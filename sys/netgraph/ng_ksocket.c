/*
 * ng_ksocket.c
 */

/*-
 * Copyright (c) 1996-1999 Whistle Communications, Inc.
 * All rights reserved.
 * 
 * Subject to the following obligations and disclaimer of warranty, use and
 * redistribution of this software, in source or object code forms, with or
 * without modifications are expressly permitted by Whistle Communications;
 * provided, however, that:
 * 1. Any and all reproductions of the source or object code must include the
 *    copyright notice above and the following disclaimer of warranties; and
 * 2. No rights are granted, in any manner or form, to use Whistle
 *    Communications, Inc. trademarks, including the mark "WHISTLE
 *    COMMUNICATIONS" on advertising, endorsements, or otherwise except as
 *    such appears in the above copyright notice or in the software.
 * 
 * THIS SOFTWARE IS BEING PROVIDED BY WHISTLE COMMUNICATIONS "AS IS", AND
 * TO THE MAXIMUM EXTENT PERMITTED BY LAW, WHISTLE COMMUNICATIONS MAKES NO
 * REPRESENTATIONS OR WARRANTIES, EXPRESS OR IMPLIED, REGARDING THIS SOFTWARE,
 * INCLUDING WITHOUT LIMITATION, ANY AND ALL IMPLIED WARRANTIES OF
 * MERCHANTABILITY, FITNESS FOR A PARTICULAR PURPOSE, OR NON-INFRINGEMENT.
 * WHISTLE COMMUNICATIONS DOES NOT WARRANT, GUARANTEE, OR MAKE ANY
 * REPRESENTATIONS REGARDING THE USE OF, OR THE RESULTS OF THE USE OF THIS
 * SOFTWARE IN TERMS OF ITS CORRECTNESS, ACCURACY, RELIABILITY OR OTHERWISE.
 * IN NO EVENT SHALL WHISTLE COMMUNICATIONS BE LIABLE FOR ANY DAMAGES
 * RESULTING FROM OR ARISING OUT OF ANY USE OF THIS SOFTWARE, INCLUDING
 * WITHOUT LIMITATION, ANY DIRECT, INDIRECT, INCIDENTAL, SPECIAL, EXEMPLARY,
 * PUNITIVE, OR CONSEQUENTIAL DAMAGES, PROCUREMENT OF SUBSTITUTE GOODS OR
 * SERVICES, LOSS OF USE, DATA OR PROFITS, HOWEVER CAUSED AND UNDER ANY
 * THEORY OF LIABILITY, WHETHER IN CONTRACT, STRICT LIABILITY, OR TORT
 * (INCLUDING NEGLIGENCE OR OTHERWISE) ARISING IN ANY WAY OUT OF THE USE OF
 * THIS SOFTWARE, EVEN IF WHISTLE COMMUNICATIONS IS ADVISED OF THE POSSIBILITY
 * OF SUCH DAMAGE.
 *
 * Author: Archie Cobbs <archie@freebsd.org>
 *
 * $FreeBSD$
 * $Whistle: ng_ksocket.c,v 1.1 1999/11/16 20:04:40 archie Exp $
 */

/*
 * Kernel socket node type.  This node type is basically a kernel-mode
 * version of a socket... kindof like the reverse of the socket node type.
 */

#include <sys/param.h>
#include <sys/systm.h>
#include <sys/kernel.h>
#include <sys/mbuf.h>
#include <sys/proc.h>
#include <sys/malloc.h>
#include <sys/ctype.h>
#include <sys/protosw.h>
#include <sys/errno.h>
#include <sys/socket.h>
#include <sys/socketvar.h>
#include <sys/uio.h>
#include <sys/un.h>

#include <netgraph/ng_message.h>
#include <netgraph/netgraph.h>
#include <netgraph/ng_parse.h>
#include <netgraph/ng_ksocket.h>

#include <netinet/in.h>
#include <netinet/ip.h>

#ifdef NG_SEPARATE_MALLOC
static MALLOC_DEFINE(M_NETGRAPH_KSOCKET, "netgraph_ksock",
    "netgraph ksock node");
#else
#define M_NETGRAPH_KSOCKET M_NETGRAPH
#endif

#define OFFSETOF(s, e) ((char *)&((s *)0)->e - (char *)((s *)0))
#define SADATA_OFFSET	(OFFSETOF(struct sockaddr, sa_data))

/* Node private data */
struct ng_ksocket_private {
	node_p		node;
	hook_p		hook;
	struct socket	*so;
	int		fn_sent;	/* FN call on incoming event was sent */
	LIST_HEAD(, ng_ksocket_private)	embryos;
	LIST_ENTRY(ng_ksocket_private)	siblings;
	u_int32_t	flags;
	u_int32_t	response_token;
	ng_ID_t		response_addr;
};
typedef struct ng_ksocket_private *priv_p;

/* Flags for priv_p */
#define	KSF_CONNECTING	0x00000001	/* Waiting for connection complete */
#define	KSF_ACCEPTING	0x00000002	/* Waiting for accept complete */
#define	KSF_EOFSEEN	0x00000004	/* Have sent 0-length EOF mbuf */
#define	KSF_CLONED	0x00000008	/* Cloned from an accepting socket */
#define	KSF_EMBRYONIC	0x00000010	/* Cloned node with no hooks yet */

/* Netgraph node methods */
static ng_constructor_t	ng_ksocket_constructor;
static ng_rcvmsg_t	ng_ksocket_rcvmsg;
static ng_shutdown_t	ng_ksocket_shutdown;
static ng_newhook_t	ng_ksocket_newhook;
static ng_rcvdata_t	ng_ksocket_rcvdata;
static ng_connect_t	ng_ksocket_connect;
static ng_disconnect_t	ng_ksocket_disconnect;

/* Alias structure */
struct ng_ksocket_alias {
	const char	*name;
	const int	value;
	const int	family;
};

/* Protocol family aliases */
static const struct ng_ksocket_alias ng_ksocket_families[] = {
	{ "local",	PF_LOCAL	},
	{ "inet",	PF_INET		},
	{ "inet6",	PF_INET6	},
	{ "atm",	PF_ATM		},
	{ NULL,		-1		},
};

/* Socket type aliases */
static const struct ng_ksocket_alias ng_ksocket_types[] = {
	{ "stream",	SOCK_STREAM	},
	{ "dgram",	SOCK_DGRAM	},
	{ "raw",	SOCK_RAW	},
	{ "rdm",	SOCK_RDM	},
	{ "seqpacket",	SOCK_SEQPACKET	},
	{ NULL,		-1		},
};

/* Protocol aliases */
static const struct ng_ksocket_alias ng_ksocket_protos[] = {
	{ "ip",		IPPROTO_IP,		PF_INET		},
	{ "raw",	IPPROTO_RAW,		PF_INET		},
	{ "icmp",	IPPROTO_ICMP,		PF_INET		},
	{ "igmp",	IPPROTO_IGMP,		PF_INET		},
	{ "tcp",	IPPROTO_TCP,		PF_INET		},
	{ "udp",	IPPROTO_UDP,		PF_INET		},
	{ "gre",	IPPROTO_GRE,		PF_INET		},
	{ "esp",	IPPROTO_ESP,		PF_INET		},
	{ "ah",		IPPROTO_AH,		PF_INET		},
	{ "swipe",	IPPROTO_SWIPE,		PF_INET		},
	{ "encap",	IPPROTO_ENCAP,		PF_INET		},
	{ "divert",	IPPROTO_DIVERT,		PF_INET		},
	{ "pim",	IPPROTO_PIM,		PF_INET		},
	{ NULL,		-1					},
};

/* Helper functions */
static int	ng_ksocket_accept(priv_p);
static int	ng_ksocket_incoming(struct socket *so, void *arg, int waitflag);
static int	ng_ksocket_parse(const struct ng_ksocket_alias *aliases,
			const char *s, int family);
static void	ng_ksocket_incoming2(node_p node, hook_p hook,
			void *arg1, int arg2);

/************************************************************************
			STRUCT SOCKADDR PARSE TYPE
 ************************************************************************/

/* Get the length of the data portion of a generic struct sockaddr */
static int
ng_parse_generic_sockdata_getLength(const struct ng_parse_type *type,
	const u_char *start, const u_char *buf)
{
	const struct sockaddr *sa;

	sa = (const struct sockaddr *)(buf - SADATA_OFFSET);
	return (sa->sa_len < SADATA_OFFSET) ? 0 : sa->sa_len - SADATA_OFFSET;
}

/* Type for the variable length data portion of a generic struct sockaddr */
static const struct ng_parse_type ng_ksocket_generic_sockdata_type = {
	&ng_parse_bytearray_type,
	&ng_parse_generic_sockdata_getLength
};

/* Type for a generic struct sockaddr */
static const struct ng_parse_struct_field
    ng_parse_generic_sockaddr_type_fields[] = {
	  { "len",	&ng_parse_uint8_type			},
	  { "family",	&ng_parse_uint8_type			},
	  { "data",	&ng_ksocket_generic_sockdata_type	},
	  { NULL }
};
static const struct ng_parse_type ng_ksocket_generic_sockaddr_type = {
	&ng_parse_struct_type,
	&ng_parse_generic_sockaddr_type_fields
};

/* Convert a struct sockaddr from ASCII to binary.  If its a protocol
   family that we specially handle, do that, otherwise defer to the
   generic parse type ng_ksocket_generic_sockaddr_type. */
static int
ng_ksocket_sockaddr_parse(const struct ng_parse_type *type,
	const char *s, int *off, const u_char *const start,
	u_char *const buf, int *buflen)
{
	struct sockaddr *const sa = (struct sockaddr *)buf;
	enum ng_parse_token tok;
	char fambuf[32];
	int family, len;
	char *t;

	/* If next token is a left curly brace, use generic parse type */
	if ((tok = ng_parse_get_token(s, off, &len)) == T_LBRACE) {
		return (*ng_ksocket_generic_sockaddr_type.supertype->parse)
		    (&ng_ksocket_generic_sockaddr_type,
		    s, off, start, buf, buflen);
	}

	/* Get socket address family followed by a slash */
	while (isspace(s[*off]))
		(*off)++;
	if ((t = strchr(s + *off, '/')) == NULL)
		return (EINVAL);
	if ((len = t - (s + *off)) > sizeof(fambuf) - 1)
		return (EINVAL);
	strncpy(fambuf, s + *off, len);
	fambuf[len] = '\0';
	*off += len + 1;
	if ((family = ng_ksocket_parse(ng_ksocket_families, fambuf, 0)) == -1)
		return (EINVAL);

	/* Set family */
	if (*buflen < SADATA_OFFSET)
		return (ERANGE);
	sa->sa_family = family;

	/* Set family-specific data and length */
	switch (sa->sa_family) {
	case PF_LOCAL:		/* Get pathname */
	    {
		const int pathoff = OFFSETOF(struct sockaddr_un, sun_path);
		struct sockaddr_un *const sun = (struct sockaddr_un *)sa;
		int toklen, pathlen;
		char *path;

		if ((path = ng_get_string_token(s, off, &toklen, NULL)) == NULL)
			return (EINVAL);
		pathlen = strlen(path);
		if (pathlen > SOCK_MAXADDRLEN) {
			free(path, M_NETGRAPH_KSOCKET);
			return (E2BIG);
		}
		if (*buflen < pathoff + pathlen) {
			free(path, M_NETGRAPH_KSOCKET);
			return (ERANGE);
		}
		*off += toklen;
		bcopy(path, sun->sun_path, pathlen);
		sun->sun_len = pathoff + pathlen;
		free(path, M_NETGRAPH_KSOCKET);
		break;
	    }

	case PF_INET:		/* Get an IP address with optional port */
	    {
		struct sockaddr_in *const sin = (struct sockaddr_in *)sa;
		int i;

		/* Parse this: <ipaddress>[:port] */
		for (i = 0; i < 4; i++) {
			u_long val;
			char *eptr;

			val = strtoul(s + *off, &eptr, 10);
			if (val > 0xff || eptr == s + *off)
				return (EINVAL);
			*off += (eptr - (s + *off));
			((u_char *)&sin->sin_addr)[i] = (u_char)val;
			if (i < 3) {
				if (s[*off] != '.')
					return (EINVAL);
				(*off)++;
			} else if (s[*off] == ':') {
				(*off)++;
				val = strtoul(s + *off, &eptr, 10);
				if (val > 0xffff || eptr == s + *off)
					return (EINVAL);
				*off += (eptr - (s + *off));
				sin->sin_port = htons(val);
			} else
				sin->sin_port = 0;
		}
		bzero(&sin->sin_zero, sizeof(sin->sin_zero));
		sin->sin_len = sizeof(*sin);
		break;
	    }

#if 0
	case PF_INET6:	/* XXX implement this someday */
#endif

	default:
		return (EINVAL);
	}

	/* Done */
	*buflen = sa->sa_len;
	return (0);
}

/* Convert a struct sockaddr from binary to ASCII */
static int
ng_ksocket_sockaddr_unparse(const struct ng_parse_type *type,
	const u_char *data, int *off, char *cbuf, int cbuflen)
{
	const struct sockaddr *sa = (const struct sockaddr *)(data + *off);
	int slen = 0;

	/* Output socket address, either in special or generic format */
	switch (sa->sa_family) {
	case PF_LOCAL:
	    {
		const int pathoff = OFFSETOF(struct sockaddr_un, sun_path);
		const struct sockaddr_un *sun = (const struct sockaddr_un *)sa;
		const int pathlen = sun->sun_len - pathoff;
		char pathbuf[SOCK_MAXADDRLEN + 1];
		char *pathtoken;

		bcopy(sun->sun_path, pathbuf, pathlen);
		if ((pathtoken = ng_encode_string(pathbuf, pathlen)) == NULL)
			return (ENOMEM);
		slen += snprintf(cbuf, cbuflen, "local/%s", pathtoken);
		free(pathtoken, M_NETGRAPH_KSOCKET);
		if (slen >= cbuflen)
			return (ERANGE);
		*off += sun->sun_len;
		return (0);
	    }

	case PF_INET:
	    {
		const struct sockaddr_in *sin = (const struct sockaddr_in *)sa;

		slen += snprintf(cbuf, cbuflen, "inet/%d.%d.%d.%d",
		  ((const u_char *)&sin->sin_addr)[0],
		  ((const u_char *)&sin->sin_addr)[1],
		  ((const u_char *)&sin->sin_addr)[2],
		  ((const u_char *)&sin->sin_addr)[3]);
		if (sin->sin_port != 0) {
			slen += snprintf(cbuf + strlen(cbuf),
			    cbuflen - strlen(cbuf), ":%d",
			    (u_int)ntohs(sin->sin_port));
		}
		if (slen >= cbuflen)
			return (ERANGE);
		*off += sizeof(*sin);
		return(0);
	    }

#if 0
	case PF_INET6:	/* XXX implement this someday */
#endif

	default:
		return (*ng_ksocket_generic_sockaddr_type.supertype->unparse)
		    (&ng_ksocket_generic_sockaddr_type,
		    data, off, cbuf, cbuflen);
	}
}

/* Parse type for struct sockaddr */
static const struct ng_parse_type ng_ksocket_sockaddr_type = {
	NULL,
	NULL,
	NULL,
	&ng_ksocket_sockaddr_parse,
	&ng_ksocket_sockaddr_unparse,
	NULL		/* no such thing as a default struct sockaddr */
};

/************************************************************************
		STRUCT NG_KSOCKET_SOCKOPT PARSE TYPE
 ************************************************************************/

/* Get length of the struct ng_ksocket_sockopt value field, which is the
   just the excess of the message argument portion over the length of
   the struct ng_ksocket_sockopt. */
static int
ng_parse_sockoptval_getLength(const struct ng_parse_type *type,
	const u_char *start, const u_char *buf)
{
	static const int offset = OFFSETOF(struct ng_ksocket_sockopt, value);
	const struct ng_ksocket_sockopt *sopt;
	const struct ng_mesg *msg;

	sopt = (const struct ng_ksocket_sockopt *)(buf - offset);
	msg = (const struct ng_mesg *)((const u_char *)sopt - sizeof(*msg));
	return msg->header.arglen - sizeof(*sopt);
}

/* Parse type for the option value part of a struct ng_ksocket_sockopt
   XXX Eventually, we should handle the different socket options specially.
   XXX This would avoid byte order problems, eg an integer value of 1 is
   XXX going to be "[1]" for little endian or "[3=1]" for big endian. */
static const struct ng_parse_type ng_ksocket_sockoptval_type = {
	&ng_parse_bytearray_type,
	&ng_parse_sockoptval_getLength
};

/* Parse type for struct ng_ksocket_sockopt */
static const struct ng_parse_struct_field ng_ksocket_sockopt_type_fields[]
	= NG_KSOCKET_SOCKOPT_INFO(&ng_ksocket_sockoptval_type);
static const struct ng_parse_type ng_ksocket_sockopt_type = {
	&ng_parse_struct_type,
	&ng_ksocket_sockopt_type_fields
};

/* Parse type for struct ng_ksocket_accept */
static const struct ng_parse_struct_field ng_ksocket_accept_type_fields[]
	= NGM_KSOCKET_ACCEPT_INFO;
static const struct ng_parse_type ng_ksocket_accept_type = {
	&ng_parse_struct_type,
	&ng_ksocket_accept_type_fields
};

/* List of commands and how to convert arguments to/from ASCII */
static const struct ng_cmdlist ng_ksocket_cmds[] = {
	{
	  NGM_KSOCKET_COOKIE,
	  NGM_KSOCKET_BIND,
	  "bind",
	  &ng_ksocket_sockaddr_type,
	  NULL
	},
	{
	  NGM_KSOCKET_COOKIE,
	  NGM_KSOCKET_LISTEN,
	  "listen",
	  &ng_parse_int32_type,
	  NULL
	},
	{
	  NGM_KSOCKET_COOKIE,
	  NGM_KSOCKET_ACCEPT,
	  "accept",
	  NULL,
	  &ng_ksocket_accept_type
	},
	{
	  NGM_KSOCKET_COOKIE,
	  NGM_KSOCKET_CONNECT,
	  "connect",
	  &ng_ksocket_sockaddr_type,
	  &ng_parse_int32_type
	},
	{
	  NGM_KSOCKET_COOKIE,
	  NGM_KSOCKET_GETNAME,
	  "getname",
	  NULL,
	  &ng_ksocket_sockaddr_type
	},
	{
	  NGM_KSOCKET_COOKIE,
	  NGM_KSOCKET_GETPEERNAME,
	  "getpeername",
	  NULL,
	  &ng_ksocket_sockaddr_type
	},
	{
	  NGM_KSOCKET_COOKIE,
	  NGM_KSOCKET_SETOPT,
	  "setopt",
	  &ng_ksocket_sockopt_type,
	  NULL
	},
	{
	  NGM_KSOCKET_COOKIE,
	  NGM_KSOCKET_GETOPT,
	  "getopt",
	  &ng_ksocket_sockopt_type,
	  &ng_ksocket_sockopt_type
	},
	{ 0 }
};

/* Node type descriptor */
static struct ng_type ng_ksocket_typestruct = {
	.version =	NG_ABI_VERSION,
	.name =		NG_KSOCKET_NODE_TYPE,
	.constructor =	ng_ksocket_constructor,
	.rcvmsg =	ng_ksocket_rcvmsg,
	.shutdown =	ng_ksocket_shutdown,
	.newhook =	ng_ksocket_newhook,
	.connect =	ng_ksocket_connect,
	.rcvdata =	ng_ksocket_rcvdata,
	.disconnect =	ng_ksocket_disconnect,
	.cmdlist =	ng_ksocket_cmds,
};
NETGRAPH_INIT(ksocket, &ng_ksocket_typestruct);

#define ERROUT(x)	do { error = (x); goto done; } while (0)

/************************************************************************
			NETGRAPH NODE STUFF
 ************************************************************************/

/*
 * Node type constructor
 * The NODE part is assumed to be all set up.
 * There is already a reference to the node for us.
 */
static int
ng_ksocket_constructor(node_p node)
{
	priv_p priv;

	/* Allocate private structure */
	priv = malloc(sizeof(*priv), M_NETGRAPH_KSOCKET, M_NOWAIT | M_ZERO);
	if (priv == NULL)
		return (ENOMEM);

	LIST_INIT(&priv->embryos);
	/* cross link them */
	priv->node = node;
	NG_NODE_SET_PRIVATE(node, priv);

	/* Done */
	return (0);
}

/*
 * Give our OK for a hook to be added. The hook name is of the
 * form "<family>/<type>/<proto>" where the three components may
 * be decimal numbers or else aliases from the above lists.
 *
 * Connecting a hook amounts to opening the socket.  Disconnecting
 * the hook closes the socket and destroys the node as well.
 */
static int
ng_ksocket_newhook(node_p node, hook_p hook, const char *name0)
{
	struct thread *td = curthread;	/* XXX broken */
	const priv_p priv = NG_NODE_PRIVATE(node);
	char *s1, *s2, name[NG_HOOKSIZ];
	int family, type, protocol, error;

	/* Check if we're already connected */
	if (priv->hook != NULL)
		return (EISCONN);

	if (priv->flags & KSF_CLONED) {
		if (priv->flags & KSF_EMBRYONIC) {
			/* Remove ourselves from our parent's embryo list */
			LIST_REMOVE(priv, siblings);
			priv->flags &= ~KSF_EMBRYONIC;
		}
	} else {
		/* Extract family, type, and protocol from hook name */
		snprintf(name, sizeof(name), "%s", name0);
		s1 = name;
		if ((s2 = strchr(s1, '/')) == NULL)
			return (EINVAL);
		*s2++ = '\0';
		family = ng_ksocket_parse(ng_ksocket_families, s1, 0);
		if (family == -1)
			return (EINVAL);
		s1 = s2;
		if ((s2 = strchr(s1, '/')) == NULL)
			return (EINVAL);
		*s2++ = '\0';
		type = ng_ksocket_parse(ng_ksocket_types, s1, 0);
		if (type == -1)
			return (EINVAL);
		s1 = s2;
		protocol = ng_ksocket_parse(ng_ksocket_protos, s1, family);
		if (protocol == -1)
			return (EINVAL);

		/* Create the socket */
		error = socreate(family, &priv->so, type, protocol,
		   td->td_ucred, td);
		if (error != 0)
			return (error);

		/* XXX call soreserve() ? */
	}

	/* OK */
	priv->hook = hook;

	/*
	 * In case of misconfigured routing a packet may reenter
	 * ksocket node recursively. Decouple stack to avoid possible
	 * panics about sleeping with locks held.
	 */
	NG_HOOK_FORCE_QUEUE(hook);

	return(0);
}

static int
ng_ksocket_connect(hook_p hook)
{
	node_p node = NG_HOOK_NODE(hook);
	const priv_p priv = NG_NODE_PRIVATE(node);
	struct socket *const so = priv->so;

	/* Add our hook for incoming data and other events */
	SOCKBUF_LOCK(&priv->so->so_rcv);
	soupcall_set(priv->so, SO_RCV, ng_ksocket_incoming, node);
	SOCKBUF_UNLOCK(&priv->so->so_rcv);
	SOCKBUF_LOCK(&priv->so->so_snd);
	soupcall_set(priv->so, SO_SND, ng_ksocket_incoming, node);
	SOCKBUF_UNLOCK(&priv->so->so_snd);
	SOCK_LOCK(priv->so);
	priv->so->so_state |= SS_NBIO;
	SOCK_UNLOCK(priv->so);
	/*
	 * --Original comment--
	 * On a cloned socket we may have already received one or more
	 * upcalls which we couldn't handle without a hook.  Handle
	 * those now.
	 * We cannot call the upcall function directly
	 * from here, because until this function has returned our
	 * hook isn't connected.
	 *
	 * ---meta comment for -current ---
	 * XXX This is dubius.
	 * Upcalls between the time that the hook was
	 * first created and now (on another processesor) will
	 * be earlier on the queue than the request to finalise the hook.
	 * By the time the hook is finalised,
	 * The queued upcalls will have happened and the code
	 * will have discarded them because of a lack of a hook.
	 * (socket not open).
	 *
	 * This is a bad byproduct of the complicated way in which hooks
	 * are now created (3 daisy chained async events).
	 *
	 * Since we are a netgraph operation
	 * We know that we hold a lock on this node. This forces the
	 * request we make below to be queued rather than implemented
	 * immediately which will cause the upcall function to be called a bit
	 * later.
	 * However, as we will run any waiting queued operations immediately
	 * after doing this one, if we have not finalised the other end
	 * of the hook, those queued operations will fail.
	 */
	if (priv->flags & KSF_CLONED) {
		ng_send_fn(node, NULL, &ng_ksocket_incoming2, so, M_NOWAIT);
	}

	return (0);
}

/*
 * Receive a control message
 */
static int
ng_ksocket_rcvmsg(node_p node, item_p item, hook_p lasthook)
{
	struct thread *td = curthread;	/* XXX broken */
	const priv_p priv = NG_NODE_PRIVATE(node);
	struct socket *const so = priv->so;
	struct ng_mesg *resp = NULL;
	int error = 0;
	struct ng_mesg *msg;
	ng_ID_t raddr;

	NGI_GET_MSG(item, msg);
	switch (msg->header.typecookie) {
	case NGM_KSOCKET_COOKIE:
		switch (msg->header.cmd) {
		case NGM_KSOCKET_BIND:
		    {
			struct sockaddr *const sa
			    = (struct sockaddr *)msg->data;

			/* Sanity check */
			if (msg->header.arglen < SADATA_OFFSET
			    || msg->header.arglen < sa->sa_len)
				ERROUT(EINVAL);
			if (so == NULL)
				ERROUT(ENXIO);

			/* Bind */
			error = sobind(so, sa, td);
			break;
		    }
		case NGM_KSOCKET_LISTEN:
		    {
			/* Sanity check */
			if (msg->header.arglen != sizeof(int32_t))
				ERROUT(EINVAL);
			if (so == NULL)
				ERROUT(ENXIO);

			/* Listen */
			so->so_state |= SS_NBIO;
			error = solisten(so, *((int32_t *)msg->data), td);
			break;
		    }

		case NGM_KSOCKET_ACCEPT:
		    {
			/* Sanity check */
			if (msg->header.arglen != 0)
				ERROUT(EINVAL);
			if (so == NULL)
				ERROUT(ENXIO);

			/* Make sure the socket is capable of accepting */
			if (!(so->so_options & SO_ACCEPTCONN))
				ERROUT(EINVAL);
			if (priv->flags & KSF_ACCEPTING)
				ERROUT(EALREADY);

			/*
			 * If a connection is already complete, take it.
			 * Otherwise let the upcall function deal with
			 * the connection when it comes in.
			 */
			error = ng_ksocket_accept(priv);
			if (error != 0 && error != EWOULDBLOCK)
				ERROUT(error);
			priv->response_token = msg->header.token;
			raddr = priv->response_addr = NGI_RETADDR(item);
			break;
		    }

		case NGM_KSOCKET_CONNECT:
		    {
			struct sockaddr *const sa
			    = (struct sockaddr *)msg->data;

			/* Sanity check */
			if (msg->header.arglen < SADATA_OFFSET
			    || msg->header.arglen < sa->sa_len)
				ERROUT(EINVAL);
			if (so == NULL)
				ERROUT(ENXIO);

			/* Do connect */
			if ((so->so_state & SS_ISCONNECTING) != 0)
				ERROUT(EALREADY);
			if ((error = soconnect(so, sa, td)) != 0) {
				so->so_state &= ~SS_ISCONNECTING;
				ERROUT(error);
			}
			if ((so->so_state & SS_ISCONNECTING) != 0) {
				/* We will notify the sender when we connect */
				priv->response_token = msg->header.token;
				raddr = priv->response_addr = NGI_RETADDR(item);
				priv->flags |= KSF_CONNECTING;
				ERROUT(EINPROGRESS);
			}
			break;
		    }

		case NGM_KSOCKET_GETNAME:
		case NGM_KSOCKET_GETPEERNAME:
		    {
			int (*func)(struct socket *so, struct sockaddr **nam);
			struct sockaddr *sa = NULL;
			int len;

			/* Sanity check */
			if (msg->header.arglen != 0)
				ERROUT(EINVAL);
			if (so == NULL)
				ERROUT(ENXIO);

			/* Get function */
			if (msg->header.cmd == NGM_KSOCKET_GETPEERNAME) {
				if ((so->so_state
				    & (SS_ISCONNECTED|SS_ISCONFIRMING)) == 0)
					ERROUT(ENOTCONN);
				func = so->so_proto->pr_usrreqs->pru_peeraddr;
			} else
				func = so->so_proto->pr_usrreqs->pru_sockaddr;

			/* Get local or peer address */
			if ((error = (*func)(so, &sa)) != 0)
				goto bail;
			len = (sa == NULL) ? 0 : sa->sa_len;

			/* Send it back in a response */
			NG_MKRESPONSE(resp, msg, len, M_NOWAIT);
			if (resp == NULL) {
				error = ENOMEM;
				goto bail;
			}
			bcopy(sa, resp->data, len);

		bail:
			/* Cleanup */
			if (sa != NULL)
				free(sa, M_SONAME);
			break;
		    }

		case NGM_KSOCKET_GETOPT:
		    {
			struct ng_ksocket_sockopt *ksopt =
			    (struct ng_ksocket_sockopt *)msg->data;
			struct sockopt sopt;

			/* Sanity check */
			if (msg->header.arglen != sizeof(*ksopt))
				ERROUT(EINVAL);
			if (so == NULL)
				ERROUT(ENXIO);

			/* Get response with room for option value */
			NG_MKRESPONSE(resp, msg, sizeof(*ksopt)
			    + NG_KSOCKET_MAX_OPTLEN, M_NOWAIT);
			if (resp == NULL)
				ERROUT(ENOMEM);

			/* Get socket option, and put value in the response */
			sopt.sopt_dir = SOPT_GET;
			sopt.sopt_level = ksopt->level;
			sopt.sopt_name = ksopt->name;
			sopt.sopt_td = NULL;
			sopt.sopt_valsize = NG_KSOCKET_MAX_OPTLEN;
			ksopt = (struct ng_ksocket_sockopt *)resp->data;
			sopt.sopt_val = PTR2CAP(&ksopt->value[0]);
			if ((error = sogetopt(so, &sopt)) != 0) {
				NG_FREE_MSG(resp);
				break;
			}

			/* Set actual value length */
			resp->header.arglen = sizeof(*ksopt)
			    + sopt.sopt_valsize;
			break;
		    }

		case NGM_KSOCKET_SETOPT:
		    {
			struct ng_ksocket_sockopt *const ksopt =
			    (struct ng_ksocket_sockopt *)msg->data;
			const int valsize = msg->header.arglen - sizeof(*ksopt);
			struct sockopt sopt;

			/* Sanity check */
			if (valsize < 0)
				ERROUT(EINVAL);
			if (so == NULL)
				ERROUT(ENXIO);

			/* Set socket option */
			sopt.sopt_dir = SOPT_SET;
			sopt.sopt_level = ksopt->level;
			sopt.sopt_name = ksopt->name;
			sopt.sopt_val = PTR2CAP(&ksopt->value[0]);
			sopt.sopt_valsize = valsize;
			sopt.sopt_td = NULL;
			error = sosetopt(so, &sopt);
			break;
		    }

		default:
			error = EINVAL;
			break;
		}
		break;
	default:
		error = EINVAL;
		break;
	}
done:
	NG_RESPOND_MSG(error, node, item, resp);
	NG_FREE_MSG(msg);
	return (error);
}

/*
 * Receive incoming data on our hook.  Send it out the socket.
 */
static int
ng_ksocket_rcvdata(hook_p hook, item_p item)
{
	struct thread *td = curthread;	/* XXX broken */
	const node_p node = NG_HOOK_NODE(hook);
	const priv_p priv = NG_NODE_PRIVATE(node);
	struct socket *const so = priv->so;
	struct sockaddr *sa = NULL;
	int error;
	struct mbuf *m;
#ifdef ALIGNED_POINTER
	struct mbuf *n;
#endif /* ALIGNED_POINTER */
	struct sa_tag *stag;

	/* Extract data */
	NGI_GET_M(item, m);
	NG_FREE_ITEM(item);
#ifdef ALIGNED_POINTER
	if (!ALIGNED_POINTER(mtod(m, caddr_t), uint32_t)) {
		n = m_defrag(m, M_NOWAIT);
		if (n == NULL) {
			m_freem(m);
			return (ENOBUFS);
		}
		m = n;
	}
#endif /* ALIGNED_POINTER */
	/*
	 * Look if socket address is stored in packet tags.
	 * If sockaddr is ours, or provided by a third party (zero id),
	 * then we accept it.
	 */
	if (((stag = (struct sa_tag *)m_tag_locate(m, NGM_KSOCKET_COOKIE,
	    NG_KSOCKET_TAG_SOCKADDR, NULL)) != NULL) &&
	    (stag->id == NG_NODE_ID(node) || stag->id == 0))
		sa = &stag->sa;

	/* Reset specific mbuf flags to prevent addressing problems. */
	m->m_flags &= ~(M_BCAST|M_MCAST);

	/* Send packet */
	error = sosend(so, sa, 0, m, 0, 0, td);

	return (error);
}

/*
 * Destroy node
 */
static int
ng_ksocket_shutdown(node_p node)
{
	const priv_p priv = NG_NODE_PRIVATE(node);
	priv_p embryo;

	/* Close our socket (if any) */
	if (priv->so != NULL) {
		SOCKBUF_LOCK(&priv->so->so_rcv);
		soupcall_clear(priv->so, SO_RCV);
		SOCKBUF_UNLOCK(&priv->so->so_rcv);
		SOCKBUF_LOCK(&priv->so->so_snd);
		soupcall_clear(priv->so, SO_SND);
		SOCKBUF_UNLOCK(&priv->so->so_snd);
		soclose(priv->so);
		priv->so = NULL;
	}

	/* If we are an embryo, take ourselves out of the parent's list */
	if (priv->flags & KSF_EMBRYONIC) {
		LIST_REMOVE(priv, siblings);
		priv->flags &= ~KSF_EMBRYONIC;
	}

	/* Remove any embryonic children we have */
	while (!LIST_EMPTY(&priv->embryos)) {
		embryo = LIST_FIRST(&priv->embryos);
		ng_rmnode_self(embryo->node);
	}

	/* Take down netgraph node */
	bzero(priv, sizeof(*priv));
	free(priv, M_NETGRAPH_KSOCKET);
	NG_NODE_SET_PRIVATE(node, NULL);
	NG_NODE_UNREF(node);		/* let the node escape */
	return (0);
}

/*
 * Hook disconnection
 */
static int
ng_ksocket_disconnect(hook_p hook)
{
	KASSERT(NG_NODE_NUMHOOKS(NG_HOOK_NODE(hook)) == 0,
	    ("%s: numhooks=%d?", __func__,
	    NG_NODE_NUMHOOKS(NG_HOOK_NODE(hook))));
	if (NG_NODE_IS_VALID(NG_HOOK_NODE(hook)))
		ng_rmnode_self(NG_HOOK_NODE(hook));
	return (0);
}

/************************************************************************
			HELPER STUFF
 ************************************************************************/
/*
 * You should not "just call" a netgraph node function from an external
 * asynchronous event. This is because in doing so you are ignoring the
 * locking on the netgraph nodes. Instead call your function via ng_send_fn().
 * This will call the function you chose, but will first do all the
 * locking rigmarole. Your function MAY only be called at some distant future
 * time (several millisecs away) so don't give it any arguments
 * that may be revoked soon (e.g. on your stack).
 *
 * To decouple stack, we use queue version of ng_send_fn().
 */

static int
ng_ksocket_incoming(struct socket *so, void *arg, int waitflag)
{
	const node_p node = arg;
	const priv_p priv = NG_NODE_PRIVATE(node);
	int wait = ((waitflag & M_WAITOK) ? NG_WAITOK : 0) | NG_QUEUE;

	/*
	 * Even if node is not locked, as soon as we are called, we assume
	 * it exist and it's private area is valid. With some care we can
	 * access it. Mark node that incoming event for it was sent to
	 * avoid unneded queue trashing.
	 */
	if (atomic_cmpset_int(&priv->fn_sent, 0, 1) &&
	    ng_send_fn1(node, NULL, &ng_ksocket_incoming2, so, 0, wait)) {
		atomic_store_rel_int(&priv->fn_sent, 0);
	}
	return (SU_OK);
}

/*
 * When incoming data is appended to the socket, we get notified here.
 * This is also called whenever a significant event occurs for the socket.
 * Our original caller may have queued this even some time ago and
 * we cannot trust that he even still exists. The node however is being
 * held with a reference by the queueing code and guarantied to be valid.
 */
static void
ng_ksocket_incoming2(node_p node, hook_p hook, void *arg1, int arg2)
{
	struct socket *so = arg1;
	const priv_p priv = NG_NODE_PRIVATE(node);
	struct ng_mesg *response;
	int error;

	KASSERT(so == priv->so, ("%s: wrong socket", __func__));

	/* Allow next incoming event to be queued. */
	atomic_store_rel_int(&priv->fn_sent, 0);

	/* Check whether a pending connect operation has completed */
	if (priv->flags & KSF_CONNECTING) {
		if ((error = so->so_error) != 0) {
			so->so_error = 0;
			so->so_state &= ~SS_ISCONNECTING;
		}
		if (!(so->so_state & SS_ISCONNECTING)) {
			NG_MKMESSAGE(response, NGM_KSOCKET_COOKIE,
			    NGM_KSOCKET_CONNECT, sizeof(int32_t), M_NOWAIT);
			if (response != NULL) {
				response->header.flags |= NGF_RESP;
				response->header.token = priv->response_token;
				*(int32_t *)response->data = error;
				/*
				 * send an async "response" message
				 * to the node that set us up
				 * (if it still exists)
				 */
				NG_SEND_MSG_ID(error, node,
				    response, priv->response_addr, 0);
			}
			priv->flags &= ~KSF_CONNECTING;
		}
	}

	/* Check whether a pending accept operation has completed */
	if (priv->flags & KSF_ACCEPTING)
		(void )ng_ksocket_accept(priv);

	/*
	 * If we don't have a hook, we must handle data events later.  When
	 * the hook gets created and is connected, this upcall function
	 * will be called again.
	 */
	if (priv->hook == NULL)
		return;

	/* Read and forward available mbufs. */
	while (1) {
		struct uio uio;
		struct sockaddr *sa;
		struct mbuf *m;
		int flags;

		/* Try to get next packet from socket. */
		uio.uio_td = NULL;
		uio.uio_resid = IP_MAXPACKET;
		flags = MSG_DONTWAIT;
		sa = NULL;
		if ((error = soreceive(so, (so->so_state & SS_ISCONNECTED) ?
		    NULL : &sa, &uio, &m, NULL, &flags)) != 0)
			break;

		/* See if we got anything. */
		if (flags & MSG_TRUNC) {
			m_freem(m);
			m = NULL;
		}
		if (m == NULL) {
			if (sa != NULL)
				free(sa, M_SONAME);
			break;
		}

		KASSERT(m->m_nextpkt == NULL, ("%s: nextpkt", __func__));

		/*
		 * Stream sockets do not have packet boundaries, so
		 * we have to allocate a header mbuf and attach the
		 * stream of data to it.
		 */
		if (so->so_type == SOCK_STREAM) {
			struct mbuf *mh;

			mh = m_gethdr(M_NOWAIT, MT_DATA);
			if (mh == NULL) {
				m_freem(m);
				if (sa != NULL)
					free(sa, M_SONAME);
				break;
			}

			mh->m_next = m;
			for (; m; m = m->m_next)
				mh->m_pkthdr.len += m->m_len;
			m = mh;
		}

		/* Put peer's socket address (if any) into a tag */
		if (sa != NULL) {
			struct sa_tag	*stag;

			stag = (struct sa_tag *)m_tag_alloc(NGM_KSOCKET_COOKIE,
			    NG_KSOCKET_TAG_SOCKADDR, sizeof(ng_ID_t) +
			    sa->sa_len, M_NOWAIT);
			if (stag == NULL) {
				free(sa, M_SONAME);
				goto sendit;
			}
			bcopy(sa, &stag->sa, sa->sa_len);
			free(sa, M_SONAME);
			stag->id = NG_NODE_ID(node);
			m_tag_prepend(m, &stag->tag);
		}

sendit:		/* Forward data with optional peer sockaddr as packet tag */
		NG_SEND_DATA_ONLY(error, priv->hook, m);
	}

	/*
	 * If the peer has closed the connection, forward a 0-length mbuf
	 * to indicate end-of-file.
	 */
	if (so->so_rcv.sb_state & SBS_CANTRCVMORE &&
	    !(priv->flags & KSF_EOFSEEN)) {
		struct mbuf *m;

		m = m_gethdr(M_NOWAIT, MT_DATA);
		if (m != NULL)
			NG_SEND_DATA_ONLY(error, priv->hook, m);
		priv->flags |= KSF_EOFSEEN;
	}
}

static int
ng_ksocket_accept(priv_p priv)
{
	struct socket *const head = priv->so;
	struct socket *so;
	struct sockaddr *sa = NULL;
	struct ng_mesg *resp;
	struct ng_ksocket_accept *resp_data;
	node_p node;
	priv_p priv2;
	int len;
	int error;

	SOLISTEN_LOCK(head);
	error = solisten_dequeue(head, &so, SOCK_NONBLOCK);
	if (error == EWOULDBLOCK) {
		priv->flags |= KSF_ACCEPTING;
		return (error);
	}
	priv->flags &= ~KSF_ACCEPTING;
	if (error)
		return (error);

	if ((error = soaccept(so, &sa)) != 0)
		return (error);

	len = OFFSETOF(struct ng_ksocket_accept, addr);
	if (sa != NULL)
		len += sa->sa_len;

	NG_MKMESSAGE(resp, NGM_KSOCKET_COOKIE, NGM_KSOCKET_ACCEPT, len,
	    M_NOWAIT);
	if (resp == NULL) {
		soclose(so);
		goto out;
	}
	resp->header.flags |= NGF_RESP;
	resp->header.token = priv->response_token;

	/* Clone a ksocket node to wrap the new socket */
	error = ng_make_node_common(&ng_ksocket_typestruct, &node);
	if (error) {
		free(resp, M_NETGRAPH);
		soclose(so);
		goto out;
	}

	if (ng_ksocket_constructor(node) != 0) {
		NG_NODE_UNREF(node);
		free(resp, M_NETGRAPH);
		soclose(so);
		goto out;
	}

	priv2 = NG_NODE_PRIVATE(node);
	priv2->so = so;
	priv2->flags |= KSF_CLONED | KSF_EMBRYONIC;

	/*
	 * Insert the cloned node into a list of embryonic children
	 * on the parent node.  When a hook is created on the cloned
	 * node it will be removed from this list.  When the parent
	 * is destroyed it will destroy any embryonic children it has.
	 */
	LIST_INSERT_HEAD(&priv->embryos, priv2, siblings);

	SOCKBUF_LOCK(&so->so_rcv);
	soupcall_set(so, SO_RCV, ng_ksocket_incoming, node);
	SOCKBUF_UNLOCK(&so->so_rcv);
	SOCKBUF_LOCK(&so->so_snd);
	soupcall_set(so, SO_SND, ng_ksocket_incoming, node);
	SOCKBUF_UNLOCK(&so->so_snd);

	/* Fill in the response data and send it or return it to the caller */
	resp_data = (struct ng_ksocket_accept *)resp->data;
	resp_data->nodeid = NG_NODE_ID(node);
	if (sa != NULL)
		bcopy(sa, &resp_data->addr, sa->sa_len);
	NG_SEND_MSG_ID(error, node, resp, priv->response_addr, 0);

out:
	if (sa != NULL)
		free(sa, M_SONAME);

	return (0);
}

/*
 * Parse out either an integer value or an alias.
 */
static int
ng_ksocket_parse(const struct ng_ksocket_alias *aliases,
	const char *s, int family)
{
	int k, val;
	char *eptr;

	/* Try aliases */
	for (k = 0; aliases[k].name != NULL; k++) {
		if (strcmp(s, aliases[k].name) == 0
		    && aliases[k].family == family)
			return aliases[k].value;
	}

	/* Try parsing as a number */
	val = (int)strtoul(s, &eptr, 10);
	if (val < 0 || *eptr != '\0')
		return (-1);
	return (val);
<<<<<<< HEAD
}

// CHERI CHANGES START
// {
//   "updated": 20180629,
//   "target_type": "kernel",
//   "changes": [
//     "user_capabilities"
//   ]
// }
// CHERI CHANGES END
=======
}
>>>>>>> e490a9e1
<|MERGE_RESOLUTION|>--- conflicted
+++ resolved
@@ -1268,9 +1268,7 @@
 	if (val < 0 || *eptr != '\0')
 		return (-1);
 	return (val);
-<<<<<<< HEAD
-}
-
+}
 // CHERI CHANGES START
 // {
 //   "updated": 20180629,
@@ -1279,7 +1277,4 @@
 //     "user_capabilities"
 //   ]
 // }
-// CHERI CHANGES END
-=======
-}
->>>>>>> e490a9e1
+// CHERI CHANGES END