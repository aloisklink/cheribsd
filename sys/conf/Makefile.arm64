--- conflicted
+++ resolved
@@ -47,22 +47,6 @@
 KERNEL_EXTRA+= ${KERNEL_KO}.bin
 KERNEL_EXTRA_INSTALL+= ${KERNEL_KO}.bin
 
-<<<<<<< HEAD
-${KERNEL_KO}.bin: ${SYSTEM_DEP} vers.o
-	@echo "linking ${.TARGET}"
-	@${SYSTEM_LD_BASECMD} \
-	    --defsym='text_start=kernbase' \
-	    -o ${.TARGET} ${SYSTEM_OBJS} vers.o
-	${SIZE} ${.TARGET}
-	@${OBJCOPY} \
-	    --wildcard \
-	    --strip-symbol='$$[acdtx]*' \
-	    --output-target=binary \
-	    ${.TARGET}
-	@chmod 755 ${.TARGET}
-
-=======
->>>>>>> 28482bab
 .if !empty(DDB_ENABLED)
 CFLAGS += -fno-omit-frame-pointer -mno-omit-leaf-frame-pointer
 .endif
