--- conflicted
+++ resolved
@@ -194,13 +194,8 @@
 .else
 ${FULLPROG}: ${OBJS}
 .endif
-<<<<<<< HEAD
 	${LD} ${LDFLAGS:S/^-Wl,//} -r -d -o ${.TARGET} ${OBJS}
-.if defined(MK_CTF) && ${MK_CTF} != "no"
-=======
-	${LD} ${LDFLAGS} -r -d -o ${.TARGET} ${OBJS}
 .if ${MK_CTF} != "no"
->>>>>>> 56f5be6d
 	${CTFMERGE} ${CTFFLAGS} -o ${.TARGET} ${OBJS}
 .endif
 .if defined(EXPORT_SYMS)
