#	From: @(#)bsd.prog.mk	5.26 (Berkeley) 6/25/91
# $FreeBSD$
#
# The include file <bsd.kmod.mk> handles building and installing loadable
# kernel modules.
#
#
# +++ variables +++
#
# CLEANFILES	Additional files to remove for the clean and cleandir targets.
#
# EXPORT_SYMS	A list of symbols that should be exported from the module,
#		or the name of a file containing a list of symbols, or YES
#		to export all symbols.  If not defined, no symbols are
#		exported.
#
# KMOD		The name of the kernel module to build.
#
# KMODDIR	Base path for kernel modules (see kld(4)). [/boot/kernel]
#
# KMODOWN	Module file owner. [${BINOWN}]
#
# KMODGRP	Module file group. [${BINGRP}]
#
# KMODMODE	Module file mode. [${BINMODE}]
#
# KMODLOAD	Command to load a kernel module [/sbin/kldload]
#
# KMODUNLOAD	Command to unload a kernel module [/sbin/kldunload]
#
# KMODISLOADED	Command to check whether a kernel module is
#		loaded [/sbin/kldstat -q -n]
#
# PROG		The name of the kernel module to build.
#		If not supplied, ${KMOD}.ko is used.
#
# SRCS		List of source files.
#
# FIRMWS	List of firmware images in format filename:shortname:version
#
# FIRMWARE_LICENSE
#		Set to the name of the license the user has to agree on in
#		order to use this firmware. See /usr/share/doc/legal
#
# DESTDIR	The tree where the module gets installed. [not set]
#
# KERNBUILDDIR	Set to the location of the kernel build directory where
#		the opt_*.h files, .o's and kernel winds up.
#
# BLOB_OBJS	Prebuilt binary blobs .o's from the src tree to be linked into
#		the module. These are precious and not removed in make clean.
#
# +++ targets +++
#
# 	install:
#               install the kernel module; if the Makefile
#               does not itself define the target install, the targets
#               beforeinstall and afterinstall may also be used to cause
#               actions immediately before and after the install target
#		is executed.
#
# 	load:
#		Load a module.
#
# 	unload:
#		Unload a module.
#
#	reload:
#		Unload if loaded, then load.
#

AWK?=		awk
KMODLOAD?=	/sbin/kldload
KMODUNLOAD?=	/sbin/kldunload
KMODISLOADED?=	/sbin/kldstat -q -n
OBJCOPY?=	objcopy

.include "kmod.opts.mk"
.include <bsd.sysdir.mk>

.SUFFIXES: .out .o .c .cc .cxx .C .y .l .s .S .m

# amd64 uses direct linking for kmod, all others use shared binaries
.if ${MACHINE_CPUARCH} != amd64
__KLD_SHARED=yes
.else
__KLD_SHARED=no
.endif

.if !empty(CFLAGS:M-O[23s]) && empty(CFLAGS:M-fno-strict-aliasing)
CFLAGS+=	-fno-strict-aliasing
.endif
WERROR?=	-Werror

LINUXKPI_GENSRCS+= \
	backlight_if.h \
	bus_if.h \
	device_if.h \
	pci_if.h \
	pci_iov_if.h \
	pcib_if.h \
	vnode_if.h \
	usb_if.h \
	opt_usb.h \
	opt_stack.h

CFLAGS+=	${WERROR}
CFLAGS+=	-D_KERNEL
CFLAGS+=	-DKLD_MODULE
.if defined(MODULE_TIED)
CFLAGS+=	-DKLD_TIED
.endif

# Don't use any standard or source-relative include directories.
NOSTDINC=	-nostdinc
CFLAGS:=	${CFLAGS:N-I*} ${NOSTDINC} ${INCLMAGIC} ${CFLAGS:M-I*}
.if defined(KERNBUILDDIR)
CFLAGS+=	-DHAVE_KERNEL_OPTION_HEADERS -include ${KERNBUILDDIR}/opt_global.h
.else
SRCS+=		opt_global.h
CFLAGS+=	-include ${.OBJDIR}/opt_global.h
.endif

# Add -I paths for system headers.  Individual module makefiles don't
# need any -I paths for this.  Similar defaults for .PATH can't be
# set because there are no standard paths for non-headers.
CFLAGS+=	-I. -I${SYSDIR} -I${SYSDIR}/contrib/ck/include

CFLAGS.gcc+=	-finline-limit=${INLINE_LIMIT}
CFLAGS.gcc+=	-fms-extensions
CFLAGS.gcc+= --param inline-unit-growth=100
CFLAGS.gcc+= --param large-function-growth=1000

# Disallow common variables, and if we end up with commons from
# somewhere unexpected, allocate storage for them in the module itself.
#
# -fno-common is the default for src builds, but this should be left in place
# until at least we catch up to GCC10/LLVM11 or otherwise enable -fno-common
# in <bsd.sys.mk> instead.  For now, we will have duplicate -fno-common in
# CFLAGS for in-tree module builds as they will also pick it up from
# share/mk/src.sys.mk, but the following is important for out-of-tree modules
# (e.g. ports).
CFLAGS+=	-fno-common
LDFLAGS+=	-d -warn-common

.if defined(LINKER_FEATURES) && ${LINKER_FEATURES:Mbuild-id}
LDFLAGS+=	--build-id=sha1
.endif

CFLAGS+=	${DEBUG_FLAGS}
.if ${MACHINE_CPUARCH} == aarch64 || ${MACHINE_CPUARCH} == amd64
CFLAGS+=	-fno-omit-frame-pointer -mno-omit-leaf-frame-pointer
.endif

.if ${MACHINE_CPUARCH} == "aarch64" || ${MACHINE_CPUARCH} == "riscv" || \
    ${MACHINE_CPUARCH} == "powerpc"
CFLAGS+=	-fPIC
.endif

# XXX-AM: This is a workaround for not having full eflag support in morello lld.
# should be removed as soon as the linker can link in capability mode based on
# input files eflags instead.
.if ${MACHINE_ARCH:Maarch64*c*}
LDFLAGS+=	--morello-c64-plt
.endif

# Temporary workaround for PR 196407, which contains the fascinating details.
# Don't allow clang to use fpu instructions or registers in kernel modules.
.if ${MACHINE_CPUARCH} == arm
CFLAGS.clang+=	-mno-movt
CFLAGS.clang+=	-mfpu=none
CFLAGS+=	-funwind-tables
.endif

.if ${MACHINE_CPUARCH} == powerpc
CFLAGS+=	-mlongcall -fno-omit-frame-pointer
.if ${LINKER_TYPE} == "lld"
# TOC optimization in LLD (9.0) currently breaks kernel modules, so disable it
LDFLAGS+=	--no-toc-optimize
.endif
.endif

<<<<<<< HEAD
.if ${MACHINE_CPUARCH} == mips
CFLAGS+=	-G0 -fno-pic -mno-abicalls
CFLAGS.gcc+=	-mlong-calls
.endif

=======
>>>>>>> c09981f1
.if defined(DEBUG) || defined(DEBUG_FLAGS)
CTFFLAGS+=	-g
.endif

.if defined(FIRMWS)
${KMOD:S/$/.c/}: ${SYSDIR}/tools/fw_stub.awk
	${AWK} -f ${SYSDIR}/tools/fw_stub.awk ${FIRMWS} -m${KMOD} -c${KMOD:S/$/.c/g} \
	    ${FIRMWARE_LICENSE:C/.+/-l/}${FIRMWARE_LICENSE}

SRCS+=	${KMOD:S/$/.c/}
CLEANFILES+=	${KMOD:S/$/.c/}

.for _firmw in ${FIRMWS}
${_firmw:C/\:.*$/.fwo/:T}:	${_firmw:C/\:.*$//} ${SYSDIR}/kern/firmw.S
	@${ECHO} ${_firmw:C/\:.*$//} ${.ALLSRC:M*${_firmw:C/\:.*$//}}
	${CC:N${CCACHE_BIN}} -c -x assembler-with-cpp -DLOCORE 	\
	    ${CFLAGS} ${WERROR} 				\
	    -DFIRMW_FILE="${.ALLSRC:M*${_firmw:C/\:.*$//}}" 	\
	    -DFIRMW_SYMBOL="${_firmw:C/\:.*$//:C/[-.\/]/_/g}"	\
	    ${SYSDIR}/kern/firmw.S -o ${.TARGET}

OBJS+=	${_firmw:C/\:.*$/.fwo/:T}
.endfor
.endif

# Conditionally include SRCS based on kernel config options.
.for _o in ${KERN_OPTS}
SRCS+=${SRCS.${_o}}
.endfor

OBJS+=	${SRCS:N*.h:R:S/$/.o/g}

.if !defined(PROG)
PROG=	${KMOD}.ko
.endif

.if !defined(DEBUG_FLAGS) || ${MK_KERNEL_SYMBOLS} == "no"
FULLPROG=	${PROG}
.else
FULLPROG=	${PROG}.full
${PROG}: ${FULLPROG} ${PROG}.debug
	${OBJCOPY} --strip-debug --add-gnu-debuglink=${PROG}.debug \
	    ${FULLPROG} ${.TARGET}
${PROG}.debug: ${FULLPROG}
	${OBJCOPY} --only-keep-debug ${FULLPROG} ${.TARGET}
.endif

.if ${__KLD_SHARED} == yes
${FULLPROG}: ${KMOD}.kld
	${LD} -m ${LD_EMULATION} -Bshareable -znotext -znorelro ${_LDFLAGS} \
	    -o ${.TARGET} ${KMOD}.kld
.if !defined(DEBUG_FLAGS)
	${OBJCOPY} --strip-debug ${.TARGET}
.endif
.endif

EXPORT_SYMS?=	NO
.if ${EXPORT_SYMS} != YES
CLEANFILES+=	export_syms
.endif

.if exists(${SYSDIR}/conf/ldscript.kmod.${MACHINE_ARCH})
LDSCRIPT_FLAGS?= -T ${SYSDIR}/conf/ldscript.kmod.${MACHINE_ARCH}
.endif

.if ${__KLD_SHARED} == yes
${KMOD}.kld: ${OBJS} ${BLOB_OBJS}
.else
${FULLPROG}: ${OBJS} ${BLOB_OBJS}
.endif
	${LD} -m ${LD_EMULATION} ${_LDFLAGS} ${LDSCRIPT_FLAGS} -r -d \
	    -o ${.TARGET} ${OBJS} ${BLOB_OBJS}
.if ${MK_CTF} != "no"
	${CTFMERGE} ${CTFFLAGS} -o ${.TARGET} ${OBJS} ${BLOB_OBJS}
.endif
.if defined(EXPORT_SYMS)
.if ${EXPORT_SYMS} != YES
.if ${EXPORT_SYMS} == NO
	:> export_syms
.elif !exists(${.CURDIR}/${EXPORT_SYMS})
	echo -n "${EXPORT_SYMS:@s@$s${.newline}@}" > export_syms
.else
	grep -v '^#' < ${EXPORT_SYMS} > export_syms
.endif
	${AWK} -f ${SYSDIR}/conf/kmod_syms.awk ${.TARGET} \
	    export_syms | xargs -J% ${OBJCOPY} % ${.TARGET}
.endif
.endif # defined(EXPORT_SYMS)
.if defined(PREFIX_SYMS)
	${AWK} -v prefix=${PREFIX_SYMS} -f ${SYSDIR}/conf/kmod_syms_prefix.awk \
	    ${.TARGET} /dev/null | xargs -J% ${OBJCOPY} % ${.TARGET}
.endif
.if !defined(DEBUG_FLAGS) && ${__KLD_SHARED} == no
	${OBJCOPY} --strip-debug ${.TARGET}
.endif

_MAP_DEBUG_PREFIX= yes

_ILINKS=machine
.if ${MACHINE_CPUARCH} == "i386" || ${MACHINE_CPUARCH} == "amd64"
_ILINKS+=x86
.endif
CLEANFILES+=${_ILINKS}

all: ${PROG}

beforedepend: ${_ILINKS}
beforebuild: ${_ILINKS}

# Ensure that the links exist without depending on it when it exists which
# causes all the modules to be rebuilt when the directory pointed to changes.
# Ensure that debug info references the path in the source tree.
.for _link in ${_ILINKS}
.if !exists(${.OBJDIR}/${_link})
OBJS_DEPEND_GUESS+=	${_link}
.endif
.if defined(_MAP_DEBUG_PREFIX)
.if ${_link} == "machine"
CFLAGS+= -fdebug-prefix-map=./machine=${SYSDIR}/${MACHINE}/include
.else
CFLAGS+= -fdebug-prefix-map=./${_link}=${SYSDIR}/${_link}/include
.endif
.endif
.endfor

.NOPATH: ${_ILINKS}

${_ILINKS}:
	@case ${.TARGET} in \
	machine) \
		path=${SYSDIR}/${MACHINE}/include ;; \
	*) \
		path=${SYSDIR}/${.TARGET:T}/include ;; \
	esac ; \
	path=`realpath $$path`; \
	${ECHO} ${.TARGET:T} "->" $$path ; \
	ln -fns $$path ${.TARGET:T}

CLEANFILES+= ${PROG} ${KMOD}.kld ${OBJS}

.if defined(DEBUG_FLAGS) && ${MK_KERNEL_SYMBOLS} != "no"
CLEANFILES+= ${FULLPROG} ${PROG}.debug
.endif

.if !target(install)

_INSTALLFLAGS:=	${INSTALLFLAGS}
.for ie in ${INSTALLFLAGS_EDIT}
_INSTALLFLAGS:=	${_INSTALLFLAGS${ie}}
.endfor

.if !target(realinstall)
KERN_DEBUGDIR?=	${DEBUGDIR}
realinstall: _kmodinstall
.ORDER: beforeinstall _kmodinstall
_kmodinstall: .PHONY
	${INSTALL} -T release -o ${KMODOWN} -g ${KMODGRP} -m ${KMODMODE} \
	    ${_INSTALLFLAGS} ${PROG} ${DESTDIR}${KMODDIR}/
.if defined(DEBUG_FLAGS) && !defined(INSTALL_NODEBUG) && ${MK_KERNEL_SYMBOLS} != "no"
	${INSTALL} -T dbg -o ${KMODOWN} -g ${KMODGRP} -m ${KMODMODE} \
	    ${_INSTALLFLAGS} ${PROG}.debug ${DESTDIR}${KERN_DEBUGDIR}${KMODDIR}/
.endif

.include <bsd.links.mk>

.if !defined(NO_XREF)
afterinstall: _kldxref
.ORDER: realinstall _kldxref
.ORDER: _installlinks _kldxref
_kldxref: .PHONY
	@if type kldxref >/dev/null 2>&1; then \
		${ECHO} ${KLDXREF_CMD} ${DESTDIR}${KMODDIR}; \
		${KLDXREF_CMD} ${DESTDIR}${KMODDIR}; \
	fi
.endif
.endif # !target(realinstall)

.endif # !target(install)

.if !target(load)
load: ${PROG} .PHONY
	${KMODLOAD} -v ${.OBJDIR}/${PROG}
.endif

.if !target(unload)
unload: .PHONY
	if ${KMODISLOADED} ${PROG} ; then ${KMODUNLOAD} -v ${PROG} ; fi
.endif

.if !target(reload)
reload: unload load .PHONY
.endif

.if defined(KERNBUILDDIR)
.PATH: ${KERNBUILDDIR}
CFLAGS+=	-I${KERNBUILDDIR}
.for _src in ${SRCS:Mopt_*.h}
CLEANFILES+=	${_src}
.if !target(${_src})
${_src}:
	ln -sf ${KERNBUILDDIR}/${_src} ${.TARGET}
.endif
.endfor
.else
.for _src in ${SRCS:Mopt_*.h}
CLEANFILES+=	${_src}
.if !target(${_src})
${_src}:
	:> ${.TARGET}
.endif
.endfor
.endif

# Add the sanitizer C flags
CFLAGS+=	${SAN_CFLAGS}

# Add the gcov flags
CFLAGS+=	${GCOV_CFLAGS}

# Respect configuration-specific C flags.
CFLAGS+=	${ARCH_FLAGS} ${CONF_CFLAGS}

.if !empty(SRCS:Mvnode_if.c)
CLEANFILES+=	vnode_if.c
vnode_if.c: ${SYSDIR}/tools/vnode_if.awk ${SYSDIR}/kern/vnode_if.src
	${AWK} -f ${SYSDIR}/tools/vnode_if.awk ${SYSDIR}/kern/vnode_if.src -c
.endif

.if !empty(SRCS:Mvnode_if.h)
CLEANFILES+=	vnode_if.h vnode_if_newproto.h vnode_if_typedef.h
vnode_if.h vnode_if_newproto.h vnode_if_typedef.h: ${SYSDIR}/tools/vnode_if.awk \
    ${SYSDIR}/kern/vnode_if.src
vnode_if.h: vnode_if_newproto.h vnode_if_typedef.h
	${AWK} -f ${SYSDIR}/tools/vnode_if.awk ${SYSDIR}/kern/vnode_if.src -h
vnode_if_newproto.h:
	${AWK} -f ${SYSDIR}/tools/vnode_if.awk ${SYSDIR}/kern/vnode_if.src -p
vnode_if_typedef.h:
	${AWK} -f ${SYSDIR}/tools/vnode_if.awk ${SYSDIR}/kern/vnode_if.src -q
.endif

# Build _if.[ch] from _if.m, and clean them when we're done.
# __MPATH defined in config.mk
_MFILES=${__MPATH:T:O}
_MPATH=${__MPATH:H:O:u}
.PATH.m: ${_MPATH}
.for _i in ${SRCS:M*_if.[ch]}
_MATCH=M${_i:R:S/$/.m/}
_MATCHES=${_MFILES:${_MATCH}}
.if !empty(_MATCHES)
CLEANFILES+=	${_i}
.endif
.endfor # _i
.m.c:	${SYSDIR}/tools/makeobjops.awk
	${AWK} -f ${SYSDIR}/tools/makeobjops.awk ${.IMPSRC} -c

.m.h:	${SYSDIR}/tools/makeobjops.awk
	${AWK} -f ${SYSDIR}/tools/makeobjops.awk ${.IMPSRC} -h

.for _i in mii pccard
.if !empty(SRCS:M${_i}devs.h)
CLEANFILES+=	${_i}devs.h
${_i}devs.h: ${SYSDIR}/tools/${_i}devs2h.awk ${SYSDIR}/dev/${_i}/${_i}devs
	${AWK} -f ${SYSDIR}/tools/${_i}devs2h.awk ${SYSDIR}/dev/${_i}/${_i}devs
.endif
.endfor # _i

.if !empty(SRCS:Mbhnd_nvram_map.h)
CLEANFILES+=	bhnd_nvram_map.h
bhnd_nvram_map.h: ${SYSDIR}/dev/bhnd/tools/nvram_map_gen.awk \
    ${SYSDIR}/dev/bhnd/tools/nvram_map_gen.sh \
    ${SYSDIR}/dev/bhnd/nvram/nvram_map
bhnd_nvram_map.h:
	sh ${SYSDIR}/dev/bhnd/tools/nvram_map_gen.sh \
	    ${SYSDIR}/dev/bhnd/nvram/nvram_map -h
.endif

.if !empty(SRCS:Mbhnd_nvram_map_data.h)
CLEANFILES+=	bhnd_nvram_map_data.h
bhnd_nvram_map_data.h: ${SYSDIR}/dev/bhnd/tools/nvram_map_gen.awk \
    ${SYSDIR}/dev/bhnd/tools/nvram_map_gen.sh \
    ${SYSDIR}/dev/bhnd/nvram/nvram_map
bhnd_nvram_map_data.h:
	sh ${SYSDIR}/dev/bhnd/tools/nvram_map_gen.sh \
	    ${SYSDIR}/dev/bhnd/nvram/nvram_map -d
.endif

.if !empty(SRCS:Musbdevs.h)
CLEANFILES+=	usbdevs.h
usbdevs.h: ${SYSDIR}/tools/usbdevs2h.awk ${SYSDIR}/dev/usb/usbdevs
	${AWK} -f ${SYSDIR}/tools/usbdevs2h.awk ${SYSDIR}/dev/usb/usbdevs -h
.endif

.if !empty(SRCS:Musbdevs_data.h)
CLEANFILES+=	usbdevs_data.h
usbdevs_data.h: ${SYSDIR}/tools/usbdevs2h.awk ${SYSDIR}/dev/usb/usbdevs
	${AWK} -f ${SYSDIR}/tools/usbdevs2h.awk ${SYSDIR}/dev/usb/usbdevs -d
.endif

.if !empty(SRCS:Msdiodevs.h)
CLEANFILES+=	sdiodevs.h
sdiodevs.h: ${SYSDIR}/tools/sdiodevs2h.awk ${SYSDIR}/dev/sdio/sdiodevs
	${AWK} -f ${SYSDIR}/tools/sdiodevs2h.awk ${SYSDIR}/dev/sdio/sdiodevs -h
.endif

.if !empty(SRCS:Msdiodevs_data.h)
CLEANFILES+=	sdiodevs_data.h
sdiodevs_data.h: ${SYSDIR}/tools/sdiodevs2h.awk ${SYSDIR}/dev/sdio/sdiodevs
	${AWK} -f ${SYSDIR}/tools/sdiodevs2h.awk ${SYSDIR}/dev/sdio/sdiodevs -d
.endif

.if !empty(SRCS:Macpi_quirks.h)
CLEANFILES+=	acpi_quirks.h
acpi_quirks.h: ${SYSDIR}/tools/acpi_quirks2h.awk ${SYSDIR}/dev/acpica/acpi_quirks
	${AWK} -f ${SYSDIR}/tools/acpi_quirks2h.awk ${SYSDIR}/dev/acpica/acpi_quirks
.endif

.if !empty(SRCS:Massym.inc) || !empty(DPSRCS:Massym.inc)
CLEANFILES+=	assym.inc genassym.o
DEPENDOBJS+=	genassym.o
DPSRCS+=	offset.inc
.endif
.if defined(MODULE_TIED)
DPSRCS+=	offset.inc
.endif
.if !empty(SRCS:Moffset.inc) || !empty(DPSRCS:Moffset.inc)
CLEANFILES+=	offset.inc genoffset.o
DEPENDOBJS+=	genoffset.o
.endif
assym.inc: genassym.o
offset.inc: genoffset.o
assym.inc: ${SYSDIR}/kern/genassym.sh
	sh ${SYSDIR}/kern/genassym.sh genassym.o > ${.TARGET}
genassym.o: ${SYSDIR}/${MACHINE}/${MACHINE}/genassym.c offset.inc
genassym.o: ${SRCS:Mopt_*.h}
	${CC} -c ${CFLAGS:N-flto:N-fno-common} -fcommon \
	    ${SYSDIR}/${MACHINE}/${MACHINE}/genassym.c
offset.inc: ${SYSDIR}/kern/genoffset.sh genoffset.o
	sh ${SYSDIR}/kern/genoffset.sh genoffset.o > ${.TARGET}
genoffset.o: ${SYSDIR}/kern/genoffset.c
genoffset.o: ${SRCS:Mopt_*.h}
	${CC} -c ${CFLAGS:N-flto:N-fno-common} -fcommon \
	    ${SYSDIR}/kern/genoffset.c

CLEANDEPENDFILES+=	${_ILINKS}
# .depend needs include links so we remove them only together.
cleanilinks:
	rm -f ${_ILINKS}

OBJS_DEPEND_GUESS+= ${SRCS:M*.h}
.if defined(KERNBUILDDIR)
OBJS_DEPEND_GUESS+= opt_global.h
.endif

ZINCDIR=${SYSDIR}/contrib/openzfs/include
OPENZFS_CFLAGS=     \
	-D_SYS_VMEM_H_  \
	-D__KERNEL__ \
	-nostdinc \
	-DSMP \
	-I${ZINCDIR}  \
	-I${ZINCDIR}/os/freebsd \
	-I${ZINCDIR}/os/freebsd/spl \
	-I${ZINCDIR}/os/freebsd/zfs \
	-I${SYSDIR}/cddl/compat/opensolaris \
	-I${SYSDIR}/cddl/contrib/opensolaris/uts/common \
	-include ${ZINCDIR}/os/freebsd/spl/sys/ccompile.h
OPENZFS_CWARNFLAGS= \
	-Wno-nested-externs \
	-Wno-redundant-decls

.include <bsd.dep.mk>
.include <bsd.clang-analyze.mk>
.include <bsd.obj.mk>
.include "kern.mk"<|MERGE_RESOLUTION|>--- conflicted
+++ resolved
@@ -180,14 +180,6 @@
 .endif
 .endif
 
-<<<<<<< HEAD
-.if ${MACHINE_CPUARCH} == mips
-CFLAGS+=	-G0 -fno-pic -mno-abicalls
-CFLAGS.gcc+=	-mlong-calls
-.endif
-
-=======
->>>>>>> c09981f1
 .if defined(DEBUG) || defined(DEBUG_FLAGS)
 CTFFLAGS+=	-g
 .endif
