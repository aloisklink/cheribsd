#	From: @(#)bsd.prog.mk	5.26 (Berkeley) 6/25/91
# $FreeBSD$
#
# The include file <bsd.kmod.mk> handles building and installing loadable
# kernel modules.
#
#
# +++ variables +++
#
# CLEANFILES	Additional files to remove for the clean and cleandir targets.
#
# EXPORT_SYMS	A list of symbols that should be exported from the module,
#		or the name of a file containing a list of symbols, or YES
#		to export all symbols.  If not defined, no symbols are
#		exported.
#
# KMOD		The name of the kernel module to build.
#
# KMODDIR	Base path for kernel modules (see kld(4)). [/boot/kernel]
#
# KMODOWN	Module file owner. [${BINOWN}]
#
# KMODGRP	Module file group. [${BINGRP}]
#
# KMODMODE	Module file mode. [${BINMODE}]
#
# KMODLOAD	Command to load a kernel module [/sbin/kldload]
#
# KMODUNLOAD	Command to unload a kernel module [/sbin/kldunload]
#
# KMODISLOADED	Command to check whether a kernel module is
#		loaded [/sbin/kldstat -q -n]
#
# PROG		The name of the kernel module to build.
#		If not supplied, ${KMOD}.ko is used.
#
# SRCS		List of source files.
#
# FIRMWS	List of firmware images in format filename:shortname:version
#
# FIRMWARE_LICENSE
#		Set to the name of the license the user has to agree on in
#		order to use this firmware. See /usr/share/doc/legal
#
# DESTDIR	The tree where the module gets installed. [not set]
#
# KERNBUILDDIR
#		Set to the location of the kernel build directory where
#		the opt_*.h files, .o's and kernel winds up.
#
# +++ targets +++
#
# 	install:
#               install the kernel module; if the Makefile
#               does not itself define the target install, the targets
#               beforeinstall and afterinstall may also be used to cause
#               actions immediately before and after the install target
#		is executed.
#
# 	load:
#		Load a module.
#
# 	unload:
#		Unload a module.
#
#	reload:
#		Unload if loaded, then load.
#

AWK?=		awk
KMODLOAD?=	/sbin/kldload
KMODUNLOAD?=	/sbin/kldunload
KMODISLOADED?=	/sbin/kldstat -q -n
OBJCOPY?=	objcopy

.include "kmod.opts.mk"
.include <bsd.sysdir.mk>

.SUFFIXES: .out .o .c .cc .cxx .C .y .l .s .S .m

# amd64 and mips use direct linking for kmod, all others use shared binaries
.if ${MACHINE_CPUARCH} != amd64 && ${MACHINE_CPUARCH} != mips
__KLD_SHARED=yes
.else
__KLD_SHARED=no
.endif

.if !empty(CFLAGS:M-O[23s]) && empty(CFLAGS:M-fno-strict-aliasing)
CFLAGS+=	-fno-strict-aliasing
.endif
WERROR?=	-Werror

LINUXKPI_GENSRCS+= \
	backlight_if.h \
	bus_if.h \
	device_if.h \
	pci_if.h \
	pci_iov_if.h \
	vnode_if.h \
	usb_if.h \
	opt_usb.h \
	opt_stack.h

CFLAGS+=	${WERROR}
CFLAGS+=	-D_KERNEL
CFLAGS+=	-DKLD_MODULE
.if defined(MODULE_TIED)
CFLAGS+=	-DKLD_TIED
.endif

# Don't use any standard or source-relative include directories.
NOSTDINC=	-nostdinc
CFLAGS:=	${CFLAGS:N-I*} ${NOSTDINC} ${INCLMAGIC} ${CFLAGS:M-I*}
.if defined(KERNBUILDDIR)
CFLAGS+=	-DHAVE_KERNEL_OPTION_HEADERS -include ${KERNBUILDDIR}/opt_global.h
.else
SRCS+=		opt_global.h
CFLAGS+=	-include ${.OBJDIR}/opt_global.h
.endif

# Add -I paths for system headers.  Individual module makefiles don't
# need any -I paths for this.  Similar defaults for .PATH can't be
# set because there are no standard paths for non-headers.
CFLAGS+=	-I. -I${SYSDIR} -I${SYSDIR}/contrib/ck/include

CFLAGS.gcc+=	-finline-limit=${INLINE_LIMIT}
CFLAGS.gcc+=	-fms-extensions
CFLAGS.gcc+= --param inline-unit-growth=100
CFLAGS.gcc+= --param large-function-growth=1000

# Disallow common variables, and if we end up with commons from
# somewhere unexpected, allocate storage for them in the module itself.
#
# -fno-common is the default for src builds, but this should be left in place
# until at least we catch up to GCC10/LLVM11 or otherwise enable -fno-common
# in <bsd.sys.mk> instead.  For now, we will have duplicate -fno-common in
# CFLAGS for in-tree module builds as they will also pick it up from
# share/mk/src.sys.mk, but the following is important for out-of-tree modules
# (e.g. ports).
CFLAGS+=	-fno-common
LDFLAGS+=	-d -warn-common

.if defined(LINKER_FEATURES) && ${LINKER_FEATURES:Mbuild-id}
LDFLAGS+=	--build-id=sha1
.endif

CFLAGS+=	${DEBUG_FLAGS}
.if ${MACHINE_CPUARCH} == amd64
CFLAGS+=	-fno-omit-frame-pointer -mno-omit-leaf-frame-pointer
.endif

.if ${MACHINE_CPUARCH} == "aarch64" || ${MACHINE_CPUARCH} == "riscv" || \
    ${MACHINE_CPUARCH} == "powerpc"
CFLAGS+=	-fPIC
.endif

# Temporary workaround for PR 196407, which contains the fascinating details.
# Don't allow clang to use fpu instructions or registers in kernel modules.
.if ${MACHINE_CPUARCH} == arm
CFLAGS.clang+=	-mno-movt
CFLAGS.clang+=	-mfpu=none
CFLAGS+=	-funwind-tables
.endif

.if ${MACHINE_CPUARCH} == powerpc
CFLAGS+=	-mlongcall -fno-omit-frame-pointer
.if ${LINKER_TYPE} == "lld"
# TOC optimization in LLD (9.0) currently breaks kernel modules, so disable it
LDFLAGS+=	--no-toc-optimize
.endif
.endif

.if ${MACHINE_CPUARCH} == mips
CFLAGS+=	-G0 -fno-pic -mno-abicalls
CFLAGS.gcc+=	-mlong-calls
.endif

.if defined(DEBUG) || defined(DEBUG_FLAGS)
CTFFLAGS+=	-g
.endif

.if defined(FIRMWS)
${KMOD:S/$/.c/}: ${SYSDIR}/tools/fw_stub.awk
	${AWK} -f ${SYSDIR}/tools/fw_stub.awk ${FIRMWS} -m${KMOD} -c${KMOD:S/$/.c/g} \
	    ${FIRMWARE_LICENSE:C/.+/-l/}${FIRMWARE_LICENSE}

SRCS+=	${KMOD:S/$/.c/}
CLEANFILES+=	${KMOD:S/$/.c/}

.for _firmw in ${FIRMWS}
${_firmw:C/\:.*$/.fwo/:T}:	${_firmw:C/\:.*$//} ${SYSDIR}/kern/firmw.S
	@${ECHO} ${_firmw:C/\:.*$//} ${.ALLSRC:M*${_firmw:C/\:.*$//}}
	${CC:N${CCACHE_BIN}} -c -x assembler-with-cpp -DLOCORE 	\
	    ${CFLAGS} ${WERROR} 				\
	    -DFIRMW_FILE="${.ALLSRC:M*${_firmw:C/\:.*$//}}" 	\
	    -DFIRMW_SYMBOL="${_firmw:C/\:.*$//:C/[-.\/]/_/g}"	\
<<<<<<< HEAD
	     ${SYSDIR}/kern/firmw.S -o ${.TARGET}
=======
	    ${SYSDIR}/kern/firmw.S -o ${.TARGET}
>>>>>>> 5714f9f7

OBJS+=	${_firmw:C/\:.*$/.fwo/:T}
.endfor
.endif

# Conditionally include SRCS based on kernel config options.
.for _o in ${KERN_OPTS}
SRCS+=${SRCS.${_o}}
.endfor

OBJS+=	${SRCS:N*.h:R:S/$/.o/g}

.if !defined(PROG)
PROG=	${KMOD}.ko
.endif

.if !defined(DEBUG_FLAGS) || ${MK_KERNEL_SYMBOLS} == "no"
FULLPROG=	${PROG}
.else
FULLPROG=	${PROG}.full
${PROG}: ${FULLPROG} ${PROG}.debug
	${OBJCOPY} --strip-debug --add-gnu-debuglink=${PROG}.debug \
	    ${FULLPROG} ${.TARGET}
${PROG}.debug: ${FULLPROG}
	${OBJCOPY} --only-keep-debug ${FULLPROG} ${.TARGET}
.endif

.if ${__KLD_SHARED} == yes
${FULLPROG}: ${KMOD}.kld
	${LD} -m ${LD_EMULATION} -Bshareable -znotext -znorelro ${_LDFLAGS} \
	    -o ${.TARGET} ${KMOD}.kld
.if !defined(DEBUG_FLAGS)
	${OBJCOPY} --strip-debug ${.TARGET}
.endif
.endif

EXPORT_SYMS?=	NO
.if ${EXPORT_SYMS} != YES
CLEANFILES+=	export_syms
.endif

.if exists(${SYSDIR}/conf/ldscript.kmod.${MACHINE_ARCH})
LDSCRIPT_FLAGS?= -T ${SYSDIR}/conf/ldscript.kmod.${MACHINE_ARCH}
.endif

.if ${__KLD_SHARED} == yes
${KMOD}.kld: ${OBJS}
.else
${FULLPROG}: ${OBJS}
.endif
	${LD} -m ${LD_EMULATION} ${_LDFLAGS} ${LDSCRIPT_FLAGS} -r -d \
	    -o ${.TARGET} ${OBJS}
.if ${MK_CTF} != "no"
	${CTFMERGE} ${CTFFLAGS} -o ${.TARGET} ${OBJS}
.endif
.if defined(EXPORT_SYMS)
.if ${EXPORT_SYMS} != YES
.if ${EXPORT_SYMS} == NO
	:> export_syms
.elif !exists(${.CURDIR}/${EXPORT_SYMS})
	echo -n "${EXPORT_SYMS:@s@$s${.newline}@}" > export_syms
.else
	grep -v '^#' < ${EXPORT_SYMS} > export_syms
.endif
	${AWK} -f ${SYSDIR}/conf/kmod_syms.awk ${.TARGET} \
	    export_syms | xargs -J% ${OBJCOPY} % ${.TARGET}
.endif
.endif # defined(EXPORT_SYMS)
.if defined(PREFIX_SYMS)
	${AWK} -v prefix=${PREFIX_SYMS} -f ${SYSDIR}/conf/kmod_syms_prefix.awk \
	    ${.TARGET} /dev/null | xargs -J% ${OBJCOPY} % ${.TARGET}
.endif
.if !defined(DEBUG_FLAGS) && ${__KLD_SHARED} == no
	${OBJCOPY} --strip-debug ${.TARGET}
.endif

_MAP_DEBUG_PREFIX= yes

_ILINKS=machine
.if ${MACHINE_CPUARCH} == "i386" || ${MACHINE_CPUARCH} == "amd64"
_ILINKS+=x86
.endif
CLEANFILES+=${_ILINKS}

all: ${PROG}

beforedepend: ${_ILINKS}
beforebuild: ${_ILINKS}

# Ensure that the links exist without depending on it when it exists which
# causes all the modules to be rebuilt when the directory pointed to changes.
# Ensure that debug info references the path in the source tree.
.for _link in ${_ILINKS}
.if !exists(${.OBJDIR}/${_link})
OBJS_DEPEND_GUESS+=	${_link}
.endif
.if defined(_MAP_DEBUG_PREFIX)
.if ${_link} == "machine"
CFLAGS+= -fdebug-prefix-map=./machine=${SYSDIR}/${MACHINE}/include
.else
CFLAGS+= -fdebug-prefix-map=./${_link}=${SYSDIR}/${_link}/include
.endif
.endif
.endfor

.NOPATH: ${_ILINKS}

${_ILINKS}:
	@case ${.TARGET} in \
	machine) \
		path=${SYSDIR}/${MACHINE}/include ;; \
	*) \
		path=${SYSDIR}/${.TARGET:T}/include ;; \
	esac ; \
	path=`(cd $$path && /bin/pwd)` ; \
	${ECHO} ${.TARGET:T} "->" $$path ; \
	ln -fns $$path ${.TARGET:T}

CLEANFILES+= ${PROG} ${KMOD}.kld ${OBJS}

.if defined(DEBUG_FLAGS) && ${MK_KERNEL_SYMBOLS} != "no"
CLEANFILES+= ${FULLPROG} ${PROG}.debug
.endif

.if !target(install)

_INSTALLFLAGS:=	${INSTALLFLAGS}
.for ie in ${INSTALLFLAGS_EDIT}
_INSTALLFLAGS:=	${_INSTALLFLAGS${ie}}
.endfor

.if !target(realinstall)
KERN_DEBUGDIR?=	${DEBUGDIR}
realinstall: _kmodinstall
.ORDER: beforeinstall _kmodinstall
_kmodinstall: .PHONY
	${INSTALL} -T release -o ${KMODOWN} -g ${KMODGRP} -m ${KMODMODE} \
	    ${_INSTALLFLAGS} ${PROG} ${DESTDIR}${KMODDIR}/
.if defined(DEBUG_FLAGS) && !defined(INSTALL_NODEBUG) && ${MK_KERNEL_SYMBOLS} != "no"
	${INSTALL} -T dbg -o ${KMODOWN} -g ${KMODGRP} -m ${KMODMODE} \
	    ${_INSTALLFLAGS} ${PROG}.debug ${DESTDIR}${KERN_DEBUGDIR}${KMODDIR}/
.endif

.include <bsd.links.mk>

.if !defined(NO_XREF)
afterinstall: _kldxref
.ORDER: realinstall _kldxref
.ORDER: _installlinks _kldxref
_kldxref: .PHONY
	@if type kldxref >/dev/null 2>&1; then \
		${ECHO} ${KLDXREF_CMD} ${DESTDIR}${KMODDIR}; \
		${KLDXREF_CMD} ${DESTDIR}${KMODDIR}; \
	fi
.endif
.endif # !target(realinstall)

.endif # !target(install)

.if !target(load)
load: ${PROG} .PHONY
	${KMODLOAD} -v ${.OBJDIR}/${PROG}
.endif

.if !target(unload)
unload: .PHONY
	if ${KMODISLOADED} ${PROG} ; then ${KMODUNLOAD} -v ${PROG} ; fi
.endif

.if !target(reload)
reload: unload load .PHONY
.endif

.if defined(KERNBUILDDIR)
.PATH: ${KERNBUILDDIR}
CFLAGS+=	-I${KERNBUILDDIR}
.for _src in ${SRCS:Mopt_*.h}
CLEANFILES+=	${_src}
.if !target(${_src})
${_src}:
	ln -sf ${KERNBUILDDIR}/${_src} ${.TARGET}
.endif
.endfor
.else
.for _src in ${SRCS:Mopt_*.h}
CLEANFILES+=	${_src}
.if !target(${_src})
${_src}:
	:> ${.TARGET}
.endif
.endfor
.endif

# Add the sanitizer C flags
CFLAGS+=	${SAN_CFLAGS}

# Add the gcov flags
CFLAGS+=	${GCOV_CFLAGS}

# Respect configuration-specific C flags.
CFLAGS+=	${ARCH_FLAGS} ${CONF_CFLAGS}

.if !empty(SRCS:Mvnode_if.c)
CLEANFILES+=	vnode_if.c
vnode_if.c: ${SYSDIR}/tools/vnode_if.awk ${SYSDIR}/kern/vnode_if.src
	${AWK} -f ${SYSDIR}/tools/vnode_if.awk ${SYSDIR}/kern/vnode_if.src -c
.endif

.if !empty(SRCS:Mvnode_if.h)
CLEANFILES+=	vnode_if.h vnode_if_newproto.h vnode_if_typedef.h
vnode_if.h vnode_if_newproto.h vnode_if_typedef.h: ${SYSDIR}/tools/vnode_if.awk \
    ${SYSDIR}/kern/vnode_if.src
vnode_if.h: vnode_if_newproto.h vnode_if_typedef.h
	${AWK} -f ${SYSDIR}/tools/vnode_if.awk ${SYSDIR}/kern/vnode_if.src -h
vnode_if_newproto.h:
	${AWK} -f ${SYSDIR}/tools/vnode_if.awk ${SYSDIR}/kern/vnode_if.src -p
vnode_if_typedef.h:
	${AWK} -f ${SYSDIR}/tools/vnode_if.awk ${SYSDIR}/kern/vnode_if.src -q
.endif

# Build _if.[ch] from _if.m, and clean them when we're done.
# __MPATH defined in config.mk
_MFILES=${__MPATH:T:O}
_MPATH=${__MPATH:H:O:u}
.PATH.m: ${_MPATH}
.for _i in ${SRCS:M*_if.[ch]}
_MATCH=M${_i:R:S/$/.m/}
_MATCHES=${_MFILES:${_MATCH}}
.if !empty(_MATCHES)
CLEANFILES+=	${_i}
.endif
.endfor # _i
.m.c:	${SYSDIR}/tools/makeobjops.awk
	${AWK} -f ${SYSDIR}/tools/makeobjops.awk ${.IMPSRC} -c

.m.h:	${SYSDIR}/tools/makeobjops.awk
	${AWK} -f ${SYSDIR}/tools/makeobjops.awk ${.IMPSRC} -h

.for _i in mii pccard
.if !empty(SRCS:M${_i}devs.h)
CLEANFILES+=	${_i}devs.h
${_i}devs.h: ${SYSDIR}/tools/${_i}devs2h.awk ${SYSDIR}/dev/${_i}/${_i}devs
	${AWK} -f ${SYSDIR}/tools/${_i}devs2h.awk ${SYSDIR}/dev/${_i}/${_i}devs
.endif
.endfor # _i

.if !empty(SRCS:Mbhnd_nvram_map.h)
CLEANFILES+=	bhnd_nvram_map.h
bhnd_nvram_map.h: ${SYSDIR}/dev/bhnd/tools/nvram_map_gen.awk \
    ${SYSDIR}/dev/bhnd/tools/nvram_map_gen.sh \
    ${SYSDIR}/dev/bhnd/nvram/nvram_map
bhnd_nvram_map.h:
	sh ${SYSDIR}/dev/bhnd/tools/nvram_map_gen.sh \
	    ${SYSDIR}/dev/bhnd/nvram/nvram_map -h
.endif

.if !empty(SRCS:Mbhnd_nvram_map_data.h)
CLEANFILES+=	bhnd_nvram_map_data.h
bhnd_nvram_map_data.h: ${SYSDIR}/dev/bhnd/tools/nvram_map_gen.awk \
    ${SYSDIR}/dev/bhnd/tools/nvram_map_gen.sh \
    ${SYSDIR}/dev/bhnd/nvram/nvram_map
bhnd_nvram_map_data.h:
	sh ${SYSDIR}/dev/bhnd/tools/nvram_map_gen.sh \
	    ${SYSDIR}/dev/bhnd/nvram/nvram_map -d
.endif

.if !empty(SRCS:Musbdevs.h)
CLEANFILES+=	usbdevs.h
usbdevs.h: ${SYSDIR}/tools/usbdevs2h.awk ${SYSDIR}/dev/usb/usbdevs
	${AWK} -f ${SYSDIR}/tools/usbdevs2h.awk ${SYSDIR}/dev/usb/usbdevs -h
.endif

.if !empty(SRCS:Musbdevs_data.h)
CLEANFILES+=	usbdevs_data.h
usbdevs_data.h: ${SYSDIR}/tools/usbdevs2h.awk ${SYSDIR}/dev/usb/usbdevs
	${AWK} -f ${SYSDIR}/tools/usbdevs2h.awk ${SYSDIR}/dev/usb/usbdevs -d
.endif

.if !empty(SRCS:Msdiodevs.h)
CLEANFILES+=	sdiodevs.h
sdiodevs.h: ${SYSDIR}/tools/sdiodevs2h.awk ${SYSDIR}/dev/sdio/sdiodevs
	${AWK} -f ${SYSDIR}/tools/sdiodevs2h.awk ${SYSDIR}/dev/sdio/sdiodevs -h
.endif

.if !empty(SRCS:Msdiodevs_data.h)
CLEANFILES+=	sdiodevs_data.h
sdiodevs_data.h: ${SYSDIR}/tools/sdiodevs2h.awk ${SYSDIR}/dev/sdio/sdiodevs
	${AWK} -f ${SYSDIR}/tools/sdiodevs2h.awk ${SYSDIR}/dev/sdio/sdiodevs -d
.endif

.if !empty(SRCS:Macpi_quirks.h)
CLEANFILES+=	acpi_quirks.h
acpi_quirks.h: ${SYSDIR}/tools/acpi_quirks2h.awk ${SYSDIR}/dev/acpica/acpi_quirks
	${AWK} -f ${SYSDIR}/tools/acpi_quirks2h.awk ${SYSDIR}/dev/acpica/acpi_quirks
.endif

.if !empty(SRCS:Massym.inc) || !empty(DPSRCS:Massym.inc)
CLEANFILES+=	assym.inc genassym.o
DEPENDOBJS+=	genassym.o
DPSRCS+=	offset.inc
.endif
.if defined(MODULE_TIED)
DPSRCS+=	offset.inc
.endif
.if !empty(SRCS:Moffset.inc) || !empty(DPSRCS:Moffset.inc)
CLEANFILES+=	offset.inc genoffset.o
DEPENDOBJS+=	genoffset.o
.endif
assym.inc: genassym.o
offset.inc: genoffset.o
assym.inc: ${SYSDIR}/kern/genassym.sh
	sh ${SYSDIR}/kern/genassym.sh genassym.o > ${.TARGET}
genassym.o: ${SYSDIR}/${MACHINE}/${MACHINE}/genassym.c offset.inc
genassym.o: ${SRCS:Mopt_*.h}
	${CC} -c ${CFLAGS:N-flto:N-fno-common} -fcommon \
	    ${SYSDIR}/${MACHINE}/${MACHINE}/genassym.c
offset.inc: ${SYSDIR}/kern/genoffset.sh genoffset.o
	sh ${SYSDIR}/kern/genoffset.sh genoffset.o > ${.TARGET}
genoffset.o: ${SYSDIR}/kern/genoffset.c
genoffset.o: ${SRCS:Mopt_*.h}
	${CC} -c ${CFLAGS:N-flto:N-fno-common} -fcommon \
	    ${SYSDIR}/kern/genoffset.c

CLEANDEPENDFILES+=	${_ILINKS}
# .depend needs include links so we remove them only together.
cleanilinks:
	rm -f ${_ILINKS}

OBJS_DEPEND_GUESS+= ${SRCS:M*.h}
.if defined(KERNBUILDDIR)
OBJS_DEPEND_GUESS+= opt_global.h
.endif

ZINCDIR=${SYSDIR}/contrib/openzfs/include
OPENZFS_CFLAGS=     \
	-D_SYS_VMEM_H_  \
	-D__KERNEL__ \
	-nostdinc \
	-DSMP \
	-I${ZINCDIR}  \
	-I${ZINCDIR}/os/freebsd \
	-I${ZINCDIR}/os/freebsd/spl \
	-I${ZINCDIR}/os/freebsd/zfs \
	-I${SYSDIR}/cddl/compat/opensolaris \
	-I${SYSDIR}/cddl/contrib/opensolaris/uts/common \
	-include ${ZINCDIR}/os/freebsd/spl/sys/ccompile.h


.include <bsd.dep.mk>
.include <bsd.clang-analyze.mk>
.include <bsd.obj.mk>
.include "kern.mk"<|MERGE_RESOLUTION|>--- conflicted
+++ resolved
@@ -194,11 +194,7 @@
 	    ${CFLAGS} ${WERROR} 				\
 	    -DFIRMW_FILE="${.ALLSRC:M*${_firmw:C/\:.*$//}}" 	\
 	    -DFIRMW_SYMBOL="${_firmw:C/\:.*$//:C/[-.\/]/_/g}"	\
-<<<<<<< HEAD
-	     ${SYSDIR}/kern/firmw.S -o ${.TARGET}
-=======
 	    ${SYSDIR}/kern/firmw.S -o ${.TARGET}
->>>>>>> 5714f9f7
 
 OBJS+=	${_firmw:C/\:.*$/.fwo/:T}
 .endfor
