--- conflicted
+++ resolved
@@ -21,12 +21,8 @@
 kern/subr_dummy_vdso_tc.c	standard
 kern/subr_intr.c		standard
 kern/subr_physmem.c		standard
-<<<<<<< HEAD
 cheri/cheri_cap_relocs.c	optional cheri_purecap_kernel \
 	compile-with	"${CC} -c ${CFLAGS:N-nostdinc} ${WERROR} ${PROF} ${.IMPSRC}"
-libkern/bcmp.c			standard
-=======
->>>>>>> 44056f9a
 libkern/bcopy.c			standard
 libkern/bcopy_c.c		optional	cpu_cheri !cheri_purecap_kernel
 libkern/ffs.c			standard
