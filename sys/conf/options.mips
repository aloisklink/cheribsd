--- conflicted
+++ resolved
@@ -114,7 +114,7 @@
 #
 BERI_LARGE_TLB			opt_global.h
 PLATFORM_INIT_SECONDARY		opt_global.h
-<<<<<<< HEAD
+
 FDT_DTB_STATIC_ONLY		opt_platform.h
 
 #
@@ -136,8 +136,6 @@
 # Disable system-call authorisation for compartmentalised user code.
 #
 CPU_CHERI_NO_SYSCALL_AUTHORIZE opt_global.h
-=======
->>>>>>> b0f263b9
 
 #
 # Options that control the NetFPGA-10G Embedded CPU Ethernet Core.
