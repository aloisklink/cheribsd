# Copyright (c) 2001, 2008, Juniper Networks, Inc.
# All rights reserved.
#
# Redistribution and use in source and binary forms, with or without
# modification, are permitted provided that the following conditions
# are met:
# 1. Redistributions of source code must retain the above copyright
#    notice, this list of conditions and the following disclaimer.
# 2. Redistributions in binary form must reproduce the above copyright
#    notice, this list of conditions and the following disclaimer in the
#    documentation and/or other materials provided with the distribution.
# 3. Neither the name of the Juniper Networks, Inc. nor the names of its
#    contributors may be used to endorse or promote products derived from
#    this software without specific prior written permission.
#
# THIS SOFTWARE IS PROVIDED BY JUNIPER NETWORKS AND CONTRIBUTORS ``AS IS'' AND
# ANY EXPRESS OR IMPLIED WARRANTIES, INCLUDING, BUT NOT LIMITED TO, THE
# IMPLIED WARRANTIES OF MERCHANTABILITY AND FITNESS FOR A PARTICULAR PURPOSE
# ARE DISCLAIMED.  IN NO EVENT SHALL JUNIPER NETWORKS OR CONTRIBUTORS BE LIABLE
# FOR ANY DIRECT, INDIRECT, INCIDENTAL, SPECIAL, EXEMPLARY, OR CONSEQUENTIAL
# DAMAGES (INCLUDING, BUT NOT LIMITED TO, PROCUREMENT OF SUBSTITUTE GOODS
# OR SERVICES; LOSS OF USE, DATA, OR PROFITS; OR BUSINESS INTERRUPTION)
# HOWEVER CAUSED AND ON ANY THEORY OF LIABILITY, WHETHER IN CONTRACT, STRICT
# LIABILITY, OR TORT (INCLUDING NEGLIGENCE OR OTHERWISE) ARISING IN ANY WAY
# OUT OF THE USE OF THIS SOFTWARE, EVEN IF ADVISED OF THE POSSIBILITY OF
# SUCH DAMAGE.
#
#	JNPR: options.mips,v 1.2 2006/09/15 12:52:34
# $FreeBSD$

CPU_MIPS4KC	opt_global.h
CPU_MIPS24K	opt_global.h
CPU_MIPS34K	opt_global.h
CPU_MIPS74K	opt_global.h
CPU_MIPS1004K	opt_global.h
CPU_MIPS1074K	opt_global.h
CPU_INTERAPTIV	opt_global.h
CPU_PROAPTIV	opt_global.h
CPU_MIPS32	opt_global.h
CPU_MIPS64	opt_global.h
CPU_SENTRY5	opt_global.h
CPU_SB1 	opt_global.h
CPU_CNMIPS	opt_global.h
CPU_RMI		opt_global.h
CPU_NLM		opt_global.h
CPU_BERI	opt_global.h
CPU_XBURST	opt_global.h
CPU_MALTA	opt_global.h

MIPS_SHAREDPAGE	opt_global.h

# which MACHINE_ARCH architecture
MIPS
MIPSHF
MIPSEL
MIPSELHF
MIPS64
MIPS64HF
MIPS64EL
MIPS64ELHF
MIPSN32

COMPAT_FREEBSD32	opt_global.h
COMPAT_FREEBSD64	opt_global.h

COMPAT_CHERIABI		opt_global.h

YAMON		opt_global.h
CFE		opt_global.h
CFE_CONSOLE	opt_global.h
CFE_ENV		opt_global.h
CFE_ENV_SIZE	opt_global.h

GFB_DEBUG		opt_gfb.h
GFB_NO_FONT_LOADING	opt_gfb.h
GFB_NO_MODE_CHANGE	opt_gfb.h

NOFPU		opt_global.h

TICK_USE_YAMON_FREQ	opt_global.h
TICK_USE_MALTA_RTC	opt_global.h

#
# The highest memory address that can be used by the kernel in units of KB.
#
MAXMEM			opt_global.h

#
# Manual override of cache config
#
MIPS_DISABLE_L1_CACHE	opt_global.h

#
# Enable exception counters sysctls:
#
MIPS_EXC_CNTRS		opt_global.h

#
# Options that control the Cavium Simple Executive.
#
OCTEON_MODEL			opt_cvmx.h
OCTEON_VENDOR_LANNER		opt_cvmx.h
OCTEON_VENDOR_UBIQUITI		opt_cvmx.h
OCTEON_VENDOR_RADISYS		opt_cvmx.h
OCTEON_VENDOR_GEFES		opt_cvmx.h
OCTEON_BOARD_CAPK_0100ND	opt_cvmx.h

#
# Options relating to Qemu-CHERI.
#
CPU_QEMU_MALTA			opt_global.h

#
# Options specific to the BERI and CHERI platform.
#
BERI_LARGE_TLB			opt_global.h
PLATFORM_INIT_SECONDARY		opt_global.h

FDT_DTB_STATIC_ONLY		opt_platform.h

#
# CHERI MIPS support.
#

#
# Access user space through kernel DDC (via legacy load/store instructions)
#
CHERI_IMPLICIT_USER_DDC	opt_global.h

#
<<<<<<< HEAD
# Support legacy CheriABI binaries
#
CHERIABI_LEGACY_SUPPORT	opt_global.h

#
# Experimental support for 128-bit capabilities.
#
CPU_CHERI128			opt_global.h

#
# Experimental support for pure capability kernel
#
CHERI_PURECAP_KERNEL		opt_global.h

#
# Enable debugging output on traps
#
TRAP_DEBUG			opt_global.h

#
=======
>>>>>>> ab64b333
# Options that control the NetFPGA-10G Embedded CPU Ethernet Core.
#
NF10BMAC_64BIT			opt_netfpga.h

#
# Options for hardware with PageMask register support
#

# Use one large page (currently 16K) for the kernel thread stack
KSTACK_LARGE_PAGE   		opt_global.h

#
# Options that control the Atheros SoC peripherals
#
ARGE_DEBUG			opt_arge.h
ARGE_MDIO			opt_arge.h

#
# At least one of the AR71XX ubiquiti boards has a Redboot configuration
# that "lies" about the amount of RAM it has. Until a cleaner method is
# defined, this option will suffice in overriding what Redboot says.
#
AR71XX_REALMEM			opt_ar71xx.h
AR71XX_ENV_UBOOT		opt_ar71xx.h
AR71XX_ENV_REDBOOT		opt_ar71xx.h
AR71XX_ENV_ROUTERBOOT		opt_ar71xx.h
AR71XX_ATH_EEPROM		opt_ar71xx.h

#
# Options for AR531X SOC. AR531X_1ST_GENERATION is AR5311 to AR5314.
#

AR531X_1ST_GENERATION		opt_ar531x.h
AR531X_REALMEM			opt_ar531x.h
AR531X_ENV_UBOOT		opt_ar531x.h
AR531X_APB_DEBUG		opt_ar531x.h
ARE_MDIO			opt_ar531x.h
ARE_MII				opt_ar531x.h

#
# Options that control the Ralink RT305xF Etherenet MAC.
#
IF_RT_DEBUG			opt_if_rt.h
IF_RT_PHY_SUPPORT		opt_if_rt.h
IF_RT_RING_DATA_COUNT		opt_if_rt.h

#
# Options that control the Ralink/Mediatek SoC type.
#
MT7620				opt_rt305x.h
RT5350				opt_rt305x.h
RT305XF				opt_rt305x.h
RT3052F				opt_rt305x.h
RT3050F				opt_rt305x.h
RT305X				opt_rt305x.h
RT305X_UBOOT			opt_rt305x.h
RT305X_USE_UART			opt_rt305x.h
RT_MDIO				opt_rt305x.h

#
# Options that affect the pmap.
#
PV_STATS		opt_pmap.h

#
# Options to use INTRNG code
#
INTRNG			opt_global.h
MIPS_NIRQ		opt_global.h<|MERGE_RESOLUTION|>--- conflicted
+++ resolved
@@ -128,17 +128,6 @@
 CHERI_IMPLICIT_USER_DDC	opt_global.h
 
 #
-<<<<<<< HEAD
-# Support legacy CheriABI binaries
-#
-CHERIABI_LEGACY_SUPPORT	opt_global.h
-
-#
-# Experimental support for 128-bit capabilities.
-#
-CPU_CHERI128			opt_global.h
-
-#
 # Experimental support for pure capability kernel
 #
 CHERI_PURECAP_KERNEL		opt_global.h
@@ -149,8 +138,6 @@
 TRAP_DEBUG			opt_global.h
 
 #
-=======
->>>>>>> ab64b333
 # Options that control the NetFPGA-10G Embedded CPU Ethernet Core.
 #
 NF10BMAC_64BIT			opt_netfpga.h
