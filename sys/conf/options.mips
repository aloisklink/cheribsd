# Copyright (c) 2001, 2008, Juniper Networks, Inc.
# All rights reserved.
#
# Redistribution and use in source and binary forms, with or without
# modification, are permitted provided that the following conditions
# are met:
# 1. Redistributions of source code must retain the above copyright
#    notice, this list of conditions and the following disclaimer.
# 2. Redistributions in binary form must reproduce the above copyright
#    notice, this list of conditions and the following disclaimer in the
#    documentation and/or other materials provided with the distribution.
# 3. Neither the name of the Juniper Networks, Inc. nor the names of its
#    contributors may be used to endorse or promote products derived from
#    this software without specific prior written permission.
#
# THIS SOFTWARE IS PROVIDED BY JUNIPER NETWORKS AND CONTRIBUTORS ``AS IS'' AND
# ANY EXPRESS OR IMPLIED WARRANTIES, INCLUDING, BUT NOT LIMITED TO, THE
# IMPLIED WARRANTIES OF MERCHANTABILITY AND FITNESS FOR A PARTICULAR PURPOSE
# ARE DISCLAIMED.  IN NO EVENT SHALL JUNIPER NETWORKS OR CONTRIBUTORS BE LIABLE
# FOR ANY DIRECT, INDIRECT, INCIDENTAL, SPECIAL, EXEMPLARY, OR CONSEQUENTIAL
# DAMAGES (INCLUDING, BUT NOT LIMITED TO, PROCUREMENT OF SUBSTITUTE GOODS
# OR SERVICES; LOSS OF USE, DATA, OR PROFITS; OR BUSINESS INTERRUPTION)
# HOWEVER CAUSED AND ON ANY THEORY OF LIABILITY, WHETHER IN CONTRACT, STRICT
# LIABILITY, OR TORT (INCLUDING NEGLIGENCE OR OTHERWISE) ARISING IN ANY WAY
# OUT OF THE USE OF THIS SOFTWARE, EVEN IF ADVISED OF THE POSSIBILITY OF
# SUCH DAMAGE.
#
#	JNPR: options.mips,v 1.2 2006/09/15 12:52:34
# $FreeBSD$

CPU_MIPS4KC	opt_global.h
CPU_MIPS24K	opt_global.h
CPU_MIPS34K	opt_global.h
CPU_MIPS74K	opt_global.h
CPU_MIPS1004K	opt_global.h
CPU_MIPS1074K	opt_global.h
CPU_INTERAPTIV	opt_global.h
CPU_PROAPTIV	opt_global.h
CPU_MIPS32	opt_global.h
CPU_MIPS64	opt_global.h
CPU_SENTRY5	opt_global.h
CPU_SB1 	opt_global.h
CPU_CNMIPS	opt_global.h
CPU_RMI		opt_global.h
CPU_NLM		opt_global.h
CPU_BERI	opt_global.h
CPU_XBURST	opt_global.h
CPU_MALTA	opt_global.h

MIPS_SHAREDPAGE	opt_global.h

# which MACHINE_ARCH architecture
MIPS
MIPSHF
MIPSEL
MIPSELHF
MIPS64
MIPS64HF
MIPS64EL
MIPS64ELHF
MIPSN32

COMPAT_FREEBSD32	opt_global.h
COMPAT_FREEBSD64	opt_global.h

COMPAT_CHERIABI		opt_global.h

YAMON		opt_global.h
CFE		opt_global.h
CFE_CONSOLE	opt_global.h
CFE_ENV		opt_global.h
CFE_ENV_SIZE	opt_global.h

GFB_DEBUG		opt_gfb.h
GFB_NO_FONT_LOADING	opt_gfb.h
GFB_NO_MODE_CHANGE	opt_gfb.h

NOFPU		opt_global.h

TICK_USE_YAMON_FREQ	opt_global.h
TICK_USE_MALTA_RTC	opt_global.h

#
# The highest memory address that can be used by the kernel in units of KB.
#
MAXMEM			opt_global.h

#
# Manual override of cache config
#
MIPS_DISABLE_L1_CACHE	opt_global.h

#
# Enable exception counters sysctls:
#
MIPS_EXC_CNTRS		opt_global.h

#
# Options that control the Cavium Simple Executive.
#
OCTEON_MODEL			opt_cvmx.h
OCTEON_VENDOR_LANNER		opt_cvmx.h
OCTEON_VENDOR_UBIQUITI		opt_cvmx.h
OCTEON_VENDOR_RADISYS		opt_cvmx.h
OCTEON_VENDOR_GEFES		opt_cvmx.h
OCTEON_BOARD_CAPK_0100ND	opt_cvmx.h

#
# Options relating to Qemu-CHERI.
#
CPU_QEMU_MALTA			opt_global.h

#
# Options specific to the BERI and CHERI platform.
#
BERI_LARGE_TLB			opt_global.h
PLATFORM_INIT_SECONDARY		opt_global.h

FDT_DTB_STATIC_ONLY		opt_platform.h

#
# CHERI MIPS support.
#

#
# Access user space through kernel DDC (via legacy load/store instructions)
#
CHERI_IMPLICIT_USER_DDC	opt_global.h

#
# Support legacy CheriABI binaries
#
CHERIABI_LEGACY_SUPPORT	opt_global.h

#
# Experimental support for 128-bit capabilities.
#
CPU_CHERI128			opt_global.h

#
<<<<<<< HEAD
# Experimental support for pure capability kernel
#
CHERI_PURECAP_KERNEL		opt_global.h

#
# Enable debugging output on traps
#
TRAP_DEBUG		opt_global.h

#
# Disable system-call authorisation for compartmentalised user code.
#
CPU_CHERI_NO_SYSCALL_AUTHORIZE opt_global.h

#
=======
>>>>>>> 7edf3bfb
# Options that control the NetFPGA-10G Embedded CPU Ethernet Core.
#
NF10BMAC_64BIT			opt_netfpga.h

#
# Options for hardware with PageMask register support
#

# Use one large page (currently 16K) for the kernel thread stack
KSTACK_LARGE_PAGE   		opt_global.h

#
# Options that control the Atheros SoC peripherals
#
ARGE_DEBUG			opt_arge.h
ARGE_MDIO			opt_arge.h

#
# At least one of the AR71XX ubiquiti boards has a Redboot configuration
# that "lies" about the amount of RAM it has. Until a cleaner method is
# defined, this option will suffice in overriding what Redboot says.
#
AR71XX_REALMEM			opt_ar71xx.h
AR71XX_ENV_UBOOT		opt_ar71xx.h
AR71XX_ENV_REDBOOT		opt_ar71xx.h
AR71XX_ENV_ROUTERBOOT		opt_ar71xx.h
AR71XX_ATH_EEPROM		opt_ar71xx.h

#
# Options for AR531X SOC. AR531X_1ST_GENERATION is AR5311 to AR5314.
#

AR531X_1ST_GENERATION		opt_ar531x.h
AR531X_REALMEM			opt_ar531x.h
AR531X_ENV_UBOOT		opt_ar531x.h
AR531X_APB_DEBUG		opt_ar531x.h
ARE_MDIO			opt_ar531x.h
ARE_MII				opt_ar531x.h

#
# Options that control the Ralink RT305xF Etherenet MAC.
#
IF_RT_DEBUG			opt_if_rt.h
IF_RT_PHY_SUPPORT		opt_if_rt.h
IF_RT_RING_DATA_COUNT		opt_if_rt.h

#
# Options that control the Ralink/Mediatek SoC type.
#
MT7620				opt_rt305x.h
RT5350				opt_rt305x.h
RT305XF				opt_rt305x.h
RT3052F				opt_rt305x.h
RT3050F				opt_rt305x.h
RT305X				opt_rt305x.h
RT305X_UBOOT			opt_rt305x.h
RT305X_USE_UART			opt_rt305x.h
RT_MDIO				opt_rt305x.h

#
# Options that affect the pmap.
#
PV_STATS		opt_pmap.h

#
# Options to use INTRNG code
#
INTRNG			opt_global.h
MIPS_NIRQ		opt_global.h<|MERGE_RESOLUTION|>--- conflicted
+++ resolved
@@ -138,7 +138,6 @@
 CPU_CHERI128			opt_global.h
 
 #
-<<<<<<< HEAD
 # Experimental support for pure capability kernel
 #
 CHERI_PURECAP_KERNEL		opt_global.h
@@ -146,16 +145,9 @@
 #
 # Enable debugging output on traps
 #
-TRAP_DEBUG		opt_global.h
-
-#
-# Disable system-call authorisation for compartmentalised user code.
-#
-CPU_CHERI_NO_SYSCALL_AUTHORIZE opt_global.h
-
-#
-=======
->>>>>>> 7edf3bfb
+TRAP_DEBUG			opt_global.h
+
+#
 # Options that control the NetFPGA-10G Embedded CPU Ethernet Core.
 #
 NF10BMAC_64BIT			opt_netfpga.h
