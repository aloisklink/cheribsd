# $FreeBSD$
#
#        On the handling of kernel options
#
# All kernel options should be listed in NOTES, with suitable
# descriptions.  Negative options (options that make some code not
# compile) should be commented out; LINT (generated from NOTES) should
# compile as much code as possible.  Try to structure option-using
# code so that a single option only switch code on, or only switch
# code off, to make it possible to have a full compile-test.  If
# necessary, you can check for COMPILING_LINT to get maximum code
# coverage.
#
# All new options shall also be listed in either "conf/options" or
# "conf/options.<machine>".  Options that affect a single source-file
# <xxx>.[c|s] should be directed into "opt_<xxx>.h", while options
# that affect multiple files should either go in "opt_global.h" if
# this is a kernel-wide option (used just about everywhere), or in
# "opt_<option-name-in-lower-case>.h" if it affects only some files.
# Note that the effect of listing only an option without a
# header-file-name in conf/options (and cousins) is that the last
# convention is followed.
#
# This handling scheme is not yet fully implemented.
#
#
# Format of this file:
# Option name	filename
#
# If filename is missing, the default is
# opt_<name-of-option-in-lower-case>.h

AAC_DEBUG		opt_aac.h
AACRAID_DEBUG		opt_aacraid.h
AHC_ALLOW_MEMIO		opt_aic7xxx.h
AHC_TMODE_ENABLE	opt_aic7xxx.h
AHC_DUMP_EEPROM		opt_aic7xxx.h
AHC_DEBUG		opt_aic7xxx.h
AHC_DEBUG_OPTS		opt_aic7xxx.h
AHC_REG_PRETTY_PRINT	opt_aic7xxx.h
AHD_DEBUG		opt_aic79xx.h
AHD_DEBUG_OPTS		opt_aic79xx.h
AHD_TMODE_ENABLE	opt_aic79xx.h	
AHD_REG_PRETTY_PRINT	opt_aic79xx.h

TWA_DEBUG		opt_twa.h

# Debugging options.
ALT_BREAK_TO_DEBUGGER	opt_kdb.h
BREAK_TO_DEBUGGER	opt_kdb.h
BUF_TRACKING		opt_global.h
DDB
DDB_BUFR_SIZE	opt_ddb.h
DDB_CAPTURE_DEFAULTBUFSIZE	opt_ddb.h
DDB_CAPTURE_MAXBUFSIZE	opt_ddb.h
DDB_CTF		opt_ddb.h
DDB_NUMSYM	opt_ddb.h
EARLY_PRINTF	opt_global.h
FULL_BUF_TRACKING	opt_global.h
GDB
KDB		opt_global.h
KDB_TRACE	opt_kdb.h
KDB_UNATTENDED	opt_kdb.h
KLD_DEBUG	opt_kld.h
NUM_CORE_FILES	opt_global.h
QUEUE_MACRO_DEBUG_TRACE	opt_global.h
QUEUE_MACRO_DEBUG_TRASH	opt_global.h
SYSCTL_DEBUG	opt_sysctl.h
TEXTDUMP_PREFERRED	opt_ddb.h
TEXTDUMP_VERBOSE	opt_ddb.h
TSLOG	opt_global.h
TSLOGSIZE	opt_global.h

# Miscellaneous options.
ALQ
ALTERA_SDCARD_FAST_SIM	opt_altera_sdcard.h
ATSE_CFI_HACK	opt_cfi.h
AUDIT		opt_global.h
BOOTHOWTO	opt_global.h
BOOTVERBOSE	opt_global.h
CALLOUT_PROFILING
CAPABILITIES	opt_capsicum.h
CAPABILITY_MODE	opt_capsicum.h
COMPAT_43	opt_global.h
COMPAT_43TTY	opt_global.h
COMPAT_FREEBSD4	opt_global.h
COMPAT_FREEBSD5	opt_global.h
COMPAT_FREEBSD6	opt_global.h
COMPAT_FREEBSD7	opt_global.h
COMPAT_FREEBSD9	opt_global.h
COMPAT_FREEBSD10	opt_global.h
COMPAT_FREEBSD11	opt_global.h
COMPAT_FREEBSD12	opt_global.h
COMPAT_CLOUDABI32	opt_dontuse.h
COMPAT_CLOUDABI64	opt_dontuse.h
COMPAT_LINUXKPI	opt_dontuse.h
_COMPAT_LINUX32	opt_compat.h	# XXX: make sure opt_compat.h exists
COMPILING_LINT	opt_global.h
CY_PCI_FASTINTR
DEADLKRES	opt_watchdog.h
EXPERIMENTAL	opt_global.h
EXT_RESOURCES	opt_global.h
DIRECTIO
FILEMON		opt_dontuse.h
FFCLOCK
FULL_PREEMPTION	opt_sched.h
GZIO		opt_gzio.h
IMAGACT_BINMISC		opt_dontuse.h
IPI_PREEMPTION	opt_sched.h
GEOM_BDE	opt_geom.h
GEOM_CACHE	opt_geom.h
GEOM_CONCAT	opt_geom.h
GEOM_ELI	opt_geom.h
GEOM_GATE	opt_geom.h
GEOM_JOURNAL	opt_geom.h
GEOM_LABEL	opt_geom.h
GEOM_LABEL_GPT	opt_geom.h
GEOM_LINUX_LVM	opt_geom.h
GEOM_MAP	opt_geom.h
GEOM_MIRROR	opt_geom.h
GEOM_MOUNTVER	opt_geom.h
GEOM_MULTIPATH	opt_geom.h
GEOM_NOP	opt_geom.h
GEOM_PART_APM	opt_geom.h
GEOM_PART_BSD	opt_geom.h
GEOM_PART_BSD64	opt_geom.h
GEOM_PART_EBR	opt_geom.h
GEOM_PART_GPT	opt_geom.h
GEOM_PART_LDM	opt_geom.h
GEOM_PART_MBR	opt_geom.h
GEOM_PART_VTOC8	opt_geom.h
GEOM_RAID	opt_geom.h
GEOM_RAID3	opt_geom.h
GEOM_SHSEC	opt_geom.h
GEOM_STRIPE	opt_geom.h
GEOM_UZIP	opt_geom.h
GEOM_UZIP_DEBUG	opt_geom.h
GEOM_VINUM	opt_geom.h
GEOM_VIRSTOR	opt_geom.h
GEOM_ZERO	opt_geom.h
IFLIB		opt_iflib.h
KDTRACE_HOOKS	opt_global.h
KDTRACE_FRAME	opt_kdtrace.h
KN_HASHSIZE	opt_kqueue.h
KSTACK_MAX_PAGES
KSTACK_PAGES
KSTACK_USAGE_PROF
KTRACE
KTRACE_REQUEST_POOL	opt_ktrace.h
LIBICONV
MAC		opt_global.h
MAC_BIBA	opt_dontuse.h
MAC_BSDEXTENDED	opt_dontuse.h
MAC_IFOFF	opt_dontuse.h
MAC_LOMAC	opt_dontuse.h
MAC_MLS		opt_dontuse.h
MAC_NONE	opt_dontuse.h
MAC_NTPD	opt_dontuse.h
MAC_PARTITION	opt_dontuse.h
MAC_PORTACL	opt_dontuse.h
MAC_SEEOTHERUIDS	opt_dontuse.h
MAC_STATIC	opt_mac.h
MAC_STUB	opt_dontuse.h
MAC_TEST	opt_dontuse.h
MAC_VERIEXEC	opt_dontuse.h
MAC_VERIEXEC_SHA1	opt_dontuse.h
MAC_VERIEXEC_SHA256	opt_dontuse.h
MAC_VERIEXEC_SHA384	opt_dontuse.h
MAC_VERIEXEC_SHA512	opt_dontuse.h
MD_ROOT		opt_md.h
MD_ROOT_FSTYPE	opt_md.h
MD_ROOT_READONLY	opt_md.h
MD_ROOT_SIZE	opt_md.h
MD_ROOT_MEM	opt_md.h
MFI_DEBUG	opt_mfi.h
MFI_DECODE_LOG	opt_mfi.h
MPROF_BUFFERS	opt_mprof.h
MPROF_HASH_SIZE	opt_mprof.h
NEW_PCIB	opt_global.h
NO_ADAPTIVE_MUTEXES	opt_adaptive_mutexes.h
NO_ADAPTIVE_RWLOCKS
NO_ADAPTIVE_SX
NO_OBSOLETE_CODE	opt_global.h
NO_SYSCTL_DESCR	opt_global.h
NSWBUF_MIN	opt_param.h
MBUF_PACKET_ZONE_DISABLE	opt_global.h
PANIC_REBOOT_WAIT_TIME	opt_panic.h
PCI_HP		opt_pci.h
PCI_IOV		opt_global.h
PPC_DEBUG	opt_ppc.h
PPC_PROBE_CHIPSET	opt_ppc.h
PPS_SYNC	opt_ntp.h
PREEMPTION	opt_sched.h
QUOTA
SCHED_4BSD	opt_sched.h
SCHED_STATS	opt_sched.h
SCHED_ULE	opt_sched.h
SLEEPQUEUE_PROFILING
SLHCI_DEBUG	opt_slhci.h
STACK		opt_stack.h
SUIDDIR
MSGMNB		opt_sysvipc.h
MSGMNI		opt_sysvipc.h
MSGSEG		opt_sysvipc.h
MSGSSZ		opt_sysvipc.h
MSGTQL		opt_sysvipc.h
SEMMNI		opt_sysvipc.h
SEMMNS		opt_sysvipc.h
SEMMNU		opt_sysvipc.h
SEMMSL		opt_sysvipc.h
SEMOPM		opt_sysvipc.h
SEMUME		opt_sysvipc.h
SHMALL		opt_sysvipc.h
SHMMAX		opt_sysvipc.h
SHMMAXPGS	opt_sysvipc.h
SHMMIN		opt_sysvipc.h
SHMMNI		opt_sysvipc.h
SHMSEG		opt_sysvipc.h
SYSVMSG		opt_sysvipc.h
SYSVSEM		opt_sysvipc.h
SYSVSHM		opt_sysvipc.h
SW_WATCHDOG	opt_watchdog.h
TCPHPTS         opt_inet.h
TURNSTILE_PROFILING
UMTX_PROFILING
UMTX_CHAINS	opt_global.h
VERBOSE_SYSINIT
ZSTDIO		opt_zstdio.h

# Sanitizers
COVERAGE	opt_global.h
KCOV
KCSAN		opt_global.h
KUBSAN		opt_global.h

# POSIX kernel options
P1003_1B_MQUEUE			opt_posix.h
P1003_1B_SEMAPHORES		opt_posix.h
_KPOSIX_PRIORITY_SCHEDULING	opt_posix.h

# Do we want the config file compiled into the kernel?
INCLUDE_CONFIG_FILE	opt_config.h

# Options for static filesystems.  These should only be used at config
# time, since the corresponding lkms cannot work if there are any static
# dependencies.  Unusability is enforced by hiding the defines for the
# options in a never-included header.
AUTOFS		opt_dontuse.h
CD9660		opt_dontuse.h
EXT2FS		opt_dontuse.h
FDESCFS		opt_dontuse.h
FFS		opt_dontuse.h
FUSEFS		opt_dontuse.h
MSDOSFS		opt_dontuse.h
NULLFS		opt_dontuse.h
PROCFS		opt_dontuse.h
PSEUDOFS	opt_dontuse.h
SMBFS		opt_dontuse.h
TMPFS		opt_dontuse.h
UDF		opt_dontuse.h
UNIONFS		opt_dontuse.h
ZFS		opt_dontuse.h

# Pseudofs debugging
PSEUDOFS_TRACE	opt_pseudofs.h

# In-kernel GSS-API
KGSSAPI		opt_kgssapi.h
KGSSAPI_DEBUG	opt_kgssapi.h

# These static filesystems have one slightly bogus static dependency in
# sys/i386/i386/autoconf.c.  If any of these filesystems are
# statically compiled into the kernel, code for mounting them as root
# filesystems will be enabled - but look below.
# NFSCL - client
# NFSD - server
NFSCL		opt_nfs.h
NFSD		opt_nfs.h

# filesystems and libiconv bridge
CD9660_ICONV	opt_dontuse.h
MSDOSFS_ICONV	opt_dontuse.h
UDF_ICONV	opt_dontuse.h

# If you are following the conditions in the copyright,
# you can enable soft-updates which will speed up a lot of thigs
# and make the system safer from crashes at the same time.
# otherwise a STUB module will be compiled in.
SOFTUPDATES	opt_ffs.h

# On small, embedded systems, it can be useful to turn off support for
# snapshots.  It saves about 30-40k for a feature that would be lightly
# used, if it is used at all.
NO_FFS_SNAPSHOT	opt_ffs.h

# Enabling this option turns on support for Access Control Lists in UFS,
# which can be used to support high security configurations.  Depends on
# UFS_EXTATTR.
UFS_ACL		opt_ufs.h

# Enabling this option turns on support for extended attributes in UFS-based
# filesystems, which can be used to support high security configurations
# as well as new filesystem features.
UFS_EXTATTR	opt_ufs.h
UFS_EXTATTR_AUTOSTART	opt_ufs.h

# Enable fast hash lookups for large directories on UFS-based filesystems.
UFS_DIRHASH	opt_ufs.h

# Enable gjournal-based UFS journal.
UFS_GJOURNAL	opt_ufs.h

# The below sentence is not in English, and neither is this one.
# We plan to remove the static dependences above, with a
# <filesystem>_ROOT option to control if it usable as root.  This list
# allows these options to be present in config files already (though
# they won't make any difference yet).
NFS_ROOT	opt_nfsroot.h

# Default NFS root mounts to TCP rather than UDP.
NFS_ROOT_TCP	opt_nfsroot.h

# SMB/CIFS requester
NETSMB		opt_netsmb.h

# Enable debugnet(4) networking support.
DEBUGNET 	opt_global.h
# Enable netdump(4) client support.
NETDUMP 	opt_global.h
# Enable netgdb(4) support.
NETGDB 		opt_global.h

# Options used only in subr_param.c.
HZ		opt_param.h
MAXFILES	opt_param.h
NBUF		opt_param.h
NSFBUFS		opt_param.h
VM_BCACHE_SIZE_MAX	opt_param.h
VM_SWZONE_SIZE_MAX	opt_param.h
MAXUSERS
DFLDSIZ		opt_param.h
MAXDSIZ		opt_param.h
MAXSSIZ		opt_param.h

# Generic SCSI options.
CAM_MAX_HIGHPOWER	opt_cam.h
CAMDEBUG		opt_cam.h
CAM_DEBUG_COMPILE	opt_cam.h
CAM_DEBUG_DELAY		opt_cam.h
CAM_DEBUG_BUS		opt_cam.h
CAM_DEBUG_TARGET	opt_cam.h
CAM_DEBUG_LUN		opt_cam.h
CAM_DEBUG_FLAGS		opt_cam.h
CAM_BOOT_DELAY		opt_cam.h
CAM_IOSCHED_DYNAMIC	opt_cam.h
CAM_IO_STATS		opt_cam.h
CAM_TEST_FAILURE	opt_cam.h
SCSI_DELAY		opt_scsi.h
SCSI_NO_SENSE_STRINGS	opt_scsi.h
SCSI_NO_OP_STRINGS	opt_scsi.h

# Options used only in cam/ata/ata_da.c
ATA_STATIC_ID		opt_ada.h

# Options used only in cam/scsi/scsi_cd.c
CHANGER_MIN_BUSY_SECONDS	opt_cd.h
CHANGER_MAX_BUSY_SECONDS	opt_cd.h

# Options used only in cam/scsi/scsi_da.c
DA_TRACK_REFS		opt_da.h

# Options used only in cam/scsi/scsi_sa.c.
SA_IO_TIMEOUT		opt_sa.h
SA_SPACE_TIMEOUT	opt_sa.h
SA_REWIND_TIMEOUT	opt_sa.h
SA_ERASE_TIMEOUT	opt_sa.h
SA_1FM_AT_EOD		opt_sa.h

# Options used only in cam/scsi/scsi_pt.c
SCSI_PT_DEFAULT_TIMEOUT	opt_pt.h

# Options used only in cam/scsi/scsi_ses.c
SES_ENABLE_PASSTHROUGH	opt_ses.h

# Options used in dev/sym/ (Symbios SCSI driver).
SYM_SETUP_SCSI_DIFF	opt_sym.h	#-HVD support for 825a, 875, 885
				# disabled:0 (default), enabled:1
SYM_SETUP_PCI_PARITY	opt_sym.h	#-PCI parity checking
				# disabled:0, enabled:1 (default)
SYM_SETUP_MAX_LUN	opt_sym.h	#-Number of LUNs supported
				# default:8, range:[1..64]

# Options used only in dev/isp/*
ISP_TARGET_MODE		opt_isp.h
ISP_FW_CRASH_DUMP	opt_isp.h
ISP_DEFAULT_ROLES	opt_isp.h
ISP_INTERNAL_TARGET	opt_isp.h
ISP_FCTAPE_OFF		opt_isp.h

# Options used only in dev/iscsi
ISCSI_INITIATOR_DEBUG	opt_iscsi_initiator.h

# Net stuff.
ACCEPT_FILTER_DATA
ACCEPT_FILTER_DNS
ACCEPT_FILTER_HTTP
ALTQ			opt_global.h
ALTQ_CBQ		opt_altq.h
ALTQ_CDNR		opt_altq.h
ALTQ_CODEL		opt_altq.h
ALTQ_DEBUG		opt_altq.h
ALTQ_HFSC		opt_altq.h
ALTQ_FAIRQ		opt_altq.h
ALTQ_NOPCC		opt_altq.h
ALTQ_PRIQ		opt_altq.h
ALTQ_RED		opt_altq.h
ALTQ_RIO		opt_altq.h
BOOTP			opt_bootp.h
BOOTP_BLOCKSIZE		opt_bootp.h
BOOTP_COMPAT		opt_bootp.h
BOOTP_NFSROOT		opt_bootp.h
BOOTP_NFSV3		opt_bootp.h
BOOTP_WIRED_TO		opt_bootp.h
DEVICE_POLLING
DUMMYNET		opt_ipdn.h
RATELIMIT		opt_ratelimit.h
RATELIMIT_DEBUG		opt_ratelimit.h
INET			opt_inet.h
INET6			opt_inet6.h
STATS			opt_global.h
IPDIVERT
IPFILTER		opt_ipfilter.h
IPFILTER_DEFAULT_BLOCK	opt_ipfilter.h
IPFILTER_LOG		opt_ipfilter.h
IPFILTER_LOOKUP		opt_ipfilter.h
IPFIREWALL		opt_ipfw.h
IPFIREWALL_DEFAULT_TO_ACCEPT	opt_ipfw.h
IPFIREWALL_NAT		opt_ipfw.h
IPFIREWALL_NAT64	opt_ipfw.h
IPFIREWALL_NPTV6	opt_ipfw.h
IPFIREWALL_VERBOSE	opt_ipfw.h
IPFIREWALL_VERBOSE_LIMIT	opt_ipfw.h
IPFIREWALL_PMOD		opt_ipfw.h
IPSEC			opt_ipsec.h
IPSEC_DEBUG		opt_ipsec.h
IPSEC_SUPPORT		opt_ipsec.h
IPSTEALTH
KERN_TLS
KRPC
LIBALIAS
LIBMCHAIN
MBUF_PROFILING
MBUF_STRESS_TEST
MROUTING		opt_mrouting.h
NFSLOCKD
PCBGROUP		opt_pcbgroup.h
PF_DEFAULT_TO_DROP	opt_pf.h
ROUTE_MPATH		opt_route.h
ROUTETABLES		opt_route.h
FIB_ALGO		opt_route.h
RSS			opt_rss.h
SLIP_IFF_OPTS		opt_slip.h
TCPDEBUG
TCPPCAP		opt_global.h
SIFTR
TCP_BLACKBOX		opt_global.h
TCP_HHOOK		opt_inet.h
TCP_OFFLOAD		opt_inet.h # Enable code to dispatch TCP offloading
TCP_RFC7413		opt_inet.h
TCP_RFC7413_MAX_KEYS	opt_inet.h
TCP_RFC7413_MAX_PSKS	opt_inet.h
TCP_SIGNATURE		opt_ipsec.h
VLAN_ARRAY		opt_vlan.h
XDR
XBONEHACK

#
# SCTP
#
SCTP			opt_sctp.h
SCTP_SUPPORT		opt_sctp.h
SCTP_DEBUG		opt_sctp.h # Enable debug printfs
SCTP_LOCK_LOGGING	opt_sctp.h # Log to KTR lock activity
SCTP_MBUF_LOGGING	opt_sctp.h # Log to KTR general mbuf aloc/free
SCTP_MBCNT_LOGGING	opt_sctp.h # Log to KTR mbcnt activity
SCTP_PACKET_LOGGING	opt_sctp.h # Log to a packet buffer last N packets
SCTP_LTRACE_CHUNKS	opt_sctp.h # Log to KTR chunks processed
SCTP_LTRACE_ERRORS	opt_sctp.h # Log to KTR error returns.
SCTP_USE_PERCPU_STAT	opt_sctp.h # Use per cpu stats.
SCTP_MCORE_INPUT	opt_sctp.h # Have multiple input threads for input mbufs
SCTP_LOCAL_TRACE_BUF	opt_sctp.h # Use tracebuffer exported via sysctl
SCTP_DETAILED_STR_STATS	opt_sctp.h # Use per PR-SCTP policy stream stats
#
#
#

# Netgraph(4). Use option NETGRAPH to enable the base netgraph code.
# Each netgraph node type can be either be compiled into the kernel
# or loaded dynamically. To get the former, include the corresponding
# option below. Each type has its own man page, e.g. ng_async(4).
NETGRAPH
NETGRAPH_DEBUG		opt_netgraph.h
NETGRAPH_ASYNC		opt_netgraph.h
NETGRAPH_ATMLLC		opt_netgraph.h
NETGRAPH_ATM_ATMPIF	opt_netgraph.h
NETGRAPH_BLUETOOTH	opt_netgraph.h
NETGRAPH_BLUETOOTH_BT3C	opt_netgraph.h
NETGRAPH_BLUETOOTH_H4	opt_netgraph.h
NETGRAPH_BLUETOOTH_HCI	opt_netgraph.h
NETGRAPH_BLUETOOTH_L2CAP	opt_netgraph.h
NETGRAPH_BLUETOOTH_SOCKET	opt_netgraph.h
NETGRAPH_BLUETOOTH_UBT	opt_netgraph.h
NETGRAPH_BLUETOOTH_UBTBCMFW	opt_netgraph.h
NETGRAPH_BPF		opt_netgraph.h
NETGRAPH_BRIDGE		opt_netgraph.h
NETGRAPH_CAR		opt_netgraph.h
NETGRAPH_CHECKSUM	opt_netgraph.h
NETGRAPH_CISCO		opt_netgraph.h
NETGRAPH_DEFLATE	opt_netgraph.h
NETGRAPH_DEVICE		opt_netgraph.h
NETGRAPH_ECHO		opt_netgraph.h
NETGRAPH_EIFACE		opt_netgraph.h
NETGRAPH_ETHER		opt_netgraph.h
NETGRAPH_ETHER_ECHO	opt_netgraph.h
NETGRAPH_FEC		opt_netgraph.h
NETGRAPH_FRAME_RELAY	opt_netgraph.h
NETGRAPH_GIF		opt_netgraph.h
NETGRAPH_GIF_DEMUX	opt_netgraph.h
NETGRAPH_HOLE		opt_netgraph.h
NETGRAPH_IFACE		opt_netgraph.h
NETGRAPH_IP_INPUT	opt_netgraph.h
NETGRAPH_IPFW		opt_netgraph.h
NETGRAPH_KSOCKET	opt_netgraph.h
NETGRAPH_L2TP		opt_netgraph.h
NETGRAPH_LMI		opt_netgraph.h
NETGRAPH_MPPC_COMPRESSION	opt_netgraph.h
NETGRAPH_MPPC_ENCRYPTION	opt_netgraph.h
NETGRAPH_NAT		opt_netgraph.h
NETGRAPH_NETFLOW	opt_netgraph.h
NETGRAPH_ONE2MANY	opt_netgraph.h
NETGRAPH_PATCH		opt_netgraph.h
NETGRAPH_PIPE		opt_netgraph.h
NETGRAPH_PPP		opt_netgraph.h
NETGRAPH_PPPOE		opt_netgraph.h
NETGRAPH_PPTPGRE	opt_netgraph.h
NETGRAPH_PRED1		opt_netgraph.h
NETGRAPH_RFC1490	opt_netgraph.h
NETGRAPH_SOCKET		opt_netgraph.h
NETGRAPH_SPLIT		opt_netgraph.h
NETGRAPH_SPPP		opt_netgraph.h
NETGRAPH_TAG		opt_netgraph.h
NETGRAPH_TCPMSS		opt_netgraph.h
NETGRAPH_TEE		opt_netgraph.h
NETGRAPH_TTY		opt_netgraph.h
NETGRAPH_UI		opt_netgraph.h
NETGRAPH_VJC		opt_netgraph.h
NETGRAPH_VLAN		opt_netgraph.h

# NgATM options
NGATM_ATM		opt_netgraph.h
NGATM_ATMBASE		opt_netgraph.h
NGATM_SSCOP		opt_netgraph.h
NGATM_SSCFU		opt_netgraph.h
NGATM_UNI		opt_netgraph.h
NGATM_CCATM		opt_netgraph.h

# DRM options
DRM_DEBUG		opt_drm.h

TI_SF_BUF_JUMBO		opt_ti.h
TI_JUMBO_HDRSPLIT	opt_ti.h

# Misc debug flags.  Most of these should probably be replaced with
# 'DEBUG', and then let people recompile just the interesting modules
# with 'make CC="cc -DDEBUG"'.
CLUSTERDEBUG		opt_debug_cluster.h
DEBUG_1284		opt_ppb_1284.h
LPT_DEBUG		opt_lpt.h
PLIP_DEBUG		opt_plip.h
LOCKF_DEBUG		opt_debug_lockf.h
SI_DEBUG		opt_debug_si.h
IFMEDIA_DEBUG		opt_ifmedia.h

# Fb options
FB_DEBUG		opt_fb.h
FB_INSTALL_CDEV		opt_fb.h

# ppbus related options
PERIPH_1284		opt_ppb_1284.h
DONTPROBE_1284		opt_ppb_1284.h

# smbus related options
ENABLE_ALART		opt_intpm.h

# These cause changes all over the kernel
BLKDEV_IOSIZE		opt_global.h
BURN_BRIDGES		opt_global.h
DEBUG			opt_global.h
DEBUG_LOCKS		opt_global.h
DEBUG_VFS_LOCKS		opt_global.h
DFLTPHYS		opt_global.h
DIAGNOSTIC		opt_global.h
INVARIANT_SUPPORT	opt_global.h
INVARIANTS		opt_global.h
KASSERT_PANIC_OPTIONAL	opt_global.h
MAXCPU			opt_global.h
MAXMEMDOM		opt_global.h
MAXPHYS			opt_maxphys.h
MCLSHIFT		opt_global.h
MUTEX_NOINLINE		opt_global.h
LOCK_PROFILING		opt_global.h
LOCK_PROFILING_FAST	opt_global.h
MSIZE			opt_global.h
REGRESSION		opt_global.h
RWLOCK_NOINLINE		opt_global.h
SX_NOINLINE		opt_global.h
VFS_BIO_DEBUG		opt_global.h

# These are VM related options
VM_KMEM_SIZE		opt_vm.h
VM_KMEM_SIZE_SCALE	opt_vm.h
VM_KMEM_SIZE_MAX	opt_vm.h
VM_NRESERVLEVEL		opt_vm.h
VM_LEVEL_0_ORDER	opt_vm.h
NO_SWAPPING		opt_vm.h
MALLOC_MAKE_FAILURES	opt_vm.h
MALLOC_PROFILE		opt_vm.h
MALLOC_DEBUG_MAXZONES	opt_vm.h

# The MemGuard replacement allocator used for tamper-after-free detection
DEBUG_MEMGUARD		opt_vm.h

# The RedZone malloc(9) protection
DEBUG_REDZONE		opt_vm.h

# Standard SMP options
EARLY_AP_STARTUP	opt_global.h
SMP			opt_global.h
NUMA			opt_global.h

# Size of the kernel message buffer
MSGBUF_SIZE		opt_msgbuf.h

# NFS options
NFS_MINATTRTIMO		opt_nfs.h
NFS_MAXATTRTIMO		opt_nfs.h
NFS_MINDIRATTRTIMO	opt_nfs.h
NFS_MAXDIRATTRTIMO	opt_nfs.h
NFS_DEBUG		opt_nfs.h

# TMPFS options
TMPFS_PAGES_MINRESERVED		opt_tmpfs.h

# Options for uart(4)
UART_PPS_ON_CTS		opt_uart.h
UART_POLL_FREQ		opt_uart.h
UART_DEV_TOLERANCE_PCT	opt_uart.h

# options for bus/device framework
BUS_DEBUG		opt_bus.h

# options for USB support
USB_DEBUG		opt_usb.h
USB_HOST_ALIGN		opt_usb.h
USB_REQ_DEBUG		opt_usb.h
USB_TEMPLATE		opt_usb.h
USB_VERBOSE		opt_usb.h
USB_DMA_SINGLE_ALLOC	opt_usb.h
USB_EHCI_BIG_ENDIAN_DESC	opt_usb.h
U3G_DEBUG		opt_u3g.h
UKBD_DFLT_KEYMAP	opt_ukbd.h
UPLCOM_INTR_INTERVAL	opt_uplcom.h
UVSCOM_DEFAULT_OPKTSIZE	opt_uvscom.h
UVSCOM_INTR_INTERVAL	opt_uvscom.h

# options for the Realtek rtwn driver
RTWN_DEBUG		opt_rtwn.h
RTWN_WITHOUT_UCODE	opt_rtwn.h

# Embedded system options
INIT_PATH

ROOTDEVNAME

FDC_DEBUG 		opt_fdc.h
PCFCLOCK_VERBOSE	opt_pcfclock.h
PCFCLOCK_MAX_RETRIES	opt_pcfclock.h

KTR			opt_global.h
KTR_ALQ			opt_ktr.h
KTR_MASK		opt_ktr.h
KTR_CPUMASK		opt_ktr.h
KTR_COMPILE		opt_global.h
KTR_BOOT_ENTRIES	opt_global.h
KTR_ENTRIES		opt_global.h
KTR_VERBOSE		opt_ktr.h
WITNESS			opt_global.h
WITNESS_KDB		opt_witness.h
WITNESS_NO_VNODE	opt_witness.h
WITNESS_SKIPSPIN	opt_witness.h
WITNESS_COUNT		opt_witness.h
OPENSOLARIS_WITNESS	opt_global.h

EPOCH_TRACE		opt_global.h

# options for ACPI support
ACPI_DEBUG		opt_acpi.h
ACPI_MAX_TASKS		opt_acpi.h
ACPI_MAX_THREADS	opt_acpi.h
DEV_ACPI		opt_acpi.h

# options for IOMMU support
IOMMU			opt_iommu.h

# ISA support
DEV_ISA			opt_isa.h
ISAPNP			opt_isa.h

# various 'device presence' options.
DEV_BPF			opt_bpf.h
DEV_CARP		opt_carp.h
DEV_NETMAP		opt_global.h
DEV_PCI			opt_pci.h
DEV_PF			opt_pf.h
DEV_PFLOG		opt_pf.h
DEV_PFSYNC		opt_pf.h
DEV_SPLASH		opt_splash.h
DEV_VLAN		opt_vlan.h

# ed driver
ED_HPP			opt_ed.h
ED_3C503		opt_ed.h
ED_SIC			opt_ed.h

# bce driver
BCE_DEBUG		opt_bce.h
BCE_NVRAM_WRITE_SUPPORT	opt_bce.h

SOCKBUF_DEBUG		opt_global.h


# options for hifn driver
HIFN_DEBUG		opt_hifn.h
HIFN_RNDTEST		opt_hifn.h

# options for safenet driver
SAFE_DEBUG		opt_safe.h
SAFE_NO_RNG		opt_safe.h
SAFE_RNDTEST		opt_safe.h

# syscons/vt options
MAXCONS			opt_syscons.h
SC_ALT_MOUSE_IMAGE	opt_syscons.h
SC_CUT_SPACES2TABS	opt_syscons.h
SC_CUT_SEPCHARS		opt_syscons.h
SC_DEBUG_LEVEL		opt_syscons.h
SC_DFLT_FONT		opt_syscons.h
SC_DFLT_TERM		opt_syscons.h
SC_DISABLE_KDBKEY	opt_syscons.h
SC_DISABLE_REBOOT	opt_syscons.h
SC_HISTORY_SIZE		opt_syscons.h
SC_KERNEL_CONS_ATTR	opt_syscons.h
SC_KERNEL_CONS_ATTRS	opt_syscons.h
SC_KERNEL_CONS_REV_ATTR	opt_syscons.h
SC_MOUSE_CHAR		opt_syscons.h
SC_NO_CUTPASTE		opt_syscons.h
SC_NO_FONT_LOADING	opt_syscons.h
SC_NO_HISTORY		opt_syscons.h
SC_NO_MODE_CHANGE	opt_syscons.h
SC_NO_SUSPEND_VTYSWITCH	opt_syscons.h
SC_NO_SYSMOUSE		opt_syscons.h
SC_NO_TERM_DUMB		opt_syscons.h
SC_NO_TERM_SC		opt_syscons.h
SC_NO_TERM_TEKEN	opt_syscons.h
SC_NORM_ATTR		opt_syscons.h
SC_NORM_REV_ATTR	opt_syscons.h
SC_PIXEL_MODE		opt_syscons.h
SC_RENDER_DEBUG		opt_syscons.h
SC_TWOBUTTON_MOUSE	opt_syscons.h
VT_ALT_TO_ESC_HACK	opt_syscons.h
VT_FB_MAX_WIDTH		opt_syscons.h
VT_FB_MAX_HEIGHT	opt_syscons.h
VT_MAXWINDOWS		opt_syscons.h
VT_TWOBUTTON_MOUSE	opt_syscons.h
DEV_SC			opt_syscons.h
DEV_VT			opt_syscons.h

# teken terminal emulator options
TEKEN_CONS25		opt_teken.h
TEKEN_UTF8		opt_teken.h
TERMINAL_KERN_ATTR	opt_teken.h
TERMINAL_NORM_ATTR	opt_teken.h

# options for printf
PRINTF_BUFR_SIZE	opt_printf.h
BOOT_TAG		opt_printf.h
BOOT_TAG_SZ		opt_printf.h

# kbd options
KBD_DISABLE_KEYMAP_LOAD	opt_kbd.h
KBD_INSTALL_CDEV	opt_kbd.h
KBD_MAXRETRY		opt_kbd.h
KBD_MAXWAIT		opt_kbd.h
KBD_RESETDELAY		opt_kbd.h
KBDIO_DEBUG		opt_kbd.h

KBDMUX_DFLT_KEYMAP	opt_kbdmux.h

# options for the Atheros driver
ATH_DEBUG		opt_ath.h
ATH_TXBUF		opt_ath.h
ATH_RXBUF		opt_ath.h
ATH_DIAGAPI		opt_ath.h
ATH_TX99_DIAG		opt_ath.h
ATH_ENABLE_11N		opt_ath.h
ATH_ENABLE_DFS		opt_ath.h
ATH_EEPROM_FIRMWARE	opt_ath.h
ATH_ENABLE_RADIOTAP_VENDOR_EXT	opt_ath.h
ATH_DEBUG_ALQ		opt_ath.h
ATH_KTR_INTR_DEBUG	opt_ath.h

# options for the Atheros hal
# XXX For now, this breaks non-AR9130 chipsets, so only use it
# XXX when actually targeting AR9130.
AH_SUPPORT_AR9130	opt_ah.h

# This is required for AR933x SoC support
AH_SUPPORT_AR9330	opt_ah.h
AH_SUPPORT_AR9340	opt_ah.h
AH_SUPPORT_QCA9530	opt_ah.h
AH_SUPPORT_QCA9550	opt_ah.h

AH_DEBUG		opt_ah.h
AH_ASSERT		opt_ah.h
AH_DEBUG_ALQ		opt_ah.h
AH_REGOPS_FUNC		opt_ah.h
AH_WRITE_REGDOMAIN	opt_ah.h
AH_DEBUG_COUNTRY	opt_ah.h
AH_WRITE_EEPROM		opt_ah.h
AH_PRIVATE_DIAG		opt_ah.h
AH_NEED_DESC_SWAP	opt_ah.h
AH_USE_INIPDGAIN	opt_ah.h
AH_MAXCHAN		opt_ah.h
AH_RXCFG_SDMAMW_4BYTES	opt_ah.h
AH_INTERRUPT_DEBUGGING	opt_ah.h
# AR5416 and later interrupt mitigation
# XXX do not use this for AR9130
AH_AR5416_INTERRUPT_MITIGATION	opt_ah.h

# options for the Altera mSGDMA driver (altera_msgdma)
ALTERA_MSGDMA_DESC_STD		opt_altera_msgdma.h
ALTERA_MSGDMA_DESC_EXT		opt_altera_msgdma.h
ALTERA_MSGDMA_DESC_PF_STD	opt_altera_msgdma.h
ALTERA_MSGDMA_DESC_PF_EXT	opt_altera_msgdma.h

# options for the Broadcom BCM43xx driver (bwi)
BWI_DEBUG		opt_bwi.h
BWI_DEBUG_VERBOSE	opt_bwi.h

# options for the Brodacom BCM43xx driver (bwn)
BWN_DEBUG		opt_bwn.h
BWN_GPL_PHY		opt_bwn.h
BWN_USE_SIBA		opt_bwn.h

# Options for the SIBA driver
SIBA_DEBUG		opt_siba.h

# options for the Marvell 8335 wireless driver
MALO_DEBUG		opt_malo.h
MALO_TXBUF		opt_malo.h
MALO_RXBUF		opt_malo.h

# options for the Marvell wireless driver
MWL_DEBUG		opt_mwl.h
MWL_TXBUF		opt_mwl.h
MWL_RXBUF		opt_mwl.h
MWL_DIAGAPI		opt_mwl.h
MWL_AGGR_SIZE		opt_mwl.h
MWL_TX_NODROP		opt_mwl.h

# Options for the Marvell NETA driver
MVNETA_MULTIQUEUE	opt_mvneta.h
MVNETA_KTR		opt_mvneta.h

# Options for the Intel 802.11ac wireless driver
IWM_DEBUG		opt_iwm.h

# Options for the Intel 802.11n wireless driver
IWN_DEBUG		opt_iwn.h

# Options for the Intel 3945ABG wireless driver
WPI_DEBUG		opt_wpi.h

# dcons options 
DCONS_BUF_SIZE		opt_dcons.h
DCONS_POLL_HZ		opt_dcons.h
DCONS_FORCE_CONSOLE	opt_dcons.h
DCONS_FORCE_GDB		opt_dcons.h

# HWPMC options
HWPMC_DEBUG		opt_global.h
HWPMC_HOOKS
HWPMC_MIPS_BACKTRACE 	opt_hwpmc_hooks.h

# 802.11 support layer
IEEE80211_DEBUG		opt_wlan.h
IEEE80211_DEBUG_REFCNT	opt_wlan.h
IEEE80211_SUPPORT_MESH	opt_wlan.h
IEEE80211_SUPPORT_SUPERG	opt_wlan.h
IEEE80211_SUPPORT_TDMA	opt_wlan.h
IEEE80211_ALQ		opt_wlan.h
IEEE80211_DFS_DEBUG	opt_wlan.h

# 802.11 TDMA support
TDMA_SLOTLEN_DEFAULT	opt_tdma.h
TDMA_SLOTCNT_DEFAULT	opt_tdma.h
TDMA_BINTVAL_DEFAULT	opt_tdma.h
TDMA_TXRATE_11B_DEFAULT	opt_tdma.h
TDMA_TXRATE_11G_DEFAULT	opt_tdma.h
TDMA_TXRATE_11A_DEFAULT	opt_tdma.h
TDMA_TXRATE_TURBO_DEFAULT	opt_tdma.h
TDMA_TXRATE_HALF_DEFAULT	opt_tdma.h
TDMA_TXRATE_QUARTER_DEFAULT	opt_tdma.h
TDMA_TXRATE_11NA_DEFAULT	opt_tdma.h
TDMA_TXRATE_11NG_DEFAULT	opt_tdma.h

# VideoMode
PICKMODE_DEBUG			opt_videomode.h

# Network stack virtualization options
VIMAGE			opt_global.h
VNET_DEBUG		opt_global.h

# Common Flash Interface (CFI) options
CFI_SUPPORT_STRATAFLASH	opt_cfi.h
CFI_ARMEDANDDANGEROUS	opt_cfi.h
CFI_HARDWAREBYTESWAP	opt_cfi.h

# Sound options
SND_DEBUG		opt_snd.h
SND_DIAGNOSTIC		opt_snd.h
SND_FEEDER_MULTIFORMAT	opt_snd.h
SND_FEEDER_FULL_MULTIFORMAT	opt_snd.h
SND_FEEDER_RATE_HP	opt_snd.h
SND_PCM_64		opt_snd.h
SND_OLDSTEREO		opt_snd.h

X86BIOS

# Flattened device tree options
FDT		opt_platform.h
FDT_DTB_STATIC	opt_platform.h

# OFED Infiniband stack
OFED		opt_ofed.h
OFED_DEBUG_INIT	opt_ofed.h
SDP		opt_ofed.h
SDP_DEBUG	opt_ofed.h
IPOIB		opt_ofed.h
IPOIB_DEBUG	opt_ofed.h
IPOIB_CM	opt_ofed.h

# Resource Accounting
RACCT		opt_global.h
RACCT_DEFAULT_TO_DISABLED	opt_global.h

# Resource Limits
RCTL		opt_global.h

# Random number generator(s)
# Alternative RNG algorithm.
RANDOM_FENESTRASX	opt_global.h
# With this, no entropy processor is loaded, but the entropy
# harvesting infrastructure is present. This means an entropy
# processor may be loaded as a module.
RANDOM_LOADABLE	opt_global.h
# This turns on high-rate and potentially expensive harvesting in
# the uma slab allocator.
RANDOM_ENABLE_UMA	opt_global.h
RANDOM_ENABLE_ETHER	opt_global.h

# This options turns TPM into entropy source.
TPM_HARVEST	opt_tpm.h

# BHND(4) driver
BHND_LOGLEVEL	opt_global.h

# GPIO and child devices
GPIO_SPI_DEBUG	opt_gpio.h

# SPI devices
SPIGEN_LEGACY_CDEVNAME	opt_spi.h

# etherswitch(4) driver
RTL8366_SOFT_RESET opt_etherswitch.h

# evdev protocol support
EVDEV_SUPPORT	opt_evdev.h
EVDEV_DEBUG	opt_evdev.h
UINPUT_DEBUG	opt_evdev.h

# Hyper-V network driver
HN_DEBUG	opt_hn.h

# CAM-based MMC stack
MMCCAM
# Encrypted kernel crash dumps
EKCD		opt_ekcd.h

# NVME options
NVME_USE_NVD	opt_nvme.h

# amdsbwd options
AMDSBWD_DEBUG	opt_amdsbwd.h

# gcov support
GCOV		opt_global.h
LINDEBUGFS

# options for HID support
HID_DEBUG	opt_hid.h
<<<<<<< HEAD

# CHERI
CPU_CHERI	opt_global.h
CHERI_PURECAP_KERNEL		opt_global.h

#
# Disable system-call authorisation for compartmentalised user code.
#
CPU_CHERI_NO_SYSCALL_AUTHORIZE opt_global.h
=======
IICHID_DEBUG	opt_hid.h
IICHID_SAMPLING	opt_hid.h
>>>>>>> b1f1b07f
<|MERGE_RESOLUTION|>--- conflicted
+++ resolved
@@ -1019,7 +1019,9 @@
 
 # options for HID support
 HID_DEBUG	opt_hid.h
-<<<<<<< HEAD
+IICHID_DEBUG	opt_hid.h
+IICHID_SAMPLING	opt_hid.h
+
 
 # CHERI
 CPU_CHERI	opt_global.h
@@ -1028,8 +1030,4 @@
 #
 # Disable system-call authorisation for compartmentalised user code.
 #
-CPU_CHERI_NO_SYSCALL_AUTHORIZE opt_global.h
-=======
-IICHID_DEBUG	opt_hid.h
-IICHID_SAMPLING	opt_hid.h
->>>>>>> b1f1b07f
+CPU_CHERI_NO_SYSCALL_AUTHORIZE opt_global.h