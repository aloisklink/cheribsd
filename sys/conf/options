--- conflicted
+++ resolved
@@ -384,11 +384,11 @@
 
 # Options used in dev/sym/ (Symbios SCSI driver).
 SYM_SETUP_SCSI_DIFF	opt_sym.h	#-HVD support for 825a, 875, 885
-					# disabled:0 (default), enabled:1
+				# disabled:0 (default), enabled:1
 SYM_SETUP_PCI_PARITY	opt_sym.h	#-PCI parity checking
-					# disabled:0, enabled:1 (default)
+				# disabled:0, enabled:1 (default)
 SYM_SETUP_MAX_LUN	opt_sym.h	#-Number of LUNs supported
-					# default:8, range:[1..64]
+				# default:8, range:[1..64]
 
 # Options used only in dev/isp/*
 ISP_TARGET_MODE		opt_isp.h
@@ -1017,7 +1017,9 @@
 GCOV		opt_global.h
 LINDEBUGFS
 
-<<<<<<< HEAD
+# options for HID support
+HID_DEBUG	opt_hid.h
+
 # CHERI
 CPU_CHERI	opt_global.h
 CHERI_PURECAP_KERNEL		opt_global.h
@@ -1025,8 +1027,4 @@
 #
 # Disable system-call authorisation for compartmentalised user code.
 #
-CPU_CHERI_NO_SYSCALL_AUTHORIZE opt_global.h
-=======
-# options for HID support
-HID_DEBUG	opt_hid.h
->>>>>>> 19758786
+CPU_CHERI_NO_SYSCALL_AUTHORIZE opt_global.h