# $FreeBSD$
#
# The long compile-with and dependency lines are required because of
# limitations in config: backslash-newline doesn't work in strings, and
# dependency lines other than the first are silently ignored.
#
acpi_quirks.h			optional acpi				   \
	dependency	"$S/tools/acpi_quirks2h.awk $S/dev/acpica/acpi_quirks" \
	compile-with	"${AWK} -f $S/tools/acpi_quirks2h.awk $S/dev/acpica/acpi_quirks" \
	no-obj no-implicit-rule before-depend				   \
	clean		"acpi_quirks.h"
bhnd_nvram_map.h		optional bhnd				   \
	dependency	"$S/dev/bhnd/tools/nvram_map_gen.sh $S/dev/bhnd/tools/nvram_map_gen.awk $S/dev/bhnd/nvram/nvram_map" \
	compile-with	"sh $S/dev/bhnd/tools/nvram_map_gen.sh $S/dev/bhnd/nvram/nvram_map -h" \
	no-obj no-implicit-rule before-depend				   \
	clean		"bhnd_nvram_map.h"
bhnd_nvram_map_data.h		optional bhnd				   \
	dependency	"$S/dev/bhnd/tools/nvram_map_gen.sh $S/dev/bhnd/tools/nvram_map_gen.awk $S/dev/bhnd/nvram/nvram_map" \
	compile-with	"sh $S/dev/bhnd/tools/nvram_map_gen.sh $S/dev/bhnd/nvram/nvram_map -d" \
	no-obj no-implicit-rule before-depend				   \
	clean		"bhnd_nvram_map_data.h"
fdt_static_dtb.h		optional fdt fdt_dtb_static \
	compile-with "sh -c 'MACHINE=${MACHINE} $S/tools/fdt/make_dtbh.sh ${FDT_DTS_FILE} ${.CURDIR}'" \
	dependency	"${FDT_DTS_FILE:T:R}.dtb" \
	no-obj no-implicit-rule before-depend \
	clean		"fdt_static_dtb.h"
feeder_eq_gen.h			optional sound				   \
	dependency	"$S/tools/sound/feeder_eq_mkfilter.awk"		   \
	compile-with	"${AWK} -f $S/tools/sound/feeder_eq_mkfilter.awk -- ${FEEDER_EQ_PRESETS} > feeder_eq_gen.h" \
	no-obj no-implicit-rule before-depend				   \
	clean		"feeder_eq_gen.h"
feeder_rate_gen.h		optional sound				   \
	dependency	"$S/tools/sound/feeder_rate_mkfilter.awk"	   \
	compile-with	"${AWK} -f $S/tools/sound/feeder_rate_mkfilter.awk -- ${FEEDER_RATE_PRESETS} > feeder_rate_gen.h" \
	no-obj no-implicit-rule before-depend				   \
	clean		"feeder_rate_gen.h"
font.h				optional	sc_dflt_font		\
	compile-with	"uudecode < ${SRCTOP}/share/syscons/fonts/${SC_DFLT_FONT}-8x16.fnt && file2c 'u_char dflt_font_16[16*256] = {' '};' < ${SC_DFLT_FONT}-8x16 > font.h && uudecode < ${SRCTOP}/share/syscons/fonts/${SC_DFLT_FONT}-8x14.fnt && file2c 'u_char dflt_font_14[14*256] = {' '};' < ${SC_DFLT_FONT}-8x14 >> font.h && uudecode < ${SRCTOP}/share/syscons/fonts/${SC_DFLT_FONT}-8x8.fnt && file2c 'u_char dflt_font_8[8*256] = {' '};' < ${SC_DFLT_FONT}-8x8 >> font.h"									\
	no-obj no-implicit-rule before-depend				\
	clean		"font.h ${SC_DFLT_FONT}-8x14 ${SC_DFLT_FONT}-8x16 ${SC_DFLT_FONT}-8x8"
snd_fxdiv_gen.h			optional sound				   \
	dependency	"$S/tools/sound/snd_fxdiv_gen.awk"		   \
	compile-with	"${AWK} -f $S/tools/sound/snd_fxdiv_gen.awk -- > snd_fxdiv_gen.h" \
	no-obj no-implicit-rule before-depend				   \
	clean		"snd_fxdiv_gen.h"
miidevs.h			optional miibus | mii			   \
	dependency	"$S/tools/miidevs2h.awk $S/dev/mii/miidevs"	   \
	compile-with	"${AWK} -f $S/tools/miidevs2h.awk $S/dev/mii/miidevs" \
	no-obj no-implicit-rule before-depend				   \
	clean		"miidevs.h"
pccarddevs.h			standard				   \
	dependency	"$S/tools/pccarddevs2h.awk $S/dev/pccard/pccarddevs" \
	compile-with	"${AWK} -f $S/tools/pccarddevs2h.awk $S/dev/pccard/pccarddevs" \
	no-obj no-implicit-rule before-depend				   \
	clean		"pccarddevs.h"
kbdmuxmap.h			optional	kbdmux_dflt_keymap 	   \
	compile-with	"${KEYMAP} -L ${KBDMUX_DFLT_KEYMAP} | ${KEYMAP_FIX} > ${.TARGET}" \
	no-obj no-implicit-rule before-depend				\
	clean		"kbdmuxmap.h"
teken_state.h		optional sc | vt				   \
	dependency	"$S/teken/gensequences $S/teken/sequences" \
	compile-with	"${AWK} -f $S/teken/gensequences $S/teken/sequences > teken_state.h" \
	no-obj no-implicit-rule before-depend				   \
	clean		"teken_state.h"
ukbdmap.h			optional	ukbd_dflt_keymap	\
	compile-with	"${KEYMAP} -L ${UKBD_DFLT_KEYMAP} | ${KEYMAP_FIX} > ${.TARGET}" \
	no-obj no-implicit-rule before-depend				\
	clean		"ukbdmap.h"
usbdevs.h			optional usb				   \
	dependency	"$S/tools/usbdevs2h.awk $S/dev/usb/usbdevs" \
	compile-with	"${AWK} -f $S/tools/usbdevs2h.awk $S/dev/usb/usbdevs -h" \
	no-obj no-implicit-rule before-depend				   \
	clean		"usbdevs.h"
usbdevs_data.h			optional usb				   \
	dependency	"$S/tools/usbdevs2h.awk $S/dev/usb/usbdevs" \
	compile-with	"${AWK} -f $S/tools/usbdevs2h.awk $S/dev/usb/usbdevs -d" \
	no-obj no-implicit-rule before-depend				   \
	clean		"usbdevs_data.h"
sdiodevs.h			optional mmccam				   \
	dependency	"$S/tools/sdiodevs2h.awk $S/dev/sdio/sdiodevs" \
	compile-with	"${AWK} -f $S/tools/sdiodevs2h.awk $S/dev/sdio/sdiodevs -h" \
	no-obj no-implicit-rule before-depend				   \
	clean		"sdiodevs.h"
sdiodevs_data.h			optional mmccam				   \
	dependency	"$S/tools/sdiodevs2h.awk $S/dev/sdio/sdiodevs" \
	compile-with	"${AWK} -f $S/tools/sdiodevs2h.awk $S/dev/sdio/sdiodevs -d" \
	no-obj no-implicit-rule before-depend				   \
	clean		"sdiodevs_data.h"
cam/cam.c			optional scbus
cam/cam_compat.c		optional scbus
cam/cam_iosched.c		optional scbus
cam/cam_periph.c		optional scbus
cam/cam_queue.c			optional scbus
cam/cam_sim.c			optional scbus
cam/cam_xpt.c			optional scbus
cam/ata/ata_all.c		optional scbus
cam/ata/ata_xpt.c		optional scbus
cam/ata/ata_pmp.c		optional scbus
cam/nvme/nvme_all.c		optional scbus
cam/nvme/nvme_da.c		optional nda | da
cam/nvme/nvme_xpt.c		optional scbus
cam/scsi/scsi_xpt.c		optional scbus
cam/scsi/scsi_all.c		optional scbus
cam/scsi/scsi_cd.c		optional cd
cam/scsi/scsi_ch.c		optional ch
cam/ata/ata_da.c		optional ada | da
cam/ctl/ctl.c			optional ctl
cam/ctl/ctl_backend.c		optional ctl
cam/ctl/ctl_backend_block.c	optional ctl
cam/ctl/ctl_backend_ramdisk.c	optional ctl
cam/ctl/ctl_cmd_table.c		optional ctl
cam/ctl/ctl_frontend.c		optional ctl
cam/ctl/ctl_frontend_cam_sim.c	optional ctl
cam/ctl/ctl_frontend_ioctl.c	optional ctl
cam/ctl/ctl_frontend_iscsi.c	optional ctl cfiscsi
cam/ctl/ctl_ha.c		optional ctl
cam/ctl/ctl_scsi_all.c		optional ctl
cam/ctl/ctl_tpc.c		optional ctl
cam/ctl/ctl_tpc_local.c		optional ctl
cam/ctl/ctl_error.c		optional ctl
cam/ctl/ctl_util.c		optional ctl
cam/ctl/scsi_ctl.c		optional ctl
cam/mmc/mmc_xpt.c		optional scbus mmccam
cam/mmc/mmc_da.c		optional scbus mmccam da
cam/scsi/scsi_da.c		optional da
cam/scsi/scsi_pass.c		optional pass
cam/scsi/scsi_pt.c		optional pt
cam/scsi/scsi_sa.c		optional sa
cam/scsi/scsi_enc.c		optional ses
cam/scsi/scsi_enc_ses.c		optional ses
cam/scsi/scsi_enc_safte.c	optional ses
cam/scsi/scsi_sg.c		optional sg
cam/scsi/scsi_targ_bh.c		optional targbh
cam/scsi/scsi_target.c		optional targ
cam/scsi/smp_all.c		optional scbus
# shared between zfs and dtrace
cddl/compat/opensolaris/kern/opensolaris.c		optional zfs | dtrace compile-with "${CDDL_C}"
cddl/compat/opensolaris/kern/opensolaris_cmn_err.c	optional zfs | dtrace compile-with "${CDDL_C}"
cddl/compat/opensolaris/kern/opensolaris_kmem.c		optional zfs | dtrace compile-with "${CDDL_C}"
cddl/compat/opensolaris/kern/opensolaris_misc.c		optional zfs | dtrace compile-with "${CDDL_C}"
cddl/compat/opensolaris/kern/opensolaris_proc.c		optional zfs | dtrace compile-with "${CDDL_C}"
cddl/compat/opensolaris/kern/opensolaris_sunddi.c	optional zfs | dtrace compile-with "${CDDL_C}"
cddl/compat/opensolaris/kern/opensolaris_taskq.c	optional zfs | dtrace compile-with "${CDDL_C}"
# zfs specific
cddl/compat/opensolaris/kern/opensolaris_acl.c				optional zfs compile-with "${ZFS_C}"
cddl/compat/opensolaris/kern/opensolaris_dtrace.c			optional zfs compile-with "${ZFS_C}"
cddl/compat/opensolaris/kern/opensolaris_kobj.c				optional zfs compile-with "${ZFS_C}"
cddl/compat/opensolaris/kern/opensolaris_kstat.c			optional zfs compile-with "${ZFS_C}"
cddl/compat/opensolaris/kern/opensolaris_lookup.c			optional zfs compile-with "${ZFS_C}"
cddl/compat/opensolaris/kern/opensolaris_policy.c			optional zfs compile-with "${ZFS_C}"
cddl/compat/opensolaris/kern/opensolaris_string.c			optional zfs compile-with "${ZFS_C}"
cddl/compat/opensolaris/kern/opensolaris_sysevent.c			optional zfs compile-with "${ZFS_C}"
cddl/compat/opensolaris/kern/opensolaris_uio.c				optional zfs compile-with "${ZFS_C}"
cddl/compat/opensolaris/kern/opensolaris_vfs.c				optional zfs compile-with "${ZFS_C}"
cddl/compat/opensolaris/kern/opensolaris_vm.c				optional zfs compile-with "${ZFS_C}"
cddl/compat/opensolaris/kern/opensolaris_zone.c				optional zfs compile-with "${ZFS_C}"
cddl/contrib/opensolaris/common/acl/acl_common.c			optional zfs compile-with "${ZFS_C}"
cddl/contrib/opensolaris/common/avl/avl.c				optional zfs compile-with "${ZFS_C}"
cddl/contrib/opensolaris/common/lz4/lz4.c				optional zfs compile-with "${ZFS_C}"
cddl/contrib/opensolaris/common/nvpair/opensolaris_fnvpair.c		optional zfs compile-with "${ZFS_C}"
cddl/contrib/opensolaris/common/nvpair/opensolaris_nvpair.c		optional zfs compile-with "${ZFS_C}"
cddl/contrib/opensolaris/common/nvpair/opensolaris_nvpair_alloc_fixed.c	optional zfs compile-with "${ZFS_C}"
cddl/contrib/opensolaris/common/unicode/u8_textprep.c			optional zfs compile-with "${ZFS_C}"
cddl/contrib/opensolaris/common/zfs/zfeature_common.c			optional zfs compile-with "${ZFS_C}"
cddl/contrib/opensolaris/common/zfs/zfs_comutil.c			optional zfs compile-with "${ZFS_C}"
cddl/contrib/opensolaris/common/zfs/zfs_deleg.c				optional zfs compile-with "${ZFS_C}"
cddl/contrib/opensolaris/common/zfs/zfs_fletcher.c			optional zfs compile-with "${ZFS_C}"
cddl/contrib/opensolaris/common/zfs/zfs_ioctl_compat.c			optional zfs compile-with "${ZFS_C}"
cddl/contrib/opensolaris/common/zfs/zfs_namecheck.c			optional zfs compile-with "${ZFS_C}"
cddl/contrib/opensolaris/common/zfs/zfs_prop.c				optional zfs compile-with "${ZFS_C}"
cddl/contrib/opensolaris/common/zfs/zpool_prop.c			optional zfs compile-with "${ZFS_C}"
cddl/contrib/opensolaris/common/zfs/zprop_common.c			optional zfs compile-with "${ZFS_C}"
cddl/contrib/opensolaris/uts/common/fs/vnode.c				optional zfs compile-with "${ZFS_C}"
cddl/contrib/opensolaris/uts/common/fs/zfs/abd.c			optional zfs compile-with "${ZFS_C}"
cddl/contrib/opensolaris/uts/common/fs/zfs/aggsum.c			optional zfs compile-with "${ZFS_C}"
cddl/contrib/opensolaris/uts/common/fs/zfs/arc.c			optional zfs compile-with "${ZFS_C}"
cddl/contrib/opensolaris/uts/common/fs/zfs/blkptr.c			optional zfs compile-with "${ZFS_C}"
cddl/contrib/opensolaris/uts/common/fs/zfs/bplist.c			optional zfs compile-with "${ZFS_C}"
cddl/contrib/opensolaris/uts/common/fs/zfs/bpobj.c			optional zfs compile-with "${ZFS_C}"
cddl/contrib/opensolaris/uts/common/fs/zfs/bptree.c			optional zfs compile-with "${ZFS_C}"
cddl/contrib/opensolaris/uts/common/fs/zfs/bqueue.c			optional zfs compile-with "${ZFS_C}"
cddl/contrib/opensolaris/uts/common/fs/zfs/cityhash.c			optional zfs compile-with "${ZFS_C}"
cddl/contrib/opensolaris/uts/common/fs/zfs/dbuf.c			optional zfs compile-with "${ZFS_C}"
cddl/contrib/opensolaris/uts/common/fs/zfs/dbuf_stats.c		optional zfs compile-with "${ZFS_C}"
cddl/contrib/opensolaris/uts/common/fs/zfs/ddt.c			optional zfs compile-with "${ZFS_C}"
cddl/contrib/opensolaris/uts/common/fs/zfs/ddt_zap.c			optional zfs compile-with "${ZFS_C}"
cddl/contrib/opensolaris/uts/common/fs/zfs/dmu.c			optional zfs compile-with "${ZFS_C}"
cddl/contrib/opensolaris/uts/common/fs/zfs/dmu_diff.c			optional zfs compile-with "${ZFS_C}"
cddl/contrib/opensolaris/uts/common/fs/zfs/dmu_object.c			optional zfs compile-with "${ZFS_C}"
cddl/contrib/opensolaris/uts/common/fs/zfs/dmu_objset.c			optional zfs compile-with "${ZFS_C}"
cddl/contrib/opensolaris/uts/common/fs/zfs/dmu_send.c			optional zfs compile-with "${ZFS_C}"
cddl/contrib/opensolaris/uts/common/fs/zfs/dmu_traverse.c		optional zfs compile-with "${ZFS_C}"
cddl/contrib/opensolaris/uts/common/fs/zfs/dmu_tx.c			optional zfs compile-with "${ZFS_C}"
cddl/contrib/opensolaris/uts/common/fs/zfs/dmu_zfetch.c			optional zfs compile-with "${ZFS_C}"
cddl/contrib/opensolaris/uts/common/fs/zfs/dnode.c			optional zfs compile-with "${ZFS_C}" \
	warning "kernel contains CDDL licensed ZFS filesystem"
cddl/contrib/opensolaris/uts/common/fs/zfs/dnode_sync.c			optional zfs compile-with "${ZFS_C}"
cddl/contrib/opensolaris/uts/common/fs/zfs/dsl_bookmark.c		optional zfs compile-with "${ZFS_C}"
cddl/contrib/opensolaris/uts/common/fs/zfs/dsl_dataset.c		optional zfs compile-with "${ZFS_C}"
cddl/contrib/opensolaris/uts/common/fs/zfs/dsl_deadlist.c		optional zfs compile-with "${ZFS_C}"
cddl/contrib/opensolaris/uts/common/fs/zfs/dsl_deleg.c			optional zfs compile-with "${ZFS_C}"
cddl/contrib/opensolaris/uts/common/fs/zfs/dsl_destroy.c		optional zfs compile-with "${ZFS_C}"
cddl/contrib/opensolaris/uts/common/fs/zfs/dsl_dir.c			optional zfs compile-with "${ZFS_C}"
cddl/contrib/opensolaris/uts/common/fs/zfs/dsl_pool.c			optional zfs compile-with "${ZFS_C}"
cddl/contrib/opensolaris/uts/common/fs/zfs/dsl_prop.c			optional zfs compile-with "${ZFS_C}"
cddl/contrib/opensolaris/uts/common/fs/zfs/dsl_scan.c			optional zfs compile-with "${ZFS_C}"
cddl/contrib/opensolaris/uts/common/fs/zfs/dsl_userhold.c		optional zfs compile-with "${ZFS_C}"
cddl/contrib/opensolaris/uts/common/fs/zfs/dsl_synctask.c		optional zfs compile-with "${ZFS_C}"
cddl/contrib/opensolaris/uts/common/fs/zfs/gzip.c			optional zfs compile-with "${ZFS_C}"
cddl/contrib/opensolaris/uts/common/fs/zfs/lzjb.c			optional zfs compile-with "${ZFS_C}"
cddl/contrib/opensolaris/uts/common/fs/zfs/metaslab.c			optional zfs compile-with "${ZFS_C}"
cddl/contrib/opensolaris/uts/common/fs/zfs/mmp.c			optional zfs compile-with "${ZFS_C}"
cddl/contrib/opensolaris/uts/common/fs/zfs/multilist.c			optional zfs compile-with "${ZFS_C}"
cddl/contrib/opensolaris/uts/common/fs/zfs/range_tree.c			optional zfs compile-with "${ZFS_C}"
cddl/contrib/opensolaris/uts/common/fs/zfs/refcount.c			optional zfs compile-with "${ZFS_C}"
cddl/contrib/opensolaris/uts/common/fs/zfs/rrwlock.c			optional zfs compile-with "${ZFS_C}"
cddl/contrib/opensolaris/uts/common/fs/zfs/sa.c				optional zfs compile-with "${ZFS_C}"
cddl/contrib/opensolaris/uts/common/fs/zfs/sha256.c			optional zfs compile-with "${ZFS_C}"
cddl/contrib/opensolaris/uts/common/fs/zfs/skein_zfs.c			optional zfs compile-with "${ZFS_C}"
cddl/contrib/opensolaris/uts/common/fs/zfs/spa.c			optional zfs compile-with "${ZFS_C}"
cddl/contrib/opensolaris/uts/common/fs/zfs/spa_checkpoint.c		optional zfs compile-with "${ZFS_C}"
cddl/contrib/opensolaris/uts/common/fs/zfs/spa_config.c			optional zfs compile-with "${ZFS_C}"
cddl/contrib/opensolaris/uts/common/fs/zfs/spa_errlog.c			optional zfs compile-with "${ZFS_C}"
cddl/contrib/opensolaris/uts/common/fs/zfs/spa_history.c		optional zfs compile-with "${ZFS_C}"
cddl/contrib/opensolaris/uts/common/fs/zfs/spa_misc.c			optional zfs compile-with "${ZFS_C}"
cddl/contrib/opensolaris/uts/common/fs/zfs/space_map.c			optional zfs compile-with "${ZFS_C}"
cddl/contrib/opensolaris/uts/common/fs/zfs/space_reftree.c		optional zfs compile-with "${ZFS_C}"
cddl/contrib/opensolaris/uts/common/fs/zfs/trim_map.c			optional zfs compile-with "${ZFS_C}"
cddl/contrib/opensolaris/uts/common/fs/zfs/txg.c			optional zfs compile-with "${ZFS_C}"
cddl/contrib/opensolaris/uts/common/fs/zfs/uberblock.c			optional zfs compile-with "${ZFS_C}"
cddl/contrib/opensolaris/uts/common/fs/zfs/unique.c			optional zfs compile-with "${ZFS_C}"
cddl/contrib/opensolaris/uts/common/fs/zfs/vdev.c			optional zfs compile-with "${ZFS_C}"
cddl/contrib/opensolaris/uts/common/fs/zfs/vdev_cache.c			optional zfs compile-with "${ZFS_C}"
cddl/contrib/opensolaris/uts/common/fs/zfs/vdev_file.c			optional zfs compile-with "${ZFS_C}"
cddl/contrib/opensolaris/uts/common/fs/zfs/vdev_indirect.c		optional zfs compile-with "${ZFS_C}"
cddl/contrib/opensolaris/uts/common/fs/zfs/vdev_indirect_births.c	optional zfs compile-with "${ZFS_C}"
cddl/contrib/opensolaris/uts/common/fs/zfs/vdev_indirect_mapping.c	optional zfs compile-with "${ZFS_C}"
cddl/contrib/opensolaris/uts/common/fs/zfs/vdev_initialize.c		optional zfs compile-with "${ZFS_C}"
cddl/contrib/opensolaris/uts/common/fs/zfs/vdev_geom.c			optional zfs compile-with "${ZFS_C}"
cddl/contrib/opensolaris/uts/common/fs/zfs/vdev_label.c			optional zfs compile-with "${ZFS_C}"
cddl/contrib/opensolaris/uts/common/fs/zfs/vdev_mirror.c		optional zfs compile-with "${ZFS_C}"
cddl/contrib/opensolaris/uts/common/fs/zfs/vdev_missing.c		optional zfs compile-with "${ZFS_C}"
cddl/contrib/opensolaris/uts/common/fs/zfs/vdev_queue.c			optional zfs compile-with "${ZFS_C}"
cddl/contrib/opensolaris/uts/common/fs/zfs/vdev_raidz.c			optional zfs compile-with "${ZFS_C}"
cddl/contrib/opensolaris/uts/common/fs/zfs/vdev_removal.c		optional zfs compile-with "${ZFS_C}"
cddl/contrib/opensolaris/uts/common/fs/zfs/vdev_root.c			optional zfs compile-with "${ZFS_C}"
cddl/contrib/opensolaris/uts/common/fs/zfs/zap.c			optional zfs compile-with "${ZFS_C}"
cddl/contrib/opensolaris/uts/common/fs/zfs/zap_leaf.c			optional zfs compile-with "${ZFS_C}"
cddl/contrib/opensolaris/uts/common/fs/zfs/zap_micro.c			optional zfs compile-with "${ZFS_C}"
cddl/contrib/opensolaris/uts/common/fs/zfs/zcp.c			optional zfs compile-with "${ZFS_C}"
cddl/contrib/opensolaris/uts/common/fs/zfs/zcp_get.c			optional zfs compile-with "${ZFS_C}"
cddl/contrib/opensolaris/uts/common/fs/zfs/zcp_global.c			optional zfs compile-with "${ZFS_C}"
cddl/contrib/opensolaris/uts/common/fs/zfs/zcp_iter.c			optional zfs compile-with "${ZFS_C}"
cddl/contrib/opensolaris/uts/common/fs/zfs/zcp_synctask.c		optional zfs compile-with "${ZFS_C}"
cddl/contrib/opensolaris/uts/common/fs/zfs/zfeature.c			optional zfs compile-with "${ZFS_C}"
cddl/contrib/opensolaris/uts/common/fs/zfs/zfs_acl.c			optional zfs compile-with "${ZFS_C}"
cddl/contrib/opensolaris/uts/common/fs/zfs/zfs_byteswap.c		optional zfs compile-with "${ZFS_C}"
cddl/contrib/opensolaris/uts/common/fs/zfs/zfs_ctldir.c			optional zfs compile-with "${ZFS_C}"
cddl/contrib/opensolaris/uts/common/fs/zfs/zfs_debug.c			optional zfs compile-with "${ZFS_C}"
cddl/contrib/opensolaris/uts/common/fs/zfs/zfs_dir.c			optional zfs compile-with "${ZFS_C}"
cddl/contrib/opensolaris/uts/common/fs/zfs/zfs_fm.c			optional zfs compile-with "${ZFS_C}"
cddl/contrib/opensolaris/uts/common/fs/zfs/zfs_fuid.c			optional zfs compile-with "${ZFS_C}"
cddl/contrib/opensolaris/uts/common/fs/zfs/zfs_ioctl.c			optional zfs compile-with "${ZFS_C}"
cddl/contrib/opensolaris/uts/common/fs/zfs/zfs_log.c			optional zfs compile-with "${ZFS_C}"
cddl/contrib/opensolaris/uts/common/fs/zfs/zfs_onexit.c			optional zfs compile-with "${ZFS_C}"
cddl/contrib/opensolaris/uts/common/fs/zfs/zfs_replay.c			optional zfs compile-with "${ZFS_C}"
cddl/contrib/opensolaris/uts/common/fs/zfs/zfs_rlock.c			optional zfs compile-with "${ZFS_C}"
cddl/contrib/opensolaris/uts/common/fs/zfs/zfs_sa.c			optional zfs compile-with "${ZFS_C}"
cddl/contrib/opensolaris/uts/common/fs/zfs/zfs_vfsops.c			optional zfs compile-with "${ZFS_C}"
cddl/contrib/opensolaris/uts/common/fs/zfs/zfs_vnops.c			optional zfs compile-with "${ZFS_C}"
cddl/contrib/opensolaris/uts/common/fs/zfs/zfs_znode.c			optional zfs compile-with "${ZFS_C}"
cddl/contrib/opensolaris/uts/common/fs/zfs/zil.c			optional zfs compile-with "${ZFS_C}"
cddl/contrib/opensolaris/uts/common/fs/zfs/zio.c			optional zfs compile-with "${ZFS_C}"
cddl/contrib/opensolaris/uts/common/fs/zfs/zio_checksum.c		optional zfs compile-with "${ZFS_C}"
cddl/contrib/opensolaris/uts/common/fs/zfs/zio_compress.c		optional zfs compile-with "${ZFS_C}"
cddl/contrib/opensolaris/uts/common/fs/zfs/zio_inject.c			optional zfs compile-with "${ZFS_C}"
cddl/contrib/opensolaris/uts/common/fs/zfs/zle.c			optional zfs compile-with "${ZFS_C}"
cddl/contrib/opensolaris/uts/common/fs/zfs/zrlock.c			optional zfs compile-with "${ZFS_C}"
cddl/contrib/opensolaris/uts/common/fs/zfs/zthr.c			optional zfs compile-with "${ZFS_C}"
cddl/contrib/opensolaris/uts/common/fs/zfs/zvol.c			optional zfs compile-with "${ZFS_C}"
cddl/contrib/opensolaris/uts/common/os/callb.c				optional zfs compile-with "${ZFS_C}"
cddl/contrib/opensolaris/uts/common/os/fm.c				optional zfs compile-with "${ZFS_C}"
cddl/contrib/opensolaris/uts/common/os/list.c				optional zfs compile-with "${ZFS_C}"
cddl/contrib/opensolaris/uts/common/os/nvpair_alloc_system.c		optional zfs compile-with "${ZFS_C}"
cddl/contrib/opensolaris/uts/common/zmod/zmod.c				optional zfs compile-with "${ZFS_C}"
# zfs lua support
cddl/contrib/opensolaris/uts/common/fs/zfs/lua/lapi.c			optional zfs compile-with "${ZFS_C}"
cddl/contrib/opensolaris/uts/common/fs/zfs/lua/lauxlib.c		optional zfs compile-with "${ZFS_C}"
cddl/contrib/opensolaris/uts/common/fs/zfs/lua/lbaselib.c		optional zfs compile-with "${ZFS_C}"
cddl/contrib/opensolaris/uts/common/fs/zfs/lua/lbitlib.c		optional zfs compile-with "${ZFS_C}"
cddl/contrib/opensolaris/uts/common/fs/zfs/lua/lcode.c			optional zfs compile-with "${ZFS_C}"
cddl/contrib/opensolaris/uts/common/fs/zfs/lua/lcompat.c		optional zfs compile-with "${ZFS_C}"
cddl/contrib/opensolaris/uts/common/fs/zfs/lua/lcorolib.c		optional zfs compile-with "${ZFS_C}"
cddl/contrib/opensolaris/uts/common/fs/zfs/lua/lctype.c			optional zfs compile-with "${ZFS_C}"
cddl/contrib/opensolaris/uts/common/fs/zfs/lua/ldebug.c			optional zfs compile-with "${ZFS_C}"
cddl/contrib/opensolaris/uts/common/fs/zfs/lua/ldo.c			optional zfs compile-with "${ZFS_C}"
cddl/contrib/opensolaris/uts/common/fs/zfs/lua/ldump.c			optional zfs compile-with "${ZFS_C}"
cddl/contrib/opensolaris/uts/common/fs/zfs/lua/lfunc.c			optional zfs compile-with "${ZFS_C}"
cddl/contrib/opensolaris/uts/common/fs/zfs/lua/lgc.c			optional zfs compile-with "${ZFS_C}"
cddl/contrib/opensolaris/uts/common/fs/zfs/lua/llex.c			optional zfs compile-with "${ZFS_C}"
cddl/contrib/opensolaris/uts/common/fs/zfs/lua/lmem.c			optional zfs compile-with "${ZFS_C}"
cddl/contrib/opensolaris/uts/common/fs/zfs/lua/lobject.c		optional zfs compile-with "${ZFS_C}"
cddl/contrib/opensolaris/uts/common/fs/zfs/lua/lopcodes.c		optional zfs compile-with "${ZFS_C}"
cddl/contrib/opensolaris/uts/common/fs/zfs/lua/lparser.c		optional zfs compile-with "${ZFS_C}"
cddl/contrib/opensolaris/uts/common/fs/zfs/lua/lstate.c			optional zfs compile-with "${ZFS_C}"
cddl/contrib/opensolaris/uts/common/fs/zfs/lua/lstring.c		optional zfs compile-with "${ZFS_C}"
cddl/contrib/opensolaris/uts/common/fs/zfs/lua/lstrlib.c		optional zfs compile-with "${ZFS_C}"
cddl/contrib/opensolaris/uts/common/fs/zfs/lua/ltable.c			optional zfs compile-with "${ZFS_C}"
cddl/contrib/opensolaris/uts/common/fs/zfs/lua/ltablib.c		optional zfs compile-with "${ZFS_C}"
cddl/contrib/opensolaris/uts/common/fs/zfs/lua/ltm.c			optional zfs compile-with "${ZFS_C}"
cddl/contrib/opensolaris/uts/common/fs/zfs/lua/lundump.c		optional zfs compile-with "${ZFS_C}"
cddl/contrib/opensolaris/uts/common/fs/zfs/lua/lvm.c			optional zfs compile-with "${ZFS_C}"
cddl/contrib/opensolaris/uts/common/fs/zfs/lua/lzio.c			optional zfs compile-with "${ZFS_C}"

# CHERI and CHERI-compat related files
cheri/cheri_asserts.c			optional cpu_cheri
<<<<<<< HEAD
cheri/cheri_colocation.c		optional cpu_cheri
=======
cheri/cheri_exec.c			optional cpu_cheri
>>>>>>> 001eb7f4
cheri/cheri_sysctl.c			optional cpu_cheri
cheri/cheri_otype.c			optional cpu_cheri
cheri/cheri_syscall.c			optional cpu_cheri
cheri/cheri_usercap.c			optional cpu_cheri
compat/cheriabi/cheriabi_abort2.c	optional compat_cheriabi
compat/cheriabi/cheriabi_generic.c	optional compat_cheriabi
compat/cheriabi/cheriabi_mac.c		optional compat_cheriabi
compat/cheriabi/cheriabi_mmap.c		optional compat_cheriabi
compat/cheriabi/cheriabi_misc.c		optional compat_cheriabi
compat/cheriabi/cheriabi_signal.c	optional compat_cheriabi
compat/cheriabi/cheriabi_syscalls.c	optional compat_cheriabi
compat/cheriabi/cheriabi_sysent.c	optional compat_cheriabi
compat/cheriabi/cheriabi_time.c		optional compat_cheriabi
compat/cheriabi/cheriabi_uipc.c		optional compat_cheriabi
compat/cheriabi/cheriabi_vfs.c		optional compat_cheriabi

# dtrace specific
cddl/contrib/opensolaris/uts/common/dtrace/dtrace.c	optional dtrace compile-with "${DTRACE_C}" \
							warning "kernel contains CDDL licensed DTRACE"
cddl/contrib/opensolaris/uts/common/dtrace/dtrace_xoroshiro128_plus.c	optional dtrace compile-with "${DTRACE_C}"
cddl/dev/dtmalloc/dtmalloc.c		optional dtmalloc        | dtraceall compile-with "${CDDL_C}"
cddl/dev/profile/profile.c		optional dtrace_profile  | dtraceall compile-with "${CDDL_C}"
cddl/dev/sdt/sdt.c			optional dtrace_sdt      | dtraceall compile-with "${CDDL_C}"
cddl/dev/fbt/fbt.c			optional dtrace_fbt      | dtraceall compile-with "${FBT_C}"
cddl/dev/systrace/systrace.c		optional dtrace_systrace | dtraceall compile-with "${CDDL_C}"
cddl/dev/prototype.c			optional dtrace_prototype | dtraceall compile-with "${CDDL_C}"
fs/nfsclient/nfs_clkdtrace.c		optional dtnfscl nfscl   | dtraceall nfscl compile-with "${CDDL_C}"
compat/cloudabi/cloudabi_clock.c	optional compat_cloudabi32 | compat_cloudabi64
compat/cloudabi/cloudabi_errno.c	optional compat_cloudabi32 | compat_cloudabi64
compat/cloudabi/cloudabi_fd.c		optional compat_cloudabi32 | compat_cloudabi64
compat/cloudabi/cloudabi_file.c		optional compat_cloudabi32 | compat_cloudabi64
compat/cloudabi/cloudabi_futex.c	optional compat_cloudabi32 | compat_cloudabi64
compat/cloudabi/cloudabi_mem.c		optional compat_cloudabi32 | compat_cloudabi64
compat/cloudabi/cloudabi_proc.c		optional compat_cloudabi32 | compat_cloudabi64
compat/cloudabi/cloudabi_random.c	optional compat_cloudabi32 | compat_cloudabi64
compat/cloudabi/cloudabi_sock.c		optional compat_cloudabi32 | compat_cloudabi64
compat/cloudabi/cloudabi_thread.c	optional compat_cloudabi32 | compat_cloudabi64
compat/cloudabi/cloudabi_vdso.c		optional compat_cloudabi32 | compat_cloudabi64
compat/cloudabi32/cloudabi32_fd.c	optional compat_cloudabi32
compat/cloudabi32/cloudabi32_module.c	optional compat_cloudabi32
compat/cloudabi32/cloudabi32_poll.c	optional compat_cloudabi32
compat/cloudabi32/cloudabi32_sock.c	optional compat_cloudabi32
compat/cloudabi32/cloudabi32_syscalls.c	optional compat_cloudabi32
compat/cloudabi32/cloudabi32_sysent.c	optional compat_cloudabi32
compat/cloudabi32/cloudabi32_thread.c	optional compat_cloudabi32
compat/cloudabi64/cloudabi64_fd.c	optional compat_cloudabi64
compat/cloudabi64/cloudabi64_module.c	optional compat_cloudabi64
compat/cloudabi64/cloudabi64_poll.c	optional compat_cloudabi64
compat/cloudabi64/cloudabi64_sock.c	optional compat_cloudabi64
compat/cloudabi64/cloudabi64_syscalls.c	optional compat_cloudabi64
compat/cloudabi64/cloudabi64_sysent.c	optional compat_cloudabi64
compat/cloudabi64/cloudabi64_thread.c	optional compat_cloudabi64
compat/freebsd32/freebsd32_capability.c	optional compat_freebsd32
compat/freebsd32/freebsd32_ioctl.c	optional compat_freebsd32
compat/freebsd32/freebsd32_misc.c	optional compat_freebsd32
compat/freebsd32/freebsd32_syscalls.c	optional compat_freebsd32
compat/freebsd32/freebsd32_sysent.c	optional compat_freebsd32
compat/freebsd64/freebsd64_abort2.c	optional compat_freebsd64
compat/freebsd64/freebsd64_generic.c	optional compat_freebsd64
compat/freebsd64/freebsd64_jail.c		optional compat_freebsd64
compat/freebsd64/freebsd64_mac.c		optional compat_freebsd64
compat/freebsd64/freebsd64_mmap.c		optional compat_freebsd64
compat/freebsd64/freebsd64_misc.c		optional compat_freebsd64
compat/freebsd64/freebsd64_process.c	optional compat_freebsd64
compat/freebsd64/freebsd64_signal.c	optional compat_freebsd64
compat/freebsd64/freebsd64_syscalls.c	optional compat_freebsd64
compat/freebsd64/freebsd64_sysent.c	optional compat_freebsd64
compat/freebsd64/freebsd64_time.c		optional compat_freebsd64
compat/freebsd64/freebsd64_uipc.c		optional compat_freebsd64
compat/freebsd64/freebsd64_vfs.c		optional compat_freebsd64
contrib/ck/src/ck_array.c				standard compile-with "${NORMAL_C} -I$S/contrib/ck/include"
contrib/ck/src/ck_barrier_centralized.c			standard compile-with "${NORMAL_C} -I$S/contrib/ck/include"
contrib/ck/src/ck_barrier_combining.c			standard compile-with "${NORMAL_C} -I$S/contrib/ck/include"
contrib/ck/src/ck_barrier_dissemination.c		standard compile-with "${NORMAL_C} -I$S/contrib/ck/include"
contrib/ck/src/ck_barrier_mcs.c				standard compile-with "${NORMAL_C} -I$S/contrib/ck/include"
contrib/ck/src/ck_barrier_tournament.c			standard compile-with "${NORMAL_C} -I$S/contrib/ck/include"
contrib/ck/src/ck_epoch.c				standard compile-with "${NORMAL_C} -I$S/contrib/ck/include"
contrib/ck/src/ck_hp.c					standard compile-with "${NORMAL_C} -I$S/contrib/ck/include"
contrib/ck/src/ck_hs.c					standard compile-with "${NORMAL_C} -I$S/contrib/ck/include"
contrib/ck/src/ck_ht.c					standard compile-with "${NORMAL_C} -I$S/contrib/ck/include"
contrib/ck/src/ck_rhs.c					standard compile-with "${NORMAL_C} -I$S/contrib/ck/include"
contrib/dev/acpica/common/ahids.c			optional acpi acpi_debug
contrib/dev/acpica/common/ahuuids.c			optional acpi acpi_debug
contrib/dev/acpica/components/debugger/dbcmds.c		optional acpi acpi_debug
contrib/dev/acpica/components/debugger/dbconvert.c	optional acpi acpi_debug
contrib/dev/acpica/components/debugger/dbdisply.c	optional acpi acpi_debug
contrib/dev/acpica/components/debugger/dbexec.c		optional acpi acpi_debug
contrib/dev/acpica/components/debugger/dbhistry.c	optional acpi acpi_debug
contrib/dev/acpica/components/debugger/dbinput.c	optional acpi acpi_debug
contrib/dev/acpica/components/debugger/dbmethod.c	optional acpi acpi_debug
contrib/dev/acpica/components/debugger/dbnames.c	optional acpi acpi_debug
contrib/dev/acpica/components/debugger/dbobject.c	optional acpi acpi_debug
contrib/dev/acpica/components/debugger/dbstats.c	optional acpi acpi_debug
contrib/dev/acpica/components/debugger/dbtest.c		optional acpi acpi_debug
contrib/dev/acpica/components/debugger/dbutils.c	optional acpi acpi_debug
contrib/dev/acpica/components/debugger/dbxface.c	optional acpi acpi_debug
contrib/dev/acpica/components/disassembler/dmbuffer.c	optional acpi acpi_debug
contrib/dev/acpica/components/disassembler/dmcstyle.c	optional acpi acpi_debug
contrib/dev/acpica/components/disassembler/dmdeferred.c	optional acpi acpi_debug
contrib/dev/acpica/components/disassembler/dmnames.c	optional acpi acpi_debug
contrib/dev/acpica/components/disassembler/dmopcode.c	optional acpi acpi_debug
contrib/dev/acpica/components/disassembler/dmresrc.c	optional acpi acpi_debug
contrib/dev/acpica/components/disassembler/dmresrcl.c	optional acpi acpi_debug
contrib/dev/acpica/components/disassembler/dmresrcl2.c	optional acpi acpi_debug
contrib/dev/acpica/components/disassembler/dmresrcs.c	optional acpi acpi_debug
contrib/dev/acpica/components/disassembler/dmutils.c	optional acpi acpi_debug
contrib/dev/acpica/components/disassembler/dmwalk.c	optional acpi acpi_debug
contrib/dev/acpica/components/dispatcher/dsargs.c	optional acpi
contrib/dev/acpica/components/dispatcher/dscontrol.c	optional acpi
contrib/dev/acpica/components/dispatcher/dsdebug.c	optional acpi
contrib/dev/acpica/components/dispatcher/dsfield.c	optional acpi
contrib/dev/acpica/components/dispatcher/dsinit.c	optional acpi
contrib/dev/acpica/components/dispatcher/dsmethod.c	optional acpi
contrib/dev/acpica/components/dispatcher/dsmthdat.c	optional acpi
contrib/dev/acpica/components/dispatcher/dsobject.c	optional acpi
contrib/dev/acpica/components/dispatcher/dsopcode.c	optional acpi
contrib/dev/acpica/components/dispatcher/dspkginit.c	optional acpi
contrib/dev/acpica/components/dispatcher/dsutils.c	optional acpi
contrib/dev/acpica/components/dispatcher/dswexec.c	optional acpi
contrib/dev/acpica/components/dispatcher/dswload.c	optional acpi
contrib/dev/acpica/components/dispatcher/dswload2.c	optional acpi
contrib/dev/acpica/components/dispatcher/dswscope.c	optional acpi
contrib/dev/acpica/components/dispatcher/dswstate.c	optional acpi
contrib/dev/acpica/components/events/evevent.c		optional acpi
contrib/dev/acpica/components/events/evglock.c		optional acpi
contrib/dev/acpica/components/events/evgpe.c		optional acpi
contrib/dev/acpica/components/events/evgpeblk.c		optional acpi
contrib/dev/acpica/components/events/evgpeinit.c	optional acpi
contrib/dev/acpica/components/events/evgpeutil.c	optional acpi
contrib/dev/acpica/components/events/evhandler.c	optional acpi
contrib/dev/acpica/components/events/evmisc.c		optional acpi
contrib/dev/acpica/components/events/evregion.c		optional acpi
contrib/dev/acpica/components/events/evrgnini.c		optional acpi
contrib/dev/acpica/components/events/evsci.c		optional acpi
contrib/dev/acpica/components/events/evxface.c		optional acpi
contrib/dev/acpica/components/events/evxfevnt.c		optional acpi
contrib/dev/acpica/components/events/evxfgpe.c		optional acpi
contrib/dev/acpica/components/events/evxfregn.c		optional acpi
contrib/dev/acpica/components/executer/exconcat.c	optional acpi
contrib/dev/acpica/components/executer/exconfig.c	optional acpi
contrib/dev/acpica/components/executer/exconvrt.c	optional acpi
contrib/dev/acpica/components/executer/excreate.c	optional acpi
contrib/dev/acpica/components/executer/exdebug.c	optional acpi
contrib/dev/acpica/components/executer/exdump.c		optional acpi
contrib/dev/acpica/components/executer/exfield.c	optional acpi
contrib/dev/acpica/components/executer/exfldio.c	optional acpi
contrib/dev/acpica/components/executer/exmisc.c		optional acpi
contrib/dev/acpica/components/executer/exmutex.c	optional acpi
contrib/dev/acpica/components/executer/exnames.c	optional acpi
contrib/dev/acpica/components/executer/exoparg1.c	optional acpi
contrib/dev/acpica/components/executer/exoparg2.c	optional acpi
contrib/dev/acpica/components/executer/exoparg3.c	optional acpi
contrib/dev/acpica/components/executer/exoparg6.c	optional acpi
contrib/dev/acpica/components/executer/exprep.c		optional acpi
contrib/dev/acpica/components/executer/exregion.c	optional acpi
contrib/dev/acpica/components/executer/exresnte.c	optional acpi
contrib/dev/acpica/components/executer/exresolv.c	optional acpi
contrib/dev/acpica/components/executer/exresop.c	optional acpi
contrib/dev/acpica/components/executer/exserial.c	optional acpi
contrib/dev/acpica/components/executer/exstore.c	optional acpi
contrib/dev/acpica/components/executer/exstoren.c	optional acpi
contrib/dev/acpica/components/executer/exstorob.c	optional acpi
contrib/dev/acpica/components/executer/exsystem.c	optional acpi
contrib/dev/acpica/components/executer/extrace.c	optional acpi
contrib/dev/acpica/components/executer/exutils.c	optional acpi
contrib/dev/acpica/components/hardware/hwacpi.c		optional acpi
contrib/dev/acpica/components/hardware/hwesleep.c	optional acpi
contrib/dev/acpica/components/hardware/hwgpe.c		optional acpi
contrib/dev/acpica/components/hardware/hwpci.c		optional acpi
contrib/dev/acpica/components/hardware/hwregs.c		optional acpi
contrib/dev/acpica/components/hardware/hwsleep.c	optional acpi
contrib/dev/acpica/components/hardware/hwtimer.c	optional acpi
contrib/dev/acpica/components/hardware/hwvalid.c	optional acpi
contrib/dev/acpica/components/hardware/hwxface.c	optional acpi
contrib/dev/acpica/components/hardware/hwxfsleep.c	optional acpi
contrib/dev/acpica/components/namespace/nsaccess.c	optional acpi
contrib/dev/acpica/components/namespace/nsalloc.c	optional acpi
contrib/dev/acpica/components/namespace/nsarguments.c	optional acpi
contrib/dev/acpica/components/namespace/nsconvert.c	optional acpi
contrib/dev/acpica/components/namespace/nsdump.c	optional acpi
contrib/dev/acpica/components/namespace/nseval.c	optional acpi
contrib/dev/acpica/components/namespace/nsinit.c	optional acpi
contrib/dev/acpica/components/namespace/nsload.c	optional acpi
contrib/dev/acpica/components/namespace/nsnames.c	optional acpi
contrib/dev/acpica/components/namespace/nsobject.c	optional acpi
contrib/dev/acpica/components/namespace/nsparse.c	optional acpi
contrib/dev/acpica/components/namespace/nspredef.c	optional acpi
contrib/dev/acpica/components/namespace/nsprepkg.c	optional acpi
contrib/dev/acpica/components/namespace/nsrepair.c	optional acpi
contrib/dev/acpica/components/namespace/nsrepair2.c	optional acpi
contrib/dev/acpica/components/namespace/nssearch.c	optional acpi
contrib/dev/acpica/components/namespace/nsutils.c	optional acpi
contrib/dev/acpica/components/namespace/nswalk.c	optional acpi
contrib/dev/acpica/components/namespace/nsxfeval.c	optional acpi
contrib/dev/acpica/components/namespace/nsxfname.c	optional acpi
contrib/dev/acpica/components/namespace/nsxfobj.c	optional acpi
contrib/dev/acpica/components/parser/psargs.c		optional acpi
contrib/dev/acpica/components/parser/psloop.c		optional acpi
contrib/dev/acpica/components/parser/psobject.c		optional acpi
contrib/dev/acpica/components/parser/psopcode.c		optional acpi
contrib/dev/acpica/components/parser/psopinfo.c		optional acpi
contrib/dev/acpica/components/parser/psparse.c		optional acpi
contrib/dev/acpica/components/parser/psscope.c		optional acpi
contrib/dev/acpica/components/parser/pstree.c		optional acpi
contrib/dev/acpica/components/parser/psutils.c		optional acpi
contrib/dev/acpica/components/parser/pswalk.c		optional acpi
contrib/dev/acpica/components/parser/psxface.c		optional acpi
contrib/dev/acpica/components/resources/rsaddr.c	optional acpi
contrib/dev/acpica/components/resources/rscalc.c	optional acpi
contrib/dev/acpica/components/resources/rscreate.c	optional acpi
contrib/dev/acpica/components/resources/rsdump.c	optional acpi acpi_debug
contrib/dev/acpica/components/resources/rsdumpinfo.c	optional acpi
contrib/dev/acpica/components/resources/rsinfo.c	optional acpi
contrib/dev/acpica/components/resources/rsio.c		optional acpi
contrib/dev/acpica/components/resources/rsirq.c		optional acpi
contrib/dev/acpica/components/resources/rslist.c	optional acpi
contrib/dev/acpica/components/resources/rsmemory.c	optional acpi
contrib/dev/acpica/components/resources/rsmisc.c	optional acpi
contrib/dev/acpica/components/resources/rsserial.c	optional acpi
contrib/dev/acpica/components/resources/rsutils.c	optional acpi
contrib/dev/acpica/components/resources/rsxface.c	optional acpi
contrib/dev/acpica/components/tables/tbdata.c		optional acpi
contrib/dev/acpica/components/tables/tbfadt.c		optional acpi
contrib/dev/acpica/components/tables/tbfind.c		optional acpi
contrib/dev/acpica/components/tables/tbinstal.c		optional acpi
contrib/dev/acpica/components/tables/tbprint.c		optional acpi
contrib/dev/acpica/components/tables/tbutils.c		optional acpi
contrib/dev/acpica/components/tables/tbxface.c		optional acpi
contrib/dev/acpica/components/tables/tbxfload.c		optional acpi
contrib/dev/acpica/components/tables/tbxfroot.c		optional acpi
contrib/dev/acpica/components/utilities/utaddress.c	optional acpi
contrib/dev/acpica/components/utilities/utalloc.c	optional acpi
contrib/dev/acpica/components/utilities/utascii.c	optional acpi
contrib/dev/acpica/components/utilities/utbuffer.c	optional acpi
contrib/dev/acpica/components/utilities/utcache.c	optional acpi
contrib/dev/acpica/components/utilities/utcopy.c	optional acpi
contrib/dev/acpica/components/utilities/utdebug.c	optional acpi
contrib/dev/acpica/components/utilities/utdecode.c	optional acpi
contrib/dev/acpica/components/utilities/utdelete.c	optional acpi
contrib/dev/acpica/components/utilities/uterror.c	optional acpi
contrib/dev/acpica/components/utilities/uteval.c	optional acpi
contrib/dev/acpica/components/utilities/utexcep.c	optional acpi
contrib/dev/acpica/components/utilities/utglobal.c	optional acpi
contrib/dev/acpica/components/utilities/uthex.c		optional acpi
contrib/dev/acpica/components/utilities/utids.c		optional acpi
contrib/dev/acpica/components/utilities/utinit.c	optional acpi
contrib/dev/acpica/components/utilities/utlock.c	optional acpi
contrib/dev/acpica/components/utilities/utmath.c	optional acpi
contrib/dev/acpica/components/utilities/utmisc.c	optional acpi
contrib/dev/acpica/components/utilities/utmutex.c	optional acpi
contrib/dev/acpica/components/utilities/utnonansi.c	optional acpi
contrib/dev/acpica/components/utilities/utobject.c	optional acpi
contrib/dev/acpica/components/utilities/utosi.c		optional acpi
contrib/dev/acpica/components/utilities/utownerid.c	optional acpi
contrib/dev/acpica/components/utilities/utpredef.c	optional acpi
contrib/dev/acpica/components/utilities/utresdecode.c	optional acpi acpi_debug
contrib/dev/acpica/components/utilities/utresrc.c	optional acpi
contrib/dev/acpica/components/utilities/utstate.c	optional acpi
contrib/dev/acpica/components/utilities/utstring.c	optional acpi
contrib/dev/acpica/components/utilities/utstrsuppt.c	optional acpi
contrib/dev/acpica/components/utilities/utstrtoul64.c	optional acpi
contrib/dev/acpica/components/utilities/utuuid.c	optional acpi acpi_debug
contrib/dev/acpica/components/utilities/utxface.c	optional acpi
contrib/dev/acpica/components/utilities/utxferror.c	optional acpi
contrib/dev/acpica/components/utilities/utxfinit.c	optional acpi
contrib/dev/acpica/os_specific/service_layers/osgendbg.c	optional acpi acpi_debug
contrib/ipfilter/netinet/fil.c	optional ipfilter inet \
	compile-with "${NORMAL_C} ${NO_WSELF_ASSIGN} -Wno-unused -I$S/contrib/ipfilter"
contrib/ipfilter/netinet/ip_auth.c optional ipfilter inet \
	compile-with "${NORMAL_C} -Wno-unused -I$S/contrib/ipfilter"
contrib/ipfilter/netinet/ip_fil_freebsd.c optional ipfilter inet \
	compile-with "${NORMAL_C} -Wno-unused -I$S/contrib/ipfilter"
contrib/ipfilter/netinet/ip_frag.c optional ipfilter inet \
	compile-with "${NORMAL_C} -Wno-unused -I$S/contrib/ipfilter"
contrib/ipfilter/netinet/ip_log.c optional ipfilter inet \
	compile-with "${NORMAL_C} -I$S/contrib/ipfilter"
contrib/ipfilter/netinet/ip_nat.c optional ipfilter inet \
	compile-with "${NORMAL_C} -Wno-unused -I$S/contrib/ipfilter"
contrib/ipfilter/netinet/ip_proxy.c optional ipfilter inet \
	compile-with "${NORMAL_C} ${NO_WSELF_ASSIGN} -Wno-unused -I$S/contrib/ipfilter"
contrib/ipfilter/netinet/ip_state.c optional ipfilter inet \
	compile-with "${NORMAL_C} -Wno-unused -I$S/contrib/ipfilter"
contrib/ipfilter/netinet/ip_lookup.c optional ipfilter inet \
	compile-with "${NORMAL_C} ${NO_WSELF_ASSIGN} -Wno-unused -Wno-error -I$S/contrib/ipfilter"
contrib/ipfilter/netinet/ip_pool.c optional ipfilter inet \
	compile-with "${NORMAL_C} -Wno-unused -I$S/contrib/ipfilter"
contrib/ipfilter/netinet/ip_htable.c optional ipfilter inet \
	compile-with "${NORMAL_C} -Wno-unused -I$S/contrib/ipfilter ${NO_WTAUTOLOGICAL_POINTER_COMPARE}"
contrib/ipfilter/netinet/ip_sync.c optional ipfilter inet \
	compile-with "${NORMAL_C} -Wno-unused -I$S/contrib/ipfilter"
contrib/ipfilter/netinet/mlfk_ipl.c optional ipfilter inet \
	compile-with "${NORMAL_C} -I$S/contrib/ipfilter"
contrib/ipfilter/netinet/ip_nat6.c optional ipfilter inet \
	compile-with "${NORMAL_C} -Wno-unused -I$S/contrib/ipfilter"
contrib/ipfilter/netinet/ip_rules.c optional ipfilter inet \
	compile-with "${NORMAL_C} -I$S/contrib/ipfilter"
contrib/ipfilter/netinet/ip_scan.c optional ipfilter inet \
	compile-with "${NORMAL_C} -Wno-unused -I$S/contrib/ipfilter"
contrib/ipfilter/netinet/ip_dstlist.c optional ipfilter inet \
	compile-with "${NORMAL_C} -Wno-unused -I$S/contrib/ipfilter"
contrib/ipfilter/netinet/radix_ipf.c optional ipfilter inet \
	compile-with "${NORMAL_C} -I$S/contrib/ipfilter"
contrib/libfdt/fdt.c		optional fdt
contrib/libfdt/fdt_ro.c		optional fdt
contrib/libfdt/fdt_rw.c		optional fdt
contrib/libfdt/fdt_strerror.c	optional fdt
contrib/libfdt/fdt_sw.c		optional fdt
contrib/libfdt/fdt_wip.c	optional fdt
contrib/libnv/cnvlist.c		standard
contrib/libnv/dnvlist.c		standard
contrib/libnv/nvlist.c		standard
contrib/libnv/nvpair.c		standard
contrib/ngatm/netnatm/api/cc_conn.c optional ngatm_ccatm \
	compile-with "${NORMAL_C_NOWERROR} -I$S/contrib/ngatm"
contrib/ngatm/netnatm/api/cc_data.c optional ngatm_ccatm \
	compile-with "${NORMAL_C} -I$S/contrib/ngatm"
contrib/ngatm/netnatm/api/cc_dump.c optional ngatm_ccatm \
	compile-with "${NORMAL_C} -I$S/contrib/ngatm"
contrib/ngatm/netnatm/api/cc_port.c optional ngatm_ccatm \
	compile-with "${NORMAL_C} -I$S/contrib/ngatm"
contrib/ngatm/netnatm/api/cc_sig.c optional ngatm_ccatm \
	compile-with "${NORMAL_C} -I$S/contrib/ngatm"
contrib/ngatm/netnatm/api/cc_user.c optional ngatm_ccatm \
	compile-with "${NORMAL_C} -I$S/contrib/ngatm"
contrib/ngatm/netnatm/api/unisap.c optional ngatm_ccatm \
	compile-with "${NORMAL_C} -I$S/contrib/ngatm"
contrib/ngatm/netnatm/misc/straddr.c optional ngatm_atmbase \
	compile-with "${NORMAL_C} -I$S/contrib/ngatm"
contrib/ngatm/netnatm/misc/unimsg_common.c optional ngatm_atmbase \
	compile-with "${NORMAL_C} -I$S/contrib/ngatm"
contrib/ngatm/netnatm/msg/traffic.c optional ngatm_atmbase \
	compile-with "${NORMAL_C} -I$S/contrib/ngatm"
contrib/ngatm/netnatm/msg/uni_ie.c optional ngatm_atmbase \
	compile-with "${NORMAL_C} -I$S/contrib/ngatm"
contrib/ngatm/netnatm/msg/uni_msg.c optional ngatm_atmbase \
	compile-with "${NORMAL_C} -I$S/contrib/ngatm"
contrib/ngatm/netnatm/saal/saal_sscfu.c	optional ngatm_sscfu \
	compile-with "${NORMAL_C} -I$S/contrib/ngatm"
contrib/ngatm/netnatm/saal/saal_sscop.c	optional ngatm_sscop \
	compile-with "${NORMAL_C} -I$S/contrib/ngatm"
contrib/ngatm/netnatm/sig/sig_call.c optional ngatm_uni \
	compile-with "${NORMAL_C} -I$S/contrib/ngatm"
contrib/ngatm/netnatm/sig/sig_coord.c optional ngatm_uni \
	compile-with "${NORMAL_C} -I$S/contrib/ngatm"
contrib/ngatm/netnatm/sig/sig_party.c optional ngatm_uni \
	compile-with "${NORMAL_C} -I$S/contrib/ngatm"
contrib/ngatm/netnatm/sig/sig_print.c optional ngatm_uni \
	compile-with "${NORMAL_C} -I$S/contrib/ngatm"
contrib/ngatm/netnatm/sig/sig_reset.c optional ngatm_uni \
	compile-with "${NORMAL_C} -I$S/contrib/ngatm"
contrib/ngatm/netnatm/sig/sig_uni.c optional ngatm_uni \
	compile-with "${NORMAL_C} -I$S/contrib/ngatm"
contrib/ngatm/netnatm/sig/sig_unimsgcpy.c optional ngatm_uni \
	compile-with "${NORMAL_C} -I$S/contrib/ngatm"
contrib/ngatm/netnatm/sig/sig_verify.c optional ngatm_uni \
	compile-with "${NORMAL_C} -I$S/contrib/ngatm"
# xz
dev/xz/xz_mod.c	optional xz \
	compile-with "${NORMAL_C} -I$S/contrib/xz-embedded/freebsd/ -I$S/contrib/xz-embedded/linux/lib/xz/ -I$S/contrib/xz-embedded/linux/include/linux/"
contrib/xz-embedded/linux/lib/xz/xz_crc32.c	optional xz \
	compile-with "${NORMAL_C} -I$S/contrib/xz-embedded/freebsd/ -I$S/contrib/xz-embedded/linux/lib/xz/ -I$S/contrib/xz-embedded/linux/include/linux/"
contrib/xz-embedded/linux/lib/xz/xz_dec_bcj.c	optional xz \
	compile-with "${NORMAL_C} -I$S/contrib/xz-embedded/freebsd/ -I$S/contrib/xz-embedded/linux/lib/xz/ -I$S/contrib/xz-embedded/linux/include/linux/"
contrib/xz-embedded/linux/lib/xz/xz_dec_lzma2.c	optional xz \
	compile-with "${NORMAL_C} -I$S/contrib/xz-embedded/freebsd/ -I$S/contrib/xz-embedded/linux/lib/xz/ -I$S/contrib/xz-embedded/linux/include/linux/"
contrib/xz-embedded/linux/lib/xz/xz_dec_stream.c optional xz \
	compile-with "${NORMAL_C} -I$S/contrib/xz-embedded/freebsd/ -I$S/contrib/xz-embedded/linux/lib/xz/ -I$S/contrib/xz-embedded/linux/include/linux/"
# Zstd
contrib/zstd/lib/freebsd/zstd_kmalloc.c		optional zstdio compile-with ${ZSTD_C}
contrib/zstd/lib/common/zstd_common.c		optional zstdio compile-with ${ZSTD_C}
contrib/zstd/lib/common/fse_decompress.c	optional zstdio compile-with ${ZSTD_C}
contrib/zstd/lib/common/entropy_common.c	optional zstdio compile-with ${ZSTD_C}
contrib/zstd/lib/common/error_private.c		optional zstdio compile-with ${ZSTD_C}
contrib/zstd/lib/common/xxhash.c		optional zstdio compile-with ${ZSTD_C}
contrib/zstd/lib/compress/zstd_compress.c	optional zstdio compile-with ${ZSTD_C}
contrib/zstd/lib/compress/zstd_compress_literals.c	optional zstdio compile-with ${ZSTD_C}
contrib/zstd/lib/compress/zstd_compress_sequences.c	optional zstdio compile-with ${ZSTD_C}
contrib/zstd/lib/compress/fse_compress.c	optional zstdio compile-with ${ZSTD_C}
contrib/zstd/lib/compress/hist.c		optional zstdio compile-with ${ZSTD_C}
contrib/zstd/lib/compress/huf_compress.c	optional zstdio compile-with ${ZSTD_C}
contrib/zstd/lib/compress/zstd_double_fast.c	optional zstdio compile-with ${ZSTD_C}
contrib/zstd/lib/compress/zstd_fast.c		optional zstdio compile-with ${ZSTD_C}
contrib/zstd/lib/compress/zstd_lazy.c		optional zstdio compile-with ${ZSTD_C}
contrib/zstd/lib/compress/zstd_ldm.c		optional zstdio compile-with ${ZSTD_C}
contrib/zstd/lib/compress/zstd_opt.c		optional zstdio compile-with ${ZSTD_C}
contrib/zstd/lib/decompress/zstd_ddict.c	optional zstdio compile-with ${ZSTD_C}
contrib/zstd/lib/decompress/zstd_decompress.c	optional zstdio compile-with ${ZSTD_C}
# See comment in sys/conf/kern.pre.mk
contrib/zstd/lib/decompress/zstd_decompress_block.c	optional zstdio \
	compile-with "${ZSTD_C} ${ZSTD_DECOMPRESS_BLOCK_FLAGS}"
contrib/zstd/lib/decompress/huf_decompress.c	optional zstdio compile-with ${ZSTD_C}
# Blake 2
contrib/libb2/blake2b-ref.c	optional crypto | ipsec | ipsec_support \
	compile-with "${NORMAL_C} -I$S/crypto/blake2 -Wno-cast-qual -DSUFFIX=_ref -Wno-unused-function"
contrib/libb2/blake2s-ref.c	optional crypto | ipsec | ipsec_support \
	compile-with "${NORMAL_C} -I$S/crypto/blake2 -Wno-cast-qual -DSUFFIX=_ref -Wno-unused-function"
crypto/blake2/blake2-sw.c	optional crypto | ipsec | ipsec_support \
	compile-with "${NORMAL_C} -I$S/crypto/blake2 -Wno-cast-qual"
crypto/blowfish/bf_ecb.c	optional ipsec | ipsec_support
crypto/blowfish/bf_skey.c	optional crypto | ipsec | ipsec_support
crypto/camellia/camellia.c	optional crypto | ipsec | ipsec_support
crypto/camellia/camellia-api.c	optional crypto | ipsec | ipsec_support
crypto/chacha20/chacha.c	standard
crypto/chacha20/chacha-sw.c	optional crypto | ipsec | ipsec_support
crypto/des/des_ecb.c		optional crypto | ipsec | ipsec_support | netsmb
crypto/des/des_setkey.c		optional crypto | ipsec | ipsec_support | netsmb
crypto/rc4/rc4.c		optional netgraph_mppc_encryption | kgssapi
crypto/rijndael/rijndael-alg-fst.c optional crypto | ekcd | geom_bde | \
	ipsec | ipsec_support | !random_loadable | wlan_ccmp
crypto/rijndael/rijndael-api-fst.c optional ekcd | geom_bde | !random_loadable
crypto/rijndael/rijndael-api.c	optional crypto | ipsec | ipsec_support | \
	wlan_ccmp
crypto/sha1.c			optional carp | crypto | ether | ipsec | \
	ipsec_support | netgraph_mppc_encryption | sctp
crypto/sha2/sha256c.c		optional crypto | ekcd | geom_bde | ipsec | \
	ipsec_support | !random_loadable | sctp | zfs
crypto/sha2/sha512c.c		optional crypto | geom_bde | ipsec | \
	ipsec_support | zfs
crypto/skein/skein.c		optional crypto | zfs
crypto/skein/skein_block.c	optional crypto | zfs
crypto/siphash/siphash.c	optional inet | inet6
crypto/siphash/siphash_test.c	optional inet | inet6
ddb/db_access.c			optional ddb
ddb/db_break.c			optional ddb
ddb/db_capture.c		optional ddb
ddb/db_command.c		optional ddb
ddb/db_examine.c		optional ddb
ddb/db_expr.c			optional ddb
ddb/db_input.c			optional ddb
ddb/db_lex.c			optional ddb
ddb/db_main.c			optional ddb
ddb/db_output.c			optional ddb
ddb/db_print.c			optional ddb
ddb/db_ps.c			optional ddb
ddb/db_run.c			optional ddb
ddb/db_script.c			optional ddb
ddb/db_sym.c			optional ddb
ddb/db_thread.c			optional ddb
ddb/db_textdump.c		optional ddb
ddb/db_variables.c		optional ddb
ddb/db_watch.c			optional ddb
ddb/db_write_cmd.c		optional ddb
dev/aac/aac.c			optional aac
dev/aac/aac_cam.c		optional aacp aac
dev/aac/aac_debug.c		optional aac
dev/aac/aac_disk.c		optional aac
dev/aac/aac_linux.c		optional aac compat_linux
dev/aac/aac_pci.c		optional aac pci
dev/aacraid/aacraid.c		optional aacraid
dev/aacraid/aacraid_cam.c	optional aacraid scbus
dev/aacraid/aacraid_debug.c	optional aacraid
dev/aacraid/aacraid_linux.c	optional aacraid compat_linux
dev/aacraid/aacraid_pci.c	optional aacraid pci
dev/acpi_support/acpi_wmi.c	optional acpi_wmi acpi
dev/acpi_support/acpi_asus.c	optional acpi_asus acpi
dev/acpi_support/acpi_asus_wmi.c	optional acpi_asus_wmi acpi
dev/acpi_support/acpi_fujitsu.c	optional acpi_fujitsu acpi
dev/acpi_support/acpi_hp.c	optional acpi_hp acpi
dev/acpi_support/acpi_ibm.c	optional acpi_ibm acpi
dev/acpi_support/acpi_panasonic.c optional acpi_panasonic acpi
dev/acpi_support/acpi_sony.c	optional acpi_sony acpi
dev/acpi_support/acpi_toshiba.c	optional acpi_toshiba acpi
dev/acpi_support/atk0110.c	optional aibs acpi
dev/acpica/Osd/OsdDebug.c	optional acpi
dev/acpica/Osd/OsdHardware.c	optional acpi
dev/acpica/Osd/OsdInterrupt.c	optional acpi
dev/acpica/Osd/OsdMemory.c	optional acpi
dev/acpica/Osd/OsdSchedule.c	optional acpi
dev/acpica/Osd/OsdStream.c	optional acpi
dev/acpica/Osd/OsdSynch.c	optional acpi
dev/acpica/Osd/OsdTable.c	optional acpi
dev/acpica/acpi.c		optional acpi
dev/acpica/acpi_acad.c		optional acpi
dev/acpica/acpi_battery.c	optional acpi
dev/acpica/acpi_button.c	optional acpi
dev/acpica/acpi_cmbat.c		optional acpi
dev/acpica/acpi_cpu.c		optional acpi
dev/acpica/acpi_ec.c		optional acpi
dev/acpica/acpi_isab.c		optional acpi isa
dev/acpica/acpi_lid.c		optional acpi
dev/acpica/acpi_package.c	optional acpi
dev/acpica/acpi_perf.c		optional acpi
dev/acpica/acpi_powerres.c	optional acpi
dev/acpica/acpi_quirk.c		optional acpi
dev/acpica/acpi_resource.c	optional acpi
dev/acpica/acpi_container.c	optional acpi
dev/acpica/acpi_smbat.c		optional acpi
dev/acpica/acpi_thermal.c	optional acpi
dev/acpica/acpi_throttle.c	optional acpi
dev/acpica/acpi_video.c		optional acpi_video acpi
dev/acpica/acpi_dock.c		optional acpi_dock acpi
dev/adlink/adlink.c		optional adlink
dev/ae/if_ae.c			optional ae pci
dev/age/if_age.c		optional age pci
dev/agp/agp.c			optional agp pci
dev/agp/agp_if.m		optional agp pci
dev/ahci/ahci.c			optional ahci
dev/ahci/ahciem.c		optional ahci
dev/ahci/ahci_pci.c		optional ahci pci
dev/aic7xxx/ahc_isa.c		optional ahc isa
dev/aic7xxx/ahc_pci.c		optional ahc pci \
	compile-with "${NORMAL_C} ${NO_WCONSTANT_CONVERSION}"
dev/aic7xxx/ahd_pci.c		optional ahd pci \
	compile-with "${NORMAL_C} ${NO_WCONSTANT_CONVERSION}"
dev/aic7xxx/aic7770.c		optional ahc
dev/aic7xxx/aic79xx.c		optional ahd pci
dev/aic7xxx/aic79xx_osm.c	optional ahd pci
dev/aic7xxx/aic79xx_pci.c	optional ahd pci
dev/aic7xxx/aic79xx_reg_print.c	optional ahd pci ahd_reg_pretty_print
dev/aic7xxx/aic7xxx.c		optional ahc
dev/aic7xxx/aic7xxx_93cx6.c	optional ahc
dev/aic7xxx/aic7xxx_osm.c	optional ahc
dev/aic7xxx/aic7xxx_pci.c	optional ahc pci
dev/aic7xxx/aic7xxx_reg_print.c	optional ahc ahc_reg_pretty_print
dev/al_eth/al_eth.c				optional al_eth	fdt	\
	no-depend	\
	compile-with "${CC} -c -o ${.TARGET} ${CFLAGS} -I$S/contrib/alpine-hal -I$S/contrib/alpine-hal/eth ${PROF} ${.IMPSRC}"
dev/al_eth/al_init_eth_lm.c			optional al_eth	fdt	\
	no-depend	\
	compile-with "${CC} -c -o ${.TARGET} ${CFLAGS} -I$S/contrib/alpine-hal -I$S/contrib/alpine-hal/eth ${PROF} ${.IMPSRC}"
dev/al_eth/al_init_eth_kr.c			optional al_eth	fdt	\
	no-depend	\
	compile-with "${CC} -c -o ${.TARGET} ${CFLAGS} -I$S/contrib/alpine-hal -I$S/contrib/alpine-hal/eth ${PROF} ${.IMPSRC}"
contrib/alpine-hal/al_hal_iofic.c		optional al_iofic	\
	no-depend	\
	compile-with "${CC} -c -o ${.TARGET} ${CFLAGS} -I$S/contrib/alpine-hal -I$S/contrib/alpine-hal/eth ${PROF} ${.IMPSRC}"
contrib/alpine-hal/al_hal_serdes_25g.c		optional al_serdes	\
	no-depend	\
	compile-with "${CC} -c -o ${.TARGET} ${CFLAGS} -I$S/contrib/alpine-hal -I$S/contrib/alpine-hal/eth ${PROF} ${.IMPSRC}"
contrib/alpine-hal/al_hal_serdes_hssp.c		optional al_serdes	\
	no-depend	\
	compile-with "${CC} -c -o ${.TARGET} ${CFLAGS} -I$S/contrib/alpine-hal -I$S/contrib/alpine-hal/eth ${PROF} ${.IMPSRC}"
contrib/alpine-hal/al_hal_udma_config.c		optional al_udma	\
	no-depend	\
	compile-with "${CC} -c -o ${.TARGET} ${CFLAGS} -I$S/contrib/alpine-hal -I$S/contrib/alpine-hal/eth ${PROF} ${.IMPSRC}"
contrib/alpine-hal/al_hal_udma_debug.c		optional al_udma	\
	no-depend	\
	compile-with "${CC} -c -o ${.TARGET} ${CFLAGS} -I$S/contrib/alpine-hal -I$S/contrib/alpine-hal/eth ${PROF} ${.IMPSRC}"
contrib/alpine-hal/al_hal_udma_iofic.c		optional al_udma	\
	no-depend	\
	compile-with "${CC} -c -o ${.TARGET} ${CFLAGS} -I$S/contrib/alpine-hal -I$S/contrib/alpine-hal/eth ${PROF} ${.IMPSRC}"
contrib/alpine-hal/al_hal_udma_main.c		optional al_udma	\
	no-depend	\
	compile-with "${CC} -c -o ${.TARGET} ${CFLAGS} -I$S/contrib/alpine-hal -I$S/contrib/alpine-hal/eth ${PROF} ${.IMPSRC}"
contrib/alpine-hal/al_serdes.c			optional al_serdes	\
	no-depend	\
	compile-with "${CC} -c -o ${.TARGET} ${CFLAGS} -I$S/contrib/alpine-hal -I$S/contrib/alpine-hal/eth ${PROF} ${.IMPSRC}"
contrib/alpine-hal/eth/al_hal_eth_kr.c		optional al_eth		\
	no-depend	\
	compile-with "${CC} -c -o ${.TARGET} ${CFLAGS} -I$S/contrib/alpine-hal -I$S/contrib/alpine-hal/eth ${PROF} ${.IMPSRC}"
contrib/alpine-hal/eth/al_hal_eth_main.c	optional al_eth		\
	no-depend	\
	compile-with "${CC} -c -o ${.TARGET} ${CFLAGS} -I$S/contrib/alpine-hal -I$S/contrib/alpine-hal/eth ${PROF} ${.IMPSRC}"
dev/alc/if_alc.c		optional alc pci
dev/ale/if_ale.c		optional ale pci
dev/alpm/alpm.c			optional alpm pci
dev/altera/altpll/altpll.c		optional altera_pll
dev/altera/altpll/altpll_fdt.c		optional altera_pll fdt fdt_clock
dev/altera/avgen/altera_avgen.c		optional altera_avgen
dev/altera/avgen/altera_avgen_fdt.c	optional altera_avgen fdt
dev/altera/avgen/altera_avgen_nexus.c	optional altera_avgen
dev/altera/msgdma/msgdma.c		optional altera_msgdma xdma
dev/altera/sdcard/altera_sdcard.c	optional altera_sdcard
dev/altera/sdcard/altera_sdcard_disk.c	optional altera_sdcard
dev/altera/sdcard/altera_sdcard_io.c	optional altera_sdcard
dev/altera/sdcard/altera_sdcard_fdt.c	optional altera_sdcard fdt
dev/altera/sdcard/altera_sdcard_nexus.c	optional altera_sdcard
dev/altera/softdma/softdma.c	optional altera_softdma xdma fdt
dev/altera/pio/pio.c		optional altera_pio
dev/altera/pio/pio_if.m		optional altera_pio
dev/amdpm/amdpm.c		optional amdpm pci | nfpm pci
dev/amdsmb/amdsmb.c		optional amdsmb pci
dev/amr/amr.c			optional amr
dev/amr/amr_cam.c		optional amrp amr
dev/amr/amr_disk.c		optional amr
dev/amr/amr_linux.c		optional amr compat_linux
dev/amr/amr_pci.c		optional amr pci
dev/an/if_an.c			optional an
dev/an/if_an_isa.c		optional an isa
dev/an/if_an_pccard.c		optional an pccard
dev/an/if_an_pci.c		optional an pci
#
dev/ata/ata_if.m		optional ata | atacore
dev/ata/ata-all.c		optional ata | atacore
dev/ata/ata-dma.c		optional ata | atacore
dev/ata/ata-lowlevel.c		optional ata | atacore
dev/ata/ata-sata.c		optional ata | atacore
dev/ata/ata-card.c		optional ata pccard | atapccard
dev/ata/ata-isa.c		optional ata isa | ataisa
dev/ata/ata-pci.c		optional ata pci | atapci
dev/ata/chipsets/ata-acard.c	optional ata pci | ataacard
dev/ata/chipsets/ata-acerlabs.c	optional ata pci | ataacerlabs
dev/ata/chipsets/ata-amd.c	optional ata pci | ataamd
dev/ata/chipsets/ata-ati.c	optional ata pci | ataati
dev/ata/chipsets/ata-cenatek.c	optional ata pci | atacenatek
dev/ata/chipsets/ata-cypress.c	optional ata pci | atacypress
dev/ata/chipsets/ata-cyrix.c	optional ata pci | atacyrix
dev/ata/chipsets/ata-highpoint.c	optional ata pci | atahighpoint
dev/ata/chipsets/ata-intel.c	optional ata pci | ataintel
dev/ata/chipsets/ata-ite.c	optional ata pci | ataite
dev/ata/chipsets/ata-jmicron.c	optional ata pci | atajmicron
dev/ata/chipsets/ata-marvell.c	optional ata pci | atamarvell
dev/ata/chipsets/ata-micron.c	optional ata pci | atamicron
dev/ata/chipsets/ata-national.c	optional ata pci | atanational
dev/ata/chipsets/ata-netcell.c	optional ata pci | atanetcell
dev/ata/chipsets/ata-nvidia.c	optional ata pci | atanvidia
dev/ata/chipsets/ata-promise.c	optional ata pci | atapromise
dev/ata/chipsets/ata-serverworks.c	optional ata pci | ataserverworks
dev/ata/chipsets/ata-siliconimage.c	optional ata pci | atasiliconimage | ataati
dev/ata/chipsets/ata-sis.c	optional ata pci | atasis
dev/ata/chipsets/ata-via.c	optional ata pci | atavia
#
dev/ath/if_ath_pci.c		optional ath_pci pci \
	compile-with "${NORMAL_C} -I$S/dev/ath"
#
dev/ath/if_ath_ahb.c		optional ath_ahb \
	compile-with "${NORMAL_C} -I$S/dev/ath"
#
dev/ath/if_ath.c		optional ath \
	compile-with "${NORMAL_C} -I$S/dev/ath"
dev/ath/if_ath_alq.c		optional ath \
	compile-with "${NORMAL_C} -I$S/dev/ath"
dev/ath/if_ath_beacon.c		optional ath \
	compile-with "${NORMAL_C} -I$S/dev/ath"
dev/ath/if_ath_btcoex.c		optional ath \
	compile-with "${NORMAL_C} -I$S/dev/ath"
dev/ath/if_ath_btcoex_mci.c	optional ath \
	compile-with "${NORMAL_C} -I$S/dev/ath"
dev/ath/if_ath_debug.c		optional ath \
	compile-with "${NORMAL_C} -I$S/dev/ath"
dev/ath/if_ath_descdma.c	optional ath \
	compile-with "${NORMAL_C} -I$S/dev/ath"
dev/ath/if_ath_keycache.c	optional ath \
	compile-with "${NORMAL_C} -I$S/dev/ath"
dev/ath/if_ath_ioctl.c		optional ath \
	compile-with "${NORMAL_C} -I$S/dev/ath"
dev/ath/if_ath_led.c		optional ath \
	compile-with "${NORMAL_C} -I$S/dev/ath"
dev/ath/if_ath_lna_div.c	optional ath \
	compile-with "${NORMAL_C} -I$S/dev/ath"
dev/ath/if_ath_tx.c		optional ath \
	compile-with "${NORMAL_C} -I$S/dev/ath"
dev/ath/if_ath_tx_edma.c	optional ath \
	compile-with "${NORMAL_C} -I$S/dev/ath"
dev/ath/if_ath_tx_ht.c		optional ath \
	compile-with "${NORMAL_C} -I$S/dev/ath"
dev/ath/if_ath_tdma.c		optional ath \
	compile-with "${NORMAL_C} -I$S/dev/ath"
dev/ath/if_ath_sysctl.c		optional ath \
	compile-with "${NORMAL_C} -I$S/dev/ath"
dev/ath/if_ath_rx.c		optional ath \
	compile-with "${NORMAL_C} -I$S/dev/ath"
dev/ath/if_ath_rx_edma.c	optional ath \
	compile-with "${NORMAL_C} -I$S/dev/ath"
dev/ath/if_ath_spectral.c	optional ath \
	compile-with "${NORMAL_C} -I$S/dev/ath"
dev/ath/ah_osdep.c		optional ath \
	compile-with "${NORMAL_C} -I$S/dev/ath"
#
dev/ath/ath_hal/ah.c		optional ath \
	compile-with "${NORMAL_C} -I$S/dev/ath"
dev/ath/ath_hal/ah_eeprom_v1.c	optional ath_hal | ath_ar5210 \
	compile-with "${NORMAL_C} -I$S/dev/ath"
dev/ath/ath_hal/ah_eeprom_v3.c	optional ath_hal | ath_ar5211 | ath_ar5212 \
	compile-with "${NORMAL_C} -I$S/dev/ath"
dev/ath/ath_hal/ah_eeprom_v14.c \
	optional ath_hal | ath_ar5416 | ath_ar9160 | ath_ar9280 \
	compile-with "${NORMAL_C} -I$S/dev/ath"
dev/ath/ath_hal/ah_eeprom_v4k.c \
	optional ath_hal | ath_ar9285 \
	compile-with "${NORMAL_C} -I$S/dev/ath"
dev/ath/ath_hal/ah_eeprom_9287.c \
	optional ath_hal | ath_ar9287 \
	compile-with "${NORMAL_C} -I$S/dev/ath"
dev/ath/ath_hal/ah_regdomain.c	optional ath \
	compile-with "${NORMAL_C} ${NO_WSHIFT_COUNT_NEGATIVE} ${NO_WSHIFT_COUNT_OVERFLOW} -I$S/dev/ath"
# ar5210
dev/ath/ath_hal/ar5210/ar5210_attach.c		optional ath_hal | ath_ar5210 \
	compile-with "${NORMAL_C} -I$S/dev/ath -I$S/dev/ath/ath_hal"
dev/ath/ath_hal/ar5210/ar5210_beacon.c		optional ath_hal | ath_ar5210 \
	compile-with "${NORMAL_C} -I$S/dev/ath -I$S/dev/ath/ath_hal"
dev/ath/ath_hal/ar5210/ar5210_interrupts.c	optional ath_hal | ath_ar5210 \
	compile-with "${NORMAL_C} -I$S/dev/ath -I$S/dev/ath/ath_hal"
dev/ath/ath_hal/ar5210/ar5210_keycache.c	optional ath_hal | ath_ar5210 \
	compile-with "${NORMAL_C} -I$S/dev/ath -I$S/dev/ath/ath_hal"
dev/ath/ath_hal/ar5210/ar5210_misc.c		optional ath_hal | ath_ar5210 \
	compile-with "${NORMAL_C} -I$S/dev/ath -I$S/dev/ath/ath_hal"
dev/ath/ath_hal/ar5210/ar5210_phy.c		optional ath_hal | ath_ar5210 \
	compile-with "${NORMAL_C} -I$S/dev/ath -I$S/dev/ath/ath_hal"
dev/ath/ath_hal/ar5210/ar5210_power.c		optional ath_hal | ath_ar5210 \
	compile-with "${NORMAL_C} -I$S/dev/ath -I$S/dev/ath/ath_hal"
dev/ath/ath_hal/ar5210/ar5210_recv.c		optional ath_hal | ath_ar5210 \
	compile-with "${NORMAL_C} -I$S/dev/ath -I$S/dev/ath/ath_hal"
dev/ath/ath_hal/ar5210/ar5210_reset.c		optional ath_hal | ath_ar5210 \
	compile-with "${NORMAL_C} -I$S/dev/ath -I$S/dev/ath/ath_hal"
dev/ath/ath_hal/ar5210/ar5210_xmit.c		optional ath_hal | ath_ar5210 \
	compile-with "${NORMAL_C} -I$S/dev/ath -I$S/dev/ath/ath_hal"
# ar5211
dev/ath/ath_hal/ar5211/ar5211_attach.c		optional ath_hal | ath_ar5211 \
	compile-with "${NORMAL_C} -I$S/dev/ath -I$S/dev/ath/ath_hal"
dev/ath/ath_hal/ar5211/ar5211_beacon.c		optional ath_hal | ath_ar5211 \
	compile-with "${NORMAL_C} -I$S/dev/ath -I$S/dev/ath/ath_hal"
dev/ath/ath_hal/ar5211/ar5211_interrupts.c	optional ath_hal | ath_ar5211 \
	compile-with "${NORMAL_C} -I$S/dev/ath -I$S/dev/ath/ath_hal"
dev/ath/ath_hal/ar5211/ar5211_keycache.c	optional ath_hal | ath_ar5211 \
	compile-with "${NORMAL_C} -I$S/dev/ath -I$S/dev/ath/ath_hal"
dev/ath/ath_hal/ar5211/ar5211_misc.c		optional ath_hal | ath_ar5211 \
	compile-with "${NORMAL_C} -I$S/dev/ath -I$S/dev/ath/ath_hal"
dev/ath/ath_hal/ar5211/ar5211_phy.c		optional ath_hal | ath_ar5211 \
	compile-with "${NORMAL_C} -I$S/dev/ath -I$S/dev/ath/ath_hal"
dev/ath/ath_hal/ar5211/ar5211_power.c		optional ath_hal | ath_ar5211 \
	compile-with "${NORMAL_C} -I$S/dev/ath -I$S/dev/ath/ath_hal"
dev/ath/ath_hal/ar5211/ar5211_recv.c		optional ath_hal | ath_ar5211 \
	compile-with "${NORMAL_C} -I$S/dev/ath -I$S/dev/ath/ath_hal"
dev/ath/ath_hal/ar5211/ar5211_reset.c		optional ath_hal | ath_ar5211 \
	compile-with "${NORMAL_C} -I$S/dev/ath -I$S/dev/ath/ath_hal"
dev/ath/ath_hal/ar5211/ar5211_xmit.c		optional ath_hal | ath_ar5211 \
	compile-with "${NORMAL_C} -I$S/dev/ath -I$S/dev/ath/ath_hal"
# ar5212
dev/ath/ath_hal/ar5212/ar5212_ani.c \
	optional ath_hal | ath_ar5212 | ath_ar5416 | ath_ar9160 | ath_ar9280 | \
	ath_ar9285 ath_ar9287 \
	compile-with "${NORMAL_C} -I$S/dev/ath -I$S/dev/ath/ath_hal"
dev/ath/ath_hal/ar5212/ar5212_attach.c \
	optional ath_hal | ath_ar5212 | ath_ar5416 | ath_ar9160 | ath_ar9280 | \
	ath_ar9285 ath_ar9287 \
	compile-with "${NORMAL_C} -I$S/dev/ath -I$S/dev/ath/ath_hal"
dev/ath/ath_hal/ar5212/ar5212_beacon.c \
	optional ath_hal | ath_ar5212 | ath_ar5416 | ath_ar9160 | ath_ar9280 | \
	ath_ar9285 ath_ar9287 \
	compile-with "${NORMAL_C} -I$S/dev/ath -I$S/dev/ath/ath_hal"
dev/ath/ath_hal/ar5212/ar5212_eeprom.c \
	optional ath_hal | ath_ar5212 | ath_ar5416 | ath_ar9160 | ath_ar9280 | \
	ath_ar9285 ath_ar9287 \
	compile-with "${NORMAL_C} -I$S/dev/ath -I$S/dev/ath/ath_hal"
dev/ath/ath_hal/ar5212/ar5212_gpio.c \
	optional ath_hal | ath_ar5212 | ath_ar5416 | ath_ar9160 | ath_ar9280 | \
	ath_ar9285 ath_ar9287 \
	compile-with "${NORMAL_C} -I$S/dev/ath -I$S/dev/ath/ath_hal"
dev/ath/ath_hal/ar5212/ar5212_interrupts.c \
	optional ath_hal | ath_ar5212 | ath_ar5416 | ath_ar9160 | ath_ar9280 | \
	ath_ar9285 ath_ar9287 \
	compile-with "${NORMAL_C} -I$S/dev/ath -I$S/dev/ath/ath_hal"
dev/ath/ath_hal/ar5212/ar5212_keycache.c \
	optional ath_hal | ath_ar5212 | ath_ar5416 | ath_ar9160 | ath_ar9280 | \
	ath_ar9285 ath_ar9287 \
	compile-with "${NORMAL_C} -I$S/dev/ath -I$S/dev/ath/ath_hal"
dev/ath/ath_hal/ar5212/ar5212_misc.c \
	optional ath_hal | ath_ar5212 | ath_ar5416 | ath_ar9160 | ath_ar9280 | \
	ath_ar9285 ath_ar9287 \
	compile-with "${NORMAL_C} -I$S/dev/ath -I$S/dev/ath/ath_hal"
dev/ath/ath_hal/ar5212/ar5212_phy.c \
	optional ath_hal | ath_ar5212 | ath_ar5416 | ath_ar9160 | ath_ar9280 | \
	ath_ar9285 ath_ar9287 \
	compile-with "${NORMAL_C} -I$S/dev/ath -I$S/dev/ath/ath_hal"
dev/ath/ath_hal/ar5212/ar5212_power.c \
	optional ath_hal | ath_ar5212 | ath_ar5416 | ath_ar9160 | ath_ar9280 | \
	ath_ar9285 ath_ar9287 \
	compile-with "${NORMAL_C} -I$S/dev/ath -I$S/dev/ath/ath_hal"
dev/ath/ath_hal/ar5212/ar5212_recv.c \
	optional ath_hal | ath_ar5212 | ath_ar5416 | ath_ar9160 | ath_ar9280 | \
	ath_ar9285 ath_ar9287 \
	compile-with "${NORMAL_C} -I$S/dev/ath -I$S/dev/ath/ath_hal"
dev/ath/ath_hal/ar5212/ar5212_reset.c \
	optional ath_hal | ath_ar5212 | ath_ar5416 | ath_ar9160 | ath_ar9280 | \
	ath_ar9285 ath_ar9287 \
	compile-with "${NORMAL_C} -I$S/dev/ath -I$S/dev/ath/ath_hal"
dev/ath/ath_hal/ar5212/ar5212_rfgain.c \
	optional ath_hal | ath_ar5212 | ath_ar5416 | ath_ar9160 | ath_ar9280 | \
	ath_ar9285 ath_ar9287 \
	compile-with "${NORMAL_C} -I$S/dev/ath -I$S/dev/ath/ath_hal"
dev/ath/ath_hal/ar5212/ar5212_xmit.c \
	optional ath_hal | ath_ar5212 | ath_ar5416 | ath_ar9160 | ath_ar9280 | \
	ath_ar9285 ath_ar9287 \
	compile-with "${NORMAL_C} -I$S/dev/ath -I$S/dev/ath/ath_hal"
# ar5416 (depends on ar5212)
dev/ath/ath_hal/ar5416/ar5416_ani.c \
	optional ath_hal | ath_ar5416 | ath_ar9160 | ath_ar9280 | ath_ar9285 | \
	ath_ar9287 \
	compile-with "${NORMAL_C} -I$S/dev/ath -I$S/dev/ath/ath_hal"
dev/ath/ath_hal/ar5416/ar5416_attach.c \
	optional ath_hal | ath_ar5416 | ath_ar9160 | ath_ar9280 | ath_ar9285 | \
	ath_ar9287 \
	compile-with "${NORMAL_C} -I$S/dev/ath -I$S/dev/ath/ath_hal"
dev/ath/ath_hal/ar5416/ar5416_beacon.c \
	optional ath_hal | ath_ar5416 | ath_ar9160 | ath_ar9280 | ath_ar9285 | \
	ath_ar9287 \
	compile-with "${NORMAL_C} -I$S/dev/ath -I$S/dev/ath/ath_hal"
dev/ath/ath_hal/ar5416/ar5416_btcoex.c \
	optional ath_hal | ath_ar5416 | ath_ar9160 | ath_ar9280 | ath_ar9285 | \
	ath_ar9287 \
	compile-with "${NORMAL_C} -I$S/dev/ath -I$S/dev/ath/ath_hal"
dev/ath/ath_hal/ar5416/ar5416_cal.c \
	optional ath_hal | ath_ar5416 | ath_ar9160 | ath_ar9280 | ath_ar9285 | \
	ath_ar9287 \
	compile-with "${NORMAL_C} -I$S/dev/ath -I$S/dev/ath/ath_hal"
dev/ath/ath_hal/ar5416/ar5416_cal_iq.c \
	optional ath_hal | ath_ar5416 | ath_ar9160 | ath_ar9280 | ath_ar9285 | \
	ath_ar9287 \
	compile-with "${NORMAL_C} -I$S/dev/ath -I$S/dev/ath/ath_hal"
dev/ath/ath_hal/ar5416/ar5416_cal_adcgain.c \
	optional ath_hal | ath_ar5416 | ath_ar9160 | ath_ar9280 | ath_ar9285 | \
	ath_ar9287 \
	compile-with "${NORMAL_C} -I$S/dev/ath -I$S/dev/ath/ath_hal"
dev/ath/ath_hal/ar5416/ar5416_cal_adcdc.c \
	optional ath_hal | ath_ar5416 | ath_ar9160 | ath_ar9280 | ath_ar9285 | \
	ath_ar9287 \
	compile-with "${NORMAL_C} -I$S/dev/ath -I$S/dev/ath/ath_hal"
dev/ath/ath_hal/ar5416/ar5416_eeprom.c \
	optional ath_hal | ath_ar5416 | ath_ar9160 | ath_ar9280 | ath_ar9285 | \
	ath_ar9287 \
	compile-with "${NORMAL_C} -I$S/dev/ath -I$S/dev/ath/ath_hal"
dev/ath/ath_hal/ar5416/ar5416_gpio.c \
	optional ath_hal | ath_ar5416 | ath_ar9160 | ath_ar9280 | ath_ar9285 | \
	ath_ar9287 \
	compile-with "${NORMAL_C} -I$S/dev/ath -I$S/dev/ath/ath_hal"
dev/ath/ath_hal/ar5416/ar5416_interrupts.c \
	optional ath_hal | ath_ar5416 | ath_ar9160 | ath_ar9280 | ath_ar9285 | \
	ath_ar9287 \
	compile-with "${NORMAL_C} -I$S/dev/ath -I$S/dev/ath/ath_hal"
dev/ath/ath_hal/ar5416/ar5416_keycache.c \
	optional ath_hal | ath_ar5416 | ath_ar9160 | ath_ar9280 | ath_ar9285 | \
	ath_ar9287 \
	compile-with "${NORMAL_C} -I$S/dev/ath -I$S/dev/ath/ath_hal"
dev/ath/ath_hal/ar5416/ar5416_misc.c \
	optional ath_hal | ath_ar5416 | ath_ar9160 | ath_ar9280 | ath_ar9285 | \
	ath_ar9287 \
	compile-with "${NORMAL_C} -I$S/dev/ath -I$S/dev/ath/ath_hal"
dev/ath/ath_hal/ar5416/ar5416_phy.c \
	optional ath_hal | ath_ar5416 | ath_ar9160 | ath_ar9280 | ath_ar9285 | \
	ath_ar9287 \
	compile-with "${NORMAL_C} -I$S/dev/ath -I$S/dev/ath/ath_hal"
dev/ath/ath_hal/ar5416/ar5416_power.c \
	optional ath_hal | ath_ar5416 | ath_ar9160 | ath_ar9280 | ath_ar9285 | \
	ath_ar9287 \
	compile-with "${NORMAL_C} -I$S/dev/ath -I$S/dev/ath/ath_hal"
dev/ath/ath_hal/ar5416/ar5416_radar.c \
	optional ath_hal | ath_ar5416 | ath_ar9160 | ath_ar9280 | ath_ar9285 | \
	ath_ar9287 \
	compile-with "${NORMAL_C} -I$S/dev/ath -I$S/dev/ath/ath_hal"
dev/ath/ath_hal/ar5416/ar5416_recv.c \
	optional ath_hal | ath_ar5416 | ath_ar9160 | ath_ar9280 | ath_ar9285 | \
	ath_ar9287 \
	compile-with "${NORMAL_C} -I$S/dev/ath -I$S/dev/ath/ath_hal"
dev/ath/ath_hal/ar5416/ar5416_reset.c \
	optional ath_hal | ath_ar5416 | ath_ar9160 | ath_ar9280 | ath_ar9285 | \
	ath_ar9287 \
	compile-with "${NORMAL_C} -I$S/dev/ath -I$S/dev/ath/ath_hal"
dev/ath/ath_hal/ar5416/ar5416_spectral.c \
	optional ath_hal | ath_ar5416 | ath_ar9160 | ath_ar9280 | ath_ar9285 | \
	ath_ar9287 \
	compile-with "${NORMAL_C} -I$S/dev/ath -I$S/dev/ath/ath_hal"
dev/ath/ath_hal/ar5416/ar5416_xmit.c \
	optional ath_hal | ath_ar5416 | ath_ar9160 | ath_ar9280 | ath_ar9285 | \
	ath_ar9287 \
	compile-with "${NORMAL_C} -I$S/dev/ath -I$S/dev/ath/ath_hal"
# ar9130 (depends upon ar5416) - also requires AH_SUPPORT_AR9130
#
# Since this is an embedded MAC SoC, there's no need to compile it into the
# default HAL.
dev/ath/ath_hal/ar9001/ar9130_attach.c optional ath_ar9130 \
	compile-with "${NORMAL_C} -I$S/dev/ath -I$S/dev/ath/ath_hal"
dev/ath/ath_hal/ar9001/ar9130_phy.c optional ath_ar9130 \
	compile-with "${NORMAL_C} -I$S/dev/ath -I$S/dev/ath/ath_hal"
dev/ath/ath_hal/ar9001/ar9130_eeprom.c optional ath_ar9130 \
	compile-with "${NORMAL_C} -I$S/dev/ath -I$S/dev/ath/ath_hal"
# ar9160 (depends on ar5416)
dev/ath/ath_hal/ar9001/ar9160_attach.c optional ath_hal | ath_ar9160 \
	compile-with "${NORMAL_C} -I$S/dev/ath -I$S/dev/ath/ath_hal"
# ar9280 (depends on ar5416)
dev/ath/ath_hal/ar9002/ar9280_attach.c optional ath_hal | ath_ar9280 | \
	ath_ar9285 \
	compile-with "${NORMAL_C} -I$S/dev/ath -I$S/dev/ath/ath_hal"
dev/ath/ath_hal/ar9002/ar9280_olc.c optional ath_hal | ath_ar9280 | \
	ath_ar9285 \
	compile-with "${NORMAL_C} -I$S/dev/ath -I$S/dev/ath/ath_hal"
# ar9285 (depends on ar5416 and ar9280)
dev/ath/ath_hal/ar9002/ar9285_attach.c optional ath_hal | ath_ar9285 \
	compile-with "${NORMAL_C} -I$S/dev/ath -I$S/dev/ath/ath_hal"
dev/ath/ath_hal/ar9002/ar9285_btcoex.c optional ath_hal | ath_ar9285 \
	compile-with "${NORMAL_C} -I$S/dev/ath -I$S/dev/ath/ath_hal"
dev/ath/ath_hal/ar9002/ar9285_reset.c optional ath_hal | ath_ar9285 \
	compile-with "${NORMAL_C} -I$S/dev/ath -I$S/dev/ath/ath_hal"
dev/ath/ath_hal/ar9002/ar9285_cal.c optional ath_hal | ath_ar9285 \
	compile-with "${NORMAL_C} -I$S/dev/ath -I$S/dev/ath/ath_hal"
dev/ath/ath_hal/ar9002/ar9285_phy.c optional ath_hal | ath_ar9285 \
	compile-with "${NORMAL_C} -I$S/dev/ath -I$S/dev/ath/ath_hal"
dev/ath/ath_hal/ar9002/ar9285_diversity.c optional ath_hal | ath_ar9285 \
	compile-with "${NORMAL_C} -I$S/dev/ath -I$S/dev/ath/ath_hal"
# ar9287 (depends on ar5416)
dev/ath/ath_hal/ar9002/ar9287_attach.c optional ath_hal | ath_ar9287 \
	compile-with "${NORMAL_C} -I$S/dev/ath -I$S/dev/ath/ath_hal"
dev/ath/ath_hal/ar9002/ar9287_reset.c optional ath_hal | ath_ar9287 \
	compile-with "${NORMAL_C} -I$S/dev/ath -I$S/dev/ath/ath_hal"
dev/ath/ath_hal/ar9002/ar9287_cal.c optional ath_hal | ath_ar9287 \
	compile-with "${NORMAL_C} -I$S/dev/ath -I$S/dev/ath/ath_hal"
dev/ath/ath_hal/ar9002/ar9287_olc.c optional ath_hal | ath_ar9287 \
	compile-with "${NORMAL_C} -I$S/dev/ath -I$S/dev/ath/ath_hal"

# ar9300
contrib/dev/ath/ath_hal/ar9300/ar9300_ani.c optional ath_hal | ath_ar9300 \
	compile-with "${NORMAL_C} -I$S/dev/ath -I$S/dev/ath/ath_hal -I$S/contrib/dev/ath/ath_hal"
contrib/dev/ath/ath_hal/ar9300/ar9300_attach.c optional ath_hal | ath_ar9300 \
	compile-with "${NORMAL_C} -I$S/dev/ath -I$S/dev/ath/ath_hal -I$S/contrib/dev/ath/ath_hal"
contrib/dev/ath/ath_hal/ar9300/ar9300_beacon.c optional ath_hal | ath_ar9300 \
	compile-with "${NORMAL_C} -I$S/dev/ath -I$S/dev/ath/ath_hal -I$S/contrib/dev/ath/ath_hal"
contrib/dev/ath/ath_hal/ar9300/ar9300_eeprom.c optional ath_hal | ath_ar9300 \
	compile-with "${NORMAL_C} -I$S/dev/ath -I$S/dev/ath/ath_hal -I$S/contrib/dev/ath/ath_hal ${NO_WCONSTANT_CONVERSION}"
contrib/dev/ath/ath_hal/ar9300/ar9300_freebsd.c optional ath_hal | ath_ar9300 \
	compile-with "${NORMAL_C} -I$S/dev/ath -I$S/dev/ath/ath_hal -I$S/contrib/dev/ath/ath_hal"
contrib/dev/ath/ath_hal/ar9300/ar9300_gpio.c optional ath_hal | ath_ar9300 \
	compile-with "${NORMAL_C} -I$S/dev/ath -I$S/dev/ath/ath_hal -I$S/contrib/dev/ath/ath_hal"
contrib/dev/ath/ath_hal/ar9300/ar9300_interrupts.c optional ath_hal | ath_ar9300 \
	compile-with "${NORMAL_C} -I$S/dev/ath -I$S/dev/ath/ath_hal -I$S/contrib/dev/ath/ath_hal"
contrib/dev/ath/ath_hal/ar9300/ar9300_keycache.c optional ath_hal | ath_ar9300 \
	compile-with "${NORMAL_C} -I$S/dev/ath -I$S/dev/ath/ath_hal -I$S/contrib/dev/ath/ath_hal"
contrib/dev/ath/ath_hal/ar9300/ar9300_mci.c optional ath_hal | ath_ar9300 \
	compile-with "${NORMAL_C} -I$S/dev/ath -I$S/dev/ath/ath_hal -I$S/contrib/dev/ath/ath_hal"
contrib/dev/ath/ath_hal/ar9300/ar9300_misc.c optional ath_hal | ath_ar9300 \
	compile-with "${NORMAL_C} -I$S/dev/ath -I$S/dev/ath/ath_hal -I$S/contrib/dev/ath/ath_hal"
contrib/dev/ath/ath_hal/ar9300/ar9300_paprd.c optional ath_hal | ath_ar9300 \
	compile-with "${NORMAL_C} -I$S/dev/ath -I$S/dev/ath/ath_hal -I$S/contrib/dev/ath/ath_hal"
contrib/dev/ath/ath_hal/ar9300/ar9300_phy.c optional ath_hal | ath_ar9300 \
	compile-with "${NORMAL_C} -I$S/dev/ath -I$S/dev/ath/ath_hal -I$S/contrib/dev/ath/ath_hal"
contrib/dev/ath/ath_hal/ar9300/ar9300_power.c optional ath_hal | ath_ar9300 \
	compile-with "${NORMAL_C} -I$S/dev/ath -I$S/dev/ath/ath_hal -I$S/contrib/dev/ath/ath_hal"
contrib/dev/ath/ath_hal/ar9300/ar9300_radar.c optional ath_hal | ath_ar9300 \
	compile-with "${NORMAL_C} -I$S/dev/ath -I$S/dev/ath/ath_hal -I$S/contrib/dev/ath/ath_hal"
contrib/dev/ath/ath_hal/ar9300/ar9300_radio.c optional ath_hal | ath_ar9300 \
	compile-with "${NORMAL_C} -I$S/dev/ath -I$S/dev/ath/ath_hal -I$S/contrib/dev/ath/ath_hal"
contrib/dev/ath/ath_hal/ar9300/ar9300_recv.c optional ath_hal | ath_ar9300 \
	compile-with "${NORMAL_C} -I$S/dev/ath -I$S/dev/ath/ath_hal -I$S/contrib/dev/ath/ath_hal"
contrib/dev/ath/ath_hal/ar9300/ar9300_recv_ds.c optional ath_hal | ath_ar9300 \
	compile-with "${NORMAL_C} -I$S/dev/ath -I$S/dev/ath/ath_hal -I$S/contrib/dev/ath/ath_hal"
contrib/dev/ath/ath_hal/ar9300/ar9300_reset.c optional ath_hal | ath_ar9300 \
	compile-with "${NORMAL_C} -I$S/dev/ath -I$S/dev/ath/ath_hal -I$S/contrib/dev/ath/ath_hal ${NO_WSOMETIMES_UNINITIALIZED} -Wno-unused-function"
contrib/dev/ath/ath_hal/ar9300/ar9300_stub.c optional ath_hal | ath_ar9300 \
	compile-with "${NORMAL_C} -I$S/dev/ath -I$S/dev/ath/ath_hal -I$S/contrib/dev/ath/ath_hal"
contrib/dev/ath/ath_hal/ar9300/ar9300_stub_funcs.c optional ath_hal | ath_ar9300 \
	compile-with "${NORMAL_C} -I$S/dev/ath -I$S/dev/ath/ath_hal -I$S/contrib/dev/ath/ath_hal"
contrib/dev/ath/ath_hal/ar9300/ar9300_spectral.c optional ath_hal | ath_ar9300 \
	compile-with "${NORMAL_C} -I$S/dev/ath -I$S/dev/ath/ath_hal -I$S/contrib/dev/ath/ath_hal"
contrib/dev/ath/ath_hal/ar9300/ar9300_timer.c optional ath_hal | ath_ar9300 \
	compile-with "${NORMAL_C} -I$S/dev/ath -I$S/dev/ath/ath_hal -I$S/contrib/dev/ath/ath_hal"
contrib/dev/ath/ath_hal/ar9300/ar9300_xmit.c optional ath_hal | ath_ar9300 \
	compile-with "${NORMAL_C} -I$S/dev/ath -I$S/dev/ath/ath_hal -I$S/contrib/dev/ath/ath_hal"
contrib/dev/ath/ath_hal/ar9300/ar9300_xmit_ds.c optional ath_hal | ath_ar9300 \
	compile-with "${NORMAL_C} -I$S/dev/ath -I$S/dev/ath/ath_hal -I$S/contrib/dev/ath/ath_hal"

# rf backends
dev/ath/ath_hal/ar5212/ar2316.c	optional ath_rf2316 \
	compile-with "${NORMAL_C} -I$S/dev/ath -I$S/dev/ath/ath_hal"
dev/ath/ath_hal/ar5212/ar2317.c	optional ath_rf2317 \
	compile-with "${NORMAL_C} -I$S/dev/ath -I$S/dev/ath/ath_hal"
dev/ath/ath_hal/ar5212/ar2413.c	optional ath_hal | ath_rf2413 \
	compile-with "${NORMAL_C} -I$S/dev/ath -I$S/dev/ath/ath_hal"
dev/ath/ath_hal/ar5212/ar2425.c	optional ath_hal | ath_rf2425 | ath_rf2417 \
	compile-with "${NORMAL_C} -I$S/dev/ath -I$S/dev/ath/ath_hal"
dev/ath/ath_hal/ar5212/ar5111.c	optional ath_hal | ath_rf5111 \
	compile-with "${NORMAL_C} -I$S/dev/ath -I$S/dev/ath/ath_hal"
dev/ath/ath_hal/ar5212/ar5112.c	optional ath_hal | ath_rf5112 \
	compile-with "${NORMAL_C} -I$S/dev/ath -I$S/dev/ath/ath_hal"
dev/ath/ath_hal/ar5212/ar5413.c	optional ath_hal | ath_rf5413 \
	compile-with "${NORMAL_C} -I$S/dev/ath -I$S/dev/ath/ath_hal"
dev/ath/ath_hal/ar5416/ar2133.c optional ath_hal | ath_ar5416 | \
	ath_ar9130 | ath_ar9160 | ath_ar9280 \
	compile-with "${NORMAL_C} -I$S/dev/ath -I$S/dev/ath/ath_hal"
dev/ath/ath_hal/ar9002/ar9280.c optional ath_hal | ath_ar9280 | ath_ar9285 \
	compile-with "${NORMAL_C} -I$S/dev/ath -I$S/dev/ath/ath_hal"
dev/ath/ath_hal/ar9002/ar9285.c optional ath_hal | ath_ar9285 \
	compile-with "${NORMAL_C} -I$S/dev/ath -I$S/dev/ath/ath_hal"
dev/ath/ath_hal/ar9002/ar9287.c optional ath_hal | ath_ar9287 \
	compile-with "${NORMAL_C} -I$S/dev/ath -I$S/dev/ath/ath_hal"

# ath rate control algorithms
dev/ath/ath_rate/amrr/amrr.c	optional ath_rate_amrr \
	compile-with "${NORMAL_C} -I$S/dev/ath"
dev/ath/ath_rate/onoe/onoe.c	optional ath_rate_onoe \
	compile-with "${NORMAL_C} -I$S/dev/ath"
dev/ath/ath_rate/sample/sample.c	optional ath_rate_sample \
	compile-with "${NORMAL_C} -I$S/dev/ath"
# ath DFS modules
dev/ath/ath_dfs/null/dfs_null.c	optional ath \
	compile-with "${NORMAL_C} -I$S/dev/ath"
#
dev/bce/if_bce.c			optional bce
dev/bfe/if_bfe.c			optional bfe
dev/bge/if_bge.c			optional bge
dev/bhnd/bhnd.c				optional bhnd
dev/bhnd/bhnd_erom.c			optional bhnd
dev/bhnd/bhnd_erom_if.m			optional bhnd
dev/bhnd/bhnd_subr.c			optional bhnd
dev/bhnd/bhnd_bus_if.m			optional bhnd
dev/bhnd/bhndb/bhnd_bhndb.c		optional bhndb bhnd
dev/bhnd/bhndb/bhndb.c			optional bhndb bhnd
dev/bhnd/bhndb/bhndb_bus_if.m		optional bhndb bhnd
dev/bhnd/bhndb/bhndb_hwdata.c		optional bhndb bhnd
dev/bhnd/bhndb/bhndb_if.m		optional bhndb bhnd
dev/bhnd/bhndb/bhndb_pci.c		optional bhndb_pci bhndb bhnd pci
dev/bhnd/bhndb/bhndb_pci_hwdata.c 	optional bhndb_pci bhndb bhnd pci
dev/bhnd/bhndb/bhndb_pci_sprom.c	optional bhndb_pci bhndb bhnd pci
dev/bhnd/bhndb/bhndb_subr.c		optional bhndb bhnd
dev/bhnd/bcma/bcma.c			optional bcma bhnd
dev/bhnd/bcma/bcma_bhndb.c		optional bcma bhnd bhndb
dev/bhnd/bcma/bcma_erom.c		optional bcma bhnd
dev/bhnd/bcma/bcma_subr.c		optional bcma bhnd
dev/bhnd/cores/chipc/bhnd_chipc_if.m	optional bhnd
dev/bhnd/cores/chipc/bhnd_sprom_chipc.c	optional bhnd
dev/bhnd/cores/chipc/bhnd_pmu_chipc.c	optional bhnd
dev/bhnd/cores/chipc/chipc.c		optional bhnd
dev/bhnd/cores/chipc/chipc_cfi.c	optional bhnd cfi 
dev/bhnd/cores/chipc/chipc_gpio.c	optional bhnd gpio
dev/bhnd/cores/chipc/chipc_slicer.c	optional bhnd cfi | bhnd spibus
dev/bhnd/cores/chipc/chipc_spi.c	optional bhnd spibus
dev/bhnd/cores/chipc/chipc_subr.c	optional bhnd
dev/bhnd/cores/chipc/pwrctl/bhnd_pwrctl.c	optional bhnd
dev/bhnd/cores/chipc/pwrctl/bhnd_pwrctl_if.m	optional bhnd
dev/bhnd/cores/chipc/pwrctl/bhnd_pwrctl_hostb_if.m	optional bhnd
dev/bhnd/cores/chipc/pwrctl/bhnd_pwrctl_subr.c	optional bhnd
dev/bhnd/cores/pci/bhnd_pci.c		optional bhnd pci
dev/bhnd/cores/pci/bhnd_pci_hostb.c	optional bhndb bhnd pci
dev/bhnd/cores/pci/bhnd_pcib.c		optional bhnd_pcib bhnd pci
dev/bhnd/cores/pcie2/bhnd_pcie2.c	optional bhnd pci
dev/bhnd/cores/pcie2/bhnd_pcie2_hostb.c	optional bhndb bhnd pci
dev/bhnd/cores/pcie2/bhnd_pcie2b.c	optional bhnd_pcie2b bhnd pci
dev/bhnd/cores/pmu/bhnd_pmu.c		optional bhnd
dev/bhnd/cores/pmu/bhnd_pmu_core.c	optional bhnd
dev/bhnd/cores/pmu/bhnd_pmu_if.m	optional bhnd
dev/bhnd/cores/pmu/bhnd_pmu_subr.c	optional bhnd
dev/bhnd/nvram/bhnd_nvram_data.c	optional bhnd
dev/bhnd/nvram/bhnd_nvram_data_bcm.c	optional bhnd
dev/bhnd/nvram/bhnd_nvram_data_bcmraw.c	optional bhnd
dev/bhnd/nvram/bhnd_nvram_data_btxt.c	optional bhnd
dev/bhnd/nvram/bhnd_nvram_data_sprom.c	optional bhnd
dev/bhnd/nvram/bhnd_nvram_data_sprom_subr.c	optional bhnd
dev/bhnd/nvram/bhnd_nvram_data_tlv.c	optional bhnd
dev/bhnd/nvram/bhnd_nvram_if.m		optional bhnd
dev/bhnd/nvram/bhnd_nvram_io.c		optional bhnd
dev/bhnd/nvram/bhnd_nvram_iobuf.c	optional bhnd
dev/bhnd/nvram/bhnd_nvram_ioptr.c	optional bhnd
dev/bhnd/nvram/bhnd_nvram_iores.c	optional bhnd
dev/bhnd/nvram/bhnd_nvram_plist.c	optional bhnd
dev/bhnd/nvram/bhnd_nvram_store.c	optional bhnd
dev/bhnd/nvram/bhnd_nvram_store_subr.c	optional bhnd
dev/bhnd/nvram/bhnd_nvram_subr.c	optional bhnd
dev/bhnd/nvram/bhnd_nvram_value.c	optional bhnd
dev/bhnd/nvram/bhnd_nvram_value_fmts.c	optional bhnd
dev/bhnd/nvram/bhnd_nvram_value_prf.c	optional bhnd
dev/bhnd/nvram/bhnd_nvram_value_subr.c	optional bhnd
dev/bhnd/nvram/bhnd_sprom.c		optional bhnd
dev/bhnd/siba/siba.c			optional siba bhnd
dev/bhnd/siba/siba_bhndb.c		optional siba bhnd bhndb
dev/bhnd/siba/siba_erom.c		optional siba bhnd
dev/bhnd/siba/siba_subr.c		optional siba bhnd
#
dev/bktr/bktr_audio.c		optional bktr pci
dev/bktr/bktr_card.c		optional bktr pci
dev/bktr/bktr_core.c		optional bktr pci
dev/bktr/bktr_i2c.c		optional bktr pci smbus
dev/bktr/bktr_os.c		optional bktr pci
dev/bktr/bktr_tuner.c		optional bktr pci
dev/bktr/msp34xx.c		optional bktr pci
dev/bnxt/bnxt_hwrm.c		optional bnxt iflib pci
dev/bnxt/bnxt_sysctl.c		optional bnxt iflib pci
dev/bnxt/bnxt_txrx.c		optional bnxt iflib pci
dev/bnxt/if_bnxt.c		optional bnxt iflib pci
dev/bwi/bwimac.c		optional bwi
dev/bwi/bwiphy.c		optional bwi
dev/bwi/bwirf.c			optional bwi
dev/bwi/if_bwi.c		optional bwi
dev/bwi/if_bwi_pci.c		optional bwi pci
dev/bwn/if_bwn.c		optional bwn bhnd
dev/bwn/if_bwn_pci.c		optional bwn pci bhnd bhndb bhndb_pci
dev/bwn/if_bwn_phy_common.c	optional bwn bhnd
dev/bwn/if_bwn_phy_g.c		optional bwn bhnd
dev/bwn/if_bwn_phy_lp.c		optional bwn bhnd
dev/bwn/if_bwn_phy_n.c		optional bwn bhnd
dev/bwn/if_bwn_util.c		optional bwn bhnd
dev/cardbus/cardbus.c		optional cardbus
dev/cardbus/cardbus_cis.c	optional cardbus
dev/cardbus/cardbus_device.c	optional cardbus
dev/cas/if_cas.c		optional cas
dev/cfi/cfi_bus_fdt.c		optional cfi fdt
dev/cfi/cfi_bus_nexus.c		optional cfi
dev/cfi/cfi_core.c		optional cfi
dev/cfi/cfi_dev.c		optional cfi
dev/cfi/cfi_disk.c		optional cfid
dev/chromebook_platform/chromebook_platform.c	optional chromebook_platform
dev/ciss/ciss.c			optional ciss
dev/cmx/cmx.c			optional cmx
dev/cmx/cmx_pccard.c		optional cmx pccard
dev/cpufreq/ichss.c		optional cpufreq pci
dev/cxgb/cxgb_main.c		optional cxgb pci \
	compile-with "${NORMAL_C} -I$S/dev/cxgb"
dev/cxgb/cxgb_sge.c		optional cxgb pci \
	compile-with "${NORMAL_C} -I$S/dev/cxgb"
dev/cxgb/common/cxgb_mc5.c	optional cxgb pci \
	compile-with "${NORMAL_C} -I$S/dev/cxgb"
dev/cxgb/common/cxgb_vsc7323.c	optional cxgb pci \
	compile-with "${NORMAL_C} -I$S/dev/cxgb"
dev/cxgb/common/cxgb_vsc8211.c	optional cxgb pci \
	compile-with "${NORMAL_C} -I$S/dev/cxgb"
dev/cxgb/common/cxgb_ael1002.c	optional cxgb pci \
	compile-with "${NORMAL_C} -I$S/dev/cxgb"
dev/cxgb/common/cxgb_aq100x.c	optional cxgb pci \
	compile-with "${NORMAL_C} -I$S/dev/cxgb"
dev/cxgb/common/cxgb_mv88e1xxx.c	optional cxgb pci \
	compile-with "${NORMAL_C} -I$S/dev/cxgb"
dev/cxgb/common/cxgb_xgmac.c	optional cxgb pci \
	compile-with "${NORMAL_C} -I$S/dev/cxgb"
dev/cxgb/common/cxgb_t3_hw.c	optional cxgb pci \
	compile-with "${NORMAL_C} -I$S/dev/cxgb"
dev/cxgb/common/cxgb_tn1010.c	optional cxgb pci \
	compile-with "${NORMAL_C} -I$S/dev/cxgb"
dev/cxgb/sys/uipc_mvec.c	optional cxgb pci \
	compile-with "${NORMAL_C} -I$S/dev/cxgb"
dev/cxgb/cxgb_t3fw.c		optional cxgb cxgb_t3fw \
	compile-with "${NORMAL_C} -I$S/dev/cxgb"
dev/cxgbe/t4_clip.c		optional cxgbe pci \
	compile-with "${NORMAL_C} -I$S/dev/cxgbe"
dev/cxgbe/t4_filter.c		optional cxgbe pci \
	compile-with "${NORMAL_C} -I$S/dev/cxgbe"
dev/cxgbe/t4_if.m		optional cxgbe pci
dev/cxgbe/t4_iov.c		optional cxgbe pci \
	compile-with "${NORMAL_C} -I$S/dev/cxgbe"
dev/cxgbe/t4_mp_ring.c		optional cxgbe pci \
	compile-with "${NORMAL_C} -I$S/dev/cxgbe"
dev/cxgbe/t4_main.c		optional cxgbe pci \
	compile-with "${NORMAL_C} -I$S/dev/cxgbe"
dev/cxgbe/t4_netmap.c		optional cxgbe pci \
	compile-with "${NORMAL_C} -I$S/dev/cxgbe"
dev/cxgbe/t4_sched.c		optional cxgbe pci \
	compile-with "${NORMAL_C} -I$S/dev/cxgbe"
dev/cxgbe/t4_sge.c		optional cxgbe pci \
	compile-with "${NORMAL_C} -I$S/dev/cxgbe"
dev/cxgbe/t4_smt.c		optional cxgbe pci \
	compile-with "${NORMAL_C} -I$S/dev/cxgbe"
dev/cxgbe/t4_l2t.c		optional cxgbe pci \
	compile-with "${NORMAL_C} -I$S/dev/cxgbe"
dev/cxgbe/t4_tracer.c		optional cxgbe pci \
	compile-with "${NORMAL_C} -I$S/dev/cxgbe"
dev/cxgbe/t4_vf.c		optional cxgbev pci \
	compile-with "${NORMAL_C} -I$S/dev/cxgbe"
dev/cxgbe/common/t4_hw.c	optional cxgbe pci \
	compile-with "${NORMAL_C} -I$S/dev/cxgbe"
dev/cxgbe/common/t4vf_hw.c	optional cxgbev pci \
	compile-with "${NORMAL_C} -I$S/dev/cxgbe"
dev/cxgbe/crypto/t4_kern_tls.c	optional cxgbe pci kern_tls \
	compile-with "${NORMAL_C} -I$S/dev/cxgbe"
dev/cxgbe/crypto/t4_keyctx.c	optional cxgbe pci \
	compile-with "${NORMAL_C} -I$S/dev/cxgbe"
dev/cxgbe/cudbg/cudbg_common.c	optional cxgbe \
	compile-with "${NORMAL_C} -I$S/dev/cxgbe"
dev/cxgbe/cudbg/cudbg_flash_utils.c	optional cxgbe \
	compile-with "${NORMAL_C} -I$S/dev/cxgbe"
dev/cxgbe/cudbg/cudbg_lib.c	optional cxgbe \
	compile-with "${NORMAL_C} -I$S/dev/cxgbe"
dev/cxgbe/cudbg/cudbg_wtp.c	optional cxgbe \
	compile-with "${NORMAL_C} -I$S/dev/cxgbe"
dev/cxgbe/cudbg/fastlz.c	optional cxgbe \
	compile-with "${NORMAL_C} -I$S/dev/cxgbe"
dev/cxgbe/cudbg/fastlz_api.c	optional cxgbe \
	compile-with "${NORMAL_C} -I$S/dev/cxgbe"
t4fw_cfg.c		optional cxgbe					\
	compile-with	"${AWK} -f $S/tools/fw_stub.awk t4fw_cfg.fw:t4fw_cfg t4fw_cfg_uwire.fw:t4fw_cfg_uwire t4fw.fw:t4fw -mt4fw_cfg -c${.TARGET}" \
	no-implicit-rule before-depend local				\
	clean		"t4fw_cfg.c"
t4fw_cfg.fwo		optional cxgbe					\
	dependency	"t4fw_cfg.fw"					\
	compile-with	"${NORMAL_FWO}"					\
	no-implicit-rule						\
	clean		"t4fw_cfg.fwo"
t4fw_cfg.fw		optional cxgbe					\
	dependency	"$S/dev/cxgbe/firmware/t4fw_cfg.txt"		\
	compile-with	"${CP} ${.ALLSRC} ${.TARGET}"			\
	no-obj no-implicit-rule						\
	clean		"t4fw_cfg.fw"
t4fw_cfg_uwire.fwo	optional cxgbe					\
	dependency	"t4fw_cfg_uwire.fw"				\
	compile-with	"${NORMAL_FWO}"					\
	no-implicit-rule						\
	clean		"t4fw_cfg_uwire.fwo"
t4fw_cfg_uwire.fw	optional cxgbe					\
	dependency	"$S/dev/cxgbe/firmware/t4fw_cfg_uwire.txt"	\
	compile-with	"${CP} ${.ALLSRC} ${.TARGET}"			\
	no-obj no-implicit-rule						\
	clean		"t4fw_cfg_uwire.fw"
t4fw.fwo		optional cxgbe					\
	dependency	"t4fw.fw"					\
	compile-with	"${NORMAL_FWO}"					\
	no-implicit-rule						\
	clean		"t4fw.fwo"
t4fw.fw			optional cxgbe					\
	dependency	"$S/dev/cxgbe/firmware/t4fw-1.24.11.0.bin"	\
	compile-with	"${CP} ${.ALLSRC} ${.TARGET}"			\
	no-obj no-implicit-rule						\
	clean		"t4fw.fw"
t5fw_cfg.c		optional cxgbe					\
	compile-with	"${AWK} -f $S/tools/fw_stub.awk t5fw_cfg.fw:t5fw_cfg t5fw_cfg_uwire.fw:t5fw_cfg_uwire t5fw.fw:t5fw -mt5fw_cfg -c${.TARGET}" \
	no-implicit-rule before-depend local				\
	clean		"t5fw_cfg.c"
t5fw_cfg.fwo		optional cxgbe					\
	dependency	"t5fw_cfg.fw"					\
	compile-with	"${NORMAL_FWO}"					\
	no-implicit-rule						\
	clean		"t5fw_cfg.fwo"
t5fw_cfg.fw		optional cxgbe					\
	dependency	"$S/dev/cxgbe/firmware/t5fw_cfg.txt"		\
	compile-with	"${CP} ${.ALLSRC} ${.TARGET}"			\
	no-obj no-implicit-rule						\
	clean		"t5fw_cfg.fw"
t5fw_cfg_uwire.fwo	optional cxgbe					\
	dependency	"t5fw_cfg_uwire.fw"				\
	compile-with	"${NORMAL_FWO}"					\
	no-implicit-rule						\
	clean		"t5fw_cfg_uwire.fwo"
t5fw_cfg_uwire.fw	optional cxgbe					\
	dependency	"$S/dev/cxgbe/firmware/t5fw_cfg_uwire.txt"	\
	compile-with	"${CP} ${.ALLSRC} ${.TARGET}"			\
	no-obj no-implicit-rule						\
	clean		"t5fw_cfg_uwire.fw"
t5fw.fwo		optional cxgbe					\
	dependency	"t5fw.fw"					\
	compile-with	"${NORMAL_FWO}"					\
	no-implicit-rule						\
	clean		"t5fw.fwo"
t5fw.fw			optional cxgbe					\
	dependency	"$S/dev/cxgbe/firmware/t5fw-1.24.11.0.bin"	\
	compile-with	"${CP} ${.ALLSRC} ${.TARGET}"			\
	no-obj no-implicit-rule						\
	clean		"t5fw.fw"
t6fw_cfg.c		optional cxgbe					\
	compile-with	"${AWK} -f $S/tools/fw_stub.awk t6fw_cfg.fw:t6fw_cfg t6fw_cfg_uwire.fw:t6fw_cfg_uwire t6fw.fw:t6fw -mt6fw_cfg -c${.TARGET}" \
	no-implicit-rule before-depend local				\
	clean		"t6fw_cfg.c"
t6fw_cfg.fwo		optional cxgbe					\
	dependency	"t6fw_cfg.fw"					\
	compile-with	"${NORMAL_FWO}"					\
	no-implicit-rule						\
	clean		"t6fw_cfg.fwo"
t6fw_cfg.fw		optional cxgbe					\
	dependency	"$S/dev/cxgbe/firmware/t6fw_cfg.txt"		\
	compile-with	"${CP} ${.ALLSRC} ${.TARGET}"			\
	no-obj no-implicit-rule						\
	clean		"t6fw_cfg.fw"
t6fw_cfg_uwire.fwo	optional cxgbe					\
	dependency	"t6fw_cfg_uwire.fw"				\
	compile-with	"${NORMAL_FWO}"					\
	no-implicit-rule						\
	clean		"t6fw_cfg_uwire.fwo"
t6fw_cfg_uwire.fw	optional cxgbe					\
	dependency	"$S/dev/cxgbe/firmware/t6fw_cfg_uwire.txt"	\
	compile-with	"${CP} ${.ALLSRC} ${.TARGET}"			\
	no-obj no-implicit-rule						\
	clean		"t6fw_cfg_uwire.fw"
t6fw.fwo		optional cxgbe					\
	dependency	"t6fw.fw"					\
	compile-with	"${NORMAL_FWO}"					\
	no-implicit-rule						\
	clean		"t6fw.fwo"
t6fw.fw			optional cxgbe					\
	dependency	"$S/dev/cxgbe/firmware/t6fw-1.24.11.0.bin"	\
	compile-with	"${CP} ${.ALLSRC} ${.TARGET}"			\
	no-obj no-implicit-rule						\
	clean		"t6fw.fw"
dev/cxgbe/crypto/t4_crypto.c	optional ccr \
	compile-with "${NORMAL_C} -I$S/dev/cxgbe"
dev/cy/cy.c			optional cy
dev/cy/cy_isa.c			optional cy isa
dev/cy/cy_pci.c			optional cy pci
dev/cyapa/cyapa.c		optional cyapa iicbus
dev/dc/if_dc.c			optional dc pci
dev/dc/dcphy.c			optional dc pci
dev/dc/pnphy.c			optional dc pci
dev/dcons/dcons.c		optional dcons
dev/dcons/dcons_crom.c		optional dcons_crom
dev/dcons/dcons_os.c		optional dcons
dev/dme/if_dme.c		optional dme
dev/drm2/drm_agpsupport.c	optional drm2
dev/drm2/drm_auth.c		optional drm2
dev/drm2/drm_bufs.c		optional drm2
dev/drm2/drm_buffer.c		optional drm2
dev/drm2/drm_context.c		optional drm2
dev/drm2/drm_crtc.c		optional drm2
dev/drm2/drm_crtc_helper.c	optional drm2
dev/drm2/drm_dma.c		optional drm2
dev/drm2/drm_dp_helper.c	optional drm2
dev/drm2/drm_dp_iic_helper.c	optional drm2
dev/drm2/drm_drv.c		optional drm2
dev/drm2/drm_edid.c		optional drm2
dev/drm2/drm_fb_helper.c	optional drm2
dev/drm2/drm_fops.c		optional drm2
dev/drm2/drm_gem.c		optional drm2
dev/drm2/drm_gem_names.c	optional drm2
dev/drm2/drm_global.c		optional drm2
dev/drm2/drm_hashtab.c		optional drm2
dev/drm2/drm_ioctl.c		optional drm2
dev/drm2/drm_irq.c		optional drm2
dev/drm2/drm_linux_list_sort.c	optional drm2
dev/drm2/drm_lock.c		optional drm2
dev/drm2/drm_memory.c		optional drm2
dev/drm2/drm_mm.c		optional drm2
dev/drm2/drm_modes.c		optional drm2
dev/drm2/drm_pci.c		optional drm2
dev/drm2/drm_platform.c		optional drm2
dev/drm2/drm_scatter.c		optional drm2
dev/drm2/drm_stub.c		optional drm2
dev/drm2/drm_sysctl.c		optional drm2
dev/drm2/drm_vm.c		optional drm2
dev/drm2/drm_os_freebsd.c	optional drm2
dev/drm2/ttm/ttm_agp_backend.c	optional drm2
dev/drm2/ttm/ttm_lock.c		optional drm2
dev/drm2/ttm/ttm_object.c	optional drm2
dev/drm2/ttm/ttm_tt.c		optional drm2
dev/drm2/ttm/ttm_bo_util.c	optional drm2
dev/drm2/ttm/ttm_bo.c		optional drm2
dev/drm2/ttm/ttm_bo_manager.c	optional drm2
dev/drm2/ttm/ttm_execbuf_util.c	optional drm2
dev/drm2/ttm/ttm_memory.c	optional drm2
dev/drm2/ttm/ttm_page_alloc.c	optional drm2
dev/drm2/ttm/ttm_bo_vm.c	optional drm2
dev/efidev/efidev.c		optional efirt
dev/efidev/efirt.c		optional efirt
dev/efidev/efirtc.c		optional efirt
dev/e1000/if_em.c		optional em \
	compile-with "${NORMAL_C} -I$S/dev/e1000"
dev/e1000/em_txrx.c		optional em \
	compile-with "${NORMAL_C} -I$S/dev/e1000"
dev/e1000/igb_txrx.c		optional em \
	compile-with "${NORMAL_C} -I$S/dev/e1000"
dev/e1000/e1000_80003es2lan.c	optional em \
	compile-with "${NORMAL_C} -I$S/dev/e1000"
dev/e1000/e1000_82540.c		optional em \
	compile-with "${NORMAL_C} -I$S/dev/e1000"
dev/e1000/e1000_82541.c		optional em \
	compile-with "${NORMAL_C} -I$S/dev/e1000"
dev/e1000/e1000_82542.c		optional em \
	compile-with "${NORMAL_C} -I$S/dev/e1000"
dev/e1000/e1000_82543.c		optional em \
	compile-with "${NORMAL_C} -I$S/dev/e1000"
dev/e1000/e1000_82571.c		optional em \
	compile-with "${NORMAL_C} -I$S/dev/e1000"
dev/e1000/e1000_82575.c		optional em \
	compile-with "${NORMAL_C} -I$S/dev/e1000"
dev/e1000/e1000_ich8lan.c	optional em \
	compile-with "${NORMAL_C} -I$S/dev/e1000"
dev/e1000/e1000_i210.c		optional em \
	compile-with "${NORMAL_C} -I$S/dev/e1000"
dev/e1000/e1000_api.c		optional em \
	compile-with "${NORMAL_C} -I$S/dev/e1000"
dev/e1000/e1000_mac.c		optional em \
	compile-with "${NORMAL_C} -I$S/dev/e1000"
dev/e1000/e1000_manage.c	optional em \
	compile-with "${NORMAL_C} -I$S/dev/e1000"
dev/e1000/e1000_nvm.c		optional em \
	compile-with "${NORMAL_C} -I$S/dev/e1000"
dev/e1000/e1000_phy.c		optional em \
	compile-with "${NORMAL_C} -I$S/dev/e1000"
dev/e1000/e1000_vf.c		optional em \
	compile-with "${NORMAL_C} -I$S/dev/e1000"
dev/e1000/e1000_mbx.c		optional em \
	compile-with "${NORMAL_C} -I$S/dev/e1000"
dev/e1000/e1000_osdep.c		optional em \
	compile-with "${NORMAL_C} -I$S/dev/e1000"
dev/et/if_et.c			optional et
dev/ena/ena.c			optional ena \
	compile-with "${NORMAL_C} -I$S/contrib"
dev/ena/ena_sysctl.c 		optional ena \
	compile-with "${NORMAL_C} -I$S/contrib"
contrib/ena-com/ena_com.c	optional ena
contrib/ena-com/ena_eth_com.c	optional ena
dev/esp/esp_pci.c		optional esp pci
dev/esp/ncr53c9x.c		optional esp
dev/etherswitch/arswitch/arswitch.c		optional arswitch
dev/etherswitch/arswitch/arswitch_reg.c		optional arswitch
dev/etherswitch/arswitch/arswitch_phy.c		optional arswitch
dev/etherswitch/arswitch/arswitch_8216.c	optional arswitch
dev/etherswitch/arswitch/arswitch_8226.c	optional arswitch
dev/etherswitch/arswitch/arswitch_8316.c	optional arswitch
dev/etherswitch/arswitch/arswitch_8327.c	optional arswitch
dev/etherswitch/arswitch/arswitch_7240.c	optional arswitch
dev/etherswitch/arswitch/arswitch_9340.c	optional arswitch
dev/etherswitch/arswitch/arswitch_vlans.c	optional arswitch
dev/etherswitch/etherswitch.c		optional etherswitch
dev/etherswitch/etherswitch_if.m	optional etherswitch
dev/etherswitch/ip17x/ip17x.c		optional ip17x
dev/etherswitch/ip17x/ip175c.c		optional ip17x
dev/etherswitch/ip17x/ip175d.c		optional ip17x
dev/etherswitch/ip17x/ip17x_phy.c	optional ip17x
dev/etherswitch/ip17x/ip17x_vlans.c	optional ip17x
dev/etherswitch/miiproxy.c		optional miiproxy
dev/etherswitch/rtl8366/rtl8366rb.c	optional rtl8366rb
dev/etherswitch/e6000sw/e6000sw.c	optional e6000sw
dev/etherswitch/e6000sw/e6060sw.c	optional e6060sw
dev/etherswitch/infineon/adm6996fc.c	optional adm6996fc
dev/etherswitch/micrel/ksz8995ma.c	optional ksz8995ma
dev/etherswitch/ukswitch/ukswitch.c	optional ukswitch
dev/evdev/cdev.c			optional evdev
dev/evdev/evdev.c			optional evdev
dev/evdev/evdev_mt.c			optional evdev
dev/evdev/evdev_utils.c			optional evdev
dev/evdev/uinput.c			optional evdev uinput
dev/exca/exca.c			optional cbb
dev/extres/clk/clk.c		optional ext_resources clk fdt
dev/extres/clk/clkdev_if.m	optional ext_resources clk fdt
dev/extres/clk/clknode_if.m	optional ext_resources clk fdt
dev/extres/clk/clk_bus.c	optional ext_resources clk fdt
dev/extres/clk/clk_div.c	optional ext_resources clk fdt
dev/extres/clk/clk_fixed.c	optional ext_resources clk fdt
dev/extres/clk/clk_gate.c	optional ext_resources clk fdt
dev/extres/clk/clk_link.c	optional ext_resources clk fdt
dev/extres/clk/clk_mux.c	optional ext_resources clk fdt
dev/extres/phy/phy.c		optional ext_resources phy fdt
dev/extres/phy/phydev_if.m	optional ext_resources phy fdt
dev/extres/phy/phynode_if.m	optional ext_resources phy fdt
dev/extres/phy/phy_usb.c	optional ext_resources phy fdt
dev/extres/phy/phynode_usb_if.m	optional ext_resources phy fdt
dev/extres/hwreset/hwreset.c	optional ext_resources hwreset fdt
dev/extres/hwreset/hwreset_if.m	optional ext_resources hwreset fdt
dev/extres/nvmem/nvmem.c	optional ext_resources nvmem fdt
dev/extres/nvmem/nvmem_if.m	optional ext_resources nvmem fdt
dev/extres/regulator/regdev_if.m	optional ext_resources regulator fdt
dev/extres/regulator/regnode_if.m	optional ext_resources regulator fdt
dev/extres/regulator/regulator.c	optional ext_resources regulator fdt
dev/extres/regulator/regulator_bus.c	optional ext_resources regulator fdt
dev/extres/regulator/regulator_fixed.c	optional ext_resources regulator fdt
dev/extres/syscon/syscon.c		optional ext_resources syscon
dev/extres/syscon/syscon_generic.c	optional ext_resources syscon fdt
dev/extres/syscon/syscon_if.m		optional ext_resources syscon
dev/fb/fbd.c			optional fbd | vt
dev/fb/fb_if.m			standard
dev/fb/splash.c			optional sc splash
dev/fdt/fdt_clock.c		optional fdt fdt_clock
dev/fdt/fdt_clock_if.m		optional fdt fdt_clock
dev/fdt/fdt_common.c		optional fdt
dev/fdt/fdt_pinctrl.c		optional fdt fdt_pinctrl
dev/fdt/fdt_pinctrl_if.m	optional fdt fdt_pinctrl
dev/fdt/fdt_slicer.c		optional fdt cfi | fdt mx25l | fdt n25q | fdt at45d
dev/fdt/fdt_static_dtb.S	optional fdt fdt_dtb_static \
	dependency	"${FDT_DTS_FILE:T:R}.dtb"
dev/fdt/simplebus.c		optional fdt
dev/fdt/simple_mfd.c		optional syscon fdt
dev/filemon/filemon.c		optional filemon
dev/firewire/firewire.c		optional firewire
dev/firewire/fwcrom.c		optional firewire
dev/firewire/fwdev.c		optional firewire
dev/firewire/fwdma.c		optional firewire
dev/firewire/fwmem.c		optional firewire
dev/firewire/fwohci.c		optional firewire
dev/firewire/fwohci_pci.c	optional firewire pci
dev/firewire/if_fwe.c		optional fwe
dev/firewire/if_fwip.c		optional fwip
dev/firewire/sbp.c		optional sbp
dev/firewire/sbp_targ.c		optional sbp_targ
dev/flash/at45d.c		optional at45d
dev/flash/cqspi.c		optional cqspi fdt xdma
dev/flash/mx25l.c		optional mx25l
dev/flash/n25q.c		optional n25q fdt
dev/flash/qspi_if.m		optional cqspi fdt | n25q fdt
dev/fxp/if_fxp.c		optional fxp
dev/fxp/inphy.c			optional fxp
dev/gem/if_gem.c		optional gem
dev/gem/if_gem_pci.c		optional gem pci
dev/gpio/dwgpio/dwgpio.c	optional gpio dwgpio fdt
dev/gpio/dwgpio/dwgpio_bus.c	optional gpio dwgpio fdt
dev/gpio/dwgpio/dwgpio_if.m	optional gpio dwgpio fdt
dev/gpio/gpiobacklight.c	optional gpiobacklight fdt
dev/gpio/gpiokeys.c		optional gpiokeys fdt
dev/gpio/gpiokeys_codes.c	optional gpiokeys fdt
dev/gpio/gpiobus.c		optional gpio				\
	dependency	"gpiobus_if.h"
dev/gpio/gpioc.c		optional gpio				\
	dependency	"gpio_if.h"
dev/gpio/gpioiic.c		optional gpioiic
dev/gpio/gpioled.c		optional gpioled !fdt
dev/gpio/gpioled_fdt.c		optional gpioled fdt
dev/gpio/gpiomdio.c		optional gpiomdio mii_bitbang
dev/gpio/gpiopower.c		optional gpiopower fdt
dev/gpio/gpioregulator.c	optional gpioregulator fdt ext_resources
dev/gpio/gpiospi.c		optional gpiospi
dev/gpio/gpioths.c		optional gpioths
dev/gpio/gpio_if.m		optional gpio
dev/gpio/gpiobus_if.m		optional gpio
dev/gpio/gpiopps.c		optional gpiopps fdt
dev/gpio/ofw_gpiobus.c		optional fdt gpio
dev/hifn/hifn7751.c		optional hifn
dev/hme/if_hme.c		optional hme
dev/hme/if_hme_pci.c		optional hme pci
dev/hptiop/hptiop.c		optional hptiop scbus
dev/hwpmc/hwpmc_logging.c	optional hwpmc
dev/hwpmc/hwpmc_mod.c		optional hwpmc
dev/hwpmc/hwpmc_soft.c		optional hwpmc
dev/ichiic/ig4_acpi.c		optional ig4 acpi iicbus
dev/ichiic/ig4_iic.c		optional ig4 iicbus
dev/ichiic/ig4_pci.c		optional ig4 pci iicbus
dev/ichsmb/ichsmb.c		optional ichsmb
dev/ichsmb/ichsmb_pci.c		optional ichsmb pci
dev/ida/ida.c			optional ida
dev/ida/ida_disk.c		optional ida
dev/ida/ida_pci.c		optional ida pci
dev/iicbus/ad7418.c		optional ad7418
dev/iicbus/ads111x.c		optional ads111x
dev/iicbus/ds1307.c		optional ds1307
dev/iicbus/ds13rtc.c		optional ds13rtc | ds133x | ds1374
dev/iicbus/ds1672.c		optional ds1672
dev/iicbus/ds3231.c		optional ds3231
dev/iicbus/syr827.c		optional syr827 ext_resources fdt
dev/iicbus/icee.c		optional icee
dev/iicbus/if_ic.c		optional ic
dev/iicbus/iic.c		optional iic
dev/iicbus/iic_recover_bus.c	optional iicbus
dev/iicbus/iicbb.c		optional iicbb
dev/iicbus/iicbb_if.m		optional iicbb
dev/iicbus/iicbus.c		optional iicbus
dev/iicbus/iicbus_if.m		optional iicbus
dev/iicbus/iiconf.c		optional iicbus
dev/iicbus/iicsmb.c		optional iicsmb				\
	dependency	"iicbus_if.h"
dev/iicbus/iicoc.c		optional iicoc
dev/iicbus/iicoc_fdt.c		optional iicoc ext_resources fdt
dev/iicbus/iicoc_pci.c		optional iicoc pci
dev/iicbus/isl12xx.c		optional isl12xx
dev/iicbus/lm75.c		optional lm75
dev/iicbus/mux/iicmux.c		optional iicmux
dev/iicbus/mux/iicmux_if.m	optional iicmux
dev/iicbus/mux/iic_gpiomux.c	optional iic_gpiomux fdt
dev/iicbus/mux/ltc430x.c	optional ltc430x
dev/iicbus/nxprtc.c		optional nxprtc | pcf8563
dev/iicbus/ofw_iicbus.c		optional fdt iicbus
dev/iicbus/rtc8583.c		optional rtc8583
dev/iicbus/s35390a.c		optional s35390a
dev/iicbus/sy8106a.c		optional sy8106a ext_resources fdt
dev/iir/iir.c			optional iir
dev/iir/iir_ctrl.c		optional iir
dev/iir/iir_pci.c		optional iir pci
dev/intpm/intpm.c		optional intpm pci
# XXX Work around clang warning, until maintainer approves fix.
dev/ips/ips.c			optional ips \
	compile-with "${NORMAL_C} ${NO_WSOMETIMES_UNINITIALIZED}"
dev/ips/ips_commands.c		optional ips
dev/ips/ips_disk.c		optional ips
dev/ips/ips_ioctl.c		optional ips
dev/ips/ips_pci.c		optional ips pci
dev/ipw/if_ipw.c		optional ipw
ipwbssfw.c			optional ipwbssfw | ipwfw		\
	compile-with	"${AWK} -f $S/tools/fw_stub.awk ipw_bss.fw:ipw_bss:130 -lintel_ipw -mipw_bss -c${.TARGET}" \
	no-implicit-rule before-depend local				\
	clean		"ipwbssfw.c"
ipw_bss.fwo			optional ipwbssfw | ipwfw		\
	dependency	"ipw_bss.fw"					\
	compile-with	"${NORMAL_FWO}"					\
	no-implicit-rule						\
	clean		"ipw_bss.fwo"
ipw_bss.fw			optional ipwbssfw | ipwfw		\
	dependency	"$S/contrib/dev/ipw/ipw2100-1.3.fw.uu"		\
	compile-with	"${NORMAL_FW}"					\
	no-obj no-implicit-rule						\
	clean		"ipw_bss.fw"
ipwibssfw.c			optional ipwibssfw | ipwfw		\
	compile-with	"${AWK} -f $S/tools/fw_stub.awk ipw_ibss.fw:ipw_ibss:130 -lintel_ipw -mipw_ibss -c${.TARGET}" \
	no-implicit-rule before-depend local				\
	clean		"ipwibssfw.c"
ipw_ibss.fwo			optional ipwibssfw | ipwfw		\
	dependency	"ipw_ibss.fw"					\
	compile-with	"${NORMAL_FWO}"					\
	no-implicit-rule						\
	clean		"ipw_ibss.fwo"
ipw_ibss.fw			optional ipwibssfw | ipwfw		\
	dependency	"$S/contrib/dev/ipw/ipw2100-1.3-i.fw.uu"	\
	compile-with	"${NORMAL_FW}"					\
	no-obj no-implicit-rule						\
	clean		"ipw_ibss.fw"
ipwmonitorfw.c			optional ipwmonitorfw | ipwfw		\
	compile-with	"${AWK} -f $S/tools/fw_stub.awk ipw_monitor.fw:ipw_monitor:130 -lintel_ipw -mipw_monitor -c${.TARGET}" \
	no-implicit-rule before-depend local				\
	clean		"ipwmonitorfw.c"
ipw_monitor.fwo			optional ipwmonitorfw | ipwfw		\
	dependency	"ipw_monitor.fw"				\
	compile-with	"${NORMAL_FWO}"					\
	no-implicit-rule						\
	clean		"ipw_monitor.fwo"
ipw_monitor.fw			optional ipwmonitorfw | ipwfw		\
	dependency	"$S/contrib/dev/ipw/ipw2100-1.3-p.fw.uu"	\
	compile-with	"${NORMAL_FW}"					\
	no-obj no-implicit-rule						\
	clean		"ipw_monitor.fw"
dev/iscsi/icl.c			optional iscsi
dev/iscsi/icl_conn_if.m		optional cfiscsi | iscsi
dev/iscsi/icl_soft.c		optional iscsi
dev/iscsi/icl_soft_proxy.c	optional iscsi
dev/iscsi/iscsi.c		optional iscsi scbus
dev/iscsi_initiator/iscsi.c	optional iscsi_initiator scbus
dev/iscsi_initiator/iscsi_subr.c	optional iscsi_initiator scbus
dev/iscsi_initiator/isc_cam.c	optional iscsi_initiator scbus
dev/iscsi_initiator/isc_soc.c	optional iscsi_initiator scbus
dev/iscsi_initiator/isc_sm.c	optional iscsi_initiator scbus
dev/iscsi_initiator/isc_subr.c	optional iscsi_initiator scbus
dev/ismt/ismt.c			optional ismt
dev/isl/isl.c			optional isl iicbus
dev/isp/isp.c			optional isp
dev/isp/isp_freebsd.c		optional isp
dev/isp/isp_library.c		optional isp
dev/isp/isp_pci.c		optional isp pci
dev/isp/isp_target.c		optional isp
dev/ispfw/ispfw.c		optional ispfw
dev/iwi/if_iwi.c		optional iwi
iwibssfw.c			optional iwibssfw | iwifw		\
	compile-with	"${AWK} -f $S/tools/fw_stub.awk iwi_bss.fw:iwi_bss:300 -lintel_iwi -miwi_bss -c${.TARGET}" \
	no-implicit-rule before-depend local				\
	clean		"iwibssfw.c"
iwi_bss.fwo			optional iwibssfw | iwifw		\
	dependency	"iwi_bss.fw"					\
	compile-with	"${NORMAL_FWO}"					\
	no-implicit-rule						\
	clean		"iwi_bss.fwo"
iwi_bss.fw			optional iwibssfw | iwifw		\
	dependency	"$S/contrib/dev/iwi/ipw2200-bss.fw.uu"		\
	compile-with	"${NORMAL_FW}"					\
	no-obj no-implicit-rule						\
	clean		"iwi_bss.fw"
iwiibssfw.c			optional iwiibssfw | iwifw		\
	compile-with	"${AWK} -f $S/tools/fw_stub.awk iwi_ibss.fw:iwi_ibss:300 -lintel_iwi -miwi_ibss -c${.TARGET}" \
	no-implicit-rule before-depend local				\
	clean		"iwiibssfw.c"
iwi_ibss.fwo			optional iwiibssfw | iwifw		\
	dependency	"iwi_ibss.fw"					\
	compile-with	"${NORMAL_FWO}"					\
	no-implicit-rule						\
	clean		"iwi_ibss.fwo"
iwi_ibss.fw			optional iwiibssfw | iwifw		\
	dependency	"$S/contrib/dev/iwi/ipw2200-ibss.fw.uu"		\
	compile-with	"${NORMAL_FW}"					\
	no-obj no-implicit-rule						\
	clean		"iwi_ibss.fw"
iwimonitorfw.c			optional iwimonitorfw | iwifw		\
	compile-with	"${AWK} -f $S/tools/fw_stub.awk iwi_monitor.fw:iwi_monitor:300 -lintel_iwi -miwi_monitor -c${.TARGET}" \
	no-implicit-rule before-depend local				\
	clean		"iwimonitorfw.c"
iwi_monitor.fwo			optional iwimonitorfw | iwifw		\
	dependency	"iwi_monitor.fw"				\
	compile-with	"${NORMAL_FWO}"					\
	no-implicit-rule						\
	clean		"iwi_monitor.fwo"
iwi_monitor.fw			optional iwimonitorfw | iwifw		\
	dependency	"$S/contrib/dev/iwi/ipw2200-sniffer.fw.uu"	\
	compile-with	"${NORMAL_FW}"					\
	no-obj no-implicit-rule						\
	clean		"iwi_monitor.fw"
dev/iwm/if_iwm.c		optional iwm
dev/iwm/if_iwm_7000.c		optional iwm
dev/iwm/if_iwm_8000.c		optional iwm
dev/iwm/if_iwm_9000.c		optional iwm
dev/iwm/if_iwm_9260.c		optional iwm
dev/iwm/if_iwm_binding.c	optional iwm
dev/iwm/if_iwm_fw.c		optional iwm
dev/iwm/if_iwm_led.c		optional iwm
dev/iwm/if_iwm_mac_ctxt.c	optional iwm
dev/iwm/if_iwm_notif_wait.c	optional iwm
dev/iwm/if_iwm_pcie_trans.c	optional iwm
dev/iwm/if_iwm_phy_ctxt.c	optional iwm
dev/iwm/if_iwm_phy_db.c		optional iwm
dev/iwm/if_iwm_power.c		optional iwm
dev/iwm/if_iwm_scan.c		optional iwm
dev/iwm/if_iwm_sf.c		optional iwm
dev/iwm/if_iwm_sta.c		optional iwm
dev/iwm/if_iwm_time_event.c	optional iwm
dev/iwm/if_iwm_util.c		optional iwm
iwm3160fw.c			optional iwm3160fw | iwmfw		\
	compile-with	"${AWK} -f $S/tools/fw_stub.awk iwm3160.fw:iwm3160fw -miwm3160fw -c${.TARGET}" \
	no-implicit-rule before-depend local				\
	clean		"iwm3160fw.c"
iwm3160fw.fwo			optional iwm3160fw | iwmfw		\
	dependency	"iwm3160.fw"					\
	compile-with	"${NORMAL_FWO}"					\
	no-implicit-rule						\
	clean		"iwm3160fw.fwo"
iwm3160.fw			optional iwm3160fw | iwmfw		\
	dependency	"$S/contrib/dev/iwm/iwm-3160-17.fw.uu" \
	compile-with	"${NORMAL_FW}"					\
	no-obj no-implicit-rule						\
	clean		"iwm3160.fw"
iwm3168fw.c			optional iwm3168fw | iwmfw		\
	compile-with	"${AWK} -f $S/tools/fw_stub.awk iwm3168.fw:iwm3168fw -miwm3168fw -c${.TARGET}" \
	no-implicit-rule before-depend local				\
	clean		"iwm3168fw.c"
iwm3168fw.fwo			optional iwm3168fw | iwmfw		\
	dependency	"iwm3168.fw"					\
	compile-with	"${NORMAL_FWO}"					\
	no-implicit-rule						\
	clean		"iwm3168fw.fwo"
iwm3168.fw			optional iwm3168fw | iwmfw		\
	dependency	"$S/contrib/dev/iwm/iwm-3168-22.fw.uu"		\
	compile-with	"${NORMAL_FW}"					\
	no-obj no-implicit-rule						\
	clean		"iwm3168.fw"
iwm7260fw.c			optional iwm7260fw | iwmfw		\
	compile-with	"${AWK} -f $S/tools/fw_stub.awk iwm7260.fw:iwm7260fw -miwm7260fw -c${.TARGET}" \
	no-implicit-rule before-depend local				\
	clean		"iwm7260fw.c"
iwm7260fw.fwo			optional iwm7260fw | iwmfw		\
	dependency	"iwm7260.fw"					\
	compile-with	"${NORMAL_FWO}"					\
	no-implicit-rule						\
	clean		"iwm7260fw.fwo"
iwm7260.fw			optional iwm7260fw | iwmfw		\
	dependency	"$S/contrib/dev/iwm/iwm-7260-17.fw.uu" \
	compile-with	"${NORMAL_FW}"					\
	no-obj no-implicit-rule						\
	clean		"iwm7260.fw"
iwm7265fw.c			optional iwm7265fw | iwmfw		\
	compile-with	"${AWK} -f $S/tools/fw_stub.awk iwm7265.fw:iwm7265fw -miwm7265fw -c${.TARGET}" \
	no-implicit-rule before-depend local				\
	clean		"iwm7265fw.c"
iwm7265fw.fwo			optional iwm7265fw | iwmfw		\
	dependency	"iwm7265.fw"					\
	compile-with	"${NORMAL_FWO}"					\
	no-implicit-rule						\
	clean		"iwm7265fw.fwo"
iwm7265.fw			optional iwm7265fw | iwmfw		\
	dependency	"$S/contrib/dev/iwm/iwm-7265-17.fw.uu" \
	compile-with	"${NORMAL_FW}"					\
	no-obj no-implicit-rule						\
	clean		"iwm7265.fw"
iwm7265Dfw.c			optional iwm7265Dfw | iwmfw		\
	compile-with	"${AWK} -f $S/tools/fw_stub.awk iwm7265D.fw:iwm7265Dfw -miwm7265Dfw -c${.TARGET}" \
	no-implicit-rule before-depend local				\
	clean		"iwm7265Dfw.c"
iwm7265Dfw.fwo			optional iwm7265Dfw | iwmfw		\
	dependency	"iwm7265D.fw"					\
	compile-with	"${NORMAL_FWO}"					\
	no-implicit-rule						\
	clean		"iwm7265Dfw.fwo"
iwm7265D.fw			optional iwm7265Dfw | iwmfw		\
	dependency	"$S/contrib/dev/iwm/iwm-7265D-17.fw.uu"		\
	compile-with	"${NORMAL_FW}"					\
	no-obj no-implicit-rule						\
	clean		"iwm7265D.fw"
iwm8000Cfw.c			optional iwm8000Cfw | iwmfw		\
	compile-with	"${AWK} -f $S/tools/fw_stub.awk iwm8000C.fw:iwm8000Cfw -miwm8000Cfw -c${.TARGET}" \
	no-implicit-rule before-depend local				\
	clean		"iwm8000Cfw.c"
iwm8000Cfw.fwo			optional iwm8000Cfw | iwmfw		\
	dependency	"iwm8000C.fw"					\
	compile-with	"${NORMAL_FWO}"					\
	no-implicit-rule						\
	clean		"iwm8000Cfw.fwo"
iwm8000C.fw			optional iwm8000Cfw | iwmfw		\
	dependency	"$S/contrib/dev/iwm/iwm-8000C-16.fw.uu" \
	compile-with	"${NORMAL_FW}"					\
	no-obj no-implicit-rule						\
	clean		"iwm8000C.fw"
iwm8265.fw			optional iwm8265fw | iwmfw		\
	dependency	"$S/contrib/dev/iwm/iwm-8265-22.fw.uu" \
	compile-with	"${NORMAL_FW}"					\
	no-obj no-implicit-rule						\
	clean		"iwm8265.fw"
iwm8265fw.c			optional iwm8265fw | iwmfw		\
	compile-with	"${AWK} -f $S/tools/fw_stub.awk iwm8265.fw:iwm8265fw -miwm8265fw -c${.TARGET}" \
	no-implicit-rule before-depend local				\
	clean		"iwm8265fw.c"
iwm8265fw.fwo			optional iwm8265fw | iwmfw		\
	dependency	"iwm8265.fw"					\
	compile-with	"${NORMAL_FWO}"					\
	no-implicit-rule						\
	clean		"iwm8265fw.fwo"
dev/iwn/if_iwn.c		optional iwn
iwn1000fw.c			optional iwn1000fw | iwnfw		\
	compile-with	"${AWK} -f $S/tools/fw_stub.awk iwn1000.fw:iwn1000fw -miwn1000fw -c${.TARGET}" \
	no-implicit-rule before-depend local				\
	clean		"iwn1000fw.c"
iwn1000fw.fwo			optional iwn1000fw | iwnfw		\
	dependency	"iwn1000.fw"					\
	compile-with	"${NORMAL_FWO}"					\
	no-implicit-rule						\
	clean		"iwn1000fw.fwo"
iwn1000.fw			optional iwn1000fw | iwnfw		\
	dependency	"$S/contrib/dev/iwn/iwlwifi-1000-39.31.5.1.fw.uu" \
	compile-with	"${NORMAL_FW}"					\
	no-obj no-implicit-rule						\
	clean		"iwn1000.fw"
iwn100fw.c			optional iwn100fw | iwnfw		\
	compile-with	"${AWK} -f $S/tools/fw_stub.awk iwn100.fw:iwn100fw -miwn100fw -c${.TARGET}" \
	no-implicit-rule before-depend local				\
	clean		"iwn100fw.c"
iwn100fw.fwo			optional iwn100fw | iwnfw		\
	dependency	"iwn100.fw"					\
	compile-with	"${NORMAL_FWO}"					\
	no-implicit-rule						\
	clean		"iwn100fw.fwo"
iwn100.fw			optional iwn100fw | iwnfw		\
	dependency	"$S/contrib/dev/iwn/iwlwifi-100-39.31.5.1.fw.uu" \
	compile-with	"${NORMAL_FW}"					\
	no-obj no-implicit-rule						\
	clean		"iwn100.fw"
iwn105fw.c			optional iwn105fw | iwnfw		\
	compile-with	"${AWK} -f $S/tools/fw_stub.awk iwn105.fw:iwn105fw -miwn105fw -c${.TARGET}" \
	no-implicit-rule before-depend local				\
	clean		"iwn105fw.c"
iwn105fw.fwo			optional iwn105fw | iwnfw		\
	dependency	"iwn105.fw"					\
	compile-with	"${NORMAL_FWO}"					\
	no-implicit-rule						\
	clean		"iwn105fw.fwo"
iwn105.fw			optional iwn105fw | iwnfw		\
	dependency	"$S/contrib/dev/iwn/iwlwifi-105-6-18.168.6.1.fw.uu" \
	compile-with	"${NORMAL_FW}"					\
	no-obj no-implicit-rule						\
	clean		"iwn105.fw"
iwn135fw.c			optional iwn135fw | iwnfw		\
	compile-with	"${AWK} -f $S/tools/fw_stub.awk iwn135.fw:iwn135fw -miwn135fw -c${.TARGET}" \
	no-implicit-rule before-depend local				\
	clean		"iwn135fw.c"
iwn135fw.fwo			optional iwn135fw | iwnfw		\
	dependency	"iwn135.fw"					\
	compile-with	"${NORMAL_FWO}"					\
	no-implicit-rule						\
	clean		"iwn135fw.fwo"
iwn135.fw			optional iwn135fw | iwnfw		\
	dependency	"$S/contrib/dev/iwn/iwlwifi-135-6-18.168.6.1.fw.uu" \
	compile-with	"${NORMAL_FW}"					\
	no-obj no-implicit-rule						\
	clean		"iwn135.fw"
iwn2000fw.c			optional iwn2000fw | iwnfw		\
	compile-with	"${AWK} -f $S/tools/fw_stub.awk iwn2000.fw:iwn2000fw -miwn2000fw -c${.TARGET}" \
	no-implicit-rule before-depend local				\
	clean		"iwn2000fw.c"
iwn2000fw.fwo			optional iwn2000fw | iwnfw		\
	dependency	"iwn2000.fw"					\
	compile-with	"${NORMAL_FWO}"					\
	no-implicit-rule						\
	clean		"iwn2000fw.fwo"
iwn2000.fw			optional iwn2000fw | iwnfw		\
	dependency	"$S/contrib/dev/iwn/iwlwifi-2000-18.168.6.1.fw.uu" \
	compile-with	"${NORMAL_FW}"					\
	no-obj no-implicit-rule						\
	clean		"iwn2000.fw"
iwn2030fw.c			optional iwn2030fw | iwnfw		\
	compile-with	"${AWK} -f $S/tools/fw_stub.awk iwn2030.fw:iwn2030fw -miwn2030fw -c${.TARGET}" \
	no-implicit-rule before-depend local				\
	clean		"iwn2030fw.c"
iwn2030fw.fwo			optional iwn2030fw | iwnfw		\
	dependency	"iwn2030.fw"					\
	compile-with	"${NORMAL_FWO}"					\
	no-implicit-rule						\
	clean		"iwn2030fw.fwo"
iwn2030.fw			optional iwn2030fw | iwnfw		\
	dependency	"$S/contrib/dev/iwn/iwnwifi-2030-18.168.6.1.fw.uu" \
	compile-with	"${NORMAL_FW}"					\
	no-obj no-implicit-rule						\
	clean		"iwn2030.fw"
iwn4965fw.c			optional iwn4965fw | iwnfw		\
	compile-with	"${AWK} -f $S/tools/fw_stub.awk iwn4965.fw:iwn4965fw -miwn4965fw -c${.TARGET}" \
	no-implicit-rule before-depend local				\
	clean		"iwn4965fw.c"
iwn4965fw.fwo			optional iwn4965fw | iwnfw		\
	dependency	"iwn4965.fw"					\
	compile-with	"${NORMAL_FWO}"					\
	no-implicit-rule						\
	clean		"iwn4965fw.fwo"
iwn4965.fw			optional iwn4965fw | iwnfw		\
	dependency	"$S/contrib/dev/iwn/iwlwifi-4965-228.61.2.24.fw.uu" \
	compile-with	"${NORMAL_FW}"					\
	no-obj no-implicit-rule						\
	clean		"iwn4965.fw"
iwn5000fw.c			optional iwn5000fw | iwnfw		\
	compile-with	"${AWK} -f $S/tools/fw_stub.awk iwn5000.fw:iwn5000fw -miwn5000fw -c${.TARGET}" \
	no-implicit-rule before-depend local				\
	clean		"iwn5000fw.c"
iwn5000fw.fwo		optional iwn5000fw | iwnfw			\
	dependency	"iwn5000.fw"					\
	compile-with	"${NORMAL_FWO}"					\
	no-implicit-rule						\
	clean		"iwn5000fw.fwo"
iwn5000.fw			optional iwn5000fw | iwnfw		\
	dependency	"$S/contrib/dev/iwn/iwlwifi-5000-8.83.5.1.fw.uu" \
	compile-with	"${NORMAL_FW}"					\
	no-obj no-implicit-rule						\
	clean		"iwn5000.fw"
iwn5150fw.c			optional iwn5150fw | iwnfw		\
	compile-with	"${AWK} -f $S/tools/fw_stub.awk iwn5150.fw:iwn5150fw -miwn5150fw -c${.TARGET}" \
	no-implicit-rule before-depend local				\
	clean		"iwn5150fw.c"
iwn5150fw.fwo			optional iwn5150fw | iwnfw		\
	dependency	"iwn5150.fw"					\
	compile-with	"${NORMAL_FWO}"					\
	no-implicit-rule						\
	clean		"iwn5150fw.fwo"
iwn5150.fw			optional iwn5150fw | iwnfw		\
	dependency	"$S/contrib/dev/iwn/iwlwifi-5150-8.24.2.2.fw.uu"\
	compile-with	"${NORMAL_FW}"					\
	no-obj no-implicit-rule						\
	clean		"iwn5150.fw"
iwn6000fw.c			optional iwn6000fw | iwnfw		\
	compile-with	"${AWK} -f $S/tools/fw_stub.awk iwn6000.fw:iwn6000fw -miwn6000fw -c${.TARGET}" \
	no-implicit-rule before-depend local				\
	clean		"iwn6000fw.c"
iwn6000fw.fwo			optional iwn6000fw | iwnfw		\
	dependency	"iwn6000.fw"					\
	compile-with	"${NORMAL_FWO}"					\
	no-implicit-rule						\
	clean		"iwn6000fw.fwo"
iwn6000.fw			optional iwn6000fw | iwnfw		\
	dependency	"$S/contrib/dev/iwn/iwlwifi-6000-9.221.4.1.fw.uu" \
	compile-with	"${NORMAL_FW}"					\
	no-obj no-implicit-rule						\
	clean		"iwn6000.fw"
iwn6000g2afw.c			optional iwn6000g2afw | iwnfw		\
	compile-with	"${AWK} -f $S/tools/fw_stub.awk iwn6000g2a.fw:iwn6000g2afw -miwn6000g2afw -c${.TARGET}" \
	no-implicit-rule before-depend local				\
	clean		"iwn6000g2afw.c"
iwn6000g2afw.fwo		optional iwn6000g2afw | iwnfw		\
	dependency	"iwn6000g2a.fw"					\
	compile-with	"${NORMAL_FWO}"					\
	no-implicit-rule						\
	clean		"iwn6000g2afw.fwo"
iwn6000g2a.fw			optional iwn6000g2afw | iwnfw		\
	dependency	"$S/contrib/dev/iwn/iwlwifi-6000g2a-18.168.6.1.fw.uu" \
	compile-with	"${NORMAL_FW}"					\
	no-obj no-implicit-rule						\
	clean		"iwn6000g2a.fw"
iwn6000g2bfw.c			optional iwn6000g2bfw | iwnfw		\
	compile-with	"${AWK} -f $S/tools/fw_stub.awk iwn6000g2b.fw:iwn6000g2bfw -miwn6000g2bfw -c${.TARGET}" \
	no-implicit-rule before-depend local				\
	clean		"iwn6000g2bfw.c"
iwn6000g2bfw.fwo		optional iwn6000g2bfw | iwnfw		\
	dependency	"iwn6000g2b.fw"					\
	compile-with	"${NORMAL_FWO}"					\
	no-implicit-rule						\
	clean		"iwn6000g2bfw.fwo"
iwn6000g2b.fw			optional iwn6000g2bfw | iwnfw		\
	dependency	"$S/contrib/dev/iwn/iwlwifi-6000g2b-18.168.6.1.fw.uu" \
	compile-with	"${NORMAL_FW}"					\
	no-obj no-implicit-rule						\
	clean		"iwn6000g2b.fw"
iwn6050fw.c			optional iwn6050fw | iwnfw		\
	compile-with	"${AWK} -f $S/tools/fw_stub.awk iwn6050.fw:iwn6050fw -miwn6050fw -c${.TARGET}" \
	no-implicit-rule before-depend local				\
	clean		"iwn6050fw.c"
iwn6050fw.fwo			optional iwn6050fw | iwnfw		\
	dependency	"iwn6050.fw"					\
	compile-with	"${NORMAL_FWO}"					\
	no-implicit-rule						\
	clean		"iwn6050fw.fwo"
iwn6050.fw			optional iwn6050fw | iwnfw		\
	dependency	"$S/contrib/dev/iwn/iwlwifi-6050-41.28.5.1.fw.uu" \
	compile-with	"${NORMAL_FW}"					\
	no-obj no-implicit-rule						\
	clean		"iwn6050.fw"
dev/ixgbe/if_ix.c		optional ix inet \
	compile-with "${NORMAL_C} -I$S/dev/ixgbe -DSMP"
dev/ixgbe/if_ixv.c		optional ixv inet \
	compile-with "${NORMAL_C} -I$S/dev/ixgbe -DSMP"
dev/ixgbe/if_bypass.c		optional ix inet \
	compile-with "${NORMAL_C} -I$S/dev/ixgbe"
dev/ixgbe/if_fdir.c		optional ix inet | ixv inet \
	compile-with "${NORMAL_C} -I$S/dev/ixgbe"
dev/ixgbe/if_sriov.c		optional ix inet \
	compile-with "${NORMAL_C} -I$S/dev/ixgbe"
dev/ixgbe/ix_txrx.c		optional ix inet | ixv inet \
	compile-with "${NORMAL_C} -I$S/dev/ixgbe"
dev/ixgbe/ixgbe_osdep.c		optional ix inet | ixv inet \
	compile-with "${NORMAL_C} -I$S/dev/ixgbe"
dev/ixgbe/ixgbe_phy.c		optional ix inet | ixv inet \
	compile-with "${NORMAL_C} -I$S/dev/ixgbe"
dev/ixgbe/ixgbe_api.c		optional ix inet | ixv inet \
	compile-with "${NORMAL_C} -I$S/dev/ixgbe"
dev/ixgbe/ixgbe_common.c	optional ix inet | ixv inet \
	compile-with "${NORMAL_C} -I$S/dev/ixgbe"
dev/ixgbe/ixgbe_mbx.c		optional ix inet | ixv inet \
	compile-with "${NORMAL_C} -I$S/dev/ixgbe"
dev/ixgbe/ixgbe_vf.c		optional ix inet | ixv inet \
	compile-with "${NORMAL_C} -I$S/dev/ixgbe"
dev/ixgbe/ixgbe_82598.c		optional ix inet | ixv inet \
	compile-with "${NORMAL_C} -I$S/dev/ixgbe"
dev/ixgbe/ixgbe_82599.c		optional ix inet | ixv inet \
	compile-with "${NORMAL_C} -I$S/dev/ixgbe"
dev/ixgbe/ixgbe_x540.c		optional ix inet | ixv inet \
	compile-with "${NORMAL_C} -I$S/dev/ixgbe"
dev/ixgbe/ixgbe_x550.c		optional ix inet | ixv inet \
	compile-with "${NORMAL_C} -I$S/dev/ixgbe"
dev/ixgbe/ixgbe_dcb.c		optional ix inet | ixv inet \
	compile-with "${NORMAL_C} -I$S/dev/ixgbe"
dev/ixgbe/ixgbe_dcb_82598.c	optional ix inet | ixv inet \
	compile-with "${NORMAL_C} -I$S/dev/ixgbe"
dev/ixgbe/ixgbe_dcb_82599.c	optional ix inet | ixv inet \
	compile-with "${NORMAL_C} -I$S/dev/ixgbe"
dev/jedec_dimm/jedec_dimm.c	optional jedec_dimm smbus
dev/jme/if_jme.c		optional jme pci
dev/kbd/kbd.c			optional atkbd | pckbd | sc | ukbd | vt
dev/kbdmux/kbdmux.c		optional kbdmux
dev/ksyms/ksyms.c		optional ksyms
dev/le/am7990.c			optional le
dev/le/am79900.c		optional le
dev/le/if_le_pci.c		optional le pci
dev/le/lance.c			optional le
dev/led/led.c			standard
dev/lge/if_lge.c		optional lge
dev/liquidio/base/cn23xx_pf_device.c		optional lio	\
	compile-with "${NORMAL_C}				\
	-I$S/dev/liquidio -I$S/dev/liquidio/base -DSMP"
dev/liquidio/base/lio_console.c			optional lio	\
	compile-with "${NORMAL_C}				\
	-I$S/dev/liquidio -I$S/dev/liquidio/base -DSMP"
dev/liquidio/base/lio_ctrl.c			optional lio	\
	compile-with "${NORMAL_C} 				\
	-I$S/dev/liquidio -I$S/dev/liquidio/base -DSMP"
dev/liquidio/base/lio_device.c			optional lio	\
	compile-with "${NORMAL_C} 				\
	-I$S/dev/liquidio -I$S/dev/liquidio/base -DSMP"
dev/liquidio/base/lio_droq.c			optional lio	\
	compile-with "${NORMAL_C} 				\
	-I$S/dev/liquidio -I$S/dev/liquidio/base -DSMP"
dev/liquidio/base/lio_mem_ops.c			optional lio	\
	compile-with "${NORMAL_C} 				\
	-I$S/dev/liquidio -I$S/dev/liquidio/base -DSMP"
dev/liquidio/base/lio_request_manager.c		optional lio	\
	compile-with "${NORMAL_C} 				\
	-I$S/dev/liquidio -I$S/dev/liquidio/base -DSMP"
dev/liquidio/base/lio_response_manager.c	optional lio	\
	compile-with "${NORMAL_C} 				\
	-I$S/dev/liquidio -I$S/dev/liquidio/base -DSMP"
dev/liquidio/lio_core.c				optional lio	\
	compile-with "${NORMAL_C} 				\
	-I$S/dev/liquidio -I$S/dev/liquidio/base -DSMP"
dev/liquidio/lio_ioctl.c			optional lio	\
	compile-with "${NORMAL_C} 				\
	-I$S/dev/liquidio -I$S/dev/liquidio/base -DSMP"
dev/liquidio/lio_main.c				optional lio	\
	compile-with "${NORMAL_C} 				\
	-I$S/dev/liquidio -I$S/dev/liquidio/base -DSMP"
dev/liquidio/lio_rss.c				optional lio	\
	compile-with "${NORMAL_C} 				\
	-I$S/dev/liquidio -I$S/dev/liquidio/base -DSMP"
dev/liquidio/lio_rxtx.c				optional lio	\
	compile-with "${NORMAL_C} 				\
	-I$S/dev/liquidio -I$S/dev/liquidio/base -DSMP"
dev/liquidio/lio_sysctl.c			optional lio	\
	compile-with "${NORMAL_C} 				\
	-I$S/dev/liquidio -I$S/dev/liquidio/base -DSMP"
lio.c	optional lio						\
	compile-with	"${AWK} -f $S/tools/fw_stub.awk lio_23xx_nic.bin.fw:lio_23xx_nic.bin -mlio_23xx_nic.bin -c${.TARGET}" \
	no-implicit-rule before-depend local			\
	clean		"lio.c"
lio_23xx_nic.bin.fw.fwo optional lio				\
	dependency	"lio_23xx_nic.bin.fw"			\
	compile-with	"${NORMAL_FWO}"				\
	no-implicit-rule					\
	clean		"lio_23xx_nic.bin.fw.fwo"
lio_23xx_nic.bin.fw	optional lio					\
	dependency	"$S/contrib/dev/liquidio/lio_23xx_nic.bin.uu"	\
	compile-with	"${NORMAL_FW}"					\
	no-obj no-implicit-rule						\
	clean		"lio_23xx_nic.bin.fw"
dev/malo/if_malo.c		optional malo
dev/malo/if_malohal.c		optional malo
dev/malo/if_malo_pci.c		optional malo pci
dev/mc146818/mc146818.c		optional mc146818
dev/md/md.c			optional md
dev/mdio/mdio_if.m		optional miiproxy | mdio
dev/mdio/mdio.c			optional miiproxy | mdio
dev/mem/memdev.c		optional mem
dev/mem/memutil.c		optional mem
dev/mfi/mfi.c			optional mfi
dev/mfi/mfi_debug.c		optional mfi
dev/mfi/mfi_pci.c		optional mfi pci
dev/mfi/mfi_disk.c		optional mfi
dev/mfi/mfi_syspd.c		optional mfi
dev/mfi/mfi_tbolt.c		optional mfi
dev/mfi/mfi_linux.c		optional mfi compat_linux
dev/mfi/mfi_cam.c		optional mfip scbus
dev/mii/acphy.c			optional miibus | acphy
dev/mii/amphy.c			optional miibus | amphy
dev/mii/atphy.c			optional miibus | atphy
dev/mii/axphy.c			optional miibus | axphy
dev/mii/bmtphy.c		optional miibus | bmtphy
dev/mii/brgphy.c		optional miibus | brgphy
dev/mii/ciphy.c			optional miibus | ciphy
dev/mii/e1000phy.c		optional miibus | e1000phy
dev/mii/gentbi.c		optional miibus | gentbi
dev/mii/icsphy.c		optional miibus | icsphy
dev/mii/ip1000phy.c		optional miibus | ip1000phy
dev/mii/jmphy.c			optional miibus | jmphy
dev/mii/lxtphy.c		optional miibus | lxtphy
dev/mii/micphy.c		optional miibus fdt | micphy fdt
dev/mii/mii.c			optional miibus | mii
dev/mii/mii_bitbang.c		optional miibus | mii_bitbang
dev/mii/mii_physubr.c		optional miibus | mii
dev/mii/mii_fdt.c		optional miibus fdt | mii fdt
dev/mii/miibus_if.m		optional miibus | mii
dev/mii/mlphy.c			optional miibus | mlphy
dev/mii/nsgphy.c		optional miibus | nsgphy
dev/mii/nsphy.c			optional miibus | nsphy
dev/mii/nsphyter.c		optional miibus | nsphyter
dev/mii/pnaphy.c		optional miibus | pnaphy
dev/mii/qsphy.c			optional miibus | qsphy
dev/mii/rdcphy.c		optional miibus | rdcphy
dev/mii/rgephy.c		optional miibus | rgephy
dev/mii/rlphy.c			optional miibus | rlphy
dev/mii/rlswitch.c		optional rlswitch
dev/mii/smcphy.c		optional miibus | smcphy
dev/mii/smscphy.c		optional miibus | smscphy
dev/mii/tdkphy.c		optional miibus | tdkphy
dev/mii/tlphy.c			optional miibus | tlphy
dev/mii/truephy.c		optional miibus | truephy
dev/mii/ukphy.c			optional miibus | mii
dev/mii/ukphy_subr.c		optional miibus | mii
dev/mii/vscphy.c		optional miibus | vscphy
dev/mii/xmphy.c			optional miibus | xmphy
dev/mk48txx/mk48txx.c		optional mk48txx
dev/mlxfw/mlxfw_fsm.c			optional mlxfw \
	compile-with "${MLXFW_C}"
dev/mlxfw/mlxfw_mfa2.c			optional mlxfw \
	compile-with "${MLXFW_C}"
dev/mlxfw/mlxfw_mfa2_tlv_multi.c	optional mlxfw \
	compile-with "${MLXFW_C}"
dev/mlx/mlx.c			optional mlx
dev/mlx/mlx_disk.c		optional mlx
dev/mlx/mlx_pci.c		optional mlx pci
dev/mly/mly.c			optional mly
dev/mmc/mmc_subr.c		optional mmc | mmcsd !mmccam
dev/mmc/mmc.c			optional mmc !mmccam
dev/mmc/mmcbr_if.m		standard
dev/mmc/mmcbus_if.m		standard
dev/mmc/mmcsd.c			optional mmcsd !mmccam
dev/mmcnull/mmcnull.c		optional mmcnull
dev/mn/if_mn.c			optional mn pci
dev/mpr/mpr.c			optional mpr
dev/mpr/mpr_config.c		optional mpr
# XXX Work around clang warning, until maintainer approves fix.
dev/mpr/mpr_mapping.c		optional mpr \
	compile-with "${NORMAL_C} ${NO_WSOMETIMES_UNINITIALIZED}"
dev/mpr/mpr_pci.c		optional mpr pci
dev/mpr/mpr_sas.c		optional mpr \
	compile-with "${NORMAL_C} ${NO_WUNNEEDED_INTERNAL_DECL}"
dev/mpr/mpr_sas_lsi.c		optional mpr
dev/mpr/mpr_table.c		optional mpr
dev/mpr/mpr_user.c		optional mpr
dev/mps/mps.c			optional mps
dev/mps/mps_config.c		optional mps
# XXX Work around clang warning, until maintainer approves fix.
dev/mps/mps_mapping.c		optional mps \
	compile-with "${NORMAL_C} ${NO_WSOMETIMES_UNINITIALIZED}"
dev/mps/mps_pci.c		optional mps pci
dev/mps/mps_sas.c		optional mps \
	compile-with "${NORMAL_C} ${NO_WUNNEEDED_INTERNAL_DECL}"
dev/mps/mps_sas_lsi.c		optional mps
dev/mps/mps_table.c		optional mps
dev/mps/mps_user.c		optional mps
dev/mpt/mpt.c			optional mpt
dev/mpt/mpt_cam.c		optional mpt
dev/mpt/mpt_debug.c		optional mpt
dev/mpt/mpt_pci.c		optional mpt pci
dev/mpt/mpt_raid.c		optional mpt
dev/mpt/mpt_user.c		optional mpt
dev/mrsas/mrsas.c		optional mrsas
dev/mrsas/mrsas_cam.c		optional mrsas
dev/mrsas/mrsas_ioctl.c		optional mrsas
dev/mrsas/mrsas_fp.c		optional mrsas
dev/msk/if_msk.c		optional msk
dev/mvs/mvs.c			optional mvs
dev/mvs/mvs_if.m		optional mvs
dev/mvs/mvs_pci.c		optional mvs pci
dev/mwl/if_mwl.c		optional mwl
dev/mwl/if_mwl_pci.c		optional mwl pci
dev/mwl/mwlhal.c		optional mwl
mwlfw.c				optional mwlfw				\
	compile-with	"${AWK} -f $S/tools/fw_stub.awk mw88W8363.fw:mw88W8363fw mwlboot.fw:mwlboot -mmwl -c${.TARGET}" \
	no-implicit-rule before-depend local				\
	clean		"mwlfw.c"
mw88W8363.fwo		optional mwlfw					\
	dependency	"mw88W8363.fw"					\
	compile-with	"${NORMAL_FWO}"					\
	no-implicit-rule						\
	clean		"mw88W8363.fwo"
mw88W8363.fw		optional mwlfw					\
	dependency	"$S/contrib/dev/mwl/mw88W8363.fw.uu"		\
	compile-with	"${NORMAL_FW}"					\
	no-obj no-implicit-rule						\
	clean		"mw88W8363.fw"
mwlboot.fwo		optional mwlfw					\
	dependency	"mwlboot.fw"					\
	compile-with	"${NORMAL_FWO}"					\
	no-implicit-rule						\
	clean		"mwlboot.fwo"
mwlboot.fw		optional mwlfw					\
	dependency	"$S/contrib/dev/mwl/mwlboot.fw.uu"		\
	compile-with	"${NORMAL_FW}"					\
	no-obj no-implicit-rule						\
	clean		"mwlboot.fw"
dev/mxge/if_mxge.c		optional mxge pci
dev/mxge/mxge_eth_z8e.c		optional mxge pci
dev/mxge/mxge_ethp_z8e.c	optional mxge pci
dev/mxge/mxge_rss_eth_z8e.c	optional mxge pci
dev/mxge/mxge_rss_ethp_z8e.c	optional mxge pci
dev/my/if_my.c			optional my
dev/netmap/if_ptnet.c		optional netmap inet
dev/netmap/netmap.c		optional netmap
dev/netmap/netmap_bdg.c		optional netmap
dev/netmap/netmap_freebsd.c	optional netmap
dev/netmap/netmap_generic.c	optional netmap
dev/netmap/netmap_kloop.c	optional netmap
dev/netmap/netmap_legacy.c	optional netmap
dev/netmap/netmap_mbq.c		optional netmap
dev/netmap/netmap_mem2.c	optional netmap
dev/netmap/netmap_monitor.c	optional netmap
dev/netmap/netmap_null.c	optional netmap
dev/netmap/netmap_offloadings.c	optional netmap
dev/netmap/netmap_pipe.c	optional netmap
dev/netmap/netmap_vale.c	optional netmap
# compile-with "${NORMAL_C} -Wconversion -Wextra"
dev/nfsmb/nfsmb.c		optional nfsmb pci
dev/nge/if_nge.c		optional nge
dev/nmdm/nmdm.c			optional nmdm
dev/null/null.c			standard
dev/nvd/nvd.c			optional nvd nvme
dev/nvme/nvme.c			optional nvme
dev/nvme/nvme_ahci.c		optional nvme ahci
dev/nvme/nvme_ctrlr.c		optional nvme
dev/nvme/nvme_ctrlr_cmd.c	optional nvme
dev/nvme/nvme_ns.c		optional nvme
dev/nvme/nvme_ns_cmd.c		optional nvme
dev/nvme/nvme_pci.c		optional nvme pci
dev/nvme/nvme_qpair.c		optional nvme
dev/nvme/nvme_sim.c		optional nvme scbus
dev/nvme/nvme_sysctl.c		optional nvme
dev/nvme/nvme_test.c		optional nvme
dev/nvme/nvme_util.c		optional nvme
dev/oce/oce_hw.c		optional oce pci
dev/oce/oce_if.c		optional oce pci
dev/oce/oce_mbox.c		optional oce pci
dev/oce/oce_queue.c		optional oce pci
dev/oce/oce_sysctl.c		optional oce pci
dev/oce/oce_util.c		optional oce pci
dev/ocs_fc/ocs_pci.c		optional ocs_fc pci
dev/ocs_fc/ocs_ioctl.c		optional ocs_fc pci
dev/ocs_fc/ocs_os.c		optional ocs_fc pci
dev/ocs_fc/ocs_utils.c		optional ocs_fc pci
dev/ocs_fc/ocs_hw.c		optional ocs_fc pci
dev/ocs_fc/ocs_hw_queues.c	optional ocs_fc pci
dev/ocs_fc/sli4.c		optional ocs_fc pci
dev/ocs_fc/ocs_sm.c		optional ocs_fc pci
dev/ocs_fc/ocs_device.c		optional ocs_fc pci
dev/ocs_fc/ocs_xport.c		optional ocs_fc pci
dev/ocs_fc/ocs_domain.c		optional ocs_fc pci
dev/ocs_fc/ocs_sport.c		optional ocs_fc pci
dev/ocs_fc/ocs_els.c		optional ocs_fc pci
dev/ocs_fc/ocs_fabric.c		optional ocs_fc pci
dev/ocs_fc/ocs_io.c		optional ocs_fc pci
dev/ocs_fc/ocs_node.c		optional ocs_fc pci
dev/ocs_fc/ocs_scsi.c		optional ocs_fc pci
dev/ocs_fc/ocs_unsol.c		optional ocs_fc pci
dev/ocs_fc/ocs_ddump.c		optional ocs_fc pci
dev/ocs_fc/ocs_mgmt.c		optional ocs_fc pci
dev/ocs_fc/ocs_cam.c		optional ocs_fc pci
dev/ofw/ofw_bus_if.m		optional fdt
dev/ofw/ofw_bus_subr.c		optional fdt
dev/ofw/ofw_cpu.c		optional fdt
dev/ofw/ofw_fdt.c		optional fdt
dev/ofw/ofw_if.m		optional fdt
dev/ofw/ofw_graph.c		optional fdt
dev/ofw/ofw_subr.c		optional fdt
dev/ofw/ofwbus.c		optional fdt
dev/ofw/openfirm.c		optional fdt
dev/ofw/openfirmio.c		optional fdt
dev/ow/ow.c			optional ow				\
	dependency	"owll_if.h"					\
	dependency	"own_if.h"
dev/ow/owll_if.m		optional ow
dev/ow/own_if.m			optional ow
dev/ow/ow_temp.c		optional ow_temp
dev/ow/owc_gpiobus.c		optional owc gpio
dev/pbio/pbio.c			optional pbio isa
dev/pccard/card_if.m		standard
dev/pccard/pccard.c		optional pccard
dev/pccard/pccard_cis.c		optional pccard
dev/pccard/pccard_cis_quirks.c	optional pccard
dev/pccard/pccard_device.c	optional pccard
dev/pccard/power_if.m		standard
dev/pccbb/pccbb.c		optional cbb
dev/pccbb/pccbb_pci.c		optional cbb pci
dev/pcf/pcf.c			optional pcf
dev/pci/fixup_pci.c		optional pci
dev/pci/hostb_pci.c		optional pci
dev/pci/ignore_pci.c		optional pci
dev/pci/isa_pci.c		optional pci isa
dev/pci/pci.c			optional pci
dev/pci/pci_if.m		standard
dev/pci/pci_iov.c		optional pci pci_iov
dev/pci/pci_iov_if.m		standard
dev/pci/pci_iov_schema.c	optional pci pci_iov
dev/pci/pci_pci.c		optional pci
dev/pci/pci_subr.c		optional pci
dev/pci/pci_user.c		optional pci
dev/pci/pcib_if.m		standard
dev/pci/pcib_support.c		standard
dev/pci/vga_pci.c		optional pci
dev/pms/freebsd/driver/ini/src/agtiapi.c		optional pmspcv \
	compile-with "${NORMAL_C} -Wunused-variable -Woverflow -Wparentheses -w"
dev/pms/RefTisa/sallsdk/spc/sadisc.c			optional pmspcv \
	compile-with "${NORMAL_C} -Wunused-variable -Woverflow -Wparentheses -w"
dev/pms/RefTisa/sallsdk/spc/mpi.c			optional pmspcv \
	compile-with "${NORMAL_C} -Wunused-variable -Woverflow -Wparentheses -w"
dev/pms/RefTisa/sallsdk/spc/saframe.c			optional pmspcv \
	compile-with "${NORMAL_C} -Wunused-variable -Woverflow -Wparentheses -w"
dev/pms/RefTisa/sallsdk/spc/sahw.c			optional pmspcv \
	compile-with "${NORMAL_C} -Wunused-variable -Woverflow -Wparentheses -w"
dev/pms/RefTisa/sallsdk/spc/sainit.c			optional pmspcv \
	compile-with "${NORMAL_C} -Wunused-variable -Woverflow -Wparentheses -w"
dev/pms/RefTisa/sallsdk/spc/saint.c			optional pmspcv \
	compile-with "${NORMAL_C} -Wunused-variable -Woverflow -Wparentheses -w"
dev/pms/RefTisa/sallsdk/spc/sampicmd.c			optional pmspcv \
	compile-with "${NORMAL_C} -Wunused-variable -Woverflow -Wparentheses -w"
dev/pms/RefTisa/sallsdk/spc/sampirsp.c			optional pmspcv \
	compile-with "${NORMAL_C} -Wunused-variable -Woverflow -Wparentheses -w"
dev/pms/RefTisa/sallsdk/spc/saphy.c			optional pmspcv \
	compile-with "${NORMAL_C} -Wunused-variable -Woverflow -Wparentheses -w"
dev/pms/RefTisa/sallsdk/spc/saport.c			optional pmspcv \
	compile-with "${NORMAL_C} -Wunused-variable -Woverflow -Wparentheses -w"
dev/pms/RefTisa/sallsdk/spc/sasata.c			optional pmspcv \
	compile-with "${NORMAL_C} -Wunused-variable -Woverflow -Wparentheses -w"
dev/pms/RefTisa/sallsdk/spc/sasmp.c			optional pmspcv \
	compile-with "${NORMAL_C} -Wunused-variable -Woverflow -Wparentheses -w"
dev/pms/RefTisa/sallsdk/spc/sassp.c			optional pmspcv \
	compile-with "${NORMAL_C} -Wunused-variable -Woverflow -Wparentheses -w"
dev/pms/RefTisa/sallsdk/spc/satimer.c			optional pmspcv \
	compile-with "${NORMAL_C} -Wunused-variable -Woverflow -Wparentheses -w"
dev/pms/RefTisa/sallsdk/spc/sautil.c			optional pmspcv \
	compile-with "${NORMAL_C} -Wunused-variable -Woverflow -Wparentheses -w"
dev/pms/RefTisa/sallsdk/spc/saioctlcmd.c		optional pmspcv \
	compile-with "${NORMAL_C} -Wunused-variable -Woverflow -Wparentheses -w"
dev/pms/RefTisa/sallsdk/spc/mpidebug.c			optional pmspcv \
	compile-with "${NORMAL_C} -Wunused-variable -Woverflow -Wparentheses -w"
dev/pms/RefTisa/discovery/dm/dminit.c			optional pmspcv \
	compile-with "${NORMAL_C} -Wunused-variable -Woverflow -Wparentheses -w"
dev/pms/RefTisa/discovery/dm/dmsmp.c			optional pmspcv \
	compile-with "${NORMAL_C} -Wunused-variable -Woverflow -Wparentheses -w"
dev/pms/RefTisa/discovery/dm/dmdisc.c			optional pmspcv \
	compile-with "${NORMAL_C} -Wunused-variable -Woverflow -Wparentheses -w"
dev/pms/RefTisa/discovery/dm/dmport.c			optional pmspcv \
	compile-with "${NORMAL_C} -Wunused-variable -Woverflow -Wparentheses -w"
dev/pms/RefTisa/discovery/dm/dmtimer.c			optional pmspcv \
	compile-with "${NORMAL_C} -Wunused-variable -Woverflow -Wparentheses -w"
dev/pms/RefTisa/discovery/dm/dmmisc.c			optional pmspcv \
	compile-with "${NORMAL_C} -Wunused-variable -Woverflow -Wparentheses -w"
dev/pms/RefTisa/sat/src/sminit.c			optional pmspcv \
	compile-with "${NORMAL_C} -Wunused-variable -Woverflow -Wparentheses -w"
dev/pms/RefTisa/sat/src/smmisc.c			optional pmspcv \
	compile-with "${NORMAL_C} -Wunused-variable -Woverflow -Wparentheses -w"
dev/pms/RefTisa/sat/src/smsat.c				optional pmspcv \
	compile-with "${NORMAL_C} -Wunused-variable -Woverflow -Wparentheses -w"
dev/pms/RefTisa/sat/src/smsatcb.c			optional pmspcv \
	compile-with "${NORMAL_C} -Wunused-variable -Woverflow -Wparentheses -w"
dev/pms/RefTisa/sat/src/smsathw.c			optional pmspcv \
	compile-with "${NORMAL_C} -Wunused-variable -Woverflow -Wparentheses -w"
dev/pms/RefTisa/sat/src/smtimer.c			optional pmspcv \
	compile-with "${NORMAL_C} -Wunused-variable -Woverflow -Wparentheses -w"
dev/pms/RefTisa/tisa/sassata/common/tdinit.c		optional pmspcv \
	compile-with "${NORMAL_C} -Wunused-variable -Woverflow -Wparentheses -w"
dev/pms/RefTisa/tisa/sassata/common/tdmisc.c		optional pmspcv \
	compile-with "${NORMAL_C} -Wunused-variable -Woverflow -Wparentheses -w"
dev/pms/RefTisa/tisa/sassata/common/tdesgl.c		optional pmspcv \
	compile-with "${NORMAL_C} -Wunused-variable -Woverflow -Wparentheses -w"
dev/pms/RefTisa/tisa/sassata/common/tdport.c		optional pmspcv \
	compile-with "${NORMAL_C} -Wunused-variable -Woverflow -Wparentheses -w"
dev/pms/RefTisa/tisa/sassata/common/tdint.c		optional pmspcv \
	compile-with "${NORMAL_C} -Wunused-variable -Woverflow -Wparentheses -w"
dev/pms/RefTisa/tisa/sassata/common/tdioctl.c		optional pmspcv \
	compile-with "${NORMAL_C} -Wunused-variable -Woverflow -Wparentheses -w"
dev/pms/RefTisa/tisa/sassata/common/tdhw.c		optional pmspcv \
	compile-with "${NORMAL_C} -Wunused-variable -Woverflow -Wparentheses -w"
dev/pms/RefTisa/tisa/sassata/common/ossacmnapi.c	optional pmspcv \
	compile-with "${NORMAL_C} -Wunused-variable -Woverflow -Wparentheses -w"
dev/pms/RefTisa/tisa/sassata/common/tddmcmnapi.c	optional pmspcv \
	compile-with "${NORMAL_C} -Wunused-variable -Woverflow -Wparentheses -w"
dev/pms/RefTisa/tisa/sassata/common/tdsmcmnapi.c	optional pmspcv \
	compile-with "${NORMAL_C} -Wunused-variable -Woverflow -Wparentheses -w"
dev/pms/RefTisa/tisa/sassata/common/tdtimers.c		optional pmspcv \
	compile-with "${NORMAL_C} -Wunused-variable -Woverflow -Wparentheses -w"
dev/pms/RefTisa/tisa/sassata/sas/ini/itdio.c		optional pmspcv \
	compile-with "${NORMAL_C} -Wunused-variable -Woverflow -Wparentheses -w"
dev/pms/RefTisa/tisa/sassata/sas/ini/itdcb.c		optional pmspcv \
	compile-with "${NORMAL_C} -Wunused-variable -Woverflow -Wparentheses -w"
dev/pms/RefTisa/tisa/sassata/sas/ini/itdinit.c		optional pmspcv \
	compile-with "${NORMAL_C} -Wunused-variable -Woverflow -Wparentheses -w"
dev/pms/RefTisa/tisa/sassata/sas/ini/itddisc.c		optional pmspcv \
	compile-with "${NORMAL_C} -Wunused-variable -Woverflow -Wparentheses -w"
dev/pms/RefTisa/tisa/sassata/sata/host/sat.c		optional pmspcv \
	compile-with "${NORMAL_C} -Wunused-variable -Woverflow -Wparentheses -w"
dev/pms/RefTisa/tisa/sassata/sata/host/ossasat.c	optional pmspcv \
	compile-with "${NORMAL_C} -Wunused-variable -Woverflow -Wparentheses -w"
dev/pms/RefTisa/tisa/sassata/sata/host/sathw.c		optional pmspcv \
	compile-with "${NORMAL_C} -Wunused-variable -Woverflow -Wparentheses -w"
dev/ppbus/if_plip.c		optional plip
dev/ppbus/lpbb.c		optional lpbb
dev/ppbus/lpt.c			optional lpt
dev/ppbus/pcfclock.c		optional pcfclock
dev/ppbus/ppb_1284.c		optional ppbus
dev/ppbus/ppb_base.c		optional ppbus
dev/ppbus/ppb_msq.c		optional ppbus
dev/ppbus/ppbconf.c		optional ppbus
dev/ppbus/ppbus_if.m		optional ppbus
dev/ppbus/ppi.c			optional ppi
dev/ppbus/pps.c			optional pps
dev/ppc/ppc.c			optional ppc
dev/ppc/ppc_acpi.c		optional ppc acpi
dev/ppc/ppc_isa.c		optional ppc isa
dev/ppc/ppc_pci.c		optional ppc pci
dev/ppc/ppc_puc.c		optional ppc puc
dev/proto/proto_bus_isa.c	optional proto acpi | proto isa
dev/proto/proto_bus_pci.c	optional proto pci
dev/proto/proto_busdma.c	optional proto
dev/proto/proto_core.c		optional proto
dev/pst/pst-iop.c		optional pst
dev/pst/pst-pci.c		optional pst pci
dev/pst/pst-raid.c		optional pst
dev/pty/pty.c			optional pty
dev/puc/puc.c			optional puc
dev/puc/puc_cfg.c		optional puc
dev/puc/puc_pccard.c		optional puc pccard
dev/puc/puc_pci.c		optional puc pci
dev/pwm/pwmc.c			optional pwm | pwmc
dev/pwm/pwmbus.c		optional pwm | pwmbus
dev/pwm/pwmbus_if.m		optional pwm | pwmbus
dev/pwm/ofw_pwm.c		optional pwm fdt | pwmbus fdt
dev/pwm/ofw_pwmbus.c		optional pwm fdt | pwmbus fdt
dev/quicc/quicc_core.c		optional quicc
dev/ral/rt2560.c		optional ral
dev/ral/rt2661.c		optional ral
dev/ral/rt2860.c		optional ral
dev/ral/if_ral_pci.c		optional ral pci
rt2561fw.c			optional rt2561fw | ralfw		\
	compile-with	"${AWK} -f $S/tools/fw_stub.awk rt2561.fw:rt2561fw -mrt2561 -c${.TARGET}" \
	no-implicit-rule before-depend local				\
	clean		"rt2561fw.c"
rt2561fw.fwo			optional rt2561fw | ralfw		\
	dependency	"rt2561.fw"					\
	compile-with	"${NORMAL_FWO}"					\
	no-implicit-rule						\
	clean		"rt2561fw.fwo"
rt2561.fw			optional rt2561fw | ralfw		\
	dependency	"$S/contrib/dev/ral/rt2561.fw.uu"		\
	compile-with	"${NORMAL_FW}"					\
	no-obj no-implicit-rule						\
	clean		"rt2561.fw"
rt2561sfw.c			optional rt2561sfw | ralfw		\
	compile-with	"${AWK} -f $S/tools/fw_stub.awk rt2561s.fw:rt2561sfw -mrt2561s -c${.TARGET}" \
	no-implicit-rule before-depend local				\
	clean		"rt2561sfw.c"
rt2561sfw.fwo			optional rt2561sfw | ralfw		\
	dependency	"rt2561s.fw"					\
	compile-with	"${NORMAL_FWO}"					\
	no-implicit-rule						\
	clean		"rt2561sfw.fwo"
rt2561s.fw			optional rt2561sfw | ralfw		\
	dependency	"$S/contrib/dev/ral/rt2561s.fw.uu"		\
	compile-with	"${NORMAL_FW}"					\
	no-obj no-implicit-rule						\
	clean		"rt2561s.fw"
rt2661fw.c			optional rt2661fw | ralfw		\
	compile-with	"${AWK} -f $S/tools/fw_stub.awk rt2661.fw:rt2661fw -mrt2661 -c${.TARGET}" \
	no-implicit-rule before-depend local				\
	clean		"rt2661fw.c"
rt2661fw.fwo			optional rt2661fw | ralfw		\
	dependency	"rt2661.fw"					\
	compile-with	"${NORMAL_FWO}"					\
	no-implicit-rule						\
	clean		"rt2661fw.fwo"
rt2661.fw			optional rt2661fw | ralfw		\
	dependency	"$S/contrib/dev/ral/rt2661.fw.uu"		\
	compile-with	"${NORMAL_FW}"					\
	no-obj no-implicit-rule						\
	clean		"rt2661.fw"
rt2860fw.c			optional rt2860fw | ralfw		\
	compile-with	"${AWK} -f $S/tools/fw_stub.awk rt2860.fw:rt2860fw -mrt2860 -c${.TARGET}" \
	no-implicit-rule before-depend local				\
	clean		"rt2860fw.c"
rt2860fw.fwo			optional rt2860fw | ralfw		\
	dependency	"rt2860.fw"					\
	compile-with	"${NORMAL_FWO}"					\
	no-implicit-rule						\
	clean		"rt2860fw.fwo"
rt2860.fw			optional rt2860fw | ralfw		\
	dependency	"$S/contrib/dev/ral/rt2860.fw.uu"		\
	compile-with	"${NORMAL_FW}"					\
	no-obj no-implicit-rule						\
	clean		"rt2860.fw"
dev/random/random_infra.c	standard
dev/random/random_harvestq.c	standard
dev/random/randomdev.c		optional !random_loadable
dev/random/fortuna.c		optional !random_loadable
dev/random/hash.c		optional !random_loadable
dev/rc/rc.c			optional rc
dev/rccgpio/rccgpio.c		optional rccgpio gpio
dev/re/if_re.c			optional re
dev/rl/if_rl.c			optional rl pci
dev/rndtest/rndtest.c		optional rndtest
dev/rp/rp.c			optional rp
dev/rp/rp_isa.c			optional rp isa
dev/rp/rp_pci.c			optional rp pci
#
dev/rtwn/if_rtwn.c		optional rtwn
dev/rtwn/if_rtwn_beacon.c	optional rtwn
dev/rtwn/if_rtwn_calib.c	optional rtwn
dev/rtwn/if_rtwn_cam.c		optional rtwn
dev/rtwn/if_rtwn_efuse.c	optional rtwn
dev/rtwn/if_rtwn_fw.c		optional rtwn
dev/rtwn/if_rtwn_rx.c		optional rtwn
dev/rtwn/if_rtwn_task.c		optional rtwn
dev/rtwn/if_rtwn_tx.c		optional rtwn
#
dev/rtwn/pci/rtwn_pci_attach.c	optional rtwn_pci pci
dev/rtwn/pci/rtwn_pci_reg.c	optional rtwn_pci pci
dev/rtwn/pci/rtwn_pci_rx.c	optional rtwn_pci pci
dev/rtwn/pci/rtwn_pci_tx.c	optional rtwn_pci pci
#
dev/rtwn/usb/rtwn_usb_attach.c	optional rtwn_usb
dev/rtwn/usb/rtwn_usb_ep.c	optional rtwn_usb
dev/rtwn/usb/rtwn_usb_reg.c	optional rtwn_usb
dev/rtwn/usb/rtwn_usb_rx.c	optional rtwn_usb
dev/rtwn/usb/rtwn_usb_tx.c	optional rtwn_usb
# RTL8188E
dev/rtwn/rtl8188e/r88e_beacon.c	optional rtwn
dev/rtwn/rtl8188e/r88e_calib.c	optional rtwn
dev/rtwn/rtl8188e/r88e_chan.c	optional rtwn
dev/rtwn/rtl8188e/r88e_fw.c	optional rtwn
dev/rtwn/rtl8188e/r88e_init.c	optional rtwn
dev/rtwn/rtl8188e/r88e_led.c	optional rtwn
dev/rtwn/rtl8188e/r88e_tx.c	optional rtwn
dev/rtwn/rtl8188e/r88e_rf.c	optional rtwn
dev/rtwn/rtl8188e/r88e_rom.c	optional rtwn
dev/rtwn/rtl8188e/r88e_rx.c	optional rtwn
dev/rtwn/rtl8188e/pci/r88ee_attach.c	optional rtwn_pci pci
dev/rtwn/rtl8188e/pci/r88ee_init.c	optional rtwn_pci pci
dev/rtwn/rtl8188e/pci/r88ee_rx.c	optional rtwn_pci pci
dev/rtwn/rtl8188e/usb/r88eu_attach.c	optional rtwn_usb
dev/rtwn/rtl8188e/usb/r88eu_init.c	optional rtwn_usb
# RTL8192C
dev/rtwn/rtl8192c/r92c_attach.c	optional rtwn
dev/rtwn/rtl8192c/r92c_beacon.c	optional rtwn
dev/rtwn/rtl8192c/r92c_calib.c	optional rtwn
dev/rtwn/rtl8192c/r92c_chan.c	optional rtwn
dev/rtwn/rtl8192c/r92c_fw.c	optional rtwn
dev/rtwn/rtl8192c/r92c_init.c	optional rtwn
dev/rtwn/rtl8192c/r92c_llt.c	optional rtwn
dev/rtwn/rtl8192c/r92c_rf.c	optional rtwn
dev/rtwn/rtl8192c/r92c_rom.c	optional rtwn
dev/rtwn/rtl8192c/r92c_rx.c	optional rtwn
dev/rtwn/rtl8192c/r92c_tx.c	optional rtwn
dev/rtwn/rtl8192c/pci/r92ce_attach.c	optional rtwn_pci pci
dev/rtwn/rtl8192c/pci/r92ce_calib.c	optional rtwn_pci pci
dev/rtwn/rtl8192c/pci/r92ce_fw.c	optional rtwn_pci pci
dev/rtwn/rtl8192c/pci/r92ce_init.c	optional rtwn_pci pci
dev/rtwn/rtl8192c/pci/r92ce_led.c	optional rtwn_pci pci
dev/rtwn/rtl8192c/pci/r92ce_rx.c	optional rtwn_pci pci
dev/rtwn/rtl8192c/pci/r92ce_tx.c	optional rtwn_pci pci
dev/rtwn/rtl8192c/usb/r92cu_attach.c	optional rtwn_usb
dev/rtwn/rtl8192c/usb/r92cu_init.c	optional rtwn_usb
dev/rtwn/rtl8192c/usb/r92cu_led.c	optional rtwn_usb
dev/rtwn/rtl8192c/usb/r92cu_rx.c	optional rtwn_usb
dev/rtwn/rtl8192c/usb/r92cu_tx.c	optional rtwn_usb
# RTL8192E
dev/rtwn/rtl8192e/r92e_chan.c	optional rtwn
dev/rtwn/rtl8192e/r92e_fw.c	optional rtwn
dev/rtwn/rtl8192e/r92e_init.c	optional rtwn
dev/rtwn/rtl8192e/r92e_led.c	optional rtwn
dev/rtwn/rtl8192e/r92e_rf.c	optional rtwn
dev/rtwn/rtl8192e/r92e_rom.c	optional rtwn
dev/rtwn/rtl8192e/r92e_rx.c	optional rtwn
dev/rtwn/rtl8192e/usb/r92eu_attach.c	optional rtwn_usb
dev/rtwn/rtl8192e/usb/r92eu_init.c	optional rtwn_usb
# RTL8812A
dev/rtwn/rtl8812a/r12a_beacon.c	optional rtwn
dev/rtwn/rtl8812a/r12a_calib.c	optional rtwn
dev/rtwn/rtl8812a/r12a_caps.c	optional rtwn
dev/rtwn/rtl8812a/r12a_chan.c	optional rtwn
dev/rtwn/rtl8812a/r12a_fw.c	optional rtwn
dev/rtwn/rtl8812a/r12a_init.c	optional rtwn
dev/rtwn/rtl8812a/r12a_led.c	optional rtwn
dev/rtwn/rtl8812a/r12a_rf.c	optional rtwn
dev/rtwn/rtl8812a/r12a_rom.c	optional rtwn
dev/rtwn/rtl8812a/r12a_rx.c	optional rtwn
dev/rtwn/rtl8812a/r12a_tx.c	optional rtwn
dev/rtwn/rtl8812a/usb/r12au_attach.c	optional rtwn_usb
dev/rtwn/rtl8812a/usb/r12au_init.c	optional rtwn_usb
dev/rtwn/rtl8812a/usb/r12au_rx.c	optional rtwn_usb
dev/rtwn/rtl8812a/usb/r12au_tx.c	optional rtwn_usb
# RTL8821A
dev/rtwn/rtl8821a/r21a_beacon.c	optional rtwn
dev/rtwn/rtl8821a/r21a_calib.c	optional rtwn
dev/rtwn/rtl8821a/r21a_chan.c	optional rtwn
dev/rtwn/rtl8821a/r21a_fw.c	optional rtwn
dev/rtwn/rtl8821a/r21a_init.c	optional rtwn
dev/rtwn/rtl8821a/r21a_led.c	optional rtwn
dev/rtwn/rtl8821a/r21a_rom.c	optional rtwn
dev/rtwn/rtl8821a/r21a_rx.c	optional rtwn
dev/rtwn/rtl8821a/usb/r21au_attach.c	optional rtwn_usb
dev/rtwn/rtl8821a/usb/r21au_dfs.c	optional rtwn_usb
dev/rtwn/rtl8821a/usb/r21au_init.c	optional rtwn_usb
rtwn-rtl8188eefw.c		optional rtwn-rtl8188eefw | rtwnfw	\
	compile-with	"${AWK} -f $S/tools/fw_stub.awk rtwn-rtl8188eefw.fw:rtwn-rtl8188eefw:111 -mrtwn-rtl8188eefw -c${.TARGET}" \
	no-implicit-rule before-depend local				\
	clean		"rtwn-rtl8188eefw.c"
rtwn-rtl8188eefw.fwo		optional rtwn-rtl8188eefw | rtwnfw	\
	dependency	"rtwn-rtl8188eefw.fw"				\
	compile-with	"${NORMAL_FWO}"					\
	no-implicit-rule						\
	clean		"rtwn-rtl8188eefw.fwo"
rtwn-rtl8188eefw.fw		optional rtwn-rtl8188eefw | rtwnfw	\
	dependency	"$S/contrib/dev/rtwn/rtwn-rtl8188eefw.fw.uu"	\
	compile-with	"${NORMAL_FW}"					\
	no-obj no-implicit-rule						\
	clean		"rtwn-rtl8188eefw.fw"
rtwn-rtl8188eufw.c		optional rtwn-rtl8188eufw | rtwnfw	\
	compile-with	"${AWK} -f $S/tools/fw_stub.awk rtwn-rtl8188eufw.fw:rtwn-rtl8188eufw:111 -mrtwn-rtl8188eufw -c${.TARGET}" \
	no-implicit-rule before-depend local				\
	clean		"rtwn-rtl8188eufw.c"
rtwn-rtl8188eufw.fwo		optional rtwn-rtl8188eufw | rtwnfw	\
	dependency	"rtwn-rtl8188eufw.fw"				\
	compile-with	"${NORMAL_FWO}"					\
	no-implicit-rule						\
	clean		"rtwn-rtl8188eufw.fwo"
rtwn-rtl8188eufw.fw		optional rtwn-rtl8188eufw | rtwnfw	\
	dependency	"$S/contrib/dev/rtwn/rtwn-rtl8188eufw.fw.uu"	\
	compile-with	"${NORMAL_FW}"					\
	no-obj no-implicit-rule						\
	clean		"rtwn-rtl8188eufw.fw"
rtwn-rtl8192cfwE.c		optional rtwn-rtl8192cfwE | rtwnfw	\
	compile-with	"${AWK} -f $S/tools/fw_stub.awk rtwn-rtl8192cfwE.fw:rtwn-rtl8192cfwE:111 -mrtwn-rtl8192cfwE -c${.TARGET}" \
	no-implicit-rule before-depend local				\
	clean		"rtwn-rtl8192cfwE.c"
rtwn-rtl8192cfwE.fwo		optional rtwn-rtl8192cfwE | rtwnfw	\
	dependency	"rtwn-rtl8192cfwE.fw"				\
	compile-with	"${NORMAL_FWO}"					\
	no-implicit-rule						\
	clean		"rtwn-rtl8192cfwE.fwo"
rtwn-rtl8192cfwE.fw		optional rtwn-rtl8192cfwE | rtwnfw	\
	dependency	"$S/contrib/dev/rtwn/rtwn-rtl8192cfwE.fw.uu"	\
	compile-with	"${NORMAL_FW}"					\
	no-obj no-implicit-rule						\
	clean		"rtwn-rtl8192cfwE.fw"
rtwn-rtl8192cfwE_B.c		optional rtwn-rtl8192cfwE_B | rtwnfw	\
	compile-with	"${AWK} -f $S/tools/fw_stub.awk rtwn-rtl8192cfwE_B.fw:rtwn-rtl8192cfwE_B:111 -mrtwn-rtl8192cfwE_B -c${.TARGET}" \
	no-implicit-rule before-depend local				\
	clean		"rtwn-rtl8192cfwE_B.c"
rtwn-rtl8192cfwE_B.fwo		optional rtwn-rtl8192cfwE_B | rtwnfw	\
	dependency	"rtwn-rtl8192cfwE_B.fw"				\
	compile-with	"${NORMAL_FWO}"					\
	no-implicit-rule						\
	clean		"rtwn-rtl8192cfwE_B.fwo"
rtwn-rtl8192cfwE_B.fw		optional rtwn-rtl8192cfwE_B | rtwnfw	\
	dependency	"$S/contrib/dev/rtwn/rtwn-rtl8192cfwE_B.fw.uu"	\
	compile-with	"${NORMAL_FW}"					\
	no-obj no-implicit-rule						\
	clean		"rtwn-rtl8192cfwE_B.fw"
rtwn-rtl8192cfwT.c		optional rtwn-rtl8192cfwT | rtwnfw	\
	compile-with	"${AWK} -f $S/tools/fw_stub.awk rtwn-rtl8192cfwT.fw:rtwn-rtl8192cfwT:111 -mrtwn-rtl8192cfwT -c${.TARGET}" \
	no-implicit-rule before-depend local				\
	clean		"rtwn-rtl8192cfwT.c"
rtwn-rtl8192cfwT.fwo		optional rtwn-rtl8192cfwT | rtwnfw	\
	dependency	"rtwn-rtl8192cfwT.fw"				\
	compile-with	"${NORMAL_FWO}"					\
	no-implicit-rule						\
	clean		"rtwn-rtl8192cfwT.fwo"
rtwn-rtl8192cfwT.fw		optional rtwn-rtl8192cfwT | rtwnfw	\
	dependency	"$S/contrib/dev/rtwn/rtwn-rtl8192cfwT.fw.uu"	\
	compile-with	"${NORMAL_FW}"					\
	no-obj no-implicit-rule						\
	clean		"rtwn-rtl8192cfwT.fw"
rtwn-rtl8192cfwU.c		optional rtwn-rtl8192cfwU | rtwnfw	\
	compile-with	"${AWK} -f $S/tools/fw_stub.awk rtwn-rtl8192cfwU.fw:rtwn-rtl8192cfwU:111 -mrtwn-rtl8192cfwU -c${.TARGET}" \
	no-implicit-rule before-depend local				\
	clean		"rtwn-rtl8192cfwU.c"
rtwn-rtl8192cfwU.fwo		optional rtwn-rtl8192cfwU | rtwnfw	\
	dependency	"rtwn-rtl8192cfwU.fw"				\
	compile-with	"${NORMAL_FWO}"					\
	no-implicit-rule						\
	clean		"rtwn-rtl8192cfwU.fwo"
rtwn-rtl8192cfwU.fw		optional rtwn-rtl8192cfwU | rtwnfw	\
	dependency	"$S/contrib/dev/rtwn/rtwn-rtl8192cfwU.fw.uu"	\
	compile-with	"${NORMAL_FW}"					\
	no-obj no-implicit-rule						\
	clean		"rtwn-rtl8192cfwU.fw"
rtwn-rtl8192eufw.c		optional rtwn-rtl8192eufw | rtwnfw	\
	compile-with	"${AWK} -f $S/tools/fw_stub.awk rtwn-rtl8192eufw.fw:rtwn-rtl8192eufw:111 -mrtwn-rtl8192eufw -c${.TARGET}" \
	no-implicit-rule before-depend local				\
	clean		"rtwn-rtl8192eufw.c"
rtwn-rtl8192eufw.fwo		optional rtwn-rtl8192eufw | rtwnfw	\
	dependency	"rtwn-rtl8192eufw.fw"				\
	compile-with	"${NORMAL_FWO}"					\
	no-implicit-rule						\
	clean		"rtwn-rtl8192eufw.fwo"
rtwn-rtl8192eufw.fw		optional rtwn-rtl8192eufw | rtwnfw	\
	dependency	"$S/contrib/dev/rtwn/rtwn-rtl8192eufw.fw.uu"	\
	compile-with	"${NORMAL_FW}"					\
	no-obj no-implicit-rule						\
	clean		"rtwn-rtl8192eufw.fw"
rtwn-rtl8812aufw.c		optional rtwn-rtl8812aufw | rtwnfw	\
	compile-with	"${AWK} -f $S/tools/fw_stub.awk rtwn-rtl8812aufw.fw:rtwn-rtl8812aufw:111 -mrtwn-rtl8812aufw -c${.TARGET}" \
	no-implicit-rule before-depend local				\
	clean		"rtwn-rtl8812aufw.c"
rtwn-rtl8812aufw.fwo		optional rtwn-rtl8812aufw | rtwnfw	\
	dependency	"rtwn-rtl8812aufw.fw"				\
	compile-with	"${NORMAL_FWO}"					\
	no-implicit-rule						\
	clean		"rtwn-rtl8812aufw.fwo"
rtwn-rtl8812aufw.fw		optional rtwn-rtl8812aufw | rtwnfw	\
	dependency	"$S/contrib/dev/rtwn/rtwn-rtl8812aufw.fw.uu"	\
	compile-with	"${NORMAL_FW}"					\
	no-obj no-implicit-rule						\
	clean		"rtwn-rtl8812aufw.fw"
rtwn-rtl8821aufw.c		optional rtwn-rtl8821aufw | rtwnfw	\
	compile-with	"${AWK} -f $S/tools/fw_stub.awk rtwn-rtl8821aufw.fw:rtwn-rtl8821aufw:111 -mrtwn-rtl8821aufw -c${.TARGET}" \
	no-implicit-rule before-depend local				\
	clean		"rtwn-rtl8821aufw.c"
rtwn-rtl8821aufw.fwo		optional rtwn-rtl8821aufw | rtwnfw	\
	dependency	"rtwn-rtl8821aufw.fw"				\
	compile-with	"${NORMAL_FWO}"					\
	no-implicit-rule						\
	clean		"rtwn-rtl8821aufw.fwo"
rtwn-rtl8821aufw.fw		optional rtwn-rtl8821aufw | rtwnfw	\
	dependency	"$S/contrib/dev/rtwn/rtwn-rtl8821aufw.fw.uu"	\
	compile-with	"${NORMAL_FW}"					\
	no-obj no-implicit-rule						\
	clean		"rtwn-rtl8821aufw.fw"
dev/safe/safe.c			optional safe
dev/scc/scc_if.m		optional scc
dev/scc/scc_bfe_quicc.c		optional scc quicc
dev/scc/scc_core.c		optional scc
dev/scc/scc_dev_quicc.c		optional scc quicc
dev/scc/scc_dev_sab82532.c	optional scc
dev/scc/scc_dev_z8530.c		optional scc
dev/sdhci/sdhci.c		optional sdhci
dev/sdhci/sdhci_fdt.c		optional sdhci fdt
dev/sdhci/sdhci_fdt_gpio.c	optional sdhci fdt gpio
dev/sdhci/sdhci_if.m		optional sdhci
dev/sdhci/sdhci_acpi.c		optional sdhci acpi
dev/sdhci/sdhci_pci.c		optional sdhci pci
dev/sdio/sdio_if.m		optional mmccam
dev/sdio/sdio_subr.c		optional mmccam
dev/sdio/sdiob.c		optional mmccam
dev/sge/if_sge.c		optional sge pci
dev/siis/siis.c			optional siis pci
dev/sis/if_sis.c		optional sis pci
dev/sk/if_sk.c			optional sk pci
dev/smbus/smb.c			optional smb
dev/smbus/smbconf.c		optional smbus
dev/smbus/smbus.c		optional smbus
dev/smbus/smbus_if.m		optional smbus
dev/smc/if_smc.c		optional smc
dev/smc/if_smc_fdt.c		optional smc fdt
dev/snp/snp.c			optional snp
dev/sound/clone.c		optional sound
dev/sound/unit.c		optional sound
dev/sound/isa/ad1816.c		optional snd_ad1816 isa
dev/sound/isa/ess.c		optional snd_ess isa
dev/sound/isa/gusc.c		optional snd_gusc isa
dev/sound/isa/mss.c		optional snd_mss isa
dev/sound/isa/sb16.c		optional snd_sb16 isa
dev/sound/isa/sb8.c		optional snd_sb8 isa
dev/sound/isa/sbc.c		optional snd_sbc isa
dev/sound/isa/sndbuf_dma.c	optional sound isa
dev/sound/pci/als4000.c		optional snd_als4000 pci
dev/sound/pci/atiixp.c		optional snd_atiixp pci
dev/sound/pci/cmi.c		optional snd_cmi pci
dev/sound/pci/cs4281.c		optional snd_cs4281 pci
dev/sound/pci/csa.c		optional snd_csa pci
dev/sound/pci/csapcm.c		optional snd_csa pci
dev/sound/pci/ds1.c		optional snd_ds1 pci
dev/sound/pci/emu10k1.c		optional snd_emu10k1 pci
dev/sound/pci/emu10kx.c		optional snd_emu10kx pci
dev/sound/pci/emu10kx-pcm.c	optional snd_emu10kx pci
dev/sound/pci/emu10kx-midi.c	optional snd_emu10kx pci
dev/sound/pci/envy24.c		optional snd_envy24 pci
dev/sound/pci/envy24ht.c	optional snd_envy24ht pci
dev/sound/pci/es137x.c		optional snd_es137x pci
dev/sound/pci/fm801.c		optional snd_fm801 pci
dev/sound/pci/ich.c		optional snd_ich pci
dev/sound/pci/maestro.c		optional snd_maestro pci
dev/sound/pci/maestro3.c	optional snd_maestro3 pci
dev/sound/pci/neomagic.c	optional snd_neomagic pci
dev/sound/pci/solo.c		optional snd_solo pci
dev/sound/pci/spicds.c		optional snd_spicds pci
dev/sound/pci/t4dwave.c		optional snd_t4dwave pci
dev/sound/pci/via8233.c		optional snd_via8233 pci
dev/sound/pci/via82c686.c	optional snd_via82c686 pci
dev/sound/pci/vibes.c		optional snd_vibes pci
dev/sound/pci/hda/hdaa.c	optional snd_hda pci
dev/sound/pci/hda/hdaa_patches.c	optional snd_hda pci
dev/sound/pci/hda/hdac.c	optional snd_hda pci
dev/sound/pci/hda/hdac_if.m	optional snd_hda pci
dev/sound/pci/hda/hdacc.c	optional snd_hda pci
dev/sound/pci/hdspe.c		optional snd_hdspe pci
dev/sound/pci/hdspe-pcm.c	optional snd_hdspe pci
dev/sound/pcm/ac97.c		optional sound
dev/sound/pcm/ac97_if.m		optional sound
dev/sound/pcm/ac97_patch.c	optional sound
dev/sound/pcm/buffer.c		optional sound	\
	dependency	"snd_fxdiv_gen.h"
dev/sound/pcm/channel.c		optional sound
dev/sound/pcm/channel_if.m	optional sound
dev/sound/pcm/dsp.c		optional sound
dev/sound/pcm/feeder.c		optional sound
dev/sound/pcm/feeder_chain.c	optional sound
dev/sound/pcm/feeder_eq.c	optional sound	\
	dependency	"feeder_eq_gen.h"	\
	dependency	"snd_fxdiv_gen.h"
dev/sound/pcm/feeder_if.m	optional sound
dev/sound/pcm/feeder_format.c	optional sound  \
	dependency	"snd_fxdiv_gen.h"
dev/sound/pcm/feeder_matrix.c	optional sound  \
	dependency	"snd_fxdiv_gen.h"
dev/sound/pcm/feeder_mixer.c	optional sound  \
	dependency	"snd_fxdiv_gen.h"
dev/sound/pcm/feeder_rate.c	optional sound	\
	dependency	"feeder_rate_gen.h"	\
	dependency	"snd_fxdiv_gen.h"
dev/sound/pcm/feeder_volume.c	optional sound  \
	dependency	"snd_fxdiv_gen.h"
dev/sound/pcm/mixer.c		optional sound
dev/sound/pcm/mixer_if.m	optional sound
dev/sound/pcm/sndstat.c		optional sound
dev/sound/pcm/sound.c		optional sound
dev/sound/pcm/vchan.c		optional sound
dev/sound/usb/uaudio.c		optional snd_uaudio usb
dev/sound/usb/uaudio_pcm.c	optional snd_uaudio usb
dev/sound/midi/midi.c		optional sound
dev/sound/midi/mpu401.c		optional sound
dev/sound/midi/mpu_if.m		optional sound
dev/sound/midi/mpufoi_if.m	optional sound
dev/sound/midi/sequencer.c	optional sound
dev/sound/midi/synth_if.m	optional sound
dev/spibus/ofw_spibus.c		optional fdt spibus
dev/spibus/spibus.c		optional spibus				\
	dependency	"spibus_if.h"
dev/spibus/spigen.c		optional spigen
dev/spibus/spibus_if.m		optional spibus
dev/ste/if_ste.c		optional ste pci
dev/stge/if_stge.c		optional stge
dev/sym/sym_hipd.c		optional sym				\
	dependency	"$S/dev/sym/sym_{conf,defs}.h"
dev/syscons/blank/blank_saver.c	optional blank_saver
dev/syscons/daemon/daemon_saver.c optional daemon_saver
dev/syscons/dragon/dragon_saver.c optional dragon_saver
dev/syscons/fade/fade_saver.c	optional fade_saver
dev/syscons/fire/fire_saver.c	optional fire_saver
dev/syscons/green/green_saver.c	optional green_saver
dev/syscons/logo/logo.c		optional logo_saver
dev/syscons/logo/logo_saver.c	optional logo_saver
dev/syscons/rain/rain_saver.c	optional rain_saver
dev/syscons/schistory.c		optional sc
dev/syscons/scmouse.c		optional sc
dev/syscons/scterm.c		optional sc
dev/syscons/scterm-dumb.c	optional sc !SC_NO_TERM_DUMB
dev/syscons/scterm-sc.c		optional sc !SC_NO_TERM_SC
dev/syscons/scterm-teken.c	optional sc !SC_NO_TERM_TEKEN
dev/syscons/scvidctl.c		optional sc
dev/syscons/scvtb.c		optional sc
dev/syscons/snake/snake_saver.c	optional snake_saver
dev/syscons/star/star_saver.c	optional star_saver
dev/syscons/syscons.c		optional sc
dev/syscons/sysmouse.c		optional sc
dev/syscons/warp/warp_saver.c	optional warp_saver
dev/tcp_log/tcp_log_dev.c	optional tcp_blackbox inet | tcp_blackbox inet6
dev/tdfx/tdfx_linux.c		optional tdfx_linux tdfx compat_linux
dev/tdfx/tdfx_pci.c		optional tdfx pci
dev/ti/if_ti.c			optional ti pci
dev/twa/tw_cl_init.c		optional twa \
	compile-with "${NORMAL_C} -I$S/dev/twa"
dev/twa/tw_cl_intr.c		optional twa \
	compile-with "${NORMAL_C} -I$S/dev/twa"
dev/twa/tw_cl_io.c		optional twa \
	compile-with "${NORMAL_C} -I$S/dev/twa"
dev/twa/tw_cl_misc.c		optional twa \
	compile-with "${NORMAL_C} -I$S/dev/twa"
dev/twa/tw_osl_cam.c		optional twa \
	compile-with "${NORMAL_C} -I$S/dev/twa"
dev/twa/tw_osl_freebsd.c	optional twa \
	compile-with "${NORMAL_C} -I$S/dev/twa"
dev/twe/twe.c			optional twe
dev/twe/twe_freebsd.c		optional twe
dev/tws/tws.c			optional tws
dev/tws/tws_cam.c		optional tws
dev/tws/tws_hdm.c		optional tws
dev/tws/tws_services.c		optional tws
dev/tws/tws_user.c		optional tws
dev/uart/uart_bus_acpi.c	optional uart acpi
dev/uart/uart_bus_fdt.c		optional uart fdt
dev/uart/uart_bus_isa.c		optional uart isa
dev/uart/uart_bus_pccard.c	optional uart pccard
dev/uart/uart_bus_pci.c		optional uart pci
dev/uart/uart_bus_puc.c		optional uart puc
dev/uart/uart_bus_scc.c		optional uart scc
dev/uart/uart_core.c		optional uart
dev/uart/uart_cpu_acpi.c	optional uart acpi
dev/uart/uart_dbg.c		optional uart gdb
dev/uart/uart_dev_msm.c		optional uart uart_msm fdt
dev/uart/uart_dev_mvebu.c	optional uart uart_mvebu
dev/uart/uart_dev_ns8250.c	optional uart uart_ns8250 | uart uart_snps
dev/uart/uart_dev_pl011.c	optional uart pl011
dev/uart/uart_dev_quicc.c	optional uart quicc
dev/uart/uart_dev_sab82532.c	optional uart uart_sab82532 | uart scc
dev/uart/uart_dev_snps.c	optional uart uart_snps fdt
dev/uart/uart_dev_z8530.c	optional uart uart_z8530 | uart scc
dev/uart/uart_if.m		optional uart
dev/uart/uart_subr.c		optional uart
dev/uart/uart_tty.c		optional uart
dev/ubsec/ubsec.c		optional ubsec
#
# USB controller drivers
#
dev/usb/controller/musb_otg.c		optional musb
dev/usb/controller/dwc_otg.c		optional dwcotg
dev/usb/controller/dwc_otg_fdt.c	optional dwcotg fdt
dev/usb/controller/ehci.c		optional ehci
dev/usb/controller/ehci_msm.c		optional ehci_msm fdt
dev/usb/controller/ehci_pci.c		optional ehci pci
dev/usb/controller/ohci.c		optional ohci
dev/usb/controller/ohci_pci.c		optional ohci pci
dev/usb/controller/uhci.c		optional uhci
dev/usb/controller/uhci_pci.c		optional uhci pci
dev/usb/controller/xhci.c		optional xhci
dev/usb/controller/xhci_pci.c		optional xhci pci
dev/usb/controller/saf1761_otg.c	optional saf1761otg
dev/usb/controller/saf1761_otg_fdt.c	optional saf1761otg fdt
dev/usb/controller/uss820dci.c		optional uss820dci
dev/usb/controller/usb_controller.c	optional usb
#
# USB storage drivers
#
dev/usb/storage/cfumass.c	optional cfumass ctl
dev/usb/storage/umass.c		optional umass
dev/usb/storage/urio.c		optional urio
dev/usb/storage/ustorage_fs.c	optional usfs
#
# USB core
#
dev/usb/usb_busdma.c		optional usb
dev/usb/usb_core.c		optional usb
dev/usb/usb_debug.c		optional usb
dev/usb/usb_dev.c		optional usb
dev/usb/usb_device.c		optional usb
dev/usb/usb_dynamic.c		optional usb
dev/usb/usb_error.c		optional usb
dev/usb/usb_fdt_support.c	optional usb fdt
dev/usb/usb_generic.c		optional usb
dev/usb/usb_handle_request.c	optional usb
dev/usb/usb_hid.c		optional usb
dev/usb/usb_hub.c		optional usb
dev/usb/usb_hub_acpi.c		optional uacpi acpi
dev/usb/usb_if.m		optional usb
dev/usb/usb_lookup.c		optional usb
dev/usb/usb_mbuf.c		optional usb
dev/usb/usb_msctest.c		optional usb
dev/usb/usb_parse.c		optional usb
dev/usb/usb_pf.c		optional usb
dev/usb/usb_process.c		optional usb
dev/usb/usb_request.c		optional usb
dev/usb/usb_transfer.c		optional usb
dev/usb/usb_util.c		optional usb
#
# USB network drivers
#
dev/usb/net/if_aue.c		optional aue
dev/usb/net/if_axe.c		optional axe
dev/usb/net/if_axge.c		optional axge
dev/usb/net/if_cdce.c		optional cdce
dev/usb/net/if_cdceem.c		optional cdceem
dev/usb/net/if_cue.c		optional cue
dev/usb/net/if_ipheth.c		optional ipheth
dev/usb/net/if_kue.c		optional kue
dev/usb/net/if_mos.c		optional mos
dev/usb/net/if_muge.c		optional muge
dev/usb/net/if_rue.c		optional rue
dev/usb/net/if_smsc.c		optional smsc
dev/usb/net/if_udav.c		optional udav
dev/usb/net/if_ure.c		optional ure
dev/usb/net/if_usie.c		optional usie
dev/usb/net/if_urndis.c		optional urndis
dev/usb/net/ruephy.c		optional rue
dev/usb/net/usb_ethernet.c	optional uether | aue | axe | axge | cdce | \
					 cdceem | cue | ipheth | kue | mos | \
					 rue | smsc | udav | ure | urndis | muge
dev/usb/net/uhso.c		optional uhso
#
# USB WLAN drivers
#
dev/usb/wlan/if_rsu.c		optional rsu
rsu-rtl8712fw.c			optional rsu-rtl8712fw | rsufw		\
	compile-with	"${AWK} -f $S/tools/fw_stub.awk rsu-rtl8712fw.fw:rsu-rtl8712fw:120 -mrsu-rtl8712fw -c${.TARGET}" \
	no-implicit-rule before-depend local				\
	clean		"rsu-rtl8712fw.c"
rsu-rtl8712fw.fwo		optional rsu-rtl8712fw | rsufw		\
	dependency	"rsu-rtl8712fw.fw"				\
	compile-with	"${NORMAL_FWO}"					\
	no-implicit-rule						\
	clean		"rsu-rtl8712fw.fwo"
rsu-rtl8712fw.fw		optional rsu-rtl8712.fw | rsufw		\
	dependency	"$S/contrib/dev/rsu/rsu-rtl8712fw.fw.uu"	\
	compile-with	"${NORMAL_FW}"					\
	no-obj no-implicit-rule						\
	clean		"rsu-rtl8712fw.fw"
dev/usb/wlan/if_rum.c		optional rum
dev/usb/wlan/if_run.c		optional run
runfw.c				optional runfw							\
	compile-with	"${AWK} -f $S/tools/fw_stub.awk run.fw:runfw -mrunfw -c${.TARGET}"	\
	no-implicit-rule before-depend local							\
	clean		"runfw.c"
runfw.fwo			optional runfw							\
	dependency	"run.fw"								\
	compile-with	"${NORMAL_FWO}"								\
	no-implicit-rule									\
	clean		"runfw.fwo"
run.fw				optional runfw							\
	dependency	"$S/contrib/dev/run/rt2870.fw.uu"					\
	compile-with	"${NORMAL_FW}"								\
	no-obj no-implicit-rule									\
	clean		"run.fw"
dev/usb/wlan/if_uath.c		optional uath
dev/usb/wlan/if_upgt.c		optional upgt
dev/usb/wlan/if_ural.c		optional ural
dev/usb/wlan/if_urtw.c		optional urtw
dev/usb/wlan/if_zyd.c		optional zyd
#
# USB serial and parallel port drivers
#
dev/usb/serial/u3g.c		optional u3g
dev/usb/serial/uark.c		optional uark
dev/usb/serial/ubsa.c		optional ubsa
dev/usb/serial/ubser.c		optional ubser
dev/usb/serial/uchcom.c		optional uchcom
dev/usb/serial/ucycom.c		optional ucycom
dev/usb/serial/ufoma.c		optional ufoma
dev/usb/serial/uftdi.c		optional uftdi
dev/usb/serial/ugensa.c		optional ugensa
dev/usb/serial/uipaq.c		optional uipaq
dev/usb/serial/ulpt.c		optional ulpt
dev/usb/serial/umcs.c		optional umcs
dev/usb/serial/umct.c		optional umct
dev/usb/serial/umodem.c		optional umodem
dev/usb/serial/umoscom.c	optional umoscom
dev/usb/serial/uplcom.c		optional uplcom
dev/usb/serial/uslcom.c		optional uslcom
dev/usb/serial/uvisor.c		optional uvisor
dev/usb/serial/uvscom.c		optional uvscom
dev/usb/serial/usb_serial.c 	optional ucom | u3g | uark | ubsa | ubser | \
					 uchcom | ucycom | ufoma | uftdi | \
					 ugensa | uipaq | umcs | umct | \
					 umodem | umoscom | uplcom | usie | \
					 uslcom | uvisor | uvscom
#
# USB misc drivers
#
dev/usb/misc/ufm.c		optional ufm
dev/usb/misc/udbp.c		optional udbp
dev/usb/misc/ugold.c		optional ugold
dev/usb/misc/uled.c		optional uled
#
# USB input drivers
#
dev/usb/input/atp.c		optional atp
dev/usb/input/uep.c		optional uep
dev/usb/input/uhid.c		optional uhid
dev/usb/input/uhid_snes.c	optional uhid_snes
dev/usb/input/ukbd.c		optional ukbd
dev/usb/input/ums.c		optional ums
dev/usb/input/wmt.c		optional wmt
dev/usb/input/wsp.c		optional wsp
#
# USB quirks
#
dev/usb/quirk/usb_quirk.c	optional usb
#
# USB templates
#
dev/usb/template/usb_template.c		optional usb_template
dev/usb/template/usb_template_audio.c	optional usb_template
dev/usb/template/usb_template_cdce.c	optional usb_template
dev/usb/template/usb_template_kbd.c	optional usb_template
dev/usb/template/usb_template_modem.c	optional usb_template
dev/usb/template/usb_template_mouse.c	optional usb_template
dev/usb/template/usb_template_msc.c	optional usb_template
dev/usb/template/usb_template_mtp.c	optional usb_template
dev/usb/template/usb_template_phone.c	optional usb_template
dev/usb/template/usb_template_serialnet.c	optional usb_template
dev/usb/template/usb_template_midi.c	optional usb_template
dev/usb/template/usb_template_multi.c	optional usb_template
dev/usb/template/usb_template_cdceem.c	optional usb_template
#
# USB video drivers
#
dev/usb/video/udl.c			optional udl
#
# USB END
#
dev/videomode/videomode.c		optional videomode
dev/videomode/edid.c			optional videomode
dev/videomode/pickmode.c		optional videomode
dev/videomode/vesagtf.c			optional videomode
dev/veriexec/verified_exec.c	optional veriexec mac_veriexec
dev/vge/if_vge.c		optional vge
dev/viapm/viapm.c		optional viapm pci
dev/virtio/virtio.c			optional	virtio
dev/virtio/virtqueue.c			optional	virtio
dev/virtio/virtio_bus_if.m		optional	virtio
dev/virtio/virtio_if.m			optional	virtio
dev/virtio/pci/virtio_pci.c		optional	virtio_pci
dev/virtio/mmio/virtio_mmio.c		optional	virtio_mmio
dev/virtio/mmio/virtio_mmio_acpi.c	optional	virtio_mmio acpi
dev/virtio/mmio/virtio_mmio_fdt.c	optional	virtio_mmio fdt
dev/virtio/mmio/virtio_mmio_if.m	optional	virtio_mmio
dev/virtio/network/if_vtnet.c		optional	vtnet
dev/virtio/block/virtio_blk.c		optional	virtio_blk
dev/virtio/balloon/virtio_balloon.c	optional	virtio_balloon
dev/virtio/scsi/virtio_scsi.c		optional	virtio_scsi
dev/virtio/random/virtio_random.c	optional	virtio_random
dev/virtio/console/virtio_console.c	optional	virtio_console
dev/vkbd/vkbd.c			optional vkbd
dev/vmgenc/vmgenc_acpi.c	optional acpi
dev/vr/if_vr.c			optional vr pci
dev/vt/colors/vt_termcolors.c	optional vt
dev/vt/font/vt_font_default.c	optional vt
dev/vt/font/vt_mouse_cursor.c	optional vt
dev/vt/hw/efifb/efifb.c		optional vt_efifb
dev/vt/hw/fb/vt_fb.c		optional vt
dev/vt/hw/vga/vt_vga.c		optional vt vt_vga
dev/vt/logo/logo_freebsd.c	optional vt splash
dev/vt/logo/logo_beastie.c	optional vt splash
dev/vt/vt_buf.c			optional vt
dev/vt/vt_consolectl.c		optional vt
dev/vt/vt_core.c		optional vt
dev/vt/vt_cpulogos.c		optional vt splash
dev/vt/vt_font.c		optional vt
dev/vt/vt_sysmouse.c		optional vt
dev/vte/if_vte.c		optional vte pci
dev/watchdog/watchdog.c		standard
dev/wi/if_wi.c			optional wi
dev/wi/if_wi_pccard.c		optional wi pccard
dev/wi/if_wi_pci.c		optional wi pci
dev/wpi/if_wpi.c		optional wpi pci
wpifw.c			optional wpifw					\
	compile-with	"${AWK} -f $S/tools/fw_stub.awk wpi.fw:wpifw:153229 -mwpi -c${.TARGET}" \
	no-implicit-rule before-depend local				\
	clean		"wpifw.c"
wpifw.fwo			optional wpifw				\
	dependency	"wpi.fw"					\
	compile-with	"${NORMAL_FWO}"					\
	no-implicit-rule						\
	clean		"wpifw.fwo"
wpi.fw			optional wpifw					\
	dependency	"$S/contrib/dev/wpi/iwlwifi-3945-15.32.2.9.fw.uu"	\
	compile-with	"${NORMAL_FW}"					\
	no-obj no-implicit-rule						\
	clean		"wpi.fw"
dev/xdma/controller/pl330.c	optional xdma pl330
dev/xdma/xdma.c			optional xdma
dev/xdma/xdma_bank.c		optional xdma
dev/xdma/xdma_bio.c		optional xdma
dev/xdma/xdma_fdt_test.c	optional xdma xdma_test fdt
dev/xdma/xdma_if.m		optional xdma
dev/xdma/xdma_iommu.c		optional xdma
dev/xdma/xdma_mbuf.c		optional xdma
dev/xdma/xdma_queue.c		optional xdma
dev/xdma/xdma_sg.c		optional xdma
dev/xdma/xdma_sglist.c		optional xdma
dev/xen/balloon/balloon.c	optional xenhvm
dev/xen/blkfront/blkfront.c	optional xenhvm
dev/xen/blkback/blkback.c	optional xenhvm
dev/xen/console/xen_console.c	optional xenhvm
dev/xen/control/control.c	optional xenhvm
dev/xen/grant_table/grant_table.c	optional xenhvm
dev/xen/netback/netback.c	optional xenhvm
dev/xen/netfront/netfront.c	optional xenhvm
dev/xen/xenpci/xenpci.c		optional xenpci
dev/xen/timer/timer.c		optional xenhvm
dev/xen/pvcpu/pvcpu.c		optional xenhvm
dev/xen/xenstore/xenstore.c	optional xenhvm
dev/xen/xenstore/xenstore_dev.c	optional xenhvm
dev/xen/xenstore/xenstored_dev.c	optional xenhvm
dev/xen/evtchn/evtchn_dev.c	optional xenhvm
dev/xen/privcmd/privcmd.c	optional xenhvm
dev/xen/gntdev/gntdev.c		optional xenhvm
dev/xen/debug/debug.c		optional xenhvm
dev/xl/if_xl.c			optional xl pci
dev/xl/xlphy.c			optional xl pci
fs/autofs/autofs.c		optional autofs
fs/autofs/autofs_vfsops.c	optional autofs
fs/autofs/autofs_vnops.c	optional autofs
fs/deadfs/dead_vnops.c		standard
fs/devfs/devfs_devs.c		standard
fs/devfs/devfs_dir.c		standard
fs/devfs/devfs_rule.c		standard
fs/devfs/devfs_vfsops.c		standard
fs/devfs/devfs_vnops.c		standard
fs/fdescfs/fdesc_vfsops.c	optional fdescfs
fs/fdescfs/fdesc_vnops.c	optional fdescfs
fs/fifofs/fifo_vnops.c		standard
fs/cuse/cuse.c			optional cuse
fs/fuse/fuse_device.c		optional fusefs
fs/fuse/fuse_file.c		optional fusefs
fs/fuse/fuse_internal.c		optional fusefs
fs/fuse/fuse_io.c		optional fusefs
fs/fuse/fuse_ipc.c		optional fusefs
fs/fuse/fuse_main.c		optional fusefs
fs/fuse/fuse_node.c		optional fusefs
fs/fuse/fuse_vfsops.c		optional fusefs
fs/fuse/fuse_vnops.c		optional fusefs
fs/msdosfs/msdosfs_conv.c	optional msdosfs
fs/msdosfs/msdosfs_denode.c	optional msdosfs
fs/msdosfs/msdosfs_fat.c	optional msdosfs
fs/msdosfs/msdosfs_iconv.c	optional msdosfs_iconv
fs/msdosfs/msdosfs_lookup.c	optional msdosfs
fs/msdosfs/msdosfs_vfsops.c	optional msdosfs
fs/msdosfs/msdosfs_vnops.c	optional msdosfs
fs/nfs/nfs_commonkrpc.c		optional nfscl | nfsd
fs/nfs/nfs_commonsubs.c		optional nfscl | nfsd
fs/nfs/nfs_commonport.c		optional nfscl | nfsd
fs/nfs/nfs_commonacl.c		optional nfscl | nfsd
fs/nfsclient/nfs_clcomsubs.c	optional nfscl
fs/nfsclient/nfs_clsubs.c	optional nfscl
fs/nfsclient/nfs_clstate.c	optional nfscl
fs/nfsclient/nfs_clkrpc.c	optional nfscl
fs/nfsclient/nfs_clrpcops.c	optional nfscl
fs/nfsclient/nfs_clvnops.c	optional nfscl
fs/nfsclient/nfs_clnode.c	optional nfscl
fs/nfsclient/nfs_clvfsops.c	optional nfscl
fs/nfsclient/nfs_clport.c	optional nfscl
fs/nfsclient/nfs_clbio.c	optional nfscl
fs/nfsclient/nfs_clnfsiod.c	optional nfscl
fs/nfsserver/nfs_fha_new.c	optional nfsd inet
fs/nfsserver/nfs_nfsdsocket.c	optional nfsd inet
fs/nfsserver/nfs_nfsdsubs.c	optional nfsd inet
fs/nfsserver/nfs_nfsdstate.c	optional nfsd inet
fs/nfsserver/nfs_nfsdkrpc.c	optional nfsd inet
fs/nfsserver/nfs_nfsdserv.c	optional nfsd inet
fs/nfsserver/nfs_nfsdport.c	optional nfsd inet
fs/nfsserver/nfs_nfsdcache.c	optional nfsd inet
fs/nullfs/null_subr.c		optional nullfs
fs/nullfs/null_vfsops.c		optional nullfs
fs/nullfs/null_vnops.c		optional nullfs
fs/procfs/procfs.c		optional procfs
fs/procfs/procfs_dbregs.c	optional procfs
fs/procfs/procfs_fpregs.c	optional procfs
fs/procfs/procfs_ioctl.c	optional procfs
fs/procfs/procfs_map.c		optional procfs
fs/procfs/procfs_mem.c		optional procfs
fs/procfs/procfs_note.c		optional procfs
fs/procfs/procfs_osrel.c	optional procfs
fs/procfs/procfs_regs.c		optional procfs
fs/procfs/procfs_rlimit.c	optional procfs
fs/procfs/procfs_status.c	optional procfs
fs/procfs/procfs_type.c		optional procfs
fs/pseudofs/pseudofs.c		optional pseudofs
fs/pseudofs/pseudofs_fileno.c	optional pseudofs
fs/pseudofs/pseudofs_vncache.c	optional pseudofs
fs/pseudofs/pseudofs_vnops.c	optional pseudofs
fs/smbfs/smbfs_io.c		optional smbfs
fs/smbfs/smbfs_node.c		optional smbfs
fs/smbfs/smbfs_smb.c		optional smbfs
fs/smbfs/smbfs_subr.c		optional smbfs
fs/smbfs/smbfs_vfsops.c		optional smbfs
fs/smbfs/smbfs_vnops.c		optional smbfs
fs/udf/osta.c			optional udf
fs/udf/udf_iconv.c		optional udf_iconv
fs/udf/udf_vfsops.c		optional udf
fs/udf/udf_vnops.c		optional udf
fs/unionfs/union_subr.c		optional unionfs
fs/unionfs/union_vfsops.c	optional unionfs
fs/unionfs/union_vnops.c	optional unionfs
fs/tmpfs/tmpfs_vnops.c		optional tmpfs
fs/tmpfs/tmpfs_fifoops.c 	optional tmpfs
fs/tmpfs/tmpfs_vfsops.c 	optional tmpfs
fs/tmpfs/tmpfs_subr.c 		optional tmpfs
gdb/gdb_cons.c			optional gdb
gdb/gdb_main.c			optional gdb
gdb/gdb_packet.c		optional gdb
gdb/netgdb.c			optional ddb debugnet gdb netgdb inet
geom/bde/g_bde.c		optional geom_bde
geom/bde/g_bde_crypt.c		optional geom_bde
geom/bde/g_bde_lock.c		optional geom_bde
geom/bde/g_bde_work.c		optional geom_bde
geom/cache/g_cache.c		optional geom_cache
geom/concat/g_concat.c		optional geom_concat
geom/eli/g_eli.c		optional geom_eli
geom/eli/g_eli_crypto.c		optional geom_eli
geom/eli/g_eli_ctl.c		optional geom_eli
geom/eli/g_eli_hmac.c		optional geom_eli
geom/eli/g_eli_integrity.c	optional geom_eli
geom/eli/g_eli_key.c		optional geom_eli
geom/eli/g_eli_key_cache.c	optional geom_eli
geom/eli/g_eli_privacy.c	optional geom_eli
geom/eli/pkcs5v2.c		optional geom_eli
geom/gate/g_gate.c		optional geom_gate
geom/geom_bsd_enc.c		optional geom_part_bsd
geom/geom_ccd.c			optional ccd | geom_ccd
geom/geom_ctl.c			standard
geom/geom_dev.c			standard
geom/geom_disk.c		standard
geom/geom_dump.c		standard
geom/geom_event.c		standard
geom/geom_flashmap.c		optional fdt cfi | fdt mx25l | mmcsd | fdt n25q | fdt at45d
geom/geom_io.c			standard
geom/geom_kern.c		standard
geom/geom_map.c			optional geom_map
geom/geom_redboot.c		optional geom_redboot
geom/geom_slice.c		standard
geom/geom_subr.c		standard
geom/geom_vfs.c			standard
geom/journal/g_journal.c	optional geom_journal
geom/journal/g_journal_ufs.c	optional geom_journal
geom/label/g_label.c		optional geom_label | geom_label_gpt
geom/label/g_label_ext2fs.c	optional geom_label
geom/label/g_label_flashmap.c	optional geom_label
geom/label/g_label_iso9660.c	optional geom_label
geom/label/g_label_msdosfs.c	optional geom_label
geom/label/g_label_ntfs.c	optional geom_label
geom/label/g_label_reiserfs.c	optional geom_label
geom/label/g_label_ufs.c	optional geom_label
geom/label/g_label_gpt.c	optional geom_label | geom_label_gpt
geom/label/g_label_disk_ident.c	optional geom_label
geom/linux_lvm/g_linux_lvm.c	optional geom_linux_lvm
geom/mirror/g_mirror.c		optional geom_mirror
geom/mirror/g_mirror_ctl.c	optional geom_mirror
geom/mountver/g_mountver.c	optional geom_mountver
geom/multipath/g_multipath.c	optional geom_multipath
geom/nop/g_nop.c		optional geom_nop
geom/part/g_part.c		standard
geom/part/g_part_if.m		standard
geom/part/g_part_apm.c		optional geom_part_apm
geom/part/g_part_bsd.c		optional geom_part_bsd
geom/part/g_part_bsd64.c	optional geom_part_bsd64
geom/part/g_part_ebr.c		optional geom_part_ebr
geom/part/g_part_gpt.c		optional geom_part_gpt
geom/part/g_part_ldm.c		optional geom_part_ldm
geom/part/g_part_mbr.c		optional geom_part_mbr
geom/part/g_part_vtoc8.c	optional geom_part_vtoc8
geom/raid/g_raid.c		optional geom_raid
geom/raid/g_raid_ctl.c		optional geom_raid
geom/raid/g_raid_md_if.m	optional geom_raid
geom/raid/g_raid_tr_if.m	optional geom_raid
geom/raid/md_ddf.c		optional geom_raid
geom/raid/md_intel.c		optional geom_raid
geom/raid/md_jmicron.c		optional geom_raid
geom/raid/md_nvidia.c		optional geom_raid
geom/raid/md_promise.c		optional geom_raid
geom/raid/md_sii.c		optional geom_raid
geom/raid/tr_concat.c		optional geom_raid
geom/raid/tr_raid0.c		optional geom_raid
geom/raid/tr_raid1.c		optional geom_raid
geom/raid/tr_raid1e.c		optional geom_raid
geom/raid/tr_raid5.c		optional geom_raid
geom/raid3/g_raid3.c		optional geom_raid3
geom/raid3/g_raid3_ctl.c	optional geom_raid3
geom/shsec/g_shsec.c		optional geom_shsec
geom/stripe/g_stripe.c		optional geom_stripe
geom/uzip/g_uzip.c		optional geom_uzip
geom/uzip/g_uzip_lzma.c		optional geom_uzip
geom/uzip/g_uzip_wrkthr.c	optional geom_uzip
geom/uzip/g_uzip_zlib.c		optional geom_uzip
geom/uzip/g_uzip_zstd.c		optional geom_uzip zstdio \
	compile-with "${NORMAL_C} -I$S/contrib/zstd/lib/freebsd"
geom/vinum/geom_vinum.c		optional geom_vinum
geom/vinum/geom_vinum_create.c	optional geom_vinum
geom/vinum/geom_vinum_drive.c	optional geom_vinum
geom/vinum/geom_vinum_plex.c	optional geom_vinum
geom/vinum/geom_vinum_volume.c	optional geom_vinum
geom/vinum/geom_vinum_subr.c	optional geom_vinum
geom/vinum/geom_vinum_raid5.c	optional geom_vinum
geom/vinum/geom_vinum_share.c	optional geom_vinum
geom/vinum/geom_vinum_list.c	optional geom_vinum
geom/vinum/geom_vinum_rm.c	optional geom_vinum
geom/vinum/geom_vinum_init.c	optional geom_vinum
geom/vinum/geom_vinum_state.c	optional geom_vinum
geom/vinum/geom_vinum_rename.c	optional geom_vinum
geom/vinum/geom_vinum_move.c	optional geom_vinum
geom/vinum/geom_vinum_events.c	optional geom_vinum
geom/virstor/binstream.c	optional geom_virstor
geom/virstor/g_virstor.c	optional geom_virstor
geom/virstor/g_virstor_md.c	optional geom_virstor
geom/zero/g_zero.c		optional geom_zero
fs/ext2fs/ext2_acl.c		optional ext2fs
fs/ext2fs/ext2_alloc.c		optional ext2fs
fs/ext2fs/ext2_balloc.c		optional ext2fs
fs/ext2fs/ext2_bmap.c		optional ext2fs
fs/ext2fs/ext2_csum.c		optional ext2fs
fs/ext2fs/ext2_extattr.c	optional ext2fs
fs/ext2fs/ext2_extents.c	optional ext2fs
fs/ext2fs/ext2_inode.c		optional ext2fs
fs/ext2fs/ext2_inode_cnv.c	optional ext2fs
fs/ext2fs/ext2_hash.c		optional ext2fs
fs/ext2fs/ext2_htree.c		optional ext2fs
fs/ext2fs/ext2_lookup.c		optional ext2fs
fs/ext2fs/ext2_subr.c		optional ext2fs
fs/ext2fs/ext2_vfsops.c		optional ext2fs
fs/ext2fs/ext2_vnops.c		optional ext2fs
#
isa/isa_if.m			standard
isa/isa_common.c		optional isa
isa/isahint.c			optional isa
isa/pnp.c			optional isa isapnp
isa/pnpparse.c			optional isa isapnp
fs/cd9660/cd9660_bmap.c	optional cd9660
fs/cd9660/cd9660_lookup.c	optional cd9660
fs/cd9660/cd9660_node.c	optional cd9660
fs/cd9660/cd9660_rrip.c	optional cd9660
fs/cd9660/cd9660_util.c	optional cd9660
fs/cd9660/cd9660_vfsops.c	optional cd9660
fs/cd9660/cd9660_vnops.c	optional cd9660
fs/cd9660/cd9660_iconv.c	optional cd9660_iconv
gnu/gcov/gcc_4_7.c		optional gcov  \
	warning "kernel contains GPL licensed gcov support"
gnu/gcov/gcov_fs.c		optional gcov  lindebugfs \
	compile-with "${LINUXKPI_C}"
gnu/gcov/gcov_subr.c		optional gcov

kern/bus_if.m			standard
kern/clock_if.m			standard
kern/cpufreq_if.m		standard
kern/device_if.m		standard
kern/imgact_binmisc.c		optional	imagact_binmisc
kern/imgact_elf.c		standard
kern/imgact_elf32.c		optional compat_freebsd32
kern/imgact_elf64.c		optional compat_freebsd64
kern/imgact_shell.c		standard
kern/init_main.c		standard
kern/init_sysent.c		standard
kern/ksched.c			optional _kposix_priority_scheduling
kern/kern_acct.c		standard
kern/kern_alq.c			optional alq
kern/kern_clock.c		standard
kern/kern_condvar.c		standard
kern/kern_conf.c		standard
kern/kern_cons.c		standard
kern/kern_cpu.c			standard
kern/kern_cpuset.c		standard
kern/kern_context.c		standard
kern/kern_descrip.c		standard
kern/kern_dtrace.c		optional kdtrace_hooks
kern/kern_dump.c		standard
kern/kern_environment.c		standard
kern/kern_et.c			standard
kern/kern_event.c		standard
kern/kern_exec.c		standard
kern/kern_exit.c		standard
kern/kern_fail.c		standard
kern/kern_ffclock.c		standard
kern/kern_fork.c		standard
kern/kern_hhook.c		standard
kern/kern_idle.c		standard
kern/kern_intr.c		standard
kern/kern_jail.c		standard
kern/kern_kcov.c		optional kcov			\
	compile-with "${NORMAL_C:N-fsanitize*}"
kern/kern_khelp.c		standard
kern/kern_kthread.c		standard
kern/kern_ktr.c			optional ktr
kern/kern_ktrace.c		standard
kern/kern_linker.c		standard
kern/kern_lock.c		standard
kern/kern_lockf.c		standard
kern/kern_lockstat.c		optional kdtrace_hooks
kern/kern_loginclass.c		standard
kern/kern_malloc.c		standard
kern/kern_mbuf.c		standard
kern/kern_mib.c			standard
kern/kern_module.c		standard
kern/kern_mtxpool.c		standard
kern/kern_mutex.c		standard
kern/kern_ntptime.c		standard
kern/kern_osd.c			standard
kern/kern_physio.c		standard
kern/kern_pmc.c			standard
kern/kern_poll.c		optional device_polling
kern/kern_priv.c		standard
kern/kern_proc.c		standard
kern/kern_procctl.c		standard
kern/kern_prot.c		standard
kern/kern_racct.c		standard
kern/kern_rangelock.c		standard
kern/kern_rctl.c		standard
kern/kern_resource.c		standard
kern/kern_rmlock.c		standard
kern/kern_rwlock.c		standard
kern/kern_sdt.c			optional kdtrace_hooks
kern/kern_sema.c		standard
kern/kern_sendfile.c		standard
kern/kern_sharedpage.c		standard
kern/kern_shutdown.c		standard
kern/kern_sig.c			standard
kern/kern_switch.c		standard
kern/kern_sx.c			standard
kern/kern_synch.c		standard
kern/kern_syscalls.c		standard
kern/kern_sysctl.c		standard
kern/kern_tc.c			standard
kern/kern_thr.c			standard
kern/kern_thread.c		standard
kern/kern_time.c		standard
kern/kern_timeout.c		standard
kern/kern_tslog.c		optional tslog
kern/kern_ubsan.c		optional kubsan
kern/kern_umtx.c		standard
kern/kern_uuid.c		standard
kern/kern_xxx.c			standard
kern/link_elf.c			standard
kern/linker_if.m		standard
kern/md4c.c			optional netsmb
kern/md5c.c			standard
kern/p1003_1b.c			standard
kern/posix4_mib.c		standard
kern/sched_4bsd.c		optional sched_4bsd
kern/sched_ule.c		optional sched_ule
kern/serdev_if.m		standard
kern/stack_protector.c		standard \
	compile-with "${NORMAL_C:N-fstack-protector*}"
kern/subr_acl_nfs4.c		optional ufs_acl | zfs
kern/subr_acl_posix1e.c		optional ufs_acl
kern/subr_autoconf.c		standard
kern/subr_blist.c		standard
kern/subr_boot.c		standard
kern/subr_bus.c			standard
kern/subr_bus_dma.c		standard
kern/subr_bufring.c		standard
kern/subr_capability.c		standard
kern/subr_clock.c		standard
kern/subr_compressor.c		standard \
	compile-with "${NORMAL_C} -I$S/contrib/zstd/lib/freebsd"
kern/subr_coverage.c		optional coverage \
	compile-with "${NORMAL_C:N-fsanitize*}"
kern/subr_counter.c		standard
kern/subr_csan.c		optional kcsan \
	compile-with "${NORMAL_C:N-fsanitize*}"
kern/subr_devstat.c		standard
kern/subr_disk.c		standard
kern/subr_early.c		standard
kern/subr_epoch.c		standard
kern/subr_eventhandler.c	standard
kern/subr_fattime.c		standard
kern/subr_firmware.c		optional firmware
kern/subr_filter.c		standard
kern/subr_gtaskqueue.c		standard
kern/subr_hash.c		standard
kern/subr_hints.c		standard
kern/subr_kdb.c			standard
kern/subr_kobj.c		standard
kern/subr_lock.c		standard
kern/subr_log.c			standard
kern/subr_mchain.c		optional libmchain
kern/subr_module.c		standard
kern/subr_msgbuf.c		standard
kern/subr_param.c		standard
kern/subr_pcpu.c		standard
kern/subr_pctrie.c		standard
kern/subr_pidctrl.c		standard
kern/subr_power.c		standard
kern/subr_prf.c			standard
kern/subr_prof.c		standard
kern/subr_rangeset.c		standard
kern/subr_rman.c		standard
kern/subr_rtc.c			standard
kern/subr_sbuf.c		standard
kern/subr_scanf.c		standard
kern/subr_sglist.c		standard
kern/subr_sleepqueue.c		standard
kern/subr_smp.c			standard
kern/subr_smr.c			standard
kern/subr_stack.c		optional ddb | stack | ktr
kern/subr_stats.c		optional stats
kern/subr_taskqueue.c		standard
kern/subr_terminal.c		optional vt
kern/subr_trap.c		standard
kern/subr_turnstile.c		standard
kern/subr_uio.c			standard
kern/subr_unit.c		standard
kern/subr_vmem.c		standard
kern/subr_witness.c		optional witness
kern/sys_capability.c		standard
kern/sys_generic.c		standard
kern/sys_getrandom.c		standard
kern/sys_kbounce.c		standard
kern/sys_pipe.c			standard
kern/sys_procdesc.c		standard
kern/sys_process.c		standard
kern/sys_socket.c		standard
kern/syscalls.c			standard
kern/sysv_ipc.c			standard
kern/sysv_msg.c			optional sysvmsg
kern/sysv_sem.c			optional sysvsem
kern/sysv_shm.c			optional sysvshm
kern/tty.c			standard
kern/tty_compat.c		optional compat_43tty
kern/tty_info.c			standard
kern/tty_inq.c			standard
kern/tty_outq.c			standard
kern/tty_pts.c			standard
kern/tty_tty.c			standard
kern/tty_ttydisc.c		standard
kern/uipc_accf.c		standard
kern/uipc_debug.c		optional ddb
kern/uipc_domain.c		standard
kern/uipc_ktls.c		optional kern_tls
kern/uipc_mbuf.c		standard
kern/uipc_mbuf2.c		standard
kern/uipc_mbufhash.c		standard
kern/uipc_mqueue.c		optional p1003_1b_mqueue
kern/uipc_sem.c			optional p1003_1b_semaphores
kern/uipc_shm.c			standard
kern/uipc_sockbuf.c		standard
kern/uipc_socket.c		standard
kern/uipc_syscalls.c		standard
kern/uipc_usrreq.c		standard
kern/vfs_acl.c			standard
kern/vfs_aio.c			standard
kern/vfs_bio.c			standard
kern/vfs_cache.c		standard
kern/vfs_cluster.c		standard
kern/vfs_default.c		standard
kern/vfs_export.c		standard
kern/vfs_extattr.c		standard
kern/vfs_hash.c			standard
kern/vfs_init.c			standard
kern/vfs_lookup.c		standard
kern/vfs_mount.c		standard
kern/vfs_mountroot.c		standard
kern/vfs_subr.c			standard
kern/vfs_syscalls.c		standard
kern/vfs_vnops.c		standard
#
# Kernel GSS-API
#
gssd.h				optional kgssapi			\
	dependency		"$S/kgssapi/gssd.x"			\
	compile-with		"RPCGEN_CPP='${CPP}' rpcgen -hM $S/kgssapi/gssd.x | grep -v pthread.h > gssd.h" \
	no-obj no-implicit-rule before-depend local			\
	clean			"gssd.h"
gssd_xdr.c			optional kgssapi			\
	dependency		"$S/kgssapi/gssd.x gssd.h"		\
	compile-with		"RPCGEN_CPP='${CPP}' rpcgen -c $S/kgssapi/gssd.x -o gssd_xdr.c" \
	no-implicit-rule before-depend local				\
	clean			"gssd_xdr.c"
gssd_clnt.c			optional kgssapi			\
	dependency		"$S/kgssapi/gssd.x gssd.h"		\
	compile-with		"RPCGEN_CPP='${CPP}' rpcgen -lM $S/kgssapi/gssd.x | grep -v string.h > gssd_clnt.c" \
	no-implicit-rule before-depend local				\
	clean			"gssd_clnt.c"
kgssapi/gss_accept_sec_context.c optional kgssapi
kgssapi/gss_add_oid_set_member.c optional kgssapi
kgssapi/gss_acquire_cred.c	optional kgssapi
kgssapi/gss_canonicalize_name.c	optional kgssapi
kgssapi/gss_create_empty_oid_set.c optional kgssapi
kgssapi/gss_delete_sec_context.c optional kgssapi
kgssapi/gss_display_status.c	optional kgssapi
kgssapi/gss_export_name.c	optional kgssapi
kgssapi/gss_get_mic.c		optional kgssapi
kgssapi/gss_init_sec_context.c	optional kgssapi
kgssapi/gss_impl.c		optional kgssapi
kgssapi/gss_import_name.c	optional kgssapi
kgssapi/gss_names.c		optional kgssapi
kgssapi/gss_pname_to_uid.c	optional kgssapi
kgssapi/gss_release_buffer.c	optional kgssapi
kgssapi/gss_release_cred.c	optional kgssapi
kgssapi/gss_release_name.c	optional kgssapi
kgssapi/gss_release_oid_set.c	optional kgssapi
kgssapi/gss_set_cred_option.c	optional kgssapi
kgssapi/gss_test_oid_set_member.c optional kgssapi
kgssapi/gss_unwrap.c		optional kgssapi
kgssapi/gss_verify_mic.c	optional kgssapi
kgssapi/gss_wrap.c		optional kgssapi
kgssapi/gss_wrap_size_limit.c	optional kgssapi
kgssapi/gssd_prot.c		optional kgssapi
kgssapi/krb5/krb5_mech.c	optional kgssapi
kgssapi/krb5/kcrypto.c		optional kgssapi
kgssapi/krb5/kcrypto_aes.c	optional kgssapi
kgssapi/krb5/kcrypto_arcfour.c	optional kgssapi
kgssapi/krb5/kcrypto_des.c	optional kgssapi
kgssapi/krb5/kcrypto_des3.c	optional kgssapi
kgssapi/kgss_if.m		optional kgssapi
kgssapi/gsstest.c		optional kgssapi_debug
# These files in libkern/ are those needed by all architectures.  Some
# of the files in libkern/ are only needed on some architectures, e.g.,
# libkern/divdi3.c is needed by i386 but not alpha.  Also, some of these
# routines may be optimized for a particular platform.  In either case,
# the file should be moved to conf/files.<arch> from here.
#
libkern/arc4random.c		standard
libkern/asprintf.c		standard
libkern/bcd.c			standard
libkern/bsearch.c		standard
libkern/explicit_bzero.c	standard
libkern/fnmatch.c		standard
libkern/gsb_crc32.c		standard
libkern/iconv.c			optional libiconv
libkern/iconv_converter_if.m	optional libiconv
libkern/iconv_ucs.c		optional libiconv
libkern/iconv_xlat.c		optional libiconv
libkern/iconv_xlat16.c		optional libiconv
libkern/inet_aton.c		standard
libkern/inet_ntoa.c		standard
libkern/inet_ntop.c		standard
libkern/inet_pton.c		standard
libkern/jenkins_hash.c		standard
libkern/murmur3_32.c		standard
libkern/mcount.c		optional profiling-routine
libkern/memcchr.c		standard
libkern/memchr.c		standard
libkern/memmem.c		optional gdb
libkern/qsort.c			standard
libkern/qsort_r.c		standard
libkern/random.c		standard
libkern/scanc.c			standard
libkern/strcasecmp.c		standard
libkern/strcat.c		standard
libkern/strchr.c		standard
libkern/strchrnul.c		optional gdb
libkern/strcmp.c		standard
libkern/strcpy.c		standard
libkern/strcspn.c		standard
libkern/strdup.c		standard
libkern/strndup.c		standard
libkern/strlcat.c		standard
libkern/strlcpy.c		standard
libkern/strlen.c		standard
libkern/strncat.c		standard
libkern/strncmp.c		standard
libkern/strncpy.c		standard
libkern/strnlen.c		standard
libkern/strrchr.c		standard
libkern/strsep.c		standard
libkern/strspn.c		standard
libkern/strstr.c		standard
libkern/strtol.c		standard
libkern/strtoq.c		standard
libkern/strtoul.c		standard
libkern/strtouq.c		standard
libkern/strvalid.c		standard
libkern/timingsafe_bcmp.c	standard
contrib/zlib/adler32.c	optional crypto | geom_uzip | ipsec | \
	ipsec_support | mxge | ddb_ctf | gzio | zfs | zlib
contrib/zlib/compress.c	optional crypto | geom_uzip | ipsec | \
	ipsec_support | mxge | ddb_ctf | gzio | zfs | zlib \
	compile-with "${NORMAL_C} -Wno-cast-qual"
contrib/zlib/crc32.c	optional crypto | geom_uzip | ipsec | \
	ipsec_support | mxge | ddb_ctf | gzio | zfs | zlib
contrib/zlib/deflate.c	optional crypto | geom_uzip | ipsec | \
	ipsec_support | mxge | ddb_ctf | gzio | zfs | zlib \
	compile-with "${NORMAL_C} -Wno-cast-qual"
contrib/zlib/inffast.c	optional crypto | geom_uzip | ipsec | \
	ipsec_support | mxge | ddb_ctf | gzio | zfs | zlib
contrib/zlib/inflate.c	optional crypto | geom_uzip | ipsec | \
	ipsec_support | mxge | ddb_ctf | gzio | zfs | zlib
contrib/zlib/inftrees.c	optional crypto | geom_uzip | ipsec | \
	ipsec_support | mxge | ddb_ctf | gzio | zfs | zlib
contrib/zlib/trees.c		optional crypto | geom_uzip | ipsec | \
	ipsec_support | mxge | ddb_ctf | gzio | zfs | zlib
contrib/zlib/uncompr.c	optional crypto | geom_uzip | ipsec | \
	ipsec_support | mxge | ddb_ctf | gzio | zfs | zlib \
	compile-with "${NORMAL_C} -Wno-cast-qual"
contrib/zlib/zutil.c		optional crypto | geom_uzip | ipsec | \
	ipsec_support | mxge | ddb_ctf | gzio | zfs | zlib
dev/zlib/zlib_mod.c		optional crypto | geom_uzip | ipsec | \
	ipsec_support | mxge | ddb_ctf | gzio | zfs | zlib
dev/zlib/zcalloc.c		optional crypto | geom_uzip | ipsec | \
	ipsec_support | mxge | ddb_ctf | gzio | zfs | zlib
net/altq/altq_cbq.c		optional altq
net/altq/altq_codel.c		optional altq
net/altq/altq_hfsc.c		optional altq
net/altq/altq_fairq.c		optional altq
net/altq/altq_priq.c		optional altq
net/altq/altq_red.c		optional altq
net/altq/altq_rio.c		optional altq
net/altq/altq_rmclass.c		optional altq
net/altq/altq_subr.c		optional altq
net/bpf.c			standard
net/bpf_buffer.c		optional bpf
net/bpf_jitter.c		optional bpf_jitter
net/bpf_filter.c		optional bpf | netgraph_bpf
net/bpf_zerocopy.c		optional bpf
net/bridgestp.c			optional bridge | if_bridge
net/ieee8023ad_lacp.c		optional lagg
net/if.c			standard
net/if_bridge.c			optional bridge inet | if_bridge inet
net/if_clone.c			standard
net/if_dead.c			standard
net/if_debug.c			optional ddb
net/if_disc.c			optional disc
net/if_edsc.c			optional edsc
net/if_enc.c			optional enc inet | enc inet6
net/if_epair.c			optional epair
net/if_ethersubr.c		optional ether
net/if_fwsubr.c			optional fwip
net/if_gif.c			optional gif inet | gif inet6 | \
					 netgraph_gif inet | netgraph_gif inet6
net/if_gre.c			optional gre inet | gre inet6
net/if_ipsec.c			optional inet ipsec | inet6 ipsec
net/if_lagg.c			optional lagg
net/if_loop.c			optional loop
net/if_llatbl.c			standard
net/if_me.c			optional me inet
net/if_media.c			standard
net/if_mib.c			standard
net/if_spppfr.c			optional sppp | netgraph_sppp
net/if_spppsubr.c		optional sppp | netgraph_sppp
net/if_stf.c			optional stf inet inet6
net/if_tuntap.c			optional tuntap
net/if_vlan.c			optional vlan
net/if_vxlan.c			optional vxlan inet | vxlan inet6
net/ifdi_if.m			optional ether pci iflib
net/iflib.c			optional ether pci iflib
net/iflib_clone.c		optional ether pci iflib
net/mp_ring.c			optional ether iflib
net/mppcc.c			optional netgraph_mppc_compression
net/mppcd.c			optional netgraph_mppc_compression
net/netisr.c			standard
net/debugnet.c			optional inet debugnet
net/debugnet_inet.c		optional inet debugnet
net/pfil.c			optional ether | inet
net/radix.c			standard
net/radix_mpath.c		standard
net/raw_cb.c			standard
net/raw_usrreq.c		standard
net/route.c			standard
net/route_temporal.c		standard
net/rss_config.c		optional inet rss | inet6 rss
net/rtsock.c			standard
net/slcompress.c		optional netgraph_vjc | sppp | \
					 netgraph_sppp
net/toeplitz.c			optional inet rss | inet6 rss
net/vnet.c			optional vimage
net80211/ieee80211.c		optional wlan
net80211/ieee80211_acl.c	optional wlan wlan_acl
net80211/ieee80211_action.c	optional wlan
net80211/ieee80211_adhoc.c	optional wlan \
	compile-with "${NORMAL_C} -Wno-unused-function"
net80211/ieee80211_ageq.c	optional wlan
net80211/ieee80211_amrr.c	optional wlan | wlan_amrr
net80211/ieee80211_crypto.c	optional wlan \
	compile-with "${NORMAL_C} -Wno-unused-function"
net80211/ieee80211_crypto_ccmp.c optional wlan wlan_ccmp
net80211/ieee80211_crypto_none.c optional wlan
net80211/ieee80211_crypto_tkip.c optional wlan wlan_tkip
net80211/ieee80211_crypto_wep.c	optional wlan wlan_wep
net80211/ieee80211_ddb.c	optional wlan ddb
net80211/ieee80211_dfs.c	optional wlan
net80211/ieee80211_freebsd.c	optional wlan
net80211/ieee80211_hostap.c	optional wlan \
	compile-with "${NORMAL_C} -Wno-unused-function"
net80211/ieee80211_ht.c		optional wlan
net80211/ieee80211_hwmp.c	optional wlan ieee80211_support_mesh
net80211/ieee80211_input.c	optional wlan
net80211/ieee80211_ioctl.c	optional wlan
net80211/ieee80211_mesh.c	optional wlan ieee80211_support_mesh \
	compile-with "${NORMAL_C} -Wno-unused-function"
net80211/ieee80211_monitor.c	optional wlan
net80211/ieee80211_node.c	optional wlan
net80211/ieee80211_output.c	optional wlan
net80211/ieee80211_phy.c	optional wlan
net80211/ieee80211_power.c	optional wlan
net80211/ieee80211_proto.c	optional wlan
net80211/ieee80211_radiotap.c	optional wlan
net80211/ieee80211_ratectl.c	optional wlan
net80211/ieee80211_ratectl_none.c optional wlan
net80211/ieee80211_regdomain.c	optional wlan
net80211/ieee80211_rssadapt.c	optional wlan wlan_rssadapt
net80211/ieee80211_scan.c	optional wlan
net80211/ieee80211_scan_sta.c	optional wlan
net80211/ieee80211_sta.c	optional wlan \
	compile-with "${NORMAL_C} -Wno-unused-function"
net80211/ieee80211_superg.c	optional wlan ieee80211_support_superg
net80211/ieee80211_scan_sw.c	optional wlan
net80211/ieee80211_tdma.c	optional wlan ieee80211_support_tdma
net80211/ieee80211_vht.c	optional wlan
net80211/ieee80211_wds.c	optional wlan
net80211/ieee80211_xauth.c	optional wlan wlan_xauth
net80211/ieee80211_alq.c	optional wlan ieee80211_alq
netgraph/atm/ccatm/ng_ccatm.c	optional ngatm_ccatm \
	compile-with "${NORMAL_C} -I$S/contrib/ngatm"
netgraph/atm/ngatmbase.c	optional ngatm_atmbase \
	compile-with "${NORMAL_C} -I$S/contrib/ngatm"
netgraph/atm/sscfu/ng_sscfu.c	optional ngatm_sscfu \
	compile-with "${NORMAL_C} -I$S/contrib/ngatm"
netgraph/atm/sscop/ng_sscop.c optional ngatm_sscop \
	compile-with "${NORMAL_C} -I$S/contrib/ngatm"
netgraph/atm/uni/ng_uni.c	optional ngatm_uni \
	compile-with "${NORMAL_C} -I$S/contrib/ngatm"
netgraph/bluetooth/common/ng_bluetooth.c optional netgraph_bluetooth
netgraph/bluetooth/drivers/bt3c/ng_bt3c_pccard.c optional netgraph_bluetooth_bt3c
netgraph/bluetooth/drivers/h4/ng_h4.c optional netgraph_bluetooth_h4
netgraph/bluetooth/drivers/ubt/ng_ubt.c optional netgraph_bluetooth_ubt usb
netgraph/bluetooth/drivers/ubt/ng_ubt_intel.c optional netgraph_bluetooth_ubt usb
netgraph/bluetooth/drivers/ubtbcmfw/ubtbcmfw.c optional netgraph_bluetooth_ubtbcmfw usb
netgraph/bluetooth/hci/ng_hci_cmds.c optional netgraph_bluetooth_hci
netgraph/bluetooth/hci/ng_hci_evnt.c optional netgraph_bluetooth_hci
netgraph/bluetooth/hci/ng_hci_main.c optional netgraph_bluetooth_hci
netgraph/bluetooth/hci/ng_hci_misc.c optional netgraph_bluetooth_hci
netgraph/bluetooth/hci/ng_hci_ulpi.c optional netgraph_bluetooth_hci
netgraph/bluetooth/l2cap/ng_l2cap_cmds.c optional netgraph_bluetooth_l2cap
netgraph/bluetooth/l2cap/ng_l2cap_evnt.c optional netgraph_bluetooth_l2cap
netgraph/bluetooth/l2cap/ng_l2cap_llpi.c optional netgraph_bluetooth_l2cap
netgraph/bluetooth/l2cap/ng_l2cap_main.c optional netgraph_bluetooth_l2cap
netgraph/bluetooth/l2cap/ng_l2cap_misc.c optional netgraph_bluetooth_l2cap
netgraph/bluetooth/l2cap/ng_l2cap_ulpi.c optional netgraph_bluetooth_l2cap
netgraph/bluetooth/socket/ng_btsocket.c optional netgraph_bluetooth_socket
netgraph/bluetooth/socket/ng_btsocket_hci_raw.c	optional netgraph_bluetooth_socket
netgraph/bluetooth/socket/ng_btsocket_l2cap.c optional netgraph_bluetooth_socket
netgraph/bluetooth/socket/ng_btsocket_l2cap_raw.c optional netgraph_bluetooth_socket
netgraph/bluetooth/socket/ng_btsocket_rfcomm.c optional netgraph_bluetooth_socket
netgraph/bluetooth/socket/ng_btsocket_sco.c optional netgraph_bluetooth_socket
netgraph/netflow/netflow.c	optional netgraph_netflow
netgraph/netflow/netflow_v9.c	optional netgraph_netflow
netgraph/netflow/ng_netflow.c	optional netgraph_netflow
netgraph/ng_UI.c		optional netgraph_UI
netgraph/ng_async.c		optional netgraph_async
netgraph/ng_atmllc.c		optional netgraph_atmllc
netgraph/ng_base.c		optional netgraph
netgraph/ng_bpf.c		optional netgraph_bpf
netgraph/ng_bridge.c		optional netgraph_bridge
netgraph/ng_car.c		optional netgraph_car
netgraph/ng_checksum.c		optional netgraph_checksum
netgraph/ng_cisco.c		optional netgraph_cisco
netgraph/ng_deflate.c		optional netgraph_deflate
netgraph/ng_device.c		optional netgraph_device
netgraph/ng_echo.c		optional netgraph_echo
netgraph/ng_eiface.c		optional netgraph_eiface
netgraph/ng_ether.c		optional netgraph_ether
netgraph/ng_ether_echo.c	optional netgraph_ether_echo
netgraph/ng_frame_relay.c	optional netgraph_frame_relay
netgraph/ng_gif.c		optional netgraph_gif inet6 | netgraph_gif inet
netgraph/ng_gif_demux.c		optional netgraph_gif_demux
netgraph/ng_hole.c		optional netgraph_hole
netgraph/ng_iface.c		optional netgraph_iface
netgraph/ng_ip_input.c		optional netgraph_ip_input
netgraph/ng_ipfw.c		optional netgraph_ipfw inet ipfirewall
netgraph/ng_ksocket.c		optional netgraph_ksocket
netgraph/ng_l2tp.c		optional netgraph_l2tp
netgraph/ng_lmi.c		optional netgraph_lmi
netgraph/ng_mppc.c		optional netgraph_mppc_compression | \
					 netgraph_mppc_encryption
netgraph/ng_nat.c		optional netgraph_nat inet libalias
netgraph/ng_one2many.c		optional netgraph_one2many
netgraph/ng_parse.c		optional netgraph
netgraph/ng_patch.c		optional netgraph_patch
netgraph/ng_pipe.c		optional netgraph_pipe
netgraph/ng_ppp.c		optional netgraph_ppp
netgraph/ng_pppoe.c		optional netgraph_pppoe
netgraph/ng_pptpgre.c		optional netgraph_pptpgre
netgraph/ng_pred1.c		optional netgraph_pred1
netgraph/ng_rfc1490.c		optional netgraph_rfc1490
netgraph/ng_socket.c		optional netgraph_socket
netgraph/ng_split.c		optional netgraph_split
netgraph/ng_sppp.c		optional netgraph_sppp
netgraph/ng_tag.c		optional netgraph_tag
netgraph/ng_tcpmss.c		optional netgraph_tcpmss
netgraph/ng_tee.c		optional netgraph_tee
netgraph/ng_tty.c		optional netgraph_tty
netgraph/ng_vjc.c		optional netgraph_vjc
netgraph/ng_vlan.c		optional netgraph_vlan
netinet/accf_data.c		optional accept_filter_data inet
netinet/accf_dns.c		optional accept_filter_dns inet
netinet/accf_http.c		optional accept_filter_http inet
netinet/if_ether.c		optional inet ether
netinet/igmp.c			optional inet
netinet/in.c			optional inet
netinet/in_debug.c		optional inet ddb
netinet/in_kdtrace.c		optional inet | inet6
netinet/ip_carp.c		optional inet carp | inet6 carp
netinet/in_fib.c		optional inet
netinet/in_gif.c		optional gif inet | netgraph_gif inet
netinet/ip_gre.c		optional gre inet
netinet/ip_id.c			optional inet
netinet/in_jail.c		optional inet
netinet/in_mcast.c		optional inet
netinet/in_pcb.c		optional inet | inet6
netinet/in_pcbgroup.c		optional inet pcbgroup | inet6 pcbgroup
netinet/in_prot.c		optional inet | inet6
netinet/in_proto.c		optional inet | inet6
netinet/in_rmx.c		optional inet
netinet/in_rss.c		optional inet rss
netinet/ip_divert.c		optional inet ipdivert ipfirewall
netinet/ip_ecn.c		optional inet | inet6
netinet/ip_encap.c		optional inet | inet6
netinet/ip_fastfwd.c		optional inet
netinet/ip_icmp.c		optional inet | inet6
netinet/ip_input.c		optional inet
netinet/ip_mroute.c		optional mrouting inet
netinet/ip_options.c		optional inet
netinet/ip_output.c		optional inet
netinet/ip_reass.c		optional inet
netinet/raw_ip.c		optional inet | inet6
netinet/cc/cc.c			optional inet | inet6
netinet/cc/cc_newreno.c		optional inet | inet6
netinet/sctp_asconf.c		optional inet sctp | inet6 sctp
netinet/sctp_auth.c		optional inet sctp | inet6 sctp
netinet/sctp_bsd_addr.c		optional inet sctp | inet6 sctp
netinet/sctp_cc_functions.c	optional inet sctp | inet6 sctp
netinet/sctp_crc32.c		optional inet | inet6
netinet/sctp_indata.c		optional inet sctp | inet6 sctp
netinet/sctp_input.c		optional inet sctp | inet6 sctp
netinet/sctp_kdtrace.c		optional inet sctp | inet6 sctp
netinet/sctp_output.c		optional inet sctp | inet6 sctp
netinet/sctp_pcb.c		optional inet sctp | inet6 sctp
netinet/sctp_peeloff.c		optional inet sctp | inet6 sctp
netinet/sctp_ss_functions.c	optional inet sctp | inet6 sctp
netinet/sctp_syscalls.c		optional inet sctp | inet6 sctp
netinet/sctp_sysctl.c		optional inet sctp | inet6 sctp
netinet/sctp_timer.c		optional inet sctp | inet6 sctp
netinet/sctp_usrreq.c		optional inet sctp | inet6 sctp
netinet/sctputil.c		optional inet sctp | inet6 sctp
netinet/siftr.c			optional inet siftr alq | inet6 siftr alq
netinet/tcp_debug.c		optional tcpdebug
netinet/tcp_fastopen.c		optional inet tcp_rfc7413 | inet6 tcp_rfc7413
netinet/tcp_hostcache.c		optional inet | inet6
netinet/tcp_input.c		optional inet | inet6
netinet/tcp_log_buf.c		optional tcp_blackbox inet | tcp_blackbox inet6
netinet/tcp_lro.c		optional inet | inet6
netinet/tcp_output.c		optional inet | inet6
netinet/tcp_offload.c		optional tcp_offload inet | tcp_offload inet6
netinet/tcp_hpts.c		optional tcphpts inet | tcphpts inet6
netinet/tcp_ratelimit.c		optional ratelimit inet | ratelimit inet6
netinet/tcp_pcap.c		optional inet tcppcap | inet6 tcppcap \
	compile-with "${NORMAL_C} ${NO_WNONNULL}"
netinet/tcp_reass.c		optional inet | inet6
netinet/tcp_sack.c		optional inet | inet6
netinet/tcp_stats.c		optional stats inet | stats inet6
netinet/tcp_subr.c		optional inet | inet6
netinet/tcp_syncache.c		optional inet | inet6
netinet/tcp_timer.c		optional inet | inet6
netinet/tcp_timewait.c		optional inet | inet6
netinet/tcp_usrreq.c		optional inet | inet6
netinet/udp_usrreq.c		optional inet | inet6
netinet/libalias/alias.c	optional libalias inet | netgraph_nat inet
netinet/libalias/alias_db.c	optional libalias inet | netgraph_nat inet
netinet/libalias/alias_mod.c	optional libalias | netgraph_nat
netinet/libalias/alias_proxy.c	optional libalias inet | netgraph_nat inet
netinet/libalias/alias_util.c	optional libalias inet | netgraph_nat inet
netinet/libalias/alias_sctp.c	optional libalias inet | netgraph_nat inet
netinet/netdump/netdump_client.c optional inet debugnet netdump
netinet6/dest6.c		optional inet6
netinet6/frag6.c		optional inet6
netinet6/icmp6.c		optional inet6
netinet6/in6.c			optional inet6
netinet6/in6_cksum.c		optional inet6
netinet6/in6_fib.c		optional inet6
netinet6/in6_gif.c		optional gif inet6 | netgraph_gif inet6
netinet6/in6_ifattach.c		optional inet6
netinet6/in6_jail.c		optional inet6
netinet6/in6_mcast.c		optional inet6
netinet6/in6_pcb.c		optional inet6
netinet6/in6_pcbgroup.c		optional inet6 pcbgroup
netinet6/in6_proto.c		optional inet6
netinet6/in6_rmx.c		optional inet6
netinet6/in6_rss.c		optional inet6 rss
netinet6/in6_src.c		optional inet6
netinet6/ip6_fastfwd.c		optional inet6
netinet6/ip6_forward.c		optional inet6
netinet6/ip6_gre.c		optional gre inet6
netinet6/ip6_id.c		optional inet6
netinet6/ip6_input.c		optional inet6
netinet6/ip6_mroute.c		optional mrouting inet6
netinet6/ip6_output.c		optional inet6
netinet6/mld6.c			optional inet6
netinet6/nd6.c			optional inet6
netinet6/nd6_nbr.c		optional inet6
netinet6/nd6_rtr.c		optional inet6
netinet6/raw_ip6.c		optional inet6
netinet6/route6.c		optional inet6
netinet6/scope6.c		optional inet6
netinet6/sctp6_usrreq.c		optional inet6 sctp
netinet6/udp6_usrreq.c		optional inet6
netipsec/ipsec.c		optional ipsec inet | ipsec inet6
netipsec/ipsec_input.c		optional ipsec inet | ipsec inet6
netipsec/ipsec_mbuf.c		optional ipsec inet | ipsec inet6
netipsec/ipsec_mod.c		optional ipsec inet | ipsec inet6
netipsec/ipsec_output.c		optional ipsec inet | ipsec inet6
netipsec/ipsec_pcb.c		optional ipsec inet | ipsec inet6 | \
	ipsec_support inet | ipsec_support inet6
netipsec/key.c			optional ipsec inet | ipsec inet6 | \
	ipsec_support inet | ipsec_support inet6
netipsec/key_debug.c		optional ipsec inet | ipsec inet6 | \
	ipsec_support inet | ipsec_support inet6
netipsec/keysock.c		optional ipsec inet | ipsec inet6 | \
	ipsec_support inet | ipsec_support inet6
netipsec/subr_ipsec.c		optional ipsec inet | ipsec inet6 | \
	ipsec_support inet | ipsec_support inet6
netipsec/udpencap.c		optional ipsec inet
netipsec/xform_ah.c		optional ipsec inet | ipsec inet6
netipsec/xform_esp.c		optional ipsec inet | ipsec inet6
netipsec/xform_ipcomp.c		optional ipsec inet | ipsec inet6
netipsec/xform_tcp.c		optional ipsec inet tcp_signature | \
	 ipsec inet6 tcp_signature | ipsec_support inet tcp_signature | \
	 ipsec_support inet6 tcp_signature
netpfil/ipfw/dn_aqm_codel.c	optional inet dummynet
netpfil/ipfw/dn_aqm_pie.c	optional inet dummynet
netpfil/ipfw/dn_heap.c		optional inet dummynet
netpfil/ipfw/dn_sched_fifo.c	optional inet dummynet
netpfil/ipfw/dn_sched_fq_codel.c	optional inet dummynet
netpfil/ipfw/dn_sched_fq_pie.c	optional inet dummynet
netpfil/ipfw/dn_sched_prio.c	optional inet dummynet
netpfil/ipfw/dn_sched_qfq.c	optional inet dummynet
netpfil/ipfw/dn_sched_rr.c	optional inet dummynet
netpfil/ipfw/dn_sched_wf2q.c	optional inet dummynet
netpfil/ipfw/ip_dummynet.c	optional inet dummynet
netpfil/ipfw/ip_dn_io.c		optional inet dummynet
netpfil/ipfw/ip_dn_glue.c	optional inet dummynet
netpfil/ipfw/ip_fw2.c		optional inet ipfirewall
netpfil/ipfw/ip_fw_bpf.c	optional inet ipfirewall
netpfil/ipfw/ip_fw_dynamic.c	optional inet ipfirewall \
	compile-with "${NORMAL_C} -I$S/contrib/ck/include"
netpfil/ipfw/ip_fw_eaction.c	optional inet ipfirewall
netpfil/ipfw/ip_fw_log.c	optional inet ipfirewall
netpfil/ipfw/ip_fw_pfil.c	optional inet ipfirewall
netpfil/ipfw/ip_fw_sockopt.c	optional inet ipfirewall
netpfil/ipfw/ip_fw_table.c	optional inet ipfirewall
netpfil/ipfw/ip_fw_table_algo.c	optional inet ipfirewall
netpfil/ipfw/ip_fw_table_value.c	optional inet ipfirewall
netpfil/ipfw/ip_fw_iface.c	optional inet ipfirewall
netpfil/ipfw/ip_fw_nat.c	optional inet ipfirewall_nat
netpfil/ipfw/nat64/ip_fw_nat64.c	optional inet inet6 ipfirewall \
	ipfirewall_nat64
netpfil/ipfw/nat64/nat64clat.c	optional inet inet6 ipfirewall \
	ipfirewall_nat64
netpfil/ipfw/nat64/nat64clat_control.c	optional inet inet6 ipfirewall \
	ipfirewall_nat64
netpfil/ipfw/nat64/nat64lsn.c	optional inet inet6 ipfirewall \
	ipfirewall_nat64 compile-with "${NORMAL_C} -I$S/contrib/ck/include"
netpfil/ipfw/nat64/nat64lsn_control.c	optional inet inet6 ipfirewall \
	ipfirewall_nat64 compile-with "${NORMAL_C} -I$S/contrib/ck/include"
netpfil/ipfw/nat64/nat64stl.c	optional inet inet6 ipfirewall \
	ipfirewall_nat64
netpfil/ipfw/nat64/nat64stl_control.c	optional inet inet6 ipfirewall \
	ipfirewall_nat64
netpfil/ipfw/nat64/nat64_translate.c	optional inet inet6 ipfirewall \
	ipfirewall_nat64
netpfil/ipfw/nptv6/ip_fw_nptv6.c	optional inet inet6 ipfirewall \
	ipfirewall_nptv6
netpfil/ipfw/nptv6/nptv6.c	optional inet inet6 ipfirewall \
	ipfirewall_nptv6
netpfil/ipfw/pmod/ip_fw_pmod.c	optional inet ipfirewall_pmod
netpfil/ipfw/pmod/tcpmod.c	optional inet ipfirewall_pmod
netpfil/pf/if_pflog.c		optional pflog pf inet
netpfil/pf/if_pfsync.c		optional pfsync pf inet
netpfil/pf/pf.c			optional pf inet
netpfil/pf/pf_if.c		optional pf inet
netpfil/pf/pf_ioctl.c		optional pf inet
netpfil/pf/pf_lb.c		optional pf inet
netpfil/pf/pf_norm.c		optional pf inet
netpfil/pf/pf_osfp.c		optional pf inet
netpfil/pf/pf_ruleset.c		optional pf inet
netpfil/pf/pf_table.c		optional pf inet
netpfil/pf/in4_cksum.c		optional pf inet
netsmb/smb_conn.c		optional netsmb
netsmb/smb_crypt.c		optional netsmb
netsmb/smb_dev.c		optional netsmb
netsmb/smb_iod.c		optional netsmb
netsmb/smb_rq.c			optional netsmb
netsmb/smb_smb.c		optional netsmb
netsmb/smb_subr.c		optional netsmb
netsmb/smb_trantcp.c		optional netsmb
netsmb/smb_usr.c		optional netsmb
nfs/bootp_subr.c		optional bootp nfscl
nfs/krpc_subr.c			optional bootp nfscl
nfs/nfs_diskless.c		optional nfscl nfs_root
nfs/nfs_fha.c			optional nfsd
nfs/nfs_lock.c			optional nfscl | nfslockd | nfsd
nfs/nfs_nfssvc.c		optional nfscl | nfsd
nlm/nlm_advlock.c		optional nfslockd | nfsd
nlm/nlm_prot_clnt.c		optional nfslockd | nfsd
nlm/nlm_prot_impl.c		optional nfslockd | nfsd
nlm/nlm_prot_server.c		optional nfslockd | nfsd
nlm/nlm_prot_svc.c		optional nfslockd | nfsd
nlm/nlm_prot_xdr.c		optional nfslockd | nfsd
nlm/sm_inter_xdr.c		optional nfslockd | nfsd

# Linux Kernel Programming Interface
compat/linuxkpi/common/src/linux_kmod.c		optional compat_linuxkpi \
	compile-with "${LINUXKPI_C}"
compat/linuxkpi/common/src/linux_compat.c	optional compat_linuxkpi \
	compile-with "${LINUXKPI_C}"
compat/linuxkpi/common/src/linux_current.c	optional compat_linuxkpi \
	compile-with "${LINUXKPI_C}"
compat/linuxkpi/common/src/linux_hrtimer.c	optional compat_linuxkpi \
	compile-with "${LINUXKPI_C}"
compat/linuxkpi/common/src/linux_kthread.c	optional compat_linuxkpi \
	compile-with "${LINUXKPI_C}"
compat/linuxkpi/common/src/linux_lock.c		optional compat_linuxkpi \
	compile-with "${LINUXKPI_C}"
compat/linuxkpi/common/src/linux_page.c		optional compat_linuxkpi \
	compile-with "${LINUXKPI_C}"
compat/linuxkpi/common/src/linux_pci.c		optional compat_linuxkpi pci \
	compile-with "${LINUXKPI_C}"
compat/linuxkpi/common/src/linux_tasklet.c	optional compat_linuxkpi \
	compile-with "${LINUXKPI_C}"
compat/linuxkpi/common/src/linux_idr.c		optional compat_linuxkpi \
	compile-with "${LINUXKPI_C}"
compat/linuxkpi/common/src/linux_radix.c	optional compat_linuxkpi \
	compile-with "${LINUXKPI_C}"
compat/linuxkpi/common/src/linux_rcu.c		optional compat_linuxkpi \
	compile-with "${LINUXKPI_C} -I$S/contrib/ck/include"
compat/linuxkpi/common/src/linux_schedule.c	optional compat_linuxkpi \
	compile-with "${LINUXKPI_C}"
compat/linuxkpi/common/src/linux_slab.c		optional compat_linuxkpi \
	compile-with "${LINUXKPI_C}"
compat/linuxkpi/common/src/linux_usb.c		optional compat_linuxkpi usb \
	compile-with "${LINUXKPI_C}"
compat/linuxkpi/common/src/linux_work.c		optional compat_linuxkpi \
	compile-with "${LINUXKPI_C}"

compat/linuxkpi/common/src/linux_seq_file.c		optional compat_linuxkpi | lindebugfs \
	compile-with "${LINUXKPI_C}"

compat/lindebugfs/lindebugfs.c			optional lindebugfs \
	compile-with "${LINUXKPI_C}"

# OpenFabrics Enterprise Distribution (Infiniband)
ofed/drivers/infiniband/core/ib_addr.c			optional ofed	\
	compile-with "${OFED_C}"
ofed/drivers/infiniband/core/ib_agent.c			optional ofed	\
	compile-with "${OFED_C}"
ofed/drivers/infiniband/core/ib_cache.c			optional ofed	\
	compile-with "${OFED_C}"
ofed/drivers/infiniband/core/ib_cm.c			optional ofed	\
	compile-with "${OFED_C}"
ofed/drivers/infiniband/core/ib_cma.c			optional ofed	\
	compile-with "${OFED_C}"
ofed/drivers/infiniband/core/ib_cq.c			optional ofed	\
	compile-with "${OFED_C}"
ofed/drivers/infiniband/core/ib_device.c		optional ofed	\
	compile-with "${OFED_C}"
ofed/drivers/infiniband/core/ib_fmr_pool.c		optional ofed	\
	compile-with "${OFED_C}"
ofed/drivers/infiniband/core/ib_iwcm.c			optional ofed	\
	compile-with "${OFED_C}"
ofed/drivers/infiniband/core/ib_iwpm_msg.c		optional ofed	\
	compile-with "${OFED_C}"
ofed/drivers/infiniband/core/ib_iwpm_util.c		optional ofed	\
	compile-with "${OFED_C}"
ofed/drivers/infiniband/core/ib_mad.c			optional ofed	\
	compile-with "${OFED_C}"
ofed/drivers/infiniband/core/ib_mad_rmpp.c		optional ofed	\
	compile-with "${OFED_C}"
ofed/drivers/infiniband/core/ib_multicast.c		optional ofed	\
	compile-with "${OFED_C}"
ofed/drivers/infiniband/core/ib_packer.c		optional ofed	\
	compile-with "${OFED_C}"
ofed/drivers/infiniband/core/ib_roce_gid_mgmt.c		optional ofed	\
	compile-with "${OFED_C}"
ofed/drivers/infiniband/core/ib_sa_query.c		optional ofed	\
	compile-with "${OFED_C}"
ofed/drivers/infiniband/core/ib_smi.c			optional ofed	\
	compile-with "${OFED_C}"
ofed/drivers/infiniband/core/ib_sysfs.c			optional ofed	\
	compile-with "${OFED_C}"
ofed/drivers/infiniband/core/ib_ucm.c			optional ofed	\
	compile-with "${OFED_C}"
ofed/drivers/infiniband/core/ib_ucma.c			optional ofed	\
	compile-with "${OFED_C}"
ofed/drivers/infiniband/core/ib_ud_header.c		optional ofed	\
	compile-with "${OFED_C}"
ofed/drivers/infiniband/core/ib_umem.c			optional ofed	\
	compile-with "${OFED_C}"
ofed/drivers/infiniband/core/ib_user_mad.c		optional ofed	\
	compile-with "${OFED_C}"
ofed/drivers/infiniband/core/ib_uverbs_cmd.c		optional ofed	\
	compile-with "${OFED_C}"
ofed/drivers/infiniband/core/ib_uverbs_main.c		optional ofed	\
	compile-with "${OFED_C}"
ofed/drivers/infiniband/core/ib_uverbs_marshall.c	optional ofed	\
	compile-with "${OFED_C}"
ofed/drivers/infiniband/core/ib_verbs.c			optional ofed	\
	compile-with "${OFED_C}"

ofed/drivers/infiniband/ulp/ipoib/ipoib_cm.c	optional ipoib		\
	compile-with "${OFED_C} -I$S/ofed/drivers/infiniband/ulp/ipoib/"
#ofed/drivers/infiniband/ulp/ipoib/ipoib_fs.c	optional ipoib		\
#	compile-with "${OFED_C} -I$S/ofed/drivers/infiniband/ulp/ipoib/"
ofed/drivers/infiniband/ulp/ipoib/ipoib_ib.c	optional ipoib		\
	compile-with "${OFED_C} -I$S/ofed/drivers/infiniband/ulp/ipoib/"
ofed/drivers/infiniband/ulp/ipoib/ipoib_main.c	optional ipoib		\
	compile-with "${OFED_C} -I$S/ofed/drivers/infiniband/ulp/ipoib/"
ofed/drivers/infiniband/ulp/ipoib/ipoib_multicast.c	optional ipoib	\
	compile-with "${OFED_C} -I$S/ofed/drivers/infiniband/ulp/ipoib/"
ofed/drivers/infiniband/ulp/ipoib/ipoib_verbs.c	optional ipoib		\
	compile-with "${OFED_C} -I$S/ofed/drivers/infiniband/ulp/ipoib/"
#ofed/drivers/infiniband/ulp/ipoib/ipoib_vlan.c	optional ipoib		\
#	compile-with "${OFED_C} -I$S/ofed/drivers/infiniband/ulp/ipoib/"

ofed/drivers/infiniband/ulp/sdp/sdp_bcopy.c	optional sdp inet	\
	compile-with "${OFED_C} -I$S/ofed/drivers/infiniband/ulp/sdp/"
ofed/drivers/infiniband/ulp/sdp/sdp_main.c	optional sdp inet 	\
	compile-with "${OFED_C} -I$S/ofed/drivers/infiniband/ulp/sdp/"
ofed/drivers/infiniband/ulp/sdp/sdp_rx.c	optional sdp inet 	\
	compile-with "${OFED_C} -I$S/ofed/drivers/infiniband/ulp/sdp/"
ofed/drivers/infiniband/ulp/sdp/sdp_cma.c	optional sdp inet 	\
	compile-with "${OFED_C} -I$S/ofed/drivers/infiniband/ulp/sdp/"
ofed/drivers/infiniband/ulp/sdp/sdp_tx.c	optional sdp inet 	\
	compile-with "${OFED_C} -I$S/ofed/drivers/infiniband/ulp/sdp/"

dev/mthca/mthca_allocator.c		optional mthca pci ofed \
	compile-with "${OFED_C}"
dev/mthca/mthca_av.c			optional mthca pci ofed \
	compile-with "${OFED_C}"
dev/mthca/mthca_catas.c			optional mthca pci ofed \
	compile-with "${OFED_C}"
dev/mthca/mthca_cmd.c			optional mthca pci ofed \
	compile-with "${OFED_C}"
dev/mthca/mthca_cq.c			optional mthca pci ofed \
	compile-with "${OFED_C}"
dev/mthca/mthca_eq.c			optional mthca pci ofed \
	compile-with "${OFED_C}"
dev/mthca/mthca_mad.c			optional mthca pci ofed \
	compile-with "${OFED_C}"
dev/mthca/mthca_main.c			optional mthca pci ofed \
	compile-with "${OFED_C}"
dev/mthca/mthca_mcg.c			optional mthca pci ofed \
	compile-with "${OFED_C}"
dev/mthca/mthca_memfree.c		optional mthca pci ofed \
	compile-with "${OFED_C}"
dev/mthca/mthca_mr.c			optional mthca pci ofed \
	compile-with "${OFED_C}"
dev/mthca/mthca_pd.c			optional mthca pci ofed \
	compile-with "${OFED_C}"
dev/mthca/mthca_profile.c		optional mthca pci ofed \
	compile-with "${OFED_C}"
dev/mthca/mthca_provider.c		optional mthca pci ofed \
	compile-with "${OFED_C}"
dev/mthca/mthca_qp.c			optional mthca pci ofed \
	compile-with "${OFED_C}"
dev/mthca/mthca_reset.c			optional mthca pci ofed \
	compile-with "${OFED_C}"
dev/mthca/mthca_srq.c			optional mthca pci ofed \
	compile-with "${OFED_C}"
dev/mthca/mthca_uar.c			optional mthca pci ofed \
	compile-with "${OFED_C}"

dev/mlx4/mlx4_ib/mlx4_ib_alias_GUID.c		optional mlx4ib pci ofed \
	compile-with "${OFED_C}"
dev/mlx4/mlx4_ib/mlx4_ib_mcg.c			optional mlx4ib pci ofed \
	compile-with "${OFED_C}"
dev/mlx4/mlx4_ib/mlx4_ib_sysfs.c		optional mlx4ib pci ofed \
	compile-with "${OFED_C}"
dev/mlx4/mlx4_ib/mlx4_ib_cm.c			optional mlx4ib pci ofed \
	compile-with "${OFED_C}"
dev/mlx4/mlx4_ib/mlx4_ib_ah.c			optional mlx4ib pci ofed \
	compile-with "${OFED_C}"
dev/mlx4/mlx4_ib/mlx4_ib_cq.c			optional mlx4ib pci ofed \
	compile-with "${OFED_C}"
dev/mlx4/mlx4_ib/mlx4_ib_doorbell.c		optional mlx4ib pci ofed \
	compile-with "${OFED_C}"
dev/mlx4/mlx4_ib/mlx4_ib_mad.c			optional mlx4ib pci ofed \
	compile-with "${OFED_C}"
dev/mlx4/mlx4_ib/mlx4_ib_main.c			optional mlx4ib pci ofed \
	compile-with "${OFED_C}"
dev/mlx4/mlx4_ib/mlx4_ib_mr.c			optional mlx4ib pci ofed \
	compile-with "${OFED_C}"
dev/mlx4/mlx4_ib/mlx4_ib_qp.c			optional mlx4ib pci ofed \
	compile-with "${OFED_C}"
dev/mlx4/mlx4_ib/mlx4_ib_srq.c			optional mlx4ib pci ofed \
	compile-with "${OFED_C}"
dev/mlx4/mlx4_ib/mlx4_ib_wc.c			optional mlx4ib pci ofed \
	compile-with "${OFED_C}"

dev/mlx4/mlx4_core/mlx4_alloc.c			optional mlx4 pci \
	compile-with "${OFED_C}"
dev/mlx4/mlx4_core/mlx4_catas.c			optional mlx4 pci \
	compile-with "${OFED_C}"
dev/mlx4/mlx4_core/mlx4_cmd.c			optional mlx4 pci \
	compile-with "${OFED_C}"
dev/mlx4/mlx4_core/mlx4_cq.c			optional mlx4 pci \
	compile-with "${OFED_C}"
dev/mlx4/mlx4_core/mlx4_eq.c			optional mlx4 pci \
	compile-with "${OFED_C}"
dev/mlx4/mlx4_core/mlx4_fw.c			optional mlx4 pci \
	compile-with "${OFED_C}"
dev/mlx4/mlx4_core/mlx4_fw_qos.c		optional mlx4 pci \
	compile-with "${OFED_C}"
dev/mlx4/mlx4_core/mlx4_icm.c			optional mlx4 pci \
	compile-with "${OFED_C}"
dev/mlx4/mlx4_core/mlx4_intf.c			optional mlx4 pci \
	compile-with "${OFED_C}"
dev/mlx4/mlx4_core/mlx4_main.c			optional mlx4 pci \
	compile-with "${OFED_C}"
dev/mlx4/mlx4_core/mlx4_mcg.c			optional mlx4 pci \
	compile-with "${OFED_C}"
dev/mlx4/mlx4_core/mlx4_mr.c			optional mlx4 pci \
	compile-with "${OFED_C}"
dev/mlx4/mlx4_core/mlx4_pd.c			optional mlx4 pci \
	compile-with "${OFED_C}"
dev/mlx4/mlx4_core/mlx4_port.c			optional mlx4 pci \
	compile-with "${OFED_C}"
dev/mlx4/mlx4_core/mlx4_profile.c		optional mlx4 pci \
	compile-with "${OFED_C}"
dev/mlx4/mlx4_core/mlx4_qp.c			optional mlx4 pci \
	compile-with "${OFED_C}"
dev/mlx4/mlx4_core/mlx4_reset.c			optional mlx4 pci \
	compile-with "${OFED_C}"
dev/mlx4/mlx4_core/mlx4_sense.c			optional mlx4 pci \
	compile-with "${OFED_C}"
dev/mlx4/mlx4_core/mlx4_srq.c			optional mlx4 pci \
	compile-with "${OFED_C}"
dev/mlx4/mlx4_core/mlx4_resource_tracker.c	optional mlx4 pci \
	compile-with "${OFED_C}"

dev/mlx4/mlx4_en/mlx4_en_cq.c			optional mlx4en pci inet inet6	\
	compile-with "${OFED_C}"
dev/mlx4/mlx4_en/mlx4_en_main.c			optional mlx4en pci inet inet6	\
	compile-with "${OFED_C}"
dev/mlx4/mlx4_en/mlx4_en_netdev.c		optional mlx4en pci inet inet6	\
	compile-with "${OFED_C}"
dev/mlx4/mlx4_en/mlx4_en_port.c			optional mlx4en pci inet inet6	\
	compile-with "${OFED_C}"
dev/mlx4/mlx4_en/mlx4_en_resources.c		optional mlx4en pci inet inet6	\
	compile-with "${OFED_C}"
dev/mlx4/mlx4_en/mlx4_en_rx.c			optional mlx4en pci inet inet6	\
	compile-with "${OFED_C}"
dev/mlx4/mlx4_en/mlx4_en_tx.c			optional mlx4en pci inet inet6	\
	compile-with "${OFED_C}"

dev/mlx5/mlx5_ib/mlx5_ib_ah.c			optional mlx5ib pci ofed \
	compile-with "${OFED_C}"
dev/mlx5/mlx5_ib/mlx5_ib_cong.c			optional mlx5ib pci ofed \
	compile-with "${OFED_C}"
dev/mlx5/mlx5_ib/mlx5_ib_cq.c			optional mlx5ib pci ofed \
	compile-with "${OFED_C}"
dev/mlx5/mlx5_ib/mlx5_ib_doorbell.c		optional mlx5ib pci ofed \
	compile-with "${OFED_C}"
dev/mlx5/mlx5_ib/mlx5_ib_gsi.c			optional mlx5ib pci ofed \
	compile-with "${OFED_C}"
dev/mlx5/mlx5_ib/mlx5_ib_mad.c			optional mlx5ib pci ofed \
	compile-with "${OFED_C}"
dev/mlx5/mlx5_ib/mlx5_ib_main.c			optional mlx5ib pci ofed \
	compile-with "${OFED_C}"
dev/mlx5/mlx5_ib/mlx5_ib_mem.c			optional mlx5ib pci ofed \
	compile-with "${OFED_C}"
dev/mlx5/mlx5_ib/mlx5_ib_mr.c			optional mlx5ib pci ofed \
	compile-with "${OFED_C}"
dev/mlx5/mlx5_ib/mlx5_ib_qp.c			optional mlx5ib pci ofed \
	compile-with "${OFED_C}"
dev/mlx5/mlx5_ib/mlx5_ib_srq.c			optional mlx5ib pci ofed \
	compile-with "${OFED_C}"
dev/mlx5/mlx5_ib/mlx5_ib_virt.c			optional mlx5ib pci ofed \
	compile-with "${OFED_C}"

dev/mlx5/mlx5_core/mlx5_alloc.c			optional mlx5 pci	\
	compile-with "${OFED_C}"
dev/mlx5/mlx5_core/mlx5_cmd.c			optional mlx5 pci	\
	compile-with "${OFED_C}"
dev/mlx5/mlx5_core/mlx5_cq.c			optional mlx5 pci	\
	compile-with "${OFED_C}"
dev/mlx5/mlx5_core/mlx5_diagnostics.c		optional mlx5 pci	\
	compile-with "${OFED_C}"
dev/mlx5/mlx5_core/mlx5_eq.c			optional mlx5 pci	\
	compile-with "${OFED_C}"
dev/mlx5/mlx5_core/mlx5_fs_cmd.c		optional mlx5 pci	\
	compile-with "${OFED_C}"
dev/mlx5/mlx5_core/mlx5_fs_tree.c		optional mlx5 pci	\
	compile-with "${OFED_C}"
dev/mlx5/mlx5_core/mlx5_fw.c			optional mlx5 pci	\
	compile-with "${OFED_C}"
dev/mlx5/mlx5_core/mlx5_fwdump.c		optional mlx5 pci	\
	compile-with "${OFED_C}"
dev/mlx5/mlx5_core/mlx5_health.c		optional mlx5 pci	\
	compile-with "${OFED_C}"
dev/mlx5/mlx5_core/mlx5_mad.c			optional mlx5 pci	\
	compile-with "${OFED_C}"
dev/mlx5/mlx5_core/mlx5_main.c			optional mlx5 pci	\
	compile-with "${OFED_C}"
dev/mlx5/mlx5_core/mlx5_mcg.c			optional mlx5 pci	\
	compile-with "${OFED_C}"
dev/mlx5/mlx5_core/mlx5_mpfs.c			optional mlx5 pci	\
	compile-with "${OFED_C}"
dev/mlx5/mlx5_core/mlx5_mr.c			optional mlx5 pci	\
	compile-with "${OFED_C}"
dev/mlx5/mlx5_core/mlx5_pagealloc.c		optional mlx5 pci	\
	compile-with "${OFED_C}"
dev/mlx5/mlx5_core/mlx5_pd.c			optional mlx5 pci	\
	compile-with "${OFED_C}"
dev/mlx5/mlx5_core/mlx5_port.c			optional mlx5 pci	\
	compile-with "${OFED_C}"
dev/mlx5/mlx5_core/mlx5_qp.c			optional mlx5 pci	\
	compile-with "${OFED_C}"
dev/mlx5/mlx5_core/mlx5_rl.c			optional mlx5 pci	\
	compile-with "${OFED_C}"
dev/mlx5/mlx5_core/mlx5_srq.c			optional mlx5 pci	\
	compile-with "${OFED_C}"
dev/mlx5/mlx5_core/mlx5_tls.c			optional mlx5 pci	\
	compile-with "${OFED_C}"
dev/mlx5/mlx5_core/mlx5_transobj.c		optional mlx5 pci	\
	compile-with "${OFED_C}"
dev/mlx5/mlx5_core/mlx5_uar.c			optional mlx5 pci	\
	compile-with "${OFED_C}"
dev/mlx5/mlx5_core/mlx5_vport.c			optional mlx5 pci	\
	compile-with "${OFED_C}"
dev/mlx5/mlx5_core/mlx5_vsc.c			optional mlx5 pci	\
	compile-with "${OFED_C}"
dev/mlx5/mlx5_core/mlx5_wq.c			optional mlx5 pci	\
	compile-with "${OFED_C}"
dev/mlx5/mlx5_lib/mlx5_gid.c			optional mlx5 pci	\
	compile-with "${OFED_C}"

dev/mlx5/mlx5_en/mlx5_en_dim.c			optional mlx5en pci inet inet6	\
	compile-with "${OFED_C}"
dev/mlx5/mlx5_en/mlx5_en_ethtool.c		optional mlx5en pci inet inet6	\
	compile-with "${OFED_C}"
dev/mlx5/mlx5_en/mlx5_en_main.c			optional mlx5en pci inet inet6	\
	compile-with "${OFED_C}"
dev/mlx5/mlx5_en/mlx5_en_tx.c			optional mlx5en pci inet inet6	\
	compile-with "${OFED_C}"
dev/mlx5/mlx5_en/mlx5_en_flow_table.c		optional mlx5en pci inet inet6	\
	compile-with "${OFED_C}"
dev/mlx5/mlx5_en/mlx5_en_hw_tls.c		optional mlx5en pci inet inet6	\
	compile-with "${OFED_C}"
dev/mlx5/mlx5_en/mlx5_en_rx.c			optional mlx5en pci inet inet6	\
	compile-with "${OFED_C}"
dev/mlx5/mlx5_en/mlx5_en_rl.c			optional mlx5en pci inet inet6	\
	compile-with "${OFED_C}"
dev/mlx5/mlx5_en/mlx5_en_txrx.c			optional mlx5en pci inet inet6	\
	compile-with "${OFED_C}"
dev/mlx5/mlx5_en/mlx5_en_port_buffer.c		optional mlx5en pci inet inet6	\
	compile-with "${OFED_C}"

# crypto support
opencrypto/cast.c		optional crypto | ipsec | ipsec_support
opencrypto/criov.c		optional crypto | ipsec | ipsec_support
opencrypto/crypto.c		optional crypto | ipsec | ipsec_support
opencrypto/cryptodev.c		optional cryptodev
opencrypto/cryptodev_if.m	optional crypto | ipsec | ipsec_support
opencrypto/cryptosoft.c		optional crypto | ipsec | ipsec_support
opencrypto/cryptodeflate.c	optional crypto | ipsec | ipsec_support
opencrypto/gmac.c		optional crypto | ipsec | ipsec_support
opencrypto/gfmult.c		optional crypto | ipsec | ipsec_support
opencrypto/rmd160.c		optional crypto | ipsec | ipsec_support
opencrypto/skipjack.c		optional crypto | ipsec | ipsec_support
opencrypto/xform.c		optional crypto | ipsec | ipsec_support
opencrypto/xform_poly1305.c	optional crypto \
	compile-with "${NORMAL_C} -I$S/contrib/libsodium/src/libsodium/include -I$S/crypto/libsodium"
contrib/libsodium/src/libsodium/crypto_onetimeauth/poly1305/onetimeauth_poly1305.c \
	optional crypto \
	compile-with "${NORMAL_C} -I$S/contrib/libsodium/src/libsodium/include/sodium -I$S/crypto/libsodium"
contrib/libsodium/src/libsodium/crypto_onetimeauth/poly1305/donna/poly1305_donna.c \
	optional crypto \
	compile-with "${NORMAL_C} -I$S/contrib/libsodium/src/libsodium/include/sodium -I$S/crypto/libsodium"
contrib/libsodium/src/libsodium/crypto_verify/sodium/verify.c \
	optional crypto \
	compile-with "${NORMAL_C} -I$S/contrib/libsodium/src/libsodium/include/sodium -I$S/crypto/libsodium"
crypto/libsodium/randombytes.c	optional crypto \
	compile-with "${NORMAL_C} -I$S/contrib/libsodium/src/libsodium/include -I$S/crypto/libsodium"
crypto/libsodium/utils.c	optional crypto \
	compile-with "${NORMAL_C} -I$S/contrib/libsodium/src/libsodium/include -I$S/crypto/libsodium"
opencrypto/cbc_mac.c		optional crypto
opencrypto/xform_cbc_mac.c	optional crypto
rpc/auth_none.c			optional krpc | nfslockd | nfscl | nfsd
rpc/auth_unix.c			optional krpc | nfslockd | nfscl | nfsd
rpc/authunix_prot.c		optional krpc | nfslockd | nfscl | nfsd
rpc/clnt_bck.c			optional krpc | nfslockd | nfscl | nfsd
rpc/clnt_dg.c			optional krpc | nfslockd | nfscl | nfsd
rpc/clnt_rc.c			optional krpc | nfslockd | nfscl | nfsd
rpc/clnt_vc.c			optional krpc | nfslockd | nfscl | nfsd
rpc/getnetconfig.c		optional krpc | nfslockd | nfscl | nfsd
rpc/replay.c			optional krpc | nfslockd | nfscl | nfsd
rpc/rpc_callmsg.c		optional krpc | nfslockd | nfscl | nfsd
rpc/rpc_generic.c		optional krpc | nfslockd | nfscl | nfsd
rpc/rpc_prot.c			optional krpc | nfslockd | nfscl | nfsd
rpc/rpcb_clnt.c			optional krpc | nfslockd | nfscl | nfsd
rpc/rpcb_prot.c			optional krpc | nfslockd | nfscl | nfsd
rpc/svc.c			optional krpc | nfslockd | nfscl | nfsd
rpc/svc_auth.c			optional krpc | nfslockd | nfscl | nfsd
rpc/svc_auth_unix.c		optional krpc | nfslockd | nfscl | nfsd
rpc/svc_dg.c			optional krpc | nfslockd | nfscl | nfsd
rpc/svc_generic.c		optional krpc | nfslockd | nfscl | nfsd
rpc/svc_vc.c			optional krpc | nfslockd | nfscl | nfsd
rpc/rpcsec_gss/rpcsec_gss.c	optional krpc kgssapi | nfslockd kgssapi | nfscl kgssapi | nfsd kgssapi
rpc/rpcsec_gss/rpcsec_gss_conf.c optional krpc kgssapi | nfslockd kgssapi | nfscl kgssapi | nfsd kgssapi
rpc/rpcsec_gss/rpcsec_gss_misc.c optional krpc kgssapi | nfslockd kgssapi | nfscl kgssapi | nfsd kgssapi
rpc/rpcsec_gss/rpcsec_gss_prot.c optional krpc kgssapi | nfslockd kgssapi | nfscl kgssapi | nfsd kgssapi
rpc/rpcsec_gss/svc_rpcsec_gss.c	optional krpc kgssapi | nfslockd kgssapi | nfscl kgssapi | nfsd kgssapi
security/audit/audit.c		optional audit
security/audit/audit_arg.c	optional audit
security/audit/audit_bsm.c	optional audit
security/audit/audit_bsm_db.c	optional audit
security/audit/audit_bsm_klib.c	optional audit
security/audit/audit_dtrace.c	optional dtaudit audit | dtraceall audit compile-with "${CDDL_C}"
security/audit/audit_pipe.c	optional audit
security/audit/audit_syscalls.c	standard
security/audit/audit_trigger.c	optional audit
security/audit/audit_worker.c	optional audit
security/audit/bsm_domain.c	optional audit
security/audit/bsm_errno.c	optional audit
security/audit/bsm_fcntl.c	optional audit
security/audit/bsm_socket_type.c	optional audit
security/audit/bsm_token.c	optional audit
security/mac/mac_audit.c	optional mac audit
security/mac/mac_cred.c		optional mac
security/mac/mac_framework.c	optional mac
security/mac/mac_inet.c		optional mac inet | mac inet6
security/mac/mac_inet6.c	optional mac inet6
security/mac/mac_label.c	optional mac
security/mac/mac_net.c		optional mac
security/mac/mac_pipe.c		optional mac
security/mac/mac_posix_sem.c	optional mac
security/mac/mac_posix_shm.c	optional mac
security/mac/mac_priv.c		optional mac
security/mac/mac_process.c	optional mac
security/mac/mac_socket.c	optional mac
security/mac/mac_syscalls.c	standard
security/mac/mac_system.c	optional mac
security/mac/mac_sysv_msg.c	optional mac
security/mac/mac_sysv_sem.c	optional mac
security/mac/mac_sysv_shm.c	optional mac
security/mac/mac_vfs.c		optional mac
security/mac_biba/mac_biba.c	optional mac_biba
security/mac_bsdextended/mac_bsdextended.c	optional mac_bsdextended
security/mac_bsdextended/ugidfw_system.c	optional mac_bsdextended
security/mac_bsdextended/ugidfw_vnode.c		optional mac_bsdextended
security/mac_ifoff/mac_ifoff.c	optional mac_ifoff
security/mac_lomac/mac_lomac.c	optional mac_lomac
security/mac_mls/mac_mls.c	optional mac_mls
security/mac_none/mac_none.c	optional mac_none
security/mac_ntpd/mac_ntpd.c	optional mac_ntpd
security/mac_partition/mac_partition.c optional mac_partition
security/mac_portacl/mac_portacl.c optional mac_portacl
security/mac_seeotheruids/mac_seeotheruids.c optional mac_seeotheruids
security/mac_stub/mac_stub.c	optional mac_stub
security/mac_test/mac_test.c	optional mac_test
security/mac_veriexec/mac_veriexec.c			optional mac_veriexec
security/mac_veriexec/veriexec_fingerprint.c		optional mac_veriexec
security/mac_veriexec/veriexec_metadata.c		optional mac_veriexec
security/mac_veriexec_parser/mac_veriexec_parser.c	optional mac_veriexec mac_veriexec_parser
security/mac_veriexec/mac_veriexec_rmd160.c		optional mac_veriexec_rmd160
security/mac_veriexec/mac_veriexec_sha1.c		optional mac_veriexec_sha1
security/mac_veriexec/mac_veriexec_sha256.c		optional mac_veriexec_sha256
security/mac_veriexec/mac_veriexec_sha384.c		optional mac_veriexec_sha384
security/mac_veriexec/mac_veriexec_sha512.c		optional mac_veriexec_sha512
teken/teken.c			optional sc !SC_NO_TERM_TEKEN | vt
ufs/ffs/ffs_alloc.c		optional ffs
ufs/ffs/ffs_balloc.c		optional ffs
ufs/ffs/ffs_inode.c		optional ffs
ufs/ffs/ffs_snapshot.c		optional ffs
ufs/ffs/ffs_softdep.c		optional ffs
ufs/ffs/ffs_subr.c		optional ffs | geom_label
ufs/ffs/ffs_tables.c		optional ffs | geom_label
ufs/ffs/ffs_vfsops.c		optional ffs
ufs/ffs/ffs_vnops.c		optional ffs
ufs/ffs/ffs_rawread.c		optional ffs directio
ufs/ffs/ffs_suspend.c		optional ffs
ufs/ufs/ufs_acl.c		optional ffs
ufs/ufs/ufs_bmap.c		optional ffs
ufs/ufs/ufs_dirhash.c		optional ffs
ufs/ufs/ufs_extattr.c		optional ffs
ufs/ufs/ufs_gjournal.c		optional ffs UFS_GJOURNAL
ufs/ufs/ufs_inode.c		optional ffs
ufs/ufs/ufs_lookup.c		optional ffs
ufs/ufs/ufs_quota.c		optional ffs
ufs/ufs/ufs_vfsops.c		optional ffs
ufs/ufs/ufs_vnops.c		optional ffs
vm/default_pager.c		standard
vm/device_pager.c		standard
vm/phys_pager.c			standard
vm/redzone.c			optional DEBUG_REDZONE
vm/sg_pager.c			standard
vm/swap_pager.c			standard
vm/uma_core.c			standard
vm/uma_dbg.c			standard
vm/memguard.c			optional DEBUG_MEMGUARD
vm/vm_domainset.c		standard
vm/vm_fault.c			standard
vm/vm_glue.c			standard
vm/vm_init.c			standard
vm/vm_kern.c			standard
vm/vm_map.c			standard
vm/vm_meter.c			standard
vm/vm_mmap.c			standard
vm/vm_object.c			standard
vm/vm_page.c			standard
vm/vm_pageout.c			standard
vm/vm_pager.c			standard
vm/vm_phys.c			standard
vm/vm_radix.c			standard
vm/vm_reserv.c			standard
vm/vm_swapout.c			optional !NO_SWAPPING
vm/vm_swapout_dummy.c		optional NO_SWAPPING
vm/vm_unix.c			standard
vm/vnode_pager.c		standard
xen/features.c			optional xenhvm
xen/xenbus/xenbus_if.m		optional xenhvm
xen/xenbus/xenbus.c		optional xenhvm
xen/xenbus/xenbusb_if.m		optional xenhvm
xen/xenbus/xenbusb.c		optional xenhvm
xen/xenbus/xenbusb_front.c	optional xenhvm
xen/xenbus/xenbusb_back.c	optional xenhvm
xen/xenmem/xenmem_if.m		optional xenhvm
xdr/xdr.c			optional krpc | nfslockd | nfscl | nfsd
xdr/xdr_array.c			optional krpc | nfslockd | nfscl | nfsd
xdr/xdr_mbuf.c			optional krpc | nfslockd | nfscl | nfsd
xdr/xdr_mem.c			optional krpc | nfslockd | nfscl | nfsd
xdr/xdr_reference.c		optional krpc | nfslockd | nfscl | nfsd
xdr/xdr_sizeof.c		optional krpc | nfslockd | nfscl | nfsd<|MERGE_RESOLUTION|>--- conflicted
+++ resolved
@@ -314,11 +314,8 @@
 
 # CHERI and CHERI-compat related files
 cheri/cheri_asserts.c			optional cpu_cheri
-<<<<<<< HEAD
 cheri/cheri_colocation.c		optional cpu_cheri
-=======
 cheri/cheri_exec.c			optional cpu_cheri
->>>>>>> 001eb7f4
 cheri/cheri_sysctl.c			optional cpu_cheri
 cheri/cheri_otype.c			optional cpu_cheri
 cheri/cheri_syscall.c			optional cpu_cheri
