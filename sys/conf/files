--- conflicted
+++ resolved
@@ -3916,11 +3916,8 @@
 kern/subr_witness.c		optional witness
 kern/sys_capability.c		standard
 kern/sys_generic.c		standard
-<<<<<<< HEAD
+kern/sys_getrandom.c		standard
 kern/sys_kbounce.c		standard
-=======
-kern/sys_getrandom.c		standard
->>>>>>> 82710b55
 kern/sys_pipe.c			standard
 kern/sys_procdesc.c		standard
 kern/sys_process.c		standard
