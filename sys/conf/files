# $FreeBSD$
#
# The long compile-with and dependency lines are required because of
# limitations in config: backslash-newline doesn't work in strings, and
# dependency lines other than the first are silently ignored.
#
acpi_quirks.h			optional acpi				   \
	dependency	"$S/tools/acpi_quirks2h.awk $S/dev/acpica/acpi_quirks" \
	compile-with	"${AWK} -f $S/tools/acpi_quirks2h.awk $S/dev/acpica/acpi_quirks" \
	no-obj no-implicit-rule before-depend				   \
	clean		"acpi_quirks.h"
bhnd_nvram_map.h		optional bhnd				   \
	dependency	"$S/dev/bhnd/tools/nvram_map_gen.sh $S/dev/bhnd/tools/nvram_map_gen.awk $S/dev/bhnd/nvram/nvram_map" \
	compile-with	"sh $S/dev/bhnd/tools/nvram_map_gen.sh $S/dev/bhnd/nvram/nvram_map -h" \
	no-obj no-implicit-rule before-depend				   \
	clean		"bhnd_nvram_map.h"
bhnd_nvram_map_data.h		optional bhnd				   \
	dependency	"$S/dev/bhnd/tools/nvram_map_gen.sh $S/dev/bhnd/tools/nvram_map_gen.awk $S/dev/bhnd/nvram/nvram_map" \
	compile-with	"sh $S/dev/bhnd/tools/nvram_map_gen.sh $S/dev/bhnd/nvram/nvram_map -d" \
	no-obj no-implicit-rule before-depend				   \
	clean		"bhnd_nvram_map_data.h"
<<<<<<< HEAD
#
# The 'fdt_dtb_file' target covers an actual DTB file name, which is derived
# from the specified source (DTS) file: <platform>.dts -> <platform>.dtb
#
fdt_dtb_file			optional fdt fdt_dtb_static \
	compile-with "sh -c 'MACHINE=${MACHINE} sh $S/tools/fdt/make_dtb.sh $S ${FDT_DTS_FILE} ${.CURDIR}'" \
	no-obj no-implicit-rule before-depend	\
	clean		"${FDT_DTS_FILE:R}.dtb"
fdt_static_dtb.h		optional fdt fdt_dtb_static \
	compile-with "sh -c 'MACHINE=${MACHINE} sh $S/tools/fdt/make_dtbh.sh ${FDT_DTS_FILE} ${.CURDIR}'" \
	dependency	"fdt_dtb_file" \
=======
fdt_static_dtb.h		optional fdt fdt_dtb_static \
	compile-with "sh -c 'MACHINE=${MACHINE} $S/tools/fdt/make_dtbh.sh ${FDT_DTS_FILE} ${.CURDIR}'" \
	dependency	"${FDT_DTS_FILE:T:R}.dtb" \
>>>>>>> b6581130
	no-obj no-implicit-rule before-depend \
	clean		"fdt_static_dtb.h"
feeder_eq_gen.h			optional sound				   \
	dependency	"$S/tools/sound/feeder_eq_mkfilter.awk"		   \
	compile-with	"${AWK} -f $S/tools/sound/feeder_eq_mkfilter.awk -- ${FEEDER_EQ_PRESETS} > feeder_eq_gen.h" \
	no-obj no-implicit-rule before-depend				   \
	clean		"feeder_eq_gen.h"
feeder_rate_gen.h		optional sound				   \
	dependency	"$S/tools/sound/feeder_rate_mkfilter.awk"	   \
	compile-with	"${AWK} -f $S/tools/sound/feeder_rate_mkfilter.awk -- ${FEEDER_RATE_PRESETS} > feeder_rate_gen.h" \
	no-obj no-implicit-rule before-depend				   \
	clean		"feeder_rate_gen.h"
snd_fxdiv_gen.h			optional sound				   \
	dependency	"$S/tools/sound/snd_fxdiv_gen.awk"		   \
	compile-with	"${AWK} -f $S/tools/sound/snd_fxdiv_gen.awk -- > snd_fxdiv_gen.h" \
	no-obj no-implicit-rule before-depend				   \
	clean		"snd_fxdiv_gen.h"
miidevs.h			optional miibus | mii			   \
	dependency	"$S/tools/miidevs2h.awk $S/dev/mii/miidevs"	   \
	compile-with	"${AWK} -f $S/tools/miidevs2h.awk $S/dev/mii/miidevs" \
	no-obj no-implicit-rule before-depend				   \
	clean		"miidevs.h"
pccarddevs.h			standard				   \
	dependency	"$S/tools/pccarddevs2h.awk $S/dev/pccard/pccarddevs" \
	compile-with	"${AWK} -f $S/tools/pccarddevs2h.awk $S/dev/pccard/pccarddevs" \
	no-obj no-implicit-rule before-depend				   \
	clean		"pccarddevs.h"
kbdmuxmap.h			optional	kbdmux_dflt_keymap 	   \
	compile-with	"kbdcontrol -P ${S:S/sys$/share/}/vt/keymaps -P ${S:S/sys$/share/}/syscons/keymaps -L ${KBDMUX_DFLT_KEYMAP} | sed -e 's/^static keymap_t.* = /static keymap_t key_map = /' -e 's/^static accentmap_t.* = /static accentmap_t accent_map = /' > kbdmuxmap.h" \
	no-obj no-implicit-rule before-depend				\
	clean		"kbdmuxmap.h"
teken_state.h		optional sc | vt				   \
	dependency	"$S/teken/gensequences $S/teken/sequences" \
	compile-with	"${AWK} -f $S/teken/gensequences $S/teken/sequences > teken_state.h" \
	no-obj no-implicit-rule before-depend				   \
	clean		"teken_state.h"
usbdevs.h			optional usb				   \
	dependency	"$S/tools/usbdevs2h.awk $S/dev/usb/usbdevs" \
	compile-with	"${AWK} -f $S/tools/usbdevs2h.awk $S/dev/usb/usbdevs -h" \
	no-obj no-implicit-rule before-depend				   \
	clean		"usbdevs.h"
usbdevs_data.h			optional usb				   \
	dependency	"$S/tools/usbdevs2h.awk $S/dev/usb/usbdevs" \
	compile-with	"${AWK} -f $S/tools/usbdevs2h.awk $S/dev/usb/usbdevs -d" \
	no-obj no-implicit-rule before-depend				   \
	clean		"usbdevs_data.h"
cam/cam.c			optional scbus
cam/cam_compat.c		optional scbus
cam/cam_iosched.c		optional scbus
cam/cam_periph.c		optional scbus
cam/cam_queue.c			optional scbus
cam/cam_sim.c			optional scbus
cam/cam_xpt.c			optional scbus
cam/ata/ata_all.c		optional scbus
cam/ata/ata_xpt.c		optional scbus
cam/ata/ata_pmp.c		optional scbus
cam/nvme/nvme_all.c		optional scbus
cam/nvme/nvme_da.c		optional nda | da
cam/nvme/nvme_xpt.c		optional scbus
cam/scsi/scsi_xpt.c		optional scbus
cam/scsi/scsi_all.c		optional scbus
cam/scsi/scsi_cd.c		optional cd
cam/scsi/scsi_ch.c		optional ch
cam/ata/ata_da.c		optional ada | da
cam/ctl/ctl.c			optional ctl
cam/ctl/ctl_backend.c		optional ctl
cam/ctl/ctl_backend_block.c	optional ctl
cam/ctl/ctl_backend_ramdisk.c	optional ctl
cam/ctl/ctl_cmd_table.c		optional ctl
cam/ctl/ctl_frontend.c		optional ctl
cam/ctl/ctl_frontend_cam_sim.c	optional ctl
cam/ctl/ctl_frontend_ioctl.c	optional ctl
cam/ctl/ctl_frontend_iscsi.c	optional ctl cfiscsi
cam/ctl/ctl_ha.c		optional ctl
cam/ctl/ctl_scsi_all.c		optional ctl
cam/ctl/ctl_tpc.c		optional ctl
cam/ctl/ctl_tpc_local.c		optional ctl
cam/ctl/ctl_error.c		optional ctl
cam/ctl/ctl_util.c		optional ctl
cam/ctl/scsi_ctl.c		optional ctl
cam/mmc/mmc_xpt.c		optional scbus mmccam
cam/mmc/mmc_da.c		optional scbus mmccam da
cam/scsi/scsi_da.c		optional da
cam/scsi/scsi_pass.c		optional pass
cam/scsi/scsi_pt.c		optional pt
cam/scsi/scsi_sa.c		optional sa
cam/scsi/scsi_enc.c		optional ses
cam/scsi/scsi_enc_ses.c		optional ses
cam/scsi/scsi_enc_safte.c	optional ses
cam/scsi/scsi_sg.c		optional sg
cam/scsi/scsi_targ_bh.c		optional targbh
cam/scsi/scsi_target.c		optional targ
cam/scsi/smp_all.c		optional scbus
# shared between zfs and dtrace
cddl/compat/opensolaris/kern/opensolaris.c		optional zfs | dtrace compile-with "${CDDL_C}"
cddl/compat/opensolaris/kern/opensolaris_cmn_err.c	optional zfs | dtrace compile-with "${CDDL_C}"
cddl/compat/opensolaris/kern/opensolaris_kmem.c		optional zfs | dtrace compile-with "${CDDL_C}"
cddl/compat/opensolaris/kern/opensolaris_misc.c		optional zfs | dtrace compile-with "${CDDL_C}"
cddl/compat/opensolaris/kern/opensolaris_proc.c		optional zfs | dtrace compile-with "${CDDL_C}"
cddl/compat/opensolaris/kern/opensolaris_sunddi.c	optional zfs | dtrace compile-with "${CDDL_C}"
cddl/compat/opensolaris/kern/opensolaris_taskq.c	optional zfs | dtrace compile-with "${CDDL_C}"
# zfs specific
cddl/compat/opensolaris/kern/opensolaris_acl.c				optional zfs compile-with "${ZFS_C}"
cddl/compat/opensolaris/kern/opensolaris_dtrace.c			optional zfs compile-with "${ZFS_C}"
cddl/compat/opensolaris/kern/opensolaris_kobj.c				optional zfs compile-with "${ZFS_C}"
cddl/compat/opensolaris/kern/opensolaris_kstat.c			optional zfs compile-with "${ZFS_C}"
cddl/compat/opensolaris/kern/opensolaris_lookup.c			optional zfs compile-with "${ZFS_C}"
cddl/compat/opensolaris/kern/opensolaris_policy.c			optional zfs compile-with "${ZFS_C}"
cddl/compat/opensolaris/kern/opensolaris_string.c			optional zfs compile-with "${ZFS_C}"
cddl/compat/opensolaris/kern/opensolaris_sysevent.c			optional zfs compile-with "${ZFS_C}"
cddl/compat/opensolaris/kern/opensolaris_uio.c				optional zfs compile-with "${ZFS_C}"
cddl/compat/opensolaris/kern/opensolaris_vfs.c				optional zfs compile-with "${ZFS_C}"
cddl/compat/opensolaris/kern/opensolaris_vm.c				optional zfs compile-with "${ZFS_C}"
cddl/compat/opensolaris/kern/opensolaris_zone.c				optional zfs compile-with "${ZFS_C}"
cddl/contrib/opensolaris/common/acl/acl_common.c			optional zfs compile-with "${ZFS_C}"
cddl/contrib/opensolaris/common/avl/avl.c				optional zfs compile-with "${ZFS_C}"
cddl/contrib/opensolaris/common/nvpair/opensolaris_fnvpair.c		optional zfs compile-with "${ZFS_C}"
cddl/contrib/opensolaris/common/nvpair/opensolaris_nvpair.c		optional zfs compile-with "${ZFS_C}"
cddl/contrib/opensolaris/common/nvpair/opensolaris_nvpair_alloc_fixed.c	optional zfs compile-with "${ZFS_C}"
cddl/contrib/opensolaris/common/unicode/u8_textprep.c			optional zfs compile-with "${ZFS_C}"
cddl/contrib/opensolaris/common/zfs/zfeature_common.c			optional zfs compile-with "${ZFS_C}"
cddl/contrib/opensolaris/common/zfs/zfs_comutil.c			optional zfs compile-with "${ZFS_C}"
cddl/contrib/opensolaris/common/zfs/zfs_deleg.c				optional zfs compile-with "${ZFS_C}"
cddl/contrib/opensolaris/common/zfs/zfs_fletcher.c			optional zfs compile-with "${ZFS_C}"
cddl/contrib/opensolaris/common/zfs/zfs_ioctl_compat.c			optional zfs compile-with "${ZFS_C}"
cddl/contrib/opensolaris/common/zfs/zfs_namecheck.c			optional zfs compile-with "${ZFS_C}"
cddl/contrib/opensolaris/common/zfs/zfs_prop.c				optional zfs compile-with "${ZFS_C}"
cddl/contrib/opensolaris/common/zfs/zpool_prop.c			optional zfs compile-with "${ZFS_C}"
cddl/contrib/opensolaris/common/zfs/zprop_common.c			optional zfs compile-with "${ZFS_C}"
cddl/contrib/opensolaris/uts/common/fs/vnode.c				optional zfs compile-with "${ZFS_C}"
cddl/contrib/opensolaris/uts/common/fs/zfs/abd.c			optional zfs compile-with "${ZFS_C}"
cddl/contrib/opensolaris/uts/common/fs/zfs/aggsum.c			optional zfs compile-with "${ZFS_C}"
cddl/contrib/opensolaris/uts/common/fs/zfs/arc.c			optional zfs compile-with "${ZFS_C}"
cddl/contrib/opensolaris/uts/common/fs/zfs/blkptr.c			optional zfs compile-with "${ZFS_C}"
cddl/contrib/opensolaris/uts/common/fs/zfs/bplist.c			optional zfs compile-with "${ZFS_C}"
cddl/contrib/opensolaris/uts/common/fs/zfs/bpobj.c			optional zfs compile-with "${ZFS_C}"
cddl/contrib/opensolaris/uts/common/fs/zfs/bptree.c			optional zfs compile-with "${ZFS_C}"
cddl/contrib/opensolaris/uts/common/fs/zfs/bqueue.c			optional zfs compile-with "${ZFS_C}"
cddl/contrib/opensolaris/uts/common/fs/zfs/cityhash.c			optional zfs compile-with "${ZFS_C}"
cddl/contrib/opensolaris/uts/common/fs/zfs/dbuf.c			optional zfs compile-with "${ZFS_C}"
cddl/contrib/opensolaris/uts/common/fs/zfs/dbuf_stats.c		optional zfs compile-with "${ZFS_C}"
cddl/contrib/opensolaris/uts/common/fs/zfs/ddt.c			optional zfs compile-with "${ZFS_C}"
cddl/contrib/opensolaris/uts/common/fs/zfs/ddt_zap.c			optional zfs compile-with "${ZFS_C}"
cddl/contrib/opensolaris/uts/common/fs/zfs/dmu.c			optional zfs compile-with "${ZFS_C}"
cddl/contrib/opensolaris/uts/common/fs/zfs/dmu_diff.c			optional zfs compile-with "${ZFS_C}"
cddl/contrib/opensolaris/uts/common/fs/zfs/dmu_object.c			optional zfs compile-with "${ZFS_C}"
cddl/contrib/opensolaris/uts/common/fs/zfs/dmu_objset.c			optional zfs compile-with "${ZFS_C}"
cddl/contrib/opensolaris/uts/common/fs/zfs/dmu_send.c			optional zfs compile-with "${ZFS_C}"
cddl/contrib/opensolaris/uts/common/fs/zfs/dmu_traverse.c		optional zfs compile-with "${ZFS_C}"
cddl/contrib/opensolaris/uts/common/fs/zfs/dmu_tx.c			optional zfs compile-with "${ZFS_C}"
cddl/contrib/opensolaris/uts/common/fs/zfs/dmu_zfetch.c			optional zfs compile-with "${ZFS_C}"
cddl/contrib/opensolaris/uts/common/fs/zfs/dnode.c			optional zfs compile-with "${ZFS_C}" \
	warning "kernel contains CDDL licensed ZFS filesystem"
cddl/contrib/opensolaris/uts/common/fs/zfs/dnode_sync.c			optional zfs compile-with "${ZFS_C}"
cddl/contrib/opensolaris/uts/common/fs/zfs/dsl_bookmark.c		optional zfs compile-with "${ZFS_C}"
cddl/contrib/opensolaris/uts/common/fs/zfs/dsl_dataset.c		optional zfs compile-with "${ZFS_C}"
cddl/contrib/opensolaris/uts/common/fs/zfs/dsl_deadlist.c		optional zfs compile-with "${ZFS_C}"
cddl/contrib/opensolaris/uts/common/fs/zfs/dsl_deleg.c			optional zfs compile-with "${ZFS_C}"
cddl/contrib/opensolaris/uts/common/fs/zfs/dsl_destroy.c		optional zfs compile-with "${ZFS_C}"
cddl/contrib/opensolaris/uts/common/fs/zfs/dsl_dir.c			optional zfs compile-with "${ZFS_C}"
cddl/contrib/opensolaris/uts/common/fs/zfs/dsl_pool.c			optional zfs compile-with "${ZFS_C}"
cddl/contrib/opensolaris/uts/common/fs/zfs/dsl_prop.c			optional zfs compile-with "${ZFS_C}"
cddl/contrib/opensolaris/uts/common/fs/zfs/dsl_scan.c			optional zfs compile-with "${ZFS_C}"
cddl/contrib/opensolaris/uts/common/fs/zfs/dsl_userhold.c		optional zfs compile-with "${ZFS_C}"
cddl/contrib/opensolaris/uts/common/fs/zfs/dsl_synctask.c		optional zfs compile-with "${ZFS_C}"
cddl/contrib/opensolaris/uts/common/fs/zfs/gzip.c			optional zfs compile-with "${ZFS_C}"
cddl/contrib/opensolaris/uts/common/fs/zfs/lz4.c			optional zfs compile-with "${ZFS_C}"
cddl/contrib/opensolaris/uts/common/fs/zfs/lzjb.c			optional zfs compile-with "${ZFS_C}"
cddl/contrib/opensolaris/uts/common/fs/zfs/metaslab.c			optional zfs compile-with "${ZFS_C}"
cddl/contrib/opensolaris/uts/common/fs/zfs/multilist.c			optional zfs compile-with "${ZFS_C}"
cddl/contrib/opensolaris/uts/common/fs/zfs/range_tree.c			optional zfs compile-with "${ZFS_C}"
cddl/contrib/opensolaris/uts/common/fs/zfs/refcount.c			optional zfs compile-with "${ZFS_C}"
cddl/contrib/opensolaris/uts/common/fs/zfs/rrwlock.c			optional zfs compile-with "${ZFS_C}"
cddl/contrib/opensolaris/uts/common/fs/zfs/sa.c				optional zfs compile-with "${ZFS_C}"
cddl/contrib/opensolaris/uts/common/fs/zfs/sha256.c			optional zfs compile-with "${ZFS_C}"
cddl/contrib/opensolaris/uts/common/fs/zfs/skein_zfs.c			optional zfs compile-with "${ZFS_C}"
cddl/contrib/opensolaris/uts/common/fs/zfs/spa.c			optional zfs compile-with "${ZFS_C}"
cddl/contrib/opensolaris/uts/common/fs/zfs/spa_checkpoint.c		optional zfs compile-with "${ZFS_C}"
cddl/contrib/opensolaris/uts/common/fs/zfs/spa_config.c			optional zfs compile-with "${ZFS_C}"
cddl/contrib/opensolaris/uts/common/fs/zfs/spa_errlog.c			optional zfs compile-with "${ZFS_C}"
cddl/contrib/opensolaris/uts/common/fs/zfs/spa_history.c		optional zfs compile-with "${ZFS_C}"
cddl/contrib/opensolaris/uts/common/fs/zfs/spa_misc.c			optional zfs compile-with "${ZFS_C}"
cddl/contrib/opensolaris/uts/common/fs/zfs/space_map.c			optional zfs compile-with "${ZFS_C}"
cddl/contrib/opensolaris/uts/common/fs/zfs/space_reftree.c		optional zfs compile-with "${ZFS_C}"
cddl/contrib/opensolaris/uts/common/fs/zfs/trim_map.c			optional zfs compile-with "${ZFS_C}"
cddl/contrib/opensolaris/uts/common/fs/zfs/txg.c			optional zfs compile-with "${ZFS_C}"
cddl/contrib/opensolaris/uts/common/fs/zfs/uberblock.c			optional zfs compile-with "${ZFS_C}"
cddl/contrib/opensolaris/uts/common/fs/zfs/unique.c			optional zfs compile-with "${ZFS_C}"
cddl/contrib/opensolaris/uts/common/fs/zfs/vdev.c			optional zfs compile-with "${ZFS_C}"
cddl/contrib/opensolaris/uts/common/fs/zfs/vdev_cache.c			optional zfs compile-with "${ZFS_C}"
cddl/contrib/opensolaris/uts/common/fs/zfs/vdev_file.c			optional zfs compile-with "${ZFS_C}"
cddl/contrib/opensolaris/uts/common/fs/zfs/vdev_indirect.c		optional zfs compile-with "${ZFS_C}"
cddl/contrib/opensolaris/uts/common/fs/zfs/vdev_indirect_births.c	optional zfs compile-with "${ZFS_C}"
cddl/contrib/opensolaris/uts/common/fs/zfs/vdev_indirect_mapping.c	optional zfs compile-with "${ZFS_C}"
cddl/contrib/opensolaris/uts/common/fs/zfs/vdev_initialize.c		optional zfs compile-with "${ZFS_C}"
cddl/contrib/opensolaris/uts/common/fs/zfs/vdev_geom.c			optional zfs compile-with "${ZFS_C}"
cddl/contrib/opensolaris/uts/common/fs/zfs/vdev_label.c			optional zfs compile-with "${ZFS_C}"
cddl/contrib/opensolaris/uts/common/fs/zfs/vdev_mirror.c		optional zfs compile-with "${ZFS_C}"
cddl/contrib/opensolaris/uts/common/fs/zfs/vdev_missing.c		optional zfs compile-with "${ZFS_C}"
cddl/contrib/opensolaris/uts/common/fs/zfs/vdev_queue.c			optional zfs compile-with "${ZFS_C}"
cddl/contrib/opensolaris/uts/common/fs/zfs/vdev_raidz.c			optional zfs compile-with "${ZFS_C}"
cddl/contrib/opensolaris/uts/common/fs/zfs/vdev_removal.c		optional zfs compile-with "${ZFS_C}"
cddl/contrib/opensolaris/uts/common/fs/zfs/vdev_root.c			optional zfs compile-with "${ZFS_C}"
cddl/contrib/opensolaris/uts/common/fs/zfs/zap.c			optional zfs compile-with "${ZFS_C}"
cddl/contrib/opensolaris/uts/common/fs/zfs/zap_leaf.c			optional zfs compile-with "${ZFS_C}"
cddl/contrib/opensolaris/uts/common/fs/zfs/zap_micro.c			optional zfs compile-with "${ZFS_C}"
cddl/contrib/opensolaris/uts/common/fs/zfs/zcp.c			optional zfs compile-with "${ZFS_C}"
cddl/contrib/opensolaris/uts/common/fs/zfs/zcp_get.c			optional zfs compile-with "${ZFS_C}"
cddl/contrib/opensolaris/uts/common/fs/zfs/zcp_global.c			optional zfs compile-with "${ZFS_C}"
cddl/contrib/opensolaris/uts/common/fs/zfs/zcp_iter.c			optional zfs compile-with "${ZFS_C}"
cddl/contrib/opensolaris/uts/common/fs/zfs/zcp_synctask.c		optional zfs compile-with "${ZFS_C}"
cddl/contrib/opensolaris/uts/common/fs/zfs/zfeature.c			optional zfs compile-with "${ZFS_C}"
cddl/contrib/opensolaris/uts/common/fs/zfs/zfs_acl.c			optional zfs compile-with "${ZFS_C}"
cddl/contrib/opensolaris/uts/common/fs/zfs/zfs_byteswap.c		optional zfs compile-with "${ZFS_C}"
cddl/contrib/opensolaris/uts/common/fs/zfs/zfs_ctldir.c			optional zfs compile-with "${ZFS_C}"
cddl/contrib/opensolaris/uts/common/fs/zfs/zfs_debug.c			optional zfs compile-with "${ZFS_C}"
cddl/contrib/opensolaris/uts/common/fs/zfs/zfs_dir.c			optional zfs compile-with "${ZFS_C}"
cddl/contrib/opensolaris/uts/common/fs/zfs/zfs_fm.c			optional zfs compile-with "${ZFS_C}"
cddl/contrib/opensolaris/uts/common/fs/zfs/zfs_fuid.c			optional zfs compile-with "${ZFS_C}"
cddl/contrib/opensolaris/uts/common/fs/zfs/zfs_ioctl.c			optional zfs compile-with "${ZFS_C}"
cddl/contrib/opensolaris/uts/common/fs/zfs/zfs_log.c			optional zfs compile-with "${ZFS_C}"
cddl/contrib/opensolaris/uts/common/fs/zfs/zfs_onexit.c			optional zfs compile-with "${ZFS_C}"
cddl/contrib/opensolaris/uts/common/fs/zfs/zfs_replay.c			optional zfs compile-with "${ZFS_C}"
cddl/contrib/opensolaris/uts/common/fs/zfs/zfs_rlock.c			optional zfs compile-with "${ZFS_C}"
cddl/contrib/opensolaris/uts/common/fs/zfs/zfs_sa.c			optional zfs compile-with "${ZFS_C}"
cddl/contrib/opensolaris/uts/common/fs/zfs/zfs_vfsops.c			optional zfs compile-with "${ZFS_C}"
cddl/contrib/opensolaris/uts/common/fs/zfs/zfs_vnops.c			optional zfs compile-with "${ZFS_C}"
cddl/contrib/opensolaris/uts/common/fs/zfs/zfs_znode.c			optional zfs compile-with "${ZFS_C}"
cddl/contrib/opensolaris/uts/common/fs/zfs/zil.c			optional zfs compile-with "${ZFS_C}"
cddl/contrib/opensolaris/uts/common/fs/zfs/zio.c			optional zfs compile-with "${ZFS_C}"
cddl/contrib/opensolaris/uts/common/fs/zfs/zio_checksum.c		optional zfs compile-with "${ZFS_C}"
cddl/contrib/opensolaris/uts/common/fs/zfs/zio_compress.c		optional zfs compile-with "${ZFS_C}"
cddl/contrib/opensolaris/uts/common/fs/zfs/zio_inject.c			optional zfs compile-with "${ZFS_C}"
cddl/contrib/opensolaris/uts/common/fs/zfs/zle.c			optional zfs compile-with "${ZFS_C}"
cddl/contrib/opensolaris/uts/common/fs/zfs/zrlock.c			optional zfs compile-with "${ZFS_C}"
cddl/contrib/opensolaris/uts/common/fs/zfs/zthr.c			optional zfs compile-with "${ZFS_C}"
cddl/contrib/opensolaris/uts/common/fs/zfs/zvol.c			optional zfs compile-with "${ZFS_C}"
cddl/contrib/opensolaris/uts/common/os/callb.c				optional zfs compile-with "${ZFS_C}"
cddl/contrib/opensolaris/uts/common/os/fm.c				optional zfs compile-with "${ZFS_C}"
cddl/contrib/opensolaris/uts/common/os/list.c				optional zfs compile-with "${ZFS_C}"
cddl/contrib/opensolaris/uts/common/os/nvpair_alloc_system.c		optional zfs compile-with "${ZFS_C}"
cddl/contrib/opensolaris/uts/common/zmod/adler32.c			optional zfs compile-with "${ZFS_C}"
cddl/contrib/opensolaris/uts/common/zmod/deflate.c			optional zfs compile-with "${ZFS_C}"
cddl/contrib/opensolaris/uts/common/zmod/inffast.c			optional zfs compile-with "${ZFS_C}"
cddl/contrib/opensolaris/uts/common/zmod/inflate.c			optional zfs compile-with "${ZFS_C}"
cddl/contrib/opensolaris/uts/common/zmod/inftrees.c			optional zfs compile-with "${ZFS_C}"
cddl/contrib/opensolaris/uts/common/zmod/opensolaris_crc32.c		optional zfs compile-with "${ZFS_C}"
cddl/contrib/opensolaris/uts/common/zmod/trees.c			optional zfs compile-with "${ZFS_C}"
cddl/contrib/opensolaris/uts/common/zmod/zmod.c				optional zfs compile-with "${ZFS_C}"
cddl/contrib/opensolaris/uts/common/zmod/zmod_subr.c			optional zfs compile-with "${ZFS_C}"
cddl/contrib/opensolaris/uts/common/zmod/zutil.c			optional zfs compile-with "${ZFS_C}"

# zfs lua support
cddl/contrib/opensolaris/uts/common/fs/zfs/lua/lapi.c			optional zfs compile-with "${ZFS_C}"
cddl/contrib/opensolaris/uts/common/fs/zfs/lua/lauxlib.c		optional zfs compile-with "${ZFS_C}"
cddl/contrib/opensolaris/uts/common/fs/zfs/lua/lbaselib.c		optional zfs compile-with "${ZFS_C}"
cddl/contrib/opensolaris/uts/common/fs/zfs/lua/lbitlib.c		optional zfs compile-with "${ZFS_C}"
cddl/contrib/opensolaris/uts/common/fs/zfs/lua/lcode.c			optional zfs compile-with "${ZFS_C}"
cddl/contrib/opensolaris/uts/common/fs/zfs/lua/lcompat.c		optional zfs compile-with "${ZFS_C}"
cddl/contrib/opensolaris/uts/common/fs/zfs/lua/lcorolib.c		optional zfs compile-with "${ZFS_C}"
cddl/contrib/opensolaris/uts/common/fs/zfs/lua/lctype.c			optional zfs compile-with "${ZFS_C}"
cddl/contrib/opensolaris/uts/common/fs/zfs/lua/ldebug.c			optional zfs compile-with "${ZFS_C}"
cddl/contrib/opensolaris/uts/common/fs/zfs/lua/ldo.c			optional zfs compile-with "${ZFS_C}"
cddl/contrib/opensolaris/uts/common/fs/zfs/lua/ldump.c			optional zfs compile-with "${ZFS_C}"
cddl/contrib/opensolaris/uts/common/fs/zfs/lua/lfunc.c			optional zfs compile-with "${ZFS_C}"
cddl/contrib/opensolaris/uts/common/fs/zfs/lua/lgc.c			optional zfs compile-with "${ZFS_C}"
cddl/contrib/opensolaris/uts/common/fs/zfs/lua/llex.c			optional zfs compile-with "${ZFS_C}"
cddl/contrib/opensolaris/uts/common/fs/zfs/lua/lmem.c			optional zfs compile-with "${ZFS_C}"
cddl/contrib/opensolaris/uts/common/fs/zfs/lua/lobject.c		optional zfs compile-with "${ZFS_C}"
cddl/contrib/opensolaris/uts/common/fs/zfs/lua/lopcodes.c		optional zfs compile-with "${ZFS_C}"
cddl/contrib/opensolaris/uts/common/fs/zfs/lua/lparser.c		optional zfs compile-with "${ZFS_C}"
cddl/contrib/opensolaris/uts/common/fs/zfs/lua/lstate.c			optional zfs compile-with "${ZFS_C}"
cddl/contrib/opensolaris/uts/common/fs/zfs/lua/lstring.c		optional zfs compile-with "${ZFS_C}"
cddl/contrib/opensolaris/uts/common/fs/zfs/lua/lstrlib.c		optional zfs compile-with "${ZFS_C}"
cddl/contrib/opensolaris/uts/common/fs/zfs/lua/ltable.c			optional zfs compile-with "${ZFS_C}"
cddl/contrib/opensolaris/uts/common/fs/zfs/lua/ltablib.c		optional zfs compile-with "${ZFS_C}"
cddl/contrib/opensolaris/uts/common/fs/zfs/lua/ltm.c			optional zfs compile-with "${ZFS_C}"
cddl/contrib/opensolaris/uts/common/fs/zfs/lua/lundump.c		optional zfs compile-with "${ZFS_C}"
cddl/contrib/opensolaris/uts/common/fs/zfs/lua/lvm.c			optional zfs compile-with "${ZFS_C}"
cddl/contrib/opensolaris/uts/common/fs/zfs/lua/lzio.c			optional zfs compile-with "${ZFS_C}"

# CHERI and CHERI-compat related files
cheri/cheri_asserts.c			optional cpu_cheri
cheri/cheri_sysctl.c			optional cpu_cheri
cheri/cheri_otype.c			optional cpu_cheri
compat/cheriabi/cheriabi_abort2.c	optional compat_cheriabi
compat/cheriabi/cheriabi_generic.c	optional compat_cheriabi
compat/cheriabi/cheriabi_mac.c		optional compat_cheriabi
compat/cheriabi/cheriabi_mmap.c		optional compat_cheriabi
compat/cheriabi/cheriabi_misc.c		optional compat_cheriabi
compat/cheriabi/cheriabi_signal.c	optional compat_cheriabi
compat/cheriabi/cheriabi_syscalls.c	optional compat_cheriabi
compat/cheriabi/cheriabi_sysent.c	optional compat_cheriabi
compat/cheriabi/cheriabi_time.c		optional compat_cheriabi
compat/cheriabi/cheriabi_uipc.c		optional compat_cheriabi
compat/cheriabi/cheriabi_vfs.c		optional compat_cheriabi

# dtrace specific
cddl/contrib/opensolaris/uts/common/dtrace/dtrace.c	optional dtrace compile-with "${DTRACE_C}" \
							warning "kernel contains CDDL licensed DTRACE"
cddl/contrib/opensolaris/uts/common/dtrace/dtrace_xoroshiro128_plus.c	optional dtrace compile-with "${DTRACE_C}"
cddl/dev/dtmalloc/dtmalloc.c		optional dtmalloc        | dtraceall compile-with "${CDDL_C}"
cddl/dev/profile/profile.c		optional dtrace_profile  | dtraceall compile-with "${CDDL_C}"
cddl/dev/sdt/sdt.c			optional dtrace_sdt      | dtraceall compile-with "${CDDL_C}"
cddl/dev/fbt/fbt.c			optional dtrace_fbt      | dtraceall compile-with "${FBT_C}"
cddl/dev/systrace/systrace.c		optional dtrace_systrace | dtraceall compile-with "${CDDL_C}"
cddl/dev/prototype.c			optional dtrace_prototype | dtraceall compile-with "${CDDL_C}"
fs/nfsclient/nfs_clkdtrace.c		optional dtnfscl nfscl   | dtraceall nfscl compile-with "${CDDL_C}"
compat/cloudabi/cloudabi_clock.c	optional compat_cloudabi32 | compat_cloudabi64
compat/cloudabi/cloudabi_errno.c	optional compat_cloudabi32 | compat_cloudabi64
compat/cloudabi/cloudabi_fd.c		optional compat_cloudabi32 | compat_cloudabi64
compat/cloudabi/cloudabi_file.c		optional compat_cloudabi32 | compat_cloudabi64
compat/cloudabi/cloudabi_futex.c	optional compat_cloudabi32 | compat_cloudabi64
compat/cloudabi/cloudabi_mem.c		optional compat_cloudabi32 | compat_cloudabi64
compat/cloudabi/cloudabi_proc.c		optional compat_cloudabi32 | compat_cloudabi64
compat/cloudabi/cloudabi_random.c	optional compat_cloudabi32 | compat_cloudabi64
compat/cloudabi/cloudabi_sock.c		optional compat_cloudabi32 | compat_cloudabi64
compat/cloudabi/cloudabi_thread.c	optional compat_cloudabi32 | compat_cloudabi64
compat/cloudabi/cloudabi_vdso.c		optional compat_cloudabi32 | compat_cloudabi64
compat/cloudabi32/cloudabi32_fd.c	optional compat_cloudabi32
compat/cloudabi32/cloudabi32_module.c	optional compat_cloudabi32
compat/cloudabi32/cloudabi32_poll.c	optional compat_cloudabi32
compat/cloudabi32/cloudabi32_sock.c	optional compat_cloudabi32
compat/cloudabi32/cloudabi32_syscalls.c	optional compat_cloudabi32
compat/cloudabi32/cloudabi32_sysent.c	optional compat_cloudabi32
compat/cloudabi32/cloudabi32_thread.c	optional compat_cloudabi32
compat/cloudabi64/cloudabi64_fd.c	optional compat_cloudabi64
compat/cloudabi64/cloudabi64_module.c	optional compat_cloudabi64
compat/cloudabi64/cloudabi64_poll.c	optional compat_cloudabi64
compat/cloudabi64/cloudabi64_sock.c	optional compat_cloudabi64
compat/cloudabi64/cloudabi64_syscalls.c	optional compat_cloudabi64
compat/cloudabi64/cloudabi64_sysent.c	optional compat_cloudabi64
compat/cloudabi64/cloudabi64_thread.c	optional compat_cloudabi64
compat/freebsd32/freebsd32_capability.c	optional compat_freebsd32
compat/freebsd32/freebsd32_ioctl.c	optional compat_freebsd32
compat/freebsd32/freebsd32_misc.c	optional compat_freebsd32
compat/freebsd32/freebsd32_syscalls.c	optional compat_freebsd32
compat/freebsd32/freebsd32_sysent.c	optional compat_freebsd32
contrib/ck/src/ck_array.c				standard compile-with "${NORMAL_C} -I$S/contrib/ck/include"
contrib/ck/src/ck_barrier_centralized.c			standard compile-with "${NORMAL_C} -I$S/contrib/ck/include"
contrib/ck/src/ck_barrier_combining.c			standard compile-with "${NORMAL_C} -I$S/contrib/ck/include"
contrib/ck/src/ck_barrier_dissemination.c		standard compile-with "${NORMAL_C} -I$S/contrib/ck/include"
contrib/ck/src/ck_barrier_mcs.c				standard compile-with "${NORMAL_C} -I$S/contrib/ck/include"
contrib/ck/src/ck_barrier_tournament.c			standard compile-with "${NORMAL_C} -I$S/contrib/ck/include"
contrib/ck/src/ck_epoch.c				standard compile-with "${NORMAL_C} -I$S/contrib/ck/include"
contrib/ck/src/ck_hp.c					standard compile-with "${NORMAL_C} -I$S/contrib/ck/include"
contrib/ck/src/ck_hs.c					standard compile-with "${NORMAL_C} -I$S/contrib/ck/include"
contrib/ck/src/ck_ht.c					standard compile-with "${NORMAL_C} -I$S/contrib/ck/include"
contrib/ck/src/ck_rhs.c					standard compile-with "${NORMAL_C} -I$S/contrib/ck/include"
contrib/dev/acpica/common/ahids.c			optional acpi acpi_debug
contrib/dev/acpica/common/ahuuids.c			optional acpi acpi_debug
contrib/dev/acpica/components/debugger/dbcmds.c		optional acpi acpi_debug
contrib/dev/acpica/components/debugger/dbconvert.c	optional acpi acpi_debug
contrib/dev/acpica/components/debugger/dbdisply.c	optional acpi acpi_debug
contrib/dev/acpica/components/debugger/dbexec.c		optional acpi acpi_debug
contrib/dev/acpica/components/debugger/dbhistry.c	optional acpi acpi_debug
contrib/dev/acpica/components/debugger/dbinput.c	optional acpi acpi_debug
contrib/dev/acpica/components/debugger/dbmethod.c	optional acpi acpi_debug
contrib/dev/acpica/components/debugger/dbnames.c	optional acpi acpi_debug
contrib/dev/acpica/components/debugger/dbobject.c	optional acpi acpi_debug
contrib/dev/acpica/components/debugger/dbstats.c	optional acpi acpi_debug
contrib/dev/acpica/components/debugger/dbtest.c		optional acpi acpi_debug
contrib/dev/acpica/components/debugger/dbutils.c	optional acpi acpi_debug
contrib/dev/acpica/components/debugger/dbxface.c	optional acpi acpi_debug
contrib/dev/acpica/components/disassembler/dmbuffer.c	optional acpi acpi_debug
contrib/dev/acpica/components/disassembler/dmcstyle.c	optional acpi acpi_debug
contrib/dev/acpica/components/disassembler/dmdeferred.c	optional acpi acpi_debug
contrib/dev/acpica/components/disassembler/dmnames.c	optional acpi acpi_debug
contrib/dev/acpica/components/disassembler/dmopcode.c	optional acpi acpi_debug
contrib/dev/acpica/components/disassembler/dmresrc.c	optional acpi acpi_debug
contrib/dev/acpica/components/disassembler/dmresrcl.c	optional acpi acpi_debug
contrib/dev/acpica/components/disassembler/dmresrcl2.c	optional acpi acpi_debug
contrib/dev/acpica/components/disassembler/dmresrcs.c	optional acpi acpi_debug
contrib/dev/acpica/components/disassembler/dmutils.c	optional acpi acpi_debug
contrib/dev/acpica/components/disassembler/dmwalk.c	optional acpi acpi_debug
contrib/dev/acpica/components/dispatcher/dsargs.c	optional acpi
contrib/dev/acpica/components/dispatcher/dscontrol.c	optional acpi
contrib/dev/acpica/components/dispatcher/dsdebug.c	optional acpi
contrib/dev/acpica/components/dispatcher/dsfield.c	optional acpi
contrib/dev/acpica/components/dispatcher/dsinit.c	optional acpi
contrib/dev/acpica/components/dispatcher/dsmethod.c	optional acpi
contrib/dev/acpica/components/dispatcher/dsmthdat.c	optional acpi
contrib/dev/acpica/components/dispatcher/dsobject.c	optional acpi
contrib/dev/acpica/components/dispatcher/dsopcode.c	optional acpi
contrib/dev/acpica/components/dispatcher/dspkginit.c	optional acpi
contrib/dev/acpica/components/dispatcher/dsutils.c	optional acpi
contrib/dev/acpica/components/dispatcher/dswexec.c	optional acpi
contrib/dev/acpica/components/dispatcher/dswload.c	optional acpi
contrib/dev/acpica/components/dispatcher/dswload2.c	optional acpi
contrib/dev/acpica/components/dispatcher/dswscope.c	optional acpi
contrib/dev/acpica/components/dispatcher/dswstate.c	optional acpi
contrib/dev/acpica/components/events/evevent.c		optional acpi
contrib/dev/acpica/components/events/evglock.c		optional acpi
contrib/dev/acpica/components/events/evgpe.c		optional acpi
contrib/dev/acpica/components/events/evgpeblk.c		optional acpi
contrib/dev/acpica/components/events/evgpeinit.c	optional acpi
contrib/dev/acpica/components/events/evgpeutil.c	optional acpi
contrib/dev/acpica/components/events/evhandler.c	optional acpi
contrib/dev/acpica/components/events/evmisc.c		optional acpi
contrib/dev/acpica/components/events/evregion.c		optional acpi
contrib/dev/acpica/components/events/evrgnini.c		optional acpi
contrib/dev/acpica/components/events/evsci.c		optional acpi
contrib/dev/acpica/components/events/evxface.c		optional acpi
contrib/dev/acpica/components/events/evxfevnt.c		optional acpi
contrib/dev/acpica/components/events/evxfgpe.c		optional acpi
contrib/dev/acpica/components/events/evxfregn.c		optional acpi
contrib/dev/acpica/components/executer/exconcat.c	optional acpi
contrib/dev/acpica/components/executer/exconfig.c	optional acpi
contrib/dev/acpica/components/executer/exconvrt.c	optional acpi
contrib/dev/acpica/components/executer/excreate.c	optional acpi
contrib/dev/acpica/components/executer/exdebug.c	optional acpi
contrib/dev/acpica/components/executer/exdump.c		optional acpi
contrib/dev/acpica/components/executer/exfield.c	optional acpi
contrib/dev/acpica/components/executer/exfldio.c	optional acpi
contrib/dev/acpica/components/executer/exmisc.c		optional acpi
contrib/dev/acpica/components/executer/exmutex.c	optional acpi
contrib/dev/acpica/components/executer/exnames.c	optional acpi
contrib/dev/acpica/components/executer/exoparg1.c	optional acpi
contrib/dev/acpica/components/executer/exoparg2.c	optional acpi
contrib/dev/acpica/components/executer/exoparg3.c	optional acpi
contrib/dev/acpica/components/executer/exoparg6.c	optional acpi
contrib/dev/acpica/components/executer/exprep.c		optional acpi
contrib/dev/acpica/components/executer/exregion.c	optional acpi
contrib/dev/acpica/components/executer/exresnte.c	optional acpi
contrib/dev/acpica/components/executer/exresolv.c	optional acpi
contrib/dev/acpica/components/executer/exresop.c	optional acpi
contrib/dev/acpica/components/executer/exserial.c	optional acpi
contrib/dev/acpica/components/executer/exstore.c	optional acpi
contrib/dev/acpica/components/executer/exstoren.c	optional acpi
contrib/dev/acpica/components/executer/exstorob.c	optional acpi
contrib/dev/acpica/components/executer/exsystem.c	optional acpi
contrib/dev/acpica/components/executer/extrace.c	optional acpi
contrib/dev/acpica/components/executer/exutils.c	optional acpi
contrib/dev/acpica/components/hardware/hwacpi.c		optional acpi
contrib/dev/acpica/components/hardware/hwesleep.c	optional acpi
contrib/dev/acpica/components/hardware/hwgpe.c		optional acpi
contrib/dev/acpica/components/hardware/hwpci.c		optional acpi
contrib/dev/acpica/components/hardware/hwregs.c		optional acpi
contrib/dev/acpica/components/hardware/hwsleep.c	optional acpi
contrib/dev/acpica/components/hardware/hwtimer.c	optional acpi
contrib/dev/acpica/components/hardware/hwvalid.c	optional acpi
contrib/dev/acpica/components/hardware/hwxface.c	optional acpi
contrib/dev/acpica/components/hardware/hwxfsleep.c	optional acpi
contrib/dev/acpica/components/namespace/nsaccess.c	optional acpi
contrib/dev/acpica/components/namespace/nsalloc.c	optional acpi
contrib/dev/acpica/components/namespace/nsarguments.c	optional acpi
contrib/dev/acpica/components/namespace/nsconvert.c	optional acpi
contrib/dev/acpica/components/namespace/nsdump.c	optional acpi
contrib/dev/acpica/components/namespace/nseval.c	optional acpi
contrib/dev/acpica/components/namespace/nsinit.c	optional acpi
contrib/dev/acpica/components/namespace/nsload.c	optional acpi
contrib/dev/acpica/components/namespace/nsnames.c	optional acpi
contrib/dev/acpica/components/namespace/nsobject.c	optional acpi
contrib/dev/acpica/components/namespace/nsparse.c	optional acpi
contrib/dev/acpica/components/namespace/nspredef.c	optional acpi
contrib/dev/acpica/components/namespace/nsprepkg.c	optional acpi
contrib/dev/acpica/components/namespace/nsrepair.c	optional acpi
contrib/dev/acpica/components/namespace/nsrepair2.c	optional acpi
contrib/dev/acpica/components/namespace/nssearch.c	optional acpi
contrib/dev/acpica/components/namespace/nsutils.c	optional acpi
contrib/dev/acpica/components/namespace/nswalk.c	optional acpi
contrib/dev/acpica/components/namespace/nsxfeval.c	optional acpi
contrib/dev/acpica/components/namespace/nsxfname.c	optional acpi
contrib/dev/acpica/components/namespace/nsxfobj.c	optional acpi
contrib/dev/acpica/components/parser/psargs.c		optional acpi
contrib/dev/acpica/components/parser/psloop.c		optional acpi
contrib/dev/acpica/components/parser/psobject.c		optional acpi
contrib/dev/acpica/components/parser/psopcode.c		optional acpi
contrib/dev/acpica/components/parser/psopinfo.c		optional acpi
contrib/dev/acpica/components/parser/psparse.c		optional acpi
contrib/dev/acpica/components/parser/psscope.c		optional acpi
contrib/dev/acpica/components/parser/pstree.c		optional acpi
contrib/dev/acpica/components/parser/psutils.c		optional acpi
contrib/dev/acpica/components/parser/pswalk.c		optional acpi
contrib/dev/acpica/components/parser/psxface.c		optional acpi
contrib/dev/acpica/components/resources/rsaddr.c	optional acpi
contrib/dev/acpica/components/resources/rscalc.c	optional acpi
contrib/dev/acpica/components/resources/rscreate.c	optional acpi
contrib/dev/acpica/components/resources/rsdump.c	optional acpi acpi_debug
contrib/dev/acpica/components/resources/rsdumpinfo.c	optional acpi
contrib/dev/acpica/components/resources/rsinfo.c	optional acpi
contrib/dev/acpica/components/resources/rsio.c		optional acpi
contrib/dev/acpica/components/resources/rsirq.c		optional acpi
contrib/dev/acpica/components/resources/rslist.c	optional acpi
contrib/dev/acpica/components/resources/rsmemory.c	optional acpi
contrib/dev/acpica/components/resources/rsmisc.c	optional acpi
contrib/dev/acpica/components/resources/rsserial.c	optional acpi
contrib/dev/acpica/components/resources/rsutils.c	optional acpi
contrib/dev/acpica/components/resources/rsxface.c	optional acpi
contrib/dev/acpica/components/tables/tbdata.c		optional acpi
contrib/dev/acpica/components/tables/tbfadt.c		optional acpi
contrib/dev/acpica/components/tables/tbfind.c		optional acpi
contrib/dev/acpica/components/tables/tbinstal.c		optional acpi
contrib/dev/acpica/components/tables/tbprint.c		optional acpi
contrib/dev/acpica/components/tables/tbutils.c		optional acpi
contrib/dev/acpica/components/tables/tbxface.c		optional acpi
contrib/dev/acpica/components/tables/tbxfload.c		optional acpi
contrib/dev/acpica/components/tables/tbxfroot.c		optional acpi
contrib/dev/acpica/components/utilities/utaddress.c	optional acpi
contrib/dev/acpica/components/utilities/utalloc.c	optional acpi
contrib/dev/acpica/components/utilities/utascii.c	optional acpi
contrib/dev/acpica/components/utilities/utbuffer.c	optional acpi
contrib/dev/acpica/components/utilities/utcache.c	optional acpi
contrib/dev/acpica/components/utilities/utcopy.c	optional acpi
contrib/dev/acpica/components/utilities/utdebug.c	optional acpi
contrib/dev/acpica/components/utilities/utdecode.c	optional acpi
contrib/dev/acpica/components/utilities/utdelete.c	optional acpi
contrib/dev/acpica/components/utilities/uterror.c	optional acpi
contrib/dev/acpica/components/utilities/uteval.c	optional acpi
contrib/dev/acpica/components/utilities/utexcep.c	optional acpi
contrib/dev/acpica/components/utilities/utglobal.c	optional acpi
contrib/dev/acpica/components/utilities/uthex.c		optional acpi
contrib/dev/acpica/components/utilities/utids.c		optional acpi
contrib/dev/acpica/components/utilities/utinit.c	optional acpi
contrib/dev/acpica/components/utilities/utlock.c	optional acpi
contrib/dev/acpica/components/utilities/utmath.c	optional acpi
contrib/dev/acpica/components/utilities/utmisc.c	optional acpi
contrib/dev/acpica/components/utilities/utmutex.c	optional acpi
contrib/dev/acpica/components/utilities/utnonansi.c	optional acpi
contrib/dev/acpica/components/utilities/utobject.c	optional acpi
contrib/dev/acpica/components/utilities/utosi.c		optional acpi
contrib/dev/acpica/components/utilities/utownerid.c	optional acpi
contrib/dev/acpica/components/utilities/utpredef.c	optional acpi
contrib/dev/acpica/components/utilities/utresdecode.c	optional acpi acpi_debug
contrib/dev/acpica/components/utilities/utresrc.c	optional acpi
contrib/dev/acpica/components/utilities/utstate.c	optional acpi
contrib/dev/acpica/components/utilities/utstring.c	optional acpi
contrib/dev/acpica/components/utilities/utstrsuppt.c	optional acpi
contrib/dev/acpica/components/utilities/utstrtoul64.c	optional acpi
contrib/dev/acpica/components/utilities/utuuid.c	optional acpi acpi_debug
contrib/dev/acpica/components/utilities/utxface.c	optional acpi
contrib/dev/acpica/components/utilities/utxferror.c	optional acpi
contrib/dev/acpica/components/utilities/utxfinit.c	optional acpi
contrib/dev/acpica/os_specific/service_layers/osgendbg.c	optional acpi acpi_debug
contrib/ipfilter/netinet/fil.c	optional ipfilter inet \
	compile-with "${NORMAL_C} ${NO_WSELF_ASSIGN} -Wno-unused -I$S/contrib/ipfilter"
contrib/ipfilter/netinet/ip_auth.c optional ipfilter inet \
	compile-with "${NORMAL_C} -Wno-unused -I$S/contrib/ipfilter"
contrib/ipfilter/netinet/ip_fil_freebsd.c optional ipfilter inet \
	compile-with "${NORMAL_C} -Wno-unused -I$S/contrib/ipfilter"
contrib/ipfilter/netinet/ip_frag.c optional ipfilter inet \
	compile-with "${NORMAL_C} -Wno-unused -I$S/contrib/ipfilter"
contrib/ipfilter/netinet/ip_log.c optional ipfilter inet \
	compile-with "${NORMAL_C} -I$S/contrib/ipfilter"
contrib/ipfilter/netinet/ip_nat.c optional ipfilter inet \
	compile-with "${NORMAL_C} -Wno-unused -I$S/contrib/ipfilter"
contrib/ipfilter/netinet/ip_proxy.c optional ipfilter inet \
	compile-with "${NORMAL_C} ${NO_WSELF_ASSIGN} -Wno-unused -I$S/contrib/ipfilter"
contrib/ipfilter/netinet/ip_state.c optional ipfilter inet \
	compile-with "${NORMAL_C} -Wno-unused -I$S/contrib/ipfilter"
contrib/ipfilter/netinet/ip_lookup.c optional ipfilter inet \
	compile-with "${NORMAL_C} ${NO_WSELF_ASSIGN} -Wno-unused -Wno-error -I$S/contrib/ipfilter"
contrib/ipfilter/netinet/ip_pool.c optional ipfilter inet \
	compile-with "${NORMAL_C} -Wno-unused -I$S/contrib/ipfilter"
contrib/ipfilter/netinet/ip_htable.c optional ipfilter inet \
	compile-with "${NORMAL_C} -Wno-unused -I$S/contrib/ipfilter ${NO_WTAUTOLOGICAL_POINTER_COMPARE}"
contrib/ipfilter/netinet/ip_sync.c optional ipfilter inet \
	compile-with "${NORMAL_C} -Wno-unused -I$S/contrib/ipfilter"
contrib/ipfilter/netinet/mlfk_ipl.c optional ipfilter inet \
	compile-with "${NORMAL_C} -I$S/contrib/ipfilter"
contrib/ipfilter/netinet/ip_nat6.c optional ipfilter inet \
	compile-with "${NORMAL_C} -Wno-unused -I$S/contrib/ipfilter"
contrib/ipfilter/netinet/ip_rules.c optional ipfilter inet \
	compile-with "${NORMAL_C} -I$S/contrib/ipfilter"
contrib/ipfilter/netinet/ip_scan.c optional ipfilter inet \
	compile-with "${NORMAL_C} -Wno-unused -I$S/contrib/ipfilter"
contrib/ipfilter/netinet/ip_dstlist.c optional ipfilter inet \
	compile-with "${NORMAL_C} -Wno-unused -I$S/contrib/ipfilter"
contrib/ipfilter/netinet/radix_ipf.c optional ipfilter inet \
	compile-with "${NORMAL_C} -I$S/contrib/ipfilter"
contrib/libfdt/fdt.c		optional fdt
contrib/libfdt/fdt_ro.c		optional fdt
contrib/libfdt/fdt_rw.c		optional fdt
contrib/libfdt/fdt_strerror.c	optional fdt
contrib/libfdt/fdt_sw.c		optional fdt
contrib/libfdt/fdt_wip.c	optional fdt
contrib/libnv/cnvlist.c		standard
contrib/libnv/dnvlist.c		standard
contrib/libnv/nvlist.c		standard
contrib/libnv/nvpair.c		standard
contrib/ngatm/netnatm/api/cc_conn.c optional ngatm_ccatm \
	compile-with "${NORMAL_C_NOWERROR} -I$S/contrib/ngatm"
contrib/ngatm/netnatm/api/cc_data.c optional ngatm_ccatm \
	compile-with "${NORMAL_C} -I$S/contrib/ngatm"
contrib/ngatm/netnatm/api/cc_dump.c optional ngatm_ccatm \
	compile-with "${NORMAL_C} -I$S/contrib/ngatm"
contrib/ngatm/netnatm/api/cc_port.c optional ngatm_ccatm \
	compile-with "${NORMAL_C} -I$S/contrib/ngatm"
contrib/ngatm/netnatm/api/cc_sig.c optional ngatm_ccatm \
	compile-with "${NORMAL_C} -I$S/contrib/ngatm"
contrib/ngatm/netnatm/api/cc_user.c optional ngatm_ccatm \
	compile-with "${NORMAL_C} -I$S/contrib/ngatm"
contrib/ngatm/netnatm/api/unisap.c optional ngatm_ccatm \
	compile-with "${NORMAL_C} -I$S/contrib/ngatm"
contrib/ngatm/netnatm/misc/straddr.c optional ngatm_atmbase \
	compile-with "${NORMAL_C} -I$S/contrib/ngatm"
contrib/ngatm/netnatm/misc/unimsg_common.c optional ngatm_atmbase \
	compile-with "${NORMAL_C} -I$S/contrib/ngatm"
contrib/ngatm/netnatm/msg/traffic.c optional ngatm_atmbase \
	compile-with "${NORMAL_C} -I$S/contrib/ngatm"
contrib/ngatm/netnatm/msg/uni_ie.c optional ngatm_atmbase \
	compile-with "${NORMAL_C} -I$S/contrib/ngatm"
contrib/ngatm/netnatm/msg/uni_msg.c optional ngatm_atmbase \
	compile-with "${NORMAL_C} -I$S/contrib/ngatm"
contrib/ngatm/netnatm/saal/saal_sscfu.c	optional ngatm_sscfu \
	compile-with "${NORMAL_C} -I$S/contrib/ngatm"
contrib/ngatm/netnatm/saal/saal_sscop.c	optional ngatm_sscop \
	compile-with "${NORMAL_C} -I$S/contrib/ngatm"
contrib/ngatm/netnatm/sig/sig_call.c optional ngatm_uni \
	compile-with "${NORMAL_C} -I$S/contrib/ngatm"
contrib/ngatm/netnatm/sig/sig_coord.c optional ngatm_uni \
	compile-with "${NORMAL_C} -I$S/contrib/ngatm"
contrib/ngatm/netnatm/sig/sig_party.c optional ngatm_uni \
	compile-with "${NORMAL_C} -I$S/contrib/ngatm"
contrib/ngatm/netnatm/sig/sig_print.c optional ngatm_uni \
	compile-with "${NORMAL_C} -I$S/contrib/ngatm"
contrib/ngatm/netnatm/sig/sig_reset.c optional ngatm_uni \
	compile-with "${NORMAL_C} -I$S/contrib/ngatm"
contrib/ngatm/netnatm/sig/sig_uni.c optional ngatm_uni \
	compile-with "${NORMAL_C} -I$S/contrib/ngatm"
contrib/ngatm/netnatm/sig/sig_unimsgcpy.c optional ngatm_uni \
	compile-with "${NORMAL_C} -I$S/contrib/ngatm"
contrib/ngatm/netnatm/sig/sig_verify.c optional ngatm_uni \
	compile-with "${NORMAL_C} -I$S/contrib/ngatm"
# xz
dev/xz/xz_mod.c	optional xz \
	compile-with "${NORMAL_C} -I$S/contrib/xz-embedded/freebsd/ -I$S/contrib/xz-embedded/linux/lib/xz/ -I$S/contrib/xz-embedded/linux/include/linux/"
contrib/xz-embedded/linux/lib/xz/xz_crc32.c	optional xz \
	compile-with "${NORMAL_C} -I$S/contrib/xz-embedded/freebsd/ -I$S/contrib/xz-embedded/linux/lib/xz/ -I$S/contrib/xz-embedded/linux/include/linux/"
contrib/xz-embedded/linux/lib/xz/xz_dec_bcj.c	optional xz \
	compile-with "${NORMAL_C} -I$S/contrib/xz-embedded/freebsd/ -I$S/contrib/xz-embedded/linux/lib/xz/ -I$S/contrib/xz-embedded/linux/include/linux/"
contrib/xz-embedded/linux/lib/xz/xz_dec_lzma2.c	optional xz \
	compile-with "${NORMAL_C} -I$S/contrib/xz-embedded/freebsd/ -I$S/contrib/xz-embedded/linux/lib/xz/ -I$S/contrib/xz-embedded/linux/include/linux/"
contrib/xz-embedded/linux/lib/xz/xz_dec_stream.c optional xz \
	compile-with "${NORMAL_C} -I$S/contrib/xz-embedded/freebsd/ -I$S/contrib/xz-embedded/linux/lib/xz/ -I$S/contrib/xz-embedded/linux/include/linux/"
# Zstd
contrib/zstd/lib/freebsd/zstd_kmalloc.c		optional zstdio compile-with ${ZSTD_C}
contrib/zstd/lib/common/zstd_common.c		optional zstdio compile-with ${ZSTD_C}
contrib/zstd/lib/common/fse_decompress.c	optional zstdio compile-with ${ZSTD_C}
contrib/zstd/lib/common/entropy_common.c	optional zstdio compile-with ${ZSTD_C}
contrib/zstd/lib/common/error_private.c		optional zstdio compile-with ${ZSTD_C}
contrib/zstd/lib/common/xxhash.c		optional zstdio compile-with ${ZSTD_C}
contrib/zstd/lib/compress/zstd_compress.c	optional zstdio compile-with ${ZSTD_C}
contrib/zstd/lib/compress/fse_compress.c	optional zstdio compile-with ${ZSTD_C}
contrib/zstd/lib/compress/hist.c		optional zstdio compile-with ${ZSTD_C}
contrib/zstd/lib/compress/huf_compress.c	optional zstdio compile-with ${ZSTD_C}
contrib/zstd/lib/compress/zstd_double_fast.c	optional zstdio compile-with ${ZSTD_C}
contrib/zstd/lib/compress/zstd_fast.c		optional zstdio compile-with ${ZSTD_C}
contrib/zstd/lib/compress/zstd_lazy.c		optional zstdio compile-with ${ZSTD_C}
contrib/zstd/lib/compress/zstd_ldm.c		optional zstdio compile-with ${ZSTD_C}
contrib/zstd/lib/compress/zstd_opt.c		optional zstdio compile-with ${ZSTD_C}
contrib/zstd/lib/decompress/zstd_ddict.c	optional zstdio compile-with ${ZSTD_C}
contrib/zstd/lib/decompress/zstd_decompress.c	optional zstdio compile-with ${ZSTD_C}
contrib/zstd/lib/decompress/zstd_decompress_block.c	optional zstdio compile-with ${ZSTD_C}
contrib/zstd/lib/decompress/huf_decompress.c	optional zstdio compile-with ${ZSTD_C}
# Blake 2
contrib/libb2/blake2b-ref.c	optional crypto | ipsec | ipsec_support \
	compile-with "${NORMAL_C} -I$S/crypto/blake2 -Wno-cast-qual -DSUFFIX=_ref -Wno-unused-function"
contrib/libb2/blake2s-ref.c	optional crypto | ipsec | ipsec_support \
	compile-with "${NORMAL_C} -I$S/crypto/blake2 -Wno-cast-qual -DSUFFIX=_ref -Wno-unused-function"
crypto/blake2/blake2-sw.c	optional crypto | ipsec | ipsec_support \
	compile-with "${NORMAL_C} -I$S/crypto/blake2 -Wno-cast-qual"
crypto/blowfish/bf_ecb.c	optional ipsec | ipsec_support
crypto/blowfish/bf_skey.c	optional crypto | ipsec | ipsec_support
crypto/camellia/camellia.c	optional crypto | ipsec | ipsec_support
crypto/camellia/camellia-api.c	optional crypto | ipsec | ipsec_support
crypto/chacha20/chacha.c	optional crypto | ipsec | ipsec_support
crypto/chacha20/chacha-sw.c	optional crypto | ipsec | ipsec_support
crypto/des/des_ecb.c		optional crypto | ipsec | ipsec_support | netsmb
crypto/des/des_setkey.c		optional crypto | ipsec | ipsec_support | netsmb
crypto/rc4/rc4.c		optional netgraph_mppc_encryption | kgssapi
crypto/rijndael/rijndael-alg-fst.c optional crypto | ekcd | geom_bde | \
	ipsec | ipsec_support | random !random_loadable | wlan_ccmp
crypto/rijndael/rijndael-api-fst.c optional ekcd | geom_bde | random !random_loadable
crypto/rijndael/rijndael-api.c	optional crypto | ipsec | ipsec_support | \
	wlan_ccmp
crypto/sha1.c			optional carp | crypto | ipsec | \
	ipsec_support | netgraph_mppc_encryption | sctp 
crypto/sha2/sha256c.c		optional crypto | ekcd | geom_bde | ipsec | \
	ipsec_support | random !random_loadable | sctp | zfs
crypto/sha2/sha512c.c		optional crypto | geom_bde | ipsec | \
	ipsec_support | zfs
crypto/skein/skein.c		optional crypto | zfs
crypto/skein/skein_block.c	optional crypto | zfs
crypto/siphash/siphash.c	optional inet | inet6
crypto/siphash/siphash_test.c	optional inet | inet6
ddb/db_access.c			optional ddb
ddb/db_break.c			optional ddb
ddb/db_capture.c		optional ddb
ddb/db_command.c		optional ddb
ddb/db_examine.c		optional ddb
ddb/db_expr.c			optional ddb
ddb/db_input.c			optional ddb
ddb/db_lex.c			optional ddb
ddb/db_main.c			optional ddb
ddb/db_output.c			optional ddb
ddb/db_print.c			optional ddb
ddb/db_ps.c			optional ddb
ddb/db_run.c			optional ddb
ddb/db_script.c			optional ddb
ddb/db_sym.c			optional ddb
ddb/db_thread.c			optional ddb
ddb/db_textdump.c		optional ddb
ddb/db_variables.c		optional ddb
ddb/db_watch.c			optional ddb
ddb/db_write_cmd.c		optional ddb
dev/aac/aac.c			optional aac
dev/aac/aac_cam.c		optional aacp aac
dev/aac/aac_debug.c		optional aac
dev/aac/aac_disk.c		optional aac
dev/aac/aac_linux.c		optional aac compat_linux
dev/aac/aac_pci.c		optional aac pci
dev/aacraid/aacraid.c		optional aacraid
dev/aacraid/aacraid_cam.c	optional aacraid scbus
dev/aacraid/aacraid_debug.c	optional aacraid
dev/aacraid/aacraid_linux.c	optional aacraid compat_linux
dev/aacraid/aacraid_pci.c	optional aacraid pci
dev/acpi_support/acpi_wmi.c	optional acpi_wmi acpi
dev/acpi_support/acpi_asus.c	optional acpi_asus acpi
dev/acpi_support/acpi_asus_wmi.c	optional acpi_asus_wmi acpi
dev/acpi_support/acpi_fujitsu.c	optional acpi_fujitsu acpi
dev/acpi_support/acpi_hp.c	optional acpi_hp acpi
dev/acpi_support/acpi_ibm.c	optional acpi_ibm acpi
dev/acpi_support/acpi_panasonic.c optional acpi_panasonic acpi
dev/acpi_support/acpi_sony.c	optional acpi_sony acpi
dev/acpi_support/acpi_toshiba.c	optional acpi_toshiba acpi
dev/acpi_support/atk0110.c	optional aibs acpi
dev/acpica/Osd/OsdDebug.c	optional acpi
dev/acpica/Osd/OsdHardware.c	optional acpi
dev/acpica/Osd/OsdInterrupt.c	optional acpi
dev/acpica/Osd/OsdMemory.c	optional acpi
dev/acpica/Osd/OsdSchedule.c	optional acpi
dev/acpica/Osd/OsdStream.c	optional acpi
dev/acpica/Osd/OsdSynch.c	optional acpi
dev/acpica/Osd/OsdTable.c	optional acpi
dev/acpica/acpi.c		optional acpi
dev/acpica/acpi_acad.c		optional acpi
dev/acpica/acpi_battery.c	optional acpi
dev/acpica/acpi_button.c	optional acpi
dev/acpica/acpi_cmbat.c		optional acpi
dev/acpica/acpi_cpu.c		optional acpi
dev/acpica/acpi_ec.c		optional acpi
dev/acpica/acpi_isab.c		optional acpi isa
dev/acpica/acpi_lid.c		optional acpi
dev/acpica/acpi_package.c	optional acpi
dev/acpica/acpi_perf.c		optional acpi
dev/acpica/acpi_powerres.c	optional acpi
dev/acpica/acpi_quirk.c		optional acpi
dev/acpica/acpi_resource.c	optional acpi
dev/acpica/acpi_container.c	optional acpi
dev/acpica/acpi_smbat.c		optional acpi
dev/acpica/acpi_thermal.c	optional acpi
dev/acpica/acpi_throttle.c	optional acpi
dev/acpica/acpi_video.c		optional acpi_video acpi
dev/acpica/acpi_dock.c		optional acpi_dock acpi
dev/adlink/adlink.c		optional adlink
dev/ae/if_ae.c			optional ae pci
dev/age/if_age.c		optional age pci
dev/agp/agp.c			optional agp pci
dev/agp/agp_if.m		optional agp pci
dev/ahci/ahci.c			optional ahci
dev/ahci/ahciem.c		optional ahci
dev/ahci/ahci_pci.c		optional ahci pci
dev/aic7xxx/ahc_isa.c		optional ahc isa
dev/aic7xxx/ahc_pci.c		optional ahc pci \
	compile-with "${NORMAL_C} ${NO_WCONSTANT_CONVERSION}"
dev/aic7xxx/ahd_pci.c		optional ahd pci \
	compile-with "${NORMAL_C} ${NO_WCONSTANT_CONVERSION}"
dev/aic7xxx/aic7770.c		optional ahc
dev/aic7xxx/aic79xx.c		optional ahd pci
dev/aic7xxx/aic79xx_osm.c	optional ahd pci
dev/aic7xxx/aic79xx_pci.c	optional ahd pci
dev/aic7xxx/aic79xx_reg_print.c	optional ahd pci ahd_reg_pretty_print
dev/aic7xxx/aic7xxx.c		optional ahc
dev/aic7xxx/aic7xxx_93cx6.c	optional ahc
dev/aic7xxx/aic7xxx_osm.c	optional ahc
dev/aic7xxx/aic7xxx_pci.c	optional ahc pci
dev/aic7xxx/aic7xxx_reg_print.c	optional ahc ahc_reg_pretty_print
dev/al_eth/al_eth.c				optional al_eth	fdt	\
	no-depend	\
	compile-with "${CC} -c -o ${.TARGET} ${CFLAGS} -I$S/contrib/alpine-hal -I$S/contrib/alpine-hal/eth ${PROF} ${.IMPSRC}"
dev/al_eth/al_init_eth_lm.c			optional al_eth	fdt	\
	no-depend	\
	compile-with "${CC} -c -o ${.TARGET} ${CFLAGS} -I$S/contrib/alpine-hal -I$S/contrib/alpine-hal/eth ${PROF} ${.IMPSRC}"
dev/al_eth/al_init_eth_kr.c			optional al_eth	fdt	\
	no-depend	\
	compile-with "${CC} -c -o ${.TARGET} ${CFLAGS} -I$S/contrib/alpine-hal -I$S/contrib/alpine-hal/eth ${PROF} ${.IMPSRC}"
contrib/alpine-hal/al_hal_iofic.c		optional al_iofic	\
	no-depend	\
	compile-with "${CC} -c -o ${.TARGET} ${CFLAGS} -I$S/contrib/alpine-hal -I$S/contrib/alpine-hal/eth ${PROF} ${.IMPSRC}"
contrib/alpine-hal/al_hal_serdes_25g.c		optional al_serdes	\
	no-depend	\
	compile-with "${CC} -c -o ${.TARGET} ${CFLAGS} -I$S/contrib/alpine-hal -I$S/contrib/alpine-hal/eth ${PROF} ${.IMPSRC}"
contrib/alpine-hal/al_hal_serdes_hssp.c		optional al_serdes	\
	no-depend	\
	compile-with "${CC} -c -o ${.TARGET} ${CFLAGS} -I$S/contrib/alpine-hal -I$S/contrib/alpine-hal/eth ${PROF} ${.IMPSRC}"
contrib/alpine-hal/al_hal_udma_config.c		optional al_udma	\
	no-depend	\
	compile-with "${CC} -c -o ${.TARGET} ${CFLAGS} -I$S/contrib/alpine-hal -I$S/contrib/alpine-hal/eth ${PROF} ${.IMPSRC}"
contrib/alpine-hal/al_hal_udma_debug.c		optional al_udma	\
	no-depend	\
	compile-with "${CC} -c -o ${.TARGET} ${CFLAGS} -I$S/contrib/alpine-hal -I$S/contrib/alpine-hal/eth ${PROF} ${.IMPSRC}"
contrib/alpine-hal/al_hal_udma_iofic.c		optional al_udma	\
	no-depend	\
	compile-with "${CC} -c -o ${.TARGET} ${CFLAGS} -I$S/contrib/alpine-hal -I$S/contrib/alpine-hal/eth ${PROF} ${.IMPSRC}"
contrib/alpine-hal/al_hal_udma_main.c		optional al_udma	\
	no-depend	\
	compile-with "${CC} -c -o ${.TARGET} ${CFLAGS} -I$S/contrib/alpine-hal -I$S/contrib/alpine-hal/eth ${PROF} ${.IMPSRC}"
contrib/alpine-hal/al_serdes.c			optional al_serdes	\
	no-depend	\
	compile-with "${CC} -c -o ${.TARGET} ${CFLAGS} -I$S/contrib/alpine-hal -I$S/contrib/alpine-hal/eth ${PROF} ${.IMPSRC}"
contrib/alpine-hal/eth/al_hal_eth_kr.c		optional al_eth		\
	no-depend	\
	compile-with "${CC} -c -o ${.TARGET} ${CFLAGS} -I$S/contrib/alpine-hal -I$S/contrib/alpine-hal/eth ${PROF} ${.IMPSRC}"
contrib/alpine-hal/eth/al_hal_eth_main.c	optional al_eth		\
	no-depend	\
	compile-with "${CC} -c -o ${.TARGET} ${CFLAGS} -I$S/contrib/alpine-hal -I$S/contrib/alpine-hal/eth ${PROF} ${.IMPSRC}"
dev/alc/if_alc.c		optional alc pci
dev/ale/if_ale.c		optional ale pci
dev/alpm/alpm.c			optional alpm pci
dev/altera/altpll/altpll.c		optional altera_pll
dev/altera/altpll/altpll_fdt.c		optional altera_pll fdt fdt_clock
dev/altera/avgen/altera_avgen.c		optional altera_avgen
dev/altera/avgen/altera_avgen_fdt.c	optional altera_avgen fdt
dev/altera/avgen/altera_avgen_nexus.c	optional altera_avgen
dev/altera/msgdma/msgdma.c		optional altera_msgdma xdma
dev/altera/sdcard/altera_sdcard.c	optional altera_sdcard
dev/altera/sdcard/altera_sdcard_disk.c	optional altera_sdcard
dev/altera/sdcard/altera_sdcard_io.c	optional altera_sdcard
dev/altera/sdcard/altera_sdcard_fdt.c	optional altera_sdcard fdt
dev/altera/sdcard/altera_sdcard_nexus.c	optional altera_sdcard
dev/altera/softdma/softdma.c	optional altera_softdma xdma fdt
dev/altera/pio/pio.c		optional altera_pio
dev/altera/pio/pio_if.m		optional altera_pio
dev/amdpm/amdpm.c		optional amdpm pci | nfpm pci
dev/amdsmb/amdsmb.c		optional amdsmb pci
dev/amr/amr.c			optional amr
dev/amr/amr_cam.c		optional amrp amr
dev/amr/amr_disk.c		optional amr
dev/amr/amr_linux.c		optional amr compat_linux
dev/amr/amr_pci.c		optional amr pci
dev/an/if_an.c			optional an
dev/an/if_an_isa.c		optional an isa
dev/an/if_an_pccard.c		optional an pccard
dev/an/if_an_pci.c		optional an pci
#
dev/ata/ata_if.m		optional ata | atacore
dev/ata/ata-all.c		optional ata | atacore
dev/ata/ata-dma.c		optional ata | atacore
dev/ata/ata-lowlevel.c		optional ata | atacore
dev/ata/ata-sata.c		optional ata | atacore
dev/ata/ata-card.c		optional ata pccard | atapccard
dev/ata/ata-isa.c		optional ata isa | ataisa
dev/ata/ata-pci.c		optional ata pci | atapci
dev/ata/chipsets/ata-acard.c	optional ata pci | ataacard
dev/ata/chipsets/ata-acerlabs.c	optional ata pci | ataacerlabs
dev/ata/chipsets/ata-amd.c	optional ata pci | ataamd
dev/ata/chipsets/ata-ati.c	optional ata pci | ataati
dev/ata/chipsets/ata-cenatek.c	optional ata pci | atacenatek
dev/ata/chipsets/ata-cypress.c	optional ata pci | atacypress
dev/ata/chipsets/ata-cyrix.c	optional ata pci | atacyrix
dev/ata/chipsets/ata-highpoint.c	optional ata pci | atahighpoint
dev/ata/chipsets/ata-intel.c	optional ata pci | ataintel
dev/ata/chipsets/ata-ite.c	optional ata pci | ataite
dev/ata/chipsets/ata-jmicron.c	optional ata pci | atajmicron
dev/ata/chipsets/ata-marvell.c	optional ata pci | atamarvell
dev/ata/chipsets/ata-micron.c	optional ata pci | atamicron
dev/ata/chipsets/ata-national.c	optional ata pci | atanational
dev/ata/chipsets/ata-netcell.c	optional ata pci | atanetcell
dev/ata/chipsets/ata-nvidia.c	optional ata pci | atanvidia
dev/ata/chipsets/ata-promise.c	optional ata pci | atapromise
dev/ata/chipsets/ata-serverworks.c	optional ata pci | ataserverworks
dev/ata/chipsets/ata-siliconimage.c	optional ata pci | atasiliconimage | ataati
dev/ata/chipsets/ata-sis.c	optional ata pci | atasis
dev/ata/chipsets/ata-via.c	optional ata pci | atavia
#
dev/ath/if_ath_pci.c		optional ath_pci pci \
	compile-with "${NORMAL_C} -I$S/dev/ath"
#
dev/ath/if_ath_ahb.c		optional ath_ahb \
	compile-with "${NORMAL_C} -I$S/dev/ath"
#
dev/ath/if_ath.c		optional ath \
	compile-with "${NORMAL_C} -I$S/dev/ath"
dev/ath/if_ath_alq.c		optional ath \
	compile-with "${NORMAL_C} -I$S/dev/ath"
dev/ath/if_ath_beacon.c		optional ath \
	compile-with "${NORMAL_C} -I$S/dev/ath"
dev/ath/if_ath_btcoex.c		optional ath \
	compile-with "${NORMAL_C} -I$S/dev/ath"
dev/ath/if_ath_btcoex_mci.c	optional ath \
	compile-with "${NORMAL_C} -I$S/dev/ath"
dev/ath/if_ath_debug.c		optional ath \
	compile-with "${NORMAL_C} -I$S/dev/ath"
dev/ath/if_ath_descdma.c	optional ath \
	compile-with "${NORMAL_C} -I$S/dev/ath"
dev/ath/if_ath_keycache.c	optional ath \
	compile-with "${NORMAL_C} -I$S/dev/ath"
dev/ath/if_ath_ioctl.c		optional ath \
	compile-with "${NORMAL_C} -I$S/dev/ath"
dev/ath/if_ath_led.c		optional ath \
	compile-with "${NORMAL_C} -I$S/dev/ath"
dev/ath/if_ath_lna_div.c	optional ath \
	compile-with "${NORMAL_C} -I$S/dev/ath"
dev/ath/if_ath_tx.c		optional ath \
	compile-with "${NORMAL_C} -I$S/dev/ath"
dev/ath/if_ath_tx_edma.c	optional ath \
	compile-with "${NORMAL_C} -I$S/dev/ath"
dev/ath/if_ath_tx_ht.c		optional ath \
	compile-with "${NORMAL_C} -I$S/dev/ath"
dev/ath/if_ath_tdma.c		optional ath \
	compile-with "${NORMAL_C} -I$S/dev/ath"
dev/ath/if_ath_sysctl.c		optional ath \
	compile-with "${NORMAL_C} -I$S/dev/ath"
dev/ath/if_ath_rx.c		optional ath \
	compile-with "${NORMAL_C} -I$S/dev/ath"
dev/ath/if_ath_rx_edma.c	optional ath \
	compile-with "${NORMAL_C} -I$S/dev/ath"
dev/ath/if_ath_spectral.c	optional ath \
	compile-with "${NORMAL_C} -I$S/dev/ath"
dev/ath/ah_osdep.c		optional ath \
	compile-with "${NORMAL_C} -I$S/dev/ath"
#
dev/ath/ath_hal/ah.c		optional ath \
	compile-with "${NORMAL_C} -I$S/dev/ath"
dev/ath/ath_hal/ah_eeprom_v1.c	optional ath_hal | ath_ar5210 \
	compile-with "${NORMAL_C} -I$S/dev/ath"
dev/ath/ath_hal/ah_eeprom_v3.c	optional ath_hal | ath_ar5211 | ath_ar5212 \
	compile-with "${NORMAL_C} -I$S/dev/ath"
dev/ath/ath_hal/ah_eeprom_v14.c \
	optional ath_hal | ath_ar5416 | ath_ar9160 | ath_ar9280 \
	compile-with "${NORMAL_C} -I$S/dev/ath"
dev/ath/ath_hal/ah_eeprom_v4k.c \
	optional ath_hal | ath_ar9285 \
	compile-with "${NORMAL_C} -I$S/dev/ath"
dev/ath/ath_hal/ah_eeprom_9287.c \
	optional ath_hal | ath_ar9287 \
	compile-with "${NORMAL_C} -I$S/dev/ath"
dev/ath/ath_hal/ah_regdomain.c	optional ath \
	compile-with "${NORMAL_C} ${NO_WSHIFT_COUNT_NEGATIVE} ${NO_WSHIFT_COUNT_OVERFLOW} -I$S/dev/ath"
# ar5210
dev/ath/ath_hal/ar5210/ar5210_attach.c		optional ath_hal | ath_ar5210 \
	compile-with "${NORMAL_C} -I$S/dev/ath -I$S/dev/ath/ath_hal"
dev/ath/ath_hal/ar5210/ar5210_beacon.c		optional ath_hal | ath_ar5210 \
	compile-with "${NORMAL_C} -I$S/dev/ath -I$S/dev/ath/ath_hal"
dev/ath/ath_hal/ar5210/ar5210_interrupts.c	optional ath_hal | ath_ar5210 \
	compile-with "${NORMAL_C} -I$S/dev/ath -I$S/dev/ath/ath_hal"
dev/ath/ath_hal/ar5210/ar5210_keycache.c	optional ath_hal | ath_ar5210 \
	compile-with "${NORMAL_C} -I$S/dev/ath -I$S/dev/ath/ath_hal"
dev/ath/ath_hal/ar5210/ar5210_misc.c		optional ath_hal | ath_ar5210 \
	compile-with "${NORMAL_C} -I$S/dev/ath -I$S/dev/ath/ath_hal"
dev/ath/ath_hal/ar5210/ar5210_phy.c		optional ath_hal | ath_ar5210 \
	compile-with "${NORMAL_C} -I$S/dev/ath -I$S/dev/ath/ath_hal"
dev/ath/ath_hal/ar5210/ar5210_power.c		optional ath_hal | ath_ar5210 \
	compile-with "${NORMAL_C} -I$S/dev/ath -I$S/dev/ath/ath_hal"
dev/ath/ath_hal/ar5210/ar5210_recv.c		optional ath_hal | ath_ar5210 \
	compile-with "${NORMAL_C} -I$S/dev/ath -I$S/dev/ath/ath_hal"
dev/ath/ath_hal/ar5210/ar5210_reset.c		optional ath_hal | ath_ar5210 \
	compile-with "${NORMAL_C} -I$S/dev/ath -I$S/dev/ath/ath_hal"
dev/ath/ath_hal/ar5210/ar5210_xmit.c		optional ath_hal | ath_ar5210 \
	compile-with "${NORMAL_C} -I$S/dev/ath -I$S/dev/ath/ath_hal"
# ar5211
dev/ath/ath_hal/ar5211/ar5211_attach.c		optional ath_hal | ath_ar5211 \
	compile-with "${NORMAL_C} -I$S/dev/ath -I$S/dev/ath/ath_hal"
dev/ath/ath_hal/ar5211/ar5211_beacon.c		optional ath_hal | ath_ar5211 \
	compile-with "${NORMAL_C} -I$S/dev/ath -I$S/dev/ath/ath_hal"
dev/ath/ath_hal/ar5211/ar5211_interrupts.c	optional ath_hal | ath_ar5211 \
	compile-with "${NORMAL_C} -I$S/dev/ath -I$S/dev/ath/ath_hal"
dev/ath/ath_hal/ar5211/ar5211_keycache.c	optional ath_hal | ath_ar5211 \
	compile-with "${NORMAL_C} -I$S/dev/ath -I$S/dev/ath/ath_hal"
dev/ath/ath_hal/ar5211/ar5211_misc.c		optional ath_hal | ath_ar5211 \
	compile-with "${NORMAL_C} -I$S/dev/ath -I$S/dev/ath/ath_hal"
dev/ath/ath_hal/ar5211/ar5211_phy.c		optional ath_hal | ath_ar5211 \
	compile-with "${NORMAL_C} -I$S/dev/ath -I$S/dev/ath/ath_hal"
dev/ath/ath_hal/ar5211/ar5211_power.c		optional ath_hal | ath_ar5211 \
	compile-with "${NORMAL_C} -I$S/dev/ath -I$S/dev/ath/ath_hal"
dev/ath/ath_hal/ar5211/ar5211_recv.c		optional ath_hal | ath_ar5211 \
	compile-with "${NORMAL_C} -I$S/dev/ath -I$S/dev/ath/ath_hal"
dev/ath/ath_hal/ar5211/ar5211_reset.c		optional ath_hal | ath_ar5211 \
	compile-with "${NORMAL_C} -I$S/dev/ath -I$S/dev/ath/ath_hal"
dev/ath/ath_hal/ar5211/ar5211_xmit.c		optional ath_hal | ath_ar5211 \
	compile-with "${NORMAL_C} -I$S/dev/ath -I$S/dev/ath/ath_hal"
# ar5212
dev/ath/ath_hal/ar5212/ar5212_ani.c \
	optional ath_hal | ath_ar5212 | ath_ar5416 | ath_ar9160 | ath_ar9280 | \
	ath_ar9285 ath_ar9287 \
	compile-with "${NORMAL_C} -I$S/dev/ath -I$S/dev/ath/ath_hal"
dev/ath/ath_hal/ar5212/ar5212_attach.c \
	optional ath_hal | ath_ar5212 | ath_ar5416 | ath_ar9160 | ath_ar9280 | \
	ath_ar9285 ath_ar9287 \
	compile-with "${NORMAL_C} -I$S/dev/ath -I$S/dev/ath/ath_hal"
dev/ath/ath_hal/ar5212/ar5212_beacon.c \
	optional ath_hal | ath_ar5212 | ath_ar5416 | ath_ar9160 | ath_ar9280 | \
	ath_ar9285 ath_ar9287 \
	compile-with "${NORMAL_C} -I$S/dev/ath -I$S/dev/ath/ath_hal"
dev/ath/ath_hal/ar5212/ar5212_eeprom.c \
	optional ath_hal | ath_ar5212 | ath_ar5416 | ath_ar9160 | ath_ar9280 | \
	ath_ar9285 ath_ar9287 \
	compile-with "${NORMAL_C} -I$S/dev/ath -I$S/dev/ath/ath_hal"
dev/ath/ath_hal/ar5212/ar5212_gpio.c \
	optional ath_hal | ath_ar5212 | ath_ar5416 | ath_ar9160 | ath_ar9280 | \
	ath_ar9285 ath_ar9287 \
	compile-with "${NORMAL_C} -I$S/dev/ath -I$S/dev/ath/ath_hal"
dev/ath/ath_hal/ar5212/ar5212_interrupts.c \
	optional ath_hal | ath_ar5212 | ath_ar5416 | ath_ar9160 | ath_ar9280 | \
	ath_ar9285 ath_ar9287 \
	compile-with "${NORMAL_C} -I$S/dev/ath -I$S/dev/ath/ath_hal"
dev/ath/ath_hal/ar5212/ar5212_keycache.c \
	optional ath_hal | ath_ar5212 | ath_ar5416 | ath_ar9160 | ath_ar9280 | \
	ath_ar9285 ath_ar9287 \
	compile-with "${NORMAL_C} -I$S/dev/ath -I$S/dev/ath/ath_hal"
dev/ath/ath_hal/ar5212/ar5212_misc.c \
	optional ath_hal | ath_ar5212 | ath_ar5416 | ath_ar9160 | ath_ar9280 | \
	ath_ar9285 ath_ar9287 \
	compile-with "${NORMAL_C} -I$S/dev/ath -I$S/dev/ath/ath_hal"
dev/ath/ath_hal/ar5212/ar5212_phy.c \
	optional ath_hal | ath_ar5212 | ath_ar5416 | ath_ar9160 | ath_ar9280 | \
	ath_ar9285 ath_ar9287 \
	compile-with "${NORMAL_C} -I$S/dev/ath -I$S/dev/ath/ath_hal"
dev/ath/ath_hal/ar5212/ar5212_power.c \
	optional ath_hal | ath_ar5212 | ath_ar5416 | ath_ar9160 | ath_ar9280 | \
	ath_ar9285 ath_ar9287 \
	compile-with "${NORMAL_C} -I$S/dev/ath -I$S/dev/ath/ath_hal"
dev/ath/ath_hal/ar5212/ar5212_recv.c \
	optional ath_hal | ath_ar5212 | ath_ar5416 | ath_ar9160 | ath_ar9280 | \
	ath_ar9285 ath_ar9287 \
	compile-with "${NORMAL_C} -I$S/dev/ath -I$S/dev/ath/ath_hal"
dev/ath/ath_hal/ar5212/ar5212_reset.c \
	optional ath_hal | ath_ar5212 | ath_ar5416 | ath_ar9160 | ath_ar9280 | \
	ath_ar9285 ath_ar9287 \
	compile-with "${NORMAL_C} -I$S/dev/ath -I$S/dev/ath/ath_hal"
dev/ath/ath_hal/ar5212/ar5212_rfgain.c \
	optional ath_hal | ath_ar5212 | ath_ar5416 | ath_ar9160 | ath_ar9280 | \
	ath_ar9285 ath_ar9287 \
	compile-with "${NORMAL_C} -I$S/dev/ath -I$S/dev/ath/ath_hal"
dev/ath/ath_hal/ar5212/ar5212_xmit.c \
	optional ath_hal | ath_ar5212 | ath_ar5416 | ath_ar9160 | ath_ar9280 | \
	ath_ar9285 ath_ar9287 \
	compile-with "${NORMAL_C} -I$S/dev/ath -I$S/dev/ath/ath_hal"
# ar5416 (depends on ar5212)
dev/ath/ath_hal/ar5416/ar5416_ani.c \
	optional ath_hal | ath_ar5416 | ath_ar9160 | ath_ar9280 | ath_ar9285 | \
	ath_ar9287 \
	compile-with "${NORMAL_C} -I$S/dev/ath -I$S/dev/ath/ath_hal"
dev/ath/ath_hal/ar5416/ar5416_attach.c \
	optional ath_hal | ath_ar5416 | ath_ar9160 | ath_ar9280 | ath_ar9285 | \
	ath_ar9287 \
	compile-with "${NORMAL_C} -I$S/dev/ath -I$S/dev/ath/ath_hal"
dev/ath/ath_hal/ar5416/ar5416_beacon.c \
	optional ath_hal | ath_ar5416 | ath_ar9160 | ath_ar9280 | ath_ar9285 | \
	ath_ar9287 \
	compile-with "${NORMAL_C} -I$S/dev/ath -I$S/dev/ath/ath_hal"
dev/ath/ath_hal/ar5416/ar5416_btcoex.c \
	optional ath_hal | ath_ar5416 | ath_ar9160 | ath_ar9280 | ath_ar9285 | \
	ath_ar9287 \
	compile-with "${NORMAL_C} -I$S/dev/ath -I$S/dev/ath/ath_hal"
dev/ath/ath_hal/ar5416/ar5416_cal.c \
	optional ath_hal | ath_ar5416 | ath_ar9160 | ath_ar9280 | ath_ar9285 | \
	ath_ar9287 \
	compile-with "${NORMAL_C} -I$S/dev/ath -I$S/dev/ath/ath_hal"
dev/ath/ath_hal/ar5416/ar5416_cal_iq.c \
	optional ath_hal | ath_ar5416 | ath_ar9160 | ath_ar9280 | ath_ar9285 | \
	ath_ar9287 \
	compile-with "${NORMAL_C} -I$S/dev/ath -I$S/dev/ath/ath_hal"
dev/ath/ath_hal/ar5416/ar5416_cal_adcgain.c \
	optional ath_hal | ath_ar5416 | ath_ar9160 | ath_ar9280 | ath_ar9285 | \
	ath_ar9287 \
	compile-with "${NORMAL_C} -I$S/dev/ath -I$S/dev/ath/ath_hal"
dev/ath/ath_hal/ar5416/ar5416_cal_adcdc.c \
	optional ath_hal | ath_ar5416 | ath_ar9160 | ath_ar9280 | ath_ar9285 | \
	ath_ar9287 \
	compile-with "${NORMAL_C} -I$S/dev/ath -I$S/dev/ath/ath_hal"
dev/ath/ath_hal/ar5416/ar5416_eeprom.c \
	optional ath_hal | ath_ar5416 | ath_ar9160 | ath_ar9280 | ath_ar9285 | \
	ath_ar9287 \
	compile-with "${NORMAL_C} -I$S/dev/ath -I$S/dev/ath/ath_hal"
dev/ath/ath_hal/ar5416/ar5416_gpio.c \
	optional ath_hal | ath_ar5416 | ath_ar9160 | ath_ar9280 | ath_ar9285 | \
	ath_ar9287 \
	compile-with "${NORMAL_C} -I$S/dev/ath -I$S/dev/ath/ath_hal"
dev/ath/ath_hal/ar5416/ar5416_interrupts.c \
	optional ath_hal | ath_ar5416 | ath_ar9160 | ath_ar9280 | ath_ar9285 | \
	ath_ar9287 \
	compile-with "${NORMAL_C} -I$S/dev/ath -I$S/dev/ath/ath_hal"
dev/ath/ath_hal/ar5416/ar5416_keycache.c \
	optional ath_hal | ath_ar5416 | ath_ar9160 | ath_ar9280 | ath_ar9285 | \
	ath_ar9287 \
	compile-with "${NORMAL_C} -I$S/dev/ath -I$S/dev/ath/ath_hal"
dev/ath/ath_hal/ar5416/ar5416_misc.c \
	optional ath_hal | ath_ar5416 | ath_ar9160 | ath_ar9280 | ath_ar9285 | \
	ath_ar9287 \
	compile-with "${NORMAL_C} -I$S/dev/ath -I$S/dev/ath/ath_hal"
dev/ath/ath_hal/ar5416/ar5416_phy.c \
	optional ath_hal | ath_ar5416 | ath_ar9160 | ath_ar9280 | ath_ar9285 | \
	ath_ar9287 \
	compile-with "${NORMAL_C} -I$S/dev/ath -I$S/dev/ath/ath_hal"
dev/ath/ath_hal/ar5416/ar5416_power.c \
	optional ath_hal | ath_ar5416 | ath_ar9160 | ath_ar9280 | ath_ar9285 | \
	ath_ar9287 \
	compile-with "${NORMAL_C} -I$S/dev/ath -I$S/dev/ath/ath_hal"
dev/ath/ath_hal/ar5416/ar5416_radar.c \
	optional ath_hal | ath_ar5416 | ath_ar9160 | ath_ar9280 | ath_ar9285 | \
	ath_ar9287 \
	compile-with "${NORMAL_C} -I$S/dev/ath -I$S/dev/ath/ath_hal"
dev/ath/ath_hal/ar5416/ar5416_recv.c \
	optional ath_hal | ath_ar5416 | ath_ar9160 | ath_ar9280 | ath_ar9285 | \
	ath_ar9287 \
	compile-with "${NORMAL_C} -I$S/dev/ath -I$S/dev/ath/ath_hal"
dev/ath/ath_hal/ar5416/ar5416_reset.c \
	optional ath_hal | ath_ar5416 | ath_ar9160 | ath_ar9280 | ath_ar9285 | \
	ath_ar9287 \
	compile-with "${NORMAL_C} -I$S/dev/ath -I$S/dev/ath/ath_hal"
dev/ath/ath_hal/ar5416/ar5416_spectral.c \
	optional ath_hal | ath_ar5416 | ath_ar9160 | ath_ar9280 | ath_ar9285 | \
	ath_ar9287 \
	compile-with "${NORMAL_C} -I$S/dev/ath -I$S/dev/ath/ath_hal"
dev/ath/ath_hal/ar5416/ar5416_xmit.c \
	optional ath_hal | ath_ar5416 | ath_ar9160 | ath_ar9280 | ath_ar9285 | \
	ath_ar9287 \
	compile-with "${NORMAL_C} -I$S/dev/ath -I$S/dev/ath/ath_hal"
# ar9130 (depends upon ar5416) - also requires AH_SUPPORT_AR9130
#
# Since this is an embedded MAC SoC, there's no need to compile it into the
# default HAL.
dev/ath/ath_hal/ar9001/ar9130_attach.c optional ath_ar9130 \
	compile-with "${NORMAL_C} -I$S/dev/ath -I$S/dev/ath/ath_hal"
dev/ath/ath_hal/ar9001/ar9130_phy.c optional ath_ar9130 \
	compile-with "${NORMAL_C} -I$S/dev/ath -I$S/dev/ath/ath_hal"
dev/ath/ath_hal/ar9001/ar9130_eeprom.c optional ath_ar9130 \
	compile-with "${NORMAL_C} -I$S/dev/ath -I$S/dev/ath/ath_hal"
# ar9160 (depends on ar5416)
dev/ath/ath_hal/ar9001/ar9160_attach.c optional ath_hal | ath_ar9160 \
	compile-with "${NORMAL_C} -I$S/dev/ath -I$S/dev/ath/ath_hal"
# ar9280 (depends on ar5416)
dev/ath/ath_hal/ar9002/ar9280_attach.c optional ath_hal | ath_ar9280 | \
	ath_ar9285 \
	compile-with "${NORMAL_C} -I$S/dev/ath -I$S/dev/ath/ath_hal"
dev/ath/ath_hal/ar9002/ar9280_olc.c optional ath_hal | ath_ar9280 | \
	ath_ar9285 \
	compile-with "${NORMAL_C} -I$S/dev/ath -I$S/dev/ath/ath_hal"
# ar9285 (depends on ar5416 and ar9280)
dev/ath/ath_hal/ar9002/ar9285_attach.c optional ath_hal | ath_ar9285 \
	compile-with "${NORMAL_C} -I$S/dev/ath -I$S/dev/ath/ath_hal"
dev/ath/ath_hal/ar9002/ar9285_btcoex.c optional ath_hal | ath_ar9285 \
	compile-with "${NORMAL_C} -I$S/dev/ath -I$S/dev/ath/ath_hal"
dev/ath/ath_hal/ar9002/ar9285_reset.c optional ath_hal | ath_ar9285 \
	compile-with "${NORMAL_C} -I$S/dev/ath -I$S/dev/ath/ath_hal"
dev/ath/ath_hal/ar9002/ar9285_cal.c optional ath_hal | ath_ar9285 \
	compile-with "${NORMAL_C} -I$S/dev/ath -I$S/dev/ath/ath_hal"
dev/ath/ath_hal/ar9002/ar9285_phy.c optional ath_hal | ath_ar9285 \
	compile-with "${NORMAL_C} -I$S/dev/ath -I$S/dev/ath/ath_hal"
dev/ath/ath_hal/ar9002/ar9285_diversity.c optional ath_hal | ath_ar9285 \
	compile-with "${NORMAL_C} -I$S/dev/ath -I$S/dev/ath/ath_hal"
# ar9287 (depends on ar5416)
dev/ath/ath_hal/ar9002/ar9287_attach.c optional ath_hal | ath_ar9287 \
	compile-with "${NORMAL_C} -I$S/dev/ath -I$S/dev/ath/ath_hal"
dev/ath/ath_hal/ar9002/ar9287_reset.c optional ath_hal | ath_ar9287 \
	compile-with "${NORMAL_C} -I$S/dev/ath -I$S/dev/ath/ath_hal"
dev/ath/ath_hal/ar9002/ar9287_cal.c optional ath_hal | ath_ar9287 \
	compile-with "${NORMAL_C} -I$S/dev/ath -I$S/dev/ath/ath_hal"
dev/ath/ath_hal/ar9002/ar9287_olc.c optional ath_hal | ath_ar9287 \
	compile-with "${NORMAL_C} -I$S/dev/ath -I$S/dev/ath/ath_hal"

# ar9300
contrib/dev/ath/ath_hal/ar9300/ar9300_ani.c optional ath_hal | ath_ar9300 \
	compile-with "${NORMAL_C} -I$S/dev/ath -I$S/dev/ath/ath_hal -I$S/contrib/dev/ath/ath_hal"
contrib/dev/ath/ath_hal/ar9300/ar9300_attach.c optional ath_hal | ath_ar9300 \
	compile-with "${NORMAL_C} -I$S/dev/ath -I$S/dev/ath/ath_hal -I$S/contrib/dev/ath/ath_hal"
contrib/dev/ath/ath_hal/ar9300/ar9300_beacon.c optional ath_hal | ath_ar9300 \
	compile-with "${NORMAL_C} -I$S/dev/ath -I$S/dev/ath/ath_hal -I$S/contrib/dev/ath/ath_hal"
contrib/dev/ath/ath_hal/ar9300/ar9300_eeprom.c optional ath_hal | ath_ar9300 \
	compile-with "${NORMAL_C} -I$S/dev/ath -I$S/dev/ath/ath_hal -I$S/contrib/dev/ath/ath_hal ${NO_WCONSTANT_CONVERSION}"
contrib/dev/ath/ath_hal/ar9300/ar9300_freebsd.c optional ath_hal | ath_ar9300 \
	compile-with "${NORMAL_C} -I$S/dev/ath -I$S/dev/ath/ath_hal -I$S/contrib/dev/ath/ath_hal"
contrib/dev/ath/ath_hal/ar9300/ar9300_gpio.c optional ath_hal | ath_ar9300 \
	compile-with "${NORMAL_C} -I$S/dev/ath -I$S/dev/ath/ath_hal -I$S/contrib/dev/ath/ath_hal"
contrib/dev/ath/ath_hal/ar9300/ar9300_interrupts.c optional ath_hal | ath_ar9300 \
	compile-with "${NORMAL_C} -I$S/dev/ath -I$S/dev/ath/ath_hal -I$S/contrib/dev/ath/ath_hal"
contrib/dev/ath/ath_hal/ar9300/ar9300_keycache.c optional ath_hal | ath_ar9300 \
	compile-with "${NORMAL_C} -I$S/dev/ath -I$S/dev/ath/ath_hal -I$S/contrib/dev/ath/ath_hal"
contrib/dev/ath/ath_hal/ar9300/ar9300_mci.c optional ath_hal | ath_ar9300 \
	compile-with "${NORMAL_C} -I$S/dev/ath -I$S/dev/ath/ath_hal -I$S/contrib/dev/ath/ath_hal"
contrib/dev/ath/ath_hal/ar9300/ar9300_misc.c optional ath_hal | ath_ar9300 \
	compile-with "${NORMAL_C} -I$S/dev/ath -I$S/dev/ath/ath_hal -I$S/contrib/dev/ath/ath_hal"
contrib/dev/ath/ath_hal/ar9300/ar9300_paprd.c optional ath_hal | ath_ar9300 \
	compile-with "${NORMAL_C} -I$S/dev/ath -I$S/dev/ath/ath_hal -I$S/contrib/dev/ath/ath_hal"
contrib/dev/ath/ath_hal/ar9300/ar9300_phy.c optional ath_hal | ath_ar9300 \
	compile-with "${NORMAL_C} -I$S/dev/ath -I$S/dev/ath/ath_hal -I$S/contrib/dev/ath/ath_hal"
contrib/dev/ath/ath_hal/ar9300/ar9300_power.c optional ath_hal | ath_ar9300 \
	compile-with "${NORMAL_C} -I$S/dev/ath -I$S/dev/ath/ath_hal -I$S/contrib/dev/ath/ath_hal"
contrib/dev/ath/ath_hal/ar9300/ar9300_radar.c optional ath_hal | ath_ar9300 \
	compile-with "${NORMAL_C} -I$S/dev/ath -I$S/dev/ath/ath_hal -I$S/contrib/dev/ath/ath_hal"
contrib/dev/ath/ath_hal/ar9300/ar9300_radio.c optional ath_hal | ath_ar9300 \
	compile-with "${NORMAL_C} -I$S/dev/ath -I$S/dev/ath/ath_hal -I$S/contrib/dev/ath/ath_hal"
contrib/dev/ath/ath_hal/ar9300/ar9300_recv.c optional ath_hal | ath_ar9300 \
	compile-with "${NORMAL_C} -I$S/dev/ath -I$S/dev/ath/ath_hal -I$S/contrib/dev/ath/ath_hal"
contrib/dev/ath/ath_hal/ar9300/ar9300_recv_ds.c optional ath_hal | ath_ar9300 \
	compile-with "${NORMAL_C} -I$S/dev/ath -I$S/dev/ath/ath_hal -I$S/contrib/dev/ath/ath_hal"
contrib/dev/ath/ath_hal/ar9300/ar9300_reset.c optional ath_hal | ath_ar9300 \
	compile-with "${NORMAL_C} -I$S/dev/ath -I$S/dev/ath/ath_hal -I$S/contrib/dev/ath/ath_hal ${NO_WSOMETIMES_UNINITIALIZED} -Wno-unused-function"
contrib/dev/ath/ath_hal/ar9300/ar9300_stub.c optional ath_hal | ath_ar9300 \
	compile-with "${NORMAL_C} -I$S/dev/ath -I$S/dev/ath/ath_hal -I$S/contrib/dev/ath/ath_hal"
contrib/dev/ath/ath_hal/ar9300/ar9300_stub_funcs.c optional ath_hal | ath_ar9300 \
	compile-with "${NORMAL_C} -I$S/dev/ath -I$S/dev/ath/ath_hal -I$S/contrib/dev/ath/ath_hal"
contrib/dev/ath/ath_hal/ar9300/ar9300_spectral.c optional ath_hal | ath_ar9300 \
	compile-with "${NORMAL_C} -I$S/dev/ath -I$S/dev/ath/ath_hal -I$S/contrib/dev/ath/ath_hal"
contrib/dev/ath/ath_hal/ar9300/ar9300_timer.c optional ath_hal | ath_ar9300 \
	compile-with "${NORMAL_C} -I$S/dev/ath -I$S/dev/ath/ath_hal -I$S/contrib/dev/ath/ath_hal"
contrib/dev/ath/ath_hal/ar9300/ar9300_xmit.c optional ath_hal | ath_ar9300 \
	compile-with "${NORMAL_C} -I$S/dev/ath -I$S/dev/ath/ath_hal -I$S/contrib/dev/ath/ath_hal"
contrib/dev/ath/ath_hal/ar9300/ar9300_xmit_ds.c optional ath_hal | ath_ar9300 \
	compile-with "${NORMAL_C} -I$S/dev/ath -I$S/dev/ath/ath_hal -I$S/contrib/dev/ath/ath_hal"

# rf backends
dev/ath/ath_hal/ar5212/ar2316.c	optional ath_rf2316 \
	compile-with "${NORMAL_C} -I$S/dev/ath -I$S/dev/ath/ath_hal"
dev/ath/ath_hal/ar5212/ar2317.c	optional ath_rf2317 \
	compile-with "${NORMAL_C} -I$S/dev/ath -I$S/dev/ath/ath_hal"
dev/ath/ath_hal/ar5212/ar2413.c	optional ath_hal | ath_rf2413 \
	compile-with "${NORMAL_C} -I$S/dev/ath -I$S/dev/ath/ath_hal"
dev/ath/ath_hal/ar5212/ar2425.c	optional ath_hal | ath_rf2425 | ath_rf2417 \
	compile-with "${NORMAL_C} -I$S/dev/ath -I$S/dev/ath/ath_hal"
dev/ath/ath_hal/ar5212/ar5111.c	optional ath_hal | ath_rf5111 \
	compile-with "${NORMAL_C} -I$S/dev/ath -I$S/dev/ath/ath_hal"
dev/ath/ath_hal/ar5212/ar5112.c	optional ath_hal | ath_rf5112 \
	compile-with "${NORMAL_C} -I$S/dev/ath -I$S/dev/ath/ath_hal"
dev/ath/ath_hal/ar5212/ar5413.c	optional ath_hal | ath_rf5413 \
	compile-with "${NORMAL_C} -I$S/dev/ath -I$S/dev/ath/ath_hal"
dev/ath/ath_hal/ar5416/ar2133.c optional ath_hal | ath_ar5416 | \
	ath_ar9130 | ath_ar9160 | ath_ar9280 \
	compile-with "${NORMAL_C} -I$S/dev/ath -I$S/dev/ath/ath_hal"
dev/ath/ath_hal/ar9002/ar9280.c optional ath_hal | ath_ar9280 | ath_ar9285 \
	compile-with "${NORMAL_C} -I$S/dev/ath -I$S/dev/ath/ath_hal"
dev/ath/ath_hal/ar9002/ar9285.c optional ath_hal | ath_ar9285 \
	compile-with "${NORMAL_C} -I$S/dev/ath -I$S/dev/ath/ath_hal"
dev/ath/ath_hal/ar9002/ar9287.c optional ath_hal | ath_ar9287 \
	compile-with "${NORMAL_C} -I$S/dev/ath -I$S/dev/ath/ath_hal"

# ath rate control algorithms
dev/ath/ath_rate/amrr/amrr.c	optional ath_rate_amrr \
	compile-with "${NORMAL_C} -I$S/dev/ath"
dev/ath/ath_rate/onoe/onoe.c	optional ath_rate_onoe \
	compile-with "${NORMAL_C} -I$S/dev/ath"
dev/ath/ath_rate/sample/sample.c	optional ath_rate_sample \
	compile-with "${NORMAL_C} -I$S/dev/ath"
# ath DFS modules
dev/ath/ath_dfs/null/dfs_null.c	optional ath \
	compile-with "${NORMAL_C} -I$S/dev/ath"
#
dev/bce/if_bce.c			optional bce
dev/bfe/if_bfe.c			optional bfe
dev/bge/if_bge.c			optional bge
dev/bhnd/bhnd.c				optional bhnd
dev/bhnd/bhnd_erom.c			optional bhnd
dev/bhnd/bhnd_erom_if.m			optional bhnd
dev/bhnd/bhnd_subr.c			optional bhnd
dev/bhnd/bhnd_bus_if.m			optional bhnd
dev/bhnd/bhndb/bhnd_bhndb.c		optional bhndb bhnd
dev/bhnd/bhndb/bhndb.c			optional bhndb bhnd
dev/bhnd/bhndb/bhndb_bus_if.m		optional bhndb bhnd
dev/bhnd/bhndb/bhndb_hwdata.c		optional bhndb bhnd
dev/bhnd/bhndb/bhndb_if.m		optional bhndb bhnd
dev/bhnd/bhndb/bhndb_pci.c		optional bhndb_pci bhndb bhnd pci
dev/bhnd/bhndb/bhndb_pci_hwdata.c 	optional bhndb_pci bhndb bhnd pci
dev/bhnd/bhndb/bhndb_pci_sprom.c	optional bhndb_pci bhndb bhnd pci
dev/bhnd/bhndb/bhndb_subr.c		optional bhndb bhnd
dev/bhnd/bcma/bcma.c			optional bcma bhnd
dev/bhnd/bcma/bcma_bhndb.c		optional bcma bhnd bhndb
dev/bhnd/bcma/bcma_erom.c		optional bcma bhnd
dev/bhnd/bcma/bcma_subr.c		optional bcma bhnd
dev/bhnd/cores/chipc/bhnd_chipc_if.m	optional bhnd
dev/bhnd/cores/chipc/bhnd_sprom_chipc.c	optional bhnd
dev/bhnd/cores/chipc/bhnd_pmu_chipc.c	optional bhnd
dev/bhnd/cores/chipc/chipc.c		optional bhnd
dev/bhnd/cores/chipc/chipc_cfi.c	optional bhnd cfi 
dev/bhnd/cores/chipc/chipc_gpio.c	optional bhnd gpio
dev/bhnd/cores/chipc/chipc_slicer.c	optional bhnd cfi | bhnd spibus
dev/bhnd/cores/chipc/chipc_spi.c	optional bhnd spibus
dev/bhnd/cores/chipc/chipc_subr.c	optional bhnd
dev/bhnd/cores/chipc/pwrctl/bhnd_pwrctl.c	optional bhnd
dev/bhnd/cores/chipc/pwrctl/bhnd_pwrctl_if.m	optional bhnd
dev/bhnd/cores/chipc/pwrctl/bhnd_pwrctl_hostb_if.m	optional bhnd
dev/bhnd/cores/chipc/pwrctl/bhnd_pwrctl_subr.c	optional bhnd
dev/bhnd/cores/pci/bhnd_pci.c		optional bhnd pci
dev/bhnd/cores/pci/bhnd_pci_hostb.c	optional bhndb bhnd pci
dev/bhnd/cores/pci/bhnd_pcib.c		optional bhnd_pcib bhnd pci
dev/bhnd/cores/pcie2/bhnd_pcie2.c	optional bhnd pci
dev/bhnd/cores/pcie2/bhnd_pcie2_hostb.c	optional bhndb bhnd pci
dev/bhnd/cores/pcie2/bhnd_pcie2b.c	optional bhnd_pcie2b bhnd pci
dev/bhnd/cores/pmu/bhnd_pmu.c		optional bhnd
dev/bhnd/cores/pmu/bhnd_pmu_core.c	optional bhnd
dev/bhnd/cores/pmu/bhnd_pmu_if.m	optional bhnd
dev/bhnd/cores/pmu/bhnd_pmu_subr.c	optional bhnd
dev/bhnd/nvram/bhnd_nvram_data.c	optional bhnd
dev/bhnd/nvram/bhnd_nvram_data_bcm.c	optional bhnd
dev/bhnd/nvram/bhnd_nvram_data_bcmraw.c	optional bhnd
dev/bhnd/nvram/bhnd_nvram_data_btxt.c	optional bhnd
dev/bhnd/nvram/bhnd_nvram_data_sprom.c	optional bhnd
dev/bhnd/nvram/bhnd_nvram_data_sprom_subr.c	optional bhnd
dev/bhnd/nvram/bhnd_nvram_data_tlv.c	optional bhnd
dev/bhnd/nvram/bhnd_nvram_if.m		optional bhnd
dev/bhnd/nvram/bhnd_nvram_io.c		optional bhnd
dev/bhnd/nvram/bhnd_nvram_iobuf.c	optional bhnd
dev/bhnd/nvram/bhnd_nvram_ioptr.c	optional bhnd
dev/bhnd/nvram/bhnd_nvram_iores.c	optional bhnd
dev/bhnd/nvram/bhnd_nvram_plist.c	optional bhnd
dev/bhnd/nvram/bhnd_nvram_store.c	optional bhnd
dev/bhnd/nvram/bhnd_nvram_store_subr.c	optional bhnd
dev/bhnd/nvram/bhnd_nvram_subr.c	optional bhnd
dev/bhnd/nvram/bhnd_nvram_value.c	optional bhnd
dev/bhnd/nvram/bhnd_nvram_value_fmts.c	optional bhnd
dev/bhnd/nvram/bhnd_nvram_value_prf.c	optional bhnd
dev/bhnd/nvram/bhnd_nvram_value_subr.c	optional bhnd
dev/bhnd/nvram/bhnd_sprom.c		optional bhnd
dev/bhnd/siba/siba.c			optional siba bhnd
dev/bhnd/siba/siba_bhndb.c		optional siba bhnd bhndb
dev/bhnd/siba/siba_erom.c		optional siba bhnd
dev/bhnd/siba/siba_subr.c		optional siba bhnd
#
dev/bktr/bktr_audio.c		optional bktr pci
dev/bktr/bktr_card.c		optional bktr pci
dev/bktr/bktr_core.c		optional bktr pci
dev/bktr/bktr_i2c.c		optional bktr pci smbus
dev/bktr/bktr_os.c		optional bktr pci
dev/bktr/bktr_tuner.c		optional bktr pci
dev/bktr/msp34xx.c		optional bktr pci
dev/bnxt/bnxt_hwrm.c		optional bnxt iflib pci
dev/bnxt/bnxt_sysctl.c		optional bnxt iflib pci
dev/bnxt/bnxt_txrx.c		optional bnxt iflib pci
dev/bnxt/if_bnxt.c		optional bnxt iflib pci
dev/bwi/bwimac.c		optional bwi
dev/bwi/bwiphy.c		optional bwi
dev/bwi/bwirf.c			optional bwi
dev/bwi/if_bwi.c		optional bwi
dev/bwi/if_bwi_pci.c		optional bwi pci
dev/bwn/if_bwn.c		optional bwn bhnd
dev/bwn/if_bwn_pci.c		optional bwn pci bhnd bhndb bhndb_pci
dev/bwn/if_bwn_phy_common.c	optional bwn bhnd
dev/bwn/if_bwn_phy_g.c		optional bwn bhnd
dev/bwn/if_bwn_phy_lp.c		optional bwn bhnd
dev/bwn/if_bwn_phy_n.c		optional bwn bhnd
dev/bwn/if_bwn_util.c		optional bwn bhnd
dev/cardbus/cardbus.c		optional cardbus
dev/cardbus/cardbus_cis.c	optional cardbus
dev/cardbus/cardbus_device.c	optional cardbus
dev/cas/if_cas.c		optional cas
dev/cfi/cfi_bus_fdt.c		optional cfi fdt
dev/cfi/cfi_bus_nexus.c		optional cfi
dev/cfi/cfi_core.c		optional cfi
dev/cfi/cfi_dev.c		optional cfi
dev/cfi/cfi_disk.c		optional cfid
dev/chromebook_platform/chromebook_platform.c	optional chromebook_platform
dev/ciss/ciss.c			optional ciss
dev/cmx/cmx.c			optional cmx
dev/cmx/cmx_pccard.c		optional cmx pccard
dev/cpufreq/ichss.c		optional cpufreq pci
dev/cs/if_cs.c			optional cs
dev/cs/if_cs_isa.c		optional cs isa
dev/cs/if_cs_pccard.c		optional cs pccard
dev/cxgb/cxgb_main.c		optional cxgb pci \
	compile-with "${NORMAL_C} -I$S/dev/cxgb"
dev/cxgb/cxgb_sge.c		optional cxgb pci \
	compile-with "${NORMAL_C} -I$S/dev/cxgb"
dev/cxgb/common/cxgb_mc5.c	optional cxgb pci \
	compile-with "${NORMAL_C} -I$S/dev/cxgb"
dev/cxgb/common/cxgb_vsc7323.c	optional cxgb pci \
	compile-with "${NORMAL_C} -I$S/dev/cxgb"
dev/cxgb/common/cxgb_vsc8211.c	optional cxgb pci \
	compile-with "${NORMAL_C} -I$S/dev/cxgb"
dev/cxgb/common/cxgb_ael1002.c	optional cxgb pci \
	compile-with "${NORMAL_C} -I$S/dev/cxgb"
dev/cxgb/common/cxgb_aq100x.c	optional cxgb pci \
	compile-with "${NORMAL_C} -I$S/dev/cxgb"
dev/cxgb/common/cxgb_mv88e1xxx.c	optional cxgb pci \
	compile-with "${NORMAL_C} -I$S/dev/cxgb"
dev/cxgb/common/cxgb_xgmac.c	optional cxgb pci \
	compile-with "${NORMAL_C} -I$S/dev/cxgb"
dev/cxgb/common/cxgb_t3_hw.c	optional cxgb pci \
	compile-with "${NORMAL_C} -I$S/dev/cxgb"
dev/cxgb/common/cxgb_tn1010.c	optional cxgb pci \
	compile-with "${NORMAL_C} -I$S/dev/cxgb"
dev/cxgb/sys/uipc_mvec.c	optional cxgb pci \
	compile-with "${NORMAL_C} -I$S/dev/cxgb"
dev/cxgb/cxgb_t3fw.c		optional cxgb cxgb_t3fw \
	compile-with "${NORMAL_C} -I$S/dev/cxgb"
dev/cxgbe/t4_clip.c		optional cxgbe pci \
	compile-with "${NORMAL_C} -I$S/dev/cxgbe"
dev/cxgbe/t4_filter.c		optional cxgbe pci \
	compile-with "${NORMAL_C} -I$S/dev/cxgbe"
dev/cxgbe/t4_if.m		optional cxgbe pci
dev/cxgbe/t4_iov.c		optional cxgbe pci \
	compile-with "${NORMAL_C} -I$S/dev/cxgbe"
dev/cxgbe/t4_mp_ring.c		optional cxgbe pci \
	compile-with "${NORMAL_C} -I$S/dev/cxgbe"
dev/cxgbe/t4_main.c		optional cxgbe pci \
	compile-with "${NORMAL_C} -I$S/dev/cxgbe"
dev/cxgbe/t4_netmap.c		optional cxgbe pci \
	compile-with "${NORMAL_C} -I$S/dev/cxgbe"
dev/cxgbe/t4_sched.c		optional cxgbe pci \
	compile-with "${NORMAL_C} -I$S/dev/cxgbe"
dev/cxgbe/t4_sge.c		optional cxgbe pci \
	compile-with "${NORMAL_C} -I$S/dev/cxgbe"
dev/cxgbe/t4_smt.c		optional cxgbe pci \
	compile-with "${NORMAL_C} -I$S/dev/cxgbe"
dev/cxgbe/t4_l2t.c		optional cxgbe pci \
	compile-with "${NORMAL_C} -I$S/dev/cxgbe"
dev/cxgbe/t4_tracer.c		optional cxgbe pci \
	compile-with "${NORMAL_C} -I$S/dev/cxgbe"
dev/cxgbe/t4_vf.c		optional cxgbev pci \
	compile-with "${NORMAL_C} -I$S/dev/cxgbe"
dev/cxgbe/common/t4_hw.c	optional cxgbe pci \
	compile-with "${NORMAL_C} -I$S/dev/cxgbe"
dev/cxgbe/common/t4vf_hw.c	optional cxgbev pci \
	compile-with "${NORMAL_C} -I$S/dev/cxgbe"
dev/cxgbe/cudbg/cudbg_common.c	optional cxgbe \
	compile-with "${NORMAL_C} -I$S/dev/cxgbe"
dev/cxgbe/cudbg/cudbg_flash_utils.c	optional cxgbe \
	compile-with "${NORMAL_C} -I$S/dev/cxgbe"
dev/cxgbe/cudbg/cudbg_lib.c	optional cxgbe \
	compile-with "${NORMAL_C} -I$S/dev/cxgbe"
dev/cxgbe/cudbg/cudbg_wtp.c	optional cxgbe \
	compile-with "${NORMAL_C} -I$S/dev/cxgbe"
dev/cxgbe/cudbg/fastlz.c	optional cxgbe \
	compile-with "${NORMAL_C} -I$S/dev/cxgbe"
dev/cxgbe/cudbg/fastlz_api.c	optional cxgbe \
	compile-with "${NORMAL_C} -I$S/dev/cxgbe"
t4fw_cfg.c		optional cxgbe					\
	compile-with	"${AWK} -f $S/tools/fw_stub.awk t4fw_cfg.fw:t4fw_cfg t4fw_cfg_uwire.fw:t4fw_cfg_uwire t4fw.fw:t4fw -mt4fw_cfg -c${.TARGET}" \
	no-implicit-rule before-depend local				\
	clean		"t4fw_cfg.c"
t4fw_cfg.fwo		optional cxgbe					\
	dependency	"t4fw_cfg.fw"					\
	compile-with	"${NORMAL_FWO}"					\
	no-implicit-rule						\
	clean		"t4fw_cfg.fwo"
t4fw_cfg.fw		optional cxgbe					\
	dependency	"$S/dev/cxgbe/firmware/t4fw_cfg.txt"		\
	compile-with	"${CP} ${.ALLSRC} ${.TARGET}"			\
	no-obj no-implicit-rule						\
	clean		"t4fw_cfg.fw"
t4fw_cfg_uwire.fwo	optional cxgbe					\
	dependency	"t4fw_cfg_uwire.fw"				\
	compile-with	"${NORMAL_FWO}"					\
	no-implicit-rule						\
	clean		"t4fw_cfg_uwire.fwo"
t4fw_cfg_uwire.fw	optional cxgbe					\
	dependency	"$S/dev/cxgbe/firmware/t4fw_cfg_uwire.txt"	\
	compile-with	"${CP} ${.ALLSRC} ${.TARGET}"			\
	no-obj no-implicit-rule						\
	clean		"t4fw_cfg_uwire.fw"
t4fw.fwo		optional cxgbe					\
	dependency	"t4fw.fw"					\
	compile-with	"${NORMAL_FWO}"					\
	no-implicit-rule						\
	clean		"t4fw.fwo"
t4fw.fw			optional cxgbe					\
	dependency	"$S/dev/cxgbe/firmware/t4fw-1.23.0.0.bin.uu"	\
	compile-with	"${NORMAL_FW}"					\
	no-obj no-implicit-rule						\
	clean		"t4fw.fw"
t5fw_cfg.c		optional cxgbe					\
	compile-with	"${AWK} -f $S/tools/fw_stub.awk t5fw_cfg.fw:t5fw_cfg t5fw_cfg_uwire.fw:t5fw_cfg_uwire t5fw.fw:t5fw -mt5fw_cfg -c${.TARGET}" \
	no-implicit-rule before-depend local				\
	clean		"t5fw_cfg.c"
t5fw_cfg.fwo		optional cxgbe					\
	dependency	"t5fw_cfg.fw"					\
	compile-with	"${NORMAL_FWO}"					\
	no-implicit-rule						\
	clean		"t5fw_cfg.fwo"
t5fw_cfg.fw		optional cxgbe					\
	dependency	"$S/dev/cxgbe/firmware/t5fw_cfg.txt"		\
	compile-with	"${CP} ${.ALLSRC} ${.TARGET}"			\
	no-obj no-implicit-rule						\
	clean		"t5fw_cfg.fw"
t5fw_cfg_uwire.fwo	optional cxgbe					\
	dependency	"t5fw_cfg_uwire.fw"				\
	compile-with	"${NORMAL_FWO}"					\
	no-implicit-rule						\
	clean		"t5fw_cfg_uwire.fwo"
t5fw_cfg_uwire.fw	optional cxgbe					\
	dependency	"$S/dev/cxgbe/firmware/t5fw_cfg_uwire.txt"	\
	compile-with	"${CP} ${.ALLSRC} ${.TARGET}"			\
	no-obj no-implicit-rule						\
	clean		"t5fw_cfg_uwire.fw"
t5fw.fwo		optional cxgbe					\
	dependency	"t5fw.fw"					\
	compile-with	"${NORMAL_FWO}"					\
	no-implicit-rule						\
	clean		"t5fw.fwo"
t5fw.fw			optional cxgbe					\
	dependency	"$S/dev/cxgbe/firmware/t5fw-1.23.0.0.bin.uu"	\
	compile-with	"${NORMAL_FW}"					\
	no-obj no-implicit-rule						\
	clean		"t5fw.fw"
t6fw_cfg.c		optional cxgbe					\
	compile-with	"${AWK} -f $S/tools/fw_stub.awk t6fw_cfg.fw:t6fw_cfg t6fw_cfg_uwire.fw:t6fw_cfg_uwire t6fw.fw:t6fw -mt6fw_cfg -c${.TARGET}" \
	no-implicit-rule before-depend local				\
	clean		"t6fw_cfg.c"
t6fw_cfg.fwo		optional cxgbe					\
	dependency	"t6fw_cfg.fw"					\
	compile-with	"${NORMAL_FWO}"					\
	no-implicit-rule						\
	clean		"t6fw_cfg.fwo"
t6fw_cfg.fw		optional cxgbe					\
	dependency	"$S/dev/cxgbe/firmware/t6fw_cfg.txt"		\
	compile-with	"${CP} ${.ALLSRC} ${.TARGET}"			\
	no-obj no-implicit-rule						\
	clean		"t6fw_cfg.fw"
t6fw_cfg_uwire.fwo	optional cxgbe					\
	dependency	"t6fw_cfg_uwire.fw"				\
	compile-with	"${NORMAL_FWO}"					\
	no-implicit-rule						\
	clean		"t6fw_cfg_uwire.fwo"
t6fw_cfg_uwire.fw	optional cxgbe					\
	dependency	"$S/dev/cxgbe/firmware/t6fw_cfg_uwire.txt"	\
	compile-with	"${CP} ${.ALLSRC} ${.TARGET}"			\
	no-obj no-implicit-rule						\
	clean		"t6fw_cfg_uwire.fw"
t6fw.fwo		optional cxgbe					\
	dependency	"t6fw.fw"					\
	compile-with	"${NORMAL_FWO}"					\
	no-implicit-rule						\
	clean		"t6fw.fwo"
t6fw.fw			optional cxgbe					\
	dependency	"$S/dev/cxgbe/firmware/t6fw-1.23.0.0.bin.uu"	\
	compile-with	"${NORMAL_FW}"					\
	no-obj no-implicit-rule						\
	clean		"t6fw.fw"
dev/cxgbe/crypto/t4_crypto.c	optional ccr \
	compile-with "${NORMAL_C} -I$S/dev/cxgbe"
dev/cy/cy.c			optional cy
dev/cy/cy_isa.c			optional cy isa
dev/cy/cy_pci.c			optional cy pci
dev/cyapa/cyapa.c		optional cyapa iicbus
dev/dc/if_dc.c			optional dc pci
dev/dc/dcphy.c			optional dc pci
dev/dc/pnphy.c			optional dc pci
dev/dcons/dcons.c		optional dcons
dev/dcons/dcons_crom.c		optional dcons_crom
dev/dcons/dcons_os.c		optional dcons
dev/de/if_de.c			optional de pci
dev/dme/if_dme.c		optional dme
dev/drm2/drm_agpsupport.c	optional drm2
dev/drm2/drm_auth.c		optional drm2
dev/drm2/drm_bufs.c		optional drm2
dev/drm2/drm_buffer.c		optional drm2
dev/drm2/drm_context.c		optional drm2
dev/drm2/drm_crtc.c		optional drm2
dev/drm2/drm_crtc_helper.c	optional drm2
dev/drm2/drm_dma.c		optional drm2
dev/drm2/drm_dp_helper.c	optional drm2
dev/drm2/drm_dp_iic_helper.c	optional drm2
dev/drm2/drm_drv.c		optional drm2
dev/drm2/drm_edid.c		optional drm2
dev/drm2/drm_fb_helper.c	optional drm2
dev/drm2/drm_fops.c		optional drm2
dev/drm2/drm_gem.c		optional drm2
dev/drm2/drm_gem_names.c	optional drm2
dev/drm2/drm_global.c		optional drm2
dev/drm2/drm_hashtab.c		optional drm2
dev/drm2/drm_ioctl.c		optional drm2
dev/drm2/drm_irq.c		optional drm2
dev/drm2/drm_linux_list_sort.c	optional drm2
dev/drm2/drm_lock.c		optional drm2
dev/drm2/drm_memory.c		optional drm2
dev/drm2/drm_mm.c		optional drm2
dev/drm2/drm_modes.c		optional drm2
dev/drm2/drm_pci.c		optional drm2
dev/drm2/drm_platform.c		optional drm2
dev/drm2/drm_scatter.c		optional drm2
dev/drm2/drm_stub.c		optional drm2
dev/drm2/drm_sysctl.c		optional drm2
dev/drm2/drm_vm.c		optional drm2
dev/drm2/drm_os_freebsd.c	optional drm2
dev/drm2/ttm/ttm_agp_backend.c	optional drm2
dev/drm2/ttm/ttm_lock.c		optional drm2
dev/drm2/ttm/ttm_object.c	optional drm2
dev/drm2/ttm/ttm_tt.c		optional drm2
dev/drm2/ttm/ttm_bo_util.c	optional drm2
dev/drm2/ttm/ttm_bo.c		optional drm2
dev/drm2/ttm/ttm_bo_manager.c	optional drm2
dev/drm2/ttm/ttm_execbuf_util.c	optional drm2
dev/drm2/ttm/ttm_memory.c	optional drm2
dev/drm2/ttm/ttm_page_alloc.c	optional drm2
dev/drm2/ttm/ttm_bo_vm.c	optional drm2
dev/ed/if_ed.c			optional ed
dev/ed/if_ed_novell.c		optional ed
dev/ed/if_ed_rtl80x9.c		optional ed
dev/ed/if_ed_pccard.c		optional ed pccard
dev/ed/if_ed_pci.c		optional ed pci
dev/efidev/efidev.c		optional efirt
dev/efidev/efirt.c		optional efirt
dev/efidev/efirtc.c		optional efirt
dev/e1000/if_em.c		optional em \
	compile-with "${NORMAL_C} -I$S/dev/e1000"
dev/e1000/em_txrx.c		optional em \
	compile-with "${NORMAL_C} -I$S/dev/e1000"
dev/e1000/igb_txrx.c		optional em \
	compile-with "${NORMAL_C} -I$S/dev/e1000"
dev/e1000/e1000_80003es2lan.c	optional em \
	compile-with "${NORMAL_C} -I$S/dev/e1000"
dev/e1000/e1000_82540.c		optional em \
	compile-with "${NORMAL_C} -I$S/dev/e1000"
dev/e1000/e1000_82541.c		optional em \
	compile-with "${NORMAL_C} -I$S/dev/e1000"
dev/e1000/e1000_82542.c		optional em \
	compile-with "${NORMAL_C} -I$S/dev/e1000"
dev/e1000/e1000_82543.c		optional em \
	compile-with "${NORMAL_C} -I$S/dev/e1000"
dev/e1000/e1000_82571.c		optional em \
	compile-with "${NORMAL_C} -I$S/dev/e1000"
dev/e1000/e1000_82575.c		optional em \
	compile-with "${NORMAL_C} -I$S/dev/e1000"
dev/e1000/e1000_ich8lan.c	optional em \
	compile-with "${NORMAL_C} -I$S/dev/e1000"
dev/e1000/e1000_i210.c		optional em \
	compile-with "${NORMAL_C} -I$S/dev/e1000"
dev/e1000/e1000_api.c		optional em \
	compile-with "${NORMAL_C} -I$S/dev/e1000"
dev/e1000/e1000_mac.c		optional em \
	compile-with "${NORMAL_C} -I$S/dev/e1000"
dev/e1000/e1000_manage.c	optional em \
	compile-with "${NORMAL_C} -I$S/dev/e1000"
dev/e1000/e1000_nvm.c		optional em \
	compile-with "${NORMAL_C} -I$S/dev/e1000"
dev/e1000/e1000_phy.c		optional em \
	compile-with "${NORMAL_C} -I$S/dev/e1000"
dev/e1000/e1000_vf.c		optional em \
	compile-with "${NORMAL_C} -I$S/dev/e1000"
dev/e1000/e1000_mbx.c		optional em \
	compile-with "${NORMAL_C} -I$S/dev/e1000"
dev/e1000/e1000_osdep.c		optional em \
	compile-with "${NORMAL_C} -I$S/dev/e1000"
dev/et/if_et.c			optional et
dev/ena/ena.c			optional ena \
	compile-with "${NORMAL_C} -I$S/contrib"
dev/ena/ena_sysctl.c 		optional ena \
	compile-with "${NORMAL_C} -I$S/contrib"
contrib/ena-com/ena_com.c	optional ena
contrib/ena-com/ena_eth_com.c	optional ena
dev/ep/if_ep.c			optional ep
dev/ep/if_ep_isa.c		optional ep isa
dev/ep/if_ep_pccard.c		optional ep pccard
dev/esp/esp_pci.c		optional esp pci
dev/esp/ncr53c9x.c		optional esp
dev/etherswitch/arswitch/arswitch.c		optional arswitch
dev/etherswitch/arswitch/arswitch_reg.c		optional arswitch
dev/etherswitch/arswitch/arswitch_phy.c		optional arswitch
dev/etherswitch/arswitch/arswitch_8216.c	optional arswitch
dev/etherswitch/arswitch/arswitch_8226.c	optional arswitch
dev/etherswitch/arswitch/arswitch_8316.c	optional arswitch
dev/etherswitch/arswitch/arswitch_8327.c	optional arswitch
dev/etherswitch/arswitch/arswitch_7240.c	optional arswitch
dev/etherswitch/arswitch/arswitch_9340.c	optional arswitch
dev/etherswitch/arswitch/arswitch_vlans.c	optional arswitch
dev/etherswitch/etherswitch.c		optional etherswitch
dev/etherswitch/etherswitch_if.m	optional etherswitch
dev/etherswitch/ip17x/ip17x.c		optional ip17x
dev/etherswitch/ip17x/ip175c.c		optional ip17x
dev/etherswitch/ip17x/ip175d.c		optional ip17x
dev/etherswitch/ip17x/ip17x_phy.c	optional ip17x
dev/etherswitch/ip17x/ip17x_vlans.c	optional ip17x
dev/etherswitch/miiproxy.c		optional miiproxy
dev/etherswitch/rtl8366/rtl8366rb.c	optional rtl8366rb
dev/etherswitch/e6000sw/e6000sw.c	optional e6000sw
dev/etherswitch/e6000sw/e6060sw.c	optional e6060sw
dev/etherswitch/infineon/adm6996fc.c	optional adm6996fc
dev/etherswitch/micrel/ksz8995ma.c	optional ksz8995ma
dev/etherswitch/ukswitch/ukswitch.c	optional ukswitch
dev/evdev/cdev.c			optional evdev
dev/evdev/evdev.c			optional evdev
dev/evdev/evdev_mt.c			optional evdev
dev/evdev/evdev_utils.c			optional evdev
dev/evdev/uinput.c			optional evdev uinput
dev/ex/if_ex.c			optional ex
dev/ex/if_ex_isa.c		optional ex isa
dev/ex/if_ex_pccard.c		optional ex pccard
dev/exca/exca.c			optional cbb
dev/extres/clk/clk.c		optional ext_resources clk fdt
dev/extres/clk/clkdev_if.m	optional ext_resources clk fdt
dev/extres/clk/clknode_if.m	optional ext_resources clk fdt
dev/extres/clk/clk_bus.c	optional ext_resources clk fdt
dev/extres/clk/clk_div.c	optional ext_resources clk fdt
dev/extres/clk/clk_fixed.c	optional ext_resources clk fdt
dev/extres/clk/clk_gate.c	optional ext_resources clk fdt
dev/extres/clk/clk_mux.c	optional ext_resources clk fdt
dev/extres/phy/phy.c		optional ext_resources phy fdt
dev/extres/phy/phydev_if.m	optional ext_resources phy fdt
dev/extres/phy/phynode_if.m	optional ext_resources phy fdt
dev/extres/phy/phy_usb.c	optional ext_resources phy fdt
dev/extres/phy/phynode_usb_if.m	optional ext_resources phy fdt
dev/extres/hwreset/hwreset.c	optional ext_resources hwreset fdt
dev/extres/hwreset/hwreset_if.m	optional ext_resources hwreset fdt
dev/extres/nvmem/nvmem.c	optional ext_resources nvmem fdt
dev/extres/nvmem/nvmem_if.m	optional ext_resources nvmem fdt
dev/extres/regulator/regdev_if.m	optional ext_resources regulator fdt
dev/extres/regulator/regnode_if.m	optional ext_resources regulator fdt
dev/extres/regulator/regulator.c	optional ext_resources regulator fdt
dev/extres/regulator/regulator_bus.c	optional ext_resources regulator fdt
dev/extres/regulator/regulator_fixed.c	optional ext_resources regulator fdt
dev/extres/syscon/syscon.c		optional ext_resources syscon
dev/extres/syscon/syscon_generic.c	optional ext_resources syscon fdt
dev/extres/syscon/syscon_if.m		optional ext_resources syscon
dev/fb/fbd.c			optional fbd | vt
dev/fb/fb_if.m			standard
dev/fb/splash.c			optional sc splash
dev/fdt/fdt_clock.c		optional fdt fdt_clock
dev/fdt/fdt_clock_if.m		optional fdt fdt_clock
dev/fdt/fdt_common.c		optional fdt
dev/fdt/fdt_pinctrl.c		optional fdt fdt_pinctrl
dev/fdt/fdt_pinctrl_if.m	optional fdt fdt_pinctrl
dev/fdt/fdt_slicer.c		optional fdt cfi | fdt nand | fdt mx25l | fdt n25q | fdt at45d
dev/fdt/fdt_static_dtb.S	optional fdt fdt_dtb_static \
	dependency	"${FDT_DTS_FILE:T:R}.dtb"
dev/fdt/simplebus.c		optional fdt
dev/fdt/simple_mfd.c		optional fdt
dev/fe/if_fe.c			optional fe
dev/fe/if_fe_pccard.c		optional fe pccard
dev/filemon/filemon.c		optional filemon
dev/firewire/firewire.c		optional firewire
dev/firewire/fwcrom.c		optional firewire
dev/firewire/fwdev.c		optional firewire
dev/firewire/fwdma.c		optional firewire
dev/firewire/fwmem.c		optional firewire
dev/firewire/fwohci.c		optional firewire
dev/firewire/fwohci_pci.c	optional firewire pci
dev/firewire/if_fwe.c		optional fwe
dev/firewire/if_fwip.c		optional fwip
dev/firewire/sbp.c		optional sbp
dev/firewire/sbp_targ.c		optional sbp_targ
dev/flash/at45d.c		optional at45d
dev/flash/cqspi.c		optional cqspi fdt xdma
dev/flash/mx25l.c		optional mx25l
dev/flash/n25q.c		optional n25q fdt
dev/flash/qspi_if.m		optional cqspi fdt | n25q fdt
dev/fxp/if_fxp.c		optional fxp
dev/fxp/inphy.c			optional fxp
dev/gem/if_gem.c		optional gem
dev/gem/if_gem_pci.c		optional gem pci
dev/gem/if_gem_sbus.c		optional gem sbus
dev/gpio/gpiobacklight.c	optional gpiobacklight fdt
dev/gpio/gpiokeys.c		optional gpiokeys fdt
dev/gpio/gpiokeys_codes.c	optional gpiokeys fdt
dev/gpio/gpiobus.c		optional gpio				\
	dependency	"gpiobus_if.h"
dev/gpio/gpioc.c		optional gpio				\
	dependency	"gpio_if.h"
dev/gpio/gpioiic.c		optional gpioiic
dev/gpio/gpioled.c		optional gpioled !fdt
dev/gpio/gpioled_fdt.c		optional gpioled fdt
dev/gpio/gpiopower.c		optional gpiopower fdt
dev/gpio/gpioregulator.c	optional gpioregulator fdt ext_resources
dev/gpio/gpiospi.c		optional gpiospi
dev/gpio/gpioths.c		optional gpioths
dev/gpio/gpio_if.m		optional gpio
dev/gpio/gpiobus_if.m		optional gpio
dev/gpio/gpiopps.c		optional gpiopps
dev/gpio/ofw_gpiobus.c		optional fdt gpio
dev/hifn/hifn7751.c		optional hifn
dev/hme/if_hme.c		optional hme
dev/hme/if_hme_pci.c		optional hme pci
dev/hme/if_hme_sbus.c		optional hme sbus
dev/hptiop/hptiop.c		optional hptiop scbus
dev/hwpmc/hwpmc_logging.c	optional hwpmc
dev/hwpmc/hwpmc_mod.c		optional hwpmc
dev/hwpmc/hwpmc_soft.c		optional hwpmc
dev/ichiic/ig4_acpi.c		optional ig4 acpi iicbus
dev/ichiic/ig4_iic.c		optional ig4 iicbus
dev/ichiic/ig4_pci.c		optional ig4 pci iicbus
dev/ichsmb/ichsmb.c		optional ichsmb
dev/ichsmb/ichsmb_pci.c		optional ichsmb pci
dev/ida/ida.c			optional ida
dev/ida/ida_disk.c		optional ida
dev/ida/ida_pci.c		optional ida pci
dev/iicbus/ad7418.c		optional ad7418
dev/iicbus/ds1307.c		optional ds1307
dev/iicbus/ds13rtc.c		optional ds13rtc | ds133x | ds1374
dev/iicbus/ds1672.c		optional ds1672
dev/iicbus/ds3231.c		optional ds3231
dev/iicbus/rtc8583.c		optional rtc8583
dev/iicbus/syr827.c		optional ext_resources syr827
dev/iicbus/icee.c		optional icee
dev/iicbus/if_ic.c		optional ic
dev/iicbus/iic.c		optional iic
dev/iicbus/iic_recover_bus.c	optional iicbus
dev/iicbus/iicbb.c		optional iicbb
dev/iicbus/iicbb_if.m		optional iicbb
dev/iicbus/iicbus.c		optional iicbus
dev/iicbus/iicbus_if.m		optional iicbus
dev/iicbus/iiconf.c		optional iicbus
dev/iicbus/iicsmb.c		optional iicsmb				\
	dependency	"iicbus_if.h"
dev/iicbus/iicoc.c		optional iicoc
dev/iicbus/isl12xx.c		optional isl12xx
dev/iicbus/lm75.c		optional lm75
dev/iicbus/nxprtc.c		optional nxprtc | pcf8563
dev/iicbus/ofw_iicbus.c		optional fdt iicbus
dev/iicbus/s35390a.c		optional s35390a
dev/iir/iir.c			optional iir
dev/iir/iir_ctrl.c		optional iir
dev/iir/iir_pci.c		optional iir pci
dev/intpm/intpm.c		optional intpm pci
# XXX Work around clang warning, until maintainer approves fix.
dev/ips/ips.c			optional ips \
	compile-with "${NORMAL_C} ${NO_WSOMETIMES_UNINITIALIZED}"
dev/ips/ips_commands.c		optional ips
dev/ips/ips_disk.c		optional ips
dev/ips/ips_ioctl.c		optional ips
dev/ips/ips_pci.c		optional ips pci
dev/ipw/if_ipw.c		optional ipw
ipwbssfw.c			optional ipwbssfw | ipwfw		\
	compile-with	"${AWK} -f $S/tools/fw_stub.awk ipw_bss.fw:ipw_bss:130 -lintel_ipw -mipw_bss -c${.TARGET}" \
	no-implicit-rule before-depend local				\
	clean		"ipwbssfw.c"
ipw_bss.fwo			optional ipwbssfw | ipwfw		\
	dependency	"ipw_bss.fw"					\
	compile-with	"${NORMAL_FWO}"					\
	no-implicit-rule						\
	clean		"ipw_bss.fwo"
ipw_bss.fw			optional ipwbssfw | ipwfw		\
	dependency	"$S/contrib/dev/ipw/ipw2100-1.3.fw.uu"		\
	compile-with	"${NORMAL_FW}"					\
	no-obj no-implicit-rule						\
	clean		"ipw_bss.fw"
ipwibssfw.c			optional ipwibssfw | ipwfw		\
	compile-with	"${AWK} -f $S/tools/fw_stub.awk ipw_ibss.fw:ipw_ibss:130 -lintel_ipw -mipw_ibss -c${.TARGET}" \
	no-implicit-rule before-depend local				\
	clean		"ipwibssfw.c"
ipw_ibss.fwo			optional ipwibssfw | ipwfw		\
	dependency	"ipw_ibss.fw"					\
	compile-with	"${NORMAL_FWO}"					\
	no-implicit-rule						\
	clean		"ipw_ibss.fwo"
ipw_ibss.fw			optional ipwibssfw | ipwfw		\
	dependency	"$S/contrib/dev/ipw/ipw2100-1.3-i.fw.uu"	\
	compile-with	"${NORMAL_FW}"					\
	no-obj no-implicit-rule						\
	clean		"ipw_ibss.fw"
ipwmonitorfw.c			optional ipwmonitorfw | ipwfw		\
	compile-with	"${AWK} -f $S/tools/fw_stub.awk ipw_monitor.fw:ipw_monitor:130 -lintel_ipw -mipw_monitor -c${.TARGET}" \
	no-implicit-rule before-depend local				\
	clean		"ipwmonitorfw.c"
ipw_monitor.fwo			optional ipwmonitorfw | ipwfw		\
	dependency	"ipw_monitor.fw"				\
	compile-with	"${NORMAL_FWO}"					\
	no-implicit-rule						\
	clean		"ipw_monitor.fwo"
ipw_monitor.fw			optional ipwmonitorfw | ipwfw		\
	dependency	"$S/contrib/dev/ipw/ipw2100-1.3-p.fw.uu"	\
	compile-with	"${NORMAL_FW}"					\
	no-obj no-implicit-rule						\
	clean		"ipw_monitor.fw"
dev/iscsi/icl.c			optional iscsi
dev/iscsi/icl_conn_if.m		optional cfiscsi | iscsi
dev/iscsi/icl_soft.c		optional iscsi
dev/iscsi/icl_soft_proxy.c	optional iscsi
dev/iscsi/iscsi.c		optional iscsi scbus
dev/iscsi_initiator/iscsi.c	optional iscsi_initiator scbus
dev/iscsi_initiator/iscsi_subr.c	optional iscsi_initiator scbus
dev/iscsi_initiator/isc_cam.c	optional iscsi_initiator scbus
dev/iscsi_initiator/isc_soc.c	optional iscsi_initiator scbus
dev/iscsi_initiator/isc_sm.c	optional iscsi_initiator scbus
dev/iscsi_initiator/isc_subr.c	optional iscsi_initiator scbus
dev/ismt/ismt.c			optional ismt
dev/isl/isl.c			optional isl iicbus
dev/isp/isp.c			optional isp
dev/isp/isp_freebsd.c		optional isp
dev/isp/isp_library.c		optional isp
dev/isp/isp_pci.c		optional isp pci
dev/isp/isp_sbus.c		optional isp sbus
dev/isp/isp_target.c		optional isp
dev/ispfw/ispfw.c		optional ispfw
dev/iwi/if_iwi.c		optional iwi
iwibssfw.c			optional iwibssfw | iwifw		\
	compile-with	"${AWK} -f $S/tools/fw_stub.awk iwi_bss.fw:iwi_bss:300 -lintel_iwi -miwi_bss -c${.TARGET}" \
	no-implicit-rule before-depend local				\
	clean		"iwibssfw.c"
iwi_bss.fwo			optional iwibssfw | iwifw		\
	dependency	"iwi_bss.fw"					\
	compile-with	"${NORMAL_FWO}"					\
	no-implicit-rule						\
	clean		"iwi_bss.fwo"
iwi_bss.fw			optional iwibssfw | iwifw		\
	dependency	"$S/contrib/dev/iwi/ipw2200-bss.fw.uu"		\
	compile-with	"${NORMAL_FW}"					\
	no-obj no-implicit-rule						\
	clean		"iwi_bss.fw"
iwiibssfw.c			optional iwiibssfw | iwifw		\
	compile-with	"${AWK} -f $S/tools/fw_stub.awk iwi_ibss.fw:iwi_ibss:300 -lintel_iwi -miwi_ibss -c${.TARGET}" \
	no-implicit-rule before-depend local				\
	clean		"iwiibssfw.c"
iwi_ibss.fwo			optional iwiibssfw | iwifw		\
	dependency	"iwi_ibss.fw"					\
	compile-with	"${NORMAL_FWO}"					\
	no-implicit-rule						\
	clean		"iwi_ibss.fwo"
iwi_ibss.fw			optional iwiibssfw | iwifw		\
	dependency	"$S/contrib/dev/iwi/ipw2200-ibss.fw.uu"		\
	compile-with	"${NORMAL_FW}"					\
	no-obj no-implicit-rule						\
	clean		"iwi_ibss.fw"
iwimonitorfw.c			optional iwimonitorfw | iwifw		\
	compile-with	"${AWK} -f $S/tools/fw_stub.awk iwi_monitor.fw:iwi_monitor:300 -lintel_iwi -miwi_monitor -c${.TARGET}" \
	no-implicit-rule before-depend local				\
	clean		"iwimonitorfw.c"
iwi_monitor.fwo			optional iwimonitorfw | iwifw		\
	dependency	"iwi_monitor.fw"				\
	compile-with	"${NORMAL_FWO}"					\
	no-implicit-rule						\
	clean		"iwi_monitor.fwo"
iwi_monitor.fw			optional iwimonitorfw | iwifw		\
	dependency	"$S/contrib/dev/iwi/ipw2200-sniffer.fw.uu"	\
	compile-with	"${NORMAL_FW}"					\
	no-obj no-implicit-rule						\
	clean		"iwi_monitor.fw"
dev/iwm/if_iwm.c		optional iwm
dev/iwm/if_iwm_7000.c		optional iwm
dev/iwm/if_iwm_8000.c		optional iwm
dev/iwm/if_iwm_binding.c	optional iwm
dev/iwm/if_iwm_fw.c		optional iwm
dev/iwm/if_iwm_led.c		optional iwm
dev/iwm/if_iwm_mac_ctxt.c	optional iwm
dev/iwm/if_iwm_notif_wait.c	optional iwm
dev/iwm/if_iwm_pcie_trans.c	optional iwm
dev/iwm/if_iwm_phy_ctxt.c	optional iwm
dev/iwm/if_iwm_phy_db.c		optional iwm
dev/iwm/if_iwm_power.c		optional iwm
dev/iwm/if_iwm_scan.c		optional iwm
dev/iwm/if_iwm_sf.c		optional iwm
dev/iwm/if_iwm_sta.c		optional iwm
dev/iwm/if_iwm_time_event.c	optional iwm
dev/iwm/if_iwm_util.c		optional iwm
iwm3160fw.c			optional iwm3160fw | iwmfw		\
	compile-with	"${AWK} -f $S/tools/fw_stub.awk iwm3160.fw:iwm3160fw -miwm3160fw -c${.TARGET}" \
	no-implicit-rule before-depend local				\
	clean		"iwm3160fw.c"
iwm3160fw.fwo			optional iwm3160fw | iwmfw		\
	dependency	"iwm3160.fw"					\
	compile-with	"${NORMAL_FWO}"					\
	no-implicit-rule						\
	clean		"iwm3160fw.fwo"
iwm3160.fw			optional iwm3160fw | iwmfw		\
	dependency	"$S/contrib/dev/iwm/iwm-3160-17.fw.uu" \
	compile-with	"${NORMAL_FW}"					\
	no-obj no-implicit-rule						\
	clean		"iwm3160.fw"
iwm3168fw.c			optional iwm3168fw | iwmfw		\
	compile-with	"${AWK} -f $S/tools/fw_stub.awk iwm3168.fw:iwm3168fw -miwm3168fw -c${.TARGET}" \
	no-implicit-rule before-depend local				\
	clean		"iwm3168fw.c"
iwm3168fw.fwo			optional iwm3168fw | iwmfw		\
	dependency	"iwm3168.fw"					\
	compile-with	"${NORMAL_FWO}"					\
	no-implicit-rule						\
	clean		"iwm3168fw.fwo"
iwm3168.fw			optional iwm3168fw | iwmfw		\
	dependency	"$S/contrib/dev/iwm/iwm-3168-22.fw.uu"		\
	compile-with	"${NORMAL_FW}"					\
	no-obj no-implicit-rule						\
	clean		"iwm3168.fw"
iwm7260fw.c			optional iwm7260fw | iwmfw		\
	compile-with	"${AWK} -f $S/tools/fw_stub.awk iwm7260.fw:iwm7260fw -miwm7260fw -c${.TARGET}" \
	no-implicit-rule before-depend local				\
	clean		"iwm7260fw.c"
iwm7260fw.fwo			optional iwm7260fw | iwmfw		\
	dependency	"iwm7260.fw"					\
	compile-with	"${NORMAL_FWO}"					\
	no-implicit-rule						\
	clean		"iwm7260fw.fwo"
iwm7260.fw			optional iwm7260fw | iwmfw		\
	dependency	"$S/contrib/dev/iwm/iwm-7260-17.fw.uu" \
	compile-with	"${NORMAL_FW}"					\
	no-obj no-implicit-rule						\
	clean		"iwm7260.fw"
iwm7265fw.c			optional iwm7265fw | iwmfw		\
	compile-with	"${AWK} -f $S/tools/fw_stub.awk iwm7265.fw:iwm7265fw -miwm7265fw -c${.TARGET}" \
	no-implicit-rule before-depend local				\
	clean		"iwm7265fw.c"
iwm7265fw.fwo			optional iwm7265fw | iwmfw		\
	dependency	"iwm7265.fw"					\
	compile-with	"${NORMAL_FWO}"					\
	no-implicit-rule						\
	clean		"iwm7265fw.fwo"
iwm7265.fw			optional iwm7265fw | iwmfw		\
	dependency	"$S/contrib/dev/iwm/iwm-7265-17.fw.uu" \
	compile-with	"${NORMAL_FW}"					\
	no-obj no-implicit-rule						\
	clean		"iwm7265.fw"
iwm7265Dfw.c			optional iwm7265Dfw | iwmfw		\
	compile-with	"${AWK} -f $S/tools/fw_stub.awk iwm7265D.fw:iwm7265Dfw -miwm7265Dfw -c${.TARGET}" \
	no-implicit-rule before-depend local				\
	clean		"iwm7265Dfw.c"
iwm7265Dfw.fwo			optional iwm7265Dfw | iwmfw		\
	dependency	"iwm7265D.fw"					\
	compile-with	"${NORMAL_FWO}"					\
	no-implicit-rule						\
	clean		"iwm7265Dfw.fwo"
iwm7265D.fw			optional iwm7265Dfw | iwmfw		\
	dependency	"$S/contrib/dev/iwm/iwm-7265D-17.fw.uu"		\
	compile-with	"${NORMAL_FW}"					\
	no-obj no-implicit-rule						\
	clean		"iwm7265D.fw"
iwm8000Cfw.c			optional iwm8000Cfw | iwmfw		\
	compile-with	"${AWK} -f $S/tools/fw_stub.awk iwm8000C.fw:iwm8000Cfw -miwm8000Cfw -c${.TARGET}" \
	no-implicit-rule before-depend local				\
	clean		"iwm8000Cfw.c"
iwm8000Cfw.fwo			optional iwm8000Cfw | iwmfw		\
	dependency	"iwm8000C.fw"					\
	compile-with	"${NORMAL_FWO}"					\
	no-implicit-rule						\
	clean		"iwm8000Cfw.fwo"
iwm8000C.fw			optional iwm8000Cfw | iwmfw		\
	dependency	"$S/contrib/dev/iwm/iwm-8000C-16.fw.uu" \
	compile-with	"${NORMAL_FW}"					\
	no-obj no-implicit-rule						\
	clean		"iwm8000C.fw"
iwm8265.fw			optional iwm8265fw | iwmfw		\
	dependency	"$S/contrib/dev/iwm/iwm-8265-22.fw.uu" \
	compile-with	"${NORMAL_FW}"					\
	no-obj no-implicit-rule						\
	clean		"iwm8265.fw"
iwm8265fw.c			optional iwm8265fw | iwmfw		\
	compile-with	"${AWK} -f $S/tools/fw_stub.awk iwm8265.fw:iwm8265fw -miwm8265fw -c${.TARGET}" \
	no-implicit-rule before-depend local				\
	clean		"iwm8265fw.c"
iwm8265fw.fwo			optional iwm8265fw | iwmfw		\
	dependency	"iwm8265.fw"					\
	compile-with	"${NORMAL_FWO}"					\
	no-implicit-rule						\
	clean		"iwm8265fw.fwo"
dev/iwn/if_iwn.c		optional iwn
iwn1000fw.c			optional iwn1000fw | iwnfw		\
	compile-with	"${AWK} -f $S/tools/fw_stub.awk iwn1000.fw:iwn1000fw -miwn1000fw -c${.TARGET}" \
	no-implicit-rule before-depend local				\
	clean		"iwn1000fw.c"
iwn1000fw.fwo			optional iwn1000fw | iwnfw		\
	dependency	"iwn1000.fw"					\
	compile-with	"${NORMAL_FWO}"					\
	no-implicit-rule						\
	clean		"iwn1000fw.fwo"
iwn1000.fw			optional iwn1000fw | iwnfw		\
	dependency	"$S/contrib/dev/iwn/iwlwifi-1000-39.31.5.1.fw.uu" \
	compile-with	"${NORMAL_FW}"					\
	no-obj no-implicit-rule						\
	clean		"iwn1000.fw"
iwn100fw.c			optional iwn100fw | iwnfw		\
	compile-with	"${AWK} -f $S/tools/fw_stub.awk iwn100.fw:iwn100fw -miwn100fw -c${.TARGET}" \
	no-implicit-rule before-depend local				\
	clean		"iwn100fw.c"
iwn100fw.fwo			optional iwn100fw | iwnfw		\
	dependency	"iwn100.fw"					\
	compile-with	"${NORMAL_FWO}"					\
	no-implicit-rule						\
	clean		"iwn100fw.fwo"
iwn100.fw			optional iwn100fw | iwnfw		\
	dependency	"$S/contrib/dev/iwn/iwlwifi-100-39.31.5.1.fw.uu" \
	compile-with	"${NORMAL_FW}"					\
	no-obj no-implicit-rule						\
	clean		"iwn100.fw"
iwn105fw.c			optional iwn105fw | iwnfw		\
	compile-with	"${AWK} -f $S/tools/fw_stub.awk iwn105.fw:iwn105fw -miwn105fw -c${.TARGET}" \
	no-implicit-rule before-depend local				\
	clean		"iwn105fw.c"
iwn105fw.fwo			optional iwn105fw | iwnfw		\
	dependency	"iwn105.fw"					\
	compile-with	"${NORMAL_FWO}"					\
	no-implicit-rule						\
	clean		"iwn105fw.fwo"
iwn105.fw			optional iwn105fw | iwnfw		\
	dependency	"$S/contrib/dev/iwn/iwlwifi-105-6-18.168.6.1.fw.uu" \
	compile-with	"${NORMAL_FW}"					\
	no-obj no-implicit-rule						\
	clean		"iwn105.fw"
iwn135fw.c			optional iwn135fw | iwnfw		\
	compile-with	"${AWK} -f $S/tools/fw_stub.awk iwn135.fw:iwn135fw -miwn135fw -c${.TARGET}" \
	no-implicit-rule before-depend local				\
	clean		"iwn135fw.c"
iwn135fw.fwo			optional iwn135fw | iwnfw		\
	dependency	"iwn135.fw"					\
	compile-with	"${NORMAL_FWO}"					\
	no-implicit-rule						\
	clean		"iwn135fw.fwo"
iwn135.fw			optional iwn135fw | iwnfw		\
	dependency	"$S/contrib/dev/iwn/iwlwifi-135-6-18.168.6.1.fw.uu" \
	compile-with	"${NORMAL_FW}"					\
	no-obj no-implicit-rule						\
	clean		"iwn135.fw"
iwn2000fw.c			optional iwn2000fw | iwnfw		\
	compile-with	"${AWK} -f $S/tools/fw_stub.awk iwn2000.fw:iwn2000fw -miwn2000fw -c${.TARGET}" \
	no-implicit-rule before-depend local				\
	clean		"iwn2000fw.c"
iwn2000fw.fwo			optional iwn2000fw | iwnfw		\
	dependency	"iwn2000.fw"					\
	compile-with	"${NORMAL_FWO}"					\
	no-implicit-rule						\
	clean		"iwn2000fw.fwo"
iwn2000.fw			optional iwn2000fw | iwnfw		\
	dependency	"$S/contrib/dev/iwn/iwlwifi-2000-18.168.6.1.fw.uu" \
	compile-with	"${NORMAL_FW}"					\
	no-obj no-implicit-rule						\
	clean		"iwn2000.fw"
iwn2030fw.c			optional iwn2030fw | iwnfw		\
	compile-with	"${AWK} -f $S/tools/fw_stub.awk iwn2030.fw:iwn2030fw -miwn2030fw -c${.TARGET}" \
	no-implicit-rule before-depend local				\
	clean		"iwn2030fw.c"
iwn2030fw.fwo			optional iwn2030fw | iwnfw		\
	dependency	"iwn2030.fw"					\
	compile-with	"${NORMAL_FWO}"					\
	no-implicit-rule						\
	clean		"iwn2030fw.fwo"
iwn2030.fw			optional iwn2030fw | iwnfw		\
	dependency	"$S/contrib/dev/iwn/iwnwifi-2030-18.168.6.1.fw.uu" \
	compile-with	"${NORMAL_FW}"					\
	no-obj no-implicit-rule						\
	clean		"iwn2030.fw"
iwn4965fw.c			optional iwn4965fw | iwnfw		\
	compile-with	"${AWK} -f $S/tools/fw_stub.awk iwn4965.fw:iwn4965fw -miwn4965fw -c${.TARGET}" \
	no-implicit-rule before-depend local				\
	clean		"iwn4965fw.c"
iwn4965fw.fwo			optional iwn4965fw | iwnfw		\
	dependency	"iwn4965.fw"					\
	compile-with	"${NORMAL_FWO}"					\
	no-implicit-rule						\
	clean		"iwn4965fw.fwo"
iwn4965.fw			optional iwn4965fw | iwnfw		\
	dependency	"$S/contrib/dev/iwn/iwlwifi-4965-228.61.2.24.fw.uu" \
	compile-with	"${NORMAL_FW}"					\
	no-obj no-implicit-rule						\
	clean		"iwn4965.fw"
iwn5000fw.c			optional iwn5000fw | iwnfw		\
	compile-with	"${AWK} -f $S/tools/fw_stub.awk iwn5000.fw:iwn5000fw -miwn5000fw -c${.TARGET}" \
	no-implicit-rule before-depend local				\
	clean		"iwn5000fw.c"
iwn5000fw.fwo		optional iwn5000fw | iwnfw			\
	dependency	"iwn5000.fw"					\
	compile-with	"${NORMAL_FWO}"					\
	no-implicit-rule						\
	clean		"iwn5000fw.fwo"
iwn5000.fw			optional iwn5000fw | iwnfw		\
	dependency	"$S/contrib/dev/iwn/iwlwifi-5000-8.83.5.1.fw.uu" \
	compile-with	"${NORMAL_FW}"					\
	no-obj no-implicit-rule						\
	clean		"iwn5000.fw"
iwn5150fw.c			optional iwn5150fw | iwnfw		\
	compile-with	"${AWK} -f $S/tools/fw_stub.awk iwn5150.fw:iwn5150fw -miwn5150fw -c${.TARGET}" \
	no-implicit-rule before-depend local				\
	clean		"iwn5150fw.c"
iwn5150fw.fwo			optional iwn5150fw | iwnfw		\
	dependency	"iwn5150.fw"					\
	compile-with	"${NORMAL_FWO}"					\
	no-implicit-rule						\
	clean		"iwn5150fw.fwo"
iwn5150.fw			optional iwn5150fw | iwnfw		\
	dependency	"$S/contrib/dev/iwn/iwlwifi-5150-8.24.2.2.fw.uu"\
	compile-with	"${NORMAL_FW}"					\
	no-obj no-implicit-rule						\
	clean		"iwn5150.fw"
iwn6000fw.c			optional iwn6000fw | iwnfw		\
	compile-with	"${AWK} -f $S/tools/fw_stub.awk iwn6000.fw:iwn6000fw -miwn6000fw -c${.TARGET}" \
	no-implicit-rule before-depend local				\
	clean		"iwn6000fw.c"
iwn6000fw.fwo			optional iwn6000fw | iwnfw		\
	dependency	"iwn6000.fw"					\
	compile-with	"${NORMAL_FWO}"					\
	no-implicit-rule						\
	clean		"iwn6000fw.fwo"
iwn6000.fw			optional iwn6000fw | iwnfw		\
	dependency	"$S/contrib/dev/iwn/iwlwifi-6000-9.221.4.1.fw.uu" \
	compile-with	"${NORMAL_FW}"					\
	no-obj no-implicit-rule						\
	clean		"iwn6000.fw"
iwn6000g2afw.c			optional iwn6000g2afw | iwnfw		\
	compile-with	"${AWK} -f $S/tools/fw_stub.awk iwn6000g2a.fw:iwn6000g2afw -miwn6000g2afw -c${.TARGET}" \
	no-implicit-rule before-depend local				\
	clean		"iwn6000g2afw.c"
iwn6000g2afw.fwo		optional iwn6000g2afw | iwnfw		\
	dependency	"iwn6000g2a.fw"					\
	compile-with	"${NORMAL_FWO}"					\
	no-implicit-rule						\
	clean		"iwn6000g2afw.fwo"
iwn6000g2a.fw			optional iwn6000g2afw | iwnfw		\
	dependency	"$S/contrib/dev/iwn/iwlwifi-6000g2a-18.168.6.1.fw.uu" \
	compile-with	"${NORMAL_FW}"					\
	no-obj no-implicit-rule						\
	clean		"iwn6000g2a.fw"
iwn6000g2bfw.c			optional iwn6000g2bfw | iwnfw		\
	compile-with	"${AWK} -f $S/tools/fw_stub.awk iwn6000g2b.fw:iwn6000g2bfw -miwn6000g2bfw -c${.TARGET}" \
	no-implicit-rule before-depend local				\
	clean		"iwn6000g2bfw.c"
iwn6000g2bfw.fwo		optional iwn6000g2bfw | iwnfw		\
	dependency	"iwn6000g2b.fw"					\
	compile-with	"${NORMAL_FWO}"					\
	no-implicit-rule						\
	clean		"iwn6000g2bfw.fwo"
iwn6000g2b.fw			optional iwn6000g2bfw | iwnfw		\
	dependency	"$S/contrib/dev/iwn/iwlwifi-6000g2b-18.168.6.1.fw.uu" \
	compile-with	"${NORMAL_FW}"					\
	no-obj no-implicit-rule						\
	clean		"iwn6000g2b.fw"
iwn6050fw.c			optional iwn6050fw | iwnfw		\
	compile-with	"${AWK} -f $S/tools/fw_stub.awk iwn6050.fw:iwn6050fw -miwn6050fw -c${.TARGET}" \
	no-implicit-rule before-depend local				\
	clean		"iwn6050fw.c"
iwn6050fw.fwo			optional iwn6050fw | iwnfw		\
	dependency	"iwn6050.fw"					\
	compile-with	"${NORMAL_FWO}"					\
	no-implicit-rule						\
	clean		"iwn6050fw.fwo"
iwn6050.fw			optional iwn6050fw | iwnfw		\
	dependency	"$S/contrib/dev/iwn/iwlwifi-6050-41.28.5.1.fw.uu" \
	compile-with	"${NORMAL_FW}"					\
	no-obj no-implicit-rule						\
	clean		"iwn6050.fw"
dev/ixgbe/if_ix.c		optional ix inet \
	compile-with "${NORMAL_C} -I$S/dev/ixgbe -DSMP"
dev/ixgbe/if_ixv.c		optional ixv inet \
	compile-with "${NORMAL_C} -I$S/dev/ixgbe -DSMP"
dev/ixgbe/if_bypass.c		optional ix inet \
	compile-with "${NORMAL_C} -I$S/dev/ixgbe"
dev/ixgbe/if_fdir.c		optional ix inet | ixv inet \
	compile-with "${NORMAL_C} -I$S/dev/ixgbe"
dev/ixgbe/if_sriov.c		optional ix inet \
	compile-with "${NORMAL_C} -I$S/dev/ixgbe"
dev/ixgbe/ix_txrx.c		optional ix inet | ixv inet \
	compile-with "${NORMAL_C} -I$S/dev/ixgbe"
dev/ixgbe/ixgbe_osdep.c		optional ix inet | ixv inet \
	compile-with "${NORMAL_C} -I$S/dev/ixgbe"
dev/ixgbe/ixgbe_phy.c		optional ix inet | ixv inet \
	compile-with "${NORMAL_C} -I$S/dev/ixgbe"
dev/ixgbe/ixgbe_api.c		optional ix inet | ixv inet \
	compile-with "${NORMAL_C} -I$S/dev/ixgbe"
dev/ixgbe/ixgbe_common.c	optional ix inet | ixv inet \
	compile-with "${NORMAL_C} -I$S/dev/ixgbe"
dev/ixgbe/ixgbe_mbx.c		optional ix inet | ixv inet \
	compile-with "${NORMAL_C} -I$S/dev/ixgbe"
dev/ixgbe/ixgbe_vf.c		optional ix inet | ixv inet \
	compile-with "${NORMAL_C} -I$S/dev/ixgbe"
dev/ixgbe/ixgbe_82598.c		optional ix inet | ixv inet \
	compile-with "${NORMAL_C} -I$S/dev/ixgbe"
dev/ixgbe/ixgbe_82599.c		optional ix inet | ixv inet \
	compile-with "${NORMAL_C} -I$S/dev/ixgbe"
dev/ixgbe/ixgbe_x540.c		optional ix inet | ixv inet \
	compile-with "${NORMAL_C} -I$S/dev/ixgbe"
dev/ixgbe/ixgbe_x550.c		optional ix inet | ixv inet \
	compile-with "${NORMAL_C} -I$S/dev/ixgbe"
dev/ixgbe/ixgbe_dcb.c		optional ix inet | ixv inet \
	compile-with "${NORMAL_C} -I$S/dev/ixgbe"
dev/ixgbe/ixgbe_dcb_82598.c	optional ix inet | ixv inet \
	compile-with "${NORMAL_C} -I$S/dev/ixgbe"
dev/ixgbe/ixgbe_dcb_82599.c	optional ix inet | ixv inet \
	compile-with "${NORMAL_C} -I$S/dev/ixgbe"
dev/jedec_dimm/jedec_dimm.c	optional jedec_dimm smbus
dev/jme/if_jme.c		optional jme pci
dev/kbd/kbd.c			optional atkbd | pckbd | sc | ukbd | vt
dev/kbdmux/kbdmux.c		optional kbdmux
dev/ksyms/ksyms.c		optional ksyms
dev/le/am7990.c			optional le
dev/le/am79900.c		optional le
dev/le/if_le_pci.c		optional le pci
dev/le/lance.c			optional le
dev/led/led.c			standard
dev/lge/if_lge.c		optional lge
dev/liquidio/base/cn23xx_pf_device.c		optional lio	\
	compile-with "${NORMAL_C}				\
	-I$S/dev/liquidio -I$S/dev/liquidio/base -DSMP"
dev/liquidio/base/lio_console.c			optional lio	\
	compile-with "${NORMAL_C}				\
	-I$S/dev/liquidio -I$S/dev/liquidio/base -DSMP"
dev/liquidio/base/lio_ctrl.c			optional lio	\
	compile-with "${NORMAL_C} 				\
	-I$S/dev/liquidio -I$S/dev/liquidio/base -DSMP"
dev/liquidio/base/lio_device.c			optional lio	\
	compile-with "${NORMAL_C} 				\
	-I$S/dev/liquidio -I$S/dev/liquidio/base -DSMP"
dev/liquidio/base/lio_droq.c			optional lio	\
	compile-with "${NORMAL_C} 				\
	-I$S/dev/liquidio -I$S/dev/liquidio/base -DSMP"
dev/liquidio/base/lio_mem_ops.c			optional lio	\
	compile-with "${NORMAL_C} 				\
	-I$S/dev/liquidio -I$S/dev/liquidio/base -DSMP"
dev/liquidio/base/lio_request_manager.c		optional lio	\
	compile-with "${NORMAL_C} 				\
	-I$S/dev/liquidio -I$S/dev/liquidio/base -DSMP"
dev/liquidio/base/lio_response_manager.c	optional lio	\
	compile-with "${NORMAL_C} 				\
	-I$S/dev/liquidio -I$S/dev/liquidio/base -DSMP"
dev/liquidio/lio_core.c				optional lio	\
	compile-with "${NORMAL_C} 				\
	-I$S/dev/liquidio -I$S/dev/liquidio/base -DSMP"
dev/liquidio/lio_ioctl.c			optional lio	\
	compile-with "${NORMAL_C} 				\
	-I$S/dev/liquidio -I$S/dev/liquidio/base -DSMP"
dev/liquidio/lio_main.c				optional lio	\
	compile-with "${NORMAL_C} 				\
	-I$S/dev/liquidio -I$S/dev/liquidio/base -DSMP"
dev/liquidio/lio_rss.c				optional lio	\
	compile-with "${NORMAL_C} 				\
	-I$S/dev/liquidio -I$S/dev/liquidio/base -DSMP"
dev/liquidio/lio_rxtx.c				optional lio	\
	compile-with "${NORMAL_C} 				\
	-I$S/dev/liquidio -I$S/dev/liquidio/base -DSMP"
dev/liquidio/lio_sysctl.c			optional lio	\
	compile-with "${NORMAL_C} 				\
	-I$S/dev/liquidio -I$S/dev/liquidio/base -DSMP"
lio.c	optional lio						\
	compile-with	"${AWK} -f $S/tools/fw_stub.awk lio_23xx_nic.bin.fw:lio_23xx_nic.bin -mlio_23xx_nic.bin -c${.TARGET}" \
	no-implicit-rule before-depend local			\
	clean		"lio.c"
lio_23xx_nic.bin.fw.fwo optional lio				\
	dependency	"lio_23xx_nic.bin.fw"			\
	compile-with	"${NORMAL_FWO}"				\
	no-implicit-rule					\
	clean		"lio_23xx_nic.bin.fw.fwo"
lio_23xx_nic.bin.fw	optional lio					\
	dependency	"$S/contrib/dev/liquidio/lio_23xx_nic.bin.uu"	\
	compile-with	"${NORMAL_FW}"					\
	no-obj no-implicit-rule						\
	clean		"lio_23xx_nic.bin.fw"
dev/malo/if_malo.c		optional malo
dev/malo/if_malohal.c		optional malo
dev/malo/if_malo_pci.c		optional malo pci
dev/mc146818/mc146818.c		optional mc146818
dev/md/md.c			optional md
dev/mdio/mdio_if.m		optional miiproxy | mdio
dev/mdio/mdio.c			optional miiproxy | mdio
dev/mem/memdev.c		optional mem
dev/mem/memutil.c		optional mem
dev/mfi/mfi.c			optional mfi
dev/mfi/mfi_debug.c		optional mfi
dev/mfi/mfi_pci.c		optional mfi pci
dev/mfi/mfi_disk.c		optional mfi
dev/mfi/mfi_syspd.c		optional mfi
dev/mfi/mfi_tbolt.c		optional mfi
dev/mfi/mfi_linux.c		optional mfi compat_linux
dev/mfi/mfi_cam.c		optional mfip scbus
dev/mii/acphy.c			optional miibus | acphy
dev/mii/amphy.c			optional miibus | amphy
dev/mii/atphy.c			optional miibus | atphy
dev/mii/axphy.c			optional miibus | axphy
dev/mii/bmtphy.c		optional miibus | bmtphy
dev/mii/brgphy.c		optional miibus | brgphy
dev/mii/ciphy.c			optional miibus | ciphy
dev/mii/e1000phy.c		optional miibus | e1000phy
dev/mii/gentbi.c		optional miibus | gentbi
dev/mii/icsphy.c		optional miibus | icsphy
dev/mii/ip1000phy.c		optional miibus | ip1000phy
dev/mii/jmphy.c			optional miibus | jmphy
dev/mii/lxtphy.c		optional miibus | lxtphy
dev/mii/micphy.c		optional miibus fdt | micphy fdt
dev/mii/mii.c			optional miibus | mii
dev/mii/mii_bitbang.c		optional miibus | mii_bitbang
dev/mii/mii_physubr.c		optional miibus | mii
dev/mii/mii_fdt.c		optional miibus fdt | mii fdt
dev/mii/miibus_if.m		optional miibus | mii
dev/mii/mlphy.c			optional miibus | mlphy
dev/mii/nsgphy.c		optional miibus | nsgphy
dev/mii/nsphy.c			optional miibus | nsphy
dev/mii/nsphyter.c		optional miibus | nsphyter
dev/mii/pnaphy.c		optional miibus | pnaphy
dev/mii/qsphy.c			optional miibus | qsphy
dev/mii/rdcphy.c		optional miibus | rdcphy
dev/mii/rgephy.c		optional miibus | rgephy
dev/mii/rlphy.c			optional miibus | rlphy
dev/mii/rlswitch.c		optional rlswitch
dev/mii/smcphy.c		optional miibus | smcphy
dev/mii/smscphy.c		optional miibus | smscphy
dev/mii/tdkphy.c		optional miibus | tdkphy
dev/mii/tlphy.c			optional miibus | tlphy
dev/mii/truephy.c		optional miibus | truephy
dev/mii/ukphy.c			optional miibus | mii
dev/mii/ukphy_subr.c		optional miibus | mii
dev/mii/vscphy.c		optional miibus | vscphy
dev/mii/xmphy.c			optional miibus | xmphy
dev/mk48txx/mk48txx.c		optional mk48txx
dev/mlx/mlx.c			optional mlx
dev/mlx/mlx_disk.c		optional mlx
dev/mlx/mlx_pci.c		optional mlx pci
dev/mly/mly.c			optional mly
dev/mmc/mmc_subr.c		optional mmc | mmcsd !mmccam
dev/mmc/mmc.c			optional mmc !mmccam
dev/mmc/mmcbr_if.m		standard
dev/mmc/mmcbus_if.m		standard
dev/mmc/mmcsd.c			optional mmcsd !mmccam
dev/mmcnull/mmcnull.c		optional mmcnull
dev/mn/if_mn.c			optional mn pci
dev/mpr/mpr.c			optional mpr
dev/mpr/mpr_config.c		optional mpr
# XXX Work around clang warning, until maintainer approves fix.
dev/mpr/mpr_mapping.c		optional mpr \
	compile-with "${NORMAL_C} ${NO_WSOMETIMES_UNINITIALIZED}"
dev/mpr/mpr_pci.c		optional mpr pci
dev/mpr/mpr_sas.c		optional mpr \
	compile-with "${NORMAL_C} ${NO_WUNNEEDED_INTERNAL_DECL}"
dev/mpr/mpr_sas_lsi.c		optional mpr
dev/mpr/mpr_table.c		optional mpr
dev/mpr/mpr_user.c		optional mpr
dev/mps/mps.c			optional mps
dev/mps/mps_config.c		optional mps
# XXX Work around clang warning, until maintainer approves fix.
dev/mps/mps_mapping.c		optional mps \
	compile-with "${NORMAL_C} ${NO_WSOMETIMES_UNINITIALIZED}"
dev/mps/mps_pci.c		optional mps pci
dev/mps/mps_sas.c		optional mps \
	compile-with "${NORMAL_C} ${NO_WUNNEEDED_INTERNAL_DECL}"
dev/mps/mps_sas_lsi.c		optional mps
dev/mps/mps_table.c		optional mps
dev/mps/mps_user.c		optional mps
dev/mpt/mpt.c			optional mpt
dev/mpt/mpt_cam.c		optional mpt
dev/mpt/mpt_debug.c		optional mpt
dev/mpt/mpt_pci.c		optional mpt pci
dev/mpt/mpt_raid.c		optional mpt
dev/mpt/mpt_user.c		optional mpt
dev/mrsas/mrsas.c		optional mrsas
dev/mrsas/mrsas_cam.c		optional mrsas
dev/mrsas/mrsas_ioctl.c		optional mrsas
dev/mrsas/mrsas_fp.c		optional mrsas
dev/msk/if_msk.c		optional msk
dev/mvs/mvs.c			optional mvs
dev/mvs/mvs_if.m		optional mvs
dev/mvs/mvs_pci.c		optional mvs pci
dev/mwl/if_mwl.c		optional mwl
dev/mwl/if_mwl_pci.c		optional mwl pci
dev/mwl/mwlhal.c		optional mwl
mwlfw.c				optional mwlfw				\
	compile-with	"${AWK} -f $S/tools/fw_stub.awk mw88W8363.fw:mw88W8363fw mwlboot.fw:mwlboot -mmwl -c${.TARGET}" \
	no-implicit-rule before-depend local				\
	clean		"mwlfw.c"
mw88W8363.fwo		optional mwlfw					\
	dependency	"mw88W8363.fw"					\
	compile-with	"${NORMAL_FWO}"					\
	no-implicit-rule						\
	clean		"mw88W8363.fwo"
mw88W8363.fw		optional mwlfw					\
	dependency	"$S/contrib/dev/mwl/mw88W8363.fw.uu"		\
	compile-with	"${NORMAL_FW}"					\
	no-obj no-implicit-rule						\
	clean		"mw88W8363.fw"
mwlboot.fwo		optional mwlfw					\
	dependency	"mwlboot.fw"					\
	compile-with	"${NORMAL_FWO}"					\
	no-implicit-rule						\
	clean		"mwlboot.fwo"
mwlboot.fw		optional mwlfw					\
	dependency	"$S/contrib/dev/mwl/mwlboot.fw.uu"		\
	compile-with	"${NORMAL_FW}"					\
	no-obj no-implicit-rule						\
	clean		"mwlboot.fw"
dev/mxge/if_mxge.c		optional mxge pci
dev/mxge/mxge_eth_z8e.c		optional mxge pci
dev/mxge/mxge_ethp_z8e.c	optional mxge pci
dev/mxge/mxge_rss_eth_z8e.c	optional mxge pci
dev/mxge/mxge_rss_ethp_z8e.c	optional mxge pci
dev/my/if_my.c			optional my
dev/nand/nand.c			optional nand
dev/nand/nand_bbt.c		optional nand
dev/nand/nand_cdev.c		optional nand
dev/nand/nand_generic.c		optional nand
dev/nand/nand_geom.c		optional nand
dev/nand/nand_id.c		optional nand
dev/nand/nandbus.c		optional nand
dev/nand/nandbus_if.m		optional nand
dev/nand/nand_if.m		optional nand
dev/nand/nandsim.c		optional nandsim nand
dev/nand/nandsim_chip.c		optional nandsim nand
dev/nand/nandsim_ctrl.c		optional nandsim nand
dev/nand/nandsim_log.c		optional nandsim nand
dev/nand/nandsim_swap.c		optional nandsim nand
dev/nand/nfc_if.m		optional nand
dev/netmap/if_ptnet.c		optional netmap inet
dev/netmap/netmap.c		optional netmap
dev/netmap/netmap_bdg.c		optional netmap
dev/netmap/netmap_freebsd.c	optional netmap
dev/netmap/netmap_generic.c	optional netmap
dev/netmap/netmap_kloop.c	optional netmap
dev/netmap/netmap_legacy.c	optional netmap
dev/netmap/netmap_mbq.c		optional netmap
dev/netmap/netmap_mem2.c	optional netmap
dev/netmap/netmap_monitor.c	optional netmap
dev/netmap/netmap_null.c	optional netmap
dev/netmap/netmap_offloadings.c	optional netmap
dev/netmap/netmap_pipe.c	optional netmap
dev/netmap/netmap_pt.c		optional netmap
dev/netmap/netmap_vale.c	optional netmap
# compile-with "${NORMAL_C} -Wconversion -Wextra"
dev/nfsmb/nfsmb.c		optional nfsmb pci
dev/nge/if_nge.c		optional nge
dev/nmdm/nmdm.c			optional nmdm
dev/nsp/nsp.c			optional nsp
dev/nsp/nsp_pccard.c		optional nsp pccard
dev/null/null.c			standard
dev/nvd/nvd.c			optional nvd nvme
dev/nvme/nvme.c			optional nvme
dev/nvme/nvme_ctrlr.c		optional nvme
dev/nvme/nvme_ctrlr_cmd.c	optional nvme
dev/nvme/nvme_ns.c		optional nvme
dev/nvme/nvme_ns_cmd.c		optional nvme
dev/nvme/nvme_qpair.c		optional nvme
dev/nvme/nvme_sim.c		optional nvme scbus
dev/nvme/nvme_sysctl.c		optional nvme
dev/nvme/nvme_test.c		optional nvme
dev/nvme/nvme_util.c		optional nvme
dev/oce/oce_hw.c		optional oce pci
dev/oce/oce_if.c		optional oce pci
dev/oce/oce_mbox.c		optional oce pci
dev/oce/oce_queue.c		optional oce pci
dev/oce/oce_sysctl.c		optional oce pci
dev/oce/oce_util.c		optional oce pci
dev/ocs_fc/ocs_pci.c		optional ocs_fc pci
dev/ocs_fc/ocs_ioctl.c		optional ocs_fc pci
dev/ocs_fc/ocs_os.c		optional ocs_fc pci
dev/ocs_fc/ocs_utils.c		optional ocs_fc pci
dev/ocs_fc/ocs_hw.c		optional ocs_fc pci
dev/ocs_fc/ocs_hw_queues.c	optional ocs_fc pci
dev/ocs_fc/sli4.c		optional ocs_fc pci
dev/ocs_fc/ocs_sm.c		optional ocs_fc pci
dev/ocs_fc/ocs_device.c		optional ocs_fc pci
dev/ocs_fc/ocs_xport.c		optional ocs_fc pci
dev/ocs_fc/ocs_domain.c		optional ocs_fc pci
dev/ocs_fc/ocs_sport.c		optional ocs_fc pci
dev/ocs_fc/ocs_els.c		optional ocs_fc pci
dev/ocs_fc/ocs_fabric.c		optional ocs_fc pci
dev/ocs_fc/ocs_io.c		optional ocs_fc pci
dev/ocs_fc/ocs_node.c		optional ocs_fc pci
dev/ocs_fc/ocs_scsi.c		optional ocs_fc pci
dev/ocs_fc/ocs_unsol.c		optional ocs_fc pci
dev/ocs_fc/ocs_ddump.c		optional ocs_fc pci
dev/ocs_fc/ocs_mgmt.c		optional ocs_fc pci
dev/ocs_fc/ocs_cam.c		optional ocs_fc pci
dev/ofw/ofw_bus_if.m		optional fdt
dev/ofw/ofw_bus_subr.c		optional fdt
dev/ofw/ofw_cpu.c		optional fdt
dev/ofw/ofw_fdt.c		optional fdt
dev/ofw/ofw_if.m		optional fdt
dev/ofw/ofw_subr.c		optional fdt
dev/ofw/ofwbus.c		optional fdt
dev/ofw/openfirm.c		optional fdt
dev/ofw/openfirmio.c		optional fdt
dev/ow/ow.c			optional ow				\
	dependency	"owll_if.h"					\
	dependency	"own_if.h"
dev/ow/owll_if.m		optional ow
dev/ow/own_if.m			optional ow
dev/ow/ow_temp.c		optional ow_temp
dev/ow/owc_gpiobus.c		optional owc gpio
dev/pbio/pbio.c			optional pbio isa
dev/pccard/card_if.m		standard
dev/pccard/pccard.c		optional pccard
dev/pccard/pccard_cis.c		optional pccard
dev/pccard/pccard_cis_quirks.c	optional pccard
dev/pccard/pccard_device.c	optional pccard
dev/pccard/power_if.m		standard
dev/pccbb/pccbb.c		optional cbb
dev/pccbb/pccbb_isa.c		optional cbb isa
dev/pccbb/pccbb_pci.c		optional cbb pci
dev/pcf/pcf.c			optional pcf
dev/pci/fixup_pci.c		optional pci
dev/pci/hostb_pci.c		optional pci
dev/pci/ignore_pci.c		optional pci
dev/pci/isa_pci.c		optional pci isa
dev/pci/pci.c			optional pci
dev/pci/pci_if.m		standard
dev/pci/pci_iov.c		optional pci pci_iov
dev/pci/pci_iov_if.m		standard
dev/pci/pci_iov_schema.c	optional pci pci_iov
dev/pci/pci_pci.c		optional pci
dev/pci/pci_subr.c		optional pci
dev/pci/pci_user.c		optional pci
dev/pci/pcib_if.m		standard
dev/pci/pcib_support.c		standard
dev/pci/vga_pci.c		optional pci
dev/pcn/if_pcn.c		optional pcn pci
dev/pms/freebsd/driver/ini/src/agtiapi.c		optional pmspcv \
	compile-with "${NORMAL_C} -Wunused-variable -Woverflow -Wparentheses -w"
dev/pms/RefTisa/sallsdk/spc/sadisc.c			optional pmspcv \
	compile-with "${NORMAL_C} -Wunused-variable -Woverflow -Wparentheses -w"
dev/pms/RefTisa/sallsdk/spc/mpi.c			optional pmspcv \
	compile-with "${NORMAL_C} -Wunused-variable -Woverflow -Wparentheses -w"
dev/pms/RefTisa/sallsdk/spc/saframe.c			optional pmspcv \
	compile-with "${NORMAL_C} -Wunused-variable -Woverflow -Wparentheses -w"
dev/pms/RefTisa/sallsdk/spc/sahw.c			optional pmspcv \
	compile-with "${NORMAL_C} -Wunused-variable -Woverflow -Wparentheses -w"
dev/pms/RefTisa/sallsdk/spc/sainit.c			optional pmspcv \
	compile-with "${NORMAL_C} -Wunused-variable -Woverflow -Wparentheses -w"
dev/pms/RefTisa/sallsdk/spc/saint.c			optional pmspcv \
	compile-with "${NORMAL_C} -Wunused-variable -Woverflow -Wparentheses -w"
dev/pms/RefTisa/sallsdk/spc/sampicmd.c			optional pmspcv \
	compile-with "${NORMAL_C} -Wunused-variable -Woverflow -Wparentheses -w"
dev/pms/RefTisa/sallsdk/spc/sampirsp.c			optional pmspcv \
	compile-with "${NORMAL_C} -Wunused-variable -Woverflow -Wparentheses -w"
dev/pms/RefTisa/sallsdk/spc/saphy.c			optional pmspcv \
	compile-with "${NORMAL_C} -Wunused-variable -Woverflow -Wparentheses -w"
dev/pms/RefTisa/sallsdk/spc/saport.c			optional pmspcv \
	compile-with "${NORMAL_C} -Wunused-variable -Woverflow -Wparentheses -w"
dev/pms/RefTisa/sallsdk/spc/sasata.c			optional pmspcv \
	compile-with "${NORMAL_C} -Wunused-variable -Woverflow -Wparentheses -w"
dev/pms/RefTisa/sallsdk/spc/sasmp.c			optional pmspcv \
	compile-with "${NORMAL_C} -Wunused-variable -Woverflow -Wparentheses -w"
dev/pms/RefTisa/sallsdk/spc/sassp.c			optional pmspcv \
	compile-with "${NORMAL_C} -Wunused-variable -Woverflow -Wparentheses -w"
dev/pms/RefTisa/sallsdk/spc/satimer.c			optional pmspcv \
	compile-with "${NORMAL_C} -Wunused-variable -Woverflow -Wparentheses -w"
dev/pms/RefTisa/sallsdk/spc/sautil.c			optional pmspcv \
	compile-with "${NORMAL_C} -Wunused-variable -Woverflow -Wparentheses -w"
dev/pms/RefTisa/sallsdk/spc/saioctlcmd.c		optional pmspcv \
	compile-with "${NORMAL_C} -Wunused-variable -Woverflow -Wparentheses -w"
dev/pms/RefTisa/sallsdk/spc/mpidebug.c			optional pmspcv \
	compile-with "${NORMAL_C} -Wunused-variable -Woverflow -Wparentheses -w"
dev/pms/RefTisa/discovery/dm/dminit.c			optional pmspcv \
	compile-with "${NORMAL_C} -Wunused-variable -Woverflow -Wparentheses -w"
dev/pms/RefTisa/discovery/dm/dmsmp.c			optional pmspcv \
	compile-with "${NORMAL_C} -Wunused-variable -Woverflow -Wparentheses -w"
dev/pms/RefTisa/discovery/dm/dmdisc.c			optional pmspcv \
	compile-with "${NORMAL_C} -Wunused-variable -Woverflow -Wparentheses -w"
dev/pms/RefTisa/discovery/dm/dmport.c			optional pmspcv \
	compile-with "${NORMAL_C} -Wunused-variable -Woverflow -Wparentheses -w"
dev/pms/RefTisa/discovery/dm/dmtimer.c			optional pmspcv \
	compile-with "${NORMAL_C} -Wunused-variable -Woverflow -Wparentheses -w"
dev/pms/RefTisa/discovery/dm/dmmisc.c			optional pmspcv \
	compile-with "${NORMAL_C} -Wunused-variable -Woverflow -Wparentheses -w"
dev/pms/RefTisa/sat/src/sminit.c			optional pmspcv \
	compile-with "${NORMAL_C} -Wunused-variable -Woverflow -Wparentheses -w"
dev/pms/RefTisa/sat/src/smmisc.c			optional pmspcv \
	compile-with "${NORMAL_C} -Wunused-variable -Woverflow -Wparentheses -w"
dev/pms/RefTisa/sat/src/smsat.c				optional pmspcv \
	compile-with "${NORMAL_C} -Wunused-variable -Woverflow -Wparentheses -w"
dev/pms/RefTisa/sat/src/smsatcb.c			optional pmspcv \
	compile-with "${NORMAL_C} -Wunused-variable -Woverflow -Wparentheses -w"
dev/pms/RefTisa/sat/src/smsathw.c			optional pmspcv \
	compile-with "${NORMAL_C} -Wunused-variable -Woverflow -Wparentheses -w"
dev/pms/RefTisa/sat/src/smtimer.c			optional pmspcv \
	compile-with "${NORMAL_C} -Wunused-variable -Woverflow -Wparentheses -w"
dev/pms/RefTisa/tisa/sassata/common/tdinit.c		optional pmspcv \
	compile-with "${NORMAL_C} -Wunused-variable -Woverflow -Wparentheses -w"
dev/pms/RefTisa/tisa/sassata/common/tdmisc.c		optional pmspcv \
	compile-with "${NORMAL_C} -Wunused-variable -Woverflow -Wparentheses -w"
dev/pms/RefTisa/tisa/sassata/common/tdesgl.c		optional pmspcv \
	compile-with "${NORMAL_C} -Wunused-variable -Woverflow -Wparentheses -w"
dev/pms/RefTisa/tisa/sassata/common/tdport.c		optional pmspcv \
	compile-with "${NORMAL_C} -Wunused-variable -Woverflow -Wparentheses -w"
dev/pms/RefTisa/tisa/sassata/common/tdint.c		optional pmspcv \
	compile-with "${NORMAL_C} -Wunused-variable -Woverflow -Wparentheses -w"
dev/pms/RefTisa/tisa/sassata/common/tdioctl.c		optional pmspcv \
	compile-with "${NORMAL_C} -Wunused-variable -Woverflow -Wparentheses -w"
dev/pms/RefTisa/tisa/sassata/common/tdhw.c		optional pmspcv \
	compile-with "${NORMAL_C} -Wunused-variable -Woverflow -Wparentheses -w"
dev/pms/RefTisa/tisa/sassata/common/ossacmnapi.c	optional pmspcv \
	compile-with "${NORMAL_C} -Wunused-variable -Woverflow -Wparentheses -w"
dev/pms/RefTisa/tisa/sassata/common/tddmcmnapi.c	optional pmspcv \
	compile-with "${NORMAL_C} -Wunused-variable -Woverflow -Wparentheses -w"
dev/pms/RefTisa/tisa/sassata/common/tdsmcmnapi.c	optional pmspcv \
	compile-with "${NORMAL_C} -Wunused-variable -Woverflow -Wparentheses -w"
dev/pms/RefTisa/tisa/sassata/common/tdtimers.c		optional pmspcv \
	compile-with "${NORMAL_C} -Wunused-variable -Woverflow -Wparentheses -w"
dev/pms/RefTisa/tisa/sassata/sas/ini/itdio.c		optional pmspcv \
	compile-with "${NORMAL_C} -Wunused-variable -Woverflow -Wparentheses -w"
dev/pms/RefTisa/tisa/sassata/sas/ini/itdcb.c		optional pmspcv \
	compile-with "${NORMAL_C} -Wunused-variable -Woverflow -Wparentheses -w"
dev/pms/RefTisa/tisa/sassata/sas/ini/itdinit.c		optional pmspcv \
	compile-with "${NORMAL_C} -Wunused-variable -Woverflow -Wparentheses -w"
dev/pms/RefTisa/tisa/sassata/sas/ini/itddisc.c		optional pmspcv \
	compile-with "${NORMAL_C} -Wunused-variable -Woverflow -Wparentheses -w"
dev/pms/RefTisa/tisa/sassata/sata/host/sat.c		optional pmspcv \
	compile-with "${NORMAL_C} -Wunused-variable -Woverflow -Wparentheses -w"
dev/pms/RefTisa/tisa/sassata/sata/host/ossasat.c	optional pmspcv \
	compile-with "${NORMAL_C} -Wunused-variable -Woverflow -Wparentheses -w"
dev/pms/RefTisa/tisa/sassata/sata/host/sathw.c		optional pmspcv \
	compile-with "${NORMAL_C} -Wunused-variable -Woverflow -Wparentheses -w"
dev/ppbus/if_plip.c		optional plip
dev/ppbus/immio.c		optional vpo
dev/ppbus/lpbb.c		optional lpbb
dev/ppbus/lpt.c			optional lpt
dev/ppbus/pcfclock.c		optional pcfclock
dev/ppbus/ppb_1284.c		optional ppbus
dev/ppbus/ppb_base.c		optional ppbus
dev/ppbus/ppb_msq.c		optional ppbus
dev/ppbus/ppbconf.c		optional ppbus
dev/ppbus/ppbus_if.m		optional ppbus
dev/ppbus/ppi.c			optional ppi
dev/ppbus/pps.c			optional pps
dev/ppbus/vpo.c			optional vpo
dev/ppbus/vpoio.c		optional vpo
dev/ppc/ppc.c			optional ppc
dev/ppc/ppc_acpi.c		optional ppc acpi
dev/ppc/ppc_isa.c		optional ppc isa
dev/ppc/ppc_pci.c		optional ppc pci
dev/ppc/ppc_puc.c		optional ppc puc
dev/proto/proto_bus_isa.c	optional proto acpi | proto isa
dev/proto/proto_bus_pci.c	optional proto pci
dev/proto/proto_busdma.c	optional proto
dev/proto/proto_core.c		optional proto
dev/pst/pst-iop.c		optional pst
dev/pst/pst-pci.c		optional pst pci
dev/pst/pst-raid.c		optional pst
dev/pty/pty.c			optional pty
dev/puc/puc.c			optional puc
dev/puc/puc_cfg.c		optional puc
dev/puc/puc_pccard.c		optional puc pccard
dev/puc/puc_pci.c		optional puc pci
dev/pwm/pwmc.c			optional pwm
dev/pwm/pwmbus.c		optional pwm
dev/pwm/pwm_if.m		optional pwm
dev/pwm/pwmbus_if.m		optional pwm
dev/pwm/ofw_pwm.c		optional pwm fdt
dev/quicc/quicc_core.c		optional quicc
dev/ral/rt2560.c		optional ral
dev/ral/rt2661.c		optional ral
dev/ral/rt2860.c		optional ral
dev/ral/if_ral_pci.c		optional ral pci
rt2561fw.c			optional rt2561fw | ralfw		\
	compile-with	"${AWK} -f $S/tools/fw_stub.awk rt2561.fw:rt2561fw -mrt2561 -c${.TARGET}" \
	no-implicit-rule before-depend local				\
	clean		"rt2561fw.c"
rt2561fw.fwo			optional rt2561fw | ralfw		\
	dependency	"rt2561.fw"					\
	compile-with	"${NORMAL_FWO}"					\
	no-implicit-rule						\
	clean		"rt2561fw.fwo"
rt2561.fw			optional rt2561fw | ralfw		\
	dependency	"$S/contrib/dev/ral/rt2561.fw.uu"		\
	compile-with	"${NORMAL_FW}"					\
	no-obj no-implicit-rule						\
	clean		"rt2561.fw"
rt2561sfw.c			optional rt2561sfw | ralfw		\
	compile-with	"${AWK} -f $S/tools/fw_stub.awk rt2561s.fw:rt2561sfw -mrt2561s -c${.TARGET}" \
	no-implicit-rule before-depend local				\
	clean		"rt2561sfw.c"
rt2561sfw.fwo			optional rt2561sfw | ralfw		\
	dependency	"rt2561s.fw"					\
	compile-with	"${NORMAL_FWO}"					\
	no-implicit-rule						\
	clean		"rt2561sfw.fwo"
rt2561s.fw			optional rt2561sfw | ralfw		\
	dependency	"$S/contrib/dev/ral/rt2561s.fw.uu"		\
	compile-with	"${NORMAL_FW}"					\
	no-obj no-implicit-rule						\
	clean		"rt2561s.fw"
rt2661fw.c			optional rt2661fw | ralfw		\
	compile-with	"${AWK} -f $S/tools/fw_stub.awk rt2661.fw:rt2661fw -mrt2661 -c${.TARGET}" \
	no-implicit-rule before-depend local				\
	clean		"rt2661fw.c"
rt2661fw.fwo			optional rt2661fw | ralfw		\
	dependency	"rt2661.fw"					\
	compile-with	"${NORMAL_FWO}"					\
	no-implicit-rule						\
	clean		"rt2661fw.fwo"
rt2661.fw			optional rt2661fw | ralfw		\
	dependency	"$S/contrib/dev/ral/rt2661.fw.uu"		\
	compile-with	"${NORMAL_FW}"					\
	no-obj no-implicit-rule						\
	clean		"rt2661.fw"
rt2860fw.c			optional rt2860fw | ralfw		\
	compile-with	"${AWK} -f $S/tools/fw_stub.awk rt2860.fw:rt2860fw -mrt2860 -c${.TARGET}" \
	no-implicit-rule before-depend local				\
	clean		"rt2860fw.c"
rt2860fw.fwo			optional rt2860fw | ralfw		\
	dependency	"rt2860.fw"					\
	compile-with	"${NORMAL_FWO}"					\
	no-implicit-rule						\
	clean		"rt2860fw.fwo"
rt2860.fw			optional rt2860fw | ralfw		\
	dependency	"$S/contrib/dev/ral/rt2860.fw.uu"		\
	compile-with	"${NORMAL_FW}"					\
	no-obj no-implicit-rule						\
	clean		"rt2860.fw"
dev/random/random_infra.c	optional random
dev/random/random_harvestq.c	optional random
dev/random/randomdev.c		optional random
dev/random/fortuna.c		optional random !random_loadable
dev/random/hash.c		optional random
dev/rc/rc.c			optional rc
dev/rccgpio/rccgpio.c		optional rccgpio gpio
dev/re/if_re.c			optional re
dev/rl/if_rl.c			optional rl pci
dev/rndtest/rndtest.c		optional rndtest
dev/rp/rp.c			optional rp
dev/rp/rp_isa.c			optional rp isa
dev/rp/rp_pci.c			optional rp pci
#
dev/rtwn/if_rtwn.c		optional rtwn
dev/rtwn/if_rtwn_beacon.c	optional rtwn
dev/rtwn/if_rtwn_calib.c	optional rtwn
dev/rtwn/if_rtwn_cam.c		optional rtwn
dev/rtwn/if_rtwn_efuse.c	optional rtwn
dev/rtwn/if_rtwn_fw.c		optional rtwn
dev/rtwn/if_rtwn_rx.c		optional rtwn
dev/rtwn/if_rtwn_task.c		optional rtwn
dev/rtwn/if_rtwn_tx.c		optional rtwn
#
dev/rtwn/pci/rtwn_pci_attach.c	optional rtwn_pci pci
dev/rtwn/pci/rtwn_pci_reg.c	optional rtwn_pci pci
dev/rtwn/pci/rtwn_pci_rx.c	optional rtwn_pci pci
dev/rtwn/pci/rtwn_pci_tx.c	optional rtwn_pci pci
#
dev/rtwn/usb/rtwn_usb_attach.c	optional rtwn_usb
dev/rtwn/usb/rtwn_usb_ep.c	optional rtwn_usb
dev/rtwn/usb/rtwn_usb_reg.c	optional rtwn_usb
dev/rtwn/usb/rtwn_usb_rx.c	optional rtwn_usb
dev/rtwn/usb/rtwn_usb_tx.c	optional rtwn_usb
# RTL8188E
dev/rtwn/rtl8188e/r88e_beacon.c	optional rtwn
dev/rtwn/rtl8188e/r88e_calib.c	optional rtwn
dev/rtwn/rtl8188e/r88e_chan.c	optional rtwn
dev/rtwn/rtl8188e/r88e_fw.c	optional rtwn
dev/rtwn/rtl8188e/r88e_init.c	optional rtwn
dev/rtwn/rtl8188e/r88e_led.c	optional rtwn
dev/rtwn/rtl8188e/r88e_tx.c	optional rtwn
dev/rtwn/rtl8188e/r88e_rf.c	optional rtwn
dev/rtwn/rtl8188e/r88e_rom.c	optional rtwn
dev/rtwn/rtl8188e/r88e_rx.c	optional rtwn
dev/rtwn/rtl8188e/pci/r88ee_attach.c	optional rtwn_pci pci
dev/rtwn/rtl8188e/pci/r88ee_init.c	optional rtwn_pci pci
dev/rtwn/rtl8188e/pci/r88ee_rx.c	optional rtwn_pci pci
dev/rtwn/rtl8188e/usb/r88eu_attach.c	optional rtwn_usb
dev/rtwn/rtl8188e/usb/r88eu_init.c	optional rtwn_usb
# RTL8192C
dev/rtwn/rtl8192c/r92c_attach.c	optional rtwn
dev/rtwn/rtl8192c/r92c_beacon.c	optional rtwn
dev/rtwn/rtl8192c/r92c_calib.c	optional rtwn
dev/rtwn/rtl8192c/r92c_chan.c	optional rtwn
dev/rtwn/rtl8192c/r92c_fw.c	optional rtwn
dev/rtwn/rtl8192c/r92c_init.c	optional rtwn
dev/rtwn/rtl8192c/r92c_llt.c	optional rtwn
dev/rtwn/rtl8192c/r92c_rf.c	optional rtwn
dev/rtwn/rtl8192c/r92c_rom.c	optional rtwn
dev/rtwn/rtl8192c/r92c_rx.c	optional rtwn
dev/rtwn/rtl8192c/r92c_tx.c	optional rtwn
dev/rtwn/rtl8192c/pci/r92ce_attach.c	optional rtwn_pci pci
dev/rtwn/rtl8192c/pci/r92ce_calib.c	optional rtwn_pci pci
dev/rtwn/rtl8192c/pci/r92ce_fw.c	optional rtwn_pci pci
dev/rtwn/rtl8192c/pci/r92ce_init.c	optional rtwn_pci pci
dev/rtwn/rtl8192c/pci/r92ce_led.c	optional rtwn_pci pci
dev/rtwn/rtl8192c/pci/r92ce_rx.c	optional rtwn_pci pci
dev/rtwn/rtl8192c/pci/r92ce_tx.c	optional rtwn_pci pci
dev/rtwn/rtl8192c/usb/r92cu_attach.c	optional rtwn_usb
dev/rtwn/rtl8192c/usb/r92cu_init.c	optional rtwn_usb
dev/rtwn/rtl8192c/usb/r92cu_led.c	optional rtwn_usb
dev/rtwn/rtl8192c/usb/r92cu_rx.c	optional rtwn_usb
dev/rtwn/rtl8192c/usb/r92cu_tx.c	optional rtwn_usb
# RTL8192E
dev/rtwn/rtl8192e/r92e_chan.c	optional rtwn
dev/rtwn/rtl8192e/r92e_fw.c	optional rtwn
dev/rtwn/rtl8192e/r92e_init.c	optional rtwn
dev/rtwn/rtl8192e/r92e_led.c	optional rtwn
dev/rtwn/rtl8192e/r92e_rf.c	optional rtwn
dev/rtwn/rtl8192e/r92e_rom.c	optional rtwn
dev/rtwn/rtl8192e/r92e_rx.c	optional rtwn
dev/rtwn/rtl8192e/usb/r92eu_attach.c	optional rtwn_usb
dev/rtwn/rtl8192e/usb/r92eu_init.c	optional rtwn_usb
# RTL8812A
dev/rtwn/rtl8812a/r12a_beacon.c	optional rtwn
dev/rtwn/rtl8812a/r12a_calib.c	optional rtwn
dev/rtwn/rtl8812a/r12a_caps.c	optional rtwn
dev/rtwn/rtl8812a/r12a_chan.c	optional rtwn
dev/rtwn/rtl8812a/r12a_fw.c	optional rtwn
dev/rtwn/rtl8812a/r12a_init.c	optional rtwn
dev/rtwn/rtl8812a/r12a_led.c	optional rtwn
dev/rtwn/rtl8812a/r12a_rf.c	optional rtwn
dev/rtwn/rtl8812a/r12a_rom.c	optional rtwn
dev/rtwn/rtl8812a/r12a_rx.c	optional rtwn
dev/rtwn/rtl8812a/r12a_tx.c	optional rtwn
dev/rtwn/rtl8812a/usb/r12au_attach.c	optional rtwn_usb
dev/rtwn/rtl8812a/usb/r12au_init.c	optional rtwn_usb
dev/rtwn/rtl8812a/usb/r12au_rx.c	optional rtwn_usb
dev/rtwn/rtl8812a/usb/r12au_tx.c	optional rtwn_usb
# RTL8821A
dev/rtwn/rtl8821a/r21a_beacon.c	optional rtwn
dev/rtwn/rtl8821a/r21a_calib.c	optional rtwn
dev/rtwn/rtl8821a/r21a_chan.c	optional rtwn
dev/rtwn/rtl8821a/r21a_fw.c	optional rtwn
dev/rtwn/rtl8821a/r21a_init.c	optional rtwn
dev/rtwn/rtl8821a/r21a_led.c	optional rtwn
dev/rtwn/rtl8821a/r21a_rom.c	optional rtwn
dev/rtwn/rtl8821a/r21a_rx.c	optional rtwn
dev/rtwn/rtl8821a/usb/r21au_attach.c	optional rtwn_usb
dev/rtwn/rtl8821a/usb/r21au_dfs.c	optional rtwn_usb
dev/rtwn/rtl8821a/usb/r21au_init.c	optional rtwn_usb
rtwn-rtl8188eefw.c		optional rtwn-rtl8188eefw | rtwnfw	\
	compile-with	"${AWK} -f $S/tools/fw_stub.awk rtwn-rtl8188eefw.fw:rtwn-rtl8188eefw:111 -mrtwn-rtl8188eefw -c${.TARGET}" \
	no-implicit-rule before-depend local				\
	clean		"rtwn-rtl8188eefw.c"
rtwn-rtl8188eefw.fwo		optional rtwn-rtl8188eefw | rtwnfw	\
	dependency	"rtwn-rtl8188eefw.fw"				\
	compile-with	"${NORMAL_FWO}"					\
	no-implicit-rule						\
	clean		"rtwn-rtl8188eefw.fwo"
rtwn-rtl8188eefw.fw		optional rtwn-rtl8188eefw | rtwnfw	\
	dependency	"$S/contrib/dev/rtwn/rtwn-rtl8188eefw.fw.uu"	\
	compile-with	"${NORMAL_FW}"					\
	no-obj no-implicit-rule						\
	clean		"rtwn-rtl8188eefw.fw"
rtwn-rtl8188eufw.c		optional rtwn-rtl8188eufw | rtwnfw	\
	compile-with	"${AWK} -f $S/tools/fw_stub.awk rtwn-rtl8188eufw.fw:rtwn-rtl8188eufw:111 -mrtwn-rtl8188eufw -c${.TARGET}" \
	no-implicit-rule before-depend local				\
	clean		"rtwn-rtl8188eufw.c"
rtwn-rtl8188eufw.fwo		optional rtwn-rtl8188eufw | rtwnfw	\
	dependency	"rtwn-rtl8188eufw.fw"				\
	compile-with	"${NORMAL_FWO}"					\
	no-implicit-rule						\
	clean		"rtwn-rtl8188eufw.fwo"
rtwn-rtl8188eufw.fw		optional rtwn-rtl8188eufw | rtwnfw	\
	dependency	"$S/contrib/dev/rtwn/rtwn-rtl8188eufw.fw.uu"	\
	compile-with	"${NORMAL_FW}"					\
	no-obj no-implicit-rule						\
	clean		"rtwn-rtl8188eufw.fw"
rtwn-rtl8192cfwE.c		optional rtwn-rtl8192cfwE | rtwnfw	\
	compile-with	"${AWK} -f $S/tools/fw_stub.awk rtwn-rtl8192cfwE.fw:rtwn-rtl8192cfwE:111 -mrtwn-rtl8192cfwE -c${.TARGET}" \
	no-implicit-rule before-depend local				\
	clean		"rtwn-rtl8192cfwE.c"
rtwn-rtl8192cfwE.fwo		optional rtwn-rtl8192cfwE | rtwnfw	\
	dependency	"rtwn-rtl8192cfwE.fw"				\
	compile-with	"${NORMAL_FWO}"					\
	no-implicit-rule						\
	clean		"rtwn-rtl8192cfwE.fwo"
rtwn-rtl8192cfwE.fw		optional rtwn-rtl8192cfwE | rtwnfw	\
	dependency	"$S/contrib/dev/rtwn/rtwn-rtl8192cfwE.fw.uu"	\
	compile-with	"${NORMAL_FW}"					\
	no-obj no-implicit-rule						\
	clean		"rtwn-rtl8192cfwE.fw"
rtwn-rtl8192cfwE_B.c		optional rtwn-rtl8192cfwE_B | rtwnfw	\
	compile-with	"${AWK} -f $S/tools/fw_stub.awk rtwn-rtl8192cfwE_B.fw:rtwn-rtl8192cfwE_B:111 -mrtwn-rtl8192cfwE_B -c${.TARGET}" \
	no-implicit-rule before-depend local				\
	clean		"rtwn-rtl8192cfwE_B.c"
rtwn-rtl8192cfwE_B.fwo		optional rtwn-rtl8192cfwE_B | rtwnfw	\
	dependency	"rtwn-rtl8192cfwE_B.fw"				\
	compile-with	"${NORMAL_FWO}"					\
	no-implicit-rule						\
	clean		"rtwn-rtl8192cfwE_B.fwo"
rtwn-rtl8192cfwE_B.fw		optional rtwn-rtl8192cfwE_B | rtwnfw	\
	dependency	"$S/contrib/dev/rtwn/rtwn-rtl8192cfwE_B.fw.uu"	\
	compile-with	"${NORMAL_FW}"					\
	no-obj no-implicit-rule						\
	clean		"rtwn-rtl8192cfwE_B.fw"
rtwn-rtl8192cfwT.c		optional rtwn-rtl8192cfwT | rtwnfw	\
	compile-with	"${AWK} -f $S/tools/fw_stub.awk rtwn-rtl8192cfwT.fw:rtwn-rtl8192cfwT:111 -mrtwn-rtl8192cfwT -c${.TARGET}" \
	no-implicit-rule before-depend local				\
	clean		"rtwn-rtl8192cfwT.c"
rtwn-rtl8192cfwT.fwo		optional rtwn-rtl8192cfwT | rtwnfw	\
	dependency	"rtwn-rtl8192cfwT.fw"				\
	compile-with	"${NORMAL_FWO}"					\
	no-implicit-rule						\
	clean		"rtwn-rtl8192cfwT.fwo"
rtwn-rtl8192cfwT.fw		optional rtwn-rtl8192cfwT | rtwnfw	\
	dependency	"$S/contrib/dev/rtwn/rtwn-rtl8192cfwT.fw.uu"	\
	compile-with	"${NORMAL_FW}"					\
	no-obj no-implicit-rule						\
	clean		"rtwn-rtl8192cfwT.fw"
rtwn-rtl8192cfwU.c		optional rtwn-rtl8192cfwU | rtwnfw	\
	compile-with	"${AWK} -f $S/tools/fw_stub.awk rtwn-rtl8192cfwU.fw:rtwn-rtl8192cfwU:111 -mrtwn-rtl8192cfwU -c${.TARGET}" \
	no-implicit-rule before-depend local				\
	clean		"rtwn-rtl8192cfwU.c"
rtwn-rtl8192cfwU.fwo		optional rtwn-rtl8192cfwU | rtwnfw	\
	dependency	"rtwn-rtl8192cfwU.fw"				\
	compile-with	"${NORMAL_FWO}"					\
	no-implicit-rule						\
	clean		"rtwn-rtl8192cfwU.fwo"
rtwn-rtl8192cfwU.fw		optional rtwn-rtl8192cfwU | rtwnfw	\
	dependency	"$S/contrib/dev/rtwn/rtwn-rtl8192cfwU.fw.uu"	\
	compile-with	"${NORMAL_FW}"					\
	no-obj no-implicit-rule						\
	clean		"rtwn-rtl8192cfwU.fw"
rtwn-rtl8192eufw.c		optional rtwn-rtl8192eufw | rtwnfw	\
	compile-with	"${AWK} -f $S/tools/fw_stub.awk rtwn-rtl8192eufw.fw:rtwn-rtl8192eufw:111 -mrtwn-rtl8192eufw -c${.TARGET}" \
	no-implicit-rule before-depend local				\
	clean		"rtwn-rtl8192eufw.c"
rtwn-rtl8192eufw.fwo		optional rtwn-rtl8192eufw | rtwnfw	\
	dependency	"rtwn-rtl8192eufw.fw"				\
	compile-with	"${NORMAL_FWO}"					\
	no-implicit-rule						\
	clean		"rtwn-rtl8192eufw.fwo"
rtwn-rtl8192eufw.fw		optional rtwn-rtl8192eufw | rtwnfw	\
	dependency	"$S/contrib/dev/rtwn/rtwn-rtl8192eufw.fw.uu"	\
	compile-with	"${NORMAL_FW}"					\
	no-obj no-implicit-rule						\
	clean		"rtwn-rtl8192eufw.fw"
rtwn-rtl8812aufw.c		optional rtwn-rtl8812aufw | rtwnfw	\
	compile-with	"${AWK} -f $S/tools/fw_stub.awk rtwn-rtl8812aufw.fw:rtwn-rtl8812aufw:111 -mrtwn-rtl8812aufw -c${.TARGET}" \
	no-implicit-rule before-depend local				\
	clean		"rtwn-rtl8812aufw.c"
rtwn-rtl8812aufw.fwo		optional rtwn-rtl8812aufw | rtwnfw	\
	dependency	"rtwn-rtl8812aufw.fw"				\
	compile-with	"${NORMAL_FWO}"					\
	no-implicit-rule						\
	clean		"rtwn-rtl8812aufw.fwo"
rtwn-rtl8812aufw.fw		optional rtwn-rtl8812aufw | rtwnfw	\
	dependency	"$S/contrib/dev/rtwn/rtwn-rtl8812aufw.fw.uu"	\
	compile-with	"${NORMAL_FW}"					\
	no-obj no-implicit-rule						\
	clean		"rtwn-rtl8812aufw.fw"
rtwn-rtl8821aufw.c		optional rtwn-rtl8821aufw | rtwnfw	\
	compile-with	"${AWK} -f $S/tools/fw_stub.awk rtwn-rtl8821aufw.fw:rtwn-rtl8821aufw:111 -mrtwn-rtl8821aufw -c${.TARGET}" \
	no-implicit-rule before-depend local				\
	clean		"rtwn-rtl8821aufw.c"
rtwn-rtl8821aufw.fwo		optional rtwn-rtl8821aufw | rtwnfw	\
	dependency	"rtwn-rtl8821aufw.fw"				\
	compile-with	"${NORMAL_FWO}"					\
	no-implicit-rule						\
	clean		"rtwn-rtl8821aufw.fwo"
rtwn-rtl8821aufw.fw		optional rtwn-rtl8821aufw | rtwnfw	\
	dependency	"$S/contrib/dev/rtwn/rtwn-rtl8821aufw.fw.uu"	\
	compile-with	"${NORMAL_FW}"					\
	no-obj no-implicit-rule						\
	clean		"rtwn-rtl8821aufw.fw"
dev/safe/safe.c			optional safe
dev/scc/scc_if.m		optional scc
dev/scc/scc_bfe_ebus.c		optional scc ebus
dev/scc/scc_bfe_quicc.c		optional scc quicc
dev/scc/scc_bfe_sbus.c		optional scc fhc | scc sbus
dev/scc/scc_core.c		optional scc
dev/scc/scc_dev_quicc.c		optional scc quicc
dev/scc/scc_dev_sab82532.c	optional scc
dev/scc/scc_dev_z8530.c		optional scc
dev/sdhci/sdhci.c		optional sdhci
dev/sdhci/sdhci_fdt.c		optional sdhci fdt
dev/sdhci/sdhci_fdt_gpio.c	optional sdhci fdt gpio
dev/sdhci/sdhci_if.m		optional sdhci
dev/sdhci/sdhci_acpi.c		optional sdhci acpi
dev/sdhci/sdhci_pci.c		optional sdhci pci
dev/sf/if_sf.c			optional sf pci
dev/sge/if_sge.c		optional sge pci
dev/siis/siis.c			optional siis pci
dev/sis/if_sis.c		optional sis pci
dev/sk/if_sk.c			optional sk pci
dev/smbus/smb.c			optional smb
dev/smbus/smbconf.c		optional smbus
dev/smbus/smbus.c		optional smbus
dev/smbus/smbus_if.m		optional smbus
dev/smc/if_smc.c		optional smc
dev/smc/if_smc_fdt.c		optional smc fdt
dev/sn/if_sn.c			optional sn
dev/sn/if_sn_isa.c		optional sn isa
dev/sn/if_sn_pccard.c		optional sn pccard
dev/snp/snp.c			optional snp
dev/sound/clone.c		optional sound
dev/sound/unit.c		optional sound
dev/sound/isa/ad1816.c		optional snd_ad1816 isa
dev/sound/isa/ess.c		optional snd_ess isa
dev/sound/isa/gusc.c		optional snd_gusc isa
dev/sound/isa/mss.c		optional snd_mss isa
dev/sound/isa/sb16.c		optional snd_sb16 isa
dev/sound/isa/sb8.c		optional snd_sb8 isa
dev/sound/isa/sbc.c		optional snd_sbc isa
dev/sound/isa/sndbuf_dma.c	optional sound isa
dev/sound/pci/als4000.c		optional snd_als4000 pci
dev/sound/pci/atiixp.c		optional snd_atiixp pci
dev/sound/pci/cmi.c		optional snd_cmi pci
dev/sound/pci/cs4281.c		optional snd_cs4281 pci
dev/sound/pci/csa.c		optional snd_csa pci
dev/sound/pci/csapcm.c		optional snd_csa pci
dev/sound/pci/ds1.c		optional snd_ds1 pci
dev/sound/pci/emu10k1.c		optional snd_emu10k1 pci
dev/sound/pci/emu10kx.c		optional snd_emu10kx pci
dev/sound/pci/emu10kx-pcm.c	optional snd_emu10kx pci
dev/sound/pci/emu10kx-midi.c	optional snd_emu10kx pci
dev/sound/pci/envy24.c		optional snd_envy24 pci
dev/sound/pci/envy24ht.c	optional snd_envy24ht pci
dev/sound/pci/es137x.c		optional snd_es137x pci
dev/sound/pci/fm801.c		optional snd_fm801 pci
dev/sound/pci/ich.c		optional snd_ich pci
dev/sound/pci/maestro.c		optional snd_maestro pci
dev/sound/pci/maestro3.c	optional snd_maestro3 pci
dev/sound/pci/neomagic.c	optional snd_neomagic pci
dev/sound/pci/solo.c		optional snd_solo pci
dev/sound/pci/spicds.c		optional snd_spicds pci
dev/sound/pci/t4dwave.c		optional snd_t4dwave pci
dev/sound/pci/via8233.c		optional snd_via8233 pci
dev/sound/pci/via82c686.c	optional snd_via82c686 pci
dev/sound/pci/vibes.c		optional snd_vibes pci
dev/sound/pci/hda/hdaa.c	optional snd_hda pci
dev/sound/pci/hda/hdaa_patches.c	optional snd_hda pci
dev/sound/pci/hda/hdac.c	optional snd_hda pci
dev/sound/pci/hda/hdac_if.m	optional snd_hda pci
dev/sound/pci/hda/hdacc.c	optional snd_hda pci
dev/sound/pci/hdspe.c		optional snd_hdspe pci
dev/sound/pci/hdspe-pcm.c	optional snd_hdspe pci
dev/sound/pcm/ac97.c		optional sound
dev/sound/pcm/ac97_if.m		optional sound
dev/sound/pcm/ac97_patch.c	optional sound
dev/sound/pcm/buffer.c		optional sound	\
	dependency	"snd_fxdiv_gen.h"
dev/sound/pcm/channel.c		optional sound
dev/sound/pcm/channel_if.m	optional sound
dev/sound/pcm/dsp.c		optional sound
dev/sound/pcm/feeder.c		optional sound
dev/sound/pcm/feeder_chain.c	optional sound
dev/sound/pcm/feeder_eq.c	optional sound	\
	dependency	"feeder_eq_gen.h"	\
	dependency	"snd_fxdiv_gen.h"
dev/sound/pcm/feeder_if.m	optional sound
dev/sound/pcm/feeder_format.c	optional sound  \
	dependency	"snd_fxdiv_gen.h"
dev/sound/pcm/feeder_matrix.c	optional sound  \
	dependency	"snd_fxdiv_gen.h"
dev/sound/pcm/feeder_mixer.c	optional sound  \
	dependency	"snd_fxdiv_gen.h"
dev/sound/pcm/feeder_rate.c	optional sound	\
	dependency	"feeder_rate_gen.h"	\
	dependency	"snd_fxdiv_gen.h"
dev/sound/pcm/feeder_volume.c	optional sound  \
	dependency	"snd_fxdiv_gen.h"
dev/sound/pcm/mixer.c		optional sound
dev/sound/pcm/mixer_if.m	optional sound
dev/sound/pcm/sndstat.c		optional sound
dev/sound/pcm/sound.c		optional sound
dev/sound/pcm/vchan.c		optional sound
dev/sound/usb/uaudio.c		optional snd_uaudio usb
dev/sound/usb/uaudio_pcm.c	optional snd_uaudio usb
dev/sound/midi/midi.c		optional sound
dev/sound/midi/mpu401.c		optional sound
dev/sound/midi/mpu_if.m		optional sound
dev/sound/midi/mpufoi_if.m	optional sound
dev/sound/midi/sequencer.c	optional sound
dev/sound/midi/synth_if.m	optional sound
dev/spibus/ofw_spibus.c		optional fdt spibus
dev/spibus/spibus.c		optional spibus				\
	dependency	"spibus_if.h"
dev/spibus/spigen.c		optional spigen
dev/spibus/spibus_if.m		optional spibus
dev/ste/if_ste.c		optional ste pci
dev/stge/if_stge.c		optional stge
dev/sym/sym_hipd.c		optional sym				\
	dependency	"$S/dev/sym/sym_{conf,defs}.h"
dev/syscons/blank/blank_saver.c	optional blank_saver
dev/syscons/daemon/daemon_saver.c optional daemon_saver
dev/syscons/dragon/dragon_saver.c optional dragon_saver
dev/syscons/fade/fade_saver.c	optional fade_saver
dev/syscons/fire/fire_saver.c	optional fire_saver
dev/syscons/green/green_saver.c	optional green_saver
dev/syscons/logo/logo.c		optional logo_saver
dev/syscons/logo/logo_saver.c	optional logo_saver
dev/syscons/rain/rain_saver.c	optional rain_saver
dev/syscons/schistory.c		optional sc
dev/syscons/scmouse.c		optional sc
dev/syscons/scterm.c		optional sc
dev/syscons/scterm-dumb.c	optional sc !SC_NO_TERM_DUMB
dev/syscons/scterm-sc.c		optional sc !SC_NO_TERM_SC
dev/syscons/scterm-teken.c	optional sc !SC_NO_TERM_TEKEN
dev/syscons/scvidctl.c		optional sc
dev/syscons/scvtb.c		optional sc
dev/syscons/snake/snake_saver.c	optional snake_saver
dev/syscons/star/star_saver.c	optional star_saver
dev/syscons/syscons.c		optional sc
dev/syscons/sysmouse.c		optional sc
dev/syscons/warp/warp_saver.c	optional warp_saver
dev/tcp_log/tcp_log_dev.c	optional tcp_blackbox inet | tcp_blackbox inet6
dev/tdfx/tdfx_linux.c		optional tdfx_linux tdfx compat_linux
dev/tdfx/tdfx_pci.c		optional tdfx pci
dev/ti/if_ti.c			optional ti pci
dev/tl/if_tl.c			optional tl pci
dev/trm/trm.c			optional trm
dev/twa/tw_cl_init.c		optional twa \
	compile-with "${NORMAL_C} -I$S/dev/twa"
dev/twa/tw_cl_intr.c		optional twa \
	compile-with "${NORMAL_C} -I$S/dev/twa"
dev/twa/tw_cl_io.c		optional twa \
	compile-with "${NORMAL_C} -I$S/dev/twa"
dev/twa/tw_cl_misc.c		optional twa \
	compile-with "${NORMAL_C} -I$S/dev/twa"
dev/twa/tw_osl_cam.c		optional twa \
	compile-with "${NORMAL_C} -I$S/dev/twa"
dev/twa/tw_osl_freebsd.c	optional twa \
	compile-with "${NORMAL_C} -I$S/dev/twa"
dev/twe/twe.c			optional twe
dev/twe/twe_freebsd.c		optional twe
dev/tws/tws.c			optional tws
dev/tws/tws_cam.c		optional tws
dev/tws/tws_hdm.c		optional tws
dev/tws/tws_services.c		optional tws
dev/tws/tws_user.c		optional tws
dev/tx/if_tx.c			optional tx
dev/txp/if_txp.c		optional txp
dev/uart/uart_bus_acpi.c	optional uart acpi
dev/uart/uart_bus_ebus.c	optional uart ebus
dev/uart/uart_bus_fdt.c		optional uart fdt
dev/uart/uart_bus_isa.c		optional uart isa
dev/uart/uart_bus_pccard.c	optional uart pccard
dev/uart/uart_bus_pci.c		optional uart pci
dev/uart/uart_bus_puc.c		optional uart puc
dev/uart/uart_bus_scc.c		optional uart scc
dev/uart/uart_core.c		optional uart
dev/uart/uart_dbg.c		optional uart gdb
dev/uart/uart_dev_msm.c		optional uart uart_msm fdt
dev/uart/uart_dev_mvebu.c	optional uart uart_mvebu
dev/uart/uart_dev_ns8250.c	optional uart uart_ns8250 | uart uart_snps
dev/uart/uart_dev_pl011.c	optional uart pl011
dev/uart/uart_dev_quicc.c	optional uart quicc
dev/uart/uart_dev_sab82532.c	optional uart uart_sab82532
dev/uart/uart_dev_sab82532.c	optional uart scc
dev/uart/uart_dev_snps.c	optional uart uart_snps fdt
dev/uart/uart_dev_z8530.c	optional uart uart_z8530
dev/uart/uart_dev_z8530.c	optional uart scc
dev/uart/uart_if.m		optional uart
dev/uart/uart_subr.c		optional uart
dev/uart/uart_tty.c		optional uart
dev/ubsec/ubsec.c		optional ubsec
#
# USB controller drivers
#
dev/usb/controller/musb_otg.c		optional musb
dev/usb/controller/dwc_otg.c		optional dwcotg
dev/usb/controller/dwc_otg_fdt.c	optional dwcotg fdt
dev/usb/controller/ehci.c		optional ehci
dev/usb/controller/ehci_msm.c		optional ehci_msm fdt
dev/usb/controller/ehci_pci.c		optional ehci pci
dev/usb/controller/ohci.c		optional ohci
dev/usb/controller/ohci_pci.c		optional ohci pci
dev/usb/controller/uhci.c		optional uhci
dev/usb/controller/uhci_pci.c		optional uhci pci
dev/usb/controller/xhci.c		optional xhci
dev/usb/controller/xhci_pci.c		optional xhci pci
dev/usb/controller/saf1761_otg.c	optional saf1761otg
dev/usb/controller/saf1761_otg_fdt.c	optional saf1761otg fdt
dev/usb/controller/uss820dci.c		optional uss820dci
dev/usb/controller/usb_controller.c	optional usb
#
# USB storage drivers
#
dev/usb/storage/cfumass.c	optional cfumass ctl
dev/usb/storage/umass.c		optional umass
dev/usb/storage/urio.c		optional urio
dev/usb/storage/ustorage_fs.c	optional usfs
#
# USB core
#
dev/usb/usb_busdma.c		optional usb
dev/usb/usb_core.c		optional usb
dev/usb/usb_debug.c		optional usb
dev/usb/usb_dev.c		optional usb
dev/usb/usb_device.c		optional usb
dev/usb/usb_dynamic.c		optional usb
dev/usb/usb_error.c		optional usb
dev/usb/usb_generic.c		optional usb
dev/usb/usb_handle_request.c	optional usb
dev/usb/usb_hid.c		optional usb
dev/usb/usb_hub.c		optional usb
dev/usb/usb_if.m		optional usb
dev/usb/usb_lookup.c		optional usb
dev/usb/usb_mbuf.c		optional usb
dev/usb/usb_msctest.c		optional usb
dev/usb/usb_parse.c		optional usb
dev/usb/usb_pf.c		optional usb
dev/usb/usb_process.c		optional usb
dev/usb/usb_request.c		optional usb
dev/usb/usb_transfer.c		optional usb
dev/usb/usb_util.c		optional usb
#
# USB network drivers
#
dev/usb/net/if_aue.c		optional aue
dev/usb/net/if_axe.c		optional axe
dev/usb/net/if_axge.c		optional axge
dev/usb/net/if_cdce.c		optional cdce
dev/usb/net/if_cue.c		optional cue
dev/usb/net/if_ipheth.c		optional ipheth
dev/usb/net/if_kue.c		optional kue
dev/usb/net/if_mos.c		optional mos
dev/usb/net/if_muge.c		optional muge
dev/usb/net/if_rue.c		optional rue
dev/usb/net/if_smsc.c		optional smsc
dev/usb/net/if_udav.c		optional udav
dev/usb/net/if_ure.c		optional ure
dev/usb/net/if_usie.c		optional usie
dev/usb/net/if_urndis.c		optional urndis
dev/usb/net/ruephy.c		optional rue
dev/usb/net/usb_ethernet.c	optional uether | aue | axe | axge | cdce | \
					 cue | ipheth | kue | mos | rue | \
					 smsc | udav | ure | urndis | muge
dev/usb/net/uhso.c		optional uhso
#
# USB WLAN drivers
#
dev/usb/wlan/if_rsu.c		optional rsu
rsu-rtl8712fw.c			optional rsu-rtl8712fw | rsufw		\
	compile-with	"${AWK} -f $S/tools/fw_stub.awk rsu-rtl8712fw.fw:rsu-rtl8712fw:120 -mrsu-rtl8712fw -c${.TARGET}" \
	no-implicit-rule before-depend local				\
	clean		"rsu-rtl8712fw.c"
rsu-rtl8712fw.fwo		optional rsu-rtl8712fw | rsufw		\
	dependency	"rsu-rtl8712fw.fw"				\
	compile-with	"${NORMAL_FWO}"					\
	no-implicit-rule						\
	clean		"rsu-rtl8712fw.fwo"
rsu-rtl8712fw.fw		optional rsu-rtl8712.fw | rsufw		\
	dependency	"$S/contrib/dev/rsu/rsu-rtl8712fw.fw.uu"	\
	compile-with	"${NORMAL_FW}"					\
	no-obj no-implicit-rule						\
	clean		"rsu-rtl8712fw.fw"
dev/usb/wlan/if_rum.c		optional rum
dev/usb/wlan/if_run.c		optional run
runfw.c				optional runfw							\
	compile-with	"${AWK} -f $S/tools/fw_stub.awk run.fw:runfw -mrunfw -c${.TARGET}"	\
	no-implicit-rule before-depend local							\
	clean		"runfw.c"
runfw.fwo			optional runfw							\
	dependency	"run.fw"								\
	compile-with	"${NORMAL_FWO}"								\
	no-implicit-rule									\
	clean		"runfw.fwo"
run.fw				optional runfw							\
	dependency	"$S/contrib/dev/run/rt2870.fw.uu"					\
	compile-with	"${NORMAL_FW}"								\
	no-obj no-implicit-rule									\
	clean		"run.fw"
dev/usb/wlan/if_uath.c		optional uath
dev/usb/wlan/if_upgt.c		optional upgt
dev/usb/wlan/if_ural.c		optional ural
dev/usb/wlan/if_urtw.c		optional urtw
dev/usb/wlan/if_zyd.c		optional zyd
#
# USB serial and parallel port drivers
#
dev/usb/serial/u3g.c		optional u3g
dev/usb/serial/uark.c		optional uark
dev/usb/serial/ubsa.c		optional ubsa
dev/usb/serial/ubser.c		optional ubser
dev/usb/serial/uchcom.c		optional uchcom
dev/usb/serial/ucycom.c		optional ucycom
dev/usb/serial/ufoma.c		optional ufoma
dev/usb/serial/uftdi.c		optional uftdi
dev/usb/serial/ugensa.c		optional ugensa
dev/usb/serial/uipaq.c		optional uipaq
dev/usb/serial/ulpt.c		optional ulpt
dev/usb/serial/umcs.c		optional umcs
dev/usb/serial/umct.c		optional umct
dev/usb/serial/umodem.c		optional umodem
dev/usb/serial/umoscom.c	optional umoscom
dev/usb/serial/uplcom.c		optional uplcom
dev/usb/serial/uslcom.c		optional uslcom
dev/usb/serial/uvisor.c		optional uvisor
dev/usb/serial/uvscom.c		optional uvscom
dev/usb/serial/usb_serial.c 	optional ucom | u3g | uark | ubsa | ubser | \
					 uchcom | ucycom | ufoma | uftdi | \
					 ugensa | uipaq | umcs | umct | \
					 umodem | umoscom | uplcom | usie | \
					 uslcom | uvisor | uvscom
#
# USB misc drivers
#
dev/usb/misc/ufm.c		optional ufm
dev/usb/misc/udbp.c		optional udbp
dev/usb/misc/ugold.c		optional ugold
dev/usb/misc/uled.c		optional uled
#
# USB input drivers
#
dev/usb/input/atp.c		optional atp
dev/usb/input/uep.c		optional uep
dev/usb/input/uhid.c		optional uhid
dev/usb/input/uhid_snes.c	optional uhid_snes
dev/usb/input/ukbd.c		optional ukbd
dev/usb/input/ums.c		optional ums
dev/usb/input/wmt.c		optional wmt
dev/usb/input/wsp.c		optional wsp
#
# USB quirks
#
dev/usb/quirk/usb_quirk.c	optional usb
#
# USB templates
#
dev/usb/template/usb_template.c		optional usb_template
dev/usb/template/usb_template_audio.c	optional usb_template
dev/usb/template/usb_template_cdce.c	optional usb_template
dev/usb/template/usb_template_kbd.c	optional usb_template
dev/usb/template/usb_template_modem.c	optional usb_template
dev/usb/template/usb_template_mouse.c	optional usb_template
dev/usb/template/usb_template_msc.c	optional usb_template
dev/usb/template/usb_template_mtp.c	optional usb_template
dev/usb/template/usb_template_phone.c	optional usb_template
dev/usb/template/usb_template_serialnet.c	optional usb_template
dev/usb/template/usb_template_midi.c	optional usb_template
dev/usb/template/usb_template_multi.c	optional usb_template
#
# USB video drivers
#
dev/usb/video/udl.c			optional udl
#
# USB END
#
dev/videomode/videomode.c		optional videomode
dev/videomode/edid.c			optional videomode
dev/videomode/pickmode.c		optional videomode
dev/videomode/vesagtf.c			optional videomode
dev/veriexec/verified_exec.c	optional veriexec mac_veriexec
dev/vge/if_vge.c		optional vge
dev/viapm/viapm.c		optional viapm pci
dev/virtio/virtio.c			optional	virtio
dev/virtio/virtqueue.c			optional	virtio
dev/virtio/virtio_bus_if.m		optional	virtio
dev/virtio/virtio_if.m			optional	virtio
dev/virtio/pci/virtio_pci.c		optional	virtio_pci
dev/virtio/mmio/virtio_mmio.c		optional	virtio_mmio
dev/virtio/mmio/virtio_mmio_acpi.c	optional	virtio_mmio acpi
dev/virtio/mmio/virtio_mmio_fdt.c	optional	virtio_mmio fdt
dev/virtio/mmio/virtio_mmio_if.m	optional	virtio_mmio
dev/virtio/network/if_vtnet.c		optional	vtnet
dev/virtio/block/virtio_blk.c		optional	virtio_blk
dev/virtio/balloon/virtio_balloon.c	optional	virtio_balloon
dev/virtio/scsi/virtio_scsi.c		optional	virtio_scsi
dev/virtio/random/virtio_random.c	optional	virtio_random
dev/virtio/console/virtio_console.c	optional	virtio_console
dev/vkbd/vkbd.c			optional vkbd
dev/vr/if_vr.c			optional vr pci
dev/vt/colors/vt_termcolors.c	optional vt
dev/vt/font/vt_font_default.c	optional vt
dev/vt/font/vt_mouse_cursor.c	optional vt
dev/vt/hw/efifb/efifb.c		optional vt_efifb
dev/vt/hw/fb/vt_fb.c		optional vt
dev/vt/hw/vga/vt_vga.c		optional vt vt_vga
dev/vt/logo/logo_freebsd.c	optional vt splash
dev/vt/logo/logo_beastie.c	optional vt splash
dev/vt/vt_buf.c			optional vt
dev/vt/vt_consolectl.c		optional vt
dev/vt/vt_core.c		optional vt
dev/vt/vt_cpulogos.c		optional vt splash
dev/vt/vt_font.c		optional vt
dev/vt/vt_sysmouse.c		optional vt
dev/vte/if_vte.c		optional vte pci
dev/vx/if_vx.c			optional vx
dev/vx/if_vx_pci.c		optional vx pci
dev/watchdog/watchdog.c		standard
dev/wb/if_wb.c			optional wb pci
dev/wi/if_wi.c			optional wi
dev/wi/if_wi_pccard.c		optional wi pccard
dev/wi/if_wi_pci.c		optional wi pci
dev/wpi/if_wpi.c		optional wpi pci
wpifw.c			optional wpifw					\
	compile-with	"${AWK} -f $S/tools/fw_stub.awk wpi.fw:wpifw:153229 -mwpi -c${.TARGET}" \
	no-implicit-rule before-depend local				\
	clean		"wpifw.c"
wpifw.fwo			optional wpifw				\
	dependency	"wpi.fw"					\
	compile-with	"${NORMAL_FWO}"					\
	no-implicit-rule						\
	clean		"wpifw.fwo"
wpi.fw			optional wpifw					\
	dependency	"$S/contrib/dev/wpi/iwlwifi-3945-15.32.2.9.fw.uu"	\
	compile-with	"${NORMAL_FW}"					\
	no-obj no-implicit-rule						\
	clean		"wpi.fw"
dev/xdma/controller/pl330.c	optional xdma pl330
dev/xdma/xdma.c			optional xdma
dev/xdma/xdma_bank.c		optional xdma
dev/xdma/xdma_bio.c		optional xdma
dev/xdma/xdma_fdt_test.c	optional xdma xdma_test fdt
dev/xdma/xdma_if.m		optional xdma
dev/xdma/xdma_mbuf.c		optional xdma
dev/xdma/xdma_queue.c		optional xdma
dev/xdma/xdma_sg.c		optional xdma
dev/xdma/xdma_sglist.c		optional xdma
dev/xe/if_xe.c			optional xe
dev/xe/if_xe_pccard.c		optional xe pccard
dev/xen/balloon/balloon.c	optional xenhvm
dev/xen/blkfront/blkfront.c	optional xenhvm
dev/xen/blkback/blkback.c	optional xenhvm
dev/xen/console/xen_console.c	optional xenhvm
dev/xen/control/control.c	optional xenhvm
dev/xen/grant_table/grant_table.c	optional xenhvm
dev/xen/netback/netback.c	optional xenhvm
dev/xen/netfront/netfront.c	optional xenhvm
dev/xen/xenpci/xenpci.c		optional xenpci
dev/xen/timer/timer.c		optional xenhvm
dev/xen/pvcpu/pvcpu.c		optional xenhvm
dev/xen/xenstore/xenstore.c	optional xenhvm
dev/xen/xenstore/xenstore_dev.c	optional xenhvm
dev/xen/xenstore/xenstored_dev.c	optional xenhvm
dev/xen/evtchn/evtchn_dev.c	optional xenhvm
dev/xen/privcmd/privcmd.c	optional xenhvm
dev/xen/gntdev/gntdev.c		optional xenhvm
dev/xen/debug/debug.c		optional xenhvm
dev/xl/if_xl.c			optional xl pci
dev/xl/xlphy.c			optional xl pci
fs/autofs/autofs.c		optional autofs
fs/autofs/autofs_vfsops.c	optional autofs
fs/autofs/autofs_vnops.c	optional autofs
fs/deadfs/dead_vnops.c		standard
fs/devfs/devfs_devs.c		standard
fs/devfs/devfs_dir.c		standard
fs/devfs/devfs_rule.c		standard
fs/devfs/devfs_vfsops.c		standard
fs/devfs/devfs_vnops.c		standard
fs/fdescfs/fdesc_vfsops.c	optional fdescfs
fs/fdescfs/fdesc_vnops.c	optional fdescfs
fs/fifofs/fifo_vnops.c		standard
fs/cuse/cuse.c			optional cuse
fs/fuse/fuse_device.c		optional fusefs
fs/fuse/fuse_file.c		optional fusefs
fs/fuse/fuse_internal.c		optional fusefs
fs/fuse/fuse_io.c		optional fusefs
fs/fuse/fuse_ipc.c		optional fusefs
fs/fuse/fuse_main.c		optional fusefs
fs/fuse/fuse_node.c		optional fusefs
fs/fuse/fuse_vfsops.c		optional fusefs
fs/fuse/fuse_vnops.c		optional fusefs
fs/msdosfs/msdosfs_conv.c	optional msdosfs
fs/msdosfs/msdosfs_denode.c	optional msdosfs
fs/msdosfs/msdosfs_fat.c	optional msdosfs
fs/msdosfs/msdosfs_iconv.c	optional msdosfs_iconv
fs/msdosfs/msdosfs_lookup.c	optional msdosfs
fs/msdosfs/msdosfs_vfsops.c	optional msdosfs
fs/msdosfs/msdosfs_vnops.c	optional msdosfs
fs/nandfs/bmap.c		optional nandfs
fs/nandfs/nandfs_alloc.c	optional nandfs
fs/nandfs/nandfs_bmap.c		optional nandfs
fs/nandfs/nandfs_buffer.c	optional nandfs
fs/nandfs/nandfs_cleaner.c	optional nandfs
fs/nandfs/nandfs_cpfile.c	optional nandfs
fs/nandfs/nandfs_dat.c		optional nandfs
fs/nandfs/nandfs_dir.c		optional nandfs
fs/nandfs/nandfs_ifile.c	optional nandfs
fs/nandfs/nandfs_segment.c	optional nandfs
fs/nandfs/nandfs_subr.c		optional nandfs
fs/nandfs/nandfs_sufile.c	optional nandfs
fs/nandfs/nandfs_vfsops.c	optional nandfs
fs/nandfs/nandfs_vnops.c	optional nandfs
fs/nfs/nfs_commonkrpc.c		optional nfscl | nfsd
fs/nfs/nfs_commonsubs.c		optional nfscl | nfsd
fs/nfs/nfs_commonport.c		optional nfscl | nfsd
fs/nfs/nfs_commonacl.c		optional nfscl | nfsd
fs/nfsclient/nfs_clcomsubs.c	optional nfscl
fs/nfsclient/nfs_clsubs.c	optional nfscl
fs/nfsclient/nfs_clstate.c	optional nfscl
fs/nfsclient/nfs_clkrpc.c	optional nfscl
fs/nfsclient/nfs_clrpcops.c	optional nfscl
fs/nfsclient/nfs_clvnops.c	optional nfscl
fs/nfsclient/nfs_clnode.c	optional nfscl
fs/nfsclient/nfs_clvfsops.c	optional nfscl
fs/nfsclient/nfs_clport.c	optional nfscl
fs/nfsclient/nfs_clbio.c	optional nfscl
fs/nfsclient/nfs_clnfsiod.c	optional nfscl
fs/nfsserver/nfs_fha_new.c	optional nfsd inet
fs/nfsserver/nfs_nfsdsocket.c	optional nfsd inet
fs/nfsserver/nfs_nfsdsubs.c	optional nfsd inet
fs/nfsserver/nfs_nfsdstate.c	optional nfsd inet
fs/nfsserver/nfs_nfsdkrpc.c	optional nfsd inet
fs/nfsserver/nfs_nfsdserv.c	optional nfsd inet
fs/nfsserver/nfs_nfsdport.c	optional nfsd inet
fs/nfsserver/nfs_nfsdcache.c	optional nfsd inet
fs/nullfs/null_subr.c		optional nullfs
fs/nullfs/null_vfsops.c		optional nullfs
fs/nullfs/null_vnops.c		optional nullfs
fs/procfs/procfs.c		optional procfs
fs/procfs/procfs_dbregs.c	optional procfs
fs/procfs/procfs_fpregs.c	optional procfs
fs/procfs/procfs_ioctl.c	optional procfs
fs/procfs/procfs_map.c		optional procfs
fs/procfs/procfs_mem.c		optional procfs
fs/procfs/procfs_note.c		optional procfs
fs/procfs/procfs_osrel.c	optional procfs
fs/procfs/procfs_regs.c		optional procfs
fs/procfs/procfs_rlimit.c	optional procfs
fs/procfs/procfs_status.c	optional procfs
fs/procfs/procfs_type.c		optional procfs
fs/pseudofs/pseudofs.c		optional pseudofs
fs/pseudofs/pseudofs_fileno.c	optional pseudofs
fs/pseudofs/pseudofs_vncache.c	optional pseudofs
fs/pseudofs/pseudofs_vnops.c	optional pseudofs
fs/smbfs/smbfs_io.c		optional smbfs
fs/smbfs/smbfs_node.c		optional smbfs
fs/smbfs/smbfs_smb.c		optional smbfs
fs/smbfs/smbfs_subr.c		optional smbfs
fs/smbfs/smbfs_vfsops.c		optional smbfs
fs/smbfs/smbfs_vnops.c		optional smbfs
fs/udf/osta.c			optional udf
fs/udf/udf_iconv.c		optional udf_iconv
fs/udf/udf_vfsops.c		optional udf
fs/udf/udf_vnops.c		optional udf
fs/unionfs/union_subr.c		optional unionfs
fs/unionfs/union_vfsops.c	optional unionfs
fs/unionfs/union_vnops.c	optional unionfs
fs/tmpfs/tmpfs_vnops.c		optional tmpfs
fs/tmpfs/tmpfs_fifoops.c 	optional tmpfs
fs/tmpfs/tmpfs_vfsops.c 	optional tmpfs
fs/tmpfs/tmpfs_subr.c 		optional tmpfs
gdb/gdb_cons.c			optional gdb
gdb/gdb_main.c			optional gdb
gdb/gdb_packet.c		optional gdb
geom/bde/g_bde.c		optional geom_bde
geom/bde/g_bde_crypt.c		optional geom_bde
geom/bde/g_bde_lock.c		optional geom_bde
geom/bde/g_bde_work.c		optional geom_bde
geom/cache/g_cache.c		optional geom_cache
geom/concat/g_concat.c		optional geom_concat
geom/eli/g_eli.c		optional geom_eli
geom/eli/g_eli_crypto.c		optional geom_eli
geom/eli/g_eli_ctl.c		optional geom_eli
geom/eli/g_eli_hmac.c		optional geom_eli
geom/eli/g_eli_integrity.c	optional geom_eli
geom/eli/g_eli_key.c		optional geom_eli
geom/eli/g_eli_key_cache.c	optional geom_eli
geom/eli/g_eli_privacy.c	optional geom_eli
geom/eli/pkcs5v2.c		optional geom_eli
geom/gate/g_gate.c		optional geom_gate
geom/geom_bsd.c			optional geom_bsd
geom/geom_bsd_enc.c		optional geom_bsd | geom_part_bsd
geom/geom_ccd.c			optional ccd | geom_ccd
geom/geom_ctl.c			standard
geom/geom_dev.c			standard
geom/geom_disk.c		standard
geom/geom_dump.c		standard
geom/geom_event.c		standard
geom/geom_fox.c			optional geom_fox
geom/geom_flashmap.c		optional fdt cfi | fdt nand | fdt mx25l | mmcsd | fdt n25q | fdt at45d
geom/geom_io.c			standard
geom/geom_kern.c		standard
geom/geom_map.c			optional geom_map
geom/geom_mbr.c			optional geom_mbr
geom/geom_mbr_enc.c		optional geom_mbr
geom/geom_redboot.c		optional geom_redboot
geom/geom_slice.c		standard
geom/geom_subr.c		standard
geom/geom_sunlabel.c		optional geom_sunlabel
geom/geom_sunlabel_enc.c	optional geom_sunlabel
geom/geom_vfs.c			standard
geom/geom_vol_ffs.c		optional geom_vol
geom/journal/g_journal.c	optional geom_journal
geom/journal/g_journal_ufs.c	optional geom_journal
geom/label/g_label.c		optional geom_label | geom_label_gpt
geom/label/g_label_ext2fs.c	optional geom_label
geom/label/g_label_flashmap.c	optional geom_label
geom/label/g_label_iso9660.c	optional geom_label
geom/label/g_label_msdosfs.c	optional geom_label
geom/label/g_label_ntfs.c	optional geom_label
geom/label/g_label_reiserfs.c	optional geom_label
geom/label/g_label_ufs.c	optional geom_label
geom/label/g_label_gpt.c	optional geom_label | geom_label_gpt
geom/label/g_label_disk_ident.c	optional geom_label
geom/linux_lvm/g_linux_lvm.c	optional geom_linux_lvm
geom/mirror/g_mirror.c		optional geom_mirror
geom/mirror/g_mirror_ctl.c	optional geom_mirror
geom/mountver/g_mountver.c	optional geom_mountver
geom/multipath/g_multipath.c	optional geom_multipath
geom/nop/g_nop.c		optional geom_nop
geom/part/g_part.c		standard
geom/part/g_part_if.m		standard
geom/part/g_part_apm.c		optional geom_part_apm
geom/part/g_part_bsd.c		optional geom_part_bsd
geom/part/g_part_bsd64.c	optional geom_part_bsd64
geom/part/g_part_ebr.c		optional geom_part_ebr
geom/part/g_part_gpt.c		optional geom_part_gpt
geom/part/g_part_ldm.c		optional geom_part_ldm
geom/part/g_part_mbr.c		optional geom_part_mbr
geom/part/g_part_vtoc8.c	optional geom_part_vtoc8
geom/raid/g_raid.c		optional geom_raid
geom/raid/g_raid_ctl.c		optional geom_raid
geom/raid/g_raid_md_if.m	optional geom_raid
geom/raid/g_raid_tr_if.m	optional geom_raid
geom/raid/md_ddf.c		optional geom_raid
geom/raid/md_intel.c		optional geom_raid
geom/raid/md_jmicron.c		optional geom_raid
geom/raid/md_nvidia.c		optional geom_raid
geom/raid/md_promise.c		optional geom_raid
geom/raid/md_sii.c		optional geom_raid
geom/raid/tr_concat.c		optional geom_raid
geom/raid/tr_raid0.c		optional geom_raid
geom/raid/tr_raid1.c		optional geom_raid
geom/raid/tr_raid1e.c		optional geom_raid
geom/raid/tr_raid5.c		optional geom_raid
geom/raid3/g_raid3.c		optional geom_raid3
geom/raid3/g_raid3_ctl.c	optional geom_raid3
geom/shsec/g_shsec.c		optional geom_shsec
geom/stripe/g_stripe.c		optional geom_stripe
geom/uzip/g_uzip.c		optional geom_uzip
geom/uzip/g_uzip_lzma.c		optional geom_uzip
geom/uzip/g_uzip_wrkthr.c	optional geom_uzip
geom/uzip/g_uzip_zlib.c		optional geom_uzip
geom/vinum/geom_vinum.c		optional geom_vinum
geom/vinum/geom_vinum_create.c	optional geom_vinum
geom/vinum/geom_vinum_drive.c	optional geom_vinum
geom/vinum/geom_vinum_plex.c	optional geom_vinum
geom/vinum/geom_vinum_volume.c	optional geom_vinum
geom/vinum/geom_vinum_subr.c	optional geom_vinum
geom/vinum/geom_vinum_raid5.c	optional geom_vinum
geom/vinum/geom_vinum_share.c	optional geom_vinum
geom/vinum/geom_vinum_list.c	optional geom_vinum
geom/vinum/geom_vinum_rm.c	optional geom_vinum
geom/vinum/geom_vinum_init.c	optional geom_vinum
geom/vinum/geom_vinum_state.c	optional geom_vinum
geom/vinum/geom_vinum_rename.c	optional geom_vinum
geom/vinum/geom_vinum_move.c	optional geom_vinum
geom/vinum/geom_vinum_events.c	optional geom_vinum
geom/virstor/binstream.c	optional geom_virstor
geom/virstor/g_virstor.c	optional geom_virstor
geom/virstor/g_virstor_md.c	optional geom_virstor
geom/zero/g_zero.c		optional geom_zero
fs/ext2fs/ext2_acl.c		optional ext2fs
fs/ext2fs/ext2_alloc.c		optional ext2fs
fs/ext2fs/ext2_balloc.c		optional ext2fs
fs/ext2fs/ext2_bmap.c		optional ext2fs
fs/ext2fs/ext2_csum.c		optional ext2fs
fs/ext2fs/ext2_extattr.c	optional ext2fs
fs/ext2fs/ext2_extents.c	optional ext2fs
fs/ext2fs/ext2_inode.c		optional ext2fs
fs/ext2fs/ext2_inode_cnv.c	optional ext2fs
fs/ext2fs/ext2_hash.c		optional ext2fs
fs/ext2fs/ext2_htree.c		optional ext2fs
fs/ext2fs/ext2_lookup.c		optional ext2fs
fs/ext2fs/ext2_subr.c		optional ext2fs
fs/ext2fs/ext2_vfsops.c		optional ext2fs
fs/ext2fs/ext2_vnops.c		optional ext2fs
#
isa/isa_if.m			standard
isa/isa_common.c		optional isa
isa/isahint.c			optional isa
isa/pnp.c			optional isa isapnp
isa/pnpparse.c			optional isa isapnp
fs/cd9660/cd9660_bmap.c	optional cd9660
fs/cd9660/cd9660_lookup.c	optional cd9660
fs/cd9660/cd9660_node.c	optional cd9660
fs/cd9660/cd9660_rrip.c	optional cd9660
fs/cd9660/cd9660_util.c	optional cd9660
fs/cd9660/cd9660_vfsops.c	optional cd9660
fs/cd9660/cd9660_vnops.c	optional cd9660
fs/cd9660/cd9660_iconv.c	optional cd9660_iconv
gnu/gcov/gcc_4_7.c		optional gcov  \
	warning "kernel contains GPL licensed gcov support"
gnu/gcov/gcov_fs.c		optional gcov  lindebugfs \
	compile-with "${LINUXKPI_C}"
gnu/gcov/gcov_subr.c		optional gcov

kern/bus_if.m			standard
kern/clock_if.m			standard
kern/cpufreq_if.m		standard
kern/device_if.m		standard
kern/imgact_binmisc.c		optional	imagact_binmisc
kern/imgact_elf.c		standard
kern/imgact_elf32.c		optional compat_freebsd32
kern/imgact_shell.c		standard
kern/init_main.c		standard
kern/init_sysent.c		standard
kern/ksched.c			optional _kposix_priority_scheduling
kern/kern_acct.c		standard
kern/kern_alq.c			optional alq
kern/kern_clock.c		standard
kern/kern_condvar.c		standard
kern/kern_conf.c		standard
kern/kern_cons.c		standard
kern/kern_cpu.c			standard
kern/kern_cpuset.c		standard
kern/kern_context.c		standard
kern/kern_descrip.c		standard
kern/kern_dtrace.c		optional kdtrace_hooks
kern/kern_dump.c		standard
kern/kern_environment.c		standard
kern/kern_et.c			standard
kern/kern_event.c		standard
kern/kern_exec.c		standard
kern/kern_exit.c		standard
kern/kern_fail.c		standard
kern/kern_ffclock.c		standard
kern/kern_fork.c		standard
kern/kern_hhook.c		standard
kern/kern_idle.c		standard
kern/kern_intr.c		standard
kern/kern_jail.c		standard
kern/kern_kcov.c		optional kcov			\
	compile-with "${NORMAL_C:N-fsanitize*}"
kern/kern_khelp.c		standard
kern/kern_kthread.c		standard
kern/kern_ktr.c			optional ktr
kern/kern_ktrace.c		standard
kern/kern_linker.c		standard
kern/kern_lock.c		standard
kern/kern_lockf.c		standard
kern/kern_lockstat.c		optional kdtrace_hooks
kern/kern_loginclass.c		standard
kern/kern_malloc.c		standard
kern/kern_mbuf.c		standard
kern/kern_mib.c			standard
kern/kern_module.c		standard
kern/kern_mtxpool.c		standard
kern/kern_mutex.c		standard
kern/kern_ntptime.c		standard
kern/kern_osd.c			standard
kern/kern_physio.c		standard
kern/kern_pmc.c			standard
kern/kern_poll.c		optional device_polling
kern/kern_priv.c		standard
kern/kern_proc.c		standard
kern/kern_procctl.c		standard
kern/kern_prot.c		standard
kern/kern_racct.c		standard
kern/kern_rangelock.c		standard
kern/kern_rctl.c		standard
kern/kern_resource.c		standard
kern/kern_rmlock.c		standard
kern/kern_rwlock.c		standard
kern/kern_sdt.c			optional kdtrace_hooks
kern/kern_sema.c		standard
kern/kern_sendfile.c		standard
kern/kern_sharedpage.c		standard
kern/kern_shutdown.c		standard
kern/kern_sig.c			standard
kern/kern_switch.c		standard
kern/kern_sx.c			standard
kern/kern_synch.c		standard
kern/kern_syscalls.c		standard
kern/kern_sysctl.c		standard
kern/kern_tc.c			standard
kern/kern_thr.c			standard
kern/kern_thread.c		standard
kern/kern_time.c		standard
kern/kern_timeout.c		standard
kern/kern_tslog.c		optional tslog
kern/kern_ubsan.c		optional kubsan
kern/kern_umtx.c		standard
kern/kern_uuid.c		standard
kern/kern_xxx.c			standard
kern/link_elf.c			standard
kern/linker_if.m		standard
kern/md4c.c			optional netsmb
kern/md5c.c			standard
kern/p1003_1b.c			standard
kern/posix4_mib.c		standard
kern/sched_4bsd.c		optional sched_4bsd
kern/sched_ule.c		optional sched_ule
kern/serdev_if.m		standard
kern/stack_protector.c		standard \
	compile-with "${NORMAL_C:N-fstack-protector*}"
kern/subr_acl_nfs4.c		optional ufs_acl | zfs
kern/subr_acl_posix1e.c		optional ufs_acl
kern/subr_autoconf.c		standard
kern/subr_blist.c		standard
kern/subr_boot.c		standard
kern/subr_bus.c			standard
kern/subr_bus_dma.c		standard
kern/subr_bufring.c		standard
kern/subr_capability.c		standard
kern/subr_clock.c		standard
kern/subr_compressor.c		standard \
	compile-with "${NORMAL_C} -I$S/contrib/zstd/lib/freebsd"
kern/subr_coverage.c		optional coverage \
	compile-with "${NORMAL_C:N-fsanitize*}"
kern/subr_counter.c		standard
kern/subr_devstat.c		standard
kern/subr_disk.c		standard
kern/subr_early.c		standard
kern/subr_epoch.c		standard
kern/subr_eventhandler.c	standard
kern/subr_fattime.c		standard
kern/subr_firmware.c		optional firmware
kern/subr_gtaskqueue.c		standard
kern/subr_hash.c		standard
kern/subr_hints.c		standard
kern/subr_inflate.c		optional gzip
kern/subr_kdb.c			standard
kern/subr_kobj.c		standard
kern/subr_lock.c		standard
kern/subr_log.c			standard
kern/subr_mchain.c		optional libmchain
kern/subr_module.c		standard
kern/subr_msgbuf.c		standard
kern/subr_param.c		standard
kern/subr_pcpu.c		standard
kern/subr_pctrie.c		standard
kern/subr_pidctrl.c		standard
kern/subr_power.c		standard
kern/subr_prf.c			standard
kern/subr_prof.c		standard
kern/subr_rangeset.c		standard
kern/subr_rman.c		standard
kern/subr_rtc.c			standard
kern/subr_sbuf.c		standard
kern/subr_scanf.c		standard
kern/subr_sglist.c		standard
kern/subr_sleepqueue.c		standard
kern/subr_smp.c			standard
kern/subr_stack.c		optional ddb | stack | ktr
kern/subr_taskqueue.c		standard
kern/subr_terminal.c		optional vt
kern/subr_trap.c		standard
kern/subr_turnstile.c		standard
kern/subr_uio.c			standard
kern/subr_unit.c		standard
kern/subr_vmem.c		standard
kern/subr_witness.c		optional witness
kern/sys_capability.c		standard
kern/sys_generic.c		standard
kern/sys_getrandom.c		standard
kern/sys_kbounce.c		standard
kern/sys_pipe.c			standard
kern/sys_procdesc.c		standard
kern/sys_process.c		standard
kern/sys_socket.c		standard
kern/syscalls.c			standard
kern/sysv_ipc.c			standard
kern/sysv_msg.c			optional sysvmsg
kern/sysv_sem.c			optional sysvsem
kern/sysv_shm.c			optional sysvshm
kern/tty.c			standard
kern/tty_compat.c		optional compat_43tty
kern/tty_info.c			standard
kern/tty_inq.c			standard
kern/tty_outq.c			standard
kern/tty_pts.c			standard
kern/tty_tty.c			standard
kern/tty_ttydisc.c		standard
kern/uipc_accf.c		standard
kern/uipc_debug.c		optional ddb
kern/uipc_domain.c		standard
kern/uipc_mbuf.c		standard
kern/uipc_mbuf2.c		standard
kern/uipc_mbufhash.c		standard
kern/uipc_mqueue.c		optional p1003_1b_mqueue
kern/uipc_sem.c			optional p1003_1b_semaphores
kern/uipc_shm.c			standard
kern/uipc_sockbuf.c		standard
kern/uipc_socket.c		standard
kern/uipc_syscalls.c		standard
kern/uipc_usrreq.c		standard
kern/vfs_acl.c			standard
kern/vfs_aio.c			standard
kern/vfs_bio.c			standard
kern/vfs_cache.c		standard
kern/vfs_cluster.c		standard
kern/vfs_default.c		standard
kern/vfs_export.c		standard
kern/vfs_extattr.c		standard
kern/vfs_hash.c			standard
kern/vfs_init.c			standard
kern/vfs_lookup.c		standard
kern/vfs_mount.c		standard
kern/vfs_mountroot.c		standard
kern/vfs_subr.c			standard
kern/vfs_syscalls.c		standard
kern/vfs_vnops.c		standard
#
# Kernel GSS-API
#
gssd.h				optional kgssapi			\
	dependency		"$S/kgssapi/gssd.x"			\
	compile-with		"RPCGEN_CPP='${CPP}' rpcgen -hM $S/kgssapi/gssd.x | grep -v pthread.h > gssd.h" \
	no-obj no-implicit-rule before-depend local			\
	clean			"gssd.h"
gssd_xdr.c			optional kgssapi			\
	dependency		"$S/kgssapi/gssd.x gssd.h"		\
	compile-with		"RPCGEN_CPP='${CPP}' rpcgen -c $S/kgssapi/gssd.x -o gssd_xdr.c" \
	no-implicit-rule before-depend local				\
	clean			"gssd_xdr.c"
gssd_clnt.c			optional kgssapi			\
	dependency		"$S/kgssapi/gssd.x gssd.h"		\
	compile-with		"RPCGEN_CPP='${CPP}' rpcgen -lM $S/kgssapi/gssd.x | grep -v string.h > gssd_clnt.c" \
	no-implicit-rule before-depend local				\
	clean			"gssd_clnt.c"
kgssapi/gss_accept_sec_context.c optional kgssapi
kgssapi/gss_add_oid_set_member.c optional kgssapi
kgssapi/gss_acquire_cred.c	optional kgssapi
kgssapi/gss_canonicalize_name.c	optional kgssapi
kgssapi/gss_create_empty_oid_set.c optional kgssapi
kgssapi/gss_delete_sec_context.c optional kgssapi
kgssapi/gss_display_status.c	optional kgssapi
kgssapi/gss_export_name.c	optional kgssapi
kgssapi/gss_get_mic.c		optional kgssapi
kgssapi/gss_init_sec_context.c	optional kgssapi
kgssapi/gss_impl.c		optional kgssapi
kgssapi/gss_import_name.c	optional kgssapi
kgssapi/gss_names.c		optional kgssapi
kgssapi/gss_pname_to_uid.c	optional kgssapi
kgssapi/gss_release_buffer.c	optional kgssapi
kgssapi/gss_release_cred.c	optional kgssapi
kgssapi/gss_release_name.c	optional kgssapi
kgssapi/gss_release_oid_set.c	optional kgssapi
kgssapi/gss_set_cred_option.c	optional kgssapi
kgssapi/gss_test_oid_set_member.c optional kgssapi
kgssapi/gss_unwrap.c		optional kgssapi
kgssapi/gss_verify_mic.c	optional kgssapi
kgssapi/gss_wrap.c		optional kgssapi
kgssapi/gss_wrap_size_limit.c	optional kgssapi
kgssapi/gssd_prot.c		optional kgssapi
kgssapi/krb5/krb5_mech.c	optional kgssapi
kgssapi/krb5/kcrypto.c		optional kgssapi
kgssapi/krb5/kcrypto_aes.c	optional kgssapi
kgssapi/krb5/kcrypto_arcfour.c	optional kgssapi
kgssapi/krb5/kcrypto_des.c	optional kgssapi
kgssapi/krb5/kcrypto_des3.c	optional kgssapi
kgssapi/kgss_if.m		optional kgssapi
kgssapi/gsstest.c		optional kgssapi_debug
# These files in libkern/ are those needed by all architectures.  Some
# of the files in libkern/ are only needed on some architectures, e.g.,
# libkern/divdi3.c is needed by i386 but not alpha.  Also, some of these
# routines may be optimized for a particular platform.  In either case,
# the file should be moved to conf/files.<arch> from here.
#
libkern/arc4random.c		standard
crypto/chacha20/chacha.c	standard
libkern/asprintf.c		standard
libkern/bcd.c			standard
libkern/bsearch.c		standard
libkern/crc32.c			standard
libkern/explicit_bzero.c	standard
libkern/fnmatch.c		standard
libkern/iconv.c			optional libiconv
libkern/iconv_converter_if.m	optional libiconv
libkern/iconv_ucs.c		optional libiconv
libkern/iconv_xlat.c		optional libiconv
libkern/iconv_xlat16.c		optional libiconv
libkern/inet_aton.c		standard
libkern/inet_ntoa.c		standard
libkern/inet_ntop.c		standard
libkern/inet_pton.c		standard
libkern/jenkins_hash.c		standard
libkern/murmur3_32.c		standard
libkern/mcount.c		optional profiling-routine
libkern/memcchr.c		standard
libkern/memchr.c		standard
libkern/memmem.c		optional gdb
libkern/qsort.c			standard
libkern/qsort_r.c		standard
libkern/random.c		standard
libkern/scanc.c			standard
libkern/strcasecmp.c		standard
libkern/strcat.c		standard
libkern/strchr.c		standard
libkern/strcmp.c		standard
libkern/strcpy.c		standard
libkern/strcspn.c		standard
libkern/strdup.c		standard
libkern/strndup.c		standard
libkern/strlcat.c		standard
libkern/strlcpy.c		standard
libkern/strlen.c		standard
libkern/strncat.c		standard
libkern/strncmp.c		standard
libkern/strncpy.c		standard
libkern/strnlen.c		standard
libkern/strrchr.c		standard
libkern/strsep.c		standard
libkern/strspn.c		standard
libkern/strstr.c		standard
libkern/strtol.c		standard
libkern/strtoq.c		standard
libkern/strtoul.c		standard
libkern/strtouq.c		standard
libkern/strvalid.c		standard
libkern/timingsafe_bcmp.c	standard
libkern/zlib.c			optional crypto | geom_uzip | ipsec | \
	ipsec_support | mxge | netgraph_deflate | ddb_ctf | gzio
net/altq/altq_cbq.c		optional altq
net/altq/altq_codel.c		optional altq
net/altq/altq_hfsc.c		optional altq
net/altq/altq_fairq.c		optional altq
net/altq/altq_priq.c		optional altq
net/altq/altq_red.c		optional altq
net/altq/altq_rio.c		optional altq
net/altq/altq_rmclass.c		optional altq
net/altq/altq_subr.c		optional altq
net/bpf.c			standard
net/bpf_buffer.c		optional bpf
net/bpf_jitter.c		optional bpf_jitter
net/bpf_filter.c		optional bpf | netgraph_bpf
net/bpf_zerocopy.c		optional bpf
net/bridgestp.c			optional bridge | if_bridge
net/flowtable.c			optional flowtable inet | flowtable inet6
net/ieee8023ad_lacp.c		optional lagg
net/if.c			standard
net/if_bridge.c			optional bridge inet | if_bridge inet
net/if_clone.c			standard
net/if_dead.c			standard
net/if_debug.c			optional ddb
net/if_disc.c			optional disc
net/if_edsc.c			optional edsc
net/if_enc.c			optional enc inet | enc inet6
net/if_epair.c			optional epair
net/if_ethersubr.c		optional ether
net/if_fwsubr.c			optional fwip
net/if_gif.c			optional gif inet | gif inet6 | \
					 netgraph_gif inet | netgraph_gif inet6
net/if_gre.c			optional gre inet | gre inet6
net/if_ipsec.c			optional inet ipsec | inet6 ipsec
net/if_lagg.c			optional lagg
net/if_loop.c			optional loop
net/if_llatbl.c			standard
net/if_me.c			optional me inet
net/if_media.c			standard
net/if_mib.c			standard
net/if_spppfr.c			optional sppp | netgraph_sppp
net/if_spppsubr.c		optional sppp | netgraph_sppp
net/if_stf.c			optional stf inet inet6
net/if_tun.c			optional tun
net/if_tap.c			optional tap
net/if_vlan.c			optional vlan
net/if_vxlan.c			optional vxlan inet | vxlan inet6
net/ifdi_if.m			optional ether pci iflib
net/iflib.c			optional ether pci iflib
net/iflib_clone.c		optional ether pci iflib
net/mp_ring.c			optional ether iflib
net/mppcc.c			optional netgraph_mppc_compression
net/mppcd.c			optional netgraph_mppc_compression
net/netisr.c			standard
net/pfil.c			optional ether | inet
net/radix.c			standard
net/radix_mpath.c		standard
net/raw_cb.c			standard
net/raw_usrreq.c		standard
net/route.c			standard
net/rss_config.c		optional inet rss | inet6 rss
net/rtsock.c			standard
net/slcompress.c		optional netgraph_vjc | sppp | \
					 netgraph_sppp
net/toeplitz.c			optional inet rss | inet6 rss
net/vnet.c			optional vimage
net80211/ieee80211.c		optional wlan
net80211/ieee80211_acl.c	optional wlan wlan_acl
net80211/ieee80211_action.c	optional wlan
net80211/ieee80211_adhoc.c	optional wlan \
	compile-with "${NORMAL_C} -Wno-unused-function"
net80211/ieee80211_ageq.c	optional wlan
net80211/ieee80211_amrr.c	optional wlan | wlan_amrr
net80211/ieee80211_crypto.c	optional wlan \
	compile-with "${NORMAL_C} -Wno-unused-function"
net80211/ieee80211_crypto_ccmp.c optional wlan wlan_ccmp
net80211/ieee80211_crypto_none.c optional wlan
net80211/ieee80211_crypto_tkip.c optional wlan wlan_tkip
net80211/ieee80211_crypto_wep.c	optional wlan wlan_wep
net80211/ieee80211_ddb.c	optional wlan ddb
net80211/ieee80211_dfs.c	optional wlan
net80211/ieee80211_freebsd.c	optional wlan
net80211/ieee80211_hostap.c	optional wlan \
	compile-with "${NORMAL_C} -Wno-unused-function"
net80211/ieee80211_ht.c		optional wlan
net80211/ieee80211_hwmp.c	optional wlan ieee80211_support_mesh
net80211/ieee80211_input.c	optional wlan
net80211/ieee80211_ioctl.c	optional wlan
net80211/ieee80211_mesh.c	optional wlan ieee80211_support_mesh \
	compile-with "${NORMAL_C} -Wno-unused-function"
net80211/ieee80211_monitor.c	optional wlan
net80211/ieee80211_node.c	optional wlan
net80211/ieee80211_output.c	optional wlan
net80211/ieee80211_phy.c	optional wlan
net80211/ieee80211_power.c	optional wlan
net80211/ieee80211_proto.c	optional wlan
net80211/ieee80211_radiotap.c	optional wlan
net80211/ieee80211_ratectl.c	optional wlan
net80211/ieee80211_ratectl_none.c optional wlan
net80211/ieee80211_regdomain.c	optional wlan
net80211/ieee80211_rssadapt.c	optional wlan wlan_rssadapt
net80211/ieee80211_scan.c	optional wlan
net80211/ieee80211_scan_sta.c	optional wlan
net80211/ieee80211_sta.c	optional wlan \
	compile-with "${NORMAL_C} -Wno-unused-function"
net80211/ieee80211_superg.c	optional wlan ieee80211_support_superg
net80211/ieee80211_scan_sw.c	optional wlan
net80211/ieee80211_tdma.c	optional wlan ieee80211_support_tdma
net80211/ieee80211_vht.c	optional wlan
net80211/ieee80211_wds.c	optional wlan
net80211/ieee80211_xauth.c	optional wlan wlan_xauth
net80211/ieee80211_alq.c	optional wlan ieee80211_alq
netgraph/atm/ccatm/ng_ccatm.c	optional ngatm_ccatm \
	compile-with "${NORMAL_C} -I$S/contrib/ngatm"
netgraph/atm/ngatmbase.c	optional ngatm_atmbase \
	compile-with "${NORMAL_C} -I$S/contrib/ngatm"
netgraph/atm/sscfu/ng_sscfu.c	optional ngatm_sscfu \
	compile-with "${NORMAL_C} -I$S/contrib/ngatm"
netgraph/atm/sscop/ng_sscop.c optional ngatm_sscop \
	compile-with "${NORMAL_C} -I$S/contrib/ngatm"
netgraph/atm/uni/ng_uni.c	optional ngatm_uni \
	compile-with "${NORMAL_C} -I$S/contrib/ngatm"
netgraph/bluetooth/common/ng_bluetooth.c optional netgraph_bluetooth
netgraph/bluetooth/drivers/bt3c/ng_bt3c_pccard.c optional netgraph_bluetooth_bt3c
netgraph/bluetooth/drivers/h4/ng_h4.c optional netgraph_bluetooth_h4
netgraph/bluetooth/drivers/ubt/ng_ubt.c optional netgraph_bluetooth_ubt usb
netgraph/bluetooth/drivers/ubtbcmfw/ubtbcmfw.c optional netgraph_bluetooth_ubtbcmfw usb
netgraph/bluetooth/hci/ng_hci_cmds.c optional netgraph_bluetooth_hci
netgraph/bluetooth/hci/ng_hci_evnt.c optional netgraph_bluetooth_hci
netgraph/bluetooth/hci/ng_hci_main.c optional netgraph_bluetooth_hci
netgraph/bluetooth/hci/ng_hci_misc.c optional netgraph_bluetooth_hci
netgraph/bluetooth/hci/ng_hci_ulpi.c optional netgraph_bluetooth_hci
netgraph/bluetooth/l2cap/ng_l2cap_cmds.c optional netgraph_bluetooth_l2cap
netgraph/bluetooth/l2cap/ng_l2cap_evnt.c optional netgraph_bluetooth_l2cap
netgraph/bluetooth/l2cap/ng_l2cap_llpi.c optional netgraph_bluetooth_l2cap
netgraph/bluetooth/l2cap/ng_l2cap_main.c optional netgraph_bluetooth_l2cap
netgraph/bluetooth/l2cap/ng_l2cap_misc.c optional netgraph_bluetooth_l2cap
netgraph/bluetooth/l2cap/ng_l2cap_ulpi.c optional netgraph_bluetooth_l2cap
netgraph/bluetooth/socket/ng_btsocket.c optional netgraph_bluetooth_socket
netgraph/bluetooth/socket/ng_btsocket_hci_raw.c	optional netgraph_bluetooth_socket
netgraph/bluetooth/socket/ng_btsocket_l2cap.c optional netgraph_bluetooth_socket
netgraph/bluetooth/socket/ng_btsocket_l2cap_raw.c optional netgraph_bluetooth_socket
netgraph/bluetooth/socket/ng_btsocket_rfcomm.c optional netgraph_bluetooth_socket
netgraph/bluetooth/socket/ng_btsocket_sco.c optional netgraph_bluetooth_socket
netgraph/netflow/netflow.c	optional netgraph_netflow
netgraph/netflow/netflow_v9.c	optional netgraph_netflow
netgraph/netflow/ng_netflow.c	optional netgraph_netflow
netgraph/ng_UI.c		optional netgraph_UI
netgraph/ng_async.c		optional netgraph_async
netgraph/ng_atmllc.c		optional netgraph_atmllc
netgraph/ng_base.c		optional netgraph
netgraph/ng_bpf.c		optional netgraph_bpf
netgraph/ng_bridge.c		optional netgraph_bridge
netgraph/ng_car.c		optional netgraph_car
netgraph/ng_checksum.c		optional netgraph_checksum
netgraph/ng_cisco.c		optional netgraph_cisco
netgraph/ng_deflate.c		optional netgraph_deflate
netgraph/ng_device.c		optional netgraph_device
netgraph/ng_echo.c		optional netgraph_echo
netgraph/ng_eiface.c		optional netgraph_eiface
netgraph/ng_ether.c		optional netgraph_ether
netgraph/ng_ether_echo.c	optional netgraph_ether_echo
netgraph/ng_frame_relay.c	optional netgraph_frame_relay
netgraph/ng_gif.c		optional netgraph_gif inet6 | netgraph_gif inet
netgraph/ng_gif_demux.c		optional netgraph_gif_demux
netgraph/ng_hole.c		optional netgraph_hole
netgraph/ng_iface.c		optional netgraph_iface
netgraph/ng_ip_input.c		optional netgraph_ip_input
netgraph/ng_ipfw.c		optional netgraph_ipfw inet ipfirewall
netgraph/ng_ksocket.c		optional netgraph_ksocket
netgraph/ng_l2tp.c		optional netgraph_l2tp
netgraph/ng_lmi.c		optional netgraph_lmi
netgraph/ng_mppc.c		optional netgraph_mppc_compression | \
					 netgraph_mppc_encryption
netgraph/ng_nat.c		optional netgraph_nat inet libalias
netgraph/ng_one2many.c		optional netgraph_one2many
netgraph/ng_parse.c		optional netgraph
netgraph/ng_patch.c		optional netgraph_patch
netgraph/ng_pipe.c		optional netgraph_pipe
netgraph/ng_ppp.c		optional netgraph_ppp
netgraph/ng_pppoe.c		optional netgraph_pppoe
netgraph/ng_pptpgre.c		optional netgraph_pptpgre
netgraph/ng_pred1.c		optional netgraph_pred1
netgraph/ng_rfc1490.c		optional netgraph_rfc1490
netgraph/ng_socket.c		optional netgraph_socket
netgraph/ng_split.c		optional netgraph_split
netgraph/ng_sppp.c		optional netgraph_sppp
netgraph/ng_tag.c		optional netgraph_tag
netgraph/ng_tcpmss.c		optional netgraph_tcpmss
netgraph/ng_tee.c		optional netgraph_tee
netgraph/ng_tty.c		optional netgraph_tty
netgraph/ng_vjc.c		optional netgraph_vjc
netgraph/ng_vlan.c		optional netgraph_vlan
netinet/accf_data.c		optional accept_filter_data inet
netinet/accf_dns.c		optional accept_filter_dns inet
netinet/accf_http.c		optional accept_filter_http inet
netinet/if_ether.c		optional inet ether
netinet/igmp.c			optional inet
netinet/in.c			optional inet
netinet/in_debug.c		optional inet ddb
netinet/in_kdtrace.c		optional inet | inet6
netinet/ip_carp.c		optional inet carp | inet6 carp
netinet/in_fib.c		optional inet
netinet/in_gif.c		optional gif inet | netgraph_gif inet
netinet/ip_gre.c		optional gre inet
netinet/ip_id.c			optional inet
netinet/in_jail.c		optional inet
netinet/in_mcast.c		optional inet
netinet/in_pcb.c		optional inet | inet6
netinet/in_pcbgroup.c		optional inet pcbgroup | inet6 pcbgroup
netinet/in_prot.c		optional inet | inet6
netinet/in_proto.c		optional inet | inet6
netinet/in_rmx.c		optional inet
netinet/in_rss.c		optional inet rss
netinet/ip_divert.c		optional inet ipdivert ipfirewall
netinet/ip_ecn.c		optional inet | inet6
netinet/ip_encap.c		optional inet | inet6
netinet/ip_fastfwd.c		optional inet
netinet/ip_icmp.c		optional inet | inet6
netinet/ip_input.c		optional inet
netinet/ip_mroute.c		optional mrouting inet
netinet/ip_options.c		optional inet
netinet/ip_output.c		optional inet
netinet/ip_reass.c		optional inet
netinet/raw_ip.c		optional inet | inet6
netinet/cc/cc.c			optional inet | inet6
netinet/cc/cc_newreno.c		optional inet | inet6
netinet/sctp_asconf.c		optional inet sctp | inet6 sctp
netinet/sctp_auth.c		optional inet sctp | inet6 sctp
netinet/sctp_bsd_addr.c		optional inet sctp | inet6 sctp
netinet/sctp_cc_functions.c	optional inet sctp | inet6 sctp
netinet/sctp_crc32.c		optional inet | inet6
netinet/sctp_indata.c		optional inet sctp | inet6 sctp
netinet/sctp_input.c		optional inet sctp | inet6 sctp
netinet/sctp_output.c		optional inet sctp | inet6 sctp
netinet/sctp_pcb.c		optional inet sctp | inet6 sctp
netinet/sctp_peeloff.c		optional inet sctp | inet6 sctp
netinet/sctp_ss_functions.c	optional inet sctp | inet6 sctp
netinet/sctp_syscalls.c		optional inet sctp | inet6 sctp
netinet/sctp_sysctl.c		optional inet sctp | inet6 sctp
netinet/sctp_timer.c		optional inet sctp | inet6 sctp
netinet/sctp_usrreq.c		optional inet sctp | inet6 sctp
netinet/sctputil.c		optional inet sctp | inet6 sctp
netinet/siftr.c			optional inet siftr alq | inet6 siftr alq
netinet/tcp_debug.c		optional tcpdebug
netinet/tcp_fastopen.c		optional inet tcp_rfc7413 | inet6 tcp_rfc7413
netinet/tcp_hostcache.c		optional inet | inet6
netinet/tcp_input.c		optional inet | inet6
netinet/tcp_log_buf.c		optional tcp_blackbox inet | tcp_blackbox inet6
netinet/tcp_lro.c		optional inet | inet6
netinet/tcp_output.c		optional inet | inet6
netinet/tcp_offload.c		optional tcp_offload inet | tcp_offload inet6
netinet/tcp_hpts.c              optional tcphpts inet | tcphpts inet6
netinet/tcp_pcap.c		optional inet tcppcap | inet6 tcppcap
netinet/tcp_reass.c		optional inet | inet6
netinet/tcp_sack.c		optional inet | inet6
netinet/tcp_subr.c		optional inet | inet6
netinet/tcp_syncache.c		optional inet | inet6
netinet/tcp_timer.c		optional inet | inet6
netinet/tcp_timewait.c		optional inet | inet6
netinet/tcp_usrreq.c		optional inet | inet6
netinet/udp_usrreq.c		optional inet | inet6
netinet/libalias/alias.c	optional libalias inet | netgraph_nat inet
netinet/libalias/alias_db.c	optional libalias inet | netgraph_nat inet
netinet/libalias/alias_mod.c	optional libalias | netgraph_nat
netinet/libalias/alias_proxy.c	optional libalias inet | netgraph_nat inet
netinet/libalias/alias_util.c	optional libalias inet | netgraph_nat inet
netinet/libalias/alias_sctp.c	optional libalias inet | netgraph_nat inet
netinet/netdump/netdump_client.c optional inet netdump
netinet6/dest6.c		optional inet6
netinet6/frag6.c		optional inet6
netinet6/icmp6.c		optional inet6
netinet6/in6.c			optional inet6
netinet6/in6_cksum.c		optional inet6
netinet6/in6_fib.c		optional inet6
netinet6/in6_gif.c		optional gif inet6 | netgraph_gif inet6
netinet6/in6_ifattach.c		optional inet6
netinet6/in6_jail.c		optional inet6
netinet6/in6_mcast.c		optional inet6
netinet6/in6_pcb.c		optional inet6
netinet6/in6_pcbgroup.c		optional inet6 pcbgroup
netinet6/in6_proto.c		optional inet6
netinet6/in6_rmx.c		optional inet6
netinet6/in6_rss.c		optional inet6 rss
netinet6/in6_src.c		optional inet6
netinet6/ip6_fastfwd.c		optional inet6
netinet6/ip6_forward.c		optional inet6
netinet6/ip6_gre.c		optional gre inet6
netinet6/ip6_id.c		optional inet6
netinet6/ip6_input.c		optional inet6
netinet6/ip6_mroute.c		optional mrouting inet6
netinet6/ip6_output.c		optional inet6
netinet6/mld6.c			optional inet6
netinet6/nd6.c			optional inet6
netinet6/nd6_nbr.c		optional inet6
netinet6/nd6_rtr.c		optional inet6
netinet6/raw_ip6.c		optional inet6
netinet6/route6.c		optional inet6
netinet6/scope6.c		optional inet6
netinet6/sctp6_usrreq.c		optional inet6 sctp
netinet6/udp6_usrreq.c		optional inet6
netipsec/ipsec.c		optional ipsec inet | ipsec inet6
netipsec/ipsec_input.c		optional ipsec inet | ipsec inet6
netipsec/ipsec_mbuf.c		optional ipsec inet | ipsec inet6
netipsec/ipsec_mod.c		optional ipsec inet | ipsec inet6
netipsec/ipsec_output.c		optional ipsec inet | ipsec inet6
netipsec/ipsec_pcb.c		optional ipsec inet | ipsec inet6 | \
	ipsec_support inet | ipsec_support inet6
netipsec/key.c			optional ipsec inet | ipsec inet6 | \
	ipsec_support inet | ipsec_support inet6
netipsec/key_debug.c		optional ipsec inet | ipsec inet6 | \
	ipsec_support inet | ipsec_support inet6
netipsec/keysock.c		optional ipsec inet | ipsec inet6 | \
	ipsec_support inet | ipsec_support inet6
netipsec/subr_ipsec.c		optional ipsec inet | ipsec inet6 | \
	ipsec_support inet | ipsec_support inet6
netipsec/udpencap.c		optional ipsec inet
netipsec/xform_ah.c		optional ipsec inet | ipsec inet6
netipsec/xform_esp.c		optional ipsec inet | ipsec inet6
netipsec/xform_ipcomp.c		optional ipsec inet | ipsec inet6
netipsec/xform_tcp.c		optional ipsec inet tcp_signature | \
	 ipsec inet6 tcp_signature | ipsec_support inet tcp_signature | \
	 ipsec_support inet6 tcp_signature
netpfil/ipfw/dn_aqm_codel.c	optional inet dummynet
netpfil/ipfw/dn_aqm_pie.c	optional inet dummynet
netpfil/ipfw/dn_heap.c		optional inet dummynet
netpfil/ipfw/dn_sched_fifo.c	optional inet dummynet
netpfil/ipfw/dn_sched_fq_codel.c	optional inet dummynet
netpfil/ipfw/dn_sched_fq_pie.c	optional inet dummynet
netpfil/ipfw/dn_sched_prio.c	optional inet dummynet
netpfil/ipfw/dn_sched_qfq.c	optional inet dummynet
netpfil/ipfw/dn_sched_rr.c	optional inet dummynet
netpfil/ipfw/dn_sched_wf2q.c	optional inet dummynet
netpfil/ipfw/ip_dummynet.c	optional inet dummynet
netpfil/ipfw/ip_dn_io.c		optional inet dummynet
netpfil/ipfw/ip_dn_glue.c	optional inet dummynet
netpfil/ipfw/ip_fw2.c		optional inet ipfirewall
netpfil/ipfw/ip_fw_bpf.c	optional inet ipfirewall
netpfil/ipfw/ip_fw_dynamic.c	optional inet ipfirewall \
	compile-with "${NORMAL_C} -I$S/contrib/ck/include"
netpfil/ipfw/ip_fw_eaction.c	optional inet ipfirewall
netpfil/ipfw/ip_fw_log.c	optional inet ipfirewall
netpfil/ipfw/ip_fw_pfil.c	optional inet ipfirewall
netpfil/ipfw/ip_fw_sockopt.c	optional inet ipfirewall
netpfil/ipfw/ip_fw_table.c	optional inet ipfirewall
netpfil/ipfw/ip_fw_table_algo.c	optional inet ipfirewall
netpfil/ipfw/ip_fw_table_value.c	optional inet ipfirewall
netpfil/ipfw/ip_fw_iface.c	optional inet ipfirewall
netpfil/ipfw/ip_fw_nat.c	optional inet ipfirewall_nat
netpfil/ipfw/nat64/ip_fw_nat64.c	optional inet inet6 ipfirewall \
	ipfirewall_nat64
netpfil/ipfw/nat64/nat64clat.c	optional inet inet6 ipfirewall \
	ipfirewall_nat64
netpfil/ipfw/nat64/nat64clat_control.c	optional inet inet6 ipfirewall \
	ipfirewall_nat64
netpfil/ipfw/nat64/nat64lsn.c	optional inet inet6 ipfirewall \
	ipfirewall_nat64 compile-with "${NORMAL_C} -I$S/contrib/ck/include"
netpfil/ipfw/nat64/nat64lsn_control.c	optional inet inet6 ipfirewall \
	ipfirewall_nat64 compile-with "${NORMAL_C} -I$S/contrib/ck/include"
netpfil/ipfw/nat64/nat64stl.c	optional inet inet6 ipfirewall \
	ipfirewall_nat64
netpfil/ipfw/nat64/nat64stl_control.c	optional inet inet6 ipfirewall \
	ipfirewall_nat64
netpfil/ipfw/nat64/nat64_translate.c	optional inet inet6 ipfirewall \
	ipfirewall_nat64
netpfil/ipfw/nptv6/ip_fw_nptv6.c	optional inet inet6 ipfirewall \
	ipfirewall_nptv6
netpfil/ipfw/nptv6/nptv6.c	optional inet inet6 ipfirewall \
	ipfirewall_nptv6
netpfil/ipfw/pmod/ip_fw_pmod.c	optional inet ipfirewall_pmod
netpfil/ipfw/pmod/tcpmod.c	optional inet ipfirewall_pmod
netpfil/pf/if_pflog.c		optional pflog pf inet
netpfil/pf/if_pfsync.c		optional pfsync pf inet
netpfil/pf/pf.c			optional pf inet
netpfil/pf/pf_if.c		optional pf inet
netpfil/pf/pf_ioctl.c		optional pf inet
netpfil/pf/pf_lb.c		optional pf inet
netpfil/pf/pf_norm.c		optional pf inet
netpfil/pf/pf_osfp.c		optional pf inet
netpfil/pf/pf_ruleset.c		optional pf inet
netpfil/pf/pf_table.c		optional pf inet
netpfil/pf/in4_cksum.c		optional pf inet
netsmb/smb_conn.c		optional netsmb
netsmb/smb_crypt.c		optional netsmb
netsmb/smb_dev.c		optional netsmb
netsmb/smb_iod.c		optional netsmb
netsmb/smb_rq.c			optional netsmb
netsmb/smb_smb.c		optional netsmb
netsmb/smb_subr.c		optional netsmb
netsmb/smb_trantcp.c		optional netsmb
netsmb/smb_usr.c		optional netsmb
nfs/bootp_subr.c		optional bootp nfscl
nfs/krpc_subr.c			optional bootp nfscl
nfs/nfs_diskless.c		optional nfscl nfs_root
nfs/nfs_fha.c			optional nfsd
nfs/nfs_lock.c			optional nfscl | nfslockd | nfsd
nfs/nfs_nfssvc.c		optional nfscl | nfsd
nlm/nlm_advlock.c		optional nfslockd | nfsd
nlm/nlm_prot_clnt.c		optional nfslockd | nfsd
nlm/nlm_prot_impl.c		optional nfslockd | nfsd
nlm/nlm_prot_server.c		optional nfslockd | nfsd
nlm/nlm_prot_svc.c		optional nfslockd | nfsd
nlm/nlm_prot_xdr.c		optional nfslockd | nfsd
nlm/sm_inter_xdr.c		optional nfslockd | nfsd

# Linux Kernel Programming Interface
compat/linuxkpi/common/src/linux_kmod.c		optional compat_linuxkpi \
	compile-with "${LINUXKPI_C}"
compat/linuxkpi/common/src/linux_compat.c	optional compat_linuxkpi \
	compile-with "${LINUXKPI_C}"
compat/linuxkpi/common/src/linux_current.c	optional compat_linuxkpi \
	compile-with "${LINUXKPI_C}"
compat/linuxkpi/common/src/linux_hrtimer.c	optional compat_linuxkpi \
	compile-with "${LINUXKPI_C}"
compat/linuxkpi/common/src/linux_kthread.c	optional compat_linuxkpi \
	compile-with "${LINUXKPI_C}"
compat/linuxkpi/common/src/linux_lock.c		optional compat_linuxkpi \
	compile-with "${LINUXKPI_C}"
compat/linuxkpi/common/src/linux_page.c		optional compat_linuxkpi \
	compile-with "${LINUXKPI_C}"
compat/linuxkpi/common/src/linux_pci.c		optional compat_linuxkpi pci \
	compile-with "${LINUXKPI_C}"
compat/linuxkpi/common/src/linux_tasklet.c	optional compat_linuxkpi \
	compile-with "${LINUXKPI_C}"
compat/linuxkpi/common/src/linux_idr.c		optional compat_linuxkpi \
	compile-with "${LINUXKPI_C}"
compat/linuxkpi/common/src/linux_radix.c	optional compat_linuxkpi \
	compile-with "${LINUXKPI_C}"
compat/linuxkpi/common/src/linux_rcu.c		optional compat_linuxkpi \
	compile-with "${LINUXKPI_C} -I$S/contrib/ck/include"
compat/linuxkpi/common/src/linux_schedule.c	optional compat_linuxkpi \
	compile-with "${LINUXKPI_C}"
compat/linuxkpi/common/src/linux_slab.c		optional compat_linuxkpi \
	compile-with "${LINUXKPI_C}"
compat/linuxkpi/common/src/linux_usb.c		optional compat_linuxkpi usb \
	compile-with "${LINUXKPI_C}"
compat/linuxkpi/common/src/linux_work.c		optional compat_linuxkpi \
	compile-with "${LINUXKPI_C}"

compat/linuxkpi/common/src/linux_seq_file.c		optional compat_linuxkpi | lindebugfs \
	compile-with "${LINUXKPI_C}"

compat/lindebugfs/lindebugfs.c			optional lindebugfs \
	compile-with "${LINUXKPI_C}"

# OpenFabrics Enterprise Distribution (Infiniband)
ofed/drivers/infiniband/core/ib_addr.c			optional ofed	\
	compile-with "${OFED_C}"
ofed/drivers/infiniband/core/ib_agent.c			optional ofed	\
	compile-with "${OFED_C}"
ofed/drivers/infiniband/core/ib_cache.c			optional ofed	\
	compile-with "${OFED_C}"
ofed/drivers/infiniband/core/ib_cm.c			optional ofed	\
	compile-with "${OFED_C}"
ofed/drivers/infiniband/core/ib_cma.c			optional ofed	\
	compile-with "${OFED_C}"
ofed/drivers/infiniband/core/ib_cq.c			optional ofed	\
	compile-with "${OFED_C}"
ofed/drivers/infiniband/core/ib_device.c		optional ofed	\
	compile-with "${OFED_C}"
ofed/drivers/infiniband/core/ib_fmr_pool.c		optional ofed	\
	compile-with "${OFED_C}"
ofed/drivers/infiniband/core/ib_iwcm.c			optional ofed	\
	compile-with "${OFED_C}"
ofed/drivers/infiniband/core/ib_iwpm_msg.c		optional ofed	\
	compile-with "${OFED_C}"
ofed/drivers/infiniband/core/ib_iwpm_util.c		optional ofed	\
	compile-with "${OFED_C}"
ofed/drivers/infiniband/core/ib_mad.c			optional ofed	\
	compile-with "${OFED_C}"
ofed/drivers/infiniband/core/ib_mad_rmpp.c		optional ofed	\
	compile-with "${OFED_C}"
ofed/drivers/infiniband/core/ib_multicast.c		optional ofed	\
	compile-with "${OFED_C}"
ofed/drivers/infiniband/core/ib_packer.c		optional ofed	\
	compile-with "${OFED_C}"
ofed/drivers/infiniband/core/ib_roce_gid_mgmt.c		optional ofed	\
	compile-with "${OFED_C}"
ofed/drivers/infiniband/core/ib_sa_query.c		optional ofed	\
	compile-with "${OFED_C}"
ofed/drivers/infiniband/core/ib_smi.c			optional ofed	\
	compile-with "${OFED_C}"
ofed/drivers/infiniband/core/ib_sysfs.c			optional ofed	\
	compile-with "${OFED_C}"
ofed/drivers/infiniband/core/ib_ucm.c			optional ofed	\
	compile-with "${OFED_C}"
ofed/drivers/infiniband/core/ib_ucma.c			optional ofed	\
	compile-with "${OFED_C}"
ofed/drivers/infiniband/core/ib_ud_header.c		optional ofed	\
	compile-with "${OFED_C}"
ofed/drivers/infiniband/core/ib_umem.c			optional ofed	\
	compile-with "${OFED_C}"
ofed/drivers/infiniband/core/ib_user_mad.c		optional ofed	\
	compile-with "${OFED_C}"
ofed/drivers/infiniband/core/ib_uverbs_cmd.c		optional ofed	\
	compile-with "${OFED_C}"
ofed/drivers/infiniband/core/ib_uverbs_main.c		optional ofed	\
	compile-with "${OFED_C}"
ofed/drivers/infiniband/core/ib_uverbs_marshall.c	optional ofed	\
	compile-with "${OFED_C}"
ofed/drivers/infiniband/core/ib_verbs.c			optional ofed	\
	compile-with "${OFED_C}"

ofed/drivers/infiniband/ulp/ipoib/ipoib_cm.c	optional ipoib		\
	compile-with "${OFED_C} -I$S/ofed/drivers/infiniband/ulp/ipoib/"
#ofed/drivers/infiniband/ulp/ipoib/ipoib_fs.c	optional ipoib		\
#	compile-with "${OFED_C} -I$S/ofed/drivers/infiniband/ulp/ipoib/"
ofed/drivers/infiniband/ulp/ipoib/ipoib_ib.c	optional ipoib		\
	compile-with "${OFED_C} -I$S/ofed/drivers/infiniband/ulp/ipoib/"
ofed/drivers/infiniband/ulp/ipoib/ipoib_main.c	optional ipoib		\
	compile-with "${OFED_C} -I$S/ofed/drivers/infiniband/ulp/ipoib/"
ofed/drivers/infiniband/ulp/ipoib/ipoib_multicast.c	optional ipoib	\
	compile-with "${OFED_C} -I$S/ofed/drivers/infiniband/ulp/ipoib/"
ofed/drivers/infiniband/ulp/ipoib/ipoib_verbs.c	optional ipoib		\
	compile-with "${OFED_C} -I$S/ofed/drivers/infiniband/ulp/ipoib/"
#ofed/drivers/infiniband/ulp/ipoib/ipoib_vlan.c	optional ipoib		\
#	compile-with "${OFED_C} -I$S/ofed/drivers/infiniband/ulp/ipoib/"

ofed/drivers/infiniband/ulp/sdp/sdp_bcopy.c	optional sdp inet	\
	compile-with "${OFED_C} -I$S/ofed/drivers/infiniband/ulp/sdp/"
ofed/drivers/infiniband/ulp/sdp/sdp_main.c	optional sdp inet 	\
	compile-with "${OFED_C} -I$S/ofed/drivers/infiniband/ulp/sdp/"
ofed/drivers/infiniband/ulp/sdp/sdp_rx.c	optional sdp inet 	\
	compile-with "${OFED_C} -I$S/ofed/drivers/infiniband/ulp/sdp/"
ofed/drivers/infiniband/ulp/sdp/sdp_cma.c	optional sdp inet 	\
	compile-with "${OFED_C} -I$S/ofed/drivers/infiniband/ulp/sdp/"
ofed/drivers/infiniband/ulp/sdp/sdp_tx.c	optional sdp inet 	\
	compile-with "${OFED_C} -I$S/ofed/drivers/infiniband/ulp/sdp/"

dev/mthca/mthca_allocator.c		optional mthca pci ofed \
	compile-with "${OFED_C}"
dev/mthca/mthca_av.c			optional mthca pci ofed \
	compile-with "${OFED_C}"
dev/mthca/mthca_catas.c			optional mthca pci ofed \
	compile-with "${OFED_C}"
dev/mthca/mthca_cmd.c			optional mthca pci ofed \
	compile-with "${OFED_C}"
dev/mthca/mthca_cq.c			optional mthca pci ofed \
	compile-with "${OFED_C}"
dev/mthca/mthca_eq.c			optional mthca pci ofed \
	compile-with "${OFED_C}"
dev/mthca/mthca_mad.c			optional mthca pci ofed \
	compile-with "${OFED_C}"
dev/mthca/mthca_main.c			optional mthca pci ofed \
	compile-with "${OFED_C}"
dev/mthca/mthca_mcg.c			optional mthca pci ofed \
	compile-with "${OFED_C}"
dev/mthca/mthca_memfree.c		optional mthca pci ofed \
	compile-with "${OFED_C}"
dev/mthca/mthca_mr.c			optional mthca pci ofed \
	compile-with "${OFED_C}"
dev/mthca/mthca_pd.c			optional mthca pci ofed \
	compile-with "${OFED_C}"
dev/mthca/mthca_profile.c		optional mthca pci ofed \
	compile-with "${OFED_C}"
dev/mthca/mthca_provider.c		optional mthca pci ofed \
	compile-with "${OFED_C}"
dev/mthca/mthca_qp.c			optional mthca pci ofed \
	compile-with "${OFED_C}"
dev/mthca/mthca_reset.c			optional mthca pci ofed \
	compile-with "${OFED_C}"
dev/mthca/mthca_srq.c			optional mthca pci ofed \
	compile-with "${OFED_C}"
dev/mthca/mthca_uar.c			optional mthca pci ofed \
	compile-with "${OFED_C}"

dev/mlx4/mlx4_ib/mlx4_ib_alias_GUID.c		optional mlx4ib pci ofed \
	compile-with "${OFED_C}"
dev/mlx4/mlx4_ib/mlx4_ib_mcg.c			optional mlx4ib pci ofed \
	compile-with "${OFED_C}"
dev/mlx4/mlx4_ib/mlx4_ib_sysfs.c		optional mlx4ib pci ofed \
	compile-with "${OFED_C}"
dev/mlx4/mlx4_ib/mlx4_ib_cm.c			optional mlx4ib pci ofed \
	compile-with "${OFED_C}"
dev/mlx4/mlx4_ib/mlx4_ib_ah.c			optional mlx4ib pci ofed \
	compile-with "${OFED_C}"
dev/mlx4/mlx4_ib/mlx4_ib_cq.c			optional mlx4ib pci ofed \
	compile-with "${OFED_C}"
dev/mlx4/mlx4_ib/mlx4_ib_doorbell.c		optional mlx4ib pci ofed \
	compile-with "${OFED_C}"
dev/mlx4/mlx4_ib/mlx4_ib_mad.c			optional mlx4ib pci ofed \
	compile-with "${OFED_C}"
dev/mlx4/mlx4_ib/mlx4_ib_main.c			optional mlx4ib pci ofed \
	compile-with "${OFED_C}"
dev/mlx4/mlx4_ib/mlx4_ib_mr.c			optional mlx4ib pci ofed \
	compile-with "${OFED_C}"
dev/mlx4/mlx4_ib/mlx4_ib_qp.c			optional mlx4ib pci ofed \
	compile-with "${OFED_C}"
dev/mlx4/mlx4_ib/mlx4_ib_srq.c			optional mlx4ib pci ofed \
	compile-with "${OFED_C}"
dev/mlx4/mlx4_ib/mlx4_ib_wc.c			optional mlx4ib pci ofed \
	compile-with "${OFED_C}"

dev/mlx4/mlx4_core/mlx4_alloc.c			optional mlx4 pci \
	compile-with "${OFED_C}"
dev/mlx4/mlx4_core/mlx4_catas.c			optional mlx4 pci \
	compile-with "${OFED_C}"
dev/mlx4/mlx4_core/mlx4_cmd.c			optional mlx4 pci \
	compile-with "${OFED_C}"
dev/mlx4/mlx4_core/mlx4_cq.c			optional mlx4 pci \
	compile-with "${OFED_C}"
dev/mlx4/mlx4_core/mlx4_eq.c			optional mlx4 pci \
	compile-with "${OFED_C}"
dev/mlx4/mlx4_core/mlx4_fw.c			optional mlx4 pci \
	compile-with "${OFED_C}"
dev/mlx4/mlx4_core/mlx4_fw_qos.c		optional mlx4 pci \
	compile-with "${OFED_C}"
dev/mlx4/mlx4_core/mlx4_icm.c			optional mlx4 pci \
	compile-with "${OFED_C}"
dev/mlx4/mlx4_core/mlx4_intf.c			optional mlx4 pci \
	compile-with "${OFED_C}"
dev/mlx4/mlx4_core/mlx4_main.c			optional mlx4 pci \
	compile-with "${OFED_C}"
dev/mlx4/mlx4_core/mlx4_mcg.c			optional mlx4 pci \
	compile-with "${OFED_C}"
dev/mlx4/mlx4_core/mlx4_mr.c			optional mlx4 pci \
	compile-with "${OFED_C}"
dev/mlx4/mlx4_core/mlx4_pd.c			optional mlx4 pci \
	compile-with "${OFED_C}"
dev/mlx4/mlx4_core/mlx4_port.c			optional mlx4 pci \
	compile-with "${OFED_C}"
dev/mlx4/mlx4_core/mlx4_profile.c		optional mlx4 pci \
	compile-with "${OFED_C}"
dev/mlx4/mlx4_core/mlx4_qp.c			optional mlx4 pci \
	compile-with "${OFED_C}"
dev/mlx4/mlx4_core/mlx4_reset.c			optional mlx4 pci \
	compile-with "${OFED_C}"
dev/mlx4/mlx4_core/mlx4_sense.c			optional mlx4 pci \
	compile-with "${OFED_C}"
dev/mlx4/mlx4_core/mlx4_srq.c			optional mlx4 pci \
	compile-with "${OFED_C}"
dev/mlx4/mlx4_core/mlx4_resource_tracker.c	optional mlx4 pci \
	compile-with "${OFED_C}"

dev/mlx4/mlx4_en/mlx4_en_cq.c			optional mlx4en pci inet inet6	\
	compile-with "${OFED_C}"
dev/mlx4/mlx4_en/mlx4_en_main.c			optional mlx4en pci inet inet6	\
	compile-with "${OFED_C}"
dev/mlx4/mlx4_en/mlx4_en_netdev.c		optional mlx4en pci inet inet6	\
	compile-with "${OFED_C}"
dev/mlx4/mlx4_en/mlx4_en_port.c			optional mlx4en pci inet inet6	\
	compile-with "${OFED_C}"
dev/mlx4/mlx4_en/mlx4_en_resources.c		optional mlx4en pci inet inet6	\
	compile-with "${OFED_C}"
dev/mlx4/mlx4_en/mlx4_en_rx.c			optional mlx4en pci inet inet6	\
	compile-with "${OFED_C}"
dev/mlx4/mlx4_en/mlx4_en_tx.c			optional mlx4en pci inet inet6	\
	compile-with "${OFED_C}"

dev/mlx5/mlx5_ib/mlx5_ib_ah.c			optional mlx5ib pci ofed \
	compile-with "${OFED_C}"
dev/mlx5/mlx5_ib/mlx5_ib_cong.c			optional mlx5ib pci ofed \
	compile-with "${OFED_C}"
dev/mlx5/mlx5_ib/mlx5_ib_cq.c			optional mlx5ib pci ofed \
	compile-with "${OFED_C}"
dev/mlx5/mlx5_ib/mlx5_ib_doorbell.c		optional mlx5ib pci ofed \
	compile-with "${OFED_C}"
dev/mlx5/mlx5_ib/mlx5_ib_gsi.c			optional mlx5ib pci ofed \
	compile-with "${OFED_C}"
dev/mlx5/mlx5_ib/mlx5_ib_mad.c			optional mlx5ib pci ofed \
	compile-with "${OFED_C}"
dev/mlx5/mlx5_ib/mlx5_ib_main.c			optional mlx5ib pci ofed \
	compile-with "${OFED_C}"
dev/mlx5/mlx5_ib/mlx5_ib_mem.c			optional mlx5ib pci ofed \
	compile-with "${OFED_C}"
dev/mlx5/mlx5_ib/mlx5_ib_mr.c			optional mlx5ib pci ofed \
	compile-with "${OFED_C}"
dev/mlx5/mlx5_ib/mlx5_ib_qp.c			optional mlx5ib pci ofed \
	compile-with "${OFED_C}"
dev/mlx5/mlx5_ib/mlx5_ib_srq.c			optional mlx5ib pci ofed \
	compile-with "${OFED_C}"
dev/mlx5/mlx5_ib/mlx5_ib_virt.c			optional mlx5ib pci ofed \
	compile-with "${OFED_C}"

dev/mlx5/mlx5_core/mlx5_alloc.c			optional mlx5 pci	\
	compile-with "${OFED_C}"
dev/mlx5/mlx5_core/mlx5_cmd.c			optional mlx5 pci	\
	compile-with "${OFED_C}"
dev/mlx5/mlx5_core/mlx5_cq.c			optional mlx5 pci	\
	compile-with "${OFED_C}"
dev/mlx5/mlx5_core/mlx5_diagnostics.c		optional mlx5 pci	\
	compile-with "${OFED_C}"
dev/mlx5/mlx5_core/mlx5_eq.c			optional mlx5 pci	\
	compile-with "${OFED_C}"
dev/mlx5/mlx5_core/mlx5_fs_cmd.c		optional mlx5 pci	\
	compile-with "${OFED_C}"
dev/mlx5/mlx5_core/mlx5_fs_tree.c		optional mlx5 pci	\
	compile-with "${OFED_C}"
dev/mlx5/mlx5_core/mlx5_fw.c			optional mlx5 pci	\
	compile-with "${OFED_C}"
dev/mlx5/mlx5_core/mlx5_fwdump.c		optional mlx5 pci	\
	compile-with "${OFED_C}"
dev/mlx5/mlx5_core/mlx5_fwdump_regmaps.c	optional mlx5 pci	\
	compile-with "${OFED_C}"
dev/mlx5/mlx5_core/mlx5_health.c		optional mlx5 pci	\
	compile-with "${OFED_C}"
dev/mlx5/mlx5_core/mlx5_mad.c			optional mlx5 pci	\
	compile-with "${OFED_C}"
dev/mlx5/mlx5_core/mlx5_main.c			optional mlx5 pci	\
	compile-with "${OFED_C}"
dev/mlx5/mlx5_core/mlx5_mcg.c			optional mlx5 pci	\
	compile-with "${OFED_C}"
dev/mlx5/mlx5_core/mlx5_mr.c			optional mlx5 pci	\
	compile-with "${OFED_C}"
dev/mlx5/mlx5_core/mlx5_pagealloc.c		optional mlx5 pci	\
	compile-with "${OFED_C}"
dev/mlx5/mlx5_core/mlx5_pd.c			optional mlx5 pci	\
	compile-with "${OFED_C}"
dev/mlx5/mlx5_core/mlx5_port.c			optional mlx5 pci	\
	compile-with "${OFED_C}"
dev/mlx5/mlx5_core/mlx5_qp.c			optional mlx5 pci	\
	compile-with "${OFED_C}"
dev/mlx5/mlx5_core/mlx5_rl.c			optional mlx5 pci	\
	compile-with "${OFED_C}"
dev/mlx5/mlx5_core/mlx5_srq.c			optional mlx5 pci	\
	compile-with "${OFED_C}"
dev/mlx5/mlx5_core/mlx5_transobj.c		optional mlx5 pci	\
	compile-with "${OFED_C}"
dev/mlx5/mlx5_core/mlx5_uar.c			optional mlx5 pci	\
	compile-with "${OFED_C}"
dev/mlx5/mlx5_core/mlx5_vport.c			optional mlx5 pci	\
	compile-with "${OFED_C}"
dev/mlx5/mlx5_core/mlx5_vsc.c			optional mlx5 pci	\
	compile-with "${OFED_C}"
dev/mlx5/mlx5_core/mlx5_wq.c			optional mlx5 pci	\
	compile-with "${OFED_C}"
dev/mlx5/mlx5_lib/mlx5_gid.c			optional mlx5 pci	\
	compile-with "${OFED_C}"

dev/mlx5/mlx5_en/mlx5_en_ethtool.c		optional mlx5en pci inet inet6	\
	compile-with "${OFED_C}"
dev/mlx5/mlx5_en/mlx5_en_main.c			optional mlx5en pci inet inet6	\
	compile-with "${OFED_C}"
dev/mlx5/mlx5_en/mlx5_en_tx.c			optional mlx5en pci inet inet6	\
	compile-with "${OFED_C}"
dev/mlx5/mlx5_en/mlx5_en_flow_table.c		optional mlx5en pci inet inet6	\
	compile-with "${OFED_C}"
dev/mlx5/mlx5_en/mlx5_en_rx.c			optional mlx5en pci inet inet6	\
	compile-with "${OFED_C}"
dev/mlx5/mlx5_en/mlx5_en_rl.c			optional mlx5en pci inet inet6	\
	compile-with "${OFED_C}"
dev/mlx5/mlx5_en/mlx5_en_txrx.c			optional mlx5en pci inet inet6	\
	compile-with "${OFED_C}"

# crypto support
opencrypto/cast.c		optional crypto | ipsec | ipsec_support
opencrypto/criov.c		optional crypto | ipsec | ipsec_support
opencrypto/crypto.c		optional crypto | ipsec | ipsec_support
opencrypto/cryptodev.c		optional cryptodev
opencrypto/cryptodev_if.m	optional crypto | ipsec | ipsec_support
opencrypto/cryptosoft.c		optional crypto | ipsec | ipsec_support
opencrypto/cryptodeflate.c	optional crypto | ipsec | ipsec_support
opencrypto/gmac.c		optional crypto | ipsec | ipsec_support
opencrypto/gfmult.c		optional crypto | ipsec | ipsec_support
opencrypto/rmd160.c		optional crypto | ipsec | ipsec_support
opencrypto/skipjack.c		optional crypto | ipsec | ipsec_support
opencrypto/xform.c		optional crypto | ipsec | ipsec_support
opencrypto/xform_poly1305.c	optional crypto \
	compile-with "${NORMAL_C} -I$S/contrib/libsodium/src/libsodium/include -I$S/crypto/libsodium"
contrib/libsodium/src/libsodium/crypto_onetimeauth/poly1305/onetimeauth_poly1305.c \
	optional crypto \
	compile-with "${NORMAL_C} -I$S/contrib/libsodium/src/libsodium/include/sodium -I$S/crypto/libsodium"
contrib/libsodium/src/libsodium/crypto_onetimeauth/poly1305/donna/poly1305_donna.c \
	optional crypto \
	compile-with "${NORMAL_C} -I$S/contrib/libsodium/src/libsodium/include/sodium -I$S/crypto/libsodium"
contrib/libsodium/src/libsodium/crypto_verify/sodium/verify.c \
	optional crypto \
	compile-with "${NORMAL_C} -I$S/contrib/libsodium/src/libsodium/include/sodium -I$S/crypto/libsodium"
crypto/libsodium/randombytes.c	optional crypto \
	compile-with "${NORMAL_C} -I$S/contrib/libsodium/src/libsodium/include -I$S/crypto/libsodium"
crypto/libsodium/utils.c	optional crypto \
	compile-with "${NORMAL_C} -I$S/contrib/libsodium/src/libsodium/include -I$S/crypto/libsodium"
opencrypto/cbc_mac.c		optional crypto
opencrypto/xform_cbc_mac.c	optional crypto
rpc/auth_none.c			optional krpc | nfslockd | nfscl | nfsd
rpc/auth_unix.c			optional krpc | nfslockd | nfscl | nfsd
rpc/authunix_prot.c		optional krpc | nfslockd | nfscl | nfsd
rpc/clnt_bck.c			optional krpc | nfslockd | nfscl | nfsd
rpc/clnt_dg.c			optional krpc | nfslockd | nfscl | nfsd
rpc/clnt_rc.c			optional krpc | nfslockd | nfscl | nfsd
rpc/clnt_vc.c			optional krpc | nfslockd | nfscl | nfsd
rpc/getnetconfig.c		optional krpc | nfslockd | nfscl | nfsd
rpc/replay.c			optional krpc | nfslockd | nfscl | nfsd
rpc/rpc_callmsg.c		optional krpc | nfslockd | nfscl | nfsd
rpc/rpc_generic.c		optional krpc | nfslockd | nfscl | nfsd
rpc/rpc_prot.c			optional krpc | nfslockd | nfscl | nfsd
rpc/rpcb_clnt.c			optional krpc | nfslockd | nfscl | nfsd
rpc/rpcb_prot.c			optional krpc | nfslockd | nfscl | nfsd
rpc/svc.c			optional krpc | nfslockd | nfscl | nfsd
rpc/svc_auth.c			optional krpc | nfslockd | nfscl | nfsd
rpc/svc_auth_unix.c		optional krpc | nfslockd | nfscl | nfsd
rpc/svc_dg.c			optional krpc | nfslockd | nfscl | nfsd
rpc/svc_generic.c		optional krpc | nfslockd | nfscl | nfsd
rpc/svc_vc.c			optional krpc | nfslockd | nfscl | nfsd
rpc/rpcsec_gss/rpcsec_gss.c	optional krpc kgssapi | nfslockd kgssapi | nfscl kgssapi | nfsd kgssapi
rpc/rpcsec_gss/rpcsec_gss_conf.c optional krpc kgssapi | nfslockd kgssapi | nfscl kgssapi | nfsd kgssapi
rpc/rpcsec_gss/rpcsec_gss_misc.c optional krpc kgssapi | nfslockd kgssapi | nfscl kgssapi | nfsd kgssapi
rpc/rpcsec_gss/rpcsec_gss_prot.c optional krpc kgssapi | nfslockd kgssapi | nfscl kgssapi | nfsd kgssapi
rpc/rpcsec_gss/svc_rpcsec_gss.c	optional krpc kgssapi | nfslockd kgssapi | nfscl kgssapi | nfsd kgssapi
security/audit/audit.c		optional audit
security/audit/audit_arg.c	optional audit
security/audit/audit_bsm.c	optional audit
security/audit/audit_bsm_db.c	optional audit
security/audit/audit_bsm_klib.c	optional audit
security/audit/audit_dtrace.c	optional dtaudit audit | dtraceall audit compile-with "${CDDL_C}"
security/audit/audit_pipe.c	optional audit
security/audit/audit_syscalls.c	standard
security/audit/audit_trigger.c	optional audit
security/audit/audit_worker.c	optional audit
security/audit/bsm_domain.c	optional audit
security/audit/bsm_errno.c	optional audit
security/audit/bsm_fcntl.c	optional audit
security/audit/bsm_socket_type.c	optional audit
security/audit/bsm_token.c	optional audit
security/mac/mac_audit.c	optional mac audit
security/mac/mac_cred.c		optional mac
security/mac/mac_framework.c	optional mac
security/mac/mac_inet.c		optional mac inet | mac inet6
security/mac/mac_inet6.c	optional mac inet6
security/mac/mac_label.c	optional mac
security/mac/mac_net.c		optional mac
security/mac/mac_pipe.c		optional mac
security/mac/mac_posix_sem.c	optional mac
security/mac/mac_posix_shm.c	optional mac
security/mac/mac_priv.c		optional mac
security/mac/mac_process.c	optional mac
security/mac/mac_socket.c	optional mac
security/mac/mac_syscalls.c	standard
security/mac/mac_system.c	optional mac
security/mac/mac_sysv_msg.c	optional mac
security/mac/mac_sysv_sem.c	optional mac
security/mac/mac_sysv_shm.c	optional mac
security/mac/mac_vfs.c		optional mac
security/mac_biba/mac_biba.c	optional mac_biba
security/mac_bsdextended/mac_bsdextended.c	optional mac_bsdextended
security/mac_bsdextended/ugidfw_system.c	optional mac_bsdextended
security/mac_bsdextended/ugidfw_vnode.c		optional mac_bsdextended
security/mac_ifoff/mac_ifoff.c	optional mac_ifoff
security/mac_lomac/mac_lomac.c	optional mac_lomac
security/mac_mls/mac_mls.c	optional mac_mls
security/mac_none/mac_none.c	optional mac_none
security/mac_ntpd/mac_ntpd.c	optional mac_ntpd
security/mac_partition/mac_partition.c optional mac_partition
security/mac_portacl/mac_portacl.c optional mac_portacl
security/mac_seeotheruids/mac_seeotheruids.c optional mac_seeotheruids
security/mac_stub/mac_stub.c	optional mac_stub
security/mac_test/mac_test.c	optional mac_test
security/mac_veriexec/mac_veriexec.c			optional mac_veriexec
security/mac_veriexec/veriexec_fingerprint.c		optional mac_veriexec
security/mac_veriexec/veriexec_metadata.c		optional mac_veriexec
security/mac_veriexec_parser/mac_veriexec_parser.c	optional mac_veriexec mac_veriexec_parser
security/mac_veriexec/mac_veriexec_rmd160.c		optional mac_veriexec_rmd160
security/mac_veriexec/mac_veriexec_sha1.c		optional mac_veriexec_sha1
security/mac_veriexec/mac_veriexec_sha256.c		optional mac_veriexec_sha256
security/mac_veriexec/mac_veriexec_sha384.c		optional mac_veriexec_sha384
security/mac_veriexec/mac_veriexec_sha512.c		optional mac_veriexec_sha512
teken/teken.c			optional sc !SC_NO_TERM_TEKEN | vt
ufs/ffs/ffs_alloc.c		optional ffs
ufs/ffs/ffs_balloc.c		optional ffs
ufs/ffs/ffs_inode.c		optional ffs
ufs/ffs/ffs_snapshot.c		optional ffs
ufs/ffs/ffs_softdep.c		optional ffs
ufs/ffs/ffs_subr.c		optional ffs | geom_label
ufs/ffs/ffs_tables.c		optional ffs | geom_label
ufs/ffs/ffs_vfsops.c		optional ffs
ufs/ffs/ffs_vnops.c		optional ffs
ufs/ffs/ffs_rawread.c		optional ffs directio
ufs/ffs/ffs_suspend.c		optional ffs
ufs/ufs/ufs_acl.c		optional ffs
ufs/ufs/ufs_bmap.c		optional ffs
ufs/ufs/ufs_dirhash.c		optional ffs
ufs/ufs/ufs_extattr.c		optional ffs
ufs/ufs/ufs_gjournal.c		optional ffs UFS_GJOURNAL
ufs/ufs/ufs_inode.c		optional ffs
ufs/ufs/ufs_lookup.c		optional ffs
ufs/ufs/ufs_quota.c		optional ffs
ufs/ufs/ufs_vfsops.c		optional ffs
ufs/ufs/ufs_vnops.c		optional ffs
vm/default_pager.c		standard
vm/device_pager.c		standard
vm/phys_pager.c			standard
vm/redzone.c			optional DEBUG_REDZONE
vm/sg_pager.c			standard
vm/swap_pager.c			standard
vm/uma_core.c			standard
vm/uma_dbg.c			standard
vm/memguard.c			optional DEBUG_MEMGUARD
vm/vm_domainset.c		standard
vm/vm_fault.c			standard
vm/vm_glue.c			standard
vm/vm_init.c			standard
vm/vm_kern.c			standard
vm/vm_map.c			standard
vm/vm_meter.c			standard
vm/vm_mmap.c			standard
vm/vm_object.c			standard
vm/vm_page.c			standard
vm/vm_pageout.c			standard
vm/vm_pager.c			standard
vm/vm_phys.c			standard
vm/vm_radix.c			standard
vm/vm_reserv.c			standard
vm/vm_swapout.c			optional !NO_SWAPPING
vm/vm_swapout_dummy.c		optional NO_SWAPPING
vm/vm_unix.c			standard
vm/vnode_pager.c		standard
xen/features.c			optional xenhvm
xen/xenbus/xenbus_if.m		optional xenhvm
xen/xenbus/xenbus.c		optional xenhvm
xen/xenbus/xenbusb_if.m		optional xenhvm
xen/xenbus/xenbusb.c		optional xenhvm
xen/xenbus/xenbusb_front.c	optional xenhvm
xen/xenbus/xenbusb_back.c	optional xenhvm
xen/xenmem/xenmem_if.m		optional xenhvm
xdr/xdr.c			optional krpc | nfslockd | nfscl | nfsd
xdr/xdr_array.c			optional krpc | nfslockd | nfscl | nfsd
xdr/xdr_mbuf.c			optional krpc | nfslockd | nfscl | nfsd
xdr/xdr_mem.c			optional krpc | nfslockd | nfscl | nfsd
xdr/xdr_reference.c		optional krpc | nfslockd | nfscl | nfsd
xdr/xdr_sizeof.c		optional krpc | nfslockd | nfscl | nfsd<|MERGE_RESOLUTION|>--- conflicted
+++ resolved
@@ -19,23 +19,9 @@
 	compile-with	"sh $S/dev/bhnd/tools/nvram_map_gen.sh $S/dev/bhnd/nvram/nvram_map -d" \
 	no-obj no-implicit-rule before-depend				   \
 	clean		"bhnd_nvram_map_data.h"
-<<<<<<< HEAD
-#
-# The 'fdt_dtb_file' target covers an actual DTB file name, which is derived
-# from the specified source (DTS) file: <platform>.dts -> <platform>.dtb
-#
-fdt_dtb_file			optional fdt fdt_dtb_static \
-	compile-with "sh -c 'MACHINE=${MACHINE} sh $S/tools/fdt/make_dtb.sh $S ${FDT_DTS_FILE} ${.CURDIR}'" \
-	no-obj no-implicit-rule before-depend	\
-	clean		"${FDT_DTS_FILE:R}.dtb"
-fdt_static_dtb.h		optional fdt fdt_dtb_static \
-	compile-with "sh -c 'MACHINE=${MACHINE} sh $S/tools/fdt/make_dtbh.sh ${FDT_DTS_FILE} ${.CURDIR}'" \
-	dependency	"fdt_dtb_file" \
-=======
 fdt_static_dtb.h		optional fdt fdt_dtb_static \
 	compile-with "sh -c 'MACHINE=${MACHINE} $S/tools/fdt/make_dtbh.sh ${FDT_DTS_FILE} ${.CURDIR}'" \
 	dependency	"${FDT_DTS_FILE:T:R}.dtb" \
->>>>>>> b6581130
 	no-obj no-implicit-rule before-depend \
 	clean		"fdt_static_dtb.h"
 feeder_eq_gen.h			optional sound				   \
