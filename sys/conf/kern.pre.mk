--- conflicted
+++ resolved
@@ -281,13 +281,8 @@
 SYSTEM_OBJS+= embedfs_${MFS_IMAGE:T:R}.o
 .endif
 .endif
-<<<<<<< HEAD
-
-SYSTEM_LD= @${LD} -m ${LD_EMULATION} -Bdynamic -T ${LDSCRIPT} ${_LDFLAGS} \
-=======
 SYSTEM_LD_BASECMD= \
 	${LD} -m ${LD_EMULATION} -Bdynamic -T ${LDSCRIPT} ${_LDFLAGS} \
->>>>>>> 97c7520e
 	--no-warn-mismatch --warn-common --export-dynamic \
 	--dynamic-linker /red/herring -X
 SYSTEM_LD= @${SYSTEM_LD_BASECMD} -o ${.TARGET} ${SYSTEM_OBJS} vers.o
