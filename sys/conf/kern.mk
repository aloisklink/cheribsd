# $FreeBSD$

#
# Warning flags for compiling the kernel and components of the kernel:
#
CWARNFLAGS=	-Wall -Wredundant-decls -Wnested-externs -Wstrict-prototypes \
		-Wmissing-prototypes -Wpointer-arith -Wcast-qual \
		-Wundef -Wno-pointer-sign ${FORMAT_EXTENSIONS} \
		-Wmissing-include-dirs -fdiagnostics-show-option \
		-Wno-unknown-pragmas \
		${CWARNEXTRA}
#
# The following flags are next up for working on:
#	-Wextra

# Disable a few warnings for clang, since there are several places in the
# kernel where fixing them is more trouble than it is worth, or where there is
# a false positive.
.if ${COMPILER_TYPE} == "clang"
NO_WCONSTANT_CONVERSION=	-Wno-error=constant-conversion
NO_WSHIFT_COUNT_NEGATIVE=	-Wno-shift-count-negative
NO_WSHIFT_COUNT_OVERFLOW=	-Wno-shift-count-overflow
NO_WSELF_ASSIGN=		-Wno-self-assign
NO_WUNNEEDED_INTERNAL_DECL=	-Wno-error=unneeded-internal-declaration
NO_WSOMETIMES_UNINITIALIZED=	-Wno-error=sometimes-uninitialized
NO_WCAST_QUAL=			-Wno-error=cast-qual
NO_WTAUTOLOGICAL_POINTER_COMPARE= -Wno-tautological-pointer-compare
.if ${COMPILER_VERSION} >= 100000
NO_WMISLEADING_INDENTATION=	-Wno-misleading-indentation
.endif
# Several other warnings which might be useful in some cases, but not severe
# enough to error out the whole kernel build.  Display them anyway, so there is
# some incentive to fix them eventually.
CWARNEXTRA?=	-Wno-error=tautological-compare -Wno-error=empty-body \
		-Wno-error=parentheses-equality -Wno-error=unused-function \
		-Wno-error=pointer-sign
CWARNEXTRA+=	-Wno-error=shift-negative-value
CWARNEXTRA+=	-Wno-address-of-packed-member
.if ${COMPILER_FEATURES:MWunused-but-set-variable}
CWARNFLAGS+=	-Wno-error=unused-but-set-variable
.endif
.endif	# clang

.if ${COMPILER_TYPE} == "gcc"
# Catch-all for all the things that are in our tree, but for which we're
# not yet ready for this compiler.
NO_WUNUSED_BUT_SET_VARIABLE = -Wno-unused-but-set-variable
CWARNEXTRA?=	-Wno-error=address				\
		-Wno-error=aggressive-loop-optimizations	\
		-Wno-error=array-bounds				\
		-Wno-error=attributes				\
		-Wno-error=cast-qual				\
		-Wno-error=enum-compare				\
		-Wno-error=inline				\
		-Wno-error=maybe-uninitialized			\
		-Wno-error=misleading-indentation		\
		-Wno-error=nonnull-compare			\
		-Wno-error=overflow				\
		-Wno-error=sequence-point			\
		-Wno-error=shift-overflow			\
		-Wno-error=tautological-compare			\
		-Wno-unused-but-set-variable
.if ${COMPILER_VERSION} >= 70100
CWARNEXTRA+=	-Wno-error=stringop-overflow
.endif
.if ${COMPILER_VERSION} >= 70200
CWARNEXTRA+=	-Wno-error=memset-elt-size
.endif
.if ${COMPILER_VERSION} >= 80000
CWARNEXTRA+=	-Wno-error=packed-not-aligned
.endif
.if ${COMPILER_VERSION} >= 90100
CWARNEXTRA+=	-Wno-address-of-packed-member
.endif
.endif	# gcc

# This warning is utter nonsense
CWARNFLAGS+=	-Wno-format-zero-length

# External compilers may not support our format extensions.  Allow them
# to be disabled.  WARNING: format checking is disabled in this case.
.if ${MK_FORMAT_EXTENSIONS} == "no"
FORMAT_EXTENSIONS=	-Wno-format
.elif ${COMPILER_TYPE} == "clang"
FORMAT_EXTENSIONS=	-D__printf__=__freebsd_kprintf__
.else
FORMAT_EXTENSIONS=	-fformat-extensions
.endif

#
# On i386, do not align the stack to 16-byte boundaries.  Otherwise GCC 2.95
# and above adds code to the entry and exit point of every function to align the
# stack to 16-byte boundaries -- thus wasting approximately 12 bytes of stack
# per function call.  While the 16-byte alignment may benefit micro benchmarks,
# it is probably an overall loss as it makes the code bigger (less efficient
# use of code cache tag lines) and uses more stack (less efficient use of data
# cache tag lines).  Explicitly prohibit the use of FPU, SSE and other SIMD
# operations inside the kernel itself.  These operations are exclusively
# reserved for user applications.
#
# gcc:
# Setting -mno-mmx implies -mno-3dnow
# Setting -mno-sse implies -mno-sse2, -mno-sse3 and -mno-ssse3
#
# clang:
# Setting -mno-mmx implies -mno-3dnow and -mno-3dnowa
# Setting -mno-sse implies -mno-sse2, -mno-sse3, -mno-ssse3, -mno-sse41 and -mno-sse42
#
.if ${MACHINE_CPUARCH} == "i386"
CFLAGS.gcc+=	-mpreferred-stack-boundary=2
CFLAGS.clang+=	-mno-aes -mno-avx
CFLAGS+=	-mno-mmx -mno-sse -msoft-float
INLINE_LIMIT?=	8000
.endif

.if ${MACHINE_CPUARCH} == "arm"
INLINE_LIMIT?=	8000
.endif

.if ${MACHINE_CPUARCH} == "aarch64"
# We generally don't want fpu instructions in the kernel.
CFLAGS += -mgeneral-regs-only
# Reserve x18 for pcpu data
CFLAGS += -ffixed-x18
INLINE_LIMIT?=	8000

.if ${MACHINE_CPU:Mcheri}
AARCH64_MARCH=	morello
.if ${MACHINE_ARCH:Maarch*c*}
CFLAGS+=	-march=morello+c64 -mabi=purecap
.else
CFLAGS+=	-march=morello
.endif
.endif
.endif

#
# For RISC-V we specify the soft-float ABI (lp64) to avoid the use of floating
# point registers within the kernel. However, for kernels supporting hardware
# float (FPE), we have to include that in the march so we can have limited
# floating point support in context switching needed for that. This is different
# than userland where we use a hard-float ABI (lp64d).
#
# We also specify the "medium" code model, which generates code suitable for a
# 2GiB addressing range located at any offset, allowing modules to be located
# anywhere in the 64-bit address space.  Note that clang and GCC refer to this
# code model as "medium" and "medany" respectively.
#
.if ${MACHINE_CPUARCH} == "riscv"
RISCV_MARCH=	rv64imafdc
.if ${MACHINE_CPU:Mcheri}
RISCV_MARCH:=	${RISCV_MARCH}xcheri
.endif

RISCV_ABI=	lp64
.if ${MACHINE_ARCH:Mriscv*c*}
RISCV_ABI=	l64pc128
.endif

CFLAGS+=	-march=${RISCV_MARCH} -mabi=${RISCV_ABI}
CFLAGS.clang+=	-mcmodel=medium
CFLAGS.gcc+=	-mcmodel=medany
INLINE_LIMIT?=	8000

.if ${LINKER_FEATURES:Mriscv-relaxations} == ""
CFLAGS+=	-mno-relax
.endif
.endif

#
# For AMD64, we explicitly prohibit the use of FPU, SSE and other SIMD
# operations inside the kernel itself.  These operations are exclusively
# reserved for user applications.
#
# gcc:
# Setting -mno-mmx implies -mno-3dnow
# Setting -mno-sse implies -mno-sse2, -mno-sse3, -mno-ssse3 and -mfpmath=387
#
# clang:
# Setting -mno-mmx implies -mno-3dnow and -mno-3dnowa
# Setting -mno-sse implies -mno-sse2, -mno-sse3, -mno-ssse3, -mno-sse41 and -mno-sse42
# (-mfpmath= is not supported)
#
.if ${MACHINE_CPUARCH} == "amd64"
CFLAGS.clang+=	-mno-aes -mno-avx
CFLAGS+=	-mcmodel=kernel -mno-red-zone -mno-mmx -mno-sse -msoft-float \
		-fno-asynchronous-unwind-tables
INLINE_LIMIT?=	8000
.endif

#
# For PowerPC we tell gcc to use floating point emulation.  This avoids using
# floating point registers for integer operations which it has a tendency to do.
# Also explicitly disable Altivec instructions inside the kernel.
#
.if ${MACHINE_CPUARCH} == "powerpc"
CFLAGS+=	-mno-altivec -msoft-float
INLINE_LIMIT?=	15000
.endif

.if ${MACHINE_ARCH} == "powerpcspe"
CFLAGS.gcc+=	-mno-spe
.endif

#
# Use dot symbols (or, better, the V2 ELF ABI) on powerpc64 to make
# DDB happy. ELFv2, if available, has some other efficiency benefits.
#
.if ${MACHINE_ARCH:Mpowerpc64*} != ""
CFLAGS+=	-mabi=elfv2
.endif

#
# For MIPS we also tell gcc to use floating point emulation
#
.if ${MACHINE_CPUARCH} == "mips"
CFLAGS+=	-msoft-float
INLINE_LIMIT?=	8000
.endif

#
# GCC 3.0 and above like to do certain optimizations based on the
# assumption that the program is linked against libc.  Stop this.
#
CFLAGS+=	-ffreestanding

#
# The C standard leaves signed integer overflow behavior undefined.
# gcc and clang opimizers take advantage of this.  The kernel makes
# use of signed integer wraparound mechanics so we need the compiler
# to treat it as a wraparound and not take shortcuts.
#
CFLAGS+=	-fwrapv

#
# GCC SSP support
#
.if ${MK_SSP} != "no" && !${MACHINE_ABI:Mpurecap} && \
    ${MACHINE_CPUARCH} != "arm" && ${MACHINE_CPUARCH} != "mips"
CFLAGS+=	-fstack-protector
.endif

#
# Retpoline speculative execution vulnerability mitigation (CVE-2017-5715)
#
.if defined(COMPILER_FEATURES) && ${COMPILER_FEATURES:Mretpoline} != "" && \
    ${MK_KERNEL_RETPOLINE} != "no"
CFLAGS+=	-mretpoline
.endif

#
# Initialize stack variables on function entry
#
.if ${MK_INIT_ALL_ZERO} == "yes"
.if ${COMPILER_FEATURES:Minit-all}
CFLAGS+= -ftrivial-auto-var-init=zero \
    -enable-trivial-auto-var-init-zero-knowing-it-will-be-removed-from-clang
.else
.warning InitAll (zeros) requested but not support by compiler
.endif
.elif ${MK_INIT_ALL_PATTERN} == "yes"
.if ${COMPILER_FEATURES:Minit-all}
CFLAGS+= -ftrivial-auto-var-init=pattern
.else
.warning InitAll (pattern) requested but not support by compiler
.endif
.endif

<<<<<<< HEAD
#
# Add -gdwarf-2 when compiling -g. The default starting in clang v3.4
# and gcc 4.8 is to generate DWARF version 4. However, our tools don't
# cope well with DWARF 4, so force it to genereate DWARF2, which they
# understand. Do this unconditionally as it is harmless when not needed,
# but critical for these newer versions.
#
.if ${CFLAGS:M-g} != "" && ${CFLAGS:M-gdwarf*} == ""
CFLAGS+=	-gdwarf-2
.endif

#
# CHERI purecap kernel flags
#
.if ${MACHINE_ABI:Mpurecap}
CWARNFLAGS+=	-Werror=implicit-function-declaration

.if defined(CHERI_USE_CAP_TABLE)
CFLAGS+=	-cheri-cap-table-abi=${CHERI_USE_CAP_TABLE}
.endif

.if defined(CHERI_SUBOBJECT_BOUNDS)
CFLAGS+=	-Xclang -cheri-bounds=${CHERI_SUBOBJECT_BOUNDS}
.endif

.if defined(CHERI_SUBOBJECT_BOUNDS_STATS)
CHERI_SUBOBJECT_BOUNDS_STATS_FILE?=kernel-subobject-bounds-stats.csv
CFLAGS+=	-mllvm -collect-csetbounds-stats=csv \
	-Xclang -cheri-stats-file="${CHERI_SUBOBJECT_BOUNDS_STATS_FILE}"
.endif
.endif

=======
>>>>>>> 1e54857b
CFLAGS+= ${CWARNFLAGS:M*} ${CWARNFLAGS.${.IMPSRC:T}}
CFLAGS+= ${CWARNFLAGS.${COMPILER_TYPE}}
CFLAGS+= ${CFLAGS.${COMPILER_TYPE}} ${CFLAGS.${.IMPSRC:T}}

# Tell bmake not to mistake standard targets for things to be searched for
# or expect to ever be up-to-date.
PHONY_NOTMAIN = afterdepend afterinstall all beforedepend beforeinstall \
		beforelinking build build-tools buildfiles buildincludes \
		checkdpadd clean cleandepend cleandir cleanobj configure \
		depend distclean distribute exe \
		html includes install installfiles installincludes \
		obj objlink objs objwarn \
		realinstall regress \
		tags whereobj

.PHONY: ${PHONY_NOTMAIN}
.NOTMAIN: ${PHONY_NOTMAIN}

CSTD=		c99

.if ${CSTD} == "k&r"
CFLAGS+=        -traditional
.elif ${CSTD} == "c89" || ${CSTD} == "c90"
CFLAGS+=        -std=iso9899:1990
.elif ${CSTD} == "c94" || ${CSTD} == "c95"
CFLAGS+=        -std=iso9899:199409
.elif ${CSTD} == "c99"
CFLAGS+=        -std=iso9899:1999
.else # CSTD
CFLAGS+=        -std=${CSTD}
.endif # CSTD

# Please keep this if in sync with bsd.sys.mk
.if ${LD} != "ld" && (${CC:[1]:H} != ${LD:[1]:H} || ${LD:[1]:T} != "ld")
# Add -fuse-ld=${LD} if $LD is in a different directory or not called "ld".
# Note: Clang 12+ will prefer --ld-path= over -fuse-ld=.
.if ${COMPILER_TYPE} == "clang"
# Note: unlike bsd.sys.mk we can't use LDFLAGS here since that is used for the
# flags required when linking the kernel. We don't need those flags when
# building the vdsos. However, we do need -fuse-ld, so use ${CCLDFLAGS} instead.
# Note: Clang does not like relative paths in -fuse-ld so we map ld.lld -> lld.
CCLDFLAGS+=	-fuse-ld=${LD:[1]:S/^ld.//1W}
.else
# GCC does not support an absolute path for -fuse-ld so we just print this
# warning instead and let the user add the required symlinks.
.warning LD (${LD}) is not the default linker for ${CC} but -fuse-ld= is not supported
.endif
.endif

# Set target-specific linker emulation name.
LD_EMULATION_aarch64=aarch64elf
# XXX-AM: This is a workaround for not having full eflag support in morello lld.
# should be removed as soon as the linker can link in capability mode based on
# input files eflags instead.
LD_EMULATION_aarch64c=aarch64elf_cheri
LD_EMULATION_amd64=elf_x86_64_fbsd
LD_EMULATION_arm=armelf_fbsd
LD_EMULATION_armv6=armelf_fbsd
LD_EMULATION_armv7=armelf_fbsd
LD_EMULATION_i386=elf_i386_fbsd
LD_EMULATION_mips= elf32btsmip_fbsd
LD_EMULATION_mipshf= elf32btsmip_fbsd
LD_EMULATION_mips64= elf64btsmip_fbsd
LD_EMULATION_mips64c128= elf64btsmip_fbsd
LD_EMULATION_mips64hf= elf64btsmip_fbsd
LD_EMULATION_mipsel= elf32ltsmip_fbsd
LD_EMULATION_mipselhf= elf32ltsmip_fbsd
LD_EMULATION_mips64el= elf64ltsmip_fbsd
LD_EMULATION_mips64elhf= elf64ltsmip_fbsd
LD_EMULATION_mipsn32= elf32btsmipn32_fbsd
LD_EMULATION_mipsn32el= elf32btsmipn32_fbsd   # I don't think this is a thing that works
LD_EMULATION_powerpc= elf32ppc_fbsd
LD_EMULATION_powerpcspe= elf32ppc_fbsd
LD_EMULATION_powerpc64= elf64ppc_fbsd
LD_EMULATION_powerpc64le= elf64lppc_fbsd
LD_EMULATION_riscv64= elf64lriscv
LD_EMULATION_riscv64c= elf64lriscv
LD_EMULATION_riscv64sf= elf64lriscv
LD_EMULATION=${LD_EMULATION_${MACHINE_ARCH}}<|MERGE_RESOLUTION|>--- conflicted
+++ resolved
@@ -266,18 +266,6 @@
 .endif
 .endif
 
-<<<<<<< HEAD
-#
-# Add -gdwarf-2 when compiling -g. The default starting in clang v3.4
-# and gcc 4.8 is to generate DWARF version 4. However, our tools don't
-# cope well with DWARF 4, so force it to genereate DWARF2, which they
-# understand. Do this unconditionally as it is harmless when not needed,
-# but critical for these newer versions.
-#
-.if ${CFLAGS:M-g} != "" && ${CFLAGS:M-gdwarf*} == ""
-CFLAGS+=	-gdwarf-2
-.endif
-
 #
 # CHERI purecap kernel flags
 #
@@ -299,8 +287,6 @@
 .endif
 .endif
 
-=======
->>>>>>> 1e54857b
 CFLAGS+= ${CWARNFLAGS:M*} ${CWARNFLAGS.${.IMPSRC:T}}
 CFLAGS+= ${CWARNFLAGS.${COMPILER_TYPE}}
 CFLAGS+= ${CFLAGS.${COMPILER_TYPE}} ${CFLAGS.${.IMPSRC:T}}
