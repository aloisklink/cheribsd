--- conflicted
+++ resolved
@@ -102,16 +102,15 @@
 BROKEN_OPTIONS+=EFI
 .endif
 
-<<<<<<< HEAD
+.if ${MACHINE_CPUARCH} == "i386" || ${MACHINE_CPUARCH} == "amd64"
+__DEFAULT_NO_OPTIONS += FDT
+.else
+__DEFAULT_YES_OPTIONS += FDT
+.endif
+
 # Broken post OpenZFS import
 .if ${MACHINE_CPU:Mcheri}
 BROKEN_OPTIONS+= CDDL ZFS
-=======
-.if ${MACHINE_CPUARCH} == "i386" || ${MACHINE_CPUARCH} == "amd64"
-__DEFAULT_NO_OPTIONS += FDT
-.else
-__DEFAULT_YES_OPTIONS += FDT
->>>>>>> ff8d9d9c
 .endif
 
 # expanded inline from bsd.mkopt.mk to avoid share/mk dependency
