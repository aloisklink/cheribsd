--- conflicted
+++ resolved
@@ -184,7 +184,6 @@
 .endif
 .endfor
 
-<<<<<<< HEAD
 .if ${MK_CDDL} == "no"
 # ctfconvert may not exist if MK_CDDL=false
 MK_CTF:=	no
@@ -197,10 +196,10 @@
 CTFCONVERT_CMD=
 .else
 CTFCONVERT_CMD=	@:
-=======
+.endif
+
 .if ${MK_SPLIT_KERNEL_DEBUG} == "no"
 MK_KERNEL_SYMBOLS:=	no
->>>>>>> e3709cfe
 .endif
 
 # Some modules only compile successfully if option FDT is set, due to #ifdef FDT
