# $FreeBSD$

# Options set in the build system that affect the kernel somehow.

#
# Define MK_* variables (which are either "yes" or "no") for users
# to set via WITH_*/WITHOUT_* in /etc/src.conf and override in the
# make(1) environment.
# These should be tested with `== "no"' or `!= "no"' in makefiles.
# The NO_* variables should only be set by makefiles for variables
# that haven't been converted over.
#

# Note: bsd.own.mk must be included before the rest of kern.opts.mk to make
# building on 10.x and earlier work. This should be removed when that's no
# longer supported since it confounds the defaults (since it uses the host's
# notion of defaults rather than what's default in current when building
# within sys/modules).
.include <bsd.own.mk>

# These options are used by the kernel build process (kern.mk and kmod.mk)
# They have to be listed here so we can build modules outside of the
# src tree.

KLDXREF_CMD?=	kldxref

__DEFAULT_YES_OPTIONS = \
    AUTOFS \
    BHYVE \
    BLUETOOTH \
    CCD \
    CDDL \
    CRYPT \
    CUSE \
    EFI \
    FORMAT_EXTENSIONS \
    INET \
    INET6 \
    IPFILTER \
    IPSEC_SUPPORT \
    ISCSI \
    KERNEL_SYMBOLS \
    NETGRAPH \
    OFED \
    PF \
    SCTP_SUPPORT \
    SOURCELESS_HOST \
    SOURCELESS_UCODE \
    TESTS \
    USB_GADGET_EXAMPLES \
    ZFS

__DEFAULT_NO_OPTIONS = \
    BHYVE_SNAPSHOT \
    EXTRA_TCP_STACKS \
    INIT_ALL_PATTERN \
    INIT_ALL_ZERO \
    KERNEL_RETPOLINE \
    RATELIMIT \
    REPRODUCIBLE_BUILD

# Some options are totally broken on some architectures. We disable
# them. If you need to enable them on an experimental basis, you
# must change this code.
# Note: These only apply to the list of modules we build by default
# and sometimes what is in the opt_*.h files by default.
# Kernel config files are unaffected, though some targets can be
# affected by KERNEL_SYMBOLS, FORMAT_EXTENSIONS, CTF and SSP.

# Things that don't work based on the CPU
.if ${MACHINE} == "amd64"
# PR251083 conflict between INIT_ALL_ZERO and ifunc memset
BROKEN_OPTIONS+= INIT_ALL_ZERO
.endif

.if ${MACHINE_CPUARCH} == "arm"
. if ${MACHINE_ARCH:Marmv[67]*} == ""
BROKEN_OPTIONS+= CDDL ZFS
. endif
.endif

<<<<<<< HEAD
.if ${MACHINE_CPUARCH} == "mips"
BROKEN_OPTIONS+= ZFS SSP
.endif

=======
>>>>>>> c09981f1
.if ${MACHINE_CPUARCH} == "powerpc" && ${MACHINE_ARCH} == "powerpc"
BROKEN_OPTIONS+= ZFS
.endif

# Things that don't work because the kernel doesn't have the support
# for them.
.if ${MACHINE} != "i386" && ${MACHINE} != "amd64"
BROKEN_OPTIONS+= OFED
.endif

# Things that don't work based on toolchain support.
.if ${MACHINE} != "i386" && ${MACHINE} != "amd64"
BROKEN_OPTIONS+= KERNEL_RETPOLINE
.endif

# EFI doesn't exist on powerpc, or riscv
.if ${MACHINE:Mpowerpc} || ${MACHINE:Mriscv}
BROKEN_OPTIONS+=EFI
.endif

# Broken post OpenZFS import
.if ${MACHINE_CPU:Mcheri} || ${.MAKE.OS} == "Linux"
BROKEN_OPTIONS=CDDL ZFS
.endif

# expanded inline from bsd.mkopt.mk to avoid share/mk dependency

# Those that default to yes
.for var in ${__DEFAULT_YES_OPTIONS}
.if !defined(MK_${var})
.if defined(WITHOUT_${var})			# WITHOUT always wins
MK_${var}:=	no
.else
MK_${var}:=	yes
.endif
.else
.if ${MK_${var}} != "yes" && ${MK_${var}} != "no"
.error "Illegal value for MK_${var}: ${MK_${var}}"
.endif
.endif # !defined(MK_${var})
.endfor
.undef __DEFAULT_YES_OPTIONS

# Those that default to no
.for var in ${__DEFAULT_NO_OPTIONS}
.if !defined(MK_${var})
.if defined(WITH_${var}) && !defined(WITHOUT_${var}) # WITHOUT always wins
MK_${var}:=	yes
.else
MK_${var}:=	no
.endif
.else
.if ${MK_${var}} != "yes" && ${MK_${var}} != "no"
.error "Illegal value for MK_${var}: ${MK_${var}}"
.endif
.endif # !defined(MK_${var})
.endfor
.undef __DEFAULT_NO_OPTIONS

#
# MK_* options which are always no, usually because they are
# unsupported/badly broken on this architecture.
#
.for var in ${BROKEN_OPTIONS}
MK_${var}:=	no
.endfor
.undef BROKEN_OPTIONS
#end of bsd.mkopt.mk expanded inline.

#
# MK_*_SUPPORT options which default to "yes" unless their corresponding
# MK_* variable is set to "no".
#
.for var in \
    INET \
    INET6
.if defined(WITHOUT_${var}_SUPPORT) || ${MK_${var}} == "no"
MK_${var}_SUPPORT:= no
.else
.if defined(KERNBUILDDIR)	# See if there's an opt_foo.h
.if !defined(OPT_${var})
OPT_${var}!= cat ${KERNBUILDDIR}/opt_${var:tl}.h; echo
.export OPT_${var}
.endif
.if ${OPT_${var}} == ""		# nothing -> no
MK_${var}_SUPPORT:= no
.else
MK_${var}_SUPPORT:= yes
.endif
.else				# otherwise, yes
MK_${var}_SUPPORT:= yes
.endif
.endif
.endfor

.if ${MK_CDDL} == "no"
# ctfconvert may not exist if MK_CDDL=false
MK_CTF:=	no
.endif

# FIXME: duplicated from bsd.own.mk since the value of MK_CTF may have changed
.if ${MK_CTF} != "no"
CTFCONVERT_CMD=	${CTFCONVERT} ${CTFFLAGS} ${.TARGET}
.elif defined(.PARSEDIR) || (defined(MAKE_VERSION) && ${MAKE_VERSION} >= 5201111300)
CTFCONVERT_CMD=
.else
CTFCONVERT_CMD=	@:
.endif

# Some modules only compile successfully if option FDT is set, due to #ifdef FDT
# wrapped around declarations.  Module makefiles can optionally compile such
# things using .if !empty(OPT_FDT)
.if !defined(OPT_FDT) && defined(KERNBUILDDIR)
OPT_FDT!= sed -n '/FDT/p' ${KERNBUILDDIR}/opt_platform.h
.export OPT_FDT
.endif<|MERGE_RESOLUTION|>--- conflicted
+++ resolved
@@ -79,13 +79,6 @@
 . endif
 .endif
 
-<<<<<<< HEAD
-.if ${MACHINE_CPUARCH} == "mips"
-BROKEN_OPTIONS+= ZFS SSP
-.endif
-
-=======
->>>>>>> c09981f1
 .if ${MACHINE_CPUARCH} == "powerpc" && ${MACHINE_ARCH} == "powerpc"
 BROKEN_OPTIONS+= ZFS
 .endif
