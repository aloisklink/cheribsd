#!/bin/sh -
#
# SPDX-License-Identifier: BSD-3-Clause
#
# Copyright (c) 1984, 1986, 1990, 1993
#	The Regents of the University of California.  All rights reserved.
#
# Redistribution and use in source and binary forms, with or without
# modification, are permitted provided that the following conditions
# are met:
# 1. Redistributions of source code must retain the above copyright
#    notice, this list of conditions and the following disclaimer.
# 2. Redistributions in binary form must reproduce the above copyright
#    notice, this list of conditions and the following disclaimer in the
#    documentation and/or other materials provided with the distribution.
# 3. Neither the name of the University nor the names of its contributors
#    may be used to endorse or promote products derived from this software
#    without specific prior written permission.
#
# THIS SOFTWARE IS PROVIDED BY THE REGENTS AND CONTRIBUTORS ``AS IS'' AND
# ANY EXPRESS OR IMPLIED WARRANTIES, INCLUDING, BUT NOT LIMITED TO, THE
# IMPLIED WARRANTIES OF MERCHANTABILITY AND FITNESS FOR A PARTICULAR PURPOSE
# ARE DISCLAIMED.  IN NO EVENT SHALL THE REGENTS OR CONTRIBUTORS BE LIABLE
# FOR ANY DIRECT, INDIRECT, INCIDENTAL, SPECIAL, EXEMPLARY, OR CONSEQUENTIAL
# DAMAGES (INCLUDING, BUT NOT LIMITED TO, PROCUREMENT OF SUBSTITUTE GOODS
# OR SERVICES; LOSS OF USE, DATA, OR PROFITS; OR BUSINESS INTERRUPTION)
# HOWEVER CAUSED AND ON ANY THEORY OF LIABILITY, WHETHER IN CONTRACT, STRICT
# LIABILITY, OR TORT (INCLUDING NEGLIGENCE OR OTHERWISE) ARISING IN ANY WAY
# OUT OF THE USE OF THIS SOFTWARE, EVEN IF ADVISED OF THE POSSIBILITY OF
# SUCH DAMAGE.
#
#	@(#)newvers.sh	8.1 (Berkeley) 4/20/94
# $FreeBSD$

# Command line options:
#
#     -r               Reproducible build.  Do not embed directory names, user
#                      names, time stamps or other dynamic information into
#                      the output file.  This is intended to allow two builds
#                      done at different times and even by different people on
#                      different hosts to produce identical output.
#
#     -R               Reproducible build if the tree represents an unmodified
#                      checkout from a version control system.  Metadata is
#                      included if the tree is modified.

TYPE="FreeBSD"
REVISION="13.0"
BRANCH="CURRENT"
if [ -n "${BRANCH_OVERRIDE}" ]; then
	BRANCH=${BRANCH_OVERRIDE}
fi
RELEASE="${REVISION}-${BRANCH}"
VERSION="${TYPE} ${RELEASE}"

#
# findvcs dir
#	Looks up directory dir at world root and up the filesystem
#
findvcs()
{
	local savedir

	savedir=$(pwd)
	cd "${SYSDIR}/.." || return 1
	while [ "$(pwd)" != "/" ]; do
		if [ -e "./$1" ]; then
			VCSTOP=$(pwd)
			VCSDIR=${VCSTOP}"/$1"
			cd "${savedir}" || exit 1
			return 0
		fi
		cd ..
	done
	cd "${savedir}" || exit 1
	return 1
}

git_tree_modified()
{
	# git diff-index lists both files that are known to have changes as
	# well as those with metadata that does not match what is recorded in
	# git's internal state.  The latter case is indicated by an all-zero
	# destination file hash.

	local fifo

	fifo=$(mktemp -u)
	mkfifo -m 600 "$fifo" || exit 1
	$git_cmd "--work-tree=${VCSTOP}" diff-index HEAD > "$fifo" &
	while read -r smode dmode ssha dsha status file; do
		if ! expr "$dsha" : '^00*$' >/dev/null; then
			rm "$fifo"
			return 0
		fi
		if ! $git_cmd "--work-tree=${VCSTOP}" diff --quiet -- "${file}"; then
			rm "$fifo"
			return 0
		fi
	done < "$fifo"
	# No files with content differences.
	rm "$fifo"
	return 1
}


if [ -z "${SYSDIR}" ]; then
    SYSDIR=$(dirname "$0")/..
fi

if [ -n "${PARAMFILE}" ]; then
	RELDATE=$(awk '/__FreeBSD_version.*propagated to newvers/ {print $3}' \
		"${PARAMFILE}")
else
	RELDATE=$(awk '/__FreeBSD_version.*propagated to newvers/ {print $3}' \
		"${SYSDIR}/sys/param.h")
fi

b=share/examples/etc/bsd-style-copyright
if [ -r "${SYSDIR}/../COPYRIGHT" ]; then
	year=$(sed -Ee '/^Copyright .* The FreeBSD Project/!d;s/^.*1992-([0-9]*) .*$/\1/g' "${SYSDIR}/../COPYRIGHT")
else
	year=$(date +%Y)
fi
# look for copyright template
for bsd_copyright in ../$b ../../$b ../../../$b /usr/src/$b /usr/$b
do
	if [ -r "$bsd_copyright" ]; then
		COPYRIGHT=$(sed \
		    -e "s/\[year\]/1992-$year/" \
		    -e 's/\[your name here\]\.* /The FreeBSD Project./' \
		    -e 's/\[your name\]\.*/The FreeBSD Project./' \
		    -e '/\[id for your version control system, if any\]/d' \
		    $bsd_copyright)
		break
	fi
done

# no copyright found, use a dummy
if [ -z "$COPYRIGHT" ]; then
	COPYRIGHT="/*-
 * Copyright (c) 1992-$year The FreeBSD Project.
 * All rights reserved.
 *
 */"
fi

# add newline
COPYRIGHT="$COPYRIGHT
"

# VARS_ONLY means no files should be generated, this is just being
# included.
if [ -n "$VARS_ONLY" ]; then
	return 0
fi

LC_ALL=C; export LC_ALL
if [ ! -r version ]
then
	echo 0 > version
fi

touch version
v=$(cat version)
u=${USER:-root}
d=$(pwd)
h=${HOSTNAME:-`hostname`}
if [ -n "$SOURCE_DATE_EPOCH" ]; then
	if ! t=$(date -r "$SOURCE_DATE_EPOCH" 2>/dev/null); then
		echo "Invalid SOURCE_DATE_EPOCH" >&2
		exit 1
	fi
else
	t=$(date)
fi
i=$(${MAKE:-make} -V KERN_IDENT)
compiler_v=$($(${MAKE:-make} -V CC) -v 2>&1 | grep -w 'version')

for dir in /usr/bin /usr/local/bin; do
	if [ -n "${svnversion}" ] ; then
		break
	fi
	if [ -x "${dir}/svnversion" ] && [ -z "${svnversion}" ] ; then
		# Run svnversion from ${dir} on this script; if return code
		# is not zero, the checkout might not be compatible with the
		# svnversion being used.
		if ${dir}/svnversion "$(realpath "${0}")" >/dev/null 2>&1; then
			svnversion=${dir}/svnversion
			break
		fi
	fi
done

if [ -z "${svnversion}" ] && [ -x /usr/bin/svnliteversion ] ; then
	if /usr/bin/svnliteversion "$(realpath "${0}")" >/dev/null 2>&1; then
		svnversion=/usr/bin/svnliteversion
	else
		svnversion=
	fi
fi

<<<<<<< HEAD
for dir in /usr/bin /usr/local/bin; do
	if [ -x "${dir}/p4" ] && [ -z "${p4_cmd}" ] ; then
		p4_cmd=${dir}/p4
	fi
done

=======
>>>>>>> dadc779e
if findvcs .git; then
	for dir in /usr/bin /usr/local/bin; do
		if [ -x "${dir}/git" ] ; then
			git_cmd="${dir}/git -c help.autocorrect=0 --git-dir=${VCSDIR}"
			break
		fi
	done
fi

if findvcs .hg; then
	for dir in /usr/bin /usr/local/bin; do
		if [ -x "${dir}/hg" ] ; then
			hg_cmd="${dir}/hg -R ${VCSDIR}"
			break
		fi
	done
fi

if [ -n "$svnversion" ] ; then
	svn=$(cd "${SYSDIR}" && $svnversion 2>/dev/null)
	case "$svn" in
	[0-9]*[MSP]|*:*)
		svn=" r${svn}"
		modified=true
		;;
	[0-9]*)
		svn=" r${svn}"
		;;
	*)
		unset svn
		;;
	esac
fi

if [ -n "$git_cmd" ] ; then
	git=`$git_cmd rev-parse --verify --short HEAD 2>/dev/null`
	gitsvn=`$git_cmd svn find-rev $git 2>/dev/null`
	if [ -n "$gitsvn" ] ; then
		svn=" r${gitsvn}"
		git="=${git}"
	else
		gitsvn=`$git_cmd log --grep '^git-svn-id:' | \
		    grep '^    git-svn-id:' | head -1 | \
		    sed -n 's/^.*@\([0-9][0-9]*\).*$/\1/p'`
		if [ -z "$gitsvn" ] ; then
			gitsvn=`$git_cmd log --format='format:%N' | \
			     grep '^svn ' | head -1 | \
			     sed -n 's/^.*revision=\([0-9][0-9]*\).*$/\1/p' || true)
		fi
		if [ -n "$gitsvn" ] ; then
			svn=" r${gitsvn}"
			git="+${git}"
		else
			git=" ${git}"
		fi
	fi
	git_b=$($git_cmd rev-parse --abbrev-ref HEAD)
	if [ -n "$git_b" ] ; then
		git="${git}(${git_b})"
	fi
	if git_tree_modified; then
		git="${git}-dirty"
		modified=true
	fi
fi

<<<<<<< HEAD
if [ -n "$p4_cmd" ] ; then
	p4version=$(cd "${SYSDIR}" && $p4_cmd changes -m1 "./...#have" 2>&1 | \
		awk '{ print $2 }')
	case "$p4version" in
	[0-9]*)
		p4version=" ${p4version}"
		p4opened=$(cd "${SYSDIR}" && $p4_cmd opened ./... 2>&1)
		case "$p4opened" in
		File*) ;;
		//*)
			p4version="${p4version}+edit"
			modified=true
			;;
		esac
		;;
	*)	unset p4version ;;
	esac
fi

=======
>>>>>>> dadc779e
if [ -n "$hg_cmd" ] ; then
	hg=`$hg_cmd id 2>/dev/null`
	hgsvn=`$hg_cmd svn info 2>/dev/null | \
		awk -F': ' '/Revision/ { print $2 }'`
	if [ -n "$hgsvn" ] ; then
		svn=" r${hgsvn}"
	fi
	if [ -n "$hg" ] ; then
		hg=" ${hg}"
	fi
fi

include_metadata=true
while getopts rR opt; do
	case "$opt" in
	r)
		include_metadata=
		;;
	R)
		if [ -z "${modified}" ]; then
			include_metadata=
		fi
	esac
done
shift $((OPTIND - 1))

if [ -z "${include_metadata}" ]; then
	VERINFO="${VERSION}${svn}${git}${hg} ${i}"
	VERSTR="${VERINFO}\\n"
else
	VERINFO="${VERSION} #${v}${svn}${git}${hg}: ${t}"
	VERSTR="${VERINFO}\\n    ${u}@${h}:${d}\\n"
fi

vers_content_new=$(cat << EOF
$COPYRIGHT
#define SCCSSTR "@(#)${VERINFO}"
#define VERSTR "${VERSTR}"
#define RELSTR "${RELEASE}"

char sccs[sizeof(SCCSSTR) > 128 ? sizeof(SCCSSTR) : 128] = SCCSSTR;
char version[sizeof(VERSTR) > 256 ? sizeof(VERSTR) : 256] = VERSTR;
char compiler_version[] = "${compiler_v}";
char ostype[] = "${TYPE}";
char osrelease[sizeof(RELSTR) > 32 ? sizeof(RELSTR) : 32] = RELSTR;
int osreldate = ${RELDATE};
char kern_ident[] = "${i}";
EOF
)
vers_content_old=$(cat vers.c 2>/dev/null || true)
if [ "$vers_content_new" != "$vers_content_old" ]; then
	echo "$vers_content_new" > vers.c
fi

echo $((v + 1)) > version<|MERGE_RESOLUTION|>--- conflicted
+++ resolved
@@ -200,15 +200,6 @@
 	fi
 fi
 
-<<<<<<< HEAD
-for dir in /usr/bin /usr/local/bin; do
-	if [ -x "${dir}/p4" ] && [ -z "${p4_cmd}" ] ; then
-		p4_cmd=${dir}/p4
-	fi
-done
-
-=======
->>>>>>> dadc779e
 if findvcs .git; then
 	for dir in /usr/bin /usr/local/bin; do
 		if [ -x "${dir}/git" ] ; then
@@ -275,28 +266,6 @@
 	fi
 fi
 
-<<<<<<< HEAD
-if [ -n "$p4_cmd" ] ; then
-	p4version=$(cd "${SYSDIR}" && $p4_cmd changes -m1 "./...#have" 2>&1 | \
-		awk '{ print $2 }')
-	case "$p4version" in
-	[0-9]*)
-		p4version=" ${p4version}"
-		p4opened=$(cd "${SYSDIR}" && $p4_cmd opened ./... 2>&1)
-		case "$p4opened" in
-		File*) ;;
-		//*)
-			p4version="${p4version}+edit"
-			modified=true
-			;;
-		esac
-		;;
-	*)	unset p4version ;;
-	esac
-fi
-
-=======
->>>>>>> dadc779e
 if [ -n "$hg_cmd" ] ; then
 	hg=`$hg_cmd id 2>/dev/null`
 	hgsvn=`$hg_cmd svn info 2>/dev/null | \
