--- conflicted
+++ resolved
@@ -232,11 +232,7 @@
 # in the a.out ld.  For now, this works.
 hack.pico: Makefile
 	:> hack.c
-<<<<<<< HEAD
-	${CC} ${CFLAGS:N-flto:N-fno-common} ${HACK_EXTRA_FLAGS} -nostdlib hack.c -o hack.pico
-=======
 	${CC} -shared ${CFLAGS} -nostdlib hack.c -o hack.pico
->>>>>>> ce1ef8c5
 	rm -f hack.c
 
 offset.inc: $S/kern/genoffset.sh genoffset.o
