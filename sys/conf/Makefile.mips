# Makefile.mips
# $FreeBSD$
#
# Makefile for FreeBSD
#
# This makefile is constructed from a machine description:
#	config machineid
# Most changes should be made in the machine description
#	/sys/mips/conf/``machineid''
# after which you should do
#	 config machineid
# Generic makefile changes should be made in
#	/sys/conf/Makefile.mips
# after which config should be rerun for all machines.
#

# Which version of config(8) is required.
%VERSREQ=	600012

STD8X16FONT?=	iso

.if !defined(S)
.if exists(./@/.)
S=	./@
.else
S=	../../..
.endif
.endif
.include "$S/conf/kern.pre.mk"

INCLUDES+= -I$S/contrib/libfdt

LDSCRIPT_NAME?=ldscript.$M
SYSTEM_LD:= ${SYSTEM_LD:$S/conf/${LDSCRIPT_NAME}=${LDSCRIPT_NAME}}
SYSTEM_DEP:= ${SYSTEM_DEP:$S/conf/${LDSCRIPT_NAME}=${LDSCRIPT_NAME}}

KERNLOADADDR?=0x80001000
# This obscure value is defined by CFE for WR160N
# To be changed later
TRAMPLOADADDR?=0x807963c0

# We default to the MIPS32 ISA for O32 and MIPS64 ISA for N64 and N32
# if none is specified in the kernel configuration file.
.if ${MACHINE_ARCH:Mmips64*} != "" || ${MACHINE_ARCH:Mmipsn32*} != ""
ARCH_FLAGS?=-march=mips64
.else
ARCH_FLAGS?=-march=mips32
.endif

ARCH_FLAGS+=-mabi=${MIPS_ABI}
ARCH_PIC_FLAGS?=-fno-pic -mno-abicalls
EXTRA_FLAGS=-G0 -DKERNLOADADDR=${KERNLOADADDR}
EXTRA_FLAGS+=-${MIPS_ENDIAN}

# We add the -fno-pic flag to kernels because otherwise performance
# is extremely poor, as well as -mno-abicalls to force no ABI usage.
<<<<<<< HEAD
CFLAGS+=${EXTRA_FLAGS} $(ARCH_PIC_FLAGS) $(ARCH_FLAGS)
HACK_EXTRA_FLAGS+=${EXTRA_FLAGS} $(ARCH_PIC_FLAGS) $(ARCH_FLAGS)
TRAMP_ARCH_FLAGS?=$(ARCH_PIC_FLAGS) $(ARCH_FLAGS)
=======
CFLAGS+=${EXTRA_FLAGS} $(ARCH_FLAGS)
TRAMP_ARCH_FLAGS?=$(ARCH_FLAGS)
>>>>>>> 7edf3bfb
TRAMP_EXTRA_FLAGS=${EXTRA_FLAGS} ${TRAMP_ARCH_FLAGS}
# Kernel code is always compiled with soft-float on MIPS
TRAMP_EXTRA_FLAGS+=-msoft-float
.if ${MACHINE_ARCH:Mmips64*} != ""
TRAMP_ELFSIZE=64
.else
TRAMP_ELFSIZE=32
.endif
# XXX-AM: Hack to clear trampoline flags
TRAMP_EXTRA_LDFLAGS=${TRAMP_LDFLAGS:N-fuse-ld*}

ASM_CFLAGS+=${CFLAGS} -D_LOCORE -DLOCORE

.if !defined(WITHOUT_KERNEL_TRAMPOLINE)
KERNEL_EXTRA=trampoline
KERNEL_EXTRA_INSTALL=${KERNEL_KO}.tramp.bin
trampoline: ${KERNEL_KO}.tramp.bin
${KERNEL_KO}.tramp.bin: ${KERNEL_KO} $S/$M/$M/elf_trampoline.c \
	$S/$M/$M/inckern.S 
	${OBJCOPY} --strip-symbol '$$d' --strip-symbol '$$a' \
		--strip-debug --strip-symbol '$$t' ${FULLKERNEL} ${KERNEL_KO}.tmp
	sed -e s/${KERNLOADADDR}/${TRAMPLOADADDR}/ -e s/" + SIZEOF_HEADERS"// \
		 ${LDSCRIPT_NAME} > ${LDSCRIPT_NAME}.tramp.noheader
	${CC} -O -nostdlib -I. -I$S ${TRAMP_EXTRA_FLAGS} \
		-DKERNNAME="\"${KERNEL_KO}.tmp\"" -DELFSIZE=${TRAMP_ELFSIZE} \
<<<<<<< HEAD
		-c $S/$M/$M/inckern.S $S/$M/$M/elf_trampoline.c
	${LD} ${TRAMP_EXTRA_LDFLAGS} -T ${LDSCRIPT_NAME}.tramp.noheader \
		-o ${KERNEL_KO}.tramp.elf inckern.o elf_trampoline.o
=======
		-fno-asynchronous-unwind-tables \
		$S/$M/$M/inckern.S $S/$M/$M/elf_trampoline.c \
		-o ${KERNEL_KO}.tramp.elf
>>>>>>> 7edf3bfb
	${OBJCOPY} -S -O binary ${KERNEL_KO}.tramp.elf \
		${KERNEL_KO}.tramp.bin
.endif

%BEFORE_DEPEND

%OBJS

%FILES.c

%FILES.s

%FILES.m

%CLEAN

CLEAN+=	${LDSCRIPT_NAME} ${LDSCRIPT_NAME}.tramp.noheader \
	${KERNEL_KO}.tramp.elf ${KERNEL_KO}.tramp.bin

${LDSCRIPT_NAME}: $S/conf/${LDSCRIPT_NAME}
	sed s/KERNLOADADDR/${KERNLOADADDR}/g $S/conf/${LDSCRIPT_NAME} \
		> ${LDSCRIPT_NAME}
%RULES

.include "$S/conf/kern.post.mk"<|MERGE_RESOLUTION|>--- conflicted
+++ resolved
@@ -54,14 +54,8 @@
 
 # We add the -fno-pic flag to kernels because otherwise performance
 # is extremely poor, as well as -mno-abicalls to force no ABI usage.
-<<<<<<< HEAD
 CFLAGS+=${EXTRA_FLAGS} $(ARCH_PIC_FLAGS) $(ARCH_FLAGS)
-HACK_EXTRA_FLAGS+=${EXTRA_FLAGS} $(ARCH_PIC_FLAGS) $(ARCH_FLAGS)
 TRAMP_ARCH_FLAGS?=$(ARCH_PIC_FLAGS) $(ARCH_FLAGS)
-=======
-CFLAGS+=${EXTRA_FLAGS} $(ARCH_FLAGS)
-TRAMP_ARCH_FLAGS?=$(ARCH_FLAGS)
->>>>>>> 7edf3bfb
 TRAMP_EXTRA_FLAGS=${EXTRA_FLAGS} ${TRAMP_ARCH_FLAGS}
 # Kernel code is always compiled with soft-float on MIPS
 TRAMP_EXTRA_FLAGS+=-msoft-float
@@ -85,17 +79,11 @@
 		--strip-debug --strip-symbol '$$t' ${FULLKERNEL} ${KERNEL_KO}.tmp
 	sed -e s/${KERNLOADADDR}/${TRAMPLOADADDR}/ -e s/" + SIZEOF_HEADERS"// \
 		 ${LDSCRIPT_NAME} > ${LDSCRIPT_NAME}.tramp.noheader
-	${CC} -O -nostdlib -I. -I$S ${TRAMP_EXTRA_FLAGS} \
+	${CC} -O -nostdlib -I. -I$S ${TRAMP_EXTRA_FLAGS} -fno-asynchronous-unwind-tables \
 		-DKERNNAME="\"${KERNEL_KO}.tmp\"" -DELFSIZE=${TRAMP_ELFSIZE} \
-<<<<<<< HEAD
 		-c $S/$M/$M/inckern.S $S/$M/$M/elf_trampoline.c
 	${LD} ${TRAMP_EXTRA_LDFLAGS} -T ${LDSCRIPT_NAME}.tramp.noheader \
 		-o ${KERNEL_KO}.tramp.elf inckern.o elf_trampoline.o
-=======
-		-fno-asynchronous-unwind-tables \
-		$S/$M/$M/inckern.S $S/$M/$M/elf_trampoline.c \
-		-o ${KERNEL_KO}.tramp.elf
->>>>>>> 7edf3bfb
 	${OBJCOPY} -S -O binary ${KERNEL_KO}.tramp.elf \
 		${KERNEL_KO}.tramp.bin
 .endif
