# This file tells config what files go into building a kernel,
# files marked standard are always included.
#
# $FreeBSD$
#

# Arch dependent files
mips/cheri/cheri.c			optional cpu_cheri
mips/cheri/cheri_debug.c		optional cpu_cheri
mips/cheri/cheri_exception.c		optional cpu_cheri
mips/cheri/cheri_ktrace.c		optional cpu_cheri ktrace
mips/cheri/cheri_memcpy_c.S		optional cpu_cheri
mips/cheri/cheri_sealcap.c		optional cpu_cheri
mips/cheri/cheri_signal.c		optional cpu_cheri
mips/cheri/cheriabi_machdep.c		optional cpu_cheri compat_cheriabi
mips/cheri/copystr_c.S			optional cpu_cheri
mips/cheri/hybridabi_machdep.c		optional cpu_cheri
mips/mips/autoconf.c			standard
mips/mips/bus_space_generic.c		standard
mips/mips/busdma_machdep.c		standard
mips/mips/cache.c			standard
mips/mips/cache_mipsNN.c		standard
mips/mips/cpu.c				standard
mips/mips/db_disasm.c			optional	ddb
mips/mips/db_interface.c		optional	ddb
mips/mips/db_trace.c			optional	ddb
mips/mips/dump_machdep.c		standard
mips/mips/elf_machdep.c			standard
mips/mips/exception.S			optional	!cheri_purecap_kernel
mips/mips/fp.S				standard
mips/mips/freebsd32_machdep.c		optional	compat_freebsd32
mips/mips/freebsd64_machdep.c		optional	compat_freebsd64
mips/mips/gdb_machdep.c			standard
mips/mips/in_cksum.c			optional	inet
mips/mips/libkern_machdep.c		standard
mips/mips/locore.S			optional	no-obj !cheri_purecap_kernel
mips/mips/machdep.c			standard
mips/mips/mem.c				optional	mem
mips/mips/minidump_machdep.c		standard
mips/mips/mp_machdep.c			optional	smp
mips/mips/mpboot.S			optional	smp
mips/mips/nexus.c			standard
mips/mips/ofw_machdep.c			optional	fdt
mips/mips/pm_machdep.c			standard
mips/mips/pmap.c			standard
mips/mips/ptrace_machdep.c		standard
mips/mips/sc_machdep.c			standard
mips/mips/stack_machdep.c		optional	!cheri_purecap_kernel (ddb | stack)
mips/mips/stdatomic.c			standard \
	compile-with "${NORMAL_C:N-Wmissing-prototypes}"
<<<<<<< HEAD
mips/mips/support.S			optional	!cheri_purecap_kernel
mips/mips/bcopy.S			optional	!cheri_purecap_kernel
mips/mips/swtch.S			optional	!cheri_purecap_kernel
=======
mips/mips/support.S			standard
mips/mips/swtch.S			standard
>>>>>>> 7edf3bfb
mips/mips/sys_machdep.c			standard
mips/mips/tlb.c				standard
mips/mips/trap.c			standard
mips/mips/uio_machdep.c			standard
mips/mips/uma_machdep.c			standard
mips/mips/vm_machdep.c			standard

# cheri arch files
mips/cheri/locore.S			optional	no-obj cheri_purecap_kernel
mips/cheri/support.S			optional	cheri_purecap_kernel
mips/cheri/swtch.S			optional	cheri_purecap_kernel
mips/cheri/exception.S			optional	cheri_purecap_kernel
mips/cheri/stack_machdep.c		optional	cheri_purecap_kernel ddb | stack

# misc opt-in bits
kern/kern_clocksource.c			standard
kern/link_elf_obj.c			standard
kern/subr_atomic64.c			optional	mips | mipsel | mipshf | mipselhf
kern/subr_busdma_bufalloc.c		standard
kern/subr_dummy_vdso_tc.c		standard
kern/subr_sfbuf.c			optional	mips | mipsel | mipsn32
kern/subr_sfbuf.c			optional	mipshf | mipselhf

# gcc/clang runtime
libkern/ffsl.c				standard
libkern/ffsll.c				standard
libkern/fls.c				standard
libkern/flsl.c				standard
libkern/flsll.c				standard
libkern/cmpdi2.c			optional	mips | mipshf | mipsel | mipselhf
libkern/ucmpdi2.c			optional	mips | mipshf | mipsel | mipselhf
libkern/ashldi3.c			standard
libkern/ashrdi3.c			standard
libkern/memcmp.c			standard
libkern/bcopy.c				standard

# cfe support
dev/cfe/cfe_api.c			optional	cfe
dev/cfe/cfe_console.c			optional	cfe_console
dev/cfe/cfe_env.c			optional	cfe_env

# syscons support
dev/fb/fb.c				optional	sc
dev/syscons/scgfbrndr.c			optional	sc
mips/mips/sc_machdep.c			optional	sc

# FDT support
dev/uart/uart_cpu_fdt.c			optional	uart fdt

# crypto support -- use generic
crypto/blowfish/bf_enc.c		optional	crypto | ipsec | \
	ipsec_support
crypto/des/des_enc.c			optional	crypto | ipsec | \
	ipsec_support | netsmb

# AP common nvram interface MIPS specific, but maybe should be more generic
dev/nvram2env/nvram2env_mips.c		optional	nvram2env
dev/nvram2env/nvram2env.c		optional	nvram2env

# hwpmc support
dev/hwpmc/hwpmc_beri.c			optional	hwpmc_beri
dev/hwpmc/hwpmc_mips.c			optional	hwpmc_mips24k | \
	hwpmc_mips74k
dev/hwpmc/hwpmc_mips24k.c		optional	hwpmc_mips24k
dev/hwpmc/hwpmc_mips74k.c		optional	hwpmc_mips74k

# ofw support
dev/ofw/ofwpci.c			optional	fdt pci

# INTRNG support code
kern/msi_if.m				optional	intrng
kern/pic_if.m				optional	intrng
kern/subr_intr.c			optional	intrng
# INTRNG compatible MIPS32 interrupt controller
mips/mips/mips_pic.c			optional	intrng

# DTrace
cddl/compat/opensolaris/kern/opensolaris_atomic.c	optional zfs | dtrace compile-with "${CDDL_C}"
cddl/dev/dtrace/mips/dtrace_asm.S			optional dtrace compile-with "${DTRACE_S}"
cddl/dev/dtrace/mips/dtrace_subr.c			optional dtrace compile-with "${DTRACE_C}"
cddl/dev/fbt/mips/fbt_isa.c				optional dtrace_fbt | dtraceall compile-with "${FBT_C}"

# Zstd
contrib/zstd/lib/freebsd/zstd_kfreebsd.c		optional zstdio compile-with ${ZSTD_C}<|MERGE_RESOLUTION|>--- conflicted
+++ resolved
@@ -5,7 +5,7 @@
 #
 
 # Arch dependent files
-mips/cheri/cheri.c			optional cpu_cheri
+mips/cheri/cheri.c			optional cpu_cheri compile-with ${NOCOV_C}
 mips/cheri/cheri_debug.c		optional cpu_cheri
 mips/cheri/cheri_exception.c		optional cpu_cheri
 mips/cheri/cheri_ktrace.c		optional cpu_cheri ktrace
@@ -48,14 +48,8 @@
 mips/mips/stack_machdep.c		optional	!cheri_purecap_kernel (ddb | stack)
 mips/mips/stdatomic.c			standard \
 	compile-with "${NORMAL_C:N-Wmissing-prototypes}"
-<<<<<<< HEAD
 mips/mips/support.S			optional	!cheri_purecap_kernel
-mips/mips/bcopy.S			optional	!cheri_purecap_kernel
 mips/mips/swtch.S			optional	!cheri_purecap_kernel
-=======
-mips/mips/support.S			standard
-mips/mips/swtch.S			standard
->>>>>>> 7edf3bfb
 mips/mips/sys_machdep.c			standard
 mips/mips/tlb.c				standard
 mips/mips/trap.c			standard
