--- conflicted
+++ resolved
@@ -87,11 +87,8 @@
 libkern/ashldi3.c			standard
 libkern/ashrdi3.c			standard
 libkern/memcmp.c			standard
-<<<<<<< HEAD
 libkern/bcopy.c				standard
-=======
 libkern/strlen.c			standard
->>>>>>> af366d35
 
 # cfe support
 dev/cfe/cfe_api.c			optional	cfe
