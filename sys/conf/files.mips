# This file tells config what files go into building a kernel,
# files marked standard are always included.
#
# $FreeBSD$
#

# Arch dependent files
mips/cheri/cheri.c			optional cpu_cheri compile-with ${NOCOV_C}
mips/cheri/cheri_debug.c		optional cpu_cheri
mips/cheri/cheri_exception.c		optional cpu_cheri
mips/cheri/cheri_memcpy_c.S		optional cpu_cheri
mips/cheri/cheri_signal.c		optional cpu_cheri
mips/cheri/cheriabi_machdep.c		optional cpu_cheri
mips/cheri/copystr_c.S			optional cpu_cheri
mips/cheri/hybridabi_machdep.c		optional cpu_cheri
mips/mips/autoconf.c			standard
mips/mips/bus_space_generic.c		standard
mips/mips/busdma_machdep.c		standard
mips/mips/cache.c			standard
mips/mips/cache_mipsNN.c		standard
mips/mips/cpu.c				standard
mips/mips/db_disasm.c			optional	ddb
mips/mips/db_interface.c		optional	ddb
mips/mips/db_trace.c			optional	ddb
mips/mips/dump_machdep.c		standard
mips/mips/elf_machdep.c			standard
mips/mips/exception.S			optional	!cheri_purecap_kernel
mips/mips/fp.S				standard
mips/mips/freebsd32_machdep.c		optional	compat_freebsd32
mips/mips/freebsd64_machdep.c		optional	compat_freebsd64
mips/mips/gdb_machdep.c			standard
mips/mips/in_cksum.c			optional	inet
mips/mips/libkern_machdep.c		standard
mips/mips/locore.S			optional	no-obj !cheri_purecap_kernel
mips/mips/machdep.c			standard
mips/mips/mem.c				optional	mem
mips/mips/minidump_machdep.c		standard
mips/mips/mp_machdep.c			optional	smp
mips/mips/mpboot.S			optional	smp
mips/mips/nexus.c			standard
mips/mips/ofw_machdep.c			optional	fdt
mips/mips/pm_machdep.c			standard
mips/mips/pmap.c			standard
mips/mips/ptrace_machdep.c		standard
mips/mips/sc_machdep.c			standard
mips/mips/stack_machdep.c		optional	!cheri_purecap_kernel ddb | stack
mips/mips/stdatomic.c			standard \
	compile-with "${NORMAL_C:N-Wmissing-prototypes}"
mips/mips/support.S			optional	!cheri_purecap_kernel
mips/mips/swtch.S			optional	!cheri_purecap_kernel
<<<<<<< HEAD
mips/mips/bcopy_for_copyinout.S			optional	!cheri_purecap_kernel
=======
mips/mips/bcopy_for_copyinout.S		optional	!cheri_purecap_kernel
>>>>>>> 7a2e1fa3
mips/mips/sys_machdep.c			standard
mips/mips/tlb.c				standard compile-with ${NOCOV_C}
mips/mips/trap.c			standard
mips/mips/uio_machdep.c			standard
mips/mips/uma_machdep.c			standard
mips/mips/vm_machdep.c			standard

# cheri arch files
mips/cheri/locore.S			optional	no-obj cheri_purecap_kernel
mips/cheri/support.S			optional	cheri_purecap_kernel
mips/cheri/swtch.S			optional	cheri_purecap_kernel
mips/cheri/exception.S			optional	cheri_purecap_kernel
<<<<<<< HEAD
mips/cheri/cheri_stack_machdep.c		optional	ddb | stack
=======
>>>>>>> 7a2e1fa3

# misc opt-in bits
kern/link_elf_obj.c			standard
kern/subr_atomic64.c			optional	mips | mipsel | mipshf | mipselhf
kern/subr_busdma_bufalloc.c		standard
kern/subr_dummy_vdso_tc.c		standard
kern/subr_sfbuf.c			optional	mips | mipsel | mipsn32
kern/subr_sfbuf.c			optional	mipshf | mipselhf

# gcc/clang runtime
libkern/ffsl.c				standard
libkern/ffsll.c				standard
libkern/fls.c				standard
libkern/flsl.c				standard
libkern/flsll.c				standard
libkern/cmpdi2.c			optional	mips | mipshf | mipsel | mipselhf
libkern/ucmpdi2.c			optional	mips | mipshf | mipsel | mipselhf
libkern/ashldi3.c			standard
libkern/ashrdi3.c			standard
libkern/memcmp.c			standard
libkern/bcopy.c				standard

# cfe support
dev/cfe/cfe_api.c			optional	cfe
dev/cfe/cfe_console.c			optional	cfe_console
dev/cfe/cfe_env.c			optional	cfe_env

# syscons support
dev/fb/fb.c				optional	sc
dev/syscons/scgfbrndr.c			optional	sc
mips/mips/sc_machdep.c			optional	sc

# FDT support
dev/uart/uart_cpu_fdt.c			optional	uart fdt

# crypto support -- use generic
crypto/des/des_enc.c			optional	netsmb

# AP common nvram interface MIPS specific, but maybe should be more generic
dev/nvram2env/nvram2env_mips.c		optional	nvram2env
dev/nvram2env/nvram2env.c		optional	nvram2env

# hwpmc support
dev/hwpmc/hwpmc_beri.c			optional	hwpmc_beri
dev/hwpmc/hwpmc_mips.c			optional	hwpmc_mips24k | \
	hwpmc_mips74k
dev/hwpmc/hwpmc_mips24k.c		optional	hwpmc_mips24k
dev/hwpmc/hwpmc_mips74k.c		optional	hwpmc_mips74k

# ofw support
dev/ofw/ofwpci.c			optional	fdt pci

# INTRNG support code
kern/msi_if.m				optional	intrng
kern/pic_if.m				optional	intrng
kern/subr_intr.c			optional	intrng
# INTRNG compatible MIPS32 interrupt controller
mips/mips/mips_pic.c			optional	intrng

# DTrace
cddl/compat/opensolaris/kern/opensolaris_atomic.c	optional zfs | dtrace compile-with "${CDDL_C}"
cddl/dev/dtrace/mips/dtrace_asm.S			optional dtrace compile-with "${DTRACE_S}"
cddl/dev/dtrace/mips/dtrace_subr.c			optional dtrace compile-with "${DTRACE_C}"
cddl/contrib/opensolaris/uts/mips/dtrace/fasttrap_isa.c     optional dtrace_fasttrap | dtraceall compile-with "${FASTTRAP_C}"
cddl/dev/fbt/mips/fbt_isa.c				optional dtrace_fbt | dtraceall compile-with "${FBT_C}"

# Zstd
contrib/zstd/lib/freebsd/zstd_kfreebsd.c		optional zstdio compile-with ${ZSTD_C}<|MERGE_RESOLUTION|>--- conflicted
+++ resolved
@@ -48,11 +48,7 @@
 	compile-with "${NORMAL_C:N-Wmissing-prototypes}"
 mips/mips/support.S			optional	!cheri_purecap_kernel
 mips/mips/swtch.S			optional	!cheri_purecap_kernel
-<<<<<<< HEAD
-mips/mips/bcopy_for_copyinout.S			optional	!cheri_purecap_kernel
-=======
 mips/mips/bcopy_for_copyinout.S		optional	!cheri_purecap_kernel
->>>>>>> 7a2e1fa3
 mips/mips/sys_machdep.c			standard
 mips/mips/tlb.c				standard compile-with ${NOCOV_C}
 mips/mips/trap.c			standard
@@ -65,10 +61,6 @@
 mips/cheri/support.S			optional	cheri_purecap_kernel
 mips/cheri/swtch.S			optional	cheri_purecap_kernel
 mips/cheri/exception.S			optional	cheri_purecap_kernel
-<<<<<<< HEAD
-mips/cheri/cheri_stack_machdep.c		optional	ddb | stack
-=======
->>>>>>> 7a2e1fa3
 
 # misc opt-in bits
 kern/link_elf_obj.c			standard
