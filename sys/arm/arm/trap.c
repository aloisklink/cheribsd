/*	$NetBSD: fault.c,v 1.45 2003/11/20 14:44:36 scw Exp $	*/

/*-
 * Copyright 2004 Olivier Houchard
 * Copyright 2003 Wasabi Systems, Inc.
 * All rights reserved.
 *
 * Written by Steve C. Woodford for Wasabi Systems, Inc.
 *
 * Redistribution and use in source and binary forms, with or without
 * modification, are permitted provided that the following conditions
 * are met:
 * 1. Redistributions of source code must retain the above copyright
 *    notice, this list of conditions and the following disclaimer.
 * 2. Redistributions in binary form must reproduce the above copyright
 *    notice, this list of conditions and the following disclaimer in the
 *    documentation and/or other materials provided with the distribution.
 * 3. All advertising materials mentioning features or use of this software
 *    must display the following acknowledgement:
 *      This product includes software developed for the NetBSD Project by
 *      Wasabi Systems, Inc.
 * 4. The name of Wasabi Systems, Inc. may not be used to endorse
 *    or promote products derived from this software without specific prior
 *    written permission.
 *
 * THIS SOFTWARE IS PROVIDED BY WASABI SYSTEMS, INC. ``AS IS'' AND
 * ANY EXPRESS OR IMPLIED WARRANTIES, INCLUDING, BUT NOT LIMITED
 * TO, THE IMPLIED WARRANTIES OF MERCHANTABILITY AND FITNESS FOR A PARTICULAR
 * PURPOSE ARE DISCLAIMED.  IN NO EVENT SHALL WASABI SYSTEMS, INC
 * BE LIABLE FOR ANY DIRECT, INDIRECT, INCIDENTAL, SPECIAL, EXEMPLARY, OR
 * CONSEQUENTIAL DAMAGES (INCLUDING, BUT NOT LIMITED TO, PROCUREMENT OF
 * SUBSTITUTE GOODS OR SERVICES; LOSS OF USE, DATA, OR PROFITS; OR BUSINESS
 * INTERRUPTION) HOWEVER CAUSED AND ON ANY THEORY OF LIABILITY, WHETHER IN
 * CONTRACT, STRICT LIABILITY, OR TORT (INCLUDING NEGLIGENCE OR OTHERWISE)
 * ARISING IN ANY WAY OUT OF THE USE OF THIS SOFTWARE, EVEN IF ADVISED OF THE
 * POSSIBILITY OF SUCH DAMAGE.
 */
/*-
 * Copyright (c) 1994-1997 Mark Brinicombe.
 * Copyright (c) 1994 Brini.
 * All rights reserved.
 *
 * This code is derived from software written for Brini by Mark Brinicombe
 *
 * Redistribution and use in source and binary forms, with or without
 * modification, are permitted provided that the following conditions
 * are met:
 * 1. Redistributions of source code must retain the above copyright
 *    notice, this list of conditions and the following disclaimer.
 * 2. Redistributions in binary form must reproduce the above copyright
 *    notice, this list of conditions and the following disclaimer in the
 *    documentation and/or other materials provided with the distribution.
 * 3. All advertising materials mentioning features or use of this software
 *    must display the following acknowledgement:
 *	This product includes software developed by Brini.
 * 4. The name of the company nor the name of the author may be used to
 *    endorse or promote products derived from this software without specific
 *    prior written permission.
 *
 * THIS SOFTWARE IS PROVIDED BY BRINI ``AS IS'' AND ANY EXPRESS OR IMPLIED
 * WARRANTIES, INCLUDING, BUT NOT LIMITED TO, THE IMPLIED WARRANTIES OF
 * MERCHANTABILITY AND FITNESS FOR A PARTICULAR PURPOSE ARE DISCLAIMED.
 * IN NO EVENT SHALL BRINI OR CONTRIBUTORS BE LIABLE FOR ANY DIRECT,
 * INDIRECT, INCIDENTAL, SPECIAL, EXEMPLARY, OR CONSEQUENTIAL DAMAGES
 * (INCLUDING, BUT NOT LIMITED TO, PROCUREMENT OF SUBSTITUTE GOODS OR
 * SERVICES; LOSS OF USE, DATA, OR PROFITS; OR BUSINESS INTERRUPTION)
 * HOWEVER CAUSED AND ON ANY THEORY OF LIABILITY, WHETHER IN CONTRACT, STRICT
 * LIABILITY, OR TORT (INCLUDING NEGLIGENCE OR OTHERWISE) ARISING IN ANY WAY
 * OUT OF THE USE OF THIS SOFTWARE, EVEN IF ADVISED OF THE POSSIBILITY OF
 * SUCH DAMAGE.
 *
 * RiscBSD kernel project
 *
 * fault.c
 *
 * Fault handlers
 *
 * Created      : 28/11/94
 */


#include "opt_ktrace.h"

#include <sys/cdefs.h>
__FBSDID("$FreeBSD$");

#include <sys/param.h>
#include <sys/systm.h>
#include <sys/proc.h>
#include <sys/kernel.h>
#include <sys/lock.h>
#include <sys/mutex.h>
#include <sys/syscall.h>
#include <sys/sysent.h>
#include <sys/signalvar.h>
#include <sys/ktr.h>
#ifdef KTRACE
#include <sys/uio.h>
#include <sys/ktrace.h>
#endif
#include <sys/ptrace.h>
#include <sys/pioctl.h>

#include <vm/vm.h>
#include <vm/pmap.h>
#include <vm/vm_kern.h>
#include <vm/vm_map.h>
#include <vm/vm_extern.h>

#include <machine/cpuconf.h>
#include <machine/vmparam.h>
#include <machine/frame.h>
#include <machine/cpu.h>
#include <machine/intr.h>
#include <machine/pcb.h>
#include <machine/proc.h>
#include <machine/swi.h>

#include <security/audit/audit.h>

#ifdef KDB
#include <sys/kdb.h>
#endif


void swi_handler(trapframe_t *);
void undefinedinstruction(trapframe_t *);

#include <machine/disassem.h>
#include <machine/machdep.h>
 
extern char fusubailout[];

#ifdef DEBUG
int last_fault_code;	/* For the benefit of pmap_fault_fixup() */
#endif

#if defined(CPU_ARM7TDMI)
/* These CPUs may need data/prefetch abort fixups */
#define	CPU_ABORT_FIXUP_REQUIRED
#endif

struct ksig {
	int signb;
	u_long code;
};
struct data_abort {
	int (*func)(trapframe_t *, u_int, u_int, struct thread *, struct ksig *);
	const char *desc;
};

static int dab_fatal(trapframe_t *, u_int, u_int, struct thread *, struct ksig *);
static int dab_align(trapframe_t *, u_int, u_int, struct thread *, struct ksig *);
static int dab_buserr(trapframe_t *, u_int, u_int, struct thread *, struct ksig *);

static const struct data_abort data_aborts[] = {
	{dab_fatal,	"Vector Exception"},
	{dab_align,	"Alignment Fault 1"},
	{dab_fatal,	"Terminal Exception"},
	{dab_align,	"Alignment Fault 3"},
	{dab_buserr,	"External Linefetch Abort (S)"},
	{NULL,		"Translation Fault (S)"},
	{dab_buserr,	"External Linefetch Abort (P)"},
	{NULL,		"Translation Fault (P)"},
	{dab_buserr,	"External Non-Linefetch Abort (S)"},
	{NULL,		"Domain Fault (S)"},
	{dab_buserr,	"External Non-Linefetch Abort (P)"},
	{NULL,		"Domain Fault (P)"},
	{dab_buserr,	"External Translation Abort (L1)"},
	{NULL,		"Permission Fault (S)"},
	{dab_buserr,	"External Translation Abort (L2)"},
	{NULL,		"Permission Fault (P)"}
};

/* Determine if a fault came from user mode */
#define	TRAP_USERMODE(tf)	((tf->tf_spsr & PSR_MODE) == PSR_USR32_MODE)

/* Determine if 'x' is a permission fault */
#define	IS_PERMISSION_FAULT(x)					\
	(((1 << ((x) & FAULT_TYPE_MASK)) &			\
	  ((1 << FAULT_PERM_P) | (1 << FAULT_PERM_S))) != 0)

static __inline void
call_trapsignal(struct thread *td, int sig, u_long code)
{
	ksiginfo_t ksi;

	ksiginfo_init_trap(&ksi);
	ksi.ksi_signo = sig;
	ksi.ksi_code = (int)code;
	trapsignal(td, &ksi);
}

static __inline int
data_abort_fixup(trapframe_t *tf, u_int fsr, u_int far, struct thread *td, struct ksig *ksig)
{
#ifdef CPU_ABORT_FIXUP_REQUIRED
	int error;

	/* Call the cpu specific data abort fixup routine */
	error = cpu_dataabt_fixup(tf);
	if (__predict_true(error != ABORT_FIXUP_FAILED))
		return (error);

	/*
	 * Oops, couldn't fix up the instruction
	 */
	printf("data_abort_fixup: fixup for %s mode data abort failed.\n",
	    TRAP_USERMODE(tf) ? "user" : "kernel");
	printf("pc = 0x%08x, opcode 0x%08x, insn = ", tf->tf_pc,
	    *((u_int *)tf->tf_pc));
	disassemble(tf->tf_pc);

	/* Die now if this happened in kernel mode */
	if (!TRAP_USERMODE(tf))
		dab_fatal(tf, fsr, far, td, NULL, ksig);

	return (error);
#else
	return (ABORT_FIXUP_OK);
#endif /* CPU_ABORT_FIXUP_REQUIRED */
}

void
data_abort_handler(trapframe_t *tf)
{
	struct vm_map *map;
	struct pcb *pcb;
	struct thread *td;
	u_int user, far, fsr;
	vm_prot_t ftype;
	void *onfault;
	vm_offset_t va;
	int error = 0;
	struct ksig ksig;
	struct proc *p;
	

	/* Grab FAR/FSR before enabling interrupts */
	far = cpu_faultaddress();
	fsr = cpu_faultstatus();
#if 0
	printf("data abort: %p (from %p %p)\n", (void*)far, (void*)tf->tf_pc,
	    (void*)tf->tf_svc_lr);
#endif

	/* Update vmmeter statistics */
#if 0
	vmexp.traps++;
#endif

	td = curthread;
	p = td->td_proc;

	PCPU_INC(cnt.v_trap);
	/* Data abort came from user mode? */
	user = TRAP_USERMODE(tf);

	if (user) {
		td->td_pticks = 0;
		td->td_frame = tf;		
		if (td->td_ucred != td->td_proc->p_ucred)
			cred_update_thread(td);
		
	}
	/* Grab the current pcb */
	pcb = td->td_pcb;
	/* Re-enable interrupts if they were enabled previously */
	if (td->td_md.md_spinlock_count == 0) {
		if (__predict_true(tf->tf_spsr & I32_bit) == 0)
			enable_interrupts(I32_bit);
		if (__predict_true(tf->tf_spsr & F32_bit) == 0)
			enable_interrupts(F32_bit);
	}
		

	/* Invoke the appropriate handler, if necessary */
	if (__predict_false(data_aborts[fsr & FAULT_TYPE_MASK].func != NULL)) {
		if ((data_aborts[fsr & FAULT_TYPE_MASK].func)(tf, fsr, far,
		    td, &ksig)) {
			goto do_trapsignal;
		}
		goto out;
	}

	/*
	 * At this point, we're dealing with one of the following data aborts:
	 *
	 *  FAULT_TRANS_S  - Translation -- Section
	 *  FAULT_TRANS_P  - Translation -- Page
	 *  FAULT_DOMAIN_S - Domain -- Section
	 *  FAULT_DOMAIN_P - Domain -- Page
	 *  FAULT_PERM_S   - Permission -- Section
	 *  FAULT_PERM_P   - Permission -- Page
	 *
	 * These are the main virtual memory-related faults signalled by
	 * the MMU.
	 */

	/* fusubailout is used by [fs]uswintr to avoid page faulting */
	if (__predict_false(pcb->pcb_onfault == fusubailout)) {
		tf->tf_r0 = EFAULT;
		tf->tf_pc = (register_t)(intptr_t) pcb->pcb_onfault;
		return;
	}

	/*
	 * Make sure the Program Counter is sane. We could fall foul of
	 * someone executing Thumb code, in which case the PC might not
	 * be word-aligned. This would cause a kernel alignment fault
	 * further down if we have to decode the current instruction.
	 * XXX: It would be nice to be able to support Thumb at some point.
	 */
	if (__predict_false((tf->tf_pc & 3) != 0)) {
		if (user) {
			/*
			 * Give the user an illegal instruction signal.
			 */
			/* Deliver a SIGILL to the process */
			ksig.signb = SIGILL;
			ksig.code = 0;
			goto do_trapsignal;
		}

		/*
		 * The kernel never executes Thumb code.
		 */
		printf("\ndata_abort_fault: Misaligned Kernel-mode "
		    "Program Counter\n");
		dab_fatal(tf, fsr, far, td, &ksig);
	}

	/* See if the cpu state needs to be fixed up */
	switch (data_abort_fixup(tf, fsr, far, td, &ksig)) {
	case ABORT_FIXUP_RETURN:
		return;
	case ABORT_FIXUP_FAILED:
		/* Deliver a SIGILL to the process */
		ksig.signb = SIGILL;
		ksig.code = 0;
		goto do_trapsignal;
	default:
		break;
	}

	va = trunc_page((vm_offset_t)far);

	/*
	 * It is only a kernel address space fault iff:
	 *	1. user == 0  and
	 *	2. pcb_onfault not set or
	 *	3. pcb_onfault set and not LDRT/LDRBT/STRT/STRBT instruction.
	 */
	if (user == 0 && (va >= VM_MIN_KERNEL_ADDRESS ||
	    (va < VM_MIN_ADDRESS && vector_page == ARM_VECTORS_LOW)) &&
	    __predict_true((pcb->pcb_onfault == NULL ||
	     (ReadWord(tf->tf_pc) & 0x05200000) != 0x04200000))) {
		map = kernel_map;

		/* Was the fault due to the FPE/IPKDB ? */
		if (__predict_false((tf->tf_spsr & PSR_MODE)==PSR_UND32_MODE)) {

			/*
			 * Force exit via userret()
			 * This is necessary as the FPE is an extension to
			 * userland that actually runs in a priveledged mode
			 * but uses USR mode permissions for its accesses.
			 */
			user = 1;
			ksig.signb = SIGSEGV;
			ksig.code = 0;
			goto do_trapsignal;
		}
	} else {
		map = &td->td_proc->p_vmspace->vm_map;
	}

	/*
	 * We need to know whether the page should be mapped
	 * as R or R/W. The MMU does not give us the info as
	 * to whether the fault was caused by a read or a write.
	 *
	 * However, we know that a permission fault can only be
	 * the result of a write to a read-only location, so
	 * we can deal with those quickly.
	 *
	 * Otherwise we need to disassemble the instruction
	 * responsible to determine if it was a write.
	 */
	if (IS_PERMISSION_FAULT(fsr)) {
		ftype = VM_PROT_WRITE; 
	} else {
		u_int insn = ReadWord(tf->tf_pc);

		if (((insn & 0x0c100000) == 0x04000000) ||	/* STR/STRB */
		    ((insn & 0x0e1000b0) == 0x000000b0) ||	/* STRH/STRD */
		    ((insn & 0x0a100000) == 0x08000000))	/* STM/CDT */
		{
			ftype = VM_PROT_WRITE; 
	}
		else
		if ((insn & 0x0fb00ff0) == 0x01000090)		/* SWP */
			ftype = VM_PROT_READ | VM_PROT_WRITE; 
		else
			ftype = VM_PROT_READ; 
	}

	/*
	 * See if the fault is as a result of ref/mod emulation,
	 * or domain mismatch.
	 */
#ifdef DEBUG
	last_fault_code = fsr;
#endif
	if (pmap_fault_fixup(vmspace_pmap(td->td_proc->p_vmspace), va, ftype,
	    user)) {
		goto out;
	}

	onfault = pcb->pcb_onfault;
	pcb->pcb_onfault = NULL;
	if (map != kernel_map) {
		PROC_LOCK(p);
		p->p_lock++;
		PROC_UNLOCK(p);
	}
	error = vm_fault(map, va, ftype, VM_FAULT_NORMAL);
	pcb->pcb_onfault = onfault;

	if (map != kernel_map) {
		PROC_LOCK(p);
		p->p_lock--;
		PROC_UNLOCK(p);
	}
	if (__predict_true(error == 0))
		goto out;
	if (user == 0) {
		if (pcb->pcb_onfault) {
			tf->tf_r0 = error;
			tf->tf_pc = (register_t)(intptr_t) pcb->pcb_onfault;
			return;
		}

		printf("\nvm_fault(%p, %x, %x, 0) -> %x\n", map, va, ftype,
		    error);
		dab_fatal(tf, fsr, far, td, &ksig);
	}


	if (error == ENOMEM) {
		printf("VM: pid %d (%s), uid %d killed: "
		    "out of swap\n", td->td_proc->p_pid, td->td_name,
		    (td->td_proc->p_ucred) ?
		     td->td_proc->p_ucred->cr_uid : -1);
		ksig.signb = SIGKILL;
	} else {
		ksig.signb = SIGSEGV;
	}
	ksig.code = 0;
do_trapsignal:
	call_trapsignal(td, ksig.signb, ksig.code);
out:
	/* If returning to user mode, make sure to invoke userret() */
	if (user)
		userret(td, tf);
}

/*
 * dab_fatal() handles the following data aborts:
 *
 *  FAULT_WRTBUF_0 - Vector Exception
 *  FAULT_WRTBUF_1 - Terminal Exception
 *
 * We should never see these on a properly functioning system.
 *
 * This function is also called by the other handlers if they
 * detect a fatal problem.
 *
 * Note: If 'l' is NULL, we assume we're dealing with a prefetch abort.
 */
static int
dab_fatal(trapframe_t *tf, u_int fsr, u_int far, struct thread *td, struct ksig *ksig)
{
	const char *mode;

	mode = TRAP_USERMODE(tf) ? "user" : "kernel";

	disable_interrupts(I32_bit|F32_bit);
	if (td != NULL) {
		printf("Fatal %s mode data abort: '%s'\n", mode,
		    data_aborts[fsr & FAULT_TYPE_MASK].desc);
		printf("trapframe: %p\nFSR=%08x, FAR=", tf, fsr);
		if ((fsr & FAULT_IMPRECISE) == 0)
			printf("%08x, ", far);
		else
			printf("Invalid,  ");
		printf("spsr=%08x\n", tf->tf_spsr);
	} else {
		printf("Fatal %s mode prefetch abort at 0x%08x\n",
		    mode, tf->tf_pc);
		printf("trapframe: %p, spsr=%08x\n", tf, tf->tf_spsr);
	}

	printf("r0 =%08x, r1 =%08x, r2 =%08x, r3 =%08x\n",
	    tf->tf_r0, tf->tf_r1, tf->tf_r2, tf->tf_r3);
	printf("r4 =%08x, r5 =%08x, r6 =%08x, r7 =%08x\n",
	    tf->tf_r4, tf->tf_r5, tf->tf_r6, tf->tf_r7);
	printf("r8 =%08x, r9 =%08x, r10=%08x, r11=%08x\n",
	    tf->tf_r8, tf->tf_r9, tf->tf_r10, tf->tf_r11);
	printf("r12=%08x, ", tf->tf_r12);

	if (TRAP_USERMODE(tf))
		printf("usp=%08x, ulr=%08x",
		    tf->tf_usr_sp, tf->tf_usr_lr);
	else
		printf("ssp=%08x, slr=%08x",
		    tf->tf_svc_sp, tf->tf_svc_lr);
	printf(", pc =%08x\n\n", tf->tf_pc);

#ifdef KDB
	if (debugger_on_panic || kdb_active)
		kdb_trap(fsr, 0, tf);
#endif
	panic("Fatal abort");
	/*NOTREACHED*/
}

/*
 * dab_align() handles the following data aborts:
 *
 *  FAULT_ALIGN_0 - Alignment fault
 *  FAULT_ALIGN_1 - Alignment fault
 *
 * These faults are fatal if they happen in kernel mode. Otherwise, we
 * deliver a bus error to the process.
 */
static int
dab_align(trapframe_t *tf, u_int fsr, u_int far, struct thread *td, struct ksig *ksig)
{

	/* Alignment faults are always fatal if they occur in kernel mode */
	if (!TRAP_USERMODE(tf)) {
		if (!td || !td->td_pcb->pcb_onfault)
			dab_fatal(tf, fsr, far, td, ksig);
		tf->tf_r0 = EFAULT;
		tf->tf_pc = (int)td->td_pcb->pcb_onfault;
		return (0);
	}

	/* pcb_onfault *must* be NULL at this point */

	/* See if the cpu state needs to be fixed up */
	(void) data_abort_fixup(tf, fsr, far, td, ksig);

	/* Deliver a bus error signal to the process */
	ksig->code = 0;
	ksig->signb = SIGBUS;
	td->td_frame = tf;

	return (1);
}

/*
 * dab_buserr() handles the following data aborts:
 *
 *  FAULT_BUSERR_0 - External Abort on Linefetch -- Section
 *  FAULT_BUSERR_1 - External Abort on Linefetch -- Page
 *  FAULT_BUSERR_2 - External Abort on Non-linefetch -- Section
 *  FAULT_BUSERR_3 - External Abort on Non-linefetch -- Page
 *  FAULT_BUSTRNL1 - External abort on Translation -- Level 1
 *  FAULT_BUSTRNL2 - External abort on Translation -- Level 2
 *
 * If pcb_onfault is set, flag the fault and return to the handler.
 * If the fault occurred in user mode, give the process a SIGBUS.
 *
 * Note: On XScale, FAULT_BUSERR_0, FAULT_BUSERR_1, and FAULT_BUSERR_2
 * can be flagged as imprecise in the FSR. This causes a real headache
 * since some of the machine state is lost. In this case, tf->tf_pc
 * may not actually point to the offending instruction. In fact, if
 * we've taken a double abort fault, it generally points somewhere near
 * the top of "data_abort_entry" in exception.S.
 *
 * In all other cases, these data aborts are considered fatal.
 */
static int
dab_buserr(trapframe_t *tf, u_int fsr, u_int far, struct thread *td, struct ksig *ksig)
{
	struct pcb *pcb = td->td_pcb;

#ifdef __XSCALE__
	if ((fsr & FAULT_IMPRECISE) != 0 &&
	    (tf->tf_spsr & PSR_MODE) == PSR_ABT32_MODE) {
		/*
		 * Oops, an imprecise, double abort fault. We've lost the
		 * r14_abt/spsr_abt values corresponding to the original
		 * abort, and the spsr saved in the trapframe indicates
		 * ABT mode.
		 */
		tf->tf_spsr &= ~PSR_MODE;

		/*
		 * We use a simple heuristic to determine if the double abort
		 * happened as a result of a kernel or user mode access.
		 * If the current trapframe is at the top of the kernel stack,
		 * the fault _must_ have come from user mode.
		 */
		if (tf != ((trapframe_t *)pcb->un_32.pcb32_sp) - 1) {
			/*
			 * Kernel mode. We're either about to die a
			 * spectacular death, or pcb_onfault will come
			 * to our rescue. Either way, the current value
			 * of tf->tf_pc is irrelevant.
			 */
			tf->tf_spsr |= PSR_SVC32_MODE;
			if (pcb->pcb_onfault == NULL)
				printf("\nKernel mode double abort!\n");
		} else {
			/*
			 * User mode. We've lost the program counter at the
			 * time of the fault (not that it was accurate anyway;
			 * it's not called an imprecise fault for nothing).
			 * About all we can do is copy r14_usr to tf_pc and
			 * hope for the best. The process is about to get a
			 * SIGBUS, so it's probably history anyway.
			 */
			tf->tf_spsr |= PSR_USR32_MODE;
			tf->tf_pc = tf->tf_usr_lr;
		}
	}

	/* FAR is invalid for imprecise exceptions */
	if ((fsr & FAULT_IMPRECISE) != 0)
		far = 0;
#endif /* __XSCALE__ */

	if (pcb->pcb_onfault) {
		tf->tf_r0 = EFAULT;
		tf->tf_pc = (register_t)(intptr_t) pcb->pcb_onfault;
		return (0);
	}

	/* See if the cpu state needs to be fixed up */
	(void) data_abort_fixup(tf, fsr, far, td, ksig);

	/*
	 * At this point, if the fault happened in kernel mode, we're toast
	 */
	if (!TRAP_USERMODE(tf))
		dab_fatal(tf, fsr, far, td, ksig);

	/* Deliver a bus error signal to the process */
	ksig->signb = SIGBUS;
	ksig->code = 0;
	td->td_frame = tf;

	return (1);
}

static __inline int
prefetch_abort_fixup(trapframe_t *tf, struct ksig *ksig)
{
#ifdef CPU_ABORT_FIXUP_REQUIRED
	int error;

	/* Call the cpu specific prefetch abort fixup routine */
	error = cpu_prefetchabt_fixup(tf);
	if (__predict_true(error != ABORT_FIXUP_FAILED))
		return (error);

	/*
	 * Oops, couldn't fix up the instruction
	 */
	printf(
	    "prefetch_abort_fixup: fixup for %s mode prefetch abort failed.\n",
	    TRAP_USERMODE(tf) ? "user" : "kernel");
	printf("pc = 0x%08x, opcode 0x%08x, insn = ", tf->tf_pc,
	    *((u_int *)tf->tf_pc));
	disassemble(tf->tf_pc);

	/* Die now if this happened in kernel mode */
	if (!TRAP_USERMODE(tf))
		dab_fatal(tf, 0, tf->tf_pc, NULL, ksig);

	return (error);
#else
	return (ABORT_FIXUP_OK);
#endif /* CPU_ABORT_FIXUP_REQUIRED */
}

/*
 * void prefetch_abort_handler(trapframe_t *tf)
 *
 * Abort handler called when instruction execution occurs at
 * a non existent or restricted (access permissions) memory page.
 * If the address is invalid and we were in SVC mode then panic as
 * the kernel should never prefetch abort.
 * If the address is invalid and the page is mapped then the user process
 * does no have read permission so send it a signal.
 * Otherwise fault the page in and try again.
 */
void
prefetch_abort_handler(trapframe_t *tf)
{
	struct thread *td;
	struct proc * p;
	struct vm_map *map;
	vm_offset_t fault_pc, va;
	int error = 0;
	struct ksig ksig;


#if 0
	/* Update vmmeter statistics */
	uvmexp.traps++;
#endif
#if 0
	printf("prefetch abort handler: %p %p\n", (void*)tf->tf_pc,
	    (void*)tf->tf_usr_lr);
#endif
	
 	td = curthread;
	p = td->td_proc;
	PCPU_INC(cnt.v_trap);

	if (TRAP_USERMODE(tf)) {
		td->td_frame = tf;
		if (td->td_ucred != td->td_proc->p_ucred)
			cred_update_thread(td);
	}
	fault_pc = tf->tf_pc;
	if (td->td_md.md_spinlock_count == 0) {
		if (__predict_true(tf->tf_spsr & I32_bit) == 0)
			enable_interrupts(I32_bit);
		if (__predict_true(tf->tf_spsr & F32_bit) == 0)
			enable_interrupts(F32_bit);
	}
	 

		       
	/* See if the cpu state needs to be fixed up */
	switch (prefetch_abort_fixup(tf, &ksig)) {
	case ABORT_FIXUP_RETURN:
		return;
	case ABORT_FIXUP_FAILED:
		/* Deliver a SIGILL to the process */
		ksig.signb = SIGILL;
		ksig.code = 0;
		td->td_frame = tf;
		goto do_trapsignal;
	default:
		break;
	}

	/* Prefetch aborts cannot happen in kernel mode */
	if (__predict_false(!TRAP_USERMODE(tf)))
		dab_fatal(tf, 0, tf->tf_pc, NULL, &ksig);
	td->td_pticks = 0;


	/* Ok validate the address, can only execute in USER space */
	if (__predict_false(fault_pc >= VM_MAXUSER_ADDRESS ||
	    (fault_pc < VM_MIN_ADDRESS && vector_page == ARM_VECTORS_LOW))) {
		ksig.signb = SIGSEGV;
		ksig.code = 0;
		goto do_trapsignal;
	}

	map = &td->td_proc->p_vmspace->vm_map;
	va = trunc_page(fault_pc);

	/*
	 * See if the pmap can handle this fault on its own...
	 */
#ifdef DEBUG
	last_fault_code = -1;
#endif
	if (pmap_fault_fixup(map->pmap, va, VM_PROT_READ, 1))
		goto out;

	if (map != kernel_map) {
		PROC_LOCK(p);
		p->p_lock++;
		PROC_UNLOCK(p);
	}

	error = vm_fault(map, va, VM_PROT_READ | VM_PROT_EXECUTE,
	    VM_FAULT_NORMAL);
	if (map != kernel_map) {
		PROC_LOCK(p);
		p->p_lock--;
		PROC_UNLOCK(p);
	}

	if (__predict_true(error == 0))
		goto out;

	if (error == ENOMEM) {
		printf("VM: pid %d (%s), uid %d killed: "
		    "out of swap\n", td->td_proc->p_pid, td->td_name,
		    (td->td_proc->p_ucred) ?
		     td->td_proc->p_ucred->cr_uid : -1);
		ksig.signb = SIGKILL;
	} else {
		ksig.signb = SIGSEGV;
	}
	ksig.code = 0;

do_trapsignal:
	call_trapsignal(td, ksig.signb, ksig.code);

out:
	userret(td, tf);

}

extern int badaddr_read_1(const uint8_t *, uint8_t *);
extern int badaddr_read_2(const uint16_t *, uint16_t *);
extern int badaddr_read_4(const uint32_t *, uint32_t *);
/*
 * Tentatively read an 8, 16, or 32-bit value from 'addr'.
 * If the read succeeds, the value is written to 'rptr' and zero is returned.
 * Else, return EFAULT.
 */
int
badaddr_read(void *addr, size_t size, void *rptr)
{
	union {
		uint8_t v1;
		uint16_t v2;
		uint32_t v4;
	} u;
	int rv;

	cpu_drain_writebuf();

	/* Read from the test address. */
	switch (size) {
	case sizeof(uint8_t):
		rv = badaddr_read_1(addr, &u.v1);
		if (rv == 0 && rptr)
			*(uint8_t *) rptr = u.v1;
		break;

	case sizeof(uint16_t):
		rv = badaddr_read_2(addr, &u.v2);
		if (rv == 0 && rptr)
			*(uint16_t *) rptr = u.v2;
		break;

	case sizeof(uint32_t):
		rv = badaddr_read_4(addr, &u.v4);
		if (rv == 0 && rptr)
			*(uint32_t *) rptr = u.v4;
		break;

	default:
		panic("badaddr: invalid size (%lu)", (u_long) size);
	}

	/* Return EFAULT if the address was invalid, else zero */
	return (rv);
}

int
cpu_fetch_syscall_args(struct thread *td, struct syscall_args *sa)
{
	struct proc *p;
	register_t *ap;
	int error;

	sa->code = sa->insn & 0x000fffff;
	ap = &td->td_frame->tf_r0;
	if (sa->code == SYS_syscall) {
		sa->code = *ap++;
		sa->nap--;
	} else if (sa->code == SYS___syscall) {
		sa->code = ap[_QUAD_LOWWORD];
		sa->nap -= 2;
		ap += 2;
	}
	p = td->td_proc;
	if (p->p_sysent->sv_mask)
		sa->code &= p->p_sysent->sv_mask;
	if (sa->code >= p->p_sysent->sv_size)
		sa->callp = &p->p_sysent->sv_table[0];
	else
		sa->callp = &p->p_sysent->sv_table[sa->code];
	sa->narg = sa->callp->sy_narg;
	error = 0;
	memcpy(sa->args, ap, sa->nap * sizeof(register_t));
	if (sa->narg > sa->nap) {
		error = copyin((void *)td->td_frame->tf_usr_sp, sa->args +
		    sa->nap, (sa->narg - sa->nap) * sizeof(register_t));
	}
	if (error == 0) {
		td->td_retval[0] = 0;
		td->td_retval[1] = 0;
	}
	return (error);
}

#include "../../kern/subr_syscall.c"

static void
syscall(struct thread *td, trapframe_t *frame)
{
	struct syscall_args sa;
	int error;

	sa.insn = *(uint32_t *)(frame->tf_pc - INSN_SIZE);
	switch (sa.insn & SWI_OS_MASK) {
	case 0: /* XXX: we need our own one. */
		sa.nap = 4;
		break;
	default:
		call_trapsignal(td, SIGILL, 0);
		userret(td, frame);
		return;
	}

	error = syscallenter(td, &sa);
	KASSERT(error != 0 || td->td_ar == NULL,
	    ("returning from syscall with td_ar set!"));
	syscallret(td, error, &sa);
}

void
swi_handler(trapframe_t *frame)
{
	struct thread *td = curthread;

	td->td_frame = frame;
	
	td->td_pticks = 0;
	/*
      	 * Make sure the program counter is correctly aligned so we
	 * don't take an alignment fault trying to read the opcode.
	 */
	if (__predict_false(((frame->tf_pc - INSN_SIZE) & 3) != 0)) {
		call_trapsignal(td, SIGILL, 0);
		userret(td, frame);
		return;
	}
	/*
	 * Enable interrupts if they were enabled before the exception.
	 * Since all syscalls *should* come from user mode it will always
	 * be safe to enable them, but check anyway. 
	 */       
	if (td->td_md.md_spinlock_count == 0) {
		if (__predict_true(frame->tf_spsr & I32_bit) == 0)
			enable_interrupts(I32_bit);
		if (__predict_true(frame->tf_spsr & F32_bit) == 0)
			enable_interrupts(F32_bit);
	}
<<<<<<< HEAD
	 
	syscall(td, frame, insn);
=======

	syscall(td, frame);
>>>>>>> 85823a3b
}
<|MERGE_RESOLUTION|>--- conflicted
+++ resolved
@@ -128,7 +128,7 @@
 
 #include <machine/disassem.h>
 #include <machine/machdep.h>
- 
+
 extern char fusubailout[];
 
 #ifdef DEBUG
@@ -388,7 +388,7 @@
 	 * responsible to determine if it was a write.
 	 */
 	if (IS_PERMISSION_FAULT(fsr)) {
-		ftype = VM_PROT_WRITE; 
+		ftype = VM_PROT_WRITE;
 	} else {
 		u_int insn = ReadWord(tf->tf_pc);
 
@@ -396,13 +396,13 @@
 		    ((insn & 0x0e1000b0) == 0x000000b0) ||	/* STRH/STRD */
 		    ((insn & 0x0a100000) == 0x08000000))	/* STM/CDT */
 		{
-			ftype = VM_PROT_WRITE; 
+			ftype = VM_PROT_WRITE;
 	}
 		else
 		if ((insn & 0x0fb00ff0) == 0x01000090)		/* SWP */
-			ftype = VM_PROT_READ | VM_PROT_WRITE; 
+			ftype = VM_PROT_READ | VM_PROT_WRITE;
 		else
-			ftype = VM_PROT_READ; 
+			ftype = VM_PROT_READ;
 	}
 
 	/*
@@ -734,9 +734,7 @@
 		if (__predict_true(tf->tf_spsr & F32_bit) == 0)
 			enable_interrupts(F32_bit);
 	}
-	 
-
-		       
+
 	/* See if the cpu state needs to be fixed up */
 	switch (prefetch_abort_fixup(tf, &ksig)) {
 	case ABORT_FIXUP_RETURN:
@@ -944,19 +942,14 @@
 	/*
 	 * Enable interrupts if they were enabled before the exception.
 	 * Since all syscalls *should* come from user mode it will always
-	 * be safe to enable them, but check anyway. 
-	 */       
+	 * be safe to enable them, but check anyway.
+	 */
 	if (td->td_md.md_spinlock_count == 0) {
 		if (__predict_true(frame->tf_spsr & I32_bit) == 0)
 			enable_interrupts(I32_bit);
 		if (__predict_true(frame->tf_spsr & F32_bit) == 0)
 			enable_interrupts(F32_bit);
 	}
-<<<<<<< HEAD
-	 
-	syscall(td, frame, insn);
-=======
 
 	syscall(td, frame);
->>>>>>> 85823a3b
-}
+}
