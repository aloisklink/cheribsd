/*	$NetBSD: arm32_machdep.c,v 1.44 2004/03/24 15:34:47 atatat Exp $	*/

/*-
 * SPDX-License-Identifier: BSD-4-Clause
 *
 * Copyright (c) 2004 Olivier Houchard
 * Copyright (c) 1994-1998 Mark Brinicombe.
 * Copyright (c) 1994 Brini.
 * All rights reserved.
 *
 * This code is derived from software written for Brini by Mark Brinicombe
 *
 * Redistribution and use in source and binary forms, with or without
 * modification, are permitted provided that the following conditions
 * are met:
 * 1. Redistributions of source code must retain the above copyright
 *    notice, this list of conditions and the following disclaimer.
 * 2. Redistributions in binary form must reproduce the above copyright
 *    notice, this list of conditions and the following disclaimer in the
 *    documentation and/or other materials provided with the distribution.
 * 3. All advertising materials mentioning features or use of this software
 *    must display the following acknowledgement:
 *	This product includes software developed by Mark Brinicombe
 *	for the NetBSD Project.
 * 4. The name of the company nor the name of the author may be used to
 *    endorse or promote products derived from this software without specific
 *    prior written permission.
 *
 * THIS SOFTWARE IS PROVIDED BY THE AUTHOR ``AS IS'' AND ANY EXPRESS OR IMPLIED
 * WARRANTIES, INCLUDING, BUT NOT LIMITED TO, THE IMPLIED WARRANTIES OF
 * MERCHANTABILITY AND FITNESS FOR A PARTICULAR PURPOSE ARE DISCLAIMED.
 * IN NO EVENT SHALL THE AUTHOR OR CONTRIBUTORS BE LIABLE FOR ANY DIRECT,
 * INDIRECT, INCIDENTAL, SPECIAL, EXEMPLARY, OR CONSEQUENTIAL DAMAGES
 * (INCLUDING, BUT NOT LIMITED TO, PROCUREMENT OF SUBSTITUTE GOODS OR
 * SERVICES; LOSS OF USE, DATA, OR PROFITS; OR BUSINESS INTERRUPTION)
 * HOWEVER CAUSED AND ON ANY THEORY OF LIABILITY, WHETHER IN CONTRACT, STRICT
 * LIABILITY, OR TORT (INCLUDING NEGLIGENCE OR OTHERWISE) ARISING IN ANY WAY
 * OUT OF THE USE OF THIS SOFTWARE, EVEN IF ADVISED OF THE POSSIBILITY OF
 * SUCH DAMAGE.
 *
 * Machine dependent functions for kernel setup
 *
 * Created      : 17/09/94
 * Updated	: 18/04/01 updated for new wscons
 */

#include "opt_ddb.h"
#include "opt_kstack_pages.h"
#include "opt_platform.h"
#include "opt_sched.h"

#include <sys/cdefs.h>
__FBSDID("$FreeBSD$");

#include <sys/param.h>
#include <sys/buf.h>
#include <sys/bus.h>
#include <sys/cons.h>
#include <sys/cpu.h>
#include <sys/devmap.h>
#include <sys/efi.h>
#include <sys/imgact.h>
#include <sys/kdb.h>
#include <sys/kernel.h>
#include <sys/ktr.h>
#include <sys/linker.h>
#include <sys/msgbuf.h>
#include <sys/physmem.h>
#include <sys/reboot.h>
#include <sys/rwlock.h>
#include <sys/sched.h>
#include <sys/syscallsubr.h>
#include <sys/sysent.h>
#include <sys/sysproto.h>
#include <sys/vmmeter.h>

#include <vm/vm_object.h>
#include <vm/vm_page.h>
#include <vm/vm_pager.h>

#include <machine/asm.h>
#include <machine/debug_monitor.h>
#include <machine/machdep.h>
#include <machine/metadata.h>
#include <machine/pcb.h>
#include <machine/platform.h>
#include <machine/sysarch.h>
#include <machine/undefined.h>
#include <machine/vfp.h>
#include <machine/vmparam.h>

#ifdef FDT
#include <dev/fdt/fdt_common.h>
#include <machine/ofw_machdep.h>
#endif

#ifdef DEBUG
#define	debugf(fmt, args...) printf(fmt, ##args)
#else
#define	debugf(fmt, args...)
#endif

#if defined(COMPAT_FREEBSD4) || defined(COMPAT_FREEBSD5) || \
    defined(COMPAT_FREEBSD6) || defined(COMPAT_FREEBSD7) || \
    defined(COMPAT_FREEBSD9)
#error FreeBSD/arm doesn't provide compatibility with releases prior to 10
#endif


#if __ARM_ARCH < 6
#error FreeBSD requires ARMv6 or later
#endif

struct pcpu __pcpu[MAXCPU];
struct pcpu *pcpup = &__pcpu[0];

static struct trapframe proc0_tf;
uint32_t cpu_reset_address = 0;
int cold = 1;
vm_offset_t vector_page;

/* The address at which the kernel was loaded.  Set early in initarm(). */
vm_paddr_t arm_physmem_kernaddr;

extern int *end;

#ifdef FDT
vm_paddr_t pmap_pa;
vm_offset_t systempage;
vm_offset_t irqstack;
vm_offset_t undstack;
vm_offset_t abtstack;
#endif /* FDT */

#ifdef PLATFORM
static delay_func *delay_impl;
static void *delay_arg;
#endif

struct kva_md_info kmi;
/*
 * arm32_vector_init:
 *
 *	Initialize the vector page, and select whether or not to
 *	relocate the vectors.
 *
 *	NOTE: We expect the vector page to be mapped at its expected
 *	destination.
 */

extern unsigned int page0[], page0_data[];
void
arm_vector_init(vm_offset_t va, int which)
{
	unsigned int *vectors = (int *) va;
	unsigned int *vectors_data = vectors + (page0_data - page0);
	int vec;

	/*
	 * Loop through the vectors we're taking over, and copy the
	 * vector's insn and data word.
	 */
	for (vec = 0; vec < ARM_NVEC; vec++) {
		if ((which & (1 << vec)) == 0) {
			/* Don't want to take over this vector. */
			continue;
		}
		vectors[vec] = page0[vec];
		vectors_data[vec] = page0_data[vec];
	}

	/* Now sync the vectors. */
	icache_sync(va, (ARM_NVEC * 2) * sizeof(u_int));

	vector_page = va;
}

static void
cpu_startup(void *dummy)
{
	struct pcb *pcb = thread0.td_pcb;
	const unsigned int mbyte = 1024 * 1024;

	identify_arm_cpu();

	vm_ksubmap_init(&kmi);

	/*
	 * Display the RAM layout.
	 */
	printf("real memory  = %ju (%ju MB)\n",
	    (uintmax_t)arm32_ptob(realmem),
	    (uintmax_t)arm32_ptob(realmem) / mbyte);
	printf("avail memory = %ju (%ju MB)\n",
	    (uintmax_t)arm32_ptob(vm_free_count()),
	    (uintmax_t)arm32_ptob(vm_free_count()) / mbyte);
	if (bootverbose) {
		physmem_print_tables();
		devmap_print_table();
	}

	bufinit();
	vm_pager_bufferinit();
	pcb->pcb_regs.sf_sp = (u_int)thread0.td_kstack +
	    USPACE_SVC_STACK_TOP;
	pmap_set_pcb_pagedir(kernel_pmap, pcb);
}

SYSINIT(cpu, SI_SUB_CPU, SI_ORDER_FIRST, cpu_startup, NULL);

/*
 * Flush the D-cache for non-DMA I/O so that the I-cache can
 * be made coherent later.
 */
void
cpu_flush_dcache(void *ptr, size_t len)
{

	dcache_wb_poc((vm_offset_t)ptr, (vm_paddr_t)vtophys(ptr), len);
}

/* Get current clock frequency for the given cpu id. */
int
cpu_est_clockrate(int cpu_id, uint64_t *rate)
{
	struct pcpu *pc;

	pc = pcpu_find(cpu_id);
	if (pc == NULL || rate == NULL)
		return (EINVAL);

	if (pc->pc_clock == 0)
		return (EOPNOTSUPP);

	*rate = pc->pc_clock;

	return (0);
}

void
cpu_idle(int busy)
{

	CTR2(KTR_SPARE2, "cpu_idle(%d) at %d", busy, curcpu);
	spinlock_enter();
	if (!busy)
		cpu_idleclock();
	if (!sched_runnable())
		cpu_sleep(0);
	if (!busy)
		cpu_activeclock();
	spinlock_exit();
	CTR2(KTR_SPARE2, "cpu_idle(%d) at %d done", busy, curcpu);
}

int
cpu_idle_wakeup(int cpu)
{

	return (0);
}

void
cpu_initclocks(void)
{

#ifdef SMP
	if (PCPU_GET(cpuid) == 0)
		cpu_initclocks_bsp();
	else
		cpu_initclocks_ap();
#else
	cpu_initclocks_bsp();
#endif
}

#ifdef PLATFORM
void
arm_set_delay(delay_func *impl, void *arg)
{

	KASSERT(impl != NULL, ("No DELAY implementation"));
	delay_impl = impl;
	delay_arg = arg;
}

void
DELAY(int usec)
{

	TSENTER();
	delay_impl(usec, delay_arg);
	TSEXIT();
}
#endif

void
cpu_pcpu_init(struct pcpu *pcpu, int cpuid, size_t size)
{

	pcpu->pc_mpidr = 0xffffffff;
}

void
spinlock_enter(void)
{
	struct thread *td;
	register_t cspr;

	td = curthread;
	if (td->td_md.md_spinlock_count == 0) {
		cspr = disable_interrupts(PSR_I | PSR_F);
		td->td_md.md_spinlock_count = 1;
		td->td_md.md_saved_cspr = cspr;
		critical_enter();
	} else
		td->td_md.md_spinlock_count++;
}

void
spinlock_exit(void)
{
	struct thread *td;
	register_t cspr;

	td = curthread;
	cspr = td->td_md.md_saved_cspr;
	td->td_md.md_spinlock_count--;
	if (td->td_md.md_spinlock_count == 0) {
		critical_exit();
		restore_interrupts(cspr);
	}
}

/*
<<<<<<< HEAD
 * Clear registers on exec
 */
void
exec_setregs(struct thread *td, struct image_params *imgp, uintptr_t stack)
{
	struct trapframe *tf = td->td_frame;

	memset(tf, 0, sizeof(*tf));
	tf->tf_usr_sp = stack;
	tf->tf_usr_lr = imgp->entry_addr;
	tf->tf_svc_lr = 0x77777777;
	tf->tf_pc = imgp->entry_addr;
	tf->tf_spsr = PSR_USR32_MODE;
	if ((register_t)imgp->entry_addr & 1)
		tf->tf_spsr |= PSR_T;
}

#ifdef VFP
/*
 * Get machine VFP context.
 */
void
get_vfpcontext(struct thread *td, mcontext_vfp_t *vfp)
{
	struct pcb *pcb;

	pcb = td->td_pcb;
	if (td == curthread) {
		critical_enter();
		vfp_store(&pcb->pcb_vfpstate, false);
		critical_exit();
	} else
		MPASS(TD_IS_SUSPENDED(td));
	memcpy(vfp->mcv_reg, pcb->pcb_vfpstate.reg,
	    sizeof(vfp->mcv_reg));
	vfp->mcv_fpscr = pcb->pcb_vfpstate.fpscr;
}

/*
 * Set machine VFP context.
 */
void
set_vfpcontext(struct thread *td, mcontext_vfp_t *vfp)
{
	struct pcb *pcb;

	pcb = td->td_pcb;
	if (td == curthread) {
		critical_enter();
		vfp_discard(td);
		critical_exit();
	} else
		MPASS(TD_IS_SUSPENDED(td));
	memcpy(pcb->pcb_vfpstate.reg, vfp->mcv_reg,
	    sizeof(pcb->pcb_vfpstate.reg));
	pcb->pcb_vfpstate.fpscr = vfp->mcv_fpscr;
}
#endif

int
arm_get_vfpstate(struct thread *td, void *args)
{
	int rv;
	struct arm_get_vfpstate_args ua;
	mcontext_vfp_t	mcontext_vfp;

	rv = copyin(args, &ua, sizeof(ua));
	if (rv != 0)
		return (rv);
	if (ua.mc_vfp_size != sizeof(mcontext_vfp_t))
		return (EINVAL);
#ifdef VFP
	get_vfpcontext(td, &mcontext_vfp);
#else
	bzero(&mcontext_vfp, sizeof(mcontext_vfp));
#endif

	rv = copyout(&mcontext_vfp, ua.mc_vfp,  sizeof(mcontext_vfp));
	if (rv != 0)
		return (rv);
	return (0);
}

/*
 * Get machine context.
 */
int
get_mcontext(struct thread *td, mcontext_t *mcp, int clear_ret)
{
	struct trapframe *tf = td->td_frame;
	__greg_t *gr = mcp->__gregs;

	if (clear_ret & GET_MC_CLEAR_RET) {
		gr[_REG_R0] = 0;
		gr[_REG_CPSR] = tf->tf_spsr & ~PSR_C;
	} else {
		gr[_REG_R0]   = tf->tf_r0;
		gr[_REG_CPSR] = tf->tf_spsr;
	}
	gr[_REG_R1]   = tf->tf_r1;
	gr[_REG_R2]   = tf->tf_r2;
	gr[_REG_R3]   = tf->tf_r3;
	gr[_REG_R4]   = tf->tf_r4;
	gr[_REG_R5]   = tf->tf_r5;
	gr[_REG_R6]   = tf->tf_r6;
	gr[_REG_R7]   = tf->tf_r7;
	gr[_REG_R8]   = tf->tf_r8;
	gr[_REG_R9]   = tf->tf_r9;
	gr[_REG_R10]  = tf->tf_r10;
	gr[_REG_R11]  = tf->tf_r11;
	gr[_REG_R12]  = tf->tf_r12;
	gr[_REG_SP]   = tf->tf_usr_sp;
	gr[_REG_LR]   = tf->tf_usr_lr;
	gr[_REG_PC]   = tf->tf_pc;

	mcp->mc_vfp_size = 0;
	mcp->mc_vfp_ptr = NULL;
	memset(&mcp->mc_spare, 0, sizeof(mcp->mc_spare));

	return (0);
}

/*
 * Set machine context.
 *
 * However, we don't set any but the user modifiable flags, and we won't
 * touch the cs selector.
 */
int
set_mcontext(struct thread *td, mcontext_t *mcp)
{
	mcontext_vfp_t mc_vfp, *vfp;
	struct trapframe *tf = td->td_frame;
	const __greg_t *gr = mcp->__gregs;
	int spsr;

	/*
	 * Make sure the processor mode has not been tampered with and
	 * interrupts have not been disabled.
	 */
	spsr = gr[_REG_CPSR];
	if ((spsr & PSR_MODE) != PSR_USR32_MODE ||
	    (spsr & (PSR_I | PSR_F)) != 0)
		return (EINVAL);

#ifdef WITNESS
	if (mcp->mc_vfp_size != 0 && mcp->mc_vfp_size != sizeof(mc_vfp)) {
		printf("%s: %s: Malformed mc_vfp_size: %d (0x%08X)\n",
		    td->td_proc->p_comm, __func__,
		    mcp->mc_vfp_size, mcp->mc_vfp_size);
	} else if (mcp->mc_vfp_size != 0 && mcp->mc_vfp_ptr == NULL) {
		printf("%s: %s: c_vfp_size != 0 but mc_vfp_ptr == NULL\n",
		    td->td_proc->p_comm, __func__);
	}
#endif

	if (mcp->mc_vfp_size == sizeof(mc_vfp) && mcp->mc_vfp_ptr != NULL) {
		if (copyin(mcp->mc_vfp_ptr, &mc_vfp, sizeof(mc_vfp)) != 0)
			return (EFAULT);
		vfp = &mc_vfp;
	} else {
		vfp = NULL;
	}

	tf->tf_r0 = gr[_REG_R0];
	tf->tf_r1 = gr[_REG_R1];
	tf->tf_r2 = gr[_REG_R2];
	tf->tf_r3 = gr[_REG_R3];
	tf->tf_r4 = gr[_REG_R4];
	tf->tf_r5 = gr[_REG_R5];
	tf->tf_r6 = gr[_REG_R6];
	tf->tf_r7 = gr[_REG_R7];
	tf->tf_r8 = gr[_REG_R8];
	tf->tf_r9 = gr[_REG_R9];
	tf->tf_r10 = gr[_REG_R10];
	tf->tf_r11 = gr[_REG_R11];
	tf->tf_r12 = gr[_REG_R12];
	tf->tf_usr_sp = gr[_REG_SP];
	tf->tf_usr_lr = gr[_REG_LR];
	tf->tf_pc = gr[_REG_PC];
	tf->tf_spsr = gr[_REG_CPSR];
#ifdef VFP
	if (vfp != NULL)
		set_vfpcontext(td, vfp);
#endif
	return (0);
}

void
sendsig(catcher, ksi, mask)
	sig_t catcher;
	ksiginfo_t *ksi;
	sigset_t *mask;
{
	struct thread *td;
	struct proc *p;
	struct trapframe *tf;
	struct sigframe *fp, frame;
	struct sigacts *psp;
	struct sysentvec *sysent;
	int onstack;
	int sig;
	int code;

	td = curthread;
	p = td->td_proc;
	PROC_LOCK_ASSERT(p, MA_OWNED);
	sig = ksi->ksi_signo;
	code = ksi->ksi_code;
	psp = p->p_sigacts;
	mtx_assert(&psp->ps_mtx, MA_OWNED);
	tf = td->td_frame;
	onstack = sigonstack(tf->tf_usr_sp);

	CTR4(KTR_SIG, "sendsig: td=%p (%s) catcher=%p sig=%d", td, p->p_comm,
	    catcher, sig);

	/* Allocate and validate space for the signal handler context. */
	if ((td->td_pflags & TDP_ALTSTACK) != 0 && !(onstack) &&
	    SIGISMEMBER(psp->ps_sigonstack, sig)) {
		fp = (struct sigframe *)((uintptr_t)td->td_sigstk.ss_sp +
		    td->td_sigstk.ss_size);
#if defined(COMPAT_43)
		td->td_sigstk.ss_flags |= SS_ONSTACK;
#endif
	} else
		fp = (struct sigframe *)td->td_frame->tf_usr_sp;

	/* make room on the stack */
	fp--;

	/* make the stack aligned */
	fp = (struct sigframe *)STACKALIGN(fp);
	/* Populate the siginfo frame. */
	bzero(&frame, sizeof(frame));
	get_mcontext(td, &frame.sf_uc.uc_mcontext, 0);
#ifdef VFP
	get_vfpcontext(td, &frame.sf_vfp);
	frame.sf_uc.uc_mcontext.mc_vfp_size = sizeof(fp->sf_vfp);
	frame.sf_uc.uc_mcontext.mc_vfp_ptr = &fp->sf_vfp;
#else
	frame.sf_uc.uc_mcontext.mc_vfp_size = 0;
	frame.sf_uc.uc_mcontext.mc_vfp_ptr = NULL;
#endif
	frame.sf_si = ksi->ksi_info;
	frame.sf_uc.uc_sigmask = *mask;
	frame.sf_uc.uc_stack = td->td_sigstk;
	frame.sf_uc.uc_stack.ss_flags = (td->td_pflags & TDP_ALTSTACK) != 0 ?
	    (onstack ? SS_ONSTACK : 0) : SS_DISABLE;
	mtx_unlock(&psp->ps_mtx);
	PROC_UNLOCK(td->td_proc);

	/* Copy the sigframe out to the user's stack. */
	if (copyout(&frame, fp, sizeof(*fp)) != 0) {
		/* Process has trashed its stack. Kill it. */
		CTR2(KTR_SIG, "sendsig: sigexit td=%p fp=%p", td, fp);
		PROC_LOCK(p);
		sigexit(td, SIGILL);
	}

	/*
	 * Build context to run handler in.  We invoke the handler
	 * directly, only returning via the trampoline.  Note the
	 * trampoline version numbers are coordinated with machine-
	 * dependent code in libc.
	 */

	tf->tf_r0 = sig;
	tf->tf_r1 = (register_t)&fp->sf_si;
	tf->tf_r2 = (register_t)&fp->sf_uc;

	/* the trampoline uses r5 as the uc address */
	tf->tf_r5 = (register_t)&fp->sf_uc;
	tf->tf_pc = (register_t)catcher;
	tf->tf_usr_sp = (register_t)fp;
	sysent = p->p_sysent;
	if (sysent->sv_sigcode_base != 0)
		tf->tf_usr_lr = (register_t)sysent->sv_sigcode_base;
	else
		tf->tf_usr_lr = (register_t)(p->p_psstrings -
		    *(sysent->sv_szsigcode));
	/* Set the mode to enter in the signal handler */
#if __ARM_ARCH >= 7
	if ((register_t)catcher & 1)
		tf->tf_spsr |= PSR_T;
	else
		tf->tf_spsr &= ~PSR_T;
#endif

	CTR3(KTR_SIG, "sendsig: return td=%p pc=%#x sp=%#x", td, tf->tf_usr_lr,
	    tf->tf_usr_sp);

	PROC_LOCK(p);
	mtx_lock(&psp->ps_mtx);
}

int
sys_sigreturn(td, uap)
	struct thread *td;
	struct sigreturn_args /* {
		const struct __ucontext *sigcntxp;
	} */ *uap;
{
	ucontext_t uc;
	int error;

	if (uap == NULL)
		return (EFAULT);
	if (copyin(uap->sigcntxp, &uc, sizeof(uc)))
		return (EFAULT);
	/* Restore register context. */
	error = set_mcontext(td, &uc.uc_mcontext);
	if (error != 0)
		return (error);

	/* Restore signal mask. */
	kern_sigprocmask(td, SIG_SETMASK, &uc.uc_sigmask, NULL, 0);

	return (EJUSTRETURN);
}

/*
=======
>>>>>>> dfaf6502
 * Construct a PCB from a trapframe. This is called from kdb_trap() where
 * we want to start a backtrace from the function that caused us to enter
 * the debugger. We have the context in the trapframe, but base the trace
 * on the PCB. The PCB doesn't have to be perfect, as long as it contains
 * enough for a backtrace.
 */
void
makectx(struct trapframe *tf, struct pcb *pcb)
{
	pcb->pcb_regs.sf_r4 = tf->tf_r4;
	pcb->pcb_regs.sf_r5 = tf->tf_r5;
	pcb->pcb_regs.sf_r6 = tf->tf_r6;
	pcb->pcb_regs.sf_r7 = tf->tf_r7;
	pcb->pcb_regs.sf_r8 = tf->tf_r8;
	pcb->pcb_regs.sf_r9 = tf->tf_r9;
	pcb->pcb_regs.sf_r10 = tf->tf_r10;
	pcb->pcb_regs.sf_r11 = tf->tf_r11;
	pcb->pcb_regs.sf_r12 = tf->tf_r12;
	pcb->pcb_regs.sf_pc = tf->tf_pc;
	pcb->pcb_regs.sf_lr = tf->tf_usr_lr;
	pcb->pcb_regs.sf_sp = tf->tf_usr_sp;
}

void
pcpu0_init(void)
{
	set_curthread(&thread0);
	pcpu_init(pcpup, 0, sizeof(struct pcpu));
	pcpup->pc_mpidr = cp15_mpidr_get() & 0xFFFFFF;
	PCPU_SET(curthread, &thread0);
}

/*
 * Initialize proc0
 */
void
init_proc0(vm_offset_t kstack)
{
	proc_linkup0(&proc0, &thread0);
	thread0.td_kstack = kstack;
	thread0.td_kstack_pages = kstack_pages;
	thread0.td_pcb = (struct pcb *)(thread0.td_kstack +
	    thread0.td_kstack_pages * PAGE_SIZE) - 1;
	thread0.td_pcb->pcb_flags = 0;
	thread0.td_pcb->pcb_vfpcpu = -1;
	thread0.td_pcb->pcb_vfpstate.fpscr = VFPSCR_DN;
	thread0.td_frame = &proc0_tf;
	pcpup->pc_curpcb = thread0.td_pcb;
}

void
set_stackptrs(int cpu)
{

	set_stackptr(PSR_IRQ32_MODE,
	    irqstack + ((IRQ_STACK_SIZE * PAGE_SIZE) * (cpu + 1)));
	set_stackptr(PSR_ABT32_MODE,
	    abtstack + ((ABT_STACK_SIZE * PAGE_SIZE) * (cpu + 1)));
	set_stackptr(PSR_UND32_MODE,
	    undstack + ((UND_STACK_SIZE * PAGE_SIZE) * (cpu + 1)));
}

static void
arm_kdb_init(void)
{

	kdb_init();
#ifdef KDB
	if (boothowto & RB_KDB)
		kdb_enter(KDB_WHY_BOOTFLAGS, "Boot flags requested debugger");
#endif
}

#ifdef FDT
void *
initarm(struct arm_boot_params *abp)
{
	struct mem_region mem_regions[FDT_MEM_REGIONS];
	vm_paddr_t lastaddr;
	vm_offset_t dtbp, kernelstack, dpcpu;
	char *env;
	void *kmdp;
	int err_devmap, mem_regions_sz;
	phandle_t root;
	char dts_version[255];
#ifdef EFI
	struct efi_map_header *efihdr;
#endif

	/* get last allocated physical address */
	arm_physmem_kernaddr = abp->abp_physaddr;
	lastaddr = parse_boot_param(abp) - KERNVIRTADDR + arm_physmem_kernaddr;

	set_cpufuncs();
	cpuinfo_init();

	/*
	 * Find the dtb passed in by the boot loader.
	 */
	kmdp = preload_search_by_type("elf kernel");
	dtbp = MD_FETCH(kmdp, MODINFOMD_DTBP, vm_offset_t);
#if defined(FDT_DTB_STATIC)
	/*
	 * In case the device tree blob was not retrieved (from metadata) try
	 * to use the statically embedded one.
	 */
	if (dtbp == (vm_offset_t)NULL)
		dtbp = (vm_offset_t)&fdt_static_dtb;
#endif

	if (OF_install(OFW_FDT, 0) == FALSE)
		panic("Cannot install FDT");

	if (OF_init((void *)dtbp) != 0)
		panic("OF_init failed with the found device tree");

#if defined(LINUX_BOOT_ABI)
	arm_parse_fdt_bootargs();
#endif

#ifdef EFI
	efihdr = (struct efi_map_header *)preload_search_info(kmdp,
	    MODINFO_METADATA | MODINFOMD_EFI_MAP);
	if (efihdr != NULL) {
		arm_add_efi_map_entries(efihdr, mem_regions, &mem_regions_sz);
	} else
#endif
	{
		/* Grab physical memory regions information from device tree. */
		if (fdt_get_mem_regions(mem_regions, &mem_regions_sz,NULL) != 0)
			panic("Cannot get physical memory regions");
	}
	physmem_hardware_regions(mem_regions, mem_regions_sz);

	/* Grab reserved memory regions information from device tree. */
	if (fdt_get_reserved_regions(mem_regions, &mem_regions_sz) == 0)
		physmem_exclude_regions(mem_regions, mem_regions_sz,
		    EXFLAG_NODUMP | EXFLAG_NOALLOC);

	/*
	 * Set TEX remapping registers.
	 * Setup kernel page tables and switch to kernel L1 page table.
	 */
	pmap_set_tex();
	pmap_bootstrap_prepare(lastaddr);

	/*
	 * If EARLY_PRINTF support is enabled, we need to re-establish the
	 * mapping after pmap_bootstrap_prepare() switches to new page tables.
	 * Note that we can only do the remapping if the VA is outside the
	 * kernel, now that we have real virtual (not VA=PA) mappings in effect.
	 * Early printf does not work between the time pmap_set_tex() does
	 * cp15_prrr_set() and this code remaps the VA.
	 */
#if defined(EARLY_PRINTF) && defined(SOCDEV_PA) && defined(SOCDEV_VA) && SOCDEV_VA < KERNBASE
	pmap_preboot_map_attr(SOCDEV_PA, SOCDEV_VA, 1024 * 1024, 
	    VM_PROT_READ | VM_PROT_WRITE, VM_MEMATTR_DEVICE);
#endif

	/*
	 * Now that proper page tables are installed, call cpu_setup() to enable
	 * instruction and data caches and other chip-specific features.
	 */
	cpu_setup();

	/* Platform-specific initialisation */
	platform_probe_and_attach();
	pcpu0_init();

	/* Do basic tuning, hz etc */
	init_param1();

	/*
	 * Allocate a page for the system page mapped to 0xffff0000
	 * This page will just contain the system vectors and can be
	 * shared by all processes.
	 */
	systempage = pmap_preboot_get_pages(1);

	/* Map the vector page. */
	pmap_preboot_map_pages(systempage, ARM_VECTORS_HIGH,  1);
	if (virtual_end >= ARM_VECTORS_HIGH)
		virtual_end = ARM_VECTORS_HIGH - 1;

	/* Allocate dynamic per-cpu area. */
	dpcpu = pmap_preboot_get_vpages(DPCPU_SIZE / PAGE_SIZE);
	dpcpu_init((void *)dpcpu, 0);

	/* Allocate stacks for all modes */
	irqstack    = pmap_preboot_get_vpages(IRQ_STACK_SIZE * MAXCPU);
	abtstack    = pmap_preboot_get_vpages(ABT_STACK_SIZE * MAXCPU);
	undstack    = pmap_preboot_get_vpages(UND_STACK_SIZE * MAXCPU );
	kernelstack = pmap_preboot_get_vpages(kstack_pages);

	/* Allocate message buffer. */
	msgbufp = (void *)pmap_preboot_get_vpages(
	    round_page(msgbufsize) / PAGE_SIZE);

	/*
	 * Pages were allocated during the secondary bootstrap for the
	 * stacks for different CPU modes.
	 * We must now set the r13 registers in the different CPU modes to
	 * point to these stacks.
	 * Since the ARM stacks use STMFD etc. we must set r13 to the top end
	 * of the stack memory.
	 */
	set_stackptrs(0);
	mutex_init();

	/* Establish static device mappings. */
	err_devmap = platform_devmap_init();
	devmap_bootstrap(0, NULL);
	vm_max_kernel_address = platform_lastaddr();

	/*
	 * Only after the SOC registers block is mapped we can perform device
	 * tree fixups, as they may attempt to read parameters from hardware.
	 */
	OF_interpret("perform-fixup", 0);
	platform_gpio_init();
	cninit();

	/*
	 * If we made a mapping for EARLY_PRINTF after pmap_bootstrap_prepare(),
	 * undo it now that the normal console printf works.
	 */
#if defined(EARLY_PRINTF) && defined(SOCDEV_PA) && defined(SOCDEV_VA) && SOCDEV_VA < KERNBASE
	pmap_kremove(SOCDEV_VA);
#endif

	debugf("initarm: console initialized\n");
	debugf(" arg1 kmdp = 0x%08x\n", (uint32_t)kmdp);
	debugf(" boothowto = 0x%08x\n", boothowto);
	debugf(" dtbp = 0x%08x\n", (uint32_t)dtbp);
	debugf(" lastaddr1: 0x%08x\n", lastaddr);
	arm_print_kenv();

	env = kern_getenv("kernelname");
	if (env != NULL)
		strlcpy(kernelname, env, sizeof(kernelname));

	if (err_devmap != 0)
		printf("WARNING: could not fully configure devmap, error=%d\n",
		    err_devmap);

	platform_late_init();

	root = OF_finddevice("/");
	if (OF_getprop(root, "freebsd,dts-version", dts_version, sizeof(dts_version)) > 0) {
		if (strcmp(LINUX_DTS_VERSION, dts_version) != 0)
			printf("WARNING: DTB version is %s while kernel expects %s, "
			    "please update the DTB in the ESP\n",
			    dts_version,
			    LINUX_DTS_VERSION);
	} else {
		printf("WARNING: Cannot find freebsd,dts-version property, "
		    "cannot check DTB compliance\n");
	}

	/*
	 * We must now clean the cache again....
	 * Cleaning may be done by reading new data to displace any
	 * dirty data in the cache. This will have happened in cpu_setttb()
	 * but since we are boot strapping the addresses used for the read
	 * may have just been remapped and thus the cache could be out
	 * of sync. A re-clean after the switch will cure this.
	 * After booting there are no gross relocations of the kernel thus
	 * this problem will not occur after initarm().
	 */
	/* Set stack for exception handlers */
	undefined_init();
	init_proc0(kernelstack);
	arm_vector_init(ARM_VECTORS_HIGH, ARM_VEC_ALL);
	enable_interrupts(PSR_A);
	pmap_bootstrap(0);

	/* Exclude the kernel (and all the things we allocated which immediately
	 * follow the kernel) from the VM allocation pool but not from crash
	 * dumps.  virtual_avail is a global variable which tracks the kva we've
	 * "allocated" while setting up pmaps.
	 *
	 * Prepare the list of physical memory available to the vm subsystem.
	 */
	physmem_exclude_region(abp->abp_physaddr,
		pmap_preboot_get_pages(0) - abp->abp_physaddr, EXFLAG_NOALLOC);
	physmem_init_kernel_globals();

	init_param2(physmem);
	/* Init message buffer. */
	msgbufinit(msgbufp, msgbufsize);
	dbg_monitor_init();
	arm_kdb_init();
	/* Apply possible BP hardening. */
	cpuinfo_init_bp_hardening();
	return ((void *)STACKALIGN(thread0.td_pcb));

}
#endif /* FDT */<|MERGE_RESOLUTION|>--- conflicted
+++ resolved
@@ -333,331 +333,6 @@
 }
 
 /*
-<<<<<<< HEAD
- * Clear registers on exec
- */
-void
-exec_setregs(struct thread *td, struct image_params *imgp, uintptr_t stack)
-{
-	struct trapframe *tf = td->td_frame;
-
-	memset(tf, 0, sizeof(*tf));
-	tf->tf_usr_sp = stack;
-	tf->tf_usr_lr = imgp->entry_addr;
-	tf->tf_svc_lr = 0x77777777;
-	tf->tf_pc = imgp->entry_addr;
-	tf->tf_spsr = PSR_USR32_MODE;
-	if ((register_t)imgp->entry_addr & 1)
-		tf->tf_spsr |= PSR_T;
-}
-
-#ifdef VFP
-/*
- * Get machine VFP context.
- */
-void
-get_vfpcontext(struct thread *td, mcontext_vfp_t *vfp)
-{
-	struct pcb *pcb;
-
-	pcb = td->td_pcb;
-	if (td == curthread) {
-		critical_enter();
-		vfp_store(&pcb->pcb_vfpstate, false);
-		critical_exit();
-	} else
-		MPASS(TD_IS_SUSPENDED(td));
-	memcpy(vfp->mcv_reg, pcb->pcb_vfpstate.reg,
-	    sizeof(vfp->mcv_reg));
-	vfp->mcv_fpscr = pcb->pcb_vfpstate.fpscr;
-}
-
-/*
- * Set machine VFP context.
- */
-void
-set_vfpcontext(struct thread *td, mcontext_vfp_t *vfp)
-{
-	struct pcb *pcb;
-
-	pcb = td->td_pcb;
-	if (td == curthread) {
-		critical_enter();
-		vfp_discard(td);
-		critical_exit();
-	} else
-		MPASS(TD_IS_SUSPENDED(td));
-	memcpy(pcb->pcb_vfpstate.reg, vfp->mcv_reg,
-	    sizeof(pcb->pcb_vfpstate.reg));
-	pcb->pcb_vfpstate.fpscr = vfp->mcv_fpscr;
-}
-#endif
-
-int
-arm_get_vfpstate(struct thread *td, void *args)
-{
-	int rv;
-	struct arm_get_vfpstate_args ua;
-	mcontext_vfp_t	mcontext_vfp;
-
-	rv = copyin(args, &ua, sizeof(ua));
-	if (rv != 0)
-		return (rv);
-	if (ua.mc_vfp_size != sizeof(mcontext_vfp_t))
-		return (EINVAL);
-#ifdef VFP
-	get_vfpcontext(td, &mcontext_vfp);
-#else
-	bzero(&mcontext_vfp, sizeof(mcontext_vfp));
-#endif
-
-	rv = copyout(&mcontext_vfp, ua.mc_vfp,  sizeof(mcontext_vfp));
-	if (rv != 0)
-		return (rv);
-	return (0);
-}
-
-/*
- * Get machine context.
- */
-int
-get_mcontext(struct thread *td, mcontext_t *mcp, int clear_ret)
-{
-	struct trapframe *tf = td->td_frame;
-	__greg_t *gr = mcp->__gregs;
-
-	if (clear_ret & GET_MC_CLEAR_RET) {
-		gr[_REG_R0] = 0;
-		gr[_REG_CPSR] = tf->tf_spsr & ~PSR_C;
-	} else {
-		gr[_REG_R0]   = tf->tf_r0;
-		gr[_REG_CPSR] = tf->tf_spsr;
-	}
-	gr[_REG_R1]   = tf->tf_r1;
-	gr[_REG_R2]   = tf->tf_r2;
-	gr[_REG_R3]   = tf->tf_r3;
-	gr[_REG_R4]   = tf->tf_r4;
-	gr[_REG_R5]   = tf->tf_r5;
-	gr[_REG_R6]   = tf->tf_r6;
-	gr[_REG_R7]   = tf->tf_r7;
-	gr[_REG_R8]   = tf->tf_r8;
-	gr[_REG_R9]   = tf->tf_r9;
-	gr[_REG_R10]  = tf->tf_r10;
-	gr[_REG_R11]  = tf->tf_r11;
-	gr[_REG_R12]  = tf->tf_r12;
-	gr[_REG_SP]   = tf->tf_usr_sp;
-	gr[_REG_LR]   = tf->tf_usr_lr;
-	gr[_REG_PC]   = tf->tf_pc;
-
-	mcp->mc_vfp_size = 0;
-	mcp->mc_vfp_ptr = NULL;
-	memset(&mcp->mc_spare, 0, sizeof(mcp->mc_spare));
-
-	return (0);
-}
-
-/*
- * Set machine context.
- *
- * However, we don't set any but the user modifiable flags, and we won't
- * touch the cs selector.
- */
-int
-set_mcontext(struct thread *td, mcontext_t *mcp)
-{
-	mcontext_vfp_t mc_vfp, *vfp;
-	struct trapframe *tf = td->td_frame;
-	const __greg_t *gr = mcp->__gregs;
-	int spsr;
-
-	/*
-	 * Make sure the processor mode has not been tampered with and
-	 * interrupts have not been disabled.
-	 */
-	spsr = gr[_REG_CPSR];
-	if ((spsr & PSR_MODE) != PSR_USR32_MODE ||
-	    (spsr & (PSR_I | PSR_F)) != 0)
-		return (EINVAL);
-
-#ifdef WITNESS
-	if (mcp->mc_vfp_size != 0 && mcp->mc_vfp_size != sizeof(mc_vfp)) {
-		printf("%s: %s: Malformed mc_vfp_size: %d (0x%08X)\n",
-		    td->td_proc->p_comm, __func__,
-		    mcp->mc_vfp_size, mcp->mc_vfp_size);
-	} else if (mcp->mc_vfp_size != 0 && mcp->mc_vfp_ptr == NULL) {
-		printf("%s: %s: c_vfp_size != 0 but mc_vfp_ptr == NULL\n",
-		    td->td_proc->p_comm, __func__);
-	}
-#endif
-
-	if (mcp->mc_vfp_size == sizeof(mc_vfp) && mcp->mc_vfp_ptr != NULL) {
-		if (copyin(mcp->mc_vfp_ptr, &mc_vfp, sizeof(mc_vfp)) != 0)
-			return (EFAULT);
-		vfp = &mc_vfp;
-	} else {
-		vfp = NULL;
-	}
-
-	tf->tf_r0 = gr[_REG_R0];
-	tf->tf_r1 = gr[_REG_R1];
-	tf->tf_r2 = gr[_REG_R2];
-	tf->tf_r3 = gr[_REG_R3];
-	tf->tf_r4 = gr[_REG_R4];
-	tf->tf_r5 = gr[_REG_R5];
-	tf->tf_r6 = gr[_REG_R6];
-	tf->tf_r7 = gr[_REG_R7];
-	tf->tf_r8 = gr[_REG_R8];
-	tf->tf_r9 = gr[_REG_R9];
-	tf->tf_r10 = gr[_REG_R10];
-	tf->tf_r11 = gr[_REG_R11];
-	tf->tf_r12 = gr[_REG_R12];
-	tf->tf_usr_sp = gr[_REG_SP];
-	tf->tf_usr_lr = gr[_REG_LR];
-	tf->tf_pc = gr[_REG_PC];
-	tf->tf_spsr = gr[_REG_CPSR];
-#ifdef VFP
-	if (vfp != NULL)
-		set_vfpcontext(td, vfp);
-#endif
-	return (0);
-}
-
-void
-sendsig(catcher, ksi, mask)
-	sig_t catcher;
-	ksiginfo_t *ksi;
-	sigset_t *mask;
-{
-	struct thread *td;
-	struct proc *p;
-	struct trapframe *tf;
-	struct sigframe *fp, frame;
-	struct sigacts *psp;
-	struct sysentvec *sysent;
-	int onstack;
-	int sig;
-	int code;
-
-	td = curthread;
-	p = td->td_proc;
-	PROC_LOCK_ASSERT(p, MA_OWNED);
-	sig = ksi->ksi_signo;
-	code = ksi->ksi_code;
-	psp = p->p_sigacts;
-	mtx_assert(&psp->ps_mtx, MA_OWNED);
-	tf = td->td_frame;
-	onstack = sigonstack(tf->tf_usr_sp);
-
-	CTR4(KTR_SIG, "sendsig: td=%p (%s) catcher=%p sig=%d", td, p->p_comm,
-	    catcher, sig);
-
-	/* Allocate and validate space for the signal handler context. */
-	if ((td->td_pflags & TDP_ALTSTACK) != 0 && !(onstack) &&
-	    SIGISMEMBER(psp->ps_sigonstack, sig)) {
-		fp = (struct sigframe *)((uintptr_t)td->td_sigstk.ss_sp +
-		    td->td_sigstk.ss_size);
-#if defined(COMPAT_43)
-		td->td_sigstk.ss_flags |= SS_ONSTACK;
-#endif
-	} else
-		fp = (struct sigframe *)td->td_frame->tf_usr_sp;
-
-	/* make room on the stack */
-	fp--;
-
-	/* make the stack aligned */
-	fp = (struct sigframe *)STACKALIGN(fp);
-	/* Populate the siginfo frame. */
-	bzero(&frame, sizeof(frame));
-	get_mcontext(td, &frame.sf_uc.uc_mcontext, 0);
-#ifdef VFP
-	get_vfpcontext(td, &frame.sf_vfp);
-	frame.sf_uc.uc_mcontext.mc_vfp_size = sizeof(fp->sf_vfp);
-	frame.sf_uc.uc_mcontext.mc_vfp_ptr = &fp->sf_vfp;
-#else
-	frame.sf_uc.uc_mcontext.mc_vfp_size = 0;
-	frame.sf_uc.uc_mcontext.mc_vfp_ptr = NULL;
-#endif
-	frame.sf_si = ksi->ksi_info;
-	frame.sf_uc.uc_sigmask = *mask;
-	frame.sf_uc.uc_stack = td->td_sigstk;
-	frame.sf_uc.uc_stack.ss_flags = (td->td_pflags & TDP_ALTSTACK) != 0 ?
-	    (onstack ? SS_ONSTACK : 0) : SS_DISABLE;
-	mtx_unlock(&psp->ps_mtx);
-	PROC_UNLOCK(td->td_proc);
-
-	/* Copy the sigframe out to the user's stack. */
-	if (copyout(&frame, fp, sizeof(*fp)) != 0) {
-		/* Process has trashed its stack. Kill it. */
-		CTR2(KTR_SIG, "sendsig: sigexit td=%p fp=%p", td, fp);
-		PROC_LOCK(p);
-		sigexit(td, SIGILL);
-	}
-
-	/*
-	 * Build context to run handler in.  We invoke the handler
-	 * directly, only returning via the trampoline.  Note the
-	 * trampoline version numbers are coordinated with machine-
-	 * dependent code in libc.
-	 */
-
-	tf->tf_r0 = sig;
-	tf->tf_r1 = (register_t)&fp->sf_si;
-	tf->tf_r2 = (register_t)&fp->sf_uc;
-
-	/* the trampoline uses r5 as the uc address */
-	tf->tf_r5 = (register_t)&fp->sf_uc;
-	tf->tf_pc = (register_t)catcher;
-	tf->tf_usr_sp = (register_t)fp;
-	sysent = p->p_sysent;
-	if (sysent->sv_sigcode_base != 0)
-		tf->tf_usr_lr = (register_t)sysent->sv_sigcode_base;
-	else
-		tf->tf_usr_lr = (register_t)(p->p_psstrings -
-		    *(sysent->sv_szsigcode));
-	/* Set the mode to enter in the signal handler */
-#if __ARM_ARCH >= 7
-	if ((register_t)catcher & 1)
-		tf->tf_spsr |= PSR_T;
-	else
-		tf->tf_spsr &= ~PSR_T;
-#endif
-
-	CTR3(KTR_SIG, "sendsig: return td=%p pc=%#x sp=%#x", td, tf->tf_usr_lr,
-	    tf->tf_usr_sp);
-
-	PROC_LOCK(p);
-	mtx_lock(&psp->ps_mtx);
-}
-
-int
-sys_sigreturn(td, uap)
-	struct thread *td;
-	struct sigreturn_args /* {
-		const struct __ucontext *sigcntxp;
-	} */ *uap;
-{
-	ucontext_t uc;
-	int error;
-
-	if (uap == NULL)
-		return (EFAULT);
-	if (copyin(uap->sigcntxp, &uc, sizeof(uc)))
-		return (EFAULT);
-	/* Restore register context. */
-	error = set_mcontext(td, &uc.uc_mcontext);
-	if (error != 0)
-		return (error);
-
-	/* Restore signal mask. */
-	kern_sigprocmask(td, SIG_SETMASK, &uc.uc_sigmask, NULL, 0);
-
-	return (EJUSTRETURN);
-}
-
-/*
-=======
->>>>>>> dfaf6502
  * Construct a PCB from a trapframe. This is called from kdb_trap() where
  * we want to start a backtrace from the function that caused us to enter
  * the debugger. We have the context in the trapframe, but base the trace
