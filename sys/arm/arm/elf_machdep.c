/*-
 * SPDX-License-Identifier: BSD-2-Clause-FreeBSD
 *
 * Copyright 1996-1998 John D. Polstra.
 * All rights reserved.
 *
 * Redistribution and use in source and binary forms, with or without
 * modification, are permitted provided that the following conditions
 * are met:
 * 1. Redistributions of source code must retain the above copyright
 *    notice, this list of conditions and the following disclaimer.
 * 2. Redistributions in binary form must reproduce the above copyright
 *    notice, this list of conditions and the following disclaimer in the
 *    documentation and/or other materials provided with the distribution.
 *
 * THIS SOFTWARE IS PROVIDED BY THE AUTHOR ``AS IS'' AND ANY EXPRESS OR
 * IMPLIED WARRANTIES, INCLUDING, BUT NOT LIMITED TO, THE IMPLIED WARRANTIES
 * OF MERCHANTABILITY AND FITNESS FOR A PARTICULAR PURPOSE ARE DISCLAIMED.
 * IN NO EVENT SHALL THE AUTHOR BE LIABLE FOR ANY DIRECT, INDIRECT,
 * INCIDENTAL, SPECIAL, EXEMPLARY, OR CONSEQUENTIAL DAMAGES (INCLUDING, BUT
 * NOT LIMITED TO, PROCUREMENT OF SUBSTITUTE GOODS OR SERVICES; LOSS OF USE,
 * DATA, OR PROFITS; OR BUSINESS INTERRUPTION) HOWEVER CAUSED AND ON ANY
 * THEORY OF LIABILITY, WHETHER IN CONTRACT, STRICT LIABILITY, OR TORT
 * (INCLUDING NEGLIGENCE OR OTHERWISE) ARISING IN ANY WAY OUT OF THE USE OF
 * THIS SOFTWARE, EVEN IF ADVISED OF THE POSSIBILITY OF SUCH DAMAGE.
 */

#include <sys/cdefs.h>
__FBSDID("$FreeBSD$");

#include <sys/param.h>
#include <sys/kernel.h>
#include <sys/systm.h>
#include <sys/exec.h>
#include <sys/imgact.h>
#include <sys/linker.h>
#include <sys/sysent.h>
#include <sys/imgact_elf.h>
#include <sys/proc.h>
#include <sys/syscall.h>
#include <sys/signalvar.h>
#include <sys/vnode.h>

#include <vm/vm.h>
#include <vm/pmap.h>
#include <vm/vm_param.h>

#include <machine/elf.h>
#include <machine/md_var.h>
#include <machine/stack.h>
#ifdef VFP
#include <machine/vfp.h>
#endif

#include "opt_ddb.h"            /* for OPT_DDB */
#include "opt_global.h"         /* for OPT_KDTRACE_HOOKS */
#include "opt_stack.h"          /* for OPT_STACK */

static bool elf32_arm_abi_supported(const struct image_params *,
    const int32_t *, const uint32_t *);

u_long elf_hwcap;
u_long elf_hwcap2;

struct sysentvec elf32_freebsd_sysvec = {
	.sv_size	= SYS_MAXSYSCALL,
	.sv_table	= sysent,
	.sv_transtrap	= NULL,
	.sv_fixup	= __elfN(freebsd_fixup),
	.sv_sendsig	= sendsig,
	.sv_sigcode	= sigcode,
	.sv_szsigcode	= &szsigcode,
	.sv_name	= "FreeBSD ELF32",
	.sv_coredump	= __elfN(coredump),
	.sv_elf_core_osabi = ELFOSABI_FREEBSD,
	.sv_elf_core_abi_vendor = FREEBSD_ABI_VENDOR,
	.sv_elf_core_prepare_notes = __elfN(prepare_notes),
	.sv_imgact_try	= NULL,
	.sv_minsigstksz	= MINSIGSTKSZ,
	.sv_minuser	= VM_MIN_ADDRESS,
	.sv_maxuser	= VM_MAXUSER_ADDRESS,
	.sv_usrstack	= USRSTACK,
<<<<<<< HEAD
	.sv_szpsstrings	= sizeof(struct ps_strings),
=======
	.sv_psstrings	= PS_STRINGS,
	.sv_psstringssz	= sizeof(struct ps_strings),
>>>>>>> 3fc21fdd
	.sv_stackprot	= VM_PROT_ALL,
	.sv_copyout_auxargs = __elfN(freebsd_copyout_auxargs),
	.sv_copyout_strings = exec_copyout_strings,
	.sv_setregs	= exec_setregs,
	.sv_fixlimit	= NULL,
	.sv_maxssiz	= NULL,
	.sv_flags	=
			  SV_ASLR | SV_SHP | SV_TIMEKEEP | SV_RNG_SEED_VER |
			  SV_ABI_FREEBSD | SV_ILP32,
	.sv_set_syscall_retval = cpu_set_syscall_retval,
	.sv_fetch_syscall_args = cpu_fetch_syscall_args,
	.sv_syscallnames = syscallnames,
	.sv_shared_page_base = SHAREDPAGE,
	.sv_shared_page_len = PAGE_SIZE,
	.sv_schedtail	= NULL,
	.sv_thread_detach = NULL,
	.sv_trap	= NULL,
	.sv_hwcap	= &elf_hwcap,
	.sv_hwcap2	= &elf_hwcap2,
	.sv_onexec_old	= exec_onexec_old,
	.sv_onexit	= exit_onexit,
};
INIT_SYSENTVEC(elf32_sysvec, &elf32_freebsd_sysvec);

static Elf32_Brandinfo freebsd_brand_info = {
	.brand		= ELFOSABI_FREEBSD,
	.machine	= EM_ARM,
	.compat_3_brand	= "FreeBSD",
	.emul_path	= NULL,
	.interp_path	= "/libexec/ld-elf.so.1",
	.sysvec		= &elf32_freebsd_sysvec,
	.interp_newpath	= NULL,
	.brand_note	= &elf32_freebsd_brandnote,
	.flags		= BI_CAN_EXEC_DYN | BI_BRAND_NOTE,
	.header_supported= elf32_arm_abi_supported,
};

SYSINIT(elf32, SI_SUB_EXEC, SI_ORDER_FIRST,
	(sysinit_cfunc_t) elf32_insert_brand_entry,
	&freebsd_brand_info);

static bool
elf32_arm_abi_supported(const struct image_params *imgp,
    const int32_t *osrel __unused, const uint32_t *fctl0 __unused)
{
	const Elf_Ehdr *hdr = (const Elf_Ehdr *)imgp->image_header;

	/*
	 * When configured for EABI, FreeBSD supports EABI vesions 4 and 5.
	 */
	if (EF_ARM_EABI_VERSION(hdr->e_flags) < EF_ARM_EABI_FREEBSD_MIN) {
		if (bootverbose)
			uprintf("Attempting to execute non EABI binary (rev %d) image %s",
			    EF_ARM_EABI_VERSION(hdr->e_flags), imgp->args->fname);
		return (false);
	}
	return (true);
}

void
elf32_dump_thread(struct thread *td, void *dst, size_t *off)
{
#ifdef VFP
	mcontext_vfp_t vfp;

	if (dst != NULL) {
		get_vfpcontext(td, &vfp);
		*off = elf32_populate_note(NT_ARM_VFP, &vfp, dst, sizeof(vfp),
		    NULL);
	} else
		*off = elf32_populate_note(NT_ARM_VFP, NULL, NULL, sizeof(vfp),
		    NULL);
#endif
}

bool
elf_is_ifunc_reloc(Elf_Size r_info __unused)
{

	return (false);
}

/*
 * It is possible for the compiler to emit relocations for unaligned data.
 * We handle this situation with these inlines.
 */
#define	RELOC_ALIGNED_P(x) \
	(((uintptr_t)(x) & (sizeof(void *) - 1)) == 0)

static __inline Elf_Addr
load_ptr(Elf_Addr *where)
{
	Elf_Addr res;

	if (RELOC_ALIGNED_P(where))
		return *where;
	memcpy(&res, where, sizeof(res));
	return (res);
}

static __inline void
store_ptr(Elf_Addr *where, Elf_Addr val)
{
	if (RELOC_ALIGNED_P(where))
		*where = val;
	else
		memcpy(where, &val, sizeof(val));
}
#undef RELOC_ALIGNED_P

/* Process one elf relocation with addend. */
static int
elf_reloc_internal(linker_file_t lf, Elf_Addr relocbase, const void *data,
    int type, int local, elf_lookup_fn lookup)
{
	Elf_Addr *where;
	Elf_Addr addr;
	Elf_Addr addend;
	Elf_Word rtype, symidx;
	const Elf_Rel *rel;
	const Elf_Rela *rela;
	int error;

	switch (type) {
	case ELF_RELOC_REL:
		rel = (const Elf_Rel *)data;
		where = (Elf_Addr *) (relocbase + rel->r_offset);
		addend = load_ptr(where);
		rtype = ELF_R_TYPE(rel->r_info);
		symidx = ELF_R_SYM(rel->r_info);
		break;
	case ELF_RELOC_RELA:
		rela = (const Elf_Rela *)data;
		where = (Elf_Addr *) (relocbase + rela->r_offset);
		addend = rela->r_addend;
		rtype = ELF_R_TYPE(rela->r_info);
		symidx = ELF_R_SYM(rela->r_info);
		break;
	default:
		panic("unknown reloc type %d\n", type);
	}

	if (local) {
		if (rtype == R_ARM_RELATIVE) {	/* A + B */
			addr = elf_relocaddr(lf, relocbase + addend);
			if (load_ptr(where) != addr)
				store_ptr(where, addr);
		}
		return (0);
	}

	switch (rtype) {
		case R_ARM_NONE:	/* none */
			break;

		case R_ARM_ABS32:
			error = lookup(lf, symidx, 1, &addr);
			if (error != 0)
				return (-1);
			store_ptr(where, addr + load_ptr(where));
			break;

		case R_ARM_COPY:	/* none */
			/*
			 * There shouldn't be copy relocations in kernel
			 * objects.
			 */
			printf("kldload: unexpected R_COPY relocation, "
			    "symbol index %d\n", symidx);
			return (-1);
			break;

		case R_ARM_JUMP_SLOT:
			error = lookup(lf, symidx, 1, &addr);
			if (error == 0) {
				store_ptr(where, addr);
				return (0);
			}
			return (-1);
		case R_ARM_RELATIVE:
			break;

		default:
			printf("kldload: unexpected relocation type %d, "
			    "symbol index %d\n", rtype, symidx);
			return (-1);
	}
	return(0);
}

int
elf_reloc(linker_file_t lf, Elf_Addr relocbase, const void *data, int type,
    elf_lookup_fn lookup)
{

	return (elf_reloc_internal(lf, relocbase, data, type, 0, lookup));
}

int
elf_reloc_local(linker_file_t lf, Elf_Addr relocbase, const void *data,
    int type, elf_lookup_fn lookup)
{

	return (elf_reloc_internal(lf, relocbase, data, type, 1, lookup));
}

int
elf_cpu_load_file(linker_file_t lf)
{

	/*
	 * The pmap code does not do an icache sync upon establishing executable
	 * mappings in the kernel pmap.  It's an optimization based on the fact
	 * that kernel memory allocations always have EXECUTABLE protection even
	 * when the memory isn't going to hold executable code.  The only time
	 * kernel memory holding instructions does need a sync is after loading
	 * a kernel module, and that's when this function gets called.
	 *
	 * This syncs data and instruction caches after loading a module.  We
	 * don't worry about the kernel itself (lf->id is 1) as locore.S did
	 * that on entry.  Even if data cache maintenance was done by IO code,
	 * the relocation fixup process creates dirty cache entries that we must
	 * write back before doing icache sync. The instruction cache sync also
	 * invalidates the branch predictor cache on platforms that have one.
	 */
	if (lf->id == 1)
		return (0);
	dcache_wb_pou((vm_offset_t)lf->address, (vm_size_t)lf->size);
	icache_inv_all();

#if defined(DDB) || defined(KDTRACE_HOOKS) || defined(STACK)
	/*
	 * Inform the stack(9) code of the new module, so it can acquire its
	 * per-module unwind data.
	 */
	unwind_module_loaded(lf);
#endif

	return (0);
}

int
elf_cpu_parse_dynamic(caddr_t loadbase __unused, Elf_Dyn *dynamic __unused)
{

	return (0);
}

int
elf_cpu_unload_file(linker_file_t lf)
{

#if defined(DDB) || defined(KDTRACE_HOOKS) || defined(STACK)
	/* Inform the stack(9) code that this module is gone. */
	unwind_module_unloaded(lf);
#endif
	return (0);
}<|MERGE_RESOLUTION|>--- conflicted
+++ resolved
@@ -80,12 +80,7 @@
 	.sv_minuser	= VM_MIN_ADDRESS,
 	.sv_maxuser	= VM_MAXUSER_ADDRESS,
 	.sv_usrstack	= USRSTACK,
-<<<<<<< HEAD
-	.sv_szpsstrings	= sizeof(struct ps_strings),
-=======
-	.sv_psstrings	= PS_STRINGS,
 	.sv_psstringssz	= sizeof(struct ps_strings),
->>>>>>> 3fc21fdd
 	.sv_stackprot	= VM_PROT_ALL,
 	.sv_copyout_auxargs = __elfN(freebsd_copyout_auxargs),
 	.sv_copyout_strings = exec_copyout_strings,
