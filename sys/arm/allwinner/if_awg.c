--- conflicted
+++ resolved
@@ -1969,17 +1969,14 @@
 DRIVER_MODULE(miibus, awg, miibus_driver, miibus_devclass, 0, 0);
 MODULE_DEPEND(awg, ether, 1, 1, 1);
 MODULE_DEPEND(awg, miibus, 1, 1, 1);
-<<<<<<< HEAD
+MODULE_DEPEND(awg, aw_sid, 1, 1, 1);
+SIMPLEBUS_PNP_INFO(compat_data);
 // CHERI CHANGES START
 // {
-//   "updated": 20181114,
+//   "updated": 20190429,
 //   "target_type": "kernel",
 //   "changes": [
 //     "ioctl:net"
 //   ]
 // }
-// CHERI CHANGES END
-=======
-MODULE_DEPEND(awg, aw_sid, 1, 1, 1);
-SIMPLEBUS_PNP_INFO(compat_data);
->>>>>>> d5f2b066
+// CHERI CHANGES END