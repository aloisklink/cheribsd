--- conflicted
+++ resolved
@@ -362,11 +362,7 @@
 		/*
 		 * Set the interface MTU.
 		 */
-<<<<<<< HEAD
-		error = -ipoib_change_mtu(priv, ifr_mtu_get(ifr));
-=======
-		error = -ipoib_change_mtu(priv, ifr->ifr_mtu, false);
->>>>>>> 4093f068
+		error = -ipoib_change_mtu(priv, ifr_mtu_get(ifr), false);
 		break;
 	default:
 		error = EINVAL;
