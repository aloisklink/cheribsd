# $FreeBSD$

.include <bsd.own.mk>

SUBDIR=	${_3dfx} \
	${_3dfx_linux} \
	${_aac} \
	accf_data \
	accf_dns \
	accf_http \
	${_acpi} \
	ae \
	${_aesni} \
	age \
	${_agp} \
	aha \
	${_ahb} \
	ahci \
	${_aic} \
	aic7xxx \
	aio \
	alc \
	ale \
<<<<<<< HEAD
	alq \
=======
>>>>>>> 6c4c7d0f
	${_amd} \
	${_amdsbwd} \
	${_amdtemp} \
	amr \
	${_an} \
	${_aout} \
	${_apm} \
	${_arcmsr} \
	${_arcnet} \
	${_asmc} \
	${_asr} \
	ata \
	ath \
	ath_pci \
	${_auxio} \
	bce \
	bfe \
	bge \
	${_bxe} \
	${_bios} \
	${_bktr} \
	${_blackhole} \
	${_bm} \
	bridgestp \
<<<<<<< HEAD
	bwi \
=======
>>>>>>> 6c4c7d0f
	bwn \
	cam \
	${_canbepm} \
	${_canbus} \
	${_cardbus} \
	cas \
	${_cbb} \
	cc \
	cd9660 \
	cd9660_iconv \
	${_ce} \
	${_ciss} \
	${_cm} \
	${_cmx} \
	coda \
	coda5 \
	${_coff} \
	${_coretemp} \
	${_cp} \
	${_cpuctl} \
	${_cpufreq} \
	${_crypto} \
	${_cryptodev} \
	${_cs} \
	${_ctau} \
	${_cxgb} \
	cxgbe \
	${_cyclic} \
	dc \
	dcons \
	dcons_crom \
	de \
	${_dpms} \
	${_dpt} \
	${_drm} \
	${_dtrace} \
	dummynet \
	${_ed} \
	${_elink} \
	${_em} \
	en \
	${_ep} \
	${_epic} \
	${_et} \
	${_ex} \
	${_exca} \
	${_ext2fs} \
	fatm \
	fdc \
	fdescfs \
	${_fe} \
	firewire \
	firmware \
	fxp \
	gem \
	geom \
	${_glxsb} \
	hatm \
	hifn \
	hme \
	${_hptiop} \
	${_hptmv} \
	${_hptrr} \
	hwpmc \
	${_i2c} \
	${_ibcs2} \
	${_ichwd} \
	${_ida} \
	${_ie} \
	if_bridge \
	${_if_carp} \
	if_disc \
	if_edsc \
	if_ef \
	if_epair \
	if_faith \
	if_gif \
	${_if_gre} \
	if_lagg \
	${_if_ndis} \
	if_stf \
	if_tap \
	if_tun \
	if_vlan \
	${_igb} \
	${_iir} \
	${_io} \
	ipdivert \
	${_ipfilter} \
	ipfw \
	ipfw_nat \
	${_ipmi} \
	ip_mroute_mod \
	${_ips} \
	${_ipw} \
	${_ipwfw} \
	iscsi \
	isp \
	ispfw \
	${_iwi} \
	${_iwifw} \
	${_iwn} \
	${_iwnfw} \
	${_ixgb} \
	${_ixgbe} \
	jme \
	joy \
	kbdmux \
	khelp \
	krpc \
	ksyms \
	le \
	lge \
	libalias \
	libiconv \
	libmbpool \
	libmchain \
	${_lindev} \
	${_linprocfs} \
	${_linsysfs} \
	${_linux} \
	lmc \
	lpt \
	mac_biba \
	mac_bsdextended \
	mac_ifoff \
	mac_lomac \
	mac_mls \
	mac_none \
	mac_partition \
	mac_portacl \
	mac_seeotheruids \
	mac_stub \
	mac_test \
	malo \
	mcd \
	md \
	mem \
	mfi \
	mii \
	mlx \
	${_mlx4} \
	${_mlx4ib} \
	${_mlxen} \
	${_mly} \
	mmc \
	mmcsd \
	mps \
	mpt \
	mqueue \
	msdosfs \
	msdosfs_iconv \
	${_mse} \
	msk \
<<<<<<< HEAD
	${_mthca} \
=======
>>>>>>> 6c4c7d0f
	mvs \
	mwl \
	mwlfw \
	mxge \
	my \
	${_ncp} \
	${_ncv} \
	${_ndis} \
	${_netgraph} \
	${_nfe} \
	nfs_common \
	nfscl \
	nfsclient \
	nfscommon \
	nfsd \
	nfslock \
	nfslockd \
	nfsserver \
	nfssvc \
	nge \
	nmdm \
	${_nsp} \
	ntfs \
	ntfs_iconv \
	nullfs \
	${_nve} \
	${_nvram} \
	${_nwfs} \
	${_nxge} \
	${_opensolaris} \
	${_padlock} \
	patm \
	${_pccard} \
	${_pcfclock} \
	pcn \
	${_pf} \
	${_pflog} \
	plip \
	${_pmc} \
	portalfs \
	ppbus \
	ppc \
	ppi \
	pps \
	procfs \
	pseudofs \
	${_pst} \
	pty  \
	puc \
	ral \
	ralfw \
	${_random} \
	rc4 \
	${_rdma} \
	re \
	reiserfs \
	rl \
	runfw \
	${_s3} \
	${_safe} \
	${_sbni} \
	scc \
	scd \
	${_scsi_low} \
	sdhci \
	sem \
	send \
	sf \
	sge \
	siba_bwn \
<<<<<<< HEAD
	siftr \
=======
>>>>>>> 6c4c7d0f
	siis \
	sis \
	sk \
	${_smbfs} \
	sn \
	${_snc} \
	snp \
	${_sound} \
	${_speaker} \
	${_splash} \
	${_sppp} \
	ste \
	${_stg} \
	stge \
	${_streams} \
	${_svr4} \
	${_sym} \
	${_syscons} \
	sysvipc \
	ti \
	tl \
	tmpfs \
	${_tpm} \
	trm \
	${_twa} \
	twe \
	tx \
	txp \
	uart \
	ubsec \
	udf \
	udf_iconv \
	ufs \
	unionfs \
	usb \
	utopia \
	${_vesa} \
	vge \
	vkbd \
	${_vmm} \
	${_vpo} \
	vr \
	vte \
	vx \
	wb \
	${_wi} \
	wlan \
	wlan_acl \
	wlan_amrr \
	wlan_ccmp \
	wlan_rssadapt \
	wlan_tkip \
	wlan_wep \
	wlan_xauth \
	${_wpi} \
	${_wpifw} \
	${_x86bios} \
	${_xe} \
	xfs \
	xl \
	${_zfs} \
	zlib \

.if ${MACHINE_CPUARCH} != "powerpc" && ${MACHINE_CPUARCH} != "arm" && \
	${MACHINE_CPUARCH} != "mips"
_syscons=	syscons
_vpo=		vpo
.endif

.if ${MACHINE_CPUARCH} != "arm" && ${MACHINE_CPUARCH} != "mips"
# no BUS_SPACE_UNSPECIFIED
# No barrier instruction support (specific to this driver)
_sym=		sym
# intr_disable() is a macro, causes problems
_cxgb=		cxgb
.endif

.if ${MK_CRYPT} != "no" || defined(ALL_MODULES)
.if exists(${.CURDIR}/../opencrypto)
_crypto=	crypto
_cryptodev=	cryptodev
.endif
.if exists(${.CURDIR}/../crypto)
_random=	random
.endif
.endif

.if ${MK_INET_SUPPORT} != "no" || defined(ALL_MODULES)
_if_gre=	if_gre
.endif

.if (${MK_INET_SUPPORT} != "no" || ${MK_INET6_SUPPORT} != "no") || \
	defined(ALL_MODULES)
_if_carp=	if_carp
.endif

.if ${MK_IPFILTER} != "no" || defined(ALL_MODULES)
_ipfilter=	ipfilter
.endif

.if ${MK_NETGRAPH} != "no" || defined(ALL_MODULES)
_netgraph=	netgraph
.endif

<<<<<<< HEAD
.if (${MK_PF} != "no" && (${MK_INET_SUPPORT} != "no" || \
	${MK_INET6_SUPPORT} != "no")) || defined(ALL_MODULES)
=======
.if ${MK_PF} != "no" || defined(ALL_MODULES)
>>>>>>> 6c4c7d0f
_pf=		pf
_pflog=		pflog
.endif

.if ${MACHINE_CPUARCH} == "i386"
# XXX some of these can move to the general case when de-i386'ed
# XXX some of these can move now, but are untested on other architectures.
_3dfx=		3dfx
_3dfx_linux=	3dfx_linux
_agp=		agp
_aic=		aic
_amd=		amd
_an=		an
_aout=		aout
_apm=		apm
_arcnet=	arcnet
_bktr=		bktr
_bxe=		bxe
_cardbus=	cardbus
_cbb=		cbb
_ce=		ce
_coff=		coff
_cp=		cp
_cpuctl=	cpuctl
_cpufreq=	cpufreq
_cs=		cs
.if ${MK_CDDL} != "no" || defined(ALL_MODULES)
_cyclic=	cyclic
.endif
_dpms=		dpms
_drm=		drm
.if ${MK_CDDL} != "no" || defined(ALL_MODULES)
_dtrace=	dtrace
.endif
_ed=		ed
_elink=		elink
_em=		em
_ep=		ep
_et=		et
_exca=		exca
_ext2fs=	ext2fs
_fe=		fe
_glxsb=		glxsb
_i2c=		i2c
_ibcs2=		ibcs2
_ie=		ie
_if_ndis=	if_ndis
_igb=		igb
_io=		io
_lindev=	lindev
_linprocfs=	linprocfs
_linsysfs=	linsysfs
_linux=		linux
_mse=		mse
.if ${MK_OFED} != "no" || defined(ALL_MODULES)
_mlx4=		mlx4
_mlx4ib=	mlx4ib
_mlxen=		mlxen
_mthca=		mthca
.endif
.if ${MK_NCP} != "no"
_ncp=		ncp
.endif
_ncv=		ncv
_ndis=		ndis
_nsp=		nsp
.if ${MK_NCP} != "no"
_nwfs=		nwfs
.endif
.if ${MK_CDDL} != "no" || defined(ALL_MODULES)
_opensolaris=	opensolaris
.endif
_pccard=	pccard
_pcfclock=	pcfclock
_pst=		pst
_rdma=		rdma
_safe=		safe
_sbni=		sbni
_scsi_low=	scsi_low
_smbfs=		smbfs
_sound=		sound
_speaker=	speaker
_splash=	splash
_sppp=		sppp
_stg=		stg
_streams=	streams
_svr4=		svr4
_wi=		wi
_xe=		xe
.if ${MK_ZFS} != "no" || defined(ALL_MODULES)
_zfs=		zfs
.endif
.if ${MACHINE} == "i386"
_aac=		aac
_acpi=		acpi
.if ${MK_CRYPT} != "no" || defined(ALL_MODULES)
_aesni=		aesni
.endif
_ahb=		ahb
_amdsbwd=	amdsbwd
_amdtemp=	amdtemp
_arcmsr=	arcmsr
_asmc=		asmc
_asr=		asr
_bios=		bios
_ciss=		ciss
_cm=		cm
_cmx=		cmx
_coretemp=	coretemp
_ctau=		ctau
_dpt=		dpt
_ex=		ex
_hptiop=	hptiop
_hptmv=		hptmv
_hptrr=		hptrr
_ichwd=		ichwd
_ida=		ida
_iir=		iir
_ipmi=		ipmi
_ips=		ips
_ipw=		ipw
_ipwfw=		ipwfw
_iwi=		iwi
_iwifw=		iwifw
_iwn=		iwn
_iwnfw=		iwnfw
_ixgb=		ixgb
_ixgbe=		ixgbe
_mly=		mly
_nfe=		nfe
_nve=		nve
_nvram=		nvram
_nxge=		nxge
_tpm=		tpm
_wpi=		wpi
_wpifw=		wpifw
.if ${MK_CRYPT} != "no" || defined(ALL_MODULES)
_padlock=	padlock
.endif
_s3=		s3
_twa=		twa
_vesa=		vesa
_x86bios=	x86bios
.elif ${MACHINE} == "pc98"
_canbepm=	canbepm
_canbus=	canbus
_pmc=		pmc
_snc=		snc
.endif
.endif

.if ${MACHINE_CPUARCH} == "amd64"
_aac=		aac
_aout=		aout
_acpi=		acpi
.if ${MK_CRYPT} != "no" || defined(ALL_MODULES)
_aesni=		aesni
.endif
_agp=		agp
_an=		an
_amdsbwd=	amdsbwd
_amdtemp=	amdtemp
_arcmsr=	arcmsr
_asmc=		asmc
<<<<<<< HEAD
_bxe=		bxe
=======
_blackhole=	blackhole
>>>>>>> 6c4c7d0f
_cardbus=	cardbus
_cbb=		cbb
_cmx=		cmx
_ciss=		ciss
_coretemp=	coretemp
_cpuctl=	cpuctl
_cpufreq=	cpufreq
.if ${MK_CDDL} != "no" || defined(ALL_MODULES)
_cyclic=	cyclic
.endif
_dpms=		dpms
_drm=		drm
.if ${MK_CDDL} != "no" || defined(ALL_MODULES)
_dtrace=	dtrace
.endif
_ed=		ed
_et=		et
_em=		em
_exca=		exca
_ext2fs=	ext2fs
_hptiop=	hptiop
_hptmv=		hptmv
_hptrr=		hptrr
_i2c=		i2c
_ichwd=		ichwd
_ida=		ida
_if_ndis=	if_ndis
_igb=		igb
_iir=		iir
_io=		io
_ipmi=		ipmi
_ips=		ips
_ipw=		ipw
_ipwfw=		ipwfw
_iwi=		iwi
_iwifw=		iwifw
_iwn=		iwn
_iwnfw=		iwnfw
_ixgb=		ixgb
<<<<<<< HEAD
_ixgbe=		ixgbe
=======
>>>>>>> 6c4c7d0f
_lindev=	lindev
_linprocfs=	linprocfs
_linsysfs=	linsysfs
_linux=		linux
_mly=		mly
.if ${MK_OFED} != "no" || defined(ALL_MODULES)
_mlx4=		mlx4
_mlx4ib=	mlx4ib
_mlxen=		mlxen
_mthca=		mthca
.endif
_ndis=		ndis
_nfe=		nfe
_nve=		nve
_nvram=		nvram
_nxge=		nxge
.if ${MK_CDDL} != "no" || defined(ALL_MODULES)
_opensolaris=	opensolaris
.endif
.if ${MK_CRYPT} != "no" || defined(ALL_MODULES)
_padlock=	padlock
.endif
_pccard=	pccard
_rdma=		rdma	
_s3=		s3
_safe=		safe
_scsi_low=	scsi_low
_smbfs=		smbfs
_sound=		sound
_speaker=	speaker
_splash=	splash
_sppp=		sppp
_tpm=		tpm
_twa=		twa
_vesa=		vesa
<<<<<<< HEAD
=======
_vmm=		vmm
>>>>>>> 6c4c7d0f
_x86bios=	x86bios
_wi=		wi
_wpi=		wpi
_wpifw=		wpifw
.if ${MK_ZFS} != "no" || defined(ALL_MODULES)
_zfs=		zfs
.endif
.endif

<<<<<<< HEAD
.if ${MACHINE_CPUARCH} == "ia64"
=======
.if ${MACHINE_ARCH} == "ia64"
>>>>>>> 6c4c7d0f
_aac=		aac
_aic=		aic
_an=		an
_arcnet=	arcnet
_asr=		asr
_bktr=		bktr
_cardbus=	cardbus
_cbb=		cbb
_ciss=		ciss
_cm=		cm
_cmx=		cmx
_coff=		coff
_cpufreq=	cpufreq
_dpt=		dpt
_em=		em
_ep=		ep
_et=		et
_exca=		exca
_fe=		fe
_hptiop=	hptiop
_ida=		ida
_igb=		igb
_iir=		iir
_ips=		ips
_mly=		mly
_pccard=	pccard
_scsi_low=	scsi_low
_smbfs=		smbfs
_sound=		sound
_splash=	splash
_sppp=		sppp
_streams=	streams
<<<<<<< HEAD
_tpm=		tpm
=======
>>>>>>> 6c4c7d0f
_twa=		twa
_wi=		wi
_xe=		xe
.endif

.if ${MACHINE_CPUARCH} == "powerpc"
_agp=		agp
_an=		an
_bm=		bm
_cpufreq=	cpufreq
_nvram=		powermac_nvram
_smbfs=		smbfs
_sound=		sound
.endif

.if ${MACHINE_ARCH} == "powerpc64"
.if ${MK_CDDL} != "no" || defined(ALL_MODULES)
_opensolaris=	opensolaris
.endif
.if ${MK_ZFS} != "no" || defined(ALL_MODULES)
_zfs=		zfs
.endif
.endif

.if ${MACHINE_CPUARCH} == "sparc64"
_auxio=		auxio
_em=		em
_epic=		epic
_i2c=		i2c
_igb=		igb
.if ${MK_CDDL} != "no" || defined(ALL_MODULES)
_opensolaris=	opensolaris
.endif
_smbfs=		smbfs
_sound=		sound
.if ${MK_ZFS} != "no" || defined(ALL_MODULES)
_zfs=		zfs
.endif
.endif

.if defined(MODULES_OVERRIDE) && !defined(ALL_MODULES)
SUBDIR=${MODULES_OVERRIDE}
.endif

.for reject in ${WITHOUT_MODULES}
SUBDIR:= ${SUBDIR:N${reject}}
.endfor

# Calling kldxref(8) for each module is expensive.
.if !defined(NO_XREF)
.MAKEFLAGS+=	-DNO_XREF
afterinstall:
	@if type kldxref >/dev/null 2>&1; then \
		${ECHO} kldxref ${DESTDIR}${KMODDIR}; \
		kldxref ${DESTDIR}${KMODDIR}; \
	fi
.endif

.include <bsd.subdir.mk><|MERGE_RESOLUTION|>--- conflicted
+++ resolved
@@ -21,10 +21,7 @@
 	aio \
 	alc \
 	ale \
-<<<<<<< HEAD
 	alq \
-=======
->>>>>>> 6c4c7d0f
 	${_amd} \
 	${_amdsbwd} \
 	${_amdtemp} \
@@ -49,10 +46,7 @@
 	${_blackhole} \
 	${_bm} \
 	bridgestp \
-<<<<<<< HEAD
 	bwi \
-=======
->>>>>>> 6c4c7d0f
 	bwn \
 	cam \
 	${_canbepm} \
@@ -207,10 +201,7 @@
 	msdosfs_iconv \
 	${_mse} \
 	msk \
-<<<<<<< HEAD
 	${_mthca} \
-=======
->>>>>>> 6c4c7d0f
 	mvs \
 	mwl \
 	mwlfw \
@@ -281,10 +272,7 @@
 	sf \
 	sge \
 	siba_bwn \
-<<<<<<< HEAD
 	siftr \
-=======
->>>>>>> 6c4c7d0f
 	siis \
 	sis \
 	sk \
@@ -389,12 +377,8 @@
 _netgraph=	netgraph
 .endif
 
-<<<<<<< HEAD
 .if (${MK_PF} != "no" && (${MK_INET_SUPPORT} != "no" || \
 	${MK_INET6_SUPPORT} != "no")) || defined(ALL_MODULES)
-=======
-.if ${MK_PF} != "no" || defined(ALL_MODULES)
->>>>>>> 6c4c7d0f
 _pf=		pf
 _pflog=		pflog
 .endif
@@ -559,11 +543,8 @@
 _amdtemp=	amdtemp
 _arcmsr=	arcmsr
 _asmc=		asmc
-<<<<<<< HEAD
+_blackhole=	blackhole
 _bxe=		bxe
-=======
-_blackhole=	blackhole
->>>>>>> 6c4c7d0f
 _cardbus=	cardbus
 _cbb=		cbb
 _cmx=		cmx
@@ -603,10 +584,7 @@
 _iwn=		iwn
 _iwnfw=		iwnfw
 _ixgb=		ixgb
-<<<<<<< HEAD
 _ixgbe=		ixgbe
-=======
->>>>>>> 6c4c7d0f
 _lindev=	lindev
 _linprocfs=	linprocfs
 _linsysfs=	linsysfs
@@ -642,10 +620,7 @@
 _tpm=		tpm
 _twa=		twa
 _vesa=		vesa
-<<<<<<< HEAD
-=======
 _vmm=		vmm
->>>>>>> 6c4c7d0f
 _x86bios=	x86bios
 _wi=		wi
 _wpi=		wpi
@@ -655,11 +630,7 @@
 .endif
 .endif
 
-<<<<<<< HEAD
 .if ${MACHINE_CPUARCH} == "ia64"
-=======
-.if ${MACHINE_ARCH} == "ia64"
->>>>>>> 6c4c7d0f
 _aac=		aac
 _aic=		aic
 _an=		an
@@ -692,10 +663,7 @@
 _splash=	splash
 _sppp=		sppp
 _streams=	streams
-<<<<<<< HEAD
 _tpm=		tpm
-=======
->>>>>>> 6c4c7d0f
 _twa=		twa
 _wi=		wi
 _xe=		xe
