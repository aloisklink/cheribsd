# $FreeBSD$

SYSDIR?=${SRCTOP}/sys
.include "${SYSDIR}/conf/kern.opts.mk"

SUBDIR_PARALLEL=

# Modules that include binary-only blobs of microcode should be selectable by
# MK_SOURCELESS_UCODE option (see below).

.if defined(MODULES_OVERRIDE) && !defined(ALL_MODULES)
SUBDIR=${MODULES_OVERRIDE}
.else
SUBDIR=	\
	${_3dfx} \
	${_3dfx_linux} \
	${_aac} \
	${_aacraid} \
	accf_data \
	accf_dns \
	accf_http \
	acl_nfs4 \
	acl_posix1e \
	${_acpi} \
	ae \
	${_aesni} \
	age \
	${_agp} \
	ahci \
	aic7xxx \
	alc \
	ale \
	alq \
	${_amd_ecc_inject} \
	${_amdgpio} \
	${_amdsbwd} \
	${_amdsmn} \
	${_amdtemp} \
	amr \
	${_an} \
	${_aout} \
	${_apm} \
	${_arcmsr} \
	${_allwinner} \
	${_armv8crypto} \
	${_asmc} \
	ata \
	ath \
	ath_dfs \
	ath_hal \
	ath_hal_ar5210 \
	ath_hal_ar5211 \
	ath_hal_ar5212 \
	ath_hal_ar5416 \
	ath_hal_ar9300 \
	ath_main \
	ath_rate \
	ath_pci \
	${_autofs} \
	${_auxio} \
	${_bce} \
	${_bcm283x_clkman} \
	${_bcm283x_pwm} \
	bfe \
	bge \
	bhnd \
	${_bxe} \
	${_bios} \
	${_bktr} \
	${_blake2} \
	bnxt \
	bridgestp \
	bwi \
	bwn \
	${_bytgpio} \
	${_chvgpio} \
	cam \
	${_cardbus} \
	${_carp} \
	cas \
	${_cbb} \
	cc \
	${_ccp} \
	cd9660 \
	cd9660_iconv \
	${_ce} \
	${_cfi} \
	${_chromebook_platform} \
	${_ciss} \
	cloudabi \
	${_cloudabi32} \
	${_cloudabi64} \
	${_cmx} \
	${_coretemp} \
	${_cp} \
	${_cpsw} \
	${_cpuctl} \
	${_cpufreq} \
	${_crypto} \
	${_cryptodev} \
	${_ctau} \
	ctl \
	${_cxgb} \
	${_cxgbe} \
	dc \
	dcons \
	dcons_crom \
	${_dpms} \
	dummynet \
	${_efirt} \
	${_em} \
	${_ena} \
	${_epic} \
	esp \
	${_et} \
	evdev \
	${_exca} \
	ext2fs \
	fdc \
	fdescfs \
	${_ffec} \
	filemon \
	firewire \
	firmware \
	fusefs \
	${_fxp} \
	gem \
	geom \
	${_glxiic} \
	${_glxsb} \
	gpio \
	hifn \
	hme \
	${_hpt27xx} \
	${_hptiop} \
	${_hptmv} \
	${_hptnr} \
	${_hptrr} \
	hwpmc \
	${_hwpmc_mips24k} \
	${_hwpmc_mips74k} \
	${_hyperv} \
	i2c \
	${_iavf} \
        ${_ibcore} \
	${_ichwd} \
	${_ida} \
	if_bridge \
	if_disc \
	if_edsc \
	${_if_enc} \
	if_epair \
	${_if_gif} \
	${_if_gre} \
	${_if_me} \
	if_lagg \
	${_if_ndis} \
	${_if_stf} \
	if_tuntap \
	if_vlan \
	if_vxlan \
	iflib \
	${_iir} \
	imgact_binmisc \
	${_intelspi} \
	${_io} \
	${_ioat} \
        ${_ipoib} \
	${_ipdivert} \
	${_ipfilter} \
	${_ipfw} \
	ipfw_nat \
	${_ipfw_nat64} \
	${_ipfw_nptv6} \
	${_ipfw_pmod} \
	${_ipmi} \
	ip6_mroute_mod \
	ip_mroute_mod \
	${_ips} \
	${_ipsec} \
	${_ipw} \
	${_ipwfw} \
	${_isci} \
	${_iser} \
	isp \
	${_ispfw} \
	${_iwi} \
	${_iwifw} \
	${_iwm} \
	${_iwmfw} \
	${_iwn} \
	${_iwnfw} \
	${_ix} \
	${_ixv} \
	${_ixl} \
	jme \
	kbdmux \
	kgssapi \
	kgssapi_krb5 \
	khelp \
	krpc \
	ksyms \
	le \
	lge \
	libalias \
	libiconv \
	libmchain \
	${_linux} \
	${_linux_common} \
	${_linux64} \
	linuxkpi \
	${_lio} \
	lpt \
	mac_biba \
	mac_bsdextended \
	mac_ifoff \
	mac_lomac \
	mac_mls \
	mac_none \
	mac_ntpd \
	mac_partition \
	mac_portacl \
	mac_seeotheruids \
	mac_stub \
	mac_test \
	malo \
	md \
	mdio \
	mem \
	mfi \
	mii \
	mlx \
	mlxfw \
	${_mlx4} \
	${_mlx4ib} \
	${_mlx4en} \
	${_mlx5} \
	${_mlx5en} \
	${_mlx5ib} \
	${_mly} \
	mmc \
	mmcsd \
	${_mpr} \
	${_mps} \
	mpt \
	mqueue \
	mrsas \
	msdosfs \
	msdosfs_iconv \
	msk \
	${_mthca} \
	mvs \
	mwl \
	${_mwlfw} \
	mxge \
	my \
	${_nandfs} \
	${_nandsim} \
	${_nctgpio} \
	${_ndis} \
	${_netgraph} \
	${_nfe} \
	nfscl \
	nfscommon \
	nfsd \
	nfslock \
	nfslockd \
	nfssvc \
	nge \
	nmdm \
	nullfs \
	${_ntb} \
	${_nvd} \
	${_nvdimm} \
	${_nvme} \
	${_nvram} \
	${_oce} \
	${_ocs_fc} \
	otus \
	${_otusfw} \
	ow \
	${_padlock} \
	${_padlock_rng} \
	${_pccard} \
	${_pcfclock} \
	${_pf} \
	${_pflog} \
	${_pfsync} \
	plip \
	${_pms} \
	ppbus \
	ppc \
	ppi \
	pps \
	procfs \
	proto \
	pseudofs \
	${_pst} \
	pty  \
	puc \
	${_qlxge} \
	${_qlxgb} \
	${_qlxgbe} \
	${_qlnx} \
	ral \
	${_ralfw} \
	${_random_fortuna} \
	${_random_other} \
	rc4 \
	${_rdma} \
	${_rdrand_rng} \
	re \
	rl \
	${_rockchip} \
	rtwn \
	rtwn_pci \
	rtwn_usb \
	${_rtwnfw} \
	${_s3} \
	${_safe} \
	${_sbni} \
	scc \
	sdhci \
	${_sdhci_acpi} \
	sdhci_pci \
	sem \
	send \
	${_sfxge} \
	sge \
	${_sgx} \
	${_sgx_linux} \
	siftr \
	siis \
	sis \
	sk \
	${_smartpqi} \
	smbfs \
	snp \
	sound \
	${_speaker} \
	spi \
	${_splash} \
	${_sppp} \
	ste \
	stge \
	${_sym} \
	${_syscons} \
	sysvipc \
	tcp \
	${_ti} \
	tmpfs \
	${_toecore} \
	${_tpm} \
	trm \
	${_twa} \
	twe \
	tws \
<<<<<<< HEAD
	${_txp} \
	${_uart} \
=======
	uart \
>>>>>>> 655f4038
	ubsec \
	udf \
	udf_iconv \
	ufs \
	uinput \
	unionfs \
	usb \
	${_vesa} \
	${_virtio} \
	vge \
	${_viawd} \
	videomode \
	vkbd \
	${_vmm} \
	${_vmware} \
	${_vpo} \
	vr \
	vte \
	vx \
	wb \
	${_wbwd} \
	${_wi} \
	wlan \
	wlan_acl \
	wlan_amrr \
	wlan_ccmp \
	wlan_rssadapt \
	wlan_tkip \
	wlan_wep \
	wlan_xauth \
	${_wpi} \
	${_wpifw} \
	${_x86bios} \
	${_xe} \
	xl \
	xz \
	zlib

.if ${MACHINE_CPUARCH} != "mips"
# XXX: Building with -j2 and higher broken on mips.
_uart=		uart
.endif

.if ${MK_AUTOFS} != "no" || defined(ALL_MODULES)
_autofs=	autofs
.endif

.if ${MK_CDDL} != "no" || defined(ALL_MODULES)
.if (${MACHINE_CPUARCH} != "arm" || ${MACHINE_ARCH:Marmv[67]*} != "") && \
	${MACHINE_CPUARCH} != "mips" && \
	${MACHINE_CPUARCH} != "sparc64"
SUBDIR+=	dtrace
.endif
SUBDIR+=	opensolaris
.endif

.if ${MK_CRYPT} != "no" || defined(ALL_MODULES)
.if exists(${SRCTOP}/sys/opencrypto)
_crypto=	crypto
_cryptodev=	cryptodev
_random_fortuna=random_fortuna
_random_other=	random_other
.endif
.endif

.if ${MK_CUSE} != "no" || defined(ALL_MODULES)
SUBDIR+=	cuse
.endif

.if (${MK_INET_SUPPORT} != "no" || ${MK_INET6_SUPPORT} != "no") || \
	defined(ALL_MODULES)
_carp=		carp
_toecore=	toecore
_if_enc=	if_enc
_if_gif=	if_gif
_if_gre=	if_gre
_ipfw_pmod=	ipfw_pmod
.if ${MK_IPSEC_SUPPORT} != "no"
_ipsec=		ipsec
.endif
.endif

.if (${MK_INET_SUPPORT} != "no" && ${MK_INET6_SUPPORT} != "no") || \
	defined(ALL_MODULES)
_if_stf=	if_stf
.endif

.if ${MK_INET_SUPPORT} != "no" || defined(ALL_MODULES)
_if_me=		if_me
_ipdivert=	ipdivert
_ipfw=		ipfw
.if ${MK_INET6_SUPPORT} != "no" || defined(ALL_MODULES)
_ipfw_nat64=	ipfw_nat64
.endif
.endif

.if ${MK_INET6_SUPPORT} != "no" || defined(ALL_MODULES)
_ipfw_nptv6=	ipfw_nptv6
.endif

.if ${MK_IPFILTER} != "no" || defined(ALL_MODULES)
_ipfilter=	ipfilter
.endif

.if ${MK_ISCSI} != "no" || defined(ALL_MODULES)
SUBDIR+=	cfiscsi
SUBDIR+=	iscsi
SUBDIR+=	iscsi_initiator
.endif

.if !empty(OPT_FDT)
SUBDIR+=	fdt
.endif

.if ${MACHINE_CPUARCH} == "aarch64" || ${MACHINE_CPUARCH} == "amd64" || \
    ${MACHINE_CPUARCH} == "i386"
SUBDIR+=	linprocfs
SUBDIR+=	linsysfs
_ena=		ena
.if ${MK_OFED} != "no" || defined(ALL_MODULES)
_ibcore=	ibcore
_ipoib=		ipoib
_iser=		iser
.endif
_mlx4=		mlx4
_mlx5=		mlx5
.if (${MK_INET_SUPPORT} != "no" && ${MK_INET6_SUPPORT} != "no") || \
	defined(ALL_MODULES)
_mlx4en=	mlx4en
_mlx5en=	mlx5en
.endif
.if ${MK_OFED} != "no" || defined(ALL_MODULES)
_mthca=		mthca
_mlx4ib=	mlx4ib
_mlx5ib=	mlx5ib
.endif
.endif

.if ${MK_NAND} != "no" || defined(ALL_MODULES)
_nandfs=	nandfs
_nandsim=	nandsim
.endif

.if ${MK_NETGRAPH} != "no" || defined(ALL_MODULES)
_netgraph=	netgraph
.endif

.if (${MK_PF} != "no" && (${MK_INET_SUPPORT} != "no" || \
	${MK_INET6_SUPPORT} != "no")) || defined(ALL_MODULES)
_pf=		pf
_pflog=		pflog
.if ${MK_INET_SUPPORT} != "no"
_pfsync=	pfsync
.endif
.endif

.if ${MK_SOURCELESS_UCODE} != "no"
_bce=		bce
_fxp=		fxp
_ispfw=		ispfw
_ti=		ti

.if ${MACHINE_CPUARCH} != "mips"
_mwlfw=		mwlfw
_otusfw=	otusfw
_ralfw=		ralfw
_rtwnfw=	rtwnfw
.endif
.endif

.if ${MK_SOURCELESS_UCODE} != "no" && ${MACHINE_CPUARCH} != "arm" && \
	${MACHINE_CPUARCH} != "mips" && \
	${MACHINE_ARCH} != "powerpc" && ${MACHINE_ARCH} != "powerpcspe" && \
	${MACHINE_CPUARCH} != "riscv"
_cxgbe=		cxgbe
.endif

# These rely on 64bit atomics
.if ${MACHINE_ARCH} != "powerpc" && ${MACHINE_ARCH} != "powerpcspe" && \
	${MACHINE_CPUARCH} != "mips"
_mps=		mps
_mpr=		mpr
.endif

.if ${MK_TESTS} != "no" || defined(ALL_MODULES)
SUBDIR+=	tests
.endif

.if ${MK_ZFS} != "no" || defined(ALL_MODULES)
SUBDIR+=	zfs
.endif

.if ${MK_CHERI} == "no"
_oce=		oce
.endif

.if (${MACHINE_CPUARCH} == "mips" && ${MACHINE_ARCH:Mmips64} == "")
_hwpmc_mips24k=	hwpmc_mips24k
_hwpmc_mips74k=	hwpmc_mips74k
.endif

.if ${MACHINE_CPUARCH} != "aarch64" && ${MACHINE_CPUARCH} != "arm" && \
	${MACHINE_CPUARCH} != "mips" && ${MACHINE_CPUARCH} != "powerpc" && \
	${MACHINE_CPUARCH} != "riscv"
_syscons=	syscons
_vpo=		vpo
.endif

.if ${MACHINE_CPUARCH} != "mips"
# no BUS_SPACE_UNSPECIFIED
# No barrier instruction support (specific to this driver)
_sym=		sym
# intr_disable() is a macro, causes problems
.if ${MK_SOURCELESS_UCODE} != "no"
_cxgb=		cxgb
.endif
.endif

.if ${MACHINE_CPUARCH} == "aarch64"
_allwinner=	allwinner
_armv8crypto=	armv8crypto
_efirt=		efirt
_em=		em
_rockchip=	rockchip
.endif

.if ${MACHINE_CPUARCH} == "i386" || ${MACHINE_CPUARCH} == "amd64"
_agp=		agp
_an=		an
_aout=		aout
_bios=		bios
_bktr=		bktr
.if ${MK_SOURCELESS_UCODE} != "no"
_bxe=		bxe
.endif
_cardbus=	cardbus
_cbb=		cbb
_cpuctl=	cpuctl
_cpufreq=	cpufreq
_dpms=		dpms
_em=		em
_et=		et
_exca=		exca
_if_ndis=	if_ndis
_io=		io
_ix=		ix
_ixv=		ixv
_linux=		linux
.if ${MK_SOURCELESS_UCODE} != "no"
_lio=		lio
.endif
_nctgpio=	nctgpio
_ndis=		ndis
_ocs_fc=	ocs_fc
_pccard=	pccard
.if ${MK_OFED} != "no" || defined(ALL_MODULES)
_rdma=		rdma
.endif
_safe=		safe
_speaker=	speaker
_splash=	splash
_sppp=		sppp
_vmware=	vmware
_wbwd=		wbwd
_wi=		wi
_xe=		xe

_aac=		aac
_aacraid=	aacraid
_acpi=		acpi
.if ${MK_CRYPT} != "no" || defined(ALL_MODULES)
.if ${COMPILER_TYPE} != "gcc" || ${COMPILER_VERSION} > 40201
_aesni=		aesni
.endif
.endif
_amd_ecc_inject=amd_ecc_inject
_amdsbwd=	amdsbwd
_amdsmn=	amdsmn
_amdtemp=	amdtemp
_arcmsr=	arcmsr
_asmc=		asmc
.if ${MK_CRYPT} != "no" || defined(ALL_MODULES)
_blake2=	blake2
.endif
_bytgpio=	bytgpio
_chvgpio=	chvgpio
_ciss=		ciss
_chromebook_platform=	chromebook_platform
_cmx=		cmx
_coretemp=	coretemp
.if ${MK_SOURCELESS_HOST} != "no"
_hpt27xx=	hpt27xx
.endif
_hptiop=	hptiop
.if ${MK_SOURCELESS_HOST} != "no"
_hptmv=		hptmv
_hptnr=		hptnr
_hptrr=		hptrr
.endif
_hyperv=	hyperv
_ichwd=		ichwd
_ida=		ida
_iir=		iir
_intelspi=	intelspi
_ipmi=		ipmi
_ips=		ips
_isci=		isci
_ipw=		ipw
_iwi=		iwi
_iwm=		iwm
_iwn=		iwn
.if ${MK_SOURCELESS_UCODE} != "no"
_ipwfw=		ipwfw
_iwifw=		iwifw
_iwmfw=		iwmfw
_iwnfw=		iwnfw
.endif
_mly=		mly
_nfe=		nfe
_nvd=		nvd
_nvme=		nvme
_nvram=		nvram
.if ${MK_CRYPT} != "no" || defined(ALL_MODULES)
_padlock=	padlock
_padlock_rng=	padlock_rng
_rdrand_rng=	rdrand_rng
.endif
_s3=		s3
_sdhci_acpi=	sdhci_acpi
_tpm=		tpm
_twa=		twa
_vesa=		vesa
_viawd=		viawd
_virtio=	virtio
_wpi=		wpi
.if ${MK_SOURCELESS_UCODE} != "no"
_wpifw=		wpifw
.endif
_x86bios=	x86bios
.endif

.if ${MACHINE_CPUARCH} == "amd64"
_amdgpio=	amdgpio
_ccp=		ccp
_efirt=		efirt
_iavf=		iavf
_ioat=		ioat
_ixl=		ixl
_linux64=	linux64
_linux_common=	linux_common
_ntb=		ntb
_nvdimm=	nvdimm
_pms=		pms
_qlxge=		qlxge
_qlxgb=		qlxgb
.if ${MK_SOURCELESS_UCODE} != "no"
_qlxgbe=	qlxgbe
_qlnx=		qlnx
.endif
_sfxge=		sfxge
_sgx=		sgx
_sgx_linux=	sgx_linux
_smartpqi=	smartpqi

.if ${MK_BHYVE} != "no" || defined(ALL_MODULES)
_vmm=		vmm
.endif
.endif

.if ${MACHINE_CPUARCH} == "i386"
# XXX some of these can move to the general case when de-i386'ed
# XXX some of these can move now, but are untested on other architectures.
_3dfx=		3dfx
_3dfx_linux=	3dfx_linux
_apm=		apm
.if ${MK_SOURCELESS_UCODE} != "no"
_ce=		ce
.endif
.if ${MK_SOURCELESS_UCODE} != "no"
_cp=		cp
.endif
_glxiic=	glxiic
_glxsb=		glxsb
_pcfclock=	pcfclock
_pst=		pst
_sbni=		sbni
.if ${MK_SOURCELESS_UCODE} != "no"
_ctau=		ctau
.endif
.endif

.if ${MACHINE_CPUARCH} == "arm"
_cfi=		cfi
_cpsw=		cpsw
.endif

.if ${MACHINE_CPUARCH} == "powerpc"
_agp=		agp
_an=		an
_cardbus=	cardbus
_cbb=		cbb
_cfi=		cfi
_cpufreq=	cpufreq
_exca=		exca
_ffec=		ffec
_nvd=		nvd
_nvme=		nvme
_pccard=	pccard
_wi=		wi
.endif

.if ${MACHINE_ARCH} == "powerpc64"
_ipmi=		ipmi
.endif
.if ${MACHINE_ARCH} == "powerpc64" || ${MACHINE_ARCH} == "powerpc"
# Don't build powermac_nvram for powerpcspe, it's never supported.
_nvram=		powermac_nvram
.endif

.if ${MACHINE_CPUARCH} == "sparc64"
_auxio=		auxio
_em=		em
_epic=		epic
.endif

.if (${MACHINE_CPUARCH} == "aarch64" || ${MACHINE_CPUARCH} == "amd64" || \
     ${MACHINE_ARCH:Marmv[67]*} != "" || ${MACHINE_CPUARCH} == "i386")
_cloudabi32=	cloudabi32
.endif
.if ${MACHINE_CPUARCH} == "aarch64" || ${MACHINE_CPUARCH} == "amd64"
_cloudabi64=	cloudabi64
.endif

.endif

.if ${MACHINE_ARCH:Marmv[67]*} != "" || ${MACHINE_CPUARCH} == "aarch64"
_bcm283x_clkman=  bcm283x_clkman
_bcm283x_pwm=  bcm283x_pwm
.endif

SUBDIR+=${MODULES_EXTRA}

.for reject in ${WITHOUT_MODULES}
SUBDIR:= ${SUBDIR:N${reject}}
.endfor

# Calling kldxref(8) for each module is expensive.
.if !defined(NO_XREF)
.MAKEFLAGS+=	-DNO_XREF
afterinstall: .PHONY
	@if type kldxref >/dev/null 2>&1; then \
		${ECHO} kldxref ${DESTDIR}${KMODDIR}; \
		kldxref ${DESTDIR}${KMODDIR}; \
	fi
.endif

.include "${SYSDIR}/conf/config.mk"

SUBDIR:= ${SUBDIR:u:O}

.include <bsd.subdir.mk><|MERGE_RESOLUTION|>--- conflicted
+++ resolved
@@ -355,12 +355,7 @@
 	${_twa} \
 	twe \
 	tws \
-<<<<<<< HEAD
-	${_txp} \
 	${_uart} \
-=======
-	uart \
->>>>>>> 655f4038
 	ubsec \
 	udf \
 	udf_iconv \
