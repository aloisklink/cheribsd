--- conflicted
+++ resolved
@@ -602,18 +602,10 @@
 SUBDIR+=	zfs
 .endif
 
-<<<<<<< HEAD
 .if ${MK_CHERI} == "no"
 _oce=		oce
 .endif
 
-.if (${MACHINE_CPUARCH} == "mips" && ${MACHINE_ARCH:Mmips64} == "")
-_hwpmc_mips24k=	hwpmc_mips24k
-_hwpmc_mips74k=	hwpmc_mips74k
-.endif
-
-=======
->>>>>>> abae2c01
 .if ${MACHINE_CPUARCH} != "aarch64" && ${MACHINE_CPUARCH} != "arm" && \
 	${MACHINE_CPUARCH} != "mips" && ${MACHINE_CPUARCH} != "powerpc" && \
 	${MACHINE_CPUARCH} != "riscv"
