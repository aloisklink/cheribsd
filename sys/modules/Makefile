# $FreeBSD$

SYSDIR?=${SRCTOP}/sys
.include "${SYSDIR}/conf/kern.opts.mk"

SUBDIR_PARALLEL=

# Modules that include binary-only blobs of microcode should be selectable by
# MK_SOURCELESS_UCODE option (see below).

.include "${SYSDIR}/conf/config.mk"

.if defined(MODULES_OVERRIDE) && !defined(ALL_MODULES)
SUBDIR=${MODULES_OVERRIDE}
.else
SUBDIR=	\
	${_3dfx} \
	${_3dfx_linux} \
	${_aac} \
	${_aacraid} \
	accf_data \
	accf_dns \
	accf_http \
	acl_nfs4 \
	acl_posix1e \
	${_acpi} \
	ae \
	${_aesni} \
	age \
	${_agp} \
	ahci \
	aic7xxx \
	alc \
	ale \
	alq \
	${_amd_ecc_inject} \
	${_amdgpio} \
	${_amdsbwd} \
	${_amdsmn} \
	${_amdtemp} \
	amr \
	${_an} \
	${_aout} \
	${_apm} \
	${_arcmsr} \
	${_allwinner} \
	${_armv8crypto} \
	${_asmc} \
	ata \
	ath \
	ath_dfs \
	ath_hal \
	ath_hal_ar5210 \
	ath_hal_ar5211 \
	ath_hal_ar5212 \
	ath_hal_ar5416 \
	ath_hal_ar9300 \
	ath_main \
	ath_rate \
	ath_pci \
	${_autofs} \
	${_bce} \
	${_bcm283x_clkman} \
	${_bcm283x_pwm} \
	bfe \
	bge \
	bhnd \
	${_bxe} \
	${_bios} \
	${_blake2} \
	bnxt \
	bridgestp \
	bwi \
	bwn \
	${_bytgpio} \
	${_chvgpio} \
	cam \
	${_cardbus} \
	${_carp} \
	cas \
	${_cbb} \
	cc \
	${_ccp} \
	cd9660 \
	cd9660_iconv \
	${_ce} \
	${_cfi} \
	${_chromebook_platform} \
	${_ciss} \
	cloudabi \
	${_cloudabi32} \
	${_cloudabi64} \
	${_cmx} \
	${_coretemp} \
	${_cp} \
	${_cpsw} \
	${_cpuctl} \
	${_cpufreq} \
	${_crypto} \
	${_cryptodev} \
	ctl \
	${_cxgb} \
	${_cxgbe} \
	dc \
	dcons \
	dcons_crom \
	${_dpms} \
	dummynet \
	${_efirt} \
	${_em} \
	${_ena} \
	esp \
	${_et} \
	evdev \
	${_exca} \
	ext2fs \
	fdc \
	fdescfs \
	${_ffec} \
	filemon \
	firewire \
	firmware \
	fusefs \
	${_fxp} \
	gem \
	geom \
	${_glxiic} \
	${_glxsb} \
	gpio \
	hifn \
	hme \
	${_hpt27xx} \
	${_hptiop} \
	${_hptmv} \
	${_hptnr} \
	${_hptrr} \
	hwpmc \
	${_hwpmc_mips24k} \
	${_hwpmc_mips74k} \
	${_hyperv} \
	i2c \
	${_iavf} \
        ${_ibcore} \
	${_ichwd} \
	${_ida} \
	if_bridge \
	if_disc \
	if_edsc \
	${_if_enc} \
	if_epair \
	${_if_gif} \
	${_if_gre} \
	${_if_me} \
	if_lagg \
	${_if_ndis} \
	${_if_stf} \
	if_tuntap \
	if_vlan \
	if_vxlan \
	iflib \
	${_iir} \
	imgact_binmisc \
	${_intelspi} \
	${_io} \
	${_ioat} \
        ${_ipoib} \
	${_ipdivert} \
	${_ipfilter} \
	${_ipfw} \
	ipfw_nat \
	${_ipfw_nat64} \
	${_ipfw_nptv6} \
	${_ipfw_pmod} \
	${_ipmi} \
	ip6_mroute_mod \
	ip_mroute_mod \
	${_ips} \
	${_ipsec} \
	${_ipw} \
	${_ipwfw} \
	${_isci} \
	${_iser} \
	isp \
	${_ispfw} \
	${_itwd} \
	${_iwi} \
	${_iwifw} \
	${_iwm} \
	${_iwmfw} \
	${_iwn} \
	${_iwnfw} \
	${_ix} \
	${_ixv} \
	${_ixl} \
	jme \
	kbdmux \
	kgssapi \
	kgssapi_krb5 \
	khelp \
	krpc \
	ksyms \
	${_ktls_ocf} \
	le \
	lge \
	libalias \
	libiconv \
	libmchain \
	lindebugfs \
	linuxkpi \
	${_lio} \
	lpt \
	mac_biba \
	mac_bsdextended \
	mac_ifoff \
	mac_lomac \
	mac_mls \
	mac_none \
	mac_ntpd \
	mac_partition \
	mac_portacl \
	mac_seeotheruids \
	mac_stub \
	mac_test \
	malo \
	md \
	mdio \
	mem \
	mfi \
	mii \
	mlx \
	mlxfw \
	${_mlx4} \
	${_mlx4ib} \
	${_mlx4en} \
	${_mlx5} \
	${_mlx5en} \
	${_mlx5ib} \
	${_mly} \
	mmc \
	mmcsd \
	${_mpr} \
	${_mps} \
	mpt \
	mqueue \
	mrsas \
	msdosfs \
	msdosfs_iconv \
	msk \
	${_mthca} \
	mvs \
	mwl \
	${_mwlfw} \
	mxge \
	my \
	${_nctgpio} \
	${_ndis} \
	${_netgraph} \
	${_nfe} \
	nfscl \
	nfscommon \
	nfsd \
	nfslockd \
	nfssvc \
	nge \
	nmdm \
	nullfs \
	${_ntb} \
	${_nvd} \
	${_nvdimm} \
	${_nvme} \
	${_nvram} \
	${_oce} \
	${_ocs_fc} \
	otus \
	${_otusfw} \
	ow \
	${_padlock} \
	${_padlock_rng} \
	${_pccard} \
	${_pchtherm} \
	${_pcfclock} \
	${_pf} \
	${_pflog} \
	${_pfsync} \
	plip \
	${_pms} \
	ppbus \
	ppc \
	ppi \
	pps \
	procfs \
	proto \
	pseudofs \
	${_pst} \
	pty  \
	puc \
	pwm \
	${_qlxge} \
	${_qlxgb} \
	${_qlxgbe} \
	${_qlnx} \
	ral \
	${_ralfw} \
	${_random_fortuna} \
	${_random_other} \
	rc4 \
	${_rdma} \
	${_rdrand_rng} \
	re \
	rl \
	${_rockchip} \
	rtwn \
	rtwn_pci \
	rtwn_usb \
	${_rtwnfw} \
	${_s3} \
	${_safe} \
	${_sbni} \
	scc \
	sdhci \
	${_sdhci_acpi} \
	sdhci_pci \
	sdio \
	sem \
	send \
	${_sfxge} \
	sge \
	${_sgx} \
	${_sgx_linux} \
	siftr \
	siis \
	sis \
	sk \
	${_smartpqi} \
	smbfs \
	snp \
	sound \
	${_speaker} \
	spi \
	${_splash} \
	${_sppp} \
	ste \
	stge \
	${_superio} \
	${_sym} \
	${_syscons} \
	sysvipc \
	tcp \
	${_ti} \
	tmpfs \
	${_toecore} \
	${_tpm} \
	${_twa} \
	twe \
	tws \
<<<<<<< HEAD
	${_uart} \
	ubsec \
=======
	uart \
>>>>>>> df4d2275
	udf \
	udf_iconv \
	ufs \
	uinput \
	unionfs \
	usb \
	${_vesa} \
	${_virtio} \
	vge \
	${_viawd} \
	videomode \
	vkbd \
	${_vmd} \
	${_vmm} \
	${_vmware} \
	vr \
	vte \
	${_wbwd} \
	${_wi} \
	wlan \
	wlan_acl \
	wlan_amrr \
	wlan_ccmp \
	wlan_rssadapt \
	wlan_tkip \
	wlan_wep \
	wlan_xauth \
	${_wpi} \
	${_wpifw} \
	${_x86bios} \
	xdr \
	xl \
	xz \
	zlib

.if ${MACHINE_CPUARCH} != "mips"
# XXX: Building with -j2 and higher broken on mips.
_uart=		uart
.endif

.if ${MK_AUTOFS} != "no" || defined(ALL_MODULES)
_autofs=	autofs
.endif

.if ${MK_CDDL} != "no" || defined(ALL_MODULES)
.if (${MACHINE_CPUARCH} != "arm" || ${MACHINE_ARCH:Marmv[67]*} != "") && \
	${MACHINE_CPUARCH} != "mips"
.if ${KERN_OPTS:MKDTRACE_HOOKS}
SUBDIR+=	dtrace
.endif
.endif
SUBDIR+=	opensolaris
.endif

.if ${MK_CRYPT} != "no" || defined(ALL_MODULES)
.if exists(${SRCTOP}/sys/opencrypto)
_crypto=	crypto
_cryptodev=	cryptodev
_random_fortuna=random_fortuna
_random_other=	random_other
_ktls_ocf=	ktls_ocf
.endif
.endif

.if ${MK_CUSE} != "no" || defined(ALL_MODULES)
SUBDIR+=	cuse
.endif

.if (${MK_INET_SUPPORT} != "no" || ${MK_INET6_SUPPORT} != "no") || \
	defined(ALL_MODULES)
_carp=		carp
_toecore=	toecore
_if_enc=	if_enc
_if_gif=	if_gif
_if_gre=	if_gre
_ipfw_pmod=	ipfw_pmod
.if ${MK_IPSEC_SUPPORT} != "no"
_ipsec=		ipsec
.endif
.endif

.if (${MK_INET_SUPPORT} != "no" && ${MK_INET6_SUPPORT} != "no") || \
	defined(ALL_MODULES)
_if_stf=	if_stf
.endif

.if ${MK_INET_SUPPORT} != "no" || defined(ALL_MODULES)
_if_me=		if_me
_ipdivert=	ipdivert
_ipfw=		ipfw
.if ${MK_INET6_SUPPORT} != "no" || defined(ALL_MODULES)
_ipfw_nat64=	ipfw_nat64
.endif
.endif

.if ${MK_INET6_SUPPORT} != "no" || defined(ALL_MODULES)
_ipfw_nptv6=	ipfw_nptv6
.endif

.if ${MK_IPFILTER} != "no" || defined(ALL_MODULES)
_ipfilter=	ipfilter
.endif

.if ${MK_ISCSI} != "no" || defined(ALL_MODULES)
SUBDIR+=	cfiscsi
SUBDIR+=	iscsi
SUBDIR+=	iscsi_initiator
.endif

.if !empty(OPT_FDT)
SUBDIR+=	fdt
.endif

# Linuxulator
.if ${MACHINE_CPUARCH} == "aarch64" || ${MACHINE_CPUARCH} == "amd64" || \
    ${MACHINE_CPUARCH} == "i386"
SUBDIR+=	linprocfs
SUBDIR+=	linsysfs
.endif
.if ${MACHINE_CPUARCH} == "amd64" || ${MACHINE_CPUARCH} == "i386"
SUBDIR+=	linux
.endif
.if ${MACHINE_CPUARCH} == "aarch64" || ${MACHINE_CPUARCH} == "amd64"
SUBDIR+=	linux64
SUBDIR+=	linux_common
.endif

.if ${MACHINE_CPUARCH} == "aarch64" || ${MACHINE_CPUARCH} == "amd64" || \
    ${MACHINE_CPUARCH} == "i386"
_ena=		ena
.if ${MK_OFED} != "no" || defined(ALL_MODULES)
_ibcore=	ibcore
_ipoib=		ipoib
_iser=		iser
.endif
_mlx4=		mlx4
_mlx5=		mlx5
.if (${MK_INET_SUPPORT} != "no" && ${MK_INET6_SUPPORT} != "no") || \
	defined(ALL_MODULES)
_mlx4en=	mlx4en
_mlx5en=	mlx5en
.endif
.if ${MK_OFED} != "no" || defined(ALL_MODULES)
_mthca=		mthca
_mlx4ib=	mlx4ib
_mlx5ib=	mlx5ib
.endif
.endif

.if ${MK_NETGRAPH} != "no" || defined(ALL_MODULES)
_netgraph=	netgraph
.endif

.if (${MK_PF} != "no" && (${MK_INET_SUPPORT} != "no" || \
	${MK_INET6_SUPPORT} != "no")) || defined(ALL_MODULES)
_pf=		pf
_pflog=		pflog
.if ${MK_INET_SUPPORT} != "no"
_pfsync=	pfsync
.endif
.endif

.if ${MK_SOURCELESS_UCODE} != "no"
_bce=		bce
_fxp=		fxp
_ispfw=		ispfw
_ti=		ti

.if ${MACHINE_CPUARCH} != "mips"
_mwlfw=		mwlfw
_otusfw=	otusfw
_ralfw=		ralfw
_rtwnfw=	rtwnfw
.endif
.endif

.if ${MK_SOURCELESS_UCODE} != "no" && ${MACHINE_CPUARCH} != "arm" && \
	${MACHINE_CPUARCH} != "mips" && \
	${MACHINE_ARCH} != "powerpc" && ${MACHINE_ARCH} != "powerpcspe" && \
	${MACHINE_CPUARCH} != "riscv"
_cxgbe=		cxgbe
.endif

# These rely on 64bit atomics
.if ${MACHINE_ARCH} != "powerpc" && ${MACHINE_ARCH} != "powerpcspe" && \
	${MACHINE_CPUARCH} != "mips"
_mps=		mps
_mpr=		mpr
.endif

.if ${MK_TESTS} != "no" || defined(ALL_MODULES)
SUBDIR+=	tests
.endif

.if ${MK_ZFS} != "no" || defined(ALL_MODULES)
SUBDIR+=	zfs
.endif

.if ${MK_CHERI} == "no"
_oce=		oce
.endif

.if (${MACHINE_CPUARCH} == "mips" && ${MACHINE_ARCH:Mmips64} == "")
_hwpmc_mips24k=	hwpmc_mips24k
_hwpmc_mips74k=	hwpmc_mips74k
.endif

.if ${MACHINE_CPUARCH} != "aarch64" && ${MACHINE_CPUARCH} != "arm" && \
	${MACHINE_CPUARCH} != "mips" && ${MACHINE_CPUARCH} != "powerpc" && \
	${MACHINE_CPUARCH} != "riscv"
_syscons=	syscons
.endif

.if ${MACHINE_CPUARCH} != "mips"
# no BUS_SPACE_UNSPECIFIED
# No barrier instruction support (specific to this driver)
_sym=		sym
# intr_disable() is a macro, causes problems
.if ${MK_SOURCELESS_UCODE} != "no"
_cxgb=		cxgb
.endif
.endif

.if ${MACHINE_CPUARCH} == "aarch64"
_allwinner=	allwinner
_armv8crypto=	armv8crypto
_efirt=		efirt
_em=		em
_rockchip=	rockchip
.endif

.if ${MACHINE_CPUARCH} == "i386" || ${MACHINE_CPUARCH} == "amd64"
_agp=		agp
_an=		an
_aout=		aout
_bios=		bios
.if ${MK_SOURCELESS_UCODE} != "no"
_bxe=		bxe
.endif
_cardbus=	cardbus
_cbb=		cbb
_cpuctl=	cpuctl
_cpufreq=	cpufreq
_dpms=		dpms
_em=		em
_et=		et
_exca=		exca
_if_ndis=	if_ndis
_io=		io
_itwd=		itwd
_ix=		ix
_ixv=		ixv
.if ${MK_SOURCELESS_UCODE} != "no"
_lio=		lio
.endif
_nctgpio=	nctgpio
_ndis=		ndis
_ntb=		ntb
_ocs_fc=	ocs_fc
_pccard=	pccard
.if ${MK_OFED} != "no" || defined(ALL_MODULES)
_rdma=		rdma
.endif
_safe=		safe
_speaker=	speaker
_splash=	splash
_sppp=		sppp
_vmware=	vmware
_wbwd=		wbwd
_wi=		wi

_aac=		aac
_aacraid=	aacraid
_acpi=		acpi
.if ${MK_CRYPT} != "no" || defined(ALL_MODULES)
.if ${COMPILER_TYPE} != "gcc" || ${COMPILER_VERSION} > 40201
_aesni=		aesni
.endif
.endif
_amd_ecc_inject=amd_ecc_inject
_amdsbwd=	amdsbwd
_amdsmn=	amdsmn
_amdtemp=	amdtemp
_arcmsr=	arcmsr
_asmc=		asmc
.if ${MK_CRYPT} != "no" || defined(ALL_MODULES)
_blake2=	blake2
.endif
_bytgpio=	bytgpio
_chvgpio=	chvgpio
_ciss=		ciss
_chromebook_platform=	chromebook_platform
_cmx=		cmx
_coretemp=	coretemp
.if ${MK_SOURCELESS_HOST} != "no" && empty(KCSAN_ENABLED)
_hpt27xx=	hpt27xx
.endif
_hptiop=	hptiop
.if ${MK_SOURCELESS_HOST} != "no" && empty(KCSAN_ENABLED)
_hptmv=		hptmv
_hptnr=		hptnr
_hptrr=		hptrr
.endif
_hyperv=	hyperv
_ichwd=		ichwd
_ida=		ida
_iir=		iir
_intelspi=	intelspi
_ipmi=		ipmi
_ips=		ips
_isci=		isci
_ipw=		ipw
_iwi=		iwi
_iwm=		iwm
_iwn=		iwn
.if ${MK_SOURCELESS_UCODE} != "no"
_ipwfw=		ipwfw
_iwifw=		iwifw
_iwmfw=		iwmfw
_iwnfw=		iwnfw
.endif
_mly=		mly
_nfe=		nfe
_nvd=		nvd
_nvme=		nvme
_nvram=		nvram
.if ${MK_CRYPT} != "no" || defined(ALL_MODULES)
_padlock=	padlock
_padlock_rng=	padlock_rng
_rdrand_rng=	rdrand_rng
.endif
_pchtherm = pchtherm
_s3=		s3
_sdhci_acpi=	sdhci_acpi
_superio=	superio
_tpm=		tpm
_twa=		twa
_vesa=		vesa
_viawd=		viawd
_virtio=	virtio
_wpi=		wpi
.if ${MK_SOURCELESS_UCODE} != "no"
_wpifw=		wpifw
.endif
_x86bios=	x86bios
.endif

.if ${MACHINE_CPUARCH} == "amd64"
_amdgpio=	amdgpio
_ccp=		ccp
_efirt=		efirt
_iavf=		iavf
_ioat=		ioat
_ixl=		ixl
_nvdimm=	nvdimm
_pms=		pms
_qlxge=		qlxge
_qlxgb=		qlxgb
_vmd=		vmd
.if ${MK_SOURCELESS_UCODE} != "no"
_qlxgbe=	qlxgbe
_qlnx=		qlnx
.endif
_sfxge=		sfxge
_sgx=		sgx
_sgx_linux=	sgx_linux
_smartpqi=	smartpqi

.if ${MK_BHYVE} != "no" || defined(ALL_MODULES)
.if ${KERN_OPTS:MSMP}
_vmm=		vmm
.endif
.endif
.endif

.if ${MACHINE_CPUARCH} == "i386"
# XXX some of these can move to the general case when de-i386'ed
# XXX some of these can move now, but are untested on other architectures.
_3dfx=		3dfx
_3dfx_linux=	3dfx_linux
_apm=		apm
.if ${MK_SOURCELESS_HOST} != "no"
_ce=		ce
.endif
.if ${MK_SOURCELESS_UCODE} != "no"
_cp=		cp
.endif
_glxiic=	glxiic
_glxsb=		glxsb
_pcfclock=	pcfclock
_pst=		pst
_sbni=		sbni
.endif

.if ${MACHINE_CPUARCH} == "arm"
_cfi=		cfi
_cpsw=		cpsw
.endif

.if ${MACHINE_CPUARCH} == "powerpc"
_aacraid=	aacraid
_agp=		agp
_an=		an
_cardbus=	cardbus
_cbb=		cbb
_cfi=		cfi
_cpufreq=	cpufreq
_exca=		exca
_ffec=		ffec
_nvd=		nvd
_nvme=		nvme
_pccard=	pccard
_wi=		wi
_virtio=	virtio
.endif

.if ${MACHINE_ARCH} == "powerpc64"
_ipmi=		ipmi
_ixl=		ixl
_nvram=		opal_nvram
.endif
.if ${MACHINE_ARCH} == "powerpc64" || ${MACHINE_ARCH} == "powerpc"
# Don't build powermac_nvram for powerpcspe, it's never supported.
_nvram+=	powermac_nvram
.endif

.if (${MACHINE_CPUARCH} == "aarch64" || ${MACHINE_CPUARCH} == "amd64" || \
     ${MACHINE_ARCH:Marmv[67]*} != "" || ${MACHINE_CPUARCH} == "i386")
_cloudabi32=	cloudabi32
.endif
.if ${MACHINE_CPUARCH} == "aarch64" || ${MACHINE_CPUARCH} == "amd64"
_cloudabi64=	cloudabi64
.endif

.endif

.if ${MACHINE_ARCH:Marmv[67]*} != "" || ${MACHINE_CPUARCH} == "aarch64"
_bcm283x_clkman=  bcm283x_clkman
_bcm283x_pwm=  bcm283x_pwm
.endif

SUBDIR+=${MODULES_EXTRA}

.for reject in ${WITHOUT_MODULES}
SUBDIR:= ${SUBDIR:N${reject}}
.endfor

# Calling kldxref(8) for each module is expensive.
.if !defined(NO_XREF)
.MAKEFLAGS+=	-DNO_XREF
afterinstall: .PHONY
	@if type kldxref >/dev/null 2>&1; then \
		${ECHO} ${KLDXREF_CMD} ${DESTDIR}${KMODDIR}; \
		${KLDXREF_CMD} ${DESTDIR}${KMODDIR}; \
	fi
.endif

SUBDIR:= ${SUBDIR:u:O}

.include <bsd.subdir.mk><|MERGE_RESOLUTION|>--- conflicted
+++ resolved
@@ -353,12 +353,7 @@
 	${_twa} \
 	twe \
 	tws \
-<<<<<<< HEAD
 	${_uart} \
-	ubsec \
-=======
-	uart \
->>>>>>> df4d2275
 	udf \
 	udf_iconv \
 	ufs \
