# $FreeBSD$

SYSDIR?=${SRCTOP}/sys
.include "${SYSDIR}/conf/kern.opts.mk"

SUBDIR_PARALLEL=

# Modules that include binary-only blobs of microcode should be selectable by
# MK_SOURCELESS_UCODE option (see below).

.include "${SYSDIR}/conf/config.mk"

.if defined(MODULES_OVERRIDE) && !defined(ALL_MODULES)
SUBDIR=${MODULES_OVERRIDE}
.else
SUBDIR=	\
	${_3dfx} \
	${_3dfx_linux} \
	${_aac} \
	${_aacraid} \
	accf_data \
	accf_dns \
	accf_http \
	acl_nfs4 \
	acl_posix1e \
	${_acpi} \
	ae \
	${_aesni} \
	age \
	${_agp} \
	ahci \
	aic7xxx \
	alc \
	ale \
	alq \
	${_amd_ecc_inject} \
	${_amdgpio} \
	${_amdsbwd} \
	${_amdsmn} \
	${_amdtemp} \
	${_aout} \
	${_arcmsr} \
	${_allwinner} \
	${_armv8crypto} \
	${_asmc} \
	ata \
	ath \
	ath_dfs \
	ath_hal \
	ath_hal_ar5210 \
	ath_hal_ar5211 \
	ath_hal_ar5212 \
	ath_hal_ar5416 \
	ath_hal_ar9300 \
	ath_main \
	ath_rate \
	ath_pci \
	${_autofs} \
	axgbe \
	backlight \
	${_bce} \
	${_bcm283x_clkman} \
	${_bcm283x_pwm} \
	bfe \
	bge \
	bhnd \
	${_bxe} \
	${_bios} \
	${_blake2} \
	bnxt \
	bridgestp \
	bwi \
	bwn \
	${_bytgpio} \
	${_chvgpio} \
	cam \
	${_cardbus} \
	${_carp} \
	cas \
	${_cbb} \
	cc \
	${_ccp} \
	cd9660 \
	cd9660_iconv \
	${_ce} \
	${_cfi} \
	${_chromebook_platform} \
	${_ciss} \
	${_coretemp} \
	${_cp} \
	${_cpsw} \
	${_cpuctl} \
	${_cpufreq} \
	${_crypto} \
	${_cryptodev} \
	ctl \
	${_cxgb} \
	${_cxgbe} \
	dc \
	dcons \
	dcons_crom \
	${_dpdk_lpm4} \
	${_dpdk_lpm6} \
	${_dpms} \
	dummynet \
	${_dwwdt} \
	${_e6000sw} \
	${_efirt} \
	${_em} \
	${_ena} \
	${_enetc} \
	${_et} \
	evdev \
	${_exca} \
	ext2fs \
	fdc \
	fdescfs \
	${_felix} \
	${_ffec} \
	${_fib_dxr} \
	filemon \
	firewire \
	firmware \
	flash \
	${_ftwd} \
	fusefs \
	${_fxp} \
	gem \
	geom \
	${_glxiic} \
	${_glxsb} \
	gpio \
	hid \
	hifn \
	${_hpt27xx} \
	${_hptiop} \
	${_hptmv} \
	${_hptnr} \
	${_hptrr} \
	hwpmc \
	${_hyperv} \
	i2c \
	${_iavf} \
        ${_ibcore} \
	${_ichwd} \
	${_ice} \
	${_ice_ddp} \
	${_ida} \
	if_bridge \
	if_disc \
	if_edsc \
	${_if_enc} \
	if_epair \
	${_if_gif} \
	${_if_gre} \
	${_if_me} \
	if_infiniband \
	if_lagg \
	${_if_stf} \
	if_tuntap \
	if_vlan \
	if_vxlan \
	iflib \
	${_igc} \
	imgact_binmisc \
	${_intelspi} \
	${_io} \
	${_ioat} \
        ${_ipoib} \
	${_ipdivert} \
	${_ipfilter} \
	${_ipfw} \
	ipfw_nat \
	${_ipfw_nat64} \
	${_ipfw_nptv6} \
	${_ipfw_pmod} \
	${_ipmi} \
	ip6_mroute_mod \
	ip_mroute_mod \
	${_ips} \
	${_ipsec} \
	${_ipw} \
	${_ipwfw} \
	${_isci} \
	${_iser} \
	isp \
	${_ispfw} \
	${_itwd} \
	${_iwi} \
	${_iwifw} \
	${_iwlwifi} \
	${_iwlwififw} \
	${_iwm} \
	${_iwmfw} \
	${_iwn} \
	${_iwnfw} \
	${_ix} \
	${_ixv} \
	${_ixl} \
	jme \
	kbdmux \
	kgssapi \
	kgssapi_krb5 \
	khelp \
	krpc \
	ksyms \
	le \
	lge \
	libalias \
	libiconv \
	libmchain \
	lindebugfs \
	${_linuxkpi} \
	${_linuxkpi_wlan} \
	${_lio} \
	lpt \
	mac_biba \
	mac_bsdextended \
	mac_ifoff \
	mac_lomac \
	mac_mls \
	mac_none \
	mac_ntpd \
	mac_partition \
	mac_portacl \
	mac_priority \
	mac_seeotheruids \
	mac_stub \
	mac_test \
	${_malo} \
	${_mana} \
	md \
	mdio \
	${_mgb} \
	mem \
	mfi \
	mii \
	mlx \
	mlxfw \
	${_mlx4} \
	${_mlx4ib} \
	${_mlx4en} \
	${_mlx5} \
	${_mlx5en} \
	${_mlx5ib} \
	mmc \
	mmcsd \
	${_mpr} \
	${_mps} \
	mpt \
	mqueue \
	mrsas \
	msdosfs \
	msdosfs_iconv \
	msk \
	${_mthca} \
	mvs \
	mwl \
	${_mwlfw} \
	mxge \
	my \
	${_nctgpio} \
	${_neta} \
	${_netgraph} \
	${_nfe} \
	nfscl \
	nfscommon \
	nfsd \
	nfslockd \
	nfssvc \
	nge \
	nmdm \
	nullfs \
	${_ntb} \
	${_nvd} \
	${_nvdimm} \
	${_nvme} \
	${_nvram} \
	${_oce} \
	${_ocs_fc} \
	${_ossl} \
	otus \
	${_otusfw} \
	ow \
	${_padlock} \
	${_padlock_rng} \
	${_pchtherm} \
	${_pcfclock} \
	${_pf} \
	${_pflog} \
	${_pfsync} \
	plip \
	${_pms} \
	ppbus \
	ppc \
	ppi \
	pps \
	procfs \
	proto \
	pseudofs \
	${_pst} \
	pty  \
	puc \
	pwm \
	${_qat} \
	${_qatfw} \
	${_qlxge} \
	${_qlxgb} \
	${_qlxgbe} \
	${_qlnx} \
	ral \
	${_ralfw} \
	${_random_fortuna} \
	${_random_other} \
	rc4 \
	${_rdma} \
	${_rdrand_rng} \
	re \
	rl \
	${_rockchip} \
	rtsx \
	rtwn \
	rtwn_pci \
	rtwn_usb \
	${_rtwnfw} \
	${_s3} \
	${_safe} \
	safexcel \
	${_sbni} \
	scc \
	${_sctp} \
	sdhci \
	${_sdhci_acpi} \
	${_sdhci_fdt} \
	sdhci_pci \
	sdio \
	sem \
	send \
	${_sfxge} \
	sge \
	${_sgx} \
	${_sgx_linux} \
	siftr \
	siis \
	sis \
	sk \
	${_smartpqi} \
	smbfs \
	snp \
	sound \
	${_speaker} \
	spi \
	${_splash} \
	ste \
	stge \
	${_sume} \
	${_superio} \
	${_p2sb} \
	sym \
	${_syscons} \
	sysvipc \
	tcp \
	${_ti} \
	tmpfs \
	${_toecore} \
	${_tpm} \
	twe \
	tws \
	${_uart} \
	udf \
	udf_iconv \
	ufs \
	uinput \
	unionfs \
	usb \
	${_vesa} \
	virtio \
	vge \
	${_viawd} \
	videomode \
	vkbd \
	${_vmd} \
	${_vmm} \
	${_vmware} \
	vr \
	vte \
	${_wbwd} \
	wlan \
	wlan_acl \
	wlan_amrr \
	wlan_ccmp \
	wlan_rssadapt \
	wlan_tkip \
	wlan_wep \
	wlan_xauth \
	${_wpi} \
	${_wpifw} \
	${_x86bios} \
	xdr \
	xl \
	xz \
	zlib

.if ${MACHINE_CPUARCH} != "mips"
# XXX: Building with -j2 and higher broken on mips.
_uart=		uart
.endif

.if ${MK_AUTOFS} != "no" || defined(ALL_MODULES)
_autofs=	autofs
.endif

.if ${MK_CDDL} != "no" || defined(ALL_MODULES)
<<<<<<< HEAD
.if (${MACHINE_CPUARCH} != "arm" || ${MACHINE_ARCH:Marmv[67]*} != "")
=======
.if ${MACHINE_CPUARCH} != "arm" || ${MACHINE_ARCH:Marmv[67]*} != ""
>>>>>>> f9bf8876
.if ${KERN_OPTS:MKDTRACE_HOOKS}
SUBDIR+=	dtrace
.endif
.endif
SUBDIR+=	opensolaris
.endif

.if ${MK_CRYPT} != "no" || defined(ALL_MODULES)
.if exists(${SRCTOP}/sys/opencrypto)
_crypto=	crypto
_cryptodev=	cryptodev
_random_fortuna=random_fortuna
_random_other=	random_other
.endif
.endif

.if ${MK_CUSE} != "no" || defined(ALL_MODULES)
SUBDIR+=	cuse
.endif

.if ${MK_EFI} != "no"
.if ${MACHINE_CPUARCH} == "aarch64" || ${MACHINE_CPUARCH} == "amd64"
_efirt=		efirt
.endif
.endif

.if (${MK_INET_SUPPORT} != "no" || ${MK_INET6_SUPPORT} != "no") || \
	defined(ALL_MODULES)
_carp=		carp
_toecore=	toecore
_if_enc=	if_enc
_if_gif=	if_gif
_if_gre=	if_gre
_ipfw_pmod=	ipfw_pmod
.if ${KERN_OPTS:MIPSEC_SUPPORT} && !${KERN_OPTS:MIPSEC}
_ipsec=		ipsec
.endif
.if ${KERN_OPTS:MSCTP_SUPPORT} || ${KERN_OPTS:MSCTP}
_sctp=		sctp
.endif
.endif

.if (${MK_INET_SUPPORT} != "no" && ${MK_INET6_SUPPORT} != "no") || \
	defined(ALL_MODULES)
_if_stf=	if_stf
.endif

.if ${MK_INET_SUPPORT} != "no" || defined(ALL_MODULES)
_if_me=		if_me
_ipdivert=	ipdivert
_ipfw=		ipfw
.if ${MK_INET6_SUPPORT} != "no" || defined(ALL_MODULES)
_ipfw_nat64=	ipfw_nat64
.endif
.endif

.if ${MK_INET6_SUPPORT} != "no" || defined(ALL_MODULES)
_ipfw_nptv6=	ipfw_nptv6
.endif

.if !${MACHINE_ABI:Mpurecap}
.if ${MK_IPFILTER} != "no" || defined(ALL_MODULES)
_ipfilter=	ipfilter
.endif
.endif

.if ${MK_INET_SUPPORT} != "no" && ${KERN_OPTS:MFIB_ALGO}
_dpdk_lpm4=	dpdk_lpm4
_fib_dxr=	fib_dxr
.endif

.if ${MK_INET6_SUPPORT} != "no" && ${KERN_OPTS:MFIB_ALGO}
_dpdk_lpm6=	dpdk_lpm6
.endif

.if ${MK_ISCSI} != "no" || defined(ALL_MODULES)
SUBDIR+=	cfiscsi
SUBDIR+=	iscsi
.endif

.if !empty(OPT_FDT)
SUBDIR+=	fdt
.endif

# Linuxulator
.if ${MACHINE_CPUARCH} == "aarch64" || ${MACHINE_CPUARCH} == "amd64" || \
    ${MACHINE_CPUARCH} == "i386"
SUBDIR+=	linprocfs
SUBDIR+=	linsysfs
.endif
.if ${MACHINE_CPUARCH} == "amd64" || ${MACHINE_CPUARCH} == "i386"
SUBDIR+=	linux
.endif
.if ${MACHINE_CPUARCH} == "aarch64" || ${MACHINE_CPUARCH} == "amd64"
SUBDIR+=	linux64
SUBDIR+=	linux_common
.endif

.if ${MACHINE_CPUARCH} == "aarch64" || ${MACHINE_CPUARCH} == "amd64" || \
    ${MACHINE_CPUARCH} == "i386"
_ena=		ena
.if ${MK_OFED} != "no" || defined(ALL_MODULES)
_ibcore=	ibcore
_ipoib=		ipoib
_iser=		iser
.endif
_ipmi=		ipmi
.if !${MACHINE_CPU:Mcheri}
_iwlwifi=	iwlwifi
.if ${MK_SOURCELESS_UCODE} != "no"
_iwlwififw=	iwlwififw
.endif
.endif
_mlx4=		mlx4
_mlx5=		mlx5
.if (${MK_INET_SUPPORT} != "no" && ${MK_INET6_SUPPORT} != "no") || \
	defined(ALL_MODULES)
_mlx4en=	mlx4en
_mlx5en=	mlx5en
.endif
.if ${MK_OFED} != "no" || defined(ALL_MODULES)
_mthca=		mthca
_mlx4ib=	mlx4ib
_mlx5ib=	mlx5ib
.endif
.if !${MACHINE_ABI:Mpurecap}
_ossl=		ossl
.endif
_vmware=	vmware
.endif

.if ${MK_NETGRAPH} != "no" || defined(ALL_MODULES)
_netgraph=	netgraph
.endif

.if !${MACHINE_ABI:Mpurecap}
.if (${MK_PF} != "no" && (${MK_INET_SUPPORT} != "no" || \
	${MK_INET6_SUPPORT} != "no")) || defined(ALL_MODULES)
_pf=		pf
_pflog=		pflog
.if ${MK_INET_SUPPORT} != "no"
_pfsync=	pfsync
.endif
.endif
.endif

.if ${MK_SOURCELESS_UCODE} != "no"
_bce=		bce
_fxp=		fxp
_ispfw=		ispfw
_ti=		ti
_mwlfw=		mwlfw
_otusfw=	otusfw
_ralfw=		ralfw
_rtwnfw=	rtwnfw
.endif

.if ${MK_SOURCELESS_UCODE} != "no" && ${MACHINE_CPUARCH} != "arm" && \
	${MACHINE_ARCH} != "powerpc" && ${MACHINE_ARCH} != "powerpcspe" && \
	${MACHINE_CPUARCH} != "riscv"
_cxgbe=		cxgbe
.endif

.if ${MACHINE_ARCH} == "amd64" || ${MACHINE_ARCH} == "arm64"
_ice=		ice
.if ${MK_SOURCELESS_UCODE} != "no"
# Not building in CI 2020-06-11
#_ice_ddp=	ice_ddp
.endif
.endif

# These rely on 64bit atomics
.if ${MACHINE_ARCH} != "powerpc" && ${MACHINE_ARCH} != "powerpcspe"
_mps=		mps
_mpr=		mpr
.endif

.if ${MK_TESTS} != "no" || defined(ALL_MODULES)
SUBDIR+=	tests
.endif

.if ${MK_ZFS} != "no" || (defined(ALL_MODULES)  && ${MACHINE_CPUARCH} != "powerpc")
SUBDIR+=	zfs
.endif

.if ${MK_CHERI} == "no"
_oce=		oce
.endif

.if ${MACHINE_CPUARCH} != "aarch64" && ${MACHINE_CPUARCH} != "arm" && \
	${MACHINE_CPUARCH} != "powerpc" && ${MACHINE_CPUARCH} != "riscv"
_syscons=	syscons
.endif

<<<<<<< HEAD
.if ${MACHINE_CPUARCH} != "mips"
.if !${MACHINE_ABI:Mpurecap}
# no BUS_SPACE_UNSPECIFIED
# No barrier instruction support (specific to this driver)
_sym=		sym
.endif
=======
>>>>>>> f9bf8876
# intr_disable() is a macro, causes problems
.if ${MK_SOURCELESS_UCODE} != "no"
_cxgb=		cxgb
.endif

.if ${MACHINE_CPUARCH} == "aarch64"
_allwinner=	allwinner
_armv8crypto=	armv8crypto
_dwwdt=		dwwdt
_em=		em
_enetc=		enetc
_felix=		felix
_rockchip=	rockchip
.endif

.if ${MACHINE_CPUARCH} == "aarch64" || ${MACHINE_CPUARCH} == "arm"
_sdhci_fdt=	sdhci_fdt
_e6000sw=	e6000sw
_neta=		neta
.endif

.if ${MACHINE_CPUARCH} == "i386" || ${MACHINE_CPUARCH} == "amd64"
_agp=		agp
.if ${MACHINE_CPUARCH} == "i386" || !empty(COMPAT_FREEBSD32_ENABLED)
_aout=		aout
.endif
_bios=		bios
.if ${MK_SOURCELESS_UCODE} != "no"
_bxe=		bxe
.endif
_cardbus=	cardbus
_cbb=		cbb
_cpuctl=	cpuctl
_cpufreq=	cpufreq
_dpms=		dpms
_em=		em
_et=		et
_ftwd=		ftwd
_exca=		exca
_igc=		igc
_io=		io
_itwd=		itwd
_ix=		ix
_ixv=		ixv
.if ${MK_SOURCELESS_UCODE} != "no"
_lio=		lio
.endif
_mana=		mana
_mgb=		mgb
_nctgpio=	nctgpio
_ntb=		ntb
_ocs_fc=	ocs_fc
_qat=		qat
_qatfw=		qatfw
.if ${MK_OFED} != "no" || defined(ALL_MODULES)
_rdma=		rdma
.endif
_safe=		safe
_speaker=	speaker
_splash=	splash
_p2sb=		p2sb
_wbwd=		wbwd

_aac=		aac
_aacraid=	aacraid
_acpi=		acpi
.if ${MK_CRYPT} != "no" || defined(ALL_MODULES)
_aesni=		aesni
.endif
_amd_ecc_inject=amd_ecc_inject
_amdsbwd=	amdsbwd
_amdsmn=	amdsmn
_amdtemp=	amdtemp
_arcmsr=	arcmsr
_asmc=		asmc
.if ${MK_CRYPT} != "no" || defined(ALL_MODULES)
_blake2=	blake2
.endif
_bytgpio=	bytgpio
_chvgpio=	chvgpio
_ciss=		ciss
_chromebook_platform=	chromebook_platform
_coretemp=	coretemp
.if ${MK_SOURCELESS_HOST} != "no" && empty(KCSAN_ENABLED)
_hpt27xx=	hpt27xx
.endif
_hptiop=	hptiop
.if ${MK_SOURCELESS_HOST} != "no" && empty(KCSAN_ENABLED)
_hptmv=		hptmv
_hptnr=		hptnr
_hptrr=		hptrr
.endif
_hyperv=	hyperv
_ichwd=		ichwd
_ida=		ida
_intelspi=	intelspi
_ips=		ips
_isci=		isci
_ipw=		ipw
_iwi=		iwi
_iwm=		iwm
_iwn=		iwn
.if ${MK_SOURCELESS_UCODE} != "no"
_ipwfw=		ipwfw
_iwifw=		iwifw
_iwmfw=		iwmfw
_iwnfw=		iwnfw
.endif
_nfe=		nfe
_nvd=		nvd
_nvme=		nvme
_nvram=		nvram
.if ${MK_CRYPT} != "no" || defined(ALL_MODULES)
_padlock=	padlock
_padlock_rng=	padlock_rng
_rdrand_rng=	rdrand_rng
.endif
_pchtherm = pchtherm
_s3=		s3
_sdhci_acpi=	sdhci_acpi
_superio=	superio
_tpm=		tpm
_vesa=		vesa
_viawd=		viawd
_vmd=		vmd
_wpi=		wpi
.if ${MK_SOURCELESS_UCODE} != "no"
_wpifw=		wpifw
.endif
_x86bios=	x86bios
.endif

.if ${MACHINE_CPUARCH} == "amd64"
_amdgpio=	amdgpio
_ccp=		ccp
_iavf=		iavf
_ioat=		ioat
_ixl=		ixl
_nvdimm=	nvdimm
_pms=		pms
_qlxge=		qlxge
_qlxgb=		qlxgb
_sume=		sume
.if ${MK_SOURCELESS_UCODE} != "no"
_qlxgbe=	qlxgbe
_qlnx=		qlnx
.endif
_sfxge=		sfxge
_sgx=		sgx
_sgx_linux=	sgx_linux
_smartpqi=	smartpqi
_p2sb=		p2sb

.if ${MK_BHYVE} != "no" || defined(ALL_MODULES)
.if ${KERN_OPTS:MSMP}
_vmm=		vmm
.endif
.endif
.endif

.if ${MACHINE_CPUARCH} == "i386"
# XXX some of these can move to the general case when de-i386'ed
# XXX some of these can move now, but are untested on other architectures.
_3dfx=		3dfx
_3dfx_linux=	3dfx_linux
.if ${MK_SOURCELESS_HOST} != "no"
_ce=		ce
.endif
.if ${MK_SOURCELESS_HOST} != "no"
_cp=		cp
.endif
_glxiic=	glxiic
_glxsb=		glxsb
_pcfclock=	pcfclock
_pst=		pst
_sbni=		sbni
.endif

.if ${MACHINE_ARCH} == "armv7"
_cfi=		cfi
_cpsw=		cpsw
.endif

.if ${MACHINE_CPUARCH} == "powerpc"
_aacraid=	aacraid
_agp=		agp
_an=		an
_cardbus=	cardbus
_cbb=		cbb
_cfi=		cfi
_cpufreq=	cpufreq
_exca=		exca
_ffec=		ffec
_nvd=		nvd
_nvme=		nvme
.endif

.if ${MACHINE_ARCH:Mpowerpc64*} != ""
_ipmi=		ipmi
_ixl=		ixl
_nvram=		opal_nvram
.endif
.if ${MACHINE_CPUARCH} == "powerpc" && ${MACHINE_ARCH} != "powerpcspe"
# Don't build powermac_nvram for powerpcspe, it's never supported.
_nvram+=	powermac_nvram
.endif

.endif

.if ${MACHINE_ARCH:Marmv[67]*} != "" || ${MACHINE_CPUARCH} == "aarch64"
_bcm283x_clkman=  bcm283x_clkman
_bcm283x_pwm=  bcm283x_pwm
.endif

.if !(${COMPILER_TYPE} == "clang" && ${COMPILER_VERSION} < 110000)
# LLVM 10 crashes when building if_malo_pci.c, fixed in LLVM11:
# https://bugs.llvm.org/show_bug.cgi?id=44351
_malo=	malo
.endif

.if !${MACHINE_CPU:Mcheri}
_linuxkpi=	linuxkpi
_linuxkpi_wlan=	linuxkpi_wlan
.endif

SUBDIR+=${MODULES_EXTRA}

.for reject in ${WITHOUT_MODULES}
SUBDIR:= ${SUBDIR:N${reject}}
.endfor

# Calling kldxref(8) for each module is expensive.
.if !defined(NO_XREF)
.MAKEFLAGS+=	-DNO_XREF
afterinstall: .PHONY
	@if type kldxref >/dev/null 2>&1; then \
		${ECHO} ${KLDXREF_CMD} ${DESTDIR}${KMODDIR}; \
		${KLDXREF_CMD} ${DESTDIR}${KMODDIR}; \
	fi
.endif

SUBDIR:= ${SUBDIR:u:O}

.include <bsd.subdir.mk><|MERGE_RESOLUTION|>--- conflicted
+++ resolved
@@ -356,7 +356,7 @@
 	${_sume} \
 	${_superio} \
 	${_p2sb} \
-	sym \
+	${_sym} \
 	${_syscons} \
 	sysvipc \
 	tcp \
@@ -411,11 +411,7 @@
 .endif
 
 .if ${MK_CDDL} != "no" || defined(ALL_MODULES)
-<<<<<<< HEAD
-.if (${MACHINE_CPUARCH} != "arm" || ${MACHINE_ARCH:Marmv[67]*} != "")
-=======
 .if ${MACHINE_CPUARCH} != "arm" || ${MACHINE_ARCH:Marmv[67]*} != ""
->>>>>>> f9bf8876
 .if ${KERN_OPTS:MKDTRACE_HOOKS}
 SUBDIR+=	dtrace
 .endif
@@ -610,18 +606,12 @@
 _syscons=	syscons
 .endif
 
-<<<<<<< HEAD
-.if ${MACHINE_CPUARCH} != "mips"
 .if !${MACHINE_ABI:Mpurecap}
-# no BUS_SPACE_UNSPECIFIED
-# No barrier instruction support (specific to this driver)
 _sym=		sym
-.endif
-=======
->>>>>>> f9bf8876
 # intr_disable() is a macro, causes problems
 .if ${MK_SOURCELESS_UCODE} != "no"
 _cxgb=		cxgb
+.endif
 .endif
 
 .if ${MACHINE_CPUARCH} == "aarch64"
