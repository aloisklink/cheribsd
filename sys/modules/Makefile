# $FreeBSD$

SYSDIR?=${.CURDIR}/..
.include "${SYSDIR}/conf/kern.opts.mk"

SUBDIR_PARALLEL=

# Modules that include binary-only blobs of microcode should be selectable by
# MK_SOURCELESS_UCODE option (see below).

.if defined(MODULES_OVERRIDE) && !defined(ALL_MODULES)
SUBDIR=${MODULES_OVERRIDE}
.else
SUBDIR=	\
	${_3dfx} \
	${_3dfx_linux} \
	${_aac} \
	${_aacraid} \
	accf_data \
	accf_dns \
	accf_http \
	acl_nfs4 \
	acl_posix1e \
	${_acpi} \
	ae \
	${_aesni} \
	age \
	${_agp} \
	aha \
	${_ahb} \
	ahci \
	${_aic} \
	aic7xxx \
	alc \
	ale \
	alq \
	${_amdsbwd} \
	${_amdtemp} \
	amr \
	${_an} \
	${_aout} \
	${_apm} \
	${_arcmsr} \
	${_arcnet} \
	${_armv8crypto} \
	${_asmc} \
	ata \
	ath \
	ath_pci \
	${_autofs} \
	${_auxio} \
	${_bce} \
	bfe \
	bge \
	bhnd \
	${_bxe} \
	${_bios} \
	${_bktr} \
	${_bm} \
	bnxt \
	bridgestp \
	bwi \
	bwn \
	bwn_pci \
	${_bytgpio} \
	cam \
	${_cardbus} \
	${_carp} \
	cas \
	${_cbb} \
	cc \
	cd9660 \
	cd9660_iconv \
	${_ce} \
	${_cfi} \
	${_chromebook_platform} \
	${_ciss} \
	cloudabi \
	${_cloudabi32} \
	${_cloudabi64} \
	${_cm} \
	${_cmx} \
	${_coff} \
	${_coretemp} \
	${_cp} \
	${_cpsw} \
	${_cpuctl} \
	${_cpufreq} \
	${_crypto} \
	${_cryptodev} \
	${_cs} \
	${_ctau} \
	ctl \
	${_cxgb} \
	${_cxgbe} \
	dc \
	dcons \
	dcons_crom \
	de \
	${_dpms} \
	${_dpt} \
	${_drm} \
	${_drm2} \
	dummynet \
	${_ed} \
	${_efirt} \
	${_elink} \
	${_em} \
	${_en} \
	${_ep} \
	${_epic} \
	esp \
	${_et} \
	evdev \
	${_ex} \
	${_exca} \
	ext2fs \
	${_fatm} \
	fdc \
	fdescfs \
	${_fe} \
	filemon \
	firewire \
	firmware \
	fuse \
	${_fxp} \
	gem \
	geom \
	${_glxiic} \
	${_glxsb} \
	gpio \
	${_hatm} \
	hifn \
	hme \
	${_hpt27xx} \
	${_hptiop} \
	${_hptmv} \
	${_hptnr} \
	${_hptrr} \
	hwpmc \
	${_hwpmc_mips24k} \
	${_hwpmc_mips74k} \
	${_hyperv} \
	i2c \
        ${_ibcore} \
	${_ibcs2} \
	${_ichwd} \
	${_ida} \
	if_bridge \
	if_disc \
	if_edsc \
	${_if_enc} \
	if_epair \
	${_if_gif} \
	${_if_gre} \
	${_if_me} \
	if_lagg \
	${_if_ndis} \
	${_if_stf} \
	if_tap \
	if_tun \
	if_vlan \
	if_vxlan \
	${_iir} \
	imgact_binmisc \
	${_intelspi} \
	${_io} \
	${_ioat} \
        ${_ipoib} \
	${_ipdivert} \
	${_ipfilter} \
	${_ipfw} \
	ipfw_nat \
	${_ipfw_nat64} \
	${_ipfw_nptv6} \
	${_ipmi} \
	ip6_mroute_mod \
	ip_mroute_mod \
	${_ips} \
	${_ipw} \
	${_ipwfw} \
	${_isci} \
	${_iser} \
	isp \
	${_ispfw} \
	${_iwi} \
	${_iwifw} \
	${_iwm} \
	${_iwmfw} \
	${_iwn} \
	${_iwnfw} \
	${_ix} \
	${_ixv} \
	${_ixgb} \
	${_ixl} \
	${_ixlv} \
	jme \
	joy \
	kbdmux \
	kgssapi \
	kgssapi_krb5 \
	khelp \
	krpc \
	ksyms \
	le \
	lge \
	libalias \
	libiconv \
	libmbpool \
	libmchain \
	${_linprocfs} \
	${_linsysfs} \
	${_linux} \
	${_linux_common} \
	${_linux64} \
	linuxkpi \
	lmc \
	lpt \
	mac_biba \
	mac_bsdextended \
	mac_ifoff \
	mac_lomac \
	mac_mls \
	mac_none \
	mac_partition \
	mac_portacl \
	mac_seeotheruids \
	mac_stub \
	mac_test \
	malo \
	md \
	mdio \
	mem \
	mfi \
	mii \
	mlx \
	${_mlx4} \
	${_mlx4ib} \
	${_mlx4en} \
	${_mlx5} \
	${_mlx5en} \
	${_mly} \
	mmc \
	mmcsd \
	mpr \
	mps \
	mpt \
	mqueue \
	mrsas \
	msdosfs \
	msdosfs_iconv \
	${_mse} \
	msk \
	${_mthca} \
	mvs \
	mwl \
	${_mwlfw} \
	mxge \
	my \
	${_nandfs} \
	${_nandsim} \
	${_ncr} \
	${_nctgpio} \
	${_ncv} \
	${_ndis} \
	${_netgraph} \
	${_nfe} \
	nfscl \
	nfscommon \
	nfsd \
	nfslock \
	nfslockd \
	nfssvc \
	nge \
	nmdm \
	${_nsp} \
	nullfs \
	${_ntb} \
	${_nvd} \
	${_nvme} \
	${_nvram} \
	${_nxge} \
	${_oce} \
	otus \
	${_otusfw} \
	ow \
	${_padlock} \
	${_padlock_rng} \
	${_patm} \
	${_pccard} \
	${_pcfclock} \
	pcn \
	${_pf} \
	${_pflog} \
	${_pfsync} \
	plip \
	${_pms} \
	ppbus \
	ppc \
	ppi \
	pps \
	procfs \
	proto \
	pseudofs \
	${_pst} \
	pty  \
	puc \
	${_qlxge} \
	${_qlxgb} \
	${_qlxgbe} \
	ral \
	${_ralfw} \
	${_random_fortuna} \
	${_random_yarrow} \
	${_random_other} \
	rc4 \
	${_rdma} \
	${_rdrand_rng} \
	re \
	rl \
	rtwn \
	rtwn_pci \
	rtwn_usb \
	${_rtwnfw} \
	${_s3} \
	${_safe} \
	${_sbni} \
	scc \
	${_scsi_low} \
	sdhci \
	${_sdhci_acpi} \
	sdhci_pci \
	sem \
	send \
	${_sf} \
	${_sfxge} \
	sge \
	siba_bwn \
	siftr \
	siis \
	sis \
	sk \
	smbfs \
	sn \
	snp \
	sound \
	${_speaker} \
	${_splash} \
	${_sppp} \
	ste \
	${_stg} \
	stge \
	${_streams} \
	${_svr4} \
	${_sym} \
	${_syscons} \
	sysvipc \
	${_ti} \
	${_tcp_fastpath} \
	tests/framework \
	tests/callout_test \
	tl \
	tmpfs \
	${_toecore} \
	${_tpm} \
	trm \
	${_twa} \
	twe \
	tws \
	tx \
	${_txp} \
	${_uart} \
	ubsec \
	udf \
	udf_iconv \
	ufs \
	uinput \
	unionfs \
	usb \
	utopia \
	${_vesa} \
	${_virtio} \
	vge \
	${_viawd} \
	videomode \
	vkbd \
	${_vmm} \
	${_vmware} \
	${_vpo} \
	vr \
	vte \
	vx \
	${_vxge} \
	wb \
	${_wbwd} \
	${_wi} \
	wlan \
	wlan_acl \
	wlan_amrr \
	wlan_ccmp \
	wlan_rssadapt \
	wlan_tkip \
	wlan_wep \
	wlan_xauth \
	${_wpi} \
	${_wpifw} \
	${_x86bios} \
	${_xe} \
	xl \
	zlib

.if ${MACHINE_CPUARCH} != "mips"
# XXX: Building with -j2 and higher broken on mips.
_uart=		uart
.endif

.if ${MK_AUTOFS} != "no" || defined(ALL_MODULES)
_autofs=	autofs
.endif

.if ${MK_CDDL} != "no" || defined(ALL_MODULES)
.if (${MACHINE_CPUARCH} != "arm" || ${MACHINE_ARCH:Marmv6*} != "") && \
	${MACHINE_CPUARCH} != "mips" && \
	${MACHINE_CPUARCH} != "sparc64"
SUBDIR+=	dtrace
.endif
SUBDIR+=	opensolaris
.endif

.if ${MK_CRYPT} != "no" || defined(ALL_MODULES)
.if exists(${.CURDIR}/../opencrypto)
_crypto=	crypto
_cryptodev=	cryptodev
_random_fortuna=random_fortuna
_random_yarrow=	random_yarrow
_random_other=	random_other
.endif
.endif

.if ${MK_CUSE} != "no" || defined(ALL_MODULES)
SUBDIR+=	cuse
.endif

.if ${MK_EXTRA_TCP_STACKS} != "no" || defined(ALL_MODULES)
_tcp_fastpath=	tcp/fastpath
.endif

.if (${MK_INET_SUPPORT} != "no" || ${MK_INET6_SUPPORT} != "no") || \
	defined(ALL_MODULES)
_carp=		carp
_toecore=	toecore
_if_enc=	if_enc
_if_gif=	if_gif
_if_gre=	if_gre
.endif

.if (${MK_INET_SUPPORT} != "no" && ${MK_INET6_SUPPORT} != "no") || \
	defined(ALL_MODULES)
_if_stf=	if_stf
.endif

.if ${MK_INET_SUPPORT} != "no" || defined(ALL_MODULES)
_if_me=		if_me
_ipdivert=	ipdivert
_ipfw=		ipfw
.if ${MK_INET6_SUPPORT} != "no" || defined(ALL_MODULES)
_ipfw_nat64=	ipfw_nat64
.endif
.endif

.if ${MK_INET6_SUPPORT} != "no" || defined(ALL_MODULES)
_ipfw_nptv6=	ipfw_nptv6
.endif

.if ${MK_IPFILTER} != "no" || defined(ALL_MODULES)
_ipfilter=	ipfilter
.endif

.if ${MK_ISCSI} != "no" || defined(ALL_MODULES)
SUBDIR+=	iscsi
SUBDIR+=	iscsi_initiator
.endif

.if ${MK_NAND} != "no" || defined(ALL_MODULES)
_nandfs=	nandfs
_nandsim=	nandsim
.endif

.if ${MK_NETGRAPH} != "no" || defined(ALL_MODULES)
_netgraph=	netgraph
.endif

.if (${MK_PF} != "no" && (${MK_INET_SUPPORT} != "no" || \
	${MK_INET6_SUPPORT} != "no")) || defined(ALL_MODULES)
_pf=		pf
_pflog=		pflog
.if ${MK_INET_SUPPORT} != "no"
_pfsync=	pfsync
.endif
.endif

.if ${MK_SOURCELESS_UCODE} != "no"
_bce=		bce
.if ${MK_CHERI} == "no"
_fatm=		fatm
.endif
_fxp=		fxp
_ispfw=		ispfw
_sf=		sf
_ti=		ti
_txp=		txp

.if ${MACHINE_CPUARCH} != "mips"
_mwlfw=		mwlfw
_otusfw=	otusfw
_ralfw=		ralfw
_rtwnfw=	rtwnfw
.endif
.endif

.if ${MK_SOURCELESS_UCODE} != "no" && ${MACHINE_CPUARCH} != "arm" && \
	${MACHINE_CPUARCH} != "mips" && \
	${MACHINE_ARCH} != "powerpc" && ${MACHINE_ARCH} != "powerpcspe" && \
	${MACHINE_CPUARCH} != "riscv"
_cxgbe=		cxgbe
.endif

.if ${MK_ZFS} != "no" || defined(ALL_MODULES)
SUBDIR+=	zfs
.endif

<<<<<<< HEAD
.if ${MK_CHERI} == "no"
_en=		en
_hatm=		hatm
_oce=		oce
_patm=		patm
=======
.if ${MACHINE_CPUARCH} == "mips"
	_hwpmc_mips24k=	hwpmc_mips24k
	_hwpmc_mips74k=	hwpmc_mips74k
>>>>>>> 76c75766
.endif

.if ${MACHINE_CPUARCH} != "aarch64" && ${MACHINE_CPUARCH} != "arm" && \
	${MACHINE_CPUARCH} != "mips" && ${MACHINE_CPUARCH} != "powerpc" && \
	${MACHINE_CPUARCH} != "riscv"
_syscons=	syscons
_vpo=		vpo
.endif

.if ${MACHINE_CPUARCH} != "mips"
# no BUS_SPACE_UNSPECIFIED
# No barrier instruction support (specific to this driver)
_sym=		sym
# intr_disable() is a macro, causes problems
.if ${MK_SOURCELESS_UCODE} != "no"
_cxgb=		cxgb
.endif
.endif

.if ${MACHINE_CPUARCH} == "aarch64"
_armv8crypto=	armv8crypto
_em=		em
.endif

.if ${MACHINE_CPUARCH} == "i386" || ${MACHINE_CPUARCH} == "amd64"
_agp=		agp
_an=		an
_aout=		aout
_bios=		bios
_bktr=		bktr
_bxe=		bxe
_cardbus=	cardbus
_cbb=		cbb
_cpuctl=	cpuctl
_cpufreq=	cpufreq
_cs=		cs
_dpms=		dpms
_drm=		drm
_drm2=		drm2
_ed=		ed
_em=		em
_ep=		ep
_et=		et
_exca=		exca
_fe=		fe
.if ${MK_OFED} != "no" || defined(ALL_MODULES)
_ibcore=        ibcore
.endif
_if_ndis=	if_ndis
_io=		io
.if ${MK_OFED} != "no" || defined(ALL_MODULES)
_ipoib=         ipoib
_iser=		iser
.endif
_ix=		ix
_ixv=		ixv
_linprocfs=	linprocfs
_linsysfs=	linsysfs
_linux=		linux
_nctgpio=	nctgpio
_ndis=		ndis
_pccard=	pccard
.if ${MK_OFED} != "no" || defined(ALL_MODULES)
_rdma=		rdma
.endif
_safe=		safe
_scsi_low=	scsi_low
_speaker=	speaker
_splash=	splash
_sppp=		sppp
_vmware=	vmware
_vxge=  	vxge
_wbwd=		wbwd
_wi=		wi
_xe=		xe

_aac=		aac
_aacraid=	aacraid
_acpi=		acpi
.if ${MK_CRYPT} != "no" || defined(ALL_MODULES)
_aesni=		aesni
.endif
_amdsbwd=	amdsbwd
_amdtemp=	amdtemp
_arcmsr=	arcmsr
_asmc=		asmc
_bytgpio=	bytgpio
_ciss=		ciss
_chromebook_platform=	chromebook_platform
_cmx=		cmx
_coretemp=	coretemp
.if ${MK_SOURCELESS_HOST} != "no"
_hpt27xx=	hpt27xx
.endif
_hptiop=	hptiop
.if ${MK_SOURCELESS_HOST} != "no"
_hptmv=		hptmv
_hptnr=		hptnr
_hptrr=		hptrr
.endif
_hyperv=	hyperv
_ichwd=		ichwd
_ida=		ida
_iir=		iir
_intelspi=	intelspi
_ipmi=		ipmi
_ips=		ips
_isci=		isci
_ipw=		ipw
_iwi=		iwi
_iwm=		iwm
_iwn=		iwn
_ixgb=		ixgb
.if ${MK_SOURCELESS_UCODE} != "no"
_ipwfw=		ipwfw
_iwifw=		iwifw
_iwmfw=		iwmfw
_iwnfw=		iwnfw
.endif
_mlx4=		mlx4
_mlx5=		mlx5
.if (${MK_INET_SUPPORT} != "no" && ${MK_INET6_SUPPORT} != "no") || \
	defined(ALL_MODULES)
_mlx4en=	mlx4en
_mlx5en=	mlx5en
.endif
.if ${MK_OFED} != "no" || defined(ALL_MODULES)
_mlx4ib=	mlx4ib
.endif
_mly=		mly
.if ${MK_OFED} != "no" || defined(ALL_MODULES)
_mthca=		mthca
.endif
_nfe=		nfe
_nvd=		nvd
_nvme=		nvme
_nvram=		nvram
_nxge=		nxge
.if ${MK_CRYPT} != "no" || defined(ALL_MODULES)
_padlock=	padlock
_padlock_rng=	padlock_rng
_rdrand_rng=	rdrand_rng
.endif
_s3=		s3
_sdhci_acpi=	sdhci_acpi
_tpm=		tpm
_twa=		twa
_vesa=		vesa
_viawd=		viawd
_virtio=	virtio
_wpi=		wpi
.if ${MK_SOURCELESS_UCODE} != "no"
_wpifw=		wpifw
.endif
_x86bios=	x86bios
.endif

.if ${MACHINE_CPUARCH} == "amd64"
_efirt=		efirt
_ioat=		ioat
_ixl=		ixl
_ixlv=		ixlv
_linux64=	linux64
_linux_common=	linux_common
_ntb=		ntb
_pms=		pms
_qlxge=		qlxge
_qlxgb=		qlxgb
_qlxgbe=	qlxgbe
_sfxge=		sfxge

.if ${MK_BHYVE} != "no" || defined(ALL_MODULES)
_vmm=		vmm
.endif
.endif

.if ${MACHINE_CPUARCH} == "i386"
# XXX some of these can move to the general case when de-i386'ed
# XXX some of these can move now, but are untested on other architectures.
_3dfx=		3dfx
_3dfx_linux=	3dfx_linux
_aic=		aic
_apm=		apm
_arcnet=	arcnet
.if ${MK_SOURCELESS_UCODE} != "no"
_ce=		ce
.endif
_coff=		coff
.if ${MK_SOURCELESS_UCODE} != "no"
_cp=		cp
.endif
_elink=		elink
_glxiic=	glxiic
_glxsb=		glxsb
#_ibcs2=		ibcs2
_mse=		mse
_ncr=		ncr
_ncv=		ncv
_nsp=		nsp
_pcfclock=	pcfclock
_pst=		pst
_sbni=		sbni
_streams=	streams
_stg=		stg
_svr4=		svr4
.if ${MK_EISA} != "no"
_ahb=		ahb
.endif
_cm=		cm
.if ${MK_SOURCELESS_UCODE} != "no"
_ctau=		ctau
.endif
_dpt=		dpt
_ex=		ex
.endif

.if ${MACHINE_CPUARCH} == "arm"
_cfi=		cfi
_cpsw=		cpsw
.endif

.if ${MACHINE_CPUARCH} == "powerpc"
_agp=		agp
_an=		an
_bm=		bm
_cardbus=	cardbus
_cbb=		cbb
_cfi=		cfi
_cpufreq=	cpufreq
_drm=		drm
_exca=		exca
_pccard=	pccard
_wi=		wi
.endif

.if ${MACHINE_ARCH} == "powerpc64"
_drm2=		drm2
.endif
.if ${MACHINE_ARCH} == "powerpc64" || ${MACHINE_ARCH} == "powerpc"
# Don't build powermac_nvram for powerpcspe, it's never supported.
_nvram=		powermac_nvram
.endif

.if ${MACHINE_CPUARCH} == "sparc64"
_auxio=		auxio
_em=		em
_epic=		epic
.endif

.if (${MACHINE_CPUARCH} == "amd64" || ${MACHINE_ARCH} == "armv6" || \
     ${MACHINE_CPUARCH} == "i386")
_cloudabi32=	cloudabi32
.endif
.if ${MACHINE_CPUARCH} == "aarch64" || ${MACHINE_CPUARCH} == "amd64"
_cloudabi64=	cloudabi64
.endif

.endif

SUBDIR+=${MODULES_EXTRA}

.for reject in ${WITHOUT_MODULES}
SUBDIR:= ${SUBDIR:N${reject}}
.endfor

# Calling kldxref(8) for each module is expensive.
.if !defined(NO_XREF)
.MAKEFLAGS+=	-DNO_XREF
afterinstall: .PHONY
	@if type kldxref >/dev/null 2>&1; then \
		${ECHO} kldxref ${DESTDIR}${KMODDIR}; \
		kldxref ${DESTDIR}${KMODDIR}; \
	fi
.endif

.include "${SYSDIR}/conf/config.mk"

SUBDIR:= ${SUBDIR:u:O}

.include <bsd.subdir.mk><|MERGE_RESOLUTION|>--- conflicted
+++ resolved
@@ -529,17 +529,16 @@
 SUBDIR+=	zfs
 .endif
 
-<<<<<<< HEAD
 .if ${MK_CHERI} == "no"
 _en=		en
 _hatm=		hatm
 _oce=		oce
 _patm=		patm
-=======
+.endif
+
 .if ${MACHINE_CPUARCH} == "mips"
 	_hwpmc_mips24k=	hwpmc_mips24k
 	_hwpmc_mips74k=	hwpmc_mips74k
->>>>>>> 76c75766
 .endif
 
 .if ${MACHINE_CPUARCH} != "aarch64" && ${MACHINE_CPUARCH} != "arm" && \
