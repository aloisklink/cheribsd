# $FreeBSD$

SYSDIR?=${.CURDIR}/..
.include "${SYSDIR}/conf/kern.opts.mk"

SUBDIR_PARALLEL=

# Modules that include binary-only blobs of microcode should be selectable by
# MK_SOURCELESS_UCODE option (see below).

.if defined(MODULES_OVERRIDE) && !defined(ALL_MODULES)
SUBDIR=${MODULES_OVERRIDE}
.else
SUBDIR=	\
	${_3dfx} \
	${_3dfx_linux} \
	${_aac} \
	${_aacraid} \
	accf_data \
	accf_dns \
	accf_http \
	acl_nfs4 \
	acl_posix1e \
	${_acpi} \
	ae \
	${_aesni} \
	age \
	${_agp} \
	aha \
	${_ahb} \
	ahci \
	${_aic} \
	aic7xxx \
	aio \
	alc \
	ale \
	alq \
	${_amdsbwd} \
	${_amdtemp} \
	amr \
	${_an} \
	${_aout} \
	${_apm} \
	${_arcmsr} \
	${_arcnet} \
	${_asmc} \
	${_asr} \
	ata \
	ath \
	ath_pci \
	autofs \
	${_auxio} \
	${_bce} \
	bfe \
	bge \
	${_bxe} \
	${_bios} \
	${_bktr} \
	${_bm} \
	bridgestp \
	bwi \
	bwn \
	cam \
	${_canbepm} \
	${_canbus} \
	${_cardbus} \
	${_carp} \
	cas \
	${_cbb} \
	cc \
	cd9660 \
	cd9660_iconv \
	${_ce} \
	${_cfi} \
	${_ciss} \
	${_cm} \
	${_cmx} \
	${_coff} \
	${_coretemp} \
	${_cp} \
	${_cpsw} \
	${_cpuctl} \
	${_cpufreq} \
	${_crypto} \
	${_cryptodev} \
	${_cs} \
	${_ct} \
	${_ctau} \
	ctl \
	cuse \
	${_cxgb} \
	${_cxgbe} \
	${_cyclic} \
	dc \
	dcons \
	dcons_crom \
	de \
	${_dpms} \
	${_dpt} \
	${_drm} \
	${_drm2} \
	${_dtrace} \
	dummynet \
	${_ed} \
	${_elink} \
	${_em} \
	en \
	${_ep} \
	${_epic} \
	esp \
	${_et} \
	${_ex} \
	${_exca} \
	${_ext2fs} \
	${_fatm} \
	fdc \
	fdescfs \
	${_fe} \
	${_filemon} \
	firewire \
	firmware \
	fuse \
	${_fxp} \
	gem \
	geom \
	${_glxiic} \
	${_glxsb} \
	hatm \
	hifn \
	hme \
	${_hpt27xx} \
	${_hptiop} \
	${_hptmv} \
	${_hptnr} \
	${_hptrr} \
	hwpmc \
	${_hyperv} \
	${_i2c} \
        ${_ibcore} \
	${_ibcs2} \
	${_ichwd} \
	${_ida} \
	${_ie} \
	if_bridge \
	if_disc \
	if_edsc \
	if_epair \
	if_faith \
	if_gif \
	${_if_gre} \
	if_lagg \
	${_if_ndis} \
	if_stf \
	if_tap \
	if_tun \
	if_vlan \
	if_vxlan \
	${_igb} \
	${_iir} \
	imgact_binmisc \
	${_io} \
        ${_ipoib} \
	${_ipdivert} \
	${_ipfilter} \
	${_ipfw} \
	ipfw_nat \
	${_ipmi} \
	ip6_mroute_mod \
	ip_mroute_mod \
	${_ips} \
	${_ipw} \
	${_ipwfw} \
	${_isci} \
	iscsi \
	iscsi_initiator \
	isp \
	${_ispfw} \
	${_iwi} \
	${_iwifw} \
	${_iwn} \
	${_iwnfw} \
	${_ixgb} \
	${_ixgbe} \
	${_ixl} \
	${_ixlv} \
	jme \
	joy \
	kbdmux \
	kgssapi \
	kgssapi_krb5 \
	khelp \
	krpc \
	ksyms \
	le \
	lge \
	libalias \
	libiconv \
	libmbpool \
	libmchain \
	${_linprocfs} \
	${_linsysfs} \
	${_linux} \
	lmc \
	lpt \
	mac_biba \
	mac_bsdextended \
	mac_ifoff \
	mac_lomac \
	mac_mls \
	mac_none \
	mac_partition \
	mac_portacl \
	mac_seeotheruids \
	mac_stub \
	mac_test \
	malo \
	mcd \
	md \
	mem \
	mfi \
	mii \
	mlx \
	${_mlx4} \
	${_mlx4ib} \
	${_mlxen} \
	${_mly} \
	mmc \
	mmcsd \
	mpr \
	mps \
	mpt \
	mqueue \
	mrsas \
	msdosfs \
	msdosfs_iconv \
	${_mse} \
	msk \
	${_mthca} \
	mvs \
	mwl \
	${_mwlfw} \
	mxge \
	my \
	${_nandfs} \
	${_nandsim} \
	${_ncr} \
	${_ncv} \
	${_ndis} \
	netfpga10g \
	${_netgraph} \
	${_nfe} \
	nfs_common \
	nfscl \
	nfsclient \
	nfscommon \
	nfsd \
	nfslock \
	nfslockd \
	nfsserver \
	nfssvc \
	nge \
	nmdm \
	${_nsp} \
	nullfs \
	${_ntb} \
	${_nvd} \
	${_nvme} \
	${_nvram} \
	${_nxge} \
	${_opensolaris} \
	oce \
	${_padlock} \
	patm \
	${_pccard} \
	${_pcfclock} \
	pcn \
	${_pf} \
	${_pflog} \
	${_pfsync} \
	plip \
	${_pmc} \
	ppbus \
	ppc \
	ppi \
	pps \
	procfs \
	proto \
	pseudofs \
	${_pst} \
	pty  \
	puc \
	${_qlxge} \
	${_qlxgb} \
	${_qlxgbe} \
	ral \
	${_ralfw} \
	${_random} \
	rc4 \
	${_rdma} \
	re \
	reiserfs \
	rl \
	${_s3} \
	${_safe} \
	${_sbni} \
	scc \
	scd \
	${_scsi_low} \
	sdhci \
	sdhci_pci \
	sem \
	send \
	${_sf} \
	${_sfxge} \
	sge \
	${_si} \
	siba_bwn \
	siftr \
	siis \
	sis \
	sk \
	${_smbfs} \
	${_sn} \
	${_snc} \
	snp \
	${_sound} \
	${_speaker} \
	${_splash} \
	${_sppp} \
	ste \
	${_stg} \
	stge \
	${_streams} \
	${_svr4} \
	${_sym} \
	${_syscons} \
	sysvipc \
	${_ti} \
	tl \
	tmpfs \
	${_toecore} \
	${_tpm} \
	trm \
	${_twa} \
	twe \
	tws \
	tx \
	${_txp} \
	${_uart} \
	ubsec \
	udf \
	udf_iconv \
	ufs \
	unionfs \
	usb \
	utopia \
	${_vesa} \
	${_virtio} \
	vge \
	${_viawd} \
	vkbd \
	${_vmm} \
	${_vmware} \
	${_vpo} \
	vr \
	vte \
	vx \
	${_vxge} \
	wb \
	${_wbwd} \
	${_wds} \
	${_wi} \
	${_wl} \
	wlan \
	wlan_acl \
	wlan_amrr \
	wlan_ccmp \
	wlan_rssadapt \
	wlan_tkip \
	wlan_wep \
	wlan_xauth \
	${_wpi} \
	${_wpifw} \
	${_x86bios} \
	${_xe} \
	xl \
	${_zfs} \
<<<<<<< HEAD
	zlib \

.if ${MACHINE_CPUARCH} == "i386" || ${MACHINE_CPUARCH} == "amd64"
_filemon=	filemon
_vmware=	vmware
.endif

.if ${MACHINE_CPUARCH} != "powerpc" && ${MACHINE_CPUARCH} != "arm" && \
	${MACHINE_CPUARCH} != "mips"
_syscons=	syscons
_vpo=		vpo
.endif

.if ${MACHINE_CPUARCH} != "mips"
# XXX: Building with -j2 and higher broken on mips.
_uart=		uart
.endif

.if ${MACHINE_CPUARCH} != "arm" && ${MACHINE_CPUARCH} != "mips"
# no BUS_SPACE_UNSPECIFIED
# No barrier instruction support (specific to this driver)
_sym=		sym
# intr_disable() is a macro, causes problems
.if ${MK_SOURCELESS_UCODE} != "no"
_cxgb=		cxgb
.endif
.endif

.if ${MK_SOURCELESS_UCODE} != "no"
_cxgbe=		cxgbe
.endif
=======
	zlib
>>>>>>> 72ff2168

.if ${MK_CRYPT} != "no" || defined(ALL_MODULES)
.if exists(${.CURDIR}/../opencrypto)
_crypto=	crypto
_cryptodev=	cryptodev
.endif
.if exists(${.CURDIR}/../crypto)
_random=	random
.endif
.endif

.if (${MK_INET_SUPPORT} != "no" || ${MK_INET6_SUPPORT} != "no") || \
	defined(ALL_MODULES)
_carp=		carp
_toecore=	toecore
.endif

.if ${MK_INET_SUPPORT} != "no" || defined(ALL_MODULES)
_if_gre=	if_gre
_ipdivert=	ipdivert
_ipfw=		ipfw
.endif

.if ${MK_IPFILTER} != "no" || defined(ALL_MODULES)
_ipfilter=	ipfilter
.endif

.if ${MK_NAND} != "no" || defined(ALL_MODULES)
_nandfs=	nandfs
_nandsim=	nandsim
.endif

.if ${MK_NETGRAPH} != "no" || defined(ALL_MODULES)
_netgraph=	netgraph
.endif

.if (${MK_PF} != "no" && (${MK_INET_SUPPORT} != "no" || \
	${MK_INET6_SUPPORT} != "no")) || defined(ALL_MODULES)
_pf=		pf
_pflog=		pflog
.if ${MK_INET_SUPPORT} != "no"
_pfsync=	pfsync
.endif
.endif

.if ${MK_SOURCELESS_UCODE} != "no"
_bce=		bce
_cxgbe=		cxgbe
_fatm=		fatm
_fxp=		fxp
_ispfw=		ispfw
_mwlfw=		mwlfw
_ralfw=		ralfw
_sf=		sf
_sn=		sn
_ti=		ti
_txp=		txp
.endif


.if ${MACHINE_CPUARCH} != "arm" && ${MACHINE_CPUARCH} != "mips" && \
	${MACHINE_CPUARCH} != "powerpc"
_syscons=	syscons
_vpo=		vpo
.endif

.if ${MACHINE_CPUARCH} != "arm" && ${MACHINE_CPUARCH} != "mips"
# no BUS_SPACE_UNSPECIFIED
# No barrier instruction support (specific to this driver)
_sym=		sym
# intr_disable() is a macro, causes problems
.if ${MK_SOURCELESS_UCODE} != "no"
_cxgb=		cxgb
.endif
.endif

.if ${MACHINE_CPUARCH} == "i386" || ${MACHINE_CPUARCH} == "amd64"
_agp=		agp
_an=		an
_aout=		aout
_bktr=		bktr
_bxe=		bxe
_cardbus=	cardbus
_cbb=		cbb
_cpuctl=	cpuctl
_cpufreq=	cpufreq
.if ${MK_CDDL} != "no" || defined(ALL_MODULES)
_cyclic=	cyclic
.endif
_dpms=		dpms
_drm=		drm
_drm2=		drm2
.if ${MK_CDDL} != "no" || defined(ALL_MODULES)
_dtrace=	dtrace
.endif
_ed=		ed
_em=		em
_et=		et
_exca=		exca
_ext2fs=	ext2fs
_filemon=	filemon
_i2c=		i2c
.if ${MK_OFED} != "no" || defined(ALL_MODULES)
_ibcore=        ibcore
.endif
_if_ndis=	if_ndis
_igb=		igb
_io=		io
.if ${MK_OFED} != "no" || defined(ALL_MODULES)
_ipoib=         ipoib
.endif
_linprocfs=	linprocfs
_linsysfs=	linsysfs
_linux=		linux
_ndis=		ndis
.if ${MK_CDDL} != "no" || defined(ALL_MODULES)
_opensolaris=	opensolaris
.endif
_pccard=	pccard
.if ${MK_OFED} != "no" || defined(ALL_MODULES)
_rdma=		rdma
.endif
_safe=		safe
_scsi_low=	scsi_low
_si=		si
_smbfs=		smbfs
_sound=		sound
_speaker=	speaker
_splash=	splash
_sppp=		sppp
_vmware=	vmware
_vxge=  	vxge
_wbwd=		wbwd
_wi=		wi
.if ${MK_ZFS} != "no" || defined(ALL_MODULES)
_zfs=		zfs
.endif
.if ${MACHINE} != "pc98"
_aac=		aac
_aacraid=	aacraid
_acpi=		acpi
.if ${MK_CRYPT} != "no" || defined(ALL_MODULES)
_aesni=		aesni
.endif
_amdsbwd=	amdsbwd
_amdtemp=	amdtemp
_arcmsr=	arcmsr
_asmc=		asmc
_ciss=		ciss
_cmx=		cmx
_coretemp=	coretemp
.if ${MK_SOURCELESS_HOST} != "no"
_hpt27xx=	hpt27xx
.endif
_hptiop=	hptiop
.if ${MK_SOURCELESS_HOST} != "no"
_hptmv=		hptmv
_hptnr=		hptnr
_hptrr=		hptrr
.endif
_hyperv=	hyperv
_ichwd=		ichwd
_ida=		ida
_iir=		iir
_ipmi=		ipmi
_ips=		ips
_ipw=		ipw
.if ${MK_SOURCELESS_UCODE} != "no"
_ipwfw=		ipwfw
.endif
_isci=		isci
_iwi=		iwi
.if ${MK_SOURCELESS_UCODE} != "no"
_iwifw=		iwifw
.endif
_iwn=		iwn
.if ${MK_SOURCELESS_UCODE} != "no"
_iwnfw=		iwnfw
.endif
_ixgb=		ixgb
_ixgbe=		ixgbe
.if ${MK_OFED} != "no" || defined(ALL_MODULES)
_mlx4=		mlx4
_mlx4ib=	mlx4ib
_mlxen=		mlxen
.endif
_mly=		mly
.if ${MK_OFED} != "no" || defined(ALL_MODULES)
_mthca=		mthca
.endif
_nfe=		nfe
_nvd=		nvd
_nvme=		nvme
_nvram=		nvram
_nxge=		nxge
.if ${MK_CRYPT} != "no" || defined(ALL_MODULES)
_padlock=	padlock
.endif
_s3=		s3
_tpm=		tpm
_twa=		twa
_vesa=		vesa
_viawd=		viawd
_virtio=	virtio
_wpi=		wpi
.if ${MK_SOURCELESS_UCODE} != "no"
_wpifw=		wpifw
.endif
_x86bios=	x86bios
.endif
.endif

.if ${MACHINE_CPUARCH} == "amd64"
_ixl=		ixl
_ixlv=		ixlv
_ntb=		ntb
_qlxge=		qlxge
_qlxgb=		qlxgb
_qlxgbe=	qlxgbe
_sfxge=		sfxge
_vmm=		vmm
.endif

.if ${MACHINE_CPUARCH} == "i386"
# XXX some of these can move to the general case when de-i386'ed
# XXX some of these can move now, but are untested on other architectures.
_3dfx=		3dfx
_3dfx_linux=	3dfx_linux
_aic=		aic
_apm=		apm
_arcnet=	arcnet
.if ${MK_SOURCELESS_UCODE} != "no"
_ce=		ce
.endif
_coff=		coff
.if ${MK_SOURCELESS_UCODE} != "no"
_cp=		cp
.endif
_cs=		cs
_elink=		elink
_ep=		ep
_fe=		fe
_glxiic=	glxiic
_glxsb=		glxsb
_ibcs2=		ibcs2
_ie=		ie
_mse=		mse
_ncr=		ncr
_ncv=		ncv
_nsp=		nsp
_pcfclock=	pcfclock
_pst=		pst
_sbni=		sbni
_streams=	streams
_stg=		stg
_svr4=		svr4
_wds=		wds
_xe=		xe
.if ${MACHINE} == "i386"
.if ${MK_EISA} != "no"
_ahb=		ahb
.endif
_asr=		asr
_bios=		bios
_cm=		cm
.if ${MK_SOURCELESS_UCODE} != "no"
_ctau=		ctau
.endif
_dpt=		dpt
_ex=		ex
_wl=		wl
.elif ${MACHINE} == "pc98"
_canbepm=	canbepm
_canbus=	canbus
_ct=		ct
_pmc=		pmc
_snc=		snc
.endif
.endif

.if ${MACHINE_CPUARCH} == "arm"
_cfi=		cfi
_cpsw=		cpsw
_sound=		sound
.endif

.if ${MACHINE_CPUARCH} == "powerpc"
_agp=		agp
_an=		an
_bm=		bm
_cardbus=	cardbus
_cbb=		cbb
_cfi=		cfi
_cpufreq=	cpufreq
.if ${MK_CDDL} != "no" || defined(ALL_MODULES)
_cyclic=	cyclic
.endif
_drm=		drm
.if ${MK_CDDL} != "no" || defined(ALL_MODULES)
_dtrace=	dtrace
.endif
_exca=		exca
_nvram=		powermac_nvram
.if ${MK_CDDL} != "no" || defined(ALL_MODULES)
_opensolaris=	opensolaris
.endif
_pccard=	pccard
_smbfs=		smbfs
_sound=		sound
_wi=		wi
.endif

.if ${MACHINE_ARCH} == "powerpc64"
.if ${MK_ZFS} != "no" || defined(ALL_MODULES)
_zfs=		zfs
.endif
.endif

.if ${MACHINE_CPUARCH} == "sparc64"
_auxio=		auxio
_em=		em
_epic=		epic
_i2c=		i2c
_igb=		igb
.if ${MK_CDDL} != "no" || defined(ALL_MODULES)
_opensolaris=	opensolaris
.endif
_smbfs=		smbfs
_sound=		sound
.if ${MK_ZFS} != "no" || defined(ALL_MODULES)
_zfs=		zfs
.endif
.endif

.endif

.for reject in ${WITHOUT_MODULES}
SUBDIR:= ${SUBDIR:N${reject}}
.endfor

# Calling kldxref(8) for each module is expensive.
.if !defined(NO_XREF)
.MAKEFLAGS+=	-DNO_XREF
afterinstall:
	@if type kldxref >/dev/null 2>&1; then \
		${ECHO} kldxref ${DESTDIR}${KMODDIR}; \
		kldxref ${DESTDIR}${KMODDIR}; \
	fi
.endif

.include <bsd.subdir.mk><|MERGE_RESOLUTION|>--- conflicted
+++ resolved
@@ -385,41 +385,12 @@
 	${_xe} \
 	xl \
 	${_zfs} \
-<<<<<<< HEAD
-	zlib \
-
-.if ${MACHINE_CPUARCH} == "i386" || ${MACHINE_CPUARCH} == "amd64"
-_filemon=	filemon
-_vmware=	vmware
-.endif
-
-.if ${MACHINE_CPUARCH} != "powerpc" && ${MACHINE_CPUARCH} != "arm" && \
-	${MACHINE_CPUARCH} != "mips"
-_syscons=	syscons
-_vpo=		vpo
-.endif
+	zlib
 
 .if ${MACHINE_CPUARCH} != "mips"
 # XXX: Building with -j2 and higher broken on mips.
 _uart=		uart
 .endif
-
-.if ${MACHINE_CPUARCH} != "arm" && ${MACHINE_CPUARCH} != "mips"
-# no BUS_SPACE_UNSPECIFIED
-# No barrier instruction support (specific to this driver)
-_sym=		sym
-# intr_disable() is a macro, causes problems
-.if ${MK_SOURCELESS_UCODE} != "no"
-_cxgb=		cxgb
-.endif
-.endif
-
-.if ${MK_SOURCELESS_UCODE} != "no"
-_cxgbe=		cxgbe
-.endif
-=======
-	zlib
->>>>>>> 72ff2168
 
 .if ${MK_CRYPT} != "no" || defined(ALL_MODULES)
 .if exists(${.CURDIR}/../opencrypto)
