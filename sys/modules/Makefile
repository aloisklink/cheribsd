# $FreeBSD$

SYSDIR?=${.CURDIR}/..
.include "${SYSDIR}/conf/kern.opts.mk"

SUBDIR_PARALLEL=

# Modules that include binary-only blobs of microcode should be selectable by
# MK_SOURCELESS_UCODE option (see below).

.if defined(MODULES_OVERRIDE) && !defined(ALL_MODULES)
SUBDIR=${MODULES_OVERRIDE}
.else
SUBDIR=	\
	${_3dfx} \
	${_3dfx_linux} \
	${_aac} \
	${_aacraid} \
	accf_data \
	accf_dns \
	accf_http \
	acl_nfs4 \
	acl_posix1e \
	${_acpi} \
	ae \
	${_aesni} \
	age \
	${_agp} \
	aha \
	${_ahb} \
	ahci \
	${_aic} \
	aic7xxx \
	alc \
	ale \
	alq \
	${_amdsbwd} \
	${_amdtemp} \
	amr \
	${_an} \
	${_aout} \
	${_apm} \
	${_arcmsr} \
	${_arcnet} \
	${_armv8crypto} \
	${_asmc} \
	ata \
	ath \
	ath_pci \
	${_autofs} \
	${_auxio} \
	${_bce} \
	bfe \
	bge \
	bhnd \
	${_bxe} \
	${_bios} \
	${_bktr} \
	${_bm} \
	bnxt \
	bridgestp \
	bwi \
	bwn \
	bwn_pci \
	${_bytgpio} \
	cam \
	${_cardbus} \
	${_carp} \
	cas \
	${_cbb} \
	cc \
	cd9660 \
	cd9660_iconv \
	${_ce} \
	${_cfi} \
	${_chromebook_platform} \
	${_ciss} \
	cloudabi \
	${_cloudabi32} \
	${_cloudabi64} \
	${_cm} \
	${_cmx} \
	${_coff} \
	${_coretemp} \
	${_cp} \
	${_cpsw} \
	${_cpuctl} \
	${_cpufreq} \
	${_crypto} \
	${_cryptodev} \
	${_cs} \
	${_ctau} \
	ctl \
	${_cxgb} \
	${_cxgbe} \
	dc \
	dcons \
	dcons_crom \
	de \
	${_dpms} \
	${_dpt} \
	${_drm} \
	${_drm2} \
	dummynet \
	${_ed} \
	${_efirt} \
	${_elink} \
	${_em} \
	${_en} \
	${_ep} \
	${_epic} \
	esp \
	${_et} \
	evdev \
	${_ex} \
	${_exca} \
	ext2fs \
	${_fatm} \
	fdc \
	fdescfs \
	${_fe} \
	filemon \
	firewire \
	firmware \
	fuse \
	${_fxp} \
	gem \
	geom \
	${_glxiic} \
	${_glxsb} \
	gpio \
	${_hatm} \
	hifn \
	hme \
	${_hpt27xx} \
	${_hptiop} \
	${_hptmv} \
	${_hptnr} \
	${_hptrr} \
	hwpmc \
	${_hwpmc_mips24k} \
	${_hwpmc_mips74k} \
	${_hyperv} \
	i2c \
        ${_ibcore} \
	${_ibcs2} \
	${_ichwd} \
	${_ida} \
	if_bridge \
	if_disc \
	if_edsc \
	${_if_enc} \
	if_epair \
	${_if_gif} \
	${_if_gre} \
	${_if_me} \
	if_lagg \
	${_if_ndis} \
	${_if_stf} \
	if_tap \
	if_tun \
	if_vlan \
	if_vxlan \
	${_iir} \
	imgact_binmisc \
	${_intelspi} \
	${_io} \
	${_ioat} \
        ${_ipoib} \
	${_ipdivert} \
	${_ipfilter} \
	${_ipfw} \
	ipfw_nat \
	${_ipfw_nat64} \
	${_ipfw_nptv6} \
	${_ipmi} \
	ip6_mroute_mod \
	ip_mroute_mod \
	${_ips} \
	${_ipw} \
	${_ipwfw} \
	${_isci} \
	${_iser} \
	isp \
	${_ispfw} \
	${_iwi} \
	${_iwifw} \
	${_iwm} \
	${_iwmfw} \
	${_iwn} \
	${_iwnfw} \
	${_ix} \
	${_ixv} \
	${_ixgb} \
	${_ixl} \
	${_ixlv} \
	jme \
	joy \
	kbdmux \
	kgssapi \
	kgssapi_krb5 \
	khelp \
	krpc \
	ksyms \
	le \
	lge \
	libalias \
	libiconv \
	libmbpool \
	libmchain \
	${_linprocfs} \
	${_linsysfs} \
	${_linux} \
	${_linux_common} \
	${_linux64} \
	linuxkpi \
	lmc \
	lpt \
	mac_biba \
	mac_bsdextended \
	mac_ifoff \
	mac_lomac \
	mac_mls \
	mac_none \
	mac_partition \
	mac_portacl \
	mac_seeotheruids \
	mac_stub \
	mac_test \
	malo \
	md \
	mdio \
	mem \
	mfi \
	mii \
	mlx \
	${_mlx4} \
	${_mlx4ib} \
	${_mlx4en} \
	${_mlx5} \
	${_mlx5en} \
	${_mly} \
	mmc \
	mmcsd \
	mpr \
	mps \
	mpt \
	mqueue \
	mrsas \
	msdosfs \
	msdosfs_iconv \
	${_mse} \
	msk \
	${_mthca} \
	mvs \
	mwl \
	${_mwlfw} \
	mxge \
	my \
	${_nandfs} \
	${_nandsim} \
	${_ncr} \
	${_nctgpio} \
	${_ncv} \
	${_ndis} \
	${_netgraph} \
	${_nfe} \
	nfscl \
	nfscommon \
	nfsd \
	nfslock \
	nfslockd \
	nfssvc \
	nge \
	nmdm \
	${_nsp} \
	nullfs \
	${_ntb} \
	${_nvd} \
	${_nvme} \
	${_nvram} \
	${_nxge} \
	${_oce} \
	otus \
	${_otusfw} \
	ow \
	${_padlock} \
	${_padlock_rng} \
	${_patm} \
	${_pccard} \
	${_pcfclock} \
	pcn \
	${_pf} \
	${_pflog} \
	${_pfsync} \
	plip \
	${_pms} \
	ppbus \
	ppc \
	ppi \
	pps \
	procfs \
	proto \
	pseudofs \
	${_pst} \
	pty  \
	puc \
	${_qlxge} \
	${_qlxgb} \
	${_qlxgbe} \
	ral \
	${_ralfw} \
	${_random_fortuna} \
	${_random_yarrow} \
	${_random_other} \
	rc4 \
	${_rdma} \
	${_rdrand_rng} \
	re \
	rl \
	rtwn \
	rtwn_pci \
	rtwn_usb \
	${_rtwnfw} \
	${_s3} \
	${_safe} \
	${_sbni} \
	scc \
	${_scsi_low} \
	sdhci \
	${_sdhci_acpi} \
	sdhci_pci \
	sem \
	send \
	${_sf} \
	${_sfxge} \
	sge \
	siba_bwn \
	siftr \
	siis \
	sis \
	sk \
	smbfs \
	sn \
	snp \
	sound \
	${_speaker} \
	${_splash} \
	${_sppp} \
	ste \
	${_stg} \
	stge \
	${_streams} \
	${_svr4} \
	${_sym} \
	${_syscons} \
	sysvipc \
	${_ti} \
	${_tcp_fastpath} \
	tests/framework \
	tests/callout_test \
	tl \
	tmpfs \
	${_toecore} \
	${_tpm} \
	trm \
	${_twa} \
	twe \
	tws \
	tx \
	${_txp} \
	${_uart} \
	ubsec \
	udf \
	udf_iconv \
	ufs \
	uinput \
	unionfs \
	usb \
	utopia \
	${_vesa} \
	${_virtio} \
	vge \
	${_viawd} \
	videomode \
	vkbd \
	${_vmm} \
	${_vmware} \
	${_vpo} \
	vr \
	vte \
	vx \
	${_vxge} \
	wb \
	${_wbwd} \
	${_wi} \
	wlan \
	wlan_acl \
	wlan_amrr \
	wlan_ccmp \
	wlan_rssadapt \
	wlan_tkip \
	wlan_wep \
	wlan_xauth \
	${_wpi} \
	${_wpifw} \
	${_x86bios} \
	${_xe} \
	xl \
	zlib

.if ${MACHINE_CPUARCH} != "mips"
# XXX: Building with -j2 and higher broken on mips.
_uart=		uart
.endif

.if ${MK_AUTOFS} != "no" || defined(ALL_MODULES)
_autofs=	autofs
.endif

.if ${MK_CDDL} != "no" || defined(ALL_MODULES)
.if (${MACHINE_CPUARCH} != "arm" || ${MACHINE_ARCH:Marmv6*} != "") && \
	${MACHINE_CPUARCH} != "mips" && \
	${MACHINE_CPUARCH} != "sparc64"
SUBDIR+=	dtrace
.endif
SUBDIR+=	opensolaris
.endif

.if ${MK_CRYPT} != "no" || defined(ALL_MODULES)
.if exists(${.CURDIR}/../opencrypto)
_crypto=	crypto
_cryptodev=	cryptodev
_random_fortuna=random_fortuna
_random_yarrow=	random_yarrow
_random_other=	random_other
.endif
.endif

.if ${MK_CUSE} != "no" || defined(ALL_MODULES)
SUBDIR+=	cuse
.endif

.if ${MK_EXTRA_TCP_STACKS} != "no" || defined(ALL_MODULES)
_tcp_fastpath=	tcp/fastpath
.endif

.if (${MK_INET_SUPPORT} != "no" || ${MK_INET6_SUPPORT} != "no") || \
	defined(ALL_MODULES)
_carp=		carp
_toecore=	toecore
_if_enc=	if_enc
_if_gif=	if_gif
_if_gre=	if_gre
.endif

.if (${MK_INET_SUPPORT} != "no" && ${MK_INET6_SUPPORT} != "no") || \
	defined(ALL_MODULES)
_if_stf=	if_stf
.endif

.if ${MK_INET_SUPPORT} != "no" || defined(ALL_MODULES)
_if_me=		if_me
_ipdivert=	ipdivert
_ipfw=		ipfw
.if ${MK_INET6_SUPPORT} != "no" || defined(ALL_MODULES)
_ipfw_nat64=	ipfw_nat64
.endif
.endif

.if ${MK_INET6_SUPPORT} != "no" || defined(ALL_MODULES)
_ipfw_nptv6=	ipfw_nptv6
.endif

.if ${MK_IPFILTER} != "no" || defined(ALL_MODULES)
_ipfilter=	ipfilter
.endif

.if ${MK_ISCSI} != "no" || defined(ALL_MODULES)
SUBDIR+=	iscsi
SUBDIR+=	iscsi_initiator
.endif

.if ${MK_NAND} != "no" || defined(ALL_MODULES)
_nandfs=	nandfs
_nandsim=	nandsim
.endif

.if ${MK_NETGRAPH} != "no" || defined(ALL_MODULES)
_netgraph=	netgraph
.endif

.if (${MK_PF} != "no" && (${MK_INET_SUPPORT} != "no" || \
	${MK_INET6_SUPPORT} != "no")) || defined(ALL_MODULES)
_pf=		pf
_pflog=		pflog
.if ${MK_INET_SUPPORT} != "no"
_pfsync=	pfsync
.endif
.endif

.if ${MK_SOURCELESS_UCODE} != "no"
_bce=		bce
.if ${MK_CHERI} == "no"
_fatm=		fatm
.endif
_fxp=		fxp
_ispfw=		ispfw
_sf=		sf
_ti=		ti
_txp=		txp

.if ${MACHINE_CPUARCH} != "mips"
_mwlfw=		mwlfw
_otusfw=	otusfw
_ralfw=		ralfw
_rtwnfw=	rtwnfw
.endif
.endif

.if ${MK_SOURCELESS_UCODE} != "no" && ${MACHINE_CPUARCH} != "arm" && \
	${MACHINE_CPUARCH} != "mips" && \
	${MACHINE_ARCH} != "powerpc" && ${MACHINE_ARCH} != "powerpcspe" && \
	${MACHINE_CPUARCH} != "riscv"
_cxgbe=		cxgbe
.endif

.if ${MK_ZFS} != "no" || defined(ALL_MODULES)
SUBDIR+=	zfs
.endif

<<<<<<< HEAD
.if ${MK_CHERI} == "no"
_en=		en
_hatm=		hatm
_oce=		oce
_patm=		patm
.endif

.if ${MACHINE_CPUARCH} == "mips"
=======
.if (${MACHINE_CPUARCH} == "mips" && ${MACHINE_ARCH:Mmips64} == "")
>>>>>>> e68c1c34
_hwpmc_mips24k=	hwpmc_mips24k
_hwpmc_mips74k=	hwpmc_mips74k
.endif

.if ${MACHINE_CPUARCH} != "aarch64" && ${MACHINE_CPUARCH} != "arm" && \
	${MACHINE_CPUARCH} != "mips" && ${MACHINE_CPUARCH} != "powerpc" && \
	${MACHINE_CPUARCH} != "riscv"
_syscons=	syscons
_vpo=		vpo
.endif

.if ${MACHINE_CPUARCH} != "mips"
# no BUS_SPACE_UNSPECIFIED
# No barrier instruction support (specific to this driver)
_sym=		sym
# intr_disable() is a macro, causes problems
.if ${MK_SOURCELESS_UCODE} != "no"
_cxgb=		cxgb
.endif
.endif

.if ${MACHINE_CPUARCH} == "aarch64"
_armv8crypto=	armv8crypto
_em=		em
.endif

.if ${MACHINE_CPUARCH} == "i386" || ${MACHINE_CPUARCH} == "amd64"
_agp=		agp
_an=		an
_aout=		aout
_bios=		bios
_bktr=		bktr
_bxe=		bxe
_cardbus=	cardbus
_cbb=		cbb
_cpuctl=	cpuctl
_cpufreq=	cpufreq
_cs=		cs
_dpms=		dpms
_drm=		drm
_drm2=		drm2
_ed=		ed
_em=		em
_ep=		ep
_et=		et
_exca=		exca
_fe=		fe
.if ${MK_OFED} != "no" || defined(ALL_MODULES)
_ibcore=        ibcore
.endif
_if_ndis=	if_ndis
_io=		io
.if ${MK_OFED} != "no" || defined(ALL_MODULES)
_ipoib=         ipoib
_iser=		iser
.endif
_ix=		ix
_ixv=		ixv
_linprocfs=	linprocfs
_linsysfs=	linsysfs
_linux=		linux
_nctgpio=	nctgpio
_ndis=		ndis
_pccard=	pccard
.if ${MK_OFED} != "no" || defined(ALL_MODULES)
_rdma=		rdma
.endif
_safe=		safe
_scsi_low=	scsi_low
_speaker=	speaker
_splash=	splash
_sppp=		sppp
_vmware=	vmware
_vxge=  	vxge
_wbwd=		wbwd
_wi=		wi
_xe=		xe

_aac=		aac
_aacraid=	aacraid
_acpi=		acpi
.if ${MK_CRYPT} != "no" || defined(ALL_MODULES)
_aesni=		aesni
.endif
_amdsbwd=	amdsbwd
_amdtemp=	amdtemp
_arcmsr=	arcmsr
_asmc=		asmc
_bytgpio=	bytgpio
_ciss=		ciss
_chromebook_platform=	chromebook_platform
_cmx=		cmx
_coretemp=	coretemp
.if ${MK_SOURCELESS_HOST} != "no"
_hpt27xx=	hpt27xx
.endif
_hptiop=	hptiop
.if ${MK_SOURCELESS_HOST} != "no"
_hptmv=		hptmv
_hptnr=		hptnr
_hptrr=		hptrr
.endif
_hyperv=	hyperv
_ichwd=		ichwd
_ida=		ida
_iir=		iir
_intelspi=	intelspi
_ipmi=		ipmi
_ips=		ips
_isci=		isci
_ipw=		ipw
_iwi=		iwi
_iwm=		iwm
_iwn=		iwn
_ixgb=		ixgb
.if ${MK_SOURCELESS_UCODE} != "no"
_ipwfw=		ipwfw
_iwifw=		iwifw
_iwmfw=		iwmfw
_iwnfw=		iwnfw
.endif
_mlx4=		mlx4
_mlx5=		mlx5
.if (${MK_INET_SUPPORT} != "no" && ${MK_INET6_SUPPORT} != "no") || \
	defined(ALL_MODULES)
_mlx4en=	mlx4en
_mlx5en=	mlx5en
.endif
.if ${MK_OFED} != "no" || defined(ALL_MODULES)
_mlx4ib=	mlx4ib
.endif
_mly=		mly
.if ${MK_OFED} != "no" || defined(ALL_MODULES)
_mthca=		mthca
.endif
_nfe=		nfe
_nvd=		nvd
_nvme=		nvme
_nvram=		nvram
_nxge=		nxge
.if ${MK_CRYPT} != "no" || defined(ALL_MODULES)
_padlock=	padlock
_padlock_rng=	padlock_rng
_rdrand_rng=	rdrand_rng
.endif
_s3=		s3
_sdhci_acpi=	sdhci_acpi
_tpm=		tpm
_twa=		twa
_vesa=		vesa
_viawd=		viawd
_virtio=	virtio
_wpi=		wpi
.if ${MK_SOURCELESS_UCODE} != "no"
_wpifw=		wpifw
.endif
_x86bios=	x86bios
.endif

.if ${MACHINE_CPUARCH} == "amd64"
_efirt=		efirt
_ioat=		ioat
_ixl=		ixl
_ixlv=		ixlv
_linux64=	linux64
_linux_common=	linux_common
_ntb=		ntb
_pms=		pms
_qlxge=		qlxge
_qlxgb=		qlxgb
_qlxgbe=	qlxgbe
_sfxge=		sfxge

.if ${MK_BHYVE} != "no" || defined(ALL_MODULES)
_vmm=		vmm
.endif
.endif

.if ${MACHINE_CPUARCH} == "i386"
# XXX some of these can move to the general case when de-i386'ed
# XXX some of these can move now, but are untested on other architectures.
_3dfx=		3dfx
_3dfx_linux=	3dfx_linux
_aic=		aic
_apm=		apm
_arcnet=	arcnet
.if ${MK_SOURCELESS_UCODE} != "no"
_ce=		ce
.endif
_coff=		coff
.if ${MK_SOURCELESS_UCODE} != "no"
_cp=		cp
.endif
_elink=		elink
_glxiic=	glxiic
_glxsb=		glxsb
#_ibcs2=		ibcs2
_mse=		mse
_ncr=		ncr
_ncv=		ncv
_nsp=		nsp
_pcfclock=	pcfclock
_pst=		pst
_sbni=		sbni
_streams=	streams
_stg=		stg
_svr4=		svr4
.if ${MK_EISA} != "no"
_ahb=		ahb
.endif
_cm=		cm
.if ${MK_SOURCELESS_UCODE} != "no"
_ctau=		ctau
.endif
_dpt=		dpt
_ex=		ex
.endif

.if ${MACHINE_CPUARCH} == "arm"
_cfi=		cfi
_cpsw=		cpsw
.endif

.if ${MACHINE_CPUARCH} == "powerpc"
_agp=		agp
_an=		an
_bm=		bm
_cardbus=	cardbus
_cbb=		cbb
_cfi=		cfi
_cpufreq=	cpufreq
_drm=		drm
_exca=		exca
_pccard=	pccard
_wi=		wi
.endif

.if ${MACHINE_ARCH} == "powerpc64"
_drm2=		drm2
.endif
.if ${MACHINE_ARCH} == "powerpc64" || ${MACHINE_ARCH} == "powerpc"
# Don't build powermac_nvram for powerpcspe, it's never supported.
_nvram=		powermac_nvram
.endif

.if ${MACHINE_CPUARCH} == "sparc64"
_auxio=		auxio
_em=		em
_epic=		epic
.endif

.if (${MACHINE_CPUARCH} == "amd64" || ${MACHINE_ARCH} == "armv6" || \
     ${MACHINE_CPUARCH} == "i386")
_cloudabi32=	cloudabi32
.endif
.if ${MACHINE_CPUARCH} == "aarch64" || ${MACHINE_CPUARCH} == "amd64"
_cloudabi64=	cloudabi64
.endif

.endif

SUBDIR+=${MODULES_EXTRA}

.for reject in ${WITHOUT_MODULES}
SUBDIR:= ${SUBDIR:N${reject}}
.endfor

# Calling kldxref(8) for each module is expensive.
.if !defined(NO_XREF)
.MAKEFLAGS+=	-DNO_XREF
afterinstall: .PHONY
	@if type kldxref >/dev/null 2>&1; then \
		${ECHO} kldxref ${DESTDIR}${KMODDIR}; \
		kldxref ${DESTDIR}${KMODDIR}; \
	fi
.endif

.include "${SYSDIR}/conf/config.mk"

SUBDIR:= ${SUBDIR:u:O}

.include <bsd.subdir.mk><|MERGE_RESOLUTION|>--- conflicted
+++ resolved
@@ -529,7 +529,6 @@
 SUBDIR+=	zfs
 .endif
 
-<<<<<<< HEAD
 .if ${MK_CHERI} == "no"
 _en=		en
 _hatm=		hatm
@@ -537,10 +536,7 @@
 _patm=		patm
 .endif
 
-.if ${MACHINE_CPUARCH} == "mips"
-=======
 .if (${MACHINE_CPUARCH} == "mips" && ${MACHINE_ARCH:Mmips64} == "")
->>>>>>> e68c1c34
 _hwpmc_mips24k=	hwpmc_mips24k
 _hwpmc_mips74k=	hwpmc_mips74k
 .endif
