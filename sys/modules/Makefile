# $FreeBSD$

SYSDIR?=${.CURDIR}/..
.include "${SYSDIR}/conf/kern.opts.mk"

SUBDIR_PARALLEL=

# Modules that include binary-only blobs of microcode should be selectable by
# MK_SOURCELESS_UCODE option (see below).

.if defined(MODULES_OVERRIDE) && !defined(ALL_MODULES)
SUBDIR=${MODULES_OVERRIDE}
.else
SUBDIR=	\
	${_3dfx} \
	${_3dfx_linux} \
	${_aac} \
	${_aacraid} \
	accf_data \
	accf_dns \
	accf_http \
	acl_nfs4 \
	acl_posix1e \
	${_acpi} \
	ae \
	${_aesni} \
	age \
	${_agp} \
	aha \
	${_ahb} \
	ahci \
	${_aic} \
	aic7xxx \
	alc \
	ale \
	alq \
	${_amdsbwd} \
	${_amdtemp} \
	amr \
	${_an} \
	${_aout} \
	${_apm} \
	${_arcmsr} \
	${_arcnet} \
	${_asmc} \
	ata \
	ath \
	ath_pci \
	${_autofs} \
	${_auxio} \
	${_bce} \
	bfe \
	bhnd \
	bge \
	bhnd \
	${_bxe} \
	${_bios} \
	${_bktr} \
	${_bm} \
	bridgestp \
	bwi \
	bwn \
	bwn_pci \
	cam \
	${_canbepm} \
	${_canbus} \
	${_cardbus} \
	${_carp} \
	cas \
	${_cbb} \
	cc \
	cd9660 \
	cd9660_iconv \
	${_ce} \
	${_cfi} \
	${_ciss} \
	cloudabi \
	${_cloudabi64} \
	${_cm} \
	${_cmx} \
	${_coff} \
	${_coretemp} \
	${_cp} \
	${_cpsw} \
	${_cpuctl} \
	${_cpufreq} \
	${_crypto} \
	${_cryptodev} \
	${_cs} \
	${_ct} \
	${_ctau} \
	ctl \
	${_cxgb} \
	${_cxgbe} \
	dc \
	dcons \
	dcons_crom \
	de \
	${_dpms} \
	${_dpt} \
	${_drm} \
	${_drm2} \
	dummynet \
	${_ed} \
	${_elink} \
	${_em} \
	${_en} \
	${_ep} \
	${_epic} \
	esp \
	${_et} \
	${_ex} \
	${_exca} \
	ext2fs \
	${_fatm} \
	fdc \
	fdescfs \
	${_fe} \
	${_filemon} \
	firewire \
	firmware \
	fuse \
	${_fxp} \
	gem \
	geom \
	${_glxiic} \
	${_glxsb} \
<<<<<<< HEAD
	${_hatm} \
=======
	gpio \
	hatm \
>>>>>>> 9b3e507c
	hifn \
	hme \
	${_hpt27xx} \
	${_hptiop} \
	${_hptmv} \
	${_hptnr} \
	${_hptrr} \
	hwpmc \
	${_hyperv} \
	i2c \
        ${_ibcore} \
	${_ibcs2} \
	${_ichwd} \
	${_ida} \
	${_ie} \
	if_bridge \
	if_disc \
	if_edsc \
	${_if_enc} \
	if_epair \
	${_if_gif} \
	${_if_gre} \
	${_if_me} \
	if_lagg \
	${_if_ndis} \
	${_if_stf} \
	if_tap \
	if_tun \
	if_vlan \
	if_vxlan \
	${_igb} \
	${_iir} \
	imgact_binmisc \
	${_io} \
	${_ioat} \
        ${_ipoib} \
	${_ipdivert} \
	${_ipfilter} \
	${_ipfw} \
	ipfw_nat \
	${_ipmi} \
	ip6_mroute_mod \
	ip_mroute_mod \
	${_ips} \
	${_ipw} \
	${_ipwfw} \
	${_isci} \
	isp \
	${_ispfw} \
	${_iwi} \
	${_iwifw} \
	${_iwm} \
	${_iwmfw} \
	${_iwn} \
	${_iwnfw} \
	${_ix} \
	${_ixv} \
	${_ixgb} \
	${_ixl} \
	${_ixlv} \
	jme \
	joy \
	kbdmux \
	kgssapi \
	kgssapi_krb5 \
	khelp \
	krpc \
	ksyms \
	le \
	lge \
	libalias \
	libiconv \
	libmbpool \
	libmchain \
	${_linprocfs} \
	${_linsysfs} \
	${_linux} \
	${_linux_common} \
	${_linux64} \
	linuxkpi \
	lmc \
	lpt \
	mac_biba \
	mac_bsdextended \
	mac_ifoff \
	mac_lomac \
	mac_mls \
	mac_none \
	mac_partition \
	mac_portacl \
	mac_seeotheruids \
	mac_stub \
	mac_test \
	malo \
	mcd \
	md \
	mdio \
	mem \
	mfi \
	mii \
	mlx \
	${_mlx4} \
	${_mlx4ib} \
	${_mlxen} \
	${_mlx5} \
	${_mlx5en} \
	${_mly} \
	mmc \
	mmcsd \
	mpr \
	mps \
	mpt \
	mqueue \
	mrsas \
	msdosfs \
	msdosfs_iconv \
	${_mse} \
	msk \
	${_mthca} \
	mvs \
	mwl \
	${_mwlfw} \
	mxge \
	my \
	${_nandfs} \
	${_nandsim} \
	${_ncr} \
	${_nctgpio} \
	${_ncv} \
	${_ndis} \
	netfpga10g \
	${_netgraph} \
	${_nfe} \
	nfscl \
	nfscommon \
	nfsd \
	nfslock \
	nfslockd \
	nfssvc \
	nge \
	nmdm \
	${_nsp} \
	nullfs \
	${_ntb} \
	${_nvd} \
	${_nvme} \
	${_nvram} \
	${_nxge} \
	${_oce} \
	otus \
	otusfw \
	ow \
	${_padlock} \
	${_padlock_rng} \
	${_patm} \
	${_pccard} \
	${_pcfclock} \
	pcn \
	${_pf} \
	${_pflog} \
	${_pfsync} \
	plip \
	${_pmc} \
	${_pms} \
	ppbus \
	ppc \
	ppi \
	pps \
	procfs \
	proto \
	pseudofs \
	${_pst} \
	pty  \
	puc \
	${_qlxge} \
	${_qlxgb} \
	${_qlxgbe} \
	ral \
	${_ralfw} \
	${_random_fortuna} \
	${_random_yarrow} \
	${_random_other} \
	rc4 \
	${_rdma} \
	${_rdrand_rng} \
	re \
	rl \
	rtwn \
	${_rtwnfw} \
	${_s3} \
	${_safe} \
	${_sbni} \
	scc \
	scd \
	${_scsi_low} \
	sdhci \
	sdhci_pci \
	sem \
	send \
	${_sf} \
	${_sfxge} \
	sge \
	${_si} \
	siba_bwn \
	siftr \
	siis \
	sis \
	sk \
	smbfs \
	sn \
	${_snc} \
	snp \
	sound \
	${_speaker} \
	${_splash} \
	${_sppp} \
	ste \
	${_stg} \
	stge \
	${_streams} \
	${_svr4} \
	${_sym} \
	${_syscons} \
	sysvipc \
	${_ti} \
	tcp/fastpath \
	tests/framework \
	tests/callout_test \
	tl \
	tmpfs \
	${_toecore} \
	${_tpm} \
	trm \
	${_twa} \
	twe \
	tws \
	tx \
	${_txp} \
	${_uart} \
	ubsec \
	udf \
	udf_iconv \
	ufs \
	unionfs \
	urtwn \
	${_urtwnfw} \
	usb \
	utopia \
	${_vesa} \
	${_virtio} \
	vge \
	${_viawd} \
	videomode \
	vkbd \
	${_vmm} \
	${_vmware} \
	${_vpo} \
	vr \
	vte \
	vx \
	${_vxge} \
	wb \
	${_wbwd} \
	${_wds} \
	${_wi} \
	${_wl} \
	wlan \
	wlan_acl \
	wlan_amrr \
	wlan_ccmp \
	wlan_rssadapt \
	wlan_tkip \
	wlan_wep \
	wlan_xauth \
	${_wpi} \
	${_wpifw} \
	${_x86bios} \
	${_xe} \
	xl \
	zlib

.if ${MACHINE_CPUARCH} != "mips"
# XXX: Building with -j2 and higher broken on mips.
_uart=		uart
.endif

.if ${MK_AUTOFS} != "no" || defined(ALL_MODULES)
_autofs=	autofs
.endif

.if ${MK_CDDL} != "no" || defined(ALL_MODULES)
.if (${MACHINE_CPUARCH} != "arm" || ${MACHINE_ARCH:Marmv6*} != "") && \
	${MACHINE_CPUARCH} != "mips" && \
	${MACHINE_CPUARCH} != "sparc64"
SUBDIR+=	dtrace
.endif
SUBDIR+=	opensolaris
.endif

.if ${MK_CRYPT} != "no" || defined(ALL_MODULES)
.if exists(${.CURDIR}/../opencrypto)
_crypto=	crypto
_cryptodev=	cryptodev
_random_fortuna=random_fortuna
_random_yarrow=	random_yarrow
_random_other=	random_other
.endif
.endif

.if ${MK_CUSE} != "no" || defined(ALL_MODULES)
SUBDIR+=	cuse
.endif

.if (${MK_INET_SUPPORT} != "no" || ${MK_INET6_SUPPORT} != "no") || \
	defined(ALL_MODULES)
_carp=		carp
_toecore=	toecore
_if_enc=	if_enc
_if_gif=	if_gif
_if_gre=	if_gre
.endif

.if (${MK_INET_SUPPORT} != "no" && ${MK_INET6_SUPPORT} != "no") || \
	defined(ALL_MODULES)
_if_stf=	if_stf
.endif

.if ${MK_INET_SUPPORT} != "no" || defined(ALL_MODULES)
_if_me=		if_me
_ipdivert=	ipdivert
_ipfw=		ipfw
.endif

.if ${MK_IPFILTER} != "no" || defined(ALL_MODULES)
_ipfilter=	ipfilter
.endif

.if ${MK_ISCSI} != "no" || defined(ALL_MODULES)
SUBDIR+=	iscsi
SUBDIR+=	iscsi_initiator
.endif

.if ${MK_NAND} != "no" || defined(ALL_MODULES)
_nandfs=	nandfs
_nandsim=	nandsim
.endif

.if ${MK_NETGRAPH} != "no" || defined(ALL_MODULES)
_netgraph=	netgraph
.endif

.if (${MK_PF} != "no" && (${MK_INET_SUPPORT} != "no" || \
	${MK_INET6_SUPPORT} != "no")) || defined(ALL_MODULES)
_pf=		pf
_pflog=		pflog
.if ${MK_INET_SUPPORT} != "no"
_pfsync=	pfsync
.endif
.endif

.if ${MK_SOURCELESS_UCODE} != "no"
_bce=		bce
.if ${MK_CHERI} == "no"
_fatm=		fatm
.endif
_fxp=		fxp
_ispfw=		ispfw
_mwlfw=		mwlfw
_ralfw=		ralfw
_rtwnfw=	rtwnfw
_urtwnfw=	urtwnfw
_sf=		sf
_ti=		ti
_txp=		txp
.endif

.if ${MK_SOURCELESS_UCODE} != "no" && ${MACHINE_CPUARCH} != "arm" && \
	${MACHINE_ARCH:C/mips(el)?/mips/} != "mips" && \
	${MACHINE_ARCH} != "powerpc"
_cxgbe=		cxgbe
.endif

.if ${MK_ZFS} != "no" || defined(ALL_MODULES)
SUBDIR+=	zfs
.endif

.if ${MK_CHERI} == "no"
_en=		en
_hatm=		hatm
_oce=		oce
_patm=		patm
.endif

.if ${MACHINE_CPUARCH} != "aarch64" && ${MACHINE_CPUARCH} != "arm" && \
	${MACHINE_CPUARCH} != "mips" && ${MACHINE_CPUARCH} != "powerpc"
_syscons=	syscons
_vpo=		vpo
.endif

.if ${MACHINE_CPUARCH} != "mips"
# no BUS_SPACE_UNSPECIFIED
# No barrier instruction support (specific to this driver)
_sym=		sym
# intr_disable() is a macro, causes problems
.if ${MK_SOURCELESS_UCODE} != "no"
_cxgb=		cxgb
.endif
.endif

.if ${MACHINE_CPUARCH} == "aarch64"
_em=		em
_igb=		igb
.endif

.if ${MACHINE_CPUARCH} == "i386" || ${MACHINE_CPUARCH} == "amd64"
_agp=		agp
_an=		an
_aout=		aout
_bktr=		bktr
_bxe=		bxe
_cardbus=	cardbus
_cbb=		cbb
_cpuctl=	cpuctl
_cpufreq=	cpufreq
_cs=		cs
_dpms=		dpms
_drm=		drm
_drm2=		drm2
_ed=		ed
_em=		em
_ep=		ep
_et=		et
_exca=		exca
_fe=		fe
_filemon=	filemon
.if ${MK_OFED} != "no" || defined(ALL_MODULES)
_ibcore=        ibcore
.endif
_if_ndis=	if_ndis
_igb=		igb
_io=		io
.if ${MK_OFED} != "no" || defined(ALL_MODULES)
_ipoib=         ipoib
.endif
_ix=		ix
_ixv=		ixv
_linprocfs=	linprocfs
_linsysfs=	linsysfs
_linux=		linux
_nctgpio=	nctgpio
_ndis=		ndis
_pccard=	pccard
.if ${MK_OFED} != "no" || defined(ALL_MODULES)
_rdma=		rdma
.endif
_safe=		safe
_scsi_low=	scsi_low
_si=		si
_speaker=	speaker
_splash=	splash
_sppp=		sppp
_vmware=	vmware
_vxge=  	vxge
_wbwd=		wbwd
_wi=		wi
_xe=		xe
.if ${MACHINE} != "pc98"
_aac=		aac
_aacraid=	aacraid
_acpi=		acpi
.if ${MK_CRYPT} != "no" || defined(ALL_MODULES)
_aesni=		aesni
.endif
_amdsbwd=	amdsbwd
_amdtemp=	amdtemp
_arcmsr=	arcmsr
_asmc=		asmc
_ciss=		ciss
_cmx=		cmx
_coretemp=	coretemp
.if ${MK_SOURCELESS_HOST} != "no"
_hpt27xx=	hpt27xx
.endif
_hptiop=	hptiop
.if ${MK_SOURCELESS_HOST} != "no"
_hptmv=		hptmv
_hptnr=		hptnr
_hptrr=		hptrr
.endif
_hyperv=	hyperv
_ichwd=		ichwd
_ida=		ida
_iir=		iir
_ipmi=		ipmi
_ips=		ips
_isci=		isci
_ipw=		ipw
_iwi=		iwi
_iwm=		iwm
_iwn=		iwn
_ixgb=		ixgb
.if ${MK_SOURCELESS_UCODE} != "no"
_ipwfw=		ipwfw
_iwifw=		iwifw
_iwmfw=		iwmfw
_iwnfw=		iwnfw
.endif
.if ${MK_OFED} != "no" || defined(ALL_MODULES)
_mlx4=		mlx4
_mlx4ib=	mlx4ib
_mlxen=		mlxen
.endif
_mlx5=		mlx5
.if (${MK_INET_SUPPORT} != "no" && ${MK_INET6_SUPPORT} != "no") || \
	defined(ALL_MODULES)
_mlx5en=	mlx5en
.endif
_mly=		mly
.if ${MK_OFED} != "no" || defined(ALL_MODULES)
_mthca=		mthca
.endif
_nfe=		nfe
_nvd=		nvd
_nvme=		nvme
_nvram=		nvram
_nxge=		nxge
.if ${MK_CRYPT} != "no" || defined(ALL_MODULES)
_padlock=	padlock
_padlock_rng=	padlock_rng
_rdrand_rng=	rdrand_rng
.endif
_s3=		s3
_tpm=		tpm
_twa=		twa
_vesa=		vesa
_viawd=		viawd
_virtio=	virtio
_wpi=		wpi
.if ${MK_SOURCELESS_UCODE} != "no"
_wpifw=		wpifw
.endif
_x86bios=	x86bios
.endif
.endif

.if ${MACHINE_CPUARCH} == "amd64"
_ioat=		ioat
_ixl=		ixl
_ixlv=		ixlv
_linux64=	linux64
_linux_common=	linux_common
_ntb=		ntb
_pms=		pms
_qlxge=		qlxge
_qlxgb=		qlxgb
_qlxgbe=	qlxgbe
_sfxge=		sfxge

.if ${MK_BHYVE} != "no" || defined(ALL_MODULES)
_vmm=		vmm
.endif
.endif

.if ${MACHINE_CPUARCH} == "i386"
# XXX some of these can move to the general case when de-i386'ed
# XXX some of these can move now, but are untested on other architectures.
_3dfx=		3dfx
_3dfx_linux=	3dfx_linux
_aic=		aic
_apm=		apm
_arcnet=	arcnet
.if ${MK_SOURCELESS_UCODE} != "no"
_ce=		ce
.endif
_coff=		coff
.if ${MK_SOURCELESS_UCODE} != "no"
_cp=		cp
.endif
_elink=		elink
_glxiic=	glxiic
_glxsb=		glxsb
#_ibcs2=		ibcs2
_ie=		ie
_mse=		mse
_ncr=		ncr
_ncv=		ncv
_nsp=		nsp
_pcfclock=	pcfclock
_pst=		pst
_sbni=		sbni
_streams=	streams
_stg=		stg
_svr4=		svr4
_wds=		wds
.if ${MACHINE} == "i386"
.if ${MK_EISA} != "no"
_ahb=		ahb
.endif
_bios=		bios
_cm=		cm
.if ${MK_SOURCELESS_UCODE} != "no"
_ctau=		ctau
.endif
_dpt=		dpt
_ex=		ex
_wl=		wl
.elif ${MACHINE} == "pc98"
_canbepm=	canbepm
_canbus=	canbus
_ct=		ct
_pmc=		pmc
_snc=		snc
.endif
.endif

.if ${MACHINE_CPUARCH} == "arm"
_cfi=		cfi
_cpsw=		cpsw
.endif

.if ${MACHINE_CPUARCH} == "powerpc"
_agp=		agp
_an=		an
_bm=		bm
_cardbus=	cardbus
_cbb=		cbb
_cfi=		cfi
_cpufreq=	cpufreq
_drm=		drm
_exca=		exca
_nvram=		powermac_nvram
_pccard=	pccard
_wi=		wi
.endif

.if ${MACHINE_ARCH} == "powerpc64"
_drm2=		drm2
.endif

.if ${MACHINE_CPUARCH} == "sparc64"
_auxio=		auxio
_em=		em
_epic=		epic
_igb=		igb
.endif

.if ${MACHINE_CPUARCH} == "aarch64" || ${MACHINE_CPUARCH} == "amd64"
_cloudabi64=	cloudabi64
.endif

.endif

SUBDIR+=${MODULES_EXTRA}

.for reject in ${WITHOUT_MODULES}
SUBDIR:= ${SUBDIR:N${reject}}
.endfor

# Calling kldxref(8) for each module is expensive.
.if !defined(NO_XREF)
.MAKEFLAGS+=	-DNO_XREF
afterinstall: .PHONY
	@if type kldxref >/dev/null 2>&1; then \
		${ECHO} kldxref ${DESTDIR}${KMODDIR}; \
		kldxref ${DESTDIR}${KMODDIR}; \
	fi
.endif

.include "${SYSDIR}/conf/config.mk"

SUBDIR:= ${SUBDIR:u:O}

.include <bsd.subdir.mk><|MERGE_RESOLUTION|>--- conflicted
+++ resolved
@@ -125,12 +125,8 @@
 	geom \
 	${_glxiic} \
 	${_glxsb} \
-<<<<<<< HEAD
+	gpio \
 	${_hatm} \
-=======
-	gpio \
-	hatm \
->>>>>>> 9b3e507c
 	hifn \
 	hme \
 	${_hpt27xx} \
@@ -517,7 +513,7 @@
 SUBDIR+=	zfs
 .endif
 
-.if ${MK_CHERI} == "no"
+.if ${MK_CHERI} != "no"
 _en=		en
 _hatm=		hatm
 _oce=		oce
