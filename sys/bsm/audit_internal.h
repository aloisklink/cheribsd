/*-
 * Copyright (c) 2005-2008 Apple Inc.
 * Copyright (c) 2005 SPARTA, Inc.
 * All rights reserved.
 *
 * This code was developed in part by Robert N. M. Watson, Senior Principal
 * Scientist, SPARTA, Inc.
 *
 * Redistribution and use in source and binary forms, with or without
 * modification, are permitted provided that the following conditions
 * are met:
 *
 * 1.  Redistributions of source code must retain the above copyright
 *     notice, this list of conditions and the following disclaimer.
 * 2.  Redistributions in binary form must reproduce the above copyright
 *     notice, this list of conditions and the following disclaimer in the
 *     documentation and/or other materials provided with the distribution.
 * 3.  Neither the name of Apple Computer, Inc. ("Apple") nor the names of
 *     its contributors may be used to endorse or promote products derived
 *     from this software without specific prior written permission.
 *
 * THIS SOFTWARE IS PROVIDED BY APPLE AND ITS CONTRIBUTORS "AS IS" AND ANY
 * EXPRESS OR IMPLIED WARRANTIES, INCLUDING, BUT NOT LIMITED TO, THE IMPLIED
 * WARRANTIES OF MERCHANTABILITY AND FITNESS FOR A PARTICULAR PURPOSE ARE
 * DISCLAIMED. IN NO EVENT SHALL APPLE OR ITS CONTRIBUTORS BE LIABLE FOR ANY
 * DIRECT, INDIRECT, INCIDENTAL, SPECIAL, EXEMPLARY, OR CONSEQUENTIAL DAMAGES
 * (INCLUDING, BUT NOT LIMITED TO, PROCUREMENT OF SUBSTITUTE GOODS OR SERVICES;
 * LOSS OF USE, DATA, OR PROFITS; OR BUSINESS INTERRUPTION) HOWEVER CAUSED AND
 * ON ANY THEORY OF LIABILITY, WHETHER IN CONTRACT, STRICT LIABILITY, OR TORT
 * (INCLUDING NEGLIGENCE OR OTHERWISE) ARISING IN ANY WAY OUT OF THE USE OF
 * THIS SOFTWARE, EVEN IF ADVISED OF THE POSSIBILITY OF SUCH DAMAGE.
 *
<<<<<<< HEAD
 * P4: //depot/projects/trustedbsd/openbsm/sys/bsm/audit_internal.h#2
 * $FreeBSD$
=======
 * $P4: //depot/projects/trustedbsd/openbsm/sys/bsm/audit_internal.h#5 $
>>>>>>> 0c86a1e4
 */

#ifndef _AUDIT_INTERNAL_H
#define	_AUDIT_INTERNAL_H

#if defined(__linux__) && !defined(__unused)
#define	__unused
#endif

/*
 * audit_internal.h contains private interfaces that are shared by user space
 * and the kernel for the purposes of assembling audit records.  Applications
 * should not include this file or use the APIs found within, or it may be
 * broken with future releases of OpenBSM, which may delete, modify, or
 * otherwise break these interfaces or the assumptions they rely on.
 */
struct au_token {
	u_char			*t_data;
	size_t			 len;
	TAILQ_ENTRY(au_token)	 tokens;
};

struct au_record {
	char			 used;		/* Record currently in use? */
	int			 desc;		/* Descriptor for record. */
	TAILQ_HEAD(, au_token)	 token_q;	/* Queue of BSM tokens. */
	u_char			*data;
	size_t			 len;
	LIST_ENTRY(au_record)	 au_rec_q;
};
typedef	struct au_record	au_record_t;


/*
 * We could determined the header and trailer sizes by defining appropriate
 * structures.  We hold off that approach until we have a consistent way of
 * using structures for all tokens.  This is not straightforward since these
 * token structures may contain pointers of whose contents we do not know the
 * size (e.g text tokens).
 */
#define	AUDIT_HEADER_EX_SIZE(a)	((a)->ai_termid.at_type+18+sizeof(u_int32_t))
#define	AUDIT_HEADER_SIZE	18
#define	MAX_AUDIT_HEADER_SIZE	(5*sizeof(u_int32_t)+18)
#define	AUDIT_TRAILER_SIZE	7

/*
 * BSM token streams store fields in big endian byte order, so as to be
 * portable; when encoding and decoding, we must convert byte orders for
 * typed values.
 */
#define	ADD_U_CHAR(loc, val)						\
	do {								\
		*(loc) = (val);						\
		(loc) += sizeof(u_char);				\
	} while(0)


#define	ADD_U_INT16(loc, val)						\
	do {								\
		be16enc((loc), (val));					\
		(loc) += sizeof(u_int16_t);				\
	} while(0)

#define	ADD_U_INT32(loc, val)						\
	do {								\
		be32enc((loc), (val));					\
		(loc) += sizeof(u_int32_t);				\
	} while(0)

#define	ADD_U_INT64(loc, val)						\
	do {								\
		be64enc((loc), (val));					\
		(loc) += sizeof(u_int64_t); 				\
	} while(0)

#define	ADD_MEM(loc, data, size)					\
	do {								\
		memcpy((loc), (data), (size));				\
		(loc) += size;						\
	} while(0)

#define	ADD_STRING(loc, data, size)	ADD_MEM(loc, data, size)

#endif /* !_AUDIT_INTERNAL_H_ */<|MERGE_RESOLUTION|>--- conflicted
+++ resolved
@@ -30,12 +30,8 @@
  * (INCLUDING NEGLIGENCE OR OTHERWISE) ARISING IN ANY WAY OUT OF THE USE OF
  * THIS SOFTWARE, EVEN IF ADVISED OF THE POSSIBILITY OF SUCH DAMAGE.
  *
-<<<<<<< HEAD
  * P4: //depot/projects/trustedbsd/openbsm/sys/bsm/audit_internal.h#2
  * $FreeBSD$
-=======
- * $P4: //depot/projects/trustedbsd/openbsm/sys/bsm/audit_internal.h#5 $
->>>>>>> 0c86a1e4
  */
 
 #ifndef _AUDIT_INTERNAL_H
