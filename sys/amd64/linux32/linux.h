/*-
 * SPDX-License-Identifier: BSD-3-Clause
 *
 * Copyright (c) 2004 Tim J. Robbins
 * Copyright (c) 2001 Doug Rabson
 * Copyright (c) 1994-1996 Søren Schmidt
 * All rights reserved.
 *
 * Redistribution and use in source and binary forms, with or without
 * modification, are permitted provided that the following conditions
 * are met:
 * 1. Redistributions of source code must retain the above copyright
 *    notice, this list of conditions and the following disclaimer
 *    in this position and unchanged.
 * 2. Redistributions in binary form must reproduce the above copyright
 *    notice, this list of conditions and the following disclaimer in the
 *    documentation and/or other materials provided with the distribution.
 * 3. The name of the author may not be used to endorse or promote products
 *    derived from this software without specific prior written permission
 *
 * THIS SOFTWARE IS PROVIDED BY THE AUTHOR ``AS IS'' AND ANY EXPRESS OR
 * IMPLIED WARRANTIES, INCLUDING, BUT NOT LIMITED TO, THE IMPLIED WARRANTIES
 * OF MERCHANTABILITY AND FITNESS FOR A PARTICULAR PURPOSE ARE DISCLAIMED.
 * IN NO EVENT SHALL THE AUTHOR BE LIABLE FOR ANY DIRECT, INDIRECT,
 * INCIDENTAL, SPECIAL, EXEMPLARY, OR CONSEQUENTIAL DAMAGES (INCLUDING, BUT
 * NOT LIMITED TO, PROCUREMENT OF SUBSTITUTE GOODS OR SERVICES; LOSS OF USE,
 * DATA, OR PROFITS; OR BUSINESS INTERRUPTION) HOWEVER CAUSED AND ON ANY
 * THEORY OF LIABILITY, WHETHER IN CONTRACT, STRICT LIABILITY, OR TORT
 * (INCLUDING NEGLIGENCE OR OTHERWISE) ARISING IN ANY WAY OUT OF THE USE OF
 * THIS SOFTWARE, EVEN IF ADVISED OF THE POSSIBILITY OF SUCH DAMAGE.
 *
 * $FreeBSD$
 */

#ifndef _AMD64_LINUX_H_
#define	_AMD64_LINUX_H_

#include <sys/abi_compat.h>

#include <compat/linux/linux.h>
#include <amd64/linux32/linux32_syscall.h>

#define	LINUX_LEGACY_SYSCALLS

#define	LINUX_DTRACE	linuxulator32

<<<<<<< HEAD
#define	LINUX32_MAXUSER		((1ul << 32) - PAGE_SIZE)
#define	LINUX32_SHAREDPAGE	(LINUX32_MAXUSER - PAGE_SIZE)
#define	LINUX32_USRSTACK	LINUX32_SHAREDPAGE

=======
>>>>>>> 4aae1334
#define	LINUX32_MAXDSIZ		(512 * 1024 * 1024)	/* 512MB */
#define	LINUX32_MAXSSIZ		(64 * 1024 * 1024)	/* 64MB */
#define	LINUX32_MAXVMEM		0			/* Unlimited */

/*
 * Provide a separate set of types for the Linux types.
 */
typedef int		l_int;
typedef int32_t		l_long;
typedef int64_t		l_longlong;
typedef short		l_short;
typedef unsigned int	l_uint;
typedef uint32_t	l_ulong;
typedef uint64_t	l_ulonglong;
typedef unsigned short	l_ushort;

typedef l_ulong		l_uintptr_t;
typedef l_long		l_clock_t;
typedef l_int		l_daddr_t;
typedef l_ushort	l_dev_t;
typedef l_uint		l_gid_t;
typedef l_ushort	l_gid16_t;
typedef l_ulong		l_ino_t;
typedef l_int		l_key_t;
typedef l_longlong	l_loff_t;
typedef l_ushort	l_mode_t;
typedef l_long		l_off_t;
typedef l_int		l_pid_t;
typedef l_uint		l_size_t;
typedef l_long		l_suseconds_t;
typedef l_long		l_time_t;
typedef l_longlong	l_time64_t;
typedef l_uint		l_uid_t;
typedef l_ushort	l_uid16_t;
typedef l_int		l_timer_t;
typedef l_int		l_mqd_t;
typedef	l_ulong		l_fd_mask;

typedef struct {
	l_int		val[2];
} l_fsid_t;

typedef struct {
	l_time_t	tv_sec;
	l_suseconds_t	tv_usec;
} l_timeval;

#define	l_fd_set	fd_set

/*
 * Miscellaneous
 */
#define	LINUX_AT_COUNT		21	/* Count of used aux entry types.
					 * Keep this synchronized with
					 * linux_fixup_elf() code.
					 */
struct l___sysctl_args
{
	l_uintptr_t	name;
	l_int		nlen;
	l_uintptr_t	oldval;
	l_uintptr_t	oldlenp;
	l_uintptr_t	newval;
	l_size_t	newlen;
	l_ulong		__spare[4];
};

/* Resource limits */
#define	LINUX_RLIMIT_CPU	0
#define	LINUX_RLIMIT_FSIZE	1
#define	LINUX_RLIMIT_DATA	2
#define	LINUX_RLIMIT_STACK	3
#define	LINUX_RLIMIT_CORE	4
#define	LINUX_RLIMIT_RSS	5
#define	LINUX_RLIMIT_NPROC	6
#define	LINUX_RLIMIT_NOFILE	7
#define	LINUX_RLIMIT_MEMLOCK	8
#define	LINUX_RLIMIT_AS		9	/* Address space limit */

#define	LINUX_RLIM_NLIMITS	10

struct l_rlimit {
	l_ulong rlim_cur;
	l_ulong rlim_max;
};

struct l_rusage {
	l_timeval ru_utime;
	l_timeval ru_stime;
	l_long	ru_maxrss;
	l_long	ru_ixrss;
	l_long	ru_idrss;
	l_long	ru_isrss;
	l_long	ru_minflt;
	l_long	ru_majflt;
	l_long	ru_nswap;
	l_long	ru_inblock;
	l_long	ru_oublock;
	l_long	ru_msgsnd;
	l_long	ru_msgrcv;
	l_long	ru_nsignals;
	l_long	ru_nvcsw;
	l_long	ru_nivcsw;
};

struct l_mmap_argv {
	l_uintptr_t	addr;
	l_size_t	len;
	l_int		prot;
	l_int		flags;
	l_int		fd;
	l_ulong		pgoff;
};

/*
 * stat family of syscalls
 */
struct l_timespec {
	l_time_t	tv_sec;
	l_long		tv_nsec;
};

/* __kernel_timespec */
struct l_timespec64 {
	l_time64_t	tv_sec;
	l_longlong	tv_nsec;
};

struct l_newstat {
	l_ushort	st_dev;
	l_ushort	__pad1;
	l_ulong		st_ino;
	l_ushort	st_mode;
	l_ushort	st_nlink;
	l_ushort	st_uid;
	l_ushort	st_gid;
	l_ushort	st_rdev;
	l_ushort	__pad2;
	l_ulong		st_size;
	l_ulong		st_blksize;
	l_ulong		st_blocks;
	struct l_timespec	st_atim;
	struct l_timespec	st_mtim;
	struct l_timespec	st_ctim;
	l_ulong		__unused4;
	l_ulong		__unused5;
};

struct l_stat {
	l_ushort	st_dev;
	l_ulong		st_ino;
	l_ushort	st_mode;
	l_ushort	st_nlink;
	l_ushort	st_uid;
	l_ushort	st_gid;
	l_ushort	st_rdev;
	l_long		st_size;
	struct l_timespec	st_atim;
	struct l_timespec	st_mtim;
	struct l_timespec	st_ctim;
	l_long		st_blksize;
	l_long		st_blocks;
	l_ulong		st_flags;
	l_ulong		st_gen;
};

struct l_stat64 {
	l_ushort	st_dev;
	u_char		__pad0[10];
	l_ulong		__st_ino;
	l_uint		st_mode;
	l_uint		st_nlink;
	l_ulong		st_uid;
	l_ulong		st_gid;
	l_ushort	st_rdev;
	u_char		__pad3[10];
	l_longlong	st_size;
	l_ulong		st_blksize;
	l_ulong		st_blocks;
	l_ulong		__pad4;
	struct l_timespec	st_atim;
	struct l_timespec	st_mtim;
	struct l_timespec	st_ctim;
	l_ulonglong	st_ino;
} __packed;

struct l_statfs64 {
	l_int		f_type;
	l_int		f_bsize;
	uint64_t	f_blocks;
	uint64_t	f_bfree;
	uint64_t	f_bavail;
	uint64_t	f_files;
	uint64_t	f_ffree;
	l_fsid_t	f_fsid;
	l_int		f_namelen;
	l_int		f_frsize;
	l_int		f_flags;
	l_int		f_spare[4];
} __packed;

/* sigaction flags */
#define	LINUX_SA_NOCLDSTOP	0x00000001
#define	LINUX_SA_NOCLDWAIT	0x00000002
#define	LINUX_SA_SIGINFO	0x00000004
#define	LINUX_SA_RESTORER	0x04000000
#define	LINUX_SA_ONSTACK	0x08000000
#define	LINUX_SA_RESTART	0x10000000
#define	LINUX_SA_INTERRUPT	0x20000000
#define	LINUX_SA_NOMASK		0x40000000
#define	LINUX_SA_ONESHOT	0x80000000

/* sigprocmask actions */
#define	LINUX_SIG_BLOCK		0
#define	LINUX_SIG_UNBLOCK	1
#define	LINUX_SIG_SETMASK	2

/* sigaltstack */
#define	LINUX_MINSIGSTKSZ	2048

typedef l_uintptr_t l_handler_t;
typedef l_ulong	l_osigset_t;

typedef struct {
	l_handler_t	lsa_handler;
	l_osigset_t	lsa_mask;
	l_ulong		lsa_flags;
	l_uintptr_t	lsa_restorer;
} l_osigaction_t;

typedef struct {
	l_handler_t	lsa_handler;
	l_ulong		lsa_flags;
	l_uintptr_t	lsa_restorer;
	l_sigset_t	lsa_mask;
} __packed l_sigaction_t;

typedef struct {
	l_uintptr_t	ss_sp;
	l_int		ss_flags;
	l_size_t	ss_size;
} l_stack_t;

/* The Linux sigcontext, pretty much a standard 386 trapframe. */
struct l_sigcontext {
	l_uint		sc_gs;
	l_uint		sc_fs;
	l_uint		sc_es;
	l_uint		sc_ds;
	l_uint		sc_edi;
	l_uint		sc_esi;
	l_uint		sc_ebp;
	l_uint		sc_esp;
	l_uint		sc_ebx;
	l_uint		sc_edx;
	l_uint		sc_ecx;
	l_uint		sc_eax;
	l_uint		sc_trapno;
	l_uint		sc_err;
	l_uint		sc_eip;
	l_uint		sc_cs;
	l_uint		sc_eflags;
	l_uint		sc_esp_at_signal;
	l_uint		sc_ss;
	l_uint		sc_387;
	l_uint		sc_mask;
	l_uint		sc_cr2;
};

struct l_ucontext {
	l_ulong		uc_flags;
	l_uintptr_t	uc_link;
	l_stack_t	uc_stack;
	struct l_sigcontext	uc_mcontext;
	l_sigset_t	uc_sigmask;
} __packed;

#define	LINUX_SI_MAX_SIZE	128
#define	LINUX_SI_PAD_SIZE	((LINUX_SI_MAX_SIZE/sizeof(l_int)) - 3)

typedef union l_sigval {
	l_int		sival_int;
	l_uintptr_t	sival_ptr;
} l_sigval_t;

typedef struct l_siginfo {
	l_int		lsi_signo;
	l_int		lsi_errno;
	l_int		lsi_code;
	union {
		l_int	_pad[LINUX_SI_PAD_SIZE];

		struct {
			l_pid_t		_pid;
			l_uid_t		_uid;
		} _kill;

		struct {
			l_timer_t	_tid;
			l_int		_overrun;
			char		_pad[sizeof(l_uid_t) - sizeof(l_int)];
			l_sigval_t	_sigval;
			l_int		_sys_private;
		} _timer;

		struct {
			l_pid_t		_pid;		/* sender's pid */
			l_uid_t		_uid;		/* sender's uid */
			l_sigval_t	_sigval;
		} _rt;

		struct {
			l_pid_t		_pid;		/* which child */
			l_uid_t		_uid;		/* sender's uid */
			l_int		_status;	/* exit code */
			l_clock_t	_utime;
			l_clock_t	_stime;
		} _sigchld;

		struct {
			l_uintptr_t	_addr;	/* Faulting insn/memory ref. */
		} _sigfault;

		struct {
			l_long		_band;	/* POLL_IN,POLL_OUT,POLL_MSG */
			l_int		_fd;
		} _sigpoll;
	} _sifields;
} l_siginfo_t;

#define	lsi_pid		_sifields._kill._pid
#define	lsi_uid		_sifields._kill._uid
#define	lsi_tid		_sifields._timer._tid
#define	lsi_overrun	_sifields._timer._overrun
#define	lsi_sys_private	_sifields._timer._sys_private
#define	lsi_status	_sifields._sigchld._status
#define	lsi_utime	_sifields._sigchld._utime
#define	lsi_stime	_sifields._sigchld._stime
#define	lsi_value	_sifields._rt._sigval
#define	lsi_int		_sifields._rt._sigval.sival_int
#define	lsi_ptr		_sifields._rt._sigval.sival_ptr
#define	lsi_addr	_sifields._sigfault._addr
#define	lsi_band	_sifields._sigpoll._band
#define	lsi_fd		_sifields._sigpoll._fd

struct l_fpreg {
	u_int16_t	significand[4];
	u_int16_t	exponent;
};

struct l_fpxreg {
	u_int16_t	significand[4];
	u_int16_t	exponent;
	u_int16_t	padding[3];
};

struct l_xmmreg {
	u_int32_t	element[4];
};

struct l_fpstate {
	/* Regular FPU environment */
	u_int32_t		cw;
	u_int32_t		sw;
	u_int32_t		tag;
	u_int32_t		ipoff;
	u_int32_t		cssel;
	u_int32_t		dataoff;
	u_int32_t		datasel;
	struct l_fpreg		_st[8];
	u_int16_t		status;
	u_int16_t		magic;		/* 0xffff = regular FPU data */

	/* FXSR FPU environment */
	u_int32_t		_fxsr_env[6];	/* env is ignored. */
	u_int32_t		mxcsr;
	u_int32_t		reserved;
	struct l_fpxreg		_fxsr_st[8];	/* reg data is ignored. */
	struct l_xmmreg		_xmm[8];
	u_int32_t		padding[56];
};

/*
 * We make the stack look like Linux expects it when calling a signal
 * handler, but use the BSD way of calling the handler and sigreturn().
 * This means that we need to pass the pointer to the handler too.
 * It is appended to the frame to not interfere with the rest of it.
 */
struct l_sigframe {
	l_int			sf_sig;
	struct l_sigcontext	sf_sc;
	struct l_fpstate	sf_fpstate;
	l_uint			sf_extramask[1];
	l_handler_t		sf_handler;
};

struct l_rt_sigframe {
	l_int			sf_sig;
	l_uintptr_t		sf_siginfo;
	l_uintptr_t		sf_ucontext;
	l_siginfo_t		sf_si;
	struct l_ucontext	sf_sc;
	l_handler_t		sf_handler;
} __packed;

/*
 * arch specific open/fcntl flags
 */
#define	LINUX_F_GETLK64		12
#define	LINUX_F_SETLK64		13
#define	LINUX_F_SETLKW64	14

union l_semun {
	l_int		val;
	l_uintptr_t	buf;
	l_uintptr_t	array;
	l_uintptr_t	__buf;
	l_uintptr_t	__pad;
};

struct l_ifmap {
	l_ulong		mem_start;
	l_ulong		mem_end;
	l_ushort	base_addr;
	u_char		irq;
	u_char		dma;
	u_char		port;
	/* 3 bytes spare */
};

struct l_ifreq {
	union {
		char	ifrn_name[LINUX_IFNAMSIZ];
	} ifr_ifrn;

	union {
		struct l_sockaddr	ifru_addr;
		struct l_sockaddr	ifru_dstaddr;
		struct l_sockaddr	ifru_broadaddr;
		struct l_sockaddr	ifru_netmask;
		struct l_sockaddr	ifru_hwaddr;
		l_short		ifru_flags[1];
		l_int		ifru_ivalue;
		l_int		ifru_mtu;
		struct l_ifmap	ifru_map;
		char		ifru_slave[LINUX_IFNAMSIZ];
		l_uintptr_t	ifru_data;
	} ifr_ifru;
};

#define	ifr_name	ifr_ifrn.ifrn_name	/* Interface name */
#define	ifr_hwaddr	ifr_ifru.ifru_hwaddr	/* MAC address */
#define	ifr_ifindex	ifr_ifru.ifru_ivalue	/* Interface index */

struct l_ifconf {
	int	ifc_len;
	union {
		l_uintptr_t	ifcu_buf;
		l_uintptr_t	ifcu_req;
	} ifc_ifcu;
};

#define	ifc_buf		ifc_ifcu.ifcu_buf
#define	ifc_req		ifc_ifcu.ifcu_req

struct l_user_desc {
	l_uint		entry_number;
	l_uint		base_addr;
	l_uint		limit;
	l_uint		seg_32bit:1;
	l_uint		contents:2;
	l_uint		read_exec_only:1;
	l_uint		limit_in_pages:1;
	l_uint		seg_not_present:1;
	l_uint		useable:1;
};

#define	LINUX_LOWERWORD	0x0000ffff

/*
 * Macros which does the same thing as those in Linux include/asm-um/ldt-i386.h.
 * These convert Linux user space descriptor to machine one.
 */
#define	LINUX_LDT_entry_a(info)					\
	((((info)->base_addr & LINUX_LOWERWORD) << 16) |	\
	((info)->limit & LINUX_LOWERWORD))

#define	LINUX_ENTRY_B_READ_EXEC_ONLY	9
#define	LINUX_ENTRY_B_CONTENTS		10
#define	LINUX_ENTRY_B_SEG_NOT_PRESENT	15
#define	LINUX_ENTRY_B_BASE_ADDR		16
#define	LINUX_ENTRY_B_USEABLE		20
#define	LINUX_ENTRY_B_SEG32BIT		22
#define	LINUX_ENTRY_B_LIMIT		23

#define	LINUX_LDT_entry_b(info)							\
	(((info)->base_addr & 0xff000000) |					\
	((info)->limit & 0xf0000) |						\
	((info)->contents << LINUX_ENTRY_B_CONTENTS) |				\
	(((info)->seg_not_present == 0) << LINUX_ENTRY_B_SEG_NOT_PRESENT) |	\
	(((info)->base_addr & 0x00ff0000) >> LINUX_ENTRY_B_BASE_ADDR) |		\
	(((info)->read_exec_only == 0) << LINUX_ENTRY_B_READ_EXEC_ONLY) |	\
	((info)->seg_32bit << LINUX_ENTRY_B_SEG32BIT) |				\
	((info)->useable << LINUX_ENTRY_B_USEABLE) |				\
	((info)->limit_in_pages << LINUX_ENTRY_B_LIMIT) | 0x7000)

#define	LINUX_LDT_empty(info)		\
	((info)->base_addr == 0 &&	\
	(info)->limit == 0 &&		\
	(info)->contents == 0 &&	\
	(info)->seg_not_present == 1 &&	\
	(info)->read_exec_only == 1 &&	\
	(info)->seg_32bit == 0 &&	\
	(info)->limit_in_pages == 0 &&	\
	(info)->useable == 0)

/*
 * Macros for converting segments.
 * They do the same as those in arch/i386/kernel/process.c in Linux.
 */
#define	LINUX_GET_BASE(desc)				\
	((((desc)->a >> 16) & LINUX_LOWERWORD) |	\
	(((desc)->b << 16) & 0x00ff0000) |		\
	((desc)->b & 0xff000000))

#define	LINUX_GET_LIMIT(desc)			\
	(((desc)->a & LINUX_LOWERWORD) |	\
	((desc)->b & 0xf0000))

#define	LINUX_GET_32BIT(desc)		\
	(((desc)->b >> LINUX_ENTRY_B_SEG32BIT) & 1)
#define	LINUX_GET_CONTENTS(desc)	\
	(((desc)->b >> LINUX_ENTRY_B_CONTENTS) & 3)
#define	LINUX_GET_WRITABLE(desc)	\
	(((desc)->b >> LINUX_ENTRY_B_READ_EXEC_ONLY) & 1)
#define	LINUX_GET_LIMIT_PAGES(desc)	\
	(((desc)->b >> LINUX_ENTRY_B_LIMIT) & 1)
#define	LINUX_GET_PRESENT(desc)		\
	(((desc)->b >> LINUX_ENTRY_B_SEG_NOT_PRESENT) & 1)
#define	LINUX_GET_USEABLE(desc)		\
	(((desc)->b >> LINUX_ENTRY_B_USEABLE) & 1)

struct iovec;
struct uio;

struct l_iovec32 {
	uint32_t	iov_base;
	l_size_t	iov_len;
};

int linux32_copyiniov(struct l_iovec32 *iovp32, l_ulong iovcnt,
			    struct iovec **iovp, int error);
int linux32_copyinuio(struct l_iovec32 *iovp, l_ulong iovcnt,
			    struct uio **uiop);
int linux_copyout_rusage(struct rusage *ru, void *uaddr);

/* robust futexes */
struct linux_robust_list {
	l_uintptr_t			next;
};

struct linux_robust_list_head {
	struct linux_robust_list	list;
	l_long				futex_offset;
	l_uintptr_t			pending_list;
};

/* This corresponds to 'struct user_regs_struct32' in Linux. */
struct linux_pt_regset32 {
	l_uint ebx;
	l_uint ecx;
	l_uint edx;
	l_uint esi;
	l_uint edi;
	l_uint ebp;
	l_uint eax;
	l_uint ds;
	l_uint es;
	l_uint fs;
	l_uint gs;
	l_uint orig_eax;
	l_uint eip;
	l_uint cs;
	l_uint eflags;
	l_uint esp;
	l_uint ss;
};

struct reg32;

void	bsd_to_linux_regset32(struct reg32 *b_reg,
	    struct linux_pt_regset32 *l_regset);

#endif /* !_AMD64_LINUX_H_ */<|MERGE_RESOLUTION|>--- conflicted
+++ resolved
@@ -44,13 +44,6 @@
 
 #define	LINUX_DTRACE	linuxulator32
 
-<<<<<<< HEAD
-#define	LINUX32_MAXUSER		((1ul << 32) - PAGE_SIZE)
-#define	LINUX32_SHAREDPAGE	(LINUX32_MAXUSER - PAGE_SIZE)
-#define	LINUX32_USRSTACK	LINUX32_SHAREDPAGE
-
-=======
->>>>>>> 4aae1334
 #define	LINUX32_MAXDSIZ		(512 * 1024 * 1024)	/* 512MB */
 #define	LINUX32_MAXSSIZ		(64 * 1024 * 1024)	/* 64MB */
 #define	LINUX32_MAXVMEM		0			/* Unlimited */
