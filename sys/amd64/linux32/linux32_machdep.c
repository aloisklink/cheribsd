--- conflicted
+++ resolved
@@ -822,61 +822,58 @@
 
 	return (0);
 }
-<<<<<<< HEAD
+
+int futex_xchgl_nosmap(int oparg, uint32_t *uaddr, int *oldval);
+int futex_xchgl_smap(int oparg, uint32_t *uaddr, int *oldval);
+DEFINE_IFUNC(, int, futex_xchgl, (int, uint32_t *, int *), static)
+{
+
+	return ((cpu_stdext_feature & CPUID_STDEXT_SMAP) != 0 ?
+	    futex_xchgl_smap : futex_xchgl_nosmap);
+}
+
+int futex_addl_nosmap(int oparg, uint32_t *uaddr, int *oldval);
+int futex_addl_smap(int oparg, uint32_t *uaddr, int *oldval);
+DEFINE_IFUNC(, int, futex_addl, (int, uint32_t *, int *), static)
+{
+
+	return ((cpu_stdext_feature & CPUID_STDEXT_SMAP) != 0 ?
+	    futex_addl_smap : futex_addl_nosmap);
+}
+
+int futex_orl_nosmap(int oparg, uint32_t *uaddr, int *oldval);
+int futex_orl_smap(int oparg, uint32_t *uaddr, int *oldval);
+DEFINE_IFUNC(, int, futex_orl, (int, uint32_t *, int *), static)
+{
+
+	return ((cpu_stdext_feature & CPUID_STDEXT_SMAP) != 0 ?
+	    futex_orl_smap : futex_orl_nosmap);
+}
+
+int futex_andl_nosmap(int oparg, uint32_t *uaddr, int *oldval);
+int futex_andl_smap(int oparg, uint32_t *uaddr, int *oldval);
+DEFINE_IFUNC(, int, futex_andl, (int, uint32_t *, int *), static)
+{
+
+	return ((cpu_stdext_feature & CPUID_STDEXT_SMAP) != 0 ?
+	    futex_andl_smap : futex_andl_nosmap);
+}
+
+int futex_xorl_nosmap(int oparg, uint32_t *uaddr, int *oldval);
+int futex_xorl_smap(int oparg, uint32_t *uaddr, int *oldval);
+DEFINE_IFUNC(, int, futex_xorl, (int, uint32_t *, int *), static)
+{
+
+	return ((cpu_stdext_feature & CPUID_STDEXT_SMAP) != 0 ?
+	    futex_xorl_smap : futex_xorl_nosmap);
+}
 // CHERI CHANGES START
 // {
-//   "updated": 20180629,
+//   "updated": 20180912,
 //   "target_type": "kernel",
 //   "changes": [
 //     "iovec-macros",
 //     "kiovec_t"
 //   ]
 // }
-// CHERI CHANGES END
-=======
-
-int futex_xchgl_nosmap(int oparg, uint32_t *uaddr, int *oldval);
-int futex_xchgl_smap(int oparg, uint32_t *uaddr, int *oldval);
-DEFINE_IFUNC(, int, futex_xchgl, (int, uint32_t *, int *), static)
-{
-
-	return ((cpu_stdext_feature & CPUID_STDEXT_SMAP) != 0 ?
-	    futex_xchgl_smap : futex_xchgl_nosmap);
-}
-
-int futex_addl_nosmap(int oparg, uint32_t *uaddr, int *oldval);
-int futex_addl_smap(int oparg, uint32_t *uaddr, int *oldval);
-DEFINE_IFUNC(, int, futex_addl, (int, uint32_t *, int *), static)
-{
-
-	return ((cpu_stdext_feature & CPUID_STDEXT_SMAP) != 0 ?
-	    futex_addl_smap : futex_addl_nosmap);
-}
-
-int futex_orl_nosmap(int oparg, uint32_t *uaddr, int *oldval);
-int futex_orl_smap(int oparg, uint32_t *uaddr, int *oldval);
-DEFINE_IFUNC(, int, futex_orl, (int, uint32_t *, int *), static)
-{
-
-	return ((cpu_stdext_feature & CPUID_STDEXT_SMAP) != 0 ?
-	    futex_orl_smap : futex_orl_nosmap);
-}
-
-int futex_andl_nosmap(int oparg, uint32_t *uaddr, int *oldval);
-int futex_andl_smap(int oparg, uint32_t *uaddr, int *oldval);
-DEFINE_IFUNC(, int, futex_andl, (int, uint32_t *, int *), static)
-{
-
-	return ((cpu_stdext_feature & CPUID_STDEXT_SMAP) != 0 ?
-	    futex_andl_smap : futex_andl_nosmap);
-}
-
-int futex_xorl_nosmap(int oparg, uint32_t *uaddr, int *oldval);
-int futex_xorl_smap(int oparg, uint32_t *uaddr, int *oldval);
-DEFINE_IFUNC(, int, futex_xorl, (int, uint32_t *, int *), static)
-{
-
-	return ((cpu_stdext_feature & CPUID_STDEXT_SMAP) != 0 ?
-	    futex_xorl_smap : futex_xorl_nosmap);
-}
->>>>>>> 6fc34633
+// CHERI CHANGES END