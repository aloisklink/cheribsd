/*-
 * SPDX-License-Identifier: BSD-3-Clause
 *
 * Copyright (c) 2004 Tim J. Robbins
 * Copyright (c) 2002 Doug Rabson
 * Copyright (c) 2000 Marcel Moolenaar
 * All rights reserved.
 *
 * Redistribution and use in source and binary forms, with or without
 * modification, are permitted provided that the following conditions
 * are met:
 * 1. Redistributions of source code must retain the above copyright
 *    notice, this list of conditions and the following disclaimer
 *    in this position and unchanged.
 * 2. Redistributions in binary form must reproduce the above copyright
 *    notice, this list of conditions and the following disclaimer in the
 *    documentation and/or other materials provided with the distribution.
 * 3. The name of the author may not be used to endorse or promote products
 *    derived from this software without specific prior written permission.
 *
 * THIS SOFTWARE IS PROVIDED BY THE AUTHOR ``AS IS'' AND ANY EXPRESS OR
 * IMPLIED WARRANTIES, INCLUDING, BUT NOT LIMITED TO, THE IMPLIED WARRANTIES
 * OF MERCHANTABILITY AND FITNESS FOR A PARTICULAR PURPOSE ARE DISCLAIMED.
 * IN NO EVENT SHALL THE AUTHOR BE LIABLE FOR ANY DIRECT, INDIRECT,
 * INCIDENTAL, SPECIAL, EXEMPLARY, OR CONSEQUENTIAL DAMAGES (INCLUDING, BUT
 * NOT LIMITED TO, PROCUREMENT OF SUBSTITUTE GOODS OR SERVICES; LOSS OF USE,
 * DATA, OR PROFITS; OR BUSINESS INTERRUPTION) HOWEVER CAUSED AND ON ANY
 * THEORY OF LIABILITY, WHETHER IN CONTRACT, STRICT LIABILITY, OR TORT
 * (INCLUDING NEGLIGENCE OR OTHERWISE) ARISING IN ANY WAY OUT OF THE USE OF
 * THIS SOFTWARE, EVEN IF ADVISED OF THE POSSIBILITY OF SUCH DAMAGE.
 */

#include <sys/cdefs.h>
__FBSDID("$FreeBSD$");

#include "opt_compat.h"

#include <sys/param.h>
#include <sys/capsicum.h>
#include <sys/clock.h>
#include <sys/fcntl.h>
#include <sys/file.h>
#include <sys/imgact.h>
#include <sys/kernel.h>
#include <sys/limits.h>
#include <sys/lock.h>
#include <sys/malloc.h>
#include <sys/mman.h>
#include <sys/mutex.h>
#include <sys/priv.h>
#include <sys/proc.h>
#include <sys/resource.h>
#include <sys/resourcevar.h>
#include <sys/syscallsubr.h>
#include <sys/sysproto.h>
#include <sys/systm.h>
#include <sys/unistd.h>
#include <sys/wait.h>

#include <machine/frame.h>
#include <machine/md_var.h>
#include <machine/pcb.h>
#include <machine/psl.h>
#include <machine/segments.h>
#include <machine/specialreg.h>
#include <x86/ifunc.h>

#include <vm/pmap.h>
#include <vm/vm.h>
#include <vm/vm_map.h>

#include <compat/freebsd32/freebsd32_util.h>
#include <amd64/linux32/linux.h>
#include <amd64/linux32/linux32_proto.h>
#include <compat/linux/linux_emul.h>
#include <compat/linux/linux_ipc.h>
#include <compat/linux/linux_misc.h>
#include <compat/linux/linux_mmap.h>
#include <compat/linux/linux_signal.h>
#include <compat/linux/linux_util.h>

static void	bsd_to_linux_rusage(struct rusage *ru, struct l_rusage *lru);

struct l_old_select_argv {
	l_int		nfds;
	l_uintptr_t	readfds;
	l_uintptr_t	writefds;
	l_uintptr_t	exceptfds;
	l_uintptr_t	timeout;
} __packed;


static void
bsd_to_linux_rusage(struct rusage *ru, struct l_rusage *lru)
{

	lru->ru_utime.tv_sec = ru->ru_utime.tv_sec;
	lru->ru_utime.tv_usec = ru->ru_utime.tv_usec;
	lru->ru_stime.tv_sec = ru->ru_stime.tv_sec;
	lru->ru_stime.tv_usec = ru->ru_stime.tv_usec;
	lru->ru_maxrss = ru->ru_maxrss;
	lru->ru_ixrss = ru->ru_ixrss;
	lru->ru_idrss = ru->ru_idrss;
	lru->ru_isrss = ru->ru_isrss;
	lru->ru_minflt = ru->ru_minflt;
	lru->ru_majflt = ru->ru_majflt;
	lru->ru_nswap = ru->ru_nswap;
	lru->ru_inblock = ru->ru_inblock;
	lru->ru_oublock = ru->ru_oublock;
	lru->ru_msgsnd = ru->ru_msgsnd;
	lru->ru_msgrcv = ru->ru_msgrcv;
	lru->ru_nsignals = ru->ru_nsignals;
	lru->ru_nvcsw = ru->ru_nvcsw;
	lru->ru_nivcsw = ru->ru_nivcsw;
}

int
linux_copyout_rusage(struct rusage *ru, void *uaddr)
{
	struct l_rusage lru;

	bsd_to_linux_rusage(ru, &lru);

	return (copyout(&lru, uaddr, sizeof(struct l_rusage)));
}

int
linux_execve(struct thread *td, struct linux_execve_args *args)
{
	struct image_args eargs;
	char *path;
	int error;

	LCONVPATHEXIST(td, args->path, &path);

<<<<<<< HEAD
#ifdef DEBUG
	if (ldebug(execve))
		printf(ARGS(execve, "%s"), path);
#endif

	error = exec_copyin_args(&eargs,
	    (__cheri_tocap char * __capability)path, UIO_SYSSPACE,
	    __USER_CAP_UNBOUND(args->argp), __USER_CAP_UNBOUND(args->envp));
=======
	error = freebsd32_exec_copyin_args(&eargs, path, UIO_SYSSPACE,
	    args->argp, args->envp);
>>>>>>> f7e99603
	free(path, M_TEMP);
	if (error == 0)
		error = linux_common_execve(td, &eargs);
	return (error);
}

CTASSERT(sizeof(struct l_iovec32) == 8);

int
linux32_copyinuio(struct l_iovec32 *iovp, l_ulong iovcnt, struct uio **uiop)
{
	struct l_iovec32 iov32;
	kiovec_t *iov;
	struct uio *uio;
	uint32_t iovlen;
	int error, i;

	*uiop = NULL;
	if (iovcnt > UIO_MAXIOV)
		return (EINVAL);
	iovlen = iovcnt * sizeof(kiovec_t);
	uio = malloc(iovlen + sizeof(*uio), M_IOV, M_WAITOK);
	iov = (kiovec_t *)(uio + 1);
	for (i = 0; i < iovcnt; i++) {
		error = copyin(&iovp[i], &iov32, sizeof(struct l_iovec32));
		if (error) {
			free(uio, M_IOV);
			return (error);
		}
		IOVEC_INIT(&iov[i], PTRIN(iov32.iov_base), iov32.iov_len);
	}
	uio->uio_iov = iov;
	uio->uio_iovcnt = iovcnt;
	uio->uio_segflg = UIO_USERSPACE;
	uio->uio_offset = -1;
	uio->uio_resid = 0;
	for (i = 0; i < iovcnt; i++) {
		if (iov->iov_len > INT_MAX - uio->uio_resid) {
			free(uio, M_IOV);
			return (EINVAL);
		}
		uio->uio_resid += iov->iov_len;
		iov++;
	}
	*uiop = uio;
	return (0);
}

int
linux32_copyiniov(struct l_iovec32 *iovp32, l_ulong iovcnt, kiovec_t **iovp,
    int error)
{
	struct l_iovec32 iov32;
	kiovec_t *iov;
	uint32_t iovlen;
	int i;

	*iovp = NULL;
	if (iovcnt > UIO_MAXIOV)
		return (error);
	iovlen = iovcnt * sizeof(kiovec_t);
	iov = malloc(iovlen, M_IOV, M_WAITOK);
	for (i = 0; i < iovcnt; i++) {
		error = copyin(&iovp32[i], &iov32, sizeof(struct l_iovec32));
		if (error) {
			free(iov, M_IOV);
			return (error);
		}
		IOVEC_INIT(&iov[i], PTRIN(iov32.iov_base), iov32.iov_len);
	}
	*iovp = iov;
	return(0);

}

int
linux_readv(struct thread *td, struct linux_readv_args *uap)
{
	struct uio *auio;
	int error;

	error = linux32_copyinuio(uap->iovp, uap->iovcnt, &auio);
	if (error)
		return (error);
	error = kern_readv(td, uap->fd, auio);
	free(auio, M_IOV);
	return (error);
}

int
linux_writev(struct thread *td, struct linux_writev_args *uap)
{
	struct uio *auio;
	int error;

	error = linux32_copyinuio(uap->iovp, uap->iovcnt, &auio);
	if (error)
		return (error);
	error = kern_writev(td, uap->fd, auio);
	free(auio, M_IOV);
	return (error);
}

struct l_ipc_kludge {
	l_uintptr_t msgp;
	l_long msgtyp;
} __packed;

int
linux_ipc(struct thread *td, struct linux_ipc_args *args)
{

	switch (args->what & 0xFFFF) {
	case LINUX_SEMOP: {
		struct linux_semop_args a;

		a.semid = args->arg1;
		a.tsops = PTRIN(args->ptr);
		a.nsops = args->arg2;
		return (linux_semop(td, &a));
	}
	case LINUX_SEMGET: {
		struct linux_semget_args a;

		a.key = args->arg1;
		a.nsems = args->arg2;
		a.semflg = args->arg3;
		return (linux_semget(td, &a));
	}
	case LINUX_SEMCTL: {
		struct linux_semctl_args a;
		int error;

		a.semid = args->arg1;
		a.semnum = args->arg2;
		a.cmd = args->arg3;
		error = copyin(PTRIN(args->ptr), &a.arg, sizeof(a.arg));
		if (error)
			return (error);
		return (linux_semctl(td, &a));
	}
	case LINUX_MSGSND: {
		struct linux_msgsnd_args a;

		a.msqid = args->arg1;
		a.msgp = PTRIN(args->ptr);
		a.msgsz = args->arg2;
		a.msgflg = args->arg3;
		return (linux_msgsnd(td, &a));
	}
	case LINUX_MSGRCV: {
		struct linux_msgrcv_args a;

		a.msqid = args->arg1;
		a.msgsz = args->arg2;
		a.msgflg = args->arg3;
		if ((args->what >> 16) == 0) {
			struct l_ipc_kludge tmp;
			int error;

			if (args->ptr == 0)
				return (EINVAL);
			error = copyin(PTRIN(args->ptr), &tmp, sizeof(tmp));
			if (error)
				return (error);
			a.msgp = PTRIN(tmp.msgp);
			a.msgtyp = tmp.msgtyp;
		} else {
			a.msgp = PTRIN(args->ptr);
			a.msgtyp = args->arg5;
		}
		return (linux_msgrcv(td, &a));
	}
	case LINUX_MSGGET: {
		struct linux_msgget_args a;

		a.key = args->arg1;
		a.msgflg = args->arg2;
		return (linux_msgget(td, &a));
	}
	case LINUX_MSGCTL: {
		struct linux_msgctl_args a;

		a.msqid = args->arg1;
		a.cmd = args->arg2;
		a.buf = PTRIN(args->ptr);
		return (linux_msgctl(td, &a));
	}
	case LINUX_SHMAT: {
		struct linux_shmat_args a;
		l_uintptr_t addr;
		int error;

		a.shmid = args->arg1;
		a.shmaddr = PTRIN(args->ptr);
		a.shmflg = args->arg2;
		error = linux_shmat(td, &a);
		if (error != 0)
			return (error);
		addr = td->td_retval[0];
		error = copyout(&addr, PTRIN(args->arg3), sizeof(addr));
		td->td_retval[0] = 0;
		return (error);
	}
	case LINUX_SHMDT: {
		struct linux_shmdt_args a;

		a.shmaddr = PTRIN(args->ptr);
		return (linux_shmdt(td, &a));
	}
	case LINUX_SHMGET: {
		struct linux_shmget_args a;

		a.key = args->arg1;
		a.size = args->arg2;
		a.shmflg = args->arg3;
		return (linux_shmget(td, &a));
	}
	case LINUX_SHMCTL: {
		struct linux_shmctl_args a;

		a.shmid = args->arg1;
		a.cmd = args->arg2;
		a.buf = PTRIN(args->ptr);
		return (linux_shmctl(td, &a));
	}
	default:
		break;
	}

	return (EINVAL);
}

int
linux_old_select(struct thread *td, struct linux_old_select_args *args)
{
	struct l_old_select_argv linux_args;
	struct linux_select_args newsel;
	int error;

	error = copyin(args->ptr, &linux_args, sizeof(linux_args));
	if (error)
		return (error);

	newsel.nfds = linux_args.nfds;
	newsel.readfds = PTRIN(linux_args.readfds);
	newsel.writefds = PTRIN(linux_args.writefds);
	newsel.exceptfds = PTRIN(linux_args.exceptfds);
	newsel.timeout = PTRIN(linux_args.timeout);
	return (linux_select(td, &newsel));
}

int
linux_set_cloned_tls(struct thread *td, void *desc)
{
	struct user_segment_descriptor sd;
	struct l_user_desc info;
	struct pcb *pcb;
	int error;
	int a[2];

	error = copyin(desc, &info, sizeof(struct l_user_desc));
	if (error) {
		linux_msg(td, "set_cloned_tls copyin info failed!");
	} else {

		/* We might copy out the entry_number as GUGS32_SEL. */
		info.entry_number = GUGS32_SEL;
		error = copyout(&info, desc, sizeof(struct l_user_desc));
		if (error)
			linux_msg(td, "set_cloned_tls copyout info failed!");

		a[0] = LINUX_LDT_entry_a(&info);
		a[1] = LINUX_LDT_entry_b(&info);

		memcpy(&sd, &a, sizeof(a));
		pcb = td->td_pcb;
		pcb->pcb_gsbase = (register_t)info.base_addr;
		td->td_frame->tf_gs = GSEL(GUGS32_SEL, SEL_UPL);
		set_pcb_flags(pcb, PCB_32BIT);
	}

	return (error);
}

int
linux_set_upcall_kse(struct thread *td, register_t stack)
{

	if (stack)
		td->td_frame->tf_rsp = stack;

	/*
	 * The newly created Linux thread returns
	 * to the user space by the same path that a parent do.
	 */
	td->td_frame->tf_rax = 0;
	return (0);
}

int
linux_mmap2(struct thread *td, struct linux_mmap2_args *args)
{

	return (linux_mmap_common(td, PTROUT(args->addr), args->len, args->prot,
		args->flags, args->fd, (uint64_t)(uint32_t)args->pgoff *
		PAGE_SIZE));
}

int
linux_mmap(struct thread *td, struct linux_mmap_args *args)
{
	int error;
	struct l_mmap_argv linux_args;

	error = copyin(args->ptr, &linux_args, sizeof(linux_args));
	if (error)
		return (error);

	return (linux_mmap_common(td, linux_args.addr, linux_args.len,
	    linux_args.prot, linux_args.flags, linux_args.fd,
	    (uint32_t)linux_args.pgoff));
}

int
linux_mprotect(struct thread *td, struct linux_mprotect_args *uap)
{

	return (linux_mprotect_common(td, PTROUT(uap->addr), uap->len, uap->prot));
}

int
linux_iopl(struct thread *td, struct linux_iopl_args *args)
{
	int error;

	if (args->level < 0 || args->level > 3)
		return (EINVAL);
	if ((error = priv_check(td, PRIV_IO)) != 0)
		return (error);
	if ((error = securelevel_gt(td->td_ucred, 0)) != 0)
		return (error);
	td->td_frame->tf_rflags = (td->td_frame->tf_rflags & ~PSL_IOPL) |
	    (args->level * (PSL_IOPL / 3));

	return (0);
}

int
linux_sigaction(struct thread *td, struct linux_sigaction_args *args)
{
	l_osigaction_t osa;
	l_sigaction_t act, oact;
	int error;

	if (args->nsa != NULL) {
		error = copyin(args->nsa, &osa, sizeof(l_osigaction_t));
		if (error)
			return (error);
		act.lsa_handler = osa.lsa_handler;
		act.lsa_flags = osa.lsa_flags;
		act.lsa_restorer = osa.lsa_restorer;
		LINUX_SIGEMPTYSET(act.lsa_mask);
		act.lsa_mask.__mask = osa.lsa_mask;
	}

	error = linux_do_sigaction(td, args->sig, args->nsa ? &act : NULL,
	    args->osa ? &oact : NULL);

	if (args->osa != NULL && !error) {
		osa.lsa_handler = oact.lsa_handler;
		osa.lsa_flags = oact.lsa_flags;
		osa.lsa_restorer = oact.lsa_restorer;
		osa.lsa_mask = oact.lsa_mask.__mask;
		error = copyout(&osa, args->osa, sizeof(l_osigaction_t));
	}

	return (error);
}

/*
 * Linux has two extra args, restart and oldmask.  We don't use these,
 * but it seems that "restart" is actually a context pointer that
 * enables the signal to happen with a different register set.
 */
int
linux_sigsuspend(struct thread *td, struct linux_sigsuspend_args *args)
{
	sigset_t sigmask;
	l_sigset_t mask;

	LINUX_SIGEMPTYSET(mask);
	mask.__mask = args->mask;
	linux_to_bsd_sigset(&mask, &sigmask);
	return (kern_sigsuspend(td, sigmask));
}

int
linux_rt_sigsuspend(struct thread *td, struct linux_rt_sigsuspend_args *uap)
{
	l_sigset_t lmask;
	sigset_t sigmask;
	int error;

	if (uap->sigsetsize != sizeof(l_sigset_t))
		return (EINVAL);

	error = copyin(uap->newset, &lmask, sizeof(l_sigset_t));
	if (error)
		return (error);

	linux_to_bsd_sigset(&lmask, &sigmask);
	return (kern_sigsuspend(td, sigmask));
}

int
linux_pause(struct thread *td, struct linux_pause_args *args)
{
	struct proc *p = td->td_proc;
	sigset_t sigmask;

	PROC_LOCK(p);
	sigmask = td->td_sigmask;
	PROC_UNLOCK(p);
	return (kern_sigsuspend(td, sigmask));
}

int
linux_sigaltstack(struct thread *td, struct linux_sigaltstack_args *uap)
{
	stack_t ss, oss;
	l_stack_t lss;
	int error;

	if (uap->uss != NULL) {
		error = copyin(uap->uss, &lss, sizeof(l_stack_t));
		if (error)
			return (error);

		ss.ss_sp = PTRIN(lss.ss_sp);
		ss.ss_size = lss.ss_size;
		ss.ss_flags = linux_to_bsd_sigaltstack(lss.ss_flags);
	}
	error = kern_sigaltstack(td, (uap->uss != NULL) ? &ss : NULL,
	    (uap->uoss != NULL) ? &oss : NULL);
	if (!error && uap->uoss != NULL) {
		lss.ss_sp = PTROUT(oss.ss_sp);
		lss.ss_size = oss.ss_size;
		lss.ss_flags = bsd_to_linux_sigaltstack(oss.ss_flags);
		error = copyout(&lss, uap->uoss, sizeof(l_stack_t));
	}

	return (error);
}

int
linux_ftruncate64(struct thread *td, struct linux_ftruncate64_args *args)
{

	return (kern_ftruncate(td, args->fd, args->length));
}

int
linux_gettimeofday(struct thread *td, struct linux_gettimeofday_args *uap)
{
	struct timeval atv;
	l_timeval atv32;
	struct timezone rtz;
	int error = 0;

	if (uap->tp) {
		microtime(&atv);
		atv32.tv_sec = atv.tv_sec;
		atv32.tv_usec = atv.tv_usec;
		error = copyout(&atv32, uap->tp, sizeof(atv32));
	}
	if (error == 0 && uap->tzp != NULL) {
		rtz.tz_minuteswest = 0;
		rtz.tz_dsttime = 0;
		error = copyout(&rtz, uap->tzp, sizeof(rtz));
	}
	return (error);
}

int
linux_settimeofday(struct thread *td, struct linux_settimeofday_args *uap)
{
	l_timeval atv32;
	struct timeval atv, *tvp;
	struct timezone atz, *tzp;
	int error;

	if (uap->tp) {
		error = copyin(uap->tp, &atv32, sizeof(atv32));
		if (error)
			return (error);
		atv.tv_sec = atv32.tv_sec;
		atv.tv_usec = atv32.tv_usec;
		tvp = &atv;
	} else
		tvp = NULL;
	if (uap->tzp) {
		error = copyin(uap->tzp, &atz, sizeof(atz));
		if (error)
			return (error);
		tzp = &atz;
	} else
		tzp = NULL;
	return (kern_settimeofday(td, tvp, tzp));
}

int
linux_getrusage(struct thread *td, struct linux_getrusage_args *uap)
{
	struct rusage s;
	int error;

	error = kern_getrusage(td, uap->who, &s);
	if (error != 0)
		return (error);
	if (uap->rusage != NULL)
		error = linux_copyout_rusage(&s, uap->rusage);
	return (error);
}

int
linux_set_thread_area(struct thread *td,
    struct linux_set_thread_area_args *args)
{
	struct l_user_desc info;
	struct user_segment_descriptor sd;
	struct pcb *pcb;
	int a[2];
	int error;

	error = copyin(args->desc, &info, sizeof(struct l_user_desc));
	if (error)
		return (error);

	/*
	 * Semantics of Linux version: every thread in the system has array
	 * of three TLS descriptors. 1st is GLIBC TLS, 2nd is WINE, 3rd unknown.
	 * This syscall loads one of the selected TLS decriptors with a value
	 * and also loads GDT descriptors 6, 7 and 8 with the content of
	 * the per-thread descriptors.
	 *
	 * Semantics of FreeBSD version: I think we can ignore that Linux has
	 * three per-thread descriptors and use just the first one.
	 * The tls_array[] is used only in [gs]et_thread_area() syscalls and
	 * for loading the GDT descriptors. We use just one GDT descriptor
	 * for TLS, so we will load just one.
	 *
	 * XXX: This doesn't work when a user space process tries to use more
	 * than one TLS segment. Comment in the Linux source says wine might
	 * do this.
	 */

	/*
	 * GLIBC reads current %gs and call set_thread_area() with it.
	 * We should let GUDATA_SEL and GUGS32_SEL proceed as well because
	 * we use these segments.
	 */
	switch (info.entry_number) {
	case GUGS32_SEL:
	case GUDATA_SEL:
	case 6:
	case -1:
		info.entry_number = GUGS32_SEL;
		break;
	default:
		return (EINVAL);
	}

	/*
	 * We have to copy out the GDT entry we use.
	 *
	 * XXX: What if a user space program does not check the return value
	 * and tries to use 6, 7 or 8?
	 */
	error = copyout(&info, args->desc, sizeof(struct l_user_desc));
	if (error)
		return (error);

	if (LINUX_LDT_empty(&info)) {
		a[0] = 0;
		a[1] = 0;
	} else {
		a[0] = LINUX_LDT_entry_a(&info);
		a[1] = LINUX_LDT_entry_b(&info);
	}

	memcpy(&sd, &a, sizeof(a));
	pcb = td->td_pcb;
	pcb->pcb_gsbase = (register_t)info.base_addr;
	set_pcb_flags(pcb, PCB_32BIT);
	update_gdt_gsbase(td, info.base_addr);

	return (0);
}

int futex_xchgl_nosmap(int oparg, uint32_t *uaddr, int *oldval);
int futex_xchgl_smap(int oparg, uint32_t *uaddr, int *oldval);
DEFINE_IFUNC(, int, futex_xchgl, (int, uint32_t *, int *), static)
{

	return ((cpu_stdext_feature & CPUID_STDEXT_SMAP) != 0 ?
	    futex_xchgl_smap : futex_xchgl_nosmap);
}

int futex_addl_nosmap(int oparg, uint32_t *uaddr, int *oldval);
int futex_addl_smap(int oparg, uint32_t *uaddr, int *oldval);
DEFINE_IFUNC(, int, futex_addl, (int, uint32_t *, int *), static)
{

	return ((cpu_stdext_feature & CPUID_STDEXT_SMAP) != 0 ?
	    futex_addl_smap : futex_addl_nosmap);
}

int futex_orl_nosmap(int oparg, uint32_t *uaddr, int *oldval);
int futex_orl_smap(int oparg, uint32_t *uaddr, int *oldval);
DEFINE_IFUNC(, int, futex_orl, (int, uint32_t *, int *), static)
{

	return ((cpu_stdext_feature & CPUID_STDEXT_SMAP) != 0 ?
	    futex_orl_smap : futex_orl_nosmap);
}

int futex_andl_nosmap(int oparg, uint32_t *uaddr, int *oldval);
int futex_andl_smap(int oparg, uint32_t *uaddr, int *oldval);
DEFINE_IFUNC(, int, futex_andl, (int, uint32_t *, int *), static)
{

	return ((cpu_stdext_feature & CPUID_STDEXT_SMAP) != 0 ?
	    futex_andl_smap : futex_andl_nosmap);
}

int futex_xorl_nosmap(int oparg, uint32_t *uaddr, int *oldval);
int futex_xorl_smap(int oparg, uint32_t *uaddr, int *oldval);
DEFINE_IFUNC(, int, futex_xorl, (int, uint32_t *, int *), static)
{

	return ((cpu_stdext_feature & CPUID_STDEXT_SMAP) != 0 ?
	    futex_xorl_smap : futex_xorl_nosmap);
}
// CHERI CHANGES START
// {
//   "updated": 20180912,
//   "target_type": "kernel",
//   "changes": [
//     "iovec-macros",
//     "kiovec_t"
//   ]
// }
// CHERI CHANGES END<|MERGE_RESOLUTION|>--- conflicted
+++ resolved
@@ -133,19 +133,9 @@
 
 	LCONVPATHEXIST(td, args->path, &path);
 
-<<<<<<< HEAD
-#ifdef DEBUG
-	if (ldebug(execve))
-		printf(ARGS(execve, "%s"), path);
-#endif
-
 	error = exec_copyin_args(&eargs,
 	    (__cheri_tocap char * __capability)path, UIO_SYSSPACE,
 	    __USER_CAP_UNBOUND(args->argp), __USER_CAP_UNBOUND(args->envp));
-=======
-	error = freebsd32_exec_copyin_args(&eargs, path, UIO_SYSSPACE,
-	    args->argp, args->envp);
->>>>>>> f7e99603
 	free(path, M_TEMP);
 	if (error == 0)
 		error = linux_common_execve(td, &eargs);
