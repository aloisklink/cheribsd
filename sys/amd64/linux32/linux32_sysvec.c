--- conflicted
+++ resolved
@@ -937,12 +937,7 @@
 	.sv_minuser	= VM_MIN_ADDRESS,
 	.sv_maxuser	= LINUX32_MAXUSER,
 	.sv_usrstack	= LINUX32_USRSTACK,
-<<<<<<< HEAD
-	.sv_szpsstrings	= sizeof(struct linux32_ps_strings),
-=======
-	.sv_psstrings	= LINUX32_PS_STRINGS,
 	.sv_psstringssz	= sizeof(struct linux32_ps_strings),
->>>>>>> 3fc21fdd
 	.sv_stackprot	= VM_PROT_ALL,
 	.sv_copyout_auxargs = linux_copyout_auxargs,
 	.sv_copyout_strings = linux_copyout_strings,
