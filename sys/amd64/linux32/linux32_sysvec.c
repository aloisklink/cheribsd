/*-
 * SPDX-License-Identifier: BSD-3-Clause
 *
 * Copyright (c) 2004 Tim J. Robbins
 * Copyright (c) 2003 Peter Wemm
 * Copyright (c) 2002 Doug Rabson
 * Copyright (c) 1998-1999 Andrew Gallatin
 * Copyright (c) 1994-1996 Søren Schmidt
 * All rights reserved.
 *
 * Redistribution and use in source and binary forms, with or without
 * modification, are permitted provided that the following conditions
 * are met:
 * 1. Redistributions of source code must retain the above copyright
 *    notice, this list of conditions and the following disclaimer
 *    in this position and unchanged.
 * 2. Redistributions in binary form must reproduce the above copyright
 *    notice, this list of conditions and the following disclaimer in the
 *    documentation and/or other materials provided with the distribution.
 * 3. The name of the author may not be used to endorse or promote products
 *    derived from this software without specific prior written permission
 *
 * THIS SOFTWARE IS PROVIDED BY THE AUTHOR ``AS IS'' AND ANY EXPRESS OR
 * IMPLIED WARRANTIES, INCLUDING, BUT NOT LIMITED TO, THE IMPLIED WARRANTIES
 * OF MERCHANTABILITY AND FITNESS FOR A PARTICULAR PURPOSE ARE DISCLAIMED.
 * IN NO EVENT SHALL THE AUTHOR BE LIABLE FOR ANY DIRECT, INDIRECT,
 * INCIDENTAL, SPECIAL, EXEMPLARY, OR CONSEQUENTIAL DAMAGES (INCLUDING, BUT
 * NOT LIMITED TO, PROCUREMENT OF SUBSTITUTE GOODS OR SERVICES; LOSS OF USE,
 * DATA, OR PROFITS; OR BUSINESS INTERRUPTION) HOWEVER CAUSED AND ON ANY
 * THEORY OF LIABILITY, WHETHER IN CONTRACT, STRICT LIABILITY, OR TORT
 * (INCLUDING NEGLIGENCE OR OTHERWISE) ARISING IN ANY WAY OUT OF THE USE OF
 * THIS SOFTWARE, EVEN IF ADVISED OF THE POSSIBILITY OF SUCH DAMAGE.
 */

#include "opt_compat.h"

#include <sys/cdefs.h>
__FBSDID("$FreeBSD$");

#ifndef COMPAT_FREEBSD32
#error "Unable to compile Linux-emulator due to missing COMPAT_FREEBSD32 option!"
#endif

#define	__ELF_WORD_SIZE	32

#include <sys/param.h>
#include <sys/systm.h>
#include <sys/exec.h>
#include <sys/fcntl.h>
#include <sys/imgact.h>
#include <sys/imgact_elf.h>
#include <sys/kernel.h>
#include <sys/lock.h>
#include <sys/malloc.h>
#include <sys/module.h>
#include <sys/mutex.h>
#include <sys/proc.h>
#include <sys/resourcevar.h>
#include <sys/signalvar.h>
#include <sys/syscallsubr.h>
#include <sys/sysctl.h>
#include <sys/sysent.h>
#include <sys/sysproto.h>
#include <sys/vnode.h>
#include <sys/eventhandler.h>

#include <vm/vm.h>
#include <vm/pmap.h>
#include <vm/vm_extern.h>
#include <vm/vm_map.h>
#include <vm/vm_object.h>
#include <vm/vm_page.h>
#include <vm/vm_param.h>

#include <machine/cpu.h>
#include <machine/md_var.h>
#include <machine/pcb.h>
#include <machine/specialreg.h>
#include <machine/trap.h>

#include <amd64/linux32/linux.h>
#include <amd64/linux32/linux32_proto.h>
#include <compat/linux/linux_emul.h>
#include <compat/linux/linux_ioctl.h>
#include <compat/linux/linux_mib.h>
#include <compat/linux/linux_misc.h>
#include <compat/linux/linux_signal.h>
#include <compat/linux/linux_util.h>
#include <compat/linux/linux_vdso.h>

MODULE_VERSION(linux, 1);

const char *linux_kplatform;
static int linux_szsigcode;
static vm_object_t linux_shared_page_obj;
static char *linux_shared_page_mapping;
extern char _binary_linux32_locore_o_start;
extern char _binary_linux32_locore_o_end;

extern struct sysent linux32_sysent[LINUX32_SYS_MAXSYSCALL];

SET_DECLARE(linux_ioctl_handler_set, struct linux_ioctl_handler);

static int	linux_fixup_elf(uintptr_t *stack_base,
		    struct image_params *iparams);
static int	linux_copyout_strings(struct image_params *imgp,
		    uintptr_t *stack_base);
static void     linux_sendsig(sig_t catcher, ksiginfo_t *ksi, sigset_t *mask);
static void	linux_exec_setregs(struct thread *td,
				   struct image_params *imgp, uintptr_t stack);
static void	linux32_fixlimit(struct rlimit *rl, int which);
static bool	linux32_trans_osrel(const Elf_Note *note, int32_t *osrel);
static void	linux_vdso_install(void *param);
static void	linux_vdso_deinstall(void *param);

#define LINUX_T_UNKNOWN  255
static int _bsd_to_linux_trapcode[] = {
	LINUX_T_UNKNOWN,	/* 0 */
	6,			/* 1  T_PRIVINFLT */
	LINUX_T_UNKNOWN,	/* 2 */
	3,			/* 3  T_BPTFLT */
	LINUX_T_UNKNOWN,	/* 4 */
	LINUX_T_UNKNOWN,	/* 5 */
	16,			/* 6  T_ARITHTRAP */
	254,			/* 7  T_ASTFLT */
	LINUX_T_UNKNOWN,	/* 8 */
	13,			/* 9  T_PROTFLT */
	1,			/* 10 T_TRCTRAP */
	LINUX_T_UNKNOWN,	/* 11 */
	14,			/* 12 T_PAGEFLT */
	LINUX_T_UNKNOWN,	/* 13 */
	17,			/* 14 T_ALIGNFLT */
	LINUX_T_UNKNOWN,	/* 15 */
	LINUX_T_UNKNOWN,	/* 16 */
	LINUX_T_UNKNOWN,	/* 17 */
	0,			/* 18 T_DIVIDE */
	2,			/* 19 T_NMI */
	4,			/* 20 T_OFLOW */
	5,			/* 21 T_BOUND */
	7,			/* 22 T_DNA */
	8,			/* 23 T_DOUBLEFLT */
	9,			/* 24 T_FPOPFLT */
	10,			/* 25 T_TSSFLT */
	11,			/* 26 T_SEGNPFLT */
	12,			/* 27 T_STKFLT */
	18,			/* 28 T_MCHK */
	19,			/* 29 T_XMMFLT */
	15			/* 30 T_RESERVED */
};
#define bsd_to_linux_trapcode(code) \
    ((code)<nitems(_bsd_to_linux_trapcode)? \
     _bsd_to_linux_trapcode[(code)]: \
     LINUX_T_UNKNOWN)

struct linux32_ps_strings {
	u_int32_t ps_argvstr;	/* first of 0 or more argument strings */
	u_int ps_nargvstr;	/* the number of argument strings */
	u_int32_t ps_envstr;	/* first of 0 or more environment strings */
	u_int ps_nenvstr;	/* the number of environment strings */
};

LINUX_VDSO_SYM_INTPTR(linux32_sigcode);
LINUX_VDSO_SYM_INTPTR(linux32_rt_sigcode);
LINUX_VDSO_SYM_INTPTR(linux32_vsyscall);
LINUX_VDSO_SYM_CHAR(linux_platform);

/*
 * If FreeBSD & Linux have a difference of opinion about what a trap
 * means, deal with it here.
 *
 * MPSAFE
 */
static int
linux_translate_traps(int signal, int trap_code)
{
	if (signal != SIGBUS)
		return (signal);
	switch (trap_code) {
	case T_PROTFLT:
	case T_TSSFLT:
	case T_DOUBLEFLT:
	case T_PAGEFLT:
		return (SIGSEGV);
	default:
		return (signal);
	}
}

static int
linux_copyout_auxargs(struct image_params *imgp, uintptr_t base)
{
	Elf32_Auxargs *args;
	Elf32_Auxinfo *argarray, *pos;
	int error, issetugid;

	args = (Elf32_Auxargs *)imgp->auxargs;
	argarray = pos = malloc(LINUX_AT_COUNT * sizeof(*pos), M_TEMP,
	    M_WAITOK | M_ZERO);

	issetugid = imgp->proc->p_flag & P_SUGID ? 1 : 0;
	AUXARGS_ENTRY(pos, LINUX_AT_SYSINFO_EHDR,
	    imgp->proc->p_sysent->sv_shared_page_base);
	AUXARGS_ENTRY(pos, LINUX_AT_SYSINFO, linux32_vsyscall);
	AUXARGS_ENTRY(pos, LINUX_AT_HWCAP, cpu_feature);

	/*
	 * Do not export AT_CLKTCK when emulating Linux kernel prior to 2.4.0,
	 * as it has appeared in the 2.4.0-rc7 first time.
	 * Being exported, AT_CLKTCK is returned by sysconf(_SC_CLK_TCK),
	 * glibc falls back to the hard-coded CLK_TCK value when aux entry
	 * is not present.
	 * Also see linux_times() implementation.
	 */
	if (linux_kernver(curthread) >= LINUX_KERNVER_2004000)
		AUXARGS_ENTRY(pos, LINUX_AT_CLKTCK, stclohz);
	AUXARGS_ENTRY(pos, AT_PHDR, args->phdr);
	AUXARGS_ENTRY(pos, AT_PHENT, args->phent);
	AUXARGS_ENTRY(pos, AT_PHNUM, args->phnum);
	AUXARGS_ENTRY(pos, AT_PAGESZ, args->pagesz);
	AUXARGS_ENTRY(pos, AT_FLAGS, args->flags);
	AUXARGS_ENTRY(pos, AT_ENTRY, args->entry);
	AUXARGS_ENTRY(pos, AT_BASE, args->base);
	AUXARGS_ENTRY(pos, LINUX_AT_SECURE, issetugid);
	AUXARGS_ENTRY(pos, AT_UID, imgp->proc->p_ucred->cr_ruid);
	AUXARGS_ENTRY(pos, AT_EUID, imgp->proc->p_ucred->cr_svuid);
	AUXARGS_ENTRY(pos, AT_GID, imgp->proc->p_ucred->cr_rgid);
	AUXARGS_ENTRY(pos, AT_EGID, imgp->proc->p_ucred->cr_svgid);
	AUXARGS_ENTRY(pos, LINUX_AT_PLATFORM, PTROUT(linux_platform));
	AUXARGS_ENTRY(pos, LINUX_AT_RANDOM, PTROUT(imgp->canary));
	if (imgp->execpathp != 0)
		AUXARGS_ENTRY(pos, LINUX_AT_EXECFN, PTROUT(imgp->execpathp));
	if (args->execfd != -1)
		AUXARGS_ENTRY(pos, AT_EXECFD, args->execfd);
	AUXARGS_ENTRY(pos, AT_NULL, 0);

	free(imgp->auxargs, M_TEMP);
	imgp->auxargs = NULL;
	KASSERT(pos - argarray <= LINUX_AT_COUNT, ("Too many auxargs"));

	error = copyout(argarray, (void *)base,
	    sizeof(*argarray) * LINUX_AT_COUNT);
	free(argarray, M_TEMP);
	return (error);
}

static int
linux_fixup_elf(uintptr_t *stack_base, struct image_params *imgp)
{
	Elf32_Addr *base;

	base = (Elf32_Addr *)*stack_base;
	base--;
	if (suword32(base, (uint32_t)imgp->args->argc) == -1)
		return (EFAULT);
	*stack_base = (uintptr_t)base;
	return (0);
}

static void
linux_rt_sendsig(sig_t catcher, ksiginfo_t *ksi, sigset_t *mask)
{
	struct thread *td = curthread;
	struct proc *p = td->td_proc;
	struct sigacts *psp;
	struct trapframe *regs;
	struct l_rt_sigframe *fp, frame;
	int oonstack;
	int sig;
	int code;

	sig = ksi->ksi_signo;
	code = ksi->ksi_code;
	PROC_LOCK_ASSERT(p, MA_OWNED);
	psp = p->p_sigacts;
	mtx_assert(&psp->ps_mtx, MA_OWNED);
	regs = td->td_frame;
	oonstack = sigonstack(regs->tf_rsp);

	/* Allocate space for the signal handler context. */
	if ((td->td_pflags & TDP_ALTSTACK) && !oonstack &&
	    SIGISMEMBER(psp->ps_sigonstack, sig)) {
		fp = (struct l_rt_sigframe *)((uintptr_t)td->td_sigstk.ss_sp +
		    td->td_sigstk.ss_size - sizeof(struct l_rt_sigframe));
	} else
		fp = (struct l_rt_sigframe *)regs->tf_rsp - 1;
	mtx_unlock(&psp->ps_mtx);

	/* Build the argument list for the signal handler. */
	sig = bsd_to_linux_signal(sig);

	bzero(&frame, sizeof(frame));

	frame.sf_handler = PTROUT(catcher);
	frame.sf_sig = sig;
	frame.sf_siginfo = PTROUT(&fp->sf_si);
	frame.sf_ucontext = PTROUT(&fp->sf_sc);

	/* Fill in POSIX parts. */
	ksiginfo_to_lsiginfo(ksi, &frame.sf_si, sig);

	/*
	 * Build the signal context to be used by sigreturn and libgcc unwind.
	 */
	frame.sf_sc.uc_flags = 0;		/* XXX ??? */
	frame.sf_sc.uc_link = 0;		/* XXX ??? */

	frame.sf_sc.uc_stack.ss_sp = PTROUT(td->td_sigstk.ss_sp);
	frame.sf_sc.uc_stack.ss_size = td->td_sigstk.ss_size;
	frame.sf_sc.uc_stack.ss_flags = (td->td_pflags & TDP_ALTSTACK)
	    ? ((oonstack) ? LINUX_SS_ONSTACK : 0) : LINUX_SS_DISABLE;
	PROC_UNLOCK(p);

	bsd_to_linux_sigset(mask, &frame.sf_sc.uc_sigmask);

	frame.sf_sc.uc_mcontext.sc_mask   = frame.sf_sc.uc_sigmask.__mask;
	frame.sf_sc.uc_mcontext.sc_edi    = regs->tf_rdi;
	frame.sf_sc.uc_mcontext.sc_esi    = regs->tf_rsi;
	frame.sf_sc.uc_mcontext.sc_ebp    = regs->tf_rbp;
	frame.sf_sc.uc_mcontext.sc_ebx    = regs->tf_rbx;
	frame.sf_sc.uc_mcontext.sc_esp    = regs->tf_rsp;
	frame.sf_sc.uc_mcontext.sc_edx    = regs->tf_rdx;
	frame.sf_sc.uc_mcontext.sc_ecx    = regs->tf_rcx;
	frame.sf_sc.uc_mcontext.sc_eax    = regs->tf_rax;
	frame.sf_sc.uc_mcontext.sc_eip    = regs->tf_rip;
	frame.sf_sc.uc_mcontext.sc_cs     = regs->tf_cs;
	frame.sf_sc.uc_mcontext.sc_gs     = regs->tf_gs;
	frame.sf_sc.uc_mcontext.sc_fs     = regs->tf_fs;
	frame.sf_sc.uc_mcontext.sc_es     = regs->tf_es;
	frame.sf_sc.uc_mcontext.sc_ds     = regs->tf_ds;
	frame.sf_sc.uc_mcontext.sc_eflags = regs->tf_rflags;
	frame.sf_sc.uc_mcontext.sc_esp_at_signal = regs->tf_rsp;
	frame.sf_sc.uc_mcontext.sc_ss     = regs->tf_ss;
	frame.sf_sc.uc_mcontext.sc_err    = regs->tf_err;
	frame.sf_sc.uc_mcontext.sc_cr2    = (u_int32_t)(uintptr_t)ksi->ksi_addr;
	frame.sf_sc.uc_mcontext.sc_trapno = bsd_to_linux_trapcode(code);

	if (copyout(&frame, fp, sizeof(frame)) != 0) {
		/*
		 * Process has trashed its stack; give it an illegal
		 * instruction to halt it in its tracks.
		 */
		PROC_LOCK(p);
		sigexit(td, SIGILL);
	}

	/* Build context to run handler in. */
	regs->tf_rsp = PTROUT(fp);
	regs->tf_rip = linux32_rt_sigcode;
	regs->tf_rflags &= ~(PSL_T | PSL_D);
	regs->tf_cs = _ucode32sel;
	regs->tf_ss = _udatasel;
	regs->tf_ds = _udatasel;
	regs->tf_es = _udatasel;
	regs->tf_fs = _ufssel;
	regs->tf_gs = _ugssel;
	regs->tf_flags = TF_HASSEGS;
	set_pcb_flags(td->td_pcb, PCB_FULL_IRET);
	PROC_LOCK(p);
	mtx_lock(&psp->ps_mtx);
}


/*
 * Send an interrupt to process.
 *
 * Stack is set up to allow sigcode stored
 * in u. to call routine, followed by kcall
 * to sigreturn routine below.  After sigreturn
 * resets the signal mask, the stack, and the
 * frame pointer, it returns to the user
 * specified pc, psl.
 */
static void
linux_sendsig(sig_t catcher, ksiginfo_t *ksi, sigset_t *mask)
{
	struct thread *td = curthread;
	struct proc *p = td->td_proc;
	struct sigacts *psp;
	struct trapframe *regs;
	struct l_sigframe *fp, frame;
	l_sigset_t lmask;
	int oonstack;
	int sig, code;

	sig = ksi->ksi_signo;
	code = ksi->ksi_code;
	PROC_LOCK_ASSERT(p, MA_OWNED);
	psp = p->p_sigacts;
	mtx_assert(&psp->ps_mtx, MA_OWNED);
	if (SIGISMEMBER(psp->ps_siginfo, sig)) {
		/* Signal handler installed with SA_SIGINFO. */
		linux_rt_sendsig(catcher, ksi, mask);
		return;
	}

	regs = td->td_frame;
	oonstack = sigonstack(regs->tf_rsp);

	/* Allocate space for the signal handler context. */
	if ((td->td_pflags & TDP_ALTSTACK) && !oonstack &&
	    SIGISMEMBER(psp->ps_sigonstack, sig)) {
		fp = (struct l_sigframe *)((uintptr_t)td->td_sigstk.ss_sp +
		    td->td_sigstk.ss_size - sizeof(struct l_sigframe));
	} else
		fp = (struct l_sigframe *)regs->tf_rsp - 1;
	mtx_unlock(&psp->ps_mtx);
	PROC_UNLOCK(p);

	/* Build the argument list for the signal handler. */
	sig = bsd_to_linux_signal(sig);

	bzero(&frame, sizeof(frame));

	frame.sf_handler = PTROUT(catcher);
	frame.sf_sig = sig;

	bsd_to_linux_sigset(mask, &lmask);

	/* Build the signal context to be used by sigreturn. */
	frame.sf_sc.sc_mask   = lmask.__mask;
	frame.sf_sc.sc_gs     = regs->tf_gs;
	frame.sf_sc.sc_fs     = regs->tf_fs;
	frame.sf_sc.sc_es     = regs->tf_es;
	frame.sf_sc.sc_ds     = regs->tf_ds;
	frame.sf_sc.sc_edi    = regs->tf_rdi;
	frame.sf_sc.sc_esi    = regs->tf_rsi;
	frame.sf_sc.sc_ebp    = regs->tf_rbp;
	frame.sf_sc.sc_ebx    = regs->tf_rbx;
	frame.sf_sc.sc_esp    = regs->tf_rsp;
	frame.sf_sc.sc_edx    = regs->tf_rdx;
	frame.sf_sc.sc_ecx    = regs->tf_rcx;
	frame.sf_sc.sc_eax    = regs->tf_rax;
	frame.sf_sc.sc_eip    = regs->tf_rip;
	frame.sf_sc.sc_cs     = regs->tf_cs;
	frame.sf_sc.sc_eflags = regs->tf_rflags;
	frame.sf_sc.sc_esp_at_signal = regs->tf_rsp;
	frame.sf_sc.sc_ss     = regs->tf_ss;
	frame.sf_sc.sc_err    = regs->tf_err;
	frame.sf_sc.sc_cr2    = (u_int32_t)(uintptr_t)ksi->ksi_addr;
	frame.sf_sc.sc_trapno = bsd_to_linux_trapcode(code);

	frame.sf_extramask[0] = lmask.__mask;

	if (copyout(&frame, fp, sizeof(frame)) != 0) {
		/*
		 * Process has trashed its stack; give it an illegal
		 * instruction to halt it in its tracks.
		 */
		PROC_LOCK(p);
		sigexit(td, SIGILL);
	}

	/* Build context to run handler in. */
	regs->tf_rsp = PTROUT(fp);
	regs->tf_rip = linux32_sigcode;
	regs->tf_rflags &= ~(PSL_T | PSL_D);
	regs->tf_cs = _ucode32sel;
	regs->tf_ss = _udatasel;
	regs->tf_ds = _udatasel;
	regs->tf_es = _udatasel;
	regs->tf_fs = _ufssel;
	regs->tf_gs = _ugssel;
	regs->tf_flags = TF_HASSEGS;
	set_pcb_flags(td->td_pcb, PCB_FULL_IRET);
	PROC_LOCK(p);
	mtx_lock(&psp->ps_mtx);
}

/*
 * System call to cleanup state after a signal
 * has been taken.  Reset signal mask and
 * stack state from context left by sendsig (above).
 * Return to previous pc and psl as specified by
 * context left by sendsig. Check carefully to
 * make sure that the user has not modified the
 * psl to gain improper privileges or to cause
 * a machine fault.
 */
int
linux_sigreturn(struct thread *td, struct linux_sigreturn_args *args)
{
	struct l_sigframe frame;
	struct trapframe *regs;
	sigset_t bmask;
	l_sigset_t lmask;
	int eflags;
	ksiginfo_t ksi;

	regs = td->td_frame;

	/*
	 * The trampoline code hands us the sigframe.
	 * It is unsafe to keep track of it ourselves, in the event that a
	 * program jumps out of a signal handler.
	 */
	if (copyin(args->sfp, &frame, sizeof(frame)) != 0)
		return (EFAULT);

	/* Check for security violations. */
#define	EFLAGS_SECURE(ef, oef)	((((ef) ^ (oef)) & ~PSL_USERCHANGE) == 0)
	eflags = frame.sf_sc.sc_eflags;
	if (!EFLAGS_SECURE(eflags, regs->tf_rflags))
		return(EINVAL);

	/*
	 * Don't allow users to load a valid privileged %cs.  Let the
	 * hardware check for invalid selectors, excess privilege in
	 * other selectors, invalid %eip's and invalid %esp's.
	 */
#define	CS_SECURE(cs)	(ISPL(cs) == SEL_UPL)
	if (!CS_SECURE(frame.sf_sc.sc_cs)) {
		ksiginfo_init_trap(&ksi);
		ksi.ksi_signo = SIGBUS;
		ksi.ksi_code = BUS_OBJERR;
		ksi.ksi_trapno = T_PROTFLT;
		ksi.ksi_addr = (void *)regs->tf_rip;
		trapsignal(td, &ksi);
		return(EINVAL);
	}

	lmask.__mask = frame.sf_sc.sc_mask;
	lmask.__mask = frame.sf_extramask[0];
	linux_to_bsd_sigset(&lmask, &bmask);
	kern_sigprocmask(td, SIG_SETMASK, &bmask, NULL, 0);

	/* Restore signal context. */
	regs->tf_rdi    = frame.sf_sc.sc_edi;
	regs->tf_rsi    = frame.sf_sc.sc_esi;
	regs->tf_rbp    = frame.sf_sc.sc_ebp;
	regs->tf_rbx    = frame.sf_sc.sc_ebx;
	regs->tf_rdx    = frame.sf_sc.sc_edx;
	regs->tf_rcx    = frame.sf_sc.sc_ecx;
	regs->tf_rax    = frame.sf_sc.sc_eax;
	regs->tf_rip    = frame.sf_sc.sc_eip;
	regs->tf_cs     = frame.sf_sc.sc_cs;
	regs->tf_ds     = frame.sf_sc.sc_ds;
	regs->tf_es     = frame.sf_sc.sc_es;
	regs->tf_fs     = frame.sf_sc.sc_fs;
	regs->tf_gs     = frame.sf_sc.sc_gs;
	regs->tf_rflags = eflags;
	regs->tf_rsp    = frame.sf_sc.sc_esp_at_signal;
	regs->tf_ss     = frame.sf_sc.sc_ss;
	set_pcb_flags(td->td_pcb, PCB_FULL_IRET);

	return (EJUSTRETURN);
}

/*
 * System call to cleanup state after a signal
 * has been taken.  Reset signal mask and
 * stack state from context left by rt_sendsig (above).
 * Return to previous pc and psl as specified by
 * context left by sendsig. Check carefully to
 * make sure that the user has not modified the
 * psl to gain improper privileges or to cause
 * a machine fault.
 */
int
linux_rt_sigreturn(struct thread *td, struct linux_rt_sigreturn_args *args)
{
	struct l_ucontext uc;
	struct l_sigcontext *context;
	sigset_t bmask;
	l_stack_t *lss;
	stack_t ss;
	struct trapframe *regs;
	int eflags;
	ksiginfo_t ksi;

	regs = td->td_frame;

	/*
	 * The trampoline code hands us the ucontext.
	 * It is unsafe to keep track of it ourselves, in the event that a
	 * program jumps out of a signal handler.
	 */
	if (copyin(args->ucp, &uc, sizeof(uc)) != 0)
		return (EFAULT);

	context = &uc.uc_mcontext;

	/* Check for security violations. */
#define	EFLAGS_SECURE(ef, oef)	((((ef) ^ (oef)) & ~PSL_USERCHANGE) == 0)
	eflags = context->sc_eflags;
	if (!EFLAGS_SECURE(eflags, regs->tf_rflags))
		return(EINVAL);

	/*
	 * Don't allow users to load a valid privileged %cs.  Let the
	 * hardware check for invalid selectors, excess privilege in
	 * other selectors, invalid %eip's and invalid %esp's.
	 */
#define	CS_SECURE(cs)	(ISPL(cs) == SEL_UPL)
	if (!CS_SECURE(context->sc_cs)) {
		ksiginfo_init_trap(&ksi);
		ksi.ksi_signo = SIGBUS;
		ksi.ksi_code = BUS_OBJERR;
		ksi.ksi_trapno = T_PROTFLT;
		ksi.ksi_addr = (void *)regs->tf_rip;
		trapsignal(td, &ksi);
		return(EINVAL);
	}

	linux_to_bsd_sigset(&uc.uc_sigmask, &bmask);
	kern_sigprocmask(td, SIG_SETMASK, &bmask, NULL, 0);

	/*
	 * Restore signal context
	 */
	regs->tf_gs	= context->sc_gs;
	regs->tf_fs	= context->sc_fs;
	regs->tf_es	= context->sc_es;
	regs->tf_ds	= context->sc_ds;
	regs->tf_rdi    = context->sc_edi;
	regs->tf_rsi    = context->sc_esi;
	regs->tf_rbp    = context->sc_ebp;
	regs->tf_rbx    = context->sc_ebx;
	regs->tf_rdx    = context->sc_edx;
	regs->tf_rcx    = context->sc_ecx;
	regs->tf_rax    = context->sc_eax;
	regs->tf_rip    = context->sc_eip;
	regs->tf_cs     = context->sc_cs;
	regs->tf_rflags = eflags;
	regs->tf_rsp    = context->sc_esp_at_signal;
	regs->tf_ss     = context->sc_ss;
	set_pcb_flags(td->td_pcb, PCB_FULL_IRET);

	/*
	 * call sigaltstack & ignore results..
	 */
	lss = &uc.uc_stack;
	ss.ss_sp = PTRIN(lss->ss_sp);
	ss.ss_size = lss->ss_size;
	ss.ss_flags = linux_to_bsd_sigaltstack(lss->ss_flags);

	(void)kern_sigaltstack(td, &ss, NULL);

	return (EJUSTRETURN);
}

static int
linux32_fetch_syscall_args(struct thread *td)
{
	struct proc *p;
	struct trapframe *frame;
	struct syscall_args *sa;

	p = td->td_proc;
	frame = td->td_frame;
	sa = &td->td_sa;

	sa->args[0] = frame->tf_rbx;
	sa->args[1] = frame->tf_rcx;
	sa->args[2] = frame->tf_rdx;
	sa->args[3] = frame->tf_rsi;
	sa->args[4] = frame->tf_rdi;
	sa->args[5] = frame->tf_rbp;	/* Unconfirmed */
	sa->code = frame->tf_rax;

	if (sa->code >= p->p_sysent->sv_size)
		/* nosys */
		sa->callp = &p->p_sysent->sv_table[p->p_sysent->sv_size - 1];
	else
		sa->callp = &p->p_sysent->sv_table[sa->code];
	sa->narg = sa->callp->sy_narg;

	td->td_retval[0] = 0;
	td->td_retval[1] = frame->tf_rdx;

	return (0);
}

/*
 * Clear registers on exec
 * XXX copied from ia32_signal.c.
 */
static void
linux_exec_setregs(struct thread *td, struct image_params *imgp,
    uintptr_t stack)
{
	struct trapframe *regs = td->td_frame;
	struct pcb *pcb = td->td_pcb;
	register_t saved_rflags;

	regs = td->td_frame;
	pcb = td->td_pcb;

	if (td->td_proc->p_md.md_ldt != NULL)
		user_ldt_free(td);

	critical_enter();
	wrmsr(MSR_FSBASE, 0);
	wrmsr(MSR_KGSBASE, 0);	/* User value while we're in the kernel */
	pcb->pcb_fsbase = 0;
	pcb->pcb_gsbase = 0;
	critical_exit();
	pcb->pcb_initial_fpucw = __LINUX_NPXCW__;

	saved_rflags = regs->tf_rflags & PSL_T;
	bzero((char *)regs, sizeof(struct trapframe));
	regs->tf_rip = imgp->entry_addr;
	regs->tf_rsp = stack;
	regs->tf_rflags = PSL_USER | saved_rflags;
	regs->tf_gs = _ugssel;
	regs->tf_fs = _ufssel;
	regs->tf_es = _udatasel;
	regs->tf_ds = _udatasel;
	regs->tf_ss = _udatasel;
	regs->tf_flags = TF_HASSEGS;
	regs->tf_cs = _ucode32sel;
	regs->tf_rbx = (register_t)imgp->ps_strings;

	fpstate_drop(td);

	/* Do full restore on return so that we can change to a different %cs */
	set_pcb_flags(pcb, PCB_32BIT | PCB_FULL_IRET);
}

/*
 * XXX copied from ia32_sysvec.c.
 */
static int
linux_copyout_strings(struct image_params *imgp, uintptr_t *stack_base)
{
	int argc, envc, error;
	u_int32_t *vectp;
	char *stringp;
	uintptr_t destp, ustringp;
	struct linux32_ps_strings *arginfo;
	char canary[LINUX_AT_RANDOM_LEN];
	size_t execpath_len;

	/* Calculate string base and vector table pointers. */
	if (imgp->execpath != NULL && imgp->auxargs != NULL)
		execpath_len = strlen(imgp->execpath) + 1;
	else
		execpath_len = 0;

	arginfo = (struct linux32_ps_strings *)LINUX32_PS_STRINGS;
	destp = (uintptr_t)arginfo;

	if (execpath_len != 0) {
		destp -= execpath_len;
		destp = rounddown2(destp, sizeof(uint32_t));
		imgp->execpathp = (void *)destp;
<<<<<<< HEAD
		error = copyout(imgp->execpath, (void *)destp, execpath_len);
=======
		error = copyout(imgp->execpath, imgp->execpathp, execpath_len);
>>>>>>> 92f82df1
		if (error != 0)
			return (error);
	}

	/* Prepare the canary for SSP. */
	arc4rand(canary, sizeof(canary), 0);
	destp -= roundup(sizeof(canary), sizeof(uint32_t));
	imgp->canary = (void *)destp;
<<<<<<< HEAD
	error = copyout(canary, (void *)destp, sizeof(canary));
=======
	error = copyout(canary, imgp->canary, sizeof(canary));
>>>>>>> 92f82df1
	if (error != 0)
		return (error);

	/* Allocate room for the argument and environment strings. */
	destp -= ARG_MAX - imgp->args->stringspace;
	destp = rounddown2(destp, sizeof(uint32_t));
	ustringp = destp;

	if (imgp->auxargs) {
		/*
		 * Allocate room on the stack for the ELF auxargs
		 * array.  It has LINUX_AT_COUNT entries.
		 */
		destp -= LINUX_AT_COUNT * sizeof(Elf32_Auxinfo);
		destp = rounddown2(destp, sizeof(uint32_t));
	}

	vectp = (uint32_t *)destp;

	/*
	 * Allocate room for the argv[] and env vectors including the
	 * terminating NULL pointers.
	 */
	vectp -= imgp->args->argc + 1 + imgp->args->envc + 1;

	/* vectp also becomes our initial stack base. */
	*stack_base = (uintptr_t)vectp;

	stringp = imgp->args->begin_argv;
	argc = imgp->args->argc;
	envc = imgp->args->envc;

	/* Copy out strings - arguments and environment. */
	error = copyout(stringp, (void *)ustringp,
	    ARG_MAX - imgp->args->stringspace);
	if (error != 0)
		return (error);

	/* Fill in "ps_strings" struct for ps, w, etc. */
	if (suword32(&arginfo->ps_argvstr, (uint32_t)(intptr_t)vectp) != 0 ||
	    suword32(&arginfo->ps_nargvstr, argc) != 0)
		return (EFAULT);

	/* Fill in argument portion of vector table. */
	for (; argc > 0; --argc) {
		if (suword32(vectp++, ustringp) != 0)
			return (EFAULT);
		while (*stringp++ != 0)
			ustringp++;
		ustringp++;
	}

	/* A null vector table pointer separates the argp's from the envp's. */
	if (suword32(vectp++, 0) != 0)
		return (EFAULT);

	if (suword32(&arginfo->ps_envstr, (uint32_t)(intptr_t)vectp) != 0 ||
	    suword32(&arginfo->ps_nenvstr, envc) != 0)
		return (EFAULT);

	/* Fill in environment portion of vector table. */
	for (; envc > 0; --envc) {
		if (suword32(vectp++, ustringp) != 0)
			return (EFAULT);
		while (*stringp++ != 0)
			ustringp++;
		ustringp++;
	}

	/* The end of the vector table is a null pointer. */
	if (suword32(vectp, 0) != 0)
		return (EFAULT);

	if (imgp->auxargs) {
		vectp++;
		error = imgp->sysent->sv_copyout_auxargs(imgp,
		    (uintptr_t)vectp);
		if (error != 0)
			return (error);
	}

	return (0);
}

static SYSCTL_NODE(_compat, OID_AUTO, linux32, CTLFLAG_RW | CTLFLAG_MPSAFE, 0,
    "32-bit Linux emulation");

static u_long	linux32_maxdsiz = LINUX32_MAXDSIZ;
SYSCTL_ULONG(_compat_linux32, OID_AUTO, maxdsiz, CTLFLAG_RW,
    &linux32_maxdsiz, 0, "");
static u_long	linux32_maxssiz = LINUX32_MAXSSIZ;
SYSCTL_ULONG(_compat_linux32, OID_AUTO, maxssiz, CTLFLAG_RW,
    &linux32_maxssiz, 0, "");
static u_long	linux32_maxvmem = LINUX32_MAXVMEM;
SYSCTL_ULONG(_compat_linux32, OID_AUTO, maxvmem, CTLFLAG_RW,
    &linux32_maxvmem, 0, "");

static void
linux32_fixlimit(struct rlimit *rl, int which)
{

	switch (which) {
	case RLIMIT_DATA:
		if (linux32_maxdsiz != 0) {
			if (rl->rlim_cur > linux32_maxdsiz)
				rl->rlim_cur = linux32_maxdsiz;
			if (rl->rlim_max > linux32_maxdsiz)
				rl->rlim_max = linux32_maxdsiz;
		}
		break;
	case RLIMIT_STACK:
		if (linux32_maxssiz != 0) {
			if (rl->rlim_cur > linux32_maxssiz)
				rl->rlim_cur = linux32_maxssiz;
			if (rl->rlim_max > linux32_maxssiz)
				rl->rlim_max = linux32_maxssiz;
		}
		break;
	case RLIMIT_VMEM:
		if (linux32_maxvmem != 0) {
			if (rl->rlim_cur > linux32_maxvmem)
				rl->rlim_cur = linux32_maxvmem;
			if (rl->rlim_max > linux32_maxvmem)
				rl->rlim_max = linux32_maxvmem;
		}
		break;
	}
}

struct sysentvec elf_linux_sysvec = {
	.sv_size	= LINUX32_SYS_MAXSYSCALL,
	.sv_table	= linux32_sysent,
	.sv_errsize	= ELAST + 1,
	.sv_errtbl	= linux_errtbl,
	.sv_transtrap	= linux_translate_traps,
	.sv_fixup	= linux_fixup_elf,
	.sv_sendsig	= linux_sendsig,
	.sv_sigcode	= &_binary_linux32_locore_o_start,
	.sv_szsigcode	= &linux_szsigcode,
	.sv_name	= "Linux ELF32",
	.sv_coredump	= elf32_coredump,
	.sv_imgact_try	= linux_exec_imgact_try,
	.sv_minsigstksz	= LINUX_MINSIGSTKSZ,
	.sv_minuser	= VM_MIN_ADDRESS,
	.sv_maxuser	= LINUX32_MAXUSER,
	.sv_usrstack	= LINUX32_USRSTACK,
	.sv_psstrings	= LINUX32_PS_STRINGS,
	.sv_stackprot	= VM_PROT_ALL,
	.sv_copyout_auxargs = linux_copyout_auxargs,
	.sv_copyout_strings = linux_copyout_strings,
	.sv_setregs	= linux_exec_setregs,
	.sv_fixlimit	= linux32_fixlimit,
	.sv_maxssiz	= &linux32_maxssiz,
	.sv_flags	= SV_ABI_LINUX | SV_ILP32 | SV_IA32 | SV_SHP,
	.sv_set_syscall_retval = cpu_set_syscall_retval,
	.sv_fetch_syscall_args = linux32_fetch_syscall_args,
	.sv_syscallnames = NULL,
	.sv_shared_page_base = LINUX32_SHAREDPAGE,
	.sv_shared_page_len = PAGE_SIZE,
	.sv_schedtail	= linux_schedtail,
	.sv_thread_detach = linux_thread_detach,
	.sv_trap	= NULL,
};

static void
linux_vdso_install(void *param)
{

	linux_szsigcode = (&_binary_linux32_locore_o_end -
	    &_binary_linux32_locore_o_start);

	if (linux_szsigcode > elf_linux_sysvec.sv_shared_page_len)
		panic("Linux invalid vdso size\n");

	__elfN(linux_vdso_fixup)(&elf_linux_sysvec);

	linux_shared_page_obj = __elfN(linux_shared_page_init)
	    (&linux_shared_page_mapping);

	__elfN(linux_vdso_reloc)(&elf_linux_sysvec);

	bcopy(elf_linux_sysvec.sv_sigcode, linux_shared_page_mapping,
	    linux_szsigcode);
	elf_linux_sysvec.sv_shared_page_obj = linux_shared_page_obj;

	linux_kplatform = linux_shared_page_mapping +
	    (linux_platform - (caddr_t)elf_linux_sysvec.sv_shared_page_base);
}
SYSINIT(elf_linux_vdso_init, SI_SUB_EXEC, SI_ORDER_ANY,
    linux_vdso_install, NULL);

static void
linux_vdso_deinstall(void *param)
{

	__elfN(linux_shared_page_fini)(linux_shared_page_obj);
}
SYSUNINIT(elf_linux_vdso_uninit, SI_SUB_EXEC, SI_ORDER_FIRST,
    linux_vdso_deinstall, NULL);

static char GNU_ABI_VENDOR[] = "GNU";
static int GNULINUX_ABI_DESC = 0;

static bool
linux32_trans_osrel(const Elf_Note *note, int32_t *osrel)
{
	const Elf32_Word *desc;
	uintptr_t p;

	p = (uintptr_t)(note + 1);
	p += roundup2(note->n_namesz, sizeof(Elf32_Addr));

	desc = (const Elf32_Word *)p;
	if (desc[0] != GNULINUX_ABI_DESC)
		return (false);

	/*
	 * For Linux we encode osrel using the Linux convention of
	 * 	(version << 16) | (major << 8) | (minor)
	 * See macro in linux_mib.h
	 */
	*osrel = LINUX_KERNVER(desc[1], desc[2], desc[3]);

	return (true);
}

static Elf_Brandnote linux32_brandnote = {
	.hdr.n_namesz	= sizeof(GNU_ABI_VENDOR),
	.hdr.n_descsz	= 16,	/* XXX at least 16 */
	.hdr.n_type	= 1,
	.vendor		= GNU_ABI_VENDOR,
	.flags		= BN_TRANSLATE_OSREL,
	.trans_osrel	= linux32_trans_osrel
};

static Elf32_Brandinfo linux_brand = {
	.brand		= ELFOSABI_LINUX,
	.machine	= EM_386,
	.compat_3_brand	= "Linux",
	.emul_path	= linux_emul_path,
	.interp_path	= "/lib/ld-linux.so.1",
	.sysvec		= &elf_linux_sysvec,
	.interp_newpath	= NULL,
	.brand_note	= &linux32_brandnote,
	.flags		= BI_CAN_EXEC_DYN | BI_BRAND_NOTE
};

static Elf32_Brandinfo linux_glibc2brand = {
	.brand		= ELFOSABI_LINUX,
	.machine	= EM_386,
	.compat_3_brand	= "Linux",
	.emul_path	= linux_emul_path,
	.interp_path	= "/lib/ld-linux.so.2",
	.sysvec		= &elf_linux_sysvec,
	.interp_newpath	= NULL,
	.brand_note	= &linux32_brandnote,
	.flags		= BI_CAN_EXEC_DYN | BI_BRAND_NOTE
};

static Elf32_Brandinfo linux_muslbrand = {
	.brand		= ELFOSABI_LINUX,
	.machine	= EM_386,
	.compat_3_brand	= "Linux",
	.emul_path	= linux_emul_path,
	.interp_path	= "/lib/ld-musl-i386.so.1",
	.sysvec		= &elf_linux_sysvec,
	.interp_newpath	= NULL,
	.brand_note	= &linux32_brandnote,
	.flags		= BI_CAN_EXEC_DYN | BI_BRAND_NOTE
};

Elf32_Brandinfo *linux_brandlist[] = {
	&linux_brand,
	&linux_glibc2brand,
	&linux_muslbrand,
	NULL
};

static int
linux_elf_modevent(module_t mod, int type, void *data)
{
	Elf32_Brandinfo **brandinfo;
	int error;
	struct linux_ioctl_handler **lihp;

	error = 0;

	switch(type) {
	case MOD_LOAD:
		for (brandinfo = &linux_brandlist[0]; *brandinfo != NULL;
		     ++brandinfo)
			if (elf32_insert_brand_entry(*brandinfo) < 0)
				error = EINVAL;
		if (error == 0) {
			SET_FOREACH(lihp, linux_ioctl_handler_set)
				linux32_ioctl_register_handler(*lihp);
			stclohz = (stathz ? stathz : hz);
			if (bootverbose)
				printf("Linux ELF exec handler installed\n");
		} else
			printf("cannot insert Linux ELF brand handler\n");
		break;
	case MOD_UNLOAD:
		for (brandinfo = &linux_brandlist[0]; *brandinfo != NULL;
		     ++brandinfo)
			if (elf32_brand_inuse(*brandinfo))
				error = EBUSY;
		if (error == 0) {
			for (brandinfo = &linux_brandlist[0];
			     *brandinfo != NULL; ++brandinfo)
				if (elf32_remove_brand_entry(*brandinfo) < 0)
					error = EINVAL;
		}
		if (error == 0) {
			SET_FOREACH(lihp, linux_ioctl_handler_set)
				linux32_ioctl_unregister_handler(*lihp);
			if (bootverbose)
				printf("Linux ELF exec handler removed\n");
		} else
			printf("Could not deinstall ELF interpreter entry\n");
		break;
	default:
		return (EOPNOTSUPP);
	}
	return (error);
}

static moduledata_t linux_elf_mod = {
	"linuxelf",
	linux_elf_modevent,
	0
};

DECLARE_MODULE_TIED(linuxelf, linux_elf_mod, SI_SUB_EXEC, SI_ORDER_ANY);
MODULE_DEPEND(linuxelf, linux_common, 1, 1, 1);
FEATURE(linux, "Linux 32bit support");<|MERGE_RESOLUTION|>--- conflicted
+++ resolved
@@ -743,11 +743,7 @@
 		destp -= execpath_len;
 		destp = rounddown2(destp, sizeof(uint32_t));
 		imgp->execpathp = (void *)destp;
-<<<<<<< HEAD
-		error = copyout(imgp->execpath, (void *)destp, execpath_len);
-=======
 		error = copyout(imgp->execpath, imgp->execpathp, execpath_len);
->>>>>>> 92f82df1
 		if (error != 0)
 			return (error);
 	}
@@ -756,11 +752,7 @@
 	arc4rand(canary, sizeof(canary), 0);
 	destp -= roundup(sizeof(canary), sizeof(uint32_t));
 	imgp->canary = (void *)destp;
-<<<<<<< HEAD
-	error = copyout(canary, (void *)destp, sizeof(canary));
-=======
 	error = copyout(canary, imgp->canary, sizeof(canary));
->>>>>>> 92f82df1
 	if (error != 0)
 		return (error);
 
