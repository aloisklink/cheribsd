/*-
 * SPDX-License-Identifier: BSD-2-Clause-FreeBSD
 *
 * Copyright (c) 2012 Sandvine, Inc.
 * Copyright (c) 2012 NetApp, Inc.
 * All rights reserved.
 *
 * Redistribution and use in source and binary forms, with or without
 * modification, are permitted provided that the following conditions
 * are met:
 * 1. Redistributions of source code must retain the above copyright
 *    notice, this list of conditions and the following disclaimer.
 * 2. Redistributions in binary form must reproduce the above copyright
 *    notice, this list of conditions and the following disclaimer in the
 *    documentation and/or other materials provided with the distribution.
 *
 * THIS SOFTWARE IS PROVIDED BY THE AUTHOR AND CONTRIBUTORS ``AS IS'' AND
 * ANY EXPRESS OR IMPLIED WARRANTIES, INCLUDING, BUT NOT LIMITED TO, THE
 * IMPLIED WARRANTIES OF MERCHANTABILITY AND FITNESS FOR A PARTICULAR PURPOSE
 * ARE DISCLAIMED.  IN NO EVENT SHALL THE AUTHOR OR CONTRIBUTORS BE LIABLE
 * FOR ANY DIRECT, INDIRECT, INCIDENTAL, SPECIAL, EXEMPLARY, OR CONSEQUENTIAL
 * DAMAGES (INCLUDING, BUT NOT LIMITED TO, PROCUREMENT OF SUBSTITUTE GOODS
 * OR SERVICES; LOSS OF USE, DATA, OR PROFITS; OR BUSINESS INTERRUPTION)
 * HOWEVER CAUSED AND ON ANY THEORY OF LIABILITY, WHETHER IN CONTRACT, STRICT
 * LIABILITY, OR TORT (INCLUDING NEGLIGENCE OR OTHERWISE) ARISING IN ANY WAY
 * OUT OF THE USE OF THIS SOFTWARE, EVEN IF ADVISED OF THE POSSIBILITY OF
 * SUCH DAMAGE.
 *
 * $FreeBSD$
 */

#include <sys/cdefs.h>
__FBSDID("$FreeBSD$");

#ifdef _KERNEL
#include <sys/param.h>
#include <sys/pcpu.h>
#include <sys/systm.h>
#include <sys/proc.h>

#include <vm/vm.h>
#include <vm/pmap.h>

#include <machine/vmparam.h>
#include <machine/vmm.h>
#else	/* !_KERNEL */
#include <sys/types.h>
#include <sys/errno.h>
#include <sys/_iovec.h>

#include <machine/vmm.h>

#include <assert.h>
#include <vmmapi.h>
#define	KASSERT(exp,msg)	assert((exp))
#endif	/* _KERNEL */

#include <machine/vmm_instruction_emul.h>
#include <x86/psl.h>
#include <x86/specialreg.h>

/* struct vie_op.op_type */
enum {
	VIE_OP_TYPE_NONE = 0,
	VIE_OP_TYPE_MOV,
	VIE_OP_TYPE_MOVSX,
	VIE_OP_TYPE_MOVZX,
	VIE_OP_TYPE_AND,
	VIE_OP_TYPE_OR,
	VIE_OP_TYPE_SUB,
	VIE_OP_TYPE_TWO_BYTE,
	VIE_OP_TYPE_PUSH,
	VIE_OP_TYPE_CMP,
	VIE_OP_TYPE_POP,
	VIE_OP_TYPE_MOVS,
	VIE_OP_TYPE_GROUP1,
	VIE_OP_TYPE_STOS,
	VIE_OP_TYPE_BITTEST,
	VIE_OP_TYPE_TWOB_GRP15,
	VIE_OP_TYPE_ADD,
	VIE_OP_TYPE_TEST,
	VIE_OP_TYPE_LAST
};

/* struct vie_op.op_flags */
#define	VIE_OP_F_IMM		(1 << 0)  /* 16/32-bit immediate operand */
#define	VIE_OP_F_IMM8		(1 << 1)  /* 8-bit immediate operand */
#define	VIE_OP_F_MOFFSET	(1 << 2)  /* 16/32/64-bit immediate moffset */
#define	VIE_OP_F_NO_MODRM	(1 << 3)
#define	VIE_OP_F_NO_GLA_VERIFICATION (1 << 4)

static const struct vie_op two_byte_opcodes[256] = {
	[0xAE] = {
		  .op_byte = 0xAE,
		  .op_type = VIE_OP_TYPE_TWOB_GRP15,
	},
	[0xB6] = {
		.op_byte = 0xB6,
		.op_type = VIE_OP_TYPE_MOVZX,
	},
	[0xB7] = {
		.op_byte = 0xB7,
		.op_type = VIE_OP_TYPE_MOVZX,
	},
	[0xBA] = {
		.op_byte = 0xBA,
		.op_type = VIE_OP_TYPE_BITTEST,
		.op_flags = VIE_OP_F_IMM8,
	},
	[0xBE] = {
		.op_byte = 0xBE,
		.op_type = VIE_OP_TYPE_MOVSX,
	},
};

static const struct vie_op one_byte_opcodes[256] = {
	[0x03] = {
		.op_byte = 0x03,
		.op_type = VIE_OP_TYPE_ADD,
	},
	[0x0F] = {
		.op_byte = 0x0F,
		.op_type = VIE_OP_TYPE_TWO_BYTE
	},
	[0x0B] = {
		.op_byte = 0x0B,
		.op_type = VIE_OP_TYPE_OR,
	},
	[0x2B] = {
		.op_byte = 0x2B,
		.op_type = VIE_OP_TYPE_SUB,
	},
	[0x39] = {
		.op_byte = 0x39,
		.op_type = VIE_OP_TYPE_CMP,
	},
	[0x3B] = {
		.op_byte = 0x3B,
		.op_type = VIE_OP_TYPE_CMP,
	},
	[0x88] = {
		.op_byte = 0x88,
		.op_type = VIE_OP_TYPE_MOV,
	},
	[0x89] = {
		.op_byte = 0x89,
		.op_type = VIE_OP_TYPE_MOV,
	},
	[0x8A] = {
		.op_byte = 0x8A,
		.op_type = VIE_OP_TYPE_MOV,
	},
	[0x8B] = {
		.op_byte = 0x8B,
		.op_type = VIE_OP_TYPE_MOV,
	},
	[0xA1] = {
		.op_byte = 0xA1,
		.op_type = VIE_OP_TYPE_MOV,
		.op_flags = VIE_OP_F_MOFFSET | VIE_OP_F_NO_MODRM,
	},
	[0xA3] = {
		.op_byte = 0xA3,
		.op_type = VIE_OP_TYPE_MOV,
		.op_flags = VIE_OP_F_MOFFSET | VIE_OP_F_NO_MODRM,
	},
	[0xA4] = {
		.op_byte = 0xA4,
		.op_type = VIE_OP_TYPE_MOVS,
		.op_flags = VIE_OP_F_NO_MODRM | VIE_OP_F_NO_GLA_VERIFICATION
	},
	[0xA5] = {
		.op_byte = 0xA5,
		.op_type = VIE_OP_TYPE_MOVS,
		.op_flags = VIE_OP_F_NO_MODRM | VIE_OP_F_NO_GLA_VERIFICATION
	},
	[0xAA] = {
		.op_byte = 0xAA,
		.op_type = VIE_OP_TYPE_STOS,
		.op_flags = VIE_OP_F_NO_MODRM | VIE_OP_F_NO_GLA_VERIFICATION
	},
	[0xAB] = {
		.op_byte = 0xAB,
		.op_type = VIE_OP_TYPE_STOS,
		.op_flags = VIE_OP_F_NO_MODRM | VIE_OP_F_NO_GLA_VERIFICATION
	},
	[0xC6] = {
		/* XXX Group 11 extended opcode - not just MOV */
		.op_byte = 0xC6,
		.op_type = VIE_OP_TYPE_MOV,
		.op_flags = VIE_OP_F_IMM8,
	},
	[0xC7] = {
		.op_byte = 0xC7,
		.op_type = VIE_OP_TYPE_MOV,
		.op_flags = VIE_OP_F_IMM,
	},
	[0x23] = {
		.op_byte = 0x23,
		.op_type = VIE_OP_TYPE_AND,
	},
	[0x80] = {
		/* Group 1 extended opcode */
		.op_byte = 0x80,
		.op_type = VIE_OP_TYPE_GROUP1,
		.op_flags = VIE_OP_F_IMM8,
	},
	[0x81] = {
		/* Group 1 extended opcode */
		.op_byte = 0x81,
		.op_type = VIE_OP_TYPE_GROUP1,
		.op_flags = VIE_OP_F_IMM,
	},
	[0x83] = {
		/* Group 1 extended opcode */
		.op_byte = 0x83,
		.op_type = VIE_OP_TYPE_GROUP1,
		.op_flags = VIE_OP_F_IMM8,
	},
	[0x8F] = {
		/* XXX Group 1A extended opcode - not just POP */
		.op_byte = 0x8F,
		.op_type = VIE_OP_TYPE_POP,
	},
	[0xF7] = {
		/* XXX Group 3 extended opcode - not just TEST */
		.op_byte = 0xF7,
		.op_type = VIE_OP_TYPE_TEST,
		.op_flags = VIE_OP_F_IMM,
	},
	[0xFF] = {
		/* XXX Group 5 extended opcode - not just PUSH */
		.op_byte = 0xFF,
		.op_type = VIE_OP_TYPE_PUSH,
	}
};

/* struct vie.mod */
#define	VIE_MOD_INDIRECT		0
#define	VIE_MOD_INDIRECT_DISP8		1
#define	VIE_MOD_INDIRECT_DISP32		2
#define	VIE_MOD_DIRECT			3

/* struct vie.rm */
#define	VIE_RM_SIB			4
#define	VIE_RM_DISP32			5

#define	GB				(1024 * 1024 * 1024)

static enum vm_reg_name gpr_map[16] = {
	VM_REG_GUEST_RAX,
	VM_REG_GUEST_RCX,
	VM_REG_GUEST_RDX,
	VM_REG_GUEST_RBX,
	VM_REG_GUEST_RSP,
	VM_REG_GUEST_RBP,
	VM_REG_GUEST_RSI,
	VM_REG_GUEST_RDI,
	VM_REG_GUEST_R8,
	VM_REG_GUEST_R9,
	VM_REG_GUEST_R10,
	VM_REG_GUEST_R11,
	VM_REG_GUEST_R12,
	VM_REG_GUEST_R13,
	VM_REG_GUEST_R14,
	VM_REG_GUEST_R15
};

static uint64_t size2mask[] = {
	[1] = 0xff,
	[2] = 0xffff,
	[4] = 0xffffffff,
	[8] = 0xffffffffffffffff,
};

static int
vie_read_register(void *vm, int vcpuid, enum vm_reg_name reg, uint64_t *rval)
{
	int error;

	error = vm_get_register(vm, vcpuid, reg, rval);

	return (error);
}

static void
vie_calc_bytereg(struct vie *vie, enum vm_reg_name *reg, int *lhbr)
{
	*lhbr = 0;
	*reg = gpr_map[vie->reg];

	/*
	 * 64-bit mode imposes limitations on accessing legacy high byte
	 * registers (lhbr).
	 *
	 * The legacy high-byte registers cannot be addressed if the REX
	 * prefix is present. In this case the values 4, 5, 6 and 7 of the
	 * 'ModRM:reg' field address %spl, %bpl, %sil and %dil respectively.
	 *
	 * If the REX prefix is not present then the values 4, 5, 6 and 7
	 * of the 'ModRM:reg' field address the legacy high-byte registers,
	 * %ah, %ch, %dh and %bh respectively.
	 */
	if (!vie->rex_present) {
		if (vie->reg & 0x4) {
			*lhbr = 1;
			*reg = gpr_map[vie->reg & 0x3];
		}
	}
}

static int
vie_read_bytereg(void *vm, int vcpuid, struct vie *vie, uint8_t *rval)
{
	uint64_t val;
	int error, lhbr;
	enum vm_reg_name reg;

	vie_calc_bytereg(vie, &reg, &lhbr);
	error = vm_get_register(vm, vcpuid, reg, &val);

	/*
	 * To obtain the value of a legacy high byte register shift the
	 * base register right by 8 bits (%ah = %rax >> 8).
	 */
	if (lhbr)
		*rval = val >> 8;
	else
		*rval = val;
	return (error);
}

static int
vie_write_bytereg(void *vm, int vcpuid, struct vie *vie, uint8_t byte)
{
	uint64_t origval, val, mask;
	int error, lhbr;
	enum vm_reg_name reg;

	vie_calc_bytereg(vie, &reg, &lhbr);
	error = vm_get_register(vm, vcpuid, reg, &origval);
	if (error == 0) {
		val = byte;
		mask = 0xff;
		if (lhbr) {
			/*
			 * Shift left by 8 to store 'byte' in a legacy high
			 * byte register.
			 */
			val <<= 8;
			mask <<= 8;
		}
		val |= origval & ~mask;
		error = vm_set_register(vm, vcpuid, reg, val);
	}
	return (error);
}

int
vie_update_register(void *vm, int vcpuid, enum vm_reg_name reg,
		    uint64_t val, int size)
{
	int error;
	uint64_t origval;

	switch (size) {
	case 1:
	case 2:
		error = vie_read_register(vm, vcpuid, reg, &origval);
		if (error)
			return (error);
		val &= size2mask[size];
		val |= origval & ~size2mask[size];
		break;
	case 4:
		val &= 0xffffffffUL;
		break;
	case 8:
		break;
	default:
		return (EINVAL);
	}

	error = vm_set_register(vm, vcpuid, reg, val);
	return (error);
}

#define	RFLAGS_STATUS_BITS    (PSL_C | PSL_PF | PSL_AF | PSL_Z | PSL_N | PSL_V)

/*
 * Return the status flags that would result from doing (x - y).
 */
#define	GETCC(sz)							\
static u_long								\
getcc##sz(uint##sz##_t x, uint##sz##_t y)				\
{									\
	u_long rflags;							\
									\
	__asm __volatile("sub %2,%1; pushfq; popq %0" :			\
	    "=r" (rflags), "+r" (x) : "m" (y));				\
	return (rflags);						\
} struct __hack

GETCC(8);
GETCC(16);
GETCC(32);
GETCC(64);

static u_long
getcc(int opsize, uint64_t x, uint64_t y)
{
	KASSERT(opsize == 1 || opsize == 2 || opsize == 4 || opsize == 8,
	    ("getcc: invalid operand size %d", opsize));

	if (opsize == 1)
		return (getcc8(x, y));
	else if (opsize == 2)
		return (getcc16(x, y));
	else if (opsize == 4)
		return (getcc32(x, y));
	else
		return (getcc64(x, y));
}

/*
 * Macro creation of functions getaddflags{8,16,32,64}
 */
#define	GETADDFLAGS(sz)							\
static u_long								\
getaddflags##sz(uint##sz##_t x, uint##sz##_t y)				\
{									\
	u_long rflags;							\
									\
	__asm __volatile("add %2,%1; pushfq; popq %0" :			\
	    "=r" (rflags), "+r" (x) : "m" (y));				\
	return (rflags);						\
} struct __hack

GETADDFLAGS(8);
GETADDFLAGS(16);
GETADDFLAGS(32);
GETADDFLAGS(64);

static u_long
getaddflags(int opsize, uint64_t x, uint64_t y)
{
	KASSERT(opsize == 1 || opsize == 2 || opsize == 4 || opsize == 8,
	    ("getaddflags: invalid operand size %d", opsize));

	if (opsize == 1)
		return (getaddflags8(x, y));
	else if (opsize == 2)
		return (getaddflags16(x, y));
	else if (opsize == 4)
		return (getaddflags32(x, y));
	else
		return (getaddflags64(x, y));
}

/*
 * Return the status flags that would result from doing (x & y).
 */
#define	GETANDFLAGS(sz)							\
static u_long								\
getandflags##sz(uint##sz##_t x, uint##sz##_t y)				\
{									\
	u_long rflags;							\
									\
	__asm __volatile("and %2,%1; pushfq; popq %0" :			\
	    "=r" (rflags), "+r" (x) : "m" (y));				\
	return (rflags);						\
} struct __hack

GETANDFLAGS(8);
GETANDFLAGS(16);
GETANDFLAGS(32);
GETANDFLAGS(64);

static u_long
getandflags(int opsize, uint64_t x, uint64_t y)
{
	KASSERT(opsize == 1 || opsize == 2 || opsize == 4 || opsize == 8,
	    ("getandflags: invalid operand size %d", opsize));

	if (opsize == 1)
		return (getandflags8(x, y));
	else if (opsize == 2)
		return (getandflags16(x, y));
	else if (opsize == 4)
		return (getandflags32(x, y));
	else
		return (getandflags64(x, y));
}

static int
emulate_mov(void *vm, int vcpuid, uint64_t gpa, struct vie *vie,
	    mem_region_read_t memread, mem_region_write_t memwrite, void *arg)
{
	int error, size;
	enum vm_reg_name reg;
	uint8_t byte;
	uint64_t val;

	size = vie->opsize;
	error = EINVAL;

	switch (vie->op.op_byte) {
	case 0x88:
		/*
		 * MOV byte from reg (ModRM:reg) to mem (ModRM:r/m)
		 * 88/r:	mov r/m8, r8
		 * REX + 88/r:	mov r/m8, r8 (%ah, %ch, %dh, %bh not available)
		 */
		size = 1;	/* override for byte operation */
		error = vie_read_bytereg(vm, vcpuid, vie, &byte);
		if (error == 0)
			error = memwrite(vm, vcpuid, gpa, byte, size, arg);
		break;
	case 0x89:
		/*
		 * MOV from reg (ModRM:reg) to mem (ModRM:r/m)
		 * 89/r:	mov r/m16, r16
		 * 89/r:	mov r/m32, r32
		 * REX.W + 89/r	mov r/m64, r64
		 */
		reg = gpr_map[vie->reg];
		error = vie_read_register(vm, vcpuid, reg, &val);
		if (error == 0) {
			val &= size2mask[size];
			error = memwrite(vm, vcpuid, gpa, val, size, arg);
		}
		break;
	case 0x8A:
		/*
		 * MOV byte from mem (ModRM:r/m) to reg (ModRM:reg)
		 * 8A/r:	mov r8, r/m8
		 * REX + 8A/r:	mov r8, r/m8
		 */
		size = 1;	/* override for byte operation */
		error = memread(vm, vcpuid, gpa, &val, size, arg);
		if (error == 0)
			error = vie_write_bytereg(vm, vcpuid, vie, val);
		break;
	case 0x8B:
		/*
		 * MOV from mem (ModRM:r/m) to reg (ModRM:reg)
		 * 8B/r:	mov r16, r/m16
		 * 8B/r:	mov r32, r/m32
		 * REX.W 8B/r:	mov r64, r/m64
		 */
		error = memread(vm, vcpuid, gpa, &val, size, arg);
		if (error == 0) {
			reg = gpr_map[vie->reg];
			error = vie_update_register(vm, vcpuid, reg, val, size);
		}
		break;
	case 0xA1:
		/*
		 * MOV from seg:moffset to AX/EAX/RAX
		 * A1:		mov AX, moffs16
		 * A1:		mov EAX, moffs32
		 * REX.W + A1:	mov RAX, moffs64
		 */
		error = memread(vm, vcpuid, gpa, &val, size, arg);
		if (error == 0) {
			reg = VM_REG_GUEST_RAX;
			error = vie_update_register(vm, vcpuid, reg, val, size);
		}
		break;
	case 0xA3:
		/*
		 * MOV from AX/EAX/RAX to seg:moffset
		 * A3:		mov moffs16, AX
		 * A3:		mov moffs32, EAX 
		 * REX.W + A3:	mov moffs64, RAX
		 */
		error = vie_read_register(vm, vcpuid, VM_REG_GUEST_RAX, &val);
		if (error == 0) {
			val &= size2mask[size];
			error = memwrite(vm, vcpuid, gpa, val, size, arg);
		}
		break;
	case 0xC6:
		/*
		 * MOV from imm8 to mem (ModRM:r/m)
		 * C6/0		mov r/m8, imm8
		 * REX + C6/0	mov r/m8, imm8
		 */
		size = 1;	/* override for byte operation */
		error = memwrite(vm, vcpuid, gpa, vie->immediate, size, arg);
		break;
	case 0xC7:
		/*
		 * MOV from imm16/imm32 to mem (ModRM:r/m)
		 * C7/0		mov r/m16, imm16
		 * C7/0		mov r/m32, imm32
		 * REX.W + C7/0	mov r/m64, imm32 (sign-extended to 64-bits)
		 */
		val = vie->immediate & size2mask[size];
		error = memwrite(vm, vcpuid, gpa, val, size, arg);
		break;
	default:
		break;
	}

	return (error);
}

static int
emulate_movx(void *vm, int vcpuid, uint64_t gpa, struct vie *vie,
	     mem_region_read_t memread, mem_region_write_t memwrite,
	     void *arg)
{
	int error, size;
	enum vm_reg_name reg;
	uint64_t val;

	size = vie->opsize;
	error = EINVAL;

	switch (vie->op.op_byte) {
	case 0xB6:
		/*
		 * MOV and zero extend byte from mem (ModRM:r/m) to
		 * reg (ModRM:reg).
		 *
		 * 0F B6/r		movzx r16, r/m8
		 * 0F B6/r		movzx r32, r/m8
		 * REX.W + 0F B6/r	movzx r64, r/m8
		 */

		/* get the first operand */
		error = memread(vm, vcpuid, gpa, &val, 1, arg);
		if (error)
			break;

		/* get the second operand */
		reg = gpr_map[vie->reg];

		/* zero-extend byte */
		val = (uint8_t)val;

		/* write the result */
		error = vie_update_register(vm, vcpuid, reg, val, size);
		break;
	case 0xB7:
		/*
		 * MOV and zero extend word from mem (ModRM:r/m) to
		 * reg (ModRM:reg).
		 *
		 * 0F B7/r		movzx r32, r/m16
		 * REX.W + 0F B7/r	movzx r64, r/m16
		 */
		error = memread(vm, vcpuid, gpa, &val, 2, arg);
		if (error)
			return (error);

		reg = gpr_map[vie->reg];

		/* zero-extend word */
		val = (uint16_t)val;

		error = vie_update_register(vm, vcpuid, reg, val, size);
		break;
	case 0xBE:
		/*
		 * MOV and sign extend byte from mem (ModRM:r/m) to
		 * reg (ModRM:reg).
		 *
		 * 0F BE/r		movsx r16, r/m8
		 * 0F BE/r		movsx r32, r/m8
		 * REX.W + 0F BE/r	movsx r64, r/m8
		 */

		/* get the first operand */
		error = memread(vm, vcpuid, gpa, &val, 1, arg);
		if (error)
			break;

		/* get the second operand */
		reg = gpr_map[vie->reg];

		/* sign extend byte */
		val = (int8_t)val;

		/* write the result */
		error = vie_update_register(vm, vcpuid, reg, val, size);
		break;
	default:
		break;
	}
	return (error);
}

/*
 * Helper function to calculate and validate a linear address.
 */
static int
get_gla(void *vm, int vcpuid, struct vie *vie, struct vm_guest_paging *paging,
    int opsize, int addrsize, int prot, enum vm_reg_name seg,
    enum vm_reg_name gpr, uint64_t *gla, int *fault)
{
	struct seg_desc desc;
	uint64_t cr0, val, rflags;
	int error;

	error = vie_read_register(vm, vcpuid, VM_REG_GUEST_CR0, &cr0);
	KASSERT(error == 0, ("%s: error %d getting cr0", __func__, error));

	error = vie_read_register(vm, vcpuid, VM_REG_GUEST_RFLAGS, &rflags);
	KASSERT(error == 0, ("%s: error %d getting rflags", __func__, error));

	error = vm_get_seg_desc(vm, vcpuid, seg, &desc);
	KASSERT(error == 0, ("%s: error %d getting segment descriptor %d",
	    __func__, error, seg));

	error = vie_read_register(vm, vcpuid, gpr, &val);
	KASSERT(error == 0, ("%s: error %d getting register %d", __func__,
	    error, gpr));

	if (vie_calculate_gla(paging->cpu_mode, seg, &desc, val, opsize,
	    addrsize, prot, gla)) {
		if (seg == VM_REG_GUEST_SS)
			vm_inject_ss(vm, vcpuid, 0);
		else
			vm_inject_gp(vm, vcpuid);
		goto guest_fault;
	}

	if (vie_canonical_check(paging->cpu_mode, *gla)) {
		if (seg == VM_REG_GUEST_SS)
			vm_inject_ss(vm, vcpuid, 0);
		else
			vm_inject_gp(vm, vcpuid);
		goto guest_fault;
	}

	if (vie_alignment_check(paging->cpl, opsize, cr0, rflags, *gla)) {
		vm_inject_ac(vm, vcpuid, 0);
		goto guest_fault;
	}

	*fault = 0;
	return (0);

guest_fault:
	*fault = 1;
	return (0);
}

static int
emulate_movs(void *vm, int vcpuid, uint64_t gpa, struct vie *vie,
    struct vm_guest_paging *paging, mem_region_read_t memread,
    mem_region_write_t memwrite, void *arg)
{
#ifdef _KERNEL
	struct vm_copyinfo copyinfo[2];
#else
	struct iovec copyinfo[2];
#endif
	uint64_t dstaddr, srcaddr, dstgpa, srcgpa, val;
	uint64_t rcx, rdi, rsi, rflags;
	int error, fault, opsize, seg, repeat;

	opsize = (vie->op.op_byte == 0xA4) ? 1 : vie->opsize;
	val = 0;
	error = 0;

	/*
	 * XXX although the MOVS instruction is only supposed to be used with
	 * the "rep" prefix some guests like FreeBSD will use "repnz" instead.
	 *
	 * Empirically the "repnz" prefix has identical behavior to "rep"
	 * and the zero flag does not make a difference.
	 */
	repeat = vie->repz_present | vie->repnz_present;

	if (repeat) {
		error = vie_read_register(vm, vcpuid, VM_REG_GUEST_RCX, &rcx);
		KASSERT(!error, ("%s: error %d getting rcx", __func__, error));

		/*
		 * The count register is %rcx, %ecx or %cx depending on the
		 * address size of the instruction.
		 */
		if ((rcx & vie_size2mask(vie->addrsize)) == 0) {
			error = 0;
			goto done;
		}
	}

	/*
	 *	Source		Destination	Comments
	 *	--------------------------------------------
	 * (1)  memory		memory		n/a
	 * (2)  memory		mmio		emulated
	 * (3)  mmio		memory		emulated
	 * (4)  mmio		mmio		emulated
	 *
	 * At this point we don't have sufficient information to distinguish
	 * between (2), (3) and (4). We use 'vm_copy_setup()' to tease this
	 * out because it will succeed only when operating on regular memory.
	 *
	 * XXX the emulation doesn't properly handle the case where 'gpa'
	 * is straddling the boundary between the normal memory and MMIO.
	 */

	seg = vie->segment_override ? vie->segment_register : VM_REG_GUEST_DS;
	error = get_gla(vm, vcpuid, vie, paging, opsize, vie->addrsize,
	    PROT_READ, seg, VM_REG_GUEST_RSI, &srcaddr, &fault);
	if (error || fault)
		goto done;

	error = vm_copy_setup(vm, vcpuid, paging, srcaddr, opsize, PROT_READ,
	    copyinfo, nitems(copyinfo), &fault);
	if (error == 0) {
		if (fault)
			goto done;	/* Resume guest to handle fault */

		/*
		 * case (2): read from system memory and write to mmio.
		 */
		vm_copyin(vm, vcpuid, copyinfo, &val, opsize);
		vm_copy_teardown(vm, vcpuid, copyinfo, nitems(copyinfo));
		error = memwrite(vm, vcpuid, gpa, val, opsize, arg);
		if (error)
			goto done;
	} else {
		/*
		 * 'vm_copy_setup()' is expected to fail for cases (3) and (4)
		 * if 'srcaddr' is in the mmio space.
		 */

		error = get_gla(vm, vcpuid, vie, paging, opsize, vie->addrsize,
		    PROT_WRITE, VM_REG_GUEST_ES, VM_REG_GUEST_RDI, &dstaddr,
		    &fault);
		if (error || fault)
			goto done;

		error = vm_copy_setup(vm, vcpuid, paging, dstaddr, opsize,
		    PROT_WRITE, copyinfo, nitems(copyinfo), &fault);
		if (error == 0) {
			if (fault)
				goto done;    /* Resume guest to handle fault */

			/*
			 * case (3): read from MMIO and write to system memory.
			 *
			 * A MMIO read can have side-effects so we
			 * commit to it only after vm_copy_setup() is
			 * successful. If a page-fault needs to be
			 * injected into the guest then it will happen
			 * before the MMIO read is attempted.
			 */
			error = memread(vm, vcpuid, gpa, &val, opsize, arg);
			if (error)
				goto done;

			vm_copyout(vm, vcpuid, &val, copyinfo, opsize);
			vm_copy_teardown(vm, vcpuid, copyinfo, nitems(copyinfo));
		} else {
			/*
			 * Case (4): read from and write to mmio.
			 *
			 * Commit to the MMIO read/write (with potential
			 * side-effects) only after we are sure that the
			 * instruction is not going to be restarted due
			 * to address translation faults.
			 */
			error = vm_gla2gpa(vm, vcpuid, paging, srcaddr,
			    PROT_READ, &srcgpa, &fault);
			if (error || fault)
				goto done;

			error = vm_gla2gpa(vm, vcpuid, paging, dstaddr,
			   PROT_WRITE, &dstgpa, &fault);
			if (error || fault)
				goto done;

			error = memread(vm, vcpuid, srcgpa, &val, opsize, arg);
			if (error)
				goto done;

			error = memwrite(vm, vcpuid, dstgpa, val, opsize, arg);
			if (error)
				goto done;
		}
	}

	error = vie_read_register(vm, vcpuid, VM_REG_GUEST_RSI, &rsi);
	KASSERT(error == 0, ("%s: error %d getting rsi", __func__, error));

	error = vie_read_register(vm, vcpuid, VM_REG_GUEST_RDI, &rdi);
	KASSERT(error == 0, ("%s: error %d getting rdi", __func__, error));

	error = vie_read_register(vm, vcpuid, VM_REG_GUEST_RFLAGS, &rflags);
	KASSERT(error == 0, ("%s: error %d getting rflags", __func__, error));

	if (rflags & PSL_D) {
		rsi -= opsize;
		rdi -= opsize;
	} else {
		rsi += opsize;
		rdi += opsize;
	}

	error = vie_update_register(vm, vcpuid, VM_REG_GUEST_RSI, rsi,
	    vie->addrsize);
	KASSERT(error == 0, ("%s: error %d updating rsi", __func__, error));

	error = vie_update_register(vm, vcpuid, VM_REG_GUEST_RDI, rdi,
	    vie->addrsize);
	KASSERT(error == 0, ("%s: error %d updating rdi", __func__, error));

	if (repeat) {
		rcx = rcx - 1;
		error = vie_update_register(vm, vcpuid, VM_REG_GUEST_RCX,
		    rcx, vie->addrsize);
		KASSERT(!error, ("%s: error %d updating rcx", __func__, error));

		/*
		 * Repeat the instruction if the count register is not zero.
		 */
		if ((rcx & vie_size2mask(vie->addrsize)) != 0)
			vm_restart_instruction(vm, vcpuid);
	}
done:
	KASSERT(error == 0 || error == EFAULT, ("%s: unexpected error %d",
	    __func__, error));
	return (error);
}

static int
emulate_stos(void *vm, int vcpuid, uint64_t gpa, struct vie *vie,
    struct vm_guest_paging *paging, mem_region_read_t memread,
    mem_region_write_t memwrite, void *arg)
{
	int error, opsize, repeat;
	uint64_t val;
	uint64_t rcx, rdi, rflags;

	opsize = (vie->op.op_byte == 0xAA) ? 1 : vie->opsize;
	repeat = vie->repz_present | vie->repnz_present;

	if (repeat) {
		error = vie_read_register(vm, vcpuid, VM_REG_GUEST_RCX, &rcx);
		KASSERT(!error, ("%s: error %d getting rcx", __func__, error));

		/*
		 * The count register is %rcx, %ecx or %cx depending on the
		 * address size of the instruction.
		 */
		if ((rcx & vie_size2mask(vie->addrsize)) == 0)
			return (0);
	}

	error = vie_read_register(vm, vcpuid, VM_REG_GUEST_RAX, &val);
	KASSERT(!error, ("%s: error %d getting rax", __func__, error));

	error = memwrite(vm, vcpuid, gpa, val, opsize, arg);
	if (error)
		return (error);

	error = vie_read_register(vm, vcpuid, VM_REG_GUEST_RDI, &rdi);
	KASSERT(error == 0, ("%s: error %d getting rdi", __func__, error));

	error = vie_read_register(vm, vcpuid, VM_REG_GUEST_RFLAGS, &rflags);
	KASSERT(error == 0, ("%s: error %d getting rflags", __func__, error));

	if (rflags & PSL_D)
		rdi -= opsize;
	else
		rdi += opsize;

	error = vie_update_register(vm, vcpuid, VM_REG_GUEST_RDI, rdi,
	    vie->addrsize);
	KASSERT(error == 0, ("%s: error %d updating rdi", __func__, error));

	if (repeat) {
		rcx = rcx - 1;
		error = vie_update_register(vm, vcpuid, VM_REG_GUEST_RCX,
		    rcx, vie->addrsize);
		KASSERT(!error, ("%s: error %d updating rcx", __func__, error));

		/*
		 * Repeat the instruction if the count register is not zero.
		 */
		if ((rcx & vie_size2mask(vie->addrsize)) != 0)
			vm_restart_instruction(vm, vcpuid);
	}

	return (0);
}

static int
emulate_and(void *vm, int vcpuid, uint64_t gpa, struct vie *vie,
	    mem_region_read_t memread, mem_region_write_t memwrite, void *arg)
{
	int error, size;
	enum vm_reg_name reg;
	uint64_t result, rflags, rflags2, val1, val2;

	size = vie->opsize;
	error = EINVAL;

	switch (vie->op.op_byte) {
	case 0x23:
		/*
		 * AND reg (ModRM:reg) and mem (ModRM:r/m) and store the
		 * result in reg.
		 *
		 * 23/r		and r16, r/m16
		 * 23/r		and r32, r/m32
		 * REX.W + 23/r	and r64, r/m64
		 */

		/* get the first operand */
		reg = gpr_map[vie->reg];
		error = vie_read_register(vm, vcpuid, reg, &val1);
		if (error)
			break;

		/* get the second operand */
		error = memread(vm, vcpuid, gpa, &val2, size, arg);
		if (error)
			break;

		/* perform the operation and write the result */
		result = val1 & val2;
		error = vie_update_register(vm, vcpuid, reg, result, size);
		break;
	case 0x81:
	case 0x83:
		/*
		 * AND mem (ModRM:r/m) with immediate and store the
		 * result in mem.
		 *
		 * 81 /4		and r/m16, imm16
		 * 81 /4		and r/m32, imm32
		 * REX.W + 81 /4	and r/m64, imm32 sign-extended to 64
		 *
		 * 83 /4		and r/m16, imm8 sign-extended to 16
		 * 83 /4		and r/m32, imm8 sign-extended to 32
		 * REX.W + 83/4		and r/m64, imm8 sign-extended to 64
		 */

		/* get the first operand */
                error = memread(vm, vcpuid, gpa, &val1, size, arg);
                if (error)
			break;

                /*
		 * perform the operation with the pre-fetched immediate
		 * operand and write the result
		 */
                result = val1 & vie->immediate;
                error = memwrite(vm, vcpuid, gpa, result, size, arg);
		break;
	default:
		break;
	}
	if (error)
		return (error);

	error = vie_read_register(vm, vcpuid, VM_REG_GUEST_RFLAGS, &rflags);
	if (error)
		return (error);

	/*
	 * OF and CF are cleared; the SF, ZF and PF flags are set according
	 * to the result; AF is undefined.
	 *
	 * The updated status flags are obtained by subtracting 0 from 'result'.
	 */
	rflags2 = getcc(size, result, 0);
	rflags &= ~RFLAGS_STATUS_BITS;
	rflags |= rflags2 & (PSL_PF | PSL_Z | PSL_N);

	error = vie_update_register(vm, vcpuid, VM_REG_GUEST_RFLAGS, rflags, 8);
	return (error);
}

static int
emulate_or(void *vm, int vcpuid, uint64_t gpa, struct vie *vie,
	    mem_region_read_t memread, mem_region_write_t memwrite, void *arg)
{
	int error, size;
	enum vm_reg_name reg;
	uint64_t result, rflags, rflags2, val1, val2;

	size = vie->opsize;
	error = EINVAL;

	switch (vie->op.op_byte) {
	case 0x0B:
		/*
		 * OR reg (ModRM:reg) and mem (ModRM:r/m) and store the
		 * result in reg.
		 *
		 * 0b/r         or r16, r/m16
		 * 0b/r         or r32, r/m32
		 * REX.W + 0b/r or r64, r/m64
		 */

		/* get the first operand */
		reg = gpr_map[vie->reg];
		error = vie_read_register(vm, vcpuid, reg, &val1);
		if (error)
			break;
		
		/* get the second operand */
		error = memread(vm, vcpuid, gpa, &val2, size, arg);
		if (error)
			break;

		/* perform the operation and write the result */
		result = val1 | val2;
		error = vie_update_register(vm, vcpuid, reg, result, size);
		break;
	case 0x81:
	case 0x83:
		/*
		 * OR mem (ModRM:r/m) with immediate and store the
		 * result in mem.
		 *
		 * 81 /1		or r/m16, imm16
		 * 81 /1		or r/m32, imm32
		 * REX.W + 81 /1	or r/m64, imm32 sign-extended to 64
		 *
		 * 83 /1		or r/m16, imm8 sign-extended to 16
		 * 83 /1		or r/m32, imm8 sign-extended to 32
		 * REX.W + 83/1		or r/m64, imm8 sign-extended to 64
		 */

		/* get the first operand */
                error = memread(vm, vcpuid, gpa, &val1, size, arg);
                if (error)
			break;

                /*
		 * perform the operation with the pre-fetched immediate
		 * operand and write the result
		 */
                result = val1 | vie->immediate;
                error = memwrite(vm, vcpuid, gpa, result, size, arg);
		break;
	default:
		break;
	}
	if (error)
		return (error);

	error = vie_read_register(vm, vcpuid, VM_REG_GUEST_RFLAGS, &rflags);
	if (error)
		return (error);

	/*
	 * OF and CF are cleared; the SF, ZF and PF flags are set according
	 * to the result; AF is undefined.
	 *
	 * The updated status flags are obtained by subtracting 0 from 'result'.
	 */
	rflags2 = getcc(size, result, 0);
	rflags &= ~RFLAGS_STATUS_BITS;
	rflags |= rflags2 & (PSL_PF | PSL_Z | PSL_N);

	error = vie_update_register(vm, vcpuid, VM_REG_GUEST_RFLAGS, rflags, 8);
	return (error);
}

static int
emulate_cmp(void *vm, int vcpuid, uint64_t gpa, struct vie *vie,
	    mem_region_read_t memread, mem_region_write_t memwrite, void *arg)
{
	int error, size;
	uint64_t regop, memop, op1, op2, rflags, rflags2;
	enum vm_reg_name reg;

	size = vie->opsize;
	switch (vie->op.op_byte) {
	case 0x39:
	case 0x3B:
		/*
		 * 39/r		CMP r/m16, r16
		 * 39/r		CMP r/m32, r32
		 * REX.W 39/r	CMP r/m64, r64
		 *
		 * 3B/r		CMP r16, r/m16
		 * 3B/r		CMP r32, r/m32
		 * REX.W + 3B/r	CMP r64, r/m64
		 *
		 * Compare the first operand with the second operand and
		 * set status flags in EFLAGS register. The comparison is
		 * performed by subtracting the second operand from the first
		 * operand and then setting the status flags.
		 */

		/* Get the register operand */
		reg = gpr_map[vie->reg];
		error = vie_read_register(vm, vcpuid, reg, &regop);
		if (error)
			return (error);

		/* Get the memory operand */
		error = memread(vm, vcpuid, gpa, &memop, size, arg);
		if (error)
			return (error);

		if (vie->op.op_byte == 0x3B) {
			op1 = regop;
			op2 = memop;
		} else {
			op1 = memop;
			op2 = regop;
		}
		rflags2 = getcc(size, op1, op2);
		break;
	case 0x80:
	case 0x81:
	case 0x83:
		/*
		 * 80 /7		cmp r/m8, imm8
		 * REX + 80 /7		cmp r/m8, imm8
		 *
		 * 81 /7		cmp r/m16, imm16
		 * 81 /7		cmp r/m32, imm32
		 * REX.W + 81 /7	cmp r/m64, imm32 sign-extended to 64
		 *
		 * 83 /7		cmp r/m16, imm8 sign-extended to 16
		 * 83 /7		cmp r/m32, imm8 sign-extended to 32
		 * REX.W + 83 /7	cmp r/m64, imm8 sign-extended to 64
		 *
		 * Compare mem (ModRM:r/m) with immediate and set
		 * status flags according to the results.  The
		 * comparison is performed by subtracting the
		 * immediate from the first operand and then setting
		 * the status flags.
		 *
		 */
		if (vie->op.op_byte == 0x80)
			size = 1;

		/* get the first operand */
                error = memread(vm, vcpuid, gpa, &op1, size, arg);
		if (error)
			return (error);

		rflags2 = getcc(size, op1, vie->immediate);
		break;
	default:
		return (EINVAL);
	}
	error = vie_read_register(vm, vcpuid, VM_REG_GUEST_RFLAGS, &rflags);
	if (error)
		return (error);
	rflags &= ~RFLAGS_STATUS_BITS;
	rflags |= rflags2 & RFLAGS_STATUS_BITS;

	error = vie_update_register(vm, vcpuid, VM_REG_GUEST_RFLAGS, rflags, 8);
	return (error);
}

static int
emulate_test(void *vm, int vcpuid, uint64_t gpa, struct vie *vie,
    mem_region_read_t memread, mem_region_write_t memwrite, void *arg)
{
	int error, size;
	uint64_t op1, rflags, rflags2;

	size = vie->opsize;
	error = EINVAL;

	switch (vie->op.op_byte) {
	case 0xF7:
		/*
		 * F7 /0		test r/m16, imm16
		 * F7 /0		test r/m32, imm32
		 * REX.W + F7 /0	test r/m64, imm32 sign-extended to 64
		 *
		 * Test mem (ModRM:r/m) with immediate and set status
		 * flags according to the results.  The comparison is
		 * performed by anding the immediate from the first
		 * operand and then setting the status flags.
		 */
		if ((vie->reg & 7) != 0)
			return (EINVAL);

		error = memread(vm, vcpuid, gpa, &op1, size, arg);
		if (error)
			return (error);

		rflags2 = getandflags(size, op1, vie->immediate);
		break;
	default:
		return (EINVAL);
	}
	error = vie_read_register(vm, vcpuid, VM_REG_GUEST_RFLAGS, &rflags);
	if (error)
		return (error);

	/*
	 * OF and CF are cleared; the SF, ZF and PF flags are set according
	 * to the result; AF is undefined.
	 */
	rflags &= ~RFLAGS_STATUS_BITS;
	rflags |= rflags2 & (PSL_PF | PSL_Z | PSL_N);

	error = vie_update_register(vm, vcpuid, VM_REG_GUEST_RFLAGS, rflags, 8);
	return (error);
}

static int
emulate_add(void *vm, int vcpuid, uint64_t gpa, struct vie *vie,
	    mem_region_read_t memread, mem_region_write_t memwrite, void *arg)
{
	int error, size;
	uint64_t nval, rflags, rflags2, val1, val2;
	enum vm_reg_name reg;

	size = vie->opsize;
	error = EINVAL;

	switch (vie->op.op_byte) {
	case 0x03:
		/*
		 * ADD r/m to r and store the result in r
		 *
		 * 03/r            ADD r16, r/m16
		 * 03/r            ADD r32, r/m32
		 * REX.W + 03/r    ADD r64, r/m64
		 */

		/* get the first operand */
		reg = gpr_map[vie->reg];
		error = vie_read_register(vm, vcpuid, reg, &val1);
		if (error)
			break;

		/* get the second operand */
		error = memread(vm, vcpuid, gpa, &val2, size, arg);
		if (error)
			break;

		/* perform the operation and write the result */
		nval = val1 + val2;
		error = vie_update_register(vm, vcpuid, reg, nval, size);
		break;
	default:
		break;
	}

	if (!error) {
		rflags2 = getaddflags(size, val1, val2);
		error = vie_read_register(vm, vcpuid, VM_REG_GUEST_RFLAGS,
		    &rflags);
		if (error)
			return (error);

		rflags &= ~RFLAGS_STATUS_BITS;
		rflags |= rflags2 & RFLAGS_STATUS_BITS;
		error = vie_update_register(vm, vcpuid, VM_REG_GUEST_RFLAGS,
		    rflags, 8);
	}

	return (error);
}

static int
emulate_sub(void *vm, int vcpuid, uint64_t gpa, struct vie *vie,
	    mem_region_read_t memread, mem_region_write_t memwrite, void *arg)
{
	int error, size;
	uint64_t nval, rflags, rflags2, val1, val2;
	enum vm_reg_name reg;

	size = vie->opsize;
	error = EINVAL;

	switch (vie->op.op_byte) {
	case 0x2B:
		/*
		 * SUB r/m from r and store the result in r
		 * 
		 * 2B/r            SUB r16, r/m16
		 * 2B/r            SUB r32, r/m32
		 * REX.W + 2B/r    SUB r64, r/m64
		 */

		/* get the first operand */
		reg = gpr_map[vie->reg];
		error = vie_read_register(vm, vcpuid, reg, &val1);
		if (error)
			break;

		/* get the second operand */
		error = memread(vm, vcpuid, gpa, &val2, size, arg);
		if (error)
			break;

		/* perform the operation and write the result */
		nval = val1 - val2;
		error = vie_update_register(vm, vcpuid, reg, nval, size);
		break;
	default:
		break;
	}

	if (!error) {
		rflags2 = getcc(size, val1, val2);
		error = vie_read_register(vm, vcpuid, VM_REG_GUEST_RFLAGS,
		    &rflags);
		if (error)
			return (error);

		rflags &= ~RFLAGS_STATUS_BITS;
		rflags |= rflags2 & RFLAGS_STATUS_BITS;
		error = vie_update_register(vm, vcpuid, VM_REG_GUEST_RFLAGS,
		    rflags, 8);
	}

	return (error);
}

static int
emulate_stack_op(void *vm, int vcpuid, uint64_t mmio_gpa, struct vie *vie,
    struct vm_guest_paging *paging, mem_region_read_t memread,
    mem_region_write_t memwrite, void *arg)
{
#ifdef _KERNEL
	struct vm_copyinfo copyinfo[2];
#else
	struct iovec copyinfo[2];
#endif
	struct seg_desc ss_desc;
	uint64_t cr0, rflags, rsp, stack_gla, val;
	int error, fault, size, stackaddrsize, pushop;

	val = 0;
	size = vie->opsize;
	pushop = (vie->op.op_type == VIE_OP_TYPE_PUSH) ? 1 : 0;

	/*
	 * From "Address-Size Attributes for Stack Accesses", Intel SDL, Vol 1
	 */
	if (paging->cpu_mode == CPU_MODE_REAL) {
		stackaddrsize = 2;
	} else if (paging->cpu_mode == CPU_MODE_64BIT) {
		/*
		 * "Stack Manipulation Instructions in 64-bit Mode", SDM, Vol 3
		 * - Stack pointer size is always 64-bits.
		 * - PUSH/POP of 32-bit values is not possible in 64-bit mode.
		 * - 16-bit PUSH/POP is supported by using the operand size
		 *   override prefix (66H).
		 */
		stackaddrsize = 8;
		size = vie->opsize_override ? 2 : 8;
	} else {
		/*
		 * In protected or compatibility mode the 'B' flag in the
		 * stack-segment descriptor determines the size of the
		 * stack pointer.
		 */
		error = vm_get_seg_desc(vm, vcpuid, VM_REG_GUEST_SS, &ss_desc);
		KASSERT(error == 0, ("%s: error %d getting SS descriptor",
		    __func__, error));
		if (SEG_DESC_DEF32(ss_desc.access))
			stackaddrsize = 4;
		else
			stackaddrsize = 2;
	}

	error = vie_read_register(vm, vcpuid, VM_REG_GUEST_CR0, &cr0);
	KASSERT(error == 0, ("%s: error %d getting cr0", __func__, error));

	error = vie_read_register(vm, vcpuid, VM_REG_GUEST_RFLAGS, &rflags);
	KASSERT(error == 0, ("%s: error %d getting rflags", __func__, error));

	error = vie_read_register(vm, vcpuid, VM_REG_GUEST_RSP, &rsp);
	KASSERT(error == 0, ("%s: error %d getting rsp", __func__, error));
	if (pushop) {
		rsp -= size;
	}

	if (vie_calculate_gla(paging->cpu_mode, VM_REG_GUEST_SS, &ss_desc,
	    rsp, size, stackaddrsize, pushop ? PROT_WRITE : PROT_READ,
	    &stack_gla)) {
		vm_inject_ss(vm, vcpuid, 0);
		return (0);
	}

	if (vie_canonical_check(paging->cpu_mode, stack_gla)) {
		vm_inject_ss(vm, vcpuid, 0);
		return (0);
	}

	if (vie_alignment_check(paging->cpl, size, cr0, rflags, stack_gla)) {
		vm_inject_ac(vm, vcpuid, 0);
		return (0);
	}

	error = vm_copy_setup(vm, vcpuid, paging, stack_gla, size,
	    pushop ? PROT_WRITE : PROT_READ, copyinfo, nitems(copyinfo),
	    &fault);
	if (error || fault)
		return (error);

	if (pushop) {
		error = memread(vm, vcpuid, mmio_gpa, &val, size, arg);
		if (error == 0)
			vm_copyout(vm, vcpuid, &val, copyinfo, size);
	} else {
		vm_copyin(vm, vcpuid, copyinfo, &val, size);
		error = memwrite(vm, vcpuid, mmio_gpa, val, size, arg);
		rsp += size;
	}
	vm_copy_teardown(vm, vcpuid, copyinfo, nitems(copyinfo));

	if (error == 0) {
		error = vie_update_register(vm, vcpuid, VM_REG_GUEST_RSP, rsp,
		    stackaddrsize);
		KASSERT(error == 0, ("error %d updating rsp", error));
	}
	return (error);
}

static int
emulate_push(void *vm, int vcpuid, uint64_t mmio_gpa, struct vie *vie,
    struct vm_guest_paging *paging, mem_region_read_t memread,
    mem_region_write_t memwrite, void *arg)
{
	int error;

	/*
	 * Table A-6, "Opcode Extensions", Intel SDM, Vol 2.
	 *
	 * PUSH is part of the group 5 extended opcodes and is identified
	 * by ModRM:reg = b110.
	 */
	if ((vie->reg & 7) != 6)
		return (EINVAL);

	error = emulate_stack_op(vm, vcpuid, mmio_gpa, vie, paging, memread,
	    memwrite, arg);
	return (error);
}

static int
emulate_pop(void *vm, int vcpuid, uint64_t mmio_gpa, struct vie *vie,
    struct vm_guest_paging *paging, mem_region_read_t memread,
    mem_region_write_t memwrite, void *arg)
{
	int error;

	/*
	 * Table A-6, "Opcode Extensions", Intel SDM, Vol 2.
	 *
	 * POP is part of the group 1A extended opcodes and is identified
	 * by ModRM:reg = b000.
	 */
	if ((vie->reg & 7) != 0)
		return (EINVAL);

	error = emulate_stack_op(vm, vcpuid, mmio_gpa, vie, paging, memread,
	    memwrite, arg);
	return (error);
}

static int
emulate_group1(void *vm, int vcpuid, uint64_t gpa, struct vie *vie,
    struct vm_guest_paging *paging, mem_region_read_t memread,
    mem_region_write_t memwrite, void *memarg)
{
	int error;

	switch (vie->reg & 7) {
	case 0x1:	/* OR */
		error = emulate_or(vm, vcpuid, gpa, vie,
		    memread, memwrite, memarg);
		break;
	case 0x4:	/* AND */
		error = emulate_and(vm, vcpuid, gpa, vie,
		    memread, memwrite, memarg);
		break;
	case 0x7:	/* CMP */
		error = emulate_cmp(vm, vcpuid, gpa, vie,
		    memread, memwrite, memarg);
		break;
	default:
		error = EINVAL;
		break;
	}

	return (error);
}

static int
emulate_bittest(void *vm, int vcpuid, uint64_t gpa, struct vie *vie,
    mem_region_read_t memread, mem_region_write_t memwrite, void *memarg)
{
	uint64_t val, rflags;
	int error, bitmask, bitoff;

	/*
	 * 0F BA is a Group 8 extended opcode.
	 *
	 * Currently we only emulate the 'Bit Test' instruction which is
	 * identified by a ModR/M:reg encoding of 100b.
	 */
	if ((vie->reg & 7) != 4)
		return (EINVAL);

	error = vie_read_register(vm, vcpuid, VM_REG_GUEST_RFLAGS, &rflags);
	KASSERT(error == 0, ("%s: error %d getting rflags", __func__, error));

	error = memread(vm, vcpuid, gpa, &val, vie->opsize, memarg);
	if (error)
		return (error);

	/*
	 * Intel SDM, Vol 2, Table 3-2:
	 * "Range of Bit Positions Specified by Bit Offset Operands"
	 */
	bitmask = vie->opsize * 8 - 1;
	bitoff = vie->immediate & bitmask;

	/* Copy the bit into the Carry flag in %rflags */
	if (val & (1UL << bitoff))
		rflags |= PSL_C;
	else
		rflags &= ~PSL_C;

	error = vie_update_register(vm, vcpuid, VM_REG_GUEST_RFLAGS, rflags, 8);
	KASSERT(error == 0, ("%s: error %d updating rflags", __func__, error));

	return (0);
}

static int
emulate_twob_group15(void *vm, int vcpuid, uint64_t gpa, struct vie *vie,
    mem_region_read_t memread, mem_region_write_t memwrite, void *memarg)
{
	int error;
	uint64_t buf;

	switch (vie->reg & 7) {
	case 0x7:	/* CLFLUSH, CLFLUSHOPT, and SFENCE */
		if (vie->mod == 0x3) {
			/*
			 * SFENCE.  Ignore it, VM exit provides enough
			 * barriers on its own.
			 */
			error = 0;
		} else {
			/*
			 * CLFLUSH, CLFLUSHOPT.  Only check for access
			 * rights.
			 */
			error = memread(vm, vcpuid, gpa, &buf, 1, memarg);
		}
		break;
	default:
		error = EINVAL;
		break;
	}

	return (error);
}

int
vmm_emulate_instruction(void *vm, int vcpuid, uint64_t gpa, struct vie *vie,
    struct vm_guest_paging *paging, mem_region_read_t memread,
    mem_region_write_t memwrite, void *memarg)
{
	int error;

	if (!vie->decoded)
		return (EINVAL);

	switch (vie->op.op_type) {
	case VIE_OP_TYPE_GROUP1:
		error = emulate_group1(vm, vcpuid, gpa, vie, paging, memread,
		    memwrite, memarg);
		break;
	case VIE_OP_TYPE_POP:
		error = emulate_pop(vm, vcpuid, gpa, vie, paging, memread,
		    memwrite, memarg);
		break;
	case VIE_OP_TYPE_PUSH:
		error = emulate_push(vm, vcpuid, gpa, vie, paging, memread,
		    memwrite, memarg);
		break;
	case VIE_OP_TYPE_CMP:
		error = emulate_cmp(vm, vcpuid, gpa, vie,
				    memread, memwrite, memarg);
		break;
	case VIE_OP_TYPE_MOV:
		error = emulate_mov(vm, vcpuid, gpa, vie,
				    memread, memwrite, memarg);
		break;
	case VIE_OP_TYPE_MOVSX:
	case VIE_OP_TYPE_MOVZX:
		error = emulate_movx(vm, vcpuid, gpa, vie,
				     memread, memwrite, memarg);
		break;
	case VIE_OP_TYPE_MOVS:
		error = emulate_movs(vm, vcpuid, gpa, vie, paging, memread,
		    memwrite, memarg);
		break;
	case VIE_OP_TYPE_STOS:
		error = emulate_stos(vm, vcpuid, gpa, vie, paging, memread,
		    memwrite, memarg);
		break;
	case VIE_OP_TYPE_AND:
		error = emulate_and(vm, vcpuid, gpa, vie,
				    memread, memwrite, memarg);
		break;
	case VIE_OP_TYPE_OR:
		error = emulate_or(vm, vcpuid, gpa, vie,
				    memread, memwrite, memarg);
		break;
	case VIE_OP_TYPE_SUB:
		error = emulate_sub(vm, vcpuid, gpa, vie,
				    memread, memwrite, memarg);
		break;
	case VIE_OP_TYPE_BITTEST:
		error = emulate_bittest(vm, vcpuid, gpa, vie,
		    memread, memwrite, memarg);
		break;
	case VIE_OP_TYPE_TWOB_GRP15:
		error = emulate_twob_group15(vm, vcpuid, gpa, vie,
		    memread, memwrite, memarg);
		break;
	case VIE_OP_TYPE_ADD:
		error = emulate_add(vm, vcpuid, gpa, vie, memread,
		    memwrite, memarg);
		break;
	case VIE_OP_TYPE_TEST:
		error = emulate_test(vm, vcpuid, gpa, vie,
		    memread, memwrite, memarg);
		break;
	default:
		error = EINVAL;
		break;
	}

	return (error);
}

int
vie_alignment_check(int cpl, int size, uint64_t cr0, uint64_t rf, uint64_t gla)
{
	KASSERT(size == 1 || size == 2 || size == 4 || size == 8,
	    ("%s: invalid size %d", __func__, size));
	KASSERT(cpl >= 0 && cpl <= 3, ("%s: invalid cpl %d", __func__, cpl));

	if (cpl != 3 || (cr0 & CR0_AM) == 0 || (rf & PSL_AC) == 0)
		return (0);

	return ((gla & (size - 1)) ? 1 : 0);
}

int
vie_canonical_check(enum vm_cpu_mode cpu_mode, uint64_t gla)
{
	uint64_t mask;

	if (cpu_mode != CPU_MODE_64BIT)
		return (0);

	/*
	 * The value of the bit 47 in the 'gla' should be replicated in the
	 * most significant 16 bits.
	 */
	mask = ~((1UL << 48) - 1);
	if (gla & (1UL << 47))
		return ((gla & mask) != mask);
	else
		return ((gla & mask) != 0);
}

uint64_t
vie_size2mask(int size)
{
	KASSERT(size == 1 || size == 2 || size == 4 || size == 8,
	    ("vie_size2mask: invalid size %d", size));
	return (size2mask[size]);
}

int
vie_calculate_gla(enum vm_cpu_mode cpu_mode, enum vm_reg_name seg,
    struct seg_desc *desc, uint64_t offset, int length, int addrsize,
    int prot, uint64_t *gla)
{
	uint64_t firstoff, low_limit, high_limit, segbase;
	int glasize, type;

	KASSERT(seg >= VM_REG_GUEST_ES && seg <= VM_REG_GUEST_GS,
	    ("%s: invalid segment %d", __func__, seg));
	KASSERT(length == 1 || length == 2 || length == 4 || length == 8,
	    ("%s: invalid operand size %d", __func__, length));
	KASSERT((prot & ~(PROT_READ | PROT_WRITE)) == 0,
	    ("%s: invalid prot %#x", __func__, prot));

	firstoff = offset;
	if (cpu_mode == CPU_MODE_64BIT) {
		KASSERT(addrsize == 4 || addrsize == 8, ("%s: invalid address "
		    "size %d for cpu_mode %d", __func__, addrsize, cpu_mode));
		glasize = 8;
	} else {
		KASSERT(addrsize == 2 || addrsize == 4, ("%s: invalid address "
		    "size %d for cpu mode %d", __func__, addrsize, cpu_mode));
		glasize = 4;
		/*
		 * If the segment selector is loaded with a NULL selector
		 * then the descriptor is unusable and attempting to use
		 * it results in a #GP(0).
		 */
		if (SEG_DESC_UNUSABLE(desc->access))
			return (-1);

		/* 
		 * The processor generates a #NP exception when a segment
		 * register is loaded with a selector that points to a
		 * descriptor that is not present. If this was the case then
		 * it would have been checked before the VM-exit.
		 */
		KASSERT(SEG_DESC_PRESENT(desc->access),
		    ("segment %d not present: %#x", seg, desc->access));

		/*
		 * The descriptor type must indicate a code/data segment.
		 */
		type = SEG_DESC_TYPE(desc->access);
		KASSERT(type >= 16 && type <= 31, ("segment %d has invalid "
		    "descriptor type %#x", seg, type));

		if (prot & PROT_READ) {
			/* #GP on a read access to a exec-only code segment */
			if ((type & 0xA) == 0x8)
				return (-1);
		}

		if (prot & PROT_WRITE) {
			/*
			 * #GP on a write access to a code segment or a
			 * read-only data segment.
			 */
			if (type & 0x8)			/* code segment */
				return (-1);

			if ((type & 0xA) == 0)		/* read-only data seg */
				return (-1);
		}

		/*
		 * 'desc->limit' is fully expanded taking granularity into
		 * account.
		 */
		if ((type & 0xC) == 0x4) {
			/* expand-down data segment */
			low_limit = desc->limit + 1;
			high_limit = SEG_DESC_DEF32(desc->access) ?
			    0xffffffff : 0xffff;
		} else {
			/* code segment or expand-up data segment */
			low_limit = 0;
			high_limit = desc->limit;
		}

		while (length > 0) {
			offset &= vie_size2mask(addrsize);
			if (offset < low_limit || offset > high_limit)
				return (-1);
			offset++;
			length--;
		}
	}

	/*
	 * In 64-bit mode all segments except %fs and %gs have a segment
	 * base address of 0.
	 */
	if (cpu_mode == CPU_MODE_64BIT && seg != VM_REG_GUEST_FS &&
	    seg != VM_REG_GUEST_GS) {
		segbase = 0;
	} else {
		segbase = desc->base;
	}

	/*
	 * Truncate 'firstoff' to the effective address size before adding
	 * it to the segment base.
	 */
	firstoff &= vie_size2mask(addrsize);
	*gla = (segbase + firstoff) & vie_size2mask(glasize);
	return (0);
}

#ifdef _KERNEL
void
vie_init(struct vie *vie, const char *inst_bytes, int inst_length)
{
	KASSERT(inst_length >= 0 && inst_length <= VIE_INST_SIZE,
	    ("%s: invalid instruction length (%d)", __func__, inst_length));

	bzero(vie, sizeof(struct vie));

	vie->base_register = VM_REG_LAST;
	vie->index_register = VM_REG_LAST;
	vie->segment_register = VM_REG_LAST;

	if (inst_length) {
		bcopy(inst_bytes, vie->inst, inst_length);
		vie->num_valid = inst_length;
	}
}

static int
pf_error_code(int usermode, int prot, int rsvd, uint64_t pte)
{
	int error_code = 0;

	if (pte & PG_V)
		error_code |= PGEX_P;
	if (prot & VM_PROT_WRITE)
		error_code |= PGEX_W;
	if (usermode)
		error_code |= PGEX_U;
	if (rsvd)
		error_code |= PGEX_RSV;
	if (prot & VM_PROT_EXECUTE)
		error_code |= PGEX_I;

	return (error_code);
}

static void
ptp_release(void **cookie)
{
	if (*cookie != NULL) {
		vm_gpa_release(*cookie);
		*cookie = NULL;
	}
}

static void *
ptp_hold(struct vm *vm, int vcpu, vm_paddr_t ptpphys, size_t len, void **cookie)
{
	void *ptr;

	ptp_release(cookie);
	ptr = vm_gpa_hold(vm, vcpu, ptpphys, len, VM_PROT_RW, cookie);
	return (ptr);
}

static int
_vm_gla2gpa(struct vm *vm, int vcpuid, struct vm_guest_paging *paging,
    uint64_t gla, int prot, uint64_t *gpa, int *guest_fault, bool check_only)
{
	int nlevels, pfcode, ptpshift, ptpindex, retval, usermode, writable;
	u_int retries;
	uint64_t *ptpbase, ptpphys, pte, pgsize;
	uint32_t *ptpbase32, pte32;
	void *cookie;

	*guest_fault = 0;

	usermode = (paging->cpl == 3 ? 1 : 0);
	writable = prot & VM_PROT_WRITE;
	cookie = NULL;
	retval = 0;
	retries = 0;
restart:
	ptpphys = paging->cr3;		/* root of the page tables */
	ptp_release(&cookie);
	if (retries++ > 0)
		maybe_yield();

	if (vie_canonical_check(paging->cpu_mode, gla)) {
		/*
		 * XXX assuming a non-stack reference otherwise a stack fault
		 * should be generated.
		 */
		if (!check_only)
			vm_inject_gp(vm, vcpuid);
		goto fault;
	}

	if (paging->paging_mode == PAGING_MODE_FLAT) {
		*gpa = gla;
		goto done;
	}

	if (paging->paging_mode == PAGING_MODE_32) {
		nlevels = 2;
		while (--nlevels >= 0) {
			/* Zero out the lower 12 bits. */
			ptpphys &= ~0xfff;

			ptpbase32 = ptp_hold(vm, vcpuid, ptpphys, PAGE_SIZE,
			    &cookie);

			if (ptpbase32 == NULL)
				goto error;

			ptpshift = PAGE_SHIFT + nlevels * 10;
			ptpindex = (gla >> ptpshift) & 0x3FF;
			pgsize = 1UL << ptpshift;

			pte32 = ptpbase32[ptpindex];

			if ((pte32 & PG_V) == 0 ||
			    (usermode && (pte32 & PG_U) == 0) ||
			    (writable && (pte32 & PG_RW) == 0)) {
				if (!check_only) {
					pfcode = pf_error_code(usermode, prot, 0,
					    pte32);
					vm_inject_pf(vm, vcpuid, pfcode, gla);
				}
				goto fault;
			}

			/*
			 * Emulate the x86 MMU's management of the accessed
			 * and dirty flags. While the accessed flag is set
			 * at every level of the page table, the dirty flag
			 * is only set at the last level providing the guest
			 * physical address.
			 */
			if (!check_only && (pte32 & PG_A) == 0) {
				if (atomic_cmpset_32(&ptpbase32[ptpindex],
				    pte32, pte32 | PG_A) == 0) {
					goto restart;
				}
			}

			/* XXX must be ignored if CR4.PSE=0 */
			if (nlevels > 0 && (pte32 & PG_PS) != 0)
				break;

			ptpphys = pte32;
		}

		/* Set the dirty bit in the page table entry if necessary */
		if (!check_only && writable && (pte32 & PG_M) == 0) {
			if (atomic_cmpset_32(&ptpbase32[ptpindex],
			    pte32, pte32 | PG_M) == 0) {
				goto restart;
			}
		}

		/* Zero out the lower 'ptpshift' bits */
		pte32 >>= ptpshift; pte32 <<= ptpshift;
		*gpa = pte32 | (gla & (pgsize - 1));
		goto done;
	}

	if (paging->paging_mode == PAGING_MODE_PAE) {
		/* Zero out the lower 5 bits and the upper 32 bits */
		ptpphys &= 0xffffffe0UL;

		ptpbase = ptp_hold(vm, vcpuid, ptpphys, sizeof(*ptpbase) * 4,
		    &cookie);
		if (ptpbase == NULL)
			goto error;

		ptpindex = (gla >> 30) & 0x3;

		pte = ptpbase[ptpindex];

		if ((pte & PG_V) == 0) {
			if (!check_only) {
				pfcode = pf_error_code(usermode, prot, 0, pte);
				vm_inject_pf(vm, vcpuid, pfcode, gla);
			}
			goto fault;
		}

		ptpphys = pte;

		nlevels = 2;
	} else
		nlevels = 4;
	while (--nlevels >= 0) {
		/* Zero out the lower 12 bits and the upper 12 bits */
		ptpphys >>= 12; ptpphys <<= 24; ptpphys >>= 12;

		ptpbase = ptp_hold(vm, vcpuid, ptpphys, PAGE_SIZE, &cookie);
		if (ptpbase == NULL)
			goto error;

		ptpshift = PAGE_SHIFT + nlevels * 9;
		ptpindex = (gla >> ptpshift) & 0x1FF;
		pgsize = 1UL << ptpshift;

		pte = ptpbase[ptpindex];

		if ((pte & PG_V) == 0 ||
		    (usermode && (pte & PG_U) == 0) ||
		    (writable && (pte & PG_RW) == 0)) {
			if (!check_only) {
				pfcode = pf_error_code(usermode, prot, 0, pte);
				vm_inject_pf(vm, vcpuid, pfcode, gla);
			}
			goto fault;
		}

		/* Set the accessed bit in the page table entry */
		if (!check_only && (pte & PG_A) == 0) {
			if (atomic_cmpset_64(&ptpbase[ptpindex],
			    pte, pte | PG_A) == 0) {
				goto restart;
			}
		}

		if (nlevels > 0 && (pte & PG_PS) != 0) {
			if (pgsize > 1 * GB) {
				if (!check_only) {
					pfcode = pf_error_code(usermode, prot, 1,
					    pte);
					vm_inject_pf(vm, vcpuid, pfcode, gla);
				}
				goto fault;
			}
			break;
		}

		ptpphys = pte;
	}

	/* Set the dirty bit in the page table entry if necessary */
	if (!check_only && writable && (pte & PG_M) == 0) {
		if (atomic_cmpset_64(&ptpbase[ptpindex], pte, pte | PG_M) == 0)
			goto restart;
	}

	/* Zero out the lower 'ptpshift' bits and the upper 12 bits */
	pte >>= ptpshift; pte <<= (ptpshift + 12); pte >>= 12;
	*gpa = pte | (gla & (pgsize - 1));
done:
	ptp_release(&cookie);
	KASSERT(retval == 0 || retval == EFAULT, ("%s: unexpected retval %d",
	    __func__, retval));
	return (retval);
error:
	retval = EFAULT;
	goto done;
fault:
	*guest_fault = 1;
	goto done;
}

int
vm_gla2gpa(struct vm *vm, int vcpuid, struct vm_guest_paging *paging,
    uint64_t gla, int prot, uint64_t *gpa, int *guest_fault)
{

	return (_vm_gla2gpa(vm, vcpuid, paging, gla, prot, gpa, guest_fault,
	    false));
}

int
vm_gla2gpa_nofault(struct vm *vm, int vcpuid, struct vm_guest_paging *paging,
    uint64_t gla, int prot, uint64_t *gpa, int *guest_fault)
{

	return (_vm_gla2gpa(vm, vcpuid, paging, gla, prot, gpa, guest_fault,
	    true));
}

int
vmm_fetch_instruction(struct vm *vm, int vcpuid, struct vm_guest_paging *paging,
    uint64_t rip, int inst_length, struct vie *vie, int *faultptr)
{
	struct vm_copyinfo copyinfo[2];
	int error, prot;

	if (inst_length > VIE_INST_SIZE)
		panic("vmm_fetch_instruction: invalid length %d", inst_length);

	prot = PROT_READ | PROT_EXEC;
	error = vm_copy_setup(vm, vcpuid, paging, rip, inst_length, prot,
	    copyinfo, nitems(copyinfo), faultptr);
	if (error || *faultptr)
		return (error);

	vm_copyin(vm, vcpuid, copyinfo, vie->inst, inst_length);
	vm_copy_teardown(vm, vcpuid, copyinfo, nitems(copyinfo));
	vie->num_valid = inst_length;
	return (0);
}

static int
vie_peek(struct vie *vie, uint8_t *x)
{

	if (vie->num_processed < vie->num_valid) {
		*x = vie->inst[vie->num_processed];
		return (0);
	} else
		return (-1);
}

static void
vie_advance(struct vie *vie)
{

	vie->num_processed++;
}

static bool
segment_override(uint8_t x, int *seg)
{

	switch (x) {
	case 0x2E:
		*seg = VM_REG_GUEST_CS;
		break;
	case 0x36:
		*seg = VM_REG_GUEST_SS;
		break;
	case 0x3E:
		*seg = VM_REG_GUEST_DS;
		break;
	case 0x26:
		*seg = VM_REG_GUEST_ES;
		break;
	case 0x64:
		*seg = VM_REG_GUEST_FS;
		break;
	case 0x65:
		*seg = VM_REG_GUEST_GS;
		break;
	default:
		return (false);
	}
	return (true);
}

static int
decode_prefixes(struct vie *vie, enum vm_cpu_mode cpu_mode, int cs_d)
{
	uint8_t x;

	while (1) {
		if (vie_peek(vie, &x))
			return (-1);

		if (x == 0x66)
			vie->opsize_override = 1;
		else if (x == 0x67)
			vie->addrsize_override = 1;
		else if (x == 0xF3)
			vie->repz_present = 1;
		else if (x == 0xF2)
			vie->repnz_present = 1;
		else if (segment_override(x, &vie->segment_register))
			vie->segment_override = 1;
		else
			break;

		vie_advance(vie);
	}

	/*
	 * From section 2.2.1, "REX Prefixes", Intel SDM Vol 2:
	 * - Only one REX prefix is allowed per instruction.
	 * - The REX prefix must immediately precede the opcode byte or the
	 *   escape opcode byte.
	 * - If an instruction has a mandatory prefix (0x66, 0xF2 or 0xF3)
	 *   the mandatory prefix must come before the REX prefix.
	 */
	if (cpu_mode == CPU_MODE_64BIT && x >= 0x40 && x <= 0x4F) {
		vie->rex_present = 1;
		vie->rex_w = x & 0x8 ? 1 : 0;
		vie->rex_r = x & 0x4 ? 1 : 0;
		vie->rex_x = x & 0x2 ? 1 : 0;
		vie->rex_b = x & 0x1 ? 1 : 0;
		vie_advance(vie);
	}

	/*
	 * Section "Operand-Size And Address-Size Attributes", Intel SDM, Vol 1
	 */
	if (cpu_mode == CPU_MODE_64BIT) {
		/*
		 * Default address size is 64-bits and default operand size
		 * is 32-bits.
		 */
		vie->addrsize = vie->addrsize_override ? 4 : 8;
		if (vie->rex_w)
			vie->opsize = 8;
		else if (vie->opsize_override)
			vie->opsize = 2;
		else
			vie->opsize = 4;
	} else if (cs_d) {
		/* Default address and operand sizes are 32-bits */
		vie->addrsize = vie->addrsize_override ? 2 : 4;
		vie->opsize = vie->opsize_override ? 2 : 4;
	} else {
		/* Default address and operand sizes are 16-bits */
		vie->addrsize = vie->addrsize_override ? 4 : 2;
		vie->opsize = vie->opsize_override ? 4 : 2;
	}
	return (0);
}

static int
decode_two_byte_opcode(struct vie *vie)
{
	uint8_t x;

	if (vie_peek(vie, &x))
		return (-1);

	vie->op = two_byte_opcodes[x];

	if (vie->op.op_type == VIE_OP_TYPE_NONE)
		return (-1);

	vie_advance(vie);
	return (0);
}

static int
decode_opcode(struct vie *vie)
{
	uint8_t x;

	if (vie_peek(vie, &x))
		return (-1);

	vie->op = one_byte_opcodes[x];

	if (vie->op.op_type == VIE_OP_TYPE_NONE)
		return (-1);

	vie_advance(vie);

	if (vie->op.op_type == VIE_OP_TYPE_TWO_BYTE)
		return (decode_two_byte_opcode(vie));

	return (0);
}

static int
decode_modrm(struct vie *vie, enum vm_cpu_mode cpu_mode)
{
	uint8_t x;

	if (vie->op.op_flags & VIE_OP_F_NO_MODRM)
		return (0);

	if (cpu_mode == CPU_MODE_REAL)
		return (-1);

	if (vie_peek(vie, &x))
		return (-1);

	vie->mod = (x >> 6) & 0x3;
	vie->rm =  (x >> 0) & 0x7;
	vie->reg = (x >> 3) & 0x7;

	/*
	 * A direct addressing mode makes no sense in the context of an EPT
	 * fault. There has to be a memory access involved to cause the
	 * EPT fault.
	 */
	if (vie->mod == VIE_MOD_DIRECT)
		return (-1);

	if ((vie->mod == VIE_MOD_INDIRECT && vie->rm == VIE_RM_DISP32) ||
	    (vie->mod != VIE_MOD_DIRECT && vie->rm == VIE_RM_SIB)) {
		/*
		 * Table 2-5: Special Cases of REX Encodings
		 *
		 * mod=0, r/m=5 is used in the compatibility mode to
		 * indicate a disp32 without a base register.
		 *
		 * mod!=3, r/m=4 is used in the compatibility mode to
		 * indicate that the SIB byte is present.
		 *
		 * The 'b' bit in the REX prefix is don't care in
		 * this case.
		 */
	} else {
		vie->rm |= (vie->rex_b << 3);
	}

	vie->reg |= (vie->rex_r << 3);

	/* SIB */
	if (vie->mod != VIE_MOD_DIRECT && vie->rm == VIE_RM_SIB)
		goto done;

	vie->base_register = gpr_map[vie->rm];

	switch (vie->mod) {
	case VIE_MOD_INDIRECT_DISP8:
		vie->disp_bytes = 1;
		break;
	case VIE_MOD_INDIRECT_DISP32:
		vie->disp_bytes = 4;
		break;
	case VIE_MOD_INDIRECT:
		if (vie->rm == VIE_RM_DISP32) {
			vie->disp_bytes = 4;
			/*
			 * Table 2-7. RIP-Relative Addressing
			 *
			 * In 64-bit mode mod=00 r/m=101 implies [rip] + disp32
			 * whereas in compatibility mode it just implies disp32.
			 */

			if (cpu_mode == CPU_MODE_64BIT)
				vie->base_register = VM_REG_GUEST_RIP;
			else
				vie->base_register = VM_REG_LAST;
		}
		break;
	}

done:
	vie_advance(vie);

	return (0);
}

static int
decode_sib(struct vie *vie)
{
	uint8_t x;

	/* Proceed only if SIB byte is present */
	if (vie->mod == VIE_MOD_DIRECT || vie->rm != VIE_RM_SIB)
		return (0);

	if (vie_peek(vie, &x))
		return (-1);

	/* De-construct the SIB byte */
	vie->ss = (x >> 6) & 0x3;
	vie->index = (x >> 3) & 0x7;
	vie->base = (x >> 0) & 0x7;

	/* Apply the REX prefix modifiers */
	vie->index |= vie->rex_x << 3;
	vie->base |= vie->rex_b << 3;

	switch (vie->mod) {
	case VIE_MOD_INDIRECT_DISP8:
		vie->disp_bytes = 1;
		break;
	case VIE_MOD_INDIRECT_DISP32:
		vie->disp_bytes = 4;
		break;
	}

	if (vie->mod == VIE_MOD_INDIRECT &&
	    (vie->base == 5 || vie->base == 13)) {
		/*
		 * Special case when base register is unused if mod = 0
		 * and base = %rbp or %r13.
		 *
		 * Documented in:
		 * Table 2-3: 32-bit Addressing Forms with the SIB Byte
		 * Table 2-5: Special Cases of REX Encodings
		 */
		vie->disp_bytes = 4;
	} else {
		vie->base_register = gpr_map[vie->base];
	}

	/*
	 * All encodings of 'index' are valid except for %rsp (4).
	 *
	 * Documented in:
	 * Table 2-3: 32-bit Addressing Forms with the SIB Byte
	 * Table 2-5: Special Cases of REX Encodings
	 */
	if (vie->index != 4)
		vie->index_register = gpr_map[vie->index];

	/* 'scale' makes sense only in the context of an index register */
	if (vie->index_register < VM_REG_LAST)
		vie->scale = 1 << vie->ss;

	vie_advance(vie);

	return (0);
}

static int
decode_displacement(struct vie *vie)
{
	int n, i;
	uint8_t x;

	union {
		char	buf[4];
		int8_t	signed8;
		int32_t	signed32;
	} u;

	if ((n = vie->disp_bytes) == 0)
		return (0);

	if (n != 1 && n != 4)
		panic("decode_displacement: invalid disp_bytes %d", n);

	for (i = 0; i < n; i++) {
		if (vie_peek(vie, &x))
			return (-1);

		u.buf[i] = x;
		vie_advance(vie);
	}

	if (n == 1)
		vie->displacement = u.signed8;		/* sign-extended */
	else
		vie->displacement = u.signed32;		/* sign-extended */

	return (0);
}

static int
decode_immediate(struct vie *vie)
{
	int i, n;
	uint8_t x;
	union {
		char	buf[4];
		int8_t	signed8;
		int16_t	signed16;
		int32_t	signed32;
	} u;

	/* Figure out immediate operand size (if any) */
	if (vie->op.op_flags & VIE_OP_F_IMM) {
		/*
		 * Section 2.2.1.5 "Immediates", Intel SDM:
		 * In 64-bit mode the typical size of immediate operands
		 * remains 32-bits. When the operand size if 64-bits, the
		 * processor sign-extends all immediates to 64-bits prior
		 * to their use.
		 */
		if (vie->opsize == 4 || vie->opsize == 8)
			vie->imm_bytes = 4;
		else
			vie->imm_bytes = 2;
	} else if (vie->op.op_flags & VIE_OP_F_IMM8) {
		vie->imm_bytes = 1;
	}

	if ((n = vie->imm_bytes) == 0)
		return (0);

	KASSERT(n == 1 || n == 2 || n == 4,
	    ("%s: invalid number of immediate bytes: %d", __func__, n));

	for (i = 0; i < n; i++) {
		if (vie_peek(vie, &x))
			return (-1);

		u.buf[i] = x;
		vie_advance(vie);
	}

	/* sign-extend the immediate value before use */
	if (n == 1)
		vie->immediate = u.signed8;
	else if (n == 2)
		vie->immediate = u.signed16;
	else
		vie->immediate = u.signed32;

	return (0);
}

static int
decode_moffset(struct vie *vie)
{
	int i, n;
	uint8_t x;
	union {
		char	buf[8];
		uint64_t u64;
	} u;

	if ((vie->op.op_flags & VIE_OP_F_MOFFSET) == 0)
		return (0);

	/*
	 * Section 2.2.1.4, "Direct Memory-Offset MOVs", Intel SDM:
	 * The memory offset size follows the address-size of the instruction.
	 */
	n = vie->addrsize;
	KASSERT(n == 2 || n == 4 || n == 8, ("invalid moffset bytes: %d", n));

	u.u64 = 0;
	for (i = 0; i < n; i++) {
		if (vie_peek(vie, &x))
			return (-1);

		u.buf[i] = x;
		vie_advance(vie);
	}
	vie->displacement = u.u64;
	return (0);
}

/*
 * Verify that the 'guest linear address' provided as collateral of the nested
 * page table fault matches with our instruction decoding.
 */
static int
verify_gla(struct vm *vm, int cpuid, uint64_t gla, struct vie *vie,
    enum vm_cpu_mode cpu_mode)
{
	int error;
	uint64_t base, segbase, idx, gla2;
	enum vm_reg_name seg;
	struct seg_desc desc;

	/* Skip 'gla' verification */
	if (gla == VIE_INVALID_GLA)
		return (0);

	base = 0;
	if (vie->base_register != VM_REG_LAST) {
		error = vm_get_register(vm, cpuid, vie->base_register, &base);
		if (error) {
			printf("verify_gla: error %d getting base reg %d\n",
				error, vie->base_register);
			return (-1);
		}

		/*
		 * RIP-relative addressing starts from the following
		 * instruction
		 */
		if (vie->base_register == VM_REG_GUEST_RIP)
			base += vie->num_processed;
	}

	idx = 0;
	if (vie->index_register != VM_REG_LAST) {
		error = vm_get_register(vm, cpuid, vie->index_register, &idx);
		if (error) {
			printf("verify_gla: error %d getting index reg %d\n",
				error, vie->index_register);
			return (-1);
		}
	}

	/*
	 * From "Specifying a Segment Selector", Intel SDM, Vol 1
	 *
	 * In 64-bit mode, segmentation is generally (but not
	 * completely) disabled.  The exceptions are the FS and GS
	 * segments.
	 *
	 * In legacy IA-32 mode, when the ESP or EBP register is used
	 * as the base, the SS segment is the default segment.  For
	 * other data references, except when relative to stack or
	 * string destination the DS segment is the default.  These
	 * can be overridden to allow other segments to be accessed.
	 */
	if (vie->segment_override)
		seg = vie->segment_register;
	else if (vie->base_register == VM_REG_GUEST_RSP ||
	    vie->base_register == VM_REG_GUEST_RBP)
		seg = VM_REG_GUEST_SS;
	else
		seg = VM_REG_GUEST_DS;
	if (cpu_mode == CPU_MODE_64BIT && seg != VM_REG_GUEST_FS &&
	    seg != VM_REG_GUEST_GS) {
		segbase = 0;
	} else {
		error = vm_get_seg_desc(vm, cpuid, seg, &desc);
		if (error) {
			printf("verify_gla: error %d getting segment"
			       " descriptor %d", error,
			       vie->segment_register);
			return (-1);
		}
		segbase = desc.base;
	}

	gla2 = segbase + base + vie->scale * idx + vie->displacement;
	gla2 &= size2mask[vie->addrsize];
	if (gla != gla2) {
		printf("verify_gla mismatch: segbase(0x%0lx)"
		       "base(0x%0lx), scale(%d), index(0x%0lx), "
		       "disp(0x%0lx), gla(0x%0lx), gla2(0x%0lx)\n",
		       segbase, base, vie->scale, idx, vie->displacement,
		       gla, gla2);
		return (-1);
	}

	return (0);
}

int
vmm_decode_instruction(struct vm *vm, int cpuid, uint64_t gla,
		       enum vm_cpu_mode cpu_mode, int cs_d, struct vie *vie)
{

	if (decode_prefixes(vie, cpu_mode, cs_d))
		return (-1);

	if (decode_opcode(vie))
		return (-1);

	if (decode_modrm(vie, cpu_mode))
		return (-1);

	if (decode_sib(vie))
		return (-1);

	if (decode_displacement(vie))
		return (-1);

	if (decode_immediate(vie))
		return (-1);

	if (decode_moffset(vie))
		return (-1);

	if ((vie->op.op_flags & VIE_OP_F_NO_GLA_VERIFICATION) == 0) {
		if (verify_gla(vm, cpuid, gla, vie, cpu_mode))
			return (-1);
	}

	vie->decoded = 1;	/* success */

	return (0);
}
<<<<<<< HEAD
#endif	/* _KERNEL */
// CHERI CHANGES START
// {
//   "updated": 20181114,
//   "target_type": "kernel",
//   "changes": [
//     "struct iovec"
//   ]
// }
// CHERI CHANGES END
=======
#endif	/* _KERNEL */
>>>>>>> fe33cd02
<|MERGE_RESOLUTION|>--- conflicted
+++ resolved
@@ -2738,17 +2738,4 @@
 
 	return (0);
 }
-<<<<<<< HEAD
-#endif	/* _KERNEL */
-// CHERI CHANGES START
-// {
-//   "updated": 20181114,
-//   "target_type": "kernel",
-//   "changes": [
-//     "struct iovec"
-//   ]
-// }
-// CHERI CHANGES END
-=======
-#endif	/* _KERNEL */
->>>>>>> fe33cd02
+#endif	/* _KERNEL */