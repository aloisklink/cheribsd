/*-
 * SPDX-License-Identifier: BSD-2-Clause-FreeBSD
 *
 * Copyright 1996-1998 John D. Polstra.
 * All rights reserved.
 *
 * Redistribution and use in source and binary forms, with or without
 * modification, are permitted provided that the following conditions
 * are met:
 * 1. Redistributions of source code must retain the above copyright
 *    notice, this list of conditions and the following disclaimer.
 * 2. Redistributions in binary form must reproduce the above copyright
 *    notice, this list of conditions and the following disclaimer in the
 *    documentation and/or other materials provided with the distribution.
 *
 * THIS SOFTWARE IS PROVIDED BY THE AUTHOR ``AS IS'' AND ANY EXPRESS OR
 * IMPLIED WARRANTIES, INCLUDING, BUT NOT LIMITED TO, THE IMPLIED WARRANTIES
 * OF MERCHANTABILITY AND FITNESS FOR A PARTICULAR PURPOSE ARE DISCLAIMED.
 * IN NO EVENT SHALL THE AUTHOR BE LIABLE FOR ANY DIRECT, INDIRECT,
 * INCIDENTAL, SPECIAL, EXEMPLARY, OR CONSEQUENTIAL DAMAGES (INCLUDING, BUT
 * NOT LIMITED TO, PROCUREMENT OF SUBSTITUTE GOODS OR SERVICES; LOSS OF USE,
 * DATA, OR PROFITS; OR BUSINESS INTERRUPTION) HOWEVER CAUSED AND ON ANY
 * THEORY OF LIABILITY, WHETHER IN CONTRACT, STRICT LIABILITY, OR TORT
 * (INCLUDING NEGLIGENCE OR OTHERWISE) ARISING IN ANY WAY OUT OF THE USE OF
 * THIS SOFTWARE, EVEN IF ADVISED OF THE POSSIBILITY OF SUCH DAMAGE.
 */

#include <sys/cdefs.h>
__FBSDID("$FreeBSD$");

#include <sys/param.h>
#include <sys/kernel.h>
#include <sys/systm.h>
#include <sys/exec.h>
#include <sys/imgact.h>
#include <sys/linker.h>
#include <sys/proc.h>
#include <sys/sysent.h>
#include <sys/imgact_elf.h>
#include <sys/syscall.h>
#include <sys/signalvar.h>
#include <sys/vnode.h>

#include <vm/vm.h>
#include <vm/pmap.h>
#include <vm/vm_param.h>

#include <machine/elf.h>
#include <machine/fpu.h>
#include <machine/md_var.h>

struct sysentvec elf64_freebsd_sysvec = {
	.sv_size	= SYS_MAXSYSCALL,
	.sv_table	= sysent,
	.sv_errsize	= 0,
	.sv_errtbl	= NULL,
	.sv_transtrap	= NULL,
	.sv_fixup	= __elfN(freebsd_fixup),
	.sv_sendsig	= sendsig,
	.sv_sigcode	= sigcode,
	.sv_szsigcode	= &szsigcode,
	.sv_name	= "FreeBSD ELF64",
	.sv_coredump	= __elfN(coredump),
	.sv_imgact_try	= NULL,
	.sv_minsigstksz	= MINSIGSTKSZ,
	.sv_minuser	= VM_MIN_ADDRESS,
	.sv_maxuser	= VM_MAXUSER_ADDRESS,
	.sv_usrstack	= USRSTACK,
	.sv_psstrings	= PS_STRINGS,
	.sv_stackprot	= VM_PROT_ALL,
	.sv_copyout_auxargs = __elfN(freebsd_copyout_auxargs),
	.sv_copyout_strings	= exec_copyout_strings,
	.sv_setregs	= exec_setregs,
	.sv_fixlimit	= NULL,
	.sv_maxssiz	= NULL,
	.sv_flags	= SV_ABI_FREEBSD | SV_ASLR | SV_LP64 | SV_SHP |
			    SV_TIMEKEEP,
	.sv_set_syscall_retval = cpu_set_syscall_retval,
	.sv_fetch_syscall_args = cpu_fetch_syscall_args,
	.sv_syscallnames = syscallnames,
	.sv_shared_page_base = SHAREDPAGE,
	.sv_shared_page_len = PAGE_SIZE,
	.sv_schedtail	= NULL,
	.sv_thread_detach = NULL,
	.sv_trap	= NULL,
	.sv_stackgap	= elf64_stackgap,
};
INIT_SYSENTVEC(elf64_sysvec, &elf64_freebsd_sysvec);

void
amd64_lower_shared_page(struct sysentvec *sv)
{
	if (hw_lower_amd64_sharedpage != 0) {
		sv->sv_maxuser -= PAGE_SIZE;
		sv->sv_shared_page_base -= PAGE_SIZE;
		sv->sv_usrstack -= PAGE_SIZE;
		sv->sv_psstrings -= PAGE_SIZE;
	}
}

/*
 * Do this fixup before INIT_SYSENTVEC (SI_ORDER_ANY) because the latter
 * uses the value of sv_shared_page_base.
 */
SYSINIT(elf64_sysvec_fixup, SI_SUB_EXEC, SI_ORDER_FIRST,
	(sysinit_cfunc_t) amd64_lower_shared_page,
	&elf64_freebsd_sysvec);

static Elf64_Brandinfo freebsd_brand_info = {
	.brand		= ELFOSABI_FREEBSD,
	.machine	= EM_X86_64,
	.compat_3_brand	= "FreeBSD",
	.emul_path	= NULL,
	.interp_path	= "/libexec/ld-elf.so.1",
	.sysvec		= &elf64_freebsd_sysvec,
	.interp_newpath	= NULL,
	.brand_note	= &elf64_freebsd_brandnote,
	.flags		= BI_CAN_EXEC_DYN | BI_BRAND_NOTE
};

SYSINIT(elf64, SI_SUB_EXEC, SI_ORDER_FIRST,
	(sysinit_cfunc_t) elf64_insert_brand_entry,
	&freebsd_brand_info);

static Elf64_Brandinfo freebsd_brand_oinfo = {
	.brand		= ELFOSABI_FREEBSD,
	.machine	= EM_X86_64,
	.compat_3_brand	= "FreeBSD",
	.emul_path	= NULL,
	.interp_path	= "/usr/libexec/ld-elf.so.1",
	.sysvec		= &elf64_freebsd_sysvec,
	.interp_newpath	= NULL,
	.brand_note	= &elf64_freebsd_brandnote,
	.flags		= BI_CAN_EXEC_DYN | BI_BRAND_NOTE
};

SYSINIT(oelf64, SI_SUB_EXEC, SI_ORDER_ANY,
	(sysinit_cfunc_t) elf64_insert_brand_entry,
	&freebsd_brand_oinfo);

static Elf64_Brandinfo kfreebsd_brand_info = {
	.brand		= ELFOSABI_FREEBSD,
	.machine	= EM_X86_64,
	.compat_3_brand	= "FreeBSD",
	.emul_path	= NULL,
	.interp_path	= "/lib/ld-kfreebsd-x86-64.so.1",
	.sysvec		= &elf64_freebsd_sysvec,
	.interp_newpath	= NULL,
	.brand_note	= &elf64_kfreebsd_brandnote,
	.flags		= BI_CAN_EXEC_DYN | BI_BRAND_NOTE_MANDATORY
};

SYSINIT(kelf64, SI_SUB_EXEC, SI_ORDER_ANY,
	(sysinit_cfunc_t) elf64_insert_brand_entry,
	&kfreebsd_brand_info);

void
elf64_dump_thread(struct thread *td, void *dst, size_t *off)
{
	void *buf;
	size_t len;

	len = 0;
	if (use_xsave) {
		if (dst != NULL) {
			fpugetregs(td);
			len += elf64_populate_note(NT_X86_XSTATE,
			    get_pcb_user_save_td(td), dst,
			    cpu_max_ext_state_size, &buf);
			*(uint64_t *)((char *)buf + X86_XSTATE_XCR0_OFFSET) =
			    xsave_mask;
		} else
			len += elf64_populate_note(NT_X86_XSTATE, NULL, NULL,
			    cpu_max_ext_state_size, NULL);
	}
	*off = len;
}

bool
elf_is_ifunc_reloc(Elf_Size r_info)
{

	return (ELF_R_TYPE(r_info) == R_X86_64_IRELATIVE);
}

/* Process one elf relocation with addend. */
static int
<<<<<<< HEAD
elf_reloc_internal(linker_file_t lf, char *relocbase, const void *data,
    int type, elf_lookup_fn lookup)
=======
elf_reloc_internal(linker_file_t lf, Elf_Addr relocbase, const void *data,
    int type, bool late_ifunc, elf_lookup_fn lookup)
>>>>>>> 39cdd1c2
{
	Elf64_Addr *where, val;
	Elf32_Addr *where32, val32;
	Elf_Addr addr;
	Elf_Addr addend;
	Elf_Size rtype, symidx;
	const Elf_Rel *rel;
	const Elf_Rela *rela;
	int error;

	switch (type) {
	case ELF_RELOC_REL:
		rel = (const Elf_Rel *)data;
		where = (Elf_Addr *) (relocbase + rel->r_offset);
		rtype = ELF_R_TYPE(rel->r_info);
		symidx = ELF_R_SYM(rel->r_info);
		/* Addend is 32 bit on 32 bit relocs */
		switch (rtype) {
		case R_X86_64_PC32:
		case R_X86_64_32S:
		case R_X86_64_PLT32:
			addend = *(Elf32_Addr *)where;
			break;
		default:
			addend = *where;
			break;
		}
		break;
	case ELF_RELOC_RELA:
		rela = (const Elf_Rela *)data;
		where = (Elf_Addr *) (relocbase + rela->r_offset);
		addend = rela->r_addend;
		rtype = ELF_R_TYPE(rela->r_info);
		symidx = ELF_R_SYM(rela->r_info);
		break;
	default:
		panic("unknown reloc type %d\n", type);
	}

	if (late_ifunc) {
		KASSERT(type == ELF_RELOC_RELA,
		    ("Only RELA ifunc relocations are supported"));
		if (rtype != R_X86_64_IRELATIVE)
			return (0);
	}

	switch (rtype) {
		case R_X86_64_NONE:	/* none */
			break;

		case R_X86_64_64:		/* S + A */
			error = lookup(lf, symidx, 1, &addr);
			val = addr + addend;
			if (error != 0)
				return -1;
			if (*where != val)
				*where = val;
			break;

		case R_X86_64_PC32:	/* S + A - P */
		case R_X86_64_PLT32:	/* L + A - P, L is PLT location for
					   the symbol, which we treat as S */
			error = lookup(lf, symidx, 1, &addr);
			where32 = (Elf32_Addr *)where;
			val32 = (Elf32_Addr)(addr + addend - (Elf_Addr)where);
			if (error != 0)
				return -1;
			if (*where32 != val32)
				*where32 = val32;
			break;

		case R_X86_64_32S:	/* S + A sign extend */
			error = lookup(lf, symidx, 1, &addr);
			val32 = (Elf32_Addr)(addr + addend);
			where32 = (Elf32_Addr *)where;
			if (error != 0)
				return -1;
			if (*where32 != val32)
				*where32 = val32;
			break;

		case R_X86_64_COPY:	/* none */
			/*
			 * There shouldn't be copy relocations in kernel
			 * objects.
			 */
			printf("kldload: unexpected R_COPY relocation\n");
			return (-1);

		case R_X86_64_GLOB_DAT:	/* S */
		case R_X86_64_JMP_SLOT:	/* XXX need addend + offset */
			error = lookup(lf, symidx, 1, &addr);
			if (error != 0)
				return -1;
			if (*where != addr)
				*where = addr;
			break;

		case R_X86_64_RELATIVE:	/* B + A */
			addr = elf_relocaddr(lf, (Elf_Addr)relocbase + addend);
			val = addr;
			if (*where != val)
				*where = val;
			break;

		case R_X86_64_IRELATIVE:
			addr = (Elf_Addr)relocbase + addend;
			val = ((Elf64_Addr (*)(void))addr)();
			if (*where != val)
				*where = val;
			break;

		default:
			printf("kldload: unexpected relocation type %ld\n",
			       rtype);
			return (-1);
	}
	return (0);
}

int
elf_reloc(linker_file_t lf, char *relocbase, const void *data, int type,
    elf_lookup_fn lookup)
{

	return (elf_reloc_internal(lf, relocbase, data, type, false, lookup));
}

int
elf_reloc_local(linker_file_t lf, char *relocbase, const void *data,
    int type, elf_lookup_fn lookup)
{

	return (elf_reloc_internal(lf, relocbase, data, type, false, lookup));
}

int
elf_reloc_late(linker_file_t lf, Elf_Addr relocbase, const void *data,
    int type, elf_lookup_fn lookup)
{

	return (elf_reloc_internal(lf, relocbase, data, type, true, lookup));
}

int
elf_cpu_load_file(linker_file_t lf __unused)
{

	return (0);
}

int
elf_cpu_unload_file(linker_file_t lf __unused)
{

	return (0);
}

int
elf_cpu_parse_dynamic(caddr_t loadbase __unused, Elf_Dyn *dynamic __unused)
{

	return (0);
}

// CHERI CHANGES START
// {
//   "updated": 20200804,
//   "target_type": "kernel",
//   "changes_purecap": [
//     "pointer_as_integer"
//   ]
// }
// CHERI CHANGES END<|MERGE_RESOLUTION|>--- conflicted
+++ resolved
@@ -185,13 +185,8 @@
 
 /* Process one elf relocation with addend. */
 static int
-<<<<<<< HEAD
 elf_reloc_internal(linker_file_t lf, char *relocbase, const void *data,
-    int type, elf_lookup_fn lookup)
-=======
-elf_reloc_internal(linker_file_t lf, Elf_Addr relocbase, const void *data,
     int type, bool late_ifunc, elf_lookup_fn lookup)
->>>>>>> 39cdd1c2
 {
 	Elf64_Addr *where, val;
 	Elf32_Addr *where32, val32;
@@ -329,7 +324,7 @@
 }
 
 int
-elf_reloc_late(linker_file_t lf, Elf_Addr relocbase, const void *data,
+elf_reloc_late(linker_file_t lf, char *relocbase, const void *data,
     int type, elf_lookup_fn lookup)
 {
 
