/*-
 * SPDX-License-Identifier: BSD-2-Clause-FreeBSD
 *
 * Copyright 1996-1998 John D. Polstra.
 * All rights reserved.
 *
 * Redistribution and use in source and binary forms, with or without
 * modification, are permitted provided that the following conditions
 * are met:
 * 1. Redistributions of source code must retain the above copyright
 *    notice, this list of conditions and the following disclaimer.
 * 2. Redistributions in binary form must reproduce the above copyright
 *    notice, this list of conditions and the following disclaimer in the
 *    documentation and/or other materials provided with the distribution.
 *
 * THIS SOFTWARE IS PROVIDED BY THE AUTHOR ``AS IS'' AND ANY EXPRESS OR
 * IMPLIED WARRANTIES, INCLUDING, BUT NOT LIMITED TO, THE IMPLIED WARRANTIES
 * OF MERCHANTABILITY AND FITNESS FOR A PARTICULAR PURPOSE ARE DISCLAIMED.
 * IN NO EVENT SHALL THE AUTHOR BE LIABLE FOR ANY DIRECT, INDIRECT,
 * INCIDENTAL, SPECIAL, EXEMPLARY, OR CONSEQUENTIAL DAMAGES (INCLUDING, BUT
 * NOT LIMITED TO, PROCUREMENT OF SUBSTITUTE GOODS OR SERVICES; LOSS OF USE,
 * DATA, OR PROFITS; OR BUSINESS INTERRUPTION) HOWEVER CAUSED AND ON ANY
 * THEORY OF LIABILITY, WHETHER IN CONTRACT, STRICT LIABILITY, OR TORT
 * (INCLUDING NEGLIGENCE OR OTHERWISE) ARISING IN ANY WAY OUT OF THE USE OF
 * THIS SOFTWARE, EVEN IF ADVISED OF THE POSSIBILITY OF SUCH DAMAGE.
 */

#include <sys/cdefs.h>
__FBSDID("$FreeBSD$");

#include <sys/param.h>
#include <sys/kernel.h>
#include <sys/systm.h>
#include <sys/exec.h>
#include <sys/imgact.h>
#include <sys/linker.h>
#include <sys/proc.h>
#include <sys/sysent.h>
#include <sys/imgact_elf.h>
#include <sys/syscall.h>
#include <sys/signalvar.h>
#include <sys/vnode.h>

#include <vm/vm.h>
#include <vm/pmap.h>
#include <vm/vm_param.h>

#include <machine/elf.h>
#include <machine/fpu.h>
#include <machine/md_var.h>

#include "vdso_offsets.h"

extern const char _binary_elf_vdso_so_1_start[];
extern const char _binary_elf_vdso_so_1_end[];
extern char _binary_elf_vdso_so_1_size;

struct sysentvec elf64_freebsd_sysvec_la48 = {
	.sv_size	= SYS_MAXSYSCALL,
	.sv_table	= sysent,
	.sv_transtrap	= NULL,
	.sv_fixup	= __elfN(freebsd_fixup),
	.sv_sendsig	= sendsig,
	.sv_sigcode	= _binary_elf_vdso_so_1_start,
	.sv_szsigcode	= (int *)&_binary_elf_vdso_so_1_size,
	.sv_sigcodeoff	= VDSO_SIGCODE_OFFSET,
	.sv_name	= "FreeBSD ELF64",
	.sv_coredump	= __elfN(coredump),
	.sv_elf_core_osabi = ELFOSABI_FREEBSD,
	.sv_elf_core_abi_vendor = FREEBSD_ABI_VENDOR,
	.sv_elf_core_prepare_notes = __elfN(prepare_notes),
	.sv_imgact_try	= NULL,
	.sv_minsigstksz	= MINSIGSTKSZ,
	.sv_minuser	= VM_MIN_ADDRESS,
	.sv_maxuser	= VM_MAXUSER_ADDRESS_LA48,
	.sv_usrstack	= USRSTACK_LA48,
<<<<<<< HEAD
	.sv_szpsstrings	= sizeof(struct ps_strings),
=======
	.sv_psstrings	= PS_STRINGS_LA48,
	.sv_psstringssz	= sizeof(struct ps_strings),
>>>>>>> 3fc21fdd
	.sv_stackprot	= VM_PROT_ALL,
	.sv_copyout_auxargs = __elfN(freebsd_copyout_auxargs),
	.sv_copyout_strings	= exec_copyout_strings,
	.sv_setregs	= exec_setregs,
	.sv_fixlimit	= NULL,
	.sv_maxssiz	= NULL,
	.sv_flags	= SV_ABI_FREEBSD | SV_ASLR | SV_LP64 | SV_SHP |
			    SV_TIMEKEEP | SV_RNG_SEED_VER | SV_DSO_SIG,
	.sv_set_syscall_retval = cpu_set_syscall_retval,
	.sv_fetch_syscall_args = cpu_fetch_syscall_args,
	.sv_syscallnames = syscallnames,
	.sv_shared_page_base = SHAREDPAGE_LA48,
	.sv_shared_page_len = PAGE_SIZE,
	.sv_schedtail	= NULL,
	.sv_thread_detach = NULL,
	.sv_trap	= NULL,
	.sv_stackgap	= elf64_stackgap,
	.sv_onexec_old	= exec_onexec_old,
	.sv_onexit	= exit_onexit,
	.sv_set_fork_retval = x86_set_fork_retval,
};

struct sysentvec elf64_freebsd_sysvec_la57 = {
	.sv_size	= SYS_MAXSYSCALL,
	.sv_table	= sysent,
	.sv_transtrap	= NULL,
	.sv_fixup	= __elfN(freebsd_fixup),
	.sv_sendsig	= sendsig,
	.sv_sigcode	= _binary_elf_vdso_so_1_start,
	.sv_szsigcode	= (int *)&_binary_elf_vdso_so_1_size,
	.sv_sigcodeoff	= VDSO_SIGCODE_OFFSET,
	.sv_name	= "FreeBSD ELF64",
	.sv_coredump	= __elfN(coredump),
	.sv_elf_core_osabi = ELFOSABI_FREEBSD,
	.sv_elf_core_abi_vendor = FREEBSD_ABI_VENDOR,
	.sv_elf_core_prepare_notes = __elfN(prepare_notes),
	.sv_imgact_try	= NULL,
	.sv_minsigstksz	= MINSIGSTKSZ,
	.sv_minuser	= VM_MIN_ADDRESS,
	.sv_maxuser	= VM_MAXUSER_ADDRESS_LA57,
	.sv_usrstack	= USRSTACK_LA57,
<<<<<<< HEAD
	.sv_szpsstrings	= sizeof(struct ps_strings),
=======
	.sv_psstrings	= PS_STRINGS_LA57,
	.sv_psstringssz	= sizeof(struct ps_strings),
>>>>>>> 3fc21fdd
	.sv_stackprot	= VM_PROT_ALL,
	.sv_copyout_auxargs = __elfN(freebsd_copyout_auxargs),
	.sv_copyout_strings	= exec_copyout_strings,
	.sv_setregs	= exec_setregs,
	.sv_fixlimit	= NULL,
	.sv_maxssiz	= NULL,
	.sv_flags	= SV_ABI_FREEBSD | SV_ASLR | SV_LP64 | SV_SHP |
			    SV_TIMEKEEP | SV_RNG_SEED_VER | SV_DSO_SIG,
	.sv_set_syscall_retval = cpu_set_syscall_retval,
	.sv_fetch_syscall_args = cpu_fetch_syscall_args,
	.sv_syscallnames = syscallnames,
	.sv_shared_page_base = SHAREDPAGE_LA57,
	.sv_shared_page_len = PAGE_SIZE,
	.sv_schedtail	= NULL,
	.sv_thread_detach = NULL,
	.sv_trap	= NULL,
	.sv_stackgap	= elf64_stackgap,
	.sv_onexec_old	= exec_onexec_old,
	.sv_onexit	= exit_onexit,
	.sv_set_fork_retval=  x86_set_fork_retval,
};

static void
amd64_init_sysvecs(void *arg)
{
	amd64_lower_shared_page(&elf64_freebsd_sysvec_la48);
	if (la57) {
		exec_sysvec_init(&elf64_freebsd_sysvec_la57);
		exec_sysvec_init_secondary(&elf64_freebsd_sysvec_la57,
		    &elf64_freebsd_sysvec_la48);
	} else {
		exec_sysvec_init(&elf64_freebsd_sysvec_la48);
	}
}
SYSINIT(elf64_sysvec, SI_SUB_EXEC, SI_ORDER_ANY, amd64_init_sysvecs, NULL);

void
amd64_lower_shared_page(struct sysentvec *sv)
{
	if (hw_lower_amd64_sharedpage != 0) {
		sv->sv_maxuser -= PAGE_SIZE;
		sv->sv_shared_page_base -= PAGE_SIZE;
		sv->sv_usrstack -= PAGE_SIZE;
	}
}

static bool
freebsd_brand_info_la57_img_compat(const struct image_params *imgp,
    const int32_t *osrel __unused, const uint32_t *fctl0)
{
	if ((imgp->proc->p_md.md_flags & P_MD_LA57) != 0)
		return (true);
	if (fctl0 == NULL || (*fctl0 & NT_FREEBSD_FCTL_LA48) != 0)
		return (false);
	if ((imgp->proc->p_md.md_flags & P_MD_LA48) != 0)
		return (false);
	return (true);
}

static Elf64_Brandinfo freebsd_brand_info_la48 = {
	.brand		= ELFOSABI_FREEBSD,
	.machine	= EM_X86_64,
	.compat_3_brand	= "FreeBSD",
	.emul_path	= NULL,
	.interp_path	= "/libexec/ld-elf.so.1",
	.sysvec		= &elf64_freebsd_sysvec_la48,
	.interp_newpath	= NULL,
	.brand_note	= &elf64_freebsd_brandnote,
	.flags		= BI_CAN_EXEC_DYN | BI_BRAND_NOTE,
};

static Elf64_Brandinfo freebsd_brand_info_la57 = {
	.brand		= ELFOSABI_FREEBSD,
	.machine	= EM_X86_64,
	.compat_3_brand	= "FreeBSD",
	.emul_path	= NULL,
	.interp_path	= "/libexec/ld-elf.so.1",
	.sysvec		= &elf64_freebsd_sysvec_la57,
	.interp_newpath	= NULL,
	.brand_note	= &elf64_freebsd_brandnote,
	.flags		= BI_CAN_EXEC_DYN | BI_BRAND_NOTE,
	.header_supported = freebsd_brand_info_la57_img_compat,
};

static void
sysinit_register_elf64_brand_entries(void *arg __unused)
{
	/*
	 * _57 must go first so it can either claim the image or hand
	 * it to _48.
	 */
	if (la57)
		elf64_insert_brand_entry(&freebsd_brand_info_la57);
	elf64_insert_brand_entry(&freebsd_brand_info_la48);
}
SYSINIT(elf64, SI_SUB_EXEC, SI_ORDER_FIRST,
    sysinit_register_elf64_brand_entries, NULL);

static Elf64_Brandinfo freebsd_brand_oinfo = {
	.brand		= ELFOSABI_FREEBSD,
	.machine	= EM_X86_64,
	.compat_3_brand	= "FreeBSD",
	.emul_path	= NULL,
	.interp_path	= "/usr/libexec/ld-elf.so.1",
	.sysvec		= &elf64_freebsd_sysvec_la48,
	.interp_newpath	= NULL,
	.brand_note	= &elf64_freebsd_brandnote,
	.flags		= BI_CAN_EXEC_DYN | BI_BRAND_NOTE
};

SYSINIT(oelf64, SI_SUB_EXEC, SI_ORDER_ANY,
    (sysinit_cfunc_t)elf64_insert_brand_entry, &freebsd_brand_oinfo);

static Elf64_Brandinfo kfreebsd_brand_info = {
	.brand		= ELFOSABI_FREEBSD,
	.machine	= EM_X86_64,
	.compat_3_brand	= "FreeBSD",
	.emul_path	= NULL,
	.interp_path	= "/lib/ld-kfreebsd-x86-64.so.1",
	.sysvec		= &elf64_freebsd_sysvec_la48,
	.interp_newpath	= NULL,
	.brand_note	= &elf64_kfreebsd_brandnote,
	.flags		= BI_CAN_EXEC_DYN | BI_BRAND_NOTE_MANDATORY
};

SYSINIT(kelf64, SI_SUB_EXEC, SI_ORDER_ANY,
    (sysinit_cfunc_t)elf64_insert_brand_entry, &kfreebsd_brand_info);

void
elf64_dump_thread(struct thread *td, void *dst, size_t *off)
{
	void *buf;
	size_t len;

	len = 0;
	if (use_xsave) {
		if (dst != NULL) {
			fpugetregs(td);
			len += elf64_populate_note(NT_X86_XSTATE,
			    get_pcb_user_save_td(td), dst,
			    cpu_max_ext_state_size, &buf);
			*(uint64_t *)((char *)buf + X86_XSTATE_XCR0_OFFSET) =
			    xsave_mask;
		} else
			len += elf64_populate_note(NT_X86_XSTATE, NULL, NULL,
			    cpu_max_ext_state_size, NULL);
	}
	*off = len;
}

bool
elf_is_ifunc_reloc(Elf_Size r_info)
{

	return (ELF_R_TYPE(r_info) == R_X86_64_IRELATIVE);
}

/* Process one elf relocation with addend. */
static int
elf_reloc_internal(linker_file_t lf, char *relocbase, const void *data,
    int type, bool late_ifunc, elf_lookup_fn lookup)
{
	Elf64_Addr *where, val;
	Elf32_Addr *where32, val32;
	Elf_Addr addr;
	Elf_Addr addend;
	Elf_Size rtype, symidx;
	const Elf_Rel *rel;
	const Elf_Rela *rela;
	int error;

	switch (type) {
	case ELF_RELOC_REL:
		rel = (const Elf_Rel *)data;
		where = (Elf_Addr *) (relocbase + rel->r_offset);
		rtype = ELF_R_TYPE(rel->r_info);
		symidx = ELF_R_SYM(rel->r_info);
		/* Addend is 32 bit on 32 bit relocs */
		switch (rtype) {
		case R_X86_64_PC32:
		case R_X86_64_32S:
		case R_X86_64_PLT32:
			addend = *(Elf32_Addr *)where;
			break;
		default:
			addend = *where;
			break;
		}
		break;
	case ELF_RELOC_RELA:
		rela = (const Elf_Rela *)data;
		where = (Elf_Addr *) (relocbase + rela->r_offset);
		addend = rela->r_addend;
		rtype = ELF_R_TYPE(rela->r_info);
		symidx = ELF_R_SYM(rela->r_info);
		break;
	default:
		panic("unknown reloc type %d\n", type);
	}

	if (late_ifunc) {
		KASSERT(type == ELF_RELOC_RELA,
		    ("Only RELA ifunc relocations are supported"));
		if (rtype != R_X86_64_IRELATIVE)
			return (0);
	}

	switch (rtype) {
		case R_X86_64_NONE:	/* none */
			break;

		case R_X86_64_64:	/* S + A */
			error = lookup(lf, symidx, 1, &addr);
			val = addr + addend;
			if (error != 0)
				return (-1);
			if (*where != val)
				*where = val;
			break;

		case R_X86_64_PC32:	/* S + A - P */
		case R_X86_64_PLT32:	/* L + A - P, L is PLT location for
					   the symbol, which we treat as S */
			error = lookup(lf, symidx, 1, &addr);
			where32 = (Elf32_Addr *)where;
			val32 = (Elf32_Addr)(addr + addend - (Elf_Addr)where);
			if (error != 0)
				return (-1);
			if (*where32 != val32)
				*where32 = val32;
			break;

		case R_X86_64_32S:	/* S + A sign extend */
			error = lookup(lf, symidx, 1, &addr);
			val32 = (Elf32_Addr)(addr + addend);
			where32 = (Elf32_Addr *)where;
			if (error != 0)
				return (-1);
			if (*where32 != val32)
				*where32 = val32;
			break;

		case R_X86_64_COPY:	/* none */
			/*
			 * There shouldn't be copy relocations in kernel
			 * objects.
			 */
			printf("kldload: unexpected R_COPY relocation, "
			    "symbol index %ld\n", symidx);
			return (-1);

		case R_X86_64_GLOB_DAT:	/* S */
		case R_X86_64_JMP_SLOT:	/* XXX need addend + offset */
			error = lookup(lf, symidx, 1, &addr);
			if (error != 0)
				return (-1);
			if (*where != addr)
				*where = addr;
			break;

		case R_X86_64_RELATIVE:	/* B + A */
			addr = elf_relocaddr(lf, (Elf_Addr)relocbase + addend);
			val = addr;
			if (*where != val)
				*where = val;
			break;

		case R_X86_64_IRELATIVE:
			addr = (Elf_Addr)relocbase + addend;
			val = ((Elf64_Addr (*)(void))addr)();
			if (*where != val)
				*where = val;
			break;

		default:
			printf("kldload: unexpected relocation type %ld, "
			    "symbol index %ld\n", rtype, symidx);
			return (-1);
	}
	return (0);
}

int
elf_reloc(linker_file_t lf, char *relocbase, const void *data, int type,
    elf_lookup_fn lookup)
{

	return (elf_reloc_internal(lf, relocbase, data, type, false, lookup));
}

int
elf_reloc_local(linker_file_t lf, char *relocbase, const void *data,
    int type, elf_lookup_fn lookup)
{

	return (elf_reloc_internal(lf, relocbase, data, type, false, lookup));
}

int
elf_reloc_late(linker_file_t lf, char *relocbase, const void *data,
    int type, elf_lookup_fn lookup)
{

	return (elf_reloc_internal(lf, relocbase, data, type, true, lookup));
}

int
elf_cpu_load_file(linker_file_t lf __unused)
{

	return (0);
}

int
elf_cpu_unload_file(linker_file_t lf __unused)
{

	return (0);
}

int
elf_cpu_parse_dynamic(caddr_t loadbase __unused, Elf_Dyn *dynamic __unused)
{

	return (0);
}
// CHERI CHANGES START
// {
//   "updated": 20200804,
//   "target_type": "kernel",
//   "changes_purecap": [
//     "pointer_as_integer"
//   ]
// }
// CHERI CHANGES END<|MERGE_RESOLUTION|>--- conflicted
+++ resolved
@@ -74,12 +74,7 @@
 	.sv_minuser	= VM_MIN_ADDRESS,
 	.sv_maxuser	= VM_MAXUSER_ADDRESS_LA48,
 	.sv_usrstack	= USRSTACK_LA48,
-<<<<<<< HEAD
-	.sv_szpsstrings	= sizeof(struct ps_strings),
-=======
-	.sv_psstrings	= PS_STRINGS_LA48,
 	.sv_psstringssz	= sizeof(struct ps_strings),
->>>>>>> 3fc21fdd
 	.sv_stackprot	= VM_PROT_ALL,
 	.sv_copyout_auxargs = __elfN(freebsd_copyout_auxargs),
 	.sv_copyout_strings	= exec_copyout_strings,
@@ -121,12 +116,7 @@
 	.sv_minuser	= VM_MIN_ADDRESS,
 	.sv_maxuser	= VM_MAXUSER_ADDRESS_LA57,
 	.sv_usrstack	= USRSTACK_LA57,
-<<<<<<< HEAD
-	.sv_szpsstrings	= sizeof(struct ps_strings),
-=======
-	.sv_psstrings	= PS_STRINGS_LA57,
 	.sv_psstringssz	= sizeof(struct ps_strings),
->>>>>>> 3fc21fdd
 	.sv_stackprot	= VM_PROT_ALL,
 	.sv_copyout_auxargs = __elfN(freebsd_copyout_auxargs),
 	.sv_copyout_strings	= exec_copyout_strings,
