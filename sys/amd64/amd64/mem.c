/*-
 * SPDX-License-Identifier: BSD-3-Clause
 *
 * Copyright (c) 1988 University of Utah.
 * Copyright (c) 1982, 1986, 1990 The Regents of the University of California.
 * All rights reserved.
 *
 * This code is derived from software contributed to Berkeley by
 * the Systems Programming Group of the University of Utah Computer
 * Science Department, and code derived from software contributed to
 * Berkeley by William Jolitz.
 *
 * Redistribution and use in source and binary forms, with or without
 * modification, are permitted provided that the following conditions
 * are met:
 * 1. Redistributions of source code must retain the above copyright
 *    notice, this list of conditions and the following disclaimer.
 * 2. Redistributions in binary form must reproduce the above copyright
 *    notice, this list of conditions and the following disclaimer in the
 *    documentation and/or other materials provided with the distribution.
 * 3. Neither the name of the University nor the names of its contributors
 *    may be used to endorse or promote products derived from this software
 *    without specific prior written permission.
 *
 * THIS SOFTWARE IS PROVIDED BY THE REGENTS AND CONTRIBUTORS ``AS IS'' AND
 * ANY EXPRESS OR IMPLIED WARRANTIES, INCLUDING, BUT NOT LIMITED TO, THE
 * IMPLIED WARRANTIES OF MERCHANTABILITY AND FITNESS FOR A PARTICULAR PURPOSE
 * ARE DISCLAIMED.  IN NO EVENT SHALL THE REGENTS OR CONTRIBUTORS BE LIABLE
 * FOR ANY DIRECT, INDIRECT, INCIDENTAL, SPECIAL, EXEMPLARY, OR CONSEQUENTIAL
 * DAMAGES (INCLUDING, BUT NOT LIMITED TO, PROCUREMENT OF SUBSTITUTE GOODS
 * OR SERVICES; LOSS OF USE, DATA, OR PROFITS; OR BUSINESS INTERRUPTION)
 * HOWEVER CAUSED AND ON ANY THEORY OF LIABILITY, WHETHER IN CONTRACT, STRICT
 * LIABILITY, OR TORT (INCLUDING NEGLIGENCE OR OTHERWISE) ARISING IN ANY WAY
 * OUT OF THE USE OF THIS SOFTWARE, EVEN IF ADVISED OF THE POSSIBILITY OF
 * SUCH DAMAGE.
 *
 *	from: Utah $Hdr: mem.c 1.13 89/10/08$
 *	from: @(#)mem.c	7.2 (Berkeley) 5/9/91
 */

#include <sys/cdefs.h>
__FBSDID("$FreeBSD$");

/*
 * Memory special file
 */

#include <sys/param.h>
#include <sys/conf.h>
#include <sys/fcntl.h>
#include <sys/ioccom.h>
#include <sys/kernel.h>
#include <sys/lock.h>
#include <sys/malloc.h>
#include <sys/memrange.h>
#include <sys/module.h>
#include <sys/mutex.h>
#include <sys/proc.h>
#include <sys/signalvar.h>
#include <sys/systm.h>
#include <sys/uio.h>

#include <machine/md_var.h>
#include <machine/specialreg.h>
#include <machine/vmparam.h>

#include <vm/vm.h>
#include <vm/pmap.h>
#include <vm/vm_extern.h>

#include <machine/memdev.h>

/*
 * Used in /dev/mem drivers and elsewhere
 */
MALLOC_DEFINE(M_MEMDESC, "memdesc", "memory range descriptors");

/* ARGSUSED */
int
memrw(struct cdev *dev, struct uio *uio, int flags)
{
	struct iovec *iov;
	void *p;
	ssize_t orig_resid;
	u_long v, vd;
	u_int c;
	int error;

	error = 0;
	orig_resid = uio->uio_resid;
	while (uio->uio_resid > 0 && error == 0) {
		iov = uio->uio_iov;
		if (iov->iov_len == 0) {
			uio->uio_iov++;
			uio->uio_iovcnt--;
			if (uio->uio_iovcnt < 0)
				panic("memrw");
			continue;
		}
		v = uio->uio_offset;
		c = ulmin(iov->iov_len, PAGE_SIZE - (u_int)(v & PAGE_MASK));

		switch (dev2unit(dev)) {
		case CDEV_MINOR_KMEM:
			/*
			 * Since c is clamped to be less or equal than
			 * PAGE_SIZE, the uiomove() call does not
			 * access past the end of the direct map.
			 */
			if (v >= DMAP_MIN_ADDRESS &&
			    v < DMAP_MIN_ADDRESS + dmaplimit) {
				error = uiomove((void *)v, c, uio);
				break;
			}

			if (!kernacc((void *)v, c, uio->uio_rw == UIO_READ ?
			    VM_PROT_READ : VM_PROT_WRITE)) {
				error = EFAULT;
				break;
			}

			/*
			 * If the extracted address is not accessible
			 * through the direct map, then we make a
			 * private (uncached) mapping because we can't
			 * depend on the existing kernel mapping
			 * remaining valid until the completion of
			 * uiomove().
			 *
			 * XXX We cannot provide access to the
			 * physical page 0 mapped into KVA.
			 */
			v = pmap_extract(kernel_pmap, v);
			if (v == 0) {
				error = EFAULT;
				break;
			}
			/* FALLTHROUGH */
		case CDEV_MINOR_MEM:
			if (v < dmaplimit) {
				vd = PHYS_TO_DMAP(v);
				error = uiomove((void *)vd, c, uio);
				break;
			}
			if (v > cpu_getmaxphyaddr()) {
				error = EFAULT;
				break;
			}
			p = pmap_mapdev(v, PAGE_SIZE);
			error = uiomove(p, c, uio);
			pmap_unmapdev((vm_offset_t)p, PAGE_SIZE);
			break;
		}
	}
	/*
	 * Don't return error if any byte was written.  Read and write
	 * can return error only if no i/o was performed.
	 */
	if (uio->uio_resid != orig_resid)
		error = 0;
	return (error);
}

/*
 * allow user processes to MMAP some memory sections
 * instead of going through read/write
 */
/* ARGSUSED */
int
memmmap(struct cdev *dev, vm_ooffset_t offset, vm_paddr_t *paddr,
    int prot __unused, vm_memattr_t *memattr __unused)
{
	if (dev2unit(dev) == CDEV_MINOR_MEM) {
		if (offset > cpu_getmaxphyaddr())
			return (-1);
		*paddr = offset;
		return (0);
	}
	return (-1);
}

/*
 * Operations for changing memory attributes.
 *
 * This is basically just an ioctl shim for mem_range_attr_get
 * and mem_range_attr_set.
 */
/* ARGSUSED */
int 
memioctl(struct cdev *dev __unused, u_long cmd, caddr_t data, int flags,
    struct thread *td)
{
	int nd, error = 0;
	struct mem_range_op *mo = (struct mem_range_op *)data;
	struct mem_range_desc *md;
	
	/* is this for us? */
	if ((cmd != MEMRANGE_GET) &&
	    (cmd != MEMRANGE_SET))
		return (ENOTTY);

	/* any chance we can handle this? */
	if (mem_range_softc.mr_op == NULL)
		return (EOPNOTSUPP);

	/* do we have any descriptors? */
	if (mem_range_softc.mr_ndesc == 0)
		return (ENXIO);

	switch (cmd) {
	case MEMRANGE_GET:
		nd = imin(mo->mo_arg[0], mem_range_softc.mr_ndesc);
		if (nd > 0) {
			md = (struct mem_range_desc *)
				malloc(nd * sizeof(struct mem_range_desc),
				       M_MEMDESC, M_WAITOK);
			error = mem_range_attr_get(md, &nd);
			if (!error)
				error = copyout(md, mo->mo_desc, 
					nd * sizeof(struct mem_range_desc));
			free(md, M_MEMDESC);
		}
		else
			nd = mem_range_softc.mr_ndesc;
		mo->mo_arg[0] = nd;
		break;
		
	case MEMRANGE_SET:
		md = (struct mem_range_desc *)malloc(sizeof(struct mem_range_desc),
						    M_MEMDESC, M_WAITOK);
		error = copyin(mo->mo_desc, md, sizeof(struct mem_range_desc));
		/* clamp description string */
		md->mr_owner[sizeof(md->mr_owner) - 1] = 0;
		if (error == 0)
			error = mem_range_attr_set(md, &mo->mo_arg[0]);
		free(md, M_MEMDESC);
		break;
	}
	return (error);
<<<<<<< HEAD
}
// CHERI CHANGES START
// {
//   "updated": 20180629,
//   "target_type": "kernel",
//   "changes": [
//     "struct iovec"
//   ],
//   "change_comment": "",
//   "hybrid_specific": false
// }
// CHERI CHANGES END
=======
}
>>>>>>> fe33cd02
<|MERGE_RESOLUTION|>--- conflicted
+++ resolved
@@ -237,19 +237,4 @@
 		break;
 	}
 	return (error);
-<<<<<<< HEAD
-}
-// CHERI CHANGES START
-// {
-//   "updated": 20180629,
-//   "target_type": "kernel",
-//   "changes": [
-//     "struct iovec"
-//   ],
-//   "change_comment": "",
-//   "hybrid_specific": false
-// }
-// CHERI CHANGES END
-=======
-}
->>>>>>> fe33cd02
+}