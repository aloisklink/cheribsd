/*-
 * SPDX-License-Identifier: BSD-2-Clause-FreeBSD
 *
 * Copyright (c) 2015-2022 Dmitry Chagin <dchagin@freeBSD.org>
 *
 * Redistribution and use in source and binary forms, with or without
 * modification, are permitted provided that the following conditions
 * are met:
 * 1. Redistributions of source code must retain the above copyright
 *    notice, this list of conditions and the following disclaimer.
 * 2. Redistributions in binary form must reproduce the above copyright
 *    notice, this list of conditions and the following disclaimer in the
 *    documentation and/or other materials provided with the distribution.
 *
 * THIS SOFTWARE IS PROVIDED BY THE AUTHOR AND CONTRIBUTORS ``AS IS'' AND
 * ANY EXPRESS OR IMPLIED WARRANTIES, INCLUDING, BUT NOT LIMITED TO, THE
 * IMPLIED WARRANTIES OF MERCHANTABILITY AND FITNESS FOR A PARTICULAR PURPOSE
 * ARE DISCLAIMED.  IN NO EVENT SHALL THE AUTHOR OR CONTRIBUTORS BE LIABLE
 * FOR ANY DIRECT, INDIRECT, INCIDENTAL, SPECIAL, EXEMPLARY, OR CONSEQUENTIAL
 * DAMAGES (INCLUDING, BUT NOT LIMITED TO, PROCUREMENT OF SUBSTITUTE GOODS
 * OR SERVICES; LOSS OF USE, DATA, OR PROFITS; OR BUSINESS INTERRUPTION)
 * HOWEVER CAUSED AND ON ANY THEORY OF LIABILITY, WHETHER IN CONTRACT, STRICT
 * LIABILITY, OR TORT (INCLUDING NEGLIGENCE OR OTHERWISE) ARISING IN ANY WAY
 * OUT OF THE USE OF THIS SOFTWARE, EVEN IF ADVISED OF THE POSSIBILITY OF
 * SUCH DAMAGE.
 *
 * $FreeBSD$
 */

#include "linux_assym.h"			/* system definitions */
#include <machine/asmacros.h>			/* miscellaneous asm macros */

#include <amd64/linux/linux_syscall.h>		/* system call numbers */

	.data

	.globl linux_platform
linux_platform:
	.asciz "x86_64"

	.text

ENTRY(linux_rt_sigcode)
	.cfi_startproc
	.cfi_signal_frame
	.cfi_def_cfa	%rsp, LINUX_RT_SIGF_SC
	.cfi_offset	%r8, L_SC_R8
	.cfi_offset	%r9, L_SC_R9
	.cfi_offset	%r10, L_SC_R10
	.cfi_offset	%r11, L_SC_R11
	.cfi_offset	%r12, L_SC_R12
	.cfi_offset	%r13, L_SC_R13
	.cfi_offset	%r14, L_SC_R14
	.cfi_offset	%r15, L_SC_R15
	.cfi_offset	%rdi, L_SC_RDI
	.cfi_offset	%rsi, L_SC_RSI
	.cfi_offset	%rbp, L_SC_RBP
	.cfi_offset	%rbx, L_SC_RBX
	.cfi_offset	%rdx, L_SC_RDX
	.cfi_offset	%rax, L_SC_RAX
	.cfi_offset	%rcx, L_SC_RCX
	.cfi_offset	%rip, L_SC_RIP
	.cfi_offset	49, L_SC_RFLAGS
	.cfi_offset	%cs, L_SC_CS
	.cfi_offset	%rsp, L_SC_RSP

	movq	%rsp, %rbx			/* rt_sigframe for rt_sigreturn */
	call	*%rcx				/* call signal handler */
	movq	$LINUX_SYS_linux_rt_sigreturn, %rax
	syscall
0:	hlt
	jmp	0b
	.cfi_endproc
END(linux_rt_sigcode)

#if 0
	.section .note.Linux, "a",@note
	.long 2f - 1f		/* namesz */
	.balign 4
	.long 4f - 3f		/* descsz */
	.long 0
1:
	.asciz "Linux"
2:
	.balign 4
3:
	.long LINUX_VERSION_CODE
4:
	.balign 4
	.previous
<<<<<<< HEAD
#endif

	.section .eh_frame,"a",@unwind /* LLVM expects SHT_X86_64_UNWIND = 0x70000001 */
.LSTARTFRAMEDLSI0:
	.long .LENDCIEDLSI0-.LSTARTCIEDLSI0
.LSTARTCIEDLSI0:
	.long 0					/* CIE ID */
	.byte 1					/* Version number */
	.string "zR"				/* NULL-terminated
						 * augmentation string
						 */
	.uleb128 1				/* Code alignment factor */
	.sleb128 -4				/* Data alignment factor */
	.byte 8					/* Return address register column */
	.uleb128 1				/* Augmentation value length */
	.byte 0x1b				/* DW_EH_PE_pcrel|DW_EH_PE_sdata4. */
	.byte 0x0c				/* DW_CFA_def_cfa */
	.uleb128 4
	.uleb128 4
	.byte 0x88				/* DW_CFA_offset, column 0x8 */
	.uleb128 1
	.align 4
.LENDCIEDLSI0:
	.long .LENDFDEDLSI0-.LSTARTFDEDLSI0	/* Length FDE */
.LSTARTFDEDLSI0:
	.long .LSTARTFDEDLSI0-.LSTARTFRAMEDLSI0	/* CIE pointer */
	.long .startrtsigcode-.			/* PC-relative start address */
	.long .endrtsigcode-.startrtsigcode
	.uleb128 0
	.align 4
.LENDFDEDLSI0:
	.previous
=======
#endif
>>>>>>> 8f9635dc
<|MERGE_RESOLUTION|>--- conflicted
+++ resolved
@@ -88,39 +88,4 @@
 4:
 	.balign 4
 	.previous
-<<<<<<< HEAD
-#endif
-
-	.section .eh_frame,"a",@unwind /* LLVM expects SHT_X86_64_UNWIND = 0x70000001 */
-.LSTARTFRAMEDLSI0:
-	.long .LENDCIEDLSI0-.LSTARTCIEDLSI0
-.LSTARTCIEDLSI0:
-	.long 0					/* CIE ID */
-	.byte 1					/* Version number */
-	.string "zR"				/* NULL-terminated
-						 * augmentation string
-						 */
-	.uleb128 1				/* Code alignment factor */
-	.sleb128 -4				/* Data alignment factor */
-	.byte 8					/* Return address register column */
-	.uleb128 1				/* Augmentation value length */
-	.byte 0x1b				/* DW_EH_PE_pcrel|DW_EH_PE_sdata4. */
-	.byte 0x0c				/* DW_CFA_def_cfa */
-	.uleb128 4
-	.uleb128 4
-	.byte 0x88				/* DW_CFA_offset, column 0x8 */
-	.uleb128 1
-	.align 4
-.LENDCIEDLSI0:
-	.long .LENDFDEDLSI0-.LSTARTFDEDLSI0	/* Length FDE */
-.LSTARTFDEDLSI0:
-	.long .LSTARTFDEDLSI0-.LSTARTFRAMEDLSI0	/* CIE pointer */
-	.long .startrtsigcode-.			/* PC-relative start address */
-	.long .endrtsigcode-.startrtsigcode
-	.uleb128 0
-	.align 4
-.LENDFDEDLSI0:
-	.previous
-=======
-#endif
->>>>>>> 8f9635dc
+#endif