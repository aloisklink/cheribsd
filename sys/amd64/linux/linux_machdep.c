--- conflicted
+++ resolved
@@ -112,16 +112,10 @@
 		    UIO_USERSPACE, __USER_CAP_UNBOUND(args->argp),
 		    __USER_CAP_UNBOUND(args->envp));
 	} else {
-<<<<<<< HEAD
-		LCONVPATHEXIST(td, args->path, &path);
+		LCONVPATHEXIST(args->path, &path);
 		error = exec_copyin_args(&eargs, PTR2CAP(path), UIO_SYSSPACE,
 		    __USER_CAP_UNBOUND(args->argp),
 		    __USER_CAP_UNBOUND(args->envp));
-=======
-		LCONVPATHEXIST(args->path, &path);
-		error = exec_copyin_args(&eargs, path, UIO_SYSSPACE, args->argp,
-		    args->envp);
->>>>>>> af4051d2
 		LFREEPATH(path);
 	}
 	if (error == 0)
