/*-
 * Copyright (c) 2013 Dmitry Chagin
 * Copyright (c) 2004 Tim J. Robbins
 * Copyright (c) 2002 Doug Rabson
 * Copyright (c) 2000 Marcel Moolenaar
 * All rights reserved.
 *
 * Redistribution and use in source and binary forms, with or without
 * modification, are permitted provided that the following conditions
 * are met:
 * 1. Redistributions of source code must retain the above copyright
 *    notice, this list of conditions and the following disclaimer
 *    in this position and unchanged.
 * 2. Redistributions in binary form must reproduce the above copyright
 *    notice, this list of conditions and the following disclaimer in the
 *    documentation and/or other materials provided with the distribution.
 * 3. The name of the author may not be used to endorse or promote products
 *    derived from this software without specific prior written permission.
 *
 * THIS SOFTWARE IS PROVIDED BY THE AUTHOR ``AS IS'' AND ANY EXPRESS OR
 * IMPLIED WARRANTIES, INCLUDING, BUT NOT LIMITED TO, THE IMPLIED WARRANTIES
 * OF MERCHANTABILITY AND FITNESS FOR A PARTICULAR PURPOSE ARE DISCLAIMED.
 * IN NO EVENT SHALL THE AUTHOR BE LIABLE FOR ANY DIRECT, INDIRECT,
 * INCIDENTAL, SPECIAL, EXEMPLARY, OR CONSEQUENTIAL DAMAGES (INCLUDING, BUT
 * NOT LIMITED TO, PROCUREMENT OF SUBSTITUTE GOODS OR SERVICES; LOSS OF USE,
 * DATA, OR PROFITS; OR BUSINESS INTERRUPTION) HOWEVER CAUSED AND ON ANY
 * THEORY OF LIABILITY, WHETHER IN CONTRACT, STRICT LIABILITY, OR TORT
 * (INCLUDING NEGLIGENCE OR OTHERWISE) ARISING IN ANY WAY OUT OF THE USE OF
 * THIS SOFTWARE, EVEN IF ADVISED OF THE POSSIBILITY OF SUCH DAMAGE.
 */

#include <sys/cdefs.h>
__FBSDID("$FreeBSD$");

#include <sys/param.h>
#include <sys/capsicum.h>
#include <sys/clock.h>
#include <sys/dirent.h>
#include <sys/fcntl.h>
#include <sys/file.h>
#include <sys/filedesc.h>
#include <sys/imgact.h>
#include <sys/kernel.h>
#include <sys/ktr.h>
#include <sys/limits.h>
#include <sys/lock.h>
#include <sys/malloc.h>
#include <sys/mman.h>
#include <sys/mutex.h>
#include <sys/priv.h>
#include <sys/proc.h>
#include <sys/resource.h>
#include <sys/resourcevar.h>
#include <sys/sched.h>
#include <sys/syscallsubr.h>
#include <sys/sysproto.h>
#include <sys/systm.h>
#include <sys/unistd.h>
#include <sys/vnode.h>
#include <sys/wait.h>

#include <security/mac/mac_framework.h>

#include <ufs/ufs/extattr.h>
#include <ufs/ufs/quota.h>
#include <ufs/ufs/ufsmount.h>

#include <machine/frame.h>
#include <machine/md_var.h>
#include <machine/pcb.h>
#include <machine/psl.h>
#include <machine/segments.h>
#include <machine/specialreg.h>

#include <vm/pmap.h>
#include <vm/vm.h>
#include <vm/vm_extern.h>
#include <vm/vm_kern.h>
#include <vm/vm_map.h>

#include <x86/ifunc.h>
#include <x86/sysarch.h>

#include <amd64/linux/linux.h>
#include <amd64/linux/linux_proto.h>
#include <compat/linux/linux_emul.h>
#include <compat/linux/linux_file.h>
#include <compat/linux/linux_ipc.h>
#include <compat/linux/linux_misc.h>
#include <compat/linux/linux_mmap.h>
#include <compat/linux/linux_signal.h>
#include <compat/linux/linux_util.h>

int
linux_execve(struct thread *td, struct linux_execve_args *args)
{
	struct image_args eargs;
	char *path;
	int error;

	LCONVPATHEXIST(td, args->path, &path);

	LINUX_CTR(execve);

<<<<<<< HEAD
	error = exec_copyin_args(&eargs, PTR2CAP(path), UIO_SYSSPACE,
	    __USER_CAP_UNBOUND(args->argp), __USER_CAP_UNBOUND(args->envp));
	free(path, M_TEMP);
=======
	error = exec_copyin_args(&eargs, path, UIO_SYSSPACE, args->argp,
	    args->envp);
	LFREEPATH(path);
>>>>>>> b15bb282
	if (error == 0)
		error = linux_common_execve(td, &eargs);
	return (error);
}

int
linux_set_upcall_kse(struct thread *td, register_t stack)
{

	if (stack)
		td->td_frame->tf_rsp = stack;

	/*
	 * The newly created Linux thread returns
	 * to the user space by the same path that a parent do.
	 */
	td->td_frame->tf_rax = 0;
	return (0);
}

int
linux_mmap2(struct thread *td, struct linux_mmap2_args *args)
{

	return (linux_mmap_common(td, PTROUT(args->addr), args->len, args->prot,
		args->flags, args->fd, args->pgoff));
}

int
linux_mprotect(struct thread *td, struct linux_mprotect_args *uap)
{

	return (linux_mprotect_common(td, PTROUT(uap->addr), uap->len, uap->prot));
}

int
linux_madvise(struct thread *td, struct linux_madvise_args *uap)
{

	return (linux_madvise_common(td, PTROUT(uap->addr), uap->len, uap->behav));
}

int
linux_iopl(struct thread *td, struct linux_iopl_args *args)
{
	int error;

	LINUX_CTR(iopl);

	if (args->level > 3)
		return (EINVAL);
	if ((error = priv_check(td, PRIV_IO)) != 0)
		return (error);
	if ((error = securelevel_gt(td->td_ucred, 0)) != 0)
		return (error);
	td->td_frame->tf_rflags = (td->td_frame->tf_rflags & ~PSL_IOPL) |
	    (args->level * (PSL_IOPL / 3));

	return (0);
}

int
linux_rt_sigsuspend(struct thread *td, struct linux_rt_sigsuspend_args *uap)
{
	l_sigset_t lmask;
	sigset_t sigmask;
	int error;

	LINUX_CTR2(rt_sigsuspend, "%p, %ld",
	    uap->newset, uap->sigsetsize);

	if (uap->sigsetsize != sizeof(l_sigset_t))
		return (EINVAL);

	error = copyin(uap->newset, &lmask, sizeof(l_sigset_t));
	if (error)
		return (error);

	linux_to_bsd_sigset(&lmask, &sigmask);
	return (kern_sigsuspend(td, sigmask));
}

int
linux_pause(struct thread *td, struct linux_pause_args *args)
{
	struct proc *p = td->td_proc;
	sigset_t sigmask;

	LINUX_CTR(pause);

	PROC_LOCK(p);
	sigmask = td->td_sigmask;
	PROC_UNLOCK(p);
	return (kern_sigsuspend(td, sigmask));
}

int
linux_sigaltstack(struct thread *td, struct linux_sigaltstack_args *uap)
{
	stack_t ss, oss;
	l_stack_t lss;
	int error;

	memset(&lss, 0, sizeof(lss));
	LINUX_CTR2(sigaltstack, "%p, %p", uap->uss, uap->uoss);

	if (uap->uss != NULL) {
		error = copyin(uap->uss, &lss, sizeof(l_stack_t));
		if (error)
			return (error);

		ss.ss_sp = PTRIN(lss.ss_sp);
		ss.ss_size = lss.ss_size;
		ss.ss_flags = linux_to_bsd_sigaltstack(lss.ss_flags);
	}
	error = kern_sigaltstack(td, (uap->uss != NULL) ? &ss : NULL,
	    (uap->uoss != NULL) ? &oss : NULL);
	if (!error && uap->uoss != NULL) {
		lss.ss_sp = PTROUT(oss.ss_sp);
		lss.ss_size = oss.ss_size;
		lss.ss_flags = bsd_to_linux_sigaltstack(oss.ss_flags);
		error = copyout(&lss, uap->uoss, sizeof(l_stack_t));
	}

	return (error);
}

int
linux_arch_prctl(struct thread *td, struct linux_arch_prctl_args *args)
{
	struct pcb *pcb;
	int error;

	pcb = td->td_pcb;
	LINUX_CTR2(arch_prctl, "0x%x, %p", args->code, args->addr);

	switch (args->code) {
	case LINUX_ARCH_SET_GS:
		if (args->addr < VM_MAXUSER_ADDRESS) {
			set_pcb_flags(pcb, PCB_FULL_IRET);
			pcb->pcb_gsbase = args->addr;
			td->td_frame->tf_gs = _ugssel;
			error = 0;
		} else
			error = EPERM;
		break;
	case LINUX_ARCH_SET_FS:
		if (args->addr < VM_MAXUSER_ADDRESS) {
			set_pcb_flags(pcb, PCB_FULL_IRET);
			pcb->pcb_fsbase = args->addr;
			td->td_frame->tf_fs = _ufssel;
			error = 0;
		} else
			error = EPERM;
		break;
	case LINUX_ARCH_GET_FS:
		error = copyout(&pcb->pcb_fsbase, PTRIN(args->addr),
		    sizeof(args->addr));
		break;
	case LINUX_ARCH_GET_GS:
		error = copyout(&pcb->pcb_gsbase, PTRIN(args->addr),
		    sizeof(args->addr));
		break;
	default:
		error = EINVAL;
	}
	return (error);
}

int
linux_set_cloned_tls(struct thread *td, void *desc)
{
	struct pcb *pcb;

	if ((uint64_t)desc >= VM_MAXUSER_ADDRESS)
		return (EPERM);

	pcb = td->td_pcb;
	pcb->pcb_fsbase = (register_t)desc;
	td->td_frame->tf_fs = _ufssel;

	return (0);
}

int futex_xchgl_nosmap(int oparg, uint32_t *uaddr, int *oldval);
int futex_xchgl_smap(int oparg, uint32_t *uaddr, int *oldval);
DEFINE_IFUNC(, int, futex_xchgl, (int, uint32_t *, int *))
{

	return ((cpu_stdext_feature & CPUID_STDEXT_SMAP) != 0 ?
	    futex_xchgl_smap : futex_xchgl_nosmap);
}

int futex_addl_nosmap(int oparg, uint32_t *uaddr, int *oldval);
int futex_addl_smap(int oparg, uint32_t *uaddr, int *oldval);
DEFINE_IFUNC(, int, futex_addl, (int, uint32_t *, int *))
{

	return ((cpu_stdext_feature & CPUID_STDEXT_SMAP) != 0 ?
	    futex_addl_smap : futex_addl_nosmap);
}

int futex_orl_nosmap(int oparg, uint32_t *uaddr, int *oldval);
int futex_orl_smap(int oparg, uint32_t *uaddr, int *oldval);
DEFINE_IFUNC(, int, futex_orl, (int, uint32_t *, int *))
{

	return ((cpu_stdext_feature & CPUID_STDEXT_SMAP) != 0 ?
	    futex_orl_smap : futex_orl_nosmap);
}

int futex_andl_nosmap(int oparg, uint32_t *uaddr, int *oldval);
int futex_andl_smap(int oparg, uint32_t *uaddr, int *oldval);
DEFINE_IFUNC(, int, futex_andl, (int, uint32_t *, int *))
{

	return ((cpu_stdext_feature & CPUID_STDEXT_SMAP) != 0 ?
	    futex_andl_smap : futex_andl_nosmap);
}

int futex_xorl_nosmap(int oparg, uint32_t *uaddr, int *oldval);
int futex_xorl_smap(int oparg, uint32_t *uaddr, int *oldval);
DEFINE_IFUNC(, int, futex_xorl, (int, uint32_t *, int *))
{

	return ((cpu_stdext_feature & CPUID_STDEXT_SMAP) != 0 ?
	    futex_xorl_smap : futex_xorl_nosmap);
}<|MERGE_RESOLUTION|>--- conflicted
+++ resolved
@@ -102,15 +102,9 @@
 
 	LINUX_CTR(execve);
 
-<<<<<<< HEAD
 	error = exec_copyin_args(&eargs, PTR2CAP(path), UIO_SYSSPACE,
 	    __USER_CAP_UNBOUND(args->argp), __USER_CAP_UNBOUND(args->envp));
-	free(path, M_TEMP);
-=======
-	error = exec_copyin_args(&eargs, path, UIO_SYSSPACE, args->argp,
-	    args->envp);
 	LFREEPATH(path);
->>>>>>> b15bb282
 	if (error == 0)
 		error = linux_common_execve(td, &eargs);
 	return (error);
