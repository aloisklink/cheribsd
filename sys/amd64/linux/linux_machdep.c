--- conflicted
+++ resolved
@@ -96,35 +96,6 @@
 #define	LINUX_ARCH_AMD64		0xc000003e
 
 int
-<<<<<<< HEAD
-linux_execve(struct thread *td, struct linux_execve_args *args)
-{
-	struct image_args eargs;
-	char *path;
-	int error;
-
-	LINUX_CTR(execve);
-
-	if (!LUSECONVPATH(td)) {
-		error = exec_copyin_args(&eargs, __USER_CAP_PATH(args->path),
-		    UIO_USERSPACE, __USER_CAP_UNBOUND(args->argp),
-		    __USER_CAP_UNBOUND(args->envp));
-	} else {
-		LCONVPATHEXIST(args->path, &path);
-		error = exec_copyin_args(&eargs, PTR2CAP(path), UIO_SYSSPACE,
-		    __USER_CAP_UNBOUND(args->argp),
-		    __USER_CAP_UNBOUND(args->envp));
-		LFREEPATH(path);
-	}
-	if (error == 0)
-		error = linux_common_execve(td, &eargs);
-	AUDIT_SYSCALL_EXIT(error == EJUSTRETURN ? 0 : error, td);
-	return (error);
-}
-
-int
-=======
->>>>>>> 26700ac0
 linux_set_upcall(struct thread *td, register_t stack)
 {
 
