--- conflicted
+++ resolved
@@ -96,8 +96,6 @@
 				 * of the native SHAREDPAGE
 				 */
 #define	LINUX_USRSTACK_LA48	LINUX_SHAREDPAGE_LA48
-#define	LINUX_PS_STRINGS_LA48	(LINUX_USRSTACK_LA48 - \
-				    sizeof(struct ps_strings))
 
 static int linux_szsigcode;
 static vm_object_t linux_vdso_obj;
@@ -768,13 +766,8 @@
 	.sv_minsigstksz	= LINUX_MINSIGSTKSZ,
 	.sv_minuser	= VM_MIN_ADDRESS,
 	.sv_maxuser	= VM_MAXUSER_ADDRESS_LA48,
-<<<<<<< HEAD
-	.sv_usrstack	= USRSTACK_LA48,
+	.sv_usrstack	= LINUX_USRSTACK_LA48,
 	.sv_szpsstrings	= sizeof(struct ps_strings),
-=======
-	.sv_usrstack	= LINUX_USRSTACK_LA48,
-	.sv_psstrings	= LINUX_PS_STRINGS_LA48,
->>>>>>> 9931033b
 	.sv_stackprot	= VM_PROT_ALL,
 	.sv_copyout_auxargs = linux_copyout_auxargs,
 	.sv_copyout_strings = linux_copyout_strings,
