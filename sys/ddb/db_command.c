--- conflicted
+++ resolved
@@ -916,10 +916,6 @@
 	}
 	return (val);
 }
-<<<<<<< HEAD
-
-=======
->>>>>>> 5714f9f7
 // CHERI CHANGES START
 // {
 //   "updated": 20200803,
