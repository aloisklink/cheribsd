/*-
 * SPDX-License-Identifier: MIT-CMU
 *
 * Mach Operating System
 * Copyright (c) 1991,1990 Carnegie Mellon University
 * All Rights Reserved.
 *
 * Permission to use, copy, modify and distribute this software and its
 * documentation is hereby granted, provided that both the copyright
 * notice and this permission notice appear in all copies of the
 * software, derivative works or modified versions, and any portions
 * thereof, and that both notices appear in supporting documentation.
 *
 * CARNEGIE MELLON ALLOWS FREE USE OF THIS SOFTWARE IN ITS
 * CONDITION.  CARNEGIE MELLON DISCLAIMS ANY LIABILITY OF ANY KIND FOR
 * ANY DAMAGES WHATSOEVER RESULTING FROM THE USE OF THIS SOFTWARE.
 *
 * Carnegie Mellon requests users of this software to return to
 *
 *  Software Distribution Coordinator  or  Software.Distribution@CS.CMU.EDU
 *  School of Computer Science
 *  Carnegie Mellon University
 *  Pittsburgh PA 15213-3890
 *
 * any improvements or extensions that they make and grant Carnegie the
 * rights to redistribute these changes.
 */
/*
 *	Author: David B. Golub, Carnegie Mellon University
 *	Date:	7/90
 */
/*
 * Command dispatcher.
 */

#include <sys/cdefs.h>
__FBSDID("$FreeBSD$");

#include <sys/param.h>
#include <sys/linker_set.h>
#include <sys/lock.h>
#include <sys/kdb.h>
#include <sys/mutex.h>
#include <sys/proc.h>
#include <sys/reboot.h>
#include <sys/signalvar.h>
#include <sys/systm.h>
#include <sys/cons.h>
#include <sys/conf.h>
#include <sys/watchdog.h>
#include <sys/kernel.h>

#include <ddb/ddb.h>
#include <ddb/db_command.h>
#include <ddb/db_lex.h>
#include <ddb/db_output.h>

#include <machine/cpu.h>
#include <machine/setjmp.h>

/*
 * Exported global variables
 */
int		db_cmd_loop_done;
db_addr_t	db_dot;
db_addr_t	db_last_addr;
db_addr_t	db_prev;
db_addr_t	db_next;

static db_cmdfcn_t	db_dump;
static db_cmdfcn_t	db_fncall;
static db_cmdfcn_t	db_gdb;
static db_cmdfcn_t	db_halt;
static db_cmdfcn_t	db_kill;
static db_cmdfcn_t	db_reset;
static db_cmdfcn_t	db_stack_trace;
static db_cmdfcn_t	db_stack_trace_active;
static db_cmdfcn_t	db_stack_trace_all;
static db_cmdfcn_t	db_watchdog;

/*
 * 'show' commands
 */

static struct command db_show_active_cmds[] = {
	{ "trace",	db_stack_trace_active,	0,	NULL },
};
struct command_table db_show_active_table =
    LIST_HEAD_INITIALIZER(db_show_active_table);

static struct command db_show_all_cmds[] = {
	{ "trace",	db_stack_trace_all,	0,	NULL },
};
struct command_table db_show_all_table =
    LIST_HEAD_INITIALIZER(db_show_all_table);

static struct command db_show_cmds[] = {
	{ "active",	0,			0,	&db_show_active_table },
	{ "all",	0,			0,	&db_show_all_table },
	{ "registers",	db_show_regs,		0,	NULL },
	{ "breaks",	db_listbreak_cmd, 	0,	NULL },
	{ "threads",	db_show_threads,	0,	NULL },
};
struct command_table db_show_table = LIST_HEAD_INITIALIZER(db_show_table);

static struct command db_cmds[] = {
	{ "print",	db_print_cmd,		0,	NULL },
	{ "p",		db_print_cmd,		0,	NULL },
	{ "examine",	db_examine_cmd,		CS_SET_DOT, NULL },
	{ "x",		db_examine_cmd,		CS_SET_DOT, NULL },
	{ "search",	db_search_cmd,		CS_OWN|CS_SET_DOT, NULL },
	{ "set",	db_set_cmd,		CS_OWN,	NULL },
	{ "write",	db_write_cmd,		CS_MORE|CS_SET_DOT, NULL },
	{ "w",		db_write_cmd,		CS_MORE|CS_SET_DOT, NULL },
	{ "delete",	db_delete_cmd,		0,	NULL },
	{ "d",		db_delete_cmd,		0,	NULL },
	{ "dump",	db_dump,		0,	NULL },
	{ "break",	db_breakpoint_cmd,	0,	NULL },
	{ "b",		db_breakpoint_cmd,	0,	NULL },
	{ "dwatch",	db_deletewatch_cmd,	0,	NULL },
	{ "watch",	db_watchpoint_cmd,	CS_MORE,NULL },
	{ "dhwatch",	db_deletehwatch_cmd,	0,      NULL },
	{ "hwatch",	db_hwatchpoint_cmd,	0,      NULL },
	{ "step",	db_single_step_cmd,	0,	NULL },
	{ "s",		db_single_step_cmd,	0,	NULL },
	{ "continue",	db_continue_cmd,	0,	NULL },
	{ "c",		db_continue_cmd,	0,	NULL },
	{ "until",	db_trace_until_call_cmd,0,	NULL },
	{ "next",	db_trace_until_matching_cmd,0,	NULL },
	{ "match",	db_trace_until_matching_cmd,0,	NULL },
	{ "trace",	db_stack_trace,		CS_OWN,	NULL },
	{ "t",		db_stack_trace,		CS_OWN,	NULL },
	/* XXX alias for active trace */
	{ "acttrace",	db_stack_trace_active,	0,	NULL },
	/* XXX alias for all trace */
	{ "alltrace",	db_stack_trace_all,	0,	NULL },
	{ "where",	db_stack_trace,		CS_OWN,	NULL },
	{ "bt",		db_stack_trace,		CS_OWN,	NULL },
	{ "call",	db_fncall,		CS_OWN,	NULL },
	{ "show",	0,			0,	&db_show_table },
	{ "ps",		db_ps,			0,	NULL },
	{ "gdb",	db_gdb,			0,	NULL },
	{ "halt",	db_halt,		0,	NULL },
	{ "reboot",	db_reset,		0,	NULL },
	{ "reset",	db_reset,		0,	NULL },
	{ "kill",	db_kill,		CS_OWN,	NULL },
	{ "watchdog",	db_watchdog,		CS_OWN,	NULL },
	{ "thread",	db_set_thread,		CS_OWN,	NULL },
	{ "run",	db_run_cmd,		CS_OWN,	NULL },
	{ "script",	db_script_cmd,		CS_OWN,	NULL },
	{ "scripts",	db_scripts_cmd,		0,	NULL },
	{ "unscript",	db_unscript_cmd,	CS_OWN,	NULL },
	{ "capture",	db_capture_cmd,		CS_OWN,	NULL },
	{ "textdump",	db_textdump_cmd,	CS_OWN, NULL },
	{ "findstack",	db_findstack_cmd,	0,	NULL },
};
struct command_table db_cmd_table = LIST_HEAD_INITIALIZER(db_cmd_table);

static struct command	*db_last_command = NULL;

/*
 * if 'ed' style: 'dot' is set at start of last item printed,
 * and '+' points to next line.
 * Otherwise: 'dot' points to next item, '..' points to last.
 */
static bool	db_ed_style = true;

/*
 * Utility routine - discard tokens through end-of-line.
 */
void
db_skip_to_eol(void)
{
	int	t;
	do {
	    t = db_read_token();
	} while (t != tEOL);
}

/*
 * Results of command search.
 */
#define	CMD_UNIQUE	0
#define	CMD_FOUND	1
#define	CMD_NONE	2
#define	CMD_AMBIGUOUS	3
#define	CMD_HELP	4

static void	db_cmd_match(char *name, struct command *cmd,
		    struct command **cmdp, int *resultp);
static void	db_cmd_list(struct command_table *table);
static int	db_cmd_search(char *name, struct command_table *table,
		    struct command **cmdp);
static void	db_command(struct command **last_cmdp,
		    struct command_table *cmd_table);

/*
 * Initialize the command lists from the static tables.
 */
void
db_command_init(void)
{
#define	N(a)	(sizeof(a) / sizeof(a[0]))
	int i;

	for (i = 0; i < N(db_cmds); i++)
		db_command_register(&db_cmd_table, &db_cmds[i]);
	for (i = 0; i < N(db_show_cmds); i++)
		db_command_register(&db_show_table, &db_show_cmds[i]);
	for (i = 0; i < N(db_show_active_cmds); i++)
		db_command_register(&db_show_active_table,
		    &db_show_active_cmds[i]);
	for (i = 0; i < N(db_show_all_cmds); i++)
		db_command_register(&db_show_all_table, &db_show_all_cmds[i]);
#undef N
}

/*
 * Register a command.
 */
void
db_command_register(struct command_table *list, struct command *cmd)
{
	struct command *c, *last;

	last = NULL;
	LIST_FOREACH(c, list, next) {
		int n = strcmp(cmd->name, c->name);

		/* Check that the command is not already present. */
		if (n == 0) {
			printf("%s: Warning, the command \"%s\" already exists;"
			     " ignoring request\n", __func__, cmd->name);
			return;
		}
		if (n < 0) {
			/* NB: keep list sorted lexicographically */
			LIST_INSERT_BEFORE(c, cmd, next);
			return;
		}
		last = c;
	}
	if (last == NULL)
		LIST_INSERT_HEAD(list, cmd, next);
	else
		LIST_INSERT_AFTER(last, cmd, next);
}

/*
 * Remove a command previously registered with db_command_register.
 */
void
db_command_unregister(struct command_table *list, struct command *cmd)
{
	struct command *c;

	LIST_FOREACH(c, list, next) {
		if (cmd == c) {
			LIST_REMOVE(cmd, next);
			return;
		}
	}
	/* NB: intentionally quiet */
}

/*
 * Helper function to match a single command.
 */
static void
db_cmd_match(char *name, struct command *cmd, struct command **cmdp,
    int *resultp)
{
	char *lp, *rp;
	int c;

	lp = name;
	rp = cmd->name;
	while ((c = *lp) == *rp) {
		if (c == 0) {
			/* complete match */
			*cmdp = cmd;
			*resultp = CMD_UNIQUE;
			return;
		}
		lp++;
		rp++;
	}
	if (c == 0) {
		/* end of name, not end of command -
		   partial match */
		if (*resultp == CMD_FOUND) {
			*resultp = CMD_AMBIGUOUS;
			/* but keep looking for a full match -
			   this lets us match single letters */
		} else {
			*cmdp = cmd;
			*resultp = CMD_FOUND;
		}
	}
}

/*
 * Search for command prefix.
 */
static int
db_cmd_search(char *name, struct command_table *table, struct command **cmdp)
{
	struct command	*cmd;
	int		result = CMD_NONE;

	LIST_FOREACH(cmd, table, next) {
		db_cmd_match(name,cmd,cmdp,&result);
		if (result == CMD_UNIQUE)
			break;
	}

	if (result == CMD_NONE) {
		/* check for 'help' */
		if (name[0] == 'h' && name[1] == 'e'
		    && name[2] == 'l' && name[3] == 'p')
			result = CMD_HELP;
	}
	return (result);
}

static void
db_cmd_list(struct command_table *table)
{
	struct command	*cmd;
	int have_subcommands;

	have_subcommands = 0;
	LIST_FOREACH(cmd, table, next) {
		if (cmd->more != NULL)
			have_subcommands++;
		db_printf("%-16s", cmd->name);
		db_end_line(16);
	}

	if (have_subcommands > 0) {
		db_printf("\nThe following have subcommands; append \"help\" "
		    "to list (e.g. \"show help\"):\n");
		LIST_FOREACH(cmd, table, next) {
			if (cmd->more == NULL)
				continue;
			db_printf("%-16s", cmd->name);
			db_end_line(16);
		}
	}
}

static void
db_command(struct command **last_cmdp, struct command_table *cmd_table)
{
	struct command	*cmd = NULL;
	int		t;
	char		modif[TOK_STRING_SIZE];
	db_expr_t	addr, count;
	bool		have_addr = false;
	int		result;

	t = db_read_token();
	if (t == tEOL) {
	    /* empty line repeats last command, at 'next' */
	    cmd = *last_cmdp;
	    addr = (db_expr_t)db_next;
	    have_addr = false;
	    count = 1;
	    modif[0] = '\0';
	}
	else if (t == tEXCL) {
	    db_fncall((db_expr_t)0, (bool)false, (db_expr_t)0, (char *)0);
	    return;
	}
	else if (t != tIDENT) {
	    db_printf("Unrecognized input; use \"help\" "
	        "to list available commands\n");
	    db_flush_lex();
	    return;
	}
	else {
	    /*
	     * Search for command
	     */
	    while (cmd_table) {
		result = db_cmd_search(db_tok_string,
				       cmd_table,
				       &cmd);
		switch (result) {
		    case CMD_NONE:
			db_printf("No such command; use \"help\" "
			    "to list available commands\n");
			db_flush_lex();
			return;
		    case CMD_AMBIGUOUS:
			db_printf("Ambiguous\n");
			db_flush_lex();
			return;
		    case CMD_HELP:
			if (cmd_table == &db_cmd_table) {
			    db_printf("This is ddb(4), the kernel debugger; "
			        "see https://man.FreeBSD.org/ddb/4 for help.\n");
			    db_printf("Use \"bt\" for backtrace, \"dump\" for "
			        "kernel core dump, \"reset\" to reboot.\n");
			    db_printf("Available commands:\n");
			}
			db_cmd_list(cmd_table);
			db_flush_lex();
			return;
		    default:
			break;
		}
		if ((cmd_table = cmd->more) != NULL) {
		    t = db_read_token();
		    if (t != tIDENT) {
			db_printf("Subcommand required; "
			    "available subcommands:\n");
			db_cmd_list(cmd_table);
			db_flush_lex();
			return;
		    }
		}
	    }

	    if ((cmd->flag & CS_OWN) == 0) {
		/*
		 * Standard syntax:
		 * command [/modifier] [addr] [,count]
		 */
		t = db_read_token();
		if (t == tSLASH) {
		    t = db_read_token();
		    if (t != tIDENT) {
			db_printf("Bad modifier\n");
			db_flush_lex();
			return;
		    }
		    db_strcpy(modif, db_tok_string);
		}
		else {
		    db_unread_token(t);
		    modif[0] = '\0';
		}

		if (db_expression(&addr)) {
		    db_dot = (db_addr_t) addr;
		    db_last_addr = db_dot;
		    have_addr = true;
		}
		else {
		    addr = (db_expr_t) db_dot;
		    have_addr = false;
		}
		t = db_read_token();
		if (t == tCOMMA) {
		    if (!db_expression(&count)) {
			db_printf("Count missing\n");
			db_flush_lex();
			return;
		    }
		}
		else {
		    db_unread_token(t);
		    count = -1;
		}
		if ((cmd->flag & CS_MORE) == 0) {
		    db_skip_to_eol();
		}
	    }
	}
	*last_cmdp = cmd;
	if (cmd != NULL) {
	    /*
	     * Execute the command.
	     */
	    (*cmd->fcn)(addr, have_addr, count, modif);
	    if (cmd->flag & CS_SET_DOT) {
		/*
		 * If command changes dot, set dot to
		 * previous address displayed (if 'ed' style).
		 */
		if (db_ed_style) {
		    db_dot = db_prev;
		}
		else {
		    db_dot = db_next;
		}
	    }
	    else {
		/*
		 * If command does not change dot,
		 * set 'next' location to be the same.
		 */
		db_next = db_dot;
	    }
	}
}

/*
 * At least one non-optional command must be implemented using
 * DB_COMMAND() so that db_cmd_set gets created.  Here is one.
 */
DB_COMMAND(panic, db_panic)
{
	db_disable_pager();
	panic("from debugger");
}

void
db_command_loop(void)
{
	/*
	 * Initialize 'prev' and 'next' to dot.
	 */
	db_prev = db_dot;
	db_next = db_dot;

	db_cmd_loop_done = 0;
	while (!db_cmd_loop_done) {
	    if (db_print_position() != 0)
		db_printf("\n");

	    db_printf("db> ");
	    (void) db_read_line();
	    db_enable_pager();
	    db_command(&db_last_command, &db_cmd_table);
	    db_disable_pager();
	}
}

/*
 * Execute a command on behalf of a script.  The caller is responsible for
 * making sure that the command string is < DB_MAXLINE or it will be
 * truncated.
 *
 * XXXRW: Runs by injecting faked input into DDB input stream; it would be
 * nicer to use an alternative approach that didn't mess with the previous
 * command buffer.
 */
void
db_command_script(const char *command)
{
	db_prev = db_next = db_dot;
	db_inject_line(command);
	db_disable_pager();
	db_command(&db_last_command, &db_cmd_table);
}

void
db_error(const char *s)
{
	db_disable_pager();
	if (s)
	    db_printf("%s", s);
	db_flush_lex();
<<<<<<< HEAD
	kdb_reenter_silent = 1;
	kdb_reenter();
=======
	kdb_reenter_silent();
>>>>>>> d22d40b1
}

static void
db_dump(db_expr_t dummy, bool dummy2, db_expr_t dummy3, char *dummy4)
{
	int error;

	if (textdump_pending) {
		db_printf("textdump_pending set.\n"
		    "run \"textdump unset\" first or \"textdump dump\" for a textdump.\n");
		return;
	}
	error = doadump(false);
	if (error) {
		db_printf("Cannot dump: ");
		switch (error) {
		case EBUSY:
			db_printf("debugger got invoked while dumping.\n");
			break;
		case ENXIO:
			db_printf("no dump device specified.\n");
			break;
		default:
			db_printf("unknown error (error=%d).\n", error);
			break;
		}
	}
}

/*
 * Call random function:
 * !expr(arg,arg,arg)
 */

/* The generic implementation supports a maximum of 10 arguments. */
typedef db_expr_t __db_f(db_expr_t, db_expr_t, db_expr_t, db_expr_t,
    db_expr_t, db_expr_t, db_expr_t, db_expr_t, db_expr_t, db_expr_t);

static __inline int
db_fncall_generic(db_expr_t addr, db_expr_t *rv, int nargs, db_expr_t args[])
{
	__db_f *f = (__db_f *)addr;

	if (nargs > 10) {
		db_printf("Too many arguments (max 10)\n");
		return (0);
	}
	*rv = (*f)(args[0], args[1], args[2], args[3], args[4], args[5],
	    args[6], args[7], args[8], args[9]);
	return (1);
}

static void
db_fncall(db_expr_t dummy1, bool dummy2, db_expr_t dummy3, char *dummy4)
{
	db_expr_t	fn_addr;
	db_expr_t	args[DB_MAXARGS];
	int		nargs = 0;
	db_expr_t	retval;
	int		t;

	if (!db_expression(&fn_addr)) {
	    db_printf("Bad function\n");
	    db_flush_lex();
	    return;
	}

	t = db_read_token();
	if (t == tLPAREN) {
	    if (db_expression(&args[0])) {
		nargs++;
		while ((t = db_read_token()) == tCOMMA) {
		    if (nargs == DB_MAXARGS) {
			db_printf("Too many arguments (max %d)\n", DB_MAXARGS);
			db_flush_lex();
			return;
		    }
		    if (!db_expression(&args[nargs])) {
			db_printf("Argument missing\n");
			db_flush_lex();
			return;
		    }
		    nargs++;
		}
		db_unread_token(t);
	    }
	    if (db_read_token() != tRPAREN) {
	        db_printf("Mismatched parens\n");
		db_flush_lex();
		return;
	    }
	}
	db_skip_to_eol();
	db_disable_pager();

	if (DB_CALL(fn_addr, &retval, nargs, args))
		db_printf("= %#lr\n", (long)retval);
}

static void
db_halt(db_expr_t dummy, bool dummy2, db_expr_t dummy3, char *dummy4)
{

	cpu_halt();
}

static void
db_kill(db_expr_t dummy1, bool dummy2, db_expr_t dummy3, char *dummy4)
{
	db_expr_t old_radix, pid, sig;
	struct proc *p;

#define	DB_ERROR(f)	do { db_printf f; db_flush_lex(); goto out; } while (0)

	/*
	 * PIDs and signal numbers are typically represented in base
	 * 10, so make that the default here.  It can, of course, be
	 * overridden by specifying a prefix.
	 */
	old_radix = db_radix;
	db_radix = 10;
	/* Retrieve arguments. */
	if (!db_expression(&sig))
		DB_ERROR(("Missing signal number\n"));
	if (!db_expression(&pid))
		DB_ERROR(("Missing process ID\n"));
	db_skip_to_eol();
	if (!_SIG_VALID(sig))
		DB_ERROR(("Signal number out of range\n"));

	/*
	 * Find the process in question.  allproc_lock is not needed
	 * since we're in DDB.
	 */
	/* sx_slock(&allproc_lock); */
	FOREACH_PROC_IN_SYSTEM(p)
	    if (p->p_pid == pid)
		    break;
	/* sx_sunlock(&allproc_lock); */
	if (p == NULL)
		DB_ERROR(("Can't find process with pid %ld\n", (long) pid));

	/* If it's already locked, bail; otherwise, do the deed. */
	if (PROC_TRYLOCK(p) == 0)
		DB_ERROR(("Can't lock process with pid %ld\n", (long) pid));
	else {
		pksignal(p, sig, NULL);
		PROC_UNLOCK(p);
	}

out:
	db_radix = old_radix;
#undef DB_ERROR
}

/*
 * Reboot.  In case there is an additional argument, take it as delay in
 * seconds.  Default to 15s if we cannot parse it and make sure we will
 * never wait longer than 1 week.  Some code is similar to
 * kern_shutdown.c:shutdown_panic().
 */
#ifndef	DB_RESET_MAXDELAY
#define	DB_RESET_MAXDELAY	(3600 * 24 * 7)
#endif

static void
db_reset(db_expr_t addr, bool have_addr, db_expr_t count __unused,
    char *modif __unused)
{
	int delay, loop;

	if (have_addr) {
		delay = (int)db_hex2dec(addr);

		/* If we parse to fail, use 15s. */
		if (delay == -1)
			delay = 15;

		/* Cap at one week. */
		if ((uintmax_t)delay > (uintmax_t)DB_RESET_MAXDELAY)
			delay = DB_RESET_MAXDELAY;

		db_printf("Automatic reboot in %d seconds - "
		    "press a key on the console to abort\n", delay);
		for (loop = delay * 10; loop > 0; --loop) {
			DELAY(1000 * 100); /* 1/10th second */
			/* Did user type a key? */
			if (cncheckc() != -1)
				return;
		}
	}

	cpu_reset();
}

static void
db_watchdog(db_expr_t dummy1, bool dummy2, db_expr_t dummy3, char *dummy4)
{
	db_expr_t old_radix, tout;
	int err, i;

	old_radix = db_radix;
	db_radix = 10;
	err = db_expression(&tout);
	db_skip_to_eol();
	db_radix = old_radix;

	/* If no argument is provided the watchdog will just be disabled. */
	if (err == 0) {
		db_printf("No argument provided, disabling watchdog\n");
		tout = 0;
	} else if ((tout & WD_INTERVAL) == WD_TO_NEVER) {
		db_error("Out of range watchdog interval\n");
		return;
	}
	EVENTHANDLER_INVOKE(watchdog_list, tout, &i);
}

static void
db_gdb(db_expr_t dummy1, bool dummy2, db_expr_t dummy3, char *dummy4)
{

	if (kdb_dbbe_select("gdb") != 0) {
		db_printf("The remote GDB backend could not be selected.\n");
		return;
	}
	/*
	 * Mark that we are done in the debugger.  kdb_trap()
	 * should re-enter with the new backend.
	 */
	db_cmd_loop_done = 1;
	db_printf("(ctrl-c will return control to ddb)\n");
}

static void
db_stack_trace(db_expr_t tid, bool hastid, db_expr_t count, char *modif)
{
	struct thread *td;
	db_expr_t radix;
	pid_t pid;
	int t;

	/*
	 * We parse our own arguments. We don't like the default radix.
	 */
	radix = db_radix;
	db_radix = 10;
	hastid = db_expression(&tid);
	t = db_read_token();
	if (t == tCOMMA) {
		if (!db_expression(&count)) {
			db_printf("Count missing\n");
			db_flush_lex();
			return;
		}
	} else {
		db_unread_token(t);
		count = -1;
	}
	db_skip_to_eol();
	db_radix = radix;

	if (hastid) {
		td = kdb_thr_lookup((lwpid_t)tid);
		if (td == NULL)
			td = kdb_thr_from_pid((pid_t)tid);
		if (td == NULL) {
			db_printf("Thread %d not found\n", (int)tid);
			return;
		}
	} else
		td = kdb_thread;
	if (td->td_proc != NULL)
		pid = td->td_proc->p_pid;
	else
		pid = -1;
	db_printf("Tracing pid %d tid %ld td %p\n", pid, (long)td->td_tid, td);
	db_trace_thread(td, count);
}

static void
_db_stack_trace_all(bool active_only)
{
	struct proc *p;
	struct thread *td;
	jmp_buf jb;
	void *prev_jb;

	FOREACH_PROC_IN_SYSTEM(p) {
		prev_jb = kdb_jmpbuf(jb);
		if (setjmp(jb) == 0) {
			FOREACH_THREAD_IN_PROC(p, td) {
				if (td->td_state == TDS_RUNNING)
					db_printf("\nTracing command %s pid %d"
					    " tid %ld td %p (CPU %d)\n",
					    p->p_comm, p->p_pid,
					    (long)td->td_tid, td,
					    td->td_oncpu);
				else if (active_only)
					continue;
				else
					db_printf("\nTracing command %s pid %d"
					    " tid %ld td %p\n", p->p_comm,
					    p->p_pid, (long)td->td_tid, td);
				db_trace_thread(td, -1);
				if (db_pager_quit) {
					kdb_jmpbuf(prev_jb);
					return;
				}
			}
		}
		kdb_jmpbuf(prev_jb);
	}
}

static void
db_stack_trace_active(db_expr_t dummy, bool dummy2, db_expr_t dummy3,
    char *dummy4)
{

	_db_stack_trace_all(true);
}

static void
db_stack_trace_all(db_expr_t dummy, bool dummy2, db_expr_t dummy3,
    char *dummy4)
{

	_db_stack_trace_all(false);
}

/*
 * Take the parsed expression value from the command line that was parsed
 * as a hexadecimal value and convert it as if the expression was parsed
 * as a decimal value.  Returns -1 if the expression was not a valid
 * decimal value.
 */
db_expr_t
db_hex2dec(db_expr_t expr)
{
	uintptr_t x, y;
	db_expr_t val;

	y = 1;
	val = 0;
	x = expr;
	while (x != 0) {
		if (x % 16 > 9)
			return (-1);
		val += (x % 16) * (y);
		x >>= 4;
		y *= 10;
	}
	return (val);
}<|MERGE_RESOLUTION|>--- conflicted
+++ resolved
@@ -553,12 +553,7 @@
 	if (s)
 	    db_printf("%s", s);
 	db_flush_lex();
-<<<<<<< HEAD
-	kdb_reenter_silent = 1;
-	kdb_reenter();
-=======
 	kdb_reenter_silent();
->>>>>>> d22d40b1
 }
 
 static void
