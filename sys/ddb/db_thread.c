/*-
 * SPDX-License-Identifier: BSD-2-Clause-FreeBSD
 *
 * Copyright (c) 2004 Marcel Moolenaar
 * All rights reserved.
 *
 * Redistribution and use in source and binary forms, with or without
 * modification, are permitted provided that the following conditions
 * are met:
 *
 * 1. Redistributions of source code must retain the above copyright
 *    notice, this list of conditions and the following disclaimer.
 * 2. Redistributions in binary form must reproduce the above copyright
 *    notice, this list of conditions and the following disclaimer in the
 *    documentation and/or other materials provided with the distribution.
 *
 * THIS SOFTWARE IS PROVIDED BY THE AUTHOR ``AS IS'' AND ANY EXPRESS OR
 * IMPLIED WARRANTIES, INCLUDING, BUT NOT LIMITED TO, THE IMPLIED WARRANTIES
 * OF MERCHANTABILITY AND FITNESS FOR A PARTICULAR PURPOSE ARE DISCLAIMED.
 * IN NO EVENT SHALL THE AUTHOR BE LIABLE FOR ANY DIRECT, INDIRECT,
 * INCIDENTAL, SPECIAL, EXEMPLARY, OR CONSEQUENTIAL DAMAGES (INCLUDING, BUT
 * NOT LIMITED TO, PROCUREMENT OF SUBSTITUTE GOODS OR SERVICES; LOSS OF USE,
 * DATA, OR PROFITS; OR BUSINESS INTERRUPTION) HOWEVER CAUSED AND ON ANY
 * THEORY OF LIABILITY, WHETHER IN CONTRACT, STRICT LIABILITY, OR TORT
 * (INCLUDING NEGLIGENCE OR OTHERWISE) ARISING IN ANY WAY OUT OF THE USE OF
 * THIS SOFTWARE, EVEN IF ADVISED OF THE POSSIBILITY OF SUCH DAMAGE.
 */

#include <sys/cdefs.h>
__FBSDID("$FreeBSD$");

#include <sys/param.h>
#include <sys/systm.h>
#include <sys/kdb.h>
#include <sys/proc.h>

#include <machine/pcb.h>

#include <ddb/ddb.h>
#include <ddb/db_command.h>
#include <ddb/db_sym.h>

void
db_print_thread(void)
{
	pid_t pid;

	pid = -1;
	if (kdb_thread->td_proc != NULL)
		pid = kdb_thread->td_proc->p_pid;
	db_printf("[ thread pid %d tid %ld ]\n", pid, (long)kdb_thread->td_tid);
}

void
db_set_thread(db_expr_t tid, bool hastid, db_expr_t cnt, char *mod)
{
	struct thread *thr;
	int err;

	if (hastid) {
		thr = db_lookup_thread(tid, false);
		if (thr != NULL) {
			err = kdb_thr_select(thr);
			if (err != 0) {
				db_printf("unable to switch to thread %ld\n",
				    (long)thr->td_tid);
				return;
			}
			db_dot = PC_REGS();
		} else {
			db_printf("%d: invalid thread\n", (int)tid);
			return;
		}
	}

	db_print_thread();
	db_print_loc_and_inst(PC_REGS());
}

void
db_show_threads(db_expr_t addr, bool hasaddr, db_expr_t cnt, char *mod)
{
	jmp_buf jb;
	void *prev_jb;
	struct thread *thr;

	thr = kdb_thr_first();
	while (!db_pager_quit && thr != NULL) {
		db_printf("  %6ld (%p) (stack %p)  ", (long)thr->td_tid, thr,
		    (void *)thr->td_kstack);
		prev_jb = kdb_jmpbuf(jb);
		if (setjmp(jb) == 0) {
			if (db_trace_thread(thr, 1) != 0)
				db_printf("***\n");
		}
		kdb_jmpbuf(prev_jb);
		thr = kdb_thr_next(thr);
	}
}

/*
 * Lookup a thread based on a db expression address.  We assume that the
 * address was parsed in hexadecimal.  We reparse the address in decimal
 * first and try to treat it as a thread ID to find an associated thread.
 * If that fails and check_pid is true, we treat the decimal value as a
 * PID.  If that matches a process, we return the first thread in that
 * process.  Otherwise, we treat the addr as a pointer to a thread.
 */
struct thread *
db_lookup_thread(db_expr_t addr, bool check_pid)
{
	struct thread *td;
	db_expr_t decaddr;
	struct proc *p;

	/*
	 * If the parsed address was not a valid decimal expression,
	 * assume it is a thread pointer.
	 */
	decaddr = db_hex2dec(addr);
	if (decaddr == -1)
<<<<<<< HEAD
		return (DB_DATA_PTR(addr, sizeof(struct thread)));
=======
		return (DB_DATA_PTR(addr, struct thread));
>>>>>>> 5714f9f7

	td = kdb_thr_lookup(decaddr);
	if (td != NULL)
		return (td);
	if (check_pid) {
		LIST_FOREACH(p, PIDHASH(decaddr), p_hash) {
			if (p->p_pid == decaddr)
				return (FIRST_THREAD_IN_PROC(p));
		}
	}
<<<<<<< HEAD
	return (DB_DATA_PTR(addr, sizeof(struct thread)));
=======
	return (DB_DATA_PTR(addr, struct thread));
>>>>>>> 5714f9f7
}

/*
 * Lookup a process based on a db expression address.  We assume that the
 * address was parsed in hexadecimal.  We reparse the address in decimal
 * first and try to treat it as a PID to find an associated process.
 * If that fails we treat the addr as a pointer to a process.
 */
struct proc *
db_lookup_proc(db_expr_t addr)
{
	db_expr_t decaddr;
	struct proc *p;

	decaddr = db_hex2dec(addr);
	if (decaddr != -1) {
		LIST_FOREACH(p, PIDHASH(decaddr), p_hash) {
			if (p->p_pid == decaddr)
				return (p);
		}
	}
<<<<<<< HEAD
	return (DB_DATA_PTR(addr, sizeof(struct proc)));
}

=======
	return (DB_DATA_PTR(addr, struct proc));
}
>>>>>>> 5714f9f7
// CHERI CHANGES START
// {
//   "updated": 20200803,
//   "target_type": "kernel",
//   "changes_purecap": [
//     "pointer_as_integer",
//     "kdb"
//   ]
// }
// CHERI CHANGES END<|MERGE_RESOLUTION|>--- conflicted
+++ resolved
@@ -119,11 +119,7 @@
 	 */
 	decaddr = db_hex2dec(addr);
 	if (decaddr == -1)
-<<<<<<< HEAD
-		return (DB_DATA_PTR(addr, sizeof(struct thread)));
-=======
 		return (DB_DATA_PTR(addr, struct thread));
->>>>>>> 5714f9f7
 
 	td = kdb_thr_lookup(decaddr);
 	if (td != NULL)
@@ -134,11 +130,7 @@
 				return (FIRST_THREAD_IN_PROC(p));
 		}
 	}
-<<<<<<< HEAD
-	return (DB_DATA_PTR(addr, sizeof(struct thread)));
-=======
 	return (DB_DATA_PTR(addr, struct thread));
->>>>>>> 5714f9f7
 }
 
 /*
@@ -160,14 +152,8 @@
 				return (p);
 		}
 	}
-<<<<<<< HEAD
-	return (DB_DATA_PTR(addr, sizeof(struct proc)));
-}
-
-=======
 	return (DB_DATA_PTR(addr, struct proc));
 }
->>>>>>> 5714f9f7
 // CHERI CHANGES START
 // {
 //   "updated": 20200803,
