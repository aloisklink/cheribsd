/*-
 * SPDX-License-Identifier: BSD-3-Clause
 *
 * Copyright (c) 1993, Garrett A. Wollman.
 * Copyright (c) 1993, University of Vermont and State Agricultural College.
 * All rights reserved.
 *
 * Redistribution and use in source and binary forms, with or without
 * modification, are permitted provided that the following conditions
 * are met:
 * 1. Redistributions of source code must retain the above copyright
 *    notice, this list of conditions and the following disclaimer.
 * 2. Redistributions in binary form must reproduce the above copyright
 *    notice, this list of conditions and the following disclaimer in the
 *    documentation and/or other materials provided with the distribution.
 * 3. Neither the name of the University nor the names of its contributors
 *    may be used to endorse or promote products derived from this software
 *    without specific prior written permission.
 *
 * THIS SOFTWARE IS PROVIDED BY THE AUTHOR AND CONTRIBUTORS ``AS IS'' AND
 * ANY EXPRESS OR IMPLIED WARRANTIES, INCLUDING, BUT NOT LIMITED TO, THE
 * IMPLIED WARRANTIES OF MERCHANTABILITY AND FITNESS FOR A PARTICULAR PURPOSE
 * ARE DISCLAIMED.  IN NO EVENT SHALL THE AUTHOR OR CONTRIBUTORS BE LIABLE
 * FOR ANY DIRECT, INDIRECT, INCIDENTAL, SPECIAL, EXEMPLARY, OR CONSEQUENTIAL
 * DAMAGES (INCLUDING, BUT NOT LIMITED TO, PROCUREMENT OF SUBSTITUTE GOODS
 * OR SERVICES; LOSS OF USE, DATA, OR PROFITS; OR BUSINESS INTERRUPTION)
 * HOWEVER CAUSED AND ON ANY THEORY OF LIABILITY, WHETHER IN CONTRACT, STRICT
 * LIABILITY, OR TORT (INCLUDING NEGLIGENCE OR OTHERWISE) ARISING IN ANY WAY
 * OUT OF THE USE OF THIS SOFTWARE, EVEN IF ADVISED OF THE POSSIBILITY OF
 * SUCH DAMAGE.
 *
 * $FreeBSD$
 */

/*
 * Necessary declarations for the `ddb' kernel debugger.
 */

#ifndef _DDB_DDB_H_
#define	_DDB_DDB_H_

#ifdef SYSCTL_DECL
SYSCTL_DECL(_debug_ddb);
#endif

#include <machine/db_machdep.h>		/* type definitions */

#include <sys/queue.h>			/* LIST_* */
#include <sys/kernel.h>			/* SYSINIT */

#ifndef DB_MAXARGS
#define	DB_MAXARGS	10
#endif

#ifndef DB_MAXLINE
#define	DB_MAXLINE	120
#endif

#ifndef DB_MAXSCRIPTS
#define	DB_MAXSCRIPTS	8
#endif

#ifndef DB_MAXSCRIPTNAME
#define	DB_MAXSCRIPTNAME	32
#endif

#ifndef DB_MAXSCRIPTLEN
#define	DB_MAXSCRIPTLEN	128
#endif

#ifndef DB_MAXSCRIPTRECURSION
#define	DB_MAXSCRIPTRECURSION	3
#endif

#ifndef DB_CALL
#define	DB_CALL	db_fncall_generic
#else
int	DB_CALL(db_expr_t, db_expr_t *, int, db_expr_t[]);
#endif

/*
 * Extern variables to set the address and size of the symtab and strtab.
 * Most users should use db_fetch_symtab in order to set them from the
 * boot loader provided values.
 */
extern vm_pointer_t ksymtab, kstrtab;
extern vm_size_t ksymtab_size;
extern vm_offset_t ksymtab_relbase;

/*
 * There are three "command tables":
 * - One for simple commands; a list of these is displayed
 *   by typing 'help' at the debugger prompt.
 * - One for sub-commands of 'show'; to see this type 'show'
 *   without any arguments.
 * - The last one for sub-commands of 'show all'; type 'show all'
 *   without any argument to get a list.
 */
struct db_command;
LIST_HEAD(db_command_table, db_command);
extern struct db_command_table db_cmd_table;
extern struct db_command_table db_show_table;
extern struct db_command_table db_show_all_table;

/*
 * Type signature for a function implementing a ddb command.
 */
typedef void db_cmdfcn_t(db_expr_t addr, bool have_addr, db_expr_t count,
	    char *modif);

/*
 * Command table entry.
 */
struct db_command {
	char *	name;		/* command name */
	db_cmdfcn_t *fcn;	/* function to call */
	int	flag;		/* extra info: */
#define	CS_OWN		0x1	/* non-standard syntax */
#define	CS_MORE		0x2	/* standard syntax, but may have other words
				 * at end */
#define	CS_SET_DOT	0x100	/* set dot after command */
	struct db_command_table *more; /* another level of command */
	LIST_ENTRY(db_command) next; /* next entry in the command table */
};

/*
 * Arrange for the specified ddb command to be defined and
 * bound to the specified function.  Commands can be defined
 * in modules in which case they will be available only when
 * the module is loaded.
 */
#define	_DB_SET(_suffix, _name, _func, list, _flag, _more)	\
static struct db_command __CONCAT(_name,_suffix) = {		\
	.name	= __STRING(_name),				\
	.fcn	= _func,					\
	.flag	= _flag,					\
	.more	= _more						\
};								\
static void __CONCAT(__CONCAT(_name,_suffix),_add)(void *arg __unused) \
    { db_command_register(&list, &__CONCAT(_name,_suffix)); }	\
SYSINIT(__CONCAT(_name,_suffix), SI_SUB_KLD, SI_ORDER_ANY,	\
    __CONCAT(__CONCAT(_name,_suffix),_add), NULL);		\
static void __CONCAT(__CONCAT(_name,_suffix),_del)(void *arg __unused) \
    { db_command_unregister(&list, &__CONCAT(_name,_suffix)); }	\
SYSUNINIT(__CONCAT(_name,_suffix), SI_SUB_KLD, SI_ORDER_ANY,	\
    __CONCAT(__CONCAT(_name,_suffix),_del), NULL);

/*
 * Like _DB_SET but also create the function declaration which
 * must be followed immediately by the body; e.g.
 *   _DB_FUNC(_cmd, panic, db_panic, db_cmd_table, 0, NULL)
 *   {
 *	...panic implementation...
 *   }
 *
 * This macro is mostly used to define commands placed in one of
 * the ddb command tables; see DB_COMMAND, etc. below.
 */
#define	_DB_FUNC(_suffix, _name, _func, list, _flag, _more)	\
static db_cmdfcn_t _func;					\
_DB_SET(_suffix, _name, _func, list, _flag, _more);		\
static void							\
_func(db_expr_t addr, bool have_addr, db_expr_t count, char *modif)

/* common idom provided for backwards compatibility */
#define	DB_FUNC(_name, _func, list, _flag, _more)		\
	_DB_FUNC(_cmd, _name, _func, list, _flag, _more)

#define	DB_COMMAND(cmd_name, func_name) \
	_DB_FUNC(_cmd, cmd_name, func_name, db_cmd_table, 0, NULL)
#define	DB_ALIAS(alias_name, func_name) \
	_DB_SET(_cmd, alias_name, func_name, db_cmd_table, 0, NULL)
#define	DB_SHOW_COMMAND(cmd_name, func_name) \
	_DB_FUNC(_show, cmd_name, func_name, db_show_table, 0, NULL)
#define	DB_SHOW_ALIAS(alias_name, func_name) \
	_DB_SET(_show, alias_name, func_name, db_show_table, 0, NULL)
#define	DB_SHOW_ALL_COMMAND(cmd_name, func_name) \
	_DB_FUNC(_show_all, cmd_name, func_name, db_show_all_table, 0, NULL)
#define	DB_SHOW_ALL_ALIAS(alias_name, func_name) \
	_DB_SET(_show_all, alias_name, func_name, db_show_all_table, 0, NULL)

extern db_expr_t db_maxoff;
extern int db_indent;
extern int db_inst_count;
extern int db_load_count;
extern int db_store_count;
extern volatile int db_pager_quit;
extern db_expr_t db_radix;
extern db_expr_t db_max_width;
extern db_expr_t db_tab_stop_width;
extern db_expr_t db_lines_per_page;

struct thread;
struct vm_map;

void		db_check_interrupt(void);
void		db_clear_watchpoints(void);
db_addr_t	db_disasm(db_addr_t loc, bool altfmt);
				/* instruction disassembler */
void		db_error(const char *s);
int		db_expression(db_expr_t *valuep);
int		db_getc(void);
int		db_get_variable(db_expr_t *valuep);
void		db_iprintf(const char *,...) __printflike(1, 2);
struct proc	*db_lookup_proc(db_expr_t addr);
struct thread	*db_lookup_thread(db_expr_t addr, bool check_pid);
struct vm_map	*db_map_addr(vm_offset_t);
bool		db_map_current(struct vm_map *);
bool		db_map_equal(struct vm_map *, struct vm_map *);
void		db_md_list_watchpoints(void);
void		db_print_loc_and_inst(db_addr_t loc);
void		db_print_thread(void);
int		db_printf(const char *fmt, ...) __printflike(1, 2);
int		db_read_bytes(vm_offset_t addr, size_t size, char *data);
				/* machine-dependent */
int		db_readline(char *lstart, int lsize);
void		db_restart_at_pc(bool watchpt);
int		db_set_variable(db_expr_t value);
void		db_set_watchpoints(void);
void		db_skip_to_eol(void);
bool		db_stop_at_pc(int type, int code, bool *is_breakpoint,
		    bool *is_watchpoint);
#define		db_strcpy	strcpy
void		db_trace_self(void);
int		db_trace_thread(struct thread *, int);
bool		db_value_of_name(const char *name, db_expr_t *valuep);
bool		db_value_of_name_pcpu(const char *name, db_expr_t *valuep);
bool		db_value_of_name_vnet(const char *name, db_expr_t *valuep);
int		db_write_bytes(vm_offset_t addr, size_t size, char *data);
<<<<<<< HEAD
void		db_command_register(struct command_table *, struct command *);
void		db_command_unregister(struct command_table *, struct command *);
int		db_fetch_ksymtab(vm_pointer_t ksym_start, vm_pointer_t ksym_end,
=======
void		db_command_register(struct db_command_table *,
		    struct db_command *);
void		db_command_unregister(struct db_command_table *,
		    struct db_command *);
int		db_fetch_ksymtab(vm_offset_t ksym_start, vm_offset_t ksym_end,
>>>>>>> 4ef7db5a
		    vm_offset_t relbase);
#ifdef __CHERI_PURE_CAPABILITY__
void		*db_code_ptr(db_addr_t addr);
void		*db_data_ptr_unbound(db_addr_t addr);
void		*db_data_ptr(db_addr_t addr, size_t len);
#endif

db_cmdfcn_t	db_breakpoint_cmd;
db_cmdfcn_t	db_capture_cmd;
db_cmdfcn_t	db_continue_cmd;
db_cmdfcn_t	db_delete_cmd;
db_cmdfcn_t	db_deletehwatch_cmd;
db_cmdfcn_t	db_deletewatch_cmd;
db_cmdfcn_t	db_examine_cmd;
db_cmdfcn_t	db_findstack_cmd;
db_cmdfcn_t	db_hwatchpoint_cmd;
db_cmdfcn_t	db_listbreak_cmd;
db_cmdfcn_t	db_scripts_cmd;
db_cmdfcn_t	db_print_cmd;
db_cmdfcn_t	db_ps;
db_cmdfcn_t	db_run_cmd;
db_cmdfcn_t	db_script_cmd;
db_cmdfcn_t	db_search_cmd;
db_cmdfcn_t	db_set_cmd;
db_cmdfcn_t	db_set_thread;
db_cmdfcn_t	db_show_regs;
db_cmdfcn_t	db_show_threads;
db_cmdfcn_t	db_single_step_cmd;
db_cmdfcn_t	db_textdump_cmd;
db_cmdfcn_t	db_trace_until_call_cmd;
db_cmdfcn_t	db_trace_until_matching_cmd;
db_cmdfcn_t	db_unscript_cmd;
db_cmdfcn_t	db_watchpoint_cmd;
db_cmdfcn_t	db_write_cmd;

/*
 * Interface between DDB and the DDB output capture facility.
 */
struct dumperinfo;
void	db_capture_dump(struct dumperinfo *di);
void	db_capture_enterpager(void);
void	db_capture_exitpager(void);
void	db_capture_write(char *buffer, u_int buflen);
void	db_capture_writech(char ch);

/*
 * Interface between DDB  and the script facility.
 */
void	db_script_kdbenter(const char *eventname);	/* KDB enter event. */

/*
 * Interface between DDB and the textdump facility.
 *
 * Text dump blocks are of a fixed size; textdump_block_buffer is a
 * statically allocated buffer that code interacting with textdumps can use
 * to prepare and hold a pending block in when calling writenextblock().
 */
#define	TEXTDUMP_BLOCKSIZE	512
extern char	textdump_block_buffer[TEXTDUMP_BLOCKSIZE];

void	textdump_mkustar(char *block_buffer, const char *filename,
	    u_int size);
void	textdump_restoreoff(off_t offset);
void	textdump_saveoff(off_t *offsetp);
int	textdump_writenextblock(struct dumperinfo *di, char *buffer);

/*
 * Interface between the kernel and textdumps.
 */
extern int	textdump_pending;	/* Call textdump_dumpsys() instead. */
void	textdump_dumpsys(struct dumperinfo *di);

/*
 * Macros to construct valid pointers from addresses.
 */
#ifdef __CHERI_PURE_CAPABILITY__
#define	DB_CODE_PTR(addr)			db_code_ptr((addr))
#define	DB_DATA_PTR_LEN(addr, type, len)	((type *)db_data_ptr((addr), (len)))
#define	DB_DATA_PTR_UNBOUND(addr, type)		((type *)db_data_ptr_unbound((addr)))
#else
#define	DB_CODE_PTR(addr)			((void *)(addr))
#define	DB_DATA_PTR_LEN(addr, type, len)	((type *)(addr))
#define	DB_DATA_PTR_UNBOUND(addr, type)		((type *)(addr))
#endif
#define	DB_DATA_PTR(addr, type)			DB_DATA_PTR_LEN(addr, type, sizeof(type))

#endif /* !_DDB_DDB_H_ */
// CHERI CHANGES START
// {
//   "updated": 20200803,
//   "target_type": "kernel",
//   "changes_purecap": [
//     "pointer_as_integer",
//     "kdb"
//   ]
// }
// CHERI CHANGES END<|MERGE_RESOLUTION|>--- conflicted
+++ resolved
@@ -227,17 +227,11 @@
 bool		db_value_of_name_pcpu(const char *name, db_expr_t *valuep);
 bool		db_value_of_name_vnet(const char *name, db_expr_t *valuep);
 int		db_write_bytes(vm_offset_t addr, size_t size, char *data);
-<<<<<<< HEAD
-void		db_command_register(struct command_table *, struct command *);
-void		db_command_unregister(struct command_table *, struct command *);
-int		db_fetch_ksymtab(vm_pointer_t ksym_start, vm_pointer_t ksym_end,
-=======
 void		db_command_register(struct db_command_table *,
 		    struct db_command *);
 void		db_command_unregister(struct db_command_table *,
 		    struct db_command *);
-int		db_fetch_ksymtab(vm_offset_t ksym_start, vm_offset_t ksym_end,
->>>>>>> 4ef7db5a
+int		db_fetch_ksymtab(vm_pointer_t ksym_start, vm_pointer_t ksym_end,
 		    vm_offset_t relbase);
 #ifdef __CHERI_PURE_CAPABILITY__
 void		*db_code_ptr(db_addr_t addr);
