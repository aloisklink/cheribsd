/*-
 * SPDX-License-Identifier: BSD-3-Clause
 *
 * Copyright (c) 1993, Garrett A. Wollman.
 * Copyright (c) 1993, University of Vermont and State Agricultural College.
 * All rights reserved.
 *
 * Redistribution and use in source and binary forms, with or without
 * modification, are permitted provided that the following conditions
 * are met:
 * 1. Redistributions of source code must retain the above copyright
 *    notice, this list of conditions and the following disclaimer.
 * 2. Redistributions in binary form must reproduce the above copyright
 *    notice, this list of conditions and the following disclaimer in the
 *    documentation and/or other materials provided with the distribution.
 * 3. Neither the name of the University nor the names of its contributors
 *    may be used to endorse or promote products derived from this software
 *    without specific prior written permission.
 *
 * THIS SOFTWARE IS PROVIDED BY THE AUTHOR AND CONTRIBUTORS ``AS IS'' AND
 * ANY EXPRESS OR IMPLIED WARRANTIES, INCLUDING, BUT NOT LIMITED TO, THE
 * IMPLIED WARRANTIES OF MERCHANTABILITY AND FITNESS FOR A PARTICULAR PURPOSE
 * ARE DISCLAIMED.  IN NO EVENT SHALL THE AUTHOR OR CONTRIBUTORS BE LIABLE
 * FOR ANY DIRECT, INDIRECT, INCIDENTAL, SPECIAL, EXEMPLARY, OR CONSEQUENTIAL
 * DAMAGES (INCLUDING, BUT NOT LIMITED TO, PROCUREMENT OF SUBSTITUTE GOODS
 * OR SERVICES; LOSS OF USE, DATA, OR PROFITS; OR BUSINESS INTERRUPTION)
 * HOWEVER CAUSED AND ON ANY THEORY OF LIABILITY, WHETHER IN CONTRACT, STRICT
 * LIABILITY, OR TORT (INCLUDING NEGLIGENCE OR OTHERWISE) ARISING IN ANY WAY
 * OUT OF THE USE OF THIS SOFTWARE, EVEN IF ADVISED OF THE POSSIBILITY OF
 * SUCH DAMAGE.
 *
 * $FreeBSD$
 */

/*
 * Necessary declarations for the `ddb' kernel debugger.
 */

#ifndef _DDB_DDB_H_
#define	_DDB_DDB_H_

#ifdef SYSCTL_DECL
SYSCTL_DECL(_debug_ddb);
#endif

#include <machine/db_machdep.h>		/* type definitions */

#include <sys/queue.h>			/* LIST_* */
#include <sys/kernel.h>			/* SYSINIT */

#ifndef DB_MAXARGS
#define	DB_MAXARGS	10
#endif

#ifndef DB_MAXLINE
#define	DB_MAXLINE	120
#endif

#ifndef DB_MAXSCRIPTS
#define	DB_MAXSCRIPTS	8
#endif

#ifndef DB_MAXSCRIPTNAME
#define	DB_MAXSCRIPTNAME	32
#endif

#ifndef DB_MAXSCRIPTLEN
#define	DB_MAXSCRIPTLEN	128
#endif

#ifndef DB_MAXSCRIPTRECURSION
#define	DB_MAXSCRIPTRECURSION	3
#endif

#ifndef DB_CALL
#define	DB_CALL	db_fncall_generic
#else
int	DB_CALL(db_expr_t, db_expr_t *, int, db_expr_t[]);
#endif

/*
 * Extern variables to set the address and size of the symtab and strtab.
 * Most users should use db_fetch_symtab in order to set them from the
 * boot loader provided values.
 */
extern vm_pointer_t ksymtab, kstrtab;
extern vm_size_t ksymtab_size;
extern vm_offset_t ksymtab_relbase;

/*
 * There are three "command tables":
 * - One for simple commands; a list of these is displayed
 *   by typing 'help' at the debugger prompt.
 * - One for sub-commands of 'show'; to see this type 'show'
 *   without any arguments.
 * - The last one for sub-commands of 'show all'; type 'show all'
 *   without any argument to get a list.
 */
struct command;
LIST_HEAD(command_table, command);
extern struct command_table db_cmd_table;
extern struct command_table db_show_table;
extern struct command_table db_show_all_table;

/*
 * Type signature for a function implementing a ddb command.
 */
typedef void db_cmdfcn_t(db_expr_t addr, bool have_addr, db_expr_t count,
	    char *modif);

/*
 * Command table entry.
 */
struct command {
	char *	name;		/* command name */
	db_cmdfcn_t *fcn;	/* function to call */
	int	flag;		/* extra info: */
#define	CS_OWN		0x1	/* non-standard syntax */
#define	CS_MORE		0x2	/* standard syntax, but may have other words
				 * at end */
#define	CS_SET_DOT	0x100	/* set dot after command */
	struct command_table *more; /* another level of command */
	LIST_ENTRY(command) next; /* next entry in the command table */
};

/*
 * Arrange for the specified ddb command to be defined and
 * bound to the specified function.  Commands can be defined
 * in modules in which case they will be available only when
 * the module is loaded.
 */
#define	_DB_SET(_suffix, _name, _func, list, _flag, _more)	\
static struct command __CONCAT(_name,_suffix) = {		\
	.name	= __STRING(_name),				\
	.fcn	= _func,					\
	.flag	= _flag,					\
	.more	= _more						\
};								\
static void __CONCAT(__CONCAT(_name,_suffix),_add)(void *arg __unused) \
    { db_command_register(&list, &__CONCAT(_name,_suffix)); }	\
SYSINIT(__CONCAT(_name,_suffix), SI_SUB_KLD, SI_ORDER_ANY,	\
    __CONCAT(__CONCAT(_name,_suffix),_add), NULL);		\
static void __CONCAT(__CONCAT(_name,_suffix),_del)(void *arg __unused) \
    { db_command_unregister(&list, &__CONCAT(_name,_suffix)); }	\
SYSUNINIT(__CONCAT(_name,_suffix), SI_SUB_KLD, SI_ORDER_ANY,	\
    __CONCAT(__CONCAT(_name,_suffix),_del), NULL);

/*
 * Like _DB_SET but also create the function declaration which
 * must be followed immediately by the body; e.g.
 *   _DB_FUNC(_cmd, panic, db_panic, db_cmd_table, 0, NULL)
 *   {
 *	...panic implementation...
 *   }
 *
 * This macro is mostly used to define commands placed in one of
 * the ddb command tables; see DB_COMMAND, etc. below.
 */
#define	_DB_FUNC(_suffix, _name, _func, list, _flag, _more)	\
static db_cmdfcn_t _func;					\
_DB_SET(_suffix, _name, _func, list, _flag, _more);		\
static void							\
_func(db_expr_t addr, bool have_addr, db_expr_t count, char *modif)

/* common idom provided for backwards compatibility */
#define	DB_FUNC(_name, _func, list, _flag, _more)		\
	_DB_FUNC(_cmd, _name, _func, list, _flag, _more)

#define	DB_COMMAND(cmd_name, func_name) \
	_DB_FUNC(_cmd, cmd_name, func_name, db_cmd_table, 0, NULL)
#define	DB_ALIAS(alias_name, func_name) \
	_DB_SET(_cmd, alias_name, func_name, db_cmd_table, 0, NULL)
#define	DB_SHOW_COMMAND(cmd_name, func_name) \
	_DB_FUNC(_show, cmd_name, func_name, db_show_table, 0, NULL)
#define	DB_SHOW_ALIAS(alias_name, func_name) \
	_DB_SET(_show, alias_name, func_name, db_show_table, 0, NULL)
#define	DB_SHOW_ALL_COMMAND(cmd_name, func_name) \
	_DB_FUNC(_show_all, cmd_name, func_name, db_show_all_table, 0, NULL)
#define	DB_SHOW_ALL_ALIAS(alias_name, func_name) \
	_DB_SET(_show_all, alias_name, func_name, db_show_all_table, 0, NULL)

extern db_expr_t db_maxoff;
extern int db_indent;
extern int db_inst_count;
extern int db_load_count;
extern int db_store_count;
extern volatile int db_pager_quit;
extern db_expr_t db_radix;
extern db_expr_t db_max_width;
extern db_expr_t db_tab_stop_width;
extern db_expr_t db_lines_per_page;

struct thread;
struct vm_map;

void		db_check_interrupt(void);
void		db_clear_watchpoints(void);
db_addr_t	db_disasm(db_addr_t loc, bool altfmt);
				/* instruction disassembler */
void		db_error(const char *s);
int		db_expression(db_expr_t *valuep);
int		db_get_variable(db_expr_t *valuep);
void		db_iprintf(const char *,...) __printflike(1, 2);
struct proc	*db_lookup_proc(db_expr_t addr);
struct thread	*db_lookup_thread(db_expr_t addr, bool check_pid);
struct vm_map	*db_map_addr(vm_offset_t);
bool		db_map_current(struct vm_map *);
bool		db_map_equal(struct vm_map *, struct vm_map *);
int		db_md_set_watchpoint(db_expr_t addr, db_expr_t size);
int		db_md_clr_watchpoint(db_expr_t addr, db_expr_t size);
void		db_md_list_watchpoints(void);
void		db_print_loc_and_inst(db_addr_t loc);
void		db_print_thread(void);
int		db_printf(const char *fmt, ...) __printflike(1, 2);
int		db_read_bytes(vm_offset_t addr, size_t size, char *data);
				/* machine-dependent */
int		db_readline(char *lstart, int lsize);
void		db_restart_at_pc(bool watchpt);
int		db_set_variable(db_expr_t value);
void		db_set_watchpoints(void);
void		db_skip_to_eol(void);
bool		db_stop_at_pc(int type, int code, bool *is_breakpoint,
		    bool *is_watchpoint);
#define		db_strcpy	strcpy
void		db_trace_self(void);
int		db_trace_thread(struct thread *, int);
bool		db_value_of_name(const char *name, db_expr_t *valuep);
bool		db_value_of_name_pcpu(const char *name, db_expr_t *valuep);
bool		db_value_of_name_vnet(const char *name, db_expr_t *valuep);
int		db_write_bytes(vm_offset_t addr, size_t size, char *data);
void		db_command_register(struct command_table *, struct command *);
void		db_command_unregister(struct command_table *, struct command *);
int		db_fetch_ksymtab(vm_pointer_t ksym_start, vm_pointer_t ksym_end,
		    vm_offset_t relbase);
#ifdef __CHERI_PURE_CAPABILITY__
void		*db_code_ptr(db_addr_t addr);
void		*db_data_ptr_unbound(db_addr_t addr);
void		*db_data_ptr(db_addr_t addr, size_t len);
#endif

db_cmdfcn_t	db_breakpoint_cmd;
db_cmdfcn_t	db_capture_cmd;
db_cmdfcn_t	db_continue_cmd;
db_cmdfcn_t	db_delete_cmd;
db_cmdfcn_t	db_deletehwatch_cmd;
db_cmdfcn_t	db_deletewatch_cmd;
db_cmdfcn_t	db_examine_cmd;
db_cmdfcn_t	db_findstack_cmd;
db_cmdfcn_t	db_hwatchpoint_cmd;
db_cmdfcn_t	db_listbreak_cmd;
db_cmdfcn_t	db_scripts_cmd;
db_cmdfcn_t	db_print_cmd;
db_cmdfcn_t	db_ps;
db_cmdfcn_t	db_run_cmd;
db_cmdfcn_t	db_script_cmd;
db_cmdfcn_t	db_search_cmd;
db_cmdfcn_t	db_set_cmd;
db_cmdfcn_t	db_set_thread;
db_cmdfcn_t	db_show_regs;
db_cmdfcn_t	db_show_threads;
db_cmdfcn_t	db_single_step_cmd;
db_cmdfcn_t	db_textdump_cmd;
db_cmdfcn_t	db_trace_until_call_cmd;
db_cmdfcn_t	db_trace_until_matching_cmd;
db_cmdfcn_t	db_unscript_cmd;
db_cmdfcn_t	db_watchpoint_cmd;
db_cmdfcn_t	db_write_cmd;

/*
 * Interface between DDB and the DDB output capture facility.
 */
struct dumperinfo;
void	db_capture_dump(struct dumperinfo *di);
void	db_capture_enterpager(void);
void	db_capture_exitpager(void);
void	db_capture_write(char *buffer, u_int buflen);
void	db_capture_writech(char ch);

/*
 * Interface between DDB  and the script facility.
 */
void	db_script_kdbenter(const char *eventname);	/* KDB enter event. */

/*
 * Interface between DDB and the textdump facility.
 *
 * Text dump blocks are of a fixed size; textdump_block_buffer is a
 * statically allocated buffer that code interacting with textdumps can use
 * to prepare and hold a pending block in when calling writenextblock().
 */
#define	TEXTDUMP_BLOCKSIZE	512
extern char	textdump_block_buffer[TEXTDUMP_BLOCKSIZE];

void	textdump_mkustar(char *block_buffer, const char *filename,
	    u_int size);
void	textdump_restoreoff(off_t offset);
void	textdump_saveoff(off_t *offsetp);
int	textdump_writenextblock(struct dumperinfo *di, char *buffer);

/*
 * Interface between the kernel and textdumps.
 */
extern int	textdump_pending;	/* Call textdump_dumpsys() instead. */
void	textdump_dumpsys(struct dumperinfo *di);

/*
 * Macros to construct valid pointers from addresses.
 */
#ifdef __CHERI_PURE_CAPABILITY__
<<<<<<< HEAD
#define	DB_CODE_PTR(addr)	db_code_ptr((addr))
#define	DB_DATA_PTR(addr, len)	db_data_ptr((addr), (len))
#define	DB_DATA_PTR_UNBOUND(addr)	db_data_ptr_unbound((addr))
#else
#define	DB_CODE_PTR(addr)	((void *)(addr))
#define	DB_DATA_PTR(addr, len)	((void *)(addr))
#define	DB_DATA_PTR_UNBOUND(addr)	((void *)(addr))
#endif
=======
#define	DB_CODE_PTR(addr)			db_code_ptr((addr))
#define	DB_DATA_PTR_LEN(addr, type, len)	((type *)db_data_ptr((addr), (len)))
#define	DB_DATA_PTR_UNBOUND(addr, type)		((type *)db_data_ptr_unbound((addr)))
#else
#define	DB_CODE_PTR(addr)			((void *)(addr))
#define	DB_DATA_PTR_LEN(addr, type, len)	((type *)(addr))
#define	DB_DATA_PTR_UNBOUND(addr, type)		((type *)(addr))
#endif
#define	DB_DATA_PTR(addr, type)			DB_DATA_PTR_LEN(addr, type, sizeof(type))
>>>>>>> 5714f9f7

#endif /* !_DDB_DDB_H_ */
// CHERI CHANGES START
// {
//   "updated": 20200803,
//   "target_type": "kernel",
//   "changes_purecap": [
//     "pointer_as_integer",
//     "kdb"
//   ]
// }
// CHERI CHANGES END<|MERGE_RESOLUTION|>--- conflicted
+++ resolved
@@ -307,16 +307,6 @@
  * Macros to construct valid pointers from addresses.
  */
 #ifdef __CHERI_PURE_CAPABILITY__
-<<<<<<< HEAD
-#define	DB_CODE_PTR(addr)	db_code_ptr((addr))
-#define	DB_DATA_PTR(addr, len)	db_data_ptr((addr), (len))
-#define	DB_DATA_PTR_UNBOUND(addr)	db_data_ptr_unbound((addr))
-#else
-#define	DB_CODE_PTR(addr)	((void *)(addr))
-#define	DB_DATA_PTR(addr, len)	((void *)(addr))
-#define	DB_DATA_PTR_UNBOUND(addr)	((void *)(addr))
-#endif
-=======
 #define	DB_CODE_PTR(addr)			db_code_ptr((addr))
 #define	DB_DATA_PTR_LEN(addr, type, len)	((type *)db_data_ptr((addr), (len)))
 #define	DB_DATA_PTR_UNBOUND(addr, type)		((type *)db_data_ptr_unbound((addr)))
@@ -326,7 +316,6 @@
 #define	DB_DATA_PTR_UNBOUND(addr, type)		((type *)(addr))
 #endif
 #define	DB_DATA_PTR(addr, type)			DB_DATA_PTR_LEN(addr, type, sizeof(type))
->>>>>>> 5714f9f7
 
 #endif /* !_DDB_DDB_H_ */
 // CHERI CHANGES START
