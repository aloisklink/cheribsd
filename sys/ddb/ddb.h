/*-
 * SPDX-License-Identifier: BSD-3-Clause
 *
 * Copyright (c) 1993, Garrett A. Wollman.
 * Copyright (c) 1993, University of Vermont and State Agricultural College.
 * All rights reserved.
 *
 * Redistribution and use in source and binary forms, with or without
 * modification, are permitted provided that the following conditions
 * are met:
 * 1. Redistributions of source code must retain the above copyright
 *    notice, this list of conditions and the following disclaimer.
 * 2. Redistributions in binary form must reproduce the above copyright
 *    notice, this list of conditions and the following disclaimer in the
 *    documentation and/or other materials provided with the distribution.
 * 3. Neither the name of the University nor the names of its contributors
 *    may be used to endorse or promote products derived from this software
 *    without specific prior written permission.
 *
 * THIS SOFTWARE IS PROVIDED BY THE AUTHOR AND CONTRIBUTORS ``AS IS'' AND
 * ANY EXPRESS OR IMPLIED WARRANTIES, INCLUDING, BUT NOT LIMITED TO, THE
 * IMPLIED WARRANTIES OF MERCHANTABILITY AND FITNESS FOR A PARTICULAR PURPOSE
 * ARE DISCLAIMED.  IN NO EVENT SHALL THE AUTHOR OR CONTRIBUTORS BE LIABLE
 * FOR ANY DIRECT, INDIRECT, INCIDENTAL, SPECIAL, EXEMPLARY, OR CONSEQUENTIAL
 * DAMAGES (INCLUDING, BUT NOT LIMITED TO, PROCUREMENT OF SUBSTITUTE GOODS
 * OR SERVICES; LOSS OF USE, DATA, OR PROFITS; OR BUSINESS INTERRUPTION)
 * HOWEVER CAUSED AND ON ANY THEORY OF LIABILITY, WHETHER IN CONTRACT, STRICT
 * LIABILITY, OR TORT (INCLUDING NEGLIGENCE OR OTHERWISE) ARISING IN ANY WAY
 * OUT OF THE USE OF THIS SOFTWARE, EVEN IF ADVISED OF THE POSSIBILITY OF
 * SUCH DAMAGE.
 *
 * $FreeBSD$
 */

/*
 * Necessary declarations for the `ddb' kernel debugger.
 */

#ifndef _DDB_DDB_H_
#define	_DDB_DDB_H_

#ifdef SYSCTL_DECL
SYSCTL_DECL(_debug_ddb);
#endif

#include <machine/db_machdep.h>		/* type definitions */

#include <sys/queue.h>			/* LIST_* */
#include <sys/kernel.h>			/* SYSINIT */

#ifndef DB_MAXARGS
#define	DB_MAXARGS	10
#endif

#ifndef DB_MAXLINE
#define	DB_MAXLINE	120
#endif

#ifndef DB_MAXSCRIPTS
#define	DB_MAXSCRIPTS	8
#endif

#ifndef DB_MAXSCRIPTNAME
#define	DB_MAXSCRIPTNAME	32
#endif

#ifndef DB_MAXSCRIPTLEN
#define	DB_MAXSCRIPTLEN	128
#endif

#ifndef DB_MAXSCRIPTRECURSION
#define	DB_MAXSCRIPTRECURSION	3
#endif

#ifndef DB_CALL
#define	DB_CALL	db_fncall_generic
#else
int	DB_CALL(db_expr_t, db_expr_t *, int, db_expr_t[]);
#endif

/*
 * Extern variables to set the address and size of the symtab and strtab.
 * Most users should use db_fetch_symtab in order to set them from the
 * boot loader provided values.
 */
<<<<<<< HEAD
extern vm_ptr_t ksymtab, kstrtab;
extern vm_size_t ksymtab_size;
=======
extern vm_offset_t ksymtab, kstrtab, ksymtab_size, ksymtab_relbase;
>>>>>>> 39cdd1c2

/*
 * There are three "command tables":
 * - One for simple commands; a list of these is displayed
 *   by typing 'help' at the debugger prompt.
 * - One for sub-commands of 'show'; to see this type 'show'
 *   without any arguments.
 * - The last one for sub-commands of 'show all'; type 'show all'
 *   without any argument to get a list.
 */
struct command;
LIST_HEAD(command_table, command);
extern struct command_table db_cmd_table;
extern struct command_table db_show_table;
extern struct command_table db_show_all_table;

/*
 * Type signature for a function implementing a ddb command.
 */
typedef void db_cmdfcn_t(db_expr_t addr, bool have_addr, db_expr_t count,
	    char *modif);

/*
 * Command table entry.
 */
struct command {
	char *	name;		/* command name */
	db_cmdfcn_t *fcn;	/* function to call */
	int	flag;		/* extra info: */
#define	CS_OWN		0x1	/* non-standard syntax */
#define	CS_MORE		0x2	/* standard syntax, but may have other words
				 * at end */
#define	CS_SET_DOT	0x100	/* set dot after command */
	struct command_table *more; /* another level of command */
	LIST_ENTRY(command) next; /* next entry in the command table */
};

/*
 * Arrange for the specified ddb command to be defined and
 * bound to the specified function.  Commands can be defined
 * in modules in which case they will be available only when
 * the module is loaded.
 */
#define	_DB_SET(_suffix, _name, _func, list, _flag, _more)	\
static struct command __CONCAT(_name,_suffix) = {		\
	.name	= __STRING(_name),				\
	.fcn	= _func,					\
	.flag	= _flag,					\
	.more	= _more						\
};								\
static void __CONCAT(__CONCAT(_name,_suffix),_add)(void *arg __unused) \
    { db_command_register(&list, &__CONCAT(_name,_suffix)); }	\
SYSINIT(__CONCAT(_name,_suffix), SI_SUB_KLD, SI_ORDER_ANY,	\
    __CONCAT(__CONCAT(_name,_suffix),_add), NULL);		\
static void __CONCAT(__CONCAT(_name,_suffix),_del)(void *arg __unused) \
    { db_command_unregister(&list, &__CONCAT(_name,_suffix)); }	\
SYSUNINIT(__CONCAT(_name,_suffix), SI_SUB_KLD, SI_ORDER_ANY,	\
    __CONCAT(__CONCAT(_name,_suffix),_del), NULL);

/*
 * Like _DB_SET but also create the function declaration which
 * must be followed immediately by the body; e.g.
 *   _DB_FUNC(_cmd, panic, db_panic, db_cmd_table, 0, NULL)
 *   {
 *	...panic implementation...
 *   }
 *
 * This macro is mostly used to define commands placed in one of
 * the ddb command tables; see DB_COMMAND, etc. below.
 */
#define	_DB_FUNC(_suffix, _name, _func, list, _flag, _more)	\
static db_cmdfcn_t _func;					\
_DB_SET(_suffix, _name, _func, list, _flag, _more);		\
static void							\
_func(db_expr_t addr, bool have_addr, db_expr_t count, char *modif)

/* common idom provided for backwards compatibility */
#define	DB_FUNC(_name, _func, list, _flag, _more)		\
	_DB_FUNC(_cmd, _name, _func, list, _flag, _more)

#define	DB_COMMAND(cmd_name, func_name) \
	_DB_FUNC(_cmd, cmd_name, func_name, db_cmd_table, 0, NULL)
#define	DB_ALIAS(alias_name, func_name) \
	_DB_SET(_cmd, alias_name, func_name, db_cmd_table, 0, NULL)
#define	DB_SHOW_COMMAND(cmd_name, func_name) \
	_DB_FUNC(_show, cmd_name, func_name, db_show_table, 0, NULL)
#define	DB_SHOW_ALIAS(alias_name, func_name) \
	_DB_SET(_show, alias_name, func_name, db_show_table, 0, NULL)
#define	DB_SHOW_ALL_COMMAND(cmd_name, func_name) \
	_DB_FUNC(_show_all, cmd_name, func_name, db_show_all_table, 0, NULL)
#define	DB_SHOW_ALL_ALIAS(alias_name, func_name) \
	_DB_SET(_show_all, alias_name, func_name, db_show_all_table, 0, NULL)

extern db_expr_t db_maxoff;
extern int db_indent;
extern int db_inst_count;
extern int db_load_count;
extern int db_store_count;
extern volatile int db_pager_quit;
extern db_expr_t db_radix;
extern db_expr_t db_max_width;
extern db_expr_t db_tab_stop_width;
extern db_expr_t db_lines_per_page;

struct thread;
struct vm_map;

void		db_check_interrupt(void);
void		db_clear_watchpoints(void);
db_addr_t	db_disasm(db_addr_t loc, bool altfmt);
				/* instruction disassembler */
void		db_error(const char *s);
int		db_expression(db_expr_t *valuep);
int		db_get_variable(db_expr_t *valuep);
void		db_iprintf(const char *,...) __printflike(1, 2);
struct proc	*db_lookup_proc(db_expr_t addr);
struct thread	*db_lookup_thread(db_expr_t addr, bool check_pid);
struct vm_map	*db_map_addr(vm_offset_t);
bool		db_map_current(struct vm_map *);
bool		db_map_equal(struct vm_map *, struct vm_map *);
int		db_md_set_watchpoint(db_expr_t addr, db_expr_t size);
int		db_md_clr_watchpoint(db_expr_t addr, db_expr_t size);
void		db_md_list_watchpoints(void);
void		db_print_loc_and_inst(db_addr_t loc);
void		db_print_thread(void);
int		db_printf(const char *fmt, ...) __printflike(1, 2);
int		db_read_bytes(vm_offset_t addr, size_t size, char *data);
				/* machine-dependent */
int		db_readline(char *lstart, int lsize);
void		db_restart_at_pc(bool watchpt);
int		db_set_variable(db_expr_t value);
void		db_set_watchpoints(void);
void		db_skip_to_eol(void);
bool		db_stop_at_pc(int type, int code, bool *is_breakpoint,
		    bool *is_watchpoint);
#define		db_strcpy	strcpy
void		db_trace_self(void);
int		db_trace_thread(struct thread *, int);
bool		db_value_of_name(const char *name, db_expr_t *valuep);
bool		db_value_of_name_pcpu(const char *name, db_expr_t *valuep);
bool		db_value_of_name_vnet(const char *name, db_expr_t *valuep);
int		db_write_bytes(vm_offset_t addr, size_t size, char *data);
void		db_command_register(struct command_table *, struct command *);
void		db_command_unregister(struct command_table *, struct command *);
<<<<<<< HEAD
int		db_fetch_ksymtab(vm_ptr_t ksym_start, vm_ptr_t ksym_end);
#ifdef __CHERI_PURE_CAPABILITY__
void		*db_code_ptr(db_addr_t addr);
void		*db_data_ptr_unbound(db_addr_t addr);
void		*db_data_ptr(db_addr_t addr, size_t len);
#endif
=======
int		db_fetch_ksymtab(vm_offset_t ksym_start, vm_offset_t ksym_end,
		    vm_offset_t relbase);
>>>>>>> 39cdd1c2

db_cmdfcn_t	db_breakpoint_cmd;
db_cmdfcn_t	db_capture_cmd;
db_cmdfcn_t	db_continue_cmd;
db_cmdfcn_t	db_delete_cmd;
db_cmdfcn_t	db_deletehwatch_cmd;
db_cmdfcn_t	db_deletewatch_cmd;
db_cmdfcn_t	db_examine_cmd;
db_cmdfcn_t	db_findstack_cmd;
db_cmdfcn_t	db_hwatchpoint_cmd;
db_cmdfcn_t	db_listbreak_cmd;
db_cmdfcn_t	db_scripts_cmd;
db_cmdfcn_t	db_print_cmd;
db_cmdfcn_t	db_ps;
db_cmdfcn_t	db_run_cmd;
db_cmdfcn_t	db_script_cmd;
db_cmdfcn_t	db_search_cmd;
db_cmdfcn_t	db_set_cmd;
db_cmdfcn_t	db_set_thread;
db_cmdfcn_t	db_show_regs;
db_cmdfcn_t	db_show_threads;
db_cmdfcn_t	db_single_step_cmd;
db_cmdfcn_t	db_textdump_cmd;
db_cmdfcn_t	db_trace_until_call_cmd;
db_cmdfcn_t	db_trace_until_matching_cmd;
db_cmdfcn_t	db_unscript_cmd;
db_cmdfcn_t	db_watchpoint_cmd;
db_cmdfcn_t	db_write_cmd;

/*
 * Interface between DDB and the DDB output capture facility.
 */
struct dumperinfo;
void	db_capture_dump(struct dumperinfo *di);
void	db_capture_enterpager(void);
void	db_capture_exitpager(void);
void	db_capture_write(char *buffer, u_int buflen);
void	db_capture_writech(char ch);

/*
 * Interface between DDB  and the script facility.
 */
void	db_script_kdbenter(const char *eventname);	/* KDB enter event. */

/*
 * Interface between DDB and the textdump facility.
 *
 * Text dump blocks are of a fixed size; textdump_block_buffer is a
 * statically allocated buffer that code interacting with textdumps can use
 * to prepare and hold a pending block in when calling writenextblock().
 */
#define	TEXTDUMP_BLOCKSIZE	512
extern char	textdump_block_buffer[TEXTDUMP_BLOCKSIZE];

void	textdump_mkustar(char *block_buffer, const char *filename,
	    u_int size);
void	textdump_restoreoff(off_t offset);
void	textdump_saveoff(off_t *offsetp);
int	textdump_writenextblock(struct dumperinfo *di, char *buffer);

/*
 * Interface between the kernel and textdumps.
 */
extern int	textdump_pending;	/* Call textdump_dumpsys() instead. */
void	textdump_dumpsys(struct dumperinfo *di);

/*
 * Macros to construct valid pointers from addresses.
 */
#ifdef __CHERI_PURE_CAPABILITY__
#define	DB_CODE_PTR(addr)	db_code_ptr((addr))
#define	DB_DATA_PTR(addr, len)	db_data_ptr((addr), (len))
#define	DB_DATA_PTR_UNBOUND(addr)	db_data_ptr_unbound((addr))
#else
#define	DB_CODE_PTR(addr)	((void *)(addr))
#define	DB_DATA_PTR(addr, len)	((void *)(addr))
#define	DB_DATA_PTR_UNBOUND(addr)	((void *)(addr))
#endif

#endif /* !_DDB_DDB_H_ */
// CHERI CHANGES START
// {
//   "updated": 20200803,
//   "target_type": "kernel",
//   "changes_purecap": [
//     "pointer_as_integer",
//     "kdb"
//   ]
// }
// CHERI CHANGES END<|MERGE_RESOLUTION|>--- conflicted
+++ resolved
@@ -83,12 +83,9 @@
  * Most users should use db_fetch_symtab in order to set them from the
  * boot loader provided values.
  */
-<<<<<<< HEAD
 extern vm_ptr_t ksymtab, kstrtab;
 extern vm_size_t ksymtab_size;
-=======
-extern vm_offset_t ksymtab, kstrtab, ksymtab_size, ksymtab_relbase;
->>>>>>> 39cdd1c2
+extern vm_offset_t ksymtab_relbase;
 
 /*
  * There are three "command tables":
@@ -233,17 +230,13 @@
 int		db_write_bytes(vm_offset_t addr, size_t size, char *data);
 void		db_command_register(struct command_table *, struct command *);
 void		db_command_unregister(struct command_table *, struct command *);
-<<<<<<< HEAD
-int		db_fetch_ksymtab(vm_ptr_t ksym_start, vm_ptr_t ksym_end);
+int		db_fetch_ksymtab(vm_ptr_t ksym_start, vm_ptr_t ksym_end,
+		    vm_offset_t relbase);
 #ifdef __CHERI_PURE_CAPABILITY__
 void		*db_code_ptr(db_addr_t addr);
 void		*db_data_ptr_unbound(db_addr_t addr);
 void		*db_data_ptr(db_addr_t addr, size_t len);
 #endif
-=======
-int		db_fetch_ksymtab(vm_offset_t ksym_start, vm_offset_t ksym_end,
-		    vm_offset_t relbase);
->>>>>>> 39cdd1c2
 
 db_cmdfcn_t	db_breakpoint_cmd;
 db_cmdfcn_t	db_capture_cmd;
