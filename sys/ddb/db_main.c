--- conflicted
+++ resolved
@@ -125,11 +125,7 @@
 	db_addr_t stoffs = off;
 
 	if (symtab->private == NULL) {
-<<<<<<< HEAD
-		if (!linker_ddb_search_symbol((vaddr_t)off, &lsym, &diff)) {
-=======
 		if (!linker_ddb_search_symbol((ptraddr_t)off, &lsym, &diff)) {
->>>>>>> cb836b48
 			*diffp = (db_expr_t)diff;
 			return ((c_db_sym_t)lsym);
 		}
