--- conflicted
+++ resolved
@@ -77,19 +77,8 @@
  * boot loaders different than the native one (like Xen).
  */
 vm_pointer_t ksymtab, kstrtab;
-<<<<<<< HEAD
-vm_offset_t ksymtab_relbase;
-vm_size_t ksymtab_size;
-
-#ifdef __CHERI_PURE_CAPABILITY__
-void *db_code_cap;
-void *db_data_cap;
-#endif
-
-=======
 vm_size_t ksymtab_size;
 vm_offset_t ksymtab_relbase;
->>>>>>> 5714f9f7
 static struct db_private ksymtab_private;
 
 #ifdef __CHERI_PURE_CAPABILITY__
@@ -213,12 +202,7 @@
 }
 
 int
-<<<<<<< HEAD
 db_fetch_ksymtab(vm_pointer_t ksym_start, vm_pointer_t ksym_end, vm_offset_t relbase)
-=======
-db_fetch_ksymtab(vm_pointer_t ksym_start, vm_pointer_t ksym_end,
-    vm_offset_t relbase)
->>>>>>> 5714f9f7
 {
 	Elf_Size strsz;
 
@@ -236,15 +220,8 @@
 			    = 0;
 		} else {
 #ifdef __CHERI_PURE_CAPABILITY__
-<<<<<<< HEAD
-			ksymtab = (vm_pointer_t)cheri_setbounds((char *)ksymtab,
-			    ksymtab_size);
-			kstrtab = (vm_pointer_t)cheri_setbounds((char *)kstrtab,
-			    strsz);
-=======
 			ksymtab = cheri_setbounds(ksymtab, ksymtab_size);
 			kstrtab = cheri_setbounds(kstrtab, strsz);
->>>>>>> 5714f9f7
 #endif
 		}
 	}
@@ -269,15 +246,8 @@
 	}
 	db_add_symbol_table(NULL, NULL, "kld", NULL);
 #ifdef __CHERI_PURE_CAPABILITY__
-<<<<<<< HEAD
-	db_code_cap = cheri_andperm(kernel_root_cap,
-	    CHERI_PERMS_KERNEL_CODE);
-	db_data_cap = cheri_andperm(kernel_root_cap,
-	    CHERI_PERMS_KERNEL_DATA);
-=======
 	db_code_cap = cheri_andperm(kernel_root_cap, CHERI_PERMS_KERNEL_CODE);
 	db_data_cap = cheri_andperm(kernel_root_cap, CHERI_PERMS_KERNEL_DATA);
->>>>>>> 5714f9f7
 #endif
 	return (1);	/* We're the default debugger. */
 }
@@ -368,10 +338,6 @@
 	return (cheri_setbounds(db_data_ptr_unbound(addr), len));
 }
 #endif
-<<<<<<< HEAD
-
-=======
->>>>>>> 5714f9f7
 // CHERI CHANGES START
 // {
 //   "updated": 20200706,
