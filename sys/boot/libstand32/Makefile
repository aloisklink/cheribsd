# $FreeBSD$

.include <src.opts.mk>

LIBSTAND_SRC=	${.CURDIR}/../../../lib/libstand
<<<<<<< HEAD
LIBC_SRC=	${LIBSTAND_SRC}/../libc

.PATH:		${LIBSTAND_SRC}
LIB=		stand
INTERNALLIB=
MK_PROFILE=	no
NO_PIC=
.if ${MACHINE_ARCH} == "amd64" || ${MACHINE_ARCH} == "powerpc64"
CFLAGS+=	-m32 -I.
.endif

WARNS?=		0

CFLAGS+= -I${LIBSTAND_SRC} -I${LIBC_SRC}/include
# standalone components and stuff we have modified locally
SRCS+=	gzguts.h zutil.h __main.c assert.c bcd.c bswap.c environment.c getopt.c gets.c \
	globals.c pager.c printf.c strdup.c strerror.c strtol.c strtoul.c random.c \
	sbrk.c twiddle.c zalloc.c zalloc_malloc.c

# private (pruned) versions of libc string functions
SRCS+=	strcasecmp.c

.PATH: ${LIBC_SRC}/net

SRCS+= ntoh.c

# string functions from libc
.PATH: ${LIBC_SRC}/string
SRCS+=	bcmp.c bcopy.c bzero.c ffs.c memccpy.c memchr.c memcmp.c memcpy.c \
	memmove.c memset.c qdivrem.c strcat.c strchr.c strcmp.c strcpy.c \
	strcspn.c strlcat.c strlcpy.c strlen.c strncat.c strncmp.c strncpy.c \
	strpbrk.c strrchr.c strsep.c strspn.c strstr.c strtok.c swab.c
.if ${MACHINE_CPUARCH} == "arm"
.PATH: ${LIBC_SRC}/arm/gen

# Compiler support functions
.PATH: ${LIBSTAND_SRC}/../../contrib/compiler-rt/lib/builtins/
# __clzsi2 and ctzsi2 for various builtin functions
SRCS+=	clzsi2.c ctzsi2.c
# Divide and modulus functions called by the compiler
SRCS+=	 divmoddi4.c  divmodsi4.c  divdi3.c  divsi3.c  moddi3.c  modsi3.c
SRCS+=	udivmoddi4.c udivmodsi4.c udivdi3.c udivsi3.c umoddi3.c umodsi3.c

.PATH: ${LIBSTAND_SRC}/../../contrib/compiler-rt/lib/builtins/arm/
SRCS+=	aeabi_idivmod.S aeabi_ldivmod.S aeabi_uidivmod.S aeabi_uldivmod.S
SRCS+=	aeabi_memcmp.S aeabi_memcpy.S aeabi_memmove.S aeabi_memset.S

.endif
.if ${MACHINE_CPUARCH} == "powerpc"
.PATH: ${LIBC_SRC}/quad
SRCS+=	ashldi3.c ashrdi3.c
SRCS+=	syncicache.c
.endif

# uuid functions from libc
.PATH: ${LIBC_SRC}/uuid
SRCS+= uuid_equal.c uuid_is_nil.c

# _setjmp/_longjmp
=======
>>>>>>> 78ef3d15
.if ${MACHINE_CPUARCH} == "amd64"
LIBSTAND_CPUARCH=i386
.else
LIBSTAND_CPUARCH=${MACHINE_CPUARCH}
.endif
LIBC_SRC=	${LIBSTAND_SRC}/../libc
INTERNALLIB=
MAN=
.PATH:	${LIBSTAND_SRC}

.if ${MACHINE_ARCH} == "amd64" || ${MACHINE_ARCH} == "powerpc64"
CFLAGS+=	-m32 -I.
.endif

.include "${LIBSTAND_SRC}/Makefile"

.if ${MACHINE_CPUARCH} == "amd64"
CLEANFILES+= machine
beforedepend ${OBJS}: machine
machine:
	ln -fs ${.CURDIR}/../../i386/include machine
.endif<|MERGE_RESOLUTION|>--- conflicted
+++ resolved
@@ -3,68 +3,6 @@
 .include <src.opts.mk>
 
 LIBSTAND_SRC=	${.CURDIR}/../../../lib/libstand
-<<<<<<< HEAD
-LIBC_SRC=	${LIBSTAND_SRC}/../libc
-
-.PATH:		${LIBSTAND_SRC}
-LIB=		stand
-INTERNALLIB=
-MK_PROFILE=	no
-NO_PIC=
-.if ${MACHINE_ARCH} == "amd64" || ${MACHINE_ARCH} == "powerpc64"
-CFLAGS+=	-m32 -I.
-.endif
-
-WARNS?=		0
-
-CFLAGS+= -I${LIBSTAND_SRC} -I${LIBC_SRC}/include
-# standalone components and stuff we have modified locally
-SRCS+=	gzguts.h zutil.h __main.c assert.c bcd.c bswap.c environment.c getopt.c gets.c \
-	globals.c pager.c printf.c strdup.c strerror.c strtol.c strtoul.c random.c \
-	sbrk.c twiddle.c zalloc.c zalloc_malloc.c
-
-# private (pruned) versions of libc string functions
-SRCS+=	strcasecmp.c
-
-.PATH: ${LIBC_SRC}/net
-
-SRCS+= ntoh.c
-
-# string functions from libc
-.PATH: ${LIBC_SRC}/string
-SRCS+=	bcmp.c bcopy.c bzero.c ffs.c memccpy.c memchr.c memcmp.c memcpy.c \
-	memmove.c memset.c qdivrem.c strcat.c strchr.c strcmp.c strcpy.c \
-	strcspn.c strlcat.c strlcpy.c strlen.c strncat.c strncmp.c strncpy.c \
-	strpbrk.c strrchr.c strsep.c strspn.c strstr.c strtok.c swab.c
-.if ${MACHINE_CPUARCH} == "arm"
-.PATH: ${LIBC_SRC}/arm/gen
-
-# Compiler support functions
-.PATH: ${LIBSTAND_SRC}/../../contrib/compiler-rt/lib/builtins/
-# __clzsi2 and ctzsi2 for various builtin functions
-SRCS+=	clzsi2.c ctzsi2.c
-# Divide and modulus functions called by the compiler
-SRCS+=	 divmoddi4.c  divmodsi4.c  divdi3.c  divsi3.c  moddi3.c  modsi3.c
-SRCS+=	udivmoddi4.c udivmodsi4.c udivdi3.c udivsi3.c umoddi3.c umodsi3.c
-
-.PATH: ${LIBSTAND_SRC}/../../contrib/compiler-rt/lib/builtins/arm/
-SRCS+=	aeabi_idivmod.S aeabi_ldivmod.S aeabi_uidivmod.S aeabi_uldivmod.S
-SRCS+=	aeabi_memcmp.S aeabi_memcpy.S aeabi_memmove.S aeabi_memset.S
-
-.endif
-.if ${MACHINE_CPUARCH} == "powerpc"
-.PATH: ${LIBC_SRC}/quad
-SRCS+=	ashldi3.c ashrdi3.c
-SRCS+=	syncicache.c
-.endif
-
-# uuid functions from libc
-.PATH: ${LIBC_SRC}/uuid
-SRCS+= uuid_equal.c uuid_is_nil.c
-
-# _setjmp/_longjmp
-=======
->>>>>>> 78ef3d15
 .if ${MACHINE_CPUARCH} == "amd64"
 LIBSTAND_CPUARCH=i386
 .else
