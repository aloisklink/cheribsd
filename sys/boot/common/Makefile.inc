--- conflicted
+++ resolved
@@ -18,13 +18,8 @@
 SRCS+=	load_elf64.c reloc_elf64.c
 .elif ${MACHINE_CPUARCH} == "sparc64"
 SRCS+=	load_elf64.c reloc_elf64.c
-<<<<<<< HEAD
-.elif ${MACHINE_CPUARCH} == "mips"
-SRCS+=	load_elf64.c reloc_elf64.c
-=======
 .elif ${MACHINE_ARCH} == "mips64" || ${MACHINE_ARCH} == "mips64el"
 SRCS+= load_elf64.c reloc_elf64.c
->>>>>>> 4d0d1f47
 .endif
 
 .if defined(LOADER_NET_SUPPORT)
