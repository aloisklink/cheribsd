--- conflicted
+++ resolved
@@ -2643,7 +2643,75 @@
 	free(*nam, M_SONAME);
 	*nam = (struct sockaddr *)sin6_p;
 }
-<<<<<<< HEAD
+
+/*
+ * Join/leave the solicited multicast groups for proxy NDP entries.
+ */
+static void
+in6_join_proxy_ndp_mc(struct ifnet *ifp, const struct in6_addr *dst)
+{
+	struct in6_multi *inm;
+	struct in6_addr mltaddr;
+	char ip6buf[INET6_ADDRSTRLEN];
+	int error;
+
+	if (in6_solicited_node_maddr(&mltaddr, ifp, dst) != 0)
+		return;	/* error logged in in6_solicited_node_maddr. */
+
+	error = in6_joingroup(ifp, &mltaddr, NULL, &inm, 0);
+	if (error != 0) {
+		nd6log((LOG_WARNING,
+		    "%s: in6_joingroup failed for %s on %s (errno=%d)\n",
+		    __func__, ip6_sprintf(ip6buf, &mltaddr), if_name(ifp),
+		    error));
+	}
+}
+
+static void
+in6_leave_proxy_ndp_mc(struct ifnet *ifp, const struct in6_addr *dst)
+{
+	struct epoch_tracker et;
+	struct in6_multi *inm;
+	struct in6_addr mltaddr;
+	char ip6buf[INET6_ADDRSTRLEN];
+
+	if (in6_solicited_node_maddr(&mltaddr, ifp, dst) != 0)
+		return;	/* error logged in in6_solicited_node_maddr. */
+
+	NET_EPOCH_ENTER(et);
+	inm = in6m_lookup(ifp, &mltaddr);
+	NET_EPOCH_EXIT(et);
+	if (inm != NULL)
+		in6_leavegroup(inm, NULL);
+	else
+		nd6log((LOG_WARNING, "%s: in6m_lookup failed for %s on %s\n",
+		    __func__, ip6_sprintf(ip6buf, &mltaddr), if_name(ifp)));
+}
+
+static bool
+in6_lle_match_pub(struct lltable *llt, struct llentry *lle, void *farg)
+{
+	return ((lle->la_flags & LLE_PUB) != 0);
+}
+
+void
+in6_purge_proxy_ndp(struct ifnet *ifp)
+{
+	struct lltable *llt;
+	bool need_purge;
+
+	llt = LLTABLE6(ifp);
+	IF_AFDATA_WLOCK(ifp);
+	need_purge = ((llt->llt_flags & LLT_ADDEDPROXY) != 0);
+	IF_AFDATA_WUNLOCK(ifp);
+
+	/*
+	 * Ever added proxy ndp entries, leave solicited node multicast
+	 * before deleting the llentry.
+	 */
+	if (need_purge)
+		lltable_delete_conditional(llt, in6_lle_match_pub, NULL);
+}
 // CHERI CHANGES START
 // {
 //   "updated": 20200706,
@@ -2652,75 +2720,4 @@
 //     "subobject_bounds"
 //   ]
 // }
-// CHERI CHANGES END
-=======
-
-/*
- * Join/leave the solicited multicast groups for proxy NDP entries.
- */
-static void
-in6_join_proxy_ndp_mc(struct ifnet *ifp, const struct in6_addr *dst)
-{
-	struct in6_multi *inm;
-	struct in6_addr mltaddr;
-	char ip6buf[INET6_ADDRSTRLEN];
-	int error;
-
-	if (in6_solicited_node_maddr(&mltaddr, ifp, dst) != 0)
-		return;	/* error logged in in6_solicited_node_maddr. */
-
-	error = in6_joingroup(ifp, &mltaddr, NULL, &inm, 0);
-	if (error != 0) {
-		nd6log((LOG_WARNING,
-		    "%s: in6_joingroup failed for %s on %s (errno=%d)\n",
-		    __func__, ip6_sprintf(ip6buf, &mltaddr), if_name(ifp),
-		    error));
-	}
-}
-
-static void
-in6_leave_proxy_ndp_mc(struct ifnet *ifp, const struct in6_addr *dst)
-{
-	struct epoch_tracker et;
-	struct in6_multi *inm;
-	struct in6_addr mltaddr;
-	char ip6buf[INET6_ADDRSTRLEN];
-
-	if (in6_solicited_node_maddr(&mltaddr, ifp, dst) != 0)
-		return;	/* error logged in in6_solicited_node_maddr. */
-
-	NET_EPOCH_ENTER(et);
-	inm = in6m_lookup(ifp, &mltaddr);
-	NET_EPOCH_EXIT(et);
-	if (inm != NULL)
-		in6_leavegroup(inm, NULL);
-	else
-		nd6log((LOG_WARNING, "%s: in6m_lookup failed for %s on %s\n",
-		    __func__, ip6_sprintf(ip6buf, &mltaddr), if_name(ifp)));
-}
-
-static bool
-in6_lle_match_pub(struct lltable *llt, struct llentry *lle, void *farg)
-{
-	return ((lle->la_flags & LLE_PUB) != 0);
-}
-
-void
-in6_purge_proxy_ndp(struct ifnet *ifp)
-{
-	struct lltable *llt;
-	bool need_purge;
-
-	llt = LLTABLE6(ifp);
-	IF_AFDATA_WLOCK(ifp);
-	need_purge = ((llt->llt_flags & LLT_ADDEDPROXY) != 0);
-	IF_AFDATA_WUNLOCK(ifp);
-
-	/*
-	 * Ever added proxy ndp entries, leave solicited node multicast
-	 * before deleting the llentry.
-	 */
-	if (need_purge)
-		lltable_delete_conditional(llt, in6_lle_match_pub, NULL);
-}
->>>>>>> d6cd20cc
+// CHERI CHANGES END