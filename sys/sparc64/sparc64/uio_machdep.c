--- conflicted
+++ resolved
@@ -143,12 +143,7 @@
 //   "updated": 20191025,
 //   "target_type": "kernel",
 //   "changes": [
-<<<<<<< HEAD
-//     "iovec-macros",
-//     "struct iovec"
-=======
 //     "iovec-macros"
->>>>>>> fe33cd02
 //   ]
 // }
 // CHERI CHANGES END