--- conflicted
+++ resolved
@@ -36,15 +36,7 @@
 #define _COMPAT_FREEBSD64_FREEBSD64_SIGNAL_H_
 
 struct sigaction64 {
-<<<<<<< HEAD
-	union {
-		uint64_t __sa_handler; /* void (*)(int); */
-		/* void (*)(int, struct __siginfo *, void *); */
-		uint64_t __sa_sigaction;
-	} __sigaction_u;		/* signal handler */
-=======
 	uint64_t sa_u;
->>>>>>> 97c7520e
 	int	sa_flags;		/* see signal options below */
 	sigset_t sa_mask;		/* signal mask to apply */
 };
