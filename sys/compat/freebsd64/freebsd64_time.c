--- conflicted
+++ resolved
@@ -294,15 +294,11 @@
 	if (uap->evp == NULL) {
 		evp = NULL;
 	} else {
-<<<<<<< HEAD
 		error = copyin(PURECAP_KERNEL_USER_CAP_OBJ(uap->evp),
-		    &ev, sizeof(ev));
-=======
-		error = copyin(uap->evp, &ev64, sizeof(ev64));
+		    &ev64, sizeof(ev64));
 		if (error != 0)
 			return (error);
 		error = convert_sigevent64(&ev64, &ev);
->>>>>>> 97c7520e
 		if (error != 0)
 			return (error);
 		evp = &ev;
