--- conflicted
+++ resolved
@@ -118,21 +118,13 @@
 }
 
 static int
-<<<<<<< HEAD
-freebsd64_copyinmsghdr(struct msghdr64 *msg64, struct msghdr *msg, struct msghdr64 *m64)
-=======
 freebsd64_copyinmsghdr(struct msghdr64 * __capability umsg, struct msghdr *msg,
     struct msghdr64 *m64)
->>>>>>> 50042d5e
 {
 	struct iovec *iov;
 	int error;
 
-<<<<<<< HEAD
-	error = copyin(msg64, m64, sizeof(*m64));
-=======
 	error = copyin(umsg, m64, sizeof(*m64));
->>>>>>> 50042d5e
 	if (error)
 		return (error);
 	msg->msg_name = __USER_CAP(m64->msg_name, m64->msg_namelen);
@@ -140,13 +132,8 @@
 
 	msg->msg_iov = NULL;
 	error = freebsd64_copyiniov(
-<<<<<<< HEAD
-	    __USER_CAP_ARRAY((struct iovec64 *)(uintptr_t)m64->msg_iov,
-	    m64->msg_iovlen), m64->msg_iovlen, &iov, EMSGSIZE);
-=======
             __USER_CAP_ARRAY((struct iovec64 *)m64->msg_iov, m64->msg_iovlen),
 	    m64->msg_iovlen, &iov, EMSGSIZE);
->>>>>>> 50042d5e
 	if (error)
 		return (error);
 	msg->msg_iov = (__cheri_tocap struct iovec * __capability)iov;
@@ -158,13 +145,6 @@
 	return (0);
 }
 
-<<<<<<< HEAD
-static int
-freebsd64_copyoutmsghdr(struct msghdr64 *m64, struct msghdr *msg, struct msghdr64 *msg64)
-{
-	int error;
-	/* Leave pointers untouched */
-=======
 /*
  * Note that we modify the lengths only, all the pointers provided by
  * userspace are left untouched.
@@ -175,23 +155,10 @@
 {
 	int error;
 
->>>>>>> 50042d5e
 	m64->msg_namelen = msg->msg_namelen;
 	m64->msg_iovlen = msg->msg_iovlen;
 	m64->msg_controllen = msg->msg_controllen;
 	m64->msg_flags = msg->msg_flags;
-<<<<<<< HEAD
-	error = copyout(m64, msg64, sizeof(*m64));
-	return (error);
-}
-
-#define FREEBSD64_ALIGN(p) roundup2((p), sizeof(long))
-#define	FREEBSD64_CMSG_SPACE(l)						\
-    (FREEBSD64_ALIGN(sizeof(struct cmsghdr)) + FREEBSD64_ALIGN(l))
-#define FREEBSD64_CMSG_LEN(l)				\
-    (FREEBSD64_ALIGN(sizeof(struct cmsghdr)) + (l))
-#define FREEBSD64_CMSG_DATA(cmsg)				\
-=======
 	error = copyout(m64, umsg, sizeof(*m64));
 	return (error);
 }
@@ -202,7 +169,6 @@
 #define	FREEBSD64_CMSG_LEN(l)				\
     (FREEBSD64_ALIGN(sizeof(struct cmsghdr)) + (l))
 #define	FREEBSD64_CMSG_DATA(cmsg)				\
->>>>>>> 50042d5e
     ((char *)(cmsg) + FREEBSD64_ALIGN(sizeof(struct cmsghdr)))
 
 static int
@@ -293,12 +259,8 @@
 }
 
 static int
-<<<<<<< HEAD
-freebsd64_copyin_control(struct mbuf **mp, char * __capability buf, u_int buflen)
-=======
 freebsd64_copyin_control(struct mbuf **mp, char * __capability buf,
     u_int buflen)
->>>>>>> 50042d5e
 {
 	int error;
 	struct cmsghdr *cmsg;
@@ -317,21 +279,12 @@
 	idx = 0;
 	newlen = 0;
 	while (idx < buflen) {
-<<<<<<< HEAD
-		cmsg = (struct cmsghdr *)(buf + idx);
-		msglen = fuword32(&cmsg->cmsg_len);
-		if (msglen < sizeof(struct cmsghdr) ||
-		    idx + FREEBSD64_ALIGN(msglen) > buflen)
-			return (EINVAL);
-		datalen = (caddr_t)cmsg + msglen - FREEBSD64_CMSG_DATA(cmsg);
-=======
 		cmsg = (struct cmsghdr *)((__cheri_fromcap char *)buf + idx);
 		msglen = fuword32(__USER_CAP_OBJ(&cmsg->cmsg_len));
 		if (msglen < sizeof(struct cmsghdr) ||
 		    idx + FREEBSD64_ALIGN(msglen) > buflen)
 			return (EINVAL);
 		datalen = (char *)cmsg + msglen - FREEBSD64_CMSG_DATA(cmsg);
->>>>>>> 50042d5e
 		idx += FREEBSD64_CMSG_SPACE(datalen);
 		newlen += CMSG_SPACE(datalen);
 	}
@@ -349,12 +302,8 @@
 		if (error)
 			break;
 		cmsg = (struct cmsghdr *)md;
-<<<<<<< HEAD
-		datalen = buf + cmsg->cmsg_len - FREEBSD64_CMSG_DATA(buf);
-=======
 		datalen = (__cheri_fromcap char *)buf + cmsg->cmsg_len -
 		    FREEBSD64_CMSG_DATA((__cheri_fromcap char *)buf);
->>>>>>> 50042d5e
 		buf += FREEBSD64_ALIGN(sizeof(struct cmsghdr));
 		md += CMSG_ALIGN(sizeof(struct cmsghdr));
 
@@ -386,12 +335,7 @@
 	struct sockaddr *to = NULL;
 	int error;
 
-<<<<<<< HEAD
-	error = freebsd64_copyinmsghdr(PURECAP_KERNEL_USER_CAP_OBJ(uap->msg),
-	    &msg, &umsg64);
-=======
 	error = freebsd64_copyinmsghdr(__USER_CAP_OBJ(uap->msg), &msg, &umsg64);
->>>>>>> 50042d5e
 	if (error)
 		return (error);
 
@@ -403,11 +347,7 @@
 		error = getsockaddr(&to, msg.msg_name, msg.msg_namelen);
 		if (error)
 			goto out;
-<<<<<<< HEAD
-		msg.msg_name = to;
-=======
 		msg.msg_name = (__cheri_tocap struct sockaddr * __capability)to;
->>>>>>> 50042d5e
 	}
 
 	/* No COMPAT_OLDSOCK support, no 64-bit 43BSD binaries should exist. */
@@ -431,11 +371,7 @@
 	if (to)
 		free(to, M_SONAME);
 	if (msg.msg_iov != NULL)
-<<<<<<< HEAD
-		free(msg.msg_iov, M_IOV);
-=======
 		free((__cheri_fromcap struct iovec *)msg.msg_iov, M_IOV);
->>>>>>> 50042d5e
 	return (error);
 }
 
@@ -456,11 +392,7 @@
 	struct mbuf *control = NULL;
 	struct mbuf **controlp;
 	int error;
-<<<<<<< HEAD
-	struct msghdr64 *umsg = PURECAP_KERNEL_USER_CAP_OBJ(uap->msg);
-=======
 	struct msghdr64 * __capability umsg = __USER_CAP_OBJ(uap->msg);
->>>>>>> 50042d5e
 
 	error = freebsd64_copyinmsghdr(umsg, &msg, &umsg64);
 	if (error != 0)
@@ -478,11 +410,7 @@
 		if (error == 0)
 			error = freebsd64_copyoutmsghdr(&umsg64, &msg, umsg);
 	}
-<<<<<<< HEAD
-	free(msg.msg_iov, M_IOV);
-=======
 	free((__cheri_fromcap struct iovec *)msg.msg_iov, M_IOV);
->>>>>>> 50042d5e
 
 	if (control != NULL) {
 		if (error != 0)
