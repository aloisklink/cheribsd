/*-
 * Copyright (c) 2015-2019 SRI International
 * Copyright (c) 2002 Doug Rabson
 * Copyright (c) 2002 Marcel Moolenaar
 * All rights reserved.
 *
 * This software was developed by SRI International and the University of
 * Cambridge Computer Laboratory under DARPA/AFRL contract FA8750-10-C-0237
 * ("CTSRD"), as part of the DARPA CRASH research programme.
 *
 * This software was developed by SRI International and the University of
 * Cambridge Computer Laboratory (Department of Computer Science and
 * Technology) under DARPA contract HR0011-18-C-0016 ("ECATS"), as part of
 * the DARPA SSITH research programme.
 *
 * Redistribution and use in source and binary forms, with or without
 * modification, are permitted provided that the following conditions
 * are met:
 * 1. Redistributions of source code must retain the above copyright
 *    notice, this list of conditions and the following disclaimer.
 * 2. Redistributions in binary form must reproduce the above copyright
 *    notice, this list of conditions and the following disclaimer in the
 *    documentation and/or other materials provided with the distribution.
 *
 * THIS SOFTWARE IS PROVIDED BY THE AUTHOR AND CONTRIBUTORS ``AS IS'' AND
 * ANY EXPRESS OR IMPLIED WARRANTIES, INCLUDING, BUT NOT LIMITED TO, THE
 * IMPLIED WARRANTIES OF MERCHANTABILITY AND FITNESS FOR A PARTICULAR PURPOSE
 * ARE DISCLAIMED.  IN NO EVENT SHALL THE AUTHOR OR CONTRIBUTORS BE LIABLE
 * FOR ANY DIRECT, INDIRECT, INCIDENTAL, SPECIAL, EXEMPLARY, OR CONSEQUENTIAL
 * DAMAGES (INCLUDING, BUT NOT LIMITED TO, PROCUREMENT OF SUBSTITUTE GOODS
 * OR SERVICES; LOSS OF USE, DATA, OR PROFITS; OR BUSINESS INTERRUPTION)
 * HOWEVER CAUSED AND ON ANY THEORY OF LIABILITY, WHETHER IN CONTRACT, STRICT
 * LIABILITY, OR TORT (INCLUDING NEGLIGENCE OR OTHERWISE) ARISING IN ANY WAY
 * OUT OF THE USE OF THIS SOFTWARE, EVEN IF ADVISED OF THE POSSIBILITY OF
 * SUCH DAMAGE.
 */

#include <sys/cdefs.h>
__FBSDID("$FreeBSD$");

#include "opt_inet.h"
#include "opt_inet6.h"
#include "opt_ktrace.h"
#include "opt_posix.h"
#include "opt_capsicum.h"

#include <sys/param.h>
#include <sys/bus.h>
#include <sys/capsicum.h>
#include <sys/clock.h>
#include <sys/exec.h>
#include <sys/fcntl.h>
#include <sys/filedesc.h>
#include <sys/imgact.h>
#include <sys/imgact_elf.h>
#include <sys/jail.h>
#include <sys/kernel.h>
#include <sys/limits.h>
#include <sys/linker.h>
#include <sys/lock.h>
#include <sys/malloc.h>
#include <sys/file.h>		/* Must come after sys/malloc.h */
#include <sys/imgact.h>
#include <sys/mbuf.h>
#include <sys/mman.h>
#include <sys/module.h>
#include <sys/mount.h>
#include <sys/mutex.h>
#include <sys/namei.h>
#include <sys/proc.h>
#include <sys/procctl.h>
#include <sys/posix4.h>
#include <sys/ptrace.h>
#include <sys/reboot.h>
#include <sys/resource.h>
#include <sys/resourcevar.h>
#include <sys/selinfo.h>
#include <sys/eventvar.h>	/* Must come after sys/selinfo.h */
#include <sys/pipe.h>		/* Must come after sys/selinfo.h */
#include <sys/signal.h>
#include <sys/ktrace.h>		/* Must come after sys/signal.h */
#include <sys/signalvar.h>
#include <sys/smp.h>
#include <sys/socket.h>
#include <sys/socketvar.h>
#include <sys/stat.h>
#include <sys/syscall.h>
#include <sys/syscallsubr.h>
#include <sys/sysctl.h>
#include <sys/sysent.h>
#include <sys/sysproto.h>
#include <sys/systm.h>
#include <sys/thr.h>
#include <sys/unistd.h>
#include <sys/ucontext.h>
#include <sys/user.h>
#include <sys/umtx.h>
#include <sys/uuid.h>
#include <sys/vnode.h>
#include <sys/vdso.h>
#include <sys/wait.h>
#include <sys/ipc.h>
#include <sys/msg.h>
#include <sys/sem.h>
#include <sys/shm.h>

#ifdef INET
#include <netinet/in.h>
#endif

#include <vm/vm.h>
#include <vm/vm_param.h>
#include <vm/pmap.h>
#include <vm/vm_map.h>
#include <vm/vm_object.h>
#include <vm/vm_extern.h>

#include <machine/cpu.h>
#include <machine/elf.h>

#include <security/audit/audit.h>

#include <cheri/cheri.h>

#include <compat/freebsd64/freebsd64.h>
#include <compat/freebsd64/freebsd64_util.h>
#include <compat/freebsd64/freebsd64_signal.h>
#include <compat/freebsd64/freebsd64_proto.h>
#include <compat/freebsd64/freebsd64_syscall.h>

MALLOC_DECLARE(M_KQUEUE);

struct sf_hdtr64 {
	struct iovec64 *headers;
	int hdr_cnt;
	struct iovec64 *trailers;
	int trl_cnt;
};

FEATURE(compat_freebsd64_abi, "Compatible 64-bit FreeBSD system call ABI");

static int freebsd64_kevent_copyout(void *arg, kkevent_t *kevp, int count);
static int freebsd64_kevent_copyin(void *arg, kkevent_t *kevp, int count);

int
freebsd64_wait4(struct thread *td, struct freebsd64_wait4_args *uap)
{

	return (kern_wait4(td, uap->pid, __USER_CAP_OBJ(uap->status),
	    uap->options, __USER_CAP_OBJ(uap->rusage)));
}

int
freebsd64_wait6(struct thread *td, struct freebsd64_wait6_args *uap)
{
	_siginfo_t si, *sip;
	struct siginfo64 si64;
	int error;
	
	if (uap->info != NULL) {
		sip = &si;
		bzero(sip, sizeof(*sip));
	} else
		sip = NULL;
	error = user_wait6(td, uap->idtype, uap->id,
	    __USER_CAP_OBJ(uap->status), uap->options,
	    __USER_CAP_OBJ(uap->wrusage), sip);
	if (uap->info != NULL && error == 0) {
		siginfo_to_siginfo64(&si, &si64);
		error = copyout(&si64, uap->info, sizeof(si64));
	}
	return (error);
}

int
freebsd64_execve(struct thread *td, struct freebsd64_execve_args *uap)
{
	struct image_args eargs;
	struct vmspace *oldvmspace;
	int error;

	error = pre_execve(td, &oldvmspace);
	if (error != 0)
		return (error);
	error = exec_copyin_args(&eargs, __USER_CAP_STR(uap->fname),
	    UIO_USERSPACE, __USER_CAP_UNBOUND(uap->argv),
	    __USER_CAP_UNBOUND(uap->envv));
	if (error == 0)
		error = kern_execve(td, &eargs, NULL);
	post_execve(td, error, oldvmspace);
	return (error);
}

int
freebsd64_fexecve(struct thread *td, struct freebsd64_fexecve_args *uap)
{
	struct image_args eargs;
	struct vmspace *oldvmspace;
	int error;

	error = pre_execve(td, &oldvmspace);
	if (error != 0)
		return (error);
	error = exec_copyin_args(&eargs, NULL, UIO_SYSSPACE,
	    __USER_CAP_UNBOUND(uap->argv), __USER_CAP_UNBOUND(uap->envv));
	if (error == 0) {
		eargs.fd = uap->fd;
		error = kern_execve(td, &eargs, NULL);
	}
	post_execve(td, error, oldvmspace);
	return (error);
}

/*
 * Copy 'count' items into the destination list pointed to by uap->eventlist.
 */
static int
freebsd64_kevent_copyout(void *arg, kkevent_t *kevp, int count)
{
	struct freebsd64_kevent_args *uap;
	struct kevent64 ks64[KQ_NEVENTS];
	int error, i;

	KASSERT(count <= KQ_NEVENTS, ("count (%d) > KQ_NEVENTS", count));
	uap = (struct freebsd64_kevent_args *)arg;

	for (i = 0; i < count; i++) {
		ks64[i].ident = kevp[i].ident;
		ks64[i].filter = kevp[i].filter;
		ks64[i].flags = kevp[i].flags;
		ks64[i].fflags = kevp[i].fflags;
		ks64[i].data = kevp[i].data;
		ks64[i].udata = (__cheri_addr vaddr_t)kevp[i].udata;
		memcpy(&ks64[i].ext[0], &kevp->ext[0], sizeof(kevp->ext));
	}
	error = copyout(ks64, uap->eventlist, count * sizeof(*ks64));
	if (error == 0)
		uap->eventlist += count;
	return (error);
}

/*
 * Copy 'count' items from the list pointed to by uap->changelist.
 */
static int
freebsd64_kevent_copyin(void *arg, kkevent_t *kevp, int count)
{
	struct freebsd64_kevent_args *uap;
	struct kevent64 ks64[KQ_NEVENTS];
	int error, i;

	KASSERT(count <= KQ_NEVENTS, ("count (%d) > KQ_NEVENTS", count));
	uap = (struct freebsd64_kevent_args *)arg;

	error = copyin(uap->changelist, ks64, count * sizeof(*ks64));
	if (error != 0)
		return (error);
	for (i = 0; i < count; i++) {
		kevp[i].ident = ks64[i].ident;
		kevp[i].filter = ks64[i].filter;
		kevp[i].flags = ks64[i].flags;
		kevp[i].fflags = ks64[i].fflags;
		kevp[i].data = ks64[i].data;
		/* Store untagged. */
		kevp[i].udata = (void * __capability)(intcap_t)ks64[i].udata;
		memcpy(&kevp[i].ext[0], &ks64->ext[0], sizeof(ks64->ext));
	}
	uap->changelist += count;
	return (error);
}

int
freebsd64_kevent(struct thread *td, struct freebsd64_kevent_args *uap)
{
	struct timespec ts, *tsp;
	struct kevent_copyops k_ops = { uap,
					freebsd64_kevent_copyout,
					freebsd64_kevent_copyin};
	int error;

	if (uap->timeout) {
		error = copyin(uap->timeout, &ts, sizeof(ts));
		if (error)
			return (error);
		tsp = &ts;
	} else
		tsp = NULL;
	error = kern_kevent(td, uap->fd, uap->nchanges, uap->nevents,
	    &k_ops, tsp);
	return (error);
}

int
freebsd64_copyinuio(struct iovec64 * __capability iovp, u_int iovcnt,
    struct uio **uiop)
{
	struct iovec64 iov64;
	kiovec_t *iov;
	struct uio *uio;
	size_t iovlen;
	int error, i;

	*uiop = NULL;
	if (iovcnt > UIO_MAXIOV)
		return (EINVAL);
	iovlen = iovcnt * sizeof(kiovec_t);
	uio = malloc(iovlen + sizeof(*uio), M_IOV, M_WAITOK);
	iov = (kiovec_t *)(uio + 1);
	for (i = 0; i < iovcnt; i++) {
		error = copyin_c(&iovp[i], &iov64, sizeof(iov64));
		if (error) {
			free(uio, M_IOV);
			return (error);
		}
		IOVEC_INIT(&iov[i], iov64.iov_base, iov64.iov_len);
	}
	uio->uio_iov = iov;
	uio->uio_iovcnt = iovcnt;
	uio->uio_segflg = UIO_USERSPACE;
	uio->uio_offset = -1;
	uio->uio_resid = 0;
	for (i = 0; i < iovcnt; i++) {
		if (iov[i].iov_len > SIZE_MAX - uio->uio_resid) {
			free(uio, M_IOV);
			return (EINVAL);
		}
		uio->uio_resid += iov[i].iov_len;
	}
	*uiop = uio;
	return (0);
}

int
freebsd64_copyiniov(struct iovec64 * __capability iov64, u_int iovcnt,
    kiovec_t **iovp, int error)
{
	uiovec_t useriov;
	kiovec_t *iovs;
	size_t iovlen;
	int i;

	*iovp = NULL;
	if (iovcnt > UIO_MAXIOV)
		return (error);
	iovlen = iovcnt * sizeof(kiovec_t);
	iovs = malloc(iovlen, M_IOV, M_WAITOK);
	for (i = 0; i < iovcnt; i++) {
		error = copyin_c(iov64 + i, &useriov, sizeof(useriov));
		if (error) {
			free(iovs, M_IOV);
			return (error);
		}
		IOVEC_INIT(iovs + i, useriov.iov_base, useriov.iov_len);
	}
	*iovp = iovs;
	return (0);
}

static int
freebsd64_copyin_hdtr(const struct sf_hdtr64 * __capability uhdtr,
    ksf_hdtr_t *hdtr)
{
	struct sf_hdtr64 hdtr64;
	int error;

	error = copyin_c(uhdtr, &hdtr64, sizeof(hdtr64));
	if (error != 0)
		return (error);
	hdtr->headers = (void * __capability)__USER_CAP_ARRAY(hdtr64.headers,
	    hdtr64.hdr_cnt);
	hdtr->hdr_cnt = hdtr64.hdr_cnt;
	hdtr->trailers = (void * __capability)__USER_CAP_ARRAY(hdtr64.trailers,
	    hdtr64.trl_cnt);
	hdtr->hdr_cnt = hdtr64.trl_cnt;

	return (0);
}

int freebsd64_sendfile(struct thread *td, struct freebsd64_sendfile_args *uap)
{

	return (kern_sendfile(td, uap->fd, uap->s, uap->offset, uap->nbytes,
	    __USER_CAP_OBJ(uap->hdtr), __USER_CAP_OBJ(uap->sbytes),
	    uap->flags, 0, (copyin_hdtr_t *)freebsd64_copyin_hdtr,
	    (copyinuio_t *)freebsd64_copyinuio));
}

#if 0
int
cheriabi_jail(struct thread *td, struct cheriabi_jail_args *uap)
{
}
#endif

int
freebsd64_jail_set(struct thread *td, struct freebsd64_jail_set_args *uap)
{

	return (user_jail_set(td, __USER_CAP_ARRAY(uap->iovp, uap->iovcnt),
	    uap->iovcnt, uap->flags, (copyinuio_t *)freebsd64_copyinuio));
}

static int
freebsd64_updateiov(const struct uio *uiop, struct iovec64 * __capability iovp)
{
	int i, error;

	for (i = 0; i < uiop->uio_iovcnt; i++) {
		error = suword_c(&iovp[i].iov_len, uiop->uio_iov[i].iov_len);
		if (error != 0)
			return (error);
	}
	return (0);
}

int
freebsd64_jail_get(struct thread *td, struct freebsd64_jail_get_args *uap)
{

	return (user_jail_get(td, __USER_CAP_ARRAY(uap->iovp, uap->iovcnt),
	    uap->iovcnt, uap->flags, (copyinuio_t *)freebsd64_copyinuio,
	    (updateiov_t *)freebsd64_updateiov));
}

int
freebsd64_sigreturn(struct thread *td, struct freebsd64_sigreturn_args *uap)
{
	ucontext64_t uc;
	int error;

	error = copyin(uap->sigcntxp, &uc, sizeof(uc));
	if (error != 0)
		return (error);

	error = freebsd64_set_mcontext(td, &uc.uc_mcontext);
	if (error != 0)
		return (error);

	kern_sigprocmask(td, SIG_SETMASK, &uc.uc_sigmask, NULL, 0);

	return (EJUSTRETURN);
}

#define UCC_COPY_SIZE	offsetof(ucontext_c_t, uc_link)

int
freebsd64_getcontext(struct thread *td, struct freebsd64_getcontext_args *uap)
{

	ucontext64_t uc;

	if (uap->ucp == NULL)
		return (EINVAL);

	bzero(&uc, sizeof(uc));
	freebsd64_get_mcontext(td, &uc.uc_mcontext, GET_MC_CLEAR_RET);
	PROC_LOCK(td->td_proc);
	uc.uc_sigmask = td->td_sigmask;
	PROC_UNLOCK(td->td_proc);
	return (copyout(&uc, uap->ucp, UCC_COPY_SIZE));
}

int
freebsd64_setcontext(struct thread *td, struct freebsd64_setcontext_args *uap)
{
	ucontext64_t uc;
	int ret;

	if (uap->ucp == NULL)
		return (EINVAL);
	if ((ret = copyin(uap->ucp, &uc, UCC_COPY_SIZE)) != 0)
		return (ret);
	if ((ret = freebsd64_set_mcontext(td, &uc.uc_mcontext)) != 0)
		return (ret);
	kern_sigprocmask(td, SIG_SETMASK,
	    &uc.uc_sigmask, NULL, 0);

	return (EJUSTRETURN);
}

int
freebsd64_swapcontext(struct thread *td, struct freebsd64_swapcontext_args *uap)
{
	ucontext64_t uc;
	int ret;

	if (uap->oucp == NULL || uap->ucp == NULL)
		return (EINVAL);

	bzero(&uc, sizeof(uc));
	freebsd64_get_mcontext(td, &uc.uc_mcontext, GET_MC_CLEAR_RET);
	PROC_LOCK(td->td_proc);
	uc.uc_sigmask = td->td_sigmask;
	PROC_UNLOCK(td->td_proc);
	if ((ret = copyout(&uc, uap->oucp, UCC_COPY_SIZE)) != 0)
		return (ret);
	if ((ret = copyin(uap->ucp, &uc, UCC_COPY_SIZE)) != 0)
		return (ret);
	if ((ret = freebsd64_set_mcontext(td, &uc.uc_mcontext)) != 0)
		return (ret);
	kern_sigprocmask(td, SIG_SETMASK, &uc.uc_sigmask, NULL, 0);

	return (EJUSTRETURN);
}

int
freebsd64_procctl(struct thread *td, struct freebsd64_procctl_args *uap)
{

	return (user_procctl(td, uap->idtype, uap->id, uap->com,
	    __USER_CAP_UNBOUND(uap->data)));
}

int
freebsd64_nmount(struct thread *td, struct freebsd64_nmount_args *uap)
{

	return (kern_nmount(td, __USER_CAP_ARRAY(uap->iovp, uap->iovcnt),
	    uap->iovcnt, uap->flags, (copyinuio_t *)freebsd64_copyinuio));
}

register_t *
freebsd64_copyout_strings(struct image_params *imgp)
{

	/* XXX: works while exec_copyout_strings isn't cheriabi aware */
	return (exec_copyout_strings(imgp));
}

int
freebsd64_mount(struct thread *td, struct freebsd64_mount_args *uap)
{

	/* XXX: probably need to fill this in... :-( */
	return (ENOSYS);
}

int
freebsd64_kenv(struct thread *td, struct freebsd64_kenv_args *uap)
{

	return (kern_kenv(td, uap->what, __USER_CAP_STR(uap->name),
	    __USER_CAP_STR(uap->value), uap->len));
}

int
freebsd64_kbounce(struct thread *td, struct freebsd64_kbounce_args *uap)
{
	void * bounce;
	void * dst = uap->dst;
	const void * src = uap->src;
	size_t len = uap->len;
	int flags = uap->flags;
	int error;

	if (len > IOSIZE_MAX)
		return (EINVAL);
	if (flags != 0)
		return (EINVAL);
	if (src == NULL || dst == NULL)
		return (EINVAL);

	bounce = malloc(len, M_TEMP, M_WAITOK);
	error = copyin(src, bounce, len);
	if (error != 0)
		goto error;
	error = copyout(bounce, dst, len);
error:
	free(bounce, M_TEMP);
	return (error);
}

/*
 * audit_syscalls.c
 */
int
freebsd64_audit(struct thread *td, struct freebsd64_audit_args *uap)
{

#ifdef	AUDIT
	return (kern_audit(td, __USER_CAP(uap->record, uap->length),
	    uap->length));
#else
	return (ENOSYS);
#endif
}

int
freebsd64_auditon(struct thread *td, struct freebsd64_auditon_args *uap)
{

#ifdef	AUDIT
	return (kern_auditon(td, uap->cmd, __USER_CAP(uap->data, uap->length),
	    uap->length));
#else
	return (ENOSYS);
#endif
}

int
freebsd64_getauid(struct thread *td, struct freebsd64_getauid_args *uap)
{

#ifdef	AUDIT
	return (kern_getauid(td, __USER_CAP_OBJ(uap->auid)));
#else
	return (ENOSYS);
#endif
}

int
freebsd64_setauid(struct thread *td, struct freebsd64_setauid_args *uap)
{

#ifdef	AUDIT
	return (kern_setauid(td, __USER_CAP_OBJ(uap->auid)));
#else
	return (ENOSYS);
#endif
}

int
freebsd64_getaudit(struct thread *td, struct freebsd64_getaudit_args *uap)
{

#ifdef	AUDIT
	return (kern_getaudit(td, __USER_CAP_OBJ(uap->auditinfo)));
#else
	return (ENOSYS);
#endif
}

int
freebsd64_setaudit(struct thread *td, struct freebsd64_setaudit_args *uap)
{

#ifdef	AUDIT
	return (kern_setaudit(td, __USER_CAP_OBJ(uap->auditinfo)));
#else
	return (ENOSYS);
#endif
}

int
freebsd64_getaudit_addr(struct thread *td,
    struct freebsd64_getaudit_addr_args *uap)
{

#ifdef	AUDIT
	return (kern_getaudit_addr(td,
	    __USER_CAP(uap->auditinfo_addr, uap->length), uap->length));
#else
	return (ENOSYS);
#endif
}

int
freebsd64_setaudit_addr(struct thread *td,
    struct freebsd64_setaudit_addr_args *uap)
{

#ifdef	AUDIT
	return (kern_setaudit_addr(td, 
	    __USER_CAP(uap->auditinfo_addr, uap->length), uap->length));
#else
	return (ENOSYS);
#endif
}

int
freebsd64_auditctl(struct thread *td, struct freebsd64_auditctl_args *uap)
{

#ifdef	AUDIT
	return (kern_auditctl(td, __USER_CAP_STR(uap->path)));
#else
	return (ENOSYS);
#endif
}


/*
 * kern_acct.c
 */

int
freebsd64_acct(struct thread *td, struct freebsd64_acct_args *uap)
{

	return (kern_acct(td, __USER_CAP_STR(uap->path)));
}

/*
 * kern_fork.c
 */
int
freebsd64_pdfork(struct thread *td, struct freebsd64_pdfork_args *uap)
{

	return (kern_pdfork(td, __USER_CAP_OBJ(uap->fdp), uap->flags));
}

/*
 * kern_cpuset.c
 */
int
freebsd64_cpuset(struct thread *td, struct freebsd64_cpuset_args *uap)
{

	return (kern_cpuset(td, __USER_CAP_OBJ(uap->setid)));
}

int
freebsd64_cpuset_getid(struct thread *td,
    struct freebsd64_cpuset_getid_args *uap)
{

	return (kern_cpuset_getid(td, uap->level, uap->which, uap->id,
	    __USER_CAP_OBJ(uap->setid)));
}

int
freebsd64_cpuset_getaffinity(struct thread *td,
    struct freebsd64_cpuset_getaffinity_args *uap)
{

	return (kern_cpuset_getaffinity(td, uap->level, uap->which,
	    uap->id, uap->cpusetsize, __USER_CAP(uap->mask, uap->cpusetsize)));
}

int
freebsd64_cpuset_setaffinity(struct thread *td,
    struct freebsd64_cpuset_setaffinity_args *uap)
{

	return (kern_cpuset_setaffinity(td, uap->level, uap->which, uap->id,
	    uap->cpusetsize, __USER_CAP(uap->mask, uap->cpusetsize)));
}

int
freebsd64_cpuset_getdomain(struct thread *td,
    struct freebsd64_cpuset_getdomain_args *uap)
{

	return (kern_cpuset_getdomain(td, uap->level, uap->which,
	    uap->id, uap->domainsetsize,
	    __USER_CAP(uap->mask, uap->domainsetsize),
	    __USER_CAP_OBJ(uap->policy)));
}

int
freebsd64_cpuset_setdomain(struct thread *td,
    struct freebsd64_cpuset_setdomain_args *uap)
{

	return (kern_cpuset_setdomain(td, uap->level, uap->which,
	    uap->id, uap->domainsetsize,
	    __USER_CAP(uap->mask, uap->domainsetsize),
	    uap->policy));
}

/*
 * kern_descrip.c
 */
int
freebsd64_fcntl(struct thread *td, struct freebsd64_fcntl_args *uap)
{
	intcap_t arg;

	switch (uap->cmd) {
	case F_GETLK:
	case F_OGETLK:
	case F_OSETLK:
	case F_OSETLKW:
	case F_SETLK:
	case F_SETLKW:
	case F_SETLK_REMOTE:
		arg = (intcap_t)__USER_CAP_UNBOUND((void *)uap->arg);
		break;
	default:
		arg = (intcap_t)uap->arg;
	}

	return (kern_fcntl_freebsd(td, uap->fd, uap->cmd, arg));
}

int
freebsd64_fstat(struct thread *td, struct freebsd64_fstat_args *uap)
{

	return (user_fstat(td, uap->fd, __USER_CAP_OBJ(uap->sb)));
}

/*
 * kern_ktrace.c
 */

int
freebsd64_ktrace(struct thread *td, struct freebsd64_ktrace_args *uap)
{

	return (kern_ktrace(td, __USER_CAP_STR(uap->fname), uap->ops,
	    uap->facs, uap->pid));
}

int
freebsd64_utrace(struct thread *td, struct freebsd64_utrace_args *uap)
{

	return (kern_utrace(td, __USER_CAP(uap->addr, uap->len),
	    uap->len));
}

/*
 * kern_linker.c
 */

int
freebsd64_kldload(struct thread *td, struct freebsd64_kldload_args *uap)
{

	return (user_kldload(td, __USER_CAP_STR(uap->file)));
}

int
freebsd64_kldfind(struct thread *td, struct freebsd64_kldfind_args *uap)
{

	return (kern_kldfind(td, __USER_CAP_STR(uap->file)));
}

int
freebsd64_kldstat(struct thread *td, struct freebsd64_kldstat_args *uap)
{
        struct kld_file_stat stat;
        struct kld_file_stat64 stat64;
        int error, version;

        error = copyin(&uap->stat->version, &version, sizeof(version));
	if (error != 0)
                return (error);
        if (version != sizeof(struct kld_file_stat64))
                return (EINVAL);

        error = kern_kldstat(td, uap->fileid, &stat);
        if (error != 0)
                return (error);

        bcopy(&stat.name[0], &stat64.name[0], sizeof(stat.name));
        CP(stat, stat64, refs);
        CP(stat, stat64, id);
	stat64.address = stat.address;
        CP(stat, stat64, size);
        bcopy(&stat.pathname[0], &stat64.pathname[0], sizeof(stat.pathname));
        return (copyout(&stat64, uap->stat, version));
}

int
freebsd64_kldsym(struct thread *td, struct freebsd64_kldsym_args *uap)
{
	struct kld_sym_lookup64 lookup;
	int error;

	error = copyin(uap->data, &lookup, sizeof(lookup));
	if (error != 0)
		return (error);
	if (lookup.version != sizeof(lookup) ||
	    uap->cmd != KLDSYM_LOOKUP)
		return (EINVAL);
	error = kern_kldsym(td, uap->fileid, uap->cmd,
	    __USER_CAP_STR(lookup.symname), &lookup.symvalue, &lookup.symsize);
	if (error != 0)
		return (error);
	error = copyout(&lookup, uap->data, sizeof(lookup));

	return (error);
}

/*
 * kern_loginclass.c
 */
int
freebsd64_getloginclass(struct thread *td,
    struct freebsd64_getloginclass_args *uap)
{

	return (kern_getloginclass(td, __USER_CAP(uap->namebuf, uap->namelen),
	    uap->namelen));
}

int
freebsd64_setloginclass(struct thread *td,
    struct freebsd64_setloginclass_args *uap)
{

	return (kern_setloginclass(td, __USER_CAP_STR(uap->namebuf)));
}

int
freebsd64_uuidgen(struct thread *td, struct freebsd64_uuidgen_args *uap)
{

	return (user_uuidgen(td, __USER_CAP_ARRAY(uap->store, uap->count),
	    uap->count));
}

/*
 * kern_module.c
 */
int
freebsd64_modfind(struct thread *td, struct freebsd64_modfind_args *uap)
{

	return (kern_modfind(td, __USER_CAP_STR(uap->name)));
}

int
freebsd64_modstat(struct thread *td, struct freebsd64_modstat_args *uap)
{

	return (kern_modstat(td, uap->modid, __USER_CAP_OBJ(uap->stat)));
}

/*
 * kern_prot.c
 */
int
freebsd64_getgroups(struct thread *td, struct freebsd64_getgroups_args *uap)
{

	return (kern_getgroups(td, uap->gidsetsize,
	    __USER_CAP_ARRAY(uap->gidset, uap->gidsetsize)));
}

int
freebsd64_setgroups(struct thread *td, struct freebsd64_setgroups_args *uap)
{

	return (user_setgroups(td, uap->gidsetsize,
	    __USER_CAP_ARRAY(uap->gidset, uap->gidsetsize)));
}

int
freebsd64_getresuid(struct thread *td, struct freebsd64_getresuid_args *uap)
{

	return (kern_getresuid(td, __USER_CAP_OBJ(uap->ruid),
	    __USER_CAP_OBJ(uap->euid), __USER_CAP_OBJ(uap->suid)));
}

int
freebsd64_getresgid(struct thread *td, struct freebsd64_getresgid_args *uap)
{

	return (kern_getresgid(td, __USER_CAP_OBJ(uap->rgid),
	    __USER_CAP_OBJ(uap->egid), __USER_CAP_OBJ(uap->sgid)));
}

int
freebsd64_getlogin(struct thread *td, struct freebsd64_getlogin_args *uap)
{

	return (kern_getlogin(td, __USER_CAP(uap->namebuf, uap->namelen),
	    uap->namelen));
}

int
freebsd64_setlogin(struct thread *td, struct freebsd64_setlogin_args *uap)
{

	return (kern_setlogin(td, __USER_CAP_STR(uap->namebuf)));
}

/*
 * kern_rctl.c
 */
int
freebsd64_rctl_get_racct(struct thread *td,
    struct freebsd64_rctl_get_racct_args *uap)
{

#ifdef RCTL
	return (kern_rctl_get_racct(td, __USER_CAP(uap->inbufp, uap->inbuflen),
	    uap->inbuflen, __USER_CAP(uap->outbufp, uap->outbuflen),
	    uap->outbuflen));
#else
	return (ENOSYS);
#endif
}

int
freebsd64_rctl_get_rules(struct thread *td,
    struct freebsd64_rctl_get_rules_args *uap)
{

#ifdef RCTL
	return (kern_rctl_get_rules(td, __USER_CAP(uap->inbufp, uap->inbuflen),
	    uap->inbuflen, __USER_CAP(uap->outbufp, uap->outbuflen),
	    uap->outbuflen));
#else
	return (ENOSYS);
#endif
}

int
freebsd64_rctl_get_limits(struct thread *td,
    struct freebsd64_rctl_get_limits_args *uap)
{

#ifdef RCTL
	return (kern_rctl_get_limits(td, __USER_CAP(uap->inbufp, uap->inbuflen),
	    uap->inbuflen, __USER_CAP(uap->outbufp, uap->outbuflen),
	    uap->outbuflen));
#else
	return (ENOSYS);
#endif
}

int
freebsd64_rctl_add_rule(struct thread *td,
    struct freebsd64_rctl_add_rule_args *uap)
{

#ifdef RCTL
	return (kern_rctl_add_rule(td, __USER_CAP(uap->inbufp, uap->inbuflen),
	    uap->inbuflen, __USER_CAP(uap->outbufp, uap->outbuflen),
	    uap->outbuflen));
#else
	return (ENOSYS);
#endif
}

int
freebsd64_rctl_remove_rule(struct thread *td,
    struct freebsd64_rctl_remove_rule_args *uap)
{

#ifdef RCTL
	return (kern_rctl_remove_rule(td,
	    __USER_CAP(uap->inbufp, uap->inbuflen), uap->inbuflen,
	    __USER_CAP(uap->outbufp, uap->outbuflen), uap->outbuflen));
#else
	return (ENOSYS);
#endif
}

/*
 * kern_resource.h
 */
int
freebsd64_rtprio_thread(struct thread *td,
    struct freebsd64_rtprio_thread_args *uap)
{

	return (kern_rtprio_thread(td, uap->function, uap->lwpid,
	    __USER_CAP_OBJ(uap->rtp)));
}

int
freebsd64_rtprio(struct thread *td, struct freebsd64_rtprio_args *uap)
{

	return (kern_rtprio(td, uap->function, uap->pid,
	    __USER_CAP_OBJ(uap->rtp)));
}

int
freebsd64_setrlimit(struct thread *td, struct freebsd64___setrlimit_args *uap)
{
	struct rlimit alim;
	int error;

	error = copyin(uap->rlp, &alim, sizeof(struct rlimit));
	if (error != 0)
		return (error);
	return (kern_setrlimit(td, uap->which, &alim));
}

int
freebsd64_getrlimit(struct thread *td, struct freebsd64___getrlimit_args *uap)
{
	struct rlimit rlim;
	int error;

	if (uap->which >= RLIM_NLIMITS)
		return (EINVAL);
	lim_rlimit(td, uap->which, &rlim);
	error = copyout(&rlim, uap->rlp, sizeof(struct rlimit));
	return (error);
}

int
freebsd64_getrusage(struct thread *td, struct freebsd64_getrusage_args *uap)
{
	struct rusage ru;
	int error;

	error = kern_getrusage(td, uap->who, &ru);
	if (error == 0)
		error = copyout(&ru, uap->rusage, sizeof(struct rusage));
	return (error);
}

/*
 * kern_sysctl.c
 */

int
freebsd64___sysctl(struct thread *td, struct freebsd64___sysctl_args *uap)
{

	return (kern_sysctl(td, __USER_CAP_ARRAY(uap->name, uap->namelen),
	    uap->namelen, __USER_CAP_UNBOUND(uap->old),
	    __USER_CAP_OBJ(uap->oldlenp), __USER_CAP(uap->new, uap->newlen),
	    uap->newlen, 0));
}

/*
 * kern_thr.c
 */

struct thr_create_initthr_args64 {
	ucontext64_t ctx;
	long *tid;
};

static int
freebsd64_thr_create_initthr(struct thread *td, void *thunk)
{
	struct thr_create_initthr_args64 *args;

	args = thunk;
	if (args->tid != NULL && suword(args->tid, td->td_tid) != 0)
		return (EFAULT);

	return (freebsd64_set_mcontext(td, &args->ctx.uc_mcontext));
}

int
freebsd64_thr_create(struct thread *td, struct freebsd64_thr_create_args *uap)
{
	struct thr_create_initthr_args64 args;
	int error;

	if ((error = copyin(uap->ctx, &args.ctx, sizeof(args.ctx))))
		return (error);
	args.tid = uap->id;
	return (thread_create(td, NULL, freebsd64_thr_create_initthr, &args));
}

int
freebsd64_thr_self(struct thread *td, struct freebsd64_thr_self_args *uap)
{
	int error;

	error = suword(uap->id, td->td_tid);
	if (error == -1)
		return (EFAULT);
	return (0);
}

int
freebsd64_thr_exit(struct thread *td, struct freebsd64_thr_exit_args *uap)
{

	umtx_thread_exit(td);

	/* Signal userland that it can free the stack. */
	if (uap->state != NULL) {
		suword(uap->state, 1);
		kern_umtx_wake(td, __USER_CAP_OBJ(uap->state), INT_MAX, 0);
	}

	return (kern_thr_exit(td));
}

int
freebsd64_thr_suspend(struct thread *td, struct freebsd64_thr_suspend_args *uap)
{
	struct timespec ts, *tsp;
	int error;

	tsp = NULL;
	if (uap->timeout != NULL) {
		error = umtx_copyin_timeout(__USER_CAP_OBJ(uap->timeout), &ts);
		if (error != 0)
			return (error);
		tsp = &ts;
	}

	return (kern_thr_suspend(td, tsp));
}

int
freebsd64_thr_set_name(struct thread *td,
    struct freebsd64_thr_set_name_args *uap)
{

	return (kern_thr_set_name(td, uap->id, __USER_CAP_STR(uap->name)));
}

static int
freebsd64_thr_new_initthr(struct thread *td, void *thunk)
{
	stack_t stack;
	struct thr_param64 *param = thunk;

	if ((param->child_tid != NULL &&
	    suword(param->child_tid, td->td_tid)) ||
	    (param->parent_tid != NULL &&
	    suword(param->parent_tid, td->td_tid)))
		return (EFAULT);
	stack.ss_sp = __USER_CAP_UNBOUND(param->stack_base);
	stack.ss_size = param->stack_size;
	cpu_set_upcall(td, param->start_func, param->arg, &stack);
	return (cpu_set_user_tls(td, param->tls_base));
}

int
freebsd64_thr_new(struct thread *td, struct freebsd64_thr_new_args *uap)
{
	struct thr_param64 param64;
	struct rtprio rtp, *rtpp;
	int error;

	if (uap->param_size != sizeof(struct thr_param64))
		return (EINVAL);

	error = copyin(uap->param, &param64, uap->param_size);
	if (error != 0)
		return (error);

	if (param64.rtp != NULL) {
		error = copyin(param64.rtp, &rtp, sizeof(struct rtprio));
		if (error)
			return (error);
		rtpp = &rtp;
	} else
		rtpp = NULL;
	return (thread_create(td, rtpp, freebsd64_thr_new_initthr, &param64));
}

#ifdef _KPOSIX_PRIORITY_SCHEDULING
/*
 * p1003_1b.c
 */
int
freebsd64_sched_setparam(struct thread *td,
    struct freebsd64_sched_setparam_args * uap)
{

	return (user_sched_setparam(td, uap->pid,
	    __USER_CAP_OBJ(uap->param)));
}

int
freebsd64_sched_getparam(struct thread *td,
    struct freebsd64_sched_getparam_args *uap)
{

	return (user_sched_getparam(td, uap->pid,
	    __USER_CAP_OBJ(uap->param)));
}

int
freebsd64_sched_setscheduler(struct thread *td,
    struct freebsd64_sched_setscheduler_args *uap)
{

	return (user_sched_setscheduler(td, uap->pid, uap->policy,
	    __USER_CAP_OBJ(uap->param)));
}

int
freebsd64_sched_rr_get_interval(struct thread *td,
    struct freebsd64_sched_rr_get_interval_args *uap)
{

	return (user_sched_rr_get_interval(td, uap->pid,
	    __USER_CAP_OBJ(uap->interval)));
}

#else /* !_KPOSIX_PRIORITY_SCHEDULING */
FREEBSD64_SYSCALL_NOT_PRESENT_GEN(sched_setparam)
FREEBSD64_SYSCALL_NOT_PRESENT_GEN(sched_getparam)
FREEBSD64_SYSCALL_NOT_PRESENT_GEN(sched_setscheduler)
FREEBSD64_SYSCALL_NOT_PRESENT_GEN(sched_rr_get_interval)
#endif /* !_KPOSIX_PRIORITY_SCHEDULING */

/*
 * subr_profil.c
 */

int
freebsd64_profil(struct thread *td, struct freebsd64_profil_args *uap)
{

	return (kern_profil(td, __USER_CAP(uap->samples, uap->size), uap->size,
	    uap->offset, uap->scale));
}

/*
 * vm/swap_pager.c
 */

int
freebsd64_swapon(struct thread *td, struct freebsd64_swapon_args *uap)
{

	return (kern_swapon(td, __USER_CAP_STR(uap->name)));
}

int
freebsd64_swapoff(struct thread *td, struct freebsd64_swapoff_args *uap)
{

	return (kern_swapoff(td, __USER_CAP_STR(uap->name)));
}

/*
 * sys_capability.c
 */
#ifdef CAPABILITIES
int
freebsd64_cap_getmode(struct thread *td, struct freebsd64_cap_getmode_args *uap)
{

	return (kern_cap_getmode(td, __USER_CAP_OBJ(uap->modep)));
}

int
freebsd64_cap_rights_limit(struct thread *td,
   struct freebsd64_cap_rights_limit_args *uap)
{

	return (user_cap_rights_limit(td, uap->fd,
	    __USER_CAP_UNBOUND(uap->rightsp)));
}

int
freebsd64___cap_rights_get(struct thread *td,
    struct freebsd64___cap_rights_get_args *uap)
{

	return (kern_cap_rights_get(td, uap->version, uap->fd,
	    __USER_CAP_UNBOUND(uap->rightsp)));
}

int
freebsd64_cap_ioctls_limit(struct thread *td,
    struct freebsd64_cap_ioctls_limit_args *uap)
{

	return (user_cap_ioctls_limit(td, uap->fd,
	    __USER_CAP_ARRAY(uap->cmds, uap->ncmds), uap->ncmds));
}

int
freebsd64_cap_ioctls_get(struct thread *td,
    struct freebsd64_cap_ioctls_get_args *uap)
{

	return (kern_cap_ioctls_get(td, uap->fd,
	    __USER_CAP_ARRAY(uap->cmds, uap->maxcmds), uap->maxcmds));
}

int
freebsd64_cap_fcntls_get(struct thread *td,
   struct freebsd64_cap_fcntls_get_args *uap)
{

	return (kern_cap_fcntls_get(td, uap->fd,
	    __USER_CAP_OBJ(uap->fcntlrightsp)));
}
#else /* !CAPABILITIES */
int
freebsd64_cap_getmode(struct thread *td, struct freebsd64_cap_getmode_args *uap)
{

	return (ENOSYS);
}

int
freebsd64_cap_rights_limit(struct thread *td,
   struct freebsd64_cap_rights_limit_args *uap)
{

	return (ENOSYS);
}

int
freebsd64___cap_rights_get(struct thread *td,
    struct freebsd64___cap_rights_get_args *uap)
{

	return (ENOSYS);
}

int
freebsd64_cap_ioctls_limit(struct thread *td,
    struct freebsd64_cap_ioctls_limit_args *uap)
{

	return (ENOSYS);
}

int
freebsd64_cap_ioctls_get(struct thread *td,
    struct freebsd64_cap_ioctls_get_args *uap)
{

	return (ENOSYS);
}

int
freebsd64_cap_fcntls_get(struct thread *td,
   struct freebsd64_cap_fcntls_get_args *uap)
{

	return (ENOSYS);
}
#endif /* !CAPABILITIES */

/*
 * sys_getrandom.c
 */
int
freebsd64_getrandom(struct thread *td, struct freebsd64_getrandom_args *uap)
{

	return (kern_getrandom(td, __USER_CAP(uap->buf, uap->buflen),
	    uap->buflen, uap->flags));
}

/*
 * sys_pipe.c
 */
int
freebsd64_pipe2(struct thread *td, struct freebsd64_pipe2_args *uap)
{

	return (kern_pipe2(td, __USER_CAP_ARRAY(uap->fildes, 2), uap->flags));
}

/*
 * sys_procdesc.c
 */

int
freebsd64_pdgetpid(struct thread *td, struct freebsd64_pdgetpid_args *uap)
{

	return (user_pdgetpid(td, uap->fd, __USER_CAP_OBJ(uap->pidp)));
<<<<<<< HEAD
}

/*
 * sys_process.c
 */
int freebsd64_ptrace(struct thread *td, struct freebsd64_ptrace_args *uap)
{

	return (ENOSYS);
}
// CHERI CHANGES START
// {
//   "updated": 20190528,
//   "target_type": "kernel",
//   "changes_purecap": [
//     "user_capabilities"
//   ],
//   "change_comment": "struct kevent64, upstreamable"
// }
// CHERI CHANGES END
=======
}
>>>>>>> 173ad090
<|MERGE_RESOLUTION|>--- conflicted
+++ resolved
@@ -1451,16 +1451,6 @@
 {
 
 	return (user_pdgetpid(td, uap->fd, __USER_CAP_OBJ(uap->pidp)));
-<<<<<<< HEAD
-}
-
-/*
- * sys_process.c
- */
-int freebsd64_ptrace(struct thread *td, struct freebsd64_ptrace_args *uap)
-{
-
-	return (ENOSYS);
 }
 // CHERI CHANGES START
 // {
@@ -1471,7 +1461,4 @@
 //   ],
 //   "change_comment": "struct kevent64, upstreamable"
 // }
-// CHERI CHANGES END
-=======
-}
->>>>>>> 173ad090
+// CHERI CHANGES END