/*-
 * Copyright (c) 2015-2019 SRI International
 * Copyright (c) 2002 Doug Rabson
 * Copyright (c) 2002 Marcel Moolenaar
 * All rights reserved.
 *
 * This software was developed by SRI International and the University of
 * Cambridge Computer Laboratory under DARPA/AFRL contract FA8750-10-C-0237
 * ("CTSRD"), as part of the DARPA CRASH research programme.
 *
 * This software was developed by SRI International and the University of
 * Cambridge Computer Laboratory (Department of Computer Science and
 * Technology) under DARPA contract HR0011-18-C-0016 ("ECATS"), as part of
 * the DARPA SSITH research programme.
 *
 * Redistribution and use in source and binary forms, with or without
 * modification, are permitted provided that the following conditions
 * are met:
 * 1. Redistributions of source code must retain the above copyright
 *    notice, this list of conditions and the following disclaimer.
 * 2. Redistributions in binary form must reproduce the above copyright
 *    notice, this list of conditions and the following disclaimer in the
 *    documentation and/or other materials provided with the distribution.
 *
 * THIS SOFTWARE IS PROVIDED BY THE AUTHOR AND CONTRIBUTORS ``AS IS'' AND
 * ANY EXPRESS OR IMPLIED WARRANTIES, INCLUDING, BUT NOT LIMITED TO, THE
 * IMPLIED WARRANTIES OF MERCHANTABILITY AND FITNESS FOR A PARTICULAR PURPOSE
 * ARE DISCLAIMED.  IN NO EVENT SHALL THE AUTHOR OR CONTRIBUTORS BE LIABLE
 * FOR ANY DIRECT, INDIRECT, INCIDENTAL, SPECIAL, EXEMPLARY, OR CONSEQUENTIAL
 * DAMAGES (INCLUDING, BUT NOT LIMITED TO, PROCUREMENT OF SUBSTITUTE GOODS
 * OR SERVICES; LOSS OF USE, DATA, OR PROFITS; OR BUSINESS INTERRUPTION)
 * HOWEVER CAUSED AND ON ANY THEORY OF LIABILITY, WHETHER IN CONTRACT, STRICT
 * LIABILITY, OR TORT (INCLUDING NEGLIGENCE OR OTHERWISE) ARISING IN ANY WAY
 * OUT OF THE USE OF THIS SOFTWARE, EVEN IF ADVISED OF THE POSSIBILITY OF
 * SUCH DAMAGE.
 */

#define EXPLICIT_USER_ACCESS 1

#include <sys/cdefs.h>
__FBSDID("$FreeBSD$");

#include "opt_inet.h"
#include "opt_inet6.h"
#include "opt_ktrace.h"
#include "opt_posix.h"
#include "opt_capsicum.h"

#include <sys/param.h>
#include <sys/bus.h>
#include <sys/capsicum.h>
#include <sys/clock.h>
#include <sys/exec.h>
#include <sys/fcntl.h>
#include <sys/filedesc.h>
#include <sys/imgact.h>
#include <sys/imgact_elf.h>
#include <sys/jail.h>
#include <sys/kernel.h>
#include <sys/limits.h>
#include <sys/linker.h>
#include <sys/lock.h>
#include <sys/malloc.h>
#include <sys/file.h>		/* Must come after sys/malloc.h */
#include <sys/imgact.h>
#include <sys/mbuf.h>
#include <sys/mman.h>
#include <sys/module.h>
#include <sys/mount.h>
#include <sys/mutex.h>
#include <sys/namei.h>
#include <sys/proc.h>
#include <sys/procctl.h>
#include <sys/posix4.h>
#include <sys/ptrace.h>
#include <sys/reboot.h>
#include <sys/resource.h>
#include <sys/resourcevar.h>
#include <sys/selinfo.h>
#include <sys/eventvar.h>	/* Must come after sys/selinfo.h */
#include <sys/pipe.h>		/* Must come after sys/selinfo.h */
#include <sys/signal.h>
#include <sys/ktrace.h>		/* Must come after sys/signal.h */
#include <sys/signalvar.h>
#include <sys/smp.h>
#include <sys/socket.h>
#include <sys/socketvar.h>
#include <sys/stat.h>
#include <sys/syscall.h>
#include <sys/syscallsubr.h>
#include <sys/sysctl.h>
#include <sys/sysent.h>
#include <sys/sysproto.h>
#include <sys/systm.h>
#include <sys/thr.h>
#include <sys/unistd.h>
#include <sys/ucontext.h>
#include <sys/user.h>
#include <sys/umtx.h>
#include <sys/uuid.h>
#include <sys/vnode.h>
#include <sys/vdso.h>
#include <sys/wait.h>
#include <sys/ipc.h>
#include <sys/msg.h>
#include <sys/sem.h>
#include <sys/shm.h>

#ifdef INET
#include <netinet/in.h>
#endif

#include <vm/vm.h>
#include <vm/vm_param.h>
#include <vm/pmap.h>
#include <vm/vm_map.h>
#include <vm/vm_object.h>
#include <vm/vm_extern.h>

#include <machine/cpu.h>
#include <machine/elf.h>

#include <security/audit/audit.h>

#include <cheri/cheri.h>
#include <cheri/cheric.h>

#include <compat/freebsd64/freebsd64.h>
#include <compat/freebsd64/freebsd64_util.h>
#include <compat/freebsd64/freebsd64_signal.h>
#include <compat/freebsd64/freebsd64_proto.h>
#include <compat/freebsd64/freebsd64_syscall.h>

MALLOC_DECLARE(M_KQUEUE);

struct sf_hdtr64 {
	struct iovec64 *headers;
	int hdr_cnt;
	struct iovec64 *trailers;
	int trl_cnt;
};

FEATURE(compat_freebsd64_abi, "Compatible 64-bit FreeBSD system call ABI");

static int freebsd64_kevent_copyout(void *arg, struct kevent *kevp, int count);
static int freebsd64_kevent_copyin(void *arg, struct kevent *kevp, int count);

int
freebsd64_wait4(struct thread *td, struct freebsd64_wait4_args *uap)
{

	return (kern_wait4(td, uap->pid, __USER_CAP_OBJ(uap->status),
	    uap->options, __USER_CAP_OBJ(uap->rusage)));
}

int
freebsd64_wait6(struct thread *td, struct freebsd64_wait6_args *uap)
{
	siginfo_t si, *sip;
	struct siginfo64 si64;
	int error;
	
	if (uap->info != NULL) {
		sip = &si;
		bzero(sip, sizeof(*sip));
	} else
		sip = NULL;
	error = user_wait6(td, uap->idtype, uap->id,
	    __USER_CAP_OBJ(uap->status), uap->options,
	    __USER_CAP_OBJ(uap->wrusage), sip);
	if (uap->info != NULL && error == 0) {
		siginfo_to_siginfo64(&si, &si64);
		error = copyout(&si64, __USER_CAP_OBJ(uap->info), sizeof(si64));
	}
	return (error);
}

int
freebsd64_execve(struct thread *td, struct freebsd64_execve_args *uap)
{
	struct image_args eargs;
	struct vmspace *oldvmspace;
	int error;

	error = pre_execve(td, &oldvmspace);
	if (error != 0)
		return (error);
	error = exec_copyin_args(&eargs, __USER_CAP_STR(uap->fname),
	    UIO_USERSPACE, __USER_CAP_UNBOUND(uap->argv),
	    __USER_CAP_UNBOUND(uap->envv));
	if (error == 0)
		error = kern_execve(td, &eargs, NULL);
	post_execve(td, error, oldvmspace);
	return (error);
}

int
freebsd64_fexecve(struct thread *td, struct freebsd64_fexecve_args *uap)
{
	struct image_args eargs;
	struct vmspace *oldvmspace;
	int error;

	error = pre_execve(td, &oldvmspace);
	if (error != 0)
		return (error);
	error = exec_copyin_args(&eargs, NULL, UIO_SYSSPACE,
	    __USER_CAP_UNBOUND(uap->argv), __USER_CAP_UNBOUND(uap->envv));
	if (error == 0) {
		eargs.fd = uap->fd;
		error = kern_execve(td, &eargs, NULL);
	}
	post_execve(td, error, oldvmspace);
	return (error);
}

/*
 * Copy 'count' items into the destination list pointed to by uap->eventlist.
 */
static int
freebsd64_kevent_copyout(void *arg, struct kevent *kevp, int count)
{
	struct freebsd64_kevent_args *uap;
	struct kevent64 ks64[KQ_NEVENTS];
	int error, i;

	KASSERT(count <= KQ_NEVENTS, ("count (%d) > KQ_NEVENTS", count));
	uap = (struct freebsd64_kevent_args *)arg;

	for (i = 0; i < count; i++) {
		ks64[i].ident = kevp[i].ident;
		ks64[i].filter = kevp[i].filter;
		ks64[i].flags = kevp[i].flags;
		ks64[i].fflags = kevp[i].fflags;
		ks64[i].data = kevp[i].data;
		ks64[i].udata = (__cheri_addr uint64_t)kevp[i].udata;
		memcpy(&ks64[i].ext[0], &kevp->ext[0], sizeof(kevp->ext));
	}
	error = copyout(ks64, __USER_CAP_ARRAY(uap->eventlist, count),
	    count * sizeof(*ks64));
	if (error == 0)
		uap->eventlist += count;
	return (error);
}

/*
 * Copy 'count' items from the list pointed to by uap->changelist.
 */
static int
freebsd64_kevent_copyin(void *arg, struct kevent *kevp, int count)
{
	struct freebsd64_kevent_args *uap;
	struct kevent64 ks64[KQ_NEVENTS];
	int error, i;

	KASSERT(count <= KQ_NEVENTS, ("count (%d) > KQ_NEVENTS", count));
	uap = (struct freebsd64_kevent_args *)arg;

	error = copyin(__USER_CAP_ARRAY(uap->changelist, count), ks64,
	    count * sizeof(*ks64));
	if (error != 0)
		return (error);
	for (i = 0; i < count; i++) {
		kevp[i].ident = ks64[i].ident;
		kevp[i].filter = ks64[i].filter;
		kevp[i].flags = ks64[i].flags;
		kevp[i].fflags = ks64[i].fflags;
		kevp[i].data = ks64[i].data;
		/* Store untagged. */
		kevp[i].udata = (void * __capability)(intcap_t)ks64[i].udata;
		memcpy(&kevp[i].ext[0], &ks64->ext[0], sizeof(ks64->ext));
	}
	uap->changelist += count;
	return (error);
}

int
freebsd64_kevent(struct thread *td, struct freebsd64_kevent_args *uap)
{
	struct timespec ts, *tsp;
	struct kevent_copyops k_ops = { uap,
					freebsd64_kevent_copyout,
					freebsd64_kevent_copyin};
	int error;

	if (uap->timeout) {
		error = copyin(__USER_CAP_OBJ(uap->timeout), &ts, sizeof(ts));
		if (error)
			return (error);
		tsp = &ts;
	} else
		tsp = NULL;
	error = kern_kevent(td, uap->fd, uap->nchanges, uap->nevents,
	    &k_ops, tsp);
	return (error);
}

#ifdef COMPAT_FREEBSD11
struct kevent_freebsd1164 {
	uint64_t	ident;	/* (uintptr_t) identifier for this event */
	short		filter;		/* filter for event */
	unsigned short	flags;
	unsigned int	fflags;
	int64_t		data;	/* (intptr_t) */
	uint64_t	udata;	/* (void *) opaque user data identifier */
};

static int
kevent11_freebsd64_copyout(void *arg, struct kevent *kevp, int count)
{
	struct freebsd11_freebsd64_kevent_args *uap;
	struct kevent_freebsd1164 kev11;
	int error, i;

	KASSERT(count <= KQ_NEVENTS, ("count (%d) > KQ_NEVENTS", count));
	uap = (struct freebsd11_freebsd64_kevent_args *)arg;

	for (i = 0; i < count; i++) {
		kev11.ident = (__cheri_addr uint64_t)kevp->ident;
		kev11.filter = kevp->filter;
		kev11.flags = kevp->flags;
		kev11.fflags = kevp->fflags;
		kev11.data = kevp->data;
<<<<<<< HEAD
		kev11.udata = (uint64_t)(__cheri_addr vaddr_t)kevp->udata;
		error = copyout_c(&kev11, __USER_CAP_OBJ(uap->eventlist),
=======
		kev11.udata = (void *)(__cheri_addr vaddr_t)kevp->udata;
		error = copyout(&kev11, __USER_CAP_OBJ(uap->eventlist),
>>>>>>> 50042d5e
		    sizeof(kev11));
		if (error != 0)
			break;
		uap->eventlist++;
		kevp++;
	}
	return (error);
}

/*
 * Copy 'count' items from the list pointed to by uap->changelist.
 */
static int
kevent11_freebsd64_copyin(void *arg, struct kevent *kevp, int count)
{
	struct freebsd11_freebsd64_kevent_args *uap;
	struct kevent_freebsd1164 kev11;
	int error, i;

	KASSERT(count <= KQ_NEVENTS, ("count (%d) > KQ_NEVENTS", count));
	uap = (struct freebsd11_freebsd64_kevent_args *)arg;

	for (i = 0; i < count; i++) {
		error = copyin(__USER_CAP_OBJ(uap->changelist), &kev11,
		    sizeof(kev11));
		if (error != 0)
			break;
		kevp->ident = (uintptr_t)kev11.ident;
		kevp->filter = kev11.filter;
		kevp->flags = kev11.flags;
		kevp->fflags = kev11.fflags;
		kevp->data = kev11.data;
		kevp->udata = (void * __capability)(uintcap_t)kev11.udata;
		bzero(&kevp->ext, sizeof(kevp->ext));
		uap->changelist++;
		kevp++;
	}
	return (error);
}

int
freebsd11_freebsd64_kevent(struct thread *td,
    struct freebsd11_freebsd64_kevent_args *uap)
{
	struct kevent_copyops k_ops = {
		.arg = uap,
		.k_copyout = kevent11_freebsd64_copyout,
		.k_copyin = kevent11_freebsd64_copyin,
		.kevent_size = sizeof(struct kevent_freebsd1164),
	};
	struct g_kevent_args gk_args = {
		.fd = uap->fd,
		.changelist = __USER_CAP_ARRAY(uap->changelist, uap->nchanges),
		.nchanges = uap->nchanges,
		.eventlist = __USER_CAP_ARRAY(uap->eventlist, uap->nevents),
		.nevents = uap->nevents,
		.timeout = __USER_CAP_OBJ(uap->timeout),
	};

	return (kern_kevent_generic(td, &gk_args, &k_ops,
	    "kevent_freebsd1164"));
}
#endif

int
freebsd64_copyinuio(struct iovec64 * __capability iovp, u_int iovcnt,
    struct uio **uiop)
{
	struct iovec64 iov64;
	struct iovec *iov;
	struct uio *uio;
	size_t iovlen;
	int error, i;

	*uiop = NULL;
	if (iovcnt > UIO_MAXIOV)
		return (EINVAL);
	iovlen = iovcnt * sizeof(struct iovec);
	uio = malloc(iovlen + sizeof(*uio), M_IOV, M_WAITOK);
	iov = (struct iovec *)(uio + 1);
	for (i = 0; i < iovcnt; i++) {
		error = copyin(&iovp[i], &iov64, sizeof(iov64));
		if (error) {
			free(uio, M_IOV);
			return (error);
		}
		IOVEC_INIT_C(&iov[i], __USER_CAP(iov64.iov_base, iov64.iov_len),
		    iov64.iov_len);
	}
	uio->uio_iov = iov;
	uio->uio_iovcnt = iovcnt;
	uio->uio_segflg = UIO_USERSPACE;
	uio->uio_offset = -1;
	uio->uio_resid = 0;
	for (i = 0; i < iovcnt; i++) {
		if (iov[i].iov_len > SIZE_MAX - uio->uio_resid) {
			free(uio, M_IOV);
			return (EINVAL);
		}
		uio->uio_resid += iov[i].iov_len;
	}
	*uiop = uio;
	return (0);
}

int
freebsd64_copyiniov(struct iovec64 * __capability iov64, u_int iovcnt,
    struct iovec **iovp, int error)
{
	struct iovec64 useriov;
	struct iovec *iovs;
	size_t iovlen;
	int i;

	*iovp = NULL;
	if (iovcnt > UIO_MAXIOV)
		return (error);
	iovlen = iovcnt * sizeof(struct iovec);
	iovs = malloc(iovlen, M_IOV, M_WAITOK);
	for (i = 0; i < iovcnt; i++) {
		error = copyin(iov64 + i, &useriov, sizeof(useriov));
		if (error) {
			free(iovs, M_IOV);
			return (error);
		}
		IOVEC_INIT_C(iovs + i,
		    __USER_CAP(useriov.iov_base, useriov.iov_len),
		    useriov.iov_len);
	}
	*iovp = iovs;
	return (0);
}

static int
freebsd64_copyin_hdtr(const struct sf_hdtr64 * __capability uhdtr,
    struct sf_hdtr *hdtr)
{
	struct sf_hdtr64 hdtr64;
	int error;

	error = copyin(uhdtr, &hdtr64, sizeof(hdtr64));
	if (error != 0)
		return (error);
	hdtr->headers = (void * __capability)__USER_CAP_ARRAY(hdtr64.headers,
	    hdtr64.hdr_cnt);
	hdtr->hdr_cnt = hdtr64.hdr_cnt;
	hdtr->trailers = (void * __capability)__USER_CAP_ARRAY(hdtr64.trailers,
	    hdtr64.trl_cnt);
	hdtr->hdr_cnt = hdtr64.trl_cnt;

	return (0);
}

int
freebsd64_sendfile(struct thread *td, struct freebsd64_sendfile_args *uap)
{

	return (kern_sendfile(td, uap->fd, uap->s, uap->offset, uap->nbytes,
	    __USER_CAP_OBJ(uap->hdtr), __USER_CAP_OBJ(uap->sbytes),
	    uap->flags, 0, (copyin_hdtr_t *)freebsd64_copyin_hdtr,
	    (copyinuio_t *)freebsd64_copyinuio));
}

int
freebsd64_jail_set(struct thread *td, struct freebsd64_jail_set_args *uap)
{

	return (user_jail_set(td, __USER_CAP_ARRAY(uap->iovp, uap->iovcnt),
	    uap->iovcnt, uap->flags, (copyinuio_t *)freebsd64_copyinuio));
}

static int
freebsd64_updateiov(const struct uio *uiop, struct iovec64 * __capability iovp)
{
	int i, error;

	for (i = 0; i < uiop->uio_iovcnt; i++) {
		error = suword_c(&iovp[i].iov_len, uiop->uio_iov[i].iov_len);
		if (error != 0)
			return (error);
	}
	return (0);
}

int
freebsd64_jail_get(struct thread *td, struct freebsd64_jail_get_args *uap)
{

	return (user_jail_get(td, __USER_CAP_ARRAY(uap->iovp, uap->iovcnt),
	    uap->iovcnt, uap->flags, (copyinuio_t *)freebsd64_copyinuio,
	    (updateiov_t *)freebsd64_updateiov));
}

#define UC_COPY_SIZE	offsetof(ucontext64_t, uc_link)

int
freebsd64_getcontext(struct thread *td, struct freebsd64_getcontext_args *uap)
{
	ucontext64_t uc;

	if (uap->ucp == NULL)
		return (EINVAL);

	bzero(&uc, sizeof(uc));
	freebsd64_get_mcontext(td, &uc.uc_mcontext, GET_MC_CLEAR_RET);
	PROC_LOCK(td->td_proc);
	uc.uc_sigmask = td->td_sigmask;
	PROC_UNLOCK(td->td_proc);
<<<<<<< HEAD
	return (copyout(&uc, PURECAP_KERNEL_USER_CAP_OBJ(uap->ucp),
	    UC_COPY_SIZE));
=======
	return (copyout(&uc, __USER_CAP_OBJ(uap->ucp), UC_COPY_SIZE));
>>>>>>> 50042d5e
}

int
freebsd64_setcontext(struct thread *td, struct freebsd64_setcontext_args *uap)
{
	ucontext64_t uc;
	int ret;

	if (uap->ucp == NULL)
		return (EINVAL);
<<<<<<< HEAD
	if ((ret = copyin(PURECAP_KERNEL_USER_CAP_OBJ(uap->ucp),
	    &uc, UC_COPY_SIZE)) != 0)
=======
	if ((ret = copyin(__USER_CAP_OBJ(uap->ucp), &uc, UC_COPY_SIZE)) != 0)
>>>>>>> 50042d5e
		return (ret);
	if ((ret = freebsd64_set_mcontext(td, &uc.uc_mcontext)) != 0)
		return (ret);
	kern_sigprocmask(td, SIG_SETMASK,
	    &uc.uc_sigmask, NULL, 0);

	return (EJUSTRETURN);
}

int
freebsd64_swapcontext(struct thread *td, struct freebsd64_swapcontext_args *uap)
{
	ucontext64_t uc;
	int ret;

	if (uap->oucp == NULL || uap->ucp == NULL)
		return (EINVAL);

	bzero(&uc, sizeof(uc));
	freebsd64_get_mcontext(td, &uc.uc_mcontext, GET_MC_CLEAR_RET);
	PROC_LOCK(td->td_proc);
	uc.uc_sigmask = td->td_sigmask;
	PROC_UNLOCK(td->td_proc);
<<<<<<< HEAD
	if ((ret = copyout(&uc, PURECAP_KERNEL_USER_CAP_OBJ(uap->oucp),
	    UC_COPY_SIZE)) != 0)
		return (ret);
	if ((ret = copyin(PURECAP_KERNEL_USER_CAP_OBJ(uap->ucp), &uc,
	    UC_COPY_SIZE)) != 0)
=======
	if ((ret = copyout(&uc, __USER_CAP_OBJ(uap->oucp), UC_COPY_SIZE)) !=
	    0)
		return (ret);
	if ((ret = copyin(__USER_CAP_OBJ(uap->ucp), &uc, UC_COPY_SIZE)) != 0)
>>>>>>> 50042d5e
		return (ret);
	if ((ret = freebsd64_set_mcontext(td, &uc.uc_mcontext)) != 0)
		return (ret);
	kern_sigprocmask(td, SIG_SETMASK, &uc.uc_sigmask, NULL, 0);

	return (EJUSTRETURN);
}

int
freebsd64_procctl(struct thread *td, struct freebsd64_procctl_args *uap)
{

	return (user_procctl(td, uap->idtype, uap->id, uap->com,
	    __USER_CAP_UNBOUND(uap->data)));
}

int
freebsd64_nmount(struct thread *td, struct freebsd64_nmount_args *uap)
{

	return (kern_nmount(td, __USER_CAP_ARRAY(uap->iovp, uap->iovcnt),
	    uap->iovcnt, uap->flags, (copyinuio_t *)freebsd64_copyinuio));
}

int
freebsd64_copyout_strings(struct image_params *imgp, uintcap_t *stack_base)
{
	int argc, envc;
	uint64_t * __capability vectp;
	char *stringp;
	char * __capability destp, * __capability ustringp;
	struct freebsd64_ps_strings * __capability arginfo;
	struct proc *p;
	size_t execpath_len;
	int szsigcode, szps;
	char canary[sizeof(long) * 8];
<<<<<<< HEAD
	int error;
=======
	size_t ssiz;
	vm_offset_t stack_vaddr, rounded_stack_vaddr, stack_offset;
>>>>>>> 50042d5e

	szps = sizeof(pagesizes[0]) * MAXPAGESIZES;
	/*
	 * Calculate string base and vector table pointers.
	 * Also deal with signal trampoline code for this exec type.
	 */
	if (imgp->execpath != NULL && imgp->auxargs != NULL)
		execpath_len = strlen(imgp->execpath) + 1;
	else
		execpath_len = 0;
	p = imgp->proc;
	szsigcode = 0;
<<<<<<< HEAD
	arginfo = (struct freebsd64_ps_strings *)cheri_capability_build_user_data(
	    CHERI_CAP_USER_DATA_PERMS, CHERI_CAP_USER_DATA_BASE,
	    CHERI_CAP_USER_DATA_LENGTH, p->p_sysent->sv_psstrings);
	imgp->ps_strings = cheri_fromint((uintptr_t)arginfo);

=======
	/*
	 * Here we do not care about the representability of the
	 * resulting stack as the capability will not be handed out
	 * to userspace.
	 */
	stack_vaddr = (vm_offset_t)p->p_vmspace->vm_maxsaddr;
	ssiz = p->p_sysent->sv_usrstack - stack_vaddr;
	stack_offset = 0;
	do {
		rounded_stack_vaddr = CHERI_REPRESENTABLE_BASE(stack_vaddr,
		    ssiz + stack_offset);
		stack_offset = stack_vaddr - rounded_stack_vaddr;
	} while (rounded_stack_vaddr != CHERI_REPRESENTABLE_BASE(stack_vaddr,
	    ssiz + stack_offset));
	destp = cheri_capability_build_user_data(CHERI_CAP_USER_DATA_PERMS,
	    rounded_stack_vaddr,
	    CHERI_REPRESENTABLE_LENGTH(ssiz + stack_offset), stack_offset);
	destp = cheri_setaddress(destp, p->p_sysent->sv_psstrings);
	arginfo = cheri_csetbounds(destp, sizeof(*arginfo));
	imgp->ps_strings = arginfo;
>>>>>>> 50042d5e
	if (p->p_sysent->sv_sigcode_base == 0)
		szsigcode = *(p->p_sysent->sv_szsigcode);
	else
		szsigcode = 0;

	/*
	 * install sigcode
	 */
	if (szsigcode != 0) {
		destp -= szsigcode;
		destp = __builtin_align_down(destp, sizeof(uint64_t));
		error = copyout(p->p_sysent->sv_sigcode, destp, szsigcode);
		if (error != 0)
			return (error);
	}

	/*
	 * Copy the image path for the rtld.
	 */
	if (execpath_len != 0) {
		destp -= execpath_len;
		imgp->execpathp = cheri_csetbounds(destp, execpath_len);
		error = copyout(imgp->execpath, destp, execpath_len);
		if (error != 0)
			return(error);
	}

	/*
	 * Prepare the canary for SSP.
	 */
	arc4rand(canary, sizeof(canary), 0);
	destp -= sizeof(canary);
	imgp->canary = cheri_csetbounds(destp, sizeof(canary));
	error = copyout(canary, destp, sizeof(canary));
	if (error != 0)
		return (error);
	imgp->canarylen = sizeof(canary);

	/*
	 * Prepare the pagesizes array.
	 */
	destp -= szps;
<<<<<<< HEAD
	destp = rounddown2(destp, sizeof(vaddr_t));
	imgp->pagesizes = cheri_fromint(destp);
	error = copyout(pagesizes, (void *)destp, szps);
=======
	destp = __builtin_align_down(destp, sizeof(uint64_t));
	imgp->pagesizes = cheri_csetbounds(destp, szps);
	error = copyout(pagesizes, destp, szps);
>>>>>>> 50042d5e
	if (error != 0)
		return (error);
	imgp->pagesizeslen = szps;

	/*
	 * Allocate room for the argument and environment strings.
	 */
	destp -= ARG_MAX - imgp->args->stringspace;
	destp = __builtin_align_down(destp, sizeof(uint64_t));
	ustringp = destp;

	if (imgp->sysent->sv_stackgap != NULL)
		imgp->sysent->sv_stackgap(imgp, (uintcap_t *)&destp);

	if (imgp->auxargs) {
		/*
		 * Allocate room on the stack for the ELF auxargs
		 * array.  It has up to AT_COUNT entries.
		 */
		destp -= AT_COUNT * sizeof(Elf64_Auxinfo);
		destp = __builtin_align_down(destp, sizeof(uint64_t));
	}

	vectp = (uint64_t * __capability)destp;

	/*
	 * Allocate room for the argv[] and env vectors including the
	 * terminating NULL pointers.
	 */
	vectp -= imgp->args->argc + 1 + imgp->args->envc + 1;

	/*
	 * vectp also becomes our initial stack base
	 */
	*stack_base = (uintcap_t)vectp; // XXX-AM: should bound?

	stringp = imgp->args->begin_argv;
	argc = imgp->args->argc;
	envc = imgp->args->envc;

	/*
	 * Copy out strings - arguments and environment.
	 */
	error = copyout(stringp, ustringp,
	    ARG_MAX - imgp->args->stringspace);
	if (error != 0)
		return (error);

	/*
	 * Fill in "ps_strings" struct for ps, w, etc.
	 */
<<<<<<< HEAD
	imgp->argv = cheri_fromint((intptr_t)vectp);
	if (suword(&arginfo->ps_argvstr, (__cheri_addr vaddr_t)vectp) != 0 ||
=======
	imgp->argv = cheri_csetbounds(vectp, (argc + 1) * sizeof(*vectp));
	if (suword(&arginfo->ps_argvstr, (__cheri_addr uint64_t)vectp) != 0 ||
>>>>>>> 50042d5e
	    suword32(&arginfo->ps_nargvstr, argc) != 0)
		return (EFAULT);

	/*
	 * Fill in argument portion of vector table.
	 */
	for (; argc > 0; --argc) {
<<<<<<< HEAD
		if (suword(vectp++, (__cheri_addr vaddr_t)ustringp) != 0)
=======
		if (suword(vectp++, (__cheri_addr uint64_t)ustringp) != 0)
>>>>>>> 50042d5e
			return (EFAULT);
		while (*stringp++ != 0)
			ustringp++;
		ustringp++;
	}

	/* a null vector table pointer separates the argp's from the envp's */
	if (suword(vectp++, 0) != 0)
		return (EFAULT);

<<<<<<< HEAD
	imgp->envv = cheri_fromint((intptr_t)vectp);
	if (suword(&arginfo->ps_envstr, (__cheri_addr vaddr_t)vectp) != 0 ||
=======
	imgp->envv = cheri_csetbounds(vectp, (envc + 1) * sizeof(*vectp));
	if (suword(&arginfo->ps_envstr, (__cheri_addr uint64_t)vectp) != 0 ||
>>>>>>> 50042d5e
	    suword32(&arginfo->ps_nenvstr, envc) != 0)
		return (EFAULT);

	/*
	 * Fill in environment portion of vector table.
	 */
	for (; envc > 0; --envc) {
<<<<<<< HEAD
		if (suword(vectp++, (__cheri_addr vaddr_t)ustringp) != 0)
=======
		if (suword(vectp++, (__cheri_addr uint64_t)ustringp) != 0)
>>>>>>> 50042d5e
			return (EFAULT);
		while (*stringp++ != 0)
			ustringp++;
		ustringp++;
	}

	/* end of vector table is a null pointer */
	if (suword(vectp, 0) != 0)
		return (EFAULT);

	if (imgp->auxargs) {
		vectp++;
		error = imgp->sysent->sv_copyout_auxargs(imgp,
		    (uintcap_t)cheri_csetbounds(vectp,
		        AT_COUNT * sizeof(Elf64_Auxinfo)));
		if (error != 0)
			return (error);
	}

	return (0);
}

int
freebsd64_mount(struct thread *td, struct freebsd64_mount_args *uap)
{

	/* XXX: probably need to fill this in... :-( */
	return (ENOSYS);
}

int
freebsd64_kenv(struct thread *td, struct freebsd64_kenv_args *uap)
{

	return (kern_kenv(td, uap->what, __USER_CAP_STR(uap->name),
	    __USER_CAP_STR(uap->value), uap->len));
}

int
freebsd64_kbounce(struct thread *td, struct freebsd64_kbounce_args *uap)
{
	void * bounce;
<<<<<<< HEAD
	void * dst = PURECAP_KERNEL_USER_CAP(uap->dst, uap->len);
	const void * src = PURECAP_KERNEL_USER_CAP(uap->src, uap->len);
=======
	void * __capability dst = __USER_CAP(uap->dst, uap->len);
	const void * __capability src = __USER_CAP(uap->src, uap->len);
>>>>>>> 50042d5e
	size_t len = uap->len;
	int flags = uap->flags;
	int error;

	if (len > IOSIZE_MAX)
		return (EINVAL);
	if (flags != 0)
		return (EINVAL);
	if (src == NULL || dst == NULL)
		return (EINVAL);

	bounce = malloc(len, M_TEMP, M_WAITOK);
	error = copyin(src, bounce, len);
	if (error != 0)
		goto error;
	error = copyout(bounce, dst, len);
error:
	free(bounce, M_TEMP);
	return (error);
}

/*
 * audit_syscalls.c
 */
int
freebsd64_audit(struct thread *td, struct freebsd64_audit_args *uap)
{

#ifdef	AUDIT
	return (kern_audit(td, __USER_CAP(uap->record, uap->length),
	    uap->length));
#else
	return (ENOSYS);
#endif
}

int
freebsd64_auditon(struct thread *td, struct freebsd64_auditon_args *uap)
{

#ifdef	AUDIT
	return (kern_auditon(td, uap->cmd, __USER_CAP(uap->data, uap->length),
	    uap->length));
#else
	return (ENOSYS);
#endif
}

int
freebsd64_getauid(struct thread *td, struct freebsd64_getauid_args *uap)
{

#ifdef	AUDIT
	return (kern_getauid(td, __USER_CAP_OBJ(uap->auid)));
#else
	return (ENOSYS);
#endif
}

int
freebsd64_setauid(struct thread *td, struct freebsd64_setauid_args *uap)
{

#ifdef	AUDIT
	return (kern_setauid(td, __USER_CAP_OBJ(uap->auid)));
#else
	return (ENOSYS);
#endif
}

int
freebsd64_getaudit(struct thread *td, struct freebsd64_getaudit_args *uap)
{

#ifdef	AUDIT
	return (kern_getaudit(td, __USER_CAP_OBJ(uap->auditinfo)));
#else
	return (ENOSYS);
#endif
}

int
freebsd64_setaudit(struct thread *td, struct freebsd64_setaudit_args *uap)
{

#ifdef	AUDIT
	return (kern_setaudit(td, __USER_CAP_OBJ(uap->auditinfo)));
#else
	return (ENOSYS);
#endif
}

int
freebsd64_getaudit_addr(struct thread *td,
    struct freebsd64_getaudit_addr_args *uap)
{

#ifdef	AUDIT
	return (kern_getaudit_addr(td,
	    __USER_CAP(uap->auditinfo_addr, uap->length), uap->length));
#else
	return (ENOSYS);
#endif
}

int
freebsd64_setaudit_addr(struct thread *td,
    struct freebsd64_setaudit_addr_args *uap)
{

#ifdef	AUDIT
	return (kern_setaudit_addr(td, 
	    __USER_CAP(uap->auditinfo_addr, uap->length), uap->length));
#else
	return (ENOSYS);
#endif
}

int
freebsd64_auditctl(struct thread *td, struct freebsd64_auditctl_args *uap)
{

#ifdef	AUDIT
	return (kern_auditctl(td, __USER_CAP_STR(uap->path)));
#else
	return (ENOSYS);
#endif
}


/*
 * kern_acct.c
 */

int
freebsd64_acct(struct thread *td, struct freebsd64_acct_args *uap)
{

	return (kern_acct(td, __USER_CAP_STR(uap->path)));
}

/*
 * kern_fork.c
 */
int
freebsd64_pdfork(struct thread *td, struct freebsd64_pdfork_args *uap)
{

	return (kern_pdfork(td, __USER_CAP_OBJ(uap->fdp), uap->flags));
}

/*
 * kern_cpuset.c
 */
int
freebsd64_cpuset(struct thread *td, struct freebsd64_cpuset_args *uap)
{

	return (kern_cpuset(td, __USER_CAP_OBJ(uap->setid)));
}

int
freebsd64_cpuset_getid(struct thread *td,
    struct freebsd64_cpuset_getid_args *uap)
{

	return (kern_cpuset_getid(td, uap->level, uap->which, uap->id,
	    __USER_CAP_OBJ(uap->setid)));
}

int
freebsd64_cpuset_getaffinity(struct thread *td,
    struct freebsd64_cpuset_getaffinity_args *uap)
{

	return (kern_cpuset_getaffinity(td, uap->level, uap->which,
	    uap->id, uap->cpusetsize, __USER_CAP(uap->mask, uap->cpusetsize)));
}

int
freebsd64_cpuset_setaffinity(struct thread *td,
    struct freebsd64_cpuset_setaffinity_args *uap)
{

	return (kern_cpuset_setaffinity(td, uap->level, uap->which, uap->id,
	    uap->cpusetsize, __USER_CAP(uap->mask, uap->cpusetsize)));
}

int
freebsd64_cpuset_getdomain(struct thread *td,
    struct freebsd64_cpuset_getdomain_args *uap)
{

	return (kern_cpuset_getdomain(td, uap->level, uap->which,
	    uap->id, uap->domainsetsize,
	    __USER_CAP(uap->mask, uap->domainsetsize),
	    __USER_CAP_OBJ(uap->policy)));
}

int
freebsd64_cpuset_setdomain(struct thread *td,
    struct freebsd64_cpuset_setdomain_args *uap)
{

	return (kern_cpuset_setdomain(td, uap->level, uap->which,
	    uap->id, uap->domainsetsize,
	    __USER_CAP(uap->mask, uap->domainsetsize),
	    uap->policy));
}

/*
 * kern_descrip.c
 */
int
freebsd64_fcntl(struct thread *td, struct freebsd64_fcntl_args *uap)
{
	intcap_t arg;

	switch (uap->cmd) {
	case F_GETLK:
	case F_OGETLK:
	case F_OSETLK:
	case F_OSETLKW:
	case F_SETLK:
	case F_SETLKW:
	case F_SETLK_REMOTE:
		arg = (intcap_t)__USER_CAP_UNBOUND((void *)uap->arg);
		break;
	default:
		arg = (intcap_t)uap->arg;
	}

	return (kern_fcntl_freebsd(td, uap->fd, uap->cmd, arg));
}

int
freebsd64_fstat(struct thread *td, struct freebsd64_fstat_args *uap)
{

	return (user_fstat(td, uap->fd, __USER_CAP_OBJ(uap->sb)));
}

/*
 * kern_ktrace.c
 */

int
freebsd64_ktrace(struct thread *td, struct freebsd64_ktrace_args *uap)
{

	return (kern_ktrace(td, __USER_CAP_STR(uap->fname), uap->ops,
	    uap->facs, uap->pid));
}

int
freebsd64_utrace(struct thread *td, struct freebsd64_utrace_args *uap)
{

	return (kern_utrace(td, __USER_CAP(uap->addr, uap->len),
	    uap->len));
}

/*
 * kern_linker.c
 */

int
freebsd64_kldload(struct thread *td, struct freebsd64_kldload_args *uap)
{

	return (user_kldload(td, __USER_CAP_STR(uap->file)));
}

int
freebsd64_kldfind(struct thread *td, struct freebsd64_kldfind_args *uap)
{

	return (kern_kldfind(td, __USER_CAP_STR(uap->file)));
}

int
freebsd64_kldstat(struct thread *td, struct freebsd64_kldstat_args *uap)
{
        struct kld_file_stat stat;
        struct kld_file_stat64 stat64;
        int error, version;

<<<<<<< HEAD
	/* XXX-AM: is this safe? uap->stat fetched without copyin/fuword */
        error = copyin(PURECAP_KERNEL_USER_CAP_OBJ(&uap->stat->version),
	    &version, sizeof(version));
=======
        error = copyin(__USER_CAP_OBJ(&uap->stat->version), &version,
	    sizeof(version));
>>>>>>> 50042d5e
	if (error != 0)
                return (error);
        if (version != sizeof(struct kld_file_stat64))
                return (EINVAL);

        error = kern_kldstat(td, uap->fileid, &stat);
        if (error != 0)
                return (error);

        bcopy(&stat.name[0], &stat64.name[0], sizeof(stat.name));
        CP(stat, stat64, refs);
        CP(stat, stat64, id);
	stat64.address = (uint64_t)stat.address;
        CP(stat, stat64, size);
        bcopy(&stat.pathname[0], &stat64.pathname[0], sizeof(stat.pathname));
<<<<<<< HEAD
        return (copyout(&stat64, PURECAP_KERNEL_USER_CAP_OBJ(uap->stat),
	    version));
=======
        return (copyout(&stat64, __USER_CAP_OBJ(uap->stat), version));
>>>>>>> 50042d5e
}

int
freebsd64_kldsym(struct thread *td, struct freebsd64_kldsym_args *uap)
{
	struct kld_sym_lookup64 lookup;
	int error;
<<<<<<< HEAD
	void *data = PURECAP_KERNEL_USER_CAP(uap->data, sizeof(lookup));
=======
	void * __capability data = __USER_CAP(uap->data, sizeof(lookup));
>>>>>>> 50042d5e

	error = copyin(data, &lookup, sizeof(lookup));
	if (error != 0)
		return (error);
	if (lookup.version != sizeof(lookup) ||
	    uap->cmd != KLDSYM_LOOKUP)
		return (EINVAL);
	error = kern_kldsym(td, uap->fileid, uap->cmd,
	    __USER_CAP_STR(lookup.symname), &lookup.symvalue, &lookup.symsize);
	if (error != 0)
		return (error);
	error = copyout(&lookup, data, sizeof(lookup));

	return (error);
}

/*
 * kern_loginclass.c
 */
int
freebsd64_getloginclass(struct thread *td,
    struct freebsd64_getloginclass_args *uap)
{

	return (kern_getloginclass(td, __USER_CAP(uap->namebuf, uap->namelen),
	    uap->namelen));
}

int
freebsd64_setloginclass(struct thread *td,
    struct freebsd64_setloginclass_args *uap)
{

	return (kern_setloginclass(td, __USER_CAP_STR(uap->namebuf)));
}

int
freebsd64_uuidgen(struct thread *td, struct freebsd64_uuidgen_args *uap)
{

	return (user_uuidgen(td, __USER_CAP_ARRAY(uap->store, uap->count),
	    uap->count));
}

/*
 * kern_module.c
 */
int
freebsd64_modfind(struct thread *td, struct freebsd64_modfind_args *uap)
{

	return (kern_modfind(td, __USER_CAP_STR(uap->name)));
}

int
freebsd64_modstat(struct thread *td, struct freebsd64_modstat_args *uap)
{

	return (kern_modstat(td, uap->modid, __USER_CAP_OBJ(uap->stat)));
}

/*
 * kern_prot.c
 */
int
freebsd64_getgroups(struct thread *td, struct freebsd64_getgroups_args *uap)
{

	return (kern_getgroups(td, uap->gidsetsize,
	    __USER_CAP_ARRAY(uap->gidset, uap->gidsetsize)));
}

int
freebsd64_setgroups(struct thread *td, struct freebsd64_setgroups_args *uap)
{

	return (user_setgroups(td, uap->gidsetsize,
	    __USER_CAP_ARRAY(uap->gidset, uap->gidsetsize)));
}

int
freebsd64_getresuid(struct thread *td, struct freebsd64_getresuid_args *uap)
{

	return (kern_getresuid(td, __USER_CAP_OBJ(uap->ruid),
	    __USER_CAP_OBJ(uap->euid), __USER_CAP_OBJ(uap->suid)));
}

int
freebsd64_getresgid(struct thread *td, struct freebsd64_getresgid_args *uap)
{

	return (kern_getresgid(td, __USER_CAP_OBJ(uap->rgid),
	    __USER_CAP_OBJ(uap->egid), __USER_CAP_OBJ(uap->sgid)));
}

int
freebsd64_getlogin(struct thread *td, struct freebsd64_getlogin_args *uap)
{

	return (kern_getlogin(td, __USER_CAP(uap->namebuf, uap->namelen),
	    uap->namelen));
}

int
freebsd64_setlogin(struct thread *td, struct freebsd64_setlogin_args *uap)
{

	return (kern_setlogin(td, __USER_CAP_STR(uap->namebuf)));
}

/*
 * kern_rctl.c
 */
int
freebsd64_rctl_get_racct(struct thread *td,
    struct freebsd64_rctl_get_racct_args *uap)
{

#ifdef RCTL
	return (kern_rctl_get_racct(td, __USER_CAP(uap->inbufp, uap->inbuflen),
	    uap->inbuflen, __USER_CAP(uap->outbufp, uap->outbuflen),
	    uap->outbuflen));
#else
	return (ENOSYS);
#endif
}

int
freebsd64_rctl_get_rules(struct thread *td,
    struct freebsd64_rctl_get_rules_args *uap)
{

#ifdef RCTL
	return (kern_rctl_get_rules(td, __USER_CAP(uap->inbufp, uap->inbuflen),
	    uap->inbuflen, __USER_CAP(uap->outbufp, uap->outbuflen),
	    uap->outbuflen));
#else
	return (ENOSYS);
#endif
}

int
freebsd64_rctl_get_limits(struct thread *td,
    struct freebsd64_rctl_get_limits_args *uap)
{

#ifdef RCTL
	return (kern_rctl_get_limits(td, __USER_CAP(uap->inbufp, uap->inbuflen),
	    uap->inbuflen, __USER_CAP(uap->outbufp, uap->outbuflen),
	    uap->outbuflen));
#else
	return (ENOSYS);
#endif
}

int
freebsd64_rctl_add_rule(struct thread *td,
    struct freebsd64_rctl_add_rule_args *uap)
{

#ifdef RCTL
	return (kern_rctl_add_rule(td, __USER_CAP(uap->inbufp, uap->inbuflen),
	    uap->inbuflen, __USER_CAP(uap->outbufp, uap->outbuflen),
	    uap->outbuflen));
#else
	return (ENOSYS);
#endif
}

int
freebsd64_rctl_remove_rule(struct thread *td,
    struct freebsd64_rctl_remove_rule_args *uap)
{

#ifdef RCTL
	return (kern_rctl_remove_rule(td,
	    __USER_CAP(uap->inbufp, uap->inbuflen), uap->inbuflen,
	    __USER_CAP(uap->outbufp, uap->outbuflen), uap->outbuflen));
#else
	return (ENOSYS);
#endif
}

/*
 * kern_resource.h
 */
int
freebsd64_rtprio_thread(struct thread *td,
    struct freebsd64_rtprio_thread_args *uap)
{

	return (kern_rtprio_thread(td, uap->function, uap->lwpid,
	    __USER_CAP_OBJ(uap->rtp)));
}

int
freebsd64_rtprio(struct thread *td, struct freebsd64_rtprio_args *uap)
{

	return (kern_rtprio(td, uap->function, uap->pid,
	    __USER_CAP_OBJ(uap->rtp)));
}

int
freebsd64_setrlimit(struct thread *td, struct freebsd64___setrlimit_args *uap)
{
	struct rlimit alim;
	int error;

<<<<<<< HEAD
	error = copyin(PURECAP_KERNEL_USER_CAP_OBJ(uap->rlp), &alim,
	    sizeof(struct rlimit));
=======
	error = copyin(__USER_CAP_OBJ(uap->rlp), &alim, sizeof(struct rlimit));
>>>>>>> 50042d5e
	if (error != 0)
		return (error);
	return (kern_setrlimit(td, uap->which, &alim));
}

int
freebsd64_getrlimit(struct thread *td, struct freebsd64___getrlimit_args *uap)
{
	struct rlimit rlim;
	int error;

	if (uap->which >= RLIM_NLIMITS)
		return (EINVAL);
	lim_rlimit(td, uap->which, &rlim);
<<<<<<< HEAD
	error = copyout(&rlim, PURECAP_KERNEL_USER_CAP_OBJ(uap->rlp),
	    sizeof(struct rlimit));
=======
	error = copyout(&rlim, __USER_CAP_OBJ(uap->rlp), sizeof(struct rlimit));
>>>>>>> 50042d5e
	return (error);
}

int
freebsd64_getrusage(struct thread *td, struct freebsd64_getrusage_args *uap)
{
	struct rusage ru;
	int error;

	error = kern_getrusage(td, uap->who, &ru);
	if (error == 0)
<<<<<<< HEAD
		error = copyout(&ru, PURECAP_KERNEL_USER_CAP_OBJ(uap->rusage),
=======
		error = copyout(&ru, __USER_CAP_OBJ(uap->rusage),
>>>>>>> 50042d5e
		    sizeof(struct rusage));
	return (error);
}

/*
 * kern_sysctl.c
 */

int
freebsd64___sysctl(struct thread *td, struct freebsd64___sysctl_args *uap)
{
	size_t oldlen;

	/*
	 * Fetch the oldlen so we can bound the old capability.
	 * While there is a race between here and kern_sysctl's use,
	 * the caller will get what they deserve if they increase the
	 * value at uap->oldlenp between now its later use.
	 */
	if (uap->oldlenp == NULL)
		oldlen = 0;
	else
		if (fueword(__USER_CAP_OBJ(uap->oldlenp), &oldlen) == -1)
			return (EFAULT);

	return (kern_sysctl(td, __USER_CAP_ARRAY(uap->name, uap->namelen),
	    uap->namelen, __USER_CAP(uap->old, oldlen),
	    __USER_CAP_OBJ(uap->oldlenp), __USER_CAP(uap->new, uap->newlen),
	    uap->newlen, 0));
}

int
freebsd64___sysctlbyname(struct thread *td, struct
    freebsd64___sysctlbyname_args *uap)
{
	size_t rv, oldlen;
	int error;

	/*
	 * Fetch the oldlen so we can bound the old capability.
	 * While there is a race between here and kern_sysctl's use,
	 * the caller will get what they deserve if they increase the
	 * value at uap->oldlenp between now its later use.
	 */
	if (uap->oldlenp == NULL)
		oldlen = 0;
	else
		if (fueword(__USER_CAP_OBJ(uap->oldlenp), &oldlen) == -1)
			return (EFAULT);

	error = kern___sysctlbyname(td, __USER_CAP(uap->name, uap->namelen),
	    uap->namelen, __USER_CAP(uap->old, oldlen),
	    __USER_CAP_OBJ(uap->oldlenp), __USER_CAP(uap->new, uap->newlen),
	    uap->newlen, &rv, 0, 0);
	if (error != 0)
		return (error);
	if (uap->oldlenp != NULL)
		error = copyout(&rv, __USER_CAP(uap->oldlenp, sizeof(rv)),
		    sizeof(rv));

	return (error);
}

/*
 * kern_thr.c
 */

struct thr_create_initthr_args64 {
	ucontext64_t ctx;
	long *tid;
};

static int
freebsd64_thr_create_initthr(struct thread *td, void *thunk)
{
	struct thr_create_initthr_args64 *args;

	args = thunk;
	if (args->tid != NULL &&
	    suword(__USER_CAP_OBJ(args->tid), td->td_tid) != 0)
		return (EFAULT);

	return (freebsd64_set_mcontext(td, &args->ctx.uc_mcontext));
}

int
freebsd64_thr_create(struct thread *td, struct freebsd64_thr_create_args *uap)
{
	struct thr_create_initthr_args64 args;
	int error;

<<<<<<< HEAD
	if ((error = copyin(PURECAP_KERNEL_USER_CAP_OBJ(uap->ctx), &args.ctx,
	    sizeof(args.ctx))))
=======
	if ((error = copyin(__USER_CAP_OBJ(uap->ctx), &args.ctx, sizeof(args.ctx))))
>>>>>>> 50042d5e
		return (error);
	args.tid = uap->id;
	return (thread_create(td, NULL, freebsd64_thr_create_initthr, &args));
}

int
freebsd64_thr_self(struct thread *td, struct freebsd64_thr_self_args *uap)
{
	int error;

	error = suword(__USER_CAP_OBJ(uap->id), td->td_tid);
	if (error == -1)
		return (EFAULT);
	return (0);
}

int
freebsd64_thr_exit(struct thread *td, struct freebsd64_thr_exit_args *uap)
{

	umtx_thread_exit(td);

	/* Signal userland that it can free the stack. */
	if (uap->state != NULL) {
		suword(__USER_CAP_OBJ(uap->state), 1);
		kern_umtx_wake(td, __USER_CAP_OBJ(uap->state), INT_MAX, 0);
	}

	return (kern_thr_exit(td));
}

int
freebsd64_thr_suspend(struct thread *td, struct freebsd64_thr_suspend_args *uap)
{
	struct timespec ts, *tsp;
	int error;

	tsp = NULL;
	if (uap->timeout != NULL) {
		error = umtx_copyin_timeout(__USER_CAP_OBJ(uap->timeout), &ts);
		if (error != 0)
			return (error);
		tsp = &ts;
	}

	return (kern_thr_suspend(td, tsp));
}

int
freebsd64_thr_set_name(struct thread *td,
    struct freebsd64_thr_set_name_args *uap)
{

	return (kern_thr_set_name(td, uap->id, __USER_CAP_STR(uap->name)));
}

static int
freebsd64_thr_new_initthr(struct thread *td, void *thunk)
{
	stack_t stack;
	struct thr_param64 *param = thunk;
	long * __capability child_tid = __USER_CAP(param->child_tid,
	    sizeof(long));
	long * __capability parent_tid = __USER_CAP(param->parent_tid,
	    sizeof(long));

	if ((child_tid != NULL && suword(child_tid, td->td_tid)) ||
	    (parent_tid != NULL && suword(parent_tid, td->td_tid)))
		return (EFAULT);
	stack.ss_sp = __USER_CAP_UNBOUND(param->stack_base);
	stack.ss_size = param->stack_size;
	cpu_set_upcall(td,
	    (void (* __capability)(void *))(uintcap_t)param->start_func,
	    (void * __capability)(uintcap_t)param->arg, &stack);
	return (cpu_set_user_tls(td,
		(void * __capability)(uintcap_t)param->tls_base));
}

int
freebsd64_thr_new(struct thread *td, struct freebsd64_thr_new_args *uap)
{
	struct thr_param64 param64;
	struct rtprio rtp, *rtpp;
	int error;

	if (uap->param_size != sizeof(struct thr_param64))
		return (EINVAL);

<<<<<<< HEAD
	error = copyin(PURECAP_KERNEL_USER_CAP_OBJ(uap->param), &param64,
	    uap->param_size);
=======
	error = copyin(__USER_CAP_OBJ(uap->param), &param64, uap->param_size);
>>>>>>> 50042d5e
	if (error != 0)
		return (error);

	if (param64.rtp != 0) {
		error = copyin(__USER_CAP(param64.rtp, sizeof(struct rtprio)),
		    &rtp, sizeof(struct rtprio));
		if (error)
			return (error);
		rtpp = &rtp;
	} else
		rtpp = NULL;
	return (thread_create(td, rtpp, freebsd64_thr_new_initthr, &param64));
}

#ifdef _KPOSIX_PRIORITY_SCHEDULING
/*
 * p1003_1b.c
 */
int
freebsd64_sched_setparam(struct thread *td,
    struct freebsd64_sched_setparam_args * uap)
{

	return (user_sched_setparam(td, uap->pid,
	    __USER_CAP_OBJ(uap->param)));
}

int
freebsd64_sched_getparam(struct thread *td,
    struct freebsd64_sched_getparam_args *uap)
{

	return (user_sched_getparam(td, uap->pid,
	    __USER_CAP_OBJ(uap->param)));
}

int
freebsd64_sched_setscheduler(struct thread *td,
    struct freebsd64_sched_setscheduler_args *uap)
{

	return (user_sched_setscheduler(td, uap->pid, uap->policy,
	    __USER_CAP_OBJ(uap->param)));
}

int
freebsd64_sched_rr_get_interval(struct thread *td,
    struct freebsd64_sched_rr_get_interval_args *uap)
{

	return (user_sched_rr_get_interval(td, uap->pid,
	    __USER_CAP_OBJ(uap->interval)));
}

#else /* !_KPOSIX_PRIORITY_SCHEDULING */
FREEBSD64_SYSCALL_NOT_PRESENT_GEN(sched_setparam)
FREEBSD64_SYSCALL_NOT_PRESENT_GEN(sched_getparam)
FREEBSD64_SYSCALL_NOT_PRESENT_GEN(sched_setscheduler)
FREEBSD64_SYSCALL_NOT_PRESENT_GEN(sched_rr_get_interval)
#endif /* !_KPOSIX_PRIORITY_SCHEDULING */

/*
 * subr_profil.c
 */

int
freebsd64_profil(struct thread *td, struct freebsd64_profil_args *uap)
{

	return (kern_profil(td, __USER_CAP(uap->samples, uap->size), uap->size,
	    uap->offset, uap->scale));
}

/*
 * vm/swap_pager.c
 */

int
freebsd64_swapon(struct thread *td, struct freebsd64_swapon_args *uap)
{

	return (kern_swapon(td, __USER_CAP_STR(uap->name)));
}

int
freebsd64_swapoff(struct thread *td, struct freebsd64_swapoff_args *uap)
{

	return (kern_swapoff(td, __USER_CAP_STR(uap->name)));
}

/*
 * sys_capability.c
 */
#ifdef CAPABILITIES
int
freebsd64_cap_getmode(struct thread *td, struct freebsd64_cap_getmode_args *uap)
{

	return (kern_cap_getmode(td, __USER_CAP_OBJ(uap->modep)));
}

int
freebsd64_cap_rights_limit(struct thread *td,
   struct freebsd64_cap_rights_limit_args *uap)
{

	return (user_cap_rights_limit(td, uap->fd,
	    __USER_CAP_OBJ(uap->rightsp)));
}

int
freebsd64___cap_rights_get(struct thread *td,
    struct freebsd64___cap_rights_get_args *uap)
{

	return (kern_cap_rights_get(td, uap->version, uap->fd,
	    __USER_CAP_OBJ(uap->rightsp)));
}

int
freebsd64_cap_ioctls_limit(struct thread *td,
    struct freebsd64_cap_ioctls_limit_args *uap)
{

	return (user_cap_ioctls_limit(td, uap->fd,
	    __USER_CAP_ARRAY(uap->cmds, uap->ncmds), uap->ncmds));
}

int
freebsd64_cap_ioctls_get(struct thread *td,
    struct freebsd64_cap_ioctls_get_args *uap)
{

	return (kern_cap_ioctls_get(td, uap->fd,
	    __USER_CAP_ARRAY(uap->cmds, uap->maxcmds), uap->maxcmds));
}

int
freebsd64_cap_fcntls_get(struct thread *td,
   struct freebsd64_cap_fcntls_get_args *uap)
{

	return (kern_cap_fcntls_get(td, uap->fd,
	    __USER_CAP_OBJ(uap->fcntlrightsp)));
}
#else /* !CAPABILITIES */
int
freebsd64_cap_getmode(struct thread *td, struct freebsd64_cap_getmode_args *uap)
{

	return (ENOSYS);
}

int
freebsd64_cap_rights_limit(struct thread *td,
   struct freebsd64_cap_rights_limit_args *uap)
{

	return (ENOSYS);
}

int
freebsd64___cap_rights_get(struct thread *td,
    struct freebsd64___cap_rights_get_args *uap)
{

	return (ENOSYS);
}

int
freebsd64_cap_ioctls_limit(struct thread *td,
    struct freebsd64_cap_ioctls_limit_args *uap)
{

	return (ENOSYS);
}

int
freebsd64_cap_ioctls_get(struct thread *td,
    struct freebsd64_cap_ioctls_get_args *uap)
{

	return (ENOSYS);
}

int
freebsd64_cap_fcntls_get(struct thread *td,
   struct freebsd64_cap_fcntls_get_args *uap)
{

	return (ENOSYS);
}
#endif /* !CAPABILITIES */

/*
 * sys_getrandom.c
 */
int
freebsd64_getrandom(struct thread *td, struct freebsd64_getrandom_args *uap)
{

	return (kern_getrandom(td, __USER_CAP(uap->buf, uap->buflen),
	    uap->buflen, uap->flags));
}

int
freebsd64_pipe2(struct thread *td, struct freebsd64_pipe2_args *uap)
{

	return (kern_pipe2(td, __USER_CAP_ARRAY(uap->fildes, 2), uap->flags));
}

/*
 * sys_procdesc.c
 */

int
freebsd64_pdgetpid(struct thread *td, struct freebsd64_pdgetpid_args *uap)
{

	return (user_pdgetpid(td, uap->fd, __USER_CAP_OBJ(uap->pidp)));
}

/*
 * System call registration helpers.
 */

int
freebsd64_syscall_helper_register(struct syscall_helper_data *sd, int flags)
{

	return (kern_syscall_helper_register(freebsd64_sysent, sd, flags));
}

int
freebsd64_syscall_helper_unregister(struct syscall_helper_data *sd)
{

	return (kern_syscall_helper_unregister(freebsd64_sysent, sd));
}
// CHERI CHANGES START
// {
//   "updated": 20191003,
//   "target_type": "kernel",
//   "changes_purecap": [
//     "user_capabilities",
//     "pointer_shape"
//   ],
//   "change_comment": "struct kevent64, upstreamable"
// }
// CHERI CHANGES END<|MERGE_RESOLUTION|>--- conflicted
+++ resolved
@@ -321,13 +321,8 @@
 		kev11.flags = kevp->flags;
 		kev11.fflags = kevp->fflags;
 		kev11.data = kevp->data;
-<<<<<<< HEAD
 		kev11.udata = (uint64_t)(__cheri_addr vaddr_t)kevp->udata;
-		error = copyout_c(&kev11, __USER_CAP_OBJ(uap->eventlist),
-=======
-		kev11.udata = (void *)(__cheri_addr vaddr_t)kevp->udata;
 		error = copyout(&kev11, __USER_CAP_OBJ(uap->eventlist),
->>>>>>> 50042d5e
 		    sizeof(kev11));
 		if (error != 0)
 			break;
@@ -536,12 +531,7 @@
 	PROC_LOCK(td->td_proc);
 	uc.uc_sigmask = td->td_sigmask;
 	PROC_UNLOCK(td->td_proc);
-<<<<<<< HEAD
-	return (copyout(&uc, PURECAP_KERNEL_USER_CAP_OBJ(uap->ucp),
-	    UC_COPY_SIZE));
-=======
 	return (copyout(&uc, __USER_CAP_OBJ(uap->ucp), UC_COPY_SIZE));
->>>>>>> 50042d5e
 }
 
 int
@@ -552,12 +542,7 @@
 
 	if (uap->ucp == NULL)
 		return (EINVAL);
-<<<<<<< HEAD
-	if ((ret = copyin(PURECAP_KERNEL_USER_CAP_OBJ(uap->ucp),
-	    &uc, UC_COPY_SIZE)) != 0)
-=======
 	if ((ret = copyin(__USER_CAP_OBJ(uap->ucp), &uc, UC_COPY_SIZE)) != 0)
->>>>>>> 50042d5e
 		return (ret);
 	if ((ret = freebsd64_set_mcontext(td, &uc.uc_mcontext)) != 0)
 		return (ret);
@@ -581,18 +566,9 @@
 	PROC_LOCK(td->td_proc);
 	uc.uc_sigmask = td->td_sigmask;
 	PROC_UNLOCK(td->td_proc);
-<<<<<<< HEAD
-	if ((ret = copyout(&uc, PURECAP_KERNEL_USER_CAP_OBJ(uap->oucp),
-	    UC_COPY_SIZE)) != 0)
-		return (ret);
-	if ((ret = copyin(PURECAP_KERNEL_USER_CAP_OBJ(uap->ucp), &uc,
-	    UC_COPY_SIZE)) != 0)
-=======
-	if ((ret = copyout(&uc, __USER_CAP_OBJ(uap->oucp), UC_COPY_SIZE)) !=
-	    0)
+	if ((ret = copyout(&uc, __USER_CAP_OBJ(uap->oucp), UC_COPY_SIZE)) != 0)
 		return (ret);
 	if ((ret = copyin(__USER_CAP_OBJ(uap->ucp), &uc, UC_COPY_SIZE)) != 0)
->>>>>>> 50042d5e
 		return (ret);
 	if ((ret = freebsd64_set_mcontext(td, &uc.uc_mcontext)) != 0)
 		return (ret);
@@ -627,14 +603,10 @@
 	struct freebsd64_ps_strings * __capability arginfo;
 	struct proc *p;
 	size_t execpath_len;
-	int szsigcode, szps;
+	int error, szsigcode, szps;
 	char canary[sizeof(long) * 8];
-<<<<<<< HEAD
-	int error;
-=======
 	size_t ssiz;
 	vm_offset_t stack_vaddr, rounded_stack_vaddr, stack_offset;
->>>>>>> 50042d5e
 
 	szps = sizeof(pagesizes[0]) * MAXPAGESIZES;
 	/*
@@ -647,13 +619,6 @@
 		execpath_len = 0;
 	p = imgp->proc;
 	szsigcode = 0;
-<<<<<<< HEAD
-	arginfo = (struct freebsd64_ps_strings *)cheri_capability_build_user_data(
-	    CHERI_CAP_USER_DATA_PERMS, CHERI_CAP_USER_DATA_BASE,
-	    CHERI_CAP_USER_DATA_LENGTH, p->p_sysent->sv_psstrings);
-	imgp->ps_strings = cheri_fromint((uintptr_t)arginfo);
-
-=======
 	/*
 	 * Here we do not care about the representability of the
 	 * resulting stack as the capability will not be handed out
@@ -674,7 +639,6 @@
 	destp = cheri_setaddress(destp, p->p_sysent->sv_psstrings);
 	arginfo = cheri_csetbounds(destp, sizeof(*arginfo));
 	imgp->ps_strings = arginfo;
->>>>>>> 50042d5e
 	if (p->p_sysent->sv_sigcode_base == 0)
 		szsigcode = *(p->p_sysent->sv_szsigcode);
 	else
@@ -717,15 +681,9 @@
 	 * Prepare the pagesizes array.
 	 */
 	destp -= szps;
-<<<<<<< HEAD
-	destp = rounddown2(destp, sizeof(vaddr_t));
-	imgp->pagesizes = cheri_fromint(destp);
-	error = copyout(pagesizes, (void *)destp, szps);
-=======
 	destp = __builtin_align_down(destp, sizeof(uint64_t));
 	imgp->pagesizes = cheri_csetbounds(destp, szps);
 	error = copyout(pagesizes, destp, szps);
->>>>>>> 50042d5e
 	if (error != 0)
 		return (error);
 	imgp->pagesizeslen = szps;
@@ -777,13 +735,8 @@
 	/*
 	 * Fill in "ps_strings" struct for ps, w, etc.
 	 */
-<<<<<<< HEAD
-	imgp->argv = cheri_fromint((intptr_t)vectp);
-	if (suword(&arginfo->ps_argvstr, (__cheri_addr vaddr_t)vectp) != 0 ||
-=======
 	imgp->argv = cheri_csetbounds(vectp, (argc + 1) * sizeof(*vectp));
 	if (suword(&arginfo->ps_argvstr, (__cheri_addr uint64_t)vectp) != 0 ||
->>>>>>> 50042d5e
 	    suword32(&arginfo->ps_nargvstr, argc) != 0)
 		return (EFAULT);
 
@@ -791,11 +744,7 @@
 	 * Fill in argument portion of vector table.
 	 */
 	for (; argc > 0; --argc) {
-<<<<<<< HEAD
-		if (suword(vectp++, (__cheri_addr vaddr_t)ustringp) != 0)
-=======
 		if (suword(vectp++, (__cheri_addr uint64_t)ustringp) != 0)
->>>>>>> 50042d5e
 			return (EFAULT);
 		while (*stringp++ != 0)
 			ustringp++;
@@ -806,13 +755,8 @@
 	if (suword(vectp++, 0) != 0)
 		return (EFAULT);
 
-<<<<<<< HEAD
-	imgp->envv = cheri_fromint((intptr_t)vectp);
-	if (suword(&arginfo->ps_envstr, (__cheri_addr vaddr_t)vectp) != 0 ||
-=======
 	imgp->envv = cheri_csetbounds(vectp, (envc + 1) * sizeof(*vectp));
 	if (suword(&arginfo->ps_envstr, (__cheri_addr uint64_t)vectp) != 0 ||
->>>>>>> 50042d5e
 	    suword32(&arginfo->ps_nenvstr, envc) != 0)
 		return (EFAULT);
 
@@ -820,11 +764,7 @@
 	 * Fill in environment portion of vector table.
 	 */
 	for (; envc > 0; --envc) {
-<<<<<<< HEAD
-		if (suword(vectp++, (__cheri_addr vaddr_t)ustringp) != 0)
-=======
 		if (suword(vectp++, (__cheri_addr uint64_t)ustringp) != 0)
->>>>>>> 50042d5e
 			return (EFAULT);
 		while (*stringp++ != 0)
 			ustringp++;
@@ -867,13 +807,8 @@
 freebsd64_kbounce(struct thread *td, struct freebsd64_kbounce_args *uap)
 {
 	void * bounce;
-<<<<<<< HEAD
-	void * dst = PURECAP_KERNEL_USER_CAP(uap->dst, uap->len);
-	const void * src = PURECAP_KERNEL_USER_CAP(uap->src, uap->len);
-=======
 	void * __capability dst = __USER_CAP(uap->dst, uap->len);
 	const void * __capability src = __USER_CAP(uap->src, uap->len);
->>>>>>> 50042d5e
 	size_t len = uap->len;
 	int flags = uap->flags;
 	int error;
@@ -1161,14 +1096,8 @@
         struct kld_file_stat64 stat64;
         int error, version;
 
-<<<<<<< HEAD
-	/* XXX-AM: is this safe? uap->stat fetched without copyin/fuword */
-        error = copyin(PURECAP_KERNEL_USER_CAP_OBJ(&uap->stat->version),
-	    &version, sizeof(version));
-=======
         error = copyin(__USER_CAP_OBJ(&uap->stat->version), &version,
 	    sizeof(version));
->>>>>>> 50042d5e
 	if (error != 0)
                 return (error);
         if (version != sizeof(struct kld_file_stat64))
@@ -1184,12 +1113,7 @@
 	stat64.address = (uint64_t)stat.address;
         CP(stat, stat64, size);
         bcopy(&stat.pathname[0], &stat64.pathname[0], sizeof(stat.pathname));
-<<<<<<< HEAD
-        return (copyout(&stat64, PURECAP_KERNEL_USER_CAP_OBJ(uap->stat),
-	    version));
-=======
         return (copyout(&stat64, __USER_CAP_OBJ(uap->stat), version));
->>>>>>> 50042d5e
 }
 
 int
@@ -1197,11 +1121,7 @@
 {
 	struct kld_sym_lookup64 lookup;
 	int error;
-<<<<<<< HEAD
-	void *data = PURECAP_KERNEL_USER_CAP(uap->data, sizeof(lookup));
-=======
 	void * __capability data = __USER_CAP(uap->data, sizeof(lookup));
->>>>>>> 50042d5e
 
 	error = copyin(data, &lookup, sizeof(lookup));
 	if (error != 0)
@@ -1412,12 +1332,7 @@
 	struct rlimit alim;
 	int error;
 
-<<<<<<< HEAD
-	error = copyin(PURECAP_KERNEL_USER_CAP_OBJ(uap->rlp), &alim,
-	    sizeof(struct rlimit));
-=======
 	error = copyin(__USER_CAP_OBJ(uap->rlp), &alim, sizeof(struct rlimit));
->>>>>>> 50042d5e
 	if (error != 0)
 		return (error);
 	return (kern_setrlimit(td, uap->which, &alim));
@@ -1432,12 +1347,7 @@
 	if (uap->which >= RLIM_NLIMITS)
 		return (EINVAL);
 	lim_rlimit(td, uap->which, &rlim);
-<<<<<<< HEAD
-	error = copyout(&rlim, PURECAP_KERNEL_USER_CAP_OBJ(uap->rlp),
-	    sizeof(struct rlimit));
-=======
 	error = copyout(&rlim, __USER_CAP_OBJ(uap->rlp), sizeof(struct rlimit));
->>>>>>> 50042d5e
 	return (error);
 }
 
@@ -1449,11 +1359,7 @@
 
 	error = kern_getrusage(td, uap->who, &ru);
 	if (error == 0)
-<<<<<<< HEAD
-		error = copyout(&ru, PURECAP_KERNEL_USER_CAP_OBJ(uap->rusage),
-=======
 		error = copyout(&ru, __USER_CAP_OBJ(uap->rusage),
->>>>>>> 50042d5e
 		    sizeof(struct rusage));
 	return (error);
 }
@@ -1545,12 +1451,7 @@
 	struct thr_create_initthr_args64 args;
 	int error;
 
-<<<<<<< HEAD
-	if ((error = copyin(PURECAP_KERNEL_USER_CAP_OBJ(uap->ctx), &args.ctx,
-	    sizeof(args.ctx))))
-=======
 	if ((error = copyin(__USER_CAP_OBJ(uap->ctx), &args.ctx, sizeof(args.ctx))))
->>>>>>> 50042d5e
 		return (error);
 	args.tid = uap->id;
 	return (thread_create(td, NULL, freebsd64_thr_create_initthr, &args));
@@ -1639,12 +1540,7 @@
 	if (uap->param_size != sizeof(struct thr_param64))
 		return (EINVAL);
 
-<<<<<<< HEAD
-	error = copyin(PURECAP_KERNEL_USER_CAP_OBJ(uap->param), &param64,
-	    uap->param_size);
-=======
 	error = copyin(__USER_CAP_OBJ(uap->param), &param64, uap->param_size);
->>>>>>> 50042d5e
 	if (error != 0)
 		return (error);
 
