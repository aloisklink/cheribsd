--- conflicted
+++ resolved
@@ -513,31 +513,7 @@
 	    (updateiov_t *)freebsd64_updateiov));
 }
 
-<<<<<<< HEAD
-int
-freebsd64_sigreturn(struct thread *td, struct freebsd64_sigreturn_args *uap)
-{
-	ucontext64_t uc;
-	int error;
-
-	error = copyin(PURECAP_KERNEL_USER_CAP_OBJ(uap->sigcntxp), &uc,
-	    sizeof(uc));
-	if (error != 0)
-		return (error);
-
-	error = freebsd64_set_mcontext(td, &uc.uc_mcontext);
-	if (error != 0)
-		return (error);
-
-	kern_sigprocmask(td, SIG_SETMASK, &uc.uc_sigmask, NULL, 0);
-
-	return (EJUSTRETURN);
-}
-
-#define UCC_COPY_SIZE	offsetof(ucontext64_t, uc_link)
-=======
 #define UC_COPY_SIZE	offsetof(ucontext64_t, uc_link)
->>>>>>> 97c7520e
 
 int
 freebsd64_getcontext(struct thread *td, struct freebsd64_getcontext_args *uap)
@@ -552,12 +528,8 @@
 	PROC_LOCK(td->td_proc);
 	uc.uc_sigmask = td->td_sigmask;
 	PROC_UNLOCK(td->td_proc);
-<<<<<<< HEAD
 	return (copyout(&uc, PURECAP_KERNEL_USER_CAP_OBJ(uap->ucp),
-	    UCC_COPY_SIZE));
-=======
-	return (copyout(&uc, uap->ucp, UC_COPY_SIZE));
->>>>>>> 97c7520e
+	    UC_COPY_SIZE));
 }
 
 int
@@ -568,12 +540,8 @@
 
 	if (uap->ucp == NULL)
 		return (EINVAL);
-<<<<<<< HEAD
 	if ((ret = copyin(PURECAP_KERNEL_USER_CAP_OBJ(uap->ucp),
-	    &uc, UCC_COPY_SIZE)) != 0)
-=======
-	if ((ret = copyin(uap->ucp, &uc, UC_COPY_SIZE)) != 0)
->>>>>>> 97c7520e
+	    &uc, UC_COPY_SIZE)) != 0)
 		return (ret);
 	if ((ret = freebsd64_set_mcontext(td, &uc.uc_mcontext)) != 0)
 		return (ret);
@@ -597,17 +565,11 @@
 	PROC_LOCK(td->td_proc);
 	uc.uc_sigmask = td->td_sigmask;
 	PROC_UNLOCK(td->td_proc);
-<<<<<<< HEAD
 	if ((ret = copyout(&uc, PURECAP_KERNEL_USER_CAP_OBJ(uap->oucp),
-	    UCC_COPY_SIZE)) != 0)
+	    UC_COPY_SIZE)) != 0)
 		return (ret);
 	if ((ret = copyin(PURECAP_KERNEL_USER_CAP_OBJ(uap->ucp), &uc,
-	    UCC_COPY_SIZE)) != 0)
-=======
-	if ((ret = copyout(&uc, uap->oucp, UC_COPY_SIZE)) != 0)
-		return (ret);
-	if ((ret = copyin(uap->ucp, &uc, UC_COPY_SIZE)) != 0)
->>>>>>> 97c7520e
+	    UC_COPY_SIZE)) != 0)
 		return (ret);
 	if ((ret = freebsd64_set_mcontext(td, &uc.uc_mcontext)) != 0)
 		return (ret);
@@ -657,15 +619,11 @@
 		execpath_len = 0;
 	p = imgp->proc;
 	szsigcode = 0;
-<<<<<<< HEAD
 	arginfo = (struct freebsd64_ps_strings *)cheri_capability_build_user_data(
 	    CHERI_CAP_USER_DATA_PERMS, CHERI_CAP_USER_DATA_BASE,
 	    CHERI_CAP_USER_DATA_LENGTH, p->p_sysent->sv_psstrings);
-
-=======
-	arginfo = (struct freebsd64_ps_strings *)p->p_sysent->sv_psstrings;
 	imgp->ps_strings = cheri_fromint((uintptr_t)arginfo);
->>>>>>> 97c7520e
+
 	if (p->p_sysent->sv_sigcode_base == 0)
 		szsigcode = *(p->p_sysent->sv_szsigcode);
 	else
@@ -689,11 +647,7 @@
 	 */
 	if (execpath_len != 0) {
 		destp -= execpath_len;
-<<<<<<< HEAD
-		imgp->execpathp = (__cheri_addr vaddr_t)destp;
-=======
 		imgp->execpathp = cheri_fromint(destp);
->>>>>>> 97c7520e
 		error = copyout(imgp->execpath, (void *)destp, execpath_len);
 		if (error != 0)
 			return(error);
@@ -704,11 +658,7 @@
 	 */
 	arc4rand(canary, sizeof(canary), 0);
 	destp -= sizeof(canary);
-<<<<<<< HEAD
-	imgp->canary = (__cheri_addr vaddr_t)destp;
-=======
 	imgp->canary = cheri_fromint(destp);
->>>>>>> 97c7520e
 	error = copyout(canary, (void *)destp, sizeof(canary));
 	if (error != 0)
 		return (error);
@@ -718,13 +668,8 @@
 	 * Prepare the pagesizes array.
 	 */
 	destp -= szps;
-<<<<<<< HEAD
 	destp = rounddown2(destp, sizeof(vaddr_t));
 	imgp->pagesizes = (uintptr_t)destp;
-=======
-	destp = __builtin_align_down(destp, sizeof(uint64_t));
-	imgp->pagesizes = cheri_fromint(destp);
->>>>>>> 97c7520e
 	error = copyout(pagesizes, (void *)destp, szps);
 	if (error != 0)
 		return (error);
@@ -779,12 +724,8 @@
 	/*
 	 * Fill in "ps_strings" struct for ps, w, etc.
 	 */
-<<<<<<< HEAD
+	imgp->argv = cheri_fromint((intptr_t)vectp);
 	if (suword(&arginfo->ps_argvstr, (__cheri_addr vaddr_t)vectp) != 0 ||
-=======
-	imgp->argv = cheri_fromint((intptr_t)vectp);
-	if (suword(&arginfo->ps_argvstr, (uint64_t)(intptr_t)vectp) != 0 ||
->>>>>>> 97c7520e
 	    suword32(&arginfo->ps_nargvstr, argc) != 0)
 		return (EFAULT);
 
@@ -803,12 +744,8 @@
 	if (suword(vectp++, 0) != 0)
 		return (EFAULT);
 
-<<<<<<< HEAD
+	imgp->envv = cheri_fromint((intptr_t)vectp);
 	if (suword(&arginfo->ps_envstr, (__cheri_addr vaddr_t)vectp) != 0 ||
-=======
-	imgp->envv = cheri_fromint((intptr_t)vectp);
-	if (suword(&arginfo->ps_envstr, (uint64_t)(intptr_t)vectp) != 0 ||
->>>>>>> 97c7520e
 	    suword32(&arginfo->ps_nenvstr, envc) != 0)
 		return (EFAULT);
 
@@ -1580,15 +1517,10 @@
 		return (EFAULT);
 	stack.ss_sp = __USER_CAP_UNBOUND(param->stack_base);
 	stack.ss_size = param->stack_size;
-<<<<<<< HEAD
 	cpu_set_upcall(td, PURECAP_KERNEL_USER_CODE_CAP(param->start_func),
 	    PURECAP_KERNEL_USER_CAP_UNBOUND(param->arg), &stack);
 	return (freebsd64_set_user_tls(td,
 	    PURECAP_KERNEL_USER_CAP_UNBOUND(param->tls_base)));
-=======
-	cpu_set_upcall(td, param->start_func, param->arg, &stack);
-	return (cpu_set_user_tls(td, __USER_CAP_UNBOUND(param->tls_base)));
->>>>>>> 97c7520e
 }
 
 int
