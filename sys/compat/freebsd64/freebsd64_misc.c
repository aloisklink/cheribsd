/*-
 * Copyright (c) 2015-2019 SRI International
 * Copyright (c) 2002 Doug Rabson
 * Copyright (c) 2002 Marcel Moolenaar
 * All rights reserved.
 *
 * This software was developed by SRI International and the University of
 * Cambridge Computer Laboratory under DARPA/AFRL contract FA8750-10-C-0237
 * ("CTSRD"), as part of the DARPA CRASH research programme.
 *
 * This software was developed by SRI International and the University of
 * Cambridge Computer Laboratory (Department of Computer Science and
 * Technology) under DARPA contract HR0011-18-C-0016 ("ECATS"), as part of
 * the DARPA SSITH research programme.
 *
 * Redistribution and use in source and binary forms, with or without
 * modification, are permitted provided that the following conditions
 * are met:
 * 1. Redistributions of source code must retain the above copyright
 *    notice, this list of conditions and the following disclaimer.
 * 2. Redistributions in binary form must reproduce the above copyright
 *    notice, this list of conditions and the following disclaimer in the
 *    documentation and/or other materials provided with the distribution.
 *
 * THIS SOFTWARE IS PROVIDED BY THE AUTHOR AND CONTRIBUTORS ``AS IS'' AND
 * ANY EXPRESS OR IMPLIED WARRANTIES, INCLUDING, BUT NOT LIMITED TO, THE
 * IMPLIED WARRANTIES OF MERCHANTABILITY AND FITNESS FOR A PARTICULAR PURPOSE
 * ARE DISCLAIMED.  IN NO EVENT SHALL THE AUTHOR OR CONTRIBUTORS BE LIABLE
 * FOR ANY DIRECT, INDIRECT, INCIDENTAL, SPECIAL, EXEMPLARY, OR CONSEQUENTIAL
 * DAMAGES (INCLUDING, BUT NOT LIMITED TO, PROCUREMENT OF SUBSTITUTE GOODS
 * OR SERVICES; LOSS OF USE, DATA, OR PROFITS; OR BUSINESS INTERRUPTION)
 * HOWEVER CAUSED AND ON ANY THEORY OF LIABILITY, WHETHER IN CONTRACT, STRICT
 * LIABILITY, OR TORT (INCLUDING NEGLIGENCE OR OTHERWISE) ARISING IN ANY WAY
 * OUT OF THE USE OF THIS SOFTWARE, EVEN IF ADVISED OF THE POSSIBILITY OF
 * SUCH DAMAGE.
 */

#include <sys/cdefs.h>
__FBSDID("$FreeBSD$");

#include "opt_inet.h"
#include "opt_inet6.h"
#include "opt_ktrace.h"
#include "opt_posix.h"
#include "opt_capsicum.h"

#include <sys/param.h>
#include <sys/bus.h>
#include <sys/capsicum.h>
#include <sys/clock.h>
#include <sys/exec.h>
#include <sys/fcntl.h>
#include <sys/filedesc.h>
#include <sys/imgact.h>
#include <sys/imgact_elf.h>
#include <sys/jail.h>
#include <sys/kernel.h>
#include <sys/limits.h>
#include <sys/linker.h>
#include <sys/lock.h>
#include <sys/malloc.h>
#include <sys/file.h>		/* Must come after sys/malloc.h */
#include <sys/imgact.h>
#include <sys/mbuf.h>
#include <sys/mman.h>
#include <sys/module.h>
#include <sys/mount.h>
#include <sys/mutex.h>
#include <sys/namei.h>
#include <sys/proc.h>
#include <sys/procctl.h>
#include <sys/posix4.h>
#include <sys/ptrace.h>
#include <sys/reboot.h>
#include <sys/resource.h>
#include <sys/resourcevar.h>
#include <sys/selinfo.h>
#include <sys/eventvar.h>	/* Must come after sys/selinfo.h */
#include <sys/pipe.h>		/* Must come after sys/selinfo.h */
#include <sys/signal.h>
#include <sys/ktrace.h>		/* Must come after sys/signal.h */
#include <sys/signalvar.h>
#include <sys/smp.h>
#include <sys/socket.h>
#include <sys/socketvar.h>
#include <sys/stat.h>
#include <sys/syscall.h>
#include <sys/syscallsubr.h>
#include <sys/sysctl.h>
#include <sys/sysent.h>
#include <sys/sysproto.h>
#include <sys/systm.h>
#include <sys/thr.h>
#include <sys/unistd.h>
#include <sys/ucontext.h>
#include <sys/user.h>
#include <sys/umtx.h>
#include <sys/uuid.h>
#include <sys/vnode.h>
#include <sys/vdso.h>
#include <sys/wait.h>
#include <sys/ipc.h>
#include <sys/msg.h>
#include <sys/sem.h>
#include <sys/shm.h>

#ifdef INET
#include <netinet/in.h>
#endif

#include <vm/vm.h>
#include <vm/vm_param.h>
#include <vm/pmap.h>
#include <vm/vm_map.h>
#include <vm/vm_object.h>
#include <vm/vm_extern.h>

#include <machine/cpu.h>
#include <machine/elf.h>

#include <security/audit/audit.h>

#include <cheri/cheri.h>
#include <cheri/cheric.h>

#include <compat/freebsd64/freebsd64.h>
#include <compat/freebsd64/freebsd64_util.h>
#include <compat/freebsd64/freebsd64_signal.h>
#include <compat/freebsd64/freebsd64_proto.h>
#include <compat/freebsd64/freebsd64_syscall.h>

MALLOC_DECLARE(M_KQUEUE);

struct sf_hdtr64 {
	struct iovec64 *headers;
	int hdr_cnt;
	struct iovec64 *trailers;
	int trl_cnt;
};

FEATURE(compat_freebsd64_abi, "Compatible 64-bit FreeBSD system call ABI");

static int freebsd64_kevent_copyout(void *arg, struct kevent *kevp, int count);
static int freebsd64_kevent_copyin(void *arg, struct kevent *kevp, int count);

int
freebsd64_wait4(struct thread *td, struct freebsd64_wait4_args *uap)
{

	return (kern_wait4(td, uap->pid, __USER_CAP_OBJ(uap->status),
	    uap->options, __USER_CAP_OBJ(uap->rusage)));
}

int
freebsd64_wait6(struct thread *td, struct freebsd64_wait6_args *uap)
{
	siginfo_t si, *sip;
	struct siginfo64 si64;
	int error;
	
	if (uap->info != NULL) {
		sip = &si;
		bzero(sip, sizeof(*sip));
	} else
		sip = NULL;
	error = user_wait6(td, uap->idtype, uap->id,
	    __USER_CAP_OBJ(uap->status), uap->options,
	    __USER_CAP_OBJ(uap->wrusage), sip);
	if (uap->info != NULL && error == 0) {
		siginfo_to_siginfo64(&si, &si64);
		error = copyout(&si64, uap->info, sizeof(si64));
	}
	return (error);
}

int
freebsd64_execve(struct thread *td, struct freebsd64_execve_args *uap)
{
	struct image_args eargs;
	struct vmspace *oldvmspace;
	int error;

	error = pre_execve(td, &oldvmspace);
	if (error != 0)
		return (error);
	error = exec_copyin_args(&eargs, __USER_CAP_STR(uap->fname),
	    UIO_USERSPACE, __USER_CAP_UNBOUND(uap->argv),
	    __USER_CAP_UNBOUND(uap->envv));
	if (error == 0)
		error = kern_execve(td, &eargs, NULL);
	post_execve(td, error, oldvmspace);
	return (error);
}

int
freebsd64_fexecve(struct thread *td, struct freebsd64_fexecve_args *uap)
{
	struct image_args eargs;
	struct vmspace *oldvmspace;
	int error;

	error = pre_execve(td, &oldvmspace);
	if (error != 0)
		return (error);
	error = exec_copyin_args(&eargs, NULL, UIO_SYSSPACE,
	    __USER_CAP_UNBOUND(uap->argv), __USER_CAP_UNBOUND(uap->envv));
	if (error == 0) {
		eargs.fd = uap->fd;
		error = kern_execve(td, &eargs, NULL);
	}
	post_execve(td, error, oldvmspace);
	return (error);
}

/*
 * Copy 'count' items into the destination list pointed to by uap->eventlist.
 */
static int
freebsd64_kevent_copyout(void *arg, struct kevent *kevp, int count)
{
	struct freebsd64_kevent_args *uap;
	struct kevent64 ks64[KQ_NEVENTS];
	int error, i;

	KASSERT(count <= KQ_NEVENTS, ("count (%d) > KQ_NEVENTS", count));
	uap = (struct freebsd64_kevent_args *)arg;

	for (i = 0; i < count; i++) {
		ks64[i].ident = kevp[i].ident;
		ks64[i].filter = kevp[i].filter;
		ks64[i].flags = kevp[i].flags;
		ks64[i].fflags = kevp[i].fflags;
		ks64[i].data = kevp[i].data;
<<<<<<< HEAD
		ks64[i].udata = (__cheri_addr vaddr_t)kevp[i].udata;
=======
		ks64[i].udata = (__cheri_addr uint64_t)kevp[i].udata;
>>>>>>> 7edf3bfb
		memcpy(&ks64[i].ext[0], &kevp->ext[0], sizeof(kevp->ext));
	}
	error = copyout(ks64, uap->eventlist, count * sizeof(*ks64));
	if (error == 0)
		uap->eventlist += count;
	return (error);
}

/*
 * Copy 'count' items from the list pointed to by uap->changelist.
 */
static int
freebsd64_kevent_copyin(void *arg, struct kevent *kevp, int count)
{
	struct freebsd64_kevent_args *uap;
	struct kevent64 ks64[KQ_NEVENTS];
	int error, i;

	KASSERT(count <= KQ_NEVENTS, ("count (%d) > KQ_NEVENTS", count));
	uap = (struct freebsd64_kevent_args *)arg;

	error = copyin(uap->changelist, ks64, count * sizeof(*ks64));
	if (error != 0)
		return (error);
	for (i = 0; i < count; i++) {
		kevp[i].ident = ks64[i].ident;
		kevp[i].filter = ks64[i].filter;
		kevp[i].flags = ks64[i].flags;
		kevp[i].fflags = ks64[i].fflags;
		kevp[i].data = ks64[i].data;
		/* Store untagged. */
		kevp[i].udata = (void * __capability)(intcap_t)ks64[i].udata;
		memcpy(&kevp[i].ext[0], &ks64->ext[0], sizeof(ks64->ext));
	}
	uap->changelist += count;
	return (error);
}

int
freebsd64_kevent(struct thread *td, struct freebsd64_kevent_args *uap)
{
	struct timespec ts, *tsp;
	struct kevent_copyops k_ops = { uap,
					freebsd64_kevent_copyout,
					freebsd64_kevent_copyin};
	int error;

	if (uap->timeout) {
		error = copyin(uap->timeout, &ts, sizeof(ts));
		if (error)
			return (error);
		tsp = &ts;
	} else
		tsp = NULL;
	error = kern_kevent(td, uap->fd, uap->nchanges, uap->nevents,
	    &k_ops, tsp);
	return (error);
}

#ifdef COMPAT_FREEBSD11
struct kevent_freebsd1164 {
	uint64_t	ident;	/* (uintptr_t) identifier for this event */
	short		filter;		/* filter for event */
	unsigned short	flags;
	unsigned int	fflags;
	int64_t		data;	/* (intptr_t) */
	uint64_t	udata;	/* (void *) opaque user data identifier */
};

static int
kevent11_freebsd64_copyout(void *arg, struct kevent *kevp, int count)
{
	struct freebsd11_freebsd64_kevent_args *uap;
	struct kevent_freebsd1164 kev11;
	int error, i;

	KASSERT(count <= KQ_NEVENTS, ("count (%d) > KQ_NEVENTS", count));
	uap = (struct freebsd11_freebsd64_kevent_args *)arg;

	for (i = 0; i < count; i++) {
		kev11.ident = (__cheri_addr uint64_t)kevp->ident;
		kev11.filter = kevp->filter;
		kev11.flags = kevp->flags;
		kev11.fflags = kevp->fflags;
		kev11.data = kevp->data;
		kev11.udata = (uint64_t)(__cheri_addr vaddr_t)kevp->udata;
		error = copyout_c(&kev11, __USER_CAP_OBJ(uap->eventlist),
		    sizeof(kev11));
		if (error != 0)
			break;
		uap->eventlist++;
		kevp++;
	}
	return (error);
}

/*
 * Copy 'count' items from the list pointed to by uap->changelist.
 */
static int
kevent11_freebsd64_copyin(void *arg, struct kevent *kevp, int count)
{
	struct freebsd11_freebsd64_kevent_args *uap;
	struct kevent_freebsd1164 kev11;
	int error, i;

	KASSERT(count <= KQ_NEVENTS, ("count (%d) > KQ_NEVENTS", count));
	uap = (struct freebsd11_freebsd64_kevent_args *)arg;

	for (i = 0; i < count; i++) {
		error = copyin_c(__USER_CAP_OBJ(uap->changelist), &kev11,
		    sizeof(kev11));
		if (error != 0)
			break;
		kevp->ident = (uintptr_t)kev11.ident;
		kevp->filter = kev11.filter;
		kevp->flags = kev11.flags;
		kevp->fflags = kev11.fflags;
		kevp->data = kev11.data;
		kevp->udata = (void * __capability)(uintcap_t)kev11.udata;
		bzero(&kevp->ext, sizeof(kevp->ext));
		uap->changelist++;
		kevp++;
	}
	return (error);
}

int
freebsd11_freebsd64_kevent(struct thread *td,
    struct freebsd11_freebsd64_kevent_args *uap)
{
	struct kevent_copyops k_ops = {
		.arg = uap,
		.k_copyout = kevent11_freebsd64_copyout,
		.k_copyin = kevent11_freebsd64_copyin,
		.kevent_size = sizeof(struct kevent_freebsd1164),
	};
	struct g_kevent_args gk_args = {
		.fd = uap->fd,
		.changelist = __USER_CAP_ARRAY(uap->changelist, uap->nchanges),
		.nchanges = uap->nchanges,
		.eventlist = __USER_CAP_ARRAY(uap->eventlist, uap->nevents),
		.nevents = uap->nevents,
		.timeout = __USER_CAP_OBJ(uap->timeout),
	};

	return (kern_kevent_generic(td, &gk_args, &k_ops,
	    "kevent_freebsd1164"));
}
#endif

int
freebsd64_copyinuio(struct iovec64 * __capability iovp, u_int iovcnt,
    struct uio **uiop)
{
	struct iovec64 iov64;
	struct iovec *iov;
	struct uio *uio;
	size_t iovlen;
	int error, i;

	*uiop = NULL;
	if (iovcnt > UIO_MAXIOV)
		return (EINVAL);
	iovlen = iovcnt * sizeof(struct iovec);
	uio = malloc(iovlen + sizeof(*uio), M_IOV, M_WAITOK);
	iov = (struct iovec *)(uio + 1);
	for (i = 0; i < iovcnt; i++) {
		error = copyin_c(&iovp[i], &iov64, sizeof(iov64));
		if (error) {
			free(uio, M_IOV);
			return (error);
		}
<<<<<<< HEAD
		IOVEC_INIT(&iov[i],
		    PURECAP_KERNEL_USER_CAP(iov64.iov_base, iov64.iov_len),
=======
		IOVEC_INIT_C(&iov[i], __USER_CAP(iov64.iov_base, iov64.iov_len),
>>>>>>> 7edf3bfb
		    iov64.iov_len);
	}
	uio->uio_iov = iov;
	uio->uio_iovcnt = iovcnt;
	uio->uio_segflg = UIO_USERSPACE;
	uio->uio_offset = -1;
	uio->uio_resid = 0;
	for (i = 0; i < iovcnt; i++) {
		if (iov[i].iov_len > SIZE_MAX - uio->uio_resid) {
			free(uio, M_IOV);
			return (EINVAL);
		}
		uio->uio_resid += iov[i].iov_len;
	}
	*uiop = uio;
	return (0);
}

int
freebsd64_copyiniov(struct iovec64 * __capability iov64, u_int iovcnt,
    struct iovec **iovp, int error)
{
	struct iovec64 useriov;
	struct iovec *iovs;
	size_t iovlen;
	int i;

	*iovp = NULL;
	if (iovcnt > UIO_MAXIOV)
		return (error);
	iovlen = iovcnt * sizeof(struct iovec);
	iovs = malloc(iovlen, M_IOV, M_WAITOK);
	for (i = 0; i < iovcnt; i++) {
		error = copyin_c(iov64 + i, &useriov, sizeof(useriov));
		if (error) {
			free(iovs, M_IOV);
			return (error);
		}
<<<<<<< HEAD
		IOVEC_INIT(iovs + i,
		    PURECAP_KERNEL_USER_CAP(useriov.iov_base, useriov.iov_len),
=======
		IOVEC_INIT_C(iovs + i,
		    __USER_CAP(useriov.iov_base, useriov.iov_len),
>>>>>>> 7edf3bfb
		    useriov.iov_len);
	}
	*iovp = iovs;
	return (0);
}

static int
freebsd64_copyin_hdtr(const struct sf_hdtr64 * __capability uhdtr,
    struct sf_hdtr *hdtr)
{
	struct sf_hdtr64 hdtr64;
	int error;

	error = copyin_c(uhdtr, &hdtr64, sizeof(hdtr64));
	if (error != 0)
		return (error);
	hdtr->headers = (void * __capability)__USER_CAP_ARRAY(hdtr64.headers,
	    hdtr64.hdr_cnt);
	hdtr->hdr_cnt = hdtr64.hdr_cnt;
	hdtr->trailers = (void * __capability)__USER_CAP_ARRAY(hdtr64.trailers,
	    hdtr64.trl_cnt);
	hdtr->hdr_cnt = hdtr64.trl_cnt;

	return (0);
}

int
freebsd64_sendfile(struct thread *td, struct freebsd64_sendfile_args *uap)
{

	return (kern_sendfile(td, uap->fd, uap->s, uap->offset, uap->nbytes,
	    __USER_CAP_OBJ(uap->hdtr), __USER_CAP_OBJ(uap->sbytes),
	    uap->flags, 0, (copyin_hdtr_t *)freebsd64_copyin_hdtr,
	    (copyinuio_t *)freebsd64_copyinuio));
}

int
freebsd64_jail_set(struct thread *td, struct freebsd64_jail_set_args *uap)
{

	return (user_jail_set(td, __USER_CAP_ARRAY(uap->iovp, uap->iovcnt),
	    uap->iovcnt, uap->flags, (copyinuio_t *)freebsd64_copyinuio));
}

static int
freebsd64_updateiov(const struct uio *uiop, struct iovec64 * __capability iovp)
{
	int i, error;

	for (i = 0; i < uiop->uio_iovcnt; i++) {
		error = suword_c(&iovp[i].iov_len, uiop->uio_iov[i].iov_len);
		if (error != 0)
			return (error);
	}
	return (0);
}

int
freebsd64_jail_get(struct thread *td, struct freebsd64_jail_get_args *uap)
{

	return (user_jail_get(td, __USER_CAP_ARRAY(uap->iovp, uap->iovcnt),
	    uap->iovcnt, uap->flags, (copyinuio_t *)freebsd64_copyinuio,
	    (updateiov_t *)freebsd64_updateiov));
}

#define UC_COPY_SIZE	offsetof(ucontext64_t, uc_link)

int
freebsd64_getcontext(struct thread *td, struct freebsd64_getcontext_args *uap)
{
	ucontext64_t uc;

	if (uap->ucp == NULL)
		return (EINVAL);

	bzero(&uc, sizeof(uc));
	freebsd64_get_mcontext(td, &uc.uc_mcontext, GET_MC_CLEAR_RET);
	PROC_LOCK(td->td_proc);
	uc.uc_sigmask = td->td_sigmask;
	PROC_UNLOCK(td->td_proc);
	return (copyout(&uc, PURECAP_KERNEL_USER_CAP_OBJ(uap->ucp),
	    UC_COPY_SIZE));
}

int
freebsd64_setcontext(struct thread *td, struct freebsd64_setcontext_args *uap)
{
	ucontext64_t uc;
	int ret;

	if (uap->ucp == NULL)
		return (EINVAL);
	if ((ret = copyin(PURECAP_KERNEL_USER_CAP_OBJ(uap->ucp),
	    &uc, UC_COPY_SIZE)) != 0)
		return (ret);
	if ((ret = freebsd64_set_mcontext(td, &uc.uc_mcontext)) != 0)
		return (ret);
	kern_sigprocmask(td, SIG_SETMASK,
	    &uc.uc_sigmask, NULL, 0);

	return (EJUSTRETURN);
}

int
freebsd64_swapcontext(struct thread *td, struct freebsd64_swapcontext_args *uap)
{
	ucontext64_t uc;
	int ret;

	if (uap->oucp == NULL || uap->ucp == NULL)
		return (EINVAL);

	bzero(&uc, sizeof(uc));
	freebsd64_get_mcontext(td, &uc.uc_mcontext, GET_MC_CLEAR_RET);
	PROC_LOCK(td->td_proc);
	uc.uc_sigmask = td->td_sigmask;
	PROC_UNLOCK(td->td_proc);
	if ((ret = copyout(&uc, PURECAP_KERNEL_USER_CAP_OBJ(uap->oucp),
	    UC_COPY_SIZE)) != 0)
		return (ret);
	if ((ret = copyin(PURECAP_KERNEL_USER_CAP_OBJ(uap->ucp), &uc,
	    UC_COPY_SIZE)) != 0)
		return (ret);
	if ((ret = freebsd64_set_mcontext(td, &uc.uc_mcontext)) != 0)
		return (ret);
	kern_sigprocmask(td, SIG_SETMASK, &uc.uc_sigmask, NULL, 0);

	return (EJUSTRETURN);
}

int
freebsd64_procctl(struct thread *td, struct freebsd64_procctl_args *uap)
{

	return (user_procctl(td, uap->idtype, uap->id, uap->com,
	    __USER_CAP_UNBOUND(uap->data)));
}

int
freebsd64_nmount(struct thread *td, struct freebsd64_nmount_args *uap)
{

	return (kern_nmount(td, __USER_CAP_ARRAY(uap->iovp, uap->iovcnt),
	    uap->iovcnt, uap->flags, (copyinuio_t *)freebsd64_copyinuio));
}

int
freebsd64_copyout_strings(struct image_params *imgp, uintcap_t *stack_base)
{
	int argc, envc;
	uint64_t *vectp;
	char *stringp;
	uintptr_t destp, ustringp;
	struct freebsd64_ps_strings *arginfo;
	struct proc *p;
	size_t execpath_len;
	int szsigcode, szps;
	char canary[sizeof(long) * 8];
	int error;

	szps = sizeof(pagesizes[0]) * MAXPAGESIZES;
	/*
	 * Calculate string base and vector table pointers.
	 * Also deal with signal trampoline code for this exec type.
	 */
	if (imgp->execpath != NULL && imgp->auxargs != NULL)
		execpath_len = strlen(imgp->execpath) + 1;
	else
		execpath_len = 0;
	p = imgp->proc;
	szsigcode = 0;
	arginfo = (struct freebsd64_ps_strings *)cheri_capability_build_user_data(
	    CHERI_CAP_USER_DATA_PERMS, CHERI_CAP_USER_DATA_BASE,
	    CHERI_CAP_USER_DATA_LENGTH, p->p_sysent->sv_psstrings);
	imgp->ps_strings = cheri_fromint((uintptr_t)arginfo);

	if (p->p_sysent->sv_sigcode_base == 0)
		szsigcode = *(p->p_sysent->sv_szsigcode);
	else
		szsigcode = 0;
	destp =	(uintptr_t)arginfo;

	/*
	 * install sigcode
	 */
	if (szsigcode != 0) {
		destp -= szsigcode;
		destp = __builtin_align_down(destp, sizeof(uint64_t));
		error = copyout(p->p_sysent->sv_sigcode, (void *)destp,
		    szsigcode);
		if (error != 0)
			return (error);
	}

	/*
	 * Copy the image path for the rtld.
	 */
	if (execpath_len != 0) {
		destp -= execpath_len;
		imgp->execpathp = cheri_fromint(destp);
		error = copyout(imgp->execpath, (void *)destp, execpath_len);
		if (error != 0)
			return(error);
	}

	/*
	 * Prepare the canary for SSP.
	 */
	arc4rand(canary, sizeof(canary), 0);
	destp -= sizeof(canary);
	imgp->canary = cheri_fromint(destp);
	error = copyout(canary, (void *)destp, sizeof(canary));
	if (error != 0)
		return (error);
	imgp->canarylen = sizeof(canary);

	/*
	 * Prepare the pagesizes array.
	 */
	destp -= szps;
	destp = rounddown2(destp, sizeof(vaddr_t));
	imgp->pagesizes = cheri_fromint(destp);
	error = copyout(pagesizes, (void *)destp, szps);
	if (error != 0)
		return (error);
	imgp->pagesizeslen = szps;

	/*
	 * Allocate room for the argument and environment strings.
	 */
	destp -= ARG_MAX - imgp->args->stringspace;
	destp = __builtin_align_down(destp, sizeof(uint64_t));
	ustringp = destp;

	if (imgp->sysent->sv_stackgap != NULL)
		imgp->sysent->sv_stackgap(imgp, &destp);

	if (imgp->auxargs) {
		/*
		 * Allocate room on the stack for the ELF auxargs
		 * array.  It has up to AT_COUNT entries.
		 */
		destp -= AT_COUNT * sizeof(Elf64_Auxinfo);
		destp = __builtin_align_down(destp, sizeof(uint64_t));
	}

	vectp = (uint64_t *)destp;

	/*
	 * Allocate room for the argv[] and env vectors including the
	 * terminating NULL pointers.
	 */
	vectp -= imgp->args->argc + 1 + imgp->args->envc + 1;

	/*
	 * vectp also becomes our initial stack base
	 */
	*stack_base = (uintcap_t)cheri_capability_build_user_data(
	    CHERI_CAP_USER_DATA_PERMS, CHERI_CAP_USER_DATA_BASE,
	    CHERI_CAP_USER_DATA_LENGTH, (uintptr_t)vectp);

	stringp = imgp->args->begin_argv;
	argc = imgp->args->argc;
	envc = imgp->args->envc;

	/*
	 * Copy out strings - arguments and environment.
	 */
	error = copyout(stringp, (void *)ustringp,
	    ARG_MAX - imgp->args->stringspace);
	if (error != 0)
		return (error);

	/*
	 * Fill in "ps_strings" struct for ps, w, etc.
	 */
	imgp->argv = cheri_fromint((intptr_t)vectp);
	if (suword(&arginfo->ps_argvstr, (__cheri_addr vaddr_t)vectp) != 0 ||
	    suword32(&arginfo->ps_nargvstr, argc) != 0)
		return (EFAULT);

	/*
	 * Fill in argument portion of vector table.
	 */
	for (; argc > 0; --argc) {
		if (suword(vectp++, (__cheri_addr vaddr_t)ustringp) != 0)
			return (EFAULT);
		while (*stringp++ != 0)
			ustringp++;
		ustringp++;
	}

	/* a null vector table pointer separates the argp's from the envp's */
	if (suword(vectp++, 0) != 0)
		return (EFAULT);

	imgp->envv = cheri_fromint((intptr_t)vectp);
	if (suword(&arginfo->ps_envstr, (__cheri_addr vaddr_t)vectp) != 0 ||
	    suword32(&arginfo->ps_nenvstr, envc) != 0)
		return (EFAULT);

	/*
	 * Fill in environment portion of vector table.
	 */
	for (; envc > 0; --envc) {
		if (suword(vectp++, (__cheri_addr vaddr_t)ustringp) != 0)
			return (EFAULT);
		while (*stringp++ != 0)
			ustringp++;
		ustringp++;
	}

	/* end of vector table is a null pointer */
	if (suword(vectp, 0) != 0)
		return (EFAULT);

	if (imgp->auxargs) {
		vectp++;
		error = imgp->sysent->sv_copyout_auxargs(imgp,
		    (uintcap_t)cheri_capability_build_user_data(
			CHERI_CAP_USER_DATA_PERMS, (uintptr_t)vectp,
			AT_COUNT * sizeof(Elf64_Auxinfo), 0));
		if (error != 0)
			return (error);
	}

	return (0);
}

int
freebsd64_mount(struct thread *td, struct freebsd64_mount_args *uap)
{

	/* XXX: probably need to fill this in... :-( */
	return (ENOSYS);
}

int
freebsd64_kenv(struct thread *td, struct freebsd64_kenv_args *uap)
{

	return (kern_kenv(td, uap->what, __USER_CAP_STR(uap->name),
	    __USER_CAP_STR(uap->value), uap->len));
}

int
freebsd64_kbounce(struct thread *td, struct freebsd64_kbounce_args *uap)
{
	void * bounce;
	void * dst = PURECAP_KERNEL_USER_CAP(uap->dst, uap->len);
	const void * src = PURECAP_KERNEL_USER_CAP(uap->src, uap->len);
	size_t len = uap->len;
	int flags = uap->flags;
	int error;

	if (len > IOSIZE_MAX)
		return (EINVAL);
	if (flags != 0)
		return (EINVAL);
	if (src == NULL || dst == NULL)
		return (EINVAL);

	bounce = malloc(len, M_TEMP, M_WAITOK);
	error = copyin(src, bounce, len);
	if (error != 0)
		goto error;
	error = copyout(bounce, dst, len);
error:
	free(bounce, M_TEMP);
	return (error);
}

/*
 * audit_syscalls.c
 */
int
freebsd64_audit(struct thread *td, struct freebsd64_audit_args *uap)
{

#ifdef	AUDIT
	return (kern_audit(td, __USER_CAP(uap->record, uap->length),
	    uap->length));
#else
	return (ENOSYS);
#endif
}

int
freebsd64_auditon(struct thread *td, struct freebsd64_auditon_args *uap)
{

#ifdef	AUDIT
	return (kern_auditon(td, uap->cmd, __USER_CAP(uap->data, uap->length),
	    uap->length));
#else
	return (ENOSYS);
#endif
}

int
freebsd64_getauid(struct thread *td, struct freebsd64_getauid_args *uap)
{

#ifdef	AUDIT
	return (kern_getauid(td, __USER_CAP_OBJ(uap->auid)));
#else
	return (ENOSYS);
#endif
}

int
freebsd64_setauid(struct thread *td, struct freebsd64_setauid_args *uap)
{

#ifdef	AUDIT
	return (kern_setauid(td, __USER_CAP_OBJ(uap->auid)));
#else
	return (ENOSYS);
#endif
}

int
freebsd64_getaudit(struct thread *td, struct freebsd64_getaudit_args *uap)
{

#ifdef	AUDIT
	return (kern_getaudit(td, __USER_CAP_OBJ(uap->auditinfo)));
#else
	return (ENOSYS);
#endif
}

int
freebsd64_setaudit(struct thread *td, struct freebsd64_setaudit_args *uap)
{

#ifdef	AUDIT
	return (kern_setaudit(td, __USER_CAP_OBJ(uap->auditinfo)));
#else
	return (ENOSYS);
#endif
}

int
freebsd64_getaudit_addr(struct thread *td,
    struct freebsd64_getaudit_addr_args *uap)
{

#ifdef	AUDIT
	return (kern_getaudit_addr(td,
	    __USER_CAP(uap->auditinfo_addr, uap->length), uap->length));
#else
	return (ENOSYS);
#endif
}

int
freebsd64_setaudit_addr(struct thread *td,
    struct freebsd64_setaudit_addr_args *uap)
{

#ifdef	AUDIT
	return (kern_setaudit_addr(td, 
	    __USER_CAP(uap->auditinfo_addr, uap->length), uap->length));
#else
	return (ENOSYS);
#endif
}

int
freebsd64_auditctl(struct thread *td, struct freebsd64_auditctl_args *uap)
{

#ifdef	AUDIT
	return (kern_auditctl(td, __USER_CAP_STR(uap->path)));
#else
	return (ENOSYS);
#endif
}


/*
 * kern_acct.c
 */

int
freebsd64_acct(struct thread *td, struct freebsd64_acct_args *uap)
{

	return (kern_acct(td, __USER_CAP_STR(uap->path)));
}

/*
 * kern_fork.c
 */
int
freebsd64_pdfork(struct thread *td, struct freebsd64_pdfork_args *uap)
{

	return (kern_pdfork(td, __USER_CAP_OBJ(uap->fdp), uap->flags));
}

/*
 * kern_cpuset.c
 */
int
freebsd64_cpuset(struct thread *td, struct freebsd64_cpuset_args *uap)
{

	return (kern_cpuset(td, __USER_CAP_OBJ(uap->setid)));
}

int
freebsd64_cpuset_getid(struct thread *td,
    struct freebsd64_cpuset_getid_args *uap)
{

	return (kern_cpuset_getid(td, uap->level, uap->which, uap->id,
	    __USER_CAP_OBJ(uap->setid)));
}

int
freebsd64_cpuset_getaffinity(struct thread *td,
    struct freebsd64_cpuset_getaffinity_args *uap)
{

	return (kern_cpuset_getaffinity(td, uap->level, uap->which,
	    uap->id, uap->cpusetsize, __USER_CAP(uap->mask, uap->cpusetsize)));
}

int
freebsd64_cpuset_setaffinity(struct thread *td,
    struct freebsd64_cpuset_setaffinity_args *uap)
{

	return (kern_cpuset_setaffinity(td, uap->level, uap->which, uap->id,
	    uap->cpusetsize, __USER_CAP(uap->mask, uap->cpusetsize)));
}

int
freebsd64_cpuset_getdomain(struct thread *td,
    struct freebsd64_cpuset_getdomain_args *uap)
{

	return (kern_cpuset_getdomain(td, uap->level, uap->which,
	    uap->id, uap->domainsetsize,
	    __USER_CAP(uap->mask, uap->domainsetsize),
	    __USER_CAP_OBJ(uap->policy)));
}

int
freebsd64_cpuset_setdomain(struct thread *td,
    struct freebsd64_cpuset_setdomain_args *uap)
{

	return (kern_cpuset_setdomain(td, uap->level, uap->which,
	    uap->id, uap->domainsetsize,
	    __USER_CAP(uap->mask, uap->domainsetsize),
	    uap->policy));
}

/*
 * kern_descrip.c
 */
int
freebsd64_fcntl(struct thread *td, struct freebsd64_fcntl_args *uap)
{
	intcap_t arg;

	switch (uap->cmd) {
	case F_GETLK:
	case F_OGETLK:
	case F_OSETLK:
	case F_OSETLKW:
	case F_SETLK:
	case F_SETLKW:
	case F_SETLK_REMOTE:
		arg = (intcap_t)__USER_CAP_UNBOUND((void *)uap->arg);
		break;
	default:
		arg = (intcap_t)uap->arg;
	}

	return (kern_fcntl_freebsd(td, uap->fd, uap->cmd, arg));
}

int
freebsd64_fstat(struct thread *td, struct freebsd64_fstat_args *uap)
{

	return (user_fstat(td, uap->fd, __USER_CAP_OBJ(uap->sb)));
}

/*
 * kern_ktrace.c
 */

int
freebsd64_ktrace(struct thread *td, struct freebsd64_ktrace_args *uap)
{

	return (kern_ktrace(td, __USER_CAP_STR(uap->fname), uap->ops,
	    uap->facs, uap->pid));
}

int
freebsd64_utrace(struct thread *td, struct freebsd64_utrace_args *uap)
{

	return (kern_utrace(td, __USER_CAP(uap->addr, uap->len),
	    uap->len));
}

/*
 * kern_linker.c
 */

int
freebsd64_kldload(struct thread *td, struct freebsd64_kldload_args *uap)
{

	return (user_kldload(td, __USER_CAP_STR(uap->file)));
}

int
freebsd64_kldfind(struct thread *td, struct freebsd64_kldfind_args *uap)
{

	return (kern_kldfind(td, __USER_CAP_STR(uap->file)));
}

int
freebsd64_kldstat(struct thread *td, struct freebsd64_kldstat_args *uap)
{
        struct kld_file_stat stat;
        struct kld_file_stat64 stat64;
        int error, version;

	/* XXX-AM: is this safe? uap->stat fetched without copyin/fuword */
        error = copyin(PURECAP_KERNEL_USER_CAP_OBJ(&uap->stat->version),
	    &version, sizeof(version));
	if (error != 0)
                return (error);
        if (version != sizeof(struct kld_file_stat64))
                return (EINVAL);

        error = kern_kldstat(td, uap->fileid, &stat);
        if (error != 0)
                return (error);

        bcopy(&stat.name[0], &stat64.name[0], sizeof(stat.name));
        CP(stat, stat64, refs);
        CP(stat, stat64, id);
<<<<<<< HEAD
	stat64.address = (__cheri_addr uint64_t)stat.address;
=======
	stat64.address = (uint64_t)stat.address;
>>>>>>> 7edf3bfb
        CP(stat, stat64, size);
        bcopy(&stat.pathname[0], &stat64.pathname[0], sizeof(stat.pathname));
        return (copyout(&stat64, PURECAP_KERNEL_USER_CAP_OBJ(uap->stat),
	    version));
}

int
freebsd64_kldsym(struct thread *td, struct freebsd64_kldsym_args *uap)
{
	struct kld_sym_lookup64 lookup;
	int error;
	void *data = PURECAP_KERNEL_USER_CAP(uap->data, sizeof(lookup));

	error = copyin(data, &lookup, sizeof(lookup));
	if (error != 0)
		return (error);
	if (lookup.version != sizeof(lookup) ||
	    uap->cmd != KLDSYM_LOOKUP)
		return (EINVAL);
	error = kern_kldsym(td, uap->fileid, uap->cmd,
	    __USER_CAP_STR(lookup.symname), &lookup.symvalue, &lookup.symsize);
	if (error != 0)
		return (error);
	error = copyout(&lookup, data, sizeof(lookup));

	return (error);
}

/*
 * kern_loginclass.c
 */
int
freebsd64_getloginclass(struct thread *td,
    struct freebsd64_getloginclass_args *uap)
{

	return (kern_getloginclass(td, __USER_CAP(uap->namebuf, uap->namelen),
	    uap->namelen));
}

int
freebsd64_setloginclass(struct thread *td,
    struct freebsd64_setloginclass_args *uap)
{

	return (kern_setloginclass(td, __USER_CAP_STR(uap->namebuf)));
}

int
freebsd64_uuidgen(struct thread *td, struct freebsd64_uuidgen_args *uap)
{

	return (user_uuidgen(td, __USER_CAP_ARRAY(uap->store, uap->count),
	    uap->count));
}

/*
 * kern_module.c
 */
int
freebsd64_modfind(struct thread *td, struct freebsd64_modfind_args *uap)
{

	return (kern_modfind(td, __USER_CAP_STR(uap->name)));
}

int
freebsd64_modstat(struct thread *td, struct freebsd64_modstat_args *uap)
{

	return (kern_modstat(td, uap->modid, __USER_CAP_OBJ(uap->stat)));
}

/*
 * kern_prot.c
 */
int
freebsd64_getgroups(struct thread *td, struct freebsd64_getgroups_args *uap)
{

	return (kern_getgroups(td, uap->gidsetsize,
	    __USER_CAP_ARRAY(uap->gidset, uap->gidsetsize)));
}

int
freebsd64_setgroups(struct thread *td, struct freebsd64_setgroups_args *uap)
{

	return (user_setgroups(td, uap->gidsetsize,
	    __USER_CAP_ARRAY(uap->gidset, uap->gidsetsize)));
}

int
freebsd64_getresuid(struct thread *td, struct freebsd64_getresuid_args *uap)
{

	return (kern_getresuid(td, __USER_CAP_OBJ(uap->ruid),
	    __USER_CAP_OBJ(uap->euid), __USER_CAP_OBJ(uap->suid)));
}

int
freebsd64_getresgid(struct thread *td, struct freebsd64_getresgid_args *uap)
{

	return (kern_getresgid(td, __USER_CAP_OBJ(uap->rgid),
	    __USER_CAP_OBJ(uap->egid), __USER_CAP_OBJ(uap->sgid)));
}

int
freebsd64_getlogin(struct thread *td, struct freebsd64_getlogin_args *uap)
{

	return (kern_getlogin(td, __USER_CAP(uap->namebuf, uap->namelen),
	    uap->namelen));
}

int
freebsd64_setlogin(struct thread *td, struct freebsd64_setlogin_args *uap)
{

	return (kern_setlogin(td, __USER_CAP_STR(uap->namebuf)));
}

/*
 * kern_rctl.c
 */
int
freebsd64_rctl_get_racct(struct thread *td,
    struct freebsd64_rctl_get_racct_args *uap)
{

#ifdef RCTL
	return (kern_rctl_get_racct(td, __USER_CAP(uap->inbufp, uap->inbuflen),
	    uap->inbuflen, __USER_CAP(uap->outbufp, uap->outbuflen),
	    uap->outbuflen));
#else
	return (ENOSYS);
#endif
}

int
freebsd64_rctl_get_rules(struct thread *td,
    struct freebsd64_rctl_get_rules_args *uap)
{

#ifdef RCTL
	return (kern_rctl_get_rules(td, __USER_CAP(uap->inbufp, uap->inbuflen),
	    uap->inbuflen, __USER_CAP(uap->outbufp, uap->outbuflen),
	    uap->outbuflen));
#else
	return (ENOSYS);
#endif
}

int
freebsd64_rctl_get_limits(struct thread *td,
    struct freebsd64_rctl_get_limits_args *uap)
{

#ifdef RCTL
	return (kern_rctl_get_limits(td, __USER_CAP(uap->inbufp, uap->inbuflen),
	    uap->inbuflen, __USER_CAP(uap->outbufp, uap->outbuflen),
	    uap->outbuflen));
#else
	return (ENOSYS);
#endif
}

int
freebsd64_rctl_add_rule(struct thread *td,
    struct freebsd64_rctl_add_rule_args *uap)
{

#ifdef RCTL
	return (kern_rctl_add_rule(td, __USER_CAP(uap->inbufp, uap->inbuflen),
	    uap->inbuflen, __USER_CAP(uap->outbufp, uap->outbuflen),
	    uap->outbuflen));
#else
	return (ENOSYS);
#endif
}

int
freebsd64_rctl_remove_rule(struct thread *td,
    struct freebsd64_rctl_remove_rule_args *uap)
{

#ifdef RCTL
	return (kern_rctl_remove_rule(td,
	    __USER_CAP(uap->inbufp, uap->inbuflen), uap->inbuflen,
	    __USER_CAP(uap->outbufp, uap->outbuflen), uap->outbuflen));
#else
	return (ENOSYS);
#endif
}

/*
 * kern_resource.h
 */
int
freebsd64_rtprio_thread(struct thread *td,
    struct freebsd64_rtprio_thread_args *uap)
{

	return (kern_rtprio_thread(td, uap->function, uap->lwpid,
	    __USER_CAP_OBJ(uap->rtp)));
}

int
freebsd64_rtprio(struct thread *td, struct freebsd64_rtprio_args *uap)
{

	return (kern_rtprio(td, uap->function, uap->pid,
	    __USER_CAP_OBJ(uap->rtp)));
}

int
freebsd64_setrlimit(struct thread *td, struct freebsd64___setrlimit_args *uap)
{
	struct rlimit alim;
	int error;

	error = copyin(PURECAP_KERNEL_USER_CAP_OBJ(uap->rlp), &alim,
	    sizeof(struct rlimit));
	if (error != 0)
		return (error);
	return (kern_setrlimit(td, uap->which, &alim));
}

int
freebsd64_getrlimit(struct thread *td, struct freebsd64___getrlimit_args *uap)
{
	struct rlimit rlim;
	int error;

	if (uap->which >= RLIM_NLIMITS)
		return (EINVAL);
	lim_rlimit(td, uap->which, &rlim);
	error = copyout(&rlim, PURECAP_KERNEL_USER_CAP_OBJ(uap->rlp),
	    sizeof(struct rlimit));
	return (error);
}

int
freebsd64_getrusage(struct thread *td, struct freebsd64_getrusage_args *uap)
{
	struct rusage ru;
	int error;

	error = kern_getrusage(td, uap->who, &ru);
	if (error == 0)
		error = copyout(&ru, PURECAP_KERNEL_USER_CAP_OBJ(uap->rusage),
		    sizeof(struct rusage));
	return (error);
}

/*
 * kern_sysctl.c
 */

int
freebsd64___sysctl(struct thread *td, struct freebsd64___sysctl_args *uap)
{
	size_t oldlen;

	/*
	 * Fetch the oldlen so we can bound the old capability.
	 * While there is a race between here and kern_sysctl's use,
	 * the caller will get what they deserve if they increase the
	 * value at uap->oldlenp between now its later use.
	 */
	if (uap->oldlenp == NULL)
		oldlen = 0;
	else
		if (fueword(uap->oldlenp, &oldlen) == -1)
			return (EFAULT);

	return (kern_sysctl(td, __USER_CAP_ARRAY(uap->name, uap->namelen),
	    uap->namelen, __USER_CAP(uap->old, oldlen),
	    __USER_CAP_OBJ(uap->oldlenp), __USER_CAP(uap->new, uap->newlen),
	    uap->newlen, 0));
}

int
freebsd64___sysctlbyname(struct thread *td, struct
    freebsd64___sysctlbyname_args *uap)
{
	size_t rv, oldlen;
	int error;

	/*
	 * Fetch the oldlen so we can bound the old capability.
	 * While there is a race between here and kern_sysctl's use,
	 * the caller will get what they deserve if they increase the
	 * value at uap->oldlenp between now its later use.
	 */
	if (uap->oldlenp == NULL)
		oldlen = 0;
	else
		if (fueword(uap->oldlenp, &oldlen) == -1)
			return (EFAULT);

	error = kern___sysctlbyname(td, __USER_CAP(uap->name, uap->namelen),
	    uap->namelen, __USER_CAP(uap->old, oldlen),
	    __USER_CAP_OBJ(uap->oldlenp), __USER_CAP(uap->new, uap->newlen),
	    uap->newlen, &rv, 0, 0);
	if (error != 0)
		return (error);
	if (uap->oldlenp != NULL)
		error = copyout(&rv, __USER_CAP(uap->oldlenp, sizeof(rv)),
		    sizeof(rv));

	return (error);
}

/*
 * kern_thr.c
 */

struct thr_create_initthr_args64 {
	ucontext64_t ctx;
	long *tid;
};

static int
freebsd64_thr_create_initthr(struct thread *td, void *thunk)
{
	struct thr_create_initthr_args64 *args;

	args = thunk;
	if (args->tid != NULL && suword(args->tid, td->td_tid) != 0)
		return (EFAULT);

	return (freebsd64_set_mcontext(td, &args->ctx.uc_mcontext));
}

int
freebsd64_thr_create(struct thread *td, struct freebsd64_thr_create_args *uap)
{
	struct thr_create_initthr_args64 args;
	int error;

	if ((error = copyin(PURECAP_KERNEL_USER_CAP_OBJ(uap->ctx), &args.ctx,
	    sizeof(args.ctx))))
		return (error);
	args.tid = uap->id;
	return (thread_create(td, NULL, freebsd64_thr_create_initthr, &args));
}

int
freebsd64_thr_self(struct thread *td, struct freebsd64_thr_self_args *uap)
{
	int error;

	error = suword(uap->id, td->td_tid);
	if (error == -1)
		return (EFAULT);
	return (0);
}

int
freebsd64_thr_exit(struct thread *td, struct freebsd64_thr_exit_args *uap)
{

	umtx_thread_exit(td);

	/* Signal userland that it can free the stack. */
	if (uap->state != NULL) {
		suword(uap->state, 1);
		kern_umtx_wake(td, __USER_CAP_OBJ(uap->state), INT_MAX, 0);
	}

	return (kern_thr_exit(td));
}

int
freebsd64_thr_suspend(struct thread *td, struct freebsd64_thr_suspend_args *uap)
{
	struct timespec ts, *tsp;
	int error;

	tsp = NULL;
	if (uap->timeout != NULL) {
		error = umtx_copyin_timeout(__USER_CAP_OBJ(uap->timeout), &ts);
		if (error != 0)
			return (error);
		tsp = &ts;
	}

	return (kern_thr_suspend(td, tsp));
}

int
freebsd64_thr_set_name(struct thread *td,
    struct freebsd64_thr_set_name_args *uap)
{

	return (kern_thr_set_name(td, uap->id, __USER_CAP_STR(uap->name)));
}

static int
freebsd64_thr_new_initthr(struct thread *td, void *thunk)
{
	stack_t stack;
	struct thr_param64 *param = thunk;
<<<<<<< HEAD
	long *child_tid = PURECAP_KERNEL_USER_CAP(param->child_tid,
	    sizeof(long));
	long *parent_tid = PURECAP_KERNEL_USER_CAP(param->parent_tid,
	    sizeof(long));

	if ((child_tid != NULL && suword(child_tid, td->td_tid)) ||
	    (parent_tid != NULL && suword(parent_tid, td->td_tid)))
		return (EFAULT);
	stack.ss_sp = __USER_CAP_UNBOUND(param->stack_base);
	stack.ss_size = param->stack_size;
	cpu_set_upcall(td, PURECAP_KERNEL_USER_CODE_CAP(param->start_func),
	    PURECAP_KERNEL_USER_CAP_UNBOUND(param->arg), &stack);
	return (cpu_set_user_tls(td,
	    PURECAP_KERNEL_USER_CAP_UNBOUND(param->tls_base)));
=======
	long * __capability child_tid = __USER_CAP(param->child_tid,
	    sizeof(long));
	long * __capability parent_tid = __USER_CAP(param->parent_tid,
	    sizeof(long));

	if ((child_tid != NULL && suword_c(child_tid, td->td_tid)) ||
	    (parent_tid != NULL && suword_c(parent_tid, td->td_tid)))
		return (EFAULT);
	stack.ss_sp = __USER_CAP_UNBOUND(param->stack_base);
	stack.ss_size = param->stack_size;
	cpu_set_upcall(td, (void (*)(void *))param->start_func,
	    (void *)param->arg, &stack);
	return (cpu_set_user_tls(td, __USER_CAP_UNBOUND(param->tls_base)));
>>>>>>> 7edf3bfb
}

int
freebsd64_thr_new(struct thread *td, struct freebsd64_thr_new_args *uap)
{
	struct thr_param64 param64;
	struct rtprio rtp, *rtpp;
	int error;

	if (uap->param_size != sizeof(struct thr_param64))
		return (EINVAL);

	error = copyin(PURECAP_KERNEL_USER_CAP_OBJ(uap->param), &param64,
	    uap->param_size);
	if (error != 0)
		return (error);

<<<<<<< HEAD
	if ((void *)(uintptr_t)param64.rtp != NULL) {
		error = copyin(PURECAP_KERNEL_USER_CAP(param64.rtp,
		    sizeof(struct rtprio)), &rtp, sizeof(struct rtprio));
=======
	if (param64.rtp != 0) {
		error = copyin_c(__USER_CAP(param64.rtp, sizeof(struct rtprio)),
		    &rtp, sizeof(struct rtprio));
>>>>>>> 7edf3bfb
		if (error)
			return (error);
		rtpp = &rtp;
	} else
		rtpp = NULL;
	return (thread_create(td, rtpp, freebsd64_thr_new_initthr, &param64));
}

#ifdef _KPOSIX_PRIORITY_SCHEDULING
/*
 * p1003_1b.c
 */
int
freebsd64_sched_setparam(struct thread *td,
    struct freebsd64_sched_setparam_args * uap)
{

	return (user_sched_setparam(td, uap->pid,
	    __USER_CAP_OBJ(uap->param)));
}

int
freebsd64_sched_getparam(struct thread *td,
    struct freebsd64_sched_getparam_args *uap)
{

	return (user_sched_getparam(td, uap->pid,
	    __USER_CAP_OBJ(uap->param)));
}

int
freebsd64_sched_setscheduler(struct thread *td,
    struct freebsd64_sched_setscheduler_args *uap)
{

	return (user_sched_setscheduler(td, uap->pid, uap->policy,
	    __USER_CAP_OBJ(uap->param)));
}

int
freebsd64_sched_rr_get_interval(struct thread *td,
    struct freebsd64_sched_rr_get_interval_args *uap)
{

	return (user_sched_rr_get_interval(td, uap->pid,
	    __USER_CAP_OBJ(uap->interval)));
}

#else /* !_KPOSIX_PRIORITY_SCHEDULING */
FREEBSD64_SYSCALL_NOT_PRESENT_GEN(sched_setparam)
FREEBSD64_SYSCALL_NOT_PRESENT_GEN(sched_getparam)
FREEBSD64_SYSCALL_NOT_PRESENT_GEN(sched_setscheduler)
FREEBSD64_SYSCALL_NOT_PRESENT_GEN(sched_rr_get_interval)
#endif /* !_KPOSIX_PRIORITY_SCHEDULING */

/*
 * subr_profil.c
 */

int
freebsd64_profil(struct thread *td, struct freebsd64_profil_args *uap)
{

	return (kern_profil(td, __USER_CAP(uap->samples, uap->size), uap->size,
	    uap->offset, uap->scale));
}

/*
 * vm/swap_pager.c
 */

int
freebsd64_swapon(struct thread *td, struct freebsd64_swapon_args *uap)
{

	return (kern_swapon(td, __USER_CAP_STR(uap->name)));
}

int
freebsd64_swapoff(struct thread *td, struct freebsd64_swapoff_args *uap)
{

	return (kern_swapoff(td, __USER_CAP_STR(uap->name)));
}

/*
 * sys_capability.c
 */
#ifdef CAPABILITIES
int
freebsd64_cap_getmode(struct thread *td, struct freebsd64_cap_getmode_args *uap)
{

	return (kern_cap_getmode(td, __USER_CAP_OBJ(uap->modep)));
}

int
freebsd64_cap_rights_limit(struct thread *td,
   struct freebsd64_cap_rights_limit_args *uap)
{

	return (user_cap_rights_limit(td, uap->fd,
	    __USER_CAP_OBJ(uap->rightsp)));
}

int
freebsd64___cap_rights_get(struct thread *td,
    struct freebsd64___cap_rights_get_args *uap)
{

	return (kern_cap_rights_get(td, uap->version, uap->fd,
	    __USER_CAP_OBJ(uap->rightsp)));
}

int
freebsd64_cap_ioctls_limit(struct thread *td,
    struct freebsd64_cap_ioctls_limit_args *uap)
{

	return (user_cap_ioctls_limit(td, uap->fd,
	    __USER_CAP_ARRAY(uap->cmds, uap->ncmds), uap->ncmds));
}

int
freebsd64_cap_ioctls_get(struct thread *td,
    struct freebsd64_cap_ioctls_get_args *uap)
{

	return (kern_cap_ioctls_get(td, uap->fd,
	    __USER_CAP_ARRAY(uap->cmds, uap->maxcmds), uap->maxcmds));
}

int
freebsd64_cap_fcntls_get(struct thread *td,
   struct freebsd64_cap_fcntls_get_args *uap)
{

	return (kern_cap_fcntls_get(td, uap->fd,
	    __USER_CAP_OBJ(uap->fcntlrightsp)));
}
#else /* !CAPABILITIES */
int
freebsd64_cap_getmode(struct thread *td, struct freebsd64_cap_getmode_args *uap)
{

	return (ENOSYS);
}

int
freebsd64_cap_rights_limit(struct thread *td,
   struct freebsd64_cap_rights_limit_args *uap)
{

	return (ENOSYS);
}

int
freebsd64___cap_rights_get(struct thread *td,
    struct freebsd64___cap_rights_get_args *uap)
{

	return (ENOSYS);
}

int
freebsd64_cap_ioctls_limit(struct thread *td,
    struct freebsd64_cap_ioctls_limit_args *uap)
{

	return (ENOSYS);
}

int
freebsd64_cap_ioctls_get(struct thread *td,
    struct freebsd64_cap_ioctls_get_args *uap)
{

	return (ENOSYS);
}

int
freebsd64_cap_fcntls_get(struct thread *td,
   struct freebsd64_cap_fcntls_get_args *uap)
{

	return (ENOSYS);
}
#endif /* !CAPABILITIES */

/*
 * sys_getrandom.c
 */
int
freebsd64_getrandom(struct thread *td, struct freebsd64_getrandom_args *uap)
{

	return (kern_getrandom(td, __USER_CAP(uap->buf, uap->buflen),
	    uap->buflen, uap->flags));
}

int
freebsd64_pipe2(struct thread *td, struct freebsd64_pipe2_args *uap)
{

	return (kern_pipe2(td, __USER_CAP_ARRAY(uap->fildes, 2), uap->flags));
}

/*
 * sys_procdesc.c
 */

int
freebsd64_pdgetpid(struct thread *td, struct freebsd64_pdgetpid_args *uap)
{

	return (user_pdgetpid(td, uap->fd, __USER_CAP_OBJ(uap->pidp)));
}

/*
 * System call registration helpers.
 */

int
freebsd64_syscall_helper_register(struct syscall_helper_data *sd, int flags)
{

	return (kern_syscall_helper_register(freebsd64_sysent, sd, flags));
}

int
freebsd64_syscall_helper_unregister(struct syscall_helper_data *sd)
{

	return (kern_syscall_helper_unregister(freebsd64_sysent, sd));
}
// CHERI CHANGES START
// {
//   "updated": 20191003,
//   "target_type": "kernel",
//   "changes_purecap": [
//     "user_capabilities",
//     "pointer_shape"
//   ],
//   "change_comment": "struct kevent64, upstreamable"
// }
// CHERI CHANGES END<|MERGE_RESOLUTION|>--- conflicted
+++ resolved
@@ -231,11 +231,7 @@
 		ks64[i].flags = kevp[i].flags;
 		ks64[i].fflags = kevp[i].fflags;
 		ks64[i].data = kevp[i].data;
-<<<<<<< HEAD
-		ks64[i].udata = (__cheri_addr vaddr_t)kevp[i].udata;
-=======
 		ks64[i].udata = (__cheri_addr uint64_t)kevp[i].udata;
->>>>>>> 7edf3bfb
 		memcpy(&ks64[i].ext[0], &kevp->ext[0], sizeof(kevp->ext));
 	}
 	error = copyout(ks64, uap->eventlist, count * sizeof(*ks64));
@@ -409,12 +405,7 @@
 			free(uio, M_IOV);
 			return (error);
 		}
-<<<<<<< HEAD
-		IOVEC_INIT(&iov[i],
-		    PURECAP_KERNEL_USER_CAP(iov64.iov_base, iov64.iov_len),
-=======
 		IOVEC_INIT_C(&iov[i], __USER_CAP(iov64.iov_base, iov64.iov_len),
->>>>>>> 7edf3bfb
 		    iov64.iov_len);
 	}
 	uio->uio_iov = iov;
@@ -453,13 +444,8 @@
 			free(iovs, M_IOV);
 			return (error);
 		}
-<<<<<<< HEAD
-		IOVEC_INIT(iovs + i,
-		    PURECAP_KERNEL_USER_CAP(useriov.iov_base, useriov.iov_len),
-=======
 		IOVEC_INIT_C(iovs + i,
 		    __USER_CAP(useriov.iov_base, useriov.iov_len),
->>>>>>> 7edf3bfb
 		    useriov.iov_len);
 	}
 	*iovp = iovs;
@@ -1114,11 +1100,7 @@
         bcopy(&stat.name[0], &stat64.name[0], sizeof(stat.name));
         CP(stat, stat64, refs);
         CP(stat, stat64, id);
-<<<<<<< HEAD
-	stat64.address = (__cheri_addr uint64_t)stat.address;
-=======
 	stat64.address = (uint64_t)stat.address;
->>>>>>> 7edf3bfb
         CP(stat, stat64, size);
         bcopy(&stat.pathname[0], &stat64.pathname[0], sizeof(stat.pathname));
         return (copyout(&stat64, PURECAP_KERNEL_USER_CAP_OBJ(uap->stat),
@@ -1524,22 +1506,6 @@
 {
 	stack_t stack;
 	struct thr_param64 *param = thunk;
-<<<<<<< HEAD
-	long *child_tid = PURECAP_KERNEL_USER_CAP(param->child_tid,
-	    sizeof(long));
-	long *parent_tid = PURECAP_KERNEL_USER_CAP(param->parent_tid,
-	    sizeof(long));
-
-	if ((child_tid != NULL && suword(child_tid, td->td_tid)) ||
-	    (parent_tid != NULL && suword(parent_tid, td->td_tid)))
-		return (EFAULT);
-	stack.ss_sp = __USER_CAP_UNBOUND(param->stack_base);
-	stack.ss_size = param->stack_size;
-	cpu_set_upcall(td, PURECAP_KERNEL_USER_CODE_CAP(param->start_func),
-	    PURECAP_KERNEL_USER_CAP_UNBOUND(param->arg), &stack);
-	return (cpu_set_user_tls(td,
-	    PURECAP_KERNEL_USER_CAP_UNBOUND(param->tls_base)));
-=======
 	long * __capability child_tid = __USER_CAP(param->child_tid,
 	    sizeof(long));
 	long * __capability parent_tid = __USER_CAP(param->parent_tid,
@@ -1553,7 +1519,6 @@
 	cpu_set_upcall(td, (void (*)(void *))param->start_func,
 	    (void *)param->arg, &stack);
 	return (cpu_set_user_tls(td, __USER_CAP_UNBOUND(param->tls_base)));
->>>>>>> 7edf3bfb
 }
 
 int
@@ -1571,15 +1536,9 @@
 	if (error != 0)
 		return (error);
 
-<<<<<<< HEAD
-	if ((void *)(uintptr_t)param64.rtp != NULL) {
-		error = copyin(PURECAP_KERNEL_USER_CAP(param64.rtp,
-		    sizeof(struct rtprio)), &rtp, sizeof(struct rtprio));
-=======
 	if (param64.rtp != 0) {
 		error = copyin_c(__USER_CAP(param64.rtp, sizeof(struct rtprio)),
 		    &rtp, sizeof(struct rtprio));
->>>>>>> 7edf3bfb
 		if (error)
 			return (error);
 		rtpp = &rtp;
