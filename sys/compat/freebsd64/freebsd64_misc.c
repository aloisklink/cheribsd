--- conflicted
+++ resolved
@@ -428,11 +428,7 @@
 freebsd64_copyiniov(struct iovec64 * __capability iov64, u_int iovcnt,
     struct iovec **iovp, int error)
 {
-<<<<<<< HEAD
 	struct iovec64 useriov;
-=======
-	struct iovec_native useriov;
->>>>>>> fe33cd02
 	struct iovec *iovs;
 	size_t iovlen;
 	int i;
@@ -623,37 +619,23 @@
 	    uap->iovcnt, uap->flags, (copyinuio_t *)freebsd64_copyinuio));
 }
 
-<<<<<<< HEAD
-register_t *
-freebsd64_copyout_strings(struct image_params *imgp)
+int
+freebsd64_copyout_strings(struct image_params *imgp, register_t **stack_base)
 {
 #ifndef CHERI_PURECAP_KERNEL
 	/* XXX: works while exec_copyout_strings isn't cheriabi aware */
-	return (exec_copyout_strings(imgp));
+	return (exec_copyout_strings(imgp, stack_base));
 #else /* CHERI_PURECAP_KERNEL */
 	int argc, envc;
 	vaddr_t *vectp;
-	char *stringp;
-	uintptr_t destp;
-	register_t *stack_base;
-	struct ps_strings *arginfo;
-	struct proc *p;
-	size_t execpath_len;
-	int szsigcode, szps;
-=======
-int
-freebsd64_copyout_strings(struct image_params *imgp, register_t **stack_base)
-{
-	int argc, envc;
-	uint64_t *vectp;
 	char *stringp;
 	char *destp;
 	struct freebsd64_ps_strings *arginfo;
 	struct proc *p;
 	size_t execpath_len;
-	int error, szsigcode, szps;
->>>>>>> fe33cd02
+	int szsigcode, szps;
 	char canary[sizeof(long) * 8];
+	int error;
 
 	szps = sizeof(pagesizes[0]) * MAXPAGESIZES;
 	/*
@@ -666,39 +648,24 @@
 		execpath_len = 0;
 	p = imgp->proc;
 	szsigcode = 0;
-<<<<<<< HEAD
-	arginfo = (struct ps_strings *)cheri_capability_build_user_data(
+	arginfo = (struct freebsd64_ps_strings *)cheri_capability_build_user_data(
 	    CHERI_CAP_USER_DATA_PERMS, CHERI_CAP_USER_DATA_BASE,
 	    CHERI_CAP_USER_DATA_LENGTH, p->p_sysent->sv_psstrings);
 
-	if (p->p_sysent->sv_sigcode_base == 0) {
-		if (p->p_sysent->sv_szsigcode != NULL)
-			szsigcode = *(p->p_sysent->sv_szsigcode);
-	}
-	destp =	(uintptr_t)arginfo;
-=======
-	arginfo = (struct freebsd64_ps_strings *)p->p_sysent->sv_psstrings;
 	if (p->p_sysent->sv_sigcode_base == 0)
 		szsigcode = *(p->p_sysent->sv_szsigcode);
-	else
-		szsigcode = 0;
+	
 	destp =	(char *)arginfo;
->>>>>>> fe33cd02
 
 	/*
 	 * install sigcode
 	 */
 	if (szsigcode != 0) {
 		destp -= szsigcode;
-<<<<<<< HEAD
 		destp = rounddown2(destp, sizeof(vaddr_t));
-		copyout(p->p_sysent->sv_sigcode, (void *)destp, szsigcode);
-=======
-		destp = __builtin_align_down(destp, sizeof(uint64_t));
 		error = copyout(p->p_sysent->sv_sigcode, destp, szsigcode);
 		if (error != 0)
 			return (error);
->>>>>>> fe33cd02
 	}
 
 	/*
@@ -706,16 +673,11 @@
 	 */
 	if (execpath_len != 0) {
 		destp -= execpath_len;
-<<<<<<< HEAD
 		destp = rounddown2(destp, sizeof(vaddr_t));
 		imgp->execpathp = (__cheri_addr unsigned long)destp;
-		copyout(imgp->execpath, (void *)destp, execpath_len);
-=======
-		imgp->execpathp = (uintptr_t)destp;
 		error = copyout(imgp->execpath, destp, execpath_len);
 		if (error != 0)
 			return(error);
->>>>>>> fe33cd02
 	}
 
 	/*
@@ -723,40 +685,17 @@
 	 */
 	arc4rand(canary, sizeof(canary), 0);
 	destp -= sizeof(canary);
-<<<<<<< HEAD
-	imgp->canary = destp;
-	copyout(canary, (void *)destp, sizeof(canary));
-=======
-	imgp->canary = (uintptr_t)destp;
+	imgp->canary = (__cheri_addr vaddr_t)destp;
 	error = copyout(canary, destp, sizeof(canary));
 	if (error != 0)
 		return (error);
->>>>>>> fe33cd02
 	imgp->canarylen = sizeof(canary);
 
 	/*
 	 * Prepare the pagesizes array.
 	 */
 	destp -= szps;
-<<<<<<< HEAD
 	destp = rounddown2(destp, sizeof(vaddr_t));
-	imgp->pagesizes = destp;
-	copyout(pagesizes, (void *)destp, szps);
-	imgp->pagesizeslen = szps;
-
-	destp -= ARG_MAX - imgp->args->stringspace;
-	destp = rounddown2(destp, sizeof(vaddr_t));
-
-	vectp = (vaddr_t *)destp;
-	if (imgp->auxargs) {
-		/*
-		 * Allocate room on the stack for the ELF auxargs
-		 * array.  It has up to AT_COUNT entries.
-		 */
-		vectp -= howmany(AT_COUNT * sizeof(Elf_Auxinfo),
-		    sizeof(vaddr_t));
-=======
-	destp = __builtin_align_down(destp, sizeof(uint64_t));
 	imgp->pagesizes = (uintptr_t)destp;
 	error = copyout(pagesizes, destp, szps);
 	if (error != 0)
@@ -764,9 +703,9 @@
 	imgp->pagesizeslen = szps;
 
 	destp -= ARG_MAX - imgp->args->stringspace;
-	destp = __builtin_align_down(destp, sizeof(uint64_t));
-
-	vectp = (uint64_t *)destp;
+	destp = rounddown2(destp, sizeof(vaddr_t));
+
+	vectp = (vaddr_t *)destp;
 	if (imgp->sysent->sv_stackgap != NULL)
 		imgp->sysent->sv_stackgap(imgp, (u_long *)&vectp);
 
@@ -775,7 +714,6 @@
 		    (u_long *)&vectp);
 		if (error != 0)
 			return (error);
->>>>>>> fe33cd02
 	}
 
 	/*
@@ -787,11 +725,7 @@
 	/*
 	 * vectp also becomes our initial stack base
 	 */
-<<<<<<< HEAD
-	stack_base = (register_t *)vectp;
-=======
 	*stack_base = (register_t *)vectp;
->>>>>>> fe33cd02
 
 	stringp = imgp->args->begin_argv;
 	argc = imgp->args->argc;
@@ -800,83 +734,53 @@
 	/*
 	 * Copy out strings - arguments and environment.
 	 */
-<<<<<<< HEAD
-	copyout(stringp, (void *)destp, ARG_MAX - imgp->args->stringspace);
-=======
 	error = copyout(stringp, destp, ARG_MAX - imgp->args->stringspace);
 	if (error != 0)
 		return (error);
->>>>>>> fe33cd02
 
 	/*
 	 * Fill in "ps_strings" struct for ps, w, etc.
 	 */
-<<<<<<< HEAD
-	suword(&arginfo->ps_argvstr, (__cheri_addr vaddr_t)vectp);
-	suword32(&arginfo->ps_nargvstr, argc);
-=======
-	if (suword(&arginfo->ps_argvstr, (uint64_t)(intptr_t)vectp) != 0 ||
+	if (suword(&arginfo->ps_argvstr, (__cheri_addr vaddr_t)vectp) != 0 ||
 	    suword32(&arginfo->ps_nargvstr, argc) != 0)
 		return (EFAULT);
->>>>>>> fe33cd02
 
 	/*
 	 * Fill in argument portion of vector table.
 	 */
 	for (; argc > 0; --argc) {
-<<<<<<< HEAD
-		suword(vectp++, (__cheri_addr vaddr_t)destp);
-=======
-		if (suword(vectp++, (uint64_t)(intptr_t)destp) != 0)
+		if (suword(vectp++, (__cheri_addr vaddr_t)destp) != 0)
 			return (EFAULT);
->>>>>>> fe33cd02
 		while (*stringp++ != 0)
 			destp++;
 		destp++;
 	}
 
 	/* a null vector table pointer separates the argp's from the envp's */
-<<<<<<< HEAD
-	suword(vectp++, 0);
-
-	suword(&arginfo->ps_envstr, (__cheri_addr vaddr_t)vectp);
-	suword32(&arginfo->ps_nenvstr, envc);
-=======
 	if (suword(vectp++, 0) != 0)
 		return (EFAULT);
 
-	if (suword(&arginfo->ps_envstr, (uint64_t)(intptr_t)vectp) != 0 ||
+	if (suword(&arginfo->ps_envstr, (__cheri_addr vaddr_t)vectp) != 0 ||
 	    suword32(&arginfo->ps_nenvstr, envc) != 0)
 		return (EFAULT);
->>>>>>> fe33cd02
 
 	/*
 	 * Fill in environment portion of vector table.
 	 */
 	for (; envc > 0; --envc) {
-<<<<<<< HEAD
-		suword(vectp++, (__cheri_addr vaddr_t)destp);
-=======
-		if (suword(vectp++, (uint64_t)(intptr_t)destp) != 0)
+		if (suword(vectp++, (__cheri_addr vaddr_t)destp) != 0)
 			return (EFAULT);
->>>>>>> fe33cd02
 		while (*stringp++ != 0)
 			destp++;
 		destp++;
 	}
 
 	/* end of vector table is a null pointer */
-<<<<<<< HEAD
-	suword(vectp, 0);
-
-	return (stack_base);
-#endif /* CHERI_PURECAP_KERNEL */
-=======
 	if (suword(vectp, 0) != 0)
 		return (EFAULT);
 
 	return (0);
->>>>>>> fe33cd02
+#endif /* CHERI_PURECAP_KERNEL */
 }
 
 int
