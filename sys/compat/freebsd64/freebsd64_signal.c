--- conflicted
+++ resolved
@@ -100,31 +100,17 @@
 		    &act64, sizeof(act64));
 		if (error)
 			return (error);
-<<<<<<< HEAD
-		if (is_magic_sighandler_constant((void *)
-		    (uintptr_t)act64.sa_handler))
-			actp->sa_handler =
-			    cheri_fromint((vaddr_t)act64.sa_handler);
-		else
-			actp->sa_handler = __USER_CODE_CAP(
-			    (void *)(uintptr_t)act64.sa_handler);
-=======
 		if (is_magic_sighandler_constant(act64.sa_u))
 			actp->sa_handler = cheri_fromint(act64.sa_u);
 		else
 			actp->sa_handler = __USER_CODE_CAP((void *)act64.sa_u);
->>>>>>> 97c7520e
 		actp->sa_flags = act64.sa_flags;
 		actp->sa_mask = act64.sa_mask;
 	}
 	error = kern_sigaction(td, uap->sig, actp, oactp, 0);
 	if (oactp && !error) {
 		memset(&oact64, 0, sizeof(oact64));
-<<<<<<< HEAD
-		oact64.sa_handler = (__cheri_addr vaddr_t)oactp->sa_handler;
-=======
 		oact64.sa_u = (__cheri_addr vaddr_t)oactp->sa_handler;
->>>>>>> 97c7520e
 		oact64.sa_flags = oactp->sa_flags;
 		oact64.sa_mask = oactp->sa_mask;
 		error = copyout(&oact64, PURECAP_KERNEL_USER_CAP_OBJ(uap->oact),
@@ -159,11 +145,7 @@
 	si64->si_uid = si->si_uid;
 	si64->si_status = si->si_status;
 	si64->si_addr = (__cheri_addr uint64_t)si->si_addr;
-<<<<<<< HEAD
-	si64->si_value.sival_ptr = si->si_value.sival_ptr64;
-=======
 	si64->si_value.sival_ptr = (__cheri_addr uint64_t)si->si_value.sival_ptr;
->>>>>>> 97c7520e
 }
 
 static int
@@ -252,8 +234,7 @@
 	memset(&sv, 0, sizeof(sv));
 	sv.sival_ptr = cheri_fromint((uintptr_t)uap->value);
 
-<<<<<<< HEAD
-	return (kern_sigqueue(td, uap->pid, uap->signum, &sv, 0));
+	return (kern_sigqueue(td, uap->pid, uap->signum, &sv));
 }
 
 // CHERI CHANGES START
@@ -266,8 +247,4 @@
 //   "change_comment":
 //     "struct sigaltstack64, siginfo64, upstreamable"
 // }
-// CHERI CHANGES END
-=======
-	return (kern_sigqueue(td, uap->pid, uap->signum, &sv));
-}
->>>>>>> 97c7520e
+// CHERI CHANGES END