/*-
 * Copyright (c) 2015-2019 SRI International
 * Copyright (c) 2002 Doug Rabson
 * All rights reserved.
 *
 * This software was developed by SRI International and the University of
 * Cambridge Computer Laboratory under DARPA/AFRL contract FA8750-10-C-0237
 * ("CTSRD"), as part of the DARPA CRASH research programme.
 *
 * This software was developed by SRI International and the University of
 * Cambridge Computer Laboratory (Department of Computer Science and
 * Technology) under DARPA contract HR0011-18-C-0016 ("ECATS"), as part of
 * the DARPA SSITH research programme.
 *
 * Redistribution and use in source and binary forms, with or without
 * modification, are permitted provided that the following conditions
 * are met:
 * 1. Redistributions of source code must retain the above copyright
 *    notice, this list of conditions and the following disclaimer.
 * 2. Redistributions in binary form must reproduce the above copyright
 *    notice, this list of conditions and the following disclaimer in the
 *    documentation and/or other materials provided with the distribution.
 *
 * THIS SOFTWARE IS PROVIDED BY THE AUTHOR AND CONTRIBUTORS ``AS IS'' AND
 * ANY EXPRESS OR IMPLIED WARRANTIES, INCLUDING, BUT NOT LIMITED TO, THE
 * IMPLIED WARRANTIES OF MERCHANTABILITY AND FITNESS FOR A PARTICULAR PURPOSE
 * ARE DISCLAIMED.  IN NO EVENT SHALL THE AUTHOR OR CONTRIBUTORS BE LIABLE
 * FOR ANY DIRECT, INDIRECT, INCIDENTAL, SPECIAL, EXEMPLARY, OR CONSEQUENTIAL
 * DAMAGES (INCLUDING, BUT NOT LIMITED TO, PROCUREMENT OF SUBSTITUTE GOODS
 * OR SERVICES; LOSS OF USE, DATA, OR PROFITS; OR BUSINESS INTERRUPTION)
 * HOWEVER CAUSED AND ON ANY THEORY OF LIABILITY, WHETHER IN CONTRACT, STRICT
 * LIABILITY, OR TORT (INCLUDING NEGLIGENCE OR OTHERWISE) ARISING IN ANY WAY
 * OUT OF THE USE OF THIS SOFTWARE, EVEN IF ADVISED OF THE POSSIBILITY OF
 * SUCH DAMAGE.
 */

#include <sys/cdefs.h>
__FBSDID("$FreeBSD$");

#include "opt_inet.h"
#include "opt_inet6.h"
#include "opt_ktrace.h"
#include "opt_posix.h"

#include <sys/param.h>
#include <sys/signal.h>
#include <sys/syscallsubr.h>
#include <sys/user.h>
#include <sys/vnode.h>

#include <cheri/cheric.h>

#include <compat/freebsd64/freebsd64.h>
#include <compat/freebsd64/freebsd64_signal.h>
#include <compat/freebsd64/freebsd64_util.h>
#include <compat/freebsd64/freebsd64_proto.h>

int
convert_sigevent64(const struct sigevent64 *sig64, ksigevent_t *sig)
{

	CP(*sig64, *sig, sigev_notify);
	switch (sig->sigev_notify) {
	case SIGEV_NONE:
		break;
	case SIGEV_THREAD_ID:
		CP(*sig64, *sig, sigev_notify_thread_id);
		/* FALLTHROUGH */
	case SIGEV_SIGNAL:
		CP(*sig64, *sig, sigev_signo);
		memset(&sig->sigev_value, 0, sizeof(sig->sigev_value));
		sig->sigev_value.sival_ptr64 =
		    sig64->sigev_value.sival_ptr;
		break;
	case SIGEV_KEVENT:
		CP(*sig64, *sig, sigev_notify_kqueue);
		CP(*sig64, *sig, sigev_notify_kevent_flags);
		memset(&sig->sigev_value, 0, sizeof(sig->sigev_value));
		sig->sigev_value.sival_ptr64 =
		    sig64->sigev_value.sival_ptr;
		break;
	default:
		return (EINVAL);
	}
	return (0);
}

int
freebsd64_sigaction(struct thread *td, struct freebsd64_sigaction_args *uap)
{
	struct sigaction act, oact;
	struct sigaction64 act64, oact64;
	struct sigaction *actp, *oactp;
	int error;

	actp = (uap->act != NULL) ? &act : NULL;
	oactp = (uap->oact != NULL) ? &oact : NULL;
	if (actp) {
		error = copyin(PURECAP_KERNEL_USER_CAP_OBJ(uap->act),
		    &act64, sizeof(act64));
		if (error)
			return (error);
		if (is_magic_sighandler_constant((void *)
		    (uintptr_t)act64.sa_handler))
			actp->sa_handler =
			    cheri_fromint((vaddr_t)act64.sa_handler);
		else
			actp->sa_handler = __USER_CODE_CAP(
			    (void *)(uintptr_t)act64.sa_handler);
		actp->sa_flags = act64.sa_flags;
		actp->sa_mask = act64.sa_mask;
	}
	error = kern_sigaction(td, uap->sig, actp, oactp, 0);
	if (oactp && !error) {
		memset(&oact64, 0, sizeof(oact64));
		oact64.sa_handler = (__cheri_addr vaddr_t)oactp->sa_handler;
		oact64.sa_flags = oactp->sa_flags;
		oact64.sa_mask = oactp->sa_mask;
		error = copyout(&oact64, PURECAP_KERNEL_USER_CAP_OBJ(uap->oact),
		    sizeof(oact64));
	}
	return (error);
}

int
freebsd64_sigprocmask(struct thread *td, struct freebsd64_sigprocmask_args *uap)
{
	return (user_sigprocmask(td, uap->how, __USER_CAP_OBJ(uap->set),
	    __USER_CAP_OBJ(uap->oset)));
}

int
freebsd64_sigwait(struct thread *td, struct freebsd64_sigwait_args *uap)
{

	return (user_sigwait(td, __USER_CAP_OBJ(uap->set),
	    __USER_CAP_OBJ(uap->sig)));
}

void
siginfo_to_siginfo64(const _siginfo_t *si, struct siginfo64 *si64)
{
	memset(si64, 0, sizeof(*si64));
	si64->si_signo = si->si_signo;
	si64->si_errno = si->si_errno;
	si64->si_code = si->si_code;
	si64->si_pid = si->si_pid;
	si64->si_uid = si->si_uid;
	si64->si_status = si->si_status;
	si64->si_addr = (__cheri_addr uint64_t)si->si_addr;
	si64->si_value.sival_ptr = si->si_value.sival_ptr64;
}

static int
freebsd64_copyout_siginfo(const _siginfo_t *si, void * __capability info)
{
	struct siginfo64 si64;
	
	siginfo_to_siginfo64(si, &si64);
	return (copyout_c(&si64, info, sizeof(struct siginfo64)));
}

int
freebsd64_sigtimedwait(struct thread *td,
    struct freebsd64_sigtimedwait_args *uap)
{

	return (user_sigtimedwait(td, __USER_CAP_OBJ(uap->set),
	    __USER_CAP_OBJ(uap->info), __USER_CAP_OBJ(uap->timeout),
	    (copyout_siginfo_t *)freebsd64_copyout_siginfo));
}

int
freebsd64_sigwaitinfo(struct thread *td, struct freebsd64_sigwaitinfo_args *uap)
{

	return (user_sigwaitinfo(td, __USER_CAP_OBJ(uap->set),
	    __USER_CAP_OBJ(uap->info),
	    (copyout_siginfo_t *)copyout_siginfo_native));
}

int
freebsd64_sigpending(struct thread *td, struct freebsd64_sigpending_args *uap)
{

	return (kern_sigpending(td, __USER_CAP_OBJ(uap->set)));
}

int
freebsd64_sigsuspend(struct thread *td, struct freebsd64_sigsuspend_args *uap)
{

	return (user_sigsuspend(td, __USER_CAP_OBJ(uap->sigmask)));
}

int
freebsd64_sigaltstack(struct thread *td,
    struct freebsd64_sigaltstack_args *uap)
{
	struct sigaltstack ss, oss;
	struct sigaltstack64 ss64;
	int error;

	if (uap->ss != NULL) {
<<<<<<< HEAD
		error = copyin(PURECAP_KERNEL_USER_CAP_OBJ(uap->ss),
		    &ss64, sizeof(ss64));
=======
		error = copyin(uap->ss, &ss64, sizeof(ss64));
>>>>>>> fe33cd02
		if (error != 0)
			return (error);
		ss.ss_sp = __USER_CAP_UNBOUND((void *)(uintptr_t)ss64.ss_sp);
		ss.ss_size = ss64.ss_size;
		ss.ss_flags = ss64.ss_flags;
	}
	error = kern_sigaltstack(td, (uap->ss != NULL) ? &ss : NULL,
	    (uap->oss != NULL) ? &oss : NULL);
	if (error != 0)
		return (error);
	if (uap->oss != NULL) {
		memset(&ss64, 0, sizeof(ss64));
		ss64.ss_sp = (__cheri_addr uint64_t)oss.ss_sp;
		ss64.ss_size = oss.ss_size;
		ss64.ss_flags = oss.ss_flags;
<<<<<<< HEAD
		error = copyout(&ss64, PURECAP_KERNEL_USER_CAP_OBJ(uap->oss),
		    sizeof(ss64));
=======
		error = copyout(&ss64, uap->oss, sizeof(ss64));
>>>>>>> fe33cd02
	}
	return (error);
}

int
freebsd64_sigqueue(struct thread *td, struct freebsd64_sigqueue_args *uap)
{
	ksigval_union sv;

	memset(&sv, 0, sizeof(sv));
	sv.sival_ptr_native = uap->value;

	return (kern_sigqueue(td, uap->pid, uap->signum, &sv, 0));
}

// CHERI CHANGES START
// {
//   "updated": 20190604,
//   "target_type": "kernel",
//   "changes_purecap": [
//     "user_capabilities"
//   ],
//   "change_comment":
//     "struct sigaltstack64, siginfo64, upstreamable"
// }
// CHERI CHANGES END<|MERGE_RESOLUTION|>--- conflicted
+++ resolved
@@ -202,12 +202,8 @@
 	int error;
 
 	if (uap->ss != NULL) {
-<<<<<<< HEAD
 		error = copyin(PURECAP_KERNEL_USER_CAP_OBJ(uap->ss),
 		    &ss64, sizeof(ss64));
-=======
-		error = copyin(uap->ss, &ss64, sizeof(ss64));
->>>>>>> fe33cd02
 		if (error != 0)
 			return (error);
 		ss.ss_sp = __USER_CAP_UNBOUND((void *)(uintptr_t)ss64.ss_sp);
@@ -223,12 +219,8 @@
 		ss64.ss_sp = (__cheri_addr uint64_t)oss.ss_sp;
 		ss64.ss_size = oss.ss_size;
 		ss64.ss_flags = oss.ss_flags;
-<<<<<<< HEAD
 		error = copyout(&ss64, PURECAP_KERNEL_USER_CAP_OBJ(uap->oss),
 		    sizeof(ss64));
-=======
-		error = copyout(&ss64, uap->oss, sizeof(ss64));
->>>>>>> fe33cd02
 	}
 	return (error);
 }
