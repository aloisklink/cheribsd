/*-
 * Copyright (c) 2015-2019 SRI International
 * Copyright (c) 2002 Doug Rabson
 * All rights reserved.
 *
 * This software was developed by SRI International and the University of
 * Cambridge Computer Laboratory under DARPA/AFRL contract FA8750-10-C-0237
 * ("CTSRD"), as part of the DARPA CRASH research programme.
 *
 * This software was developed by SRI International and the University of
 * Cambridge Computer Laboratory (Department of Computer Science and
 * Technology) under DARPA contract HR0011-18-C-0016 ("ECATS"), as part of
 * the DARPA SSITH research programme.
 *
 * Redistribution and use in source and binary forms, with or without
 * modification, are permitted provided that the following conditions
 * are met:
 * 1. Redistributions of source code must retain the above copyright
 *    notice, this list of conditions and the following disclaimer.
 * 2. Redistributions in binary form must reproduce the above copyright
 *    notice, this list of conditions and the following disclaimer in the
 *    documentation and/or other materials provided with the distribution.
 *
 * THIS SOFTWARE IS PROVIDED BY THE AUTHOR AND CONTRIBUTORS ``AS IS'' AND
 * ANY EXPRESS OR IMPLIED WARRANTIES, INCLUDING, BUT NOT LIMITED TO, THE
 * IMPLIED WARRANTIES OF MERCHANTABILITY AND FITNESS FOR A PARTICULAR PURPOSE
 * ARE DISCLAIMED.  IN NO EVENT SHALL THE AUTHOR OR CONTRIBUTORS BE LIABLE
 * FOR ANY DIRECT, INDIRECT, INCIDENTAL, SPECIAL, EXEMPLARY, OR CONSEQUENTIAL
 * DAMAGES (INCLUDING, BUT NOT LIMITED TO, PROCUREMENT OF SUBSTITUTE GOODS
 * OR SERVICES; LOSS OF USE, DATA, OR PROFITS; OR BUSINESS INTERRUPTION)
 * HOWEVER CAUSED AND ON ANY THEORY OF LIABILITY, WHETHER IN CONTRACT, STRICT
 * LIABILITY, OR TORT (INCLUDING NEGLIGENCE OR OTHERWISE) ARISING IN ANY WAY
 * OUT OF THE USE OF THIS SOFTWARE, EVEN IF ADVISED OF THE POSSIBILITY OF
 * SUCH DAMAGE.
 */

#define EXPLICIT_USER_ACCESS 1

#include <sys/cdefs.h>
__FBSDID("$FreeBSD$");

#include "opt_inet.h"
#include "opt_inet6.h"
#include "opt_ktrace.h"
#include "opt_posix.h"

#include <sys/param.h>
#include <sys/signal.h>
#include <sys/syscallsubr.h>
#include <sys/user.h>
#include <sys/vnode.h>

#include <cheri/cheric.h>

#include <compat/freebsd64/freebsd64.h>
#include <compat/freebsd64/freebsd64_signal.h>
#include <compat/freebsd64/freebsd64_util.h>
#include <compat/freebsd64/freebsd64_proto.h>

int
convert_sigevent64(const struct sigevent64 *sig64, struct sigevent *sig)
{

	CP(*sig64, *sig, sigev_notify);
	switch (sig->sigev_notify) {
	case SIGEV_NONE:
		break;
	case SIGEV_THREAD_ID:
		CP(*sig64, *sig, sigev_notify_thread_id);
		/* FALLTHROUGH */
	case SIGEV_SIGNAL:
		CP(*sig64, *sig, sigev_signo);
		memset(&sig->sigev_value, 0, sizeof(sig->sigev_value));
		sig->sigev_value.sival_ptr =
		    cheri_fromint(sig64->sigev_value.sival_ptr);
		break;
	case SIGEV_KEVENT:
		CP(*sig64, *sig, sigev_notify_kqueue);
		CP(*sig64, *sig, sigev_notify_kevent_flags);
		memset(&sig->sigev_value, 0, sizeof(sig->sigev_value));
		sig->sigev_value.sival_ptr =
		    cheri_fromint(sig64->sigev_value.sival_ptr);
		break;
	default:
		return (EINVAL);
	}
	return (0);
}

int
freebsd64_sigaction(struct thread *td, struct freebsd64_sigaction_args *uap)
{
	struct sigaction act, oact;
	struct sigaction64 act64, oact64;
	struct sigaction *actp, *oactp;
	int error;

	actp = (uap->act != NULL) ? &act : NULL;
	oactp = (uap->oact != NULL) ? &oact : NULL;
	if (actp) {
<<<<<<< HEAD
		error = copyin(PURECAP_KERNEL_USER_CAP_OBJ(uap->act),
		    &act64, sizeof(act64));
=======
		error = copyin(__USER_CAP_OBJ(uap->act), &act64, sizeof(act64));
>>>>>>> 50042d5e
		if (error)
			return (error);
		if (is_magic_sighandler_constant(act64.sa_u))
			actp->sa_handler = cheri_fromint(act64.sa_u);
		else
			actp->sa_handler = __USER_CODE_CAP(act64.sa_u);
		actp->sa_flags = act64.sa_flags;
		actp->sa_mask = act64.sa_mask;
	}
	error = kern_sigaction(td, uap->sig, actp, oactp, 0);
	if (oactp && !error) {
		memset(&oact64, 0, sizeof(oact64));
		oact64.sa_u = (__cheri_addr vaddr_t)oactp->sa_handler;
		oact64.sa_flags = oactp->sa_flags;
		oact64.sa_mask = oactp->sa_mask;
<<<<<<< HEAD
		error = copyout(&oact64, PURECAP_KERNEL_USER_CAP_OBJ(uap->oact),
=======
		error = copyout(&oact64, __USER_CAP_OBJ(uap->oact),
>>>>>>> 50042d5e
		    sizeof(oact64));
	}
	return (error);
}

int
freebsd64_sigprocmask(struct thread *td, struct freebsd64_sigprocmask_args *uap)
{
	return (user_sigprocmask(td, uap->how, __USER_CAP_OBJ(uap->set),
	    __USER_CAP_OBJ(uap->oset)));
}

int
freebsd64_sigwait(struct thread *td, struct freebsd64_sigwait_args *uap)
{

	return (user_sigwait(td, __USER_CAP_OBJ(uap->set),
	    __USER_CAP_OBJ(uap->sig)));
}

void
siginfo_to_siginfo64(const siginfo_t *si, struct siginfo64 *si64)
{
	memset(si64, 0, sizeof(*si64));
	si64->si_signo = si->si_signo;
	si64->si_errno = si->si_errno;
	si64->si_code = si->si_code;
	si64->si_pid = si->si_pid;
	si64->si_uid = si->si_uid;
	si64->si_status = si->si_status;
	si64->si_addr = (__cheri_addr uint64_t)si->si_addr;
	si64->si_value.sival_ptr = (__cheri_addr uint64_t)si->si_value.sival_ptr;
}

static int
freebsd64_copyout_siginfo(const siginfo_t *si, void * __capability info)
{
	struct siginfo64 si64;
	
	siginfo_to_siginfo64(si, &si64);
	return (copyout_c(&si64, info, sizeof(struct siginfo64)));
}

int
freebsd64_sigtimedwait(struct thread *td,
    struct freebsd64_sigtimedwait_args *uap)
{

	return (user_sigtimedwait(td, __USER_CAP_OBJ(uap->set),
	    __USER_CAP_OBJ(uap->info), __USER_CAP_OBJ(uap->timeout),
	    (copyout_siginfo_t *)freebsd64_copyout_siginfo));
}

int
freebsd64_sigwaitinfo(struct thread *td, struct freebsd64_sigwaitinfo_args *uap)
{

	return (user_sigwaitinfo(td, __USER_CAP_OBJ(uap->set),
	    __USER_CAP_OBJ(uap->info),
	    (copyout_siginfo_t *)freebsd64_copyout_siginfo));
}

int
freebsd64_sigpending(struct thread *td, struct freebsd64_sigpending_args *uap)
{

	return (kern_sigpending(td, __USER_CAP_OBJ(uap->set)));
}

int
freebsd64_sigsuspend(struct thread *td, struct freebsd64_sigsuspend_args *uap)
{

	return (user_sigsuspend(td, __USER_CAP_OBJ(uap->sigmask)));
}

int
freebsd64_sigaltstack(struct thread *td,
    struct freebsd64_sigaltstack_args *uap)
{
	struct sigaltstack ss, oss;
	struct sigaltstack64 ss64;
	int error;

	if (uap->ss != NULL) {
<<<<<<< HEAD
		error = copyin(PURECAP_KERNEL_USER_CAP_OBJ(uap->ss),
		    &ss64, sizeof(ss64));
=======
		error = copyin(__USER_CAP_OBJ(uap->ss), &ss64, sizeof(ss64));
>>>>>>> 50042d5e
		if (error != 0)
			return (error);
		ss.ss_sp = __USER_CAP_UNBOUND((void *)(uintptr_t)ss64.ss_sp);
		ss.ss_size = ss64.ss_size;
		ss.ss_flags = ss64.ss_flags;
	}
	error = kern_sigaltstack(td, (uap->ss != NULL) ? &ss : NULL,
	    (uap->oss != NULL) ? &oss : NULL);
	if (error != 0)
		return (error);
	if (uap->oss != NULL) {
		memset(&ss64, 0, sizeof(ss64));
		ss64.ss_sp = (__cheri_addr uint64_t)oss.ss_sp;
		ss64.ss_size = oss.ss_size;
		ss64.ss_flags = oss.ss_flags;
<<<<<<< HEAD
		error = copyout(&ss64, PURECAP_KERNEL_USER_CAP_OBJ(uap->oss),
		    sizeof(ss64));
=======
		error = copyout(&ss64, __USER_CAP_OBJ(uap->oss), sizeof(ss64));
>>>>>>> 50042d5e
	}
	return (error);
}

int
freebsd64_sigqueue(struct thread *td, struct freebsd64_sigqueue_args *uap)
{
	union sigval sv;

	/*
	 * Store the 64-bit value (either int or address) in the
	 * capability's address.
	 */
	memset(&sv, 0, sizeof(sv));
	sv.sival_ptr = cheri_fromint((uintptr_t)uap->value);

	return (kern_sigqueue(td, uap->pid, uap->signum, &sv));
}

// CHERI CHANGES START
// {
//   "updated": 20190604,
//   "target_type": "kernel",
//   "changes_purecap": [
//     "user_capabilities"
//   ],
//   "change_comment":
//     "struct sigaltstack64, siginfo64, upstreamable"
// }
// CHERI CHANGES END<|MERGE_RESOLUTION|>--- conflicted
+++ resolved
@@ -98,12 +98,7 @@
 	actp = (uap->act != NULL) ? &act : NULL;
 	oactp = (uap->oact != NULL) ? &oact : NULL;
 	if (actp) {
-<<<<<<< HEAD
-		error = copyin(PURECAP_KERNEL_USER_CAP_OBJ(uap->act),
-		    &act64, sizeof(act64));
-=======
 		error = copyin(__USER_CAP_OBJ(uap->act), &act64, sizeof(act64));
->>>>>>> 50042d5e
 		if (error)
 			return (error);
 		if (is_magic_sighandler_constant(act64.sa_u))
@@ -119,11 +114,7 @@
 		oact64.sa_u = (__cheri_addr vaddr_t)oactp->sa_handler;
 		oact64.sa_flags = oactp->sa_flags;
 		oact64.sa_mask = oactp->sa_mask;
-<<<<<<< HEAD
-		error = copyout(&oact64, PURECAP_KERNEL_USER_CAP_OBJ(uap->oact),
-=======
 		error = copyout(&oact64, __USER_CAP_OBJ(uap->oact),
->>>>>>> 50042d5e
 		    sizeof(oact64));
 	}
 	return (error);
@@ -209,12 +200,7 @@
 	int error;
 
 	if (uap->ss != NULL) {
-<<<<<<< HEAD
-		error = copyin(PURECAP_KERNEL_USER_CAP_OBJ(uap->ss),
-		    &ss64, sizeof(ss64));
-=======
 		error = copyin(__USER_CAP_OBJ(uap->ss), &ss64, sizeof(ss64));
->>>>>>> 50042d5e
 		if (error != 0)
 			return (error);
 		ss.ss_sp = __USER_CAP_UNBOUND((void *)(uintptr_t)ss64.ss_sp);
@@ -230,12 +216,7 @@
 		ss64.ss_sp = (__cheri_addr uint64_t)oss.ss_sp;
 		ss64.ss_size = oss.ss_size;
 		ss64.ss_flags = oss.ss_flags;
-<<<<<<< HEAD
-		error = copyout(&ss64, PURECAP_KERNEL_USER_CAP_OBJ(uap->oss),
-		    sizeof(ss64));
-=======
 		error = copyout(&ss64, __USER_CAP_OBJ(uap->oss), sizeof(ss64));
->>>>>>> 50042d5e
 	}
 	return (error);
 }
