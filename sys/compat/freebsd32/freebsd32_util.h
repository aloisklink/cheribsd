--- conflicted
+++ resolved
@@ -119,14 +119,9 @@
 
 struct iovec32;
 struct rusage32;
-<<<<<<< HEAD
-register_t *freebsd32_copyout_strings(struct image_params *imgp);
-int	freebsd32_copyiniov(struct iovec32 * __capability iovp, u_int iovcnt,
-=======
 int	freebsd32_copyout_strings(struct image_params *imgp,
 	    register_t **stack_base);
-int	freebsd32_copyiniov(struct iovec32 *iovp, u_int iovcnt,
->>>>>>> 81f62ee1
+int	freebsd32_copyiniov(struct iovec32 * __capability iovp, u_int iovcnt,
 	    struct iovec **iov, int error);
 void	freebsd32_rusage_out(const struct rusage *s, struct rusage32 *s32);
 
