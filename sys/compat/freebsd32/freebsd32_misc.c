/*-
 * SPDX-License-Identifier: BSD-2-Clause-FreeBSD
 *
 * Copyright (c) 2002 Doug Rabson
 * All rights reserved.
 *
 * Redistribution and use in source and binary forms, with or without
 * modification, are permitted provided that the following conditions
 * are met:
 * 1. Redistributions of source code must retain the above copyright
 *    notice, this list of conditions and the following disclaimer.
 * 2. Redistributions in binary form must reproduce the above copyright
 *    notice, this list of conditions and the following disclaimer in the
 *    documentation and/or other materials provided with the distribution.
 *
 * THIS SOFTWARE IS PROVIDED BY THE AUTHOR AND CONTRIBUTORS ``AS IS'' AND
 * ANY EXPRESS OR IMPLIED WARRANTIES, INCLUDING, BUT NOT LIMITED TO, THE
 * IMPLIED WARRANTIES OF MERCHANTABILITY AND FITNESS FOR A PARTICULAR PURPOSE
 * ARE DISCLAIMED.  IN NO EVENT SHALL THE AUTHOR OR CONTRIBUTORS BE LIABLE
 * FOR ANY DIRECT, INDIRECT, INCIDENTAL, SPECIAL, EXEMPLARY, OR CONSEQUENTIAL
 * DAMAGES (INCLUDING, BUT NOT LIMITED TO, PROCUREMENT OF SUBSTITUTE GOODS
 * OR SERVICES; LOSS OF USE, DATA, OR PROFITS; OR BUSINESS INTERRUPTION)
 * HOWEVER CAUSED AND ON ANY THEORY OF LIABILITY, WHETHER IN CONTRACT, STRICT
 * LIABILITY, OR TORT (INCLUDING NEGLIGENCE OR OTHERWISE) ARISING IN ANY WAY
 * OUT OF THE USE OF THIS SOFTWARE, EVEN IF ADVISED OF THE POSSIBILITY OF
 * SUCH DAMAGE.
 */

#include <sys/cdefs.h>
__FBSDID("$FreeBSD$");

#include "opt_ffclock.h"
#include "opt_inet.h"
#include "opt_inet6.h"
#include "opt_ktrace.h"

#define __ELF_WORD_SIZE 32

#ifdef COMPAT_FREEBSD11
#define	_WANT_FREEBSD11_KEVENT
#endif

#include <sys/param.h>
#include <sys/bus.h>
#include <sys/capsicum.h>
#include <sys/clock.h>
#include <sys/exec.h>
#include <sys/fcntl.h>
#include <sys/filedesc.h>
#include <sys/imgact.h>
#include <sys/jail.h>
#include <sys/kernel.h>
#include <sys/limits.h>
#include <sys/linker.h>
#include <sys/lock.h>
#include <sys/malloc.h>
#include <sys/file.h>		/* Must come after sys/malloc.h */
#include <sys/imgact.h>
#include <sys/mbuf.h>
#include <sys/mman.h>
#include <sys/module.h>
#include <sys/mount.h>
#include <sys/mutex.h>
#include <sys/namei.h>
#include <sys/priv.h>
#include <sys/proc.h>
#include <sys/procctl.h>
#include <sys/ptrace.h>
#include <sys/reboot.h>
#include <sys/resource.h>
#include <sys/resourcevar.h>
#include <sys/selinfo.h>
#include <sys/eventvar.h>	/* Must come after sys/selinfo.h */
#include <sys/pipe.h>		/* Must come after sys/selinfo.h */
#include <sys/signal.h>
#include <sys/signalvar.h>
#include <sys/socket.h>
#include <sys/socketvar.h>
#include <sys/specialfd.h>
#include <sys/stat.h>
#include <sys/syscall.h>
#include <sys/syscallsubr.h>
#include <sys/sysctl.h>
#include <sys/sysent.h>
#include <sys/sysproto.h>
#include <sys/systm.h>
#include <sys/thr.h>
#include <sys/timex.h>
#include <sys/unistd.h>
#include <sys/ucontext.h>
#include <sys/vnode.h>
#include <sys/wait.h>
#include <sys/ipc.h>
#include <sys/msg.h>
#include <sys/sem.h>
#include <sys/shm.h>
#include <sys/timeffc.h>
#ifdef KTRACE
#include <sys/ktrace.h>
#endif

#ifdef INET
#include <netinet/in.h>
#endif

#include <vm/vm.h>
#include <vm/vm_param.h>
#include <vm/pmap.h>
#include <vm/vm_map.h>
#include <vm/vm_object.h>
#include <vm/vm_extern.h>

#include <machine/cpu.h>
#include <machine/elf.h>
#ifdef __amd64__
#include <machine/md_var.h>
#endif

#include <security/audit/audit.h>

#include <compat/freebsd32/freebsd32_util.h>
#include <compat/freebsd32/freebsd32.h>
#include <compat/freebsd32/freebsd32_ipc.h>
#include <compat/freebsd32/freebsd32_misc.h>
#include <compat/freebsd32/freebsd32_signal.h>
#include <compat/freebsd32/freebsd32_proto.h>

FEATURE(compat_freebsd_32bit, "Compatible with 32-bit FreeBSD");

struct ptrace_io_desc32 {
	int		piod_op;
	uint32_t	piod_offs;
	uint32_t	piod_addr;
	uint32_t	piod_len;
};

struct ptrace_sc_ret32 {
	uint32_t	sr_retval[2];
	int		sr_error;
};

struct ptrace_vm_entry32 {
	int		pve_entry;
	int		pve_timestamp;
	uint32_t	pve_start;
	uint32_t	pve_end;
	uint32_t	pve_offset;
	u_int		pve_prot;
	u_int		pve_pathlen;
	int32_t		pve_fileid;
	u_int		pve_fsid;
	uint32_t	pve_path;
};

#ifdef __amd64__
CTASSERT(sizeof(struct timeval32) == 8);
CTASSERT(sizeof(struct timespec32) == 8);
CTASSERT(sizeof(struct itimerval32) == 16);
CTASSERT(sizeof(struct bintime32) == 12);
#endif
CTASSERT(sizeof(struct ostatfs32) == 256);
#ifdef __amd64__
CTASSERT(sizeof(struct rusage32) == 72);
#endif
CTASSERT(sizeof(struct sigaltstack32) == 12);
#ifdef __amd64__
CTASSERT(sizeof(struct kevent32) == 56);
#else
CTASSERT(sizeof(struct kevent32) == 64);
#endif
CTASSERT(sizeof(struct iovec32) == 8);
CTASSERT(sizeof(struct msghdr32) == 28);
#ifdef __amd64__
CTASSERT(sizeof(struct stat32) == 208);
CTASSERT(sizeof(struct freebsd11_stat32) == 96);
#endif
CTASSERT(sizeof(struct sigaction32) == 24);

static int freebsd32_kevent_copyout(void *arg, struct kevent *kevp, int count);
static int freebsd32_kevent_copyin(void *arg, struct kevent *kevp, int count);
static int freebsd32_user_clock_nanosleep(struct thread *td, clockid_t clock_id,
    int flags, const struct timespec32 *ua_rqtp, struct timespec32 *ua_rmtp);

void
freebsd32_rusage_out(const struct rusage *s, struct rusage32 *s32)
{

	TV_CP(*s, *s32, ru_utime);
	TV_CP(*s, *s32, ru_stime);
	CP(*s, *s32, ru_maxrss);
	CP(*s, *s32, ru_ixrss);
	CP(*s, *s32, ru_idrss);
	CP(*s, *s32, ru_isrss);
	CP(*s, *s32, ru_minflt);
	CP(*s, *s32, ru_majflt);
	CP(*s, *s32, ru_nswap);
	CP(*s, *s32, ru_inblock);
	CP(*s, *s32, ru_oublock);
	CP(*s, *s32, ru_msgsnd);
	CP(*s, *s32, ru_msgrcv);
	CP(*s, *s32, ru_nsignals);
	CP(*s, *s32, ru_nvcsw);
	CP(*s, *s32, ru_nivcsw);
}

int
freebsd32_wait4(struct thread *td, struct freebsd32_wait4_args *uap)
{
	int error, status;
	struct rusage32 ru32;
	struct rusage ru, *rup;

	if (uap->rusage != NULL)
		rup = &ru;
	else
		rup = NULL;
	error = kern_wait(td, uap->pid, &status, uap->options, rup);
	if (error)
		return (error);
	if (uap->status != NULL)
		error = copyout(&status, uap->status, sizeof(status));
	if (uap->rusage != NULL && error == 0) {
		freebsd32_rusage_out(&ru, &ru32);
		error = copyout(&ru32, uap->rusage, sizeof(ru32));
	}
	return (error);
}

int
freebsd32_wait6(struct thread *td, struct freebsd32_wait6_args *uap)
{
	struct __wrusage32 wru32;
	struct __wrusage wru, *wrup;
	struct siginfo32 si32;
	siginfo_t si, *sip;
	int error, status;

	if (uap->wrusage != NULL)
		wrup = &wru;
	else
		wrup = NULL;
	if (uap->info != NULL) {
		sip = &si;
		bzero(sip, sizeof(*sip));
	} else
		sip = NULL;
	error = kern_wait6(td, uap->idtype, PAIR32TO64(id_t, uap->id),
	    &status, uap->options, wrup, sip);
	if (error != 0)
		return (error);
	if (uap->status != NULL)
		error = copyout(&status, uap->status, sizeof(status));
	if (uap->wrusage != NULL && error == 0) {
		freebsd32_rusage_out(&wru.wru_self, &wru32.wru_self);
		freebsd32_rusage_out(&wru.wru_children, &wru32.wru_children);
		error = copyout(&wru32, uap->wrusage, sizeof(wru32));
	}
	if (uap->info != NULL && error == 0) {
		siginfo_to_siginfo32 (&si, &si32);
		error = copyout(&si32, uap->info, sizeof(si32));
	}
	return (error);
}

#ifdef COMPAT_FREEBSD4
static void
copy_statfs(struct statfs *in, struct ostatfs32 *out)
{

	statfs_scale_blocks(in, INT32_MAX);
	bzero(out, sizeof(*out));
	CP(*in, *out, f_bsize);
	out->f_iosize = MIN(in->f_iosize, INT32_MAX);
	CP(*in, *out, f_blocks);
	CP(*in, *out, f_bfree);
	CP(*in, *out, f_bavail);
	out->f_files = MIN(in->f_files, INT32_MAX);
	out->f_ffree = MIN(in->f_ffree, INT32_MAX);
	CP(*in, *out, f_fsid);
	CP(*in, *out, f_owner);
	CP(*in, *out, f_type);
	CP(*in, *out, f_flags);
	out->f_syncwrites = MIN(in->f_syncwrites, INT32_MAX);
	out->f_asyncwrites = MIN(in->f_asyncwrites, INT32_MAX);
	strlcpy(out->f_fstypename,
	      in->f_fstypename, MFSNAMELEN);
	strlcpy(out->f_mntonname,
	      in->f_mntonname, min(MNAMELEN, FREEBSD4_OMNAMELEN));
	out->f_syncreads = MIN(in->f_syncreads, INT32_MAX);
	out->f_asyncreads = MIN(in->f_asyncreads, INT32_MAX);
	strlcpy(out->f_mntfromname,
	      in->f_mntfromname, min(MNAMELEN, FREEBSD4_OMNAMELEN));
}
#endif

int
freebsd32_getfsstat(struct thread *td, struct freebsd32_getfsstat_args *uap)
{
	size_t count;
	int error;

	if (uap->bufsize < 0 || uap->bufsize > SIZE_MAX)
		return (EINVAL);
	error = kern_getfsstat(td, &uap->buf, uap->bufsize, &count,
	    UIO_USERSPACE, uap->mode);
	if (error == 0)
		td->td_retval[0] = count;
	return (error);
}

#ifdef COMPAT_FREEBSD4
int
freebsd4_freebsd32_getfsstat(struct thread *td,
    struct freebsd4_freebsd32_getfsstat_args *uap)
{
	struct statfs * __capability buf;
	struct statfs *sp;
	struct ostatfs32 stat32;
	size_t count, size, copycount;
	int error;

	count = uap->bufsize / sizeof(struct ostatfs32);
	size = count * sizeof(struct statfs);
	error = kern_getfsstat(td, &buf, size, &count, UIO_SYSSPACE, uap->mode);
	if (size > 0) {
		sp = (__cheri_fromcap struct statfs *)buf;
		copycount = count;
		while (copycount > 0 && error == 0) {
			copy_statfs(sp, &stat32);
			error = copyout(&stat32, uap->buf, sizeof(stat32));
			sp++;
			uap->buf++;
			copycount--;
		}
		free_c(buf, M_STATFS);
	}
	if (error == 0)
		td->td_retval[0] = count;
	return (error);
}
#endif

#ifdef COMPAT_FREEBSD11
int
freebsd11_freebsd32_getfsstat(struct thread *td,
    struct freebsd11_freebsd32_getfsstat_args *uap)
{
	return(kern_freebsd11_getfsstat(td, uap->buf, uap->bufsize,
	    uap->mode));
}
#endif

int
freebsd32_sigaltstack(struct thread *td,
		      struct freebsd32_sigaltstack_args *uap)
{
	struct sigaltstack32 s32;
	struct sigaltstack ss, oss, *ssp;
	int error;

	if (uap->ss != NULL) {
		error = copyin(uap->ss, &s32, sizeof(s32));
		if (error)
			return (error);
		ss.ss_sp = __USER_CAP_UNBOUND(PTRIN(s32.ss_sp));
		CP(s32, ss, ss_size);
		CP(s32, ss, ss_flags);
		ssp = &ss;
	} else
		ssp = NULL;
	error = kern_sigaltstack(td, ssp, &oss);
	if (error == 0 && uap->oss != NULL) {
		s32.ss_sp = PTROUT((__cheri_fromcap void *)oss.ss_sp);
		CP(oss, s32, ss_size);
		CP(oss, s32, ss_flags);
		error = copyout(&s32, uap->oss, sizeof(s32));
	}
	return (error);
}

int
freebsd32_execve(struct thread *td, struct freebsd32_execve_args *uap)
{
	struct image_args eargs;
	struct vmspace *oldvmspace;
	int error;

	error = pre_execve(td, &oldvmspace);
	if (error != 0)
		return (error);
	error = exec_copyin_args(&eargs, __USER_CAP_STR(uap->fname),
	    UIO_USERSPACE, __USER_CAP_UNBOUND(uap->argv),
	    __USER_CAP_UNBOUND(uap->envv));
	if (error == 0)
		error = kern_execve(td, &eargs, NULL, oldvmspace);
	post_execve(td, error, oldvmspace);
	AUDIT_SYSCALL_EXIT(error == EJUSTRETURN ? 0 : error, td);
	return (error);
}

int
freebsd32_fexecve(struct thread *td, struct freebsd32_fexecve_args *uap)
{
	struct image_args eargs;
	struct vmspace *oldvmspace;
	int error;

	error = pre_execve(td, &oldvmspace);
	if (error != 0)
		return (error);
	error = exec_copyin_args(&eargs, NULL, UIO_SYSSPACE,
	    __USER_CAP_UNBOUND(uap->argv), __USER_CAP_UNBOUND(uap->envv));
	if (error == 0) {
		eargs.fd = uap->fd;
		error = kern_execve(td, &eargs, NULL, oldvmspace);
	}
	post_execve(td, error, oldvmspace);
	AUDIT_SYSCALL_EXIT(error == EJUSTRETURN ? 0 : error, td);
	return (error);
}

int
freebsd32_mknodat(struct thread *td, struct freebsd32_mknodat_args *uap)
{

	return (kern_mknodat(td, uap->fd, uap->path, UIO_USERSPACE,
	    uap->mode, PAIR32TO64(dev_t, uap->dev)));
}

int
freebsd32_mprotect(struct thread *td, struct freebsd32_mprotect_args *uap)
{
	int prot;

	prot = uap->prot;
#if defined(__amd64__)
	if (i386_read_exec && (prot & PROT_READ) != 0)
		prot |= PROT_EXEC;
#endif
	return (kern_mprotect(td, (uintptr_t)PTRIN(uap->addr), uap->len,
	    prot));
}

int
freebsd32_mmap(struct thread *td, struct freebsd32_mmap_args *uap)
{
	int prot;

	prot = uap->prot;
#if defined(__amd64__)
	if (i386_read_exec && (prot & PROT_READ))
		prot |= PROT_EXEC;
#endif

	return (kern_mmap(td, &(struct mmap_req){
		.mr_hint = (uintptr_t)uap->addr,
		.mr_len = uap->len,
		.mr_prot = prot,
		.mr_flags = uap->flags,
		.mr_fd = uap->fd,
		.mr_pos = PAIR32TO64(off_t, uap->pos),
	    }));
}

#ifdef COMPAT_FREEBSD6
int
freebsd6_freebsd32_mmap(struct thread *td,
    struct freebsd6_freebsd32_mmap_args *uap)
{
	int prot;

	prot = uap->prot;
#if defined(__amd64__)
	if (i386_read_exec && (prot & PROT_READ))
		prot |= PROT_EXEC;
#endif

	return (kern_mmap(td, &(struct mmap_req){
		.mr_hint = (uintptr_t)uap->addr,
		.mr_len = uap->len,
		.mr_prot = PROT_MAX(_PROT_ALL) | prot,
		.mr_flags = uap->flags,
		.mr_fd = uap->fd,
		.mr_pos = PAIR32TO64(off_t, uap->pos),
	    }));
}
#endif

#ifdef COMPAT_43
int
ofreebsd32_mmap(struct thread *td, struct ofreebsd32_mmap_args *uap)
{
	return (kern_ommap(td, (uintptr_t)uap->addr, uap->len, uap->prot,
	    uap->flags, uap->fd, uap->pos));
}
#endif

int
freebsd32_setitimer(struct thread *td, struct freebsd32_setitimer_args *uap)
{
	struct itimerval itv, oitv, *itvp;	
	struct itimerval32 i32;
	int error;

	if (uap->itv != NULL) {
		error = copyin(uap->itv, &i32, sizeof(i32));
		if (error)
			return (error);
		TV_CP(i32, itv, it_interval);
		TV_CP(i32, itv, it_value);
		itvp = &itv;
	} else
		itvp = NULL;
	error = kern_setitimer(td, uap->which, itvp, &oitv);
	if (error || uap->oitv == NULL)
		return (error);
	TV_CP(oitv, i32, it_interval);
	TV_CP(oitv, i32, it_value);
	return (copyout(&i32, uap->oitv, sizeof(i32)));
}

int
freebsd32_getitimer(struct thread *td, struct freebsd32_getitimer_args *uap)
{
	struct itimerval itv;
	struct itimerval32 i32;
	int error;

	error = kern_getitimer(td, uap->which, &itv);
	if (error || uap->itv == NULL)
		return (error);
	TV_CP(itv, i32, it_interval);
	TV_CP(itv, i32, it_value);
	return (copyout(&i32, uap->itv, sizeof(i32)));
}

int
freebsd32_select(struct thread *td, struct freebsd32_select_args *uap)
{
	struct timeval32 tv32;
	struct timeval tv, *tvp;
	int error;

	if (uap->tv != NULL) {
		error = copyin(uap->tv, &tv32, sizeof(tv32));
		if (error)
			return (error);
		CP(tv32, tv, tv_sec);
		CP(tv32, tv, tv_usec);
		tvp = &tv;
	} else
		tvp = NULL;
	/*
	 * XXX Do pointers need PTRIN()?
	 */
	return (kern_select(td, uap->nd, __USER_CAP_UNBOUND(uap->in),
	    __USER_CAP_UNBOUND(uap->ou), __USER_CAP_UNBOUND(uap->ex), tvp,
	    sizeof(int32_t) * 8));
}

int
freebsd32_pselect(struct thread *td, struct freebsd32_pselect_args *uap)
{
	struct timespec32 ts32;
	struct timespec ts;
	struct timeval tv, *tvp;
	sigset_t set, *uset;
	int error;

	if (uap->ts != NULL) {
		error = copyin(uap->ts, &ts32, sizeof(ts32));
		if (error != 0)
			return (error);
		CP(ts32, ts, tv_sec);
		CP(ts32, ts, tv_nsec);
		TIMESPEC_TO_TIMEVAL(&tv, &ts);
		tvp = &tv;
	} else
		tvp = NULL;
	if (uap->sm != NULL) {
		error = copyin(uap->sm, &set, sizeof(set));
		if (error != 0)
			return (error);
		uset = &set;
	} else
		uset = NULL;
	/*
	 * XXX Do pointers need PTRIN()?
	 */
	error = kern_pselect(td, uap->nd, __USER_CAP_UNBOUND(uap->in),
	    __USER_CAP_UNBOUND(uap->ou), __USER_CAP_UNBOUND(uap->ex), tvp,
	    uset, sizeof(int32_t) * 8);
	return (error);
}

/*
 * Copy 'count' items into the destination list pointed to by uap->eventlist.
 */
static int
freebsd32_kevent_copyout(void *arg, struct kevent *kevp, int count)
{
	struct freebsd32_kevent_args *uap;
	struct kevent32	ks32[KQ_NEVENTS];
	uint64_t e;
	int i, j, error;

	KASSERT(count <= KQ_NEVENTS, ("count (%d) > KQ_NEVENTS", count));
	uap = (struct freebsd32_kevent_args *)arg;

	for (i = 0; i < count; i++) {
		CP(kevp[i], ks32[i], ident);
		CP(kevp[i], ks32[i], filter);
		CP(kevp[i], ks32[i], flags);
		CP(kevp[i], ks32[i], fflags);
#if BYTE_ORDER == LITTLE_ENDIAN
		ks32[i].data1 = kevp[i].data;
		ks32[i].data2 = kevp[i].data >> 32;
#else
		ks32[i].data1 = kevp[i].data >> 32;
		ks32[i].data2 = kevp[i].data;
#endif
		PTROUT_CP(kevp[i], ks32[i], udata);
		for (j = 0; j < nitems(kevp->ext); j++) {
			e = kevp[i].ext[j];
#if BYTE_ORDER == LITTLE_ENDIAN
			ks32[i].ext64[2 * j] = e;
			ks32[i].ext64[2 * j + 1] = e >> 32;
#else
			ks32[i].ext64[2 * j] = e >> 32;
			ks32[i].ext64[2 * j + 1] = e;
#endif
		}
	}
	error = copyout(ks32, uap->eventlist, count * sizeof *ks32);
	if (error == 0)
		uap->eventlist += count;
	return (error);
}

/*
 * Copy 'count' items from the list pointed to by uap->changelist.
 */
static int
freebsd32_kevent_copyin(void *arg, struct kevent *kevp, int count)
{
	struct freebsd32_kevent_args *uap;
	struct kevent32	ks32[KQ_NEVENTS];
	uint64_t e;
	int i, j, error;

	KASSERT(count <= KQ_NEVENTS, ("count (%d) > KQ_NEVENTS", count));
	uap = (struct freebsd32_kevent_args *)arg;

	error = copyin(uap->changelist, ks32, count * sizeof *ks32);
	if (error)
		goto done;
	uap->changelist += count;

	for (i = 0; i < count; i++) {
		CP(ks32[i], kevp[i], ident);
		CP(ks32[i], kevp[i], filter);
		CP(ks32[i], kevp[i], flags);
		CP(ks32[i], kevp[i], fflags);
		kevp[i].data = PAIR32TO64(uint64_t, ks32[i].data);
		PTRIN_CP(ks32[i], kevp[i], udata);
		for (j = 0; j < nitems(kevp->ext); j++) {
#if BYTE_ORDER == LITTLE_ENDIAN
			e = ks32[i].ext64[2 * j + 1];
			e <<= 32;
			e += ks32[i].ext64[2 * j];
#else
			e = ks32[i].ext64[2 * j];
			e <<= 32;
			e += ks32[i].ext64[2 * j + 1];
#endif
			kevp[i].ext[j] = e;
		}
	}
done:
	return (error);
}

int
freebsd32_kevent(struct thread *td, struct freebsd32_kevent_args *uap)
{
	struct timespec32 ts32;
	struct timespec ts, *tsp;
	struct kevent_copyops k_ops = {
		.arg = uap,
		.k_copyout = freebsd32_kevent_copyout,
		.k_copyin = freebsd32_kevent_copyin,
	};
#ifdef KTRACE
	struct kevent32 *eventlist = uap->eventlist;
#endif
	int error;

	if (uap->timeout) {
		error = copyin(uap->timeout, &ts32, sizeof(ts32));
		if (error)
			return (error);
		CP(ts32, ts, tv_sec);
		CP(ts32, ts, tv_nsec);
		tsp = &ts;
	} else
		tsp = NULL;
#ifdef KTRACE
	if (KTRPOINT(td, KTR_STRUCT_ARRAY))
		ktrstructarray("kevent32", UIO_USERSPACE, uap->changelist,
		    uap->nchanges, sizeof(struct kevent32));
#endif
	error = kern_kevent(td, uap->fd, uap->nchanges, uap->nevents,
	    &k_ops, tsp);
#ifdef KTRACE
	if (error == 0 && KTRPOINT(td, KTR_STRUCT_ARRAY))
		ktrstructarray("kevent32", UIO_USERSPACE, eventlist,
		    td->td_retval[0], sizeof(struct kevent32));
#endif
	return (error);
}

#ifdef COMPAT_FREEBSD11
static int
freebsd32_kevent11_copyout(void *arg, struct kevent *kevp, int count)
{
	struct freebsd11_freebsd32_kevent_args *uap;
	struct freebsd11_kevent32 ks32[KQ_NEVENTS];
	int i, error;

	KASSERT(count <= KQ_NEVENTS, ("count (%d) > KQ_NEVENTS", count));
	uap = (struct freebsd11_freebsd32_kevent_args *)arg;

	for (i = 0; i < count; i++) {
		CP(kevp[i], ks32[i], ident);
		CP(kevp[i], ks32[i], filter);
		CP(kevp[i], ks32[i], flags);
		CP(kevp[i], ks32[i], fflags);
		CP(kevp[i], ks32[i], data);
		PTROUT_CP(kevp[i], ks32[i], udata);
	}
	error = copyout(ks32, uap->eventlist, count * sizeof *ks32);
	if (error == 0)
		uap->eventlist += count;
	return (error);
}

/*
 * Copy 'count' items from the list pointed to by uap->changelist.
 */
static int
freebsd32_kevent11_copyin(void *arg, struct kevent *kevp, int count)
{
	struct freebsd11_freebsd32_kevent_args *uap;
	struct freebsd11_kevent32 ks32[KQ_NEVENTS];
	int i, j, error;

	KASSERT(count <= KQ_NEVENTS, ("count (%d) > KQ_NEVENTS", count));
	uap = (struct freebsd11_freebsd32_kevent_args *)arg;

	error = copyin(uap->changelist, ks32, count * sizeof *ks32);
	if (error)
		goto done;
	uap->changelist += count;

	for (i = 0; i < count; i++) {
		CP(ks32[i], kevp[i], ident);
		CP(ks32[i], kevp[i], filter);
		CP(ks32[i], kevp[i], flags);
		CP(ks32[i], kevp[i], fflags);
		CP(ks32[i], kevp[i], data);
		PTRIN_CP(ks32[i], kevp[i], udata);
		for (j = 0; j < nitems(kevp->ext); j++)
			kevp[i].ext[j] = 0;
	}
done:
	return (error);
}

int
freebsd11_freebsd32_kevent(struct thread *td,
    struct freebsd11_freebsd32_kevent_args *uap)
{
	struct timespec32 ts32;
	struct timespec ts, *tsp;
	struct kevent_copyops k_ops = {
		.arg = uap,
		.k_copyout = freebsd32_kevent11_copyout,
		.k_copyin = freebsd32_kevent11_copyin,
	};
#ifdef KTRACE
	struct freebsd11_kevent32 *eventlist = uap->eventlist;
#endif
	int error;

	if (uap->timeout) {
		error = copyin(uap->timeout, &ts32, sizeof(ts32));
		if (error)
			return (error);
		CP(ts32, ts, tv_sec);
		CP(ts32, ts, tv_nsec);
		tsp = &ts;
	} else
		tsp = NULL;
#ifdef KTRACE
	if (KTRPOINT(td, KTR_STRUCT_ARRAY))
		ktrstructarray("freebsd11_kevent32", UIO_USERSPACE,
		    uap->changelist, uap->nchanges,
		    sizeof(struct freebsd11_kevent32));
#endif
	error = kern_kevent(td, uap->fd, uap->nchanges, uap->nevents,
	    &k_ops, tsp);
#ifdef KTRACE
	if (error == 0 && KTRPOINT(td, KTR_STRUCT_ARRAY))
		ktrstructarray("freebsd11_kevent32", UIO_USERSPACE,
		    eventlist, td->td_retval[0],
		    sizeof(struct freebsd11_kevent32));
#endif
	return (error);
}
#endif

int
freebsd32_gettimeofday(struct thread *td,
		       struct freebsd32_gettimeofday_args *uap)
{
	struct timeval atv;
	struct timeval32 atv32;
	struct timezone rtz;
	int error = 0;

	if (uap->tp) {
		microtime(&atv);
		CP(atv, atv32, tv_sec);
		CP(atv, atv32, tv_usec);
		error = copyout(&atv32, uap->tp, sizeof (atv32));
	}
	if (error == 0 && uap->tzp != NULL) {
		rtz.tz_minuteswest = 0;
		rtz.tz_dsttime = 0;
		error = copyout(&rtz, uap->tzp, sizeof (rtz));
	}
	return (error);
}

int
freebsd32_getrusage(struct thread *td, struct freebsd32_getrusage_args *uap)
{
	struct rusage32 s32;
	struct rusage s;
	int error;

	error = kern_getrusage(td, uap->who, &s);
	if (error == 0) {
		freebsd32_rusage_out(&s, &s32);
		error = copyout(&s32, uap->rusage, sizeof(s32));
	}
	return (error);
}

static void
ptrace_lwpinfo_to32(const struct ptrace_lwpinfo *pl,
    struct ptrace_lwpinfo32 *pl32)
{

	bzero(pl32, sizeof(*pl32));
	pl32->pl_lwpid = pl->pl_lwpid;
	pl32->pl_event = pl->pl_event;
	pl32->pl_flags = pl->pl_flags;
	pl32->pl_sigmask = pl->pl_sigmask;
	pl32->pl_siglist = pl->pl_siglist;
	siginfo_to_siginfo32(&pl->pl_siginfo, &pl32->pl_siginfo);
	strcpy(pl32->pl_tdname, pl->pl_tdname);
	pl32->pl_child_pid = pl->pl_child_pid;
	pl32->pl_syscall_code = pl->pl_syscall_code;
	pl32->pl_syscall_narg = pl->pl_syscall_narg;
}

static void
ptrace_sc_ret_to32(const struct ptrace_sc_ret *psr,
    struct ptrace_sc_ret32 *psr32)
{

	bzero(psr32, sizeof(*psr32));
	psr32->sr_retval[0] = psr->sr_retval[0];
	psr32->sr_retval[1] = psr->sr_retval[1];
	psr32->sr_error = psr->sr_error;
}

int
freebsd32_ptrace(struct thread *td, struct freebsd32_ptrace_args *uap)
{
	union {
		struct ptrace_io_desc piod;
		struct ptrace_lwpinfo pl;
		struct ptrace_vm_entry pve;
		struct ptrace_coredump pc;
		struct dbreg32 dbreg;
		struct fpreg32 fpreg;
		struct reg32 reg;
<<<<<<< HEAD
		syscallarg_t args[nitems(td->td_sa.args)];
=======
		struct iovec vec;
		register_t args[nitems(td->td_sa.args)];
>>>>>>> 548a2ec4
		struct ptrace_sc_ret psr;
		int ptevents;
	} r;
	union {
		struct ptrace_io_desc32 piod;
		struct ptrace_lwpinfo32 pl;
		struct ptrace_vm_entry32 pve;
		struct ptrace_coredump32 pc;
		uint32_t args[nitems(td->td_sa.args)];
		struct ptrace_sc_ret32 psr;
		struct iovec32 vec;
	} r32;
	void * __capability addr;
	int data, error, i;

	if (!allow_ptrace)
		return (ENOSYS);
	error = 0;

	AUDIT_ARG_PID(uap->pid);
	AUDIT_ARG_CMD(uap->req);
	AUDIT_ARG_VALUE(uap->data);
	addr = &r;
	data = uap->data;
	switch (uap->req) {
	case PT_GET_EVENT_MASK:
	case PT_GET_SC_ARGS:
	case PT_GET_SC_RET:
		break;
	case PT_LWPINFO:
		if (uap->data > sizeof(r32.pl))
			return (EINVAL);

		/*
		 * Pass size of native structure in 'data'.  Truncate
		 * if necessary to avoid siginfo.
		 */
		data = sizeof(r.pl);
		if (uap->data < offsetof(struct ptrace_lwpinfo32, pl_siginfo) +
		    sizeof(struct siginfo32))
			data = offsetof(struct ptrace_lwpinfo, pl_siginfo);
		break;
	case PT_GETREGS:
		bzero(&r.reg, sizeof(r.reg));
		break;
	case PT_GETFPREGS:
		bzero(&r.fpreg, sizeof(r.fpreg));
		break;
	case PT_GETDBREGS:
		bzero(&r.dbreg, sizeof(r.dbreg));
		break;
	case PT_SETREGS:
		error = copyin(uap->addr, &r.reg, sizeof(r.reg));
		break;
	case PT_SETFPREGS:
		error = copyin(uap->addr, &r.fpreg, sizeof(r.fpreg));
		break;
	case PT_SETDBREGS:
		error = copyin(uap->addr, &r.dbreg, sizeof(r.dbreg));
		break;
	case PT_SETREGSET:
		error = copyin(uap->addr, &r32.vec, sizeof(r32.vec));
		if (error != 0)
			break;

		r.vec.iov_len = r32.vec.iov_len;
		r.vec.iov_base = PTRIN(r32.vec.iov_base);
		break;
	case PT_GETREGSET:
		error = copyin(uap->addr, &r32.vec, sizeof(r32.vec));
		if (error != 0)
			break;

		r.vec.iov_len = r32.vec.iov_len;
		r.vec.iov_base = PTRIN(r32.vec.iov_base);
		break;
	case PT_SET_EVENT_MASK:
		if (uap->data != sizeof(r.ptevents))
			error = EINVAL;
		else
			error = copyin(uap->addr, &r.ptevents, uap->data);
		break;
	case PT_IO:
		error = copyin(uap->addr, &r32.piod, sizeof(r32.piod));
		if (error)
			break;
		CP(r32.piod, r.piod, piod_op);
		PTRIN_CP(r32.piod, r.piod, piod_offs);
		PTRIN_CP(r32.piod, r.piod, piod_addr);
		CP(r32.piod, r.piod, piod_len);
		break;
	case PT_VM_ENTRY:
		error = copyin(uap->addr, &r32.pve, sizeof(r32.pve));
		if (error)
			break;

		CP(r32.pve, r.pve, pve_entry);
		CP(r32.pve, r.pve, pve_timestamp);
		CP(r32.pve, r.pve, pve_start);
		CP(r32.pve, r.pve, pve_end);
		CP(r32.pve, r.pve, pve_offset);
		CP(r32.pve, r.pve, pve_prot);
		CP(r32.pve, r.pve, pve_pathlen);
		CP(r32.pve, r.pve, pve_fileid);
		CP(r32.pve, r.pve, pve_fsid);
		PTRIN_CP(r32.pve, r.pve, pve_path);
		break;
	case PT_COREDUMP:
		if (uap->data != sizeof(r32.pc))
			error = EINVAL;
		else
			error = copyin(uap->addr, &r32.pc, uap->data);
		CP(r32.pc, r.pc, pc_fd);
		CP(r32.pc, r.pc, pc_flags);
		r.pc.pc_limit = PAIR32TO64(off_t, r32.pc.pc_limit);
		data = sizeof(r.pc);
		break;
	default:
		addr = uap->addr;
		break;
	}
	if (error)
		return (error);

	error = kern_ptrace(td, uap->req, uap->pid, addr, data);
	if (error)
		return (error);

	switch (uap->req) {
	case PT_VM_ENTRY:
		CP(r.pve, r32.pve, pve_entry);
		CP(r.pve, r32.pve, pve_timestamp);
		CP(r.pve, r32.pve, pve_start);
		CP(r.pve, r32.pve, pve_end);
		CP(r.pve, r32.pve, pve_offset);
		CP(r.pve, r32.pve, pve_prot);
		CP(r.pve, r32.pve, pve_pathlen);
		CP(r.pve, r32.pve, pve_fileid);
		CP(r.pve, r32.pve, pve_fsid);
		error = copyout(&r32.pve, uap->addr, sizeof(r32.pve));
		break;
	case PT_IO:
		CP(r.piod, r32.piod, piod_len);
		error = copyout(&r32.piod, uap->addr, sizeof(r32.piod));
		break;
	case PT_GETREGS:
		error = copyout(&r.reg, uap->addr, sizeof(r.reg));
		break;
	case PT_GETFPREGS:
		error = copyout(&r.fpreg, uap->addr, sizeof(r.fpreg));
		break;
	case PT_GETDBREGS:
		error = copyout(&r.dbreg, uap->addr, sizeof(r.dbreg));
		break;
	case PT_GETREGSET:
		r32.vec.iov_len = r.vec.iov_len;
		error = copyout(&r32.vec, uap->addr, sizeof(r32.vec));
		break;
	case PT_GET_EVENT_MASK:
		/* NB: The size in uap->data is validated in kern_ptrace(). */
		error = copyout(&r.ptevents, uap->addr, uap->data);
		break;
	case PT_LWPINFO:
		ptrace_lwpinfo_to32(&r.pl, &r32.pl);
		error = copyout(&r32.pl, uap->addr, uap->data);
		break;
	case PT_GET_SC_ARGS:
		for (i = 0; i < nitems(r.args); i++)
			r32.args[i] = (uint32_t)r.args[i];
		error = copyout(r32.args, uap->addr, MIN(uap->data,
		    sizeof(r32.args)));
		break;
	case PT_GET_SC_RET:
		ptrace_sc_ret_to32(&r.psr, &r32.psr);
		error = copyout(&r32.psr, uap->addr, MIN(uap->data,
		    sizeof(r32.psr)));
		break;
	}

	return (error);
}

int
freebsd32_copyinuio(const struct iovec * __capability cb_arg, u_int iovcnt,
    struct uio **uiop)
{
	struct iovec32 iov32;
	struct iovec *iov;
	struct uio *uio;
	u_int iovlen;
	int error, i;
	/*
	 * The first argument is not actually a struct iovec *, but C's type
	 * system does not allow for overloaded callbacks.
	 */
	const struct iovec32 * __capability iovp =
	    (const struct iovec32 * __capability)cb_arg;

	*uiop = NULL;
	if (iovcnt > UIO_MAXIOV)
		return (EINVAL);
	iovlen = iovcnt * sizeof(struct iovec);
	uio = malloc(iovlen + sizeof *uio, M_IOV, M_WAITOK);
	iov = (struct iovec *)(uio + 1);
	for (i = 0; i < iovcnt; i++) {
		error = copyin(&iovp[i], &iov32, sizeof(struct iovec32));
		if (error) {
			free(uio, M_IOV);
			return (error);
		}
		IOVEC_INIT(&iov[i], PTRIN(iov32.iov_base), iov32.iov_len);
	}
	uio->uio_iov = iov;
	uio->uio_iovcnt = iovcnt;
	uio->uio_segflg = UIO_USERSPACE;
	uio->uio_offset = -1;
	uio->uio_resid = 0;
	for (i = 0; i < iovcnt; i++) {
		if (iov->iov_len > INT_MAX - uio->uio_resid) {
			free(uio, M_IOV);
			return (EINVAL);
		}
		uio->uio_resid += iov->iov_len;
		iov++;
	}
	*uiop = uio;
	return (0);
}

int
freebsd32_readv(struct thread *td, struct freebsd32_readv_args *uap)
{

	return (user_readv(td, uap->fd, __USER_CAP_ARRAY(uap->iovp,
	    uap->iovcnt), uap->iovcnt, freebsd32_copyinuio));
}

int
freebsd32_writev(struct thread *td, struct freebsd32_writev_args *uap)
{

	return (user_writev(td, uap->fd, __USER_CAP_ARRAY(uap->iovp,
	    uap->iovcnt), uap->iovcnt, freebsd32_copyinuio));
}

int
freebsd32_preadv(struct thread *td, struct freebsd32_preadv_args *uap)
{

	return (user_preadv(td, uap->fd, __USER_CAP_ARRAY(uap->iovp,
	    uap->iovcnt), uap->iovcnt, PAIR32TO64(off_t, uap->offset),
	    freebsd32_copyinuio));
}

int
freebsd32_pwritev(struct thread *td, struct freebsd32_pwritev_args *uap)
{

	return (user_pwritev(td, uap->fd,
	    (struct iovec *__capability)__USER_CAP_ARRAY(uap->iovp,
		uap->iovcnt), uap->iovcnt, PAIR32TO64(off_t, uap->offset),
	    freebsd32_copyinuio));
}

int
freebsd32_copyiniov(const struct iovec * __capability cb_arg, u_int iovcnt,
    struct iovec **iovp, int error)
{
	struct iovec32 iov32;
	struct iovec *iov;
	u_int iovlen;
	int i;
	/*
	 * The first argument is not actually a struct iovec *, but C's type
	 * system does not allow for overloaded callbacks.
	 */
	const struct iovec32 * __capability iovp32 =
	    (const struct iovec32 * __capability)cb_arg;

	*iovp = NULL;
	if (iovcnt > UIO_MAXIOV)
		return (error);
	iovlen = iovcnt * sizeof(struct iovec);
	iov = malloc(iovlen, M_IOV, M_WAITOK);
	for (i = 0; i < iovcnt; i++) {
		error = copyin(&iovp32[i], &iov32, sizeof(struct iovec32));
		if (error) {
			free(iov, M_IOV);
			return (error);
		}
		IOVEC_INIT(&iov[i], PTRIN(iov32.iov_base), iov32.iov_len);
	}
	*iovp = iov;
	return (0);
}

static int
freebsd32_copyinmsghdr(const struct msghdr32 *msg32, struct msghdr *msg)
{
	struct msghdr32 m32;
	int error;

	error = copyin(msg32, &m32, sizeof(m32));
	if (error)
		return (error);
	msg->msg_name = PTRIN(m32.msg_name);
	msg->msg_namelen = m32.msg_namelen;
	msg->msg_iov = PTRIN(m32.msg_iov);
	msg->msg_iovlen = m32.msg_iovlen;
	msg->msg_control = PTRIN(m32.msg_control);
	msg->msg_controllen = m32.msg_controllen;
	msg->msg_flags = m32.msg_flags;
	return (0);
}

static int
freebsd32_copyoutmsghdr(struct msghdr *msg, struct msghdr32 *msg32)
{
	struct msghdr32 m32;
	int error;

	m32.msg_name = PTROUT(msg->msg_name);
	m32.msg_namelen = msg->msg_namelen;
	m32.msg_iov = PTROUT(msg->msg_iov);
	m32.msg_iovlen = msg->msg_iovlen;
	m32.msg_control = PTROUT(msg->msg_control);
	m32.msg_controllen = msg->msg_controllen;
	m32.msg_flags = msg->msg_flags;
	error = copyout(&m32, msg32, sizeof(m32));
	return (error);
}

#ifndef __mips__
#define FREEBSD32_ALIGNBYTES	(sizeof(int) - 1)
#else
#define FREEBSD32_ALIGNBYTES	(sizeof(long) - 1)
#endif
#define FREEBSD32_ALIGN(p)	\
	(((u_long)(p) + FREEBSD32_ALIGNBYTES) & ~FREEBSD32_ALIGNBYTES)
#define	FREEBSD32_CMSG_SPACE(l)	\
	(FREEBSD32_ALIGN(sizeof(struct cmsghdr)) + FREEBSD32_ALIGN(l))

#define	FREEBSD32_CMSG_DATA(cmsg)	((unsigned char *)(cmsg) + \
				 FREEBSD32_ALIGN(sizeof(struct cmsghdr)))

static size_t
freebsd32_cmsg_convert(const struct cmsghdr *cm, void *data, socklen_t datalen)
{
	size_t copylen;
	union {
		struct timespec32 ts;
		struct timeval32 tv;
		struct bintime32 bt;
	} tmp32;

	union {
		struct timespec ts;
		struct timeval tv;
		struct bintime bt;
	} *in;

	in = data;
	copylen = 0;
	switch (cm->cmsg_level) {
	case SOL_SOCKET:
		switch (cm->cmsg_type) {
		case SCM_TIMESTAMP:
			TV_CP(*in, tmp32, tv);
			copylen = sizeof(tmp32.tv);
			break;

		case SCM_BINTIME:
			BT_CP(*in, tmp32, bt);
			copylen = sizeof(tmp32.bt);
			break;

		case SCM_REALTIME:
		case SCM_MONOTONIC:
			TS_CP(*in, tmp32, ts);
			copylen = sizeof(tmp32.ts);
			break;

		default:
			break;
		}

	default:
		break;
	}

	if (copylen == 0)
		return (datalen);

	KASSERT((datalen >= copylen), ("corrupted cmsghdr"));

	bcopy(&tmp32, data, copylen);
	return (copylen);
}

static int
freebsd32_copy_msg_out(struct msghdr *msg, struct mbuf *control)
{
	struct cmsghdr *cm;
	void *data;
	socklen_t clen, datalen, datalen_out, oldclen;
	int error;
	caddr_t ctlbuf;
	int len, copylen;
	struct mbuf *m;
	error = 0;

	len    = msg->msg_controllen;
	msg->msg_controllen = 0;

	ctlbuf = msg->msg_control;
	for (m = control; m != NULL && len > 0; m = m->m_next) {
		cm = mtod(m, struct cmsghdr *);
		clen = m->m_len;
		while (cm != NULL) {
			if (sizeof(struct cmsghdr) > clen ||
			    cm->cmsg_len > clen) {
				error = EINVAL;
				break;
			}

			data   = CMSG_DATA(cm);
			datalen = (caddr_t)cm + cm->cmsg_len - (caddr_t)data;
			datalen_out = freebsd32_cmsg_convert(cm, data, datalen);

			/*
			 * Copy out the message header.  Preserve the native
			 * message size in case we need to inspect the message
			 * contents later.
			 */
			copylen = sizeof(struct cmsghdr);
			if (len < copylen) {
				msg->msg_flags |= MSG_CTRUNC;
				m_dispose_extcontrolm(m);
				goto exit;
			}
			oldclen = cm->cmsg_len;
			cm->cmsg_len = FREEBSD32_ALIGN(sizeof(struct cmsghdr)) +
			    datalen_out;
			error = copyout(cm, ctlbuf, copylen);
			cm->cmsg_len = oldclen;
			if (error != 0)
				goto exit;

			ctlbuf += FREEBSD32_ALIGN(copylen);
			len    -= FREEBSD32_ALIGN(copylen);

			copylen = datalen_out;
			if (len < copylen) {
				msg->msg_flags |= MSG_CTRUNC;
				m_dispose_extcontrolm(m);
				break;
			}

			/* Copy out the message data. */
			error = copyout(data, ctlbuf, copylen);
			if (error)
				goto exit;

			ctlbuf += FREEBSD32_ALIGN(copylen);
			len    -= FREEBSD32_ALIGN(copylen);

			if (CMSG_SPACE(datalen) < clen) {
				clen -= CMSG_SPACE(datalen);
				cm = (struct cmsghdr *)
				    ((caddr_t)cm + CMSG_SPACE(datalen));
			} else {
				clen = 0;
				cm = NULL;
			}

			msg->msg_controllen +=
			    FREEBSD32_CMSG_SPACE(datalen_out);
		}
	}
	if (len == 0 && m != NULL) {
		msg->msg_flags |= MSG_CTRUNC;
		m_dispose_extcontrolm(m);
	}

exit:
	return (error);
}

int
freebsd32_recvmsg(struct thread *td, struct freebsd32_recvmsg_args *uap)
{
	struct msghdr msg;
	struct iovec *uiov, *iov;
	struct mbuf *control = NULL;
	struct mbuf **controlp;
	int error;

	error = freebsd32_copyinmsghdr(uap->msg, &msg);
	if (error)
		return (error);
	error = freebsd32_copyiniov(__USER_CAP(msg.msg_iov,
	    msg.msg_iovlen * sizeof(struct iovec32)), msg.msg_iovlen, &iov,
	    EMSGSIZE);
	if (error)
		return (error);
	msg.msg_flags = uap->flags;
	uiov = msg.msg_iov;
	msg.msg_iov = iov;

	controlp = (msg.msg_control != NULL) ?  &control : NULL;
	error = kern_recvit(td, uap->s, &msg, UIO_USERSPACE, controlp);
	if (error == 0) {
		msg.msg_iov = uiov;

		if (control != NULL)
			error = freebsd32_copy_msg_out(&msg, control);
		else
			msg.msg_controllen = 0;

		if (error == 0)
			error = freebsd32_copyoutmsghdr(&msg, uap->msg);
	}
	free(iov, M_IOV);

	if (control != NULL) {
		if (error != 0)
			m_dispose_extcontrolm(control);
		m_freem(control);
	}

	return (error);
}

#ifdef COMPAT_43
int
ofreebsd32_recvmsg(struct thread *td, struct ofreebsd32_recvmsg_args *uap)
{
	return (ENOSYS);
}
#endif

/*
 * Copy-in the array of control messages constructed using alignment
 * and padding suitable for a 32-bit environment and construct an
 * mbuf using alignment and padding suitable for a 64-bit kernel.
 * The alignment and padding are defined indirectly by CMSG_DATA(),
 * CMSG_SPACE() and CMSG_LEN().
 */
static int
freebsd32_copyin_control(struct mbuf **mp, caddr_t buf, u_int buflen)
{
	struct cmsghdr *cm;
	struct mbuf *m;
	void *in, *in1, *md;
	u_int msglen, outlen;
	int error;

	if (buflen > MCLBYTES)
		return (EINVAL);

	in = malloc(buflen, M_TEMP, M_WAITOK);
	error = copyin(buf, in, buflen);
	if (error != 0)
		goto out;

	/*
	 * Make a pass over the input buffer to determine the amount of space
	 * required for 64 bit-aligned copies of the control messages.
	 */
	in1 = in;
	outlen = 0;
	while (buflen > 0) {
		if (buflen < sizeof(*cm)) {
			error = EINVAL;
			break;
		}
		cm = (struct cmsghdr *)in1;
		if (cm->cmsg_len < FREEBSD32_ALIGN(sizeof(*cm))) {
			error = EINVAL;
			break;
		}
		msglen = FREEBSD32_ALIGN(cm->cmsg_len);
		if (msglen > buflen || msglen < cm->cmsg_len) {
			error = EINVAL;
			break;
		}
		buflen -= msglen;

		in1 = (char *)in1 + msglen;
		outlen += CMSG_ALIGN(sizeof(*cm)) +
		    CMSG_ALIGN(msglen - FREEBSD32_ALIGN(sizeof(*cm)));
	}
	if (error == 0 && outlen > MCLBYTES) {
		/*
		 * XXXMJ This implies that the upper limit on 32-bit aligned
		 * control messages is less than MCLBYTES, and so we are not
		 * perfectly compatible.  However, there is no platform
		 * guarantee that mbuf clusters larger than MCLBYTES can be
		 * allocated.
		 */
		error = EINVAL;
	}
	if (error != 0)
		goto out;

	m = m_get2(outlen, M_WAITOK, MT_CONTROL, 0);
	m->m_len = outlen;
	md = mtod(m, void *);

	/*
	 * Make a second pass over input messages, copying them into the output
	 * buffer.
	 */
	in1 = in;
	while (outlen > 0) {
		/* Copy the message header and align the length field. */
		cm = md;
		memcpy(cm, in1, sizeof(*cm));
		msglen = cm->cmsg_len - FREEBSD32_ALIGN(sizeof(*cm));
		cm->cmsg_len = CMSG_ALIGN(sizeof(*cm)) + msglen;

		/* Copy the message body. */
		in1 = (char *)in1 + FREEBSD32_ALIGN(sizeof(*cm));
		md = (char *)md + CMSG_ALIGN(sizeof(*cm));
		memcpy(md, in1, msglen);
		in1 = (char *)in1 + FREEBSD32_ALIGN(msglen);
		md = (char *)md + CMSG_ALIGN(msglen);
		KASSERT(outlen >= CMSG_ALIGN(sizeof(*cm)) + CMSG_ALIGN(msglen),
		    ("outlen %u underflow, msglen %u", outlen, msglen));
		outlen -= CMSG_ALIGN(sizeof(*cm)) + CMSG_ALIGN(msglen);
	}

	*mp = m;
out:
	free(in, M_TEMP);
	return (error);
}

int
freebsd32_sendmsg(struct thread *td, struct freebsd32_sendmsg_args *uap)
{
	struct msghdr msg;
	struct iovec *iov;
	struct mbuf *control = NULL;
	struct sockaddr *to = NULL;
	int error;

	error = freebsd32_copyinmsghdr(uap->msg, &msg);
	if (error)
		return (error);
	error = freebsd32_copyiniov(__USER_CAP(msg.msg_iov,
	    msg.msg_iovlen * sizeof(struct iovec32)), msg.msg_iovlen, &iov,
	    EMSGSIZE);
	if (error)
		return (error);
	msg.msg_iov = iov;
	if (msg.msg_name != NULL) {
		error = getsockaddr(&to,
		    __USER_CAP(msg.msg_name, msg.msg_namelen), msg.msg_namelen);
		if (error) {
			to = NULL;
			goto out;
		}
		msg.msg_name = to;
	}

	if (msg.msg_control) {
		if (msg.msg_controllen < sizeof(struct cmsghdr)) {
			error = EINVAL;
			goto out;
		}

		error = freebsd32_copyin_control(&control, msg.msg_control,
		    msg.msg_controllen);
		if (error)
			goto out;

		msg.msg_control = NULL;
		msg.msg_controllen = 0;
	}

	error = kern_sendit(td, uap->s, &msg, uap->flags, control,
	    UIO_USERSPACE);

out:
	free(iov, M_IOV);
	if (to)
		free(to, M_SONAME);
	return (error);
}

#ifdef COMPAT_43
int
ofreebsd32_sendmsg(struct thread *td, struct ofreebsd32_sendmsg_args *uap)
{
	return (ENOSYS);
}
#endif


int
freebsd32_settimeofday(struct thread *td,
		       struct freebsd32_settimeofday_args *uap)
{
	struct timeval32 tv32;
	struct timeval tv, *tvp;
	struct timezone tz, *tzp;
	int error;

	if (uap->tv) {
		error = copyin(uap->tv, &tv32, sizeof(tv32));
		if (error)
			return (error);
		CP(tv32, tv, tv_sec);
		CP(tv32, tv, tv_usec);
		tvp = &tv;
	} else
		tvp = NULL;
	if (uap->tzp) {
		error = copyin(uap->tzp, &tz, sizeof(tz));
		if (error)
			return (error);
		tzp = &tz;
	} else
		tzp = NULL;
	return (kern_settimeofday(td, tvp, tzp));
}

int
freebsd32_utimes(struct thread *td, struct freebsd32_utimes_args *uap)
{
	struct timeval32 s32[2];
	struct timeval s[2], *sp;
	int error;

	if (uap->tptr != NULL) {
		error = copyin(uap->tptr, s32, sizeof(s32));
		if (error)
			return (error);
		CP(s32[0], s[0], tv_sec);
		CP(s32[0], s[0], tv_usec);
		CP(s32[1], s[1], tv_sec);
		CP(s32[1], s[1], tv_usec);
		sp = s;
	} else
		sp = NULL;
	return (kern_utimesat(td, AT_FDCWD, uap->path, UIO_USERSPACE,
	    sp, UIO_SYSSPACE));
}

int
freebsd32_lutimes(struct thread *td, struct freebsd32_lutimes_args *uap)
{
	struct timeval32 s32[2];
	struct timeval s[2], *sp;
	int error;

	if (uap->tptr != NULL) {
		error = copyin(uap->tptr, s32, sizeof(s32));
		if (error)
			return (error);
		CP(s32[0], s[0], tv_sec);
		CP(s32[0], s[0], tv_usec);
		CP(s32[1], s[1], tv_sec);
		CP(s32[1], s[1], tv_usec);
		sp = s;
	} else
		sp = NULL;
	return (kern_lutimes(td, uap->path, UIO_USERSPACE, sp, UIO_SYSSPACE));
}

int
freebsd32_futimes(struct thread *td, struct freebsd32_futimes_args *uap)
{
	struct timeval32 s32[2];
	struct timeval s[2], *sp;
	int error;

	if (uap->tptr != NULL) {
		error = copyin(uap->tptr, s32, sizeof(s32));
		if (error)
			return (error);
		CP(s32[0], s[0], tv_sec);
		CP(s32[0], s[0], tv_usec);
		CP(s32[1], s[1], tv_sec);
		CP(s32[1], s[1], tv_usec);
		sp = s;
	} else
		sp = NULL;
	return (kern_futimes(td, uap->fd, sp, UIO_SYSSPACE));
}

int
freebsd32_futimesat(struct thread *td, struct freebsd32_futimesat_args *uap)
{
	struct timeval32 s32[2];
	struct timeval s[2], *sp;
	int error;

	if (uap->times != NULL) {
		error = copyin(uap->times, s32, sizeof(s32));
		if (error)
			return (error);
		CP(s32[0], s[0], tv_sec);
		CP(s32[0], s[0], tv_usec);
		CP(s32[1], s[1], tv_sec);
		CP(s32[1], s[1], tv_usec);
		sp = s;
	} else
		sp = NULL;
	return (kern_utimesat(td, uap->fd, uap->path, UIO_USERSPACE,
		sp, UIO_SYSSPACE));
}

int
freebsd32_futimens(struct thread *td, struct freebsd32_futimens_args *uap)
{
	struct timespec32 ts32[2];
	struct timespec ts[2], *tsp;
	int error;

	if (uap->times != NULL) {
		error = copyin(uap->times, ts32, sizeof(ts32));
		if (error)
			return (error);
		CP(ts32[0], ts[0], tv_sec);
		CP(ts32[0], ts[0], tv_nsec);
		CP(ts32[1], ts[1], tv_sec);
		CP(ts32[1], ts[1], tv_nsec);
		tsp = ts;
	} else
		tsp = NULL;
	return (kern_futimens(td, uap->fd, tsp, UIO_SYSSPACE));
}

int
freebsd32_utimensat(struct thread *td, struct freebsd32_utimensat_args *uap)
{
	struct timespec32 ts32[2];
	struct timespec ts[2], *tsp;
	int error;

	if (uap->times != NULL) {
		error = copyin(uap->times, ts32, sizeof(ts32));
		if (error)
			return (error);
		CP(ts32[0], ts[0], tv_sec);
		CP(ts32[0], ts[0], tv_nsec);
		CP(ts32[1], ts[1], tv_sec);
		CP(ts32[1], ts[1], tv_nsec);
		tsp = ts;
	} else
		tsp = NULL;
	return (kern_utimensat(td, uap->fd, uap->path, UIO_USERSPACE,
	    tsp, UIO_SYSSPACE, uap->flag));
}

int
freebsd32_adjtime(struct thread *td, struct freebsd32_adjtime_args *uap)
{
	struct timeval32 tv32;
	struct timeval delta, olddelta, *deltap;
	int error;

	if (uap->delta) {
		error = copyin(uap->delta, &tv32, sizeof(tv32));
		if (error)
			return (error);
		CP(tv32, delta, tv_sec);
		CP(tv32, delta, tv_usec);
		deltap = &delta;
	} else
		deltap = NULL;
	error = kern_adjtime(td, deltap, &olddelta);
	if (uap->olddelta && error == 0) {
		CP(olddelta, tv32, tv_sec);
		CP(olddelta, tv32, tv_usec);
		error = copyout(&tv32, uap->olddelta, sizeof(tv32));
	}
	return (error);
}

#ifdef COMPAT_FREEBSD4
int
freebsd4_freebsd32_statfs(struct thread *td, struct freebsd4_freebsd32_statfs_args *uap)
{
	struct ostatfs32 s32;
	struct statfs *sp;
	int error;

	sp = malloc(sizeof(struct statfs), M_STATFS, M_WAITOK);
	error = kern_statfs(td, __USER_CAP_STR(uap->path), UIO_USERSPACE, sp);
	if (error == 0) {
		copy_statfs(sp, &s32);
		error = copyout(&s32, uap->buf, sizeof(s32));
	}
	free(sp, M_STATFS);
	return (error);
}
#endif

#ifdef COMPAT_FREEBSD4
int
freebsd4_freebsd32_fstatfs(struct thread *td, struct freebsd4_freebsd32_fstatfs_args *uap)
{
	struct ostatfs32 s32;
	struct statfs *sp;
	int error;

	sp = malloc(sizeof(struct statfs), M_STATFS, M_WAITOK);
	error = kern_fstatfs(td, uap->fd, sp);
	if (error == 0) {
		copy_statfs(sp, &s32);
		error = copyout(&s32, uap->buf, sizeof(s32));
	}
	free(sp, M_STATFS);
	return (error);
}
#endif

#ifdef COMPAT_FREEBSD4
int
freebsd4_freebsd32_fhstatfs(struct thread *td, struct freebsd4_freebsd32_fhstatfs_args *uap)
{
	struct ostatfs32 s32;
	struct statfs *sp;
	fhandle_t fh;
	int error;

	if ((error = copyin(uap->u_fhp, &fh, sizeof(fhandle_t))) != 0)
		return (error);
	sp = malloc(sizeof(struct statfs), M_STATFS, M_WAITOK);
	error = kern_fhstatfs(td, fh, sp);
	if (error == 0) {
		copy_statfs(sp, &s32);
		error = copyout(&s32, uap->buf, sizeof(s32));
	}
	free(sp, M_STATFS);
	return (error);
}
#endif

int
freebsd32_pread(struct thread *td, struct freebsd32_pread_args *uap)
{

	return (kern_pread(td, uap->fd, uap->buf, uap->nbyte,
	    PAIR32TO64(off_t, uap->offset)));
}

int
freebsd32_pwrite(struct thread *td, struct freebsd32_pwrite_args *uap)
{

	return (kern_pwrite(td, uap->fd, uap->buf, uap->nbyte,
	    PAIR32TO64(off_t, uap->offset)));
}

#ifdef COMPAT_43
int
ofreebsd32_lseek(struct thread *td, struct ofreebsd32_lseek_args *uap)
{

	return (kern_lseek(td, uap->fd, uap->offset, uap->whence));
}
#endif

int
freebsd32_lseek(struct thread *td, struct freebsd32_lseek_args *uap)
{
	int error;
	off_t pos;

	error = kern_lseek(td, uap->fd, PAIR32TO64(off_t, uap->offset),
	    uap->whence);
	/* Expand the quad return into two parts for eax and edx */
	pos = td->td_uretoff.tdu_off;
	td->td_retval[RETVAL_LO] = pos & 0xffffffff;	/* %eax */
	td->td_retval[RETVAL_HI] = pos >> 32;		/* %edx */
	return error;
}

int
freebsd32_truncate(struct thread *td, struct freebsd32_truncate_args *uap)
{

	return (kern_truncate(td, uap->path, UIO_USERSPACE,
	    PAIR32TO64(off_t, uap->length)));
}

#ifdef COMPAT_43
int
ofreebsd32_truncate(struct thread *td, struct ofreebsd32_truncate_args *uap)
{
	return (kern_truncate(td, uap->path, UIO_USERSPACE, uap->length));
}
#endif

int
freebsd32_ftruncate(struct thread *td, struct freebsd32_ftruncate_args *uap)
{

	return (kern_ftruncate(td, uap->fd, PAIR32TO64(off_t, uap->length)));
}

#ifdef COMPAT_43
int
ofreebsd32_ftruncate(struct thread *td, struct ofreebsd32_ftruncate_args *uap)
{
	return (kern_ftruncate(td, uap->fd, uap->length));
}

int
ofreebsd32_getdirentries(struct thread *td,
    struct ofreebsd32_getdirentries_args *uap)
{
	struct ogetdirentries_args ap;
	int error;
	long loff;
	int32_t loff_cut;

	ap.fd = uap->fd;
	ap.buf = uap->buf;
	ap.count = uap->count;
	ap.basep = NULL;
	error = kern_ogetdirentries(td, &ap, &loff);
	if (error == 0) {
		loff_cut = loff;
		error = copyout(&loff_cut, uap->basep, sizeof(int32_t));
	}
	return (error);
}
#endif

#if defined(COMPAT_FREEBSD11)
int
freebsd11_freebsd32_getdirentries(struct thread *td,
    struct freebsd11_freebsd32_getdirentries_args *uap)
{
	long base;
	int32_t base32;
	int error;

	error = freebsd11_kern_getdirentries(td, uap->fd,
	    __USER_CAP(uap->buf, uap->count), uap->count, &base, NULL);
	if (error)
		return (error);
	if (uap->basep != NULL) {
		base32 = base;
		error = copyout(&base32, uap->basep, sizeof(int32_t));
	}
	return (error);
}
#endif /* COMPAT_FREEBSD11 */

#ifdef COMPAT_FREEBSD6
/* versions with the 'int pad' argument */
int
freebsd6_freebsd32_pread(struct thread *td, struct freebsd6_freebsd32_pread_args *uap)
{

	return (kern_pread(td, uap->fd, __USER_CAP(uap->buf, uap->nbyte),
	    uap->nbyte, PAIR32TO64(off_t, uap->offset)));
}

int
freebsd6_freebsd32_pwrite(struct thread *td, struct freebsd6_freebsd32_pwrite_args *uap)
{

	return (kern_pwrite(td, uap->fd, __USER_CAP(uap->buf, uap->nbyte),
	    uap->nbyte, PAIR32TO64(off_t, uap->offset)));
}

int
freebsd6_freebsd32_lseek(struct thread *td, struct freebsd6_freebsd32_lseek_args *uap)
{
	int error;
	off_t pos;

	error = kern_lseek(td, uap->fd, PAIR32TO64(off_t, uap->offset),
	    uap->whence);
	/* Expand the quad return into two parts for eax and edx */
	pos = *(off_t *)(td->td_retval);
	td->td_retval[RETVAL_LO] = pos & 0xffffffff;	/* %eax */
	td->td_retval[RETVAL_HI] = pos >> 32;		/* %edx */
	return error;
}

int
freebsd6_freebsd32_truncate(struct thread *td, struct freebsd6_freebsd32_truncate_args *uap)
{

	return (kern_truncate(td, uap->path, UIO_USERSPACE,
	    PAIR32TO64(off_t, uap->length)));
}

int
freebsd6_freebsd32_ftruncate(struct thread *td, struct freebsd6_freebsd32_ftruncate_args *uap)
{

	return (kern_ftruncate(td, uap->fd, PAIR32TO64(off_t, uap->length)));
}
#endif /* COMPAT_FREEBSD6 */

struct sf_hdtr32 {
	uint32_t headers;
	int hdr_cnt;
	uint32_t trailers;
	int trl_cnt;
};

static int
freebsd32_copyin_hdtr(const struct sf_hdtr32 * __capability uhdtr,
    struct sf_hdtr *hdtr)
{
	struct sf_hdtr32 hdtr32;
	int error;

	error = copyin(uhdtr, &hdtr32, sizeof(hdtr32));
	if (error != 0)
		return (error);
	hdtr->headers = __USER_CAP_ARRAY(PTRIN(hdtr32.headers), hdtr32.hdr_cnt);
	hdtr->hdr_cnt = hdtr32.hdr_cnt;
	hdtr->trailers = __USER_CAP_ARRAY(PTRIN(hdtr32.trailers),
	    hdtr32.trl_cnt);
	hdtr->hdr_cnt = hdtr32.trl_cnt;

	return (0);
}

#ifdef COMPAT_FREEBSD4
int
freebsd4_freebsd32_sendfile(struct thread *td,
    struct freebsd4_freebsd32_sendfile_args *uap)
{

	return (kern_sendfile(td, uap->fd, uap->s,
	    PAIR32TO64(off_t, uap->offset), uap->nbytes,
	    __USER_CAP_OBJ(uap->hdtr), __USER_CAP_OBJ(uap->sbytes),
	    uap->flags, 1, (copyin_hdtr_t *)freebsd32_copyin_hdtr,
	    freebsd32_copyinuio));
}
#endif

int
freebsd32_sendfile(struct thread *td, struct freebsd32_sendfile_args *uap)
{

	return (kern_sendfile(td, uap->fd, uap->s,
	    PAIR32TO64(off_t, uap->offset), uap->nbytes,
	    __USER_CAP_OBJ(uap->hdtr), __USER_CAP_OBJ(uap->sbytes),
	    uap->flags, 0, (copyin_hdtr_t *)freebsd32_copyin_hdtr,
	    freebsd32_copyinuio));
}

static void
copy_stat(struct stat *in, struct stat32 *out)
{

	CP(*in, *out, st_dev);
	CP(*in, *out, st_ino);
	CP(*in, *out, st_mode);
	CP(*in, *out, st_nlink);
	CP(*in, *out, st_uid);
	CP(*in, *out, st_gid);
	CP(*in, *out, st_rdev);
	TS_CP(*in, *out, st_atim);
	TS_CP(*in, *out, st_mtim);
	TS_CP(*in, *out, st_ctim);
	CP(*in, *out, st_size);
	CP(*in, *out, st_blocks);
	CP(*in, *out, st_blksize);
	CP(*in, *out, st_flags);
	CP(*in, *out, st_gen);
	TS_CP(*in, *out, st_birthtim);
	out->st_padding0 = 0;
	out->st_padding1 = 0;
#ifdef __STAT32_TIME_T_EXT
	out->st_atim_ext = 0;
	out->st_mtim_ext = 0;
	out->st_ctim_ext = 0;
	out->st_btim_ext = 0;
#endif
	bzero(out->st_spare, sizeof(out->st_spare));
}

#ifdef COMPAT_43
static void
copy_ostat(struct stat *in, struct ostat32 *out)
{

	bzero(out, sizeof(*out));
	CP(*in, *out, st_dev);
	CP(*in, *out, st_ino);
	CP(*in, *out, st_mode);
	CP(*in, *out, st_nlink);
	CP(*in, *out, st_uid);
	CP(*in, *out, st_gid);
	CP(*in, *out, st_rdev);
	out->st_size = MIN(in->st_size, INT32_MAX);
	TS_CP(*in, *out, st_atim);
	TS_CP(*in, *out, st_mtim);
	TS_CP(*in, *out, st_ctim);
	CP(*in, *out, st_blksize);
	CP(*in, *out, st_blocks);
	CP(*in, *out, st_flags);
	CP(*in, *out, st_gen);
}
#endif

#ifdef COMPAT_43
int
ofreebsd32_stat(struct thread *td, struct ofreebsd32_stat_args *uap)
{
	struct stat sb;
	struct ostat32 sb32;
	int error;

	error = kern_statat(td, 0, AT_FDCWD, __USER_CAP_STR(uap->path),
	    UIO_USERSPACE, &sb, NULL);
	if (error)
		return (error);
	copy_ostat(&sb, &sb32);
	error = copyout(&sb32, uap->ub, sizeof (sb32));
	return (error);
}
#endif

int
freebsd32_fstat(struct thread *td, struct freebsd32_fstat_args *uap)
{
	struct stat ub;
	struct stat32 ub32;
	int error;

	error = kern_fstat(td, uap->fd, &ub);
	if (error)
		return (error);
	copy_stat(&ub, &ub32);
	error = copyout(&ub32, uap->sb, sizeof(ub32));
	return (error);
}

#ifdef COMPAT_43
int
ofreebsd32_fstat(struct thread *td, struct ofreebsd32_fstat_args *uap)
{
	struct stat ub;
	struct ostat32 ub32;
	int error;

	error = kern_fstat(td, uap->fd, &ub);
	if (error)
		return (error);
	copy_ostat(&ub, &ub32);
	error = copyout(&ub32, uap->sb, sizeof(ub32));
	return (error);
}
#endif

int
freebsd32_fstatat(struct thread *td, struct freebsd32_fstatat_args *uap)
{
	struct stat ub;
	struct stat32 ub32;
	int error;

	error = kern_statat(td, uap->flag, uap->fd, __USER_CAP_STR(uap->path),
	    UIO_USERSPACE, &ub, NULL);
	if (error)
		return (error);
	copy_stat(&ub, &ub32);
	error = copyout(&ub32, uap->buf, sizeof(ub32));
	return (error);
}

#ifdef COMPAT_43
int
ofreebsd32_lstat(struct thread *td, struct ofreebsd32_lstat_args *uap)
{
	struct stat sb;
	struct ostat32 sb32;
	int error;

	error = kern_statat(td, AT_SYMLINK_NOFOLLOW, AT_FDCWD,
	    __USER_CAP_STR(uap->path), UIO_USERSPACE, &sb, NULL);
	if (error)
		return (error);
	copy_ostat(&sb, &sb32);
	error = copyout(&sb32, uap->ub, sizeof (sb32));
	return (error);
}
#endif

int
freebsd32_fhstat(struct thread *td, struct freebsd32_fhstat_args *uap)
{
	struct stat sb;
	struct stat32 sb32;
	struct fhandle fh;
	int error;

	error = copyin(uap->u_fhp, &fh, sizeof(fhandle_t));
        if (error != 0)
                return (error);
	error = kern_fhstat(td, fh, &sb);
	if (error != 0)
		return (error);
	copy_stat(&sb, &sb32);
	error = copyout(&sb32, uap->sb, sizeof (sb32));
	return (error);
}

#if defined(COMPAT_FREEBSD11)
extern int ino64_trunc_error;

static int
freebsd11_cvtstat32(struct stat *in, struct freebsd11_stat32 *out)
{

	CP(*in, *out, st_ino);
	if (in->st_ino != out->st_ino) {
		switch (ino64_trunc_error) {
		default:
		case 0:
			break;
		case 1:
			return (EOVERFLOW);
		case 2:
			out->st_ino = UINT32_MAX;
			break;
		}
	}
	CP(*in, *out, st_nlink);
	if (in->st_nlink != out->st_nlink) {
		switch (ino64_trunc_error) {
		default:
		case 0:
			break;
		case 1:
			return (EOVERFLOW);
		case 2:
			out->st_nlink = UINT16_MAX;
			break;
		}
	}
	out->st_dev = in->st_dev;
	if (out->st_dev != in->st_dev) {
		switch (ino64_trunc_error) {
		default:
			break;
		case 1:
			return (EOVERFLOW);
		}
	}
	CP(*in, *out, st_mode);
	CP(*in, *out, st_uid);
	CP(*in, *out, st_gid);
	out->st_rdev = in->st_rdev;
	if (out->st_rdev != in->st_rdev) {
		switch (ino64_trunc_error) {
		default:
			break;
		case 1:
			return (EOVERFLOW);
		}
	}
	TS_CP(*in, *out, st_atim);
	TS_CP(*in, *out, st_mtim);
	TS_CP(*in, *out, st_ctim);
	CP(*in, *out, st_size);
	CP(*in, *out, st_blocks);
	CP(*in, *out, st_blksize);
	CP(*in, *out, st_flags);
	CP(*in, *out, st_gen);
	TS_CP(*in, *out, st_birthtim);
	out->st_lspare = 0;
	bzero((char *)&out->st_birthtim + sizeof(out->st_birthtim),
	    sizeof(*out) - offsetof(struct freebsd11_stat32,
	    st_birthtim) - sizeof(out->st_birthtim));
	return (0);
}

int
freebsd11_freebsd32_stat(struct thread *td,
    struct freebsd11_freebsd32_stat_args *uap)
{
	struct stat sb;
	struct freebsd11_stat32 sb32;
	int error;

	error = kern_statat(td, 0, AT_FDCWD, __USER_CAP_STR(uap->path),
	    UIO_USERSPACE, &sb, NULL);
	if (error != 0)
		return (error);
	error = freebsd11_cvtstat32(&sb, &sb32);
	if (error == 0)
		error = copyout(&sb32, uap->ub, sizeof (sb32));
	return (error);
}

int
freebsd11_freebsd32_fstat(struct thread *td,
    struct freebsd11_freebsd32_fstat_args *uap)
{
	struct stat sb;
	struct freebsd11_stat32 sb32;
	int error;

	error = kern_fstat(td, uap->fd, &sb);
	if (error != 0)
		return (error);
	error = freebsd11_cvtstat32(&sb, &sb32);
	if (error == 0)
		error = copyout(&sb32, uap->sb, sizeof (sb32));
	return (error);
}

int
freebsd11_freebsd32_fstatat(struct thread *td,
    struct freebsd11_freebsd32_fstatat_args *uap)
{
	struct stat sb;
	struct freebsd11_stat32 sb32;
	int error;

	error = kern_statat(td, uap->flag, uap->fd, __USER_CAP_STR(uap->path),
	    UIO_USERSPACE, &sb, NULL);
	if (error != 0)
		return (error);
	error = freebsd11_cvtstat32(&sb, &sb32);
	if (error == 0)
		error = copyout(&sb32, uap->buf, sizeof (sb32));
	return (error);
}

int
freebsd11_freebsd32_lstat(struct thread *td,
    struct freebsd11_freebsd32_lstat_args *uap)
{
	struct stat sb;
	struct freebsd11_stat32 sb32;
	int error;

	error = kern_statat(td, AT_SYMLINK_NOFOLLOW, AT_FDCWD,
	    __USER_CAP_STR(uap->path), UIO_USERSPACE, &sb, NULL);
	if (error != 0)
		return (error);
	error = freebsd11_cvtstat32(&sb, &sb32);
	if (error == 0)
		error = copyout(&sb32, uap->ub, sizeof (sb32));
	return (error);
}

int
freebsd11_freebsd32_fhstat(struct thread *td,
    struct freebsd11_freebsd32_fhstat_args *uap)
{
	struct stat sb;
	struct freebsd11_stat32 sb32;
	struct fhandle fh;
	int error;

	error = copyin(uap->u_fhp, &fh, sizeof(fhandle_t));
        if (error != 0)
                return (error);
	error = kern_fhstat(td, fh, &sb);
	if (error != 0)
		return (error);
	error = freebsd11_cvtstat32(&sb, &sb32);
	if (error == 0)
		error = copyout(&sb32, uap->sb, sizeof (sb32));
	return (error);
}

static int
freebsd11_cvtnstat32(struct stat *sb, struct nstat32 *nsb32)
{
	struct nstat nsb;
	int error;

	error = freebsd11_cvtnstat(sb, &nsb);
	if (error != 0)
		return (error);

	bzero(nsb32, sizeof(*nsb32));
	CP(nsb, *nsb32, st_dev);
	CP(nsb, *nsb32, st_ino);
	CP(nsb, *nsb32, st_mode);
	CP(nsb, *nsb32, st_nlink);
	CP(nsb, *nsb32, st_uid);
	CP(nsb, *nsb32, st_gid);
	CP(nsb, *nsb32, st_rdev);
	CP(nsb, *nsb32, st_atim.tv_sec);
	CP(nsb, *nsb32, st_atim.tv_nsec);
	CP(nsb, *nsb32, st_mtim.tv_sec);
	CP(nsb, *nsb32, st_mtim.tv_nsec);
	CP(nsb, *nsb32, st_ctim.tv_sec);
	CP(nsb, *nsb32, st_ctim.tv_nsec);
	CP(nsb, *nsb32, st_size);
	CP(nsb, *nsb32, st_blocks);
	CP(nsb, *nsb32, st_blksize);
	CP(nsb, *nsb32, st_flags);
	CP(nsb, *nsb32, st_gen);
	CP(nsb, *nsb32, st_birthtim.tv_sec);
	CP(nsb, *nsb32, st_birthtim.tv_nsec);
	return (0);
}

int
freebsd11_freebsd32_nstat(struct thread *td,
    struct freebsd11_freebsd32_nstat_args *uap)
{
	struct stat sb;
	struct nstat32 nsb;
	int error;

	error = kern_statat(td, 0, AT_FDCWD, uap->path, UIO_USERSPACE,
	    &sb, NULL);
	if (error != 0)
		return (error);
	error = freebsd11_cvtnstat32(&sb, &nsb);
	if (error != 0)
		error = copyout(&nsb, uap->ub, sizeof (nsb));
	return (error);
}

int
freebsd11_freebsd32_nlstat(struct thread *td,
    struct freebsd11_freebsd32_nlstat_args *uap)
{
	struct stat sb;
	struct nstat32 nsb;
	int error;

	error = kern_statat(td, AT_SYMLINK_NOFOLLOW, AT_FDCWD, uap->path,
	    UIO_USERSPACE, &sb, NULL);
	if (error != 0)
		return (error);
	error = freebsd11_cvtnstat32(&sb, &nsb);
	if (error == 0)
		error = copyout(&nsb, uap->ub, sizeof (nsb));
	return (error);
}

int
freebsd11_freebsd32_nfstat(struct thread *td,
    struct freebsd11_freebsd32_nfstat_args *uap)
{
	struct nstat32 nub;
	struct stat ub;
	int error;

	error = kern_fstat(td, uap->fd, &ub);
	if (error != 0)
		return (error);
	error = freebsd11_cvtnstat32(&ub, &nub);
	if (error == 0)
		error = copyout(&nub, uap->sb, sizeof(nub));
	return (error);
}
#endif

int
freebsd32___sysctl(struct thread *td, struct freebsd32___sysctl_args *uap)
{
	int error, name[CTL_MAXNAME];
	size_t j, oldlen;
	uint32_t tmp;

	if (uap->namelen > CTL_MAXNAME || uap->namelen < 2)
		return (EINVAL);
 	error = copyin(uap->name, name, uap->namelen * sizeof(int));
 	if (error)
		return (error);
	if (uap->oldlenp) {
		error = fueword32(uap->oldlenp, &tmp);
		oldlen = tmp;
	} else {
		oldlen = 0;
	}
	if (error != 0)
		return (EFAULT);
	error = userland_sysctl(td, name, uap->namelen,
		uap->old, &oldlen, 1,
		uap->new, uap->newlen, &j, SCTL_MASK32);
	if (error)
		return (error);
	if (uap->oldlenp)
		suword32(uap->oldlenp, j);
	return (0);
}

int
freebsd32___sysctlbyname(struct thread *td,
    struct freebsd32___sysctlbyname_args *uap)
{
	size_t oldlen, rv;
	int error;
	uint32_t tmp;

	if (uap->oldlenp != NULL) {
		error = fueword32(uap->oldlenp, &tmp);
		oldlen = tmp;
	} else {
		error = oldlen = 0;
	}
	if (error != 0)
		return (EFAULT);
	error = kern___sysctlbyname(td, uap->name, uap->namelen, uap->old,
	    &oldlen, uap->new, uap->newlen, &rv, SCTL_MASK32, 1);
	if (error != 0)
		return (error);
	if (uap->oldlenp != NULL)
		error = suword32(uap->oldlenp, rv);

	return (error);
}

int
freebsd32_jail(struct thread *td, struct freebsd32_jail_args *uap)
{
	uint32_t version;
	int error;

	error = copyin(uap->jailp, &version, sizeof(version));
	if (error)
		return (error);

	switch (version) {
	case 0: {
		/* FreeBSD single IPv4 jails. */
		struct jail32_v0 j32_v0;
		struct in_addr ip4;

		error = copyin(uap->jailp, &j32_v0, sizeof(struct jail32_v0));
		if (error)
			return (error);
		/* jail_v0 is host order */
		ip4.s_addr = htonl(j32_v0.ip_number);
		return (kern_jail(td, __USER_CAP_STR(PTRIN(j32_v0.path)),
		    __USER_CAP_STR(PTRIN(j32_v0.hostname)), NULL, &ip4, 1,
		    NULL, 0, UIO_SYSSPACE));
	}

	case 1:
		/*
		 * Version 1 was used by multi-IPv4 jail implementations
		 * that never made it into the official kernel.
		 */
		return (EINVAL);

	case 2:	/* JAIL_API_VERSION */
	{
		/* FreeBSD multi-IPv4/IPv6,noIP jails. */
		struct jail32 j32;

		error = copyin(uap->jailp, &j32, sizeof(struct jail32));
		if (error)
			return (error);
		return (kern_jail(td, __USER_CAP_STR(PTRIN(j32.path)),
		    __USER_CAP_STR(PTRIN(j32.hostname)),
		    __USER_CAP_STR(PTRIN(j32.jailname)),
		    __USER_CAP_ARRAY(PTRIN(j32.ip4), j32.ip4s), j32.ip4s,
		    __USER_CAP_ARRAY(PTRIN(j32.ip6), j32.ip6s), j32.ip6s,
		    UIO_USERSPACE));
	}

	default:
		/* Sci-Fi jails are not supported, sorry. */
		return (EINVAL);
	}
}

int
freebsd32_jail_set(struct thread *td, struct freebsd32_jail_set_args *uap)
{

	return (user_jail_set(td, __USER_CAP_ARRAY(uap->iovp, uap->iovcnt),
	    uap->iovcnt, uap->flags, freebsd32_copyinuio));
}

static int
freebsd32_updateiov(const struct uio *uiop, struct iovec * __capability cb_arg)
{
	int i, error;
	/*
	 * The second argument is not actually a struct iovec *, but C's type
	 * system does not allow for overloaded callbacks.
	 */
	struct iovec32 * __capability iovp =
	    (struct iovec32 * __capability)cb_arg;

	for (i = 0; i < uiop->uio_iovcnt; i++) {
		error = suword32(&iovp[i].iov_len, uiop->uio_iov[i].iov_len);
		if (error != 0)
			return (error);
	}
	return (0);
}

int
freebsd32_jail_get(struct thread *td, struct freebsd32_jail_get_args *uap)
{

	return (user_jail_get(td, __USER_CAP_ARRAY(uap->iovp, uap->iovcnt),
	    uap->iovcnt, uap->flags, freebsd32_copyinuio, freebsd32_updateiov));
}

int
freebsd32_sigaction(struct thread *td, struct freebsd32_sigaction_args *uap)
{
	struct sigaction32 s32;
	struct sigaction sa, osa, *sap;
	int error;

	if (uap->act) {
		error = copyin(uap->act, &s32, sizeof(s32));
		if (error)
			return (error);
		sa.sa_handler = PTRIN(s32.sa_u);
		CP(s32, sa, sa_flags);
		CP(s32, sa, sa_mask);
		sap = &sa;
	} else
		sap = NULL;
	error = kern_sigaction(td, uap->sig, sap, &osa, 0);
	if (error == 0 && uap->oact != NULL) {
		s32.sa_u = PTROUT(osa.sa_handler);
		CP(osa, s32, sa_flags);
		CP(osa, s32, sa_mask);
		error = copyout(&s32, uap->oact, sizeof(s32));
	}
	return (error);
}

#ifdef COMPAT_FREEBSD4
int
freebsd4_freebsd32_sigaction(struct thread *td,
			     struct freebsd4_freebsd32_sigaction_args *uap)
{
	struct sigaction32 s32;
	struct sigaction sa, osa, *sap;
	int error;

	if (uap->act) {
		error = copyin(uap->act, &s32, sizeof(s32));
		if (error)
			return (error);
		sa.sa_handler = PTRIN(s32.sa_u);
		CP(s32, sa, sa_flags);
		CP(s32, sa, sa_mask);
		sap = &sa;
	} else
		sap = NULL;
	error = kern_sigaction(td, uap->sig, sap, &osa, KSA_FREEBSD4);
	if (error == 0 && uap->oact != NULL) {
		s32.sa_u = PTROUT(osa.sa_handler);
		CP(osa, s32, sa_flags);
		CP(osa, s32, sa_mask);
		error = copyout(&s32, uap->oact, sizeof(s32));
	}
	return (error);
}
#endif

#ifdef COMPAT_43
struct osigaction32 {
	uint32_t	sa_u;
	osigset_t	sa_mask;
	int		sa_flags;
};

#define	ONSIG	32

int
ofreebsd32_sigaction(struct thread *td,
			     struct ofreebsd32_sigaction_args *uap)
{
	struct osigaction32 s32;
	struct sigaction sa, osa, *sap;
	int error;

	if (uap->signum <= 0 || uap->signum >= ONSIG)
		return (EINVAL);

	if (uap->nsa) {
		error = copyin(uap->nsa, &s32, sizeof(s32));
		if (error)
			return (error);
		sa.sa_handler = PTRIN(s32.sa_u);
		CP(s32, sa, sa_flags);
		OSIG2SIG(s32.sa_mask, sa.sa_mask);
		sap = &sa;
	} else
		sap = NULL;
	error = kern_sigaction(td, uap->signum, sap, &osa, KSA_OSIGSET);
	if (error == 0 && uap->osa != NULL) {
		s32.sa_u = PTROUT(osa.sa_handler);
		CP(osa, s32, sa_flags);
		SIG2OSIG(osa.sa_mask, s32.sa_mask);
		error = copyout(&s32, uap->osa, sizeof(s32));
	}
	return (error);
}

struct sigvec32 {
	uint32_t	sv_handler;
	int		sv_mask;
	int		sv_flags;
};

int
ofreebsd32_sigvec(struct thread *td,
			  struct ofreebsd32_sigvec_args *uap)
{
	struct sigvec32 vec;
	struct sigaction sa, osa, *sap;
	int error;

	if (uap->signum <= 0 || uap->signum >= ONSIG)
		return (EINVAL);

	if (uap->nsv) {
		error = copyin(uap->nsv, &vec, sizeof(vec));
		if (error)
			return (error);
		sa.sa_handler = PTRIN(vec.sv_handler);
		OSIG2SIG(vec.sv_mask, sa.sa_mask);
		sa.sa_flags = vec.sv_flags;
		sa.sa_flags ^= SA_RESTART;
		sap = &sa;
	} else
		sap = NULL;
	error = kern_sigaction(td, uap->signum, sap, &osa, KSA_OSIGSET);
	if (error == 0 && uap->osv != NULL) {
		vec.sv_handler = PTROUT(osa.sa_handler);
		SIG2OSIG(osa.sa_mask, vec.sv_mask);
		vec.sv_flags = osa.sa_flags;
		vec.sv_flags &= ~SA_NOCLDWAIT;
		vec.sv_flags ^= SA_RESTART;
		error = copyout(&vec, uap->osv, sizeof(vec));
	}
	return (error);
}

struct sigstack32 {
	uint32_t	ss_sp;
	int		ss_onstack;
};

int
ofreebsd32_sigstack(struct thread *td,
			    struct ofreebsd32_sigstack_args *uap)
{
	struct sigstack32 s32;
	struct sigstack nss, oss;
	int error = 0, unss;

	if (uap->nss != NULL) {
		error = copyin(uap->nss, &s32, sizeof(s32));
		if (error)
			return (error);
		nss.ss_sp = PTRIN(s32.ss_sp);
		CP(s32, nss, ss_onstack);
		unss = 1;
	} else {
		unss = 0;
	}
	oss.ss_sp = td->td_sigstk.ss_sp;
	oss.ss_onstack = sigonstack(cpu_getstack(td));
	if (unss) {
		td->td_sigstk.ss_sp = nss.ss_sp;
		td->td_sigstk.ss_size = 0;
		td->td_sigstk.ss_flags |= (nss.ss_onstack & SS_ONSTACK);
		td->td_pflags |= TDP_ALTSTACK;
	}
	if (uap->oss != NULL) {
		s32.ss_sp = PTROUT(oss.ss_sp);
		CP(oss, s32, ss_onstack);
		error = copyout(&s32, uap->oss, sizeof(s32));
	}
	return (error);
}
#endif

int
freebsd32_nanosleep(struct thread *td, struct freebsd32_nanosleep_args *uap)
{

	return (freebsd32_user_clock_nanosleep(td, CLOCK_REALTIME,
	    TIMER_RELTIME, uap->rqtp, uap->rmtp));
}

int
freebsd32_clock_nanosleep(struct thread *td,
    struct freebsd32_clock_nanosleep_args *uap)
{
	int error;

	error = freebsd32_user_clock_nanosleep(td, uap->clock_id, uap->flags,
	    uap->rqtp, uap->rmtp);
	return (kern_posix_error(td, error));
}

static int
freebsd32_user_clock_nanosleep(struct thread *td, clockid_t clock_id,
    int flags, const struct timespec32 *ua_rqtp, struct timespec32 *ua_rmtp)
{
	struct timespec32 rmt32, rqt32;
	struct timespec rmt, rqt;
	int error, error2;

	error = copyin(ua_rqtp, &rqt32, sizeof(rqt32));
	if (error)
		return (error);

	CP(rqt32, rqt, tv_sec);
	CP(rqt32, rqt, tv_nsec);

	error = kern_clock_nanosleep(td, clock_id, flags, &rqt, &rmt);
	if (error == EINTR && ua_rmtp != NULL && (flags & TIMER_ABSTIME) == 0) {
		CP(rmt, rmt32, tv_sec);
		CP(rmt, rmt32, tv_nsec);

		error2 = copyout(&rmt32, ua_rmtp, sizeof(rmt32));
		if (error2 != 0)
			error = error2;
	}
	return (error);
}

int
freebsd32_clock_gettime(struct thread *td,
			struct freebsd32_clock_gettime_args *uap)
{
	struct timespec	ats;
	struct timespec32 ats32;
	int error;

	error = kern_clock_gettime(td, uap->clock_id, &ats);
	if (error == 0) {
		CP(ats, ats32, tv_sec);
		CP(ats, ats32, tv_nsec);
		error = copyout(&ats32, uap->tp, sizeof(ats32));
	}
	return (error);
}

int
freebsd32_clock_settime(struct thread *td,
			struct freebsd32_clock_settime_args *uap)
{
	struct timespec	ats;
	struct timespec32 ats32;
	int error;

	error = copyin(uap->tp, &ats32, sizeof(ats32));
	if (error)
		return (error);
	CP(ats32, ats, tv_sec);
	CP(ats32, ats, tv_nsec);

	return (kern_clock_settime(td, uap->clock_id, &ats));
}

int
freebsd32_clock_getres(struct thread *td,
		       struct freebsd32_clock_getres_args *uap)
{
	struct timespec	ts;
	struct timespec32 ts32;
	int error;

	if (uap->tp == NULL)
		return (0);
	error = kern_clock_getres(td, uap->clock_id, &ts);
	if (error == 0) {
		CP(ts, ts32, tv_sec);
		CP(ts, ts32, tv_nsec);
		error = copyout(&ts32, uap->tp, sizeof(ts32));
	}
	return (error);
}

int freebsd32_ktimer_create(struct thread *td,
    struct freebsd32_ktimer_create_args *uap)
{
	struct sigevent32 ev32;
	struct sigevent ev, *evp;
	int error, id;

	if (uap->evp == NULL) {
		evp = NULL;
	} else {
		evp = &ev;
		error = copyin(uap->evp, &ev32, sizeof(ev32));
		if (error != 0)
			return (error);
		error = convert_sigevent32(&ev32, &ev);
		if (error != 0)
			return (error);
	}
	error = kern_ktimer_create(td, uap->clock_id, evp, &id, -1);
	if (error == 0) {
		error = copyout(&id, uap->timerid, sizeof(int));
		if (error != 0)
			kern_ktimer_delete(td, id);
	}
	return (error);
}

int
freebsd32_ktimer_settime(struct thread *td,
    struct freebsd32_ktimer_settime_args *uap)
{
	struct itimerspec32 val32, oval32;
	struct itimerspec val, oval, *ovalp;
	int error;

	error = copyin(uap->value, &val32, sizeof(val32));
	if (error != 0)
		return (error);
	ITS_CP(val32, val);
	ovalp = uap->ovalue != NULL ? &oval : NULL;
	error = kern_ktimer_settime(td, uap->timerid, uap->flags, &val, ovalp);
	if (error == 0 && uap->ovalue != NULL) {
		ITS_CP(oval, oval32);
		error = copyout(&oval32, uap->ovalue, sizeof(oval32));
	}
	return (error);
}

int
freebsd32_ktimer_gettime(struct thread *td,
    struct freebsd32_ktimer_gettime_args *uap)
{
	struct itimerspec32 val32;
	struct itimerspec val;
	int error;

	error = kern_ktimer_gettime(td, uap->timerid, &val);
	if (error == 0) {
		ITS_CP(val, val32);
		error = copyout(&val32, uap->value, sizeof(val32));
	}
	return (error);
}

int
freebsd32_clock_getcpuclockid2(struct thread *td,
    struct freebsd32_clock_getcpuclockid2_args *uap)
{
	clockid_t clk_id;
	int error;

	error = kern_clock_getcpuclockid2(td, PAIR32TO64(id_t, uap->id),
	    uap->which, &clk_id);
	if (error == 0)
		error = copyout(&clk_id, uap->clock_id, sizeof(clockid_t));
	return (error);
}

int
freebsd32_thr_new(struct thread *td,
		  struct freebsd32_thr_new_args *uap)
{
	struct thr_param32 param32;
	struct thr_param param;
	int error;

	if (uap->param_size < 0 ||
	    uap->param_size > sizeof(struct thr_param32))
		return (EINVAL);
	bzero(&param, sizeof(struct thr_param));
	bzero(&param32, sizeof(struct thr_param32));
	error = copyin(uap->param, &param32, uap->param_size);
	if (error != 0)
		return (error);
	param.start_func = PTRIN(param32.start_func);
	param.arg = PTRIN(param32.arg);
	param.stack_base = PTRIN(param32.stack_base);
	param.stack_size = param32.stack_size;
	param.tls_base = PTRIN(param32.tls_base);
	param.tls_size = param32.tls_size;
	param.child_tid = PTRIN(param32.child_tid);
	param.parent_tid = PTRIN(param32.parent_tid);
	param.flags = param32.flags;
	param.rtp = PTRIN(param32.rtp);
	param.spare[0] = PTRIN(param32.spare[0]);
	param.spare[1] = PTRIN(param32.spare[1]);
	param.spare[2] = PTRIN(param32.spare[2]);

	return (kern_thr_new(td, &param));
}

int
freebsd32_thr_suspend(struct thread *td, struct freebsd32_thr_suspend_args *uap)
{
	struct timespec32 ts32;
	struct timespec ts, *tsp;
	int error;

	error = 0;
	tsp = NULL;
	if (uap->timeout != NULL) {
		error = copyin((const void *)uap->timeout, (void *)&ts32,
		    sizeof(struct timespec32));
		if (error != 0)
			return (error);
		ts.tv_sec = ts32.tv_sec;
		ts.tv_nsec = ts32.tv_nsec;
		tsp = &ts;
	}
	return (kern_thr_suspend(td, tsp));
}

void
siginfo_to_siginfo32(const siginfo_t *src, struct siginfo32 *dst)
{
	bzero(dst, sizeof(*dst));
	dst->si_signo = src->si_signo;
	dst->si_errno = src->si_errno;
	dst->si_code = src->si_code;
	dst->si_pid = src->si_pid;
	dst->si_uid = src->si_uid;
	dst->si_status = src->si_status;
	dst->si_addr = (uintptr_t)src->si_addr;
	dst->si_value.sival_int = src->si_value.sival_int;
	dst->si_timerid = src->si_timerid;
	dst->si_overrun = src->si_overrun;
}

static int
freebsd32_copyout_siginfo(const siginfo_t *si, void * __capability info)
{
	struct siginfo32 si32;

	siginfo_to_siginfo32(si, &si32);
	return (copyout(&si32, info, sizeof(si32)));
}


#ifndef _FREEBSD32_SYSPROTO_H_
struct freebsd32_sigqueue_args {
        pid_t pid;
        int signum;
        /* union sigval32 */ int value;
};
#endif
int
freebsd32_sigqueue(struct thread *td, struct freebsd32_sigqueue_args *uap)
{
	union sigval sv;

	/*
	 * On 32-bit ABIs, sival_int and sival_ptr are the same.
	 * On 64-bit little-endian ABIs, the low bits are the same.
	 * In 64-bit big-endian ABIs, sival_int overlaps with
	 * sival_ptr's HIGH bits.  We choose to support sival_int
	 * rather than sival_ptr in this case as it seems to be
	 * more common.
	 */
	bzero(&sv, sizeof(sv));
	sv.sival_int = (uint32_t)(uint64_t)uap->value;

	return (kern_sigqueue(td, uap->pid, uap->signum, &sv));
}

int
freebsd32_sigtimedwait(struct thread *td, struct freebsd32_sigtimedwait_args *uap)
{
	struct timespec32 ts32;
	struct timespec ts;
	struct timespec *timeout;
	sigset_t set;
	ksiginfo_t ksi;
	struct siginfo32 si32;
	int error;

	if (uap->timeout) {
		error = copyin(uap->timeout, &ts32, sizeof(ts32));
		if (error)
			return (error);
		ts.tv_sec = ts32.tv_sec;
		ts.tv_nsec = ts32.tv_nsec;
		timeout = &ts;
	} else
		timeout = NULL;

	error = copyin(uap->set, &set, sizeof(set));
	if (error)
		return (error);

	error = kern_sigtimedwait(td, set, &ksi, timeout);
	if (error)
		return (error);

	if (uap->info) {
		siginfo_to_siginfo32(&ksi.ksi_info, &si32);
		error = copyout(&si32, uap->info, sizeof(struct siginfo32));
	}

	if (error == 0)
		td->td_retval[0] = ksi.ksi_signo;
	return (error);
}

/*
 * MPSAFE
 */
int
freebsd32_sigwaitinfo(struct thread *td, struct freebsd32_sigwaitinfo_args *uap)
{

	return (user_sigwaitinfo(td, __USER_CAP_OBJ(uap->set),
	    __USER_CAP_OBJ(uap->info),
	    (copyout_siginfo_t *)freebsd32_copyout_siginfo));
}

int
freebsd32_cpuset_setid(struct thread *td,
    struct freebsd32_cpuset_setid_args *uap)
{

	return (kern_cpuset_setid(td, uap->which,
	    PAIR32TO64(id_t, uap->id), uap->setid));
}

int
freebsd32_cpuset_getid(struct thread *td,
    struct freebsd32_cpuset_getid_args *uap)
{

	return (kern_cpuset_getid(td, uap->level, uap->which,
	    PAIR32TO64(id_t, uap->id), uap->setid));
}

int
freebsd32_cpuset_getaffinity(struct thread *td,
    struct freebsd32_cpuset_getaffinity_args *uap)
{

	return (kern_cpuset_getaffinity(td, uap->level, uap->which,
	    PAIR32TO64(id_t,uap->id), uap->cpusetsize, uap->mask));
}

int
freebsd32_cpuset_setaffinity(struct thread *td,
    struct freebsd32_cpuset_setaffinity_args *uap)
{

	return (kern_cpuset_setaffinity(td, uap->level, uap->which,
	    PAIR32TO64(id_t,uap->id), uap->cpusetsize, uap->mask));
}

int
freebsd32_cpuset_getdomain(struct thread *td,
    struct freebsd32_cpuset_getdomain_args *uap)
{

	return (kern_cpuset_getdomain(td, uap->level, uap->which,
	    PAIR32TO64(id_t,uap->id), uap->domainsetsize, uap->mask, uap->policy));
}

int
freebsd32_cpuset_setdomain(struct thread *td,
    struct freebsd32_cpuset_setdomain_args *uap)
{

	return (kern_cpuset_setdomain(td, uap->level, uap->which,
	    PAIR32TO64(id_t,uap->id), uap->domainsetsize, uap->mask, uap->policy));
}

int
freebsd32_nmount(struct thread *td, struct freebsd32_nmount_args *uap)
{

	return (kern_nmount(td, __USER_CAP_ARRAY(uap->iovp, uap->iovcnt),
	    uap->iovcnt, uap->flags, freebsd32_copyinuio));
}

#if 0
int
freebsd32_xxx(struct thread *td, struct freebsd32_xxx_args *uap)
{
	struct yyy32 *p32, s32;
	struct yyy *p = NULL, s;
	struct xxx_arg ap;
	int error;

	if (uap->zzz) {
		error = copyin(uap->zzz, &s32, sizeof(s32));
		if (error)
			return (error);
		/* translate in */
		p = &s;
	}
	error = kern_xxx(td, p);
	if (error)
		return (error);
	if (uap->zzz) {
		/* translate out */
		error = copyout(&s32, p32, sizeof(s32));
	}
	return (error);
}
#endif

int
syscall32_module_handler(struct module *mod, int what, void *arg)
{

	return (kern_syscall_module_handler(freebsd32_sysent, mod, what, arg));
}

int
syscall32_helper_register(struct syscall_helper_data *sd, int flags)
{

	return (kern_syscall_helper_register(freebsd32_sysent, sd, flags));
}

int
syscall32_helper_unregister(struct syscall_helper_data *sd)
{

	return (kern_syscall_helper_unregister(freebsd32_sysent, sd));
}

int
freebsd32_copyout_strings(struct image_params *imgp, uintptr_t *stack_base)
{
	struct sysentvec *sysent;
	int argc, envc, i;
	uint32_t *vectp;
	char *stringp;
	uintptr_t destp, ustringp;
	struct freebsd32_ps_strings *arginfo;
	char canary[sizeof(long) * 8];
	int32_t pagesizes32[MAXPAGESIZES];
	size_t execpath_len;
	int error, szsigcode;

	sysent = imgp->sysent;

	arginfo = (struct freebsd32_ps_strings *)PROC_PS_STRINGS(imgp->proc);
	imgp->ps_strings = arginfo;
	destp =	(uintptr_t)arginfo;

	/*
	 * Install sigcode.
	 */
	if (sysent->sv_sigcode_base == 0) {
		szsigcode = *sysent->sv_szsigcode;
		destp -= szsigcode;
		destp = rounddown2(destp, sizeof(uint32_t));
		error = copyout(sysent->sv_sigcode, (void *)destp,
		    szsigcode);
		if (error != 0)
			return (error);
	}

	/*
	 * Copy the image path for the rtld.
	 */
	if (imgp->execpath != NULL && imgp->auxargs != NULL) {
		execpath_len = strlen(imgp->execpath) + 1;
		destp -= execpath_len;
		imgp->execpathp = (void *)destp;
		error = copyout(imgp->execpath, imgp->execpathp, execpath_len);
		if (error != 0)
			return (error);
	}

	/*
	 * Prepare the canary for SSP.
	 */
	arc4rand(canary, sizeof(canary), 0);
	destp -= sizeof(canary);
	imgp->canary = (void *)destp;
	error = copyout(canary, imgp->canary, sizeof(canary));
	if (error != 0)
		return (error);
	imgp->canarylen = sizeof(canary);

	/*
	 * Prepare the pagesizes array.
	 */
	for (i = 0; i < MAXPAGESIZES; i++)
		pagesizes32[i] = (uint32_t)pagesizes[i];
	destp -= sizeof(pagesizes32);
	destp = rounddown2(destp, sizeof(uint32_t));
	imgp->pagesizes = (void *)destp;
	error = copyout(pagesizes32, imgp->pagesizes, sizeof(pagesizes32));
	if (error != 0)
		return (error);
	imgp->pagesizeslen = sizeof(pagesizes32);

	/*
	 * Allocate room for the argument and environment strings.
	 */
	destp -= ARG_MAX - imgp->args->stringspace;
	destp = rounddown2(destp, sizeof(uint32_t));
	ustringp = destp;

	if (imgp->auxargs) {
		/*
		 * Allocate room on the stack for the ELF auxargs
		 * array.  It has up to AT_COUNT entries.
		 */
		destp -= AT_COUNT * sizeof(Elf32_Auxinfo);
		destp = rounddown2(destp, sizeof(uint32_t));
	}

	vectp = (uint32_t *)destp;

	/*
	 * Allocate room for the argv[] and env vectors including the
	 * terminating NULL pointers.
	 */
	vectp -= imgp->args->argc + 1 + imgp->args->envc + 1;

	/*
	 * vectp also becomes our initial stack base
	 */
	*stack_base = (uintptr_t)vectp;

	stringp = imgp->args->begin_argv;
	argc = imgp->args->argc;
	envc = imgp->args->envc;
	/*
	 * Copy out strings - arguments and environment.
	 */
	error = copyout(stringp, (void *)ustringp,
	    ARG_MAX - imgp->args->stringspace);
	if (error != 0)
		return (error);

	/*
	 * Fill in "ps_strings" struct for ps, w, etc.
	 */
	imgp->argv = vectp;
	if (suword32(&arginfo->ps_argvstr, (uint32_t)(intptr_t)vectp) != 0 ||
	    suword32(&arginfo->ps_nargvstr, argc) != 0)
		return (EFAULT);

	/*
	 * Fill in argument portion of vector table.
	 */
	for (; argc > 0; --argc) {
		if (suword32(vectp++, ustringp) != 0)
			return (EFAULT);
		while (*stringp++ != 0)
			ustringp++;
		ustringp++;
	}

	/* a null vector table pointer separates the argp's from the envp's */
	if (suword32(vectp++, 0) != 0)
		return (EFAULT);

	imgp->envv = vectp;
	if (suword32(&arginfo->ps_envstr, (uint32_t)(intptr_t)vectp) != 0 ||
	    suword32(&arginfo->ps_nenvstr, envc) != 0)
		return (EFAULT);

	/*
	 * Fill in environment portion of vector table.
	 */
	for (; envc > 0; --envc) {
		if (suword32(vectp++, ustringp) != 0)
			return (EFAULT);
		while (*stringp++ != 0)
			ustringp++;
		ustringp++;
	}

	/* end of vector table is a null pointer */
	if (suword32(vectp, 0) != 0)
		return (EFAULT);

	if (imgp->auxargs) {
		vectp++;
		error = imgp->sysent->sv_copyout_auxargs(imgp,
		    (uintptr_t)vectp);
		if (error != 0)
			return (error);
	}

	return (0);
}

int
freebsd32_kldstat(struct thread *td, struct freebsd32_kldstat_args *uap)
{
	struct kld_file_stat *stat;
	struct kld_file_stat32 *stat32;
	int error, version;

	if ((error = copyin(&uap->stat->version, &version, sizeof(version)))
	    != 0)
		return (error);
	if (version != sizeof(struct kld_file_stat_1_32) &&
	    version != sizeof(struct kld_file_stat32))
		return (EINVAL);

	stat = malloc(sizeof(*stat), M_TEMP, M_WAITOK | M_ZERO);
	stat32 = malloc(sizeof(*stat32), M_TEMP, M_WAITOK | M_ZERO);
	error = kern_kldstat(td, uap->fileid, stat);
	if (error == 0) {
		bcopy(&stat->name[0], &stat32->name[0], sizeof(stat->name));
		CP(*stat, *stat32, refs);
		CP(*stat, *stat32, id);
		PTROUT_CP(*stat, *stat32, address);
		CP(*stat, *stat32, size);
		bcopy(&stat->pathname[0], &stat32->pathname[0],
		    sizeof(stat->pathname));
		stat32->version  = version;
		error = copyout(stat32, uap->stat, version);
	}
	free(stat, M_TEMP);
	free(stat32, M_TEMP);
	return (error);
}

int
freebsd32_posix_fallocate(struct thread *td,
    struct freebsd32_posix_fallocate_args *uap)
{
	int error;

	error = kern_posix_fallocate(td, uap->fd,
	    PAIR32TO64(off_t, uap->offset), PAIR32TO64(off_t, uap->len));
	return (kern_posix_error(td, error));
}

int
freebsd32___specialfd(struct thread *td,
    struct freebsd32___specialfd_args *args)
{
	void * __capability req;

	switch(args->type) {
	case SPECIALFD_EVENTFD:
		req = __USER_CAP(args->req, sizeof(struct specialfd_eventfd));
		break;
	default:
		return (EINVAL);
	}

	return (user_specialfd(td, args->type, req, args->len));
}

int
freebsd32_posix_fadvise(struct thread *td,
    struct freebsd32_posix_fadvise_args *uap)
{
	int error;

	error = kern_posix_fadvise(td, uap->fd, PAIR32TO64(off_t, uap->offset),
	    PAIR32TO64(off_t, uap->len), uap->advice);
	return (kern_posix_error(td, error));
}

int
convert_sigevent32(struct sigevent32 *sig32, struct sigevent *sig)
{

	CP(*sig32, *sig, sigev_notify);
	switch (sig->sigev_notify) {
	case SIGEV_NONE:
		break;
	case SIGEV_THREAD_ID:
		CP(*sig32, *sig, sigev_notify_thread_id);
		/* FALLTHROUGH */
	case SIGEV_SIGNAL:
		CP(*sig32, *sig, sigev_signo);
		memset(&sig->sigev_value, 0, sizeof(sig->sigev_value));
		sig->sigev_value.sival_int =
		    sig32->sigev_value.sival_int;
		break;
	case SIGEV_KEVENT:
		CP(*sig32, *sig, sigev_notify_kqueue);
		CP(*sig32, *sig, sigev_notify_kevent_flags);
		memset(&sig->sigev_value, 0, sizeof(sig->sigev_value));
		sig->sigev_value.sival_int =
		    sig32->sigev_value.sival_int;
		break;
	default:
		return (EINVAL);
	}
	return (0);
}

int
freebsd32_procctl(struct thread *td, struct freebsd32_procctl_args *uap)
{
	void *data;
	union {
		struct procctl_reaper_status rs;
		struct procctl_reaper_pids rp;
		struct procctl_reaper_kill rk;
	} x;
	union {
		struct procctl_reaper_pids32 rp;
	} x32;
	int error, error1, flags, signum;

	if (uap->com >= PROC_PROCCTL_MD_MIN)
		return (cpu_procctl(td, uap->idtype, PAIR32TO64(id_t, uap->id),
		    uap->com, PTRIN(uap->data)));

	switch (uap->com) {
	case PROC_ASLR_CTL:
	case PROC_PROTMAX_CTL:
	case PROC_SPROTECT:
	case PROC_STACKGAP_CTL:
	case PROC_TRACE_CTL:
	case PROC_TRAPCAP_CTL:
	case PROC_NO_NEW_PRIVS_CTL:
	case PROC_WXMAP_CTL:
		error = copyin(PTRIN(uap->data), &flags, sizeof(flags));
		if (error != 0)
			return (error);
		data = &flags;
		break;
	case PROC_REAP_ACQUIRE:
	case PROC_REAP_RELEASE:
		if (uap->data != NULL)
			return (EINVAL);
		data = NULL;
		break;
	case PROC_REAP_STATUS:
		data = &x.rs;
		break;
	case PROC_REAP_GETPIDS:
		error = copyin(uap->data, &x32.rp, sizeof(x32.rp));
		if (error != 0)
			return (error);
		CP(x32.rp, x.rp, rp_count);
		PTRIN_CP(x32.rp, x.rp, rp_pids);
		data = &x.rp;
		break;
	case PROC_REAP_KILL:
		error = copyin(uap->data, &x.rk, sizeof(x.rk));
		if (error != 0)
			return (error);
		data = &x.rk;
		break;
	case PROC_ASLR_STATUS:
	case PROC_PROTMAX_STATUS:
	case PROC_STACKGAP_STATUS:
	case PROC_TRACE_STATUS:
	case PROC_TRAPCAP_STATUS:
	case PROC_NO_NEW_PRIVS_STATUS:
	case PROC_WXMAP_STATUS:
		data = &flags;
		break;
	case PROC_PDEATHSIG_CTL:
		error = copyin(uap->data, &signum, sizeof(signum));
		if (error != 0)
			return (error);
		data = &signum;
		break;
	case PROC_PDEATHSIG_STATUS:
		data = &signum;
		break;
	default:
		return (EINVAL);
	}
	error = kern_procctl(td, uap->idtype, PAIR32TO64(id_t, uap->id),
	    uap->com, data);
	switch (uap->com) {
	case PROC_REAP_STATUS:
		if (error == 0)
			error = copyout(&x.rs, uap->data, sizeof(x.rs));
		break;
	case PROC_REAP_KILL:
		error1 = copyout(&x.rk, uap->data, sizeof(x.rk));
		if (error == 0)
			error = error1;
		break;
	case PROC_ASLR_STATUS:
	case PROC_PROTMAX_STATUS:
	case PROC_STACKGAP_STATUS:
	case PROC_TRACE_STATUS:
	case PROC_TRAPCAP_STATUS:
	case PROC_NO_NEW_PRIVS_STATUS:
	case PROC_WXMAP_STATUS:
		if (error == 0)
			error = copyout(&flags, uap->data, sizeof(flags));
		break;
	case PROC_PDEATHSIG_STATUS:
		if (error == 0)
			error = copyout(&signum, uap->data, sizeof(signum));
		break;
	}
	return (error);
}

int
freebsd32_fcntl(struct thread *td, struct freebsd32_fcntl_args *uap)
{
	long tmp;

	switch (uap->cmd) {
	/*
	 * Do unsigned conversion for arg when operation
	 * interprets it as flags or pointer.
	 */
	case F_SETLK_REMOTE:
	case F_SETLKW:
	case F_SETLK:
	case F_GETLK:
	case F_SETFD:
	case F_SETFL:
	case F_OGETLK:
	case F_OSETLK:
	case F_OSETLKW:
	case F_KINFO:
		tmp = (unsigned int)(uap->arg);
		break;
	default:
		tmp = uap->arg;
		break;
	}
	return (kern_fcntl_freebsd(td, uap->fd, uap->cmd, tmp));
}

int
freebsd32_ppoll(struct thread *td, struct freebsd32_ppoll_args *uap)
{
	struct timespec32 ts32;
	struct timespec ts, *tsp;
	sigset_t set, *ssp;
	int error;

	if (uap->ts != NULL) {
		error = copyin(uap->ts, &ts32, sizeof(ts32));
		if (error != 0)
			return (error);
		CP(ts32, ts, tv_sec);
		CP(ts32, ts, tv_nsec);
		tsp = &ts;
	} else
		tsp = NULL;
	if (uap->set != NULL) {
		error = copyin(uap->set, &set, sizeof(set));
		if (error != 0)
			return (error);
		ssp = &set;
	} else
		ssp = NULL;

	return (kern_poll(td, __USER_CAP_ARRAY(uap->fds, uap->nfds), uap->nfds,
	    tsp, ssp));
}

int
freebsd32_sched_rr_get_interval(struct thread *td,
    struct freebsd32_sched_rr_get_interval_args *uap)
{
	struct timespec ts;
	struct timespec32 ts32;
	int error;

	error = kern_sched_rr_get_interval(td, uap->pid, &ts);
	if (error == 0) {
		CP(ts, ts32, tv_sec);
		CP(ts, ts32, tv_nsec);
		error = copyout(&ts32, uap->interval, sizeof(ts32));
	}
	return (error);
}

static void
timex_to_32(struct timex32 *dst, struct timex *src)
{
	CP(*src, *dst, modes);
	CP(*src, *dst, offset);
	CP(*src, *dst, freq);
	CP(*src, *dst, maxerror);
	CP(*src, *dst, esterror);
	CP(*src, *dst, status);
	CP(*src, *dst, constant);
	CP(*src, *dst, precision);
	CP(*src, *dst, tolerance);
	CP(*src, *dst, ppsfreq);
	CP(*src, *dst, jitter);
	CP(*src, *dst, shift);
	CP(*src, *dst, stabil);
	CP(*src, *dst, jitcnt);
	CP(*src, *dst, calcnt);
	CP(*src, *dst, errcnt);
	CP(*src, *dst, stbcnt);
}

static void
timex_from_32(struct timex *dst, struct timex32 *src)
{
	CP(*src, *dst, modes);
	CP(*src, *dst, offset);
	CP(*src, *dst, freq);
	CP(*src, *dst, maxerror);
	CP(*src, *dst, esterror);
	CP(*src, *dst, status);
	CP(*src, *dst, constant);
	CP(*src, *dst, precision);
	CP(*src, *dst, tolerance);
	CP(*src, *dst, ppsfreq);
	CP(*src, *dst, jitter);
	CP(*src, *dst, shift);
	CP(*src, *dst, stabil);
	CP(*src, *dst, jitcnt);
	CP(*src, *dst, calcnt);
	CP(*src, *dst, errcnt);
	CP(*src, *dst, stbcnt);
}

int
freebsd32_ntp_adjtime(struct thread *td, struct freebsd32_ntp_adjtime_args *uap)
{
	struct timex tx;
	struct timex32 tx32;
	int error, retval;

	error = copyin(__USER_CAP_OBJ(uap->tp), &tx32, sizeof(tx32));
	if (error == 0) {
		timex_from_32(&tx, &tx32);
		error = kern_ntp_adjtime(td, &tx, &retval);
		if (error == 0) {
			timex_to_32(&tx32, &tx);
			error = copyout(&tx32, __USER_CAP_OBJ(uap->tp), sizeof(tx32));
			if (error == 0)
				td->td_retval[0] = retval;
		}
	}
	return (error);
}

#ifdef FFCLOCK
extern struct mtx ffclock_mtx;
extern struct ffclock_estimate ffclock_estimate;
extern int8_t ffclock_updated;

int
freebsd32_ffclock_setestimate(struct thread *td,
    struct freebsd32_ffclock_setestimate_args *uap)
{
	struct ffclock_estimate cest;
	struct ffclock_estimate32 cest32;
	int error;

	/* Reuse of PRIV_CLOCK_SETTIME. */
	if ((error = priv_check(td, PRIV_CLOCK_SETTIME)) != 0)
		return (error);

	if ((error = copyin(uap->cest, &cest32,
	    sizeof(struct ffclock_estimate32))) != 0)
		return (error);

	CP(cest.update_time, cest32.update_time, sec);
	memcpy(&cest.update_time.frac, &cest32.update_time.frac, sizeof(uint64_t));
	CP(cest, cest32, update_ffcount);
	CP(cest, cest32, leapsec_next);
	CP(cest, cest32, period);
	CP(cest, cest32, errb_abs);
	CP(cest, cest32, errb_rate);
	CP(cest, cest32, status);
	CP(cest, cest32, leapsec_total);
	CP(cest, cest32, leapsec);

	mtx_lock(&ffclock_mtx);
	memcpy(&ffclock_estimate, &cest, sizeof(struct ffclock_estimate));
	ffclock_updated++;
	mtx_unlock(&ffclock_mtx);
	return (error);
}

int
freebsd32_ffclock_getestimate(struct thread *td,
    struct freebsd32_ffclock_getestimate_args *uap)
{
	struct ffclock_estimate cest;
	struct ffclock_estimate32 cest32;
	int error;

	mtx_lock(&ffclock_mtx);
	memcpy(&cest, &ffclock_estimate, sizeof(struct ffclock_estimate));
	mtx_unlock(&ffclock_mtx);

	CP(cest32.update_time, cest.update_time, sec);
	memcpy(&cest32.update_time.frac, &cest.update_time.frac, sizeof(uint64_t));
	CP(cest32, cest, update_ffcount);
	CP(cest32, cest, leapsec_next);
	CP(cest32, cest, period);
	CP(cest32, cest, errb_abs);
	CP(cest32, cest, errb_rate);
	CP(cest32, cest, status);
	CP(cest32, cest, leapsec_total);
	CP(cest32, cest, leapsec);

	error = copyout(&cest32, uap->cest, sizeof(struct ffclock_estimate32));
	return (error);
}
#else /* !FFCLOCK */
int
freebsd32_ffclock_setestimate(struct thread *td,
    struct freebsd32_ffclock_setestimate_args *uap)
{
	return (ENOSYS);
}

int
freebsd32_ffclock_getestimate(struct thread *td,
    struct freebsd32_ffclock_getestimate_args *uap)
{
	return (ENOSYS);
}
#endif /* FFCLOCK */

#ifdef COMPAT_43
int
ofreebsd32_sethostid(struct thread *td, struct ofreebsd32_sethostid_args *uap)
{
	int name[] = { CTL_KERN, KERN_HOSTID };
	long hostid;

	hostid = uap->hostid;
	return (kernel_sysctl(td, name, nitems(name), NULL, NULL, &hostid,
	    sizeof(hostid), NULL, 0));
}
#endif
// CHERI CHANGES START
// {
//   "updated": 20191025,
//   "target_type": "kernel",
//   "changes": [
//     "iovec-macros",
//     "kernel_sig_types",
//     "integer_provenance",
//     "user_capabilities",
//     "other"
//   ]
// }
// CHERI CHANGES END<|MERGE_RESOLUTION|>--- conflicted
+++ resolved
@@ -897,12 +897,8 @@
 		struct dbreg32 dbreg;
 		struct fpreg32 fpreg;
 		struct reg32 reg;
-<<<<<<< HEAD
+		struct iovec vec;
 		syscallarg_t args[nitems(td->td_sa.args)];
-=======
-		struct iovec vec;
-		register_t args[nitems(td->td_sa.args)];
->>>>>>> 548a2ec4
 		struct ptrace_sc_ret psr;
 		int ptevents;
 	} r;
