/*-
 * SPDX-License-Identifier: BSD-2-Clause-FreeBSD
 *
 * Copyright (c) 2002 Doug Rabson
 * All rights reserved.
 *
 * Redistribution and use in source and binary forms, with or without
 * modification, are permitted provided that the following conditions
 * are met:
 * 1. Redistributions of source code must retain the above copyright
 *    notice, this list of conditions and the following disclaimer.
 * 2. Redistributions in binary form must reproduce the above copyright
 *    notice, this list of conditions and the following disclaimer in the
 *    documentation and/or other materials provided with the distribution.
 *
 * THIS SOFTWARE IS PROVIDED BY THE AUTHOR AND CONTRIBUTORS ``AS IS'' AND
 * ANY EXPRESS OR IMPLIED WARRANTIES, INCLUDING, BUT NOT LIMITED TO, THE
 * IMPLIED WARRANTIES OF MERCHANTABILITY AND FITNESS FOR A PARTICULAR PURPOSE
 * ARE DISCLAIMED.  IN NO EVENT SHALL THE AUTHOR OR CONTRIBUTORS BE LIABLE
 * FOR ANY DIRECT, INDIRECT, INCIDENTAL, SPECIAL, EXEMPLARY, OR CONSEQUENTIAL
 * DAMAGES (INCLUDING, BUT NOT LIMITED TO, PROCUREMENT OF SUBSTITUTE GOODS
 * OR SERVICES; LOSS OF USE, DATA, OR PROFITS; OR BUSINESS INTERRUPTION)
 * HOWEVER CAUSED AND ON ANY THEORY OF LIABILITY, WHETHER IN CONTRACT, STRICT
 * LIABILITY, OR TORT (INCLUDING NEGLIGENCE OR OTHERWISE) ARISING IN ANY WAY
 * OUT OF THE USE OF THIS SOFTWARE, EVEN IF ADVISED OF THE POSSIBILITY OF
 * SUCH DAMAGE.
 */

#include <sys/cdefs.h>
__FBSDID("$FreeBSD$");

#include "opt_inet.h"
#include "opt_inet6.h"
#include "opt_ktrace.h"

#define __ELF_WORD_SIZE 32

#ifdef COMPAT_FREEBSD11
#define	_WANT_FREEBSD11_KEVENT
#endif

#include <sys/param.h>
#include <sys/bus.h>
#include <sys/capsicum.h>
#include <sys/clock.h>
#include <sys/exec.h>
#include <sys/fcntl.h>
#include <sys/filedesc.h>
#include <sys/imgact.h>
#include <sys/jail.h>
#include <sys/kernel.h>
#include <sys/limits.h>
#include <sys/linker.h>
#include <sys/lock.h>
#include <sys/malloc.h>
#include <sys/file.h>		/* Must come after sys/malloc.h */
#include <sys/imgact.h>
#include <sys/mbuf.h>
#include <sys/mman.h>
#include <sys/module.h>
#include <sys/mount.h>
#include <sys/mutex.h>
#include <sys/namei.h>
#include <sys/proc.h>
#include <sys/procctl.h>
#include <sys/ptrace.h>
#include <sys/reboot.h>
#include <sys/resource.h>
#include <sys/resourcevar.h>
#include <sys/selinfo.h>
#include <sys/eventvar.h>	/* Must come after sys/selinfo.h */
#include <sys/pipe.h>		/* Must come after sys/selinfo.h */
#include <sys/signal.h>
#include <sys/signalvar.h>
#include <sys/socket.h>
#include <sys/socketvar.h>
#include <sys/specialfd.h>
#include <sys/stat.h>
#include <sys/syscall.h>
#include <sys/syscallsubr.h>
#include <sys/sysctl.h>
#include <sys/sysent.h>
#include <sys/sysproto.h>
#include <sys/systm.h>
#include <sys/thr.h>
#include <sys/timex.h>
#include <sys/unistd.h>
#include <sys/ucontext.h>
#include <sys/vnode.h>
#include <sys/wait.h>
#include <sys/ipc.h>
#include <sys/msg.h>
#include <sys/sem.h>
#include <sys/shm.h>
#ifdef KTRACE
#include <sys/ktrace.h>
#endif

#ifdef INET
#include <netinet/in.h>
#endif

#include <vm/vm.h>
#include <vm/vm_param.h>
#include <vm/pmap.h>
#include <vm/vm_map.h>
#include <vm/vm_object.h>
#include <vm/vm_extern.h>

#include <machine/cpu.h>
#include <machine/elf.h>
#ifdef __amd64__
#include <machine/md_var.h>
#endif

#include <security/audit/audit.h>

#include <compat/freebsd32/freebsd32_util.h>
#include <compat/freebsd32/freebsd32.h>
#include <compat/freebsd32/freebsd32_ipc.h>
#include <compat/freebsd32/freebsd32_misc.h>
#include <compat/freebsd32/freebsd32_signal.h>
#include <compat/freebsd32/freebsd32_proto.h>

FEATURE(compat_freebsd_32bit, "Compatible with 32-bit FreeBSD");

struct ptrace_io_desc32 {
	int		piod_op;
	uint32_t	piod_offs;
	uint32_t	piod_addr;
	uint32_t	piod_len;
};

struct ptrace_sc_ret32 {
	uint32_t	sr_retval[2];
	int		sr_error;
};

struct ptrace_vm_entry32 {
	int		pve_entry;
	int		pve_timestamp;
	uint32_t	pve_start;
	uint32_t	pve_end;
	uint32_t	pve_offset;
	u_int		pve_prot;
	u_int		pve_pathlen;
	int32_t		pve_fileid;
	u_int		pve_fsid;
	uint32_t	pve_path;
};

#ifdef __amd64__
CTASSERT(sizeof(struct timeval32) == 8);
CTASSERT(sizeof(struct timespec32) == 8);
CTASSERT(sizeof(struct itimerval32) == 16);
CTASSERT(sizeof(struct bintime32) == 12);
#endif
CTASSERT(sizeof(struct ostatfs32) == 256);
#ifdef __amd64__
CTASSERT(sizeof(struct rusage32) == 72);
#endif
CTASSERT(sizeof(struct sigaltstack32) == 12);
#ifdef __amd64__
CTASSERT(sizeof(struct kevent32) == 56);
#else
CTASSERT(sizeof(struct kevent32) == 64);
#endif
CTASSERT(sizeof(struct iovec32) == 8);
CTASSERT(sizeof(struct msghdr32) == 28);
#ifdef __amd64__
CTASSERT(sizeof(struct stat32) == 208);
CTASSERT(sizeof(struct freebsd11_stat32) == 96);
#endif
CTASSERT(sizeof(struct sigaction32) == 24);

static int freebsd32_kevent_copyout(void *arg, struct kevent *kevp, int count);
static int freebsd32_kevent_copyin(void *arg, struct kevent *kevp, int count);
static int freebsd32_user_clock_nanosleep(struct thread *td, clockid_t clock_id,
    int flags, const struct timespec32 *ua_rqtp, struct timespec32 *ua_rmtp);

void
freebsd32_rusage_out(const struct rusage *s, struct rusage32 *s32)
{

	TV_CP(*s, *s32, ru_utime);
	TV_CP(*s, *s32, ru_stime);
	CP(*s, *s32, ru_maxrss);
	CP(*s, *s32, ru_ixrss);
	CP(*s, *s32, ru_idrss);
	CP(*s, *s32, ru_isrss);
	CP(*s, *s32, ru_minflt);
	CP(*s, *s32, ru_majflt);
	CP(*s, *s32, ru_nswap);
	CP(*s, *s32, ru_inblock);
	CP(*s, *s32, ru_oublock);
	CP(*s, *s32, ru_msgsnd);
	CP(*s, *s32, ru_msgrcv);
	CP(*s, *s32, ru_nsignals);
	CP(*s, *s32, ru_nvcsw);
	CP(*s, *s32, ru_nivcsw);
}

int
freebsd32_wait4(struct thread *td, struct freebsd32_wait4_args *uap)
{
	int error, status;
	struct rusage32 ru32;
	struct rusage ru, *rup;

	if (uap->rusage != NULL)
		rup = &ru;
	else
		rup = NULL;
	error = kern_wait(td, uap->pid, &status, uap->options, rup);
	if (error)
		return (error);
	if (uap->status != NULL)
		error = copyout(&status, uap->status, sizeof(status));
	if (uap->rusage != NULL && error == 0) {
		freebsd32_rusage_out(&ru, &ru32);
		error = copyout(&ru32, uap->rusage, sizeof(ru32));
	}
	return (error);
}

int
freebsd32_wait6(struct thread *td, struct freebsd32_wait6_args *uap)
{
	struct __wrusage32 wru32;
	struct __wrusage wru, *wrup;
	struct siginfo32 si32;
	siginfo_t si, *sip;
	int error, status;

	if (uap->wrusage != NULL)
		wrup = &wru;
	else
		wrup = NULL;
	if (uap->info != NULL) {
		sip = &si;
		bzero(sip, sizeof(*sip));
	} else
		sip = NULL;
	error = kern_wait6(td, uap->idtype, PAIR32TO64(id_t, uap->id),
	    &status, uap->options, wrup, sip);
	if (error != 0)
		return (error);
	if (uap->status != NULL)
		error = copyout(&status, uap->status, sizeof(status));
	if (uap->wrusage != NULL && error == 0) {
		freebsd32_rusage_out(&wru.wru_self, &wru32.wru_self);
		freebsd32_rusage_out(&wru.wru_children, &wru32.wru_children);
		error = copyout(&wru32, uap->wrusage, sizeof(wru32));
	}
	if (uap->info != NULL && error == 0) {
		siginfo_to_siginfo32 (&si, &si32);
		error = copyout(&si32, uap->info, sizeof(si32));
	}
	return (error);
}

#ifdef COMPAT_FREEBSD4
static void
copy_statfs(struct statfs *in, struct ostatfs32 *out)
{

	statfs_scale_blocks(in, INT32_MAX);
	bzero(out, sizeof(*out));
	CP(*in, *out, f_bsize);
	out->f_iosize = MIN(in->f_iosize, INT32_MAX);
	CP(*in, *out, f_blocks);
	CP(*in, *out, f_bfree);
	CP(*in, *out, f_bavail);
	out->f_files = MIN(in->f_files, INT32_MAX);
	out->f_ffree = MIN(in->f_ffree, INT32_MAX);
	CP(*in, *out, f_fsid);
	CP(*in, *out, f_owner);
	CP(*in, *out, f_type);
	CP(*in, *out, f_flags);
	out->f_syncwrites = MIN(in->f_syncwrites, INT32_MAX);
	out->f_asyncwrites = MIN(in->f_asyncwrites, INT32_MAX);
	strlcpy(out->f_fstypename,
	      in->f_fstypename, MFSNAMELEN);
	strlcpy(out->f_mntonname,
	      in->f_mntonname, min(MNAMELEN, FREEBSD4_OMNAMELEN));
	out->f_syncreads = MIN(in->f_syncreads, INT32_MAX);
	out->f_asyncreads = MIN(in->f_asyncreads, INT32_MAX);
	strlcpy(out->f_mntfromname,
	      in->f_mntfromname, min(MNAMELEN, FREEBSD4_OMNAMELEN));
}
#endif

#ifdef COMPAT_FREEBSD4
int
freebsd4_freebsd32_getfsstat(struct thread *td,
    struct freebsd4_freebsd32_getfsstat_args *uap)
{
	struct statfs * __capability buf;
	struct statfs *sp;
	struct ostatfs32 stat32;
	size_t count, size, copycount;
	int error;

	count = uap->bufsize / sizeof(struct ostatfs32);
	size = count * sizeof(struct statfs);
	error = kern_getfsstat(td, &buf, size, &count, UIO_SYSSPACE, uap->mode);
	if (size > 0) {
		sp = (__cheri_fromcap struct statfs *)buf;
		copycount = count;
		while (copycount > 0 && error == 0) {
			copy_statfs(sp, &stat32);
			error = copyout(&stat32, uap->buf, sizeof(stat32));
			sp++;
			uap->buf++;
			copycount--;
		}
		free_c(buf, M_STATFS);
	}
	if (error == 0)
		td->td_retval[0] = count;
	return (error);
}
#endif

int
freebsd32_sigaltstack(struct thread *td,
		      struct freebsd32_sigaltstack_args *uap)
{
	struct sigaltstack32 s32;
	struct sigaltstack ss, oss, *ssp;
	int error;

	if (uap->ss != NULL) {
		error = copyin(uap->ss, &s32, sizeof(s32));
		if (error)
			return (error);
		ss.ss_sp = __USER_CAP_UNBOUND(PTRIN(s32.ss_sp));
		CP(s32, ss, ss_size);
		CP(s32, ss, ss_flags);
		ssp = &ss;
	} else
		ssp = NULL;
	error = kern_sigaltstack(td, ssp, &oss);
	if (error == 0 && uap->oss != NULL) {
		s32.ss_sp = PTROUT((__cheri_fromcap void *)oss.ss_sp);
		CP(oss, s32, ss_size);
		CP(oss, s32, ss_flags);
		error = copyout(&s32, uap->oss, sizeof(s32));
	}
	return (error);
}

int
freebsd32_execve(struct thread *td, struct freebsd32_execve_args *uap)
{
	struct image_args eargs;
	struct vmspace *oldvmspace;
	int error;

	error = pre_execve(td, &oldvmspace);
	if (error != 0)
		return (error);
	error = exec_copyin_args(&eargs, __USER_CAP_STR(uap->fname),
	    UIO_USERSPACE, __USER_CAP_UNBOUND(uap->argv),
	    __USER_CAP_UNBOUND(uap->envv));
	if (error == 0)
		error = kern_execve(td, &eargs, NULL, oldvmspace);
	post_execve(td, error, oldvmspace);
	AUDIT_SYSCALL_EXIT(error == EJUSTRETURN ? 0 : error, td);
	return (error);
}

int
freebsd32_fexecve(struct thread *td, struct freebsd32_fexecve_args *uap)
{
	struct image_args eargs;
	struct vmspace *oldvmspace;
	int error;

	error = pre_execve(td, &oldvmspace);
	if (error != 0)
		return (error);
	error = exec_copyin_args(&eargs, NULL, UIO_SYSSPACE,
	    __USER_CAP_UNBOUND(uap->argv), __USER_CAP_UNBOUND(uap->envv));
	if (error == 0) {
		eargs.fd = uap->fd;
		error = kern_execve(td, &eargs, NULL, oldvmspace);
	}
	post_execve(td, error, oldvmspace);
	AUDIT_SYSCALL_EXIT(error == EJUSTRETURN ? 0 : error, td);
	return (error);
}

int
freebsd32_mknodat(struct thread *td, struct freebsd32_mknodat_args *uap)
{

	return (kern_mknodat(td, uap->fd, uap->path, UIO_USERSPACE,
	    uap->mode, PAIR32TO64(dev_t, uap->dev)));
}

int
freebsd32_mprotect(struct thread *td, struct freebsd32_mprotect_args *uap)
{
	int prot;

	prot = uap->prot;
#if defined(__amd64__)
	if (i386_read_exec && (prot & PROT_READ) != 0)
		prot |= PROT_EXEC;
#endif
	return (kern_mprotect(td, (uintptr_t)PTRIN(uap->addr), uap->len,
	    prot));
}

int
freebsd32_mmap(struct thread *td, struct freebsd32_mmap_args *uap)
{
	int prot;

	prot = uap->prot;
#if defined(__amd64__)
	if (i386_read_exec && (prot & PROT_READ))
		prot |= PROT_EXEC;
#endif

	return (kern_mmap(td, &(struct mmap_req){
		.mr_hint = (uintptr_t)uap->addr,
		.mr_len = uap->len,
		.mr_prot = prot,
		.mr_flags = uap->flags,
		.mr_fd = uap->fd,
		.mr_pos = PAIR32TO64(off_t, uap->pos),
	    }));
}

#ifdef COMPAT_FREEBSD6
int
freebsd6_freebsd32_mmap(struct thread *td,
    struct freebsd6_freebsd32_mmap_args *uap)
{
	int prot;

	prot = uap->prot;
#if defined(__amd64__)
	if (i386_read_exec && (prot & PROT_READ))
		prot |= PROT_EXEC;
#endif

	return (kern_mmap(td, &(struct mmap_req){
		.mr_hint = (uintptr_t)uap->addr,
		.mr_len = uap->len,
		.mr_prot = PROT_MAX(_PROT_ALL) | prot,
		.mr_flags = uap->flags,
		.mr_fd = uap->fd,
		.mr_pos = PAIR32TO64(off_t, uap->pos),
	    }));
}
#endif

#ifdef COMPAT_43
int
ofreebsd32_mmap(struct thread *td, struct ofreebsd32_mmap_args *uap)
{
	return (kern_ommap(td, (uintptr_t)uap->addr, uap->len, uap->prot,
	    uap->flags, uap->fd, uap->pos));
}
#endif

int
freebsd32_setitimer(struct thread *td, struct freebsd32_setitimer_args *uap)
{
	struct itimerval itv, oitv, *itvp;	
	struct itimerval32 i32;
	int error;

	if (uap->itv != NULL) {
		error = copyin(uap->itv, &i32, sizeof(i32));
		if (error)
			return (error);
		TV_CP(i32, itv, it_interval);
		TV_CP(i32, itv, it_value);
		itvp = &itv;
	} else
		itvp = NULL;
	error = kern_setitimer(td, uap->which, itvp, &oitv);
	if (error || uap->oitv == NULL)
		return (error);
	TV_CP(oitv, i32, it_interval);
	TV_CP(oitv, i32, it_value);
	return (copyout(&i32, uap->oitv, sizeof(i32)));
}

int
freebsd32_getitimer(struct thread *td, struct freebsd32_getitimer_args *uap)
{
	struct itimerval itv;
	struct itimerval32 i32;
	int error;

	error = kern_getitimer(td, uap->which, &itv);
	if (error || uap->itv == NULL)
		return (error);
	TV_CP(itv, i32, it_interval);
	TV_CP(itv, i32, it_value);
	return (copyout(&i32, uap->itv, sizeof(i32)));
}

int
freebsd32_select(struct thread *td, struct freebsd32_select_args *uap)
{
	struct timeval32 tv32;
	struct timeval tv, *tvp;
	int error;

	if (uap->tv != NULL) {
		error = copyin(uap->tv, &tv32, sizeof(tv32));
		if (error)
			return (error);
		CP(tv32, tv, tv_sec);
		CP(tv32, tv, tv_usec);
		tvp = &tv;
	} else
		tvp = NULL;
	/*
	 * XXX Do pointers need PTRIN()?
	 */
	return (kern_select(td, uap->nd, __USER_CAP_UNBOUND(uap->in),
	    __USER_CAP_UNBOUND(uap->ou), __USER_CAP_UNBOUND(uap->ex), tvp,
	    sizeof(int32_t) * 8));
}

int
freebsd32_pselect(struct thread *td, struct freebsd32_pselect_args *uap)
{
	struct timespec32 ts32;
	struct timespec ts;
	struct timeval tv, *tvp;
	sigset_t set, *uset;
	int error;

	if (uap->ts != NULL) {
		error = copyin(uap->ts, &ts32, sizeof(ts32));
		if (error != 0)
			return (error);
		CP(ts32, ts, tv_sec);
		CP(ts32, ts, tv_nsec);
		TIMESPEC_TO_TIMEVAL(&tv, &ts);
		tvp = &tv;
	} else
		tvp = NULL;
	if (uap->sm != NULL) {
		error = copyin(uap->sm, &set, sizeof(set));
		if (error != 0)
			return (error);
		uset = &set;
	} else
		uset = NULL;
	/*
	 * XXX Do pointers need PTRIN()?
	 */
	error = kern_pselect(td, uap->nd, __USER_CAP_UNBOUND(uap->in),
	    __USER_CAP_UNBOUND(uap->ou), __USER_CAP_UNBOUND(uap->ex), tvp,
	    uset, sizeof(int32_t) * 8);
	return (error);
}

/*
 * Copy 'count' items into the destination list pointed to by uap->eventlist.
 */
static int
freebsd32_kevent_copyout(void *arg, struct kevent *kevp, int count)
{
	struct freebsd32_kevent_args *uap;
	struct kevent32	ks32[KQ_NEVENTS];
	uint64_t e;
	int i, j, error;

	KASSERT(count <= KQ_NEVENTS, ("count (%d) > KQ_NEVENTS", count));
	uap = (struct freebsd32_kevent_args *)arg;

	for (i = 0; i < count; i++) {
		CP(kevp[i], ks32[i], ident);
		CP(kevp[i], ks32[i], filter);
		CP(kevp[i], ks32[i], flags);
		CP(kevp[i], ks32[i], fflags);
#if BYTE_ORDER == LITTLE_ENDIAN
		ks32[i].data1 = kevp[i].data;
		ks32[i].data2 = kevp[i].data >> 32;
#else
		ks32[i].data1 = kevp[i].data >> 32;
		ks32[i].data2 = kevp[i].data;
#endif
		PTROUT_CP(kevp[i], ks32[i], udata);
		for (j = 0; j < nitems(kevp->ext); j++) {
			e = kevp[i].ext[j];
#if BYTE_ORDER == LITTLE_ENDIAN
			ks32[i].ext64[2 * j] = e;
			ks32[i].ext64[2 * j + 1] = e >> 32;
#else
			ks32[i].ext64[2 * j] = e >> 32;
			ks32[i].ext64[2 * j + 1] = e;
#endif
		}
	}
	error = copyout(ks32, uap->eventlist, count * sizeof *ks32);
	if (error == 0)
		uap->eventlist += count;
	return (error);
}

/*
 * Copy 'count' items from the list pointed to by uap->changelist.
 */
static int
freebsd32_kevent_copyin(void *arg, struct kevent *kevp, int count)
{
	struct freebsd32_kevent_args *uap;
	struct kevent32	ks32[KQ_NEVENTS];
	uint64_t e;
	int i, j, error;

	KASSERT(count <= KQ_NEVENTS, ("count (%d) > KQ_NEVENTS", count));
	uap = (struct freebsd32_kevent_args *)arg;

	error = copyin(uap->changelist, ks32, count * sizeof *ks32);
	if (error)
		goto done;
	uap->changelist += count;

	for (i = 0; i < count; i++) {
		CP(ks32[i], kevp[i], ident);
		CP(ks32[i], kevp[i], filter);
		CP(ks32[i], kevp[i], flags);
		CP(ks32[i], kevp[i], fflags);
		kevp[i].data = PAIR32TO64(uint64_t, ks32[i].data);
		PTRIN_CP(ks32[i], kevp[i], udata);
		for (j = 0; j < nitems(kevp->ext); j++) {
#if BYTE_ORDER == LITTLE_ENDIAN
			e = ks32[i].ext64[2 * j + 1];
			e <<= 32;
			e += ks32[i].ext64[2 * j];
#else
			e = ks32[i].ext64[2 * j];
			e <<= 32;
			e += ks32[i].ext64[2 * j + 1];
#endif
			kevp[i].ext[j] = e;
		}
	}
done:
	return (error);
}

int
freebsd32_kevent(struct thread *td, struct freebsd32_kevent_args *uap)
{
	struct timespec32 ts32;
	struct timespec ts, *tsp;
	struct kevent_copyops k_ops = {
		.arg = uap,
		.k_copyout = freebsd32_kevent_copyout,
		.k_copyin = freebsd32_kevent_copyin,
	};
#ifdef KTRACE
	struct kevent32 *eventlist = uap->eventlist;
#endif
	int error;

	if (uap->timeout) {
		error = copyin(uap->timeout, &ts32, sizeof(ts32));
		if (error)
			return (error);
		CP(ts32, ts, tv_sec);
		CP(ts32, ts, tv_nsec);
		tsp = &ts;
	} else
		tsp = NULL;
#ifdef KTRACE
	if (KTRPOINT(td, KTR_STRUCT_ARRAY))
		ktrstructarray("kevent32", UIO_USERSPACE, uap->changelist,
		    uap->nchanges, sizeof(struct kevent32));
#endif
	error = kern_kevent(td, uap->fd, uap->nchanges, uap->nevents,
	    &k_ops, tsp);
#ifdef KTRACE
	if (error == 0 && KTRPOINT(td, KTR_STRUCT_ARRAY))
		ktrstructarray("kevent32", UIO_USERSPACE, eventlist,
		    td->td_retval[0], sizeof(struct kevent32));
#endif
	return (error);
}

#ifdef COMPAT_FREEBSD11
static int
freebsd32_kevent11_copyout(void *arg, struct kevent *kevp, int count)
{
	struct freebsd11_freebsd32_kevent_args *uap;
	struct freebsd11_kevent32 ks32[KQ_NEVENTS];
	int i, error;

	KASSERT(count <= KQ_NEVENTS, ("count (%d) > KQ_NEVENTS", count));
	uap = (struct freebsd11_freebsd32_kevent_args *)arg;

	for (i = 0; i < count; i++) {
		CP(kevp[i], ks32[i], ident);
		CP(kevp[i], ks32[i], filter);
		CP(kevp[i], ks32[i], flags);
		CP(kevp[i], ks32[i], fflags);
		CP(kevp[i], ks32[i], data);
		PTROUT_CP(kevp[i], ks32[i], udata);
	}
	error = copyout(ks32, uap->eventlist, count * sizeof *ks32);
	if (error == 0)
		uap->eventlist += count;
	return (error);
}

/*
 * Copy 'count' items from the list pointed to by uap->changelist.
 */
static int
freebsd32_kevent11_copyin(void *arg, struct kevent *kevp, int count)
{
	struct freebsd11_freebsd32_kevent_args *uap;
	struct freebsd11_kevent32 ks32[KQ_NEVENTS];
	int i, j, error;

	KASSERT(count <= KQ_NEVENTS, ("count (%d) > KQ_NEVENTS", count));
	uap = (struct freebsd11_freebsd32_kevent_args *)arg;

	error = copyin(uap->changelist, ks32, count * sizeof *ks32);
	if (error)
		goto done;
	uap->changelist += count;

	for (i = 0; i < count; i++) {
		CP(ks32[i], kevp[i], ident);
		CP(ks32[i], kevp[i], filter);
		CP(ks32[i], kevp[i], flags);
		CP(ks32[i], kevp[i], fflags);
		CP(ks32[i], kevp[i], data);
		PTRIN_CP(ks32[i], kevp[i], udata);
		for (j = 0; j < nitems(kevp->ext); j++)
			kevp[i].ext[j] = 0;
	}
done:
	return (error);
}

int
freebsd11_freebsd32_kevent(struct thread *td,
    struct freebsd11_freebsd32_kevent_args *uap)
{
	struct timespec32 ts32;
	struct timespec ts, *tsp;
	struct kevent_copyops k_ops = {
		.arg = uap,
		.k_copyout = freebsd32_kevent11_copyout,
		.k_copyin = freebsd32_kevent11_copyin,
	};
#ifdef KTRACE
	struct freebsd11_kevent32 *eventlist = uap->eventlist;
#endif
	int error;

	if (uap->timeout) {
		error = copyin(uap->timeout, &ts32, sizeof(ts32));
		if (error)
			return (error);
		CP(ts32, ts, tv_sec);
		CP(ts32, ts, tv_nsec);
		tsp = &ts;
	} else
		tsp = NULL;
#ifdef KTRACE
	if (KTRPOINT(td, KTR_STRUCT_ARRAY))
		ktrstructarray("freebsd11_kevent32", UIO_USERSPACE,
		    uap->changelist, uap->nchanges,
		    sizeof(struct freebsd11_kevent32));
#endif
	error = kern_kevent(td, uap->fd, uap->nchanges, uap->nevents,
	    &k_ops, tsp);
#ifdef KTRACE
	if (error == 0 && KTRPOINT(td, KTR_STRUCT_ARRAY))
		ktrstructarray("freebsd11_kevent32", UIO_USERSPACE,
		    eventlist, td->td_retval[0],
		    sizeof(struct freebsd11_kevent32));
#endif
	return (error);
}
#endif

int
freebsd32_gettimeofday(struct thread *td,
		       struct freebsd32_gettimeofday_args *uap)
{
	struct timeval atv;
	struct timeval32 atv32;
	struct timezone rtz;
	int error = 0;

	if (uap->tp) {
		microtime(&atv);
		CP(atv, atv32, tv_sec);
		CP(atv, atv32, tv_usec);
		error = copyout(&atv32, uap->tp, sizeof (atv32));
	}
	if (error == 0 && uap->tzp != NULL) {
		rtz.tz_minuteswest = 0;
		rtz.tz_dsttime = 0;
		error = copyout(&rtz, uap->tzp, sizeof (rtz));
	}
	return (error);
}

int
freebsd32_getrusage(struct thread *td, struct freebsd32_getrusage_args *uap)
{
	struct rusage32 s32;
	struct rusage s;
	int error;

	error = kern_getrusage(td, uap->who, &s);
	if (error == 0) {
		freebsd32_rusage_out(&s, &s32);
		error = copyout(&s32, uap->rusage, sizeof(s32));
	}
	return (error);
}

static void
ptrace_lwpinfo_to32(const struct ptrace_lwpinfo *pl,
    struct ptrace_lwpinfo32 *pl32)
{

	bzero(pl32, sizeof(*pl32));
	pl32->pl_lwpid = pl->pl_lwpid;
	pl32->pl_event = pl->pl_event;
	pl32->pl_flags = pl->pl_flags;
	pl32->pl_sigmask = pl->pl_sigmask;
	pl32->pl_siglist = pl->pl_siglist;
	siginfo_to_siginfo32(&pl->pl_siginfo, &pl32->pl_siginfo);
	strcpy(pl32->pl_tdname, pl->pl_tdname);
	pl32->pl_child_pid = pl->pl_child_pid;
	pl32->pl_syscall_code = pl->pl_syscall_code;
	pl32->pl_syscall_narg = pl->pl_syscall_narg;
}

static void
ptrace_sc_ret_to32(const struct ptrace_sc_ret *psr,
    struct ptrace_sc_ret32 *psr32)
{

	bzero(psr32, sizeof(*psr32));
	psr32->sr_retval[0] = psr->sr_retval[0];
	psr32->sr_retval[1] = psr->sr_retval[1];
	psr32->sr_error = psr->sr_error;
}

int
freebsd32_ptrace(struct thread *td, struct freebsd32_ptrace_args *uap)
{
	union {
		struct ptrace_io_desc piod;
		struct ptrace_lwpinfo pl;
		struct ptrace_vm_entry pve;
		struct ptrace_coredump pc;
		struct dbreg32 dbreg;
		struct fpreg32 fpreg;
		struct reg32 reg;
		syscallarg_t args[nitems(td->td_sa.args)];
		struct ptrace_sc_ret psr;
		int ptevents;
	} r;
	union {
		struct ptrace_io_desc32 piod;
		struct ptrace_lwpinfo32 pl;
		struct ptrace_vm_entry32 pve;
		struct ptrace_coredump32 pc;
		uint32_t args[nitems(td->td_sa.args)];
		struct ptrace_sc_ret32 psr;
	} r32;
	void * __capability addr;
	int data, error = 0, i;

	AUDIT_ARG_PID(uap->pid);
	AUDIT_ARG_CMD(uap->req);
	AUDIT_ARG_VALUE(uap->data);
	addr = &r;
	data = uap->data;
	switch (uap->req) {
	case PT_GET_EVENT_MASK:
	case PT_GET_SC_ARGS:
	case PT_GET_SC_RET:
		break;
	case PT_LWPINFO:
		if (uap->data > sizeof(r32.pl))
			return (EINVAL);

		/*
		 * Pass size of native structure in 'data'.  Truncate
		 * if necessary to avoid siginfo.
		 */
		data = sizeof(r.pl);
		if (uap->data < offsetof(struct ptrace_lwpinfo32, pl_siginfo) +
		    sizeof(struct siginfo32))
			data = offsetof(struct ptrace_lwpinfo, pl_siginfo);
		break;
	case PT_GETREGS:
		bzero(&r.reg, sizeof(r.reg));
		break;
	case PT_GETFPREGS:
		bzero(&r.fpreg, sizeof(r.fpreg));
		break;
	case PT_GETDBREGS:
		bzero(&r.dbreg, sizeof(r.dbreg));
		break;
	case PT_SETREGS:
		error = copyin(uap->addr, &r.reg, sizeof(r.reg));
		break;
	case PT_SETFPREGS:
		error = copyin(uap->addr, &r.fpreg, sizeof(r.fpreg));
		break;
	case PT_SETDBREGS:
		error = copyin(uap->addr, &r.dbreg, sizeof(r.dbreg));
		break;
	case PT_SET_EVENT_MASK:
		if (uap->data != sizeof(r.ptevents))
			error = EINVAL;
		else
			error = copyin(uap->addr, &r.ptevents, uap->data);
		break;
	case PT_IO:
		error = copyin(uap->addr, &r32.piod, sizeof(r32.piod));
		if (error)
			break;
		CP(r32.piod, r.piod, piod_op);
		PTRIN_CP(r32.piod, r.piod, piod_offs);
		PTRIN_CP(r32.piod, r.piod, piod_addr);
		CP(r32.piod, r.piod, piod_len);
		break;
	case PT_VM_ENTRY:
		error = copyin(uap->addr, &r32.pve, sizeof(r32.pve));
		if (error)
			break;

		CP(r32.pve, r.pve, pve_entry);
		CP(r32.pve, r.pve, pve_timestamp);
		CP(r32.pve, r.pve, pve_start);
		CP(r32.pve, r.pve, pve_end);
		CP(r32.pve, r.pve, pve_offset);
		CP(r32.pve, r.pve, pve_prot);
		CP(r32.pve, r.pve, pve_pathlen);
		CP(r32.pve, r.pve, pve_fileid);
		CP(r32.pve, r.pve, pve_fsid);
		PTRIN_CP(r32.pve, r.pve, pve_path);
		break;
	case PT_COREDUMP:
		if (uap->data != sizeof(r32.pc))
			error = EINVAL;
		else
			error = copyin(uap->addr, &r32.pc, uap->data);
		CP(r32.pc, r.pc, pc_fd);
		CP(r32.pc, r.pc, pc_flags);
		r.pc.pc_limit = PAIR32TO64(off_t, r32.pc.pc_limit);
		data = sizeof(r.pc);
		break;
	default:
		addr = uap->addr;
		break;
	}
	if (error)
		return (error);

	error = kern_ptrace(td, uap->req, uap->pid, addr, data);
	if (error)
		return (error);

	switch (uap->req) {
	case PT_VM_ENTRY:
		CP(r.pve, r32.pve, pve_entry);
		CP(r.pve, r32.pve, pve_timestamp);
		CP(r.pve, r32.pve, pve_start);
		CP(r.pve, r32.pve, pve_end);
		CP(r.pve, r32.pve, pve_offset);
		CP(r.pve, r32.pve, pve_prot);
		CP(r.pve, r32.pve, pve_pathlen);
		CP(r.pve, r32.pve, pve_fileid);
		CP(r.pve, r32.pve, pve_fsid);
		error = copyout(&r32.pve, uap->addr, sizeof(r32.pve));
		break;
	case PT_IO:
		CP(r.piod, r32.piod, piod_len);
		error = copyout(&r32.piod, uap->addr, sizeof(r32.piod));
		break;
	case PT_GETREGS:
		error = copyout(&r.reg, uap->addr, sizeof(r.reg));
		break;
	case PT_GETFPREGS:
		error = copyout(&r.fpreg, uap->addr, sizeof(r.fpreg));
		break;
	case PT_GETDBREGS:
		error = copyout(&r.dbreg, uap->addr, sizeof(r.dbreg));
		break;
	case PT_GET_EVENT_MASK:
		/* NB: The size in uap->data is validated in kern_ptrace(). */
		error = copyout(&r.ptevents, uap->addr, uap->data);
		break;
	case PT_LWPINFO:
		ptrace_lwpinfo_to32(&r.pl, &r32.pl);
		error = copyout(&r32.pl, uap->addr, uap->data);
		break;
	case PT_GET_SC_ARGS:
		for (i = 0; i < nitems(r.args); i++)
			r32.args[i] = (uint32_t)r.args[i];
		error = copyout(r32.args, uap->addr, MIN(uap->data,
		    sizeof(r32.args)));
		break;
	case PT_GET_SC_RET:
		ptrace_sc_ret_to32(&r.psr, &r32.psr);
		error = copyout(&r32.psr, uap->addr, MIN(uap->data,
		    sizeof(r32.psr)));
		break;
	}

	return (error);
}

int
freebsd32_copyinuio(const struct iovec * __capability cb_arg, u_int iovcnt,
    struct uio **uiop)
{
	struct iovec32 iov32;
	struct iovec *iov;
	struct uio *uio;
	u_int iovlen;
	int error, i;
	/*
	 * The first argument is not actually a struct iovec *, but C's type
	 * system does not allow for overloaded callbacks.
	 */
	const struct iovec32 * __capability iovp =
	    (const struct iovec32 * __capability)cb_arg;

	*uiop = NULL;
	if (iovcnt > UIO_MAXIOV)
		return (EINVAL);
	iovlen = iovcnt * sizeof(struct iovec);
	uio = malloc(iovlen + sizeof *uio, M_IOV, M_WAITOK);
	iov = (struct iovec *)(uio + 1);
	for (i = 0; i < iovcnt; i++) {
		error = copyin(&iovp[i], &iov32, sizeof(struct iovec32));
		if (error) {
			free(uio, M_IOV);
			return (error);
		}
		IOVEC_INIT(&iov[i], PTRIN(iov32.iov_base), iov32.iov_len);
	}
	uio->uio_iov = iov;
	uio->uio_iovcnt = iovcnt;
	uio->uio_segflg = UIO_USERSPACE;
	uio->uio_offset = -1;
	uio->uio_resid = 0;
	for (i = 0; i < iovcnt; i++) {
		if (iov->iov_len > INT_MAX - uio->uio_resid) {
			free(uio, M_IOV);
			return (EINVAL);
		}
		uio->uio_resid += iov->iov_len;
		iov++;
	}
	*uiop = uio;
	return (0);
}

int
freebsd32_readv(struct thread *td, struct freebsd32_readv_args *uap)
{

	return (user_readv(td, uap->fd, __USER_CAP_ARRAY(uap->iovp,
	    uap->iovcnt), uap->iovcnt, freebsd32_copyinuio));
}

int
freebsd32_writev(struct thread *td, struct freebsd32_writev_args *uap)
{

	return (user_writev(td, uap->fd, __USER_CAP_ARRAY(uap->iovp,
	    uap->iovcnt), uap->iovcnt, freebsd32_copyinuio));
}

int
freebsd32_preadv(struct thread *td, struct freebsd32_preadv_args *uap)
{

	return (user_preadv(td, uap->fd, __USER_CAP_ARRAY(uap->iovp,
	    uap->iovcnt), uap->iovcnt, PAIR32TO64(off_t, uap->offset),
	    freebsd32_copyinuio));
}

int
freebsd32_pwritev(struct thread *td, struct freebsd32_pwritev_args *uap)
{

	return (user_pwritev(td, uap->fd,
	    (struct iovec *__capability)__USER_CAP_ARRAY(uap->iovp,
		uap->iovcnt), uap->iovcnt, PAIR32TO64(off_t, uap->offset),
	    freebsd32_copyinuio));
}

int
freebsd32_copyiniov(const struct iovec * __capability cb_arg, u_int iovcnt,
    struct iovec **iovp, int error)
{
	struct iovec32 iov32;
	struct iovec *iov;
	u_int iovlen;
	int i;
	/*
	 * The first argument is not actually a struct iovec *, but C's type
	 * system does not allow for overloaded callbacks.
	 */
	const struct iovec32 * __capability iovp32 =
	    (const struct iovec32 * __capability)cb_arg;

	*iovp = NULL;
	if (iovcnt > UIO_MAXIOV)
		return (error);
	iovlen = iovcnt * sizeof(struct iovec);
	iov = malloc(iovlen, M_IOV, M_WAITOK);
	for (i = 0; i < iovcnt; i++) {
		error = copyin(&iovp32[i], &iov32, sizeof(struct iovec32));
		if (error) {
			free(iov, M_IOV);
			return (error);
		}
		IOVEC_INIT(&iov[i], PTRIN(iov32.iov_base), iov32.iov_len);
	}
	*iovp = iov;
	return (0);
}

static int
freebsd32_copyinmsghdr(const struct msghdr32 *msg32, struct msghdr *msg)
{
	struct msghdr32 m32;
	int error;

	error = copyin(msg32, &m32, sizeof(m32));
	if (error)
		return (error);
	msg->msg_name = PTRIN(m32.msg_name);
	msg->msg_namelen = m32.msg_namelen;
	msg->msg_iov = PTRIN(m32.msg_iov);
	msg->msg_iovlen = m32.msg_iovlen;
	msg->msg_control = PTRIN(m32.msg_control);
	msg->msg_controllen = m32.msg_controllen;
	msg->msg_flags = m32.msg_flags;
	return (0);
}

static int
freebsd32_copyoutmsghdr(struct msghdr *msg, struct msghdr32 *msg32)
{
	struct msghdr32 m32;
	int error;

	m32.msg_name = PTROUT(msg->msg_name);
	m32.msg_namelen = msg->msg_namelen;
	m32.msg_iov = PTROUT(msg->msg_iov);
	m32.msg_iovlen = msg->msg_iovlen;
	m32.msg_control = PTROUT(msg->msg_control);
	m32.msg_controllen = msg->msg_controllen;
	m32.msg_flags = msg->msg_flags;
	error = copyout(&m32, msg32, sizeof(m32));
	return (error);
}

#ifndef __mips__
#define FREEBSD32_ALIGNBYTES	(sizeof(int) - 1)
#else
#define FREEBSD32_ALIGNBYTES	(sizeof(long) - 1)
#endif
#define FREEBSD32_ALIGN(p)	\
	(((u_long)(p) + FREEBSD32_ALIGNBYTES) & ~FREEBSD32_ALIGNBYTES)
#define	FREEBSD32_CMSG_SPACE(l)	\
	(FREEBSD32_ALIGN(sizeof(struct cmsghdr)) + FREEBSD32_ALIGN(l))

#define	FREEBSD32_CMSG_DATA(cmsg)	((unsigned char *)(cmsg) + \
				 FREEBSD32_ALIGN(sizeof(struct cmsghdr)))

static size_t
freebsd32_cmsg_convert(const struct cmsghdr *cm, void *data, socklen_t datalen)
{
	size_t copylen;
	union {
		struct timespec32 ts;
		struct timeval32 tv;
		struct bintime32 bt;
	} tmp32;

	union {
		struct timespec ts;
		struct timeval tv;
		struct bintime bt;
	} *in;

	in = data;
	copylen = 0;
	switch (cm->cmsg_level) {
	case SOL_SOCKET:
		switch (cm->cmsg_type) {
		case SCM_TIMESTAMP:
			TV_CP(*in, tmp32, tv);
			copylen = sizeof(tmp32.tv);
			break;

		case SCM_BINTIME:
			BT_CP(*in, tmp32, bt);
			copylen = sizeof(tmp32.bt);
			break;

		case SCM_REALTIME:
		case SCM_MONOTONIC:
			TS_CP(*in, tmp32, ts);
			copylen = sizeof(tmp32.ts);
			break;

		default:
			break;
		}

	default:
		break;
	}

	if (copylen == 0)
		return (datalen);

	KASSERT((datalen >= copylen), ("corrupted cmsghdr"));

	bcopy(&tmp32, data, copylen);
	return (copylen);
}

static int
freebsd32_copy_msg_out(struct msghdr *msg, struct mbuf *control)
{
	struct cmsghdr *cm;
	void *data;
	socklen_t clen, datalen, datalen_out, oldclen;
	int error;
	caddr_t ctlbuf;
	int len, maxlen, copylen;
	struct mbuf *m;
	error = 0;

	len    = msg->msg_controllen;
	maxlen = msg->msg_controllen;
	msg->msg_controllen = 0;

	ctlbuf = msg->msg_control;
	for (m = control; m != NULL && len > 0; m = m->m_next) {
		cm = mtod(m, struct cmsghdr *);
		clen = m->m_len;
		while (cm != NULL) {
			if (sizeof(struct cmsghdr) > clen ||
			    cm->cmsg_len > clen) {
				error = EINVAL;
				break;
			}

			data   = CMSG_DATA(cm);
			datalen = (caddr_t)cm + cm->cmsg_len - (caddr_t)data;
			datalen_out = freebsd32_cmsg_convert(cm, data, datalen);

			/*
			 * Copy out the message header.  Preserve the native
			 * message size in case we need to inspect the message
			 * contents later.
			 */
			copylen = sizeof(struct cmsghdr);
			if (len < copylen) {
				msg->msg_flags |= MSG_CTRUNC;
				m_dispose_extcontrolm(m);
				goto exit;
			}
			oldclen = cm->cmsg_len;
			cm->cmsg_len = FREEBSD32_ALIGN(sizeof(struct cmsghdr)) +
			    datalen_out;
			error = copyout(cm, ctlbuf, copylen);
			cm->cmsg_len = oldclen;
			if (error != 0)
				goto exit;

			ctlbuf += FREEBSD32_ALIGN(copylen);
			len    -= FREEBSD32_ALIGN(copylen);

			copylen = datalen_out;
			if (len < copylen) {
				msg->msg_flags |= MSG_CTRUNC;
				m_dispose_extcontrolm(m);
				break;
			}

			/* Copy out the message data. */
			error = copyout(data, ctlbuf, copylen);
			if (error)
				goto exit;

			ctlbuf += FREEBSD32_ALIGN(copylen);
			len    -= FREEBSD32_ALIGN(copylen);

			if (CMSG_SPACE(datalen) < clen) {
				clen -= CMSG_SPACE(datalen);
				cm = (struct cmsghdr *)
				    ((caddr_t)cm + CMSG_SPACE(datalen));
			} else {
				clen = 0;
				cm = NULL;
			}

			msg->msg_controllen +=
			    FREEBSD32_CMSG_SPACE(datalen_out);
		}
	}
	if (len == 0 && m != NULL) {
		msg->msg_flags |= MSG_CTRUNC;
		m_dispose_extcontrolm(m);
	}

exit:
	return (error);
}

int
freebsd32_recvmsg(struct thread *td, struct freebsd32_recvmsg_args *uap)
{
	struct msghdr msg;
	struct iovec *uiov, *iov;
	struct mbuf *control = NULL;
	struct mbuf **controlp;
	int error;

	error = freebsd32_copyinmsghdr(uap->msg, &msg);
	if (error)
		return (error);
	error = freebsd32_copyiniov(__USER_CAP(msg.msg_iov,
	    msg.msg_iovlen * sizeof(struct iovec32)), msg.msg_iovlen, &iov,
	    EMSGSIZE);
	if (error)
		return (error);
	msg.msg_flags = uap->flags;
	uiov = msg.msg_iov;
	msg.msg_iov = iov;

	controlp = (msg.msg_control != NULL) ?  &control : NULL;
	error = kern_recvit(td, uap->s, &msg, UIO_USERSPACE, controlp);
	if (error == 0) {
		msg.msg_iov = uiov;

		if (control != NULL)
			error = freebsd32_copy_msg_out(&msg, control);
		else
			msg.msg_controllen = 0;

		if (error == 0)
			error = freebsd32_copyoutmsghdr(&msg, uap->msg);
	}
	free(iov, M_IOV);

	if (control != NULL) {
		if (error != 0)
			m_dispose_extcontrolm(control);
		m_freem(control);
	}

	return (error);
}

/*
 * Copy-in the array of control messages constructed using alignment
 * and padding suitable for a 32-bit environment and construct an
 * mbuf using alignment and padding suitable for a 64-bit kernel.
 * The alignment and padding are defined indirectly by CMSG_DATA(),
 * CMSG_SPACE() and CMSG_LEN().
 */
static int
freebsd32_copyin_control(struct mbuf **mp, caddr_t buf, u_int buflen)
{
	struct cmsghdr *cm;
	struct mbuf *m;
	void *in, *in1, *md;
	u_int msglen, outlen;
	int error;

	if (buflen > MCLBYTES)
		return (EINVAL);

	in = malloc(buflen, M_TEMP, M_WAITOK);
	error = copyin(buf, in, buflen);
	if (error != 0)
		goto out;

	/*
	 * Make a pass over the input buffer to determine the amount of space
	 * required for 64 bit-aligned copies of the control messages.
	 */
	in1 = in;
	outlen = 0;
	while (buflen > 0) {
		if (buflen < sizeof(*cm)) {
			error = EINVAL;
			break;
		}
		cm = (struct cmsghdr *)in1;
		if (cm->cmsg_len < FREEBSD32_ALIGN(sizeof(*cm))) {
			error = EINVAL;
			break;
		}
		msglen = FREEBSD32_ALIGN(cm->cmsg_len);
		if (msglen > buflen || msglen < cm->cmsg_len) {
			error = EINVAL;
			break;
		}
		buflen -= msglen;

		in1 = (char *)in1 + msglen;
		outlen += CMSG_ALIGN(sizeof(*cm)) +
		    CMSG_ALIGN(msglen - FREEBSD32_ALIGN(sizeof(*cm)));
	}
	if (error == 0 && outlen > MCLBYTES) {
		/*
		 * XXXMJ This implies that the upper limit on 32-bit aligned
		 * control messages is less than MCLBYTES, and so we are not
		 * perfectly compatible.  However, there is no platform
		 * guarantee that mbuf clusters larger than MCLBYTES can be
		 * allocated.
		 */
		error = EINVAL;
	}
	if (error != 0)
		goto out;

	m = m_get2(outlen, M_WAITOK, MT_CONTROL, 0);
	m->m_len = outlen;
	md = mtod(m, void *);

	/*
	 * Make a second pass over input messages, copying them into the output
	 * buffer.
	 */
	in1 = in;
	while (outlen > 0) {
		/* Copy the message header and align the length field. */
		cm = md;
		memcpy(cm, in1, sizeof(*cm));
		msglen = cm->cmsg_len - FREEBSD32_ALIGN(sizeof(*cm));
		cm->cmsg_len = CMSG_ALIGN(sizeof(*cm)) + msglen;

		/* Copy the message body. */
		in1 = (char *)in1 + FREEBSD32_ALIGN(sizeof(*cm));
		md = (char *)md + CMSG_ALIGN(sizeof(*cm));
		memcpy(md, in1, msglen);
		in1 = (char *)in1 + FREEBSD32_ALIGN(msglen);
		md = (char *)md + CMSG_ALIGN(msglen);
		KASSERT(outlen >= CMSG_ALIGN(sizeof(*cm)) + CMSG_ALIGN(msglen),
		    ("outlen %u underflow, msglen %u", outlen, msglen));
		outlen -= CMSG_ALIGN(sizeof(*cm)) + CMSG_ALIGN(msglen);
	}

	*mp = m;
out:
	free(in, M_TEMP);
	return (error);
}

int
freebsd32_sendmsg(struct thread *td, struct freebsd32_sendmsg_args *uap)
{
	struct msghdr msg;
	struct iovec *iov;
	struct mbuf *control = NULL;
	struct sockaddr *to = NULL;
	int error;

	error = freebsd32_copyinmsghdr(uap->msg, &msg);
	if (error)
		return (error);
	error = freebsd32_copyiniov(__USER_CAP(msg.msg_iov,
	    msg.msg_iovlen * sizeof(struct iovec32)), msg.msg_iovlen, &iov,
	    EMSGSIZE);
	if (error)
		return (error);
	msg.msg_iov = iov;
	if (msg.msg_name != NULL) {
		error = getsockaddr(&to,
		    __USER_CAP(msg.msg_name, msg.msg_namelen), msg.msg_namelen);
		if (error) {
			to = NULL;
			goto out;
		}
		msg.msg_name = to;
	}

	if (msg.msg_control) {
		if (msg.msg_controllen < sizeof(struct cmsghdr)) {
			error = EINVAL;
			goto out;
		}

		error = freebsd32_copyin_control(&control, msg.msg_control,
		    msg.msg_controllen);
		if (error)
			goto out;

		msg.msg_control = NULL;
		msg.msg_controllen = 0;
	}

	error = kern_sendit(td, uap->s, &msg, uap->flags, control,
	    UIO_USERSPACE);

out:
	free(iov, M_IOV);
	if (to)
		free(to, M_SONAME);
	return (error);
}

int
<<<<<<< HEAD
freebsd32_recvfrom(struct thread *td,
		   struct freebsd32_recvfrom_args *uap)
{
	struct msghdr msg;
	struct iovec aiov;
	int error;

	if (uap->fromlenaddr) {
		error = copyin(PTRIN(uap->fromlenaddr), &msg.msg_namelen,
		    sizeof(msg.msg_namelen));
		if (error)
			return (error);
	} else {
		msg.msg_namelen = 0;
	}

	msg.msg_name = PTRIN(uap->from);
	msg.msg_iov = &aiov;
	msg.msg_iovlen = 1;
	IOVEC_INIT(&aiov, PTRIN(uap->buf), uap->len);
	msg.msg_control = NULL;
	msg.msg_flags = uap->flags;
	error = kern_recvit(td, uap->s, &msg, UIO_USERSPACE, NULL);
	if (error == 0 && uap->fromlenaddr)
		error = copyout(&msg.msg_namelen, PTRIN(uap->fromlenaddr),
		    sizeof (msg.msg_namelen));
	return (error);
}

int
=======
>>>>>>> dbb47e92
freebsd32_settimeofday(struct thread *td,
		       struct freebsd32_settimeofday_args *uap)
{
	struct timeval32 tv32;
	struct timeval tv, *tvp;
	struct timezone tz, *tzp;
	int error;

	if (uap->tv) {
		error = copyin(uap->tv, &tv32, sizeof(tv32));
		if (error)
			return (error);
		CP(tv32, tv, tv_sec);
		CP(tv32, tv, tv_usec);
		tvp = &tv;
	} else
		tvp = NULL;
	if (uap->tzp) {
		error = copyin(uap->tzp, &tz, sizeof(tz));
		if (error)
			return (error);
		tzp = &tz;
	} else
		tzp = NULL;
	return (kern_settimeofday(td, tvp, tzp));
}

int
freebsd32_utimes(struct thread *td, struct freebsd32_utimes_args *uap)
{
	struct timeval32 s32[2];
	struct timeval s[2], *sp;
	int error;

	if (uap->tptr != NULL) {
		error = copyin(uap->tptr, s32, sizeof(s32));
		if (error)
			return (error);
		CP(s32[0], s[0], tv_sec);
		CP(s32[0], s[0], tv_usec);
		CP(s32[1], s[1], tv_sec);
		CP(s32[1], s[1], tv_usec);
		sp = s;
	} else
		sp = NULL;
	return (kern_utimesat(td, AT_FDCWD, uap->path, UIO_USERSPACE,
	    sp, UIO_SYSSPACE));
}

int
freebsd32_lutimes(struct thread *td, struct freebsd32_lutimes_args *uap)
{
	struct timeval32 s32[2];
	struct timeval s[2], *sp;
	int error;

	if (uap->tptr != NULL) {
		error = copyin(uap->tptr, s32, sizeof(s32));
		if (error)
			return (error);
		CP(s32[0], s[0], tv_sec);
		CP(s32[0], s[0], tv_usec);
		CP(s32[1], s[1], tv_sec);
		CP(s32[1], s[1], tv_usec);
		sp = s;
	} else
		sp = NULL;
	return (kern_lutimes(td, uap->path, UIO_USERSPACE, sp, UIO_SYSSPACE));
}

int
freebsd32_futimes(struct thread *td, struct freebsd32_futimes_args *uap)
{
	struct timeval32 s32[2];
	struct timeval s[2], *sp;
	int error;

	if (uap->tptr != NULL) {
		error = copyin(uap->tptr, s32, sizeof(s32));
		if (error)
			return (error);
		CP(s32[0], s[0], tv_sec);
		CP(s32[0], s[0], tv_usec);
		CP(s32[1], s[1], tv_sec);
		CP(s32[1], s[1], tv_usec);
		sp = s;
	} else
		sp = NULL;
	return (kern_futimes(td, uap->fd, sp, UIO_SYSSPACE));
}

int
freebsd32_futimesat(struct thread *td, struct freebsd32_futimesat_args *uap)
{
	struct timeval32 s32[2];
	struct timeval s[2], *sp;
	int error;

	if (uap->times != NULL) {
		error = copyin(uap->times, s32, sizeof(s32));
		if (error)
			return (error);
		CP(s32[0], s[0], tv_sec);
		CP(s32[0], s[0], tv_usec);
		CP(s32[1], s[1], tv_sec);
		CP(s32[1], s[1], tv_usec);
		sp = s;
	} else
		sp = NULL;
	return (kern_utimesat(td, uap->fd, uap->path, UIO_USERSPACE,
		sp, UIO_SYSSPACE));
}

int
freebsd32_futimens(struct thread *td, struct freebsd32_futimens_args *uap)
{
	struct timespec32 ts32[2];
	struct timespec ts[2], *tsp;
	int error;

	if (uap->times != NULL) {
		error = copyin(uap->times, ts32, sizeof(ts32));
		if (error)
			return (error);
		CP(ts32[0], ts[0], tv_sec);
		CP(ts32[0], ts[0], tv_nsec);
		CP(ts32[1], ts[1], tv_sec);
		CP(ts32[1], ts[1], tv_nsec);
		tsp = ts;
	} else
		tsp = NULL;
	return (kern_futimens(td, uap->fd, tsp, UIO_SYSSPACE));
}

int
freebsd32_utimensat(struct thread *td, struct freebsd32_utimensat_args *uap)
{
	struct timespec32 ts32[2];
	struct timespec ts[2], *tsp;
	int error;

	if (uap->times != NULL) {
		error = copyin(uap->times, ts32, sizeof(ts32));
		if (error)
			return (error);
		CP(ts32[0], ts[0], tv_sec);
		CP(ts32[0], ts[0], tv_nsec);
		CP(ts32[1], ts[1], tv_sec);
		CP(ts32[1], ts[1], tv_nsec);
		tsp = ts;
	} else
		tsp = NULL;
	return (kern_utimensat(td, uap->fd, uap->path, UIO_USERSPACE,
	    tsp, UIO_SYSSPACE, uap->flag));
}

int
freebsd32_adjtime(struct thread *td, struct freebsd32_adjtime_args *uap)
{
	struct timeval32 tv32;
	struct timeval delta, olddelta, *deltap;
	int error;

	if (uap->delta) {
		error = copyin(uap->delta, &tv32, sizeof(tv32));
		if (error)
			return (error);
		CP(tv32, delta, tv_sec);
		CP(tv32, delta, tv_usec);
		deltap = &delta;
	} else
		deltap = NULL;
	error = kern_adjtime(td, deltap, &olddelta);
	if (uap->olddelta && error == 0) {
		CP(olddelta, tv32, tv_sec);
		CP(olddelta, tv32, tv_usec);
		error = copyout(&tv32, uap->olddelta, sizeof(tv32));
	}
	return (error);
}

#ifdef COMPAT_FREEBSD4
int
freebsd4_freebsd32_statfs(struct thread *td, struct freebsd4_freebsd32_statfs_args *uap)
{
	struct ostatfs32 s32;
	struct statfs *sp;
	int error;

	sp = malloc(sizeof(struct statfs), M_STATFS, M_WAITOK);
	error = kern_statfs(td, __USER_CAP_STR(uap->path), UIO_USERSPACE, sp);
	if (error == 0) {
		copy_statfs(sp, &s32);
		error = copyout(&s32, uap->buf, sizeof(s32));
	}
	free(sp, M_STATFS);
	return (error);
}
#endif

#ifdef COMPAT_FREEBSD4
int
freebsd4_freebsd32_fstatfs(struct thread *td, struct freebsd4_freebsd32_fstatfs_args *uap)
{
	struct ostatfs32 s32;
	struct statfs *sp;
	int error;

	sp = malloc(sizeof(struct statfs), M_STATFS, M_WAITOK);
	error = kern_fstatfs(td, uap->fd, sp);
	if (error == 0) {
		copy_statfs(sp, &s32);
		error = copyout(&s32, uap->buf, sizeof(s32));
	}
	free(sp, M_STATFS);
	return (error);
}
#endif

#ifdef COMPAT_FREEBSD4
int
freebsd4_freebsd32_fhstatfs(struct thread *td, struct freebsd4_freebsd32_fhstatfs_args *uap)
{
	struct ostatfs32 s32;
	struct statfs *sp;
	fhandle_t fh;
	int error;

	if ((error = copyin(uap->u_fhp, &fh, sizeof(fhandle_t))) != 0)
		return (error);
	sp = malloc(sizeof(struct statfs), M_STATFS, M_WAITOK);
	error = kern_fhstatfs(td, fh, sp);
	if (error == 0) {
		copy_statfs(sp, &s32);
		error = copyout(&s32, uap->buf, sizeof(s32));
	}
	free(sp, M_STATFS);
	return (error);
}
#endif

int
freebsd32_pread(struct thread *td, struct freebsd32_pread_args *uap)
{

	return (kern_pread(td, uap->fd, uap->buf, uap->nbyte,
	    PAIR32TO64(off_t, uap->offset)));
}

int
freebsd32_pwrite(struct thread *td, struct freebsd32_pwrite_args *uap)
{

	return (kern_pwrite(td, uap->fd, uap->buf, uap->nbyte,
	    PAIR32TO64(off_t, uap->offset)));
}

#ifdef COMPAT_43
int
ofreebsd32_lseek(struct thread *td, struct ofreebsd32_lseek_args *uap)
{

	return (kern_lseek(td, uap->fd, uap->offset, uap->whence));
}
#endif

int
freebsd32_lseek(struct thread *td, struct freebsd32_lseek_args *uap)
{
	int error;
	off_t pos;

	error = kern_lseek(td, uap->fd, PAIR32TO64(off_t, uap->offset),
	    uap->whence);
	/* Expand the quad return into two parts for eax and edx */
	pos = td->td_uretoff.tdu_off;
	td->td_retval[RETVAL_LO] = pos & 0xffffffff;	/* %eax */
	td->td_retval[RETVAL_HI] = pos >> 32;		/* %edx */
	return error;
}

int
freebsd32_truncate(struct thread *td, struct freebsd32_truncate_args *uap)
{

	return (kern_truncate(td, uap->path, UIO_USERSPACE,
	    PAIR32TO64(off_t, uap->length)));
}

int
freebsd32_ftruncate(struct thread *td, struct freebsd32_ftruncate_args *uap)
{

	return (kern_ftruncate(td, uap->fd, PAIR32TO64(off_t, uap->length)));
}

#ifdef COMPAT_43
int
ofreebsd32_getdirentries(struct thread *td,
    struct ofreebsd32_getdirentries_args *uap)
{
	struct ogetdirentries_args ap;
	int error;
	long loff;
	int32_t loff_cut;

	ap.fd = uap->fd;
	ap.buf = uap->buf;
	ap.count = uap->count;
	ap.basep = NULL;
	error = kern_ogetdirentries(td, &ap, &loff);
	if (error == 0) {
		loff_cut = loff;
		error = copyout(&loff_cut, uap->basep, sizeof(int32_t));
	}
	return (error);
}
#endif

#if defined(COMPAT_FREEBSD11)
int
freebsd11_freebsd32_getdirentries(struct thread *td,
    struct freebsd11_freebsd32_getdirentries_args *uap)
{
	long base;
	int32_t base32;
	int error;

	error = freebsd11_kern_getdirentries(td, uap->fd,
	    __USER_CAP(uap->buf, uap->count), uap->count, &base, NULL);
	if (error)
		return (error);
	if (uap->basep != NULL) {
		base32 = base;
		error = copyout(&base32, uap->basep, sizeof(int32_t));
	}
	return (error);
}

int
freebsd11_freebsd32_getdents(struct thread *td,
    struct freebsd11_freebsd32_getdents_args *uap)
{
	struct freebsd11_freebsd32_getdirentries_args ap;

	ap.fd = uap->fd;
	ap.buf = uap->buf;
	ap.count = uap->count;
	ap.basep = NULL;
	return (freebsd11_freebsd32_getdirentries(td, &ap));
}
#endif /* COMPAT_FREEBSD11 */

#ifdef COMPAT_FREEBSD6
/* versions with the 'int pad' argument */
int
freebsd6_freebsd32_pread(struct thread *td, struct freebsd6_freebsd32_pread_args *uap)
{

	return (kern_pread(td, uap->fd, __USER_CAP(uap->buf, uap->nbyte),
	    uap->nbyte, PAIR32TO64(off_t, uap->offset)));
}

int
freebsd6_freebsd32_pwrite(struct thread *td, struct freebsd6_freebsd32_pwrite_args *uap)
{

	return (kern_pwrite(td, uap->fd, __USER_CAP(uap->buf, uap->nbyte),
	    uap->nbyte, PAIR32TO64(off_t, uap->offset)));
}

int
freebsd6_freebsd32_lseek(struct thread *td, struct freebsd6_freebsd32_lseek_args *uap)
{
	int error;
	off_t pos;

	error = kern_lseek(td, uap->fd, PAIR32TO64(off_t, uap->offset),
	    uap->whence);
	/* Expand the quad return into two parts for eax and edx */
	pos = *(off_t *)(td->td_retval);
	td->td_retval[RETVAL_LO] = pos & 0xffffffff;	/* %eax */
	td->td_retval[RETVAL_HI] = pos >> 32;		/* %edx */
	return error;
}

int
freebsd6_freebsd32_truncate(struct thread *td, struct freebsd6_freebsd32_truncate_args *uap)
{

	return (kern_truncate(td, uap->path, UIO_USERSPACE,
	    PAIR32TO64(off_t, uap->length)));
}

int
freebsd6_freebsd32_ftruncate(struct thread *td, struct freebsd6_freebsd32_ftruncate_args *uap)
{

	return (kern_ftruncate(td, uap->fd, PAIR32TO64(off_t, uap->length)));
}
#endif /* COMPAT_FREEBSD6 */

struct sf_hdtr32 {
	uint32_t headers;
	int hdr_cnt;
	uint32_t trailers;
	int trl_cnt;
};

static int
freebsd32_copyin_hdtr(const struct sf_hdtr32 * __capability uhdtr,
    struct sf_hdtr *hdtr)
{
	struct sf_hdtr32 hdtr32;
	int error;

	error = copyin(uhdtr, &hdtr32, sizeof(hdtr32));
	if (error != 0)
		return (error);
	hdtr->headers = __USER_CAP_ARRAY(PTRIN(hdtr32.headers), hdtr32.hdr_cnt);
	hdtr->hdr_cnt = hdtr32.hdr_cnt;
	hdtr->trailers = __USER_CAP_ARRAY(PTRIN(hdtr32.trailers),
	    hdtr32.trl_cnt);
	hdtr->hdr_cnt = hdtr32.trl_cnt;

	return (0);
}

#ifdef COMPAT_FREEBSD4
int
freebsd4_freebsd32_sendfile(struct thread *td,
    struct freebsd4_freebsd32_sendfile_args *uap)
{

	return (kern_sendfile(td, uap->fd, uap->s,
	    PAIR32TO64(off_t, uap->offset), uap->nbytes,
	    __USER_CAP_OBJ(uap->hdtr), __USER_CAP_OBJ(uap->sbytes),
	    uap->flags, 1, (copyin_hdtr_t *)freebsd32_copyin_hdtr,
	    freebsd32_copyinuio));
}
#endif

int
freebsd32_sendfile(struct thread *td, struct freebsd32_sendfile_args *uap)
{

	return (kern_sendfile(td, uap->fd, uap->s,
	    PAIR32TO64(off_t, uap->offset), uap->nbytes,
	    __USER_CAP_OBJ(uap->hdtr), __USER_CAP_OBJ(uap->sbytes),
	    uap->flags, 0, (copyin_hdtr_t *)freebsd32_copyin_hdtr,
	    freebsd32_copyinuio));
}

static void
copy_stat(struct stat *in, struct stat32 *out)
{

	CP(*in, *out, st_dev);
	CP(*in, *out, st_ino);
	CP(*in, *out, st_mode);
	CP(*in, *out, st_nlink);
	CP(*in, *out, st_uid);
	CP(*in, *out, st_gid);
	CP(*in, *out, st_rdev);
	TS_CP(*in, *out, st_atim);
	TS_CP(*in, *out, st_mtim);
	TS_CP(*in, *out, st_ctim);
	CP(*in, *out, st_size);
	CP(*in, *out, st_blocks);
	CP(*in, *out, st_blksize);
	CP(*in, *out, st_flags);
	CP(*in, *out, st_gen);
	TS_CP(*in, *out, st_birthtim);
	out->st_padding0 = 0;
	out->st_padding1 = 0;
#ifdef __STAT32_TIME_T_EXT
	out->st_atim_ext = 0;
	out->st_mtim_ext = 0;
	out->st_ctim_ext = 0;
	out->st_btim_ext = 0;
#endif
	bzero(out->st_spare, sizeof(out->st_spare));
}

#ifdef COMPAT_43
static void
copy_ostat(struct stat *in, struct ostat32 *out)
{

	bzero(out, sizeof(*out));
	CP(*in, *out, st_dev);
	CP(*in, *out, st_ino);
	CP(*in, *out, st_mode);
	CP(*in, *out, st_nlink);
	CP(*in, *out, st_uid);
	CP(*in, *out, st_gid);
	CP(*in, *out, st_rdev);
	out->st_size = MIN(in->st_size, INT32_MAX);
	TS_CP(*in, *out, st_atim);
	TS_CP(*in, *out, st_mtim);
	TS_CP(*in, *out, st_ctim);
	CP(*in, *out, st_blksize);
	CP(*in, *out, st_blocks);
	CP(*in, *out, st_flags);
	CP(*in, *out, st_gen);
}
#endif

#ifdef COMPAT_43
int
ofreebsd32_stat(struct thread *td, struct ofreebsd32_stat_args *uap)
{
	struct stat sb;
	struct ostat32 sb32;
	int error;

	error = kern_statat(td, 0, AT_FDCWD, __USER_CAP_STR(uap->path),
	    UIO_USERSPACE, &sb, NULL);
	if (error)
		return (error);
	copy_ostat(&sb, &sb32);
	error = copyout(&sb32, uap->ub, sizeof (sb32));
	return (error);
}
#endif

int
freebsd32_fstat(struct thread *td, struct freebsd32_fstat_args *uap)
{
	struct stat ub;
	struct stat32 ub32;
	int error;

	error = kern_fstat(td, uap->fd, &ub);
	if (error)
		return (error);
	copy_stat(&ub, &ub32);
	error = copyout(&ub32, uap->sb, sizeof(ub32));
	return (error);
}

#ifdef COMPAT_43
int
ofreebsd32_fstat(struct thread *td, struct ofreebsd32_fstat_args *uap)
{
	struct stat ub;
	struct ostat32 ub32;
	int error;

	error = kern_fstat(td, uap->fd, &ub);
	if (error)
		return (error);
	copy_ostat(&ub, &ub32);
	error = copyout(&ub32, uap->sb, sizeof(ub32));
	return (error);
}
#endif

int
freebsd32_fstatat(struct thread *td, struct freebsd32_fstatat_args *uap)
{
	struct stat ub;
	struct stat32 ub32;
	int error;

	error = kern_statat(td, uap->flag, uap->fd, __USER_CAP_STR(uap->path),
	    UIO_USERSPACE, &ub, NULL);
	if (error)
		return (error);
	copy_stat(&ub, &ub32);
	error = copyout(&ub32, uap->buf, sizeof(ub32));
	return (error);
}

#ifdef COMPAT_43
int
ofreebsd32_lstat(struct thread *td, struct ofreebsd32_lstat_args *uap)
{
	struct stat sb;
	struct ostat32 sb32;
	int error;

	error = kern_statat(td, AT_SYMLINK_NOFOLLOW, AT_FDCWD,
	    __USER_CAP_STR(uap->path), UIO_USERSPACE, &sb, NULL);
	if (error)
		return (error);
	copy_ostat(&sb, &sb32);
	error = copyout(&sb32, uap->ub, sizeof (sb32));
	return (error);
}
#endif

int
freebsd32_fhstat(struct thread *td, struct freebsd32_fhstat_args *uap)
{
	struct stat sb;
	struct stat32 sb32;
	struct fhandle fh;
	int error;

	error = copyin(uap->u_fhp, &fh, sizeof(fhandle_t));
        if (error != 0)
                return (error);
	error = kern_fhstat(td, fh, &sb);
	if (error != 0)
		return (error);
	copy_stat(&sb, &sb32);
	error = copyout(&sb32, uap->sb, sizeof (sb32));
	return (error);
}

#if defined(COMPAT_FREEBSD11)
extern int ino64_trunc_error;

static int
freebsd11_cvtstat32(struct stat *in, struct freebsd11_stat32 *out)
{

	CP(*in, *out, st_ino);
	if (in->st_ino != out->st_ino) {
		switch (ino64_trunc_error) {
		default:
		case 0:
			break;
		case 1:
			return (EOVERFLOW);
		case 2:
			out->st_ino = UINT32_MAX;
			break;
		}
	}
	CP(*in, *out, st_nlink);
	if (in->st_nlink != out->st_nlink) {
		switch (ino64_trunc_error) {
		default:
		case 0:
			break;
		case 1:
			return (EOVERFLOW);
		case 2:
			out->st_nlink = UINT16_MAX;
			break;
		}
	}
	out->st_dev = in->st_dev;
	if (out->st_dev != in->st_dev) {
		switch (ino64_trunc_error) {
		default:
			break;
		case 1:
			return (EOVERFLOW);
		}
	}
	CP(*in, *out, st_mode);
	CP(*in, *out, st_uid);
	CP(*in, *out, st_gid);
	out->st_rdev = in->st_rdev;
	if (out->st_rdev != in->st_rdev) {
		switch (ino64_trunc_error) {
		default:
			break;
		case 1:
			return (EOVERFLOW);
		}
	}
	TS_CP(*in, *out, st_atim);
	TS_CP(*in, *out, st_mtim);
	TS_CP(*in, *out, st_ctim);
	CP(*in, *out, st_size);
	CP(*in, *out, st_blocks);
	CP(*in, *out, st_blksize);
	CP(*in, *out, st_flags);
	CP(*in, *out, st_gen);
	TS_CP(*in, *out, st_birthtim);
	out->st_lspare = 0;
	bzero((char *)&out->st_birthtim + sizeof(out->st_birthtim),
	    sizeof(*out) - offsetof(struct freebsd11_stat32,
	    st_birthtim) - sizeof(out->st_birthtim));
	return (0);
}

int
freebsd11_freebsd32_stat(struct thread *td,
    struct freebsd11_freebsd32_stat_args *uap)
{
	struct stat sb;
	struct freebsd11_stat32 sb32;
	int error;

	error = kern_statat(td, 0, AT_FDCWD, __USER_CAP_STR(uap->path),
	    UIO_USERSPACE, &sb, NULL);
	if (error != 0)
		return (error);
	error = freebsd11_cvtstat32(&sb, &sb32);
	if (error == 0)
		error = copyout(&sb32, uap->ub, sizeof (sb32));
	return (error);
}

int
freebsd11_freebsd32_fstat(struct thread *td,
    struct freebsd11_freebsd32_fstat_args *uap)
{
	struct stat sb;
	struct freebsd11_stat32 sb32;
	int error;

	error = kern_fstat(td, uap->fd, &sb);
	if (error != 0)
		return (error);
	error = freebsd11_cvtstat32(&sb, &sb32);
	if (error == 0)
		error = copyout(&sb32, uap->sb, sizeof (sb32));
	return (error);
}

int
freebsd11_freebsd32_fstatat(struct thread *td,
    struct freebsd11_freebsd32_fstatat_args *uap)
{
	struct stat sb;
	struct freebsd11_stat32 sb32;
	int error;

	error = kern_statat(td, uap->flag, uap->fd, __USER_CAP_STR(uap->path),
	    UIO_USERSPACE, &sb, NULL);
	if (error != 0)
		return (error);
	error = freebsd11_cvtstat32(&sb, &sb32);
	if (error == 0)
		error = copyout(&sb32, uap->buf, sizeof (sb32));
	return (error);
}

int
freebsd11_freebsd32_lstat(struct thread *td,
    struct freebsd11_freebsd32_lstat_args *uap)
{
	struct stat sb;
	struct freebsd11_stat32 sb32;
	int error;

	error = kern_statat(td, AT_SYMLINK_NOFOLLOW, AT_FDCWD,
	    __USER_CAP_STR(uap->path), UIO_USERSPACE, &sb, NULL);
	if (error != 0)
		return (error);
	error = freebsd11_cvtstat32(&sb, &sb32);
	if (error == 0)
		error = copyout(&sb32, uap->ub, sizeof (sb32));
	return (error);
}

int
freebsd11_freebsd32_fhstat(struct thread *td,
    struct freebsd11_freebsd32_fhstat_args *uap)
{
	struct stat sb;
	struct freebsd11_stat32 sb32;
	struct fhandle fh;
	int error;

	error = copyin(uap->u_fhp, &fh, sizeof(fhandle_t));
        if (error != 0)
                return (error);
	error = kern_fhstat(td, fh, &sb);
	if (error != 0)
		return (error);
	error = freebsd11_cvtstat32(&sb, &sb32);
	if (error == 0)
		error = copyout(&sb32, uap->sb, sizeof (sb32));
	return (error);
}
#endif

int
freebsd32___sysctl(struct thread *td, struct freebsd32___sysctl_args *uap)
{
	int error, name[CTL_MAXNAME];
	size_t j, oldlen;
	uint32_t tmp;

	if (uap->namelen > CTL_MAXNAME || uap->namelen < 2)
		return (EINVAL);
 	error = copyin(uap->name, name, uap->namelen * sizeof(int));
 	if (error)
		return (error);
	if (uap->oldlenp) {
		error = fueword32(uap->oldlenp, &tmp);
		oldlen = tmp;
	} else {
		oldlen = 0;
	}
	if (error != 0)
		return (EFAULT);
	error = userland_sysctl(td, name, uap->namelen,
		uap->old, &oldlen, 1,
		uap->new, uap->newlen, &j, SCTL_MASK32);
	if (error)
		return (error);
	if (uap->oldlenp)
		suword32(uap->oldlenp, j);
	return (0);
}

int
freebsd32___sysctlbyname(struct thread *td,
    struct freebsd32___sysctlbyname_args *uap)
{
	size_t oldlen, rv;
	int error;
	uint32_t tmp;

	if (uap->oldlenp != NULL) {
		error = fueword32(uap->oldlenp, &tmp);
		oldlen = tmp;
	} else {
		error = oldlen = 0;
	}
	if (error != 0)
		return (EFAULT);
	error = kern___sysctlbyname(td, uap->name, uap->namelen, uap->old,
	    &oldlen, uap->new, uap->newlen, &rv, SCTL_MASK32, 1);
	if (error != 0)
		return (error);
	if (uap->oldlenp != NULL)
		error = suword32(uap->oldlenp, rv);

	return (error);
}

int
freebsd32_jail(struct thread *td, struct freebsd32_jail_args *uap)
{
	uint32_t version;
	int error;

	error = copyin(uap->jail, &version, sizeof(version));
	if (error)
		return (error);

	switch (version) {
	case 0: {
		/* FreeBSD single IPv4 jails. */
		struct jail32_v0 j32_v0;
		struct in_addr ip4;

		error = copyin(uap->jail, &j32_v0, sizeof(struct jail32_v0));
		if (error)
			return (error);
		/* jail_v0 is host order */
		ip4.s_addr = htonl(j32_v0.ip_number);
		return (kern_jail(td, __USER_CAP_STR(PTRIN(j32_v0.path)),
		    __USER_CAP_STR(PTRIN(j32_v0.hostname)), NULL, &ip4, 1,
		    NULL, 0, UIO_SYSSPACE));
	}

	case 1:
		/*
		 * Version 1 was used by multi-IPv4 jail implementations
		 * that never made it into the official kernel.
		 */
		return (EINVAL);

	case 2:	/* JAIL_API_VERSION */
	{
		/* FreeBSD multi-IPv4/IPv6,noIP jails. */
		struct jail32 j32;

		error = copyin(uap->jail, &j32, sizeof(struct jail32));
		if (error)
			return (error);
		return (kern_jail(td, __USER_CAP_STR(PTRIN(j32.path)),
		    __USER_CAP_STR(PTRIN(j32.hostname)),
		    __USER_CAP_STR(PTRIN(j32.jailname)),
		    __USER_CAP_ARRAY(PTRIN(j32.ip4), j32.ip4s), j32.ip4s,
		    __USER_CAP_ARRAY(PTRIN(j32.ip6), j32.ip6s), j32.ip6s,
		    UIO_USERSPACE));
	}

	default:
		/* Sci-Fi jails are not supported, sorry. */
		return (EINVAL);
	}
}

int
freebsd32_jail_set(struct thread *td, struct freebsd32_jail_set_args *uap)
{

	return (user_jail_set(td, __USER_CAP_ARRAY(uap->iovp, uap->iovcnt),
	    uap->iovcnt, uap->flags, freebsd32_copyinuio));
}

static int
freebsd32_updateiov(const struct uio *uiop, struct iovec * __capability cb_arg)
{
	int i, error;
	/*
	 * The second argument is not actually a struct iovec *, but C's type
	 * system does not allow for overloaded callbacks.
	 */
	struct iovec32 * __capability iovp =
	    (struct iovec32 * __capability)cb_arg;

	for (i = 0; i < uiop->uio_iovcnt; i++) {
		error = suword32(&iovp[i].iov_len, uiop->uio_iov[i].iov_len);
		if (error != 0)
			return (error);
	}
	return (0);
}

int
freebsd32_jail_get(struct thread *td, struct freebsd32_jail_get_args *uap)
{

	return (user_jail_get(td, __USER_CAP_ARRAY(uap->iovp, uap->iovcnt),
	    uap->iovcnt, uap->flags, freebsd32_copyinuio, freebsd32_updateiov));
}

int
freebsd32_sigaction(struct thread *td, struct freebsd32_sigaction_args *uap)
{
	struct sigaction32 s32;
	struct sigaction sa, osa, *sap;
	int error;

	if (uap->act) {
		error = copyin(uap->act, &s32, sizeof(s32));
		if (error)
			return (error);
		sa.sa_handler = PTRIN(s32.sa_u);
		CP(s32, sa, sa_flags);
		CP(s32, sa, sa_mask);
		sap = &sa;
	} else
		sap = NULL;
	error = kern_sigaction(td, uap->sig, sap, &osa, 0);
	if (error == 0 && uap->oact != NULL) {
		s32.sa_u = PTROUT(osa.sa_handler);
		CP(osa, s32, sa_flags);
		CP(osa, s32, sa_mask);
		error = copyout(&s32, uap->oact, sizeof(s32));
	}
	return (error);
}

#ifdef COMPAT_FREEBSD4
int
freebsd4_freebsd32_sigaction(struct thread *td,
			     struct freebsd4_freebsd32_sigaction_args *uap)
{
	struct sigaction32 s32;
	struct sigaction sa, osa, *sap;
	int error;

	if (uap->act) {
		error = copyin(uap->act, &s32, sizeof(s32));
		if (error)
			return (error);
		sa.sa_handler = PTRIN(s32.sa_u);
		CP(s32, sa, sa_flags);
		CP(s32, sa, sa_mask);
		sap = &sa;
	} else
		sap = NULL;
	error = kern_sigaction(td, uap->sig, sap, &osa, KSA_FREEBSD4);
	if (error == 0 && uap->oact != NULL) {
		s32.sa_u = PTROUT(osa.sa_handler);
		CP(osa, s32, sa_flags);
		CP(osa, s32, sa_mask);
		error = copyout(&s32, uap->oact, sizeof(s32));
	}
	return (error);
}
#endif

#ifdef COMPAT_43
struct osigaction32 {
	u_int32_t	sa_u;
	osigset_t	sa_mask;
	int		sa_flags;
};

#define	ONSIG	32

int
ofreebsd32_sigaction(struct thread *td,
			     struct ofreebsd32_sigaction_args *uap)
{
	struct osigaction32 s32;
	struct sigaction sa, osa, *sap;
	int error;

	if (uap->signum <= 0 || uap->signum >= ONSIG)
		return (EINVAL);

	if (uap->nsa) {
		error = copyin(uap->nsa, &s32, sizeof(s32));
		if (error)
			return (error);
		sa.sa_handler = PTRIN(s32.sa_u);
		CP(s32, sa, sa_flags);
		OSIG2SIG(s32.sa_mask, sa.sa_mask);
		sap = &sa;
	} else
		sap = NULL;
	error = kern_sigaction(td, uap->signum, sap, &osa, KSA_OSIGSET);
	if (error == 0 && uap->osa != NULL) {
		s32.sa_u = PTROUT(osa.sa_handler);
		CP(osa, s32, sa_flags);
		SIG2OSIG(osa.sa_mask, s32.sa_mask);
		error = copyout(&s32, uap->osa, sizeof(s32));
	}
	return (error);
}

int
ofreebsd32_sigprocmask(struct thread *td,
			       struct ofreebsd32_sigprocmask_args *uap)
{
	sigset_t set, oset;
	int error;

	OSIG2SIG(uap->mask, set);
	error = kern_sigprocmask(td, uap->how, &set, &oset, SIGPROCMASK_OLD);
	SIG2OSIG(oset, td->td_retval[0]);
	return (error);
}

struct sigvec32 {
	u_int32_t	sv_handler;
	int		sv_mask;
	int		sv_flags;
};

int
ofreebsd32_sigvec(struct thread *td,
			  struct ofreebsd32_sigvec_args *uap)
{
	struct sigvec32 vec;
	struct sigaction sa, osa, *sap;
	int error;

	if (uap->signum <= 0 || uap->signum >= ONSIG)
		return (EINVAL);

	if (uap->nsv) {
		error = copyin(uap->nsv, &vec, sizeof(vec));
		if (error)
			return (error);
		sa.sa_handler = PTRIN(vec.sv_handler);
		OSIG2SIG(vec.sv_mask, sa.sa_mask);
		sa.sa_flags = vec.sv_flags;
		sa.sa_flags ^= SA_RESTART;
		sap = &sa;
	} else
		sap = NULL;
	error = kern_sigaction(td, uap->signum, sap, &osa, KSA_OSIGSET);
	if (error == 0 && uap->osv != NULL) {
		vec.sv_handler = PTROUT(osa.sa_handler);
		SIG2OSIG(osa.sa_mask, vec.sv_mask);
		vec.sv_flags = osa.sa_flags;
		vec.sv_flags &= ~SA_NOCLDWAIT;
		vec.sv_flags ^= SA_RESTART;
		error = copyout(&vec, uap->osv, sizeof(vec));
	}
	return (error);
}

int
ofreebsd32_sigblock(struct thread *td,
			    struct ofreebsd32_sigblock_args *uap)
{
	sigset_t set, oset;

	OSIG2SIG(uap->mask, set);
	kern_sigprocmask(td, SIG_BLOCK, &set, &oset, 0);
	SIG2OSIG(oset, td->td_retval[0]);
	return (0);
}

int
ofreebsd32_sigsetmask(struct thread *td,
			      struct ofreebsd32_sigsetmask_args *uap)
{
	sigset_t set, oset;

	OSIG2SIG(uap->mask, set);
	kern_sigprocmask(td, SIG_SETMASK, &set, &oset, 0);
	SIG2OSIG(oset, td->td_retval[0]);
	return (0);
}

int
ofreebsd32_sigsuspend(struct thread *td,
			      struct ofreebsd32_sigsuspend_args *uap)
{
	sigset_t mask;

	OSIG2SIG(uap->mask, mask);
	return (kern_sigsuspend(td, mask));
}

struct sigstack32 {
	u_int32_t	ss_sp;
	int		ss_onstack;
};

int
ofreebsd32_sigstack(struct thread *td,
			    struct ofreebsd32_sigstack_args *uap)
{
	struct sigstack32 s32;
	struct sigstack nss, oss;
	int error = 0, unss;

	if (uap->nss != NULL) {
		error = copyin(uap->nss, &s32, sizeof(s32));
		if (error)
			return (error);
		nss.ss_sp = PTRIN(s32.ss_sp);
		CP(s32, nss, ss_onstack);
		unss = 1;
	} else {
		unss = 0;
	}
	oss.ss_sp = td->td_sigstk.ss_sp;
	oss.ss_onstack = sigonstack(cpu_getstack(td));
	if (unss) {
		td->td_sigstk.ss_sp = nss.ss_sp;
		td->td_sigstk.ss_size = 0;
		td->td_sigstk.ss_flags |= (nss.ss_onstack & SS_ONSTACK);
		td->td_pflags |= TDP_ALTSTACK;
	}
	if (uap->oss != NULL) {
		s32.ss_sp = PTROUT(oss.ss_sp);
		CP(oss, s32, ss_onstack);
		error = copyout(&s32, uap->oss, sizeof(s32));
	}
	return (error);
}
#endif

int
freebsd32_nanosleep(struct thread *td, struct freebsd32_nanosleep_args *uap)
{

	return (freebsd32_user_clock_nanosleep(td, CLOCK_REALTIME,
	    TIMER_RELTIME, uap->rqtp, uap->rmtp));
}

int
freebsd32_clock_nanosleep(struct thread *td,
    struct freebsd32_clock_nanosleep_args *uap)
{
	int error;

	error = freebsd32_user_clock_nanosleep(td, uap->clock_id, uap->flags,
	    uap->rqtp, uap->rmtp);
	return (kern_posix_error(td, error));
}

static int
freebsd32_user_clock_nanosleep(struct thread *td, clockid_t clock_id,
    int flags, const struct timespec32 *ua_rqtp, struct timespec32 *ua_rmtp)
{
	struct timespec32 rmt32, rqt32;
	struct timespec rmt, rqt;
	int error, error2;

	error = copyin(ua_rqtp, &rqt32, sizeof(rqt32));
	if (error)
		return (error);

	CP(rqt32, rqt, tv_sec);
	CP(rqt32, rqt, tv_nsec);

	error = kern_clock_nanosleep(td, clock_id, flags, &rqt, &rmt);
	if (error == EINTR && ua_rmtp != NULL && (flags & TIMER_ABSTIME) == 0) {
		CP(rmt, rmt32, tv_sec);
		CP(rmt, rmt32, tv_nsec);

		error2 = copyout(&rmt32, ua_rmtp, sizeof(rmt32));
		if (error2 != 0)
			error = error2;
	}
	return (error);
}

int
freebsd32_clock_gettime(struct thread *td,
			struct freebsd32_clock_gettime_args *uap)
{
	struct timespec	ats;
	struct timespec32 ats32;
	int error;

	error = kern_clock_gettime(td, uap->clock_id, &ats);
	if (error == 0) {
		CP(ats, ats32, tv_sec);
		CP(ats, ats32, tv_nsec);
		error = copyout(&ats32, uap->tp, sizeof(ats32));
	}
	return (error);
}

int
freebsd32_clock_settime(struct thread *td,
			struct freebsd32_clock_settime_args *uap)
{
	struct timespec	ats;
	struct timespec32 ats32;
	int error;

	error = copyin(uap->tp, &ats32, sizeof(ats32));
	if (error)
		return (error);
	CP(ats32, ats, tv_sec);
	CP(ats32, ats, tv_nsec);

	return (kern_clock_settime(td, uap->clock_id, &ats));
}

int
freebsd32_clock_getres(struct thread *td,
		       struct freebsd32_clock_getres_args *uap)
{
	struct timespec	ts;
	struct timespec32 ts32;
	int error;

	if (uap->tp == NULL)
		return (0);
	error = kern_clock_getres(td, uap->clock_id, &ts);
	if (error == 0) {
		CP(ts, ts32, tv_sec);
		CP(ts, ts32, tv_nsec);
		error = copyout(&ts32, uap->tp, sizeof(ts32));
	}
	return (error);
}

int freebsd32_ktimer_create(struct thread *td,
    struct freebsd32_ktimer_create_args *uap)
{
	struct sigevent32 ev32;
	struct sigevent ev, *evp;
	int error, id;

	if (uap->evp == NULL) {
		evp = NULL;
	} else {
		evp = &ev;
		error = copyin(uap->evp, &ev32, sizeof(ev32));
		if (error != 0)
			return (error);
		error = convert_sigevent32(&ev32, &ev);
		if (error != 0)
			return (error);
	}
	error = kern_ktimer_create(td, uap->clock_id, evp, &id, -1);
	if (error == 0) {
		error = copyout(&id, uap->timerid, sizeof(int));
		if (error != 0)
			kern_ktimer_delete(td, id);
	}
	return (error);
}

int
freebsd32_ktimer_settime(struct thread *td,
    struct freebsd32_ktimer_settime_args *uap)
{
	struct itimerspec32 val32, oval32;
	struct itimerspec val, oval, *ovalp;
	int error;

	error = copyin(uap->value, &val32, sizeof(val32));
	if (error != 0)
		return (error);
	ITS_CP(val32, val);
	ovalp = uap->ovalue != NULL ? &oval : NULL;
	error = kern_ktimer_settime(td, uap->timerid, uap->flags, &val, ovalp);
	if (error == 0 && uap->ovalue != NULL) {
		ITS_CP(oval, oval32);
		error = copyout(&oval32, uap->ovalue, sizeof(oval32));
	}
	return (error);
}

int
freebsd32_ktimer_gettime(struct thread *td,
    struct freebsd32_ktimer_gettime_args *uap)
{
	struct itimerspec32 val32;
	struct itimerspec val;
	int error;

	error = kern_ktimer_gettime(td, uap->timerid, &val);
	if (error == 0) {
		ITS_CP(val, val32);
		error = copyout(&val32, uap->value, sizeof(val32));
	}
	return (error);
}

int
freebsd32_clock_getcpuclockid2(struct thread *td,
    struct freebsd32_clock_getcpuclockid2_args *uap)
{
	clockid_t clk_id;
	int error;

	error = kern_clock_getcpuclockid2(td, PAIR32TO64(id_t, uap->id),
	    uap->which, &clk_id);
	if (error == 0)
		error = copyout(&clk_id, uap->clock_id, sizeof(clockid_t));
	return (error);
}

int
freebsd32_thr_new(struct thread *td,
		  struct freebsd32_thr_new_args *uap)
{
	struct thr_param32 param32;
	struct thr_param param;
	int error;

	if (uap->param_size < 0 ||
	    uap->param_size > sizeof(struct thr_param32))
		return (EINVAL);
	bzero(&param, sizeof(struct thr_param));
	bzero(&param32, sizeof(struct thr_param32));
	error = copyin(uap->param, &param32, uap->param_size);
	if (error != 0)
		return (error);
	param.start_func = PTRIN(param32.start_func);
	param.arg = PTRIN(param32.arg);
	param.stack_base = PTRIN(param32.stack_base);
	param.stack_size = param32.stack_size;
	param.tls_base = PTRIN(param32.tls_base);
	param.tls_size = param32.tls_size;
	param.child_tid = PTRIN(param32.child_tid);
	param.parent_tid = PTRIN(param32.parent_tid);
	param.flags = param32.flags;
	param.rtp = PTRIN(param32.rtp);
	param.spare[0] = PTRIN(param32.spare[0]);
	param.spare[1] = PTRIN(param32.spare[1]);
	param.spare[2] = PTRIN(param32.spare[2]);

	return (kern_thr_new(td, &param));
}

int
freebsd32_thr_suspend(struct thread *td, struct freebsd32_thr_suspend_args *uap)
{
	struct timespec32 ts32;
	struct timespec ts, *tsp;
	int error;

	error = 0;
	tsp = NULL;
	if (uap->timeout != NULL) {
		error = copyin((const void *)uap->timeout, (void *)&ts32,
		    sizeof(struct timespec32));
		if (error != 0)
			return (error);
		ts.tv_sec = ts32.tv_sec;
		ts.tv_nsec = ts32.tv_nsec;
		tsp = &ts;
	}
	return (kern_thr_suspend(td, tsp));
}

void
siginfo_to_siginfo32(const siginfo_t *src, struct siginfo32 *dst)
{
	bzero(dst, sizeof(*dst));
	dst->si_signo = src->si_signo;
	dst->si_errno = src->si_errno;
	dst->si_code = src->si_code;
	dst->si_pid = src->si_pid;
	dst->si_uid = src->si_uid;
	dst->si_status = src->si_status;
	dst->si_addr = (uintptr_t)src->si_addr;
	dst->si_value.sival_int = src->si_value.sival_int;
	dst->si_timerid = src->si_timerid;
	dst->si_overrun = src->si_overrun;
}

static int
freebsd32_copyout_siginfo(const siginfo_t *si, void * __capability info)
{
	struct siginfo32 si32;

	siginfo_to_siginfo32(si, &si32);
	return (copyout(&si32, info, sizeof(si32)));
}


#ifndef _FREEBSD32_SYSPROTO_H_
struct freebsd32_sigqueue_args {
        pid_t pid;
        int signum;
        /* union sigval32 */ int value;
};
#endif
int
freebsd32_sigqueue(struct thread *td, struct freebsd32_sigqueue_args *uap)
{
	union sigval sv;

	/*
	 * On 32-bit ABIs, sival_int and sival_ptr are the same.
	 * On 64-bit little-endian ABIs, the low bits are the same.
	 * In 64-bit big-endian ABIs, sival_int overlaps with
	 * sival_ptr's HIGH bits.  We choose to support sival_int
	 * rather than sival_ptr in this case as it seems to be
	 * more common.
	 */
	bzero(&sv, sizeof(sv));
	sv.sival_int = uap->value;

	return (kern_sigqueue(td, uap->pid, uap->signum, &sv));
}

int
freebsd32_sigtimedwait(struct thread *td, struct freebsd32_sigtimedwait_args *uap)
{
	struct timespec32 ts32;
	struct timespec ts;
	struct timespec *timeout;
	sigset_t set;
	ksiginfo_t ksi;
	struct siginfo32 si32;
	int error;

	if (uap->timeout) {
		error = copyin(uap->timeout, &ts32, sizeof(ts32));
		if (error)
			return (error);
		ts.tv_sec = ts32.tv_sec;
		ts.tv_nsec = ts32.tv_nsec;
		timeout = &ts;
	} else
		timeout = NULL;

	error = copyin(uap->set, &set, sizeof(set));
	if (error)
		return (error);

	error = kern_sigtimedwait(td, set, &ksi, timeout);
	if (error)
		return (error);

	if (uap->info) {
		siginfo_to_siginfo32(&ksi.ksi_info, &si32);
		error = copyout(&si32, uap->info, sizeof(struct siginfo32));
	}

	if (error == 0)
		td->td_retval[0] = ksi.ksi_signo;
	return (error);
}

/*
 * MPSAFE
 */
int
freebsd32_sigwaitinfo(struct thread *td, struct freebsd32_sigwaitinfo_args *uap)
{

	return (user_sigwaitinfo(td, __USER_CAP_OBJ(uap->set),
	    __USER_CAP_OBJ(uap->info),
	    (copyout_siginfo_t *)freebsd32_copyout_siginfo));
}

int
freebsd32_cpuset_setid(struct thread *td,
    struct freebsd32_cpuset_setid_args *uap)
{

	return (kern_cpuset_setid(td, uap->which,
	    PAIR32TO64(id_t, uap->id), uap->setid));
}

int
freebsd32_cpuset_getid(struct thread *td,
    struct freebsd32_cpuset_getid_args *uap)
{

	return (kern_cpuset_getid(td, uap->level, uap->which,
	    PAIR32TO64(id_t, uap->id), uap->setid));
}

int
freebsd32_cpuset_getaffinity(struct thread *td,
    struct freebsd32_cpuset_getaffinity_args *uap)
{

	return (kern_cpuset_getaffinity(td, uap->level, uap->which,
	    PAIR32TO64(id_t,uap->id), uap->cpusetsize, uap->mask));
}

int
freebsd32_cpuset_setaffinity(struct thread *td,
    struct freebsd32_cpuset_setaffinity_args *uap)
{

	return (kern_cpuset_setaffinity(td, uap->level, uap->which,
	    PAIR32TO64(id_t,uap->id), uap->cpusetsize, uap->mask));
}

int
freebsd32_cpuset_getdomain(struct thread *td,
    struct freebsd32_cpuset_getdomain_args *uap)
{

	return (kern_cpuset_getdomain(td, uap->level, uap->which,
	    PAIR32TO64(id_t,uap->id), uap->domainsetsize, uap->mask, uap->policy));
}

int
freebsd32_cpuset_setdomain(struct thread *td,
    struct freebsd32_cpuset_setdomain_args *uap)
{

	return (kern_cpuset_setdomain(td, uap->level, uap->which,
	    PAIR32TO64(id_t,uap->id), uap->domainsetsize, uap->mask, uap->policy));
}

int
freebsd32_nmount(struct thread *td, struct freebsd32_nmount_args *uap)
{

	return (kern_nmount(td, __USER_CAP_ARRAY(uap->iovp, uap->iovcnt),
	    uap->iovcnt, uap->flags, freebsd32_copyinuio));
}

#if 0
int
freebsd32_xxx(struct thread *td, struct freebsd32_xxx_args *uap)
{
	struct yyy32 *p32, s32;
	struct yyy *p = NULL, s;
	struct xxx_arg ap;
	int error;

	if (uap->zzz) {
		error = copyin(uap->zzz, &s32, sizeof(s32));
		if (error)
			return (error);
		/* translate in */
		p = &s;
	}
	error = kern_xxx(td, p);
	if (error)
		return (error);
	if (uap->zzz) {
		/* translate out */
		error = copyout(&s32, p32, sizeof(s32));
	}
	return (error);
}
#endif

int
syscall32_module_handler(struct module *mod, int what, void *arg)
{

	return (kern_syscall_module_handler(freebsd32_sysent, mod, what, arg));
}

int
syscall32_helper_register(struct syscall_helper_data *sd, int flags)
{

	return (kern_syscall_helper_register(freebsd32_sysent, sd, flags));
}

int
syscall32_helper_unregister(struct syscall_helper_data *sd)
{

	return (kern_syscall_helper_unregister(freebsd32_sysent, sd));
}

int
freebsd32_copyout_strings(struct image_params *imgp, uintptr_t *stack_base)
{
	int argc, envc, i;
	u_int32_t *vectp;
	char *stringp;
	uintptr_t destp, ustringp;
	struct freebsd32_ps_strings *arginfo;
	char canary[sizeof(long) * 8];
	int32_t pagesizes32[MAXPAGESIZES];
	size_t execpath_len;
	int error, szsigcode;

	/*
	 * Calculate string base and vector table pointers.
	 * Also deal with signal trampoline code for this exec type.
	 */
	if (imgp->execpath != NULL && imgp->auxargs != NULL)
		execpath_len = strlen(imgp->execpath) + 1;
	else
		execpath_len = 0;
	arginfo = (struct freebsd32_ps_strings *)curproc->p_psstrings;
	imgp->ps_strings = arginfo;
	if (imgp->proc->p_sysent->sv_sigcode_base == 0)
		szsigcode = *(imgp->proc->p_sysent->sv_szsigcode);
	else
		szsigcode = 0;
	destp =	(uintptr_t)arginfo;

	/*
	 * install sigcode
	 */
	if (szsigcode != 0) {
		destp -= szsigcode;
		destp = rounddown2(destp, sizeof(uint32_t));
		error = copyout(imgp->proc->p_sysent->sv_sigcode, (void *)destp,
		    szsigcode);
		if (error != 0)
			return (error);
	}

	/*
	 * Copy the image path for the rtld.
	 */
	if (execpath_len != 0) {
		destp -= execpath_len;
		imgp->execpathp = (void *)destp;
		error = copyout(imgp->execpath, imgp->execpathp, execpath_len);
		if (error != 0)
			return (error);
	}

	/*
	 * Prepare the canary for SSP.
	 */
	arc4rand(canary, sizeof(canary), 0);
	destp -= sizeof(canary);
	imgp->canary = (void *)destp;
	error = copyout(canary, imgp->canary, sizeof(canary));
	if (error != 0)
		return (error);
	imgp->canarylen = sizeof(canary);

	/*
	 * Prepare the pagesizes array.
	 */
	for (i = 0; i < MAXPAGESIZES; i++)
		pagesizes32[i] = (uint32_t)pagesizes[i];
	destp -= sizeof(pagesizes32);
	destp = rounddown2(destp, sizeof(uint32_t));
	imgp->pagesizes = (void *)destp;
	error = copyout(pagesizes32, imgp->pagesizes, sizeof(pagesizes32));
	if (error != 0)
		return (error);
	imgp->pagesizeslen = sizeof(pagesizes32);

	/*
	 * Allocate room for the argument and environment strings.
	 */
	destp -= ARG_MAX - imgp->args->stringspace;
	destp = rounddown2(destp, sizeof(uint32_t));
	ustringp = destp;

	exec_stackgap(imgp, &destp);

	if (imgp->auxargs) {
		/*
		 * Allocate room on the stack for the ELF auxargs
		 * array.  It has up to AT_COUNT entries.
		 */
		destp -= AT_COUNT * sizeof(Elf32_Auxinfo);
		destp = rounddown2(destp, sizeof(uint32_t));
	}

	vectp = (uint32_t *)destp;

	/*
	 * Allocate room for the argv[] and env vectors including the
	 * terminating NULL pointers.
	 */
	vectp -= imgp->args->argc + 1 + imgp->args->envc + 1;

	/*
	 * vectp also becomes our initial stack base
	 */
	*stack_base = (uintptr_t)vectp;

	stringp = imgp->args->begin_argv;
	argc = imgp->args->argc;
	envc = imgp->args->envc;
	/*
	 * Copy out strings - arguments and environment.
	 */
	error = copyout(stringp, (void *)ustringp,
	    ARG_MAX - imgp->args->stringspace);
	if (error != 0)
		return (error);

	/*
	 * Fill in "ps_strings" struct for ps, w, etc.
	 */
	imgp->argv = vectp;
	if (suword32(&arginfo->ps_argvstr, (u_int32_t)(intptr_t)vectp) != 0 ||
	    suword32(&arginfo->ps_nargvstr, argc) != 0)
		return (EFAULT);

	/*
	 * Fill in argument portion of vector table.
	 */
	for (; argc > 0; --argc) {
		if (suword32(vectp++, ustringp) != 0)
			return (EFAULT);
		while (*stringp++ != 0)
			ustringp++;
		ustringp++;
	}

	/* a null vector table pointer separates the argp's from the envp's */
	if (suword32(vectp++, 0) != 0)
		return (EFAULT);

	imgp->envv = vectp;
	if (suword32(&arginfo->ps_envstr, (u_int32_t)(intptr_t)vectp) != 0 ||
	    suword32(&arginfo->ps_nenvstr, envc) != 0)
		return (EFAULT);

	/*
	 * Fill in environment portion of vector table.
	 */
	for (; envc > 0; --envc) {
		if (suword32(vectp++, ustringp) != 0)
			return (EFAULT);
		while (*stringp++ != 0)
			ustringp++;
		ustringp++;
	}

	/* end of vector table is a null pointer */
	if (suword32(vectp, 0) != 0)
		return (EFAULT);

	if (imgp->auxargs) {
		vectp++;
		error = imgp->sysent->sv_copyout_auxargs(imgp,
		    (uintptr_t)vectp);
		if (error != 0)
			return (error);
	}

	return (0);
}

int
freebsd32_kldstat(struct thread *td, struct freebsd32_kldstat_args *uap)
{
	struct kld_file_stat *stat;
	struct kld_file_stat32 *stat32;
	int error, version;

	if ((error = copyin(&uap->stat->version, &version, sizeof(version)))
	    != 0)
		return (error);
	if (version != sizeof(struct kld_file_stat_1_32) &&
	    version != sizeof(struct kld_file_stat32))
		return (EINVAL);

	stat = malloc(sizeof(*stat), M_TEMP, M_WAITOK | M_ZERO);
	stat32 = malloc(sizeof(*stat32), M_TEMP, M_WAITOK | M_ZERO);
	error = kern_kldstat(td, uap->fileid, stat);
	if (error == 0) {
		bcopy(&stat->name[0], &stat32->name[0], sizeof(stat->name));
		CP(*stat, *stat32, refs);
		CP(*stat, *stat32, id);
		PTROUT_CP(*stat, *stat32, address);
		CP(*stat, *stat32, size);
		bcopy(&stat->pathname[0], &stat32->pathname[0],
		    sizeof(stat->pathname));
		stat32->version  = version;
		error = copyout(stat32, uap->stat, version);
	}
	free(stat, M_TEMP);
	free(stat32, M_TEMP);
	return (error);
}

int
freebsd32_posix_fallocate(struct thread *td,
    struct freebsd32_posix_fallocate_args *uap)
{
	int error;

	error = kern_posix_fallocate(td, uap->fd,
	    PAIR32TO64(off_t, uap->offset), PAIR32TO64(off_t, uap->len));
	return (kern_posix_error(td, error));
}

int
freebsd32___specialfd(struct thread *td,
    struct freebsd32___specialfd_args *args)
{
	void * __capability req;

	switch(args->type) {
	case SPECIALFD_EVENTFD:
		req = __USER_CAP(args->req, sizeof(struct specialfd_eventfd));
		break;
	default:
		return (EINVAL);
	}

	return (user_specialfd(td, args->type, req, args->len));
}

int
freebsd32_posix_fadvise(struct thread *td,
    struct freebsd32_posix_fadvise_args *uap)
{
	int error;

	error = kern_posix_fadvise(td, uap->fd, PAIR32TO64(off_t, uap->offset),
	    PAIR32TO64(off_t, uap->len), uap->advice);
	return (kern_posix_error(td, error));
}

int
convert_sigevent32(struct sigevent32 *sig32, struct sigevent *sig)
{

	CP(*sig32, *sig, sigev_notify);
	switch (sig->sigev_notify) {
	case SIGEV_NONE:
		break;
	case SIGEV_THREAD_ID:
		CP(*sig32, *sig, sigev_notify_thread_id);
		/* FALLTHROUGH */
	case SIGEV_SIGNAL:
		CP(*sig32, *sig, sigev_signo);
		memset(&sig->sigev_value, 0, sizeof(sig->sigev_value));
		sig->sigev_value.sival_int =
		    sig32->sigev_value.sival_int;
		break;
	case SIGEV_KEVENT:
		CP(*sig32, *sig, sigev_notify_kqueue);
		CP(*sig32, *sig, sigev_notify_kevent_flags);
		memset(&sig->sigev_value, 0, sizeof(sig->sigev_value));
		sig->sigev_value.sival_int =
		    sig32->sigev_value.sival_int;
		break;
	default:
		return (EINVAL);
	}
	return (0);
}

int
freebsd32_procctl(struct thread *td, struct freebsd32_procctl_args *uap)
{
	void *data;
	union {
		struct procctl_reaper_status rs;
		struct procctl_reaper_pids rp;
		struct procctl_reaper_kill rk;
	} x;
	union {
		struct procctl_reaper_pids32 rp;
	} x32;
	int error, error1, flags, signum;

	if (uap->com >= PROC_PROCCTL_MD_MIN)
		return (cpu_procctl(td, uap->idtype, PAIR32TO64(id_t, uap->id),
		    uap->com, PTRIN(uap->data)));

	switch (uap->com) {
	case PROC_ASLR_CTL:
	case PROC_PROTMAX_CTL:
	case PROC_SPROTECT:
	case PROC_STACKGAP_CTL:
	case PROC_TRACE_CTL:
	case PROC_TRAPCAP_CTL:
	case PROC_NO_NEW_PRIVS_CTL:
	case PROC_WXMAP_CTL:
		error = copyin(PTRIN(uap->data), &flags, sizeof(flags));
		if (error != 0)
			return (error);
		data = &flags;
		break;
	case PROC_REAP_ACQUIRE:
	case PROC_REAP_RELEASE:
		if (uap->data != NULL)
			return (EINVAL);
		data = NULL;
		break;
	case PROC_REAP_STATUS:
		data = &x.rs;
		break;
	case PROC_REAP_GETPIDS:
		error = copyin(uap->data, &x32.rp, sizeof(x32.rp));
		if (error != 0)
			return (error);
		CP(x32.rp, x.rp, rp_count);
		PTRIN_CP(x32.rp, x.rp, rp_pids);
		data = &x.rp;
		break;
	case PROC_REAP_KILL:
		error = copyin(uap->data, &x.rk, sizeof(x.rk));
		if (error != 0)
			return (error);
		data = &x.rk;
		break;
	case PROC_ASLR_STATUS:
	case PROC_PROTMAX_STATUS:
	case PROC_STACKGAP_STATUS:
	case PROC_TRACE_STATUS:
	case PROC_TRAPCAP_STATUS:
	case PROC_NO_NEW_PRIVS_STATUS:
	case PROC_WXMAP_STATUS:
		data = &flags;
		break;
	case PROC_PDEATHSIG_CTL:
		error = copyin(uap->data, &signum, sizeof(signum));
		if (error != 0)
			return (error);
		data = &signum;
		break;
	case PROC_PDEATHSIG_STATUS:
		data = &signum;
		break;
	default:
		return (EINVAL);
	}
	error = kern_procctl(td, uap->idtype, PAIR32TO64(id_t, uap->id),
	    uap->com, data);
	switch (uap->com) {
	case PROC_REAP_STATUS:
		if (error == 0)
			error = copyout(&x.rs, uap->data, sizeof(x.rs));
		break;
	case PROC_REAP_KILL:
		error1 = copyout(&x.rk, uap->data, sizeof(x.rk));
		if (error == 0)
			error = error1;
		break;
	case PROC_ASLR_STATUS:
	case PROC_PROTMAX_STATUS:
	case PROC_STACKGAP_STATUS:
	case PROC_TRACE_STATUS:
	case PROC_TRAPCAP_STATUS:
	case PROC_NO_NEW_PRIVS_STATUS:
	case PROC_WXMAP_STATUS:
		if (error == 0)
			error = copyout(&flags, uap->data, sizeof(flags));
		break;
	case PROC_PDEATHSIG_STATUS:
		if (error == 0)
			error = copyout(&signum, uap->data, sizeof(signum));
		break;
	}
	return (error);
}

int
freebsd32_fcntl(struct thread *td, struct freebsd32_fcntl_args *uap)
{
	long tmp;

	switch (uap->cmd) {
	/*
	 * Do unsigned conversion for arg when operation
	 * interprets it as flags or pointer.
	 */
	case F_SETLK_REMOTE:
	case F_SETLKW:
	case F_SETLK:
	case F_GETLK:
	case F_SETFD:
	case F_SETFL:
	case F_OGETLK:
	case F_OSETLK:
	case F_OSETLKW:
		tmp = (unsigned int)(uap->arg);
		break;
	default:
		tmp = uap->arg;
		break;
	}
	return (kern_fcntl_freebsd(td, uap->fd, uap->cmd, tmp));
}

int
freebsd32_ppoll(struct thread *td, struct freebsd32_ppoll_args *uap)
{
	struct timespec32 ts32;
	struct timespec ts, *tsp;
	sigset_t set, *ssp;
	int error;

	if (uap->ts != NULL) {
		error = copyin(uap->ts, &ts32, sizeof(ts32));
		if (error != 0)
			return (error);
		CP(ts32, ts, tv_sec);
		CP(ts32, ts, tv_nsec);
		tsp = &ts;
	} else
		tsp = NULL;
	if (uap->set != NULL) {
		error = copyin(uap->set, &set, sizeof(set));
		if (error != 0)
			return (error);
		ssp = &set;
	} else
		ssp = NULL;

	return (kern_poll(td, __USER_CAP_ARRAY(uap->fds, uap->nfds), uap->nfds,
	    tsp, ssp));
}

int
freebsd32_sched_rr_get_interval(struct thread *td,
    struct freebsd32_sched_rr_get_interval_args *uap)
{
	struct timespec ts;
	struct timespec32 ts32;
	int error;

	error = kern_sched_rr_get_interval(td, uap->pid, &ts);
	if (error == 0) {
		CP(ts, ts32, tv_sec);
		CP(ts, ts32, tv_nsec);
		error = copyout(&ts32, uap->interval, sizeof(ts32));
	}
	return (error);
}

static void
timex_to_32(struct timex32 *dst, struct timex *src)
{
	CP(*src, *dst, modes);
	CP(*src, *dst, offset);
	CP(*src, *dst, freq);
	CP(*src, *dst, maxerror);
	CP(*src, *dst, esterror);
	CP(*src, *dst, status);
	CP(*src, *dst, constant);
	CP(*src, *dst, precision);
	CP(*src, *dst, tolerance);
	CP(*src, *dst, ppsfreq);
	CP(*src, *dst, jitter);
	CP(*src, *dst, shift);
	CP(*src, *dst, stabil);
	CP(*src, *dst, jitcnt);
	CP(*src, *dst, calcnt);
	CP(*src, *dst, errcnt);
	CP(*src, *dst, stbcnt);
}

static void
timex_from_32(struct timex *dst, struct timex32 *src)
{
	CP(*src, *dst, modes);
	CP(*src, *dst, offset);
	CP(*src, *dst, freq);
	CP(*src, *dst, maxerror);
	CP(*src, *dst, esterror);
	CP(*src, *dst, status);
	CP(*src, *dst, constant);
	CP(*src, *dst, precision);
	CP(*src, *dst, tolerance);
	CP(*src, *dst, ppsfreq);
	CP(*src, *dst, jitter);
	CP(*src, *dst, shift);
	CP(*src, *dst, stabil);
	CP(*src, *dst, jitcnt);
	CP(*src, *dst, calcnt);
	CP(*src, *dst, errcnt);
	CP(*src, *dst, stbcnt);
}

int
freebsd32_ntp_adjtime(struct thread *td, struct freebsd32_ntp_adjtime_args *uap)
{
	struct timex tx;
	struct timex32 tx32;
	int error, retval;

	error = copyin(__USER_CAP_OBJ(uap->tp), &tx32, sizeof(tx32));
	if (error == 0) {
		timex_from_32(&tx, &tx32);
		error = kern_ntp_adjtime(td, &tx, &retval);
		if (error == 0) {
			timex_to_32(&tx32, &tx);
			error = copyout(&tx32, __USER_CAP_OBJ(uap->tp), sizeof(tx32));
			if (error == 0)
				td->td_retval[0] = retval;
		}
	}
	return (error);
}

int
freebsd32_fspacectl(struct thread *td, struct freebsd32_fspacectl_args *uap)
{
	struct spacectl_range rqsr, rmsr;
	struct spacectl_range32 rqsr32, rmsr32;
	int error, cerror;

	error = copyin(uap->rqsr, &rqsr32, sizeof(rqsr32));
	if (error != 0)
		return (error);
	rqsr.r_offset = PAIR32TO64(off_t, rqsr32.r_offset);
	rqsr.r_len = PAIR32TO64(off_t, rqsr32.r_len);

	error = kern_fspacectl(td, uap->fd, uap->cmd, &rqsr, uap->flags,
	    &rmsr);
	if (uap->rmsr != NULL) {
#if BYTE_ORDER == LITTLE_ENDIAN
		rmsr32.r_offset1 = rmsr.r_offset;
		rmsr32.r_offset2 = rmsr.r_offset >> 32;
		rmsr32.r_len1 = rmsr.r_len;
		rmsr32.r_len2 = rmsr.r_len >> 32;
#else
		rmsr32.r_offset1 = rmsr.r_offset >> 32;
		rmsr32.r_offset2 = rmsr.r_offset;
		rmsr32.r_len1 = rmsr.r_len >> 32;
		rmsr32.r_len2 = rmsr.r_len;
#endif
		cerror = copyout(&rmsr32, uap->rmsr, sizeof(rmsr32));
		if (error == 0)
			error = cerror;
	}
	return (error);
}
// CHERI CHANGES START
// {
//   "updated": 20191025,
//   "target_type": "kernel",
//   "changes": [
//     "iovec-macros",
//     "kernel_sig_types",
//     "integer_provenance",
//     "user_capabilities",
//     "other"
//   ]
// }
// CHERI CHANGES END<|MERGE_RESOLUTION|>--- conflicted
+++ resolved
@@ -1530,39 +1530,6 @@
 }
 
 int
-<<<<<<< HEAD
-freebsd32_recvfrom(struct thread *td,
-		   struct freebsd32_recvfrom_args *uap)
-{
-	struct msghdr msg;
-	struct iovec aiov;
-	int error;
-
-	if (uap->fromlenaddr) {
-		error = copyin(PTRIN(uap->fromlenaddr), &msg.msg_namelen,
-		    sizeof(msg.msg_namelen));
-		if (error)
-			return (error);
-	} else {
-		msg.msg_namelen = 0;
-	}
-
-	msg.msg_name = PTRIN(uap->from);
-	msg.msg_iov = &aiov;
-	msg.msg_iovlen = 1;
-	IOVEC_INIT(&aiov, PTRIN(uap->buf), uap->len);
-	msg.msg_control = NULL;
-	msg.msg_flags = uap->flags;
-	error = kern_recvit(td, uap->s, &msg, UIO_USERSPACE, NULL);
-	if (error == 0 && uap->fromlenaddr)
-		error = copyout(&msg.msg_namelen, PTRIN(uap->fromlenaddr),
-		    sizeof (msg.msg_namelen));
-	return (error);
-}
-
-int
-=======
->>>>>>> dbb47e92
 freebsd32_settimeofday(struct thread *td,
 		       struct freebsd32_settimeofday_args *uap)
 {
