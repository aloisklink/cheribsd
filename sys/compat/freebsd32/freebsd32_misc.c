/*-
 * SPDX-License-Identifier: BSD-2-Clause-FreeBSD
 *
 * Copyright (c) 2002 Doug Rabson
 * All rights reserved.
 *
 * Redistribution and use in source and binary forms, with or without
 * modification, are permitted provided that the following conditions
 * are met:
 * 1. Redistributions of source code must retain the above copyright
 *    notice, this list of conditions and the following disclaimer.
 * 2. Redistributions in binary form must reproduce the above copyright
 *    notice, this list of conditions and the following disclaimer in the
 *    documentation and/or other materials provided with the distribution.
 *
 * THIS SOFTWARE IS PROVIDED BY THE AUTHOR AND CONTRIBUTORS ``AS IS'' AND
 * ANY EXPRESS OR IMPLIED WARRANTIES, INCLUDING, BUT NOT LIMITED TO, THE
 * IMPLIED WARRANTIES OF MERCHANTABILITY AND FITNESS FOR A PARTICULAR PURPOSE
 * ARE DISCLAIMED.  IN NO EVENT SHALL THE AUTHOR OR CONTRIBUTORS BE LIABLE
 * FOR ANY DIRECT, INDIRECT, INCIDENTAL, SPECIAL, EXEMPLARY, OR CONSEQUENTIAL
 * DAMAGES (INCLUDING, BUT NOT LIMITED TO, PROCUREMENT OF SUBSTITUTE GOODS
 * OR SERVICES; LOSS OF USE, DATA, OR PROFITS; OR BUSINESS INTERRUPTION)
 * HOWEVER CAUSED AND ON ANY THEORY OF LIABILITY, WHETHER IN CONTRACT, STRICT
 * LIABILITY, OR TORT (INCLUDING NEGLIGENCE OR OTHERWISE) ARISING IN ANY WAY
 * OUT OF THE USE OF THIS SOFTWARE, EVEN IF ADVISED OF THE POSSIBILITY OF
 * SUCH DAMAGE.
 */

#include <sys/cdefs.h>
__FBSDID("$FreeBSD$");

#include "opt_ffclock.h"
#include "opt_inet.h"
#include "opt_inet6.h"
#include "opt_ktrace.h"

#define __ELF_WORD_SIZE 32

#ifdef COMPAT_FREEBSD11
#define	_WANT_FREEBSD11_KEVENT
#endif

#include <sys/param.h>
#include <sys/bus.h>
#include <sys/capsicum.h>
#include <sys/clock.h>
#include <sys/exec.h>
#include <sys/fcntl.h>
#include <sys/filedesc.h>
#include <sys/imgact.h>
#include <sys/jail.h>
#include <sys/kernel.h>
#include <sys/limits.h>
#include <sys/linker.h>
#include <sys/lock.h>
#include <sys/malloc.h>
#include <sys/file.h>		/* Must come after sys/malloc.h */
#include <sys/imgact.h>
#include <sys/mbuf.h>
#include <sys/mman.h>
#include <sys/module.h>
#include <sys/mount.h>
#include <sys/mutex.h>
#include <sys/namei.h>
#include <sys/priv.h>
#include <sys/proc.h>
#include <sys/procctl.h>
#include <sys/ptrace.h>
#include <sys/reboot.h>
#include <sys/resource.h>
#include <sys/resourcevar.h>
#include <sys/selinfo.h>
#include <sys/eventvar.h>	/* Must come after sys/selinfo.h */
#include <sys/pipe.h>		/* Must come after sys/selinfo.h */
#include <sys/signal.h>
#include <sys/signalvar.h>
#include <sys/socket.h>
#include <sys/socketvar.h>
#include <sys/specialfd.h>
#include <sys/stat.h>
#include <sys/syscall.h>
#include <sys/syscallsubr.h>
#include <sys/sysctl.h>
#include <sys/sysent.h>
#include <sys/sysproto.h>
#include <sys/systm.h>
#include <sys/thr.h>
#include <sys/timex.h>
#include <sys/unistd.h>
#include <sys/ucontext.h>
#include <sys/vnode.h>
#include <sys/wait.h>
#include <sys/ipc.h>
#include <sys/msg.h>
#include <sys/sem.h>
#include <sys/shm.h>
#include <sys/timeffc.h>
#ifdef KTRACE
#include <sys/ktrace.h>
#endif

#ifdef INET
#include <netinet/in.h>
#endif

#include <vm/vm.h>
#include <vm/vm_param.h>
#include <vm/pmap.h>
#include <vm/vm_map.h>
#include <vm/vm_object.h>
#include <vm/vm_extern.h>

#include <machine/cpu.h>
#include <machine/elf.h>
#ifdef __amd64__
#include <machine/md_var.h>
#endif

#include <security/audit/audit.h>

#include <compat/freebsd32/freebsd32_util.h>
#include <compat/freebsd32/freebsd32.h>
#include <compat/freebsd32/freebsd32_ipc.h>
#include <compat/freebsd32/freebsd32_misc.h>
#include <compat/freebsd32/freebsd32_signal.h>
#include <compat/freebsd32/freebsd32_proto.h>

FEATURE(compat_freebsd_32bit, "Compatible with 32-bit FreeBSD");

struct ptrace_io_desc32 {
	int		piod_op;
	uint32_t	piod_offs;
	uint32_t	piod_addr;
	uint32_t	piod_len;
};

struct ptrace_sc_ret32 {
	uint32_t	sr_retval[2];
	int		sr_error;
};

struct ptrace_vm_entry32 {
	int		pve_entry;
	int		pve_timestamp;
	uint32_t	pve_start;
	uint32_t	pve_end;
	uint32_t	pve_offset;
	u_int		pve_prot;
	u_int		pve_pathlen;
	int32_t		pve_fileid;
	u_int		pve_fsid;
	uint32_t	pve_path;
};

#ifdef __amd64__
CTASSERT(sizeof(struct timeval32) == 8);
CTASSERT(sizeof(struct timespec32) == 8);
CTASSERT(sizeof(struct itimerval32) == 16);
CTASSERT(sizeof(struct bintime32) == 12);
#endif
CTASSERT(sizeof(struct ostatfs32) == 256);
#ifdef __amd64__
CTASSERT(sizeof(struct rusage32) == 72);
#endif
CTASSERT(sizeof(struct sigaltstack32) == 12);
#ifdef __amd64__
CTASSERT(sizeof(struct kevent32) == 56);
#else
CTASSERT(sizeof(struct kevent32) == 64);
#endif
CTASSERT(sizeof(struct iovec32) == 8);
CTASSERT(sizeof(struct msghdr32) == 28);
#ifdef __amd64__
CTASSERT(sizeof(struct stat32) == 208);
CTASSERT(sizeof(struct freebsd11_stat32) == 96);
#endif
CTASSERT(sizeof(struct sigaction32) == 24);

static int freebsd32_kevent_copyout(void *arg, struct kevent *kevp, int count);
static int freebsd32_kevent_copyin(void *arg, struct kevent *kevp, int count);
static int freebsd32_user_clock_nanosleep(struct thread *td, clockid_t clock_id,
    int flags, const struct timespec32 *ua_rqtp, struct timespec32 *ua_rmtp);

void
freebsd32_rusage_out(const struct rusage *s, struct rusage32 *s32)
{

	TV_CP(*s, *s32, ru_utime);
	TV_CP(*s, *s32, ru_stime);
	CP(*s, *s32, ru_maxrss);
	CP(*s, *s32, ru_ixrss);
	CP(*s, *s32, ru_idrss);
	CP(*s, *s32, ru_isrss);
	CP(*s, *s32, ru_minflt);
	CP(*s, *s32, ru_majflt);
	CP(*s, *s32, ru_nswap);
	CP(*s, *s32, ru_inblock);
	CP(*s, *s32, ru_oublock);
	CP(*s, *s32, ru_msgsnd);
	CP(*s, *s32, ru_msgrcv);
	CP(*s, *s32, ru_nsignals);
	CP(*s, *s32, ru_nvcsw);
	CP(*s, *s32, ru_nivcsw);
}

int
freebsd32_wait4(struct thread *td, struct freebsd32_wait4_args *uap)
{
	int error, status;
	struct rusage32 ru32;
	struct rusage ru, *rup;

	if (uap->rusage != NULL)
		rup = &ru;
	else
		rup = NULL;
	error = kern_wait(td, uap->pid, &status, uap->options, rup);
	if (error)
		return (error);
	if (uap->status != NULL)
		error = copyout(&status, uap->status, sizeof(status));
	if (uap->rusage != NULL && error == 0) {
		freebsd32_rusage_out(&ru, &ru32);
		error = copyout(&ru32, uap->rusage, sizeof(ru32));
	}
	return (error);
}

int
freebsd32_wait6(struct thread *td, struct freebsd32_wait6_args *uap)
{
	struct __wrusage32 wru32;
	struct __wrusage wru, *wrup;
	struct siginfo32 si32;
	siginfo_t si, *sip;
	int error, status;

	if (uap->wrusage != NULL)
		wrup = &wru;
	else
		wrup = NULL;
	if (uap->info != NULL) {
		sip = &si;
		bzero(sip, sizeof(*sip));
	} else
		sip = NULL;
	error = kern_wait6(td, uap->idtype, PAIR32TO64(id_t, uap->id),
	    &status, uap->options, wrup, sip);
	if (error != 0)
		return (error);
	if (uap->status != NULL)
		error = copyout(&status, uap->status, sizeof(status));
	if (uap->wrusage != NULL && error == 0) {
		freebsd32_rusage_out(&wru.wru_self, &wru32.wru_self);
		freebsd32_rusage_out(&wru.wru_children, &wru32.wru_children);
		error = copyout(&wru32, uap->wrusage, sizeof(wru32));
	}
	if (uap->info != NULL && error == 0) {
		siginfo_to_siginfo32 (&si, &si32);
		error = copyout(&si32, uap->info, sizeof(si32));
	}
	return (error);
}

#ifdef COMPAT_FREEBSD4
static void
copy_statfs(struct statfs *in, struct ostatfs32 *out)
{

	statfs_scale_blocks(in, INT32_MAX);
	bzero(out, sizeof(*out));
	CP(*in, *out, f_bsize);
	out->f_iosize = MIN(in->f_iosize, INT32_MAX);
	CP(*in, *out, f_blocks);
	CP(*in, *out, f_bfree);
	CP(*in, *out, f_bavail);
	out->f_files = MIN(in->f_files, INT32_MAX);
	out->f_ffree = MIN(in->f_ffree, INT32_MAX);
	CP(*in, *out, f_fsid);
	CP(*in, *out, f_owner);
	CP(*in, *out, f_type);
	CP(*in, *out, f_flags);
	out->f_syncwrites = MIN(in->f_syncwrites, INT32_MAX);
	out->f_asyncwrites = MIN(in->f_asyncwrites, INT32_MAX);
	strlcpy(out->f_fstypename,
	      in->f_fstypename, MFSNAMELEN);
	strlcpy(out->f_mntonname,
	      in->f_mntonname, min(MNAMELEN, FREEBSD4_OMNAMELEN));
	out->f_syncreads = MIN(in->f_syncreads, INT32_MAX);
	out->f_asyncreads = MIN(in->f_asyncreads, INT32_MAX);
	strlcpy(out->f_mntfromname,
	      in->f_mntfromname, min(MNAMELEN, FREEBSD4_OMNAMELEN));
}
#endif

int
freebsd32_getfsstat(struct thread *td, struct freebsd32_getfsstat_args *uap)
{
	size_t count;
	int error;

	if (uap->bufsize < 0 || uap->bufsize > SIZE_MAX)
		return (EINVAL);
	error = kern_getfsstat(td, &uap->buf, uap->bufsize, &count,
	    UIO_USERSPACE, uap->mode);
	if (error == 0)
		td->td_retval[0] = count;
	return (error);
}

#ifdef COMPAT_FREEBSD4
int
freebsd4_freebsd32_getfsstat(struct thread *td,
    struct freebsd4_freebsd32_getfsstat_args *uap)
{
	struct statfs * __capability buf;
	struct statfs *sp;
	struct ostatfs32 stat32;
	size_t count, size, copycount;
	int error;

	count = uap->bufsize / sizeof(struct ostatfs32);
	size = count * sizeof(struct statfs);
	error = kern_getfsstat(td, &buf, size, &count, UIO_SYSSPACE, uap->mode);
	if (size > 0) {
		sp = (__cheri_fromcap struct statfs *)buf;
		copycount = count;
		while (copycount > 0 && error == 0) {
			copy_statfs(sp, &stat32);
			error = copyout(&stat32, uap->buf, sizeof(stat32));
			sp++;
			uap->buf++;
			copycount--;
		}
		free_c(buf, M_STATFS);
	}
	if (error == 0)
		td->td_retval[0] = count;
	return (error);
}
#endif

#ifdef COMPAT_FREEBSD11
int
freebsd11_freebsd32_getfsstat(struct thread *td,
    struct freebsd11_freebsd32_getfsstat_args *uap)
{
	return(kern_freebsd11_getfsstat(td, uap->buf, uap->bufsize,
	    uap->mode));
}
#endif

int
freebsd32_sigaltstack(struct thread *td,
		      struct freebsd32_sigaltstack_args *uap)
{
	struct sigaltstack32 s32;
	struct sigaltstack ss, oss, *ssp;
	int error;

	if (uap->ss != NULL) {
		error = copyin(uap->ss, &s32, sizeof(s32));
		if (error)
			return (error);
		ss.ss_sp = __USER_CAP_UNBOUND(PTRIN(s32.ss_sp));
		CP(s32, ss, ss_size);
		CP(s32, ss, ss_flags);
		ssp = &ss;
	} else
		ssp = NULL;
	error = kern_sigaltstack(td, ssp, &oss);
	if (error == 0 && uap->oss != NULL) {
		s32.ss_sp = PTROUT((__cheri_fromcap void *)oss.ss_sp);
		CP(oss, s32, ss_size);
		CP(oss, s32, ss_flags);
		error = copyout(&s32, uap->oss, sizeof(s32));
	}
	return (error);
}

int
freebsd32_execve(struct thread *td, struct freebsd32_execve_args *uap)
{
	struct image_args eargs;
	struct vmspace *oldvmspace;
	int error;

	error = pre_execve(td, &oldvmspace);
	if (error != 0)
		return (error);
	error = exec_copyin_args(&eargs, __USER_CAP_STR(uap->fname),
	    UIO_USERSPACE, __USER_CAP_UNBOUND(uap->argv),
	    __USER_CAP_UNBOUND(uap->envv));
	if (error == 0)
		error = kern_execve(td, &eargs, NULL, oldvmspace);
	post_execve(td, error, oldvmspace);
	AUDIT_SYSCALL_EXIT(error == EJUSTRETURN ? 0 : error, td);
	return (error);
}

int
freebsd32_fexecve(struct thread *td, struct freebsd32_fexecve_args *uap)
{
	struct image_args eargs;
	struct vmspace *oldvmspace;
	int error;

	error = pre_execve(td, &oldvmspace);
	if (error != 0)
		return (error);
	error = exec_copyin_args(&eargs, NULL, UIO_SYSSPACE,
	    __USER_CAP_UNBOUND(uap->argv), __USER_CAP_UNBOUND(uap->envv));
	if (error == 0) {
		eargs.fd = uap->fd;
		error = kern_execve(td, &eargs, NULL, oldvmspace);
	}
	post_execve(td, error, oldvmspace);
	AUDIT_SYSCALL_EXIT(error == EJUSTRETURN ? 0 : error, td);
	return (error);
}

int
freebsd32_mknodat(struct thread *td, struct freebsd32_mknodat_args *uap)
{

	return (kern_mknodat(td, uap->fd, uap->path, UIO_USERSPACE,
	    uap->mode, PAIR32TO64(dev_t, uap->dev)));
}

int
freebsd32_mprotect(struct thread *td, struct freebsd32_mprotect_args *uap)
{
	int prot;

	prot = uap->prot;
#if defined(__amd64__)
	if (i386_read_exec && (prot & PROT_READ) != 0)
		prot |= PROT_EXEC;
#endif
	return (kern_mprotect(td, (uintptr_t)PTRIN(uap->addr), uap->len,
	    prot));
}

int
freebsd32_mmap(struct thread *td, struct freebsd32_mmap_args *uap)
{
	int prot;

	prot = uap->prot;
#if defined(__amd64__)
	if (i386_read_exec && (prot & PROT_READ))
		prot |= PROT_EXEC;
#endif

	return (kern_mmap(td, &(struct mmap_req){
		.mr_hint = (uintptr_t)uap->addr,
		.mr_len = uap->len,
		.mr_prot = prot,
		.mr_flags = uap->flags,
		.mr_fd = uap->fd,
		.mr_pos = PAIR32TO64(off_t, uap->pos),
	    }));
}

#ifdef COMPAT_FREEBSD6
int
freebsd6_freebsd32_mmap(struct thread *td,
    struct freebsd6_freebsd32_mmap_args *uap)
{
	int prot;

	prot = uap->prot;
#if defined(__amd64__)
	if (i386_read_exec && (prot & PROT_READ))
		prot |= PROT_EXEC;
#endif

	return (kern_mmap(td, &(struct mmap_req){
		.mr_hint = (uintptr_t)uap->addr,
		.mr_len = uap->len,
		.mr_prot = PROT_MAX(_PROT_ALL) | prot,
		.mr_flags = uap->flags,
		.mr_fd = uap->fd,
		.mr_pos = PAIR32TO64(off_t, uap->pos),
	    }));
}
#endif

#ifdef COMPAT_43
int
ofreebsd32_mmap(struct thread *td, struct ofreebsd32_mmap_args *uap)
{
	return (kern_ommap(td, (uintptr_t)uap->addr, uap->len, uap->prot,
	    uap->flags, uap->fd, uap->pos));
}
#endif

int
freebsd32_setitimer(struct thread *td, struct freebsd32_setitimer_args *uap)
{
	struct itimerval itv, oitv, *itvp;	
	struct itimerval32 i32;
	int error;

	if (uap->itv != NULL) {
		error = copyin(uap->itv, &i32, sizeof(i32));
		if (error)
			return (error);
		TV_CP(i32, itv, it_interval);
		TV_CP(i32, itv, it_value);
		itvp = &itv;
	} else
		itvp = NULL;
	error = kern_setitimer(td, uap->which, itvp, &oitv);
	if (error || uap->oitv == NULL)
		return (error);
	TV_CP(oitv, i32, it_interval);
	TV_CP(oitv, i32, it_value);
	return (copyout(&i32, uap->oitv, sizeof(i32)));
}

int
freebsd32_getitimer(struct thread *td, struct freebsd32_getitimer_args *uap)
{
	struct itimerval itv;
	struct itimerval32 i32;
	int error;

	error = kern_getitimer(td, uap->which, &itv);
	if (error || uap->itv == NULL)
		return (error);
	TV_CP(itv, i32, it_interval);
	TV_CP(itv, i32, it_value);
	return (copyout(&i32, uap->itv, sizeof(i32)));
}

int
freebsd32_select(struct thread *td, struct freebsd32_select_args *uap)
{
	struct timeval32 tv32;
	struct timeval tv, *tvp;
	int error;

	if (uap->tv != NULL) {
		error = copyin(uap->tv, &tv32, sizeof(tv32));
		if (error)
			return (error);
		CP(tv32, tv, tv_sec);
		CP(tv32, tv, tv_usec);
		tvp = &tv;
	} else
		tvp = NULL;
	/*
	 * XXX Do pointers need PTRIN()?
	 */
	return (kern_select(td, uap->nd, __USER_CAP_UNBOUND(uap->in),
	    __USER_CAP_UNBOUND(uap->ou), __USER_CAP_UNBOUND(uap->ex), tvp,
	    sizeof(int32_t) * 8));
}

int
freebsd32_pselect(struct thread *td, struct freebsd32_pselect_args *uap)
{
	struct timespec32 ts32;
	struct timespec ts;
	struct timeval tv, *tvp;
	sigset_t set, *uset;
	int error;

	if (uap->ts != NULL) {
		error = copyin(uap->ts, &ts32, sizeof(ts32));
		if (error != 0)
			return (error);
		CP(ts32, ts, tv_sec);
		CP(ts32, ts, tv_nsec);
		TIMESPEC_TO_TIMEVAL(&tv, &ts);
		tvp = &tv;
	} else
		tvp = NULL;
	if (uap->sm != NULL) {
		error = copyin(uap->sm, &set, sizeof(set));
		if (error != 0)
			return (error);
		uset = &set;
	} else
		uset = NULL;
	/*
	 * XXX Do pointers need PTRIN()?
	 */
	error = kern_pselect(td, uap->nd, __USER_CAP_UNBOUND(uap->in),
	    __USER_CAP_UNBOUND(uap->ou), __USER_CAP_UNBOUND(uap->ex), tvp,
	    uset, sizeof(int32_t) * 8);
	return (error);
}

/*
 * Copy 'count' items into the destination list pointed to by uap->eventlist.
 */
static int
freebsd32_kevent_copyout(void *arg, struct kevent *kevp, int count)
{
	struct freebsd32_kevent_args *uap;
	struct kevent32	ks32[KQ_NEVENTS];
	uint64_t e;
	int i, j, error;

	KASSERT(count <= KQ_NEVENTS, ("count (%d) > KQ_NEVENTS", count));
	uap = (struct freebsd32_kevent_args *)arg;

	for (i = 0; i < count; i++) {
		CP(kevp[i], ks32[i], ident);
		CP(kevp[i], ks32[i], filter);
		CP(kevp[i], ks32[i], flags);
		CP(kevp[i], ks32[i], fflags);
#if BYTE_ORDER == LITTLE_ENDIAN
		ks32[i].data1 = kevp[i].data;
		ks32[i].data2 = kevp[i].data >> 32;
#else
		ks32[i].data1 = kevp[i].data >> 32;
		ks32[i].data2 = kevp[i].data;
#endif
		PTROUT_CP(kevp[i], ks32[i], udata);
		for (j = 0; j < nitems(kevp->ext); j++) {
			e = kevp[i].ext[j];
#if BYTE_ORDER == LITTLE_ENDIAN
			ks32[i].ext64[2 * j] = e;
			ks32[i].ext64[2 * j + 1] = e >> 32;
#else
			ks32[i].ext64[2 * j] = e >> 32;
			ks32[i].ext64[2 * j + 1] = e;
#endif
		}
	}
	error = copyout(ks32, uap->eventlist, count * sizeof *ks32);
	if (error == 0)
		uap->eventlist += count;
	return (error);
}

/*
 * Copy 'count' items from the list pointed to by uap->changelist.
 */
static int
freebsd32_kevent_copyin(void *arg, struct kevent *kevp, int count)
{
	struct freebsd32_kevent_args *uap;
	struct kevent32	ks32[KQ_NEVENTS];
	uint64_t e;
	int i, j, error;

	KASSERT(count <= KQ_NEVENTS, ("count (%d) > KQ_NEVENTS", count));
	uap = (struct freebsd32_kevent_args *)arg;

	error = copyin(uap->changelist, ks32, count * sizeof *ks32);
	if (error)
		goto done;
	uap->changelist += count;

	for (i = 0; i < count; i++) {
		CP(ks32[i], kevp[i], ident);
		CP(ks32[i], kevp[i], filter);
		CP(ks32[i], kevp[i], flags);
		CP(ks32[i], kevp[i], fflags);
		kevp[i].data = PAIR32TO64(uint64_t, ks32[i].data);
		PTRIN_CP(ks32[i], kevp[i], udata);
		for (j = 0; j < nitems(kevp->ext); j++) {
#if BYTE_ORDER == LITTLE_ENDIAN
			e = ks32[i].ext64[2 * j + 1];
			e <<= 32;
			e += ks32[i].ext64[2 * j];
#else
			e = ks32[i].ext64[2 * j];
			e <<= 32;
			e += ks32[i].ext64[2 * j + 1];
#endif
			kevp[i].ext[j] = e;
		}
	}
done:
	return (error);
}

int
freebsd32_kevent(struct thread *td, struct freebsd32_kevent_args *uap)
{
	struct timespec32 ts32;
	struct timespec ts, *tsp;
	struct kevent_copyops k_ops = {
		.arg = uap,
		.k_copyout = freebsd32_kevent_copyout,
		.k_copyin = freebsd32_kevent_copyin,
	};
#ifdef KTRACE
	struct kevent32 *eventlist = uap->eventlist;
#endif
	int error;

	if (uap->timeout) {
		error = copyin(uap->timeout, &ts32, sizeof(ts32));
		if (error)
			return (error);
		CP(ts32, ts, tv_sec);
		CP(ts32, ts, tv_nsec);
		tsp = &ts;
	} else
		tsp = NULL;
#ifdef KTRACE
	if (KTRPOINT(td, KTR_STRUCT_ARRAY))
		ktrstructarray("kevent32", UIO_USERSPACE, uap->changelist,
		    uap->nchanges, sizeof(struct kevent32));
#endif
	error = kern_kevent(td, uap->fd, uap->nchanges, uap->nevents,
	    &k_ops, tsp);
#ifdef KTRACE
	if (error == 0 && KTRPOINT(td, KTR_STRUCT_ARRAY))
		ktrstructarray("kevent32", UIO_USERSPACE, eventlist,
		    td->td_retval[0], sizeof(struct kevent32));
#endif
	return (error);
}

#ifdef COMPAT_FREEBSD11
static int
freebsd32_kevent11_copyout(void *arg, struct kevent *kevp, int count)
{
	struct freebsd11_freebsd32_kevent_args *uap;
	struct freebsd11_kevent32 ks32[KQ_NEVENTS];
	int i, error;

	KASSERT(count <= KQ_NEVENTS, ("count (%d) > KQ_NEVENTS", count));
	uap = (struct freebsd11_freebsd32_kevent_args *)arg;

	for (i = 0; i < count; i++) {
		CP(kevp[i], ks32[i], ident);
		CP(kevp[i], ks32[i], filter);
		CP(kevp[i], ks32[i], flags);
		CP(kevp[i], ks32[i], fflags);
		CP(kevp[i], ks32[i], data);
		PTROUT_CP(kevp[i], ks32[i], udata);
	}
	error = copyout(ks32, uap->eventlist, count * sizeof *ks32);
	if (error == 0)
		uap->eventlist += count;
	return (error);
}

/*
 * Copy 'count' items from the list pointed to by uap->changelist.
 */
static int
freebsd32_kevent11_copyin(void *arg, struct kevent *kevp, int count)
{
	struct freebsd11_freebsd32_kevent_args *uap;
	struct freebsd11_kevent32 ks32[KQ_NEVENTS];
	int i, j, error;

	KASSERT(count <= KQ_NEVENTS, ("count (%d) > KQ_NEVENTS", count));
	uap = (struct freebsd11_freebsd32_kevent_args *)arg;

	error = copyin(uap->changelist, ks32, count * sizeof *ks32);
	if (error)
		goto done;
	uap->changelist += count;

	for (i = 0; i < count; i++) {
		CP(ks32[i], kevp[i], ident);
		CP(ks32[i], kevp[i], filter);
		CP(ks32[i], kevp[i], flags);
		CP(ks32[i], kevp[i], fflags);
		CP(ks32[i], kevp[i], data);
		PTRIN_CP(ks32[i], kevp[i], udata);
		for (j = 0; j < nitems(kevp->ext); j++)
			kevp[i].ext[j] = 0;
	}
done:
	return (error);
}

int
freebsd11_freebsd32_kevent(struct thread *td,
    struct freebsd11_freebsd32_kevent_args *uap)
{
	struct timespec32 ts32;
	struct timespec ts, *tsp;
	struct kevent_copyops k_ops = {
		.arg = uap,
		.k_copyout = freebsd32_kevent11_copyout,
		.k_copyin = freebsd32_kevent11_copyin,
	};
#ifdef KTRACE
	struct freebsd11_kevent32 *eventlist = uap->eventlist;
#endif
	int error;

	if (uap->timeout) {
		error = copyin(uap->timeout, &ts32, sizeof(ts32));
		if (error)
			return (error);
		CP(ts32, ts, tv_sec);
		CP(ts32, ts, tv_nsec);
		tsp = &ts;
	} else
		tsp = NULL;
#ifdef KTRACE
	if (KTRPOINT(td, KTR_STRUCT_ARRAY))
		ktrstructarray("freebsd11_kevent32", UIO_USERSPACE,
		    uap->changelist, uap->nchanges,
		    sizeof(struct freebsd11_kevent32));
#endif
	error = kern_kevent(td, uap->fd, uap->nchanges, uap->nevents,
	    &k_ops, tsp);
#ifdef KTRACE
	if (error == 0 && KTRPOINT(td, KTR_STRUCT_ARRAY))
		ktrstructarray("freebsd11_kevent32", UIO_USERSPACE,
		    eventlist, td->td_retval[0],
		    sizeof(struct freebsd11_kevent32));
#endif
	return (error);
}
#endif

int
freebsd32_gettimeofday(struct thread *td,
		       struct freebsd32_gettimeofday_args *uap)
{
	struct timeval atv;
	struct timeval32 atv32;
	struct timezone rtz;
	int error = 0;

	if (uap->tp) {
		microtime(&atv);
		CP(atv, atv32, tv_sec);
		CP(atv, atv32, tv_usec);
		error = copyout(&atv32, uap->tp, sizeof (atv32));
	}
	if (error == 0 && uap->tzp != NULL) {
		rtz.tz_minuteswest = 0;
		rtz.tz_dsttime = 0;
		error = copyout(&rtz, uap->tzp, sizeof (rtz));
	}
	return (error);
}

int
freebsd32_getrusage(struct thread *td, struct freebsd32_getrusage_args *uap)
{
	struct rusage32 s32;
	struct rusage s;
	int error;

	error = kern_getrusage(td, uap->who, &s);
	if (error == 0) {
		freebsd32_rusage_out(&s, &s32);
		error = copyout(&s32, uap->rusage, sizeof(s32));
	}
	return (error);
}

static void
ptrace_lwpinfo_to32(const struct ptrace_lwpinfo *pl,
    struct ptrace_lwpinfo32 *pl32)
{

	bzero(pl32, sizeof(*pl32));
	pl32->pl_lwpid = pl->pl_lwpid;
	pl32->pl_event = pl->pl_event;
	pl32->pl_flags = pl->pl_flags;
	pl32->pl_sigmask = pl->pl_sigmask;
	pl32->pl_siglist = pl->pl_siglist;
	siginfo_to_siginfo32(&pl->pl_siginfo, &pl32->pl_siginfo);
	strcpy(pl32->pl_tdname, pl->pl_tdname);
	pl32->pl_child_pid = pl->pl_child_pid;
	pl32->pl_syscall_code = pl->pl_syscall_code;
	pl32->pl_syscall_narg = pl->pl_syscall_narg;
}

static void
ptrace_sc_ret_to32(const struct ptrace_sc_ret *psr,
    struct ptrace_sc_ret32 *psr32)
{

	bzero(psr32, sizeof(*psr32));
	psr32->sr_retval[0] = psr->sr_retval[0];
	psr32->sr_retval[1] = psr->sr_retval[1];
	psr32->sr_error = psr->sr_error;
}

int
freebsd32_ptrace(struct thread *td, struct freebsd32_ptrace_args *uap)
{
	union {
		struct ptrace_io_desc piod;
		struct ptrace_lwpinfo pl;
		struct ptrace_vm_entry pve;
		struct ptrace_coredump pc;
		struct dbreg32 dbreg;
		struct fpreg32 fpreg;
		struct reg32 reg;
		syscallarg_t args[nitems(td->td_sa.args)];
		struct ptrace_sc_ret psr;
		int ptevents;
	} r;
	union {
		struct ptrace_io_desc32 piod;
		struct ptrace_lwpinfo32 pl;
		struct ptrace_vm_entry32 pve;
		struct ptrace_coredump32 pc;
		uint32_t args[nitems(td->td_sa.args)];
		struct ptrace_sc_ret32 psr;
	} r32;
	void * __capability addr;
	int data, error = 0, i;

	AUDIT_ARG_PID(uap->pid);
	AUDIT_ARG_CMD(uap->req);
	AUDIT_ARG_VALUE(uap->data);
	addr = &r;
	data = uap->data;
	switch (uap->req) {
	case PT_GET_EVENT_MASK:
	case PT_GET_SC_ARGS:
	case PT_GET_SC_RET:
		break;
	case PT_LWPINFO:
		if (uap->data > sizeof(r32.pl))
			return (EINVAL);

		/*
		 * Pass size of native structure in 'data'.  Truncate
		 * if necessary to avoid siginfo.
		 */
		data = sizeof(r.pl);
		if (uap->data < offsetof(struct ptrace_lwpinfo32, pl_siginfo) +
		    sizeof(struct siginfo32))
			data = offsetof(struct ptrace_lwpinfo, pl_siginfo);
		break;
	case PT_GETREGS:
		bzero(&r.reg, sizeof(r.reg));
		break;
	case PT_GETFPREGS:
		bzero(&r.fpreg, sizeof(r.fpreg));
		break;
	case PT_GETDBREGS:
		bzero(&r.dbreg, sizeof(r.dbreg));
		break;
	case PT_SETREGS:
		error = copyin(uap->addr, &r.reg, sizeof(r.reg));
		break;
	case PT_SETFPREGS:
		error = copyin(uap->addr, &r.fpreg, sizeof(r.fpreg));
		break;
	case PT_SETDBREGS:
		error = copyin(uap->addr, &r.dbreg, sizeof(r.dbreg));
		break;
	case PT_SET_EVENT_MASK:
		if (uap->data != sizeof(r.ptevents))
			error = EINVAL;
		else
			error = copyin(uap->addr, &r.ptevents, uap->data);
		break;
	case PT_IO:
		error = copyin(uap->addr, &r32.piod, sizeof(r32.piod));
		if (error)
			break;
		CP(r32.piod, r.piod, piod_op);
		PTRIN_CP(r32.piod, r.piod, piod_offs);
		PTRIN_CP(r32.piod, r.piod, piod_addr);
		CP(r32.piod, r.piod, piod_len);
		break;
	case PT_VM_ENTRY:
		error = copyin(uap->addr, &r32.pve, sizeof(r32.pve));
		if (error)
			break;

		CP(r32.pve, r.pve, pve_entry);
		CP(r32.pve, r.pve, pve_timestamp);
		CP(r32.pve, r.pve, pve_start);
		CP(r32.pve, r.pve, pve_end);
		CP(r32.pve, r.pve, pve_offset);
		CP(r32.pve, r.pve, pve_prot);
		CP(r32.pve, r.pve, pve_pathlen);
		CP(r32.pve, r.pve, pve_fileid);
		CP(r32.pve, r.pve, pve_fsid);
		PTRIN_CP(r32.pve, r.pve, pve_path);
		break;
	case PT_COREDUMP:
		if (uap->data != sizeof(r32.pc))
			error = EINVAL;
		else
			error = copyin(uap->addr, &r32.pc, uap->data);
		CP(r32.pc, r.pc, pc_fd);
		CP(r32.pc, r.pc, pc_flags);
		r.pc.pc_limit = PAIR32TO64(off_t, r32.pc.pc_limit);
		data = sizeof(r.pc);
		break;
	default:
		addr = uap->addr;
		break;
	}
	if (error)
		return (error);

	error = kern_ptrace(td, uap->req, uap->pid, addr, data);
	if (error)
		return (error);

	switch (uap->req) {
	case PT_VM_ENTRY:
		CP(r.pve, r32.pve, pve_entry);
		CP(r.pve, r32.pve, pve_timestamp);
		CP(r.pve, r32.pve, pve_start);
		CP(r.pve, r32.pve, pve_end);
		CP(r.pve, r32.pve, pve_offset);
		CP(r.pve, r32.pve, pve_prot);
		CP(r.pve, r32.pve, pve_pathlen);
		CP(r.pve, r32.pve, pve_fileid);
		CP(r.pve, r32.pve, pve_fsid);
		error = copyout(&r32.pve, uap->addr, sizeof(r32.pve));
		break;
	case PT_IO:
		CP(r.piod, r32.piod, piod_len);
		error = copyout(&r32.piod, uap->addr, sizeof(r32.piod));
		break;
	case PT_GETREGS:
		error = copyout(&r.reg, uap->addr, sizeof(r.reg));
		break;
	case PT_GETFPREGS:
		error = copyout(&r.fpreg, uap->addr, sizeof(r.fpreg));
		break;
	case PT_GETDBREGS:
		error = copyout(&r.dbreg, uap->addr, sizeof(r.dbreg));
		break;
	case PT_GET_EVENT_MASK:
		/* NB: The size in uap->data is validated in kern_ptrace(). */
		error = copyout(&r.ptevents, uap->addr, uap->data);
		break;
	case PT_LWPINFO:
		ptrace_lwpinfo_to32(&r.pl, &r32.pl);
		error = copyout(&r32.pl, uap->addr, uap->data);
		break;
	case PT_GET_SC_ARGS:
		for (i = 0; i < nitems(r.args); i++)
			r32.args[i] = (uint32_t)r.args[i];
		error = copyout(r32.args, uap->addr, MIN(uap->data,
		    sizeof(r32.args)));
		break;
	case PT_GET_SC_RET:
		ptrace_sc_ret_to32(&r.psr, &r32.psr);
		error = copyout(&r32.psr, uap->addr, MIN(uap->data,
		    sizeof(r32.psr)));
		break;
	}

	return (error);
}

int
freebsd32_copyinuio(const struct iovec * __capability cb_arg, u_int iovcnt,
    struct uio **uiop)
{
	struct iovec32 iov32;
	struct iovec *iov;
	struct uio *uio;
	u_int iovlen;
	int error, i;
	/*
	 * The first argument is not actually a struct iovec *, but C's type
	 * system does not allow for overloaded callbacks.
	 */
	const struct iovec32 * __capability iovp =
	    (const struct iovec32 * __capability)cb_arg;

	*uiop = NULL;
	if (iovcnt > UIO_MAXIOV)
		return (EINVAL);
	iovlen = iovcnt * sizeof(struct iovec);
	uio = malloc(iovlen + sizeof *uio, M_IOV, M_WAITOK);
	iov = (struct iovec *)(uio + 1);
	for (i = 0; i < iovcnt; i++) {
		error = copyin(&iovp[i], &iov32, sizeof(struct iovec32));
		if (error) {
			free(uio, M_IOV);
			return (error);
		}
		IOVEC_INIT(&iov[i], PTRIN(iov32.iov_base), iov32.iov_len);
	}
	uio->uio_iov = iov;
	uio->uio_iovcnt = iovcnt;
	uio->uio_segflg = UIO_USERSPACE;
	uio->uio_offset = -1;
	uio->uio_resid = 0;
	for (i = 0; i < iovcnt; i++) {
		if (iov->iov_len > INT_MAX - uio->uio_resid) {
			free(uio, M_IOV);
			return (EINVAL);
		}
		uio->uio_resid += iov->iov_len;
		iov++;
	}
	*uiop = uio;
	return (0);
}

int
freebsd32_readv(struct thread *td, struct freebsd32_readv_args *uap)
{

	return (user_readv(td, uap->fd, __USER_CAP_ARRAY(uap->iovp,
	    uap->iovcnt), uap->iovcnt, freebsd32_copyinuio));
}

int
freebsd32_writev(struct thread *td, struct freebsd32_writev_args *uap)
{

	return (user_writev(td, uap->fd, __USER_CAP_ARRAY(uap->iovp,
	    uap->iovcnt), uap->iovcnt, freebsd32_copyinuio));
}

int
freebsd32_preadv(struct thread *td, struct freebsd32_preadv_args *uap)
{

	return (user_preadv(td, uap->fd, __USER_CAP_ARRAY(uap->iovp,
	    uap->iovcnt), uap->iovcnt, PAIR32TO64(off_t, uap->offset),
	    freebsd32_copyinuio));
}

int
freebsd32_pwritev(struct thread *td, struct freebsd32_pwritev_args *uap)
{

	return (user_pwritev(td, uap->fd,
	    (struct iovec *__capability)__USER_CAP_ARRAY(uap->iovp,
		uap->iovcnt), uap->iovcnt, PAIR32TO64(off_t, uap->offset),
	    freebsd32_copyinuio));
}

int
freebsd32_copyiniov(const struct iovec * __capability cb_arg, u_int iovcnt,
    struct iovec **iovp, int error)
{
	struct iovec32 iov32;
	struct iovec *iov;
	u_int iovlen;
	int i;
	/*
	 * The first argument is not actually a struct iovec *, but C's type
	 * system does not allow for overloaded callbacks.
	 */
	const struct iovec32 * __capability iovp32 =
	    (const struct iovec32 * __capability)cb_arg;

	*iovp = NULL;
	if (iovcnt > UIO_MAXIOV)
		return (error);
	iovlen = iovcnt * sizeof(struct iovec);
	iov = malloc(iovlen, M_IOV, M_WAITOK);
	for (i = 0; i < iovcnt; i++) {
		error = copyin(&iovp32[i], &iov32, sizeof(struct iovec32));
		if (error) {
			free(iov, M_IOV);
			return (error);
		}
		IOVEC_INIT(&iov[i], PTRIN(iov32.iov_base), iov32.iov_len);
	}
	*iovp = iov;
	return (0);
}

static int
freebsd32_copyinmsghdr(const struct msghdr32 *msg32, struct msghdr *msg)
{
	struct msghdr32 m32;
	int error;

	error = copyin(msg32, &m32, sizeof(m32));
	if (error)
		return (error);
	msg->msg_name = PTRIN(m32.msg_name);
	msg->msg_namelen = m32.msg_namelen;
	msg->msg_iov = PTRIN(m32.msg_iov);
	msg->msg_iovlen = m32.msg_iovlen;
	msg->msg_control = PTRIN(m32.msg_control);
	msg->msg_controllen = m32.msg_controllen;
	msg->msg_flags = m32.msg_flags;
	return (0);
}

static int
freebsd32_copyoutmsghdr(struct msghdr *msg, struct msghdr32 *msg32)
{
	struct msghdr32 m32;
	int error;

	m32.msg_name = PTROUT(msg->msg_name);
	m32.msg_namelen = msg->msg_namelen;
	m32.msg_iov = PTROUT(msg->msg_iov);
	m32.msg_iovlen = msg->msg_iovlen;
	m32.msg_control = PTROUT(msg->msg_control);
	m32.msg_controllen = msg->msg_controllen;
	m32.msg_flags = msg->msg_flags;
	error = copyout(&m32, msg32, sizeof(m32));
	return (error);
}

#ifndef __mips__
#define FREEBSD32_ALIGNBYTES	(sizeof(int) - 1)
#else
#define FREEBSD32_ALIGNBYTES	(sizeof(long) - 1)
#endif
#define FREEBSD32_ALIGN(p)	\
	(((u_long)(p) + FREEBSD32_ALIGNBYTES) & ~FREEBSD32_ALIGNBYTES)
#define	FREEBSD32_CMSG_SPACE(l)	\
	(FREEBSD32_ALIGN(sizeof(struct cmsghdr)) + FREEBSD32_ALIGN(l))

#define	FREEBSD32_CMSG_DATA(cmsg)	((unsigned char *)(cmsg) + \
				 FREEBSD32_ALIGN(sizeof(struct cmsghdr)))

static size_t
freebsd32_cmsg_convert(const struct cmsghdr *cm, void *data, socklen_t datalen)
{
	size_t copylen;
	union {
		struct timespec32 ts;
		struct timeval32 tv;
		struct bintime32 bt;
	} tmp32;

	union {
		struct timespec ts;
		struct timeval tv;
		struct bintime bt;
	} *in;

	in = data;
	copylen = 0;
	switch (cm->cmsg_level) {
	case SOL_SOCKET:
		switch (cm->cmsg_type) {
		case SCM_TIMESTAMP:
			TV_CP(*in, tmp32, tv);
			copylen = sizeof(tmp32.tv);
			break;

		case SCM_BINTIME:
			BT_CP(*in, tmp32, bt);
			copylen = sizeof(tmp32.bt);
			break;

		case SCM_REALTIME:
		case SCM_MONOTONIC:
			TS_CP(*in, tmp32, ts);
			copylen = sizeof(tmp32.ts);
			break;

		default:
			break;
		}

	default:
		break;
	}

	if (copylen == 0)
		return (datalen);

	KASSERT((datalen >= copylen), ("corrupted cmsghdr"));

	bcopy(&tmp32, data, copylen);
	return (copylen);
}

static int
freebsd32_copy_msg_out(struct msghdr *msg, struct mbuf *control)
{
	struct cmsghdr *cm;
	void *data;
	socklen_t clen, datalen, datalen_out, oldclen;
	int error;
	caddr_t ctlbuf;
	int len, copylen;
	struct mbuf *m;
	error = 0;

	len    = msg->msg_controllen;
	msg->msg_controllen = 0;

	ctlbuf = msg->msg_control;
	for (m = control; m != NULL && len > 0; m = m->m_next) {
		cm = mtod(m, struct cmsghdr *);
		clen = m->m_len;
		while (cm != NULL) {
			if (sizeof(struct cmsghdr) > clen ||
			    cm->cmsg_len > clen) {
				error = EINVAL;
				break;
			}

			data   = CMSG_DATA(cm);
			datalen = (caddr_t)cm + cm->cmsg_len - (caddr_t)data;
			datalen_out = freebsd32_cmsg_convert(cm, data, datalen);

			/*
			 * Copy out the message header.  Preserve the native
			 * message size in case we need to inspect the message
			 * contents later.
			 */
			copylen = sizeof(struct cmsghdr);
			if (len < copylen) {
				msg->msg_flags |= MSG_CTRUNC;
				m_dispose_extcontrolm(m);
				goto exit;
			}
			oldclen = cm->cmsg_len;
			cm->cmsg_len = FREEBSD32_ALIGN(sizeof(struct cmsghdr)) +
			    datalen_out;
			error = copyout(cm, ctlbuf, copylen);
			cm->cmsg_len = oldclen;
			if (error != 0)
				goto exit;

			ctlbuf += FREEBSD32_ALIGN(copylen);
			len    -= FREEBSD32_ALIGN(copylen);

			copylen = datalen_out;
			if (len < copylen) {
				msg->msg_flags |= MSG_CTRUNC;
				m_dispose_extcontrolm(m);
				break;
			}

			/* Copy out the message data. */
			error = copyout(data, ctlbuf, copylen);
			if (error)
				goto exit;

			ctlbuf += FREEBSD32_ALIGN(copylen);
			len    -= FREEBSD32_ALIGN(copylen);

			if (CMSG_SPACE(datalen) < clen) {
				clen -= CMSG_SPACE(datalen);
				cm = (struct cmsghdr *)
				    ((caddr_t)cm + CMSG_SPACE(datalen));
			} else {
				clen = 0;
				cm = NULL;
			}

			msg->msg_controllen +=
			    FREEBSD32_CMSG_SPACE(datalen_out);
		}
	}
	if (len == 0 && m != NULL) {
		msg->msg_flags |= MSG_CTRUNC;
		m_dispose_extcontrolm(m);
	}

exit:
	return (error);
}

int
freebsd32_recvmsg(struct thread *td, struct freebsd32_recvmsg_args *uap)
{
	struct msghdr msg;
	struct iovec *uiov, *iov;
	struct mbuf *control = NULL;
	struct mbuf **controlp;
	int error;

	error = freebsd32_copyinmsghdr(uap->msg, &msg);
	if (error)
		return (error);
	error = freebsd32_copyiniov(__USER_CAP(msg.msg_iov,
	    msg.msg_iovlen * sizeof(struct iovec32)), msg.msg_iovlen, &iov,
	    EMSGSIZE);
	if (error)
		return (error);
	msg.msg_flags = uap->flags;
	uiov = msg.msg_iov;
	msg.msg_iov = iov;

	controlp = (msg.msg_control != NULL) ?  &control : NULL;
	error = kern_recvit(td, uap->s, &msg, UIO_USERSPACE, controlp);
	if (error == 0) {
		msg.msg_iov = uiov;

		if (control != NULL)
			error = freebsd32_copy_msg_out(&msg, control);
		else
			msg.msg_controllen = 0;

		if (error == 0)
			error = freebsd32_copyoutmsghdr(&msg, uap->msg);
	}
	free(iov, M_IOV);

	if (control != NULL) {
		if (error != 0)
			m_dispose_extcontrolm(control);
		m_freem(control);
	}

	return (error);
}

#ifdef COMPAT_43
int
ofreebsd32_recvmsg(struct thread *td, struct ofreebsd32_recvmsg_args *uap)
{
	return (ENOSYS);
}
#endif

/*
 * Copy-in the array of control messages constructed using alignment
 * and padding suitable for a 32-bit environment and construct an
 * mbuf using alignment and padding suitable for a 64-bit kernel.
 * The alignment and padding are defined indirectly by CMSG_DATA(),
 * CMSG_SPACE() and CMSG_LEN().
 */
static int
freebsd32_copyin_control(struct mbuf **mp, caddr_t buf, u_int buflen)
{
	struct cmsghdr *cm;
	struct mbuf *m;
	void *in, *in1, *md;
	u_int msglen, outlen;
	int error;

	if (buflen > MCLBYTES)
		return (EINVAL);

	in = malloc(buflen, M_TEMP, M_WAITOK);
	error = copyin(buf, in, buflen);
	if (error != 0)
		goto out;

	/*
	 * Make a pass over the input buffer to determine the amount of space
	 * required for 64 bit-aligned copies of the control messages.
	 */
	in1 = in;
	outlen = 0;
	while (buflen > 0) {
		if (buflen < sizeof(*cm)) {
			error = EINVAL;
			break;
		}
		cm = (struct cmsghdr *)in1;
		if (cm->cmsg_len < FREEBSD32_ALIGN(sizeof(*cm))) {
			error = EINVAL;
			break;
		}
		msglen = FREEBSD32_ALIGN(cm->cmsg_len);
		if (msglen > buflen || msglen < cm->cmsg_len) {
			error = EINVAL;
			break;
		}
		buflen -= msglen;

		in1 = (char *)in1 + msglen;
		outlen += CMSG_ALIGN(sizeof(*cm)) +
		    CMSG_ALIGN(msglen - FREEBSD32_ALIGN(sizeof(*cm)));
	}
	if (error == 0 && outlen > MCLBYTES) {
		/*
		 * XXXMJ This implies that the upper limit on 32-bit aligned
		 * control messages is less than MCLBYTES, and so we are not
		 * perfectly compatible.  However, there is no platform
		 * guarantee that mbuf clusters larger than MCLBYTES can be
		 * allocated.
		 */
		error = EINVAL;
	}
	if (error != 0)
		goto out;

	m = m_get2(outlen, M_WAITOK, MT_CONTROL, 0);
	m->m_len = outlen;
	md = mtod(m, void *);

	/*
	 * Make a second pass over input messages, copying them into the output
	 * buffer.
	 */
	in1 = in;
	while (outlen > 0) {
		/* Copy the message header and align the length field. */
		cm = md;
		memcpy(cm, in1, sizeof(*cm));
		msglen = cm->cmsg_len - FREEBSD32_ALIGN(sizeof(*cm));
		cm->cmsg_len = CMSG_ALIGN(sizeof(*cm)) + msglen;

		/* Copy the message body. */
		in1 = (char *)in1 + FREEBSD32_ALIGN(sizeof(*cm));
		md = (char *)md + CMSG_ALIGN(sizeof(*cm));
		memcpy(md, in1, msglen);
		in1 = (char *)in1 + FREEBSD32_ALIGN(msglen);
		md = (char *)md + CMSG_ALIGN(msglen);
		KASSERT(outlen >= CMSG_ALIGN(sizeof(*cm)) + CMSG_ALIGN(msglen),
		    ("outlen %u underflow, msglen %u", outlen, msglen));
		outlen -= CMSG_ALIGN(sizeof(*cm)) + CMSG_ALIGN(msglen);
	}

	*mp = m;
out:
	free(in, M_TEMP);
	return (error);
}

int
freebsd32_sendmsg(struct thread *td, struct freebsd32_sendmsg_args *uap)
{
	struct msghdr msg;
	struct iovec *iov;
	struct mbuf *control = NULL;
	struct sockaddr *to = NULL;
	int error;

	error = freebsd32_copyinmsghdr(uap->msg, &msg);
	if (error)
		return (error);
	error = freebsd32_copyiniov(__USER_CAP(msg.msg_iov,
	    msg.msg_iovlen * sizeof(struct iovec32)), msg.msg_iovlen, &iov,
	    EMSGSIZE);
	if (error)
		return (error);
	msg.msg_iov = iov;
	if (msg.msg_name != NULL) {
		error = getsockaddr(&to,
		    __USER_CAP(msg.msg_name, msg.msg_namelen), msg.msg_namelen);
		if (error) {
			to = NULL;
			goto out;
		}
		msg.msg_name = to;
	}

	if (msg.msg_control) {
		if (msg.msg_controllen < sizeof(struct cmsghdr)) {
			error = EINVAL;
			goto out;
		}

		error = freebsd32_copyin_control(&control, msg.msg_control,
		    msg.msg_controllen);
		if (error)
			goto out;

		msg.msg_control = NULL;
		msg.msg_controllen = 0;
	}

	error = kern_sendit(td, uap->s, &msg, uap->flags, control,
	    UIO_USERSPACE);

out:
	free(iov, M_IOV);
	if (to)
		free(to, M_SONAME);
	return (error);
}

#ifdef COMPAT_43
int
ofreebsd32_sendmsg(struct thread *td, struct ofreebsd32_sendmsg_args *uap)
{
	return (ENOSYS);
}
#endif


int
freebsd32_settimeofday(struct thread *td,
		       struct freebsd32_settimeofday_args *uap)
{
	struct timeval32 tv32;
	struct timeval tv, *tvp;
	struct timezone tz, *tzp;
	int error;

	if (uap->tv) {
		error = copyin(uap->tv, &tv32, sizeof(tv32));
		if (error)
			return (error);
		CP(tv32, tv, tv_sec);
		CP(tv32, tv, tv_usec);
		tvp = &tv;
	} else
		tvp = NULL;
	if (uap->tzp) {
		error = copyin(uap->tzp, &tz, sizeof(tz));
		if (error)
			return (error);
		tzp = &tz;
	} else
		tzp = NULL;
	return (kern_settimeofday(td, tvp, tzp));
}

int
freebsd32_utimes(struct thread *td, struct freebsd32_utimes_args *uap)
{
	struct timeval32 s32[2];
	struct timeval s[2], *sp;
	int error;

	if (uap->tptr != NULL) {
		error = copyin(uap->tptr, s32, sizeof(s32));
		if (error)
			return (error);
		CP(s32[0], s[0], tv_sec);
		CP(s32[0], s[0], tv_usec);
		CP(s32[1], s[1], tv_sec);
		CP(s32[1], s[1], tv_usec);
		sp = s;
	} else
		sp = NULL;
	return (kern_utimesat(td, AT_FDCWD, uap->path, UIO_USERSPACE,
	    sp, UIO_SYSSPACE));
}

int
freebsd32_lutimes(struct thread *td, struct freebsd32_lutimes_args *uap)
{
	struct timeval32 s32[2];
	struct timeval s[2], *sp;
	int error;

	if (uap->tptr != NULL) {
		error = copyin(uap->tptr, s32, sizeof(s32));
		if (error)
			return (error);
		CP(s32[0], s[0], tv_sec);
		CP(s32[0], s[0], tv_usec);
		CP(s32[1], s[1], tv_sec);
		CP(s32[1], s[1], tv_usec);
		sp = s;
	} else
		sp = NULL;
	return (kern_lutimes(td, uap->path, UIO_USERSPACE, sp, UIO_SYSSPACE));
}

int
freebsd32_futimes(struct thread *td, struct freebsd32_futimes_args *uap)
{
	struct timeval32 s32[2];
	struct timeval s[2], *sp;
	int error;

	if (uap->tptr != NULL) {
		error = copyin(uap->tptr, s32, sizeof(s32));
		if (error)
			return (error);
		CP(s32[0], s[0], tv_sec);
		CP(s32[0], s[0], tv_usec);
		CP(s32[1], s[1], tv_sec);
		CP(s32[1], s[1], tv_usec);
		sp = s;
	} else
		sp = NULL;
	return (kern_futimes(td, uap->fd, sp, UIO_SYSSPACE));
}

int
freebsd32_futimesat(struct thread *td, struct freebsd32_futimesat_args *uap)
{
	struct timeval32 s32[2];
	struct timeval s[2], *sp;
	int error;

	if (uap->times != NULL) {
		error = copyin(uap->times, s32, sizeof(s32));
		if (error)
			return (error);
		CP(s32[0], s[0], tv_sec);
		CP(s32[0], s[0], tv_usec);
		CP(s32[1], s[1], tv_sec);
		CP(s32[1], s[1], tv_usec);
		sp = s;
	} else
		sp = NULL;
	return (kern_utimesat(td, uap->fd, uap->path, UIO_USERSPACE,
		sp, UIO_SYSSPACE));
}

int
freebsd32_futimens(struct thread *td, struct freebsd32_futimens_args *uap)
{
	struct timespec32 ts32[2];
	struct timespec ts[2], *tsp;
	int error;

	if (uap->times != NULL) {
		error = copyin(uap->times, ts32, sizeof(ts32));
		if (error)
			return (error);
		CP(ts32[0], ts[0], tv_sec);
		CP(ts32[0], ts[0], tv_nsec);
		CP(ts32[1], ts[1], tv_sec);
		CP(ts32[1], ts[1], tv_nsec);
		tsp = ts;
	} else
		tsp = NULL;
	return (kern_futimens(td, uap->fd, tsp, UIO_SYSSPACE));
}

int
freebsd32_utimensat(struct thread *td, struct freebsd32_utimensat_args *uap)
{
	struct timespec32 ts32[2];
	struct timespec ts[2], *tsp;
	int error;

	if (uap->times != NULL) {
		error = copyin(uap->times, ts32, sizeof(ts32));
		if (error)
			return (error);
		CP(ts32[0], ts[0], tv_sec);
		CP(ts32[0], ts[0], tv_nsec);
		CP(ts32[1], ts[1], tv_sec);
		CP(ts32[1], ts[1], tv_nsec);
		tsp = ts;
	} else
		tsp = NULL;
	return (kern_utimensat(td, uap->fd, uap->path, UIO_USERSPACE,
	    tsp, UIO_SYSSPACE, uap->flag));
}

int
freebsd32_adjtime(struct thread *td, struct freebsd32_adjtime_args *uap)
{
	struct timeval32 tv32;
	struct timeval delta, olddelta, *deltap;
	int error;

	if (uap->delta) {
		error = copyin(uap->delta, &tv32, sizeof(tv32));
		if (error)
			return (error);
		CP(tv32, delta, tv_sec);
		CP(tv32, delta, tv_usec);
		deltap = &delta;
	} else
		deltap = NULL;
	error = kern_adjtime(td, deltap, &olddelta);
	if (uap->olddelta && error == 0) {
		CP(olddelta, tv32, tv_sec);
		CP(olddelta, tv32, tv_usec);
		error = copyout(&tv32, uap->olddelta, sizeof(tv32));
	}
	return (error);
}

#ifdef COMPAT_FREEBSD4
int
freebsd4_freebsd32_statfs(struct thread *td, struct freebsd4_freebsd32_statfs_args *uap)
{
	struct ostatfs32 s32;
	struct statfs *sp;
	int error;

	sp = malloc(sizeof(struct statfs), M_STATFS, M_WAITOK);
	error = kern_statfs(td, __USER_CAP_STR(uap->path), UIO_USERSPACE, sp);
	if (error == 0) {
		copy_statfs(sp, &s32);
		error = copyout(&s32, uap->buf, sizeof(s32));
	}
	free(sp, M_STATFS);
	return (error);
}
#endif

#ifdef COMPAT_FREEBSD4
int
freebsd4_freebsd32_fstatfs(struct thread *td, struct freebsd4_freebsd32_fstatfs_args *uap)
{
	struct ostatfs32 s32;
	struct statfs *sp;
	int error;

	sp = malloc(sizeof(struct statfs), M_STATFS, M_WAITOK);
	error = kern_fstatfs(td, uap->fd, sp);
	if (error == 0) {
		copy_statfs(sp, &s32);
		error = copyout(&s32, uap->buf, sizeof(s32));
	}
	free(sp, M_STATFS);
	return (error);
}
#endif

#ifdef COMPAT_FREEBSD4
int
freebsd4_freebsd32_fhstatfs(struct thread *td, struct freebsd4_freebsd32_fhstatfs_args *uap)
{
	struct ostatfs32 s32;
	struct statfs *sp;
	fhandle_t fh;
	int error;

	if ((error = copyin(uap->u_fhp, &fh, sizeof(fhandle_t))) != 0)
		return (error);
	sp = malloc(sizeof(struct statfs), M_STATFS, M_WAITOK);
	error = kern_fhstatfs(td, fh, sp);
	if (error == 0) {
		copy_statfs(sp, &s32);
		error = copyout(&s32, uap->buf, sizeof(s32));
	}
	free(sp, M_STATFS);
	return (error);
}
#endif

int
freebsd32_pread(struct thread *td, struct freebsd32_pread_args *uap)
{

	return (kern_pread(td, uap->fd, uap->buf, uap->nbyte,
	    PAIR32TO64(off_t, uap->offset)));
}

int
freebsd32_pwrite(struct thread *td, struct freebsd32_pwrite_args *uap)
{

	return (kern_pwrite(td, uap->fd, uap->buf, uap->nbyte,
	    PAIR32TO64(off_t, uap->offset)));
}

#ifdef COMPAT_43
int
ofreebsd32_lseek(struct thread *td, struct ofreebsd32_lseek_args *uap)
{

	return (kern_lseek(td, uap->fd, uap->offset, uap->whence));
}
#endif

int
freebsd32_lseek(struct thread *td, struct freebsd32_lseek_args *uap)
{
	int error;
	off_t pos;

	error = kern_lseek(td, uap->fd, PAIR32TO64(off_t, uap->offset),
	    uap->whence);
	/* Expand the quad return into two parts for eax and edx */
	pos = td->td_uretoff.tdu_off;
	td->td_retval[RETVAL_LO] = pos & 0xffffffff;	/* %eax */
	td->td_retval[RETVAL_HI] = pos >> 32;		/* %edx */
	return error;
}

int
freebsd32_truncate(struct thread *td, struct freebsd32_truncate_args *uap)
{

	return (kern_truncate(td, uap->path, UIO_USERSPACE,
	    PAIR32TO64(off_t, uap->length)));
}

#ifdef COMPAT_43
int
ofreebsd32_truncate(struct thread *td, struct ofreebsd32_truncate_args *uap)
{
	return (kern_truncate(td, uap->path, UIO_USERSPACE, uap->length));
}
#endif

int
freebsd32_ftruncate(struct thread *td, struct freebsd32_ftruncate_args *uap)
{

	return (kern_ftruncate(td, uap->fd, PAIR32TO64(off_t, uap->length)));
}

#ifdef COMPAT_43
int
ofreebsd32_ftruncate(struct thread *td, struct ofreebsd32_ftruncate_args *uap)
{
	return (kern_ftruncate(td, uap->fd, uap->length));
}

int
ofreebsd32_getdirentries(struct thread *td,
    struct ofreebsd32_getdirentries_args *uap)
{
	struct ogetdirentries_args ap;
	int error;
	long loff;
	int32_t loff_cut;

	ap.fd = uap->fd;
	ap.buf = uap->buf;
	ap.count = uap->count;
	ap.basep = NULL;
	error = kern_ogetdirentries(td, &ap, &loff);
	if (error == 0) {
		loff_cut = loff;
		error = copyout(&loff_cut, uap->basep, sizeof(int32_t));
	}
	return (error);
}
#endif

#if defined(COMPAT_FREEBSD11)
int
freebsd11_freebsd32_getdirentries(struct thread *td,
    struct freebsd11_freebsd32_getdirentries_args *uap)
{
	long base;
	int32_t base32;
	int error;

	error = freebsd11_kern_getdirentries(td, uap->fd,
	    __USER_CAP(uap->buf, uap->count), uap->count, &base, NULL);
	if (error)
		return (error);
	if (uap->basep != NULL) {
		base32 = base;
		error = copyout(&base32, uap->basep, sizeof(int32_t));
	}
	return (error);
}
#endif /* COMPAT_FREEBSD11 */

#ifdef COMPAT_FREEBSD6
/* versions with the 'int pad' argument */
int
freebsd6_freebsd32_pread(struct thread *td, struct freebsd6_freebsd32_pread_args *uap)
{

	return (kern_pread(td, uap->fd, __USER_CAP(uap->buf, uap->nbyte),
	    uap->nbyte, PAIR32TO64(off_t, uap->offset)));
}

int
freebsd6_freebsd32_pwrite(struct thread *td, struct freebsd6_freebsd32_pwrite_args *uap)
{

	return (kern_pwrite(td, uap->fd, __USER_CAP(uap->buf, uap->nbyte),
	    uap->nbyte, PAIR32TO64(off_t, uap->offset)));
}

int
freebsd6_freebsd32_lseek(struct thread *td, struct freebsd6_freebsd32_lseek_args *uap)
{
	int error;
	off_t pos;

	error = kern_lseek(td, uap->fd, PAIR32TO64(off_t, uap->offset),
	    uap->whence);
	/* Expand the quad return into two parts for eax and edx */
	pos = *(off_t *)(td->td_retval);
	td->td_retval[RETVAL_LO] = pos & 0xffffffff;	/* %eax */
	td->td_retval[RETVAL_HI] = pos >> 32;		/* %edx */
	return error;
}

int
freebsd6_freebsd32_truncate(struct thread *td, struct freebsd6_freebsd32_truncate_args *uap)
{

	return (kern_truncate(td, uap->path, UIO_USERSPACE,
	    PAIR32TO64(off_t, uap->length)));
}

int
freebsd6_freebsd32_ftruncate(struct thread *td, struct freebsd6_freebsd32_ftruncate_args *uap)
{

	return (kern_ftruncate(td, uap->fd, PAIR32TO64(off_t, uap->length)));
}
#endif /* COMPAT_FREEBSD6 */

struct sf_hdtr32 {
	uint32_t headers;
	int hdr_cnt;
	uint32_t trailers;
	int trl_cnt;
};

static int
freebsd32_copyin_hdtr(const struct sf_hdtr32 * __capability uhdtr,
    struct sf_hdtr *hdtr)
{
	struct sf_hdtr32 hdtr32;
	int error;

	error = copyin(uhdtr, &hdtr32, sizeof(hdtr32));
	if (error != 0)
		return (error);
	hdtr->headers = __USER_CAP_ARRAY(PTRIN(hdtr32.headers), hdtr32.hdr_cnt);
	hdtr->hdr_cnt = hdtr32.hdr_cnt;
	hdtr->trailers = __USER_CAP_ARRAY(PTRIN(hdtr32.trailers),
	    hdtr32.trl_cnt);
	hdtr->hdr_cnt = hdtr32.trl_cnt;

	return (0);
}

#ifdef COMPAT_FREEBSD4
int
freebsd4_freebsd32_sendfile(struct thread *td,
    struct freebsd4_freebsd32_sendfile_args *uap)
{

	return (kern_sendfile(td, uap->fd, uap->s,
	    PAIR32TO64(off_t, uap->offset), uap->nbytes,
	    __USER_CAP_OBJ(uap->hdtr), __USER_CAP_OBJ(uap->sbytes),
	    uap->flags, 1, (copyin_hdtr_t *)freebsd32_copyin_hdtr,
	    freebsd32_copyinuio));
}
#endif

int
freebsd32_sendfile(struct thread *td, struct freebsd32_sendfile_args *uap)
{

	return (kern_sendfile(td, uap->fd, uap->s,
	    PAIR32TO64(off_t, uap->offset), uap->nbytes,
	    __USER_CAP_OBJ(uap->hdtr), __USER_CAP_OBJ(uap->sbytes),
	    uap->flags, 0, (copyin_hdtr_t *)freebsd32_copyin_hdtr,
	    freebsd32_copyinuio));
}

static void
copy_stat(struct stat *in, struct stat32 *out)
{

	CP(*in, *out, st_dev);
	CP(*in, *out, st_ino);
	CP(*in, *out, st_mode);
	CP(*in, *out, st_nlink);
	CP(*in, *out, st_uid);
	CP(*in, *out, st_gid);
	CP(*in, *out, st_rdev);
	TS_CP(*in, *out, st_atim);
	TS_CP(*in, *out, st_mtim);
	TS_CP(*in, *out, st_ctim);
	CP(*in, *out, st_size);
	CP(*in, *out, st_blocks);
	CP(*in, *out, st_blksize);
	CP(*in, *out, st_flags);
	CP(*in, *out, st_gen);
	TS_CP(*in, *out, st_birthtim);
	out->st_padding0 = 0;
	out->st_padding1 = 0;
#ifdef __STAT32_TIME_T_EXT
	out->st_atim_ext = 0;
	out->st_mtim_ext = 0;
	out->st_ctim_ext = 0;
	out->st_btim_ext = 0;
#endif
	bzero(out->st_spare, sizeof(out->st_spare));
}

#ifdef COMPAT_43
static void
copy_ostat(struct stat *in, struct ostat32 *out)
{

	bzero(out, sizeof(*out));
	CP(*in, *out, st_dev);
	CP(*in, *out, st_ino);
	CP(*in, *out, st_mode);
	CP(*in, *out, st_nlink);
	CP(*in, *out, st_uid);
	CP(*in, *out, st_gid);
	CP(*in, *out, st_rdev);
	out->st_size = MIN(in->st_size, INT32_MAX);
	TS_CP(*in, *out, st_atim);
	TS_CP(*in, *out, st_mtim);
	TS_CP(*in, *out, st_ctim);
	CP(*in, *out, st_blksize);
	CP(*in, *out, st_blocks);
	CP(*in, *out, st_flags);
	CP(*in, *out, st_gen);
}
#endif

#ifdef COMPAT_43
int
ofreebsd32_stat(struct thread *td, struct ofreebsd32_stat_args *uap)
{
	struct stat sb;
	struct ostat32 sb32;
	int error;

	error = kern_statat(td, 0, AT_FDCWD, __USER_CAP_STR(uap->path),
	    UIO_USERSPACE, &sb, NULL);
	if (error)
		return (error);
	copy_ostat(&sb, &sb32);
	error = copyout(&sb32, uap->ub, sizeof (sb32));
	return (error);
}
#endif

int
freebsd32_fstat(struct thread *td, struct freebsd32_fstat_args *uap)
{
	struct stat ub;
	struct stat32 ub32;
	int error;

	error = kern_fstat(td, uap->fd, &ub);
	if (error)
		return (error);
	copy_stat(&ub, &ub32);
	error = copyout(&ub32, uap->sb, sizeof(ub32));
	return (error);
}

#ifdef COMPAT_43
int
ofreebsd32_fstat(struct thread *td, struct ofreebsd32_fstat_args *uap)
{
	struct stat ub;
	struct ostat32 ub32;
	int error;

	error = kern_fstat(td, uap->fd, &ub);
	if (error)
		return (error);
	copy_ostat(&ub, &ub32);
	error = copyout(&ub32, uap->sb, sizeof(ub32));
	return (error);
}
#endif

int
freebsd32_fstatat(struct thread *td, struct freebsd32_fstatat_args *uap)
{
	struct stat ub;
	struct stat32 ub32;
	int error;

	error = kern_statat(td, uap->flag, uap->fd, __USER_CAP_STR(uap->path),
	    UIO_USERSPACE, &ub, NULL);
	if (error)
		return (error);
	copy_stat(&ub, &ub32);
	error = copyout(&ub32, uap->buf, sizeof(ub32));
	return (error);
}

#ifdef COMPAT_43
int
ofreebsd32_lstat(struct thread *td, struct ofreebsd32_lstat_args *uap)
{
	struct stat sb;
	struct ostat32 sb32;
	int error;

	error = kern_statat(td, AT_SYMLINK_NOFOLLOW, AT_FDCWD,
	    __USER_CAP_STR(uap->path), UIO_USERSPACE, &sb, NULL);
	if (error)
		return (error);
	copy_ostat(&sb, &sb32);
	error = copyout(&sb32, uap->ub, sizeof (sb32));
	return (error);
}
#endif

int
freebsd32_fhstat(struct thread *td, struct freebsd32_fhstat_args *uap)
{
	struct stat sb;
	struct stat32 sb32;
	struct fhandle fh;
	int error;

	error = copyin(uap->u_fhp, &fh, sizeof(fhandle_t));
        if (error != 0)
                return (error);
	error = kern_fhstat(td, fh, &sb);
	if (error != 0)
		return (error);
	copy_stat(&sb, &sb32);
	error = copyout(&sb32, uap->sb, sizeof (sb32));
	return (error);
}

#if defined(COMPAT_FREEBSD11)
extern int ino64_trunc_error;

static int
freebsd11_cvtstat32(struct stat *in, struct freebsd11_stat32 *out)
{

	CP(*in, *out, st_ino);
	if (in->st_ino != out->st_ino) {
		switch (ino64_trunc_error) {
		default:
		case 0:
			break;
		case 1:
			return (EOVERFLOW);
		case 2:
			out->st_ino = UINT32_MAX;
			break;
		}
	}
	CP(*in, *out, st_nlink);
	if (in->st_nlink != out->st_nlink) {
		switch (ino64_trunc_error) {
		default:
		case 0:
			break;
		case 1:
			return (EOVERFLOW);
		case 2:
			out->st_nlink = UINT16_MAX;
			break;
		}
	}
	out->st_dev = in->st_dev;
	if (out->st_dev != in->st_dev) {
		switch (ino64_trunc_error) {
		default:
			break;
		case 1:
			return (EOVERFLOW);
		}
	}
	CP(*in, *out, st_mode);
	CP(*in, *out, st_uid);
	CP(*in, *out, st_gid);
	out->st_rdev = in->st_rdev;
	if (out->st_rdev != in->st_rdev) {
		switch (ino64_trunc_error) {
		default:
			break;
		case 1:
			return (EOVERFLOW);
		}
	}
	TS_CP(*in, *out, st_atim);
	TS_CP(*in, *out, st_mtim);
	TS_CP(*in, *out, st_ctim);
	CP(*in, *out, st_size);
	CP(*in, *out, st_blocks);
	CP(*in, *out, st_blksize);
	CP(*in, *out, st_flags);
	CP(*in, *out, st_gen);
	TS_CP(*in, *out, st_birthtim);
	out->st_lspare = 0;
	bzero((char *)&out->st_birthtim + sizeof(out->st_birthtim),
	    sizeof(*out) - offsetof(struct freebsd11_stat32,
	    st_birthtim) - sizeof(out->st_birthtim));
	return (0);
}

int
freebsd11_freebsd32_stat(struct thread *td,
    struct freebsd11_freebsd32_stat_args *uap)
{
	struct stat sb;
	struct freebsd11_stat32 sb32;
	int error;

	error = kern_statat(td, 0, AT_FDCWD, __USER_CAP_STR(uap->path),
	    UIO_USERSPACE, &sb, NULL);
	if (error != 0)
		return (error);
	error = freebsd11_cvtstat32(&sb, &sb32);
	if (error == 0)
		error = copyout(&sb32, uap->ub, sizeof (sb32));
	return (error);
}

int
freebsd11_freebsd32_fstat(struct thread *td,
    struct freebsd11_freebsd32_fstat_args *uap)
{
	struct stat sb;
	struct freebsd11_stat32 sb32;
	int error;

	error = kern_fstat(td, uap->fd, &sb);
	if (error != 0)
		return (error);
	error = freebsd11_cvtstat32(&sb, &sb32);
	if (error == 0)
		error = copyout(&sb32, uap->sb, sizeof (sb32));
	return (error);
}

int
freebsd11_freebsd32_fstatat(struct thread *td,
    struct freebsd11_freebsd32_fstatat_args *uap)
{
	struct stat sb;
	struct freebsd11_stat32 sb32;
	int error;

	error = kern_statat(td, uap->flag, uap->fd, __USER_CAP_STR(uap->path),
	    UIO_USERSPACE, &sb, NULL);
	if (error != 0)
		return (error);
	error = freebsd11_cvtstat32(&sb, &sb32);
	if (error == 0)
		error = copyout(&sb32, uap->buf, sizeof (sb32));
	return (error);
}

int
freebsd11_freebsd32_lstat(struct thread *td,
    struct freebsd11_freebsd32_lstat_args *uap)
{
	struct stat sb;
	struct freebsd11_stat32 sb32;
	int error;

	error = kern_statat(td, AT_SYMLINK_NOFOLLOW, AT_FDCWD,
	    __USER_CAP_STR(uap->path), UIO_USERSPACE, &sb, NULL);
	if (error != 0)
		return (error);
	error = freebsd11_cvtstat32(&sb, &sb32);
	if (error == 0)
		error = copyout(&sb32, uap->ub, sizeof (sb32));
	return (error);
}

int
freebsd11_freebsd32_fhstat(struct thread *td,
    struct freebsd11_freebsd32_fhstat_args *uap)
{
	struct stat sb;
	struct freebsd11_stat32 sb32;
	struct fhandle fh;
	int error;

	error = copyin(uap->u_fhp, &fh, sizeof(fhandle_t));
        if (error != 0)
                return (error);
	error = kern_fhstat(td, fh, &sb);
	if (error != 0)
		return (error);
	error = freebsd11_cvtstat32(&sb, &sb32);
	if (error == 0)
		error = copyout(&sb32, uap->sb, sizeof (sb32));
	return (error);
}

static int
freebsd11_cvtnstat32(struct stat *sb, struct nstat32 *nsb32)
{
	struct nstat nsb;
	int error;

	error = freebsd11_cvtnstat(sb, &nsb);
	if (error != 0)
		return (error);

	bzero(nsb32, sizeof(*nsb32));
	CP(nsb, *nsb32, st_dev);
	CP(nsb, *nsb32, st_ino);
	CP(nsb, *nsb32, st_mode);
	CP(nsb, *nsb32, st_nlink);
	CP(nsb, *nsb32, st_uid);
	CP(nsb, *nsb32, st_gid);
	CP(nsb, *nsb32, st_rdev);
	CP(nsb, *nsb32, st_atim.tv_sec);
	CP(nsb, *nsb32, st_atim.tv_nsec);
	CP(nsb, *nsb32, st_mtim.tv_sec);
	CP(nsb, *nsb32, st_mtim.tv_nsec);
	CP(nsb, *nsb32, st_ctim.tv_sec);
	CP(nsb, *nsb32, st_ctim.tv_nsec);
	CP(nsb, *nsb32, st_size);
	CP(nsb, *nsb32, st_blocks);
	CP(nsb, *nsb32, st_blksize);
	CP(nsb, *nsb32, st_flags);
	CP(nsb, *nsb32, st_gen);
	CP(nsb, *nsb32, st_birthtim.tv_sec);
	CP(nsb, *nsb32, st_birthtim.tv_nsec);
	return (0);
}

int
freebsd11_freebsd32_nstat(struct thread *td,
    struct freebsd11_freebsd32_nstat_args *uap)
{
	struct stat sb;
	struct nstat32 nsb;
	int error;

	error = kern_statat(td, 0, AT_FDCWD, uap->path, UIO_USERSPACE,
	    &sb, NULL);
	if (error != 0)
		return (error);
	error = freebsd11_cvtnstat32(&sb, &nsb);
	if (error != 0)
		error = copyout(&nsb, uap->ub, sizeof (nsb));
	return (error);
}

int
freebsd11_freebsd32_nlstat(struct thread *td,
    struct freebsd11_freebsd32_nlstat_args *uap)
{
	struct stat sb;
	struct nstat32 nsb;
	int error;

	error = kern_statat(td, AT_SYMLINK_NOFOLLOW, AT_FDCWD, uap->path,
	    UIO_USERSPACE, &sb, NULL);
	if (error != 0)
		return (error);
	error = freebsd11_cvtnstat32(&sb, &nsb);
	if (error == 0)
		error = copyout(&nsb, uap->ub, sizeof (nsb));
	return (error);
}

int
freebsd11_freebsd32_nfstat(struct thread *td,
    struct freebsd11_freebsd32_nfstat_args *uap)
{
	struct nstat32 nub;
	struct stat ub;
	int error;

	error = kern_fstat(td, uap->fd, &ub);
	if (error != 0)
		return (error);
	error = freebsd11_cvtnstat32(&ub, &nub);
	if (error == 0)
		error = copyout(&nub, uap->sb, sizeof(nub));
	return (error);
}
#endif

int
freebsd32___sysctl(struct thread *td, struct freebsd32___sysctl_args *uap)
{
	int error, name[CTL_MAXNAME];
	size_t j, oldlen;
	uint32_t tmp;

	if (uap->namelen > CTL_MAXNAME || uap->namelen < 2)
		return (EINVAL);
 	error = copyin(uap->name, name, uap->namelen * sizeof(int));
 	if (error)
		return (error);
	if (uap->oldlenp) {
		error = fueword32(uap->oldlenp, &tmp);
		oldlen = tmp;
	} else {
		oldlen = 0;
	}
	if (error != 0)
		return (EFAULT);
	error = userland_sysctl(td, name, uap->namelen,
		uap->old, &oldlen, 1,
		uap->new, uap->newlen, &j, SCTL_MASK32);
	if (error)
		return (error);
	if (uap->oldlenp)
		suword32(uap->oldlenp, j);
	return (0);
}

int
freebsd32___sysctlbyname(struct thread *td,
    struct freebsd32___sysctlbyname_args *uap)
{
	size_t oldlen, rv;
	int error;
	uint32_t tmp;

	if (uap->oldlenp != NULL) {
		error = fueword32(uap->oldlenp, &tmp);
		oldlen = tmp;
	} else {
		error = oldlen = 0;
	}
	if (error != 0)
		return (EFAULT);
	error = kern___sysctlbyname(td, uap->name, uap->namelen, uap->old,
	    &oldlen, uap->new, uap->newlen, &rv, SCTL_MASK32, 1);
	if (error != 0)
		return (error);
	if (uap->oldlenp != NULL)
		error = suword32(uap->oldlenp, rv);

	return (error);
}

int
freebsd32_jail(struct thread *td, struct freebsd32_jail_args *uap)
{
	uint32_t version;
	int error;

	error = copyin(uap->jailp, &version, sizeof(version));
	if (error)
		return (error);

	switch (version) {
	case 0: {
		/* FreeBSD single IPv4 jails. */
		struct jail32_v0 j32_v0;
		struct in_addr ip4;

		error = copyin(uap->jailp, &j32_v0, sizeof(struct jail32_v0));
		if (error)
			return (error);
		/* jail_v0 is host order */
		ip4.s_addr = htonl(j32_v0.ip_number);
		return (kern_jail(td, __USER_CAP_STR(PTRIN(j32_v0.path)),
		    __USER_CAP_STR(PTRIN(j32_v0.hostname)), NULL, &ip4, 1,
		    NULL, 0, UIO_SYSSPACE));
	}

	case 1:
		/*
		 * Version 1 was used by multi-IPv4 jail implementations
		 * that never made it into the official kernel.
		 */
		return (EINVAL);

	case 2:	/* JAIL_API_VERSION */
	{
		/* FreeBSD multi-IPv4/IPv6,noIP jails. */
		struct jail32 j32;

		error = copyin(uap->jailp, &j32, sizeof(struct jail32));
		if (error)
			return (error);
		return (kern_jail(td, __USER_CAP_STR(PTRIN(j32.path)),
		    __USER_CAP_STR(PTRIN(j32.hostname)),
		    __USER_CAP_STR(PTRIN(j32.jailname)),
		    __USER_CAP_ARRAY(PTRIN(j32.ip4), j32.ip4s), j32.ip4s,
		    __USER_CAP_ARRAY(PTRIN(j32.ip6), j32.ip6s), j32.ip6s,
		    UIO_USERSPACE));
	}

	default:
		/* Sci-Fi jails are not supported, sorry. */
		return (EINVAL);
	}
}

int
freebsd32_jail_set(struct thread *td, struct freebsd32_jail_set_args *uap)
{

	return (user_jail_set(td, __USER_CAP_ARRAY(uap->iovp, uap->iovcnt),
	    uap->iovcnt, uap->flags, freebsd32_copyinuio));
}

static int
freebsd32_updateiov(const struct uio *uiop, struct iovec * __capability cb_arg)
{
	int i, error;
	/*
	 * The second argument is not actually a struct iovec *, but C's type
	 * system does not allow for overloaded callbacks.
	 */
	struct iovec32 * __capability iovp =
	    (struct iovec32 * __capability)cb_arg;

	for (i = 0; i < uiop->uio_iovcnt; i++) {
		error = suword32(&iovp[i].iov_len, uiop->uio_iov[i].iov_len);
		if (error != 0)
			return (error);
	}
	return (0);
}

int
freebsd32_jail_get(struct thread *td, struct freebsd32_jail_get_args *uap)
{

	return (user_jail_get(td, __USER_CAP_ARRAY(uap->iovp, uap->iovcnt),
	    uap->iovcnt, uap->flags, freebsd32_copyinuio, freebsd32_updateiov));
}

int
freebsd32_sigaction(struct thread *td, struct freebsd32_sigaction_args *uap)
{
	struct sigaction32 s32;
	struct sigaction sa, osa, *sap;
	int error;

	if (uap->act) {
		error = copyin(uap->act, &s32, sizeof(s32));
		if (error)
			return (error);
		sa.sa_handler = PTRIN(s32.sa_u);
		CP(s32, sa, sa_flags);
		CP(s32, sa, sa_mask);
		sap = &sa;
	} else
		sap = NULL;
	error = kern_sigaction(td, uap->sig, sap, &osa, 0);
	if (error == 0 && uap->oact != NULL) {
		s32.sa_u = PTROUT(osa.sa_handler);
		CP(osa, s32, sa_flags);
		CP(osa, s32, sa_mask);
		error = copyout(&s32, uap->oact, sizeof(s32));
	}
	return (error);
}

#ifdef COMPAT_FREEBSD4
int
freebsd4_freebsd32_sigaction(struct thread *td,
			     struct freebsd4_freebsd32_sigaction_args *uap)
{
	struct sigaction32 s32;
	struct sigaction sa, osa, *sap;
	int error;

	if (uap->act) {
		error = copyin(uap->act, &s32, sizeof(s32));
		if (error)
			return (error);
		sa.sa_handler = PTRIN(s32.sa_u);
		CP(s32, sa, sa_flags);
		CP(s32, sa, sa_mask);
		sap = &sa;
	} else
		sap = NULL;
	error = kern_sigaction(td, uap->sig, sap, &osa, KSA_FREEBSD4);
	if (error == 0 && uap->oact != NULL) {
		s32.sa_u = PTROUT(osa.sa_handler);
		CP(osa, s32, sa_flags);
		CP(osa, s32, sa_mask);
		error = copyout(&s32, uap->oact, sizeof(s32));
	}
	return (error);
}
#endif

#ifdef COMPAT_43
struct osigaction32 {
	uint32_t	sa_u;
	osigset_t	sa_mask;
	int		sa_flags;
};

#define	ONSIG	32

int
ofreebsd32_sigaction(struct thread *td,
			     struct ofreebsd32_sigaction_args *uap)
{
	struct osigaction32 s32;
	struct sigaction sa, osa, *sap;
	int error;

	if (uap->signum <= 0 || uap->signum >= ONSIG)
		return (EINVAL);

	if (uap->nsa) {
		error = copyin(uap->nsa, &s32, sizeof(s32));
		if (error)
			return (error);
		sa.sa_handler = PTRIN(s32.sa_u);
		CP(s32, sa, sa_flags);
		OSIG2SIG(s32.sa_mask, sa.sa_mask);
		sap = &sa;
	} else
		sap = NULL;
	error = kern_sigaction(td, uap->signum, sap, &osa, KSA_OSIGSET);
	if (error == 0 && uap->osa != NULL) {
		s32.sa_u = PTROUT(osa.sa_handler);
		CP(osa, s32, sa_flags);
		SIG2OSIG(osa.sa_mask, s32.sa_mask);
		error = copyout(&s32, uap->osa, sizeof(s32));
	}
	return (error);
}

struct sigvec32 {
	uint32_t	sv_handler;
	int		sv_mask;
	int		sv_flags;
};

int
ofreebsd32_sigvec(struct thread *td,
			  struct ofreebsd32_sigvec_args *uap)
{
	struct sigvec32 vec;
	struct sigaction sa, osa, *sap;
	int error;

	if (uap->signum <= 0 || uap->signum >= ONSIG)
		return (EINVAL);

	if (uap->nsv) {
		error = copyin(uap->nsv, &vec, sizeof(vec));
		if (error)
			return (error);
		sa.sa_handler = PTRIN(vec.sv_handler);
		OSIG2SIG(vec.sv_mask, sa.sa_mask);
		sa.sa_flags = vec.sv_flags;
		sa.sa_flags ^= SA_RESTART;
		sap = &sa;
	} else
		sap = NULL;
	error = kern_sigaction(td, uap->signum, sap, &osa, KSA_OSIGSET);
	if (error == 0 && uap->osv != NULL) {
		vec.sv_handler = PTROUT(osa.sa_handler);
		SIG2OSIG(osa.sa_mask, vec.sv_mask);
		vec.sv_flags = osa.sa_flags;
		vec.sv_flags &= ~SA_NOCLDWAIT;
		vec.sv_flags ^= SA_RESTART;
		error = copyout(&vec, uap->osv, sizeof(vec));
	}
	return (error);
}

struct sigstack32 {
	uint32_t	ss_sp;
	int		ss_onstack;
};

int
ofreebsd32_sigstack(struct thread *td,
			    struct ofreebsd32_sigstack_args *uap)
{
	struct sigstack32 s32;
	struct sigstack nss, oss;
	int error = 0, unss;

	if (uap->nss != NULL) {
		error = copyin(uap->nss, &s32, sizeof(s32));
		if (error)
			return (error);
		nss.ss_sp = PTRIN(s32.ss_sp);
		CP(s32, nss, ss_onstack);
		unss = 1;
	} else {
		unss = 0;
	}
	oss.ss_sp = td->td_sigstk.ss_sp;
	oss.ss_onstack = sigonstack(cpu_getstack(td));
	if (unss) {
		td->td_sigstk.ss_sp = nss.ss_sp;
		td->td_sigstk.ss_size = 0;
		td->td_sigstk.ss_flags |= (nss.ss_onstack & SS_ONSTACK);
		td->td_pflags |= TDP_ALTSTACK;
	}
	if (uap->oss != NULL) {
		s32.ss_sp = PTROUT(oss.ss_sp);
		CP(oss, s32, ss_onstack);
		error = copyout(&s32, uap->oss, sizeof(s32));
	}
	return (error);
}
#endif

int
freebsd32_nanosleep(struct thread *td, struct freebsd32_nanosleep_args *uap)
{

	return (freebsd32_user_clock_nanosleep(td, CLOCK_REALTIME,
	    TIMER_RELTIME, uap->rqtp, uap->rmtp));
}

int
freebsd32_clock_nanosleep(struct thread *td,
    struct freebsd32_clock_nanosleep_args *uap)
{
	int error;

	error = freebsd32_user_clock_nanosleep(td, uap->clock_id, uap->flags,
	    uap->rqtp, uap->rmtp);
	return (kern_posix_error(td, error));
}

static int
freebsd32_user_clock_nanosleep(struct thread *td, clockid_t clock_id,
    int flags, const struct timespec32 *ua_rqtp, struct timespec32 *ua_rmtp)
{
	struct timespec32 rmt32, rqt32;
	struct timespec rmt, rqt;
	int error, error2;

	error = copyin(ua_rqtp, &rqt32, sizeof(rqt32));
	if (error)
		return (error);

	CP(rqt32, rqt, tv_sec);
	CP(rqt32, rqt, tv_nsec);

	error = kern_clock_nanosleep(td, clock_id, flags, &rqt, &rmt);
	if (error == EINTR && ua_rmtp != NULL && (flags & TIMER_ABSTIME) == 0) {
		CP(rmt, rmt32, tv_sec);
		CP(rmt, rmt32, tv_nsec);

		error2 = copyout(&rmt32, ua_rmtp, sizeof(rmt32));
		if (error2 != 0)
			error = error2;
	}
	return (error);
}

int
freebsd32_clock_gettime(struct thread *td,
			struct freebsd32_clock_gettime_args *uap)
{
	struct timespec	ats;
	struct timespec32 ats32;
	int error;

	error = kern_clock_gettime(td, uap->clock_id, &ats);
	if (error == 0) {
		CP(ats, ats32, tv_sec);
		CP(ats, ats32, tv_nsec);
		error = copyout(&ats32, uap->tp, sizeof(ats32));
	}
	return (error);
}

int
freebsd32_clock_settime(struct thread *td,
			struct freebsd32_clock_settime_args *uap)
{
	struct timespec	ats;
	struct timespec32 ats32;
	int error;

	error = copyin(uap->tp, &ats32, sizeof(ats32));
	if (error)
		return (error);
	CP(ats32, ats, tv_sec);
	CP(ats32, ats, tv_nsec);

	return (kern_clock_settime(td, uap->clock_id, &ats));
}

int
freebsd32_clock_getres(struct thread *td,
		       struct freebsd32_clock_getres_args *uap)
{
	struct timespec	ts;
	struct timespec32 ts32;
	int error;

	if (uap->tp == NULL)
		return (0);
	error = kern_clock_getres(td, uap->clock_id, &ts);
	if (error == 0) {
		CP(ts, ts32, tv_sec);
		CP(ts, ts32, tv_nsec);
		error = copyout(&ts32, uap->tp, sizeof(ts32));
	}
	return (error);
}

int freebsd32_ktimer_create(struct thread *td,
    struct freebsd32_ktimer_create_args *uap)
{
	struct sigevent32 ev32;
	struct sigevent ev, *evp;
	int error, id;

	if (uap->evp == NULL) {
		evp = NULL;
	} else {
		evp = &ev;
		error = copyin(uap->evp, &ev32, sizeof(ev32));
		if (error != 0)
			return (error);
		error = convert_sigevent32(&ev32, &ev);
		if (error != 0)
			return (error);
	}
	error = kern_ktimer_create(td, uap->clock_id, evp, &id, -1);
	if (error == 0) {
		error = copyout(&id, uap->timerid, sizeof(int));
		if (error != 0)
			kern_ktimer_delete(td, id);
	}
	return (error);
}

int
freebsd32_ktimer_settime(struct thread *td,
    struct freebsd32_ktimer_settime_args *uap)
{
	struct itimerspec32 val32, oval32;
	struct itimerspec val, oval, *ovalp;
	int error;

	error = copyin(uap->value, &val32, sizeof(val32));
	if (error != 0)
		return (error);
	ITS_CP(val32, val);
	ovalp = uap->ovalue != NULL ? &oval : NULL;
	error = kern_ktimer_settime(td, uap->timerid, uap->flags, &val, ovalp);
	if (error == 0 && uap->ovalue != NULL) {
		ITS_CP(oval, oval32);
		error = copyout(&oval32, uap->ovalue, sizeof(oval32));
	}
	return (error);
}

int
freebsd32_ktimer_gettime(struct thread *td,
    struct freebsd32_ktimer_gettime_args *uap)
{
	struct itimerspec32 val32;
	struct itimerspec val;
	int error;

	error = kern_ktimer_gettime(td, uap->timerid, &val);
	if (error == 0) {
		ITS_CP(val, val32);
		error = copyout(&val32, uap->value, sizeof(val32));
	}
	return (error);
}

int
freebsd32_clock_getcpuclockid2(struct thread *td,
    struct freebsd32_clock_getcpuclockid2_args *uap)
{
	clockid_t clk_id;
	int error;

	error = kern_clock_getcpuclockid2(td, PAIR32TO64(id_t, uap->id),
	    uap->which, &clk_id);
	if (error == 0)
		error = copyout(&clk_id, uap->clock_id, sizeof(clockid_t));
	return (error);
}

int
freebsd32_thr_new(struct thread *td,
		  struct freebsd32_thr_new_args *uap)
{
	struct thr_param32 param32;
	struct thr_param param;
	int error;

	if (uap->param_size < 0 ||
	    uap->param_size > sizeof(struct thr_param32))
		return (EINVAL);
	bzero(&param, sizeof(struct thr_param));
	bzero(&param32, sizeof(struct thr_param32));
	error = copyin(uap->param, &param32, uap->param_size);
	if (error != 0)
		return (error);
	param.start_func = PTRIN(param32.start_func);
	param.arg = PTRIN(param32.arg);
	param.stack_base = PTRIN(param32.stack_base);
	param.stack_size = param32.stack_size;
	param.tls_base = PTRIN(param32.tls_base);
	param.tls_size = param32.tls_size;
	param.child_tid = PTRIN(param32.child_tid);
	param.parent_tid = PTRIN(param32.parent_tid);
	param.flags = param32.flags;
	param.rtp = PTRIN(param32.rtp);
	param.spare[0] = PTRIN(param32.spare[0]);
	param.spare[1] = PTRIN(param32.spare[1]);
	param.spare[2] = PTRIN(param32.spare[2]);

	return (kern_thr_new(td, &param));
}

int
freebsd32_thr_suspend(struct thread *td, struct freebsd32_thr_suspend_args *uap)
{
	struct timespec32 ts32;
	struct timespec ts, *tsp;
	int error;

	error = 0;
	tsp = NULL;
	if (uap->timeout != NULL) {
		error = copyin((const void *)uap->timeout, (void *)&ts32,
		    sizeof(struct timespec32));
		if (error != 0)
			return (error);
		ts.tv_sec = ts32.tv_sec;
		ts.tv_nsec = ts32.tv_nsec;
		tsp = &ts;
	}
	return (kern_thr_suspend(td, tsp));
}

void
siginfo_to_siginfo32(const siginfo_t *src, struct siginfo32 *dst)
{
	bzero(dst, sizeof(*dst));
	dst->si_signo = src->si_signo;
	dst->si_errno = src->si_errno;
	dst->si_code = src->si_code;
	dst->si_pid = src->si_pid;
	dst->si_uid = src->si_uid;
	dst->si_status = src->si_status;
	dst->si_addr = (uintptr_t)src->si_addr;
	dst->si_value.sival_int = src->si_value.sival_int;
	dst->si_timerid = src->si_timerid;
	dst->si_overrun = src->si_overrun;
}

static int
freebsd32_copyout_siginfo(const siginfo_t *si, void * __capability info)
{
	struct siginfo32 si32;

	siginfo_to_siginfo32(si, &si32);
	return (copyout(&si32, info, sizeof(si32)));
}


#ifndef _FREEBSD32_SYSPROTO_H_
struct freebsd32_sigqueue_args {
        pid_t pid;
        int signum;
        /* union sigval32 */ int value;
};
#endif
int
freebsd32_sigqueue(struct thread *td, struct freebsd32_sigqueue_args *uap)
{
	union sigval sv;

	/*
	 * On 32-bit ABIs, sival_int and sival_ptr are the same.
	 * On 64-bit little-endian ABIs, the low bits are the same.
	 * In 64-bit big-endian ABIs, sival_int overlaps with
	 * sival_ptr's HIGH bits.  We choose to support sival_int
	 * rather than sival_ptr in this case as it seems to be
	 * more common.
	 */
	bzero(&sv, sizeof(sv));
	sv.sival_int = (uint32_t)(uint64_t)uap->value;

	return (kern_sigqueue(td, uap->pid, uap->signum, &sv));
}

int
freebsd32_sigtimedwait(struct thread *td, struct freebsd32_sigtimedwait_args *uap)
{
	struct timespec32 ts32;
	struct timespec ts;
	struct timespec *timeout;
	sigset_t set;
	ksiginfo_t ksi;
	struct siginfo32 si32;
	int error;

	if (uap->timeout) {
		error = copyin(uap->timeout, &ts32, sizeof(ts32));
		if (error)
			return (error);
		ts.tv_sec = ts32.tv_sec;
		ts.tv_nsec = ts32.tv_nsec;
		timeout = &ts;
	} else
		timeout = NULL;

	error = copyin(uap->set, &set, sizeof(set));
	if (error)
		return (error);

	error = kern_sigtimedwait(td, set, &ksi, timeout);
	if (error)
		return (error);

	if (uap->info) {
		siginfo_to_siginfo32(&ksi.ksi_info, &si32);
		error = copyout(&si32, uap->info, sizeof(struct siginfo32));
	}

	if (error == 0)
		td->td_retval[0] = ksi.ksi_signo;
	return (error);
}

/*
 * MPSAFE
 */
int
freebsd32_sigwaitinfo(struct thread *td, struct freebsd32_sigwaitinfo_args *uap)
{

	return (user_sigwaitinfo(td, __USER_CAP_OBJ(uap->set),
	    __USER_CAP_OBJ(uap->info),
	    (copyout_siginfo_t *)freebsd32_copyout_siginfo));
}

int
freebsd32_cpuset_setid(struct thread *td,
    struct freebsd32_cpuset_setid_args *uap)
{

	return (kern_cpuset_setid(td, uap->which,
	    PAIR32TO64(id_t, uap->id), uap->setid));
}

int
freebsd32_cpuset_getid(struct thread *td,
    struct freebsd32_cpuset_getid_args *uap)
{

	return (kern_cpuset_getid(td, uap->level, uap->which,
	    PAIR32TO64(id_t, uap->id), uap->setid));
}

int
freebsd32_cpuset_getaffinity(struct thread *td,
    struct freebsd32_cpuset_getaffinity_args *uap)
{

	return (kern_cpuset_getaffinity(td, uap->level, uap->which,
	    PAIR32TO64(id_t,uap->id), uap->cpusetsize, uap->mask));
}

int
freebsd32_cpuset_setaffinity(struct thread *td,
    struct freebsd32_cpuset_setaffinity_args *uap)
{

	return (kern_cpuset_setaffinity(td, uap->level, uap->which,
	    PAIR32TO64(id_t,uap->id), uap->cpusetsize, uap->mask));
}

int
freebsd32_cpuset_getdomain(struct thread *td,
    struct freebsd32_cpuset_getdomain_args *uap)
{

	return (kern_cpuset_getdomain(td, uap->level, uap->which,
	    PAIR32TO64(id_t,uap->id), uap->domainsetsize, uap->mask, uap->policy));
}

int
freebsd32_cpuset_setdomain(struct thread *td,
    struct freebsd32_cpuset_setdomain_args *uap)
{

	return (kern_cpuset_setdomain(td, uap->level, uap->which,
	    PAIR32TO64(id_t,uap->id), uap->domainsetsize, uap->mask, uap->policy));
}

int
freebsd32_nmount(struct thread *td, struct freebsd32_nmount_args *uap)
{

	return (kern_nmount(td, __USER_CAP_ARRAY(uap->iovp, uap->iovcnt),
	    uap->iovcnt, uap->flags, freebsd32_copyinuio));
}

#if 0
int
freebsd32_xxx(struct thread *td, struct freebsd32_xxx_args *uap)
{
	struct yyy32 *p32, s32;
	struct yyy *p = NULL, s;
	struct xxx_arg ap;
	int error;

	if (uap->zzz) {
		error = copyin(uap->zzz, &s32, sizeof(s32));
		if (error)
			return (error);
		/* translate in */
		p = &s;
	}
	error = kern_xxx(td, p);
	if (error)
		return (error);
	if (uap->zzz) {
		/* translate out */
		error = copyout(&s32, p32, sizeof(s32));
	}
	return (error);
}
#endif

int
syscall32_module_handler(struct module *mod, int what, void *arg)
{

	return (kern_syscall_module_handler(freebsd32_sysent, mod, what, arg));
}

int
syscall32_helper_register(struct syscall_helper_data *sd, int flags)
{

	return (kern_syscall_helper_register(freebsd32_sysent, sd, flags));
}

int
syscall32_helper_unregister(struct syscall_helper_data *sd)
{

	return (kern_syscall_helper_unregister(freebsd32_sysent, sd));
}

int
freebsd32_copyout_strings(struct image_params *imgp, uintptr_t *stack_base)
{
	struct sysentvec *sysent;
	int argc, envc, i;
	uint32_t *vectp;
	char *stringp;
	uintptr_t destp, ustringp;
	struct freebsd32_ps_strings *arginfo;
	char canary[sizeof(long) * 8];
	int32_t pagesizes32[MAXPAGESIZES];
	size_t execpath_len;
	int error, szsigcode;

	sysent = imgp->sysent;

<<<<<<< HEAD
	arginfo = (struct freebsd32_ps_strings *)curproc->p_psstrings;
=======
	arginfo = (struct freebsd32_ps_strings *)PROC_PS_STRINGS(imgp->proc);
>>>>>>> 706f4a81
	imgp->ps_strings = arginfo;
	destp =	(uintptr_t)arginfo;

	/*
	 * Install sigcode.
	 */
	if (sysent->sv_sigcode_base == 0) {
		szsigcode = *sysent->sv_szsigcode;
		destp -= szsigcode;
		destp = rounddown2(destp, sizeof(uint32_t));
		error = copyout(sysent->sv_sigcode, (void *)destp,
		    szsigcode);
		if (error != 0)
			return (error);
	}

	/*
	 * Copy the image path for the rtld.
	 */
	if (imgp->execpath != NULL && imgp->auxargs != NULL) {
		execpath_len = strlen(imgp->execpath) + 1;
		destp -= execpath_len;
		imgp->execpathp = (void *)destp;
		error = copyout(imgp->execpath, imgp->execpathp, execpath_len);
		if (error != 0)
			return (error);
	}

	/*
	 * Prepare the canary for SSP.
	 */
	arc4rand(canary, sizeof(canary), 0);
	destp -= sizeof(canary);
	imgp->canary = (void *)destp;
	error = copyout(canary, imgp->canary, sizeof(canary));
	if (error != 0)
		return (error);
	imgp->canarylen = sizeof(canary);

	/*
	 * Prepare the pagesizes array.
	 */
	for (i = 0; i < MAXPAGESIZES; i++)
		pagesizes32[i] = (uint32_t)pagesizes[i];
	destp -= sizeof(pagesizes32);
	destp = rounddown2(destp, sizeof(uint32_t));
	imgp->pagesizes = (void *)destp;
	error = copyout(pagesizes32, imgp->pagesizes, sizeof(pagesizes32));
	if (error != 0)
		return (error);
	imgp->pagesizeslen = sizeof(pagesizes32);

	/*
	 * Allocate room for the argument and environment strings.
	 */
	destp -= ARG_MAX - imgp->args->stringspace;
	destp = rounddown2(destp, sizeof(uint32_t));
	ustringp = destp;

	exec_stackgap(imgp, &destp);

	if (imgp->auxargs) {
		/*
		 * Allocate room on the stack for the ELF auxargs
		 * array.  It has up to AT_COUNT entries.
		 */
		destp -= AT_COUNT * sizeof(Elf32_Auxinfo);
		destp = rounddown2(destp, sizeof(uint32_t));
	}

	vectp = (uint32_t *)destp;

	/*
	 * Allocate room for the argv[] and env vectors including the
	 * terminating NULL pointers.
	 */
	vectp -= imgp->args->argc + 1 + imgp->args->envc + 1;

	/*
	 * vectp also becomes our initial stack base
	 */
	*stack_base = (uintptr_t)vectp;

	stringp = imgp->args->begin_argv;
	argc = imgp->args->argc;
	envc = imgp->args->envc;
	/*
	 * Copy out strings - arguments and environment.
	 */
	error = copyout(stringp, (void *)ustringp,
	    ARG_MAX - imgp->args->stringspace);
	if (error != 0)
		return (error);

	/*
	 * Fill in "ps_strings" struct for ps, w, etc.
	 */
	imgp->argv = vectp;
	if (suword32(&arginfo->ps_argvstr, (uint32_t)(intptr_t)vectp) != 0 ||
	    suword32(&arginfo->ps_nargvstr, argc) != 0)
		return (EFAULT);

	/*
	 * Fill in argument portion of vector table.
	 */
	for (; argc > 0; --argc) {
		if (suword32(vectp++, ustringp) != 0)
			return (EFAULT);
		while (*stringp++ != 0)
			ustringp++;
		ustringp++;
	}

	/* a null vector table pointer separates the argp's from the envp's */
	if (suword32(vectp++, 0) != 0)
		return (EFAULT);

	imgp->envv = vectp;
	if (suword32(&arginfo->ps_envstr, (uint32_t)(intptr_t)vectp) != 0 ||
	    suword32(&arginfo->ps_nenvstr, envc) != 0)
		return (EFAULT);

	/*
	 * Fill in environment portion of vector table.
	 */
	for (; envc > 0; --envc) {
		if (suword32(vectp++, ustringp) != 0)
			return (EFAULT);
		while (*stringp++ != 0)
			ustringp++;
		ustringp++;
	}

	/* end of vector table is a null pointer */
	if (suword32(vectp, 0) != 0)
		return (EFAULT);

	if (imgp->auxargs) {
		vectp++;
		error = imgp->sysent->sv_copyout_auxargs(imgp,
		    (uintptr_t)vectp);
		if (error != 0)
			return (error);
	}

	return (0);
}

int
freebsd32_kldstat(struct thread *td, struct freebsd32_kldstat_args *uap)
{
	struct kld_file_stat *stat;
	struct kld_file_stat32 *stat32;
	int error, version;

	if ((error = copyin(&uap->stat->version, &version, sizeof(version)))
	    != 0)
		return (error);
	if (version != sizeof(struct kld_file_stat_1_32) &&
	    version != sizeof(struct kld_file_stat32))
		return (EINVAL);

	stat = malloc(sizeof(*stat), M_TEMP, M_WAITOK | M_ZERO);
	stat32 = malloc(sizeof(*stat32), M_TEMP, M_WAITOK | M_ZERO);
	error = kern_kldstat(td, uap->fileid, stat);
	if (error == 0) {
		bcopy(&stat->name[0], &stat32->name[0], sizeof(stat->name));
		CP(*stat, *stat32, refs);
		CP(*stat, *stat32, id);
		PTROUT_CP(*stat, *stat32, address);
		CP(*stat, *stat32, size);
		bcopy(&stat->pathname[0], &stat32->pathname[0],
		    sizeof(stat->pathname));
		stat32->version  = version;
		error = copyout(stat32, uap->stat, version);
	}
	free(stat, M_TEMP);
	free(stat32, M_TEMP);
	return (error);
}

int
freebsd32_posix_fallocate(struct thread *td,
    struct freebsd32_posix_fallocate_args *uap)
{
	int error;

	error = kern_posix_fallocate(td, uap->fd,
	    PAIR32TO64(off_t, uap->offset), PAIR32TO64(off_t, uap->len));
	return (kern_posix_error(td, error));
}

int
freebsd32___specialfd(struct thread *td,
    struct freebsd32___specialfd_args *args)
{
	void * __capability req;

	switch(args->type) {
	case SPECIALFD_EVENTFD:
		req = __USER_CAP(args->req, sizeof(struct specialfd_eventfd));
		break;
	default:
		return (EINVAL);
	}

	return (user_specialfd(td, args->type, req, args->len));
}

int
freebsd32_posix_fadvise(struct thread *td,
    struct freebsd32_posix_fadvise_args *uap)
{
	int error;

	error = kern_posix_fadvise(td, uap->fd, PAIR32TO64(off_t, uap->offset),
	    PAIR32TO64(off_t, uap->len), uap->advice);
	return (kern_posix_error(td, error));
}

int
convert_sigevent32(struct sigevent32 *sig32, struct sigevent *sig)
{

	CP(*sig32, *sig, sigev_notify);
	switch (sig->sigev_notify) {
	case SIGEV_NONE:
		break;
	case SIGEV_THREAD_ID:
		CP(*sig32, *sig, sigev_notify_thread_id);
		/* FALLTHROUGH */
	case SIGEV_SIGNAL:
		CP(*sig32, *sig, sigev_signo);
		memset(&sig->sigev_value, 0, sizeof(sig->sigev_value));
		sig->sigev_value.sival_int =
		    sig32->sigev_value.sival_int;
		break;
	case SIGEV_KEVENT:
		CP(*sig32, *sig, sigev_notify_kqueue);
		CP(*sig32, *sig, sigev_notify_kevent_flags);
		memset(&sig->sigev_value, 0, sizeof(sig->sigev_value));
		sig->sigev_value.sival_int =
		    sig32->sigev_value.sival_int;
		break;
	default:
		return (EINVAL);
	}
	return (0);
}

int
freebsd32_procctl(struct thread *td, struct freebsd32_procctl_args *uap)
{
	void *data;
	union {
		struct procctl_reaper_status rs;
		struct procctl_reaper_pids rp;
		struct procctl_reaper_kill rk;
	} x;
	union {
		struct procctl_reaper_pids32 rp;
	} x32;
	int error, error1, flags, signum;

	if (uap->com >= PROC_PROCCTL_MD_MIN)
		return (cpu_procctl(td, uap->idtype, PAIR32TO64(id_t, uap->id),
		    uap->com, PTRIN(uap->data)));

	switch (uap->com) {
	case PROC_ASLR_CTL:
	case PROC_PROTMAX_CTL:
	case PROC_SPROTECT:
	case PROC_STACKGAP_CTL:
	case PROC_TRACE_CTL:
	case PROC_TRAPCAP_CTL:
	case PROC_NO_NEW_PRIVS_CTL:
	case PROC_WXMAP_CTL:
		error = copyin(PTRIN(uap->data), &flags, sizeof(flags));
		if (error != 0)
			return (error);
		data = &flags;
		break;
	case PROC_REAP_ACQUIRE:
	case PROC_REAP_RELEASE:
		if (uap->data != NULL)
			return (EINVAL);
		data = NULL;
		break;
	case PROC_REAP_STATUS:
		data = &x.rs;
		break;
	case PROC_REAP_GETPIDS:
		error = copyin(uap->data, &x32.rp, sizeof(x32.rp));
		if (error != 0)
			return (error);
		CP(x32.rp, x.rp, rp_count);
		PTRIN_CP(x32.rp, x.rp, rp_pids);
		data = &x.rp;
		break;
	case PROC_REAP_KILL:
		error = copyin(uap->data, &x.rk, sizeof(x.rk));
		if (error != 0)
			return (error);
		data = &x.rk;
		break;
	case PROC_ASLR_STATUS:
	case PROC_PROTMAX_STATUS:
	case PROC_STACKGAP_STATUS:
	case PROC_TRACE_STATUS:
	case PROC_TRAPCAP_STATUS:
	case PROC_NO_NEW_PRIVS_STATUS:
	case PROC_WXMAP_STATUS:
		data = &flags;
		break;
	case PROC_PDEATHSIG_CTL:
		error = copyin(uap->data, &signum, sizeof(signum));
		if (error != 0)
			return (error);
		data = &signum;
		break;
	case PROC_PDEATHSIG_STATUS:
		data = &signum;
		break;
	default:
		return (EINVAL);
	}
	error = kern_procctl(td, uap->idtype, PAIR32TO64(id_t, uap->id),
	    uap->com, data);
	switch (uap->com) {
	case PROC_REAP_STATUS:
		if (error == 0)
			error = copyout(&x.rs, uap->data, sizeof(x.rs));
		break;
	case PROC_REAP_KILL:
		error1 = copyout(&x.rk, uap->data, sizeof(x.rk));
		if (error == 0)
			error = error1;
		break;
	case PROC_ASLR_STATUS:
	case PROC_PROTMAX_STATUS:
	case PROC_STACKGAP_STATUS:
	case PROC_TRACE_STATUS:
	case PROC_TRAPCAP_STATUS:
	case PROC_NO_NEW_PRIVS_STATUS:
	case PROC_WXMAP_STATUS:
		if (error == 0)
			error = copyout(&flags, uap->data, sizeof(flags));
		break;
	case PROC_PDEATHSIG_STATUS:
		if (error == 0)
			error = copyout(&signum, uap->data, sizeof(signum));
		break;
	}
	return (error);
}

int
freebsd32_fcntl(struct thread *td, struct freebsd32_fcntl_args *uap)
{
	long tmp;

	switch (uap->cmd) {
	/*
	 * Do unsigned conversion for arg when operation
	 * interprets it as flags or pointer.
	 */
	case F_SETLK_REMOTE:
	case F_SETLKW:
	case F_SETLK:
	case F_GETLK:
	case F_SETFD:
	case F_SETFL:
	case F_OGETLK:
	case F_OSETLK:
	case F_OSETLKW:
	case F_KINFO:
		tmp = (unsigned int)(uap->arg);
		break;
	default:
		tmp = uap->arg;
		break;
	}
	return (kern_fcntl_freebsd(td, uap->fd, uap->cmd, tmp));
}

int
freebsd32_ppoll(struct thread *td, struct freebsd32_ppoll_args *uap)
{
	struct timespec32 ts32;
	struct timespec ts, *tsp;
	sigset_t set, *ssp;
	int error;

	if (uap->ts != NULL) {
		error = copyin(uap->ts, &ts32, sizeof(ts32));
		if (error != 0)
			return (error);
		CP(ts32, ts, tv_sec);
		CP(ts32, ts, tv_nsec);
		tsp = &ts;
	} else
		tsp = NULL;
	if (uap->set != NULL) {
		error = copyin(uap->set, &set, sizeof(set));
		if (error != 0)
			return (error);
		ssp = &set;
	} else
		ssp = NULL;

	return (kern_poll(td, __USER_CAP_ARRAY(uap->fds, uap->nfds), uap->nfds,
	    tsp, ssp));
}

int
freebsd32_sched_rr_get_interval(struct thread *td,
    struct freebsd32_sched_rr_get_interval_args *uap)
{
	struct timespec ts;
	struct timespec32 ts32;
	int error;

	error = kern_sched_rr_get_interval(td, uap->pid, &ts);
	if (error == 0) {
		CP(ts, ts32, tv_sec);
		CP(ts, ts32, tv_nsec);
		error = copyout(&ts32, uap->interval, sizeof(ts32));
	}
	return (error);
}

static void
timex_to_32(struct timex32 *dst, struct timex *src)
{
	CP(*src, *dst, modes);
	CP(*src, *dst, offset);
	CP(*src, *dst, freq);
	CP(*src, *dst, maxerror);
	CP(*src, *dst, esterror);
	CP(*src, *dst, status);
	CP(*src, *dst, constant);
	CP(*src, *dst, precision);
	CP(*src, *dst, tolerance);
	CP(*src, *dst, ppsfreq);
	CP(*src, *dst, jitter);
	CP(*src, *dst, shift);
	CP(*src, *dst, stabil);
	CP(*src, *dst, jitcnt);
	CP(*src, *dst, calcnt);
	CP(*src, *dst, errcnt);
	CP(*src, *dst, stbcnt);
}

static void
timex_from_32(struct timex *dst, struct timex32 *src)
{
	CP(*src, *dst, modes);
	CP(*src, *dst, offset);
	CP(*src, *dst, freq);
	CP(*src, *dst, maxerror);
	CP(*src, *dst, esterror);
	CP(*src, *dst, status);
	CP(*src, *dst, constant);
	CP(*src, *dst, precision);
	CP(*src, *dst, tolerance);
	CP(*src, *dst, ppsfreq);
	CP(*src, *dst, jitter);
	CP(*src, *dst, shift);
	CP(*src, *dst, stabil);
	CP(*src, *dst, jitcnt);
	CP(*src, *dst, calcnt);
	CP(*src, *dst, errcnt);
	CP(*src, *dst, stbcnt);
}

int
freebsd32_ntp_adjtime(struct thread *td, struct freebsd32_ntp_adjtime_args *uap)
{
	struct timex tx;
	struct timex32 tx32;
	int error, retval;

	error = copyin(__USER_CAP_OBJ(uap->tp), &tx32, sizeof(tx32));
	if (error == 0) {
		timex_from_32(&tx, &tx32);
		error = kern_ntp_adjtime(td, &tx, &retval);
		if (error == 0) {
			timex_to_32(&tx32, &tx);
			error = copyout(&tx32, __USER_CAP_OBJ(uap->tp), sizeof(tx32));
			if (error == 0)
				td->td_retval[0] = retval;
		}
	}
	return (error);
}

#ifdef FFCLOCK
extern struct mtx ffclock_mtx;
extern struct ffclock_estimate ffclock_estimate;
extern int8_t ffclock_updated;

int
freebsd32_ffclock_setestimate(struct thread *td,
    struct freebsd32_ffclock_setestimate_args *uap)
{
	struct ffclock_estimate cest;
	struct ffclock_estimate32 cest32;
	int error;

	/* Reuse of PRIV_CLOCK_SETTIME. */
	if ((error = priv_check(td, PRIV_CLOCK_SETTIME)) != 0)
		return (error);

	if ((error = copyin(uap->cest, &cest32,
	    sizeof(struct ffclock_estimate32))) != 0)
		return (error);

	CP(cest.update_time, cest32.update_time, sec);
	memcpy(&cest.update_time.frac, &cest32.update_time.frac, sizeof(uint64_t));
	CP(cest, cest32, update_ffcount);
	CP(cest, cest32, leapsec_next);
	CP(cest, cest32, period);
	CP(cest, cest32, errb_abs);
	CP(cest, cest32, errb_rate);
	CP(cest, cest32, status);
	CP(cest, cest32, leapsec_total);
	CP(cest, cest32, leapsec);

	mtx_lock(&ffclock_mtx);
	memcpy(&ffclock_estimate, &cest, sizeof(struct ffclock_estimate));
	ffclock_updated++;
	mtx_unlock(&ffclock_mtx);
	return (error);
}

int
freebsd32_ffclock_getestimate(struct thread *td,
    struct freebsd32_ffclock_getestimate_args *uap)
{
	struct ffclock_estimate cest;
	struct ffclock_estimate32 cest32;
	int error;

	mtx_lock(&ffclock_mtx);
	memcpy(&cest, &ffclock_estimate, sizeof(struct ffclock_estimate));
	mtx_unlock(&ffclock_mtx);

	CP(cest32.update_time, cest.update_time, sec);
	memcpy(&cest32.update_time.frac, &cest.update_time.frac, sizeof(uint64_t));
	CP(cest32, cest, update_ffcount);
	CP(cest32, cest, leapsec_next);
	CP(cest32, cest, period);
	CP(cest32, cest, errb_abs);
	CP(cest32, cest, errb_rate);
	CP(cest32, cest, status);
	CP(cest32, cest, leapsec_total);
	CP(cest32, cest, leapsec);

	error = copyout(&cest32, uap->cest, sizeof(struct ffclock_estimate32));
	return (error);
}
#else /* !FFCLOCK */
int
freebsd32_ffclock_setestimate(struct thread *td,
    struct freebsd32_ffclock_setestimate_args *uap)
{
	return (ENOSYS);
}

int
freebsd32_ffclock_getestimate(struct thread *td,
    struct freebsd32_ffclock_getestimate_args *uap)
{
	return (ENOSYS);
}
#endif /* FFCLOCK */

#ifdef COMPAT_43
int
ofreebsd32_sethostid(struct thread *td, struct ofreebsd32_sethostid_args *uap)
{
	int name[] = { CTL_KERN, KERN_HOSTID };
	long hostid;

	hostid = uap->hostid;
	return (kernel_sysctl(td, name, nitems(name), NULL, NULL, &hostid,
	    sizeof(hostid), NULL, 0));
}
#endif
// CHERI CHANGES START
// {
//   "updated": 20191025,
//   "target_type": "kernel",
//   "changes": [
//     "iovec-macros",
//     "kernel_sig_types",
//     "integer_provenance",
//     "user_capabilities",
//     "other"
//   ]
// }
// CHERI CHANGES END<|MERGE_RESOLUTION|>--- conflicted
+++ resolved
@@ -3219,11 +3219,7 @@
 
 	sysent = imgp->sysent;
 
-<<<<<<< HEAD
-	arginfo = (struct freebsd32_ps_strings *)curproc->p_psstrings;
-=======
 	arginfo = (struct freebsd32_ps_strings *)PROC_PS_STRINGS(imgp->proc);
->>>>>>> 706f4a81
 	imgp->ps_strings = arginfo;
 	destp =	(uintptr_t)arginfo;
 
