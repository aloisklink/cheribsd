--- conflicted
+++ resolved
@@ -1345,14 +1345,9 @@
 	error = freebsd32_copyinmsghdr(uap->msg, &msg);
 	if (error)
 		return (error);
-<<<<<<< HEAD
-	error = freebsd32_copyiniov((struct iovec * __capability)__USER_CAP(
-	    PTRIN(m32.msg_iov), m32.msg_iovlen * sizeof(struct iovec32)),
-	    m32.msg_iovlen, &iov, EMSGSIZE);
-=======
-	error = freebsd32_copyiniov((void *)msg.msg_iov, msg.msg_iovlen, &iov,
+	error = freebsd32_copyiniov(__USER_CAP(msg.msg_iov,
+	    msg.msg_iovlen * sizeof(struct iovec32)), msg.msg_iovlen, &iov,
 	    EMSGSIZE);
->>>>>>> fea1a98e
 	if (error)
 		return (error);
 	msg.msg_flags = uap->flags;
@@ -1492,14 +1487,9 @@
 	error = freebsd32_copyinmsghdr(uap->msg, &msg);
 	if (error)
 		return (error);
-<<<<<<< HEAD
-	error = freebsd32_copyiniov((struct iovec * __capability)__USER_CAP(
-	    PTRIN(m32.msg_iov), m32.msg_iovlen * sizeof(struct iovec32)),
-	    m32.msg_iovlen, &iov, EMSGSIZE);
-=======
-	error = freebsd32_copyiniov((void *)msg.msg_iov, msg.msg_iovlen, &iov,
+	error = freebsd32_copyiniov(__USER_CAP(msg.msg_iov,
+	    msg.msg_iovlen * sizeof(struct iovec32)), msg.msg_iovlen, &iov,
 	    EMSGSIZE);
->>>>>>> fea1a98e
 	if (error)
 		return (error);
 	msg.msg_iov = iov;
