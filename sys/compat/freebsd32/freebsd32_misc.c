/*-
 * Copyright (c) 2002 Doug Rabson
 * All rights reserved.
 *
 * Redistribution and use in source and binary forms, with or without
 * modification, are permitted provided that the following conditions
 * are met:
 * 1. Redistributions of source code must retain the above copyright
 *    notice, this list of conditions and the following disclaimer.
 * 2. Redistributions in binary form must reproduce the above copyright
 *    notice, this list of conditions and the following disclaimer in the
 *    documentation and/or other materials provided with the distribution.
 *
 * THIS SOFTWARE IS PROVIDED BY THE AUTHOR AND CONTRIBUTORS ``AS IS'' AND
 * ANY EXPRESS OR IMPLIED WARRANTIES, INCLUDING, BUT NOT LIMITED TO, THE
 * IMPLIED WARRANTIES OF MERCHANTABILITY AND FITNESS FOR A PARTICULAR PURPOSE
 * ARE DISCLAIMED.  IN NO EVENT SHALL THE AUTHOR OR CONTRIBUTORS BE LIABLE
 * FOR ANY DIRECT, INDIRECT, INCIDENTAL, SPECIAL, EXEMPLARY, OR CONSEQUENTIAL
 * DAMAGES (INCLUDING, BUT NOT LIMITED TO, PROCUREMENT OF SUBSTITUTE GOODS
 * OR SERVICES; LOSS OF USE, DATA, OR PROFITS; OR BUSINESS INTERRUPTION)
 * HOWEVER CAUSED AND ON ANY THEORY OF LIABILITY, WHETHER IN CONTRACT, STRICT
 * LIABILITY, OR TORT (INCLUDING NEGLIGENCE OR OTHERWISE) ARISING IN ANY WAY
 * OUT OF THE USE OF THIS SOFTWARE, EVEN IF ADVISED OF THE POSSIBILITY OF
 * SUCH DAMAGE.
 */

#include <sys/cdefs.h>
__FBSDID("$FreeBSD$");

#include "opt_compat.h"
#include "opt_inet.h"
#include "opt_inet6.h"

#define __ELF_WORD_SIZE 32

#include <sys/param.h>
#include <sys/bus.h>
#include <sys/capsicum.h>
#include <sys/clock.h>
#include <sys/exec.h>
#include <sys/fcntl.h>
#include <sys/filedesc.h>
#include <sys/imgact.h>
#include <sys/jail.h>
#include <sys/kernel.h>
#include <sys/limits.h>
#include <sys/linker.h>
#include <sys/lock.h>
#include <sys/malloc.h>
#include <sys/file.h>		/* Must come after sys/malloc.h */
#include <sys/imgact.h>
#include <sys/mbuf.h>
#include <sys/mman.h>
#include <sys/module.h>
#include <sys/mount.h>
#include <sys/mutex.h>
#include <sys/namei.h>
#include <sys/proc.h>
#include <sys/procctl.h>
#include <sys/reboot.h>
#include <sys/resource.h>
#include <sys/resourcevar.h>
#include <sys/selinfo.h>
#include <sys/eventvar.h>	/* Must come after sys/selinfo.h */
#include <sys/pipe.h>		/* Must come after sys/selinfo.h */
#include <sys/signal.h>
#include <sys/signalvar.h>
#include <sys/socket.h>
#include <sys/socketvar.h>
#include <sys/stat.h>
#include <sys/syscall.h>
#include <sys/syscallsubr.h>
#include <sys/sysctl.h>
#include <sys/sysent.h>
#include <sys/sysproto.h>
#include <sys/systm.h>
#include <sys/thr.h>
#include <sys/unistd.h>
#include <sys/ucontext.h>
#include <sys/vnode.h>
#include <sys/wait.h>
#include <sys/ipc.h>
#include <sys/msg.h>
#include <sys/sem.h>
#include <sys/shm.h>

#ifdef INET
#include <netinet/in.h>
#endif

#include <vm/vm.h>
#include <vm/vm_param.h>
#include <vm/pmap.h>
#include <vm/vm_map.h>
#include <vm/vm_object.h>
#include <vm/vm_extern.h>

#include <machine/cpu.h>
#include <machine/elf.h>

#include <security/audit/audit.h>

#include <compat/freebsd32/freebsd32_util.h>
#include <compat/freebsd32/freebsd32.h>
#include <compat/freebsd32/freebsd32_ipc.h>
#include <compat/freebsd32/freebsd32_misc.h>
#include <compat/freebsd32/freebsd32_signal.h>
#include <compat/freebsd32/freebsd32_proto.h>

FEATURE(compat_freebsd_32bit, "Compatible with 32-bit FreeBSD");

#ifndef __mips__
CTASSERT(sizeof(struct timeval32) == 8);
CTASSERT(sizeof(struct timespec32) == 8);
CTASSERT(sizeof(struct itimerval32) == 16);
#endif
CTASSERT(sizeof(struct statfs32) == 256);
#ifndef __mips__
CTASSERT(sizeof(struct rusage32) == 72);
#endif
CTASSERT(sizeof(struct sigaltstack32) == 12);
CTASSERT(sizeof(struct kevent32) == 20);
CTASSERT(sizeof(struct iovec32) == 8);
CTASSERT(sizeof(struct msghdr32) == 28);
#ifndef __mips__
CTASSERT(sizeof(struct stat32) == 96);
#endif
CTASSERT(sizeof(struct sigaction32) == 24);

static int freebsd32_kevent_copyout(void *arg, struct kevent *kevp, int count);
static int freebsd32_kevent_copyin(void *arg, struct kevent *kevp, int count);

void
freebsd32_rusage_out(const struct rusage *s, struct rusage32 *s32)
{

	TV_CP(*s, *s32, ru_utime);
	TV_CP(*s, *s32, ru_stime);
	CP(*s, *s32, ru_maxrss);
	CP(*s, *s32, ru_ixrss);
	CP(*s, *s32, ru_idrss);
	CP(*s, *s32, ru_isrss);
	CP(*s, *s32, ru_minflt);
	CP(*s, *s32, ru_majflt);
	CP(*s, *s32, ru_nswap);
	CP(*s, *s32, ru_inblock);
	CP(*s, *s32, ru_oublock);
	CP(*s, *s32, ru_msgsnd);
	CP(*s, *s32, ru_msgrcv);
	CP(*s, *s32, ru_nsignals);
	CP(*s, *s32, ru_nvcsw);
	CP(*s, *s32, ru_nivcsw);
}

int
freebsd32_wait4(struct thread *td, struct freebsd32_wait4_args *uap)
{
	int error, status;
	struct rusage32 ru32;
	struct rusage ru, *rup;

	if (uap->rusage != NULL)
		rup = &ru;
	else
		rup = NULL;
	error = kern_wait(td, uap->pid, &status, uap->options, rup);
	if (error)
		return (error);
	if (uap->status != NULL)
		error = copyout(&status, uap->status, sizeof(status));
	if (uap->rusage != NULL && error == 0) {
		freebsd32_rusage_out(&ru, &ru32);
		error = copyout(&ru32, uap->rusage, sizeof(ru32));
	}
	return (error);
}

int
freebsd32_wait6(struct thread *td, struct freebsd32_wait6_args *uap)
{
	struct wrusage32 wru32;
	struct __wrusage wru, *wrup;
	struct siginfo32 si32;
	struct __siginfo si, *sip;
	int error, status;

	if (uap->wrusage != NULL)
		wrup = &wru;
	else
		wrup = NULL;
	if (uap->info != NULL) {
		sip = &si;
		bzero(sip, sizeof(*sip));
	} else
		sip = NULL;
	error = kern_wait6(td, uap->idtype, PAIR32TO64(id_t, uap->id),
	    &status, uap->options, wrup, sip);
	if (error != 0)
		return (error);
	if (uap->status != NULL)
		error = copyout(&status, uap->status, sizeof(status));
	if (uap->wrusage != NULL && error == 0) {
		freebsd32_rusage_out(&wru.wru_self, &wru32.wru_self);
		freebsd32_rusage_out(&wru.wru_children, &wru32.wru_children);
		error = copyout(&wru32, uap->wrusage, sizeof(wru32));
	}
	if (uap->info != NULL && error == 0) {
		siginfo_to_siginfo32 (&si, &si32);
		error = copyout(&si32, uap->info, sizeof(si32));
	}
	return (error);
}

#ifdef COMPAT_FREEBSD4
static void
copy_statfs(struct statfs *in, struct statfs32 *out)
{

	statfs_scale_blocks(in, INT32_MAX);
	bzero(out, sizeof(*out));
	CP(*in, *out, f_bsize);
	out->f_iosize = MIN(in->f_iosize, INT32_MAX);
	CP(*in, *out, f_blocks);
	CP(*in, *out, f_bfree);
	CP(*in, *out, f_bavail);
	out->f_files = MIN(in->f_files, INT32_MAX);
	out->f_ffree = MIN(in->f_ffree, INT32_MAX);
	CP(*in, *out, f_fsid);
	CP(*in, *out, f_owner);
	CP(*in, *out, f_type);
	CP(*in, *out, f_flags);
	out->f_syncwrites = MIN(in->f_syncwrites, INT32_MAX);
	out->f_asyncwrites = MIN(in->f_asyncwrites, INT32_MAX);
	strlcpy(out->f_fstypename,
	      in->f_fstypename, MFSNAMELEN);
	strlcpy(out->f_mntonname,
	      in->f_mntonname, min(MNAMELEN, FREEBSD4_MNAMELEN));
	out->f_syncreads = MIN(in->f_syncreads, INT32_MAX);
	out->f_asyncreads = MIN(in->f_asyncreads, INT32_MAX);
	strlcpy(out->f_mntfromname,
	      in->f_mntfromname, min(MNAMELEN, FREEBSD4_MNAMELEN));
}
#endif

#ifdef COMPAT_FREEBSD4
int
freebsd4_freebsd32_getfsstat(struct thread *td,
    struct freebsd4_freebsd32_getfsstat_args *uap)
{
	struct statfs *buf, *sp;
	struct statfs32 stat32;
	size_t count, size, copycount;
	int error;

	count = uap->bufsize / sizeof(struct statfs32);
	size = count * sizeof(struct statfs);
	error = kern_getfsstat(td, &buf, size, &count, UIO_SYSSPACE, uap->mode);
	if (size > 0) {
		sp = buf;
		copycount = count;
		while (copycount > 0 && error == 0) {
			copy_statfs(sp, &stat32);
			error = copyout(&stat32, uap->buf, sizeof(stat32));
			sp++;
			uap->buf++;
			copycount--;
		}
		free(buf, M_STATFS);
	}
	if (error == 0)
		td->td_retval[0] = count;
	return (error);
}
#endif

#ifdef COMPAT_FREEBSD10
int
freebsd10_freebsd32_pipe(struct thread *td,
    struct freebsd10_freebsd32_pipe_args *uap) {
	
	return (freebsd10_pipe(td, (struct freebsd10_pipe_args*)uap));
}
#endif

int
freebsd32_sigaltstack(struct thread *td,
		      struct freebsd32_sigaltstack_args *uap)
{
	struct sigaltstack32 s32;
	struct sigaltstack ss, oss, *ssp;
	int error;

	if (uap->ss != NULL) {
		error = copyin(uap->ss, &s32, sizeof(s32));
		if (error)
			return (error);
		PTRIN_CP(s32, ss, ss_sp);
		CP(s32, ss, ss_size);
		CP(s32, ss, ss_flags);
		ssp = &ss;
	} else
		ssp = NULL;
	error = kern_sigaltstack(td, ssp, &oss);
	if (error == 0 && uap->oss != NULL) {
		PTROUT_CP(oss, s32, ss_sp);
		CP(oss, s32, ss_size);
		CP(oss, s32, ss_flags);
		error = copyout(&s32, uap->oss, sizeof(s32));
	}
	return (error);
}

/*
 * Custom version of exec_copyin_args() so that we can translate
 * the pointers.
 */
int
freebsd32_exec_copyin_args(struct image_args *args, char *fname,
    enum uio_seg segflg, u_int32_t *argv, u_int32_t *envv)
{
	char *argp, *envp;
	u_int32_t *p32, arg;
	size_t length;
	int error;

	bzero(args, sizeof(*args));
	if (argv == NULL)
		return (EFAULT);

	/*
	 * Allocate demand-paged memory for the file name, argument, and
	 * environment strings.
	 */
	error = exec_alloc_args(args);
	if (error != 0)
		return (error);

	/*
	 * Copy the file name.
	 */
	if (fname != NULL) {
		args->fname = args->buf;
		error = (segflg == UIO_SYSSPACE) ?
		    copystr(fname, args->fname, PATH_MAX, &length) :
		    copyinstr(fname, args->fname, PATH_MAX, &length);
		if (error != 0)
			goto err_exit;
	} else
		length = 0;

	args->begin_argv = args->buf + length;
	args->endp = args->begin_argv;
	args->stringspace = ARG_MAX;

	/*
	 * extract arguments first
	 */
	p32 = argv;
	for (;;) {
		error = copyin(p32++, &arg, sizeof(arg));
		if (error)
			goto err_exit;
		if (arg == 0)
			break;
		argp = PTRIN(arg);
		error = copyinstr(argp, args->endp, args->stringspace, &length);
		if (error) {
			if (error == ENAMETOOLONG)
				error = E2BIG;
			goto err_exit;
		}
		args->stringspace -= length;
		args->endp += length;
		args->argc++;
	}
			
	args->begin_envv = args->endp;

	/*
	 * extract environment strings
	 */
	if (envv) {
		p32 = envv;
		for (;;) {
			error = copyin(p32++, &arg, sizeof(arg));
			if (error)
				goto err_exit;
			if (arg == 0)
				break;
			envp = PTRIN(arg);
			error = copyinstr(envp, args->endp, args->stringspace,
			    &length);
			if (error) {
				if (error == ENAMETOOLONG)
					error = E2BIG;
				goto err_exit;
			}
			args->stringspace -= length;
			args->endp += length;
			args->envc++;
		}
	}

	return (0);

err_exit:
	exec_free_args(args);
	return (error);
}

int
freebsd32_execve(struct thread *td, struct freebsd32_execve_args *uap)
{
	struct image_args eargs;
	struct vmspace *oldvmspace;
	int error;

	error = pre_execve(td, &oldvmspace);
	if (error != 0)
		return (error);
	error = freebsd32_exec_copyin_args(&eargs, uap->fname, UIO_USERSPACE,
	    uap->argv, uap->envv);
	if (error == 0)
		error = kern_execve(td, &eargs, NULL);
	post_execve(td, error, oldvmspace);
	return (error);
}

int
freebsd32_fexecve(struct thread *td, struct freebsd32_fexecve_args *uap)
{
	struct image_args eargs;
	struct vmspace *oldvmspace;
	int error;

	error = pre_execve(td, &oldvmspace);
	if (error != 0)
		return (error);
	error = freebsd32_exec_copyin_args(&eargs, NULL, UIO_SYSSPACE,
	    uap->argv, uap->envv);
	if (error == 0) {
		eargs.fd = uap->fd;
		error = kern_execve(td, &eargs, NULL);
	}
	post_execve(td, error, oldvmspace);
	return (error);
}

int
freebsd32_mprotect(struct thread *td, struct freebsd32_mprotect_args *uap)
{
	int prot;

	prot = uap->prot;
#if defined(__amd64__)
	if (i386_read_exec && (prot & PROT_READ) != 0)
		prot |= PROT_EXEC;
#endif
	return (kern_mprotect(td, (uintptr_t)PTRIN(uap->addr), uap->len,
	    prot));
}

int
freebsd32_mmap(struct thread *td, struct freebsd32_mmap_args *uap)
{
	int prot;

	prot = uap->prot;
#if defined(__amd64__)
	if (i386_read_exec && (prot & PROT_READ))
		prot |= PROT_EXEC;
#endif

<<<<<<< HEAD
	return (kern_vm_mmap(td, (vm_offset_t)uap->addr, 0, uap->len, prot,
=======
	return (kern_mmap(td, (uintptr_t)uap->addr, uap->len, prot,
>>>>>>> 0dac2c59
	    uap->flags, uap->fd, PAIR32TO64(off_t, uap->pos)));
}

#ifdef COMPAT_FREEBSD6
int
freebsd6_freebsd32_mmap(struct thread *td,
    struct freebsd6_freebsd32_mmap_args *uap)
{
	int prot;

	prot = uap->prot;
#if defined(__amd64__)
	if (i386_read_exec && (prot & PROT_READ))
		prot |= PROT_EXEC;
#endif

	return (kern_mmap(td, (uintptr_t)uap->addr, uap->len, prot,
	    uap->flags, uap->fd, PAIR32TO64(off_t, uap->pos)));
}
#endif

int
freebsd32_setitimer(struct thread *td, struct freebsd32_setitimer_args *uap)
{
	struct itimerval itv, oitv, *itvp;	
	struct itimerval32 i32;
	int error;

	if (uap->itv != NULL) {
		error = copyin(uap->itv, &i32, sizeof(i32));
		if (error)
			return (error);
		TV_CP(i32, itv, it_interval);
		TV_CP(i32, itv, it_value);
		itvp = &itv;
	} else
		itvp = NULL;
	error = kern_setitimer(td, uap->which, itvp, &oitv);
	if (error || uap->oitv == NULL)
		return (error);
	TV_CP(oitv, i32, it_interval);
	TV_CP(oitv, i32, it_value);
	return (copyout(&i32, uap->oitv, sizeof(i32)));
}

int
freebsd32_getitimer(struct thread *td, struct freebsd32_getitimer_args *uap)
{
	struct itimerval itv;
	struct itimerval32 i32;
	int error;

	error = kern_getitimer(td, uap->which, &itv);
	if (error || uap->itv == NULL)
		return (error);
	TV_CP(itv, i32, it_interval);
	TV_CP(itv, i32, it_value);
	return (copyout(&i32, uap->itv, sizeof(i32)));
}

int
freebsd32_select(struct thread *td, struct freebsd32_select_args *uap)
{
	struct timeval32 tv32;
	struct timeval tv, *tvp;
	int error;

	if (uap->tv != NULL) {
		error = copyin(uap->tv, &tv32, sizeof(tv32));
		if (error)
			return (error);
		CP(tv32, tv, tv_sec);
		CP(tv32, tv, tv_usec);
		tvp = &tv;
	} else
		tvp = NULL;
	/*
	 * XXX Do pointers need PTRIN()?
	 */
	return (kern_select(td, uap->nd, uap->in, uap->ou, uap->ex, tvp,
	    sizeof(int32_t) * 8));
}

int
freebsd32_pselect(struct thread *td, struct freebsd32_pselect_args *uap)
{
	struct timespec32 ts32;
	struct timespec ts;
	struct timeval tv, *tvp;
	sigset_t set, *uset;
	int error;

	if (uap->ts != NULL) {
		error = copyin(uap->ts, &ts32, sizeof(ts32));
		if (error != 0)
			return (error);
		CP(ts32, ts, tv_sec);
		CP(ts32, ts, tv_nsec);
		TIMESPEC_TO_TIMEVAL(&tv, &ts);
		tvp = &tv;
	} else
		tvp = NULL;
	if (uap->sm != NULL) {
		error = copyin(uap->sm, &set, sizeof(set));
		if (error != 0)
			return (error);
		uset = &set;
	} else
		uset = NULL;
	/*
	 * XXX Do pointers need PTRIN()?
	 */
	error = kern_pselect(td, uap->nd, uap->in, uap->ou, uap->ex, tvp,
	    uset, sizeof(int32_t) * 8);
	return (error);
}

/*
 * Copy 'count' items into the destination list pointed to by uap->eventlist.
 */
static int
freebsd32_kevent_copyout(void *arg, struct kevent *kevp, int count)
{
	struct freebsd32_kevent_args *uap;
	struct kevent32	ks32[KQ_NEVENTS];
	int i, error = 0;

	KASSERT(count <= KQ_NEVENTS, ("count (%d) > KQ_NEVENTS", count));
	uap = (struct freebsd32_kevent_args *)arg;

	for (i = 0; i < count; i++) {
		CP(kevp[i], ks32[i], ident);
		CP(kevp[i], ks32[i], filter);
		CP(kevp[i], ks32[i], flags);
		CP(kevp[i], ks32[i], fflags);
		CP(kevp[i], ks32[i], data);
		PTROUT_CP(kevp[i], ks32[i], udata);
	}
	error = copyout(ks32, uap->eventlist, count * sizeof *ks32);
	if (error == 0)
		uap->eventlist += count;
	return (error);
}

/*
 * Copy 'count' items from the list pointed to by uap->changelist.
 */
static int
freebsd32_kevent_copyin(void *arg, struct kevent *kevp, int count)
{
	struct freebsd32_kevent_args *uap;
	struct kevent32	ks32[KQ_NEVENTS];
	int i, error = 0;

	KASSERT(count <= KQ_NEVENTS, ("count (%d) > KQ_NEVENTS", count));
	uap = (struct freebsd32_kevent_args *)arg;

	error = copyin(uap->changelist, ks32, count * sizeof *ks32);
	if (error)
		goto done;
	uap->changelist += count;

	for (i = 0; i < count; i++) {
		CP(ks32[i], kevp[i], ident);
		CP(ks32[i], kevp[i], filter);
		CP(ks32[i], kevp[i], flags);
		CP(ks32[i], kevp[i], fflags);
		CP(ks32[i], kevp[i], data);
		PTRIN_CP(ks32[i], kevp[i], udata);
	}
done:
	return (error);
}

int
freebsd32_kevent(struct thread *td, struct freebsd32_kevent_args *uap)
{
	struct timespec32 ts32;
	struct timespec ts, *tsp;
	struct kevent_copyops k_ops = { uap,
					freebsd32_kevent_copyout,
					freebsd32_kevent_copyin};
	int error;


	if (uap->timeout) {
		error = copyin(uap->timeout, &ts32, sizeof(ts32));
		if (error)
			return (error);
		CP(ts32, ts, tv_sec);
		CP(ts32, ts, tv_nsec);
		tsp = &ts;
	} else
		tsp = NULL;
	error = kern_kevent(td, uap->fd, uap->nchanges, uap->nevents,
	    &k_ops, tsp);
	return (error);
}

int
freebsd32_gettimeofday(struct thread *td,
		       struct freebsd32_gettimeofday_args *uap)
{
	struct timeval atv;
	struct timeval32 atv32;
	struct timezone rtz;
	int error = 0;

	if (uap->tp) {
		microtime(&atv);
		CP(atv, atv32, tv_sec);
		CP(atv, atv32, tv_usec);
		error = copyout(&atv32, uap->tp, sizeof (atv32));
	}
	if (error == 0 && uap->tzp != NULL) {
		rtz.tz_minuteswest = tz_minuteswest;
		rtz.tz_dsttime = tz_dsttime;
		error = copyout(&rtz, uap->tzp, sizeof (rtz));
	}
	return (error);
}

int
freebsd32_getrusage(struct thread *td, struct freebsd32_getrusage_args *uap)
{
	struct rusage32 s32;
	struct rusage s;
	int error;

	error = kern_getrusage(td, uap->who, &s);
	if (error)
		return (error);
	if (uap->rusage != NULL) {
		freebsd32_rusage_out(&s, &s32);
		error = copyout(&s32, uap->rusage, sizeof(s32));
	}
	return (error);
}

static int
freebsd32_copyinuio(struct iovec32 *iovp, u_int iovcnt, struct uio **uiop)
{
	struct iovec32 iov32;
	struct iovec *iov;
	struct uio *uio;
	u_int iovlen;
	int error, i;

	*uiop = NULL;
	if (iovcnt > UIO_MAXIOV)
		return (EINVAL);
	iovlen = iovcnt * sizeof(struct iovec);
	uio = malloc(iovlen + sizeof *uio, M_IOV, M_WAITOK);
	iov = (struct iovec *)(uio + 1);
	for (i = 0; i < iovcnt; i++) {
		error = copyin(&iovp[i], &iov32, sizeof(struct iovec32));
		if (error) {
			free(uio, M_IOV);
			return (error);
		}
		iov[i].iov_base = PTRIN(iov32.iov_base);
		iov[i].iov_len = iov32.iov_len;
	}
	uio->uio_iov = iov;
	uio->uio_iovcnt = iovcnt;
	uio->uio_segflg = UIO_USERSPACE;
	uio->uio_offset = -1;
	uio->uio_resid = 0;
	for (i = 0; i < iovcnt; i++) {
		if (iov->iov_len > INT_MAX - uio->uio_resid) {
			free(uio, M_IOV);
			return (EINVAL);
		}
		uio->uio_resid += iov->iov_len;
		iov++;
	}
	*uiop = uio;
	return (0);
}

int
freebsd32_readv(struct thread *td, struct freebsd32_readv_args *uap)
{
	struct uio *auio;
	int error;

	error = freebsd32_copyinuio(uap->iovp, uap->iovcnt, &auio);
	if (error)
		return (error);
	error = kern_readv(td, uap->fd, auio);
	free(auio, M_IOV);
	return (error);
}

int
freebsd32_writev(struct thread *td, struct freebsd32_writev_args *uap)
{
	struct uio *auio;
	int error;

	error = freebsd32_copyinuio(uap->iovp, uap->iovcnt, &auio);
	if (error)
		return (error);
	error = kern_writev(td, uap->fd, auio);
	free(auio, M_IOV);
	return (error);
}

int
freebsd32_preadv(struct thread *td, struct freebsd32_preadv_args *uap)
{
	struct uio *auio;
	int error;

	error = freebsd32_copyinuio(uap->iovp, uap->iovcnt, &auio);
	if (error)
		return (error);
	error = kern_preadv(td, uap->fd, auio, PAIR32TO64(off_t,uap->offset));
	free(auio, M_IOV);
	return (error);
}

int
freebsd32_pwritev(struct thread *td, struct freebsd32_pwritev_args *uap)
{
	struct uio *auio;
	int error;

	error = freebsd32_copyinuio(uap->iovp, uap->iovcnt, &auio);
	if (error)
		return (error);
	error = kern_pwritev(td, uap->fd, auio, PAIR32TO64(off_t,uap->offset));
	free(auio, M_IOV);
	return (error);
}

int
freebsd32_copyiniov(struct iovec32 *iovp32, u_int iovcnt, struct iovec **iovp,
    int error)
{
	struct iovec32 iov32;
	struct iovec *iov;
	u_int iovlen;
	int i;

	*iovp = NULL;
	if (iovcnt > UIO_MAXIOV)
		return (error);
	iovlen = iovcnt * sizeof(struct iovec);
	iov = malloc(iovlen, M_IOV, M_WAITOK);
	for (i = 0; i < iovcnt; i++) {
		error = copyin(&iovp32[i], &iov32, sizeof(struct iovec32));
		if (error) {
			free(iov, M_IOV);
			return (error);
		}
		iov[i].iov_base = PTRIN(iov32.iov_base);
		iov[i].iov_len = iov32.iov_len;
	}
	*iovp = iov;
	return (0);
}

static int
freebsd32_copyinmsghdr(struct msghdr32 *msg32, struct msghdr *msg)
{
	struct msghdr32 m32;
	int error;

	error = copyin(msg32, &m32, sizeof(m32));
	if (error)
		return (error);
	msg->msg_name = PTRIN(m32.msg_name);
	msg->msg_namelen = m32.msg_namelen;
	msg->msg_iov = PTRIN(m32.msg_iov);
	msg->msg_iovlen = m32.msg_iovlen;
	msg->msg_control = PTRIN(m32.msg_control);
	msg->msg_controllen = m32.msg_controllen;
	msg->msg_flags = m32.msg_flags;
	return (0);
}

static int
freebsd32_copyoutmsghdr(struct msghdr *msg, struct msghdr32 *msg32)
{
	struct msghdr32 m32;
	int error;

	m32.msg_name = PTROUT(msg->msg_name);
	m32.msg_namelen = msg->msg_namelen;
	m32.msg_iov = PTROUT(msg->msg_iov);
	m32.msg_iovlen = msg->msg_iovlen;
	m32.msg_control = PTROUT(msg->msg_control);
	m32.msg_controllen = msg->msg_controllen;
	m32.msg_flags = msg->msg_flags;
	error = copyout(&m32, msg32, sizeof(m32));
	return (error);
}

#ifndef __mips__
#define FREEBSD32_ALIGNBYTES	(sizeof(int) - 1)
#else
#define FREEBSD32_ALIGNBYTES	(sizeof(long) - 1)
#endif
#define FREEBSD32_ALIGN(p)	\
	(((u_long)(p) + FREEBSD32_ALIGNBYTES) & ~FREEBSD32_ALIGNBYTES)
#define	FREEBSD32_CMSG_SPACE(l)	\
	(FREEBSD32_ALIGN(sizeof(struct cmsghdr)) + FREEBSD32_ALIGN(l))

#define	FREEBSD32_CMSG_DATA(cmsg)	((unsigned char *)(cmsg) + \
				 FREEBSD32_ALIGN(sizeof(struct cmsghdr)))
static int
freebsd32_copy_msg_out(struct msghdr *msg, struct mbuf *control)
{
	struct cmsghdr *cm;
	void *data;
	socklen_t clen, datalen;
	int error;
	caddr_t ctlbuf;
	int len, maxlen, copylen;
	struct mbuf *m;
	error = 0;

	len    = msg->msg_controllen;
	maxlen = msg->msg_controllen;
	msg->msg_controllen = 0;

	m = control;
	ctlbuf = msg->msg_control;
      
	while (m && len > 0) {
		cm = mtod(m, struct cmsghdr *);
		clen = m->m_len;

		while (cm != NULL) {

			if (sizeof(struct cmsghdr) > clen ||
			    cm->cmsg_len > clen) {
				error = EINVAL;
				break;
			}	

			data   = CMSG_DATA(cm);
			datalen = (caddr_t)cm + cm->cmsg_len - (caddr_t)data;

			/* Adjust message length */
			cm->cmsg_len = FREEBSD32_ALIGN(sizeof(struct cmsghdr)) +
			    datalen;


			/* Copy cmsghdr */
			copylen = sizeof(struct cmsghdr);
			if (len < copylen) {
				msg->msg_flags |= MSG_CTRUNC;
				copylen = len;
			}

			error = copyout(cm,ctlbuf,copylen);
			if (error)
				goto exit;

			ctlbuf += FREEBSD32_ALIGN(copylen);
			len    -= FREEBSD32_ALIGN(copylen);

			if (len <= 0)
				break;

			/* Copy data */
			copylen = datalen;
			if (len < copylen) {
				msg->msg_flags |= MSG_CTRUNC;
				copylen = len;
			}

			error = copyout(data,ctlbuf,copylen);
			if (error)
				goto exit;

			ctlbuf += FREEBSD32_ALIGN(copylen);
			len    -= FREEBSD32_ALIGN(copylen);

			if (CMSG_SPACE(datalen) < clen) {
				clen -= CMSG_SPACE(datalen);
				cm = (struct cmsghdr *)
					((caddr_t)cm + CMSG_SPACE(datalen));
			} else {
				clen = 0;
				cm = NULL;
			}
		}	
		m = m->m_next;
	}

	msg->msg_controllen = (len <= 0) ? maxlen :  ctlbuf - (caddr_t)msg->msg_control;
	
exit:
	return (error);

}

int
freebsd32_recvmsg(td, uap)
	struct thread *td;
	struct freebsd32_recvmsg_args /* {
		int	s;
		struct	msghdr32 *msg;
		int	flags;
	} */ *uap;
{
	struct msghdr msg;
	struct msghdr32 m32;
	struct iovec *uiov, *iov;
	struct mbuf *control = NULL;
	struct mbuf **controlp;

	int error;
	error = copyin(uap->msg, &m32, sizeof(m32));
	if (error)
		return (error);
	error = freebsd32_copyinmsghdr(uap->msg, &msg);
	if (error)
		return (error);
	error = freebsd32_copyiniov(PTRIN(m32.msg_iov), m32.msg_iovlen, &iov,
	    EMSGSIZE);
	if (error)
		return (error);
	msg.msg_flags = uap->flags;
	uiov = msg.msg_iov;
	msg.msg_iov = iov;

	controlp = (msg.msg_control != NULL) ?  &control : NULL;
	error = kern_recvit(td, uap->s, &msg, UIO_USERSPACE, controlp);
	if (error == 0) {
		msg.msg_iov = uiov;
		
		if (control != NULL)
			error = freebsd32_copy_msg_out(&msg, control);
		else
			msg.msg_controllen = 0;
		
		if (error == 0)
			error = freebsd32_copyoutmsghdr(&msg, uap->msg);
	}
	free(iov, M_IOV);

	if (control != NULL)
		m_freem(control);

	return (error);
}

/*
 * Copy-in the array of control messages constructed using alignment
 * and padding suitable for a 32-bit environment and construct an
 * mbuf using alignment and padding suitable for a 64-bit kernel.
 * The alignment and padding are defined indirectly by CMSG_DATA(),
 * CMSG_SPACE() and CMSG_LEN().
 */
static int
freebsd32_copyin_control(struct mbuf **mp, caddr_t buf, u_int buflen)
{
	struct mbuf *m;
	void *md;
	u_int idx, len, msglen;
	int error;

	buflen = FREEBSD32_ALIGN(buflen);

	if (buflen > MCLBYTES)
		return (EINVAL);

	/*
	 * Iterate over the buffer and get the length of each message
	 * in there. This has 32-bit alignment and padding. Use it to
	 * determine the length of these messages when using 64-bit
	 * alignment and padding.
	 */
	idx = 0;
	len = 0;
	while (idx < buflen) {
		error = copyin(buf + idx, &msglen, sizeof(msglen));
		if (error)
			return (error);
		if (msglen < sizeof(struct cmsghdr))
			return (EINVAL);
		msglen = FREEBSD32_ALIGN(msglen);
		if (idx + msglen > buflen)
			return (EINVAL);
		idx += msglen;
		msglen += CMSG_ALIGN(sizeof(struct cmsghdr)) -
		    FREEBSD32_ALIGN(sizeof(struct cmsghdr));
		len += CMSG_ALIGN(msglen);
	}

	if (len > MCLBYTES)
		return (EINVAL);

	m = m_get(M_WAITOK, MT_CONTROL);
	if (len > MLEN)
		MCLGET(m, M_WAITOK);
	m->m_len = len;

	md = mtod(m, void *);
	while (buflen > 0) {
		error = copyin(buf, md, sizeof(struct cmsghdr));
		if (error)
			break;
		msglen = *(u_int *)md;
		msglen = FREEBSD32_ALIGN(msglen);

		/* Modify the message length to account for alignment. */
		*(u_int *)md = msglen + CMSG_ALIGN(sizeof(struct cmsghdr)) -
		    FREEBSD32_ALIGN(sizeof(struct cmsghdr));

		md = (char *)md + CMSG_ALIGN(sizeof(struct cmsghdr));
		buf += FREEBSD32_ALIGN(sizeof(struct cmsghdr));
		buflen -= FREEBSD32_ALIGN(sizeof(struct cmsghdr));

		msglen -= FREEBSD32_ALIGN(sizeof(struct cmsghdr));
		if (msglen > 0) {
			error = copyin(buf, md, msglen);
			if (error)
				break;
			md = (char *)md + CMSG_ALIGN(msglen);
			buf += msglen;
			buflen -= msglen;
		}
	}

	if (error)
		m_free(m);
	else
		*mp = m;
	return (error);
}

int
freebsd32_sendmsg(struct thread *td,
		  struct freebsd32_sendmsg_args *uap)
{
	struct msghdr msg;
	struct msghdr32 m32;
	struct iovec *iov;
	struct mbuf *control = NULL;
	struct sockaddr *to = NULL;
	int error;

	error = copyin(uap->msg, &m32, sizeof(m32));
	if (error)
		return (error);
	error = freebsd32_copyinmsghdr(uap->msg, &msg);
	if (error)
		return (error);
	error = freebsd32_copyiniov(PTRIN(m32.msg_iov), m32.msg_iovlen, &iov,
	    EMSGSIZE);
	if (error)
		return (error);
	msg.msg_iov = iov;
	if (msg.msg_name != NULL) {
		error = getsockaddr(&to, msg.msg_name, msg.msg_namelen);
		if (error) {
			to = NULL;
			goto out;
		}
		msg.msg_name = to;
	}

	if (msg.msg_control) {
		if (msg.msg_controllen < sizeof(struct cmsghdr)) {
			error = EINVAL;
			goto out;
		}

		error = freebsd32_copyin_control(&control, msg.msg_control,
		    msg.msg_controllen);
		if (error)
			goto out;

		msg.msg_control = NULL;
		msg.msg_controllen = 0;
	}

	error = kern_sendit(td, uap->s, &msg, uap->flags, control,
	    UIO_USERSPACE);

out:
	free(iov, M_IOV);
	if (to)
		free(to, M_SONAME);
	return (error);
}

int
freebsd32_recvfrom(struct thread *td,
		   struct freebsd32_recvfrom_args *uap)
{
	struct msghdr msg;
	struct iovec aiov;
	int error;

	if (uap->fromlenaddr) {
		error = copyin(PTRIN(uap->fromlenaddr), &msg.msg_namelen,
		    sizeof(msg.msg_namelen));
		if (error)
			return (error);
	} else {
		msg.msg_namelen = 0;
	}

	msg.msg_name = PTRIN(uap->from);
	msg.msg_iov = &aiov;
	msg.msg_iovlen = 1;
	aiov.iov_base = PTRIN(uap->buf);
	aiov.iov_len = uap->len;
	msg.msg_control = NULL;
	msg.msg_flags = uap->flags;
	error = kern_recvit(td, uap->s, &msg, UIO_USERSPACE, NULL);
	if (error == 0 && uap->fromlenaddr)
		error = copyout(&msg.msg_namelen, PTRIN(uap->fromlenaddr),
		    sizeof (msg.msg_namelen));
	return (error);
}

int
freebsd32_settimeofday(struct thread *td,
		       struct freebsd32_settimeofday_args *uap)
{
	struct timeval32 tv32;
	struct timeval tv, *tvp;
	struct timezone tz, *tzp;
	int error;

	if (uap->tv) {
		error = copyin(uap->tv, &tv32, sizeof(tv32));
		if (error)
			return (error);
		CP(tv32, tv, tv_sec);
		CP(tv32, tv, tv_usec);
		tvp = &tv;
	} else
		tvp = NULL;
	if (uap->tzp) {
		error = copyin(uap->tzp, &tz, sizeof(tz));
		if (error)
			return (error);
		tzp = &tz;
	} else
		tzp = NULL;
	return (kern_settimeofday(td, tvp, tzp));
}

int
freebsd32_utimes(struct thread *td, struct freebsd32_utimes_args *uap)
{
	struct timeval32 s32[2];
	struct timeval s[2], *sp;
	int error;

	if (uap->tptr != NULL) {
		error = copyin(uap->tptr, s32, sizeof(s32));
		if (error)
			return (error);
		CP(s32[0], s[0], tv_sec);
		CP(s32[0], s[0], tv_usec);
		CP(s32[1], s[1], tv_sec);
		CP(s32[1], s[1], tv_usec);
		sp = s;
	} else
		sp = NULL;
	return (kern_utimesat(td, AT_FDCWD, uap->path, UIO_USERSPACE,
	    sp, UIO_SYSSPACE));
}

int
freebsd32_lutimes(struct thread *td, struct freebsd32_lutimes_args *uap)
{
	struct timeval32 s32[2];
	struct timeval s[2], *sp;
	int error;

	if (uap->tptr != NULL) {
		error = copyin(uap->tptr, s32, sizeof(s32));
		if (error)
			return (error);
		CP(s32[0], s[0], tv_sec);
		CP(s32[0], s[0], tv_usec);
		CP(s32[1], s[1], tv_sec);
		CP(s32[1], s[1], tv_usec);
		sp = s;
	} else
		sp = NULL;
	return (kern_lutimes(td, uap->path, UIO_USERSPACE, sp, UIO_SYSSPACE));
}

int
freebsd32_futimes(struct thread *td, struct freebsd32_futimes_args *uap)
{
	struct timeval32 s32[2];
	struct timeval s[2], *sp;
	int error;

	if (uap->tptr != NULL) {
		error = copyin(uap->tptr, s32, sizeof(s32));
		if (error)
			return (error);
		CP(s32[0], s[0], tv_sec);
		CP(s32[0], s[0], tv_usec);
		CP(s32[1], s[1], tv_sec);
		CP(s32[1], s[1], tv_usec);
		sp = s;
	} else
		sp = NULL;
	return (kern_futimes(td, uap->fd, sp, UIO_SYSSPACE));
}

int
freebsd32_futimesat(struct thread *td, struct freebsd32_futimesat_args *uap)
{
	struct timeval32 s32[2];
	struct timeval s[2], *sp;
	int error;

	if (uap->times != NULL) {
		error = copyin(uap->times, s32, sizeof(s32));
		if (error)
			return (error);
		CP(s32[0], s[0], tv_sec);
		CP(s32[0], s[0], tv_usec);
		CP(s32[1], s[1], tv_sec);
		CP(s32[1], s[1], tv_usec);
		sp = s;
	} else
		sp = NULL;
	return (kern_utimesat(td, uap->fd, uap->path, UIO_USERSPACE,
		sp, UIO_SYSSPACE));
}

int
freebsd32_futimens(struct thread *td, struct freebsd32_futimens_args *uap)
{
	struct timespec32 ts32[2];
	struct timespec ts[2], *tsp;
	int error;

	if (uap->times != NULL) {
		error = copyin(uap->times, ts32, sizeof(ts32));
		if (error)
			return (error);
		CP(ts32[0], ts[0], tv_sec);
		CP(ts32[0], ts[0], tv_nsec);
		CP(ts32[1], ts[1], tv_sec);
		CP(ts32[1], ts[1], tv_nsec);
		tsp = ts;
	} else
		tsp = NULL;
	return (kern_futimens(td, uap->fd, tsp, UIO_SYSSPACE));
}

int
freebsd32_utimensat(struct thread *td, struct freebsd32_utimensat_args *uap)
{
	struct timespec32 ts32[2];
	struct timespec ts[2], *tsp;
	int error;

	if (uap->times != NULL) {
		error = copyin(uap->times, ts32, sizeof(ts32));
		if (error)
			return (error);
		CP(ts32[0], ts[0], tv_sec);
		CP(ts32[0], ts[0], tv_nsec);
		CP(ts32[1], ts[1], tv_sec);
		CP(ts32[1], ts[1], tv_nsec);
		tsp = ts;
	} else
		tsp = NULL;
	return (kern_utimensat(td, uap->fd, uap->path, UIO_USERSPACE,
	    tsp, UIO_SYSSPACE, uap->flag));
}

int
freebsd32_adjtime(struct thread *td, struct freebsd32_adjtime_args *uap)
{
	struct timeval32 tv32;
	struct timeval delta, olddelta, *deltap;
	int error;

	if (uap->delta) {
		error = copyin(uap->delta, &tv32, sizeof(tv32));
		if (error)
			return (error);
		CP(tv32, delta, tv_sec);
		CP(tv32, delta, tv_usec);
		deltap = &delta;
	} else
		deltap = NULL;
	error = kern_adjtime(td, deltap, &olddelta);
	if (uap->olddelta && error == 0) {
		CP(olddelta, tv32, tv_sec);
		CP(olddelta, tv32, tv_usec);
		error = copyout(&tv32, uap->olddelta, sizeof(tv32));
	}
	return (error);
}

#ifdef COMPAT_FREEBSD4
int
freebsd4_freebsd32_statfs(struct thread *td, struct freebsd4_freebsd32_statfs_args *uap)
{
	struct statfs32 s32;
	struct statfs *sp;
	int error;

	sp = malloc(sizeof(struct statfs), M_STATFS, M_WAITOK);
	error = kern_statfs(td, uap->path, UIO_USERSPACE, sp);
	if (error == 0) {
		copy_statfs(sp, &s32);
		error = copyout(&s32, uap->buf, sizeof(s32));
	}
	free(sp, M_STATFS);
	return (error);
}
#endif

#ifdef COMPAT_FREEBSD4
int
freebsd4_freebsd32_fstatfs(struct thread *td, struct freebsd4_freebsd32_fstatfs_args *uap)
{
	struct statfs32 s32;
	struct statfs *sp;
	int error;

	sp = malloc(sizeof(struct statfs), M_STATFS, M_WAITOK);
	error = kern_fstatfs(td, uap->fd, sp);
	if (error == 0) {
		copy_statfs(sp, &s32);
		error = copyout(&s32, uap->buf, sizeof(s32));
	}
	free(sp, M_STATFS);
	return (error);
}
#endif

#ifdef COMPAT_FREEBSD4
int
freebsd4_freebsd32_fhstatfs(struct thread *td, struct freebsd4_freebsd32_fhstatfs_args *uap)
{
	struct statfs32 s32;
	struct statfs *sp;
	fhandle_t fh;
	int error;

	if ((error = copyin(uap->u_fhp, &fh, sizeof(fhandle_t))) != 0)
		return (error);
	sp = malloc(sizeof(struct statfs), M_STATFS, M_WAITOK);
	error = kern_fhstatfs(td, fh, sp);
	if (error == 0) {
		copy_statfs(sp, &s32);
		error = copyout(&s32, uap->buf, sizeof(s32));
	}
	free(sp, M_STATFS);
	return (error);
}
#endif

int
freebsd32_pread(struct thread *td, struct freebsd32_pread_args *uap)
{

	return (kern_pread(td, uap->fd, uap->buf, uap->nbyte,
	    PAIR32TO64(off_t, uap->offset)));
}

int
freebsd32_pwrite(struct thread *td, struct freebsd32_pwrite_args *uap)
{

	return (kern_pwrite(td, uap->fd, uap->buf, uap->nbyte,
	    PAIR32TO64(off_t, uap->offset)));
}

#ifdef COMPAT_43
int
ofreebsd32_lseek(struct thread *td, struct ofreebsd32_lseek_args *uap)
{

	return (kern_lseek(td, uap->fd, uap->offset, uap->whence));
}
#endif

int
freebsd32_lseek(struct thread *td, struct freebsd32_lseek_args *uap)
{
	int error;
	off_t pos;

	error = kern_lseek(td, uap->fd, PAIR32TO64(off_t, uap->offset),
	    uap->whence);
	/* Expand the quad return into two parts for eax and edx */
	pos = td->td_uretoff.tdu_off;
	td->td_retval[RETVAL_LO] = pos & 0xffffffff;	/* %eax */
	td->td_retval[RETVAL_HI] = pos >> 32;		/* %edx */
	return error;
}

int
freebsd32_truncate(struct thread *td, struct freebsd32_truncate_args *uap)
{

	return (kern_truncate(td, uap->path, UIO_USERSPACE,
	    PAIR32TO64(off_t, uap->length)));
}

int
freebsd32_ftruncate(struct thread *td, struct freebsd32_ftruncate_args *uap)
{

	return (kern_ftruncate(td, uap->fd, PAIR32TO64(off_t, uap->length)));
}

#ifdef COMPAT_43
int
ofreebsd32_getdirentries(struct thread *td,
    struct ofreebsd32_getdirentries_args *uap)
{
	struct ogetdirentries_args ap;
	int error;
	long loff;
	int32_t loff_cut;

	ap.fd = uap->fd;
	ap.buf = uap->buf;
	ap.count = uap->count;
	ap.basep = NULL;
	error = kern_ogetdirentries(td, &ap, &loff);
	if (error == 0) {
		loff_cut = loff;
		error = copyout(&loff_cut, uap->basep, sizeof(int32_t));
	}
	return (error);
}
#endif

int
freebsd32_getdirentries(struct thread *td,
    struct freebsd32_getdirentries_args *uap)
{
	long base;
	int32_t base32;
	int error;

	error = kern_getdirentries(td, uap->fd, uap->buf, uap->count, &base,
	    NULL, UIO_USERSPACE);
	if (error)
		return (error);
	if (uap->basep != NULL) {
		base32 = base;
		error = copyout(&base32, uap->basep, sizeof(int32_t));
	}
	return (error);
}

#ifdef COMPAT_FREEBSD6
/* versions with the 'int pad' argument */
int
freebsd6_freebsd32_pread(struct thread *td, struct freebsd6_freebsd32_pread_args *uap)
{

	return (kern_pread(td, uap->fd, uap->buf, uap->nbyte,
	    PAIR32TO64(off_t, uap->offset)));
}

int
freebsd6_freebsd32_pwrite(struct thread *td, struct freebsd6_freebsd32_pwrite_args *uap)
{

	return (kern_pwrite(td, uap->fd, uap->buf, uap->nbyte,
	    PAIR32TO64(off_t, uap->offset)));
}

int
freebsd6_freebsd32_lseek(struct thread *td, struct freebsd6_freebsd32_lseek_args *uap)
{
	int error;
	off_t pos;

	error = kern_lseek(td, uap->fd, PAIR32TO64(off_t, uap->offset),
	    uap->whence);
	/* Expand the quad return into two parts for eax and edx */
	pos = *(off_t *)(td->td_retval);
	td->td_retval[RETVAL_LO] = pos & 0xffffffff;	/* %eax */
	td->td_retval[RETVAL_HI] = pos >> 32;		/* %edx */
	return error;
}

int
freebsd6_freebsd32_truncate(struct thread *td, struct freebsd6_freebsd32_truncate_args *uap)
{

	return (kern_truncate(td, uap->path, UIO_USERSPACE,
	    PAIR32TO64(off_t, uap->length)));
}

int
freebsd6_freebsd32_ftruncate(struct thread *td, struct freebsd6_freebsd32_ftruncate_args *uap)
{

	return (kern_ftruncate(td, uap->fd, PAIR32TO64(off_t, uap->length)));
}
#endif /* COMPAT_FREEBSD6 */

struct sf_hdtr32 {
	uint32_t headers;
	int hdr_cnt;
	uint32_t trailers;
	int trl_cnt;
};

static int
freebsd32_do_sendfile(struct thread *td,
    struct freebsd32_sendfile_args *uap, int compat)
{
	struct sf_hdtr32 hdtr32;
	struct sf_hdtr hdtr;
	struct uio *hdr_uio, *trl_uio;
	struct file *fp;
	cap_rights_t rights;
	struct iovec32 *iov32;
	off_t offset, sbytes;
	int error;

	offset = PAIR32TO64(off_t, uap->offset);
	if (offset < 0)
		return (EINVAL);

	hdr_uio = trl_uio = NULL;

	if (uap->hdtr != NULL) {
		error = copyin(uap->hdtr, &hdtr32, sizeof(hdtr32));
		if (error)
			goto out;
		PTRIN_CP(hdtr32, hdtr, headers);
		CP(hdtr32, hdtr, hdr_cnt);
		PTRIN_CP(hdtr32, hdtr, trailers);
		CP(hdtr32, hdtr, trl_cnt);

		if (hdtr.headers != NULL) {
			iov32 = PTRIN(hdtr32.headers);
			error = freebsd32_copyinuio(iov32,
			    hdtr32.hdr_cnt, &hdr_uio);
			if (error)
				goto out;
#ifdef COMPAT_FREEBSD4
			/*
			 * In FreeBSD < 5.0 the nbytes to send also included
			 * the header.  If compat is specified subtract the
			 * header size from nbytes.
			 */
			if (compat) {
				if (uap->nbytes > hdr_uio->uio_resid)
					uap->nbytes -= hdr_uio->uio_resid;
				else
					uap->nbytes = 0;
			}
#endif
		}
		if (hdtr.trailers != NULL) {
			iov32 = PTRIN(hdtr32.trailers);
			error = freebsd32_copyinuio(iov32,
			    hdtr32.trl_cnt, &trl_uio);
			if (error)
				goto out;
		}
	}

	AUDIT_ARG_FD(uap->fd);

	if ((error = fget_read(td, uap->fd,
	    cap_rights_init(&rights, CAP_PREAD), &fp)) != 0)
		goto out;

	error = fo_sendfile(fp, uap->s, hdr_uio, trl_uio, offset,
	    uap->nbytes, &sbytes, uap->flags, td);
	fdrop(fp, td);

	if (uap->sbytes != NULL)
		copyout(&sbytes, uap->sbytes, sizeof(off_t));

out:
	if (hdr_uio)
		free(hdr_uio, M_IOV);
	if (trl_uio)
		free(trl_uio, M_IOV);
	return (error);
}

#ifdef COMPAT_FREEBSD4
int
freebsd4_freebsd32_sendfile(struct thread *td,
    struct freebsd4_freebsd32_sendfile_args *uap)
{
	return (freebsd32_do_sendfile(td,
	    (struct freebsd32_sendfile_args *)uap, 1));
}
#endif

int
freebsd32_sendfile(struct thread *td, struct freebsd32_sendfile_args *uap)
{

	return (freebsd32_do_sendfile(td, uap, 0));
}

static void
copy_stat(struct stat *in, struct stat32 *out)
{

	CP(*in, *out, st_dev);
	CP(*in, *out, st_ino);
	CP(*in, *out, st_mode);
	CP(*in, *out, st_nlink);
	CP(*in, *out, st_uid);
	CP(*in, *out, st_gid);
	CP(*in, *out, st_rdev);
	TS_CP(*in, *out, st_atim);
	TS_CP(*in, *out, st_mtim);
	TS_CP(*in, *out, st_ctim);
	CP(*in, *out, st_size);
	CP(*in, *out, st_blocks);
	CP(*in, *out, st_blksize);
	CP(*in, *out, st_flags);
	CP(*in, *out, st_gen);
	TS_CP(*in, *out, st_birthtim);
}

#ifdef COMPAT_43
static void
copy_ostat(struct stat *in, struct ostat32 *out)
{

	CP(*in, *out, st_dev);
	CP(*in, *out, st_ino);
	CP(*in, *out, st_mode);
	CP(*in, *out, st_nlink);
	CP(*in, *out, st_uid);
	CP(*in, *out, st_gid);
	CP(*in, *out, st_rdev);
	CP(*in, *out, st_size);
	TS_CP(*in, *out, st_atim);
	TS_CP(*in, *out, st_mtim);
	TS_CP(*in, *out, st_ctim);
	CP(*in, *out, st_blksize);
	CP(*in, *out, st_blocks);
	CP(*in, *out, st_flags);
	CP(*in, *out, st_gen);
}
#endif

int
freebsd32_stat(struct thread *td, struct freebsd32_stat_args *uap)
{
	struct stat sb;
	struct stat32 sb32;
	int error;

	error = kern_statat(td, 0, AT_FDCWD, uap->path, UIO_USERSPACE,
	    &sb, NULL);
	if (error)
		return (error);
	copy_stat(&sb, &sb32);
	error = copyout(&sb32, uap->ub, sizeof (sb32));
	return (error);
}

#ifdef COMPAT_43
int
ofreebsd32_stat(struct thread *td, struct ofreebsd32_stat_args *uap)
{
	struct stat sb;
	struct ostat32 sb32;
	int error;

	error = kern_statat(td, 0, AT_FDCWD, uap->path, UIO_USERSPACE,
	    &sb, NULL);
	if (error)
		return (error);
	copy_ostat(&sb, &sb32);
	error = copyout(&sb32, uap->ub, sizeof (sb32));
	return (error);
}
#endif

int
freebsd32_fstat(struct thread *td, struct freebsd32_fstat_args *uap)
{
	struct stat ub;
	struct stat32 ub32;
	int error;

	error = kern_fstat(td, uap->fd, &ub);
	if (error)
		return (error);
	copy_stat(&ub, &ub32);
	error = copyout(&ub32, uap->ub, sizeof(ub32));
	return (error);
}

#ifdef COMPAT_43
int
ofreebsd32_fstat(struct thread *td, struct ofreebsd32_fstat_args *uap)
{
	struct stat ub;
	struct ostat32 ub32;
	int error;

	error = kern_fstat(td, uap->fd, &ub);
	if (error)
		return (error);
	copy_ostat(&ub, &ub32);
	error = copyout(&ub32, uap->ub, sizeof(ub32));
	return (error);
}
#endif

int
freebsd32_fstatat(struct thread *td, struct freebsd32_fstatat_args *uap)
{
	struct stat ub;
	struct stat32 ub32;
	int error;

	error = kern_statat(td, uap->flag, uap->fd, uap->path, UIO_USERSPACE,
	    &ub, NULL);
	if (error)
		return (error);
	copy_stat(&ub, &ub32);
	error = copyout(&ub32, uap->buf, sizeof(ub32));
	return (error);
}

int
freebsd32_lstat(struct thread *td, struct freebsd32_lstat_args *uap)
{
	struct stat sb;
	struct stat32 sb32;
	int error;

	error = kern_statat(td, AT_SYMLINK_NOFOLLOW, AT_FDCWD, uap->path,
	    UIO_USERSPACE, &sb, NULL);
	if (error)
		return (error);
	copy_stat(&sb, &sb32);
	error = copyout(&sb32, uap->ub, sizeof (sb32));
	return (error);
}

#ifdef COMPAT_43
int
ofreebsd32_lstat(struct thread *td, struct ofreebsd32_lstat_args *uap)
{
	struct stat sb;
	struct ostat32 sb32;
	int error;

	error = kern_statat(td, AT_SYMLINK_NOFOLLOW, AT_FDCWD, uap->path,
	    UIO_USERSPACE, &sb, NULL);
	if (error)
		return (error);
	copy_ostat(&sb, &sb32);
	error = copyout(&sb32, uap->ub, sizeof (sb32));
	return (error);
}
#endif

int
freebsd32_sysctl(struct thread *td, struct freebsd32_sysctl_args *uap)
{
	int error, name[CTL_MAXNAME];
	size_t j, oldlen;
	uint32_t tmp;

	if (uap->namelen > CTL_MAXNAME || uap->namelen < 2)
		return (EINVAL);
 	error = copyin(uap->name, name, uap->namelen * sizeof(int));
 	if (error)
		return (error);
	if (uap->oldlenp) {
		error = fueword32(uap->oldlenp, &tmp);
		oldlen = tmp;
	} else {
		oldlen = 0;
	}
	if (error != 0)
		return (EFAULT);
	error = userland_sysctl(td, name, uap->namelen,
		uap->old, &oldlen, 1,
		uap->new, uap->newlen, &j, SCTL_MASK32);
	if (error && error != ENOMEM)
		return (error);
	if (uap->oldlenp)
		suword32(uap->oldlenp, j);
	return (0);
}

int
freebsd32_jail(struct thread *td, struct freebsd32_jail_args *uap)
{
	uint32_t version;
	int error;
	struct jail j;

	error = copyin(uap->jail, &version, sizeof(uint32_t));
	if (error)
		return (error);

	switch (version) {
	case 0:
	{
		/* FreeBSD single IPv4 jails. */
		struct jail32_v0 j32_v0;

		bzero(&j, sizeof(struct jail));
		error = copyin(uap->jail, &j32_v0, sizeof(struct jail32_v0));
		if (error)
			return (error);
		CP(j32_v0, j, version);
		PTRIN_CP(j32_v0, j, path);
		PTRIN_CP(j32_v0, j, hostname);
		j.ip4s = htonl(j32_v0.ip_number);	/* jail_v0 is host order */
		break;
	}

	case 1:
		/*
		 * Version 1 was used by multi-IPv4 jail implementations
		 * that never made it into the official kernel.
		 */
		return (EINVAL);

	case 2:	/* JAIL_API_VERSION */
	{
		/* FreeBSD multi-IPv4/IPv6,noIP jails. */
		struct jail32 j32;

		error = copyin(uap->jail, &j32, sizeof(struct jail32));
		if (error)
			return (error);
		CP(j32, j, version);
		PTRIN_CP(j32, j, path);
		PTRIN_CP(j32, j, hostname);
		PTRIN_CP(j32, j, jailname);
		CP(j32, j, ip4s);
		CP(j32, j, ip6s);
		PTRIN_CP(j32, j, ip4);
		PTRIN_CP(j32, j, ip6);
		break;
	}

	default:
		/* Sci-Fi jails are not supported, sorry. */
		return (EINVAL);
	}
	return (kern_jail(td, &j));
}

int
freebsd32_jail_set(struct thread *td, struct freebsd32_jail_set_args *uap)
{
	struct uio *auio;
	int error;

	/* Check that we have an even number of iovecs. */
	if (uap->iovcnt & 1)
		return (EINVAL);

	error = freebsd32_copyinuio(uap->iovp, uap->iovcnt, &auio);
	if (error)
		return (error);
	error = kern_jail_set(td, auio, uap->flags);
	free(auio, M_IOV);
	return (error);
}

int
freebsd32_jail_get(struct thread *td, struct freebsd32_jail_get_args *uap)
{
	struct iovec32 iov32;
	struct uio *auio;
	int error, i;

	/* Check that we have an even number of iovecs. */
	if (uap->iovcnt & 1)
		return (EINVAL);

	error = freebsd32_copyinuio(uap->iovp, uap->iovcnt, &auio);
	if (error)
		return (error);
	error = kern_jail_get(td, auio, uap->flags);
	if (error == 0)
		for (i = 0; i < uap->iovcnt; i++) {
			PTROUT_CP(auio->uio_iov[i], iov32, iov_base);
			CP(auio->uio_iov[i], iov32, iov_len);
			error = copyout(&iov32, uap->iovp + i, sizeof(iov32));
			if (error != 0)
				break;
		}
	free(auio, M_IOV);
	return (error);
}

int
freebsd32_sigaction(struct thread *td, struct freebsd32_sigaction_args *uap)
{
	struct sigaction32 s32;
	struct sigaction sa, osa, *sap;
	int error;

	if (uap->act) {
		error = copyin(uap->act, &s32, sizeof(s32));
		if (error)
			return (error);
		sa.sa_handler = PTRIN(s32.sa_u);
		CP(s32, sa, sa_flags);
		CP(s32, sa, sa_mask);
		sap = &sa;
	} else
		sap = NULL;
	error = kern_sigaction(td, uap->sig, sap, &osa, 0);
	if (error == 0 && uap->oact != NULL) {
		s32.sa_u = PTROUT(osa.sa_handler);
		CP(osa, s32, sa_flags);
		CP(osa, s32, sa_mask);
		error = copyout(&s32, uap->oact, sizeof(s32));
	}
	return (error);
}

#ifdef COMPAT_FREEBSD4
int
freebsd4_freebsd32_sigaction(struct thread *td,
			     struct freebsd4_freebsd32_sigaction_args *uap)
{
	struct sigaction32 s32;
	struct sigaction sa, osa, *sap;
	int error;

	if (uap->act) {
		error = copyin(uap->act, &s32, sizeof(s32));
		if (error)
			return (error);
		sa.sa_handler = PTRIN(s32.sa_u);
		CP(s32, sa, sa_flags);
		CP(s32, sa, sa_mask);
		sap = &sa;
	} else
		sap = NULL;
	error = kern_sigaction(td, uap->sig, sap, &osa, KSA_FREEBSD4);
	if (error == 0 && uap->oact != NULL) {
		s32.sa_u = PTROUT(osa.sa_handler);
		CP(osa, s32, sa_flags);
		CP(osa, s32, sa_mask);
		error = copyout(&s32, uap->oact, sizeof(s32));
	}
	return (error);
}
#endif

#ifdef COMPAT_43
struct osigaction32 {
	u_int32_t	sa_u;
	osigset_t	sa_mask;
	int		sa_flags;
};

#define	ONSIG	32

int
ofreebsd32_sigaction(struct thread *td,
			     struct ofreebsd32_sigaction_args *uap)
{
	struct osigaction32 s32;
	struct sigaction sa, osa, *sap;
	int error;

	if (uap->signum <= 0 || uap->signum >= ONSIG)
		return (EINVAL);

	if (uap->nsa) {
		error = copyin(uap->nsa, &s32, sizeof(s32));
		if (error)
			return (error);
		sa.sa_handler = PTRIN(s32.sa_u);
		CP(s32, sa, sa_flags);
		OSIG2SIG(s32.sa_mask, sa.sa_mask);
		sap = &sa;
	} else
		sap = NULL;
	error = kern_sigaction(td, uap->signum, sap, &osa, KSA_OSIGSET);
	if (error == 0 && uap->osa != NULL) {
		s32.sa_u = PTROUT(osa.sa_handler);
		CP(osa, s32, sa_flags);
		SIG2OSIG(osa.sa_mask, s32.sa_mask);
		error = copyout(&s32, uap->osa, sizeof(s32));
	}
	return (error);
}

int
ofreebsd32_sigprocmask(struct thread *td,
			       struct ofreebsd32_sigprocmask_args *uap)
{
	sigset_t set, oset;
	int error;

	OSIG2SIG(uap->mask, set);
	error = kern_sigprocmask(td, uap->how, &set, &oset, SIGPROCMASK_OLD);
	SIG2OSIG(oset, td->td_retval[0]);
	return (error);
}

int
ofreebsd32_sigpending(struct thread *td,
			      struct ofreebsd32_sigpending_args *uap)
{
	struct proc *p = td->td_proc;
	sigset_t siglist;

	PROC_LOCK(p);
	siglist = p->p_siglist;
	SIGSETOR(siglist, td->td_siglist);
	PROC_UNLOCK(p);
	SIG2OSIG(siglist, td->td_retval[0]);
	return (0);
}

struct sigvec32 {
	u_int32_t	sv_handler;
	int		sv_mask;
	int		sv_flags;
};

int
ofreebsd32_sigvec(struct thread *td,
			  struct ofreebsd32_sigvec_args *uap)
{
	struct sigvec32 vec;
	struct sigaction sa, osa, *sap;
	int error;

	if (uap->signum <= 0 || uap->signum >= ONSIG)
		return (EINVAL);

	if (uap->nsv) {
		error = copyin(uap->nsv, &vec, sizeof(vec));
		if (error)
			return (error);
		sa.sa_handler = PTRIN(vec.sv_handler);
		OSIG2SIG(vec.sv_mask, sa.sa_mask);
		sa.sa_flags = vec.sv_flags;
		sa.sa_flags ^= SA_RESTART;
		sap = &sa;
	} else
		sap = NULL;
	error = kern_sigaction(td, uap->signum, sap, &osa, KSA_OSIGSET);
	if (error == 0 && uap->osv != NULL) {
		vec.sv_handler = PTROUT(osa.sa_handler);
		SIG2OSIG(osa.sa_mask, vec.sv_mask);
		vec.sv_flags = osa.sa_flags;
		vec.sv_flags &= ~SA_NOCLDWAIT;
		vec.sv_flags ^= SA_RESTART;
		error = copyout(&vec, uap->osv, sizeof(vec));
	}
	return (error);
}

int
ofreebsd32_sigblock(struct thread *td,
			    struct ofreebsd32_sigblock_args *uap)
{
	sigset_t set, oset;

	OSIG2SIG(uap->mask, set);
	kern_sigprocmask(td, SIG_BLOCK, &set, &oset, 0);
	SIG2OSIG(oset, td->td_retval[0]);
	return (0);
}

int
ofreebsd32_sigsetmask(struct thread *td,
			      struct ofreebsd32_sigsetmask_args *uap)
{
	sigset_t set, oset;

	OSIG2SIG(uap->mask, set);
	kern_sigprocmask(td, SIG_SETMASK, &set, &oset, 0);
	SIG2OSIG(oset, td->td_retval[0]);
	return (0);
}

int
ofreebsd32_sigsuspend(struct thread *td,
			      struct ofreebsd32_sigsuspend_args *uap)
{
	sigset_t mask;

	OSIG2SIG(uap->mask, mask);
	return (kern_sigsuspend(td, mask));
}

struct sigstack32 {
	u_int32_t	ss_sp;
	int		ss_onstack;
};

int
ofreebsd32_sigstack(struct thread *td,
			    struct ofreebsd32_sigstack_args *uap)
{
	struct sigstack32 s32;
	struct sigstack nss, oss;
	int error = 0, unss;

	if (uap->nss != NULL) {
		error = copyin(uap->nss, &s32, sizeof(s32));
		if (error)
			return (error);
		nss.ss_sp = PTRIN(s32.ss_sp);
		CP(s32, nss, ss_onstack);
		unss = 1;
	} else {
		unss = 0;
	}
	oss.ss_sp = td->td_sigstk.ss_sp;
	oss.ss_onstack = sigonstack(cpu_getstack(td));
	if (unss) {
		td->td_sigstk.ss_sp = nss.ss_sp;
		td->td_sigstk.ss_size = 0;
		td->td_sigstk.ss_flags |= (nss.ss_onstack & SS_ONSTACK);
		td->td_pflags |= TDP_ALTSTACK;
	}
	if (uap->oss != NULL) {
		s32.ss_sp = PTROUT(oss.ss_sp);
		CP(oss, s32, ss_onstack);
		error = copyout(&s32, uap->oss, sizeof(s32));
	}
	return (error);
}
#endif

int
freebsd32_nanosleep(struct thread *td, struct freebsd32_nanosleep_args *uap)
{
	struct timespec32 rmt32, rqt32;
	struct timespec rmt, rqt;
	int error;

	error = copyin(uap->rqtp, &rqt32, sizeof(rqt32));
	if (error)
		return (error);

	CP(rqt32, rqt, tv_sec);
	CP(rqt32, rqt, tv_nsec);

	if (uap->rmtp &&
	    !useracc((caddr_t)uap->rmtp, sizeof(rmt), VM_PROT_WRITE))
		return (EFAULT);
	error = kern_nanosleep(td, &rqt, &rmt);
	if (error && uap->rmtp) {
		int error2;

		CP(rmt, rmt32, tv_sec);
		CP(rmt, rmt32, tv_nsec);

		error2 = copyout(&rmt32, uap->rmtp, sizeof(rmt32));
		if (error2)
			error = error2;
	}
	return (error);
}

int
freebsd32_clock_gettime(struct thread *td,
			struct freebsd32_clock_gettime_args *uap)
{
	struct timespec	ats;
	struct timespec32 ats32;
	int error;

	error = kern_clock_gettime(td, uap->clock_id, &ats);
	if (error == 0) {
		CP(ats, ats32, tv_sec);
		CP(ats, ats32, tv_nsec);
		error = copyout(&ats32, uap->tp, sizeof(ats32));
	}
	return (error);
}

int
freebsd32_clock_settime(struct thread *td,
			struct freebsd32_clock_settime_args *uap)
{
	struct timespec	ats;
	struct timespec32 ats32;
	int error;

	error = copyin(uap->tp, &ats32, sizeof(ats32));
	if (error)
		return (error);
	CP(ats32, ats, tv_sec);
	CP(ats32, ats, tv_nsec);

	return (kern_clock_settime(td, uap->clock_id, &ats));
}

int
freebsd32_clock_getres(struct thread *td,
		       struct freebsd32_clock_getres_args *uap)
{
	struct timespec	ts;
	struct timespec32 ts32;
	int error;

	if (uap->tp == NULL)
		return (0);
	error = kern_clock_getres(td, uap->clock_id, &ts);
	if (error == 0) {
		CP(ts, ts32, tv_sec);
		CP(ts, ts32, tv_nsec);
		error = copyout(&ts32, uap->tp, sizeof(ts32));
	}
	return (error);
}

int freebsd32_ktimer_create(struct thread *td,
    struct freebsd32_ktimer_create_args *uap)
{
	struct sigevent32 ev32;
	struct sigevent ev, *evp;
	int error, id;

	if (uap->evp == NULL) {
		evp = NULL;
	} else {
		evp = &ev;
		error = copyin(uap->evp, &ev32, sizeof(ev32));
		if (error != 0)
			return (error);
		error = convert_sigevent32(&ev32, &ev);
		if (error != 0)
			return (error);
	}
	error = kern_ktimer_create(td, uap->clock_id, evp, &id, -1);
	if (error == 0) {
		error = copyout(&id, uap->timerid, sizeof(int));
		if (error != 0)
			kern_ktimer_delete(td, id);
	}
	return (error);
}

int
freebsd32_ktimer_settime(struct thread *td,
    struct freebsd32_ktimer_settime_args *uap)
{
	struct itimerspec32 val32, oval32;
	struct itimerspec val, oval, *ovalp;
	int error;

	error = copyin(uap->value, &val32, sizeof(val32));
	if (error != 0)
		return (error);
	ITS_CP(val32, val);
	ovalp = uap->ovalue != NULL ? &oval : NULL;
	error = kern_ktimer_settime(td, uap->timerid, uap->flags, &val, ovalp);
	if (error == 0 && uap->ovalue != NULL) {
		ITS_CP(oval, oval32);
		error = copyout(&oval32, uap->ovalue, sizeof(oval32));
	}
	return (error);
}

int
freebsd32_ktimer_gettime(struct thread *td,
    struct freebsd32_ktimer_gettime_args *uap)
{
	struct itimerspec32 val32;
	struct itimerspec val;
	int error;

	error = kern_ktimer_gettime(td, uap->timerid, &val);
	if (error == 0) {
		ITS_CP(val, val32);
		error = copyout(&val32, uap->value, sizeof(val32));
	}
	return (error);
}

int
freebsd32_clock_getcpuclockid2(struct thread *td,
    struct freebsd32_clock_getcpuclockid2_args *uap)
{
	clockid_t clk_id;
	int error;

	error = kern_clock_getcpuclockid2(td, PAIR32TO64(id_t, uap->id),
	    uap->which, &clk_id);
	if (error == 0)
		error = copyout(&clk_id, uap->clock_id, sizeof(clockid_t));
	return (error);
}

int
freebsd32_thr_new(struct thread *td,
		  struct freebsd32_thr_new_args *uap)
{
	struct thr_param32 param32;
	struct thr_param param;
	int error;

	if (uap->param_size < 0 ||
	    uap->param_size > sizeof(struct thr_param32))
		return (EINVAL);
	bzero(&param, sizeof(struct thr_param));
	bzero(&param32, sizeof(struct thr_param32));
	error = copyin(uap->param, &param32, uap->param_size);
	if (error != 0)
		return (error);
	param.start_func = PTRIN(param32.start_func);
	param.arg = PTRIN(param32.arg);
	param.stack_base = PTRIN(param32.stack_base);
	param.stack_size = param32.stack_size;
	param.tls_base = PTRIN(param32.tls_base);
	param.tls_size = param32.tls_size;
	param.child_tid = PTRIN(param32.child_tid);
	param.parent_tid = PTRIN(param32.parent_tid);
	param.flags = param32.flags;
	param.rtp = PTRIN(param32.rtp);
	param.spare[0] = PTRIN(param32.spare[0]);
	param.spare[1] = PTRIN(param32.spare[1]);
	param.spare[2] = PTRIN(param32.spare[2]);

	return (kern_thr_new(td, &param));
}

int
freebsd32_thr_suspend(struct thread *td, struct freebsd32_thr_suspend_args *uap)
{
	struct timespec32 ts32;
	struct timespec ts, *tsp;
	int error;

	error = 0;
	tsp = NULL;
	if (uap->timeout != NULL) {
		error = copyin((const void *)uap->timeout, (void *)&ts32,
		    sizeof(struct timespec32));
		if (error != 0)
			return (error);
		ts.tv_sec = ts32.tv_sec;
		ts.tv_nsec = ts32.tv_nsec;
		tsp = &ts;
	}
	return (kern_thr_suspend(td, tsp));
}

void
siginfo_to_siginfo32(const siginfo_t *src, struct siginfo32 *dst)
{
	bzero(dst, sizeof(*dst));
	dst->si_signo = src->si_signo;
	dst->si_errno = src->si_errno;
	dst->si_code = src->si_code;
	dst->si_pid = src->si_pid;
	dst->si_uid = src->si_uid;
	dst->si_status = src->si_status;
	dst->si_addr = (uintptr_t)src->si_addr;
	dst->si_value.sival_int = src->si_value.sival_int;
	dst->si_timerid = src->si_timerid;
	dst->si_overrun = src->si_overrun;
}

int
freebsd32_sigtimedwait(struct thread *td, struct freebsd32_sigtimedwait_args *uap)
{
	struct timespec32 ts32;
	struct timespec ts;
	struct timespec *timeout;
	sigset_t set;
	ksiginfo_t ksi;
	struct siginfo32 si32;
	int error;

	if (uap->timeout) {
		error = copyin(uap->timeout, &ts32, sizeof(ts32));
		if (error)
			return (error);
		ts.tv_sec = ts32.tv_sec;
		ts.tv_nsec = ts32.tv_nsec;
		timeout = &ts;
	} else
		timeout = NULL;

	error = copyin(uap->set, &set, sizeof(set));
	if (error)
		return (error);

	error = kern_sigtimedwait(td, set, &ksi, timeout);
	if (error)
		return (error);

	if (uap->info) {
		siginfo_to_siginfo32(&ksi.ksi_info, &si32);
		error = copyout(&si32, uap->info, sizeof(struct siginfo32));
	}

	if (error == 0)
		td->td_retval[0] = ksi.ksi_signo;
	return (error);
}

/*
 * MPSAFE
 */
int
freebsd32_sigwaitinfo(struct thread *td, struct freebsd32_sigwaitinfo_args *uap)
{
	ksiginfo_t ksi;
	struct siginfo32 si32;
	sigset_t set;
	int error;

	error = copyin(uap->set, &set, sizeof(set));
	if (error)
		return (error);

	error = kern_sigtimedwait(td, set, &ksi, NULL);
	if (error)
		return (error);

	if (uap->info) {
		siginfo_to_siginfo32(&ksi.ksi_info, &si32);
		error = copyout(&si32, uap->info, sizeof(struct siginfo32));
	}	
	if (error == 0)
		td->td_retval[0] = ksi.ksi_signo;
	return (error);
}

int
freebsd32_cpuset_setid(struct thread *td,
    struct freebsd32_cpuset_setid_args *uap)
{

	return (kern_cpuset_setid(td, uap->which,
	    PAIR32TO64(id_t, uap->id), uap->setid));
}

int
freebsd32_cpuset_getid(struct thread *td,
    struct freebsd32_cpuset_getid_args *uap)
{

	return (kern_cpuset_getid(td, uap->level, uap->which,
	    PAIR32TO64(id_t, uap->id), uap->setid));
}

int
freebsd32_cpuset_getaffinity(struct thread *td,
    struct freebsd32_cpuset_getaffinity_args *uap)
{

	return (kern_cpuset_getaffinity(td, uap->level, uap->which,
	    PAIR32TO64(id_t,uap->id), uap->cpusetsize, uap->mask));
}

int
freebsd32_cpuset_setaffinity(struct thread *td,
    struct freebsd32_cpuset_setaffinity_args *uap)
{

	return (kern_cpuset_setaffinity(td, uap->level, uap->which,
	    PAIR32TO64(id_t,uap->id), uap->cpusetsize, uap->mask));
}

int
freebsd32_nmount(struct thread *td,
    struct freebsd32_nmount_args /* {
    	struct iovec *iovp;
    	unsigned int iovcnt;
    	int flags;
    } */ *uap)
{
	struct uio *auio;
	uint64_t flags;
	int error;

	/*
	 * Mount flags are now 64-bits. On 32-bit archtectures only
	 * 32-bits are passed in, but from here on everything handles
	 * 64-bit flags correctly.
	 */
	flags = uap->flags;

	AUDIT_ARG_FFLAGS(flags);

	/*
	 * Filter out MNT_ROOTFS.  We do not want clients of nmount() in
	 * userspace to set this flag, but we must filter it out if we want
	 * MNT_UPDATE on the root file system to work.
	 * MNT_ROOTFS should only be set by the kernel when mounting its
	 * root file system.
	 */
	flags &= ~MNT_ROOTFS;

	/*
	 * check that we have an even number of iovec's
	 * and that we have at least two options.
	 */
	if ((uap->iovcnt & 1) || (uap->iovcnt < 4))
		return (EINVAL);

	error = freebsd32_copyinuio(uap->iovp, uap->iovcnt, &auio);
	if (error)
		return (error);
	error = vfs_donmount(td, flags, auio);

	free(auio, M_IOV);
	return error;
}

#if 0
int
freebsd32_xxx(struct thread *td, struct freebsd32_xxx_args *uap)
{
	struct yyy32 *p32, s32;
	struct yyy *p = NULL, s;
	struct xxx_arg ap;
	int error;

	if (uap->zzz) {
		error = copyin(uap->zzz, &s32, sizeof(s32));
		if (error)
			return (error);
		/* translate in */
		p = &s;
	}
	error = kern_xxx(td, p);
	if (error)
		return (error);
	if (uap->zzz) {
		/* translate out */
		error = copyout(&s32, p32, sizeof(s32));
	}
	return (error);
}
#endif

int
syscall32_register(int *offset, struct sysent *new_sysent,
    struct sysent *old_sysent, int flags)
{

	if ((flags & ~SY_THR_STATIC) != 0)
		return (EINVAL);

	if (*offset == NO_SYSCALL) {
		int i;

		for (i = 1; i < SYS_MAXSYSCALL; ++i)
			if (freebsd32_sysent[i].sy_call ==
			    (sy_call_t *)lkmnosys)
				break;
		if (i == SYS_MAXSYSCALL)
			return (ENFILE);
		*offset = i;
	} else if (*offset < 0 || *offset >= SYS_MAXSYSCALL)
		return (EINVAL);
	else if (freebsd32_sysent[*offset].sy_call != (sy_call_t *)lkmnosys &&
	    freebsd32_sysent[*offset].sy_call != (sy_call_t *)lkmressys)
		return (EEXIST);

	*old_sysent = freebsd32_sysent[*offset];
	freebsd32_sysent[*offset] = *new_sysent;
	atomic_store_rel_32(&freebsd32_sysent[*offset].sy_thrcnt, flags);
	return (0);
}

int
syscall32_deregister(int *offset, struct sysent *old_sysent)
{

	if (*offset == 0)
		return (0);

	freebsd32_sysent[*offset] = *old_sysent;
	return (0);
}

int
syscall32_module_handler(struct module *mod, int what, void *arg)
{
	struct syscall_module_data *data = (struct syscall_module_data*)arg;
	modspecific_t ms;
	int error;

	switch (what) {
	case MOD_LOAD:
		error = syscall32_register(data->offset, data->new_sysent,
		    &data->old_sysent, SY_THR_STATIC_KLD);
		if (error) {
			/* Leave a mark so we know to safely unload below. */
			data->offset = NULL;
			return error;
		}
		ms.intval = *data->offset;
		MOD_XLOCK;
		module_setspecific(mod, &ms);
		MOD_XUNLOCK;
		if (data->chainevh)
			error = data->chainevh(mod, what, data->chainarg);
		return (error);
	case MOD_UNLOAD:
		/*
		 * MOD_LOAD failed, so just return without calling the
		 * chained handler since we didn't pass along the MOD_LOAD
		 * event.
		 */
		if (data->offset == NULL)
			return (0);
		if (data->chainevh) {
			error = data->chainevh(mod, what, data->chainarg);
			if (error)
				return (error);
		}
		error = syscall32_deregister(data->offset, &data->old_sysent);
		return (error);
	default:
		error = EOPNOTSUPP;
		if (data->chainevh)
			error = data->chainevh(mod, what, data->chainarg);
		return (error);
	}
}

int
syscall32_helper_register(struct syscall_helper_data *sd, int flags)
{
	struct syscall_helper_data *sd1;
	int error;

	for (sd1 = sd; sd1->syscall_no != NO_SYSCALL; sd1++) {
		error = syscall32_register(&sd1->syscall_no, &sd1->new_sysent,
		    &sd1->old_sysent, flags);
		if (error != 0) {
			syscall32_helper_unregister(sd);
			return (error);
		}
		sd1->registered = 1;
	}
	return (0);
}

int
syscall32_helper_unregister(struct syscall_helper_data *sd)
{
	struct syscall_helper_data *sd1;

	for (sd1 = sd; sd1->registered != 0; sd1++) {
		syscall32_deregister(&sd1->syscall_no, &sd1->old_sysent);
		sd1->registered = 0;
	}
	return (0);
}

register_t *
freebsd32_copyout_strings(struct image_params *imgp)
{
	int argc, envc, i;
	u_int32_t *vectp;
	char *stringp;
	uintptr_t destp;
	u_int32_t *stack_base;
	struct freebsd32_ps_strings *arginfo;
	char canary[sizeof(long) * 8];
	int32_t pagesizes32[MAXPAGESIZES];
	size_t execpath_len;
	int szsigcode;

	/*
	 * Calculate string base and vector table pointers.
	 * Also deal with signal trampoline code for this exec type.
	 */
	if (imgp->execpath != NULL && imgp->auxargs != NULL)
		execpath_len = strlen(imgp->execpath) + 1;
	else
		execpath_len = 0;
	arginfo = (struct freebsd32_ps_strings *)curproc->p_sysent->
	    sv_psstrings;
	if (imgp->proc->p_sysent->sv_sigcode_base == 0)
		szsigcode = *(imgp->proc->p_sysent->sv_szsigcode);
	else
		szsigcode = 0;
	destp =	(uintptr_t)arginfo;

	/*
	 * install sigcode
	 */
	if (szsigcode != 0) {
		destp -= szsigcode;
		destp = rounddown2(destp, sizeof(uint32_t));
		copyout(imgp->proc->p_sysent->sv_sigcode, (void *)destp,
		    szsigcode);
	}

	/*
	 * Copy the image path for the rtld.
	 */
	if (execpath_len != 0) {
		destp -= execpath_len;
		imgp->execpathp = destp;
		copyout(imgp->execpath, (void *)destp, execpath_len);
	}

	/*
	 * Prepare the canary for SSP.
	 */
	arc4rand(canary, sizeof(canary), 0);
	destp -= sizeof(canary);
	imgp->canary = destp;
	copyout(canary, (void *)destp, sizeof(canary));
	imgp->canarylen = sizeof(canary);

	/*
	 * Prepare the pagesizes array.
	 */
	for (i = 0; i < MAXPAGESIZES; i++)
		pagesizes32[i] = (uint32_t)pagesizes[i];
	destp -= sizeof(pagesizes32);
	destp = rounddown2(destp, sizeof(uint32_t));
	imgp->pagesizes = destp;
	copyout(pagesizes32, (void *)destp, sizeof(pagesizes32));
	imgp->pagesizeslen = sizeof(pagesizes32);

	destp -= ARG_MAX - imgp->args->stringspace;
	destp = rounddown2(destp, sizeof(uint32_t));

	/*
	 * If we have a valid auxargs ptr, prepare some room
	 * on the stack.
	 */
	if (imgp->auxargs) {
		/*
		 * 'AT_COUNT*2' is size for the ELF Auxargs data. This is for
		 * lower compatibility.
		 */
		imgp->auxarg_size = (imgp->auxarg_size) ? imgp->auxarg_size
			: (AT_COUNT * 2);
		/*
		 * The '+ 2' is for the null pointers at the end of each of
		 * the arg and env vector sets,and imgp->auxarg_size is room
		 * for argument of Runtime loader.
		 */
		vectp = (u_int32_t *) (destp - (imgp->args->argc +
		    imgp->args->envc + 2 + imgp->auxarg_size + execpath_len) *
		    sizeof(u_int32_t));
	} else {
		/*
		 * The '+ 2' is for the null pointers at the end of each of
		 * the arg and env vector sets
		 */
		vectp = (u_int32_t *)(destp - (imgp->args->argc +
		    imgp->args->envc + 2) * sizeof(u_int32_t));
	}

	/*
	 * vectp also becomes our initial stack base
	 */
	stack_base = vectp;

	stringp = imgp->args->begin_argv;
	argc = imgp->args->argc;
	envc = imgp->args->envc;
	/*
	 * Copy out strings - arguments and environment.
	 */
	copyout(stringp, (void *)destp, ARG_MAX - imgp->args->stringspace);

	/*
	 * Fill in "ps_strings" struct for ps, w, etc.
	 */
	suword32(&arginfo->ps_argvstr, (u_int32_t)(intptr_t)vectp);
	suword32(&arginfo->ps_nargvstr, argc);

	/*
	 * Fill in argument portion of vector table.
	 */
	for (; argc > 0; --argc) {
		suword32(vectp++, (u_int32_t)(intptr_t)destp);
		while (*stringp++ != 0)
			destp++;
		destp++;
	}

	/* a null vector table pointer separates the argp's from the envp's */
	suword32(vectp++, 0);

	suword32(&arginfo->ps_envstr, (u_int32_t)(intptr_t)vectp);
	suword32(&arginfo->ps_nenvstr, envc);

	/*
	 * Fill in environment portion of vector table.
	 */
	for (; envc > 0; --envc) {
		suword32(vectp++, (u_int32_t)(intptr_t)destp);
		while (*stringp++ != 0)
			destp++;
		destp++;
	}

	/* end of vector table is a null pointer */
	suword32(vectp, 0);

	return ((register_t *)stack_base);
}

int
freebsd32_kldstat(struct thread *td, struct freebsd32_kldstat_args *uap)
{
	struct kld_file_stat stat;
	struct kld32_file_stat stat32;
	int error, version;

	if ((error = copyin(&uap->stat->version, &version, sizeof(version)))
	    != 0)
		return (error);
	if (version != sizeof(struct kld32_file_stat_1) &&
	    version != sizeof(struct kld32_file_stat))
		return (EINVAL);

	error = kern_kldstat(td, uap->fileid, &stat);
	if (error != 0)
		return (error);

	bcopy(&stat.name[0], &stat32.name[0], sizeof(stat.name));
	CP(stat, stat32, refs);
	CP(stat, stat32, id);
	PTROUT_CP(stat, stat32, address);
	CP(stat, stat32, size);
	bcopy(&stat.pathname[0], &stat32.pathname[0], sizeof(stat.pathname));
	return (copyout(&stat32, uap->stat, version));
}

int
freebsd32_posix_fallocate(struct thread *td,
    struct freebsd32_posix_fallocate_args *uap)
{
	int error;

	error = kern_posix_fallocate(td, uap->fd,
	    PAIR32TO64(off_t, uap->offset), PAIR32TO64(off_t, uap->len));
	return (kern_posix_error(td, error));
}

int
freebsd32_posix_fadvise(struct thread *td,
    struct freebsd32_posix_fadvise_args *uap)
{
	int error;

	error = kern_posix_fadvise(td, uap->fd, PAIR32TO64(off_t, uap->offset),
	    PAIR32TO64(off_t, uap->len), uap->advice);
	return (kern_posix_error(td, error));
}

int
convert_sigevent32(struct sigevent32 *sig32, struct sigevent *sig)
{

	CP(*sig32, *sig, sigev_notify);
	switch (sig->sigev_notify) {
	case SIGEV_NONE:
		break;
	case SIGEV_THREAD_ID:
		CP(*sig32, *sig, sigev_notify_thread_id);
		/* FALLTHROUGH */
	case SIGEV_SIGNAL:
		CP(*sig32, *sig, sigev_signo);
		PTRIN_CP(*sig32, *sig, sigev_value.sival_ptr);
		break;
	case SIGEV_KEVENT:
		CP(*sig32, *sig, sigev_notify_kqueue);
		CP(*sig32, *sig, sigev_notify_kevent_flags);
		PTRIN_CP(*sig32, *sig, sigev_value.sival_ptr);
		break;
	default:
		return (EINVAL);
	}
	return (0);
}

int
freebsd32_procctl(struct thread *td, struct freebsd32_procctl_args *uap)
{
	void *data;
	union {
		struct procctl_reaper_status rs;
		struct procctl_reaper_pids rp;
		struct procctl_reaper_kill rk;
	} x;
	union {
		struct procctl_reaper_pids32 rp;
	} x32;
	int error, error1, flags;

	switch (uap->com) {
	case PROC_SPROTECT:
	case PROC_TRACE_CTL:
	case PROC_TRAPCAP_CTL:
		error = copyin(PTRIN(uap->data), &flags, sizeof(flags));
		if (error != 0)
			return (error);
		data = &flags;
		break;
	case PROC_REAP_ACQUIRE:
	case PROC_REAP_RELEASE:
		if (uap->data != NULL)
			return (EINVAL);
		data = NULL;
		break;
	case PROC_REAP_STATUS:
		data = &x.rs;
		break;
	case PROC_REAP_GETPIDS:
		error = copyin(uap->data, &x32.rp, sizeof(x32.rp));
		if (error != 0)
			return (error);
		CP(x32.rp, x.rp, rp_count);
		PTRIN_CP(x32.rp, x.rp, rp_pids);
		data = &x.rp;
		break;
	case PROC_REAP_KILL:
		error = copyin(uap->data, &x.rk, sizeof(x.rk));
		if (error != 0)
			return (error);
		data = &x.rk;
		break;
	case PROC_TRACE_STATUS:
	case PROC_TRAPCAP_STATUS:
		data = &flags;
		break;
	default:
		return (EINVAL);
	}
	error = kern_procctl(td, uap->idtype, PAIR32TO64(id_t, uap->id),
	    uap->com, data);
	switch (uap->com) {
	case PROC_REAP_STATUS:
		if (error == 0)
			error = copyout(&x.rs, uap->data, sizeof(x.rs));
		break;
	case PROC_REAP_KILL:
		error1 = copyout(&x.rk, uap->data, sizeof(x.rk));
		if (error == 0)
			error = error1;
		break;
	case PROC_TRACE_STATUS:
	case PROC_TRAPCAP_STATUS:
		if (error == 0)
			error = copyout(&flags, uap->data, sizeof(flags));
		break;
	}
	return (error);
}

int
freebsd32_fcntl(struct thread *td, struct freebsd32_fcntl_args *uap)
{
	long tmp;

	switch (uap->cmd) {
	/*
	 * Do unsigned conversion for arg when operation
	 * interprets it as flags or pointer.
	 */
	case F_SETLK_REMOTE:
	case F_SETLKW:
	case F_SETLK:
	case F_GETLK:
	case F_SETFD:
	case F_SETFL:
	case F_OGETLK:
	case F_OSETLK:
	case F_OSETLKW:
		tmp = (unsigned int)(uap->arg);
		break;
	default:
		tmp = uap->arg;
		break;
	}
	return (kern_fcntl_freebsd(td, uap->fd, uap->cmd, tmp));
}

int
freebsd32_ppoll(struct thread *td, struct freebsd32_ppoll_args *uap)
{
	struct timespec32 ts32;
	struct timespec ts, *tsp;
	sigset_t set, *ssp;
	int error;

	if (uap->ts != NULL) {
		error = copyin(uap->ts, &ts32, sizeof(ts32));
		if (error != 0)
			return (error);
		CP(ts32, ts, tv_sec);
		CP(ts32, ts, tv_nsec);
		tsp = &ts;
	} else
		tsp = NULL;
	if (uap->set != NULL) {
		error = copyin(uap->set, &set, sizeof(set));
		if (error != 0)
			return (error);
		ssp = &set;
	} else
		ssp = NULL;

	return (kern_poll(td, uap->fds, uap->nfds, tsp, ssp));
}<|MERGE_RESOLUTION|>--- conflicted
+++ resolved
@@ -471,11 +471,7 @@
 		prot |= PROT_EXEC;
 #endif
 
-<<<<<<< HEAD
-	return (kern_vm_mmap(td, (vm_offset_t)uap->addr, 0, uap->len, prot,
-=======
-	return (kern_mmap(td, (uintptr_t)uap->addr, uap->len, prot,
->>>>>>> 0dac2c59
+	return (kern_mmap(td, (uintptr_t)uap->addr, 0, uap->len, prot,
 	    uap->flags, uap->fd, PAIR32TO64(off_t, uap->pos)));
 }
 
