/*-
 * SPDX-License-Identifier: BSD-2-Clause-FreeBSD
 *
 * Copyright (c) 2002 Doug Rabson
 * All rights reserved.
 *
 * Redistribution and use in source and binary forms, with or without
 * modification, are permitted provided that the following conditions
 * are met:
 * 1. Redistributions of source code must retain the above copyright
 *    notice, this list of conditions and the following disclaimer.
 * 2. Redistributions in binary form must reproduce the above copyright
 *    notice, this list of conditions and the following disclaimer in the
 *    documentation and/or other materials provided with the distribution.
 *
 * THIS SOFTWARE IS PROVIDED BY THE AUTHOR AND CONTRIBUTORS ``AS IS'' AND
 * ANY EXPRESS OR IMPLIED WARRANTIES, INCLUDING, BUT NOT LIMITED TO, THE
 * IMPLIED WARRANTIES OF MERCHANTABILITY AND FITNESS FOR A PARTICULAR PURPOSE
 * ARE DISCLAIMED.  IN NO EVENT SHALL THE AUTHOR OR CONTRIBUTORS BE LIABLE
 * FOR ANY DIRECT, INDIRECT, INCIDENTAL, SPECIAL, EXEMPLARY, OR CONSEQUENTIAL
 * DAMAGES (INCLUDING, BUT NOT LIMITED TO, PROCUREMENT OF SUBSTITUTE GOODS
 * OR SERVICES; LOSS OF USE, DATA, OR PROFITS; OR BUSINESS INTERRUPTION)
 * HOWEVER CAUSED AND ON ANY THEORY OF LIABILITY, WHETHER IN CONTRACT, STRICT
 * LIABILITY, OR TORT (INCLUDING NEGLIGENCE OR OTHERWISE) ARISING IN ANY WAY
 * OUT OF THE USE OF THIS SOFTWARE, EVEN IF ADVISED OF THE POSSIBILITY OF
 * SUCH DAMAGE.
 */

#include <sys/cdefs.h>
__FBSDID("$FreeBSD$");

#include "opt_inet.h"
#include "opt_inet6.h"
#include "opt_ktrace.h"

#define __ELF_WORD_SIZE 32

#ifdef COMPAT_FREEBSD11
#define	_WANT_FREEBSD11_KEVENT
#endif

#include <sys/param.h>
#include <sys/bus.h>
#include <sys/capsicum.h>
#include <sys/clock.h>
#include <sys/exec.h>
#include <sys/fcntl.h>
#include <sys/filedesc.h>
#include <sys/imgact.h>
#include <sys/jail.h>
#include <sys/kernel.h>
#include <sys/limits.h>
#include <sys/linker.h>
#include <sys/lock.h>
#include <sys/malloc.h>
#include <sys/file.h>		/* Must come after sys/malloc.h */
#include <sys/imgact.h>
#include <sys/mbuf.h>
#include <sys/mman.h>
#include <sys/module.h>
#include <sys/mount.h>
#include <sys/mutex.h>
#include <sys/namei.h>
#include <sys/proc.h>
#include <sys/procctl.h>
#include <sys/ptrace.h>
#include <sys/reboot.h>
#include <sys/resource.h>
#include <sys/resourcevar.h>
#include <sys/selinfo.h>
#include <sys/eventvar.h>	/* Must come after sys/selinfo.h */
#include <sys/pipe.h>		/* Must come after sys/selinfo.h */
#include <sys/signal.h>
#include <sys/signalvar.h>
#include <sys/socket.h>
#include <sys/socketvar.h>
#include <sys/stat.h>
#include <sys/syscall.h>
#include <sys/syscallsubr.h>
#include <sys/sysctl.h>
#include <sys/sysent.h>
#include <sys/sysproto.h>
#include <sys/systm.h>
#include <sys/thr.h>
#include <sys/timex.h>
#include <sys/unistd.h>
#include <sys/ucontext.h>
#include <sys/umtx.h>
#include <sys/vnode.h>
#include <sys/wait.h>
#include <sys/ipc.h>
#include <sys/msg.h>
#include <sys/sem.h>
#include <sys/shm.h>
#ifdef KTRACE
#include <sys/ktrace.h>
#endif

#ifdef INET
#include <netinet/in.h>
#endif

#include <vm/vm.h>
#include <vm/vm_param.h>
#include <vm/pmap.h>
#include <vm/vm_map.h>
#include <vm/vm_object.h>
#include <vm/vm_extern.h>

#include <machine/cpu.h>
#include <machine/elf.h>
#ifdef __amd64__
#include <machine/md_var.h>
#endif

#include <security/audit/audit.h>

#include <compat/freebsd32/freebsd32_util.h>
#include <compat/freebsd32/freebsd32.h>
#include <compat/freebsd32/freebsd32_ipc.h>
#include <compat/freebsd32/freebsd32_misc.h>
#include <compat/freebsd32/freebsd32_signal.h>
#include <compat/freebsd32/freebsd32_proto.h>

FEATURE(compat_freebsd_32bit, "Compatible with 32-bit FreeBSD");

struct ptrace_io_desc32 {
	int		piod_op;
	uint32_t	piod_offs;
	uint32_t	piod_addr;
	uint32_t	piod_len;
};

struct ptrace_sc_ret32 {
	uint32_t	sr_retval[2];
	int		sr_error;
};

struct ptrace_vm_entry32 {
	int		pve_entry;
	int		pve_timestamp;
	uint32_t	pve_start;
	uint32_t	pve_end;
	uint32_t	pve_offset;
	u_int		pve_prot;
	u_int		pve_pathlen;
	int32_t		pve_fileid;
	u_int		pve_fsid;
	uint32_t	pve_path;
};

#ifdef __amd64__
CTASSERT(sizeof(struct timeval32) == 8);
CTASSERT(sizeof(struct timespec32) == 8);
CTASSERT(sizeof(struct itimerval32) == 16);
CTASSERT(sizeof(struct bintime32) == 12);
#endif
CTASSERT(sizeof(struct statfs32) == 256);
#ifdef __amd64__
CTASSERT(sizeof(struct rusage32) == 72);
#endif
CTASSERT(sizeof(struct sigaltstack32) == 12);
#ifdef __amd64__
CTASSERT(sizeof(struct kevent32) == 56);
#else
CTASSERT(sizeof(struct kevent32) == 64);
#endif
CTASSERT(sizeof(struct iovec32) == 8);
CTASSERT(sizeof(struct msghdr32) == 28);
#ifdef __amd64__
CTASSERT(sizeof(struct stat32) == 208);
CTASSERT(sizeof(struct freebsd11_stat32) == 96);
#endif
CTASSERT(sizeof(struct sigaction32) == 24);

static int freebsd32_kevent_copyout(void *arg, struct kevent *kevp, int count);
static int freebsd32_kevent_copyin(void *arg, struct kevent *kevp, int count);
static int freebsd32_user_clock_nanosleep(struct thread *td, clockid_t clock_id,
    int flags, const struct timespec32 *ua_rqtp, struct timespec32 *ua_rmtp);

void
freebsd32_rusage_out(const struct rusage *s, struct rusage32 *s32)
{

	TV_CP(*s, *s32, ru_utime);
	TV_CP(*s, *s32, ru_stime);
	CP(*s, *s32, ru_maxrss);
	CP(*s, *s32, ru_ixrss);
	CP(*s, *s32, ru_idrss);
	CP(*s, *s32, ru_isrss);
	CP(*s, *s32, ru_minflt);
	CP(*s, *s32, ru_majflt);
	CP(*s, *s32, ru_nswap);
	CP(*s, *s32, ru_inblock);
	CP(*s, *s32, ru_oublock);
	CP(*s, *s32, ru_msgsnd);
	CP(*s, *s32, ru_msgrcv);
	CP(*s, *s32, ru_nsignals);
	CP(*s, *s32, ru_nvcsw);
	CP(*s, *s32, ru_nivcsw);
}

int
freebsd32_wait4(struct thread *td, struct freebsd32_wait4_args *uap)
{
	int error, status;
	struct rusage32 ru32;
	struct rusage ru, *rup;

	if (uap->rusage != NULL)
		rup = &ru;
	else
		rup = NULL;
	error = kern_wait(td, uap->pid, &status, uap->options, rup);
	if (error)
		return (error);
	if (uap->status != NULL)
		error = copyout(&status, uap->status, sizeof(status));
	if (uap->rusage != NULL && error == 0) {
		freebsd32_rusage_out(&ru, &ru32);
		error = copyout(&ru32, uap->rusage, sizeof(ru32));
	}
	return (error);
}

int
freebsd32_wait6(struct thread *td, struct freebsd32_wait6_args *uap)
{
	struct wrusage32 wru32;
	struct __wrusage wru, *wrup;
	struct siginfo32 si32;
	siginfo_t si, *sip;
	int error, status;

	if (uap->wrusage != NULL)
		wrup = &wru;
	else
		wrup = NULL;
	if (uap->info != NULL) {
		sip = &si;
		bzero(sip, sizeof(*sip));
	} else
		sip = NULL;
	error = kern_wait6(td, uap->idtype, PAIR32TO64(id_t, uap->id),
	    &status, uap->options, wrup, sip);
	if (error != 0)
		return (error);
	if (uap->status != NULL)
		error = copyout(&status, uap->status, sizeof(status));
	if (uap->wrusage != NULL && error == 0) {
		freebsd32_rusage_out(&wru.wru_self, &wru32.wru_self);
		freebsd32_rusage_out(&wru.wru_children, &wru32.wru_children);
		error = copyout(&wru32, uap->wrusage, sizeof(wru32));
	}
	if (uap->info != NULL && error == 0) {
		siginfo_to_siginfo32 (&si, &si32);
		error = copyout(&si32, uap->info, sizeof(si32));
	}
	return (error);
}

#ifdef COMPAT_FREEBSD4
static void
copy_statfs(struct statfs *in, struct statfs32 *out)
{

	statfs_scale_blocks(in, INT32_MAX);
	bzero(out, sizeof(*out));
	CP(*in, *out, f_bsize);
	out->f_iosize = MIN(in->f_iosize, INT32_MAX);
	CP(*in, *out, f_blocks);
	CP(*in, *out, f_bfree);
	CP(*in, *out, f_bavail);
	out->f_files = MIN(in->f_files, INT32_MAX);
	out->f_ffree = MIN(in->f_ffree, INT32_MAX);
	CP(*in, *out, f_fsid);
	CP(*in, *out, f_owner);
	CP(*in, *out, f_type);
	CP(*in, *out, f_flags);
	out->f_syncwrites = MIN(in->f_syncwrites, INT32_MAX);
	out->f_asyncwrites = MIN(in->f_asyncwrites, INT32_MAX);
	strlcpy(out->f_fstypename,
	      in->f_fstypename, MFSNAMELEN);
	strlcpy(out->f_mntonname,
	      in->f_mntonname, min(MNAMELEN, FREEBSD4_MNAMELEN));
	out->f_syncreads = MIN(in->f_syncreads, INT32_MAX);
	out->f_asyncreads = MIN(in->f_asyncreads, INT32_MAX);
	strlcpy(out->f_mntfromname,
	      in->f_mntfromname, min(MNAMELEN, FREEBSD4_MNAMELEN));
}
#endif

#ifdef COMPAT_FREEBSD4
int
freebsd4_freebsd32_getfsstat(struct thread *td,
    struct freebsd4_freebsd32_getfsstat_args *uap)
{
	struct statfs * __capability buf;
	struct statfs *sp;
	struct statfs32 stat32;
	size_t count, size, copycount;
	int error;

	count = uap->bufsize / sizeof(struct statfs32);
	size = count * sizeof(struct statfs);
	error = kern_getfsstat(td, &buf, size, &count, UIO_SYSSPACE, uap->mode);
	if (size > 0) {
		sp = (__cheri_fromcap struct statfs *)buf;
		copycount = count;
		while (copycount > 0 && error == 0) {
			copy_statfs(sp, &stat32);
			error = copyout(&stat32, uap->buf, sizeof(stat32));
			sp++;
			uap->buf++;
			copycount--;
		}
		free_c(buf, M_STATFS);
	}
	if (error == 0)
		td->td_retval[0] = count;
	return (error);
}
#endif

#ifdef COMPAT_FREEBSD10
int
freebsd10_freebsd32_pipe(struct thread *td,
    struct freebsd10_freebsd32_pipe_args *uap) {
	return (freebsd10_pipe(td, (struct freebsd10_pipe_args*)uap));
}
#endif

int
freebsd32_sigaltstack(struct thread *td,
		      struct freebsd32_sigaltstack_args *uap)
{
	struct sigaltstack32 s32;
	struct sigaltstack ss, oss, *ssp;
	int error;

	if (uap->ss != NULL) {
		error = copyin(uap->ss, &s32, sizeof(s32));
		if (error)
			return (error);
		ss.ss_sp = __USER_CAP_UNBOUND(PTRIN(s32.ss_sp));
		CP(s32, ss, ss_size);
		CP(s32, ss, ss_flags);
		ssp = &ss;
	} else
		ssp = NULL;
	error = kern_sigaltstack(td, ssp, &oss);
	if (error == 0 && uap->oss != NULL) {
		s32.ss_sp = PTROUT((__cheri_fromcap void *)oss.ss_sp);
		CP(oss, s32, ss_size);
		CP(oss, s32, ss_flags);
		error = copyout(&s32, uap->oss, sizeof(s32));
	}
	return (error);
}

int
freebsd32_execve(struct thread *td, struct freebsd32_execve_args *uap)
{
	struct image_args eargs;
	struct vmspace *oldvmspace;
	int error;

	error = pre_execve(td, &oldvmspace);
	if (error != 0)
		return (error);
	error = exec_copyin_args(&eargs, __USER_CAP_STR(uap->fname),
	    UIO_USERSPACE, __USER_CAP_UNBOUND(uap->argv),
	    __USER_CAP_UNBOUND(uap->envv));
	if (error == 0)
		error = kern_execve(td, &eargs, NULL, oldvmspace);
	post_execve(td, error, oldvmspace);
	AUDIT_SYSCALL_EXIT(error == EJUSTRETURN ? 0 : error, td);
	return (error);
}

int
freebsd32_fexecve(struct thread *td, struct freebsd32_fexecve_args *uap)
{
	struct image_args eargs;
	struct vmspace *oldvmspace;
	int error;

	error = pre_execve(td, &oldvmspace);
	if (error != 0)
		return (error);
	error = exec_copyin_args(&eargs, NULL, UIO_SYSSPACE,
	    __USER_CAP_UNBOUND(uap->argv), __USER_CAP_UNBOUND(uap->envv));
	if (error == 0) {
		eargs.fd = uap->fd;
		error = kern_execve(td, &eargs, NULL, oldvmspace);
	}
	post_execve(td, error, oldvmspace);
	AUDIT_SYSCALL_EXIT(error == EJUSTRETURN ? 0 : error, td);
	return (error);
}

int
freebsd32_mknodat(struct thread *td, struct freebsd32_mknodat_args *uap)
{

	return (kern_mknodat(td, uap->fd, uap->path, UIO_USERSPACE,
	    uap->mode, PAIR32TO64(dev_t, uap->dev)));
}

int
freebsd32_mprotect(struct thread *td, struct freebsd32_mprotect_args *uap)
{
	int prot;

	prot = uap->prot;
#if defined(__amd64__)
	if (i386_read_exec && (prot & PROT_READ) != 0)
		prot |= PROT_EXEC;
#endif
	return (kern_mprotect(td, (uintptr_t)PTRIN(uap->addr), uap->len,
	    prot));
}

int
freebsd32_mmap(struct thread *td, struct freebsd32_mmap_args *uap)
{
	int prot;

	prot = uap->prot;
#if defined(__amd64__)
	if (i386_read_exec && (prot & PROT_READ))
		prot |= PROT_EXEC;
#endif

	return (kern_mmap(td,
	    &(struct mmap_req){
		.mr_hint = (uintptr_t)uap->addr,
		.mr_len = uap->len,
		.mr_prot = prot,
		.mr_flags = uap->flags,
		.mr_fd = uap->fd,
		.mr_pos = PAIR32TO64(off_t, uap->pos),
	    }));
}

#ifdef COMPAT_FREEBSD6
int
freebsd6_freebsd32_mmap(struct thread *td,
    struct freebsd6_freebsd32_mmap_args *uap)
{
	int prot;

	prot = uap->prot;
#if defined(__amd64__)
	if (i386_read_exec && (prot & PROT_READ))
		prot |= PROT_EXEC;
#endif

	return (kern_mmap(td,
	    &(struct mmap_req){
		.mr_hint = (uintptr_t)uap->addr,
		.mr_len = uap->len,
		.mr_prot = PROT_MAX(_PROT_ALL) | prot,
		.mr_flags = uap->flags,
		.mr_fd = uap->fd,
		.mr_pos = PAIR32TO64(off_t, uap->pos),
	    }));
}
#endif

int
freebsd32_setitimer(struct thread *td, struct freebsd32_setitimer_args *uap)
{
	struct itimerval itv, oitv, *itvp;	
	struct itimerval32 i32;
	int error;

	if (uap->itv != NULL) {
		error = copyin(uap->itv, &i32, sizeof(i32));
		if (error)
			return (error);
		TV_CP(i32, itv, it_interval);
		TV_CP(i32, itv, it_value);
		itvp = &itv;
	} else
		itvp = NULL;
	error = kern_setitimer(td, uap->which, itvp, &oitv);
	if (error || uap->oitv == NULL)
		return (error);
	TV_CP(oitv, i32, it_interval);
	TV_CP(oitv, i32, it_value);
	return (copyout(&i32, uap->oitv, sizeof(i32)));
}

int
freebsd32_getitimer(struct thread *td, struct freebsd32_getitimer_args *uap)
{
	struct itimerval itv;
	struct itimerval32 i32;
	int error;

	error = kern_getitimer(td, uap->which, &itv);
	if (error || uap->itv == NULL)
		return (error);
	TV_CP(itv, i32, it_interval);
	TV_CP(itv, i32, it_value);
	return (copyout(&i32, uap->itv, sizeof(i32)));
}

int
freebsd32_select(struct thread *td, struct freebsd32_select_args *uap)
{
	struct timeval32 tv32;
	struct timeval tv, *tvp;
	int error;

	if (uap->tv != NULL) {
		error = copyin(uap->tv, &tv32, sizeof(tv32));
		if (error)
			return (error);
		CP(tv32, tv, tv_sec);
		CP(tv32, tv, tv_usec);
		tvp = &tv;
	} else
		tvp = NULL;
	/*
	 * XXX Do pointers need PTRIN()?
	 */
	return (kern_select(td, uap->nd, __USER_CAP_UNBOUND(uap->in),
	    __USER_CAP_UNBOUND(uap->ou), __USER_CAP_UNBOUND(uap->ex), tvp,
	    sizeof(int32_t) * 8));
}

int
freebsd32_pselect(struct thread *td, struct freebsd32_pselect_args *uap)
{
	struct timespec32 ts32;
	struct timespec ts;
	struct timeval tv, *tvp;
	sigset_t set, *uset;
	int error;

	if (uap->ts != NULL) {
		error = copyin(uap->ts, &ts32, sizeof(ts32));
		if (error != 0)
			return (error);
		CP(ts32, ts, tv_sec);
		CP(ts32, ts, tv_nsec);
		TIMESPEC_TO_TIMEVAL(&tv, &ts);
		tvp = &tv;
	} else
		tvp = NULL;
	if (uap->sm != NULL) {
		error = copyin(uap->sm, &set, sizeof(set));
		if (error != 0)
			return (error);
		uset = &set;
	} else
		uset = NULL;
	/*
	 * XXX Do pointers need PTRIN()?
	 */
	error = kern_pselect(td, uap->nd, __USER_CAP_UNBOUND(uap->in),
	    __USER_CAP_UNBOUND(uap->ou), __USER_CAP_UNBOUND(uap->ex), tvp,
	    uset, sizeof(int32_t) * 8);
	return (error);
}

/*
 * Copy 'count' items into the destination list pointed to by uap->eventlist.
 */
static int
freebsd32_kevent_copyout(void *arg, struct kevent *kevp, int count)
{
	struct freebsd32_kevent_args *uap;
	struct kevent32	ks32[KQ_NEVENTS];
	uint64_t e;
	int i, j, error;

	KASSERT(count <= KQ_NEVENTS, ("count (%d) > KQ_NEVENTS", count));
	uap = (struct freebsd32_kevent_args *)arg;

	for (i = 0; i < count; i++) {
		CP(kevp[i], ks32[i], ident);
		CP(kevp[i], ks32[i], filter);
		CP(kevp[i], ks32[i], flags);
		CP(kevp[i], ks32[i], fflags);
#if BYTE_ORDER == LITTLE_ENDIAN
		ks32[i].data1 = kevp[i].data;
		ks32[i].data2 = kevp[i].data >> 32;
#else
		ks32[i].data1 = kevp[i].data >> 32;
		ks32[i].data2 = kevp[i].data;
#endif
		PTROUT_CP(kevp[i], ks32[i], udata);
		for (j = 0; j < nitems(kevp->ext); j++) {
			e = kevp[i].ext[j];
#if BYTE_ORDER == LITTLE_ENDIAN
			ks32[i].ext64[2 * j] = e;
			ks32[i].ext64[2 * j + 1] = e >> 32;
#else
			ks32[i].ext64[2 * j] = e >> 32;
			ks32[i].ext64[2 * j + 1] = e;
#endif
		}
	}
	error = copyout(ks32, uap->eventlist, count * sizeof *ks32);
	if (error == 0)
		uap->eventlist += count;
	return (error);
}

/*
 * Copy 'count' items from the list pointed to by uap->changelist.
 */
static int
freebsd32_kevent_copyin(void *arg, struct kevent *kevp, int count)
{
	struct freebsd32_kevent_args *uap;
	struct kevent32	ks32[KQ_NEVENTS];
	uint64_t e;
	int i, j, error;

	KASSERT(count <= KQ_NEVENTS, ("count (%d) > KQ_NEVENTS", count));
	uap = (struct freebsd32_kevent_args *)arg;

	error = copyin(uap->changelist, ks32, count * sizeof *ks32);
	if (error)
		goto done;
	uap->changelist += count;

	for (i = 0; i < count; i++) {
		CP(ks32[i], kevp[i], ident);
		CP(ks32[i], kevp[i], filter);
		CP(ks32[i], kevp[i], flags);
		CP(ks32[i], kevp[i], fflags);
		kevp[i].data = PAIR32TO64(uint64_t, ks32[i].data);
		PTRIN_CP(ks32[i], kevp[i], udata);
		for (j = 0; j < nitems(kevp->ext); j++) {
#if BYTE_ORDER == LITTLE_ENDIAN
			e = ks32[i].ext64[2 * j + 1];
			e <<= 32;
			e += ks32[i].ext64[2 * j];
#else
			e = ks32[i].ext64[2 * j];
			e <<= 32;
			e += ks32[i].ext64[2 * j + 1];
#endif
			kevp[i].ext[j] = e;
		}
	}
done:
	return (error);
}

int
freebsd32_kevent(struct thread *td, struct freebsd32_kevent_args *uap)
{
	struct timespec32 ts32;
	struct timespec ts, *tsp;
	struct kevent_copyops k_ops = {
		.arg = uap,
		.k_copyout = freebsd32_kevent_copyout,
		.k_copyin = freebsd32_kevent_copyin,
	};
#ifdef KTRACE
	struct kevent32 *eventlist = uap->eventlist;
#endif
	int error;

	if (uap->timeout) {
		error = copyin(uap->timeout, &ts32, sizeof(ts32));
		if (error)
			return (error);
		CP(ts32, ts, tv_sec);
		CP(ts32, ts, tv_nsec);
		tsp = &ts;
	} else
		tsp = NULL;
#ifdef KTRACE
	if (KTRPOINT(td, KTR_STRUCT_ARRAY))
		ktrstructarray("kevent32", UIO_USERSPACE, uap->changelist,
		    uap->nchanges, sizeof(struct kevent32));
#endif
	error = kern_kevent(td, uap->fd, uap->nchanges, uap->nevents,
	    &k_ops, tsp);
#ifdef KTRACE
	if (error == 0 && KTRPOINT(td, KTR_STRUCT_ARRAY))
		ktrstructarray("kevent32", UIO_USERSPACE, eventlist,
		    td->td_retval[0], sizeof(struct kevent32));
#endif
	return (error);
}

#ifdef COMPAT_FREEBSD11
static int
freebsd32_kevent11_copyout(void *arg, struct kevent *kevp, int count)
{
	struct freebsd11_freebsd32_kevent_args *uap;
	struct kevent32_freebsd11 ks32[KQ_NEVENTS];
	int i, error;

	KASSERT(count <= KQ_NEVENTS, ("count (%d) > KQ_NEVENTS", count));
	uap = (struct freebsd11_freebsd32_kevent_args *)arg;

	for (i = 0; i < count; i++) {
		CP(kevp[i], ks32[i], ident);
		CP(kevp[i], ks32[i], filter);
		CP(kevp[i], ks32[i], flags);
		CP(kevp[i], ks32[i], fflags);
		CP(kevp[i], ks32[i], data);
		PTROUT_CP(kevp[i], ks32[i], udata);
	}
	error = copyout(ks32, uap->eventlist, count * sizeof *ks32);
	if (error == 0)
		uap->eventlist += count;
	return (error);
}

/*
 * Copy 'count' items from the list pointed to by uap->changelist.
 */
static int
freebsd32_kevent11_copyin(void *arg, struct kevent *kevp, int count)
{
	struct freebsd11_freebsd32_kevent_args *uap;
	struct kevent32_freebsd11 ks32[KQ_NEVENTS];
	int i, j, error;

	KASSERT(count <= KQ_NEVENTS, ("count (%d) > KQ_NEVENTS", count));
	uap = (struct freebsd11_freebsd32_kevent_args *)arg;

	error = copyin(uap->changelist, ks32, count * sizeof *ks32);
	if (error)
		goto done;
	uap->changelist += count;

	for (i = 0; i < count; i++) {
		CP(ks32[i], kevp[i], ident);
		CP(ks32[i], kevp[i], filter);
		CP(ks32[i], kevp[i], flags);
		CP(ks32[i], kevp[i], fflags);
		CP(ks32[i], kevp[i], data);
		PTRIN_CP(ks32[i], kevp[i], udata);
		for (j = 0; j < nitems(kevp->ext); j++)
			kevp[i].ext[j] = 0;
	}
done:
	return (error);
}

int
freebsd11_freebsd32_kevent(struct thread *td,
    struct freebsd11_freebsd32_kevent_args *uap)
{
	struct timespec32 ts32;
	struct timespec ts, *tsp;
	struct kevent_copyops k_ops = {
		.arg = uap,
		.k_copyout = freebsd32_kevent11_copyout,
		.k_copyin = freebsd32_kevent11_copyin,
	};
#ifdef KTRACE
	struct kevent32_freebsd11 *eventlist = uap->eventlist;
#endif
	int error;

	if (uap->timeout) {
		error = copyin(uap->timeout, &ts32, sizeof(ts32));
		if (error)
			return (error);
		CP(ts32, ts, tv_sec);
		CP(ts32, ts, tv_nsec);
		tsp = &ts;
	} else
		tsp = NULL;
#ifdef KTRACE
	if (KTRPOINT(td, KTR_STRUCT_ARRAY))
		ktrstructarray("kevent32_freebsd11", UIO_USERSPACE,
		    uap->changelist, uap->nchanges,
		    sizeof(struct kevent32_freebsd11));
#endif
	error = kern_kevent(td, uap->fd, uap->nchanges, uap->nevents,
	    &k_ops, tsp);
#ifdef KTRACE
	if (error == 0 && KTRPOINT(td, KTR_STRUCT_ARRAY))
		ktrstructarray("kevent32_freebsd11", UIO_USERSPACE,
		    eventlist, td->td_retval[0],
		    sizeof(struct kevent32_freebsd11));
#endif
	return (error);
}
#endif

int
freebsd32_gettimeofday(struct thread *td,
		       struct freebsd32_gettimeofday_args *uap)
{
	struct timeval atv;
	struct timeval32 atv32;
	struct timezone rtz;
	int error = 0;

	if (uap->tp) {
		microtime(&atv);
		CP(atv, atv32, tv_sec);
		CP(atv, atv32, tv_usec);
		error = copyout(&atv32, uap->tp, sizeof (atv32));
	}
	if (error == 0 && uap->tzp != NULL) {
		rtz.tz_minuteswest = 0;
		rtz.tz_dsttime = 0;
		error = copyout(&rtz, uap->tzp, sizeof (rtz));
	}
	return (error);
}

int
freebsd32_getrusage(struct thread *td, struct freebsd32_getrusage_args *uap)
{
	struct rusage32 s32;
	struct rusage s;
	int error;

	error = kern_getrusage(td, uap->who, &s);
	if (error == 0) {
		freebsd32_rusage_out(&s, &s32);
		error = copyout(&s32, uap->rusage, sizeof(s32));
	}
	return (error);
}

static void
ptrace_lwpinfo_to32(const struct ptrace_lwpinfo *pl,
    struct ptrace_lwpinfo32 *pl32)
{

	bzero(pl32, sizeof(*pl32));
	pl32->pl_lwpid = pl->pl_lwpid;
	pl32->pl_event = pl->pl_event;
	pl32->pl_flags = pl->pl_flags;
	pl32->pl_sigmask = pl->pl_sigmask;
	pl32->pl_siglist = pl->pl_siglist;
	siginfo_to_siginfo32(&pl->pl_siginfo, &pl32->pl_siginfo);
	strcpy(pl32->pl_tdname, pl->pl_tdname);
	pl32->pl_child_pid = pl->pl_child_pid;
	pl32->pl_syscall_code = pl->pl_syscall_code;
	pl32->pl_syscall_narg = pl->pl_syscall_narg;
}

static void
ptrace_sc_ret_to32(const struct ptrace_sc_ret *psr,
    struct ptrace_sc_ret32 *psr32)
{

	bzero(psr32, sizeof(*psr32));
	psr32->sr_retval[0] = psr->sr_retval[0];
	psr32->sr_retval[1] = psr->sr_retval[1];
	psr32->sr_error = psr->sr_error;
}

int
freebsd32_ptrace(struct thread *td, struct freebsd32_ptrace_args *uap)
{
	union {
		struct ptrace_io_desc piod;
		struct ptrace_lwpinfo pl;
		struct ptrace_vm_entry pve;
		struct dbreg32 dbreg;
		struct fpreg32 fpreg;
		struct reg32 reg;
		syscallarg_t args[nitems(td->td_sa.args)];
		struct ptrace_sc_ret psr;
		int ptevents;
	} r;
	union {
		struct ptrace_io_desc32 piod;
		struct ptrace_lwpinfo32 pl;
		struct ptrace_vm_entry32 pve;
		uint32_t args[nitems(td->td_sa.args)];
		struct ptrace_sc_ret32 psr;
	} r32;
	void * __capability addr;
	int data, error = 0, i;

	AUDIT_ARG_PID(uap->pid);
	AUDIT_ARG_CMD(uap->req);
	AUDIT_ARG_VALUE(uap->data);
	addr = &r;
	data = uap->data;
	switch (uap->req) {
	case PT_GET_EVENT_MASK:
	case PT_GET_SC_ARGS:
	case PT_GET_SC_RET:
		break;
	case PT_LWPINFO:
		if (uap->data > sizeof(r32.pl))
			return (EINVAL);

		/*
		 * Pass size of native structure in 'data'.  Truncate
		 * if necessary to avoid siginfo.
		 */
		data = sizeof(r.pl);
		if (uap->data < offsetof(struct ptrace_lwpinfo32, pl_siginfo) +
		    sizeof(struct siginfo32))
			data = offsetof(struct ptrace_lwpinfo, pl_siginfo);
		break;
	case PT_GETREGS:
		bzero(&r.reg, sizeof(r.reg));
		break;
	case PT_GETFPREGS:
		bzero(&r.fpreg, sizeof(r.fpreg));
		break;
	case PT_GETDBREGS:
		bzero(&r.dbreg, sizeof(r.dbreg));
		break;
	case PT_SETREGS:
		error = copyin(uap->addr, &r.reg, sizeof(r.reg));
		break;
	case PT_SETFPREGS:
		error = copyin(uap->addr, &r.fpreg, sizeof(r.fpreg));
		break;
	case PT_SETDBREGS:
		error = copyin(uap->addr, &r.dbreg, sizeof(r.dbreg));
		break;
	case PT_SET_EVENT_MASK:
		if (uap->data != sizeof(r.ptevents))
			error = EINVAL;
		else
			error = copyin(uap->addr, &r.ptevents, uap->data);
		break;
	case PT_IO:
		error = copyin(uap->addr, &r32.piod, sizeof(r32.piod));
		if (error)
			break;
		CP(r32.piod, r.piod, piod_op);
		PTRIN_CP(r32.piod, r.piod, piod_offs);
		PTRIN_CP(r32.piod, r.piod, piod_addr);
		CP(r32.piod, r.piod, piod_len);
		break;
	case PT_VM_ENTRY:
		error = copyin(uap->addr, &r32.pve, sizeof(r32.pve));
		if (error)
			break;

		CP(r32.pve, r.pve, pve_entry);
		CP(r32.pve, r.pve, pve_timestamp);
		CP(r32.pve, r.pve, pve_start);
		CP(r32.pve, r.pve, pve_end);
		CP(r32.pve, r.pve, pve_offset);
		CP(r32.pve, r.pve, pve_prot);
		CP(r32.pve, r.pve, pve_pathlen);
		CP(r32.pve, r.pve, pve_fileid);
		CP(r32.pve, r.pve, pve_fsid);
		PTRIN_CP(r32.pve, r.pve, pve_path);
		break;
	default:
		addr = uap->addr;
		break;
	}
	if (error)
		return (error);

	error = kern_ptrace(td, uap->req, uap->pid, addr, data);
	if (error)
		return (error);

	switch (uap->req) {
	case PT_VM_ENTRY:
		CP(r.pve, r32.pve, pve_entry);
		CP(r.pve, r32.pve, pve_timestamp);
		CP(r.pve, r32.pve, pve_start);
		CP(r.pve, r32.pve, pve_end);
		CP(r.pve, r32.pve, pve_offset);
		CP(r.pve, r32.pve, pve_prot);
		CP(r.pve, r32.pve, pve_pathlen);
		CP(r.pve, r32.pve, pve_fileid);
		CP(r.pve, r32.pve, pve_fsid);
		error = copyout(&r32.pve, uap->addr, sizeof(r32.pve));
		break;
	case PT_IO:
		CP(r.piod, r32.piod, piod_len);
		error = copyout(&r32.piod, uap->addr, sizeof(r32.piod));
		break;
	case PT_GETREGS:
		error = copyout(&r.reg, uap->addr, sizeof(r.reg));
		break;
	case PT_GETFPREGS:
		error = copyout(&r.fpreg, uap->addr, sizeof(r.fpreg));
		break;
	case PT_GETDBREGS:
		error = copyout(&r.dbreg, uap->addr, sizeof(r.dbreg));
		break;
	case PT_GET_EVENT_MASK:
		/* NB: The size in uap->data is validated in kern_ptrace(). */
		error = copyout(&r.ptevents, uap->addr, uap->data);
		break;
	case PT_LWPINFO:
		ptrace_lwpinfo_to32(&r.pl, &r32.pl);
		error = copyout(&r32.pl, uap->addr, uap->data);
		break;
	case PT_GET_SC_ARGS:
		for (i = 0; i < nitems(r.args); i++)
			r32.args[i] = (uint32_t)r.args[i];
		error = copyout(r32.args, uap->addr, MIN(uap->data,
		    sizeof(r32.args)));
		break;
	case PT_GET_SC_RET:
		ptrace_sc_ret_to32(&r.psr, &r32.psr);
		error = copyout(&r32.psr, uap->addr, MIN(uap->data,
		    sizeof(r32.psr)));
		break;
	}

	return (error);
}

static int
freebsd32_copyinuio(const struct iovec * __capability cb_arg, u_int iovcnt,
    struct uio **uiop)
{
	struct iovec32 iov32;
	struct iovec *iov;
	struct uio *uio;
	u_int iovlen;
	int error, i;
	/*
	 * The first argument is not actually a struct iovec *, but C's type
	 * system does not allow for overloaded callbacks.
	 */
	const struct iovec32 * __capability iovp =
	    (const struct iovec32 * __capability)cb_arg;

	*uiop = NULL;
	if (iovcnt > UIO_MAXIOV)
		return (EINVAL);
	iovlen = iovcnt * sizeof(struct iovec);
	uio = malloc(iovlen + sizeof *uio, M_IOV, M_WAITOK);
	iov = (struct iovec *)(uio + 1);
	for (i = 0; i < iovcnt; i++) {
		error = copyin(&iovp[i], &iov32, sizeof(struct iovec32));
		if (error) {
			free(uio, M_IOV);
			return (error);
		}
		IOVEC_INIT(&iov[i], PTRIN(iov32.iov_base), iov32.iov_len);
	}
	uio->uio_iov = iov;
	uio->uio_iovcnt = iovcnt;
	uio->uio_segflg = UIO_USERSPACE;
	uio->uio_offset = -1;
	uio->uio_resid = 0;
	for (i = 0; i < iovcnt; i++) {
		if (iov->iov_len > INT_MAX - uio->uio_resid) {
			free(uio, M_IOV);
			return (EINVAL);
		}
		uio->uio_resid += iov->iov_len;
		iov++;
	}
	*uiop = uio;
	return (0);
}

int
freebsd32_readv(struct thread *td, struct freebsd32_readv_args *uap)
{

	return (user_readv(td, uap->fd, __USER_CAP_ARRAY(uap->iovp,
	    uap->iovcnt), uap->iovcnt, freebsd32_copyinuio));
}

int
freebsd32_writev(struct thread *td, struct freebsd32_writev_args *uap)
{

	return (user_writev(td, uap->fd, __USER_CAP_ARRAY(uap->iovp,
	    uap->iovcnt), uap->iovcnt, freebsd32_copyinuio));
}

int
freebsd32_preadv(struct thread *td, struct freebsd32_preadv_args *uap)
{

	return (user_preadv(td, uap->fd, __USER_CAP_ARRAY(uap->iovp,
	    uap->iovcnt), uap->iovcnt, PAIR32TO64(off_t, uap->offset),
	    freebsd32_copyinuio));
}

int
freebsd32_pwritev(struct thread *td, struct freebsd32_pwritev_args *uap)
{

	return (user_pwritev(td, uap->fd,
	    (struct iovec *__capability)__USER_CAP_ARRAY(uap->iovp,
		uap->iovcnt), uap->iovcnt, PAIR32TO64(off_t, uap->offset),
	    freebsd32_copyinuio));
}

int
freebsd32_copyiniov(const struct iovec * __capability cb_arg, u_int iovcnt,
    struct iovec **iovp, int error)
{
	struct iovec32 iov32;
	struct iovec *iov;
	u_int iovlen;
	int i;
	/*
	 * The first argument is not actually a struct iovec *, but C's type
	 * system does not allow for overloaded callbacks.
	 */
	const struct iovec32 * __capability iovp32 =
	    (const struct iovec32 * __capability)cb_arg;

	*iovp = NULL;
	if (iovcnt > UIO_MAXIOV)
		return (error);
	iovlen = iovcnt * sizeof(struct iovec);
	iov = malloc(iovlen, M_IOV, M_WAITOK);
	for (i = 0; i < iovcnt; i++) {
		error = copyin(&iovp32[i], &iov32, sizeof(struct iovec32));
		if (error) {
			free(iov, M_IOV);
			return (error);
		}
		IOVEC_INIT(&iov[i], PTRIN(iov32.iov_base), iov32.iov_len);
	}
	*iovp = iov;
	return (0);
}

static int
freebsd32_copyinmsghdr(struct msghdr32 *msg32, struct msghdr *msg)
{
	struct msghdr32 m32;
	int error;

	error = copyin(msg32, &m32, sizeof(m32));
	if (error)
		return (error);
	msg->msg_name = PTRIN(m32.msg_name);
	msg->msg_namelen = m32.msg_namelen;
	msg->msg_iov = PTRIN(m32.msg_iov);
	msg->msg_iovlen = m32.msg_iovlen;
	msg->msg_control = PTRIN(m32.msg_control);
	msg->msg_controllen = m32.msg_controllen;
	msg->msg_flags = m32.msg_flags;
	return (0);
}

static int
freebsd32_copyoutmsghdr(struct msghdr *msg, struct msghdr32 *msg32)
{
	struct msghdr32 m32;
	int error;

	m32.msg_name = PTROUT(msg->msg_name);
	m32.msg_namelen = msg->msg_namelen;
	m32.msg_iov = PTROUT(msg->msg_iov);
	m32.msg_iovlen = msg->msg_iovlen;
	m32.msg_control = PTROUT(msg->msg_control);
	m32.msg_controllen = msg->msg_controllen;
	m32.msg_flags = msg->msg_flags;
	error = copyout(&m32, msg32, sizeof(m32));
	return (error);
}

#ifndef __mips__
#define FREEBSD32_ALIGNBYTES	(sizeof(int) - 1)
#else
#define FREEBSD32_ALIGNBYTES	(sizeof(long) - 1)
#endif
#define FREEBSD32_ALIGN(p)	\
	(((u_long)(p) + FREEBSD32_ALIGNBYTES) & ~FREEBSD32_ALIGNBYTES)
#define	FREEBSD32_CMSG_SPACE(l)	\
	(FREEBSD32_ALIGN(sizeof(struct cmsghdr)) + FREEBSD32_ALIGN(l))

#define	FREEBSD32_CMSG_DATA(cmsg)	((unsigned char *)(cmsg) + \
				 FREEBSD32_ALIGN(sizeof(struct cmsghdr)))

static size_t
freebsd32_cmsg_convert(const struct cmsghdr *cm, void *data, socklen_t datalen)
{
	size_t copylen;
	union {
		struct timespec32 ts;
		struct timeval32 tv;
		struct bintime32 bt;
	} tmp32;

	union {
		struct timespec ts;
		struct timeval tv;
		struct bintime bt;
	} *in;

	in = data;
	copylen = 0;
	switch (cm->cmsg_level) {
	case SOL_SOCKET:
		switch (cm->cmsg_type) {
		case SCM_TIMESTAMP:
			TV_CP(*in, tmp32, tv);
			copylen = sizeof(tmp32.tv);
			break;

		case SCM_BINTIME:
			BT_CP(*in, tmp32, bt);
			copylen = sizeof(tmp32.bt);
			break;

		case SCM_REALTIME:
		case SCM_MONOTONIC:
			TS_CP(*in, tmp32, ts);
			copylen = sizeof(tmp32.ts);
			break;

		default:
			break;
		}

	default:
		break;
	}

	if (copylen == 0)
		return (datalen);

	KASSERT((datalen >= copylen), ("corrupted cmsghdr"));

	bcopy(&tmp32, data, copylen);
	return (copylen);
}

static int
freebsd32_copy_msg_out(struct msghdr *msg, struct mbuf *control)
{
	struct cmsghdr *cm;
	void *data;
	socklen_t clen, datalen, datalen_out, oldclen;
	int error;
	caddr_t ctlbuf;
	int len, maxlen, copylen;
	struct mbuf *m;
	error = 0;

	len    = msg->msg_controllen;
	maxlen = msg->msg_controllen;
	msg->msg_controllen = 0;

	ctlbuf = msg->msg_control;
	for (m = control; m != NULL && len > 0; m = m->m_next) {
		cm = mtod(m, struct cmsghdr *);
		clen = m->m_len;
		while (cm != NULL) {
			if (sizeof(struct cmsghdr) > clen ||
			    cm->cmsg_len > clen) {
				error = EINVAL;
				break;
			}

			data   = CMSG_DATA(cm);
			datalen = (caddr_t)cm + cm->cmsg_len - (caddr_t)data;
			datalen_out = freebsd32_cmsg_convert(cm, data, datalen);

			/*
			 * Copy out the message header.  Preserve the native
			 * message size in case we need to inspect the message
			 * contents later.
			 */
			copylen = sizeof(struct cmsghdr);
			if (len < copylen) {
				msg->msg_flags |= MSG_CTRUNC;
				m_dispose_extcontrolm(m);
				goto exit;
			}
			oldclen = cm->cmsg_len;
			cm->cmsg_len = FREEBSD32_ALIGN(sizeof(struct cmsghdr)) +
			    datalen_out;
			error = copyout(cm, ctlbuf, copylen);
			cm->cmsg_len = oldclen;
			if (error != 0)
				goto exit;

			ctlbuf += FREEBSD32_ALIGN(copylen);
			len    -= FREEBSD32_ALIGN(copylen);

			copylen = datalen_out;
			if (len < copylen) {
				msg->msg_flags |= MSG_CTRUNC;
				m_dispose_extcontrolm(m);
				break;
			}

			/* Copy out the message data. */
			error = copyout(data, ctlbuf, copylen);
			if (error)
				goto exit;

			ctlbuf += FREEBSD32_ALIGN(copylen);
			len    -= FREEBSD32_ALIGN(copylen);

			if (CMSG_SPACE(datalen) < clen) {
				clen -= CMSG_SPACE(datalen);
				cm = (struct cmsghdr *)
				    ((caddr_t)cm + CMSG_SPACE(datalen));
			} else {
				clen = 0;
				cm = NULL;
			}

			msg->msg_controllen +=
			    FREEBSD32_CMSG_SPACE(datalen_out);
		}
	}
	if (len == 0 && m != NULL) {
		msg->msg_flags |= MSG_CTRUNC;
		m_dispose_extcontrolm(m);
	}

exit:
	return (error);
}

int
freebsd32_recvmsg(td, uap)
	struct thread *td;
	struct freebsd32_recvmsg_args /* {
		int	s;
		struct	msghdr32 *msg;
		int	flags;
	} */ *uap;
{
	struct msghdr msg;
	struct msghdr32 m32;
	struct iovec *uiov, *iov;
	struct mbuf *control = NULL;
	struct mbuf **controlp;

	int error;
	error = copyin(uap->msg, &m32, sizeof(m32));
	if (error)
		return (error);
	error = freebsd32_copyinmsghdr(uap->msg, &msg);
	if (error)
		return (error);
	error = freebsd32_copyiniov((struct iovec * __capability)__USER_CAP(
	    PTRIN(m32.msg_iov), m32.msg_iovlen * sizeof(struct iovec32)),
	    m32.msg_iovlen, &iov, EMSGSIZE);
	if (error)
		return (error);
	msg.msg_flags = uap->flags;
	uiov = msg.msg_iov;
	msg.msg_iov = iov;

	controlp = (msg.msg_control != NULL) ?  &control : NULL;
	error = kern_recvit(td, uap->s, &msg, UIO_USERSPACE, controlp);
	if (error == 0) {
		msg.msg_iov = uiov;

		if (control != NULL)
			error = freebsd32_copy_msg_out(&msg, control);
		else
			msg.msg_controllen = 0;

		if (error == 0)
			error = freebsd32_copyoutmsghdr(&msg, uap->msg);
	}
	free(iov, M_IOV);

	if (control != NULL) {
		if (error != 0)
			m_dispose_extcontrolm(control);
		m_freem(control);
	}

	return (error);
}

/*
 * Copy-in the array of control messages constructed using alignment
 * and padding suitable for a 32-bit environment and construct an
 * mbuf using alignment and padding suitable for a 64-bit kernel.
 * The alignment and padding are defined indirectly by CMSG_DATA(),
 * CMSG_SPACE() and CMSG_LEN().
 */
static int
freebsd32_copyin_control(struct mbuf **mp, caddr_t buf, u_int buflen)
{
	struct cmsghdr *cm;
	struct mbuf *m;
	void *in, *in1, *md;
	u_int msglen, outlen;
	int error;

	if (buflen > MCLBYTES)
		return (EINVAL);

	in = malloc(buflen, M_TEMP, M_WAITOK);
	error = copyin(buf, in, buflen);
	if (error != 0)
		goto out;

	/*
	 * Make a pass over the input buffer to determine the amount of space
	 * required for 64 bit-aligned copies of the control messages.
	 */
	in1 = in;
	outlen = 0;
	while (buflen > 0) {
		if (buflen < sizeof(*cm)) {
			error = EINVAL;
			break;
		}
		cm = (struct cmsghdr *)in1;
		if (cm->cmsg_len < FREEBSD32_ALIGN(sizeof(*cm))) {
			error = EINVAL;
			break;
		}
		msglen = FREEBSD32_ALIGN(cm->cmsg_len);
		if (msglen > buflen || msglen < cm->cmsg_len) {
			error = EINVAL;
			break;
		}
		buflen -= msglen;

		in1 = (char *)in1 + msglen;
		outlen += CMSG_ALIGN(sizeof(*cm)) +
		    CMSG_ALIGN(msglen - FREEBSD32_ALIGN(sizeof(*cm)));
	}
	if (error == 0 && outlen > MCLBYTES) {
		/*
		 * XXXMJ This implies that the upper limit on 32-bit aligned
		 * control messages is less than MCLBYTES, and so we are not
		 * perfectly compatible.  However, there is no platform
		 * guarantee that mbuf clusters larger than MCLBYTES can be
		 * allocated.
		 */
		error = EINVAL;
	}
	if (error != 0)
		goto out;

	m = m_get2(outlen, M_WAITOK, MT_CONTROL, 0);
	m->m_len = outlen;
	md = mtod(m, void *);

	/*
	 * Make a second pass over input messages, copying them into the output
	 * buffer.
	 */
	in1 = in;
	while (outlen > 0) {
		/* Copy the message header and align the length field. */
		cm = md;
		memcpy(cm, in1, sizeof(*cm));
		msglen = cm->cmsg_len - FREEBSD32_ALIGN(sizeof(*cm));
		cm->cmsg_len = CMSG_ALIGN(sizeof(*cm)) + msglen;

		/* Copy the message body. */
		in1 = (char *)in1 + FREEBSD32_ALIGN(sizeof(*cm));
		md = (char *)md + CMSG_ALIGN(sizeof(*cm));
		memcpy(md, in1, msglen);
		in1 = (char *)in1 + FREEBSD32_ALIGN(msglen);
		md = (char *)md + CMSG_ALIGN(msglen);
		KASSERT(outlen >= CMSG_ALIGN(sizeof(*cm)) + CMSG_ALIGN(msglen),
		    ("outlen %u underflow, msglen %u", outlen, msglen));
		outlen -= CMSG_ALIGN(sizeof(*cm)) + CMSG_ALIGN(msglen);
	}

	*mp = m;
out:
	free(in, M_TEMP);
	return (error);
}

int
freebsd32_sendmsg(struct thread *td,
		  struct freebsd32_sendmsg_args *uap)
{
	struct msghdr msg;
	struct msghdr32 m32;
	struct iovec *iov;
	struct mbuf *control = NULL;
	struct sockaddr *to = NULL;
	int error;

	error = copyin(uap->msg, &m32, sizeof(m32));
	if (error)
		return (error);
	error = freebsd32_copyinmsghdr(uap->msg, &msg);
	if (error)
		return (error);
	error = freebsd32_copyiniov((struct iovec * __capability)__USER_CAP(
	    PTRIN(m32.msg_iov), m32.msg_iovlen * sizeof(struct iovec32)),
	    m32.msg_iovlen, &iov, EMSGSIZE);
	if (error)
		return (error);
	msg.msg_iov = iov;
	if (msg.msg_name != NULL) {
		error = getsockaddr(&to,
		    __USER_CAP(msg.msg_name, msg.msg_namelen), msg.msg_namelen);
		if (error) {
			to = NULL;
			goto out;
		}
		msg.msg_name = to;
	}

	if (msg.msg_control) {
		if (msg.msg_controllen < sizeof(struct cmsghdr)) {
			error = EINVAL;
			goto out;
		}

		error = freebsd32_copyin_control(&control, msg.msg_control,
		    msg.msg_controllen);
		if (error)
			goto out;

		msg.msg_control = NULL;
		msg.msg_controllen = 0;
	}

	error = kern_sendit(td, uap->s, &msg, uap->flags, control,
	    UIO_USERSPACE);

out:
	free(iov, M_IOV);
	if (to)
		free(to, M_SONAME);
	return (error);
}

int
freebsd32_recvfrom(struct thread *td,
		   struct freebsd32_recvfrom_args *uap)
{
	struct msghdr msg;
	struct iovec aiov;
	int error;

	if (uap->fromlenaddr) {
		error = copyin(PTRIN(uap->fromlenaddr), &msg.msg_namelen,
		    sizeof(msg.msg_namelen));
		if (error)
			return (error);
	} else {
		msg.msg_namelen = 0;
	}

	msg.msg_name = PTRIN(uap->from);
	msg.msg_iov = &aiov;
	msg.msg_iovlen = 1;
	IOVEC_INIT(&aiov, PTRIN(uap->buf), uap->len);
	msg.msg_control = NULL;
	msg.msg_flags = uap->flags;
	error = kern_recvit(td, uap->s, &msg, UIO_USERSPACE, NULL);
	if (error == 0 && uap->fromlenaddr)
		error = copyout(&msg.msg_namelen, PTRIN(uap->fromlenaddr),
		    sizeof (msg.msg_namelen));
	return (error);
}

int
freebsd32_settimeofday(struct thread *td,
		       struct freebsd32_settimeofday_args *uap)
{
	struct timeval32 tv32;
	struct timeval tv, *tvp;
	struct timezone tz, *tzp;
	int error;

	if (uap->tv) {
		error = copyin(uap->tv, &tv32, sizeof(tv32));
		if (error)
			return (error);
		CP(tv32, tv, tv_sec);
		CP(tv32, tv, tv_usec);
		tvp = &tv;
	} else
		tvp = NULL;
	if (uap->tzp) {
		error = copyin(uap->tzp, &tz, sizeof(tz));
		if (error)
			return (error);
		tzp = &tz;
	} else
		tzp = NULL;
	return (kern_settimeofday(td, tvp, tzp));
}

int
freebsd32_utimes(struct thread *td, struct freebsd32_utimes_args *uap)
{
	struct timeval32 s32[2];
	struct timeval s[2], *sp;
	int error;

	if (uap->tptr != NULL) {
		error = copyin(uap->tptr, s32, sizeof(s32));
		if (error)
			return (error);
		CP(s32[0], s[0], tv_sec);
		CP(s32[0], s[0], tv_usec);
		CP(s32[1], s[1], tv_sec);
		CP(s32[1], s[1], tv_usec);
		sp = s;
	} else
		sp = NULL;
	return (kern_utimesat(td, AT_FDCWD, uap->path, UIO_USERSPACE,
	    sp, UIO_SYSSPACE));
}

int
freebsd32_lutimes(struct thread *td, struct freebsd32_lutimes_args *uap)
{
	struct timeval32 s32[2];
	struct timeval s[2], *sp;
	int error;

	if (uap->tptr != NULL) {
		error = copyin(uap->tptr, s32, sizeof(s32));
		if (error)
			return (error);
		CP(s32[0], s[0], tv_sec);
		CP(s32[0], s[0], tv_usec);
		CP(s32[1], s[1], tv_sec);
		CP(s32[1], s[1], tv_usec);
		sp = s;
	} else
		sp = NULL;
	return (kern_lutimes(td, uap->path, UIO_USERSPACE, sp, UIO_SYSSPACE));
}

int
freebsd32_futimes(struct thread *td, struct freebsd32_futimes_args *uap)
{
	struct timeval32 s32[2];
	struct timeval s[2], *sp;
	int error;

	if (uap->tptr != NULL) {
		error = copyin(uap->tptr, s32, sizeof(s32));
		if (error)
			return (error);
		CP(s32[0], s[0], tv_sec);
		CP(s32[0], s[0], tv_usec);
		CP(s32[1], s[1], tv_sec);
		CP(s32[1], s[1], tv_usec);
		sp = s;
	} else
		sp = NULL;
	return (kern_futimes(td, uap->fd, sp, UIO_SYSSPACE));
}

int
freebsd32_futimesat(struct thread *td, struct freebsd32_futimesat_args *uap)
{
	struct timeval32 s32[2];
	struct timeval s[2], *sp;
	int error;

	if (uap->times != NULL) {
		error = copyin(uap->times, s32, sizeof(s32));
		if (error)
			return (error);
		CP(s32[0], s[0], tv_sec);
		CP(s32[0], s[0], tv_usec);
		CP(s32[1], s[1], tv_sec);
		CP(s32[1], s[1], tv_usec);
		sp = s;
	} else
		sp = NULL;
	return (kern_utimesat(td, uap->fd, uap->path, UIO_USERSPACE,
		sp, UIO_SYSSPACE));
}

int
freebsd32_futimens(struct thread *td, struct freebsd32_futimens_args *uap)
{
	struct timespec32 ts32[2];
	struct timespec ts[2], *tsp;
	int error;

	if (uap->times != NULL) {
		error = copyin(uap->times, ts32, sizeof(ts32));
		if (error)
			return (error);
		CP(ts32[0], ts[0], tv_sec);
		CP(ts32[0], ts[0], tv_nsec);
		CP(ts32[1], ts[1], tv_sec);
		CP(ts32[1], ts[1], tv_nsec);
		tsp = ts;
	} else
		tsp = NULL;
	return (kern_futimens(td, uap->fd, tsp, UIO_SYSSPACE));
}

int
freebsd32_utimensat(struct thread *td, struct freebsd32_utimensat_args *uap)
{
	struct timespec32 ts32[2];
	struct timespec ts[2], *tsp;
	int error;

	if (uap->times != NULL) {
		error = copyin(uap->times, ts32, sizeof(ts32));
		if (error)
			return (error);
		CP(ts32[0], ts[0], tv_sec);
		CP(ts32[0], ts[0], tv_nsec);
		CP(ts32[1], ts[1], tv_sec);
		CP(ts32[1], ts[1], tv_nsec);
		tsp = ts;
	} else
		tsp = NULL;
	return (kern_utimensat(td, uap->fd, uap->path, UIO_USERSPACE,
	    tsp, UIO_SYSSPACE, uap->flag));
}

int
freebsd32_adjtime(struct thread *td, struct freebsd32_adjtime_args *uap)
{
	struct timeval32 tv32;
	struct timeval delta, olddelta, *deltap;
	int error;

	if (uap->delta) {
		error = copyin(uap->delta, &tv32, sizeof(tv32));
		if (error)
			return (error);
		CP(tv32, delta, tv_sec);
		CP(tv32, delta, tv_usec);
		deltap = &delta;
	} else
		deltap = NULL;
	error = kern_adjtime(td, deltap, &olddelta);
	if (uap->olddelta && error == 0) {
		CP(olddelta, tv32, tv_sec);
		CP(olddelta, tv32, tv_usec);
		error = copyout(&tv32, uap->olddelta, sizeof(tv32));
	}
	return (error);
}

#ifdef COMPAT_FREEBSD4
int
freebsd4_freebsd32_statfs(struct thread *td, struct freebsd4_freebsd32_statfs_args *uap)
{
	struct statfs32 s32;
	struct statfs *sp;
	int error;

	sp = malloc(sizeof(struct statfs), M_STATFS, M_WAITOK);
	error = kern_statfs(td, __USER_CAP_STR(uap->path), UIO_USERSPACE, sp);
	if (error == 0) {
		copy_statfs(sp, &s32);
		error = copyout(&s32, uap->buf, sizeof(s32));
	}
	free(sp, M_STATFS);
	return (error);
}
#endif

#ifdef COMPAT_FREEBSD4
int
freebsd4_freebsd32_fstatfs(struct thread *td, struct freebsd4_freebsd32_fstatfs_args *uap)
{
	struct statfs32 s32;
	struct statfs *sp;
	int error;

	sp = malloc(sizeof(struct statfs), M_STATFS, M_WAITOK);
	error = kern_fstatfs(td, uap->fd, sp);
	if (error == 0) {
		copy_statfs(sp, &s32);
		error = copyout(&s32, uap->buf, sizeof(s32));
	}
	free(sp, M_STATFS);
	return (error);
}
#endif

#ifdef COMPAT_FREEBSD4
int
freebsd4_freebsd32_fhstatfs(struct thread *td, struct freebsd4_freebsd32_fhstatfs_args *uap)
{
	struct statfs32 s32;
	struct statfs *sp;
	fhandle_t fh;
	int error;

	if ((error = copyin(uap->u_fhp, &fh, sizeof(fhandle_t))) != 0)
		return (error);
	sp = malloc(sizeof(struct statfs), M_STATFS, M_WAITOK);
	error = kern_fhstatfs(td, fh, sp);
	if (error == 0) {
		copy_statfs(sp, &s32);
		error = copyout(&s32, uap->buf, sizeof(s32));
	}
	free(sp, M_STATFS);
	return (error);
}
#endif

int
freebsd32_pread(struct thread *td, struct freebsd32_pread_args *uap)
{

	return (kern_pread(td, uap->fd, uap->buf, uap->nbyte,
	    PAIR32TO64(off_t, uap->offset)));
}

int
freebsd32_pwrite(struct thread *td, struct freebsd32_pwrite_args *uap)
{

	return (kern_pwrite(td, uap->fd, uap->buf, uap->nbyte,
	    PAIR32TO64(off_t, uap->offset)));
}

#ifdef COMPAT_43
int
ofreebsd32_lseek(struct thread *td, struct ofreebsd32_lseek_args *uap)
{

	return (kern_lseek(td, uap->fd, uap->offset, uap->whence));
}
#endif

int
freebsd32_lseek(struct thread *td, struct freebsd32_lseek_args *uap)
{
	int error;
	off_t pos;

	error = kern_lseek(td, uap->fd, PAIR32TO64(off_t, uap->offset),
	    uap->whence);
	/* Expand the quad return into two parts for eax and edx */
	pos = td->td_uretoff.tdu_off;
	td->td_retval[RETVAL_LO] = pos & 0xffffffff;	/* %eax */
	td->td_retval[RETVAL_HI] = pos >> 32;		/* %edx */
	return error;
}

int
freebsd32_truncate(struct thread *td, struct freebsd32_truncate_args *uap)
{

	return (kern_truncate(td, uap->path, UIO_USERSPACE,
	    PAIR32TO64(off_t, uap->length)));
}

int
freebsd32_ftruncate(struct thread *td, struct freebsd32_ftruncate_args *uap)
{

	return (kern_ftruncate(td, uap->fd, PAIR32TO64(off_t, uap->length)));
}

#ifdef COMPAT_43
int
ofreebsd32_getdirentries(struct thread *td,
    struct ofreebsd32_getdirentries_args *uap)
{
	struct ogetdirentries_args ap;
	int error;
	long loff;
	int32_t loff_cut;

	ap.fd = uap->fd;
	ap.buf = uap->buf;
	ap.count = uap->count;
	ap.basep = NULL;
	error = kern_ogetdirentries(td, &ap, &loff);
	if (error == 0) {
		loff_cut = loff;
		error = copyout(&loff_cut, uap->basep, sizeof(int32_t));
	}
	return (error);
}
#endif

#if defined(COMPAT_FREEBSD11)
int
freebsd11_freebsd32_getdirentries(struct thread *td,
    struct freebsd11_freebsd32_getdirentries_args *uap)
{
	long base;
	int32_t base32;
	int error;

	error = freebsd11_kern_getdirentries(td, uap->fd,
	    __USER_CAP(uap->buf, uap->count), uap->count, &base, NULL);
	if (error)
		return (error);
	if (uap->basep != NULL) {
		base32 = base;
		error = copyout(&base32, uap->basep, sizeof(int32_t));
	}
	return (error);
}

int
freebsd11_freebsd32_getdents(struct thread *td,
    struct freebsd11_freebsd32_getdents_args *uap)
{
	struct freebsd11_freebsd32_getdirentries_args ap;

	ap.fd = uap->fd;
	ap.buf = uap->buf;
	ap.count = uap->count;
	ap.basep = NULL;
	return (freebsd11_freebsd32_getdirentries(td, &ap));
}
#endif /* COMPAT_FREEBSD11 */

#ifdef COMPAT_FREEBSD6
/* versions with the 'int pad' argument */
int
freebsd6_freebsd32_pread(struct thread *td, struct freebsd6_freebsd32_pread_args *uap)
{

	return (kern_pread(td, uap->fd, __USER_CAP(uap->buf, uap->nbyte),
	    uap->nbyte, PAIR32TO64(off_t, uap->offset)));
}

int
freebsd6_freebsd32_pwrite(struct thread *td, struct freebsd6_freebsd32_pwrite_args *uap)
{

	return (kern_pwrite(td, uap->fd, __USER_CAP(uap->buf, uap->nbyte),
	    uap->nbyte, PAIR32TO64(off_t, uap->offset)));
}

int
freebsd6_freebsd32_lseek(struct thread *td, struct freebsd6_freebsd32_lseek_args *uap)
{
	int error;
	off_t pos;

	error = kern_lseek(td, uap->fd, PAIR32TO64(off_t, uap->offset),
	    uap->whence);
	/* Expand the quad return into two parts for eax and edx */
	pos = *(off_t *)(td->td_retval);
	td->td_retval[RETVAL_LO] = pos & 0xffffffff;	/* %eax */
	td->td_retval[RETVAL_HI] = pos >> 32;		/* %edx */
	return error;
}

int
freebsd6_freebsd32_truncate(struct thread *td, struct freebsd6_freebsd32_truncate_args *uap)
{

	return (kern_truncate(td, uap->path, UIO_USERSPACE,
	    PAIR32TO64(off_t, uap->length)));
}

int
freebsd6_freebsd32_ftruncate(struct thread *td, struct freebsd6_freebsd32_ftruncate_args *uap)
{

	return (kern_ftruncate(td, uap->fd, PAIR32TO64(off_t, uap->length)));
}
#endif /* COMPAT_FREEBSD6 */

struct sf_hdtr32 {
	uint32_t headers;
	int hdr_cnt;
	uint32_t trailers;
	int trl_cnt;
};

static int
freebsd32_copyin_hdtr(const struct sf_hdtr32 * __capability uhdtr,
    struct sf_hdtr *hdtr)
{
	struct sf_hdtr32 hdtr32;
	int error;

	error = copyin(uhdtr, &hdtr32, sizeof(hdtr32));
	if (error != 0)
		return (error);
	hdtr->headers = __USER_CAP_ARRAY(PTRIN(hdtr32.headers), hdtr32.hdr_cnt);
	hdtr->hdr_cnt = hdtr32.hdr_cnt;
	hdtr->trailers = __USER_CAP_ARRAY(PTRIN(hdtr32.trailers),
	    hdtr32.trl_cnt);
	hdtr->hdr_cnt = hdtr32.trl_cnt;

	return (0);
}

#ifdef COMPAT_FREEBSD4
int
freebsd4_freebsd32_sendfile(struct thread *td,
    struct freebsd4_freebsd32_sendfile_args *uap)
{

	return (kern_sendfile(td, uap->fd, uap->s,
	    PAIR32TO64(off_t, uap->offset), uap->nbytes,
	    __USER_CAP_OBJ(uap->hdtr), __USER_CAP_OBJ(uap->sbytes),
	    uap->flags, 1, (copyin_hdtr_t *)freebsd32_copyin_hdtr,
	    freebsd32_copyinuio));
}
#endif

int
freebsd32_sendfile(struct thread *td, struct freebsd32_sendfile_args *uap)
{

	return (kern_sendfile(td, uap->fd, uap->s,
	    PAIR32TO64(off_t, uap->offset), uap->nbytes,
	    __USER_CAP_OBJ(uap->hdtr), __USER_CAP_OBJ(uap->sbytes),
	    uap->flags, 0, (copyin_hdtr_t *)freebsd32_copyin_hdtr,
	    freebsd32_copyinuio));
}

static void
copy_stat(struct stat *in, struct stat32 *out)
{

	CP(*in, *out, st_dev);
	CP(*in, *out, st_ino);
	CP(*in, *out, st_mode);
	CP(*in, *out, st_nlink);
	CP(*in, *out, st_uid);
	CP(*in, *out, st_gid);
	CP(*in, *out, st_rdev);
	TS_CP(*in, *out, st_atim);
	TS_CP(*in, *out, st_mtim);
	TS_CP(*in, *out, st_ctim);
	CP(*in, *out, st_size);
	CP(*in, *out, st_blocks);
	CP(*in, *out, st_blksize);
	CP(*in, *out, st_flags);
	CP(*in, *out, st_gen);
	TS_CP(*in, *out, st_birthtim);
	out->st_padding0 = 0;
	out->st_padding1 = 0;
#ifdef __STAT32_TIME_T_EXT
	out->st_atim_ext = 0;
	out->st_mtim_ext = 0;
	out->st_ctim_ext = 0;
	out->st_btim_ext = 0;
#endif
	bzero(out->st_spare, sizeof(out->st_spare));
}

#ifdef COMPAT_43
static void
copy_ostat(struct stat *in, struct ostat32 *out)
{

	bzero(out, sizeof(*out));
	CP(*in, *out, st_dev);
	CP(*in, *out, st_ino);
	CP(*in, *out, st_mode);
	CP(*in, *out, st_nlink);
	CP(*in, *out, st_uid);
	CP(*in, *out, st_gid);
	CP(*in, *out, st_rdev);
	out->st_size = MIN(in->st_size, INT32_MAX);
	TS_CP(*in, *out, st_atim);
	TS_CP(*in, *out, st_mtim);
	TS_CP(*in, *out, st_ctim);
	CP(*in, *out, st_blksize);
	CP(*in, *out, st_blocks);
	CP(*in, *out, st_flags);
	CP(*in, *out, st_gen);
}
#endif

#ifdef COMPAT_43
int
ofreebsd32_stat(struct thread *td, struct ofreebsd32_stat_args *uap)
{
	struct stat sb;
	struct ostat32 sb32;
	int error;

	error = kern_statat(td, 0, AT_FDCWD, __USER_CAP_STR(uap->path),
	    UIO_USERSPACE, &sb, NULL);
	if (error)
		return (error);
	copy_ostat(&sb, &sb32);
	error = copyout(&sb32, uap->ub, sizeof (sb32));
	return (error);
}
#endif

int
freebsd32_fstat(struct thread *td, struct freebsd32_fstat_args *uap)
{
	struct stat ub;
	struct stat32 ub32;
	int error;

	error = kern_fstat(td, uap->fd, &ub);
	if (error)
		return (error);
	copy_stat(&ub, &ub32);
	error = copyout(&ub32, uap->ub, sizeof(ub32));
	return (error);
}

#ifdef COMPAT_43
int
ofreebsd32_fstat(struct thread *td, struct ofreebsd32_fstat_args *uap)
{
	struct stat ub;
	struct ostat32 ub32;
	int error;

	error = kern_fstat(td, uap->fd, &ub);
	if (error)
		return (error);
	copy_ostat(&ub, &ub32);
	error = copyout(&ub32, uap->ub, sizeof(ub32));
	return (error);
}
#endif

int
freebsd32_fstatat(struct thread *td, struct freebsd32_fstatat_args *uap)
{
	struct stat ub;
	struct stat32 ub32;
	int error;

	error = kern_statat(td, uap->flag, uap->fd, __USER_CAP_STR(uap->path),
	    UIO_USERSPACE, &ub, NULL);
	if (error)
		return (error);
	copy_stat(&ub, &ub32);
	error = copyout(&ub32, uap->buf, sizeof(ub32));
	return (error);
}

#ifdef COMPAT_43
int
ofreebsd32_lstat(struct thread *td, struct ofreebsd32_lstat_args *uap)
{
	struct stat sb;
	struct ostat32 sb32;
	int error;

	error = kern_statat(td, AT_SYMLINK_NOFOLLOW, AT_FDCWD,
	    __USER_CAP_STR(uap->path), UIO_USERSPACE, &sb, NULL);
	if (error)
		return (error);
	copy_ostat(&sb, &sb32);
	error = copyout(&sb32, uap->ub, sizeof (sb32));
	return (error);
}
#endif

int
freebsd32_fhstat(struct thread *td, struct freebsd32_fhstat_args *uap)
{
	struct stat sb;
	struct stat32 sb32;
	struct fhandle fh;
	int error;

	error = copyin(uap->u_fhp, &fh, sizeof(fhandle_t));
        if (error != 0)
                return (error);
	error = kern_fhstat(td, fh, &sb);
	if (error != 0)
		return (error);
	copy_stat(&sb, &sb32);
	error = copyout(&sb32, uap->sb, sizeof (sb32));
	return (error);
}

#if defined(COMPAT_FREEBSD11)
extern int ino64_trunc_error;

static int
freebsd11_cvtstat32(struct stat *in, struct freebsd11_stat32 *out)
{

	CP(*in, *out, st_ino);
	if (in->st_ino != out->st_ino) {
		switch (ino64_trunc_error) {
		default:
		case 0:
			break;
		case 1:
			return (EOVERFLOW);
		case 2:
			out->st_ino = UINT32_MAX;
			break;
		}
	}
	CP(*in, *out, st_nlink);
	if (in->st_nlink != out->st_nlink) {
		switch (ino64_trunc_error) {
		default:
		case 0:
			break;
		case 1:
			return (EOVERFLOW);
		case 2:
			out->st_nlink = UINT16_MAX;
			break;
		}
	}
	out->st_dev = in->st_dev;
	if (out->st_dev != in->st_dev) {
		switch (ino64_trunc_error) {
		default:
			break;
		case 1:
			return (EOVERFLOW);
		}
	}
	CP(*in, *out, st_mode);
	CP(*in, *out, st_uid);
	CP(*in, *out, st_gid);
	out->st_rdev = in->st_rdev;
	if (out->st_rdev != in->st_rdev) {
		switch (ino64_trunc_error) {
		default:
			break;
		case 1:
			return (EOVERFLOW);
		}
	}
	TS_CP(*in, *out, st_atim);
	TS_CP(*in, *out, st_mtim);
	TS_CP(*in, *out, st_ctim);
	CP(*in, *out, st_size);
	CP(*in, *out, st_blocks);
	CP(*in, *out, st_blksize);
	CP(*in, *out, st_flags);
	CP(*in, *out, st_gen);
	TS_CP(*in, *out, st_birthtim);
	out->st_lspare = 0;
	bzero((char *)&out->st_birthtim + sizeof(out->st_birthtim),
	    sizeof(*out) - offsetof(struct freebsd11_stat32,
	    st_birthtim) - sizeof(out->st_birthtim));
	return (0);
}

int
freebsd11_freebsd32_stat(struct thread *td,
    struct freebsd11_freebsd32_stat_args *uap)
{
	struct stat sb;
	struct freebsd11_stat32 sb32;
	int error;

	error = kern_statat(td, 0, AT_FDCWD, __USER_CAP_STR(uap->path),
	    UIO_USERSPACE, &sb, NULL);
	if (error != 0)
		return (error);
	error = freebsd11_cvtstat32(&sb, &sb32);
	if (error == 0)
		error = copyout(&sb32, uap->ub, sizeof (sb32));
	return (error);
}

int
freebsd11_freebsd32_fstat(struct thread *td,
    struct freebsd11_freebsd32_fstat_args *uap)
{
	struct stat sb;
	struct freebsd11_stat32 sb32;
	int error;

	error = kern_fstat(td, uap->fd, &sb);
	if (error != 0)
		return (error);
	error = freebsd11_cvtstat32(&sb, &sb32);
	if (error == 0)
		error = copyout(&sb32, uap->ub, sizeof (sb32));
	return (error);
}

int
freebsd11_freebsd32_fstatat(struct thread *td,
    struct freebsd11_freebsd32_fstatat_args *uap)
{
	struct stat sb;
	struct freebsd11_stat32 sb32;
	int error;

	error = kern_statat(td, uap->flag, uap->fd, __USER_CAP_STR(uap->path),
	    UIO_USERSPACE, &sb, NULL);
	if (error != 0)
		return (error);
	error = freebsd11_cvtstat32(&sb, &sb32);
	if (error == 0)
		error = copyout(&sb32, uap->buf, sizeof (sb32));
	return (error);
}

int
freebsd11_freebsd32_lstat(struct thread *td,
    struct freebsd11_freebsd32_lstat_args *uap)
{
	struct stat sb;
	struct freebsd11_stat32 sb32;
	int error;

	error = kern_statat(td, AT_SYMLINK_NOFOLLOW, AT_FDCWD,
	    __USER_CAP_STR(uap->path), UIO_USERSPACE, &sb, NULL);
	if (error != 0)
		return (error);
	error = freebsd11_cvtstat32(&sb, &sb32);
	if (error == 0)
		error = copyout(&sb32, uap->ub, sizeof (sb32));
	return (error);
}

int
freebsd11_freebsd32_fhstat(struct thread *td,
    struct freebsd11_freebsd32_fhstat_args *uap)
{
	struct stat sb;
	struct freebsd11_stat32 sb32;
	struct fhandle fh;
	int error;

	error = copyin(uap->u_fhp, &fh, sizeof(fhandle_t));
        if (error != 0)
                return (error);
	error = kern_fhstat(td, fh, &sb);
	if (error != 0)
		return (error);
	error = freebsd11_cvtstat32(&sb, &sb32);
	if (error == 0)
		error = copyout(&sb32, uap->sb, sizeof (sb32));
	return (error);
}
#endif

int
freebsd32___sysctl(struct thread *td, struct freebsd32___sysctl_args *uap)
{
	int error, name[CTL_MAXNAME];
	size_t j, oldlen;
	uint32_t tmp;

	if (uap->namelen > CTL_MAXNAME || uap->namelen < 2)
		return (EINVAL);
 	error = copyin(uap->name, name, uap->namelen * sizeof(int));
 	if (error)
		return (error);
	if (uap->oldlenp) {
		error = fueword32(uap->oldlenp, &tmp);
		oldlen = tmp;
	} else {
		oldlen = 0;
	}
	if (error != 0)
		return (EFAULT);
	error = userland_sysctl(td, name, uap->namelen,
		uap->old, &oldlen, 1,
		uap->new, uap->newlen, &j, SCTL_MASK32);
	if (error)
		return (error);
	if (uap->oldlenp)
		suword32(uap->oldlenp, j);
	return (0);
}

int
freebsd32___sysctlbyname(struct thread *td,
    struct freebsd32___sysctlbyname_args *uap)
{
	size_t oldlen, rv;
	int error;
	uint32_t tmp;

	if (uap->oldlenp != NULL) {
		error = fueword32(uap->oldlenp, &tmp);
		oldlen = tmp;
	} else {
		error = oldlen = 0;
	}
	if (error != 0)
		return (EFAULT);
	error = kern___sysctlbyname(td, uap->name, uap->namelen, uap->old,
	    &oldlen, uap->new, uap->newlen, &rv, SCTL_MASK32, 1);
	if (error != 0)
		return (error);
	if (uap->oldlenp != NULL)
		error = suword32(uap->oldlenp, rv);

	return (error);
}

int
freebsd32_jail(struct thread *td, struct freebsd32_jail_args *uap)
{
	uint32_t version;
	int error;

	error = copyin(uap->jail, &version, sizeof(version));
	if (error)
		return (error);

	switch (version) {
	case 0: {
		/* FreeBSD single IPv4 jails. */
		struct jail32_v0 j32_v0;
		struct in_addr ip4;

		error = copyin(uap->jail, &j32_v0, sizeof(struct jail32_v0));
		if (error)
			return (error);
		/* jail_v0 is host order */
		ip4.s_addr = htonl(j32_v0.ip_number);
		return (kern_jail(td, __USER_CAP_STR(PTRIN(j32_v0.path)),
		    __USER_CAP_STR(PTRIN(j32_v0.hostname)), NULL, &ip4, 1,
		    NULL, 0, UIO_SYSSPACE));
	}

	case 1:
		/*
		 * Version 1 was used by multi-IPv4 jail implementations
		 * that never made it into the official kernel.
		 */
		return (EINVAL);

	case 2:	/* JAIL_API_VERSION */
	{
		/* FreeBSD multi-IPv4/IPv6,noIP jails. */
		struct jail32 j32;

		error = copyin(uap->jail, &j32, sizeof(struct jail32));
		if (error)
			return (error);
		return (kern_jail(td, __USER_CAP_STR(PTRIN(j32.path)),
		    __USER_CAP_STR(PTRIN(j32.hostname)),
		    __USER_CAP_STR(PTRIN(j32.jailname)),
		    __USER_CAP_ARRAY(PTRIN(j32.ip4), j32.ip4s), j32.ip4s,
		    __USER_CAP_ARRAY(PTRIN(j32.ip6), j32.ip6s), j32.ip6s,
		    UIO_USERSPACE));
	}

	default:
		/* Sci-Fi jails are not supported, sorry. */
		return (EINVAL);
	}
}

int
freebsd32_jail_set(struct thread *td, struct freebsd32_jail_set_args *uap)
{

	return (user_jail_set(td, __USER_CAP_ARRAY(uap->iovp, uap->iovcnt),
	    uap->iovcnt, uap->flags, freebsd32_copyinuio));
}

static int
freebsd32_updateiov(const struct uio *uiop, struct iovec * __capability cb_arg)
{
	int i, error;
	/*
	 * The second argument is not actually a struct iovec *, but C's type
	 * system does not allow for overloaded callbacks.
	 */
	struct iovec32 * __capability iovp =
	    (struct iovec32 * __capability)cb_arg;

	for (i = 0; i < uiop->uio_iovcnt; i++) {
		error = suword32(&iovp[i].iov_len, uiop->uio_iov[i].iov_len);
		if (error != 0)
			return (error);
	}
	return (0);
}

int
freebsd32_jail_get(struct thread *td, struct freebsd32_jail_get_args *uap)
{

	return (user_jail_get(td, __USER_CAP_ARRAY(uap->iovp, uap->iovcnt),
	    uap->iovcnt, uap->flags, freebsd32_copyinuio, freebsd32_updateiov));
}

int
freebsd32_sigaction(struct thread *td, struct freebsd32_sigaction_args *uap)
{
	struct sigaction32 s32;
	struct sigaction sa, osa, *sap;
	int error;

	if (uap->act) {
		error = copyin(uap->act, &s32, sizeof(s32));
		if (error)
			return (error);
		sa.sa_handler = PTRIN(s32.sa_u);
		CP(s32, sa, sa_flags);
		CP(s32, sa, sa_mask);
		sap = &sa;
	} else
		sap = NULL;
	error = kern_sigaction(td, uap->sig, sap, &osa, 0);
	if (error == 0 && uap->oact != NULL) {
		s32.sa_u = PTROUT(osa.sa_handler);
		CP(osa, s32, sa_flags);
		CP(osa, s32, sa_mask);
		error = copyout(&s32, uap->oact, sizeof(s32));
	}
	return (error);
}

#ifdef COMPAT_FREEBSD4
int
freebsd4_freebsd32_sigaction(struct thread *td,
			     struct freebsd4_freebsd32_sigaction_args *uap)
{
	struct sigaction32 s32;
	struct sigaction sa, osa, *sap;
	int error;

	if (uap->act) {
		error = copyin(uap->act, &s32, sizeof(s32));
		if (error)
			return (error);
		sa.sa_handler = PTRIN(s32.sa_u);
		CP(s32, sa, sa_flags);
		CP(s32, sa, sa_mask);
		sap = &sa;
	} else
		sap = NULL;
	error = kern_sigaction(td, uap->sig, sap, &osa, KSA_FREEBSD4);
	if (error == 0 && uap->oact != NULL) {
		s32.sa_u = PTROUT(osa.sa_handler);
		CP(osa, s32, sa_flags);
		CP(osa, s32, sa_mask);
		error = copyout(&s32, uap->oact, sizeof(s32));
	}
	return (error);
}
#endif

#ifdef COMPAT_43
struct osigaction32 {
	u_int32_t	sa_u;
	osigset_t	sa_mask;
	int		sa_flags;
};

#define	ONSIG	32

int
ofreebsd32_sigaction(struct thread *td,
			     struct ofreebsd32_sigaction_args *uap)
{
	struct osigaction32 s32;
	struct sigaction sa, osa, *sap;
	int error;

	if (uap->signum <= 0 || uap->signum >= ONSIG)
		return (EINVAL);

	if (uap->nsa) {
		error = copyin(uap->nsa, &s32, sizeof(s32));
		if (error)
			return (error);
		sa.sa_handler = PTRIN(s32.sa_u);
		CP(s32, sa, sa_flags);
		OSIG2SIG(s32.sa_mask, sa.sa_mask);
		sap = &sa;
	} else
		sap = NULL;
	error = kern_sigaction(td, uap->signum, sap, &osa, KSA_OSIGSET);
	if (error == 0 && uap->osa != NULL) {
		s32.sa_u = PTROUT(osa.sa_handler);
		CP(osa, s32, sa_flags);
		SIG2OSIG(osa.sa_mask, s32.sa_mask);
		error = copyout(&s32, uap->osa, sizeof(s32));
	}
	return (error);
}

int
ofreebsd32_sigprocmask(struct thread *td,
			       struct ofreebsd32_sigprocmask_args *uap)
{
	sigset_t set, oset;
	int error;

	OSIG2SIG(uap->mask, set);
	error = kern_sigprocmask(td, uap->how, &set, &oset, SIGPROCMASK_OLD);
	SIG2OSIG(oset, td->td_retval[0]);
	return (error);
}

int
ofreebsd32_sigpending(struct thread *td,
			      struct ofreebsd32_sigpending_args *uap)
{
	struct proc *p = td->td_proc;
	sigset_t siglist;

	PROC_LOCK(p);
	siglist = p->p_siglist;
	SIGSETOR(siglist, td->td_siglist);
	PROC_UNLOCK(p);
	SIG2OSIG(siglist, td->td_retval[0]);
	return (0);
}

struct sigvec32 {
	u_int32_t	sv_handler;
	int		sv_mask;
	int		sv_flags;
};

int
ofreebsd32_sigvec(struct thread *td,
			  struct ofreebsd32_sigvec_args *uap)
{
	struct sigvec32 vec;
	struct sigaction sa, osa, *sap;
	int error;

	if (uap->signum <= 0 || uap->signum >= ONSIG)
		return (EINVAL);

	if (uap->nsv) {
		error = copyin(uap->nsv, &vec, sizeof(vec));
		if (error)
			return (error);
		sa.sa_handler = PTRIN(vec.sv_handler);
		OSIG2SIG(vec.sv_mask, sa.sa_mask);
		sa.sa_flags = vec.sv_flags;
		sa.sa_flags ^= SA_RESTART;
		sap = &sa;
	} else
		sap = NULL;
	error = kern_sigaction(td, uap->signum, sap, &osa, KSA_OSIGSET);
	if (error == 0 && uap->osv != NULL) {
		vec.sv_handler = PTROUT(osa.sa_handler);
		SIG2OSIG(osa.sa_mask, vec.sv_mask);
		vec.sv_flags = osa.sa_flags;
		vec.sv_flags &= ~SA_NOCLDWAIT;
		vec.sv_flags ^= SA_RESTART;
		error = copyout(&vec, uap->osv, sizeof(vec));
	}
	return (error);
}

int
ofreebsd32_sigblock(struct thread *td,
			    struct ofreebsd32_sigblock_args *uap)
{
	sigset_t set, oset;

	OSIG2SIG(uap->mask, set);
	kern_sigprocmask(td, SIG_BLOCK, &set, &oset, 0);
	SIG2OSIG(oset, td->td_retval[0]);
	return (0);
}

int
ofreebsd32_sigsetmask(struct thread *td,
			      struct ofreebsd32_sigsetmask_args *uap)
{
	sigset_t set, oset;

	OSIG2SIG(uap->mask, set);
	kern_sigprocmask(td, SIG_SETMASK, &set, &oset, 0);
	SIG2OSIG(oset, td->td_retval[0]);
	return (0);
}

int
ofreebsd32_sigsuspend(struct thread *td,
			      struct ofreebsd32_sigsuspend_args *uap)
{
	sigset_t mask;

	OSIG2SIG(uap->mask, mask);
	return (kern_sigsuspend(td, mask));
}

struct sigstack32 {
	u_int32_t	ss_sp;
	int		ss_onstack;
};

int
ofreebsd32_sigstack(struct thread *td,
			    struct ofreebsd32_sigstack_args *uap)
{
	struct sigstack32 s32;
	struct sigstack nss, oss;
	int error = 0, unss;

	if (uap->nss != NULL) {
		error = copyin(uap->nss, &s32, sizeof(s32));
		if (error)
			return (error);
		nss.ss_sp = PTRIN(s32.ss_sp);
		CP(s32, nss, ss_onstack);
		unss = 1;
	} else {
		unss = 0;
	}
	oss.ss_sp = td->td_sigstk.ss_sp;
	oss.ss_onstack = sigonstack(cpu_getstack(td));
	if (unss) {
		td->td_sigstk.ss_sp = nss.ss_sp;
		td->td_sigstk.ss_size = 0;
		td->td_sigstk.ss_flags |= (nss.ss_onstack & SS_ONSTACK);
		td->td_pflags |= TDP_ALTSTACK;
	}
	if (uap->oss != NULL) {
		s32.ss_sp = PTROUT(oss.ss_sp);
		CP(oss, s32, ss_onstack);
		error = copyout(&s32, uap->oss, sizeof(s32));
	}
	return (error);
}
#endif

int
freebsd32_nanosleep(struct thread *td, struct freebsd32_nanosleep_args *uap)
{

	return (freebsd32_user_clock_nanosleep(td, CLOCK_REALTIME,
	    TIMER_RELTIME, uap->rqtp, uap->rmtp));
}

int
freebsd32_clock_nanosleep(struct thread *td,
    struct freebsd32_clock_nanosleep_args *uap)
{
	int error;

	error = freebsd32_user_clock_nanosleep(td, uap->clock_id, uap->flags,
	    uap->rqtp, uap->rmtp);
	return (kern_posix_error(td, error));
}

static int
freebsd32_user_clock_nanosleep(struct thread *td, clockid_t clock_id,
    int flags, const struct timespec32 *ua_rqtp, struct timespec32 *ua_rmtp)
{
	struct timespec32 rmt32, rqt32;
	struct timespec rmt, rqt;
	int error, error2;

	error = copyin(ua_rqtp, &rqt32, sizeof(rqt32));
	if (error)
		return (error);

	CP(rqt32, rqt, tv_sec);
	CP(rqt32, rqt, tv_nsec);

	error = kern_clock_nanosleep(td, clock_id, flags, &rqt, &rmt);
	if (error == EINTR && ua_rmtp != NULL && (flags & TIMER_ABSTIME) == 0) {
		CP(rmt, rmt32, tv_sec);
		CP(rmt, rmt32, tv_nsec);

		error2 = copyout(&rmt32, ua_rmtp, sizeof(rmt32));
		if (error2 != 0)
			error = error2;
	}
	return (error);
}

int
freebsd32_clock_gettime(struct thread *td,
			struct freebsd32_clock_gettime_args *uap)
{
	struct timespec	ats;
	struct timespec32 ats32;
	int error;

	error = kern_clock_gettime(td, uap->clock_id, &ats);
	if (error == 0) {
		CP(ats, ats32, tv_sec);
		CP(ats, ats32, tv_nsec);
		error = copyout(&ats32, uap->tp, sizeof(ats32));
	}
	return (error);
}

int
freebsd32_clock_settime(struct thread *td,
			struct freebsd32_clock_settime_args *uap)
{
	struct timespec	ats;
	struct timespec32 ats32;
	int error;

	error = copyin(uap->tp, &ats32, sizeof(ats32));
	if (error)
		return (error);
	CP(ats32, ats, tv_sec);
	CP(ats32, ats, tv_nsec);

	return (kern_clock_settime(td, uap->clock_id, &ats));
}

int
freebsd32_clock_getres(struct thread *td,
		       struct freebsd32_clock_getres_args *uap)
{
	struct timespec	ts;
	struct timespec32 ts32;
	int error;

	if (uap->tp == NULL)
		return (0);
	error = kern_clock_getres(td, uap->clock_id, &ts);
	if (error == 0) {
		CP(ts, ts32, tv_sec);
		CP(ts, ts32, tv_nsec);
		error = copyout(&ts32, uap->tp, sizeof(ts32));
	}
	return (error);
}

int freebsd32_ktimer_create(struct thread *td,
    struct freebsd32_ktimer_create_args *uap)
{
	struct sigevent32 ev32;
	struct sigevent ev, *evp;
	int error, id;

	if (uap->evp == NULL) {
		evp = NULL;
	} else {
		evp = &ev;
		error = copyin(uap->evp, &ev32, sizeof(ev32));
		if (error != 0)
			return (error);
		error = convert_sigevent32(&ev32, &ev);
		if (error != 0)
			return (error);
	}
	error = kern_ktimer_create(td, uap->clock_id, evp, &id, -1);
	if (error == 0) {
		error = copyout(&id, uap->timerid, sizeof(int));
		if (error != 0)
			kern_ktimer_delete(td, id);
	}
	return (error);
}

int
freebsd32_ktimer_settime(struct thread *td,
    struct freebsd32_ktimer_settime_args *uap)
{
	struct itimerspec32 val32, oval32;
	struct itimerspec val, oval, *ovalp;
	int error;

	error = copyin(uap->value, &val32, sizeof(val32));
	if (error != 0)
		return (error);
	ITS_CP(val32, val);
	ovalp = uap->ovalue != NULL ? &oval : NULL;
	error = kern_ktimer_settime(td, uap->timerid, uap->flags, &val, ovalp);
	if (error == 0 && uap->ovalue != NULL) {
		ITS_CP(oval, oval32);
		error = copyout(&oval32, uap->ovalue, sizeof(oval32));
	}
	return (error);
}

int
freebsd32_ktimer_gettime(struct thread *td,
    struct freebsd32_ktimer_gettime_args *uap)
{
	struct itimerspec32 val32;
	struct itimerspec val;
	int error;

	error = kern_ktimer_gettime(td, uap->timerid, &val);
	if (error == 0) {
		ITS_CP(val, val32);
		error = copyout(&val32, uap->value, sizeof(val32));
	}
	return (error);
}

int
freebsd32_clock_getcpuclockid2(struct thread *td,
    struct freebsd32_clock_getcpuclockid2_args *uap)
{
	clockid_t clk_id;
	int error;

	error = kern_clock_getcpuclockid2(td, PAIR32TO64(id_t, uap->id),
	    uap->which, &clk_id);
	if (error == 0)
		error = copyout(&clk_id, uap->clock_id, sizeof(clockid_t));
	return (error);
}

int
freebsd32_thr_new(struct thread *td,
		  struct freebsd32_thr_new_args *uap)
{
	struct thr_param32 param32;
	struct thr_param param;
	int error;

	if (uap->param_size < 0 ||
	    uap->param_size > sizeof(struct thr_param32))
		return (EINVAL);
	bzero(&param, sizeof(struct thr_param));
	bzero(&param32, sizeof(struct thr_param32));
	error = copyin(uap->param, &param32, uap->param_size);
	if (error != 0)
		return (error);
	param.start_func = PTRIN(param32.start_func);
	param.arg = PTRIN(param32.arg);
	param.stack_base = PTRIN(param32.stack_base);
	param.stack_size = param32.stack_size;
	param.tls_base = PTRIN(param32.tls_base);
	param.tls_size = param32.tls_size;
	param.child_tid = PTRIN(param32.child_tid);
	param.parent_tid = PTRIN(param32.parent_tid);
	param.flags = param32.flags;
	param.rtp = PTRIN(param32.rtp);
	param.spare[0] = PTRIN(param32.spare[0]);
	param.spare[1] = PTRIN(param32.spare[1]);
	param.spare[2] = PTRIN(param32.spare[2]);

	return (kern_thr_new(td, &param));
}

int
freebsd32_thr_suspend(struct thread *td, struct freebsd32_thr_suspend_args *uap)
{
	struct timespec32 ts32;
	struct timespec ts, *tsp;
	int error;

	error = 0;
	tsp = NULL;
	if (uap->timeout != NULL) {
		error = copyin((const void *)uap->timeout, (void *)&ts32,
		    sizeof(struct timespec32));
		if (error != 0)
			return (error);
		ts.tv_sec = ts32.tv_sec;
		ts.tv_nsec = ts32.tv_nsec;
		tsp = &ts;
	}
	return (kern_thr_suspend(td, tsp));
}

void
siginfo_to_siginfo32(const siginfo_t *src, struct siginfo32 *dst)
{
	bzero(dst, sizeof(*dst));
	dst->si_signo = src->si_signo;
	dst->si_errno = src->si_errno;
	dst->si_code = src->si_code;
	dst->si_pid = src->si_pid;
	dst->si_uid = src->si_uid;
	dst->si_status = src->si_status;
	dst->si_addr = (uintptr_t)src->si_addr;
	dst->si_value.sival_int = src->si_value.sival_int;
	dst->si_timerid = src->si_timerid;
	dst->si_overrun = src->si_overrun;
}

static int
freebsd32_copyout_siginfo(const siginfo_t *si, void * __capability info)
{
	struct siginfo32 si32;

	siginfo_to_siginfo32(si, &si32);
	return (copyout(&si32, info, sizeof(si32)));
}


#ifndef _FREEBSD32_SYSPROTO_H_
struct freebsd32_sigqueue_args {
        pid_t pid;
        int signum;
        /* union sigval32 */ int value;
};
#endif
int
freebsd32_sigqueue(struct thread *td, struct freebsd32_sigqueue_args *uap)
{
	union sigval sv;

	/*
	 * On 32-bit ABIs, sival_int and sival_ptr are the same.
	 * On 64-bit little-endian ABIs, the low bits are the same.
	 * In 64-bit big-endian ABIs, sival_int overlaps with
	 * sival_ptr's HIGH bits.  We choose to support sival_int
	 * rather than sival_ptr in this case as it seems to be
	 * more common.
	 */
	bzero(&sv, sizeof(sv));
	sv.sival_int = uap->value;

	return (kern_sigqueue(td, uap->pid, uap->signum, &sv));
}

int
freebsd32_sigtimedwait(struct thread *td, struct freebsd32_sigtimedwait_args *uap)
{
	struct timespec32 ts32;
	struct timespec ts;
	struct timespec *timeout;
	sigset_t set;
	ksiginfo_t ksi;
	struct siginfo32 si32;
	int error;

	if (uap->timeout) {
		error = copyin(uap->timeout, &ts32, sizeof(ts32));
		if (error)
			return (error);
		ts.tv_sec = ts32.tv_sec;
		ts.tv_nsec = ts32.tv_nsec;
		timeout = &ts;
	} else
		timeout = NULL;

	error = copyin(uap->set, &set, sizeof(set));
	if (error)
		return (error);

	error = kern_sigtimedwait(td, set, &ksi, timeout);
	if (error)
		return (error);

	if (uap->info) {
		siginfo_to_siginfo32(&ksi.ksi_info, &si32);
		error = copyout(&si32, uap->info, sizeof(struct siginfo32));
	}

	if (error == 0)
		td->td_retval[0] = ksi.ksi_signo;
	return (error);
}

/*
 * MPSAFE
 */
int
freebsd32_sigwaitinfo(struct thread *td, struct freebsd32_sigwaitinfo_args *uap)
{

	return (user_sigwaitinfo(td, __USER_CAP_OBJ(uap->set),
	    __USER_CAP_OBJ(uap->info),
	    (copyout_siginfo_t *)freebsd32_copyout_siginfo));
}

int
freebsd32_cpuset_setid(struct thread *td,
    struct freebsd32_cpuset_setid_args *uap)
{

	return (kern_cpuset_setid(td, uap->which,
	    PAIR32TO64(id_t, uap->id), uap->setid));
}

int
freebsd32_cpuset_getid(struct thread *td,
    struct freebsd32_cpuset_getid_args *uap)
{

	return (kern_cpuset_getid(td, uap->level, uap->which,
	    PAIR32TO64(id_t, uap->id), uap->setid));
}

int
freebsd32_cpuset_getaffinity(struct thread *td,
    struct freebsd32_cpuset_getaffinity_args *uap)
{

	return (kern_cpuset_getaffinity(td, uap->level, uap->which,
	    PAIR32TO64(id_t,uap->id), uap->cpusetsize, uap->mask));
}

int
freebsd32_cpuset_setaffinity(struct thread *td,
    struct freebsd32_cpuset_setaffinity_args *uap)
{

	return (kern_cpuset_setaffinity(td, uap->level, uap->which,
	    PAIR32TO64(id_t,uap->id), uap->cpusetsize, uap->mask));
}

int
freebsd32_cpuset_getdomain(struct thread *td,
    struct freebsd32_cpuset_getdomain_args *uap)
{

	return (kern_cpuset_getdomain(td, uap->level, uap->which,
	    PAIR32TO64(id_t,uap->id), uap->domainsetsize, uap->mask, uap->policy));
}

int
freebsd32_cpuset_setdomain(struct thread *td,
    struct freebsd32_cpuset_setdomain_args *uap)
{

	return (kern_cpuset_setdomain(td, uap->level, uap->which,
	    PAIR32TO64(id_t,uap->id), uap->domainsetsize, uap->mask, uap->policy));
}

int
freebsd32_nmount(struct thread *td, struct freebsd32_nmount_args *uap)
{

	return (kern_nmount(td, __USER_CAP_ARRAY(uap->iovp, uap->iovcnt),
	    uap->iovcnt, uap->flags, freebsd32_copyinuio));
}

#if 0
int
freebsd32_xxx(struct thread *td, struct freebsd32_xxx_args *uap)
{
	struct yyy32 *p32, s32;
	struct yyy *p = NULL, s;
	struct xxx_arg ap;
	int error;

	if (uap->zzz) {
		error = copyin(uap->zzz, &s32, sizeof(s32));
		if (error)
			return (error);
		/* translate in */
		p = &s;
	}
	error = kern_xxx(td, p);
	if (error)
		return (error);
	if (uap->zzz) {
		/* translate out */
		error = copyout(&s32, p32, sizeof(s32));
	}
	return (error);
}
#endif

int
syscall32_module_handler(struct module *mod, int what, void *arg)
{

	return (kern_syscall_module_handler(freebsd32_sysent, mod, what, arg));
}

int
syscall32_helper_register(struct syscall_helper_data *sd, int flags)
{

	return (kern_syscall_helper_register(freebsd32_sysent, sd, flags));
}

int
syscall32_helper_unregister(struct syscall_helper_data *sd)
{

	return (kern_syscall_helper_unregister(freebsd32_sysent, sd));
}

int
freebsd32_copyout_strings(struct image_params *imgp, uintptr_t *stack_base)
{
	int argc, envc, i;
	u_int32_t *vectp;
	char *stringp;
	uintptr_t destp, ustringp;
	struct freebsd32_ps_strings *arginfo;
	char canary[sizeof(long) * 8];
	int32_t pagesizes32[MAXPAGESIZES];
	size_t execpath_len;
	int error, szsigcode;

	/*
	 * Calculate string base and vector table pointers.
	 * Also deal with signal trampoline code for this exec type.
	 */
	if (imgp->execpath != NULL && imgp->auxargs != NULL)
		execpath_len = strlen(imgp->execpath) + 1;
	else
		execpath_len = 0;
	arginfo = (struct freebsd32_ps_strings *)curproc->p_psstrings;
	imgp->ps_strings = arginfo;
	if (imgp->proc->p_sysent->sv_sigcode_base == 0)
		szsigcode = *(imgp->proc->p_sysent->sv_szsigcode);
	else
		szsigcode = 0;
	destp =	(uintptr_t)arginfo;

	/*
	 * install sigcode
	 */
	if (szsigcode != 0) {
		destp -= szsigcode;
		destp = rounddown2(destp, sizeof(uint32_t));
		error = copyout(imgp->proc->p_sysent->sv_sigcode, (void *)destp,
		    szsigcode);
		if (error != 0)
			return (error);
	}

	/*
	 * Copy the image path for the rtld.
	 */
	if (execpath_len != 0) {
		destp -= execpath_len;
		imgp->execpathp = (void *)destp;
		error = copyout(imgp->execpath, imgp->execpathp, execpath_len);
		if (error != 0)
			return (error);
	}

	/*
	 * Prepare the canary for SSP.
	 */
	arc4rand(canary, sizeof(canary), 0);
	destp -= sizeof(canary);
	imgp->canary = (void *)destp;
	error = copyout(canary, imgp->canary, sizeof(canary));
	if (error != 0)
		return (error);
	imgp->canarylen = sizeof(canary);

	/*
	 * Prepare the pagesizes array.
	 */
	for (i = 0; i < MAXPAGESIZES; i++)
		pagesizes32[i] = (uint32_t)pagesizes[i];
	destp -= sizeof(pagesizes32);
	destp = rounddown2(destp, sizeof(uint32_t));
	imgp->pagesizes = (void *)destp;
	error = copyout(pagesizes32, imgp->pagesizes, sizeof(pagesizes32));
	if (error != 0)
		return (error);
	imgp->pagesizeslen = sizeof(pagesizes32);

	/*
	 * Allocate room for the argument and environment strings.
	 */
	destp -= ARG_MAX - imgp->args->stringspace;
	destp = rounddown2(destp, sizeof(uint32_t));
	ustringp = destp;

	if (imgp->sysent->sv_stackgap != NULL)
		imgp->sysent->sv_stackgap(imgp, &destp);

	if (imgp->auxargs) {
		/*
		 * Allocate room on the stack for the ELF auxargs
		 * array.  It has up to AT_COUNT entries.
		 */
		destp -= AT_COUNT * sizeof(Elf32_Auxinfo);
		destp = rounddown2(destp, sizeof(uint32_t));
	}

	vectp = (uint32_t *)destp;

	/*
	 * Allocate room for the argv[] and env vectors including the
	 * terminating NULL pointers.
	 */
	vectp -= imgp->args->argc + 1 + imgp->args->envc + 1;

	/*
	 * vectp also becomes our initial stack base
	 */
	*stack_base = (uintptr_t)vectp;

	stringp = imgp->args->begin_argv;
	argc = imgp->args->argc;
	envc = imgp->args->envc;
	/*
	 * Copy out strings - arguments and environment.
	 */
	error = copyout(stringp, (void *)ustringp,
	    ARG_MAX - imgp->args->stringspace);
	if (error != 0)
		return (error);

	/*
	 * Fill in "ps_strings" struct for ps, w, etc.
	 */
	imgp->argv = vectp;
	if (suword32(&arginfo->ps_argvstr, (u_int32_t)(intptr_t)vectp) != 0 ||
	    suword32(&arginfo->ps_nargvstr, argc) != 0)
		return (EFAULT);

	/*
	 * Fill in argument portion of vector table.
	 */
	for (; argc > 0; --argc) {
		if (suword32(vectp++, ustringp) != 0)
			return (EFAULT);
		while (*stringp++ != 0)
			ustringp++;
		ustringp++;
	}

	/* a null vector table pointer separates the argp's from the envp's */
	if (suword32(vectp++, 0) != 0)
		return (EFAULT);

	imgp->envv = vectp;
	if (suword32(&arginfo->ps_envstr, (u_int32_t)(intptr_t)vectp) != 0 ||
	    suword32(&arginfo->ps_nenvstr, envc) != 0)
		return (EFAULT);

	/*
	 * Fill in environment portion of vector table.
	 */
	for (; envc > 0; --envc) {
		if (suword32(vectp++, ustringp) != 0)
			return (EFAULT);
		while (*stringp++ != 0)
			ustringp++;
		ustringp++;
	}

	/* end of vector table is a null pointer */
	if (suword32(vectp, 0) != 0)
		return (EFAULT);

	if (imgp->auxargs) {
		vectp++;
		error = imgp->sysent->sv_copyout_auxargs(imgp,
		    (uintptr_t)vectp);
		if (error != 0)
			return (error);
	}

	return (0);
}

int
freebsd32_kldstat(struct thread *td, struct freebsd32_kldstat_args *uap)
{
	struct kld_file_stat *stat;
	struct kld32_file_stat *stat32;
	int error, version;

	if ((error = copyin(&uap->stat->version, &version, sizeof(version)))
	    != 0)
		return (error);
	if (version != sizeof(struct kld32_file_stat_1) &&
	    version != sizeof(struct kld32_file_stat))
		return (EINVAL);

	stat = malloc(sizeof(*stat), M_TEMP, M_WAITOK | M_ZERO);
	stat32 = malloc(sizeof(*stat32), M_TEMP, M_WAITOK | M_ZERO);
	error = kern_kldstat(td, uap->fileid, stat);
	if (error == 0) {
		bcopy(&stat->name[0], &stat32->name[0], sizeof(stat->name));
		CP(*stat, *stat32, refs);
		CP(*stat, *stat32, id);
		PTROUT_CP(*stat, *stat32, address);
		CP(*stat, *stat32, size);
		bcopy(&stat->pathname[0], &stat32->pathname[0],
		    sizeof(stat->pathname));
		stat32->version  = version;
		error = copyout(stat32, uap->stat, version);
	}
	free(stat, M_TEMP);
	free(stat32, M_TEMP);
	return (error);
}

int
freebsd32_posix_fallocate(struct thread *td,
    struct freebsd32_posix_fallocate_args *uap)
{
	int error;

	error = kern_posix_fallocate(td, uap->fd,
	    PAIR32TO64(off_t, uap->offset), PAIR32TO64(off_t, uap->len));
	return (kern_posix_error(td, error));
}

int
freebsd32_posix_fadvise(struct thread *td,
    struct freebsd32_posix_fadvise_args *uap)
{
	int error;

	error = kern_posix_fadvise(td, uap->fd, PAIR32TO64(off_t, uap->offset),
	    PAIR32TO64(off_t, uap->len), uap->advice);
	return (kern_posix_error(td, error));
}

int
convert_sigevent32(struct sigevent32 *sig32, struct sigevent *sig)
{

	CP(*sig32, *sig, sigev_notify);
	switch (sig->sigev_notify) {
	case SIGEV_NONE:
		break;
	case SIGEV_THREAD_ID:
		CP(*sig32, *sig, sigev_notify_thread_id);
		/* FALLTHROUGH */
	case SIGEV_SIGNAL:
		CP(*sig32, *sig, sigev_signo);
		memset(&sig->sigev_value, 0, sizeof(sig->sigev_value));
		sig->sigev_value.sival_int =
		    sig32->sigev_value.sival_int;
		break;
	case SIGEV_KEVENT:
		CP(*sig32, *sig, sigev_notify_kqueue);
		CP(*sig32, *sig, sigev_notify_kevent_flags);
		memset(&sig->sigev_value, 0, sizeof(sig->sigev_value));
		sig->sigev_value.sival_int =
		    sig32->sigev_value.sival_int;
		break;
	default:
		return (EINVAL);
	}
	return (0);
}

int
freebsd32_procctl(struct thread *td, struct freebsd32_procctl_args *uap)
{
	void *data;
	union {
		struct procctl_reaper_status rs;
		struct procctl_reaper_pids rp;
		struct procctl_reaper_kill rk;
	} x;
	union {
		struct procctl_reaper_pids32 rp;
	} x32;
	int error, error1, flags, signum;

	if (uap->com >= PROC_PROCCTL_MD_MIN)
		return (cpu_procctl(td, uap->idtype, PAIR32TO64(id_t, uap->id),
		    uap->com, PTRIN(uap->data)));

	switch (uap->com) {
	case PROC_ASLR_CTL:
	case PROC_PROTMAX_CTL:
	case PROC_SPROTECT:
	case PROC_STACKGAP_CTL:
	case PROC_TRACE_CTL:
	case PROC_TRAPCAP_CTL:
		error = copyin(PTRIN(uap->data), &flags, sizeof(flags));
		if (error != 0)
			return (error);
		data = &flags;
		break;
	case PROC_REAP_ACQUIRE:
	case PROC_REAP_RELEASE:
		if (uap->data != NULL)
			return (EINVAL);
		data = NULL;
		break;
	case PROC_REAP_STATUS:
		data = &x.rs;
		break;
	case PROC_REAP_GETPIDS:
		error = copyin(uap->data, &x32.rp, sizeof(x32.rp));
		if (error != 0)
			return (error);
		CP(x32.rp, x.rp, rp_count);
		PTRIN_CP(x32.rp, x.rp, rp_pids);
		data = &x.rp;
		break;
	case PROC_REAP_KILL:
		error = copyin(uap->data, &x.rk, sizeof(x.rk));
		if (error != 0)
			return (error);
		data = &x.rk;
		break;
	case PROC_ASLR_STATUS:
	case PROC_PROTMAX_STATUS:
	case PROC_STACKGAP_STATUS:
	case PROC_TRACE_STATUS:
	case PROC_TRAPCAP_STATUS:
		data = &flags;
		break;
	case PROC_PDEATHSIG_CTL:
		error = copyin(uap->data, &signum, sizeof(signum));
		if (error != 0)
			return (error);
		data = &signum;
		break;
	case PROC_PDEATHSIG_STATUS:
		data = &signum;
		break;
	default:
		return (EINVAL);
	}
	error = kern_procctl(td, uap->idtype, PAIR32TO64(id_t, uap->id),
	    uap->com, data);
	switch (uap->com) {
	case PROC_REAP_STATUS:
		if (error == 0)
			error = copyout(&x.rs, uap->data, sizeof(x.rs));
		break;
	case PROC_REAP_KILL:
		error1 = copyout(&x.rk, uap->data, sizeof(x.rk));
		if (error == 0)
			error = error1;
		break;
	case PROC_ASLR_STATUS:
	case PROC_PROTMAX_STATUS:
	case PROC_STACKGAP_STATUS:
	case PROC_TRACE_STATUS:
	case PROC_TRAPCAP_STATUS:
		if (error == 0)
			error = copyout(&flags, uap->data, sizeof(flags));
		break;
	case PROC_PDEATHSIG_STATUS:
		if (error == 0)
			error = copyout(&signum, uap->data, sizeof(signum));
		break;
	}
	return (error);
}

int
freebsd32_fcntl(struct thread *td, struct freebsd32_fcntl_args *uap)
{
	long tmp;

	switch (uap->cmd) {
	/*
	 * Do unsigned conversion for arg when operation
	 * interprets it as flags or pointer.
	 */
	case F_SETLK_REMOTE:
	case F_SETLKW:
	case F_SETLK:
	case F_GETLK:
	case F_SETFD:
	case F_SETFL:
	case F_OGETLK:
	case F_OSETLK:
	case F_OSETLKW:
		tmp = (unsigned int)(uap->arg);
		break;
	default:
		tmp = uap->arg;
		break;
	}
	return (kern_fcntl_freebsd(td, uap->fd, uap->cmd, tmp));
}

int
freebsd32_ppoll(struct thread *td, struct freebsd32_ppoll_args *uap)
{
	struct timespec32 ts32;
	struct timespec ts, *tsp;
	sigset_t set, *ssp;
	int error;

	if (uap->ts != NULL) {
		error = copyin(uap->ts, &ts32, sizeof(ts32));
		if (error != 0)
			return (error);
		CP(ts32, ts, tv_sec);
		CP(ts32, ts, tv_nsec);
		tsp = &ts;
	} else
		tsp = NULL;
	if (uap->set != NULL) {
		error = copyin(uap->set, &set, sizeof(set));
		if (error != 0)
			return (error);
		ssp = &set;
	} else
		ssp = NULL;

	return (kern_poll(td, __USER_CAP_ARRAY(uap->fds, uap->nfds), uap->nfds,
	    tsp, ssp));
}

int
freebsd32_sched_rr_get_interval(struct thread *td,
    struct freebsd32_sched_rr_get_interval_args *uap)
{
	struct timespec ts;
	struct timespec32 ts32;
	int error;

	error = kern_sched_rr_get_interval(td, uap->pid, &ts);
	if (error == 0) {
		CP(ts, ts32, tv_sec);
		CP(ts, ts32, tv_nsec);
		error = copyout(&ts32, uap->interval, sizeof(ts32));
	}
	return (error);
}
<<<<<<< HEAD
// CHERI CHANGES START
// {
//   "updated": 20191025,
//   "target_type": "kernel",
//   "changes": [
//     "iovec-macros",
//     "kernel_sig_types",
//     "integer_provenance",
//     "user_capabilities",
//     "other"
//   ]
// }
// CHERI CHANGES END
=======

static void
timex_to_32(struct timex32 *dst, struct timex *src)
{
	CP(*src, *dst, modes);
	CP(*src, *dst, offset);
	CP(*src, *dst, freq);
	CP(*src, *dst, maxerror);
	CP(*src, *dst, esterror);
	CP(*src, *dst, status);
	CP(*src, *dst, constant);
	CP(*src, *dst, precision);
	CP(*src, *dst, tolerance);
	CP(*src, *dst, ppsfreq);
	CP(*src, *dst, jitter);
	CP(*src, *dst, shift);
	CP(*src, *dst, stabil);
	CP(*src, *dst, jitcnt);
	CP(*src, *dst, calcnt);
	CP(*src, *dst, errcnt);
	CP(*src, *dst, stbcnt);
}

static void
timex_from_32(struct timex *dst, struct timex32 *src)
{
	CP(*src, *dst, modes);
	CP(*src, *dst, offset);
	CP(*src, *dst, freq);
	CP(*src, *dst, maxerror);
	CP(*src, *dst, esterror);
	CP(*src, *dst, status);
	CP(*src, *dst, constant);
	CP(*src, *dst, precision);
	CP(*src, *dst, tolerance);
	CP(*src, *dst, ppsfreq);
	CP(*src, *dst, jitter);
	CP(*src, *dst, shift);
	CP(*src, *dst, stabil);
	CP(*src, *dst, jitcnt);
	CP(*src, *dst, calcnt);
	CP(*src, *dst, errcnt);
	CP(*src, *dst, stbcnt);
}

int
freebsd32_ntp_adjtime(struct thread *td, struct freebsd32_ntp_adjtime_args *uap)
{
	struct timex tx;
	struct timex32 tx32;
	int error, retval;

	error = copyin(uap->tp, &tx32, sizeof(tx32));
	if (error == 0) {
		timex_from_32(&tx, &tx32);
		error = kern_ntp_adjtime(td, &tx, &retval);
		if (error == 0) {
			timex_to_32(&tx32, &tx);
			error = copyout(&tx32, uap->tp, sizeof(tx32));
			if (error == 0)
				td->td_retval[0] = retval;
		}
	}
	return (error);
}
>>>>>>> 31df9c26
<|MERGE_RESOLUTION|>--- conflicted
+++ resolved
@@ -3598,21 +3598,6 @@
 	}
 	return (error);
 }
-<<<<<<< HEAD
-// CHERI CHANGES START
-// {
-//   "updated": 20191025,
-//   "target_type": "kernel",
-//   "changes": [
-//     "iovec-macros",
-//     "kernel_sig_types",
-//     "integer_provenance",
-//     "user_capabilities",
-//     "other"
-//   ]
-// }
-// CHERI CHANGES END
-=======
 
 static void
 timex_to_32(struct timex32 *dst, struct timex *src)
@@ -3665,17 +3650,29 @@
 	struct timex32 tx32;
 	int error, retval;
 
-	error = copyin(uap->tp, &tx32, sizeof(tx32));
+	error = copyin(__USER_CAP_OBJ(uap->tp), &tx32, sizeof(tx32));
 	if (error == 0) {
 		timex_from_32(&tx, &tx32);
 		error = kern_ntp_adjtime(td, &tx, &retval);
 		if (error == 0) {
 			timex_to_32(&tx32, &tx);
-			error = copyout(&tx32, uap->tp, sizeof(tx32));
+			error = copyout(&tx32, __USER_CAP_OBJ(uap->tp), sizeof(tx32));
 			if (error == 0)
 				td->td_retval[0] = retval;
 		}
 	}
 	return (error);
 }
->>>>>>> 31df9c26
+// CHERI CHANGES START
+// {
+//   "updated": 20191025,
+//   "target_type": "kernel",
+//   "changes": [
+//     "iovec-macros",
+//     "kernel_sig_types",
+//     "integer_provenance",
+//     "user_capabilities",
+//     "other"
+//   ]
+// }
+// CHERI CHANGES END