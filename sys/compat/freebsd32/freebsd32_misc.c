--- conflicted
+++ resolved
@@ -3692,21 +3692,6 @@
 	}
 	return (error);
 }
-<<<<<<< HEAD
-// CHERI CHANGES START
-// {
-//   "updated": 20191025,
-//   "target_type": "kernel",
-//   "changes": [
-//     "iovec-macros",
-//     "kernel_sig_types",
-//     "integer_provenance",
-//     "user_capabilities",
-//     "other"
-//   ]
-// }
-// CHERI CHANGES END
-=======
 
 int
 freebsd32_fspacectl(struct thread *td, struct freebsd32_fspacectl_args *uap)
@@ -3741,4 +3726,16 @@
 	}
 	return (error);
 }
->>>>>>> 0dc332bf
+// CHERI CHANGES START
+// {
+//   "updated": 20191025,
+//   "target_type": "kernel",
+//   "changes": [
+//     "iovec-macros",
+//     "kernel_sig_types",
+//     "integer_provenance",
+//     "user_capabilities",
+//     "other"
+//   ]
+// }
+// CHERI CHANGES END