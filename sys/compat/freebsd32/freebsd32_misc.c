--- conflicted
+++ resolved
@@ -378,81 +378,6 @@
 	return (error);
 }
 
-<<<<<<< HEAD
-=======
-/*
- * Custom version of exec_copyin_args() so that we can translate
- * the pointers.
- */
-int
-freebsd32_exec_copyin_args(struct image_args *args, const char *fname,
-    enum uio_seg segflg, uint32_t *argv, uint32_t *envv)
-{
-	char *argp, *envp;
-	uint32_t *p32, arg;
-	int error;
-
-	bzero(args, sizeof(*args));
-	if (argv == NULL)
-		return (EFAULT);
-
-	/*
-	 * Allocate demand-paged memory for the file name, argument, and
-	 * environment strings.
-	 */
-	error = exec_alloc_args(args);
-	if (error != 0)
-		return (error);
-
-	/*
-	 * Copy the file name.
-	 */
-	error = exec_args_add_fname(args, fname, segflg);
-	if (error != 0)
-		goto err_exit;
-
-	/*
-	 * extract arguments first
-	 */
-	p32 = argv;
-	for (;;) {
-		error = copyin(p32++, &arg, sizeof(arg));
-		if (error)
-			goto err_exit;
-		if (arg == 0)
-			break;
-		argp = PTRIN(arg);
-		error = exec_args_add_arg(args, argp, UIO_USERSPACE);
-		if (error != 0)
-			goto err_exit;
-	}
-
-	/*
-	 * extract environment strings
-	 */
-	if (envv) {
-		p32 = envv;
-		for (;;) {
-			error = copyin(p32++, &arg, sizeof(arg));
-			if (error)
-				goto err_exit;
-			if (arg == 0)
-				break;
-			envp = PTRIN(arg);
-			error = exec_args_add_env(args, envp, UIO_USERSPACE);
-			if (error != 0)
-				goto err_exit;
-		}
-	}
-
-	return (0);
-
-err_exit:
-	exec_free_args(args);
-	return (error);
-}
-
->>>>>>> cc5aa0a4
 int
 freebsd32_execve(struct thread *td, struct freebsd32_execve_args *uap)
 {
