/*-
 * SPDX-License-Identifier: BSD-2-Clause-FreeBSD
 *
 * Copyright (c) 2002 Doug Rabson
 * All rights reserved.
 *
 * Redistribution and use in source and binary forms, with or without
 * modification, are permitted provided that the following conditions
 * are met:
 * 1. Redistributions of source code must retain the above copyright
 *    notice, this list of conditions and the following disclaimer.
 * 2. Redistributions in binary form must reproduce the above copyright
 *    notice, this list of conditions and the following disclaimer in the
 *    documentation and/or other materials provided with the distribution.
 *
 * THIS SOFTWARE IS PROVIDED BY THE AUTHOR AND CONTRIBUTORS ``AS IS'' AND
 * ANY EXPRESS OR IMPLIED WARRANTIES, INCLUDING, BUT NOT LIMITED TO, THE
 * IMPLIED WARRANTIES OF MERCHANTABILITY AND FITNESS FOR A PARTICULAR PURPOSE
 * ARE DISCLAIMED.  IN NO EVENT SHALL THE AUTHOR OR CONTRIBUTORS BE LIABLE
 * FOR ANY DIRECT, INDIRECT, INCIDENTAL, SPECIAL, EXEMPLARY, OR CONSEQUENTIAL
 * DAMAGES (INCLUDING, BUT NOT LIMITED TO, PROCUREMENT OF SUBSTITUTE GOODS
 * OR SERVICES; LOSS OF USE, DATA, OR PROFITS; OR BUSINESS INTERRUPTION)
 * HOWEVER CAUSED AND ON ANY THEORY OF LIABILITY, WHETHER IN CONTRACT, STRICT
 * LIABILITY, OR TORT (INCLUDING NEGLIGENCE OR OTHERWISE) ARISING IN ANY WAY
 * OUT OF THE USE OF THIS SOFTWARE, EVEN IF ADVISED OF THE POSSIBILITY OF
 * SUCH DAMAGE.
 */

#include <sys/cdefs.h>
__FBSDID("$FreeBSD$");

#include "opt_inet.h"
#include "opt_inet6.h"
#include "opt_ktrace.h"

#define __ELF_WORD_SIZE 32

#ifdef COMPAT_FREEBSD11
#define	_WANT_FREEBSD11_KEVENT
#endif

#include <sys/param.h>
#include <sys/bus.h>
#include <sys/capsicum.h>
#include <sys/clock.h>
#include <sys/exec.h>
#include <sys/fcntl.h>
#include <sys/filedesc.h>
#include <sys/imgact.h>
#include <sys/jail.h>
#include <sys/kernel.h>
#include <sys/limits.h>
#include <sys/linker.h>
#include <sys/lock.h>
#include <sys/malloc.h>
#include <sys/file.h>		/* Must come after sys/malloc.h */
#include <sys/imgact.h>
#include <sys/mbuf.h>
#include <sys/mman.h>
#include <sys/module.h>
#include <sys/mount.h>
#include <sys/mutex.h>
#include <sys/namei.h>
#include <sys/proc.h>
#include <sys/procctl.h>
#include <sys/ptrace.h>
#include <sys/reboot.h>
#include <sys/resource.h>
#include <sys/resourcevar.h>
#include <sys/selinfo.h>
#include <sys/eventvar.h>	/* Must come after sys/selinfo.h */
#include <sys/pipe.h>		/* Must come after sys/selinfo.h */
#include <sys/signal.h>
#include <sys/signalvar.h>
#include <sys/socket.h>
#include <sys/socketvar.h>
#include <sys/stat.h>
#include <sys/syscall.h>
#include <sys/syscallsubr.h>
#include <sys/sysctl.h>
#include <sys/sysent.h>
#include <sys/sysproto.h>
#include <sys/systm.h>
#include <sys/thr.h>
#include <sys/unistd.h>
#include <sys/ucontext.h>
#include <sys/umtx.h>
#include <sys/vnode.h>
#include <sys/wait.h>
#include <sys/ipc.h>
#include <sys/msg.h>
#include <sys/sem.h>
#include <sys/shm.h>
#ifdef KTRACE
#include <sys/ktrace.h>
#endif

#ifdef INET
#include <netinet/in.h>
#endif

#include <vm/vm.h>
#include <vm/vm_param.h>
#include <vm/pmap.h>
#include <vm/vm_map.h>
#include <vm/vm_object.h>
#include <vm/vm_extern.h>

#include <machine/cpu.h>
#include <machine/elf.h>
#ifdef __amd64__
#include <machine/md_var.h>
#endif

#include <security/audit/audit.h>

#include <compat/freebsd32/freebsd32_util.h>
#include <compat/freebsd32/freebsd32.h>
#include <compat/freebsd32/freebsd32_ipc.h>
#include <compat/freebsd32/freebsd32_misc.h>
#include <compat/freebsd32/freebsd32_signal.h>
#include <compat/freebsd32/freebsd32_proto.h>

FEATURE(compat_freebsd_32bit, "Compatible with 32-bit FreeBSD");

struct ptrace_io_desc32 {
	int		piod_op;
	uint32_t	piod_offs;
	uint32_t	piod_addr;
	uint32_t	piod_len;
};

struct ptrace_sc_ret32 {
	uint32_t	sr_retval[2];
	int		sr_error;
};

struct ptrace_vm_entry32 {
	int		pve_entry;
	int		pve_timestamp;
	uint32_t	pve_start;
	uint32_t	pve_end;
	uint32_t	pve_offset;
	u_int		pve_prot;
	u_int		pve_pathlen;
	int32_t		pve_fileid;
	u_int		pve_fsid;
	uint32_t	pve_path;
};

#ifdef __amd64__
CTASSERT(sizeof(struct timeval32) == 8);
CTASSERT(sizeof(struct timespec32) == 8);
CTASSERT(sizeof(struct itimerval32) == 16);
CTASSERT(sizeof(struct bintime32) == 12);
#endif
CTASSERT(sizeof(struct statfs32) == 256);
#ifdef __amd64__
CTASSERT(sizeof(struct rusage32) == 72);
#endif
CTASSERT(sizeof(struct sigaltstack32) == 12);
#ifdef __amd64__
CTASSERT(sizeof(struct kevent32) == 56);
#else
CTASSERT(sizeof(struct kevent32) == 64);
#endif
CTASSERT(sizeof(struct iovec32) == 8);
CTASSERT(sizeof(struct msghdr32) == 28);
#ifdef __amd64__
CTASSERT(sizeof(struct stat32) == 208);
CTASSERT(sizeof(struct freebsd11_stat32) == 96);
#endif
CTASSERT(sizeof(struct sigaction32) == 24);

static int freebsd32_kevent_copyout(void *arg, struct kevent *kevp, int count);
static int freebsd32_kevent_copyin(void *arg, struct kevent *kevp, int count);
static int freebsd32_user_clock_nanosleep(struct thread *td, clockid_t clock_id,
    int flags, const struct timespec32 *ua_rqtp, struct timespec32 *ua_rmtp);

void
freebsd32_rusage_out(const struct rusage *s, struct rusage32 *s32)
{

	TV_CP(*s, *s32, ru_utime);
	TV_CP(*s, *s32, ru_stime);
	CP(*s, *s32, ru_maxrss);
	CP(*s, *s32, ru_ixrss);
	CP(*s, *s32, ru_idrss);
	CP(*s, *s32, ru_isrss);
	CP(*s, *s32, ru_minflt);
	CP(*s, *s32, ru_majflt);
	CP(*s, *s32, ru_nswap);
	CP(*s, *s32, ru_inblock);
	CP(*s, *s32, ru_oublock);
	CP(*s, *s32, ru_msgsnd);
	CP(*s, *s32, ru_msgrcv);
	CP(*s, *s32, ru_nsignals);
	CP(*s, *s32, ru_nvcsw);
	CP(*s, *s32, ru_nivcsw);
}

int
freebsd32_wait4(struct thread *td, struct freebsd32_wait4_args *uap)
{
	int error, status;
	struct rusage32 ru32;
	struct rusage ru, *rup;

	if (uap->rusage != NULL)
		rup = &ru;
	else
		rup = NULL;
	error = kern_wait(td, uap->pid, &status, uap->options, rup);
	if (error)
		return (error);
	if (uap->status != NULL)
		error = copyout(&status, uap->status, sizeof(status));
	if (uap->rusage != NULL && error == 0) {
		freebsd32_rusage_out(&ru, &ru32);
		error = copyout(&ru32, uap->rusage, sizeof(ru32));
	}
	return (error);
}

int
freebsd32_wait6(struct thread *td, struct freebsd32_wait6_args *uap)
{
	struct wrusage32 wru32;
	struct __wrusage wru, *wrup;
	struct siginfo32 si32;
	siginfo_t si, *sip;
	int error, status;

	if (uap->wrusage != NULL)
		wrup = &wru;
	else
		wrup = NULL;
	if (uap->info != NULL) {
		sip = &si;
		bzero(sip, sizeof(*sip));
	} else
		sip = NULL;
	error = kern_wait6(td, uap->idtype, PAIR32TO64(id_t, uap->id),
	    &status, uap->options, wrup, sip);
	if (error != 0)
		return (error);
	if (uap->status != NULL)
		error = copyout(&status, uap->status, sizeof(status));
	if (uap->wrusage != NULL && error == 0) {
		freebsd32_rusage_out(&wru.wru_self, &wru32.wru_self);
		freebsd32_rusage_out(&wru.wru_children, &wru32.wru_children);
		error = copyout(&wru32, uap->wrusage, sizeof(wru32));
	}
	if (uap->info != NULL && error == 0) {
		siginfo_to_siginfo32 (&si, &si32);
		error = copyout(&si32, uap->info, sizeof(si32));
	}
	return (error);
}

#ifdef COMPAT_FREEBSD4
static void
copy_statfs(struct statfs *in, struct statfs32 *out)
{

	statfs_scale_blocks(in, INT32_MAX);
	bzero(out, sizeof(*out));
	CP(*in, *out, f_bsize);
	out->f_iosize = MIN(in->f_iosize, INT32_MAX);
	CP(*in, *out, f_blocks);
	CP(*in, *out, f_bfree);
	CP(*in, *out, f_bavail);
	out->f_files = MIN(in->f_files, INT32_MAX);
	out->f_ffree = MIN(in->f_ffree, INT32_MAX);
	CP(*in, *out, f_fsid);
	CP(*in, *out, f_owner);
	CP(*in, *out, f_type);
	CP(*in, *out, f_flags);
	out->f_syncwrites = MIN(in->f_syncwrites, INT32_MAX);
	out->f_asyncwrites = MIN(in->f_asyncwrites, INT32_MAX);
	strlcpy(out->f_fstypename,
	      in->f_fstypename, MFSNAMELEN);
	strlcpy(out->f_mntonname,
	      in->f_mntonname, min(MNAMELEN, FREEBSD4_MNAMELEN));
	out->f_syncreads = MIN(in->f_syncreads, INT32_MAX);
	out->f_asyncreads = MIN(in->f_asyncreads, INT32_MAX);
	strlcpy(out->f_mntfromname,
	      in->f_mntfromname, min(MNAMELEN, FREEBSD4_MNAMELEN));
}
#endif

#ifdef COMPAT_FREEBSD4
int
freebsd4_freebsd32_getfsstat(struct thread *td,
    struct freebsd4_freebsd32_getfsstat_args *uap)
{
	struct statfs * __capability buf;
	struct statfs *sp;
	struct statfs32 stat32;
	size_t count, size, copycount;
	int error;

	count = uap->bufsize / sizeof(struct statfs32);
	size = count * sizeof(struct statfs);
	error = kern_getfsstat(td, &buf, size, &count, UIO_SYSSPACE, uap->mode);
	if (size > 0) {
		sp = (__cheri_fromcap struct statfs *)buf;
		copycount = count;
		while (copycount > 0 && error == 0) {
			copy_statfs(sp, &stat32);
			error = copyout(&stat32, uap->buf, sizeof(stat32));
			sp++;
			uap->buf++;
			copycount--;
		}
		free_c(buf, M_STATFS);
	}
	if (error == 0)
		td->td_retval[0] = count;
	return (error);
}
#endif

#ifdef COMPAT_FREEBSD10
int
freebsd10_freebsd32_pipe(struct thread *td,
    struct freebsd10_freebsd32_pipe_args *uap) {
	return (freebsd10_pipe(td, (struct freebsd10_pipe_args*)uap));
}
#endif

int
freebsd32_sigaltstack(struct thread *td,
		      struct freebsd32_sigaltstack_args *uap)
{
	struct sigaltstack32 s32;
	struct sigaltstack ss, oss, *ssp;
	int error;

	if (uap->ss != NULL) {
		error = copyin(uap->ss, &s32, sizeof(s32));
		if (error)
			return (error);
		ss.ss_sp = __USER_CAP_UNBOUND(PTRIN(s32.ss_sp));
		CP(s32, ss, ss_size);
		CP(s32, ss, ss_flags);
		ssp = &ss;
	} else
		ssp = NULL;
	error = kern_sigaltstack(td, ssp, &oss);
	if (error == 0 && uap->oss != NULL) {
		s32.ss_sp = PTROUT((__cheri_fromcap void *)oss.ss_sp);
		CP(oss, s32, ss_size);
		CP(oss, s32, ss_flags);
		error = copyout(&s32, uap->oss, sizeof(s32));
	}
	return (error);
}

int
freebsd32_execve(struct thread *td, struct freebsd32_execve_args *uap)
{
	struct image_args eargs;
	struct vmspace *oldvmspace;
	int error;

	error = pre_execve(td, &oldvmspace);
	if (error != 0)
		return (error);
	error = exec_copyin_args(&eargs, __USER_CAP_STR(uap->fname),
	    UIO_USERSPACE, __USER_CAP_UNBOUND(uap->argv),
	    __USER_CAP_UNBOUND(uap->envv));
	if (error == 0)
		error = kern_execve(td, &eargs, NULL, oldvmspace);
	post_execve(td, error, oldvmspace);
	AUDIT_SYSCALL_EXIT(error == EJUSTRETURN ? 0 : error, td);
	return (error);
}

int
freebsd32_fexecve(struct thread *td, struct freebsd32_fexecve_args *uap)
{
	struct image_args eargs;
	struct vmspace *oldvmspace;
	int error;

	error = pre_execve(td, &oldvmspace);
	if (error != 0)
		return (error);
	error = exec_copyin_args(&eargs, NULL, UIO_SYSSPACE,
	    __USER_CAP_UNBOUND(uap->argv), __USER_CAP_UNBOUND(uap->envv));
	if (error == 0) {
		eargs.fd = uap->fd;
		error = kern_execve(td, &eargs, NULL, oldvmspace);
	}
	post_execve(td, error, oldvmspace);
	AUDIT_SYSCALL_EXIT(error == EJUSTRETURN ? 0 : error, td);
	return (error);
}

int
freebsd32_mknodat(struct thread *td, struct freebsd32_mknodat_args *uap)
{

	return (kern_mknodat(td, uap->fd, uap->path, UIO_USERSPACE,
	    uap->mode, PAIR32TO64(dev_t, uap->dev)));
}

int
freebsd32_mprotect(struct thread *td, struct freebsd32_mprotect_args *uap)
{
	int prot;

	prot = uap->prot;
#if defined(__amd64__)
	if (i386_read_exec && (prot & PROT_READ) != 0)
		prot |= PROT_EXEC;
#endif
	return (kern_mprotect(td, (uintptr_t)PTRIN(uap->addr), uap->len,
	    prot));
}

int
freebsd32_mmap(struct thread *td, struct freebsd32_mmap_args *uap)
{
	int prot;

	prot = uap->prot;
#if defined(__amd64__)
	if (i386_read_exec && (prot & PROT_READ))
		prot |= PROT_EXEC;
#endif

	return (kern_mmap(td, (uintptr_t)uap->addr,
	    uap->len, prot, uap->flags, uap->fd, PAIR32TO64(off_t, uap->pos)));
}

#ifdef COMPAT_FREEBSD6
int
freebsd6_freebsd32_mmap(struct thread *td,
    struct freebsd6_freebsd32_mmap_args *uap)
{
	int prot;

	prot = uap->prot;
#if defined(__amd64__)
	if (i386_read_exec && (prot & PROT_READ))
		prot |= PROT_EXEC;
#endif

	return (kern_mmap(td, (uintptr_t)uap->addr, uap->len,
	    PROT_MAX(_PROT_ALL) | prot, uap->flags, uap->fd,
	    PAIR32TO64(off_t, uap->pos)));
}
#endif

int
freebsd32_setitimer(struct thread *td, struct freebsd32_setitimer_args *uap)
{
	struct itimerval itv, oitv, *itvp;	
	struct itimerval32 i32;
	int error;

	if (uap->itv != NULL) {
		error = copyin(uap->itv, &i32, sizeof(i32));
		if (error)
			return (error);
		TV_CP(i32, itv, it_interval);
		TV_CP(i32, itv, it_value);
		itvp = &itv;
	} else
		itvp = NULL;
	error = kern_setitimer(td, uap->which, itvp, &oitv);
	if (error || uap->oitv == NULL)
		return (error);
	TV_CP(oitv, i32, it_interval);
	TV_CP(oitv, i32, it_value);
	return (copyout(&i32, uap->oitv, sizeof(i32)));
}

int
freebsd32_getitimer(struct thread *td, struct freebsd32_getitimer_args *uap)
{
	struct itimerval itv;
	struct itimerval32 i32;
	int error;

	error = kern_getitimer(td, uap->which, &itv);
	if (error || uap->itv == NULL)
		return (error);
	TV_CP(itv, i32, it_interval);
	TV_CP(itv, i32, it_value);
	return (copyout(&i32, uap->itv, sizeof(i32)));
}

int
freebsd32_select(struct thread *td, struct freebsd32_select_args *uap)
{
	struct timeval32 tv32;
	struct timeval tv, *tvp;
	int error;

	if (uap->tv != NULL) {
		error = copyin(uap->tv, &tv32, sizeof(tv32));
		if (error)
			return (error);
		CP(tv32, tv, tv_sec);
		CP(tv32, tv, tv_usec);
		tvp = &tv;
	} else
		tvp = NULL;
	/*
	 * XXX Do pointers need PTRIN()?
	 */
	return (kern_select(td, uap->nd, __USER_CAP_UNBOUND(uap->in),
	    __USER_CAP_UNBOUND(uap->ou), __USER_CAP_UNBOUND(uap->ex), tvp,
	    sizeof(int32_t) * 8));
}

int
freebsd32_pselect(struct thread *td, struct freebsd32_pselect_args *uap)
{
	struct timespec32 ts32;
	struct timespec ts;
	struct timeval tv, *tvp;
	sigset_t set, *uset;
	int error;

	if (uap->ts != NULL) {
		error = copyin(uap->ts, &ts32, sizeof(ts32));
		if (error != 0)
			return (error);
		CP(ts32, ts, tv_sec);
		CP(ts32, ts, tv_nsec);
		TIMESPEC_TO_TIMEVAL(&tv, &ts);
		tvp = &tv;
	} else
		tvp = NULL;
	if (uap->sm != NULL) {
		error = copyin(uap->sm, &set, sizeof(set));
		if (error != 0)
			return (error);
		uset = &set;
	} else
		uset = NULL;
	/*
	 * XXX Do pointers need PTRIN()?
	 */
	error = kern_pselect(td, uap->nd, __USER_CAP_UNBOUND(uap->in),
	    __USER_CAP_UNBOUND(uap->ou), __USER_CAP_UNBOUND(uap->ex), tvp,
	    uset, sizeof(int32_t) * 8);
	return (error);
}

/*
 * Copy 'count' items into the destination list pointed to by uap->eventlist.
 */
static int
freebsd32_kevent_copyout(void *arg, struct kevent *kevp, int count)
{
	struct freebsd32_kevent_args *uap;
	struct kevent32	ks32[KQ_NEVENTS];
	uint64_t e;
	int i, j, error;

	KASSERT(count <= KQ_NEVENTS, ("count (%d) > KQ_NEVENTS", count));
	uap = (struct freebsd32_kevent_args *)arg;

	for (i = 0; i < count; i++) {
		CP(kevp[i], ks32[i], ident);
		CP(kevp[i], ks32[i], filter);
		CP(kevp[i], ks32[i], flags);
		CP(kevp[i], ks32[i], fflags);
#if BYTE_ORDER == LITTLE_ENDIAN
		ks32[i].data1 = kevp[i].data;
		ks32[i].data2 = kevp[i].data >> 32;
#else
		ks32[i].data1 = kevp[i].data >> 32;
		ks32[i].data2 = kevp[i].data;
#endif
		PTROUT_CP(kevp[i], ks32[i], udata);
		for (j = 0; j < nitems(kevp->ext); j++) {
			e = kevp[i].ext[j];
#if BYTE_ORDER == LITTLE_ENDIAN
			ks32[i].ext64[2 * j] = e;
			ks32[i].ext64[2 * j + 1] = e >> 32;
#else
			ks32[i].ext64[2 * j] = e >> 32;
			ks32[i].ext64[2 * j + 1] = e;
#endif
		}
	}
	error = copyout(ks32, uap->eventlist, count * sizeof *ks32);
	if (error == 0)
		uap->eventlist += count;
	return (error);
}

/*
 * Copy 'count' items from the list pointed to by uap->changelist.
 */
static int
freebsd32_kevent_copyin(void *arg, struct kevent *kevp, int count)
{
	struct freebsd32_kevent_args *uap;
	struct kevent32	ks32[KQ_NEVENTS];
	uint64_t e;
	int i, j, error;

	KASSERT(count <= KQ_NEVENTS, ("count (%d) > KQ_NEVENTS", count));
	uap = (struct freebsd32_kevent_args *)arg;

	error = copyin(uap->changelist, ks32, count * sizeof *ks32);
	if (error)
		goto done;
	uap->changelist += count;

	for (i = 0; i < count; i++) {
		CP(ks32[i], kevp[i], ident);
		CP(ks32[i], kevp[i], filter);
		CP(ks32[i], kevp[i], flags);
		CP(ks32[i], kevp[i], fflags);
		kevp[i].data = PAIR32TO64(uint64_t, ks32[i].data);
		PTRIN_CP(ks32[i], kevp[i], udata);
		for (j = 0; j < nitems(kevp->ext); j++) {
#if BYTE_ORDER == LITTLE_ENDIAN
			e = ks32[i].ext64[2 * j + 1];
			e <<= 32;
			e += ks32[i].ext64[2 * j];
#else
			e = ks32[i].ext64[2 * j];
			e <<= 32;
			e += ks32[i].ext64[2 * j + 1];
#endif
			kevp[i].ext[j] = e;
		}
	}
done:
	return (error);
}

int
freebsd32_kevent(struct thread *td, struct freebsd32_kevent_args *uap)
{
	struct timespec32 ts32;
	struct timespec ts, *tsp;
	struct kevent_copyops k_ops = {
		.arg = uap,
		.k_copyout = freebsd32_kevent_copyout,
		.k_copyin = freebsd32_kevent_copyin,
	};
#ifdef KTRACE
	struct kevent32 *eventlist = uap->eventlist;
#endif
	int error;

	if (uap->timeout) {
		error = copyin(uap->timeout, &ts32, sizeof(ts32));
		if (error)
			return (error);
		CP(ts32, ts, tv_sec);
		CP(ts32, ts, tv_nsec);
		tsp = &ts;
	} else
		tsp = NULL;
#ifdef KTRACE
	if (KTRPOINT(td, KTR_STRUCT_ARRAY))
		ktrstructarray("kevent32", UIO_USERSPACE, uap->changelist,
		    uap->nchanges, sizeof(struct kevent32));
#endif
	error = kern_kevent(td, uap->fd, uap->nchanges, uap->nevents,
	    &k_ops, tsp);
#ifdef KTRACE
	if (error == 0 && KTRPOINT(td, KTR_STRUCT_ARRAY))
		ktrstructarray("kevent32", UIO_USERSPACE, eventlist,
		    td->td_retval[0], sizeof(struct kevent32));
#endif
	return (error);
}

#ifdef COMPAT_FREEBSD11
static int
freebsd32_kevent11_copyout(void *arg, struct kevent *kevp, int count)
{
	struct freebsd11_freebsd32_kevent_args *uap;
	struct kevent32_freebsd11 ks32[KQ_NEVENTS];
	int i, error;

	KASSERT(count <= KQ_NEVENTS, ("count (%d) > KQ_NEVENTS", count));
	uap = (struct freebsd11_freebsd32_kevent_args *)arg;

	for (i = 0; i < count; i++) {
		CP(kevp[i], ks32[i], ident);
		CP(kevp[i], ks32[i], filter);
		CP(kevp[i], ks32[i], flags);
		CP(kevp[i], ks32[i], fflags);
		CP(kevp[i], ks32[i], data);
		PTROUT_CP(kevp[i], ks32[i], udata);
	}
	error = copyout(ks32, uap->eventlist, count * sizeof *ks32);
	if (error == 0)
		uap->eventlist += count;
	return (error);
}

/*
 * Copy 'count' items from the list pointed to by uap->changelist.
 */
static int
freebsd32_kevent11_copyin(void *arg, struct kevent *kevp, int count)
{
	struct freebsd11_freebsd32_kevent_args *uap;
	struct kevent32_freebsd11 ks32[KQ_NEVENTS];
	int i, j, error;

	KASSERT(count <= KQ_NEVENTS, ("count (%d) > KQ_NEVENTS", count));
	uap = (struct freebsd11_freebsd32_kevent_args *)arg;

	error = copyin(uap->changelist, ks32, count * sizeof *ks32);
	if (error)
		goto done;
	uap->changelist += count;

	for (i = 0; i < count; i++) {
		CP(ks32[i], kevp[i], ident);
		CP(ks32[i], kevp[i], filter);
		CP(ks32[i], kevp[i], flags);
		CP(ks32[i], kevp[i], fflags);
		CP(ks32[i], kevp[i], data);
		PTRIN_CP(ks32[i], kevp[i], udata);
		for (j = 0; j < nitems(kevp->ext); j++)
			kevp[i].ext[j] = 0;
	}
done:
	return (error);
}

int
freebsd11_freebsd32_kevent(struct thread *td,
    struct freebsd11_freebsd32_kevent_args *uap)
{
	struct timespec32 ts32;
	struct timespec ts, *tsp;
	struct kevent_copyops k_ops = {
		.arg = uap,
		.k_copyout = freebsd32_kevent11_copyout,
		.k_copyin = freebsd32_kevent11_copyin,
	};
#ifdef KTRACE
	struct kevent32_freebsd11 *eventlist = uap->eventlist;
#endif
	int error;

	if (uap->timeout) {
		error = copyin(uap->timeout, &ts32, sizeof(ts32));
		if (error)
			return (error);
		CP(ts32, ts, tv_sec);
		CP(ts32, ts, tv_nsec);
		tsp = &ts;
	} else
		tsp = NULL;
#ifdef KTRACE
	if (KTRPOINT(td, KTR_STRUCT_ARRAY))
		ktrstructarray("kevent32_freebsd11", UIO_USERSPACE,
		    uap->changelist, uap->nchanges,
		    sizeof(struct kevent32_freebsd11));
#endif
	error = kern_kevent(td, uap->fd, uap->nchanges, uap->nevents,
	    &k_ops, tsp);
#ifdef KTRACE
	if (error == 0 && KTRPOINT(td, KTR_STRUCT_ARRAY))
		ktrstructarray("kevent32_freebsd11", UIO_USERSPACE,
		    eventlist, td->td_retval[0],
		    sizeof(struct kevent32_freebsd11));
#endif
	return (error);
}
#endif

int
freebsd32_gettimeofday(struct thread *td,
		       struct freebsd32_gettimeofday_args *uap)
{
	struct timeval atv;
	struct timeval32 atv32;
	struct timezone rtz;
	int error = 0;

	if (uap->tp) {
		microtime(&atv);
		CP(atv, atv32, tv_sec);
		CP(atv, atv32, tv_usec);
		error = copyout(&atv32, uap->tp, sizeof (atv32));
	}
	if (error == 0 && uap->tzp != NULL) {
		rtz.tz_minuteswest = 0;
		rtz.tz_dsttime = 0;
		error = copyout(&rtz, uap->tzp, sizeof (rtz));
	}
	return (error);
}

int
freebsd32_getrusage(struct thread *td, struct freebsd32_getrusage_args *uap)
{
	struct rusage32 s32;
	struct rusage s;
	int error;

	error = kern_getrusage(td, uap->who, &s);
	if (error == 0) {
		freebsd32_rusage_out(&s, &s32);
		error = copyout(&s32, uap->rusage, sizeof(s32));
	}
	return (error);
}

static void
ptrace_lwpinfo_to32(const struct ptrace_lwpinfo *pl,
    struct ptrace_lwpinfo32 *pl32)
{

	bzero(pl32, sizeof(*pl32));
	pl32->pl_lwpid = pl->pl_lwpid;
	pl32->pl_event = pl->pl_event;
	pl32->pl_flags = pl->pl_flags;
	pl32->pl_sigmask = pl->pl_sigmask;
	pl32->pl_siglist = pl->pl_siglist;
	siginfo_to_siginfo32(&pl->pl_siginfo, &pl32->pl_siginfo);
	strcpy(pl32->pl_tdname, pl->pl_tdname);
	pl32->pl_child_pid = pl->pl_child_pid;
	pl32->pl_syscall_code = pl->pl_syscall_code;
	pl32->pl_syscall_narg = pl->pl_syscall_narg;
}

static void
ptrace_sc_ret_to32(const struct ptrace_sc_ret *psr,
    struct ptrace_sc_ret32 *psr32)
{

	bzero(psr32, sizeof(*psr32));
	psr32->sr_retval[0] = psr->sr_retval[0];
	psr32->sr_retval[1] = psr->sr_retval[1];
	psr32->sr_error = psr->sr_error;
}

int
freebsd32_ptrace(struct thread *td, struct freebsd32_ptrace_args *uap)
{
	union {
		struct ptrace_io_desc piod;
		struct ptrace_lwpinfo pl;
		struct ptrace_vm_entry pve;
		struct dbreg32 dbreg;
		struct fpreg32 fpreg;
		struct reg32 reg;
		syscallarg_t args[nitems(td->td_sa.args)];
		struct ptrace_sc_ret psr;
		int ptevents;
	} r;
	union {
		struct ptrace_io_desc32 piod;
		struct ptrace_lwpinfo32 pl;
		struct ptrace_vm_entry32 pve;
		uint32_t args[nitems(td->td_sa.args)];
		struct ptrace_sc_ret32 psr;
	} r32;
	void * __capability addr;
	int data, error = 0, i;

	AUDIT_ARG_PID(uap->pid);
	AUDIT_ARG_CMD(uap->req);
	AUDIT_ARG_VALUE(uap->data);
	addr = &r;
	data = uap->data;
	switch (uap->req) {
	case PT_GET_EVENT_MASK:
	case PT_GET_SC_ARGS:
	case PT_GET_SC_RET:
		break;
	case PT_LWPINFO:
		if (uap->data > sizeof(r32.pl))
			return (EINVAL);

		/*
		 * Pass size of native structure in 'data'.  Truncate
		 * if necessary to avoid siginfo.
		 */
		data = sizeof(r.pl);
		if (uap->data < offsetof(struct ptrace_lwpinfo32, pl_siginfo) +
		    sizeof(struct siginfo32))
			data = offsetof(struct ptrace_lwpinfo, pl_siginfo);
		break;
	case PT_GETREGS:
		bzero(&r.reg, sizeof(r.reg));
		break;
	case PT_GETFPREGS:
		bzero(&r.fpreg, sizeof(r.fpreg));
		break;
	case PT_GETDBREGS:
		bzero(&r.dbreg, sizeof(r.dbreg));
		break;
	case PT_SETREGS:
		error = copyin(uap->addr, &r.reg, sizeof(r.reg));
		break;
	case PT_SETFPREGS:
		error = copyin(uap->addr, &r.fpreg, sizeof(r.fpreg));
		break;
	case PT_SETDBREGS:
		error = copyin(uap->addr, &r.dbreg, sizeof(r.dbreg));
		break;
	case PT_SET_EVENT_MASK:
		if (uap->data != sizeof(r.ptevents))
			error = EINVAL;
		else
			error = copyin(uap->addr, &r.ptevents, uap->data);
		break;
	case PT_IO:
		error = copyin(uap->addr, &r32.piod, sizeof(r32.piod));
		if (error)
			break;
		CP(r32.piod, r.piod, piod_op);
		PTRIN_CP(r32.piod, r.piod, piod_offs);
		PTRIN_CP(r32.piod, r.piod, piod_addr);
		CP(r32.piod, r.piod, piod_len);
		break;
	case PT_VM_ENTRY:
		error = copyin(uap->addr, &r32.pve, sizeof(r32.pve));
		if (error)
			break;

		CP(r32.pve, r.pve, pve_entry);
		CP(r32.pve, r.pve, pve_timestamp);
		CP(r32.pve, r.pve, pve_start);
		CP(r32.pve, r.pve, pve_end);
		CP(r32.pve, r.pve, pve_offset);
		CP(r32.pve, r.pve, pve_prot);
		CP(r32.pve, r.pve, pve_pathlen);
		CP(r32.pve, r.pve, pve_fileid);
		CP(r32.pve, r.pve, pve_fsid);
		PTRIN_CP(r32.pve, r.pve, pve_path);
		break;
	default:
		addr = uap->addr;
		break;
	}
	if (error)
		return (error);

	error = kern_ptrace(td, uap->req, uap->pid, addr, data);
	if (error)
		return (error);

	switch (uap->req) {
	case PT_VM_ENTRY:
		CP(r.pve, r32.pve, pve_entry);
		CP(r.pve, r32.pve, pve_timestamp);
		CP(r.pve, r32.pve, pve_start);
		CP(r.pve, r32.pve, pve_end);
		CP(r.pve, r32.pve, pve_offset);
		CP(r.pve, r32.pve, pve_prot);
		CP(r.pve, r32.pve, pve_pathlen);
		CP(r.pve, r32.pve, pve_fileid);
		CP(r.pve, r32.pve, pve_fsid);
		error = copyout(&r32.pve, uap->addr, sizeof(r32.pve));
		break;
	case PT_IO:
		CP(r.piod, r32.piod, piod_len);
		error = copyout(&r32.piod, uap->addr, sizeof(r32.piod));
		break;
	case PT_GETREGS:
		error = copyout(&r.reg, uap->addr, sizeof(r.reg));
		break;
	case PT_GETFPREGS:
		error = copyout(&r.fpreg, uap->addr, sizeof(r.fpreg));
		break;
	case PT_GETDBREGS:
		error = copyout(&r.dbreg, uap->addr, sizeof(r.dbreg));
		break;
	case PT_GET_EVENT_MASK:
		/* NB: The size in uap->data is validated in kern_ptrace(). */
		error = copyout(&r.ptevents, uap->addr, uap->data);
		break;
	case PT_LWPINFO:
		ptrace_lwpinfo_to32(&r.pl, &r32.pl);
		error = copyout(&r32.pl, uap->addr, uap->data);
		break;
	case PT_GET_SC_ARGS:
		for (i = 0; i < nitems(r.args); i++)
			r32.args[i] = (uint32_t)r.args[i];
		error = copyout(r32.args, uap->addr, MIN(uap->data,
		    sizeof(r32.args)));
		break;
	case PT_GET_SC_RET:
		ptrace_sc_ret_to32(&r.psr, &r32.psr);
		error = copyout(&r32.psr, uap->addr, MIN(uap->data,
		    sizeof(r32.psr)));
		break;
	}

	return (error);
}

static int
freebsd32_copyinuio(const struct iovec * __capability cb_arg, u_int iovcnt,
    struct uio **uiop)
{
	struct iovec32 iov32;
	struct iovec *iov;
	struct uio *uio;
	u_int iovlen;
	int error, i;
	/*
	 * The first argument is not actually a struct iovec *, but C's type
	 * system does not allow for overloaded callbacks.
	 */
	const struct iovec32 * __capability iovp =
	    (const struct iovec32 * __capability)cb_arg;

	*uiop = NULL;
	if (iovcnt > UIO_MAXIOV)
		return (EINVAL);
	iovlen = iovcnt * sizeof(struct iovec);
	uio = malloc(iovlen + sizeof *uio, M_IOV, M_WAITOK);
	iov = (struct iovec *)(uio + 1);
	for (i = 0; i < iovcnt; i++) {
		error = copyin(&iovp[i], &iov32, sizeof(struct iovec32));
		if (error) {
			free(uio, M_IOV);
			return (error);
		}
		IOVEC_INIT(&iov[i], PTRIN(iov32.iov_base), iov32.iov_len);
	}
	uio->uio_iov = iov;
	uio->uio_iovcnt = iovcnt;
	uio->uio_segflg = UIO_USERSPACE;
	uio->uio_offset = -1;
	uio->uio_resid = 0;
	for (i = 0; i < iovcnt; i++) {
		if (iov->iov_len > INT_MAX - uio->uio_resid) {
			free(uio, M_IOV);
			return (EINVAL);
		}
		uio->uio_resid += iov->iov_len;
		iov++;
	}
	*uiop = uio;
	return (0);
}

int
freebsd32_readv(struct thread *td, struct freebsd32_readv_args *uap)
{

	return (user_readv(td, uap->fd, __USER_CAP_ARRAY(uap->iovp,
	    uap->iovcnt), uap->iovcnt, freebsd32_copyinuio));
}

int
freebsd32_writev(struct thread *td, struct freebsd32_writev_args *uap)
{

	return (user_writev(td, uap->fd, __USER_CAP_ARRAY(uap->iovp,
	    uap->iovcnt), uap->iovcnt, freebsd32_copyinuio));
}

int
freebsd32_preadv(struct thread *td, struct freebsd32_preadv_args *uap)
{

	return (user_preadv(td, uap->fd, __USER_CAP_ARRAY(uap->iovp,
	    uap->iovcnt), uap->iovcnt, PAIR32TO64(off_t, uap->offset),
	    freebsd32_copyinuio));
}

int
freebsd32_pwritev(struct thread *td, struct freebsd32_pwritev_args *uap)
{

	return (user_pwritev(td, uap->fd,
	    (struct iovec *__capability)__USER_CAP_ARRAY(uap->iovp,
		uap->iovcnt), uap->iovcnt, PAIR32TO64(off_t, uap->offset),
	    freebsd32_copyinuio));
}

int
freebsd32_copyiniov(const struct iovec * __capability cb_arg, u_int iovcnt,
    struct iovec **iovp, int error)
{
	struct iovec32 iov32;
	struct iovec *iov;
	u_int iovlen;
	int i;
	/*
	 * The first argument is not actually a struct iovec *, but C's type
	 * system does not allow for overloaded callbacks.
	 */
	const struct iovec32 * __capability iovp32 =
	    (const struct iovec32 * __capability)cb_arg;

	*iovp = NULL;
	if (iovcnt > UIO_MAXIOV)
		return (error);
	iovlen = iovcnt * sizeof(struct iovec);
	iov = malloc(iovlen, M_IOV, M_WAITOK);
	for (i = 0; i < iovcnt; i++) {
		error = copyin(&iovp32[i], &iov32, sizeof(struct iovec32));
		if (error) {
			free(iov, M_IOV);
			return (error);
		}
		IOVEC_INIT(&iov[i], PTRIN(iov32.iov_base), iov32.iov_len);
	}
	*iovp = iov;
	return (0);
}

static int
freebsd32_copyinmsghdr(struct msghdr32 *msg32, struct msghdr *msg)
{
	struct msghdr32 m32;
	int error;

	error = copyin(msg32, &m32, sizeof(m32));
	if (error)
		return (error);
	msg->msg_name = PTRIN(m32.msg_name);
	msg->msg_namelen = m32.msg_namelen;
	msg->msg_iov = PTRIN(m32.msg_iov);
	msg->msg_iovlen = m32.msg_iovlen;
	msg->msg_control = PTRIN(m32.msg_control);
	msg->msg_controllen = m32.msg_controllen;
	msg->msg_flags = m32.msg_flags;
	return (0);
}

static int
freebsd32_copyoutmsghdr(struct msghdr *msg, struct msghdr32 *msg32)
{
	struct msghdr32 m32;
	int error;

	m32.msg_name = PTROUT(msg->msg_name);
	m32.msg_namelen = msg->msg_namelen;
	m32.msg_iov = PTROUT(msg->msg_iov);
	m32.msg_iovlen = msg->msg_iovlen;
	m32.msg_control = PTROUT(msg->msg_control);
	m32.msg_controllen = msg->msg_controllen;
	m32.msg_flags = msg->msg_flags;
	error = copyout(&m32, msg32, sizeof(m32));
	return (error);
}

#ifndef __mips__
#define FREEBSD32_ALIGNBYTES	(sizeof(int) - 1)
#else
#define FREEBSD32_ALIGNBYTES	(sizeof(long) - 1)
#endif
#define FREEBSD32_ALIGN(p)	\
	(((u_long)(p) + FREEBSD32_ALIGNBYTES) & ~FREEBSD32_ALIGNBYTES)
#define	FREEBSD32_CMSG_SPACE(l)	\
	(FREEBSD32_ALIGN(sizeof(struct cmsghdr)) + FREEBSD32_ALIGN(l))

#define	FREEBSD32_CMSG_DATA(cmsg)	((unsigned char *)(cmsg) + \
				 FREEBSD32_ALIGN(sizeof(struct cmsghdr)))

static size_t
freebsd32_cmsg_convert(const struct cmsghdr *cm, void *data, socklen_t datalen)
{
	size_t copylen;
	union {
		struct timespec32 ts;
		struct timeval32 tv;
		struct bintime32 bt;
	} tmp32;

	union {
		struct timespec ts;
		struct timeval tv;
		struct bintime bt;
	} *in;

	in = data;
	copylen = 0;
	switch (cm->cmsg_level) {
	case SOL_SOCKET:
		switch (cm->cmsg_type) {
		case SCM_TIMESTAMP:
			TV_CP(*in, tmp32, tv);
			copylen = sizeof(tmp32.tv);
			break;

		case SCM_BINTIME:
			BT_CP(*in, tmp32, bt);
			copylen = sizeof(tmp32.bt);
			break;

		case SCM_REALTIME:
		case SCM_MONOTONIC:
			TS_CP(*in, tmp32, ts);
			copylen = sizeof(tmp32.ts);
			break;

		default:
			break;
		}

	default:
		break;
	}

	if (copylen == 0)
		return (datalen);

	KASSERT((datalen >= copylen), ("corrupted cmsghdr"));

	bcopy(&tmp32, data, copylen);
	return (copylen);
}

static int
freebsd32_copy_msg_out(struct msghdr *msg, struct mbuf *control)
{
	struct cmsghdr *cm;
	void *data;
	socklen_t clen, datalen, datalen_out, oldclen;
	int error;
	caddr_t ctlbuf;
	int len, maxlen, copylen;
	struct mbuf *m;
	error = 0;

	len    = msg->msg_controllen;
	maxlen = msg->msg_controllen;
	msg->msg_controllen = 0;

	ctlbuf = msg->msg_control;
	for (m = control; m != NULL && len > 0; m = m->m_next) {
		cm = mtod(m, struct cmsghdr *);
		clen = m->m_len;
		while (cm != NULL) {
			if (sizeof(struct cmsghdr) > clen ||
			    cm->cmsg_len > clen) {
				error = EINVAL;
				break;
			}

			data   = CMSG_DATA(cm);
			datalen = (caddr_t)cm + cm->cmsg_len - (caddr_t)data;
			datalen_out = freebsd32_cmsg_convert(cm, data, datalen);

			/*
			 * Copy out the message header.  Preserve the native
			 * message size in case we need to inspect the message
			 * contents later.
			 */
			copylen = sizeof(struct cmsghdr);
			if (len < copylen) {
				msg->msg_flags |= MSG_CTRUNC;
				m_dispose_extcontrolm(m);
				goto exit;
			}
			oldclen = cm->cmsg_len;
			cm->cmsg_len = FREEBSD32_ALIGN(sizeof(struct cmsghdr)) +
			    datalen_out;
			error = copyout(cm, ctlbuf, copylen);
			cm->cmsg_len = oldclen;
			if (error != 0)
				goto exit;

			ctlbuf += FREEBSD32_ALIGN(copylen);
			len    -= FREEBSD32_ALIGN(copylen);

			copylen = datalen_out;
			if (len < copylen) {
				msg->msg_flags |= MSG_CTRUNC;
				m_dispose_extcontrolm(m);
				break;
			}

			/* Copy out the message data. */
			error = copyout(data, ctlbuf, copylen);
			if (error)
				goto exit;

			ctlbuf += FREEBSD32_ALIGN(copylen);
			len    -= FREEBSD32_ALIGN(copylen);

			if (CMSG_SPACE(datalen) < clen) {
				clen -= CMSG_SPACE(datalen);
				cm = (struct cmsghdr *)
				    ((caddr_t)cm + CMSG_SPACE(datalen));
			} else {
				clen = 0;
				cm = NULL;
			}

			msg->msg_controllen +=
			    FREEBSD32_CMSG_SPACE(datalen_out);
		}
	}
	if (len == 0 && m != NULL) {
		msg->msg_flags |= MSG_CTRUNC;
		m_dispose_extcontrolm(m);
	}

exit:
	return (error);
}

int
freebsd32_recvmsg(td, uap)
	struct thread *td;
	struct freebsd32_recvmsg_args /* {
		int	s;
		struct	msghdr32 *msg;
		int	flags;
	} */ *uap;
{
	struct msghdr msg;
	struct msghdr32 m32;
	struct iovec *uiov, *iov;
	struct mbuf *control = NULL;
	struct mbuf **controlp;

	int error;
	error = copyin(uap->msg, &m32, sizeof(m32));
	if (error)
		return (error);
	error = freebsd32_copyinmsghdr(uap->msg, &msg);
	if (error)
		return (error);
	error = freebsd32_copyiniov((struct iovec * __capability)__USER_CAP(
	    PTRIN(m32.msg_iov), m32.msg_iovlen * sizeof(struct iovec32)),
	    m32.msg_iovlen, &iov, EMSGSIZE);
	if (error)
		return (error);
	msg.msg_flags = uap->flags;
	uiov = msg.msg_iov;
	msg.msg_iov = iov;

	controlp = (msg.msg_control != NULL) ?  &control : NULL;
	error = kern_recvit(td, uap->s, &msg, UIO_USERSPACE, controlp);
	if (error == 0) {
		msg.msg_iov = uiov;

		if (control != NULL)
			error = freebsd32_copy_msg_out(&msg, control);
		else
			msg.msg_controllen = 0;

		if (error == 0)
			error = freebsd32_copyoutmsghdr(&msg, uap->msg);
	}
	free(iov, M_IOV);

	if (control != NULL) {
		if (error != 0)
			m_dispose_extcontrolm(control);
		m_freem(control);
	}

	return (error);
}

/*
 * Copy-in the array of control messages constructed using alignment
 * and padding suitable for a 32-bit environment and construct an
 * mbuf using alignment and padding suitable for a 64-bit kernel.
 * The alignment and padding are defined indirectly by CMSG_DATA(),
 * CMSG_SPACE() and CMSG_LEN().
 */
static int
freebsd32_copyin_control(struct mbuf **mp, caddr_t buf, u_int buflen)
{
	struct cmsghdr *cm;
	struct mbuf *m;
	void *in, *in1, *md;
	u_int msglen, outlen;
	int error;

	if (buflen > MCLBYTES)
		return (EINVAL);

	in = malloc(buflen, M_TEMP, M_WAITOK);
	error = copyin(buf, in, buflen);
	if (error != 0)
		goto out;

	/*
	 * Make a pass over the input buffer to determine the amount of space
	 * required for 64 bit-aligned copies of the control messages.
	 */
	in1 = in;
	outlen = 0;
	while (buflen > 0) {
		if (buflen < sizeof(*cm)) {
			error = EINVAL;
			break;
		}
		cm = (struct cmsghdr *)in1;
		if (cm->cmsg_len < FREEBSD32_ALIGN(sizeof(*cm))) {
			error = EINVAL;
			break;
		}
		msglen = FREEBSD32_ALIGN(cm->cmsg_len);
		if (msglen > buflen || msglen < cm->cmsg_len) {
			error = EINVAL;
			break;
		}
		buflen -= msglen;

		in1 = (char *)in1 + msglen;
		outlen += CMSG_ALIGN(sizeof(*cm)) +
		    CMSG_ALIGN(msglen - FREEBSD32_ALIGN(sizeof(*cm)));
	}
	if (error == 0 && outlen > MCLBYTES) {
		/*
		 * XXXMJ This implies that the upper limit on 32-bit aligned
		 * control messages is less than MCLBYTES, and so we are not
		 * perfectly compatible.  However, there is no platform
		 * guarantee that mbuf clusters larger than MCLBYTES can be
		 * allocated.
		 */
		error = EINVAL;
	}
	if (error != 0)
		goto out;

	m = m_get2(outlen, M_WAITOK, MT_CONTROL, 0);
	m->m_len = outlen;
	md = mtod(m, void *);

	/*
	 * Make a second pass over input messages, copying them into the output
	 * buffer.
	 */
	in1 = in;
	while (outlen > 0) {
		/* Copy the message header and align the length field. */
		cm = md;
		memcpy(cm, in1, sizeof(*cm));
		msglen = cm->cmsg_len - FREEBSD32_ALIGN(sizeof(*cm));
		cm->cmsg_len = CMSG_ALIGN(sizeof(*cm)) + msglen;

		/* Copy the message body. */
		in1 = (char *)in1 + FREEBSD32_ALIGN(sizeof(*cm));
		md = (char *)md + CMSG_ALIGN(sizeof(*cm));
		memcpy(md, in1, msglen);
		in1 = (char *)in1 + FREEBSD32_ALIGN(msglen);
		md = (char *)md + CMSG_ALIGN(msglen);
		KASSERT(outlen >= CMSG_ALIGN(sizeof(*cm)) + CMSG_ALIGN(msglen),
		    ("outlen %u underflow, msglen %u", outlen, msglen));
		outlen -= CMSG_ALIGN(sizeof(*cm)) + CMSG_ALIGN(msglen);
	}

	*mp = m;
out:
	free(in, M_TEMP);
	return (error);
}

int
freebsd32_sendmsg(struct thread *td,
		  struct freebsd32_sendmsg_args *uap)
{
	struct msghdr msg;
	struct msghdr32 m32;
	struct iovec *iov;
	struct mbuf *control = NULL;
	struct sockaddr *to = NULL;
	int error;

	error = copyin(uap->msg, &m32, sizeof(m32));
	if (error)
		return (error);
	error = freebsd32_copyinmsghdr(uap->msg, &msg);
	if (error)
		return (error);
	error = freebsd32_copyiniov((struct iovec * __capability)__USER_CAP(
	    PTRIN(m32.msg_iov), m32.msg_iovlen * sizeof(struct iovec32)),
	    m32.msg_iovlen, &iov, EMSGSIZE);
	if (error)
		return (error);
	msg.msg_iov = iov;
	if (msg.msg_name != NULL) {
		error = getsockaddr(&to,
		    __USER_CAP(msg.msg_name, msg.msg_namelen), msg.msg_namelen);
		if (error) {
			to = NULL;
			goto out;
		}
		msg.msg_name = to;
	}

	if (msg.msg_control) {
		if (msg.msg_controllen < sizeof(struct cmsghdr)) {
			error = EINVAL;
			goto out;
		}

		error = freebsd32_copyin_control(&control, msg.msg_control,
		    msg.msg_controllen);
		if (error)
			goto out;

		msg.msg_control = NULL;
		msg.msg_controllen = 0;
	}

	error = kern_sendit(td, uap->s, &msg, uap->flags, control,
	    UIO_USERSPACE);

out:
	free(iov, M_IOV);
	if (to)
		free(to, M_SONAME);
	return (error);
}

int
freebsd32_recvfrom(struct thread *td,
		   struct freebsd32_recvfrom_args *uap)
{
	struct msghdr msg;
	struct iovec aiov;
	int error;

	if (uap->fromlenaddr) {
		error = copyin(PTRIN(uap->fromlenaddr), &msg.msg_namelen,
		    sizeof(msg.msg_namelen));
		if (error)
			return (error);
	} else {
		msg.msg_namelen = 0;
	}

	msg.msg_name = PTRIN(uap->from);
	msg.msg_iov = &aiov;
	msg.msg_iovlen = 1;
	IOVEC_INIT(&aiov, PTRIN(uap->buf), uap->len);
	msg.msg_control = NULL;
	msg.msg_flags = uap->flags;
	error = kern_recvit(td, uap->s, &msg, UIO_USERSPACE, NULL);
	if (error == 0 && uap->fromlenaddr)
		error = copyout(&msg.msg_namelen, PTRIN(uap->fromlenaddr),
		    sizeof (msg.msg_namelen));
	return (error);
}

int
freebsd32_settimeofday(struct thread *td,
		       struct freebsd32_settimeofday_args *uap)
{
	struct timeval32 tv32;
	struct timeval tv, *tvp;
	struct timezone tz, *tzp;
	int error;

	if (uap->tv) {
		error = copyin(uap->tv, &tv32, sizeof(tv32));
		if (error)
			return (error);
		CP(tv32, tv, tv_sec);
		CP(tv32, tv, tv_usec);
		tvp = &tv;
	} else
		tvp = NULL;
	if (uap->tzp) {
		error = copyin(uap->tzp, &tz, sizeof(tz));
		if (error)
			return (error);
		tzp = &tz;
	} else
		tzp = NULL;
	return (kern_settimeofday(td, tvp, tzp));
}

int
freebsd32_utimes(struct thread *td, struct freebsd32_utimes_args *uap)
{
	struct timeval32 s32[2];
	struct timeval s[2], *sp;
	int error;

	if (uap->tptr != NULL) {
		error = copyin(uap->tptr, s32, sizeof(s32));
		if (error)
			return (error);
		CP(s32[0], s[0], tv_sec);
		CP(s32[0], s[0], tv_usec);
		CP(s32[1], s[1], tv_sec);
		CP(s32[1], s[1], tv_usec);
		sp = s;
	} else
		sp = NULL;
	return (kern_utimesat(td, AT_FDCWD, uap->path, UIO_USERSPACE,
	    sp, UIO_SYSSPACE));
}

int
freebsd32_lutimes(struct thread *td, struct freebsd32_lutimes_args *uap)
{
	struct timeval32 s32[2];
	struct timeval s[2], *sp;
	int error;

	if (uap->tptr != NULL) {
		error = copyin(uap->tptr, s32, sizeof(s32));
		if (error)
			return (error);
		CP(s32[0], s[0], tv_sec);
		CP(s32[0], s[0], tv_usec);
		CP(s32[1], s[1], tv_sec);
		CP(s32[1], s[1], tv_usec);
		sp = s;
	} else
		sp = NULL;
	return (kern_lutimes(td, uap->path, UIO_USERSPACE, sp, UIO_SYSSPACE));
}

int
freebsd32_futimes(struct thread *td, struct freebsd32_futimes_args *uap)
{
	struct timeval32 s32[2];
	struct timeval s[2], *sp;
	int error;

	if (uap->tptr != NULL) {
		error = copyin(uap->tptr, s32, sizeof(s32));
		if (error)
			return (error);
		CP(s32[0], s[0], tv_sec);
		CP(s32[0], s[0], tv_usec);
		CP(s32[1], s[1], tv_sec);
		CP(s32[1], s[1], tv_usec);
		sp = s;
	} else
		sp = NULL;
	return (kern_futimes(td, uap->fd, sp, UIO_SYSSPACE));
}

int
freebsd32_futimesat(struct thread *td, struct freebsd32_futimesat_args *uap)
{
	struct timeval32 s32[2];
	struct timeval s[2], *sp;
	int error;

	if (uap->times != NULL) {
		error = copyin(uap->times, s32, sizeof(s32));
		if (error)
			return (error);
		CP(s32[0], s[0], tv_sec);
		CP(s32[0], s[0], tv_usec);
		CP(s32[1], s[1], tv_sec);
		CP(s32[1], s[1], tv_usec);
		sp = s;
	} else
		sp = NULL;
	return (kern_utimesat(td, uap->fd, uap->path, UIO_USERSPACE,
		sp, UIO_SYSSPACE));
}

int
freebsd32_futimens(struct thread *td, struct freebsd32_futimens_args *uap)
{
	struct timespec32 ts32[2];
	struct timespec ts[2], *tsp;
	int error;

	if (uap->times != NULL) {
		error = copyin(uap->times, ts32, sizeof(ts32));
		if (error)
			return (error);
		CP(ts32[0], ts[0], tv_sec);
		CP(ts32[0], ts[0], tv_nsec);
		CP(ts32[1], ts[1], tv_sec);
		CP(ts32[1], ts[1], tv_nsec);
		tsp = ts;
	} else
		tsp = NULL;
	return (kern_futimens(td, uap->fd, tsp, UIO_SYSSPACE));
}

int
freebsd32_utimensat(struct thread *td, struct freebsd32_utimensat_args *uap)
{
	struct timespec32 ts32[2];
	struct timespec ts[2], *tsp;
	int error;

	if (uap->times != NULL) {
		error = copyin(uap->times, ts32, sizeof(ts32));
		if (error)
			return (error);
		CP(ts32[0], ts[0], tv_sec);
		CP(ts32[0], ts[0], tv_nsec);
		CP(ts32[1], ts[1], tv_sec);
		CP(ts32[1], ts[1], tv_nsec);
		tsp = ts;
	} else
		tsp = NULL;
	return (kern_utimensat(td, uap->fd, uap->path, UIO_USERSPACE,
	    tsp, UIO_SYSSPACE, uap->flag));
}

int
freebsd32_adjtime(struct thread *td, struct freebsd32_adjtime_args *uap)
{
	struct timeval32 tv32;
	struct timeval delta, olddelta, *deltap;
	int error;

	if (uap->delta) {
		error = copyin(uap->delta, &tv32, sizeof(tv32));
		if (error)
			return (error);
		CP(tv32, delta, tv_sec);
		CP(tv32, delta, tv_usec);
		deltap = &delta;
	} else
		deltap = NULL;
	error = kern_adjtime(td, deltap, &olddelta);
	if (uap->olddelta && error == 0) {
		CP(olddelta, tv32, tv_sec);
		CP(olddelta, tv32, tv_usec);
		error = copyout(&tv32, uap->olddelta, sizeof(tv32));
	}
	return (error);
}

#ifdef COMPAT_FREEBSD4
int
freebsd4_freebsd32_statfs(struct thread *td, struct freebsd4_freebsd32_statfs_args *uap)
{
	struct statfs32 s32;
	struct statfs *sp;
	int error;

	sp = malloc(sizeof(struct statfs), M_STATFS, M_WAITOK);
	error = kern_statfs(td, __USER_CAP_STR(uap->path), UIO_USERSPACE, sp);
	if (error == 0) {
		copy_statfs(sp, &s32);
		error = copyout(&s32, uap->buf, sizeof(s32));
	}
	free(sp, M_STATFS);
	return (error);
}
#endif

#ifdef COMPAT_FREEBSD4
int
freebsd4_freebsd32_fstatfs(struct thread *td, struct freebsd4_freebsd32_fstatfs_args *uap)
{
	struct statfs32 s32;
	struct statfs *sp;
	int error;

	sp = malloc(sizeof(struct statfs), M_STATFS, M_WAITOK);
	error = kern_fstatfs(td, uap->fd, sp);
	if (error == 0) {
		copy_statfs(sp, &s32);
		error = copyout(&s32, uap->buf, sizeof(s32));
	}
	free(sp, M_STATFS);
	return (error);
}
#endif

#ifdef COMPAT_FREEBSD4
int
freebsd4_freebsd32_fhstatfs(struct thread *td, struct freebsd4_freebsd32_fhstatfs_args *uap)
{
	struct statfs32 s32;
	struct statfs *sp;
	fhandle_t fh;
	int error;

	if ((error = copyin(uap->u_fhp, &fh, sizeof(fhandle_t))) != 0)
		return (error);
	sp = malloc(sizeof(struct statfs), M_STATFS, M_WAITOK);
	error = kern_fhstatfs(td, fh, sp);
	if (error == 0) {
		copy_statfs(sp, &s32);
		error = copyout(&s32, uap->buf, sizeof(s32));
	}
	free(sp, M_STATFS);
	return (error);
}
#endif

int
freebsd32_pread(struct thread *td, struct freebsd32_pread_args *uap)
{

	return (kern_pread(td, uap->fd, uap->buf, uap->nbyte,
	    PAIR32TO64(off_t, uap->offset)));
}

int
freebsd32_pwrite(struct thread *td, struct freebsd32_pwrite_args *uap)
{

	return (kern_pwrite(td, uap->fd, uap->buf, uap->nbyte,
	    PAIR32TO64(off_t, uap->offset)));
}

#ifdef COMPAT_43
int
ofreebsd32_lseek(struct thread *td, struct ofreebsd32_lseek_args *uap)
{

	return (kern_lseek(td, uap->fd, uap->offset, uap->whence));
}
#endif

int
freebsd32_lseek(struct thread *td, struct freebsd32_lseek_args *uap)
{
	int error;
	off_t pos;

	error = kern_lseek(td, uap->fd, PAIR32TO64(off_t, uap->offset),
	    uap->whence);
	/* Expand the quad return into two parts for eax and edx */
	pos = td->td_uretoff.tdu_off;
	td->td_retval[RETVAL_LO] = pos & 0xffffffff;	/* %eax */
	td->td_retval[RETVAL_HI] = pos >> 32;		/* %edx */
	return error;
}

int
freebsd32_truncate(struct thread *td, struct freebsd32_truncate_args *uap)
{

	return (kern_truncate(td, uap->path, UIO_USERSPACE,
	    PAIR32TO64(off_t, uap->length)));
}

int
freebsd32_ftruncate(struct thread *td, struct freebsd32_ftruncate_args *uap)
{

	return (kern_ftruncate(td, uap->fd, PAIR32TO64(off_t, uap->length)));
}

#ifdef COMPAT_43
int
ofreebsd32_getdirentries(struct thread *td,
    struct ofreebsd32_getdirentries_args *uap)
{
	struct ogetdirentries_args ap;
	int error;
	long loff;
	int32_t loff_cut;

	ap.fd = uap->fd;
	ap.buf = uap->buf;
	ap.count = uap->count;
	ap.basep = NULL;
	error = kern_ogetdirentries(td, &ap, &loff);
	if (error == 0) {
		loff_cut = loff;
		error = copyout(&loff_cut, uap->basep, sizeof(int32_t));
	}
	return (error);
}
#endif

#if defined(COMPAT_FREEBSD11)
int
freebsd11_freebsd32_getdirentries(struct thread *td,
    struct freebsd11_freebsd32_getdirentries_args *uap)
{
	long base;
	int32_t base32;
	int error;

	error = freebsd11_kern_getdirentries(td, uap->fd,
	    __USER_CAP(uap->buf, uap->count), uap->count, &base, NULL);
	if (error)
		return (error);
	if (uap->basep != NULL) {
		base32 = base;
		error = copyout(&base32, uap->basep, sizeof(int32_t));
	}
	return (error);
}

int
freebsd11_freebsd32_getdents(struct thread *td,
    struct freebsd11_freebsd32_getdents_args *uap)
{
	struct freebsd11_freebsd32_getdirentries_args ap;

	ap.fd = uap->fd;
	ap.buf = uap->buf;
	ap.count = uap->count;
	ap.basep = NULL;
	return (freebsd11_freebsd32_getdirentries(td, &ap));
}
#endif /* COMPAT_FREEBSD11 */

#ifdef COMPAT_FREEBSD6
/* versions with the 'int pad' argument */
int
freebsd6_freebsd32_pread(struct thread *td, struct freebsd6_freebsd32_pread_args *uap)
{

	return (kern_pread(td, uap->fd, __USER_CAP(uap->buf, uap->nbyte),
	    uap->nbyte, PAIR32TO64(off_t, uap->offset)));
}

int
freebsd6_freebsd32_pwrite(struct thread *td, struct freebsd6_freebsd32_pwrite_args *uap)
{

	return (kern_pwrite(td, uap->fd, __USER_CAP(uap->buf, uap->nbyte),
	    uap->nbyte, PAIR32TO64(off_t, uap->offset)));
}

int
freebsd6_freebsd32_lseek(struct thread *td, struct freebsd6_freebsd32_lseek_args *uap)
{
	int error;
	off_t pos;

	error = kern_lseek(td, uap->fd, PAIR32TO64(off_t, uap->offset),
	    uap->whence);
	/* Expand the quad return into two parts for eax and edx */
	pos = *(off_t *)(td->td_retval);
	td->td_retval[RETVAL_LO] = pos & 0xffffffff;	/* %eax */
	td->td_retval[RETVAL_HI] = pos >> 32;		/* %edx */
	return error;
}

int
freebsd6_freebsd32_truncate(struct thread *td, struct freebsd6_freebsd32_truncate_args *uap)
{

	return (kern_truncate(td, uap->path, UIO_USERSPACE,
	    PAIR32TO64(off_t, uap->length)));
}

int
freebsd6_freebsd32_ftruncate(struct thread *td, struct freebsd6_freebsd32_ftruncate_args *uap)
{

	return (kern_ftruncate(td, uap->fd, PAIR32TO64(off_t, uap->length)));
}
#endif /* COMPAT_FREEBSD6 */

struct sf_hdtr32 {
	uint32_t headers;
	int hdr_cnt;
	uint32_t trailers;
	int trl_cnt;
};

static int
freebsd32_copyin_hdtr(const struct sf_hdtr32 * __capability uhdtr,
    struct sf_hdtr *hdtr)
{
	struct sf_hdtr32 hdtr32;
	int error;

	error = copyin(uhdtr, &hdtr32, sizeof(hdtr32));
	if (error != 0)
		return (error);
	hdtr->headers = __USER_CAP_ARRAY(PTRIN(hdtr32.headers), hdtr32.hdr_cnt);
	hdtr->hdr_cnt = hdtr32.hdr_cnt;
	hdtr->trailers = __USER_CAP_ARRAY(PTRIN(hdtr32.trailers),
	    hdtr32.trl_cnt);
	hdtr->hdr_cnt = hdtr32.trl_cnt;

	return (0);
}

#ifdef COMPAT_FREEBSD4
int
freebsd4_freebsd32_sendfile(struct thread *td,
    struct freebsd4_freebsd32_sendfile_args *uap)
{

	return (kern_sendfile(td, uap->fd, uap->s,
	    PAIR32TO64(off_t, uap->offset), uap->nbytes,
	    __USER_CAP_OBJ(uap->hdtr), __USER_CAP_OBJ(uap->sbytes),
	    uap->flags, 1, (copyin_hdtr_t *)freebsd32_copyin_hdtr,
	    freebsd32_copyinuio));
}
#endif

int
freebsd32_sendfile(struct thread *td, struct freebsd32_sendfile_args *uap)
{

	return (kern_sendfile(td, uap->fd, uap->s,
	    PAIR32TO64(off_t, uap->offset), uap->nbytes,
	    __USER_CAP_OBJ(uap->hdtr), __USER_CAP_OBJ(uap->sbytes),
	    uap->flags, 0, (copyin_hdtr_t *)freebsd32_copyin_hdtr,
	    freebsd32_copyinuio));
}

static void
copy_stat(struct stat *in, struct stat32 *out)
{

	CP(*in, *out, st_dev);
	CP(*in, *out, st_ino);
	CP(*in, *out, st_mode);
	CP(*in, *out, st_nlink);
	CP(*in, *out, st_uid);
	CP(*in, *out, st_gid);
	CP(*in, *out, st_rdev);
	TS_CP(*in, *out, st_atim);
	TS_CP(*in, *out, st_mtim);
	TS_CP(*in, *out, st_ctim);
	CP(*in, *out, st_size);
	CP(*in, *out, st_blocks);
	CP(*in, *out, st_blksize);
	CP(*in, *out, st_flags);
	CP(*in, *out, st_gen);
	TS_CP(*in, *out, st_birthtim);
	out->st_padding0 = 0;
	out->st_padding1 = 0;
#ifdef __STAT32_TIME_T_EXT
	out->st_atim_ext = 0;
	out->st_mtim_ext = 0;
	out->st_ctim_ext = 0;
	out->st_btim_ext = 0;
#endif
	bzero(out->st_spare, sizeof(out->st_spare));
}

#ifdef COMPAT_43
static void
copy_ostat(struct stat *in, struct ostat32 *out)
{

	bzero(out, sizeof(*out));
	CP(*in, *out, st_dev);
	CP(*in, *out, st_ino);
	CP(*in, *out, st_mode);
	CP(*in, *out, st_nlink);
	CP(*in, *out, st_uid);
	CP(*in, *out, st_gid);
	CP(*in, *out, st_rdev);
	out->st_size = MIN(in->st_size, INT32_MAX);
	TS_CP(*in, *out, st_atim);
	TS_CP(*in, *out, st_mtim);
	TS_CP(*in, *out, st_ctim);
	CP(*in, *out, st_blksize);
	CP(*in, *out, st_blocks);
	CP(*in, *out, st_flags);
	CP(*in, *out, st_gen);
}
#endif

#ifdef COMPAT_43
int
ofreebsd32_stat(struct thread *td, struct ofreebsd32_stat_args *uap)
{
	struct stat sb;
	struct ostat32 sb32;
	int error;

	error = kern_statat(td, 0, AT_FDCWD, __USER_CAP_STR(uap->path),
	    UIO_USERSPACE, &sb, NULL);
	if (error)
		return (error);
	copy_ostat(&sb, &sb32);
	error = copyout(&sb32, uap->ub, sizeof (sb32));
	return (error);
}
#endif

int
freebsd32_fstat(struct thread *td, struct freebsd32_fstat_args *uap)
{
	struct stat ub;
	struct stat32 ub32;
	int error;

	error = kern_fstat(td, uap->fd, &ub);
	if (error)
		return (error);
	copy_stat(&ub, &ub32);
	error = copyout(&ub32, uap->ub, sizeof(ub32));
	return (error);
}

#ifdef COMPAT_43
int
ofreebsd32_fstat(struct thread *td, struct ofreebsd32_fstat_args *uap)
{
	struct stat ub;
	struct ostat32 ub32;
	int error;

	error = kern_fstat(td, uap->fd, &ub);
	if (error)
		return (error);
	copy_ostat(&ub, &ub32);
	error = copyout(&ub32, uap->ub, sizeof(ub32));
	return (error);
}
#endif

int
freebsd32_fstatat(struct thread *td, struct freebsd32_fstatat_args *uap)
{
	struct stat ub;
	struct stat32 ub32;
	int error;

	error = kern_statat(td, uap->flag, uap->fd, __USER_CAP_STR(uap->path),
	    UIO_USERSPACE, &ub, NULL);
	if (error)
		return (error);
	copy_stat(&ub, &ub32);
	error = copyout(&ub32, uap->buf, sizeof(ub32));
	return (error);
}

#ifdef COMPAT_43
int
ofreebsd32_lstat(struct thread *td, struct ofreebsd32_lstat_args *uap)
{
	struct stat sb;
	struct ostat32 sb32;
	int error;

	error = kern_statat(td, AT_SYMLINK_NOFOLLOW, AT_FDCWD,
	    __USER_CAP_STR(uap->path), UIO_USERSPACE, &sb, NULL);
	if (error)
		return (error);
	copy_ostat(&sb, &sb32);
	error = copyout(&sb32, uap->ub, sizeof (sb32));
	return (error);
}
#endif

int
freebsd32_fhstat(struct thread *td, struct freebsd32_fhstat_args *uap)
{
	struct stat sb;
	struct stat32 sb32;
	struct fhandle fh;
	int error;

	error = copyin(uap->u_fhp, &fh, sizeof(fhandle_t));
        if (error != 0)
                return (error);
	error = kern_fhstat(td, fh, &sb);
	if (error != 0)
		return (error);
	copy_stat(&sb, &sb32);
	error = copyout(&sb32, uap->sb, sizeof (sb32));
	return (error);
}

#if defined(COMPAT_FREEBSD11)
extern int ino64_trunc_error;

static int
freebsd11_cvtstat32(struct stat *in, struct freebsd11_stat32 *out)
{

	CP(*in, *out, st_ino);
	if (in->st_ino != out->st_ino) {
		switch (ino64_trunc_error) {
		default:
		case 0:
			break;
		case 1:
			return (EOVERFLOW);
		case 2:
			out->st_ino = UINT32_MAX;
			break;
		}
	}
	CP(*in, *out, st_nlink);
	if (in->st_nlink != out->st_nlink) {
		switch (ino64_trunc_error) {
		default:
		case 0:
			break;
		case 1:
			return (EOVERFLOW);
		case 2:
			out->st_nlink = UINT16_MAX;
			break;
		}
	}
	out->st_dev = in->st_dev;
	if (out->st_dev != in->st_dev) {
		switch (ino64_trunc_error) {
		default:
			break;
		case 1:
			return (EOVERFLOW);
		}
	}
	CP(*in, *out, st_mode);
	CP(*in, *out, st_uid);
	CP(*in, *out, st_gid);
	out->st_rdev = in->st_rdev;
	if (out->st_rdev != in->st_rdev) {
		switch (ino64_trunc_error) {
		default:
			break;
		case 1:
			return (EOVERFLOW);
		}
	}
	TS_CP(*in, *out, st_atim);
	TS_CP(*in, *out, st_mtim);
	TS_CP(*in, *out, st_ctim);
	CP(*in, *out, st_size);
	CP(*in, *out, st_blocks);
	CP(*in, *out, st_blksize);
	CP(*in, *out, st_flags);
	CP(*in, *out, st_gen);
	TS_CP(*in, *out, st_birthtim);
	out->st_lspare = 0;
	bzero((char *)&out->st_birthtim + sizeof(out->st_birthtim),
	    sizeof(*out) - offsetof(struct freebsd11_stat32,
	    st_birthtim) - sizeof(out->st_birthtim));
	return (0);
}

int
freebsd11_freebsd32_stat(struct thread *td,
    struct freebsd11_freebsd32_stat_args *uap)
{
	struct stat sb;
	struct freebsd11_stat32 sb32;
	int error;

	error = kern_statat(td, 0, AT_FDCWD, __USER_CAP_STR(uap->path),
	    UIO_USERSPACE, &sb, NULL);
	if (error != 0)
		return (error);
	error = freebsd11_cvtstat32(&sb, &sb32);
	if (error == 0)
		error = copyout(&sb32, uap->ub, sizeof (sb32));
	return (error);
}

int
freebsd11_freebsd32_fstat(struct thread *td,
    struct freebsd11_freebsd32_fstat_args *uap)
{
	struct stat sb;
	struct freebsd11_stat32 sb32;
	int error;

	error = kern_fstat(td, uap->fd, &sb);
	if (error != 0)
		return (error);
	error = freebsd11_cvtstat32(&sb, &sb32);
	if (error == 0)
		error = copyout(&sb32, uap->ub, sizeof (sb32));
	return (error);
}

int
freebsd11_freebsd32_fstatat(struct thread *td,
    struct freebsd11_freebsd32_fstatat_args *uap)
{
	struct stat sb;
	struct freebsd11_stat32 sb32;
	int error;

	error = kern_statat(td, uap->flag, uap->fd, __USER_CAP_STR(uap->path),
	    UIO_USERSPACE, &sb, NULL);
	if (error != 0)
		return (error);
	error = freebsd11_cvtstat32(&sb, &sb32);
	if (error == 0)
		error = copyout(&sb32, uap->buf, sizeof (sb32));
	return (error);
}

int
freebsd11_freebsd32_lstat(struct thread *td,
    struct freebsd11_freebsd32_lstat_args *uap)
{
	struct stat sb;
	struct freebsd11_stat32 sb32;
	int error;

	error = kern_statat(td, AT_SYMLINK_NOFOLLOW, AT_FDCWD,
	    __USER_CAP_STR(uap->path), UIO_USERSPACE, &sb, NULL);
	if (error != 0)
		return (error);
	error = freebsd11_cvtstat32(&sb, &sb32);
	if (error == 0)
		error = copyout(&sb32, uap->ub, sizeof (sb32));
	return (error);
}

int
freebsd11_freebsd32_fhstat(struct thread *td,
    struct freebsd11_freebsd32_fhstat_args *uap)
{
	struct stat sb;
	struct freebsd11_stat32 sb32;
	struct fhandle fh;
	int error;

	error = copyin(uap->u_fhp, &fh, sizeof(fhandle_t));
        if (error != 0)
                return (error);
	error = kern_fhstat(td, fh, &sb);
	if (error != 0)
		return (error);
	error = freebsd11_cvtstat32(&sb, &sb32);
	if (error == 0)
		error = copyout(&sb32, uap->sb, sizeof (sb32));
	return (error);
}
#endif

int
freebsd32___sysctl(struct thread *td, struct freebsd32___sysctl_args *uap)
{
	int error, name[CTL_MAXNAME];
	size_t j, oldlen;
	uint32_t tmp;

	if (uap->namelen > CTL_MAXNAME || uap->namelen < 2)
		return (EINVAL);
 	error = copyin(uap->name, name, uap->namelen * sizeof(int));
 	if (error)
		return (error);
	if (uap->oldlenp) {
		error = fueword32(uap->oldlenp, &tmp);
		oldlen = tmp;
	} else {
		oldlen = 0;
	}
	if (error != 0)
		return (EFAULT);
	error = userland_sysctl(td, name, uap->namelen,
		uap->old, &oldlen, 1,
		uap->new, uap->newlen, &j, SCTL_MASK32);
	if (error)
		return (error);
	if (uap->oldlenp)
		suword32(uap->oldlenp, j);
	return (0);
}

int
freebsd32___sysctlbyname(struct thread *td,
    struct freebsd32___sysctlbyname_args *uap)
{
	size_t oldlen, rv;
	int error;
	uint32_t tmp;

	if (uap->oldlenp != NULL) {
		error = fueword32(uap->oldlenp, &tmp);
		oldlen = tmp;
	} else {
		error = oldlen = 0;
	}
	if (error != 0)
		return (EFAULT);
	error = kern___sysctlbyname(td, uap->name, uap->namelen, uap->old,
	    &oldlen, uap->new, uap->newlen, &rv, SCTL_MASK32, 1);
	if (error != 0)
		return (error);
	if (uap->oldlenp != NULL)
		error = suword32(uap->oldlenp, rv);

	return (error);
}

int
freebsd32_jail(struct thread *td, struct freebsd32_jail_args *uap)
{
	uint32_t version;
	int error;

	error = copyin(uap->jail, &version, sizeof(version));
	if (error)
		return (error);

	switch (version) {
	case 0: {
		/* FreeBSD single IPv4 jails. */
		struct jail32_v0 j32_v0;
		struct in_addr ip4;

		error = copyin(uap->jail, &j32_v0, sizeof(struct jail32_v0));
		if (error)
			return (error);
		/* jail_v0 is host order */
		ip4.s_addr = htonl(j32_v0.ip_number);
		return (kern_jail(td, __USER_CAP_STR(PTRIN(j32_v0.path)),
		    __USER_CAP_STR(PTRIN(j32_v0.hostname)), NULL, &ip4, 1,
		    NULL, 0, UIO_SYSSPACE));
	}

	case 1:
		/*
		 * Version 1 was used by multi-IPv4 jail implementations
		 * that never made it into the official kernel.
		 */
		return (EINVAL);

	case 2:	/* JAIL_API_VERSION */
	{
		/* FreeBSD multi-IPv4/IPv6,noIP jails. */
		struct jail32 j32;

		error = copyin(uap->jail, &j32, sizeof(struct jail32));
		if (error)
			return (error);
		return (kern_jail(td, __USER_CAP_STR(PTRIN(j32.path)),
		    __USER_CAP_STR(PTRIN(j32.hostname)),
		    __USER_CAP_STR(PTRIN(j32.jailname)),
		    __USER_CAP_ARRAY(PTRIN(j32.ip4), j32.ip4s), j32.ip4s,
		    __USER_CAP_ARRAY(PTRIN(j32.ip6), j32.ip6s), j32.ip6s,
		    UIO_USERSPACE));
	}

	default:
		/* Sci-Fi jails are not supported, sorry. */
		return (EINVAL);
	}
}

int
freebsd32_jail_set(struct thread *td, struct freebsd32_jail_set_args *uap)
{

	return (user_jail_set(td, __USER_CAP_ARRAY(uap->iovp, uap->iovcnt),
	    uap->iovcnt, uap->flags, freebsd32_copyinuio));
}

static int
freebsd32_updateiov(const struct uio *uiop, struct iovec * __capability cb_arg)
{
	int i, error;
	/*
	 * The second argument is not actually a struct iovec *, but C's type
	 * system does not allow for overloaded callbacks.
	 */
	struct iovec32 * __capability iovp =
	    (struct iovec32 * __capability)cb_arg;

	for (i = 0; i < uiop->uio_iovcnt; i++) {
		error = suword32(&iovp[i].iov_len, uiop->uio_iov[i].iov_len);
		if (error != 0)
			return (error);
	}
	return (0);
}

int
freebsd32_jail_get(struct thread *td, struct freebsd32_jail_get_args *uap)
{

	return (user_jail_get(td, __USER_CAP_ARRAY(uap->iovp, uap->iovcnt),
	    uap->iovcnt, uap->flags, freebsd32_copyinuio, freebsd32_updateiov));
}

int
freebsd32_sigaction(struct thread *td, struct freebsd32_sigaction_args *uap)
{
	struct sigaction32 s32;
	struct sigaction sa, osa, *sap;
	int error;

	if (uap->act) {
		error = copyin(uap->act, &s32, sizeof(s32));
		if (error)
			return (error);
		sa.sa_handler = PTRIN(s32.sa_u);
		CP(s32, sa, sa_flags);
		CP(s32, sa, sa_mask);
		sap = &sa;
	} else
		sap = NULL;
	error = kern_sigaction(td, uap->sig, sap, &osa, 0);
	if (error == 0 && uap->oact != NULL) {
		s32.sa_u = PTROUT(osa.sa_handler);
		CP(osa, s32, sa_flags);
		CP(osa, s32, sa_mask);
		error = copyout(&s32, uap->oact, sizeof(s32));
	}
	return (error);
}

#ifdef COMPAT_FREEBSD4
int
freebsd4_freebsd32_sigaction(struct thread *td,
			     struct freebsd4_freebsd32_sigaction_args *uap)
{
	struct sigaction32 s32;
	struct sigaction sa, osa, *sap;
	int error;

	if (uap->act) {
		error = copyin(uap->act, &s32, sizeof(s32));
		if (error)
			return (error);
		sa.sa_handler = PTRIN(s32.sa_u);
		CP(s32, sa, sa_flags);
		CP(s32, sa, sa_mask);
		sap = &sa;
	} else
		sap = NULL;
	error = kern_sigaction(td, uap->sig, sap, &osa, KSA_FREEBSD4);
	if (error == 0 && uap->oact != NULL) {
		s32.sa_u = PTROUT(osa.sa_handler);
		CP(osa, s32, sa_flags);
		CP(osa, s32, sa_mask);
		error = copyout(&s32, uap->oact, sizeof(s32));
	}
	return (error);
}
#endif

#ifdef COMPAT_43
struct osigaction32 {
	u_int32_t	sa_u;
	osigset_t	sa_mask;
	int		sa_flags;
};

#define	ONSIG	32

int
ofreebsd32_sigaction(struct thread *td,
			     struct ofreebsd32_sigaction_args *uap)
{
	struct osigaction32 s32;
	struct sigaction sa, osa, *sap;
	int error;

	if (uap->signum <= 0 || uap->signum >= ONSIG)
		return (EINVAL);

	if (uap->nsa) {
		error = copyin(uap->nsa, &s32, sizeof(s32));
		if (error)
			return (error);
		sa.sa_handler = PTRIN(s32.sa_u);
		CP(s32, sa, sa_flags);
		OSIG2SIG(s32.sa_mask, sa.sa_mask);
		sap = &sa;
	} else
		sap = NULL;
	error = kern_sigaction(td, uap->signum, sap, &osa, KSA_OSIGSET);
	if (error == 0 && uap->osa != NULL) {
		s32.sa_u = PTROUT(osa.sa_handler);
		CP(osa, s32, sa_flags);
		SIG2OSIG(osa.sa_mask, s32.sa_mask);
		error = copyout(&s32, uap->osa, sizeof(s32));
	}
	return (error);
}

int
ofreebsd32_sigprocmask(struct thread *td,
			       struct ofreebsd32_sigprocmask_args *uap)
{
	sigset_t set, oset;
	int error;

	OSIG2SIG(uap->mask, set);
	error = kern_sigprocmask(td, uap->how, &set, &oset, SIGPROCMASK_OLD);
	SIG2OSIG(oset, td->td_retval[0]);
	return (error);
}

int
ofreebsd32_sigpending(struct thread *td,
			      struct ofreebsd32_sigpending_args *uap)
{
	struct proc *p = td->td_proc;
	sigset_t siglist;

	PROC_LOCK(p);
	siglist = p->p_siglist;
	SIGSETOR(siglist, td->td_siglist);
	PROC_UNLOCK(p);
	SIG2OSIG(siglist, td->td_retval[0]);
	return (0);
}

struct sigvec32 {
	u_int32_t	sv_handler;
	int		sv_mask;
	int		sv_flags;
};

int
ofreebsd32_sigvec(struct thread *td,
			  struct ofreebsd32_sigvec_args *uap)
{
	struct sigvec32 vec;
	struct sigaction sa, osa, *sap;
	int error;

	if (uap->signum <= 0 || uap->signum >= ONSIG)
		return (EINVAL);

	if (uap->nsv) {
		error = copyin(uap->nsv, &vec, sizeof(vec));
		if (error)
			return (error);
		sa.sa_handler = PTRIN(vec.sv_handler);
		OSIG2SIG(vec.sv_mask, sa.sa_mask);
		sa.sa_flags = vec.sv_flags;
		sa.sa_flags ^= SA_RESTART;
		sap = &sa;
	} else
		sap = NULL;
	error = kern_sigaction(td, uap->signum, sap, &osa, KSA_OSIGSET);
	if (error == 0 && uap->osv != NULL) {
		vec.sv_handler = PTROUT(osa.sa_handler);
		SIG2OSIG(osa.sa_mask, vec.sv_mask);
		vec.sv_flags = osa.sa_flags;
		vec.sv_flags &= ~SA_NOCLDWAIT;
		vec.sv_flags ^= SA_RESTART;
		error = copyout(&vec, uap->osv, sizeof(vec));
	}
	return (error);
}

int
ofreebsd32_sigblock(struct thread *td,
			    struct ofreebsd32_sigblock_args *uap)
{
	sigset_t set, oset;

	OSIG2SIG(uap->mask, set);
	kern_sigprocmask(td, SIG_BLOCK, &set, &oset, 0);
	SIG2OSIG(oset, td->td_retval[0]);
	return (0);
}

int
ofreebsd32_sigsetmask(struct thread *td,
			      struct ofreebsd32_sigsetmask_args *uap)
{
	sigset_t set, oset;

	OSIG2SIG(uap->mask, set);
	kern_sigprocmask(td, SIG_SETMASK, &set, &oset, 0);
	SIG2OSIG(oset, td->td_retval[0]);
	return (0);
}

int
ofreebsd32_sigsuspend(struct thread *td,
			      struct ofreebsd32_sigsuspend_args *uap)
{
	sigset_t mask;

	OSIG2SIG(uap->mask, mask);
	return (kern_sigsuspend(td, mask));
}

struct sigstack32 {
	u_int32_t	ss_sp;
	int		ss_onstack;
};

int
ofreebsd32_sigstack(struct thread *td,
			    struct ofreebsd32_sigstack_args *uap)
{
	struct sigstack32 s32;
	struct sigstack nss, oss;
	int error = 0, unss;

	if (uap->nss != NULL) {
		error = copyin(uap->nss, &s32, sizeof(s32));
		if (error)
			return (error);
		nss.ss_sp = PTRIN(s32.ss_sp);
		CP(s32, nss, ss_onstack);
		unss = 1;
	} else {
		unss = 0;
	}
	oss.ss_sp = td->td_sigstk.ss_sp;
	oss.ss_onstack = sigonstack(cpu_getstack(td));
	if (unss) {
		td->td_sigstk.ss_sp = nss.ss_sp;
		td->td_sigstk.ss_size = 0;
		td->td_sigstk.ss_flags |= (nss.ss_onstack & SS_ONSTACK);
		td->td_pflags |= TDP_ALTSTACK;
	}
	if (uap->oss != NULL) {
		s32.ss_sp = PTROUT(oss.ss_sp);
		CP(oss, s32, ss_onstack);
		error = copyout(&s32, uap->oss, sizeof(s32));
	}
	return (error);
}
#endif

int
freebsd32_nanosleep(struct thread *td, struct freebsd32_nanosleep_args *uap)
{

	return (freebsd32_user_clock_nanosleep(td, CLOCK_REALTIME,
	    TIMER_RELTIME, uap->rqtp, uap->rmtp));
}

int
freebsd32_clock_nanosleep(struct thread *td,
    struct freebsd32_clock_nanosleep_args *uap)
{
	int error;

	error = freebsd32_user_clock_nanosleep(td, uap->clock_id, uap->flags,
	    uap->rqtp, uap->rmtp);
	return (kern_posix_error(td, error));
}

static int
freebsd32_user_clock_nanosleep(struct thread *td, clockid_t clock_id,
    int flags, const struct timespec32 *ua_rqtp, struct timespec32 *ua_rmtp)
{
	struct timespec32 rmt32, rqt32;
	struct timespec rmt, rqt;
	int error, error2;

	error = copyin(ua_rqtp, &rqt32, sizeof(rqt32));
	if (error)
		return (error);

	CP(rqt32, rqt, tv_sec);
	CP(rqt32, rqt, tv_nsec);

	error = kern_clock_nanosleep(td, clock_id, flags, &rqt, &rmt);
	if (error == EINTR && ua_rmtp != NULL && (flags & TIMER_ABSTIME) == 0) {
		CP(rmt, rmt32, tv_sec);
		CP(rmt, rmt32, tv_nsec);

		error2 = copyout(&rmt32, ua_rmtp, sizeof(rmt32));
		if (error2 != 0)
			error = error2;
	}
	return (error);
}

int
freebsd32_clock_gettime(struct thread *td,
			struct freebsd32_clock_gettime_args *uap)
{
	struct timespec	ats;
	struct timespec32 ats32;
	int error;

	error = kern_clock_gettime(td, uap->clock_id, &ats);
	if (error == 0) {
		CP(ats, ats32, tv_sec);
		CP(ats, ats32, tv_nsec);
		error = copyout(&ats32, uap->tp, sizeof(ats32));
	}
	return (error);
}

int
freebsd32_clock_settime(struct thread *td,
			struct freebsd32_clock_settime_args *uap)
{
	struct timespec	ats;
	struct timespec32 ats32;
	int error;

	error = copyin(uap->tp, &ats32, sizeof(ats32));
	if (error)
		return (error);
	CP(ats32, ats, tv_sec);
	CP(ats32, ats, tv_nsec);

	return (kern_clock_settime(td, uap->clock_id, &ats));
}

int
freebsd32_clock_getres(struct thread *td,
		       struct freebsd32_clock_getres_args *uap)
{
	struct timespec	ts;
	struct timespec32 ts32;
	int error;

	if (uap->tp == NULL)
		return (0);
	error = kern_clock_getres(td, uap->clock_id, &ts);
	if (error == 0) {
		CP(ts, ts32, tv_sec);
		CP(ts, ts32, tv_nsec);
		error = copyout(&ts32, uap->tp, sizeof(ts32));
	}
	return (error);
}

int freebsd32_ktimer_create(struct thread *td,
    struct freebsd32_ktimer_create_args *uap)
{
	struct sigevent32 ev32;
	struct sigevent ev, *evp;
	int error, id;

	if (uap->evp == NULL) {
		evp = NULL;
	} else {
		evp = &ev;
		error = copyin(uap->evp, &ev32, sizeof(ev32));
		if (error != 0)
			return (error);
		error = convert_sigevent32(&ev32, &ev);
		if (error != 0)
			return (error);
	}
	error = kern_ktimer_create(td, uap->clock_id, evp, &id, -1);
	if (error == 0) {
		error = copyout(&id, uap->timerid, sizeof(int));
		if (error != 0)
			kern_ktimer_delete(td, id);
	}
	return (error);
}

int
freebsd32_ktimer_settime(struct thread *td,
    struct freebsd32_ktimer_settime_args *uap)
{
	struct itimerspec32 val32, oval32;
	struct itimerspec val, oval, *ovalp;
	int error;

	error = copyin(uap->value, &val32, sizeof(val32));
	if (error != 0)
		return (error);
	ITS_CP(val32, val);
	ovalp = uap->ovalue != NULL ? &oval : NULL;
	error = kern_ktimer_settime(td, uap->timerid, uap->flags, &val, ovalp);
	if (error == 0 && uap->ovalue != NULL) {
		ITS_CP(oval, oval32);
		error = copyout(&oval32, uap->ovalue, sizeof(oval32));
	}
	return (error);
}

int
freebsd32_ktimer_gettime(struct thread *td,
    struct freebsd32_ktimer_gettime_args *uap)
{
	struct itimerspec32 val32;
	struct itimerspec val;
	int error;

	error = kern_ktimer_gettime(td, uap->timerid, &val);
	if (error == 0) {
		ITS_CP(val, val32);
		error = copyout(&val32, uap->value, sizeof(val32));
	}
	return (error);
}

int
freebsd32_clock_getcpuclockid2(struct thread *td,
    struct freebsd32_clock_getcpuclockid2_args *uap)
{
	clockid_t clk_id;
	int error;

	error = kern_clock_getcpuclockid2(td, PAIR32TO64(id_t, uap->id),
	    uap->which, &clk_id);
	if (error == 0)
		error = copyout(&clk_id, uap->clock_id, sizeof(clockid_t));
	return (error);
}

int
freebsd32_thr_new(struct thread *td,
		  struct freebsd32_thr_new_args *uap)
{
	struct thr_param32 param32;
	struct thr_param param;
	int error;

	if (uap->param_size < 0 ||
	    uap->param_size > sizeof(struct thr_param32))
		return (EINVAL);
	bzero(&param, sizeof(struct thr_param));
	bzero(&param32, sizeof(struct thr_param32));
	error = copyin(uap->param, &param32, uap->param_size);
	if (error != 0)
		return (error);
	param.start_func = PTRIN(param32.start_func);
	param.arg = PTRIN(param32.arg);
	param.stack_base = PTRIN(param32.stack_base);
	param.stack_size = param32.stack_size;
	param.tls_base = PTRIN(param32.tls_base);
	param.tls_size = param32.tls_size;
	param.child_tid = PTRIN(param32.child_tid);
	param.parent_tid = PTRIN(param32.parent_tid);
	param.flags = param32.flags;
	param.rtp = PTRIN(param32.rtp);
	param.spare[0] = PTRIN(param32.spare[0]);
	param.spare[1] = PTRIN(param32.spare[1]);
	param.spare[2] = PTRIN(param32.spare[2]);

	return (kern_thr_new(td, &param));
}

int
freebsd32_thr_suspend(struct thread *td, struct freebsd32_thr_suspend_args *uap)
{
	struct timespec32 ts32;
	struct timespec ts, *tsp;
	int error;

	error = 0;
	tsp = NULL;
	if (uap->timeout != NULL) {
		error = copyin((const void *)uap->timeout, (void *)&ts32,
		    sizeof(struct timespec32));
		if (error != 0)
			return (error);
		ts.tv_sec = ts32.tv_sec;
		ts.tv_nsec = ts32.tv_nsec;
		tsp = &ts;
	}
	return (kern_thr_suspend(td, tsp));
}

void
siginfo_to_siginfo32(const siginfo_t *src, struct siginfo32 *dst)
{
	bzero(dst, sizeof(*dst));
	dst->si_signo = src->si_signo;
	dst->si_errno = src->si_errno;
	dst->si_code = src->si_code;
	dst->si_pid = src->si_pid;
	dst->si_uid = src->si_uid;
	dst->si_status = src->si_status;
	dst->si_addr = (uintptr_t)src->si_addr;
	dst->si_value.sival_int = src->si_value.sival_int;
	dst->si_timerid = src->si_timerid;
	dst->si_overrun = src->si_overrun;
}

static int
freebsd32_copyout_siginfo(const siginfo_t *si, void * __capability info)
{
	struct siginfo32 si32;

	siginfo_to_siginfo32(si, &si32);
	return (copyout(&si32, info, sizeof(si32)));
}


#ifndef _FREEBSD32_SYSPROTO_H_
struct freebsd32_sigqueue_args {
        pid_t pid;
        int signum;
        /* union sigval32 */ int value;
};
#endif
int
freebsd32_sigqueue(struct thread *td, struct freebsd32_sigqueue_args *uap)
{
	union sigval sv;

	/*
	 * On 32-bit ABIs, sival_int and sival_ptr are the same.
	 * On 64-bit little-endian ABIs, the low bits are the same.
	 * In 64-bit big-endian ABIs, sival_int overlaps with
	 * sival_ptr's HIGH bits.  We choose to support sival_int
	 * rather than sival_ptr in this case as it seems to be
	 * more common.
	 */
	bzero(&sv, sizeof(sv));
	sv.sival_int = uap->value;

	return (kern_sigqueue(td, uap->pid, uap->signum, &sv));
}

int
freebsd32_sigtimedwait(struct thread *td, struct freebsd32_sigtimedwait_args *uap)
{
	struct timespec32 ts32;
	struct timespec ts;
	struct timespec *timeout;
	sigset_t set;
	ksiginfo_t ksi;
	struct siginfo32 si32;
	int error;

	if (uap->timeout) {
		error = copyin(uap->timeout, &ts32, sizeof(ts32));
		if (error)
			return (error);
		ts.tv_sec = ts32.tv_sec;
		ts.tv_nsec = ts32.tv_nsec;
		timeout = &ts;
	} else
		timeout = NULL;

	error = copyin(uap->set, &set, sizeof(set));
	if (error)
		return (error);

	error = kern_sigtimedwait(td, set, &ksi, timeout);
	if (error)
		return (error);

	if (uap->info) {
		siginfo_to_siginfo32(&ksi.ksi_info, &si32);
		error = copyout(&si32, uap->info, sizeof(struct siginfo32));
	}

	if (error == 0)
		td->td_retval[0] = ksi.ksi_signo;
	return (error);
}

/*
 * MPSAFE
 */
int
freebsd32_sigwaitinfo(struct thread *td, struct freebsd32_sigwaitinfo_args *uap)
{

	return (user_sigwaitinfo(td, __USER_CAP_OBJ(uap->set),
	    __USER_CAP_OBJ(uap->info),
	    (copyout_siginfo_t *)freebsd32_copyout_siginfo));
}

int
freebsd32_cpuset_setid(struct thread *td,
    struct freebsd32_cpuset_setid_args *uap)
{

	return (kern_cpuset_setid(td, uap->which,
	    PAIR32TO64(id_t, uap->id), uap->setid));
}

int
freebsd32_cpuset_getid(struct thread *td,
    struct freebsd32_cpuset_getid_args *uap)
{

	return (kern_cpuset_getid(td, uap->level, uap->which,
	    PAIR32TO64(id_t, uap->id), uap->setid));
}

int
freebsd32_cpuset_getaffinity(struct thread *td,
    struct freebsd32_cpuset_getaffinity_args *uap)
{

	return (kern_cpuset_getaffinity(td, uap->level, uap->which,
	    PAIR32TO64(id_t,uap->id), uap->cpusetsize, uap->mask));
}

int
freebsd32_cpuset_setaffinity(struct thread *td,
    struct freebsd32_cpuset_setaffinity_args *uap)
{

	return (kern_cpuset_setaffinity(td, uap->level, uap->which,
	    PAIR32TO64(id_t,uap->id), uap->cpusetsize, uap->mask));
}

int
freebsd32_cpuset_getdomain(struct thread *td,
    struct freebsd32_cpuset_getdomain_args *uap)
{

	return (kern_cpuset_getdomain(td, uap->level, uap->which,
	    PAIR32TO64(id_t,uap->id), uap->domainsetsize, uap->mask, uap->policy));
}

int
freebsd32_cpuset_setdomain(struct thread *td,
    struct freebsd32_cpuset_setdomain_args *uap)
{

	return (kern_cpuset_setdomain(td, uap->level, uap->which,
	    PAIR32TO64(id_t,uap->id), uap->domainsetsize, uap->mask, uap->policy));
}

int
freebsd32_nmount(struct thread *td, struct freebsd32_nmount_args *uap)
{

	return (kern_nmount(td, __USER_CAP_ARRAY(uap->iovp, uap->iovcnt),
	    uap->iovcnt, uap->flags, freebsd32_copyinuio));
}

#if 0
int
freebsd32_xxx(struct thread *td, struct freebsd32_xxx_args *uap)
{
	struct yyy32 *p32, s32;
	struct yyy *p = NULL, s;
	struct xxx_arg ap;
	int error;

	if (uap->zzz) {
		error = copyin(uap->zzz, &s32, sizeof(s32));
		if (error)
			return (error);
		/* translate in */
		p = &s;
	}
	error = kern_xxx(td, p);
	if (error)
		return (error);
	if (uap->zzz) {
		/* translate out */
		error = copyout(&s32, p32, sizeof(s32));
	}
	return (error);
}
#endif

int
syscall32_module_handler(struct module *mod, int what, void *arg)
{

	return (kern_syscall_module_handler(freebsd32_sysent, mod, what, arg));
}

int
syscall32_helper_register(struct syscall_helper_data *sd, int flags)
{

	return (kern_syscall_helper_register(freebsd32_sysent, sd, flags));
}

int
syscall32_helper_unregister(struct syscall_helper_data *sd)
{

	return (kern_syscall_helper_unregister(freebsd32_sysent, sd));
}

int
freebsd32_copyout_strings(struct image_params *imgp, uintptr_t *stack_base)
{
	int argc, envc, i;
	u_int32_t *vectp;
	char *stringp;
	uintptr_t destp, ustringp;
	struct freebsd32_ps_strings *arginfo;
	char canary[sizeof(long) * 8];
	int32_t pagesizes32[MAXPAGESIZES];
	size_t execpath_len;
	int error, szsigcode;

	/*
	 * Calculate string base and vector table pointers.
	 * Also deal with signal trampoline code for this exec type.
	 */
	if (imgp->execpath != NULL && imgp->auxargs != NULL)
		execpath_len = strlen(imgp->execpath) + 1;
	else
		execpath_len = 0;
	arginfo = (struct freebsd32_ps_strings *)curproc->p_sysent->
	    sv_psstrings;
	imgp->ps_strings = arginfo;
	if (imgp->proc->p_sysent->sv_sigcode_base == 0)
		szsigcode = *(imgp->proc->p_sysent->sv_szsigcode);
	else
		szsigcode = 0;
	destp =	(uintptr_t)arginfo;

	/*
	 * install sigcode
	 */
	if (szsigcode != 0) {
		destp -= szsigcode;
		destp = rounddown2(destp, sizeof(uint32_t));
		error = copyout(imgp->proc->p_sysent->sv_sigcode, (void *)destp,
		    szsigcode);
		if (error != 0)
			return (error);
	}

	/*
	 * Copy the image path for the rtld.
	 */
	if (execpath_len != 0) {
		destp -= execpath_len;
		imgp->execpathp = (void *)destp;
		error = copyout(imgp->execpath, imgp->execpathp, execpath_len);
		if (error != 0)
			return (error);
	}

	/*
	 * Prepare the canary for SSP.
	 */
	arc4rand(canary, sizeof(canary), 0);
	destp -= sizeof(canary);
	imgp->canary = (void *)destp;
	error = copyout(canary, imgp->canary, sizeof(canary));
	if (error != 0)
		return (error);
	imgp->canarylen = sizeof(canary);

	/*
	 * Prepare the pagesizes array.
	 */
	for (i = 0; i < MAXPAGESIZES; i++)
		pagesizes32[i] = (uint32_t)pagesizes[i];
	destp -= sizeof(pagesizes32);
	destp = rounddown2(destp, sizeof(uint32_t));
	imgp->pagesizes = (void *)destp;
	error = copyout(pagesizes32, imgp->pagesizes, sizeof(pagesizes32));
	if (error != 0)
		return (error);
	imgp->pagesizeslen = sizeof(pagesizes32);

	/*
	 * Allocate room for the argument and environment strings.
	 */
	destp -= ARG_MAX - imgp->args->stringspace;
	destp = rounddown2(destp, sizeof(uint32_t));
	ustringp = destp;

	if (imgp->sysent->sv_stackgap != NULL)
		imgp->sysent->sv_stackgap(imgp, &destp);

	if (imgp->auxargs) {
		/*
		 * Allocate room on the stack for the ELF auxargs
		 * array.  It has up to AT_COUNT entries.
		 */
		destp -= AT_COUNT * sizeof(Elf32_Auxinfo);
		destp = rounddown2(destp, sizeof(uint32_t));
	}

	vectp = (uint32_t *)destp;

	/*
	 * Allocate room for the argv[] and env vectors including the
	 * terminating NULL pointers.
	 */
	vectp -= imgp->args->argc + 1 + imgp->args->envc + 1;

	/*
	 * vectp also becomes our initial stack base
	 */
	*stack_base = (uintptr_t)vectp;

	stringp = imgp->args->begin_argv;
	argc = imgp->args->argc;
	envc = imgp->args->envc;
	/*
	 * Copy out strings - arguments and environment.
	 */
	error = copyout(stringp, (void *)ustringp,
	    ARG_MAX - imgp->args->stringspace);
	if (error != 0)
		return (error);

	/*
	 * Fill in "ps_strings" struct for ps, w, etc.
	 */
	imgp->argv = vectp;
	if (suword32(&arginfo->ps_argvstr, (u_int32_t)(intptr_t)vectp) != 0 ||
	    suword32(&arginfo->ps_nargvstr, argc) != 0)
		return (EFAULT);

	/*
	 * Fill in argument portion of vector table.
	 */
	for (; argc > 0; --argc) {
		if (suword32(vectp++, ustringp) != 0)
			return (EFAULT);
		while (*stringp++ != 0)
			ustringp++;
		ustringp++;
	}

	/* a null vector table pointer separates the argp's from the envp's */
	if (suword32(vectp++, 0) != 0)
		return (EFAULT);

	imgp->envv = vectp;
	if (suword32(&arginfo->ps_envstr, (u_int32_t)(intptr_t)vectp) != 0 ||
	    suword32(&arginfo->ps_nenvstr, envc) != 0)
		return (EFAULT);

	/*
	 * Fill in environment portion of vector table.
	 */
	for (; envc > 0; --envc) {
		if (suword32(vectp++, ustringp) != 0)
			return (EFAULT);
		while (*stringp++ != 0)
			ustringp++;
		ustringp++;
	}

	/* end of vector table is a null pointer */
	if (suword32(vectp, 0) != 0)
		return (EFAULT);

	if (imgp->auxargs) {
		vectp++;
		error = imgp->sysent->sv_copyout_auxargs(imgp,
		    (uintptr_t)vectp);
		if (error != 0)
			return (error);
	}

	return (0);
}

int
freebsd32_kldstat(struct thread *td, struct freebsd32_kldstat_args *uap)
{
	struct kld_file_stat *stat;
	struct kld32_file_stat *stat32;
	int error, version;

	if ((error = copyin(&uap->stat->version, &version, sizeof(version)))
	    != 0)
		return (error);
	if (version != sizeof(struct kld32_file_stat_1) &&
	    version != sizeof(struct kld32_file_stat))
		return (EINVAL);

	stat = malloc(sizeof(*stat), M_TEMP, M_WAITOK | M_ZERO);
	stat32 = malloc(sizeof(*stat32), M_TEMP, M_WAITOK | M_ZERO);
	error = kern_kldstat(td, uap->fileid, stat);
	if (error == 0) {
		bcopy(&stat->name[0], &stat32->name[0], sizeof(stat->name));
		CP(*stat, *stat32, refs);
		CP(*stat, *stat32, id);
		PTROUT_CP(*stat, *stat32, address);
		CP(*stat, *stat32, size);
		bcopy(&stat->pathname[0], &stat32->pathname[0],
		    sizeof(stat->pathname));
		stat32->version  = version;
		error = copyout(stat32, uap->stat, version);
	}
	free(stat, M_TEMP);
	free(stat32, M_TEMP);
	return (error);
}

int
freebsd32_posix_fallocate(struct thread *td,
    struct freebsd32_posix_fallocate_args *uap)
{
	int error;

	error = kern_posix_fallocate(td, uap->fd,
	    PAIR32TO64(off_t, uap->offset), PAIR32TO64(off_t, uap->len));
	return (kern_posix_error(td, error));
}

int
freebsd32_posix_fadvise(struct thread *td,
    struct freebsd32_posix_fadvise_args *uap)
{
	int error;

	error = kern_posix_fadvise(td, uap->fd, PAIR32TO64(off_t, uap->offset),
	    PAIR32TO64(off_t, uap->len), uap->advice);
	return (kern_posix_error(td, error));
}

int
convert_sigevent32(struct sigevent32 *sig32, struct sigevent *sig)
{

	CP(*sig32, *sig, sigev_notify);
	switch (sig->sigev_notify) {
	case SIGEV_NONE:
		break;
	case SIGEV_THREAD_ID:
		CP(*sig32, *sig, sigev_notify_thread_id);
		/* FALLTHROUGH */
	case SIGEV_SIGNAL:
		CP(*sig32, *sig, sigev_signo);
		memset(&sig->sigev_value, 0, sizeof(sig->sigev_value));
		sig->sigev_value.sival_int =
		    sig32->sigev_value.sival_int;
		break;
	case SIGEV_KEVENT:
		CP(*sig32, *sig, sigev_notify_kqueue);
		CP(*sig32, *sig, sigev_notify_kevent_flags);
		memset(&sig->sigev_value, 0, sizeof(sig->sigev_value));
		sig->sigev_value.sival_int =
		    sig32->sigev_value.sival_int;
		break;
	default:
		return (EINVAL);
	}
	return (0);
}

int
freebsd32_procctl(struct thread *td, struct freebsd32_procctl_args *uap)
{
	void *data;
	union {
		struct procctl_reaper_status rs;
		struct procctl_reaper_pids rp;
		struct procctl_reaper_kill rk;
	} x;
	union {
		struct procctl_reaper_pids32 rp;
	} x32;
	int error, error1, flags, signum;

	if (uap->com >= PROC_PROCCTL_MD_MIN)
		return (cpu_procctl(td, uap->idtype, PAIR32TO64(id_t, uap->id),
		    uap->com, PTRIN(uap->data)));

	switch (uap->com) {
	case PROC_ASLR_CTL:
	case PROC_PROTMAX_CTL:
	case PROC_SPROTECT:
	case PROC_STACKGAP_CTL:
	case PROC_TRACE_CTL:
	case PROC_TRAPCAP_CTL:
		error = copyin(PTRIN(uap->data), &flags, sizeof(flags));
		if (error != 0)
			return (error);
		data = &flags;
		break;
	case PROC_REAP_ACQUIRE:
	case PROC_REAP_RELEASE:
		if (uap->data != NULL)
			return (EINVAL);
		data = NULL;
		break;
	case PROC_REAP_STATUS:
		data = &x.rs;
		break;
	case PROC_REAP_GETPIDS:
		error = copyin(uap->data, &x32.rp, sizeof(x32.rp));
		if (error != 0)
			return (error);
		CP(x32.rp, x.rp, rp_count);
		PTRIN_CP(x32.rp, x.rp, rp_pids);
		data = &x.rp;
		break;
	case PROC_REAP_KILL:
		error = copyin(uap->data, &x.rk, sizeof(x.rk));
		if (error != 0)
			return (error);
		data = &x.rk;
		break;
	case PROC_ASLR_STATUS:
	case PROC_PROTMAX_STATUS:
	case PROC_STACKGAP_STATUS:
	case PROC_TRACE_STATUS:
	case PROC_TRAPCAP_STATUS:
		data = &flags;
		break;
	case PROC_PDEATHSIG_CTL:
		error = copyin(uap->data, &signum, sizeof(signum));
		if (error != 0)
			return (error);
		data = &signum;
		break;
	case PROC_PDEATHSIG_STATUS:
		data = &signum;
		break;
	default:
		return (EINVAL);
	}
	error = kern_procctl(td, uap->idtype, PAIR32TO64(id_t, uap->id),
	    uap->com, data);
	switch (uap->com) {
	case PROC_REAP_STATUS:
		if (error == 0)
			error = copyout(&x.rs, uap->data, sizeof(x.rs));
		break;
	case PROC_REAP_KILL:
		error1 = copyout(&x.rk, uap->data, sizeof(x.rk));
		if (error == 0)
			error = error1;
		break;
	case PROC_ASLR_STATUS:
	case PROC_PROTMAX_STATUS:
	case PROC_STACKGAP_STATUS:
	case PROC_TRACE_STATUS:
	case PROC_TRAPCAP_STATUS:
		if (error == 0)
			error = copyout(&flags, uap->data, sizeof(flags));
		break;
	case PROC_PDEATHSIG_STATUS:
		if (error == 0)
			error = copyout(&signum, uap->data, sizeof(signum));
		break;
	}
	return (error);
}

int
freebsd32_fcntl(struct thread *td, struct freebsd32_fcntl_args *uap)
{
	long tmp;

	switch (uap->cmd) {
	/*
	 * Do unsigned conversion for arg when operation
	 * interprets it as flags or pointer.
	 */
	case F_SETLK_REMOTE:
	case F_SETLKW:
	case F_SETLK:
	case F_GETLK:
	case F_SETFD:
	case F_SETFL:
	case F_OGETLK:
	case F_OSETLK:
	case F_OSETLKW:
		tmp = (unsigned int)(uap->arg);
		break;
	default:
		tmp = uap->arg;
		break;
	}
	return (kern_fcntl_freebsd(td, uap->fd, uap->cmd, tmp));
}

int
freebsd32_ppoll(struct thread *td, struct freebsd32_ppoll_args *uap)
{
	struct timespec32 ts32;
	struct timespec ts, *tsp;
	sigset_t set, *ssp;
	int error;

	if (uap->ts != NULL) {
		error = copyin(uap->ts, &ts32, sizeof(ts32));
		if (error != 0)
			return (error);
		CP(ts32, ts, tv_sec);
		CP(ts32, ts, tv_nsec);
		tsp = &ts;
	} else
		tsp = NULL;
	if (uap->set != NULL) {
		error = copyin(uap->set, &set, sizeof(set));
		if (error != 0)
			return (error);
		ssp = &set;
	} else
		ssp = NULL;

	return (kern_poll(td, __USER_CAP_ARRAY(uap->fds, uap->nfds), uap->nfds,
	    tsp, ssp));
}

int
freebsd32_sched_rr_get_interval(struct thread *td,
    struct freebsd32_sched_rr_get_interval_args *uap)
{
	struct timespec ts;
	struct timespec32 ts32;
	int error;

	error = kern_sched_rr_get_interval(td, uap->pid, &ts);
	if (error == 0) {
		CP(ts, ts32, tv_sec);
		CP(ts, ts32, tv_nsec);
		error = copyout(&ts32, uap->interval, sizeof(ts32));
	}
	return (error);
}
<<<<<<< HEAD
// CHERI CHANGES START
// {
//   "updated": 20191025,
//   "target_type": "kernel",
//   "changes": [
//     "iovec-macros",
//     "kernel_sig_types",
//     "integer_provenance",
//     "user_capabilities",
//     "other"
//   ]
// }
// CHERI CHANGES END
=======

int
freebsd32__umtx_op(struct thread *td, struct freebsd32__umtx_op_args *uap)
{

	return (kern__umtx_op(td, uap->obj, uap->op, uap->val, uap->uaddr,
	    uap->uaddr2, &umtx_native_ops32));
}
>>>>>>> f2f257fd
<|MERGE_RESOLUTION|>--- conflicted
+++ resolved
@@ -3585,7 +3585,17 @@
 	}
 	return (error);
 }
-<<<<<<< HEAD
+
+int
+freebsd32__umtx_op(struct thread *td, struct freebsd32__umtx_op_args *uap)
+{
+
+#if __has_feature(capabilities)
+#error this is totally broken
+#endif
+	return (kern__umtx_op(td, uap->obj, uap->op, uap->val, uap->uaddr,
+	    uap->uaddr2, &umtx_native_ops32));
+}
 // CHERI CHANGES START
 // {
 //   "updated": 20191025,
@@ -3598,14 +3608,4 @@
 //     "other"
 //   ]
 // }
-// CHERI CHANGES END
-=======
-
-int
-freebsd32__umtx_op(struct thread *td, struct freebsd32__umtx_op_args *uap)
-{
-
-	return (kern__umtx_op(td, uap->obj, uap->op, uap->val, uap->uaddr,
-	    uap->uaddr2, &umtx_native_ops32));
-}
->>>>>>> f2f257fd
+// CHERI CHANGES END