--- conflicted
+++ resolved
@@ -370,12 +370,7 @@
 		if (arg == 0)
 			break;
 		argp = PTRIN(arg);
-<<<<<<< HEAD
-		error = exec_args_add_arg_str(args, (void *)argp,
-		    UIO_USERSPACE);
-=======
 		error = exec_args_add_arg(args, argp, UIO_USERSPACE);
->>>>>>> 54c8f3c8
 		if (error != 0)
 			goto err_exit;
 	}
@@ -392,12 +387,7 @@
 			if (arg == 0)
 				break;
 			envp = PTRIN(arg);
-<<<<<<< HEAD
-			error = exec_args_add_env_str(args, (void *)envp,
-			    UIO_USERSPACE);
-=======
 			error = exec_args_add_env(args, envp, UIO_USERSPACE);
->>>>>>> 54c8f3c8
 			if (error != 0)
 				goto err_exit;
 		}
