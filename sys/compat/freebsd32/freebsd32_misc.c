--- conflicted
+++ resolved
@@ -909,17 +909,12 @@
 		uint32_t args[nitems(td->td_sa.args)];
 		struct ptrace_sc_ret32 psr;
 	} r32;
-<<<<<<< HEAD
 	void * __capability addr;
-	int data, error = 0, i;
-=======
-	void *addr;
 	int data, error, i;
 
 	if (!allow_ptrace)
 		return (ENOSYS);
 	error = 0;
->>>>>>> fe6db727
 
 	AUDIT_ARG_PID(uap->pid);
 	AUDIT_ARG_CMD(uap->req);
