/*-
 * SPDX-License-Identifier: BSD-2-Clause-FreeBSD
 *
 * Copyright (c) 2002 Doug Rabson
 * All rights reserved.
 *
 * Redistribution and use in source and binary forms, with or without
 * modification, are permitted provided that the following conditions
 * are met:
 * 1. Redistributions of source code must retain the above copyright
 *    notice, this list of conditions and the following disclaimer.
 * 2. Redistributions in binary form must reproduce the above copyright
 *    notice, this list of conditions and the following disclaimer in the
 *    documentation and/or other materials provided with the distribution.
 *
 * THIS SOFTWARE IS PROVIDED BY THE AUTHOR AND CONTRIBUTORS ``AS IS'' AND
 * ANY EXPRESS OR IMPLIED WARRANTIES, INCLUDING, BUT NOT LIMITED TO, THE
 * IMPLIED WARRANTIES OF MERCHANTABILITY AND FITNESS FOR A PARTICULAR PURPOSE
 * ARE DISCLAIMED.  IN NO EVENT SHALL THE AUTHOR OR CONTRIBUTORS BE LIABLE
 * FOR ANY DIRECT, INDIRECT, INCIDENTAL, SPECIAL, EXEMPLARY, OR CONSEQUENTIAL
 * DAMAGES (INCLUDING, BUT NOT LIMITED TO, PROCUREMENT OF SUBSTITUTE GOODS
 * OR SERVICES; LOSS OF USE, DATA, OR PROFITS; OR BUSINESS INTERRUPTION)
 * HOWEVER CAUSED AND ON ANY THEORY OF LIABILITY, WHETHER IN CONTRACT, STRICT
 * LIABILITY, OR TORT (INCLUDING NEGLIGENCE OR OTHERWISE) ARISING IN ANY WAY
 * OUT OF THE USE OF THIS SOFTWARE, EVEN IF ADVISED OF THE POSSIBILITY OF
 * SUCH DAMAGE.
 */

#include <sys/cdefs.h>
__FBSDID("$FreeBSD$");

#include "opt_inet.h"
#include "opt_inet6.h"
#include "opt_ktrace.h"

#define __ELF_WORD_SIZE 32

#ifdef COMPAT_FREEBSD11
#define	_WANT_FREEBSD11_KEVENT
#endif

#include <sys/param.h>
#include <sys/bus.h>
#include <sys/capsicum.h>
#include <sys/clock.h>
#include <sys/exec.h>
#include <sys/fcntl.h>
#include <sys/filedesc.h>
#include <sys/imgact.h>
#include <sys/jail.h>
#include <sys/kernel.h>
#include <sys/limits.h>
#include <sys/linker.h>
#include <sys/lock.h>
#include <sys/malloc.h>
#include <sys/file.h>		/* Must come after sys/malloc.h */
#include <sys/imgact.h>
#include <sys/mbuf.h>
#include <sys/mman.h>
#include <sys/module.h>
#include <sys/mount.h>
#include <sys/mutex.h>
#include <sys/namei.h>
#include <sys/proc.h>
#include <sys/procctl.h>
#include <sys/ptrace.h>
#include <sys/reboot.h>
#include <sys/resource.h>
#include <sys/resourcevar.h>
#include <sys/selinfo.h>
#include <sys/eventvar.h>	/* Must come after sys/selinfo.h */
#include <sys/pipe.h>		/* Must come after sys/selinfo.h */
#include <sys/signal.h>
#include <sys/signalvar.h>
#include <sys/socket.h>
#include <sys/socketvar.h>
#include <sys/stat.h>
#include <sys/syscall.h>
#include <sys/syscallsubr.h>
#include <sys/sysctl.h>
#include <sys/sysent.h>
#include <sys/sysproto.h>
#include <sys/systm.h>
#include <sys/thr.h>
#include <sys/unistd.h>
#include <sys/ucontext.h>
#include <sys/umtx.h>
#include <sys/vnode.h>
#include <sys/wait.h>
#include <sys/ipc.h>
#include <sys/msg.h>
#include <sys/sem.h>
#include <sys/shm.h>
#ifdef KTRACE
#include <sys/ktrace.h>
#endif

#ifdef INET
#include <netinet/in.h>
#endif

#include <vm/vm.h>
#include <vm/vm_param.h>
#include <vm/pmap.h>
#include <vm/vm_map.h>
#include <vm/vm_object.h>
#include <vm/vm_extern.h>

#include <machine/cpu.h>
#include <machine/elf.h>
#ifdef __amd64__
#include <machine/md_var.h>
#endif

#include <security/audit/audit.h>

#include <compat/freebsd32/freebsd32_util.h>
#include <compat/freebsd32/freebsd32.h>
#include <compat/freebsd32/freebsd32_ipc.h>
#include <compat/freebsd32/freebsd32_misc.h>
#include <compat/freebsd32/freebsd32_signal.h>
#include <compat/freebsd32/freebsd32_proto.h>

FEATURE(compat_freebsd_32bit, "Compatible with 32-bit FreeBSD");

struct ptrace_io_desc32 {
	int		piod_op;
	uint32_t	piod_offs;
	uint32_t	piod_addr;
	uint32_t	piod_len;
};

struct ptrace_sc_ret32 {
	uint32_t	sr_retval[2];
	int		sr_error;
};

struct ptrace_vm_entry32 {
	int		pve_entry;
	int		pve_timestamp;
	uint32_t	pve_start;
	uint32_t	pve_end;
	uint32_t	pve_offset;
	u_int		pve_prot;
	u_int		pve_pathlen;
	int32_t		pve_fileid;
	u_int		pve_fsid;
	uint32_t	pve_path;
};

#ifdef __amd64__
CTASSERT(sizeof(struct timeval32) == 8);
CTASSERT(sizeof(struct timespec32) == 8);
CTASSERT(sizeof(struct itimerval32) == 16);
CTASSERT(sizeof(struct bintime32) == 12);
#endif
CTASSERT(sizeof(struct statfs32) == 256);
#ifdef __amd64__
CTASSERT(sizeof(struct rusage32) == 72);
#endif
CTASSERT(sizeof(struct sigaltstack32) == 12);
#ifdef __amd64__
CTASSERT(sizeof(struct kevent32) == 56);
#else
CTASSERT(sizeof(struct kevent32) == 64);
#endif
CTASSERT(sizeof(struct iovec32) == 8);
CTASSERT(sizeof(struct msghdr32) == 28);
#ifdef __amd64__
CTASSERT(sizeof(struct stat32) == 208);
CTASSERT(sizeof(struct freebsd11_stat32) == 96);
#endif
CTASSERT(sizeof(struct sigaction32) == 24);

static int freebsd32_kevent_copyout(void *arg, struct kevent *kevp, int count);
static int freebsd32_kevent_copyin(void *arg, struct kevent *kevp, int count);
static int freebsd32_user_clock_nanosleep(struct thread *td, clockid_t clock_id,
    int flags, const struct timespec32 *ua_rqtp, struct timespec32 *ua_rmtp);

void
freebsd32_rusage_out(const struct rusage *s, struct rusage32 *s32)
{

	TV_CP(*s, *s32, ru_utime);
	TV_CP(*s, *s32, ru_stime);
	CP(*s, *s32, ru_maxrss);
	CP(*s, *s32, ru_ixrss);
	CP(*s, *s32, ru_idrss);
	CP(*s, *s32, ru_isrss);
	CP(*s, *s32, ru_minflt);
	CP(*s, *s32, ru_majflt);
	CP(*s, *s32, ru_nswap);
	CP(*s, *s32, ru_inblock);
	CP(*s, *s32, ru_oublock);
	CP(*s, *s32, ru_msgsnd);
	CP(*s, *s32, ru_msgrcv);
	CP(*s, *s32, ru_nsignals);
	CP(*s, *s32, ru_nvcsw);
	CP(*s, *s32, ru_nivcsw);
}

int
freebsd32_wait4(struct thread *td, struct freebsd32_wait4_args *uap)
{
	int error, status;
	struct rusage32 ru32;
	struct rusage ru, *rup;

	if (uap->rusage != NULL)
		rup = &ru;
	else
		rup = NULL;
	error = kern_wait(td, uap->pid, &status, uap->options, rup);
	if (error)
		return (error);
	if (uap->status != NULL)
		error = copyout(&status, uap->status, sizeof(status));
	if (uap->rusage != NULL && error == 0) {
		freebsd32_rusage_out(&ru, &ru32);
		error = copyout(&ru32, uap->rusage, sizeof(ru32));
	}
	return (error);
}

int
freebsd32_wait6(struct thread *td, struct freebsd32_wait6_args *uap)
{
	struct wrusage32 wru32;
	struct __wrusage wru, *wrup;
	struct siginfo32 si32;
	siginfo_t si, *sip;
	int error, status;

	if (uap->wrusage != NULL)
		wrup = &wru;
	else
		wrup = NULL;
	if (uap->info != NULL) {
		sip = &si;
		bzero(sip, sizeof(*sip));
	} else
		sip = NULL;
	error = kern_wait6(td, uap->idtype, PAIR32TO64(id_t, uap->id),
	    &status, uap->options, wrup, sip);
	if (error != 0)
		return (error);
	if (uap->status != NULL)
		error = copyout(&status, uap->status, sizeof(status));
	if (uap->wrusage != NULL && error == 0) {
		freebsd32_rusage_out(&wru.wru_self, &wru32.wru_self);
		freebsd32_rusage_out(&wru.wru_children, &wru32.wru_children);
		error = copyout(&wru32, uap->wrusage, sizeof(wru32));
	}
	if (uap->info != NULL && error == 0) {
		siginfo_to_siginfo32 (&si, &si32);
		error = copyout(&si32, uap->info, sizeof(si32));
	}
	return (error);
}

#ifdef COMPAT_FREEBSD4
static void
copy_statfs(struct statfs *in, struct statfs32 *out)
{

	statfs_scale_blocks(in, INT32_MAX);
	bzero(out, sizeof(*out));
	CP(*in, *out, f_bsize);
	out->f_iosize = MIN(in->f_iosize, INT32_MAX);
	CP(*in, *out, f_blocks);
	CP(*in, *out, f_bfree);
	CP(*in, *out, f_bavail);
	out->f_files = MIN(in->f_files, INT32_MAX);
	out->f_ffree = MIN(in->f_ffree, INT32_MAX);
	CP(*in, *out, f_fsid);
	CP(*in, *out, f_owner);
	CP(*in, *out, f_type);
	CP(*in, *out, f_flags);
	out->f_syncwrites = MIN(in->f_syncwrites, INT32_MAX);
	out->f_asyncwrites = MIN(in->f_asyncwrites, INT32_MAX);
	strlcpy(out->f_fstypename,
	      in->f_fstypename, MFSNAMELEN);
	strlcpy(out->f_mntonname,
	      in->f_mntonname, min(MNAMELEN, FREEBSD4_MNAMELEN));
	out->f_syncreads = MIN(in->f_syncreads, INT32_MAX);
	out->f_asyncreads = MIN(in->f_asyncreads, INT32_MAX);
	strlcpy(out->f_mntfromname,
	      in->f_mntfromname, min(MNAMELEN, FREEBSD4_MNAMELEN));
}
#endif

#ifdef COMPAT_FREEBSD4
int
freebsd4_freebsd32_getfsstat(struct thread *td,
    struct freebsd4_freebsd32_getfsstat_args *uap)
{
	struct statfs * __capability buf;
	struct statfs *sp;
	struct statfs32 stat32;
	size_t count, size, copycount;
	int error;

	count = uap->bufsize / sizeof(struct statfs32);
	size = count * sizeof(struct statfs);
	error = kern_getfsstat(td, &buf, size, &count, UIO_SYSSPACE, uap->mode);
	if (size > 0) {
		sp = (__cheri_fromcap struct statfs *)buf;
		copycount = count;
		while (copycount > 0 && error == 0) {
			copy_statfs(sp, &stat32);
			error = copyout(&stat32, uap->buf, sizeof(stat32));
			sp++;
			uap->buf++;
			copycount--;
		}
		free_c(buf, M_STATFS);
	}
	if (error == 0)
		td->td_retval[0] = count;
	return (error);
}
#endif

#ifdef COMPAT_FREEBSD10
int
freebsd10_freebsd32_pipe(struct thread *td,
    struct freebsd10_freebsd32_pipe_args *uap) {
	return (freebsd10_pipe(td, (struct freebsd10_pipe_args*)uap));
}
#endif

int
freebsd32_sigaltstack(struct thread *td,
		      struct freebsd32_sigaltstack_args *uap)
{
	struct sigaltstack32 s32;
	struct sigaltstack ss, oss, *ssp;
	int error;

	if (uap->ss != NULL) {
		error = copyin(uap->ss, &s32, sizeof(s32));
		if (error)
			return (error);
		ss.ss_sp = __USER_CAP_UNBOUND(PTRIN(s32.ss_sp));
		CP(s32, ss, ss_size);
		CP(s32, ss, ss_flags);
		ssp = &ss;
	} else
		ssp = NULL;
	error = kern_sigaltstack(td, ssp, &oss);
	if (error == 0 && uap->oss != NULL) {
		s32.ss_sp = PTROUT((__cheri_fromcap void *)oss.ss_sp);
		CP(oss, s32, ss_size);
		CP(oss, s32, ss_flags);
		error = copyout(&s32, uap->oss, sizeof(s32));
	}
	return (error);
}

int
freebsd32_execve(struct thread *td, struct freebsd32_execve_args *uap)
{
	struct image_args eargs;
	struct vmspace *oldvmspace;
	int error;

	error = pre_execve(td, &oldvmspace);
	if (error != 0)
		return (error);
	error = exec_copyin_args(&eargs, __USER_CAP_STR(uap->fname),
	    UIO_USERSPACE, __USER_CAP_UNBOUND(uap->argv),
	    __USER_CAP_UNBOUND(uap->envv));
	if (error == 0)
		error = kern_execve(td, &eargs, NULL, oldvmspace);
	post_execve(td, error, oldvmspace);
	AUDIT_SYSCALL_EXIT(error == EJUSTRETURN ? 0 : error, td);
	return (error);
}

int
freebsd32_fexecve(struct thread *td, struct freebsd32_fexecve_args *uap)
{
	struct image_args eargs;
	struct vmspace *oldvmspace;
	int error;

	error = pre_execve(td, &oldvmspace);
	if (error != 0)
		return (error);
	error = exec_copyin_args(&eargs, NULL, UIO_SYSSPACE,
	    __USER_CAP_UNBOUND(uap->argv), __USER_CAP_UNBOUND(uap->envv));
	if (error == 0) {
		eargs.fd = uap->fd;
		error = kern_execve(td, &eargs, NULL, oldvmspace);
	}
	post_execve(td, error, oldvmspace);
	AUDIT_SYSCALL_EXIT(error == EJUSTRETURN ? 0 : error, td);
	return (error);
}

int
freebsd32_mknodat(struct thread *td, struct freebsd32_mknodat_args *uap)
{

	return (kern_mknodat(td, uap->fd, uap->path, UIO_USERSPACE,
	    uap->mode, PAIR32TO64(dev_t, uap->dev)));
}

int
freebsd32_mprotect(struct thread *td, struct freebsd32_mprotect_args *uap)
{
	int prot;

	prot = uap->prot;
#if defined(__amd64__)
	if (i386_read_exec && (prot & PROT_READ) != 0)
		prot |= PROT_EXEC;
#endif
	return (kern_mprotect(td, (uintptr_t)PTRIN(uap->addr), uap->len,
	    prot));
}

int
freebsd32_mmap(struct thread *td, struct freebsd32_mmap_args *uap)
{
	int prot;

	prot = uap->prot;
#if defined(__amd64__)
	if (i386_read_exec && (prot & PROT_READ))
		prot |= PROT_EXEC;
#endif

	return (kern_mmap(td, (uintptr_t)uap->addr,
	    uap->len, prot, uap->flags, uap->fd, PAIR32TO64(off_t, uap->pos)));
}

#ifdef COMPAT_FREEBSD6
int
freebsd6_freebsd32_mmap(struct thread *td,
    struct freebsd6_freebsd32_mmap_args *uap)
{
	int prot;

	prot = uap->prot;
#if defined(__amd64__)
	if (i386_read_exec && (prot & PROT_READ))
		prot |= PROT_EXEC;
#endif

	return (kern_mmap(td, (uintptr_t)uap->addr, uap->len,
	    PROT_MAX(_PROT_ALL) | prot, uap->flags, uap->fd,
	    PAIR32TO64(off_t, uap->pos)));
}
#endif

int
freebsd32_setitimer(struct thread *td, struct freebsd32_setitimer_args *uap)
{
	struct itimerval itv, oitv, *itvp;	
	struct itimerval32 i32;
	int error;

	if (uap->itv != NULL) {
		error = copyin(uap->itv, &i32, sizeof(i32));
		if (error)
			return (error);
		TV_CP(i32, itv, it_interval);
		TV_CP(i32, itv, it_value);
		itvp = &itv;
	} else
		itvp = NULL;
	error = kern_setitimer(td, uap->which, itvp, &oitv);
	if (error || uap->oitv == NULL)
		return (error);
	TV_CP(oitv, i32, it_interval);
	TV_CP(oitv, i32, it_value);
	return (copyout(&i32, uap->oitv, sizeof(i32)));
}

int
freebsd32_getitimer(struct thread *td, struct freebsd32_getitimer_args *uap)
{
	struct itimerval itv;
	struct itimerval32 i32;
	int error;

	error = kern_getitimer(td, uap->which, &itv);
	if (error || uap->itv == NULL)
		return (error);
	TV_CP(itv, i32, it_interval);
	TV_CP(itv, i32, it_value);
	return (copyout(&i32, uap->itv, sizeof(i32)));
}

int
freebsd32_select(struct thread *td, struct freebsd32_select_args *uap)
{
	struct timeval32 tv32;
	struct timeval tv, *tvp;
	int error;

	if (uap->tv != NULL) {
		error = copyin(uap->tv, &tv32, sizeof(tv32));
		if (error)
			return (error);
		CP(tv32, tv, tv_sec);
		CP(tv32, tv, tv_usec);
		tvp = &tv;
	} else
		tvp = NULL;
	/*
	 * XXX Do pointers need PTRIN()?
	 */
	return (kern_select(td, uap->nd, __USER_CAP_UNBOUND(uap->in),
	    __USER_CAP_UNBOUND(uap->ou), __USER_CAP_UNBOUND(uap->ex), tvp,
	    sizeof(int32_t) * 8));
}

int
freebsd32_pselect(struct thread *td, struct freebsd32_pselect_args *uap)
{
	struct timespec32 ts32;
	struct timespec ts;
	struct timeval tv, *tvp;
	sigset_t set, *uset;
	int error;

	if (uap->ts != NULL) {
		error = copyin(uap->ts, &ts32, sizeof(ts32));
		if (error != 0)
			return (error);
		CP(ts32, ts, tv_sec);
		CP(ts32, ts, tv_nsec);
		TIMESPEC_TO_TIMEVAL(&tv, &ts);
		tvp = &tv;
	} else
		tvp = NULL;
	if (uap->sm != NULL) {
		error = copyin(uap->sm, &set, sizeof(set));
		if (error != 0)
			return (error);
		uset = &set;
	} else
		uset = NULL;
	/*
	 * XXX Do pointers need PTRIN()?
	 */
	error = kern_pselect(td, uap->nd, __USER_CAP_UNBOUND(uap->in),
	    __USER_CAP_UNBOUND(uap->ou), __USER_CAP_UNBOUND(uap->ex), tvp,
	    uset, sizeof(int32_t) * 8);
	return (error);
}

/*
 * Copy 'count' items into the destination list pointed to by uap->eventlist.
 */
static int
freebsd32_kevent_copyout(void *arg, struct kevent *kevp, int count)
{
	struct freebsd32_kevent_args *uap;
	struct kevent32	ks32[KQ_NEVENTS];
	uint64_t e;
	int i, j, error;

	KASSERT(count <= KQ_NEVENTS, ("count (%d) > KQ_NEVENTS", count));
	uap = (struct freebsd32_kevent_args *)arg;

	for (i = 0; i < count; i++) {
		CP(kevp[i], ks32[i], ident);
		CP(kevp[i], ks32[i], filter);
		CP(kevp[i], ks32[i], flags);
		CP(kevp[i], ks32[i], fflags);
#if BYTE_ORDER == LITTLE_ENDIAN
		ks32[i].data1 = kevp[i].data;
		ks32[i].data2 = kevp[i].data >> 32;
#else
		ks32[i].data1 = kevp[i].data >> 32;
		ks32[i].data2 = kevp[i].data;
#endif
		PTROUT_CP(kevp[i], ks32[i], udata);
		for (j = 0; j < nitems(kevp->ext); j++) {
			e = kevp[i].ext[j];
#if BYTE_ORDER == LITTLE_ENDIAN
			ks32[i].ext64[2 * j] = e;
			ks32[i].ext64[2 * j + 1] = e >> 32;
#else
			ks32[i].ext64[2 * j] = e >> 32;
			ks32[i].ext64[2 * j + 1] = e;
#endif
		}
	}
	error = copyout(ks32, uap->eventlist, count * sizeof *ks32);
	if (error == 0)
		uap->eventlist += count;
	return (error);
}

/*
 * Copy 'count' items from the list pointed to by uap->changelist.
 */
static int
freebsd32_kevent_copyin(void *arg, struct kevent *kevp, int count)
{
	struct freebsd32_kevent_args *uap;
	struct kevent32	ks32[KQ_NEVENTS];
	uint64_t e;
	int i, j, error;

	KASSERT(count <= KQ_NEVENTS, ("count (%d) > KQ_NEVENTS", count));
	uap = (struct freebsd32_kevent_args *)arg;

	error = copyin(uap->changelist, ks32, count * sizeof *ks32);
	if (error)
		goto done;
	uap->changelist += count;

	for (i = 0; i < count; i++) {
		CP(ks32[i], kevp[i], ident);
		CP(ks32[i], kevp[i], filter);
		CP(ks32[i], kevp[i], flags);
		CP(ks32[i], kevp[i], fflags);
		kevp[i].data = PAIR32TO64(uint64_t, ks32[i].data);
		PTRIN_CP(ks32[i], kevp[i], udata);
		for (j = 0; j < nitems(kevp->ext); j++) {
#if BYTE_ORDER == LITTLE_ENDIAN
			e = ks32[i].ext64[2 * j + 1];
			e <<= 32;
			e += ks32[i].ext64[2 * j];
#else
			e = ks32[i].ext64[2 * j];
			e <<= 32;
			e += ks32[i].ext64[2 * j + 1];
#endif
			kevp[i].ext[j] = e;
		}
	}
done:
	return (error);
}

int
freebsd32_kevent(struct thread *td, struct freebsd32_kevent_args *uap)
{
	struct timespec32 ts32;
	struct timespec ts, *tsp;
	struct kevent_copyops k_ops = {
		.arg = uap,
		.k_copyout = freebsd32_kevent_copyout,
		.k_copyin = freebsd32_kevent_copyin,
	};
#ifdef KTRACE
	struct kevent32 *eventlist = uap->eventlist;
#endif
	int error;

	if (uap->timeout) {
		error = copyin(uap->timeout, &ts32, sizeof(ts32));
		if (error)
			return (error);
		CP(ts32, ts, tv_sec);
		CP(ts32, ts, tv_nsec);
		tsp = &ts;
	} else
		tsp = NULL;
#ifdef KTRACE
	if (KTRPOINT(td, KTR_STRUCT_ARRAY))
		ktrstructarray("kevent32", UIO_USERSPACE, uap->changelist,
		    uap->nchanges, sizeof(struct kevent32));
#endif
	error = kern_kevent(td, uap->fd, uap->nchanges, uap->nevents,
	    &k_ops, tsp);
#ifdef KTRACE
	if (error == 0 && KTRPOINT(td, KTR_STRUCT_ARRAY))
		ktrstructarray("kevent32", UIO_USERSPACE, eventlist,
		    td->td_retval[0], sizeof(struct kevent32));
#endif
	return (error);
}

#ifdef COMPAT_FREEBSD11
static int
freebsd32_kevent11_copyout(void *arg, struct kevent *kevp, int count)
{
	struct freebsd11_freebsd32_kevent_args *uap;
	struct kevent32_freebsd11 ks32[KQ_NEVENTS];
	int i, error;

	KASSERT(count <= KQ_NEVENTS, ("count (%d) > KQ_NEVENTS", count));
	uap = (struct freebsd11_freebsd32_kevent_args *)arg;

	for (i = 0; i < count; i++) {
		CP(kevp[i], ks32[i], ident);
		CP(kevp[i], ks32[i], filter);
		CP(kevp[i], ks32[i], flags);
		CP(kevp[i], ks32[i], fflags);
		CP(kevp[i], ks32[i], data);
		PTROUT_CP(kevp[i], ks32[i], udata);
	}
	error = copyout(ks32, uap->eventlist, count * sizeof *ks32);
	if (error == 0)
		uap->eventlist += count;
	return (error);
}

/*
 * Copy 'count' items from the list pointed to by uap->changelist.
 */
static int
freebsd32_kevent11_copyin(void *arg, struct kevent *kevp, int count)
{
	struct freebsd11_freebsd32_kevent_args *uap;
	struct kevent32_freebsd11 ks32[KQ_NEVENTS];
	int i, j, error;

	KASSERT(count <= KQ_NEVENTS, ("count (%d) > KQ_NEVENTS", count));
	uap = (struct freebsd11_freebsd32_kevent_args *)arg;

	error = copyin(uap->changelist, ks32, count * sizeof *ks32);
	if (error)
		goto done;
	uap->changelist += count;

	for (i = 0; i < count; i++) {
		CP(ks32[i], kevp[i], ident);
		CP(ks32[i], kevp[i], filter);
		CP(ks32[i], kevp[i], flags);
		CP(ks32[i], kevp[i], fflags);
		CP(ks32[i], kevp[i], data);
		PTRIN_CP(ks32[i], kevp[i], udata);
		for (j = 0; j < nitems(kevp->ext); j++)
			kevp[i].ext[j] = 0;
	}
done:
	return (error);
}

int
freebsd11_freebsd32_kevent(struct thread *td,
    struct freebsd11_freebsd32_kevent_args *uap)
{
	struct timespec32 ts32;
	struct timespec ts, *tsp;
	struct kevent_copyops k_ops = {
		.arg = uap,
		.k_copyout = freebsd32_kevent11_copyout,
		.k_copyin = freebsd32_kevent11_copyin,
	};
#ifdef KTRACE
	struct kevent32_freebsd11 *eventlist = uap->eventlist;
#endif
	int error;

	if (uap->timeout) {
		error = copyin(uap->timeout, &ts32, sizeof(ts32));
		if (error)
			return (error);
		CP(ts32, ts, tv_sec);
		CP(ts32, ts, tv_nsec);
		tsp = &ts;
	} else
		tsp = NULL;
#ifdef KTRACE
	if (KTRPOINT(td, KTR_STRUCT_ARRAY))
		ktrstructarray("kevent32_freebsd11", UIO_USERSPACE,
		    uap->changelist, uap->nchanges,
		    sizeof(struct kevent32_freebsd11));
#endif
	error = kern_kevent(td, uap->fd, uap->nchanges, uap->nevents,
	    &k_ops, tsp);
#ifdef KTRACE
	if (error == 0 && KTRPOINT(td, KTR_STRUCT_ARRAY))
		ktrstructarray("kevent32_freebsd11", UIO_USERSPACE,
		    eventlist, td->td_retval[0],
		    sizeof(struct kevent32_freebsd11));
#endif
	return (error);
}
#endif

int
freebsd32_gettimeofday(struct thread *td,
		       struct freebsd32_gettimeofday_args *uap)
{
	struct timeval atv;
	struct timeval32 atv32;
	struct timezone rtz;
	int error = 0;

	if (uap->tp) {
		microtime(&atv);
		CP(atv, atv32, tv_sec);
		CP(atv, atv32, tv_usec);
		error = copyout(&atv32, uap->tp, sizeof (atv32));
	}
	if (error == 0 && uap->tzp != NULL) {
		rtz.tz_minuteswest = 0;
		rtz.tz_dsttime = 0;
		error = copyout(&rtz, uap->tzp, sizeof (rtz));
	}
	return (error);
}

int
freebsd32_getrusage(struct thread *td, struct freebsd32_getrusage_args *uap)
{
	struct rusage32 s32;
	struct rusage s;
	int error;

	error = kern_getrusage(td, uap->who, &s);
	if (error == 0) {
		freebsd32_rusage_out(&s, &s32);
		error = copyout(&s32, uap->rusage, sizeof(s32));
	}
	return (error);
}

static void
ptrace_lwpinfo_to32(const struct ptrace_lwpinfo *pl,
    struct ptrace_lwpinfo32 *pl32)
{

	bzero(pl32, sizeof(*pl32));
	pl32->pl_lwpid = pl->pl_lwpid;
	pl32->pl_event = pl->pl_event;
	pl32->pl_flags = pl->pl_flags;
	pl32->pl_sigmask = pl->pl_sigmask;
	pl32->pl_siglist = pl->pl_siglist;
	siginfo_to_siginfo32(&pl->pl_siginfo, &pl32->pl_siginfo);
	strcpy(pl32->pl_tdname, pl->pl_tdname);
	pl32->pl_child_pid = pl->pl_child_pid;
	pl32->pl_syscall_code = pl->pl_syscall_code;
	pl32->pl_syscall_narg = pl->pl_syscall_narg;
}

static void
ptrace_sc_ret_to32(const struct ptrace_sc_ret *psr,
    struct ptrace_sc_ret32 *psr32)
{

	bzero(psr32, sizeof(*psr32));
	psr32->sr_retval[0] = psr->sr_retval[0];
	psr32->sr_retval[1] = psr->sr_retval[1];
	psr32->sr_error = psr->sr_error;
}

int
freebsd32_ptrace(struct thread *td, struct freebsd32_ptrace_args *uap)
{
	union {
		struct ptrace_io_desc piod;
		struct ptrace_lwpinfo pl;
		struct ptrace_vm_entry pve;
		struct dbreg32 dbreg;
		struct fpreg32 fpreg;
		struct reg32 reg;
		syscallarg_t args[nitems(td->td_sa.args)];
		struct ptrace_sc_ret psr;
		int ptevents;
	} r;
	union {
		struct ptrace_io_desc32 piod;
		struct ptrace_lwpinfo32 pl;
		struct ptrace_vm_entry32 pve;
		uint32_t args[nitems(td->td_sa.args)];
		struct ptrace_sc_ret32 psr;
	} r32;
	void * __capability addr;
	int data, error = 0, i;

	AUDIT_ARG_PID(uap->pid);
	AUDIT_ARG_CMD(uap->req);
	AUDIT_ARG_VALUE(uap->data);
	addr = &r;
	data = uap->data;
	switch (uap->req) {
	case PT_GET_EVENT_MASK:
	case PT_GET_SC_ARGS:
	case PT_GET_SC_RET:
		break;
	case PT_LWPINFO:
		if (uap->data > sizeof(r32.pl))
			return (EINVAL);

		/*
		 * Pass size of native structure in 'data'.  Truncate
		 * if necessary to avoid siginfo.
		 */
		data = sizeof(r.pl);
		if (uap->data < offsetof(struct ptrace_lwpinfo32, pl_siginfo) +
		    sizeof(struct siginfo32))
			data = offsetof(struct ptrace_lwpinfo, pl_siginfo);
		break;
	case PT_GETREGS:
		bzero(&r.reg, sizeof(r.reg));
		break;
	case PT_GETFPREGS:
		bzero(&r.fpreg, sizeof(r.fpreg));
		break;
	case PT_GETDBREGS:
		bzero(&r.dbreg, sizeof(r.dbreg));
		break;
	case PT_SETREGS:
		error = copyin(uap->addr, &r.reg, sizeof(r.reg));
		break;
	case PT_SETFPREGS:
		error = copyin(uap->addr, &r.fpreg, sizeof(r.fpreg));
		break;
	case PT_SETDBREGS:
		error = copyin(uap->addr, &r.dbreg, sizeof(r.dbreg));
		break;
	case PT_SET_EVENT_MASK:
		if (uap->data != sizeof(r.ptevents))
			error = EINVAL;
		else
			error = copyin(uap->addr, &r.ptevents, uap->data);
		break;
	case PT_IO:
		error = copyin(uap->addr, &r32.piod, sizeof(r32.piod));
		if (error)
			break;
		CP(r32.piod, r.piod, piod_op);
		PTRIN_CP(r32.piod, r.piod, piod_offs);
		PTRIN_CP(r32.piod, r.piod, piod_addr);
		CP(r32.piod, r.piod, piod_len);
		break;
	case PT_VM_ENTRY:
		error = copyin(uap->addr, &r32.pve, sizeof(r32.pve));
		if (error)
			break;

		CP(r32.pve, r.pve, pve_entry);
		CP(r32.pve, r.pve, pve_timestamp);
		CP(r32.pve, r.pve, pve_start);
		CP(r32.pve, r.pve, pve_end);
		CP(r32.pve, r.pve, pve_offset);
		CP(r32.pve, r.pve, pve_prot);
		CP(r32.pve, r.pve, pve_pathlen);
		CP(r32.pve, r.pve, pve_fileid);
		CP(r32.pve, r.pve, pve_fsid);
		PTRIN_CP(r32.pve, r.pve, pve_path);
		break;
	default:
		addr = uap->addr;
		break;
	}
	if (error)
		return (error);

	error = kern_ptrace(td, uap->req, uap->pid, addr, data);
	if (error)
		return (error);

	switch (uap->req) {
	case PT_VM_ENTRY:
		CP(r.pve, r32.pve, pve_entry);
		CP(r.pve, r32.pve, pve_timestamp);
		CP(r.pve, r32.pve, pve_start);
		CP(r.pve, r32.pve, pve_end);
		CP(r.pve, r32.pve, pve_offset);
		CP(r.pve, r32.pve, pve_prot);
		CP(r.pve, r32.pve, pve_pathlen);
		CP(r.pve, r32.pve, pve_fileid);
		CP(r.pve, r32.pve, pve_fsid);
		error = copyout(&r32.pve, uap->addr, sizeof(r32.pve));
		break;
	case PT_IO:
		CP(r.piod, r32.piod, piod_len);
		error = copyout(&r32.piod, uap->addr, sizeof(r32.piod));
		break;
	case PT_GETREGS:
		error = copyout(&r.reg, uap->addr, sizeof(r.reg));
		break;
	case PT_GETFPREGS:
		error = copyout(&r.fpreg, uap->addr, sizeof(r.fpreg));
		break;
	case PT_GETDBREGS:
		error = copyout(&r.dbreg, uap->addr, sizeof(r.dbreg));
		break;
	case PT_GET_EVENT_MASK:
		/* NB: The size in uap->data is validated in kern_ptrace(). */
		error = copyout(&r.ptevents, uap->addr, uap->data);
		break;
	case PT_LWPINFO:
		ptrace_lwpinfo_to32(&r.pl, &r32.pl);
		error = copyout(&r32.pl, uap->addr, uap->data);
		break;
	case PT_GET_SC_ARGS:
		for (i = 0; i < nitems(r.args); i++)
			r32.args[i] = (uint32_t)r.args[i];
		error = copyout(r32.args, uap->addr, MIN(uap->data,
		    sizeof(r32.args)));
		break;
	case PT_GET_SC_RET:
		ptrace_sc_ret_to32(&r.psr, &r32.psr);
		error = copyout(&r32.psr, uap->addr, MIN(uap->data,
		    sizeof(r32.psr)));
		break;
	}

	return (error);
}

static int
freebsd32_copyinuio(const struct iovec * __capability cb_arg, u_int iovcnt,
    struct uio **uiop)
{
	struct iovec32 iov32;
	struct iovec *iov;
	struct uio *uio;
	u_int iovlen;
	int error, i;
	/*
	 * The first argument is not actually a struct iovec *, but C's type
	 * system does not allow for overloaded callbacks.
	 */
	const struct iovec32 * __capability iovp =
	    (const struct iovec32 * __capability)cb_arg;

	*uiop = NULL;
	if (iovcnt > UIO_MAXIOV)
		return (EINVAL);
	iovlen = iovcnt * sizeof(struct iovec);
	uio = malloc(iovlen + sizeof *uio, M_IOV, M_WAITOK);
	iov = (struct iovec *)(uio + 1);
	for (i = 0; i < iovcnt; i++) {
		error = copyin(&iovp[i], &iov32, sizeof(struct iovec32));
		if (error) {
			free(uio, M_IOV);
			return (error);
		}
		IOVEC_INIT(&iov[i], PTRIN(iov32.iov_base), iov32.iov_len);
	}
	uio->uio_iov = iov;
	uio->uio_iovcnt = iovcnt;
	uio->uio_segflg = UIO_USERSPACE;
	uio->uio_offset = -1;
	uio->uio_resid = 0;
	for (i = 0; i < iovcnt; i++) {
		if (iov->iov_len > INT_MAX - uio->uio_resid) {
			free(uio, M_IOV);
			return (EINVAL);
		}
		uio->uio_resid += iov->iov_len;
		iov++;
	}
	*uiop = uio;
	return (0);
}

int
freebsd32_readv(struct thread *td, struct freebsd32_readv_args *uap)
{

	return (user_readv(td, uap->fd, __USER_CAP_ARRAY(uap->iovp,
	    uap->iovcnt), uap->iovcnt, freebsd32_copyinuio));
}

int
freebsd32_writev(struct thread *td, struct freebsd32_writev_args *uap)
{

	return (user_writev(td, uap->fd, __USER_CAP_ARRAY(uap->iovp,
	    uap->iovcnt), uap->iovcnt, freebsd32_copyinuio));
}

int
freebsd32_preadv(struct thread *td, struct freebsd32_preadv_args *uap)
{

	return (user_preadv(td, uap->fd, __USER_CAP_ARRAY(uap->iovp,
	    uap->iovcnt), uap->iovcnt, PAIR32TO64(off_t, uap->offset),
	    freebsd32_copyinuio));
}

int
freebsd32_pwritev(struct thread *td, struct freebsd32_pwritev_args *uap)
{

	return (user_pwritev(td, uap->fd,
	    (struct iovec *__capability)__USER_CAP_ARRAY(uap->iovp,
		uap->iovcnt), uap->iovcnt, PAIR32TO64(off_t, uap->offset),
	    freebsd32_copyinuio));
}

int
freebsd32_copyiniov(const struct iovec * __capability cb_arg, u_int iovcnt,
    struct iovec **iovp, int error)
{
	struct iovec32 iov32;
	struct iovec *iov;
	u_int iovlen;
	int i;
	/*
	 * The first argument is not actually a struct iovec *, but C's type
	 * system does not allow for overloaded callbacks.
	 */
	const struct iovec32 * __capability iovp32 =
	    (const struct iovec32 * __capability)cb_arg;

	*iovp = NULL;
	if (iovcnt > UIO_MAXIOV)
		return (error);
	iovlen = iovcnt * sizeof(struct iovec);
	iov = malloc(iovlen, M_IOV, M_WAITOK);
	for (i = 0; i < iovcnt; i++) {
		error = copyin(&iovp32[i], &iov32, sizeof(struct iovec32));
		if (error) {
			free(iov, M_IOV);
			return (error);
		}
		IOVEC_INIT(&iov[i], PTRIN(iov32.iov_base), iov32.iov_len);
	}
	*iovp = iov;
	return (0);
}

static int
freebsd32_copyinmsghdr(struct msghdr32 *msg32, struct msghdr *msg)
{
	struct msghdr32 m32;
	int error;

	error = copyin(msg32, &m32, sizeof(m32));
	if (error)
		return (error);
	msg->msg_name = PTRIN(m32.msg_name);
	msg->msg_namelen = m32.msg_namelen;
	msg->msg_iov = PTRIN(m32.msg_iov);
	msg->msg_iovlen = m32.msg_iovlen;
	msg->msg_control = PTRIN(m32.msg_control);
	msg->msg_controllen = m32.msg_controllen;
	msg->msg_flags = m32.msg_flags;
	return (0);
}

static int
freebsd32_copyoutmsghdr(struct msghdr *msg, struct msghdr32 *msg32)
{
	struct msghdr32 m32;
	int error;

	m32.msg_name = PTROUT(msg->msg_name);
	m32.msg_namelen = msg->msg_namelen;
	m32.msg_iov = PTROUT(msg->msg_iov);
	m32.msg_iovlen = msg->msg_iovlen;
	m32.msg_control = PTROUT(msg->msg_control);
	m32.msg_controllen = msg->msg_controllen;
	m32.msg_flags = msg->msg_flags;
	error = copyout(&m32, msg32, sizeof(m32));
	return (error);
}

#ifndef __mips__
#define FREEBSD32_ALIGNBYTES	(sizeof(int) - 1)
#else
#define FREEBSD32_ALIGNBYTES	(sizeof(long) - 1)
#endif
#define FREEBSD32_ALIGN(p)	\
	(((u_long)(p) + FREEBSD32_ALIGNBYTES) & ~FREEBSD32_ALIGNBYTES)
#define	FREEBSD32_CMSG_SPACE(l)	\
	(FREEBSD32_ALIGN(sizeof(struct cmsghdr)) + FREEBSD32_ALIGN(l))

#define	FREEBSD32_CMSG_DATA(cmsg)	((unsigned char *)(cmsg) + \
				 FREEBSD32_ALIGN(sizeof(struct cmsghdr)))

static size_t
freebsd32_cmsg_convert(const struct cmsghdr *cm, void *data, socklen_t datalen)
{
	size_t copylen;
	union {
		struct timespec32 ts;
		struct timeval32 tv;
		struct bintime32 bt;
	} tmp32;

	union {
		struct timespec ts;
		struct timeval tv;
		struct bintime bt;
	} *in;

	in = data;
	copylen = 0;
	switch (cm->cmsg_level) {
	case SOL_SOCKET:
		switch (cm->cmsg_type) {
		case SCM_TIMESTAMP:
			TV_CP(*in, tmp32, tv);
			copylen = sizeof(tmp32.tv);
			break;

		case SCM_BINTIME:
			BT_CP(*in, tmp32, bt);
			copylen = sizeof(tmp32.bt);
			break;

		case SCM_REALTIME:
		case SCM_MONOTONIC:
			TS_CP(*in, tmp32, ts);
			copylen = sizeof(tmp32.ts);
			break;

		default:
			break;
		}

	default:
		break;
	}

	if (copylen == 0)
		return (datalen);

	KASSERT((datalen >= copylen), ("corrupted cmsghdr"));

	bcopy(&tmp32, data, copylen);
	return (copylen);
}

static int
freebsd32_copy_msg_out(struct msghdr *msg, struct mbuf *control)
{
	struct cmsghdr *cm;
	void *data;
	socklen_t clen, datalen, datalen_out, oldclen;
	int error;
	caddr_t ctlbuf;
	int len, maxlen, copylen;
	struct mbuf *m;
	error = 0;

	len    = msg->msg_controllen;
	maxlen = msg->msg_controllen;
	msg->msg_controllen = 0;

	ctlbuf = msg->msg_control;
	for (m = control; m != NULL && len > 0; m = m->m_next) {
		cm = mtod(m, struct cmsghdr *);
		clen = m->m_len;
		while (cm != NULL) {
			if (sizeof(struct cmsghdr) > clen ||
			    cm->cmsg_len > clen) {
				error = EINVAL;
				break;
			}

			data   = CMSG_DATA(cm);
			datalen = (caddr_t)cm + cm->cmsg_len - (caddr_t)data;
			datalen_out = freebsd32_cmsg_convert(cm, data, datalen);

			/*
			 * Copy out the message header.  Preserve the native
			 * message size in case we need to inspect the message
			 * contents later.
			 */
			copylen = sizeof(struct cmsghdr);
			if (len < copylen) {
				msg->msg_flags |= MSG_CTRUNC;
				m_dispose_extcontrolm(m);
				goto exit;
			}
			oldclen = cm->cmsg_len;
			cm->cmsg_len = FREEBSD32_ALIGN(sizeof(struct cmsghdr)) +
			    datalen_out;
			error = copyout(cm, ctlbuf, copylen);
			cm->cmsg_len = oldclen;
			if (error != 0)
				goto exit;

			ctlbuf += FREEBSD32_ALIGN(copylen);
			len    -= FREEBSD32_ALIGN(copylen);

			copylen = datalen_out;
			if (len < copylen) {
				msg->msg_flags |= MSG_CTRUNC;
				m_dispose_extcontrolm(m);
				break;
			}

			/* Copy out the message data. */
			error = copyout(data, ctlbuf, copylen);
			if (error)
				goto exit;

			ctlbuf += FREEBSD32_ALIGN(copylen);
			len    -= FREEBSD32_ALIGN(copylen);

			if (CMSG_SPACE(datalen) < clen) {
				clen -= CMSG_SPACE(datalen);
				cm = (struct cmsghdr *)
				    ((caddr_t)cm + CMSG_SPACE(datalen));
			} else {
				clen = 0;
				cm = NULL;
			}

			msg->msg_controllen +=
			    FREEBSD32_CMSG_SPACE(datalen_out);
		}
	}
	if (len == 0 && m != NULL) {
		msg->msg_flags |= MSG_CTRUNC;
		m_dispose_extcontrolm(m);
	}

exit:
	return (error);
}

int
freebsd32_recvmsg(td, uap)
	struct thread *td;
	struct freebsd32_recvmsg_args /* {
		int	s;
		struct	msghdr32 *msg;
		int	flags;
	} */ *uap;
{
	struct msghdr msg;
	struct msghdr32 m32;
	struct iovec *uiov, *iov;
	struct mbuf *control = NULL;
	struct mbuf **controlp;

	int error;
	error = copyin(uap->msg, &m32, sizeof(m32));
	if (error)
		return (error);
	error = freebsd32_copyinmsghdr(uap->msg, &msg);
	if (error)
		return (error);
	error = freebsd32_copyiniov((struct iovec * __capability)__USER_CAP(
	    PTRIN(m32.msg_iov), m32.msg_iovlen * sizeof(struct iovec32)),
	    m32.msg_iovlen, &iov, EMSGSIZE);
	if (error)
		return (error);
	msg.msg_flags = uap->flags;
	uiov = msg.msg_iov;
	msg.msg_iov = iov;

	controlp = (msg.msg_control != NULL) ?  &control : NULL;
	error = kern_recvit(td, uap->s, &msg, UIO_USERSPACE, controlp);
	if (error == 0) {
		msg.msg_iov = uiov;

		if (control != NULL)
			error = freebsd32_copy_msg_out(&msg, control);
		else
			msg.msg_controllen = 0;

		if (error == 0)
			error = freebsd32_copyoutmsghdr(&msg, uap->msg);
	}
	free(iov, M_IOV);

	if (control != NULL) {
		if (error != 0)
			m_dispose_extcontrolm(control);
		m_freem(control);
	}

	return (error);
}

/*
 * Copy-in the array of control messages constructed using alignment
 * and padding suitable for a 32-bit environment and construct an
 * mbuf using alignment and padding suitable for a 64-bit kernel.
 * The alignment and padding are defined indirectly by CMSG_DATA(),
 * CMSG_SPACE() and CMSG_LEN().
 */
static int
freebsd32_copyin_control(struct mbuf **mp, caddr_t buf, u_int buflen)
{
	struct cmsghdr *cm;
	struct mbuf *m;
	void *in, *in1, *md;
	u_int msglen, outlen;
	int error;

	if (buflen > MCLBYTES)
		return (EINVAL);

	in = malloc(buflen, M_TEMP, M_WAITOK);
	error = copyin(buf, in, buflen);
	if (error != 0)
		goto out;

	/*
	 * Make a pass over the input buffer to determine the amount of space
	 * required for 64 bit-aligned copies of the control messages.
	 */
	in1 = in;
	outlen = 0;
	while (buflen > 0) {
		if (buflen < sizeof(*cm)) {
			error = EINVAL;
			break;
		}
		cm = (struct cmsghdr *)in1;
		if (cm->cmsg_len < FREEBSD32_ALIGN(sizeof(*cm))) {
			error = EINVAL;
			break;
		}
		msglen = FREEBSD32_ALIGN(cm->cmsg_len);
		if (msglen > buflen || msglen < cm->cmsg_len) {
			error = EINVAL;
			break;
		}
		buflen -= msglen;

		in1 = (char *)in1 + msglen;
		outlen += CMSG_ALIGN(sizeof(*cm)) +
		    CMSG_ALIGN(msglen - FREEBSD32_ALIGN(sizeof(*cm)));
	}
	if (error == 0 && outlen > MCLBYTES) {
		/*
		 * XXXMJ This implies that the upper limit on 32-bit aligned
		 * control messages is less than MCLBYTES, and so we are not
		 * perfectly compatible.  However, there is no platform
		 * guarantee that mbuf clusters larger than MCLBYTES can be
		 * allocated.
		 */
		error = EINVAL;
	}
	if (error != 0)
		goto out;

	m = m_get2(outlen, M_WAITOK, MT_CONTROL, 0);
	m->m_len = outlen;
	md = mtod(m, void *);

	/*
	 * Make a second pass over input messages, copying them into the output
	 * buffer.
	 */
	in1 = in;
	while (outlen > 0) {
		/* Copy the message header and align the length field. */
		cm = md;
		memcpy(cm, in1, sizeof(*cm));
		msglen = cm->cmsg_len - FREEBSD32_ALIGN(sizeof(*cm));
		cm->cmsg_len = CMSG_ALIGN(sizeof(*cm)) + msglen;

		/* Copy the message body. */
		in1 = (char *)in1 + FREEBSD32_ALIGN(sizeof(*cm));
		md = (char *)md + CMSG_ALIGN(sizeof(*cm));
		memcpy(md, in1, msglen);
		in1 = (char *)in1 + FREEBSD32_ALIGN(msglen);
		md = (char *)md + CMSG_ALIGN(msglen);
		KASSERT(outlen >= CMSG_ALIGN(sizeof(*cm)) + CMSG_ALIGN(msglen),
		    ("outlen %u underflow, msglen %u", outlen, msglen));
		outlen -= CMSG_ALIGN(sizeof(*cm)) + CMSG_ALIGN(msglen);
	}

	*mp = m;
out:
	free(in, M_TEMP);
	return (error);
}

int
freebsd32_sendmsg(struct thread *td,
		  struct freebsd32_sendmsg_args *uap)
{
	struct msghdr msg;
	struct msghdr32 m32;
	struct iovec *iov;
	struct mbuf *control = NULL;
	struct sockaddr *to = NULL;
	int error;

	error = copyin(uap->msg, &m32, sizeof(m32));
	if (error)
		return (error);
	error = freebsd32_copyinmsghdr(uap->msg, &msg);
	if (error)
		return (error);
	error = freebsd32_copyiniov((struct iovec * __capability)__USER_CAP(
	    PTRIN(m32.msg_iov), m32.msg_iovlen * sizeof(struct iovec32)),
	    m32.msg_iovlen, &iov, EMSGSIZE);
	if (error)
		return (error);
	msg.msg_iov = iov;
	if (msg.msg_name != NULL) {
		error = getsockaddr(&to,
		    __USER_CAP(msg.msg_name, msg.msg_namelen), msg.msg_namelen);
		if (error) {
			to = NULL;
			goto out;
		}
		msg.msg_name = to;
	}

	if (msg.msg_control) {
		if (msg.msg_controllen < sizeof(struct cmsghdr)) {
			error = EINVAL;
			goto out;
		}

		error = freebsd32_copyin_control(&control, msg.msg_control,
		    msg.msg_controllen);
		if (error)
			goto out;

		msg.msg_control = NULL;
		msg.msg_controllen = 0;
	}

	error = kern_sendit(td, uap->s, &msg, uap->flags, control,
	    UIO_USERSPACE);

out:
	free(iov, M_IOV);
	if (to)
		free(to, M_SONAME);
	return (error);
}

int
freebsd32_recvfrom(struct thread *td,
		   struct freebsd32_recvfrom_args *uap)
{
	struct msghdr msg;
	struct iovec aiov;
	int error;

	if (uap->fromlenaddr) {
		error = copyin(PTRIN(uap->fromlenaddr), &msg.msg_namelen,
		    sizeof(msg.msg_namelen));
		if (error)
			return (error);
	} else {
		msg.msg_namelen = 0;
	}

	msg.msg_name = PTRIN(uap->from);
	msg.msg_iov = &aiov;
	msg.msg_iovlen = 1;
	IOVEC_INIT(&aiov, PTRIN(uap->buf), uap->len);
	msg.msg_control = NULL;
	msg.msg_flags = uap->flags;
	error = kern_recvit(td, uap->s, &msg, UIO_USERSPACE, NULL);
	if (error == 0 && uap->fromlenaddr)
		error = copyout(&msg.msg_namelen, PTRIN(uap->fromlenaddr),
		    sizeof (msg.msg_namelen));
	return (error);
}

int
freebsd32_settimeofday(struct thread *td,
		       struct freebsd32_settimeofday_args *uap)
{
	struct timeval32 tv32;
	struct timeval tv, *tvp;
	struct timezone tz, *tzp;
	int error;

	if (uap->tv) {
		error = copyin(uap->tv, &tv32, sizeof(tv32));
		if (error)
			return (error);
		CP(tv32, tv, tv_sec);
		CP(tv32, tv, tv_usec);
		tvp = &tv;
	} else
		tvp = NULL;
	if (uap->tzp) {
		error = copyin(uap->tzp, &tz, sizeof(tz));
		if (error)
			return (error);
		tzp = &tz;
	} else
		tzp = NULL;
	return (kern_settimeofday(td, tvp, tzp));
}

int
freebsd32_utimes(struct thread *td, struct freebsd32_utimes_args *uap)
{
	struct timeval32 s32[2];
	struct timeval s[2], *sp;
	int error;

	if (uap->tptr != NULL) {
		error = copyin(uap->tptr, s32, sizeof(s32));
		if (error)
			return (error);
		CP(s32[0], s[0], tv_sec);
		CP(s32[0], s[0], tv_usec);
		CP(s32[1], s[1], tv_sec);
		CP(s32[1], s[1], tv_usec);
		sp = s;
	} else
		sp = NULL;
	return (kern_utimesat(td, AT_FDCWD, uap->path, UIO_USERSPACE,
	    sp, UIO_SYSSPACE));
}

int
freebsd32_lutimes(struct thread *td, struct freebsd32_lutimes_args *uap)
{
	struct timeval32 s32[2];
	struct timeval s[2], *sp;
	int error;

	if (uap->tptr != NULL) {
		error = copyin(uap->tptr, s32, sizeof(s32));
		if (error)
			return (error);
		CP(s32[0], s[0], tv_sec);
		CP(s32[0], s[0], tv_usec);
		CP(s32[1], s[1], tv_sec);
		CP(s32[1], s[1], tv_usec);
		sp = s;
	} else
		sp = NULL;
	return (kern_lutimes(td, uap->path, UIO_USERSPACE, sp, UIO_SYSSPACE));
}

int
freebsd32_futimes(struct thread *td, struct freebsd32_futimes_args *uap)
{
	struct timeval32 s32[2];
	struct timeval s[2], *sp;
	int error;

	if (uap->tptr != NULL) {
		error = copyin(uap->tptr, s32, sizeof(s32));
		if (error)
			return (error);
		CP(s32[0], s[0], tv_sec);
		CP(s32[0], s[0], tv_usec);
		CP(s32[1], s[1], tv_sec);
		CP(s32[1], s[1], tv_usec);
		sp = s;
	} else
		sp = NULL;
	return (kern_futimes(td, uap->fd, sp, UIO_SYSSPACE));
}

int
freebsd32_futimesat(struct thread *td, struct freebsd32_futimesat_args *uap)
{
	struct timeval32 s32[2];
	struct timeval s[2], *sp;
	int error;

	if (uap->times != NULL) {
		error = copyin(uap->times, s32, sizeof(s32));
		if (error)
			return (error);
		CP(s32[0], s[0], tv_sec);
		CP(s32[0], s[0], tv_usec);
		CP(s32[1], s[1], tv_sec);
		CP(s32[1], s[1], tv_usec);
		sp = s;
	} else
		sp = NULL;
	return (kern_utimesat(td, uap->fd, uap->path, UIO_USERSPACE,
		sp, UIO_SYSSPACE));
}

int
freebsd32_futimens(struct thread *td, struct freebsd32_futimens_args *uap)
{
	struct timespec32 ts32[2];
	struct timespec ts[2], *tsp;
	int error;

	if (uap->times != NULL) {
		error = copyin(uap->times, ts32, sizeof(ts32));
		if (error)
			return (error);
		CP(ts32[0], ts[0], tv_sec);
		CP(ts32[0], ts[0], tv_nsec);
		CP(ts32[1], ts[1], tv_sec);
		CP(ts32[1], ts[1], tv_nsec);
		tsp = ts;
	} else
		tsp = NULL;
	return (kern_futimens(td, uap->fd, tsp, UIO_SYSSPACE));
}

int
freebsd32_utimensat(struct thread *td, struct freebsd32_utimensat_args *uap)
{
	struct timespec32 ts32[2];
	struct timespec ts[2], *tsp;
	int error;

	if (uap->times != NULL) {
		error = copyin(uap->times, ts32, sizeof(ts32));
		if (error)
			return (error);
		CP(ts32[0], ts[0], tv_sec);
		CP(ts32[0], ts[0], tv_nsec);
		CP(ts32[1], ts[1], tv_sec);
		CP(ts32[1], ts[1], tv_nsec);
		tsp = ts;
	} else
		tsp = NULL;
	return (kern_utimensat(td, uap->fd, uap->path, UIO_USERSPACE,
	    tsp, UIO_SYSSPACE, uap->flag));
}

int
freebsd32_adjtime(struct thread *td, struct freebsd32_adjtime_args *uap)
{
	struct timeval32 tv32;
	struct timeval delta, olddelta, *deltap;
	int error;

	if (uap->delta) {
		error = copyin(uap->delta, &tv32, sizeof(tv32));
		if (error)
			return (error);
		CP(tv32, delta, tv_sec);
		CP(tv32, delta, tv_usec);
		deltap = &delta;
	} else
		deltap = NULL;
	error = kern_adjtime(td, deltap, &olddelta);
	if (uap->olddelta && error == 0) {
		CP(olddelta, tv32, tv_sec);
		CP(olddelta, tv32, tv_usec);
		error = copyout(&tv32, uap->olddelta, sizeof(tv32));
	}
	return (error);
}

#ifdef COMPAT_FREEBSD4
int
freebsd4_freebsd32_statfs(struct thread *td, struct freebsd4_freebsd32_statfs_args *uap)
{
	struct statfs32 s32;
	struct statfs *sp;
	int error;

	sp = malloc(sizeof(struct statfs), M_STATFS, M_WAITOK);
	error = kern_statfs(td, __USER_CAP_STR(uap->path), UIO_USERSPACE, sp);
	if (error == 0) {
		copy_statfs(sp, &s32);
		error = copyout(&s32, uap->buf, sizeof(s32));
	}
	free(sp, M_STATFS);
	return (error);
}
#endif

#ifdef COMPAT_FREEBSD4
int
freebsd4_freebsd32_fstatfs(struct thread *td, struct freebsd4_freebsd32_fstatfs_args *uap)
{
	struct statfs32 s32;
	struct statfs *sp;
	int error;

	sp = malloc(sizeof(struct statfs), M_STATFS, M_WAITOK);
	error = kern_fstatfs(td, uap->fd, sp);
	if (error == 0) {
		copy_statfs(sp, &s32);
		error = copyout(&s32, uap->buf, sizeof(s32));
	}
	free(sp, M_STATFS);
	return (error);
}
#endif

#ifdef COMPAT_FREEBSD4
int
freebsd4_freebsd32_fhstatfs(struct thread *td, struct freebsd4_freebsd32_fhstatfs_args *uap)
{
	struct statfs32 s32;
	struct statfs *sp;
	fhandle_t fh;
	int error;

	if ((error = copyin(uap->u_fhp, &fh, sizeof(fhandle_t))) != 0)
		return (error);
	sp = malloc(sizeof(struct statfs), M_STATFS, M_WAITOK);
	error = kern_fhstatfs(td, fh, sp);
	if (error == 0) {
		copy_statfs(sp, &s32);
		error = copyout(&s32, uap->buf, sizeof(s32));
	}
	free(sp, M_STATFS);
	return (error);
}
#endif

int
freebsd32_pread(struct thread *td, struct freebsd32_pread_args *uap)
{

	return (kern_pread(td, uap->fd, uap->buf, uap->nbyte,
	    PAIR32TO64(off_t, uap->offset)));
}

int
freebsd32_pwrite(struct thread *td, struct freebsd32_pwrite_args *uap)
{

	return (kern_pwrite(td, uap->fd, uap->buf, uap->nbyte,
	    PAIR32TO64(off_t, uap->offset)));
}

#ifdef COMPAT_43
int
ofreebsd32_lseek(struct thread *td, struct ofreebsd32_lseek_args *uap)
{

	return (kern_lseek(td, uap->fd, uap->offset, uap->whence));
}
#endif

int
freebsd32_lseek(struct thread *td, struct freebsd32_lseek_args *uap)
{
	int error;
	off_t pos;

	error = kern_lseek(td, uap->fd, PAIR32TO64(off_t, uap->offset),
	    uap->whence);
	/* Expand the quad return into two parts for eax and edx */
	pos = td->td_uretoff.tdu_off;
	td->td_retval[RETVAL_LO] = pos & 0xffffffff;	/* %eax */
	td->td_retval[RETVAL_HI] = pos >> 32;		/* %edx */
	return error;
}

int
freebsd32_truncate(struct thread *td, struct freebsd32_truncate_args *uap)
{

	return (kern_truncate(td, uap->path, UIO_USERSPACE,
	    PAIR32TO64(off_t, uap->length)));
}

int
freebsd32_ftruncate(struct thread *td, struct freebsd32_ftruncate_args *uap)
{

	return (kern_ftruncate(td, uap->fd, PAIR32TO64(off_t, uap->length)));
}

#ifdef COMPAT_43
int
ofreebsd32_getdirentries(struct thread *td,
    struct ofreebsd32_getdirentries_args *uap)
{
	struct ogetdirentries_args ap;
	int error;
	long loff;
	int32_t loff_cut;

	ap.fd = uap->fd;
	ap.buf = uap->buf;
	ap.count = uap->count;
	ap.basep = NULL;
	error = kern_ogetdirentries(td, &ap, &loff);
	if (error == 0) {
		loff_cut = loff;
		error = copyout(&loff_cut, uap->basep, sizeof(int32_t));
	}
	return (error);
}
#endif

#if defined(COMPAT_FREEBSD11)
int
freebsd11_freebsd32_getdirentries(struct thread *td,
    struct freebsd11_freebsd32_getdirentries_args *uap)
{
	long base;
	int32_t base32;
	int error;

	error = freebsd11_kern_getdirentries(td, uap->fd,
	    __USER_CAP(uap->buf, uap->count), uap->count, &base, NULL);
	if (error)
		return (error);
	if (uap->basep != NULL) {
		base32 = base;
		error = copyout(&base32, uap->basep, sizeof(int32_t));
	}
	return (error);
}

int
freebsd11_freebsd32_getdents(struct thread *td,
    struct freebsd11_freebsd32_getdents_args *uap)
{
	struct freebsd11_freebsd32_getdirentries_args ap;

	ap.fd = uap->fd;
	ap.buf = uap->buf;
	ap.count = uap->count;
	ap.basep = NULL;
	return (freebsd11_freebsd32_getdirentries(td, &ap));
}
#endif /* COMPAT_FREEBSD11 */

#ifdef COMPAT_FREEBSD6
/* versions with the 'int pad' argument */
int
freebsd6_freebsd32_pread(struct thread *td, struct freebsd6_freebsd32_pread_args *uap)
{

	return (kern_pread(td, uap->fd, __USER_CAP(uap->buf, uap->nbyte),
	    uap->nbyte, PAIR32TO64(off_t, uap->offset)));
}

int
freebsd6_freebsd32_pwrite(struct thread *td, struct freebsd6_freebsd32_pwrite_args *uap)
{

	return (kern_pwrite(td, uap->fd, __USER_CAP(uap->buf, uap->nbyte),
	    uap->nbyte, PAIR32TO64(off_t, uap->offset)));
}

int
freebsd6_freebsd32_lseek(struct thread *td, struct freebsd6_freebsd32_lseek_args *uap)
{
	int error;
	off_t pos;

	error = kern_lseek(td, uap->fd, PAIR32TO64(off_t, uap->offset),
	    uap->whence);
	/* Expand the quad return into two parts for eax and edx */
	pos = *(off_t *)(td->td_retval);
	td->td_retval[RETVAL_LO] = pos & 0xffffffff;	/* %eax */
	td->td_retval[RETVAL_HI] = pos >> 32;		/* %edx */
	return error;
}

int
freebsd6_freebsd32_truncate(struct thread *td, struct freebsd6_freebsd32_truncate_args *uap)
{

	return (kern_truncate(td, uap->path, UIO_USERSPACE,
	    PAIR32TO64(off_t, uap->length)));
}

int
freebsd6_freebsd32_ftruncate(struct thread *td, struct freebsd6_freebsd32_ftruncate_args *uap)
{

	return (kern_ftruncate(td, uap->fd, PAIR32TO64(off_t, uap->length)));
}
#endif /* COMPAT_FREEBSD6 */

struct sf_hdtr32 {
	uint32_t headers;
	int hdr_cnt;
	uint32_t trailers;
	int trl_cnt;
};

static int
freebsd32_copyin_hdtr(const struct sf_hdtr32 * __capability uhdtr,
    struct sf_hdtr *hdtr)
{
	struct sf_hdtr32 hdtr32;
	int error;

	error = copyin(uhdtr, &hdtr32, sizeof(hdtr32));
	if (error != 0)
		return (error);
	hdtr->headers = __USER_CAP_ARRAY(PTRIN(hdtr32.headers), hdtr32.hdr_cnt);
	hdtr->hdr_cnt = hdtr32.hdr_cnt;
	hdtr->trailers = __USER_CAP_ARRAY(PTRIN(hdtr32.trailers),
	    hdtr32.trl_cnt);
	hdtr->hdr_cnt = hdtr32.trl_cnt;

	return (0);
}

#ifdef COMPAT_FREEBSD4
int
freebsd4_freebsd32_sendfile(struct thread *td,
    struct freebsd4_freebsd32_sendfile_args *uap)
{

	return (kern_sendfile(td, uap->fd, uap->s,
	    PAIR32TO64(off_t, uap->offset), uap->nbytes,
	    __USER_CAP_OBJ(uap->hdtr), __USER_CAP_OBJ(uap->sbytes),
	    uap->flags, 1, (copyin_hdtr_t *)freebsd32_copyin_hdtr,
	    freebsd32_copyinuio));
}
#endif

int
freebsd32_sendfile(struct thread *td, struct freebsd32_sendfile_args *uap)
{

	return (kern_sendfile(td, uap->fd, uap->s,
	    PAIR32TO64(off_t, uap->offset), uap->nbytes,
	    __USER_CAP_OBJ(uap->hdtr), __USER_CAP_OBJ(uap->sbytes),
	    uap->flags, 0, (copyin_hdtr_t *)freebsd32_copyin_hdtr,
	    freebsd32_copyinuio));
}

static void
copy_stat(struct stat *in, struct stat32 *out)
{

	CP(*in, *out, st_dev);
	CP(*in, *out, st_ino);
	CP(*in, *out, st_mode);
	CP(*in, *out, st_nlink);
	CP(*in, *out, st_uid);
	CP(*in, *out, st_gid);
	CP(*in, *out, st_rdev);
	TS_CP(*in, *out, st_atim);
	TS_CP(*in, *out, st_mtim);
	TS_CP(*in, *out, st_ctim);
	CP(*in, *out, st_size);
	CP(*in, *out, st_blocks);
	CP(*in, *out, st_blksize);
	CP(*in, *out, st_flags);
	CP(*in, *out, st_gen);
	TS_CP(*in, *out, st_birthtim);
	out->st_padding0 = 0;
	out->st_padding1 = 0;
#ifdef __STAT32_TIME_T_EXT
	out->st_atim_ext = 0;
	out->st_mtim_ext = 0;
	out->st_ctim_ext = 0;
	out->st_btim_ext = 0;
#endif
	bzero(out->st_spare, sizeof(out->st_spare));
}

#ifdef COMPAT_43
static void
copy_ostat(struct stat *in, struct ostat32 *out)
{

	bzero(out, sizeof(*out));
	CP(*in, *out, st_dev);
	CP(*in, *out, st_ino);
	CP(*in, *out, st_mode);
	CP(*in, *out, st_nlink);
	CP(*in, *out, st_uid);
	CP(*in, *out, st_gid);
	CP(*in, *out, st_rdev);
	out->st_size = MIN(in->st_size, INT32_MAX);
	TS_CP(*in, *out, st_atim);
	TS_CP(*in, *out, st_mtim);
	TS_CP(*in, *out, st_ctim);
	CP(*in, *out, st_blksize);
	CP(*in, *out, st_blocks);
	CP(*in, *out, st_flags);
	CP(*in, *out, st_gen);
}
#endif

#ifdef COMPAT_43
int
ofreebsd32_stat(struct thread *td, struct ofreebsd32_stat_args *uap)
{
	struct stat sb;
	struct ostat32 sb32;
	int error;

	error = kern_statat(td, 0, AT_FDCWD, __USER_CAP_STR(uap->path),
	    UIO_USERSPACE, &sb, NULL);
	if (error)
		return (error);
	copy_ostat(&sb, &sb32);
	error = copyout(&sb32, uap->ub, sizeof (sb32));
	return (error);
}
#endif

int
freebsd32_fstat(struct thread *td, struct freebsd32_fstat_args *uap)
{
	struct stat ub;
	struct stat32 ub32;
	int error;

	error = kern_fstat(td, uap->fd, &ub);
	if (error)
		return (error);
	copy_stat(&ub, &ub32);
	error = copyout(&ub32, uap->ub, sizeof(ub32));
	return (error);
}

#ifdef COMPAT_43
int
ofreebsd32_fstat(struct thread *td, struct ofreebsd32_fstat_args *uap)
{
	struct stat ub;
	struct ostat32 ub32;
	int error;

	error = kern_fstat(td, uap->fd, &ub);
	if (error)
		return (error);
	copy_ostat(&ub, &ub32);
	error = copyout(&ub32, uap->ub, sizeof(ub32));
	return (error);
}
#endif

int
freebsd32_fstatat(struct thread *td, struct freebsd32_fstatat_args *uap)
{
	struct stat ub;
	struct stat32 ub32;
	int error;

	error = kern_statat(td, uap->flag, uap->fd, __USER_CAP_STR(uap->path),
	    UIO_USERSPACE, &ub, NULL);
	if (error)
		return (error);
	copy_stat(&ub, &ub32);
	error = copyout(&ub32, uap->buf, sizeof(ub32));
	return (error);
}

#ifdef COMPAT_43
int
ofreebsd32_lstat(struct thread *td, struct ofreebsd32_lstat_args *uap)
{
	struct stat sb;
	struct ostat32 sb32;
	int error;

	error = kern_statat(td, AT_SYMLINK_NOFOLLOW, AT_FDCWD,
	    __USER_CAP_STR(uap->path), UIO_USERSPACE, &sb, NULL);
	if (error)
		return (error);
	copy_ostat(&sb, &sb32);
	error = copyout(&sb32, uap->ub, sizeof (sb32));
	return (error);
}
#endif

int
freebsd32_fhstat(struct thread *td, struct freebsd32_fhstat_args *uap)
{
	struct stat sb;
	struct stat32 sb32;
	struct fhandle fh;
	int error;

	error = copyin(uap->u_fhp, &fh, sizeof(fhandle_t));
        if (error != 0)
                return (error);
	error = kern_fhstat(td, fh, &sb);
	if (error != 0)
		return (error);
	copy_stat(&sb, &sb32);
	error = copyout(&sb32, uap->sb, sizeof (sb32));
	return (error);
}

#if defined(COMPAT_FREEBSD11)
extern int ino64_trunc_error;

static int
freebsd11_cvtstat32(struct stat *in, struct freebsd11_stat32 *out)
{

	CP(*in, *out, st_ino);
	if (in->st_ino != out->st_ino) {
		switch (ino64_trunc_error) {
		default:
		case 0:
			break;
		case 1:
			return (EOVERFLOW);
		case 2:
			out->st_ino = UINT32_MAX;
			break;
		}
	}
	CP(*in, *out, st_nlink);
	if (in->st_nlink != out->st_nlink) {
		switch (ino64_trunc_error) {
		default:
		case 0:
			break;
		case 1:
			return (EOVERFLOW);
		case 2:
			out->st_nlink = UINT16_MAX;
			break;
		}
	}
	out->st_dev = in->st_dev;
	if (out->st_dev != in->st_dev) {
		switch (ino64_trunc_error) {
		default:
			break;
		case 1:
			return (EOVERFLOW);
		}
	}
	CP(*in, *out, st_mode);
	CP(*in, *out, st_uid);
	CP(*in, *out, st_gid);
	out->st_rdev = in->st_rdev;
	if (out->st_rdev != in->st_rdev) {
		switch (ino64_trunc_error) {
		default:
			break;
		case 1:
			return (EOVERFLOW);
		}
	}
	TS_CP(*in, *out, st_atim);
	TS_CP(*in, *out, st_mtim);
	TS_CP(*in, *out, st_ctim);
	CP(*in, *out, st_size);
	CP(*in, *out, st_blocks);
	CP(*in, *out, st_blksize);
	CP(*in, *out, st_flags);
	CP(*in, *out, st_gen);
	TS_CP(*in, *out, st_birthtim);
	out->st_lspare = 0;
	bzero((char *)&out->st_birthtim + sizeof(out->st_birthtim),
	    sizeof(*out) - offsetof(struct freebsd11_stat32,
	    st_birthtim) - sizeof(out->st_birthtim));
	return (0);
}

int
freebsd11_freebsd32_stat(struct thread *td,
    struct freebsd11_freebsd32_stat_args *uap)
{
	struct stat sb;
	struct freebsd11_stat32 sb32;
	int error;

	error = kern_statat(td, 0, AT_FDCWD, __USER_CAP_STR(uap->path),
	    UIO_USERSPACE, &sb, NULL);
	if (error != 0)
		return (error);
	error = freebsd11_cvtstat32(&sb, &sb32);
	if (error == 0)
		error = copyout(&sb32, uap->ub, sizeof (sb32));
	return (error);
}

int
freebsd11_freebsd32_fstat(struct thread *td,
    struct freebsd11_freebsd32_fstat_args *uap)
{
	struct stat sb;
	struct freebsd11_stat32 sb32;
	int error;

	error = kern_fstat(td, uap->fd, &sb);
	if (error != 0)
		return (error);
	error = freebsd11_cvtstat32(&sb, &sb32);
	if (error == 0)
		error = copyout(&sb32, uap->ub, sizeof (sb32));
	return (error);
}

int
freebsd11_freebsd32_fstatat(struct thread *td,
    struct freebsd11_freebsd32_fstatat_args *uap)
{
	struct stat sb;
	struct freebsd11_stat32 sb32;
	int error;

	error = kern_statat(td, uap->flag, uap->fd, __USER_CAP_STR(uap->path),
	    UIO_USERSPACE, &sb, NULL);
	if (error != 0)
		return (error);
	error = freebsd11_cvtstat32(&sb, &sb32);
	if (error == 0)
		error = copyout(&sb32, uap->buf, sizeof (sb32));
	return (error);
}

int
freebsd11_freebsd32_lstat(struct thread *td,
    struct freebsd11_freebsd32_lstat_args *uap)
{
	struct stat sb;
	struct freebsd11_stat32 sb32;
	int error;

	error = kern_statat(td, AT_SYMLINK_NOFOLLOW, AT_FDCWD,
	    __USER_CAP_STR(uap->path), UIO_USERSPACE, &sb, NULL);
	if (error != 0)
		return (error);
	error = freebsd11_cvtstat32(&sb, &sb32);
	if (error == 0)
		error = copyout(&sb32, uap->ub, sizeof (sb32));
	return (error);
}

int
freebsd11_freebsd32_fhstat(struct thread *td,
    struct freebsd11_freebsd32_fhstat_args *uap)
{
	struct stat sb;
	struct freebsd11_stat32 sb32;
	struct fhandle fh;
	int error;

	error = copyin(uap->u_fhp, &fh, sizeof(fhandle_t));
        if (error != 0)
                return (error);
	error = kern_fhstat(td, fh, &sb);
	if (error != 0)
		return (error);
	error = freebsd11_cvtstat32(&sb, &sb32);
	if (error == 0)
		error = copyout(&sb32, uap->sb, sizeof (sb32));
	return (error);
}
#endif

int
freebsd32___sysctl(struct thread *td, struct freebsd32___sysctl_args *uap)
{
	int error, name[CTL_MAXNAME];
	size_t j, oldlen;
	uint32_t tmp;

	if (uap->namelen > CTL_MAXNAME || uap->namelen < 2)
		return (EINVAL);
 	error = copyin(uap->name, name, uap->namelen * sizeof(int));
 	if (error)
		return (error);
	if (uap->oldlenp) {
		error = fueword32(uap->oldlenp, &tmp);
		oldlen = tmp;
	} else {
		oldlen = 0;
	}
	if (error != 0)
		return (EFAULT);
	error = userland_sysctl(td, name, uap->namelen,
		uap->old, &oldlen, 1,
		uap->new, uap->newlen, &j, SCTL_MASK32);
	if (error)
		return (error);
	if (uap->oldlenp)
		suword32(uap->oldlenp, j);
	return (0);
}

int
freebsd32___sysctlbyname(struct thread *td,
    struct freebsd32___sysctlbyname_args *uap)
{
	size_t oldlen, rv;
	int error;
	uint32_t tmp;

	if (uap->oldlenp != NULL) {
		error = fueword32(uap->oldlenp, &tmp);
		oldlen = tmp;
	} else {
		error = oldlen = 0;
	}
	if (error != 0)
		return (EFAULT);
	error = kern___sysctlbyname(td, uap->name, uap->namelen, uap->old,
	    &oldlen, uap->new, uap->newlen, &rv, SCTL_MASK32, 1);
	if (error != 0)
		return (error);
	if (uap->oldlenp != NULL)
		error = suword32(uap->oldlenp, rv);

	return (error);
}

int
freebsd32_jail(struct thread *td, struct freebsd32_jail_args *uap)
{
	uint32_t version;
	int error;

	error = copyin(uap->jail, &version, sizeof(version));
	if (error)
		return (error);

	switch (version) {
	case 0: {
		/* FreeBSD single IPv4 jails. */
		struct jail32_v0 j32_v0;
		struct in_addr ip4;

		error = copyin(uap->jail, &j32_v0, sizeof(struct jail32_v0));
		if (error)
			return (error);
		/* jail_v0 is host order */
		ip4.s_addr = htonl(j32_v0.ip_number);
		return (kern_jail(td, __USER_CAP_STR(PTRIN(j32_v0.path)),
		    __USER_CAP_STR(PTRIN(j32_v0.hostname)), NULL, &ip4, 1,
		    NULL, 0, UIO_SYSSPACE));
	}

	case 1:
		/*
		 * Version 1 was used by multi-IPv4 jail implementations
		 * that never made it into the official kernel.
		 */
		return (EINVAL);

	case 2:	/* JAIL_API_VERSION */
	{
		/* FreeBSD multi-IPv4/IPv6,noIP jails. */
		struct jail32 j32;

		error = copyin(uap->jail, &j32, sizeof(struct jail32));
		if (error)
			return (error);
		return (kern_jail(td, __USER_CAP_STR(PTRIN(j32.path)),
		    __USER_CAP_STR(PTRIN(j32.hostname)),
		    __USER_CAP_STR(PTRIN(j32.jailname)),
		    __USER_CAP_ARRAY(PTRIN(j32.ip4), j32.ip4s), j32.ip4s,
		    __USER_CAP_ARRAY(PTRIN(j32.ip6), j32.ip6s), j32.ip6s,
		    UIO_USERSPACE));
	}

	default:
		/* Sci-Fi jails are not supported, sorry. */
		return (EINVAL);
	}
}

int
freebsd32_jail_set(struct thread *td, struct freebsd32_jail_set_args *uap)
{

	return (user_jail_set(td, __USER_CAP_ARRAY(uap->iovp, uap->iovcnt),
	    uap->iovcnt, uap->flags, freebsd32_copyinuio));
}

static int
freebsd32_updateiov(const struct uio *uiop, struct iovec * __capability cb_arg)
{
	int i, error;
	/*
	 * The second argument is not actually a struct iovec *, but C's type
	 * system does not allow for overloaded callbacks.
	 */
	struct iovec32 * __capability iovp =
	    (struct iovec32 * __capability)cb_arg;

	for (i = 0; i < uiop->uio_iovcnt; i++) {
		error = suword32(&iovp[i].iov_len, uiop->uio_iov[i].iov_len);
		if (error != 0)
			return (error);
	}
	return (0);
}

int
freebsd32_jail_get(struct thread *td, struct freebsd32_jail_get_args *uap)
{

	return (user_jail_get(td, __USER_CAP_ARRAY(uap->iovp, uap->iovcnt),
	    uap->iovcnt, uap->flags, freebsd32_copyinuio, freebsd32_updateiov));
}

int
freebsd32_sigaction(struct thread *td, struct freebsd32_sigaction_args *uap)
{
	struct sigaction32 s32;
	struct sigaction sa, osa, *sap;
	int error;

	if (uap->act) {
		error = copyin(uap->act, &s32, sizeof(s32));
		if (error)
			return (error);
		sa.sa_handler = PTRIN(s32.sa_u);
		CP(s32, sa, sa_flags);
		CP(s32, sa, sa_mask);
		sap = &sa;
	} else
		sap = NULL;
	error = kern_sigaction(td, uap->sig, sap, &osa, 0);
	if (error == 0 && uap->oact != NULL) {
		s32.sa_u = PTROUT(osa.sa_handler);
		CP(osa, s32, sa_flags);
		CP(osa, s32, sa_mask);
		error = copyout(&s32, uap->oact, sizeof(s32));
	}
	return (error);
}

#ifdef COMPAT_FREEBSD4
int
freebsd4_freebsd32_sigaction(struct thread *td,
			     struct freebsd4_freebsd32_sigaction_args *uap)
{
	struct sigaction32 s32;
	struct sigaction sa, osa, *sap;
	int error;

	if (uap->act) {
		error = copyin(uap->act, &s32, sizeof(s32));
		if (error)
			return (error);
		sa.sa_handler = PTRIN(s32.sa_u);
		CP(s32, sa, sa_flags);
		CP(s32, sa, sa_mask);
		sap = &sa;
	} else
		sap = NULL;
	error = kern_sigaction(td, uap->sig, sap, &osa, KSA_FREEBSD4);
	if (error == 0 && uap->oact != NULL) {
		s32.sa_u = PTROUT(osa.sa_handler);
		CP(osa, s32, sa_flags);
		CP(osa, s32, sa_mask);
		error = copyout(&s32, uap->oact, sizeof(s32));
	}
	return (error);
}
#endif

#ifdef COMPAT_43
struct osigaction32 {
	u_int32_t	sa_u;
	osigset_t	sa_mask;
	int		sa_flags;
};

#define	ONSIG	32

int
ofreebsd32_sigaction(struct thread *td,
			     struct ofreebsd32_sigaction_args *uap)
{
	struct osigaction32 s32;
	struct sigaction sa, osa, *sap;
	int error;

	if (uap->signum <= 0 || uap->signum >= ONSIG)
		return (EINVAL);

	if (uap->nsa) {
		error = copyin(uap->nsa, &s32, sizeof(s32));
		if (error)
			return (error);
		sa.sa_handler = PTRIN(s32.sa_u);
		CP(s32, sa, sa_flags);
		OSIG2SIG(s32.sa_mask, sa.sa_mask);
		sap = &sa;
	} else
		sap = NULL;
	error = kern_sigaction(td, uap->signum, sap, &osa, KSA_OSIGSET);
	if (error == 0 && uap->osa != NULL) {
		s32.sa_u = PTROUT(osa.sa_handler);
		CP(osa, s32, sa_flags);
		SIG2OSIG(osa.sa_mask, s32.sa_mask);
		error = copyout(&s32, uap->osa, sizeof(s32));
	}
	return (error);
}

int
ofreebsd32_sigprocmask(struct thread *td,
			       struct ofreebsd32_sigprocmask_args *uap)
{
	sigset_t set, oset;
	int error;

	OSIG2SIG(uap->mask, set);
	error = kern_sigprocmask(td, uap->how, &set, &oset, SIGPROCMASK_OLD);
	SIG2OSIG(oset, td->td_retval[0]);
	return (error);
}

int
ofreebsd32_sigpending(struct thread *td,
			      struct ofreebsd32_sigpending_args *uap)
{
	struct proc *p = td->td_proc;
	sigset_t siglist;

	PROC_LOCK(p);
	siglist = p->p_siglist;
	SIGSETOR(siglist, td->td_siglist);
	PROC_UNLOCK(p);
	SIG2OSIG(siglist, td->td_retval[0]);
	return (0);
}

struct sigvec32 {
	u_int32_t	sv_handler;
	int		sv_mask;
	int		sv_flags;
};

int
ofreebsd32_sigvec(struct thread *td,
			  struct ofreebsd32_sigvec_args *uap)
{
	struct sigvec32 vec;
	struct sigaction sa, osa, *sap;
	int error;

	if (uap->signum <= 0 || uap->signum >= ONSIG)
		return (EINVAL);

	if (uap->nsv) {
		error = copyin(uap->nsv, &vec, sizeof(vec));
		if (error)
			return (error);
		sa.sa_handler = PTRIN(vec.sv_handler);
		OSIG2SIG(vec.sv_mask, sa.sa_mask);
		sa.sa_flags = vec.sv_flags;
		sa.sa_flags ^= SA_RESTART;
		sap = &sa;
	} else
		sap = NULL;
	error = kern_sigaction(td, uap->signum, sap, &osa, KSA_OSIGSET);
	if (error == 0 && uap->osv != NULL) {
		vec.sv_handler = PTROUT(osa.sa_handler);
		SIG2OSIG(osa.sa_mask, vec.sv_mask);
		vec.sv_flags = osa.sa_flags;
		vec.sv_flags &= ~SA_NOCLDWAIT;
		vec.sv_flags ^= SA_RESTART;
		error = copyout(&vec, uap->osv, sizeof(vec));
	}
	return (error);
}

int
ofreebsd32_sigblock(struct thread *td,
			    struct ofreebsd32_sigblock_args *uap)
{
	sigset_t set, oset;

	OSIG2SIG(uap->mask, set);
	kern_sigprocmask(td, SIG_BLOCK, &set, &oset, 0);
	SIG2OSIG(oset, td->td_retval[0]);
	return (0);
}

int
ofreebsd32_sigsetmask(struct thread *td,
			      struct ofreebsd32_sigsetmask_args *uap)
{
	sigset_t set, oset;

	OSIG2SIG(uap->mask, set);
	kern_sigprocmask(td, SIG_SETMASK, &set, &oset, 0);
	SIG2OSIG(oset, td->td_retval[0]);
	return (0);
}

int
ofreebsd32_sigsuspend(struct thread *td,
			      struct ofreebsd32_sigsuspend_args *uap)
{
	sigset_t mask;

	OSIG2SIG(uap->mask, mask);
	return (kern_sigsuspend(td, mask));
}

struct sigstack32 {
	u_int32_t	ss_sp;
	int		ss_onstack;
};

int
ofreebsd32_sigstack(struct thread *td,
			    struct ofreebsd32_sigstack_args *uap)
{
	struct sigstack32 s32;
	struct sigstack nss, oss;
	int error = 0, unss;

	if (uap->nss != NULL) {
		error = copyin(uap->nss, &s32, sizeof(s32));
		if (error)
			return (error);
		nss.ss_sp = PTRIN(s32.ss_sp);
		CP(s32, nss, ss_onstack);
		unss = 1;
	} else {
		unss = 0;
	}
	oss.ss_sp = td->td_sigstk.ss_sp;
	oss.ss_onstack = sigonstack(cpu_getstack(td));
	if (unss) {
		td->td_sigstk.ss_sp = nss.ss_sp;
		td->td_sigstk.ss_size = 0;
		td->td_sigstk.ss_flags |= (nss.ss_onstack & SS_ONSTACK);
		td->td_pflags |= TDP_ALTSTACK;
	}
	if (uap->oss != NULL) {
		s32.ss_sp = PTROUT(oss.ss_sp);
		CP(oss, s32, ss_onstack);
		error = copyout(&s32, uap->oss, sizeof(s32));
	}
	return (error);
}
#endif

int
freebsd32_nanosleep(struct thread *td, struct freebsd32_nanosleep_args *uap)
{

	return (freebsd32_user_clock_nanosleep(td, CLOCK_REALTIME,
	    TIMER_RELTIME, uap->rqtp, uap->rmtp));
}

int
freebsd32_clock_nanosleep(struct thread *td,
    struct freebsd32_clock_nanosleep_args *uap)
{
	int error;

	error = freebsd32_user_clock_nanosleep(td, uap->clock_id, uap->flags,
	    uap->rqtp, uap->rmtp);
	return (kern_posix_error(td, error));
}

static int
freebsd32_user_clock_nanosleep(struct thread *td, clockid_t clock_id,
    int flags, const struct timespec32 *ua_rqtp, struct timespec32 *ua_rmtp)
{
	struct timespec32 rmt32, rqt32;
	struct timespec rmt, rqt;
	int error, error2;

	error = copyin(ua_rqtp, &rqt32, sizeof(rqt32));
	if (error)
		return (error);

	CP(rqt32, rqt, tv_sec);
	CP(rqt32, rqt, tv_nsec);

	error = kern_clock_nanosleep(td, clock_id, flags, &rqt, &rmt);
	if (error == EINTR && ua_rmtp != NULL && (flags & TIMER_ABSTIME) == 0) {
		CP(rmt, rmt32, tv_sec);
		CP(rmt, rmt32, tv_nsec);

		error2 = copyout(&rmt32, ua_rmtp, sizeof(rmt32));
		if (error2 != 0)
			error = error2;
	}
	return (error);
}

int
freebsd32_clock_gettime(struct thread *td,
			struct freebsd32_clock_gettime_args *uap)
{
	struct timespec	ats;
	struct timespec32 ats32;
	int error;

	error = kern_clock_gettime(td, uap->clock_id, &ats);
	if (error == 0) {
		CP(ats, ats32, tv_sec);
		CP(ats, ats32, tv_nsec);
		error = copyout(&ats32, uap->tp, sizeof(ats32));
	}
	return (error);
}

int
freebsd32_clock_settime(struct thread *td,
			struct freebsd32_clock_settime_args *uap)
{
	struct timespec	ats;
	struct timespec32 ats32;
	int error;

	error = copyin(uap->tp, &ats32, sizeof(ats32));
	if (error)
		return (error);
	CP(ats32, ats, tv_sec);
	CP(ats32, ats, tv_nsec);

	return (kern_clock_settime(td, uap->clock_id, &ats));
}

int
freebsd32_clock_getres(struct thread *td,
		       struct freebsd32_clock_getres_args *uap)
{
	struct timespec	ts;
	struct timespec32 ts32;
	int error;

	if (uap->tp == NULL)
		return (0);
	error = kern_clock_getres(td, uap->clock_id, &ts);
	if (error == 0) {
		CP(ts, ts32, tv_sec);
		CP(ts, ts32, tv_nsec);
		error = copyout(&ts32, uap->tp, sizeof(ts32));
	}
	return (error);
}

int freebsd32_ktimer_create(struct thread *td,
    struct freebsd32_ktimer_create_args *uap)
{
	struct sigevent32 ev32;
	struct sigevent ev, *evp;
	int error, id;

	if (uap->evp == NULL) {
		evp = NULL;
	} else {
		evp = &ev;
		error = copyin(uap->evp, &ev32, sizeof(ev32));
		if (error != 0)
			return (error);
		error = convert_sigevent32(&ev32, &ev);
		if (error != 0)
			return (error);
	}
	error = kern_ktimer_create(td, uap->clock_id, evp, &id, -1);
	if (error == 0) {
		error = copyout(&id, uap->timerid, sizeof(int));
		if (error != 0)
			kern_ktimer_delete(td, id);
	}
	return (error);
}

int
freebsd32_ktimer_settime(struct thread *td,
    struct freebsd32_ktimer_settime_args *uap)
{
	struct itimerspec32 val32, oval32;
	struct itimerspec val, oval, *ovalp;
	int error;

	error = copyin(uap->value, &val32, sizeof(val32));
	if (error != 0)
		return (error);
	ITS_CP(val32, val);
	ovalp = uap->ovalue != NULL ? &oval : NULL;
	error = kern_ktimer_settime(td, uap->timerid, uap->flags, &val, ovalp);
	if (error == 0 && uap->ovalue != NULL) {
		ITS_CP(oval, oval32);
		error = copyout(&oval32, uap->ovalue, sizeof(oval32));
	}
	return (error);
}

int
freebsd32_ktimer_gettime(struct thread *td,
    struct freebsd32_ktimer_gettime_args *uap)
{
	struct itimerspec32 val32;
	struct itimerspec val;
	int error;

	error = kern_ktimer_gettime(td, uap->timerid, &val);
	if (error == 0) {
		ITS_CP(val, val32);
		error = copyout(&val32, uap->value, sizeof(val32));
	}
	return (error);
}

int
freebsd32_clock_getcpuclockid2(struct thread *td,
    struct freebsd32_clock_getcpuclockid2_args *uap)
{
	clockid_t clk_id;
	int error;

	error = kern_clock_getcpuclockid2(td, PAIR32TO64(id_t, uap->id),
	    uap->which, &clk_id);
	if (error == 0)
		error = copyout(&clk_id, uap->clock_id, sizeof(clockid_t));
	return (error);
}

int
freebsd32_thr_new(struct thread *td,
		  struct freebsd32_thr_new_args *uap)
{
	struct thr_param32 param32;
	struct thr_param param;
	int error;

	if (uap->param_size < 0 ||
	    uap->param_size > sizeof(struct thr_param32))
		return (EINVAL);
	bzero(&param, sizeof(struct thr_param));
	bzero(&param32, sizeof(struct thr_param32));
	error = copyin(uap->param, &param32, uap->param_size);
	if (error != 0)
		return (error);
	param.start_func = PTRIN(param32.start_func);
	param.arg = PTRIN(param32.arg);
	param.stack_base = PTRIN(param32.stack_base);
	param.stack_size = param32.stack_size;
	param.tls_base = PTRIN(param32.tls_base);
	param.tls_size = param32.tls_size;
	param.child_tid = PTRIN(param32.child_tid);
	param.parent_tid = PTRIN(param32.parent_tid);
	param.flags = param32.flags;
	param.rtp = PTRIN(param32.rtp);
	param.spare[0] = PTRIN(param32.spare[0]);
	param.spare[1] = PTRIN(param32.spare[1]);
	param.spare[2] = PTRIN(param32.spare[2]);

	return (kern_thr_new(td, &param));
}

int
freebsd32_thr_suspend(struct thread *td, struct freebsd32_thr_suspend_args *uap)
{
	struct timespec32 ts32;
	struct timespec ts, *tsp;
	int error;

	error = 0;
	tsp = NULL;
	if (uap->timeout != NULL) {
		error = copyin((const void *)uap->timeout, (void *)&ts32,
		    sizeof(struct timespec32));
		if (error != 0)
			return (error);
		ts.tv_sec = ts32.tv_sec;
		ts.tv_nsec = ts32.tv_nsec;
		tsp = &ts;
	}
	return (kern_thr_suspend(td, tsp));
}

void
siginfo_to_siginfo32(const siginfo_t *src, struct siginfo32 *dst)
{
	bzero(dst, sizeof(*dst));
	dst->si_signo = src->si_signo;
	dst->si_errno = src->si_errno;
	dst->si_code = src->si_code;
	dst->si_pid = src->si_pid;
	dst->si_uid = src->si_uid;
	dst->si_status = src->si_status;
	dst->si_addr = (uintptr_t)src->si_addr;
	dst->si_value.sival_int = src->si_value.sival_int;
	dst->si_timerid = src->si_timerid;
	dst->si_overrun = src->si_overrun;
}

static int
freebsd32_copyout_siginfo(const siginfo_t *si, void * __capability info)
{
	struct siginfo32 si32;

	siginfo_to_siginfo32(si, &si32);
	return (copyout(&si32, info, sizeof(si32)));
}


#ifndef _FREEBSD32_SYSPROTO_H_
struct freebsd32_sigqueue_args {
        pid_t pid;
        int signum;
        /* union sigval32 */ int value;
};
#endif
int
freebsd32_sigqueue(struct thread *td, struct freebsd32_sigqueue_args *uap)
{
	union sigval sv;

	/*
	 * On 32-bit ABIs, sival_int and sival_ptr are the same.
	 * On 64-bit little-endian ABIs, the low bits are the same.
	 * In 64-bit big-endian ABIs, sival_int overlaps with
	 * sival_ptr's HIGH bits.  We choose to support sival_int
	 * rather than sival_ptr in this case as it seems to be
	 * more common.
	 */
	bzero(&sv, sizeof(sv));
	sv.sival_int = uap->value;

	return (kern_sigqueue(td, uap->pid, uap->signum, &sv));
}

int
freebsd32_sigtimedwait(struct thread *td, struct freebsd32_sigtimedwait_args *uap)
{
	struct timespec32 ts32;
	struct timespec ts;
	struct timespec *timeout;
	sigset_t set;
	ksiginfo_t ksi;
	struct siginfo32 si32;
	int error;

	if (uap->timeout) {
		error = copyin(uap->timeout, &ts32, sizeof(ts32));
		if (error)
			return (error);
		ts.tv_sec = ts32.tv_sec;
		ts.tv_nsec = ts32.tv_nsec;
		timeout = &ts;
	} else
		timeout = NULL;

	error = copyin(uap->set, &set, sizeof(set));
	if (error)
		return (error);

	error = kern_sigtimedwait(td, set, &ksi, timeout);
	if (error)
		return (error);

	if (uap->info) {
		siginfo_to_siginfo32(&ksi.ksi_info, &si32);
		error = copyout(&si32, uap->info, sizeof(struct siginfo32));
	}

	if (error == 0)
		td->td_retval[0] = ksi.ksi_signo;
	return (error);
}

/*
 * MPSAFE
 */
int
freebsd32_sigwaitinfo(struct thread *td, struct freebsd32_sigwaitinfo_args *uap)
{

	return (user_sigwaitinfo(td, __USER_CAP_OBJ(uap->set),
	    __USER_CAP_OBJ(uap->info),
	    (copyout_siginfo_t *)freebsd32_copyout_siginfo));
}

int
freebsd32_cpuset_setid(struct thread *td,
    struct freebsd32_cpuset_setid_args *uap)
{

	return (kern_cpuset_setid(td, uap->which,
	    PAIR32TO64(id_t, uap->id), uap->setid));
}

int
freebsd32_cpuset_getid(struct thread *td,
    struct freebsd32_cpuset_getid_args *uap)
{

	return (kern_cpuset_getid(td, uap->level, uap->which,
	    PAIR32TO64(id_t, uap->id), uap->setid));
}

int
freebsd32_cpuset_getaffinity(struct thread *td,
    struct freebsd32_cpuset_getaffinity_args *uap)
{

	return (kern_cpuset_getaffinity(td, uap->level, uap->which,
	    PAIR32TO64(id_t,uap->id), uap->cpusetsize, uap->mask));
}

int
freebsd32_cpuset_setaffinity(struct thread *td,
    struct freebsd32_cpuset_setaffinity_args *uap)
{

	return (kern_cpuset_setaffinity(td, uap->level, uap->which,
	    PAIR32TO64(id_t,uap->id), uap->cpusetsize, uap->mask));
}

int
freebsd32_cpuset_getdomain(struct thread *td,
    struct freebsd32_cpuset_getdomain_args *uap)
{

	return (kern_cpuset_getdomain(td, uap->level, uap->which,
	    PAIR32TO64(id_t,uap->id), uap->domainsetsize, uap->mask, uap->policy));
}

int
freebsd32_cpuset_setdomain(struct thread *td,
    struct freebsd32_cpuset_setdomain_args *uap)
{

	return (kern_cpuset_setdomain(td, uap->level, uap->which,
	    PAIR32TO64(id_t,uap->id), uap->domainsetsize, uap->mask, uap->policy));
}

int
freebsd32_nmount(struct thread *td, struct freebsd32_nmount_args *uap)
{

	return (kern_nmount(td, __USER_CAP_ARRAY(uap->iovp, uap->iovcnt),
	    uap->iovcnt, uap->flags, freebsd32_copyinuio));
}

#if 0
int
freebsd32_xxx(struct thread *td, struct freebsd32_xxx_args *uap)
{
	struct yyy32 *p32, s32;
	struct yyy *p = NULL, s;
	struct xxx_arg ap;
	int error;

	if (uap->zzz) {
		error = copyin(uap->zzz, &s32, sizeof(s32));
		if (error)
			return (error);
		/* translate in */
		p = &s;
	}
	error = kern_xxx(td, p);
	if (error)
		return (error);
	if (uap->zzz) {
		/* translate out */
		error = copyout(&s32, p32, sizeof(s32));
	}
	return (error);
}
#endif

int
syscall32_module_handler(struct module *mod, int what, void *arg)
{

	return (kern_syscall_module_handler(freebsd32_sysent, mod, what, arg));
}

int
syscall32_helper_register(struct syscall_helper_data *sd, int flags)
{

	return (kern_syscall_helper_register(freebsd32_sysent, sd, flags));
}

int
syscall32_helper_unregister(struct syscall_helper_data *sd)
{

	return (kern_syscall_helper_unregister(freebsd32_sysent, sd));
}

int
freebsd32_copyout_strings(struct image_params *imgp, uintptr_t *stack_base)
{
	int argc, envc, i;
	u_int32_t *vectp;
	char *stringp;
	uintptr_t destp, ustringp;
	struct freebsd32_ps_strings *arginfo;
	char canary[sizeof(long) * 8];
	int32_t pagesizes32[MAXPAGESIZES];
	size_t execpath_len;
	int error, szsigcode;

	/*
	 * Calculate string base and vector table pointers.
	 * Also deal with signal trampoline code for this exec type.
	 */
	if (imgp->execpath != NULL && imgp->auxargs != NULL)
		execpath_len = strlen(imgp->execpath) + 1;
	else
		execpath_len = 0;
	arginfo = (struct freebsd32_ps_strings *)curproc->p_sysent->
	    sv_psstrings;
	imgp->ps_strings = arginfo;
	if (imgp->proc->p_sysent->sv_sigcode_base == 0)
		szsigcode = *(imgp->proc->p_sysent->sv_szsigcode);
	else
		szsigcode = 0;
	destp =	(uintptr_t)arginfo;

	/*
	 * install sigcode
	 */
	if (szsigcode != 0) {
		destp -= szsigcode;
		destp = rounddown2(destp, sizeof(uint32_t));
		error = copyout(imgp->proc->p_sysent->sv_sigcode, (void *)destp,
		    szsigcode);
		if (error != 0)
			return (error);
	}

	/*
	 * Copy the image path for the rtld.
	 */
	if (execpath_len != 0) {
		destp -= execpath_len;
		imgp->execpathp = (void *)destp;
		error = copyout(imgp->execpath, imgp->execpathp, execpath_len);
		if (error != 0)
			return (error);
	}

	/*
	 * Prepare the canary for SSP.
	 */
	arc4rand(canary, sizeof(canary), 0);
	destp -= sizeof(canary);
	imgp->canary = (void *)destp;
	error = copyout(canary, imgp->canary, sizeof(canary));
	if (error != 0)
		return (error);
	imgp->canarylen = sizeof(canary);

	/*
	 * Prepare the pagesizes array.
	 */
	for (i = 0; i < MAXPAGESIZES; i++)
		pagesizes32[i] = (uint32_t)pagesizes[i];
	destp -= sizeof(pagesizes32);
	destp = rounddown2(destp, sizeof(uint32_t));
	imgp->pagesizes = (void *)destp;
	error = copyout(pagesizes32, imgp->pagesizes, sizeof(pagesizes32));
	if (error != 0)
		return (error);
	imgp->pagesizeslen = sizeof(pagesizes32);

	/*
	 * Allocate room for the argument and environment strings.
	 */
	destp -= ARG_MAX - imgp->args->stringspace;
	destp = rounddown2(destp, sizeof(uint32_t));
	ustringp = destp;

	if (imgp->sysent->sv_stackgap != NULL)
		imgp->sysent->sv_stackgap(imgp, &destp);

	if (imgp->auxargs) {
		/*
		 * Allocate room on the stack for the ELF auxargs
		 * array.  It has up to AT_COUNT entries.
		 */
		destp -= AT_COUNT * sizeof(Elf32_Auxinfo);
		destp = rounddown2(destp, sizeof(uint32_t));
	}

	vectp = (uint32_t *)destp;

	/*
	 * Allocate room for the argv[] and env vectors including the
	 * terminating NULL pointers.
	 */
	vectp -= imgp->args->argc + 1 + imgp->args->envc + 1;

	/*
	 * vectp also becomes our initial stack base
	 */
	*stack_base = (uintptr_t)vectp;

	stringp = imgp->args->begin_argv;
	argc = imgp->args->argc;
	envc = imgp->args->envc;
	/*
	 * Copy out strings - arguments and environment.
	 */
	error = copyout(stringp, (void *)ustringp,
	    ARG_MAX - imgp->args->stringspace);
	if (error != 0)
		return (error);

	/*
	 * Fill in "ps_strings" struct for ps, w, etc.
	 */
	imgp->argv = vectp;
	if (suword32(&arginfo->ps_argvstr, (u_int32_t)(intptr_t)vectp) != 0 ||
	    suword32(&arginfo->ps_nargvstr, argc) != 0)
		return (EFAULT);

	/*
	 * Fill in argument portion of vector table.
	 */
	for (; argc > 0; --argc) {
		if (suword32(vectp++, ustringp) != 0)
			return (EFAULT);
		while (*stringp++ != 0)
			ustringp++;
		ustringp++;
	}

	/* a null vector table pointer separates the argp's from the envp's */
	if (suword32(vectp++, 0) != 0)
		return (EFAULT);

	imgp->envv = vectp;
	if (suword32(&arginfo->ps_envstr, (u_int32_t)(intptr_t)vectp) != 0 ||
	    suword32(&arginfo->ps_nenvstr, envc) != 0)
		return (EFAULT);

	/*
	 * Fill in environment portion of vector table.
	 */
	for (; envc > 0; --envc) {
		if (suword32(vectp++, ustringp) != 0)
			return (EFAULT);
		while (*stringp++ != 0)
			ustringp++;
		ustringp++;
	}

	/* end of vector table is a null pointer */
	if (suword32(vectp, 0) != 0)
		return (EFAULT);

	if (imgp->auxargs) {
		vectp++;
		error = imgp->sysent->sv_copyout_auxargs(imgp,
		    (uintptr_t)vectp);
		if (error != 0)
			return (error);
	}

	return (0);
}

int
freebsd32_kldstat(struct thread *td, struct freebsd32_kldstat_args *uap)
{
	struct kld_file_stat *stat;
	struct kld32_file_stat *stat32;
	int error, version;

	if ((error = copyin(&uap->stat->version, &version, sizeof(version)))
	    != 0)
		return (error);
	if (version != sizeof(struct kld32_file_stat_1) &&
	    version != sizeof(struct kld32_file_stat))
		return (EINVAL);

	stat = malloc(sizeof(*stat), M_TEMP, M_WAITOK | M_ZERO);
	stat32 = malloc(sizeof(*stat32), M_TEMP, M_WAITOK | M_ZERO);
	error = kern_kldstat(td, uap->fileid, stat);
	if (error == 0) {
		bcopy(&stat->name[0], &stat32->name[0], sizeof(stat->name));
		CP(*stat, *stat32, refs);
		CP(*stat, *stat32, id);
		PTROUT_CP(*stat, *stat32, address);
		CP(*stat, *stat32, size);
		bcopy(&stat->pathname[0], &stat32->pathname[0],
		    sizeof(stat->pathname));
		stat32->version  = version;
		error = copyout(stat32, uap->stat, version);
	}
	free(stat, M_TEMP);
	free(stat32, M_TEMP);
	return (error);
}

int
freebsd32_posix_fallocate(struct thread *td,
    struct freebsd32_posix_fallocate_args *uap)
{
	int error;

	error = kern_posix_fallocate(td, uap->fd,
	    PAIR32TO64(off_t, uap->offset), PAIR32TO64(off_t, uap->len));
	return (kern_posix_error(td, error));
}

int
freebsd32_posix_fadvise(struct thread *td,
    struct freebsd32_posix_fadvise_args *uap)
{
	int error;

	error = kern_posix_fadvise(td, uap->fd, PAIR32TO64(off_t, uap->offset),
	    PAIR32TO64(off_t, uap->len), uap->advice);
	return (kern_posix_error(td, error));
}

int
convert_sigevent32(struct sigevent32 *sig32, struct sigevent *sig)
{

	CP(*sig32, *sig, sigev_notify);
	switch (sig->sigev_notify) {
	case SIGEV_NONE:
		break;
	case SIGEV_THREAD_ID:
		CP(*sig32, *sig, sigev_notify_thread_id);
		/* FALLTHROUGH */
	case SIGEV_SIGNAL:
		CP(*sig32, *sig, sigev_signo);
		memset(&sig->sigev_value, 0, sizeof(sig->sigev_value));
		sig->sigev_value.sival_int =
		    sig32->sigev_value.sival_int;
		break;
	case SIGEV_KEVENT:
		CP(*sig32, *sig, sigev_notify_kqueue);
		CP(*sig32, *sig, sigev_notify_kevent_flags);
		memset(&sig->sigev_value, 0, sizeof(sig->sigev_value));
		sig->sigev_value.sival_int =
		    sig32->sigev_value.sival_int;
		break;
	default:
		return (EINVAL);
	}
	return (0);
}

int
freebsd32_procctl(struct thread *td, struct freebsd32_procctl_args *uap)
{
	void *data;
	union {
		struct procctl_reaper_status rs;
		struct procctl_reaper_pids rp;
		struct procctl_reaper_kill rk;
	} x;
	union {
		struct procctl_reaper_pids32 rp;
	} x32;
	int error, error1, flags, signum;

	if (uap->com >= PROC_PROCCTL_MD_MIN)
		return (cpu_procctl(td, uap->idtype, PAIR32TO64(id_t, uap->id),
		    uap->com, PTRIN(uap->data)));

	switch (uap->com) {
	case PROC_ASLR_CTL:
	case PROC_PROTMAX_CTL:
	case PROC_SPROTECT:
	case PROC_STACKGAP_CTL:
	case PROC_TRACE_CTL:
	case PROC_TRAPCAP_CTL:
		error = copyin(PTRIN(uap->data), &flags, sizeof(flags));
		if (error != 0)
			return (error);
		data = &flags;
		break;
	case PROC_REAP_ACQUIRE:
	case PROC_REAP_RELEASE:
		if (uap->data != NULL)
			return (EINVAL);
		data = NULL;
		break;
	case PROC_REAP_STATUS:
		data = &x.rs;
		break;
	case PROC_REAP_GETPIDS:
		error = copyin(uap->data, &x32.rp, sizeof(x32.rp));
		if (error != 0)
			return (error);
		CP(x32.rp, x.rp, rp_count);
		PTRIN_CP(x32.rp, x.rp, rp_pids);
		data = &x.rp;
		break;
	case PROC_REAP_KILL:
		error = copyin(uap->data, &x.rk, sizeof(x.rk));
		if (error != 0)
			return (error);
		data = &x.rk;
		break;
	case PROC_ASLR_STATUS:
	case PROC_PROTMAX_STATUS:
	case PROC_STACKGAP_STATUS:
	case PROC_TRACE_STATUS:
	case PROC_TRAPCAP_STATUS:
		data = &flags;
		break;
	case PROC_PDEATHSIG_CTL:
		error = copyin(uap->data, &signum, sizeof(signum));
		if (error != 0)
			return (error);
		data = &signum;
		break;
	case PROC_PDEATHSIG_STATUS:
		data = &signum;
		break;
	default:
		return (EINVAL);
	}
	error = kern_procctl(td, uap->idtype, PAIR32TO64(id_t, uap->id),
	    uap->com, data);
	switch (uap->com) {
	case PROC_REAP_STATUS:
		if (error == 0)
			error = copyout(&x.rs, uap->data, sizeof(x.rs));
		break;
	case PROC_REAP_KILL:
		error1 = copyout(&x.rk, uap->data, sizeof(x.rk));
		if (error == 0)
			error = error1;
		break;
	case PROC_ASLR_STATUS:
	case PROC_PROTMAX_STATUS:
	case PROC_STACKGAP_STATUS:
	case PROC_TRACE_STATUS:
	case PROC_TRAPCAP_STATUS:
		if (error == 0)
			error = copyout(&flags, uap->data, sizeof(flags));
		break;
	case PROC_PDEATHSIG_STATUS:
		if (error == 0)
			error = copyout(&signum, uap->data, sizeof(signum));
		break;
	}
	return (error);
}

int
freebsd32_fcntl(struct thread *td, struct freebsd32_fcntl_args *uap)
{
	long tmp;

	switch (uap->cmd) {
	/*
	 * Do unsigned conversion for arg when operation
	 * interprets it as flags or pointer.
	 */
	case F_SETLK_REMOTE:
	case F_SETLKW:
	case F_SETLK:
	case F_GETLK:
	case F_SETFD:
	case F_SETFL:
	case F_OGETLK:
	case F_OSETLK:
	case F_OSETLKW:
		tmp = (unsigned int)(uap->arg);
		break;
	default:
		tmp = uap->arg;
		break;
	}
	return (kern_fcntl_freebsd(td, uap->fd, uap->cmd, tmp));
}

int
freebsd32_ppoll(struct thread *td, struct freebsd32_ppoll_args *uap)
{
	struct timespec32 ts32;
	struct timespec ts, *tsp;
	sigset_t set, *ssp;
	int error;

	if (uap->ts != NULL) {
		error = copyin(uap->ts, &ts32, sizeof(ts32));
		if (error != 0)
			return (error);
		CP(ts32, ts, tv_sec);
		CP(ts32, ts, tv_nsec);
		tsp = &ts;
	} else
		tsp = NULL;
	if (uap->set != NULL) {
		error = copyin(uap->set, &set, sizeof(set));
		if (error != 0)
			return (error);
		ssp = &set;
	} else
		ssp = NULL;

	return (kern_poll(td, __USER_CAP_ARRAY(uap->fds, uap->nfds), uap->nfds,
	    tsp, ssp));
}

int
freebsd32_sched_rr_get_interval(struct thread *td,
    struct freebsd32_sched_rr_get_interval_args *uap)
{
	struct timespec ts;
	struct timespec32 ts32;
	int error;

	error = kern_sched_rr_get_interval(td, uap->pid, &ts);
	if (error == 0) {
		CP(ts, ts32, tv_sec);
		CP(ts, ts32, tv_nsec);
		error = copyout(&ts32, uap->interval, sizeof(ts32));
	}
	return (error);
<<<<<<< HEAD
}

int
freebsd32__umtx_op(struct thread *td, struct freebsd32__umtx_op_args *uap)
{

#if __has_feature(capabilities)
#error this is totally broken
#endif
	return (kern__umtx_op(td, uap->obj, uap->op, uap->val, uap->uaddr,
	    uap->uaddr2, &umtx_native_ops32));
}
// CHERI CHANGES START
// {
//   "updated": 20191025,
//   "target_type": "kernel",
//   "changes": [
//     "iovec-macros",
//     "kernel_sig_types",
//     "integer_provenance",
//     "user_capabilities",
//     "other"
//   ]
// }
// CHERI CHANGES END
=======
}
>>>>>>> 4dd36a80
<|MERGE_RESOLUTION|>--- conflicted
+++ resolved
@@ -3584,18 +3584,6 @@
 		error = copyout(&ts32, uap->interval, sizeof(ts32));
 	}
 	return (error);
-<<<<<<< HEAD
-}
-
-int
-freebsd32__umtx_op(struct thread *td, struct freebsd32__umtx_op_args *uap)
-{
-
-#if __has_feature(capabilities)
-#error this is totally broken
-#endif
-	return (kern__umtx_op(td, uap->obj, uap->op, uap->val, uap->uaddr,
-	    uap->uaddr2, &umtx_native_ops32));
 }
 // CHERI CHANGES START
 // {
@@ -3609,7 +3597,4 @@
 //     "other"
 //   ]
 // }
-// CHERI CHANGES END
-=======
-}
->>>>>>> 4dd36a80
+// CHERI CHANGES END