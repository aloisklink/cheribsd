/*-
 * SPDX-License-Identifier: BSD-3-Clause
 *
 * Copyright (c) 2008 David E. O'Brien
 * All rights reserved.
 *
 * Redistribution and use in source and binary forms, with or without
 * modification, are permitted provided that the following conditions
 * are met:
 * 1. Redistributions of source code must retain the above copyright
 *    notice, this list of conditions and the following disclaimer.
 * 2. Redistributions in binary form must reproduce the above copyright
 *    notice, this list of conditions and the following disclaimer in the
 *    documentation and/or other materials provided with the distribution.
 * 3. Neither the name of the author nor the names of its contributors
 *    may be used to endorse or promote products derived from this software
 *    without specific prior written permission.
 *
 * THIS SOFTWARE IS PROVIDED BY THE AUTHOR AND CONTRIBUTORS ``AS IS'' AND
 * ANY EXPRESS OR IMPLIED WARRANTIES, INCLUDING, BUT NOT LIMITED TO, THE
 * IMPLIED WARRANTIES OF MERCHANTABILITY AND FITNESS FOR A PARTICULAR PURPOSE
 * ARE DISCLAIMED.  IN NO EVENT SHALL THE AUTHOR OR CONTRIBUTORS BE LIABLE
 * FOR ANY DIRECT, INDIRECT, INCIDENTAL, SPECIAL, EXEMPLARY, OR CONSEQUENTIAL
 * DAMAGES (INCLUDING, BUT NOT LIMITED TO, PROCUREMENT OF SUBSTITUTE GOODS
 * OR SERVICES; LOSS OF USE, DATA, OR PROFITS; OR BUSINESS INTERRUPTION)
 * HOWEVER CAUSED AND ON ANY THEORY OF LIABILITY, WHETHER IN CONTRACT, STRICT
 * LIABILITY, OR TORT (INCLUDING NEGLIGENCE OR OTHERWISE) ARISING IN ANY WAY
 * OUT OF THE USE OF THIS SOFTWARE, EVEN IF ADVISED OF THE POSSIBILITY OF
 * SUCH DAMAGE.
 */

#include <sys/cdefs.h>
__FBSDID("$FreeBSD$");

#include <sys/param.h>
#include <sys/capsicum.h>
#include <sys/cdio.h>
#include <sys/fcntl.h>
#include <sys/filio.h>
#include <sys/file.h>
#include <sys/ioccom.h>
#include <sys/malloc.h>
#include <sys/memrange.h>
#include <sys/proc.h>
#include <sys/syscall.h>
#include <sys/syscallsubr.h>
#include <sys/sysctl.h>
#include <sys/sysent.h>
#include <sys/sysproto.h>
#include <sys/systm.h>
#include <sys/uio.h>

#include <compat/freebsd32/freebsd32.h>
#include <compat/freebsd32/freebsd32_ioctl.h>
#include <compat/freebsd32/freebsd32_misc.h>
#include <compat/freebsd32/freebsd32_proto.h>

/* Cannot get exact size in 64-bit due to alignment issue of entire struct. */
CTASSERT(sizeof(struct mem_range_op32) == 12);

static int
freebsd32_ioctl_memrange(struct thread *td,
    struct freebsd32_ioctl_args *uap, struct file *fp)
{
	struct mem_range_op mro;
	struct mem_range_op32 mro32;
	int error;
	u_long com;

	if ((error = copyin(uap->data, &mro32, sizeof(mro32))) != 0)
		return (error);

	PTRIN_CP(mro32, mro, mo_desc);
	CP(mro32, mro, mo_arg[0]);
	CP(mro32, mro, mo_arg[1]);

	com = 0;
	switch (uap->com) {
	case MEMRANGE_GET32:
		com = MEMRANGE_GET;
		break;

	case MEMRANGE_SET32:
		com = MEMRANGE_SET;
		break;

	default:
		panic("%s: unknown MEMRANGE %#x", __func__, uap->com);
	}

	if ((error = fo_ioctl(fp, com, (caddr_t)&mro, td->td_ucred, td)) != 0)
		return (error);

	if ( (com & IOC_OUT) ) {
		CP(mro, mro32, mo_arg[0]);
		CP(mro, mro32, mo_arg[1]);

		error = copyout(&mro32, uap->data, sizeof(mro32));
	}

	return (error);
}

static int
<<<<<<< HEAD
=======
freebsd32_ioctl_pciocgetconf(struct thread *td,
    struct freebsd32_ioctl_args *uap, struct file *fp)
{
	struct pci_conf_io pci;
	struct pci_conf_io32 pci32;
	struct pci_match_conf32 pmc32;
	struct pci_match_conf32 *pmc32p;
	struct pci_match_conf pmc;
	struct pci_match_conf *pmcp;
	struct pci_conf32 pc32;
	struct pci_conf32 *pc32p;
	struct pci_conf pc;
	struct pci_conf *pcp;
	u_int32_t i;
	u_int32_t npat_to_convert;
	u_int32_t nmatch_to_convert;
	vm_offset_t addr;
	int error;

	if ((error = copyin(uap->data, &pci32, sizeof(pci32))) != 0)
		return (error);

	CP(pci32, pci, num_patterns);
	CP(pci32, pci, offset);
	CP(pci32, pci, generation);

	npat_to_convert = pci32.pat_buf_len / sizeof(struct pci_match_conf32);
	pci.pat_buf_len = npat_to_convert * sizeof(struct pci_match_conf);
	pci.patterns = NULL;
	nmatch_to_convert = pci32.match_buf_len / sizeof(struct pci_conf32);
	pci.match_buf_len = nmatch_to_convert * sizeof(struct pci_conf);
	pci.matches = NULL;

	if ((error = copyout_map(td, &addr, pci.pat_buf_len)) != 0)
		goto cleanup;
	pci.patterns = (struct pci_match_conf *)addr;
	if ((error = copyout_map(td, &addr, pci.match_buf_len)) != 0)
		goto cleanup;
	pci.matches = (struct pci_conf *)addr;

	npat_to_convert = min(npat_to_convert, pci.num_patterns);

	for (i = 0, pmc32p = (struct pci_match_conf32 *)PTRIN(pci32.patterns),
	     pmcp = pci.patterns;
	     i < npat_to_convert; i++, pmc32p++, pmcp++) {
		if ((error = copyin(pmc32p, &pmc32, sizeof(pmc32))) != 0)
			goto cleanup;
		CP(pmc32,pmc,pc_sel);
		strlcpy(pmc.pd_name, pmc32.pd_name, sizeof(pmc.pd_name));
		CP(pmc32,pmc,pd_unit);
		CP(pmc32,pmc,pc_vendor);
		CP(pmc32,pmc,pc_device);
		CP(pmc32,pmc,pc_class);
		CP(pmc32,pmc,flags);
		if ((error = copyout(&pmc, pmcp, sizeof(pmc))) != 0)
			goto cleanup;
	}

	if ((error = fo_ioctl(fp, PCIOCGETCONF, (caddr_t)&pci,
			      td->td_ucred, td)) != 0)
		goto cleanup;

	nmatch_to_convert = min(nmatch_to_convert, pci.num_matches);

	for (i = 0, pcp = pci.matches,
	     pc32p = (struct pci_conf32 *)PTRIN(pci32.matches);
	     i < nmatch_to_convert; i++, pcp++, pc32p++) {
		if ((error = copyin(pcp, &pc, sizeof(pc))) != 0)
			goto cleanup;
		CP(pc,pc32,pc_sel);
		CP(pc,pc32,pc_hdr);
		CP(pc,pc32,pc_subvendor);
		CP(pc,pc32,pc_subdevice);
		CP(pc,pc32,pc_vendor);
		CP(pc,pc32,pc_device);
		CP(pc,pc32,pc_class);
		CP(pc,pc32,pc_subclass);
		CP(pc,pc32,pc_progif);
		CP(pc,pc32,pc_revid);
		strlcpy(pc32.pd_name, pc.pd_name, sizeof(pc32.pd_name));
		CP(pc,pc32,pd_unit);
		if ((error = copyout(&pc32, pc32p, sizeof(pc32))) != 0)
			goto cleanup;
	}

	CP(pci, pci32, num_matches);
	CP(pci, pci32, offset);
	CP(pci, pci32, generation);
	CP(pci, pci32, status);

	error = copyout(&pci32, uap->data, sizeof(pci32));

cleanup:
	if (pci.patterns)
		copyout_unmap(td, (vm_offset_t)pci.patterns, pci.pat_buf_len);
	if (pci.matches)
		copyout_unmap(td, (vm_offset_t)pci.matches, pci.match_buf_len);

	return (error);
}

static int
freebsd32_ioctl_barmmap(struct thread *td,
    struct freebsd32_ioctl_args *uap, struct file *fp)
{
	struct pci_bar_mmap32 pbm32;
	struct pci_bar_mmap pbm;
	int error;

	error = copyin(uap->data, &pbm32, sizeof(pbm32));
	if (error != 0)
		return (error);
	PTRIN_CP(pbm32, pbm, pbm_map_base);
	CP(pbm32, pbm, pbm_sel);
	CP(pbm32, pbm, pbm_reg);
	CP(pbm32, pbm, pbm_flags);
	CP(pbm32, pbm, pbm_memattr);
	pbm.pbm_bar_length = PAIR32TO64(uint64_t, pbm32.pbm_bar_length);
	error = fo_ioctl(fp, PCIOCBARMMAP, (caddr_t)&pbm, td->td_ucred, td);
	if (error == 0) {
		PTROUT_CP(pbm, pbm32, pbm_map_base);
		CP(pbm, pbm32, pbm_map_length);
#if BYTE_ORDER == LITTLE_ENDIAN
		pbm32.pbm_bar_length1 = pbm.pbm_bar_length;
		pbm32.pbm_bar_length2 = pbm.pbm_bar_length >> 32;
#else
		pbm32.pbm_bar_length1 = pbm.pbm_bar_length >> 32;
		pbm32.pbm_bar_length2 = pbm.pbm_bar_length;
#endif
		CP(pbm, pbm32, pbm_bar_off);
		error = copyout(&pbm32, uap->data, sizeof(pbm32));
	}
	return (error);
}

static int
>>>>>>> cfe7aa28
freebsd32_ioctl_sg(struct thread *td,
    struct freebsd32_ioctl_args *uap, struct file *fp)
{
	struct sg_io_hdr io;
	struct sg_io_hdr32 io32;
	int error;

	if ((error = copyin(uap->data, &io32, sizeof(io32))) != 0)
		return (error);

	CP(io32, io, interface_id);
	CP(io32, io, dxfer_direction);
	CP(io32, io, cmd_len);
	CP(io32, io, mx_sb_len);
	CP(io32, io, iovec_count);
	CP(io32, io, dxfer_len);
	PTRIN_CP(io32, io, dxferp);
	PTRIN_CP(io32, io, cmdp);
	PTRIN_CP(io32, io, sbp);
	CP(io32, io, timeout);
	CP(io32, io, flags);
	CP(io32, io, pack_id);
	PTRIN_CP(io32, io, usr_ptr);
	CP(io32, io, status);
	CP(io32, io, masked_status);
	CP(io32, io, msg_status);
	CP(io32, io, sb_len_wr);
	CP(io32, io, host_status);
	CP(io32, io, driver_status);
	CP(io32, io, resid);
	CP(io32, io, duration);
	CP(io32, io, info);

	if ((error = fo_ioctl(fp, SG_IO, (caddr_t)&io, td->td_ucred, td)) != 0)
		return (error);

	CP(io, io32, interface_id);
	CP(io, io32, dxfer_direction);
	CP(io, io32, cmd_len);
	CP(io, io32, mx_sb_len);
	CP(io, io32, iovec_count);
	CP(io, io32, dxfer_len);
	PTROUT_CP(io, io32, dxferp);
	PTROUT_CP(io, io32, cmdp);
	PTROUT_CP(io, io32, sbp);
	CP(io, io32, timeout);
	CP(io, io32, flags);
	CP(io, io32, pack_id);
	PTROUT_CP(io, io32, usr_ptr);
	CP(io, io32, status);
	CP(io, io32, masked_status);
	CP(io, io32, msg_status);
	CP(io, io32, sb_len_wr);
	CP(io, io32, host_status);
	CP(io, io32, driver_status);
	CP(io, io32, resid);
	CP(io, io32, duration);
	CP(io, io32, info);

	error = copyout(&io32, uap->data, sizeof(io32));

	return (error);
}

int
freebsd32_ioctl(struct thread *td, struct freebsd32_ioctl_args *uap)
{
	struct ioctl_args ap /*{
		int	fd;
		u_long	com;
		caddr_t	data;
	}*/ ;
	struct file *fp;
	cap_rights_t rights;
	int error;

	error = fget(td, uap->fd, cap_rights_init(&rights, CAP_IOCTL), &fp);
	if (error != 0)
		return (error);
	if ((fp->f_flag & (FREAD | FWRITE)) == 0) {
		fdrop(fp, td);
		return (EBADF);
	}

	switch (uap->com) {
	case MEMRANGE_GET32:	/* FALLTHROUGH */
	case MEMRANGE_SET32:
		error = freebsd32_ioctl_memrange(td, uap, fp);
		break;

	case SG_IO_32:
		error = freebsd32_ioctl_sg(td, uap, fp);
		break;

	case PCIOCBARMMAP_32:
		error = freebsd32_ioctl_barmmap(td, uap, fp);
		break;

	default:
		fdrop(fp, td);
		ap.fd = uap->fd;
		ap.com = uap->com;
		PTRIN_CP(*uap, ap, data);
		return sys_ioctl(td, &ap);
	}

	fdrop(fp, td);
	return (error);
}<|MERGE_RESOLUTION|>--- conflicted
+++ resolved
@@ -41,6 +41,7 @@
 #include <sys/ioccom.h>
 #include <sys/malloc.h>
 #include <sys/memrange.h>
+#include <sys/pciio.h>
 #include <sys/proc.h>
 #include <sys/syscall.h>
 #include <sys/syscallsubr.h>
@@ -97,110 +98,6 @@
 
 		error = copyout(&mro32, uap->data, sizeof(mro32));
 	}
-
-	return (error);
-}
-
-static int
-<<<<<<< HEAD
-=======
-freebsd32_ioctl_pciocgetconf(struct thread *td,
-    struct freebsd32_ioctl_args *uap, struct file *fp)
-{
-	struct pci_conf_io pci;
-	struct pci_conf_io32 pci32;
-	struct pci_match_conf32 pmc32;
-	struct pci_match_conf32 *pmc32p;
-	struct pci_match_conf pmc;
-	struct pci_match_conf *pmcp;
-	struct pci_conf32 pc32;
-	struct pci_conf32 *pc32p;
-	struct pci_conf pc;
-	struct pci_conf *pcp;
-	u_int32_t i;
-	u_int32_t npat_to_convert;
-	u_int32_t nmatch_to_convert;
-	vm_offset_t addr;
-	int error;
-
-	if ((error = copyin(uap->data, &pci32, sizeof(pci32))) != 0)
-		return (error);
-
-	CP(pci32, pci, num_patterns);
-	CP(pci32, pci, offset);
-	CP(pci32, pci, generation);
-
-	npat_to_convert = pci32.pat_buf_len / sizeof(struct pci_match_conf32);
-	pci.pat_buf_len = npat_to_convert * sizeof(struct pci_match_conf);
-	pci.patterns = NULL;
-	nmatch_to_convert = pci32.match_buf_len / sizeof(struct pci_conf32);
-	pci.match_buf_len = nmatch_to_convert * sizeof(struct pci_conf);
-	pci.matches = NULL;
-
-	if ((error = copyout_map(td, &addr, pci.pat_buf_len)) != 0)
-		goto cleanup;
-	pci.patterns = (struct pci_match_conf *)addr;
-	if ((error = copyout_map(td, &addr, pci.match_buf_len)) != 0)
-		goto cleanup;
-	pci.matches = (struct pci_conf *)addr;
-
-	npat_to_convert = min(npat_to_convert, pci.num_patterns);
-
-	for (i = 0, pmc32p = (struct pci_match_conf32 *)PTRIN(pci32.patterns),
-	     pmcp = pci.patterns;
-	     i < npat_to_convert; i++, pmc32p++, pmcp++) {
-		if ((error = copyin(pmc32p, &pmc32, sizeof(pmc32))) != 0)
-			goto cleanup;
-		CP(pmc32,pmc,pc_sel);
-		strlcpy(pmc.pd_name, pmc32.pd_name, sizeof(pmc.pd_name));
-		CP(pmc32,pmc,pd_unit);
-		CP(pmc32,pmc,pc_vendor);
-		CP(pmc32,pmc,pc_device);
-		CP(pmc32,pmc,pc_class);
-		CP(pmc32,pmc,flags);
-		if ((error = copyout(&pmc, pmcp, sizeof(pmc))) != 0)
-			goto cleanup;
-	}
-
-	if ((error = fo_ioctl(fp, PCIOCGETCONF, (caddr_t)&pci,
-			      td->td_ucred, td)) != 0)
-		goto cleanup;
-
-	nmatch_to_convert = min(nmatch_to_convert, pci.num_matches);
-
-	for (i = 0, pcp = pci.matches,
-	     pc32p = (struct pci_conf32 *)PTRIN(pci32.matches);
-	     i < nmatch_to_convert; i++, pcp++, pc32p++) {
-		if ((error = copyin(pcp, &pc, sizeof(pc))) != 0)
-			goto cleanup;
-		CP(pc,pc32,pc_sel);
-		CP(pc,pc32,pc_hdr);
-		CP(pc,pc32,pc_subvendor);
-		CP(pc,pc32,pc_subdevice);
-		CP(pc,pc32,pc_vendor);
-		CP(pc,pc32,pc_device);
-		CP(pc,pc32,pc_class);
-		CP(pc,pc32,pc_subclass);
-		CP(pc,pc32,pc_progif);
-		CP(pc,pc32,pc_revid);
-		strlcpy(pc32.pd_name, pc.pd_name, sizeof(pc32.pd_name));
-		CP(pc,pc32,pd_unit);
-		if ((error = copyout(&pc32, pc32p, sizeof(pc32))) != 0)
-			goto cleanup;
-	}
-
-	CP(pci, pci32, num_matches);
-	CP(pci, pci32, offset);
-	CP(pci, pci32, generation);
-	CP(pci, pci32, status);
-
-	error = copyout(&pci32, uap->data, sizeof(pci32));
-
-cleanup:
-	if (pci.patterns)
-		copyout_unmap(td, (vm_offset_t)pci.patterns, pci.pat_buf_len);
-	if (pci.matches)
-		copyout_unmap(td, (vm_offset_t)pci.matches, pci.match_buf_len);
 
 	return (error);
 }
@@ -240,7 +137,6 @@
 }
 
 static int
->>>>>>> cfe7aa28
 freebsd32_ioctl_sg(struct thread *td,
     struct freebsd32_ioctl_args *uap, struct file *fp)
 {
