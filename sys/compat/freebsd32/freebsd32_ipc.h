--- conflicted
+++ resolved
@@ -53,58 +53,7 @@
 	uint32_t	key;
 };
 
-<<<<<<< HEAD
-void	freebsd32_ipcperm_old_in(struct ipc_perm32_old *ip32,
-=======
-struct semid_ds_old32 {
-	struct ipc_perm_old32 sem_perm;
-	uint32_t	__sem_base;
-	unsigned short	sem_nsems;
-	int32_t		sem_otime;
-	int32_t		sem_pad1;
-	int32_t		sem_ctime;
-	int32_t		sem_pad2;
-	int32_t		sem_pad3[4];
-};
-
-struct msqid_ds_old32 {
-	struct ipc_perm_old32 msg_perm;
-	uint32_t	__msg_first;
-	uint32_t	__msg_last;
-	uint32_t	msg_cbytes;
-	uint32_t	msg_qnum;
-	uint32_t	msg_qbytes;
-	pid_t		msg_lspid;
-	pid_t		msg_lrpid;
-	int32_t		msg_stime;
-	int32_t		msg_pad1;
-	int32_t		msg_rtime;
-	int32_t		msg_pad2;
-	int32_t		msg_ctime;
-	int32_t		msg_pad3;
-	int32_t		msg_pad4[4];
-};
-
-struct shmid_ds_old32 {
-	struct ipc_perm_old32 shm_perm;
-	int32_t		shm_segsz;
-	pid_t		shm_lpid;
-	pid_t		shm_cpid;
-	int16_t		shm_nattch;
-	int32_t		shm_atime;
-	int32_t		shm_dtime;
-	int32_t		shm_ctime;
-	uint32_t	shm_internal;
-};
-
-union semun_old32 {
-	int		val;
-	uint32_t	buf;
-	uint32_t	array;
-};
-
 void	freebsd32_ipcperm_old_in(struct ipc_perm_old32 *ip32,
->>>>>>> 3b0cd7e5
 	    struct ipc_perm *ip);
 void	freebsd32_ipcperm_old_out(struct ipc_perm *ip,
 	    struct ipc_perm_old32 *ip32);
