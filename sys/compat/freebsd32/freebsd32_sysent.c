/*
 * System call switch table.
 *
 * DO NOT EDIT-- this file is automatically @generated.
 * $FreeBSD$
 */

#include <sys/param.h>
#include <sys/sysent.h>
#include <sys/sysproto.h>
#include <sys/mount.h>
#include <sys/socket.h>
#include <compat/freebsd32/freebsd32.h>
#include <compat/freebsd32/freebsd32_proto.h>

#define AS(name) (sizeof(struct name) / sizeof(syscallarg_t))

#ifdef COMPAT_43
#define compat(n, name) .sy_narg = n, .sy_call = (sy_call_t *)__CONCAT(o,name)
#else
#define compat(n, name) .sy_narg = 0, .sy_call = (sy_call_t *)nosys
#endif

#ifdef COMPAT_FREEBSD4
#define compat4(n, name) .sy_narg = n, .sy_call = (sy_call_t *)__CONCAT(freebsd4_,name)
#else
#define compat4(n, name) .sy_narg = 0, .sy_call = (sy_call_t *)nosys
#endif

#ifdef COMPAT_FREEBSD6
#define compat6(n, name) .sy_narg = n, .sy_call = (sy_call_t *)__CONCAT(freebsd6_,name)
#else
#define compat6(n, name) .sy_narg = 0, .sy_call = (sy_call_t *)nosys
#endif

#ifdef COMPAT_FREEBSD7
#define compat7(n, name) .sy_narg = n, .sy_call = (sy_call_t *)__CONCAT(freebsd7_,name)
#else
#define compat7(n, name) .sy_narg = 0, .sy_call = (sy_call_t *)nosys
#endif

#ifdef COMPAT_FREEBSD10
#define compat10(n, name) .sy_narg = n, .sy_call = (sy_call_t *)__CONCAT(freebsd10_,name)
#else
#define compat10(n, name) .sy_narg = 0, .sy_call = (sy_call_t *)nosys
#endif

#ifdef COMPAT_FREEBSD11
#define compat11(n, name) .sy_narg = n, .sy_call = (sy_call_t *)__CONCAT(freebsd11_,name)
#else
#define compat11(n, name) .sy_narg = 0, .sy_call = (sy_call_t *)nosys
#endif

#ifdef COMPAT_FREEBSD12
#define compat12(n, name) .sy_narg = n, .sy_call = (sy_call_t *)__CONCAT(freebsd12_,name)
#else
#define compat12(n, name) .sy_narg = 0, .sy_call = (sy_call_t *)nosys
#endif

/* The casts are bogus but will do for now. */
struct sysent freebsd32_sysent[] = {
#if !defined(PAD64_REQUIRED) && !defined(__amd64__)
#define PAD64_REQUIRED
#endif
	{ .sy_narg = 0, .sy_call = (sy_call_t *)nosys, .sy_auevent = AUE_NULL, .sy_flags = 0, .sy_thrcnt = SY_THR_STATIC },		/* 0 = syscall */
	{ .sy_narg = AS(sys_exit_args), .sy_call = (sy_call_t *)sys_sys_exit, .sy_auevent = AUE_EXIT, .sy_flags = SYF_CAPENABLED, .sy_thrcnt = SY_THR_STATIC },	/* 1 = exit */
	{ .sy_narg = 0, .sy_call = (sy_call_t *)sys_fork, .sy_auevent = AUE_FORK, .sy_flags = SYF_CAPENABLED, .sy_thrcnt = SY_THR_STATIC },	/* 2 = fork */
	{ .sy_narg = AS(read_args), .sy_call = (sy_call_t *)sys_read, .sy_auevent = AUE_READ, .sy_flags = SYF_CAPENABLED, .sy_thrcnt = SY_THR_STATIC },	/* 3 = read */
	{ .sy_narg = AS(write_args), .sy_call = (sy_call_t *)sys_write, .sy_auevent = AUE_WRITE, .sy_flags = SYF_CAPENABLED, .sy_thrcnt = SY_THR_STATIC },	/* 4 = write */
	{ .sy_narg = AS(open_args), .sy_call = (sy_call_t *)sys_open, .sy_auevent = AUE_OPEN_RWTC, .sy_flags = 0, .sy_thrcnt = SY_THR_STATIC },	/* 5 = open */
	{ .sy_narg = AS(close_args), .sy_call = (sy_call_t *)sys_close, .sy_auevent = AUE_CLOSE, .sy_flags = SYF_CAPENABLED, .sy_thrcnt = SY_THR_STATIC },	/* 6 = close */
	{ .sy_narg = AS(freebsd32_wait4_args), .sy_call = (sy_call_t *)freebsd32_wait4, .sy_auevent = AUE_WAIT4, .sy_flags = 0, .sy_thrcnt = SY_THR_STATIC },	/* 7 = freebsd32_wait4 */
	{ .sy_narg = 0, .sy_call = (sy_call_t *)nosys, .sy_auevent = AUE_NULL, .sy_flags = 0, .sy_thrcnt = SY_THR_ABSENT },			/* 8 = obsolete old creat */
	{ .sy_narg = AS(link_args), .sy_call = (sy_call_t *)sys_link, .sy_auevent = AUE_LINK, .sy_flags = 0, .sy_thrcnt = SY_THR_STATIC },	/* 9 = link */
	{ .sy_narg = AS(unlink_args), .sy_call = (sy_call_t *)sys_unlink, .sy_auevent = AUE_UNLINK, .sy_flags = 0, .sy_thrcnt = SY_THR_STATIC },	/* 10 = unlink */
	{ .sy_narg = 0, .sy_call = (sy_call_t *)nosys, .sy_auevent = AUE_NULL, .sy_flags = 0, .sy_thrcnt = SY_THR_ABSENT },			/* 11 = obsolete execv */
	{ .sy_narg = AS(chdir_args), .sy_call = (sy_call_t *)sys_chdir, .sy_auevent = AUE_CHDIR, .sy_flags = 0, .sy_thrcnt = SY_THR_STATIC },	/* 12 = chdir */
	{ .sy_narg = AS(fchdir_args), .sy_call = (sy_call_t *)sys_fchdir, .sy_auevent = AUE_FCHDIR, .sy_flags = 0, .sy_thrcnt = SY_THR_STATIC },	/* 13 = fchdir */
	{ compat11(AS(freebsd11_mknod_args),mknod), .sy_auevent = AUE_MKNOD, .sy_flags = 0, .sy_thrcnt = SY_THR_STATIC },	/* 14 = freebsd11 mknod */
	{ .sy_narg = AS(chmod_args), .sy_call = (sy_call_t *)sys_chmod, .sy_auevent = AUE_CHMOD, .sy_flags = 0, .sy_thrcnt = SY_THR_STATIC },	/* 15 = chmod */
	{ .sy_narg = AS(chown_args), .sy_call = (sy_call_t *)sys_chown, .sy_auevent = AUE_CHOWN, .sy_flags = 0, .sy_thrcnt = SY_THR_STATIC },	/* 16 = chown */
	{ .sy_narg = AS(break_args), .sy_call = (sy_call_t *)sys_break, .sy_auevent = AUE_NULL, .sy_flags = SYF_CAPENABLED, .sy_thrcnt = SY_THR_STATIC },	/* 17 = break */
	{ compat4(AS(freebsd4_freebsd32_getfsstat_args),freebsd32_getfsstat), .sy_auevent = AUE_GETFSSTAT, .sy_flags = 0, .sy_thrcnt = SY_THR_STATIC },	/* 18 = freebsd4 freebsd32_getfsstat */
	{ compat(AS(ofreebsd32_lseek_args),freebsd32_lseek), .sy_auevent = AUE_LSEEK, .sy_flags = SYF_CAPENABLED, .sy_thrcnt = SY_THR_STATIC },	/* 19 = old freebsd32_lseek */
	{ .sy_narg = 0, .sy_call = (sy_call_t *)sys_getpid, .sy_auevent = AUE_GETPID, .sy_flags = SYF_CAPENABLED, .sy_thrcnt = SY_THR_STATIC },	/* 20 = getpid */
	{ .sy_narg = AS(mount_args), .sy_call = (sy_call_t *)sys_mount, .sy_auevent = AUE_MOUNT, .sy_flags = 0, .sy_thrcnt = SY_THR_STATIC },	/* 21 = mount */
	{ .sy_narg = AS(unmount_args), .sy_call = (sy_call_t *)sys_unmount, .sy_auevent = AUE_UMOUNT, .sy_flags = 0, .sy_thrcnt = SY_THR_STATIC },	/* 22 = unmount */
	{ .sy_narg = AS(setuid_args), .sy_call = (sy_call_t *)sys_setuid, .sy_auevent = AUE_SETUID, .sy_flags = SYF_CAPENABLED, .sy_thrcnt = SY_THR_STATIC },	/* 23 = setuid */
	{ .sy_narg = 0, .sy_call = (sy_call_t *)sys_getuid, .sy_auevent = AUE_GETUID, .sy_flags = SYF_CAPENABLED, .sy_thrcnt = SY_THR_STATIC },	/* 24 = getuid */
	{ .sy_narg = 0, .sy_call = (sy_call_t *)sys_geteuid, .sy_auevent = AUE_GETEUID, .sy_flags = SYF_CAPENABLED, .sy_thrcnt = SY_THR_STATIC },	/* 25 = geteuid */
	{ .sy_narg = AS(freebsd32_ptrace_args), .sy_call = (sy_call_t *)freebsd32_ptrace, .sy_auevent = AUE_PTRACE, .sy_flags = 0, .sy_thrcnt = SY_THR_STATIC },	/* 26 = freebsd32_ptrace */
	{ .sy_narg = AS(freebsd32_recvmsg_args), .sy_call = (sy_call_t *)freebsd32_recvmsg, .sy_auevent = AUE_RECVMSG, .sy_flags = SYF_CAPENABLED, .sy_thrcnt = SY_THR_STATIC },	/* 27 = freebsd32_recvmsg */
	{ .sy_narg = AS(freebsd32_sendmsg_args), .sy_call = (sy_call_t *)freebsd32_sendmsg, .sy_auevent = AUE_SENDMSG, .sy_flags = SYF_CAPENABLED, .sy_thrcnt = SY_THR_STATIC },	/* 28 = freebsd32_sendmsg */
	{ .sy_narg = AS(freebsd32_recvfrom_args), .sy_call = (sy_call_t *)freebsd32_recvfrom, .sy_auevent = AUE_RECVFROM, .sy_flags = SYF_CAPENABLED, .sy_thrcnt = SY_THR_STATIC },	/* 29 = freebsd32_recvfrom */
	{ .sy_narg = AS(accept_args), .sy_call = (sy_call_t *)sys_accept, .sy_auevent = AUE_ACCEPT, .sy_flags = SYF_CAPENABLED, .sy_thrcnt = SY_THR_STATIC },	/* 30 = accept */
	{ .sy_narg = AS(getpeername_args), .sy_call = (sy_call_t *)sys_getpeername, .sy_auevent = AUE_GETPEERNAME, .sy_flags = SYF_CAPENABLED, .sy_thrcnt = SY_THR_STATIC },	/* 31 = getpeername */
	{ .sy_narg = AS(getsockname_args), .sy_call = (sy_call_t *)sys_getsockname, .sy_auevent = AUE_GETSOCKNAME, .sy_flags = SYF_CAPENABLED, .sy_thrcnt = SY_THR_STATIC },	/* 32 = getsockname */
	{ .sy_narg = AS(access_args), .sy_call = (sy_call_t *)sys_access, .sy_auevent = AUE_ACCESS, .sy_flags = 0, .sy_thrcnt = SY_THR_STATIC },	/* 33 = access */
	{ .sy_narg = AS(chflags_args), .sy_call = (sy_call_t *)sys_chflags, .sy_auevent = AUE_CHFLAGS, .sy_flags = 0, .sy_thrcnt = SY_THR_STATIC },	/* 34 = chflags */
	{ .sy_narg = AS(fchflags_args), .sy_call = (sy_call_t *)sys_fchflags, .sy_auevent = AUE_FCHFLAGS, .sy_flags = SYF_CAPENABLED, .sy_thrcnt = SY_THR_STATIC },	/* 35 = fchflags */
	{ .sy_narg = 0, .sy_call = (sy_call_t *)sys_sync, .sy_auevent = AUE_SYNC, .sy_flags = SYF_CAPENABLED, .sy_thrcnt = SY_THR_STATIC },	/* 36 = sync */
	{ .sy_narg = AS(kill_args), .sy_call = (sy_call_t *)sys_kill, .sy_auevent = AUE_KILL, .sy_flags = SYF_CAPENABLED, .sy_thrcnt = SY_THR_STATIC },	/* 37 = kill */
	{ compat(AS(ofreebsd32_stat_args),freebsd32_stat), .sy_auevent = AUE_STAT, .sy_flags = 0, .sy_thrcnt = SY_THR_STATIC },	/* 38 = old freebsd32_stat */
	{ .sy_narg = 0, .sy_call = (sy_call_t *)sys_getppid, .sy_auevent = AUE_GETPPID, .sy_flags = SYF_CAPENABLED, .sy_thrcnt = SY_THR_STATIC },	/* 39 = getppid */
	{ compat(AS(ofreebsd32_lstat_args),freebsd32_lstat), .sy_auevent = AUE_LSTAT, .sy_flags = 0, .sy_thrcnt = SY_THR_STATIC },	/* 40 = old freebsd32_lstat */
	{ .sy_narg = AS(dup_args), .sy_call = (sy_call_t *)sys_dup, .sy_auevent = AUE_DUP, .sy_flags = SYF_CAPENABLED, .sy_thrcnt = SY_THR_STATIC },	/* 41 = dup */
	{ compat10(0,freebsd32_pipe), .sy_auevent = AUE_PIPE, .sy_flags = SYF_CAPENABLED, .sy_thrcnt = SY_THR_STATIC },	/* 42 = freebsd10 freebsd32_pipe */
	{ .sy_narg = 0, .sy_call = (sy_call_t *)sys_getegid, .sy_auevent = AUE_GETEGID, .sy_flags = SYF_CAPENABLED, .sy_thrcnt = SY_THR_STATIC },	/* 43 = getegid */
	{ .sy_narg = AS(profil_args), .sy_call = (sy_call_t *)sys_profil, .sy_auevent = AUE_PROFILE, .sy_flags = SYF_CAPENABLED, .sy_thrcnt = SY_THR_STATIC },	/* 44 = profil */
	{ .sy_narg = AS(ktrace_args), .sy_call = (sy_call_t *)sys_ktrace, .sy_auevent = AUE_KTRACE, .sy_flags = 0, .sy_thrcnt = SY_THR_STATIC },	/* 45 = ktrace */
	{ compat(AS(ofreebsd32_sigaction_args),freebsd32_sigaction), .sy_auevent = AUE_SIGACTION, .sy_flags = SYF_CAPENABLED, .sy_thrcnt = SY_THR_STATIC },	/* 46 = old freebsd32_sigaction */
	{ .sy_narg = 0, .sy_call = (sy_call_t *)sys_getgid, .sy_auevent = AUE_GETGID, .sy_flags = SYF_CAPENABLED, .sy_thrcnt = SY_THR_STATIC },	/* 47 = getgid */
	{ compat(AS(ofreebsd32_sigprocmask_args),freebsd32_sigprocmask), .sy_auevent = AUE_SIGPROCMASK, .sy_flags = SYF_CAPENABLED, .sy_thrcnt = SY_THR_STATIC },	/* 48 = old freebsd32_sigprocmask */
	{ .sy_narg = AS(getlogin_args), .sy_call = (sy_call_t *)sys_getlogin, .sy_auevent = AUE_GETLOGIN, .sy_flags = SYF_CAPENABLED, .sy_thrcnt = SY_THR_STATIC },	/* 49 = getlogin */
	{ .sy_narg = AS(setlogin_args), .sy_call = (sy_call_t *)sys_setlogin, .sy_auevent = AUE_SETLOGIN, .sy_flags = 0, .sy_thrcnt = SY_THR_STATIC },	/* 50 = setlogin */
	{ .sy_narg = AS(acct_args), .sy_call = (sy_call_t *)sys_acct, .sy_auevent = AUE_ACCT, .sy_flags = 0, .sy_thrcnt = SY_THR_STATIC },	/* 51 = acct */
	{ compat(0,freebsd32_sigpending), .sy_auevent = AUE_SIGPENDING, .sy_flags = SYF_CAPENABLED, .sy_thrcnt = SY_THR_STATIC },	/* 52 = old freebsd32_sigpending */
	{ .sy_narg = AS(freebsd32_sigaltstack_args), .sy_call = (sy_call_t *)freebsd32_sigaltstack, .sy_auevent = AUE_SIGALTSTACK, .sy_flags = SYF_CAPENABLED, .sy_thrcnt = SY_THR_STATIC },	/* 53 = freebsd32_sigaltstack */
	{ .sy_narg = AS(freebsd32_ioctl_args), .sy_call = (sy_call_t *)freebsd32_ioctl, .sy_auevent = AUE_IOCTL, .sy_flags = SYF_CAPENABLED, .sy_thrcnt = SY_THR_STATIC },	/* 54 = freebsd32_ioctl */
	{ .sy_narg = AS(reboot_args), .sy_call = (sy_call_t *)sys_reboot, .sy_auevent = AUE_REBOOT, .sy_flags = 0, .sy_thrcnt = SY_THR_STATIC },	/* 55 = reboot */
	{ .sy_narg = AS(revoke_args), .sy_call = (sy_call_t *)sys_revoke, .sy_auevent = AUE_REVOKE, .sy_flags = 0, .sy_thrcnt = SY_THR_STATIC },	/* 56 = revoke */
	{ .sy_narg = AS(symlink_args), .sy_call = (sy_call_t *)sys_symlink, .sy_auevent = AUE_SYMLINK, .sy_flags = 0, .sy_thrcnt = SY_THR_STATIC },	/* 57 = symlink */
	{ .sy_narg = AS(readlink_args), .sy_call = (sy_call_t *)sys_readlink, .sy_auevent = AUE_READLINK, .sy_flags = 0, .sy_thrcnt = SY_THR_STATIC },	/* 58 = readlink */
	{ .sy_narg = AS(freebsd32_execve_args), .sy_call = (sy_call_t *)freebsd32_execve, .sy_auevent = AUE_EXECVE, .sy_flags = 0, .sy_thrcnt = SY_THR_STATIC },	/* 59 = freebsd32_execve */
	{ .sy_narg = AS(umask_args), .sy_call = (sy_call_t *)sys_umask, .sy_auevent = AUE_UMASK, .sy_flags = SYF_CAPENABLED, .sy_thrcnt = SY_THR_STATIC },	/* 60 = umask */
	{ .sy_narg = AS(chroot_args), .sy_call = (sy_call_t *)sys_chroot, .sy_auevent = AUE_CHROOT, .sy_flags = 0, .sy_thrcnt = SY_THR_STATIC },	/* 61 = chroot */
	{ compat(AS(ofreebsd32_fstat_args),freebsd32_fstat), .sy_auevent = AUE_FSTAT, .sy_flags = SYF_CAPENABLED, .sy_thrcnt = SY_THR_STATIC },	/* 62 = old freebsd32_fstat */
	{ .sy_narg = 0, .sy_call = (sy_call_t *)nosys, .sy_auevent = AUE_NULL, .sy_flags = 0, .sy_thrcnt = SY_THR_ABSENT },			/* 63 = obsolete ogetkerninfo */
	{ compat(AS(ofreebsd32_getpagesize_args),freebsd32_getpagesize), .sy_auevent = AUE_NULL, .sy_flags = SYF_CAPENABLED, .sy_thrcnt = SY_THR_STATIC },	/* 64 = old freebsd32_getpagesize */
	{ .sy_narg = AS(msync_args), .sy_call = (sy_call_t *)sys_msync, .sy_auevent = AUE_MSYNC, .sy_flags = SYF_CAPENABLED, .sy_thrcnt = SY_THR_STATIC },	/* 65 = msync */
	{ .sy_narg = 0, .sy_call = (sy_call_t *)sys_vfork, .sy_auevent = AUE_VFORK, .sy_flags = 0, .sy_thrcnt = SY_THR_STATIC },	/* 66 = vfork */
	{ .sy_narg = 0, .sy_call = (sy_call_t *)nosys, .sy_auevent = AUE_NULL, .sy_flags = 0, .sy_thrcnt = SY_THR_ABSENT },			/* 67 = obsolete vread */
	{ .sy_narg = 0, .sy_call = (sy_call_t *)nosys, .sy_auevent = AUE_NULL, .sy_flags = 0, .sy_thrcnt = SY_THR_ABSENT },			/* 68 = obsolete vwrite */
	{ .sy_narg = AS(sbrk_args), .sy_call = (sy_call_t *)sys_sbrk, .sy_auevent = AUE_SBRK, .sy_flags = SYF_CAPENABLED, .sy_thrcnt = SY_THR_STATIC },	/* 69 = sbrk */
	{ .sy_narg = AS(sstk_args), .sy_call = (sy_call_t *)sys_sstk, .sy_auevent = AUE_SSTK, .sy_flags = SYF_CAPENABLED, .sy_thrcnt = SY_THR_STATIC },	/* 70 = sstk */
	{ compat(AS(ommap_args),mmap), .sy_auevent = AUE_MMAP, .sy_flags = SYF_CAPENABLED, .sy_thrcnt = SY_THR_STATIC },	/* 71 = old mmap */
	{ compat11(AS(freebsd11_vadvise_args),vadvise), .sy_auevent = AUE_O_VADVISE, .sy_flags = 0, .sy_thrcnt = SY_THR_STATIC },	/* 72 = freebsd11 vadvise */
	{ .sy_narg = AS(munmap_args), .sy_call = (sy_call_t *)sys_munmap, .sy_auevent = AUE_MUNMAP, .sy_flags = SYF_CAPENABLED, .sy_thrcnt = SY_THR_STATIC },	/* 73 = munmap */
	{ .sy_narg = AS(freebsd32_mprotect_args), .sy_call = (sy_call_t *)freebsd32_mprotect, .sy_auevent = AUE_MPROTECT, .sy_flags = SYF_CAPENABLED, .sy_thrcnt = SY_THR_STATIC },	/* 74 = freebsd32_mprotect */
	{ .sy_narg = AS(madvise_args), .sy_call = (sy_call_t *)sys_madvise, .sy_auevent = AUE_MADVISE, .sy_flags = SYF_CAPENABLED, .sy_thrcnt = SY_THR_STATIC },	/* 75 = madvise */
	{ .sy_narg = 0, .sy_call = (sy_call_t *)nosys, .sy_auevent = AUE_NULL, .sy_flags = 0, .sy_thrcnt = SY_THR_ABSENT },			/* 76 = obsolete vhangup */
	{ .sy_narg = 0, .sy_call = (sy_call_t *)nosys, .sy_auevent = AUE_NULL, .sy_flags = 0, .sy_thrcnt = SY_THR_ABSENT },			/* 77 = obsolete vlimit */
	{ .sy_narg = AS(mincore_args), .sy_call = (sy_call_t *)sys_mincore, .sy_auevent = AUE_MINCORE, .sy_flags = SYF_CAPENABLED, .sy_thrcnt = SY_THR_STATIC },	/* 78 = mincore */
	{ .sy_narg = AS(getgroups_args), .sy_call = (sy_call_t *)sys_getgroups, .sy_auevent = AUE_GETGROUPS, .sy_flags = SYF_CAPENABLED, .sy_thrcnt = SY_THR_STATIC },	/* 79 = getgroups */
	{ .sy_narg = AS(setgroups_args), .sy_call = (sy_call_t *)sys_setgroups, .sy_auevent = AUE_SETGROUPS, .sy_flags = 0, .sy_thrcnt = SY_THR_STATIC },	/* 80 = setgroups */
	{ .sy_narg = 0, .sy_call = (sy_call_t *)sys_getpgrp, .sy_auevent = AUE_GETPGRP, .sy_flags = SYF_CAPENABLED, .sy_thrcnt = SY_THR_STATIC },	/* 81 = getpgrp */
	{ .sy_narg = AS(setpgid_args), .sy_call = (sy_call_t *)sys_setpgid, .sy_auevent = AUE_SETPGRP, .sy_flags = 0, .sy_thrcnt = SY_THR_STATIC },	/* 82 = setpgid */
	{ .sy_narg = AS(freebsd32_setitimer_args), .sy_call = (sy_call_t *)freebsd32_setitimer, .sy_auevent = AUE_SETITIMER, .sy_flags = SYF_CAPENABLED, .sy_thrcnt = SY_THR_STATIC },	/* 83 = freebsd32_setitimer */
	{ .sy_narg = 0, .sy_call = (sy_call_t *)nosys, .sy_auevent = AUE_NULL, .sy_flags = 0, .sy_thrcnt = SY_THR_ABSENT },			/* 84 = obsolete owait */
	{ .sy_narg = AS(swapon_args), .sy_call = (sy_call_t *)sys_swapon, .sy_auevent = AUE_SWAPON, .sy_flags = 0, .sy_thrcnt = SY_THR_STATIC },	/* 85 = swapon */
	{ .sy_narg = AS(freebsd32_getitimer_args), .sy_call = (sy_call_t *)freebsd32_getitimer, .sy_auevent = AUE_GETITIMER, .sy_flags = SYF_CAPENABLED, .sy_thrcnt = SY_THR_STATIC },	/* 86 = freebsd32_getitimer */
	{ .sy_narg = 0, .sy_call = (sy_call_t *)nosys, .sy_auevent = AUE_NULL, .sy_flags = 0, .sy_thrcnt = SY_THR_ABSENT },			/* 87 = obsolete ogethostname */
	{ .sy_narg = 0, .sy_call = (sy_call_t *)nosys, .sy_auevent = AUE_NULL, .sy_flags = 0, .sy_thrcnt = SY_THR_ABSENT },			/* 88 = obsolete osethostname */
	{ .sy_narg = 0, .sy_call = (sy_call_t *)sys_getdtablesize, .sy_auevent = AUE_GETDTABLESIZE, .sy_flags = SYF_CAPENABLED, .sy_thrcnt = SY_THR_STATIC },	/* 89 = getdtablesize */
	{ .sy_narg = AS(dup2_args), .sy_call = (sy_call_t *)sys_dup2, .sy_auevent = AUE_DUP2, .sy_flags = SYF_CAPENABLED, .sy_thrcnt = SY_THR_STATIC },	/* 90 = dup2 */
	{ .sy_narg = 0, .sy_call = (sy_call_t *)nosys, .sy_auevent = AUE_NULL, .sy_flags = 0, .sy_thrcnt = SY_THR_ABSENT },			/* 91 = getdopt */
	{ .sy_narg = AS(freebsd32_fcntl_args), .sy_call = (sy_call_t *)freebsd32_fcntl, .sy_auevent = AUE_FCNTL, .sy_flags = SYF_CAPENABLED, .sy_thrcnt = SY_THR_STATIC },	/* 92 = freebsd32_fcntl */
	{ .sy_narg = AS(freebsd32_select_args), .sy_call = (sy_call_t *)freebsd32_select, .sy_auevent = AUE_SELECT, .sy_flags = SYF_CAPENABLED, .sy_thrcnt = SY_THR_STATIC },	/* 93 = freebsd32_select */
	{ .sy_narg = 0, .sy_call = (sy_call_t *)nosys, .sy_auevent = AUE_NULL, .sy_flags = 0, .sy_thrcnt = SY_THR_ABSENT },			/* 94 = setdopt */
	{ .sy_narg = AS(fsync_args), .sy_call = (sy_call_t *)sys_fsync, .sy_auevent = AUE_FSYNC, .sy_flags = SYF_CAPENABLED, .sy_thrcnt = SY_THR_STATIC },	/* 95 = fsync */
	{ .sy_narg = AS(setpriority_args), .sy_call = (sy_call_t *)sys_setpriority, .sy_auevent = AUE_SETPRIORITY, .sy_flags = SYF_CAPENABLED, .sy_thrcnt = SY_THR_STATIC },	/* 96 = setpriority */
	{ .sy_narg = AS(socket_args), .sy_call = (sy_call_t *)sys_socket, .sy_auevent = AUE_SOCKET, .sy_flags = SYF_CAPENABLED, .sy_thrcnt = SY_THR_STATIC },	/* 97 = socket */
	{ .sy_narg = AS(connect_args), .sy_call = (sy_call_t *)sys_connect, .sy_auevent = AUE_CONNECT, .sy_flags = 0, .sy_thrcnt = SY_THR_STATIC },	/* 98 = connect */
	{ .sy_narg = 0, .sy_call = (sy_call_t *)nosys, .sy_auevent = AUE_NULL, .sy_flags = 0, .sy_thrcnt = SY_THR_ABSENT },			/* 99 = obsolete oaccept */
	{ .sy_narg = AS(getpriority_args), .sy_call = (sy_call_t *)sys_getpriority, .sy_auevent = AUE_GETPRIORITY, .sy_flags = SYF_CAPENABLED, .sy_thrcnt = SY_THR_STATIC },	/* 100 = getpriority */
	{ .sy_narg = 0, .sy_call = (sy_call_t *)nosys, .sy_auevent = AUE_NULL, .sy_flags = 0, .sy_thrcnt = SY_THR_ABSENT },			/* 101 = obsolete osend */
	{ .sy_narg = 0, .sy_call = (sy_call_t *)nosys, .sy_auevent = AUE_NULL, .sy_flags = 0, .sy_thrcnt = SY_THR_ABSENT },			/* 102 = obsolete orecv */
	{ compat(AS(ofreebsd32_sigreturn_args),freebsd32_sigreturn), .sy_auevent = AUE_SIGRETURN, .sy_flags = SYF_CAPENABLED, .sy_thrcnt = SY_THR_STATIC },	/* 103 = old freebsd32_sigreturn */
	{ .sy_narg = AS(bind_args), .sy_call = (sy_call_t *)sys_bind, .sy_auevent = AUE_BIND, .sy_flags = 0, .sy_thrcnt = SY_THR_STATIC },	/* 104 = bind */
	{ .sy_narg = AS(setsockopt_args), .sy_call = (sy_call_t *)sys_setsockopt, .sy_auevent = AUE_SETSOCKOPT, .sy_flags = SYF_CAPENABLED, .sy_thrcnt = SY_THR_STATIC },	/* 105 = setsockopt */
	{ .sy_narg = AS(listen_args), .sy_call = (sy_call_t *)sys_listen, .sy_auevent = AUE_LISTEN, .sy_flags = SYF_CAPENABLED, .sy_thrcnt = SY_THR_STATIC },	/* 106 = listen */
	{ .sy_narg = 0, .sy_call = (sy_call_t *)nosys, .sy_auevent = AUE_NULL, .sy_flags = 0, .sy_thrcnt = SY_THR_ABSENT },			/* 107 = obsolete vtimes */
	{ compat(AS(ofreebsd32_sigvec_args),freebsd32_sigvec), .sy_auevent = AUE_O_SIGVEC, .sy_flags = SYF_CAPENABLED, .sy_thrcnt = SY_THR_STATIC },	/* 108 = old freebsd32_sigvec */
	{ compat(AS(ofreebsd32_sigblock_args),freebsd32_sigblock), .sy_auevent = AUE_O_SIGBLOCK, .sy_flags = SYF_CAPENABLED, .sy_thrcnt = SY_THR_STATIC },	/* 109 = old freebsd32_sigblock */
	{ compat(AS(ofreebsd32_sigsetmask_args),freebsd32_sigsetmask), .sy_auevent = AUE_O_SIGSETMASK, .sy_flags = SYF_CAPENABLED, .sy_thrcnt = SY_THR_STATIC },	/* 110 = old freebsd32_sigsetmask */
	{ compat(AS(ofreebsd32_sigsuspend_args),freebsd32_sigsuspend), .sy_auevent = AUE_SIGSUSPEND, .sy_flags = SYF_CAPENABLED, .sy_thrcnt = SY_THR_STATIC },	/* 111 = old freebsd32_sigsuspend */
	{ compat(AS(ofreebsd32_sigstack_args),freebsd32_sigstack), .sy_auevent = AUE_O_SIGSTACK, .sy_flags = SYF_CAPENABLED, .sy_thrcnt = SY_THR_STATIC },	/* 112 = old freebsd32_sigstack */
	{ .sy_narg = 0, .sy_call = (sy_call_t *)nosys, .sy_auevent = AUE_NULL, .sy_flags = 0, .sy_thrcnt = SY_THR_ABSENT },			/* 113 = obsolete orecvmsg */
	{ .sy_narg = 0, .sy_call = (sy_call_t *)nosys, .sy_auevent = AUE_NULL, .sy_flags = 0, .sy_thrcnt = SY_THR_ABSENT },			/* 114 = obsolete osendmsg */
	{ .sy_narg = 0, .sy_call = (sy_call_t *)nosys, .sy_auevent = AUE_NULL, .sy_flags = 0, .sy_thrcnt = SY_THR_ABSENT },			/* 115 = obsolete vtrace */
	{ .sy_narg = AS(freebsd32_gettimeofday_args), .sy_call = (sy_call_t *)freebsd32_gettimeofday, .sy_auevent = AUE_GETTIMEOFDAY, .sy_flags = SYF_CAPENABLED, .sy_thrcnt = SY_THR_STATIC },	/* 116 = freebsd32_gettimeofday */
	{ .sy_narg = AS(freebsd32_getrusage_args), .sy_call = (sy_call_t *)freebsd32_getrusage, .sy_auevent = AUE_GETRUSAGE, .sy_flags = SYF_CAPENABLED, .sy_thrcnt = SY_THR_STATIC },	/* 117 = freebsd32_getrusage */
	{ .sy_narg = AS(getsockopt_args), .sy_call = (sy_call_t *)sys_getsockopt, .sy_auevent = AUE_GETSOCKOPT, .sy_flags = SYF_CAPENABLED, .sy_thrcnt = SY_THR_STATIC },	/* 118 = getsockopt */
	{ .sy_narg = 0, .sy_call = (sy_call_t *)nosys, .sy_auevent = AUE_NULL, .sy_flags = 0, .sy_thrcnt = SY_THR_ABSENT },			/* 119 = resuba */
	{ .sy_narg = AS(freebsd32_readv_args), .sy_call = (sy_call_t *)freebsd32_readv, .sy_auevent = AUE_READV, .sy_flags = SYF_CAPENABLED, .sy_thrcnt = SY_THR_STATIC },	/* 120 = freebsd32_readv */
	{ .sy_narg = AS(freebsd32_writev_args), .sy_call = (sy_call_t *)freebsd32_writev, .sy_auevent = AUE_WRITEV, .sy_flags = SYF_CAPENABLED, .sy_thrcnt = SY_THR_STATIC },	/* 121 = freebsd32_writev */
	{ .sy_narg = AS(freebsd32_settimeofday_args), .sy_call = (sy_call_t *)freebsd32_settimeofday, .sy_auevent = AUE_SETTIMEOFDAY, .sy_flags = 0, .sy_thrcnt = SY_THR_STATIC },	/* 122 = freebsd32_settimeofday */
	{ .sy_narg = AS(fchown_args), .sy_call = (sy_call_t *)sys_fchown, .sy_auevent = AUE_FCHOWN, .sy_flags = SYF_CAPENABLED, .sy_thrcnt = SY_THR_STATIC },	/* 123 = fchown */
	{ .sy_narg = AS(fchmod_args), .sy_call = (sy_call_t *)sys_fchmod, .sy_auevent = AUE_FCHMOD, .sy_flags = SYF_CAPENABLED, .sy_thrcnt = SY_THR_STATIC },	/* 124 = fchmod */
	{ .sy_narg = 0, .sy_call = (sy_call_t *)nosys, .sy_auevent = AUE_NULL, .sy_flags = 0, .sy_thrcnt = SY_THR_ABSENT },			/* 125 = obsolete orecvfrom */
	{ .sy_narg = AS(setreuid_args), .sy_call = (sy_call_t *)sys_setreuid, .sy_auevent = AUE_SETREUID, .sy_flags = SYF_CAPENABLED, .sy_thrcnt = SY_THR_STATIC },	/* 126 = setreuid */
	{ .sy_narg = AS(setregid_args), .sy_call = (sy_call_t *)sys_setregid, .sy_auevent = AUE_SETREGID, .sy_flags = SYF_CAPENABLED, .sy_thrcnt = SY_THR_STATIC },	/* 127 = setregid */
	{ .sy_narg = AS(rename_args), .sy_call = (sy_call_t *)sys_rename, .sy_auevent = AUE_RENAME, .sy_flags = 0, .sy_thrcnt = SY_THR_STATIC },	/* 128 = rename */
	{ compat(AS(otruncate_args),truncate), .sy_auevent = AUE_TRUNCATE, .sy_flags = 0, .sy_thrcnt = SY_THR_STATIC },	/* 129 = old truncate */
	{ compat(AS(oftruncate_args),ftruncate), .sy_auevent = AUE_FTRUNCATE, .sy_flags = SYF_CAPENABLED, .sy_thrcnt = SY_THR_STATIC },	/* 130 = old ftruncate */
	{ .sy_narg = AS(flock_args), .sy_call = (sy_call_t *)sys_flock, .sy_auevent = AUE_FLOCK, .sy_flags = SYF_CAPENABLED, .sy_thrcnt = SY_THR_STATIC },	/* 131 = flock */
	{ .sy_narg = AS(mkfifo_args), .sy_call = (sy_call_t *)sys_mkfifo, .sy_auevent = AUE_MKFIFO, .sy_flags = 0, .sy_thrcnt = SY_THR_STATIC },	/* 132 = mkfifo */
	{ .sy_narg = AS(sendto_args), .sy_call = (sy_call_t *)sys_sendto, .sy_auevent = AUE_SENDTO, .sy_flags = SYF_CAPENABLED, .sy_thrcnt = SY_THR_STATIC },	/* 133 = sendto */
	{ .sy_narg = AS(shutdown_args), .sy_call = (sy_call_t *)sys_shutdown, .sy_auevent = AUE_SHUTDOWN, .sy_flags = SYF_CAPENABLED, .sy_thrcnt = SY_THR_STATIC },	/* 134 = shutdown */
	{ .sy_narg = AS(socketpair_args), .sy_call = (sy_call_t *)sys_socketpair, .sy_auevent = AUE_SOCKETPAIR, .sy_flags = SYF_CAPENABLED, .sy_thrcnt = SY_THR_STATIC },	/* 135 = socketpair */
	{ .sy_narg = AS(mkdir_args), .sy_call = (sy_call_t *)sys_mkdir, .sy_auevent = AUE_MKDIR, .sy_flags = 0, .sy_thrcnt = SY_THR_STATIC },	/* 136 = mkdir */
	{ .sy_narg = AS(rmdir_args), .sy_call = (sy_call_t *)sys_rmdir, .sy_auevent = AUE_RMDIR, .sy_flags = 0, .sy_thrcnt = SY_THR_STATIC },	/* 137 = rmdir */
	{ .sy_narg = AS(freebsd32_utimes_args), .sy_call = (sy_call_t *)freebsd32_utimes, .sy_auevent = AUE_UTIMES, .sy_flags = 0, .sy_thrcnt = SY_THR_STATIC },	/* 138 = freebsd32_utimes */
	{ .sy_narg = 0, .sy_call = (sy_call_t *)nosys, .sy_auevent = AUE_NULL, .sy_flags = 0, .sy_thrcnt = SY_THR_ABSENT },			/* 139 = obsolete 4.2 sigreturn */
	{ .sy_narg = AS(freebsd32_adjtime_args), .sy_call = (sy_call_t *)freebsd32_adjtime, .sy_auevent = AUE_ADJTIME, .sy_flags = 0, .sy_thrcnt = SY_THR_STATIC },	/* 140 = freebsd32_adjtime */
	{ .sy_narg = 0, .sy_call = (sy_call_t *)nosys, .sy_auevent = AUE_NULL, .sy_flags = 0, .sy_thrcnt = SY_THR_ABSENT },			/* 141 = obsolete ogetpeername */
	{ .sy_narg = 0, .sy_call = (sy_call_t *)nosys, .sy_auevent = AUE_NULL, .sy_flags = 0, .sy_thrcnt = SY_THR_ABSENT },			/* 142 = obsolete ogethostid */
	{ .sy_narg = 0, .sy_call = (sy_call_t *)nosys, .sy_auevent = AUE_NULL, .sy_flags = 0, .sy_thrcnt = SY_THR_ABSENT },			/* 143 = obsolete sethostid */
	{ .sy_narg = 0, .sy_call = (sy_call_t *)nosys, .sy_auevent = AUE_NULL, .sy_flags = 0, .sy_thrcnt = SY_THR_ABSENT },			/* 144 = obsolete getrlimit */
	{ .sy_narg = 0, .sy_call = (sy_call_t *)nosys, .sy_auevent = AUE_NULL, .sy_flags = 0, .sy_thrcnt = SY_THR_ABSENT },			/* 145 = obsolete setrlimit */
	{ .sy_narg = 0, .sy_call = (sy_call_t *)nosys, .sy_auevent = AUE_NULL, .sy_flags = 0, .sy_thrcnt = SY_THR_ABSENT },			/* 146 = obsolete killpg */
	{ .sy_narg = 0, .sy_call = (sy_call_t *)sys_setsid, .sy_auevent = AUE_SETSID, .sy_flags = SYF_CAPENABLED, .sy_thrcnt = SY_THR_STATIC },	/* 147 = setsid */
	{ .sy_narg = AS(quotactl_args), .sy_call = (sy_call_t *)sys_quotactl, .sy_auevent = AUE_QUOTACTL, .sy_flags = 0, .sy_thrcnt = SY_THR_STATIC },	/* 148 = quotactl */
	{ .sy_narg = 0, .sy_call = (sy_call_t *)nosys, .sy_auevent = AUE_NULL, .sy_flags = 0, .sy_thrcnt = SY_THR_ABSENT },			/* 149 = obsolete oquota */
	{ .sy_narg = 0, .sy_call = (sy_call_t *)nosys, .sy_auevent = AUE_NULL, .sy_flags = 0, .sy_thrcnt = SY_THR_ABSENT },			/* 150 = obsolete ogetsockname */
	{ .sy_narg = 0, .sy_call = (sy_call_t *)nosys, .sy_auevent = AUE_NULL, .sy_flags = 0, .sy_thrcnt = SY_THR_ABSENT },			/* 151 = sem_lock */
	{ .sy_narg = 0, .sy_call = (sy_call_t *)nosys, .sy_auevent = AUE_NULL, .sy_flags = 0, .sy_thrcnt = SY_THR_ABSENT },			/* 152 = sem_wakeup */
	{ .sy_narg = 0, .sy_call = (sy_call_t *)nosys, .sy_auevent = AUE_NULL, .sy_flags = 0, .sy_thrcnt = SY_THR_ABSENT },			/* 153 = asyncdaemon */
	{ .sy_narg = 0, .sy_call = (sy_call_t *)nosys, .sy_auevent = AUE_NULL, .sy_flags = 0, .sy_thrcnt = SY_THR_ABSENT },			/* 154 = nlm_syscall */
	{ .sy_narg = 0, .sy_call = (sy_call_t *)nosys, .sy_auevent = AUE_NULL, .sy_flags = 0, .sy_thrcnt = SY_THR_ABSENT },			/* 155 = nfssvc */
	{ compat(AS(ofreebsd32_getdirentries_args),freebsd32_getdirentries), .sy_auevent = AUE_GETDIRENTRIES, .sy_flags = SYF_CAPENABLED, .sy_thrcnt = SY_THR_STATIC },	/* 156 = old freebsd32_getdirentries */
	{ compat4(AS(freebsd4_freebsd32_statfs_args),freebsd32_statfs), .sy_auevent = AUE_STATFS, .sy_flags = 0, .sy_thrcnt = SY_THR_STATIC },	/* 157 = freebsd4 freebsd32_statfs */
	{ compat4(AS(freebsd4_freebsd32_fstatfs_args),freebsd32_fstatfs), .sy_auevent = AUE_FSTATFS, .sy_flags = SYF_CAPENABLED, .sy_thrcnt = SY_THR_STATIC },	/* 158 = freebsd4 freebsd32_fstatfs */
	{ .sy_narg = 0, .sy_call = (sy_call_t *)nosys, .sy_auevent = AUE_NULL, .sy_flags = 0, .sy_thrcnt = SY_THR_ABSENT },			/* 159 = nosys */
	{ .sy_narg = 0, .sy_call = (sy_call_t *)nosys, .sy_auevent = AUE_NULL, .sy_flags = 0, .sy_thrcnt = SY_THR_ABSENT },			/* 160 = lgetfh */
	{ .sy_narg = AS(getfh_args), .sy_call = (sy_call_t *)sys_getfh, .sy_auevent = AUE_NFS_GETFH, .sy_flags = 0, .sy_thrcnt = SY_THR_STATIC },	/* 161 = getfh */
	{ .sy_narg = 0, .sy_call = (sy_call_t *)nosys, .sy_auevent = AUE_NULL, .sy_flags = 0, .sy_thrcnt = SY_THR_ABSENT },			/* 162 = obsolete getdomainname */
	{ .sy_narg = 0, .sy_call = (sy_call_t *)nosys, .sy_auevent = AUE_NULL, .sy_flags = 0, .sy_thrcnt = SY_THR_ABSENT },			/* 163 = obsolete setdomainname */
	{ .sy_narg = 0, .sy_call = (sy_call_t *)nosys, .sy_auevent = AUE_NULL, .sy_flags = 0, .sy_thrcnt = SY_THR_ABSENT },			/* 164 = obsolete uname */
	{ .sy_narg = AS(freebsd32_sysarch_args), .sy_call = (sy_call_t *)freebsd32_sysarch, .sy_auevent = AUE_SYSARCH, .sy_flags = SYF_CAPENABLED, .sy_thrcnt = SY_THR_STATIC },	/* 165 = freebsd32_sysarch */
	{ .sy_narg = AS(rtprio_args), .sy_call = (sy_call_t *)sys_rtprio, .sy_auevent = AUE_RTPRIO, .sy_flags = SYF_CAPENABLED, .sy_thrcnt = SY_THR_STATIC },	/* 166 = rtprio */
	{ .sy_narg = 0, .sy_call = (sy_call_t *)nosys, .sy_auevent = AUE_NULL, .sy_flags = 0, .sy_thrcnt = SY_THR_ABSENT },			/* 167 = nosys */
	{ .sy_narg = 0, .sy_call = (sy_call_t *)nosys, .sy_auevent = AUE_NULL, .sy_flags = 0, .sy_thrcnt = SY_THR_ABSENT },			/* 168 = nosys */
	{ .sy_narg = AS(freebsd32_semsys_args), .sy_call = (sy_call_t *)lkmressys, .sy_auevent = AUE_NULL, .sy_flags = 0, .sy_thrcnt = SY_THR_ABSENT },	/* 169 = freebsd32_semsys */
	{ .sy_narg = AS(freebsd32_msgsys_args), .sy_call = (sy_call_t *)lkmressys, .sy_auevent = AUE_NULL, .sy_flags = 0, .sy_thrcnt = SY_THR_ABSENT },	/* 170 = freebsd32_msgsys */
	{ .sy_narg = AS(freebsd32_shmsys_args), .sy_call = (sy_call_t *)lkmressys, .sy_auevent = AUE_NULL, .sy_flags = 0, .sy_thrcnt = SY_THR_ABSENT },	/* 171 = freebsd32_shmsys */
	{ .sy_narg = 0, .sy_call = (sy_call_t *)nosys, .sy_auevent = AUE_NULL, .sy_flags = 0, .sy_thrcnt = SY_THR_ABSENT },			/* 172 = nosys */
	{ compat6(AS(freebsd6_freebsd32_pread_args),freebsd32_pread), .sy_auevent = AUE_PREAD, .sy_flags = SYF_CAPENABLED, .sy_thrcnt = SY_THR_STATIC },	/* 173 = freebsd6 freebsd32_pread */
	{ compat6(AS(freebsd6_freebsd32_pwrite_args),freebsd32_pwrite), .sy_auevent = AUE_PWRITE, .sy_flags = SYF_CAPENABLED, .sy_thrcnt = SY_THR_STATIC },	/* 174 = freebsd6 freebsd32_pwrite */
	{ .sy_narg = 0, .sy_call = (sy_call_t *)nosys, .sy_auevent = AUE_NULL, .sy_flags = 0, .sy_thrcnt = SY_THR_ABSENT },			/* 175 = nosys */
	{ .sy_narg = AS(freebsd32_ntp_adjtime_args), .sy_call = (sy_call_t *)freebsd32_ntp_adjtime, .sy_auevent = AUE_NTP_ADJTIME, .sy_flags = 0, .sy_thrcnt = SY_THR_STATIC },	/* 176 = freebsd32_ntp_adjtime */
	{ .sy_narg = 0, .sy_call = (sy_call_t *)nosys, .sy_auevent = AUE_NULL, .sy_flags = 0, .sy_thrcnt = SY_THR_ABSENT },			/* 177 = sfork */
	{ .sy_narg = 0, .sy_call = (sy_call_t *)nosys, .sy_auevent = AUE_NULL, .sy_flags = 0, .sy_thrcnt = SY_THR_ABSENT },			/* 178 = getdescriptor */
	{ .sy_narg = 0, .sy_call = (sy_call_t *)nosys, .sy_auevent = AUE_NULL, .sy_flags = 0, .sy_thrcnt = SY_THR_ABSENT },			/* 179 = setdescriptor */
	{ .sy_narg = 0, .sy_call = (sy_call_t *)nosys, .sy_auevent = AUE_NULL, .sy_flags = 0, .sy_thrcnt = SY_THR_ABSENT },			/* 180 = nosys */
	{ .sy_narg = AS(setgid_args), .sy_call = (sy_call_t *)sys_setgid, .sy_auevent = AUE_SETGID, .sy_flags = SYF_CAPENABLED, .sy_thrcnt = SY_THR_STATIC },	/* 181 = setgid */
	{ .sy_narg = AS(setegid_args), .sy_call = (sy_call_t *)sys_setegid, .sy_auevent = AUE_SETEGID, .sy_flags = SYF_CAPENABLED, .sy_thrcnt = SY_THR_STATIC },	/* 182 = setegid */
	{ .sy_narg = AS(seteuid_args), .sy_call = (sy_call_t *)sys_seteuid, .sy_auevent = AUE_SETEUID, .sy_flags = SYF_CAPENABLED, .sy_thrcnt = SY_THR_STATIC },	/* 183 = seteuid */
	{ .sy_narg = 0, .sy_call = (sy_call_t *)nosys, .sy_auevent = AUE_NULL, .sy_flags = 0, .sy_thrcnt = SY_THR_ABSENT },			/* 184 = obsolete lfs_bmapv */
	{ .sy_narg = 0, .sy_call = (sy_call_t *)nosys, .sy_auevent = AUE_NULL, .sy_flags = 0, .sy_thrcnt = SY_THR_ABSENT },			/* 185 = obsolete lfs_markv */
	{ .sy_narg = 0, .sy_call = (sy_call_t *)nosys, .sy_auevent = AUE_NULL, .sy_flags = 0, .sy_thrcnt = SY_THR_ABSENT },			/* 186 = obsolete lfs_segclean */
	{ .sy_narg = 0, .sy_call = (sy_call_t *)nosys, .sy_auevent = AUE_NULL, .sy_flags = 0, .sy_thrcnt = SY_THR_ABSENT },			/* 187 = obsolete lfs_segwait */
	{ compat11(AS(freebsd11_freebsd32_stat_args),freebsd32_stat), .sy_auevent = AUE_STAT, .sy_flags = 0, .sy_thrcnt = SY_THR_STATIC },	/* 188 = freebsd11 freebsd32_stat */
	{ compat11(AS(freebsd11_freebsd32_fstat_args),freebsd32_fstat), .sy_auevent = AUE_FSTAT, .sy_flags = SYF_CAPENABLED, .sy_thrcnt = SY_THR_STATIC },	/* 189 = freebsd11 freebsd32_fstat */
	{ compat11(AS(freebsd11_freebsd32_lstat_args),freebsd32_lstat), .sy_auevent = AUE_LSTAT, .sy_flags = 0, .sy_thrcnt = SY_THR_STATIC },	/* 190 = freebsd11 freebsd32_lstat */
	{ .sy_narg = AS(pathconf_args), .sy_call = (sy_call_t *)sys_pathconf, .sy_auevent = AUE_PATHCONF, .sy_flags = 0, .sy_thrcnt = SY_THR_STATIC },	/* 191 = pathconf */
	{ .sy_narg = AS(fpathconf_args), .sy_call = (sy_call_t *)sys_fpathconf, .sy_auevent = AUE_FPATHCONF, .sy_flags = SYF_CAPENABLED, .sy_thrcnt = SY_THR_STATIC },	/* 192 = fpathconf */
	{ .sy_narg = 0, .sy_call = (sy_call_t *)nosys, .sy_auevent = AUE_NULL, .sy_flags = 0, .sy_thrcnt = SY_THR_ABSENT },			/* 193 = nosys */
	{ .sy_narg = AS(__getrlimit_args), .sy_call = (sy_call_t *)sys_getrlimit, .sy_auevent = AUE_GETRLIMIT, .sy_flags = SYF_CAPENABLED, .sy_thrcnt = SY_THR_STATIC },	/* 194 = getrlimit */
	{ .sy_narg = AS(__setrlimit_args), .sy_call = (sy_call_t *)sys_setrlimit, .sy_auevent = AUE_SETRLIMIT, .sy_flags = SYF_CAPENABLED, .sy_thrcnt = SY_THR_STATIC },	/* 195 = setrlimit */
	{ compat11(AS(freebsd11_freebsd32_getdirentries_args),freebsd32_getdirentries), .sy_auevent = AUE_GETDIRENTRIES, .sy_flags = SYF_CAPENABLED, .sy_thrcnt = SY_THR_STATIC },	/* 196 = freebsd11 freebsd32_getdirentries */
	{ compat6(AS(freebsd6_freebsd32_mmap_args),freebsd32_mmap), .sy_auevent = AUE_MMAP, .sy_flags = SYF_CAPENABLED, .sy_thrcnt = SY_THR_STATIC },	/* 197 = freebsd6 freebsd32_mmap */
	{ .sy_narg = 0, .sy_call = (sy_call_t *)nosys, .sy_auevent = AUE_NULL, .sy_flags = 0, .sy_thrcnt = SY_THR_STATIC },		/* 198 = __syscall */
	{ compat6(AS(freebsd6_freebsd32_lseek_args),freebsd32_lseek), .sy_auevent = AUE_LSEEK, .sy_flags = SYF_CAPENABLED, .sy_thrcnt = SY_THR_STATIC },	/* 199 = freebsd6 freebsd32_lseek */
	{ compat6(AS(freebsd6_freebsd32_truncate_args),freebsd32_truncate), .sy_auevent = AUE_TRUNCATE, .sy_flags = 0, .sy_thrcnt = SY_THR_STATIC },	/* 200 = freebsd6 freebsd32_truncate */
	{ compat6(AS(freebsd6_freebsd32_ftruncate_args),freebsd32_ftruncate), .sy_auevent = AUE_FTRUNCATE, .sy_flags = SYF_CAPENABLED, .sy_thrcnt = SY_THR_STATIC },	/* 201 = freebsd6 freebsd32_ftruncate */
	{ .sy_narg = AS(freebsd32___sysctl_args), .sy_call = (sy_call_t *)freebsd32___sysctl, .sy_auevent = AUE_SYSCTL, .sy_flags = SYF_CAPENABLED, .sy_thrcnt = SY_THR_STATIC },	/* 202 = freebsd32___sysctl */
	{ .sy_narg = AS(mlock_args), .sy_call = (sy_call_t *)sys_mlock, .sy_auevent = AUE_MLOCK, .sy_flags = SYF_CAPENABLED, .sy_thrcnt = SY_THR_STATIC },	/* 203 = mlock */
	{ .sy_narg = AS(munlock_args), .sy_call = (sy_call_t *)sys_munlock, .sy_auevent = AUE_MUNLOCK, .sy_flags = SYF_CAPENABLED, .sy_thrcnt = SY_THR_STATIC },	/* 204 = munlock */
	{ .sy_narg = AS(undelete_args), .sy_call = (sy_call_t *)sys_undelete, .sy_auevent = AUE_UNDELETE, .sy_flags = 0, .sy_thrcnt = SY_THR_STATIC },	/* 205 = undelete */
	{ .sy_narg = AS(freebsd32_futimes_args), .sy_call = (sy_call_t *)freebsd32_futimes, .sy_auevent = AUE_FUTIMES, .sy_flags = SYF_CAPENABLED, .sy_thrcnt = SY_THR_STATIC },	/* 206 = freebsd32_futimes */
	{ .sy_narg = AS(getpgid_args), .sy_call = (sy_call_t *)sys_getpgid, .sy_auevent = AUE_GETPGID, .sy_flags = SYF_CAPENABLED, .sy_thrcnt = SY_THR_STATIC },	/* 207 = getpgid */
	{ .sy_narg = 0, .sy_call = (sy_call_t *)nosys, .sy_auevent = AUE_NULL, .sy_flags = 0, .sy_thrcnt = SY_THR_ABSENT },			/* 208 = nosys */
	{ .sy_narg = AS(poll_args), .sy_call = (sy_call_t *)sys_poll, .sy_auevent = AUE_POLL, .sy_flags = SYF_CAPENABLED, .sy_thrcnt = SY_THR_STATIC },	/* 209 = poll */
	{ .sy_narg = AS(nosys_args), .sy_call = (sy_call_t *)lkmnosys, .sy_auevent = AUE_NULL, .sy_flags = 0, .sy_thrcnt = SY_THR_ABSENT },	/* 210 = lkmnosys */
	{ .sy_narg = AS(nosys_args), .sy_call = (sy_call_t *)lkmnosys, .sy_auevent = AUE_NULL, .sy_flags = 0, .sy_thrcnt = SY_THR_ABSENT },	/* 211 = lkmnosys */
	{ .sy_narg = AS(nosys_args), .sy_call = (sy_call_t *)lkmnosys, .sy_auevent = AUE_NULL, .sy_flags = 0, .sy_thrcnt = SY_THR_ABSENT },	/* 212 = lkmnosys */
	{ .sy_narg = AS(nosys_args), .sy_call = (sy_call_t *)lkmnosys, .sy_auevent = AUE_NULL, .sy_flags = 0, .sy_thrcnt = SY_THR_ABSENT },	/* 213 = lkmnosys */
	{ .sy_narg = AS(nosys_args), .sy_call = (sy_call_t *)lkmnosys, .sy_auevent = AUE_NULL, .sy_flags = 0, .sy_thrcnt = SY_THR_ABSENT },	/* 214 = lkmnosys */
	{ .sy_narg = AS(nosys_args), .sy_call = (sy_call_t *)lkmnosys, .sy_auevent = AUE_NULL, .sy_flags = 0, .sy_thrcnt = SY_THR_ABSENT },	/* 215 = lkmnosys */
	{ .sy_narg = AS(nosys_args), .sy_call = (sy_call_t *)lkmnosys, .sy_auevent = AUE_NULL, .sy_flags = 0, .sy_thrcnt = SY_THR_ABSENT },	/* 216 = lkmnosys */
	{ .sy_narg = AS(nosys_args), .sy_call = (sy_call_t *)lkmnosys, .sy_auevent = AUE_NULL, .sy_flags = 0, .sy_thrcnt = SY_THR_ABSENT },	/* 217 = lkmnosys */
	{ .sy_narg = AS(nosys_args), .sy_call = (sy_call_t *)lkmnosys, .sy_auevent = AUE_NULL, .sy_flags = 0, .sy_thrcnt = SY_THR_ABSENT },	/* 218 = lkmnosys */
	{ .sy_narg = AS(nosys_args), .sy_call = (sy_call_t *)lkmnosys, .sy_auevent = AUE_NULL, .sy_flags = 0, .sy_thrcnt = SY_THR_ABSENT },	/* 219 = lkmnosys */
	{ .sy_narg = 0, .sy_call = (sy_call_t *)lkmressys, .sy_auevent = AUE_NULL, .sy_flags = 0, .sy_thrcnt = SY_THR_ABSENT },		/* 220 = freebsd7 freebsd32_semctl */
	{ .sy_narg = AS(semget_args), .sy_call = (sy_call_t *)lkmressys, .sy_auevent = AUE_NULL, .sy_flags = 0, .sy_thrcnt = SY_THR_ABSENT },	/* 221 = semget */
	{ .sy_narg = AS(semop_args), .sy_call = (sy_call_t *)lkmressys, .sy_auevent = AUE_NULL, .sy_flags = 0, .sy_thrcnt = SY_THR_ABSENT },	/* 222 = semop */
	{ .sy_narg = 0, .sy_call = (sy_call_t *)nosys, .sy_auevent = AUE_NULL, .sy_flags = 0, .sy_thrcnt = SY_THR_ABSENT },			/* 223 = obsolete semconfig */
	{ .sy_narg = 0, .sy_call = (sy_call_t *)lkmressys, .sy_auevent = AUE_NULL, .sy_flags = 0, .sy_thrcnt = SY_THR_ABSENT },		/* 224 = freebsd7 freebsd32_msgctl */
	{ .sy_narg = AS(msgget_args), .sy_call = (sy_call_t *)lkmressys, .sy_auevent = AUE_NULL, .sy_flags = 0, .sy_thrcnt = SY_THR_ABSENT },	/* 225 = msgget */
	{ .sy_narg = AS(freebsd32_msgsnd_args), .sy_call = (sy_call_t *)lkmressys, .sy_auevent = AUE_NULL, .sy_flags = 0, .sy_thrcnt = SY_THR_ABSENT },	/* 226 = freebsd32_msgsnd */
	{ .sy_narg = AS(freebsd32_msgrcv_args), .sy_call = (sy_call_t *)lkmressys, .sy_auevent = AUE_NULL, .sy_flags = 0, .sy_thrcnt = SY_THR_ABSENT },	/* 227 = freebsd32_msgrcv */
	{ .sy_narg = AS(shmat_args), .sy_call = (sy_call_t *)lkmressys, .sy_auevent = AUE_NULL, .sy_flags = 0, .sy_thrcnt = SY_THR_ABSENT },	/* 228 = shmat */
	{ .sy_narg = 0, .sy_call = (sy_call_t *)lkmressys, .sy_auevent = AUE_NULL, .sy_flags = 0, .sy_thrcnt = SY_THR_ABSENT },		/* 229 = freebsd7 freebsd32_shmctl */
	{ .sy_narg = AS(shmdt_args), .sy_call = (sy_call_t *)lkmressys, .sy_auevent = AUE_NULL, .sy_flags = 0, .sy_thrcnt = SY_THR_ABSENT },	/* 230 = shmdt */
	{ .sy_narg = AS(shmget_args), .sy_call = (sy_call_t *)lkmressys, .sy_auevent = AUE_NULL, .sy_flags = 0, .sy_thrcnt = SY_THR_ABSENT },	/* 231 = shmget */
	{ .sy_narg = AS(freebsd32_clock_gettime_args), .sy_call = (sy_call_t *)freebsd32_clock_gettime, .sy_auevent = AUE_NULL, .sy_flags = SYF_CAPENABLED, .sy_thrcnt = SY_THR_STATIC },	/* 232 = freebsd32_clock_gettime */
	{ .sy_narg = AS(freebsd32_clock_settime_args), .sy_call = (sy_call_t *)freebsd32_clock_settime, .sy_auevent = AUE_CLOCK_SETTIME, .sy_flags = 0, .sy_thrcnt = SY_THR_STATIC },	/* 233 = freebsd32_clock_settime */
	{ .sy_narg = AS(freebsd32_clock_getres_args), .sy_call = (sy_call_t *)freebsd32_clock_getres, .sy_auevent = AUE_NULL, .sy_flags = SYF_CAPENABLED, .sy_thrcnt = SY_THR_STATIC },	/* 234 = freebsd32_clock_getres */
	{ .sy_narg = AS(freebsd32_ktimer_create_args), .sy_call = (sy_call_t *)freebsd32_ktimer_create, .sy_auevent = AUE_NULL, .sy_flags = SYF_CAPENABLED, .sy_thrcnt = SY_THR_STATIC },	/* 235 = freebsd32_ktimer_create */
	{ .sy_narg = AS(ktimer_delete_args), .sy_call = (sy_call_t *)sys_ktimer_delete, .sy_auevent = AUE_NULL, .sy_flags = SYF_CAPENABLED, .sy_thrcnt = SY_THR_STATIC },	/* 236 = ktimer_delete */
	{ .sy_narg = AS(freebsd32_ktimer_settime_args), .sy_call = (sy_call_t *)freebsd32_ktimer_settime, .sy_auevent = AUE_NULL, .sy_flags = SYF_CAPENABLED, .sy_thrcnt = SY_THR_STATIC },	/* 237 = freebsd32_ktimer_settime */
	{ .sy_narg = AS(freebsd32_ktimer_gettime_args), .sy_call = (sy_call_t *)freebsd32_ktimer_gettime, .sy_auevent = AUE_NULL, .sy_flags = SYF_CAPENABLED, .sy_thrcnt = SY_THR_STATIC },	/* 238 = freebsd32_ktimer_gettime */
	{ .sy_narg = AS(ktimer_getoverrun_args), .sy_call = (sy_call_t *)sys_ktimer_getoverrun, .sy_auevent = AUE_NULL, .sy_flags = SYF_CAPENABLED, .sy_thrcnt = SY_THR_STATIC },	/* 239 = ktimer_getoverrun */
	{ .sy_narg = AS(freebsd32_nanosleep_args), .sy_call = (sy_call_t *)freebsd32_nanosleep, .sy_auevent = AUE_NULL, .sy_flags = SYF_CAPENABLED, .sy_thrcnt = SY_THR_STATIC },	/* 240 = freebsd32_nanosleep */
	{ .sy_narg = AS(ffclock_getcounter_args), .sy_call = (sy_call_t *)sys_ffclock_getcounter, .sy_auevent = AUE_NULL, .sy_flags = 0, .sy_thrcnt = SY_THR_STATIC },	/* 241 = ffclock_getcounter */
	{ .sy_narg = AS(ffclock_setestimate_args), .sy_call = (sy_call_t *)sys_ffclock_setestimate, .sy_auevent = AUE_NULL, .sy_flags = 0, .sy_thrcnt = SY_THR_STATIC },	/* 242 = ffclock_setestimate */
	{ .sy_narg = AS(ffclock_getestimate_args), .sy_call = (sy_call_t *)sys_ffclock_getestimate, .sy_auevent = AUE_NULL, .sy_flags = 0, .sy_thrcnt = SY_THR_STATIC },	/* 243 = ffclock_getestimate */
	{ .sy_narg = AS(freebsd32_clock_nanosleep_args), .sy_call = (sy_call_t *)freebsd32_clock_nanosleep, .sy_auevent = AUE_NULL, .sy_flags = 0, .sy_thrcnt = SY_THR_STATIC },	/* 244 = freebsd32_clock_nanosleep */
	{ .sy_narg = 0, .sy_call = (sy_call_t *)nosys, .sy_auevent = AUE_NULL, .sy_flags = 0, .sy_thrcnt = SY_THR_ABSENT },			/* 245 = nosys */
	{ .sy_narg = 0, .sy_call = (sy_call_t *)nosys, .sy_auevent = AUE_NULL, .sy_flags = 0, .sy_thrcnt = SY_THR_ABSENT },			/* 246 = nosys */
	{ .sy_narg = AS(freebsd32_clock_getcpuclockid2_args), .sy_call = (sy_call_t *)freebsd32_clock_getcpuclockid2, .sy_auevent = AUE_NULL, .sy_flags = 0, .sy_thrcnt = SY_THR_STATIC },	/* 247 = freebsd32_clock_getcpuclockid2 */
	{ .sy_narg = 0, .sy_call = (sy_call_t *)nosys, .sy_auevent = AUE_NULL, .sy_flags = 0, .sy_thrcnt = SY_THR_ABSENT },			/* 248 = ntp_gettime */
	{ .sy_narg = 0, .sy_call = (sy_call_t *)nosys, .sy_auevent = AUE_NULL, .sy_flags = 0, .sy_thrcnt = SY_THR_ABSENT },			/* 249 = nosys */
	{ .sy_narg = AS(minherit_args), .sy_call = (sy_call_t *)sys_minherit, .sy_auevent = AUE_MINHERIT, .sy_flags = SYF_CAPENABLED, .sy_thrcnt = SY_THR_STATIC },	/* 250 = minherit */
	{ .sy_narg = AS(rfork_args), .sy_call = (sy_call_t *)sys_rfork, .sy_auevent = AUE_RFORK, .sy_flags = 0, .sy_thrcnt = SY_THR_STATIC },	/* 251 = rfork */
	{ .sy_narg = 0, .sy_call = (sy_call_t *)nosys, .sy_auevent = AUE_NULL, .sy_flags = 0, .sy_thrcnt = SY_THR_ABSENT },			/* 252 = obsolete openbsd_poll */
	{ .sy_narg = 0, .sy_call = (sy_call_t *)sys_issetugid, .sy_auevent = AUE_ISSETUGID, .sy_flags = SYF_CAPENABLED, .sy_thrcnt = SY_THR_STATIC },	/* 253 = issetugid */
	{ .sy_narg = AS(lchown_args), .sy_call = (sy_call_t *)sys_lchown, .sy_auevent = AUE_LCHOWN, .sy_flags = 0, .sy_thrcnt = SY_THR_STATIC },	/* 254 = lchown */
	{ .sy_narg = AS(freebsd32_aio_read_args), .sy_call = (sy_call_t *)freebsd32_aio_read, .sy_auevent = AUE_AIO_READ, .sy_flags = SYF_CAPENABLED, .sy_thrcnt = SY_THR_STATIC },	/* 255 = freebsd32_aio_read */
	{ .sy_narg = AS(freebsd32_aio_write_args), .sy_call = (sy_call_t *)freebsd32_aio_write, .sy_auevent = AUE_AIO_WRITE, .sy_flags = SYF_CAPENABLED, .sy_thrcnt = SY_THR_STATIC },	/* 256 = freebsd32_aio_write */
	{ .sy_narg = AS(freebsd32_lio_listio_args), .sy_call = (sy_call_t *)freebsd32_lio_listio, .sy_auevent = AUE_LIO_LISTIO, .sy_flags = SYF_CAPENABLED, .sy_thrcnt = SY_THR_STATIC },	/* 257 = freebsd32_lio_listio */
<<<<<<< HEAD
	{ .sy_narg = AS(kbounce_args), .sy_call = (sy_call_t *)sys_kbounce, .sy_auevent = AUE_NULL, .sy_flags = 0, .sy_thrcnt = SY_THR_STATIC },	/* 258 = kbounce */
	{ .sy_narg = 0, .sy_call = (sy_call_t *)nosys, .sy_auevent = AUE_NULL, .sy_flags = 0, .sy_thrcnt = SY_THR_ABSENT },			/* 259 = nosys */
=======
	{ .sy_narg = AS(freebsd32_aio_writev_args), .sy_call = (sy_call_t *)freebsd32_aio_writev, .sy_auevent = AUE_AIO_WRITEV, .sy_flags = SYF_CAPENABLED, .sy_thrcnt = SY_THR_STATIC },	/* 258 = freebsd32_aio_writev */
	{ .sy_narg = AS(freebsd32_aio_readv_args), .sy_call = (sy_call_t *)freebsd32_aio_readv, .sy_auevent = AUE_AIO_READV, .sy_flags = SYF_CAPENABLED, .sy_thrcnt = SY_THR_STATIC },	/* 259 = freebsd32_aio_readv */
>>>>>>> 1868a91f
	{ .sy_narg = 0, .sy_call = (sy_call_t *)nosys, .sy_auevent = AUE_NULL, .sy_flags = 0, .sy_thrcnt = SY_THR_ABSENT },			/* 260 = nosys */
	{ .sy_narg = 0, .sy_call = (sy_call_t *)nosys, .sy_auevent = AUE_NULL, .sy_flags = 0, .sy_thrcnt = SY_THR_ABSENT },			/* 261 = nosys */
	{ .sy_narg = 0, .sy_call = (sy_call_t *)nosys, .sy_auevent = AUE_NULL, .sy_flags = 0, .sy_thrcnt = SY_THR_ABSENT },			/* 262 = nosys */
	{ .sy_narg = 0, .sy_call = (sy_call_t *)nosys, .sy_auevent = AUE_NULL, .sy_flags = 0, .sy_thrcnt = SY_THR_ABSENT },			/* 263 = nosys */
	{ .sy_narg = 0, .sy_call = (sy_call_t *)nosys, .sy_auevent = AUE_NULL, .sy_flags = 0, .sy_thrcnt = SY_THR_ABSENT },			/* 264 = nosys */
	{ .sy_narg = 0, .sy_call = (sy_call_t *)nosys, .sy_auevent = AUE_NULL, .sy_flags = 0, .sy_thrcnt = SY_THR_ABSENT },			/* 265 = nosys */
	{ .sy_narg = 0, .sy_call = (sy_call_t *)nosys, .sy_auevent = AUE_NULL, .sy_flags = 0, .sy_thrcnt = SY_THR_ABSENT },			/* 266 = nosys */
	{ .sy_narg = 0, .sy_call = (sy_call_t *)nosys, .sy_auevent = AUE_NULL, .sy_flags = 0, .sy_thrcnt = SY_THR_ABSENT },			/* 267 = nosys */
	{ .sy_narg = 0, .sy_call = (sy_call_t *)nosys, .sy_auevent = AUE_NULL, .sy_flags = 0, .sy_thrcnt = SY_THR_ABSENT },			/* 268 = nosys */
	{ .sy_narg = 0, .sy_call = (sy_call_t *)nosys, .sy_auevent = AUE_NULL, .sy_flags = 0, .sy_thrcnt = SY_THR_ABSENT },			/* 269 = nosys */
	{ .sy_narg = 0, .sy_call = (sy_call_t *)nosys, .sy_auevent = AUE_NULL, .sy_flags = 0, .sy_thrcnt = SY_THR_ABSENT },			/* 270 = nosys */
	{ .sy_narg = 0, .sy_call = (sy_call_t *)nosys, .sy_auevent = AUE_NULL, .sy_flags = 0, .sy_thrcnt = SY_THR_ABSENT },			/* 271 = nosys */
	{ compat11(AS(freebsd11_freebsd32_getdents_args),freebsd32_getdents), .sy_auevent = AUE_O_GETDENTS, .sy_flags = SYF_CAPENABLED, .sy_thrcnt = SY_THR_STATIC },	/* 272 = freebsd11 freebsd32_getdents */
	{ .sy_narg = 0, .sy_call = (sy_call_t *)nosys, .sy_auevent = AUE_NULL, .sy_flags = 0, .sy_thrcnt = SY_THR_ABSENT },			/* 273 = nosys */
	{ .sy_narg = AS(lchmod_args), .sy_call = (sy_call_t *)sys_lchmod, .sy_auevent = AUE_LCHMOD, .sy_flags = 0, .sy_thrcnt = SY_THR_STATIC },	/* 274 = lchmod */
	{ .sy_narg = 0, .sy_call = (sy_call_t *)nosys, .sy_auevent = AUE_NULL, .sy_flags = 0, .sy_thrcnt = SY_THR_ABSENT },			/* 275 = obsolete netbsd_lchown */
	{ .sy_narg = AS(freebsd32_lutimes_args), .sy_call = (sy_call_t *)freebsd32_lutimes, .sy_auevent = AUE_LUTIMES, .sy_flags = 0, .sy_thrcnt = SY_THR_STATIC },	/* 276 = freebsd32_lutimes */
	{ .sy_narg = 0, .sy_call = (sy_call_t *)nosys, .sy_auevent = AUE_NULL, .sy_flags = 0, .sy_thrcnt = SY_THR_ABSENT },			/* 277 = obsolete netbsd_msync */
	{ compat11(AS(freebsd11_nstat_args),nstat), .sy_auevent = AUE_STAT, .sy_flags = 0, .sy_thrcnt = SY_THR_STATIC },	/* 278 = freebsd11 nstat */
	{ compat11(AS(freebsd11_nfstat_args),nfstat), .sy_auevent = AUE_FSTAT, .sy_flags = 0, .sy_thrcnt = SY_THR_STATIC },	/* 279 = freebsd11 nfstat */
	{ compat11(AS(freebsd11_nlstat_args),nlstat), .sy_auevent = AUE_LSTAT, .sy_flags = 0, .sy_thrcnt = SY_THR_STATIC },	/* 280 = freebsd11 nlstat */
	{ .sy_narg = 0, .sy_call = (sy_call_t *)nosys, .sy_auevent = AUE_NULL, .sy_flags = 0, .sy_thrcnt = SY_THR_ABSENT },			/* 281 = nosys */
	{ .sy_narg = 0, .sy_call = (sy_call_t *)nosys, .sy_auevent = AUE_NULL, .sy_flags = 0, .sy_thrcnt = SY_THR_ABSENT },			/* 282 = nosys */
	{ .sy_narg = 0, .sy_call = (sy_call_t *)nosys, .sy_auevent = AUE_NULL, .sy_flags = 0, .sy_thrcnt = SY_THR_ABSENT },			/* 283 = nosys */
	{ .sy_narg = 0, .sy_call = (sy_call_t *)nosys, .sy_auevent = AUE_NULL, .sy_flags = 0, .sy_thrcnt = SY_THR_ABSENT },			/* 284 = nosys */
	{ .sy_narg = 0, .sy_call = (sy_call_t *)nosys, .sy_auevent = AUE_NULL, .sy_flags = 0, .sy_thrcnt = SY_THR_ABSENT },			/* 285 = nosys */
	{ .sy_narg = 0, .sy_call = (sy_call_t *)nosys, .sy_auevent = AUE_NULL, .sy_flags = 0, .sy_thrcnt = SY_THR_ABSENT },			/* 286 = nosys */
	{ .sy_narg = 0, .sy_call = (sy_call_t *)nosys, .sy_auevent = AUE_NULL, .sy_flags = 0, .sy_thrcnt = SY_THR_ABSENT },			/* 287 = nosys */
	{ .sy_narg = 0, .sy_call = (sy_call_t *)nosys, .sy_auevent = AUE_NULL, .sy_flags = 0, .sy_thrcnt = SY_THR_ABSENT },			/* 288 = nosys */
	{ .sy_narg = AS(freebsd32_preadv_args), .sy_call = (sy_call_t *)freebsd32_preadv, .sy_auevent = AUE_PREADV, .sy_flags = SYF_CAPENABLED, .sy_thrcnt = SY_THR_STATIC },	/* 289 = freebsd32_preadv */
	{ .sy_narg = AS(freebsd32_pwritev_args), .sy_call = (sy_call_t *)freebsd32_pwritev, .sy_auevent = AUE_PWRITEV, .sy_flags = SYF_CAPENABLED, .sy_thrcnt = SY_THR_STATIC },	/* 290 = freebsd32_pwritev */
	{ .sy_narg = 0, .sy_call = (sy_call_t *)nosys, .sy_auevent = AUE_NULL, .sy_flags = 0, .sy_thrcnt = SY_THR_ABSENT },			/* 291 = nosys */
	{ .sy_narg = 0, .sy_call = (sy_call_t *)nosys, .sy_auevent = AUE_NULL, .sy_flags = 0, .sy_thrcnt = SY_THR_ABSENT },			/* 292 = nosys */
	{ .sy_narg = 0, .sy_call = (sy_call_t *)nosys, .sy_auevent = AUE_NULL, .sy_flags = 0, .sy_thrcnt = SY_THR_ABSENT },			/* 293 = nosys */
	{ .sy_narg = 0, .sy_call = (sy_call_t *)nosys, .sy_auevent = AUE_NULL, .sy_flags = 0, .sy_thrcnt = SY_THR_ABSENT },			/* 294 = nosys */
	{ .sy_narg = 0, .sy_call = (sy_call_t *)nosys, .sy_auevent = AUE_NULL, .sy_flags = 0, .sy_thrcnt = SY_THR_ABSENT },			/* 295 = nosys */
	{ .sy_narg = 0, .sy_call = (sy_call_t *)nosys, .sy_auevent = AUE_NULL, .sy_flags = 0, .sy_thrcnt = SY_THR_ABSENT },			/* 296 = nosys */
	{ compat4(AS(freebsd4_freebsd32_fhstatfs_args),freebsd32_fhstatfs), .sy_auevent = AUE_FHSTATFS, .sy_flags = 0, .sy_thrcnt = SY_THR_STATIC },	/* 297 = freebsd4 freebsd32_fhstatfs */
	{ .sy_narg = AS(fhopen_args), .sy_call = (sy_call_t *)sys_fhopen, .sy_auevent = AUE_FHOPEN, .sy_flags = 0, .sy_thrcnt = SY_THR_STATIC },	/* 298 = fhopen */
	{ compat11(AS(freebsd11_freebsd32_fhstat_args),freebsd32_fhstat), .sy_auevent = AUE_FHSTAT, .sy_flags = 0, .sy_thrcnt = SY_THR_STATIC },	/* 299 = freebsd11 freebsd32_fhstat */
	{ .sy_narg = AS(modnext_args), .sy_call = (sy_call_t *)sys_modnext, .sy_auevent = AUE_NULL, .sy_flags = 0, .sy_thrcnt = SY_THR_STATIC },	/* 300 = modnext */
	{ .sy_narg = AS(freebsd32_modstat_args), .sy_call = (sy_call_t *)freebsd32_modstat, .sy_auevent = AUE_NULL, .sy_flags = 0, .sy_thrcnt = SY_THR_STATIC },	/* 301 = freebsd32_modstat */
	{ .sy_narg = AS(modfnext_args), .sy_call = (sy_call_t *)sys_modfnext, .sy_auevent = AUE_NULL, .sy_flags = 0, .sy_thrcnt = SY_THR_STATIC },	/* 302 = modfnext */
	{ .sy_narg = AS(modfind_args), .sy_call = (sy_call_t *)sys_modfind, .sy_auevent = AUE_NULL, .sy_flags = 0, .sy_thrcnt = SY_THR_STATIC },	/* 303 = modfind */
	{ .sy_narg = AS(kldload_args), .sy_call = (sy_call_t *)sys_kldload, .sy_auevent = AUE_MODLOAD, .sy_flags = 0, .sy_thrcnt = SY_THR_STATIC },	/* 304 = kldload */
	{ .sy_narg = AS(kldunload_args), .sy_call = (sy_call_t *)sys_kldunload, .sy_auevent = AUE_MODUNLOAD, .sy_flags = 0, .sy_thrcnt = SY_THR_STATIC },	/* 305 = kldunload */
	{ .sy_narg = AS(kldfind_args), .sy_call = (sy_call_t *)sys_kldfind, .sy_auevent = AUE_NULL, .sy_flags = 0, .sy_thrcnt = SY_THR_STATIC },	/* 306 = kldfind */
	{ .sy_narg = AS(kldnext_args), .sy_call = (sy_call_t *)sys_kldnext, .sy_auevent = AUE_NULL, .sy_flags = 0, .sy_thrcnt = SY_THR_STATIC },	/* 307 = kldnext */
	{ .sy_narg = AS(freebsd32_kldstat_args), .sy_call = (sy_call_t *)freebsd32_kldstat, .sy_auevent = AUE_NULL, .sy_flags = 0, .sy_thrcnt = SY_THR_STATIC },	/* 308 = freebsd32_kldstat */
	{ .sy_narg = AS(kldfirstmod_args), .sy_call = (sy_call_t *)sys_kldfirstmod, .sy_auevent = AUE_NULL, .sy_flags = 0, .sy_thrcnt = SY_THR_STATIC },	/* 309 = kldfirstmod */
	{ .sy_narg = AS(getsid_args), .sy_call = (sy_call_t *)sys_getsid, .sy_auevent = AUE_GETSID, .sy_flags = SYF_CAPENABLED, .sy_thrcnt = SY_THR_STATIC },	/* 310 = getsid */
	{ .sy_narg = AS(setresuid_args), .sy_call = (sy_call_t *)sys_setresuid, .sy_auevent = AUE_SETRESUID, .sy_flags = SYF_CAPENABLED, .sy_thrcnt = SY_THR_STATIC },	/* 311 = setresuid */
	{ .sy_narg = AS(setresgid_args), .sy_call = (sy_call_t *)sys_setresgid, .sy_auevent = AUE_SETRESGID, .sy_flags = SYF_CAPENABLED, .sy_thrcnt = SY_THR_STATIC },	/* 312 = setresgid */
	{ .sy_narg = 0, .sy_call = (sy_call_t *)nosys, .sy_auevent = AUE_NULL, .sy_flags = 0, .sy_thrcnt = SY_THR_ABSENT },			/* 313 = obsolete signanosleep */
	{ .sy_narg = AS(freebsd32_aio_return_args), .sy_call = (sy_call_t *)freebsd32_aio_return, .sy_auevent = AUE_AIO_RETURN, .sy_flags = SYF_CAPENABLED, .sy_thrcnt = SY_THR_STATIC },	/* 314 = freebsd32_aio_return */
	{ .sy_narg = AS(freebsd32_aio_suspend_args), .sy_call = (sy_call_t *)freebsd32_aio_suspend, .sy_auevent = AUE_AIO_SUSPEND, .sy_flags = SYF_CAPENABLED, .sy_thrcnt = SY_THR_STATIC },	/* 315 = freebsd32_aio_suspend */
	{ .sy_narg = AS(freebsd32_aio_cancel_args), .sy_call = (sy_call_t *)freebsd32_aio_cancel, .sy_auevent = AUE_AIO_CANCEL, .sy_flags = SYF_CAPENABLED, .sy_thrcnt = SY_THR_STATIC },	/* 316 = freebsd32_aio_cancel */
	{ .sy_narg = AS(freebsd32_aio_error_args), .sy_call = (sy_call_t *)freebsd32_aio_error, .sy_auevent = AUE_AIO_ERROR, .sy_flags = SYF_CAPENABLED, .sy_thrcnt = SY_THR_STATIC },	/* 317 = freebsd32_aio_error */
	{ compat6(AS(freebsd6_freebsd32_aio_read_args),freebsd32_aio_read), .sy_auevent = AUE_AIO_READ, .sy_flags = SYF_CAPENABLED, .sy_thrcnt = SY_THR_STATIC },	/* 318 = freebsd6 freebsd32_aio_read */
	{ compat6(AS(freebsd6_freebsd32_aio_write_args),freebsd32_aio_write), .sy_auevent = AUE_AIO_WRITE, .sy_flags = SYF_CAPENABLED, .sy_thrcnt = SY_THR_STATIC },	/* 319 = freebsd6 freebsd32_aio_write */
	{ compat6(AS(freebsd6_freebsd32_lio_listio_args),freebsd32_lio_listio), .sy_auevent = AUE_LIO_LISTIO, .sy_flags = SYF_CAPENABLED, .sy_thrcnt = SY_THR_STATIC },	/* 320 = freebsd6 freebsd32_lio_listio */
	{ .sy_narg = 0, .sy_call = (sy_call_t *)sys_yield, .sy_auevent = AUE_NULL, .sy_flags = SYF_CAPENABLED, .sy_thrcnt = SY_THR_STATIC },	/* 321 = yield */
	{ .sy_narg = 0, .sy_call = (sy_call_t *)nosys, .sy_auevent = AUE_NULL, .sy_flags = 0, .sy_thrcnt = SY_THR_ABSENT },			/* 322 = obsolete thr_sleep */
	{ .sy_narg = 0, .sy_call = (sy_call_t *)nosys, .sy_auevent = AUE_NULL, .sy_flags = 0, .sy_thrcnt = SY_THR_ABSENT },			/* 323 = obsolete thr_wakeup */
	{ .sy_narg = AS(mlockall_args), .sy_call = (sy_call_t *)sys_mlockall, .sy_auevent = AUE_MLOCKALL, .sy_flags = SYF_CAPENABLED, .sy_thrcnt = SY_THR_STATIC },	/* 324 = mlockall */
	{ .sy_narg = 0, .sy_call = (sy_call_t *)sys_munlockall, .sy_auevent = AUE_MUNLOCKALL, .sy_flags = SYF_CAPENABLED, .sy_thrcnt = SY_THR_STATIC },	/* 325 = munlockall */
	{ .sy_narg = AS(__getcwd_args), .sy_call = (sy_call_t *)sys___getcwd, .sy_auevent = AUE_GETCWD, .sy_flags = 0, .sy_thrcnt = SY_THR_STATIC },	/* 326 = __getcwd */
	{ .sy_narg = AS(sched_setparam_args), .sy_call = (sy_call_t *)sys_sched_setparam, .sy_auevent = AUE_NULL, .sy_flags = SYF_CAPENABLED, .sy_thrcnt = SY_THR_STATIC },	/* 327 = sched_setparam */
	{ .sy_narg = AS(sched_getparam_args), .sy_call = (sy_call_t *)sys_sched_getparam, .sy_auevent = AUE_NULL, .sy_flags = SYF_CAPENABLED, .sy_thrcnt = SY_THR_STATIC },	/* 328 = sched_getparam */
	{ .sy_narg = AS(sched_setscheduler_args), .sy_call = (sy_call_t *)sys_sched_setscheduler, .sy_auevent = AUE_NULL, .sy_flags = SYF_CAPENABLED, .sy_thrcnt = SY_THR_STATIC },	/* 329 = sched_setscheduler */
	{ .sy_narg = AS(sched_getscheduler_args), .sy_call = (sy_call_t *)sys_sched_getscheduler, .sy_auevent = AUE_NULL, .sy_flags = SYF_CAPENABLED, .sy_thrcnt = SY_THR_STATIC },	/* 330 = sched_getscheduler */
	{ .sy_narg = 0, .sy_call = (sy_call_t *)sys_sched_yield, .sy_auevent = AUE_NULL, .sy_flags = SYF_CAPENABLED, .sy_thrcnt = SY_THR_STATIC },	/* 331 = sched_yield */
	{ .sy_narg = AS(sched_get_priority_max_args), .sy_call = (sy_call_t *)sys_sched_get_priority_max, .sy_auevent = AUE_NULL, .sy_flags = SYF_CAPENABLED, .sy_thrcnt = SY_THR_STATIC },	/* 332 = sched_get_priority_max */
	{ .sy_narg = AS(sched_get_priority_min_args), .sy_call = (sy_call_t *)sys_sched_get_priority_min, .sy_auevent = AUE_NULL, .sy_flags = SYF_CAPENABLED, .sy_thrcnt = SY_THR_STATIC },	/* 333 = sched_get_priority_min */
	{ .sy_narg = AS(freebsd32_sched_rr_get_interval_args), .sy_call = (sy_call_t *)freebsd32_sched_rr_get_interval, .sy_auevent = AUE_NULL, .sy_flags = SYF_CAPENABLED, .sy_thrcnt = SY_THR_STATIC },	/* 334 = freebsd32_sched_rr_get_interval */
	{ .sy_narg = AS(utrace_args), .sy_call = (sy_call_t *)sys_utrace, .sy_auevent = AUE_NULL, .sy_flags = SYF_CAPENABLED, .sy_thrcnt = SY_THR_STATIC },	/* 335 = utrace */
	{ compat4(AS(freebsd4_freebsd32_sendfile_args),freebsd32_sendfile), .sy_auevent = AUE_SENDFILE, .sy_flags = SYF_CAPENABLED, .sy_thrcnt = SY_THR_STATIC },	/* 336 = freebsd4 freebsd32_sendfile */
	{ .sy_narg = AS(kldsym_args), .sy_call = (sy_call_t *)sys_kldsym, .sy_auevent = AUE_NULL, .sy_flags = 0, .sy_thrcnt = SY_THR_STATIC },	/* 337 = kldsym */
	{ .sy_narg = AS(freebsd32_jail_args), .sy_call = (sy_call_t *)freebsd32_jail, .sy_auevent = AUE_JAIL, .sy_flags = 0, .sy_thrcnt = SY_THR_STATIC },	/* 338 = freebsd32_jail */
	{ .sy_narg = 0, .sy_call = (sy_call_t *)nosys, .sy_auevent = AUE_NULL, .sy_flags = 0, .sy_thrcnt = SY_THR_ABSENT },			/* 339 = pioctl */
	{ .sy_narg = AS(sigprocmask_args), .sy_call = (sy_call_t *)sys_sigprocmask, .sy_auevent = AUE_SIGPROCMASK, .sy_flags = SYF_CAPENABLED, .sy_thrcnt = SY_THR_STATIC },	/* 340 = sigprocmask */
	{ .sy_narg = AS(sigsuspend_args), .sy_call = (sy_call_t *)sys_sigsuspend, .sy_auevent = AUE_SIGSUSPEND, .sy_flags = SYF_CAPENABLED, .sy_thrcnt = SY_THR_STATIC },	/* 341 = sigsuspend */
	{ compat4(AS(freebsd4_freebsd32_sigaction_args),freebsd32_sigaction), .sy_auevent = AUE_SIGACTION, .sy_flags = SYF_CAPENABLED, .sy_thrcnt = SY_THR_STATIC },	/* 342 = freebsd4 freebsd32_sigaction */
	{ .sy_narg = AS(sigpending_args), .sy_call = (sy_call_t *)sys_sigpending, .sy_auevent = AUE_SIGPENDING, .sy_flags = SYF_CAPENABLED, .sy_thrcnt = SY_THR_STATIC },	/* 343 = sigpending */
	{ compat4(AS(freebsd4_freebsd32_sigreturn_args),freebsd32_sigreturn), .sy_auevent = AUE_SIGRETURN, .sy_flags = SYF_CAPENABLED, .sy_thrcnt = SY_THR_STATIC },	/* 344 = freebsd4 freebsd32_sigreturn */
	{ .sy_narg = AS(freebsd32_sigtimedwait_args), .sy_call = (sy_call_t *)freebsd32_sigtimedwait, .sy_auevent = AUE_SIGWAIT, .sy_flags = SYF_CAPENABLED, .sy_thrcnt = SY_THR_STATIC },	/* 345 = freebsd32_sigtimedwait */
	{ .sy_narg = AS(freebsd32_sigwaitinfo_args), .sy_call = (sy_call_t *)freebsd32_sigwaitinfo, .sy_auevent = AUE_NULL, .sy_flags = SYF_CAPENABLED, .sy_thrcnt = SY_THR_STATIC },	/* 346 = freebsd32_sigwaitinfo */
	{ .sy_narg = AS(__acl_get_file_args), .sy_call = (sy_call_t *)sys___acl_get_file, .sy_auevent = AUE_ACL_GET_FILE, .sy_flags = 0, .sy_thrcnt = SY_THR_STATIC },	/* 347 = __acl_get_file */
	{ .sy_narg = AS(__acl_set_file_args), .sy_call = (sy_call_t *)sys___acl_set_file, .sy_auevent = AUE_ACL_SET_FILE, .sy_flags = 0, .sy_thrcnt = SY_THR_STATIC },	/* 348 = __acl_set_file */
	{ .sy_narg = AS(__acl_get_fd_args), .sy_call = (sy_call_t *)sys___acl_get_fd, .sy_auevent = AUE_ACL_GET_FD, .sy_flags = SYF_CAPENABLED, .sy_thrcnt = SY_THR_STATIC },	/* 349 = __acl_get_fd */
	{ .sy_narg = AS(__acl_set_fd_args), .sy_call = (sy_call_t *)sys___acl_set_fd, .sy_auevent = AUE_ACL_SET_FD, .sy_flags = SYF_CAPENABLED, .sy_thrcnt = SY_THR_STATIC },	/* 350 = __acl_set_fd */
	{ .sy_narg = AS(__acl_delete_file_args), .sy_call = (sy_call_t *)sys___acl_delete_file, .sy_auevent = AUE_ACL_DELETE_FILE, .sy_flags = 0, .sy_thrcnt = SY_THR_STATIC },	/* 351 = __acl_delete_file */
	{ .sy_narg = AS(__acl_delete_fd_args), .sy_call = (sy_call_t *)sys___acl_delete_fd, .sy_auevent = AUE_ACL_DELETE_FD, .sy_flags = SYF_CAPENABLED, .sy_thrcnt = SY_THR_STATIC },	/* 352 = __acl_delete_fd */
	{ .sy_narg = AS(__acl_aclcheck_file_args), .sy_call = (sy_call_t *)sys___acl_aclcheck_file, .sy_auevent = AUE_ACL_CHECK_FILE, .sy_flags = 0, .sy_thrcnt = SY_THR_STATIC },	/* 353 = __acl_aclcheck_file */
	{ .sy_narg = AS(__acl_aclcheck_fd_args), .sy_call = (sy_call_t *)sys___acl_aclcheck_fd, .sy_auevent = AUE_ACL_CHECK_FD, .sy_flags = SYF_CAPENABLED, .sy_thrcnt = SY_THR_STATIC },	/* 354 = __acl_aclcheck_fd */
	{ .sy_narg = AS(extattrctl_args), .sy_call = (sy_call_t *)sys_extattrctl, .sy_auevent = AUE_EXTATTRCTL, .sy_flags = 0, .sy_thrcnt = SY_THR_STATIC },	/* 355 = extattrctl */
	{ .sy_narg = AS(extattr_set_file_args), .sy_call = (sy_call_t *)sys_extattr_set_file, .sy_auevent = AUE_EXTATTR_SET_FILE, .sy_flags = 0, .sy_thrcnt = SY_THR_STATIC },	/* 356 = extattr_set_file */
	{ .sy_narg = AS(extattr_get_file_args), .sy_call = (sy_call_t *)sys_extattr_get_file, .sy_auevent = AUE_EXTATTR_GET_FILE, .sy_flags = 0, .sy_thrcnt = SY_THR_STATIC },	/* 357 = extattr_get_file */
	{ .sy_narg = AS(extattr_delete_file_args), .sy_call = (sy_call_t *)sys_extattr_delete_file, .sy_auevent = AUE_EXTATTR_DELETE_FILE, .sy_flags = 0, .sy_thrcnt = SY_THR_STATIC },	/* 358 = extattr_delete_file */
	{ .sy_narg = AS(freebsd32_aio_waitcomplete_args), .sy_call = (sy_call_t *)freebsd32_aio_waitcomplete, .sy_auevent = AUE_AIO_WAITCOMPLETE, .sy_flags = SYF_CAPENABLED, .sy_thrcnt = SY_THR_STATIC },	/* 359 = freebsd32_aio_waitcomplete */
	{ .sy_narg = AS(getresuid_args), .sy_call = (sy_call_t *)sys_getresuid, .sy_auevent = AUE_GETRESUID, .sy_flags = SYF_CAPENABLED, .sy_thrcnt = SY_THR_STATIC },	/* 360 = getresuid */
	{ .sy_narg = AS(getresgid_args), .sy_call = (sy_call_t *)sys_getresgid, .sy_auevent = AUE_GETRESGID, .sy_flags = SYF_CAPENABLED, .sy_thrcnt = SY_THR_STATIC },	/* 361 = getresgid */
	{ .sy_narg = 0, .sy_call = (sy_call_t *)sys_kqueue, .sy_auevent = AUE_KQUEUE, .sy_flags = SYF_CAPENABLED, .sy_thrcnt = SY_THR_STATIC },	/* 362 = kqueue */
	{ compat11(AS(freebsd11_freebsd32_kevent_args),freebsd32_kevent), .sy_auevent = AUE_KEVENT, .sy_flags = SYF_CAPENABLED, .sy_thrcnt = SY_THR_STATIC },	/* 363 = freebsd11 freebsd32_kevent */
	{ .sy_narg = 0, .sy_call = (sy_call_t *)nosys, .sy_auevent = AUE_NULL, .sy_flags = 0, .sy_thrcnt = SY_THR_ABSENT },			/* 364 = obsolete __cap_get_proc */
	{ .sy_narg = 0, .sy_call = (sy_call_t *)nosys, .sy_auevent = AUE_NULL, .sy_flags = 0, .sy_thrcnt = SY_THR_ABSENT },			/* 365 = obsolete __cap_set_proc */
	{ .sy_narg = 0, .sy_call = (sy_call_t *)nosys, .sy_auevent = AUE_NULL, .sy_flags = 0, .sy_thrcnt = SY_THR_ABSENT },			/* 366 = obsolete __cap_get_fd */
	{ .sy_narg = 0, .sy_call = (sy_call_t *)nosys, .sy_auevent = AUE_NULL, .sy_flags = 0, .sy_thrcnt = SY_THR_ABSENT },			/* 367 = obsolete __cap_get_file */
	{ .sy_narg = 0, .sy_call = (sy_call_t *)nosys, .sy_auevent = AUE_NULL, .sy_flags = 0, .sy_thrcnt = SY_THR_ABSENT },			/* 368 = obsolete __cap_set_fd */
	{ .sy_narg = 0, .sy_call = (sy_call_t *)nosys, .sy_auevent = AUE_NULL, .sy_flags = 0, .sy_thrcnt = SY_THR_ABSENT },			/* 369 = obsolete __cap_set_file */
	{ .sy_narg = 0, .sy_call = (sy_call_t *)nosys, .sy_auevent = AUE_NULL, .sy_flags = 0, .sy_thrcnt = SY_THR_ABSENT },			/* 370 = nosys */
	{ .sy_narg = AS(extattr_set_fd_args), .sy_call = (sy_call_t *)sys_extattr_set_fd, .sy_auevent = AUE_EXTATTR_SET_FD, .sy_flags = SYF_CAPENABLED, .sy_thrcnt = SY_THR_STATIC },	/* 371 = extattr_set_fd */
	{ .sy_narg = AS(extattr_get_fd_args), .sy_call = (sy_call_t *)sys_extattr_get_fd, .sy_auevent = AUE_EXTATTR_GET_FD, .sy_flags = SYF_CAPENABLED, .sy_thrcnt = SY_THR_STATIC },	/* 372 = extattr_get_fd */
	{ .sy_narg = AS(extattr_delete_fd_args), .sy_call = (sy_call_t *)sys_extattr_delete_fd, .sy_auevent = AUE_EXTATTR_DELETE_FD, .sy_flags = SYF_CAPENABLED, .sy_thrcnt = SY_THR_STATIC },	/* 373 = extattr_delete_fd */
	{ .sy_narg = AS(__setugid_args), .sy_call = (sy_call_t *)sys___setugid, .sy_auevent = AUE_SETUGID, .sy_flags = 0, .sy_thrcnt = SY_THR_STATIC },	/* 374 = __setugid */
	{ .sy_narg = 0, .sy_call = (sy_call_t *)nosys, .sy_auevent = AUE_NULL, .sy_flags = 0, .sy_thrcnt = SY_THR_ABSENT },			/* 375 = obsolete nfsclnt */
	{ .sy_narg = AS(eaccess_args), .sy_call = (sy_call_t *)sys_eaccess, .sy_auevent = AUE_EACCESS, .sy_flags = 0, .sy_thrcnt = SY_THR_STATIC },	/* 376 = eaccess */
	{ .sy_narg = 0, .sy_call = (sy_call_t *)nosys, .sy_auevent = AUE_NULL, .sy_flags = 0, .sy_thrcnt = SY_THR_ABSENT },			/* 377 = afs_syscall */
	{ .sy_narg = AS(freebsd32_nmount_args), .sy_call = (sy_call_t *)freebsd32_nmount, .sy_auevent = AUE_NMOUNT, .sy_flags = 0, .sy_thrcnt = SY_THR_STATIC },	/* 378 = freebsd32_nmount */
	{ .sy_narg = 0, .sy_call = (sy_call_t *)nosys, .sy_auevent = AUE_NULL, .sy_flags = 0, .sy_thrcnt = SY_THR_ABSENT },			/* 379 = obsolete kse_exit */
	{ .sy_narg = 0, .sy_call = (sy_call_t *)nosys, .sy_auevent = AUE_NULL, .sy_flags = 0, .sy_thrcnt = SY_THR_ABSENT },			/* 380 = obsolete kse_wakeup */
	{ .sy_narg = 0, .sy_call = (sy_call_t *)nosys, .sy_auevent = AUE_NULL, .sy_flags = 0, .sy_thrcnt = SY_THR_ABSENT },			/* 381 = obsolete kse_create */
	{ .sy_narg = 0, .sy_call = (sy_call_t *)nosys, .sy_auevent = AUE_NULL, .sy_flags = 0, .sy_thrcnt = SY_THR_ABSENT },			/* 382 = obsolete kse_thr_interrupt */
	{ .sy_narg = 0, .sy_call = (sy_call_t *)nosys, .sy_auevent = AUE_NULL, .sy_flags = 0, .sy_thrcnt = SY_THR_ABSENT },			/* 383 = obsolete kse_release */
	{ .sy_narg = 0, .sy_call = (sy_call_t *)nosys, .sy_auevent = AUE_NULL, .sy_flags = 0, .sy_thrcnt = SY_THR_ABSENT },			/* 384 = __mac_get_proc */
	{ .sy_narg = 0, .sy_call = (sy_call_t *)nosys, .sy_auevent = AUE_NULL, .sy_flags = 0, .sy_thrcnt = SY_THR_ABSENT },			/* 385 = __mac_set_proc */
	{ .sy_narg = 0, .sy_call = (sy_call_t *)nosys, .sy_auevent = AUE_NULL, .sy_flags = 0, .sy_thrcnt = SY_THR_ABSENT },			/* 386 = __mac_get_fd */
	{ .sy_narg = 0, .sy_call = (sy_call_t *)nosys, .sy_auevent = AUE_NULL, .sy_flags = 0, .sy_thrcnt = SY_THR_ABSENT },			/* 387 = __mac_get_file */
	{ .sy_narg = 0, .sy_call = (sy_call_t *)nosys, .sy_auevent = AUE_NULL, .sy_flags = 0, .sy_thrcnt = SY_THR_ABSENT },			/* 388 = __mac_set_fd */
	{ .sy_narg = 0, .sy_call = (sy_call_t *)nosys, .sy_auevent = AUE_NULL, .sy_flags = 0, .sy_thrcnt = SY_THR_ABSENT },			/* 389 = __mac_set_file */
	{ .sy_narg = AS(kenv_args), .sy_call = (sy_call_t *)sys_kenv, .sy_auevent = AUE_NULL, .sy_flags = 0, .sy_thrcnt = SY_THR_STATIC },	/* 390 = kenv */
	{ .sy_narg = AS(lchflags_args), .sy_call = (sy_call_t *)sys_lchflags, .sy_auevent = AUE_LCHFLAGS, .sy_flags = 0, .sy_thrcnt = SY_THR_STATIC },	/* 391 = lchflags */
	{ .sy_narg = AS(uuidgen_args), .sy_call = (sy_call_t *)sys_uuidgen, .sy_auevent = AUE_NULL, .sy_flags = SYF_CAPENABLED, .sy_thrcnt = SY_THR_STATIC },	/* 392 = uuidgen */
	{ .sy_narg = AS(freebsd32_sendfile_args), .sy_call = (sy_call_t *)freebsd32_sendfile, .sy_auevent = AUE_SENDFILE, .sy_flags = SYF_CAPENABLED, .sy_thrcnt = SY_THR_STATIC },	/* 393 = freebsd32_sendfile */
	{ .sy_narg = 0, .sy_call = (sy_call_t *)nosys, .sy_auevent = AUE_NULL, .sy_flags = 0, .sy_thrcnt = SY_THR_ABSENT },			/* 394 = mac_syscall */
	{ compat11(AS(freebsd11_getfsstat_args),getfsstat), .sy_auevent = AUE_GETFSSTAT, .sy_flags = 0, .sy_thrcnt = SY_THR_STATIC },	/* 395 = freebsd11 getfsstat */
	{ compat11(AS(freebsd11_statfs_args),statfs), .sy_auevent = AUE_STATFS, .sy_flags = 0, .sy_thrcnt = SY_THR_STATIC },	/* 396 = freebsd11 statfs */
	{ compat11(AS(freebsd11_fstatfs_args),fstatfs), .sy_auevent = AUE_FSTATFS, .sy_flags = SYF_CAPENABLED, .sy_thrcnt = SY_THR_STATIC },	/* 397 = freebsd11 fstatfs */
	{ compat11(AS(freebsd11_fhstatfs_args),fhstatfs), .sy_auevent = AUE_FHSTATFS, .sy_flags = 0, .sy_thrcnt = SY_THR_STATIC },	/* 398 = freebsd11 fhstatfs */
	{ .sy_narg = 0, .sy_call = (sy_call_t *)nosys, .sy_auevent = AUE_NULL, .sy_flags = 0, .sy_thrcnt = SY_THR_ABSENT },			/* 399 = nosys */
	{ .sy_narg = AS(ksem_close_args), .sy_call = (sy_call_t *)lkmressys, .sy_auevent = AUE_NULL, .sy_flags = 0, .sy_thrcnt = SY_THR_ABSENT },	/* 400 = ksem_close */
	{ .sy_narg = AS(ksem_post_args), .sy_call = (sy_call_t *)lkmressys, .sy_auevent = AUE_NULL, .sy_flags = 0, .sy_thrcnt = SY_THR_ABSENT },	/* 401 = ksem_post */
	{ .sy_narg = AS(ksem_wait_args), .sy_call = (sy_call_t *)lkmressys, .sy_auevent = AUE_NULL, .sy_flags = 0, .sy_thrcnt = SY_THR_ABSENT },	/* 402 = ksem_wait */
	{ .sy_narg = AS(ksem_trywait_args), .sy_call = (sy_call_t *)lkmressys, .sy_auevent = AUE_NULL, .sy_flags = 0, .sy_thrcnt = SY_THR_ABSENT },	/* 403 = ksem_trywait */
	{ .sy_narg = AS(ksem_init_args), .sy_call = (sy_call_t *)lkmressys, .sy_auevent = AUE_NULL, .sy_flags = 0, .sy_thrcnt = SY_THR_ABSENT },	/* 404 = ksem_init */
	{ .sy_narg = AS(ksem_open_args), .sy_call = (sy_call_t *)lkmressys, .sy_auevent = AUE_NULL, .sy_flags = 0, .sy_thrcnt = SY_THR_ABSENT },	/* 405 = ksem_open */
	{ .sy_narg = AS(ksem_unlink_args), .sy_call = (sy_call_t *)lkmressys, .sy_auevent = AUE_NULL, .sy_flags = 0, .sy_thrcnt = SY_THR_ABSENT },	/* 406 = ksem_unlink */
	{ .sy_narg = AS(ksem_getvalue_args), .sy_call = (sy_call_t *)lkmressys, .sy_auevent = AUE_NULL, .sy_flags = 0, .sy_thrcnt = SY_THR_ABSENT },	/* 407 = ksem_getvalue */
	{ .sy_narg = AS(ksem_destroy_args), .sy_call = (sy_call_t *)lkmressys, .sy_auevent = AUE_NULL, .sy_flags = 0, .sy_thrcnt = SY_THR_ABSENT },	/* 408 = ksem_destroy */
	{ .sy_narg = 0, .sy_call = (sy_call_t *)nosys, .sy_auevent = AUE_NULL, .sy_flags = 0, .sy_thrcnt = SY_THR_ABSENT },			/* 409 = __mac_get_pid */
	{ .sy_narg = 0, .sy_call = (sy_call_t *)nosys, .sy_auevent = AUE_NULL, .sy_flags = 0, .sy_thrcnt = SY_THR_ABSENT },			/* 410 = __mac_get_link */
	{ .sy_narg = 0, .sy_call = (sy_call_t *)nosys, .sy_auevent = AUE_NULL, .sy_flags = 0, .sy_thrcnt = SY_THR_ABSENT },			/* 411 = __mac_set_link */
	{ .sy_narg = AS(extattr_set_link_args), .sy_call = (sy_call_t *)sys_extattr_set_link, .sy_auevent = AUE_EXTATTR_SET_LINK, .sy_flags = 0, .sy_thrcnt = SY_THR_STATIC },	/* 412 = extattr_set_link */
	{ .sy_narg = AS(extattr_get_link_args), .sy_call = (sy_call_t *)sys_extattr_get_link, .sy_auevent = AUE_EXTATTR_GET_LINK, .sy_flags = 0, .sy_thrcnt = SY_THR_STATIC },	/* 413 = extattr_get_link */
	{ .sy_narg = AS(extattr_delete_link_args), .sy_call = (sy_call_t *)sys_extattr_delete_link, .sy_auevent = AUE_EXTATTR_DELETE_LINK, .sy_flags = 0, .sy_thrcnt = SY_THR_STATIC },	/* 414 = extattr_delete_link */
	{ .sy_narg = 0, .sy_call = (sy_call_t *)nosys, .sy_auevent = AUE_NULL, .sy_flags = 0, .sy_thrcnt = SY_THR_ABSENT },			/* 415 = __mac_execve */
	{ .sy_narg = AS(freebsd32_sigaction_args), .sy_call = (sy_call_t *)freebsd32_sigaction, .sy_auevent = AUE_SIGACTION, .sy_flags = SYF_CAPENABLED, .sy_thrcnt = SY_THR_STATIC },	/* 416 = freebsd32_sigaction */
	{ .sy_narg = AS(freebsd32_sigreturn_args), .sy_call = (sy_call_t *)freebsd32_sigreturn, .sy_auevent = AUE_SIGRETURN, .sy_flags = SYF_CAPENABLED, .sy_thrcnt = SY_THR_STATIC },	/* 417 = freebsd32_sigreturn */
	{ .sy_narg = 0, .sy_call = (sy_call_t *)nosys, .sy_auevent = AUE_NULL, .sy_flags = 0, .sy_thrcnt = SY_THR_ABSENT },			/* 418 = __xstat */
	{ .sy_narg = 0, .sy_call = (sy_call_t *)nosys, .sy_auevent = AUE_NULL, .sy_flags = 0, .sy_thrcnt = SY_THR_ABSENT },			/* 419 = __xfstat */
	{ .sy_narg = 0, .sy_call = (sy_call_t *)nosys, .sy_auevent = AUE_NULL, .sy_flags = 0, .sy_thrcnt = SY_THR_ABSENT },			/* 420 = __xlstat */
	{ .sy_narg = AS(freebsd32_getcontext_args), .sy_call = (sy_call_t *)freebsd32_getcontext, .sy_auevent = AUE_NULL, .sy_flags = SYF_CAPENABLED, .sy_thrcnt = SY_THR_STATIC },	/* 421 = freebsd32_getcontext */
	{ .sy_narg = AS(freebsd32_setcontext_args), .sy_call = (sy_call_t *)freebsd32_setcontext, .sy_auevent = AUE_NULL, .sy_flags = SYF_CAPENABLED, .sy_thrcnt = SY_THR_STATIC },	/* 422 = freebsd32_setcontext */
	{ .sy_narg = AS(freebsd32_swapcontext_args), .sy_call = (sy_call_t *)freebsd32_swapcontext, .sy_auevent = AUE_NULL, .sy_flags = 0, .sy_thrcnt = SY_THR_STATIC },	/* 423 = freebsd32_swapcontext */
	{ .sy_narg = 0, .sy_call = (sy_call_t *)nosys, .sy_auevent = AUE_NULL, .sy_flags = 0, .sy_thrcnt = SY_THR_ABSENT },			/* 424 = swapoff */
	{ .sy_narg = AS(__acl_get_link_args), .sy_call = (sy_call_t *)sys___acl_get_link, .sy_auevent = AUE_ACL_GET_LINK, .sy_flags = 0, .sy_thrcnt = SY_THR_STATIC },	/* 425 = __acl_get_link */
	{ .sy_narg = AS(__acl_set_link_args), .sy_call = (sy_call_t *)sys___acl_set_link, .sy_auevent = AUE_ACL_SET_LINK, .sy_flags = 0, .sy_thrcnt = SY_THR_STATIC },	/* 426 = __acl_set_link */
	{ .sy_narg = AS(__acl_delete_link_args), .sy_call = (sy_call_t *)sys___acl_delete_link, .sy_auevent = AUE_ACL_DELETE_LINK, .sy_flags = 0, .sy_thrcnt = SY_THR_STATIC },	/* 427 = __acl_delete_link */
	{ .sy_narg = AS(__acl_aclcheck_link_args), .sy_call = (sy_call_t *)sys___acl_aclcheck_link, .sy_auevent = AUE_ACL_CHECK_LINK, .sy_flags = 0, .sy_thrcnt = SY_THR_STATIC },	/* 428 = __acl_aclcheck_link */
	{ .sy_narg = AS(sigwait_args), .sy_call = (sy_call_t *)sys_sigwait, .sy_auevent = AUE_SIGWAIT, .sy_flags = SYF_CAPENABLED, .sy_thrcnt = SY_THR_STATIC },	/* 429 = sigwait */
	{ .sy_narg = 0, .sy_call = (sy_call_t *)nosys, .sy_auevent = AUE_NULL, .sy_flags = 0, .sy_thrcnt = SY_THR_ABSENT },			/* 430 = thr_create; */
	{ .sy_narg = AS(thr_exit_args), .sy_call = (sy_call_t *)sys_thr_exit, .sy_auevent = AUE_THR_EXIT, .sy_flags = SYF_CAPENABLED, .sy_thrcnt = SY_THR_STATIC },	/* 431 = thr_exit */
	{ .sy_narg = AS(thr_self_args), .sy_call = (sy_call_t *)sys_thr_self, .sy_auevent = AUE_NULL, .sy_flags = SYF_CAPENABLED, .sy_thrcnt = SY_THR_STATIC },	/* 432 = thr_self */
	{ .sy_narg = AS(thr_kill_args), .sy_call = (sy_call_t *)sys_thr_kill, .sy_auevent = AUE_THR_KILL, .sy_flags = SYF_CAPENABLED, .sy_thrcnt = SY_THR_STATIC },	/* 433 = thr_kill */
	{ .sy_narg = 0, .sy_call = (sy_call_t *)nosys, .sy_auevent = AUE_NULL, .sy_flags = 0, .sy_thrcnt = SY_THR_ABSENT },			/* 434 = nosys */
	{ .sy_narg = 0, .sy_call = (sy_call_t *)nosys, .sy_auevent = AUE_NULL, .sy_flags = 0, .sy_thrcnt = SY_THR_ABSENT },			/* 435 = nosys */
	{ .sy_narg = AS(jail_attach_args), .sy_call = (sy_call_t *)sys_jail_attach, .sy_auevent = AUE_JAIL_ATTACH, .sy_flags = 0, .sy_thrcnt = SY_THR_STATIC },	/* 436 = jail_attach */
	{ .sy_narg = AS(extattr_list_fd_args), .sy_call = (sy_call_t *)sys_extattr_list_fd, .sy_auevent = AUE_EXTATTR_LIST_FD, .sy_flags = SYF_CAPENABLED, .sy_thrcnt = SY_THR_STATIC },	/* 437 = extattr_list_fd */
	{ .sy_narg = AS(extattr_list_file_args), .sy_call = (sy_call_t *)sys_extattr_list_file, .sy_auevent = AUE_EXTATTR_LIST_FILE, .sy_flags = 0, .sy_thrcnt = SY_THR_STATIC },	/* 438 = extattr_list_file */
	{ .sy_narg = AS(extattr_list_link_args), .sy_call = (sy_call_t *)sys_extattr_list_link, .sy_auevent = AUE_EXTATTR_LIST_LINK, .sy_flags = 0, .sy_thrcnt = SY_THR_STATIC },	/* 439 = extattr_list_link */
	{ .sy_narg = 0, .sy_call = (sy_call_t *)nosys, .sy_auevent = AUE_NULL, .sy_flags = 0, .sy_thrcnt = SY_THR_ABSENT },			/* 440 = obsolete kse_switchin */
	{ .sy_narg = AS(freebsd32_ksem_timedwait_args), .sy_call = (sy_call_t *)lkmressys, .sy_auevent = AUE_NULL, .sy_flags = 0, .sy_thrcnt = SY_THR_ABSENT },	/* 441 = freebsd32_ksem_timedwait */
	{ .sy_narg = AS(freebsd32_thr_suspend_args), .sy_call = (sy_call_t *)freebsd32_thr_suspend, .sy_auevent = AUE_NULL, .sy_flags = SYF_CAPENABLED, .sy_thrcnt = SY_THR_STATIC },	/* 442 = freebsd32_thr_suspend */
	{ .sy_narg = AS(thr_wake_args), .sy_call = (sy_call_t *)sys_thr_wake, .sy_auevent = AUE_NULL, .sy_flags = SYF_CAPENABLED, .sy_thrcnt = SY_THR_STATIC },	/* 443 = thr_wake */
	{ .sy_narg = AS(kldunloadf_args), .sy_call = (sy_call_t *)sys_kldunloadf, .sy_auevent = AUE_MODUNLOAD, .sy_flags = 0, .sy_thrcnt = SY_THR_STATIC },	/* 444 = kldunloadf */
	{ .sy_narg = AS(audit_args), .sy_call = (sy_call_t *)sys_audit, .sy_auevent = AUE_AUDIT, .sy_flags = 0, .sy_thrcnt = SY_THR_STATIC },	/* 445 = audit */
	{ .sy_narg = AS(auditon_args), .sy_call = (sy_call_t *)sys_auditon, .sy_auevent = AUE_AUDITON, .sy_flags = 0, .sy_thrcnt = SY_THR_STATIC },	/* 446 = auditon */
	{ .sy_narg = AS(getauid_args), .sy_call = (sy_call_t *)sys_getauid, .sy_auevent = AUE_GETAUID, .sy_flags = SYF_CAPENABLED, .sy_thrcnt = SY_THR_STATIC },	/* 447 = getauid */
	{ .sy_narg = AS(setauid_args), .sy_call = (sy_call_t *)sys_setauid, .sy_auevent = AUE_SETAUID, .sy_flags = SYF_CAPENABLED, .sy_thrcnt = SY_THR_STATIC },	/* 448 = setauid */
	{ .sy_narg = AS(getaudit_args), .sy_call = (sy_call_t *)sys_getaudit, .sy_auevent = AUE_GETAUDIT, .sy_flags = SYF_CAPENABLED, .sy_thrcnt = SY_THR_STATIC },	/* 449 = getaudit */
	{ .sy_narg = AS(setaudit_args), .sy_call = (sy_call_t *)sys_setaudit, .sy_auevent = AUE_SETAUDIT, .sy_flags = SYF_CAPENABLED, .sy_thrcnt = SY_THR_STATIC },	/* 450 = setaudit */
	{ .sy_narg = AS(getaudit_addr_args), .sy_call = (sy_call_t *)sys_getaudit_addr, .sy_auevent = AUE_GETAUDIT_ADDR, .sy_flags = SYF_CAPENABLED, .sy_thrcnt = SY_THR_STATIC },	/* 451 = getaudit_addr */
	{ .sy_narg = AS(setaudit_addr_args), .sy_call = (sy_call_t *)sys_setaudit_addr, .sy_auevent = AUE_SETAUDIT_ADDR, .sy_flags = SYF_CAPENABLED, .sy_thrcnt = SY_THR_STATIC },	/* 452 = setaudit_addr */
	{ .sy_narg = AS(auditctl_args), .sy_call = (sy_call_t *)sys_auditctl, .sy_auevent = AUE_AUDITCTL, .sy_flags = 0, .sy_thrcnt = SY_THR_STATIC },	/* 453 = auditctl */
	{ .sy_narg = AS(freebsd32__umtx_op_args), .sy_call = (sy_call_t *)freebsd32__umtx_op, .sy_auevent = AUE_NULL, .sy_flags = SYF_CAPENABLED, .sy_thrcnt = SY_THR_STATIC },	/* 454 = freebsd32__umtx_op */
	{ .sy_narg = AS(freebsd32_thr_new_args), .sy_call = (sy_call_t *)freebsd32_thr_new, .sy_auevent = AUE_THR_NEW, .sy_flags = SYF_CAPENABLED, .sy_thrcnt = SY_THR_STATIC },	/* 455 = freebsd32_thr_new */
	{ .sy_narg = AS(freebsd32_sigqueue_args), .sy_call = (sy_call_t *)freebsd32_sigqueue, .sy_auevent = AUE_NULL, .sy_flags = SYF_CAPENABLED, .sy_thrcnt = SY_THR_STATIC },	/* 456 = freebsd32_sigqueue */
	{ .sy_narg = AS(freebsd32_kmq_open_args), .sy_call = (sy_call_t *)lkmressys, .sy_auevent = AUE_NULL, .sy_flags = 0, .sy_thrcnt = SY_THR_ABSENT },	/* 457 = freebsd32_kmq_open */
	{ .sy_narg = AS(freebsd32_kmq_setattr_args), .sy_call = (sy_call_t *)lkmressys, .sy_auevent = AUE_NULL, .sy_flags = SYF_CAPENABLED, .sy_thrcnt = SY_THR_ABSENT },	/* 458 = freebsd32_kmq_setattr */
	{ .sy_narg = AS(freebsd32_kmq_timedreceive_args), .sy_call = (sy_call_t *)lkmressys, .sy_auevent = AUE_NULL, .sy_flags = SYF_CAPENABLED, .sy_thrcnt = SY_THR_ABSENT },	/* 459 = freebsd32_kmq_timedreceive */
	{ .sy_narg = AS(freebsd32_kmq_timedsend_args), .sy_call = (sy_call_t *)lkmressys, .sy_auevent = AUE_NULL, .sy_flags = SYF_CAPENABLED, .sy_thrcnt = SY_THR_ABSENT },	/* 460 = freebsd32_kmq_timedsend */
	{ .sy_narg = AS(freebsd32_kmq_notify_args), .sy_call = (sy_call_t *)lkmressys, .sy_auevent = AUE_NULL, .sy_flags = SYF_CAPENABLED, .sy_thrcnt = SY_THR_ABSENT },	/* 461 = freebsd32_kmq_notify */
	{ .sy_narg = AS(kmq_unlink_args), .sy_call = (sy_call_t *)lkmressys, .sy_auevent = AUE_NULL, .sy_flags = 0, .sy_thrcnt = SY_THR_ABSENT },	/* 462 = kmq_unlink */
	{ .sy_narg = AS(abort2_args), .sy_call = (sy_call_t *)sys_abort2, .sy_auevent = AUE_NULL, .sy_flags = SYF_CAPENABLED, .sy_thrcnt = SY_THR_STATIC },	/* 463 = abort2 */
	{ .sy_narg = AS(thr_set_name_args), .sy_call = (sy_call_t *)sys_thr_set_name, .sy_auevent = AUE_NULL, .sy_flags = SYF_CAPENABLED, .sy_thrcnt = SY_THR_STATIC },	/* 464 = thr_set_name */
	{ .sy_narg = AS(freebsd32_aio_fsync_args), .sy_call = (sy_call_t *)freebsd32_aio_fsync, .sy_auevent = AUE_AIO_FSYNC, .sy_flags = SYF_CAPENABLED, .sy_thrcnt = SY_THR_STATIC },	/* 465 = freebsd32_aio_fsync */
	{ .sy_narg = AS(rtprio_thread_args), .sy_call = (sy_call_t *)sys_rtprio_thread, .sy_auevent = AUE_RTPRIO, .sy_flags = SYF_CAPENABLED, .sy_thrcnt = SY_THR_STATIC },	/* 466 = rtprio_thread */
	{ .sy_narg = 0, .sy_call = (sy_call_t *)nosys, .sy_auevent = AUE_NULL, .sy_flags = 0, .sy_thrcnt = SY_THR_ABSENT },			/* 467 = nosys */
	{ .sy_narg = 0, .sy_call = (sy_call_t *)nosys, .sy_auevent = AUE_NULL, .sy_flags = 0, .sy_thrcnt = SY_THR_ABSENT },			/* 468 = nosys */
	{ .sy_narg = 0, .sy_call = (sy_call_t *)nosys, .sy_auevent = AUE_NULL, .sy_flags = 0, .sy_thrcnt = SY_THR_ABSENT },			/* 469 = __getpath_fromfd */
	{ .sy_narg = 0, .sy_call = (sy_call_t *)nosys, .sy_auevent = AUE_NULL, .sy_flags = 0, .sy_thrcnt = SY_THR_ABSENT },			/* 470 = __getpath_fromaddr */
	{ .sy_narg = AS(sctp_peeloff_args), .sy_call = (sy_call_t *)lkmressys, .sy_auevent = AUE_NULL, .sy_flags = SYF_CAPENABLED, .sy_thrcnt = SY_THR_ABSENT },	/* 471 = sctp_peeloff */
	{ .sy_narg = AS(sctp_generic_sendmsg_args), .sy_call = (sy_call_t *)lkmressys, .sy_auevent = AUE_NULL, .sy_flags = SYF_CAPENABLED, .sy_thrcnt = SY_THR_ABSENT },	/* 472 = sctp_generic_sendmsg */
	{ .sy_narg = AS(freebsd32_sctp_generic_sendmsg_iov_args), .sy_call = (sy_call_t *)lkmressys, .sy_auevent = AUE_NULL, .sy_flags = SYF_CAPENABLED, .sy_thrcnt = SY_THR_ABSENT },	/* 473 = freebsd32_sctp_generic_sendmsg_iov */
	{ .sy_narg = AS(freebsd32_sctp_generic_recvmsg_args), .sy_call = (sy_call_t *)lkmressys, .sy_auevent = AUE_NULL, .sy_flags = SYF_CAPENABLED, .sy_thrcnt = SY_THR_ABSENT },	/* 474 = freebsd32_sctp_generic_recvmsg */
#ifdef PAD64_REQUIRED
	{ .sy_narg = AS(freebsd32_pread_args), .sy_call = (sy_call_t *)freebsd32_pread, .sy_auevent = AUE_PREAD, .sy_flags = SYF_CAPENABLED, .sy_thrcnt = SY_THR_STATIC },	/* 475 = freebsd32_pread */
	{ .sy_narg = AS(freebsd32_pwrite_args), .sy_call = (sy_call_t *)freebsd32_pwrite, .sy_auevent = AUE_PWRITE, .sy_flags = SYF_CAPENABLED, .sy_thrcnt = SY_THR_STATIC },	/* 476 = freebsd32_pwrite */
	{ .sy_narg = AS(freebsd32_mmap_args), .sy_call = (sy_call_t *)freebsd32_mmap, .sy_auevent = AUE_MMAP, .sy_flags = SYF_CAPENABLED, .sy_thrcnt = SY_THR_STATIC },	/* 477 = freebsd32_mmap */
	{ .sy_narg = AS(freebsd32_lseek_args), .sy_call = (sy_call_t *)freebsd32_lseek, .sy_auevent = AUE_LSEEK, .sy_flags = SYF_CAPENABLED, .sy_thrcnt = SY_THR_STATIC },	/* 478 = freebsd32_lseek */
	{ .sy_narg = AS(freebsd32_truncate_args), .sy_call = (sy_call_t *)freebsd32_truncate, .sy_auevent = AUE_TRUNCATE, .sy_flags = 0, .sy_thrcnt = SY_THR_STATIC },	/* 479 = freebsd32_truncate */
	{ .sy_narg = AS(freebsd32_ftruncate_args), .sy_call = (sy_call_t *)freebsd32_ftruncate, .sy_auevent = AUE_FTRUNCATE, .sy_flags = SYF_CAPENABLED, .sy_thrcnt = SY_THR_STATIC },	/* 480 = freebsd32_ftruncate */
#else
	{ .sy_narg = AS(freebsd32_pread_args), .sy_call = (sy_call_t *)freebsd32_pread, .sy_auevent = AUE_PREAD, .sy_flags = SYF_CAPENABLED, .sy_thrcnt = SY_THR_STATIC },	/* 475 = freebsd32_pread */
	{ .sy_narg = AS(freebsd32_pwrite_args), .sy_call = (sy_call_t *)freebsd32_pwrite, .sy_auevent = AUE_PWRITE, .sy_flags = SYF_CAPENABLED, .sy_thrcnt = SY_THR_STATIC },	/* 476 = freebsd32_pwrite */
	{ .sy_narg = AS(freebsd32_mmap_args), .sy_call = (sy_call_t *)freebsd32_mmap, .sy_auevent = AUE_MMAP, .sy_flags = SYF_CAPENABLED, .sy_thrcnt = SY_THR_STATIC },	/* 477 = freebsd32_mmap */
	{ .sy_narg = AS(freebsd32_lseek_args), .sy_call = (sy_call_t *)freebsd32_lseek, .sy_auevent = AUE_LSEEK, .sy_flags = SYF_CAPENABLED, .sy_thrcnt = SY_THR_STATIC },	/* 478 = freebsd32_lseek */
	{ .sy_narg = AS(freebsd32_truncate_args), .sy_call = (sy_call_t *)freebsd32_truncate, .sy_auevent = AUE_TRUNCATE, .sy_flags = 0, .sy_thrcnt = SY_THR_STATIC },	/* 479 = freebsd32_truncate */
	{ .sy_narg = AS(freebsd32_ftruncate_args), .sy_call = (sy_call_t *)freebsd32_ftruncate, .sy_auevent = AUE_FTRUNCATE, .sy_flags = SYF_CAPENABLED, .sy_thrcnt = SY_THR_STATIC },	/* 480 = freebsd32_ftruncate */
#endif
	{ .sy_narg = AS(thr_kill2_args), .sy_call = (sy_call_t *)sys_thr_kill2, .sy_auevent = AUE_THR_KILL2, .sy_flags = 0, .sy_thrcnt = SY_THR_STATIC },	/* 481 = thr_kill2 */
	{ compat12(AS(freebsd12_shm_open_args),shm_open), .sy_auevent = AUE_SHMOPEN, .sy_flags = SYF_CAPENABLED, .sy_thrcnt = SY_THR_STATIC },	/* 482 = freebsd12 shm_open */
	{ .sy_narg = AS(shm_unlink_args), .sy_call = (sy_call_t *)sys_shm_unlink, .sy_auevent = AUE_SHMUNLINK, .sy_flags = 0, .sy_thrcnt = SY_THR_STATIC },	/* 483 = shm_unlink */
	{ .sy_narg = AS(cpuset_args), .sy_call = (sy_call_t *)sys_cpuset, .sy_auevent = AUE_NULL, .sy_flags = 0, .sy_thrcnt = SY_THR_STATIC },	/* 484 = cpuset */
#ifdef PAD64_REQUIRED
	{ .sy_narg = AS(freebsd32_cpuset_setid_args), .sy_call = (sy_call_t *)freebsd32_cpuset_setid, .sy_auevent = AUE_NULL, .sy_flags = 0, .sy_thrcnt = SY_THR_STATIC },	/* 485 = freebsd32_cpuset_setid */
#else
	{ .sy_narg = AS(freebsd32_cpuset_setid_args), .sy_call = (sy_call_t *)freebsd32_cpuset_setid, .sy_auevent = AUE_NULL, .sy_flags = 0, .sy_thrcnt = SY_THR_STATIC },	/* 485 = freebsd32_cpuset_setid */
#endif
	{ .sy_narg = AS(freebsd32_cpuset_getid_args), .sy_call = (sy_call_t *)freebsd32_cpuset_getid, .sy_auevent = AUE_NULL, .sy_flags = 0, .sy_thrcnt = SY_THR_STATIC },	/* 486 = freebsd32_cpuset_getid */
	{ .sy_narg = AS(freebsd32_cpuset_getaffinity_args), .sy_call = (sy_call_t *)freebsd32_cpuset_getaffinity, .sy_auevent = AUE_NULL, .sy_flags = SYF_CAPENABLED, .sy_thrcnt = SY_THR_STATIC },	/* 487 = freebsd32_cpuset_getaffinity */
	{ .sy_narg = AS(freebsd32_cpuset_setaffinity_args), .sy_call = (sy_call_t *)freebsd32_cpuset_setaffinity, .sy_auevent = AUE_NULL, .sy_flags = SYF_CAPENABLED, .sy_thrcnt = SY_THR_STATIC },	/* 488 = freebsd32_cpuset_setaffinity */
	{ .sy_narg = AS(faccessat_args), .sy_call = (sy_call_t *)sys_faccessat, .sy_auevent = AUE_FACCESSAT, .sy_flags = SYF_CAPENABLED, .sy_thrcnt = SY_THR_STATIC },	/* 489 = faccessat */
	{ .sy_narg = AS(fchmodat_args), .sy_call = (sy_call_t *)sys_fchmodat, .sy_auevent = AUE_FCHMODAT, .sy_flags = SYF_CAPENABLED, .sy_thrcnt = SY_THR_STATIC },	/* 490 = fchmodat */
	{ .sy_narg = AS(fchownat_args), .sy_call = (sy_call_t *)sys_fchownat, .sy_auevent = AUE_FCHOWNAT, .sy_flags = SYF_CAPENABLED, .sy_thrcnt = SY_THR_STATIC },	/* 491 = fchownat */
	{ .sy_narg = AS(freebsd32_fexecve_args), .sy_call = (sy_call_t *)freebsd32_fexecve, .sy_auevent = AUE_FEXECVE, .sy_flags = SYF_CAPENABLED, .sy_thrcnt = SY_THR_STATIC },	/* 492 = freebsd32_fexecve */
	{ compat11(AS(freebsd11_freebsd32_fstatat_args),freebsd32_fstatat), .sy_auevent = AUE_FSTATAT, .sy_flags = SYF_CAPENABLED, .sy_thrcnt = SY_THR_STATIC },	/* 493 = freebsd11 freebsd32_fstatat */
	{ .sy_narg = AS(freebsd32_futimesat_args), .sy_call = (sy_call_t *)freebsd32_futimesat, .sy_auevent = AUE_FUTIMESAT, .sy_flags = SYF_CAPENABLED, .sy_thrcnt = SY_THR_STATIC },	/* 494 = freebsd32_futimesat */
	{ .sy_narg = AS(linkat_args), .sy_call = (sy_call_t *)sys_linkat, .sy_auevent = AUE_LINKAT, .sy_flags = SYF_CAPENABLED, .sy_thrcnt = SY_THR_STATIC },	/* 495 = linkat */
	{ .sy_narg = AS(mkdirat_args), .sy_call = (sy_call_t *)sys_mkdirat, .sy_auevent = AUE_MKDIRAT, .sy_flags = SYF_CAPENABLED, .sy_thrcnt = SY_THR_STATIC },	/* 496 = mkdirat */
	{ .sy_narg = AS(mkfifoat_args), .sy_call = (sy_call_t *)sys_mkfifoat, .sy_auevent = AUE_MKFIFOAT, .sy_flags = SYF_CAPENABLED, .sy_thrcnt = SY_THR_STATIC },	/* 497 = mkfifoat */
	{ compat11(AS(freebsd11_mknodat_args),mknodat), .sy_auevent = AUE_MKNODAT, .sy_flags = SYF_CAPENABLED, .sy_thrcnt = SY_THR_STATIC },	/* 498 = freebsd11 mknodat */
	{ .sy_narg = AS(openat_args), .sy_call = (sy_call_t *)sys_openat, .sy_auevent = AUE_OPENAT_RWTC, .sy_flags = SYF_CAPENABLED, .sy_thrcnt = SY_THR_STATIC },	/* 499 = openat */
	{ .sy_narg = AS(readlinkat_args), .sy_call = (sy_call_t *)sys_readlinkat, .sy_auevent = AUE_READLINKAT, .sy_flags = SYF_CAPENABLED, .sy_thrcnt = SY_THR_STATIC },	/* 500 = readlinkat */
	{ .sy_narg = AS(renameat_args), .sy_call = (sy_call_t *)sys_renameat, .sy_auevent = AUE_RENAMEAT, .sy_flags = SYF_CAPENABLED, .sy_thrcnt = SY_THR_STATIC },	/* 501 = renameat */
	{ .sy_narg = AS(symlinkat_args), .sy_call = (sy_call_t *)sys_symlinkat, .sy_auevent = AUE_SYMLINKAT, .sy_flags = SYF_CAPENABLED, .sy_thrcnt = SY_THR_STATIC },	/* 502 = symlinkat */
	{ .sy_narg = AS(unlinkat_args), .sy_call = (sy_call_t *)sys_unlinkat, .sy_auevent = AUE_UNLINKAT, .sy_flags = SYF_CAPENABLED, .sy_thrcnt = SY_THR_STATIC },	/* 503 = unlinkat */
	{ .sy_narg = AS(posix_openpt_args), .sy_call = (sy_call_t *)sys_posix_openpt, .sy_auevent = AUE_POSIX_OPENPT, .sy_flags = 0, .sy_thrcnt = SY_THR_STATIC },	/* 504 = posix_openpt */
	{ .sy_narg = AS(gssd_syscall_args), .sy_call = (sy_call_t *)lkmressys, .sy_auevent = AUE_NULL, .sy_flags = 0, .sy_thrcnt = SY_THR_ABSENT },	/* 505 = gssd_syscall */
	{ .sy_narg = AS(freebsd32_jail_get_args), .sy_call = (sy_call_t *)freebsd32_jail_get, .sy_auevent = AUE_JAIL_GET, .sy_flags = 0, .sy_thrcnt = SY_THR_STATIC },	/* 506 = freebsd32_jail_get */
	{ .sy_narg = AS(freebsd32_jail_set_args), .sy_call = (sy_call_t *)freebsd32_jail_set, .sy_auevent = AUE_JAIL_SET, .sy_flags = 0, .sy_thrcnt = SY_THR_STATIC },	/* 507 = freebsd32_jail_set */
	{ .sy_narg = AS(jail_remove_args), .sy_call = (sy_call_t *)sys_jail_remove, .sy_auevent = AUE_JAIL_REMOVE, .sy_flags = 0, .sy_thrcnt = SY_THR_STATIC },	/* 508 = jail_remove */
	{ compat12(AS(freebsd12_closefrom_args),closefrom), .sy_auevent = AUE_CLOSEFROM, .sy_flags = SYF_CAPENABLED, .sy_thrcnt = SY_THR_STATIC },	/* 509 = freebsd12 closefrom */
	{ .sy_narg = AS(freebsd32_semctl_args), .sy_call = (sy_call_t *)lkmressys, .sy_auevent = AUE_NULL, .sy_flags = 0, .sy_thrcnt = SY_THR_ABSENT },	/* 510 = freebsd32_semctl */
	{ .sy_narg = AS(freebsd32_msgctl_args), .sy_call = (sy_call_t *)lkmressys, .sy_auevent = AUE_NULL, .sy_flags = 0, .sy_thrcnt = SY_THR_ABSENT },	/* 511 = freebsd32_msgctl */
	{ .sy_narg = AS(freebsd32_shmctl_args), .sy_call = (sy_call_t *)lkmressys, .sy_auevent = AUE_NULL, .sy_flags = 0, .sy_thrcnt = SY_THR_ABSENT },	/* 512 = freebsd32_shmctl */
	{ .sy_narg = AS(lpathconf_args), .sy_call = (sy_call_t *)sys_lpathconf, .sy_auevent = AUE_LPATHCONF, .sy_flags = 0, .sy_thrcnt = SY_THR_STATIC },	/* 513 = lpathconf */
	{ .sy_narg = 0, .sy_call = (sy_call_t *)nosys, .sy_auevent = AUE_NULL, .sy_flags = 0, .sy_thrcnt = SY_THR_ABSENT },			/* 514 = obsolete cap_new */
	{ .sy_narg = AS(__cap_rights_get_args), .sy_call = (sy_call_t *)sys___cap_rights_get, .sy_auevent = AUE_CAP_RIGHTS_GET, .sy_flags = SYF_CAPENABLED, .sy_thrcnt = SY_THR_STATIC },	/* 515 = __cap_rights_get */
	{ .sy_narg = 0, .sy_call = (sy_call_t *)sys_cap_enter, .sy_auevent = AUE_CAP_ENTER, .sy_flags = SYF_CAPENABLED, .sy_thrcnt = SY_THR_STATIC },	/* 516 = cap_enter */
	{ .sy_narg = AS(cap_getmode_args), .sy_call = (sy_call_t *)sys_cap_getmode, .sy_auevent = AUE_CAP_GETMODE, .sy_flags = SYF_CAPENABLED, .sy_thrcnt = SY_THR_STATIC },	/* 517 = cap_getmode */
	{ .sy_narg = AS(pdfork_args), .sy_call = (sy_call_t *)sys_pdfork, .sy_auevent = AUE_PDFORK, .sy_flags = SYF_CAPENABLED, .sy_thrcnt = SY_THR_STATIC },	/* 518 = pdfork */
	{ .sy_narg = AS(pdkill_args), .sy_call = (sy_call_t *)sys_pdkill, .sy_auevent = AUE_PDKILL, .sy_flags = SYF_CAPENABLED, .sy_thrcnt = SY_THR_STATIC },	/* 519 = pdkill */
	{ .sy_narg = AS(pdgetpid_args), .sy_call = (sy_call_t *)sys_pdgetpid, .sy_auevent = AUE_PDGETPID, .sy_flags = SYF_CAPENABLED, .sy_thrcnt = SY_THR_STATIC },	/* 520 = pdgetpid */
	{ .sy_narg = 0, .sy_call = (sy_call_t *)nosys, .sy_auevent = AUE_NULL, .sy_flags = 0, .sy_thrcnt = SY_THR_ABSENT },			/* 521 = pdwait4 */
	{ .sy_narg = AS(freebsd32_pselect_args), .sy_call = (sy_call_t *)freebsd32_pselect, .sy_auevent = AUE_SELECT, .sy_flags = SYF_CAPENABLED, .sy_thrcnt = SY_THR_STATIC },	/* 522 = freebsd32_pselect */
	{ .sy_narg = AS(getloginclass_args), .sy_call = (sy_call_t *)sys_getloginclass, .sy_auevent = AUE_GETLOGINCLASS, .sy_flags = SYF_CAPENABLED, .sy_thrcnt = SY_THR_STATIC },	/* 523 = getloginclass */
	{ .sy_narg = AS(setloginclass_args), .sy_call = (sy_call_t *)sys_setloginclass, .sy_auevent = AUE_SETLOGINCLASS, .sy_flags = 0, .sy_thrcnt = SY_THR_STATIC },	/* 524 = setloginclass */
	{ .sy_narg = AS(rctl_get_racct_args), .sy_call = (sy_call_t *)sys_rctl_get_racct, .sy_auevent = AUE_NULL, .sy_flags = 0, .sy_thrcnt = SY_THR_STATIC },	/* 525 = rctl_get_racct */
	{ .sy_narg = AS(rctl_get_rules_args), .sy_call = (sy_call_t *)sys_rctl_get_rules, .sy_auevent = AUE_NULL, .sy_flags = 0, .sy_thrcnt = SY_THR_STATIC },	/* 526 = rctl_get_rules */
	{ .sy_narg = AS(rctl_get_limits_args), .sy_call = (sy_call_t *)sys_rctl_get_limits, .sy_auevent = AUE_NULL, .sy_flags = 0, .sy_thrcnt = SY_THR_STATIC },	/* 527 = rctl_get_limits */
	{ .sy_narg = AS(rctl_add_rule_args), .sy_call = (sy_call_t *)sys_rctl_add_rule, .sy_auevent = AUE_NULL, .sy_flags = 0, .sy_thrcnt = SY_THR_STATIC },	/* 528 = rctl_add_rule */
	{ .sy_narg = AS(rctl_remove_rule_args), .sy_call = (sy_call_t *)sys_rctl_remove_rule, .sy_auevent = AUE_NULL, .sy_flags = 0, .sy_thrcnt = SY_THR_STATIC },	/* 529 = rctl_remove_rule */
#ifdef PAD64_REQUIRED
	{ .sy_narg = AS(freebsd32_posix_fallocate_args), .sy_call = (sy_call_t *)freebsd32_posix_fallocate, .sy_auevent = AUE_POSIX_FALLOCATE, .sy_flags = SYF_CAPENABLED, .sy_thrcnt = SY_THR_STATIC },	/* 530 = freebsd32_posix_fallocate */
	{ .sy_narg = AS(freebsd32_posix_fadvise_args), .sy_call = (sy_call_t *)freebsd32_posix_fadvise, .sy_auevent = AUE_POSIX_FADVISE, .sy_flags = 0, .sy_thrcnt = SY_THR_STATIC },	/* 531 = freebsd32_posix_fadvise */
	{ .sy_narg = AS(freebsd32_wait6_args), .sy_call = (sy_call_t *)freebsd32_wait6, .sy_auevent = AUE_WAIT6, .sy_flags = 0, .sy_thrcnt = SY_THR_STATIC },	/* 532 = freebsd32_wait6 */
#else
	{ .sy_narg = AS(freebsd32_posix_fallocate_args), .sy_call = (sy_call_t *)freebsd32_posix_fallocate, .sy_auevent = AUE_POSIX_FALLOCATE, .sy_flags = SYF_CAPENABLED, .sy_thrcnt = SY_THR_STATIC },	/* 530 = freebsd32_posix_fallocate */
	{ .sy_narg = AS(freebsd32_posix_fadvise_args), .sy_call = (sy_call_t *)freebsd32_posix_fadvise, .sy_auevent = AUE_POSIX_FADVISE, .sy_flags = 0, .sy_thrcnt = SY_THR_STATIC },	/* 531 = freebsd32_posix_fadvise */
	{ .sy_narg = AS(freebsd32_wait6_args), .sy_call = (sy_call_t *)freebsd32_wait6, .sy_auevent = AUE_WAIT6, .sy_flags = 0, .sy_thrcnt = SY_THR_STATIC },	/* 532 = freebsd32_wait6 */
#endif
	{ .sy_narg = AS(cap_rights_limit_args), .sy_call = (sy_call_t *)sys_cap_rights_limit, .sy_auevent = AUE_CAP_RIGHTS_LIMIT, .sy_flags = SYF_CAPENABLED, .sy_thrcnt = SY_THR_STATIC },	/* 533 = cap_rights_limit */
	{ .sy_narg = AS(freebsd32_cap_ioctls_limit_args), .sy_call = (sy_call_t *)freebsd32_cap_ioctls_limit, .sy_auevent = AUE_CAP_IOCTLS_LIMIT, .sy_flags = SYF_CAPENABLED, .sy_thrcnt = SY_THR_STATIC },	/* 534 = freebsd32_cap_ioctls_limit */
	{ .sy_narg = AS(freebsd32_cap_ioctls_get_args), .sy_call = (sy_call_t *)freebsd32_cap_ioctls_get, .sy_auevent = AUE_CAP_IOCTLS_GET, .sy_flags = SYF_CAPENABLED, .sy_thrcnt = SY_THR_STATIC },	/* 535 = freebsd32_cap_ioctls_get */
	{ .sy_narg = AS(cap_fcntls_limit_args), .sy_call = (sy_call_t *)sys_cap_fcntls_limit, .sy_auevent = AUE_CAP_FCNTLS_LIMIT, .sy_flags = SYF_CAPENABLED, .sy_thrcnt = SY_THR_STATIC },	/* 536 = cap_fcntls_limit */
	{ .sy_narg = AS(cap_fcntls_get_args), .sy_call = (sy_call_t *)sys_cap_fcntls_get, .sy_auevent = AUE_CAP_FCNTLS_GET, .sy_flags = SYF_CAPENABLED, .sy_thrcnt = SY_THR_STATIC },	/* 537 = cap_fcntls_get */
	{ .sy_narg = AS(bindat_args), .sy_call = (sy_call_t *)sys_bindat, .sy_auevent = AUE_BINDAT, .sy_flags = SYF_CAPENABLED, .sy_thrcnt = SY_THR_STATIC },	/* 538 = bindat */
	{ .sy_narg = AS(connectat_args), .sy_call = (sy_call_t *)sys_connectat, .sy_auevent = AUE_CONNECTAT, .sy_flags = SYF_CAPENABLED, .sy_thrcnt = SY_THR_STATIC },	/* 539 = connectat */
	{ .sy_narg = AS(chflagsat_args), .sy_call = (sy_call_t *)sys_chflagsat, .sy_auevent = AUE_CHFLAGSAT, .sy_flags = SYF_CAPENABLED, .sy_thrcnt = SY_THR_STATIC },	/* 540 = chflagsat */
	{ .sy_narg = AS(accept4_args), .sy_call = (sy_call_t *)sys_accept4, .sy_auevent = AUE_ACCEPT, .sy_flags = SYF_CAPENABLED, .sy_thrcnt = SY_THR_STATIC },	/* 541 = accept4 */
	{ .sy_narg = AS(pipe2_args), .sy_call = (sy_call_t *)sys_pipe2, .sy_auevent = AUE_PIPE, .sy_flags = SYF_CAPENABLED, .sy_thrcnt = SY_THR_STATIC },	/* 542 = pipe2 */
	{ .sy_narg = AS(freebsd32_aio_mlock_args), .sy_call = (sy_call_t *)freebsd32_aio_mlock, .sy_auevent = AUE_AIO_MLOCK, .sy_flags = 0, .sy_thrcnt = SY_THR_STATIC },	/* 543 = freebsd32_aio_mlock */
#ifdef PAD64_REQUIRED
	{ .sy_narg = AS(freebsd32_procctl_args), .sy_call = (sy_call_t *)freebsd32_procctl, .sy_auevent = AUE_PROCCTL, .sy_flags = 0, .sy_thrcnt = SY_THR_STATIC },	/* 544 = freebsd32_procctl */
#else
	{ .sy_narg = AS(freebsd32_procctl_args), .sy_call = (sy_call_t *)freebsd32_procctl, .sy_auevent = AUE_PROCCTL, .sy_flags = 0, .sy_thrcnt = SY_THR_STATIC },	/* 544 = freebsd32_procctl */
#endif
	{ .sy_narg = AS(freebsd32_ppoll_args), .sy_call = (sy_call_t *)freebsd32_ppoll, .sy_auevent = AUE_POLL, .sy_flags = SYF_CAPENABLED, .sy_thrcnt = SY_THR_STATIC },	/* 545 = freebsd32_ppoll */
	{ .sy_narg = AS(freebsd32_futimens_args), .sy_call = (sy_call_t *)freebsd32_futimens, .sy_auevent = AUE_FUTIMES, .sy_flags = SYF_CAPENABLED, .sy_thrcnt = SY_THR_STATIC },	/* 546 = freebsd32_futimens */
	{ .sy_narg = AS(freebsd32_utimensat_args), .sy_call = (sy_call_t *)freebsd32_utimensat, .sy_auevent = AUE_FUTIMESAT, .sy_flags = SYF_CAPENABLED, .sy_thrcnt = SY_THR_STATIC },	/* 547 = freebsd32_utimensat */
	{ .sy_narg = 0, .sy_call = (sy_call_t *)nosys, .sy_auevent = AUE_NULL, .sy_flags = 0, .sy_thrcnt = SY_THR_ABSENT },			/* 548 = obsolete numa_getaffinity */
	{ .sy_narg = 0, .sy_call = (sy_call_t *)nosys, .sy_auevent = AUE_NULL, .sy_flags = 0, .sy_thrcnt = SY_THR_ABSENT },			/* 549 = obsolete numa_setaffinity */
	{ .sy_narg = AS(fdatasync_args), .sy_call = (sy_call_t *)sys_fdatasync, .sy_auevent = AUE_FSYNC, .sy_flags = SYF_CAPENABLED, .sy_thrcnt = SY_THR_STATIC },	/* 550 = fdatasync */
	{ .sy_narg = AS(freebsd32_fstat_args), .sy_call = (sy_call_t *)freebsd32_fstat, .sy_auevent = AUE_FSTAT, .sy_flags = SYF_CAPENABLED, .sy_thrcnt = SY_THR_STATIC },	/* 551 = freebsd32_fstat */
	{ .sy_narg = AS(freebsd32_fstatat_args), .sy_call = (sy_call_t *)freebsd32_fstatat, .sy_auevent = AUE_FSTATAT, .sy_flags = SYF_CAPENABLED, .sy_thrcnt = SY_THR_STATIC },	/* 552 = freebsd32_fstatat */
	{ .sy_narg = AS(freebsd32_fhstat_args), .sy_call = (sy_call_t *)freebsd32_fhstat, .sy_auevent = AUE_FHSTAT, .sy_flags = 0, .sy_thrcnt = SY_THR_STATIC },	/* 553 = freebsd32_fhstat */
	{ .sy_narg = AS(getdirentries_args), .sy_call = (sy_call_t *)sys_getdirentries, .sy_auevent = AUE_GETDIRENTRIES, .sy_flags = SYF_CAPENABLED, .sy_thrcnt = SY_THR_STATIC },	/* 554 = getdirentries */
	{ .sy_narg = AS(statfs_args), .sy_call = (sy_call_t *)sys_statfs, .sy_auevent = AUE_STATFS, .sy_flags = 0, .sy_thrcnt = SY_THR_STATIC },	/* 555 = statfs */
	{ .sy_narg = AS(fstatfs_args), .sy_call = (sy_call_t *)sys_fstatfs, .sy_auevent = AUE_FSTATFS, .sy_flags = SYF_CAPENABLED, .sy_thrcnt = SY_THR_STATIC },	/* 556 = fstatfs */
	{ .sy_narg = AS(getfsstat_args), .sy_call = (sy_call_t *)sys_getfsstat, .sy_auevent = AUE_GETFSSTAT, .sy_flags = 0, .sy_thrcnt = SY_THR_STATIC },	/* 557 = getfsstat */
	{ .sy_narg = AS(fhstatfs_args), .sy_call = (sy_call_t *)sys_fhstatfs, .sy_auevent = AUE_FHSTATFS, .sy_flags = 0, .sy_thrcnt = SY_THR_STATIC },	/* 558 = fhstatfs */
#ifdef PAD64_REQUIRED
	{ .sy_narg = AS(freebsd32_mknodat_args), .sy_call = (sy_call_t *)freebsd32_mknodat, .sy_auevent = AUE_MKNODAT, .sy_flags = SYF_CAPENABLED, .sy_thrcnt = SY_THR_STATIC },	/* 559 = freebsd32_mknodat */
#else
	{ .sy_narg = AS(freebsd32_mknodat_args), .sy_call = (sy_call_t *)freebsd32_mknodat, .sy_auevent = AUE_MKNODAT, .sy_flags = SYF_CAPENABLED, .sy_thrcnt = SY_THR_STATIC },	/* 559 = freebsd32_mknodat */
#endif
	{ .sy_narg = AS(freebsd32_kevent_args), .sy_call = (sy_call_t *)freebsd32_kevent, .sy_auevent = AUE_KEVENT, .sy_flags = SYF_CAPENABLED, .sy_thrcnt = SY_THR_STATIC },	/* 560 = freebsd32_kevent */
	{ .sy_narg = AS(freebsd32_cpuset_getdomain_args), .sy_call = (sy_call_t *)freebsd32_cpuset_getdomain, .sy_auevent = AUE_NULL, .sy_flags = SYF_CAPENABLED, .sy_thrcnt = SY_THR_STATIC },	/* 561 = freebsd32_cpuset_getdomain */
	{ .sy_narg = AS(freebsd32_cpuset_setdomain_args), .sy_call = (sy_call_t *)freebsd32_cpuset_setdomain, .sy_auevent = AUE_NULL, .sy_flags = SYF_CAPENABLED, .sy_thrcnt = SY_THR_STATIC },	/* 562 = freebsd32_cpuset_setdomain */
	{ .sy_narg = AS(getrandom_args), .sy_call = (sy_call_t *)sys_getrandom, .sy_auevent = AUE_NULL, .sy_flags = SYF_CAPENABLED, .sy_thrcnt = SY_THR_STATIC },	/* 563 = getrandom */
	{ .sy_narg = AS(getfhat_args), .sy_call = (sy_call_t *)sys_getfhat, .sy_auevent = AUE_NULL, .sy_flags = 0, .sy_thrcnt = SY_THR_STATIC },	/* 564 = getfhat */
	{ .sy_narg = AS(fhlink_args), .sy_call = (sy_call_t *)sys_fhlink, .sy_auevent = AUE_NULL, .sy_flags = 0, .sy_thrcnt = SY_THR_STATIC },	/* 565 = fhlink */
	{ .sy_narg = AS(fhlinkat_args), .sy_call = (sy_call_t *)sys_fhlinkat, .sy_auevent = AUE_NULL, .sy_flags = 0, .sy_thrcnt = SY_THR_STATIC },	/* 566 = fhlinkat */
	{ .sy_narg = AS(fhreadlink_args), .sy_call = (sy_call_t *)sys_fhreadlink, .sy_auevent = AUE_NULL, .sy_flags = 0, .sy_thrcnt = SY_THR_STATIC },	/* 567 = fhreadlink */
	{ .sy_narg = AS(funlinkat_args), .sy_call = (sy_call_t *)sys_funlinkat, .sy_auevent = AUE_UNLINKAT, .sy_flags = SYF_CAPENABLED, .sy_thrcnt = SY_THR_STATIC },	/* 568 = funlinkat */
	{ .sy_narg = AS(copy_file_range_args), .sy_call = (sy_call_t *)sys_copy_file_range, .sy_auevent = AUE_NULL, .sy_flags = SYF_CAPENABLED, .sy_thrcnt = SY_THR_STATIC },	/* 569 = copy_file_range */
	{ .sy_narg = AS(freebsd32___sysctlbyname_args), .sy_call = (sy_call_t *)freebsd32___sysctlbyname, .sy_auevent = AUE_SYSCTL, .sy_flags = SYF_CAPENABLED, .sy_thrcnt = SY_THR_STATIC },	/* 570 = freebsd32___sysctlbyname */
	{ .sy_narg = AS(shm_open2_args), .sy_call = (sy_call_t *)sys_shm_open2, .sy_auevent = AUE_SHMOPEN, .sy_flags = SYF_CAPENABLED, .sy_thrcnt = SY_THR_STATIC },	/* 571 = shm_open2 */
	{ .sy_narg = AS(shm_rename_args), .sy_call = (sy_call_t *)sys_shm_rename, .sy_auevent = AUE_SHMRENAME, .sy_flags = 0, .sy_thrcnt = SY_THR_STATIC },	/* 572 = shm_rename */
	{ .sy_narg = AS(sigfastblock_args), .sy_call = (sy_call_t *)sys_sigfastblock, .sy_auevent = AUE_NULL, .sy_flags = SYF_CAPENABLED, .sy_thrcnt = SY_THR_STATIC },	/* 573 = sigfastblock */
	{ .sy_narg = AS(__realpathat_args), .sy_call = (sy_call_t *)sys___realpathat, .sy_auevent = AUE_REALPATHAT, .sy_flags = 0, .sy_thrcnt = SY_THR_STATIC },	/* 574 = __realpathat */
	{ .sy_narg = AS(close_range_args), .sy_call = (sy_call_t *)sys_close_range, .sy_auevent = AUE_CLOSERANGE, .sy_flags = SYF_CAPENABLED, .sy_thrcnt = SY_THR_STATIC },	/* 575 = close_range */
	{ .sy_narg = AS(rpctls_syscall_args), .sy_call = (sy_call_t *)lkmressys, .sy_auevent = AUE_NULL, .sy_flags = 0, .sy_thrcnt = SY_THR_ABSENT },	/* 576 = rpctls_syscall */
	{ .sy_narg = AS(freebsd32___specialfd_args), .sy_call = (sy_call_t *)freebsd32___specialfd, .sy_auevent = AUE_SPECIALFD, .sy_flags = SYF_CAPENABLED, .sy_thrcnt = SY_THR_STATIC },	/* 577 = freebsd32___specialfd */
};<|MERGE_RESOLUTION|>--- conflicted
+++ resolved
@@ -320,13 +320,8 @@
 	{ .sy_narg = AS(freebsd32_aio_read_args), .sy_call = (sy_call_t *)freebsd32_aio_read, .sy_auevent = AUE_AIO_READ, .sy_flags = SYF_CAPENABLED, .sy_thrcnt = SY_THR_STATIC },	/* 255 = freebsd32_aio_read */
 	{ .sy_narg = AS(freebsd32_aio_write_args), .sy_call = (sy_call_t *)freebsd32_aio_write, .sy_auevent = AUE_AIO_WRITE, .sy_flags = SYF_CAPENABLED, .sy_thrcnt = SY_THR_STATIC },	/* 256 = freebsd32_aio_write */
 	{ .sy_narg = AS(freebsd32_lio_listio_args), .sy_call = (sy_call_t *)freebsd32_lio_listio, .sy_auevent = AUE_LIO_LISTIO, .sy_flags = SYF_CAPENABLED, .sy_thrcnt = SY_THR_STATIC },	/* 257 = freebsd32_lio_listio */
-<<<<<<< HEAD
 	{ .sy_narg = AS(kbounce_args), .sy_call = (sy_call_t *)sys_kbounce, .sy_auevent = AUE_NULL, .sy_flags = 0, .sy_thrcnt = SY_THR_STATIC },	/* 258 = kbounce */
 	{ .sy_narg = 0, .sy_call = (sy_call_t *)nosys, .sy_auevent = AUE_NULL, .sy_flags = 0, .sy_thrcnt = SY_THR_ABSENT },			/* 259 = nosys */
-=======
-	{ .sy_narg = AS(freebsd32_aio_writev_args), .sy_call = (sy_call_t *)freebsd32_aio_writev, .sy_auevent = AUE_AIO_WRITEV, .sy_flags = SYF_CAPENABLED, .sy_thrcnt = SY_THR_STATIC },	/* 258 = freebsd32_aio_writev */
-	{ .sy_narg = AS(freebsd32_aio_readv_args), .sy_call = (sy_call_t *)freebsd32_aio_readv, .sy_auevent = AUE_AIO_READV, .sy_flags = SYF_CAPENABLED, .sy_thrcnt = SY_THR_STATIC },	/* 259 = freebsd32_aio_readv */
->>>>>>> 1868a91f
 	{ .sy_narg = 0, .sy_call = (sy_call_t *)nosys, .sy_auevent = AUE_NULL, .sy_flags = 0, .sy_thrcnt = SY_THR_ABSENT },			/* 260 = nosys */
 	{ .sy_narg = 0, .sy_call = (sy_call_t *)nosys, .sy_auevent = AUE_NULL, .sy_flags = 0, .sy_thrcnt = SY_THR_ABSENT },			/* 261 = nosys */
 	{ .sy_narg = 0, .sy_call = (sy_call_t *)nosys, .sy_auevent = AUE_NULL, .sy_flags = 0, .sy_thrcnt = SY_THR_ABSENT },			/* 262 = nosys */
@@ -672,4 +667,6 @@
 	{ .sy_narg = AS(close_range_args), .sy_call = (sy_call_t *)sys_close_range, .sy_auevent = AUE_CLOSERANGE, .sy_flags = SYF_CAPENABLED, .sy_thrcnt = SY_THR_STATIC },	/* 575 = close_range */
 	{ .sy_narg = AS(rpctls_syscall_args), .sy_call = (sy_call_t *)lkmressys, .sy_auevent = AUE_NULL, .sy_flags = 0, .sy_thrcnt = SY_THR_ABSENT },	/* 576 = rpctls_syscall */
 	{ .sy_narg = AS(freebsd32___specialfd_args), .sy_call = (sy_call_t *)freebsd32___specialfd, .sy_auevent = AUE_SPECIALFD, .sy_flags = SYF_CAPENABLED, .sy_thrcnt = SY_THR_STATIC },	/* 577 = freebsd32___specialfd */
+	{ .sy_narg = AS(freebsd32_aio_writev_args), .sy_call = (sy_call_t *)freebsd32_aio_writev, .sy_auevent = AUE_AIO_WRITEV, .sy_flags = SYF_CAPENABLED, .sy_thrcnt = SY_THR_STATIC },	/* 578 = freebsd32_aio_writev */
+	{ .sy_narg = AS(freebsd32_aio_readv_args), .sy_call = (sy_call_t *)freebsd32_aio_readv, .sy_auevent = AUE_AIO_READV, .sy_flags = SYF_CAPENABLED, .sy_thrcnt = SY_THR_STATIC },	/* 579 = freebsd32_aio_readv */
 };