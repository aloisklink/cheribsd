/*
 * System call switch table.
 *
 * DO NOT EDIT-- this file is automatically @generated.
 * $FreeBSD$
 */

#include <sys/param.h>
#include <sys/sysent.h>
#include <sys/sysproto.h>
#include <compat/freebsd32/freebsd32_proto.h>

#define AS(name) (sizeof(struct name) / sizeof(syscallarg_t))

#ifdef COMPAT_43
#define compat(n, name) .sy_narg = n, .sy_call = (sy_call_t *)__CONCAT(o, name)
#else
#define compat(n, name) .sy_narg = 0, .sy_call = (sy_call_t *)nosys
#endif

#ifdef COMPAT_FREEBSD4
#define compat4(n, name) .sy_narg = n, .sy_call = (sy_call_t *)__CONCAT(freebsd4_, name)
#else
#define compat4(n, name) .sy_narg = 0, .sy_call = (sy_call_t *)nosys
#endif

#ifdef COMPAT_FREEBSD6
#define compat6(n, name) .sy_narg = n, .sy_call = (sy_call_t *)__CONCAT(freebsd6_, name)
#else
#define compat6(n, name) .sy_narg = 0, .sy_call = (sy_call_t *)nosys
#endif

#ifdef COMPAT_FREEBSD7
#define compat7(n, name) .sy_narg = n, .sy_call = (sy_call_t *)__CONCAT(freebsd7_, name)
#else
#define compat7(n, name) .sy_narg = 0, .sy_call = (sy_call_t *)nosys
#endif

#ifdef COMPAT_FREEBSD10
#define compat10(n, name) .sy_narg = n, .sy_call = (sy_call_t *)__CONCAT(freebsd10_, name)
#else
#define compat10(n, name) .sy_narg = 0, .sy_call = (sy_call_t *)nosys
#endif

#ifdef COMPAT_FREEBSD11
#define compat11(n, name) .sy_narg = n, .sy_call = (sy_call_t *)__CONCAT(freebsd11_, name)
#else
#define compat11(n, name) .sy_narg = 0, .sy_call = (sy_call_t *)nosys
#endif

#ifdef COMPAT_FREEBSD12
#define compat12(n, name) .sy_narg = n, .sy_call = (sy_call_t *)__CONCAT(freebsd12_, name)
#else
#define compat12(n, name) .sy_narg = 0, .sy_call = (sy_call_t *)nosys
#endif

/* The casts are bogus but will do for now. */
struct sysent freebsd32_sysent[] = {
	{ .sy_narg = 0, .sy_call = (sy_call_t *)nosys, .sy_auevent = AUE_NULL, .sy_flags = 0, .sy_thrcnt = SY_THR_STATIC },		/* 0 = syscall */
	{ .sy_narg = AS(sys_exit_args), .sy_call = (sy_call_t *)sys_sys_exit, .sy_auevent = AUE_EXIT, .sy_flags = SYF_CAPENABLED, .sy_thrcnt = SY_THR_STATIC },	/* 1 = exit */
	{ .sy_narg = 0, .sy_call = (sy_call_t *)sys_fork, .sy_auevent = AUE_FORK, .sy_flags = SYF_CAPENABLED, .sy_thrcnt = SY_THR_STATIC },	/* 2 = fork */
	{ .sy_narg = AS(read_args), .sy_call = (sy_call_t *)sys_read, .sy_auevent = AUE_READ, .sy_flags = SYF_CAPENABLED, .sy_thrcnt = SY_THR_STATIC },	/* 3 = read */
	{ .sy_narg = AS(write_args), .sy_call = (sy_call_t *)sys_write, .sy_auevent = AUE_WRITE, .sy_flags = SYF_CAPENABLED, .sy_thrcnt = SY_THR_STATIC },	/* 4 = write */
	{ .sy_narg = AS(open_args), .sy_call = (sy_call_t *)sys_open, .sy_auevent = AUE_OPEN_RWTC, .sy_flags = 0, .sy_thrcnt = SY_THR_STATIC },	/* 5 = open */
	{ .sy_narg = AS(close_args), .sy_call = (sy_call_t *)sys_close, .sy_auevent = AUE_CLOSE, .sy_flags = SYF_CAPENABLED, .sy_thrcnt = SY_THR_STATIC },	/* 6 = close */
	{ .sy_narg = AS(freebsd32_wait4_args), .sy_call = (sy_call_t *)freebsd32_wait4, .sy_auevent = AUE_WAIT4, .sy_flags = 0, .sy_thrcnt = SY_THR_STATIC },	/* 7 = freebsd32_wait4 */
	{ compat(AS(ocreat_args),creat), .sy_auevent = AUE_CREAT, .sy_flags = 0, .sy_thrcnt = SY_THR_STATIC },	/* 8 = old creat */
	{ .sy_narg = AS(link_args), .sy_call = (sy_call_t *)sys_link, .sy_auevent = AUE_LINK, .sy_flags = 0, .sy_thrcnt = SY_THR_STATIC },	/* 9 = link */
	{ .sy_narg = AS(unlink_args), .sy_call = (sy_call_t *)sys_unlink, .sy_auevent = AUE_UNLINK, .sy_flags = 0, .sy_thrcnt = SY_THR_STATIC },	/* 10 = unlink */
	{ .sy_narg = 0, .sy_call = (sy_call_t *)nosys, .sy_auevent = AUE_NULL, .sy_flags = 0, .sy_thrcnt = SY_THR_ABSENT },			/* 11 = obsolete execv */
	{ .sy_narg = AS(chdir_args), .sy_call = (sy_call_t *)sys_chdir, .sy_auevent = AUE_CHDIR, .sy_flags = 0, .sy_thrcnt = SY_THR_STATIC },	/* 12 = chdir */
	{ .sy_narg = AS(fchdir_args), .sy_call = (sy_call_t *)sys_fchdir, .sy_auevent = AUE_FCHDIR, .sy_flags = 0, .sy_thrcnt = SY_THR_STATIC },	/* 13 = fchdir */
	{ compat11(AS(freebsd11_mknod_args),mknod), .sy_auevent = AUE_MKNOD, .sy_flags = 0, .sy_thrcnt = SY_THR_STATIC },	/* 14 = freebsd11 mknod */
	{ .sy_narg = AS(chmod_args), .sy_call = (sy_call_t *)sys_chmod, .sy_auevent = AUE_CHMOD, .sy_flags = 0, .sy_thrcnt = SY_THR_STATIC },	/* 15 = chmod */
	{ .sy_narg = AS(chown_args), .sy_call = (sy_call_t *)sys_chown, .sy_auevent = AUE_CHOWN, .sy_flags = 0, .sy_thrcnt = SY_THR_STATIC },	/* 16 = chown */
	{ .sy_narg = AS(break_args), .sy_call = (sy_call_t *)sys_break, .sy_auevent = AUE_NULL, .sy_flags = SYF_CAPENABLED, .sy_thrcnt = SY_THR_STATIC },	/* 17 = break */
	{ compat4(AS(freebsd4_freebsd32_getfsstat_args),freebsd32_getfsstat), .sy_auevent = AUE_GETFSSTAT, .sy_flags = 0, .sy_thrcnt = SY_THR_STATIC },	/* 18 = freebsd4 freebsd32_getfsstat */
	{ compat(AS(ofreebsd32_lseek_args),freebsd32_lseek), .sy_auevent = AUE_LSEEK, .sy_flags = SYF_CAPENABLED, .sy_thrcnt = SY_THR_STATIC },	/* 19 = old freebsd32_lseek */
	{ .sy_narg = 0, .sy_call = (sy_call_t *)sys_getpid, .sy_auevent = AUE_GETPID, .sy_flags = SYF_CAPENABLED, .sy_thrcnt = SY_THR_STATIC },	/* 20 = getpid */
	{ .sy_narg = AS(mount_args), .sy_call = (sy_call_t *)sys_mount, .sy_auevent = AUE_MOUNT, .sy_flags = 0, .sy_thrcnt = SY_THR_STATIC },	/* 21 = mount */
	{ .sy_narg = AS(unmount_args), .sy_call = (sy_call_t *)sys_unmount, .sy_auevent = AUE_UMOUNT, .sy_flags = 0, .sy_thrcnt = SY_THR_STATIC },	/* 22 = unmount */
	{ .sy_narg = AS(setuid_args), .sy_call = (sy_call_t *)sys_setuid, .sy_auevent = AUE_SETUID, .sy_flags = SYF_CAPENABLED, .sy_thrcnt = SY_THR_STATIC },	/* 23 = setuid */
	{ .sy_narg = 0, .sy_call = (sy_call_t *)sys_getuid, .sy_auevent = AUE_GETUID, .sy_flags = SYF_CAPENABLED, .sy_thrcnt = SY_THR_STATIC },	/* 24 = getuid */
	{ .sy_narg = 0, .sy_call = (sy_call_t *)sys_geteuid, .sy_auevent = AUE_GETEUID, .sy_flags = SYF_CAPENABLED, .sy_thrcnt = SY_THR_STATIC },	/* 25 = geteuid */
	{ .sy_narg = AS(freebsd32_ptrace_args), .sy_call = (sy_call_t *)freebsd32_ptrace, .sy_auevent = AUE_PTRACE, .sy_flags = 0, .sy_thrcnt = SY_THR_STATIC },	/* 26 = freebsd32_ptrace */
	{ .sy_narg = AS(freebsd32_recvmsg_args), .sy_call = (sy_call_t *)freebsd32_recvmsg, .sy_auevent = AUE_RECVMSG, .sy_flags = SYF_CAPENABLED, .sy_thrcnt = SY_THR_STATIC },	/* 27 = freebsd32_recvmsg */
	{ .sy_narg = AS(freebsd32_sendmsg_args), .sy_call = (sy_call_t *)freebsd32_sendmsg, .sy_auevent = AUE_SENDMSG, .sy_flags = SYF_CAPENABLED, .sy_thrcnt = SY_THR_STATIC },	/* 28 = freebsd32_sendmsg */
	{ .sy_narg = AS(recvfrom_args), .sy_call = (sy_call_t *)sys_recvfrom, .sy_auevent = AUE_RECVFROM, .sy_flags = SYF_CAPENABLED, .sy_thrcnt = SY_THR_STATIC },	/* 29 = recvfrom */
	{ .sy_narg = AS(accept_args), .sy_call = (sy_call_t *)sys_accept, .sy_auevent = AUE_ACCEPT, .sy_flags = SYF_CAPENABLED, .sy_thrcnt = SY_THR_STATIC },	/* 30 = accept */
	{ .sy_narg = AS(getpeername_args), .sy_call = (sy_call_t *)sys_getpeername, .sy_auevent = AUE_GETPEERNAME, .sy_flags = SYF_CAPENABLED, .sy_thrcnt = SY_THR_STATIC },	/* 31 = getpeername */
	{ .sy_narg = AS(getsockname_args), .sy_call = (sy_call_t *)sys_getsockname, .sy_auevent = AUE_GETSOCKNAME, .sy_flags = SYF_CAPENABLED, .sy_thrcnt = SY_THR_STATIC },	/* 32 = getsockname */
	{ .sy_narg = AS(access_args), .sy_call = (sy_call_t *)sys_access, .sy_auevent = AUE_ACCESS, .sy_flags = 0, .sy_thrcnt = SY_THR_STATIC },	/* 33 = access */
	{ .sy_narg = AS(chflags_args), .sy_call = (sy_call_t *)sys_chflags, .sy_auevent = AUE_CHFLAGS, .sy_flags = 0, .sy_thrcnt = SY_THR_STATIC },	/* 34 = chflags */
	{ .sy_narg = AS(fchflags_args), .sy_call = (sy_call_t *)sys_fchflags, .sy_auevent = AUE_FCHFLAGS, .sy_flags = SYF_CAPENABLED, .sy_thrcnt = SY_THR_STATIC },	/* 35 = fchflags */
	{ .sy_narg = 0, .sy_call = (sy_call_t *)sys_sync, .sy_auevent = AUE_SYNC, .sy_flags = SYF_CAPENABLED, .sy_thrcnt = SY_THR_STATIC },	/* 36 = sync */
	{ .sy_narg = AS(kill_args), .sy_call = (sy_call_t *)sys_kill, .sy_auevent = AUE_KILL, .sy_flags = SYF_CAPENABLED, .sy_thrcnt = SY_THR_STATIC },	/* 37 = kill */
	{ compat(AS(ofreebsd32_stat_args),freebsd32_stat), .sy_auevent = AUE_STAT, .sy_flags = 0, .sy_thrcnt = SY_THR_STATIC },	/* 38 = old freebsd32_stat */
	{ .sy_narg = 0, .sy_call = (sy_call_t *)sys_getppid, .sy_auevent = AUE_GETPPID, .sy_flags = SYF_CAPENABLED, .sy_thrcnt = SY_THR_STATIC },	/* 39 = getppid */
	{ compat(AS(ofreebsd32_lstat_args),freebsd32_lstat), .sy_auevent = AUE_LSTAT, .sy_flags = 0, .sy_thrcnt = SY_THR_STATIC },	/* 40 = old freebsd32_lstat */
	{ .sy_narg = AS(dup_args), .sy_call = (sy_call_t *)sys_dup, .sy_auevent = AUE_DUP, .sy_flags = SYF_CAPENABLED, .sy_thrcnt = SY_THR_STATIC },	/* 41 = dup */
	{ compat10(0,pipe), .sy_auevent = AUE_PIPE, .sy_flags = SYF_CAPENABLED, .sy_thrcnt = SY_THR_STATIC },	/* 42 = freebsd10 pipe */
	{ .sy_narg = 0, .sy_call = (sy_call_t *)sys_getegid, .sy_auevent = AUE_GETEGID, .sy_flags = SYF_CAPENABLED, .sy_thrcnt = SY_THR_STATIC },	/* 43 = getegid */
	{ .sy_narg = AS(profil_args), .sy_call = (sy_call_t *)sys_profil, .sy_auevent = AUE_PROFILE, .sy_flags = SYF_CAPENABLED, .sy_thrcnt = SY_THR_STATIC },	/* 44 = profil */
	{ .sy_narg = AS(ktrace_args), .sy_call = (sy_call_t *)sys_ktrace, .sy_auevent = AUE_KTRACE, .sy_flags = 0, .sy_thrcnt = SY_THR_STATIC },	/* 45 = ktrace */
	{ compat(AS(ofreebsd32_sigaction_args),freebsd32_sigaction), .sy_auevent = AUE_SIGACTION, .sy_flags = SYF_CAPENABLED, .sy_thrcnt = SY_THR_STATIC },	/* 46 = old freebsd32_sigaction */
	{ .sy_narg = 0, .sy_call = (sy_call_t *)sys_getgid, .sy_auevent = AUE_GETGID, .sy_flags = SYF_CAPENABLED, .sy_thrcnt = SY_THR_STATIC },	/* 47 = getgid */
	{ compat(AS(osigprocmask_args),sigprocmask), .sy_auevent = AUE_SIGPROCMASK, .sy_flags = SYF_CAPENABLED, .sy_thrcnt = SY_THR_STATIC },	/* 48 = old sigprocmask */
	{ .sy_narg = AS(getlogin_args), .sy_call = (sy_call_t *)sys_getlogin, .sy_auevent = AUE_GETLOGIN, .sy_flags = SYF_CAPENABLED, .sy_thrcnt = SY_THR_STATIC },	/* 49 = getlogin */
	{ .sy_narg = AS(setlogin_args), .sy_call = (sy_call_t *)sys_setlogin, .sy_auevent = AUE_SETLOGIN, .sy_flags = 0, .sy_thrcnt = SY_THR_STATIC },	/* 50 = setlogin */
	{ .sy_narg = AS(acct_args), .sy_call = (sy_call_t *)sys_acct, .sy_auevent = AUE_ACCT, .sy_flags = 0, .sy_thrcnt = SY_THR_STATIC },	/* 51 = acct */
	{ compat(0,sigpending), .sy_auevent = AUE_SIGPENDING, .sy_flags = SYF_CAPENABLED, .sy_thrcnt = SY_THR_STATIC },	/* 52 = old sigpending */
	{ .sy_narg = AS(freebsd32_sigaltstack_args), .sy_call = (sy_call_t *)freebsd32_sigaltstack, .sy_auevent = AUE_SIGALTSTACK, .sy_flags = SYF_CAPENABLED, .sy_thrcnt = SY_THR_STATIC },	/* 53 = freebsd32_sigaltstack */
	{ .sy_narg = AS(freebsd32_ioctl_args), .sy_call = (sy_call_t *)freebsd32_ioctl, .sy_auevent = AUE_IOCTL, .sy_flags = SYF_CAPENABLED, .sy_thrcnt = SY_THR_STATIC },	/* 54 = freebsd32_ioctl */
	{ .sy_narg = AS(reboot_args), .sy_call = (sy_call_t *)sys_reboot, .sy_auevent = AUE_REBOOT, .sy_flags = 0, .sy_thrcnt = SY_THR_STATIC },	/* 55 = reboot */
	{ .sy_narg = AS(revoke_args), .sy_call = (sy_call_t *)sys_revoke, .sy_auevent = AUE_REVOKE, .sy_flags = 0, .sy_thrcnt = SY_THR_STATIC },	/* 56 = revoke */
	{ .sy_narg = AS(symlink_args), .sy_call = (sy_call_t *)sys_symlink, .sy_auevent = AUE_SYMLINK, .sy_flags = 0, .sy_thrcnt = SY_THR_STATIC },	/* 57 = symlink */
	{ .sy_narg = AS(readlink_args), .sy_call = (sy_call_t *)sys_readlink, .sy_auevent = AUE_READLINK, .sy_flags = 0, .sy_thrcnt = SY_THR_STATIC },	/* 58 = readlink */
	{ .sy_narg = AS(freebsd32_execve_args), .sy_call = (sy_call_t *)freebsd32_execve, .sy_auevent = AUE_EXECVE, .sy_flags = 0, .sy_thrcnt = SY_THR_STATIC },	/* 59 = freebsd32_execve */
	{ .sy_narg = AS(umask_args), .sy_call = (sy_call_t *)sys_umask, .sy_auevent = AUE_UMASK, .sy_flags = SYF_CAPENABLED, .sy_thrcnt = SY_THR_STATIC },	/* 60 = umask */
	{ .sy_narg = AS(chroot_args), .sy_call = (sy_call_t *)sys_chroot, .sy_auevent = AUE_CHROOT, .sy_flags = 0, .sy_thrcnt = SY_THR_STATIC },	/* 61 = chroot */
	{ compat(AS(ofreebsd32_fstat_args),freebsd32_fstat), .sy_auevent = AUE_FSTAT, .sy_flags = SYF_CAPENABLED, .sy_thrcnt = SY_THR_STATIC },	/* 62 = old freebsd32_fstat */
	{ .sy_narg = 0, .sy_call = (sy_call_t *)nosys, .sy_auevent = AUE_NULL, .sy_flags = 0, .sy_thrcnt = SY_THR_ABSENT },			/* 63 = obsolete ogetkerninfo */
	{ compat(0,getpagesize), .sy_auevent = AUE_NULL, .sy_flags = SYF_CAPENABLED, .sy_thrcnt = SY_THR_STATIC },	/* 64 = old getpagesize */
	{ .sy_narg = AS(msync_args), .sy_call = (sy_call_t *)sys_msync, .sy_auevent = AUE_MSYNC, .sy_flags = SYF_CAPENABLED, .sy_thrcnt = SY_THR_STATIC },	/* 65 = msync */
	{ .sy_narg = 0, .sy_call = (sy_call_t *)sys_vfork, .sy_auevent = AUE_VFORK, .sy_flags = 0, .sy_thrcnt = SY_THR_STATIC },	/* 66 = vfork */
	{ .sy_narg = 0, .sy_call = (sy_call_t *)nosys, .sy_auevent = AUE_NULL, .sy_flags = 0, .sy_thrcnt = SY_THR_ABSENT },			/* 67 = obsolete vread */
	{ .sy_narg = 0, .sy_call = (sy_call_t *)nosys, .sy_auevent = AUE_NULL, .sy_flags = 0, .sy_thrcnt = SY_THR_ABSENT },			/* 68 = obsolete vwrite */
	{ .sy_narg = AS(sbrk_args), .sy_call = (sy_call_t *)sys_sbrk, .sy_auevent = AUE_SBRK, .sy_flags = SYF_CAPENABLED, .sy_thrcnt = SY_THR_STATIC },	/* 69 = sbrk */
	{ .sy_narg = AS(sstk_args), .sy_call = (sy_call_t *)sys_sstk, .sy_auevent = AUE_SSTK, .sy_flags = SYF_CAPENABLED, .sy_thrcnt = SY_THR_STATIC },	/* 70 = sstk */
	{ compat(AS(ofreebsd32_mmap_args),freebsd32_mmap), .sy_auevent = AUE_MMAP, .sy_flags = SYF_CAPENABLED, .sy_thrcnt = SY_THR_STATIC },	/* 71 = old freebsd32_mmap */
	{ compat11(AS(freebsd11_vadvise_args),vadvise), .sy_auevent = AUE_O_VADVISE, .sy_flags = 0, .sy_thrcnt = SY_THR_STATIC },	/* 72 = freebsd11 vadvise */
	{ .sy_narg = AS(munmap_args), .sy_call = (sy_call_t *)sys_munmap, .sy_auevent = AUE_MUNMAP, .sy_flags = SYF_CAPENABLED, .sy_thrcnt = SY_THR_STATIC },	/* 73 = munmap */
	{ .sy_narg = AS(freebsd32_mprotect_args), .sy_call = (sy_call_t *)freebsd32_mprotect, .sy_auevent = AUE_MPROTECT, .sy_flags = SYF_CAPENABLED, .sy_thrcnt = SY_THR_STATIC },	/* 74 = freebsd32_mprotect */
	{ .sy_narg = AS(madvise_args), .sy_call = (sy_call_t *)sys_madvise, .sy_auevent = AUE_MADVISE, .sy_flags = SYF_CAPENABLED, .sy_thrcnt = SY_THR_STATIC },	/* 75 = madvise */
	{ .sy_narg = 0, .sy_call = (sy_call_t *)nosys, .sy_auevent = AUE_NULL, .sy_flags = 0, .sy_thrcnt = SY_THR_ABSENT },			/* 76 = obsolete vhangup */
	{ .sy_narg = 0, .sy_call = (sy_call_t *)nosys, .sy_auevent = AUE_NULL, .sy_flags = 0, .sy_thrcnt = SY_THR_ABSENT },			/* 77 = obsolete vlimit */
	{ .sy_narg = AS(mincore_args), .sy_call = (sy_call_t *)sys_mincore, .sy_auevent = AUE_MINCORE, .sy_flags = SYF_CAPENABLED, .sy_thrcnt = SY_THR_STATIC },	/* 78 = mincore */
	{ .sy_narg = AS(getgroups_args), .sy_call = (sy_call_t *)sys_getgroups, .sy_auevent = AUE_GETGROUPS, .sy_flags = SYF_CAPENABLED, .sy_thrcnt = SY_THR_STATIC },	/* 79 = getgroups */
	{ .sy_narg = AS(setgroups_args), .sy_call = (sy_call_t *)sys_setgroups, .sy_auevent = AUE_SETGROUPS, .sy_flags = 0, .sy_thrcnt = SY_THR_STATIC },	/* 80 = setgroups */
	{ .sy_narg = 0, .sy_call = (sy_call_t *)sys_getpgrp, .sy_auevent = AUE_GETPGRP, .sy_flags = SYF_CAPENABLED, .sy_thrcnt = SY_THR_STATIC },	/* 81 = getpgrp */
	{ .sy_narg = AS(setpgid_args), .sy_call = (sy_call_t *)sys_setpgid, .sy_auevent = AUE_SETPGRP, .sy_flags = 0, .sy_thrcnt = SY_THR_STATIC },	/* 82 = setpgid */
	{ .sy_narg = AS(freebsd32_setitimer_args), .sy_call = (sy_call_t *)freebsd32_setitimer, .sy_auevent = AUE_SETITIMER, .sy_flags = SYF_CAPENABLED, .sy_thrcnt = SY_THR_STATIC },	/* 83 = freebsd32_setitimer */
	{ compat(0,wait), .sy_auevent = AUE_WAIT4, .sy_flags = 0, .sy_thrcnt = SY_THR_STATIC },			/* 84 = old wait */
	{ .sy_narg = AS(swapon_args), .sy_call = (sy_call_t *)sys_swapon, .sy_auevent = AUE_SWAPON, .sy_flags = 0, .sy_thrcnt = SY_THR_STATIC },	/* 85 = swapon */
	{ .sy_narg = AS(freebsd32_getitimer_args), .sy_call = (sy_call_t *)freebsd32_getitimer, .sy_auevent = AUE_GETITIMER, .sy_flags = SYF_CAPENABLED, .sy_thrcnt = SY_THR_STATIC },	/* 86 = freebsd32_getitimer */
	{ compat(AS(ogethostname_args),gethostname), .sy_auevent = AUE_SYSCTL, .sy_flags = SYF_CAPENABLED, .sy_thrcnt = SY_THR_STATIC },	/* 87 = old gethostname */
	{ compat(AS(osethostname_args),sethostname), .sy_auevent = AUE_SYSCTL, .sy_flags = 0, .sy_thrcnt = SY_THR_STATIC },	/* 88 = old sethostname */
	{ .sy_narg = 0, .sy_call = (sy_call_t *)sys_getdtablesize, .sy_auevent = AUE_GETDTABLESIZE, .sy_flags = SYF_CAPENABLED, .sy_thrcnt = SY_THR_STATIC },	/* 89 = getdtablesize */
	{ .sy_narg = AS(dup2_args), .sy_call = (sy_call_t *)sys_dup2, .sy_auevent = AUE_DUP2, .sy_flags = SYF_CAPENABLED, .sy_thrcnt = SY_THR_STATIC },	/* 90 = dup2 */
	{ .sy_narg = 0, .sy_call = (sy_call_t *)nosys, .sy_auevent = AUE_NULL, .sy_flags = 0, .sy_thrcnt = SY_THR_ABSENT },			/* 91 = reserved for local use */
	{ .sy_narg = AS(freebsd32_fcntl_args), .sy_call = (sy_call_t *)freebsd32_fcntl, .sy_auevent = AUE_FCNTL, .sy_flags = SYF_CAPENABLED, .sy_thrcnt = SY_THR_STATIC },	/* 92 = freebsd32_fcntl */
	{ .sy_narg = AS(freebsd32_select_args), .sy_call = (sy_call_t *)freebsd32_select, .sy_auevent = AUE_SELECT, .sy_flags = SYF_CAPENABLED, .sy_thrcnt = SY_THR_STATIC },	/* 93 = freebsd32_select */
	{ .sy_narg = 0, .sy_call = (sy_call_t *)nosys, .sy_auevent = AUE_NULL, .sy_flags = 0, .sy_thrcnt = SY_THR_ABSENT },			/* 94 = reserved for local use */
	{ .sy_narg = AS(fsync_args), .sy_call = (sy_call_t *)sys_fsync, .sy_auevent = AUE_FSYNC, .sy_flags = SYF_CAPENABLED, .sy_thrcnt = SY_THR_STATIC },	/* 95 = fsync */
	{ .sy_narg = AS(setpriority_args), .sy_call = (sy_call_t *)sys_setpriority, .sy_auevent = AUE_SETPRIORITY, .sy_flags = SYF_CAPENABLED, .sy_thrcnt = SY_THR_STATIC },	/* 96 = setpriority */
	{ .sy_narg = AS(socket_args), .sy_call = (sy_call_t *)sys_socket, .sy_auevent = AUE_SOCKET, .sy_flags = SYF_CAPENABLED, .sy_thrcnt = SY_THR_STATIC },	/* 97 = socket */
	{ .sy_narg = AS(connect_args), .sy_call = (sy_call_t *)sys_connect, .sy_auevent = AUE_CONNECT, .sy_flags = 0, .sy_thrcnt = SY_THR_STATIC },	/* 98 = connect */
	{ compat(AS(oaccept_args),accept), .sy_auevent = AUE_ACCEPT, .sy_flags = SYF_CAPENABLED, .sy_thrcnt = SY_THR_STATIC },	/* 99 = old accept */
	{ .sy_narg = AS(getpriority_args), .sy_call = (sy_call_t *)sys_getpriority, .sy_auevent = AUE_GETPRIORITY, .sy_flags = SYF_CAPENABLED, .sy_thrcnt = SY_THR_STATIC },	/* 100 = getpriority */
	{ compat(AS(osend_args),send), .sy_auevent = AUE_SEND, .sy_flags = SYF_CAPENABLED, .sy_thrcnt = SY_THR_STATIC },	/* 101 = old send */
	{ compat(AS(orecv_args),recv), .sy_auevent = AUE_RECV, .sy_flags = SYF_CAPENABLED, .sy_thrcnt = SY_THR_STATIC },	/* 102 = old recv */
	{ compat(AS(ofreebsd32_sigreturn_args),freebsd32_sigreturn), .sy_auevent = AUE_SIGRETURN, .sy_flags = SYF_CAPENABLED, .sy_thrcnt = SY_THR_STATIC },	/* 103 = old freebsd32_sigreturn */
	{ .sy_narg = AS(bind_args), .sy_call = (sy_call_t *)sys_bind, .sy_auevent = AUE_BIND, .sy_flags = 0, .sy_thrcnt = SY_THR_STATIC },	/* 104 = bind */
	{ .sy_narg = AS(setsockopt_args), .sy_call = (sy_call_t *)sys_setsockopt, .sy_auevent = AUE_SETSOCKOPT, .sy_flags = SYF_CAPENABLED, .sy_thrcnt = SY_THR_STATIC },	/* 105 = setsockopt */
	{ .sy_narg = AS(listen_args), .sy_call = (sy_call_t *)sys_listen, .sy_auevent = AUE_LISTEN, .sy_flags = SYF_CAPENABLED, .sy_thrcnt = SY_THR_STATIC },	/* 106 = listen */
	{ .sy_narg = 0, .sy_call = (sy_call_t *)nosys, .sy_auevent = AUE_NULL, .sy_flags = 0, .sy_thrcnt = SY_THR_ABSENT },			/* 107 = obsolete vtimes */
	{ compat(AS(ofreebsd32_sigvec_args),freebsd32_sigvec), .sy_auevent = AUE_NULL, .sy_flags = SYF_CAPENABLED, .sy_thrcnt = SY_THR_STATIC },	/* 108 = old freebsd32_sigvec */
	{ compat(AS(osigblock_args),sigblock), .sy_auevent = AUE_NULL, .sy_flags = SYF_CAPENABLED, .sy_thrcnt = SY_THR_STATIC },	/* 109 = old sigblock */
	{ compat(AS(osigsetmask_args),sigsetmask), .sy_auevent = AUE_NULL, .sy_flags = SYF_CAPENABLED, .sy_thrcnt = SY_THR_STATIC },	/* 110 = old sigsetmask */
	{ compat(AS(osigsuspend_args),sigsuspend), .sy_auevent = AUE_NULL, .sy_flags = SYF_CAPENABLED, .sy_thrcnt = SY_THR_STATIC },	/* 111 = old sigsuspend */
	{ compat(AS(ofreebsd32_sigstack_args),freebsd32_sigstack), .sy_auevent = AUE_NULL, .sy_flags = SYF_CAPENABLED, .sy_thrcnt = SY_THR_STATIC },	/* 112 = old freebsd32_sigstack */
	{ compat(AS(ofreebsd32_recvmsg_args),freebsd32_recvmsg), .sy_auevent = AUE_RECVMSG, .sy_flags = SYF_CAPENABLED, .sy_thrcnt = SY_THR_STATIC },	/* 113 = old freebsd32_recvmsg */
	{ compat(AS(ofreebsd32_sendmsg_args),freebsd32_sendmsg), .sy_auevent = AUE_SENDMSG, .sy_flags = SYF_CAPENABLED, .sy_thrcnt = SY_THR_STATIC },	/* 114 = old freebsd32_sendmsg */
	{ .sy_narg = 0, .sy_call = (sy_call_t *)nosys, .sy_auevent = AUE_NULL, .sy_flags = 0, .sy_thrcnt = SY_THR_ABSENT },			/* 115 = obsolete vtrace */
	{ .sy_narg = AS(freebsd32_gettimeofday_args), .sy_call = (sy_call_t *)freebsd32_gettimeofday, .sy_auevent = AUE_GETTIMEOFDAY, .sy_flags = SYF_CAPENABLED, .sy_thrcnt = SY_THR_STATIC },	/* 116 = freebsd32_gettimeofday */
	{ .sy_narg = AS(freebsd32_getrusage_args), .sy_call = (sy_call_t *)freebsd32_getrusage, .sy_auevent = AUE_GETRUSAGE, .sy_flags = SYF_CAPENABLED, .sy_thrcnt = SY_THR_STATIC },	/* 117 = freebsd32_getrusage */
	{ .sy_narg = AS(getsockopt_args), .sy_call = (sy_call_t *)sys_getsockopt, .sy_auevent = AUE_GETSOCKOPT, .sy_flags = SYF_CAPENABLED, .sy_thrcnt = SY_THR_STATIC },	/* 118 = getsockopt */
	{ .sy_narg = 0, .sy_call = (sy_call_t *)nosys, .sy_auevent = AUE_NULL, .sy_flags = 0, .sy_thrcnt = SY_THR_ABSENT },			/* 119 = reserved for local use */
	{ .sy_narg = AS(freebsd32_readv_args), .sy_call = (sy_call_t *)freebsd32_readv, .sy_auevent = AUE_READV, .sy_flags = SYF_CAPENABLED, .sy_thrcnt = SY_THR_STATIC },	/* 120 = freebsd32_readv */
	{ .sy_narg = AS(freebsd32_writev_args), .sy_call = (sy_call_t *)freebsd32_writev, .sy_auevent = AUE_WRITEV, .sy_flags = SYF_CAPENABLED, .sy_thrcnt = SY_THR_STATIC },	/* 121 = freebsd32_writev */
	{ .sy_narg = AS(freebsd32_settimeofday_args), .sy_call = (sy_call_t *)freebsd32_settimeofday, .sy_auevent = AUE_SETTIMEOFDAY, .sy_flags = 0, .sy_thrcnt = SY_THR_STATIC },	/* 122 = freebsd32_settimeofday */
	{ .sy_narg = AS(fchown_args), .sy_call = (sy_call_t *)sys_fchown, .sy_auevent = AUE_FCHOWN, .sy_flags = SYF_CAPENABLED, .sy_thrcnt = SY_THR_STATIC },	/* 123 = fchown */
	{ .sy_narg = AS(fchmod_args), .sy_call = (sy_call_t *)sys_fchmod, .sy_auevent = AUE_FCHMOD, .sy_flags = SYF_CAPENABLED, .sy_thrcnt = SY_THR_STATIC },	/* 124 = fchmod */
	{ compat(AS(recvfrom_args),recvfrom), .sy_auevent = AUE_RECVFROM, .sy_flags = SYF_CAPENABLED, .sy_thrcnt = SY_THR_STATIC },	/* 125 = old recvfrom */
	{ .sy_narg = AS(setreuid_args), .sy_call = (sy_call_t *)sys_setreuid, .sy_auevent = AUE_SETREUID, .sy_flags = SYF_CAPENABLED, .sy_thrcnt = SY_THR_STATIC },	/* 126 = setreuid */
	{ .sy_narg = AS(setregid_args), .sy_call = (sy_call_t *)sys_setregid, .sy_auevent = AUE_SETREGID, .sy_flags = SYF_CAPENABLED, .sy_thrcnt = SY_THR_STATIC },	/* 127 = setregid */
	{ .sy_narg = AS(rename_args), .sy_call = (sy_call_t *)sys_rename, .sy_auevent = AUE_RENAME, .sy_flags = 0, .sy_thrcnt = SY_THR_STATIC },	/* 128 = rename */
	{ compat(AS(ofreebsd32_truncate_args),freebsd32_truncate), .sy_auevent = AUE_TRUNCATE, .sy_flags = 0, .sy_thrcnt = SY_THR_STATIC },	/* 129 = old freebsd32_truncate */
	{ compat(AS(ofreebsd32_ftruncate_args),freebsd32_ftruncate), .sy_auevent = AUE_FTRUNCATE, .sy_flags = SYF_CAPENABLED, .sy_thrcnt = SY_THR_STATIC },	/* 130 = old freebsd32_ftruncate */
	{ .sy_narg = AS(flock_args), .sy_call = (sy_call_t *)sys_flock, .sy_auevent = AUE_FLOCK, .sy_flags = SYF_CAPENABLED, .sy_thrcnt = SY_THR_STATIC },	/* 131 = flock */
	{ .sy_narg = AS(mkfifo_args), .sy_call = (sy_call_t *)sys_mkfifo, .sy_auevent = AUE_MKFIFO, .sy_flags = 0, .sy_thrcnt = SY_THR_STATIC },	/* 132 = mkfifo */
	{ .sy_narg = AS(sendto_args), .sy_call = (sy_call_t *)sys_sendto, .sy_auevent = AUE_SENDTO, .sy_flags = SYF_CAPENABLED, .sy_thrcnt = SY_THR_STATIC },	/* 133 = sendto */
	{ .sy_narg = AS(shutdown_args), .sy_call = (sy_call_t *)sys_shutdown, .sy_auevent = AUE_SHUTDOWN, .sy_flags = SYF_CAPENABLED, .sy_thrcnt = SY_THR_STATIC },	/* 134 = shutdown */
	{ .sy_narg = AS(socketpair_args), .sy_call = (sy_call_t *)sys_socketpair, .sy_auevent = AUE_SOCKETPAIR, .sy_flags = SYF_CAPENABLED, .sy_thrcnt = SY_THR_STATIC },	/* 135 = socketpair */
	{ .sy_narg = AS(mkdir_args), .sy_call = (sy_call_t *)sys_mkdir, .sy_auevent = AUE_MKDIR, .sy_flags = 0, .sy_thrcnt = SY_THR_STATIC },	/* 136 = mkdir */
	{ .sy_narg = AS(rmdir_args), .sy_call = (sy_call_t *)sys_rmdir, .sy_auevent = AUE_RMDIR, .sy_flags = 0, .sy_thrcnt = SY_THR_STATIC },	/* 137 = rmdir */
	{ .sy_narg = AS(freebsd32_utimes_args), .sy_call = (sy_call_t *)freebsd32_utimes, .sy_auevent = AUE_UTIMES, .sy_flags = 0, .sy_thrcnt = SY_THR_STATIC },	/* 138 = freebsd32_utimes */
	{ .sy_narg = 0, .sy_call = (sy_call_t *)nosys, .sy_auevent = AUE_NULL, .sy_flags = 0, .sy_thrcnt = SY_THR_ABSENT },			/* 139 = obsolete 4.2 sigreturn */
	{ .sy_narg = AS(freebsd32_adjtime_args), .sy_call = (sy_call_t *)freebsd32_adjtime, .sy_auevent = AUE_ADJTIME, .sy_flags = 0, .sy_thrcnt = SY_THR_STATIC },	/* 140 = freebsd32_adjtime */
	{ compat(AS(ogetpeername_args),getpeername), .sy_auevent = AUE_GETPEERNAME, .sy_flags = SYF_CAPENABLED, .sy_thrcnt = SY_THR_STATIC },	/* 141 = old getpeername */
	{ compat(0,gethostid), .sy_auevent = AUE_SYSCTL, .sy_flags = SYF_CAPENABLED, .sy_thrcnt = SY_THR_STATIC },	/* 142 = old gethostid */
	{ compat(AS(ofreebsd32_sethostid_args),freebsd32_sethostid), .sy_auevent = AUE_SYSCTL, .sy_flags = 0, .sy_thrcnt = SY_THR_STATIC },	/* 143 = old freebsd32_sethostid */
	{ compat(AS(ogetrlimit_args),getrlimit), .sy_auevent = AUE_GETRLIMIT, .sy_flags = SYF_CAPENABLED, .sy_thrcnt = SY_THR_STATIC },	/* 144 = old getrlimit */
	{ compat(AS(osetrlimit_args),setrlimit), .sy_auevent = AUE_SETRLIMIT, .sy_flags = SYF_CAPENABLED, .sy_thrcnt = SY_THR_STATIC },	/* 145 = old setrlimit */
	{ compat(AS(okillpg_args),killpg), .sy_auevent = AUE_KILLPG, .sy_flags = 0, .sy_thrcnt = SY_THR_STATIC },	/* 146 = old killpg */
	{ .sy_narg = 0, .sy_call = (sy_call_t *)sys_setsid, .sy_auevent = AUE_SETSID, .sy_flags = SYF_CAPENABLED, .sy_thrcnt = SY_THR_STATIC },	/* 147 = setsid */
	{ .sy_narg = AS(quotactl_args), .sy_call = (sy_call_t *)sys_quotactl, .sy_auevent = AUE_QUOTACTL, .sy_flags = 0, .sy_thrcnt = SY_THR_STATIC },	/* 148 = quotactl */
	{ compat(0,quota), .sy_auevent = AUE_O_QUOTA, .sy_flags = 0, .sy_thrcnt = SY_THR_STATIC },		/* 149 = old quota */
	{ compat(AS(getsockname_args),getsockname), .sy_auevent = AUE_GETSOCKNAME, .sy_flags = SYF_CAPENABLED, .sy_thrcnt = SY_THR_STATIC },	/* 150 = old getsockname */
	{ .sy_narg = 0, .sy_call = (sy_call_t *)nosys, .sy_auevent = AUE_NULL, .sy_flags = 0, .sy_thrcnt = SY_THR_ABSENT },			/* 151 = reserved for local use */
	{ .sy_narg = 0, .sy_call = (sy_call_t *)nosys, .sy_auevent = AUE_NULL, .sy_flags = 0, .sy_thrcnt = SY_THR_ABSENT },			/* 152 = reserved for local use */
	{ .sy_narg = 0, .sy_call = (sy_call_t *)nosys, .sy_auevent = AUE_NULL, .sy_flags = 0, .sy_thrcnt = SY_THR_ABSENT },			/* 153 = reserved for local use */
	{ .sy_narg = 0, .sy_call = (sy_call_t *)nosys, .sy_auevent = AUE_NULL, .sy_flags = 0, .sy_thrcnt = SY_THR_ABSENT },			/* 154 = nlm_syscall */
	{ .sy_narg = 0, .sy_call = (sy_call_t *)nosys, .sy_auevent = AUE_NULL, .sy_flags = 0, .sy_thrcnt = SY_THR_ABSENT },			/* 155 = nfssvc */
	{ compat(AS(ofreebsd32_getdirentries_args),freebsd32_getdirentries), .sy_auevent = AUE_GETDIRENTRIES, .sy_flags = SYF_CAPENABLED, .sy_thrcnt = SY_THR_STATIC },	/* 156 = old freebsd32_getdirentries */
	{ compat4(AS(freebsd4_freebsd32_statfs_args),freebsd32_statfs), .sy_auevent = AUE_STATFS, .sy_flags = 0, .sy_thrcnt = SY_THR_STATIC },	/* 157 = freebsd4 freebsd32_statfs */
	{ compat4(AS(freebsd4_freebsd32_fstatfs_args),freebsd32_fstatfs), .sy_auevent = AUE_FSTATFS, .sy_flags = SYF_CAPENABLED, .sy_thrcnt = SY_THR_STATIC },	/* 158 = freebsd4 freebsd32_fstatfs */
	{ .sy_narg = 0, .sy_call = (sy_call_t *)nosys, .sy_auevent = AUE_NULL, .sy_flags = 0, .sy_thrcnt = SY_THR_ABSENT },			/* 159 = reserved for local use */
	{ .sy_narg = 0, .sy_call = (sy_call_t *)nosys, .sy_auevent = AUE_NULL, .sy_flags = 0, .sy_thrcnt = SY_THR_ABSENT },			/* 160 = lgetfh */
	{ .sy_narg = AS(getfh_args), .sy_call = (sy_call_t *)sys_getfh, .sy_auevent = AUE_NFS_GETFH, .sy_flags = 0, .sy_thrcnt = SY_THR_STATIC },	/* 161 = getfh */
	{ compat4(AS(freebsd4_getdomainname_args),getdomainname), .sy_auevent = AUE_SYSCTL, .sy_flags = SYF_CAPENABLED, .sy_thrcnt = SY_THR_STATIC },	/* 162 = freebsd4 getdomainname */
	{ compat4(AS(freebsd4_setdomainname_args),setdomainname), .sy_auevent = AUE_SYSCTL, .sy_flags = 0, .sy_thrcnt = SY_THR_STATIC },	/* 163 = freebsd4 setdomainname */
	{ compat4(AS(freebsd4_uname_args),uname), .sy_auevent = AUE_NULL, .sy_flags = 0, .sy_thrcnt = SY_THR_STATIC },	/* 164 = freebsd4 uname */
	{ .sy_narg = AS(freebsd32_sysarch_args), .sy_call = (sy_call_t *)freebsd32_sysarch, .sy_auevent = AUE_SYSARCH, .sy_flags = SYF_CAPENABLED, .sy_thrcnt = SY_THR_STATIC },	/* 165 = freebsd32_sysarch */
	{ .sy_narg = AS(rtprio_args), .sy_call = (sy_call_t *)sys_rtprio, .sy_auevent = AUE_RTPRIO, .sy_flags = SYF_CAPENABLED, .sy_thrcnt = SY_THR_STATIC },	/* 166 = rtprio */
	{ .sy_narg = 0, .sy_call = (sy_call_t *)nosys, .sy_auevent = AUE_NULL, .sy_flags = 0, .sy_thrcnt = SY_THR_ABSENT },			/* 167 = reserved for local use */
	{ .sy_narg = 0, .sy_call = (sy_call_t *)nosys, .sy_auevent = AUE_NULL, .sy_flags = 0, .sy_thrcnt = SY_THR_ABSENT },			/* 168 = reserved for local use */
	{ .sy_narg = AS(freebsd32_semsys_args), .sy_call = (sy_call_t *)lkmressys, .sy_auevent = AUE_NULL, .sy_flags = 0, .sy_thrcnt = SY_THR_ABSENT },	/* 169 = freebsd32_semsys */
	{ .sy_narg = AS(freebsd32_msgsys_args), .sy_call = (sy_call_t *)lkmressys, .sy_auevent = AUE_NULL, .sy_flags = 0, .sy_thrcnt = SY_THR_ABSENT },	/* 170 = freebsd32_msgsys */
	{ .sy_narg = AS(freebsd32_shmsys_args), .sy_call = (sy_call_t *)lkmressys, .sy_auevent = AUE_NULL, .sy_flags = 0, .sy_thrcnt = SY_THR_ABSENT },	/* 171 = freebsd32_shmsys */
	{ .sy_narg = 0, .sy_call = (sy_call_t *)nosys, .sy_auevent = AUE_NULL, .sy_flags = 0, .sy_thrcnt = SY_THR_ABSENT },			/* 172 = reserved for local use */
	{ compat6(AS(freebsd6_freebsd32_pread_args),freebsd32_pread), .sy_auevent = AUE_PREAD, .sy_flags = SYF_CAPENABLED, .sy_thrcnt = SY_THR_STATIC },	/* 173 = freebsd6 freebsd32_pread */
	{ compat6(AS(freebsd6_freebsd32_pwrite_args),freebsd32_pwrite), .sy_auevent = AUE_PWRITE, .sy_flags = SYF_CAPENABLED, .sy_thrcnt = SY_THR_STATIC },	/* 174 = freebsd6 freebsd32_pwrite */
	{ .sy_narg = AS(setfib_args), .sy_call = (sy_call_t *)sys_setfib, .sy_auevent = AUE_SETFIB, .sy_flags = 0, .sy_thrcnt = SY_THR_STATIC },	/* 175 = setfib */
	{ .sy_narg = AS(freebsd32_ntp_adjtime_args), .sy_call = (sy_call_t *)freebsd32_ntp_adjtime, .sy_auevent = AUE_NTP_ADJTIME, .sy_flags = 0, .sy_thrcnt = SY_THR_STATIC },	/* 176 = freebsd32_ntp_adjtime */
	{ .sy_narg = 0, .sy_call = (sy_call_t *)nosys, .sy_auevent = AUE_NULL, .sy_flags = 0, .sy_thrcnt = SY_THR_ABSENT },			/* 177 = reserved for local use */
	{ .sy_narg = 0, .sy_call = (sy_call_t *)nosys, .sy_auevent = AUE_NULL, .sy_flags = 0, .sy_thrcnt = SY_THR_ABSENT },			/* 178 = reserved for local use */
	{ .sy_narg = 0, .sy_call = (sy_call_t *)nosys, .sy_auevent = AUE_NULL, .sy_flags = 0, .sy_thrcnt = SY_THR_ABSENT },			/* 179 = reserved for local use */
	{ .sy_narg = 0, .sy_call = (sy_call_t *)nosys, .sy_auevent = AUE_NULL, .sy_flags = 0, .sy_thrcnt = SY_THR_ABSENT },			/* 180 = reserved for local use */
	{ .sy_narg = AS(setgid_args), .sy_call = (sy_call_t *)sys_setgid, .sy_auevent = AUE_SETGID, .sy_flags = SYF_CAPENABLED, .sy_thrcnt = SY_THR_STATIC },	/* 181 = setgid */
	{ .sy_narg = AS(setegid_args), .sy_call = (sy_call_t *)sys_setegid, .sy_auevent = AUE_SETEGID, .sy_flags = SYF_CAPENABLED, .sy_thrcnt = SY_THR_STATIC },	/* 182 = setegid */
	{ .sy_narg = AS(seteuid_args), .sy_call = (sy_call_t *)sys_seteuid, .sy_auevent = AUE_SETEUID, .sy_flags = SYF_CAPENABLED, .sy_thrcnt = SY_THR_STATIC },	/* 183 = seteuid */
	{ .sy_narg = 0, .sy_call = (sy_call_t *)nosys, .sy_auevent = AUE_NULL, .sy_flags = 0, .sy_thrcnt = SY_THR_ABSENT },			/* 184 = obsolete lfs_bmapv */
	{ .sy_narg = 0, .sy_call = (sy_call_t *)nosys, .sy_auevent = AUE_NULL, .sy_flags = 0, .sy_thrcnt = SY_THR_ABSENT },			/* 185 = obsolete lfs_markv */
	{ .sy_narg = 0, .sy_call = (sy_call_t *)nosys, .sy_auevent = AUE_NULL, .sy_flags = 0, .sy_thrcnt = SY_THR_ABSENT },			/* 186 = obsolete lfs_segclean */
	{ .sy_narg = 0, .sy_call = (sy_call_t *)nosys, .sy_auevent = AUE_NULL, .sy_flags = 0, .sy_thrcnt = SY_THR_ABSENT },			/* 187 = obsolete lfs_segwait */
	{ compat11(AS(freebsd11_freebsd32_stat_args),freebsd32_stat), .sy_auevent = AUE_STAT, .sy_flags = 0, .sy_thrcnt = SY_THR_STATIC },	/* 188 = freebsd11 freebsd32_stat */
	{ compat11(AS(freebsd11_freebsd32_fstat_args),freebsd32_fstat), .sy_auevent = AUE_FSTAT, .sy_flags = SYF_CAPENABLED, .sy_thrcnt = SY_THR_STATIC },	/* 189 = freebsd11 freebsd32_fstat */
	{ compat11(AS(freebsd11_freebsd32_lstat_args),freebsd32_lstat), .sy_auevent = AUE_LSTAT, .sy_flags = 0, .sy_thrcnt = SY_THR_STATIC },	/* 190 = freebsd11 freebsd32_lstat */
	{ .sy_narg = AS(pathconf_args), .sy_call = (sy_call_t *)sys_pathconf, .sy_auevent = AUE_PATHCONF, .sy_flags = 0, .sy_thrcnt = SY_THR_STATIC },	/* 191 = pathconf */
	{ .sy_narg = AS(fpathconf_args), .sy_call = (sy_call_t *)sys_fpathconf, .sy_auevent = AUE_FPATHCONF, .sy_flags = SYF_CAPENABLED, .sy_thrcnt = SY_THR_STATIC },	/* 192 = fpathconf */
	{ .sy_narg = 0, .sy_call = (sy_call_t *)nosys, .sy_auevent = AUE_NULL, .sy_flags = 0, .sy_thrcnt = SY_THR_ABSENT },			/* 193 = reserved for local use */
	{ .sy_narg = AS(__getrlimit_args), .sy_call = (sy_call_t *)sys_getrlimit, .sy_auevent = AUE_GETRLIMIT, .sy_flags = SYF_CAPENABLED, .sy_thrcnt = SY_THR_STATIC },	/* 194 = getrlimit */
	{ .sy_narg = AS(__setrlimit_args), .sy_call = (sy_call_t *)sys_setrlimit, .sy_auevent = AUE_SETRLIMIT, .sy_flags = SYF_CAPENABLED, .sy_thrcnt = SY_THR_STATIC },	/* 195 = setrlimit */
	{ compat11(AS(freebsd11_freebsd32_getdirentries_args),freebsd32_getdirentries), .sy_auevent = AUE_GETDIRENTRIES, .sy_flags = SYF_CAPENABLED, .sy_thrcnt = SY_THR_STATIC },	/* 196 = freebsd11 freebsd32_getdirentries */
	{ compat6(AS(freebsd6_freebsd32_mmap_args),freebsd32_mmap), .sy_auevent = AUE_MMAP, .sy_flags = SYF_CAPENABLED, .sy_thrcnt = SY_THR_STATIC },	/* 197 = freebsd6 freebsd32_mmap */
	{ .sy_narg = 0, .sy_call = (sy_call_t *)nosys, .sy_auevent = AUE_NULL, .sy_flags = 0, .sy_thrcnt = SY_THR_STATIC },		/* 198 = __syscall */
	{ compat6(AS(freebsd6_freebsd32_lseek_args),freebsd32_lseek), .sy_auevent = AUE_LSEEK, .sy_flags = SYF_CAPENABLED, .sy_thrcnt = SY_THR_STATIC },	/* 199 = freebsd6 freebsd32_lseek */
	{ compat6(AS(freebsd6_freebsd32_truncate_args),freebsd32_truncate), .sy_auevent = AUE_TRUNCATE, .sy_flags = 0, .sy_thrcnt = SY_THR_STATIC },	/* 200 = freebsd6 freebsd32_truncate */
	{ compat6(AS(freebsd6_freebsd32_ftruncate_args),freebsd32_ftruncate), .sy_auevent = AUE_FTRUNCATE, .sy_flags = SYF_CAPENABLED, .sy_thrcnt = SY_THR_STATIC },	/* 201 = freebsd6 freebsd32_ftruncate */
	{ .sy_narg = AS(freebsd32___sysctl_args), .sy_call = (sy_call_t *)freebsd32___sysctl, .sy_auevent = AUE_SYSCTL, .sy_flags = SYF_CAPENABLED, .sy_thrcnt = SY_THR_STATIC },	/* 202 = freebsd32___sysctl */
	{ .sy_narg = AS(mlock_args), .sy_call = (sy_call_t *)sys_mlock, .sy_auevent = AUE_MLOCK, .sy_flags = SYF_CAPENABLED, .sy_thrcnt = SY_THR_STATIC },	/* 203 = mlock */
	{ .sy_narg = AS(munlock_args), .sy_call = (sy_call_t *)sys_munlock, .sy_auevent = AUE_MUNLOCK, .sy_flags = SYF_CAPENABLED, .sy_thrcnt = SY_THR_STATIC },	/* 204 = munlock */
	{ .sy_narg = AS(undelete_args), .sy_call = (sy_call_t *)sys_undelete, .sy_auevent = AUE_UNDELETE, .sy_flags = 0, .sy_thrcnt = SY_THR_STATIC },	/* 205 = undelete */
	{ .sy_narg = AS(freebsd32_futimes_args), .sy_call = (sy_call_t *)freebsd32_futimes, .sy_auevent = AUE_FUTIMES, .sy_flags = SYF_CAPENABLED, .sy_thrcnt = SY_THR_STATIC },	/* 206 = freebsd32_futimes */
	{ .sy_narg = AS(getpgid_args), .sy_call = (sy_call_t *)sys_getpgid, .sy_auevent = AUE_GETPGID, .sy_flags = SYF_CAPENABLED, .sy_thrcnt = SY_THR_STATIC },	/* 207 = getpgid */
	{ .sy_narg = 0, .sy_call = (sy_call_t *)nosys, .sy_auevent = AUE_NULL, .sy_flags = 0, .sy_thrcnt = SY_THR_ABSENT },			/* 208 = reserved for local use */
	{ .sy_narg = AS(poll_args), .sy_call = (sy_call_t *)sys_poll, .sy_auevent = AUE_POLL, .sy_flags = SYF_CAPENABLED, .sy_thrcnt = SY_THR_STATIC },	/* 209 = poll */
	{ .sy_narg = AS(nosys_args), .sy_call = (sy_call_t *)lkmnosys, .sy_auevent = AUE_NULL, .sy_flags = 0, .sy_thrcnt = SY_THR_ABSENT },	/* 210 = lkmnosys */
	{ .sy_narg = AS(nosys_args), .sy_call = (sy_call_t *)lkmnosys, .sy_auevent = AUE_NULL, .sy_flags = 0, .sy_thrcnt = SY_THR_ABSENT },	/* 211 = lkmnosys */
	{ .sy_narg = AS(nosys_args), .sy_call = (sy_call_t *)lkmnosys, .sy_auevent = AUE_NULL, .sy_flags = 0, .sy_thrcnt = SY_THR_ABSENT },	/* 212 = lkmnosys */
	{ .sy_narg = AS(nosys_args), .sy_call = (sy_call_t *)lkmnosys, .sy_auevent = AUE_NULL, .sy_flags = 0, .sy_thrcnt = SY_THR_ABSENT },	/* 213 = lkmnosys */
	{ .sy_narg = AS(nosys_args), .sy_call = (sy_call_t *)lkmnosys, .sy_auevent = AUE_NULL, .sy_flags = 0, .sy_thrcnt = SY_THR_ABSENT },	/* 214 = lkmnosys */
	{ .sy_narg = AS(nosys_args), .sy_call = (sy_call_t *)lkmnosys, .sy_auevent = AUE_NULL, .sy_flags = 0, .sy_thrcnt = SY_THR_ABSENT },	/* 215 = lkmnosys */
	{ .sy_narg = AS(nosys_args), .sy_call = (sy_call_t *)lkmnosys, .sy_auevent = AUE_NULL, .sy_flags = 0, .sy_thrcnt = SY_THR_ABSENT },	/* 216 = lkmnosys */
	{ .sy_narg = AS(nosys_args), .sy_call = (sy_call_t *)lkmnosys, .sy_auevent = AUE_NULL, .sy_flags = 0, .sy_thrcnt = SY_THR_ABSENT },	/* 217 = lkmnosys */
	{ .sy_narg = AS(nosys_args), .sy_call = (sy_call_t *)lkmnosys, .sy_auevent = AUE_NULL, .sy_flags = 0, .sy_thrcnt = SY_THR_ABSENT },	/* 218 = lkmnosys */
	{ .sy_narg = AS(nosys_args), .sy_call = (sy_call_t *)lkmnosys, .sy_auevent = AUE_NULL, .sy_flags = 0, .sy_thrcnt = SY_THR_ABSENT },	/* 219 = lkmnosys */
	{ .sy_narg = 0, .sy_call = (sy_call_t *)lkmressys, .sy_auevent = AUE_NULL, .sy_flags = 0, .sy_thrcnt = SY_THR_ABSENT },		/* 220 = freebsd7 freebsd32___semctl */
	{ .sy_narg = AS(semget_args), .sy_call = (sy_call_t *)lkmressys, .sy_auevent = AUE_NULL, .sy_flags = 0, .sy_thrcnt = SY_THR_ABSENT },	/* 221 = semget */
	{ .sy_narg = AS(semop_args), .sy_call = (sy_call_t *)lkmressys, .sy_auevent = AUE_NULL, .sy_flags = 0, .sy_thrcnt = SY_THR_ABSENT },	/* 222 = semop */
	{ .sy_narg = 0, .sy_call = (sy_call_t *)nosys, .sy_auevent = AUE_NULL, .sy_flags = 0, .sy_thrcnt = SY_THR_ABSENT },			/* 223 = obsolete semconfig */
	{ .sy_narg = 0, .sy_call = (sy_call_t *)lkmressys, .sy_auevent = AUE_NULL, .sy_flags = 0, .sy_thrcnt = SY_THR_ABSENT },		/* 224 = freebsd7 freebsd32_msgctl */
	{ .sy_narg = AS(msgget_args), .sy_call = (sy_call_t *)lkmressys, .sy_auevent = AUE_NULL, .sy_flags = 0, .sy_thrcnt = SY_THR_ABSENT },	/* 225 = msgget */
	{ .sy_narg = AS(freebsd32_msgsnd_args), .sy_call = (sy_call_t *)lkmressys, .sy_auevent = AUE_NULL, .sy_flags = 0, .sy_thrcnt = SY_THR_ABSENT },	/* 226 = freebsd32_msgsnd */
	{ .sy_narg = AS(freebsd32_msgrcv_args), .sy_call = (sy_call_t *)lkmressys, .sy_auevent = AUE_NULL, .sy_flags = 0, .sy_thrcnt = SY_THR_ABSENT },	/* 227 = freebsd32_msgrcv */
	{ .sy_narg = AS(shmat_args), .sy_call = (sy_call_t *)lkmressys, .sy_auevent = AUE_NULL, .sy_flags = 0, .sy_thrcnt = SY_THR_ABSENT },	/* 228 = shmat */
	{ .sy_narg = 0, .sy_call = (sy_call_t *)lkmressys, .sy_auevent = AUE_NULL, .sy_flags = 0, .sy_thrcnt = SY_THR_ABSENT },		/* 229 = freebsd7 freebsd32_shmctl */
	{ .sy_narg = AS(shmdt_args), .sy_call = (sy_call_t *)lkmressys, .sy_auevent = AUE_NULL, .sy_flags = 0, .sy_thrcnt = SY_THR_ABSENT },	/* 230 = shmdt */
	{ .sy_narg = AS(shmget_args), .sy_call = (sy_call_t *)lkmressys, .sy_auevent = AUE_NULL, .sy_flags = 0, .sy_thrcnt = SY_THR_ABSENT },	/* 231 = shmget */
	{ .sy_narg = AS(freebsd32_clock_gettime_args), .sy_call = (sy_call_t *)freebsd32_clock_gettime, .sy_auevent = AUE_NULL, .sy_flags = SYF_CAPENABLED, .sy_thrcnt = SY_THR_STATIC },	/* 232 = freebsd32_clock_gettime */
	{ .sy_narg = AS(freebsd32_clock_settime_args), .sy_call = (sy_call_t *)freebsd32_clock_settime, .sy_auevent = AUE_CLOCK_SETTIME, .sy_flags = 0, .sy_thrcnt = SY_THR_STATIC },	/* 233 = freebsd32_clock_settime */
	{ .sy_narg = AS(freebsd32_clock_getres_args), .sy_call = (sy_call_t *)freebsd32_clock_getres, .sy_auevent = AUE_NULL, .sy_flags = SYF_CAPENABLED, .sy_thrcnt = SY_THR_STATIC },	/* 234 = freebsd32_clock_getres */
	{ .sy_narg = AS(freebsd32_ktimer_create_args), .sy_call = (sy_call_t *)freebsd32_ktimer_create, .sy_auevent = AUE_NULL, .sy_flags = SYF_CAPENABLED, .sy_thrcnt = SY_THR_STATIC },	/* 235 = freebsd32_ktimer_create */
	{ .sy_narg = AS(ktimer_delete_args), .sy_call = (sy_call_t *)sys_ktimer_delete, .sy_auevent = AUE_NULL, .sy_flags = SYF_CAPENABLED, .sy_thrcnt = SY_THR_STATIC },	/* 236 = ktimer_delete */
	{ .sy_narg = AS(freebsd32_ktimer_settime_args), .sy_call = (sy_call_t *)freebsd32_ktimer_settime, .sy_auevent = AUE_NULL, .sy_flags = SYF_CAPENABLED, .sy_thrcnt = SY_THR_STATIC },	/* 237 = freebsd32_ktimer_settime */
	{ .sy_narg = AS(freebsd32_ktimer_gettime_args), .sy_call = (sy_call_t *)freebsd32_ktimer_gettime, .sy_auevent = AUE_NULL, .sy_flags = SYF_CAPENABLED, .sy_thrcnt = SY_THR_STATIC },	/* 238 = freebsd32_ktimer_gettime */
	{ .sy_narg = AS(ktimer_getoverrun_args), .sy_call = (sy_call_t *)sys_ktimer_getoverrun, .sy_auevent = AUE_NULL, .sy_flags = SYF_CAPENABLED, .sy_thrcnt = SY_THR_STATIC },	/* 239 = ktimer_getoverrun */
	{ .sy_narg = AS(freebsd32_nanosleep_args), .sy_call = (sy_call_t *)freebsd32_nanosleep, .sy_auevent = AUE_NULL, .sy_flags = SYF_CAPENABLED, .sy_thrcnt = SY_THR_STATIC },	/* 240 = freebsd32_nanosleep */
	{ .sy_narg = AS(ffclock_getcounter_args), .sy_call = (sy_call_t *)sys_ffclock_getcounter, .sy_auevent = AUE_NULL, .sy_flags = 0, .sy_thrcnt = SY_THR_STATIC },	/* 241 = ffclock_getcounter */
	{ .sy_narg = AS(freebsd32_ffclock_setestimate_args), .sy_call = (sy_call_t *)freebsd32_ffclock_setestimate, .sy_auevent = AUE_NULL, .sy_flags = 0, .sy_thrcnt = SY_THR_STATIC },	/* 242 = freebsd32_ffclock_setestimate */
	{ .sy_narg = AS(freebsd32_ffclock_getestimate_args), .sy_call = (sy_call_t *)freebsd32_ffclock_getestimate, .sy_auevent = AUE_NULL, .sy_flags = 0, .sy_thrcnt = SY_THR_STATIC },	/* 243 = freebsd32_ffclock_getestimate */
	{ .sy_narg = AS(freebsd32_clock_nanosleep_args), .sy_call = (sy_call_t *)freebsd32_clock_nanosleep, .sy_auevent = AUE_NULL, .sy_flags = 0, .sy_thrcnt = SY_THR_STATIC },	/* 244 = freebsd32_clock_nanosleep */
	{ .sy_narg = 0, .sy_call = (sy_call_t *)nosys, .sy_auevent = AUE_NULL, .sy_flags = 0, .sy_thrcnt = SY_THR_ABSENT },			/* 245 = reserved for local use */
	{ .sy_narg = 0, .sy_call = (sy_call_t *)nosys, .sy_auevent = AUE_NULL, .sy_flags = 0, .sy_thrcnt = SY_THR_ABSENT },			/* 246 = reserved for local use */
	{ .sy_narg = AS(freebsd32_clock_getcpuclockid2_args), .sy_call = (sy_call_t *)freebsd32_clock_getcpuclockid2, .sy_auevent = AUE_NULL, .sy_flags = 0, .sy_thrcnt = SY_THR_STATIC },	/* 247 = freebsd32_clock_getcpuclockid2 */
	{ .sy_narg = 0, .sy_call = (sy_call_t *)nosys, .sy_auevent = AUE_NULL, .sy_flags = 0, .sy_thrcnt = SY_THR_ABSENT },			/* 248 = ntp_gettime */
	{ .sy_narg = 0, .sy_call = (sy_call_t *)nosys, .sy_auevent = AUE_NULL, .sy_flags = 0, .sy_thrcnt = SY_THR_ABSENT },			/* 249 = reserved for local use */
	{ .sy_narg = AS(minherit_args), .sy_call = (sy_call_t *)sys_minherit, .sy_auevent = AUE_MINHERIT, .sy_flags = SYF_CAPENABLED, .sy_thrcnt = SY_THR_STATIC },	/* 250 = minherit */
	{ .sy_narg = AS(rfork_args), .sy_call = (sy_call_t *)sys_rfork, .sy_auevent = AUE_RFORK, .sy_flags = 0, .sy_thrcnt = SY_THR_STATIC },	/* 251 = rfork */
	{ .sy_narg = 0, .sy_call = (sy_call_t *)nosys, .sy_auevent = AUE_NULL, .sy_flags = 0, .sy_thrcnt = SY_THR_ABSENT },			/* 252 = obsolete openbsd_poll */
	{ .sy_narg = 0, .sy_call = (sy_call_t *)sys_issetugid, .sy_auevent = AUE_ISSETUGID, .sy_flags = SYF_CAPENABLED, .sy_thrcnt = SY_THR_STATIC },	/* 253 = issetugid */
	{ .sy_narg = AS(lchown_args), .sy_call = (sy_call_t *)sys_lchown, .sy_auevent = AUE_LCHOWN, .sy_flags = 0, .sy_thrcnt = SY_THR_STATIC },	/* 254 = lchown */
	{ .sy_narg = AS(freebsd32_aio_read_args), .sy_call = (sy_call_t *)freebsd32_aio_read, .sy_auevent = AUE_AIO_READ, .sy_flags = SYF_CAPENABLED, .sy_thrcnt = SY_THR_STATIC },	/* 255 = freebsd32_aio_read */
	{ .sy_narg = AS(freebsd32_aio_write_args), .sy_call = (sy_call_t *)freebsd32_aio_write, .sy_auevent = AUE_AIO_WRITE, .sy_flags = SYF_CAPENABLED, .sy_thrcnt = SY_THR_STATIC },	/* 256 = freebsd32_aio_write */
	{ .sy_narg = AS(freebsd32_lio_listio_args), .sy_call = (sy_call_t *)freebsd32_lio_listio, .sy_auevent = AUE_LIO_LISTIO, .sy_flags = SYF_CAPENABLED, .sy_thrcnt = SY_THR_STATIC },	/* 257 = freebsd32_lio_listio */
	{ .sy_narg = AS(kbounce_args), .sy_call = (sy_call_t *)sys_kbounce, .sy_auevent = AUE_NULL, .sy_flags = 0, .sy_thrcnt = SY_THR_STATIC },	/* 258 = kbounce */
	{ .sy_narg = 0, .sy_call = (sy_call_t *)nosys, .sy_auevent = AUE_NULL, .sy_flags = 0, .sy_thrcnt = SY_THR_ABSENT },			/* 259 = reserved for local use */
	{ .sy_narg = 0, .sy_call = (sy_call_t *)nosys, .sy_auevent = AUE_NULL, .sy_flags = 0, .sy_thrcnt = SY_THR_ABSENT },			/* 260 = reserved for local use */
	{ .sy_narg = 0, .sy_call = (sy_call_t *)nosys, .sy_auevent = AUE_NULL, .sy_flags = 0, .sy_thrcnt = SY_THR_ABSENT },			/* 261 = reserved for local use */
	{ .sy_narg = 0, .sy_call = (sy_call_t *)nosys, .sy_auevent = AUE_NULL, .sy_flags = 0, .sy_thrcnt = SY_THR_ABSENT },			/* 262 = reserved for local use */
	{ .sy_narg = 0, .sy_call = (sy_call_t *)nosys, .sy_auevent = AUE_NULL, .sy_flags = 0, .sy_thrcnt = SY_THR_ABSENT },			/* 263 = reserved for local use */
	{ .sy_narg = 0, .sy_call = (sy_call_t *)nosys, .sy_auevent = AUE_NULL, .sy_flags = 0, .sy_thrcnt = SY_THR_ABSENT },			/* 264 = reserved for local use */
	{ .sy_narg = 0, .sy_call = (sy_call_t *)nosys, .sy_auevent = AUE_NULL, .sy_flags = 0, .sy_thrcnt = SY_THR_ABSENT },			/* 265 = reserved for local use */
	{ .sy_narg = 0, .sy_call = (sy_call_t *)nosys, .sy_auevent = AUE_NULL, .sy_flags = 0, .sy_thrcnt = SY_THR_ABSENT },			/* 266 = reserved for local use */
	{ .sy_narg = 0, .sy_call = (sy_call_t *)nosys, .sy_auevent = AUE_NULL, .sy_flags = 0, .sy_thrcnt = SY_THR_ABSENT },			/* 267 = reserved for local use */
	{ .sy_narg = 0, .sy_call = (sy_call_t *)nosys, .sy_auevent = AUE_NULL, .sy_flags = 0, .sy_thrcnt = SY_THR_ABSENT },			/* 268 = reserved for local use */
	{ .sy_narg = 0, .sy_call = (sy_call_t *)nosys, .sy_auevent = AUE_NULL, .sy_flags = 0, .sy_thrcnt = SY_THR_ABSENT },			/* 269 = reserved for local use */
	{ .sy_narg = 0, .sy_call = (sy_call_t *)nosys, .sy_auevent = AUE_NULL, .sy_flags = 0, .sy_thrcnt = SY_THR_ABSENT },			/* 270 = reserved for local use */
	{ .sy_narg = 0, .sy_call = (sy_call_t *)nosys, .sy_auevent = AUE_NULL, .sy_flags = 0, .sy_thrcnt = SY_THR_ABSENT },			/* 271 = reserved for local use */
	{ compat11(AS(freebsd11_getdents_args),getdents), .sy_auevent = AUE_O_GETDENTS, .sy_flags = SYF_CAPENABLED, .sy_thrcnt = SY_THR_STATIC },	/* 272 = freebsd11 getdents */
	{ .sy_narg = 0, .sy_call = (sy_call_t *)nosys, .sy_auevent = AUE_NULL, .sy_flags = 0, .sy_thrcnt = SY_THR_ABSENT },			/* 273 = reserved for local use */
	{ .sy_narg = AS(lchmod_args), .sy_call = (sy_call_t *)sys_lchmod, .sy_auevent = AUE_LCHMOD, .sy_flags = 0, .sy_thrcnt = SY_THR_STATIC },	/* 274 = lchmod */
	{ .sy_narg = 0, .sy_call = (sy_call_t *)nosys, .sy_auevent = AUE_NULL, .sy_flags = 0, .sy_thrcnt = SY_THR_ABSENT },			/* 275 = obsolete netbsd_lchown */
	{ .sy_narg = AS(freebsd32_lutimes_args), .sy_call = (sy_call_t *)freebsd32_lutimes, .sy_auevent = AUE_LUTIMES, .sy_flags = 0, .sy_thrcnt = SY_THR_STATIC },	/* 276 = freebsd32_lutimes */
	{ .sy_narg = 0, .sy_call = (sy_call_t *)nosys, .sy_auevent = AUE_NULL, .sy_flags = 0, .sy_thrcnt = SY_THR_ABSENT },			/* 277 = obsolete netbsd_msync */
	{ compat11(AS(freebsd11_freebsd32_nstat_args),freebsd32_nstat), .sy_auevent = AUE_STAT, .sy_flags = 0, .sy_thrcnt = SY_THR_STATIC },	/* 278 = freebsd11 freebsd32_nstat */
	{ compat11(AS(freebsd11_freebsd32_nfstat_args),freebsd32_nfstat), .sy_auevent = AUE_FSTAT, .sy_flags = 0, .sy_thrcnt = SY_THR_STATIC },	/* 279 = freebsd11 freebsd32_nfstat */
	{ compat11(AS(freebsd11_freebsd32_nlstat_args),freebsd32_nlstat), .sy_auevent = AUE_LSTAT, .sy_flags = 0, .sy_thrcnt = SY_THR_STATIC },	/* 280 = freebsd11 freebsd32_nlstat */
	{ .sy_narg = 0, .sy_call = (sy_call_t *)nosys, .sy_auevent = AUE_NULL, .sy_flags = 0, .sy_thrcnt = SY_THR_ABSENT },			/* 281 = reserved for local use */
	{ .sy_narg = 0, .sy_call = (sy_call_t *)nosys, .sy_auevent = AUE_NULL, .sy_flags = 0, .sy_thrcnt = SY_THR_ABSENT },			/* 282 = reserved for local use */
	{ .sy_narg = 0, .sy_call = (sy_call_t *)nosys, .sy_auevent = AUE_NULL, .sy_flags = 0, .sy_thrcnt = SY_THR_ABSENT },			/* 283 = reserved for local use */
	{ .sy_narg = 0, .sy_call = (sy_call_t *)nosys, .sy_auevent = AUE_NULL, .sy_flags = 0, .sy_thrcnt = SY_THR_ABSENT },			/* 284 = reserved for local use */
	{ .sy_narg = 0, .sy_call = (sy_call_t *)nosys, .sy_auevent = AUE_NULL, .sy_flags = 0, .sy_thrcnt = SY_THR_ABSENT },			/* 285 = reserved for local use */
	{ .sy_narg = 0, .sy_call = (sy_call_t *)nosys, .sy_auevent = AUE_NULL, .sy_flags = 0, .sy_thrcnt = SY_THR_ABSENT },			/* 286 = reserved for local use */
	{ .sy_narg = 0, .sy_call = (sy_call_t *)nosys, .sy_auevent = AUE_NULL, .sy_flags = 0, .sy_thrcnt = SY_THR_ABSENT },			/* 287 = reserved for local use */
	{ .sy_narg = 0, .sy_call = (sy_call_t *)nosys, .sy_auevent = AUE_NULL, .sy_flags = 0, .sy_thrcnt = SY_THR_ABSENT },			/* 288 = reserved for local use */
	{ .sy_narg = AS(freebsd32_preadv_args), .sy_call = (sy_call_t *)freebsd32_preadv, .sy_auevent = AUE_PREADV, .sy_flags = SYF_CAPENABLED, .sy_thrcnt = SY_THR_STATIC },	/* 289 = freebsd32_preadv */
	{ .sy_narg = AS(freebsd32_pwritev_args), .sy_call = (sy_call_t *)freebsd32_pwritev, .sy_auevent = AUE_PWRITEV, .sy_flags = SYF_CAPENABLED, .sy_thrcnt = SY_THR_STATIC },	/* 290 = freebsd32_pwritev */
	{ .sy_narg = 0, .sy_call = (sy_call_t *)nosys, .sy_auevent = AUE_NULL, .sy_flags = 0, .sy_thrcnt = SY_THR_ABSENT },			/* 291 = reserved for local use */
	{ .sy_narg = 0, .sy_call = (sy_call_t *)nosys, .sy_auevent = AUE_NULL, .sy_flags = 0, .sy_thrcnt = SY_THR_ABSENT },			/* 292 = reserved for local use */
	{ .sy_narg = 0, .sy_call = (sy_call_t *)nosys, .sy_auevent = AUE_NULL, .sy_flags = 0, .sy_thrcnt = SY_THR_ABSENT },			/* 293 = reserved for local use */
	{ .sy_narg = 0, .sy_call = (sy_call_t *)nosys, .sy_auevent = AUE_NULL, .sy_flags = 0, .sy_thrcnt = SY_THR_ABSENT },			/* 294 = reserved for local use */
	{ .sy_narg = 0, .sy_call = (sy_call_t *)nosys, .sy_auevent = AUE_NULL, .sy_flags = 0, .sy_thrcnt = SY_THR_ABSENT },			/* 295 = reserved for local use */
	{ .sy_narg = 0, .sy_call = (sy_call_t *)nosys, .sy_auevent = AUE_NULL, .sy_flags = 0, .sy_thrcnt = SY_THR_ABSENT },			/* 296 = reserved for local use */
	{ compat4(AS(freebsd4_freebsd32_fhstatfs_args),freebsd32_fhstatfs), .sy_auevent = AUE_FHSTATFS, .sy_flags = 0, .sy_thrcnt = SY_THR_STATIC },	/* 297 = freebsd4 freebsd32_fhstatfs */
	{ .sy_narg = AS(fhopen_args), .sy_call = (sy_call_t *)sys_fhopen, .sy_auevent = AUE_FHOPEN, .sy_flags = 0, .sy_thrcnt = SY_THR_STATIC },	/* 298 = fhopen */
	{ compat11(AS(freebsd11_freebsd32_fhstat_args),freebsd32_fhstat), .sy_auevent = AUE_FHSTAT, .sy_flags = 0, .sy_thrcnt = SY_THR_STATIC },	/* 299 = freebsd11 freebsd32_fhstat */
	{ .sy_narg = AS(modnext_args), .sy_call = (sy_call_t *)sys_modnext, .sy_auevent = AUE_NULL, .sy_flags = 0, .sy_thrcnt = SY_THR_STATIC },	/* 300 = modnext */
	{ .sy_narg = AS(freebsd32_modstat_args), .sy_call = (sy_call_t *)freebsd32_modstat, .sy_auevent = AUE_NULL, .sy_flags = 0, .sy_thrcnt = SY_THR_STATIC },	/* 301 = freebsd32_modstat */
	{ .sy_narg = AS(modfnext_args), .sy_call = (sy_call_t *)sys_modfnext, .sy_auevent = AUE_NULL, .sy_flags = 0, .sy_thrcnt = SY_THR_STATIC },	/* 302 = modfnext */
	{ .sy_narg = AS(modfind_args), .sy_call = (sy_call_t *)sys_modfind, .sy_auevent = AUE_NULL, .sy_flags = 0, .sy_thrcnt = SY_THR_STATIC },	/* 303 = modfind */
	{ .sy_narg = AS(kldload_args), .sy_call = (sy_call_t *)sys_kldload, .sy_auevent = AUE_MODLOAD, .sy_flags = 0, .sy_thrcnt = SY_THR_STATIC },	/* 304 = kldload */
	{ .sy_narg = AS(kldunload_args), .sy_call = (sy_call_t *)sys_kldunload, .sy_auevent = AUE_MODUNLOAD, .sy_flags = 0, .sy_thrcnt = SY_THR_STATIC },	/* 305 = kldunload */
	{ .sy_narg = AS(kldfind_args), .sy_call = (sy_call_t *)sys_kldfind, .sy_auevent = AUE_NULL, .sy_flags = 0, .sy_thrcnt = SY_THR_STATIC },	/* 306 = kldfind */
	{ .sy_narg = AS(kldnext_args), .sy_call = (sy_call_t *)sys_kldnext, .sy_auevent = AUE_NULL, .sy_flags = 0, .sy_thrcnt = SY_THR_STATIC },	/* 307 = kldnext */
	{ .sy_narg = AS(freebsd32_kldstat_args), .sy_call = (sy_call_t *)freebsd32_kldstat, .sy_auevent = AUE_NULL, .sy_flags = 0, .sy_thrcnt = SY_THR_STATIC },	/* 308 = freebsd32_kldstat */
	{ .sy_narg = AS(kldfirstmod_args), .sy_call = (sy_call_t *)sys_kldfirstmod, .sy_auevent = AUE_NULL, .sy_flags = 0, .sy_thrcnt = SY_THR_STATIC },	/* 309 = kldfirstmod */
	{ .sy_narg = AS(getsid_args), .sy_call = (sy_call_t *)sys_getsid, .sy_auevent = AUE_GETSID, .sy_flags = SYF_CAPENABLED, .sy_thrcnt = SY_THR_STATIC },	/* 310 = getsid */
	{ .sy_narg = AS(setresuid_args), .sy_call = (sy_call_t *)sys_setresuid, .sy_auevent = AUE_SETRESUID, .sy_flags = SYF_CAPENABLED, .sy_thrcnt = SY_THR_STATIC },	/* 311 = setresuid */
	{ .sy_narg = AS(setresgid_args), .sy_call = (sy_call_t *)sys_setresgid, .sy_auevent = AUE_SETRESGID, .sy_flags = SYF_CAPENABLED, .sy_thrcnt = SY_THR_STATIC },	/* 312 = setresgid */
	{ .sy_narg = 0, .sy_call = (sy_call_t *)nosys, .sy_auevent = AUE_NULL, .sy_flags = 0, .sy_thrcnt = SY_THR_ABSENT },			/* 313 = obsolete signanosleep */
	{ .sy_narg = AS(freebsd32_aio_return_args), .sy_call = (sy_call_t *)freebsd32_aio_return, .sy_auevent = AUE_AIO_RETURN, .sy_flags = SYF_CAPENABLED, .sy_thrcnt = SY_THR_STATIC },	/* 314 = freebsd32_aio_return */
	{ .sy_narg = AS(freebsd32_aio_suspend_args), .sy_call = (sy_call_t *)freebsd32_aio_suspend, .sy_auevent = AUE_AIO_SUSPEND, .sy_flags = SYF_CAPENABLED, .sy_thrcnt = SY_THR_STATIC },	/* 315 = freebsd32_aio_suspend */
	{ .sy_narg = AS(freebsd32_aio_cancel_args), .sy_call = (sy_call_t *)freebsd32_aio_cancel, .sy_auevent = AUE_AIO_CANCEL, .sy_flags = SYF_CAPENABLED, .sy_thrcnt = SY_THR_STATIC },	/* 316 = freebsd32_aio_cancel */
	{ .sy_narg = AS(freebsd32_aio_error_args), .sy_call = (sy_call_t *)freebsd32_aio_error, .sy_auevent = AUE_AIO_ERROR, .sy_flags = SYF_CAPENABLED, .sy_thrcnt = SY_THR_STATIC },	/* 317 = freebsd32_aio_error */
	{ compat6(AS(freebsd6_freebsd32_aio_read_args),freebsd32_aio_read), .sy_auevent = AUE_AIO_READ, .sy_flags = SYF_CAPENABLED, .sy_thrcnt = SY_THR_STATIC },	/* 318 = freebsd6 freebsd32_aio_read */
	{ compat6(AS(freebsd6_freebsd32_aio_write_args),freebsd32_aio_write), .sy_auevent = AUE_AIO_WRITE, .sy_flags = SYF_CAPENABLED, .sy_thrcnt = SY_THR_STATIC },	/* 319 = freebsd6 freebsd32_aio_write */
	{ compat6(AS(freebsd6_freebsd32_lio_listio_args),freebsd32_lio_listio), .sy_auevent = AUE_LIO_LISTIO, .sy_flags = SYF_CAPENABLED, .sy_thrcnt = SY_THR_STATIC },	/* 320 = freebsd6 freebsd32_lio_listio */
	{ .sy_narg = 0, .sy_call = (sy_call_t *)sys_yield, .sy_auevent = AUE_NULL, .sy_flags = SYF_CAPENABLED, .sy_thrcnt = SY_THR_STATIC },	/* 321 = yield */
	{ .sy_narg = 0, .sy_call = (sy_call_t *)nosys, .sy_auevent = AUE_NULL, .sy_flags = 0, .sy_thrcnt = SY_THR_ABSENT },			/* 322 = obsolete thr_sleep */
	{ .sy_narg = 0, .sy_call = (sy_call_t *)nosys, .sy_auevent = AUE_NULL, .sy_flags = 0, .sy_thrcnt = SY_THR_ABSENT },			/* 323 = obsolete thr_wakeup */
	{ .sy_narg = AS(mlockall_args), .sy_call = (sy_call_t *)sys_mlockall, .sy_auevent = AUE_MLOCKALL, .sy_flags = SYF_CAPENABLED, .sy_thrcnt = SY_THR_STATIC },	/* 324 = mlockall */
	{ .sy_narg = 0, .sy_call = (sy_call_t *)sys_munlockall, .sy_auevent = AUE_MUNLOCKALL, .sy_flags = SYF_CAPENABLED, .sy_thrcnt = SY_THR_STATIC },	/* 325 = munlockall */
	{ .sy_narg = AS(__getcwd_args), .sy_call = (sy_call_t *)sys___getcwd, .sy_auevent = AUE_GETCWD, .sy_flags = 0, .sy_thrcnt = SY_THR_STATIC },	/* 326 = __getcwd */
	{ .sy_narg = AS(sched_setparam_args), .sy_call = (sy_call_t *)sys_sched_setparam, .sy_auevent = AUE_NULL, .sy_flags = SYF_CAPENABLED, .sy_thrcnt = SY_THR_STATIC },	/* 327 = sched_setparam */
	{ .sy_narg = AS(sched_getparam_args), .sy_call = (sy_call_t *)sys_sched_getparam, .sy_auevent = AUE_NULL, .sy_flags = SYF_CAPENABLED, .sy_thrcnt = SY_THR_STATIC },	/* 328 = sched_getparam */
	{ .sy_narg = AS(sched_setscheduler_args), .sy_call = (sy_call_t *)sys_sched_setscheduler, .sy_auevent = AUE_NULL, .sy_flags = SYF_CAPENABLED, .sy_thrcnt = SY_THR_STATIC },	/* 329 = sched_setscheduler */
	{ .sy_narg = AS(sched_getscheduler_args), .sy_call = (sy_call_t *)sys_sched_getscheduler, .sy_auevent = AUE_NULL, .sy_flags = SYF_CAPENABLED, .sy_thrcnt = SY_THR_STATIC },	/* 330 = sched_getscheduler */
	{ .sy_narg = 0, .sy_call = (sy_call_t *)sys_sched_yield, .sy_auevent = AUE_NULL, .sy_flags = SYF_CAPENABLED, .sy_thrcnt = SY_THR_STATIC },	/* 331 = sched_yield */
	{ .sy_narg = AS(sched_get_priority_max_args), .sy_call = (sy_call_t *)sys_sched_get_priority_max, .sy_auevent = AUE_NULL, .sy_flags = SYF_CAPENABLED, .sy_thrcnt = SY_THR_STATIC },	/* 332 = sched_get_priority_max */
	{ .sy_narg = AS(sched_get_priority_min_args), .sy_call = (sy_call_t *)sys_sched_get_priority_min, .sy_auevent = AUE_NULL, .sy_flags = SYF_CAPENABLED, .sy_thrcnt = SY_THR_STATIC },	/* 333 = sched_get_priority_min */
	{ .sy_narg = AS(freebsd32_sched_rr_get_interval_args), .sy_call = (sy_call_t *)freebsd32_sched_rr_get_interval, .sy_auevent = AUE_NULL, .sy_flags = SYF_CAPENABLED, .sy_thrcnt = SY_THR_STATIC },	/* 334 = freebsd32_sched_rr_get_interval */
	{ .sy_narg = AS(utrace_args), .sy_call = (sy_call_t *)sys_utrace, .sy_auevent = AUE_NULL, .sy_flags = SYF_CAPENABLED, .sy_thrcnt = SY_THR_STATIC },	/* 335 = utrace */
	{ compat4(AS(freebsd4_freebsd32_sendfile_args),freebsd32_sendfile), .sy_auevent = AUE_SENDFILE, .sy_flags = SYF_CAPENABLED, .sy_thrcnt = SY_THR_STATIC },	/* 336 = freebsd4 freebsd32_sendfile */
	{ .sy_narg = 0, .sy_call = (sy_call_t *)nosys, .sy_auevent = AUE_NULL, .sy_flags = 0, .sy_thrcnt = SY_THR_ABSENT },			/* 337 = kldsym */
	{ .sy_narg = AS(freebsd32_jail_args), .sy_call = (sy_call_t *)freebsd32_jail, .sy_auevent = AUE_JAIL, .sy_flags = 0, .sy_thrcnt = SY_THR_STATIC },	/* 338 = freebsd32_jail */
	{ .sy_narg = 0, .sy_call = (sy_call_t *)nosys, .sy_auevent = AUE_NULL, .sy_flags = 0, .sy_thrcnt = SY_THR_ABSENT },			/* 339 = nnpfs_syscall */
	{ .sy_narg = AS(sigprocmask_args), .sy_call = (sy_call_t *)sys_sigprocmask, .sy_auevent = AUE_SIGPROCMASK, .sy_flags = SYF_CAPENABLED, .sy_thrcnt = SY_THR_STATIC },	/* 340 = sigprocmask */
	{ .sy_narg = AS(sigsuspend_args), .sy_call = (sy_call_t *)sys_sigsuspend, .sy_auevent = AUE_SIGSUSPEND, .sy_flags = SYF_CAPENABLED, .sy_thrcnt = SY_THR_STATIC },	/* 341 = sigsuspend */
	{ compat4(AS(freebsd4_freebsd32_sigaction_args),freebsd32_sigaction), .sy_auevent = AUE_SIGACTION, .sy_flags = SYF_CAPENABLED, .sy_thrcnt = SY_THR_STATIC },	/* 342 = freebsd4 freebsd32_sigaction */
	{ .sy_narg = AS(sigpending_args), .sy_call = (sy_call_t *)sys_sigpending, .sy_auevent = AUE_SIGPENDING, .sy_flags = SYF_CAPENABLED, .sy_thrcnt = SY_THR_STATIC },	/* 343 = sigpending */
	{ compat4(AS(freebsd4_freebsd32_sigreturn_args),freebsd32_sigreturn), .sy_auevent = AUE_SIGRETURN, .sy_flags = SYF_CAPENABLED, .sy_thrcnt = SY_THR_STATIC },	/* 344 = freebsd4 freebsd32_sigreturn */
	{ .sy_narg = AS(freebsd32_sigtimedwait_args), .sy_call = (sy_call_t *)freebsd32_sigtimedwait, .sy_auevent = AUE_SIGWAIT, .sy_flags = SYF_CAPENABLED, .sy_thrcnt = SY_THR_STATIC },	/* 345 = freebsd32_sigtimedwait */
	{ .sy_narg = AS(freebsd32_sigwaitinfo_args), .sy_call = (sy_call_t *)freebsd32_sigwaitinfo, .sy_auevent = AUE_NULL, .sy_flags = SYF_CAPENABLED, .sy_thrcnt = SY_THR_STATIC },	/* 346 = freebsd32_sigwaitinfo */
	{ .sy_narg = AS(__acl_get_file_args), .sy_call = (sy_call_t *)sys___acl_get_file, .sy_auevent = AUE_ACL_GET_FILE, .sy_flags = 0, .sy_thrcnt = SY_THR_STATIC },	/* 347 = __acl_get_file */
	{ .sy_narg = AS(__acl_set_file_args), .sy_call = (sy_call_t *)sys___acl_set_file, .sy_auevent = AUE_ACL_SET_FILE, .sy_flags = 0, .sy_thrcnt = SY_THR_STATIC },	/* 348 = __acl_set_file */
	{ .sy_narg = AS(__acl_get_fd_args), .sy_call = (sy_call_t *)sys___acl_get_fd, .sy_auevent = AUE_ACL_GET_FD, .sy_flags = SYF_CAPENABLED, .sy_thrcnt = SY_THR_STATIC },	/* 349 = __acl_get_fd */
	{ .sy_narg = AS(__acl_set_fd_args), .sy_call = (sy_call_t *)sys___acl_set_fd, .sy_auevent = AUE_ACL_SET_FD, .sy_flags = SYF_CAPENABLED, .sy_thrcnt = SY_THR_STATIC },	/* 350 = __acl_set_fd */
	{ .sy_narg = AS(__acl_delete_file_args), .sy_call = (sy_call_t *)sys___acl_delete_file, .sy_auevent = AUE_ACL_DELETE_FILE, .sy_flags = 0, .sy_thrcnt = SY_THR_STATIC },	/* 351 = __acl_delete_file */
	{ .sy_narg = AS(__acl_delete_fd_args), .sy_call = (sy_call_t *)sys___acl_delete_fd, .sy_auevent = AUE_ACL_DELETE_FD, .sy_flags = SYF_CAPENABLED, .sy_thrcnt = SY_THR_STATIC },	/* 352 = __acl_delete_fd */
	{ .sy_narg = AS(__acl_aclcheck_file_args), .sy_call = (sy_call_t *)sys___acl_aclcheck_file, .sy_auevent = AUE_ACL_CHECK_FILE, .sy_flags = 0, .sy_thrcnt = SY_THR_STATIC },	/* 353 = __acl_aclcheck_file */
	{ .sy_narg = AS(__acl_aclcheck_fd_args), .sy_call = (sy_call_t *)sys___acl_aclcheck_fd, .sy_auevent = AUE_ACL_CHECK_FD, .sy_flags = SYF_CAPENABLED, .sy_thrcnt = SY_THR_STATIC },	/* 354 = __acl_aclcheck_fd */
	{ .sy_narg = AS(extattrctl_args), .sy_call = (sy_call_t *)sys_extattrctl, .sy_auevent = AUE_EXTATTRCTL, .sy_flags = 0, .sy_thrcnt = SY_THR_STATIC },	/* 355 = extattrctl */
	{ .sy_narg = AS(extattr_set_file_args), .sy_call = (sy_call_t *)sys_extattr_set_file, .sy_auevent = AUE_EXTATTR_SET_FILE, .sy_flags = 0, .sy_thrcnt = SY_THR_STATIC },	/* 356 = extattr_set_file */
	{ .sy_narg = AS(extattr_get_file_args), .sy_call = (sy_call_t *)sys_extattr_get_file, .sy_auevent = AUE_EXTATTR_GET_FILE, .sy_flags = 0, .sy_thrcnt = SY_THR_STATIC },	/* 357 = extattr_get_file */
	{ .sy_narg = AS(extattr_delete_file_args), .sy_call = (sy_call_t *)sys_extattr_delete_file, .sy_auevent = AUE_EXTATTR_DELETE_FILE, .sy_flags = 0, .sy_thrcnt = SY_THR_STATIC },	/* 358 = extattr_delete_file */
	{ .sy_narg = AS(freebsd32_aio_waitcomplete_args), .sy_call = (sy_call_t *)freebsd32_aio_waitcomplete, .sy_auevent = AUE_AIO_WAITCOMPLETE, .sy_flags = SYF_CAPENABLED, .sy_thrcnt = SY_THR_STATIC },	/* 359 = freebsd32_aio_waitcomplete */
	{ .sy_narg = AS(getresuid_args), .sy_call = (sy_call_t *)sys_getresuid, .sy_auevent = AUE_GETRESUID, .sy_flags = SYF_CAPENABLED, .sy_thrcnt = SY_THR_STATIC },	/* 360 = getresuid */
	{ .sy_narg = AS(getresgid_args), .sy_call = (sy_call_t *)sys_getresgid, .sy_auevent = AUE_GETRESGID, .sy_flags = SYF_CAPENABLED, .sy_thrcnt = SY_THR_STATIC },	/* 361 = getresgid */
	{ .sy_narg = 0, .sy_call = (sy_call_t *)sys_kqueue, .sy_auevent = AUE_KQUEUE, .sy_flags = SYF_CAPENABLED, .sy_thrcnt = SY_THR_STATIC },	/* 362 = kqueue */
	{ compat11(AS(freebsd11_freebsd32_kevent_args),freebsd32_kevent), .sy_auevent = AUE_KEVENT, .sy_flags = SYF_CAPENABLED, .sy_thrcnt = SY_THR_STATIC },	/* 363 = freebsd11 freebsd32_kevent */
	{ .sy_narg = 0, .sy_call = (sy_call_t *)nosys, .sy_auevent = AUE_NULL, .sy_flags = 0, .sy_thrcnt = SY_THR_ABSENT },			/* 364 = obsolete __cap_get_proc */
	{ .sy_narg = 0, .sy_call = (sy_call_t *)nosys, .sy_auevent = AUE_NULL, .sy_flags = 0, .sy_thrcnt = SY_THR_ABSENT },			/* 365 = obsolete __cap_set_proc */
	{ .sy_narg = 0, .sy_call = (sy_call_t *)nosys, .sy_auevent = AUE_NULL, .sy_flags = 0, .sy_thrcnt = SY_THR_ABSENT },			/* 366 = obsolete __cap_get_fd */
	{ .sy_narg = 0, .sy_call = (sy_call_t *)nosys, .sy_auevent = AUE_NULL, .sy_flags = 0, .sy_thrcnt = SY_THR_ABSENT },			/* 367 = obsolete __cap_get_file */
	{ .sy_narg = 0, .sy_call = (sy_call_t *)nosys, .sy_auevent = AUE_NULL, .sy_flags = 0, .sy_thrcnt = SY_THR_ABSENT },			/* 368 = obsolete __cap_set_fd */
	{ .sy_narg = 0, .sy_call = (sy_call_t *)nosys, .sy_auevent = AUE_NULL, .sy_flags = 0, .sy_thrcnt = SY_THR_ABSENT },			/* 369 = obsolete __cap_set_file */
	{ .sy_narg = 0, .sy_call = (sy_call_t *)nosys, .sy_auevent = AUE_NULL, .sy_flags = 0, .sy_thrcnt = SY_THR_ABSENT },			/* 370 = reserved for local use */
	{ .sy_narg = AS(extattr_set_fd_args), .sy_call = (sy_call_t *)sys_extattr_set_fd, .sy_auevent = AUE_EXTATTR_SET_FD, .sy_flags = SYF_CAPENABLED, .sy_thrcnt = SY_THR_STATIC },	/* 371 = extattr_set_fd */
	{ .sy_narg = AS(extattr_get_fd_args), .sy_call = (sy_call_t *)sys_extattr_get_fd, .sy_auevent = AUE_EXTATTR_GET_FD, .sy_flags = SYF_CAPENABLED, .sy_thrcnt = SY_THR_STATIC },	/* 372 = extattr_get_fd */
	{ .sy_narg = AS(extattr_delete_fd_args), .sy_call = (sy_call_t *)sys_extattr_delete_fd, .sy_auevent = AUE_EXTATTR_DELETE_FD, .sy_flags = SYF_CAPENABLED, .sy_thrcnt = SY_THR_STATIC },	/* 373 = extattr_delete_fd */
	{ .sy_narg = AS(__setugid_args), .sy_call = (sy_call_t *)sys___setugid, .sy_auevent = AUE_SETUGID, .sy_flags = 0, .sy_thrcnt = SY_THR_STATIC },	/* 374 = __setugid */
	{ .sy_narg = 0, .sy_call = (sy_call_t *)nosys, .sy_auevent = AUE_NULL, .sy_flags = 0, .sy_thrcnt = SY_THR_ABSENT },			/* 375 = obsolete nfsclnt */
	{ .sy_narg = AS(eaccess_args), .sy_call = (sy_call_t *)sys_eaccess, .sy_auevent = AUE_EACCESS, .sy_flags = 0, .sy_thrcnt = SY_THR_STATIC },	/* 376 = eaccess */
	{ .sy_narg = 0, .sy_call = (sy_call_t *)nosys, .sy_auevent = AUE_NULL, .sy_flags = 0, .sy_thrcnt = SY_THR_ABSENT },			/* 377 = afs3_syscall */
	{ .sy_narg = AS(freebsd32_nmount_args), .sy_call = (sy_call_t *)freebsd32_nmount, .sy_auevent = AUE_NMOUNT, .sy_flags = 0, .sy_thrcnt = SY_THR_STATIC },	/* 378 = freebsd32_nmount */
	{ .sy_narg = 0, .sy_call = (sy_call_t *)nosys, .sy_auevent = AUE_NULL, .sy_flags = 0, .sy_thrcnt = SY_THR_ABSENT },			/* 379 = obsolete kse_exit */
	{ .sy_narg = 0, .sy_call = (sy_call_t *)nosys, .sy_auevent = AUE_NULL, .sy_flags = 0, .sy_thrcnt = SY_THR_ABSENT },			/* 380 = obsolete kse_wakeup */
	{ .sy_narg = 0, .sy_call = (sy_call_t *)nosys, .sy_auevent = AUE_NULL, .sy_flags = 0, .sy_thrcnt = SY_THR_ABSENT },			/* 381 = obsolete kse_create */
	{ .sy_narg = 0, .sy_call = (sy_call_t *)nosys, .sy_auevent = AUE_NULL, .sy_flags = 0, .sy_thrcnt = SY_THR_ABSENT },			/* 382 = obsolete kse_thr_interrupt */
	{ .sy_narg = 0, .sy_call = (sy_call_t *)nosys, .sy_auevent = AUE_NULL, .sy_flags = 0, .sy_thrcnt = SY_THR_ABSENT },			/* 383 = obsolete kse_release */
	{ .sy_narg = 0, .sy_call = (sy_call_t *)nosys, .sy_auevent = AUE_NULL, .sy_flags = 0, .sy_thrcnt = SY_THR_ABSENT },			/* 384 = __mac_get_proc */
	{ .sy_narg = 0, .sy_call = (sy_call_t *)nosys, .sy_auevent = AUE_NULL, .sy_flags = 0, .sy_thrcnt = SY_THR_ABSENT },			/* 385 = __mac_set_proc */
	{ .sy_narg = 0, .sy_call = (sy_call_t *)nosys, .sy_auevent = AUE_NULL, .sy_flags = 0, .sy_thrcnt = SY_THR_ABSENT },			/* 386 = __mac_get_fd */
	{ .sy_narg = 0, .sy_call = (sy_call_t *)nosys, .sy_auevent = AUE_NULL, .sy_flags = 0, .sy_thrcnt = SY_THR_ABSENT },			/* 387 = __mac_get_file */
	{ .sy_narg = 0, .sy_call = (sy_call_t *)nosys, .sy_auevent = AUE_NULL, .sy_flags = 0, .sy_thrcnt = SY_THR_ABSENT },			/* 388 = __mac_set_fd */
	{ .sy_narg = 0, .sy_call = (sy_call_t *)nosys, .sy_auevent = AUE_NULL, .sy_flags = 0, .sy_thrcnt = SY_THR_ABSENT },			/* 389 = __mac_set_file */
	{ .sy_narg = AS(kenv_args), .sy_call = (sy_call_t *)sys_kenv, .sy_auevent = AUE_NULL, .sy_flags = 0, .sy_thrcnt = SY_THR_STATIC },	/* 390 = kenv */
	{ .sy_narg = AS(lchflags_args), .sy_call = (sy_call_t *)sys_lchflags, .sy_auevent = AUE_LCHFLAGS, .sy_flags = 0, .sy_thrcnt = SY_THR_STATIC },	/* 391 = lchflags */
	{ .sy_narg = AS(uuidgen_args), .sy_call = (sy_call_t *)sys_uuidgen, .sy_auevent = AUE_NULL, .sy_flags = SYF_CAPENABLED, .sy_thrcnt = SY_THR_STATIC },	/* 392 = uuidgen */
	{ .sy_narg = AS(freebsd32_sendfile_args), .sy_call = (sy_call_t *)freebsd32_sendfile, .sy_auevent = AUE_SENDFILE, .sy_flags = SYF_CAPENABLED, .sy_thrcnt = SY_THR_STATIC },	/* 393 = freebsd32_sendfile */
	{ .sy_narg = 0, .sy_call = (sy_call_t *)nosys, .sy_auevent = AUE_NULL, .sy_flags = 0, .sy_thrcnt = SY_THR_ABSENT },			/* 394 = mac_syscall */
	{ compat11(AS(freebsd11_freebsd32_getfsstat_args),freebsd32_getfsstat), .sy_auevent = AUE_GETFSSTAT, .sy_flags = 0, .sy_thrcnt = SY_THR_STATIC },	/* 395 = freebsd11 freebsd32_getfsstat */
	{ compat11(AS(freebsd11_statfs_args),statfs), .sy_auevent = AUE_STATFS, .sy_flags = 0, .sy_thrcnt = SY_THR_STATIC },	/* 396 = freebsd11 statfs */
	{ compat11(AS(freebsd11_fstatfs_args),fstatfs), .sy_auevent = AUE_FSTATFS, .sy_flags = SYF_CAPENABLED, .sy_thrcnt = SY_THR_STATIC },	/* 397 = freebsd11 fstatfs */
	{ compat11(AS(freebsd11_fhstatfs_args),fhstatfs), .sy_auevent = AUE_FHSTATFS, .sy_flags = 0, .sy_thrcnt = SY_THR_STATIC },	/* 398 = freebsd11 fhstatfs */
	{ .sy_narg = 0, .sy_call = (sy_call_t *)nosys, .sy_auevent = AUE_NULL, .sy_flags = 0, .sy_thrcnt = SY_THR_ABSENT },			/* 399 = reserved for local use */
	{ .sy_narg = AS(ksem_close_args), .sy_call = (sy_call_t *)lkmressys, .sy_auevent = AUE_NULL, .sy_flags = 0, .sy_thrcnt = SY_THR_ABSENT },	/* 400 = ksem_close */
	{ .sy_narg = AS(ksem_post_args), .sy_call = (sy_call_t *)lkmressys, .sy_auevent = AUE_NULL, .sy_flags = 0, .sy_thrcnt = SY_THR_ABSENT },	/* 401 = ksem_post */
	{ .sy_narg = AS(ksem_wait_args), .sy_call = (sy_call_t *)lkmressys, .sy_auevent = AUE_NULL, .sy_flags = 0, .sy_thrcnt = SY_THR_ABSENT },	/* 402 = ksem_wait */
	{ .sy_narg = AS(ksem_trywait_args), .sy_call = (sy_call_t *)lkmressys, .sy_auevent = AUE_NULL, .sy_flags = 0, .sy_thrcnt = SY_THR_ABSENT },	/* 403 = ksem_trywait */
	{ .sy_narg = AS(ksem_init_args), .sy_call = (sy_call_t *)lkmressys, .sy_auevent = AUE_NULL, .sy_flags = 0, .sy_thrcnt = SY_THR_ABSENT },	/* 404 = ksem_init */
	{ .sy_narg = AS(ksem_open_args), .sy_call = (sy_call_t *)lkmressys, .sy_auevent = AUE_NULL, .sy_flags = 0, .sy_thrcnt = SY_THR_ABSENT },	/* 405 = ksem_open */
	{ .sy_narg = AS(ksem_unlink_args), .sy_call = (sy_call_t *)lkmressys, .sy_auevent = AUE_NULL, .sy_flags = 0, .sy_thrcnt = SY_THR_ABSENT },	/* 406 = ksem_unlink */
	{ .sy_narg = AS(ksem_getvalue_args), .sy_call = (sy_call_t *)lkmressys, .sy_auevent = AUE_NULL, .sy_flags = 0, .sy_thrcnt = SY_THR_ABSENT },	/* 407 = ksem_getvalue */
	{ .sy_narg = AS(ksem_destroy_args), .sy_call = (sy_call_t *)lkmressys, .sy_auevent = AUE_NULL, .sy_flags = 0, .sy_thrcnt = SY_THR_ABSENT },	/* 408 = ksem_destroy */
	{ .sy_narg = 0, .sy_call = (sy_call_t *)nosys, .sy_auevent = AUE_NULL, .sy_flags = 0, .sy_thrcnt = SY_THR_ABSENT },			/* 409 = __mac_get_pid */
	{ .sy_narg = 0, .sy_call = (sy_call_t *)nosys, .sy_auevent = AUE_NULL, .sy_flags = 0, .sy_thrcnt = SY_THR_ABSENT },			/* 410 = __mac_get_link */
	{ .sy_narg = 0, .sy_call = (sy_call_t *)nosys, .sy_auevent = AUE_NULL, .sy_flags = 0, .sy_thrcnt = SY_THR_ABSENT },			/* 411 = __mac_set_link */
	{ .sy_narg = AS(extattr_set_link_args), .sy_call = (sy_call_t *)sys_extattr_set_link, .sy_auevent = AUE_EXTATTR_SET_LINK, .sy_flags = 0, .sy_thrcnt = SY_THR_STATIC },	/* 412 = extattr_set_link */
	{ .sy_narg = AS(extattr_get_link_args), .sy_call = (sy_call_t *)sys_extattr_get_link, .sy_auevent = AUE_EXTATTR_GET_LINK, .sy_flags = 0, .sy_thrcnt = SY_THR_STATIC },	/* 413 = extattr_get_link */
	{ .sy_narg = AS(extattr_delete_link_args), .sy_call = (sy_call_t *)sys_extattr_delete_link, .sy_auevent = AUE_EXTATTR_DELETE_LINK, .sy_flags = 0, .sy_thrcnt = SY_THR_STATIC },	/* 414 = extattr_delete_link */
	{ .sy_narg = 0, .sy_call = (sy_call_t *)nosys, .sy_auevent = AUE_NULL, .sy_flags = 0, .sy_thrcnt = SY_THR_ABSENT },			/* 415 = __mac_execve */
	{ .sy_narg = AS(freebsd32_sigaction_args), .sy_call = (sy_call_t *)freebsd32_sigaction, .sy_auevent = AUE_SIGACTION, .sy_flags = SYF_CAPENABLED, .sy_thrcnt = SY_THR_STATIC },	/* 416 = freebsd32_sigaction */
	{ .sy_narg = AS(freebsd32_sigreturn_args), .sy_call = (sy_call_t *)freebsd32_sigreturn, .sy_auevent = AUE_SIGRETURN, .sy_flags = SYF_CAPENABLED, .sy_thrcnt = SY_THR_STATIC },	/* 417 = freebsd32_sigreturn */
	{ .sy_narg = 0, .sy_call = (sy_call_t *)nosys, .sy_auevent = AUE_NULL, .sy_flags = 0, .sy_thrcnt = SY_THR_ABSENT },			/* 418 = reserved for local use */
	{ .sy_narg = 0, .sy_call = (sy_call_t *)nosys, .sy_auevent = AUE_NULL, .sy_flags = 0, .sy_thrcnt = SY_THR_ABSENT },			/* 419 = reserved for local use */
	{ .sy_narg = 0, .sy_call = (sy_call_t *)nosys, .sy_auevent = AUE_NULL, .sy_flags = 0, .sy_thrcnt = SY_THR_ABSENT },			/* 420 = reserved for local use */
	{ .sy_narg = AS(freebsd32_getcontext_args), .sy_call = (sy_call_t *)freebsd32_getcontext, .sy_auevent = AUE_NULL, .sy_flags = SYF_CAPENABLED, .sy_thrcnt = SY_THR_STATIC },	/* 421 = freebsd32_getcontext */
	{ .sy_narg = AS(freebsd32_setcontext_args), .sy_call = (sy_call_t *)freebsd32_setcontext, .sy_auevent = AUE_NULL, .sy_flags = SYF_CAPENABLED, .sy_thrcnt = SY_THR_STATIC },	/* 422 = freebsd32_setcontext */
	{ .sy_narg = AS(freebsd32_swapcontext_args), .sy_call = (sy_call_t *)freebsd32_swapcontext, .sy_auevent = AUE_NULL, .sy_flags = 0, .sy_thrcnt = SY_THR_STATIC },	/* 423 = freebsd32_swapcontext */
	{ .sy_narg = AS(swapoff_args), .sy_call = (sy_call_t *)sys_swapoff, .sy_auevent = AUE_SWAPOFF, .sy_flags = 0, .sy_thrcnt = SY_THR_STATIC },	/* 424 = swapoff */
	{ .sy_narg = AS(__acl_get_link_args), .sy_call = (sy_call_t *)sys___acl_get_link, .sy_auevent = AUE_ACL_GET_LINK, .sy_flags = 0, .sy_thrcnt = SY_THR_STATIC },	/* 425 = __acl_get_link */
	{ .sy_narg = AS(__acl_set_link_args), .sy_call = (sy_call_t *)sys___acl_set_link, .sy_auevent = AUE_ACL_SET_LINK, .sy_flags = 0, .sy_thrcnt = SY_THR_STATIC },	/* 426 = __acl_set_link */
	{ .sy_narg = AS(__acl_delete_link_args), .sy_call = (sy_call_t *)sys___acl_delete_link, .sy_auevent = AUE_ACL_DELETE_LINK, .sy_flags = 0, .sy_thrcnt = SY_THR_STATIC },	/* 427 = __acl_delete_link */
	{ .sy_narg = AS(__acl_aclcheck_link_args), .sy_call = (sy_call_t *)sys___acl_aclcheck_link, .sy_auevent = AUE_ACL_CHECK_LINK, .sy_flags = 0, .sy_thrcnt = SY_THR_STATIC },	/* 428 = __acl_aclcheck_link */
	{ .sy_narg = AS(sigwait_args), .sy_call = (sy_call_t *)sys_sigwait, .sy_auevent = AUE_SIGWAIT, .sy_flags = SYF_CAPENABLED, .sy_thrcnt = SY_THR_STATIC },	/* 429 = sigwait */
	{ .sy_narg = 0, .sy_call = (sy_call_t *)nosys, .sy_auevent = AUE_NULL, .sy_flags = 0, .sy_thrcnt = SY_THR_ABSENT },			/* 430 = thr_create */
	{ .sy_narg = AS(thr_exit_args), .sy_call = (sy_call_t *)sys_thr_exit, .sy_auevent = AUE_THR_EXIT, .sy_flags = SYF_CAPENABLED, .sy_thrcnt = SY_THR_STATIC },	/* 431 = thr_exit */
	{ .sy_narg = AS(thr_self_args), .sy_call = (sy_call_t *)sys_thr_self, .sy_auevent = AUE_NULL, .sy_flags = SYF_CAPENABLED, .sy_thrcnt = SY_THR_STATIC },	/* 432 = thr_self */
	{ .sy_narg = AS(thr_kill_args), .sy_call = (sy_call_t *)sys_thr_kill, .sy_auevent = AUE_THR_KILL, .sy_flags = SYF_CAPENABLED, .sy_thrcnt = SY_THR_STATIC },	/* 433 = thr_kill */
	{ compat10(AS(freebsd10_freebsd32__umtx_lock_args),freebsd32__umtx_lock), .sy_auevent = AUE_NULL, .sy_flags = 0, .sy_thrcnt = SY_THR_STATIC },	/* 434 = freebsd10 freebsd32__umtx_lock */
	{ compat10(AS(freebsd10_freebsd32__umtx_unlock_args),freebsd32__umtx_unlock), .sy_auevent = AUE_NULL, .sy_flags = 0, .sy_thrcnt = SY_THR_STATIC },	/* 435 = freebsd10 freebsd32__umtx_unlock */
	{ .sy_narg = AS(jail_attach_args), .sy_call = (sy_call_t *)sys_jail_attach, .sy_auevent = AUE_JAIL_ATTACH, .sy_flags = 0, .sy_thrcnt = SY_THR_STATIC },	/* 436 = jail_attach */
	{ .sy_narg = AS(extattr_list_fd_args), .sy_call = (sy_call_t *)sys_extattr_list_fd, .sy_auevent = AUE_EXTATTR_LIST_FD, .sy_flags = SYF_CAPENABLED, .sy_thrcnt = SY_THR_STATIC },	/* 437 = extattr_list_fd */
	{ .sy_narg = AS(extattr_list_file_args), .sy_call = (sy_call_t *)sys_extattr_list_file, .sy_auevent = AUE_EXTATTR_LIST_FILE, .sy_flags = 0, .sy_thrcnt = SY_THR_STATIC },	/* 438 = extattr_list_file */
	{ .sy_narg = AS(extattr_list_link_args), .sy_call = (sy_call_t *)sys_extattr_list_link, .sy_auevent = AUE_EXTATTR_LIST_LINK, .sy_flags = 0, .sy_thrcnt = SY_THR_STATIC },	/* 439 = extattr_list_link */
	{ .sy_narg = 0, .sy_call = (sy_call_t *)nosys, .sy_auevent = AUE_NULL, .sy_flags = 0, .sy_thrcnt = SY_THR_ABSENT },			/* 440 = obsolete kse_switchin */
	{ .sy_narg = AS(freebsd32_ksem_timedwait_args), .sy_call = (sy_call_t *)lkmressys, .sy_auevent = AUE_NULL, .sy_flags = 0, .sy_thrcnt = SY_THR_ABSENT },	/* 441 = freebsd32_ksem_timedwait */
	{ .sy_narg = AS(freebsd32_thr_suspend_args), .sy_call = (sy_call_t *)freebsd32_thr_suspend, .sy_auevent = AUE_NULL, .sy_flags = SYF_CAPENABLED, .sy_thrcnt = SY_THR_STATIC },	/* 442 = freebsd32_thr_suspend */
	{ .sy_narg = AS(thr_wake_args), .sy_call = (sy_call_t *)sys_thr_wake, .sy_auevent = AUE_NULL, .sy_flags = SYF_CAPENABLED, .sy_thrcnt = SY_THR_STATIC },	/* 443 = thr_wake */
	{ .sy_narg = AS(kldunloadf_args), .sy_call = (sy_call_t *)sys_kldunloadf, .sy_auevent = AUE_MODUNLOAD, .sy_flags = 0, .sy_thrcnt = SY_THR_STATIC },	/* 444 = kldunloadf */
	{ .sy_narg = AS(audit_args), .sy_call = (sy_call_t *)sys_audit, .sy_auevent = AUE_AUDIT, .sy_flags = 0, .sy_thrcnt = SY_THR_STATIC },	/* 445 = audit */
	{ .sy_narg = AS(auditon_args), .sy_call = (sy_call_t *)sys_auditon, .sy_auevent = AUE_AUDITON, .sy_flags = 0, .sy_thrcnt = SY_THR_STATIC },	/* 446 = auditon */
	{ .sy_narg = AS(getauid_args), .sy_call = (sy_call_t *)sys_getauid, .sy_auevent = AUE_GETAUID, .sy_flags = SYF_CAPENABLED, .sy_thrcnt = SY_THR_STATIC },	/* 447 = getauid */
	{ .sy_narg = AS(setauid_args), .sy_call = (sy_call_t *)sys_setauid, .sy_auevent = AUE_SETAUID, .sy_flags = SYF_CAPENABLED, .sy_thrcnt = SY_THR_STATIC },	/* 448 = setauid */
	{ .sy_narg = AS(getaudit_args), .sy_call = (sy_call_t *)sys_getaudit, .sy_auevent = AUE_GETAUDIT, .sy_flags = SYF_CAPENABLED, .sy_thrcnt = SY_THR_STATIC },	/* 449 = getaudit */
	{ .sy_narg = AS(setaudit_args), .sy_call = (sy_call_t *)sys_setaudit, .sy_auevent = AUE_SETAUDIT, .sy_flags = SYF_CAPENABLED, .sy_thrcnt = SY_THR_STATIC },	/* 450 = setaudit */
	{ .sy_narg = AS(getaudit_addr_args), .sy_call = (sy_call_t *)sys_getaudit_addr, .sy_auevent = AUE_GETAUDIT_ADDR, .sy_flags = SYF_CAPENABLED, .sy_thrcnt = SY_THR_STATIC },	/* 451 = getaudit_addr */
	{ .sy_narg = AS(setaudit_addr_args), .sy_call = (sy_call_t *)sys_setaudit_addr, .sy_auevent = AUE_SETAUDIT_ADDR, .sy_flags = SYF_CAPENABLED, .sy_thrcnt = SY_THR_STATIC },	/* 452 = setaudit_addr */
	{ .sy_narg = AS(auditctl_args), .sy_call = (sy_call_t *)sys_auditctl, .sy_auevent = AUE_AUDITCTL, .sy_flags = 0, .sy_thrcnt = SY_THR_STATIC },	/* 453 = auditctl */
	{ .sy_narg = AS(freebsd32__umtx_op_args), .sy_call = (sy_call_t *)freebsd32__umtx_op, .sy_auevent = AUE_NULL, .sy_flags = SYF_CAPENABLED, .sy_thrcnt = SY_THR_STATIC },	/* 454 = freebsd32__umtx_op */
	{ .sy_narg = AS(freebsd32_thr_new_args), .sy_call = (sy_call_t *)freebsd32_thr_new, .sy_auevent = AUE_THR_NEW, .sy_flags = SYF_CAPENABLED, .sy_thrcnt = SY_THR_STATIC },	/* 455 = freebsd32_thr_new */
	{ .sy_narg = AS(freebsd32_sigqueue_args), .sy_call = (sy_call_t *)freebsd32_sigqueue, .sy_auevent = AUE_NULL, .sy_flags = SYF_CAPENABLED, .sy_thrcnt = SY_THR_STATIC },	/* 456 = freebsd32_sigqueue */
	{ .sy_narg = AS(freebsd32_kmq_open_args), .sy_call = (sy_call_t *)lkmressys, .sy_auevent = AUE_NULL, .sy_flags = 0, .sy_thrcnt = SY_THR_ABSENT },	/* 457 = freebsd32_kmq_open */
	{ .sy_narg = AS(freebsd32_kmq_setattr_args), .sy_call = (sy_call_t *)lkmressys, .sy_auevent = AUE_NULL, .sy_flags = SYF_CAPENABLED, .sy_thrcnt = SY_THR_ABSENT },	/* 458 = freebsd32_kmq_setattr */
	{ .sy_narg = AS(freebsd32_kmq_timedreceive_args), .sy_call = (sy_call_t *)lkmressys, .sy_auevent = AUE_NULL, .sy_flags = SYF_CAPENABLED, .sy_thrcnt = SY_THR_ABSENT },	/* 459 = freebsd32_kmq_timedreceive */
	{ .sy_narg = AS(freebsd32_kmq_timedsend_args), .sy_call = (sy_call_t *)lkmressys, .sy_auevent = AUE_NULL, .sy_flags = SYF_CAPENABLED, .sy_thrcnt = SY_THR_ABSENT },	/* 460 = freebsd32_kmq_timedsend */
	{ .sy_narg = AS(freebsd32_kmq_notify_args), .sy_call = (sy_call_t *)lkmressys, .sy_auevent = AUE_NULL, .sy_flags = SYF_CAPENABLED, .sy_thrcnt = SY_THR_ABSENT },	/* 461 = freebsd32_kmq_notify */
	{ .sy_narg = AS(kmq_unlink_args), .sy_call = (sy_call_t *)lkmressys, .sy_auevent = AUE_NULL, .sy_flags = 0, .sy_thrcnt = SY_THR_ABSENT },	/* 462 = kmq_unlink */
	{ .sy_narg = AS(freebsd32_abort2_args), .sy_call = (sy_call_t *)freebsd32_abort2, .sy_auevent = AUE_NULL, .sy_flags = SYF_CAPENABLED, .sy_thrcnt = SY_THR_STATIC },	/* 463 = freebsd32_abort2 */
	{ .sy_narg = AS(thr_set_name_args), .sy_call = (sy_call_t *)sys_thr_set_name, .sy_auevent = AUE_NULL, .sy_flags = SYF_CAPENABLED, .sy_thrcnt = SY_THR_STATIC },	/* 464 = thr_set_name */
	{ .sy_narg = AS(freebsd32_aio_fsync_args), .sy_call = (sy_call_t *)freebsd32_aio_fsync, .sy_auevent = AUE_AIO_FSYNC, .sy_flags = SYF_CAPENABLED, .sy_thrcnt = SY_THR_STATIC },	/* 465 = freebsd32_aio_fsync */
	{ .sy_narg = AS(rtprio_thread_args), .sy_call = (sy_call_t *)sys_rtprio_thread, .sy_auevent = AUE_RTPRIO, .sy_flags = SYF_CAPENABLED, .sy_thrcnt = SY_THR_STATIC },	/* 466 = rtprio_thread */
	{ .sy_narg = 0, .sy_call = (sy_call_t *)nosys, .sy_auevent = AUE_NULL, .sy_flags = 0, .sy_thrcnt = SY_THR_ABSENT },			/* 467 = reserved for local use */
	{ .sy_narg = 0, .sy_call = (sy_call_t *)nosys, .sy_auevent = AUE_NULL, .sy_flags = 0, .sy_thrcnt = SY_THR_ABSENT },			/* 468 = reserved for local use */
	{ .sy_narg = 0, .sy_call = (sy_call_t *)nosys, .sy_auevent = AUE_NULL, .sy_flags = 0, .sy_thrcnt = SY_THR_ABSENT },			/* 469 = reserved for local use */
	{ .sy_narg = 0, .sy_call = (sy_call_t *)nosys, .sy_auevent = AUE_NULL, .sy_flags = 0, .sy_thrcnt = SY_THR_ABSENT },			/* 470 = reserved for local use */
	{ .sy_narg = AS(sctp_peeloff_args), .sy_call = (sy_call_t *)lkmressys, .sy_auevent = AUE_NULL, .sy_flags = SYF_CAPENABLED, .sy_thrcnt = SY_THR_ABSENT },	/* 471 = sctp_peeloff */
	{ .sy_narg = AS(sctp_generic_sendmsg_args), .sy_call = (sy_call_t *)lkmressys, .sy_auevent = AUE_NULL, .sy_flags = SYF_CAPENABLED, .sy_thrcnt = SY_THR_ABSENT },	/* 472 = sctp_generic_sendmsg */
<<<<<<< HEAD
	{ .sy_narg = AS(freebsd32_sctp_generic_sendmsg_iov_args), .sy_call = (sy_call_t *)lkmressys, .sy_auevent = AUE_NULL, .sy_flags = SYF_CAPENABLED, .sy_thrcnt = SY_THR_ABSENT },	/* 473 = freebsd32_sctp_generic_sendmsg_iov */
	{ .sy_narg = AS(freebsd32_sctp_generic_recvmsg_args), .sy_call = (sy_call_t *)lkmressys, .sy_auevent = AUE_NULL, .sy_flags = SYF_CAPENABLED, .sy_thrcnt = SY_THR_ABSENT },	/* 474 = freebsd32_sctp_generic_recvmsg */
#ifdef PAD64_REQUIRED
	{ .sy_narg = AS(freebsd32_pread_args), .sy_call = (sy_call_t *)freebsd32_pread, .sy_auevent = AUE_PREAD, .sy_flags = SYF_CAPENABLED, .sy_thrcnt = SY_THR_STATIC },	/* 475 = freebsd32_pread */
	{ .sy_narg = AS(freebsd32_pwrite_args), .sy_call = (sy_call_t *)freebsd32_pwrite, .sy_auevent = AUE_PWRITE, .sy_flags = SYF_CAPENABLED, .sy_thrcnt = SY_THR_STATIC },	/* 476 = freebsd32_pwrite */
	{ .sy_narg = AS(freebsd32_mmap_args), .sy_call = (sy_call_t *)freebsd32_mmap, .sy_auevent = AUE_MMAP, .sy_flags = SYF_CAPENABLED, .sy_thrcnt = SY_THR_STATIC },	/* 477 = freebsd32_mmap */
	{ .sy_narg = AS(freebsd32_lseek_args), .sy_call = (sy_call_t *)freebsd32_lseek, .sy_auevent = AUE_LSEEK, .sy_flags = SYF_CAPENABLED, .sy_thrcnt = SY_THR_STATIC },	/* 478 = freebsd32_lseek */
	{ .sy_narg = AS(freebsd32_truncate_args), .sy_call = (sy_call_t *)freebsd32_truncate, .sy_auevent = AUE_TRUNCATE, .sy_flags = 0, .sy_thrcnt = SY_THR_STATIC },	/* 479 = freebsd32_truncate */
	{ .sy_narg = AS(freebsd32_ftruncate_args), .sy_call = (sy_call_t *)freebsd32_ftruncate, .sy_auevent = AUE_FTRUNCATE, .sy_flags = SYF_CAPENABLED, .sy_thrcnt = SY_THR_STATIC },	/* 480 = freebsd32_ftruncate */
#else
=======
	{ .sy_narg = AS(sctp_generic_sendmsg_iov_args), .sy_call = (sy_call_t *)lkmressys, .sy_auevent = AUE_NULL, .sy_flags = SYF_CAPENABLED, .sy_thrcnt = SY_THR_ABSENT },	/* 473 = sctp_generic_sendmsg_iov */
	{ .sy_narg = AS(sctp_generic_recvmsg_args), .sy_call = (sy_call_t *)lkmressys, .sy_auevent = AUE_NULL, .sy_flags = SYF_CAPENABLED, .sy_thrcnt = SY_THR_ABSENT },	/* 474 = sctp_generic_recvmsg */
>>>>>>> 30bc335a
	{ .sy_narg = AS(freebsd32_pread_args), .sy_call = (sy_call_t *)freebsd32_pread, .sy_auevent = AUE_PREAD, .sy_flags = SYF_CAPENABLED, .sy_thrcnt = SY_THR_STATIC },	/* 475 = freebsd32_pread */
	{ .sy_narg = AS(freebsd32_pwrite_args), .sy_call = (sy_call_t *)freebsd32_pwrite, .sy_auevent = AUE_PWRITE, .sy_flags = SYF_CAPENABLED, .sy_thrcnt = SY_THR_STATIC },	/* 476 = freebsd32_pwrite */
	{ .sy_narg = AS(freebsd32_mmap_args), .sy_call = (sy_call_t *)freebsd32_mmap, .sy_auevent = AUE_MMAP, .sy_flags = SYF_CAPENABLED, .sy_thrcnt = SY_THR_STATIC },	/* 477 = freebsd32_mmap */
	{ .sy_narg = AS(freebsd32_lseek_args), .sy_call = (sy_call_t *)freebsd32_lseek, .sy_auevent = AUE_LSEEK, .sy_flags = SYF_CAPENABLED, .sy_thrcnt = SY_THR_STATIC },	/* 478 = freebsd32_lseek */
	{ .sy_narg = AS(freebsd32_truncate_args), .sy_call = (sy_call_t *)freebsd32_truncate, .sy_auevent = AUE_TRUNCATE, .sy_flags = 0, .sy_thrcnt = SY_THR_STATIC },	/* 479 = freebsd32_truncate */
	{ .sy_narg = AS(freebsd32_ftruncate_args), .sy_call = (sy_call_t *)freebsd32_ftruncate, .sy_auevent = AUE_FTRUNCATE, .sy_flags = SYF_CAPENABLED, .sy_thrcnt = SY_THR_STATIC },	/* 480 = freebsd32_ftruncate */
	{ .sy_narg = AS(thr_kill2_args), .sy_call = (sy_call_t *)sys_thr_kill2, .sy_auevent = AUE_THR_KILL2, .sy_flags = 0, .sy_thrcnt = SY_THR_STATIC },	/* 481 = thr_kill2 */
	{ compat12(AS(freebsd12_shm_open_args),shm_open), .sy_auevent = AUE_SHMOPEN, .sy_flags = SYF_CAPENABLED, .sy_thrcnt = SY_THR_STATIC },	/* 482 = freebsd12 shm_open */
	{ .sy_narg = AS(shm_unlink_args), .sy_call = (sy_call_t *)sys_shm_unlink, .sy_auevent = AUE_SHMUNLINK, .sy_flags = 0, .sy_thrcnt = SY_THR_STATIC },	/* 483 = shm_unlink */
	{ .sy_narg = AS(cpuset_args), .sy_call = (sy_call_t *)sys_cpuset, .sy_auevent = AUE_NULL, .sy_flags = 0, .sy_thrcnt = SY_THR_STATIC },	/* 484 = cpuset */
	{ .sy_narg = AS(freebsd32_cpuset_setid_args), .sy_call = (sy_call_t *)freebsd32_cpuset_setid, .sy_auevent = AUE_NULL, .sy_flags = 0, .sy_thrcnt = SY_THR_STATIC },	/* 485 = freebsd32_cpuset_setid */
	{ .sy_narg = AS(freebsd32_cpuset_getid_args), .sy_call = (sy_call_t *)freebsd32_cpuset_getid, .sy_auevent = AUE_NULL, .sy_flags = 0, .sy_thrcnt = SY_THR_STATIC },	/* 486 = freebsd32_cpuset_getid */
	{ .sy_narg = AS(freebsd32_cpuset_getaffinity_args), .sy_call = (sy_call_t *)freebsd32_cpuset_getaffinity, .sy_auevent = AUE_NULL, .sy_flags = SYF_CAPENABLED, .sy_thrcnt = SY_THR_STATIC },	/* 487 = freebsd32_cpuset_getaffinity */
	{ .sy_narg = AS(freebsd32_cpuset_setaffinity_args), .sy_call = (sy_call_t *)freebsd32_cpuset_setaffinity, .sy_auevent = AUE_NULL, .sy_flags = SYF_CAPENABLED, .sy_thrcnt = SY_THR_STATIC },	/* 488 = freebsd32_cpuset_setaffinity */
	{ .sy_narg = AS(faccessat_args), .sy_call = (sy_call_t *)sys_faccessat, .sy_auevent = AUE_FACCESSAT, .sy_flags = SYF_CAPENABLED, .sy_thrcnt = SY_THR_STATIC },	/* 489 = faccessat */
	{ .sy_narg = AS(fchmodat_args), .sy_call = (sy_call_t *)sys_fchmodat, .sy_auevent = AUE_FCHMODAT, .sy_flags = SYF_CAPENABLED, .sy_thrcnt = SY_THR_STATIC },	/* 490 = fchmodat */
	{ .sy_narg = AS(fchownat_args), .sy_call = (sy_call_t *)sys_fchownat, .sy_auevent = AUE_FCHOWNAT, .sy_flags = SYF_CAPENABLED, .sy_thrcnt = SY_THR_STATIC },	/* 491 = fchownat */
	{ .sy_narg = AS(freebsd32_fexecve_args), .sy_call = (sy_call_t *)freebsd32_fexecve, .sy_auevent = AUE_FEXECVE, .sy_flags = SYF_CAPENABLED, .sy_thrcnt = SY_THR_STATIC },	/* 492 = freebsd32_fexecve */
	{ compat11(AS(freebsd11_freebsd32_fstatat_args),freebsd32_fstatat), .sy_auevent = AUE_FSTATAT, .sy_flags = SYF_CAPENABLED, .sy_thrcnt = SY_THR_STATIC },	/* 493 = freebsd11 freebsd32_fstatat */
	{ .sy_narg = AS(freebsd32_futimesat_args), .sy_call = (sy_call_t *)freebsd32_futimesat, .sy_auevent = AUE_FUTIMESAT, .sy_flags = SYF_CAPENABLED, .sy_thrcnt = SY_THR_STATIC },	/* 494 = freebsd32_futimesat */
	{ .sy_narg = AS(linkat_args), .sy_call = (sy_call_t *)sys_linkat, .sy_auevent = AUE_LINKAT, .sy_flags = SYF_CAPENABLED, .sy_thrcnt = SY_THR_STATIC },	/* 495 = linkat */
	{ .sy_narg = AS(mkdirat_args), .sy_call = (sy_call_t *)sys_mkdirat, .sy_auevent = AUE_MKDIRAT, .sy_flags = SYF_CAPENABLED, .sy_thrcnt = SY_THR_STATIC },	/* 496 = mkdirat */
	{ .sy_narg = AS(mkfifoat_args), .sy_call = (sy_call_t *)sys_mkfifoat, .sy_auevent = AUE_MKFIFOAT, .sy_flags = SYF_CAPENABLED, .sy_thrcnt = SY_THR_STATIC },	/* 497 = mkfifoat */
	{ compat11(AS(freebsd11_mknodat_args),mknodat), .sy_auevent = AUE_MKNODAT, .sy_flags = SYF_CAPENABLED, .sy_thrcnt = SY_THR_STATIC },	/* 498 = freebsd11 mknodat */
	{ .sy_narg = AS(openat_args), .sy_call = (sy_call_t *)sys_openat, .sy_auevent = AUE_OPENAT_RWTC, .sy_flags = SYF_CAPENABLED, .sy_thrcnt = SY_THR_STATIC },	/* 499 = openat */
	{ .sy_narg = AS(readlinkat_args), .sy_call = (sy_call_t *)sys_readlinkat, .sy_auevent = AUE_READLINKAT, .sy_flags = SYF_CAPENABLED, .sy_thrcnt = SY_THR_STATIC },	/* 500 = readlinkat */
	{ .sy_narg = AS(renameat_args), .sy_call = (sy_call_t *)sys_renameat, .sy_auevent = AUE_RENAMEAT, .sy_flags = SYF_CAPENABLED, .sy_thrcnt = SY_THR_STATIC },	/* 501 = renameat */
	{ .sy_narg = AS(symlinkat_args), .sy_call = (sy_call_t *)sys_symlinkat, .sy_auevent = AUE_SYMLINKAT, .sy_flags = SYF_CAPENABLED, .sy_thrcnt = SY_THR_STATIC },	/* 502 = symlinkat */
	{ .sy_narg = AS(unlinkat_args), .sy_call = (sy_call_t *)sys_unlinkat, .sy_auevent = AUE_UNLINKAT, .sy_flags = SYF_CAPENABLED, .sy_thrcnt = SY_THR_STATIC },	/* 503 = unlinkat */
	{ .sy_narg = AS(posix_openpt_args), .sy_call = (sy_call_t *)sys_posix_openpt, .sy_auevent = AUE_POSIX_OPENPT, .sy_flags = 0, .sy_thrcnt = SY_THR_STATIC },	/* 504 = posix_openpt */
	{ .sy_narg = AS(gssd_syscall_args), .sy_call = (sy_call_t *)lkmressys, .sy_auevent = AUE_NULL, .sy_flags = 0, .sy_thrcnt = SY_THR_ABSENT },	/* 505 = gssd_syscall */
	{ .sy_narg = AS(freebsd32_jail_get_args), .sy_call = (sy_call_t *)freebsd32_jail_get, .sy_auevent = AUE_JAIL_GET, .sy_flags = 0, .sy_thrcnt = SY_THR_STATIC },	/* 506 = freebsd32_jail_get */
	{ .sy_narg = AS(freebsd32_jail_set_args), .sy_call = (sy_call_t *)freebsd32_jail_set, .sy_auevent = AUE_JAIL_SET, .sy_flags = 0, .sy_thrcnt = SY_THR_STATIC },	/* 507 = freebsd32_jail_set */
	{ .sy_narg = AS(jail_remove_args), .sy_call = (sy_call_t *)sys_jail_remove, .sy_auevent = AUE_JAIL_REMOVE, .sy_flags = 0, .sy_thrcnt = SY_THR_STATIC },	/* 508 = jail_remove */
	{ compat12(AS(freebsd12_closefrom_args),closefrom), .sy_auevent = AUE_CLOSEFROM, .sy_flags = SYF_CAPENABLED, .sy_thrcnt = SY_THR_STATIC },	/* 509 = freebsd12 closefrom */
	{ .sy_narg = AS(freebsd32___semctl_args), .sy_call = (sy_call_t *)lkmressys, .sy_auevent = AUE_NULL, .sy_flags = 0, .sy_thrcnt = SY_THR_ABSENT },	/* 510 = freebsd32___semctl */
	{ .sy_narg = AS(freebsd32_msgctl_args), .sy_call = (sy_call_t *)lkmressys, .sy_auevent = AUE_NULL, .sy_flags = 0, .sy_thrcnt = SY_THR_ABSENT },	/* 511 = freebsd32_msgctl */
	{ .sy_narg = AS(freebsd32_shmctl_args), .sy_call = (sy_call_t *)lkmressys, .sy_auevent = AUE_NULL, .sy_flags = 0, .sy_thrcnt = SY_THR_ABSENT },	/* 512 = freebsd32_shmctl */
	{ .sy_narg = AS(lpathconf_args), .sy_call = (sy_call_t *)sys_lpathconf, .sy_auevent = AUE_LPATHCONF, .sy_flags = 0, .sy_thrcnt = SY_THR_STATIC },	/* 513 = lpathconf */
	{ .sy_narg = 0, .sy_call = (sy_call_t *)nosys, .sy_auevent = AUE_NULL, .sy_flags = 0, .sy_thrcnt = SY_THR_ABSENT },			/* 514 = obsolete cap_new */
	{ .sy_narg = AS(__cap_rights_get_args), .sy_call = (sy_call_t *)sys___cap_rights_get, .sy_auevent = AUE_CAP_RIGHTS_GET, .sy_flags = SYF_CAPENABLED, .sy_thrcnt = SY_THR_STATIC },	/* 515 = __cap_rights_get */
	{ .sy_narg = 0, .sy_call = (sy_call_t *)sys_cap_enter, .sy_auevent = AUE_CAP_ENTER, .sy_flags = SYF_CAPENABLED, .sy_thrcnt = SY_THR_STATIC },	/* 516 = cap_enter */
	{ .sy_narg = AS(cap_getmode_args), .sy_call = (sy_call_t *)sys_cap_getmode, .sy_auevent = AUE_CAP_GETMODE, .sy_flags = SYF_CAPENABLED, .sy_thrcnt = SY_THR_STATIC },	/* 517 = cap_getmode */
	{ .sy_narg = AS(pdfork_args), .sy_call = (sy_call_t *)sys_pdfork, .sy_auevent = AUE_PDFORK, .sy_flags = SYF_CAPENABLED, .sy_thrcnt = SY_THR_STATIC },	/* 518 = pdfork */
	{ .sy_narg = AS(pdkill_args), .sy_call = (sy_call_t *)sys_pdkill, .sy_auevent = AUE_PDKILL, .sy_flags = SYF_CAPENABLED, .sy_thrcnt = SY_THR_STATIC },	/* 519 = pdkill */
	{ .sy_narg = AS(pdgetpid_args), .sy_call = (sy_call_t *)sys_pdgetpid, .sy_auevent = AUE_PDGETPID, .sy_flags = SYF_CAPENABLED, .sy_thrcnt = SY_THR_STATIC },	/* 520 = pdgetpid */
	{ .sy_narg = 0, .sy_call = (sy_call_t *)nosys, .sy_auevent = AUE_NULL, .sy_flags = 0, .sy_thrcnt = SY_THR_ABSENT },			/* 521 = reserved for local use */
	{ .sy_narg = AS(freebsd32_pselect_args), .sy_call = (sy_call_t *)freebsd32_pselect, .sy_auevent = AUE_SELECT, .sy_flags = SYF_CAPENABLED, .sy_thrcnt = SY_THR_STATIC },	/* 522 = freebsd32_pselect */
	{ .sy_narg = AS(getloginclass_args), .sy_call = (sy_call_t *)sys_getloginclass, .sy_auevent = AUE_GETLOGINCLASS, .sy_flags = SYF_CAPENABLED, .sy_thrcnt = SY_THR_STATIC },	/* 523 = getloginclass */
	{ .sy_narg = AS(setloginclass_args), .sy_call = (sy_call_t *)sys_setloginclass, .sy_auevent = AUE_SETLOGINCLASS, .sy_flags = 0, .sy_thrcnt = SY_THR_STATIC },	/* 524 = setloginclass */
	{ .sy_narg = AS(rctl_get_racct_args), .sy_call = (sy_call_t *)sys_rctl_get_racct, .sy_auevent = AUE_NULL, .sy_flags = 0, .sy_thrcnt = SY_THR_STATIC },	/* 525 = rctl_get_racct */
	{ .sy_narg = AS(rctl_get_rules_args), .sy_call = (sy_call_t *)sys_rctl_get_rules, .sy_auevent = AUE_NULL, .sy_flags = 0, .sy_thrcnt = SY_THR_STATIC },	/* 526 = rctl_get_rules */
	{ .sy_narg = AS(rctl_get_limits_args), .sy_call = (sy_call_t *)sys_rctl_get_limits, .sy_auevent = AUE_NULL, .sy_flags = 0, .sy_thrcnt = SY_THR_STATIC },	/* 527 = rctl_get_limits */
	{ .sy_narg = AS(rctl_add_rule_args), .sy_call = (sy_call_t *)sys_rctl_add_rule, .sy_auevent = AUE_NULL, .sy_flags = 0, .sy_thrcnt = SY_THR_STATIC },	/* 528 = rctl_add_rule */
	{ .sy_narg = AS(rctl_remove_rule_args), .sy_call = (sy_call_t *)sys_rctl_remove_rule, .sy_auevent = AUE_NULL, .sy_flags = 0, .sy_thrcnt = SY_THR_STATIC },	/* 529 = rctl_remove_rule */
	{ .sy_narg = AS(freebsd32_posix_fallocate_args), .sy_call = (sy_call_t *)freebsd32_posix_fallocate, .sy_auevent = AUE_POSIX_FALLOCATE, .sy_flags = SYF_CAPENABLED, .sy_thrcnt = SY_THR_STATIC },	/* 530 = freebsd32_posix_fallocate */
	{ .sy_narg = AS(freebsd32_posix_fadvise_args), .sy_call = (sy_call_t *)freebsd32_posix_fadvise, .sy_auevent = AUE_POSIX_FADVISE, .sy_flags = 0, .sy_thrcnt = SY_THR_STATIC },	/* 531 = freebsd32_posix_fadvise */
	{ .sy_narg = AS(freebsd32_wait6_args), .sy_call = (sy_call_t *)freebsd32_wait6, .sy_auevent = AUE_WAIT6, .sy_flags = 0, .sy_thrcnt = SY_THR_STATIC },	/* 532 = freebsd32_wait6 */
	{ .sy_narg = AS(cap_rights_limit_args), .sy_call = (sy_call_t *)sys_cap_rights_limit, .sy_auevent = AUE_CAP_RIGHTS_LIMIT, .sy_flags = SYF_CAPENABLED, .sy_thrcnt = SY_THR_STATIC },	/* 533 = cap_rights_limit */
	{ .sy_narg = AS(freebsd32_cap_ioctls_limit_args), .sy_call = (sy_call_t *)freebsd32_cap_ioctls_limit, .sy_auevent = AUE_CAP_IOCTLS_LIMIT, .sy_flags = SYF_CAPENABLED, .sy_thrcnt = SY_THR_STATIC },	/* 534 = freebsd32_cap_ioctls_limit */
	{ .sy_narg = AS(freebsd32_cap_ioctls_get_args), .sy_call = (sy_call_t *)freebsd32_cap_ioctls_get, .sy_auevent = AUE_CAP_IOCTLS_GET, .sy_flags = SYF_CAPENABLED, .sy_thrcnt = SY_THR_STATIC },	/* 535 = freebsd32_cap_ioctls_get */
	{ .sy_narg = AS(cap_fcntls_limit_args), .sy_call = (sy_call_t *)sys_cap_fcntls_limit, .sy_auevent = AUE_CAP_FCNTLS_LIMIT, .sy_flags = SYF_CAPENABLED, .sy_thrcnt = SY_THR_STATIC },	/* 536 = cap_fcntls_limit */
	{ .sy_narg = AS(cap_fcntls_get_args), .sy_call = (sy_call_t *)sys_cap_fcntls_get, .sy_auevent = AUE_CAP_FCNTLS_GET, .sy_flags = SYF_CAPENABLED, .sy_thrcnt = SY_THR_STATIC },	/* 537 = cap_fcntls_get */
	{ .sy_narg = AS(bindat_args), .sy_call = (sy_call_t *)sys_bindat, .sy_auevent = AUE_BINDAT, .sy_flags = SYF_CAPENABLED, .sy_thrcnt = SY_THR_STATIC },	/* 538 = bindat */
	{ .sy_narg = AS(connectat_args), .sy_call = (sy_call_t *)sys_connectat, .sy_auevent = AUE_CONNECTAT, .sy_flags = SYF_CAPENABLED, .sy_thrcnt = SY_THR_STATIC },	/* 539 = connectat */
	{ .sy_narg = AS(chflagsat_args), .sy_call = (sy_call_t *)sys_chflagsat, .sy_auevent = AUE_CHFLAGSAT, .sy_flags = SYF_CAPENABLED, .sy_thrcnt = SY_THR_STATIC },	/* 540 = chflagsat */
	{ .sy_narg = AS(accept4_args), .sy_call = (sy_call_t *)sys_accept4, .sy_auevent = AUE_ACCEPT, .sy_flags = SYF_CAPENABLED, .sy_thrcnt = SY_THR_STATIC },	/* 541 = accept4 */
	{ .sy_narg = AS(pipe2_args), .sy_call = (sy_call_t *)sys_pipe2, .sy_auevent = AUE_PIPE, .sy_flags = SYF_CAPENABLED, .sy_thrcnt = SY_THR_STATIC },	/* 542 = pipe2 */
	{ .sy_narg = AS(freebsd32_aio_mlock_args), .sy_call = (sy_call_t *)freebsd32_aio_mlock, .sy_auevent = AUE_AIO_MLOCK, .sy_flags = 0, .sy_thrcnt = SY_THR_STATIC },	/* 543 = freebsd32_aio_mlock */
	{ .sy_narg = AS(freebsd32_procctl_args), .sy_call = (sy_call_t *)freebsd32_procctl, .sy_auevent = AUE_PROCCTL, .sy_flags = 0, .sy_thrcnt = SY_THR_STATIC },	/* 544 = freebsd32_procctl */
	{ .sy_narg = AS(freebsd32_ppoll_args), .sy_call = (sy_call_t *)freebsd32_ppoll, .sy_auevent = AUE_POLL, .sy_flags = SYF_CAPENABLED, .sy_thrcnt = SY_THR_STATIC },	/* 545 = freebsd32_ppoll */
	{ .sy_narg = AS(freebsd32_futimens_args), .sy_call = (sy_call_t *)freebsd32_futimens, .sy_auevent = AUE_FUTIMES, .sy_flags = SYF_CAPENABLED, .sy_thrcnt = SY_THR_STATIC },	/* 546 = freebsd32_futimens */
	{ .sy_narg = AS(freebsd32_utimensat_args), .sy_call = (sy_call_t *)freebsd32_utimensat, .sy_auevent = AUE_FUTIMESAT, .sy_flags = SYF_CAPENABLED, .sy_thrcnt = SY_THR_STATIC },	/* 547 = freebsd32_utimensat */
	{ .sy_narg = 0, .sy_call = (sy_call_t *)nosys, .sy_auevent = AUE_NULL, .sy_flags = 0, .sy_thrcnt = SY_THR_ABSENT },			/* 548 = obsolete numa_getaffinity */
	{ .sy_narg = 0, .sy_call = (sy_call_t *)nosys, .sy_auevent = AUE_NULL, .sy_flags = 0, .sy_thrcnt = SY_THR_ABSENT },			/* 549 = obsolete numa_setaffinity */
	{ .sy_narg = AS(fdatasync_args), .sy_call = (sy_call_t *)sys_fdatasync, .sy_auevent = AUE_FSYNC, .sy_flags = SYF_CAPENABLED, .sy_thrcnt = SY_THR_STATIC },	/* 550 = fdatasync */
	{ .sy_narg = AS(freebsd32_fstat_args), .sy_call = (sy_call_t *)freebsd32_fstat, .sy_auevent = AUE_FSTAT, .sy_flags = SYF_CAPENABLED, .sy_thrcnt = SY_THR_STATIC },	/* 551 = freebsd32_fstat */
	{ .sy_narg = AS(freebsd32_fstatat_args), .sy_call = (sy_call_t *)freebsd32_fstatat, .sy_auevent = AUE_FSTATAT, .sy_flags = SYF_CAPENABLED, .sy_thrcnt = SY_THR_STATIC },	/* 552 = freebsd32_fstatat */
	{ .sy_narg = AS(freebsd32_fhstat_args), .sy_call = (sy_call_t *)freebsd32_fhstat, .sy_auevent = AUE_FHSTAT, .sy_flags = 0, .sy_thrcnt = SY_THR_STATIC },	/* 553 = freebsd32_fhstat */
	{ .sy_narg = AS(getdirentries_args), .sy_call = (sy_call_t *)sys_getdirentries, .sy_auevent = AUE_GETDIRENTRIES, .sy_flags = SYF_CAPENABLED, .sy_thrcnt = SY_THR_STATIC },	/* 554 = getdirentries */
	{ .sy_narg = AS(statfs_args), .sy_call = (sy_call_t *)sys_statfs, .sy_auevent = AUE_STATFS, .sy_flags = 0, .sy_thrcnt = SY_THR_STATIC },	/* 555 = statfs */
	{ .sy_narg = AS(fstatfs_args), .sy_call = (sy_call_t *)sys_fstatfs, .sy_auevent = AUE_FSTATFS, .sy_flags = SYF_CAPENABLED, .sy_thrcnt = SY_THR_STATIC },	/* 556 = fstatfs */
	{ .sy_narg = AS(freebsd32_getfsstat_args), .sy_call = (sy_call_t *)freebsd32_getfsstat, .sy_auevent = AUE_GETFSSTAT, .sy_flags = 0, .sy_thrcnt = SY_THR_STATIC },	/* 557 = freebsd32_getfsstat */
	{ .sy_narg = AS(fhstatfs_args), .sy_call = (sy_call_t *)sys_fhstatfs, .sy_auevent = AUE_FHSTATFS, .sy_flags = 0, .sy_thrcnt = SY_THR_STATIC },	/* 558 = fhstatfs */
	{ .sy_narg = AS(freebsd32_mknodat_args), .sy_call = (sy_call_t *)freebsd32_mknodat, .sy_auevent = AUE_MKNODAT, .sy_flags = SYF_CAPENABLED, .sy_thrcnt = SY_THR_STATIC },	/* 559 = freebsd32_mknodat */
	{ .sy_narg = AS(freebsd32_kevent_args), .sy_call = (sy_call_t *)freebsd32_kevent, .sy_auevent = AUE_KEVENT, .sy_flags = SYF_CAPENABLED, .sy_thrcnt = SY_THR_STATIC },	/* 560 = freebsd32_kevent */
	{ .sy_narg = AS(freebsd32_cpuset_getdomain_args), .sy_call = (sy_call_t *)freebsd32_cpuset_getdomain, .sy_auevent = AUE_NULL, .sy_flags = SYF_CAPENABLED, .sy_thrcnt = SY_THR_STATIC },	/* 561 = freebsd32_cpuset_getdomain */
	{ .sy_narg = AS(freebsd32_cpuset_setdomain_args), .sy_call = (sy_call_t *)freebsd32_cpuset_setdomain, .sy_auevent = AUE_NULL, .sy_flags = SYF_CAPENABLED, .sy_thrcnt = SY_THR_STATIC },	/* 562 = freebsd32_cpuset_setdomain */
	{ .sy_narg = AS(getrandom_args), .sy_call = (sy_call_t *)sys_getrandom, .sy_auevent = AUE_NULL, .sy_flags = SYF_CAPENABLED, .sy_thrcnt = SY_THR_STATIC },	/* 563 = getrandom */
	{ .sy_narg = AS(getfhat_args), .sy_call = (sy_call_t *)sys_getfhat, .sy_auevent = AUE_NULL, .sy_flags = 0, .sy_thrcnt = SY_THR_STATIC },	/* 564 = getfhat */
	{ .sy_narg = AS(fhlink_args), .sy_call = (sy_call_t *)sys_fhlink, .sy_auevent = AUE_NULL, .sy_flags = 0, .sy_thrcnt = SY_THR_STATIC },	/* 565 = fhlink */
	{ .sy_narg = AS(fhlinkat_args), .sy_call = (sy_call_t *)sys_fhlinkat, .sy_auevent = AUE_NULL, .sy_flags = 0, .sy_thrcnt = SY_THR_STATIC },	/* 566 = fhlinkat */
	{ .sy_narg = AS(fhreadlink_args), .sy_call = (sy_call_t *)sys_fhreadlink, .sy_auevent = AUE_NULL, .sy_flags = 0, .sy_thrcnt = SY_THR_STATIC },	/* 567 = fhreadlink */
	{ .sy_narg = AS(funlinkat_args), .sy_call = (sy_call_t *)sys_funlinkat, .sy_auevent = AUE_UNLINKAT, .sy_flags = SYF_CAPENABLED, .sy_thrcnt = SY_THR_STATIC },	/* 568 = funlinkat */
	{ .sy_narg = AS(copy_file_range_args), .sy_call = (sy_call_t *)sys_copy_file_range, .sy_auevent = AUE_NULL, .sy_flags = SYF_CAPENABLED, .sy_thrcnt = SY_THR_STATIC },	/* 569 = copy_file_range */
	{ .sy_narg = AS(freebsd32___sysctlbyname_args), .sy_call = (sy_call_t *)freebsd32___sysctlbyname, .sy_auevent = AUE_SYSCTL, .sy_flags = SYF_CAPENABLED, .sy_thrcnt = SY_THR_STATIC },	/* 570 = freebsd32___sysctlbyname */
	{ .sy_narg = AS(shm_open2_args), .sy_call = (sy_call_t *)sys_shm_open2, .sy_auevent = AUE_SHMOPEN, .sy_flags = SYF_CAPENABLED, .sy_thrcnt = SY_THR_STATIC },	/* 571 = shm_open2 */
	{ .sy_narg = AS(shm_rename_args), .sy_call = (sy_call_t *)sys_shm_rename, .sy_auevent = AUE_SHMRENAME, .sy_flags = 0, .sy_thrcnt = SY_THR_STATIC },	/* 572 = shm_rename */
	{ .sy_narg = AS(sigfastblock_args), .sy_call = (sy_call_t *)sys_sigfastblock, .sy_auevent = AUE_NULL, .sy_flags = SYF_CAPENABLED, .sy_thrcnt = SY_THR_STATIC },	/* 573 = sigfastblock */
	{ .sy_narg = AS(__realpathat_args), .sy_call = (sy_call_t *)sys___realpathat, .sy_auevent = AUE_REALPATHAT, .sy_flags = 0, .sy_thrcnt = SY_THR_STATIC },	/* 574 = __realpathat */
	{ .sy_narg = AS(close_range_args), .sy_call = (sy_call_t *)sys_close_range, .sy_auevent = AUE_CLOSERANGE, .sy_flags = SYF_CAPENABLED, .sy_thrcnt = SY_THR_STATIC },	/* 575 = close_range */
	{ .sy_narg = AS(rpctls_syscall_args), .sy_call = (sy_call_t *)lkmressys, .sy_auevent = AUE_NULL, .sy_flags = 0, .sy_thrcnt = SY_THR_ABSENT },	/* 576 = rpctls_syscall */
	{ .sy_narg = AS(freebsd32___specialfd_args), .sy_call = (sy_call_t *)freebsd32___specialfd, .sy_auevent = AUE_SPECIALFD, .sy_flags = SYF_CAPENABLED, .sy_thrcnt = SY_THR_STATIC },	/* 577 = freebsd32___specialfd */
	{ .sy_narg = AS(freebsd32_aio_writev_args), .sy_call = (sy_call_t *)freebsd32_aio_writev, .sy_auevent = AUE_AIO_WRITEV, .sy_flags = SYF_CAPENABLED, .sy_thrcnt = SY_THR_STATIC },	/* 578 = freebsd32_aio_writev */
	{ .sy_narg = AS(freebsd32_aio_readv_args), .sy_call = (sy_call_t *)freebsd32_aio_readv, .sy_auevent = AUE_AIO_READV, .sy_flags = SYF_CAPENABLED, .sy_thrcnt = SY_THR_STATIC },	/* 579 = freebsd32_aio_readv */
	{ .sy_narg = AS(fspacectl_args), .sy_call = (sy_call_t *)sys_fspacectl, .sy_auevent = AUE_FSPACECTL, .sy_flags = SYF_CAPENABLED, .sy_thrcnt = SY_THR_STATIC },	/* 580 = fspacectl */
	{ .sy_narg = 0, .sy_call = (sy_call_t *)sys_sched_getcpu, .sy_auevent = AUE_NULL, .sy_flags = SYF_CAPENABLED, .sy_thrcnt = SY_THR_STATIC },	/* 581 = sched_getcpu */
};<|MERGE_RESOLUTION|>--- conflicted
+++ resolved
@@ -529,21 +529,8 @@
 	{ .sy_narg = 0, .sy_call = (sy_call_t *)nosys, .sy_auevent = AUE_NULL, .sy_flags = 0, .sy_thrcnt = SY_THR_ABSENT },			/* 470 = reserved for local use */
 	{ .sy_narg = AS(sctp_peeloff_args), .sy_call = (sy_call_t *)lkmressys, .sy_auevent = AUE_NULL, .sy_flags = SYF_CAPENABLED, .sy_thrcnt = SY_THR_ABSENT },	/* 471 = sctp_peeloff */
 	{ .sy_narg = AS(sctp_generic_sendmsg_args), .sy_call = (sy_call_t *)lkmressys, .sy_auevent = AUE_NULL, .sy_flags = SYF_CAPENABLED, .sy_thrcnt = SY_THR_ABSENT },	/* 472 = sctp_generic_sendmsg */
-<<<<<<< HEAD
 	{ .sy_narg = AS(freebsd32_sctp_generic_sendmsg_iov_args), .sy_call = (sy_call_t *)lkmressys, .sy_auevent = AUE_NULL, .sy_flags = SYF_CAPENABLED, .sy_thrcnt = SY_THR_ABSENT },	/* 473 = freebsd32_sctp_generic_sendmsg_iov */
 	{ .sy_narg = AS(freebsd32_sctp_generic_recvmsg_args), .sy_call = (sy_call_t *)lkmressys, .sy_auevent = AUE_NULL, .sy_flags = SYF_CAPENABLED, .sy_thrcnt = SY_THR_ABSENT },	/* 474 = freebsd32_sctp_generic_recvmsg */
-#ifdef PAD64_REQUIRED
-	{ .sy_narg = AS(freebsd32_pread_args), .sy_call = (sy_call_t *)freebsd32_pread, .sy_auevent = AUE_PREAD, .sy_flags = SYF_CAPENABLED, .sy_thrcnt = SY_THR_STATIC },	/* 475 = freebsd32_pread */
-	{ .sy_narg = AS(freebsd32_pwrite_args), .sy_call = (sy_call_t *)freebsd32_pwrite, .sy_auevent = AUE_PWRITE, .sy_flags = SYF_CAPENABLED, .sy_thrcnt = SY_THR_STATIC },	/* 476 = freebsd32_pwrite */
-	{ .sy_narg = AS(freebsd32_mmap_args), .sy_call = (sy_call_t *)freebsd32_mmap, .sy_auevent = AUE_MMAP, .sy_flags = SYF_CAPENABLED, .sy_thrcnt = SY_THR_STATIC },	/* 477 = freebsd32_mmap */
-	{ .sy_narg = AS(freebsd32_lseek_args), .sy_call = (sy_call_t *)freebsd32_lseek, .sy_auevent = AUE_LSEEK, .sy_flags = SYF_CAPENABLED, .sy_thrcnt = SY_THR_STATIC },	/* 478 = freebsd32_lseek */
-	{ .sy_narg = AS(freebsd32_truncate_args), .sy_call = (sy_call_t *)freebsd32_truncate, .sy_auevent = AUE_TRUNCATE, .sy_flags = 0, .sy_thrcnt = SY_THR_STATIC },	/* 479 = freebsd32_truncate */
-	{ .sy_narg = AS(freebsd32_ftruncate_args), .sy_call = (sy_call_t *)freebsd32_ftruncate, .sy_auevent = AUE_FTRUNCATE, .sy_flags = SYF_CAPENABLED, .sy_thrcnt = SY_THR_STATIC },	/* 480 = freebsd32_ftruncate */
-#else
-=======
-	{ .sy_narg = AS(sctp_generic_sendmsg_iov_args), .sy_call = (sy_call_t *)lkmressys, .sy_auevent = AUE_NULL, .sy_flags = SYF_CAPENABLED, .sy_thrcnt = SY_THR_ABSENT },	/* 473 = sctp_generic_sendmsg_iov */
-	{ .sy_narg = AS(sctp_generic_recvmsg_args), .sy_call = (sy_call_t *)lkmressys, .sy_auevent = AUE_NULL, .sy_flags = SYF_CAPENABLED, .sy_thrcnt = SY_THR_ABSENT },	/* 474 = sctp_generic_recvmsg */
->>>>>>> 30bc335a
 	{ .sy_narg = AS(freebsd32_pread_args), .sy_call = (sy_call_t *)freebsd32_pread, .sy_auevent = AUE_PREAD, .sy_flags = SYF_CAPENABLED, .sy_thrcnt = SY_THR_STATIC },	/* 475 = freebsd32_pread */
 	{ .sy_narg = AS(freebsd32_pwrite_args), .sy_call = (sy_call_t *)freebsd32_pwrite, .sy_auevent = AUE_PWRITE, .sy_flags = SYF_CAPENABLED, .sy_thrcnt = SY_THR_STATIC },	/* 476 = freebsd32_pwrite */
 	{ .sy_narg = AS(freebsd32_mmap_args), .sy_call = (sy_call_t *)freebsd32_mmap, .sy_auevent = AUE_MMAP, .sy_flags = SYF_CAPENABLED, .sy_thrcnt = SY_THR_STATIC },	/* 477 = freebsd32_mmap */
