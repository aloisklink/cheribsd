--- conflicted
+++ resolved
@@ -78,13 +78,8 @@
 	/* link */
 	case 9: {
 		struct link_args *p = params;
-<<<<<<< HEAD
-		uarg[0] = (intptr_t) p->path; /* char * */
-		uarg[1] = (intptr_t) p->to; /* const char * */
-=======
-		uarg[0] = (intptr_t)p->path; /* const char * */
-		uarg[1] = (intptr_t)p->link; /* const char * */
->>>>>>> 2c9764f3
+		uarg[0] = (intptr_t)p->path; /* char * */
+		uarg[1] = (intptr_t)p->to; /* const char * */
 		*n_args = 2;
 		break;
 	}
@@ -1292,8 +1287,8 @@
 	/* kbounce */
 	case 258: {
 		struct kbounce_args *p = params;
-		uarg[0] = (intptr_t) p->src; /* void * */
-		uarg[1] = (intptr_t) p->dst; /* void * */
+		uarg[0] = (intptr_t)p->src; /* void * */
+		uarg[1] = (intptr_t)p->dst; /* void * */
 		uarg[2] = p->len; /* size_t */
 		iarg[3] = p->flags; /* int */
 		*n_args = 4;
@@ -1462,11 +1457,7 @@
 	case 316: {
 		struct freebsd32_aio_cancel_args *p = params;
 		iarg[0] = p->fd; /* int */
-<<<<<<< HEAD
-		uarg[1] = (intptr_t) p->aiocbp; /* struct aiocb32 * */
-=======
-		uarg[1] = (intptr_t)p->aiocbp; /* struct aiocb * */
->>>>>>> 2c9764f3
+		uarg[1] = (intptr_t)p->aiocbp; /* struct aiocb32 * */
 		*n_args = 2;
 		break;
 	}
@@ -1611,28 +1602,17 @@
 	/* freebsd32_sigtimedwait */
 	case 345: {
 		struct freebsd32_sigtimedwait_args *p = params;
-<<<<<<< HEAD
-		uarg[0] = (intptr_t) p->set; /* const sigset_t * */
-		uarg[1] = (intptr_t) p->info; /* struct siginfo32 * */
-		uarg[2] = (intptr_t) p->timeout; /* const struct timespec * */
-=======
 		uarg[0] = (intptr_t)p->set; /* const sigset_t * */
-		uarg[1] = (intptr_t)p->info; /* siginfo_t * */
+		uarg[1] = (intptr_t)p->info; /* struct siginfo32 * */
 		uarg[2] = (intptr_t)p->timeout; /* const struct timespec * */
->>>>>>> 2c9764f3
 		*n_args = 3;
 		break;
 	}
 	/* freebsd32_sigwaitinfo */
 	case 346: {
 		struct freebsd32_sigwaitinfo_args *p = params;
-<<<<<<< HEAD
-		uarg[0] = (intptr_t) p->set; /* const sigset_t * */
-		uarg[1] = (intptr_t) p->info; /* struct siginfo32 * */
-=======
 		uarg[0] = (intptr_t)p->set; /* const sigset_t * */
-		uarg[1] = (intptr_t)p->info; /* siginfo_t * */
->>>>>>> 2c9764f3
+		uarg[1] = (intptr_t)p->info; /* struct siginfo32 * */
 		*n_args = 2;
 		break;
 	}
@@ -1904,28 +1884,17 @@
 	}
 	/* ksem_init */
 	case 404: {
-<<<<<<< HEAD
 		struct ksem_init_args *p = params;
-		uarg[0] = (intptr_t) p->idp; /* uint32_t * */
-=======
-		struct freebsd32_ksem_init_args *p = params;
-		uarg[0] = (intptr_t)p->idp; /* semid_t * */
->>>>>>> 2c9764f3
+		uarg[0] = (intptr_t)p->idp; /* uint32_t * */
 		uarg[1] = p->value; /* unsigned int */
 		*n_args = 2;
 		break;
 	}
 	/* ksem_open */
 	case 405: {
-<<<<<<< HEAD
 		struct ksem_open_args *p = params;
-		uarg[0] = (intptr_t) p->idp; /* uint32_t * */
-		uarg[1] = (intptr_t) p->name; /* const char * */
-=======
-		struct freebsd32_ksem_open_args *p = params;
-		uarg[0] = (intptr_t)p->idp; /* semid_t * */
+		uarg[0] = (intptr_t)p->idp; /* uint32_t * */
 		uarg[1] = (intptr_t)p->name; /* const char * */
->>>>>>> 2c9764f3
 		iarg[2] = p->oflag; /* int */
 		iarg[3] = p->mode; /* mode_t */
 		uarg[4] = p->value; /* unsigned int */
@@ -1997,46 +1966,29 @@
 	/* freebsd32_sigreturn */
 	case 417: {
 		struct freebsd32_sigreturn_args *p = params;
-<<<<<<< HEAD
-		uarg[0] = (intptr_t) p->sigcntxp; /* const struct __ucontext32 * */
-=======
-		uarg[0] = (intptr_t)p->sigcntxp; /* const struct freebsd32_ucontext * */
->>>>>>> 2c9764f3
+		uarg[0] = (intptr_t)p->sigcntxp; /* const struct __ucontext32 * */
 		*n_args = 1;
 		break;
 	}
 	/* freebsd32_getcontext */
 	case 421: {
 		struct freebsd32_getcontext_args *p = params;
-<<<<<<< HEAD
-		uarg[0] = (intptr_t) p->ucp; /* struct __ucontext32 * */
-=======
-		uarg[0] = (intptr_t)p->ucp; /* struct freebsd32_ucontext * */
->>>>>>> 2c9764f3
+		uarg[0] = (intptr_t)p->ucp; /* struct __ucontext32 * */
 		*n_args = 1;
 		break;
 	}
 	/* freebsd32_setcontext */
 	case 422: {
 		struct freebsd32_setcontext_args *p = params;
-<<<<<<< HEAD
-		uarg[0] = (intptr_t) p->ucp; /* const struct __ucontext32 * */
-=======
-		uarg[0] = (intptr_t)p->ucp; /* const struct freebsd32_ucontext * */
->>>>>>> 2c9764f3
+		uarg[0] = (intptr_t)p->ucp; /* const struct __ucontext32 * */
 		*n_args = 1;
 		break;
 	}
 	/* freebsd32_swapcontext */
 	case 423: {
 		struct freebsd32_swapcontext_args *p = params;
-<<<<<<< HEAD
-		uarg[0] = (intptr_t) p->oucp; /* struct __ucontext32 * */
-		uarg[1] = (intptr_t) p->ucp; /* const struct __ucontext32 * */
-=======
-		uarg[0] = (intptr_t)p->oucp; /* struct freebsd32_ucontext * */
-		uarg[1] = (intptr_t)p->ucp; /* const struct freebsd32_ucontext * */
->>>>>>> 2c9764f3
+		uarg[0] = (intptr_t)p->oucp; /* struct __ucontext32 * */
+		uarg[1] = (intptr_t)p->ucp; /* const struct __ucontext32 * */
 		*n_args = 2;
 		break;
 	}
@@ -2383,11 +2335,7 @@
 	case 473: {
 		struct freebsd32_sctp_generic_sendmsg_iov_args *p = params;
 		iarg[0] = p->sd; /* int */
-<<<<<<< HEAD
-		uarg[1] = (intptr_t) p->iov; /* struct iovec32 * */
-=======
-		uarg[1] = (intptr_t)p->iov; /* struct iovec * */
->>>>>>> 2c9764f3
+		uarg[1] = (intptr_t)p->iov; /* struct iovec32 * */
 		iarg[2] = p->iovlen; /* int */
 		uarg[3] = (intptr_t)p->to; /* struct sockaddr * */
 		iarg[4] = p->tolen; /* __socklen_t */
@@ -2400,11 +2348,7 @@
 	case 474: {
 		struct freebsd32_sctp_generic_recvmsg_args *p = params;
 		iarg[0] = p->sd; /* int */
-<<<<<<< HEAD
-		uarg[1] = (intptr_t) p->iov; /* struct iovec32 * */
-=======
-		uarg[1] = (intptr_t)p->iov; /* struct iovec * */
->>>>>>> 2c9764f3
+		uarg[1] = (intptr_t)p->iov; /* struct iovec32 * */
 		iarg[2] = p->iovlen; /* int */
 		uarg[3] = (intptr_t)p->from; /* struct sockaddr * */
 		uarg[4] = (intptr_t)p->fromlenaddr; /* __socklen_t * */
@@ -2766,7 +2710,7 @@
 	/* gssd_syscall */
 	case 505: {
 		struct gssd_syscall_args *p = params;
-		uarg[0] = (intptr_t) p->path; /* char * */
+		uarg[0] = (intptr_t)p->path; /* char * */
 		*n_args = 1;
 		break;
 	}
@@ -2988,13 +2932,8 @@
 		uarg[3] = p->id2; /* uint32_t */
 		uarg[4] = (intptr_t)p->status; /* int * */
 		iarg[5] = p->options; /* int */
-<<<<<<< HEAD
-		uarg[6] = (intptr_t) p->wrusage; /* struct wrusage32 * */
-		uarg[7] = (intptr_t) p->info; /* struct siginfo32 * */
-=======
 		uarg[6] = (intptr_t)p->wrusage; /* struct wrusage32 * */
-		uarg[7] = (intptr_t)p->info; /* siginfo_t * */
->>>>>>> 2c9764f3
+		uarg[7] = (intptr_t)p->info; /* struct siginfo32 * */
 		*n_args = 8;
 		break;
 	}
@@ -3030,13 +2969,8 @@
 		uarg[2] = p->id2; /* uint32_t */
 		uarg[3] = (intptr_t)p->status; /* int * */
 		iarg[4] = p->options; /* int */
-<<<<<<< HEAD
-		uarg[5] = (intptr_t) p->wrusage; /* struct wrusage32 * */
-		uarg[6] = (intptr_t) p->info; /* struct siginfo32 * */
-=======
 		uarg[5] = (intptr_t)p->wrusage; /* struct wrusage32 * */
-		uarg[6] = (intptr_t)p->info; /* siginfo_t * */
->>>>>>> 2c9764f3
+		uarg[6] = (intptr_t)p->info; /* struct siginfo32 * */
 		*n_args = 7;
 		break;
 	}
@@ -5519,7 +5453,7 @@
 		break;
 	/* kbounce */
 	case 258:
-		switch(ndx) {
+		switch (ndx) {
 		case 0:
 			p = "userland void *";
 			break;
@@ -7990,7 +7924,7 @@
 		break;
 	/* gssd_syscall */
 	case 505:
-		switch(ndx) {
+		switch (ndx) {
 		case 0:
 			p = "userland char *";
 			break;
