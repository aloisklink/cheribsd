--- conflicted
+++ resolved
@@ -79,13 +79,8 @@
 	/* link */
 	case 9: {
 		struct link_args *p = params;
-<<<<<<< HEAD
-		uarg[0] = (intptr_t)p->path; /* const char * */
-		uarg[1] = (intptr_t)p->to; /* const char * */
-=======
 		uarg[a++] = (intptr_t)p->path; /* const char * */
-		uarg[a++] = (intptr_t)p->link; /* const char * */
->>>>>>> 6b7c23a0
+		uarg[a++] = (intptr_t)p->to; /* const char * */
 		*n_args = 2;
 		break;
 	}
@@ -1300,10 +1295,10 @@
 	/* kbounce */
 	case 258: {
 		struct kbounce_args *p = params;
-		uarg[0] = (intptr_t)p->src; /* void * */
-		uarg[1] = (intptr_t)p->dst; /* void * */
-		uarg[2] = p->len; /* size_t */
-		iarg[3] = p->flags; /* int */
+		uarg[a++] = (intptr_t)p->src; /* void * */
+		uarg[a++] = (intptr_t)p->dst; /* void * */
+		uarg[a++] = p->len; /* size_t */
+		iarg[a++] = p->flags; /* int */
 		*n_args = 4;
 		break;
 	}
@@ -1495,15 +1490,9 @@
 	}
 	/* freebsd32_aio_cancel */
 	case 316: {
-<<<<<<< HEAD
 		struct freebsd32_aio_cancel_args *p = params;
-		iarg[0] = p->fd; /* int */
-		uarg[1] = (intptr_t)p->aiocbp; /* struct aiocb32 * */
-=======
-		struct aio_cancel_args *p = params;
 		iarg[a++] = p->fd; /* int */
 		uarg[a++] = (intptr_t)p->aiocbp; /* struct aiocb32 * */
->>>>>>> 6b7c23a0
 		*n_args = 2;
 		break;
 	}
@@ -1894,78 +1883,47 @@
 	/* ksem_close */
 	case 400: {
 		struct ksem_close_args *p = params;
-<<<<<<< HEAD
-		iarg[0] = p->id; /* semid_t */
-=======
-		iarg[a++] = p->id; /* int32_t */
->>>>>>> 6b7c23a0
+		iarg[a++] = p->id; /* semid_t */
 		*n_args = 1;
 		break;
 	}
 	/* ksem_post */
 	case 401: {
 		struct ksem_post_args *p = params;
-<<<<<<< HEAD
-		iarg[0] = p->id; /* semid_t */
-=======
-		iarg[a++] = p->id; /* int32_t */
->>>>>>> 6b7c23a0
+		iarg[a++] = p->id; /* semid_t */
 		*n_args = 1;
 		break;
 	}
 	/* ksem_wait */
 	case 402: {
 		struct ksem_wait_args *p = params;
-<<<<<<< HEAD
-		iarg[0] = p->id; /* semid_t */
-=======
-		iarg[a++] = p->id; /* int32_t */
->>>>>>> 6b7c23a0
+		iarg[a++] = p->id; /* semid_t */
 		*n_args = 1;
 		break;
 	}
 	/* ksem_trywait */
 	case 403: {
 		struct ksem_trywait_args *p = params;
-<<<<<<< HEAD
-		iarg[0] = p->id; /* semid_t */
-=======
-		iarg[a++] = p->id; /* int32_t */
->>>>>>> 6b7c23a0
+		iarg[a++] = p->id; /* semid_t */
 		*n_args = 1;
 		break;
 	}
 	/* ksem_init */
 	case 404: {
-<<<<<<< HEAD
 		struct ksem_init_args *p = params;
-		uarg[0] = (intptr_t)p->idp; /* semid_t * */
-		uarg[1] = p->value; /* unsigned int */
-=======
-		struct freebsd32_ksem_init_args *p = params;
-		uarg[a++] = (intptr_t)p->idp; /* int32_t * */
+		uarg[a++] = (intptr_t)p->idp; /* semid_t * */
 		uarg[a++] = p->value; /* unsigned int */
->>>>>>> 6b7c23a0
 		*n_args = 2;
 		break;
 	}
 	/* ksem_open */
 	case 405: {
-<<<<<<< HEAD
 		struct ksem_open_args *p = params;
-		uarg[0] = (intptr_t)p->idp; /* semid_t * */
-		uarg[1] = (intptr_t)p->name; /* const char * */
-		iarg[2] = p->oflag; /* int */
-		iarg[3] = p->mode; /* mode_t */
-		uarg[4] = p->value; /* unsigned int */
-=======
-		struct freebsd32_ksem_open_args *p = params;
-		uarg[a++] = (intptr_t)p->idp; /* int32_t * */
+		uarg[a++] = (intptr_t)p->idp; /* semid_t * */
 		uarg[a++] = (intptr_t)p->name; /* const char * */
 		iarg[a++] = p->oflag; /* int */
 		iarg[a++] = p->mode; /* mode_t */
 		uarg[a++] = p->value; /* unsigned int */
->>>>>>> 6b7c23a0
 		*n_args = 5;
 		break;
 	}
@@ -2408,17 +2366,7 @@
 	}
 	/* freebsd32_sctp_generic_sendmsg_iov */
 	case 473: {
-<<<<<<< HEAD
 		struct freebsd32_sctp_generic_sendmsg_iov_args *p = params;
-		iarg[0] = p->sd; /* int */
-		uarg[1] = (intptr_t)p->iov; /* struct iovec32 * */
-		iarg[2] = p->iovlen; /* int */
-		uarg[3] = (intptr_t)p->to; /* const struct sockaddr * */
-		iarg[4] = p->tolen; /* __socklen_t */
-		uarg[5] = (intptr_t)p->sinfo; /* struct sctp_sndrcvinfo * */
-		iarg[6] = p->flags; /* int */
-=======
-		struct sctp_generic_sendmsg_iov_args *p = params;
 		iarg[a++] = p->sd; /* int */
 		uarg[a++] = (intptr_t)p->iov; /* struct iovec32 * */
 		iarg[a++] = p->iovlen; /* int */
@@ -2426,23 +2374,12 @@
 		iarg[a++] = p->tolen; /* __socklen_t */
 		uarg[a++] = (intptr_t)p->sinfo; /* struct sctp_sndrcvinfo * */
 		iarg[a++] = p->flags; /* int */
->>>>>>> 6b7c23a0
 		*n_args = 7;
 		break;
 	}
 	/* freebsd32_sctp_generic_recvmsg */
 	case 474: {
-<<<<<<< HEAD
 		struct freebsd32_sctp_generic_recvmsg_args *p = params;
-		iarg[0] = p->sd; /* int */
-		uarg[1] = (intptr_t)p->iov; /* struct iovec32 * */
-		iarg[2] = p->iovlen; /* int */
-		uarg[3] = (intptr_t)p->from; /* struct sockaddr * */
-		uarg[4] = (intptr_t)p->fromlenaddr; /* __socklen_t * */
-		uarg[5] = (intptr_t)p->sinfo; /* struct sctp_sndrcvinfo * */
-		uarg[6] = (intptr_t)p->msg_flags; /* int * */
-=======
-		struct sctp_generic_recvmsg_args *p = params;
 		iarg[a++] = p->sd; /* int */
 		uarg[a++] = (intptr_t)p->iov; /* struct iovec32 * */
 		iarg[a++] = p->iovlen; /* int */
@@ -2450,7 +2387,6 @@
 		uarg[a++] = (intptr_t)p->fromlenaddr; /* __socklen_t * */
 		uarg[a++] = (intptr_t)p->sinfo; /* struct sctp_sndrcvinfo * */
 		uarg[a++] = (intptr_t)p->msg_flags; /* int * */
->>>>>>> 6b7c23a0
 		*n_args = 7;
 		break;
 	}
@@ -3500,17 +3436,10 @@
 	}
 	/* freebsd32___specialfd */
 	case 577: {
-<<<<<<< HEAD
 		struct freebsd32___specialfd_args *p = params;
-		iarg[0] = p->type; /* int */
-		uarg[1] = (intptr_t)p->req; /* const void * */
-		uarg[2] = p->len; /* size_t */
-=======
-		struct __specialfd_args *p = params;
 		iarg[a++] = p->type; /* int */
 		uarg[a++] = (intptr_t)p->req; /* const void * */
 		uarg[a++] = p->len; /* size_t */
->>>>>>> 6b7c23a0
 		*n_args = 3;
 		break;
 	}
