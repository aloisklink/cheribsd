--- conflicted
+++ resolved
@@ -493,16 +493,9 @@
 257	AUE_LIO_LISTIO	STD	{ int freebsd32_lio_listio(int mode, \
 				    struct aiocb32 * const *acb_list, \
 				    int nent, struct sigevent32 *sig); }
-<<<<<<< HEAD
 258	AUE_NULL	NOPROTO	{ int kbounce(void *src, void *dst, \
 				    size_t len, int flags); }
 259	AUE_NULL	UNIMPL	nosys
-=======
-258	AUE_AIO_WRITEV	STD	{ int freebsd32_aio_writev( \
-				    struct aiocb32 *aiocbp); }
-259	AUE_AIO_READV	STD	{ int freebsd32_aio_readv( \
-				    struct aiocb32 *aiocbp); }
->>>>>>> 022ca2fc
 260	AUE_NULL	UNIMPL	nosys
 261	AUE_NULL	UNIMPL	nosys
 262	AUE_NULL	UNIMPL	nosys
@@ -1178,5 +1171,9 @@
 				    const char *path); }
 577	AUE_SPECIALFD	STD	{ int freebsd32___specialfd(int type, const void *req, \
 				    size_t len); }
+578	AUE_AIO_WRITEV	STD	{ int freebsd32_aio_writev( \
+				    struct aiocb32 *aiocbp); }
+579	AUE_AIO_READV	STD	{ int freebsd32_aio_readv( \
+				    struct aiocb32 *aiocbp); }
 
 ; vim: syntax=off