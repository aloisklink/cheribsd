--- conflicted
+++ resolved
@@ -866,13 +866,8 @@
 				    int sd, void *msg, int mlen, \
 				    const struct sockaddr *to, __socklen_t tolen, \
 				    struct sctp_sndrcvinfo *sinfo, int flags); }
-<<<<<<< HEAD
 473	AUE_SCTP_GENERIC_SENDMSG_IOV	NOSTD	{ int freebsd32_sctp_generic_sendmsg_iov(int sd, struct iovec32 *iov, int iovlen, \
-				    struct sockaddr *to, __socklen_t tolen, \
-=======
-473	AUE_SCTP_GENERIC_SENDMSG_IOV	NOPROTO|NOSTD	{ int sctp_generic_sendmsg_iov(int sd, struct iovec *iov, int iovlen, \
 				    const struct sockaddr *to, __socklen_t tolen, \
->>>>>>> a944d28d
 				    struct sctp_sndrcvinfo *sinfo, int flags); }
 474	AUE_SCTP_GENERIC_RECVMSG	NOSTD	{ int freebsd32_sctp_generic_recvmsg(int sd, struct iovec32 *iov, int iovlen, \
 				    struct sockaddr * from, __socklen_t *fromlenaddr, \
@@ -983,11 +978,7 @@
 				    int flag); }
 504	AUE_POSIX_OPENPT	NOPROTO	{ int posix_openpt(int flags); }
 ; 505 is initialised by the kgssapi code, if present.
-<<<<<<< HEAD
-505	AUE_NULL	NOPROTO|NOSTD	{ int gssd_syscall(_In_z_ char *path); }
-=======
-505	AUE_NULL	NOPROTO|NOSTD	{ int gssd_syscall(const char *path); }
->>>>>>> a944d28d
+505	AUE_NULL	NOPROTO|NOSTD	{ int gssd_syscall(_In_z_ const char *path); }
 506	AUE_JAIL_GET	STD	{ int freebsd32_jail_get(struct iovec32 *iovp, \
 				    unsigned int iovcnt, int flags); }
 507	AUE_JAIL_SET	STD	{ int freebsd32_jail_set(struct iovec32 *iovp, \
