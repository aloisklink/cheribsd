 $FreeBSD$
;	from: @(#)syscalls.master	8.2 (Berkeley) 1/13/94
;	from: src/sys/kern/syscalls.master 1.107
;
; System call name/number master file.
; Processed to created init_sysent.c, syscalls.c and syscall.h.

; Columns: number audit type name alt{name,tag,rtyp}/comments
;	number	system call number, must be in order
;	audit	the audit event associated with the system call
;		A value of AUE_NULL means no auditing, but it also means that
;		there is no audit event for the call at this time. For the
;		case where the event exists, but we don't want auditing, the
;		event should be #defined to AUE_NULL in audit_kevents.h.
;	type	one of STD, OBSOL, UNIMPL, COMPAT, COMPAT4, COMPAT6,
;		COMPAT7, COMPAT11, NODEF, NOARGS, NOPROTO, NOSTD
;		The COMPAT* options may be combined with one or more NO*
;		options separated by '|' with no spaces (e.g. COMPAT|NOARGS)
;	name	pseudo-prototype of syscall routine
;		If one of the following alts is different, then all appear:
;	altname	name of system call if different
;	alttag	name of args struct tag if different from [o]`name'"_args"
;	altrtyp	return type if not int (bogus - syscalls always return int)
;		for UNIMPL/OBSOL, name continues with comments

; types:
;	STD	always included
;	COMPAT	included on COMPAT #ifdef
;	COMPAT4	included on COMPAT_FREEBSD4 #ifdef (FreeBSD 4 compat)
;	COMPAT6	included on COMPAT_FREEBSD6 #ifdef (FreeBSD 6 compat)
;	COMPAT7	included on COMPAT_FREEBSD7 #ifdef (FreeBSD 7 compat)
;	COMPAT10 included on COMPAT_FREEBSD10 #ifdef (FreeBSD 10 compat)
;	COMPAT11 included on COMPAT_FREEBSD11 #ifdef (FreeBSD 11 compat)
;	OBSOL	obsolete, not included in system, only specifies name
;	UNIMPL	not implemented, placeholder only
;	NOSTD	implemented but as a lkm that can be statically
;		compiled in; sysent entry will be filled with lkmressys
;		so the SYSCALL_MODULE macro works
;	NOARGS	same as STD except do not create structure in sys/sysproto.h
;	NODEF	same as STD except only have the entry in the syscall table
;		added.  Meaning - do not create structure or function
;		prototype in sys/sysproto.h
;	NOPROTO	same as STD except do not create structure or
;		function prototype in sys/sysproto.h.  Does add a
;		definition to syscall.h besides adding a sysent.

; #ifdef's, etc. may be included, and are copied to the output files.

#include <sys/param.h>
#include <sys/sysent.h>
#include <sys/sysproto.h>
#include <sys/mount.h>
#include <sys/socket.h>
#include <compat/freebsd32/freebsd32.h>
#include <compat/freebsd32/freebsd32_proto.h>

#if !defined(PAD64_REQUIRED) && (defined(__powerpc__) || defined(__mips__))
#define PAD64_REQUIRED
#endif

; Reserved/unimplemented system calls in the range 0-150 inclusive
; are reserved for use in future Berkeley releases.
; Additional system calls implemented in vendor and other
; redistributions should be placed in the reserved range at the end
; of the current calls.

0	AUE_NULL	NOPROTO	{ int nosys(void); } syscall nosys_args int
1	AUE_EXIT	NOPROTO	{ void sys_exit(int rval); } exit \
				    sys_exit_args void
2	AUE_FORK	NOPROTO	{ int fork(void); }
3	AUE_READ	NOPROTO	{ ssize_t read(int fd, void *buf, \
				    size_t nbyte); }
4	AUE_WRITE	NOPROTO	{ ssize_t write(int fd, const void *buf, \
				    size_t nbyte); }
5	AUE_OPEN_RWTC	NOPROTO	{ int open(const char *path, int flags, \
				    mode_t mode); }
6	AUE_CLOSE	NOPROTO	{ int close(int fd); }
7	AUE_WAIT4	STD	{ int freebsd32_wait4(int pid, int *status, \
				    int options, struct rusage32 *rusage); }
8	AUE_CREAT	OBSOL	old creat
<<<<<<< HEAD
9	AUE_LINK	NOPROTO	{ int link(char *path, char *to); }
10	AUE_UNLINK	NOPROTO	{ int unlink(char *path); }
=======
9	AUE_LINK	NOPROTO	{ int link(const char *path, \
				    const char *link); }
10	AUE_UNLINK	NOPROTO	{ int unlink(const char *path); }
>>>>>>> f101633f
11	AUE_NULL	OBSOL	execv
12	AUE_CHDIR	NOPROTO	{ int chdir(const char *path); }
13	AUE_FCHDIR	NOPROTO	{ int fchdir(int fd); }
14	AUE_MKNOD	COMPAT11 { int freebsd32_mknod(const char *path, \
					int mode, int dev); }
15	AUE_CHMOD	NOPROTO	{ int chmod(const char *path, mode_t mode); }
16	AUE_CHOWN	NOPROTO	{ int chown(const char *path, int uid, int gid); }
17	AUE_NULL	NOPROTO	{ caddr_t break(char *nsize); }
18	AUE_GETFSSTAT	COMPAT4	{ int freebsd32_getfsstat( \
				    struct statfs32 *buf, long bufsize, \
				    int mode); }
19	AUE_LSEEK	COMPAT	{ int freebsd32_lseek(int fd, int offset, \
				    int whence); }
20	AUE_GETPID	NOPROTO	{ pid_t getpid(void); }
21	AUE_MOUNT	NOPROTO	{ int mount(const char *type, \
				    const char *path, \
				    int flags, caddr_t data); }
22	AUE_UMOUNT	NOPROTO	{ int unmount(const char *path, int flags); }
23	AUE_SETUID	NOPROTO	{ int setuid(uid_t uid); }
24	AUE_GETUID	NOPROTO	{ uid_t getuid(void); }
25	AUE_GETEUID	NOPROTO	{ uid_t geteuid(void); }
26	AUE_PTRACE	NOPROTO	{ int ptrace(int req, pid_t pid, \
				    caddr_t addr, int data); }
27	AUE_RECVMSG	STD	{ int freebsd32_recvmsg(int s, struct msghdr32 *msg, \
				    int flags); }
28	AUE_SENDMSG	STD	{ int freebsd32_sendmsg(int s, struct msghdr32 *msg, \
				    int flags); }
29	AUE_RECVFROM	STD	{ int freebsd32_recvfrom(int s, uint32_t buf, \
				    uint32_t len, int flags, uint32_t from, \
				    uint32_t fromlenaddr); }
30	AUE_ACCEPT	NOPROTO	{ int accept(int s, caddr_t name, \
				    int *anamelen); }
31	AUE_GETPEERNAME	NOPROTO	{ int getpeername(int fdes, caddr_t asa, \
				    int *alen); }
32	AUE_GETSOCKNAME	NOPROTO	{ int getsockname(int fdes, caddr_t asa, \
				    int *alen); }
33	AUE_ACCESS	NOPROTO	{ int access(const char *path, int amode); }
34	AUE_CHFLAGS	NOPROTO	{ int chflags(const char *path, u_long flags); }
35	AUE_FCHFLAGS	NOPROTO	{ int fchflags(int fd, u_long flags); }
36	AUE_SYNC	NOPROTO	{ int sync(void); }
37	AUE_KILL	NOPROTO	{ int kill(int pid, int signum); }
38	AUE_STAT	COMPAT	{ int freebsd32_stat(const char *path, \
				    struct ostat32 *ub); }
39	AUE_GETPPID	NOPROTO	{ pid_t getppid(void); }
40	AUE_LSTAT	COMPAT	{ int freebsd32_lstat(const char *path, \
				    struct ostat *ub); }
41	AUE_DUP		NOPROTO	{ int dup(u_int fd); }
42	AUE_PIPE	COMPAT10	{ int freebsd32_pipe(void); }
43	AUE_GETEGID	NOPROTO	{ gid_t getegid(void); }
44	AUE_PROFILE	NOPROTO	{ int profil(caddr_t samples, size_t size, \
				    size_t offset, u_int scale); }
45	AUE_KTRACE	NOPROTO	{ int ktrace(const char *fname, int ops, \
				    int facs, int pid); }
46	AUE_SIGACTION	COMPAT	{ int freebsd32_sigaction( int signum, \
				   struct osigaction32 *nsa, \
				   struct osigaction32 *osa); }
47	AUE_GETGID	NOPROTO	{ gid_t getgid(void); }
48	AUE_SIGPROCMASK	COMPAT	{ int freebsd32_sigprocmask(int how, \
				   osigset_t mask); }
49	AUE_GETLOGIN	NOPROTO	{ int getlogin(char *namebuf, \
				    u_int namelen); }
50	AUE_SETLOGIN	NOPROTO	{ int setlogin(const char *namebuf); }
51	AUE_ACCT	NOPROTO	{ int acct(const char *path); }
52	AUE_SIGPENDING	COMPAT	{ int freebsd32_sigpending(void); }
53	AUE_SIGALTSTACK	STD	{ int freebsd32_sigaltstack( \
				    struct sigaltstack32 *ss, \
				    struct sigaltstack32 *oss); }
54	AUE_IOCTL	STD	{ int freebsd32_ioctl(int fd, uint32_t com, \
				    struct md_ioctl32 *data); }
55	AUE_REBOOT	NOPROTO	{ int reboot(int opt); }
56	AUE_REVOKE	NOPROTO	{ int revoke(const char *path); }
57	AUE_SYMLINK	NOPROTO	{ int symlink(const char *path, \
				    const char *link); }
58	AUE_READLINK	NOPROTO	{ ssize_t readlink(const char *path, char *buf, \
				    size_t count); }
59	AUE_EXECVE	STD	{ int freebsd32_execve(const char *fname, \
				    uint32_t *argv, uint32_t *envv); }
60	AUE_UMASK	NOPROTO	{ int umask(mode_t newmask); }
61	AUE_CHROOT	NOPROTO	{ int chroot(const char *path); }
62	AUE_FSTAT	COMPAT	{ int freebsd32_fstat(int fd, \
				    struct ostat32 *ub); }
63	AUE_NULL	OBSOL	ogetkerninfo
64	AUE_NULL	COMPAT	{ int freebsd32_getpagesize( \
				    int32_t dummy); }
65	AUE_MSYNC	NOPROTO	{ int msync(void *addr, size_t len, \
				    int flags); }
66	AUE_VFORK	NOPROTO	{ int vfork(void); }
67	AUE_NULL	OBSOL	vread
68	AUE_NULL	OBSOL	vwrite
69	AUE_SBRK	NOPROTO	{ int sbrk(int incr); }
70	AUE_SSTK	NOPROTO	{ int sstk(int incr); }
71	AUE_MMAP	COMPAT|NOPROTO	{ int mmap(void *addr, int len, \
				    int prot, int flags, int fd, int pos); }
72	AUE_O_VADVISE	COMPAT11|NOPROTO	{ int vadvise(int anom); }
73	AUE_MUNMAP	NOPROTO	{ int munmap(void *addr, size_t len); }
74	AUE_MPROTECT	STD	{ int freebsd32_mprotect(void *addr, \
				    size_t len, int prot); }
75	AUE_MADVISE	NOPROTO	{ int madvise(void *addr, size_t len, \
				    int behav); }
76	AUE_NULL	OBSOL	vhangup
77	AUE_NULL	OBSOL	vlimit
78	AUE_MINCORE	NOPROTO	{ int mincore(const void *addr, size_t len, \
				    char *vec); }
79	AUE_GETGROUPS	NOPROTO	{ int getgroups(u_int gidsetsize, \
				    gid_t *gidset); }
80	AUE_SETGROUPS	NOPROTO	{ int setgroups(u_int gidsetsize, \
				    gid_t *gidset); }
81	AUE_GETPGRP	NOPROTO	{ int getpgrp(void); }
82	AUE_SETPGRP	NOPROTO	{ int setpgid(int pid, int pgid); }
83	AUE_SETITIMER	STD	{ int freebsd32_setitimer(u_int which, \
				    struct itimerval32 *itv, \
				    struct itimerval32 *oitv); }
84	AUE_NULL	OBSOL	owait
; XXX implement
85	AUE_SWAPON	NOPROTO	{ int swapon(const char *name); }
86	AUE_GETITIMER	STD	{ int freebsd32_getitimer(u_int which, \
				    struct itimerval32 *itv); }
87	AUE_O_GETHOSTNAME	OBSOL	ogethostname
88	AUE_O_SETHOSTNAME	OBSOL	osethostname
89	AUE_GETDTABLESIZE	NOPROTO	{ int getdtablesize(void); }
90	AUE_DUP2	NOPROTO	{ int dup2(u_int from, u_int to); }
91	AUE_NULL	UNIMPL	getdopt
92	AUE_FCNTL	STD	{ int freebsd32_fcntl(int fd, int cmd, \
				    int arg); }
93	AUE_SELECT	STD	{ int freebsd32_select(int nd, fd_set *in, \
				    fd_set *ou, fd_set *ex, \
				    struct timeval32 *tv); }
94	AUE_NULL	UNIMPL	setdopt
95	AUE_FSYNC	NOPROTO	{ int fsync(int fd); }
96	AUE_SETPRIORITY	NOPROTO	{ int setpriority(int which, int who, \
				    int prio); }
97	AUE_SOCKET	NOPROTO	{ int socket(int domain, int type, \
				    int protocol); }
98	AUE_CONNECT	NOPROTO	{ int connect(int s, \
				    const struct sockaddr name, \
				    int namelen); }
99	AUE_NULL	OBSOL	oaccept
100	AUE_GETPRIORITY	NOPROTO	{ int getpriority(int which, int who); }
101	AUE_NULL	OBSOL	osend
102	AUE_NULL	OBSOL	orecv
103	AUE_SIGRETURN	COMPAT	{ int freebsd32_sigreturn( \
				    struct ia32_sigcontext3 *sigcntxp); }
104	AUE_BIND	NOPROTO	{ int bind(int s, const struct sockaddr *name, \
				    int namelen); }
105	AUE_SETSOCKOPT	NOPROTO	{ int setsockopt(int s, int level, \
				    int name, caddr_t val, int valsize); }
106	AUE_LISTEN	NOPROTO	{ int listen(int s, int backlog); }
107	AUE_NULL	OBSOL	vtimes
108	AUE_O_SIGVEC	COMPAT	{ int freebsd32_sigvec(int signum, \
				     struct sigvec32 *nsv, \
				     struct sigvec32 *osv); }
109	AUE_O_SIGBLOCK	COMPAT	{ int freebsd32_sigblock(int mask); }
110	AUE_O_SIGSETMASK	COMPAT	{ int freebsd32_sigsetmask( int mask); }
111	AUE_SIGSUSPEND	COMPAT	{ int freebsd32_sigsuspend( int mask); }
112	AUE_O_SIGSTACK	COMPAT	{ int freebsd32_sigstack( \
				     struct sigstack32 *nss, \
				     struct sigstack32 *oss); }
113	AUE_NULL	OBSOL	orecvmsg
114	AUE_NULL	OBSOL	osendmsg
115	AUE_NULL	OBSOL	vtrace
116	AUE_GETTIMEOFDAY	STD	{ int freebsd32_gettimeofday( \
				    struct timeval32 *tp, \
				    struct timezone *tzp); }
117	AUE_GETRUSAGE	STD	{ int freebsd32_getrusage(int who, \
				    struct rusage32 *rusage); }
118	AUE_GETSOCKOPT	NOPROTO	{ int getsockopt(int s, int level, \
				    int name, caddr_t val, int *avalsize); }
119	AUE_NULL	UNIMPL	resuba (BSD/OS 2.x)
120	AUE_READV	STD	{ int freebsd32_readv(int fd, \
				    struct iovec32 *iovp, u_int iovcnt); }
121	AUE_WRITEV	STD	{ int freebsd32_writev(int fd, \
				    struct iovec32 *iovp, u_int iovcnt); }
122	AUE_SETTIMEOFDAY	STD	{ int freebsd32_settimeofday( \
				    struct timeval32 *tv, \
				    struct timezone *tzp); }
123	AUE_FCHOWN	NOPROTO	{ int fchown(int fd, int uid, int gid); }
124	AUE_FCHMOD	NOPROTO	{ int fchmod(int fd, mode_t mode); }
125	AUE_RECVFROM	OBSOL	orecvfrom
126	AUE_SETREUID	NOPROTO	{ int setreuid(int ruid, int euid); }
127	AUE_SETREGID	NOPROTO	{ int setregid(int rgid, int egid); }
128	AUE_RENAME	NOPROTO	{ int rename(const char *from, \
				    const char *to); }
129	AUE_TRUNCATE	COMPAT|NOPROTO	{ int truncate(const char *path, \
					    int length); }
130	AUE_FTRUNCATE	COMPAT|NOPROTO	{ int ftruncate(int fd, int length); }
131	AUE_FLOCK	NOPROTO	{ int flock(int fd, int how); }
132	AUE_MKFIFO	NOPROTO	{ int mkfifo(const char *path, mode_t mode); }
133	AUE_SENDTO	NOPROTO	{ int sendto(int s, caddr_t buf, \
				    size_t len, int flags, \
				    struct sockaddr *to, int tolen); }
134	AUE_SHUTDOWN	NOPROTO	{ int shutdown(int s, int how); }
135	AUE_SOCKETPAIR	NOPROTO	{ int socketpair(int domain, int type, \
				    int protocol, int *rsv); }
136	AUE_MKDIR	NOPROTO	{ int mkdir(const char *path, mode_t mode); }
137	AUE_RMDIR	NOPROTO	{ int rmdir(const char *path); }
138	AUE_UTIMES	STD	{ int freebsd32_utimes(const char *path, \
				    struct timeval32 *tptr); }
139	AUE_NULL	OBSOL	4.2 sigreturn
140	AUE_ADJTIME	STD	{ int freebsd32_adjtime( \
				    struct timeval32 *delta, \
				    struct timeval32 *olddelta); }
141	AUE_GETPEERNAME	OBSOL	ogetpeername
142	AUE_SYSCTL	OBSOL	ogethostid
143	AUE_SYSCTL	OBSOL	sethostid
144	AUE_GETRLIMIT	OBSOL	getrlimit
145	AUE_SETRLIMIT	OBSOL	setrlimit
146	AUE_KILLPG	OBSOL	killpg
147	AUE_SETSID	NOPROTO	{ int setsid(void); }
148	AUE_QUOTACTL	NOPROTO	{ int quotactl(const char *path, int cmd, \
				    int uid, caddr_t arg); }
149	AUE_O_QUOTA	OBSOL oquota
150	AUE_GETSOCKNAME	OBSOL ogetsockname

; Syscalls 151-180 inclusive are reserved for vendor-specific
; system calls.  (This includes various calls added for compatibity
; with other Unix variants.)
; Some of these calls are now supported by BSD...
151	AUE_NULL	UNIMPL	sem_lock (BSD/OS 2.x)
152	AUE_NULL	UNIMPL	sem_wakeup (BSD/OS 2.x)
153	AUE_NULL	UNIMPL	asyncdaemon (BSD/OS 2.x)
; 154 is initialised by the NLM code, if present.
154	AUE_NULL	UNIMPL	nlm_syscall
; 155 is initialized by the NFS code, if present.
; XXX this is a problem!!!
155	AUE_NFS_SVC	UNIMPL	nfssvc
156	AUE_GETDIRENTRIES COMPAT { int freebsd32_getdirentries(int fd, \
				    char *buf, u_int count, uint32_t *basep); }
157	AUE_STATFS	COMPAT4	{ int freebsd32_statfs(const char *path, \
				    struct statfs32 *buf); }
158	AUE_FSTATFS	COMPAT4	{ int freebsd32_fstatfs(int fd, \
				    struct statfs32 *buf); }
159	AUE_NULL	UNIMPL	nosys
160	AUE_LGETFH	UNIMPL	lgetfh
161	AUE_NFS_GETFH	NOPROTO	{ int getfh(const char *fname, \
				    struct fhandle *fhp); }
162	AUE_SYSCTL	OBSOL	getdomainname
163	AUE_SYSCTL	OBSOL	setdomainname
164	AUE_NULL	OBSOL	uname
165	AUE_SYSARCH	STD	{ int freebsd32_sysarch(int op, char *parms); }
166	AUE_RTPRIO	NOPROTO	{ int rtprio(int function, pid_t pid, \
				    struct rtprio *rtp); }
167	AUE_NULL	UNIMPL	nosys
168	AUE_NULL	UNIMPL	nosys
169	AUE_SEMSYS	NOSTD	{ int freebsd32_semsys(int which, int a2, \
				    int a3, int a4, int a5); }
170	AUE_MSGSYS	NOSTD	{ int freebsd32_msgsys(int which, int a2, \
				    int a3, int a4, int a5, int a6); }
171	AUE_SHMSYS	NOSTD	{ int freebsd32_shmsys(uint32_t which, uint32_t a2, \
				    uint32_t a3, uint32_t a4); }
172	AUE_NULL	UNIMPL	nosys
173	AUE_PREAD	COMPAT6	{ ssize_t freebsd32_pread(int fd, void *buf, \
				    size_t nbyte, int pad, \
				    uint32_t offset1, uint32_t offset2); }
174	AUE_PWRITE	COMPAT6	{ ssize_t freebsd32_pwrite(int fd, \
				    const void *buf, size_t nbyte, int pad, \
				    uint32_t offset1, uint32_t offset2); }
175	AUE_NULL	UNIMPL	nosys
176	AUE_NTP_ADJTIME	NOPROTO	{ int ntp_adjtime(struct timex *tp); }
177	AUE_NULL	UNIMPL	sfork (BSD/OS 2.x)
178	AUE_NULL	UNIMPL	getdescriptor (BSD/OS 2.x)
179	AUE_NULL	UNIMPL	setdescriptor (BSD/OS 2.x)
180	AUE_NULL	UNIMPL	nosys

; Syscalls 181-199 are used by/reserved for BSD
181	AUE_SETGID	NOPROTO	{ int setgid(gid_t gid); }
182	AUE_SETEGID	NOPROTO	{ int setegid(gid_t egid); }
183	AUE_SETEUID	NOPROTO	{ int seteuid(uid_t euid); }
184	AUE_NULL	OBSOL	lfs_bmapv
185	AUE_NULL	OBSOL	lfs_markv
186	AUE_NULL	OBSOL	lfs_segclean
187	AUE_NULL	OBSOL	lfs_segwait
188	AUE_STAT	COMPAT11 { int freebsd32_stat(const char *path, \
				    struct freebsd11_stat32 *ub); }
189	AUE_FSTAT	COMPAT11 { int freebsd32_fstat(int fd, \
				    struct freebsd11_stat32 *ub); }
190	AUE_LSTAT	COMPAT11 { int freebsd32_lstat(const char *path, \
				    struct freebsd11_stat32 *ub); }
191	AUE_PATHCONF	NOPROTO	{ int pathconf(const char *path, int name); }
192	AUE_FPATHCONF	NOPROTO	{ int fpathconf(int fd, int name); }
193	AUE_NULL	UNIMPL	nosys
194	AUE_GETRLIMIT	NOPROTO	{ int getrlimit(u_int which, \
				    struct rlimit *rlp); } getrlimit \
				    __getrlimit_args int
195	AUE_SETRLIMIT	NOPROTO	{ int setrlimit(u_int which, \
				    struct rlimit *rlp); } setrlimit \
				    __setrlimit_args int
196	AUE_GETDIRENTRIES COMPAT11 { int freebsd32_getdirentries(int fd, \
				    char *buf, u_int count, int32_t *basep); }
197	AUE_MMAP	COMPAT6	{ caddr_t freebsd32_mmap(caddr_t addr, \
				    size_t len, int prot, int flags, int fd, \
				    int pad, uint32_t pos1, uint32_t pos2); }
198	AUE_NULL	NOPROTO	{ int nosys(void); } __syscall \
				    __syscall_args int
199	AUE_LSEEK	COMPAT6	{ off_t freebsd32_lseek(int fd, int pad, \
				    uint32_t offset1, uint32_t offset2, \
				    int whence); }
200	AUE_TRUNCATE	COMPAT6	{ int freebsd32_truncate(const char *path, \
				    int pad, uint32_t length1, \
				    uint32_t length2); }
201	AUE_FTRUNCATE	COMPAT6	{ int freebsd32_ftruncate(int fd, int pad, \
				    uint32_t length1, uint32_t length2); }
202	AUE_SYSCTL	STD	{ int freebsd32_sysctl(int *name, \
				    u_int namelen, void *old, \
				    uint32_t *oldlenp, void *new, \
				    uint32_t newlen); }
203	AUE_MLOCK	NOPROTO	{ int mlock(const void *addr, \
				    size_t len); }
204	AUE_MUNLOCK	NOPROTO	{ int munlock(const void *addr, \
				    size_t len); }
205	AUE_UNDELETE	NOPROTO	{ int undelete(const char *path); }
206	AUE_FUTIMES	STD	{ int freebsd32_futimes(int fd, \
				    struct timeval32 *tptr); }
207	AUE_GETPGID	NOPROTO	{ int getpgid(pid_t pid); }
208	AUE_NULL	UNIMPL	nosys
209	AUE_POLL	NOPROTO	{ int poll(struct pollfd *fds, u_int nfds, \
				    int timeout); }

;
; The following are reserved for loadable syscalls
;
210	AUE_NULL	NODEF|NOTSTATIC	lkmnosys lkmnosys nosys_args int
211	AUE_NULL	NODEF|NOTSTATIC	lkmnosys lkmnosys nosys_args int
212	AUE_NULL	NODEF|NOTSTATIC	lkmnosys lkmnosys nosys_args int
213	AUE_NULL	NODEF|NOTSTATIC	lkmnosys lkmnosys nosys_args int
214	AUE_NULL	NODEF|NOTSTATIC	lkmnosys lkmnosys nosys_args int
215	AUE_NULL	NODEF|NOTSTATIC	lkmnosys lkmnosys nosys_args int
216	AUE_NULL	NODEF|NOTSTATIC	lkmnosys lkmnosys nosys_args int
217	AUE_NULL	NODEF|NOTSTATIC	lkmnosys lkmnosys nosys_args int
218	AUE_NULL	NODEF|NOTSTATIC	lkmnosys lkmnosys nosys_args int
219	AUE_NULL	NODEF|NOTSTATIC	lkmnosys lkmnosys nosys_args int

220	AUE_SEMCTL	COMPAT7|NOSTD	{ int freebsd32_semctl( \
				    int semid, int semnum, \
				    int cmd, union semun32 *arg); }
221	AUE_SEMGET	NOSTD|NOPROTO	{ int semget(key_t key, int nsems, \
				    int semflg); }
222	AUE_SEMOP	NOSTD|NOPROTO	{ int semop(int semid, \
				    struct sembuf *sops, u_int nsops); }
223	AUE_NULL	OBSOL	semconfig
224	AUE_MSGCTL	COMPAT7|NOSTD	{ int freebsd32_msgctl( \
				    int msqid, int cmd, \
				    struct msqid_ds32_old *buf); }
225	AUE_MSGGET	NOSTD|NOPROTO	{ int msgget(key_t key, int msgflg); }
226	AUE_MSGSND	NOSTD	{ int freebsd32_msgsnd(int msqid, void *msgp, \
				    size_t msgsz, int msgflg); }
227	AUE_MSGRCV	NOSTD	{ int freebsd32_msgrcv(int msqid, void *msgp, \
				    size_t msgsz, long msgtyp, int msgflg); }
228	AUE_SHMAT	NOSTD|NOPROTO	{ int shmat(int shmid, void *shmaddr, \
				    int shmflg); }
229	AUE_SHMCTL	COMPAT7|NOSTD	{ int freebsd32_shmctl( \
				    int shmid, int cmd, \
				    struct shmid_ds32_old *buf); }
230	AUE_SHMDT	NOSTD|NOPROTO	{ int shmdt(void *shmaddr); }
231	AUE_SHMGET	NOSTD|NOPROTO	{ int shmget(key_t key, int size, \
				    int shmflg); }
;
232	AUE_NULL	STD 	{ int freebsd32_clock_gettime(clockid_t clock_id, \
				    struct timespec32 *tp); }
233	AUE_CLOCK_SETTIME	STD	{ int freebsd32_clock_settime(clockid_t clock_id, \
				    const struct timespec32 *tp); }
234	AUE_NULL	STD	{ int freebsd32_clock_getres(clockid_t clock_id, \
				    struct timespec32 *tp); }
235	AUE_NULL	STD	{ int freebsd32_ktimer_create(\
				    clockid_t clock_id, \
				    struct sigevent32 *evp, int *timerid); }
236	AUE_NULL	NOPROTO	{ int ktimer_delete(int timerid); }
237	AUE_NULL	STD	{ int freebsd32_ktimer_settime(int timerid,\
				    int flags, \
				    const struct itimerspec32 *value, \
				    struct itimerspec32 *ovalue); }
238	AUE_NULL	STD	{ int freebsd32_ktimer_gettime(int timerid,\
				    struct itimerspec32 *value); }
239	AUE_NULL	NOPROTO	{ int ktimer_getoverrun(int timerid); }
240	AUE_NULL	STD	{ int freebsd32_nanosleep( \
				    const struct timespec32 *rqtp, \
				    struct timespec32 *rmtp); }
241	AUE_NULL	NOPROTO	{ int ffclock_getcounter(ffcounter *ffcount); }
242	AUE_NULL	NOPROTO	{ int ffclock_setestimate( \
				    struct ffclock_estimate *cest); }
243	AUE_NULL	NOPROTO	{ int ffclock_getestimate( \
				    struct ffclock_estimate *cest); }
244	AUE_NULL	STD	{ int freebsd32_clock_nanosleep( \
				    clockid_t clock_id, int flags, \
				    const struct timespec32 *rqtp, \
				    struct timespec32 *rmtp); }
245	AUE_NULL	UNIMPL	nosys
246	AUE_NULL	UNIMPL	nosys
247	AUE_NULL	STD	{ int freebsd32_clock_getcpuclockid2(\
				    uint32_t id1, uint32_t id2,\
				    int which, clockid_t *clock_id); }
248	AUE_NULL	UNIMPL	ntp_gettime
249	AUE_NULL	UNIMPL	nosys
250	AUE_MINHERIT	NOPROTO	{ int minherit(void *addr, size_t len, \
				    int inherit); }
251	AUE_RFORK	NOPROTO	{ int rfork(int flags); }
252	AUE_POLL	OBSOL	openbsd_poll
253	AUE_ISSETUGID	NOPROTO	{ int issetugid(void); }
254	AUE_LCHOWN	NOPROTO	{ int lchown(const char *path, int uid, \
				    int gid); }
255	AUE_AIO_READ	STD	{ int freebsd32_aio_read( \
				    struct aiocb32 *aiocbp); }
256	AUE_AIO_WRITE	STD	{ int freebsd32_aio_write( \
				    struct aiocb32 *aiocbp); }
257	AUE_LIO_LISTIO	STD	{ int freebsd32_lio_listio(int mode, \
				    struct aiocb32 * const *acb_list, \
				    int nent, struct sigevent32 *sig); }
258	AUE_NULL	NOPROTO	{ int kbounce(void *src, void *dst, \
				    size_t len, int flags); }
259	AUE_NULL	UNIMPL	nosys
260	AUE_NULL	UNIMPL	nosys
261	AUE_NULL	UNIMPL	nosys
262	AUE_NULL	UNIMPL	nosys
263	AUE_NULL	UNIMPL	nosys
264	AUE_NULL	UNIMPL	nosys
265	AUE_NULL	UNIMPL	nosys
266	AUE_NULL	UNIMPL	nosys
267	AUE_NULL	UNIMPL	nosys
268	AUE_NULL	UNIMPL	nosys
269	AUE_NULL	UNIMPL	nosys
270	AUE_NULL	UNIMPL	nosys
271	AUE_NULL	UNIMPL	nosys
272	AUE_O_GETDENTS	COMPAT11 { int freebsd32_getdents(int fd, char *buf, \
				    int count); }
273	AUE_NULL	UNIMPL	nosys
274	AUE_LCHMOD	NOPROTO	{ int lchmod(const char *path, mode_t mode); }
275	AUE_NULL	OBSOL	netbsd_lchown
276	AUE_LUTIMES	STD	{ int freebsd32_lutimes(const char *path, \
				    struct timeval32 *tptr); }
277	AUE_NULL	OBSOL	netbsd_msync
278	AUE_STAT  COMPAT11|NOPROTO { int nstat(const char *path, \
				    struct nstat *ub); }
279	AUE_FSTAT COMPAT11|NOPROTO { int nfstat(int fd, struct nstat *sb); }
280	AUE_LSTAT COMPAT11|NOPROTO { int nlstat(const char *path, \
				    struct nstat *ub); }
281	AUE_NULL	UNIMPL	nosys
282	AUE_NULL	UNIMPL	nosys
283	AUE_NULL	UNIMPL	nosys
284	AUE_NULL	UNIMPL	nosys
285	AUE_NULL	UNIMPL	nosys
286	AUE_NULL	UNIMPL	nosys
287	AUE_NULL	UNIMPL	nosys
288	AUE_NULL	UNIMPL	nosys
289	AUE_PREADV	STD	{ ssize_t freebsd32_preadv(int fd, \
					struct iovec32 *iovp, \
					u_int iovcnt, \
					uint32_t offset1, uint32_t offset2); }
290	AUE_PWRITEV	STD	{ ssize_t freebsd32_pwritev(int fd, \
					struct iovec32 *iovp, \
					u_int iovcnt, \
					uint32_t offset1, uint32_t offset2); }
291	AUE_NULL	UNIMPL	nosys
292	AUE_NULL	UNIMPL	nosys
293	AUE_NULL	UNIMPL	nosys
294	AUE_NULL	UNIMPL	nosys
295	AUE_NULL	UNIMPL	nosys
296	AUE_NULL	UNIMPL	nosys
297	AUE_FHSTATFS	COMPAT4	{ int freebsd32_fhstatfs( \
				    const struct fhandle *u_fhp, \
				    struct statfs32 *buf); }
298	AUE_FHOPEN	NOPROTO	{ int fhopen(const struct fhandle *u_fhp, \
			 	    int flags); }
299	AUE_FHSTAT	COMPAT11 { int freebsd32_fhstat( \
				    const struct fhandle *u_fhp, \
				    struct freebsd11_stat32 *sb); }
; syscall numbers for FreeBSD
300	AUE_NULL	NOPROTO	{ int modnext(int modid); }
301	AUE_NULL	STD	{ int freebsd32_modstat(int modid, \
				    struct module_stat32* stat); }
302	AUE_NULL	NOPROTO	{ int modfnext(int modid); }
303	AUE_NULL	NOPROTO	{ int modfind(const char *name); }
304	AUE_MODLOAD	NOPROTO	{ int kldload(const char *file); }
305	AUE_MODUNLOAD	NOPROTO	{ int kldunload(int fileid); }
306	AUE_NULL	NOPROTO	{ int kldfind(const char *file); }
307	AUE_NULL	NOPROTO	{ int kldnext(int fileid); }
308	AUE_NULL	STD	{ int freebsd32_kldstat(int fileid, \
				    struct kld32_file_stat* stat); }
309	AUE_NULL	NOPROTO	{ int kldfirstmod(int fileid); }
310	AUE_GETSID	NOPROTO	{ int getsid(pid_t pid); }
311	AUE_SETRESUID	NOPROTO	{ int setresuid(uid_t ruid, uid_t euid, \
				    uid_t suid); }
312	AUE_SETRESGID	NOPROTO	{ int setresgid(gid_t rgid, gid_t egid, \
				    gid_t sgid); }
313	AUE_NULL	OBSOL	signanosleep
314	AUE_AIO_RETURN	STD	{ int freebsd32_aio_return( \
				    struct aiocb32 *aiocbp); }
315	AUE_AIO_SUSPEND	STD	{ int freebsd32_aio_suspend( \
				    struct aiocb32 * const * aiocbp, int nent, \
				    const struct timespec32 *timeout); }
316	AUE_AIO_CANCEL	STD	{ int freebsd32_aio_cancel(int fd, \
				    struct aiocb32 *aiocbp); }
317	AUE_AIO_ERROR	STD	{ int freebsd32_aio_error( \
				    struct aiocb32 *aiocbp); }
318	AUE_AIO_READ	COMPAT6	{ int freebsd32_aio_read( \
				    struct oaiocb32 *aiocbp); }
319	AUE_AIO_WRITE	COMPAT6	{ int freebsd32_aio_write( \
				    struct oaiocb32 *aiocbp); }
320	AUE_LIO_LISTIO	COMPAT6	{ int freebsd32_lio_listio(int mode, \
				    struct oaiocb32 * const *acb_list, \
				    int nent, struct osigevent32 *sig); }
321	AUE_NULL	NOPROTO	{ int yield(void); }
322	AUE_NULL	OBSOL	thr_sleep
323	AUE_NULL	OBSOL	thr_wakeup
324	AUE_MLOCKALL	NOPROTO	{ int mlockall(int how); }
325	AUE_MUNLOCKALL	NOPROTO	{ int munlockall(void); }
326	AUE_GETCWD	NOPROTO	{ int __getcwd(char *buf, size_t buflen); }

327	AUE_NULL	NOPROTO	{ int sched_setparam (pid_t pid, \
				    const struct sched_param *param); }
328	AUE_NULL	NOPROTO	{ int sched_getparam (pid_t pid, \
				    struct sched_param *param); }

329	AUE_NULL	NOPROTO	{ int sched_setscheduler (pid_t pid, \
				    int policy, \
				    const struct sched_param *param); }
330	AUE_NULL	NOPROTO	{ int sched_getscheduler (pid_t pid); }

331	AUE_NULL	NOPROTO	{ int sched_yield (void); }
332	AUE_NULL	NOPROTO	{ int sched_get_priority_max (int policy); }
333	AUE_NULL	NOPROTO	{ int sched_get_priority_min (int policy); }
334	AUE_NULL	STD	{ int freebsd32_sched_rr_get_interval ( \
				    pid_t pid, \
				    struct timespec32 *interval); }
335	AUE_NULL	NOPROTO	{ int utrace(const void *addr, size_t len); }
336	AUE_SENDFILE	COMPAT4	{ int freebsd32_sendfile(int fd, int s, \
				    uint32_t offset1, uint32_t offset2, \
				    size_t nbytes, struct sf_hdtr32 *hdtr, \
				    off_t *sbytes, int flags); }
337	AUE_NULL	NOPROTO	{ int kldsym(int fileid, int cmd, \
				    void *data); }
338	AUE_JAIL	STD	{ int freebsd32_jail(struct jail32 *jail); }
339	AUE_NULL	UNIMPL	pioctl
340	AUE_SIGPROCMASK	NOPROTO	{ int sigprocmask(int how, \
				    const sigset_t *set, sigset_t *oset); }
341	AUE_SIGSUSPEND	NOPROTO	{ int sigsuspend(const sigset_t *sigmask); }
342	AUE_SIGACTION	COMPAT4	{ int freebsd32_sigaction(int sig, \
				    struct sigaction32 *act, \
				    struct sigaction32 *oact); }
343	AUE_SIGPENDING	NOPROTO	{ int sigpending(sigset_t *set); }
344	AUE_SIGRETURN	COMPAT4	{ int freebsd32_sigreturn( \
		    const struct freebsd4_freebsd32_ucontext *sigcntxp); }
345	AUE_SIGWAIT	STD	{ int freebsd32_sigtimedwait(const sigset_t *set, \
				    struct siginfo32 *info, \
				    const struct timespec *timeout); }
346	AUE_NULL	STD	{ int freebsd32_sigwaitinfo(const sigset_t *set, \
				    struct siginfo32 *info); }
347	AUE_ACL_GET_FILE	NOPROTO	{ int __acl_get_file(const char *path, \
				    acl_type_t type, struct acl *aclp); }
348	AUE_ACL_SET_FILE	NOPROTO	{ int __acl_set_file(const char *path, \
				    acl_type_t type, struct acl *aclp); }
349	AUE_ACL_GET_FD	NOPROTO	{ int __acl_get_fd(int filedes, \
				    acl_type_t type, struct acl *aclp); }
350	AUE_ACL_SET_FD	NOPROTO	{ int __acl_set_fd(int filedes, \
				    acl_type_t type, struct acl *aclp); }
351	AUE_ACL_DELETE_FILE	NOPROTO	{ int __acl_delete_file(const char *path, \
				    acl_type_t type); }
352	AUE_ACL_DELETE_FD	NOPROTO	{ int __acl_delete_fd(int filedes, \
				    acl_type_t type); }
353	AUE_ACL_CHECK_FILE	NOPROTO	{ int __acl_aclcheck_file(const char *path, \
				    acl_type_t type, struct acl *aclp); }
354	AUE_ACL_CHECK_FD	NOPROTO	{ int __acl_aclcheck_fd(int filedes, \
				    acl_type_t type, struct acl *aclp); }
355	AUE_EXTATTRCTL	NOPROTO	{ int extattrctl(const char *path, int cmd, \
				    const char *filename, int attrnamespace, \
				    const char *attrname); }
356	AUE_EXTATTR_SET_FILE	NOPROTO	{ ssize_t extattr_set_file( \
				    const char *path, int attrnamespace, \
				    const char *attrname, void *data, \
				    size_t nbytes); }
357	AUE_EXTATTR_GET_FILE	NOPROTO	{ ssize_t extattr_get_file( \
				    const char *path, int attrnamespace, \
				    const char *attrname, void *data, \
				    size_t nbytes); }
358	AUE_EXTATTR_DELETE_FILE	NOPROTO	{ int extattr_delete_file( \
				    const char *path, int attrnamespace, \
				    const char *attrname); }
359	AUE_AIO_WAITCOMPLETE	STD	{ int freebsd32_aio_waitcomplete( \
				    struct aiocb32 **aiocbp, \
				    struct timespec32 *timeout); }
360	AUE_GETRESUID	NOPROTO	{ int getresuid(uid_t *ruid, uid_t *euid, \
				    uid_t *suid); }
361	AUE_GETRESGID	NOPROTO	{ int getresgid(gid_t *rgid, gid_t *egid, \
				    gid_t *sgid); }
362	AUE_KQUEUE	NOPROTO	{ int kqueue(void); }
363	AUE_KEVENT	COMPAT11 { int freebsd32_kevent(int fd, \
				    const struct kevent32_freebsd11 * \
				    changelist, \
				    int nchanges, \
				    struct kevent32_freebsd11 *eventlist, \
				    int nevents, \
				    const struct timespec32 *timeout); }
364	AUE_NULL	OBSOL	__cap_get_proc
365	AUE_NULL	OBSOL	__cap_set_proc
366	AUE_NULL	OBSOL	__cap_get_fd
367	AUE_NULL	OBSOL	__cap_get_file
368	AUE_NULL	OBSOL	__cap_set_fd
369	AUE_NULL	OBSOL	__cap_set_file
370	AUE_NULL	UNIMPL	nosys
371	AUE_EXTATTR_SET_FD	NOPROTO	{ ssize_t extattr_set_fd(int fd, \
				    int attrnamespace, const char *attrname, \
				    void *data, size_t nbytes); }
372	AUE_EXTATTR_GET_FD	NOPROTO	{ ssize_t extattr_get_fd(int fd, \
				    int attrnamespace, const char *attrname, \
				    void *data, size_t nbytes); }
373	AUE_EXTATTR_DELETE_FD	NOPROTO	{ int extattr_delete_fd(int fd, \
				    int attrnamespace, \
				    const char *attrname); }
374	AUE_SETUGID	NOPROTO	{ int __setugid(int flag); }
375	AUE_NULL	OBSOL	nfsclnt
376	AUE_EACCESS	NOPROTO	{ int eaccess(const char *path, int amode); }
377	AUE_NULL	UNIMPL	afs_syscall
378	AUE_NMOUNT	STD	{ int freebsd32_nmount(struct iovec32 *iovp, \
				    unsigned int iovcnt, int flags); }
379	AUE_NULL	OBSOL	kse_exit
380	AUE_NULL	OBSOL	kse_wakeup
381	AUE_NULL	OBSOL	kse_create
382	AUE_NULL	OBSOL	kse_thr_interrupt
383	AUE_NULL	OBSOL	kse_release
384	AUE_NULL	UNIMPL	__mac_get_proc
385	AUE_NULL	UNIMPL	__mac_set_proc
386	AUE_NULL	UNIMPL	__mac_get_fd
387	AUE_NULL	UNIMPL	__mac_get_file
388	AUE_NULL	UNIMPL	__mac_set_fd
389	AUE_NULL	UNIMPL	__mac_set_file
390	AUE_NULL	NOPROTO	{ int kenv(int what, const char *name, \
				    char *value, int len); }
391	AUE_LCHFLAGS	NOPROTO	{ int lchflags(const char *path, \
				    u_long flags); }
392	AUE_NULL	NOPROTO	{ int uuidgen(struct uuid *store, \
				    int count); }
393	AUE_SENDFILE	STD	{ int freebsd32_sendfile(int fd, int s, \
				    uint32_t offset1, uint32_t offset2, \
				    size_t nbytes, struct sf_hdtr32 *hdtr, \
				    off_t *sbytes, int flags); }
394	AUE_NULL	UNIMPL	mac_syscall
395	AUE_GETFSSTAT	COMPAT11|NOPROTO	{ int getfsstat( \
				    struct freebsd11_statfs *buf, \
				    long bufsize, int mode); }
396	AUE_STATFS	COMPAT11|NOPROTO	{ int statfs(const char *path, \
				    struct statfs *buf); }
397	AUE_FSTATFS	COMPAT11|NOPROTO	{ int fstatfs(int fd, \
				    struct freebsd11_statfs *buf); }
398	AUE_FHSTATFS	COMPAT11|NOPROTO	{ int fhstatfs( \
				    const struct fhandle *u_fhp, \
				    struct freebsd11_statfs *buf); }
399	AUE_NULL	UNIMPL	nosys
400	AUE_SEMCLOSE	NOSTD|NOPROTO	{ int ksem_close(semid_t id); }
401	AUE_SEMPOST	NOSTD|NOPROTO	{ int ksem_post(semid_t id); }
402	AUE_SEMWAIT	NOSTD|NOPROTO	{ int ksem_wait(semid_t id); }
403	AUE_SEMTRYWAIT	NOSTD|NOPROTO	{ int ksem_trywait(semid_t id); }
404	AUE_SEMINIT	NOSTD|NOPROTO	{ int ksem_init(uint32_t *idp, \
				    unsigned int value); }
405	AUE_SEMOPEN	NOSTD|NOPROTO	{ int ksem_open(uint32_t *idp, \
				    const char *name, int oflag, \
				    mode_t mode, unsigned int value); }
406	AUE_SEMUNLINK	NOSTD|NOPROTO	{ int ksem_unlink(const char *name); }
407	AUE_SEMGETVALUE	NOSTD|NOPROTO	{ int ksem_getvalue(semid_t id, \
				    int *val); }
408	AUE_SEMDESTROY	NOSTD|NOPROTO	{ int ksem_destroy(semid_t id); }
409	AUE_NULL	UNIMPL	__mac_get_pid
410	AUE_NULL	UNIMPL	__mac_get_link
411	AUE_NULL	UNIMPL	__mac_set_link
412	AUE_EXTATTR_SET_LINK	NOPROTO	{ ssize_t extattr_set_link( \
				    const char *path, int attrnamespace, \
				    const char *attrname, void *data, \
				    size_t nbytes); }
413	AUE_EXTATTR_GET_LINK	NOPROTO	{ ssize_t extattr_get_link( \
				    const char *path, int attrnamespace, \
				    const char *attrname, void *data, \
				    size_t nbytes); }
414	AUE_EXTATTR_DELETE_LINK	NOPROTO	{ int extattr_delete_link( \
				    const char *path, int attrnamespace, \
				    const char *attrname); }
415	AUE_NULL	UNIMPL	__mac_execve
416	AUE_SIGACTION	STD	{ int freebsd32_sigaction(int sig, \
				    struct sigaction32 *act, \
				    struct sigaction32 *oact); }
417	AUE_SIGRETURN	STD	{ int freebsd32_sigreturn( \
		    const struct freebsd32_ucontext *sigcntxp); }
418	AUE_NULL	UNIMPL	__xstat
419	AUE_NULL	UNIMPL	__xfstat
420	AUE_NULL	UNIMPL	__xlstat
421	AUE_NULL	STD	{ int freebsd32_getcontext( \
				    struct freebsd32_ucontext *ucp); }
422	AUE_NULL	STD	{ int freebsd32_setcontext( \
				    const struct freebsd32_ucontext *ucp); }
423	AUE_NULL	STD	{ int freebsd32_swapcontext( \
				    struct freebsd32_ucontext *oucp, \
				    const struct freebsd32_ucontext *ucp); }
424	AUE_SWAPOFF	UNIMPL	swapoff
425	AUE_ACL_GET_LINK	NOPROTO	{ int __acl_get_link(const char *path, \
				    acl_type_t type, struct acl *aclp); }
426	AUE_ACL_SET_LINK	NOPROTO	{ int __acl_set_link(const char *path, \
				    acl_type_t type, struct acl *aclp); }
427	AUE_ACL_DELETE_LINK	NOPROTO	{ int __acl_delete_link(const char *path, \
				    acl_type_t type); }
428	AUE_ACL_CHECK_LINK	NOPROTO	{ int __acl_aclcheck_link(const char *path, \
				    acl_type_t type, struct acl *aclp); }
429	AUE_SIGWAIT	NOPROTO	{ int sigwait(const sigset_t *set, \
				    int *sig); }
430	AUE_THR_CREATE	UNIMPL	thr_create;
431	AUE_THR_EXIT	NOPROTO	{ void thr_exit(long *state); }
432	AUE_NULL	NOPROTO	{ int thr_self(long *id); }
433	AUE_THR_KILL	NOPROTO	{ int thr_kill(long id, int sig); }
434	AUE_NULL	UNIMPL	nosys
435	AUE_NULL	UNIMPL	nosys
436	AUE_JAIL_ATTACH	NOPROTO	{ int jail_attach(int jid); }
437	AUE_EXTATTR_LIST_FD	NOPROTO	{ ssize_t extattr_list_fd(int fd, \
				    int attrnamespace, void *data, \
				    size_t nbytes); }
438	AUE_EXTATTR_LIST_FILE	NOPROTO	{ ssize_t extattr_list_file( \
				    const char *path, int attrnamespace, \
				    void *data, size_t nbytes); }
439	AUE_EXTATTR_LIST_LINK	NOPROTO	{ ssize_t extattr_list_link( \
				    const char *path, int attrnamespace, \
				    void *data, size_t nbytes); }
440	AUE_NULL	OBSOL	kse_switchin
441	AUE_SEMWAIT	NOSTD	{ int freebsd32_ksem_timedwait(semid_t id, \
				    const struct timespec32 *abstime); }
442	AUE_NULL	STD	{ int freebsd32_thr_suspend( \
				    const struct timespec32 *timeout); }
443	AUE_NULL	NOPROTO	{ int thr_wake(long id); }
444	AUE_MODUNLOAD	NOPROTO	{ int kldunloadf(int fileid, int flags); }
445	AUE_AUDIT	NOPROTO	{ int audit(const void *record, \
				    u_int length); }
446	AUE_AUDITON	NOPROTO	{ int auditon(int cmd, void *data, \
				    u_int length); }
447	AUE_GETAUID	NOPROTO	{ int getauid(uid_t *auid); }
448	AUE_SETAUID	NOPROTO	{ int setauid(uid_t *auid); }
449	AUE_GETAUDIT	NOPROTO	{ int getaudit(struct auditinfo *auditinfo); }
450	AUE_SETAUDIT	NOPROTO	{ int setaudit(struct auditinfo *auditinfo); }
451	AUE_GETAUDIT_ADDR	NOPROTO	{ int getaudit_addr( \
				    struct auditinfo_addr *auditinfo_addr, \
				    u_int length); }
452	AUE_SETAUDIT_ADDR	NOPROTO	{ int setaudit_addr( \
				    struct auditinfo_addr *auditinfo_addr, \
				    u_int length); }
453	AUE_AUDITCTL	NOPROTO	{ int auditctl(const char *path); }
454	AUE_NULL	STD	{ int freebsd32_umtx_op(void *obj, int op,\
				    u_long val, void *uaddr, \
				    void *uaddr2); }
455	AUE_THR_NEW	STD	{ int freebsd32_thr_new(	\
				    struct thr_param32 *param,	\
				    int param_size); }
456	AUE_NULL	STD	{ int freebsd32_sigqueue(pid_t pid, \
				    int signum, int value); }
457	AUE_MQ_OPEN	NOSTD	{ int freebsd32_kmq_open( \
				    const char *path, int flags, mode_t mode, \
				    const struct mq_attr32 *attr); }
458	AUE_MQ_SETATTR	NOSTD	{ int freebsd32_kmq_setattr(int mqd, \
				    const struct mq_attr32 *attr,	\
				    struct mq_attr32 *oattr); }
459	AUE_MQ_TIMEDRECEIVE	NOSTD	{ int freebsd32_kmq_timedreceive(int mqd, \
				    char *msg_ptr, size_t msg_len,	\
				    unsigned *msg_prio,			\
				    const struct timespec32 *abs_timeout); }
460	AUE_MQ_TIMEDSEND	NOSTD	{ int freebsd32_kmq_timedsend(int mqd,	\
				    const char *msg_ptr, size_t msg_len,\
				    unsigned msg_prio,			\
				    const struct timespec32 *abs_timeout);}
461	AUE_MQ_NOTIFY	NOSTD	{ int freebsd32_kmq_notify(int mqd,	\
				    const struct sigevent32 *sigev); }
462	AUE_MQ_UNLINK	NOPROTO|NOSTD	{ int kmq_unlink(const char *path); }
463	AUE_NULL	NOPROTO	{ int abort2(const char *why, int nargs, void **args); }
464	AUE_NULL 	NOPROTO	{ int thr_set_name(long id, const char *name); }
465	AUE_AIO_FSYNC	STD	{ int freebsd32_aio_fsync(int op, \
				    struct aiocb32 *aiocbp); }
466	AUE_RTPRIO	NOPROTO	{ int rtprio_thread(int function, \
				    lwpid_t lwpid, struct rtprio *rtp); }
467	AUE_NULL	UNIMPL	nosys
468	AUE_NULL	UNIMPL	nosys
469	AUE_NULL	UNIMPL	__getpath_fromfd
470	AUE_NULL	UNIMPL	__getpath_fromaddr
471	AUE_SCTP_PEELOFF	NOPROTO|NOSTD	{ int sctp_peeloff(int sd, uint32_t name); }
472	AUE_SCTP_GENERIC_SENDMSG	NOPROTO|NOSTD	{ int sctp_generic_sendmsg(int sd, caddr_t msg, int mlen, \
				    caddr_t to, __socklen_t tolen, \
				    struct sctp_sndrcvinfo *sinfo, int flags); }
473	AUE_SCTP_GENERIC_SENDMSG_IOV	NOPROTO|NOSTD	{ int sctp_generic_sendmsg_iov(int sd, struct iovec *iov, int iovlen, \
				    caddr_t to, __socklen_t tolen, \
				    struct sctp_sndrcvinfo *sinfo, int flags); }
474	AUE_SCTP_GENERIC_RECVMSG	NOPROTO|NOSTD	{ int sctp_generic_recvmsg(int sd, struct iovec *iov, int iovlen, \
				    struct sockaddr * from, __socklen_t *fromlenaddr, \
				    struct sctp_sndrcvinfo *sinfo, int *msg_flags); }
#ifdef PAD64_REQUIRED
475	AUE_PREAD	STD	{ ssize_t freebsd32_pread(int fd, \
				    void *buf,size_t nbyte, \
				    int pad, \
				    uint32_t offset1, uint32_t offset2); }
476	AUE_PWRITE	STD	{ ssize_t freebsd32_pwrite(int fd, \
				    const void *buf, size_t nbyte, \
				    int pad, \
				    uint32_t offset1, uint32_t offset2); }
477	AUE_MMAP	STD 	{ caddr_t freebsd32_mmap(caddr_t addr, \
				    size_t len, int prot, int flags, int fd, \
				    int pad, \
				    uint32_t pos1, uint32_t pos2); }
478	AUE_LSEEK	STD	{ off_t freebsd32_lseek(int fd, \
				    int pad, \
				    uint32_t offset1, uint32_t offset2, \
				    int whence); }
479	AUE_TRUNCATE	STD	{ int freebsd32_truncate(const char *path, \
				    int pad, \
				    uint32_t length1, uint32_t length2); }
480	AUE_FTRUNCATE	STD	{ int freebsd32_ftruncate(int fd, \
				    int pad, \
				    uint32_t length1, uint32_t length2); }
#else
475	AUE_PREAD	STD	{ ssize_t freebsd32_pread(int fd, \
				    void *buf,size_t nbyte, \
				    uint32_t offset1, uint32_t offset2); }
476	AUE_PWRITE	STD	{ ssize_t freebsd32_pwrite(int fd, \
				    const void *buf, size_t nbyte, \
				    uint32_t offset1, uint32_t offset2); }
477	AUE_MMAP	STD 	{ caddr_t freebsd32_mmap(caddr_t addr, \
				    size_t len, int prot, int flags, int fd, \
				    uint32_t pos1, uint32_t pos2); }
478	AUE_LSEEK	STD	{ off_t freebsd32_lseek(int fd, \
				    uint32_t offset1, uint32_t offset2, \
				    int whence); }
479	AUE_TRUNCATE	STD	{ int freebsd32_truncate(const char *path, \
				    uint32_t length1, uint32_t length2); }
480	AUE_FTRUNCATE	STD	{ int freebsd32_ftruncate(int fd, \
				    uint32_t length1, uint32_t length2); }
#endif
481	AUE_THR_KILL2	NOPROTO	{ int thr_kill2(pid_t pid, long id, int sig); }
482	AUE_SHMOPEN	NOPROTO	{ int shm_open(const char *path, int flags, \
				    mode_t mode); }
483	AUE_SHMUNLINK	NOPROTO	{ int shm_unlink(const char *path); }
484	AUE_NULL	NOPROTO	{ int cpuset(cpusetid_t *setid); }
#ifdef PAD64_REQUIRED
485	AUE_NULL	STD	{ int freebsd32_cpuset_setid(cpuwhich_t which, \
				    int pad, \
				    uint32_t id1, uint32_t id2, \
				    cpusetid_t setid); }
#else
485	AUE_NULL	STD	{ int freebsd32_cpuset_setid(cpuwhich_t which, \
				    uint32_t id1, uint32_t id2, \
				    cpusetid_t setid); }
#endif
486	AUE_NULL	STD	{ int freebsd32_cpuset_getid(cpulevel_t level, \
				    cpuwhich_t which, \
				    uint32_t id1, uint32_t id2, \
				    cpusetid_t *setid); }
487	AUE_NULL	STD	{ int freebsd32_cpuset_getaffinity( \
				    cpulevel_t level, cpuwhich_t which, \
				    uint32_t id1, uint32_t id2, \
				    size_t cpusetsize, \
				    cpuset_t *mask); }
488	AUE_NULL	STD	{ int freebsd32_cpuset_setaffinity( \
				    cpulevel_t level, cpuwhich_t which, \
				    uint32_t id1, uint32_t id2, \
				    size_t cpusetsize, \
				    const cpuset_t *mask); }
489	AUE_FACCESSAT	NOPROTO	{ int faccessat(int fd, const char *path, \
				    int amode, int flag); }
490	AUE_FCHMODAT	NOPROTO	{ int fchmodat(int fd, const char *path, \
				    mode_t mode, int flag); }
491	AUE_FCHOWNAT	NOPROTO	{ int fchownat(int fd, const char *path, \
				    uid_t uid, gid_t gid, int flag); }
492	AUE_FEXECVE	STD	{ int freebsd32_fexecve(int fd, \
				    uint32_t *argv, uint32_t *envv); }
493	AUE_FSTATAT	COMPAT11 { int freebsd32_fstatat(int fd, \
				    const char *path, \
				    struct freebsd11_stat32 *buf, \
				    int flag); }
494	AUE_FUTIMESAT	STD	{ int freebsd32_futimesat(int fd, \
				    const char *path, \
				    struct timeval *times); }
495	AUE_LINKAT	NOPROTO	{ int linkat(int fd1, const char *path1, \
				    int fd2, const char *path2, int flag); }
496	AUE_MKDIRAT	NOPROTO	{ int mkdirat(int fd, const char *path, \
				    mode_t mode); }
497	AUE_MKFIFOAT	NOPROTO	{ int mkfifoat(int fd, const char *path, \
				    mode_t mode); }
498	AUE_MKNODAT	COMPAT11 { int freebsd32_mknodat(int fd, \
				    const char *path, mode_t mode, \
				    uint32_t dev); }
499	AUE_OPENAT_RWTC	NOPROTO	{ int openat(int fd, const char *path, \
				    int flag, mode_t mode); }
500	AUE_READLINKAT	NOPROTO	{ int readlinkat(int fd, const char *path, \
				    char *buf, size_t bufsize); }
501	AUE_RENAMEAT	NOPROTO	{ int renameat(int oldfd, const char *old, \
				    int newfd, const char *new); }
502	AUE_SYMLINKAT	NOPROTO	{ int symlinkat(const char *path1, int fd, \
				    const char *path2); }
503	AUE_UNLINKAT	NOPROTO	{ int unlinkat(int fd, const char *path, \
				    int flag); }
504	AUE_POSIX_OPENPT	NOPROTO	{ int posix_openpt(int flags); }
; 505 is initialised by the kgssapi code, if present.
505	AUE_NULL	NOPROTO|NOSTD	{ int gssd_syscall(_In_z_ char *path); }
506	AUE_JAIL_GET	STD	{ int freebsd32_jail_get(struct iovec32 *iovp, \
				    unsigned int iovcnt, int flags); }
507	AUE_JAIL_SET	STD	{ int freebsd32_jail_set(struct iovec32 *iovp, \
				    unsigned int iovcnt, int flags); }
508	AUE_JAIL_REMOVE	NOPROTO	{ int jail_remove(int jid); }
509	AUE_CLOSEFROM	NOPROTO	{ int closefrom(int lowfd); }
510	AUE_SEMCTL	NOSTD { int freebsd32_semctl(int semid, int semnum, \
				    int cmd, union semun32 *arg); }
511	AUE_MSGCTL	NOSTD	{ int freebsd32_msgctl(int msqid, int cmd, \
				    struct msqid_ds32 *buf); }
512	AUE_SHMCTL	NOSTD	{ int freebsd32_shmctl(int shmid, int cmd, \
				    struct shmid_ds32 *buf); }
513	AUE_LPATHCONF	NOPROTO	{ int lpathconf(const char *path, int name); }
514	AUE_NULL	OBSOL	cap_new
515	AUE_CAP_RIGHTS_GET	NOPROTO	{ int __cap_rights_get(int version, \
				    int fd, cap_rights_t *rightsp); }
516	AUE_CAP_ENTER	NOPROTO	{ int cap_enter(void); }
517	AUE_CAP_GETMODE	NOPROTO	{ int cap_getmode(u_int *modep); }
518	AUE_PDFORK	NOPROTO	{ int pdfork(int *fdp, int flags); }
519	AUE_PDKILL	NOPROTO	{ int pdkill(int fd, int signum); }
520	AUE_PDGETPID	NOPROTO	{ int pdgetpid(int fd, pid_t *pidp); }
521	AUE_PDWAIT	UNIMPL	pdwait4
522	AUE_SELECT	STD	{ int freebsd32_pselect(int nd, fd_set *in, \
				    fd_set *ou, fd_set *ex, \
				    const struct timespec32 *ts, \
				    const sigset_t *sm); }
523	AUE_GETLOGINCLASS	NOPROTO	{ int getloginclass(char *namebuf, \
				    size_t namelen); }
524	AUE_SETLOGINCLASS	NOPROTO	{ int setloginclass(const char *namebuf); }
525	AUE_NULL	NOPROTO	{ int rctl_get_racct(const void *inbufp, \
				    size_t inbuflen, void *outbufp, \
				    size_t outbuflen); }
526	AUE_NULL	NOPROTO	{ int rctl_get_rules(const void *inbufp, \
				    size_t inbuflen, void *outbufp, \
				    size_t outbuflen); }
527	AUE_NULL	NOPROTO	{ int rctl_get_limits(const void *inbufp, \
				    size_t inbuflen, void *outbufp, \
				    size_t outbuflen); }
528	AUE_NULL	NOPROTO	{ int rctl_add_rule(const void *inbufp, \
				    size_t inbuflen, void *outbufp, \
				    size_t outbuflen); }
529	AUE_NULL	NOPROTO	{ int rctl_remove_rule(const void *inbufp, \
				    size_t inbuflen, void *outbufp, \
				    size_t outbuflen); }
#ifdef PAD64_REQUIRED
530	AUE_POSIX_FALLOCATE	STD	{ int freebsd32_posix_fallocate(int fd, \
				    int pad, \
				    uint32_t offset1, uint32_t offset2,\
				    uint32_t len1, uint32_t len2); }
531	AUE_POSIX_FADVISE	STD	{ int freebsd32_posix_fadvise(int fd, \
				    int pad, \
				    uint32_t offset1, uint32_t offset2,\
				    uint32_t len1, uint32_t len2, \
				    int advice); }
532	AUE_WAIT6	STD	{ int freebsd32_wait6(int idtype, int pad, \
				    uint32_t id1, uint32_t id2, \
				    int *status, int options, \
				    struct wrusage32 *wrusage, \
				    struct siginfo32 *info); }
#else
530	AUE_POSIX_FALLOCATE	STD	{ int freebsd32_posix_fallocate(int fd,\
				    uint32_t offset1, uint32_t offset2,\
				    uint32_t len1, uint32_t len2); }
531	AUE_POSIX_FADVISE	STD	{ int freebsd32_posix_fadvise(int fd, \
				    uint32_t offset1, uint32_t offset2,\
				    uint32_t len1, uint32_t len2, \
				    int advice); }
532	AUE_WAIT6	STD	{ int freebsd32_wait6(int idtype, \
				    uint32_t id1, uint32_t id2, \
				    int *status, int options, \
				    struct wrusage32 *wrusage, \
				    struct siginfo32 *info); }
#endif
533	AUE_CAP_RIGHTS_LIMIT	NOPROTO	{ \
				    int cap_rights_limit(int fd, \
				    cap_rights_t *rightsp); }
534	AUE_CAP_IOCTLS_LIMIT	STD	{ \
				    int freebsd32_cap_ioctls_limit(int fd, \
				    const uint32_t *cmds, size_t ncmds); }
535	AUE_CAP_IOCTLS_GET	STD	{ \
				    ssize_t freebsd32_cap_ioctls_get(int fd, \
				    uint32_t *cmds, size_t maxcmds); }
536	AUE_CAP_FCNTLS_LIMIT	NOPROTO	{ int cap_fcntls_limit(int fd, \
				    uint32_t fcntlrights); }
537	AUE_CAP_FCNTLS_GET	NOPROTO	{ int cap_fcntls_get(int fd, \
				    uint32_t *fcntlrightsp); }
538	AUE_BINDAT	NOPROTO	{ int bindat(int fd, int s, \
				    const struct sockaddr *name, \
				    int namelen); }
539	AUE_CONNECTAT	NOPROTO	{ int connectat(int fd, int s, \
				    const struct sockaddr name, \
				    int namelen); }
540	AUE_CHFLAGSAT	NOPROTO	{ int chflagsat(int fd, const char *path, \
				    u_long flags, int atflag); }
541	AUE_ACCEPT	NOPROTO	{ int accept4(int s, \
				    struct sockaddr * __restrict name, \
				    __socklen_t * __restrict anamelen, \
				    int flags); }
542	AUE_PIPE	NOPROTO	{ int pipe2(int *fildes, int flags); }
543	AUE_AIO_MLOCK	STD	{ int freebsd32_aio_mlock( \
				    struct aiocb32 *aiocbp); }
#ifdef PAD64_REQUIRED
544	AUE_PROCCTL	STD	{ int freebsd32_procctl(int idtype, int pad, \
				    uint32_t id1, uint32_t id2, int com, \
				    void *data); }
#else
544	AUE_PROCCTL	STD	{ int freebsd32_procctl(int idtype, \
				    uint32_t id1, uint32_t id2, int com, \
				    void *data); }
#endif
545	AUE_POLL	STD	{ int freebsd32_ppoll(struct pollfd *fds, \
				    u_int nfds, const struct timespec32 *ts, \
				    const sigset_t *set); }
546	AUE_FUTIMES	STD	{ int freebsd32_futimens(int fd, \
				    struct timespec *times); }
547	AUE_FUTIMESAT	STD	{ int freebsd32_utimensat(int fd, \
				    const char *path, \
				    struct timespec *times, int flag); }
548	AUE_NULL	OBSOL	numa_getaffinity
549	AUE_NULL	OBSOL	numa_setaffinity
550	AUE_FSYNC	NOPROTO	{ int fdatasync(int fd); }
551	AUE_FSTAT	STD	{ int freebsd32_fstat(int fd, \
				    struct stat32 *ub); }
552	AUE_FSTATAT	STD	{ int freebsd32_fstatat(int fd, \
				    const char *path, struct stat32 *buf, \
				    int flag); }
553	AUE_FHSTAT	STD	{ int freebsd32_fhstat( \
				    const struct fhandle *u_fhp, \
				    struct stat32 *sb); }
554	AUE_GETDIRENTRIES NOPROTO	{ ssize_t getdirentries( \
				    int fd, char *buf, size_t count, \
				    off_t *basep); }
555	AUE_STATFS	NOPROTO	{ int statfs(const char *path, \
				    struct statfs32 *buf); }
556	AUE_FSTATFS	NOPROTO	{ int fstatfs(int fd, struct statfs32 *buf); }
557	AUE_GETFSSTAT	NOPROTO	{ int getfsstat(struct statfs32 *buf, \
				    long bufsize, int mode); }
558	AUE_FHSTATFS	NOPROTO	{ int fhstatfs(const struct fhandle *u_fhp, \
				    struct statfs32 *buf); }
559	AUE_MKNODAT	NOPROTO	{ int mknodat(int fd, const char *path, \
				    mode_t mode, dev_t dev); }
560	AUE_KEVENT	STD	{ int freebsd32_kevent(int fd, \
				    const struct kevent32 *changelist, \
				    int nchanges, \
				    struct kevent32 *eventlist, \
				    int nevents, \
				    const struct timespec32 *timeout); }
561	AUE_NULL	STD	{ int freebsd32_cpuset_getdomain(cpulevel_t level, \
				    cpuwhich_t which, uint32_t id1, uint32_t id2, \
				    size_t domainsetsize, domainset_t *mask, \
				    int *policy); }
562	AUE_NULL	STD	{ int freebsd32_cpuset_setdomain(cpulevel_t level, \
				    cpuwhich_t which, uint32_t id1, uint32_t id2, \
				    size_t domainsetsize, domainset_t *mask, \
				    int policy); }
563	AUE_NULL	NOPROTO	{ int getrandom(void *buf, size_t buflen, \
				    unsigned int flags); }

; vim: syntax=off<|MERGE_RESOLUTION|>--- conflicted
+++ resolved
@@ -78,14 +78,9 @@
 7	AUE_WAIT4	STD	{ int freebsd32_wait4(int pid, int *status, \
 				    int options, struct rusage32 *rusage); }
 8	AUE_CREAT	OBSOL	old creat
-<<<<<<< HEAD
-9	AUE_LINK	NOPROTO	{ int link(char *path, char *to); }
-10	AUE_UNLINK	NOPROTO	{ int unlink(char *path); }
-=======
-9	AUE_LINK	NOPROTO	{ int link(const char *path, \
-				    const char *link); }
+9	AUE_LINK	NOPROTO	{ int link(char *path, \
+				    const char *to); }
 10	AUE_UNLINK	NOPROTO	{ int unlink(const char *path); }
->>>>>>> f101633f
 11	AUE_NULL	OBSOL	execv
 12	AUE_CHDIR	NOPROTO	{ int chdir(const char *path); }
 13	AUE_FCHDIR	NOPROTO	{ int fchdir(int fd); }
