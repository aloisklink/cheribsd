/*-
 * Copyright (c) 2002 Doug Rabson
 * Copyright (c) 2002 Marcel Moolenaar
 * Copyright (c) 2015-2018 SRI International
 * All rights reserved.
 *
 * This software was developed by SRI International and the University of
 * Cambridge Computer Laboratory under DARPA/AFRL contract FA8750-10-C-0237
 * ("CTSRD"), as part of the DARPA CRASH research programme.
 *
 * Redistribution and use in source and binary forms, with or without
 * modification, are permitted provided that the following conditions
 * are met:
 * 1. Redistributions of source code must retain the above copyright
 *    notice, this list of conditions and the following disclaimer.
 * 2. Redistributions in binary form must reproduce the above copyright
 *    notice, this list of conditions and the following disclaimer in the
 *    documentation and/or other materials provided with the distribution.
 *
 * THIS SOFTWARE IS PROVIDED BY THE AUTHOR AND CONTRIBUTORS ``AS IS'' AND
 * ANY EXPRESS OR IMPLIED WARRANTIES, INCLUDING, BUT NOT LIMITED TO, THE
 * IMPLIED WARRANTIES OF MERCHANTABILITY AND FITNESS FOR A PARTICULAR PURPOSE
 * ARE DISCLAIMED.  IN NO EVENT SHALL THE AUTHOR OR CONTRIBUTORS BE LIABLE
 * FOR ANY DIRECT, INDIRECT, INCIDENTAL, SPECIAL, EXEMPLARY, OR CONSEQUENTIAL
 * DAMAGES (INCLUDING, BUT NOT LIMITED TO, PROCUREMENT OF SUBSTITUTE GOODS
 * OR SERVICES; LOSS OF USE, DATA, OR PROFITS; OR BUSINESS INTERRUPTION)
 * HOWEVER CAUSED AND ON ANY THEORY OF LIABILITY, WHETHER IN CONTRACT, STRICT
 * LIABILITY, OR TORT (INCLUDING NEGLIGENCE OR OTHERWISE) ARISING IN ANY WAY
 * OUT OF THE USE OF THIS SOFTWARE, EVEN IF ADVISED OF THE POSSIBILITY OF
 * SUCH DAMAGE.
 */

#include <sys/cdefs.h>
__FBSDID("$FreeBSD$");

#include "opt_compat.h"
#include "opt_inet.h"
#include "opt_inet6.h"
#include "opt_ktrace.h"
#include "opt_posix.h"
#include "opt_capsicum.h"

#include <sys/param.h>
#include <sys/bus.h>
#include <sys/capsicum.h>
#include <sys/clock.h>
#include <sys/exec.h>
#include <sys/fcntl.h>
#include <sys/filedesc.h>
#include <sys/imgact.h>
#include <sys/imgact_elf.h>
#include <sys/jail.h>
#include <sys/kernel.h>
#include <sys/limits.h>
#include <sys/linker.h>
#include <sys/lock.h>
#include <sys/malloc.h>
#include <sys/file.h>		/* Must come after sys/malloc.h */
#include <sys/imgact.h>
#include <sys/mbuf.h>
#include <sys/mman.h>
#include <sys/module.h>
#include <sys/mount.h>
#include <sys/mutex.h>
#include <sys/namei.h>
#include <sys/proc.h>
#include <sys/procctl.h>
#include <sys/posix4.h>
#include <sys/reboot.h>
#include <sys/resource.h>
#include <sys/resourcevar.h>
#include <sys/selinfo.h>
#include <sys/eventvar.h>	/* Must come after sys/selinfo.h */
#include <sys/pipe.h>		/* Must come after sys/selinfo.h */
#include <sys/signal.h>
#include <sys/ktrace.h>		/* Must come after sys/signal.h */
#include <sys/signalvar.h>
#include <sys/smp.h>
#include <sys/socket.h>
#include <sys/socketvar.h>
#include <sys/stat.h>
#include <sys/syscall.h>
#include <sys/syscallsubr.h>
#include <sys/sysctl.h>
#include <sys/sysent.h>
#include <sys/sysproto.h>
#include <sys/systm.h>
#include <sys/thr.h>
#include <sys/unistd.h>
#include <sys/ucontext.h>
#include <sys/user.h>
#include <sys/umtx.h>
#include <sys/uuid.h>
#include <sys/vnode.h>
#include <sys/vdso.h>
#include <sys/wait.h>
#include <sys/ipc.h>
#include <sys/msg.h>
#include <sys/sem.h>
#include <sys/shm.h>

#ifdef INET
#include <netinet/in.h>
#endif

#include <vm/vm.h>
#include <vm/vm_param.h>
#include <vm/pmap.h>
#include <vm/vm_map.h>
#include <vm/vm_object.h>
#include <vm/vm_extern.h>

#include <machine/cpu.h>
#include <machine/elf.h>

#include <security/audit/audit.h>

#include <cheri/cheri.h>

#include <compat/cheriabi/cheriabi.h>
#include <compat/cheriabi/cheriabi_util.h>
#if 0
#include <compat/cheriabi/cheriabi_ipc.h>
#include <compat/cheriabi/cheriabi_misc.h>
#endif
#include <compat/cheriabi/cheriabi_signal.h>
#include <compat/cheriabi/cheriabi_proto.h>
#include <compat/cheriabi/cheriabi_syscall.h>
#include <compat/cheriabi/cheriabi_sysargmap.h>

#include <sys/cheriabi.h>

MALLOC_DECLARE(M_KQUEUE);

FEATURE(compat_cheri_abi, "Compatible CHERI system call ABI");

#ifdef CHERIABI_NEEDS_UPDATE
CTASSERT(sizeof(struct kevent32) == 20);
CTASSERT(sizeof(struct iovec32) == 8);
#endif

static int cheriabi_kevent_copyout(void *arg, kkevent_t *kevp, int count);
static int cheriabi_kevent_copyin(void *arg, kkevent_t *kevp, int count);

int
cheriabi_syscall(struct thread *td, struct cheriabi_syscall_args *uap)
{

	/*
	 * With generated uap fill functions, we'd have to alter the pcb
	 * to support syscalls with integer arguments.  In practice, it
	 * looks like we only really need fork (for libthr).
	 */
	switch (uap->number) {
	case CHERIABI_SYS_fork:
		return (sys_fork(td, NULL));
	default:
		return (EINVAL);
	}
}

int
cheriabi_wait4(struct thread *td, struct cheriabi_wait4_args *uap)
{

	return (kern_wait4(td, uap->pid, uap->status, uap->options,
	    uap->rusage));
}

int
cheriabi_wait6(struct thread *td, struct cheriabi_wait6_args *uap)
{
	struct __wrusage wru, *wrup;
	struct siginfo_c si, *sip;
	int error, status;

	if (uap->wrusage != NULL)
		wrup = &wru;
	else
		wrup = NULL;
	if (uap->info != NULL) {
		sip = &si;
		bzero(sip, sizeof(*sip));
	} else
		sip = NULL;
	error = kern_wait6(td, uap->idtype, uap->id, &status, uap->options,
	    wrup, sip);
	if (error != 0)
		return (error);
	if (uap->status != NULL)
		error = copyout_c(&status, uap->status, sizeof(status));
	if (uap->wrusage != NULL && error == 0)
		error = copyout_c(&wru, uap->wrusage, sizeof(wru));
	if (uap->info != NULL && error == 0) {
		error = copyout_c(&si, uap->info, sizeof(si));
	}
	return (error);
}

/*
 * Custom version of exec_copyin_args() so that we can translate
 * the pointers.
 */
int
cheriabi_exec_copyin_args(struct image_args *args,
    const char * __capability fname, enum uio_seg segflg,
    void * __capability * __capability argv,
    void * __capability * __capability envv)
{
	void * __capability * __capability pcap;
	void * __capability argcap;
	size_t length;
	int error;

	bzero(args, sizeof(*args));
	if (argv == NULL)
		return (EFAULT);

	/*
	 * Allocate demand-paged memory for the file name, argument, and
	 * environment strings.
	 */
	error = exec_alloc_args(args);
	if (error != 0)
		return (error);

	/*
	 * Copy the file name.
	 */
	if (fname != NULL) {
		args->fname = args->buf;
		if (segflg == UIO_SYSSPACE) {
			error = copystr((__cheri_fromcap const char *)fname,
			    args->fname, PATH_MAX, &length);
		} else {
			error = copyinstr_c(fname,
			    (__cheri_tocap char * __capability)args->fname,
			    PATH_MAX, &length);
		}
		if (error != 0)
			goto err_exit;
	} else
		length = 0;

	args->begin_argv = args->buf + length;
	args->endp = args->begin_argv;
	args->stringspace = ARG_MAX;

	/*
	 * extract arguments first
	 */
	pcap = argv;
	for (;;) {
		error = copyincap_c(pcap++, &argcap, sizeof(argcap));
		if (error)
			goto err_exit;
		if (argcap == NULL)
			break;
		error = copyinstr_c(argcap,
		    (__cheri_tocap char * __capability)args->endp,
		    args->stringspace, &length);
		if (error != 0) {
			if (error == ENAMETOOLONG)
				error = E2BIG;
			goto err_exit;
		}
		args->stringspace -= length;
		args->endp += length;
		args->argc++;
	}

	args->begin_envv = args->endp;

	/*
	 * extract environment strings
	 */
	if (envv) {
		pcap = envv;
		for (;;) {
			error = copyincap_c(pcap++, &argcap, sizeof(argcap));
			if (error != 0)
				goto err_exit;
			if (argcap == NULL)
				break;
			error = copyinstr_c(argcap,
			    (__cheri_tocap char * __capability)args->endp,
			    args->stringspace, &length);
			if (error != 0) {
				if (error == ENAMETOOLONG)
					error = E2BIG;
				goto err_exit;
			}
			args->stringspace -= length;
			args->endp += length;
			args->envc++;
		}
	}

	return (0);

err_exit:
	exec_free_args(args);
	return (error);
}

int
cheriabi_execve(struct thread *td, struct cheriabi_execve_args *uap)
{
	struct image_args eargs;
	struct vmspace *oldvmspace;
	int error;

	error = pre_execve(td, &oldvmspace);
	if (error != 0)
		return (error);
	error = cheriabi_exec_copyin_args(&eargs, uap->fname, UIO_USERSPACE,
	    uap->argv, uap->envv);
	if (error == 0)
		error = kern_execve(td, &eargs, NULL);
	post_execve(td, error, oldvmspace);
	return (error);
}

int
cheriabi_fexecve(struct thread *td, struct cheriabi_fexecve_args *uap)
{
	struct image_args eargs;
	struct vmspace *oldvmspace;
	int error;

	error = pre_execve(td, &oldvmspace);
	if (error != 0)
		return (error);
	error = cheriabi_exec_copyin_args(&eargs, NULL, UIO_SYSSPACE,
	    uap->argv, uap->envv);
	if (error == 0) {
		eargs.fd = uap->fd;
		error = kern_execve(td, &eargs, NULL);
	}
	post_execve(td, error, oldvmspace);
	return (error);
}

/*
 * Copy 'count' items into the destination list pointed to by uap->eventlist.
 */
static int
cheriabi_kevent_copyout(void *arg, kkevent_t *kevp, int count)
{
	struct cheriabi_kevent_args *uap;
	int error;

	KASSERT(count <= KQ_NEVENTS, ("count (%d) > KQ_NEVENTS", count));
	uap = (struct cheriabi_kevent_args *)arg;

	error = copyoutcap_c(
	    (__cheri_tocap struct kevent_c * __capability)kevp,
	    uap->eventlist, count * sizeof(*kevp));
	if (error == 0)
		uap->eventlist += count;
	return (error);
}

/*
 * Copy 'count' items from the list pointed to by uap->changelist.
 */
static int
cheriabi_kevent_copyin(void *arg, kkevent_t *kevp, int count)
{
	struct cheriabi_kevent_args *uap;
	int error;

	KASSERT(count <= KQ_NEVENTS, ("count (%d) > KQ_NEVENTS", count));
	uap = (struct cheriabi_kevent_args *)arg;

	error = copyincap_c(uap->changelist,
	    (__cheri_tocap struct kevent_c * __capability)kevp,
	    count * sizeof(*kevp));
	if (error == 0)
		uap->changelist += count;
	return (error);
}

int
cheriabi_kevent(struct thread *td, struct cheriabi_kevent_args *uap)
{
	struct timespec ts, *tsp;
	struct kevent_copyops k_ops = { uap,
					cheriabi_kevent_copyout,
					cheriabi_kevent_copyin};
	int error;


	if (uap->timeout) {
		error = copyin_c(uap->timeout, &ts, sizeof(ts));
		if (error)
			return (error);
		tsp = &ts;
	} else
		tsp = NULL;
	error = kern_kevent(td, uap->fd, uap->nchanges, uap->nevents,
	    &k_ops, tsp);
	return (error);
}

static int
cheriabi_copyinuio(struct iovec_c * __capability iovp, u_int iovcnt,
    struct uio **uiop)
{
	kiovec_t * __capability iov;
	struct uio *uio;
	size_t iovlen;
	int error, i;

	*uiop = NULL;
	if (iovcnt > UIO_MAXIOV)
		return (EINVAL);
	iovlen = iovcnt * sizeof(kiovec_t);
	uio = malloc(iovlen + sizeof(*uio), M_IOV, M_WAITOK);
	iov = (__cheri_tocap kiovec_t * __capability)(kiovec_t *)(uio + 1);
	error = copyincap_c(iovp, iov, iovlen);
	if (error) {
		free(uio, M_IOV);
		return (error);
	}
	uio->uio_iov = (__cheri_fromcap kiovec_t *)iov;
	uio->uio_iovcnt = iovcnt;
	uio->uio_segflg = UIO_USERSPACE;
	uio->uio_offset = -1;
	uio->uio_resid = 0;
	for (i = 0; i < iovcnt; i++) {
		if (iov[i].iov_len > SIZE_MAX - uio->uio_resid) {
			free(uio, M_IOV);
			return (EINVAL);
		}
		uio->uio_resid += iov[i].iov_len;
	}
	*uiop = uio;
	return (0);
}

int
cheriabi_readv(struct thread *td, struct cheriabi_readv_args *uap)
{
	struct uio *auio;
	int error;

	error = cheriabi_copyinuio(uap->iovp, uap->iovcnt, &auio);
	if (error)
		return (error);
	error = kern_readv(td, uap->fd, auio);
	free(auio, M_IOV);
	return (error);
}

int
cheriabi_writev(struct thread *td, struct cheriabi_writev_args *uap)
{
	struct uio *auio;
	int error;

	error = cheriabi_copyinuio(uap->iovp, uap->iovcnt, &auio);
	if (error)
		return (error);
	error = kern_writev(td, uap->fd, auio);
	free(auio, M_IOV);
	return (error);
}

int
cheriabi_preadv(struct thread *td, struct cheriabi_preadv_args *uap)
{
	struct uio *auio;
	int error;

	error = cheriabi_copyinuio(uap->iovp, uap->iovcnt, &auio);
	if (error)
		return (error);
	error = kern_preadv(td, uap->fd, auio, uap->offset);
	free(auio, M_IOV);
	return (error);
}

int
cheriabi_pwritev(struct thread *td, struct cheriabi_pwritev_args *uap)
{
	struct uio *auio;
	int error;

	error = cheriabi_copyinuio(uap->iovp, uap->iovcnt, &auio);
	if (error)
		return (error);
	error = kern_pwritev(td, uap->fd, auio, uap->offset);
	free(auio, M_IOV);
	return (error);
}

int
cheriabi_copyiniov(struct iovec_c * __capability iovp_c, u_int iovcnt,
    kiovec_t **iovp, int error)
{
	kiovec_t *iov;
	u_int iovlen;

	*iovp = NULL;
	if (iovcnt > UIO_MAXIOV)
		return (error);
	iovlen = iovcnt * sizeof(kiovec_t);
	iov = malloc(iovlen, M_IOV, M_WAITOK);
	error = copyincap_c(iovp_c,
	    (__cheri_tocap kiovec_t * __capability)iov, iovlen);
	if (error) {
		free(iov, M_IOV);
		return (error);
	}
	*iovp = iov;
	return (0);
}

int
cheriabi_sendfile(struct thread *td, struct cheriabi_sendfile_args *uap)
{
	struct sf_hdtr_c hdtr_c;
	struct uio *hdr_uio, *trl_uio;
	struct file *fp;
	cap_rights_t rights;
	off_t offset, sbytes;
	int error;

	offset = uap->offset;
	if (offset < 0)
		return (EINVAL);

	hdr_uio = trl_uio = NULL;

	if (uap->hdtr != NULL) {
		error = copyincap_c(uap->hdtr, &hdtr_c, sizeof(hdtr_c));
		if (error)
			goto out;

		if (hdtr_c.headers != NULL) {
			error = cheriabi_copyinuio(hdtr_c.headers,
			    hdtr_c.hdr_cnt, &hdr_uio);
			if (error)
				goto out;
		}
		if (hdtr_c.trailers != NULL) {
			error = cheriabi_copyinuio(hdtr_c.trailers,
			    hdtr_c.trl_cnt, &trl_uio);
			if (error)
				goto out;
		}
	}

	AUDIT_ARG_FD(uap->fd);

	if ((error = fget_read(td, uap->fd,
	    cap_rights_init(&rights, CAP_PREAD), &fp)) != 0)
		goto out;

	error = fo_sendfile(fp, uap->s, hdr_uio, trl_uio, offset,
	    uap->nbytes, &sbytes, uap->flags, td);
	fdrop(fp, td);

	if (uap->sbytes != NULL)
		copyout_c(&sbytes, uap->sbytes, sizeof(off_t));

out:
	if (hdr_uio)
		free(hdr_uio, M_IOV);
	if (trl_uio)
		free(trl_uio, M_IOV);
	return (error);
}

int
cheriabi_jail(struct thread *td, struct cheriabi_jail_args *uap)
{
	unsigned int version;
	int error;

	error = copyin_c(&uap->jailp->version, &version, sizeof(version));
	if (error)
		return (error);

	switch (version) {
	case 0:
	case 1:
		/* These were never supported for CHERI */
		return (EINVAL);

	case 2:	/* JAIL_API_VERSION */
	{
		struct jail_c j;
		/* FreeBSD multi-IPv4/IPv6,noIP jails. */

		error = copyincap_c(uap->jailp, &j, sizeof(j));
		if (error != 0)
			return (error);
		return (kern_jail(td, j.path, j.hostname, j.jailname,
		    j.ip4, j.ip4s, j.ip6, j.ip6s, UIO_USERSPACE));
	}

	default:
		/* Sci-Fi jails are not supported, sorry. */
		return (EINVAL);
	}
}

int
cheriabi_jail_set(struct thread *td, struct cheriabi_jail_set_args *uap)
{
	struct uio *auio;
	int error;

	/* Check that we have an even number of iovecs. */
	if (uap->iovcnt & 1)
		return (EINVAL);

	error = cheriabi_copyinuio(uap->iovp, uap->iovcnt, &auio);
	if (error)
		return (error);
	error = kern_jail_set(td, auio, uap->flags);
	free(auio, M_IOV);
	return (error);
}

static int
cheriabi_updateiov(const struct uio * uiop, struct iovec_c * __capability iovp)
{
	int i, error;

	for (i = 0; i < uiop->uio_iovcnt; i++) {
		error = copyout_c(
		    (__cheri_tocap size_t * __capability)
		    &uiop->uio_iov[i].iov_len, &iovp[i].iov_len,
		    sizeof(uiop->uio_iov[i].iov_len));
		if (error != 0)
			return (error);
	}
	return (0);
}

int
cheriabi_jail_get(struct thread *td, struct cheriabi_jail_get_args *uap)
{
	struct uio *auio;
	int error;

	/* Check that we have an even number of iovecs. */
	if (uap->iovcnt & 1)
		return (EINVAL);

	error = cheriabi_copyinuio(uap->iovp, uap->iovcnt, &auio);
	if (error)
		return (error);
	error = kern_jail_get(td, auio, uap->flags);
	if (error == 0)
		error = cheriabi_updateiov(auio, uap->iovp);
	free(auio, M_IOV);
	return (error);
}

int
cheriabi_sigreturn(struct thread *td, struct cheriabi_sigreturn_args *uap)
{
	ucontext_c_t uc;
	int error;

	error = copyincap_c(uap->sigcntxp, &uc, sizeof(uc));
	if (error != 0)
		return (error);

	error = cheriabi_set_mcontext(td, &uc.uc_mcontext);
	if (error != 0)
		return (error);

	kern_sigprocmask(td, SIG_SETMASK, &uc.uc_sigmask, NULL, 0);

	return (EJUSTRETURN);
}

#define UCC_COPY_SIZE	offsetof(ucontext_c_t, uc_link)

int
cheriabi_getcontext(struct thread *td, struct cheriabi_getcontext_args *uap)
{

	ucontext_c_t uc;

	if (uap->ucp == NULL)
		return (EINVAL);

	bzero(&uc, sizeof(uc));
	cheriabi_get_mcontext(td, &uc.uc_mcontext, GET_MC_CLEAR_RET);
	PROC_LOCK(td->td_proc);
	uc.uc_sigmask = td->td_sigmask;
	PROC_UNLOCK(td->td_proc);
	return (copyoutcap_c( &uc, uap->ucp, UCC_COPY_SIZE));
}

int
cheriabi_setcontext(struct thread *td, struct cheriabi_setcontext_args *uap)
{
	ucontext_c_t uc;
	int ret;

	if (uap->ucp == NULL)
		return (EINVAL);
	if ((ret = copyincap_c(uap->ucp, &uc, UCC_COPY_SIZE)) != 0)
		return (ret);
	if ((ret = cheriabi_set_mcontext(td, &uc.uc_mcontext)) != 0)
		return (ret);
	kern_sigprocmask(td, SIG_SETMASK,
	    &uc.uc_sigmask, NULL, 0);

	return (EJUSTRETURN);
}

int
cheriabi_swapcontext(struct thread *td, struct cheriabi_swapcontext_args *uap)
{
	ucontext_c_t uc;
	int ret;

	if (uap->oucp == NULL || uap->ucp == NULL)
		return (EINVAL);

	bzero(&uc, sizeof(uc));
	cheriabi_get_mcontext(td, &uc.uc_mcontext, GET_MC_CLEAR_RET);
	PROC_LOCK(td->td_proc);
	uc.uc_sigmask = td->td_sigmask;
	PROC_UNLOCK(td->td_proc);
	if ((ret = copyoutcap_c( &uc, uap->oucp, UCC_COPY_SIZE)) != 0)
		return (ret);
	if ((ret = copyincap_c(uap->ucp, &uc, UCC_COPY_SIZE)) != 0)
		return (ret);
	if ((ret = cheriabi_set_mcontext(td, &uc.uc_mcontext)) != 0)
		return (ret);
	kern_sigprocmask(td, SIG_SETMASK, &uc.uc_sigmask, NULL, 0);

	return (EJUSTRETURN);
}

int
cheriabi_procctl(struct thread *td, struct cheriabi_procctl_args *uap)
{

	return (user_procctl(td, uap->idtype, uap->id, uap->com, uap->data));
}

int
cheriabi_nmount(struct thread *td,
    struct cheriabi_nmount_args /* {
	struct iovec_c * __capability iovp;
	unsigned int iovcnt;
	int flags;
    } */ *uap)
{
	struct uio *auio;
	uint64_t flags;
	int error;

	/*
	 * Mount flags are now 64-bits. On 32-bit archtectures only
	 * 32-bits are passed in, but from here on everything handles
	 * 64-bit flags correctly.
	 */
	flags = uap->flags;

	AUDIT_ARG_FFLAGS(flags);

	/*
	 * Filter out MNT_ROOTFS.  We do not want clients of nmount() in
	 * userspace to set this flag, but we must filter it out if we want
	 * MNT_UPDATE on the root file system to work.
	 * MNT_ROOTFS should only be set by the kernel when mounting its
	 * root file system.
	 */
	flags &= ~MNT_ROOTFS;

	/*
	 * check that we have an even number of iovec's
	 * and that we have at least two options.
	 */
	if ((uap->iovcnt & 1) || (uap->iovcnt < 4))
		return (EINVAL);

	error = cheriabi_copyinuio(uap->iovp, uap->iovcnt, &auio);
	if (error)
		return (error);
	error = vfs_donmount(td, flags, auio);

	free(auio, M_IOV);
	return (error);
}

int
cheriabi_syscall_register(int *offset, struct sysent *new_sysent,
    struct sysent *old_sysent, int flags)
{

	if ((flags & ~SY_THR_STATIC) != 0)
		return (EINVAL);

	if (*offset == NO_SYSCALL) {
		/*
		 * XXX-BD: Supporting dynamic syscalls requires handling
		 * argument registers and uap filling.  Don't allow for now.
		 *
		 * NB: cheriabi_syscall_helper_register() doesn't support
		 * NO_SYSCALL at all.
		 */
		return (EINVAL);
	} else if (*offset < 0 || *offset >= SYS_MAXSYSCALL)
		return (EINVAL);
	else if (cheriabi_sysent[*offset].sy_call != (sy_call_t *)lkmnosys &&
	    cheriabi_sysent[*offset].sy_call != (sy_call_t *)lkmressys)
		return (EEXIST);

	*old_sysent = cheriabi_sysent[*offset];
	cheriabi_sysent[*offset] = *new_sysent;
	atomic_store_rel_32(&cheriabi_sysent[*offset].sy_thrcnt, flags);
	return (0);
}

int
cheriabi_syscall_deregister(int *offset, struct sysent *old_sysent)
{

	if (*offset == 0)
		return (0);

	cheriabi_sysent[*offset] = *old_sysent;
	return (0);
}

int
cheriabi_syscall_helper_register(struct syscall_helper_data *sd, int flags)
{
	struct syscall_helper_data *sd1;
	int error;

	for (sd1 = sd; sd1->syscall_no != NO_SYSCALL; sd1++) {
		error = cheriabi_syscall_register(&sd1->syscall_no, &sd1->new_sysent,
		    &sd1->old_sysent, flags);
		if (error != 0) {
			cheriabi_syscall_helper_unregister(sd);
			return (error);
		}
		sd1->registered = 1;
	}
	return (0);
}

int
cheriabi_syscall_helper_unregister(struct syscall_helper_data *sd)
{
	struct syscall_helper_data *sd1;

	for (sd1 = sd; sd1->registered != 0; sd1++) {
		cheriabi_syscall_deregister(&sd1->syscall_no, &sd1->old_sysent);
		sd1->registered = 0;
	}
	return (0);
}

/*
 * This macro uses cheri_capability_build_user_rwx() because it can
 * create both types of capabilities (and currently creates W|X caps).
 * Its use should be replaced.
 */
#define sucap(uaddr, base, offset, length, perms)			\
	do {								\
		void * __capability _tmpcap;				\
		_tmpcap = cheri_capability_build_user_rwx((perms),	\
		    (vaddr_t)(base), (length), (offset));		\
		copyoutcap_c(&_tmpcap, uaddr, sizeof(_tmpcap));		\
	} while(0)

register_t *
cheriabi_copyout_strings(struct image_params *imgp)
{
	int argc, envc;
	void * __capability * __capability vectp;
	char *stringp;
	char * __capability destp;
	void * __capability *stack_base;
	struct cheriabi_ps_strings * __capability arginfo;
	char canary[sizeof(long) * 8];
	size_t execpath_len;
	int szsigcode, szps;

	KASSERT(imgp->auxargs != NULL, ("CheriABI requires auxargs"));

	szps = sizeof(pagesizes[0]) * MAXPAGESIZES;
	/*
	 * Calculate string base and vector table pointers.
	 * Also deal with signal trampoline code for this exec type.
	 */
	if (imgp->execpath != NULL)
		execpath_len = strlen(imgp->execpath) + 1;
	else
		execpath_len = 0;
<<<<<<< HEAD
	curproc->p_psstrings = curproc->p_sysent->sv_psstrings;
	arginfo = (struct cheriabi_ps_strings *)curproc->p_psstrings;
=======
	/* XXX: should be derived from a capability to the strings region */
	arginfo = cheri_capability_build_user_data(
	    CHERI_CAP_USER_DATA_PERMS, CHERI_CAP_USER_DATA_BASE,
	    CHERI_CAP_USER_DATA_LENGTH,
	    curproc->p_sysent->sv_psstrings);

>>>>>>> df337bb5
	if (imgp->proc->p_sysent->sv_sigcode_base == 0)
		szsigcode = *(imgp->proc->p_sysent->sv_szsigcode);
	else
		szsigcode = 0;
<<<<<<< HEAD

	if (imgp->cop != NULL) {
		printf("%s: XXX: needs to adjust arginfo, like exec_copyout_strings() does\n", __func__);
	}

	destp =	(uintptr_t)arginfo;
=======
	destp =	(char * __capability)arginfo;
>>>>>>> df337bb5

	/*
	 * install sigcode
	 */
	if (szsigcode != 0) {
		destp -= szsigcode;
		destp = __builtin_align_down(destp,
		    sizeof(void * __capability));
		copyout_c((__cheri_tocap void * __capability)
		    imgp->proc->p_sysent->sv_sigcode, destp, szsigcode);
	}

	/*
	 * Copy the image path for the rtld.
	 */
	if (execpath_len != 0) {
		destp -= execpath_len;
		imgp->execpathp = (__cheri_addr unsigned long)destp;
		copyout_c((__cheri_tocap char * __capability)imgp->execpath,
		    destp, execpath_len);
	}

	/*
	 * Prepare the canary for SSP.
	 */
	arc4rand(canary, sizeof(canary), 0);
	destp -= sizeof(canary);
	imgp->canary = (__cheri_addr unsigned long)destp;
	copyout_c(canary, destp, sizeof(canary));
	imgp->canarylen = sizeof(canary);

	/*
	 * Prepare the pagesizes array.
	 */
	destp -= szps;
	destp = __builtin_align_down(destp, sizeof(void * __capability));
	imgp->pagesizes = (__cheri_addr unsigned long)destp;
	copyout_c(pagesizes, destp, szps);
	imgp->pagesizeslen = szps;

	destp -= ARG_MAX - imgp->args->stringspace;
	destp = __builtin_align_down(destp, sizeof(void * __capability));

	vectp = (void * __capability * __capability)destp;
	/*
	 * Allocate room on the stack for the ELF auxargs array.  It has
	 * up to AT_COUNT entries.
	 */
	vectp -= AT_COUNT * 2;

	/*
	 * Allocate room for the argv[] and env vectors including the
	 * terminating NULL pointers.
	 */
	vectp -= imgp->args->argc + 1 + imgp->args->envc +1;

	/*
	 * vectp also becomes our initial stack base
	 */
	stack_base = (__cheri_fromcap void * __capability *)vectp;

	stringp = imgp->args->begin_argv;
	argc = imgp->args->argc;
	envc = imgp->args->envc;
	/*
	 * Copy out strings - arguments and environment.
	 */
	copyout_c((__cheri_tocap char * __capability)stringp, destp,
	    ARG_MAX - imgp->args->stringspace);

	/*
	 * Fill in "ps_strings" struct for ps, w, etc.
	 */
	sucap(&arginfo->ps_argvstr, vectp, 0, argc * sizeof(void * __capability),
	    CHERI_CAP_USER_DATA_PERMS);
	suword32_c(&arginfo->ps_nargvstr, argc);

	/*
	 * Fill in argument portion of vector table.
	 */
	imgp->args->argv = (__cheri_fromcap void *)vectp;
	for (; argc > 0; --argc) {
		sucap(vectp++, destp, 0, strlen(stringp) + 1,
		    CHERI_CAP_USER_DATA_PERMS);
		while (*stringp++ != 0)
			destp++;
		destp++;
	}

	/* a null vector table pointer separates the argp's from the envp's */
	/* XXX: suword clears the tag */
	suword_c(vectp++, 0);

	sucap(&arginfo->ps_envstr, vectp, 0,
	    arginfo->ps_nenvstr * sizeof(void * __capability),
	    CHERI_CAP_USER_DATA_PERMS);
	suword32_c(&arginfo->ps_nenvstr, envc);

	/*
	 * Fill in environment portion of vector table.
	 */
	imgp->args->envv = (__cheri_fromcap void *)vectp;
	for (; envc > 0; --envc) {
		sucap(vectp++, destp, 0, strlen(stringp) + 1,
		    CHERI_CAP_USER_DATA_PERMS);
		while (*stringp++ != 0)
			destp++;
		destp++;
	}

	/* end of vector table is a null pointer */
	/* XXX: suword clears the tag */
	suword_c(vectp++, 0);

	return ((register_t *)stack_base);
}

#define	AUXARGS_ENTRY_NOCAP(pos, id, val)				\
	{suword_c(pos++, id); suword_c(pos++, val);}
#define	AUXARGS_ENTRY_CAP(pos, id, base, offset, len, perm) do {	\
		suword_c(pos++, id);					\
		sucap(pos++, base, offset, len, perm);			\
	} while(0)

static void
cheriabi_set_auxargs(void * __capability * __capability pos,
    struct image_params *imgp)
{
	Elf_Auxargs *args = (Elf_Auxargs *)imgp->auxargs;

	if (args->execfd != -1)
		AUXARGS_ENTRY_NOCAP(pos, AT_EXECFD, args->execfd);
	CTASSERT(CHERI_CAP_USER_CODE_BASE == 0);
	AUXARGS_ENTRY_CAP(pos, AT_PHDR, CHERI_CAP_USER_DATA_BASE, args->phdr,
	    CHERI_CAP_USER_DATA_LENGTH, CHERI_CAP_USER_DATA_PERMS);
	AUXARGS_ENTRY_NOCAP(pos, AT_PHENT, args->phent);
	AUXARGS_ENTRY_NOCAP(pos, AT_PHNUM, args->phnum);
	AUXARGS_ENTRY_NOCAP(pos, AT_PAGESZ, args->pagesz);
	AUXARGS_ENTRY_NOCAP(pos, AT_FLAGS, args->flags);
	/*
	 * XXX-BD: the should be bounded to the mapping, but for now
	 * they aren't as struct image_params doesn't contain the
	 * mapping and we're not ensuring a representable capability.
	 */
	AUXARGS_ENTRY_CAP(pos, AT_ENTRY, CHERI_CAP_USER_CODE_BASE, args->entry,
	    CHERI_CAP_USER_CODE_LENGTH, CHERI_CAP_USER_CODE_PERMS);
	/*
	 * XXX-BD: grant code and data perms to allow textrel fixups.
	 */
	AUXARGS_ENTRY_CAP(pos, AT_BASE, CHERI_CAP_USER_DATA_BASE, args->base,
	    CHERI_CAP_USER_DATA_LENGTH,
	    CHERI_CAP_USER_DATA_PERMS | CHERI_CAP_USER_CODE_PERMS);
#ifdef AT_EHDRFLAGS
	AUXARGS_ENTRY_NOCAP(pos, AT_EHDRFLAGS, args->hdr_eflags);
#endif
	if (imgp->execpathp != 0)
		AUXARGS_ENTRY_CAP(pos, AT_EXECPATH, imgp->execpathp, 0,
		    strlen(imgp->execpath) + 1,
		    CHERI_CAP_USER_DATA_PERMS);
	AUXARGS_ENTRY_NOCAP(pos, AT_OSRELDATE,
	    imgp->proc->p_ucred->cr_prison->pr_osreldate);
	if (imgp->canary != 0) {
		AUXARGS_ENTRY_CAP(pos, AT_CANARY, imgp->canary, 0,
		    imgp->canarylen, CHERI_CAP_USER_DATA_PERMS);
		AUXARGS_ENTRY_NOCAP(pos, AT_CANARYLEN, imgp->canarylen);
	}
	AUXARGS_ENTRY_NOCAP(pos, AT_NCPUS, mp_ncpus);
	if (imgp->pagesizes != 0) {
		AUXARGS_ENTRY_CAP(pos, AT_PAGESIZES, imgp->pagesizes, 0,
		   imgp->pagesizeslen, CHERI_CAP_USER_DATA_PERMS);
		AUXARGS_ENTRY_NOCAP(pos, AT_PAGESIZESLEN, imgp->pagesizeslen);
	}
	if (imgp->sysent->sv_timekeep_base != 0) {
		AUXARGS_ENTRY_CAP(pos, AT_TIMEKEEP,
		    imgp->sysent->sv_timekeep_base, 0,
		    sizeof(struct vdso_timekeep) +
		    sizeof(struct vdso_timehands) * VDSO_TH_NUM,
		    CHERI_CAP_USER_DATA_PERMS); /* XXX: readonly? */
	}
	AUXARGS_ENTRY_NOCAP(pos, AT_STACKPROT, imgp->sysent->sv_shared_page_obj
	    != NULL && imgp->stack_prot != 0 ? imgp->stack_prot :
	    imgp->sysent->sv_stackprot);

	AUXARGS_ENTRY_NOCAP(pos, AT_ARGC, imgp->args->argc);
	/* XXX-BD: Includes terminating NULL.  Should it? */
	AUXARGS_ENTRY_CAP(pos, AT_ARGV, imgp->args->argv, 0,
	   sizeof(void * __capability) * (imgp->args->argc + 1),
	   CHERI_CAP_USER_DATA_PERMS);
	AUXARGS_ENTRY_NOCAP(pos, AT_ENVC, imgp->args->envc);
	AUXARGS_ENTRY_CAP(pos, AT_ENVV, imgp->args->envv, 0,
	   sizeof(void * __capability) * (imgp->args->envc + 1),
	   CHERI_CAP_USER_DATA_PERMS);

	AUXARGS_ENTRY_NOCAP(pos, AT_NULL, 0);

	free(imgp->auxargs, M_TEMP);
	imgp->auxargs = NULL;
}

int
cheriabi_elf_fixup(register_t **stack_base, struct image_params *imgp)
{
	size_t argenvcount;
	void * __capability * __capability base;

	KASSERT(((vaddr_t)*stack_base & (sizeof(void * __capability) - 1)) == 0,
	    ("*stack_base (%p) is not capability aligned", *stack_base));

	argenvcount = imgp->args->argc + 1 + imgp->args->envc + 1;
	base = cheri_capability_build_user_data(
	    CHERI_CAP_USER_DATA_PERMS, (vaddr_t)*stack_base,
	    (argenvcount + (AT_COUNT * 2)) * sizeof(void * __capability),
	    0);
	base += imgp->args->argc + 1 + imgp->args->envc + 1;

	cheriabi_set_auxargs(base, imgp);

	return (0);
}

int
cheriabi_mount(struct thread *td, struct cheriabi_mount_args *uap)
{

	return (ENOSYS);
}

int
cheriabi_kenv(struct thread *td, struct cheriabi_kenv_args *uap)
{

	return (kern_kenv(td, uap->what, uap->name, uap->value, uap->len));
}

int
cheriabi_kbounce(struct thread *td, struct cheriabi_kbounce_args *uap)
{
	void * __capability bounce;
	void * __capability dst = uap->dst;
	const void * __capability src = uap->src;
	size_t len = uap->len;
	int flags = uap->flags;
	int error;

	if (len > IOSIZE_MAX)
		return (EINVAL);
	if (flags != 0)
		return (EINVAL);
	if (src == NULL || dst == NULL)
		return (EINVAL);

	bounce = malloc_c(len, M_TEMP, M_WAITOK | M_ZERO);
	error = copyin_c(src, bounce, len);
	if (error != 0) {
		printf("%s: error in copyin_c %d\n", __func__, error);
		goto error;
	}
	error = copyout_c(bounce, dst, len);
	if (error != 0)
		printf("%s: error in copyout_c %d\n", __func__, error);
error:
	free_c(bounce, M_TEMP);
	return (error);
}

/*
 * audit_syscalls.c
 */
int
cheriabi_audit(struct thread *td, struct cheriabi_audit_args *uap)
{

#ifdef	AUDIT
	return (kern_audit(td, uap->record, uap->length));
#else
	return (ENOSYS);
#endif
}

int
cheriabi_auditon(struct thread *td, struct cheriabi_auditon_args *uap)
{

#ifdef	AUDIT
	return (kern_auditon(td, uap->cmd, uap->data, uap->length));
#else
	return (ENOSYS);
#endif
}

int
cheriabi_getauid(struct thread *td, struct cheriabi_getauid_args *uap)
{

#ifdef	AUDIT
	return (kern_getauid(td, uap->auid));
#else
	return (ENOSYS);
#endif
}

int
cheriabi_setauid(struct thread *td, struct cheriabi_setauid_args *uap)
{

#ifdef	AUDIT
	return (kern_setauid(td, uap->auid));
#else
	return (ENOSYS);
#endif
}

int
cheriabi_getaudit(struct thread *td, struct cheriabi_getaudit_args *uap)
{

#ifdef	AUDIT
	return (kern_getaudit(td, uap->auditinfo));
#else
	return (ENOSYS);
#endif
}

int
cheriabi_setaudit(struct thread *td, struct cheriabi_setaudit_args *uap)
{

#ifdef	AUDIT
	return (kern_setaudit(td, uap->auditinfo));
#else
	return (ENOSYS);
#endif
}

int
cheriabi_getaudit_addr(struct thread *td,
    struct cheriabi_getaudit_addr_args *uap)
{

#ifdef	AUDIT
	return (kern_getaudit_addr(td, uap->auditinfo_addr, uap->length));
#else
	return (ENOSYS);
#endif
}

int
cheriabi_setaudit_addr(struct thread *td,
    struct cheriabi_setaudit_addr_args *uap)
{

#ifdef	AUDIT
	return (kern_setaudit_addr(td, uap->auditinfo_addr, uap->length));
#else
	return (ENOSYS);
#endif
}

int
cheriabi_auditctl(struct thread *td, struct cheriabi_auditctl_args *uap)
{

#ifdef	AUDIT
	return (kern_auditctl(td, uap->path));
#else
	return (ENOSYS);
#endif
}


/*
 * kern_acct.c
 */

int
cheriabi_acct(struct thread *td, struct cheriabi_acct_args *uap)
{

	return (kern_acct(td, uap->path));
}

/*
 * kern_fork.c
 */
int
cheriabi_pdfork(struct thread *td, struct cheriabi_pdfork_args *uap)
{

	return (kern_pdfork(td, uap->fdp, uap->flags));
}

/*
 * kern_cpuset.c
 */
int
cheriabi_cpuset(struct thread *td, struct cheriabi_cpuset_args *uap)
{

	return (kern_cpuset(td, uap->setid));
}

int
cheriabi_cpuset_getid(struct thread *td,
    struct cheriabi_cpuset_getid_args *uap)
{

	return (kern_cpuset_getid(td, uap->level, uap->which, uap->id,
	    uap->setid));
}

int
cheriabi_cpuset_getaffinity(struct thread *td,
    struct cheriabi_cpuset_getaffinity_args *uap)
{

	return (kern_cpuset_getaffinity(td, uap->level, uap->which,
	    uap->id, uap->cpusetsize, uap->mask));
}

int
cheriabi_cpuset_setaffinity(struct thread *td,
    struct cheriabi_cpuset_setaffinity_args *uap)
{

	return (kern_cpuset_setaffinity(td, uap->level, uap->which, uap->id,
	    uap->cpusetsize, uap->mask));
}

/*
 * kern_descrip.c
 */
int
cheriabi_fcntl(struct thread *td, struct cheriabi_fcntl_args *uap)
{

	return (kern_fcntl_freebsd(td, uap->fd, uap->cmd, uap->arg));
}

int
cheriabi_fstat(struct thread *td, struct cheriabi_fstat_args *uap)
{

	return (user_fstat(td, uap->fd, uap->sb));
}

/*
 * kern_ktrace.c
 */

int
cheriabi_ktrace(struct thread *td, struct cheriabi_ktrace_args *uap)
{

	return (kern_ktrace(td, uap->fname, uap->ops, uap->facs, uap->pid));
}

int
cheriabi_utrace(struct thread *td, struct cheriabi_utrace_args *uap)
{

	return (kern_utrace(td, uap->addr, uap->len));
}

/*
 * kern_linker.c
 */

int
cheriabi_kldload(struct thread *td, struct cheriabi_kldload_args *uap)
{
	char *pathname = NULL;
	int error, fileid;

	td->td_retval[0] = -1;

	pathname = malloc(MAXPATHLEN, M_TEMP, M_WAITOK);
	error = copyinstr_c(uap->file, &pathname[0], MAXPATHLEN, NULL);
	if (error != 0)
		goto error;
	error = kern_kldload(td, pathname, &fileid);
	if (error == 0)
		td->td_retval[0] = fileid;
error:
	free(pathname, M_TEMP);
	return (error);
}

int
cheriabi_kldfind(struct thread *td, struct cheriabi_kldfind_args *uap)
{

	return (kern_kldfind(td, uap->file));
}

int
cheriabi_kldstat(struct thread *td, struct cheriabi_kldstat_args *uap)
{
        struct kld_file_stat stat;
        struct kld_file_stat_c stat_c;
        int error, version;

        error = copyin_c(&uap->stat->version, &version, sizeof(version));
	if (error != 0)
                return (error);
        if (version != sizeof(struct kld_file_stat_c))
                return (EINVAL);

        error = kern_kldstat(td, uap->fileid, &stat);
        if (error != 0)
                return (error);

        bcopy(&stat.name[0], &stat_c.name[0], sizeof(stat.name));
        CP(stat, stat_c, refs);
        CP(stat, stat_c, id);
	stat_c.address = (void * __capability)(intcap_t)stat.address;
        CP(stat, stat_c, size);
        bcopy(&stat.pathname[0], &stat_c.pathname[0], sizeof(stat.pathname));
        return (copyout_c(&stat_c, uap->stat, version));
}

int
cheriabi_kldsym(struct thread *td, struct cheriabi_kldsym_args *uap)
{
	struct kld_sym_lookup_c lookup;
	char *symstr;
	int error;

	error = copyincap_c(uap->data, &lookup, sizeof(lookup));
	if (error != 0)
		return (error);
	if (lookup.version != sizeof(lookup) ||
	    uap->cmd != KLDSYM_LOOKUP)
		return (EINVAL);
	symstr = malloc(MAXPATHLEN, M_TEMP, M_WAITOK);
	error = copyinstr_c(lookup.symname,
	    (__cheri_tocap char * __capability)symstr, MAXPATHLEN, NULL);
	if (error != 0)
		goto done;
	error = kern_kldsym(td, uap->fileid, uap->cmd, symstr,
	    &lookup.symvalue, &lookup.symsize);
	if (error != 0)
		goto done;
	error = copyoutcap_c(&lookup, uap->data, sizeof(lookup));

done:
	free(symstr, M_TEMP);
	return (error);
}

/*
 * kern_loginclass.c
 */
int
cheriabi_getloginclass(struct thread *td,
    struct cheriabi_getloginclass_args *uap)
{

	return (kern_getloginclass(td, uap->namebuf, uap->namelen));
}

int
cheriabi_setloginclass(struct thread *td,
    struct cheriabi_setloginclass_args *uap)
{

	return (kern_setloginclass(td, uap->namebuf));
}

int
cheriabi_uuidgen(struct thread *td, struct cheriabi_uuidgen_args *uap)
{
	struct uuid *store;
	size_t count;
	int error;

	/*
	 * Limit the number of UUIDs that can be created at the same time
	 * to some arbitrary number. This isn't really necessary, but I
	 * like to have some sort of upper-bound that's less than 2G :-)
	 * XXX probably needs to be tunable.
	 */
	if (uap->count < 1 || uap->count > 2048)
		return (EINVAL);

	count = uap->count;
	store = malloc(count * sizeof(struct uuid), M_TEMP, M_WAITOK);
	kern_uuidgen(store, count);
	error = copyout_c((__cheri_tocap struct uuid * __capability)store,
	    uap->store, count * sizeof(struct uuid));
	free(store, M_TEMP);
	return (error);
}

/*
 * kern_module.c
 */
int
cheriabi_modfind(struct thread *td, struct cheriabi_modfind_args *uap)
{

	return (kern_modfind(td, uap->name));
}

int
cheriabi_modstat(struct thread *td, struct cheriabi_modstat_args *uap)
{

	return (kern_modstat(td, uap->modid, uap->stat));
}

/*
 * kern_prot.c
 */
int
cheriabi_getgroups(struct thread *td, struct cheriabi_getgroups_args *uap)
{

	return (kern_getgroups(td, uap->gidsetsize, uap->gidset));
}

int
cheriabi_setgroups(struct thread *td, struct cheriabi_setgroups_args *uap)
{
	gid_t smallgroups[XU_NGROUPS];
	gid_t *groups;
	u_int gidsetsize;
	int error;

	gidsetsize = uap->gidsetsize;
	if (gidsetsize > ngroups_max + 1)
		return (EINVAL);

	if (gidsetsize > XU_NGROUPS)
		groups = malloc(gidsetsize * sizeof(gid_t), M_TEMP, M_WAITOK);
	else
		/* XXX: CTSRD-CHERI/clang#179 */
		groups = &smallgroups[0];

	error = copyin_c(uap->gidset,
	    (__cheri_tocap gid_t * __capability)groups,
	    gidsetsize * sizeof(gid_t));
	if (error == 0)
		error = kern_setgroups(td, gidsetsize, groups);

	if (gidsetsize > XU_NGROUPS)
		free(groups, M_TEMP);
	return (error);
}

int
cheriabi_getresuid(struct thread *td, struct cheriabi_getresuid_args *uap)
{

	return (kern_getresuid(td, uap->ruid, uap->euid, uap->suid));
}

int
cheriabi_getresgid(struct thread *td, struct cheriabi_getresgid_args *uap)
{

	return (kern_getresgid(td, uap->rgid, uap->egid, uap->sgid));
}

int
cheriabi_getlogin(struct thread *td, struct cheriabi_getlogin_args *uap)
{

	return (kern_getlogin(td, uap->namebuf, uap->namelen));
}

int
cheriabi_setlogin(struct thread *td, struct cheriabi_setlogin_args *uap)
{

	return (kern_setlogin(td, uap->namebuf));
}

/*
 * kern_rctl.h
 */
int
cheriabi_rctl_get_racct(struct thread *td,
    struct cheriabi_rctl_get_racct_args *uap)
{

#ifdef RCTL
	return (kern_rctl_get_racct(td, uap->inbufp, uap->inbuflen,
	    uap->outbufp, uap->outbuflen));
#else
	return (ENOSYS);
#endif
}

int
cheriabi_rctl_get_rules(struct thread *td,
    struct cheriabi_rctl_get_rules_args *uap)
{

#ifdef RCTL
	return (kern_rctl_get_rules(td, uap->inbufp, uap->inbuflen,
	    uap->outbufp, uap->outbuflen));
#else
	return (ENOSYS);
#endif
}

int
cheriabi_rctl_get_limits(struct thread *td,
    struct cheriabi_rctl_get_limits_args *uap)
{

#ifdef RCTL
	return (kern_rctl_get_limits(td, uap->inbufp, uap->inbuflen,
	    uap->outbufp, uap->outbuflen));
#else
	return (ENOSYS);
#endif
}

int
cheriabi_rctl_add_rule(struct thread *td,
    struct cheriabi_rctl_add_rule_args *uap)
{

#ifdef RCTL
	return (kern_rctl_add_rule(td, uap->inbufp, uap->inbuflen,
	    uap->outbufp, uap->outbuflen));
#else
	return (ENOSYS);
#endif
}

int
cheriabi_rctl_remove_rule(struct thread *td,
    struct cheriabi_rctl_remove_rule_args *uap)
{

#ifdef RCTL
	return (kern_rctl_remove_rule(td, uap->inbufp, uap->inbuflen,
	    uap->outbufp, uap->outbuflen));
#else
	return (ENOSYS);
#endif
}

/*
 * kern_resource.h
 */
int
cheriabi_rtprio_thread(struct thread *td,
    struct cheriabi_rtprio_thread_args *uap)
{

	return (kern_rtprio_thread(td, uap->function, uap->lwpid,
	    uap->rtp));
}

int
cheriabi_rtprio(struct thread *td, struct cheriabi_rtprio_args *uap)
{

	return (kern_rtprio(td, uap->function, uap->pid, uap->rtp));
}

int
cheriabi_setrlimit(struct thread *td, struct cheriabi_setrlimit_args *uap)
{
	struct rlimit alim;
	int error;

	error = copyin_c(uap->rlp, &alim, sizeof(struct rlimit));
	if (error != 0)
		return (error);
	return (kern_setrlimit(td, uap->which, &alim));
}

int
cheriabi_getrlimit(struct thread *td, struct cheriabi_getrlimit_args *uap)
{
	struct rlimit rlim;
	int error;

	if (uap->which >= RLIM_NLIMITS)
		return (EINVAL);
	lim_rlimit(td, uap->which, &rlim);
	error = copyout_c(&rlim, uap->rlp, sizeof(struct rlimit));
	return (error);
}

int
cheriabi_getrusage(struct thread *td, struct cheriabi_getrusage_args *uap)
{
	struct rusage ru;
	int error;

	error = kern_getrusage(td, uap->who, &ru);
	if (error == 0)
		error = copyout_c(&ru, uap->rusage, sizeof(struct rusage));
	return (error);
}

/*
 * kern_sysctl.c
 */

int
cheriabi___sysctl(struct thread *td, struct cheriabi___sysctl_args *uap)
{

	return (kern_sysctl(td, uap->name, uap->namelen, uap->old,
	    uap->oldlenp, uap->new, uap->newlen, SCTL_CHERIABI));
}

/*
 * kern_thr.c
 */

struct thr_create_initthr_args_c {
	ucontext_c_t ctx;
	long * __capability tid;
};

static int
cheriabi_thr_create_initthr(struct thread *td, void *thunk)
{
	struct thr_create_initthr_args_c *args;

	args = thunk;
	if (args->tid != NULL && suword_c(args->tid, td->td_tid) != 0)
		return (EFAULT);

	return (cheriabi_set_mcontext(td, &args->ctx.uc_mcontext));
}

int
cheriabi_thr_create(struct thread *td, struct cheriabi_thr_create_args *uap)
{
	struct thr_create_initthr_args_c args;
	int error;

	if ((error = copyincap_c(uap->ctx, &args.ctx, sizeof(args.ctx))))
		return (error);
	args.tid = uap->id;
	return (thread_create(td, NULL, cheriabi_thr_create_initthr, &args));
}

static int
cheriabi_thr_new_initthr(struct thread *td, void *thunk)
{
	struct thr_param_c *param = thunk;

	if ((param->child_tid != NULL &&
	    suword_c(param->child_tid, td->td_tid)) ||
	    (param->parent_tid != NULL &&
	    suword_c(param->parent_tid, td->td_tid)))
		return (EFAULT);
	cheriabi_set_threadregs(td, param);
	return (cheriabi_set_user_tls(td, param->tls_base));
}

int
cheriabi_thr_self(struct thread *td, struct cheriabi_thr_self_args *uap)
{
	int error;

	error = suword_c(uap->id, td->td_tid);
	if (error == -1)
		return (EFAULT);
	return (0);
}

int
cheriabi_thr_exit(struct thread *td, struct cheriabi_thr_exit_args *uap)
{

	umtx_thread_exit(td);

	/* Signal userland that it can free the stack. */
	if (uap->state != NULL) {
		suword_c(uap->state, 1);
		kern_umtx_wake(td, uap->state, INT_MAX, 0);
	}

	return (kern_thr_exit(td));
}

int
cheriabi_thr_suspend(struct thread *td, struct cheriabi_thr_suspend_args *uap)
{
	struct timespec ts, *tsp;
	int error;

	tsp = NULL;
	if (uap->timeout != NULL) {
		error = umtx_copyin_timeout(uap->timeout, &ts);
		if (error != 0)
			return (error);
		tsp = &ts;
	}

	return (kern_thr_suspend(td, tsp));
}

int
cheriabi_thr_set_name(struct thread *td, struct cheriabi_thr_set_name_args *uap)
{

	return (kern_thr_set_name(td, uap->id, uap->name));
}

int
cheriabi_thr_new(struct thread *td, struct cheriabi_thr_new_args *uap)
{
	struct thr_param_c param_c;
	struct rtprio rtp, *rtpp;
	int error;

	if (uap->param_size != sizeof(struct thr_param_c))
		return (EINVAL);

	error = copyincap_c(uap->param, &param_c, uap->param_size);
	if (error != 0)
		return (error);

	/*
	 * Opportunity for machine-dependent code to provide a DDC if the
	 * caller didn't provide one.
	 *
	 * XXXRW: But should only do so if a suitable flag is set?
	 */
	cheriabi_thr_new_md(td, &param_c);
	if (param_c.rtp != NULL) {
		error = copyin_c(param_c.rtp, &rtp, sizeof(struct rtprio));
		if (error)
			return (error);
		rtpp = &rtp;
	} else
		rtpp = NULL;
	return (thread_create(td, rtpp, cheriabi_thr_new_initthr, &param_c));
}

#ifdef _KPOSIX_PRIORITY_SCHEDULING
/*
 * p1003_1b.c
 */
int
cheriabi_sched_setparam(struct thread *td,
    struct cheriabi_sched_setparam_args * uap)
{

	return (user_sched_setparam(td, uap->pid, uap->param));
}

int
cheriabi_sched_getparam(struct thread *td,
    struct cheriabi_sched_getparam_args *uap)
{

	return (user_sched_getparam(td, uap->pid, uap->param));
}

int
cheriabi_sched_setscheduler(struct thread *td,
    struct cheriabi_sched_setscheduler_args *uap)
{

	return (user_sched_setscheduler(td, uap->pid, uap->policy, uap->param));
}

int
cheriabi_sched_rr_get_interval(struct thread *td,
    struct cheriabi_sched_rr_get_interval_args *uap)
{

	return (user_sched_rr_get_interval(td, uap->pid, uap->interval));
}

#else /* !_KPOSIX_PRIORITY_SCHEDULING */
CHERIABI_SYSCALL_NOT_PRESENT_GEN(sched_setparam)
CHERIABI_SYSCALL_NOT_PRESENT_GEN(sched_getparam)
CHERIABI_SYSCALL_NOT_PRESENT_GEN(sched_setscheduler)
CHERIABI_SYSCALL_NOT_PRESENT_GEN(sched_rr_get_interval)
#endif /* !_KPOSIX_PRIORITY_SCHEDULING */

/*
 * subr_profil.c
 */

int
cheriabi_profil(struct thread *td, struct cheriabi_profil_args *uap)
{

	return (kern_profil(td, uap->samples, uap->size, uap->offset,
	    uap->scale));
}

/*
 * vm/swap_pager.c
 */

int
cheriabi_swapon(struct thread *td, struct cheriabi_swapon_args *uap)
{

	return (kern_swapon(td, uap->name));
}

int
cheriabi_swapoff(struct thread *td, struct cheriabi_swapoff_args *uap)
{

	return (kern_swapoff(td, uap->name));
}

/*
 * sys_capability.c
 */
#ifdef CAPABILITIES
int
cheriabi_cap_getmode(struct thread *td, struct cheriabi_cap_getmode_args *uap)
{

	return (kern_cap_getmode(td, uap->modep));
}

int
cheriabi_cap_rights_limit(struct thread *td,
   struct cheriabi_cap_rights_limit_args *uap)
{

	return (user_cap_rights_limit(td, uap->fd, uap->rightsp));
}

int
cheriabi___cap_rights_get(struct thread *td,
    struct cheriabi___cap_rights_get_args *uap)
{

	return (kern_cap_rights_get(td, uap->version, uap->fd, uap->rightsp));
}

int
cheriabi_cap_ioctls_limit(struct thread *td,
    struct cheriabi_cap_ioctls_limit_args *uap)
{

	return (user_cap_ioctls_limit(td, uap->fd, uap->cmds, uap->ncmds));
}

int
cheriabi_cap_ioctls_get(struct thread *td,
    struct cheriabi_cap_ioctls_get_args *uap)
{

	return (kern_cap_ioctls_get(td, uap->fd, uap->cmds, uap->maxcmds));
}

int
cheriabi_cap_fcntls_get(struct thread *td,
   struct cheriabi_cap_fcntls_get_args *uap)
{

	return (kern_cap_fcntls_get(td, uap->fd, uap->fcntlrightsp));
}
#else /* !CAPABILITIES */
int
cheriabi_cap_getmode(struct thread *td, struct cheriabi_cap_getmode_args *uap)
{

	return (ENOSYS);
}

int
cheriabi_cap_rights_limit(struct thread *td,
   struct cheriabi_cap_rights_limit_args *uap)
{

	return (ENOSYS);
}

int
cheriabi___cap_rights_get(struct thread *td,
    struct cheriabi___cap_rights_get_args *uap)
{

	return (ENOSYS);
}

int
cheriabi_cap_ioctls_limit(struct thread *td,
    struct cheriabi_cap_ioctls_limit_args *uap)
{

	return (ENOSYS);
}

int
cheriabi_cap_ioctls_get(struct thread *td,
    struct cheriabi_cap_ioctls_get_args *uap)
{

	return (ENOSYS);
}

int
cheriabi_cap_fcntls_get(struct thread *td,
   struct cheriabi_cap_fcntls_get_args *uap)
{

	return (ENOSYS);
}
#endif /* !CAPABILITIES */

/*
 * sys_pipe.c
 */
int
cheriabi_pipe2(struct thread *td, struct cheriabi_pipe2_args *uap)
{

	return (kern_pipe2(td, uap->fildes, uap->flags));
}

/*
 * sys_procdesc.c
 */

int
cheriabi_pdgetpid(struct thread *td, struct cheriabi_pdgetpid_args *uap)
{

	return (user_pdgetpid(td, uap->fd, uap->pidp));
}

/*
 * sys_process.c
 */
CHERIABI_SYSCALL_NOT_PRESENT_GEN(ptrace)<|MERGE_RESOLUTION|>--- conflicted
+++ resolved
@@ -902,31 +902,23 @@
 		execpath_len = strlen(imgp->execpath) + 1;
 	else
 		execpath_len = 0;
-<<<<<<< HEAD
+
 	curproc->p_psstrings = curproc->p_sysent->sv_psstrings;
-	arginfo = (struct cheriabi_ps_strings *)curproc->p_psstrings;
-=======
 	/* XXX: should be derived from a capability to the strings region */
 	arginfo = cheri_capability_build_user_data(
 	    CHERI_CAP_USER_DATA_PERMS, CHERI_CAP_USER_DATA_BASE,
 	    CHERI_CAP_USER_DATA_LENGTH,
-	    curproc->p_sysent->sv_psstrings);
-
->>>>>>> df337bb5
+	    curproc->p_psstrings);
+
 	if (imgp->proc->p_sysent->sv_sigcode_base == 0)
 		szsigcode = *(imgp->proc->p_sysent->sv_szsigcode);
 	else
 		szsigcode = 0;
-<<<<<<< HEAD
-
 	if (imgp->cop != NULL) {
 		printf("%s: XXX: needs to adjust arginfo, like exec_copyout_strings() does\n", __func__);
 	}
 
-	destp =	(uintptr_t)arginfo;
-=======
 	destp =	(char * __capability)arginfo;
->>>>>>> df337bb5
 
 	/*
 	 * install sigcode
