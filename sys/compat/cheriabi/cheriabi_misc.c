--- conflicted
+++ resolved
@@ -1768,11 +1768,7 @@
 {
 	union {
 		struct ptrace_io_desc piod;
-<<<<<<< HEAD
-		struct ptrace_lwpinfo64 pl;
-=======
 		struct ptrace_lwpinfo pl;
->>>>>>> 6f892557
 		struct ptrace_vm_entry pve;
 #if __has_feature(capabilities)
 		struct capreg capreg;
@@ -1785,13 +1781,6 @@
 		int ptevents;
 	} r = { 0 };
 
-<<<<<<< HEAD
-	union {
-		struct ptrace_lwpinfo pl;
-	} c = { 0 };
-
-=======
->>>>>>> 6f892557
 	int error = 0, data;
 	void * __capability addr = &r;
 
