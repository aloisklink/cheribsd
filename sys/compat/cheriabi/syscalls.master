--- conflicted
+++ resolved
@@ -1417,20 +1417,6 @@
 				    struct kevent_c *eventlist, \
 				    int nevents, \
 				    _In_opt_ const struct timespec *timeout); }
-<<<<<<< HEAD
-561	AUE_NULL	STD	{ int cheriabi_coexecve(pid_t pid, \
-				    _In_z_ const char *fname, \
-				    _In_ void * __capability *argv, \
-				    _In_ void * __capability *envv); }
-562	AUE_NULL	NOPROTO	{ int cosetup(int what, \
-				    _Out_ void * __capability *code, \
-				    _Out_ void * __capability *data); }
-563	AUE_NULL	NOPROTO	{ int coregister(_In_z_ const char *name, \
-				    _Out_opt_ void * __capability *cap); }
-564	AUE_NULL	NOPROTO	{ int colookup(_In_z_ const char *name, \
-				    _Out_ void * __capability *cap); }
-565	AUE_NULL	NOPROTO	{ int copark(void); }
-=======
 561	AUE_NULL	STD	{ int cheriabi_cpuset_getdomain( \
 				    cpulevel_t level, \
 				    cpuwhich_t which, id_t id, \
@@ -1441,4 +1427,15 @@
 				    cpuwhich_t which, id_t id, \
 				    size_t domainsetsize, domainset_t *mask, \
 				    int policy); }
->>>>>>> 52c42bbb
+563	AUE_NULL	STD	{ int cheriabi_coexecve(pid_t pid, \
+				    _In_z_ const char *fname, \
+				    _In_ void * __capability *argv, \
+				    _In_ void * __capability *envv); }
+564	AUE_NULL	NOPROTO	{ int cosetup(int what, \
+				    _Out_ void * __capability *code, \
+				    _Out_ void * __capability *data); }
+565	AUE_NULL	NOPROTO	{ int coregister(_In_z_ const char *name, \
+				    _Out_opt_ void * __capability *cap); }
+566	AUE_NULL	NOPROTO	{ int colookup(_In_z_ const char *name, \
+				    _Out_ void * __capability *cap); }
+567	AUE_NULL	NOPROTO	{ int copark(void); }