 $FreeBSD$
;	from: @(#)syscalls.master	8.2 (Berkeley) 1/13/94
;	from: src/sys/kern/syscalls.master 1.107
;
; System call name/number master file.
; Processed to created init_sysent.c, syscalls.c and syscall.h.

; Columns: number audit type name alt{name,tag,rtyp}/comments
;	number	system call number, must be in order
;	audit	the audit event associated with the system call
;		A value of AUE_NULL means no auditing, but it also means that
;		there is no audit event for the call at this time. For the
;		case where the event exists, but we don't want auditing, the
;		event should be #defined to AUE_NULL in audit_kevents.h.
;	type	one of STD, OBSOL, UNIMPL, COMPAT, COMPAT4, COMPAT6,
;		COMPAT7, NODEF, NOARGS, NOPROTO, NOSTD
;		The COMPAT* options may be combined with one or more NO*
;		options separated by '|' with no spaces (e.g. COMPAT|NOARGS)
;	name	psuedo-prototype of syscall routine
;		If one of the following alts is different, then all appear:
;	altname	name of system call if different
;	alttag	name of args struct tag if different from [o]`name'"_args"
;	altrtyp	return type if not int (bogus - syscalls always return int)
;		for UNIMPL/OBSOL, name continues with comments

; types:
;	STD	always included
;	COMPAT	included on COMPAT #ifdef
;	COMPAT4	included on COMPAT4 #ifdef (FreeBSD 4 compat)
;	COMPAT6	included on COMPAT6 #ifdef (FreeBSD 6 compat)
;	COMPAT7	included on COMPAT7 #ifdef (FreeBSD 7 compat)
;	OBSOL	obsolete, not included in system, only specifies name
;	UNIMPL	not implemented, placeholder only
;	NOSTD	implemented but as a lkm that can be statically
;		compiled in; sysent entry will be filled with lkmressys
;		so the SYSCALL_MODULE macro works
;	NOARGS	same as STD except do not create structure in sys/sysproto.h
;	NODEF	same as STD except only have the entry in the syscall table
;		added.  Meaning - do not create structure or function
;		prototype in sys/sysproto.h
;	NOPARSE	don't attempt to generate an argument parse.  Intended
;		for use in cases where annotation is insufficient to
;		accurately check arguments.
;	NOPROTO	same as STD except do not create structure or
;		function prototype in sys/sysproto.h.  Does add a
;		definition to syscall.h besides adding a sysent.

; #ifdef's, etc. may be included, and are copied to the output files.

#include <sys/param.h>
#include <sys/sysent.h>
#include <sys/sysproto.h>
#include <sys/mount.h>
#include <sys/socket.h>
#include <sys/user.h>
#include <compat/cheriabi/cheriabi.h>
#include <compat/cheriabi/cheriabi_proto.h>

#if !defined(PAD64_REQUIRED) && (defined(__powerpc__) || defined(__mips__))
#define PAD64_REQUIRED
#endif

; Reserved/unimplemented system calls in the range 0-150 inclusive
; are reserved for use in future Berkeley releases.
; Additional system calls implemented in vendor and other
; redistributions should be placed in the reserved range at the end
; of the current calls.

0	AUE_NULL	STD	{ int cheriabi_syscall(int number); }
1	AUE_EXIT	NOPROTO|NOSTUB	{ void sys_exit(int rval); } exit \
				    sys_exit_args void
2	AUE_FORK	NOPROTO	{ int fork(void); }
3	AUE_READ	STD	{ ssize_t cheriabi_read(int fd, \
				    _Out_writes_bytes_(nbyte) \
				    void *buf, \
				    size_t nbyte); }
4	AUE_WRITE	STD	{ ssize_t cheriabi_write(int fd, \
				    _In_reads_bytes_(nbyte) \
				    const void *buf, \
				    size_t nbyte); }
5	AUE_OPEN_RWTC	STD|VARARG	{ int cheriabi_open( \
				    _In_z_ const char *path, \
				    int flags, \
				    mode_t mode); }
6	AUE_CLOSE	NOPROTO	{ int close(int fd); }
7	AUE_WAIT4	STD	{ int cheriabi_wait4(int pid, \
				    _Out_opt_ int *status, \
				    int options, \
				    _Out_opt_ \
				    struct rusage *rusage); }
8	AUE_CREAT	OBSOL	old creat
9	AUE_LINK	STD	{ int cheriabi_link( \
				    _In_z_ const char *path, \
				    _In_z_ const char *to); }
10	AUE_UNLINK	STD	{ int cheriabi_unlink( \
				    _In_z_ const char *path); }
11	AUE_NULL	OBSOL	execv
12	AUE_CHDIR	STD	{ int cheriabi_chdir( \
				    _In_z_ const char *path); }
13	AUE_FCHDIR	NOPROTO	{ int fchdir(int fd); }
14	AUE_MKNOD	OBSOL	fbsd11_mknod
15	AUE_CHMOD	STD	{ int cheriabi_chmod( \
				    _In_z_ const char *path, \
				    mode_t mode); }
16	AUE_CHOWN	STD	{ int cheriabi_chown( \
				    _In_z_ const char *path, \
				    int uid, int gid); }
17	AUE_NULL	OBSOL	obreak
18	AUE_GETFSSTAT	OBSOL	getstatfs
19	AUE_LSEEK	OBSOL	lseek
20	AUE_GETPID	NOPROTO	{ pid_t getpid(void); }
; XXX-BD: should be OBSOL, but need to fix amd
21	AUE_MOUNT	STD	{ int cheriabi_mount( \
				    _In_z_ const char *type, \
				    _In_z_ const char *path, \
				    int flags, \
				    _In_opt_ void *data); }
22	AUE_UMOUNT	STD	{ int cheriabi_unmount( \
				    _In_z_ const char *path, \
				    int flags); }
23	AUE_SETUID	NOPROTO	{ int setuid(uid_t uid); }
24	AUE_GETUID	NOPROTO	{ uid_t getuid(void); }
25	AUE_GETEUID	NOPROTO	{ uid_t geteuid(void); }
26	AUE_PTRACE	STD	{ int cheriabi_ptrace(int req, pid_t pid, \
				    _Inout_opt_ char * addr, \
				    int data); }
27	AUE_RECVMSG	STD	{ ssize_t cheriabi_recvmsg(int s, \
				    _Inout_ struct msghdr_c *msg, \
				    int flags); }
28	AUE_SENDMSG	STD	{ ssize_t cheriabi_sendmsg(int s, \
				    _In_ const struct msghdr_c *msg, \
				    int flags); }
29	AUE_RECVFROM	STD	{ ssize_t cheriabi_recvfrom(int s, \
				    _Out_writes_bytes_(len) \
				    void *buf, \
				    size_t len, int flags, \
				    _Out_writes_bytes_opt_(*fromlenaddr) \
				    struct sockaddr * from, \
				    _Inout_opt_ \
				    __socklen_t * fromlenaddr); }
30	AUE_ACCEPT	STD	{ int cheriabi_accept(int s, \
				    _Out_writes_bytes_opt_(*anamelen) \
				    struct sockaddr * name, \
				    _Inout_opt_ __socklen_t *anamelen); }
31	AUE_GETPEERNAME	STD	{ int cheriabi_getpeername(int fdes, \
				    _Out_writes_bytes_(*alen) \
				    struct sockaddr * asa, \
				    _Inout_ __socklen_t *alen); }
32	AUE_GETSOCKNAME	STD	{ int cheriabi_getsockname(int fdes, \
				    _Out_writes_bytes_(*alen) \
				    struct sockaddr * asa, \
				    _Inout_ __socklen_t *alen); }
33	AUE_ACCESS	STD	{ int cheriabi_access( \
				    _In_z_ const char *path, \
				    int amode); }
34	AUE_CHFLAGS	STD	{ int cheriabi_chflags( \
				    _In_z_ const char *path, \
				    u_long flags); }
35	AUE_FCHFLAGS	NOPROTO	{ int fchflags(int fd, u_long flags); }
36	AUE_SYNC	NOPROTO	{ int sync(void); }
37	AUE_KILL	NOPROTO	{ int kill(int pid, int signum); }
38	AUE_STAT	OBSOL	stat
39	AUE_GETPPID	NOPROTO	{ pid_t getppid(void); }
40	AUE_LSTAT	OBSOL	lstat
41	AUE_DUP		NOPROTO	{ int dup(u_int fd); }
42	AUE_PIPE	OBSOL	pipe
43	AUE_GETEGID	NOPROTO	{ gid_t getegid(void); }
44	AUE_PROFILE	STD	{ int cheriabi_profil( \
				    _Out_writes_bytes_(size) \
				    void *samples, \
				    size_t size, size_t offset, u_int scale); }
45	AUE_KTRACE	STD	{ int cheriabi_ktrace( \
				    _In_z_ const char *fname, \
				    int ops, int facs, int pid); }
46	AUE_SIGACTION	OBSOL	sigaction
47	AUE_GETGID	NOPROTO	{ gid_t getgid(void); }
48	AUE_SIGPROCMASK	OBSOL	sigprocmask
49	AUE_GETLOGIN	STD	{ int cheriabi_getlogin( \
				    _Out_writes_z_(namelen) \
				    char *namebuf, \
				    u_int namelen); }
50	AUE_SETLOGIN	STD	{ int cheriabi_setlogin( \
				    _In_z_ const char *namebuf); }
51	AUE_ACCT	STD	{ int cheriabi_acct( \
				    _In_z_ const char *path); }
52	AUE_SIGPENDING	OBSOL	sigpending
53	AUE_SIGALTSTACK	STD	{ int cheriabi_sigaltstack( \
				    _In_opt_ const cheriabi_stack_t *ss, \
				    _Out_opt_ cheriabi_stack_t *oss); }
54	AUE_NULL	STD|VARARG|NOSTUB	{ int cheriabi_ioctl( \
				    int fd, u_long com, \
				    _Inout_opt_ void *data); }
55	AUE_REBOOT	NOPROTO	{ int reboot(int opt); }
56	AUE_REVOKE	STD	{ int cheriabi_revoke( \
				    _In_z_ const char *path); }
57	AUE_SYMLINK	STD	{ int cheriabi_symlink( \
				    _In_z_ const char *path, \
				    _In_z_ const char *link); }
58	AUE_READLINK	STD	{ ssize_t cheriabi_readlink( \
				    _In_z_ const char *path, \
				    _Out_writes_z_(count) \
				    char *buf, \
				    size_t count); }
; XXX-BD: Arguably argv and envv are _In_z_, but the SAL documentation is
; inconsistant about NUL terminated string, vs NULL terminted array so
; _In_ for now.
59	AUE_EXECVE	STD|NOSTUB	{ int cheriabi_execve( \
				    _In_z_ const char *fname, \
				    _In_ void **argv, \
				    _In_ void **envv); }
60	AUE_UMASK	NOPROTO	{ mode_t umask(mode_t newmask); }
61	AUE_CHROOT	STD	{ int cheriabi_chroot( \
				    _In_z_ const char *path); }
62	AUE_FSTAT	OBSOL	fstat
63	AUE_NULL	OBSOL	ogetkerninfo
64	AUE_NULL	OBSOL	getpagesize
; XXX-BD: msync may not need/want _Pagerange_ as it doesn't alter the map
65	AUE_MSYNC	STD	{ int cheriabi_msync( \
				    _Pagerange_(len) void *addr, \
				    size_t len, int flags); }
66	AUE_VFORK	NOPROTO	{ int vfork(void); }
67	AUE_NULL	OBSOL	vread
68	AUE_NULL	OBSOL	vwrite
69	AUE_SBRK	OBSOL	sbrk
70	AUE_SSTK	OBSOL	sstk
71	AUE_MMAP	OBSOL	mmap
72	AUE_O_VADVISE	OBSOL	ovadvise
73	AUE_MUNMAP	STD	{ int cheriabi_munmap( \
				    _Pagerange_vmmap_(len) \
				    void *addr, \
				    size_t len); }
74	AUE_MPROTECT	STD	{ int cheriabi_mprotect( \
				    _Pagerange_(len) const void *addr, \
				    size_t len, int prot); }
; XXX-BD: MADV_FREE does change the map.  MADV_NOCORE has adversarial value.
; MADV_CORE is probably an error if not a page.  Others don't really need
; _Pagerange_.
75	AUE_MADVISE	STD	{ int cheriabi_madvise( \
				    _Pagerange_(len) void *addr, \
				    size_t len, int behav); }
76	AUE_NULL	OBSOL	vhangup
77	AUE_NULL	OBSOL	vlimit
; XXX-BD: missing round up of len for misaligned addr
78	AUE_MINCORE	STD	{ int cheriabi_mincore( \
				    _Pagerange_opt_(len) \
				    const void *addr, \
				    size_t len, \
				    _Out_writes_bytes_(len/PAGE_SIZE) \
				    char *vec); }
79	AUE_GETGROUPS	STD	{ int cheriabi_getgroups(u_int gidsetsize, \
				    _Out_writes_opt_(gidsetsize) \
				    gid_t *gidset); }
80	AUE_SETGROUPS	STD	{ int cheriabi_setgroups(u_int gidsetsize, \
				    _In_reads_(gidsetsize) \
				    const gid_t *gidset); }
81	AUE_GETPGRP	NOPROTO	{ int getpgrp(void); }
82	AUE_SETPGRP	NOPROTO	{ int setpgid(int pid, int pgid); }
83	AUE_SETITIMER	STD	{ int cheriabi_setitimer(int which, \
				    _In_ \
				    const struct itimerval *itv, \
				    _Out_opt_ \
				    struct itimerval *oitv); }
84	AUE_NULL	OBSOL	owait
85	AUE_SWAPON	STD	{ int cheriabi_swapon( \
				    _In_z_ const char *name); }
86	AUE_GETITIMER	STD	{ int cheriabi_getitimer(int which, \
				    _Out_ \
				    struct itimerval *itv); }
87	AUE_O_GETHOSTNAME	OBSOL	ogethostname
88	AUE_O_SETHOSTNAME	OBSOL	osethostname
89	AUE_GETDTABLESIZE	NOPROTO	{ int getdtablesize(void); }
90	AUE_DUP2	NOPROTO	{ int dup2(u_int from, u_int to); }
91	AUE_NULL	UNIMPL	getdopt
; XXX-BD: no practical way to check arg
92	AUE_FCNTL	STD|VARARG|NOSTUB	{ int cheriabi_fcntl(int fd, int cmd, \
				     intcap_t arg); }
93	AUE_SELECT	STD	{ int cheriabi_select(int nd, \
				    _Inout_opt_ fd_set *in, \
				    _Inout_opt_ fd_set *ou, \
				    _Inout_opt_ fd_set *ex, \
				    _In_opt_ \
				    struct timeval *tv); }
94	AUE_NULL	UNIMPL	setdopt
95	AUE_FSYNC	NOPROTO	{ int fsync(int fd); }
96	AUE_SETPRIORITY	NOPROTO	{ int setpriority(int which, int who, \
				    int prio); }
97	AUE_SOCKET	NOPROTO	{ int socket(int domain, int type, \
				    int protocol); }
98	AUE_CONNECT	STD	{ int cheriabi_connect(int s, \
				    _In_reads_bytes_(namelen) \
				    const struct sockaddr *name, \
				    __socklen_t namelen); }
99	AUE_NULL	OBSOL	oaccept
100	AUE_GETPRIORITY	NOPROTO	{ int getpriority(int which, int who); }
101	AUE_NULL	OBSOL	osend
102	AUE_NULL	OBSOL	orecv
103	AUE_NULL	OBSOL	sigreturn
104	AUE_BIND	STD	{ int cheriabi_bind(int s, \
				    _In_reads_bytes_(namelen) \
				    const struct sockaddr *name, \
				    __socklen_t namelen); }
105	AUE_SETSOCKOPT	STD	{ int cheriabi_setsockopt(int s, int level, \
				    int name, \
				    _In_reads_bytes_opt_(valsize) \
				    const void *val, \
				    __socklen_t valsize); }
106	AUE_LISTEN	NOPROTO	{ int listen(int s, int backlog); }
107	AUE_NULL	OBSOL	vtimes
108	AUE_O_SIGVEC	OBSOL	sigvec
109	AUE_O_SIGBLOCK	OBSOL	sigblock
110	AUE_O_SIGSETMASK	OBSOL	sigsetmask
111	AUE_SIGSUSPEND	OBSOL	sigsuspend
112	AUE_O_SIGSTACK	OBSOL	sigstack
113	AUE_NULL	OBSOL	orecvmsg
114	AUE_NULL	OBSOL	osendmsg
115	AUE_NULL	OBSOL	vtrace
116	AUE_GETTIMEOFDAY	STD	{ int cheriabi_gettimeofday( \
				    _Out_ struct timeval *tp, \
				    _Out_opt_ \
				    struct timezone *tzp); }
117	AUE_GETRUSAGE	STD	{ int cheriabi_getrusage(int who, \
				    _Out_ struct rusage *rusage); }
118	AUE_GETSOCKOPT	STD	{ int cheriabi_getsockopt(int s, int level, \
				    int name, \
				    _Out_writes_bytes_opt_(*avalsize) \
				    void *val, \
				    _Inout_ __socklen_t *avalsize); }
119	AUE_NULL	UNIMPL	resuba (BSD/OS 2.x)
120	AUE_READV	STD	{ int cheriabi_readv(int fd, \
				    _Inout_updates_(iovcnt) \
				    struct iovec_c *iovp, \
				    u_int iovcnt); }
121	AUE_WRITEV	STD	{ int cheriabi_writev(int fd, \
				    _In_reads_opt_(iovcnt) \
				    struct iovec_c *iovp, \
				    u_int iovcnt); }
122	AUE_SETTIMEOFDAY	STD	{ int cheriabi_settimeofday( \
				    _In_ \
				    const struct timeval *tv, \
				    _In_opt_ \
				    const struct timezone *tzp); }
123	AUE_FCHOWN	NOPROTO	{ int fchown(int fd, int uid, int gid); }
124	AUE_FCHMOD	NOPROTO	{ int fchmod(int fd, mode_t mode); }
125	AUE_RECVFROM	OBSOL	orecvfrom
126	AUE_SETREUID	NOPROTO	{ int setreuid(int ruid, int euid); }
127	AUE_SETREGID	NOPROTO	{ int setregid(int rgid, int egid); }
128	AUE_RENAME	STD	{ int cheriabi_rename( \
				    _In_z_ const char *from, \
				    _In_z_ const char *to); }
129	AUE_TRUNCATE	OBSOL	truncate
130	AUE_FTRUNCATE	OBSOL	ftruncate
131	AUE_FLOCK	NOPROTO	{ int flock(int fd, int how); }
132	AUE_MKFIFO	STD	{ int cheriabi_mkfifo( \
				    _In_z_ const char *path, \
				    mode_t mode); }
133	AUE_SENDTO	STD	{ ssize_t cheriabi_sendto(int s, \
				    _In_reads_bytes_(len) \
				    const void *buf, \
				    size_t len, int flags, \
				    _In_reads_bytes_opt_(tolen) \
				    const struct sockaddr *to, \
				    __socklen_t tolen); }
134	AUE_SHUTDOWN	NOPROTO	{ int shutdown(int s, int how); }
135	AUE_SOCKETPAIR	STD	{ int cheriabi_socketpair(int domain, \
				    int type, int protocol, \
				    _Out_writes_(2) int *rsv); }
136	AUE_MKDIR	STD	{ int cheriabi_mkdir( \
				    _In_z_ const char *path, \
				    mode_t mode); }
137	AUE_RMDIR	STD	{ int cheriabi_rmdir( \
				    _In_z_ const char *path); }
138	AUE_UTIMES	STD	{ int cheriabi_utimes( \
				    _In_z_ const char *path, \
				    _In_ \
				    const struct timeval *tptr); }
139	AUE_NULL	OBSOL	sigreturn
140	AUE_ADJTIME	STD	{ int cheriabi_adjtime( \
				    _In_ \
				    const struct timeval *delta, \
				    _Out_opt_ \
				    struct timeval *olddelta); }
141	AUE_GETPEERNAME	OBSOL	ogetpeername
142	AUE_SYSCTL	OBSOL	ogethostid
143	AUE_SYSCTL	OBSOL	sethostid
144	AUE_GETRLIMIT	OBSOL	getrlimit
145	AUE_SETRLIMIT	OBSOL	setrlimit
146	AUE_KILLPG	OBSOL	killpg
147	AUE_SETSID	NOPROTO	{ int setsid(void); }
148	AUE_QUOTACTL	STD	{ int cheriabi_quotactl( \
				    _In_z_ const char *path, \
				    int cmd, int uid, \
				    _In_ void *arg); }
149	AUE_O_QUOTA	OBSOL oquota
150	AUE_GETSOCKNAME	OBSOL ogetsockname

; Syscalls 151-180 inclusive are reserved for vendor-specific
; system calls.  (This includes various calls added for compatibity
; with other Unix variants.)
; Some of these calls are now supported by BSD...
151	AUE_NULL	UNIMPL	sem_lock (BSD/OS 2.x)
152	AUE_NULL	UNIMPL	sem_wakeup (BSD/OS 2.x)
153	AUE_NULL	UNIMPL	asyncdaemon (BSD/OS 2.x)
; 154 is initialised by the NLM code, if present.
154	AUE_NULL	NOSTD|NOSTUB	{ int cheriabi_nlm_syscall(int debug_level, \
				    int grace_period , int addr_count, \
				    _In_reads_(addr_count) \
				    void **addrs); }
; 155 is initialized by the NFS code, if present.
155	AUE_NFS_SVC	NOSTD	{ int cheriabi_nfssvc(int flag, \
				    void *argp); }
156	AUE_GETDIRENTRIES OBSOL getdirentries
157	AUE_STATFS	OBSOL	statfs
158	AUE_FSTATFS	OBSOL	fstatfs
159	AUE_NULL	UNIMPL	nosys
160	AUE_LGETFH	STD	{ int cheriabi_lgetfh( \
				    _In_z_ const char *fname, \
				    _Out_ struct fhandle *fhp); }
161	AUE_NFS_GETFH	STD	{ int cheriabi_getfh( \
				    _In_z_ const char *fname, \
				    _Out_ struct fhandle *fhp); }
162	AUE_NULL	OBSOL	getdomainname
163	AUE_NULL	OBSOL	setdomainname
164	AUE_NULL	OBSOL	uname
; XXX-BD params is basically uncheckable
165	AUE_SYSARCH	STD	{ int cheriabi_sysarch(int op, \
				    char *parms); }
; XXX-BD rtp is _In_ or _Out_ depending on function
166	AUE_RTPRIO	STD	{ int cheriabi_rtprio(int function, pid_t pid, \
				    _Inout_ struct rtprio *rtp); }
167	AUE_NULL	UNIMPL	nosys
168	AUE_NULL	UNIMPL	nosys
169	AUE_SEMSYS	OBSOL	semsys
170	AUE_MSGSYS	OBSOL	msgsys
171	AUE_SHMSYS	OBSOL	shmsys
172	AUE_NULL	UNIMPL	nosys
173	AUE_PREAD	OBSOL	pread
174	AUE_PWRITE	OBSOL	pwrite
175	AUE_SETFIB	NOPROTO	{ int setfib(int fibnum); }
176	AUE_NTP_ADJTIME	STD	{ int cheriabi_ntp_adjtime( \
				    _Inout_ struct timex *tp); }
177	AUE_NULL	UNIMPL	sfork (BSD/OS 2.x)
178	AUE_NULL	UNIMPL	getdescriptor (BSD/OS 2.x)
179	AUE_NULL	UNIMPL	setdescriptor (BSD/OS 2.x)
180	AUE_NULL	UNIMPL	nosys

; Syscalls 181-199 are used by/reserved for BSD
181	AUE_SETGID	NOPROTO	{ int setgid(gid_t gid); }
182	AUE_SETEGID	NOPROTO	{ int setegid(gid_t egid); }
183	AUE_SETEUID	NOPROTO	{ int seteuid(uid_t euid); }
184	AUE_NULL	UNIMPL	lfs_bmapv
185	AUE_NULL	UNIMPL	lfs_markv
186	AUE_NULL	UNIMPL	lfs_segclean
187	AUE_NULL	UNIMPL	lfs_segwait
188	AUE_STAT	OBSOL	fbsd11_stat
189	AUE_FSTAT	OBSOL	fbsd11_fstat
190	AUE_LSTAT	OBSOL	fbsd11_lstat
191	AUE_PATHCONF	STD	{ int cheriabi_pathconf( \
				    _In_z_ const char *path, \
				    int name); }
192	AUE_FPATHCONF	NOPROTO	{ int fpathconf(int fd, int name); }
193	AUE_NULL	UNIMPL	nosys
194	AUE_GETRLIMIT	STD	{ int cheriabi_getrlimit(u_int which, \
				    _Out_ struct rlimit *rlp); }
195	AUE_SETRLIMIT	STD	{ int cheriabi_setrlimit(u_int which, \
				    _In_ struct rlimit *rlp); }
196	AUE_GETDIRENTRIES	OBSOL	fbsd11_getdirentries
197	AUE_MMAP	OBSOL	mmap
198	AUE_NULL	OBSOL	__syscall
199	AUE_LSEEK	OBSOL	lseek
200	AUE_TRUNCATE	OBSOL	truncate
201	AUE_FTRUNCATE	OBSOL	ftruncate
202	AUE_SYSCTL	STD	{ int cheriabi___sysctl( \
				    _In_reads_(namelen) \
				    int *name, \
				    u_int namelen, \
				    _Out_writes_bytes_opt_(*oldlenp) \
				    void *old, \
				    _Inout_opt_ size_t *oldlenp, \
				    _In_reads_bytes_opt_(newlen) \
				    void *new, \
				    size_t newlen); }
; XXX-BD: unclear if these really require _Pagerange_.  It's mostly
; harmless to lock memory you don't own, but unlocking could cause (e.g.)
; keys to leak to swap so could be malicous.
203	AUE_MLOCK	STD	{ int cheriabi_mlock( \
				    _Pagerange_(len) \
				    const void *addr, \
				    size_t len); }
204	AUE_MUNLOCK	STD	{ int cheriabi_munlock( \
				    _Pagerange_(len) \
				    const void *addr, \
				    size_t len); }
205	AUE_UNDELETE	STD	{ int cheriabi_undelete( \
				    _In_z_ const char *path); }
206	AUE_FUTIMES	STD	{ int cheriabi_futimes(int fd, \
				    _In_reads_(2) \
				    const struct timeval *tptr); }
207	AUE_GETPGID	NOPROTO	{ int getpgid(pid_t pid); }
208	AUE_NULL	UNIMPL	newreboot (NetBSD)
209	AUE_POLL	STD	{ int cheriabi_poll( \
				    _Inout_updates_(nfds) \
				    struct pollfd *fds, \
				    u_int nfds, int timeout); }

;
; The following are reserved for loadable syscalls
;
210	AUE_NULL	NODEF|NOTSTATIC	lkmnosys lkmnosys nosys_args int
211	AUE_NULL	NODEF|NOTSTATIC	lkmnosys lkmnosys nosys_args int
212	AUE_NULL	NODEF|NOTSTATIC	lkmnosys lkmnosys nosys_args int
213	AUE_NULL	NODEF|NOTSTATIC	lkmnosys lkmnosys nosys_args int
214	AUE_NULL	NODEF|NOTSTATIC	lkmnosys lkmnosys nosys_args int
215	AUE_NULL	NODEF|NOTSTATIC	lkmnosys lkmnosys nosys_args int
216	AUE_NULL	NODEF|NOTSTATIC	lkmnosys lkmnosys nosys_args int
217	AUE_NULL	NODEF|NOTSTATIC	lkmnosys lkmnosys nosys_args int
218	AUE_NULL	NODEF|NOTSTATIC	lkmnosys lkmnosys nosys_args int
219	AUE_NULL	NODEF|NOTSTATIC	lkmnosys lkmnosys nosys_args int

;
; The following were introduced with NetBSD/4.4Lite-2
; They are initialized by their respective modules/sysinits
; XXX PROBLEM!!
220	AUE_SEMCTL	OBSOL	__semctl
221	AUE_SEMGET	NOSTD|NOPROTO	{ int semget(key_t key, int nsems, \
				    int semflg); }
222	AUE_SEMOP	NOSTD	{ int cheriabi_semop(int semid, \
				    _In_reads_(nsops) \
				    struct sembuf *sops, \
				    u_int nsops); }
223	AUE_NULL	UNIMPL	semconfig
224	AUE_MSGCTL	OBSOL	msgctl
225	AUE_MSGGET	NOSTD|NOPROTO	{ int msgget(key_t key, int msgflg); }
226	AUE_MSGSND	NOSTD	{ int cheriabi_msgsnd(int msqid, \
				    _In_reads_bytes_(msgsz) \
				    void *msgp, \
				    size_t msgsz, int msgflg); }
227	AUE_MSGRCV	NOSTD	{ int cheriabi_msgrcv(int msqid, \
				    _Out_writes_bytes_(msgsz) \
				    void *msgp, \
				    size_t msgsz, long msgtyp, int msgflg); }
228	AUE_SHMAT	NOSTD	{ void *cheriabi_shmat( int shmid, \
				    _Pagerange_vmmap_opt_(1) \
				    void *shmaddr, \
				    int shmflg); }
229	AUE_SHMCTL	OBSOL	shmctl
230	AUE_SHMDT	NOSTD	{ int cheriabi_shmdt( \
				    _Pagerange_vmmap_(1) \
				    void *shmaddr); }
231	AUE_SHMGET	NOSTD|NOPROTO	{ int shmget(key_t key, int size, \
				    int shmflg); }
232	AUE_NULL	STD	{ int cheriabi_clock_gettime( \
				    clockid_t clock_id, \
				    _Out_ struct timespec *tp); }
233	AUE_CLOCK_SETTIME	STD	{ int cheriabi_clock_settime( \
				    clockid_t clock_id, \
				    _In_ \
				    const struct timespec *tp); }
234	AUE_NULL	STD	{ int cheriabi_clock_getres(clockid_t clock_id, \
				    _Out_ struct timespec *tp); }
235	AUE_NULL	STD	{ int cheriabi_ktimer_create(\
				    clockid_t clock_id, \
				    _In_ struct sigevent_c *evp, \
				    _Out_ int *timerid); }
236	AUE_NULL	NOPROTO	{ int ktimer_delete(int timerid); }
237	AUE_NULL	STD	{ int cheriabi_ktimer_settime(int timerid,\
				    int flags, \
				    _In_ const \
				    struct itimerspec *value, \
				    _Out_opt_ \
				    struct itimerspec *ovalue); }
238	AUE_NULL	STD	{ int cheriabi_ktimer_gettime(int timerid, \
				    _Out_ \
				    struct itimerspec *value); }
239	AUE_NULL	NOPROTO	{ int ktimer_getoverrun(int timerid); }
240	AUE_NULL	STD	{ int cheriabi_nanosleep( \
				    _In_ \
				    const struct timespec *rqtp, \
				    _Out_opt_ \
				    struct timespec *rmtp); }
241	AUE_NULL	STD	{ int cheriabi_ffclock_getcounter( \
				    _Out_ \
				    ffcounter *ffcount); }
242	AUE_NULL	STD	{ int cheriabi_ffclock_setestimate( \
				    _In_ struct ffclock_estimate *cest); }
243	AUE_NULL	STD	{ int cheriabi_ffclock_getestimate( \
				    _Out_ struct ffclock_estimate *cest); }
244	AUE_NULL	STD	{ int cheriabi_clock_nanosleep( \
				    clockid_t clock_id, int flags, \
				    _In_ \
				    const struct timespec *rqtp, \
				    _Out_opt_ \
				    struct timespec *rmtp); }
245	AUE_NULL	UNIMPL	nosys
246	AUE_NULL	UNIMPL	nosys
247	AUE_NULL	STD	{ int cheriabi_clock_getcpuclockid2(id_t id, \
				    int which, \
				    _Out_ clockid_t *clock_id); }
248	AUE_NULL	STD	{ int cheriabi_ntp_gettime(\
				    _Out_ \
				    struct ntptimeval *ntvp); }
249	AUE_NULL	UNIMPL	nosys
; syscall numbers initially used in OpenBSD
250	AUE_MINHERIT	STD	{ int cheriabi_minherit( \
				    _Pagerange_(len) void *addr, \
				    size_t len, int inherit); }
251	AUE_RFORK	NOPROTO	{ int rfork(int flags); }
252	AUE_POLL	UNIMPL	openbsd_poll
253	AUE_ISSETUGID	NOPROTO	{ int issetugid(void); }
254	AUE_LCHOWN	STD	{ int cheriabi_lchown( \
				    _In_z_ const char *path, \
				    int uid, int gid); }
255	AUE_AIO_READ	STD	{ int cheriabi_aio_read( \
				    _Inout_ struct aiocb_c *\
				    aiocbp); }
256	AUE_AIO_WRITE	STD	{ int cheriabi_aio_write( \
				    _Inout_ struct aiocb_c *\
				    aiocbp); }
257	AUE_LIO_LISTIO	STD	{ int cheriabi_lio_listio(int mode, \
				    _Inout_updates_(nent) \
				    struct aiocb_c * const*acb_list, \
				    int nent, \
				    _In_opt_ struct sigevent_c *sig); }
258	AUE_NULL	STD	{ int cheriabi_kbounce( \
				    _In_reads_bytes_(len) \
				    const void *src, \
				    _Out_writes_bytes_(len) \
				    void *dst, \
				    size_t len, int flags); }
259	AUE_NULL	UNIMPL	nosys
260	AUE_NULL	UNIMPL	nosys
261	AUE_NULL	UNIMPL	nosys
262	AUE_NULL	UNIMPL	nosys
263	AUE_NULL	UNIMPL	nosys
264	AUE_NULL	UNIMPL	nosys
265	AUE_NULL	UNIMPL	nosys
266	AUE_NULL	UNIMPL	nosys
267	AUE_NULL	UNIMPL	nosys
268	AUE_NULL	UNIMPL	nosys
269	AUE_NULL	UNIMPL	nosys
270	AUE_NULL	UNIMPL	nosys
271	AUE_NULL	UNIMPL	nosys
272	AUE_O_GETDENTS	OBSOL	fbsd11_getdents
273	AUE_NULL	UNIMPL	nosys
274	AUE_LCHMOD	STD	{ int cheriabi_lchmod( \
				    _In_z_ const char *path, \
				    mode_t mode); }
275	AUE_LCHOWN	UNIMPL	netbsd_lchown
276	AUE_LUTIMES	STD	{ int cheriabi_lutimes( \
				    _In_z_ const char *path, \
				    _In_ const struct timeval *tptr); }
277	AUE_MSYNC	UNIMPL	netbsd_msync
278	AUE_STAT	UNIMPL	freebsd11_nstat
279	AUE_FSTAT	UNIMPL	freebsd11_nfstat
280	AUE_LSTAT	UNIMPL	freebsd11_nlstat
281	AUE_NULL	UNIMPL	nosys
282	AUE_NULL	UNIMPL	nosys
283	AUE_NULL	UNIMPL	nosys
284	AUE_NULL	UNIMPL	nosys
285	AUE_NULL	UNIMPL	nosys
286	AUE_NULL	UNIMPL	nosys
287	AUE_NULL	UNIMPL	nosys
288	AUE_NULL	UNIMPL	nosys
; 289 and 290 from NetBSD (OpenBSD: 267 and 268)
289	AUE_PREADV	STD	{ ssize_t cheriabi_preadv(int fd, \
				    _In_reads_(iovcnt) \
				    struct iovec_c *iovp, \
				    u_int iovcnt, off_t offset); }
290	AUE_PWRITEV	STD	{ ssize_t cheriabi_pwritev(int fd, \
				    _In_reads_(iovcnt) \
				    struct iovec_c *iovp, \
				    u_int iovcnt, off_t offset); }
291	AUE_NULL	UNIMPL	nosys
292	AUE_NULL	UNIMPL	nosys
293	AUE_NULL	UNIMPL	nosys
294	AUE_NULL	UNIMPL	nosys
295	AUE_NULL	UNIMPL	nosys
296	AUE_NULL	UNIMPL	nosys
; XXX 297 is 300 in NetBSD 
297	AUE_FHSTATFS	OBSOL	fhstatfs
298	AUE_FHOPEN	STD	{ int cheriabi_fhopen( \
				    _In_ const struct fhandle *u_fhp, \
			 	    int flags); }
299	AUE_FHSTAT	OBSOL	fbsd11_fhstat
; syscall numbers for FreeBSD
300	AUE_NULL	NOPROTO	{ int modnext(int modid); }
301	AUE_NULL	STD	{ int cheriabi_modstat(int modid, \
				    _Out_ struct module_stat *stat); }
302	AUE_NULL	NOPROTO	{ int modfnext(int modid); }
303	AUE_NULL	STD	{ int cheriabi_modfind(_In_z_ const char *name); }
304	AUE_MODLOAD	STD	{ int cheriabi_kldload( \
				    _In_z_ const char *file); }
305	AUE_MODUNLOAD	NOPROTO	{ int kldunload(int fileid); }
306	AUE_NULL	STD	{ int cheriabi_kldfind( \
				    _In_z_ const char *file); }
307	AUE_NULL	NOPROTO	{ int kldnext(int fileid); }
308	AUE_NULL	STD	{ int cheriabi_kldstat(int fileid, \
				    _Out_ struct kld_file_stat_c *stat); }
309	AUE_NULL	NOPROTO	{ int kldfirstmod(int fileid); }
310	AUE_GETSID	NOPROTO	{ int getsid(pid_t pid); }
311	AUE_SETRESUID	NOPROTO	{ int setresuid(uid_t ruid, uid_t euid, \
				    uid_t suid); }
312	AUE_SETRESGID	NOPROTO	{ int setresgid(gid_t rgid, gid_t egid, \
				    gid_t sgid); }
313	AUE_NULL	OBSOL	signanosleep
314	AUE_AIO_RETURN	STD	{ int cheriabi_aio_return( \
				    _Inout_ struct aiocb_c *\
				    aiocbp); }
315	AUE_AIO_SUSPEND	STD	{ int cheriabi_aio_suspend( \
				    _Inout_updates_(nent) \
				    struct aiocb_c * const*aiocbp, \
				    int nent, \
				    _In_opt_ const struct timespec *timeout); }
; XXX-BD: Requiring load is technically excessive
316	AUE_AIO_CANCEL	STD	{ int cheriabi_aio_cancel(int fd, \
				    _In_opt_ struct aiocb_c *aiocbp); }
317	AUE_AIO_ERROR	STD	{ int cheriabi_aio_error( \
				    _In_ struct aiocb_c *aiocbp); }
318	AUE_AIO_READ	OBSOL	oaio_read
319	AUE_AIO_WRITE	OBSOL	oaio_write
320	AUE_LIO_LISTIO	OBSOL	olio_listio
321	AUE_NULL	OBSOL	yield
322	AUE_NULL	OBSOL	thr_sleep
323	AUE_NULL	OBSOL	thr_wakeup
; XXX-BD: are mlockall and munlockall ok in CheriABI?
324	AUE_MLOCKALL	NOPROTO	{ int mlockall(int how); }
325	AUE_MUNLOCKALL	NOPROTO	{ int munlockall(void); }
326	AUE_GETCWD	STD	{ int cheriabi___getcwd( \
				    _Out_writes_z_(buflen) \
				    char *buf, \
				    size_t buflen); }
327	AUE_NULL	STD	{ int cheriabi_sched_setparam (pid_t pid, \
				    _In_ const struct sched_param *param); }
328	AUE_NULL	STD	{ int cheriabi_sched_getparam (pid_t pid, \
				    _Out_ struct sched_param *param); }

329	AUE_NULL	STD	{ int cheriabi_sched_setscheduler (pid_t pid, \
				    int policy, \
				    _In_ const struct sched_param *param); }
330	AUE_NULL	NOPROTO	{ int sched_getscheduler (pid_t pid); }

331	AUE_NULL	NOPROTO	{ int sched_yield (void); }
332	AUE_NULL	NOPROTO	{ int sched_get_priority_max (int policy); }
333	AUE_NULL	NOPROTO	{ int sched_get_priority_min (int policy); }
334	AUE_NULL	STD	{ int cheriabi_sched_rr_get_interval (pid_t pid, \
				    _Out_ struct timespec *interval); }
335	AUE_NULL	STD	{ int cheriabi_utrace( \
				    _In_reads_bytes_(len) \
				    const void *addr, \
				    size_t len); }
336	AUE_SENDFILE	OBSOL	sendfile
337	AUE_NULL	STD	{ int cheriabi_kldsym(int fileid, int cmd, \
				    _In_ struct kld_sym_lookup_c *data); }
338	AUE_JAIL	STD	{ int cheriabi_jail( \
				    _In_ struct jail_c *jailp); }
339	AUE_NULL	UNIMPL	nnpfs_syscall
340	AUE_SIGPROCMASK	STD	{ int cheriabi_sigprocmask(int how, \
				    _In_opt_ \
				    const sigset_t *set, \
				    _Out_opt_ sigset_t *oset); }
341	AUE_SIGSUSPEND	STD	{ int cheriabi_sigsuspend( \
				    _In_ const sigset_t *sigmask); }
342	AUE_SIGACTION	OBSOL	sigaction
343	AUE_SIGPENDING	STD	{ int cheriabi_sigpending( \
				    _In_ sigset_t *set); }
344	AUE_SIGRETURN	OBSOL	sigreturn
345	AUE_SIGWAIT	STD	{ int cheriabi_sigtimedwait( \
				    _In_ const sigset_t *set, \
				    _Out_opt_ struct siginfo_c *info, \
				    _In_opt_ const struct timespec *timeout); }
346	AUE_NULL	STD	{ int cheriabi_sigwaitinfo( \
				    _In_ const sigset_t *set, \
				    _Out_opt_ struct siginfo_c *info); }
347	AUE_ACL_GET_FILE	STD	{ int cheriabi___acl_get_file( \
				    _In_z_ const char *path, \
				    acl_type_t type, \
				    _Out_ struct acl *aclp); }
348	AUE_ACL_SET_FILE	STD	{ int cheriabi___acl_set_file( \
				    _In_z_ const char *path, \
				    acl_type_t type, \
				    _In_ struct acl *aclp); }
349	AUE_ACL_GET_FD	STD	{ int cheriabi___acl_get_fd(int filedes, \
				    acl_type_t type, \
				    _Out_ struct acl *aclp); }
350	AUE_ACL_SET_FD	STD	{ int cheriabi___acl_set_fd(int filedes, \
				    acl_type_t type, \
				    _In_ struct acl *aclp); }
351	AUE_ACL_DELETE_FILE	STD	{ int cheriabi___acl_delete_file( \
				    _In_z_ const char *path, \
				    acl_type_t type); }
352	AUE_ACL_DELETE_FD	NOPROTO	{ int __acl_delete_fd( \
				    int filedes, acl_type_t type); }
353	AUE_ACL_CHECK_FILE	STD	{ int cheriabi___acl_aclcheck_file( \
				    _In_z_ const char *path, \
				    acl_type_t type, \
				    _In_ struct acl *aclp); }
354	AUE_ACL_CHECK_FD	STD	{ int cheriabi___acl_aclcheck_fd( \
				    int filedes, acl_type_t type, \
				    _In_ struct acl *aclp); }
355	AUE_EXTATTRCTL	STD	{ int cheriabi_extattrctl( \
				    _In_z_ const char *path, \
				    int cmd, \
				    _In_z_opt_ \
				    const char *filename, \
				    int attrnamespace, \
				    _In_z_ const char *attrname); }
356	AUE_EXTATTR_SET_FILE	STD	{ ssize_t cheriabi_extattr_set_file( \
				    _In_z_ const char *path, \
				    int attrnamespace, \
				    _In_z_ const char *attrname, \
				    _In_reads_bytes_(nbytes) \
				    void *data, \
				    size_t nbytes); }
357	AUE_EXTATTR_GET_FILE	STD	{ ssize_t cheriabi_extattr_get_file( \
				    _In_z_ const char *path, \
				    int attrnamespace, \
				    _In_z_ const char *attrname, \
				    _Out_writes_bytes_(nbytes) \
				    void *data, \
				    size_t nbytes); }
358	AUE_EXTATTR_DELETE_FILE	STD	{ int cheriabi_extattr_delete_file( \
				    _In_z_ const char *path, \
				    int attrnamespace, \
				    _In_z_ const char *attrname); }
359	AUE_AIO_WAITCOMPLETE	STD	{ int cheriabi_aio_waitcomplete( \
				    _Outptr_result_maybenull_ \
				    struct aiocb_c **aiocbp, \
				    _In_opt_ struct timespec *timeout); }
360	AUE_GETRESUID	STD	{ int cheriabi_getresuid( \
				    _Out_opt_ uid_t *ruid, \
				    _Out_opt_ uid_t *euid, \
				    _Out_opt_ uid_t *suid); }
361	AUE_GETRESGID	STD	{ int cheriabi_getresgid( \
				    _Out_opt_ gid_t *rgid, \
				    _Out_opt_ gid_t *egid, \
				    _Out_opt_ gid_t *sgid); }
362	AUE_KQUEUE	NOPROTO	{ int kqueue(void); }
363	AUE_NULL	UNIMPL	kevent11
364	AUE_NULL	UNIMPL	__cap_get_proc
365	AUE_NULL	UNIMPL	__cap_set_proc
366	AUE_NULL	UNIMPL	__cap_get_fd
367	AUE_NULL	UNIMPL	__cap_get_file
368	AUE_NULL	UNIMPL	__cap_set_fd
369	AUE_NULL	UNIMPL	__cap_set_file
370	AUE_NULL	UNIMPL	nosys
371	AUE_EXTATTR_SET_FD	STD	{ ssize_t cheriabi_extattr_set_fd(\
				    int fd, int attrnamespace, \
				    _In_z_ const char *attrname, \
				    _In_reads_bytes_(nbytes) \
				    void *data, \
				    size_t nbytes); }
372	AUE_EXTATTR_GET_FD	STD	{ ssize_t cheriabi_extattr_get_fd(\
				    int fd, int attrnamespace, \
				    _In_z_ const char *attrname, \
				    _Out_writes_bytes_(nbytes) \
				    void *data, \
				    size_t nbytes); }
373	AUE_EXTATTR_DELETE_FD	STD	{ int cheriabi_extattr_delete_fd(\
				    int fd, int attrnamespace, \
				    _In_z_ const char *attrname); }
374	AUE_SETUGID	NOPROTO	{ int __setugid(int flag); }
375	AUE_NULL	UNIMPL	nfsclnt
376	AUE_EACCESS	STD	{ int cheriabi_eaccess( \
				    _In_z_ char *path, \
				    int amode); }
377	AUE_NULL	UNIMPL	afs3_syscall
378	AUE_NMOUNT	STD	{ int cheriabi_nmount( \
				    _In_reads_(iovcnt) \
				    struct iovec_c *iovp, \
				    unsigned int iovcnt, int flags); }
379	AUE_NULL	OBSOL	kse_exit
380	AUE_NULL	OBSOL	kse_wakeup
381	AUE_NULL	OBSOL	kse_create
382	AUE_NULL	OBSOL	kse_thr_interrupt
383	AUE_NULL	OBSOL	kse_release
384	AUE_NULL	STD	{ int cheriabi___mac_get_proc( \
				    _In_ struct mac_c *mac_p); }
385	AUE_NULL	STD	{ int cheriabi___mac_set_proc( \
				    _In_ struct mac_c *mac_p); }
386	AUE_NULL	STD	{ int cheriabi___mac_get_fd(int fd, \
				    _In_ struct mac_c *mac_p); }
387	AUE_NULL	STD	{ int cheriabi___mac_get_file( \
				    _In_z_ const char *path_p, \
				    _In_ struct mac_c *mac_p); }
388	AUE_NULL	STD	{ int cheriabi___mac_set_fd(int fd, \
				    _In_ struct mac_c *mac_p); }
389	AUE_NULL	STD	{ int cheriabi___mac_set_file( \
				    _In_z_ const char *path_p, \
				    _In_ struct mac_c *mac_p); }
; XXX-BD: Required permissions on value depend on what.  _updates_ would
; cause failure in checks fail if a read-only capability was passed.
390	AUE_NULL	STD	{ int cheriabi_kenv(int what, \
				    _In_z_opt_ const char *name, \
				    _Inout_updates_opt_(len) \
				    char *value, int len); }
391	AUE_LCHFLAGS	STD	{ int cheriabi_lchflags( \
				    _In_z_ const char *path, \
				    u_long flags); }
392	AUE_NULL	STD	{ int cheriabi_uuidgen( \
				    _Out_writes_(count) \
				    struct uuid *store, \
				    int count); }
393	AUE_SENDFILE	STD	{ int cheriabi_sendfile(int fd, int s, \
				    off_t offset, \
				    size_t nbytes, \
				    _In_opt_ struct sf_hdtr_c *hdtr, \
				    _Out_opt_ off_t *sbytes, \
				    int flags); }
394	AUE_NULL	STD	{ int cheriabi_mac_syscall( \
				    _In_z_ const char *policy, \
				    int call, \
				    _In_opt_ void *arg); }
395	AUE_GETFSSTAT	OBSOL	fbsd11_getfsstat
396	AUE_STATFS	OBSOL	fbsd11_statfs
397	AUE_FSTATFS	OBSOL	fbsd11_ftatfs
398	AUE_FHSTATFS	OBSOL	fbsd11_fhstat
399	AUE_NULL	UNIMPL	nosys
400	AUE_SEMCLOSE	OBSOL	ksem_close
401	AUE_SEMPOST	OBSOL	ksem_post
402	AUE_SEMWAIT	OBSOL	ksem_wait
403	AUE_SEMTRYWAIT	OBSOL	ksem_trywait
404	AUE_SEMINIT	OBSOL	ksem_init
405	AUE_SEMOPEN	OBSOL	ksem_open
406	AUE_SEMUNLINK	OBSOL	ksem_unlink
407	AUE_SEMGETVALUE	OBSOL	ksem_getvalue
408	AUE_SEMDESTROY	OBSOL	ksem_destroy
409	AUE_NULL	STD	{ int cheriabi___mac_get_pid(pid_t pid, \
				    _In_ struct mac_c *mac_p); }
410	AUE_NULL	STD	{ int cheriabi___mac_get_link( \
				    _In_z_ const char *path_p, \
				    _In_ struct mac_c *mac_p); }
411	AUE_NULL	STD	{ int cheriabi___mac_set_link( \
				    _In_z_ const char *path_p, \
				    _In_ struct mac_c *mac_p); }
412	AUE_EXTATTR_SET_LINK	STD	{ ssize_t cheriabi_extattr_set_link( \
				    _In_z_ const char *path, \
				    int attrnamespace, \
				    _In_z_ const char *attrname, \
				    _In_reads_bytes_(nbytes) \
				    void *data, \
				    size_t nbytes); }
413	AUE_EXTATTR_GET_LINK	STD	{ ssize_t cheriabi_extattr_get_link( \
				    _In_z_ const char *path, \
				    int attrnamespace, \
				    _In_z_ const char *attrname, \
				    _Out_writes_bytes_(nbytes) \
				    void *data, \
				    size_t nbytes); }
414	AUE_EXTATTR_DELETE_LINK	STD	{ int cheriabi_extattr_delete_link( \
				    _In_z_ const char *path, \
				    int attrnamespace, \
				    _In_z_ const char *attrname); }
415	AUE_NULL	STD|NOSTUB	{ int cheriabi___mac_execve( \
				    _In_z_ char *fname, \
				    _In_ void **argv, \
				    _In_ void **envv, \
				    _In_ struct mac_c *mac_p); }
416	AUE_SIGACTION	STD	{ int cheriabi_sigaction(int sig, \
				    _In_opt_ struct sigaction_c *act, \
				    _Out_opt_ struct sigaction_c *oact); }
417	AUE_SIGRETURN	STD	{ int cheriabi_sigreturn( \
				    _In_ const ucontext_c_t *sigcntxp); }
418	AUE_NULL	UNIMPL	__xstat
419	AUE_NULL	UNIMPL	__xfstat
420	AUE_NULL	UNIMPL	__xlstat
421	AUE_NULL	STD	{ int cheriabi_getcontext( \
				    _Out_ ucontext_c_t *ucp); }
422	AUE_NULL	STD	{ int cheriabi_setcontext( \
				    _In_ const ucontext_c_t *ucp); }
423	AUE_NULL	STD	{ int cheriabi_swapcontext( \
				    _Out_ ucontext_c_t *oucp, \
				    _In_ const ucontext_c_t *ucp); }
424	AUE_SWAPOFF	STD	{ int cheriabi_swapoff( \
				    _In_z_ const char *name); }
425	AUE_ACL_GET_LINK	STD	{ int cheriabi___acl_get_link( \
				    _In_z_ const char *path, \
				    acl_type_t type, \
				    _Out_ struct acl *aclp); }
426	AUE_ACL_SET_LINK	STD	{ int cheriabi___acl_set_link( \
				    _In_z_ const char *path, \
				    acl_type_t type, \
				    _In_ struct acl *aclp); }
427	AUE_ACL_DELETE_LINK	STD	{ int cheriabi___acl_delete_link( \
				    _In_z_ const char *path, \
				    acl_type_t type); }
428	AUE_ACL_CHECK_LINK	STD	{ int cheriabi___acl_aclcheck_link( \
				    _In_z_ const char *path, \
				    acl_type_t type, \
				    _In_ struct acl *aclp); }
429	AUE_SIGWAIT	STD	{ int cheriabi_sigwait( \
				    _In_ const sigset_t *set, \
				    _Out_ int *sig); }
430	AUE_THR_CREATE	STD	{ int cheriabi_thr_create( \
				    _In_ ucontext_c_t *ctx, \
				    _Out_ long *id, int flags); }
431	AUE_THR_EXIT	STD|NOSTUB	{ void cheriabi_thr_exit( \
				    _Out_opt_ long *state); }
432	AUE_NULL	STD	{ int cheriabi_thr_self( \
				    _Out_ long *id); }
433	AUE_THR_KILL	NOPROTO	{ int thr_kill(long id, int sig); }
434	AUE_NULL	UNIMPL	nosys
435	AUE_NULL	UNIMPL	nosys
436	AUE_JAIL_ATTACH	NOPROTO	{ int jail_attach(int jid); }
437	AUE_EXTATTR_LIST_FD	STD	{ ssize_t cheriabi_extattr_list_fd(\
				    int fd, int attrnamespace, \
				    _Out_writes_bytes_opt_(nbytes) \
				    void *data, \
				    size_t nbytes); }
438	AUE_EXTATTR_LIST_FILE	STD	{ ssize_t cheriabi_extattr_list_file( \
				    _In_z_ const char *path, \
				    int attrnamespace, \
				    _Out_writes_bytes_opt_(nbytes) \
				    void *data, size_t nbytes); }
439	AUE_EXTATTR_LIST_LINK	STD	{ ssize_t cheriabi_extattr_list_link( \
				    _In_z_ const char *path, \
				    int attrnamespace, \
				    _Out_writes_bytes_opt_(nbytes) \
				    void *data, size_t nbytes); }
440	AUE_NULL	OBSOL	kse_switchin
441	AUE_SEMWAIT	OBSOL	ksem_timedwait
442	AUE_NULL	STD	{ int cheriabi_thr_suspend( \
				    _In_opt_ \
				    const struct timespec *timeout); }
443	AUE_NULL	NOPROTO	{ int thr_wake(long id); }
444	AUE_MODUNLOAD	NOPROTO	{ int kldunloadf(int fileid, int flags); }
445	AUE_AUDIT	STD	{ int cheriabi_audit( \
				    _In_reads_bytes_(length) \
				    const void *record, \
				    u_int length); }
446	AUE_AUDITON	STD	{ int cheriabi_auditon(int cmd, \
				    _In_opt_ void *data, \
				    u_int length); }
447	AUE_GETAUID	STD	{ int cheriabi_getauid( \
				    _Out_ uid_t *auid); }
448	AUE_SETAUID	STD	{ int cheriabi_setauid( \
				    _In_ uid_t *auid); }
449	AUE_GETAUDIT	STD	{ int cheriabi_getaudit( \
				    _Out_ struct auditinfo *auditinfo); }
450	AUE_SETAUDIT	STD	{ int cheriabi_setaudit( \
				    _In_ struct auditinfo *auditinfo); }
451	AUE_GETAUDIT_ADDR	STD	{ int cheriabi_getaudit_addr( \
				    _Out_writes_bytes_(length) \
				    struct auditinfo_addr *auditinfo_addr, \
				    u_int length); }
452	AUE_SETAUDIT_ADDR	STD	{ int cheriabi_setaudit_addr( \
				    _In_reads_bytes_(length) \
				    struct auditinfo_addr *auditinfo_addr, \
				    u_int length); }
453	AUE_AUDITCTL	STD	{ int cheriabi_auditctl( \
				    _In_z_ const char *path); }
; XXX-BD: args pretty much unauditable
454	AUE_NULL	STD	{ int cheriabi__umtx_op( \
				    void *obj, int op,\
				    u_long val, void *uaddr1, \
				    void *uaddr2); }
455	AUE_THR_NEW	STD	{ int cheriabi_thr_new(	\
				    _In_ struct thr_param_c *param, \
				    int param_size); }
456	AUE_NULL	STD	{ int cheriabi_sigqueue(pid_t pid, \
				    int signum, void *value); }
457	AUE_MQ_OPEN	NOSTD	{ int cheriabi_kmq_open( \
				    _In_z_ const char *path, \
				    int flags, mode_t mode, \
				    _In_opt_ const struct mq_attr *attr); }
458	AUE_MQ_SETATTR	NOSTD	{ int cheriabi_kmq_setattr(int mqd, \
				    _In_opt_ const struct mq_attr *attr, \
				    _Out_opt_ struct mq_attr *oattr); }
459	AUE_MQ_TIMEDRECEIVE	NOSTD	{ int cheriabi_kmq_timedreceive( \
				    int mqd, \
				    _Out_writes_bytes_(msg_len) \
				    char *msg_ptr, \
				    size_t msg_len, \
				    _Out_opt_ unsigned *msg_prio, \
				    _In_opt_ \
				    const struct timespec *abs_timeout); }
460	AUE_MQ_TIMEDSEND	NOSTD	{ int cheriabi_kmq_timedsend(int mqd, \
				    _In_reads_bytes_(msg_len) \
				    const char *msg_ptr, \
				    size_t msg_len, unsigned msg_prio, \
				    _In_opt_ \
				    const struct timespec *abs_timeout); }
461	AUE_MQ_NOTIFY	NOSTD	{ int cheriabi_kmq_notify(int mqd,	\
				    _In_opt_ const struct sigevent_c *sigev); }
462	AUE_MQ_UNLINK	NOSTD	{ int cheriabi_kmq_unlink( \
				    _In_z_ const char *path); }
463	AUE_NULL	STD|NOSTUB	{ void cheriabi_abort2( \
				    _In_z_ const char *why, \
				    int nargs, \
				    _In_reads_(nargs) void ** \
				   args); }
464	AUE_NULL 	STD	{ int cheriabi_thr_set_name(long id, \
				    _In_z_ const char *name); }
465	AUE_AIO_FSYNC	STD	{ int cheriabi_aio_fsync(int op, \
				    _Inout_ struct aiocb_c *\
				    aiocbp); }
; XXX-BD: _In_ if RTP_SET, _Out_ if RTP_LOOKUP
466	AUE_RTPRIO	STD	{ int cheriabi_rtprio_thread(int function, \
				    lwpid_t lwpid, \
				    _Inout_ struct rtprio *rtp); }
467	AUE_NULL	UNIMPL	nosys
468	AUE_NULL	UNIMPL	nosys
469	AUE_NULL	UNIMPL	__getpath_fromfd
470	AUE_NULL	UNIMPL	__getpath_fromaddr
471	AUE_SCTP_PEELOFF	NOPROTO|NOSTD	{ int sctp_peeloff(int sd, \
				     uint32_t name); }
; The sctp_generic_* syscall symbols are not exported from libc and thus
; stubs can not be generated.
472	AUE_SCTP_GENERIC_SENDMSG	NOSTD|NOSTUB	{ int cheriabi_sctp_generic_sendmsg( \
				    int sd, \
				    _In_reads_bytes_(mlen) void *msg, \
				    int mlen, \
				    _In_reads_bytes_(tolen) \
				    struct sockaddr *to, \
				    __socklen_t tolen, \
				    _In_opt_ struct sctp_sndrcvinfo *sinfo, \
				    int flags); }
473	AUE_SCTP_GENERIC_SENDMSG_IOV	NOSTD|NOSTUB	{ int cheriabi_sctp_generic_sendmsg_iov( \
				    int sd, \
				    _In_reads_(iovlen) struct iovec_c *iov, \
				    int iovlen, \
				    _In_reads_bytes_(tolen) \
				    struct sockaddr *to, \
				    __socklen_t tolen, \
				    _In_opt_ struct sctp_sndrcvinfo *sinfo, \
				    int flags); }
474	AUE_SCTP_GENERIC_RECVMSG	NOSTD|NOSTUB	{ int cheriabi_sctp_generic_recvmsg( \
				    int sd, \
				    _In_reads_(iovlen) struct iovec_c *iov, \
				    int iovlen, \
				    _Out_writes_bytes_(*fromlenaddr) \
				    struct sockaddr *from, \
				    _Out_ __socklen_t *fromlenaddr, \
				    _In_opt_ struct sctp_sndrcvinfo *sinfo, \
				    _Out_opt_ int *msg_flags); }
475	AUE_PREAD	STD	{ ssize_t cheriabi_pread(int fd, \
				    _Out_writes_bytes_(nbyte) \
				    void *buf, \
				    size_t nbyte, off_t offset); }
476	AUE_PWRITE	STD	{ ssize_t cheriabi_pwrite(int fd, \
				    _Out_writes_bytes_(nbyte) \
				    const void *buf, \
				    size_t nbyte, off_t offset); }
477	AUE_MMAP	STD { void *cheriabi_mmap( \
				    _Pagerange_vmmap_opt_(len) void *addr, \
				    size_t len, int prot, int flags, int fd, \
				    off_t pos); }
478	AUE_LSEEK	NOPROTO	{ off_t lseek(int fd, off_t offset, \
				    int whence); }
479	AUE_TRUNCATE	STD	{ int cheriabi_truncate( \
				    _In_z_ const char *path, \
				    off_t length); }
480	AUE_FTRUNCATE	NOPROTO	{ int ftruncate(int fd, off_t length); }
481	AUE_THR_KILL2	NOPROTO	{ int thr_kill2(pid_t pid, long id, int sig); }
482	AUE_SHMOPEN	STD	{ int cheriabi_shm_open( \
				    _In_z_ const char *path, \
				    int flags, mode_t mode); }
483	AUE_SHMUNLINK	STD	{ int cheriabi_shm_unlink( \
				    _In_z_ const char *path); }
484	AUE_NULL	STD	{ int cheriabi_cpuset( \
				    _Out_ cpusetid_t *setid); }
485	AUE_NULL	NOPROTO	{ int cpuset_setid(cpuwhich_t which, \
				    id_t id, cpusetid_t setid); }
486	AUE_NULL	STD	{ int cheriabi_cpuset_getid(cpulevel_t level, \
				    cpuwhich_t which, id_t id, \
				    _Out_ cpusetid_t *setid); }
487	AUE_NULL	STD	{ int cheriabi_cpuset_getaffinity( \
				    cpulevel_t level, cpuwhich_t which, \
				    id_t id, size_t cpusetsize, \
				    _Out_ cpuset_t *mask); }
488	AUE_NULL	STD	{ int cheriabi_cpuset_setaffinity( \
				    cpulevel_t level, cpuwhich_t which, \
				    id_t id, size_t cpusetsize, \
				    _Out_ const cpuset_t *mask); }
489	AUE_FACCESSAT	STD	{ int cheriabi_faccessat(int fd, \
				    _In_z_ const char *path, \
				    int amode, int flag); }
490	AUE_FCHMODAT	STD	{ int cheriabi_fchmodat(int fd, \
				    _In_z_ const char *path, \
				    mode_t mode, int flag); }
491	AUE_FCHOWNAT	STD	{ int cheriabi_fchownat(int fd, \
				    _In_z_ const char *path, \
				    uid_t uid, gid_t gid, int flag); }
492	AUE_FEXECVE	STD|NOSTUB	{ int cheriabi_fexecve(int fd, \
				    _In_ void **argv, \
				    _In_ void **envv); }
493	AUE_FSTATAT	OBSOL	fbsd11_fstatat
494	AUE_FUTIMESAT	STD	{ int cheriabi_futimesat(int fd, \
				    _In_z_ const char *path, \
				    _In_reads_(2) \
				    const struct timeval *times); }
495	AUE_LINKAT	STD	{ int cheriabi_linkat(int fd1, \
				    _In_z_ const char *path1, \
				    int fd2, \
				    _In_z_ const char *path2, \
				    int flag); }
496	AUE_MKDIRAT	STD	{ int cheriabi_mkdirat(int fd, \
				    _In_z_ const char *path, \
				    mode_t mode); }
497	AUE_MKFIFOAT	STD	{ int cheriabi_mkfifoat(int fd, \
				    _In_z_ const char *path, \
				    mode_t mode); }
498	AUE_MKNODAT	OBSOL	fbsd11_mknodat
499	AUE_OPENAT_RWTC	STD|VARARG	{ int cheriabi_openat(int fd, \
				    _In_z_ const char *path, \
				    int flag, mode_t mode); }
500	AUE_READLINKAT	STD	{ int cheriabi_readlinkat(int fd, \
				    _In_z_ const char *path, \
				    _Out_writes_bytes_(bufsize) \
				    char *buf, \
				    size_t bufsize); }
501	AUE_RENAMEAT	STD	{ int cheriabi_renameat(int oldfd, \
				    _In_z_ const char *old, \
				    int newfd, \
				    _In_z_ const char *new); }
502	AUE_SYMLINKAT	STD	{ int cheriabi_symlinkat( \
				    _In_z_ const char *path1, \
				    int fd, \
				    _In_z_ const char *path2); }
503	AUE_UNLINKAT	STD	{ int cheriabi_unlinkat(int fd, \
				    _In_z_ const char *path, \
				    int flag); }
504	AUE_POSIX_OPENPT	NOPROTO	{ int posix_openpt(int flags); }
; 505 is initialised by the kgssapi code, if present.
505	AUE_NULL	NOSTD	{ int cheriabi_gssd_syscall( \
				    _In_z_ const char *path); }
506	AUE_JAIL_GET	STD	{ int cheriabi_jail_get(_In_reads_(iovcnt) \
				    struct iovec_c *iovp, \
				    unsigned int iovcnt, int flags); }
507	AUE_JAIL_SET	STD	{ int cheriabi_jail_set(_In_reads_(iovcnt) \
				    struct iovec_c *iovp, \
				    unsigned int iovcnt, int flags); }
508	AUE_JAIL_REMOVE	NOPROTO	{ int jail_remove(int jid); }
509	AUE_CLOSEFROM	NOPROTO	{ int closefrom(int lowfd); }
510	AUE_SEMCTL	NOSTD { int cheriabi___semctl(int semid, int semnum, \
				    int cmd, \
				    union semun_c *arg); }
; XXX-BD: technically IPC_SET doesn't require _Out_ permissions
511	AUE_MSGCTL	NOSTD { int cheriabi_msgctl(int msqid, int cmd, \
				    _Inout_opt_ \
				    struct msqid_ds_c *buf); }
; XXX: technically buf is sometimes _In_ and sometimes _Out_
512	AUE_SHMCTL	NOSTD	{ int cheriabi_shmctl(int shmid, int cmd, \
				    _Inout_opt_ \
				    struct shmid_ds *buf); }
513	AUE_LPATHCONF	STD	{ int cheriabi_lpathconf( \
				    _In_z_ const char *path, \
				    int name); }
514	AUE_NULL	OBSOL	cap_new
515	AUE_CAP_RIGHTS_GET	STD	{ int cheriabi___cap_rights_get( \
				    int version, \
				    int fd, \
				    _Out_ cap_rights_t *rightsp); }
516	AUE_CAP_ENTER	NOPROTO	{ int cap_enter(void); }
517	AUE_CAP_GETMODE	STD	{ int cheriabi_cap_getmode( \
				    _Out_ u_int *modep); }
518	AUE_PDFORK	STD	{ int cheriabi_pdfork( \
				    _Out_ int *fdp, int flags); }
519	AUE_PDKILL	NOPROTO	{ int pdkill(int fd, int signum); }
520	AUE_PDGETPID	STD	{ int cheriabi_pdgetpid(int fd, \
				    _Out_ pid_t *pidp); }
521	AUE_PDWAIT	UNIMPL	pdwait4
522	AUE_SELECT	STD	{ int cheriabi_pselect(int nd, \
				    _Inout_opt_ fd_set *in, \
				    _Inout_opt_ fd_set *ou, \
				    _Inout_opt_ fd_set *ex, \
				    _In_opt_ \
				    const struct timespec *ts, \
				    _In_opt_ \
				    const sigset_t *sm); }
523	AUE_GETLOGINCLASS	STD	{ int cheriabi_getloginclass( \
				    _Out_writes_z_(namelen) \
				    char *namebuf, \
				    size_t namelen); }
524	AUE_SETLOGINCLASS	STD	{ int cheriabi_setloginclass( \
				    _In_z_ const char *namebuf); }
525	AUE_NULL	STD	{ int cheriabi_rctl_get_racct( \
				    _In_reads_bytes_(inbuflen) \
				    const void *inbufp, \
				    size_t inbuflen, \
				    _Out_writes_bytes_(outbuflen) \
				    void *outbufp, \
				    size_t outbuflen); }
526	AUE_NULL	STD	{ int cheriabi_rctl_get_rules( \
				    _In_reads_bytes_(inbuflen) \
				    const void *inbufp, \
				    size_t inbuflen, \
				    _Out_writes_bytes_(outbuflen) \
				    void *outbufp, \
				    size_t outbuflen); }
527	AUE_NULL	STD	{ int cheriabi_rctl_get_limits( \
				    _In_reads_bytes_(inbuflen) \
				    const void *inbufp, \
				    size_t inbuflen, \
				    _Out_writes_bytes_(outbuflen) \
				    void *outbufp, \
				    size_t outbuflen); }
528	AUE_NULL	STD	{ int cheriabi_rctl_add_rule( \
				    _In_reads_bytes_(inbuflen) \
				    const void *inbufp, \
				    size_t inbuflen, \
				    _Out_writes_bytes_(outbuflen) \
				    void *outbufp, \
				    size_t outbuflen); }
529	AUE_NULL	STD	{ int cheriabi_rctl_remove_rule( \
				    _In_reads_bytes_(inbuflen) \
				    const void *inbufp, \
				    size_t inbuflen, \
				    _Out_writes_bytes_(outbuflen) \
				    void *outbufp, \
				    size_t outbuflen); }
530	AUE_POSIX_FALLOCATE	NOPROTO	{ int posix_fallocate(int fd,\
				    off_t offset, off_t len); }
531	AUE_POSIX_FADVISE	NOPROTO	{ int posix_fadvise(int fd, \
				    off_t offset, off_t len, int advice); }
532	AUE_WAIT6	STD	{ int cheriabi_wait6(int idtype, id_t id, \
				    _Out_opt_ int *status, \
				    int options, \
				    _Out_opt_ \
				    struct __wrusage *wrusage, \
				    _Out_opt_ \
				    struct siginfo_c *info); }
533	AUE_CAP_RIGHTS_LIMIT	STD	{ \
				    int cheriabi_cap_rights_limit(int fd, \
				    _In_ cap_rights_t *rightsp); }
534	AUE_CAP_IOCTLS_LIMIT	STD	{ \
				    int cheriabi_cap_ioctls_limit(int fd, \
				    _In_reads_(ncmds) \
				    const u_long *cmds, \
				    size_t ncmds); }
535	AUE_CAP_IOCTLS_GET	STD	{ \
				    ssize_t cheriabi_cap_ioctls_get(int fd, \
				    _Out_writes_(maxcmds) \
				    u_long *cmds, \
				    size_t maxcmds); }
536	AUE_CAP_FCNTLS_LIMIT	NOPROTO	{ int cap_fcntls_limit(int fd, \
				    uint32_t fcntlrights); }
537	AUE_CAP_FCNTLS_GET	STD	{ int cheriabi_cap_fcntls_get(int fd, \
				    _Out_ uint32_t *fcntlrightsp); }
538	AUE_BINDAT	STD	{ int cheriabi_bindat(int fd, int s, \
				    _In_reads_bytes_(namelen) \
				    const struct sockaddr *name, \
				    __socklen_t namelen); }
539	AUE_CONNECTAT	STD	{ int cheriabi_connectat(int fd, int s, \
				    _In_reads_bytes_(namelen) \
				    const struct sockaddr *name, \
				    __socklen_t namelen); }
540	AUE_CHFLAGSAT	STD	{ int cheriabi_chflagsat(int fd, \
				    _In_z_ const char *path, \
				    u_long flags, int atflag); }
541	AUE_ACCEPT	STD	{ int cheriabi_accept4(int s, \
				    _Out_writes_bytes_opt_(*anamelen) \
				    struct sockaddr * name, \
				    _Inout_opt_ \
				    __socklen_t * anamelen, \
				    int flags); }
542	AUE_PIPE	STD	{ int cheriabi_pipe2( \
				    _Out_writes_(2) int *fildes, \
				    int flags); }
543	AUE_AIO_MLOCK	STD	{ int cheriabi_aio_mlock( \
				    _Inout_ struct aiocb_c *\
				    aiocbp); }
544	AUE_PROCCTL	STD	{ int cheriabi_procctl(int idtype, \
				    id_t id, int com, \
				    void *data); }
545	AUE_POLL	STD	{ int cheriabi_ppoll( \
				    _Inout_updates_(nfds) \
				    struct pollfd *fds, \
				    u_int nfds, \
				    _In_opt_ \
				    const struct timespec *ts, \
				    _In_opt_ const sigset_t *set); }
546	AUE_FUTIMES	STD	{ int cheriabi_futimens(int fd, \
				    _In_reads_(2) \
				    const struct timespec *\
				    times); }
547	AUE_FUTIMESAT	STD	{ int cheriabi_utimensat(int fd, \
				    _In_z_ const char *path, \
				    _In_reads_(2) \
				    const struct timespec *times, \
				    int flag); }
548	AUE_NULL	UNIMPL	freebsd11_numa_getaffinity
549	AUE_NULL	UNIMPL	freebsd11_numa_setaffinity
550	AUE_FSYNC	NOPROTO	{ int fdatasync(int fd); }
551	AUE_FSTAT	STD	{ int cheriabi_fstat(int fd, \
				    _Out_ struct stat *sb); }
552	AUE_FSTATAT	STD	{ int cheriabi_fstatat(int fd, \
				    _In_z_ const char *path, \
                                    _Out_ struct stat *buf, \
				    int flag); }
553	AUE_FHSTAT	STD	{ int cheriabi_fhstat( \
				    _In_ const struct fhandle *u_fhp, \
                                    _Out_ struct stat *sb); }
554	AUE_GETDIRENTRIES STD { ssize_t cheriabi_getdirentries(int fd, \
				    _Out_writes_bytes_(count) \
				    char *buf, \
                                    size_t count, \
				    _Out_ off_t *basep); }
555	AUE_STATFS	STD	{ int cheriabi_statfs( \
				    _In_z_ char *path, \
				    _Out_ struct statfs *buf); }
556	AUE_FSTATFS	STD	{ int cheriabi_fstatfs(int fd, \
				    _Out_ struct statfs *buf); }
557	AUE_GETFSSTAT	STD	{ int cheriabi_getfsstat( \
				    _Out_writes_bytes_opt_(bufsize) \
				    struct statfs *buf, \
                                    long bufsize, int mode); }
558	AUE_FHSTATFS	STD	{ int cheriabi_fhstatfs( \
				    _In_ const struct fhandle *u_fhp, \
                                    _Out_ struct statfs *buf); }
559	AUE_MKNODAT	STD	{ int cheriabi_mknodat(int fd, \
				    _In_z_ const char *path, \
				    mode_t mode, dev_t dev); }
560	AUE_KEVENT	STD	{ int cheriabi_kevent(int fd, \
				    _In_reads_opt_(nchanges) \
				    const struct kevent_c *changelist, \
				    int nchanges, \
				    _In_reads_opt_(nevents) \
<<<<<<< HEAD
				    struct kevent_c *eventlist, int nevents, \
				    _In_opt_ const struct timespec *timeout); }
561	AUE_NULL	STD	{ int cheriabi_coexecve(pid_t pid, \
				    _In_z_ const char *fname, \
				    _In_ void * __capability *argv, \
				    _In_ void * __capability *envv); }
562	AUE_NULL	NOPROTO	{ int cosetup(int what, \
				    _Out_ void * __capability *code, \
				    _Out_ void * __capability *data); }
563	AUE_NULL	NOPROTO	{ int coregister(_In_z_ const char *name, \
				    _Out_opt_ void * __capability *cap); }
564	AUE_NULL	NOPROTO	{ int colookup(_In_z_ const char *name, \
				    _Out_ void * __capability *cap); }
565	AUE_NULL	NOPROTO	{ int copark(void); }
=======
				    struct kevent_c *eventlist, \
				    int nevents, \
				    _In_opt_ const struct timespec *timeout); }
>>>>>>> e28f6579
<|MERGE_RESOLUTION|>--- conflicted
+++ resolved
@@ -1414,8 +1414,8 @@
 				    const struct kevent_c *changelist, \
 				    int nchanges, \
 				    _In_reads_opt_(nevents) \
-<<<<<<< HEAD
-				    struct kevent_c *eventlist, int nevents, \
+				    struct kevent_c *eventlist, \
+				    int nevents, \
 				    _In_opt_ const struct timespec *timeout); }
 561	AUE_NULL	STD	{ int cheriabi_coexecve(pid_t pid, \
 				    _In_z_ const char *fname, \
@@ -1428,9 +1428,4 @@
 				    _Out_opt_ void * __capability *cap); }
 564	AUE_NULL	NOPROTO	{ int colookup(_In_z_ const char *name, \
 				    _Out_ void * __capability *cap); }
-565	AUE_NULL	NOPROTO	{ int copark(void); }
-=======
-				    struct kevent_c *eventlist, \
-				    int nevents, \
-				    _In_opt_ const struct timespec *timeout); }
->>>>>>> e28f6579
+565	AUE_NULL	NOPROTO	{ int copark(void); }