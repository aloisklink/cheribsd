--- conflicted
+++ resolved
@@ -788,6 +788,16 @@
 		*n_args = 4;
 		break;
 	}
+	/* cheriabi_coexecve */
+	case 151: {
+		struct cheriabi_coexecve_args *p = params;
+		iarg[0] = p->pid; /* pid_t */
+		uarg[1] = (__cheri_addr intptr_t) p->fname; /* char * __capability */
+		uarg[2] = (__cheri_addr intptr_t) p->argv; /* char * __capability * __capability */
+		uarg[3] = (__cheri_addr intptr_t) p->envv; /* char * __capability * __capability */
+		*n_args = 4;
+		break;
+	}
 	/* cheriabi_nlm_syscall */
 	case 154: {
 		struct cheriabi_nlm_syscall_args *p = params;
@@ -3259,16 +3269,6 @@
 		*n_args = 4;
 		break;
 	}
-<<<<<<< HEAD
-	/* cheriabi_coexecve */
-	case 569: {
-		struct cheriabi_coexecve_args *p = params;
-		iarg[0] = p->pid; /* pid_t */
-		uarg[1] = (__cheri_addr intptr_t) p->fname; /* char * __capability */
-		uarg[2] = (__cheri_addr intptr_t) p->argv; /* char * __capability * __capability */
-		uarg[3] = (__cheri_addr intptr_t) p->envv; /* char * __capability * __capability */
-		*n_args = 4;
-=======
 	/* cheriabi_copy_file_range */
 	case 569: {
 		struct cheriabi_copy_file_range_args *p = params;
@@ -3311,7 +3311,6 @@
 		uarg[1] = (__cheri_addr intptr_t) p->path_to; /* const char * __capability */
 		iarg[2] = p->flags; /* int */
 		*n_args = 3;
->>>>>>> 7c8e6d2d
 		break;
 	}
 	default:
@@ -4575,6 +4574,25 @@
 			break;
 		};
 		break;
+	/* cheriabi_coexecve */
+	case 151:
+		switch(ndx) {
+		case 0:
+			p = "pid_t";
+			break;
+		case 1:
+			p = "userland char * __capability";
+			break;
+		case 2:
+			p = "userland char * __capability * __capability";
+			break;
+		case 3:
+			p = "userland char * __capability * __capability";
+			break;
+		default:
+			break;
+		};
+		break;
 	/* cheriabi_nlm_syscall */
 	case 154:
 		switch(ndx) {
@@ -8748,22 +8766,6 @@
 			break;
 		};
 		break;
-<<<<<<< HEAD
-	/* cheriabi_coexecve */
-	case 569:
-		switch(ndx) {
-		case 0:
-			p = "pid_t";
-			break;
-		case 1:
-			p = "userland char * __capability";
-			break;
-		case 2:
-			p = "userland char * __capability * __capability";
-			break;
-		case 3:
-			p = "userland char * __capability * __capability";
-=======
 	/* cheriabi_copy_file_range */
 	case 569:
 		switch(ndx) {
@@ -8847,7 +8849,6 @@
 			break;
 		case 2:
 			p = "int";
->>>>>>> 7c8e6d2d
 			break;
 		default:
 			break;
@@ -9307,6 +9308,11 @@
 	case 147:
 	/* cheriabi_quotactl */
 	case 148:
+		if (ndx == 0 || ndx == 1)
+			p = "int";
+		break;
+	/* cheriabi_coexecve */
+	case 151:
 		if (ndx == 0 || ndx == 1)
 			p = "int";
 		break;
@@ -10724,11 +10730,6 @@
 		if (ndx == 0 || ndx == 1)
 			p = "int";
 		break;
-<<<<<<< HEAD
-	/* cheriabi_coexecve */
-	case 569:
-		if (ndx == 0 || ndx == 1)
-=======
 	/* cheriabi_copy_file_range */
 	case 569:
 		if (ndx == 0 || ndx == 1)
@@ -10747,7 +10748,6 @@
 	/* cheriabi_shm_rename */
 	case 572:
 		if (ndx == 0 || ndx == 1)
->>>>>>> 7c8e6d2d
 			p = "int";
 		break;
 	default:
