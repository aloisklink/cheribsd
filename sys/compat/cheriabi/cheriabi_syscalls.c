/*
 * System call names.
 *
 * DO NOT EDIT-- this file is automatically generated.
 * $FreeBSD$
 */

const char *cheriabi_syscallnames[] = {
#if !defined(PAD64_REQUIRED) && (defined(__powerpc__) || defined(__mips__))
#define PAD64_REQUIRED
#endif
	"cheriabi_syscall",			/* 0 = cheriabi_syscall */
	"exit",			/* 1 = exit */
	"fork",			/* 2 = fork */
	"cheriabi_read",			/* 3 = cheriabi_read */
	"cheriabi_write",			/* 4 = cheriabi_write */
	"cheriabi_open",			/* 5 = cheriabi_open */
	"close",			/* 6 = close */
	"cheriabi_wait4",			/* 7 = cheriabi_wait4 */
	"obs_old",			/* 8 = obsolete old creat */
	"cheriabi_link",			/* 9 = cheriabi_link */
	"cheriabi_unlink",			/* 10 = cheriabi_unlink */
	"obs_execv",			/* 11 = obsolete execv */
	"cheriabi_chdir",			/* 12 = cheriabi_chdir */
	"fchdir",			/* 13 = fchdir */
	"obs_fbsd11_mknod",			/* 14 = obsolete fbsd11_mknod */
	"cheriabi_chmod",			/* 15 = cheriabi_chmod */
	"cheriabi_chown",			/* 16 = cheriabi_chown */
	"obs_obreak",			/* 17 = obsolete obreak */
	"obs_getstatfs",			/* 18 = obsolete getstatfs */
	"obs_lseek",			/* 19 = obsolete lseek */
	"getpid",			/* 20 = getpid */
	"cheriabi_mount",			/* 21 = cheriabi_mount */
	"cheriabi_unmount",			/* 22 = cheriabi_unmount */
	"setuid",			/* 23 = setuid */
	"getuid",			/* 24 = getuid */
	"geteuid",			/* 25 = geteuid */
	"cheriabi_ptrace",			/* 26 = cheriabi_ptrace */
	"cheriabi_recvmsg",			/* 27 = cheriabi_recvmsg */
	"cheriabi_sendmsg",			/* 28 = cheriabi_sendmsg */
	"cheriabi_recvfrom",			/* 29 = cheriabi_recvfrom */
	"cheriabi_accept",			/* 30 = cheriabi_accept */
	"cheriabi_getpeername",			/* 31 = cheriabi_getpeername */
	"cheriabi_getsockname",			/* 32 = cheriabi_getsockname */
	"cheriabi_access",			/* 33 = cheriabi_access */
	"cheriabi_chflags",			/* 34 = cheriabi_chflags */
	"fchflags",			/* 35 = fchflags */
	"sync",			/* 36 = sync */
	"kill",			/* 37 = kill */
	"obs_stat",			/* 38 = obsolete stat */
	"getppid",			/* 39 = getppid */
	"obs_lstat",			/* 40 = obsolete lstat */
	"dup",			/* 41 = dup */
	"obs_pipe",			/* 42 = obsolete pipe */
	"getegid",			/* 43 = getegid */
	"cheriabi_profil",			/* 44 = cheriabi_profil */
	"cheriabi_ktrace",			/* 45 = cheriabi_ktrace */
	"obs_sigaction",			/* 46 = obsolete sigaction */
	"getgid",			/* 47 = getgid */
	"obs_sigprocmask",			/* 48 = obsolete sigprocmask */
	"cheriabi_getlogin",			/* 49 = cheriabi_getlogin */
	"cheriabi_setlogin",			/* 50 = cheriabi_setlogin */
	"cheriabi_acct",			/* 51 = cheriabi_acct */
	"obs_sigpending",			/* 52 = obsolete sigpending */
	"cheriabi_sigaltstack",			/* 53 = cheriabi_sigaltstack */
	"cheriabi_ioctl",			/* 54 = cheriabi_ioctl */
	"reboot",			/* 55 = reboot */
	"cheriabi_revoke",			/* 56 = cheriabi_revoke */
	"cheriabi_symlink",			/* 57 = cheriabi_symlink */
	"cheriabi_readlink",			/* 58 = cheriabi_readlink */
	"cheriabi_execve",			/* 59 = cheriabi_execve */
	"umask",			/* 60 = umask */
	"cheriabi_chroot",			/* 61 = cheriabi_chroot */
	"obs_fstat",			/* 62 = obsolete fstat */
	"obs_ogetkerninfo",			/* 63 = obsolete ogetkerninfo */
	"obs_getpagesize",			/* 64 = obsolete getpagesize */
	"cheriabi_msync",			/* 65 = cheriabi_msync */
	"vfork",			/* 66 = vfork */
	"obs_vread",			/* 67 = obsolete vread */
	"obs_vwrite",			/* 68 = obsolete vwrite */
	"obs_sbrk",			/* 69 = obsolete sbrk */
	"obs_sstk",			/* 70 = obsolete sstk */
	"obs_mmap",			/* 71 = obsolete mmap */
	"obs_ovadvise",			/* 72 = obsolete ovadvise */
	"cheriabi_munmap",			/* 73 = cheriabi_munmap */
	"cheriabi_mprotect",			/* 74 = cheriabi_mprotect */
	"cheriabi_madvise",			/* 75 = cheriabi_madvise */
	"obs_vhangup",			/* 76 = obsolete vhangup */
	"obs_vlimit",			/* 77 = obsolete vlimit */
	"cheriabi_mincore",			/* 78 = cheriabi_mincore */
	"cheriabi_getgroups",			/* 79 = cheriabi_getgroups */
	"cheriabi_setgroups",			/* 80 = cheriabi_setgroups */
	"getpgrp",			/* 81 = getpgrp */
	"setpgid",			/* 82 = setpgid */
	"cheriabi_setitimer",			/* 83 = cheriabi_setitimer */
	"obs_owait",			/* 84 = obsolete owait */
	"cheriabi_swapon",			/* 85 = cheriabi_swapon */
	"cheriabi_getitimer",			/* 86 = cheriabi_getitimer */
	"obs_ogethostname",			/* 87 = obsolete ogethostname */
	"obs_osethostname",			/* 88 = obsolete osethostname */
	"getdtablesize",			/* 89 = getdtablesize */
	"dup2",			/* 90 = dup2 */
	"#91",			/* 91 = getdopt */
	"cheriabi_fcntl",			/* 92 = cheriabi_fcntl */
	"cheriabi_select",			/* 93 = cheriabi_select */
	"#94",			/* 94 = setdopt */
	"fsync",			/* 95 = fsync */
	"setpriority",			/* 96 = setpriority */
	"socket",			/* 97 = socket */
	"cheriabi_connect",			/* 98 = cheriabi_connect */
	"obs_oaccept",			/* 99 = obsolete oaccept */
	"getpriority",			/* 100 = getpriority */
	"obs_osend",			/* 101 = obsolete osend */
	"obs_orecv",			/* 102 = obsolete orecv */
	"obs_sigreturn",			/* 103 = obsolete sigreturn */
	"cheriabi_bind",			/* 104 = cheriabi_bind */
	"cheriabi_setsockopt",			/* 105 = cheriabi_setsockopt */
	"listen",			/* 106 = listen */
	"obs_vtimes",			/* 107 = obsolete vtimes */
	"obs_sigvec",			/* 108 = obsolete sigvec */
	"obs_sigblock",			/* 109 = obsolete sigblock */
	"obs_sigsetmask",			/* 110 = obsolete sigsetmask */
	"obs_sigsuspend",			/* 111 = obsolete sigsuspend */
	"obs_sigstack",			/* 112 = obsolete sigstack */
	"obs_orecvmsg",			/* 113 = obsolete orecvmsg */
	"obs_osendmsg",			/* 114 = obsolete osendmsg */
	"obs_vtrace",			/* 115 = obsolete vtrace */
	"cheriabi_gettimeofday",			/* 116 = cheriabi_gettimeofday */
	"cheriabi_getrusage",			/* 117 = cheriabi_getrusage */
	"cheriabi_getsockopt",			/* 118 = cheriabi_getsockopt */
	"#119",			/* 119 = resuba */
	"cheriabi_readv",			/* 120 = cheriabi_readv */
	"cheriabi_writev",			/* 121 = cheriabi_writev */
	"cheriabi_settimeofday",			/* 122 = cheriabi_settimeofday */
	"fchown",			/* 123 = fchown */
	"fchmod",			/* 124 = fchmod */
	"obs_orecvfrom",			/* 125 = obsolete orecvfrom */
	"setreuid",			/* 126 = setreuid */
	"setregid",			/* 127 = setregid */
	"cheriabi_rename",			/* 128 = cheriabi_rename */
	"obs_truncate",			/* 129 = obsolete truncate */
	"obs_ftruncate",			/* 130 = obsolete ftruncate */
	"flock",			/* 131 = flock */
	"cheriabi_mkfifo",			/* 132 = cheriabi_mkfifo */
	"cheriabi_sendto",			/* 133 = cheriabi_sendto */
	"shutdown",			/* 134 = shutdown */
	"cheriabi_socketpair",			/* 135 = cheriabi_socketpair */
	"cheriabi_mkdir",			/* 136 = cheriabi_mkdir */
	"cheriabi_rmdir",			/* 137 = cheriabi_rmdir */
	"cheriabi_utimes",			/* 138 = cheriabi_utimes */
	"obs_sigreturn",			/* 139 = obsolete sigreturn */
	"cheriabi_adjtime",			/* 140 = cheriabi_adjtime */
	"obs_ogetpeername",			/* 141 = obsolete ogetpeername */
	"obs_ogethostid",			/* 142 = obsolete ogethostid */
	"obs_sethostid",			/* 143 = obsolete sethostid */
	"obs_getrlimit",			/* 144 = obsolete getrlimit */
	"obs_setrlimit",			/* 145 = obsolete setrlimit */
	"obs_killpg",			/* 146 = obsolete killpg */
	"setsid",			/* 147 = setsid */
	"cheriabi_quotactl",			/* 148 = cheriabi_quotactl */
	"obs_oquota",			/* 149 = obsolete oquota */
	"obs_ogetsockname",			/* 150 = obsolete ogetsockname */
	"#151",			/* 151 = sem_lock */
	"#152",			/* 152 = sem_wakeup */
	"#153",			/* 153 = asyncdaemon */
	"cheriabi_nlm_syscall",			/* 154 = cheriabi_nlm_syscall */
	"cheriabi_nfssvc",			/* 155 = cheriabi_nfssvc */
	"obs_getdirentries",			/* 156 = obsolete getdirentries */
	"obs_statfs",			/* 157 = obsolete statfs */
	"obs_fstatfs",			/* 158 = obsolete fstatfs */
	"#159",			/* 159 = nosys */
	"cheriabi_lgetfh",			/* 160 = cheriabi_lgetfh */
	"cheriabi_getfh",			/* 161 = cheriabi_getfh */
	"obs_getdomainname",			/* 162 = obsolete getdomainname */
	"obs_setdomainname",			/* 163 = obsolete setdomainname */
	"obs_uname",			/* 164 = obsolete uname */
	"cheriabi_sysarch",			/* 165 = cheriabi_sysarch */
	"cheriabi_rtprio",			/* 166 = cheriabi_rtprio */
	"#167",			/* 167 = nosys */
	"#168",			/* 168 = nosys */
	"obs_semsys",			/* 169 = obsolete semsys */
	"obs_msgsys",			/* 170 = obsolete msgsys */
	"obs_shmsys",			/* 171 = obsolete shmsys */
	"#172",			/* 172 = nosys */
	"obs_pread",			/* 173 = obsolete pread */
	"obs_pwrite",			/* 174 = obsolete pwrite */
	"setfib",			/* 175 = setfib */
	"cheriabi_ntp_adjtime",			/* 176 = cheriabi_ntp_adjtime */
	"#177",			/* 177 = sfork */
	"#178",			/* 178 = getdescriptor */
	"#179",			/* 179 = setdescriptor */
	"#180",			/* 180 = nosys */
	"setgid",			/* 181 = setgid */
	"setegid",			/* 182 = setegid */
	"seteuid",			/* 183 = seteuid */
	"#184",			/* 184 = lfs_bmapv */
	"#185",			/* 185 = lfs_markv */
	"#186",			/* 186 = lfs_segclean */
	"#187",			/* 187 = lfs_segwait */
	"obs_fbsd11_stat",			/* 188 = obsolete fbsd11_stat */
	"obs_fbsd11_fstat",			/* 189 = obsolete fbsd11_fstat */
	"obs_fbsd11_lstat",			/* 190 = obsolete fbsd11_lstat */
	"cheriabi_pathconf",			/* 191 = cheriabi_pathconf */
	"fpathconf",			/* 192 = fpathconf */
	"#193",			/* 193 = nosys */
	"cheriabi_getrlimit",			/* 194 = cheriabi_getrlimit */
	"cheriabi_setrlimit",			/* 195 = cheriabi_setrlimit */
	"obs_fbsd11_getdirentries",			/* 196 = obsolete fbsd11_getdirentries */
	"obs_mmap",			/* 197 = obsolete mmap */
	"obs___syscall",			/* 198 = obsolete __syscall */
	"obs_lseek",			/* 199 = obsolete lseek */
	"obs_truncate",			/* 200 = obsolete truncate */
	"obs_ftruncate",			/* 201 = obsolete ftruncate */
	"cheriabi___sysctl",			/* 202 = cheriabi___sysctl */
	"cheriabi_mlock",			/* 203 = cheriabi_mlock */
	"cheriabi_munlock",			/* 204 = cheriabi_munlock */
	"cheriabi_undelete",			/* 205 = cheriabi_undelete */
	"cheriabi_futimes",			/* 206 = cheriabi_futimes */
	"getpgid",			/* 207 = getpgid */
	"#208",			/* 208 = newreboot */
	"cheriabi_poll",			/* 209 = cheriabi_poll */
	"lkmnosys",			/* 210 = lkmnosys */
	"lkmnosys",			/* 211 = lkmnosys */
	"lkmnosys",			/* 212 = lkmnosys */
	"lkmnosys",			/* 213 = lkmnosys */
	"lkmnosys",			/* 214 = lkmnosys */
	"lkmnosys",			/* 215 = lkmnosys */
	"lkmnosys",			/* 216 = lkmnosys */
	"lkmnosys",			/* 217 = lkmnosys */
	"lkmnosys",			/* 218 = lkmnosys */
	"lkmnosys",			/* 219 = lkmnosys */
	"obs___semctl",			/* 220 = obsolete __semctl */
	"semget",			/* 221 = semget */
	"cheriabi_semop",			/* 222 = cheriabi_semop */
	"#223",			/* 223 = semconfig */
	"obs_msgctl",			/* 224 = obsolete msgctl */
	"msgget",			/* 225 = msgget */
	"cheriabi_msgsnd",			/* 226 = cheriabi_msgsnd */
	"cheriabi_msgrcv",			/* 227 = cheriabi_msgrcv */
	"cheriabi_shmat",			/* 228 = cheriabi_shmat */
	"obs_shmctl",			/* 229 = obsolete shmctl */
	"cheriabi_shmdt",			/* 230 = cheriabi_shmdt */
	"shmget",			/* 231 = shmget */
	"cheriabi_clock_gettime",			/* 232 = cheriabi_clock_gettime */
	"cheriabi_clock_settime",			/* 233 = cheriabi_clock_settime */
	"cheriabi_clock_getres",			/* 234 = cheriabi_clock_getres */
	"cheriabi_ktimer_create",			/* 235 = cheriabi_ktimer_create */
	"ktimer_delete",			/* 236 = ktimer_delete */
	"cheriabi_ktimer_settime",			/* 237 = cheriabi_ktimer_settime */
	"cheriabi_ktimer_gettime",			/* 238 = cheriabi_ktimer_gettime */
	"ktimer_getoverrun",			/* 239 = ktimer_getoverrun */
	"cheriabi_nanosleep",			/* 240 = cheriabi_nanosleep */
	"cheriabi_ffclock_getcounter",			/* 241 = cheriabi_ffclock_getcounter */
	"cheriabi_ffclock_setestimate",			/* 242 = cheriabi_ffclock_setestimate */
	"cheriabi_ffclock_getestimate",			/* 243 = cheriabi_ffclock_getestimate */
	"cheriabi_clock_nanosleep",			/* 244 = cheriabi_clock_nanosleep */
	"#245",			/* 245 = nosys */
	"#246",			/* 246 = nosys */
	"cheriabi_clock_getcpuclockid2",			/* 247 = cheriabi_clock_getcpuclockid2 */
	"cheriabi_ntp_gettime",			/* 248 = cheriabi_ntp_gettime */
	"#249",			/* 249 = nosys */
	"cheriabi_minherit",			/* 250 = cheriabi_minherit */
	"rfork",			/* 251 = rfork */
	"#252",			/* 252 = openbsd_poll */
	"issetugid",			/* 253 = issetugid */
	"cheriabi_lchown",			/* 254 = cheriabi_lchown */
	"cheriabi_aio_read",			/* 255 = cheriabi_aio_read */
	"cheriabi_aio_write",			/* 256 = cheriabi_aio_write */
	"cheriabi_lio_listio",			/* 257 = cheriabi_lio_listio */
	"cheriabi_kbounce",			/* 258 = cheriabi_kbounce */
	"#259",			/* 259 = nosys */
	"#260",			/* 260 = nosys */
	"#261",			/* 261 = nosys */
	"#262",			/* 262 = nosys */
	"#263",			/* 263 = nosys */
	"#264",			/* 264 = nosys */
	"#265",			/* 265 = nosys */
	"#266",			/* 266 = nosys */
	"#267",			/* 267 = nosys */
	"#268",			/* 268 = nosys */
	"#269",			/* 269 = nosys */
	"#270",			/* 270 = nosys */
	"#271",			/* 271 = nosys */
	"obs_fbsd11_getdents",			/* 272 = obsolete fbsd11_getdents */
	"#273",			/* 273 = nosys */
	"cheriabi_lchmod",			/* 274 = cheriabi_lchmod */
	"#275",			/* 275 = netbsd_lchown */
	"cheriabi_lutimes",			/* 276 = cheriabi_lutimes */
	"#277",			/* 277 = netbsd_msync */
	"#278",			/* 278 = freebsd11_nstat */
	"#279",			/* 279 = freebsd11_nfstat */
	"#280",			/* 280 = freebsd11_nlstat */
	"#281",			/* 281 = nosys */
	"#282",			/* 282 = nosys */
	"#283",			/* 283 = nosys */
	"#284",			/* 284 = nosys */
	"#285",			/* 285 = nosys */
	"#286",			/* 286 = nosys */
	"#287",			/* 287 = nosys */
	"#288",			/* 288 = nosys */
	"cheriabi_preadv",			/* 289 = cheriabi_preadv */
	"cheriabi_pwritev",			/* 290 = cheriabi_pwritev */
	"#291",			/* 291 = nosys */
	"#292",			/* 292 = nosys */
	"#293",			/* 293 = nosys */
	"#294",			/* 294 = nosys */
	"#295",			/* 295 = nosys */
	"#296",			/* 296 = nosys */
	"obs_fhstatfs",			/* 297 = obsolete fhstatfs */
	"cheriabi_fhopen",			/* 298 = cheriabi_fhopen */
	"obs_fbsd11_fhstat",			/* 299 = obsolete fbsd11_fhstat */
	"modnext",			/* 300 = modnext */
	"cheriabi_modstat",			/* 301 = cheriabi_modstat */
	"modfnext",			/* 302 = modfnext */
	"cheriabi_modfind",			/* 303 = cheriabi_modfind */
	"cheriabi_kldload",			/* 304 = cheriabi_kldload */
	"kldunload",			/* 305 = kldunload */
	"cheriabi_kldfind",			/* 306 = cheriabi_kldfind */
	"kldnext",			/* 307 = kldnext */
	"cheriabi_kldstat",			/* 308 = cheriabi_kldstat */
	"kldfirstmod",			/* 309 = kldfirstmod */
	"getsid",			/* 310 = getsid */
	"setresuid",			/* 311 = setresuid */
	"setresgid",			/* 312 = setresgid */
	"obs_signanosleep",			/* 313 = obsolete signanosleep */
	"cheriabi_aio_return",			/* 314 = cheriabi_aio_return */
	"cheriabi_aio_suspend",			/* 315 = cheriabi_aio_suspend */
	"cheriabi_aio_cancel",			/* 316 = cheriabi_aio_cancel */
	"cheriabi_aio_error",			/* 317 = cheriabi_aio_error */
	"obs_oaio_read",			/* 318 = obsolete oaio_read */
	"obs_oaio_write",			/* 319 = obsolete oaio_write */
	"obs_olio_listio",			/* 320 = obsolete olio_listio */
	"obs_yield",			/* 321 = obsolete yield */
	"obs_thr_sleep",			/* 322 = obsolete thr_sleep */
	"obs_thr_wakeup",			/* 323 = obsolete thr_wakeup */
	"mlockall",			/* 324 = mlockall */
	"munlockall",			/* 325 = munlockall */
	"cheriabi___getcwd",			/* 326 = cheriabi___getcwd */
	"cheriabi_sched_setparam",			/* 327 = cheriabi_sched_setparam */
	"cheriabi_sched_getparam",			/* 328 = cheriabi_sched_getparam */
	"cheriabi_sched_setscheduler",			/* 329 = cheriabi_sched_setscheduler */
	"sched_getscheduler",			/* 330 = sched_getscheduler */
	"sched_yield",			/* 331 = sched_yield */
	"sched_get_priority_max",			/* 332 = sched_get_priority_max */
	"sched_get_priority_min",			/* 333 = sched_get_priority_min */
	"cheriabi_sched_rr_get_interval",			/* 334 = cheriabi_sched_rr_get_interval */
	"cheriabi_utrace",			/* 335 = cheriabi_utrace */
	"obs_sendfile",			/* 336 = obsolete sendfile */
	"cheriabi_kldsym",			/* 337 = cheriabi_kldsym */
	"cheriabi_jail",			/* 338 = cheriabi_jail */
	"#339",			/* 339 = nnpfs_syscall */
	"cheriabi_sigprocmask",			/* 340 = cheriabi_sigprocmask */
	"cheriabi_sigsuspend",			/* 341 = cheriabi_sigsuspend */
	"obs_sigaction",			/* 342 = obsolete sigaction */
	"cheriabi_sigpending",			/* 343 = cheriabi_sigpending */
	"obs_sigreturn",			/* 344 = obsolete sigreturn */
	"cheriabi_sigtimedwait",			/* 345 = cheriabi_sigtimedwait */
	"cheriabi_sigwaitinfo",			/* 346 = cheriabi_sigwaitinfo */
	"cheriabi___acl_get_file",			/* 347 = cheriabi___acl_get_file */
	"cheriabi___acl_set_file",			/* 348 = cheriabi___acl_set_file */
	"cheriabi___acl_get_fd",			/* 349 = cheriabi___acl_get_fd */
	"cheriabi___acl_set_fd",			/* 350 = cheriabi___acl_set_fd */
	"cheriabi___acl_delete_file",			/* 351 = cheriabi___acl_delete_file */
	"__acl_delete_fd",			/* 352 = __acl_delete_fd */
	"cheriabi___acl_aclcheck_file",			/* 353 = cheriabi___acl_aclcheck_file */
	"cheriabi___acl_aclcheck_fd",			/* 354 = cheriabi___acl_aclcheck_fd */
	"cheriabi_extattrctl",			/* 355 = cheriabi_extattrctl */
	"cheriabi_extattr_set_file",			/* 356 = cheriabi_extattr_set_file */
	"cheriabi_extattr_get_file",			/* 357 = cheriabi_extattr_get_file */
	"cheriabi_extattr_delete_file",			/* 358 = cheriabi_extattr_delete_file */
	"cheriabi_aio_waitcomplete",			/* 359 = cheriabi_aio_waitcomplete */
	"cheriabi_getresuid",			/* 360 = cheriabi_getresuid */
	"cheriabi_getresgid",			/* 361 = cheriabi_getresgid */
	"kqueue",			/* 362 = kqueue */
	"#363",			/* 363 = kevent11 */
	"#364",			/* 364 = __cap_get_proc */
	"#365",			/* 365 = __cap_set_proc */
	"#366",			/* 366 = __cap_get_fd */
	"#367",			/* 367 = __cap_get_file */
	"#368",			/* 368 = __cap_set_fd */
	"#369",			/* 369 = __cap_set_file */
	"#370",			/* 370 = nosys */
	"cheriabi_extattr_set_fd",			/* 371 = cheriabi_extattr_set_fd */
	"cheriabi_extattr_get_fd",			/* 372 = cheriabi_extattr_get_fd */
	"cheriabi_extattr_delete_fd",			/* 373 = cheriabi_extattr_delete_fd */
	"__setugid",			/* 374 = __setugid */
	"#375",			/* 375 = nfsclnt */
	"cheriabi_eaccess",			/* 376 = cheriabi_eaccess */
	"#377",			/* 377 = afs3_syscall */
	"cheriabi_nmount",			/* 378 = cheriabi_nmount */
	"obs_kse_exit",			/* 379 = obsolete kse_exit */
	"obs_kse_wakeup",			/* 380 = obsolete kse_wakeup */
	"obs_kse_create",			/* 381 = obsolete kse_create */
	"obs_kse_thr_interrupt",			/* 382 = obsolete kse_thr_interrupt */
	"obs_kse_release",			/* 383 = obsolete kse_release */
	"cheriabi___mac_get_proc",			/* 384 = cheriabi___mac_get_proc */
	"cheriabi___mac_set_proc",			/* 385 = cheriabi___mac_set_proc */
	"cheriabi___mac_get_fd",			/* 386 = cheriabi___mac_get_fd */
	"cheriabi___mac_get_file",			/* 387 = cheriabi___mac_get_file */
	"cheriabi___mac_set_fd",			/* 388 = cheriabi___mac_set_fd */
	"cheriabi___mac_set_file",			/* 389 = cheriabi___mac_set_file */
	"cheriabi_kenv",			/* 390 = cheriabi_kenv */
	"cheriabi_lchflags",			/* 391 = cheriabi_lchflags */
	"cheriabi_uuidgen",			/* 392 = cheriabi_uuidgen */
	"cheriabi_sendfile",			/* 393 = cheriabi_sendfile */
	"cheriabi_mac_syscall",			/* 394 = cheriabi_mac_syscall */
	"obs_fbsd11_getfsstat",			/* 395 = obsolete fbsd11_getfsstat */
	"obs_fbsd11_statfs",			/* 396 = obsolete fbsd11_statfs */
	"obs_fbsd11_ftatfs",			/* 397 = obsolete fbsd11_ftatfs */
	"obs_fbsd11_fhstat",			/* 398 = obsolete fbsd11_fhstat */
	"#399",			/* 399 = nosys */
	"obs_ksem_close",			/* 400 = obsolete ksem_close */
	"obs_ksem_post",			/* 401 = obsolete ksem_post */
	"obs_ksem_wait",			/* 402 = obsolete ksem_wait */
	"obs_ksem_trywait",			/* 403 = obsolete ksem_trywait */
	"obs_ksem_init",			/* 404 = obsolete ksem_init */
	"obs_ksem_open",			/* 405 = obsolete ksem_open */
	"obs_ksem_unlink",			/* 406 = obsolete ksem_unlink */
	"obs_ksem_getvalue",			/* 407 = obsolete ksem_getvalue */
	"obs_ksem_destroy",			/* 408 = obsolete ksem_destroy */
	"cheriabi___mac_get_pid",			/* 409 = cheriabi___mac_get_pid */
	"cheriabi___mac_get_link",			/* 410 = cheriabi___mac_get_link */
	"cheriabi___mac_set_link",			/* 411 = cheriabi___mac_set_link */
	"cheriabi_extattr_set_link",			/* 412 = cheriabi_extattr_set_link */
	"cheriabi_extattr_get_link",			/* 413 = cheriabi_extattr_get_link */
	"cheriabi_extattr_delete_link",			/* 414 = cheriabi_extattr_delete_link */
	"cheriabi___mac_execve",			/* 415 = cheriabi___mac_execve */
	"cheriabi_sigaction",			/* 416 = cheriabi_sigaction */
	"cheriabi_sigreturn",			/* 417 = cheriabi_sigreturn */
	"#418",			/* 418 = __xstat */
	"#419",			/* 419 = __xfstat */
	"#420",			/* 420 = __xlstat */
	"cheriabi_getcontext",			/* 421 = cheriabi_getcontext */
	"cheriabi_setcontext",			/* 422 = cheriabi_setcontext */
	"cheriabi_swapcontext",			/* 423 = cheriabi_swapcontext */
	"cheriabi_swapoff",			/* 424 = cheriabi_swapoff */
	"cheriabi___acl_get_link",			/* 425 = cheriabi___acl_get_link */
	"cheriabi___acl_set_link",			/* 426 = cheriabi___acl_set_link */
	"cheriabi___acl_delete_link",			/* 427 = cheriabi___acl_delete_link */
	"cheriabi___acl_aclcheck_link",			/* 428 = cheriabi___acl_aclcheck_link */
	"cheriabi_sigwait",			/* 429 = cheriabi_sigwait */
	"cheriabi_thr_create",			/* 430 = cheriabi_thr_create */
	"cheriabi_thr_exit",			/* 431 = cheriabi_thr_exit */
	"cheriabi_thr_self",			/* 432 = cheriabi_thr_self */
	"thr_kill",			/* 433 = thr_kill */
	"#434",			/* 434 = nosys */
	"#435",			/* 435 = nosys */
	"jail_attach",			/* 436 = jail_attach */
	"cheriabi_extattr_list_fd",			/* 437 = cheriabi_extattr_list_fd */
	"cheriabi_extattr_list_file",			/* 438 = cheriabi_extattr_list_file */
	"cheriabi_extattr_list_link",			/* 439 = cheriabi_extattr_list_link */
	"obs_kse_switchin",			/* 440 = obsolete kse_switchin */
	"obs_ksem_timedwait",			/* 441 = obsolete ksem_timedwait */
	"cheriabi_thr_suspend",			/* 442 = cheriabi_thr_suspend */
	"thr_wake",			/* 443 = thr_wake */
	"kldunloadf",			/* 444 = kldunloadf */
	"cheriabi_audit",			/* 445 = cheriabi_audit */
	"cheriabi_auditon",			/* 446 = cheriabi_auditon */
	"cheriabi_getauid",			/* 447 = cheriabi_getauid */
	"cheriabi_setauid",			/* 448 = cheriabi_setauid */
	"cheriabi_getaudit",			/* 449 = cheriabi_getaudit */
	"cheriabi_setaudit",			/* 450 = cheriabi_setaudit */
	"cheriabi_getaudit_addr",			/* 451 = cheriabi_getaudit_addr */
	"cheriabi_setaudit_addr",			/* 452 = cheriabi_setaudit_addr */
	"cheriabi_auditctl",			/* 453 = cheriabi_auditctl */
	"cheriabi__umtx_op",			/* 454 = cheriabi__umtx_op */
	"cheriabi_thr_new",			/* 455 = cheriabi_thr_new */
	"cheriabi_sigqueue",			/* 456 = cheriabi_sigqueue */
	"cheriabi_kmq_open",			/* 457 = cheriabi_kmq_open */
	"cheriabi_kmq_setattr",			/* 458 = cheriabi_kmq_setattr */
	"cheriabi_kmq_timedreceive",			/* 459 = cheriabi_kmq_timedreceive */
	"cheriabi_kmq_timedsend",			/* 460 = cheriabi_kmq_timedsend */
	"cheriabi_kmq_notify",			/* 461 = cheriabi_kmq_notify */
	"cheriabi_kmq_unlink",			/* 462 = cheriabi_kmq_unlink */
	"cheriabi_abort2",			/* 463 = cheriabi_abort2 */
	"cheriabi_thr_set_name",			/* 464 = cheriabi_thr_set_name */
	"cheriabi_aio_fsync",			/* 465 = cheriabi_aio_fsync */
	"cheriabi_rtprio_thread",			/* 466 = cheriabi_rtprio_thread */
	"#467",			/* 467 = nosys */
	"#468",			/* 468 = nosys */
	"#469",			/* 469 = __getpath_fromfd */
	"#470",			/* 470 = __getpath_fromaddr */
	"sctp_peeloff",			/* 471 = sctp_peeloff */
	"cheriabi_sctp_generic_sendmsg",			/* 472 = cheriabi_sctp_generic_sendmsg */
	"cheriabi_sctp_generic_sendmsg_iov",			/* 473 = cheriabi_sctp_generic_sendmsg_iov */
	"cheriabi_sctp_generic_recvmsg",			/* 474 = cheriabi_sctp_generic_recvmsg */
	"cheriabi_pread",			/* 475 = cheriabi_pread */
	"cheriabi_pwrite",			/* 476 = cheriabi_pwrite */
	"cheriabi_mmap",			/* 477 = cheriabi_mmap */
	"lseek",			/* 478 = lseek */
	"cheriabi_truncate",			/* 479 = cheriabi_truncate */
	"ftruncate",			/* 480 = ftruncate */
	"thr_kill2",			/* 481 = thr_kill2 */
	"cheriabi_shm_open",			/* 482 = cheriabi_shm_open */
	"cheriabi_shm_unlink",			/* 483 = cheriabi_shm_unlink */
	"cheriabi_cpuset",			/* 484 = cheriabi_cpuset */
	"cpuset_setid",			/* 485 = cpuset_setid */
	"cheriabi_cpuset_getid",			/* 486 = cheriabi_cpuset_getid */
	"cheriabi_cpuset_getaffinity",			/* 487 = cheriabi_cpuset_getaffinity */
	"cheriabi_cpuset_setaffinity",			/* 488 = cheriabi_cpuset_setaffinity */
	"cheriabi_faccessat",			/* 489 = cheriabi_faccessat */
	"cheriabi_fchmodat",			/* 490 = cheriabi_fchmodat */
	"cheriabi_fchownat",			/* 491 = cheriabi_fchownat */
	"cheriabi_fexecve",			/* 492 = cheriabi_fexecve */
	"obs_fbsd11_fstatat",			/* 493 = obsolete fbsd11_fstatat */
	"cheriabi_futimesat",			/* 494 = cheriabi_futimesat */
	"cheriabi_linkat",			/* 495 = cheriabi_linkat */
	"cheriabi_mkdirat",			/* 496 = cheriabi_mkdirat */
	"cheriabi_mkfifoat",			/* 497 = cheriabi_mkfifoat */
	"obs_fbsd11_mknodat",			/* 498 = obsolete fbsd11_mknodat */
	"cheriabi_openat",			/* 499 = cheriabi_openat */
	"cheriabi_readlinkat",			/* 500 = cheriabi_readlinkat */
	"cheriabi_renameat",			/* 501 = cheriabi_renameat */
	"cheriabi_symlinkat",			/* 502 = cheriabi_symlinkat */
	"cheriabi_unlinkat",			/* 503 = cheriabi_unlinkat */
	"posix_openpt",			/* 504 = posix_openpt */
	"cheriabi_gssd_syscall",			/* 505 = cheriabi_gssd_syscall */
	"cheriabi_jail_get",			/* 506 = cheriabi_jail_get */
	"cheriabi_jail_set",			/* 507 = cheriabi_jail_set */
	"jail_remove",			/* 508 = jail_remove */
	"closefrom",			/* 509 = closefrom */
	"cheriabi___semctl",			/* 510 = cheriabi___semctl */
	"cheriabi_msgctl",			/* 511 = cheriabi_msgctl */
	"cheriabi_shmctl",			/* 512 = cheriabi_shmctl */
	"cheriabi_lpathconf",			/* 513 = cheriabi_lpathconf */
	"obs_cap_new",			/* 514 = obsolete cap_new */
	"cheriabi___cap_rights_get",			/* 515 = cheriabi___cap_rights_get */
	"cap_enter",			/* 516 = cap_enter */
	"cheriabi_cap_getmode",			/* 517 = cheriabi_cap_getmode */
	"cheriabi_pdfork",			/* 518 = cheriabi_pdfork */
	"pdkill",			/* 519 = pdkill */
	"cheriabi_pdgetpid",			/* 520 = cheriabi_pdgetpid */
	"#521",			/* 521 = pdwait4 */
	"cheriabi_pselect",			/* 522 = cheriabi_pselect */
	"cheriabi_getloginclass",			/* 523 = cheriabi_getloginclass */
	"cheriabi_setloginclass",			/* 524 = cheriabi_setloginclass */
	"cheriabi_rctl_get_racct",			/* 525 = cheriabi_rctl_get_racct */
	"cheriabi_rctl_get_rules",			/* 526 = cheriabi_rctl_get_rules */
	"cheriabi_rctl_get_limits",			/* 527 = cheriabi_rctl_get_limits */
	"cheriabi_rctl_add_rule",			/* 528 = cheriabi_rctl_add_rule */
	"cheriabi_rctl_remove_rule",			/* 529 = cheriabi_rctl_remove_rule */
	"posix_fallocate",			/* 530 = posix_fallocate */
	"posix_fadvise",			/* 531 = posix_fadvise */
	"cheriabi_wait6",			/* 532 = cheriabi_wait6 */
	"cheriabi_cap_rights_limit",			/* 533 = cheriabi_cap_rights_limit */
	"cheriabi_cap_ioctls_limit",			/* 534 = cheriabi_cap_ioctls_limit */
	"cheriabi_cap_ioctls_get",			/* 535 = cheriabi_cap_ioctls_get */
	"cap_fcntls_limit",			/* 536 = cap_fcntls_limit */
	"cheriabi_cap_fcntls_get",			/* 537 = cheriabi_cap_fcntls_get */
	"cheriabi_bindat",			/* 538 = cheriabi_bindat */
	"cheriabi_connectat",			/* 539 = cheriabi_connectat */
	"cheriabi_chflagsat",			/* 540 = cheriabi_chflagsat */
	"cheriabi_accept4",			/* 541 = cheriabi_accept4 */
	"cheriabi_pipe2",			/* 542 = cheriabi_pipe2 */
	"cheriabi_aio_mlock",			/* 543 = cheriabi_aio_mlock */
	"cheriabi_procctl",			/* 544 = cheriabi_procctl */
	"cheriabi_ppoll",			/* 545 = cheriabi_ppoll */
	"cheriabi_futimens",			/* 546 = cheriabi_futimens */
	"cheriabi_utimensat",			/* 547 = cheriabi_utimensat */
	"#548",			/* 548 = freebsd11_numa_getaffinity */
	"#549",			/* 549 = freebsd11_numa_setaffinity */
	"fdatasync",			/* 550 = fdatasync */
	"cheriabi_fstat",			/* 551 = cheriabi_fstat */
	"cheriabi_fstatat",			/* 552 = cheriabi_fstatat */
	"cheriabi_fhstat",			/* 553 = cheriabi_fhstat */
	"cheriabi_getdirentries",			/* 554 = cheriabi_getdirentries */
	"cheriabi_statfs",			/* 555 = cheriabi_statfs */
	"cheriabi_fstatfs",			/* 556 = cheriabi_fstatfs */
	"cheriabi_getfsstat",			/* 557 = cheriabi_getfsstat */
	"cheriabi_fhstatfs",			/* 558 = cheriabi_fhstatfs */
	"cheriabi_mknodat",			/* 559 = cheriabi_mknodat */
	"cheriabi_kevent",			/* 560 = cheriabi_kevent */
	"cheriabi_cpuset_getdomain",			/* 561 = cheriabi_cpuset_getdomain */
	"cheriabi_cpuset_setdomain",			/* 562 = cheriabi_cpuset_setdomain */
<<<<<<< HEAD
	"cheriabi_coexecve",			/* 563 = cheriabi_coexecve */
	"cosetup",			/* 564 = cosetup */
	"coregister",			/* 565 = coregister */
	"colookup",			/* 566 = colookup */
	"#567",			/* 567 = { */
=======
	"cheriabi_getrandom",			/* 563 = cheriabi_getrandom */
	"cheriabi_coexecve",			/* 564 = cheriabi_coexecve */
>>>>>>> 85f62e16
};<|MERGE_RESOLUTION|>--- conflicted
+++ resolved
@@ -572,14 +572,10 @@
 	"cheriabi_kevent",			/* 560 = cheriabi_kevent */
 	"cheriabi_cpuset_getdomain",			/* 561 = cheriabi_cpuset_getdomain */
 	"cheriabi_cpuset_setdomain",			/* 562 = cheriabi_cpuset_setdomain */
-<<<<<<< HEAD
-	"cheriabi_coexecve",			/* 563 = cheriabi_coexecve */
-	"cosetup",			/* 564 = cosetup */
-	"coregister",			/* 565 = coregister */
-	"colookup",			/* 566 = colookup */
-	"#567",			/* 567 = { */
-=======
 	"cheriabi_getrandom",			/* 563 = cheriabi_getrandom */
 	"cheriabi_coexecve",			/* 564 = cheriabi_coexecve */
->>>>>>> 85f62e16
+	"cosetup",			/* 565 = cosetup */
+	"coregister",			/* 566 = coregister */
+	"colookup",			/* 567 = colookup */
+	"#568",			/* 568 = { */
 };