/*-
 * SPDX-License-Identifier: BSD-4-Clause
 *
 * Copyright (c) 2000 Dag-Erling Coïdan Smørgrav
 * Copyright (c) 1999 Pierre Beyssac
 * Copyright (c) 1993 Jan-Simon Pendry
 * Copyright (c) 1993
 *	The Regents of the University of California.  All rights reserved.
 *
 * This code is derived from software contributed to Berkeley by
 * Jan-Simon Pendry.
 *
 * Redistribution and use in source and binary forms, with or without
 * modification, are permitted provided that the following conditions
 * are met:
 * 1. Redistributions of source code must retain the above copyright
 *    notice, this list of conditions and the following disclaimer.
 * 2. Redistributions in binary form must reproduce the above copyright
 *    notice, this list of conditions and the following disclaimer in the
 *    documentation and/or other materials provided with the distribution.
 * 3. All advertising materials mentioning features or use of this software
 *    must display the following acknowledgement:
 *	This product includes software developed by the University of
 *	California, Berkeley and its contributors.
 * 4. Neither the name of the University nor the names of its contributors
 *    may be used to endorse or promote products derived from this software
 *    without specific prior written permission.
 *
 * THIS SOFTWARE IS PROVIDED BY THE REGENTS AND CONTRIBUTORS ``AS IS'' AND
 * ANY EXPRESS OR IMPLIED WARRANTIES, INCLUDING, BUT NOT LIMITED TO, THE
 * IMPLIED WARRANTIES OF MERCHANTABILITY AND FITNESS FOR A PARTICULAR PURPOSE
 * ARE DISCLAIMED.  IN NO EVENT SHALL THE REGENTS OR CONTRIBUTORS BE LIABLE
 * FOR ANY DIRECT, INDIRECT, INCIDENTAL, SPECIAL, EXEMPLARY, OR CONSEQUENTIAL
 * DAMAGES (INCLUDING, BUT NOT LIMITED TO, PROCUREMENT OF SUBSTITUTE GOODS
 * OR SERVICES; LOSS OF USE, DATA, OR PROFITS; OR BUSINESS INTERRUPTION)
 * HOWEVER CAUSED AND ON ANY THEORY OF LIABILITY, WHETHER IN CONTRACT, STRICT
 * LIABILITY, OR TORT (INCLUDING NEGLIGENCE OR OTHERWISE) ARISING IN ANY WAY
 * OUT OF THE USE OF THIS SOFTWARE, EVEN IF ADVISED OF THE POSSIBILITY OF
 * SUCH DAMAGE.
 *
 *	@(#)procfs_status.c	8.4 (Berkeley) 6/15/94
 */

#include <sys/cdefs.h>
__FBSDID("$FreeBSD$");

#include <sys/param.h>
#include <sys/queue.h>
#include <sys/blist.h>
#include <sys/conf.h>
#include <sys/exec.h>
#include <sys/fcntl.h>
#include <sys/filedesc.h>
#include <sys/jail.h>
#include <sys/kernel.h>
#include <sys/limits.h>
#include <sys/linker.h>
#include <sys/lock.h>
#include <sys/malloc.h>
#include <sys/msg.h>
#include <sys/mutex.h>
#include <sys/namei.h>
#include <sys/proc.h>
#include <sys/ptrace.h>
#include <sys/resourcevar.h>
#include <sys/resource.h>
#include <sys/sbuf.h>
#include <sys/sem.h>
#include <sys/shm.h>
#include <sys/smp.h>
#include <sys/socket.h>
#include <sys/syscallsubr.h>
#include <sys/sysctl.h>
#include <sys/sysent.h>
#include <sys/systm.h>
#include <sys/time.h>
#include <sys/tty.h>
#include <sys/user.h>
#include <sys/uuid.h>
#include <sys/vmmeter.h>
#include <sys/vnode.h>
#include <sys/bus.h>

#include <net/if.h>
#include <net/if_var.h>
#include <net/if_types.h>

#include <vm/vm.h>
#include <vm/vm_extern.h>
#include <vm/pmap.h>
#include <vm/vm_map.h>
#include <vm/vm_param.h>
#include <vm/vm_object.h>
#include <vm/swap_pager.h>

#include <machine/clock.h>

#include <geom/geom.h>
#include <geom/geom_int.h>

#if defined(__i386__) || defined(__amd64__)
#include <machine/cputypes.h>
#include <machine/md_var.h>
#endif /* __i386__ || __amd64__ */

#include <compat/linux/linux.h>
#include <compat/linux/linux_mib.h>
#include <compat/linux/linux_misc.h>
#include <compat/linux/linux_util.h>
#include <fs/pseudofs/pseudofs.h>
#include <fs/procfs/procfs.h>

/*
 * Various conversion macros
 */
#define T2J(x) ((long)(((x) * 100ULL) / (stathz ? stathz : hz)))	/* ticks to jiffies */
#define T2CS(x) ((unsigned long)(((x) * 100ULL) / (stathz ? stathz : hz)))	/* ticks to centiseconds */
#define T2S(x) ((x) / (stathz ? stathz : hz))		/* ticks to seconds */
#define B2K(x) ((x) >> 10)				/* bytes to kbytes */
#define B2P(x) ((x) >> PAGE_SHIFT)			/* bytes to pages */
#define P2B(x) ((x) << PAGE_SHIFT)			/* pages to bytes */
#define P2K(x) ((x) << (PAGE_SHIFT - 10))		/* pages to kbytes */
#define TV2J(x)	((x)->tv_sec * 100UL + (x)->tv_usec / 10000)

/**
 * @brief Mapping of ki_stat in struct kinfo_proc to the linux state
 *
 * The linux procfs state field displays one of the characters RSDZTW to
 * denote running, sleeping in an interruptible wait, waiting in an
 * uninterruptible disk sleep, a zombie process, process is being traced
 * or stopped, or process is paging respectively.
 *
 * Our struct kinfo_proc contains the variable ki_stat which contains a
 * value out of SIDL, SRUN, SSLEEP, SSTOP, SZOMB, SWAIT and SLOCK.
 *
 * This character array is used with ki_stati-1 as an index and tries to
 * map our states to suitable linux states.
 */
static char linux_state[] = "RRSTZDD";

/*
 * Filler function for proc/meminfo
 */
static int
linprocfs_domeminfo(PFS_FILL_ARGS)
{
	unsigned long memtotal;		/* total memory in bytes */
	unsigned long memused;		/* used memory in bytes */
	unsigned long memfree;		/* free memory in bytes */
	unsigned long buffers, cached;	/* buffer / cache memory ??? */
	unsigned long long swaptotal;	/* total swap space in bytes */
	unsigned long long swapused;	/* used swap space in bytes */
	unsigned long long swapfree;	/* free swap space in bytes */
	int i, j;

	memtotal = physmem * PAGE_SIZE;
	/*
	 * The correct thing here would be:
	 *
	memfree = vm_free_count() * PAGE_SIZE;
	memused = memtotal - memfree;
	 *
	 * but it might mislead linux binaries into thinking there
	 * is very little memory left, so we cheat and tell them that
	 * all memory that isn't wired down is free.
	 */
	memused = vm_wire_count() * PAGE_SIZE;
	memfree = memtotal - memused;
	swap_pager_status(&i, &j);
	swaptotal = (unsigned long long)i * PAGE_SIZE;
	swapused = (unsigned long long)j * PAGE_SIZE;
	swapfree = swaptotal - swapused;
	/*
	 * We'd love to be able to write:
	 *
	buffers = bufspace;
	 *
	 * but bufspace is internal to vfs_bio.c and we don't feel
	 * like unstaticizing it just for linprocfs's sake.
	 */
	buffers = 0;
	cached = vm_inactive_count() * PAGE_SIZE;

	sbuf_printf(sb,
	    "MemTotal: %9lu kB\n"
	    "MemFree:  %9lu kB\n"
	    "Buffers:  %9lu kB\n"
	    "Cached:   %9lu kB\n"
	    "SwapTotal:%9llu kB\n"
	    "SwapFree: %9llu kB\n",
	    B2K(memtotal), B2K(memfree), B2K(buffers),
	    B2K(cached), B2K(swaptotal), B2K(swapfree));

	return (0);
}

#if defined(__i386__) || defined(__amd64__)
/*
 * Filler function for proc/cpuinfo (i386 & amd64 version)
 */
static int
linprocfs_docpuinfo(PFS_FILL_ARGS)
{
	int hw_model[2];
	char model[128];
	uint64_t freq;
	size_t size;
	u_int cache_size[4];
	int fqmhz, fqkhz;
	int i, j;

	/*
	 * We default the flags to include all non-conflicting flags,
	 * and the Intel versions of conflicting flags.
	 */
	static char *cpu_feature_names[] = {
		/*  0 */ "fpu", "vme", "de", "pse",
		/*  4 */ "tsc", "msr", "pae", "mce",
		/*  8 */ "cx8", "apic", "", "sep",
		/* 12 */ "mtrr", "pge", "mca", "cmov",
		/* 16 */ "pat", "pse36", "pn", "clflush",
		/* 20 */ "", "dts", "acpi", "mmx",
		/* 24 */ "fxsr", "sse", "sse2", "ss",
		/* 28 */ "ht", "tm", "ia64", "pbe"
	};

	static char *amd_feature_names[] = {
		/*  0 */ "", "", "", "",
		/*  4 */ "", "", "", "",
		/*  8 */ "", "", "", "syscall",
		/* 12 */ "", "", "", "",
		/* 16 */ "", "", "", "mp",
		/* 20 */ "nx", "", "mmxext", "",
		/* 24 */ "", "fxsr_opt", "pdpe1gb", "rdtscp",
		/* 28 */ "", "lm", "3dnowext", "3dnow"
	};

	static char *cpu_feature2_names[] = {
		/*  0 */ "pni", "pclmulqdq", "dtes64", "monitor",
		/*  4 */ "ds_cpl", "vmx", "smx", "est",
		/*  8 */ "tm2", "ssse3", "cid", "sdbg",
		/* 12 */ "fma", "cx16", "xtpr", "pdcm",
		/* 16 */ "", "pcid", "dca", "sse4_1",
		/* 20 */ "sse4_2", "x2apic", "movbe", "popcnt",
		/* 24 */ "tsc_deadline_timer", "aes", "xsave", "",
		/* 28 */ "avx", "f16c", "rdrand", "hypervisor"
	};

	static char *amd_feature2_names[] = {
		/*  0 */ "lahf_lm", "cmp_legacy", "svm", "extapic",
		/*  4 */ "cr8_legacy", "abm", "sse4a", "misalignsse",
		/*  8 */ "3dnowprefetch", "osvw", "ibs", "xop",
		/* 12 */ "skinit", "wdt", "", "lwp",
		/* 16 */ "fma4", "tce", "", "nodeid_msr",
		/* 20 */ "", "tbm", "topoext", "perfctr_core",
		/* 24 */ "perfctr_nb", "", "bpext", "ptsc",
		/* 28 */ "perfctr_llc", "mwaitx", "", ""
	};

	static char *cpu_stdext_feature_names[] = {
		/*  0 */ "fsgsbase", "tsc_adjust", "", "bmi1",
		/*  4 */ "hle", "avx2", "", "smep",
		/*  8 */ "bmi2", "erms", "invpcid", "rtm",
		/* 12 */ "cqm", "", "mpx", "rdt_a",
		/* 16 */ "avx512f", "avx512dq", "rdseed", "adx",
		/* 20 */ "smap", "avx512ifma", "", "clflushopt",
		/* 24 */ "clwb", "intel_pt", "avx512pf", "avx512er",
		/* 28 */ "avx512cd", "sha_ni", "avx512bw", "avx512vl"
	};

	static char *power_flags[] = {
		"ts",           "fid",          "vid",
		"ttp",          "tm",           "stc",
		"100mhzsteps",  "hwpstate",     "",
		"cpb",          "eff_freq_ro",  "proc_feedback",
		"acc_power",
	};

	hw_model[0] = CTL_HW;
	hw_model[1] = HW_MODEL;
	model[0] = '\0';
	size = sizeof(model);
	if (kernel_sysctl(td, hw_model, 2, &model, &size, 0, 0, 0, 0) != 0)
		strcpy(model, "unknown");
#ifdef __i386__
	switch (cpu_vendor_id) {
	case CPU_VENDOR_AMD:
		if (cpu_class < CPUCLASS_686)
			cpu_feature_names[16] = "fcmov";
		break;
	case CPU_VENDOR_CYRIX:
		cpu_feature_names[24] = "cxmmx";
		break;
	}
#endif
	if (cpu_exthigh >= 0x80000006)
		do_cpuid(0x80000006, cache_size);
	else
		memset(cache_size, 0, sizeof(cache_size));
	for (i = 0; i < mp_ncpus; ++i) {
		fqmhz = 0;
		fqkhz = 0;
		freq = atomic_load_acq_64(&tsc_freq);
		if (freq != 0) {
			fqmhz = (freq + 4999) / 1000000;
			fqkhz = ((freq + 4999) / 10000) % 100;
		}
		sbuf_printf(sb,
		    "processor\t: %d\n"
		    "vendor_id\t: %.20s\n"
		    "cpu family\t: %u\n"
		    "model\t\t: %u\n"
		    "model name\t: %s\n"
		    "stepping\t: %u\n"
		    "cpu MHz\t\t: %d.%02d\n"
		    "cache size\t: %d KB\n"
		    "physical id\t: %d\n"
		    "siblings\t: %d\n"
		    "core id\t\t: %d\n"
		    "cpu cores\t: %d\n"
		    "apicid\t\t: %d\n"
		    "initial apicid\t: %d\n"
		    "fpu\t\t: %s\n"
		    "fpu_exception\t: %s\n"
		    "cpuid level\t: %d\n"
		    "wp\t\t: %s\n",
		    i, cpu_vendor, CPUID_TO_FAMILY(cpu_id),
		    CPUID_TO_MODEL(cpu_id), model, cpu_id & CPUID_STEPPING,
		    fqmhz, fqkhz,
		    (cache_size[2] >> 16), 0, mp_ncpus, i, mp_ncpus,
		    i, i, /*cpu_id & CPUID_LOCAL_APIC_ID ??*/
		    (cpu_feature & CPUID_FPU) ? "yes" : "no", "yes",
		    CPUID_TO_FAMILY(cpu_id), "yes");
		sbuf_cat(sb, "flags\t\t:");
		for (j = 0; j < nitems(cpu_feature_names); j++)
			if (cpu_feature & (1 << j) &&
			    cpu_feature_names[j][0] != '\0')
				sbuf_printf(sb, " %s", cpu_feature_names[j]);
		for (j = 0; j < nitems(amd_feature_names); j++)
			if (amd_feature & (1 << j) &&
			    amd_feature_names[j][0] != '\0')
				sbuf_printf(sb, " %s", amd_feature_names[j]);
		for (j = 0; j < nitems(cpu_feature2_names); j++)
			if (cpu_feature2 & (1 << j) &&
			    cpu_feature2_names[j][0] != '\0')
				sbuf_printf(sb, " %s", cpu_feature2_names[j]);
		for (j = 0; j < nitems(amd_feature2_names); j++)
			if (amd_feature2 & (1 << j) &&
			    amd_feature2_names[j][0] != '\0')
				sbuf_printf(sb, " %s", amd_feature2_names[j]);
		for (j = 0; j < nitems(cpu_stdext_feature_names); j++)
			if (cpu_stdext_feature & (1 << j) &&
			    cpu_stdext_feature_names[j][0] != '\0')
				sbuf_printf(sb, " %s",
				    cpu_stdext_feature_names[j]);
		sbuf_cat(sb, "\n");
		sbuf_printf(sb,
		    "bugs\t\t: %s\n"
		    "bogomips\t: %d.%02d\n"
		    "clflush size\t: %d\n"
		    "cache_alignment\t: %d\n"
		    "address sizes\t: %d bits physical, %d bits virtual\n",
#if defined(I586_CPU) && !defined(NO_F00F_HACK)
		    (has_f00f_bug) ? "Intel F00F" : "",
#else
		    "",
#endif
		    fqmhz * 2, fqkhz,
		    cpu_clflush_line_size, cpu_clflush_line_size,
		    cpu_maxphyaddr,
		    (cpu_maxphyaddr > 32) ? 48 : 0);
		sbuf_cat(sb, "power management: ");
		for (j = 0; j < nitems(power_flags); j++)
			if (amd_pminfo & (1 << j))
				sbuf_printf(sb, " %s", power_flags[j]);
		sbuf_cat(sb, "\n\n");

		/* XXX per-cpu vendor / class / model / id? */
	}
	sbuf_cat(sb, "\n");

	return (0);
}
#else
/* ARM64TODO: implement non-stubbed linprocfs_docpuinfo */
static int
linprocfs_docpuinfo(PFS_FILL_ARGS)
{
	int i;

	for (i = 0; i < mp_ncpus; ++i) {
		sbuf_printf(sb,
		    "processor\t: %d\n"
		    "BogoMIPS\t: %d.%02d\n",
		    i, 0, 0);
		sbuf_cat(sb, "Features\t: ");
		sbuf_cat(sb, "\n");
		sbuf_printf(sb,
		    "CPU implementer\t: \n"
		    "CPU architecture: \n"
		    "CPU variant\t: 0x%x\n"
		    "CPU part\t: 0x%x\n"
		    "CPU revision\t: %d\n",
		    0, 0, 0);
		sbuf_cat(sb, "\n");
	}

	return (0);
}
#endif /* __i386__ || __amd64__ */

/*
 * Filler function for proc/mtab
 *
 * This file doesn't exist in Linux' procfs, but is included here so
 * users can symlink /compat/linux/etc/mtab to /proc/mtab
 */
static int
linprocfs_domtab(PFS_FILL_ARGS)
{
	struct nameidata nd;
	const char *lep;
	char *dlep, *flep, *mntto, *mntfrom, *fstype;
	size_t lep_len;
	int error;
	struct statfs * __capability buf;
	struct statfs *sp;
	size_t count;

	/* resolve symlinks etc. in the emulation tree prefix */
	NDINIT(&nd, LOOKUP, FOLLOW, UIO_SYSSPACE, linux_emul_path, td);
	flep = NULL;
	error = namei(&nd);
	lep = linux_emul_path;
	if (error == 0) {
		if (vn_fullpath(td, nd.ni_vp, &dlep, &flep) == 0)
			lep = dlep;
		vrele(nd.ni_vp);
	}
	lep_len = strlen(lep);

	buf = NULL;
	error = kern_getfsstat(td, &buf, SIZE_T_MAX, &count,
	    UIO_SYSSPACE, MNT_WAIT);
	if (error != 0) {
		free_c(buf, M_TEMP);
		free(flep, M_TEMP);
		return (error);
	}

	for (sp = (__cheri_fromcap struct statfs *)buf; count > 0;
	    sp++, count--) {
		/* determine device name */
		mntfrom = sp->f_mntfromname;

		/* determine mount point */
		mntto = sp->f_mntonname;
		if (strncmp(mntto, lep, lep_len) == 0 && mntto[lep_len] == '/')
			mntto += lep_len;

		/* determine fs type */
		fstype = sp->f_fstypename;
		if (strcmp(fstype, pn->pn_info->pi_name) == 0)
			mntfrom = fstype = "proc";
		else if (strcmp(fstype, "procfs") == 0)
			continue;

		if (strcmp(fstype, "autofs") == 0) {
			/*
			 * FreeBSD uses eg "map -hosts", whereas Linux
			 * expects just "-hosts".
			 */
			if (strncmp(mntfrom, "map ", 4) == 0)
				mntfrom += 4;
		}

		if (strcmp(fstype, "linsysfs") == 0) {
			sbuf_printf(sb, "/sys %s sysfs %s", mntto,
			    sp->f_flags & MNT_RDONLY ? "ro" : "rw");
		} else {
			/* For Linux msdosfs is called vfat */
			if (strcmp(fstype, "msdosfs") == 0)
				fstype = "vfat";
			sbuf_printf(sb, "%s %s %s %s", mntfrom, mntto, fstype,
			    sp->f_flags & MNT_RDONLY ? "ro" : "rw");
		}
#define ADD_OPTION(opt, name) \
	if (sp->f_flags & (opt)) sbuf_printf(sb, "," name);
		ADD_OPTION(MNT_SYNCHRONOUS,	"sync");
		ADD_OPTION(MNT_NOEXEC,		"noexec");
		ADD_OPTION(MNT_NOSUID,		"nosuid");
		ADD_OPTION(MNT_UNION,		"union");
		ADD_OPTION(MNT_ASYNC,		"async");
		ADD_OPTION(MNT_SUIDDIR,		"suiddir");
		ADD_OPTION(MNT_NOSYMFOLLOW,	"nosymfollow");
		ADD_OPTION(MNT_NOATIME,		"noatime");
#undef ADD_OPTION
		/* a real Linux mtab will also show NFS options */
		sbuf_printf(sb, " 0 0\n");
	}

	free_c(buf, M_TEMP);
	free(flep, M_TEMP);
	return (error);
}

/*
 * Filler function for proc/partitions
 */
static int
linprocfs_dopartitions(PFS_FILL_ARGS)
{
	struct g_class *cp;
	struct g_geom *gp;
	struct g_provider *pp;
	int major, minor;

	g_topology_lock();
	sbuf_printf(sb, "major minor  #blocks  name rio rmerge rsect "
	    "ruse wio wmerge wsect wuse running use aveq\n");

	LIST_FOREACH(cp, &g_classes, class) {
		if (strcmp(cp->name, "DISK") == 0 ||
		    strcmp(cp->name, "PART") == 0)
			LIST_FOREACH(gp, &cp->geom, geom) {
				LIST_FOREACH(pp, &gp->provider, provider) {
					if (linux_driver_get_major_minor(
					    pp->name, &major, &minor) != 0) {
						major = 0;
						minor = 0;
					}
					sbuf_printf(sb, "%d %d %lld %s "
					    "%d %d %d %d %d "
					     "%d %d %d %d %d %d\n",
					     major, minor,
					     (long long)pp->mediasize, pp->name,
					     0, 0, 0, 0, 0,
					     0, 0, 0, 0, 0, 0);
				}
			}
	}
	g_topology_unlock();

	return (0);
}

/*
 * Filler function for proc/stat
 *
 * Output depends on kernel version:
 *
 * v2.5.40 <=
 *   user nice system idle
 * v2.5.41
 *   user nice system idle iowait
 * v2.6.11
 *   user nice system idle iowait irq softirq steal
 * v2.6.24
 *   user nice system idle iowait irq softirq steal guest
 * v2.6.33 >=
 *   user nice system idle iowait irq softirq steal guest guest_nice
 */
static int
linprocfs_dostat(PFS_FILL_ARGS)
{
	struct pcpu *pcpu;
	long cp_time[CPUSTATES];
	long *cp;
	struct timeval boottime;
	int i;
	char *zero_pad;
	bool has_intr = true;

	if (linux_kernver(td) >= LINUX_KERNVER(2,6,33)) {
		zero_pad = " 0 0 0 0\n";
	} else if (linux_kernver(td) >= LINUX_KERNVER(2,6,24)) {
		zero_pad = " 0 0 0\n";
	} else if (linux_kernver(td) >= LINUX_KERNVER(2,6,11)) {
		zero_pad = " 0 0\n";
	} else if (linux_kernver(td) >= LINUX_KERNVER(2,5,41)) {
		has_intr = false;
		zero_pad = " 0\n";
	} else {
		has_intr = false;
		zero_pad = "\n";
	}

	read_cpu_time(cp_time);
	getboottime(&boottime);
	/* Parameters common to all versions */
	sbuf_printf(sb, "cpu %lu %lu %lu %lu",
	    T2J(cp_time[CP_USER]),
	    T2J(cp_time[CP_NICE]),
	    T2J(cp_time[CP_SYS]),
	    T2J(cp_time[CP_IDLE]));

	/* Print interrupt stats if available */
	if (has_intr) {
		sbuf_printf(sb, " 0 %lu", T2J(cp_time[CP_INTR]));
	}

	/* Pad out remaining fields depending on version */
	sbuf_printf(sb, "%s", zero_pad);

	CPU_FOREACH(i) {
		pcpu = pcpu_find(i);
		cp = pcpu->pc_cp_time;
		sbuf_printf(sb, "cpu%d %lu %lu %lu %lu", i,
		    T2J(cp[CP_USER]),
		    T2J(cp[CP_NICE]),
		    T2J(cp[CP_SYS]),
		    T2J(cp[CP_IDLE]));

		if (has_intr) {
			sbuf_printf(sb, " 0 %lu", T2J(cp[CP_INTR]));
		}

		sbuf_printf(sb, "%s", zero_pad);
	}
	sbuf_printf(sb,
	    "disk 0 0 0 0\n"
	    "page %ju %ju\n"
	    "swap %ju %ju\n"
	    "intr %ju\n"
	    "ctxt %ju\n"
	    "btime %lld\n",
	    (uintmax_t)VM_CNT_FETCH(v_vnodepgsin),
	    (uintmax_t)VM_CNT_FETCH(v_vnodepgsout),
	    (uintmax_t)VM_CNT_FETCH(v_swappgsin),
	    (uintmax_t)VM_CNT_FETCH(v_swappgsout),
	    (uintmax_t)VM_CNT_FETCH(v_intr),
	    (uintmax_t)VM_CNT_FETCH(v_swtch),
	    (long long)boottime.tv_sec);
	return (0);
}

static int
linprocfs_doswaps(PFS_FILL_ARGS)
{
	struct xswdev xsw;
	uintmax_t total, used;
	int n;
	char devname[SPECNAMELEN + 1];

	sbuf_printf(sb, "Filename\t\t\t\tType\t\tSize\tUsed\tPriority\n");
	for (n = 0; ; n++) {
		if (swap_dev_info(n, &xsw, devname, sizeof(devname)) != 0)
			break;
		total = (uintmax_t)xsw.xsw_nblks * PAGE_SIZE / 1024;
		used  = (uintmax_t)xsw.xsw_used * PAGE_SIZE / 1024;

		/*
		 * The space and not tab after the device name is on
		 * purpose.  Linux does so.
		 */
		sbuf_printf(sb, "/dev/%-34s unknown\t\t%jd\t%jd\t-1\n",
		    devname, total, used);
	}
	return (0);
}

/*
 * Filler function for proc/uptime
 */
static int
linprocfs_douptime(PFS_FILL_ARGS)
{
	long cp_time[CPUSTATES];
	struct timeval tv;

	getmicrouptime(&tv);
	read_cpu_time(cp_time);
	sbuf_printf(sb, "%lld.%02ld %ld.%02lu\n",
	    (long long)tv.tv_sec, tv.tv_usec / 10000,
	    T2S(cp_time[CP_IDLE] / mp_ncpus),
	    T2CS(cp_time[CP_IDLE] / mp_ncpus) % 100);
	return (0);
}

/*
 * Get OS build date
 */
static void
linprocfs_osbuild(struct thread *td, struct sbuf *sb)
{
#if 0
	char osbuild[256];
	char *cp1, *cp2;

	strncpy(osbuild, version, 256);
	osbuild[255] = '\0';
	cp1 = strstr(osbuild, "\n");
	cp2 = strstr(osbuild, ":");
	if (cp1 && cp2) {
		*cp1 = *cp2 = '\0';
		cp1 = strstr(osbuild, "#");
	} else
		cp1 = NULL;
	if (cp1)
		sbuf_printf(sb, "%s%s", cp1, cp2 + 1);
	else
#endif
		sbuf_cat(sb, "#4 Sun Dec 18 04:30:00 CET 1977");
}

/*
 * Get OS builder
 */
static void
linprocfs_osbuilder(struct thread *td, struct sbuf *sb)
{
#if 0
	char builder[256];
	char *cp;

	cp = strstr(version, "\n    ");
	if (cp) {
		strncpy(builder, cp + 5, 256);
		builder[255] = '\0';
		cp = strstr(builder, ":");
		if (cp)
			*cp = '\0';
	}
	if (cp)
		sbuf_cat(sb, builder);
	else
#endif
		sbuf_cat(sb, "des@freebsd.org");
}

/*
 * Filler function for proc/version
 */
static int
linprocfs_doversion(PFS_FILL_ARGS)
{
	char osname[LINUX_MAX_UTSNAME];
	char osrelease[LINUX_MAX_UTSNAME];

	linux_get_osname(td, osname);
	linux_get_osrelease(td, osrelease);
	sbuf_printf(sb, "%s version %s (", osname, osrelease);
	linprocfs_osbuilder(td, sb);
	sbuf_cat(sb, ") (gcc version " __VERSION__ ") ");
	linprocfs_osbuild(td, sb);
	sbuf_cat(sb, "\n");

	return (0);
}

/*
 * Filler function for proc/loadavg
 */
static int
linprocfs_doloadavg(PFS_FILL_ARGS)
{

	sbuf_printf(sb,
	    "%d.%02d %d.%02d %d.%02d %d/%d %d\n",
	    (int)(averunnable.ldavg[0] / averunnable.fscale),
	    (int)(averunnable.ldavg[0] * 100 / averunnable.fscale % 100),
	    (int)(averunnable.ldavg[1] / averunnable.fscale),
	    (int)(averunnable.ldavg[1] * 100 / averunnable.fscale % 100),
	    (int)(averunnable.ldavg[2] / averunnable.fscale),
	    (int)(averunnable.ldavg[2] * 100 / averunnable.fscale % 100),
	    1,				/* number of running tasks */
	    nprocs,			/* number of tasks */
	    lastpid			/* the last pid */
	);
	return (0);
}

static int
linprocfs_get_tty_nr(struct proc *p)
{
	struct session *sp;
	const char *ttyname;
	int error, major, minor, nr;

	PROC_LOCK_ASSERT(p, MA_OWNED);
	sx_assert(&proctree_lock, SX_LOCKED);

	if ((p->p_flag & P_CONTROLT) == 0)
		return (-1);

	sp = p->p_pgrp->pg_session;
	if (sp == NULL)
		return (-1);

	ttyname = devtoname(sp->s_ttyp->t_dev);
	error = linux_driver_get_major_minor(ttyname, &major, &minor);
	if (error != 0)
		return (-1);

	nr = makedev(major, minor);
	return (nr);
}

/*
 * Filler function for proc/pid/stat
 */
static int
linprocfs_doprocstat(PFS_FILL_ARGS)
{
	struct kinfo_proc kp;
	struct timeval boottime;
	char state;
	static int ratelimit = 0;
	int tty_nr;
	vm_offset_t startcode, startdata;

	getboottime(&boottime);
	sx_slock(&proctree_lock);
	PROC_LOCK(p);
	fill_kinfo_proc(p, &kp);
	tty_nr = linprocfs_get_tty_nr(p);
	sx_sunlock(&proctree_lock);
	if (p->p_vmspace) {
	   startcode = (vm_offset_t)p->p_vmspace->vm_taddr;
	   startdata = (vm_offset_t)p->p_vmspace->vm_daddr;
	} else {
	   startcode = 0;
	   startdata = 0;
	}
	sbuf_printf(sb, "%d", p->p_pid);
#define PS_ADD(name, fmt, arg) sbuf_printf(sb, " " fmt, arg)
	PS_ADD("comm",		"(%s)",	p->p_comm);
	if (kp.ki_stat > sizeof(linux_state)) {
		state = 'R';

		if (ratelimit == 0) {
			printf("linprocfs: don't know how to handle unknown FreeBSD state %d/%zd, mapping to R\n",
			    kp.ki_stat, sizeof(linux_state));
			++ratelimit;
		}
	} else
		state = linux_state[kp.ki_stat - 1];
	PS_ADD("state",		"%c",	state);
	PS_ADD("ppid",		"%d",	p->p_pptr ? p->p_pptr->p_pid : 0);
	PS_ADD("pgrp",		"%d",	p->p_pgid);
	PS_ADD("session",	"%d",	p->p_session->s_sid);
	PROC_UNLOCK(p);
	PS_ADD("tty",		"%d",	tty_nr);
	PS_ADD("tpgid",		"%d",	kp.ki_tpgid);
	PS_ADD("flags",		"%u",	0); /* XXX */
	PS_ADD("minflt",	"%lu",	kp.ki_rusage.ru_minflt);
	PS_ADD("cminflt",	"%lu",	kp.ki_rusage_ch.ru_minflt);
	PS_ADD("majflt",	"%lu",	kp.ki_rusage.ru_majflt);
	PS_ADD("cmajflt",	"%lu",	kp.ki_rusage_ch.ru_majflt);
	PS_ADD("utime",		"%ld",	TV2J(&kp.ki_rusage.ru_utime));
	PS_ADD("stime",		"%ld",	TV2J(&kp.ki_rusage.ru_stime));
	PS_ADD("cutime",	"%ld",	TV2J(&kp.ki_rusage_ch.ru_utime));
	PS_ADD("cstime",	"%ld",	TV2J(&kp.ki_rusage_ch.ru_stime));
	PS_ADD("priority",	"%d",	kp.ki_pri.pri_user);
	PS_ADD("nice",		"%d",	kp.ki_nice); /* 19 (nicest) to -19 */
	PS_ADD("0",		"%d",	0); /* removed field */
	PS_ADD("itrealvalue",	"%d",	0); /* XXX */
	PS_ADD("starttime",	"%lu",	TV2J(&kp.ki_start) - TV2J(&boottime));
	PS_ADD("vsize",		"%ju",	P2K((uintmax_t)kp.ki_size));
	PS_ADD("rss",		"%ju",	(uintmax_t)kp.ki_rssize);
	PS_ADD("rlim",		"%lu",	kp.ki_rusage.ru_maxrss);
	PS_ADD("startcode",	"%ju",	(uintmax_t)startcode);
	PS_ADD("endcode",	"%ju",	(uintmax_t)startdata);
	PS_ADD("startstack",	"%u",	0); /* XXX */
	PS_ADD("kstkesp",	"%u",	0); /* XXX */
	PS_ADD("kstkeip",	"%u",	0); /* XXX */
	PS_ADD("signal",	"%u",	0); /* XXX */
	PS_ADD("blocked",	"%u",	0); /* XXX */
	PS_ADD("sigignore",	"%u",	0); /* XXX */
	PS_ADD("sigcatch",	"%u",	0); /* XXX */
	PS_ADD("wchan",		"%u",	0); /* XXX */
	PS_ADD("nswap",		"%lu",	kp.ki_rusage.ru_nswap);
	PS_ADD("cnswap",	"%lu",	kp.ki_rusage_ch.ru_nswap);
	PS_ADD("exitsignal",	"%d",	0); /* XXX */
	PS_ADD("processor",	"%u",	kp.ki_lastcpu);
	PS_ADD("rt_priority",	"%u",	0); /* XXX */ /* >= 2.5.19 */
	PS_ADD("policy",	"%u",	kp.ki_pri.pri_class); /* >= 2.5.19 */
#undef PS_ADD
	sbuf_putc(sb, '\n');

	return (0);
}

/*
 * Filler function for proc/pid/statm
 */
static int
linprocfs_doprocstatm(PFS_FILL_ARGS)
{
	struct kinfo_proc kp;
	segsz_t lsize;

	sx_slock(&proctree_lock);
	PROC_LOCK(p);
	fill_kinfo_proc(p, &kp);
	PROC_UNLOCK(p);
	sx_sunlock(&proctree_lock);

	/*
	 * See comments in linprocfs_doprocstatus() regarding the
	 * computation of lsize.
	 */
	/* size resident share trs drs lrs dt */
	sbuf_printf(sb, "%ju ", B2P((uintmax_t)kp.ki_size));
	sbuf_printf(sb, "%ju ", (uintmax_t)kp.ki_rssize);
	sbuf_printf(sb, "%ju ", (uintmax_t)0); /* XXX */
	sbuf_printf(sb, "%ju ",	(uintmax_t)kp.ki_tsize);
	sbuf_printf(sb, "%ju ", (uintmax_t)(kp.ki_dsize + kp.ki_ssize));
	lsize = B2P(kp.ki_size) - kp.ki_dsize -
	    kp.ki_ssize - kp.ki_tsize - 1;
	sbuf_printf(sb, "%ju ", (uintmax_t)lsize);
	sbuf_printf(sb, "%ju\n", (uintmax_t)0); /* XXX */

	return (0);
}

/*
 * Filler function for proc/pid/status
 */
static int
linprocfs_doprocstatus(PFS_FILL_ARGS)
{
	struct kinfo_proc kp;
	char *state;
	segsz_t lsize;
	struct thread *td2;
	struct sigacts *ps;
	l_sigset_t siglist, sigignore, sigcatch;
	int i;

	sx_slock(&proctree_lock);
	PROC_LOCK(p);
	td2 = FIRST_THREAD_IN_PROC(p); /* XXXKSE pretend only one thread */

	if (P_SHOULDSTOP(p)) {
		state = "T (stopped)";
	} else {
		switch(p->p_state) {
		case PRS_NEW:
			state = "I (idle)";
			break;
		case PRS_NORMAL:
			if (p->p_flag & P_WEXIT) {
				state = "X (exiting)";
				break;
			}
			switch(td2->td_state) {
			case TDS_INHIBITED:
				state = "S (sleeping)";
				break;
			case TDS_RUNQ:
			case TDS_RUNNING:
				state = "R (running)";
				break;
			default:
				state = "? (unknown)";
				break;
			}
			break;
		case PRS_ZOMBIE:
			state = "Z (zombie)";
			break;
		default:
			state = "? (unknown)";
			break;
		}
	}

	fill_kinfo_proc(p, &kp);
	sx_sunlock(&proctree_lock);

	sbuf_printf(sb, "Name:\t%s\n",		p->p_comm); /* XXX escape */
	sbuf_printf(sb, "State:\t%s\n",		state);

	/*
	 * Credentials
	 */
	sbuf_printf(sb, "Tgid:\t%d\n",		p->p_pid);
	sbuf_printf(sb, "Pid:\t%d\n",		p->p_pid);
	sbuf_printf(sb, "PPid:\t%d\n",		kp.ki_ppid );
	sbuf_printf(sb, "TracerPid:\t%d\n",	kp.ki_tracer );
	sbuf_printf(sb, "Uid:\t%d %d %d %d\n",	p->p_ucred->cr_ruid,
						p->p_ucred->cr_uid,
						p->p_ucred->cr_svuid,
						/* FreeBSD doesn't have fsuid */
						p->p_ucred->cr_uid);
	sbuf_printf(sb, "Gid:\t%d %d %d %d\n",	p->p_ucred->cr_rgid,
						p->p_ucred->cr_gid,
						p->p_ucred->cr_svgid,
						/* FreeBSD doesn't have fsgid */
						p->p_ucred->cr_gid);
	sbuf_cat(sb, "Groups:\t");
	for (i = 0; i < p->p_ucred->cr_ngroups; i++)
		sbuf_printf(sb, "%d ",		p->p_ucred->cr_groups[i]);
	PROC_UNLOCK(p);
	sbuf_putc(sb, '\n');

	/*
	 * Memory
	 *
	 * While our approximation of VmLib may not be accurate (I
	 * don't know of a simple way to verify it, and I'm not sure
	 * it has much meaning anyway), I believe it's good enough.
	 *
	 * The same code that could (I think) accurately compute VmLib
	 * could also compute VmLck, but I don't really care enough to
	 * implement it. Submissions are welcome.
	 */
	sbuf_printf(sb, "VmSize:\t%8ju kB\n",	B2K((uintmax_t)kp.ki_size));
	sbuf_printf(sb, "VmLck:\t%8u kB\n",	P2K(0)); /* XXX */
	sbuf_printf(sb, "VmRSS:\t%8ju kB\n",	P2K((uintmax_t)kp.ki_rssize));
	sbuf_printf(sb, "VmData:\t%8ju kB\n",	P2K((uintmax_t)kp.ki_dsize));
	sbuf_printf(sb, "VmStk:\t%8ju kB\n",	P2K((uintmax_t)kp.ki_ssize));
	sbuf_printf(sb, "VmExe:\t%8ju kB\n",	P2K((uintmax_t)kp.ki_tsize));
	lsize = B2P(kp.ki_size) - kp.ki_dsize -
	    kp.ki_ssize - kp.ki_tsize - 1;
	sbuf_printf(sb, "VmLib:\t%8ju kB\n",	P2K((uintmax_t)lsize));

	/*
	 * Signal masks
	 */
	PROC_LOCK(p);
	bsd_to_linux_sigset(&p->p_siglist, &siglist);
	ps = p->p_sigacts;
	mtx_lock(&ps->ps_mtx);
	bsd_to_linux_sigset(&ps->ps_sigignore, &sigignore);
	bsd_to_linux_sigset(&ps->ps_sigcatch, &sigcatch);
	mtx_unlock(&ps->ps_mtx);
	PROC_UNLOCK(p);

	sbuf_printf(sb, "SigPnd:\t%016jx\n",	siglist.__mask);
	/*
	 * XXX. SigBlk - target thread's signal mask, td_sigmask.
	 * To implement SigBlk pseudofs should support proc/tid dir entries.
	 */
	sbuf_printf(sb, "SigBlk:\t%016x\n",	0);
	sbuf_printf(sb, "SigIgn:\t%016jx\n",	sigignore.__mask);
	sbuf_printf(sb, "SigCgt:\t%016jx\n",	sigcatch.__mask);

	/*
	 * Linux also prints the capability masks, but we don't have
	 * capabilities yet, and when we do get them they're likely to
	 * be meaningless to Linux programs, so we lie. XXX
	 */
	sbuf_printf(sb, "CapInh:\t%016x\n",	0);
	sbuf_printf(sb, "CapPrm:\t%016x\n",	0);
	sbuf_printf(sb, "CapEff:\t%016x\n",	0);

	return (0);
}


/*
 * Filler function for proc/pid/cwd
 */
static int
linprocfs_doproccwd(PFS_FILL_ARGS)
{
	struct pwd *pwd;
	char *fullpath = "unknown";
	char *freepath = NULL;

	pwd = pwd_hold(td);
	vn_fullpath(td, pwd->pwd_cdir, &fullpath, &freepath);
	sbuf_printf(sb, "%s", fullpath);
	if (freepath)
		free(freepath, M_TEMP);
	pwd_drop(pwd);
	return (0);
}

/*
 * Filler function for proc/pid/root
 */
static int
linprocfs_doprocroot(PFS_FILL_ARGS)
{
	struct pwd *pwd;
	struct vnode *vp;
	char *fullpath = "unknown";
	char *freepath = NULL;

	pwd = pwd_hold(td);
	vp = jailed(p->p_ucred) ? pwd->pwd_jdir : pwd->pwd_rdir;
	vn_fullpath(td, vp, &fullpath, &freepath);
	sbuf_printf(sb, "%s", fullpath);
	if (freepath)
		free(freepath, M_TEMP);
	pwd_drop(pwd);
	return (0);
}

/*
 * Filler function for proc/pid/cmdline
 */
static int
linprocfs_doproccmdline(PFS_FILL_ARGS)
{
	int ret;

	PROC_LOCK(p);
	if ((ret = p_cansee(td, p)) != 0) {
		PROC_UNLOCK(p);
		return (ret);
	}

	/*
	 * Mimic linux behavior and pass only processes with usermode
	 * address space as valid.  Return zero silently otherwize.
	 */
	if (p->p_vmspace == &vmspace0) {
		PROC_UNLOCK(p);
		return (0);
	}
	if (p->p_args != NULL) {
		sbuf_bcpy(sb, p->p_args->ar_args, p->p_args->ar_length);
		PROC_UNLOCK(p);
		return (0);
	}

	if ((p->p_flag & P_SYSTEM) != 0) {
		PROC_UNLOCK(p);
		return (0);
	}

	PROC_UNLOCK(p);

	ret = proc_getargv(td, p, sb);
	return (ret);
}

/*
 * Filler function for proc/pid/environ
 */
static int
linprocfs_doprocenviron(PFS_FILL_ARGS)
{

	/*
	 * Mimic linux behavior and pass only processes with usermode
	 * address space as valid.  Return zero silently otherwize.
	 */
	if (p->p_vmspace == &vmspace0)
		return (0);

	return (proc_getenvv(td, p, sb));
}

static char l32_map_str[] = "%08lx-%08lx %s%s%s%s %08lx %02x:%02x %lu%s%s\n";
static char l64_map_str[] = "%016lx-%016lx %s%s%s%s %08lx %02x:%02x %lu%s%s\n";
static char vdso_str[] = "      [vdso]";
static char stack_str[] = "      [stack]";

/*
 * Filler function for proc/pid/maps
 */
static int
linprocfs_doprocmaps(PFS_FILL_ARGS)
{
	struct vmspace *vm;
	vm_map_t map;
	vm_map_entry_t entry, tmp_entry;
	vm_object_t obj, tobj, lobj;
	vm_offset_t e_start, e_end;
	vm_ooffset_t off;
	vm_prot_t e_prot;
	unsigned int last_timestamp;
	char *name = "", *freename = NULL;
	const char *l_map_str;
	ino_t ino;
	int ref_count, shadow_count, flags;
	int error;
	struct vnode *vp;
	struct vattr vat;
	bool private;

	PROC_LOCK(p);
	error = p_candebug(td, p);
	PROC_UNLOCK(p);
	if (error)
		return (error);

	if (uio->uio_rw != UIO_READ)
		return (EOPNOTSUPP);

	error = 0;
	vm = vmspace_acquire_ref(p);
	if (vm == NULL)
		return (ESRCH);

	if (SV_CURPROC_FLAG(SV_LP64))
		l_map_str = l64_map_str;
	else
		l_map_str = l32_map_str;
	map = &vm->vm_map;
	vm_map_lock_read(map);
	VM_MAP_ENTRY_FOREACH(entry, map) {
		name = "";
		freename = NULL;
		if (entry->eflags & MAP_ENTRY_IS_SUB_MAP)
			continue;
		e_prot = entry->protection;
		e_start = entry->start;
		e_end = entry->end;
		obj = entry->object.vm_object;
		off = entry->offset;
		for (lobj = tobj = obj; tobj != NULL;
		    lobj = tobj, tobj = tobj->backing_object) {
			VM_OBJECT_RLOCK(tobj);
			off += lobj->backing_object_offset;
			if (lobj != obj)
				VM_OBJECT_RUNLOCK(lobj);
		}
		private = (entry->eflags & MAP_ENTRY_COW) != 0 || obj == NULL ||
		    (obj->flags & OBJ_ANON) != 0;
		last_timestamp = map->timestamp;
		vm_map_unlock_read(map);
		ino = 0;
		if (lobj) {
			vp = vm_object_vnode(lobj);
			if (vp != NULL)
				vref(vp);
			if (lobj != obj)
				VM_OBJECT_RUNLOCK(lobj);
			flags = obj->flags;
			ref_count = obj->ref_count;
			shadow_count = obj->shadow_count;
			VM_OBJECT_RUNLOCK(obj);
			if (vp != NULL) {
				vn_fullpath(td, vp, &name, &freename);
				vn_lock(vp, LK_SHARED | LK_RETRY);
				VOP_GETATTR(vp, &vat, td->td_ucred);
				ino = vat.va_fileid;
				vput(vp);
			} else if (SV_PROC_ABI(p) == SV_ABI_LINUX) {
				if (e_start == p->p_sysent->sv_shared_page_base)
					name = vdso_str;
				if (e_end == p->p_sysent->sv_usrstack)
					name = stack_str;
			}
		} else {
			flags = 0;
			ref_count = 0;
			shadow_count = 0;
		}

		/*
		 * format:
		 *  start, end, access, offset, major, minor, inode, name.
		 */
		error = sbuf_printf(sb, l_map_str,
		    (u_long)e_start, (u_long)e_end,
		    (e_prot & VM_PROT_READ)?"r":"-",
		    (e_prot & VM_PROT_WRITE)?"w":"-",
		    (e_prot & VM_PROT_EXECUTE)?"x":"-",
		    private ? "p" : "s",
		    (u_long)off,
		    0,
		    0,
		    (u_long)ino,
		    *name ? "     " : "",
		    name
		    );
		if (freename)
			free(freename, M_TEMP);
		vm_map_lock_read(map);
		if (error == -1) {
			error = 0;
			break;
		}
		if (last_timestamp != map->timestamp) {
			/*
			 * Look again for the entry because the map was
			 * modified while it was unlocked.  Specifically,
			 * the entry may have been clipped, merged, or deleted.
			 */
			vm_map_lookup_entry(map, e_end - 1, &tmp_entry);
			entry = tmp_entry;
		}
	}
	vm_map_unlock_read(map);
	vmspace_free(vm);

	return (error);
}

/*
 * Criteria for interface name translation
 */
#define IFP_IS_ETH(ifp) (ifp->if_type == IFT_ETHER)

static int
linux_ifname(struct ifnet *ifp, char *buffer, size_t buflen)
{
	struct ifnet *ifscan;
	int ethno;

	IFNET_RLOCK_ASSERT();

	/* Short-circuit non ethernet interfaces */
	if (!IFP_IS_ETH(ifp))
		return (strlcpy(buffer, ifp->if_xname, buflen));

	/* Determine the (relative) unit number for ethernet interfaces */
	ethno = 0;
	CK_STAILQ_FOREACH(ifscan, &V_ifnet, if_link) {
		if (ifscan == ifp)
			return (snprintf(buffer, buflen, "eth%d", ethno));
		if (IFP_IS_ETH(ifscan))
			ethno++;
	}

	return (0);
}

/*
 * Filler function for proc/net/dev
 */
static int
linprocfs_donetdev(PFS_FILL_ARGS)
{
	char ifname[16]; /* XXX LINUX_IFNAMSIZ */
	struct ifnet *ifp;

	sbuf_printf(sb, "%6s|%58s|%s\n"
	    "%6s|%58s|%58s\n",
	    "Inter-", "   Receive", "  Transmit",
	    " face",
	    "bytes    packets errs drop fifo frame compressed multicast",
	    "bytes    packets errs drop fifo colls carrier compressed");

	CURVNET_SET(TD_TO_VNET(curthread));
	IFNET_RLOCK();
	CK_STAILQ_FOREACH(ifp, &V_ifnet, if_link) {
		linux_ifname(ifp, ifname, sizeof ifname);
		sbuf_printf(sb, "%6.6s: ", ifname);
		sbuf_printf(sb, "%7ju %7ju %4ju %4ju %4lu %5lu %10lu %9ju ",
		    (uintmax_t )ifp->if_get_counter(ifp, IFCOUNTER_IBYTES),
		    (uintmax_t )ifp->if_get_counter(ifp, IFCOUNTER_IPACKETS),
		    (uintmax_t )ifp->if_get_counter(ifp, IFCOUNTER_IERRORS),
		    (uintmax_t )ifp->if_get_counter(ifp, IFCOUNTER_IQDROPS),
							/* rx_missed_errors */
		    0UL,				/* rx_fifo_errors */
		    0UL,				/* rx_length_errors +
							 * rx_over_errors +
							 * rx_crc_errors +
							 * rx_frame_errors */
		    0UL,				/* rx_compressed */
		    (uintmax_t )ifp->if_get_counter(ifp, IFCOUNTER_IMCASTS));
							/* XXX-BZ rx only? */
		sbuf_printf(sb, "%8ju %7ju %4ju %4ju %4lu %5ju %7lu %10lu\n",
		    (uintmax_t )ifp->if_get_counter(ifp, IFCOUNTER_OBYTES),
		    (uintmax_t )ifp->if_get_counter(ifp, IFCOUNTER_OPACKETS),
		    (uintmax_t )ifp->if_get_counter(ifp, IFCOUNTER_OERRORS),
		    (uintmax_t )ifp->if_get_counter(ifp, IFCOUNTER_OQDROPS),
		    0UL,				/* tx_fifo_errors */
		    (uintmax_t )ifp->if_get_counter(ifp, IFCOUNTER_COLLISIONS),
		    0UL,				/* tx_carrier_errors +
							 * tx_aborted_errors +
							 * tx_window_errors +
							 * tx_heartbeat_errors*/
		    0UL);				/* tx_compressed */
	}
	IFNET_RUNLOCK();
	CURVNET_RESTORE();

	return (0);
}

/*
 * Filler function for proc/sys/kernel/osrelease
 */
static int
linprocfs_doosrelease(PFS_FILL_ARGS)
{
	char osrelease[LINUX_MAX_UTSNAME];

	linux_get_osrelease(td, osrelease);
	sbuf_printf(sb, "%s\n", osrelease);

	return (0);
}

/*
 * Filler function for proc/sys/kernel/ostype
 */
static int
linprocfs_doostype(PFS_FILL_ARGS)
{
	char osname[LINUX_MAX_UTSNAME];

	linux_get_osname(td, osname);
	sbuf_printf(sb, "%s\n", osname);

	return (0);
}

/*
 * Filler function for proc/sys/kernel/version
 */
static int
linprocfs_doosbuild(PFS_FILL_ARGS)
{

	linprocfs_osbuild(td, sb);
	sbuf_cat(sb, "\n");
	return (0);
}

/*
 * Filler function for proc/sys/kernel/msgmax
 */
static int
linprocfs_domsgmax(PFS_FILL_ARGS)
{

	sbuf_printf(sb, "%d\n", msginfo.msgmax);
	return (0);
}

/*
 * Filler function for proc/sys/kernel/msgmni
 */
static int
linprocfs_domsgmni(PFS_FILL_ARGS)
{

	sbuf_printf(sb, "%d\n", msginfo.msgmni);
	return (0);
}

/*
 * Filler function for proc/sys/kernel/msgmnb
 */
static int
linprocfs_domsgmnb(PFS_FILL_ARGS)
{

	sbuf_printf(sb, "%d\n", msginfo.msgmnb);
	return (0);
}

/*
 * Filler function for proc/sys/kernel/pid_max
 */
static int
linprocfs_dopid_max(PFS_FILL_ARGS)
{

	sbuf_printf(sb, "%i\n", PID_MAX);
	return (0);
}

/*
 * Filler function for proc/sys/kernel/sem
 */
static int
linprocfs_dosem(PFS_FILL_ARGS)
{

	sbuf_printf(sb, "%d %d %d %d\n", seminfo.semmsl, seminfo.semmns,
	    seminfo.semopm, seminfo.semmni);
	return (0);
}

/*
 * Filler function for proc/sys/kernel/shmall
 */
static int
linprocfs_doshmall(PFS_FILL_ARGS)
{

	sbuf_printf(sb, "%lu\n", shminfo.shmall);
	return (0);
}

/*
 * Filler function for proc/sys/kernel/shmmax
 */
static int
linprocfs_doshmmax(PFS_FILL_ARGS)
{

	sbuf_printf(sb, "%lu\n", shminfo.shmmax);
	return (0);
}

/*
 * Filler function for proc/sys/kernel/shmmni
 */
static int
linprocfs_doshmmni(PFS_FILL_ARGS)
{

	sbuf_printf(sb, "%lu\n", shminfo.shmmni);
	return (0);
}

/*
 * Filler function for proc/sys/kernel/tainted
 */
static int
linprocfs_dotainted(PFS_FILL_ARGS)
{

	sbuf_printf(sb, "0\n");
	return (0);
}

/*
 * Filler function for proc/sys/vm/min_free_kbytes
 *
 * This mirrors the approach in illumos to return zero for reads. Effectively,
 * it says, no memory is kept in reserve for "atomic allocations". This class
 * of allocation can be used at times when a thread cannot be suspended.
 */
static int
linprocfs_dominfree(PFS_FILL_ARGS)
{

	sbuf_printf(sb, "%d\n", 0);
	return (0);
}

/*
 * Filler function for proc/scsi/device_info
 */
static int
linprocfs_doscsidevinfo(PFS_FILL_ARGS)
{

	return (0);
}

/*
 * Filler function for proc/scsi/scsi
 */
static int
linprocfs_doscsiscsi(PFS_FILL_ARGS)
{

	return (0);
}

/*
 * Filler function for proc/devices
 */
static int
linprocfs_dodevices(PFS_FILL_ARGS)
{
	char *char_devices;
	sbuf_printf(sb, "Character devices:\n");

	char_devices = linux_get_char_devices();
	sbuf_printf(sb, "%s", char_devices);
	linux_free_get_char_devices(char_devices);

	sbuf_printf(sb, "\nBlock devices:\n");

	return (0);
}

/*
 * Filler function for proc/cmdline
 */
static int
linprocfs_docmdline(PFS_FILL_ARGS)
{

	sbuf_printf(sb, "BOOT_IMAGE=%s", kernelname);
	sbuf_printf(sb, " ro root=302\n");
	return (0);
}

/*
 * Filler function for proc/filesystems
 */
static int
linprocfs_dofilesystems(PFS_FILL_ARGS)
{
	struct vfsconf *vfsp;

	vfsconf_slock();
	TAILQ_FOREACH(vfsp, &vfsconf, vfc_list) {
		if (vfsp->vfc_flags & VFCF_SYNTHETIC)
			sbuf_printf(sb, "nodev");
		sbuf_printf(sb, "\t%s\n", vfsp->vfc_name);
	}
	vfsconf_sunlock();
	return(0);
}

/*
 * Filler function for proc/modules
 */
static int
linprocfs_domodules(PFS_FILL_ARGS)
{
#if 0
	struct linker_file *lf;

	TAILQ_FOREACH(lf, &linker_files, link) {
		sbuf_printf(sb, "%-20s%8lu%4d\n", lf->filename,
		    (unsigned long)lf->size, lf->refs);
	}
#endif
	return (0);
}

/*
 * Filler function for proc/pid/fd
 */
static int
linprocfs_dofdescfs(PFS_FILL_ARGS)
{

	if (p == curproc)
		sbuf_printf(sb, "/dev/fd");
	else
		sbuf_printf(sb, "unknown");
	return (0);
}

/*
 * Filler function for proc/pid/limits
 */
static const struct linux_rlimit_ident {
	const char	*desc;
	const char	*unit;
	unsigned int	rlim_id;
} linux_rlimits_ident[] = {
	{ "Max cpu time",	"seconds",	RLIMIT_CPU },
	{ "Max file size", 	"bytes",	RLIMIT_FSIZE },
	{ "Max data size",	"bytes", 	RLIMIT_DATA },
	{ "Max stack size",	"bytes", 	RLIMIT_STACK },
	{ "Max core file size",  "bytes",	RLIMIT_CORE },
	{ "Max resident set",	"bytes",	RLIMIT_RSS },
	{ "Max processes",	"processes",	RLIMIT_NPROC },
	{ "Max open files",	"files",	RLIMIT_NOFILE },
	{ "Max locked memory",	"bytes",	RLIMIT_MEMLOCK },
	{ "Max address space",	"bytes",	RLIMIT_AS },
	{ "Max file locks",	"locks",	LINUX_RLIMIT_LOCKS },
	{ "Max pending signals", "signals",	LINUX_RLIMIT_SIGPENDING },
	{ "Max msgqueue size",	"bytes",	LINUX_RLIMIT_MSGQUEUE },
	{ "Max nice priority", 		"",	LINUX_RLIMIT_NICE },
	{ "Max realtime priority",	"",	LINUX_RLIMIT_RTPRIO },
	{ "Max realtime timeout",	"us",	LINUX_RLIMIT_RTTIME },
	{ 0, 0, 0 }
};

static int
linprocfs_doproclimits(PFS_FILL_ARGS)
{
	const struct linux_rlimit_ident *li;
	struct plimit *limp;
	struct rlimit rl;
	ssize_t size;
	int res, error;

	error = 0;

	PROC_LOCK(p);
	limp = lim_hold(p->p_limit);
	PROC_UNLOCK(p);
	size = sizeof(res);
	sbuf_printf(sb, "%-26s%-21s%-21s%-21s\n", "Limit", "Soft Limit",
			"Hard Limit", "Units");
	for (li = linux_rlimits_ident; li->desc != NULL; ++li) {
		switch (li->rlim_id)
		{
		case LINUX_RLIMIT_LOCKS:
			/* FALLTHROUGH */
		case LINUX_RLIMIT_RTTIME:
			rl.rlim_cur = RLIM_INFINITY;
			break;
		case LINUX_RLIMIT_SIGPENDING:
			error = kernel_sysctlbyname(td,
			    "kern.sigqueue.max_pending_per_proc",
			    &res, &size, 0, 0, 0, 0);
			if (error != 0)
				goto out;
			rl.rlim_cur = res;
			rl.rlim_max = res;
			break;
		case LINUX_RLIMIT_MSGQUEUE:
			error = kernel_sysctlbyname(td,
			    "kern.ipc.msgmnb", &res, &size, 0, 0, 0, 0);
			if (error != 0)
				goto out;
			rl.rlim_cur = res;
			rl.rlim_max = res;
			break;
		case LINUX_RLIMIT_NICE:
			/* FALLTHROUGH */
		case LINUX_RLIMIT_RTPRIO:
			rl.rlim_cur = 0;
			rl.rlim_max = 0;
			break;
		default:
			rl = limp->pl_rlimit[li->rlim_id];
			break;
		}
		if (rl.rlim_cur == RLIM_INFINITY)
			sbuf_printf(sb, "%-26s%-21s%-21s%-10s\n",
			    li->desc, "unlimited", "unlimited", li->unit);
		else
			sbuf_printf(sb, "%-26s%-21llu%-21llu%-10s\n",
			    li->desc, (unsigned long long)rl.rlim_cur,
			    (unsigned long long)rl.rlim_max, li->unit);
	}
out:
	lim_free(limp);
	return (error);
}

/*
 * The point of the following two functions is to work around
 * an assertion in Chromium; see kern/240991 for details.
 */
static int
linprocfs_dotaskattr(PFS_ATTR_ARGS)
{

	vap->va_nlink = 3;
	return (0);
}

/*
 * Filler function for proc/<pid>/task/.dummy
 */
static int
linprocfs_dotaskdummy(PFS_FILL_ARGS)
{

	return (0);
}

/*
 * Filler function for proc/sys/kernel/random/uuid
 */
static int
linprocfs_douuid(PFS_FILL_ARGS)
{
	struct uuid uuid;

	kern_uuidgen(&uuid, 1);
	sbuf_printf_uuid(sb, &uuid);
	sbuf_printf(sb, "\n");
	return(0);
}

/*
 * Filler function for proc/pid/auxv
 */
static int
linprocfs_doauxv(PFS_FILL_ARGS)
{
	struct sbuf *asb;
	off_t buflen, resid;
	int error;

	/*
	 * Mimic linux behavior and pass only processes with usermode
	 * address space as valid. Return zero silently otherwise.
	 */
	if (p->p_vmspace == &vmspace0)
		return (0);

	if (uio->uio_resid == 0)
		return (0);
	if (uio->uio_offset < 0 || uio->uio_resid < 0)
		return (EINVAL);

	asb = sbuf_new_auto();
	if (asb == NULL)
		return (ENOMEM);
	error = proc_getauxv(td, p, asb);
	if (error == 0)
		error = sbuf_finish(asb);

	resid = sbuf_len(asb) - uio->uio_offset;
	if (resid > uio->uio_resid)
		buflen = uio->uio_resid;
	else
		buflen = resid;
	if (buflen > IOSIZE_MAX)
		return (EINVAL);
	if (buflen > MAXPHYS)
		buflen = MAXPHYS;
	if (resid <= 0)
		return (0);

	if (error == 0)
		error = uiomove(sbuf_data(asb) + uio->uio_offset, buflen, uio);
	sbuf_delete(asb);
	return (error);
}

/*
 * Constructor
 */
static int
linprocfs_init(PFS_INIT_ARGS)
{
	struct pfs_node *root;
	struct pfs_node *dir;
	struct pfs_node *sys;

	root = pi->pi_root;

	/* /proc/... */
	pfs_create_file(root, "cmdline", &linprocfs_docmdline,
	    NULL, NULL, NULL, PFS_RD);
	pfs_create_file(root, "cpuinfo", &linprocfs_docpuinfo,
	    NULL, NULL, NULL, PFS_RD);
	pfs_create_file(root, "devices", &linprocfs_dodevices,
	    NULL, NULL, NULL, PFS_RD);
	pfs_create_file(root, "filesystems", &linprocfs_dofilesystems,
	    NULL, NULL, NULL, PFS_RD);
	pfs_create_file(root, "loadavg", &linprocfs_doloadavg,
	    NULL, NULL, NULL, PFS_RD);
	pfs_create_file(root, "meminfo", &linprocfs_domeminfo,
	    NULL, NULL, NULL, PFS_RD);
	pfs_create_file(root, "modules", &linprocfs_domodules,
	    NULL, NULL, NULL, PFS_RD);
	pfs_create_file(root, "mounts", &linprocfs_domtab,
	    NULL, NULL, NULL, PFS_RD);
	pfs_create_file(root, "mtab", &linprocfs_domtab,
	    NULL, NULL, NULL, PFS_RD);
	pfs_create_file(root, "partitions", &linprocfs_dopartitions,
	    NULL, NULL, NULL, PFS_RD);
	pfs_create_link(root, "self", &procfs_docurproc,
	    NULL, NULL, NULL, 0);
	pfs_create_file(root, "stat", &linprocfs_dostat,
	    NULL, NULL, NULL, PFS_RD);
	pfs_create_file(root, "swaps", &linprocfs_doswaps,
	    NULL, NULL, NULL, PFS_RD);
	pfs_create_file(root, "uptime", &linprocfs_douptime,
	    NULL, NULL, NULL, PFS_RD);
	pfs_create_file(root, "version", &linprocfs_doversion,
	    NULL, NULL, NULL, PFS_RD);

	/* /proc/bus/... */
	dir = pfs_create_dir(root, "bus", NULL, NULL, NULL, 0);
	dir = pfs_create_dir(dir, "pci", NULL, NULL, NULL, 0);
	dir = pfs_create_dir(dir, "devices", NULL, NULL, NULL, 0);

	/* /proc/net/... */
	dir = pfs_create_dir(root, "net", NULL, NULL, NULL, 0);
	pfs_create_file(dir, "dev", &linprocfs_donetdev,
	    NULL, NULL, NULL, PFS_RD);

	/* /proc/<pid>/... */
	dir = pfs_create_dir(root, "pid", NULL, NULL, NULL, PFS_PROCDEP);
	pfs_create_file(dir, "cmdline", &linprocfs_doproccmdline,
	    NULL, NULL, NULL, PFS_RD);
	pfs_create_link(dir, "cwd", &linprocfs_doproccwd,
	    NULL, NULL, NULL, 0);
	pfs_create_file(dir, "environ", &linprocfs_doprocenviron,
	    NULL, &procfs_candebug, NULL, PFS_RD);
	pfs_create_link(dir, "exe", &procfs_doprocfile,
	    NULL, &procfs_notsystem, NULL, 0);
	pfs_create_file(dir, "maps", &linprocfs_doprocmaps,
	    NULL, NULL, NULL, PFS_RD);
	pfs_create_file(dir, "mem", &procfs_doprocmem,
	    procfs_attr_rw, &procfs_candebug, NULL, PFS_RDWR | PFS_RAW);
	pfs_create_file(dir, "mounts", &linprocfs_domtab,
	    NULL, NULL, NULL, PFS_RD);
	pfs_create_link(dir, "root", &linprocfs_doprocroot,
	    NULL, NULL, NULL, 0);
	pfs_create_file(dir, "stat", &linprocfs_doprocstat,
	    NULL, NULL, NULL, PFS_RD);
	pfs_create_file(dir, "statm", &linprocfs_doprocstatm,
	    NULL, NULL, NULL, PFS_RD);
	pfs_create_file(dir, "status", &linprocfs_doprocstatus,
	    NULL, NULL, NULL, PFS_RD);
	pfs_create_link(dir, "fd", &linprocfs_dofdescfs,
	    NULL, NULL, NULL, 0);
	pfs_create_file(dir, "auxv", &linprocfs_doauxv,
	    NULL, &procfs_candebug, NULL, PFS_RD|PFS_RAWRD);
	pfs_create_file(dir, "limits", &linprocfs_doproclimits,
	    NULL, NULL, NULL, PFS_RD);

	/* /proc/<pid>/task/... */
	dir = pfs_create_dir(dir, "task", linprocfs_dotaskattr, NULL, NULL, 0);
	pfs_create_file(dir, ".dummy", &linprocfs_dotaskdummy,
	    NULL, NULL, NULL, PFS_RD);

	/* /proc/scsi/... */
	dir = pfs_create_dir(root, "scsi", NULL, NULL, NULL, 0);
	pfs_create_file(dir, "device_info", &linprocfs_doscsidevinfo,
	    NULL, NULL, NULL, PFS_RD);
	pfs_create_file(dir, "scsi", &linprocfs_doscsiscsi,
	    NULL, NULL, NULL, PFS_RD);

	/* /proc/sys/... */
	sys = pfs_create_dir(root, "sys", NULL, NULL, NULL, 0);

	/* /proc/sys/kernel/... */
	dir = pfs_create_dir(sys, "kernel", NULL, NULL, NULL, 0);
	pfs_create_file(dir, "osrelease", &linprocfs_doosrelease,
	    NULL, NULL, NULL, PFS_RD);
	pfs_create_file(dir, "ostype", &linprocfs_doostype,
	    NULL, NULL, NULL, PFS_RD);
	pfs_create_file(dir, "version", &linprocfs_doosbuild,
	    NULL, NULL, NULL, PFS_RD);
	pfs_create_file(dir, "msgmax", &linprocfs_domsgmax,
	    NULL, NULL, NULL, PFS_RD);
	pfs_create_file(dir, "msgmni", &linprocfs_domsgmni,
	    NULL, NULL, NULL, PFS_RD);
	pfs_create_file(dir, "msgmnb", &linprocfs_domsgmnb,
	    NULL, NULL, NULL, PFS_RD);
	pfs_create_file(dir, "pid_max", &linprocfs_dopid_max,
	    NULL, NULL, NULL, PFS_RD);
	pfs_create_file(dir, "sem", &linprocfs_dosem,
	    NULL, NULL, NULL, PFS_RD);
	pfs_create_file(dir, "shmall", &linprocfs_doshmall,
	    NULL, NULL, NULL, PFS_RD);
	pfs_create_file(dir, "shmmax", &linprocfs_doshmmax,
	    NULL, NULL, NULL, PFS_RD);
	pfs_create_file(dir, "shmmni", &linprocfs_doshmmni,
	    NULL, NULL, NULL, PFS_RD);
	pfs_create_file(dir, "tainted", &linprocfs_dotainted,
	    NULL, NULL, NULL, PFS_RD);

	/* /proc/sys/kernel/random/... */
	dir = pfs_create_dir(dir, "random", NULL, NULL, NULL, 0);
	pfs_create_file(dir, "uuid", &linprocfs_douuid,
	    NULL, NULL, NULL, PFS_RD);

	/* /proc/sys/vm/.... */
	dir = pfs_create_dir(sys, "vm", NULL, NULL, NULL, 0);
	pfs_create_file(dir, "min_free_kbytes", &linprocfs_dominfree,
	    NULL, NULL, NULL, PFS_RD);

	return (0);
}

/*
 * Destructor
 */
static int
linprocfs_uninit(PFS_INIT_ARGS)
{

	/* nothing to do, pseudofs will GC */
	return (0);
}

PSEUDOFS(linprocfs, 1, VFCF_JAIL);
#if defined(__aarch64__) || defined(__amd64__)
MODULE_DEPEND(linprocfs, linux_common, 1, 1, 1);
#else
MODULE_DEPEND(linprocfs, linux, 1, 1, 1);
#endif
MODULE_DEPEND(linprocfs, procfs, 1, 1, 1);
MODULE_DEPEND(linprocfs, sysvmsg, 1, 1, 1);
MODULE_DEPEND(linprocfs, sysvsem, 1, 1, 1);
<<<<<<< HEAD
// CHERI CHANGES START
// {
//   "updated": 20181114,
//   "target_type": "kernel",
//   "changes": [
//     "user_capabilities"
//   ]
// }
// CHERI CHANGES END
=======
MODULE_DEPEND(linprocfs, sysvshm, 1, 1, 1);
>>>>>>> 7c522535
<|MERGE_RESOLUTION|>--- conflicted
+++ resolved
@@ -1956,7 +1956,7 @@
 MODULE_DEPEND(linprocfs, procfs, 1, 1, 1);
 MODULE_DEPEND(linprocfs, sysvmsg, 1, 1, 1);
 MODULE_DEPEND(linprocfs, sysvsem, 1, 1, 1);
-<<<<<<< HEAD
+MODULE_DEPEND(linprocfs, sysvshm, 1, 1, 1);
 // CHERI CHANGES START
 // {
 //   "updated": 20181114,
@@ -1965,7 +1965,4 @@
 //     "user_capabilities"
 //   ]
 // }
-// CHERI CHANGES END
-=======
-MODULE_DEPEND(linprocfs, sysvshm, 1, 1, 1);
->>>>>>> 7c522535
+// CHERI CHANGES END