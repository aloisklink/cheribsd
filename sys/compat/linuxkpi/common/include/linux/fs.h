/*-
 * Copyright (c) 2010 Isilon Systems, Inc.
 * Copyright (c) 2010 iX Systems, Inc.
 * Copyright (c) 2010 Panasas, Inc.
 * Copyright (c) 2013-2018 Mellanox Technologies, Ltd.
 * All rights reserved.
 *
 * Redistribution and use in source and binary forms, with or without
 * modification, are permitted provided that the following conditions
 * are met:
 * 1. Redistributions of source code must retain the above copyright
 *    notice unmodified, this list of conditions, and the following
 *    disclaimer.
 * 2. Redistributions in binary form must reproduce the above copyright
 *    notice, this list of conditions and the following disclaimer in the
 *    documentation and/or other materials provided with the distribution.
 *
 * THIS SOFTWARE IS PROVIDED BY THE AUTHOR ``AS IS'' AND ANY EXPRESS OR
 * IMPLIED WARRANTIES, INCLUDING, BUT NOT LIMITED TO, THE IMPLIED WARRANTIES
 * OF MERCHANTABILITY AND FITNESS FOR A PARTICULAR PURPOSE ARE DISCLAIMED.
 * IN NO EVENT SHALL THE AUTHOR BE LIABLE FOR ANY DIRECT, INDIRECT,
 * INCIDENTAL, SPECIAL, EXEMPLARY, OR CONSEQUENTIAL DAMAGES (INCLUDING, BUT
 * NOT LIMITED TO, PROCUREMENT OF SUBSTITUTE GOODS OR SERVICES; LOSS OF USE,
 * DATA, OR PROFITS; OR BUSINESS INTERRUPTION) HOWEVER CAUSED AND ON ANY
 * THEORY OF LIABILITY, WHETHER IN CONTRACT, STRICT LIABILITY, OR TORT
 * (INCLUDING NEGLIGENCE OR OTHERWISE) ARISING IN ANY WAY OUT OF THE USE OF
 * THIS SOFTWARE, EVEN IF ADVISED OF THE POSSIBILITY OF SUCH DAMAGE.
 *
 * $FreeBSD$
 */
#ifndef	_LINUX_FS_H_
#define	_LINUX_FS_H_

#include <sys/cdefs.h>
#include <sys/param.h>
#include <sys/systm.h>
#include <sys/conf.h>
#include <sys/vnode.h>
#include <sys/file.h>
#include <sys/filedesc.h>
#include <linux/types.h>
#include <linux/wait.h>
#include <linux/semaphore.h>
#include <linux/spinlock.h>
#include <linux/dcache.h>

struct module;
struct kiocb;
struct dentry;
struct page;
struct file_lock;
struct pipe_inode_info;
struct vm_area_struct;
struct poll_table_struct;
struct files_struct;
struct pfs_node;
struct linux_cdev;

#define	inode	vnode
#define	i_cdev	v_rdev
#define	i_private v_data

#define	S_IRUGO	(S_IRUSR | S_IRGRP | S_IROTH)
#define	S_IWUGO	(S_IWUSR | S_IWGRP | S_IWOTH)


typedef struct files_struct *fl_owner_t;

struct file_operations;

struct linux_file_wait_queue {
	struct wait_queue wq;
	struct wait_queue_head *wqh;
	atomic_t state;
#define	LINUX_FWQ_STATE_INIT 0
#define	LINUX_FWQ_STATE_NOT_READY 1
#define	LINUX_FWQ_STATE_QUEUED 2
#define	LINUX_FWQ_STATE_READY 3
#define	LINUX_FWQ_STATE_MAX 4
};

struct linux_file {
	struct file	*_file;
	const struct file_operations	*f_op;
	void		*private_data;
	int		f_flags;
	int		f_mode;	/* Just starting mode. */
	struct dentry	*f_dentry;
	struct dentry	f_dentry_store;
	struct selinfo	f_selinfo;
	struct sigio	*f_sigio;
	struct vnode	*f_vnode;
#define	f_inode	f_vnode
	volatile u_int	f_count;

	/* anonymous shmem object */
	vm_object_t	f_shmem;

	/* kqfilter support */
	int		f_kqflags;
#define	LINUX_KQ_FLAG_HAS_READ (1 << 0)
#define	LINUX_KQ_FLAG_HAS_WRITE (1 << 1)
#define	LINUX_KQ_FLAG_NEED_READ (1 << 2)
#define	LINUX_KQ_FLAG_NEED_WRITE (1 << 3)
	/* protects f_selinfo.si_note */
	spinlock_t	f_kqlock;
	struct linux_file_wait_queue f_wait_queue;

	/* pointer to associated character device, if any */
	struct linux_cdev *f_cdev;
};

#define	file		linux_file
#define	fasync_struct	sigio *

#define	fasync_helper(fd, filp, on, queue)				\
({									\
	if ((on))							\
		*(queue) = &(filp)->f_sigio;				\
	else								\
		*(queue) = NULL;					\
	0;								\
})

#define	kill_fasync(queue, sig, pollstat)				\
do {									\
	if (*(queue) != NULL)						\
		pgsigio(*(queue), (sig), 0);				\
} while (0)

typedef int (*filldir_t)(void *, const char *, int, off_t, u64, unsigned);

struct file_operations {
	struct module *owner;
	ssize_t (*read)(struct linux_file *, char __user *, size_t, off_t *);
	ssize_t (*write)(struct linux_file *, const char __user *, size_t, off_t *);
	unsigned int (*poll) (struct linux_file *, struct poll_table_struct *);
	long (*unlocked_ioctl)(struct linux_file *, unsigned int, unsigned long);
	long (*compat_ioctl)(struct linux_file *, unsigned int, unsigned long);
	int (*mmap)(struct linux_file *, struct vm_area_struct *);
	int (*open)(struct inode *, struct file *);
	int (*release)(struct inode *, struct linux_file *);
	int (*fasync)(int, struct linux_file *, int);

/* Although not supported in FreeBSD, to align with Linux code
 * we are adding llseek() only when it is mapped to no_llseek which returns
 * an illegal seek error
 */
	off_t (*llseek)(struct linux_file *, off_t, int);
#if 0
	/* We do not support these methods.  Don't permit them to compile. */
	loff_t (*llseek)(struct file *, loff_t, int);
	ssize_t (*aio_read)(struct kiocb *, const struct iovec *,
	    unsigned long, loff_t);
	ssize_t (*aio_write)(struct kiocb *, const struct iovec *,
	    unsigned long, loff_t);
	int (*readdir)(struct file *, void *, filldir_t);
	int (*ioctl)(struct inode *, struct file *, unsigned int,
	    unsigned long);
	int (*flush)(struct file *, fl_owner_t id);
	int (*fsync)(struct file *, struct dentry *, int datasync);
	int (*aio_fsync)(struct kiocb *, int datasync);
	int (*lock)(struct file *, int, struct file_lock *);
	ssize_t (*sendpage)(struct file *, struct page *, int, size_t,
	    loff_t *, int);
	unsigned long (*get_unmapped_area)(struct file *, unsigned long,
	    unsigned long, unsigned long, unsigned long);
	int (*check_flags)(int);
	int (*flock)(struct file *, int, struct file_lock *);
	ssize_t (*splice_write)(struct pipe_inode_info *, struct file *,
	    loff_t *, size_t, unsigned int);
	ssize_t (*splice_read)(struct file *, loff_t *,
	    struct pipe_inode_info *, size_t, unsigned int);
	int (*setlease)(struct file *, long, struct file_lock **);
#endif
};
#define	fops_get(fops)		(fops)
#define	replace_fops(f, fops)	((f)->f_op = (fops))

#define	FMODE_READ	FREAD
#define	FMODE_WRITE	FWRITE
#define	FMODE_EXEC	FEXEC

int __register_chrdev(unsigned int major, unsigned int baseminor,
    unsigned int count, const char *name,
    const struct file_operations *fops);
int __register_chrdev_p(unsigned int major, unsigned int baseminor,
    unsigned int count, const char *name,
    const struct file_operations *fops, uid_t uid,
    gid_t gid, int mode);
void __unregister_chrdev(unsigned int major, unsigned int baseminor,
    unsigned int count, const char *name);

static inline void
unregister_chrdev(unsigned int major, const char *name)
{

	__unregister_chrdev(major, 0, 256, name);
}

static inline int
register_chrdev(unsigned int major, const char *name,
    const struct file_operations *fops)
{

	return (__register_chrdev(major, 0, 256, name, fops));
}

static inline int
register_chrdev_p(unsigned int major, const char *name,
    const struct file_operations *fops, uid_t uid, gid_t gid, int mode)
{

	return (__register_chrdev_p(major, 0, 256, name, fops, uid, gid, mode));
}

static inline int
register_chrdev_region(dev_t dev, unsigned range, const char *name)
{

	return 0;
}

static inline void
unregister_chrdev_region(dev_t dev, unsigned range)
{

	return;
}

static inline int
alloc_chrdev_region(dev_t *dev, unsigned baseminor, unsigned count,
			const char *name)
{

	return 0;
}

/* No current support for seek op in FreeBSD */
static inline int
nonseekable_open(struct inode *inode, struct file *filp)
{
	return 0;
}

extern unsigned int linux_iminor(struct inode *);
#define	iminor(...) linux_iminor(__VA_ARGS__)

static inline struct linux_file *
get_file(struct linux_file *f)
{

	refcount_acquire(f->_file == NULL ? &f->f_count : &f->_file->f_count);
	return (f);
}

static inline struct inode *
igrab(struct inode *inode)
{
	int error;

	error = vget(inode, 0, curthread);
	if (error)
		return (NULL);

	return (inode);
}

static inline void
iput(struct inode *inode)
{

	vrele(inode);
}

static inline loff_t
no_llseek(struct file *file, loff_t offset, int whence)
{

	return (-ESPIPE);
}

static inline loff_t
noop_llseek(struct linux_file *file, loff_t offset, int whence)
{

	return (file->_file->f_offset);
}

static inline struct vnode *
file_inode(const struct linux_file *file)
{

	return (file->f_vnode);
}

static inline int
call_mmap(struct linux_file *file, struct vm_area_struct *vma)
{

	return (file->f_op->mmap(file, vma));
}

/* Shared memory support */
unsigned long linux_invalidate_mapping_pages(vm_object_t, pgoff_t, pgoff_t);
struct page *linux_shmem_read_mapping_page_gfp(vm_object_t, int, gfp_t);
struct linux_file *linux_shmem_file_setup(const char *, loff_t, unsigned long);
void linux_shmem_truncate_range(vm_object_t, loff_t, loff_t);

#define	invalidate_mapping_pages(...) \
  linux_invalidate_mapping_pages(__VA_ARGS__)

#define	shmem_read_mapping_page(...) \
  linux_shmem_read_mapping_page_gfp(__VA_ARGS__, 0)

#define	shmem_read_mapping_page_gfp(...) \
  linux_shmem_read_mapping_page_gfp(__VA_ARGS__)

#define	shmem_file_setup(...) \
  linux_shmem_file_setup(__VA_ARGS__)

#define	shmem_truncate_range(...) \
  linux_shmem_truncate_range(__VA_ARGS__)

<<<<<<< HEAD
#endif /* _LINUX_FS_H_ */
// CHERI CHANGES START
// {
//   "updated": 20181114,
//   "target_type": "header",
//   "changes": [
//     "struct iovec"
//   ]
// }
// CHERI CHANGES END
=======
#endif /* _LINUX_FS_H_ */
>>>>>>> fe33cd02
<|MERGE_RESOLUTION|>--- conflicted
+++ resolved
@@ -322,17 +322,4 @@
 #define	shmem_truncate_range(...) \
   linux_shmem_truncate_range(__VA_ARGS__)
 
-<<<<<<< HEAD
-#endif /* _LINUX_FS_H_ */
-// CHERI CHANGES START
-// {
-//   "updated": 20181114,
-//   "target_type": "header",
-//   "changes": [
-//     "struct iovec"
-//   ]
-// }
-// CHERI CHANGES END
-=======
-#endif /* _LINUX_FS_H_ */
->>>>>>> fe33cd02
+#endif /* _LINUX_FS_H_ */