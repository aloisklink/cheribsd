--- conflicted
+++ resolved
@@ -184,8 +184,7 @@
 #define	SetPageReserved(page)	do { } while (0)	/* NOP */
 #define	ClearPageReserved(page)	do { } while (0)	/* NOP */
 
-<<<<<<< HEAD
-#endif	/* _LINUX_GFP_H_ */
+#endif	/* _LINUXKPI_LINUX_GFP_H_ */
 // CHERI CHANGES START
 // {
 //   "updated": 20200104,
@@ -194,7 +193,4 @@
 //     "pointer_as_integer"
 //   ]
 // }
-// CHERI CHANGES END
-=======
-#endif	/* _LINUXKPI_LINUX_GFP_H_ */
->>>>>>> 307f78f3
+// CHERI CHANGES END