/*-
 * Copyright (c) 2010 Isilon Systems, Inc.
 * Copyright (c) 2010 iX Systems, Inc.
 * Copyright (c) 2010 Panasas, Inc.
 * Copyright (c) 2013-2016 Mellanox Technologies, Ltd.
 * Copyright (c) 2014-2015 François Tigeot
 * All rights reserved.
 *
 * Redistribution and use in source and binary forms, with or without
 * modification, are permitted provided that the following conditions
 * are met:
 * 1. Redistributions of source code must retain the above copyright
 *    notice unmodified, this list of conditions, and the following
 *    disclaimer.
 * 2. Redistributions in binary form must reproduce the above copyright
 *    notice, this list of conditions and the following disclaimer in the
 *    documentation and/or other materials provided with the distribution.
 *
 * THIS SOFTWARE IS PROVIDED BY THE AUTHOR ``AS IS'' AND ANY EXPRESS OR
 * IMPLIED WARRANTIES, INCLUDING, BUT NOT LIMITED TO, THE IMPLIED WARRANTIES
 * OF MERCHANTABILITY AND FITNESS FOR A PARTICULAR PURPOSE ARE DISCLAIMED.
 * IN NO EVENT SHALL THE AUTHOR BE LIABLE FOR ANY DIRECT, INDIRECT,
 * INCIDENTAL, SPECIAL, EXEMPLARY, OR CONSEQUENTIAL DAMAGES (INCLUDING, BUT
 * NOT LIMITED TO, PROCUREMENT OF SUBSTITUTE GOODS OR SERVICES; LOSS OF USE,
 * DATA, OR PROFITS; OR BUSINESS INTERRUPTION) HOWEVER CAUSED AND ON ANY
 * THEORY OF LIABILITY, WHETHER IN CONTRACT, STRICT LIABILITY, OR TORT
 * (INCLUDING NEGLIGENCE OR OTHERWISE) ARISING IN ANY WAY OUT OF THE USE OF
 * THIS SOFTWARE, EVEN IF ADVISED OF THE POSSIBILITY OF SUCH DAMAGE.
 *
 * $FreeBSD$
 */
#ifndef	_LINUXKPI_LINUX_KERNEL_H_
#define	_LINUXKPI_LINUX_KERNEL_H_

#include <sys/cdefs.h>
#include <sys/types.h>
#include <sys/systm.h>
#include <sys/param.h>
#include <sys/libkern.h>
#include <sys/stat.h>
#include <sys/smp.h>
#include <sys/stddef.h>
#include <sys/syslog.h>
#include <sys/time.h>

#include <linux/bitops.h>
#include <linux/compiler.h>
#include <linux/stringify.h>
#include <linux/errno.h>
#include <linux/sched.h>
#include <linux/types.h>
#include <linux/jiffies.h>
#include <linux/log2.h>

#include <asm/byteorder.h>
#include <asm/uaccess.h>

#include <machine/stdarg.h>

#define KERN_CONT       ""
#define	KERN_EMERG	"<0>"
#define	KERN_ALERT	"<1>"
#define	KERN_CRIT	"<2>"
#define	KERN_ERR	"<3>"
#define	KERN_WARNING	"<4>"
#define	KERN_NOTICE	"<5>"
#define	KERN_INFO	"<6>"
#define	KERN_DEBUG	"<7>"

#define	U8_MAX		((u8)~0U)
#define	S8_MAX		((s8)(U8_MAX >> 1))
#define	S8_MIN		((s8)(-S8_MAX - 1))
#define	U16_MAX		((u16)~0U)
#define	S16_MAX		((s16)(U16_MAX >> 1))
#define	S16_MIN		((s16)(-S16_MAX - 1))
#define	U32_MAX		((u32)~0U)
#define	S32_MAX		((s32)(U32_MAX >> 1))
#define	S32_MIN		((s32)(-S32_MAX - 1))
#define	U64_MAX		((u64)~0ULL)
#define	S64_MAX		((s64)(U64_MAX >> 1))
#define	S64_MIN		((s64)(-S64_MAX - 1))

#define	S8_C(x)  x
#define	U8_C(x)  x ## U
#define	S16_C(x) x
#define	U16_C(x) x ## U
#define	S32_C(x) x
#define	U32_C(x) x ## U
#define	S64_C(x) x ## LL
#define	U64_C(x) x ## ULL

/*
 * BUILD_BUG_ON() can happen inside functions where _Static_assert() does not
 * seem to work.  Use old-schoold-ish CTASSERT from before commit
 * a3085588a88fa58eb5b1eaae471999e1995a29cf but also make sure we do not
 * end up with an unused typedef or variable. The compiler should optimise
 * it away entirely.
 */
#define	_O_CTASSERT(x)		_O__CTASSERT(x, __LINE__)
#define	_O__CTASSERT(x, y)	_O___CTASSERT(x, y)
#define	_O___CTASSERT(x, y)	while (0) { \
    typedef char __assert_line_ ## y[(x) ? 1 : -1]; \
    __assert_line_ ## y _x; \
    _x[0] = '\0'; \
}

#define	BUILD_BUG()			do { CTASSERT(0); } while (0)
#define	BUILD_BUG_ON(x)			do { _O_CTASSERT(!(x)) } while (0)
#define	BUILD_BUG_ON_MSG(x, msg)	BUILD_BUG_ON(x)
#define	BUILD_BUG_ON_NOT_POWER_OF_2(x)	BUILD_BUG_ON(!powerof2(x))
#define	BUILD_BUG_ON_INVALID(expr)	while (0) { (void)(expr); }
#define	BUILD_BUG_ON_ZERO(x)	((int)sizeof(struct { int:-((x) != 0); }))

#define	BUG()			panic("BUG at %s:%d", __FILE__, __LINE__)
#define	BUG_ON(cond)		do {				\
	if (cond) {						\
		panic("BUG ON %s failed at %s:%d",		\
		    __stringify(cond), __FILE__, __LINE__);	\
	}							\
} while (0)

extern int linuxkpi_warn_dump_stack;
#define	WARN_ON(cond) ({					\
	bool __ret = (cond);					\
	if (__ret) {						\
		printf("WARNING %s failed at %s:%d\n",		\
		    __stringify(cond), __FILE__, __LINE__);	\
		if (linuxkpi_warn_dump_stack)				\
			linux_dump_stack();				\
	}								\
	unlikely(__ret);						\
})

#define	WARN_ON_SMP(cond)	WARN_ON(cond)

#define	WARN_ON_ONCE(cond) ({					\
	static bool __warn_on_once;				\
	bool __ret = (cond);					\
	if (__ret && !__warn_on_once) {				\
		__warn_on_once = 1;				\
		printf("WARNING %s failed at %s:%d\n",		\
		    __stringify(cond), __FILE__, __LINE__);	\
		if (linuxkpi_warn_dump_stack)				\
			linux_dump_stack();				\
	}								\
	unlikely(__ret);						\
})

#define	oops_in_progress	SCHEDULER_STOPPED()

#undef	ALIGN
#define	ALIGN(x, y)		roundup2((x), (y))
#undef PTR_ALIGN
#define	PTR_ALIGN(p, a)		((__typeof(p))ALIGN((uintptr_t)(p), (a)))
#define	IS_ALIGNED(x, a)	(((x) & ((__typeof(x))(a) - 1)) == 0)
#define	DIV_ROUND_UP(x, n)	howmany(x, n)
#define	__KERNEL_DIV_ROUND_UP(x, n)	howmany(x, n)
#define	DIV_ROUND_UP_ULL(x, n)	DIV_ROUND_UP((unsigned long long)(x), (n))
#define	DIV_ROUND_DOWN_ULL(x, n) (((unsigned long long)(x) / (n)) * (n))
#define	FIELD_SIZEOF(t, f)	sizeof(((t *)0)->f)

#define	printk(...)		printf(__VA_ARGS__)
#define	vprintk(f, a)		vprintf(f, a)

#define	asm			__asm

extern void linux_dump_stack(void);
#define	dump_stack()		linux_dump_stack()

struct va_format {
	const char *fmt;
	va_list *va;
};

static inline int
vscnprintf(char *buf, size_t size, const char *fmt, va_list args)
{
	ssize_t ssize = size;
	int i;

	i = vsnprintf(buf, size, fmt, args);

	return ((i >= ssize) ? (ssize - 1) : i);
}

static inline int
scnprintf(char *buf, size_t size, const char *fmt, ...)
{
	va_list args;
	int i;

	va_start(args, fmt);
	i = vscnprintf(buf, size, fmt, args);
	va_end(args);

	return (i);
}

/*
 * The "pr_debug()" and "pr_devel()" macros should produce zero code
 * unless DEBUG is defined:
 */
#ifdef DEBUG
extern int linuxkpi_debug;
#define pr_debug(fmt, ...)					\
	do {							\
		if (linuxkpi_debug)				\
			log(LOG_DEBUG, fmt, ##__VA_ARGS__);	\
	} while (0)
#define pr_devel(fmt, ...) \
	log(LOG_DEBUG, pr_fmt(fmt), ##__VA_ARGS__)
#else
#define pr_debug(fmt, ...) \
	({ if (0) log(LOG_DEBUG, fmt, ##__VA_ARGS__); 0; })
#define pr_devel(fmt, ...) \
	({ if (0) log(LOG_DEBUG, pr_fmt(fmt), ##__VA_ARGS__); 0; })
#endif

#ifndef pr_fmt
#define pr_fmt(fmt) fmt
#endif

/*
 * Print a one-time message (analogous to WARN_ONCE() et al):
 */
#define printk_once(...) do {			\
	static bool __print_once;		\
						\
	if (!__print_once) {			\
		__print_once = true;		\
		printk(__VA_ARGS__);		\
	}					\
} while (0)

/*
 * Log a one-time message (analogous to WARN_ONCE() et al):
 */
#define log_once(level,...) do {		\
	static bool __log_once;			\
						\
	if (unlikely(!__log_once)) {		\
		__log_once = true;		\
		log(level, __VA_ARGS__);	\
	}					\
} while (0)

#define pr_emerg(fmt, ...) \
	log(LOG_EMERG, pr_fmt(fmt), ##__VA_ARGS__)
#define pr_alert(fmt, ...) \
	log(LOG_ALERT, pr_fmt(fmt), ##__VA_ARGS__)
#define pr_crit(fmt, ...) \
	log(LOG_CRIT, pr_fmt(fmt), ##__VA_ARGS__)
#define pr_err(fmt, ...) \
	log(LOG_ERR, pr_fmt(fmt), ##__VA_ARGS__)
#define pr_err_once(fmt, ...) \
	log_once(LOG_ERR, pr_fmt(fmt), ##__VA_ARGS__)
#define pr_warning(fmt, ...) \
	log(LOG_WARNING, pr_fmt(fmt), ##__VA_ARGS__)
#define pr_warn(...) \
	pr_warning(__VA_ARGS__)
#define pr_warn_once(fmt, ...) \
	log_once(LOG_WARNING, pr_fmt(fmt), ##__VA_ARGS__)
#define pr_notice(fmt, ...) \
	log(LOG_NOTICE, pr_fmt(fmt), ##__VA_ARGS__)
#define pr_info(fmt, ...) \
	log(LOG_INFO, pr_fmt(fmt), ##__VA_ARGS__)
#define pr_info_once(fmt, ...) \
	log_once(LOG_INFO, pr_fmt(fmt), ##__VA_ARGS__)
#define pr_cont(fmt, ...) \
	printk(KERN_CONT fmt, ##__VA_ARGS__)
#define	pr_warn_ratelimited(...) do {		\
	static linux_ratelimit_t __ratelimited;	\
	if (linux_ratelimited(&__ratelimited))	\
		pr_warning(__VA_ARGS__);	\
} while (0)

#ifndef WARN
#define	WARN(condition, ...) ({			\
	bool __ret_warn_on = (condition);	\
	if (unlikely(__ret_warn_on))		\
		pr_warning(__VA_ARGS__);	\
	unlikely(__ret_warn_on);		\
})
#endif

#ifndef WARN_ONCE
#define	WARN_ONCE(condition, ...) ({		\
	bool __ret_warn_on = (condition);	\
	if (unlikely(__ret_warn_on))		\
		pr_warn_once(__VA_ARGS__);	\
	unlikely(__ret_warn_on);		\
})
#endif

#define container_of(ptr, type, member)				\
({								\
	const __typeof(((type *)0)->member) *__p = (ptr);	\
	(type *)((uintptr_t)__p - offsetof(type, member));	\
})

#define	ARRAY_SIZE(x)	(sizeof(x) / sizeof((x)[0]))

#define	u64_to_user_ptr(val)	((void *)(uintptr_t)(val))

#define _RET_IP_		__builtin_return_address(0)

static inline unsigned long long
simple_strtoull(const char *cp, char **endp, unsigned int base)
{
	return (strtouq(cp, endp, base));
}

static inline long long
simple_strtoll(const char *cp, char **endp, unsigned int base)
{
	return (strtoq(cp, endp, base));
}

static inline unsigned long
simple_strtoul(const char *cp, char **endp, unsigned int base)
{
	return (strtoul(cp, endp, base));
}

static inline long
simple_strtol(const char *cp, char **endp, unsigned int base)
{
	return (strtol(cp, endp, base));
}

static inline int
kstrtoul(const char *cp, unsigned int base, unsigned long *res)
{
	char *end;

	*res = strtoul(cp, &end, base);

	/* skip newline character, if any */
	if (*end == '\n')
		end++;
	if (*cp == 0 || *end != 0)
		return (-EINVAL);
	return (0);
}

static inline int
kstrtol(const char *cp, unsigned int base, long *res)
{
	char *end;

	*res = strtol(cp, &end, base);

	/* skip newline character, if any */
	if (*end == '\n')
		end++;
	if (*cp == 0 || *end != 0)
		return (-EINVAL);
	return (0);
}

static inline int
kstrtoint(const char *cp, unsigned int base, int *res)
{
	char *end;
	long temp;

	*res = temp = strtol(cp, &end, base);

	/* skip newline character, if any */
	if (*end == '\n')
		end++;
	if (*cp == 0 || *end != 0)
		return (-EINVAL);
	if (temp != (int)temp)
		return (-ERANGE);
	return (0);
}

static inline int
kstrtouint(const char *cp, unsigned int base, unsigned int *res)
{
	char *end;
	unsigned long temp;

	*res = temp = strtoul(cp, &end, base);

	/* skip newline character, if any */
	if (*end == '\n')
		end++;
	if (*cp == 0 || *end != 0)
		return (-EINVAL);
	if (temp != (unsigned int)temp)
		return (-ERANGE);
	return (0);
}

static inline int
kstrtou8(const char *cp, unsigned int base, u8 *res)
{
	char *end;
	unsigned long temp;

	*res = temp = strtoul(cp, &end, base);

	/* skip newline character, if any */
	if (*end == '\n')
		end++;
	if (*cp == 0 || *end != 0)
		return (-EINVAL);
	if (temp != (u8)temp)
		return (-ERANGE);
	return (0);
}

static inline int
kstrtou16(const char *cp, unsigned int base, u16 *res)
{
	char *end;
	unsigned long temp;

	*res = temp = strtoul(cp, &end, base);

	/* skip newline character, if any */
	if (*end == '\n')
		end++;
	if (*cp == 0 || *end != 0)
		return (-EINVAL);
	if (temp != (u16)temp)
		return (-ERANGE);
	return (0);
}

static inline int
kstrtou32(const char *cp, unsigned int base, u32 *res)
{
	char *end;
	unsigned long temp;

	*res = temp = strtoul(cp, &end, base);

	/* skip newline character, if any */
	if (*end == '\n')
		end++;
	if (*cp == 0 || *end != 0)
		return (-EINVAL);
	if (temp != (u32)temp)
		return (-ERANGE);
	return (0);
}

static inline int
kstrtou64(const char *cp, unsigned int base, u64 *res)
{
       char *end;

       *res = strtouq(cp, &end, base);

       /* skip newline character, if any */
       if (*end == '\n')
               end++;
       if (*cp == 0 || *end != 0)
               return (-EINVAL);
       return (0);
}

static inline int
kstrtoull(const char *cp, unsigned int base, unsigned long long *res)
{
	return (kstrtou64(cp, base, (u64 *)res));
}

static inline int
kstrtobool(const char *s, bool *res)
{
	int len;

	if (s == NULL || (len = strlen(s)) == 0 || res == NULL)
		return (-EINVAL);

	/* skip newline character, if any */
	if (s[len - 1] == '\n')
		len--;

	if (len == 1 && strchr("yY1", s[0]) != NULL)
		*res = true;
	else if (len == 1 && strchr("nN0", s[0]) != NULL)
		*res = false;
	else if (strncasecmp("on", s, len) == 0)
		*res = true;
	else if (strncasecmp("off", s, len) == 0)
		*res = false;
	else
		return (-EINVAL);

	return (0);
}

static inline int
kstrtobool_from_user(const char __user * __capability s, size_t count, bool *res)
{
	char buf[8] = {};

	if (count > (sizeof(buf) - 1))
		count = (sizeof(buf) - 1);

	if (copy_from_user(buf, s, count))
		return (-EFAULT);

	return (kstrtobool(buf, res));
}

static inline int
kstrtoint_from_user(const char __user * __capability s, size_t count, unsigned int base,
    int *p)
{
	char buf[36] = {};

	if (count > (sizeof(buf) - 1))
		count = (sizeof(buf) - 1);

	if (copy_from_user(buf, s, count))
		return (-EFAULT);

	return (kstrtoint(buf, base, p));
}

static inline int
<<<<<<< HEAD
kstrtou8_from_user(const char __user * __capability s, size_t count, unsigned int base,
=======
kstrtouint_from_user(const char __user *s, size_t count, unsigned int base,
    int *p)
{
	char buf[36] = {};

	if (count > (sizeof(buf) - 1))
		count = (sizeof(buf) - 1);

	if (copy_from_user(buf, s, count))
		return (-EFAULT);

	return (kstrtouint(buf, base, p));
}

static inline int
kstrtou8_from_user(const char __user *s, size_t count, unsigned int base,
>>>>>>> 8e587a5f
    u8 *p)
{
	char buf[8] = {};

	if (count > (sizeof(buf) - 1))
		count = (sizeof(buf) - 1);

	if (copy_from_user(buf, s, count))
		return (-EFAULT);

	return (kstrtou8(buf, base, p));
}

#define min(x, y)	((x) < (y) ? (x) : (y))
#define max(x, y)	((x) > (y) ? (x) : (y))

#define min3(a, b, c)	min(a, min(b,c))
#define max3(a, b, c)	max(a, max(b,c))

#define	min_t(type, x, y) ({			\
	type __min1 = (x);			\
	type __min2 = (y);			\
	__min1 < __min2 ? __min1 : __min2; })

#define	max_t(type, x, y) ({			\
	type __max1 = (x);			\
	type __max2 = (y);			\
	__max1 > __max2 ? __max1 : __max2; })

#define offsetofend(t, m)	\
        (offsetof(t, m) + sizeof((((t *)0)->m)))

#define clamp_t(type, _x, min, max)	min_t(type, max_t(type, _x, min), max)
#define clamp(x, lo, hi)		min( max(x,lo), hi)
#define	clamp_val(val, lo, hi) clamp_t(typeof(val), val, lo, hi)

/*
 * This looks more complex than it should be. But we need to
 * get the type for the ~ right in round_down (it needs to be
 * as wide as the result!), and we want to evaluate the macro
 * arguments just once each.
 */
#define __round_mask(x, y) ((__typeof__(x))((y)-1))
#define round_up(x, y) ((((x)-1) | __round_mask(x, y))+1)
#define round_down(x, y) ((x) & ~__round_mask(x, y))

#define	smp_processor_id()	PCPU_GET(cpuid)
#define	num_possible_cpus()	mp_ncpus
#define	num_online_cpus()	mp_ncpus

#if defined(__i386__) || defined(__amd64__)
extern bool linux_cpu_has_clflush;
#define	cpu_has_clflush		linux_cpu_has_clflush
#endif

typedef struct pm_message {
	int event;
} pm_message_t;

/* Swap values of a and b */
#define swap(a, b) do {			\
	typeof(a) _swap_tmp = a;	\
	a = b;				\
	b = _swap_tmp;			\
} while (0)

#define	DIV_ROUND_CLOSEST(x, divisor)	(((x) + ((divisor) / 2)) / (divisor))

#define	DIV_ROUND_CLOSEST_ULL(x, divisor) ({		\
	__typeof(divisor) __d = (divisor);		\
	unsigned long long __ret = (x) + (__d) / 2;	\
	__ret /= __d;					\
	__ret;						\
})

static inline uintmax_t
mult_frac(uintmax_t x, uintmax_t multiplier, uintmax_t divisor)
{
	uintmax_t q = (x / divisor);
	uintmax_t r = (x % divisor);

	return ((q * multiplier) + ((r * multiplier) / divisor));
}

static inline int64_t
abs64(int64_t x)
{
	return (x < 0 ? -x : x);
}

typedef struct linux_ratelimit {
	struct timeval lasttime;
	int counter;
} linux_ratelimit_t;

static inline bool
linux_ratelimited(linux_ratelimit_t *rl)
{
	return (ppsratecheck(&rl->lasttime, &rl->counter, 1));
}

#define	struct_size(ptr, field, num) ({ \
	const size_t __size = offsetof(__typeof(*(ptr)), field); \
	const size_t __max = (SIZE_MAX - __size) / sizeof((ptr)->field[0]); \
	((num) > __max) ? SIZE_MAX : (__size + sizeof((ptr)->field[0]) * (num)); \
})

#define	__is_constexpr(x) \
	__builtin_constant_p(x)

/*
 * The is_signed() macro below returns true if the passed data type is
 * signed. Else false is returned.
 */
#define	is_signed(datatype) (((datatype)-1 / (datatype)2) == (datatype)0)

/*
 * The type_max() macro below returns the maxium positive value the
 * passed data type can hold.
 */
#define	type_max(datatype) ( \
  (sizeof(datatype) >= 8) ? (is_signed(datatype) ? INT64_MAX : UINT64_MAX) : \
  (sizeof(datatype) >= 4) ? (is_signed(datatype) ? INT32_MAX : UINT32_MAX) : \
  (sizeof(datatype) >= 2) ? (is_signed(datatype) ? INT16_MAX : UINT16_MAX) : \
			    (is_signed(datatype) ? INT8_MAX : UINT8_MAX) \
)

/*
 * The type_min() macro below returns the minimum value the passed
 * data type can hold. For unsigned types the minimum value is always
 * zero. For signed types it may vary.
 */
#define	type_min(datatype) ( \
  (sizeof(datatype) >= 8) ? (is_signed(datatype) ? INT64_MIN : 0) : \
  (sizeof(datatype) >= 4) ? (is_signed(datatype) ? INT32_MIN : 0) : \
  (sizeof(datatype) >= 2) ? (is_signed(datatype) ? INT16_MIN : 0) : \
			    (is_signed(datatype) ? INT8_MIN : 0) \
)

#define	TAINT_WARN	0
#define	test_taint(x)	(0)

static inline int
_h2b(const char c)
{

	if (c >= '0' && c <= '9')
		return (c - '0');
	if (c >= 'a' && c <= 'f')
		return (10 + c - 'a');
	if (c >= 'A' && c <= 'F')
		return (10 + c - 'A');
	return (-EINVAL);
}

static inline int
hex2bin(uint8_t *bindst, const char *hexsrc, size_t binlen)
{
	int hi4, lo4;

	while (binlen > 0) {
		hi4 = _h2b(*hexsrc++);
		lo4 = _h2b(*hexsrc++);
		if (hi4 < 0 || lo4 < 0)
			return (-EINVAL);

		*bindst++ = (hi4 << 4) | lo4;
		binlen--;
	}

	return (0);
}

#define	DECLARE_FLEX_ARRAY(_t, _n)					\
    struct { struct { } __dummy_ ## _n; _t _n[0]; }

/*
 * Checking if an option is defined would be easy if we could do CPP inside CPP.
 * The defined case whether -Dxxx or -Dxxx=1 are easy to deal with.  In either
 * case the defined value is "1". A more general -Dxxx=<c> case will require
 * more effort to deal with all possible "true" values. Hope we do not have
 * to do this as well.
 * The real problem is the undefined case.  To avoid this problem we do the
 * concat/varargs trick: "yyy" ## xxx can make two arguments if xxx is "1"
 * by having a #define for yyy_1 which is "ignore,".
 * Otherwise we will just get "yyy".
 * Need to be careful about variable substitutions in macros though.
 * This way we make a (true, false) problem a (don't care, true, false) or a
 * (don't care true, false).  Then we can use a variadic macro to only select
 * the always well known and defined argument #2.  And that seems to be
 * exactly what we need.  Use 1 for true and 0 for false to also allow
 * #if IS_*() checks pre-compiler checks which do not like #if true.
 */
#define ___XAB_1		dontcare,
#define ___IS_XAB(_ignore, _x, ...)	(_x)
#define	__IS_XAB(_x)		___IS_XAB(_x 1, 0)
#define	_IS_XAB(_x)		__IS_XAB(__CONCAT(___XAB_, _x))

/* This is if CONFIG_ccc=y. */
#define	IS_BUILTIN(_x)		_IS_XAB(_x)
/* This is if CONFIG_ccc=m. */
#define	IS_MODULE(_x)		_IS_XAB(_x ## _MODULE)
/* This is if CONFIG_ccc is compiled in(=y) or a module(=m). */
#define	IS_ENABLED(_x)		(IS_BUILTIN(_x) || IS_MODULE(_x))
/*
 * This is weird case.  If the CONFIG_ccc is builtin (=y) this returns true;
 * or if the CONFIG_ccc is a module (=m) and the caller is built as a module
 * (-DMODULE defined) this returns true, but if the callers is not a module
 * (-DMODULE not defined, which means caller is BUILTIN) then it returns
 * false.  In other words, a module can reach the kernel, a module can reach
 * a module, but the kernel cannot reach a module, and code never compiled
 * cannot be reached either.
 * XXX -- I'd hope the module-to-module case would be handled by a proper
 * module dependency definition (MODULE_DEPEND() in FreeBSD).
 */
#define	IS_REACHABLE(_x)	(IS_BUILTIN(_x) || \
				    (IS_MODULE(_x) && IS_BUILTIN(MODULE)))

#endif	/* _LINUXKPI_LINUX_KERNEL_H_ */<|MERGE_RESOLUTION|>--- conflicted
+++ resolved
@@ -525,10 +525,7 @@
 }
 
 static inline int
-<<<<<<< HEAD
-kstrtou8_from_user(const char __user * __capability s, size_t count, unsigned int base,
-=======
-kstrtouint_from_user(const char __user *s, size_t count, unsigned int base,
+kstrtouint_from_user(const char __user * __capability s, size_t count, unsigned int base,
     int *p)
 {
 	char buf[36] = {};
@@ -543,8 +540,7 @@
 }
 
 static inline int
-kstrtou8_from_user(const char __user *s, size_t count, unsigned int base,
->>>>>>> 8e587a5f
+kstrtou8_from_user(const char __user * __capability s, size_t count, unsigned int base,
     u8 *p)
 {
 	char buf[8] = {};
