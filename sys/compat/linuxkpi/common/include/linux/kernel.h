/*-
 * Copyright (c) 2010 Isilon Systems, Inc.
 * Copyright (c) 2010 iX Systems, Inc.
 * Copyright (c) 2010 Panasas, Inc.
 * Copyright (c) 2013-2016 Mellanox Technologies, Ltd.
 * Copyright (c) 2014-2015 François Tigeot
 * All rights reserved.
 *
 * Redistribution and use in source and binary forms, with or without
 * modification, are permitted provided that the following conditions
 * are met:
 * 1. Redistributions of source code must retain the above copyright
 *    notice unmodified, this list of conditions, and the following
 *    disclaimer.
 * 2. Redistributions in binary form must reproduce the above copyright
 *    notice, this list of conditions and the following disclaimer in the
 *    documentation and/or other materials provided with the distribution.
 *
 * THIS SOFTWARE IS PROVIDED BY THE AUTHOR ``AS IS'' AND ANY EXPRESS OR
 * IMPLIED WARRANTIES, INCLUDING, BUT NOT LIMITED TO, THE IMPLIED WARRANTIES
 * OF MERCHANTABILITY AND FITNESS FOR A PARTICULAR PURPOSE ARE DISCLAIMED.
 * IN NO EVENT SHALL THE AUTHOR BE LIABLE FOR ANY DIRECT, INDIRECT,
 * INCIDENTAL, SPECIAL, EXEMPLARY, OR CONSEQUENTIAL DAMAGES (INCLUDING, BUT
 * NOT LIMITED TO, PROCUREMENT OF SUBSTITUTE GOODS OR SERVICES; LOSS OF USE,
 * DATA, OR PROFITS; OR BUSINESS INTERRUPTION) HOWEVER CAUSED AND ON ANY
 * THEORY OF LIABILITY, WHETHER IN CONTRACT, STRICT LIABILITY, OR TORT
 * (INCLUDING NEGLIGENCE OR OTHERWISE) ARISING IN ANY WAY OUT OF THE USE OF
 * THIS SOFTWARE, EVEN IF ADVISED OF THE POSSIBILITY OF SUCH DAMAGE.
 *
 * $FreeBSD$
 */
#ifndef	_LINUXKPI_LINUX_KERNEL_H_
#define	_LINUXKPI_LINUX_KERNEL_H_

#include <sys/cdefs.h>
#include <sys/types.h>
#include <sys/systm.h>
#include <sys/param.h>
#include <sys/libkern.h>
#include <sys/stat.h>
#include <sys/smp.h>
#include <sys/stddef.h>
#include <sys/syslog.h>
#include <sys/time.h>

#include <linux/bitops.h>
#include <linux/compiler.h>
#include <linux/stringify.h>
#include <linux/errno.h>
#include <linux/sched.h>
#include <linux/types.h>
#include <linux/jiffies.h>
#include <linux/log2.h>

#include <asm/byteorder.h>
#include <asm/uaccess.h>

#include <machine/stdarg.h>

#define KERN_CONT       ""
#define	KERN_EMERG	"<0>"
#define	KERN_ALERT	"<1>"
#define	KERN_CRIT	"<2>"
#define	KERN_ERR	"<3>"
#define	KERN_WARNING	"<4>"
#define	KERN_NOTICE	"<5>"
#define	KERN_INFO	"<6>"
#define	KERN_DEBUG	"<7>"

#define	U8_MAX		((u8)~0U)
#define	S8_MAX		((s8)(U8_MAX >> 1))
#define	S8_MIN		((s8)(-S8_MAX - 1))
#define	U16_MAX		((u16)~0U)
#define	S16_MAX		((s16)(U16_MAX >> 1))
#define	S16_MIN		((s16)(-S16_MAX - 1))
#define	U32_MAX		((u32)~0U)
#define	S32_MAX		((s32)(U32_MAX >> 1))
#define	S32_MIN		((s32)(-S32_MAX - 1))
#define	U64_MAX		((u64)~0ULL)
#define	S64_MAX		((s64)(U64_MAX >> 1))
#define	S64_MIN		((s64)(-S64_MAX - 1))

#define	S8_C(x)  x
#define	U8_C(x)  x ## U
#define	S16_C(x) x
#define	U16_C(x) x ## U
#define	S32_C(x) x
#define	U32_C(x) x ## U
#define	S64_C(x) x ## LL
#define	U64_C(x) x ## ULL

/*
 * BUILD_BUG_ON() can happen inside functions where _Static_assert() does not
 * seem to work.  Use old-schoold-ish CTASSERT from before commit
 * a3085588a88fa58eb5b1eaae471999e1995a29cf but also make sure we do not
 * end up with an unused typedef or variable. The compiler should optimise
 * it away entirely.
 */
#define	_O_CTASSERT(x)		_O__CTASSERT(x, __LINE__)
#define	_O__CTASSERT(x, y)	_O___CTASSERT(x, y)
#define	_O___CTASSERT(x, y)	while (0) { \
    typedef char __assert_line_ ## y[(x) ? 1 : -1]; \
    __assert_line_ ## y _x; \
    _x[0] = '\0'; \
}

#define	BUILD_BUG()			do { CTASSERT(0); } while (0)
#define	BUILD_BUG_ON(x)			do { _O_CTASSERT(!(x)) } while (0)
#define	BUILD_BUG_ON_MSG(x, msg)	BUILD_BUG_ON(x)
#define	BUILD_BUG_ON_NOT_POWER_OF_2(x)	BUILD_BUG_ON(!powerof2(x))
#define	BUILD_BUG_ON_INVALID(expr)	while (0) { (void)(expr); }
#define	BUILD_BUG_ON_ZERO(x)	((int)sizeof(struct { int:-((x) != 0); }))

#define	BUG()			panic("BUG at %s:%d", __FILE__, __LINE__)
#define	BUG_ON(cond)		do {				\
	if (cond) {						\
		panic("BUG ON %s failed at %s:%d",		\
		    __stringify(cond), __FILE__, __LINE__);	\
	}							\
} while (0)

extern int linuxkpi_warn_dump_stack;
#define	WARN_ON(cond) ({					\
	bool __ret = (cond);					\
	if (__ret) {						\
		printf("WARNING %s failed at %s:%d\n",		\
		    __stringify(cond), __FILE__, __LINE__);	\
		if (linuxkpi_warn_dump_stack)				\
			linux_dump_stack();				\
	}								\
	unlikely(__ret);						\
})

#define	WARN_ON_SMP(cond)	WARN_ON(cond)

#define	WARN_ON_ONCE(cond) ({					\
	static bool __warn_on_once;				\
	bool __ret = (cond);					\
	if (__ret && !__warn_on_once) {				\
		__warn_on_once = 1;				\
		printf("WARNING %s failed at %s:%d\n",		\
		    __stringify(cond), __FILE__, __LINE__);	\
		if (linuxkpi_warn_dump_stack)				\
			linux_dump_stack();				\
	}								\
	unlikely(__ret);						\
})

#define	oops_in_progress	SCHEDULER_STOPPED()

#undef	ALIGN
#define	ALIGN(x, y)		roundup2((x), (y))
#undef PTR_ALIGN
#define	PTR_ALIGN(p, a)		((__typeof(p))ALIGN((uintptr_t)(p), (a)))
#define	IS_ALIGNED(x, a)	(((x) & ((__typeof(x))(a) - 1)) == 0)
#define	DIV_ROUND_UP(x, n)	howmany(x, n)
#define	__KERNEL_DIV_ROUND_UP(x, n)	howmany(x, n)
#define	DIV_ROUND_UP_ULL(x, n)	DIV_ROUND_UP((unsigned long long)(x), (n))
#define	DIV_ROUND_DOWN_ULL(x, n) (((unsigned long long)(x) / (n)) * (n))
#define	FIELD_SIZEOF(t, f)	sizeof(((t *)0)->f)

#define	printk(...)		printf(__VA_ARGS__)
#define	vprintk(f, a)		vprintf(f, a)

#define	asm			__asm

extern void linux_dump_stack(void);
#define	dump_stack()		linux_dump_stack()

struct va_format {
	const char *fmt;
	va_list *va;
};

static inline int
vscnprintf(char *buf, size_t size, const char *fmt, va_list args)
{
	ssize_t ssize = size;
	int i;

	i = vsnprintf(buf, size, fmt, args);

	return ((i >= ssize) ? (ssize - 1) : i);
}

static inline int
scnprintf(char *buf, size_t size, const char *fmt, ...)
{
	va_list args;
	int i;

	va_start(args, fmt);
	i = vscnprintf(buf, size, fmt, args);
	va_end(args);

	return (i);
}

/*
 * The "pr_debug()" and "pr_devel()" macros should produce zero code
 * unless DEBUG is defined:
 */
#ifdef DEBUG
extern int linuxkpi_debug;
#define pr_debug(fmt, ...)					\
	do {							\
		if (linuxkpi_debug)				\
			log(LOG_DEBUG, fmt, ##__VA_ARGS__);	\
	} while (0)
#define pr_devel(fmt, ...) \
	log(LOG_DEBUG, pr_fmt(fmt), ##__VA_ARGS__)
#else
#define pr_debug(fmt, ...) \
	({ if (0) log(LOG_DEBUG, fmt, ##__VA_ARGS__); 0; })
#define pr_devel(fmt, ...) \
	({ if (0) log(LOG_DEBUG, pr_fmt(fmt), ##__VA_ARGS__); 0; })
#endif

#ifndef pr_fmt
#define pr_fmt(fmt) fmt
#endif

/*
 * Print a one-time message (analogous to WARN_ONCE() et al):
 */
#define printk_once(...) do {			\
	static bool __print_once;		\
						\
	if (!__print_once) {			\
		__print_once = true;		\
		printk(__VA_ARGS__);		\
	}					\
} while (0)

/*
 * Log a one-time message (analogous to WARN_ONCE() et al):
 */
#define log_once(level,...) do {		\
	static bool __log_once;			\
						\
	if (unlikely(!__log_once)) {		\
		__log_once = true;		\
		log(level, __VA_ARGS__);	\
	}					\
} while (0)

#define pr_emerg(fmt, ...) \
	log(LOG_EMERG, pr_fmt(fmt), ##__VA_ARGS__)
#define pr_alert(fmt, ...) \
	log(LOG_ALERT, pr_fmt(fmt), ##__VA_ARGS__)
#define pr_crit(fmt, ...) \
	log(LOG_CRIT, pr_fmt(fmt), ##__VA_ARGS__)
#define pr_err(fmt, ...) \
	log(LOG_ERR, pr_fmt(fmt), ##__VA_ARGS__)
#define pr_err_once(fmt, ...) \
	log_once(LOG_ERR, pr_fmt(fmt), ##__VA_ARGS__)
#define pr_warning(fmt, ...) \
	log(LOG_WARNING, pr_fmt(fmt), ##__VA_ARGS__)
#define pr_warn(...) \
	pr_warning(__VA_ARGS__)
#define pr_warn_once(fmt, ...) \
	log_once(LOG_WARNING, pr_fmt(fmt), ##__VA_ARGS__)
#define pr_notice(fmt, ...) \
	log(LOG_NOTICE, pr_fmt(fmt), ##__VA_ARGS__)
#define pr_info(fmt, ...) \
	log(LOG_INFO, pr_fmt(fmt), ##__VA_ARGS__)
#define pr_info_once(fmt, ...) \
	log_once(LOG_INFO, pr_fmt(fmt), ##__VA_ARGS__)
#define pr_cont(fmt, ...) \
	printk(KERN_CONT fmt, ##__VA_ARGS__)
#define	pr_warn_ratelimited(...) do {		\
	static linux_ratelimit_t __ratelimited;	\
	if (linux_ratelimited(&__ratelimited))	\
		pr_warning(__VA_ARGS__);	\
} while (0)

#ifndef WARN
#define	WARN(condition, ...) ({			\
	bool __ret_warn_on = (condition);	\
	if (unlikely(__ret_warn_on))		\
		pr_warning(__VA_ARGS__);	\
	unlikely(__ret_warn_on);		\
})
#endif

#ifndef WARN_ONCE
#define	WARN_ONCE(condition, ...) ({		\
	bool __ret_warn_on = (condition);	\
	if (unlikely(__ret_warn_on))		\
		pr_warn_once(__VA_ARGS__);	\
	unlikely(__ret_warn_on);		\
})
#endif

#define container_of(ptr, type, member)				\
({								\
	const __typeof(((type *)0)->member) *__p = (ptr);	\
	(type *)((uintptr_t)__p - offsetof(type, member));	\
})

#define	ARRAY_SIZE(x)	(sizeof(x) / sizeof((x)[0]))

#define	u64_to_user_ptr(val)	((void *)(uintptr_t)(val))

#define _RET_IP_		__builtin_return_address(0)

static inline unsigned long long
simple_strtoull(const char *cp, char **endp, unsigned int base)
{
	return (strtouq(cp, endp, base));
}

static inline long long
simple_strtoll(const char *cp, char **endp, unsigned int base)
{
	return (strtoq(cp, endp, base));
}

static inline unsigned long
simple_strtoul(const char *cp, char **endp, unsigned int base)
{
	return (strtoul(cp, endp, base));
}

static inline long
simple_strtol(const char *cp, char **endp, unsigned int base)
{
	return (strtol(cp, endp, base));
}

static inline int
kstrtoul(const char *cp, unsigned int base, unsigned long *res)
{
	char *end;

	*res = strtoul(cp, &end, base);

	/* skip newline character, if any */
	if (*end == '\n')
		end++;
	if (*cp == 0 || *end != 0)
		return (-EINVAL);
	return (0);
}

static inline int
kstrtol(const char *cp, unsigned int base, long *res)
{
	char *end;

	*res = strtol(cp, &end, base);

	/* skip newline character, if any */
	if (*end == '\n')
		end++;
	if (*cp == 0 || *end != 0)
		return (-EINVAL);
	return (0);
}

static inline int
kstrtoint(const char *cp, unsigned int base, int *res)
{
	char *end;
	long temp;

	*res = temp = strtol(cp, &end, base);

	/* skip newline character, if any */
	if (*end == '\n')
		end++;
	if (*cp == 0 || *end != 0)
		return (-EINVAL);
	if (temp != (int)temp)
		return (-ERANGE);
	return (0);
}

static inline int
kstrtouint(const char *cp, unsigned int base, unsigned int *res)
{
	char *end;
	unsigned long temp;

	*res = temp = strtoul(cp, &end, base);

	/* skip newline character, if any */
	if (*end == '\n')
		end++;
	if (*cp == 0 || *end != 0)
		return (-EINVAL);
	if (temp != (unsigned int)temp)
		return (-ERANGE);
	return (0);
}

static inline int
kstrtou8(const char *cp, unsigned int base, u8 *res)
{
	char *end;
	unsigned long temp;

	*res = temp = strtoul(cp, &end, base);

	/* skip newline character, if any */
	if (*end == '\n')
		end++;
	if (*cp == 0 || *end != 0)
		return (-EINVAL);
	if (temp != (u8)temp)
		return (-ERANGE);
	return (0);
}

static inline int
kstrtou16(const char *cp, unsigned int base, u16 *res)
{
	char *end;
	unsigned long temp;

	*res = temp = strtoul(cp, &end, base);

	/* skip newline character, if any */
	if (*end == '\n')
		end++;
	if (*cp == 0 || *end != 0)
		return (-EINVAL);
	if (temp != (u16)temp)
		return (-ERANGE);
	return (0);
}

static inline int
kstrtou32(const char *cp, unsigned int base, u32 *res)
{
	char *end;
	unsigned long temp;

	*res = temp = strtoul(cp, &end, base);

	/* skip newline character, if any */
	if (*end == '\n')
		end++;
	if (*cp == 0 || *end != 0)
		return (-EINVAL);
	if (temp != (u32)temp)
		return (-ERANGE);
	return (0);
}

static inline int
kstrtou64(const char *cp, unsigned int base, u64 *res)
{
       char *end;

       *res = strtouq(cp, &end, base);

       /* skip newline character, if any */
       if (*end == '\n')
               end++;
       if (*cp == 0 || *end != 0)
               return (-EINVAL);
       return (0);
}

static inline int
kstrtoull(const char *cp, unsigned int base, unsigned long long *res)
{
	return (kstrtou64(cp, base, (u64 *)res));
}

static inline int
kstrtobool(const char *s, bool *res)
{
	int len;

	if (s == NULL || (len = strlen(s)) == 0 || res == NULL)
		return (-EINVAL);

	/* skip newline character, if any */
	if (s[len - 1] == '\n')
		len--;

	if (len == 1 && strchr("yY1", s[0]) != NULL)
		*res = true;
	else if (len == 1 && strchr("nN0", s[0]) != NULL)
		*res = false;
	else if (strncasecmp("on", s, len) == 0)
		*res = true;
	else if (strncasecmp("off", s, len) == 0)
		*res = false;
	else
		return (-EINVAL);

	return (0);
}

static inline int
kstrtobool_from_user(const char __user * __capability s, size_t count, bool *res)
{
	char buf[8] = {};

	if (count > (sizeof(buf) - 1))
		count = (sizeof(buf) - 1);

	if (copy_from_user(buf, s, count))
		return (-EFAULT);

	return (kstrtobool(buf, res));
}

static inline int
<<<<<<< HEAD
kstrtou8_from_user(const char __user * __capability s, size_t count, unsigned int base,
=======
kstrtoint_from_user(const char __user *s, size_t count, unsigned int base,
    int *p)
{
	char buf[36] = {};

	if (count > (sizeof(buf) - 1))
		count = (sizeof(buf) - 1);

	if (copy_from_user(buf, s, count))
		return (-EFAULT);

	return (kstrtoint(buf, base, p));
}

static inline int
kstrtou8_from_user(const char __user *s, size_t count, unsigned int base,
>>>>>>> c840d5ce
    u8 *p)
{
	char buf[8] = {};

	if (count > (sizeof(buf) - 1))
		count = (sizeof(buf) - 1);

	if (copy_from_user(buf, s, count))
		return (-EFAULT);

	return (kstrtou8(buf, base, p));
}

#define min(x, y)	((x) < (y) ? (x) : (y))
#define max(x, y)	((x) > (y) ? (x) : (y))

#define min3(a, b, c)	min(a, min(b,c))
#define max3(a, b, c)	max(a, max(b,c))

#define	min_t(type, x, y) ({			\
	type __min1 = (x);			\
	type __min2 = (y);			\
	__min1 < __min2 ? __min1 : __min2; })

#define	max_t(type, x, y) ({			\
	type __max1 = (x);			\
	type __max2 = (y);			\
	__max1 > __max2 ? __max1 : __max2; })

#define offsetofend(t, m)	\
        (offsetof(t, m) + sizeof((((t *)0)->m)))

#define clamp_t(type, _x, min, max)	min_t(type, max_t(type, _x, min), max)
#define clamp(x, lo, hi)		min( max(x,lo), hi)
#define	clamp_val(val, lo, hi) clamp_t(typeof(val), val, lo, hi)

/*
 * This looks more complex than it should be. But we need to
 * get the type for the ~ right in round_down (it needs to be
 * as wide as the result!), and we want to evaluate the macro
 * arguments just once each.
 */
#define __round_mask(x, y) ((__typeof__(x))((y)-1))
#define round_up(x, y) ((((x)-1) | __round_mask(x, y))+1)
#define round_down(x, y) ((x) & ~__round_mask(x, y))

#define	smp_processor_id()	PCPU_GET(cpuid)
#define	num_possible_cpus()	mp_ncpus
#define	num_online_cpus()	mp_ncpus

#if defined(__i386__) || defined(__amd64__)
extern bool linux_cpu_has_clflush;
#define	cpu_has_clflush		linux_cpu_has_clflush
#endif

typedef struct pm_message {
	int event;
} pm_message_t;

/* Swap values of a and b */
#define swap(a, b) do {			\
	typeof(a) _swap_tmp = a;	\
	a = b;				\
	b = _swap_tmp;			\
} while (0)

#define	DIV_ROUND_CLOSEST(x, divisor)	(((x) + ((divisor) / 2)) / (divisor))

#define	DIV_ROUND_CLOSEST_ULL(x, divisor) ({		\
	__typeof(divisor) __d = (divisor);		\
	unsigned long long __ret = (x) + (__d) / 2;	\
	__ret /= __d;					\
	__ret;						\
})

static inline uintmax_t
mult_frac(uintmax_t x, uintmax_t multiplier, uintmax_t divisor)
{
	uintmax_t q = (x / divisor);
	uintmax_t r = (x % divisor);

	return ((q * multiplier) + ((r * multiplier) / divisor));
}

static inline int64_t
abs64(int64_t x)
{
	return (x < 0 ? -x : x);
}

typedef struct linux_ratelimit {
	struct timeval lasttime;
	int counter;
} linux_ratelimit_t;

static inline bool
linux_ratelimited(linux_ratelimit_t *rl)
{
	return (ppsratecheck(&rl->lasttime, &rl->counter, 1));
}

#define	struct_size(ptr, field, num) ({ \
	const size_t __size = offsetof(__typeof(*(ptr)), field); \
	const size_t __max = (SIZE_MAX - __size) / sizeof((ptr)->field[0]); \
	((num) > __max) ? SIZE_MAX : (__size + sizeof((ptr)->field[0]) * (num)); \
})

#define	__is_constexpr(x) \
	__builtin_constant_p(x)

/*
 * The is_signed() macro below returns true if the passed data type is
 * signed. Else false is returned.
 */
#define	is_signed(datatype) (((datatype)-1 / (datatype)2) == (datatype)0)

/*
 * The type_max() macro below returns the maxium positive value the
 * passed data type can hold.
 */
#define	type_max(datatype) ( \
  (sizeof(datatype) >= 8) ? (is_signed(datatype) ? INT64_MAX : UINT64_MAX) : \
  (sizeof(datatype) >= 4) ? (is_signed(datatype) ? INT32_MAX : UINT32_MAX) : \
  (sizeof(datatype) >= 2) ? (is_signed(datatype) ? INT16_MAX : UINT16_MAX) : \
			    (is_signed(datatype) ? INT8_MAX : UINT8_MAX) \
)

/*
 * The type_min() macro below returns the minimum value the passed
 * data type can hold. For unsigned types the minimum value is always
 * zero. For signed types it may vary.
 */
#define	type_min(datatype) ( \
  (sizeof(datatype) >= 8) ? (is_signed(datatype) ? INT64_MIN : 0) : \
  (sizeof(datatype) >= 4) ? (is_signed(datatype) ? INT32_MIN : 0) : \
  (sizeof(datatype) >= 2) ? (is_signed(datatype) ? INT16_MIN : 0) : \
			    (is_signed(datatype) ? INT8_MIN : 0) \
)

#define	TAINT_WARN	0
#define	test_taint(x)	(0)

static inline int
_h2b(const char c)
{

	if (c >= '0' && c <= '9')
		return (c - '0');
	if (c >= 'a' && c <= 'f')
		return (10 + c - 'a');
	if (c >= 'A' && c <= 'F')
		return (10 + c - 'A');
	return (-EINVAL);
}

static inline int
hex2bin(uint8_t *bindst, const char *hexsrc, size_t binlen)
{
	int hi4, lo4;

	while (binlen > 0) {
		hi4 = _h2b(*hexsrc++);
		lo4 = _h2b(*hexsrc++);
		if (hi4 < 0 || lo4 < 0)
			return (-EINVAL);

		*bindst++ = (hi4 << 4) | lo4;
		binlen--;
	}

	return (0);
}

#define	DECLARE_FLEX_ARRAY(_t, _n)					\
    struct { struct { } __dummy_ ## _n; _t _n[]; }

/*
 * Checking if an option is defined would be easy if we could do CPP inside CPP.
 * The defined case whether -Dxxx or -Dxxx=1 are easy to deal with.  In either
 * case the defined value is "1". A more general -Dxxx=<c> case will require
 * more effort to deal with all possible "true" values. Hope we do not have
 * to do this as well.
 * The real problem is the undefined case.  To avoid this problem we do the
 * concat/varargs trick: "yyy" ## xxx can make two arguments if xxx is "1"
 * by having a #define for yyy_1 which is "ignore,".
 * Otherwise we will just get "yyy".
 * Need to be careful about variable substitutions in macros though.
 * This way we make a (true, false) problem a (don't care, true, false) or a
 * (don't care true, false).  Then we can use a variadic macro to only select
 * the always well known and defined argument #2.  And that seems to be
 * exactly what we need.  Use 1 for true and 0 for false to also allow
 * #if IS_*() checks pre-compiler checks which do not like #if true.
 */
#define ___XAB_1		dontcare,
#define ___IS_XAB(_ignore, _x, ...)	(_x)
#define	__IS_XAB(_x)		___IS_XAB(_x 1, 0)
#define	_IS_XAB(_x)		__IS_XAB(__CONCAT(___XAB_, _x))

/* This is if CONFIG_ccc=y. */
#define	IS_BUILTIN(_x)		_IS_XAB(_x)
/* This is if CONFIG_ccc=m. */
#define	IS_MODULE(_x)		_IS_XAB(_x ## _MODULE)
/* This is if CONFIG_ccc is compiled in(=y) or a module(=m). */
#define	IS_ENABLED(_x)		(IS_BUILTIN(_x) || IS_MODULE(_x))
/*
 * This is weird case.  If the CONFIG_ccc is builtin (=y) this returns true;
 * or if the CONFIG_ccc is a module (=m) and the caller is built as a module
 * (-DMODULE defined) this returns true, but if the callers is not a module
 * (-DMODULE not defined, which means caller is BUILTIN) then it returns
 * false.  In other words, a module can reach the kernel, a module can reach
 * a module, but the kernel cannot reach a module, and code never compiled
 * cannot be reached either.
 * XXX -- I'd hope the module-to-module case would be handled by a proper
 * module dependency definition (MODULE_DEPEND() in FreeBSD).
 */
#define	IS_REACHABLE(_x)	(IS_BUILTIN(_x) || \
				    (IS_MODULE(_x) && IS_BUILTIN(MODULE)))

#endif	/* _LINUXKPI_LINUX_KERNEL_H_ */<|MERGE_RESOLUTION|>--- conflicted
+++ resolved
@@ -510,10 +510,7 @@
 }
 
 static inline int
-<<<<<<< HEAD
-kstrtou8_from_user(const char __user * __capability s, size_t count, unsigned int base,
-=======
-kstrtoint_from_user(const char __user *s, size_t count, unsigned int base,
+kstrtoint_from_user(const char __user * __capability s, size_t count, unsigned int base,
     int *p)
 {
 	char buf[36] = {};
@@ -528,8 +525,7 @@
 }
 
 static inline int
-kstrtou8_from_user(const char __user *s, size_t count, unsigned int base,
->>>>>>> c840d5ce
+kstrtou8_from_user(const char __user * __capability s, size_t count, unsigned int base,
     u8 *p)
 {
 	char buf[8] = {};
