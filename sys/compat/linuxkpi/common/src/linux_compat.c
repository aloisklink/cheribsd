/*-
 * Copyright (c) 2010 Isilon Systems, Inc.
 * Copyright (c) 2010 iX Systems, Inc.
 * Copyright (c) 2010 Panasas, Inc.
 * Copyright (c) 2013-2017 Mellanox Technologies, Ltd.
 * All rights reserved.
 *
 * Redistribution and use in source and binary forms, with or without
 * modification, are permitted provided that the following conditions
 * are met:
 * 1. Redistributions of source code must retain the above copyright
 *    notice unmodified, this list of conditions, and the following
 *    disclaimer.
 * 2. Redistributions in binary form must reproduce the above copyright
 *    notice, this list of conditions and the following disclaimer in the
 *    documentation and/or other materials provided with the distribution.
 *
 * THIS SOFTWARE IS PROVIDED BY THE AUTHOR ``AS IS'' AND ANY EXPRESS OR
 * IMPLIED WARRANTIES, INCLUDING, BUT NOT LIMITED TO, THE IMPLIED WARRANTIES
 * OF MERCHANTABILITY AND FITNESS FOR A PARTICULAR PURPOSE ARE DISCLAIMED.
 * IN NO EVENT SHALL THE AUTHOR BE LIABLE FOR ANY DIRECT, INDIRECT,
 * INCIDENTAL, SPECIAL, EXEMPLARY, OR CONSEQUENTIAL DAMAGES (INCLUDING, BUT
 * NOT LIMITED TO, PROCUREMENT OF SUBSTITUTE GOODS OR SERVICES; LOSS OF USE,
 * DATA, OR PROFITS; OR BUSINESS INTERRUPTION) HOWEVER CAUSED AND ON ANY
 * THEORY OF LIABILITY, WHETHER IN CONTRACT, STRICT LIABILITY, OR TORT
 * (INCLUDING NEGLIGENCE OR OTHERWISE) ARISING IN ANY WAY OUT OF THE USE OF
 * THIS SOFTWARE, EVEN IF ADVISED OF THE POSSIBILITY OF SUCH DAMAGE.
 */

#include <sys/cdefs.h>
__FBSDID("$FreeBSD$");

#include <sys/param.h>
#include <sys/systm.h>
#include <sys/malloc.h>
#include <sys/kernel.h>
#include <sys/sysctl.h>
#include <sys/proc.h>
#include <sys/sglist.h>
#include <sys/sleepqueue.h>
#include <sys/lock.h>
#include <sys/mutex.h>
#include <sys/bus.h>
#include <sys/fcntl.h>
#include <sys/file.h>
#include <sys/filio.h>
#include <sys/rwlock.h>
#include <sys/mman.h>

#include <vm/vm.h>
#include <vm/pmap.h>
#include <vm/vm_object.h>
#include <vm/vm_page.h>
#include <vm/vm_pager.h>

#include <machine/stdarg.h>

#if defined(__i386__) || defined(__amd64__)
#include <machine/md_var.h>
#endif

#include <linux/kobject.h>
#include <linux/device.h>
#include <linux/slab.h>
#include <linux/module.h>
#include <linux/moduleparam.h>
#include <linux/cdev.h>
#include <linux/file.h>
#include <linux/sysfs.h>
#include <linux/mm.h>
#include <linux/io.h>
#include <linux/vmalloc.h>
#include <linux/netdevice.h>
#include <linux/timer.h>
#include <linux/interrupt.h>
#include <linux/uaccess.h>
#include <linux/list.h>
#include <linux/kthread.h>
#include <linux/kernel.h>
#include <linux/compat.h>
#include <linux/poll.h>
#include <linux/smp.h>

#if defined(__i386__) || defined(__amd64__)
#include <asm/smp.h>
#endif

SYSCTL_NODE(_compat, OID_AUTO, linuxkpi, CTLFLAG_RW, 0, "LinuxKPI parameters");

MALLOC_DEFINE(M_KMALLOC, "linux", "Linux kmalloc compat");

#include <linux/rbtree.h>
/* Undo Linux compat changes. */
#undef RB_ROOT
#undef file
#undef cdev
#define	RB_ROOT(head)	(head)->rbh_root

static struct vm_area_struct *linux_cdev_handle_find(void *handle);

struct kobject linux_class_root;
struct device linux_root_device;
struct class linux_class_misc;
struct list_head pci_drivers;
struct list_head pci_devices;
spinlock_t pci_lock;

unsigned long linux_timer_hz_mask;

int
panic_cmp(struct rb_node *one, struct rb_node *two)
{
	panic("no cmp");
}

RB_GENERATE(linux_root, rb_node, __entry, panic_cmp);

int
kobject_set_name_vargs(struct kobject *kobj, const char *fmt, va_list args)
{
	va_list tmp_va;
	int len;
	char *old;
	char *name;
	char dummy;

	old = kobj->name;

	if (old && fmt == NULL)
		return (0);

	/* compute length of string */
	va_copy(tmp_va, args);
	len = vsnprintf(&dummy, 0, fmt, tmp_va);
	va_end(tmp_va);

	/* account for zero termination */
	len++;

	/* check for error */
	if (len < 1)
		return (-EINVAL);

	/* allocate memory for string */
	name = kzalloc(len, GFP_KERNEL);
	if (name == NULL)
		return (-ENOMEM);
	vsnprintf(name, len, fmt, args);
	kobj->name = name;

	/* free old string */
	kfree(old);

	/* filter new string */
	for (; *name != '\0'; name++)
		if (*name == '/')
			*name = '!';
	return (0);
}

int
kobject_set_name(struct kobject *kobj, const char *fmt, ...)
{
	va_list args;
	int error;

	va_start(args, fmt);
	error = kobject_set_name_vargs(kobj, fmt, args);
	va_end(args);

	return (error);
}

static int
kobject_add_complete(struct kobject *kobj, struct kobject *parent)
{
	const struct kobj_type *t;
	int error;

	kobj->parent = parent;
	error = sysfs_create_dir(kobj);
	if (error == 0 && kobj->ktype && kobj->ktype->default_attrs) {
		struct attribute **attr;
		t = kobj->ktype;

		for (attr = t->default_attrs; *attr != NULL; attr++) {
			error = sysfs_create_file(kobj, *attr);
			if (error)
				break;
		}
		if (error)
			sysfs_remove_dir(kobj);
		
	}
	return (error);
}

int
kobject_add(struct kobject *kobj, struct kobject *parent, const char *fmt, ...)
{
	va_list args;
	int error;

	va_start(args, fmt);
	error = kobject_set_name_vargs(kobj, fmt, args);
	va_end(args);
	if (error)
		return (error);

	return kobject_add_complete(kobj, parent);
}

void
linux_kobject_release(struct kref *kref)
{
	struct kobject *kobj;
	char *name;

	kobj = container_of(kref, struct kobject, kref);
	sysfs_remove_dir(kobj);
	name = kobj->name;
	if (kobj->ktype && kobj->ktype->release)
		kobj->ktype->release(kobj);
	kfree(name);
}

static void
linux_kobject_kfree(struct kobject *kobj)
{
	kfree(kobj);
}

static void
linux_kobject_kfree_name(struct kobject *kobj)
{
	if (kobj) {
		kfree(kobj->name);
	}
}

const struct kobj_type linux_kfree_type = {
	.release = linux_kobject_kfree
};

static void
linux_device_release(struct device *dev)
{
	pr_debug("linux_device_release: %s\n", dev_name(dev));
	kfree(dev);
}

static ssize_t
linux_class_show(struct kobject *kobj, struct attribute *attr, char *buf)
{
	struct class_attribute *dattr;
	ssize_t error;

	dattr = container_of(attr, struct class_attribute, attr);
	error = -EIO;
	if (dattr->show)
		error = dattr->show(container_of(kobj, struct class, kobj),
		    dattr, buf);
	return (error);
}

static ssize_t
linux_class_store(struct kobject *kobj, struct attribute *attr, const char *buf,
    size_t count)
{
	struct class_attribute *dattr;
	ssize_t error;

	dattr = container_of(attr, struct class_attribute, attr);
	error = -EIO;
	if (dattr->store)
		error = dattr->store(container_of(kobj, struct class, kobj),
		    dattr, buf, count);
	return (error);
}

static void
linux_class_release(struct kobject *kobj)
{
	struct class *class;

	class = container_of(kobj, struct class, kobj);
	if (class->class_release)
		class->class_release(class);
}

static const struct sysfs_ops linux_class_sysfs = {
	.show  = linux_class_show,
	.store = linux_class_store,
};

const struct kobj_type linux_class_ktype = {
	.release = linux_class_release,
	.sysfs_ops = &linux_class_sysfs
};

static void
linux_dev_release(struct kobject *kobj)
{
	struct device *dev;

	dev = container_of(kobj, struct device, kobj);
	/* This is the precedence defined by linux. */
	if (dev->release)
		dev->release(dev);
	else if (dev->class && dev->class->dev_release)
		dev->class->dev_release(dev);
}

static ssize_t
linux_dev_show(struct kobject *kobj, struct attribute *attr, char *buf)
{
	struct device_attribute *dattr;
	ssize_t error;

	dattr = container_of(attr, struct device_attribute, attr);
	error = -EIO;
	if (dattr->show)
		error = dattr->show(container_of(kobj, struct device, kobj),
		    dattr, buf);
	return (error);
}

static ssize_t
linux_dev_store(struct kobject *kobj, struct attribute *attr, const char *buf,
    size_t count)
{
	struct device_attribute *dattr;
	ssize_t error;

	dattr = container_of(attr, struct device_attribute, attr);
	error = -EIO;
	if (dattr->store)
		error = dattr->store(container_of(kobj, struct device, kobj),
		    dattr, buf, count);
	return (error);
}

static const struct sysfs_ops linux_dev_sysfs = {
	.show  = linux_dev_show,
	.store = linux_dev_store,
};

const struct kobj_type linux_dev_ktype = {
	.release = linux_dev_release,
	.sysfs_ops = &linux_dev_sysfs
};

struct device *
device_create(struct class *class, struct device *parent, dev_t devt,
    void *drvdata, const char *fmt, ...)
{
	struct device *dev;
	va_list args;

	dev = kzalloc(sizeof(*dev), M_WAITOK);
	dev->parent = parent;
	dev->class = class;
	dev->devt = devt;
	dev->driver_data = drvdata;
	dev->release = linux_device_release;
	va_start(args, fmt);
	kobject_set_name_vargs(&dev->kobj, fmt, args);
	va_end(args);
	device_register(dev);

	return (dev);
}

int
kobject_init_and_add(struct kobject *kobj, const struct kobj_type *ktype,
    struct kobject *parent, const char *fmt, ...)
{
	va_list args;
	int error;

	kobject_init(kobj, ktype);
	kobj->ktype = ktype;
	kobj->parent = parent;
	kobj->name = NULL;

	va_start(args, fmt);
	error = kobject_set_name_vargs(kobj, fmt, args);
	va_end(args);
	if (error)
		return (error);
	return kobject_add_complete(kobj, parent);
}

static void
linux_kq_lock(void *arg)
{
	spinlock_t *s = arg;

	spin_lock(s);
}
static void
linux_kq_unlock(void *arg)
{
	spinlock_t *s = arg;

	spin_unlock(s);
}

static void
linux_kq_lock_owned(void *arg)
{
#ifdef INVARIANTS
	spinlock_t *s = arg;

	mtx_assert(&s->m, MA_OWNED);
#endif
}

static void
linux_kq_lock_unowned(void *arg)
{
#ifdef INVARIANTS
	spinlock_t *s = arg;

	mtx_assert(&s->m, MA_NOTOWNED);
#endif
}

static void
linux_file_kqfilter_poll(struct linux_file *, int);

struct linux_file *
linux_file_alloc(void)
{
	struct linux_file *filp;

	filp = kzalloc(sizeof(*filp), GFP_KERNEL);

	/* set initial refcount */
	filp->f_count = 1;

	/* setup fields needed by kqueue support */
	spin_lock_init(&filp->f_kqlock);
	knlist_init(&filp->f_selinfo.si_note, &filp->f_kqlock,
	    linux_kq_lock, linux_kq_unlock,
	    linux_kq_lock_owned, linux_kq_lock_unowned);

	return (filp);
}

void
linux_file_free(struct linux_file *filp)
{
	if (filp->_file == NULL) {
		if (filp->f_shmem != NULL)
			vm_object_deallocate(filp->f_shmem);
		kfree(filp);
	} else {
		/*
		 * The close method of the character device or file
		 * will free the linux_file structure:
		 */
		_fdrop(filp->_file, curthread);
	}
}

static int
linux_cdev_pager_fault(vm_object_t vm_obj, vm_ooffset_t offset, int prot,
    vm_page_t *mres)
{
	struct vm_area_struct *vmap;

	vmap = linux_cdev_handle_find(vm_obj->handle);

	MPASS(vmap != NULL);
	MPASS(vmap->vm_private_data == vm_obj->handle);

	if (likely(vmap->vm_ops != NULL && offset < vmap->vm_len)) {
		vm_paddr_t paddr = IDX_TO_OFF(vmap->vm_pfn) + offset;
		vm_page_t page;

		if (((*mres)->flags & PG_FICTITIOUS) != 0) {
			/*
			 * If the passed in result page is a fake
			 * page, update it with the new physical
			 * address.
			 */
			page = *mres;
			vm_page_updatefake(page, paddr, vm_obj->memattr);
		} else {
			/*
			 * Replace the passed in "mres" page with our
			 * own fake page and free up the all of the
			 * original pages.
			 */
			VM_OBJECT_WUNLOCK(vm_obj);
			page = vm_page_getfake(paddr, vm_obj->memattr);
			VM_OBJECT_WLOCK(vm_obj);

			vm_page_replace_checked(page, vm_obj,
			    (*mres)->pindex, *mres);

			vm_page_lock(*mres);
			vm_page_free(*mres);
			vm_page_unlock(*mres);
			*mres = page;
		}
		page->valid = VM_PAGE_BITS_ALL;
		return (VM_PAGER_OK);
	}
	return (VM_PAGER_FAIL);
}

static int
linux_cdev_pager_populate(vm_object_t vm_obj, vm_pindex_t pidx, int fault_type,
    vm_prot_t max_prot, vm_pindex_t *first, vm_pindex_t *last)
{
	struct vm_area_struct *vmap;
	int err;

	linux_set_current(curthread);

	/* get VM area structure */
	vmap = linux_cdev_handle_find(vm_obj->handle);
	MPASS(vmap != NULL);
	MPASS(vmap->vm_private_data == vm_obj->handle);

	VM_OBJECT_WUNLOCK(vm_obj);

	down_write(&vmap->vm_mm->mmap_sem);
	if (unlikely(vmap->vm_ops == NULL)) {
		err = VM_FAULT_SIGBUS;
	} else {
		struct vm_fault vmf;

		/* fill out VM fault structure */
		vmf.virtual_address = (void *)((uintptr_t)pidx << PAGE_SHIFT);
		vmf.flags = (fault_type & VM_PROT_WRITE) ? FAULT_FLAG_WRITE : 0;
		vmf.pgoff = 0;
		vmf.page = NULL;

		vmap->vm_pfn_count = 0;
		vmap->vm_pfn_pcount = &vmap->vm_pfn_count;
		vmap->vm_obj = vm_obj;

		err = vmap->vm_ops->fault(vmap, &vmf);

		while (vmap->vm_pfn_count == 0 && err == VM_FAULT_NOPAGE) {
			kern_yield(PRI_USER);
			err = vmap->vm_ops->fault(vmap, &vmf);
		}
	}

	/* translate return code */
	switch (err) {
	case VM_FAULT_OOM:
		err = VM_PAGER_AGAIN;
		break;
	case VM_FAULT_SIGBUS:
		err = VM_PAGER_BAD;
		break;
	case VM_FAULT_NOPAGE:
		/*
		 * By contract the fault handler will return having
		 * busied all the pages itself. If pidx is already
		 * found in the object, it will simply xbusy the first
		 * page and return with vm_pfn_count set to 1.
		 */
		*first = vmap->vm_pfn_first;
		*last = *first + vmap->vm_pfn_count - 1;
		err = VM_PAGER_OK;
		break;
	default:
		err = VM_PAGER_ERROR;
		break;
	}
	up_write(&vmap->vm_mm->mmap_sem);
	VM_OBJECT_WLOCK(vm_obj);
	return (err);
}

static struct rwlock linux_vma_lock;
static TAILQ_HEAD(, vm_area_struct) linux_vma_head =
    TAILQ_HEAD_INITIALIZER(linux_vma_head);

static void
linux_cdev_handle_free(struct vm_area_struct *vmap)
{
	/* Drop reference on vm_file */
	if (vmap->vm_file != NULL)
		fput(vmap->vm_file);

	/* Drop reference on mm_struct */
	mmput(vmap->vm_mm);

	kfree(vmap);
}

static void
linux_cdev_handle_remove(struct vm_area_struct *vmap)
{
	rw_wlock(&linux_vma_lock);
	TAILQ_REMOVE(&linux_vma_head, vmap, vm_entry);
	rw_wunlock(&linux_vma_lock);
}

static struct vm_area_struct *
linux_cdev_handle_find(void *handle)
{
	struct vm_area_struct *vmap;

	rw_rlock(&linux_vma_lock);
	TAILQ_FOREACH(vmap, &linux_vma_head, vm_entry) {
		if (vmap->vm_private_data == handle)
			break;
	}
	rw_runlock(&linux_vma_lock);
	return (vmap);
}

static int
linux_cdev_pager_ctor(void *handle, vm_ooffset_t size, vm_prot_t prot,
		      vm_ooffset_t foff, struct ucred *cred, u_short *color)
{

	MPASS(linux_cdev_handle_find(handle) != NULL);
	*color = 0;
	return (0);
}

static void
linux_cdev_pager_dtor(void *handle)
{
	const struct vm_operations_struct *vm_ops;
	struct vm_area_struct *vmap;

	vmap = linux_cdev_handle_find(handle);
	MPASS(vmap != NULL);

	/*
	 * Remove handle before calling close operation to prevent
	 * other threads from reusing the handle pointer.
	 */
	linux_cdev_handle_remove(vmap);

	down_write(&vmap->vm_mm->mmap_sem);
	vm_ops = vmap->vm_ops;
	if (likely(vm_ops != NULL))
		vm_ops->close(vmap);
	up_write(&vmap->vm_mm->mmap_sem);

	linux_cdev_handle_free(vmap);
}

static struct cdev_pager_ops linux_cdev_pager_ops[2] = {
  {
	/* OBJT_MGTDEVICE */
	.cdev_pg_populate	= linux_cdev_pager_populate,
	.cdev_pg_ctor	= linux_cdev_pager_ctor,
	.cdev_pg_dtor	= linux_cdev_pager_dtor
  },
  {
	/* OBJT_DEVICE */
	.cdev_pg_fault	= linux_cdev_pager_fault,
	.cdev_pg_ctor	= linux_cdev_pager_ctor,
	.cdev_pg_dtor	= linux_cdev_pager_dtor
  },
};

#define	OPW(fp,td,code) ({			\
	struct file *__fpop;			\
	int __retval;				\
						\
	__fpop = (td)->td_fpop;			\
	(td)->td_fpop = (fp);			\
	__retval = (code);			\
	(td)->td_fpop = __fpop;			\
	__retval;				\
})

static int
linux_dev_fdopen(struct cdev *dev, int fflags, struct thread *td, struct file *file)
{
	struct linux_cdev *ldev;
	struct linux_file *filp;
	int error;

	ldev = dev->si_drv1;

	filp = linux_file_alloc();
	filp->f_dentry = &filp->f_dentry_store;
	filp->f_op = ldev->ops;
	filp->f_mode = file->f_flag;
	filp->f_flags = file->f_flag;
	filp->f_vnode = file->f_vnode;
	filp->_file = file;

	linux_set_current(td);

	if (filp->f_op->open) {
		error = -filp->f_op->open(file->f_vnode, filp);
		if (error) {
			kfree(filp);
			return (error);
		}
	}

	/* hold on to the vnode - used for fstat() */
	vhold(filp->f_vnode);

	/* release the file from devfs */
	finit(file, filp->f_mode, DTYPE_DEV, filp, &linuxfileops);
	return (ENXIO);
}

#define	LINUX_IOCTL_MIN_PTR 0x10000UL
#define	LINUX_IOCTL_MAX_PTR (LINUX_IOCTL_MIN_PTR + IOCPARM_MAX)

static inline int
linux_remap_address(void **uaddr, size_t len)
{
	uintptr_t uaddr_val = (uintptr_t)(*uaddr);

	if (unlikely(uaddr_val >= LINUX_IOCTL_MIN_PTR &&
	    uaddr_val < LINUX_IOCTL_MAX_PTR)) {
		struct task_struct *pts = current;
		if (pts == NULL) {
			*uaddr = NULL;
			return (1);
		}

		/* compute data offset */
		uaddr_val -= LINUX_IOCTL_MIN_PTR;

		/* check that length is within bounds */
		if ((len > IOCPARM_MAX) ||
		    (uaddr_val + len) > pts->bsd_ioctl_len) {
			*uaddr = NULL;
			return (1);
		}

		/* re-add kernel buffer address */
		uaddr_val += (uintptr_t)pts->bsd_ioctl_data;

		/* update address location */
		*uaddr = (void *)uaddr_val;
		return (1);
	}
	return (0);
}

int
linux_copyin(const void *uaddr, void *kaddr, size_t len)
{
	if (linux_remap_address(__DECONST(void **, &uaddr), len)) {
		if (uaddr == NULL)
			return (-EFAULT);
		memcpy(kaddr, uaddr, len);
		return (0);
	}
	return (-copyin(uaddr, kaddr, len));
}

int
linux_copyout(const void *kaddr, void *uaddr, size_t len)
{
	if (linux_remap_address(&uaddr, len)) {
		if (uaddr == NULL)
			return (-EFAULT);
		memcpy(uaddr, kaddr, len);
		return (0);
	}
	return (-copyout(kaddr, uaddr, len));
}

size_t
linux_clear_user(void *_uaddr, size_t _len)
{
	uint8_t *uaddr = _uaddr;
	size_t len = _len;

	/* make sure uaddr is aligned before going into the fast loop */
	while (((uintptr_t)uaddr & 7) != 0 && len > 7) {
		if (subyte(uaddr, 0))
			return (_len);
		uaddr++;
		len--;
	}

	/* zero 8 bytes at a time */
	while (len > 7) {
#ifdef __LP64__
		if (suword64(uaddr, 0))
			return (_len);
#else
		if (suword32(uaddr, 0))
			return (_len);
		if (suword32(uaddr + 4, 0))
			return (_len);
#endif
		uaddr += 8;
		len -= 8;
	}

	/* zero fill end, if any */
	while (len > 0) {
		if (subyte(uaddr, 0))
			return (_len);
		uaddr++;
		len--;
	}
	return (0);
}

int
linux_access_ok(int rw, const void *uaddr, size_t len)
{
	uintptr_t saddr;
	uintptr_t eaddr;

	/* get start and end address */
	saddr = (uintptr_t)uaddr;
	eaddr = (uintptr_t)uaddr + len;

	/* verify addresses are valid for userspace */
	return ((saddr == eaddr) ||
	    (eaddr > saddr && eaddr <= VM_MAXUSER_ADDRESS));
}

static int
linux_file_ioctl_sub(struct file *fp, struct linux_file *filp,
    u_long cmd, caddr_t data, struct thread *td)
{
	unsigned size;
	int error;

	size = IOCPARM_LEN(cmd);
	/* refer to logic in sys_ioctl() */
	if (size > 0) {
		/*
		 * Setup hint for linux_copyin() and linux_copyout().
		 *
		 * Background: Linux code expects a user-space address
		 * while FreeBSD supplies a kernel-space address.
		 */
		current->bsd_ioctl_data = data;
		current->bsd_ioctl_len = size;
		data = (void *)LINUX_IOCTL_MIN_PTR;
	} else {
		/* fetch user-space pointer */
		data = *(void **)data;
	}
#if defined(__amd64__)
	if (td->td_proc->p_elf_machine == EM_386) {
		/* try the compat IOCTL handler first */
		if (filp->f_op->compat_ioctl != NULL)
			error = -OPW(fp, td, filp->f_op->compat_ioctl(filp, cmd, (u_long)data));
		else
			error = ENOTTY;

		/* fallback to the regular IOCTL handler, if any */
		if (error == ENOTTY && filp->f_op->unlocked_ioctl != NULL)
			error = -OPW(fp, td, filp->f_op->unlocked_ioctl(filp, cmd, (u_long)data));
	} else
#endif
	if (filp->f_op->unlocked_ioctl != NULL)
		error = -OPW(fp, td, filp->f_op->unlocked_ioctl(filp, cmd, (u_long)data));
	else
		error = ENOTTY;
	if (size > 0) {
		current->bsd_ioctl_data = NULL;
		current->bsd_ioctl_len = 0;
	}

	if (error == EWOULDBLOCK) {
		/* update kqfilter status, if any */
		linux_file_kqfilter_poll(filp,
		    LINUX_KQ_FLAG_HAS_READ | LINUX_KQ_FLAG_HAS_WRITE);
	} else if (error == ERESTARTSYS)
		error = ERESTART;
	return (error);
}

<<<<<<< HEAD
static int
linux_dev_read(struct cdev *dev, struct uio *uio, int ioflag)
{
	struct linux_file *filp;
	struct thread *td;
	struct file *file;
	ssize_t bytes;
	int error;

	td = curthread;
	file = td->td_fpop;
	if ((error = devfs_get_cdevpriv((void **)&filp)) != 0)
		return (error);
	filp->f_flags = file->f_flag;
	/* XXX no support for I/O vectors currently */
	if (uio->uio_iovcnt != 1)
		return (EOPNOTSUPP);
	linux_set_current(td);
	if (filp->f_op->read) {
		bytes = filp->f_op->read(filp,
		    __DECAP_CHECK(uio->uio_iov->iov_base,
		    uio->uio_iov->iov_len),
		    uio->uio_iov->iov_len, &uio->uio_offset);
		if (bytes >= 0) {
			IOVEC_ADVANCE(uio->uio_iov, bytes);
			uio->uio_resid -= bytes;
		} else {
			error = -bytes;
			if (error == ERESTARTSYS)
				error = ERESTART;
		}
	} else
		error = ENXIO;

	/* update kqfilter status, if any */
	linux_dev_kqfilter_poll(filp, LINUX_KQ_FLAG_HAS_READ);

	return (error);
}

static int
linux_dev_write(struct cdev *dev, struct uio *uio, int ioflag)
{
	struct linux_file *filp;
	struct thread *td;
	struct file *file;
	ssize_t bytes;
	int error;

	td = curthread;
	file = td->td_fpop;
	if ((error = devfs_get_cdevpriv((void **)&filp)) != 0)
		return (error);
	filp->f_flags = file->f_flag;
	/* XXX no support for I/O vectors currently */
	if (uio->uio_iovcnt != 1)
		return (EOPNOTSUPP);
	linux_set_current(td);
	if (filp->f_op->write) {
		bytes = filp->f_op->write(filp,
		    __DECAP_CHECK(uio->uio_iov->iov_base,
		    uio->uio_iov->iov_len),
		    uio->uio_iov->iov_len, &uio->uio_offset);
		if (bytes >= 0) {
			IOVEC_ADVANCE(uio->uio_iov, bytes);
			uio->uio_resid -= bytes;
		} else {
			error = -bytes;
			if (error == ERESTARTSYS)
				error = ERESTART;
		}
	} else
		error = ENXIO;

	/* update kqfilter status, if any */
	linux_dev_kqfilter_poll(filp, LINUX_KQ_FLAG_HAS_WRITE);

	return (error);
}

=======
>>>>>>> e8d8aab8
#define	LINUX_POLL_TABLE_NORMAL ((poll_table *)1)

/*
 * This function atomically updates the poll wakeup state and returns
 * the previous state at the time of update.
 */
static uint8_t
linux_poll_wakeup_state(atomic_t *v, const uint8_t *pstate)
{
	int c, old;

	c = v->counter;

	while ((old = atomic_cmpxchg(v, c, pstate[c])) != c)
		c = old;

	return (c);
}


static int
linux_poll_wakeup_callback(wait_queue_t *wq, unsigned int wq_state, int flags, void *key)
{
	static const uint8_t state[LINUX_FWQ_STATE_MAX] = {
		[LINUX_FWQ_STATE_INIT] = LINUX_FWQ_STATE_INIT, /* NOP */
		[LINUX_FWQ_STATE_NOT_READY] = LINUX_FWQ_STATE_NOT_READY, /* NOP */
		[LINUX_FWQ_STATE_QUEUED] = LINUX_FWQ_STATE_READY,
		[LINUX_FWQ_STATE_READY] = LINUX_FWQ_STATE_READY, /* NOP */
	};
	struct linux_file *filp = container_of(wq, struct linux_file, f_wait_queue.wq);

	switch (linux_poll_wakeup_state(&filp->f_wait_queue.state, state)) {
	case LINUX_FWQ_STATE_QUEUED:
		linux_poll_wakeup(filp);
		return (1);
	default:
		return (0);
	}
}

void
linux_poll_wait(struct linux_file *filp, wait_queue_head_t *wqh, poll_table *p)
{
	static const uint8_t state[LINUX_FWQ_STATE_MAX] = {
		[LINUX_FWQ_STATE_INIT] = LINUX_FWQ_STATE_NOT_READY,
		[LINUX_FWQ_STATE_NOT_READY] = LINUX_FWQ_STATE_NOT_READY, /* NOP */
		[LINUX_FWQ_STATE_QUEUED] = LINUX_FWQ_STATE_QUEUED, /* NOP */
		[LINUX_FWQ_STATE_READY] = LINUX_FWQ_STATE_QUEUED,
	};

	/* check if we are called inside the select system call */
	if (p == LINUX_POLL_TABLE_NORMAL)
		selrecord(curthread, &filp->f_selinfo);

	switch (linux_poll_wakeup_state(&filp->f_wait_queue.state, state)) {
	case LINUX_FWQ_STATE_INIT:
		/* NOTE: file handles can only belong to one wait-queue */
		filp->f_wait_queue.wqh = wqh;
		filp->f_wait_queue.wq.func = &linux_poll_wakeup_callback;
		add_wait_queue(wqh, &filp->f_wait_queue.wq);
		atomic_set(&filp->f_wait_queue.state, LINUX_FWQ_STATE_QUEUED);
		break;
	default:
		break;
	}
}

static void
linux_poll_wait_dequeue(struct linux_file *filp)
{
	static const uint8_t state[LINUX_FWQ_STATE_MAX] = {
		[LINUX_FWQ_STATE_INIT] = LINUX_FWQ_STATE_INIT,	/* NOP */
		[LINUX_FWQ_STATE_NOT_READY] = LINUX_FWQ_STATE_INIT,
		[LINUX_FWQ_STATE_QUEUED] = LINUX_FWQ_STATE_INIT,
		[LINUX_FWQ_STATE_READY] = LINUX_FWQ_STATE_INIT,
	};

	seldrain(&filp->f_selinfo);

	switch (linux_poll_wakeup_state(&filp->f_wait_queue.state, state)) {
	case LINUX_FWQ_STATE_NOT_READY:
	case LINUX_FWQ_STATE_QUEUED:
	case LINUX_FWQ_STATE_READY:
		remove_wait_queue(filp->f_wait_queue.wqh, &filp->f_wait_queue.wq);
		break;
	default:
		break;
	}
}

void
linux_poll_wakeup(struct linux_file *filp)
{
	/* this function should be NULL-safe */
	if (filp == NULL)
		return;

	selwakeup(&filp->f_selinfo);

	spin_lock(&filp->f_kqlock);
	filp->f_kqflags |= LINUX_KQ_FLAG_NEED_READ |
	    LINUX_KQ_FLAG_NEED_WRITE;

	/* make sure the "knote" gets woken up */
	KNOTE_LOCKED(&filp->f_selinfo.si_note, 1);
	spin_unlock(&filp->f_kqlock);
}

static void
linux_file_kqfilter_detach(struct knote *kn)
{
	struct linux_file *filp = kn->kn_hook;

	spin_lock(&filp->f_kqlock);
	knlist_remove(&filp->f_selinfo.si_note, kn, 1);
	spin_unlock(&filp->f_kqlock);
}

static int
linux_file_kqfilter_read_event(struct knote *kn, long hint)
{
	struct linux_file *filp = kn->kn_hook;

	mtx_assert(&filp->f_kqlock.m, MA_OWNED);

	return ((filp->f_kqflags & LINUX_KQ_FLAG_NEED_READ) ? 1 : 0);
}

static int
linux_file_kqfilter_write_event(struct knote *kn, long hint)
{
	struct linux_file *filp = kn->kn_hook;

	mtx_assert(&filp->f_kqlock.m, MA_OWNED);

	return ((filp->f_kqflags & LINUX_KQ_FLAG_NEED_WRITE) ? 1 : 0);
}

static struct filterops linux_dev_kqfiltops_read = {
	.f_isfd = 1,
	.f_detach = linux_file_kqfilter_detach,
	.f_event = linux_file_kqfilter_read_event,
};

static struct filterops linux_dev_kqfiltops_write = {
	.f_isfd = 1,
	.f_detach = linux_file_kqfilter_detach,
	.f_event = linux_file_kqfilter_write_event,
};

static void
linux_file_kqfilter_poll(struct linux_file *filp, int kqflags)
{
	int temp;

	if (filp->f_kqflags & kqflags) {
		struct thread *td = curthread;

		/* get the latest polling state */
		temp = OPW(filp->_file, td, filp->f_op->poll(filp, NULL));

		spin_lock(&filp->f_kqlock);
		/* clear kqflags */
		filp->f_kqflags &= ~(LINUX_KQ_FLAG_NEED_READ |
		    LINUX_KQ_FLAG_NEED_WRITE);
		/* update kqflags */
		if (temp & (POLLIN | POLLOUT)) {
			if (temp & POLLIN)
				filp->f_kqflags |= LINUX_KQ_FLAG_NEED_READ;
			if (temp & POLLOUT)
				filp->f_kqflags |= LINUX_KQ_FLAG_NEED_WRITE;

			/* make sure the "knote" gets woken up */
			KNOTE_LOCKED(&filp->f_selinfo.si_note, 0);
		}
		spin_unlock(&filp->f_kqlock);
	}
}

static int
linux_file_kqfilter(struct file *file, struct knote *kn)
{
	struct linux_file *filp;
	struct thread *td;
	int error;

	td = curthread;
	filp = (struct linux_file *)file->f_data;
	filp->f_flags = file->f_flag;
	if (filp->f_op->poll == NULL)
		return (EINVAL);

	spin_lock(&filp->f_kqlock);
	switch (kn->kn_filter) {
	case EVFILT_READ:
		filp->f_kqflags |= LINUX_KQ_FLAG_HAS_READ;
		kn->kn_fop = &linux_dev_kqfiltops_read;
		kn->kn_hook = filp;
		knlist_add(&filp->f_selinfo.si_note, kn, 1);
		error = 0;
		break;
	case EVFILT_WRITE:
		filp->f_kqflags |= LINUX_KQ_FLAG_HAS_WRITE;
		kn->kn_fop = &linux_dev_kqfiltops_write;
		kn->kn_hook = filp;
		knlist_add(&filp->f_selinfo.si_note, kn, 1);
		error = 0;
		break;
	default:
		error = EINVAL;
		break;
	}
	spin_unlock(&filp->f_kqlock);

	if (error == 0) {
		linux_set_current(td);

		/* update kqfilter status, if any */
		linux_file_kqfilter_poll(filp,
		    LINUX_KQ_FLAG_HAS_READ | LINUX_KQ_FLAG_HAS_WRITE);
	}
	return (error);
}

static int
linux_file_mmap_single(struct file *fp, vm_ooffset_t *offset,
    vm_size_t size, struct vm_object **object, int nprot,
    struct thread *td)
{
	struct vm_area_struct *vmap;
	struct mm_struct *mm;
	struct linux_file *filp;
	vm_memattr_t attr;
	int error;

	filp = (struct linux_file *)fp->f_data;
	filp->f_flags = fp->f_flag;

	if (filp->f_op->mmap == NULL)
		return (EOPNOTSUPP);

	linux_set_current(td);

	/*
	 * The same VM object might be shared by multiple processes
	 * and the mm_struct is usually freed when a process exits.
	 *
	 * The atomic reference below makes sure the mm_struct is
	 * available as long as the vmap is in the linux_vma_head.
	 */
	mm = current->mm;
	if (atomic_inc_not_zero(&mm->mm_users) == 0)
		return (EINVAL);

	vmap = kzalloc(sizeof(*vmap), GFP_KERNEL);
	vmap->vm_start = 0;
	vmap->vm_end = size;
	vmap->vm_pgoff = *offset / PAGE_SIZE;
	vmap->vm_pfn = 0;
	vmap->vm_flags = vmap->vm_page_prot = (nprot & VM_PROT_ALL);
	vmap->vm_ops = NULL;
	vmap->vm_file = get_file(filp);
	vmap->vm_mm = mm;

	if (unlikely(down_write_killable(&vmap->vm_mm->mmap_sem))) {
		error = EINTR;
	} else {
		error = -OPW(fp, td, filp->f_op->mmap(filp, vmap));
		up_write(&vmap->vm_mm->mmap_sem);
	}

	if (error != 0) {
		linux_cdev_handle_free(vmap);
		return (error);
	}

	attr = pgprot2cachemode(vmap->vm_page_prot);

	if (vmap->vm_ops != NULL) {
		struct vm_area_struct *ptr;
		void *vm_private_data;
		bool vm_no_fault;

		if (vmap->vm_ops->open == NULL ||
		    vmap->vm_ops->close == NULL ||
		    vmap->vm_private_data == NULL) {
			/* free allocated VM area struct */
			linux_cdev_handle_free(vmap);
			return (EINVAL);
		}

		vm_private_data = vmap->vm_private_data;

		rw_wlock(&linux_vma_lock);
		TAILQ_FOREACH(ptr, &linux_vma_head, vm_entry) {
			if (ptr->vm_private_data == vm_private_data)
				break;
		}
		/* check if there is an existing VM area struct */
		if (ptr != NULL) {
			/* check if the VM area structure is invalid */
			if (ptr->vm_ops == NULL ||
			    ptr->vm_ops->open == NULL ||
			    ptr->vm_ops->close == NULL) {
				error = ESTALE;
				vm_no_fault = 1;
			} else {
				error = EEXIST;
				vm_no_fault = (ptr->vm_ops->fault == NULL);
			}
		} else {
			/* insert VM area structure into list */
			TAILQ_INSERT_TAIL(&linux_vma_head, vmap, vm_entry);
			error = 0;
			vm_no_fault = (vmap->vm_ops->fault == NULL);
		}
		rw_wunlock(&linux_vma_lock);

		if (error != 0) {
			/* free allocated VM area struct */
			linux_cdev_handle_free(vmap);
			/* check for stale VM area struct */
			if (error != EEXIST)
				return (error);
		}

		/* check if there is no fault handler */
		if (vm_no_fault) {
			*object = cdev_pager_allocate(vm_private_data, OBJT_DEVICE,
			    &linux_cdev_pager_ops[1], size, nprot, *offset,
			    td->td_ucred);
		} else {
			*object = cdev_pager_allocate(vm_private_data, OBJT_MGTDEVICE,
			    &linux_cdev_pager_ops[0], size, nprot, *offset,
			    td->td_ucred);
		}

		/* check if allocating the VM object failed */
		if (*object == NULL) {
			if (error == 0) {
				/* remove VM area struct from list */
				linux_cdev_handle_remove(vmap);
				/* free allocated VM area struct */
				linux_cdev_handle_free(vmap);
			}
			return (EINVAL);
		}
	} else {
		struct sglist *sg;

		sg = sglist_alloc(1, M_WAITOK);
		sglist_append_phys(sg,
		    (vm_paddr_t)vmap->vm_pfn << PAGE_SHIFT, vmap->vm_len);

		*object = vm_pager_allocate(OBJT_SG, sg, vmap->vm_len,
		    nprot, 0, td->td_ucred);

		linux_cdev_handle_free(vmap);

		if (*object == NULL) {
			sglist_free(sg);
			return (EINVAL);
		}
	}

	if (attr != VM_MEMATTR_DEFAULT) {
		VM_OBJECT_WLOCK(*object);
		vm_object_set_memattr(*object, attr);
		VM_OBJECT_WUNLOCK(*object);
	}
	*offset = 0;
	return (0);
}

struct cdevsw linuxcdevsw = {
	.d_version = D_VERSION,
	.d_fdopen = linux_dev_fdopen,
	.d_name = "lkpidev",
};

static int
linux_file_read(struct file *file, struct uio *uio, struct ucred *active_cred,
    int flags, struct thread *td)
{
	struct linux_file *filp;
	ssize_t bytes;
	int error;

	error = 0;
	filp = (struct linux_file *)file->f_data;
	filp->f_flags = file->f_flag;
	/* XXX no support for I/O vectors currently */
	if (uio->uio_iovcnt != 1)
		return (EOPNOTSUPP);
	linux_set_current(td);
	if (filp->f_op->read) {
<<<<<<< HEAD
		bytes = filp->f_op->read(filp,
		    __DECAP_CHECK(uio->uio_iov->iov_base,
		    uio->uio_iov->iov_len),
		    uio->uio_iov->iov_len, &uio->uio_offset);
=======
		bytes = OPW(file, td, filp->f_op->read(filp, uio->uio_iov->iov_base,
		    uio->uio_iov->iov_len, &uio->uio_offset));
>>>>>>> e8d8aab8
		if (bytes >= 0) {
			IOVEC_ADVANCE(uio->uio_iov, bytes);
			uio->uio_resid -= bytes;
		} else {
			error = -bytes;
			if (error == ERESTARTSYS)
				error = ERESTART;
		}
	} else
		error = ENXIO;

	/* update kqfilter status, if any */
	linux_file_kqfilter_poll(filp, LINUX_KQ_FLAG_HAS_READ);

	return (error);
}

static int
linux_file_write(struct file *file, struct uio *uio, struct ucred *active_cred,
    int flags, struct thread *td)
{
	struct linux_file *filp;
	ssize_t bytes;
	int error;

	error = 0;
	filp = (struct linux_file *)file->f_data;
	filp->f_flags = file->f_flag;
	/* XXX no support for I/O vectors currently */
	if (uio->uio_iovcnt != 1)
		return (EOPNOTSUPP);
	linux_set_current(td);
	if (filp->f_op->write) {
		bytes = OPW(file, td, filp->f_op->write(filp, uio->uio_iov->iov_base,
		    uio->uio_iov->iov_len, &uio->uio_offset));
		if (bytes >= 0) {
			uio->uio_iov->iov_base =
			    ((uint8_t *)uio->uio_iov->iov_base) + bytes;
			uio->uio_iov->iov_len -= bytes;
			uio->uio_resid -= bytes;
		} else {
			error = -bytes;
			if (error == ERESTARTSYS)
				error = ERESTART;
		}
	} else
		error = ENXIO;

	/* update kqfilter status, if any */
	linux_file_kqfilter_poll(filp, LINUX_KQ_FLAG_HAS_WRITE);

	return (error);
}

static int
linux_file_poll(struct file *file, int events, struct ucred *active_cred,
    struct thread *td)
{
	struct linux_file *filp;
	int revents;

	filp = (struct linux_file *)file->f_data;
	filp->f_flags = file->f_flag;
	linux_set_current(td);
	if (filp->f_op->poll != NULL)
		revents = OPW(file, td, filp->f_op->poll(filp, LINUX_POLL_TABLE_NORMAL)) & events;
	else
		revents = 0;

	return (revents);
}

static int
linux_file_close(struct file *file, struct thread *td)
{
	struct linux_file *filp;
	int error;

	filp = (struct linux_file *)file->f_data;

	KASSERT(file_count(filp) == 0, ("File refcount(%d) is not zero", file_count(filp)));

	filp->f_flags = file->f_flag;
	linux_set_current(td);
	linux_poll_wait_dequeue(filp);
	error = -OPW(file, td, filp->f_op->release(filp->f_vnode, filp));
	funsetown(&filp->f_sigio);
	if (filp->f_vnode != NULL)
		vdrop(filp->f_vnode);
	kfree(filp);

	return (error);
}

static int
linux_file_ioctl(struct file *fp, u_long cmd, void *data, struct ucred *cred,
    struct thread *td)
{
	struct linux_file *filp;
	int error;

	filp = (struct linux_file *)fp->f_data;
	filp->f_flags = fp->f_flag;
	error = 0;

	linux_set_current(td);
	switch (cmd) {
	case FIONBIO:
		break;
	case FIOASYNC:
		if (filp->f_op->fasync == NULL)
			break;
		error = -OPW(fp, td, filp->f_op->fasync(0, filp, fp->f_flag & FASYNC));
		break;
	case FIOSETOWN:
		error = fsetown(*(int *)data, &filp->f_sigio);
		if (error == 0) {
			if (filp->f_op->fasync == NULL)
				break;
			error = -OPW(fp, td, filp->f_op->fasync(0, filp,
			    fp->f_flag & FASYNC));
		}
		break;
	case FIOGETOWN:
		*(int *)data = fgetown(&filp->f_sigio);
		break;
	default:
		error = linux_file_ioctl_sub(fp, filp, cmd, data, td);
		break;
	}
	return (error);
}

static int
linux_file_mmap_sub(struct thread *td, vm_size_t objsize, vm_prot_t prot,
    vm_prot_t *maxprotp, int *flagsp, struct file *fp,
    vm_ooffset_t *foff, vm_object_t *objp)
{
	/*
	 * Character devices do not provide private mappings
	 * of any kind:
	 */
	if ((*maxprotp & VM_PROT_WRITE) == 0 &&
	    (prot & VM_PROT_WRITE) != 0)
		return (EACCES);
	if ((*flagsp & (MAP_PRIVATE | MAP_COPY)) != 0)
		return (EINVAL);

	return (linux_file_mmap_single(fp, foff, objsize, objp, (int)prot, td));
}

static int
linux_file_mmap(struct file *fp, vm_map_t map, vm_offset_t *addr, vm_size_t size,
    vm_prot_t prot, vm_prot_t cap_maxprot, int flags, vm_ooffset_t foff,
    struct thread *td)
{
	struct linux_file *filp;
	struct mount *mp;
	struct vnode *vp;
	vm_object_t object;
	vm_prot_t maxprot;
	int error;

	filp = (struct linux_file *)fp->f_data;

	vp = filp->f_vnode;
	if (vp == NULL)
		return (EOPNOTSUPP);

	/*
	 * Ensure that file and memory protections are
	 * compatible.
	 */
	mp = vp->v_mount;
	if (mp != NULL && (mp->mnt_flag & MNT_NOEXEC) != 0) {
		maxprot = VM_PROT_NONE;
		if ((prot & VM_PROT_EXECUTE) != 0)
			return (EACCES);
	} else
		maxprot = VM_PROT_EXECUTE;
	if ((fp->f_flag & FREAD) != 0)
		maxprot |= VM_PROT_READ;
	else if ((prot & VM_PROT_READ) != 0)
		return (EACCES);

	/*
	 * If we are sharing potential changes via MAP_SHARED and we
	 * are trying to get write permission although we opened it
	 * without asking for it, bail out.
	 *
	 * Note that most character devices always share mappings.
	 *
	 * Rely on linux_file_mmap_sub() to fail invalid MAP_PRIVATE
	 * requests rather than doing it here.
	 */
	if ((flags & MAP_SHARED) != 0) {
		if ((fp->f_flag & FWRITE) != 0)
			maxprot |= VM_PROT_WRITE;
		else if ((prot & VM_PROT_WRITE) != 0)
			return (EACCES);
	}
	maxprot &= cap_maxprot;

	error = linux_file_mmap_sub(td, size, prot, &maxprot, &flags, fp, &foff,
	    &object);
	if (error != 0)
		return (error);

	error = vm_mmap_object(map, addr, size, prot, maxprot, flags, object,
	    foff, FALSE, td);
	if (error != 0)
		vm_object_deallocate(object);
	return (error);
}

static int
linux_file_stat(struct file *fp, struct stat *sb, struct ucred *active_cred,
    struct thread *td)
{
	struct linux_file *filp;
	struct vnode *vp;
	int error;

	filp = (struct linux_file *)fp->f_data;
	if (filp->f_vnode == NULL)
		return (EOPNOTSUPP);

	vp = filp->f_vnode;

	vn_lock(vp, LK_SHARED | LK_RETRY);
	error = vn_stat(vp, sb, td->td_ucred, NOCRED, td);
	VOP_UNLOCK(vp, 0);

	return (error);
}

static int
linux_file_fill_kinfo(struct file *fp, struct kinfo_file *kif,
    struct filedesc *fdp)
{

	return (0);
}

unsigned int
linux_iminor(struct inode *inode)
{
	struct linux_cdev *ldev;

	if (inode == NULL || inode->v_rdev == NULL ||
	    inode->v_rdev->si_devsw != &linuxcdevsw)
		return (-1U);
	ldev = inode->v_rdev->si_drv1;
	if (ldev == NULL)
		return (-1U);

	return (minor(ldev->dev));
}

struct fileops linuxfileops = {
	.fo_read = linux_file_read,
	.fo_write = linux_file_write,
	.fo_truncate = invfo_truncate,
	.fo_kqfilter = linux_file_kqfilter,
	.fo_stat = linux_file_stat,
	.fo_fill_kinfo = linux_file_fill_kinfo,
	.fo_poll = linux_file_poll,
	.fo_close = linux_file_close,
	.fo_ioctl = linux_file_ioctl,
	.fo_mmap = linux_file_mmap,
	.fo_chmod = invfo_chmod,
	.fo_chown = invfo_chown,
	.fo_sendfile = invfo_sendfile,
};

/*
 * Hash of vmmap addresses.  This is infrequently accessed and does not
 * need to be particularly large.  This is done because we must store the
 * caller's idea of the map size to properly unmap.
 */
struct vmmap {
	LIST_ENTRY(vmmap)	vm_next;
	void 			*vm_addr;
	unsigned long		vm_size;
};

struct vmmaphd {
	struct vmmap *lh_first;
};
#define	VMMAP_HASH_SIZE	64
#define	VMMAP_HASH_MASK	(VMMAP_HASH_SIZE - 1)
#define	VM_HASH(addr)	((uintptr_t)(addr) >> PAGE_SHIFT) & VMMAP_HASH_MASK
static struct vmmaphd vmmaphead[VMMAP_HASH_SIZE];
static struct mtx vmmaplock;

static void
vmmap_add(void *addr, unsigned long size)
{
	struct vmmap *vmmap;

	vmmap = kmalloc(sizeof(*vmmap), GFP_KERNEL);
	mtx_lock(&vmmaplock);
	vmmap->vm_size = size;
	vmmap->vm_addr = addr;
	LIST_INSERT_HEAD(&vmmaphead[VM_HASH(addr)], vmmap, vm_next);
	mtx_unlock(&vmmaplock);
}

static struct vmmap *
vmmap_remove(void *addr)
{
	struct vmmap *vmmap;

	mtx_lock(&vmmaplock);
	LIST_FOREACH(vmmap, &vmmaphead[VM_HASH(addr)], vm_next)
		if (vmmap->vm_addr == addr)
			break;
	if (vmmap)
		LIST_REMOVE(vmmap, vm_next);
	mtx_unlock(&vmmaplock);

	return (vmmap);
}

#if defined(__i386__) || defined(__amd64__) || defined(__powerpc__)
void *
_ioremap_attr(vm_paddr_t phys_addr, unsigned long size, int attr)
{
	void *addr;

	addr = pmap_mapdev_attr(phys_addr, size, attr);
	if (addr == NULL)
		return (NULL);
	vmmap_add(addr, size);

	return (addr);
}
#endif

void
iounmap(void *addr)
{
	struct vmmap *vmmap;

	vmmap = vmmap_remove(addr);
	if (vmmap == NULL)
		return;
#if defined(__i386__) || defined(__amd64__) || defined(__powerpc__)
	pmap_unmapdev((vm_offset_t)addr, vmmap->vm_size);
#endif
	kfree(vmmap);
}


void *
vmap(struct page **pages, unsigned int count, unsigned long flags, int prot)
{
	vm_offset_t off;
	size_t size;

	size = count * PAGE_SIZE;
	off = kva_alloc(size);
	if (off == 0)
		return (NULL);
	vmmap_add((void *)off, size);
	pmap_qenter(off, pages, count);

	return ((void *)off);
}

void
vunmap(void *addr)
{
	struct vmmap *vmmap;

	vmmap = vmmap_remove(addr);
	if (vmmap == NULL)
		return;
	pmap_qremove((vm_offset_t)addr, vmmap->vm_size / PAGE_SIZE);
	kva_free((vm_offset_t)addr, vmmap->vm_size);
	kfree(vmmap);
}

char *
kvasprintf(gfp_t gfp, const char *fmt, va_list ap)
{
	unsigned int len;
	char *p;
	va_list aq;

	va_copy(aq, ap);
	len = vsnprintf(NULL, 0, fmt, aq);
	va_end(aq);

	p = kmalloc(len + 1, gfp);
	if (p != NULL)
		vsnprintf(p, len + 1, fmt, ap);

	return (p);
}

char *
kasprintf(gfp_t gfp, const char *fmt, ...)
{
	va_list ap;
	char *p;

	va_start(ap, fmt);
	p = kvasprintf(gfp, fmt, ap);
	va_end(ap);

	return (p);
}

static void
linux_timer_callback_wrapper(void *context)
{
	struct timer_list *timer;

	linux_set_current(curthread);

	timer = context;
	timer->function(timer->data);
}

void
mod_timer(struct timer_list *timer, int expires)
{

	timer->expires = expires;
	callout_reset(&timer->timer_callout,		      
	    linux_timer_jiffies_until(expires),
	    &linux_timer_callback_wrapper, timer);
}

void
add_timer(struct timer_list *timer)
{

	callout_reset(&timer->timer_callout,
	    linux_timer_jiffies_until(timer->expires),
	    &linux_timer_callback_wrapper, timer);
}

void
add_timer_on(struct timer_list *timer, int cpu)
{

	callout_reset_on(&timer->timer_callout,
	    linux_timer_jiffies_until(timer->expires),
	    &linux_timer_callback_wrapper, timer, cpu);
}

static void
linux_timer_init(void *arg)
{

	/*
	 * Compute an internal HZ value which can divide 2**32 to
	 * avoid timer rounding problems when the tick value wraps
	 * around 2**32:
	 */
	linux_timer_hz_mask = 1;
	while (linux_timer_hz_mask < (unsigned long)hz)
		linux_timer_hz_mask *= 2;
	linux_timer_hz_mask--;
}
SYSINIT(linux_timer, SI_SUB_DRIVERS, SI_ORDER_FIRST, linux_timer_init, NULL);

void
linux_complete_common(struct completion *c, int all)
{
	int wakeup_swapper;

	sleepq_lock(c);
	c->done++;
	if (all)
		wakeup_swapper = sleepq_broadcast(c, SLEEPQ_SLEEP, 0, 0);
	else
		wakeup_swapper = sleepq_signal(c, SLEEPQ_SLEEP, 0, 0);
	sleepq_release(c);
	if (wakeup_swapper)
		kick_proc0();
}

/*
 * Indefinite wait for done != 0 with or without signals.
 */
int
linux_wait_for_common(struct completion *c, int flags)
{
	int error;

	if (SCHEDULER_STOPPED())
		return (0);

	DROP_GIANT();

	if (flags != 0)
		flags = SLEEPQ_INTERRUPTIBLE | SLEEPQ_SLEEP;
	else
		flags = SLEEPQ_SLEEP;
	error = 0;
	for (;;) {
		sleepq_lock(c);
		if (c->done)
			break;
		sleepq_add(c, NULL, "completion", flags, 0);
		if (flags & SLEEPQ_INTERRUPTIBLE) {
			if (sleepq_wait_sig(c, 0) != 0) {
				error = -ERESTARTSYS;
				goto intr;
			}
		} else
			sleepq_wait(c, 0);
	}
	c->done--;
	sleepq_release(c);

intr:
	PICKUP_GIANT();

	return (error);
}

/*
 * Time limited wait for done != 0 with or without signals.
 */
int
linux_wait_for_timeout_common(struct completion *c, int timeout, int flags)
{
	int end = jiffies + timeout;
	int error;
	int ret;

	if (SCHEDULER_STOPPED())
		return (0);

	DROP_GIANT();

	if (flags != 0)
		flags = SLEEPQ_INTERRUPTIBLE | SLEEPQ_SLEEP;
	else
		flags = SLEEPQ_SLEEP;

	error = 0;
	ret = 0;
	for (;;) {
		sleepq_lock(c);
		if (c->done)
			break;
		sleepq_add(c, NULL, "completion", flags, 0);
		sleepq_set_timeout(c, linux_timer_jiffies_until(end));
		if (flags & SLEEPQ_INTERRUPTIBLE)
			ret = sleepq_timedwait_sig(c, 0);
		else
			ret = sleepq_timedwait(c, 0);
		if (ret != 0) {
			/* check for timeout or signal */
			if (ret == EWOULDBLOCK)
				error = 0;
			else
				error = -ERESTARTSYS;
			goto intr;
		}
	}
	c->done--;
	sleepq_release(c);

intr:
	PICKUP_GIANT();

	/* return how many jiffies are left */
	return (ret != 0 ? error : linux_timer_jiffies_until(end));
}

int
linux_try_wait_for_completion(struct completion *c)
{
	int isdone;

	isdone = 1;
	sleepq_lock(c);
	if (c->done)
		c->done--;
	else
		isdone = 0;
	sleepq_release(c);
	return (isdone);
}

int
linux_completion_done(struct completion *c)
{
	int isdone;

	isdone = 1;
	sleepq_lock(c);
	if (c->done == 0)
		isdone = 0;
	sleepq_release(c);
	return (isdone);
}

static void
linux_cdev_release(struct kobject *kobj)
{
	struct linux_cdev *cdev;
	struct kobject *parent;

	cdev = container_of(kobj, struct linux_cdev, kobj);
	parent = kobj->parent;
	if (cdev->cdev)
		destroy_dev(cdev->cdev);
	kfree(cdev);
	kobject_put(parent);
}

static void
linux_cdev_static_release(struct kobject *kobj)
{
	struct linux_cdev *cdev;
	struct kobject *parent;

	cdev = container_of(kobj, struct linux_cdev, kobj);
	parent = kobj->parent;
	if (cdev->cdev)
		destroy_dev(cdev->cdev);
	kobject_put(parent);
}

const struct kobj_type linux_cdev_ktype = {
	.release = linux_cdev_release,
};

const struct kobj_type linux_cdev_static_ktype = {
	.release = linux_cdev_static_release,
};

static void
linux_handle_ifnet_link_event(void *arg, struct ifnet *ifp, int linkstate)
{
	struct notifier_block *nb;

	nb = arg;
	if (linkstate == LINK_STATE_UP)
		nb->notifier_call(nb, NETDEV_UP, ifp);
	else
		nb->notifier_call(nb, NETDEV_DOWN, ifp);
}

static void
linux_handle_ifnet_arrival_event(void *arg, struct ifnet *ifp)
{
	struct notifier_block *nb;

	nb = arg;
	nb->notifier_call(nb, NETDEV_REGISTER, ifp);
}

static void
linux_handle_ifnet_departure_event(void *arg, struct ifnet *ifp)
{
	struct notifier_block *nb;

	nb = arg;
	nb->notifier_call(nb, NETDEV_UNREGISTER, ifp);
}

static void
linux_handle_iflladdr_event(void *arg, struct ifnet *ifp)
{
	struct notifier_block *nb;

	nb = arg;
	nb->notifier_call(nb, NETDEV_CHANGEADDR, ifp);
}

static void
linux_handle_ifaddr_event(void *arg, struct ifnet *ifp)
{
	struct notifier_block *nb;

	nb = arg;
	nb->notifier_call(nb, NETDEV_CHANGEIFADDR, ifp);
}

int
register_netdevice_notifier(struct notifier_block *nb)
{

	nb->tags[NETDEV_UP] = EVENTHANDLER_REGISTER(
	    ifnet_link_event, linux_handle_ifnet_link_event, nb, 0);
	nb->tags[NETDEV_REGISTER] = EVENTHANDLER_REGISTER(
	    ifnet_arrival_event, linux_handle_ifnet_arrival_event, nb, 0);
	nb->tags[NETDEV_UNREGISTER] = EVENTHANDLER_REGISTER(
	    ifnet_departure_event, linux_handle_ifnet_departure_event, nb, 0);
	nb->tags[NETDEV_CHANGEADDR] = EVENTHANDLER_REGISTER(
	    iflladdr_event, linux_handle_iflladdr_event, nb, 0);

	return (0);
}

int
register_inetaddr_notifier(struct notifier_block *nb)
{

        nb->tags[NETDEV_CHANGEIFADDR] = EVENTHANDLER_REGISTER(
            ifaddr_event, linux_handle_ifaddr_event, nb, 0);
        return (0);
}

int
unregister_netdevice_notifier(struct notifier_block *nb)
{

        EVENTHANDLER_DEREGISTER(ifnet_link_event,
	    nb->tags[NETDEV_UP]);
        EVENTHANDLER_DEREGISTER(ifnet_arrival_event,
	    nb->tags[NETDEV_REGISTER]);
        EVENTHANDLER_DEREGISTER(ifnet_departure_event,
	    nb->tags[NETDEV_UNREGISTER]);
        EVENTHANDLER_DEREGISTER(iflladdr_event,
	    nb->tags[NETDEV_CHANGEADDR]);

	return (0);
}

int
unregister_inetaddr_notifier(struct notifier_block *nb)
{

        EVENTHANDLER_DEREGISTER(ifaddr_event,
            nb->tags[NETDEV_CHANGEIFADDR]);

        return (0);
}

struct list_sort_thunk {
	int (*cmp)(void *, struct list_head *, struct list_head *);
	void *priv;
};

static inline int
linux_le_cmp(void *priv, const void *d1, const void *d2)
{
	struct list_head *le1, *le2;
	struct list_sort_thunk *thunk;

	thunk = priv;
	le1 = *(__DECONST(struct list_head **, d1));
	le2 = *(__DECONST(struct list_head **, d2));
	return ((thunk->cmp)(thunk->priv, le1, le2));
}

void
list_sort(void *priv, struct list_head *head, int (*cmp)(void *priv,
    struct list_head *a, struct list_head *b))
{
	struct list_sort_thunk thunk;
	struct list_head **ar, *le;
	size_t count, i;

	count = 0;
	list_for_each(le, head)
		count++;
	ar = malloc(sizeof(struct list_head *) * count, M_KMALLOC, M_WAITOK);
	i = 0;
	list_for_each(le, head)
		ar[i++] = le;
	thunk.cmp = cmp;
	thunk.priv = priv;
	qsort_r(ar, count, sizeof(struct list_head *), &thunk, linux_le_cmp);
	INIT_LIST_HEAD(head);
	for (i = 0; i < count; i++)
		list_add_tail(ar[i], head);
	free(ar, M_KMALLOC);
}

void
linux_irq_handler(void *ent)
{
	struct irq_ent *irqe;

	linux_set_current(curthread);

	irqe = ent;
	irqe->handler(irqe->irq, irqe->arg);
}

#if defined(__i386__) || defined(__amd64__)
int
linux_wbinvd_on_all_cpus(void)
{

	pmap_invalidate_cache();
	return (0);
}
#endif

int
linux_on_each_cpu(void callback(void *), void *data)
{

	smp_rendezvous(smp_no_rendezvous_barrier, callback,
	    smp_no_rendezvous_barrier, data);
	return (0);
}

int
linux_in_atomic(void)
{

	return ((curthread->td_pflags & TDP_NOFAULTING) != 0);
}

struct linux_cdev *
linux_find_cdev(const char *name, unsigned major, unsigned minor)
{
	dev_t dev = MKDEV(major, minor);
	struct cdev *cdev;

	dev_lock();
	LIST_FOREACH(cdev, &linuxcdevsw.d_devs, si_list) {
		struct linux_cdev *ldev = cdev->si_drv1;
		if (ldev->dev == dev &&
		    strcmp(kobject_name(&ldev->kobj), name) == 0) {
			break;
		}
	}
	dev_unlock();

	return (cdev != NULL ? cdev->si_drv1 : NULL);
}

int
__register_chrdev(unsigned int major, unsigned int baseminor,
    unsigned int count, const char *name,
    const struct file_operations *fops)
{
	struct linux_cdev *cdev;
	int ret = 0;
	int i;

	for (i = baseminor; i < baseminor + count; i++) {
		cdev = cdev_alloc();
		cdev_init(cdev, fops);
		kobject_set_name(&cdev->kobj, name);

		ret = cdev_add(cdev, makedev(major, i), 1);
		if (ret != 0)
			break;
	}
	return (ret);
}

int
__register_chrdev_p(unsigned int major, unsigned int baseminor,
    unsigned int count, const char *name,
    const struct file_operations *fops, uid_t uid,
    gid_t gid, int mode)
{
	struct linux_cdev *cdev;
	int ret = 0;
	int i;

	for (i = baseminor; i < baseminor + count; i++) {
		cdev = cdev_alloc();
		cdev_init(cdev, fops);
		kobject_set_name(&cdev->kobj, name);

		ret = cdev_add_ext(cdev, makedev(major, i), uid, gid, mode);
		if (ret != 0)
			break;
	}
	return (ret);
}

void
__unregister_chrdev(unsigned int major, unsigned int baseminor,
    unsigned int count, const char *name)
{
	struct linux_cdev *cdevp;
	int i;

	for (i = baseminor; i < baseminor + count; i++) {
		cdevp = linux_find_cdev(name, major, i);
		if (cdevp != NULL)
			cdev_del(cdevp);
	}
}

#if defined(__i386__) || defined(__amd64__)
bool linux_cpu_has_clflush;
#endif

static void
linux_compat_init(void *arg)
{
	struct sysctl_oid *rootoid;
	int i;

#if defined(__i386__) || defined(__amd64__)
	linux_cpu_has_clflush = (cpu_feature & CPUID_CLFSH);
#endif
	rw_init(&linux_vma_lock, "lkpi-vma-lock");

	rootoid = SYSCTL_ADD_ROOT_NODE(NULL,
	    OID_AUTO, "sys", CTLFLAG_RD|CTLFLAG_MPSAFE, NULL, "sys");
	kobject_init(&linux_class_root, &linux_class_ktype);
	kobject_set_name(&linux_class_root, "class");
	linux_class_root.oidp = SYSCTL_ADD_NODE(NULL, SYSCTL_CHILDREN(rootoid),
	    OID_AUTO, "class", CTLFLAG_RD|CTLFLAG_MPSAFE, NULL, "class");
	kobject_init(&linux_root_device.kobj, &linux_dev_ktype);
	kobject_set_name(&linux_root_device.kobj, "device");
	linux_root_device.kobj.oidp = SYSCTL_ADD_NODE(NULL,
	    SYSCTL_CHILDREN(rootoid), OID_AUTO, "device", CTLFLAG_RD, NULL,
	    "device");
	linux_root_device.bsddev = root_bus;
	linux_class_misc.name = "misc";
	class_register(&linux_class_misc);
	INIT_LIST_HEAD(&pci_drivers);
	INIT_LIST_HEAD(&pci_devices);
	spin_lock_init(&pci_lock);
	mtx_init(&vmmaplock, "IO Map lock", NULL, MTX_DEF);
	for (i = 0; i < VMMAP_HASH_SIZE; i++)
		LIST_INIT(&vmmaphead[i]);
}
SYSINIT(linux_compat, SI_SUB_DRIVERS, SI_ORDER_SECOND, linux_compat_init, NULL);

static void
linux_compat_uninit(void *arg)
{
	linux_kobject_kfree_name(&linux_class_root);
	linux_kobject_kfree_name(&linux_root_device.kobj);
	linux_kobject_kfree_name(&linux_class_misc.kobj);

	mtx_destroy(&vmmaplock);
	spin_lock_destroy(&pci_lock);
	rw_destroy(&linux_vma_lock);
}
SYSUNINIT(linux_compat, SI_SUB_DRIVERS, SI_ORDER_SECOND, linux_compat_uninit, NULL);

/*
 * NOTE: Linux frequently uses "unsigned long" for pointer to integer
 * conversion and vice versa, where in FreeBSD "uintptr_t" would be
 * used. Assert these types have the same size, else some parts of the
 * LinuxKPI may not work like expected:
 */
CTASSERT(sizeof(unsigned long) == sizeof(uintptr_t));
// CHERI CHANGES START
// {
//   "updated": 20180629,
//   "target_type": "kernel",
//   "changes": [
//     "iovec-macros",
//     "kiovec_t",
//     "user_capabilities"
//   ]
// }
// CHERI CHANGES END<|MERGE_RESOLUTION|>--- conflicted
+++ resolved
@@ -881,89 +881,6 @@
 	return (error);
 }
 
-<<<<<<< HEAD
-static int
-linux_dev_read(struct cdev *dev, struct uio *uio, int ioflag)
-{
-	struct linux_file *filp;
-	struct thread *td;
-	struct file *file;
-	ssize_t bytes;
-	int error;
-
-	td = curthread;
-	file = td->td_fpop;
-	if ((error = devfs_get_cdevpriv((void **)&filp)) != 0)
-		return (error);
-	filp->f_flags = file->f_flag;
-	/* XXX no support for I/O vectors currently */
-	if (uio->uio_iovcnt != 1)
-		return (EOPNOTSUPP);
-	linux_set_current(td);
-	if (filp->f_op->read) {
-		bytes = filp->f_op->read(filp,
-		    __DECAP_CHECK(uio->uio_iov->iov_base,
-		    uio->uio_iov->iov_len),
-		    uio->uio_iov->iov_len, &uio->uio_offset);
-		if (bytes >= 0) {
-			IOVEC_ADVANCE(uio->uio_iov, bytes);
-			uio->uio_resid -= bytes;
-		} else {
-			error = -bytes;
-			if (error == ERESTARTSYS)
-				error = ERESTART;
-		}
-	} else
-		error = ENXIO;
-
-	/* update kqfilter status, if any */
-	linux_dev_kqfilter_poll(filp, LINUX_KQ_FLAG_HAS_READ);
-
-	return (error);
-}
-
-static int
-linux_dev_write(struct cdev *dev, struct uio *uio, int ioflag)
-{
-	struct linux_file *filp;
-	struct thread *td;
-	struct file *file;
-	ssize_t bytes;
-	int error;
-
-	td = curthread;
-	file = td->td_fpop;
-	if ((error = devfs_get_cdevpriv((void **)&filp)) != 0)
-		return (error);
-	filp->f_flags = file->f_flag;
-	/* XXX no support for I/O vectors currently */
-	if (uio->uio_iovcnt != 1)
-		return (EOPNOTSUPP);
-	linux_set_current(td);
-	if (filp->f_op->write) {
-		bytes = filp->f_op->write(filp,
-		    __DECAP_CHECK(uio->uio_iov->iov_base,
-		    uio->uio_iov->iov_len),
-		    uio->uio_iov->iov_len, &uio->uio_offset);
-		if (bytes >= 0) {
-			IOVEC_ADVANCE(uio->uio_iov, bytes);
-			uio->uio_resid -= bytes;
-		} else {
-			error = -bytes;
-			if (error == ERESTARTSYS)
-				error = ERESTART;
-		}
-	} else
-		error = ENXIO;
-
-	/* update kqfilter status, if any */
-	linux_dev_kqfilter_poll(filp, LINUX_KQ_FLAG_HAS_WRITE);
-
-	return (error);
-}
-
-=======
->>>>>>> e8d8aab8
 #define	LINUX_POLL_TABLE_NORMAL ((poll_table *)1)
 
 /*
@@ -1360,15 +1277,10 @@
 		return (EOPNOTSUPP);
 	linux_set_current(td);
 	if (filp->f_op->read) {
-<<<<<<< HEAD
-		bytes = filp->f_op->read(filp,
+		bytes = OPW(file, td, filp->f_op->read(filp, 
 		    __DECAP_CHECK(uio->uio_iov->iov_base,
 		    uio->uio_iov->iov_len),
-		    uio->uio_iov->iov_len, &uio->uio_offset);
-=======
-		bytes = OPW(file, td, filp->f_op->read(filp, uio->uio_iov->iov_base,
 		    uio->uio_iov->iov_len, &uio->uio_offset));
->>>>>>> e8d8aab8
 		if (bytes >= 0) {
 			IOVEC_ADVANCE(uio->uio_iov, bytes);
 			uio->uio_resid -= bytes;
@@ -1402,12 +1314,12 @@
 		return (EOPNOTSUPP);
 	linux_set_current(td);
 	if (filp->f_op->write) {
-		bytes = OPW(file, td, filp->f_op->write(filp, uio->uio_iov->iov_base,
+		bytes = OPW(file, td, filp->f_op->write(filp,
+		    __DECAP_CHECK(uio->uio_iov->iov_base,
+		    uio->uio_iov->iov_len),
 		    uio->uio_iov->iov_len, &uio->uio_offset));
 		if (bytes >= 0) {
-			uio->uio_iov->iov_base =
-			    ((uint8_t *)uio->uio_iov->iov_base) + bytes;
-			uio->uio_iov->iov_len -= bytes;
+			IOVEC_ADVANCE(uio->uio_iov, bytes);
 			uio->uio_resid -= bytes;
 		} else {
 			error = -bytes;
@@ -1521,9 +1433,9 @@
 }
 
 static int
-linux_file_mmap(struct file *fp, vm_map_t map, vm_offset_t *addr, vm_size_t size,
-    vm_prot_t prot, vm_prot_t cap_maxprot, int flags, vm_ooffset_t foff,
-    struct thread *td)
+linux_file_mmap(struct file *fp, vm_map_t map, vm_offset_t *addr,
+    vm_offset_t max_addr, vm_size_t size, vm_prot_t prot,
+    vm_prot_t cap_maxprot, int flags, vm_ooffset_t foff, struct thread *td)
 {
 	struct linux_file *filp;
 	struct mount *mp;
@@ -1577,8 +1489,8 @@
 	if (error != 0)
 		return (error);
 
-	error = vm_mmap_object(map, addr, size, prot, maxprot, flags, object,
-	    foff, FALSE, td);
+	error = vm_mmap_object(map, addr, max_addr, size, prot, maxprot,
+	    flags, object, foff, FALSE, td);
 	if (error != 0)
 		vm_object_deallocate(object);
 	return (error);
