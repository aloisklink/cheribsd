--- conflicted
+++ resolved
@@ -199,13 +199,8 @@
 	int count;
 
 	prot = write ? (VM_PROT_READ | VM_PROT_WRITE) : VM_PROT_READ;
-<<<<<<< HEAD
-	len = ((size_t)nr_pages) << PAGE_SHIFT;
+	len = ptoa((vm_offset_t)nr_pages);
 	count = vm_fault_quick_hold_pages(map, (void *)(uintptr_t)start, len, prot, pages, nr_pages);
-=======
-	len = ptoa((vm_offset_t)nr_pages);
-	count = vm_fault_quick_hold_pages(map, start, len, prot, pages, nr_pages);
->>>>>>> 42b6300a
 	return (count == -1 ? -EFAULT : nr_pages);
 }
 
