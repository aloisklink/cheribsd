--- conflicted
+++ resolved
@@ -84,17 +84,4 @@
 void cloudabi_vdso_init(struct sysentvec *, char *, char *);
 void cloudabi_vdso_destroy(struct sysentvec *);
 
-<<<<<<< HEAD
-#endif
-// CHERI CHANGES START
-// {
-//   "updated": 20180629,
-//   "target_type": "header",
-//   "changes": [
-//     "struct iovec"
-//   ]
-// }
-// CHERI CHANGES END
-=======
-#endif
->>>>>>> fe33cd02
+#endif