/*-
 * Copyright (c) 2015-2017 Nuxi, https://nuxi.nl/
 *
 * Redistribution and use in source and binary forms, with or without
 * modification, are permitted provided that the following conditions
 * are met:
 * 1. Redistributions of source code must retain the above copyright
 *    notice, this list of conditions and the following disclaimer.
 * 2. Redistributions in binary form must reproduce the above copyright
 *    notice, this list of conditions and the following disclaimer in the
 *    documentation and/or other materials provided with the distribution.
 *
 * THIS SOFTWARE IS PROVIDED BY THE AUTHOR AND CONTRIBUTORS ``AS IS'' AND
 * ANY EXPRESS OR IMPLIED WARRANTIES, INCLUDING, BUT NOT LIMITED TO, THE
 * IMPLIED WARRANTIES OF MERCHANTABILITY AND FITNESS FOR A PARTICULAR PURPOSE
 * ARE DISCLAIMED.  IN NO EVENT SHALL THE AUTHOR OR CONTRIBUTORS BE LIABLE
 * FOR ANY DIRECT, INDIRECT, INCIDENTAL, SPECIAL, EXEMPLARY, OR CONSEQUENTIAL
 * DAMAGES (INCLUDING, BUT NOT LIMITED TO, PROCUREMENT OF SUBSTITUTE GOODS
 * OR SERVICES; LOSS OF USE, DATA, OR PROFITS; OR BUSINESS INTERRUPTION)
 * HOWEVER CAUSED AND ON ANY THEORY OF LIABILITY, WHETHER IN CONTRACT, STRICT
 * LIABILITY, OR TORT (INCLUDING NEGLIGENCE OR OTHERWISE) ARISING IN ANY WAY
 * OUT OF THE USE OF THIS SOFTWARE, EVEN IF ADVISED OF THE POSSIBILITY OF
 * SUCH DAMAGE.
 *
 * $FreeBSD$
 */

#ifndef _CLOUDABI_UTIL_H_
#define	_CLOUDABI_UTIL_H_

#include <sys/socket.h>

#include <contrib/cloudabi/cloudabi_types_common.h>

struct file;
struct sysentvec;
struct thread;
struct timespec;

/* Fetches the time value of a clock. */
int cloudabi_clock_time_get(struct thread *, cloudabi_clockid_t,
    cloudabi_timestamp_t *);

/* Converts a FreeBSD errno to a CloudABI errno. */
cloudabi_errno_t cloudabi_convert_errno(int);

/* Converts a file descriptor to a CloudABI file descriptor type. */
cloudabi_filetype_t cloudabi_convert_filetype(const struct file *);

/* Converts CloudABI rights to a set of Capsicum capabilities. */
int cloudabi_convert_rights(cloudabi_rights_t, cap_rights_t *);

/* Removes rights that conflict with the file descriptor type. */
void cloudabi_remove_conflicting_rights(cloudabi_filetype_t,
    cloudabi_rights_t *, cloudabi_rights_t *);

/* Converts a struct timespec to a CloudABI timestamp. */
int cloudabi_convert_timespec(const struct timespec *, cloudabi_timestamp_t *);

/*
 * Blocking futex functions.
 *
 * These functions are called by CloudABI's polling system calls to
 * sleep on a lock or condition variable.
 */
int cloudabi_futex_condvar_wait(struct thread *, cloudabi_condvar_t *,
    cloudabi_scope_t, cloudabi_lock_t *, cloudabi_scope_t, cloudabi_clockid_t,
    cloudabi_timestamp_t, cloudabi_timestamp_t);
int cloudabi_futex_lock_rdlock(struct thread *, cloudabi_lock_t *,
    cloudabi_scope_t, cloudabi_clockid_t, cloudabi_timestamp_t,
    cloudabi_timestamp_t);
int cloudabi_futex_lock_wrlock(struct thread *, cloudabi_lock_t *,
    cloudabi_scope_t, cloudabi_clockid_t, cloudabi_timestamp_t,
    cloudabi_timestamp_t);

/* Socket operations. */
<<<<<<< HEAD
int cloudabi_sock_recv(struct thread *, cloudabi_fd_t, kiovec_t *, size_t,
    cloudabi_fd_t *, size_t, cloudabi_msgflags_t, size_t *, size_t *,
    cloudabi_sockaddr_t *, cloudabi_msgflags_t *);
int cloudabi_sock_send(struct thread *, cloudabi_fd_t, kiovec_t *, size_t,
    const cloudabi_fd_t *, size_t, cloudabi_msgflags_t, size_t *);
=======
int cloudabi_sock_recv(struct thread *, cloudabi_fd_t, struct iovec *, size_t,
    cloudabi_fd_t *, size_t, cloudabi_riflags_t, size_t *, size_t *,
    cloudabi_roflags_t *);
int cloudabi_sock_send(struct thread *, cloudabi_fd_t, struct iovec *, size_t,
    const cloudabi_fd_t *, size_t, size_t *);
>>>>>>> feffd686

/* vDSO setup and teardown. */
void cloudabi_vdso_init(struct sysentvec *, char *, char *);
void cloudabi_vdso_destroy(struct sysentvec *);

#endif<|MERGE_RESOLUTION|>--- conflicted
+++ resolved
@@ -74,19 +74,11 @@
     cloudabi_timestamp_t);
 
 /* Socket operations. */
-<<<<<<< HEAD
 int cloudabi_sock_recv(struct thread *, cloudabi_fd_t, kiovec_t *, size_t,
-    cloudabi_fd_t *, size_t, cloudabi_msgflags_t, size_t *, size_t *,
-    cloudabi_sockaddr_t *, cloudabi_msgflags_t *);
+    cloudabi_fd_t *, size_t, cloudabi_riflags_t, size_t *, size_t *,
+    cloudabi_sockaddr_t *, cloudabi_roflags_t *);
 int cloudabi_sock_send(struct thread *, cloudabi_fd_t, kiovec_t *, size_t,
-    const cloudabi_fd_t *, size_t, cloudabi_msgflags_t, size_t *);
-=======
-int cloudabi_sock_recv(struct thread *, cloudabi_fd_t, struct iovec *, size_t,
-    cloudabi_fd_t *, size_t, cloudabi_riflags_t, size_t *, size_t *,
-    cloudabi_roflags_t *);
-int cloudabi_sock_send(struct thread *, cloudabi_fd_t, struct iovec *, size_t,
     const cloudabi_fd_t *, size_t, size_t *);
->>>>>>> feffd686
 
 /* vDSO setup and teardown. */
 void cloudabi_vdso_init(struct sysentvec *, char *, char *);
