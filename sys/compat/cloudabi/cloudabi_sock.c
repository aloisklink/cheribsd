--- conflicted
+++ resolved
@@ -242,14 +242,8 @@
 }
 
 int
-<<<<<<< HEAD
 cloudabi_sock_send(struct thread *td, cloudabi_fd_t fd, kiovec_t *data,
-    size_t datalen, const cloudabi_fd_t *fds, size_t fdslen,
-    cloudabi_msgflags_t flags, size_t *rdatalen)
-=======
-cloudabi_sock_send(struct thread *td, cloudabi_fd_t fd, struct iovec *data,
     size_t datalen, const cloudabi_fd_t *fds, size_t fdslen, size_t *rdatalen)
->>>>>>> feffd686
 {
 	kmsghdr_t hdr = {
 		.msg_iov = (__cheri_tocap kiovec_t * __capability)data,
