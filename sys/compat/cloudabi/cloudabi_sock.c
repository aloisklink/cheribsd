--- conflicted
+++ resolved
@@ -72,42 +72,7 @@
 }
 
 int
-<<<<<<< HEAD
-cloudabi_sys_sock_stat_get(struct thread *td,
-    struct cloudabi_sys_sock_stat_get_args *uap)
-{
-	cloudabi_sockstat_t ss = {};
-	cap_rights_t rights;
-	struct file *fp;
-	struct socket *so;
-	int error;
-
-	error = getsock_cap(td, uap->sock, cap_rights_init(&rights,
-	    CAP_GETSOCKOPT, CAP_GETPEERNAME, CAP_GETSOCKNAME), &fp, NULL, NULL);
-	if (error != 0)
-		return (error);
-	so = fp->f_data;
-
-	/* Set ss_error. */
-	SOCK_LOCK(so);
-	ss.ss_error = cloudabi_convert_errno(so->so_error);
-	if ((uap->flags & CLOUDABI_SOCKSTAT_CLEAR_ERROR) != 0)
-		so->so_error = 0;
-	SOCK_UNLOCK(so);
-
-	/* Set ss_state. */
-	if ((so->so_options & SO_ACCEPTCONN) != 0)
-		ss.ss_state |= CLOUDABI_SOCKSTATE_ACCEPTCONN;
-
-	fdrop(fp, td);
-	return (copyout(&ss, uap->buf, sizeof(ss)));
-}
-
-int
 cloudabi_sock_recv(struct thread *td, cloudabi_fd_t fd, kiovec_t *data,
-=======
-cloudabi_sock_recv(struct thread *td, cloudabi_fd_t fd, struct iovec *data,
->>>>>>> 5301a361
     size_t datalen, cloudabi_fd_t *fds, size_t fdslen,
     cloudabi_riflags_t flags, size_t *rdatalen, size_t *rfdslen,
     cloudabi_roflags_t *rflags)
