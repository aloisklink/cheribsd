/*-
 * Copyright (c) 2015-2017 Nuxi, https://nuxi.nl/
 *
 * Redistribution and use in source and binary forms, with or without
 * modification, are permitted provided that the following conditions
 * are met:
 * 1. Redistributions of source code must retain the above copyright
 *    notice, this list of conditions and the following disclaimer.
 * 2. Redistributions in binary form must reproduce the above copyright
 *    notice, this list of conditions and the following disclaimer in the
 *    documentation and/or other materials provided with the distribution.
 *
 * THIS SOFTWARE IS PROVIDED BY THE AUTHOR AND CONTRIBUTORS ``AS IS'' AND
 * ANY EXPRESS OR IMPLIED WARRANTIES, INCLUDING, BUT NOT LIMITED TO, THE
 * IMPLIED WARRANTIES OF MERCHANTABILITY AND FITNESS FOR A PARTICULAR PURPOSE
 * ARE DISCLAIMED.  IN NO EVENT SHALL THE AUTHOR OR CONTRIBUTORS BE LIABLE
 * FOR ANY DIRECT, INDIRECT, INCIDENTAL, SPECIAL, EXEMPLARY, OR CONSEQUENTIAL
 * DAMAGES (INCLUDING, BUT NOT LIMITED TO, PROCUREMENT OF SUBSTITUTE GOODS
 * OR SERVICES; LOSS OF USE, DATA, OR PROFITS; OR BUSINESS INTERRUPTION)
 * HOWEVER CAUSED AND ON ANY THEORY OF LIABILITY, WHETHER IN CONTRACT, STRICT
 * LIABILITY, OR TORT (INCLUDING NEGLIGENCE OR OTHERWISE) ARISING IN ANY WAY
 * OUT OF THE USE OF THIS SOFTWARE, EVEN IF ADVISED OF THE POSSIBILITY OF
 * SUCH DAMAGE.
 */

#include <sys/cdefs.h>
__FBSDID("$FreeBSD$");

#include <sys/param.h>
#include <sys/capsicum.h>
#include <sys/lock.h>
#include <sys/malloc.h>
#include <sys/mbuf.h>
#include <sys/mutex.h>
#include <sys/proc.h>
#include <sys/protosw.h>
#include <sys/socket.h>
#include <sys/socketvar.h>
#include <sys/syscallsubr.h>
#include <sys/systm.h>

#include <net/vnet.h>

#include <netinet/in.h>

#include <contrib/cloudabi/cloudabi_types_common.h>

#include <compat/cloudabi/cloudabi_proto.h>
#include <compat/cloudabi/cloudabi_util.h>

int
cloudabi_sys_sock_accept(struct thread *td,
    struct cloudabi_sys_sock_accept_args *uap)
{

	return (kern_accept(td, uap->sock, NULL, NULL, NULL));
}

int
cloudabi_sys_sock_shutdown(struct thread *td,
    struct cloudabi_sys_sock_shutdown_args *uap)
{
	int how;

	switch (uap->how) {
	case CLOUDABI_SHUT_RD:
		how = SHUT_RD;
		break;
	case CLOUDABI_SHUT_WR:
		how = SHUT_WR;
		break;
	case CLOUDABI_SHUT_RD | CLOUDABI_SHUT_WR:
		how = SHUT_RDWR;
		break;
	default:
		return (EINVAL);
	}

	return (kern_shutdown(td, uap->sock, how));
}

int
cloudabi_sys_sock_stat_get(struct thread *td,
    struct cloudabi_sys_sock_stat_get_args *uap)
{
	cloudabi_sockstat_t ss = {};
	cap_rights_t rights;
	struct file *fp;
	struct socket *so;
	int error;

	error = getsock_cap(td, uap->sock, cap_rights_init(&rights,
	    CAP_GETSOCKOPT, CAP_GETPEERNAME, CAP_GETSOCKNAME), &fp, NULL, NULL);
	if (error != 0)
		return (error);
	so = fp->f_data;

	/* Set ss_error. */
	SOCK_LOCK(so);
	ss.ss_error = cloudabi_convert_errno(so->so_error);
	if ((uap->flags & CLOUDABI_SOCKSTAT_CLEAR_ERROR) != 0)
		so->so_error = 0;
	SOCK_UNLOCK(so);

	/* Set ss_state. */
	if ((so->so_options & SO_ACCEPTCONN) != 0)
		ss.ss_state |= CLOUDABI_SOCKSTATE_ACCEPTCONN;

	fdrop(fp, td);
	return (copyout(&ss, uap->buf, sizeof(ss)));
}

int
cloudabi_sock_recv(struct thread *td, cloudabi_fd_t fd, kiovec_t *data,
    size_t datalen, cloudabi_fd_t *fds, size_t fdslen,
    cloudabi_riflags_t flags, size_t *rdatalen, size_t *rfdslen,
    cloudabi_roflags_t *rflags)
{
<<<<<<< HEAD
	struct sockaddr_storage ss;
	kmsghdr_t hdr = {
		.msg_name = &ss,
		.msg_namelen = sizeof(ss),
		.msg_iov = (__cheri_tocap kiovec_t * __capability)data,
=======
	struct msghdr hdr = {
		.msg_iov = data,
>>>>>>> 7558b39c
		.msg_iovlen = datalen,
	};
	struct mbuf *control;
	int error;

	/* Convert flags. */
	if (flags & CLOUDABI_SOCK_RECV_PEEK)
		hdr.msg_flags |= MSG_PEEK;
	if (flags & CLOUDABI_SOCK_RECV_WAITALL)
		hdr.msg_flags |= MSG_WAITALL;

	control = NULL;
	error = kern_recvit(td, fd, &hdr, UIO_SYSSPACE,
	    fdslen > 0 ? &control : NULL);
	if (error != 0)
		return (error);

	/* Convert return values. */
	*rdatalen = td->td_retval[0];
	td->td_retval[0] = 0;
	*rfdslen = 0;
	*rflags = 0;
	if (hdr.msg_flags & MSG_TRUNC)
		*rflags |= CLOUDABI_SOCK_RECV_DATA_TRUNCATED;

	/* Extract file descriptors from SCM_RIGHTS messages. */
	if (control != NULL) {
		struct cmsghdr *chdr;

		hdr.msg_control =
		    (__cheri_tocap void * __capability)mtod(control, void *);
		hdr.msg_controllen = control->m_len;
		for (chdr = CMSG_FIRSTHDR(&hdr); chdr != NULL;
		    chdr = CMSG_NXTHDR(&hdr, chdr)) {
			if (chdr->cmsg_level == SOL_SOCKET &&
			    chdr->cmsg_type == SCM_RIGHTS) {
				size_t nfds;

				nfds = (chdr->cmsg_len - CMSG_LEN(0)) /
				    sizeof(int);
				if (nfds > fdslen) {
					/* Unable to store file descriptors. */
					nfds = fdslen;
					*rflags |=
					    CLOUDABI_SOCK_RECV_FDS_TRUNCATED;
				}
				error = copyout(CMSG_DATA(chdr), fds,
				    nfds * sizeof(int));
				if (error != 0) {
					m_free(control);
					return (error);
				}
				fds += nfds;
				fdslen -= nfds;
				*rfdslen += nfds;
			}
		}
		m_free(control);
	}
	return (0);
}

int
cloudabi_sock_send(struct thread *td, cloudabi_fd_t fd, kiovec_t *data,
    size_t datalen, const cloudabi_fd_t *fds, size_t fdslen, size_t *rdatalen)
{
	kmsghdr_t hdr = {
		.msg_iov = (__cheri_tocap kiovec_t * __capability)data,
		.msg_iovlen = datalen,
	};
	struct mbuf *control;
	int error;

	/* Convert file descriptor array to an SCM_RIGHTS message. */
	if (fdslen > MCLBYTES || CMSG_SPACE(fdslen * sizeof(int)) > MCLBYTES) {
		return (EINVAL);
	} else if (fdslen > 0) {
		struct cmsghdr *chdr;

		control = m_get2(CMSG_SPACE(fdslen * sizeof(int)),
		    M_WAITOK, MT_CONTROL, 0);
		control->m_len = CMSG_SPACE(fdslen * sizeof(int));

		chdr = mtod(control, struct cmsghdr *);
		chdr->cmsg_len = CMSG_LEN(fdslen * sizeof(int));
		chdr->cmsg_level = SOL_SOCKET;
		chdr->cmsg_type = SCM_RIGHTS;
		error = copyin(fds, CMSG_DATA(chdr), fdslen * sizeof(int));
		if (error != 0) {
			m_free(control);
			return (error);
		}
	} else {
		control = NULL;
	}

	error = kern_sendit(td, fd, &hdr, MSG_NOSIGNAL, control, UIO_USERSPACE);
	if (error != 0)
		return (error);
	*rdatalen = td->td_retval[0];
	td->td_retval[0] = 0;
	return (0);
}<|MERGE_RESOLUTION|>--- conflicted
+++ resolved
@@ -116,16 +116,8 @@
     cloudabi_riflags_t flags, size_t *rdatalen, size_t *rfdslen,
     cloudabi_roflags_t *rflags)
 {
-<<<<<<< HEAD
-	struct sockaddr_storage ss;
 	kmsghdr_t hdr = {
-		.msg_name = &ss,
-		.msg_namelen = sizeof(ss),
 		.msg_iov = (__cheri_tocap kiovec_t * __capability)data,
-=======
-	struct msghdr hdr = {
-		.msg_iov = data,
->>>>>>> 7558b39c
 		.msg_iovlen = datalen,
 	};
 	struct mbuf *control;
