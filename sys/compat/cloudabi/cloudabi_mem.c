--- conflicted
+++ resolved
@@ -28,14 +28,9 @@
 
 #include <sys/param.h>
 #include <sys/mman.h>
-<<<<<<< HEAD
-#include <sys/syscallsubr.h>
-#include <sys/sysproto.h>
-=======
 #include <sys/proc.h>
 
 #include <vm/vm_extern.h>
->>>>>>> 322d98e6
 
 #include <contrib/cloudabi/cloudabi_types_common.h>
 
@@ -91,12 +86,8 @@
 		return (EINVAL);
 	}
 
-<<<<<<< HEAD
-	return (kern_madvise(td, uap->mapping, uap->mapping_len, behav));
-=======
 	return (kern_vm_madvise(td, (vm_offset_t)uap->mapping,
 	    uap->mapping_len, behav));
->>>>>>> 322d98e6
 }
 
 int
@@ -128,7 +119,7 @@
 	if (error != 0)
 		return (error);
 
-	return (kern_vm_mmap(td, (vm_offset_t)uap->addr, uap->len, prot,
+	return (kern_vm_mmap(td, (vm_offset_t)uap->addr, 0, uap->len, prot,
 	    flags, uap->fd, uap->off));
 }
 
@@ -136,24 +127,15 @@
 cloudabi_sys_mem_protect(struct thread *td,
     struct cloudabi_sys_mem_protect_args *uap)
 {
-<<<<<<< HEAD
-	int prot;
-	int error;
-=======
 	int error, prot;
->>>>>>> 322d98e6
 
 	/* Translate protection. */
 	error = convert_mprot(uap->prot, &prot);
 	if (error != 0)
 		return (error);
 
-<<<<<<< HEAD
-	return (kern_mprotect(td, uap->mapping, uap->mapping_len, prot));
-=======
 	return (kern_vm_mprotect(td, (vm_offset_t)uap->mapping,
 	    uap->mapping_len, prot));
->>>>>>> 322d98e6
 }
 
 int
