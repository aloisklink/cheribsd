/*-
 * SPDX-License-Identifier: BSD-3-Clause
 *
 * Copyright (c) 2002 Doug Rabson
 * Copyright (c) 1994-1995 Søren Schmidt
 * All rights reserved.
 *
 * Redistribution and use in source and binary forms, with or without
 * modification, are permitted provided that the following conditions
 * are met:
 * 1. Redistributions of source code must retain the above copyright
 *    notice, this list of conditions and the following disclaimer
 *    in this position and unchanged.
 * 2. Redistributions in binary form must reproduce the above copyright
 *    notice, this list of conditions and the following disclaimer in the
 *    documentation and/or other materials provided with the distribution.
 * 3. The name of the author may not be used to endorse or promote products
 *    derived from this software without specific prior written permission
 *
 * THIS SOFTWARE IS PROVIDED BY THE AUTHOR ``AS IS'' AND ANY EXPRESS OR
 * IMPLIED WARRANTIES, INCLUDING, BUT NOT LIMITED TO, THE IMPLIED WARRANTIES
 * OF MERCHANTABILITY AND FITNESS FOR A PARTICULAR PURPOSE ARE DISCLAIMED.
 * IN NO EVENT SHALL THE AUTHOR BE LIABLE FOR ANY DIRECT, INDIRECT,
 * INCIDENTAL, SPECIAL, EXEMPLARY, OR CONSEQUENTIAL DAMAGES (INCLUDING, BUT
 * NOT LIMITED TO, PROCUREMENT OF SUBSTITUTE GOODS OR SERVICES; LOSS OF USE,
 * DATA, OR PROFITS; OR BUSINESS INTERRUPTION) HOWEVER CAUSED AND ON ANY
 * THEORY OF LIABILITY, WHETHER IN CONTRACT, STRICT LIABILITY, OR TORT
 * (INCLUDING NEGLIGENCE OR OTHERWISE) ARISING IN ANY WAY OUT OF THE USE OF
 * THIS SOFTWARE, EVEN IF ADVISED OF THE POSSIBILITY OF SUCH DAMAGE.
 */

#include <sys/cdefs.h>
__FBSDID("$FreeBSD$");

#include "opt_compat.h"

#include <sys/param.h>
#include <sys/blist.h>
#include <sys/fcntl.h>
#if defined(__i386__)
#include <sys/imgact_aout.h>
#endif
#include <sys/jail.h>
#include <sys/kernel.h>
#include <sys/limits.h>
#include <sys/lock.h>
#include <sys/malloc.h>
#include <sys/mman.h>
#include <sys/mount.h>
#include <sys/msgbuf.h>
#include <sys/mutex.h>
#include <sys/namei.h>
#include <sys/poll.h>
#include <sys/priv.h>
#include <sys/proc.h>
#include <sys/procctl.h>
#include <sys/reboot.h>
#include <sys/racct.h>
#include <sys/random.h>
#include <sys/resourcevar.h>
#include <sys/sched.h>
#include <sys/sdt.h>
#include <sys/signalvar.h>
#include <sys/stat.h>
#include <sys/syscallsubr.h>
#include <sys/sysctl.h>
#include <sys/sysproto.h>
#include <sys/systm.h>
#include <sys/time.h>
#include <sys/vmmeter.h>
#include <sys/vnode.h>
#include <sys/wait.h>
#include <sys/cpuset.h>
#include <sys/uio.h>

#include <security/mac/mac_framework.h>

#include <vm/vm.h>
#include <vm/pmap.h>
#include <vm/vm_kern.h>
#include <vm/vm_map.h>
#include <vm/vm_extern.h>
#include <vm/swap_pager.h>

#ifdef COMPAT_LINUX32
#include <machine/../linux32/linux.h>
#include <machine/../linux32/linux32_proto.h>
#else
#include <machine/../linux/linux.h>
#include <machine/../linux/linux_proto.h>
#endif

#include <compat/linux/linux_common.h>
#include <compat/linux/linux_dtrace.h>
#include <compat/linux/linux_file.h>
#include <compat/linux/linux_mib.h>
#include <compat/linux/linux_signal.h>
#include <compat/linux/linux_timer.h>
#include <compat/linux/linux_util.h>
#include <compat/linux/linux_sysproto.h>
#include <compat/linux/linux_emul.h>
#include <compat/linux/linux_misc.h>

int stclohz;				/* Statistics clock frequency */

static unsigned int linux_to_bsd_resource[LINUX_RLIM_NLIMITS] = {
	RLIMIT_CPU, RLIMIT_FSIZE, RLIMIT_DATA, RLIMIT_STACK,
	RLIMIT_CORE, RLIMIT_RSS, RLIMIT_NPROC, RLIMIT_NOFILE,
	RLIMIT_MEMLOCK, RLIMIT_AS
};

struct l_sysinfo {
	l_long		uptime;		/* Seconds since boot */
	l_ulong		loads[3];	/* 1, 5, and 15 minute load averages */
#define LINUX_SYSINFO_LOADS_SCALE 65536
	l_ulong		totalram;	/* Total usable main memory size */
	l_ulong		freeram;	/* Available memory size */
	l_ulong		sharedram;	/* Amount of shared memory */
	l_ulong		bufferram;	/* Memory used by buffers */
	l_ulong		totalswap;	/* Total swap space size */
	l_ulong		freeswap;	/* swap space still available */
	l_ushort	procs;		/* Number of current processes */
	l_ushort	pads;
	l_ulong		totalhigh;
	l_ulong		freehigh;
	l_uint		mem_unit;
	char		_f[20-2*sizeof(l_long)-sizeof(l_int)];	/* padding */
};

struct l_pselect6arg {
	l_uintptr_t	ss;
	l_size_t	ss_len;
};

static int	linux_utimensat_lts_to_ts(struct l_timespec *,
			struct timespec *);
#if defined(__i386__) || (defined(__amd64__) && defined(COMPAT_LINUX32))
static int	linux_utimensat_lts64_to_ts(struct l_timespec64 *,
			struct timespec *);
#endif
static int	linux_common_utimensat(struct thread *, int,
			const char *, struct timespec *, int);
static int	linux_common_pselect6(struct thread *, l_int,
			l_fd_set *, l_fd_set *, l_fd_set *,
			struct timespec *, l_uintptr_t *);
static int	linux_common_ppoll(struct thread *, struct pollfd *,
			uint32_t, struct timespec *, l_sigset_t *,
			l_size_t);
static int	linux_pollin(struct thread *, struct pollfd *,
			struct pollfd *, u_int);
static int	linux_pollout(struct thread *, struct pollfd *,
			struct pollfd *, u_int);

int
linux_sysinfo(struct thread *td, struct linux_sysinfo_args *args)
{
	struct l_sysinfo sysinfo;
	int i, j;
	struct timespec ts;

	bzero(&sysinfo, sizeof(sysinfo));
	getnanouptime(&ts);
	if (ts.tv_nsec != 0)
		ts.tv_sec++;
	sysinfo.uptime = ts.tv_sec;

	/* Use the information from the mib to get our load averages */
	for (i = 0; i < 3; i++)
		sysinfo.loads[i] = averunnable.ldavg[i] *
		    LINUX_SYSINFO_LOADS_SCALE / averunnable.fscale;

	sysinfo.totalram = physmem * PAGE_SIZE;
	sysinfo.freeram = (u_long)vm_free_count() * PAGE_SIZE;

	/*
	 * sharedram counts pages allocated to named, swap-backed objects such
	 * as shared memory segments and tmpfs files.  There is no cheap way to
	 * compute this, so just leave the field unpopulated.  Linux itself only
	 * started setting this field in the 3.x timeframe.
	 */
	sysinfo.sharedram = 0;
	sysinfo.bufferram = 0;

	swap_pager_status(&i, &j);
	sysinfo.totalswap = i * PAGE_SIZE;
	sysinfo.freeswap = (i - j) * PAGE_SIZE;

	sysinfo.procs = nprocs;

	/*
	 * Platforms supported by the emulation layer do not have a notion of
	 * high memory.
	 */
	sysinfo.totalhigh = 0;
	sysinfo.freehigh = 0;

	sysinfo.mem_unit = 1;

	return (copyout(&sysinfo, args->info, sizeof(sysinfo)));
}

#ifdef LINUX_LEGACY_SYSCALLS
int
linux_alarm(struct thread *td, struct linux_alarm_args *args)
{
	struct itimerval it, old_it;
	u_int secs;
	int error;

	secs = args->secs;
	/*
	 * Linux alarm() is always successful. Limit secs to INT32_MAX / 2
	 * to match kern_setitimer()'s limit to avoid error from it.
	 *
	 * XXX. Linux limit secs to INT_MAX on 32 and does not limit on 64-bit
	 * platforms.
	 */
	if (secs > INT32_MAX / 2)
		secs = INT32_MAX / 2;

	it.it_value.tv_sec = secs;
	it.it_value.tv_usec = 0;
	timevalclear(&it.it_interval);
	error = kern_setitimer(td, ITIMER_REAL, &it, &old_it);
	KASSERT(error == 0, ("kern_setitimer returns %d", error));

	if ((old_it.it_value.tv_sec == 0 && old_it.it_value.tv_usec > 0) ||
	    old_it.it_value.tv_usec >= 500000)
		old_it.it_value.tv_sec++;
	td->td_retval[0] = old_it.it_value.tv_sec;
	return (0);
}
#endif

int
linux_brk(struct thread *td, struct linux_brk_args *args)
{
	struct vmspace *vm = td->td_proc->p_vmspace;
	uintptr_t new, old;

	old = (uintptr_t)vm->vm_daddr + ctob(vm->vm_dsize);
	new = (uintptr_t)args->dsend;
	if ((caddr_t)new > vm->vm_daddr && !kern_break(td, &new))
		td->td_retval[0] = (register_t)new;
	else
		td->td_retval[0] = (register_t)old;

	return (0);
}

#if defined(__i386__)
/* XXX: what about amd64/linux32? */

int
linux_uselib(struct thread *td, struct linux_uselib_args *args)
{
	struct nameidata ni;
	struct vnode *vp;
	struct exec *a_out;
	vm_map_t map;
	vm_map_entry_t entry;
	struct vattr attr;
	vm_offset_t vmaddr;
	unsigned long file_offset;
	unsigned long bss_size;
	char *library;
	ssize_t aresid;
	int error;
	bool locked, opened, textset;

	a_out = NULL;
	vp = NULL;
	locked = false;
	textset = false;
	opened = false;

	if (!LUSECONVPATH(td)) {
		NDINIT(&ni, LOOKUP, ISOPEN | FOLLOW | LOCKLEAF | AUDITVNODE1,
		    UIO_USERSPACE, args->library, td);
		error = namei(&ni);
	} else {
		LCONVPATHEXIST(td, args->library, &library);
		NDINIT(&ni, LOOKUP, ISOPEN | FOLLOW | LOCKLEAF | AUDITVNODE1,
		    UIO_SYSSPACE, library, td);
		error = namei(&ni);
		LFREEPATH(library);
	}
	if (error)
		goto cleanup;

	vp = ni.ni_vp;
	NDFREE(&ni, NDF_ONLY_PNBUF);

	/*
	 * From here on down, we have a locked vnode that must be unlocked.
	 * XXX: The code below largely duplicates exec_check_permissions().
	 */
	locked = true;

	/* Executable? */
	error = VOP_GETATTR(vp, &attr, td->td_ucred);
	if (error)
		goto cleanup;

	if ((vp->v_mount->mnt_flag & MNT_NOEXEC) ||
	    ((attr.va_mode & 0111) == 0) || (attr.va_type != VREG)) {
		/* EACCESS is what exec(2) returns. */
		error = ENOEXEC;
		goto cleanup;
	}

	/* Sensible size? */
	if (attr.va_size == 0) {
		error = ENOEXEC;
		goto cleanup;
	}

	/* Can we access it? */
	error = VOP_ACCESS(vp, VEXEC, td->td_ucred, td);
	if (error)
		goto cleanup;

	/*
	 * XXX: This should use vn_open() so that it is properly authorized,
	 * and to reduce code redundancy all over the place here.
	 * XXX: Not really, it duplicates far more of exec_check_permissions()
	 * than vn_open().
	 */
#ifdef MAC
	error = mac_vnode_check_open(td->td_ucred, vp, VREAD);
	if (error)
		goto cleanup;
#endif
	error = VOP_OPEN(vp, FREAD, td->td_ucred, td, NULL);
	if (error)
		goto cleanup;
	opened = true;

	/* Pull in executable header into exec_map */
	error = vm_mmap(exec_map, (vm_offset_t *)&a_out, PAGE_SIZE,
	    VM_PROT_READ, VM_PROT_READ, 0, OBJT_VNODE, vp, 0);
	if (error)
		goto cleanup;

	/* Is it a Linux binary ? */
	if (((a_out->a_magic >> 16) & 0xff) != 0x64) {
		error = ENOEXEC;
		goto cleanup;
	}

	/*
	 * While we are here, we should REALLY do some more checks
	 */

	/* Set file/virtual offset based on a.out variant. */
	switch ((int)(a_out->a_magic & 0xffff)) {
	case 0413:			/* ZMAGIC */
		file_offset = 1024;
		break;
	case 0314:			/* QMAGIC */
		file_offset = 0;
		break;
	default:
		error = ENOEXEC;
		goto cleanup;
	}

	bss_size = round_page(a_out->a_bss);

	/* Check various fields in header for validity/bounds. */
	if (a_out->a_text & PAGE_MASK || a_out->a_data & PAGE_MASK) {
		error = ENOEXEC;
		goto cleanup;
	}

	/* text + data can't exceed file size */
	if (a_out->a_data + a_out->a_text > attr.va_size) {
		error = EFAULT;
		goto cleanup;
	}

	/*
	 * text/data/bss must not exceed limits
	 * XXX - this is not complete. it should check current usage PLUS
	 * the resources needed by this library.
	 */
	PROC_LOCK(td->td_proc);
	if (a_out->a_text > maxtsiz ||
	    a_out->a_data + bss_size > lim_cur_proc(td->td_proc, RLIMIT_DATA) ||
	    racct_set(td->td_proc, RACCT_DATA, a_out->a_data +
	    bss_size) != 0) {
		PROC_UNLOCK(td->td_proc);
		error = ENOMEM;
		goto cleanup;
	}
	PROC_UNLOCK(td->td_proc);

	/*
	 * Prevent more writers.
	 */
	error = VOP_SET_TEXT(vp);
	if (error != 0)
		goto cleanup;
	textset = true;

	/*
	 * Lock no longer needed
	 */
	locked = false;
	VOP_UNLOCK(vp);

	/*
	 * Check if file_offset page aligned. Currently we cannot handle
	 * misalinged file offsets, and so we read in the entire image
	 * (what a waste).
	 */
	if (file_offset & PAGE_MASK) {
		/* Map text+data read/write/execute */

		/* a_entry is the load address and is page aligned */
		vmaddr = trunc_page(a_out->a_entry);

		/* get anon user mapping, read+write+execute */
		error = vm_map_find(&td->td_proc->p_vmspace->vm_map, NULL, 0,
		    &vmaddr, a_out->a_text + a_out->a_data, 0, VMFS_NO_SPACE,
		    VM_PROT_ALL, VM_PROT_ALL, 0);
		if (error)
			goto cleanup;

		error = vn_rdwr(UIO_READ, vp, (void *)vmaddr, file_offset,
		    a_out->a_text + a_out->a_data, UIO_USERSPACE, 0,
		    td->td_ucred, NOCRED, &aresid, td);
		if (error != 0)
			goto cleanup;
		if (aresid != 0) {
			error = ENOEXEC;
			goto cleanup;
		}
	} else {
		/*
		 * for QMAGIC, a_entry is 20 bytes beyond the load address
		 * to skip the executable header
		 */
		vmaddr = trunc_page(a_out->a_entry);

		/*
		 * Map it all into the process's space as a single
		 * copy-on-write "data" segment.
		 */
		map = &td->td_proc->p_vmspace->vm_map;
		error = vm_mmap(map, &vmaddr,
		    a_out->a_text + a_out->a_data, VM_PROT_ALL, VM_PROT_ALL,
		    MAP_PRIVATE | MAP_FIXED, OBJT_VNODE, vp, file_offset);
		if (error)
			goto cleanup;
		vm_map_lock(map);
		if (!vm_map_lookup_entry(map, vmaddr, &entry)) {
			vm_map_unlock(map);
			error = EDOOFUS;
			goto cleanup;
		}
		entry->eflags |= MAP_ENTRY_VN_EXEC;
		vm_map_unlock(map);
		textset = false;
	}

	if (bss_size != 0) {
		/* Calculate BSS start address */
		vmaddr = trunc_page(a_out->a_entry) + a_out->a_text +
		    a_out->a_data;

		/* allocate some 'anon' space */
		error = vm_map_find(&td->td_proc->p_vmspace->vm_map, NULL, 0,
		    &vmaddr, bss_size, 0, VMFS_NO_SPACE, VM_PROT_ALL,
		    VM_PROT_ALL, 0);
		if (error)
			goto cleanup;
	}

cleanup:
	if (opened) {
		if (locked)
			VOP_UNLOCK(vp);
		locked = false;
		VOP_CLOSE(vp, FREAD, td->td_ucred, td);
	}
	if (textset) {
		if (!locked) {
			locked = true;
			VOP_LOCK(vp, LK_SHARED | LK_RETRY);
		}
		VOP_UNSET_TEXT_CHECKED(vp);
	}
	if (locked)
		VOP_UNLOCK(vp);

	/* Release the temporary mapping. */
	if (a_out)
		kmap_free_wakeup(exec_map, (vm_offset_t)a_out, PAGE_SIZE);

	return (error);
}

#endif	/* __i386__ */

#ifdef LINUX_LEGACY_SYSCALLS
int
linux_select(struct thread *td, struct linux_select_args *args)
{
	l_timeval ltv;
	struct timeval tv0, tv1, utv, *tvp;
	int error;

	/*
	 * Store current time for computation of the amount of
	 * time left.
	 */
	if (args->timeout) {
		if ((error = copyin(args->timeout, &ltv, sizeof(ltv))))
			goto select_out;
		utv.tv_sec = ltv.tv_sec;
		utv.tv_usec = ltv.tv_usec;

		if (itimerfix(&utv)) {
			/*
			 * The timeval was invalid.  Convert it to something
			 * valid that will act as it does under Linux.
			 */
			utv.tv_sec += utv.tv_usec / 1000000;
			utv.tv_usec %= 1000000;
			if (utv.tv_usec < 0) {
				utv.tv_sec -= 1;
				utv.tv_usec += 1000000;
			}
			if (utv.tv_sec < 0)
				timevalclear(&utv);
		}
		microtime(&tv0);
		tvp = &utv;
	} else
		tvp = NULL;

	error = kern_select(td, args->nfds, __USER_CAP_UNBOUND(args->readfds),
	    __USER_CAP_UNBOUND(args->writefds),
	    __USER_CAP_UNBOUND(args->exceptfds), tvp, LINUX_NFDBITS);
	if (error)
		goto select_out;

	if (args->timeout) {
		if (td->td_retval[0]) {
			/*
			 * Compute how much time was left of the timeout,
			 * by subtracting the current time and the time
			 * before we started the call, and subtracting
			 * that result from the user-supplied value.
			 */
			microtime(&tv1);
			timevalsub(&tv1, &tv0);
			timevalsub(&utv, &tv1);
			if (utv.tv_sec < 0)
				timevalclear(&utv);
		} else
			timevalclear(&utv);
		ltv.tv_sec = utv.tv_sec;
		ltv.tv_usec = utv.tv_usec;
		if ((error = copyout(&ltv, args->timeout, sizeof(ltv))))
			goto select_out;
	}

select_out:
	return (error);
}
#endif

int
linux_mremap(struct thread *td, struct linux_mremap_args *args)
{
	uintptr_t addr;
	size_t len;
	int error = 0;

	if (args->flags & ~(LINUX_MREMAP_FIXED | LINUX_MREMAP_MAYMOVE)) {
		td->td_retval[0] = 0;
		return (EINVAL);
	}

	/*
	 * Check for the page alignment.
	 * Linux defines PAGE_MASK to be FreeBSD ~PAGE_MASK.
	 */
	if (args->addr & PAGE_MASK) {
		td->td_retval[0] = 0;
		return (EINVAL);
	}

	args->new_len = round_page(args->new_len);
	args->old_len = round_page(args->old_len);

	if (args->new_len > args->old_len) {
		td->td_retval[0] = 0;
		return (ENOMEM);
	}

	if (args->new_len < args->old_len) {
		addr = args->addr + args->new_len;
		len = args->old_len - args->new_len;
		error = kern_munmap(td, addr, len);
	}

	td->td_retval[0] = error ? 0 : (uintptr_t)args->addr;
	return (error);
}

#define LINUX_MS_ASYNC       0x0001
#define LINUX_MS_INVALIDATE  0x0002
#define LINUX_MS_SYNC        0x0004

int
linux_msync(struct thread *td, struct linux_msync_args *args)
{

	return (kern_msync(td, args->addr, args->len,
	    args->fl & ~LINUX_MS_SYNC));
}

#ifdef LINUX_LEGACY_SYSCALLS
int
linux_time(struct thread *td, struct linux_time_args *args)
{
	struct timeval tv;
	l_time_t tm;
	int error;

	microtime(&tv);
	tm = tv.tv_sec;
	if (args->tm && (error = copyout(&tm, args->tm, sizeof(tm))))
		return (error);
	td->td_retval[0] = tm;
	return (0);
}
#endif

struct l_times_argv {
	l_clock_t	tms_utime;
	l_clock_t	tms_stime;
	l_clock_t	tms_cutime;
	l_clock_t	tms_cstime;
};

/*
 * Glibc versions prior to 2.2.1 always use hard-coded CLK_TCK value.
 * Since 2.2.1 Glibc uses value exported from kernel via AT_CLKTCK
 * auxiliary vector entry.
 */
#define	CLK_TCK		100

#define	CONVOTCK(r)	(r.tv_sec * CLK_TCK + r.tv_usec / (1000000 / CLK_TCK))
#define	CONVNTCK(r)	(r.tv_sec * stclohz + r.tv_usec / (1000000 / stclohz))

#define	CONVTCK(r)	(linux_kernver(td) >= LINUX_KERNVER_2004000 ?		\
			    CONVNTCK(r) : CONVOTCK(r))

int
linux_times(struct thread *td, struct linux_times_args *args)
{
	struct timeval tv, utime, stime, cutime, cstime;
	struct l_times_argv tms;
	struct proc *p;
	int error;

	if (args->buf != NULL) {
		p = td->td_proc;
		PROC_LOCK(p);
		PROC_STATLOCK(p);
		calcru(p, &utime, &stime);
		PROC_STATUNLOCK(p);
		calccru(p, &cutime, &cstime);
		PROC_UNLOCK(p);

		tms.tms_utime = CONVTCK(utime);
		tms.tms_stime = CONVTCK(stime);

		tms.tms_cutime = CONVTCK(cutime);
		tms.tms_cstime = CONVTCK(cstime);

		if ((error = copyout(&tms, args->buf, sizeof(tms))))
			return (error);
	}

	microuptime(&tv);
	td->td_retval[0] = (int)CONVTCK(tv);
	return (0);
}

int
linux_newuname(struct thread *td, struct linux_newuname_args *args)
{
	struct l_new_utsname utsname;
	char osname[LINUX_MAX_UTSNAME];
	char osrelease[LINUX_MAX_UTSNAME];
	char *p;

	linux_get_osname(td, osname);
	linux_get_osrelease(td, osrelease);

	bzero(&utsname, sizeof(utsname));
	strlcpy(utsname.sysname, osname, LINUX_MAX_UTSNAME);
	getcredhostname(td->td_ucred, utsname.nodename, LINUX_MAX_UTSNAME);
	getcreddomainname(td->td_ucred, utsname.domainname, LINUX_MAX_UTSNAME);
	strlcpy(utsname.release, osrelease, LINUX_MAX_UTSNAME);
	strlcpy(utsname.version, version, LINUX_MAX_UTSNAME);
	for (p = utsname.version; *p != '\0'; ++p)
		if (*p == '\n') {
			*p = '\0';
			break;
		}
#if defined(__amd64__)
	/*
	 * On amd64, Linux uname(2) needs to return "x86_64"
	 * for both 64-bit and 32-bit applications.  On 32-bit,
	 * the string returned by getauxval(AT_PLATFORM) needs
	 * to remain "i686", though.
	 */
	strlcpy(utsname.machine, "x86_64", LINUX_MAX_UTSNAME);
#else
	strlcpy(utsname.machine, linux_kplatform, LINUX_MAX_UTSNAME);
#endif

	return (copyout(&utsname, args->buf, sizeof(utsname)));
}

struct l_utimbuf {
	l_time_t l_actime;
	l_time_t l_modtime;
};

#ifdef LINUX_LEGACY_SYSCALLS
int
linux_utime(struct thread *td, struct linux_utime_args *args)
{
	struct timeval tv[2], *tvp;
	struct l_utimbuf lut;
	char *fname;
	int error;

	if (args->times) {
		if ((error = copyin(args->times, &lut, sizeof lut)) != 0)
			return (error);
		tv[0].tv_sec = lut.l_actime;
		tv[0].tv_usec = 0;
		tv[1].tv_sec = lut.l_modtime;
		tv[1].tv_usec = 0;
		tvp = tv;
	} else
		tvp = NULL;

	if (!LUSECONVPATH(td)) {
		error = kern_utimesat(td, AT_FDCWD, args->fname, UIO_USERSPACE,
		    tvp, UIO_SYSSPACE);
	} else {
		LCONVPATHEXIST(td, args->fname, &fname);
		error = kern_utimesat(td, AT_FDCWD, fname, UIO_SYSSPACE, tvp,
		    UIO_SYSSPACE);
		LFREEPATH(fname);
	}
	return (error);
}
#endif

#ifdef LINUX_LEGACY_SYSCALLS
int
linux_utimes(struct thread *td, struct linux_utimes_args *args)
{
	l_timeval ltv[2];
	struct timeval tv[2], *tvp = NULL;
	char *fname;
	int error;

	if (args->tptr != NULL) {
		if ((error = copyin(args->tptr, ltv, sizeof ltv)) != 0)
			return (error);
		tv[0].tv_sec = ltv[0].tv_sec;
		tv[0].tv_usec = ltv[0].tv_usec;
		tv[1].tv_sec = ltv[1].tv_sec;
		tv[1].tv_usec = ltv[1].tv_usec;
		tvp = tv;
	}

	if (!LUSECONVPATH(td)) {
		error = kern_utimesat(td, AT_FDCWD, args->fname, UIO_USERSPACE,
		    tvp, UIO_SYSSPACE);
	} else {
		LCONVPATHEXIST(td, args->fname, &fname);
		error = kern_utimesat(td, AT_FDCWD, fname, UIO_SYSSPACE,
		    tvp, UIO_SYSSPACE);
		LFREEPATH(fname);
	}
	return (error);
}
#endif

static int
linux_utimensat_lts_to_ts(struct l_timespec *l_times, struct timespec *times)
{

	if (l_times->tv_nsec != LINUX_UTIME_OMIT &&
	    l_times->tv_nsec != LINUX_UTIME_NOW &&
	    (l_times->tv_nsec < 0 || l_times->tv_nsec > 999999999))
		return (EINVAL);

	times->tv_sec = l_times->tv_sec;
	switch (l_times->tv_nsec)
	{
	case LINUX_UTIME_OMIT:
		times->tv_nsec = UTIME_OMIT;
		break;
	case LINUX_UTIME_NOW:
		times->tv_nsec = UTIME_NOW;
		break;
	default:
		times->tv_nsec = l_times->tv_nsec;
	}

	return (0);
}

static int
linux_common_utimensat(struct thread *td, int ldfd, const char *pathname,
    struct timespec *timesp, int lflags)
{
	char *path = NULL;
	int error, dfd, flags = 0;

	dfd = (ldfd == LINUX_AT_FDCWD) ? AT_FDCWD : ldfd;

	if (lflags & ~(LINUX_AT_SYMLINK_NOFOLLOW | LINUX_AT_EMPTY_PATH))
		return (EINVAL);

	if (timesp != NULL) {
		/* This breaks POSIX, but is what the Linux kernel does
		 * _on purpose_ (documented in the man page for utimensat(2)),
		 * so we must follow that behaviour. */
		if (timesp[0].tv_nsec == UTIME_OMIT &&
		    timesp[1].tv_nsec == UTIME_OMIT)
			return (0);
	}

	if (lflags & LINUX_AT_SYMLINK_NOFOLLOW)
		flags |= AT_SYMLINK_NOFOLLOW;
	if (lflags & LINUX_AT_EMPTY_PATH)
		flags |= AT_EMPTY_PATH;

	if (!LUSECONVPATH(td)) {
		if (pathname != NULL) {
			return (kern_utimensat(td, dfd, pathname,
			    UIO_USERSPACE, timesp, UIO_SYSSPACE, flags));
		}
	}

	if (pathname != NULL)
		LCONVPATHEXIST_AT(td, pathname, &path, dfd);
	else if (lflags != 0)
		return (EINVAL);

	if (path == NULL)
		error = kern_futimens(td, dfd, timesp, UIO_SYSSPACE);
	else {
		error = kern_utimensat(td, dfd, path, UIO_SYSSPACE, timesp,
			UIO_SYSSPACE, flags);
		LFREEPATH(path);
	}

	return (error);
}

int
linux_utimensat(struct thread *td, struct linux_utimensat_args *args)
{
	struct l_timespec l_times[2];
	struct timespec times[2], *timesp;
	int error;

	if (args->times != NULL) {
		error = copyin(args->times, l_times, sizeof(l_times));
		if (error != 0)
			return (error);

		error = linux_utimensat_lts_to_ts(&l_times[0], &times[0]);
		if (error != 0)
			return (error);
		error = linux_utimensat_lts_to_ts(&l_times[1], &times[1]);
		if (error != 0)
			return (error);
		timesp = times;
	} else
		timesp = NULL;

	return (linux_common_utimensat(td, args->dfd, args->pathname,
	    timesp, args->flags));
}

#if defined(__i386__) || (defined(__amd64__) && defined(COMPAT_LINUX32))
static int
linux_utimensat_lts64_to_ts(struct l_timespec64 *l_times, struct timespec *times)
{

	if (l_times->tv_nsec != LINUX_UTIME_OMIT &&
	    l_times->tv_nsec != LINUX_UTIME_NOW &&
	    (l_times->tv_nsec < 0 || l_times->tv_nsec > 999999999))
		return (EINVAL);

	times->tv_sec = l_times->tv_sec;
	switch (l_times->tv_nsec)
	{
	case LINUX_UTIME_OMIT:
		times->tv_nsec = UTIME_OMIT;
		break;
	case LINUX_UTIME_NOW:
		times->tv_nsec = UTIME_NOW;
		break;
	default:
		times->tv_nsec = l_times->tv_nsec;
	}

	return (0);
}

int
linux_utimensat_time64(struct thread *td, struct linux_utimensat_time64_args *args)
{
	struct l_timespec64 l_times[2];
	struct timespec times[2], *timesp;
	int error;

	if (args->times64 != NULL) {
		error = copyin(args->times64, l_times, sizeof(l_times));
		if (error != 0)
			return (error);

		error = linux_utimensat_lts64_to_ts(&l_times[0], &times[0]);
		if (error != 0)
			return (error);
		error = linux_utimensat_lts64_to_ts(&l_times[1], &times[1]);
		if (error != 0)
			return (error);
		timesp = times;
	} else
		timesp = NULL;

	return (linux_common_utimensat(td, args->dfd, args->pathname,
	    timesp, args->flags));
}
#endif /* __i386__ || (__amd64__ && COMPAT_LINUX32) */

#ifdef LINUX_LEGACY_SYSCALLS
int
linux_futimesat(struct thread *td, struct linux_futimesat_args *args)
{
	l_timeval ltv[2];
	struct timeval tv[2], *tvp = NULL;
	char *fname;
	int error, dfd;

	dfd = (args->dfd == LINUX_AT_FDCWD) ? AT_FDCWD : args->dfd;

	if (args->utimes != NULL) {
		if ((error = copyin(args->utimes, ltv, sizeof ltv)) != 0)
			return (error);
		tv[0].tv_sec = ltv[0].tv_sec;
		tv[0].tv_usec = ltv[0].tv_usec;
		tv[1].tv_sec = ltv[1].tv_sec;
		tv[1].tv_usec = ltv[1].tv_usec;
		tvp = tv;
	}

	if (!LUSECONVPATH(td)) {
		error = kern_utimesat(td, dfd, args->filename, UIO_USERSPACE,
		    tvp, UIO_SYSSPACE);
	} else {
		LCONVPATHEXIST_AT(td, args->filename, &fname, dfd);
		error = kern_utimesat(td, dfd, fname, UIO_SYSSPACE,
		    tvp, UIO_SYSSPACE);
		LFREEPATH(fname);
	}
	return (error);
}
#endif

static int
linux_common_wait(struct thread *td, int pid, int *statusp,
    int options, struct __wrusage *wrup)
{
	siginfo_t siginfo;
	idtype_t idtype;
	id_t id;
	int error, status, tmpstat;

	if (pid == WAIT_ANY) {
		idtype = P_ALL;
		id = 0;
	} else if (pid < 0) {
		idtype = P_PGID;
		id = (id_t)-pid;
	} else {
		idtype = P_PID;
		id = (id_t)pid;
	}

	/*
	 * For backward compatibility we implicitly add flags WEXITED
	 * and WTRAPPED here.
	 */
	options |= WEXITED | WTRAPPED;
	error = kern_wait6(td, idtype, id, &status, options, wrup, &siginfo);
	if (error)
		return (error);

	if (statusp) {
		tmpstat = status & 0xffff;
		if (WIFSIGNALED(tmpstat)) {
			tmpstat = (tmpstat & 0xffffff80) |
			    bsd_to_linux_signal(WTERMSIG(tmpstat));
		} else if (WIFSTOPPED(tmpstat)) {
			tmpstat = (tmpstat & 0xffff00ff) |
			    (bsd_to_linux_signal(WSTOPSIG(tmpstat)) << 8);
#if defined(__amd64__) && !defined(COMPAT_LINUX32)
			if (WSTOPSIG(status) == SIGTRAP) {
				tmpstat = linux_ptrace_status(td,
				    siginfo.si_pid, tmpstat);
			}
#endif
		} else if (WIFCONTINUED(tmpstat)) {
			tmpstat = 0xffff;
		}
		error = copyout(&tmpstat, statusp, sizeof(int));
	}

	return (error);
}

#if defined(__i386__) || (defined(__amd64__) && defined(COMPAT_LINUX32))
int
linux_waitpid(struct thread *td, struct linux_waitpid_args *args)
{
	struct linux_wait4_args wait4_args;

	wait4_args.pid = args->pid;
	wait4_args.status = args->status;
	wait4_args.options = args->options;
	wait4_args.rusage = NULL;

	return (linux_wait4(td, &wait4_args));
}
#endif /* __i386__ || (__amd64__ && COMPAT_LINUX32) */

int
linux_wait4(struct thread *td, struct linux_wait4_args *args)
{
	int error, options;
	struct __wrusage wru, *wrup;

	if (args->options & ~(LINUX_WUNTRACED | LINUX_WNOHANG |
	    LINUX_WCONTINUED | __WCLONE | __WNOTHREAD | __WALL))
		return (EINVAL);

	options = WEXITED;
	linux_to_bsd_waitopts(args->options, &options);

	if (args->rusage != NULL)
		wrup = &wru;
	else
		wrup = NULL;
	error = linux_common_wait(td, args->pid, args->status, options, wrup);
	if (error != 0)
		return (error);
	if (args->rusage != NULL)
		error = linux_copyout_rusage(&wru.wru_self, args->rusage);
	return (error);
}

int
linux_waitid(struct thread *td, struct linux_waitid_args *args)
{
	int status, options, sig;
	struct __wrusage wru;
	siginfo_t siginfo;
	l_siginfo_t lsi;
	idtype_t idtype;
	struct proc *p;
	int error;

	options = 0;
	linux_to_bsd_waitopts(args->options, &options);

	if (options & ~(WNOHANG | WNOWAIT | WEXITED | WUNTRACED | WCONTINUED))
		return (EINVAL);
	if (!(options & (WEXITED | WUNTRACED | WCONTINUED)))
		return (EINVAL);

	switch (args->idtype) {
	case LINUX_P_ALL:
		idtype = P_ALL;
		break;
	case LINUX_P_PID:
		if (args->id <= 0)
			return (EINVAL);
		idtype = P_PID;
		break;
	case LINUX_P_PGID:
		if (args->id <= 0)
			return (EINVAL);
		idtype = P_PGID;
		break;
	default:
		return (EINVAL);
	}

	error = kern_wait6(td, idtype, args->id, &status, options,
	    &wru, &siginfo);
	if (error != 0)
		return (error);
	if (args->rusage != NULL) {
		error = linux_copyout_rusage(&wru.wru_children,
		    args->rusage);
		if (error != 0)
			return (error);
	}
	if (args->info != NULL) {
		p = td->td_proc;
		bzero(&lsi, sizeof(lsi));
		if (td->td_retval[0] != 0) {
			sig = bsd_to_linux_signal(siginfo.si_signo);
			siginfo_to_lsiginfo(&siginfo, &lsi, sig);
		}
		error = copyout(&lsi, args->info, sizeof(lsi));
	}
	td->td_retval[0] = 0;

	return (error);
}

#ifdef LINUX_LEGACY_SYSCALLS
int
linux_mknod(struct thread *td, struct linux_mknod_args *args)
{
	char *path;
	int error;
	enum uio_seg seg;
	bool convpath;

	convpath = LUSECONVPATH(td);
	if (!convpath) {
		path = args->path;
		seg = UIO_USERSPACE;
	} else {
		LCONVPATHCREAT(td, args->path, &path);
		seg = UIO_SYSSPACE;
	}

	switch (args->mode & S_IFMT) {
	case S_IFIFO:
	case S_IFSOCK:
		error = kern_mkfifoat(td, AT_FDCWD, path, seg,
		    args->mode);
		break;

	case S_IFCHR:
	case S_IFBLK:
		error = kern_mknodat(td, AT_FDCWD, path, seg,
		    args->mode, args->dev);
		break;

	case S_IFDIR:
		error = EPERM;
		break;

	case 0:
		args->mode |= S_IFREG;
		/* FALLTHROUGH */
	case S_IFREG:
		error = kern_openat(td, AT_FDCWD, path, seg,
		    O_WRONLY | O_CREAT | O_TRUNC, args->mode);
		if (error == 0)
			kern_close(td, td->td_retval[0]);
		break;

	default:
		error = EINVAL;
		break;
	}
	if (convpath)
		LFREEPATH(path);
	return (error);
}
#endif

int
linux_mknodat(struct thread *td, struct linux_mknodat_args *args)
{
	char *path;
	int error, dfd;
	enum uio_seg seg;
	bool convpath;

	dfd = (args->dfd == LINUX_AT_FDCWD) ? AT_FDCWD : args->dfd;

	convpath = LUSECONVPATH(td);
	if (!convpath) {
		path = __DECONST(char *, args->filename);
		seg = UIO_USERSPACE;
	} else {
		LCONVPATHCREAT_AT(td, args->filename, &path, dfd);
		seg = UIO_SYSSPACE;
	}

	switch (args->mode & S_IFMT) {
	case S_IFIFO:
	case S_IFSOCK:
		error = kern_mkfifoat(td, dfd, path, seg, args->mode);
		break;

	case S_IFCHR:
	case S_IFBLK:
		error = kern_mknodat(td, dfd, path, seg, args->mode,
		    args->dev);
		break;

	case S_IFDIR:
		error = EPERM;
		break;

	case 0:
		args->mode |= S_IFREG;
		/* FALLTHROUGH */
	case S_IFREG:
		error = kern_openat(td, dfd, path, seg,
		    O_WRONLY | O_CREAT | O_TRUNC, args->mode);
		if (error == 0)
			kern_close(td, td->td_retval[0]);
		break;

	default:
		error = EINVAL;
		break;
	}
	if (convpath)
		LFREEPATH(path);
	return (error);
}

/*
 * UGH! This is just about the dumbest idea I've ever heard!!
 */
int
linux_personality(struct thread *td, struct linux_personality_args *args)
{
	struct linux_pemuldata *pem;
	struct proc *p = td->td_proc;
	uint32_t old;

	PROC_LOCK(p);
	pem = pem_find(p);
	old = pem->persona;
	if (args->per != 0xffffffff)
		pem->persona = args->per;
	PROC_UNLOCK(p);

	td->td_retval[0] = old;
	return (0);
}

struct l_itimerval {
	l_timeval it_interval;
	l_timeval it_value;
};

#define	B2L_ITIMERVAL(bip, lip)						\
	(bip)->it_interval.tv_sec = (lip)->it_interval.tv_sec;		\
	(bip)->it_interval.tv_usec = (lip)->it_interval.tv_usec;	\
	(bip)->it_value.tv_sec = (lip)->it_value.tv_sec;		\
	(bip)->it_value.tv_usec = (lip)->it_value.tv_usec;

int
linux_setitimer(struct thread *td, struct linux_setitimer_args *uap)
{
	int error;
	struct l_itimerval ls;
	struct itimerval aitv, oitv;

	if (uap->itv == NULL) {
		uap->itv = uap->oitv;
		return (linux_getitimer(td, (struct linux_getitimer_args *)uap));
	}

	error = copyin(uap->itv, &ls, sizeof(ls));
	if (error != 0)
		return (error);
	B2L_ITIMERVAL(&aitv, &ls);
	error = kern_setitimer(td, uap->which, &aitv, &oitv);
	if (error != 0 || uap->oitv == NULL)
		return (error);
	B2L_ITIMERVAL(&ls, &oitv);

	return (copyout(&ls, uap->oitv, sizeof(ls)));
}

int
linux_getitimer(struct thread *td, struct linux_getitimer_args *uap)
{
	int error;
	struct l_itimerval ls;
	struct itimerval aitv;

	error = kern_getitimer(td, uap->which, &aitv);
	if (error != 0)
		return (error);
	B2L_ITIMERVAL(&ls, &aitv);
	return (copyout(&ls, uap->itv, sizeof(ls)));
}

#if defined(__i386__) || (defined(__amd64__) && defined(COMPAT_LINUX32))
int
linux_nice(struct thread *td, struct linux_nice_args *args)
{

	return (kern_setpriority(td, PRIO_PROCESS, 0, args->inc));
}
#endif /* __i386__ || (__amd64__ && COMPAT_LINUX32) */

int
linux_setgroups(struct thread *td, struct linux_setgroups_args *args)
{
	struct ucred *newcred, *oldcred;
	l_gid_t *linux_gidset;
	gid_t *bsd_gidset;
	int ngrp, error;
	struct proc *p;

	ngrp = args->gidsetsize;
	if (ngrp < 0 || ngrp >= ngroups_max + 1)
		return (EINVAL);
	linux_gidset = malloc(ngrp * sizeof(*linux_gidset), M_LINUX, M_WAITOK);
	error = copyin(args->grouplist, linux_gidset, ngrp * sizeof(l_gid_t));
	if (error)
		goto out;
	newcred = crget();
	crextend(newcred, ngrp + 1);
	p = td->td_proc;
	PROC_LOCK(p);
	oldcred = p->p_ucred;
	crcopy(newcred, oldcred);

	/*
	 * cr_groups[0] holds egid. Setting the whole set from
	 * the supplied set will cause egid to be changed too.
	 * Keep cr_groups[0] unchanged to prevent that.
	 */

	if ((error = priv_check_cred(oldcred, PRIV_CRED_SETGROUPS)) != 0) {
		PROC_UNLOCK(p);
		crfree(newcred);
		goto out;
	}

	if (ngrp > 0) {
		newcred->cr_ngroups = ngrp + 1;

		bsd_gidset = newcred->cr_groups;
		ngrp--;
		while (ngrp >= 0) {
			bsd_gidset[ngrp + 1] = linux_gidset[ngrp];
			ngrp--;
		}
	} else
		newcred->cr_ngroups = 1;

	setsugid(p);
	proc_set_cred(p, newcred);
	PROC_UNLOCK(p);
	crfree(oldcred);
	error = 0;
out:
	free(linux_gidset, M_LINUX);
	return (error);
}

int
linux_getgroups(struct thread *td, struct linux_getgroups_args *args)
{
	struct ucred *cred;
	l_gid_t *linux_gidset;
	gid_t *bsd_gidset;
	int bsd_gidsetsz, ngrp, error;

	cred = td->td_ucred;
	bsd_gidset = cred->cr_groups;
	bsd_gidsetsz = cred->cr_ngroups - 1;

	/*
	 * cr_groups[0] holds egid. Returning the whole set
	 * here will cause a duplicate. Exclude cr_groups[0]
	 * to prevent that.
	 */

	if ((ngrp = args->gidsetsize) == 0) {
		td->td_retval[0] = bsd_gidsetsz;
		return (0);
	}

	if (ngrp < bsd_gidsetsz)
		return (EINVAL);

	ngrp = 0;
	linux_gidset = malloc(bsd_gidsetsz * sizeof(*linux_gidset),
	    M_LINUX, M_WAITOK);
	while (ngrp < bsd_gidsetsz) {
		linux_gidset[ngrp] = bsd_gidset[ngrp + 1];
		ngrp++;
	}

	error = copyout(linux_gidset, args->grouplist, ngrp * sizeof(l_gid_t));
	free(linux_gidset, M_LINUX);
	if (error)
		return (error);

	td->td_retval[0] = ngrp;
	return (0);
}

static bool
linux_get_dummy_limit(l_uint resource, struct rlimit *rlim)
{

	if (linux_dummy_rlimits == 0)
		return (false);

	switch (resource) {
	case LINUX_RLIMIT_LOCKS:
	case LINUX_RLIMIT_SIGPENDING:
	case LINUX_RLIMIT_MSGQUEUE:
	case LINUX_RLIMIT_RTTIME:
		rlim->rlim_cur = LINUX_RLIM_INFINITY;
		rlim->rlim_max = LINUX_RLIM_INFINITY;
		return (true);
	case LINUX_RLIMIT_NICE:
	case LINUX_RLIMIT_RTPRIO:
		rlim->rlim_cur = 0;
		rlim->rlim_max = 0;
		return (true);
	default:
		return (false);
	}
}

int
linux_setrlimit(struct thread *td, struct linux_setrlimit_args *args)
{
	struct rlimit bsd_rlim;
	struct l_rlimit rlim;
	u_int which;
	int error;

	if (args->resource >= LINUX_RLIM_NLIMITS)
		return (EINVAL);

	which = linux_to_bsd_resource[args->resource];
	if (which == -1)
		return (EINVAL);

	error = copyin(args->rlim, &rlim, sizeof(rlim));
	if (error)
		return (error);

	bsd_rlim.rlim_cur = (rlim_t)rlim.rlim_cur;
	bsd_rlim.rlim_max = (rlim_t)rlim.rlim_max;
	return (kern_setrlimit(td, which, &bsd_rlim));
}

#if defined(__i386__) || (defined(__amd64__) && defined(COMPAT_LINUX32))
int
linux_old_getrlimit(struct thread *td, struct linux_old_getrlimit_args *args)
{
	struct l_rlimit rlim;
	struct rlimit bsd_rlim;
	u_int which;

	if (linux_get_dummy_limit(args->resource, &bsd_rlim)) {
		rlim.rlim_cur = bsd_rlim.rlim_cur;
		rlim.rlim_max = bsd_rlim.rlim_max;
		return (copyout(&rlim, args->rlim, sizeof(rlim)));
	}

	if (args->resource >= LINUX_RLIM_NLIMITS)
		return (EINVAL);

	which = linux_to_bsd_resource[args->resource];
	if (which == -1)
		return (EINVAL);

	lim_rlimit(td, which, &bsd_rlim);

#ifdef COMPAT_LINUX32
	rlim.rlim_cur = (unsigned int)bsd_rlim.rlim_cur;
	if (rlim.rlim_cur == UINT_MAX)
		rlim.rlim_cur = INT_MAX;
	rlim.rlim_max = (unsigned int)bsd_rlim.rlim_max;
	if (rlim.rlim_max == UINT_MAX)
		rlim.rlim_max = INT_MAX;
#else
	rlim.rlim_cur = (unsigned long)bsd_rlim.rlim_cur;
	if (rlim.rlim_cur == ULONG_MAX)
		rlim.rlim_cur = LONG_MAX;
	rlim.rlim_max = (unsigned long)bsd_rlim.rlim_max;
	if (rlim.rlim_max == ULONG_MAX)
		rlim.rlim_max = LONG_MAX;
#endif
	return (copyout(&rlim, args->rlim, sizeof(rlim)));
}
#endif /* __i386__ || (__amd64__ && COMPAT_LINUX32) */

int
linux_getrlimit(struct thread *td, struct linux_getrlimit_args *args)
{
	struct l_rlimit rlim;
	struct rlimit bsd_rlim;
	u_int which;

	if (linux_get_dummy_limit(args->resource, &bsd_rlim)) {
		rlim.rlim_cur = bsd_rlim.rlim_cur;
		rlim.rlim_max = bsd_rlim.rlim_max;
		return (copyout(&rlim, args->rlim, sizeof(rlim)));
	}

	if (args->resource >= LINUX_RLIM_NLIMITS)
		return (EINVAL);

	which = linux_to_bsd_resource[args->resource];
	if (which == -1)
		return (EINVAL);

	lim_rlimit(td, which, &bsd_rlim);

	rlim.rlim_cur = (l_ulong)bsd_rlim.rlim_cur;
	rlim.rlim_max = (l_ulong)bsd_rlim.rlim_max;
	return (copyout(&rlim, args->rlim, sizeof(rlim)));
}

int
linux_sched_setscheduler(struct thread *td,
    struct linux_sched_setscheduler_args *args)
{
	struct sched_param sched_param;
	struct thread *tdt;
	int error, policy;

	switch (args->policy) {
	case LINUX_SCHED_OTHER:
		policy = SCHED_OTHER;
		break;
	case LINUX_SCHED_FIFO:
		policy = SCHED_FIFO;
		break;
	case LINUX_SCHED_RR:
		policy = SCHED_RR;
		break;
	default:
		return (EINVAL);
	}

	error = copyin(args->param, &sched_param, sizeof(sched_param));
	if (error)
		return (error);

	if (linux_map_sched_prio) {
		switch (policy) {
		case SCHED_OTHER:
			if (sched_param.sched_priority != 0)
				return (EINVAL);

			sched_param.sched_priority =
			    PRI_MAX_TIMESHARE - PRI_MIN_TIMESHARE;
			break;
		case SCHED_FIFO:
		case SCHED_RR:
			if (sched_param.sched_priority < 1 ||
			    sched_param.sched_priority >= LINUX_MAX_RT_PRIO)
				return (EINVAL);

			/*
			 * Map [1, LINUX_MAX_RT_PRIO - 1] to
			 * [0, RTP_PRIO_MAX - RTP_PRIO_MIN] (rounding down).
			 */
			sched_param.sched_priority =
			    (sched_param.sched_priority - 1) *
			    (RTP_PRIO_MAX - RTP_PRIO_MIN + 1) /
			    (LINUX_MAX_RT_PRIO - 1);
			break;
		}
	}

	tdt = linux_tdfind(td, args->pid, -1);
	if (tdt == NULL)
		return (ESRCH);

	error = kern_sched_setscheduler(td, tdt, policy, &sched_param);
	PROC_UNLOCK(tdt->td_proc);
	return (error);
}

int
linux_sched_getscheduler(struct thread *td,
    struct linux_sched_getscheduler_args *args)
{
	struct thread *tdt;
	int error, policy;

	tdt = linux_tdfind(td, args->pid, -1);
	if (tdt == NULL)
		return (ESRCH);

	error = kern_sched_getscheduler(td, tdt, &policy);
	PROC_UNLOCK(tdt->td_proc);

	switch (policy) {
	case SCHED_OTHER:
		td->td_retval[0] = LINUX_SCHED_OTHER;
		break;
	case SCHED_FIFO:
		td->td_retval[0] = LINUX_SCHED_FIFO;
		break;
	case SCHED_RR:
		td->td_retval[0] = LINUX_SCHED_RR;
		break;
	}
	return (error);
}

int
linux_sched_get_priority_max(struct thread *td,
    struct linux_sched_get_priority_max_args *args)
{
	struct sched_get_priority_max_args bsd;

	if (linux_map_sched_prio) {
		switch (args->policy) {
		case LINUX_SCHED_OTHER:
			td->td_retval[0] = 0;
			return (0);
		case LINUX_SCHED_FIFO:
		case LINUX_SCHED_RR:
			td->td_retval[0] = LINUX_MAX_RT_PRIO - 1;
			return (0);
		default:
			return (EINVAL);
		}
	}

	switch (args->policy) {
	case LINUX_SCHED_OTHER:
		bsd.policy = SCHED_OTHER;
		break;
	case LINUX_SCHED_FIFO:
		bsd.policy = SCHED_FIFO;
		break;
	case LINUX_SCHED_RR:
		bsd.policy = SCHED_RR;
		break;
	default:
		return (EINVAL);
	}
	return (sys_sched_get_priority_max(td, &bsd));
}

int
linux_sched_get_priority_min(struct thread *td,
    struct linux_sched_get_priority_min_args *args)
{
	struct sched_get_priority_min_args bsd;

	if (linux_map_sched_prio) {
		switch (args->policy) {
		case LINUX_SCHED_OTHER:
			td->td_retval[0] = 0;
			return (0);
		case LINUX_SCHED_FIFO:
		case LINUX_SCHED_RR:
			td->td_retval[0] = 1;
			return (0);
		default:
			return (EINVAL);
		}
	}

	switch (args->policy) {
	case LINUX_SCHED_OTHER:
		bsd.policy = SCHED_OTHER;
		break;
	case LINUX_SCHED_FIFO:
		bsd.policy = SCHED_FIFO;
		break;
	case LINUX_SCHED_RR:
		bsd.policy = SCHED_RR;
		break;
	default:
		return (EINVAL);
	}
	return (sys_sched_get_priority_min(td, &bsd));
}

#define REBOOT_CAD_ON	0x89abcdef
#define REBOOT_CAD_OFF	0
#define REBOOT_HALT	0xcdef0123
#define REBOOT_RESTART	0x01234567
#define REBOOT_RESTART2	0xA1B2C3D4
#define REBOOT_POWEROFF	0x4321FEDC
#define REBOOT_MAGIC1	0xfee1dead
#define REBOOT_MAGIC2	0x28121969
#define REBOOT_MAGIC2A	0x05121996
#define REBOOT_MAGIC2B	0x16041998

int
linux_reboot(struct thread *td, struct linux_reboot_args *args)
{
	struct reboot_args bsd_args;

	if (args->magic1 != REBOOT_MAGIC1)
		return (EINVAL);

	switch (args->magic2) {
	case REBOOT_MAGIC2:
	case REBOOT_MAGIC2A:
	case REBOOT_MAGIC2B:
		break;
	default:
		return (EINVAL);
	}

	switch (args->cmd) {
	case REBOOT_CAD_ON:
	case REBOOT_CAD_OFF:
		return (priv_check(td, PRIV_REBOOT));
	case REBOOT_HALT:
		bsd_args.opt = RB_HALT;
		break;
	case REBOOT_RESTART:
	case REBOOT_RESTART2:
		bsd_args.opt = 0;
		break;
	case REBOOT_POWEROFF:
		bsd_args.opt = RB_POWEROFF;
		break;
	default:
		return (EINVAL);
	}
	return (sys_reboot(td, &bsd_args));
}

int
linux_getpid(struct thread *td, struct linux_getpid_args *args)
{

	td->td_retval[0] = td->td_proc->p_pid;

	return (0);
}

int
linux_gettid(struct thread *td, struct linux_gettid_args *args)
{
	struct linux_emuldata *em;

	em = em_find(td);
	KASSERT(em != NULL, ("gettid: emuldata not found.\n"));

	td->td_retval[0] = em->em_tid;

	return (0);
}

int
linux_getppid(struct thread *td, struct linux_getppid_args *args)
{

	td->td_retval[0] = kern_getppid(td);
	return (0);
}

int
linux_getgid(struct thread *td, struct linux_getgid_args *args)
{

	td->td_retval[0] = td->td_ucred->cr_rgid;
	return (0);
}

int
linux_getuid(struct thread *td, struct linux_getuid_args *args)
{

	td->td_retval[0] = td->td_ucred->cr_ruid;
	return (0);
}

int
linux_getsid(struct thread *td, struct linux_getsid_args *args)
{

	return (kern_getsid(td, args->pid));
}

int
linux_nosys(struct thread *td, struct nosys_args *ignore)
{

	return (ENOSYS);
}

int
linux_getpriority(struct thread *td, struct linux_getpriority_args *args)
{
	int error;

	error = kern_getpriority(td, args->which, args->who);
	td->td_retval[0] = 20 - td->td_retval[0];
	return (error);
}

int
linux_sethostname(struct thread *td, struct linux_sethostname_args *args)
{
	int name[2];

	name[0] = CTL_KERN;
	name[1] = KERN_HOSTNAME;
	return (userland_sysctl(td, name, 2, 0, 0, 0, args->hostname,
	    args->len, 0, 0));
}

int
linux_setdomainname(struct thread *td, struct linux_setdomainname_args *args)
{
	int name[2];

	name[0] = CTL_KERN;
	name[1] = KERN_NISDOMAINNAME;
	return (userland_sysctl(td, name, 2, 0, 0, 0, args->name,
	    args->len, 0, 0));
}

int
linux_exit_group(struct thread *td, struct linux_exit_group_args *args)
{

	LINUX_CTR2(exit_group, "thread(%d) (%d)", td->td_tid,
	    args->error_code);

	/*
	 * XXX: we should send a signal to the parent if
	 * SIGNAL_EXIT_GROUP is set. We ignore that (temporarily?)
	 * as it doesnt occur often.
	 */
	exit1(td, args->error_code, 0);
		/* NOTREACHED */
}

#define _LINUX_CAPABILITY_VERSION_1  0x19980330
#define _LINUX_CAPABILITY_VERSION_2  0x20071026
#define _LINUX_CAPABILITY_VERSION_3  0x20080522

struct l_user_cap_header {
	l_int	version;
	l_int	pid;
};

struct l_user_cap_data {
	l_int	effective;
	l_int	permitted;
	l_int	inheritable;
};

int
linux_capget(struct thread *td, struct linux_capget_args *uap)
{
	struct l_user_cap_header luch;
	struct l_user_cap_data lucd[2];
	int error, u32s;

	if (uap->hdrp == NULL)
		return (EFAULT);

	error = copyin(uap->hdrp, &luch, sizeof(luch));
	if (error != 0)
		return (error);

	switch (luch.version) {
	case _LINUX_CAPABILITY_VERSION_1:
		u32s = 1;
		break;
	case _LINUX_CAPABILITY_VERSION_2:
	case _LINUX_CAPABILITY_VERSION_3:
		u32s = 2;
		break;
	default:
		luch.version = _LINUX_CAPABILITY_VERSION_1;
		error = copyout(&luch, uap->hdrp, sizeof(luch));
		if (error)
			return (error);
		return (EINVAL);
	}

	if (luch.pid)
		return (EPERM);

	if (uap->datap) {
		/*
		 * The current implementation doesn't support setting
		 * a capability (it's essentially a stub) so indicate
		 * that no capabilities are currently set or available
		 * to request.
		 */
		memset(&lucd, 0, u32s * sizeof(lucd[0]));
		error = copyout(&lucd, uap->datap, u32s * sizeof(lucd[0]));
	}

	return (error);
}

int
linux_capset(struct thread *td, struct linux_capset_args *uap)
{
	struct l_user_cap_header luch;
	struct l_user_cap_data lucd[2];
	int error, i, u32s;

	if (uap->hdrp == NULL || uap->datap == NULL)
		return (EFAULT);

	error = copyin(uap->hdrp, &luch, sizeof(luch));
	if (error != 0)
		return (error);

	switch (luch.version) {
	case _LINUX_CAPABILITY_VERSION_1:
		u32s = 1;
		break;
	case _LINUX_CAPABILITY_VERSION_2:
	case _LINUX_CAPABILITY_VERSION_3:
		u32s = 2;
		break;
	default:
		luch.version = _LINUX_CAPABILITY_VERSION_1;
		error = copyout(&luch, uap->hdrp, sizeof(luch));
		if (error)
			return (error);
		return (EINVAL);
	}

	if (luch.pid)
		return (EPERM);

	error = copyin(uap->datap, &lucd, u32s * sizeof(lucd[0]));
	if (error != 0)
		return (error);

	/* We currently don't support setting any capabilities. */
	for (i = 0; i < u32s; i++) {
		if (lucd[i].effective || lucd[i].permitted ||
		    lucd[i].inheritable) {
			linux_msg(td,
			    "capset[%d] effective=0x%x, permitted=0x%x, "
			    "inheritable=0x%x is not implemented", i,
			    (int)lucd[i].effective, (int)lucd[i].permitted,
			    (int)lucd[i].inheritable);
			return (EPERM);
		}
	}

	return (0);
}

int
linux_prctl(struct thread *td, struct linux_prctl_args *args)
{
	int error = 0, max_size;
	struct proc *p = td->td_proc;
	char comm[LINUX_MAX_COMM_LEN];
	int pdeath_signal, trace_state;

	switch (args->option) {
	case LINUX_PR_SET_PDEATHSIG:
		if (!LINUX_SIG_VALID(args->arg2))
			return (EINVAL);
		pdeath_signal = linux_to_bsd_signal(args->arg2);
		return (kern_procctl(td, P_PID, 0, PROC_PDEATHSIG_CTL,
		    &pdeath_signal));
	case LINUX_PR_GET_PDEATHSIG:
		error = kern_procctl(td, P_PID, 0, PROC_PDEATHSIG_STATUS,
		    &pdeath_signal);
		if (error != 0)
			return (error);
		pdeath_signal = bsd_to_linux_signal(pdeath_signal);
		return (copyout(&pdeath_signal,
		    (void *)(register_t)args->arg2,
		    sizeof(pdeath_signal)));
	/*
	 * In Linux, this flag controls if set[gu]id processes can coredump.
	 * There are additional semantics imposed on processes that cannot
	 * coredump:
	 * - Such processes can not be ptraced.
	 * - There are some semantics around ownership of process-related files
	 *   in the /proc namespace.
	 *
	 * In FreeBSD, we can (and by default, do) disable setuid coredump
	 * system-wide with 'sugid_coredump.'  We control tracability on a
	 * per-process basis with the procctl PROC_TRACE (=> P2_NOTRACE flag).
	 * By happy coincidence, P2_NOTRACE also prevents coredumping.  So the
	 * procctl is roughly analogous to Linux's DUMPABLE.
	 *
	 * So, proxy these knobs to the corresponding PROC_TRACE setting.
	 */
	case LINUX_PR_GET_DUMPABLE:
		error = kern_procctl(td, P_PID, p->p_pid, PROC_TRACE_STATUS,
		    &trace_state);
		if (error != 0)
			return (error);
		td->td_retval[0] = (trace_state != -1);
		return (0);
	case LINUX_PR_SET_DUMPABLE:
		/*
		 * It is only valid for userspace to set one of these two
		 * flags, and only one at a time.
		 */
		switch (args->arg2) {
		case LINUX_SUID_DUMP_DISABLE:
			trace_state = PROC_TRACE_CTL_DISABLE_EXEC;
			break;
		case LINUX_SUID_DUMP_USER:
			trace_state = PROC_TRACE_CTL_ENABLE;
			break;
		default:
			return (EINVAL);
		}
		return (kern_procctl(td, P_PID, p->p_pid, PROC_TRACE_CTL,
		    &trace_state));
	case LINUX_PR_GET_KEEPCAPS:
		/*
		 * Indicate that we always clear the effective and
		 * permitted capability sets when the user id becomes
		 * non-zero (actually the capability sets are simply
		 * always zero in the current implementation).
		 */
		td->td_retval[0] = 0;
		break;
	case LINUX_PR_SET_KEEPCAPS:
		/*
		 * Ignore requests to keep the effective and permitted
		 * capability sets when the user id becomes non-zero.
		 */
		break;
	case LINUX_PR_SET_NAME:
		/*
		 * To be on the safe side we need to make sure to not
		 * overflow the size a Linux program expects. We already
		 * do this here in the copyin, so that we don't need to
		 * check on copyout.
		 */
		max_size = MIN(sizeof(comm), sizeof(p->p_comm));
		error = copyinstr((void *)(register_t)args->arg2, comm,
		    max_size, NULL);

		/* Linux silently truncates the name if it is too long. */
		if (error == ENAMETOOLONG) {
			/*
			 * XXX: copyinstr() isn't documented to populate the
			 * array completely, so do a copyin() to be on the
			 * safe side. This should be changed in case
			 * copyinstr() is changed to guarantee this.
			 */
			error = copyin((void *)(register_t)args->arg2, comm,
			    max_size - 1);
			comm[max_size - 1] = '\0';
		}
		if (error)
			return (error);

		PROC_LOCK(p);
		strlcpy(p->p_comm, comm, sizeof(p->p_comm));
		PROC_UNLOCK(p);
		break;
	case LINUX_PR_GET_NAME:
		PROC_LOCK(p);
		strlcpy(comm, p->p_comm, sizeof(comm));
		PROC_UNLOCK(p);
		error = copyout(comm, (void *)(register_t)args->arg2,
		    strlen(comm) + 1);
		break;
	case LINUX_PR_GET_SECCOMP:
	case LINUX_PR_SET_SECCOMP:
		/*
		 * Same as returned by Linux without CONFIG_SECCOMP enabled.
		 */
		error = EINVAL;
		break;
	case LINUX_PR_CAPBSET_READ:
#if 0
		/*
		 * This makes too much noise with Ubuntu Focal.
		 */
		linux_msg(td, "unsupported prctl PR_CAPBSET_READ %d",
		    (int)args->arg2);
#endif
		error = EINVAL;
		break;
	case LINUX_PR_SET_NO_NEW_PRIVS:
		linux_msg(td, "unsupported prctl PR_SET_NO_NEW_PRIVS");
		error = EINVAL;
		break;
	case LINUX_PR_SET_PTRACER:
		linux_msg(td, "unsupported prctl PR_SET_PTRACER");
		error = EINVAL;
		break;
	default:
		linux_msg(td, "unsupported prctl option %d", args->option);
		error = EINVAL;
		break;
	}

	return (error);
}

int
linux_sched_setparam(struct thread *td,
    struct linux_sched_setparam_args *uap)
{
	struct sched_param sched_param;
	struct thread *tdt;
	int error, policy;

	error = copyin(uap->param, &sched_param, sizeof(sched_param));
	if (error)
		return (error);

	tdt = linux_tdfind(td, uap->pid, -1);
	if (tdt == NULL)
		return (ESRCH);

	if (linux_map_sched_prio) {
		error = kern_sched_getscheduler(td, tdt, &policy);
		if (error)
			goto out;

		switch (policy) {
		case SCHED_OTHER:
			if (sched_param.sched_priority != 0) {
				error = EINVAL;
				goto out;
			}
			sched_param.sched_priority =
			    PRI_MAX_TIMESHARE - PRI_MIN_TIMESHARE;
			break;
		case SCHED_FIFO:
		case SCHED_RR:
			if (sched_param.sched_priority < 1 ||
			    sched_param.sched_priority >= LINUX_MAX_RT_PRIO) {
				error = EINVAL;
				goto out;
			}
			/*
			 * Map [1, LINUX_MAX_RT_PRIO - 1] to
			 * [0, RTP_PRIO_MAX - RTP_PRIO_MIN] (rounding down).
			 */
			sched_param.sched_priority =
			    (sched_param.sched_priority - 1) *
			    (RTP_PRIO_MAX - RTP_PRIO_MIN + 1) /
			    (LINUX_MAX_RT_PRIO - 1);
			break;
		}
	}

	error = kern_sched_setparam(td, tdt, &sched_param);
out:	PROC_UNLOCK(tdt->td_proc);
	return (error);
}

int
linux_sched_getparam(struct thread *td,
    struct linux_sched_getparam_args *uap)
{
	struct sched_param sched_param;
	struct thread *tdt;
	int error, policy;

	tdt = linux_tdfind(td, uap->pid, -1);
	if (tdt == NULL)
		return (ESRCH);

	error = kern_sched_getparam(td, tdt, &sched_param);
	if (error) {
		PROC_UNLOCK(tdt->td_proc);
		return (error);
	}

	if (linux_map_sched_prio) {
		error = kern_sched_getscheduler(td, tdt, &policy);
		PROC_UNLOCK(tdt->td_proc);
		if (error)
			return (error);

		switch (policy) {
		case SCHED_OTHER:
			sched_param.sched_priority = 0;
			break;
		case SCHED_FIFO:
		case SCHED_RR:
			/*
			 * Map [0, RTP_PRIO_MAX - RTP_PRIO_MIN] to
			 * [1, LINUX_MAX_RT_PRIO - 1] (rounding up).
			 */
			sched_param.sched_priority =
			    (sched_param.sched_priority *
			    (LINUX_MAX_RT_PRIO - 1) +
			    (RTP_PRIO_MAX - RTP_PRIO_MIN - 1)) /
			    (RTP_PRIO_MAX - RTP_PRIO_MIN) + 1;
			break;
		}
	} else
		PROC_UNLOCK(tdt->td_proc);

	error = copyout(&sched_param, uap->param, sizeof(sched_param));
	return (error);
}

/*
 * Get affinity of a process.
 */
int
linux_sched_getaffinity(struct thread *td,
    struct linux_sched_getaffinity_args *args)
{
	int error;
	struct thread *tdt;

	if (args->len < sizeof(cpuset_t))
		return (EINVAL);

	tdt = linux_tdfind(td, args->pid, -1);
	if (tdt == NULL)
		return (ESRCH);

	PROC_UNLOCK(tdt->td_proc);

	error = kern_cpuset_getaffinity(td, CPU_LEVEL_WHICH, CPU_WHICH_TID,
	    tdt->td_tid, sizeof(cpuset_t), (cpuset_t *)args->user_mask_ptr);
	if (error == 0)
		td->td_retval[0] = sizeof(cpuset_t);

	return (error);
}

/*
 *  Set affinity of a process.
 */
int
linux_sched_setaffinity(struct thread *td,
    struct linux_sched_setaffinity_args *args)
{
	struct thread *tdt;

	if (args->len < sizeof(cpuset_t))
		return (EINVAL);

	tdt = linux_tdfind(td, args->pid, -1);
	if (tdt == NULL)
		return (ESRCH);

	PROC_UNLOCK(tdt->td_proc);

	return (kern_cpuset_setaffinity(td, CPU_LEVEL_WHICH, CPU_WHICH_TID,
	    tdt->td_tid, sizeof(cpuset_t), (cpuset_t *) args->user_mask_ptr));
}

struct linux_rlimit64 {
	uint64_t	rlim_cur;
	uint64_t	rlim_max;
};

int
linux_prlimit64(struct thread *td, struct linux_prlimit64_args *args)
{
	struct rlimit rlim, nrlim;
	struct linux_rlimit64 lrlim;
	struct proc *p;
	u_int which;
	int flags;
	int error;

	if (args->new == NULL && args->old != NULL) {
		if (linux_get_dummy_limit(args->resource, &rlim)) {
			lrlim.rlim_cur = rlim.rlim_cur;
			lrlim.rlim_max = rlim.rlim_max;
			return (copyout(&lrlim, args->old, sizeof(lrlim)));
		}
	}

	if (args->resource >= LINUX_RLIM_NLIMITS)
		return (EINVAL);

	which = linux_to_bsd_resource[args->resource];
	if (which == -1)
		return (EINVAL);

	if (args->new != NULL) {
		/*
		 * Note. Unlike FreeBSD where rlim is signed 64-bit Linux
		 * rlim is unsigned 64-bit. FreeBSD treats negative limits
		 * as INFINITY so we do not need a conversion even.
		 */
		error = copyin(args->new, &nrlim, sizeof(nrlim));
		if (error != 0)
			return (error);
	}

	flags = PGET_HOLD | PGET_NOTWEXIT;
	if (args->new != NULL)
		flags |= PGET_CANDEBUG;
	else
		flags |= PGET_CANSEE;
	if (args->pid == 0) {
		p = td->td_proc;
		PHOLD(p);
	} else {
		error = pget(args->pid, flags, &p);
		if (error != 0)
			return (error);
	}
	if (args->old != NULL) {
		PROC_LOCK(p);
		lim_rlimit_proc(p, which, &rlim);
		PROC_UNLOCK(p);
		if (rlim.rlim_cur == RLIM_INFINITY)
			lrlim.rlim_cur = LINUX_RLIM_INFINITY;
		else
			lrlim.rlim_cur = rlim.rlim_cur;
		if (rlim.rlim_max == RLIM_INFINITY)
			lrlim.rlim_max = LINUX_RLIM_INFINITY;
		else
			lrlim.rlim_max = rlim.rlim_max;
		error = copyout(&lrlim, args->old, sizeof(lrlim));
		if (error != 0)
			goto out;
	}

	if (args->new != NULL)
		error = kern_proc_setrlimit(td, p, which, &nrlim);

 out:
	PRELE(p);
	return (error);
}

int
linux_pselect6(struct thread *td, struct linux_pselect6_args *args)
{
	struct l_timespec lts;
	struct timespec ts, *tsp;
	int error;

	if (args->tsp != NULL) {
		error = copyin(args->tsp, &lts, sizeof(lts));
		if (error != 0)
			return (error);
		error = linux_to_native_timespec(&ts, &lts);
		if (error != 0)
			return (error);
		tsp = &ts;
	} else
		tsp = NULL;

	error = linux_common_pselect6(td, args->nfds, args->readfds,
	    args->writefds, args->exceptfds, tsp, args->sig);
	if (error != 0)
		return (error);

	if (args->tsp != NULL) {
		error = native_to_linux_timespec(&lts, tsp);
		if (error == 0)
			error = copyout(&lts, args->tsp, sizeof(lts));
	}
	return (error);
}

static int
linux_common_pselect6(struct thread *td, l_int nfds, l_fd_set *readfds,
    l_fd_set *writefds, l_fd_set *exceptfds, struct timespec *tsp,
    l_uintptr_t *sig)
{
	struct timeval utv, tv0, tv1, *tvp;
	struct l_pselect6arg lpse6;
	l_sigset_t l_ss;
	sigset_t *ssp;
	sigset_t ss;
	int error;

	ssp = NULL;
	if (sig != NULL) {
		error = copyin(sig, &lpse6, sizeof(lpse6));
		if (error != 0)
			return (error);
		if (lpse6.ss_len != sizeof(l_ss))
			return (EINVAL);
		if (lpse6.ss != 0) {
			error = copyin(PTRIN(lpse6.ss), &l_ss,
			    sizeof(l_ss));
			if (error != 0)
				return (error);
			linux_to_bsd_sigset(&l_ss, &ss);
			ssp = &ss;
		}
	} else
		ssp = NULL;

	/*
	 * Currently glibc changes nanosecond number to microsecond.
	 * This mean losing precision but for now it is hardly seen.
	 */
	if (tsp != NULL) {
		TIMESPEC_TO_TIMEVAL(&utv, tsp);
		if (itimerfix(&utv))
			return (EINVAL);

		microtime(&tv0);
		tvp = &utv;
	} else
		tvp = NULL;

	error = kern_pselect(td, nfds, __USER_CAP_UNBOUND(readfds),
	    __USER_CAP_UNBOUND(writefds),
	    __USER_CAP_UNBOUND(exceptfds), tvp, ssp, LINUX_NFDBITS);

	if (error == 0 && tsp != NULL) {
		if (td->td_retval[0] != 0) {
			/*
			 * Compute how much time was left of the timeout,
			 * by subtracting the current time and the time
			 * before we started the call, and subtracting
			 * that result from the user-supplied value.
			 */

			microtime(&tv1);
			timevalsub(&tv1, &tv0);
			timevalsub(&utv, &tv1);
			if (utv.tv_sec < 0)
				timevalclear(&utv);
		} else
			timevalclear(&utv);
		TIMEVAL_TO_TIMESPEC(&utv, tsp);
	}
	return (error);
}

#if defined(__i386__) || (defined(__amd64__) && defined(COMPAT_LINUX32))
int
linux_pselect6_time64(struct thread *td,
    struct linux_pselect6_time64_args *args)
{
	struct l_timespec64 lts;
	struct timespec ts, *tsp;
	int error;

	if (args->tsp != NULL) {
		error = copyin(args->tsp, &lts, sizeof(lts));
		if (error != 0)
			return (error);
		error = linux_to_native_timespec64(&ts, &lts);
		if (error != 0)
			return (error);
		tsp = &ts;
	} else
		tsp = NULL;

	error = linux_common_pselect6(td, args->nfds, args->readfds,
	    args->writefds, args->exceptfds, tsp, args->sig);
	if (error != 0)
		return (error);

	if (args->tsp != NULL) {
		error = native_to_linux_timespec64(&lts, tsp);
		if (error == 0)
			error = copyout(&lts, args->tsp, sizeof(lts));
	}
	return (error);
}
#endif /* __i386__ || (__amd64__ && COMPAT_LINUX32) */

int
linux_ppoll(struct thread *td, struct linux_ppoll_args *args)
{
	struct timespec uts, *tsp;
	struct l_timespec lts;
	int error;

	if (args->tsp != NULL) {
		error = copyin(args->tsp, &lts, sizeof(lts));
		if (error)
			return (error);
		error = linux_to_native_timespec(&uts, &lts);
		if (error != 0)
			return (error);
		tsp = &uts;
	} else
		tsp = NULL;

	error = linux_common_ppoll(td, args->fds, args->nfds, tsp,
	    args->sset, args->ssize);
	if (error != 0)
		return (error);
	if (tsp != NULL) {
		error = native_to_linux_timespec(&lts, tsp);
		if (error == 0)
			error = copyout(&lts, args->tsp, sizeof(lts));
	}
	return (error);
}

static int
linux_common_ppoll(struct thread *td, struct pollfd *fds, uint32_t nfds,
    struct timespec *tsp, l_sigset_t *sset, l_size_t ssize)
{
	struct timespec ts0, ts1;
	struct pollfd stackfds[32];
	struct pollfd *kfds;
 	l_sigset_t l_ss;
 	sigset_t *ssp;
 	sigset_t ss;
 	int error;

	if (kern_poll_maxfds(nfds))
		return (EINVAL);
	if (sset != NULL) {
		if (ssize != sizeof(l_ss))
			return (EINVAL);
		error = copyin(sset, &l_ss, sizeof(l_ss));
		if (error)
			return (error);
		linux_to_bsd_sigset(&l_ss, &ss);
		ssp = &ss;
	} else
		ssp = NULL;
	if (tsp != NULL)
		nanotime(&ts0);

<<<<<<< HEAD
	error = kern_poll(td, __USER_CAP_ARRAY(fds, nfds), nfds, tsp, ssp);
=======
	if (nfds > nitems(stackfds))
		kfds = mallocarray(nfds, sizeof(*kfds), M_TEMP, M_WAITOK);
	else
		kfds = stackfds;
	error = linux_pollin(td, kfds, fds, nfds);
	if (error != 0)
		goto out;

	error = kern_poll_kfds(td, kfds, nfds, tsp, ssp);
	if (error == 0)
		error = linux_pollout(td, kfds, fds, nfds);
>>>>>>> 26795a03

	if (error == 0 && tsp != NULL) {
		if (td->td_retval[0]) {
			nanotime(&ts1);
			timespecsub(&ts1, &ts0, &ts1);
			timespecsub(tsp, &ts1, tsp);
			if (tsp->tv_sec < 0)
				timespecclear(tsp);
		} else
			timespecclear(tsp);
	}

out:
	if (nfds > nitems(stackfds))
		free(kfds, M_TEMP);
	return (error);
}

#if defined(__i386__) || (defined(__amd64__) && defined(COMPAT_LINUX32))
int
linux_ppoll_time64(struct thread *td, struct linux_ppoll_time64_args *args)
{
	struct timespec uts, *tsp;
	struct l_timespec64 lts;
	int error;

	if (args->tsp != NULL) {
		error = copyin(args->tsp, &lts, sizeof(lts));
		if (error != 0)
			return (error);
		error = linux_to_native_timespec64(&uts, &lts);
		if (error != 0)
			return (error);
		tsp = &uts;
	} else
 		tsp = NULL;
	error = linux_common_ppoll(td, args->fds, args->nfds, tsp,
	    args->sset, args->ssize);
	if (error != 0)
		return (error);
	if (tsp != NULL) {
		error = native_to_linux_timespec64(&lts, tsp);
		if (error == 0)
			error = copyout(&lts, args->tsp, sizeof(lts));
	}
	return (error);
}
#endif /* __i386__ || (__amd64__ && COMPAT_LINUX32) */

static int
linux_pollin(struct thread *td, struct pollfd *fds, struct pollfd *ufds, u_int nfd)
{
	int error;
	u_int i;

	error = copyin(ufds, fds, nfd * sizeof(*fds));
	if (error != 0)
		return (error);

	for (i = 0; i < nfd; i++) {
		if (fds->events != 0)
			linux_to_bsd_poll_events(td, fds->fd,
			    fds->events, &fds->events);
		fds++;
	}
	return (0);
}

static int
linux_pollout(struct thread *td, struct pollfd *fds, struct pollfd *ufds, u_int nfd)
{
	int error = 0;
	u_int i, n = 0;

	for (i = 0; i < nfd; i++) {
		if (fds->revents != 0) {
			bsd_to_linux_poll_events(fds->revents,
			    &fds->revents);
			n++;
		}
		error = copyout(&fds->revents, &ufds->revents,
		    sizeof(ufds->revents));
		if (error)
			return (error);
		fds++;
		ufds++;
	}
	td->td_retval[0] = n;
	return (0);
}

int
linux_sched_rr_get_interval(struct thread *td,
    struct linux_sched_rr_get_interval_args *uap)
{
	struct timespec ts;
	struct l_timespec lts;
	struct thread *tdt;
	int error;

	/*
	 * According to man in case the invalid pid specified
	 * EINVAL should be returned.
	 */
	if (uap->pid < 0)
		return (EINVAL);

	tdt = linux_tdfind(td, uap->pid, -1);
	if (tdt == NULL)
		return (ESRCH);

	error = kern_sched_rr_get_interval_td(td, tdt, &ts);
	PROC_UNLOCK(tdt->td_proc);
	if (error != 0)
		return (error);
	error = native_to_linux_timespec(&lts, &ts);
	if (error != 0)
		return (error);
	return (copyout(&lts, uap->interval, sizeof(lts)));
}

/*
 * In case when the Linux thread is the initial thread in
 * the thread group thread id is equal to the process id.
 * Glibc depends on this magic (assert in pthread_getattr_np.c).
 */
struct thread *
linux_tdfind(struct thread *td, lwpid_t tid, pid_t pid)
{
	struct linux_emuldata *em;
	struct thread *tdt;
	struct proc *p;

	tdt = NULL;
	if (tid == 0 || tid == td->td_tid) {
		tdt = td;
		PROC_LOCK(tdt->td_proc);
	} else if (tid > PID_MAX)
		tdt = tdfind(tid, pid);
	else {
		/*
		 * Initial thread where the tid equal to the pid.
		 */
		p = pfind(tid);
		if (p != NULL) {
			if (SV_PROC_ABI(p) != SV_ABI_LINUX) {
				/*
				 * p is not a Linuxulator process.
				 */
				PROC_UNLOCK(p);
				return (NULL);
			}
			FOREACH_THREAD_IN_PROC(p, tdt) {
				em = em_find(tdt);
				if (tid == em->em_tid)
					return (tdt);
			}
			PROC_UNLOCK(p);
		}
		return (NULL);
	}

	return (tdt);
}

void
linux_to_bsd_waitopts(int options, int *bsdopts)
{

	if (options & LINUX_WNOHANG)
		*bsdopts |= WNOHANG;
	if (options & LINUX_WUNTRACED)
		*bsdopts |= WUNTRACED;
	if (options & LINUX_WEXITED)
		*bsdopts |= WEXITED;
	if (options & LINUX_WCONTINUED)
		*bsdopts |= WCONTINUED;
	if (options & LINUX_WNOWAIT)
		*bsdopts |= WNOWAIT;

	if (options & __WCLONE)
		*bsdopts |= WLINUXCLONE;
}

int
linux_getrandom(struct thread *td, struct linux_getrandom_args *args)
{
	struct uio uio;
	struct iovec iov;
	int error;

	if (args->flags & ~(LINUX_GRND_NONBLOCK|LINUX_GRND_RANDOM))
		return (EINVAL);
	if (args->count > INT_MAX)
		args->count = INT_MAX;

	IOVEC_INIT(&iov, args->buf, args->count);

	uio.uio_iov = &iov;
	uio.uio_iovcnt = 1;
	uio.uio_resid = iov.iov_len;
	uio.uio_segflg = UIO_USERSPACE;
	uio.uio_rw = UIO_READ;
	uio.uio_td = td;

	error = read_random_uio(&uio, args->flags & LINUX_GRND_NONBLOCK);
	if (error == 0)
		td->td_retval[0] = args->count - uio.uio_resid;
	return (error);
}

int
linux_mincore(struct thread *td, struct linux_mincore_args *args)
{

	/* Needs to be page-aligned */
	if (args->start & PAGE_MASK)
		return (EINVAL);
	return (kern_mincore(td, args->start, args->len,
	    __USER_CAP(args->vec, args->len)));
}

#define	SYSLOG_TAG	"<6>"

int
linux_syslog(struct thread *td, struct linux_syslog_args *args)
{
	char buf[128], *src, *dst;
	u_int seq;
	int buflen, error;

	if (args->type != LINUX_SYSLOG_ACTION_READ_ALL) {
		linux_msg(td, "syslog unsupported type 0x%x", args->type);
		return (EINVAL);
	}

	if (args->len < 6) {
		td->td_retval[0] = 0;
		return (0);
	}

	error = priv_check(td, PRIV_MSGBUF);
	if (error)
		return (error);

	mtx_lock(&msgbuf_lock);
	msgbuf_peekbytes(msgbufp, NULL, 0, &seq);
	mtx_unlock(&msgbuf_lock);

	dst = args->buf;
	error = copyout(&SYSLOG_TAG, dst, sizeof(SYSLOG_TAG));
	/* The -1 is to skip the trailing '\0'. */
	dst += sizeof(SYSLOG_TAG) - 1;

	while (error == 0) {
		mtx_lock(&msgbuf_lock);
		buflen = msgbuf_peekbytes(msgbufp, buf, sizeof(buf), &seq);
		mtx_unlock(&msgbuf_lock);

		if (buflen == 0)
			break;

		for (src = buf; src < buf + buflen && error == 0; src++) {
			if (*src == '\0')
				continue;

			if (dst >= args->buf + args->len)
				goto out;

			error = copyout(src, dst, 1);
			dst++;

			if (*src == '\n' && *(src + 1) != '<' &&
			    dst + sizeof(SYSLOG_TAG) < args->buf + args->len) {
				error = copyout(&SYSLOG_TAG,
				    dst, sizeof(SYSLOG_TAG));
				dst += sizeof(SYSLOG_TAG) - 1;
			}
		}
	}
out:
	td->td_retval[0] = dst - args->buf;
	return (error);
}

int
linux_getcpu(struct thread *td, struct linux_getcpu_args *args)
{
	int cpu, error, node;

	cpu = td->td_oncpu; /* Make sure it doesn't change during copyout(9) */
	error = 0;
	node = cpuid_to_pcpu[cpu]->pc_domain;

	if (args->cpu != NULL)
		error = copyout(&cpu, args->cpu, sizeof(l_int));
	if (args->node != NULL)
		error = copyout(&node, args->node, sizeof(l_int));
	return (error);
}
// CHERI CHANGES START
// {
//   "updated": 20191025,
//   "target_type": "kernel",
//   "changes": [
//     "iovec-macros",
//     "user_capabilities"
//   ]
// }
// CHERI CHANGES END<|MERGE_RESOLUTION|>--- conflicted
+++ resolved
@@ -2549,9 +2549,6 @@
 	if (tsp != NULL)
 		nanotime(&ts0);
 
-<<<<<<< HEAD
-	error = kern_poll(td, __USER_CAP_ARRAY(fds, nfds), nfds, tsp, ssp);
-=======
 	if (nfds > nitems(stackfds))
 		kfds = mallocarray(nfds, sizeof(*kfds), M_TEMP, M_WAITOK);
 	else
@@ -2563,7 +2560,6 @@
 	error = kern_poll_kfds(td, kfds, nfds, tsp, ssp);
 	if (error == 0)
 		error = linux_pollout(td, kfds, fds, nfds);
->>>>>>> 26795a03
 
 	if (error == 0 && tsp != NULL) {
 		if (td->td_retval[0]) {
