/*-
 * SPDX-License-Identifier: BSD-3-Clause
 *
 * Copyright (c) 2002 Doug Rabson
 * Copyright (c) 1994-1995 Søren Schmidt
 * All rights reserved.
 *
 * Redistribution and use in source and binary forms, with or without
 * modification, are permitted provided that the following conditions
 * are met:
 * 1. Redistributions of source code must retain the above copyright
 *    notice, this list of conditions and the following disclaimer
 *    in this position and unchanged.
 * 2. Redistributions in binary form must reproduce the above copyright
 *    notice, this list of conditions and the following disclaimer in the
 *    documentation and/or other materials provided with the distribution.
 * 3. The name of the author may not be used to endorse or promote products
 *    derived from this software without specific prior written permission
 *
 * THIS SOFTWARE IS PROVIDED BY THE AUTHOR ``AS IS'' AND ANY EXPRESS OR
 * IMPLIED WARRANTIES, INCLUDING, BUT NOT LIMITED TO, THE IMPLIED WARRANTIES
 * OF MERCHANTABILITY AND FITNESS FOR A PARTICULAR PURPOSE ARE DISCLAIMED.
 * IN NO EVENT SHALL THE AUTHOR BE LIABLE FOR ANY DIRECT, INDIRECT,
 * INCIDENTAL, SPECIAL, EXEMPLARY, OR CONSEQUENTIAL DAMAGES (INCLUDING, BUT
 * NOT LIMITED TO, PROCUREMENT OF SUBSTITUTE GOODS OR SERVICES; LOSS OF USE,
 * DATA, OR PROFITS; OR BUSINESS INTERRUPTION) HOWEVER CAUSED AND ON ANY
 * THEORY OF LIABILITY, WHETHER IN CONTRACT, STRICT LIABILITY, OR TORT
 * (INCLUDING NEGLIGENCE OR OTHERWISE) ARISING IN ANY WAY OUT OF THE USE OF
 * THIS SOFTWARE, EVEN IF ADVISED OF THE POSSIBILITY OF SUCH DAMAGE.
 */

#include <sys/cdefs.h>
__FBSDID("$FreeBSD$");

#include "opt_compat.h"

#include <sys/param.h>
#include <sys/blist.h>
#include <sys/fcntl.h>
#if defined(__i386__)
#include <sys/imgact_aout.h>
#endif
#include <sys/jail.h>
#include <sys/kernel.h>
#include <sys/limits.h>
#include <sys/lock.h>
#include <sys/malloc.h>
#include <sys/mman.h>
#include <sys/mount.h>
#include <sys/msgbuf.h>
#include <sys/mutex.h>
#include <sys/namei.h>
#include <sys/priv.h>
#include <sys/proc.h>
#include <sys/procctl.h>
#include <sys/reboot.h>
#include <sys/racct.h>
#include <sys/random.h>
#include <sys/resourcevar.h>
#include <sys/sched.h>
#include <sys/sdt.h>
#include <sys/signalvar.h>
#include <sys/stat.h>
#include <sys/syscallsubr.h>
#include <sys/sysctl.h>
#include <sys/sysproto.h>
#include <sys/systm.h>
#include <sys/time.h>
#include <sys/vmmeter.h>
#include <sys/vnode.h>
#include <sys/wait.h>
#include <sys/cpuset.h>
#include <sys/uio.h>

#include <security/mac/mac_framework.h>

#include <vm/vm.h>
#include <vm/pmap.h>
#include <vm/vm_kern.h>
#include <vm/vm_map.h>
#include <vm/vm_extern.h>
#include <vm/vm_object.h>
#include <vm/swap_pager.h>

#ifdef COMPAT_LINUX32
#include <machine/../linux32/linux.h>
#include <machine/../linux32/linux32_proto.h>
#else
#include <machine/../linux/linux.h>
#include <machine/../linux/linux_proto.h>
#endif

#include <compat/linux/linux_dtrace.h>
#include <compat/linux/linux_file.h>
#include <compat/linux/linux_mib.h>
#include <compat/linux/linux_signal.h>
#include <compat/linux/linux_timer.h>
#include <compat/linux/linux_util.h>
#include <compat/linux/linux_sysproto.h>
#include <compat/linux/linux_emul.h>
#include <compat/linux/linux_misc.h>

/**
 * Special DTrace provider for the linuxulator.
 *
 * In this file we define the provider for the entire linuxulator. All
 * modules (= files of the linuxulator) use it.
 *
 * We define a different name depending on the emulated bitsize, see
 * ../../<ARCH>/linux{,32}/linux.h, e.g.:
 *      native bitsize          = linuxulator
 *      amd64, 32bit emulation  = linuxulator32
 */
LIN_SDT_PROVIDER_DEFINE(LINUX_DTRACE);

int stclohz;				/* Statistics clock frequency */

static unsigned int linux_to_bsd_resource[LINUX_RLIM_NLIMITS] = {
	RLIMIT_CPU, RLIMIT_FSIZE, RLIMIT_DATA, RLIMIT_STACK,
	RLIMIT_CORE, RLIMIT_RSS, RLIMIT_NPROC, RLIMIT_NOFILE,
	RLIMIT_MEMLOCK, RLIMIT_AS
};

struct l_sysinfo {
	l_long		uptime;		/* Seconds since boot */
	l_ulong		loads[3];	/* 1, 5, and 15 minute load averages */
#define LINUX_SYSINFO_LOADS_SCALE 65536
	l_ulong		totalram;	/* Total usable main memory size */
	l_ulong		freeram;	/* Available memory size */
	l_ulong		sharedram;	/* Amount of shared memory */
	l_ulong		bufferram;	/* Memory used by buffers */
	l_ulong		totalswap;	/* Total swap space size */
	l_ulong		freeswap;	/* swap space still available */
	l_ushort	procs;		/* Number of current processes */
	l_ushort	pads;
	l_ulong		totalbig;
	l_ulong		freebig;
	l_uint		mem_unit;
	char		_f[20-2*sizeof(l_long)-sizeof(l_int)];	/* padding */
};

struct l_pselect6arg {
	l_uintptr_t	ss;
	l_size_t	ss_len;
};

static int	linux_utimensat_nsec_valid(l_long);


int
linux_sysinfo(struct thread *td, struct linux_sysinfo_args *args)
{
	struct l_sysinfo sysinfo;
	vm_object_t object;
	int i, j;
	struct timespec ts;

	bzero(&sysinfo, sizeof(sysinfo));
	getnanouptime(&ts);
	if (ts.tv_nsec != 0)
		ts.tv_sec++;
	sysinfo.uptime = ts.tv_sec;

	/* Use the information from the mib to get our load averages */
	for (i = 0; i < 3; i++)
		sysinfo.loads[i] = averunnable.ldavg[i] *
		    LINUX_SYSINFO_LOADS_SCALE / averunnable.fscale;

	sysinfo.totalram = physmem * PAGE_SIZE;
	sysinfo.freeram = sysinfo.totalram - vm_wire_count() * PAGE_SIZE;

	sysinfo.sharedram = 0;
	mtx_lock(&vm_object_list_mtx);
	TAILQ_FOREACH(object, &vm_object_list, object_list)
		if (object->shadow_count > 1)
			sysinfo.sharedram += object->resident_page_count;
	mtx_unlock(&vm_object_list_mtx);

	sysinfo.sharedram *= PAGE_SIZE;
	sysinfo.bufferram = 0;

	swap_pager_status(&i, &j);
	sysinfo.totalswap = i * PAGE_SIZE;
	sysinfo.freeswap = (i - j) * PAGE_SIZE;

	sysinfo.procs = nprocs;

	/* The following are only present in newer Linux kernels. */
	sysinfo.totalbig = 0;
	sysinfo.freebig = 0;
	sysinfo.mem_unit = 1;

	return (copyout(&sysinfo, args->info, sizeof(sysinfo)));
}

#ifdef LINUX_LEGACY_SYSCALLS
int
linux_alarm(struct thread *td, struct linux_alarm_args *args)
{
	struct itimerval it, old_it;
	u_int secs;
	int error;

	secs = args->secs;
	/*
	 * Linux alarm() is always successful. Limit secs to INT32_MAX / 2
	 * to match kern_setitimer()'s limit to avoid error from it.
	 *
	 * XXX. Linux limit secs to INT_MAX on 32 and does not limit on 64-bit
	 * platforms.
	 */
	if (secs > INT32_MAX / 2)
		secs = INT32_MAX / 2;

	it.it_value.tv_sec = secs;
	it.it_value.tv_usec = 0;
	timevalclear(&it.it_interval);
	error = kern_setitimer(td, ITIMER_REAL, &it, &old_it);
	KASSERT(error == 0, ("kern_setitimer returns %d", error));

	if ((old_it.it_value.tv_sec == 0 && old_it.it_value.tv_usec > 0) ||
	    old_it.it_value.tv_usec >= 500000)
		old_it.it_value.tv_sec++;
	td->td_retval[0] = old_it.it_value.tv_sec;
	return (0);
}
#endif

int
linux_brk(struct thread *td, struct linux_brk_args *args)
{
	struct vmspace *vm = td->td_proc->p_vmspace;
	uintptr_t new, old;

	old = (uintptr_t)vm->vm_daddr + ctob(vm->vm_dsize);
	new = (uintptr_t)args->dsend;
	if ((caddr_t)new > vm->vm_daddr && !kern_break(td, &new))
		td->td_retval[0] = (register_t)new;
	else
		td->td_retval[0] = (register_t)old;

	return (0);
}

#if defined(__i386__)
/* XXX: what about amd64/linux32? */

int
linux_uselib(struct thread *td, struct linux_uselib_args *args)
{
	struct nameidata ni;
	struct vnode *vp;
	struct exec *a_out;
	vm_map_t map;
	vm_map_entry_t entry;
	struct vattr attr;
	vm_offset_t vmaddr;
	unsigned long file_offset;
	unsigned long bss_size;
	char *library;
	ssize_t aresid;
	int error;
	bool locked, opened, textset;

	LCONVPATHEXIST(td, args->library, &library);

	a_out = NULL;
	vp = NULL;
	locked = false;
	textset = false;
	opened = false;

	NDINIT(&ni, LOOKUP, ISOPEN | FOLLOW | LOCKLEAF | AUDITVNODE1,
	    UIO_SYSSPACE, library, td);
	error = namei(&ni);
	LFREEPATH(library);
	if (error)
		goto cleanup;

	vp = ni.ni_vp;
	NDFREE(&ni, NDF_ONLY_PNBUF);

	/*
	 * From here on down, we have a locked vnode that must be unlocked.
	 * XXX: The code below largely duplicates exec_check_permissions().
	 */
	locked = true;

	/* Executable? */
	error = VOP_GETATTR(vp, &attr, td->td_ucred);
	if (error)
		goto cleanup;

	if ((vp->v_mount->mnt_flag & MNT_NOEXEC) ||
	    ((attr.va_mode & 0111) == 0) || (attr.va_type != VREG)) {
		/* EACCESS is what exec(2) returns. */
		error = ENOEXEC;
		goto cleanup;
	}

	/* Sensible size? */
	if (attr.va_size == 0) {
		error = ENOEXEC;
		goto cleanup;
	}

	/* Can we access it? */
	error = VOP_ACCESS(vp, VEXEC, td->td_ucred, td);
	if (error)
		goto cleanup;

	/*
	 * XXX: This should use vn_open() so that it is properly authorized,
	 * and to reduce code redundancy all over the place here.
	 * XXX: Not really, it duplicates far more of exec_check_permissions()
	 * than vn_open().
	 */
#ifdef MAC
	error = mac_vnode_check_open(td->td_ucred, vp, VREAD);
	if (error)
		goto cleanup;
#endif
	error = VOP_OPEN(vp, FREAD, td->td_ucred, td, NULL);
	if (error)
		goto cleanup;
	opened = true;

	/* Pull in executable header into exec_map */
	error = vm_mmap(exec_map, (vm_offset_t *)&a_out, PAGE_SIZE,
	    VM_PROT_READ, VM_PROT_READ, 0, OBJT_VNODE, vp, 0);
	if (error)
		goto cleanup;

	/* Is it a Linux binary ? */
	if (((a_out->a_magic >> 16) & 0xff) != 0x64) {
		error = ENOEXEC;
		goto cleanup;
	}

	/*
	 * While we are here, we should REALLY do some more checks
	 */

	/* Set file/virtual offset based on a.out variant. */
	switch ((int)(a_out->a_magic & 0xffff)) {
	case 0413:			/* ZMAGIC */
		file_offset = 1024;
		break;
	case 0314:			/* QMAGIC */
		file_offset = 0;
		break;
	default:
		error = ENOEXEC;
		goto cleanup;
	}

	bss_size = round_page(a_out->a_bss);

	/* Check various fields in header for validity/bounds. */
	if (a_out->a_text & PAGE_MASK || a_out->a_data & PAGE_MASK) {
		error = ENOEXEC;
		goto cleanup;
	}

	/* text + data can't exceed file size */
	if (a_out->a_data + a_out->a_text > attr.va_size) {
		error = EFAULT;
		goto cleanup;
	}

	/*
	 * text/data/bss must not exceed limits
	 * XXX - this is not complete. it should check current usage PLUS
	 * the resources needed by this library.
	 */
	PROC_LOCK(td->td_proc);
	if (a_out->a_text > maxtsiz ||
	    a_out->a_data + bss_size > lim_cur_proc(td->td_proc, RLIMIT_DATA) ||
	    racct_set(td->td_proc, RACCT_DATA, a_out->a_data +
	    bss_size) != 0) {
		PROC_UNLOCK(td->td_proc);
		error = ENOMEM;
		goto cleanup;
	}
	PROC_UNLOCK(td->td_proc);

	/*
	 * Prevent more writers.
	 */
	error = VOP_SET_TEXT(vp);
	if (error != 0)
		goto cleanup;
	textset = true;

	/*
	 * Lock no longer needed
	 */
	locked = false;
	VOP_UNLOCK(vp, 0);

	/*
	 * Check if file_offset page aligned. Currently we cannot handle
	 * misalinged file offsets, and so we read in the entire image
	 * (what a waste).
	 */
	if (file_offset & PAGE_MASK) {
		/* Map text+data read/write/execute */

		/* a_entry is the load address and is page aligned */
		vmaddr = trunc_page(a_out->a_entry);

		/* get anon user mapping, read+write+execute */
		error = vm_map_find(&td->td_proc->p_vmspace->vm_map, NULL, 0,
		    &vmaddr, a_out->a_text + a_out->a_data, 0, VMFS_NO_SPACE,
		    VM_PROT_ALL, VM_PROT_ALL, 0);
		if (error)
			goto cleanup;

		error = vn_rdwr(UIO_READ, vp, (void *)vmaddr, file_offset,
		    a_out->a_text + a_out->a_data, UIO_USERSPACE, 0,
		    td->td_ucred, NOCRED, &aresid, td);
		if (error != 0)
			goto cleanup;
		if (aresid != 0) {
			error = ENOEXEC;
			goto cleanup;
		}
	} else {
		/*
		 * for QMAGIC, a_entry is 20 bytes beyond the load address
		 * to skip the executable header
		 */
		vmaddr = trunc_page(a_out->a_entry);

		/*
		 * Map it all into the process's space as a single
		 * copy-on-write "data" segment.
		 */
		map = &td->td_proc->p_vmspace->vm_map;
		error = vm_mmap(map, &vmaddr,
		    a_out->a_text + a_out->a_data, VM_PROT_ALL, VM_PROT_ALL,
		    MAP_PRIVATE | MAP_FIXED, OBJT_VNODE, vp, file_offset);
		if (error)
			goto cleanup;
		vm_map_lock(map);
		if (!vm_map_lookup_entry(map, vmaddr, &entry)) {
			vm_map_unlock(map);
			error = EDOOFUS;
			goto cleanup;
		}
		entry->eflags |= MAP_ENTRY_VN_EXEC;
		vm_map_unlock(map);
		textset = false;
	}

	if (bss_size != 0) {
		/* Calculate BSS start address */
		vmaddr = trunc_page(a_out->a_entry) + a_out->a_text +
		    a_out->a_data;

		/* allocate some 'anon' space */
		error = vm_map_find(&td->td_proc->p_vmspace->vm_map, NULL, 0,
		    &vmaddr, bss_size, 0, VMFS_NO_SPACE, VM_PROT_ALL,
		    VM_PROT_ALL, 0);
		if (error)
			goto cleanup;
	}

cleanup:
	if (opened) {
		if (locked)
			VOP_UNLOCK(vp, 0);
		locked = false;
		VOP_CLOSE(vp, FREAD, td->td_ucred, td);
	}
	if (textset) {
		if (!locked) {
			locked = true;
			VOP_LOCK(vp, LK_SHARED | LK_RETRY);
		}
		VOP_UNSET_TEXT_CHECKED(vp);
	}
	if (locked)
		VOP_UNLOCK(vp, 0);

	/* Release the temporary mapping. */
	if (a_out)
		kmap_free_wakeup(exec_map, (vm_offset_t)a_out, PAGE_SIZE);

	return (error);
}

#endif	/* __i386__ */

#ifdef LINUX_LEGACY_SYSCALLS
int
linux_select(struct thread *td, struct linux_select_args *args)
{
	l_timeval ltv;
	struct timeval tv0, tv1, utv, *tvp;
	int error;

	/*
	 * Store current time for computation of the amount of
	 * time left.
	 */
	if (args->timeout) {
		if ((error = copyin(args->timeout, &ltv, sizeof(ltv))))
			goto select_out;
		utv.tv_sec = ltv.tv_sec;
		utv.tv_usec = ltv.tv_usec;

		if (itimerfix(&utv)) {
			/*
			 * The timeval was invalid.  Convert it to something
			 * valid that will act as it does under Linux.
			 */
			utv.tv_sec += utv.tv_usec / 1000000;
			utv.tv_usec %= 1000000;
			if (utv.tv_usec < 0) {
				utv.tv_sec -= 1;
				utv.tv_usec += 1000000;
			}
			if (utv.tv_sec < 0)
				timevalclear(&utv);
		}
		microtime(&tv0);
		tvp = &utv;
	} else
		tvp = NULL;

	error = kern_select(td, args->nfds,
	    (__cheri_tocap fd_set * __capability)args->readfds,
	    (__cheri_tocap fd_set * __capability)args->writefds,
	    (__cheri_tocap fd_set * __capability)args->exceptfds,
	    tvp, LINUX_NFDBITS);
	if (error)
		goto select_out;

	if (args->timeout) {
		if (td->td_retval[0]) {
			/*
			 * Compute how much time was left of the timeout,
			 * by subtracting the current time and the time
			 * before we started the call, and subtracting
			 * that result from the user-supplied value.
			 */
			microtime(&tv1);
			timevalsub(&tv1, &tv0);
			timevalsub(&utv, &tv1);
			if (utv.tv_sec < 0)
				timevalclear(&utv);
		} else
			timevalclear(&utv);
		ltv.tv_sec = utv.tv_sec;
		ltv.tv_usec = utv.tv_usec;
		if ((error = copyout(&ltv, args->timeout, sizeof(ltv))))
			goto select_out;
	}

select_out:
	return (error);
}
#endif

int
linux_mremap(struct thread *td, struct linux_mremap_args *args)
{
	uintptr_t addr;
	size_t len;
	int error = 0;

	if (args->flags & ~(LINUX_MREMAP_FIXED | LINUX_MREMAP_MAYMOVE)) {
		td->td_retval[0] = 0;
		return (EINVAL);
	}

	/*
	 * Check for the page alignment.
	 * Linux defines PAGE_MASK to be FreeBSD ~PAGE_MASK.
	 */
	if (args->addr & PAGE_MASK) {
		td->td_retval[0] = 0;
		return (EINVAL);
	}

	args->new_len = round_page(args->new_len);
	args->old_len = round_page(args->old_len);

	if (args->new_len > args->old_len) {
		td->td_retval[0] = 0;
		return (ENOMEM);
	}

	if (args->new_len < args->old_len) {
		addr = args->addr + args->new_len;
		len = args->old_len - args->new_len;
		error = kern_munmap(td, addr, len);
	}

	td->td_retval[0] = error ? 0 : (uintptr_t)args->addr;
	return (error);
}

#define LINUX_MS_ASYNC       0x0001
#define LINUX_MS_INVALIDATE  0x0002
#define LINUX_MS_SYNC        0x0004

int
linux_msync(struct thread *td, struct linux_msync_args *args)
{

	return (kern_msync(td, args->addr, args->len,
	    args->fl & ~LINUX_MS_SYNC));
}

#ifdef LINUX_LEGACY_SYSCALLS
int
linux_time(struct thread *td, struct linux_time_args *args)
{
	struct timeval tv;
	l_time_t tm;
	int error;

	microtime(&tv);
	tm = tv.tv_sec;
	if (args->tm && (error = copyout(&tm, args->tm, sizeof(tm))))
		return (error);
	td->td_retval[0] = tm;
	return (0);
}
#endif

struct l_times_argv {
	l_clock_t	tms_utime;
	l_clock_t	tms_stime;
	l_clock_t	tms_cutime;
	l_clock_t	tms_cstime;
};


/*
 * Glibc versions prior to 2.2.1 always use hard-coded CLK_TCK value.
 * Since 2.2.1 Glibc uses value exported from kernel via AT_CLKTCK
 * auxiliary vector entry.
 */
#define	CLK_TCK		100

#define	CONVOTCK(r)	(r.tv_sec * CLK_TCK + r.tv_usec / (1000000 / CLK_TCK))
#define	CONVNTCK(r)	(r.tv_sec * stclohz + r.tv_usec / (1000000 / stclohz))

#define	CONVTCK(r)	(linux_kernver(td) >= LINUX_KERNVER_2004000 ?		\
			    CONVNTCK(r) : CONVOTCK(r))

int
linux_times(struct thread *td, struct linux_times_args *args)
{
	struct timeval tv, utime, stime, cutime, cstime;
	struct l_times_argv tms;
	struct proc *p;
	int error;

	if (args->buf != NULL) {
		p = td->td_proc;
		PROC_LOCK(p);
		PROC_STATLOCK(p);
		calcru(p, &utime, &stime);
		PROC_STATUNLOCK(p);
		calccru(p, &cutime, &cstime);
		PROC_UNLOCK(p);

		tms.tms_utime = CONVTCK(utime);
		tms.tms_stime = CONVTCK(stime);

		tms.tms_cutime = CONVTCK(cutime);
		tms.tms_cstime = CONVTCK(cstime);

		if ((error = copyout(&tms, args->buf, sizeof(tms))))
			return (error);
	}

	microuptime(&tv);
	td->td_retval[0] = (int)CONVTCK(tv);
	return (0);
}

int
linux_newuname(struct thread *td, struct linux_newuname_args *args)
{
	struct l_new_utsname utsname;
	char osname[LINUX_MAX_UTSNAME];
	char osrelease[LINUX_MAX_UTSNAME];
	char *p;

	linux_get_osname(td, osname);
	linux_get_osrelease(td, osrelease);

	bzero(&utsname, sizeof(utsname));
	strlcpy(utsname.sysname, osname, LINUX_MAX_UTSNAME);
	getcredhostname(td->td_ucred, utsname.nodename, LINUX_MAX_UTSNAME);
	getcreddomainname(td->td_ucred, utsname.domainname, LINUX_MAX_UTSNAME);
	strlcpy(utsname.release, osrelease, LINUX_MAX_UTSNAME);
	strlcpy(utsname.version, version, LINUX_MAX_UTSNAME);
	for (p = utsname.version; *p != '\0'; ++p)
		if (*p == '\n') {
			*p = '\0';
			break;
		}
	strlcpy(utsname.machine, linux_kplatform, LINUX_MAX_UTSNAME);

	return (copyout(&utsname, args->buf, sizeof(utsname)));
}

struct l_utimbuf {
	l_time_t l_actime;
	l_time_t l_modtime;
};

#ifdef LINUX_LEGACY_SYSCALLS
int
linux_utime(struct thread *td, struct linux_utime_args *args)
{
	struct timeval tv[2], *tvp;
	struct l_utimbuf lut;
	char *fname;
	int error;

	LCONVPATHEXIST(td, args->fname, &fname);

	if (args->times) {
		if ((error = copyin(args->times, &lut, sizeof lut))) {
			LFREEPATH(fname);
			return (error);
		}
		tv[0].tv_sec = lut.l_actime;
		tv[0].tv_usec = 0;
		tv[1].tv_sec = lut.l_modtime;
		tv[1].tv_usec = 0;
		tvp = tv;
	} else
		tvp = NULL;

	error = kern_utimesat(td, AT_FDCWD, fname, UIO_SYSSPACE, tvp,
	    UIO_SYSSPACE);
	LFREEPATH(fname);
	return (error);
}
#endif

#ifdef LINUX_LEGACY_SYSCALLS
int
linux_utimes(struct thread *td, struct linux_utimes_args *args)
{
	l_timeval ltv[2];
	struct timeval tv[2], *tvp = NULL;
	char *fname;
	int error;

	LCONVPATHEXIST(td, args->fname, &fname);

	if (args->tptr != NULL) {
		if ((error = copyin(args->tptr, ltv, sizeof ltv))) {
			LFREEPATH(fname);
			return (error);
		}
		tv[0].tv_sec = ltv[0].tv_sec;
		tv[0].tv_usec = ltv[0].tv_usec;
		tv[1].tv_sec = ltv[1].tv_sec;
		tv[1].tv_usec = ltv[1].tv_usec;
		tvp = tv;
	}

	error = kern_utimesat(td, AT_FDCWD, fname, UIO_SYSSPACE,
	    tvp, UIO_SYSSPACE);
	LFREEPATH(fname);
	return (error);
}
#endif

static int
linux_utimensat_nsec_valid(l_long nsec)
{

	if (nsec == LINUX_UTIME_OMIT || nsec == LINUX_UTIME_NOW)
		return (0);
	if (nsec >= 0 && nsec <= 999999999)
		return (0);
	return (1);
}

int
linux_utimensat(struct thread *td, struct linux_utimensat_args *args)
{
	struct l_timespec l_times[2];
	struct timespec times[2], *timesp = NULL;
	char *path = NULL;
	int error, dfd, flags = 0;

	dfd = (args->dfd == LINUX_AT_FDCWD) ? AT_FDCWD : args->dfd;

	if (args->flags & ~LINUX_AT_SYMLINK_NOFOLLOW)
		return (EINVAL);

	if (args->times != NULL) {
		error = copyin(args->times, l_times, sizeof(l_times));
		if (error != 0)
			return (error);

		if (linux_utimensat_nsec_valid(l_times[0].tv_nsec) != 0 ||
		    linux_utimensat_nsec_valid(l_times[1].tv_nsec) != 0)
			return (EINVAL);

		times[0].tv_sec = l_times[0].tv_sec;
		switch (l_times[0].tv_nsec)
		{
		case LINUX_UTIME_OMIT:
			times[0].tv_nsec = UTIME_OMIT;
			break;
		case LINUX_UTIME_NOW:
			times[0].tv_nsec = UTIME_NOW;
			break;
		default:
			times[0].tv_nsec = l_times[0].tv_nsec;
		}

		times[1].tv_sec = l_times[1].tv_sec;
		switch (l_times[1].tv_nsec)
		{
		case LINUX_UTIME_OMIT:
			times[1].tv_nsec = UTIME_OMIT;
			break;
		case LINUX_UTIME_NOW:
			times[1].tv_nsec = UTIME_NOW;
			break;
		default:
			times[1].tv_nsec = l_times[1].tv_nsec;
			break;
		}
		timesp = times;

		/* This breaks POSIX, but is what the Linux kernel does
		 * _on purpose_ (documented in the man page for utimensat(2)),
		 * so we must follow that behaviour. */
		if (times[0].tv_nsec == UTIME_OMIT &&
		    times[1].tv_nsec == UTIME_OMIT)
			return (0);
	}

	if (args->pathname != NULL)
		LCONVPATHEXIST_AT(td, args->pathname, &path, dfd);
	else if (args->flags != 0)
		return (EINVAL);

	if (args->flags & LINUX_AT_SYMLINK_NOFOLLOW)
		flags |= AT_SYMLINK_NOFOLLOW;

	if (path == NULL)
		error = kern_futimens(td, dfd, timesp, UIO_SYSSPACE);
	else {
		error = kern_utimensat(td, dfd, path, UIO_SYSSPACE, timesp,
			UIO_SYSSPACE, flags);
		LFREEPATH(path);
	}

	return (error);
}

#ifdef LINUX_LEGACY_SYSCALLS
int
linux_futimesat(struct thread *td, struct linux_futimesat_args *args)
{
	l_timeval ltv[2];
	struct timeval tv[2], *tvp = NULL;
	char *fname;
	int error, dfd;

	dfd = (args->dfd == LINUX_AT_FDCWD) ? AT_FDCWD : args->dfd;
	LCONVPATHEXIST_AT(td, args->filename, &fname, dfd);

	if (args->utimes != NULL) {
		if ((error = copyin(args->utimes, ltv, sizeof ltv))) {
			LFREEPATH(fname);
			return (error);
		}
		tv[0].tv_sec = ltv[0].tv_sec;
		tv[0].tv_usec = ltv[0].tv_usec;
		tv[1].tv_sec = ltv[1].tv_sec;
		tv[1].tv_usec = ltv[1].tv_usec;
		tvp = tv;
	}

	error = kern_utimesat(td, dfd, fname, UIO_SYSSPACE, tvp, UIO_SYSSPACE);
	LFREEPATH(fname);
	return (error);
}
#endif

static int
linux_common_wait(struct thread *td, int pid, int *statusp,
    int options, struct __wrusage *wrup)
{
	siginfo_t siginfo;
	idtype_t idtype;
	id_t id;
	int error, status, tmpstat;

	if (pid == WAIT_ANY) {
		idtype = P_ALL;
		id = 0;
	} else if (pid < 0) {
		idtype = P_PGID;
		id = (id_t)-pid;
	} else {
		idtype = P_PID;
		id = (id_t)pid;
	}

	/*
	 * For backward compatibility we implicitly add flags WEXITED
	 * and WTRAPPED here.
	 */
	options |= WEXITED | WTRAPPED;
	error = kern_wait6(td, idtype, id, &status, options, wrup, &siginfo);
	if (error)
		return (error);

	if (statusp) {
		tmpstat = status & 0xffff;
		if (WIFSIGNALED(tmpstat)) {
			tmpstat = (tmpstat & 0xffffff80) |
			    bsd_to_linux_signal(WTERMSIG(tmpstat));
		} else if (WIFSTOPPED(tmpstat)) {
			tmpstat = (tmpstat & 0xffff00ff) |
			    (bsd_to_linux_signal(WSTOPSIG(tmpstat)) << 8);
#if defined(__amd64__) && !defined(COMPAT_LINUX32)
			if (WSTOPSIG(status) == SIGTRAP) {
				tmpstat = linux_ptrace_status(td,
				    siginfo.si_pid, tmpstat);
			}
#endif
		} else if (WIFCONTINUED(tmpstat)) {
			tmpstat = 0xffff;
		}
		error = copyout(&tmpstat, statusp, sizeof(int));
	}

	return (error);
}

#if defined(__i386__) || (defined(__amd64__) && defined(COMPAT_LINUX32))
int
linux_waitpid(struct thread *td, struct linux_waitpid_args *args)
{
	struct linux_wait4_args wait4_args;

	wait4_args.pid = args->pid;
	wait4_args.status = args->status;
	wait4_args.options = args->options;
	wait4_args.rusage = NULL;

	return (linux_wait4(td, &wait4_args));
}
#endif /* __i386__ || (__amd64__ && COMPAT_LINUX32) */

int
linux_wait4(struct thread *td, struct linux_wait4_args *args)
{
	int error, options;
	struct __wrusage wru, *wrup;

	if (args->options & ~(LINUX_WUNTRACED | LINUX_WNOHANG |
	    LINUX_WCONTINUED | __WCLONE | __WNOTHREAD | __WALL))
		return (EINVAL);

	options = WEXITED;
	linux_to_bsd_waitopts(args->options, &options);

	if (args->rusage != NULL)
		wrup = &wru;
	else
		wrup = NULL;
	error = linux_common_wait(td, args->pid, args->status, options, wrup);
	if (error != 0)
		return (error);
	if (args->rusage != NULL)
		error = linux_copyout_rusage(&wru.wru_self, args->rusage);
	return (error);
}

int
linux_waitid(struct thread *td, struct linux_waitid_args *args)
{
	int status, options, sig;
	struct __wrusage wru;
	siginfo_t siginfo;
	l_siginfo_t lsi;
	idtype_t idtype;
	struct proc *p;
	int error;

	options = 0;
	linux_to_bsd_waitopts(args->options, &options);

	if (options & ~(WNOHANG | WNOWAIT | WEXITED | WUNTRACED | WCONTINUED))
		return (EINVAL);
	if (!(options & (WEXITED | WUNTRACED | WCONTINUED)))
		return (EINVAL);

	switch (args->idtype) {
	case LINUX_P_ALL:
		idtype = P_ALL;
		break;
	case LINUX_P_PID:
		if (args->id <= 0)
			return (EINVAL);
		idtype = P_PID;
		break;
	case LINUX_P_PGID:
		if (args->id <= 0)
			return (EINVAL);
		idtype = P_PGID;
		break;
	default:
		return (EINVAL);
	}

	error = kern_wait6(td, idtype, args->id, &status, options,
	    &wru, &siginfo);
	if (error != 0)
		return (error);
	if (args->rusage != NULL) {
		error = linux_copyout_rusage(&wru.wru_children,
		    args->rusage);
		if (error != 0)
			return (error);
	}
	if (args->info != NULL) {
		p = td->td_proc;
		bzero(&lsi, sizeof(lsi));
		if (td->td_retval[0] != 0) {
			sig = bsd_to_linux_signal(siginfo.si_signo);
			siginfo_to_lsiginfo(&siginfo, &lsi, sig);
		}
		error = copyout(&lsi, args->info, sizeof(lsi));
	}
	td->td_retval[0] = 0;

	return (error);
}

#ifdef LINUX_LEGACY_SYSCALLS
int
linux_mknod(struct thread *td, struct linux_mknod_args *args)
{
	char *path;
	int error;

	LCONVPATHCREAT(td, args->path, &path);

	switch (args->mode & S_IFMT) {
	case S_IFIFO:
	case S_IFSOCK:
		error = kern_mkfifoat(td, AT_FDCWD, path, UIO_SYSSPACE,
		    args->mode);
		break;

	case S_IFCHR:
	case S_IFBLK:
		error = kern_mknodat(td, AT_FDCWD, path, UIO_SYSSPACE,
		    args->mode, args->dev);
		break;

	case S_IFDIR:
		error = EPERM;
		break;

	case 0:
		args->mode |= S_IFREG;
		/* FALLTHROUGH */
	case S_IFREG:
		error = kern_openat(td, AT_FDCWD, path, UIO_SYSSPACE,
		    O_WRONLY | O_CREAT | O_TRUNC, args->mode);
		if (error == 0)
			kern_close(td, td->td_retval[0]);
		break;

	default:
		error = EINVAL;
		break;
	}
	LFREEPATH(path);
	return (error);
}
#endif

int
linux_mknodat(struct thread *td, struct linux_mknodat_args *args)
{
	char *path;
	int error, dfd;

	dfd = (args->dfd == LINUX_AT_FDCWD) ? AT_FDCWD : args->dfd;
	LCONVPATHCREAT_AT(td, args->filename, &path, dfd);

	switch (args->mode & S_IFMT) {
	case S_IFIFO:
	case S_IFSOCK:
		error = kern_mkfifoat(td, dfd, path, UIO_SYSSPACE, args->mode);
		break;

	case S_IFCHR:
	case S_IFBLK:
		error = kern_mknodat(td, dfd, path, UIO_SYSSPACE, args->mode,
		    args->dev);
		break;

	case S_IFDIR:
		error = EPERM;
		break;

	case 0:
		args->mode |= S_IFREG;
		/* FALLTHROUGH */
	case S_IFREG:
		error = kern_openat(td, dfd, path, UIO_SYSSPACE,
		    O_WRONLY | O_CREAT | O_TRUNC, args->mode);
		if (error == 0)
			kern_close(td, td->td_retval[0]);
		break;

	default:
		error = EINVAL;
		break;
	}
	LFREEPATH(path);
	return (error);
}

/*
 * UGH! This is just about the dumbest idea I've ever heard!!
 */
int
linux_personality(struct thread *td, struct linux_personality_args *args)
{
	struct linux_pemuldata *pem;
	struct proc *p = td->td_proc;
	uint32_t old;

	PROC_LOCK(p);
	pem = pem_find(p);
	old = pem->persona;
	if (args->per != 0xffffffff)
		pem->persona = args->per;
	PROC_UNLOCK(p);

	td->td_retval[0] = old;
	return (0);
}

struct l_itimerval {
	l_timeval it_interval;
	l_timeval it_value;
};

#define	B2L_ITIMERVAL(bip, lip)						\
	(bip)->it_interval.tv_sec = (lip)->it_interval.tv_sec;		\
	(bip)->it_interval.tv_usec = (lip)->it_interval.tv_usec;	\
	(bip)->it_value.tv_sec = (lip)->it_value.tv_sec;		\
	(bip)->it_value.tv_usec = (lip)->it_value.tv_usec;

int
linux_setitimer(struct thread *td, struct linux_setitimer_args *uap)
{
	int error;
	struct l_itimerval ls;
	struct itimerval aitv, oitv;

	if (uap->itv == NULL) {
		uap->itv = uap->oitv;
		return (linux_getitimer(td, (struct linux_getitimer_args *)uap));
	}

	error = copyin(uap->itv, &ls, sizeof(ls));
	if (error != 0)
		return (error);
	B2L_ITIMERVAL(&aitv, &ls);
	error = kern_setitimer(td, uap->which, &aitv, &oitv);
	if (error != 0 || uap->oitv == NULL)
		return (error);
	B2L_ITIMERVAL(&ls, &oitv);

	return (copyout(&ls, uap->oitv, sizeof(ls)));
}

int
linux_getitimer(struct thread *td, struct linux_getitimer_args *uap)
{
	int error;
	struct l_itimerval ls;
	struct itimerval aitv;

	error = kern_getitimer(td, uap->which, &aitv);
	if (error != 0)
		return (error);
	B2L_ITIMERVAL(&ls, &aitv);
	return (copyout(&ls, uap->itv, sizeof(ls)));
}

#if defined(__i386__) || (defined(__amd64__) && defined(COMPAT_LINUX32))
int
linux_nice(struct thread *td, struct linux_nice_args *args)
{
	struct setpriority_args bsd_args;

	bsd_args.which = PRIO_PROCESS;
	bsd_args.who = 0;		/* current process */
	bsd_args.prio = args->inc;
	return (sys_setpriority(td, &bsd_args));
}
#endif /* __i386__ || (__amd64__ && COMPAT_LINUX32) */

int
linux_setgroups(struct thread *td, struct linux_setgroups_args *args)
{
	struct ucred *newcred, *oldcred;
	l_gid_t *linux_gidset;
	gid_t *bsd_gidset;
	int ngrp, error;
	struct proc *p;

	ngrp = args->gidsetsize;
	if (ngrp < 0 || ngrp >= ngroups_max + 1)
		return (EINVAL);
	linux_gidset = malloc(ngrp * sizeof(*linux_gidset), M_LINUX, M_WAITOK);
	error = copyin(args->grouplist, linux_gidset, ngrp * sizeof(l_gid_t));
	if (error)
		goto out;
	newcred = crget();
	crextend(newcred, ngrp + 1);
	p = td->td_proc;
	PROC_LOCK(p);
	oldcred = p->p_ucred;
	crcopy(newcred, oldcred);

	/*
	 * cr_groups[0] holds egid. Setting the whole set from
	 * the supplied set will cause egid to be changed too.
	 * Keep cr_groups[0] unchanged to prevent that.
	 */

	if ((error = priv_check_cred(oldcred, PRIV_CRED_SETGROUPS)) != 0) {
		PROC_UNLOCK(p);
		crfree(newcred);
		goto out;
	}

	if (ngrp > 0) {
		newcred->cr_ngroups = ngrp + 1;

		bsd_gidset = newcred->cr_groups;
		ngrp--;
		while (ngrp >= 0) {
			bsd_gidset[ngrp + 1] = linux_gidset[ngrp];
			ngrp--;
		}
	} else
		newcred->cr_ngroups = 1;

	setsugid(p);
	proc_set_cred(p, newcred);
	PROC_UNLOCK(p);
	crfree(oldcred);
	error = 0;
out:
	free(linux_gidset, M_LINUX);
	return (error);
}

int
linux_getgroups(struct thread *td, struct linux_getgroups_args *args)
{
	struct ucred *cred;
	l_gid_t *linux_gidset;
	gid_t *bsd_gidset;
	int bsd_gidsetsz, ngrp, error;

	cred = td->td_ucred;
	bsd_gidset = cred->cr_groups;
	bsd_gidsetsz = cred->cr_ngroups - 1;

	/*
	 * cr_groups[0] holds egid. Returning the whole set
	 * here will cause a duplicate. Exclude cr_groups[0]
	 * to prevent that.
	 */

	if ((ngrp = args->gidsetsize) == 0) {
		td->td_retval[0] = bsd_gidsetsz;
		return (0);
	}

	if (ngrp < bsd_gidsetsz)
		return (EINVAL);

	ngrp = 0;
	linux_gidset = malloc(bsd_gidsetsz * sizeof(*linux_gidset),
	    M_LINUX, M_WAITOK);
	while (ngrp < bsd_gidsetsz) {
		linux_gidset[ngrp] = bsd_gidset[ngrp + 1];
		ngrp++;
	}

	error = copyout(linux_gidset, args->grouplist, ngrp * sizeof(l_gid_t));
	free(linux_gidset, M_LINUX);
	if (error)
		return (error);

	td->td_retval[0] = ngrp;
	return (0);
}

int
linux_setrlimit(struct thread *td, struct linux_setrlimit_args *args)
{
	struct rlimit bsd_rlim;
	struct l_rlimit rlim;
	u_int which;
	int error;

	if (args->resource >= LINUX_RLIM_NLIMITS)
		return (EINVAL);

	which = linux_to_bsd_resource[args->resource];
	if (which == -1)
		return (EINVAL);

	error = copyin(args->rlim, &rlim, sizeof(rlim));
	if (error)
		return (error);

	bsd_rlim.rlim_cur = (rlim_t)rlim.rlim_cur;
	bsd_rlim.rlim_max = (rlim_t)rlim.rlim_max;
	return (kern_setrlimit(td, which, &bsd_rlim));
}

#if defined(__i386__) || (defined(__amd64__) && defined(COMPAT_LINUX32))
int
linux_old_getrlimit(struct thread *td, struct linux_old_getrlimit_args *args)
{
	struct l_rlimit rlim;
	struct rlimit bsd_rlim;
	u_int which;

	if (args->resource >= LINUX_RLIM_NLIMITS)
		return (EINVAL);

	which = linux_to_bsd_resource[args->resource];
	if (which == -1)
		return (EINVAL);

	lim_rlimit(td, which, &bsd_rlim);

#ifdef COMPAT_LINUX32
	rlim.rlim_cur = (unsigned int)bsd_rlim.rlim_cur;
	if (rlim.rlim_cur == UINT_MAX)
		rlim.rlim_cur = INT_MAX;
	rlim.rlim_max = (unsigned int)bsd_rlim.rlim_max;
	if (rlim.rlim_max == UINT_MAX)
		rlim.rlim_max = INT_MAX;
#else
	rlim.rlim_cur = (unsigned long)bsd_rlim.rlim_cur;
	if (rlim.rlim_cur == ULONG_MAX)
		rlim.rlim_cur = LONG_MAX;
	rlim.rlim_max = (unsigned long)bsd_rlim.rlim_max;
	if (rlim.rlim_max == ULONG_MAX)
		rlim.rlim_max = LONG_MAX;
#endif
	return (copyout(&rlim, args->rlim, sizeof(rlim)));
}
#endif /* __i386__ || (__amd64__ && COMPAT_LINUX32) */

int
linux_getrlimit(struct thread *td, struct linux_getrlimit_args *args)
{
	struct l_rlimit rlim;
	struct rlimit bsd_rlim;
	u_int which;

	if (args->resource >= LINUX_RLIM_NLIMITS)
		return (EINVAL);

	which = linux_to_bsd_resource[args->resource];
	if (which == -1)
		return (EINVAL);

	lim_rlimit(td, which, &bsd_rlim);

	rlim.rlim_cur = (l_ulong)bsd_rlim.rlim_cur;
	rlim.rlim_max = (l_ulong)bsd_rlim.rlim_max;
	return (copyout(&rlim, args->rlim, sizeof(rlim)));
}

int
linux_sched_setscheduler(struct thread *td,
    struct linux_sched_setscheduler_args *args)
{
	struct sched_param sched_param;
	struct thread *tdt;
	int error, policy;

	switch (args->policy) {
	case LINUX_SCHED_OTHER:
		policy = SCHED_OTHER;
		break;
	case LINUX_SCHED_FIFO:
		policy = SCHED_FIFO;
		break;
	case LINUX_SCHED_RR:
		policy = SCHED_RR;
		break;
	default:
		return (EINVAL);
	}

	error = copyin(args->param, &sched_param, sizeof(sched_param));
	if (error)
		return (error);

	tdt = linux_tdfind(td, args->pid, -1);
	if (tdt == NULL)
		return (ESRCH);

	error = kern_sched_setscheduler(td, tdt, policy, &sched_param);
	PROC_UNLOCK(tdt->td_proc);
	return (error);
}

int
linux_sched_getscheduler(struct thread *td,
    struct linux_sched_getscheduler_args *args)
{
	struct thread *tdt;
	int error, policy;

	tdt = linux_tdfind(td, args->pid, -1);
	if (tdt == NULL)
		return (ESRCH);

	error = kern_sched_getscheduler(td, tdt, &policy);
	PROC_UNLOCK(tdt->td_proc);

	switch (policy) {
	case SCHED_OTHER:
		td->td_retval[0] = LINUX_SCHED_OTHER;
		break;
	case SCHED_FIFO:
		td->td_retval[0] = LINUX_SCHED_FIFO;
		break;
	case SCHED_RR:
		td->td_retval[0] = LINUX_SCHED_RR;
		break;
	}
	return (error);
}

int
linux_sched_get_priority_max(struct thread *td,
    struct linux_sched_get_priority_max_args *args)
{
	struct sched_get_priority_max_args bsd;

	switch (args->policy) {
	case LINUX_SCHED_OTHER:
		bsd.policy = SCHED_OTHER;
		break;
	case LINUX_SCHED_FIFO:
		bsd.policy = SCHED_FIFO;
		break;
	case LINUX_SCHED_RR:
		bsd.policy = SCHED_RR;
		break;
	default:
		return (EINVAL);
	}
	return (sys_sched_get_priority_max(td, &bsd));
}

int
linux_sched_get_priority_min(struct thread *td,
    struct linux_sched_get_priority_min_args *args)
{
	struct sched_get_priority_min_args bsd;

	switch (args->policy) {
	case LINUX_SCHED_OTHER:
		bsd.policy = SCHED_OTHER;
		break;
	case LINUX_SCHED_FIFO:
		bsd.policy = SCHED_FIFO;
		break;
	case LINUX_SCHED_RR:
		bsd.policy = SCHED_RR;
		break;
	default:
		return (EINVAL);
	}
	return (sys_sched_get_priority_min(td, &bsd));
}

#define REBOOT_CAD_ON	0x89abcdef
#define REBOOT_CAD_OFF	0
#define REBOOT_HALT	0xcdef0123
#define REBOOT_RESTART	0x01234567
#define REBOOT_RESTART2	0xA1B2C3D4
#define REBOOT_POWEROFF	0x4321FEDC
#define REBOOT_MAGIC1	0xfee1dead
#define REBOOT_MAGIC2	0x28121969
#define REBOOT_MAGIC2A	0x05121996
#define REBOOT_MAGIC2B	0x16041998

int
linux_reboot(struct thread *td, struct linux_reboot_args *args)
{
	struct reboot_args bsd_args;

	if (args->magic1 != REBOOT_MAGIC1)
		return (EINVAL);

	switch (args->magic2) {
	case REBOOT_MAGIC2:
	case REBOOT_MAGIC2A:
	case REBOOT_MAGIC2B:
		break;
	default:
		return (EINVAL);
	}

	switch (args->cmd) {
	case REBOOT_CAD_ON:
	case REBOOT_CAD_OFF:
		return (priv_check(td, PRIV_REBOOT));
	case REBOOT_HALT:
		bsd_args.opt = RB_HALT;
		break;
	case REBOOT_RESTART:
	case REBOOT_RESTART2:
		bsd_args.opt = 0;
		break;
	case REBOOT_POWEROFF:
		bsd_args.opt = RB_POWEROFF;
		break;
	default:
		return (EINVAL);
	}
	return (sys_reboot(td, &bsd_args));
}


int
linux_getpid(struct thread *td, struct linux_getpid_args *args)
{

	td->td_retval[0] = td->td_proc->p_pid;

	return (0);
}

int
linux_gettid(struct thread *td, struct linux_gettid_args *args)
{
	struct linux_emuldata *em;

	em = em_find(td);
	KASSERT(em != NULL, ("gettid: emuldata not found.\n"));

	td->td_retval[0] = em->em_tid;

	return (0);
}


int
linux_getppid(struct thread *td, struct linux_getppid_args *args)
{

	td->td_retval[0] = kern_getppid(td);
	return (0);
}

int
linux_getgid(struct thread *td, struct linux_getgid_args *args)
{

	td->td_retval[0] = td->td_ucred->cr_rgid;
	return (0);
}

int
linux_getuid(struct thread *td, struct linux_getuid_args *args)
{

	td->td_retval[0] = td->td_ucred->cr_ruid;
	return (0);
}

int
linux_getsid(struct thread *td, struct linux_getsid_args *args)
{

	return (kern_getsid(td, args->pid));
}

int
linux_nosys(struct thread *td, struct nosys_args *ignore)
{

	return (ENOSYS);
}

int
linux_getpriority(struct thread *td, struct linux_getpriority_args *args)
{
	struct getpriority_args bsd_args;
	int error;

	bsd_args.which = args->which;
	bsd_args.who = args->who;
	error = sys_getpriority(td, &bsd_args);
	td->td_retval[0] = 20 - td->td_retval[0];
	return (error);
}

int
linux_sethostname(struct thread *td, struct linux_sethostname_args *args)
{
	int name[2];

	name[0] = CTL_KERN;
	name[1] = KERN_HOSTNAME;
	return (userland_sysctl(td, name, 2, 0, 0, 0, args->hostname,
	    args->len, 0, 0));
}

int
linux_setdomainname(struct thread *td, struct linux_setdomainname_args *args)
{
	int name[2];

	name[0] = CTL_KERN;
	name[1] = KERN_NISDOMAINNAME;
	return (userland_sysctl(td, name, 2, 0, 0, 0, args->name,
	    args->len, 0, 0));
}

int
linux_exit_group(struct thread *td, struct linux_exit_group_args *args)
{

	LINUX_CTR2(exit_group, "thread(%d) (%d)", td->td_tid,
	    args->error_code);

	/*
	 * XXX: we should send a signal to the parent if
	 * SIGNAL_EXIT_GROUP is set. We ignore that (temporarily?)
	 * as it doesnt occur often.
	 */
	exit1(td, args->error_code, 0);
		/* NOTREACHED */
}

#define _LINUX_CAPABILITY_VERSION_1  0x19980330
#define _LINUX_CAPABILITY_VERSION_2  0x20071026
#define _LINUX_CAPABILITY_VERSION_3  0x20080522

struct l_user_cap_header {
	l_int	version;
	l_int	pid;
};

struct l_user_cap_data {
	l_int	effective;
	l_int	permitted;
	l_int	inheritable;
};

int
linux_capget(struct thread *td, struct linux_capget_args *uap)
{
	struct l_user_cap_header luch;
	struct l_user_cap_data lucd[2];
	int error, u32s;

	if (uap->hdrp == NULL)
		return (EFAULT);

	error = copyin(uap->hdrp, &luch, sizeof(luch));
	if (error != 0)
		return (error);

	switch (luch.version) {
	case _LINUX_CAPABILITY_VERSION_1:
		u32s = 1;
		break;
	case _LINUX_CAPABILITY_VERSION_2:
	case _LINUX_CAPABILITY_VERSION_3:
		u32s = 2;
		break;
	default:
		luch.version = _LINUX_CAPABILITY_VERSION_1;
		error = copyout(&luch, uap->hdrp, sizeof(luch));
		if (error)
			return (error);
		return (EINVAL);
	}

	if (luch.pid)
		return (EPERM);

	if (uap->datap) {
		/*
		 * The current implementation doesn't support setting
		 * a capability (it's essentially a stub) so indicate
		 * that no capabilities are currently set or available
		 * to request.
		 */
		memset(&lucd, 0, u32s * sizeof(lucd[0]));
		error = copyout(&lucd, uap->datap, u32s * sizeof(lucd[0]));
	}

	return (error);
}

int
linux_capset(struct thread *td, struct linux_capset_args *uap)
{
	struct l_user_cap_header luch;
	struct l_user_cap_data lucd[2];
	int error, i, u32s;

	if (uap->hdrp == NULL || uap->datap == NULL)
		return (EFAULT);

	error = copyin(uap->hdrp, &luch, sizeof(luch));
	if (error != 0)
		return (error);

	switch (luch.version) {
	case _LINUX_CAPABILITY_VERSION_1:
		u32s = 1;
		break;
	case _LINUX_CAPABILITY_VERSION_2:
	case _LINUX_CAPABILITY_VERSION_3:
		u32s = 2;
		break;
	default:
		luch.version = _LINUX_CAPABILITY_VERSION_1;
		error = copyout(&luch, uap->hdrp, sizeof(luch));
		if (error)
			return (error);
		return (EINVAL);
	}

	if (luch.pid)
		return (EPERM);

	error = copyin(uap->datap, &lucd, u32s * sizeof(lucd[0]));
	if (error != 0)
		return (error);

	/* We currently don't support setting any capabilities. */
	for (i = 0; i < u32s; i++) {
		if (lucd[i].effective || lucd[i].permitted ||
		    lucd[i].inheritable) {
			linux_msg(td,
			    "capset[%d] effective=0x%x, permitted=0x%x, "
			    "inheritable=0x%x is not implemented", i,
			    (int)lucd[i].effective, (int)lucd[i].permitted,
			    (int)lucd[i].inheritable);
			return (EPERM);
		}
	}

	return (0);
}

int
linux_prctl(struct thread *td, struct linux_prctl_args *args)
{
	int error = 0, max_size;
	struct proc *p = td->td_proc;
	char comm[LINUX_MAX_COMM_LEN];
	int pdeath_signal;

	switch (args->option) {
	case LINUX_PR_SET_PDEATHSIG:
		if (!LINUX_SIG_VALID(args->arg2))
			return (EINVAL);
		pdeath_signal = linux_to_bsd_signal(args->arg2);
		return (kern_procctl(td, P_PID, 0, PROC_PDEATHSIG_CTL,
		    &pdeath_signal));
	case LINUX_PR_GET_PDEATHSIG:
		error = kern_procctl(td, P_PID, 0, PROC_PDEATHSIG_STATUS,
		    &pdeath_signal);
		if (error != 0)
			return (error);
		pdeath_signal = bsd_to_linux_signal(pdeath_signal);
		return (copyout(&pdeath_signal,
		    (void *)(register_t)args->arg2,
		    sizeof(pdeath_signal)));
		break;
	case LINUX_PR_GET_KEEPCAPS:
		/*
		 * Indicate that we always clear the effective and
		 * permitted capability sets when the user id becomes
		 * non-zero (actually the capability sets are simply
		 * always zero in the current implementation).
		 */
		td->td_retval[0] = 0;
		break;
	case LINUX_PR_SET_KEEPCAPS:
		/*
		 * Ignore requests to keep the effective and permitted
		 * capability sets when the user id becomes non-zero.
		 */
		break;
	case LINUX_PR_SET_NAME:
		/*
		 * To be on the safe side we need to make sure to not
		 * overflow the size a Linux program expects. We already
		 * do this here in the copyin, so that we don't need to
		 * check on copyout.
		 */
		max_size = MIN(sizeof(comm), sizeof(p->p_comm));
		error = copyinstr((void *)(register_t)args->arg2, comm,
		    max_size, NULL);

		/* Linux silently truncates the name if it is too long. */
		if (error == ENAMETOOLONG) {
			/*
			 * XXX: copyinstr() isn't documented to populate the
			 * array completely, so do a copyin() to be on the
			 * safe side. This should be changed in case
			 * copyinstr() is changed to guarantee this.
			 */
			error = copyin((void *)(register_t)args->arg2, comm,
			    max_size - 1);
			comm[max_size - 1] = '\0';
		}
		if (error)
			return (error);

		PROC_LOCK(p);
		strlcpy(p->p_comm, comm, sizeof(p->p_comm));
		PROC_UNLOCK(p);
		break;
	case LINUX_PR_GET_NAME:
		PROC_LOCK(p);
		strlcpy(comm, p->p_comm, sizeof(comm));
		PROC_UNLOCK(p);
		error = copyout(comm, (void *)(register_t)args->arg2,
		    strlen(comm) + 1);
		break;
	default:
		error = EINVAL;
		break;
	}

	return (error);
}

int
linux_sched_setparam(struct thread *td,
    struct linux_sched_setparam_args *uap)
{
	struct sched_param sched_param;
	struct thread *tdt;
	int error;

	error = copyin(uap->param, &sched_param, sizeof(sched_param));
	if (error)
		return (error);

	tdt = linux_tdfind(td, uap->pid, -1);
	if (tdt == NULL)
		return (ESRCH);

	error = kern_sched_setparam(td, tdt, &sched_param);
	PROC_UNLOCK(tdt->td_proc);
	return (error);
}

int
linux_sched_getparam(struct thread *td,
    struct linux_sched_getparam_args *uap)
{
	struct sched_param sched_param;
	struct thread *tdt;
	int error;

	tdt = linux_tdfind(td, uap->pid, -1);
	if (tdt == NULL)
		return (ESRCH);

	error = kern_sched_getparam(td, tdt, &sched_param);
	PROC_UNLOCK(tdt->td_proc);
	if (error == 0)
		error = copyout(&sched_param, uap->param,
		    sizeof(sched_param));
	return (error);
}

/*
 * Get affinity of a process.
 */
int
linux_sched_getaffinity(struct thread *td,
    struct linux_sched_getaffinity_args *args)
{
	int error;
	struct thread *tdt;

	if (args->len < sizeof(cpuset_t))
		return (EINVAL);

	tdt = linux_tdfind(td, args->pid, -1);
	if (tdt == NULL)
		return (ESRCH);

	PROC_UNLOCK(tdt->td_proc);

	error = kern_cpuset_getaffinity(td, CPU_LEVEL_WHICH, CPU_WHICH_TID,
	    tdt->td_tid, sizeof(cpuset_t), (cpuset_t *)args->user_mask_ptr);
	if (error == 0)
		td->td_retval[0] = sizeof(cpuset_t);

	return (error);
}

/*
 *  Set affinity of a process.
 */
int
linux_sched_setaffinity(struct thread *td,
    struct linux_sched_setaffinity_args *args)
{
	struct thread *tdt;

	if (args->len < sizeof(cpuset_t))
		return (EINVAL);

	tdt = linux_tdfind(td, args->pid, -1);
	if (tdt == NULL)
		return (ESRCH);

	PROC_UNLOCK(tdt->td_proc);

	return (kern_cpuset_setaffinity(td, CPU_LEVEL_WHICH, CPU_WHICH_TID,
	    tdt->td_tid, sizeof(cpuset_t), (cpuset_t *) args->user_mask_ptr));
}

struct linux_rlimit64 {
	uint64_t	rlim_cur;
	uint64_t	rlim_max;
};

int
linux_prlimit64(struct thread *td, struct linux_prlimit64_args *args)
{
	struct rlimit rlim, nrlim;
	struct linux_rlimit64 lrlim;
	struct proc *p;
	u_int which;
	int flags;
	int error;

	if (args->resource >= LINUX_RLIM_NLIMITS)
		return (EINVAL);

	which = linux_to_bsd_resource[args->resource];
	if (which == -1)
		return (EINVAL);

	if (args->new != NULL) {
		/*
		 * Note. Unlike FreeBSD where rlim is signed 64-bit Linux
		 * rlim is unsigned 64-bit. FreeBSD treats negative limits
		 * as INFINITY so we do not need a conversion even.
		 */
		error = copyin(args->new, &nrlim, sizeof(nrlim));
		if (error != 0)
			return (error);
	}

	flags = PGET_HOLD | PGET_NOTWEXIT;
	if (args->new != NULL)
		flags |= PGET_CANDEBUG;
	else
		flags |= PGET_CANSEE;
	if (args->pid == 0) {
		p = td->td_proc;
		PHOLD(p);
	} else {
		error = pget(args->pid, flags, &p);
		if (error != 0)
			return (error);
	}
	if (args->old != NULL) {
		PROC_LOCK(p);
		lim_rlimit_proc(p, which, &rlim);
		PROC_UNLOCK(p);
		if (rlim.rlim_cur == RLIM_INFINITY)
			lrlim.rlim_cur = LINUX_RLIM_INFINITY;
		else
			lrlim.rlim_cur = rlim.rlim_cur;
		if (rlim.rlim_max == RLIM_INFINITY)
			lrlim.rlim_max = LINUX_RLIM_INFINITY;
		else
			lrlim.rlim_max = rlim.rlim_max;
		error = copyout(&lrlim, args->old, sizeof(lrlim));
		if (error != 0)
			goto out;
	}

	if (args->new != NULL)
		error = kern_proc_setrlimit(td, p, which, &nrlim);

 out:
	PRELE(p);
	return (error);
}

int
linux_pselect6(struct thread *td, struct linux_pselect6_args *args)
{
	struct timeval utv, tv0, tv1, *tvp;
	struct l_pselect6arg lpse6;
	struct l_timespec lts;
	struct timespec uts;
	l_sigset_t l_ss;
	sigset_t *ssp;
	sigset_t ss;
	int error;

	ssp = NULL;
	if (args->sig != NULL) {
		error = copyin(args->sig, &lpse6, sizeof(lpse6));
		if (error != 0)
			return (error);
		if (lpse6.ss_len != sizeof(l_ss))
			return (EINVAL);
		if (lpse6.ss != 0) {
			error = copyin(PTRIN(lpse6.ss), &l_ss,
			    sizeof(l_ss));
			if (error != 0)
				return (error);
			linux_to_bsd_sigset(&l_ss, &ss);
			ssp = &ss;
		}
	}

	/*
	 * Currently glibc changes nanosecond number to microsecond.
	 * This mean losing precision but for now it is hardly seen.
	 */
	if (args->tsp != NULL) {
		error = copyin(args->tsp, &lts, sizeof(lts));
		if (error != 0)
			return (error);
		error = linux_to_native_timespec(&uts, &lts);
		if (error != 0)
			return (error);

		TIMESPEC_TO_TIMEVAL(&utv, &uts);
		if (itimerfix(&utv))
			return (EINVAL);

		microtime(&tv0);
		tvp = &utv;
	} else
		tvp = NULL;

	error = kern_pselect(td, args->nfds,
	    (__cheri_tocap fd_set * __capability)args->readfds,
	    (__cheri_tocap fd_set * __capability)args->writefds,
	    (__cheri_tocap fd_set * __capability)args->exceptfds,
	    tvp, ssp, LINUX_NFDBITS);

	if (error == 0 && args->tsp != NULL) {
		if (td->td_retval[0] != 0) {
			/*
			 * Compute how much time was left of the timeout,
			 * by subtracting the current time and the time
			 * before we started the call, and subtracting
			 * that result from the user-supplied value.
			 */

			microtime(&tv1);
			timevalsub(&tv1, &tv0);
			timevalsub(&utv, &tv1);
			if (utv.tv_sec < 0)
				timevalclear(&utv);
		} else
			timevalclear(&utv);

		TIMEVAL_TO_TIMESPEC(&utv, &uts);

		error = native_to_linux_timespec(&lts, &uts);
		if (error == 0)
			error = copyout(&lts, args->tsp, sizeof(lts));
	}

	return (error);
}

int
linux_ppoll(struct thread *td, struct linux_ppoll_args *args)
{
	struct timespec ts0, ts1;
	struct l_timespec lts;
	struct timespec uts, *tsp;
	l_sigset_t l_ss;
	sigset_t *ssp;
	sigset_t ss;
	int error;

	if (args->sset != NULL) {
		if (args->ssize != sizeof(l_ss))
			return (EINVAL);
		error = copyin(args->sset, &l_ss, sizeof(l_ss));
		if (error)
			return (error);
		linux_to_bsd_sigset(&l_ss, &ss);
		ssp = &ss;
	} else
		ssp = NULL;
	if (args->tsp != NULL) {
		error = copyin(args->tsp, &lts, sizeof(lts));
		if (error)
			return (error);
		error = linux_to_native_timespec(&uts, &lts);
		if (error != 0)
			return (error);

		nanotime(&ts0);
		tsp = &uts;
	} else
		tsp = NULL;

	error = kern_poll(td,
	    (__cheri_tocap struct pollfd * __capability)args->fds, args->nfds,
	    tsp, ssp);

	if (error == 0 && args->tsp != NULL) {
		if (td->td_retval[0]) {
			nanotime(&ts1);
			timespecsub(&ts1, &ts0, &ts1);
			timespecsub(&uts, &ts1, &uts);
			if (uts.tv_sec < 0)
				timespecclear(&uts);
		} else
			timespecclear(&uts);

		error = native_to_linux_timespec(&lts, &uts);
		if (error == 0)
			error = copyout(&lts, args->tsp, sizeof(lts));
	}

	return (error);
}

int
linux_sched_rr_get_interval(struct thread *td,
    struct linux_sched_rr_get_interval_args *uap)
{
	struct timespec ts;
	struct l_timespec lts;
	struct thread *tdt;
	int error;

	/*
	 * According to man in case the invalid pid specified
	 * EINVAL should be returned.
	 */
	if (uap->pid < 0)
		return (EINVAL);

	tdt = linux_tdfind(td, uap->pid, -1);
	if (tdt == NULL)
		return (ESRCH);

	error = kern_sched_rr_get_interval_td(td, tdt, &ts);
	PROC_UNLOCK(tdt->td_proc);
	if (error != 0)
		return (error);
	error = native_to_linux_timespec(&lts, &ts);
	if (error != 0)
		return (error);
	return (copyout(&lts, uap->interval, sizeof(lts)));
}

/*
 * In case when the Linux thread is the initial thread in
 * the thread group thread id is equal to the process id.
 * Glibc depends on this magic (assert in pthread_getattr_np.c).
 */
struct thread *
linux_tdfind(struct thread *td, lwpid_t tid, pid_t pid)
{
	struct linux_emuldata *em;
	struct thread *tdt;
	struct proc *p;

	tdt = NULL;
	if (tid == 0 || tid == td->td_tid) {
		tdt = td;
		PROC_LOCK(tdt->td_proc);
	} else if (tid > PID_MAX)
		tdt = tdfind(tid, pid);
	else {
		/*
		 * Initial thread where the tid equal to the pid.
		 */
		p = pfind(tid);
		if (p != NULL) {
			if (SV_PROC_ABI(p) != SV_ABI_LINUX) {
				/*
				 * p is not a Linuxulator process.
				 */
				PROC_UNLOCK(p);
				return (NULL);
			}
			FOREACH_THREAD_IN_PROC(p, tdt) {
				em = em_find(tdt);
				if (tid == em->em_tid)
					return (tdt);
			}
			PROC_UNLOCK(p);
		}
		return (NULL);
	}

	return (tdt);
}

void
linux_to_bsd_waitopts(int options, int *bsdopts)
{

	if (options & LINUX_WNOHANG)
		*bsdopts |= WNOHANG;
	if (options & LINUX_WUNTRACED)
		*bsdopts |= WUNTRACED;
	if (options & LINUX_WEXITED)
		*bsdopts |= WEXITED;
	if (options & LINUX_WCONTINUED)
		*bsdopts |= WCONTINUED;
	if (options & LINUX_WNOWAIT)
		*bsdopts |= WNOWAIT;

	if (options & __WCLONE)
		*bsdopts |= WLINUXCLONE;
}

int
linux_getrandom(struct thread *td, struct linux_getrandom_args *args)
{
	struct uio uio;
	kiobec_t iov;
	int error;

	if (args->flags & ~(LINUX_GRND_NONBLOCK|LINUX_GRND_RANDOM))
		return (EINVAL);
	if (args->count > INT_MAX)
		args->count = INT_MAX;

	IOVEC_INIT(&iov, args->buf, args->count);

	uio.uio_iov = &iov;
	uio.uio_iovcnt = 1;
	uio.uio_resid = iov.iov_len;
	uio.uio_segflg = UIO_USERSPACE;
	uio.uio_rw = UIO_READ;
	uio.uio_td = td;

	error = read_random_uio(&uio, args->flags & LINUX_GRND_NONBLOCK);
	if (error == 0)
		td->td_retval[0] = args->count - uio.uio_resid;
	return (error);
}

int
linux_mincore(struct thread *td, struct linux_mincore_args *args)
{

	/* Needs to be page-aligned */
	if (args->start & PAGE_MASK)
		return (EINVAL);
	return (kern_mincore(td, args->start, args->len,
	    __USER_CAP(args->vec, args->len)));
}

#define	SYSLOG_TAG	"<6>"

int
linux_syslog(struct thread *td, struct linux_syslog_args *args)
{
	char buf[128], *src, *dst;
	u_int seq;
	int buflen, error;

	if (args->type != LINUX_SYSLOG_ACTION_READ_ALL) {
		linux_msg(td, "syslog unsupported type 0x%x", args->type);
		return (EINVAL);
	}

	if (args->len < 6) {
		td->td_retval[0] = 0;
		return (0);
	}

	error = priv_check(td, PRIV_MSGBUF);
	if (error)
		return (error);

	mtx_lock(&msgbuf_lock);
	msgbuf_peekbytes(msgbufp, NULL, 0, &seq);
	mtx_unlock(&msgbuf_lock);

	dst = args->buf;
	error = copyout(&SYSLOG_TAG, dst, sizeof(SYSLOG_TAG));
	/* The -1 is to skip the trailing '\0'. */
	dst += sizeof(SYSLOG_TAG) - 1;

	while (error == 0) {
		mtx_lock(&msgbuf_lock);
		buflen = msgbuf_peekbytes(msgbufp, buf, sizeof(buf), &seq);
		mtx_unlock(&msgbuf_lock);

		if (buflen == 0)
			break;

		for (src = buf; src < buf + buflen && error == 0; src++) {
			if (*src == '\0')
				continue;

			if (dst >= args->buf + args->len)
				goto out;

			error = copyout(src, dst, 1);
			dst++;

			if (*src == '\n' && *(src + 1) != '<' &&
			    dst + sizeof(SYSLOG_TAG) < args->buf + args->len) {
				error = copyout(&SYSLOG_TAG,
				    dst, sizeof(SYSLOG_TAG));
				dst += sizeof(SYSLOG_TAG) - 1;
			}
		}
	}
out:
	td->td_retval[0] = dst - args->buf;
	return (error);
}
<<<<<<< HEAD
// CHERI CHANGES START
// {
//   "updated": 20191025,
//   "target_type": "kernel",
//   "changes": [
//     "iovec-macros",
//     "user_capabilities"
//   ]
// }
// CHERI CHANGES END
=======

int
linux_getcpu(struct thread *td, struct linux_getcpu_args *args)
{
	int cpu, error, node;

	cpu = td->td_oncpu; /* Make sure it doesn't change during copyout(9) */
	error = 0;
	node = 0; /* XXX: Fake NUMA node 0 for now */

	if (args->cpu != NULL)
		error = copyout(&cpu, args->cpu, sizeof(l_int));
	if (args->node != NULL)
		error = copyout(&node, args->node, sizeof(l_int));
	return (error);
}
>>>>>>> f870efbd
<|MERGE_RESOLUTION|>--- conflicted
+++ resolved
@@ -2361,7 +2361,22 @@
 	td->td_retval[0] = dst - args->buf;
 	return (error);
 }
-<<<<<<< HEAD
+
+int
+linux_getcpu(struct thread *td, struct linux_getcpu_args *args)
+{
+	int cpu, error, node;
+
+	cpu = td->td_oncpu; /* Make sure it doesn't change during copyout(9) */
+	error = 0;
+	node = 0; /* XXX: Fake NUMA node 0 for now */
+
+	if (args->cpu != NULL)
+		error = copyout(&cpu, args->cpu, sizeof(l_int));
+	if (args->node != NULL)
+		error = copyout(&node, args->node, sizeof(l_int));
+	return (error);
+}
 // CHERI CHANGES START
 // {
 //   "updated": 20191025,
@@ -2371,22 +2386,4 @@
 //     "user_capabilities"
 //   ]
 // }
-// CHERI CHANGES END
-=======
-
-int
-linux_getcpu(struct thread *td, struct linux_getcpu_args *args)
-{
-	int cpu, error, node;
-
-	cpu = td->td_oncpu; /* Make sure it doesn't change during copyout(9) */
-	error = 0;
-	node = 0; /* XXX: Fake NUMA node 0 for now */
-
-	if (args->cpu != NULL)
-		error = copyout(&cpu, args->cpu, sizeof(l_int));
-	if (args->node != NULL)
-		error = copyout(&node, args->node, sizeof(l_int));
-	return (error);
-}
->>>>>>> f870efbd
+// CHERI CHANGES END