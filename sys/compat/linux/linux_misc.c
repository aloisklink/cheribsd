/*-
 * SPDX-License-Identifier: BSD-3-Clause
 *
 * Copyright (c) 2002 Doug Rabson
 * Copyright (c) 1994-1995 Søren Schmidt
 * All rights reserved.
 *
 * Redistribution and use in source and binary forms, with or without
 * modification, are permitted provided that the following conditions
 * are met:
 * 1. Redistributions of source code must retain the above copyright
 *    notice, this list of conditions and the following disclaimer
 *    in this position and unchanged.
 * 2. Redistributions in binary form must reproduce the above copyright
 *    notice, this list of conditions and the following disclaimer in the
 *    documentation and/or other materials provided with the distribution.
 * 3. The name of the author may not be used to endorse or promote products
 *    derived from this software without specific prior written permission
 *
 * THIS SOFTWARE IS PROVIDED BY THE AUTHOR ``AS IS'' AND ANY EXPRESS OR
 * IMPLIED WARRANTIES, INCLUDING, BUT NOT LIMITED TO, THE IMPLIED WARRANTIES
 * OF MERCHANTABILITY AND FITNESS FOR A PARTICULAR PURPOSE ARE DISCLAIMED.
 * IN NO EVENT SHALL THE AUTHOR BE LIABLE FOR ANY DIRECT, INDIRECT,
 * INCIDENTAL, SPECIAL, EXEMPLARY, OR CONSEQUENTIAL DAMAGES (INCLUDING, BUT
 * NOT LIMITED TO, PROCUREMENT OF SUBSTITUTE GOODS OR SERVICES; LOSS OF USE,
 * DATA, OR PROFITS; OR BUSINESS INTERRUPTION) HOWEVER CAUSED AND ON ANY
 * THEORY OF LIABILITY, WHETHER IN CONTRACT, STRICT LIABILITY, OR TORT
 * (INCLUDING NEGLIGENCE OR OTHERWISE) ARISING IN ANY WAY OUT OF THE USE OF
 * THIS SOFTWARE, EVEN IF ADVISED OF THE POSSIBILITY OF SUCH DAMAGE.
 */

#include <sys/cdefs.h>
__FBSDID("$FreeBSD$");

#include "opt_compat.h"

#include <sys/param.h>
#include <sys/blist.h>
#include <sys/fcntl.h>
#if defined(__i386__)
#include <sys/imgact_aout.h>
#endif
#include <sys/jail.h>
#include <sys/kernel.h>
#include <sys/limits.h>
#include <sys/lock.h>
#include <sys/malloc.h>
#include <sys/mman.h>
#include <sys/mount.h>
#include <sys/msgbuf.h>
#include <sys/mutex.h>
#include <sys/namei.h>
#include <sys/priv.h>
#include <sys/proc.h>
#include <sys/procctl.h>
#include <sys/reboot.h>
#include <sys/racct.h>
#include <sys/random.h>
#include <sys/resourcevar.h>
#include <sys/sched.h>
#include <sys/sdt.h>
#include <sys/signalvar.h>
#include <sys/stat.h>
#include <sys/syscallsubr.h>
#include <sys/sysctl.h>
#include <sys/sysproto.h>
#include <sys/systm.h>
#include <sys/time.h>
#include <sys/vmmeter.h>
#include <sys/vnode.h>
#include <sys/wait.h>
#include <sys/cpuset.h>
#include <sys/uio.h>

#include <security/mac/mac_framework.h>

#include <vm/vm.h>
#include <vm/pmap.h>
#include <vm/vm_kern.h>
#include <vm/vm_map.h>
#include <vm/vm_extern.h>
#include <vm/vm_object.h>
#include <vm/swap_pager.h>

#ifdef COMPAT_LINUX32
#include <machine/../linux32/linux.h>
#include <machine/../linux32/linux32_proto.h>
#else
#include <machine/../linux/linux.h>
#include <machine/../linux/linux_proto.h>
#endif

#include <compat/linux/linux_dtrace.h>
#include <compat/linux/linux_file.h>
#include <compat/linux/linux_mib.h>
#include <compat/linux/linux_signal.h>
#include <compat/linux/linux_timer.h>
#include <compat/linux/linux_util.h>
#include <compat/linux/linux_sysproto.h>
#include <compat/linux/linux_emul.h>
#include <compat/linux/linux_misc.h>

/**
 * Special DTrace provider for the linuxulator.
 *
 * In this file we define the provider for the entire linuxulator. All
 * modules (= files of the linuxulator) use it.
 *
 * We define a different name depending on the emulated bitsize, see
 * ../../<ARCH>/linux{,32}/linux.h, e.g.:
 *      native bitsize          = linuxulator
 *      amd64, 32bit emulation  = linuxulator32
 */
LIN_SDT_PROVIDER_DEFINE(LINUX_DTRACE);

int stclohz;				/* Statistics clock frequency */

static unsigned int linux_to_bsd_resource[LINUX_RLIM_NLIMITS] = {
	RLIMIT_CPU, RLIMIT_FSIZE, RLIMIT_DATA, RLIMIT_STACK,
	RLIMIT_CORE, RLIMIT_RSS, RLIMIT_NPROC, RLIMIT_NOFILE,
	RLIMIT_MEMLOCK, RLIMIT_AS
};

struct l_sysinfo {
	l_long		uptime;		/* Seconds since boot */
	l_ulong		loads[3];	/* 1, 5, and 15 minute load averages */
#define LINUX_SYSINFO_LOADS_SCALE 65536
	l_ulong		totalram;	/* Total usable main memory size */
	l_ulong		freeram;	/* Available memory size */
	l_ulong		sharedram;	/* Amount of shared memory */
	l_ulong		bufferram;	/* Memory used by buffers */
	l_ulong		totalswap;	/* Total swap space size */
	l_ulong		freeswap;	/* swap space still available */
	l_ushort	procs;		/* Number of current processes */
	l_ushort	pads;
	l_ulong		totalbig;
	l_ulong		freebig;
	l_uint		mem_unit;
	char		_f[20-2*sizeof(l_long)-sizeof(l_int)];	/* padding */
};

struct l_pselect6arg {
	l_uintptr_t	ss;
	l_size_t	ss_len;
};

static int	linux_utimensat_nsec_valid(l_long);


int
linux_sysinfo(struct thread *td, struct linux_sysinfo_args *args)
{
	struct l_sysinfo sysinfo;
	vm_object_t object;
	int i, j;
	struct timespec ts;

	bzero(&sysinfo, sizeof(sysinfo));
	getnanouptime(&ts);
	if (ts.tv_nsec != 0)
		ts.tv_sec++;
	sysinfo.uptime = ts.tv_sec;

	/* Use the information from the mib to get our load averages */
	for (i = 0; i < 3; i++)
		sysinfo.loads[i] = averunnable.ldavg[i] *
		    LINUX_SYSINFO_LOADS_SCALE / averunnable.fscale;

	sysinfo.totalram = physmem * PAGE_SIZE;
	sysinfo.freeram = sysinfo.totalram - vm_wire_count() * PAGE_SIZE;

	sysinfo.sharedram = 0;
	mtx_lock(&vm_object_list_mtx);
	TAILQ_FOREACH(object, &vm_object_list, object_list)
		if (object->shadow_count > 1)
			sysinfo.sharedram += object->resident_page_count;
	mtx_unlock(&vm_object_list_mtx);

	sysinfo.sharedram *= PAGE_SIZE;
	sysinfo.bufferram = 0;

	swap_pager_status(&i, &j);
	sysinfo.totalswap = i * PAGE_SIZE;
	sysinfo.freeswap = (i - j) * PAGE_SIZE;

	sysinfo.procs = nprocs;

	/* The following are only present in newer Linux kernels. */
	sysinfo.totalbig = 0;
	sysinfo.freebig = 0;
	sysinfo.mem_unit = 1;

	return (copyout(&sysinfo, args->info, sizeof(sysinfo)));
}

#ifdef LINUX_LEGACY_SYSCALLS
int
linux_alarm(struct thread *td, struct linux_alarm_args *args)
{
	struct itimerval it, old_it;
	u_int secs;
	int error;

	secs = args->secs;
	/*
	 * Linux alarm() is always successful. Limit secs to INT32_MAX / 2
	 * to match kern_setitimer()'s limit to avoid error from it.
	 *
	 * XXX. Linux limit secs to INT_MAX on 32 and does not limit on 64-bit
	 * platforms.
	 */
	if (secs > INT32_MAX / 2)
		secs = INT32_MAX / 2;

	it.it_value.tv_sec = secs;
	it.it_value.tv_usec = 0;
	timevalclear(&it.it_interval);
	error = kern_setitimer(td, ITIMER_REAL, &it, &old_it);
	KASSERT(error == 0, ("kern_setitimer returns %d", error));

	if ((old_it.it_value.tv_sec == 0 && old_it.it_value.tv_usec > 0) ||
	    old_it.it_value.tv_usec >= 500000)
		old_it.it_value.tv_sec++;
	td->td_retval[0] = old_it.it_value.tv_sec;
	return (0);
}
#endif

int
linux_brk(struct thread *td, struct linux_brk_args *args)
{
	struct vmspace *vm = td->td_proc->p_vmspace;
	uintptr_t new, old;

	old = (uintptr_t)vm->vm_daddr + ctob(vm->vm_dsize);
	new = (uintptr_t)args->dsend;
	if ((caddr_t)new > vm->vm_daddr && !kern_break(td, &new))
		td->td_retval[0] = (register_t)new;
	else
		td->td_retval[0] = (register_t)old;

	return (0);
}

#if defined(__i386__)
/* XXX: what about amd64/linux32? */

int
linux_uselib(struct thread *td, struct linux_uselib_args *args)
{
	struct nameidata ni;
	struct vnode *vp;
	struct exec *a_out;
	vm_map_t map;
	vm_map_entry_t entry;
	struct vattr attr;
	vm_offset_t vmaddr;
	unsigned long file_offset;
	unsigned long bss_size;
	char *library;
	ssize_t aresid;
	int error;
	bool locked, opened, textset;

	LCONVPATHEXIST(td, args->library, &library);

	a_out = NULL;
	vp = NULL;
	locked = false;
	textset = false;
	opened = false;

	NDINIT(&ni, LOOKUP, ISOPEN | FOLLOW | LOCKLEAF | AUDITVNODE1,
	    UIO_SYSSPACE, library, td);
	error = namei(&ni);
	LFREEPATH(library);
	if (error)
		goto cleanup;

	vp = ni.ni_vp;
	NDFREE(&ni, NDF_ONLY_PNBUF);

	/*
	 * From here on down, we have a locked vnode that must be unlocked.
	 * XXX: The code below largely duplicates exec_check_permissions().
	 */
	locked = true;

	/* Executable? */
	error = VOP_GETATTR(vp, &attr, td->td_ucred);
	if (error)
		goto cleanup;

	if ((vp->v_mount->mnt_flag & MNT_NOEXEC) ||
	    ((attr.va_mode & 0111) == 0) || (attr.va_type != VREG)) {
		/* EACCESS is what exec(2) returns. */
		error = ENOEXEC;
		goto cleanup;
	}

	/* Sensible size? */
	if (attr.va_size == 0) {
		error = ENOEXEC;
		goto cleanup;
	}

	/* Can we access it? */
	error = VOP_ACCESS(vp, VEXEC, td->td_ucred, td);
	if (error)
		goto cleanup;

	/*
	 * XXX: This should use vn_open() so that it is properly authorized,
	 * and to reduce code redundancy all over the place here.
	 * XXX: Not really, it duplicates far more of exec_check_permissions()
	 * than vn_open().
	 */
#ifdef MAC
	error = mac_vnode_check_open(td->td_ucred, vp, VREAD);
	if (error)
		goto cleanup;
#endif
	error = VOP_OPEN(vp, FREAD, td->td_ucred, td, NULL);
	if (error)
		goto cleanup;
	opened = true;

	/* Pull in executable header into exec_map */
	error = vm_mmap(exec_map, (vm_offset_t *)&a_out, PAGE_SIZE,
	    VM_PROT_READ, VM_PROT_READ, 0, OBJT_VNODE, vp, 0);
	if (error)
		goto cleanup;

	/* Is it a Linux binary ? */
	if (((a_out->a_magic >> 16) & 0xff) != 0x64) {
		error = ENOEXEC;
		goto cleanup;
	}

	/*
	 * While we are here, we should REALLY do some more checks
	 */

	/* Set file/virtual offset based on a.out variant. */
	switch ((int)(a_out->a_magic & 0xffff)) {
	case 0413:			/* ZMAGIC */
		file_offset = 1024;
		break;
	case 0314:			/* QMAGIC */
		file_offset = 0;
		break;
	default:
		error = ENOEXEC;
		goto cleanup;
	}

	bss_size = round_page(a_out->a_bss);

	/* Check various fields in header for validity/bounds. */
	if (a_out->a_text & PAGE_MASK || a_out->a_data & PAGE_MASK) {
		error = ENOEXEC;
		goto cleanup;
	}

	/* text + data can't exceed file size */
	if (a_out->a_data + a_out->a_text > attr.va_size) {
		error = EFAULT;
		goto cleanup;
	}

	/*
	 * text/data/bss must not exceed limits
	 * XXX - this is not complete. it should check current usage PLUS
	 * the resources needed by this library.
	 */
	PROC_LOCK(td->td_proc);
	if (a_out->a_text > maxtsiz ||
	    a_out->a_data + bss_size > lim_cur_proc(td->td_proc, RLIMIT_DATA) ||
	    racct_set(td->td_proc, RACCT_DATA, a_out->a_data +
	    bss_size) != 0) {
		PROC_UNLOCK(td->td_proc);
		error = ENOMEM;
		goto cleanup;
	}
	PROC_UNLOCK(td->td_proc);

	/*
	 * Prevent more writers.
	 */
	error = VOP_SET_TEXT(vp);
	if (error != 0)
		goto cleanup;
	textset = true;

	/*
	 * Lock no longer needed
	 */
	locked = false;
	VOP_UNLOCK(vp, 0);

	/*
	 * Check if file_offset page aligned. Currently we cannot handle
	 * misalinged file offsets, and so we read in the entire image
	 * (what a waste).
	 */
	if (file_offset & PAGE_MASK) {
		/* Map text+data read/write/execute */

		/* a_entry is the load address and is page aligned */
		vmaddr = trunc_page(a_out->a_entry);

		/* get anon user mapping, read+write+execute */
		error = vm_map_find(&td->td_proc->p_vmspace->vm_map, NULL, 0,
		    &vmaddr, a_out->a_text + a_out->a_data, 0, VMFS_NO_SPACE,
		    VM_PROT_ALL, VM_PROT_ALL, 0);
		if (error)
			goto cleanup;

		error = vn_rdwr(UIO_READ, vp, (void *)vmaddr, file_offset,
		    a_out->a_text + a_out->a_data, UIO_USERSPACE, 0,
		    td->td_ucred, NOCRED, &aresid, td);
		if (error != 0)
			goto cleanup;
		if (aresid != 0) {
			error = ENOEXEC;
			goto cleanup;
		}
	} else {
		/*
		 * for QMAGIC, a_entry is 20 bytes beyond the load address
		 * to skip the executable header
		 */
		vmaddr = trunc_page(a_out->a_entry);

		/*
		 * Map it all into the process's space as a single
		 * copy-on-write "data" segment.
		 */
		map = &td->td_proc->p_vmspace->vm_map;
		error = vm_mmap(map, &vmaddr,
		    a_out->a_text + a_out->a_data, VM_PROT_ALL, VM_PROT_ALL,
		    MAP_PRIVATE | MAP_FIXED, OBJT_VNODE, vp, file_offset);
		if (error)
			goto cleanup;
		vm_map_lock(map);
		if (!vm_map_lookup_entry(map, vmaddr, &entry)) {
			vm_map_unlock(map);
			error = EDOOFUS;
			goto cleanup;
		}
		entry->eflags |= MAP_ENTRY_VN_EXEC;
		vm_map_unlock(map);
		textset = false;
	}

	if (bss_size != 0) {
		/* Calculate BSS start address */
		vmaddr = trunc_page(a_out->a_entry) + a_out->a_text +
		    a_out->a_data;

		/* allocate some 'anon' space */
		error = vm_map_find(&td->td_proc->p_vmspace->vm_map, NULL, 0,
		    &vmaddr, bss_size, 0, VMFS_NO_SPACE, VM_PROT_ALL,
		    VM_PROT_ALL, 0);
		if (error)
			goto cleanup;
	}

cleanup:
	if (opened) {
		if (locked)
			VOP_UNLOCK(vp, 0);
		locked = false;
		VOP_CLOSE(vp, FREAD, td->td_ucred, td);
	}
	if (textset) {
		if (!locked) {
			locked = true;
			VOP_LOCK(vp, LK_SHARED | LK_RETRY);
		}
		VOP_UNSET_TEXT_CHECKED(vp);
	}
	if (locked)
		VOP_UNLOCK(vp, 0);

	/* Release the temporary mapping. */
	if (a_out)
		kmap_free_wakeup(exec_map, (vm_offset_t)a_out, PAGE_SIZE);

	return (error);
}

#endif	/* __i386__ */

#ifdef LINUX_LEGACY_SYSCALLS
int
linux_select(struct thread *td, struct linux_select_args *args)
{
	l_timeval ltv;
	struct timeval tv0, tv1, utv, *tvp;
	int error;

	/*
	 * Store current time for computation of the amount of
	 * time left.
	 */
	if (args->timeout) {
		if ((error = copyin(args->timeout, &ltv, sizeof(ltv))))
			goto select_out;
		utv.tv_sec = ltv.tv_sec;
		utv.tv_usec = ltv.tv_usec;

		if (itimerfix(&utv)) {
			/*
			 * The timeval was invalid.  Convert it to something
			 * valid that will act as it does under Linux.
			 */
			utv.tv_sec += utv.tv_usec / 1000000;
			utv.tv_usec %= 1000000;
			if (utv.tv_usec < 0) {
				utv.tv_sec -= 1;
				utv.tv_usec += 1000000;
			}
			if (utv.tv_sec < 0)
				timevalclear(&utv);
		}
		microtime(&tv0);
		tvp = &utv;
	} else
		tvp = NULL;

	error = kern_select(td, args->nfds,
	    (__cheri_tocap fd_set * __capability)args->readfds,
	    (__cheri_tocap fd_set * __capability)args->writefds,
	    (__cheri_tocap fd_set * __capability)args->exceptfds,
	    tvp, LINUX_NFDBITS);
	if (error)
		goto select_out;

	if (args->timeout) {
		if (td->td_retval[0]) {
			/*
			 * Compute how much time was left of the timeout,
			 * by subtracting the current time and the time
			 * before we started the call, and subtracting
			 * that result from the user-supplied value.
			 */
			microtime(&tv1);
			timevalsub(&tv1, &tv0);
			timevalsub(&utv, &tv1);
			if (utv.tv_sec < 0)
				timevalclear(&utv);
		} else
			timevalclear(&utv);
		ltv.tv_sec = utv.tv_sec;
		ltv.tv_usec = utv.tv_usec;
		if ((error = copyout(&ltv, args->timeout, sizeof(ltv))))
			goto select_out;
	}

select_out:
	return (error);
}
#endif

int
linux_mremap(struct thread *td, struct linux_mremap_args *args)
{
	uintptr_t addr;
	size_t len;
	int error = 0;

	if (args->flags & ~(LINUX_MREMAP_FIXED | LINUX_MREMAP_MAYMOVE)) {
		td->td_retval[0] = 0;
		return (EINVAL);
	}

	/*
	 * Check for the page alignment.
	 * Linux defines PAGE_MASK to be FreeBSD ~PAGE_MASK.
	 */
	if (args->addr & PAGE_MASK) {
		td->td_retval[0] = 0;
		return (EINVAL);
	}

	args->new_len = round_page(args->new_len);
	args->old_len = round_page(args->old_len);

	if (args->new_len > args->old_len) {
		td->td_retval[0] = 0;
		return (ENOMEM);
	}

	if (args->new_len < args->old_len) {
		addr = args->addr + args->new_len;
		len = args->old_len - args->new_len;
		error = kern_munmap(td, addr, len);
	}

	td->td_retval[0] = error ? 0 : (uintptr_t)args->addr;
	return (error);
}

#define LINUX_MS_ASYNC       0x0001
#define LINUX_MS_INVALIDATE  0x0002
#define LINUX_MS_SYNC        0x0004

int
linux_msync(struct thread *td, struct linux_msync_args *args)
{

	return (kern_msync(td, args->addr, args->len,
	    args->fl & ~LINUX_MS_SYNC));
}

#ifdef LINUX_LEGACY_SYSCALLS
int
linux_time(struct thread *td, struct linux_time_args *args)
{
	struct timeval tv;
	l_time_t tm;
	int error;

	microtime(&tv);
	tm = tv.tv_sec;
	if (args->tm && (error = copyout(&tm, args->tm, sizeof(tm))))
		return (error);
	td->td_retval[0] = tm;
	return (0);
}
#endif

struct l_times_argv {
	l_clock_t	tms_utime;
	l_clock_t	tms_stime;
	l_clock_t	tms_cutime;
	l_clock_t	tms_cstime;
};


/*
 * Glibc versions prior to 2.2.1 always use hard-coded CLK_TCK value.
 * Since 2.2.1 Glibc uses value exported from kernel via AT_CLKTCK
 * auxiliary vector entry.
 */
#define	CLK_TCK		100

#define	CONVOTCK(r)	(r.tv_sec * CLK_TCK + r.tv_usec / (1000000 / CLK_TCK))
#define	CONVNTCK(r)	(r.tv_sec * stclohz + r.tv_usec / (1000000 / stclohz))

#define	CONVTCK(r)	(linux_kernver(td) >= LINUX_KERNVER_2004000 ?		\
			    CONVNTCK(r) : CONVOTCK(r))

int
linux_times(struct thread *td, struct linux_times_args *args)
{
	struct timeval tv, utime, stime, cutime, cstime;
	struct l_times_argv tms;
	struct proc *p;
	int error;

	if (args->buf != NULL) {
		p = td->td_proc;
		PROC_LOCK(p);
		PROC_STATLOCK(p);
		calcru(p, &utime, &stime);
		PROC_STATUNLOCK(p);
		calccru(p, &cutime, &cstime);
		PROC_UNLOCK(p);

		tms.tms_utime = CONVTCK(utime);
		tms.tms_stime = CONVTCK(stime);

		tms.tms_cutime = CONVTCK(cutime);
		tms.tms_cstime = CONVTCK(cstime);

		if ((error = copyout(&tms, args->buf, sizeof(tms))))
			return (error);
	}

	microuptime(&tv);
	td->td_retval[0] = (int)CONVTCK(tv);
	return (0);
}

int
linux_newuname(struct thread *td, struct linux_newuname_args *args)
{
	struct l_new_utsname utsname;
	char osname[LINUX_MAX_UTSNAME];
	char osrelease[LINUX_MAX_UTSNAME];
	char *p;

	linux_get_osname(td, osname);
	linux_get_osrelease(td, osrelease);

	bzero(&utsname, sizeof(utsname));
	strlcpy(utsname.sysname, osname, LINUX_MAX_UTSNAME);
	getcredhostname(td->td_ucred, utsname.nodename, LINUX_MAX_UTSNAME);
	getcreddomainname(td->td_ucred, utsname.domainname, LINUX_MAX_UTSNAME);
	strlcpy(utsname.release, osrelease, LINUX_MAX_UTSNAME);
	strlcpy(utsname.version, version, LINUX_MAX_UTSNAME);
	for (p = utsname.version; *p != '\0'; ++p)
		if (*p == '\n') {
			*p = '\0';
			break;
		}
	strlcpy(utsname.machine, linux_kplatform, LINUX_MAX_UTSNAME);

	return (copyout(&utsname, args->buf, sizeof(utsname)));
}

struct l_utimbuf {
	l_time_t l_actime;
	l_time_t l_modtime;
};

#ifdef LINUX_LEGACY_SYSCALLS
int
linux_utime(struct thread *td, struct linux_utime_args *args)
{
	struct timeval tv[2], *tvp;
	struct l_utimbuf lut;
	char *fname;
	int error;

	LCONVPATHEXIST(td, args->fname, &fname);

	if (args->times) {
		if ((error = copyin(args->times, &lut, sizeof lut))) {
			LFREEPATH(fname);
			return (error);
		}
		tv[0].tv_sec = lut.l_actime;
		tv[0].tv_usec = 0;
		tv[1].tv_sec = lut.l_modtime;
		tv[1].tv_usec = 0;
		tvp = tv;
	} else
		tvp = NULL;

	error = kern_utimesat(td, AT_FDCWD, fname, UIO_SYSSPACE, tvp,
	    UIO_SYSSPACE);
	LFREEPATH(fname);
	return (error);
}
#endif

#ifdef LINUX_LEGACY_SYSCALLS
int
linux_utimes(struct thread *td, struct linux_utimes_args *args)
{
	l_timeval ltv[2];
	struct timeval tv[2], *tvp = NULL;
	char *fname;
	int error;

	LCONVPATHEXIST(td, args->fname, &fname);

	if (args->tptr != NULL) {
		if ((error = copyin(args->tptr, ltv, sizeof ltv))) {
			LFREEPATH(fname);
			return (error);
		}
		tv[0].tv_sec = ltv[0].tv_sec;
		tv[0].tv_usec = ltv[0].tv_usec;
		tv[1].tv_sec = ltv[1].tv_sec;
		tv[1].tv_usec = ltv[1].tv_usec;
		tvp = tv;
	}

	error = kern_utimesat(td, AT_FDCWD, fname, UIO_SYSSPACE,
	    tvp, UIO_SYSSPACE);
	LFREEPATH(fname);
	return (error);
}
#endif

static int
linux_utimensat_nsec_valid(l_long nsec)
{

	if (nsec == LINUX_UTIME_OMIT || nsec == LINUX_UTIME_NOW)
		return (0);
	if (nsec >= 0 && nsec <= 999999999)
		return (0);
	return (1);
}

int
linux_utimensat(struct thread *td, struct linux_utimensat_args *args)
{
	struct l_timespec l_times[2];
	struct timespec times[2], *timesp = NULL;
	char *path = NULL;
	int error, dfd, flags = 0;

	dfd = (args->dfd == LINUX_AT_FDCWD) ? AT_FDCWD : args->dfd;

	if (args->flags & ~LINUX_AT_SYMLINK_NOFOLLOW)
		return (EINVAL);

	if (args->times != NULL) {
		error = copyin(args->times, l_times, sizeof(l_times));
		if (error != 0)
			return (error);

		if (linux_utimensat_nsec_valid(l_times[0].tv_nsec) != 0 ||
		    linux_utimensat_nsec_valid(l_times[1].tv_nsec) != 0)
			return (EINVAL);

		times[0].tv_sec = l_times[0].tv_sec;
		switch (l_times[0].tv_nsec)
		{
		case LINUX_UTIME_OMIT:
			times[0].tv_nsec = UTIME_OMIT;
			break;
		case LINUX_UTIME_NOW:
			times[0].tv_nsec = UTIME_NOW;
			break;
		default:
			times[0].tv_nsec = l_times[0].tv_nsec;
		}

		times[1].tv_sec = l_times[1].tv_sec;
		switch (l_times[1].tv_nsec)
		{
		case LINUX_UTIME_OMIT:
			times[1].tv_nsec = UTIME_OMIT;
			break;
		case LINUX_UTIME_NOW:
			times[1].tv_nsec = UTIME_NOW;
			break;
		default:
			times[1].tv_nsec = l_times[1].tv_nsec;
			break;
		}
		timesp = times;

		/* This breaks POSIX, but is what the Linux kernel does
		 * _on purpose_ (documented in the man page for utimensat(2)),
		 * so we must follow that behaviour. */
		if (times[0].tv_nsec == UTIME_OMIT &&
		    times[1].tv_nsec == UTIME_OMIT)
			return (0);
	}

	if (args->pathname != NULL)
		LCONVPATHEXIST_AT(td, args->pathname, &path, dfd);
	else if (args->flags != 0)
		return (EINVAL);

	if (args->flags & LINUX_AT_SYMLINK_NOFOLLOW)
		flags |= AT_SYMLINK_NOFOLLOW;

	if (path == NULL)
		error = kern_futimens(td, dfd, timesp, UIO_SYSSPACE);
	else {
		error = kern_utimensat(td, dfd, path, UIO_SYSSPACE, timesp,
			UIO_SYSSPACE, flags);
		LFREEPATH(path);
	}

	return (error);
}

#ifdef LINUX_LEGACY_SYSCALLS
int
linux_futimesat(struct thread *td, struct linux_futimesat_args *args)
{
	l_timeval ltv[2];
	struct timeval tv[2], *tvp = NULL;
	char *fname;
	int error, dfd;

	dfd = (args->dfd == LINUX_AT_FDCWD) ? AT_FDCWD : args->dfd;
	LCONVPATHEXIST_AT(td, args->filename, &fname, dfd);

	if (args->utimes != NULL) {
		if ((error = copyin(args->utimes, ltv, sizeof ltv))) {
			LFREEPATH(fname);
			return (error);
		}
		tv[0].tv_sec = ltv[0].tv_sec;
		tv[0].tv_usec = ltv[0].tv_usec;
		tv[1].tv_sec = ltv[1].tv_sec;
		tv[1].tv_usec = ltv[1].tv_usec;
		tvp = tv;
	}

	error = kern_utimesat(td, dfd, fname, UIO_SYSSPACE, tvp, UIO_SYSSPACE);
	LFREEPATH(fname);
	return (error);
}
#endif

static int
linux_common_wait(struct thread *td, int pid, int *statusp,
    int options, struct __wrusage *wrup)
{
	siginfo_t siginfo;
	idtype_t idtype;
	id_t id;
	int error, status, tmpstat;

	if (pid == WAIT_ANY) {
		idtype = P_ALL;
		id = 0;
	} else if (pid < 0) {
		idtype = P_PGID;
		id = (id_t)-pid;
	} else {
		idtype = P_PID;
		id = (id_t)pid;
	}

	/*
	 * For backward compatibility we implicitly add flags WEXITED
	 * and WTRAPPED here.
	 */
	options |= WEXITED | WTRAPPED;
	error = kern_wait6(td, idtype, id, &status, options, wrup, &siginfo);
	if (error)
		return (error);

	if (statusp) {
		tmpstat = status & 0xffff;
		if (WIFSIGNALED(tmpstat)) {
			tmpstat = (tmpstat & 0xffffff80) |
			    bsd_to_linux_signal(WTERMSIG(tmpstat));
		} else if (WIFSTOPPED(tmpstat)) {
			tmpstat = (tmpstat & 0xffff00ff) |
			    (bsd_to_linux_signal(WSTOPSIG(tmpstat)) << 8);
#if defined(__amd64__) && !defined(COMPAT_LINUX32)
			if (WSTOPSIG(status) == SIGTRAP) {
				tmpstat = linux_ptrace_status(td,
				    siginfo.si_pid, tmpstat);
			}
#endif
		} else if (WIFCONTINUED(tmpstat)) {
			tmpstat = 0xffff;
		}
		error = copyout(&tmpstat, statusp, sizeof(int));
	}

	return (error);
}

#if defined(__i386__) || (defined(__amd64__) && defined(COMPAT_LINUX32))
int
linux_waitpid(struct thread *td, struct linux_waitpid_args *args)
{
	struct linux_wait4_args wait4_args;

	wait4_args.pid = args->pid;
	wait4_args.status = args->status;
	wait4_args.options = args->options;
	wait4_args.rusage = NULL;

	return (linux_wait4(td, &wait4_args));
}
#endif /* __i386__ || (__amd64__ && COMPAT_LINUX32) */

int
linux_wait4(struct thread *td, struct linux_wait4_args *args)
{
	int error, options;
	struct __wrusage wru, *wrup;

	if (args->options & ~(LINUX_WUNTRACED | LINUX_WNOHANG |
	    LINUX_WCONTINUED | __WCLONE | __WNOTHREAD | __WALL))
		return (EINVAL);

	options = WEXITED;
	linux_to_bsd_waitopts(args->options, &options);

	if (args->rusage != NULL)
		wrup = &wru;
	else
		wrup = NULL;
	error = linux_common_wait(td, args->pid, args->status, options, wrup);
	if (error != 0)
		return (error);
	if (args->rusage != NULL)
		error = linux_copyout_rusage(&wru.wru_self, args->rusage);
	return (error);
}

int
linux_waitid(struct thread *td, struct linux_waitid_args *args)
{
	int status, options, sig;
	struct __wrusage wru;
	siginfo_t siginfo;
	l_siginfo_t lsi;
	idtype_t idtype;
	struct proc *p;
	int error;

	options = 0;
	linux_to_bsd_waitopts(args->options, &options);

	if (options & ~(WNOHANG | WNOWAIT | WEXITED | WUNTRACED | WCONTINUED))
		return (EINVAL);
	if (!(options & (WEXITED | WUNTRACED | WCONTINUED)))
		return (EINVAL);

	switch (args->idtype) {
	case LINUX_P_ALL:
		idtype = P_ALL;
		break;
	case LINUX_P_PID:
		if (args->id <= 0)
			return (EINVAL);
		idtype = P_PID;
		break;
	case LINUX_P_PGID:
		if (args->id <= 0)
			return (EINVAL);
		idtype = P_PGID;
		break;
	default:
		return (EINVAL);
	}

	error = kern_wait6(td, idtype, args->id, &status, options,
	    &wru, &siginfo);
	if (error != 0)
		return (error);
	if (args->rusage != NULL) {
		error = linux_copyout_rusage(&wru.wru_children,
		    args->rusage);
		if (error != 0)
			return (error);
	}
	if (args->info != NULL) {
		p = td->td_proc;
		bzero(&lsi, sizeof(lsi));
		if (td->td_retval[0] != 0) {
			sig = bsd_to_linux_signal(siginfo.si_signo);
			siginfo_to_lsiginfo(&siginfo, &lsi, sig);
		}
		error = copyout(&lsi, args->info, sizeof(lsi));
	}
	td->td_retval[0] = 0;

	return (error);
}

#ifdef LINUX_LEGACY_SYSCALLS
int
linux_mknod(struct thread *td, struct linux_mknod_args *args)
{
	char *path;
	int error;

	LCONVPATHCREAT(td, args->path, &path);

	switch (args->mode & S_IFMT) {
	case S_IFIFO:
	case S_IFSOCK:
		error = kern_mkfifoat(td, AT_FDCWD, path, UIO_SYSSPACE,
		    args->mode);
		break;

	case S_IFCHR:
	case S_IFBLK:
		error = kern_mknodat(td, AT_FDCWD, path, UIO_SYSSPACE,
		    args->mode, args->dev);
		break;

	case S_IFDIR:
		error = EPERM;
		break;

	case 0:
		args->mode |= S_IFREG;
		/* FALLTHROUGH */
	case S_IFREG:
		error = kern_openat(td, AT_FDCWD, path, UIO_SYSSPACE,
		    O_WRONLY | O_CREAT | O_TRUNC, args->mode);
		if (error == 0)
			kern_close(td, td->td_retval[0]);
		break;

	default:
		error = EINVAL;
		break;
	}
	LFREEPATH(path);
	return (error);
}
#endif

int
linux_mknodat(struct thread *td, struct linux_mknodat_args *args)
{
	char *path;
	int error, dfd;

	dfd = (args->dfd == LINUX_AT_FDCWD) ? AT_FDCWD : args->dfd;
	LCONVPATHCREAT_AT(td, args->filename, &path, dfd);

	switch (args->mode & S_IFMT) {
	case S_IFIFO:
	case S_IFSOCK:
		error = kern_mkfifoat(td, dfd, path, UIO_SYSSPACE, args->mode);
		break;

	case S_IFCHR:
	case S_IFBLK:
		error = kern_mknodat(td, dfd, path, UIO_SYSSPACE, args->mode,
		    args->dev);
		break;

	case S_IFDIR:
		error = EPERM;
		break;

	case 0:
		args->mode |= S_IFREG;
		/* FALLTHROUGH */
	case S_IFREG:
		error = kern_openat(td, dfd, path, UIO_SYSSPACE,
		    O_WRONLY | O_CREAT | O_TRUNC, args->mode);
		if (error == 0)
			kern_close(td, td->td_retval[0]);
		break;

	default:
		error = EINVAL;
		break;
	}
	LFREEPATH(path);
	return (error);
}

/*
 * UGH! This is just about the dumbest idea I've ever heard!!
 */
int
linux_personality(struct thread *td, struct linux_personality_args *args)
{
	struct linux_pemuldata *pem;
	struct proc *p = td->td_proc;
	uint32_t old;

	PROC_LOCK(p);
	pem = pem_find(p);
	old = pem->persona;
	if (args->per != 0xffffffff)
		pem->persona = args->per;
	PROC_UNLOCK(p);

	td->td_retval[0] = old;
	return (0);
}

struct l_itimerval {
	l_timeval it_interval;
	l_timeval it_value;
};

#define	B2L_ITIMERVAL(bip, lip)						\
	(bip)->it_interval.tv_sec = (lip)->it_interval.tv_sec;		\
	(bip)->it_interval.tv_usec = (lip)->it_interval.tv_usec;	\
	(bip)->it_value.tv_sec = (lip)->it_value.tv_sec;		\
	(bip)->it_value.tv_usec = (lip)->it_value.tv_usec;

int
linux_setitimer(struct thread *td, struct linux_setitimer_args *uap)
{
	int error;
	struct l_itimerval ls;
	struct itimerval aitv, oitv;

	if (uap->itv == NULL) {
		uap->itv = uap->oitv;
		return (linux_getitimer(td, (struct linux_getitimer_args *)uap));
	}

	error = copyin(uap->itv, &ls, sizeof(ls));
	if (error != 0)
		return (error);
	B2L_ITIMERVAL(&aitv, &ls);
	error = kern_setitimer(td, uap->which, &aitv, &oitv);
	if (error != 0 || uap->oitv == NULL)
		return (error);
	B2L_ITIMERVAL(&ls, &oitv);

	return (copyout(&ls, uap->oitv, sizeof(ls)));
}

int
linux_getitimer(struct thread *td, struct linux_getitimer_args *uap)
{
	int error;
	struct l_itimerval ls;
	struct itimerval aitv;

	error = kern_getitimer(td, uap->which, &aitv);
	if (error != 0)
		return (error);
	B2L_ITIMERVAL(&ls, &aitv);
	return (copyout(&ls, uap->itv, sizeof(ls)));
}

#if defined(__i386__) || (defined(__amd64__) && defined(COMPAT_LINUX32))
int
linux_nice(struct thread *td, struct linux_nice_args *args)
{
	struct setpriority_args bsd_args;

	bsd_args.which = PRIO_PROCESS;
	bsd_args.who = 0;		/* current process */
	bsd_args.prio = args->inc;
	return (sys_setpriority(td, &bsd_args));
}
#endif /* __i386__ || (__amd64__ && COMPAT_LINUX32) */

int
linux_setgroups(struct thread *td, struct linux_setgroups_args *args)
{
	struct ucred *newcred, *oldcred;
	l_gid_t *linux_gidset;
	gid_t *bsd_gidset;
	int ngrp, error;
	struct proc *p;

	ngrp = args->gidsetsize;
	if (ngrp < 0 || ngrp >= ngroups_max + 1)
		return (EINVAL);
	linux_gidset = malloc(ngrp * sizeof(*linux_gidset), M_LINUX, M_WAITOK);
	error = copyin(args->grouplist, linux_gidset, ngrp * sizeof(l_gid_t));
	if (error)
		goto out;
	newcred = crget();
	crextend(newcred, ngrp + 1);
	p = td->td_proc;
	PROC_LOCK(p);
	oldcred = p->p_ucred;
	crcopy(newcred, oldcred);

	/*
	 * cr_groups[0] holds egid. Setting the whole set from
	 * the supplied set will cause egid to be changed too.
	 * Keep cr_groups[0] unchanged to prevent that.
	 */

	if ((error = priv_check_cred(oldcred, PRIV_CRED_SETGROUPS)) != 0) {
		PROC_UNLOCK(p);
		crfree(newcred);
		goto out;
	}

	if (ngrp > 0) {
		newcred->cr_ngroups = ngrp + 1;

		bsd_gidset = newcred->cr_groups;
		ngrp--;
		while (ngrp >= 0) {
			bsd_gidset[ngrp + 1] = linux_gidset[ngrp];
			ngrp--;
		}
	} else
		newcred->cr_ngroups = 1;

	setsugid(p);
	proc_set_cred(p, newcred);
	PROC_UNLOCK(p);
	crfree(oldcred);
	error = 0;
out:
	free(linux_gidset, M_LINUX);
	return (error);
}

int
linux_getgroups(struct thread *td, struct linux_getgroups_args *args)
{
	struct ucred *cred;
	l_gid_t *linux_gidset;
	gid_t *bsd_gidset;
	int bsd_gidsetsz, ngrp, error;

	cred = td->td_ucred;
	bsd_gidset = cred->cr_groups;
	bsd_gidsetsz = cred->cr_ngroups - 1;

	/*
	 * cr_groups[0] holds egid. Returning the whole set
	 * here will cause a duplicate. Exclude cr_groups[0]
	 * to prevent that.
	 */

	if ((ngrp = args->gidsetsize) == 0) {
		td->td_retval[0] = bsd_gidsetsz;
		return (0);
	}

	if (ngrp < bsd_gidsetsz)
		return (EINVAL);

	ngrp = 0;
	linux_gidset = malloc(bsd_gidsetsz * sizeof(*linux_gidset),
	    M_LINUX, M_WAITOK);
	while (ngrp < bsd_gidsetsz) {
		linux_gidset[ngrp] = bsd_gidset[ngrp + 1];
		ngrp++;
	}

	error = copyout(linux_gidset, args->grouplist, ngrp * sizeof(l_gid_t));
	free(linux_gidset, M_LINUX);
	if (error)
		return (error);

	td->td_retval[0] = ngrp;
	return (0);
}

int
linux_setrlimit(struct thread *td, struct linux_setrlimit_args *args)
{
	struct rlimit bsd_rlim;
	struct l_rlimit rlim;
	u_int which;
	int error;

	if (args->resource >= LINUX_RLIM_NLIMITS)
		return (EINVAL);

	which = linux_to_bsd_resource[args->resource];
	if (which == -1)
		return (EINVAL);

	error = copyin(args->rlim, &rlim, sizeof(rlim));
	if (error)
		return (error);

	bsd_rlim.rlim_cur = (rlim_t)rlim.rlim_cur;
	bsd_rlim.rlim_max = (rlim_t)rlim.rlim_max;
	return (kern_setrlimit(td, which, &bsd_rlim));
}

#if defined(__i386__) || (defined(__amd64__) && defined(COMPAT_LINUX32))
int
linux_old_getrlimit(struct thread *td, struct linux_old_getrlimit_args *args)
{
	struct l_rlimit rlim;
	struct rlimit bsd_rlim;
	u_int which;

	if (args->resource >= LINUX_RLIM_NLIMITS)
		return (EINVAL);

	which = linux_to_bsd_resource[args->resource];
	if (which == -1)
		return (EINVAL);

	lim_rlimit(td, which, &bsd_rlim);

#ifdef COMPAT_LINUX32
	rlim.rlim_cur = (unsigned int)bsd_rlim.rlim_cur;
	if (rlim.rlim_cur == UINT_MAX)
		rlim.rlim_cur = INT_MAX;
	rlim.rlim_max = (unsigned int)bsd_rlim.rlim_max;
	if (rlim.rlim_max == UINT_MAX)
		rlim.rlim_max = INT_MAX;
#else
	rlim.rlim_cur = (unsigned long)bsd_rlim.rlim_cur;
	if (rlim.rlim_cur == ULONG_MAX)
		rlim.rlim_cur = LONG_MAX;
	rlim.rlim_max = (unsigned long)bsd_rlim.rlim_max;
	if (rlim.rlim_max == ULONG_MAX)
		rlim.rlim_max = LONG_MAX;
#endif
	return (copyout(&rlim, args->rlim, sizeof(rlim)));
}
#endif /* __i386__ || (__amd64__ && COMPAT_LINUX32) */

int
linux_getrlimit(struct thread *td, struct linux_getrlimit_args *args)
{
	struct l_rlimit rlim;
	struct rlimit bsd_rlim;
	u_int which;

	if (args->resource >= LINUX_RLIM_NLIMITS)
		return (EINVAL);

	which = linux_to_bsd_resource[args->resource];
	if (which == -1)
		return (EINVAL);

	lim_rlimit(td, which, &bsd_rlim);

	rlim.rlim_cur = (l_ulong)bsd_rlim.rlim_cur;
	rlim.rlim_max = (l_ulong)bsd_rlim.rlim_max;
	return (copyout(&rlim, args->rlim, sizeof(rlim)));
}

int
linux_sched_setscheduler(struct thread *td,
    struct linux_sched_setscheduler_args *args)
{
	struct sched_param sched_param;
	struct thread *tdt;
	int error, policy;

	switch (args->policy) {
	case LINUX_SCHED_OTHER:
		policy = SCHED_OTHER;
		break;
	case LINUX_SCHED_FIFO:
		policy = SCHED_FIFO;
		break;
	case LINUX_SCHED_RR:
		policy = SCHED_RR;
		break;
	default:
		return (EINVAL);
	}

	error = copyin(args->param, &sched_param, sizeof(sched_param));
	if (error)
		return (error);

	tdt = linux_tdfind(td, args->pid, -1);
	if (tdt == NULL)
		return (ESRCH);

	error = kern_sched_setscheduler(td, tdt, policy, &sched_param);
	PROC_UNLOCK(tdt->td_proc);
	return (error);
}

int
linux_sched_getscheduler(struct thread *td,
    struct linux_sched_getscheduler_args *args)
{
	struct thread *tdt;
	int error, policy;

	tdt = linux_tdfind(td, args->pid, -1);
	if (tdt == NULL)
		return (ESRCH);

	error = kern_sched_getscheduler(td, tdt, &policy);
	PROC_UNLOCK(tdt->td_proc);

	switch (policy) {
	case SCHED_OTHER:
		td->td_retval[0] = LINUX_SCHED_OTHER;
		break;
	case SCHED_FIFO:
		td->td_retval[0] = LINUX_SCHED_FIFO;
		break;
	case SCHED_RR:
		td->td_retval[0] = LINUX_SCHED_RR;
		break;
	}
	return (error);
}

int
linux_sched_get_priority_max(struct thread *td,
    struct linux_sched_get_priority_max_args *args)
{
	struct sched_get_priority_max_args bsd;

	switch (args->policy) {
	case LINUX_SCHED_OTHER:
		bsd.policy = SCHED_OTHER;
		break;
	case LINUX_SCHED_FIFO:
		bsd.policy = SCHED_FIFO;
		break;
	case LINUX_SCHED_RR:
		bsd.policy = SCHED_RR;
		break;
	default:
		return (EINVAL);
	}
	return (sys_sched_get_priority_max(td, &bsd));
}

int
linux_sched_get_priority_min(struct thread *td,
    struct linux_sched_get_priority_min_args *args)
{
	struct sched_get_priority_min_args bsd;

	switch (args->policy) {
	case LINUX_SCHED_OTHER:
		bsd.policy = SCHED_OTHER;
		break;
	case LINUX_SCHED_FIFO:
		bsd.policy = SCHED_FIFO;
		break;
	case LINUX_SCHED_RR:
		bsd.policy = SCHED_RR;
		break;
	default:
		return (EINVAL);
	}
	return (sys_sched_get_priority_min(td, &bsd));
}

#define REBOOT_CAD_ON	0x89abcdef
#define REBOOT_CAD_OFF	0
#define REBOOT_HALT	0xcdef0123
#define REBOOT_RESTART	0x01234567
#define REBOOT_RESTART2	0xA1B2C3D4
#define REBOOT_POWEROFF	0x4321FEDC
#define REBOOT_MAGIC1	0xfee1dead
#define REBOOT_MAGIC2	0x28121969
#define REBOOT_MAGIC2A	0x05121996
#define REBOOT_MAGIC2B	0x16041998

int
linux_reboot(struct thread *td, struct linux_reboot_args *args)
{
	struct reboot_args bsd_args;

	if (args->magic1 != REBOOT_MAGIC1)
		return (EINVAL);

	switch (args->magic2) {
	case REBOOT_MAGIC2:
	case REBOOT_MAGIC2A:
	case REBOOT_MAGIC2B:
		break;
	default:
		return (EINVAL);
	}

	switch (args->cmd) {
	case REBOOT_CAD_ON:
	case REBOOT_CAD_OFF:
		return (priv_check(td, PRIV_REBOOT));
	case REBOOT_HALT:
		bsd_args.opt = RB_HALT;
		break;
	case REBOOT_RESTART:
	case REBOOT_RESTART2:
		bsd_args.opt = 0;
		break;
	case REBOOT_POWEROFF:
		bsd_args.opt = RB_POWEROFF;
		break;
	default:
		return (EINVAL);
	}
	return (sys_reboot(td, &bsd_args));
}


int
linux_getpid(struct thread *td, struct linux_getpid_args *args)
{

	td->td_retval[0] = td->td_proc->p_pid;

	return (0);
}

int
linux_gettid(struct thread *td, struct linux_gettid_args *args)
{
	struct linux_emuldata *em;

	em = em_find(td);
	KASSERT(em != NULL, ("gettid: emuldata not found.\n"));

	td->td_retval[0] = em->em_tid;

	return (0);
}


int
linux_getppid(struct thread *td, struct linux_getppid_args *args)
{

	td->td_retval[0] = kern_getppid(td);
	return (0);
}

int
linux_getgid(struct thread *td, struct linux_getgid_args *args)
{

	td->td_retval[0] = td->td_ucred->cr_rgid;
	return (0);
}

int
linux_getuid(struct thread *td, struct linux_getuid_args *args)
{

	td->td_retval[0] = td->td_ucred->cr_ruid;
	return (0);
}

int
linux_getsid(struct thread *td, struct linux_getsid_args *args)
{

	return (kern_getsid(td, args->pid));
}

int
linux_nosys(struct thread *td, struct nosys_args *ignore)
{

	return (ENOSYS);
}

int
linux_getpriority(struct thread *td, struct linux_getpriority_args *args)
{
	struct getpriority_args bsd_args;
	int error;

	bsd_args.which = args->which;
	bsd_args.who = args->who;
	error = sys_getpriority(td, &bsd_args);
	td->td_retval[0] = 20 - td->td_retval[0];
	return (error);
}

int
linux_sethostname(struct thread *td, struct linux_sethostname_args *args)
{
	int name[2];

	name[0] = CTL_KERN;
	name[1] = KERN_HOSTNAME;
	return (userland_sysctl(td, name, 2, 0, 0, 0, args->hostname,
	    args->len, 0, 0));
}

int
linux_setdomainname(struct thread *td, struct linux_setdomainname_args *args)
{
	int name[2];

	name[0] = CTL_KERN;
	name[1] = KERN_NISDOMAINNAME;
	return (userland_sysctl(td, name, 2, 0, 0, 0, args->name,
	    args->len, 0, 0));
}

int
linux_exit_group(struct thread *td, struct linux_exit_group_args *args)
{

	LINUX_CTR2(exit_group, "thread(%d) (%d)", td->td_tid,
	    args->error_code);

	/*
	 * XXX: we should send a signal to the parent if
	 * SIGNAL_EXIT_GROUP is set. We ignore that (temporarily?)
	 * as it doesnt occur often.
	 */
	exit1(td, args->error_code, 0);
		/* NOTREACHED */
}

#define _LINUX_CAPABILITY_VERSION_1  0x19980330
#define _LINUX_CAPABILITY_VERSION_2  0x20071026
#define _LINUX_CAPABILITY_VERSION_3  0x20080522

struct l_user_cap_header {
	l_int	version;
	l_int	pid;
};

struct l_user_cap_data {
	l_int	effective;
	l_int	permitted;
	l_int	inheritable;
};

int
linux_capget(struct thread *td, struct linux_capget_args *uap)
{
	struct l_user_cap_header luch;
	struct l_user_cap_data lucd[2];
	int error, u32s;

	if (uap->hdrp == NULL)
		return (EFAULT);

	error = copyin(uap->hdrp, &luch, sizeof(luch));
	if (error != 0)
		return (error);

	switch (luch.version) {
	case _LINUX_CAPABILITY_VERSION_1:
		u32s = 1;
		break;
	case _LINUX_CAPABILITY_VERSION_2:
	case _LINUX_CAPABILITY_VERSION_3:
		u32s = 2;
		break;
	default:
		luch.version = _LINUX_CAPABILITY_VERSION_1;
		error = copyout(&luch, uap->hdrp, sizeof(luch));
		if (error)
			return (error);
		return (EINVAL);
	}

	if (luch.pid)
		return (EPERM);

	if (uap->datap) {
		/*
		 * The current implementation doesn't support setting
		 * a capability (it's essentially a stub) so indicate
		 * that no capabilities are currently set or available
		 * to request.
		 */
		memset(&lucd, 0, u32s * sizeof(lucd[0]));
		error = copyout(&lucd, uap->datap, u32s * sizeof(lucd[0]));
	}

	return (error);
}

int
linux_capset(struct thread *td, struct linux_capset_args *uap)
{
	struct l_user_cap_header luch;
	struct l_user_cap_data lucd[2];
	int error, i, u32s;

	if (uap->hdrp == NULL || uap->datap == NULL)
		return (EFAULT);

	error = copyin(uap->hdrp, &luch, sizeof(luch));
	if (error != 0)
		return (error);

	switch (luch.version) {
	case _LINUX_CAPABILITY_VERSION_1:
		u32s = 1;
		break;
	case _LINUX_CAPABILITY_VERSION_2:
	case _LINUX_CAPABILITY_VERSION_3:
		u32s = 2;
		break;
	default:
		luch.version = _LINUX_CAPABILITY_VERSION_1;
		error = copyout(&luch, uap->hdrp, sizeof(luch));
		if (error)
			return (error);
		return (EINVAL);
	}

	if (luch.pid)
		return (EPERM);

	error = copyin(uap->datap, &lucd, u32s * sizeof(lucd[0]));
	if (error != 0)
		return (error);

	/* We currently don't support setting any capabilities. */
	for (i = 0; i < u32s; i++) {
		if (lucd[i].effective || lucd[i].permitted ||
		    lucd[i].inheritable) {
			linux_msg(td,
			    "capset[%d] effective=0x%x, permitted=0x%x, "
			    "inheritable=0x%x is not implemented", i,
			    (int)lucd[i].effective, (int)lucd[i].permitted,
			    (int)lucd[i].inheritable);
			return (EPERM);
		}
	}

	return (0);
}

int
linux_prctl(struct thread *td, struct linux_prctl_args *args)
{
	int error = 0, max_size;
	struct proc *p = td->td_proc;
	char comm[LINUX_MAX_COMM_LEN];
	int pdeath_signal;

	switch (args->option) {
	case LINUX_PR_SET_PDEATHSIG:
		if (!LINUX_SIG_VALID(args->arg2))
			return (EINVAL);
		pdeath_signal = linux_to_bsd_signal(args->arg2);
		return (kern_procctl(td, P_PID, 0, PROC_PDEATHSIG_CTL,
		    &pdeath_signal));
	case LINUX_PR_GET_PDEATHSIG:
		error = kern_procctl(td, P_PID, 0, PROC_PDEATHSIG_STATUS,
		    &pdeath_signal);
		if (error != 0)
			return (error);
		pdeath_signal = bsd_to_linux_signal(pdeath_signal);
		return (copyout(&pdeath_signal,
		    (void *)(register_t)args->arg2,
		    sizeof(pdeath_signal)));
		break;
	case LINUX_PR_GET_KEEPCAPS:
		/*
		 * Indicate that we always clear the effective and
		 * permitted capability sets when the user id becomes
		 * non-zero (actually the capability sets are simply
		 * always zero in the current implementation).
		 */
		td->td_retval[0] = 0;
		break;
	case LINUX_PR_SET_KEEPCAPS:
		/*
		 * Ignore requests to keep the effective and permitted
		 * capability sets when the user id becomes non-zero.
		 */
		break;
	case LINUX_PR_SET_NAME:
		/*
		 * To be on the safe side we need to make sure to not
		 * overflow the size a Linux program expects. We already
		 * do this here in the copyin, so that we don't need to
		 * check on copyout.
		 */
		max_size = MIN(sizeof(comm), sizeof(p->p_comm));
		error = copyinstr((void *)(register_t)args->arg2, comm,
		    max_size, NULL);

		/* Linux silently truncates the name if it is too long. */
		if (error == ENAMETOOLONG) {
			/*
			 * XXX: copyinstr() isn't documented to populate the
			 * array completely, so do a copyin() to be on the
			 * safe side. This should be changed in case
			 * copyinstr() is changed to guarantee this.
			 */
			error = copyin((void *)(register_t)args->arg2, comm,
			    max_size - 1);
			comm[max_size - 1] = '\0';
		}
		if (error)
			return (error);

		PROC_LOCK(p);
		strlcpy(p->p_comm, comm, sizeof(p->p_comm));
		PROC_UNLOCK(p);
		break;
	case LINUX_PR_GET_NAME:
		PROC_LOCK(p);
		strlcpy(comm, p->p_comm, sizeof(comm));
		PROC_UNLOCK(p);
		error = copyout(comm, (void *)(register_t)args->arg2,
		    strlen(comm) + 1);
		break;
	default:
		error = EINVAL;
		break;
	}

	return (error);
}

int
linux_sched_setparam(struct thread *td,
    struct linux_sched_setparam_args *uap)
{
	struct sched_param sched_param;
	struct thread *tdt;
	int error;

	error = copyin(uap->param, &sched_param, sizeof(sched_param));
	if (error)
		return (error);

	tdt = linux_tdfind(td, uap->pid, -1);
	if (tdt == NULL)
		return (ESRCH);

	error = kern_sched_setparam(td, tdt, &sched_param);
	PROC_UNLOCK(tdt->td_proc);
	return (error);
}

int
linux_sched_getparam(struct thread *td,
    struct linux_sched_getparam_args *uap)
{
	struct sched_param sched_param;
	struct thread *tdt;
	int error;

	tdt = linux_tdfind(td, uap->pid, -1);
	if (tdt == NULL)
		return (ESRCH);

	error = kern_sched_getparam(td, tdt, &sched_param);
	PROC_UNLOCK(tdt->td_proc);
	if (error == 0)
		error = copyout(&sched_param, uap->param,
		    sizeof(sched_param));
	return (error);
}

/*
 * Get affinity of a process.
 */
int
linux_sched_getaffinity(struct thread *td,
    struct linux_sched_getaffinity_args *args)
{
	int error;
	struct thread *tdt;

	if (args->len < sizeof(cpuset_t))
		return (EINVAL);

	tdt = linux_tdfind(td, args->pid, -1);
	if (tdt == NULL)
		return (ESRCH);

	PROC_UNLOCK(tdt->td_proc);

	error = kern_cpuset_getaffinity(td, CPU_LEVEL_WHICH, CPU_WHICH_TID,
	    tdt->td_tid, sizeof(cpuset_t), (cpuset_t *)args->user_mask_ptr);
	if (error == 0)
		td->td_retval[0] = sizeof(cpuset_t);

	return (error);
}

/*
 *  Set affinity of a process.
 */
int
linux_sched_setaffinity(struct thread *td,
    struct linux_sched_setaffinity_args *args)
{
	struct thread *tdt;

	if (args->len < sizeof(cpuset_t))
		return (EINVAL);

	tdt = linux_tdfind(td, args->pid, -1);
	if (tdt == NULL)
		return (ESRCH);

	PROC_UNLOCK(tdt->td_proc);

	return (kern_cpuset_setaffinity(td, CPU_LEVEL_WHICH, CPU_WHICH_TID,
	    tdt->td_tid, sizeof(cpuset_t), (cpuset_t *) args->user_mask_ptr));
}

struct linux_rlimit64 {
	uint64_t	rlim_cur;
	uint64_t	rlim_max;
};

int
linux_prlimit64(struct thread *td, struct linux_prlimit64_args *args)
{
	struct rlimit rlim, nrlim;
	struct linux_rlimit64 lrlim;
	struct proc *p;
	u_int which;
	int flags;
	int error;

	if (args->resource >= LINUX_RLIM_NLIMITS)
		return (EINVAL);

	which = linux_to_bsd_resource[args->resource];
	if (which == -1)
		return (EINVAL);

	if (args->new != NULL) {
		/*
		 * Note. Unlike FreeBSD where rlim is signed 64-bit Linux
		 * rlim is unsigned 64-bit. FreeBSD treats negative limits
		 * as INFINITY so we do not need a conversion even.
		 */
		error = copyin(args->new, &nrlim, sizeof(nrlim));
		if (error != 0)
			return (error);
	}

	flags = PGET_HOLD | PGET_NOTWEXIT;
	if (args->new != NULL)
		flags |= PGET_CANDEBUG;
	else
		flags |= PGET_CANSEE;
	if (args->pid == 0) {
		p = td->td_proc;
		PHOLD(p);
	} else {
		error = pget(args->pid, flags, &p);
		if (error != 0)
			return (error);
	}
	if (args->old != NULL) {
		PROC_LOCK(p);
		lim_rlimit_proc(p, which, &rlim);
		PROC_UNLOCK(p);
		if (rlim.rlim_cur == RLIM_INFINITY)
			lrlim.rlim_cur = LINUX_RLIM_INFINITY;
		else
			lrlim.rlim_cur = rlim.rlim_cur;
		if (rlim.rlim_max == RLIM_INFINITY)
			lrlim.rlim_max = LINUX_RLIM_INFINITY;
		else
			lrlim.rlim_max = rlim.rlim_max;
		error = copyout(&lrlim, args->old, sizeof(lrlim));
		if (error != 0)
			goto out;
	}

	if (args->new != NULL)
		error = kern_proc_setrlimit(td, p, which, &nrlim);

 out:
	PRELE(p);
	return (error);
}

int
linux_pselect6(struct thread *td, struct linux_pselect6_args *args)
{
	struct timeval utv, tv0, tv1, *tvp;
	struct l_pselect6arg lpse6;
	struct l_timespec lts;
	struct timespec uts;
	l_sigset_t l_ss;
	sigset_t *ssp;
	sigset_t ss;
	int error;

	ssp = NULL;
	if (args->sig != NULL) {
		error = copyin(args->sig, &lpse6, sizeof(lpse6));
		if (error != 0)
			return (error);
		if (lpse6.ss_len != sizeof(l_ss))
			return (EINVAL);
		if (lpse6.ss != 0) {
			error = copyin(PTRIN(lpse6.ss), &l_ss,
			    sizeof(l_ss));
			if (error != 0)
				return (error);
			linux_to_bsd_sigset(&l_ss, &ss);
			ssp = &ss;
		}
	}

	/*
	 * Currently glibc changes nanosecond number to microsecond.
	 * This mean losing precision but for now it is hardly seen.
	 */
	if (args->tsp != NULL) {
		error = copyin(args->tsp, &lts, sizeof(lts));
		if (error != 0)
			return (error);
		error = linux_to_native_timespec(&uts, &lts);
		if (error != 0)
			return (error);

		TIMESPEC_TO_TIMEVAL(&utv, &uts);
		if (itimerfix(&utv))
			return (EINVAL);

		microtime(&tv0);
		tvp = &utv;
	} else
		tvp = NULL;

	error = kern_pselect(td, args->nfds,
	    (__cheri_tocap fd_set * __capability)args->readfds,
	    (__cheri_tocap fd_set * __capability)args->writefds,
	    (__cheri_tocap fd_set * __capability)args->exceptfds,
	    tvp, ssp, LINUX_NFDBITS);

	if (error == 0 && args->tsp != NULL) {
		if (td->td_retval[0] != 0) {
			/*
			 * Compute how much time was left of the timeout,
			 * by subtracting the current time and the time
			 * before we started the call, and subtracting
			 * that result from the user-supplied value.
			 */

			microtime(&tv1);
			timevalsub(&tv1, &tv0);
			timevalsub(&utv, &tv1);
			if (utv.tv_sec < 0)
				timevalclear(&utv);
		} else
			timevalclear(&utv);

		TIMEVAL_TO_TIMESPEC(&utv, &uts);

		error = native_to_linux_timespec(&lts, &uts);
		if (error == 0)
			error = copyout(&lts, args->tsp, sizeof(lts));
	}

	return (error);
}

int
linux_ppoll(struct thread *td, struct linux_ppoll_args *args)
{
	struct timespec ts0, ts1;
	struct l_timespec lts;
	struct timespec uts, *tsp;
	l_sigset_t l_ss;
	sigset_t *ssp;
	sigset_t ss;
	int error;

	if (args->sset != NULL) {
		if (args->ssize != sizeof(l_ss))
			return (EINVAL);
		error = copyin(args->sset, &l_ss, sizeof(l_ss));
		if (error)
			return (error);
		linux_to_bsd_sigset(&l_ss, &ss);
		ssp = &ss;
	} else
		ssp = NULL;
	if (args->tsp != NULL) {
		error = copyin(args->tsp, &lts, sizeof(lts));
		if (error)
			return (error);
		error = linux_to_native_timespec(&uts, &lts);
		if (error != 0)
			return (error);

		nanotime(&ts0);
		tsp = &uts;
	} else
		tsp = NULL;

	error = kern_poll(td,
	    (__cheri_tocap struct pollfd * __capability)args->fds, args->nfds,
	    tsp, ssp);

	if (error == 0 && args->tsp != NULL) {
		if (td->td_retval[0]) {
			nanotime(&ts1);
			timespecsub(&ts1, &ts0, &ts1);
			timespecsub(&uts, &ts1, &uts);
			if (uts.tv_sec < 0)
				timespecclear(&uts);
		} else
			timespecclear(&uts);

		error = native_to_linux_timespec(&lts, &uts);
		if (error == 0)
			error = copyout(&lts, args->tsp, sizeof(lts));
	}

	return (error);
}

int
linux_sched_rr_get_interval(struct thread *td,
    struct linux_sched_rr_get_interval_args *uap)
{
	struct timespec ts;
	struct l_timespec lts;
	struct thread *tdt;
	int error;

	/*
	 * According to man in case the invalid pid specified
	 * EINVAL should be returned.
	 */
	if (uap->pid < 0)
		return (EINVAL);

	tdt = linux_tdfind(td, uap->pid, -1);
	if (tdt == NULL)
		return (ESRCH);

	error = kern_sched_rr_get_interval_td(td, tdt, &ts);
	PROC_UNLOCK(tdt->td_proc);
	if (error != 0)
		return (error);
	error = native_to_linux_timespec(&lts, &ts);
	if (error != 0)
		return (error);
	return (copyout(&lts, uap->interval, sizeof(lts)));
}

/*
 * In case when the Linux thread is the initial thread in
 * the thread group thread id is equal to the process id.
 * Glibc depends on this magic (assert in pthread_getattr_np.c).
 */
struct thread *
linux_tdfind(struct thread *td, lwpid_t tid, pid_t pid)
{
	struct linux_emuldata *em;
	struct thread *tdt;
	struct proc *p;

	tdt = NULL;
	if (tid == 0 || tid == td->td_tid) {
		tdt = td;
		PROC_LOCK(tdt->td_proc);
	} else if (tid > PID_MAX)
		tdt = tdfind(tid, pid);
	else {
		/*
		 * Initial thread where the tid equal to the pid.
		 */
		p = pfind(tid);
		if (p != NULL) {
			if (SV_PROC_ABI(p) != SV_ABI_LINUX) {
				/*
				 * p is not a Linuxulator process.
				 */
				PROC_UNLOCK(p);
				return (NULL);
			}
			FOREACH_THREAD_IN_PROC(p, tdt) {
				em = em_find(tdt);
				if (tid == em->em_tid)
					return (tdt);
			}
			PROC_UNLOCK(p);
		}
		return (NULL);
	}

	return (tdt);
}

void
linux_to_bsd_waitopts(int options, int *bsdopts)
{

	if (options & LINUX_WNOHANG)
		*bsdopts |= WNOHANG;
	if (options & LINUX_WUNTRACED)
		*bsdopts |= WUNTRACED;
	if (options & LINUX_WEXITED)
		*bsdopts |= WEXITED;
	if (options & LINUX_WCONTINUED)
		*bsdopts |= WCONTINUED;
	if (options & LINUX_WNOWAIT)
		*bsdopts |= WNOWAIT;

	if (options & __WCLONE)
		*bsdopts |= WLINUXCLONE;
}

int
linux_getrandom(struct thread *td, struct linux_getrandom_args *args)
{
	struct uio uio;
	kiobec_t iov;
	int error;

	if (args->flags & ~(LINUX_GRND_NONBLOCK|LINUX_GRND_RANDOM))
		return (EINVAL);
	if (args->count > INT_MAX)
		args->count = INT_MAX;

	IOVEC_INIT(&iov, args->buf, args->count);

	uio.uio_iov = &iov;
	uio.uio_iovcnt = 1;
	uio.uio_resid = iov.iov_len;
	uio.uio_segflg = UIO_USERSPACE;
	uio.uio_rw = UIO_READ;
	uio.uio_td = td;

	error = read_random_uio(&uio, args->flags & LINUX_GRND_NONBLOCK);
	if (error == 0)
		td->td_retval[0] = args->count - uio.uio_resid;
	return (error);
}

int
linux_mincore(struct thread *td, struct linux_mincore_args *args)
{

	/* Needs to be page-aligned */
	if (args->start & PAGE_MASK)
		return (EINVAL);
<<<<<<< HEAD
	return (kern_mincore(td, args->start, args->len,
	    __USER_CAP(args->vec, args->len)));
}
// CHERI CHANGES START
// {
//   "updated": 20191025,
//   "target_type": "kernel",
//   "changes": [
//     "iovec-macros",
//     "user_capabilities"
//   ]
// }
// CHERI CHANGES END
=======
	return (kern_mincore(td, args->start, args->len, args->vec));
}

#define	SYSLOG_TAG	"<6>"

int
linux_syslog(struct thread *td, struct linux_syslog_args *args)
{
	char buf[128], *src, *dst;
	u_int seq;
	int buflen, error;

	if (args->type != LINUX_SYSLOG_ACTION_READ_ALL) {
		linux_msg(td, "syslog unsupported type 0x%x", args->type);
		return (EINVAL);
	}

	if (args->len < 6) {
		td->td_retval[0] = 0;
		return (0);
	}

	error = priv_check(td, PRIV_MSGBUF);
	if (error)
		return (error);

	mtx_lock(&msgbuf_lock);
	msgbuf_peekbytes(msgbufp, NULL, 0, &seq);
	mtx_unlock(&msgbuf_lock);

	dst = args->buf;
	error = copyout(&SYSLOG_TAG, dst, sizeof(SYSLOG_TAG));
	/* The -1 is to skip the trailing '\0'. */
	dst += sizeof(SYSLOG_TAG) - 1;

	while (error == 0) {
		mtx_lock(&msgbuf_lock);
		buflen = msgbuf_peekbytes(msgbufp, buf, sizeof(buf), &seq);
		mtx_unlock(&msgbuf_lock);

		if (buflen == 0)
			break;

		for (src = buf; src < buf + buflen && error == 0; src++) {
			if (*src == '\0')
				continue;

			if (dst >= args->buf + args->len)
				goto out;

			error = copyout(src, dst, 1);
			dst++;

			if (*src == '\n' && *(src + 1) != '<' &&
			    dst + sizeof(SYSLOG_TAG) < args->buf + args->len) {
				error = copyout(&SYSLOG_TAG,
				    dst, sizeof(SYSLOG_TAG));
				dst += sizeof(SYSLOG_TAG) - 1;
			}
		}
	}
out:
	td->td_retval[0] = dst - args->buf;
	return (error);
}
>>>>>>> 4b3d6ef9
<|MERGE_RESOLUTION|>--- conflicted
+++ resolved
@@ -2295,9 +2295,71 @@
 	/* Needs to be page-aligned */
 	if (args->start & PAGE_MASK)
 		return (EINVAL);
-<<<<<<< HEAD
 	return (kern_mincore(td, args->start, args->len,
 	    __USER_CAP(args->vec, args->len)));
+}
+
+#define	SYSLOG_TAG	"<6>"
+
+int
+linux_syslog(struct thread *td, struct linux_syslog_args *args)
+{
+	char buf[128], *src, *dst;
+	u_int seq;
+	int buflen, error;
+
+	if (args->type != LINUX_SYSLOG_ACTION_READ_ALL) {
+		linux_msg(td, "syslog unsupported type 0x%x", args->type);
+		return (EINVAL);
+	}
+
+	if (args->len < 6) {
+		td->td_retval[0] = 0;
+		return (0);
+	}
+
+	error = priv_check(td, PRIV_MSGBUF);
+	if (error)
+		return (error);
+
+	mtx_lock(&msgbuf_lock);
+	msgbuf_peekbytes(msgbufp, NULL, 0, &seq);
+	mtx_unlock(&msgbuf_lock);
+
+	dst = args->buf;
+	error = copyout(&SYSLOG_TAG, dst, sizeof(SYSLOG_TAG));
+	/* The -1 is to skip the trailing '\0'. */
+	dst += sizeof(SYSLOG_TAG) - 1;
+
+	while (error == 0) {
+		mtx_lock(&msgbuf_lock);
+		buflen = msgbuf_peekbytes(msgbufp, buf, sizeof(buf), &seq);
+		mtx_unlock(&msgbuf_lock);
+
+		if (buflen == 0)
+			break;
+
+		for (src = buf; src < buf + buflen && error == 0; src++) {
+			if (*src == '\0')
+				continue;
+
+			if (dst >= args->buf + args->len)
+				goto out;
+
+			error = copyout(src, dst, 1);
+			dst++;
+
+			if (*src == '\n' && *(src + 1) != '<' &&
+			    dst + sizeof(SYSLOG_TAG) < args->buf + args->len) {
+				error = copyout(&SYSLOG_TAG,
+				    dst, sizeof(SYSLOG_TAG));
+				dst += sizeof(SYSLOG_TAG) - 1;
+			}
+		}
+	}
+out:
+	td->td_retval[0] = dst - args->buf;
+	return (error);
 }
 // CHERI CHANGES START
 // {
@@ -2308,71 +2370,4 @@
 //     "user_capabilities"
 //   ]
 // }
-// CHERI CHANGES END
-=======
-	return (kern_mincore(td, args->start, args->len, args->vec));
-}
-
-#define	SYSLOG_TAG	"<6>"
-
-int
-linux_syslog(struct thread *td, struct linux_syslog_args *args)
-{
-	char buf[128], *src, *dst;
-	u_int seq;
-	int buflen, error;
-
-	if (args->type != LINUX_SYSLOG_ACTION_READ_ALL) {
-		linux_msg(td, "syslog unsupported type 0x%x", args->type);
-		return (EINVAL);
-	}
-
-	if (args->len < 6) {
-		td->td_retval[0] = 0;
-		return (0);
-	}
-
-	error = priv_check(td, PRIV_MSGBUF);
-	if (error)
-		return (error);
-
-	mtx_lock(&msgbuf_lock);
-	msgbuf_peekbytes(msgbufp, NULL, 0, &seq);
-	mtx_unlock(&msgbuf_lock);
-
-	dst = args->buf;
-	error = copyout(&SYSLOG_TAG, dst, sizeof(SYSLOG_TAG));
-	/* The -1 is to skip the trailing '\0'. */
-	dst += sizeof(SYSLOG_TAG) - 1;
-
-	while (error == 0) {
-		mtx_lock(&msgbuf_lock);
-		buflen = msgbuf_peekbytes(msgbufp, buf, sizeof(buf), &seq);
-		mtx_unlock(&msgbuf_lock);
-
-		if (buflen == 0)
-			break;
-
-		for (src = buf; src < buf + buflen && error == 0; src++) {
-			if (*src == '\0')
-				continue;
-
-			if (dst >= args->buf + args->len)
-				goto out;
-
-			error = copyout(src, dst, 1);
-			dst++;
-
-			if (*src == '\n' && *(src + 1) != '<' &&
-			    dst + sizeof(SYSLOG_TAG) < args->buf + args->len) {
-				error = copyout(&SYSLOG_TAG,
-				    dst, sizeof(SYSLOG_TAG));
-				dst += sizeof(SYSLOG_TAG) - 1;
-			}
-		}
-	}
-out:
-	td->td_retval[0] = dst - args->buf;
-	return (error);
-}
->>>>>>> 4b3d6ef9
+// CHERI CHANGES END