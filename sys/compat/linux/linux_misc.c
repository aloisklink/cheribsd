--- conflicted
+++ resolved
@@ -2504,10 +2504,6 @@
 	} else
 		tsp = NULL;
 
-<<<<<<< HEAD
-	error = kern_poll(td, __USER_CAP_ARRAY(args->fds, args->nfds),
-	    args->nfds, tsp, ssp);
-=======
 	error = linux_common_ppoll(td, args->fds, args->nfds, tsp,
 	    args->sset, args->ssize);
 	if (error != 0)
@@ -2529,7 +2525,6 @@
  	sigset_t *ssp;
  	sigset_t ss;
  	int error;
->>>>>>> ed61e0ce
 
 	if (sset != NULL) {
 		if (ssize != sizeof(l_ss))
@@ -2544,7 +2539,7 @@
 	if (tsp != NULL)
 		nanotime(&ts0);
 
-	error = kern_poll(td, fds, nfds, tsp, ssp);
+	error = kern_poll(td, __USER_CAP_ARRAY(fds, nfds), nfds, tsp, ssp);
 
 	if (error == 0 && tsp != NULL) {
 		if (td->td_retval[0]) {
