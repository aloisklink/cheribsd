/*-
 * SPDX-License-Identifier: BSD-3-Clause
 *
 * Copyright (c) 2002 Doug Rabson
 * Copyright (c) 1994-1995 Søren Schmidt
 * All rights reserved.
 *
 * Redistribution and use in source and binary forms, with or without
 * modification, are permitted provided that the following conditions
 * are met:
 * 1. Redistributions of source code must retain the above copyright
 *    notice, this list of conditions and the following disclaimer
 *    in this position and unchanged.
 * 2. Redistributions in binary form must reproduce the above copyright
 *    notice, this list of conditions and the following disclaimer in the
 *    documentation and/or other materials provided with the distribution.
 * 3. The name of the author may not be used to endorse or promote products
 *    derived from this software without specific prior written permission
 *
 * THIS SOFTWARE IS PROVIDED BY THE AUTHOR ``AS IS'' AND ANY EXPRESS OR
 * IMPLIED WARRANTIES, INCLUDING, BUT NOT LIMITED TO, THE IMPLIED WARRANTIES
 * OF MERCHANTABILITY AND FITNESS FOR A PARTICULAR PURPOSE ARE DISCLAIMED.
 * IN NO EVENT SHALL THE AUTHOR BE LIABLE FOR ANY DIRECT, INDIRECT,
 * INCIDENTAL, SPECIAL, EXEMPLARY, OR CONSEQUENTIAL DAMAGES (INCLUDING, BUT
 * NOT LIMITED TO, PROCUREMENT OF SUBSTITUTE GOODS OR SERVICES; LOSS OF USE,
 * DATA, OR PROFITS; OR BUSINESS INTERRUPTION) HOWEVER CAUSED AND ON ANY
 * THEORY OF LIABILITY, WHETHER IN CONTRACT, STRICT LIABILITY, OR TORT
 * (INCLUDING NEGLIGENCE OR OTHERWISE) ARISING IN ANY WAY OUT OF THE USE OF
 * THIS SOFTWARE, EVEN IF ADVISED OF THE POSSIBILITY OF SUCH DAMAGE.
 */

#include <sys/cdefs.h>
__FBSDID("$FreeBSD$");

#include "opt_compat.h"

#include <sys/param.h>
#include <sys/blist.h>
#include <sys/fcntl.h>
#if defined(__i386__)
#include <sys/imgact_aout.h>
#endif
#include <sys/jail.h>
#include <sys/kernel.h>
#include <sys/limits.h>
#include <sys/lock.h>
#include <sys/malloc.h>
#include <sys/mman.h>
#include <sys/mount.h>
#include <sys/mutex.h>
#include <sys/namei.h>
#include <sys/priv.h>
#include <sys/proc.h>
#include <sys/procctl.h>
#include <sys/reboot.h>
#include <sys/racct.h>
#include <sys/random.h>
#include <sys/resourcevar.h>
#include <sys/sched.h>
#include <sys/sdt.h>
#include <sys/signalvar.h>
#include <sys/stat.h>
#include <sys/syscallsubr.h>
#include <sys/sysctl.h>
#include <sys/sysproto.h>
#include <sys/systm.h>
#include <sys/time.h>
#include <sys/vmmeter.h>
#include <sys/vnode.h>
#include <sys/wait.h>
#include <sys/cpuset.h>
#include <sys/uio.h>

#include <security/mac/mac_framework.h>

#include <vm/vm.h>
#include <vm/pmap.h>
#include <vm/vm_kern.h>
#include <vm/vm_map.h>
#include <vm/vm_extern.h>
#include <vm/vm_object.h>
#include <vm/swap_pager.h>

#ifdef COMPAT_LINUX32
#include <machine/../linux32/linux.h>
#include <machine/../linux32/linux32_proto.h>
#else
#include <machine/../linux/linux.h>
#include <machine/../linux/linux_proto.h>
#endif

#include <compat/linux/linux_dtrace.h>
#include <compat/linux/linux_file.h>
#include <compat/linux/linux_mib.h>
#include <compat/linux/linux_signal.h>
#include <compat/linux/linux_timer.h>
#include <compat/linux/linux_util.h>
#include <compat/linux/linux_sysproto.h>
#include <compat/linux/linux_emul.h>
#include <compat/linux/linux_misc.h>

/**
 * Special DTrace provider for the linuxulator.
 *
 * In this file we define the provider for the entire linuxulator. All
 * modules (= files of the linuxulator) use it.
 *
 * We define a different name depending on the emulated bitsize, see
 * ../../<ARCH>/linux{,32}/linux.h, e.g.:
 *      native bitsize          = linuxulator
 *      amd64, 32bit emulation  = linuxulator32
 */
LIN_SDT_PROVIDER_DEFINE(LINUX_DTRACE);

int stclohz;				/* Statistics clock frequency */

static unsigned int linux_to_bsd_resource[LINUX_RLIM_NLIMITS] = {
	RLIMIT_CPU, RLIMIT_FSIZE, RLIMIT_DATA, RLIMIT_STACK,
	RLIMIT_CORE, RLIMIT_RSS, RLIMIT_NPROC, RLIMIT_NOFILE,
	RLIMIT_MEMLOCK, RLIMIT_AS
};

struct l_sysinfo {
	l_long		uptime;		/* Seconds since boot */
	l_ulong		loads[3];	/* 1, 5, and 15 minute load averages */
#define LINUX_SYSINFO_LOADS_SCALE 65536
	l_ulong		totalram;	/* Total usable main memory size */
	l_ulong		freeram;	/* Available memory size */
	l_ulong		sharedram;	/* Amount of shared memory */
	l_ulong		bufferram;	/* Memory used by buffers */
	l_ulong		totalswap;	/* Total swap space size */
	l_ulong		freeswap;	/* swap space still available */
	l_ushort	procs;		/* Number of current processes */
	l_ushort	pads;
	l_ulong		totalbig;
	l_ulong		freebig;
	l_uint		mem_unit;
	char		_f[20-2*sizeof(l_long)-sizeof(l_int)];	/* padding */
};

struct l_pselect6arg {
	l_uintptr_t	ss;
	l_size_t	ss_len;
};

static int	linux_utimensat_nsec_valid(l_long);


int
linux_sysinfo(struct thread *td, struct linux_sysinfo_args *args)
{
	struct l_sysinfo sysinfo;
	vm_object_t object;
	int i, j;
	struct timespec ts;

	bzero(&sysinfo, sizeof(sysinfo));
	getnanouptime(&ts);
	if (ts.tv_nsec != 0)
		ts.tv_sec++;
	sysinfo.uptime = ts.tv_sec;

	/* Use the information from the mib to get our load averages */
	for (i = 0; i < 3; i++)
		sysinfo.loads[i] = averunnable.ldavg[i] *
		    LINUX_SYSINFO_LOADS_SCALE / averunnable.fscale;

	sysinfo.totalram = physmem * PAGE_SIZE;
	sysinfo.freeram = sysinfo.totalram - vm_wire_count() * PAGE_SIZE;

	sysinfo.sharedram = 0;
	mtx_lock(&vm_object_list_mtx);
	TAILQ_FOREACH(object, &vm_object_list, object_list)
		if (object->shadow_count > 1)
			sysinfo.sharedram += object->resident_page_count;
	mtx_unlock(&vm_object_list_mtx);

	sysinfo.sharedram *= PAGE_SIZE;
	sysinfo.bufferram = 0;

	swap_pager_status(&i, &j);
	sysinfo.totalswap = i * PAGE_SIZE;
	sysinfo.freeswap = (i - j) * PAGE_SIZE;

	sysinfo.procs = nprocs;

	/* The following are only present in newer Linux kernels. */
	sysinfo.totalbig = 0;
	sysinfo.freebig = 0;
	sysinfo.mem_unit = 1;

	return (copyout(&sysinfo, args->info, sizeof(sysinfo)));
}

#ifdef LINUX_LEGACY_SYSCALLS
int
linux_alarm(struct thread *td, struct linux_alarm_args *args)
{
	struct itimerval it, old_it;
	u_int secs;
	int error;

	secs = args->secs;
	/*
	 * Linux alarm() is always successful. Limit secs to INT32_MAX / 2
	 * to match kern_setitimer()'s limit to avoid error from it.
	 *
	 * XXX. Linux limit secs to INT_MAX on 32 and does not limit on 64-bit
	 * platforms.
	 */
	if (secs > INT32_MAX / 2)
		secs = INT32_MAX / 2;

	it.it_value.tv_sec = secs;
	it.it_value.tv_usec = 0;
	timevalclear(&it.it_interval);
	error = kern_setitimer(td, ITIMER_REAL, &it, &old_it);
	KASSERT(error == 0, ("kern_setitimer returns %d", error));

	if ((old_it.it_value.tv_sec == 0 && old_it.it_value.tv_usec > 0) ||
	    old_it.it_value.tv_usec >= 500000)
		old_it.it_value.tv_sec++;
	td->td_retval[0] = old_it.it_value.tv_sec;
	return (0);
}
#endif

int
linux_brk(struct thread *td, struct linux_brk_args *args)
{
	struct vmspace *vm = td->td_proc->p_vmspace;
	uintptr_t new, old;

	old = (uintptr_t)vm->vm_daddr + ctob(vm->vm_dsize);
	new = (uintptr_t)args->dsend;
	if ((caddr_t)new > vm->vm_daddr && !kern_break(td, &new))
		td->td_retval[0] = (register_t)new;
	else
		td->td_retval[0] = (register_t)old;

	return (0);
}

#if defined(__i386__)
/* XXX: what about amd64/linux32? */

int
linux_uselib(struct thread *td, struct linux_uselib_args *args)
{
	struct nameidata ni;
	struct vnode *vp;
	struct exec *a_out;
	vm_map_t map;
	vm_map_entry_t entry;
	struct vattr attr;
	vm_offset_t vmaddr;
	unsigned long file_offset;
	unsigned long bss_size;
	char *library;
	ssize_t aresid;
	int error;
	bool locked, opened, textset;

	LCONVPATHEXIST(td, args->library, &library);

	a_out = NULL;
	vp = NULL;
	locked = false;
	textset = false;
	opened = false;

	NDINIT(&ni, LOOKUP, ISOPEN | FOLLOW | LOCKLEAF | AUDITVNODE1,
	    UIO_SYSSPACE, library, td);
	error = namei(&ni);
	LFREEPATH(library);
	if (error)
		goto cleanup;

	vp = ni.ni_vp;
	NDFREE(&ni, NDF_ONLY_PNBUF);

	/*
	 * From here on down, we have a locked vnode that must be unlocked.
	 * XXX: The code below largely duplicates exec_check_permissions().
	 */
	locked = true;

	/* Executable? */
	error = VOP_GETATTR(vp, &attr, td->td_ucred);
	if (error)
		goto cleanup;

	if ((vp->v_mount->mnt_flag & MNT_NOEXEC) ||
	    ((attr.va_mode & 0111) == 0) || (attr.va_type != VREG)) {
		/* EACCESS is what exec(2) returns. */
		error = ENOEXEC;
		goto cleanup;
	}

	/* Sensible size? */
	if (attr.va_size == 0) {
		error = ENOEXEC;
		goto cleanup;
	}

	/* Can we access it? */
	error = VOP_ACCESS(vp, VEXEC, td->td_ucred, td);
	if (error)
		goto cleanup;

	/*
	 * XXX: This should use vn_open() so that it is properly authorized,
	 * and to reduce code redundancy all over the place here.
	 * XXX: Not really, it duplicates far more of exec_check_permissions()
	 * than vn_open().
	 */
#ifdef MAC
	error = mac_vnode_check_open(td->td_ucred, vp, VREAD);
	if (error)
		goto cleanup;
#endif
	error = VOP_OPEN(vp, FREAD, td->td_ucred, td, NULL);
	if (error)
		goto cleanup;
	opened = true;

	/* Pull in executable header into exec_map */
	error = vm_mmap(exec_map, (vm_offset_t *)&a_out, PAGE_SIZE,
	    VM_PROT_READ, VM_PROT_READ, 0, OBJT_VNODE, vp, 0);
	if (error)
		goto cleanup;

	/* Is it a Linux binary ? */
	if (((a_out->a_magic >> 16) & 0xff) != 0x64) {
		error = ENOEXEC;
		goto cleanup;
	}

	/*
	 * While we are here, we should REALLY do some more checks
	 */

	/* Set file/virtual offset based on a.out variant. */
	switch ((int)(a_out->a_magic & 0xffff)) {
	case 0413:			/* ZMAGIC */
		file_offset = 1024;
		break;
	case 0314:			/* QMAGIC */
		file_offset = 0;
		break;
	default:
		error = ENOEXEC;
		goto cleanup;
	}

	bss_size = round_page(a_out->a_bss);

	/* Check various fields in header for validity/bounds. */
	if (a_out->a_text & PAGE_MASK || a_out->a_data & PAGE_MASK) {
		error = ENOEXEC;
		goto cleanup;
	}

	/* text + data can't exceed file size */
	if (a_out->a_data + a_out->a_text > attr.va_size) {
		error = EFAULT;
		goto cleanup;
	}

	/*
	 * text/data/bss must not exceed limits
	 * XXX - this is not complete. it should check current usage PLUS
	 * the resources needed by this library.
	 */
	PROC_LOCK(td->td_proc);
	if (a_out->a_text > maxtsiz ||
	    a_out->a_data + bss_size > lim_cur_proc(td->td_proc, RLIMIT_DATA) ||
	    racct_set(td->td_proc, RACCT_DATA, a_out->a_data +
	    bss_size) != 0) {
		PROC_UNLOCK(td->td_proc);
		error = ENOMEM;
		goto cleanup;
	}
	PROC_UNLOCK(td->td_proc);

	/*
	 * Prevent more writers.
	 */
	error = VOP_SET_TEXT(vp);
	if (error != 0)
		goto cleanup;
	textset = true;

	/*
	 * Lock no longer needed
	 */
	locked = false;
	VOP_UNLOCK(vp, 0);

	/*
	 * Check if file_offset page aligned. Currently we cannot handle
	 * misalinged file offsets, and so we read in the entire image
	 * (what a waste).
	 */
	if (file_offset & PAGE_MASK) {
		/* Map text+data read/write/execute */

		/* a_entry is the load address and is page aligned */
		vmaddr = trunc_page(a_out->a_entry);

		/* get anon user mapping, read+write+execute */
		error = vm_map_find(&td->td_proc->p_vmspace->vm_map, NULL, 0,
		    &vmaddr, a_out->a_text + a_out->a_data, 0, VMFS_NO_SPACE,
		    VM_PROT_ALL, VM_PROT_ALL, 0);
		if (error)
			goto cleanup;

		error = vn_rdwr(UIO_READ, vp, (void *)vmaddr, file_offset,
		    a_out->a_text + a_out->a_data, UIO_USERSPACE, 0,
		    td->td_ucred, NOCRED, &aresid, td);
		if (error != 0)
			goto cleanup;
		if (aresid != 0) {
			error = ENOEXEC;
			goto cleanup;
		}
	} else {
		/*
		 * for QMAGIC, a_entry is 20 bytes beyond the load address
		 * to skip the executable header
		 */
		vmaddr = trunc_page(a_out->a_entry);

		/*
		 * Map it all into the process's space as a single
		 * copy-on-write "data" segment.
		 */
		map = &td->td_proc->p_vmspace->vm_map;
		error = vm_mmap(map, &vmaddr,
		    a_out->a_text + a_out->a_data, VM_PROT_ALL, VM_PROT_ALL,
		    MAP_PRIVATE | MAP_FIXED, OBJT_VNODE, vp, file_offset);
		if (error)
			goto cleanup;
		vm_map_lock(map);
		if (!vm_map_lookup_entry(map, vmaddr, &entry)) {
			vm_map_unlock(map);
			error = EDOOFUS;
			goto cleanup;
		}
		entry->eflags |= MAP_ENTRY_VN_EXEC;
		vm_map_unlock(map);
		textset = false;
	}

	if (bss_size != 0) {
		/* Calculate BSS start address */
		vmaddr = trunc_page(a_out->a_entry) + a_out->a_text +
		    a_out->a_data;

		/* allocate some 'anon' space */
		error = vm_map_find(&td->td_proc->p_vmspace->vm_map, NULL, 0,
		    &vmaddr, bss_size, 0, VMFS_NO_SPACE, VM_PROT_ALL,
		    VM_PROT_ALL, 0);
		if (error)
			goto cleanup;
	}

cleanup:
	if (opened) {
		if (locked)
			VOP_UNLOCK(vp, 0);
		locked = false;
		VOP_CLOSE(vp, FREAD, td->td_ucred, td);
	}
	if (textset) {
		if (!locked) {
			locked = true;
			VOP_LOCK(vp, LK_SHARED | LK_RETRY);
		}
		VOP_UNSET_TEXT_CHECKED(vp);
	}
	if (locked)
		VOP_UNLOCK(vp, 0);

	/* Release the temporary mapping. */
	if (a_out)
		kmap_free_wakeup(exec_map, (vm_offset_t)a_out, PAGE_SIZE);

	return (error);
}

#endif	/* __i386__ */

#ifdef LINUX_LEGACY_SYSCALLS
int
linux_select(struct thread *td, struct linux_select_args *args)
{
	l_timeval ltv;
	struct timeval tv0, tv1, utv, *tvp;
	int error;

	/*
	 * Store current time for computation of the amount of
	 * time left.
	 */
	if (args->timeout) {
		if ((error = copyin(args->timeout, &ltv, sizeof(ltv))))
			goto select_out;
		utv.tv_sec = ltv.tv_sec;
		utv.tv_usec = ltv.tv_usec;

		if (itimerfix(&utv)) {
			/*
			 * The timeval was invalid.  Convert it to something
			 * valid that will act as it does under Linux.
			 */
			utv.tv_sec += utv.tv_usec / 1000000;
			utv.tv_usec %= 1000000;
			if (utv.tv_usec < 0) {
				utv.tv_sec -= 1;
				utv.tv_usec += 1000000;
			}
			if (utv.tv_sec < 0)
				timevalclear(&utv);
		}
		microtime(&tv0);
		tvp = &utv;
	} else
		tvp = NULL;

	error = kern_select(td, args->nfds,
	    (__cheri_tocap fd_set * __capability)args->readfds,
	    (__cheri_tocap fd_set * __capability)args->writefds,
	    (__cheri_tocap fd_set * __capability)args->exceptfds,
	    tvp, LINUX_NFDBITS);
	if (error)
		goto select_out;

	if (args->timeout) {
		if (td->td_retval[0]) {
			/*
			 * Compute how much time was left of the timeout,
			 * by subtracting the current time and the time
			 * before we started the call, and subtracting
			 * that result from the user-supplied value.
			 */
			microtime(&tv1);
			timevalsub(&tv1, &tv0);
			timevalsub(&utv, &tv1);
			if (utv.tv_sec < 0)
				timevalclear(&utv);
		} else
			timevalclear(&utv);
		ltv.tv_sec = utv.tv_sec;
		ltv.tv_usec = utv.tv_usec;
		if ((error = copyout(&ltv, args->timeout, sizeof(ltv))))
			goto select_out;
	}

select_out:
	return (error);
}
#endif

int
linux_mremap(struct thread *td, struct linux_mremap_args *args)
{
	uintptr_t addr;
	size_t len;
	int error = 0;

	if (args->flags & ~(LINUX_MREMAP_FIXED | LINUX_MREMAP_MAYMOVE)) {
		td->td_retval[0] = 0;
		return (EINVAL);
	}

	/*
	 * Check for the page alignment.
	 * Linux defines PAGE_MASK to be FreeBSD ~PAGE_MASK.
	 */
	if (args->addr & PAGE_MASK) {
		td->td_retval[0] = 0;
		return (EINVAL);
	}

	args->new_len = round_page(args->new_len);
	args->old_len = round_page(args->old_len);

	if (args->new_len > args->old_len) {
		td->td_retval[0] = 0;
		return (ENOMEM);
	}

	if (args->new_len < args->old_len) {
		addr = args->addr + args->new_len;
		len = args->old_len - args->new_len;
		error = kern_munmap(td, addr, len);
	}

	td->td_retval[0] = error ? 0 : (uintptr_t)args->addr;
	return (error);
}

#define LINUX_MS_ASYNC       0x0001
#define LINUX_MS_INVALIDATE  0x0002
#define LINUX_MS_SYNC        0x0004

int
linux_msync(struct thread *td, struct linux_msync_args *args)
{

	return (kern_msync(td, args->addr, args->len,
	    args->fl & ~LINUX_MS_SYNC));
}

#ifdef LINUX_LEGACY_SYSCALLS
int
linux_time(struct thread *td, struct linux_time_args *args)
{
	struct timeval tv;
	l_time_t tm;
	int error;

	microtime(&tv);
	tm = tv.tv_sec;
	if (args->tm && (error = copyout(&tm, args->tm, sizeof(tm))))
		return (error);
	td->td_retval[0] = tm;
	return (0);
}
#endif

struct l_times_argv {
	l_clock_t	tms_utime;
	l_clock_t	tms_stime;
	l_clock_t	tms_cutime;
	l_clock_t	tms_cstime;
};


/*
 * Glibc versions prior to 2.2.1 always use hard-coded CLK_TCK value.
 * Since 2.2.1 Glibc uses value exported from kernel via AT_CLKTCK
 * auxiliary vector entry.
 */
#define	CLK_TCK		100

#define	CONVOTCK(r)	(r.tv_sec * CLK_TCK + r.tv_usec / (1000000 / CLK_TCK))
#define	CONVNTCK(r)	(r.tv_sec * stclohz + r.tv_usec / (1000000 / stclohz))

#define	CONVTCK(r)	(linux_kernver(td) >= LINUX_KERNVER_2004000 ?		\
			    CONVNTCK(r) : CONVOTCK(r))

int
linux_times(struct thread *td, struct linux_times_args *args)
{
	struct timeval tv, utime, stime, cutime, cstime;
	struct l_times_argv tms;
	struct proc *p;
	int error;

	if (args->buf != NULL) {
		p = td->td_proc;
		PROC_LOCK(p);
		PROC_STATLOCK(p);
		calcru(p, &utime, &stime);
		PROC_STATUNLOCK(p);
		calccru(p, &cutime, &cstime);
		PROC_UNLOCK(p);

		tms.tms_utime = CONVTCK(utime);
		tms.tms_stime = CONVTCK(stime);

		tms.tms_cutime = CONVTCK(cutime);
		tms.tms_cstime = CONVTCK(cstime);

		if ((error = copyout(&tms, args->buf, sizeof(tms))))
			return (error);
	}

	microuptime(&tv);
	td->td_retval[0] = (int)CONVTCK(tv);
	return (0);
}

int
linux_newuname(struct thread *td, struct linux_newuname_args *args)
{
	struct l_new_utsname utsname;
	char osname[LINUX_MAX_UTSNAME];
	char osrelease[LINUX_MAX_UTSNAME];
	char *p;

	linux_get_osname(td, osname);
	linux_get_osrelease(td, osrelease);

	bzero(&utsname, sizeof(utsname));
	strlcpy(utsname.sysname, osname, LINUX_MAX_UTSNAME);
	getcredhostname(td->td_ucred, utsname.nodename, LINUX_MAX_UTSNAME);
	getcreddomainname(td->td_ucred, utsname.domainname, LINUX_MAX_UTSNAME);
	strlcpy(utsname.release, osrelease, LINUX_MAX_UTSNAME);
	strlcpy(utsname.version, version, LINUX_MAX_UTSNAME);
	for (p = utsname.version; *p != '\0'; ++p)
		if (*p == '\n') {
			*p = '\0';
			break;
		}
	strlcpy(utsname.machine, linux_kplatform, LINUX_MAX_UTSNAME);

	return (copyout(&utsname, args->buf, sizeof(utsname)));
}

struct l_utimbuf {
	l_time_t l_actime;
	l_time_t l_modtime;
};

#ifdef LINUX_LEGACY_SYSCALLS
int
linux_utime(struct thread *td, struct linux_utime_args *args)
{
	struct timeval tv[2], *tvp;
	struct l_utimbuf lut;
	char *fname;
	int error;

	LCONVPATHEXIST(td, args->fname, &fname);

	if (args->times) {
		if ((error = copyin(args->times, &lut, sizeof lut))) {
			LFREEPATH(fname);
			return (error);
		}
		tv[0].tv_sec = lut.l_actime;
		tv[0].tv_usec = 0;
		tv[1].tv_sec = lut.l_modtime;
		tv[1].tv_usec = 0;
		tvp = tv;
	} else
		tvp = NULL;

	error = kern_utimesat(td, AT_FDCWD, fname, UIO_SYSSPACE, tvp,
	    UIO_SYSSPACE);
	LFREEPATH(fname);
	return (error);
}
#endif

#ifdef LINUX_LEGACY_SYSCALLS
int
linux_utimes(struct thread *td, struct linux_utimes_args *args)
{
	l_timeval ltv[2];
	struct timeval tv[2], *tvp = NULL;
	char *fname;
	int error;

	LCONVPATHEXIST(td, args->fname, &fname);

	if (args->tptr != NULL) {
		if ((error = copyin(args->tptr, ltv, sizeof ltv))) {
			LFREEPATH(fname);
			return (error);
		}
		tv[0].tv_sec = ltv[0].tv_sec;
		tv[0].tv_usec = ltv[0].tv_usec;
		tv[1].tv_sec = ltv[1].tv_sec;
		tv[1].tv_usec = ltv[1].tv_usec;
		tvp = tv;
	}

	error = kern_utimesat(td, AT_FDCWD, fname, UIO_SYSSPACE,
	    tvp, UIO_SYSSPACE);
	LFREEPATH(fname);
	return (error);
}
#endif

static int
linux_utimensat_nsec_valid(l_long nsec)
{

	if (nsec == LINUX_UTIME_OMIT || nsec == LINUX_UTIME_NOW)
		return (0);
	if (nsec >= 0 && nsec <= 999999999)
		return (0);
	return (1);
}

int
linux_utimensat(struct thread *td, struct linux_utimensat_args *args)
{
	struct l_timespec l_times[2];
	struct timespec times[2], *timesp = NULL;
	char *path = NULL;
	int error, dfd, flags = 0;

	dfd = (args->dfd == LINUX_AT_FDCWD) ? AT_FDCWD : args->dfd;

	if (args->flags & ~LINUX_AT_SYMLINK_NOFOLLOW)
		return (EINVAL);

	if (args->times != NULL) {
		error = copyin(args->times, l_times, sizeof(l_times));
		if (error != 0)
			return (error);

		if (linux_utimensat_nsec_valid(l_times[0].tv_nsec) != 0 ||
		    linux_utimensat_nsec_valid(l_times[1].tv_nsec) != 0)
			return (EINVAL);

		times[0].tv_sec = l_times[0].tv_sec;
		switch (l_times[0].tv_nsec)
		{
		case LINUX_UTIME_OMIT:
			times[0].tv_nsec = UTIME_OMIT;
			break;
		case LINUX_UTIME_NOW:
			times[0].tv_nsec = UTIME_NOW;
			break;
		default:
			times[0].tv_nsec = l_times[0].tv_nsec;
		}

		times[1].tv_sec = l_times[1].tv_sec;
		switch (l_times[1].tv_nsec)
		{
		case LINUX_UTIME_OMIT:
			times[1].tv_nsec = UTIME_OMIT;
			break;
		case LINUX_UTIME_NOW:
			times[1].tv_nsec = UTIME_NOW;
			break;
		default:
			times[1].tv_nsec = l_times[1].tv_nsec;
			break;
		}
		timesp = times;

		/* This breaks POSIX, but is what the Linux kernel does
		 * _on purpose_ (documented in the man page for utimensat(2)),
		 * so we must follow that behaviour. */
		if (times[0].tv_nsec == UTIME_OMIT &&
		    times[1].tv_nsec == UTIME_OMIT)
			return (0);
	}

	if (args->pathname != NULL)
		LCONVPATHEXIST_AT(td, args->pathname, &path, dfd);
	else if (args->flags != 0)
		return (EINVAL);

	if (args->flags & LINUX_AT_SYMLINK_NOFOLLOW)
		flags |= AT_SYMLINK_NOFOLLOW;

	if (path == NULL)
		error = kern_futimens(td, dfd, timesp, UIO_SYSSPACE);
	else {
		error = kern_utimensat(td, dfd, path, UIO_SYSSPACE, timesp,
			UIO_SYSSPACE, flags);
		LFREEPATH(path);
	}

	return (error);
}

#ifdef LINUX_LEGACY_SYSCALLS
int
linux_futimesat(struct thread *td, struct linux_futimesat_args *args)
{
	l_timeval ltv[2];
	struct timeval tv[2], *tvp = NULL;
	char *fname;
	int error, dfd;

	dfd = (args->dfd == LINUX_AT_FDCWD) ? AT_FDCWD : args->dfd;
	LCONVPATHEXIST_AT(td, args->filename, &fname, dfd);

	if (args->utimes != NULL) {
		if ((error = copyin(args->utimes, ltv, sizeof ltv))) {
			LFREEPATH(fname);
			return (error);
		}
		tv[0].tv_sec = ltv[0].tv_sec;
		tv[0].tv_usec = ltv[0].tv_usec;
		tv[1].tv_sec = ltv[1].tv_sec;
		tv[1].tv_usec = ltv[1].tv_usec;
		tvp = tv;
	}

	error = kern_utimesat(td, dfd, fname, UIO_SYSSPACE, tvp, UIO_SYSSPACE);
	LFREEPATH(fname);
	return (error);
}
#endif

static int
linux_common_wait(struct thread *td, int pid, int *statusp,
    int options, struct __wrusage *wrup)
{
	siginfo_t siginfo;
	idtype_t idtype;
	id_t id;
	int error, status, tmpstat;

	if (pid == WAIT_ANY) {
		idtype = P_ALL;
		id = 0;
	} else if (pid < 0) {
		idtype = P_PGID;
		id = (id_t)-pid;
	} else {
		idtype = P_PID;
		id = (id_t)pid;
	}

	/*
	 * For backward compatibility we implicitly add flags WEXITED
	 * and WTRAPPED here.
	 */
	options |= WEXITED | WTRAPPED;
	error = kern_wait6(td, idtype, id, &status, options, wrup, &siginfo);
	if (error)
		return (error);

	if (statusp) {
		tmpstat = status & 0xffff;
		if (WIFSIGNALED(tmpstat)) {
			tmpstat = (tmpstat & 0xffffff80) |
			    bsd_to_linux_signal(WTERMSIG(tmpstat));
		} else if (WIFSTOPPED(tmpstat)) {
			tmpstat = (tmpstat & 0xffff00ff) |
			    (bsd_to_linux_signal(WSTOPSIG(tmpstat)) << 8);
#if defined(__amd64__) && !defined(COMPAT_LINUX32)
			if (WSTOPSIG(status) == SIGTRAP) {
				tmpstat = linux_ptrace_status(td,
				    siginfo.si_pid, tmpstat);
			}
#endif
		} else if (WIFCONTINUED(tmpstat)) {
			tmpstat = 0xffff;
		}
		error = copyout(&tmpstat, statusp, sizeof(int));
	}

	return (error);
}

#if defined(__i386__) || (defined(__amd64__) && defined(COMPAT_LINUX32))
int
linux_waitpid(struct thread *td, struct linux_waitpid_args *args)
{
	struct linux_wait4_args wait4_args;

	wait4_args.pid = args->pid;
	wait4_args.status = args->status;
	wait4_args.options = args->options;
	wait4_args.rusage = NULL;

	return (linux_wait4(td, &wait4_args));
}
#endif /* __i386__ || (__amd64__ && COMPAT_LINUX32) */

int
linux_wait4(struct thread *td, struct linux_wait4_args *args)
{
	int error, options;
	struct __wrusage wru, *wrup;

	if (args->options & ~(LINUX_WUNTRACED | LINUX_WNOHANG |
	    LINUX_WCONTINUED | __WCLONE | __WNOTHREAD | __WALL))
		return (EINVAL);

	options = WEXITED;
	linux_to_bsd_waitopts(args->options, &options);

	if (args->rusage != NULL)
		wrup = &wru;
	else
		wrup = NULL;
	error = linux_common_wait(td, args->pid, args->status, options, wrup);
	if (error != 0)
		return (error);
	if (args->rusage != NULL)
		error = linux_copyout_rusage(&wru.wru_self, args->rusage);
	return (error);
}

int
linux_waitid(struct thread *td, struct linux_waitid_args *args)
{
	int status, options, sig;
	struct __wrusage wru;
	siginfo_t siginfo;
	l_siginfo_t lsi;
	idtype_t idtype;
	struct proc *p;
	int error;

	options = 0;
	linux_to_bsd_waitopts(args->options, &options);

	if (options & ~(WNOHANG | WNOWAIT | WEXITED | WUNTRACED | WCONTINUED))
		return (EINVAL);
	if (!(options & (WEXITED | WUNTRACED | WCONTINUED)))
		return (EINVAL);

	switch (args->idtype) {
	case LINUX_P_ALL:
		idtype = P_ALL;
		break;
	case LINUX_P_PID:
		if (args->id <= 0)
			return (EINVAL);
		idtype = P_PID;
		break;
	case LINUX_P_PGID:
		if (args->id <= 0)
			return (EINVAL);
		idtype = P_PGID;
		break;
	default:
		return (EINVAL);
	}

	error = kern_wait6(td, idtype, args->id, &status, options,
	    &wru, &siginfo);
	if (error != 0)
		return (error);
	if (args->rusage != NULL) {
		error = linux_copyout_rusage(&wru.wru_children,
		    args->rusage);
		if (error != 0)
			return (error);
	}
	if (args->info != NULL) {
		p = td->td_proc;
		bzero(&lsi, sizeof(lsi));
		if (td->td_retval[0] != 0) {
			sig = bsd_to_linux_signal(siginfo.si_signo);
			siginfo_to_lsiginfo(&siginfo, &lsi, sig);
		}
		error = copyout(&lsi, args->info, sizeof(lsi));
	}
	td->td_retval[0] = 0;

	return (error);
}

#ifdef LINUX_LEGACY_SYSCALLS
int
linux_mknod(struct thread *td, struct linux_mknod_args *args)
{
	char *path;
	int error;

	LCONVPATHCREAT(td, args->path, &path);

	switch (args->mode & S_IFMT) {
	case S_IFIFO:
	case S_IFSOCK:
		error = kern_mkfifoat(td, AT_FDCWD, path, UIO_SYSSPACE,
		    args->mode);
		break;

	case S_IFCHR:
	case S_IFBLK:
		error = kern_mknodat(td, AT_FDCWD, path, UIO_SYSSPACE,
		    args->mode, args->dev);
		break;

	case S_IFDIR:
		error = EPERM;
		break;

	case 0:
		args->mode |= S_IFREG;
		/* FALLTHROUGH */
	case S_IFREG:
		error = kern_openat(td, AT_FDCWD, path, UIO_SYSSPACE,
		    O_WRONLY | O_CREAT | O_TRUNC, args->mode);
		if (error == 0)
			kern_close(td, td->td_retval[0]);
		break;

	default:
		error = EINVAL;
		break;
	}
	LFREEPATH(path);
	return (error);
}
#endif

int
linux_mknodat(struct thread *td, struct linux_mknodat_args *args)
{
	char *path;
	int error, dfd;

	dfd = (args->dfd == LINUX_AT_FDCWD) ? AT_FDCWD : args->dfd;
	LCONVPATHCREAT_AT(td, args->filename, &path, dfd);

	switch (args->mode & S_IFMT) {
	case S_IFIFO:
	case S_IFSOCK:
		error = kern_mkfifoat(td, dfd, path, UIO_SYSSPACE, args->mode);
		break;

	case S_IFCHR:
	case S_IFBLK:
		error = kern_mknodat(td, dfd, path, UIO_SYSSPACE, args->mode,
		    args->dev);
		break;

	case S_IFDIR:
		error = EPERM;
		break;

	case 0:
		args->mode |= S_IFREG;
		/* FALLTHROUGH */
	case S_IFREG:
		error = kern_openat(td, dfd, path, UIO_SYSSPACE,
		    O_WRONLY | O_CREAT | O_TRUNC, args->mode);
		if (error == 0)
			kern_close(td, td->td_retval[0]);
		break;

	default:
		error = EINVAL;
		break;
	}
	LFREEPATH(path);
	return (error);
}

/*
 * UGH! This is just about the dumbest idea I've ever heard!!
 */
int
linux_personality(struct thread *td, struct linux_personality_args *args)
{
	struct linux_pemuldata *pem;
	struct proc *p = td->td_proc;
	uint32_t old;

	PROC_LOCK(p);
	pem = pem_find(p);
	old = pem->persona;
	if (args->per != 0xffffffff)
		pem->persona = args->per;
	PROC_UNLOCK(p);

	td->td_retval[0] = old;
	return (0);
}

struct l_itimerval {
	l_timeval it_interval;
	l_timeval it_value;
};

#define	B2L_ITIMERVAL(bip, lip)						\
	(bip)->it_interval.tv_sec = (lip)->it_interval.tv_sec;		\
	(bip)->it_interval.tv_usec = (lip)->it_interval.tv_usec;	\
	(bip)->it_value.tv_sec = (lip)->it_value.tv_sec;		\
	(bip)->it_value.tv_usec = (lip)->it_value.tv_usec;

int
linux_setitimer(struct thread *td, struct linux_setitimer_args *uap)
{
	int error;
	struct l_itimerval ls;
	struct itimerval aitv, oitv;

	if (uap->itv == NULL) {
		uap->itv = uap->oitv;
		return (linux_getitimer(td, (struct linux_getitimer_args *)uap));
	}

	error = copyin(uap->itv, &ls, sizeof(ls));
	if (error != 0)
		return (error);
	B2L_ITIMERVAL(&aitv, &ls);
	error = kern_setitimer(td, uap->which, &aitv, &oitv);
	if (error != 0 || uap->oitv == NULL)
		return (error);
	B2L_ITIMERVAL(&ls, &oitv);

	return (copyout(&ls, uap->oitv, sizeof(ls)));
}

int
linux_getitimer(struct thread *td, struct linux_getitimer_args *uap)
{
	int error;
	struct l_itimerval ls;
	struct itimerval aitv;

	error = kern_getitimer(td, uap->which, &aitv);
	if (error != 0)
		return (error);
	B2L_ITIMERVAL(&ls, &aitv);
	return (copyout(&ls, uap->itv, sizeof(ls)));
}

#if defined(__i386__) || (defined(__amd64__) && defined(COMPAT_LINUX32))
int
linux_nice(struct thread *td, struct linux_nice_args *args)
{
	struct setpriority_args bsd_args;

	bsd_args.which = PRIO_PROCESS;
	bsd_args.who = 0;		/* current process */
	bsd_args.prio = args->inc;
	return (sys_setpriority(td, &bsd_args));
}
#endif /* __i386__ || (__amd64__ && COMPAT_LINUX32) */

int
linux_setgroups(struct thread *td, struct linux_setgroups_args *args)
{
	struct ucred *newcred, *oldcred;
	l_gid_t *linux_gidset;
	gid_t *bsd_gidset;
	int ngrp, error;
	struct proc *p;

	ngrp = args->gidsetsize;
	if (ngrp < 0 || ngrp >= ngroups_max + 1)
		return (EINVAL);
	linux_gidset = malloc(ngrp * sizeof(*linux_gidset), M_LINUX, M_WAITOK);
	error = copyin(args->grouplist, linux_gidset, ngrp * sizeof(l_gid_t));
	if (error)
		goto out;
	newcred = crget();
	crextend(newcred, ngrp + 1);
	p = td->td_proc;
	PROC_LOCK(p);
	oldcred = p->p_ucred;
	crcopy(newcred, oldcred);

	/*
	 * cr_groups[0] holds egid. Setting the whole set from
	 * the supplied set will cause egid to be changed too.
	 * Keep cr_groups[0] unchanged to prevent that.
	 */

	if ((error = priv_check_cred(oldcred, PRIV_CRED_SETGROUPS)) != 0) {
		PROC_UNLOCK(p);
		crfree(newcred);
		goto out;
	}

	if (ngrp > 0) {
		newcred->cr_ngroups = ngrp + 1;

		bsd_gidset = newcred->cr_groups;
		ngrp--;
		while (ngrp >= 0) {
			bsd_gidset[ngrp + 1] = linux_gidset[ngrp];
			ngrp--;
		}
	} else
		newcred->cr_ngroups = 1;

	setsugid(p);
	proc_set_cred(p, newcred);
	PROC_UNLOCK(p);
	crfree(oldcred);
	error = 0;
out:
	free(linux_gidset, M_LINUX);
	return (error);
}

int
linux_getgroups(struct thread *td, struct linux_getgroups_args *args)
{
	struct ucred *cred;
	l_gid_t *linux_gidset;
	gid_t *bsd_gidset;
	int bsd_gidsetsz, ngrp, error;

	cred = td->td_ucred;
	bsd_gidset = cred->cr_groups;
	bsd_gidsetsz = cred->cr_ngroups - 1;

	/*
	 * cr_groups[0] holds egid. Returning the whole set
	 * here will cause a duplicate. Exclude cr_groups[0]
	 * to prevent that.
	 */

	if ((ngrp = args->gidsetsize) == 0) {
		td->td_retval[0] = bsd_gidsetsz;
		return (0);
	}

	if (ngrp < bsd_gidsetsz)
		return (EINVAL);

	ngrp = 0;
	linux_gidset = malloc(bsd_gidsetsz * sizeof(*linux_gidset),
	    M_LINUX, M_WAITOK);
	while (ngrp < bsd_gidsetsz) {
		linux_gidset[ngrp] = bsd_gidset[ngrp + 1];
		ngrp++;
	}

	error = copyout(linux_gidset, args->grouplist, ngrp * sizeof(l_gid_t));
	free(linux_gidset, M_LINUX);
	if (error)
		return (error);

	td->td_retval[0] = ngrp;
	return (0);
}

int
linux_setrlimit(struct thread *td, struct linux_setrlimit_args *args)
{
	struct rlimit bsd_rlim;
	struct l_rlimit rlim;
	u_int which;
	int error;

	if (args->resource >= LINUX_RLIM_NLIMITS)
		return (EINVAL);

	which = linux_to_bsd_resource[args->resource];
	if (which == -1)
		return (EINVAL);

	error = copyin(args->rlim, &rlim, sizeof(rlim));
	if (error)
		return (error);

	bsd_rlim.rlim_cur = (rlim_t)rlim.rlim_cur;
	bsd_rlim.rlim_max = (rlim_t)rlim.rlim_max;
	return (kern_setrlimit(td, which, &bsd_rlim));
}

#if defined(__i386__) || (defined(__amd64__) && defined(COMPAT_LINUX32))
int
linux_old_getrlimit(struct thread *td, struct linux_old_getrlimit_args *args)
{
	struct l_rlimit rlim;
	struct rlimit bsd_rlim;
	u_int which;

	if (args->resource >= LINUX_RLIM_NLIMITS)
		return (EINVAL);

	which = linux_to_bsd_resource[args->resource];
	if (which == -1)
		return (EINVAL);

	lim_rlimit(td, which, &bsd_rlim);

#ifdef COMPAT_LINUX32
	rlim.rlim_cur = (unsigned int)bsd_rlim.rlim_cur;
	if (rlim.rlim_cur == UINT_MAX)
		rlim.rlim_cur = INT_MAX;
	rlim.rlim_max = (unsigned int)bsd_rlim.rlim_max;
	if (rlim.rlim_max == UINT_MAX)
		rlim.rlim_max = INT_MAX;
#else
	rlim.rlim_cur = (unsigned long)bsd_rlim.rlim_cur;
	if (rlim.rlim_cur == ULONG_MAX)
		rlim.rlim_cur = LONG_MAX;
	rlim.rlim_max = (unsigned long)bsd_rlim.rlim_max;
	if (rlim.rlim_max == ULONG_MAX)
		rlim.rlim_max = LONG_MAX;
#endif
	return (copyout(&rlim, args->rlim, sizeof(rlim)));
}
#endif /* __i386__ || (__amd64__ && COMPAT_LINUX32) */

int
linux_getrlimit(struct thread *td, struct linux_getrlimit_args *args)
{
	struct l_rlimit rlim;
	struct rlimit bsd_rlim;
	u_int which;

	if (args->resource >= LINUX_RLIM_NLIMITS)
		return (EINVAL);

	which = linux_to_bsd_resource[args->resource];
	if (which == -1)
		return (EINVAL);

	lim_rlimit(td, which, &bsd_rlim);

	rlim.rlim_cur = (l_ulong)bsd_rlim.rlim_cur;
	rlim.rlim_max = (l_ulong)bsd_rlim.rlim_max;
	return (copyout(&rlim, args->rlim, sizeof(rlim)));
}

int
linux_sched_setscheduler(struct thread *td,
    struct linux_sched_setscheduler_args *args)
{
	struct sched_param sched_param;
	struct thread *tdt;
	int error, policy;

	switch (args->policy) {
	case LINUX_SCHED_OTHER:
		policy = SCHED_OTHER;
		break;
	case LINUX_SCHED_FIFO:
		policy = SCHED_FIFO;
		break;
	case LINUX_SCHED_RR:
		policy = SCHED_RR;
		break;
	default:
		return (EINVAL);
	}

	error = copyin(args->param, &sched_param, sizeof(sched_param));
	if (error)
		return (error);

	tdt = linux_tdfind(td, args->pid, -1);
	if (tdt == NULL)
		return (ESRCH);

	error = kern_sched_setscheduler(td, tdt, policy, &sched_param);
	PROC_UNLOCK(tdt->td_proc);
	return (error);
}

int
linux_sched_getscheduler(struct thread *td,
    struct linux_sched_getscheduler_args *args)
{
	struct thread *tdt;
	int error, policy;

	tdt = linux_tdfind(td, args->pid, -1);
	if (tdt == NULL)
		return (ESRCH);

	error = kern_sched_getscheduler(td, tdt, &policy);
	PROC_UNLOCK(tdt->td_proc);

	switch (policy) {
	case SCHED_OTHER:
		td->td_retval[0] = LINUX_SCHED_OTHER;
		break;
	case SCHED_FIFO:
		td->td_retval[0] = LINUX_SCHED_FIFO;
		break;
	case SCHED_RR:
		td->td_retval[0] = LINUX_SCHED_RR;
		break;
	}
	return (error);
}

int
linux_sched_get_priority_max(struct thread *td,
    struct linux_sched_get_priority_max_args *args)
{
	struct sched_get_priority_max_args bsd;

	switch (args->policy) {
	case LINUX_SCHED_OTHER:
		bsd.policy = SCHED_OTHER;
		break;
	case LINUX_SCHED_FIFO:
		bsd.policy = SCHED_FIFO;
		break;
	case LINUX_SCHED_RR:
		bsd.policy = SCHED_RR;
		break;
	default:
		return (EINVAL);
	}
	return (sys_sched_get_priority_max(td, &bsd));
}

int
linux_sched_get_priority_min(struct thread *td,
    struct linux_sched_get_priority_min_args *args)
{
	struct sched_get_priority_min_args bsd;

	switch (args->policy) {
	case LINUX_SCHED_OTHER:
		bsd.policy = SCHED_OTHER;
		break;
	case LINUX_SCHED_FIFO:
		bsd.policy = SCHED_FIFO;
		break;
	case LINUX_SCHED_RR:
		bsd.policy = SCHED_RR;
		break;
	default:
		return (EINVAL);
	}
	return (sys_sched_get_priority_min(td, &bsd));
}

#define REBOOT_CAD_ON	0x89abcdef
#define REBOOT_CAD_OFF	0
#define REBOOT_HALT	0xcdef0123
#define REBOOT_RESTART	0x01234567
#define REBOOT_RESTART2	0xA1B2C3D4
#define REBOOT_POWEROFF	0x4321FEDC
#define REBOOT_MAGIC1	0xfee1dead
#define REBOOT_MAGIC2	0x28121969
#define REBOOT_MAGIC2A	0x05121996
#define REBOOT_MAGIC2B	0x16041998

int
linux_reboot(struct thread *td, struct linux_reboot_args *args)
{
	struct reboot_args bsd_args;

	if (args->magic1 != REBOOT_MAGIC1)
		return (EINVAL);

	switch (args->magic2) {
	case REBOOT_MAGIC2:
	case REBOOT_MAGIC2A:
	case REBOOT_MAGIC2B:
		break;
	default:
		return (EINVAL);
	}

	switch (args->cmd) {
	case REBOOT_CAD_ON:
	case REBOOT_CAD_OFF:
		return (priv_check(td, PRIV_REBOOT));
	case REBOOT_HALT:
		bsd_args.opt = RB_HALT;
		break;
	case REBOOT_RESTART:
	case REBOOT_RESTART2:
		bsd_args.opt = 0;
		break;
	case REBOOT_POWEROFF:
		bsd_args.opt = RB_POWEROFF;
		break;
	default:
		return (EINVAL);
	}
	return (sys_reboot(td, &bsd_args));
}


int
linux_getpid(struct thread *td, struct linux_getpid_args *args)
{

	td->td_retval[0] = td->td_proc->p_pid;

	return (0);
}

int
linux_gettid(struct thread *td, struct linux_gettid_args *args)
{
	struct linux_emuldata *em;

	em = em_find(td);
	KASSERT(em != NULL, ("gettid: emuldata not found.\n"));

	td->td_retval[0] = em->em_tid;

	return (0);
}


int
linux_getppid(struct thread *td, struct linux_getppid_args *args)
{

	td->td_retval[0] = kern_getppid(td);
	return (0);
}

int
linux_getgid(struct thread *td, struct linux_getgid_args *args)
{

	td->td_retval[0] = td->td_ucred->cr_rgid;
	return (0);
}

int
linux_getuid(struct thread *td, struct linux_getuid_args *args)
{

	td->td_retval[0] = td->td_ucred->cr_ruid;
	return (0);
}


int
linux_getsid(struct thread *td, struct linux_getsid_args *args)
{
	struct getsid_args bsd;

	bsd.pid = args->pid;
	return (sys_getsid(td, &bsd));
}

int
linux_nosys(struct thread *td, struct nosys_args *ignore)
{

	return (ENOSYS);
}

int
linux_getpriority(struct thread *td, struct linux_getpriority_args *args)
{
	struct getpriority_args bsd_args;
	int error;

	bsd_args.which = args->which;
	bsd_args.who = args->who;
	error = sys_getpriority(td, &bsd_args);
	td->td_retval[0] = 20 - td->td_retval[0];
	return (error);
}

int
linux_sethostname(struct thread *td, struct linux_sethostname_args *args)
{
	int name[2];

	name[0] = CTL_KERN;
	name[1] = KERN_HOSTNAME;
	return (userland_sysctl(td, name, 2, 0, 0, 0, args->hostname,
	    args->len, 0, 0));
}

int
linux_setdomainname(struct thread *td, struct linux_setdomainname_args *args)
{
	int name[2];

	name[0] = CTL_KERN;
	name[1] = KERN_NISDOMAINNAME;
	return (userland_sysctl(td, name, 2, 0, 0, 0, args->name,
	    args->len, 0, 0));
}

int
linux_exit_group(struct thread *td, struct linux_exit_group_args *args)
{

	LINUX_CTR2(exit_group, "thread(%d) (%d)", td->td_tid,
	    args->error_code);

	/*
	 * XXX: we should send a signal to the parent if
	 * SIGNAL_EXIT_GROUP is set. We ignore that (temporarily?)
	 * as it doesnt occur often.
	 */
	exit1(td, args->error_code, 0);
		/* NOTREACHED */
}

#define _LINUX_CAPABILITY_VERSION_1  0x19980330
#define _LINUX_CAPABILITY_VERSION_2  0x20071026
#define _LINUX_CAPABILITY_VERSION_3  0x20080522

struct l_user_cap_header {
	l_int	version;
	l_int	pid;
};

struct l_user_cap_data {
	l_int	effective;
	l_int	permitted;
	l_int	inheritable;
};

int
linux_capget(struct thread *td, struct linux_capget_args *uap)
{
	struct l_user_cap_header luch;
	struct l_user_cap_data lucd[2];
	int error, u32s;

	if (uap->hdrp == NULL)
		return (EFAULT);

	error = copyin(uap->hdrp, &luch, sizeof(luch));
	if (error != 0)
		return (error);

	switch (luch.version) {
	case _LINUX_CAPABILITY_VERSION_1:
		u32s = 1;
		break;
	case _LINUX_CAPABILITY_VERSION_2:
	case _LINUX_CAPABILITY_VERSION_3:
		u32s = 2;
		break;
	default:
		luch.version = _LINUX_CAPABILITY_VERSION_1;
		error = copyout(&luch, uap->hdrp, sizeof(luch));
		if (error)
			return (error);
		return (EINVAL);
	}

	if (luch.pid)
		return (EPERM);

	if (uap->datap) {
		/*
		 * The current implementation doesn't support setting
		 * a capability (it's essentially a stub) so indicate
		 * that no capabilities are currently set or available
		 * to request.
		 */
		memset(&lucd, 0, u32s * sizeof(lucd[0]));
		error = copyout(&lucd, uap->datap, u32s * sizeof(lucd[0]));
	}

	return (error);
}

int
linux_capset(struct thread *td, struct linux_capset_args *uap)
{
	struct l_user_cap_header luch;
	struct l_user_cap_data lucd[2];
	int error, i, u32s;

	if (uap->hdrp == NULL || uap->datap == NULL)
		return (EFAULT);

	error = copyin(uap->hdrp, &luch, sizeof(luch));
	if (error != 0)
		return (error);

	switch (luch.version) {
	case _LINUX_CAPABILITY_VERSION_1:
		u32s = 1;
		break;
	case _LINUX_CAPABILITY_VERSION_2:
	case _LINUX_CAPABILITY_VERSION_3:
		u32s = 2;
		break;
	default:
		luch.version = _LINUX_CAPABILITY_VERSION_1;
		error = copyout(&luch, uap->hdrp, sizeof(luch));
		if (error)
			return (error);
		return (EINVAL);
	}

	if (luch.pid)
		return (EPERM);

	error = copyin(uap->datap, &lucd, u32s * sizeof(lucd[0]));
	if (error != 0)
		return (error);

	/* We currently don't support setting any capabilities. */
	for (i = 0; i < u32s; i++) {
		if (lucd[i].effective || lucd[i].permitted ||
		    lucd[i].inheritable) {
			linux_msg(td,
			    "capset[%d] effective=0x%x, permitted=0x%x, "
			    "inheritable=0x%x is not implemented", i,
			    (int)lucd[i].effective, (int)lucd[i].permitted,
			    (int)lucd[i].inheritable);
			return (EPERM);
		}
	}

	return (0);
}

int
linux_prctl(struct thread *td, struct linux_prctl_args *args)
{
	int error = 0, max_size;
	struct proc *p = td->td_proc;
	char comm[LINUX_MAX_COMM_LEN];
	int pdeath_signal;

	switch (args->option) {
	case LINUX_PR_SET_PDEATHSIG:
		if (!LINUX_SIG_VALID(args->arg2))
			return (EINVAL);
		pdeath_signal = linux_to_bsd_signal(args->arg2);
		return (kern_procctl(td, P_PID, 0, PROC_PDEATHSIG_CTL,
		    &pdeath_signal));
	case LINUX_PR_GET_PDEATHSIG:
		error = kern_procctl(td, P_PID, 0, PROC_PDEATHSIG_STATUS,
		    &pdeath_signal);
		if (error != 0)
			return (error);
		pdeath_signal = bsd_to_linux_signal(pdeath_signal);
		return (copyout(&pdeath_signal,
		    (void *)(register_t)args->arg2,
		    sizeof(pdeath_signal)));
		break;
	case LINUX_PR_GET_KEEPCAPS:
		/*
		 * Indicate that we always clear the effective and
		 * permitted capability sets when the user id becomes
		 * non-zero (actually the capability sets are simply
		 * always zero in the current implementation).
		 */
		td->td_retval[0] = 0;
		break;
	case LINUX_PR_SET_KEEPCAPS:
		/*
		 * Ignore requests to keep the effective and permitted
		 * capability sets when the user id becomes non-zero.
		 */
		break;
	case LINUX_PR_SET_NAME:
		/*
		 * To be on the safe side we need to make sure to not
		 * overflow the size a Linux program expects. We already
		 * do this here in the copyin, so that we don't need to
		 * check on copyout.
		 */
		max_size = MIN(sizeof(comm), sizeof(p->p_comm));
		error = copyinstr((void *)(register_t)args->arg2, comm,
		    max_size, NULL);

		/* Linux silently truncates the name if it is too long. */
		if (error == ENAMETOOLONG) {
			/*
			 * XXX: copyinstr() isn't documented to populate the
			 * array completely, so do a copyin() to be on the
			 * safe side. This should be changed in case
			 * copyinstr() is changed to guarantee this.
			 */
			error = copyin((void *)(register_t)args->arg2, comm,
			    max_size - 1);
			comm[max_size - 1] = '\0';
		}
		if (error)
			return (error);

		PROC_LOCK(p);
		strlcpy(p->p_comm, comm, sizeof(p->p_comm));
		PROC_UNLOCK(p);
		break;
	case LINUX_PR_GET_NAME:
		PROC_LOCK(p);
		strlcpy(comm, p->p_comm, sizeof(comm));
		PROC_UNLOCK(p);
		error = copyout(comm, (void *)(register_t)args->arg2,
		    strlen(comm) + 1);
		break;
	default:
		error = EINVAL;
		break;
	}

	return (error);
}

int
linux_sched_setparam(struct thread *td,
    struct linux_sched_setparam_args *uap)
{
	struct sched_param sched_param;
	struct thread *tdt;
	int error;

	error = copyin(uap->param, &sched_param, sizeof(sched_param));
	if (error)
		return (error);

	tdt = linux_tdfind(td, uap->pid, -1);
	if (tdt == NULL)
		return (ESRCH);

	error = kern_sched_setparam(td, tdt, &sched_param);
	PROC_UNLOCK(tdt->td_proc);
	return (error);
}

int
linux_sched_getparam(struct thread *td,
    struct linux_sched_getparam_args *uap)
{
	struct sched_param sched_param;
	struct thread *tdt;
	int error;

	tdt = linux_tdfind(td, uap->pid, -1);
	if (tdt == NULL)
		return (ESRCH);

	error = kern_sched_getparam(td, tdt, &sched_param);
	PROC_UNLOCK(tdt->td_proc);
	if (error == 0)
		error = copyout(&sched_param, uap->param,
		    sizeof(sched_param));
	return (error);
}

/*
 * Get affinity of a process.
 */
int
linux_sched_getaffinity(struct thread *td,
    struct linux_sched_getaffinity_args *args)
{
	int error;
	struct thread *tdt;

	if (args->len < sizeof(cpuset_t))
		return (EINVAL);

	tdt = linux_tdfind(td, args->pid, -1);
	if (tdt == NULL)
		return (ESRCH);

	PROC_UNLOCK(tdt->td_proc);

	error = kern_cpuset_getaffinity(td, CPU_LEVEL_WHICH, CPU_WHICH_TID,
	    tdt->td_tid, sizeof(cpuset_t), (cpuset_t *)args->user_mask_ptr);
	if (error == 0)
		td->td_retval[0] = sizeof(cpuset_t);

	return (error);
}

/*
 *  Set affinity of a process.
 */
int
linux_sched_setaffinity(struct thread *td,
    struct linux_sched_setaffinity_args *args)
{
	struct thread *tdt;

	if (args->len < sizeof(cpuset_t))
		return (EINVAL);

	tdt = linux_tdfind(td, args->pid, -1);
	if (tdt == NULL)
		return (ESRCH);

	PROC_UNLOCK(tdt->td_proc);

	return (kern_cpuset_setaffinity(td, CPU_LEVEL_WHICH, CPU_WHICH_TID,
	    tdt->td_tid, sizeof(cpuset_t), (cpuset_t *) args->user_mask_ptr));
}

struct linux_rlimit64 {
	uint64_t	rlim_cur;
	uint64_t	rlim_max;
};

int
linux_prlimit64(struct thread *td, struct linux_prlimit64_args *args)
{
	struct rlimit rlim, nrlim;
	struct linux_rlimit64 lrlim;
	struct proc *p;
	u_int which;
	int flags;
	int error;

	if (args->resource >= LINUX_RLIM_NLIMITS)
		return (EINVAL);

	which = linux_to_bsd_resource[args->resource];
	if (which == -1)
		return (EINVAL);

	if (args->new != NULL) {
		/*
		 * Note. Unlike FreeBSD where rlim is signed 64-bit Linux
		 * rlim is unsigned 64-bit. FreeBSD treats negative limits
		 * as INFINITY so we do not need a conversion even.
		 */
		error = copyin(args->new, &nrlim, sizeof(nrlim));
		if (error != 0)
			return (error);
	}

	flags = PGET_HOLD | PGET_NOTWEXIT;
	if (args->new != NULL)
		flags |= PGET_CANDEBUG;
	else
		flags |= PGET_CANSEE;
	if (args->pid == 0) {
		p = td->td_proc;
		PHOLD(p);
	} else {
		error = pget(args->pid, flags, &p);
		if (error != 0)
			return (error);
	}
	if (args->old != NULL) {
		PROC_LOCK(p);
		lim_rlimit_proc(p, which, &rlim);
		PROC_UNLOCK(p);
		if (rlim.rlim_cur == RLIM_INFINITY)
			lrlim.rlim_cur = LINUX_RLIM_INFINITY;
		else
			lrlim.rlim_cur = rlim.rlim_cur;
		if (rlim.rlim_max == RLIM_INFINITY)
			lrlim.rlim_max = LINUX_RLIM_INFINITY;
		else
			lrlim.rlim_max = rlim.rlim_max;
		error = copyout(&lrlim, args->old, sizeof(lrlim));
		if (error != 0)
			goto out;
	}

	if (args->new != NULL)
		error = kern_proc_setrlimit(td, p, which, &nrlim);

 out:
	PRELE(p);
	return (error);
}

int
linux_pselect6(struct thread *td, struct linux_pselect6_args *args)
{
	struct timeval utv, tv0, tv1, *tvp;
	struct l_pselect6arg lpse6;
	struct l_timespec lts;
	struct timespec uts;
	l_sigset_t l_ss;
	sigset_t *ssp;
	sigset_t ss;
	int error;

	ssp = NULL;
	if (args->sig != NULL) {
		error = copyin(args->sig, &lpse6, sizeof(lpse6));
		if (error != 0)
			return (error);
		if (lpse6.ss_len != sizeof(l_ss))
			return (EINVAL);
		if (lpse6.ss != 0) {
			error = copyin(PTRIN(lpse6.ss), &l_ss,
			    sizeof(l_ss));
			if (error != 0)
				return (error);
			linux_to_bsd_sigset(&l_ss, &ss);
			ssp = &ss;
		}
	}

	/*
	 * Currently glibc changes nanosecond number to microsecond.
	 * This mean losing precision but for now it is hardly seen.
	 */
	if (args->tsp != NULL) {
		error = copyin(args->tsp, &lts, sizeof(lts));
		if (error != 0)
			return (error);
		error = linux_to_native_timespec(&uts, &lts);
		if (error != 0)
			return (error);

		TIMESPEC_TO_TIMEVAL(&utv, &uts);
		if (itimerfix(&utv))
			return (EINVAL);

		microtime(&tv0);
		tvp = &utv;
	} else
		tvp = NULL;

	error = kern_pselect(td, args->nfds,
	    (__cheri_tocap fd_set * __capability)args->readfds,
	    (__cheri_tocap fd_set * __capability)args->writefds,
	    (__cheri_tocap fd_set * __capability)args->exceptfds,
	    tvp, ssp, LINUX_NFDBITS);

	if (error == 0 && args->tsp != NULL) {
		if (td->td_retval[0] != 0) {
			/*
			 * Compute how much time was left of the timeout,
			 * by subtracting the current time and the time
			 * before we started the call, and subtracting
			 * that result from the user-supplied value.
			 */

			microtime(&tv1);
			timevalsub(&tv1, &tv0);
			timevalsub(&utv, &tv1);
			if (utv.tv_sec < 0)
				timevalclear(&utv);
		} else
			timevalclear(&utv);

		TIMEVAL_TO_TIMESPEC(&utv, &uts);

		error = native_to_linux_timespec(&lts, &uts);
		if (error == 0)
			error = copyout(&lts, args->tsp, sizeof(lts));
	}

	return (error);
}

int
linux_ppoll(struct thread *td, struct linux_ppoll_args *args)
{
	struct timespec ts0, ts1;
	struct l_timespec lts;
	struct timespec uts, *tsp;
	l_sigset_t l_ss;
	sigset_t *ssp;
	sigset_t ss;
	int error;

	if (args->sset != NULL) {
		if (args->ssize != sizeof(l_ss))
			return (EINVAL);
		error = copyin(args->sset, &l_ss, sizeof(l_ss));
		if (error)
			return (error);
		linux_to_bsd_sigset(&l_ss, &ss);
		ssp = &ss;
	} else
		ssp = NULL;
	if (args->tsp != NULL) {
		error = copyin(args->tsp, &lts, sizeof(lts));
		if (error)
			return (error);
		error = linux_to_native_timespec(&uts, &lts);
		if (error != 0)
			return (error);

		nanotime(&ts0);
		tsp = &uts;
	} else
		tsp = NULL;

	error = kern_poll(td,
	    (__cheri_tocap struct pollfd * __capability)args->fds, args->nfds,
	    tsp, ssp);

	if (error == 0 && args->tsp != NULL) {
		if (td->td_retval[0]) {
			nanotime(&ts1);
			timespecsub(&ts1, &ts0, &ts1);
			timespecsub(&uts, &ts1, &uts);
			if (uts.tv_sec < 0)
				timespecclear(&uts);
		} else
			timespecclear(&uts);

		error = native_to_linux_timespec(&lts, &uts);
		if (error == 0)
			error = copyout(&lts, args->tsp, sizeof(lts));
	}

	return (error);
}

int
linux_sched_rr_get_interval(struct thread *td,
    struct linux_sched_rr_get_interval_args *uap)
{
	struct timespec ts;
	struct l_timespec lts;
	struct thread *tdt;
	int error;

	/*
	 * According to man in case the invalid pid specified
	 * EINVAL should be returned.
	 */
	if (uap->pid < 0)
		return (EINVAL);

	tdt = linux_tdfind(td, uap->pid, -1);
	if (tdt == NULL)
		return (ESRCH);

	error = kern_sched_rr_get_interval_td(td, tdt, &ts);
	PROC_UNLOCK(tdt->td_proc);
	if (error != 0)
		return (error);
	error = native_to_linux_timespec(&lts, &ts);
	if (error != 0)
		return (error);
	return (copyout(&lts, uap->interval, sizeof(lts)));
}

/*
 * In case when the Linux thread is the initial thread in
 * the thread group thread id is equal to the process id.
 * Glibc depends on this magic (assert in pthread_getattr_np.c).
 */
struct thread *
linux_tdfind(struct thread *td, lwpid_t tid, pid_t pid)
{
	struct linux_emuldata *em;
	struct thread *tdt;
	struct proc *p;

	tdt = NULL;
	if (tid == 0 || tid == td->td_tid) {
		tdt = td;
		PROC_LOCK(tdt->td_proc);
	} else if (tid > PID_MAX)
		tdt = tdfind(tid, pid);
	else {
		/*
		 * Initial thread where the tid equal to the pid.
		 */
		p = pfind(tid);
		if (p != NULL) {
			if (SV_PROC_ABI(p) != SV_ABI_LINUX) {
				/*
				 * p is not a Linuxulator process.
				 */
				PROC_UNLOCK(p);
				return (NULL);
			}
			FOREACH_THREAD_IN_PROC(p, tdt) {
				em = em_find(tdt);
				if (tid == em->em_tid)
					return (tdt);
			}
			PROC_UNLOCK(p);
		}
		return (NULL);
	}

	return (tdt);
}

void
linux_to_bsd_waitopts(int options, int *bsdopts)
{

	if (options & LINUX_WNOHANG)
		*bsdopts |= WNOHANG;
	if (options & LINUX_WUNTRACED)
		*bsdopts |= WUNTRACED;
	if (options & LINUX_WEXITED)
		*bsdopts |= WEXITED;
	if (options & LINUX_WCONTINUED)
		*bsdopts |= WCONTINUED;
	if (options & LINUX_WNOWAIT)
		*bsdopts |= WNOWAIT;

	if (options & __WCLONE)
		*bsdopts |= WLINUXCLONE;
}

int
linux_getrandom(struct thread *td, struct linux_getrandom_args *args)
{
	struct uio uio;
	kiobec_t iov;
	int error;

	if (args->flags & ~(LINUX_GRND_NONBLOCK|LINUX_GRND_RANDOM))
		return (EINVAL);
	if (args->count > INT_MAX)
		args->count = INT_MAX;

	IOVEC_INIT(&iov, args->buf, args->count);

	uio.uio_iov = &iov;
	uio.uio_iovcnt = 1;
	uio.uio_resid = iov.iov_len;
	uio.uio_segflg = UIO_USERSPACE;
	uio.uio_rw = UIO_READ;
	uio.uio_td = td;

	error = read_random_uio(&uio, args->flags & LINUX_GRND_NONBLOCK);
	if (error == 0)
		td->td_retval[0] = args->count - uio.uio_resid;
	return (error);
}

int
linux_mincore(struct thread *td, struct linux_mincore_args *args)
{

	/* Needs to be page-aligned */
	if (args->start & PAGE_MASK)
		return (EINVAL);
	return (kern_mincore(td, args->start, args->len,
	    __USER_CAP(args->vec, args->len)));
}
// CHERI CHANGES START
// {
//   "updated": 20191025,
//   "target_type": "kernel",
//   "changes": [
//     "iovec-macros",
<<<<<<< HEAD
//     "struct iovec",
=======
>>>>>>> fe33cd02
//     "user_capabilities"
//   ]
// }
// CHERI CHANGES END<|MERGE_RESOLUTION|>--- conflicted
+++ resolved
@@ -2306,10 +2306,6 @@
 //   "target_type": "kernel",
 //   "changes": [
 //     "iovec-macros",
-<<<<<<< HEAD
-//     "struct iovec",
-=======
->>>>>>> fe33cd02
 //     "user_capabilities"
 //   ]
 // }
