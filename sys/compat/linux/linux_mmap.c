/*-
 * Copyright (c) 2004 Tim J. Robbins
 * Copyright (c) 2002 Doug Rabson
 * Copyright (c) 2000 Marcel Moolenaar
 * Copyright (c) 1994-1995 Søren Schmidt
 * All rights reserved.
 *
 * Redistribution and use in source and binary forms, with or without
 * modification, are permitted provided that the following conditions
 * are met:
 * 1. Redistributions of source code must retain the above copyright
 *    notice, this list of conditions and the following disclaimer
 *    in this position and unchanged.
 * 2. Redistributions in binary form must reproduce the above copyright
 *    notice, this list of conditions and the following disclaimer in the
 *    documentation and/or other materials provided with the distribution.
 * 3. The name of the author may not be used to endorse or promote products
 *    derived from this software without specific prior written permission.
 *
 * THIS SOFTWARE IS PROVIDED BY THE AUTHOR ``AS IS'' AND ANY EXPRESS OR
 * IMPLIED WARRANTIES, INCLUDING, BUT NOT LIMITED TO, THE IMPLIED WARRANTIES
 * OF MERCHANTABILITY AND FITNESS FOR A PARTICULAR PURPOSE ARE DISCLAIMED.
 * IN NO EVENT SHALL THE AUTHOR BE LIABLE FOR ANY DIRECT, INDIRECT,
 * INCIDENTAL, SPECIAL, EXEMPLARY, OR CONSEQUENTIAL DAMAGES (INCLUDING, BUT
 * NOT LIMITED TO, PROCUREMENT OF SUBSTITUTE GOODS OR SERVICES; LOSS OF USE,
 * DATA, OR PROFITS; OR BUSINESS INTERRUPTION) HOWEVER CAUSED AND ON ANY
 * THEORY OF LIABILITY, WHETHER IN CONTRACT, STRICT LIABILITY, OR TORT
 * (INCLUDING NEGLIGENCE OR OTHERWISE) ARISING IN ANY WAY OUT OF THE USE OF
 * THIS SOFTWARE, EVEN IF ADVISED OF THE POSSIBILITY OF SUCH DAMAGE.
 *
 * $FreeBSD$
 */

#include <sys/cdefs.h>
__FBSDID("$FreeBSD$");

#include <sys/capsicum.h>
#include <sys/file.h>
#include <sys/imgact.h>
#include <sys/ktr.h>
#include <sys/mman.h>
#include <sys/proc.h>
#include <sys/resourcevar.h>
#include <sys/syscallsubr.h>
#include <sys/sysent.h>
#include <sys/sysproto.h>

#include <vm/pmap.h>
#include <vm/vm_extern.h>
#include <vm/vm_map.h>

#include <compat/linux/linux_emul.h>
#include <compat/linux/linux_mmap.h>
#include <compat/linux/linux_persona.h>
#include <compat/linux/linux_util.h>


#define STACK_SIZE  (2 * 1024 * 1024)
#define GUARD_SIZE  (4 * PAGE_SIZE)

#if defined(__amd64__)
static void linux_fixup_prot(struct thread *td, int *prot);
#endif


int
linux_mmap_common(struct thread *td, uintptr_t addr, size_t len, int prot,
    int flags, int fd, off_t pos)
{
	struct proc *p = td->td_proc;
	struct vmspace *vms = td->td_proc->p_vmspace;
	int bsd_flags, error;
	struct file *fp;

	cap_rights_t rights;
	LINUX_CTR6(mmap2, "0x%lx, %ld, %ld, 0x%08lx, %ld, 0x%lx",
	    addr, len, prot, flags, fd, pos);

	error = 0;
	bsd_flags = 0;
	fp = NULL;

	/*
	 * Linux mmap(2):
	 * You must specify exactly one of MAP_SHARED and MAP_PRIVATE
	 */
	if (!((flags & LINUX_MAP_SHARED) ^ (flags & LINUX_MAP_PRIVATE)))
		return (EINVAL);

	if (flags & LINUX_MAP_SHARED)
		bsd_flags |= MAP_SHARED;
	if (flags & LINUX_MAP_PRIVATE)
		bsd_flags |= MAP_PRIVATE;
	if (flags & LINUX_MAP_FIXED)
		bsd_flags |= MAP_FIXED;
	if (flags & LINUX_MAP_ANON) {
		/* Enforce pos to be on page boundary, then ignore. */
		if ((pos & PAGE_MASK) != 0)
			return (EINVAL);
		pos = 0;
		bsd_flags |= MAP_ANON;
	} else
		bsd_flags |= MAP_NOSYNC;
	if (flags & LINUX_MAP_GROWSDOWN)
		bsd_flags |= MAP_STACK;

	/*
	 * PROT_READ, PROT_WRITE, or PROT_EXEC implies PROT_READ and PROT_EXEC
	 * on Linux/i386 if the binary requires executable stack.
	 * We do this only for IA32 emulation as on native i386 this is does not
	 * make sense without PAE.
	 *
	 * XXX. Linux checks that the file system is not mounted with noexec.
	 */
#if defined(__amd64__)
	linux_fixup_prot(td, &prot);
#endif

	/* Linux does not check file descriptor when MAP_ANONYMOUS is set. */
	fd = (bsd_flags & MAP_ANON) ? -1 : fd;
	if (fd != -1) {
		/*
		 * Linux follows Solaris mmap(2) description:
		 * The file descriptor fildes is opened with
		 * read permission, regardless of the
		 * protection options specified.
		 */

		error = fget(td, fd, cap_rights_init(&rights, CAP_MMAP), &fp);
		if (error != 0)
			return (error);
		if (fp->f_type != DTYPE_VNODE) {
			fdrop(fp, td);
			return (EINVAL);
		}

		/* Linux mmap() just fails for O_WRONLY files */
		if (!(fp->f_flag & FREAD)) {
			fdrop(fp, td);
			return (EACCES);
		}

		fdrop(fp, td);
	}

	if (flags & LINUX_MAP_GROWSDOWN) {
		/*
		 * The Linux MAP_GROWSDOWN option does not limit auto
		 * growth of the region.  Linux mmap with this option
		 * takes as addr the initial BOS, and as len, the initial
		 * region size.  It can then grow down from addr without
		 * limit.  However, Linux threads has an implicit internal
		 * limit to stack size of STACK_SIZE.  Its just not
		 * enforced explicitly in Linux.  But, here we impose
		 * a limit of (STACK_SIZE - GUARD_SIZE) on the stack
		 * region, since we can do this with our mmap.
		 *
		 * Our mmap with MAP_STACK takes addr as the maximum
		 * downsize limit on BOS, and as len the max size of
		 * the region.  It then maps the top SGROWSIZ bytes,
		 * and auto grows the region down, up to the limit
		 * in addr.
		 *
		 * If we don't use the MAP_STACK option, the effect
		 * of this code is to allocate a stack region of a
		 * fixed size of (STACK_SIZE - GUARD_SIZE).
		 */

		if ((caddr_t)addr + len > vms->vm_maxsaddr) {
			/*
			 * Some Linux apps will attempt to mmap
			 * thread stacks near the top of their
			 * address space.  If their TOS is greater
			 * than vm_maxsaddr, vm_map_growstack()
			 * will confuse the thread stack with the
			 * process stack and deliver a SEGV if they
			 * attempt to grow the thread stack past their
			 * current stacksize rlimit.  To avoid this,
			 * adjust vm_maxsaddr upwards to reflect
			 * the current stacksize rlimit rather
			 * than the maximum possible stacksize.
			 * It would be better to adjust the
			 * mmap'ed region, but some apps do not check
			 * mmap's return value.
			 */
			PROC_LOCK(p);
			vms->vm_maxsaddr = (char *)p->p_sysent->sv_usrstack -
			    lim_cur_proc(p, RLIMIT_STACK);
			PROC_UNLOCK(p);
		}

		/*
		 * This gives us our maximum stack size and a new BOS.
		 * If we're using VM_STACK, then mmap will just map
		 * the top SGROWSIZ bytes, and let the stack grow down
		 * to the limit at BOS.  If we're not using VM_STACK
		 * we map the full stack, since we don't have a way
		 * to autogrow it.
		 */
		if (len <= STACK_SIZE - GUARD_SIZE) {
			addr = addr - (STACK_SIZE - GUARD_SIZE - len);
			len = STACK_SIZE - GUARD_SIZE;
		}
	}

<<<<<<< HEAD
	error = kern_vm_mmap(td, addr, 0, len, prot, bsd_flags, fd, pos);
=======
	error = kern_mmap(td, addr, len, prot, bsd_flags, fd, pos);
>>>>>>> 0dac2c59

	LINUX_CTR2(mmap2, "return: %d (%p)", error, td->td_retval[0]);

	return (error);
}

int
linux_mprotect_common(struct thread *td, uintptr_t addr, size_t len, int prot)
{

#if defined(__amd64__)
	linux_fixup_prot(td, &prot);
#endif
	return (kern_mprotect(td, addr, len, prot));
}

#if defined(__amd64__)
static void
linux_fixup_prot(struct thread *td, int *prot)
{
	struct linux_pemuldata *pem;

	if (SV_PROC_FLAG(td->td_proc, SV_ILP32) && *prot & PROT_READ) {
		pem = pem_find(td->td_proc);
		if (pem->persona & LINUX_READ_IMPLIES_EXEC)
			*prot |= PROT_EXEC;
	}

}
#endif<|MERGE_RESOLUTION|>--- conflicted
+++ resolved
@@ -203,11 +203,7 @@
 		}
 	}
 
-<<<<<<< HEAD
-	error = kern_vm_mmap(td, addr, 0, len, prot, bsd_flags, fd, pos);
-=======
-	error = kern_mmap(td, addr, len, prot, bsd_flags, fd, pos);
->>>>>>> 0dac2c59
+	error = kern_mmap(td, addr, 0, len, prot, bsd_flags, fd, pos);
 
 	LINUX_CTR2(mmap2, "return: %d (%p)", error, td->td_retval[0]);
 
