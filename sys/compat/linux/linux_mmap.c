--- conflicted
+++ resolved
@@ -203,7 +203,7 @@
 		}
 	}
 
-	error = kern_vm_mmap(td, addr, len, prot, bsd_flags, fd, pos);
+	error = kern_vm_mmap(td, addr, 0, len, prot, bsd_flags, fd, pos);
 
 	LINUX_CTR2(mmap2, "return: %d (%p)", error, td->td_retval[0]);
 
@@ -217,11 +217,7 @@
 #if defined(__amd64__)
 	linux_fixup_prot(td, &prot);
 #endif
-<<<<<<< HEAD
-	return (kern_mprotect(td, (void *)addr, len, prot));
-=======
 	return (kern_vm_mprotect(td, addr, len, prot));
->>>>>>> 322d98e6
 }
 
 #if defined(__amd64__)
