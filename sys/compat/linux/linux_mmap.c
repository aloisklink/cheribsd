/*-
 * Copyright (c) 2004 Tim J. Robbins
 * Copyright (c) 2002 Doug Rabson
 * Copyright (c) 2000 Marcel Moolenaar
 * Copyright (c) 1994-1995 Søren Schmidt
 * All rights reserved.
 *
 * Redistribution and use in source and binary forms, with or without
 * modification, are permitted provided that the following conditions
 * are met:
 * 1. Redistributions of source code must retain the above copyright
 *    notice, this list of conditions and the following disclaimer
 *    in this position and unchanged.
 * 2. Redistributions in binary form must reproduce the above copyright
 *    notice, this list of conditions and the following disclaimer in the
 *    documentation and/or other materials provided with the distribution.
 * 3. The name of the author may not be used to endorse or promote products
 *    derived from this software without specific prior written permission.
 *
 * THIS SOFTWARE IS PROVIDED BY THE AUTHOR ``AS IS'' AND ANY EXPRESS OR
 * IMPLIED WARRANTIES, INCLUDING, BUT NOT LIMITED TO, THE IMPLIED WARRANTIES
 * OF MERCHANTABILITY AND FITNESS FOR A PARTICULAR PURPOSE ARE DISCLAIMED.
 * IN NO EVENT SHALL THE AUTHOR BE LIABLE FOR ANY DIRECT, INDIRECT,
 * INCIDENTAL, SPECIAL, EXEMPLARY, OR CONSEQUENTIAL DAMAGES (INCLUDING, BUT
 * NOT LIMITED TO, PROCUREMENT OF SUBSTITUTE GOODS OR SERVICES; LOSS OF USE,
 * DATA, OR PROFITS; OR BUSINESS INTERRUPTION) HOWEVER CAUSED AND ON ANY
 * THEORY OF LIABILITY, WHETHER IN CONTRACT, STRICT LIABILITY, OR TORT
 * (INCLUDING NEGLIGENCE OR OTHERWISE) ARISING IN ANY WAY OUT OF THE USE OF
 * THIS SOFTWARE, EVEN IF ADVISED OF THE POSSIBILITY OF SUCH DAMAGE.
 *
 * $FreeBSD$
 */

#include <sys/cdefs.h>
__FBSDID("$FreeBSD$");

#include <sys/capsicum.h>
#include <sys/file.h>
#include <sys/imgact.h>
#include <sys/ktr.h>
#include <sys/mman.h>
#include <sys/proc.h>
#include <sys/resourcevar.h>
#include <sys/syscallsubr.h>
#include <sys/sysent.h>
#include <sys/sysproto.h>

#include <vm/pmap.h>
#include <vm/vm_extern.h>
#include <vm/vm_map.h>

#include <compat/linux/linux_emul.h>
#include <compat/linux/linux_mmap.h>
#include <compat/linux/linux_persona.h>
#include <compat/linux/linux_util.h>


#define STACK_SIZE  (2 * 1024 * 1024)
#define GUARD_SIZE  (4 * PAGE_SIZE)

#if defined(__amd64__)
static void linux_fixup_prot(struct thread *td, int *prot);
#endif

static int
linux_mmap_check_fp(struct file *fp, int flags, int prot, int maxprot)
{

	/* Linux mmap() just fails for O_WRONLY files */
	if ((fp->f_flag & FREAD) == 0)
		return (EACCES);

	return (0);
}

int
linux_mmap_common(struct thread *td, uintptr_t addr, size_t len, int prot,
    int flags, int fd, off_t pos)
{
	struct proc *p = td->td_proc;
	struct vmspace *vms = td->td_proc->p_vmspace;
	int bsd_flags, error;
	struct file *fp;

	LINUX_CTR6(mmap2, "0x%lx, %ld, %ld, 0x%08lx, %ld, 0x%lx",
	    addr, len, prot, flags, fd, pos);

	error = 0;
	bsd_flags = 0;
	fp = NULL;

	/*
	 * Linux mmap(2):
	 * You must specify exactly one of MAP_SHARED and MAP_PRIVATE
	 */
	if (!((flags & LINUX_MAP_SHARED) ^ (flags & LINUX_MAP_PRIVATE)))
		return (EINVAL);

	if (flags & LINUX_MAP_SHARED)
		bsd_flags |= MAP_SHARED;
	if (flags & LINUX_MAP_PRIVATE)
		bsd_flags |= MAP_PRIVATE;
	if (flags & LINUX_MAP_FIXED)
		bsd_flags |= MAP_FIXED;
	if (flags & LINUX_MAP_ANON) {
		/* Enforce pos to be on page boundary, then ignore. */
		if ((pos & PAGE_MASK) != 0)
			return (EINVAL);
		pos = 0;
		bsd_flags |= MAP_ANON;
	} else
		bsd_flags |= MAP_NOSYNC;
	if (flags & LINUX_MAP_GROWSDOWN)
		bsd_flags |= MAP_STACK;

	/*
	 * PROT_READ, PROT_WRITE, or PROT_EXEC implies PROT_READ and PROT_EXEC
	 * on Linux/i386 if the binary requires executable stack.
	 * We do this only for IA32 emulation as on native i386 this is does not
	 * make sense without PAE.
	 *
	 * XXX. Linux checks that the file system is not mounted with noexec.
	 */
#if defined(__amd64__)
	linux_fixup_prot(td, &prot);
#endif

	/* Linux does not check file descriptor when MAP_ANONYMOUS is set. */
	fd = (bsd_flags & MAP_ANON) ? -1 : fd;
	if (flags & LINUX_MAP_GROWSDOWN) {
		/*
		 * The Linux MAP_GROWSDOWN option does not limit auto
		 * growth of the region.  Linux mmap with this option
		 * takes as addr the initial BOS, and as len, the initial
		 * region size.  It can then grow down from addr without
		 * limit.  However, Linux threads has an implicit internal
		 * limit to stack size of STACK_SIZE.  Its just not
		 * enforced explicitly in Linux.  But, here we impose
		 * a limit of (STACK_SIZE - GUARD_SIZE) on the stack
		 * region, since we can do this with our mmap.
		 *
		 * Our mmap with MAP_STACK takes addr as the maximum
		 * downsize limit on BOS, and as len the max size of
		 * the region.  It then maps the top SGROWSIZ bytes,
		 * and auto grows the region down, up to the limit
		 * in addr.
		 *
		 * If we don't use the MAP_STACK option, the effect
		 * of this code is to allocate a stack region of a
		 * fixed size of (STACK_SIZE - GUARD_SIZE).
		 */

		if ((caddr_t)addr + len > vms->vm_maxsaddr) {
			/*
			 * Some Linux apps will attempt to mmap
			 * thread stacks near the top of their
			 * address space.  If their TOS is greater
			 * than vm_maxsaddr, vm_map_growstack()
			 * will confuse the thread stack with the
			 * process stack and deliver a SEGV if they
			 * attempt to grow the thread stack past their
			 * current stacksize rlimit.  To avoid this,
			 * adjust vm_maxsaddr upwards to reflect
			 * the current stacksize rlimit rather
			 * than the maximum possible stacksize.
			 * It would be better to adjust the
			 * mmap'ed region, but some apps do not check
			 * mmap's return value.
			 */
			PROC_LOCK(p);
			vms->vm_maxsaddr = (char *)p->p_sysent->sv_usrstack -
			    lim_cur_proc(p, RLIMIT_STACK);
			PROC_UNLOCK(p);
		}

		/*
		 * This gives us our maximum stack size and a new BOS.
		 * If we're using VM_STACK, then mmap will just map
		 * the top SGROWSIZ bytes, and let the stack grow down
		 * to the limit at BOS.  If we're not using VM_STACK
		 * we map the full stack, since we don't have a way
		 * to autogrow it.
		 */
		if (len <= STACK_SIZE - GUARD_SIZE) {
			addr = addr - (STACK_SIZE - GUARD_SIZE - len);
			len = STACK_SIZE - GUARD_SIZE;
		}
	}

	/*
	 * FreeBSD is free to ignore the address hint if MAP_FIXED wasn't
	 * passed.  However, some Linux applications, like the ART runtime,
	 * depend on the hint.  If the MAP_FIXED wasn't passed, but the
	 * address is not zero, try with MAP_FIXED and MAP_EXCL first,
	 * and fall back to the normal behaviour if that fails.
	 */
	if (addr != 0 && (bsd_flags & MAP_FIXED) == 0 &&
	    (bsd_flags & MAP_EXCL) == 0) {
		error = kern_mmap_fpcheck(td, addr, len, prot,
		    bsd_flags | MAP_FIXED | MAP_EXCL, fd, pos,
		    linux_mmap_check_fp);
		if (error == 0)
			goto out;
	}

<<<<<<< HEAD
	error = kern_mmap(td, addr, 0, len, prot, bsd_flags, fd, pos);
=======
	error = kern_mmap_fpcheck(td, addr, len, prot, bsd_flags, fd, pos,
	    linux_mmap_check_fp);
>>>>>>> a0042773
out:
	LINUX_CTR2(mmap2, "return: %d (%p)", error, td->td_retval[0]);

	return (error);
}

int
linux_mprotect_common(struct thread *td, uintptr_t addr, size_t len, int prot)
{

	/* XXX Ignore PROT_GROWSDOWN and PROT_GROWSUP for now. */
	prot &= ~(LINUX_PROT_GROWSDOWN | LINUX_PROT_GROWSUP);
	if ((prot & ~(PROT_READ | PROT_WRITE | PROT_EXEC)) != 0)
		return (EINVAL);

#if defined(__amd64__)
	linux_fixup_prot(td, &prot);
#endif
	return (kern_mprotect(td, addr, len, prot));
}

#if defined(__amd64__)
static void
linux_fixup_prot(struct thread *td, int *prot)
{
	struct linux_pemuldata *pem;

	if (SV_PROC_FLAG(td->td_proc, SV_ILP32) && *prot & PROT_READ) {
		pem = pem_find(td->td_proc);
		if (pem->persona & LINUX_READ_IMPLIES_EXEC)
			*prot |= PROT_EXEC;
	}

}
#endif
// CHERI CHANGES START
// {
//   "updated": 20181114,
//   "target_type": "kernel",
//   "changes": [
//     "support"
//   ],
//   "change_comment": "PROT_MAX"
// }
// CHERI CHANGES END<|MERGE_RESOLUTION|>--- conflicted
+++ resolved
@@ -203,12 +203,8 @@
 			goto out;
 	}
 
-<<<<<<< HEAD
-	error = kern_mmap(td, addr, 0, len, prot, bsd_flags, fd, pos);
-=======
 	error = kern_mmap_fpcheck(td, addr, len, prot, bsd_flags, fd, pos,
 	    linux_mmap_check_fp);
->>>>>>> a0042773
 out:
 	LINUX_CTR2(mmap2, "return: %d (%p)", error, td->td_retval[0]);
 
