--- conflicted
+++ resolved
@@ -178,11 +178,7 @@
 			 * mmap's return value.
 			 */
 			PROC_LOCK(p);
-<<<<<<< HEAD
-			vms->vm_maxsaddr = p->p_sysent->sv_usrstack -
-=======
-			vms->vm_maxsaddr = (char *)p->p_usrstack -
->>>>>>> 5714f9f7
+			vms->vm_maxsaddr = p->p_usrstack -
 			    lim_cur_proc(p, RLIMIT_STACK);
 			PROC_UNLOCK(p);
 		}
