/*-
 * Copyright (c) 2004 Tim J. Robbins
 * Copyright (c) 2002 Doug Rabson
 * Copyright (c) 2000 Marcel Moolenaar
 * Copyright (c) 1994-1995 Søren Schmidt
 * All rights reserved.
 *
 * Redistribution and use in source and binary forms, with or without
 * modification, are permitted provided that the following conditions
 * are met:
 * 1. Redistributions of source code must retain the above copyright
 *    notice, this list of conditions and the following disclaimer
 *    in this position and unchanged.
 * 2. Redistributions in binary form must reproduce the above copyright
 *    notice, this list of conditions and the following disclaimer in the
 *    documentation and/or other materials provided with the distribution.
 * 3. The name of the author may not be used to endorse or promote products
 *    derived from this software without specific prior written permission.
 *
 * THIS SOFTWARE IS PROVIDED BY THE AUTHOR ``AS IS'' AND ANY EXPRESS OR
 * IMPLIED WARRANTIES, INCLUDING, BUT NOT LIMITED TO, THE IMPLIED WARRANTIES
 * OF MERCHANTABILITY AND FITNESS FOR A PARTICULAR PURPOSE ARE DISCLAIMED.
 * IN NO EVENT SHALL THE AUTHOR BE LIABLE FOR ANY DIRECT, INDIRECT,
 * INCIDENTAL, SPECIAL, EXEMPLARY, OR CONSEQUENTIAL DAMAGES (INCLUDING, BUT
 * NOT LIMITED TO, PROCUREMENT OF SUBSTITUTE GOODS OR SERVICES; LOSS OF USE,
 * DATA, OR PROFITS; OR BUSINESS INTERRUPTION) HOWEVER CAUSED AND ON ANY
 * THEORY OF LIABILITY, WHETHER IN CONTRACT, STRICT LIABILITY, OR TORT
 * (INCLUDING NEGLIGENCE OR OTHERWISE) ARISING IN ANY WAY OUT OF THE USE OF
 * THIS SOFTWARE, EVEN IF ADVISED OF THE POSSIBILITY OF SUCH DAMAGE.
 *
 * $FreeBSD$
 */

#include <sys/cdefs.h>
__FBSDID("$FreeBSD$");

#include <sys/capsicum.h>
#include <sys/file.h>
#include <sys/imgact.h>
#include <sys/ktr.h>
#include <sys/lock.h>
#include <sys/mman.h>
#include <sys/proc.h>
#include <sys/resourcevar.h>
#include <sys/rwlock.h>
#include <sys/syscallsubr.h>
#include <sys/sysent.h>
#include <sys/sysproto.h>

#include <vm/pmap.h>
#include <vm/vm_extern.h>
#include <vm/vm_map.h>
#include <vm/vm_object.h>

#include <compat/linux/linux_emul.h>
#include <compat/linux/linux_mmap.h>
#include <compat/linux/linux_persona.h>
#include <compat/linux/linux_util.h>

#define STACK_SIZE  (2 * 1024 * 1024)
#define GUARD_SIZE  (4 * PAGE_SIZE)

#if defined(__amd64__)
static void linux_fixup_prot(struct thread *td, int *prot);
#endif

static int
linux_mmap_check_fp(struct file *fp, int flags, int prot, int maxprot)
{

	/* Linux mmap() just fails for O_WRONLY files */
	if ((fp->f_flag & FREAD) == 0)
		return (EACCES);

	return (0);
}

int
linux_mmap_common(struct thread *td, uintptr_t addr, size_t len, int prot,
    int flags, int fd, off_t pos)
{
	struct mmap_req mr, mr_fixed;
	struct proc *p = td->td_proc;
	struct vmspace *vms = td->td_proc->p_vmspace;
	int bsd_flags, error;

	LINUX_CTR6(mmap2, "0x%lx, %ld, %ld, 0x%08lx, %ld, 0x%lx",
	    addr, len, prot, flags, fd, pos);

	error = 0;
	bsd_flags = 0;

	/*
	 * Linux mmap(2):
	 * You must specify exactly one of MAP_SHARED and MAP_PRIVATE
	 */
	if (!((flags & LINUX_MAP_SHARED) ^ (flags & LINUX_MAP_PRIVATE)))
		return (EINVAL);

	if (flags & LINUX_MAP_SHARED)
		bsd_flags |= MAP_SHARED;
	if (flags & LINUX_MAP_PRIVATE)
		bsd_flags |= MAP_PRIVATE;
	if (flags & LINUX_MAP_FIXED)
		bsd_flags |= MAP_FIXED;
	if (flags & LINUX_MAP_ANON) {
		/* Enforce pos to be on page boundary, then ignore. */
		if ((pos & PAGE_MASK) != 0)
			return (EINVAL);
		pos = 0;
		bsd_flags |= MAP_ANON;
	} else
		bsd_flags |= MAP_NOSYNC;
	if (flags & LINUX_MAP_GROWSDOWN)
		bsd_flags |= MAP_STACK;

#if defined(__amd64__)
	/*
	 * According to the Linux mmap(2) man page, "MAP_32BIT flag
	 * is ignored when MAP_FIXED is set."
	 */
	if ((flags & LINUX_MAP_32BIT) && (flags & LINUX_MAP_FIXED) == 0)
		bsd_flags |= MAP_32BIT;

	/*
	 * PROT_READ, PROT_WRITE, or PROT_EXEC implies PROT_READ and PROT_EXEC
	 * on Linux/i386 if the binary requires executable stack.
	 * We do this only for IA32 emulation as on native i386 this is does not
	 * make sense without PAE.
	 *
	 * XXX. Linux checks that the file system is not mounted with noexec.
	 */
	linux_fixup_prot(td, &prot);
#endif

	/* Linux does not check file descriptor when MAP_ANONYMOUS is set. */
	fd = (bsd_flags & MAP_ANON) ? -1 : fd;
	if (flags & LINUX_MAP_GROWSDOWN) {
		/*
		 * The Linux MAP_GROWSDOWN option does not limit auto
		 * growth of the region.  Linux mmap with this option
		 * takes as addr the initial BOS, and as len, the initial
		 * region size.  It can then grow down from addr without
		 * limit.  However, Linux threads has an implicit internal
		 * limit to stack size of STACK_SIZE.  Its just not
		 * enforced explicitly in Linux.  But, here we impose
		 * a limit of (STACK_SIZE - GUARD_SIZE) on the stack
		 * region, since we can do this with our mmap.
		 *
		 * Our mmap with MAP_STACK takes addr as the maximum
		 * downsize limit on BOS, and as len the max size of
		 * the region.  It then maps the top SGROWSIZ bytes,
		 * and auto grows the region down, up to the limit
		 * in addr.
		 *
		 * If we don't use the MAP_STACK option, the effect
		 * of this code is to allocate a stack region of a
		 * fixed size of (STACK_SIZE - GUARD_SIZE).
		 */

		if (addr + len > vms->vm_maxsaddr) {
			/*
			 * Some Linux apps will attempt to mmap
			 * thread stacks near the top of their
			 * address space.  If their TOS is greater
			 * than vm_maxsaddr, vm_map_growstack()
			 * will confuse the thread stack with the
			 * process stack and deliver a SEGV if they
			 * attempt to grow the thread stack past their
			 * current stacksize rlimit.  To avoid this,
			 * adjust vm_maxsaddr upwards to reflect
			 * the current stacksize rlimit rather
			 * than the maximum possible stacksize.
			 * It would be better to adjust the
			 * mmap'ed region, but some apps do not check
			 * mmap's return value.
			 */
			PROC_LOCK(p);
<<<<<<< HEAD
			vms->vm_maxsaddr = vms->vm_stacktop -
=======
			vms->vm_maxsaddr = (char *)round_page(vms->vm_stacktop) -
>>>>>>> becaf643
			    lim_cur_proc(p, RLIMIT_STACK);
			PROC_UNLOCK(p);
		}

		/*
		 * This gives us our maximum stack size and a new BOS.
		 * If we're using VM_STACK, then mmap will just map
		 * the top SGROWSIZ bytes, and let the stack grow down
		 * to the limit at BOS.  If we're not using VM_STACK
		 * we map the full stack, since we don't have a way
		 * to autogrow it.
		 */
		if (len <= STACK_SIZE - GUARD_SIZE) {
			addr = addr - (STACK_SIZE - GUARD_SIZE - len);
			len = STACK_SIZE - GUARD_SIZE;
		}
	}

	/*
	 * FreeBSD is free to ignore the address hint if MAP_FIXED wasn't
	 * passed.  However, some Linux applications, like the ART runtime,
	 * depend on the hint.  If the MAP_FIXED wasn't passed, but the
	 * address is not zero, try with MAP_FIXED and MAP_EXCL first,
	 * and fall back to the normal behaviour if that fails.
	 */
	mr = (struct mmap_req) {
		.mr_hint = addr,
		.mr_len = len,
		.mr_prot = prot,
		.mr_flags = bsd_flags,
		.mr_fd = fd,
		.mr_pos = pos,
		.mr_check_fp_fn = linux_mmap_check_fp,
	};
	if (addr != 0 && (bsd_flags & MAP_FIXED) == 0 &&
	    (bsd_flags & MAP_EXCL) == 0) {
		mr_fixed = mr;
		mr_fixed.mr_flags |= MAP_FIXED | MAP_EXCL;
		error = kern_mmap(td, &mr_fixed);
		if (error == 0)
			goto out;
	}

	error = kern_mmap(td, &mr);
out:
	LINUX_CTR2(mmap2, "return: %d (%p)", error, td->td_retval[0]);

	return (error);
}

int
linux_mprotect_common(struct thread *td, uintptr_t addr, size_t len, int prot)
{

	/* XXX Ignore PROT_GROWSDOWN and PROT_GROWSUP for now. */
	prot &= ~(LINUX_PROT_GROWSDOWN | LINUX_PROT_GROWSUP);
	if ((prot & ~(PROT_READ | PROT_WRITE | PROT_EXEC)) != 0)
		return (EINVAL);

#if defined(__amd64__)
	linux_fixup_prot(td, &prot);
#endif
	return (kern_mprotect(td, addr, len, prot));
}

/*
 * Implement Linux madvise(MADV_DONTNEED), which has unusual semantics: for
 * anonymous memory, pages in the range are immediately discarded.
 */
static int
linux_madvise_dontneed(struct thread *td, vm_offset_t start, vm_offset_t end)
{
	vm_map_t map;
	vm_map_entry_t entry;
	vm_object_t backing_object, object;
	vm_offset_t estart, eend;
	vm_pindex_t pstart, pend;
	int error;

	map = &td->td_proc->p_vmspace->vm_map;

	if (!vm_map_range_valid(map, start, end))
		return (EINVAL);
	start = trunc_page(start);
	end = round_page(end);

	error = 0;
	vm_map_lock_read(map);
	if (!vm_map_lookup_entry(map, start, &entry))
		entry = vm_map_entry_succ(entry);
	for (; entry->start < end; entry = vm_map_entry_succ(entry)) {
		if ((entry->eflags & MAP_ENTRY_IS_SUB_MAP) != 0)
			continue;

		if (entry->wired_count != 0) {
			error = EINVAL;
			break;
		}

		object = entry->object.vm_object;
		if (object == NULL)
			continue;
		if ((object->flags & (OBJ_UNMANAGED | OBJ_FICTITIOUS)) != 0)
			continue;

		pstart = OFF_TO_IDX(entry->offset);
		if (start > entry->start) {
			pstart += atop(start - entry->start);
			estart = start;
		} else {
			estart = entry->start;
		}
		pend = OFF_TO_IDX(entry->offset) +
		    atop(entry->end - entry->start);
		if (entry->end > end) {
			pend -= atop(entry->end - end);
			eend = end;
		} else {
			eend = entry->end;
		}

		if ((object->flags & (OBJ_ANON | OBJ_ONEMAPPING)) ==
		    (OBJ_ANON | OBJ_ONEMAPPING)) {
			/*
			 * Singly-mapped anonymous memory is discarded.  This
			 * does not match Linux's semantics when the object
			 * belongs to a shadow chain of length > 1, since
			 * subsequent faults may retrieve pages from an
			 * intermediate anonymous object.  However, handling
			 * this case correctly introduces a fair bit of
			 * complexity.
			 */
			VM_OBJECT_WLOCK(object);
			if ((object->flags & OBJ_ONEMAPPING) != 0) {
				vm_object_collapse(object);
				vm_object_page_remove(object, pstart, pend, 0);
				backing_object = object->backing_object;
				if (backing_object != NULL &&
				    (backing_object->flags & OBJ_ANON) != 0)
					linux_msg(td,
					    "possibly incorrect MADV_DONTNEED");
				VM_OBJECT_WUNLOCK(object);
				continue;
			}
			VM_OBJECT_WUNLOCK(object);
		}

		/*
		 * Handle shared mappings.  Remove them outright instead of
		 * calling pmap_advise(), for consistency with Linux.
		 */
		pmap_remove(map->pmap, estart, eend);
		vm_object_madvise(object, pstart, pend, MADV_DONTNEED);
	}
	vm_map_unlock_read(map);

	return (error);
}

int
linux_madvise_common(struct thread *td, uintptr_t addr, size_t len, int behav)
{

	switch (behav) {
	case LINUX_MADV_NORMAL:
		return (kern_madvise(td, addr, len, MADV_NORMAL));
	case LINUX_MADV_RANDOM:
		return (kern_madvise(td, addr, len, MADV_RANDOM));
	case LINUX_MADV_SEQUENTIAL:
		return (kern_madvise(td, addr, len, MADV_SEQUENTIAL));
	case LINUX_MADV_WILLNEED:
		return (kern_madvise(td, addr, len, MADV_WILLNEED));
	case LINUX_MADV_DONTNEED:
		return (linux_madvise_dontneed(td, addr, addr + len));
	case LINUX_MADV_FREE:
		return (kern_madvise(td, addr, len, MADV_FREE));
	case LINUX_MADV_REMOVE:
		linux_msg(curthread, "unsupported madvise MADV_REMOVE");
		return (EINVAL);
	case LINUX_MADV_DONTFORK:
		return (kern_minherit(td, addr, len, INHERIT_NONE));
	case LINUX_MADV_DOFORK:
		return (kern_minherit(td, addr, len, INHERIT_COPY));
	case LINUX_MADV_MERGEABLE:
		linux_msg(curthread, "unsupported madvise MADV_MERGEABLE");
		return (EINVAL);
	case LINUX_MADV_UNMERGEABLE:
		/* We don't merge anyway. */
		return (0);
	case LINUX_MADV_HUGEPAGE:
		/* Ignored; on FreeBSD huge pages are always on. */
		return (0);
	case LINUX_MADV_NOHUGEPAGE:
#if 0
		/*
		 * Don't warn - Firefox uses it a lot, and in real Linux it's
		 * an optional feature.
		 */
		linux_msg(curthread, "unsupported madvise MADV_NOHUGEPAGE");
#endif
		return (EINVAL);
	case LINUX_MADV_DONTDUMP:
		return (kern_madvise(td, addr, len, MADV_NOCORE));
	case LINUX_MADV_DODUMP:
		return (kern_madvise(td, addr, len, MADV_CORE));
	case LINUX_MADV_WIPEONFORK:
		return (kern_minherit(td, addr, len, INHERIT_ZERO));
	case LINUX_MADV_KEEPONFORK:
		return (kern_minherit(td, addr, len, INHERIT_COPY));
	case LINUX_MADV_HWPOISON:
		linux_msg(curthread, "unsupported madvise MADV_HWPOISON");
		return (EINVAL);
	case LINUX_MADV_SOFT_OFFLINE:
		linux_msg(curthread, "unsupported madvise MADV_SOFT_OFFLINE");
		return (EINVAL);
	case -1:
		/*
		 * -1 is sometimes used as a dummy value to detect simplistic
		 * madvise(2) stub implementations.  This safeguard is used by
		 * BoringSSL, for example, before assuming MADV_WIPEONFORK is
		 * safe to use.  Don't produce an "unsupported" error message
		 * for this special dummy value, which is unlikely to be used
		 * by any new advisory behavior feature.
		 */
		return (EINVAL);
	default:
		linux_msg(curthread, "unsupported madvise behav %d", behav);
		return (EINVAL);
	}
}

#if defined(__amd64__)
static void
linux_fixup_prot(struct thread *td, int *prot)
{
	struct linux_pemuldata *pem;

	if (SV_PROC_FLAG(td->td_proc, SV_ILP32) && *prot & PROT_READ) {
		pem = pem_find(td->td_proc);
		if (pem->persona & LINUX_READ_IMPLIES_EXEC)
			*prot |= PROT_EXEC;
	}

}
#endif
// CHERI CHANGES START
// {
//   "updated": 20200708,
//   "target_type": "kernel",
//   "changes": [
//     "support"
//   ],
//   "changes_purecap": [
//     "pointer_as_integer"
//   ],
//   "change_comment": "PROT_MAX"
// }
// CHERI CHANGES END<|MERGE_RESOLUTION|>--- conflicted
+++ resolved
@@ -176,11 +176,7 @@
 			 * mmap's return value.
 			 */
 			PROC_LOCK(p);
-<<<<<<< HEAD
-			vms->vm_maxsaddr = vms->vm_stacktop -
-=======
-			vms->vm_maxsaddr = (char *)round_page(vms->vm_stacktop) -
->>>>>>> becaf643
+			vms->vm_maxsaddr = round_page(vms->vm_stacktop) -
 			    lim_cur_proc(p, RLIMIT_STACK);
 			PROC_UNLOCK(p);
 		}
