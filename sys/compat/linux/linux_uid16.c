--- conflicted
+++ resolved
@@ -112,27 +112,10 @@
 	char *path;
 	int error;
 
-<<<<<<< HEAD
-	LCONVPATHEXIST(td, args->path, &path);
-
-	/*
-	 * The DTrace probes have to be after the LCONVPATHEXIST, as
-	 * LCONVPATHEXIST may return on its own and we do not want to
-	 * have a stray entry without the corresponding return.
-	 */
-	LIN_SDT_PROBE3(uid16, linux_chown16, entry, args->path, args->uid,
-	    args->gid);
-	LIN_SDT_PROBE1(uid16, linux_chown16, conv_path, path);
-
-	error = kern_fchownat(td, AT_FDCWD, PTR2CAP(path), UIO_SYSSPACE,
-	    CAST_NOCHG(args->uid), CAST_NOCHG(args->gid), 0);
-	LFREEPATH(path);
-
-	LIN_SDT_PROBE1(uid16, linux_chown16, return, error);
-=======
 	if (!LUSECONVPATH(td) && !SDT_PROBES_ENABLED()) {
-		error = kern_fchownat(td, AT_FDCWD, args->path, UIO_USERSPACE,
-		    CAST_NOCHG(args->uid), CAST_NOCHG(args->gid), 0);
+		error = kern_fchownat(td, AT_FDCWD, __USER_CAP_PATH(args->path),
+		    UIO_USERSPACE, CAST_NOCHG(args->uid),
+		    CAST_NOCHG(args->gid), 0);
 	} else {
 		LCONVPATHEXIST(td, args->path, &path);
 		/*
@@ -144,12 +127,11 @@
 		    args->gid);
 		LIN_SDT_PROBE1(uid16, linux_chown16, conv_path, path);
 
-		error = kern_fchownat(td, AT_FDCWD, path, UIO_SYSSPACE,
+		error = kern_fchownat(td, AT_FDCWD, PTR2CAP(path), UIO_SYSSPACE,
 		    CAST_NOCHG(args->uid), CAST_NOCHG(args->gid), 0);
 		LFREEPATH(path);
 		LIN_SDT_PROBE1(uid16, linux_chown16, return, error);
 	}
->>>>>>> 3501867e
 	return (error);
 }
 
@@ -159,27 +141,10 @@
 	char *path;
 	int error;
 
-<<<<<<< HEAD
-	LCONVPATHEXIST(td, args->path, &path);
-
-	/*
-	 * The DTrace probes have to be after the LCONVPATHEXIST, as
-	 * LCONVPATHEXIST may return on its own and we do not want to
-	 * have a stray entry without the corresponding return.
-	 */
-	LIN_SDT_PROBE3(uid16, linux_lchown16, entry, args->path, args->uid,
-	    args->gid);
-	LIN_SDT_PROBE1(uid16, linux_lchown16, conv_path, path);
-
-	error = kern_fchownat(td, AT_FDCWD, PTR2CAP(path), UIO_SYSSPACE,
-	    CAST_NOCHG(args->uid), CAST_NOCHG(args->gid), AT_SYMLINK_NOFOLLOW);
-	LFREEPATH(path);
-
-	LIN_SDT_PROBE1(uid16, linux_lchown16, return, error);
-=======
 	if (!LUSECONVPATH(td) && !SDT_PROBES_ENABLED()) {
-		error = kern_fchownat(td, AT_FDCWD, args->path, UIO_USERSPACE,
-		    CAST_NOCHG(args->uid), CAST_NOCHG(args->gid), AT_SYMLINK_NOFOLLOW);
+		error = kern_fchownat(td, AT_FDCWD, __USER_CAP_PATH(args->path),
+		    UIO_USERSPACE, CAST_NOCHG(args->uid),
+		    CAST_NOCHG(args->gid), AT_SYMLINK_NOFOLLOW);
 	} else {
 		LCONVPATHEXIST(td, args->path, &path);
 
@@ -192,12 +157,11 @@
 		    args->gid);
 		LIN_SDT_PROBE1(uid16, linux_lchown16, conv_path, path);
 
-		error = kern_fchownat(td, AT_FDCWD, path, UIO_SYSSPACE,
+		error = kern_fchownat(td, AT_FDCWD, PTR2CAP(path), UIO_SYSSPACE,
 		    CAST_NOCHG(args->uid), CAST_NOCHG(args->gid), AT_SYMLINK_NOFOLLOW);
 		LFREEPATH(path);
 		LIN_SDT_PROBE1(uid16, linux_lchown16, return, error);
 	}
->>>>>>> 3501867e
 	return (error);
 }
 
