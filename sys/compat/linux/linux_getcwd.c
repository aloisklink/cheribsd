/* $OpenBSD: linux_getcwd.c,v 1.2 2001/05/16 12:50:21 ho Exp $ */
/* $NetBSD: vfs_getcwd.c,v 1.3.2.3 1999/07/11 10:24:09 sommerfeld Exp $ */
/*-
 * SPDX-License-Identifier: BSD-2-Clause-NetBSD
 *
 * Copyright (c) 1999 The NetBSD Foundation, Inc.
 * Copyright (c) 2015 The FreeBSD Foundation
 * All rights reserved.
 *
 * This code is derived from software contributed to The NetBSD Foundation
 * by Bill Sommerfeld.
 *
 * Portions of this software were developed by Edward Tomasz Napierala
 * under sponsorship from the FreeBSD Foundation.
 *
 * Redistribution and use in source and binary forms, with or without
 * modification, are permitted provided that the following conditions
 * are met:
 * 1. Redistributions of source code must retain the above copyright
 *    notice, this list of conditions and the following disclaimer.
 * 2. Redistributions in binary form must reproduce the above copyright
 *    notice, this list of conditions and the following disclaimer in the
 *    documentation and/or other materials provided with the distribution.
 *
 * THIS SOFTWARE IS PROVIDED BY THE NETBSD FOUNDATION, INC. AND CONTRIBUTORS
 * ``AS IS'' AND ANY EXPRESS OR IMPLIED WARRANTIES, INCLUDING, BUT NOT LIMITED
 * TO, THE IMPLIED WARRANTIES OF MERCHANTABILITY AND FITNESS FOR A PARTICULAR
 * PURPOSE ARE DISCLAIMED.  IN NO EVENT SHALL THE FOUNDATION OR CONTRIBUTORS
 * BE LIABLE FOR ANY DIRECT, INDIRECT, INCIDENTAL, SPECIAL, EXEMPLARY, OR
 * CONSEQUENTIAL DAMAGES (INCLUDING, BUT NOT LIMITED TO, PROCUREMENT OF
 * SUBSTITUTE GOODS OR SERVICES; LOSS OF USE, DATA, OR PROFITS; OR BUSINESS
 * INTERRUPTION) HOWEVER CAUSED AND ON ANY THEORY OF LIABILITY, WHETHER IN
 * CONTRACT, STRICT LIABILITY, OR TORT (INCLUDING NEGLIGENCE OR OTHERWISE)
 * ARISING IN ANY WAY OUT OF THE USE OF THIS SOFTWARE, EVEN IF ADVISED OF THE
 * POSSIBILITY OF SUCH DAMAGE.
 */

#include <sys/cdefs.h>
__FBSDID("$FreeBSD$");

#include "opt_compat.h"

#include <sys/param.h>
#include <sys/systm.h>
#include <sys/vnode.h>
#include <sys/proc.h>
#include <sys/malloc.h>

#ifdef COMPAT_LINUX32
#include <machine/../linux32/linux.h>
#include <machine/../linux32/linux32_proto.h>
#else
#include <machine/../linux/linux.h>
#include <machine/../linux/linux_proto.h>
#endif
#include <compat/linux/linux_misc.h>
#include <compat/linux/linux_util.h>

/*
 * Find pathname of process's current directory.
 */
int
linux_getcwd(struct thread *td, struct linux_getcwd_args *uap)
{
	char *buf, *retbuf;
	size_t buflen;
	int error;

	buflen = uap->bufsize;
	if (__predict_false(buflen < 2))
		return (ERANGE);
	if (buflen > LINUX_PATH_MAX)
		buflen = LINUX_PATH_MAX;

<<<<<<< HEAD
	path = malloc(LINUX_PATH_MAX, M_LINUX, M_WAITOK);

	error = kern___getcwd(td, (__cheri_tocap char * __capability)path,
	    UIO_SYSSPACE, args->bufsize, LINUX_PATH_MAX);
=======
	buf = malloc(buflen, M_TEMP, M_WAITOK);
	error = vn_getcwd(td, buf, &retbuf, &buflen);
>>>>>>> 609d31f8
	if (error == 0) {
		error = copyout(retbuf, uap->buf, buflen);
		if (error == 0)
			td->td_retval[0] = buflen;
	}
	free(buf, M_TEMP);
	return (error);
}
// CHERI CHANGES START
// {
//   "updated": 20180629,
//   "target_type": "kernel",
//   "changes": [
//     "user_capabilities"
//   ]
// }
// CHERI CHANGES END<|MERGE_RESOLUTION|>--- conflicted
+++ resolved
@@ -72,15 +72,8 @@
 	if (buflen > LINUX_PATH_MAX)
 		buflen = LINUX_PATH_MAX;
 
-<<<<<<< HEAD
-	path = malloc(LINUX_PATH_MAX, M_LINUX, M_WAITOK);
-
-	error = kern___getcwd(td, (__cheri_tocap char * __capability)path,
-	    UIO_SYSSPACE, args->bufsize, LINUX_PATH_MAX);
-=======
 	buf = malloc(buflen, M_TEMP, M_WAITOK);
 	error = vn_getcwd(td, buf, &retbuf, &buflen);
->>>>>>> 609d31f8
 	if (error == 0) {
 		error = copyout(retbuf, uap->buf, buflen);
 		if (error == 0)
