--- conflicted
+++ resolved
@@ -589,15 +589,7 @@
 
 	LCONVPATHEXIST(td, args->path, &path);
 
-<<<<<<< HEAD
-#ifdef DEBUG
-	if (ldebug(chdir))
-		printf(ARGS(chdir, "%s"), path);
-#endif
 	error = kern_chdir(td, (char * __CAPABILITY)path, UIO_SYSSPACE);
-=======
-	error = kern_chdir(td, path, UIO_SYSSPACE);
->>>>>>> f7e99603
 	LFREEPATH(path);
 	return (error);
 }
@@ -611,15 +603,7 @@
 
 	LCONVPATHEXIST(td, args->path, &path);
 
-<<<<<<< HEAD
-#ifdef DEBUG
-	if (ldebug(chmod))
-		printf(ARGS(chmod, "%s, %d"), path, args->mode);
-#endif
 	error = kern_fchmodat(td, AT_FDCWD, UADDR2PTR(path), UIO_SYSSPACE,
-=======
-	error = kern_fchmodat(td, AT_FDCWD, path, UIO_SYSSPACE,
->>>>>>> f7e99603
 	    args->mode, 0);
 	LFREEPATH(path);
 	return (error);
@@ -635,17 +619,8 @@
 	dfd = (args->dfd == LINUX_AT_FDCWD) ? AT_FDCWD : args->dfd;
 	LCONVPATHEXIST_AT(td, args->filename, &path, dfd);
 
-<<<<<<< HEAD
-#ifdef DEBUG
-	if (ldebug(fchmodat))
-		printf(ARGS(fchmodat, "%s, %d"), path, args->mode);
-#endif
-
 	error = kern_fchmodat(td, dfd, UADDR2PTR(path), UIO_SYSSPACE,
 	    args->mode, 0);
-=======
-	error = kern_fchmodat(td, dfd, path, UIO_SYSSPACE, args->mode, 0);
->>>>>>> f7e99603
 	LFREEPATH(path);
 	return (error);
 }
@@ -1377,18 +1352,9 @@
 
 	LCONVPATHEXIST(td, args->path, &path);
 
-<<<<<<< HEAD
-#ifdef DEBUG
-	if (ldebug(chown))
-		printf(ARGS(chown, "%s, %d, %d"), path, args->uid, args->gid);
-#endif
 	error = kern_fchownat(td, AT_FDCWD,
 	    (__cheri_tocap const char * __capability)path,
 	    UIO_SYSSPACE, args->uid, args->gid, 0);
-=======
-	error = kern_fchownat(td, AT_FDCWD, path, UIO_SYSSPACE, args->uid,
-	    args->gid, 0);
->>>>>>> f7e99603
 	LFREEPATH(path);
 	return (error);
 }
@@ -1424,18 +1390,9 @@
 
 	LCONVPATHEXIST(td, args->path, &path);
 
-<<<<<<< HEAD
-#ifdef DEBUG
-	if (ldebug(lchown))
-		printf(ARGS(lchown, "%s, %d, %d"), path, args->uid, args->gid);
-#endif
 	error = kern_fchownat(td, AT_FDCWD,
 	    (__cheri_tocap const char * __capability)path,
 	    UIO_SYSSPACE, args->uid, args->gid, AT_SYMLINK_NOFOLLOW);
-=======
-	error = kern_fchownat(td, AT_FDCWD, path, UIO_SYSSPACE, args->uid,
-	    args->gid, AT_SYMLINK_NOFOLLOW);
->>>>>>> f7e99603
 	LFREEPATH(path);
 	return (error);
 }
