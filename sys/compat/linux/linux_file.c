--- conflicted
+++ resolved
@@ -108,30 +108,22 @@
 	char *path;
 	int error;
 
-<<<<<<< HEAD
-	LCONVPATHEXIST(td, args->path, &path);
-
-	error = kern_openat(td, AT_FDCWD, PTR2CAP(path), UIO_SYSSPACE,
-	    O_WRONLY | O_CREAT | O_TRUNC, args->mode);
-	LFREEPATH(path);
-=======
 	if (!LUSECONVPATH(td)) {
-		error = kern_openat(td, AT_FDCWD, args->path, UIO_USERSPACE,
-		    O_WRONLY | O_CREAT | O_TRUNC, args->mode);
+		error = kern_openat(td, AT_FDCWD, __USER_CAP_PATH(args->path),
+		    UIO_USERSPACE, O_WRONLY | O_CREAT | O_TRUNC, args->mode);
 	} else {
 		LCONVPATHEXIST(td, args->path, &path);
-		error = kern_openat(td, AT_FDCWD, path, UIO_SYSSPACE,
+		error = kern_openat(td, AT_FDCWD, PTR2CAP(path), UIO_SYSSPACE,
 		    O_WRONLY | O_CREAT | O_TRUNC, args->mode);
 		LFREEPATH(path);
 	}
->>>>>>> 3501867e
 	return (error);
 }
 #endif
 
 static int
-linux_common_open(struct thread *td, int dirfd, const char *path, int l_flags,
-    int mode, enum uio_seg seg)
+linux_common_open(struct thread *td, int dirfd, const char * __capability path,
+    int l_flags, int mode, enum uio_seg seg)
 {
 	struct proc *p = td->td_proc;
 	struct file *fp;
@@ -177,11 +169,7 @@
 		bsd_flags |= O_DIRECTORY;
 	/* XXX LINUX_O_NOATIME: unable to be easily implemented. */
 
-<<<<<<< HEAD
-	error = kern_openat(td, dirfd, PTR2CAP(path), UIO_SYSSPACE, bsd_flags, mode);
-=======
 	error = kern_openat(td, dirfd, path, seg, bsd_flags, mode);
->>>>>>> 3501867e
 	if (error != 0) {
 		if (error == EMLINK)
 			error = ELOOP;
@@ -567,23 +555,15 @@
 	if (args->amode & ~(F_OK | X_OK | W_OK | R_OK))
 		return (EINVAL);
 
-<<<<<<< HEAD
-	LCONVPATHEXIST(td, args->path, &path);
-
-	error = kern_accessat(td, AT_FDCWD, PTR2CAP(path), UIO_SYSSPACE, 0,
-	    args->amode);
-	LFREEPATH(path);
-=======
 	if (!LUSECONVPATH(td)) {
-		error = kern_accessat(td, AT_FDCWD, args->path, UIO_USERSPACE, 0,
-		    args->amode);
+		error = kern_accessat(td, AT_FDCWD, __USER_CAP_PATH(args->path),
+		    UIO_USERSPACE, 0, args->amode);
 	} else {
 		LCONVPATHEXIST(td, args->path, &path);
-		error = kern_accessat(td, AT_FDCWD, path, UIO_SYSSPACE, 0,
-		    args->amode);
+		error = kern_accessat(td, AT_FDCWD, PTR2CAP(path),
+		    UIO_SYSSPACE, 0, args->amode);
 		LFREEPATH(path);
 	}
->>>>>>> 3501867e
 
 	return (error);
 }
@@ -600,20 +580,15 @@
 		return (EINVAL);
 
 	dfd = (args->dfd == LINUX_AT_FDCWD) ? AT_FDCWD : args->dfd;
-<<<<<<< HEAD
-	LCONVPATHEXIST_AT(td, args->filename, &path, dfd);
-
-	error = kern_accessat(td, dfd, PTR2CAP(path), UIO_SYSSPACE, 0, args->amode);
-	LFREEPATH(path);
-=======
 	if (!LUSECONVPATH(td)) {
-		error = kern_accessat(td, dfd, args->filename, UIO_USERSPACE, 0, args->amode);
+		error = kern_accessat(td, dfd, __USER_CAP_PATH(args->filename),
+		    UIO_USERSPACE, 0, args->amode);
 	} else {
 		LCONVPATHEXIST_AT(td, args->filename, &path, dfd);
-		error = kern_accessat(td, dfd, path, UIO_SYSSPACE, 0, args->amode);
+		error = kern_accessat(td, dfd, PTR2CAP(path), UIO_SYSSPACE,
+		    0, args->amode);
 		LFREEPATH(path);
 	}
->>>>>>> 3501867e
 
 	return (error);
 }
@@ -626,36 +601,24 @@
 	int error;
 	struct stat st;
 
-<<<<<<< HEAD
-	LCONVPATHEXIST(td, args->path, &path);
-
-	error = kern_funlinkat(td, AT_FDCWD, PTR2CAP(path), FD_NONE,
-	    UIO_SYSSPACE, 0, 0);
-	if (error == EPERM) {
-		/* Introduce POSIX noncompliant behaviour of Linux */
-		if (kern_statat(td, 0, AT_FDCWD, PTR2CAP(path), UIO_SYSSPACE, &st,
-		    NULL) == 0) {
-			if (S_ISDIR(st.st_mode))
-				error = EISDIR;
-=======
 	if (!LUSECONVPATH(td)) {
-		error = kern_funlinkat(td, AT_FDCWD, args->path, FD_NONE,
-		    UIO_USERSPACE, 0, 0);
+		error = kern_funlinkat(td, AT_FDCWD,
+		    __USER_CAP_PATH(args->path), FD_NONE, UIO_USERSPACE, 0, 0);
 		if (error == EPERM) {
 			/* Introduce POSIX noncompliant behaviour of Linux */
-			if (kern_statat(td, 0, AT_FDCWD, args->path,
-			    UIO_SYSSPACE, &st, NULL) == 0) {
+			if (kern_statat(td, 0, AT_FDCWD,
+			    __USER_CAP_PATH(args->path), UIO_SYSSPACE, &st,
+			    NULL) == 0) {
 				if (S_ISDIR(st.st_mode))
 					error = EISDIR;
 			}
->>>>>>> 3501867e
 		}
 	} else {
 		LCONVPATHEXIST(td, args->path, &path);
-		error = kern_funlinkat(td, AT_FDCWD, path, FD_NONE, UIO_SYSSPACE, 0, 0);
+		error = kern_funlinkat(td, AT_FDCWD, PTR2CAP(path), FD_NONE, UIO_SYSSPACE, 0, 0);
 		if (error == EPERM) {
 			/* Introduce POSIX noncompliant behaviour of Linux */
-			if (kern_statat(td, 0, AT_FDCWD, path, UIO_SYSSPACE, &st,
+			if (kern_statat(td, 0, AT_FDCWD, PTR2CAP(path), UIO_SYSSPACE, &st,
 			    NULL) == 0) {
 				if (S_ISDIR(st.st_mode))
 					error = EISDIR;
