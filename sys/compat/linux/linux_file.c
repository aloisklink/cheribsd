--- conflicted
+++ resolved
@@ -689,19 +689,12 @@
 
 	dfd = (ldfd == LINUX_AT_FDCWD) ? AT_FDCWD : ldfd;
 	if (!LUSECONVPATH(td)) {
-<<<<<<< HEAD
-		error = kern_accessat(td, dfd, __USER_CAP_PATH(args->filename),
-		    UIO_USERSPACE, 0, args->amode);
-	} else {
-		LCONVPATHEXIST_AT(td, args->filename, &path, dfd);
-		error = kern_accessat(td, dfd, PTR2CAP(path), UIO_SYSSPACE,
-		    0, args->amode);
-=======
-		error = kern_accessat(td, dfd, filename, UIO_USERSPACE, flags, amode);
+		error = kern_accessat(td, dfd, __USER_CAP_PATH(filename),
+		    UIO_USERSPACE, flags, amode);
 	} else {
 		LCONVPATHEXIST_AT(td, filename, &path, dfd);
-		error = kern_accessat(td, dfd, path, UIO_SYSSPACE, flags, amode);
->>>>>>> 13d79be9
+		error = kern_accessat(td, dfd, PTR2CAP(path), UIO_SYSSPACE,
+		    flags, amode);
 		LFREEPATH(path);
 	}
 
