/*-
 * SPDX-License-Identifier: BSD-2-Clause-FreeBSD
 *
 * Copyright (c) 1994-1995 Søren Schmidt
 * All rights reserved.
 *
 * Redistribution and use in source and binary forms, with or without
 * modification, are permitted provided that the following conditions
 * are met:
 * 1. Redistributions of source code must retain the above copyright
 *    notice, this list of conditions and the following disclaimer.
 * 2. Redistributions in binary form must reproduce the above copyright
 *    notice, this list of conditions and the following disclaimer in the
 *    documentation and/or other materials provided with the distribution.
 *
 * THIS SOFTWARE IS PROVIDED BY THE AUTHOR AND CONTRIBUTORS ``AS IS'' AND
 * ANY EXPRESS OR IMPLIED WARRANTIES, INCLUDING, BUT NOT LIMITED TO, THE
 * IMPLIED WARRANTIES OF MERCHANTABILITY AND FITNESS FOR A PARTICULAR PURPOSE
 * ARE DISCLAIMED.  IN NO EVENT SHALL THE AUTHOR OR CONTRIBUTORS BE LIABLE
 * FOR ANY DIRECT, INDIRECT, INCIDENTAL, SPECIAL, EXEMPLARY, OR CONSEQUENTIAL
 * DAMAGES (INCLUDING, BUT NOT LIMITED TO, PROCUREMENT OF SUBSTITUTE GOODS
 * OR SERVICES; LOSS OF USE, DATA, OR PROFITS; OR BUSINESS INTERRUPTION)
 * HOWEVER CAUSED AND ON ANY THEORY OF LIABILITY, WHETHER IN CONTRACT, STRICT
 * LIABILITY, OR TORT (INCLUDING NEGLIGENCE OR OTHERWISE) ARISING IN ANY WAY
 * OUT OF THE USE OF THIS SOFTWARE, EVEN IF ADVISED OF THE POSSIBILITY OF
 * SUCH DAMAGE.
 */

#include <sys/cdefs.h>
__FBSDID("$FreeBSD$");

#include "opt_compat.h"

#include <sys/param.h>
#include <sys/systm.h>
#include <sys/capsicum.h>
#include <sys/conf.h>
#include <sys/dirent.h>
#include <sys/fcntl.h>
#include <sys/file.h>
#include <sys/filedesc.h>
#include <sys/lock.h>
#include <sys/malloc.h>
#include <sys/mman.h>
#include <sys/mount.h>
#include <sys/mutex.h>
#include <sys/namei.h>
#include <sys/selinfo.h>
#include <sys/pipe.h>
#include <sys/proc.h>
#include <sys/stat.h>
#include <sys/sx.h>
#include <sys/syscallsubr.h>
#include <sys/sysproto.h>
#include <sys/tty.h>
#include <sys/unistd.h>
#include <sys/vnode.h>

#ifdef COMPAT_LINUX32
#include <compat/freebsd32/freebsd32_misc.h>
#include <machine/../linux32/linux.h>
#include <machine/../linux32/linux32_proto.h>
#else
#include <machine/../linux/linux.h>
#include <machine/../linux/linux_proto.h>
#endif
#include <compat/linux/linux_misc.h>
#include <compat/linux/linux_util.h>
#include <compat/linux/linux_file.h>

static int	linux_common_open(struct thread *, int, const char *, int, int,
		    enum uio_seg);
static int	linux_do_accessat(struct thread *t, int, const char *, int, int);
static int	linux_getdents_error(struct thread *, int, int);

static struct bsd_to_linux_bitmap seal_bitmap[] = {
	BITMAP_1t1_LINUX(F_SEAL_SEAL),
	BITMAP_1t1_LINUX(F_SEAL_SHRINK),
	BITMAP_1t1_LINUX(F_SEAL_GROW),
	BITMAP_1t1_LINUX(F_SEAL_WRITE),
};

#define	MFD_HUGETLB_ENTRY(_size)					\
	{								\
		.bsd_value = MFD_HUGE_##_size,				\
		.linux_value = LINUX_HUGETLB_FLAG_ENCODE_##_size	\
	}
static struct bsd_to_linux_bitmap mfd_bitmap[] = {
	BITMAP_1t1_LINUX(MFD_CLOEXEC),
	BITMAP_1t1_LINUX(MFD_ALLOW_SEALING),
	BITMAP_1t1_LINUX(MFD_HUGETLB),
	MFD_HUGETLB_ENTRY(64KB),
	MFD_HUGETLB_ENTRY(512KB),
	MFD_HUGETLB_ENTRY(1MB),
	MFD_HUGETLB_ENTRY(2MB),
	MFD_HUGETLB_ENTRY(8MB),
	MFD_HUGETLB_ENTRY(16MB),
	MFD_HUGETLB_ENTRY(32MB),
	MFD_HUGETLB_ENTRY(256MB),
	MFD_HUGETLB_ENTRY(512MB),
	MFD_HUGETLB_ENTRY(1GB),
	MFD_HUGETLB_ENTRY(2GB),
	MFD_HUGETLB_ENTRY(16GB),
};
#undef MFD_HUGETLB_ENTRY

#ifdef LINUX_LEGACY_SYSCALLS
int
linux_creat(struct thread *td, struct linux_creat_args *args)
{
	char *path;
	int error;

	if (!LUSECONVPATH(td)) {
		return (kern_openat(td, AT_FDCWD, __USER_CAP_PATH(args->path),
		    UIO_USERSPACE, O_WRONLY | O_CREAT | O_TRUNC, args->mode));
	}
	LCONVPATHEXIST(args->path, &path);
	error = kern_openat(td, AT_FDCWD, PTR2CAP(path), UIO_SYSSPACE,
	    O_WRONLY | O_CREAT | O_TRUNC, args->mode);
	LFREEPATH(path);
	return (error);
}
#endif

static int
linux_common_openflags(int l_flags)
{
	int bsd_flags;

	bsd_flags = 0;
	switch (l_flags & LINUX_O_ACCMODE) {
	case LINUX_O_WRONLY:
		bsd_flags |= O_WRONLY;
		break;
	case LINUX_O_RDWR:
		bsd_flags |= O_RDWR;
		break;
	default:
		bsd_flags |= O_RDONLY;
	}
	if (l_flags & LINUX_O_NDELAY)
		bsd_flags |= O_NONBLOCK;
	if (l_flags & LINUX_O_APPEND)
		bsd_flags |= O_APPEND;
	if (l_flags & LINUX_O_SYNC)
		bsd_flags |= O_FSYNC;
	if (l_flags & LINUX_O_CLOEXEC)
		bsd_flags |= O_CLOEXEC;
	if (l_flags & LINUX_O_NONBLOCK)
		bsd_flags |= O_NONBLOCK;
	if (l_flags & LINUX_O_ASYNC)
		bsd_flags |= O_ASYNC;
	if (l_flags & LINUX_O_CREAT)
		bsd_flags |= O_CREAT;
	if (l_flags & LINUX_O_TRUNC)
		bsd_flags |= O_TRUNC;
	if (l_flags & LINUX_O_EXCL)
		bsd_flags |= O_EXCL;
	if (l_flags & LINUX_O_NOCTTY)
		bsd_flags |= O_NOCTTY;
	if (l_flags & LINUX_O_DIRECT)
		bsd_flags |= O_DIRECT;
	if (l_flags & LINUX_O_NOFOLLOW)
		bsd_flags |= O_NOFOLLOW;
	if (l_flags & LINUX_O_DIRECTORY)
		bsd_flags |= O_DIRECTORY;
	if (l_flags & LINUX_O_PATH)
		bsd_flags |= O_PATH;
	/* XXX LINUX_O_NOATIME: unable to be easily implemented. */
	return (bsd_flags);
}

static int
linux_common_open(struct thread *td, int dirfd, const char * __capability path,
    int l_flags, int mode, enum uio_seg seg)
{
	struct proc *p = td->td_proc;
	struct file *fp;
	int fd;
	int bsd_flags, error;

	bsd_flags = linux_common_openflags(l_flags);
	error = kern_openat(td, dirfd, path, seg, bsd_flags, mode);
	if (error != 0) {
		if (error == EMLINK)
			error = ELOOP;
		goto done;
	}
	if (p->p_flag & P_CONTROLT)
		goto done;
	if (bsd_flags & O_NOCTTY)
		goto done;

	/*
	 * XXX In between kern_openat() and fget(), another process
	 * having the same filedesc could use that fd without
	 * checking below.
	*/
	fd = td->td_retval[0];
	if (fget(td, fd, &cap_ioctl_rights, &fp) == 0) {
		if (fp->f_type != DTYPE_VNODE) {
			fdrop(fp, td);
			goto done;
		}
		sx_slock(&proctree_lock);
		PROC_LOCK(p);
		if (SESS_LEADER(p) && !(p->p_flag & P_CONTROLT)) {
			PROC_UNLOCK(p);
			sx_sunlock(&proctree_lock);
			/* XXXPJD: Verify if TIOCSCTTY is allowed. */
			(void) fo_ioctl(fp, TIOCSCTTY, (caddr_t) 0,
			    td->td_ucred, td);
		} else {
			PROC_UNLOCK(p);
			sx_sunlock(&proctree_lock);
		}
		fdrop(fp, td);
	}

done:
	return (error);
}

int
linux_openat(struct thread *td, struct linux_openat_args *args)
{
	char *path;
	int dfd, error;

	dfd = (args->dfd == LINUX_AT_FDCWD) ? AT_FDCWD : args->dfd;
	if (!LUSECONVPATH(td)) {
		return (linux_common_open(td, dfd, args->filename, args->flags,
		    args->mode, UIO_USERSPACE));
	}
	if (args->flags & LINUX_O_CREAT)
		LCONVPATH_AT(args->filename, &path, 1, dfd);
	else
		LCONVPATH_AT(args->filename, &path, 0, dfd);

	error = linux_common_open(td, dfd, path, args->flags, args->mode,
	    UIO_SYSSPACE);
	LFREEPATH(path);
	return (error);
}

#ifdef LINUX_LEGACY_SYSCALLS
int
linux_open(struct thread *td, struct linux_open_args *args)
{
	char *path;
	int error;

	if (!LUSECONVPATH(td)) {
		return (linux_common_open(td, AT_FDCWD, args->path, args->flags,
		    args->mode, UIO_USERSPACE));
	}
	if (args->flags & LINUX_O_CREAT)
		LCONVPATHCREAT(args->path, &path);
	else
		LCONVPATHEXIST(args->path, &path);

	error = linux_common_open(td, AT_FDCWD, path, args->flags, args->mode,
	    UIO_SYSSPACE);
	LFREEPATH(path);
	return (error);
}
#endif

int
linux_name_to_handle_at(struct thread *td,
    struct linux_name_to_handle_at_args *args)
{
	static const l_int valid_flags = (LINUX_AT_SYMLINK_FOLLOW |
	    LINUX_AT_EMPTY_PATH);
	static const l_uint fh_size = sizeof(fhandle_t);

	fhandle_t fh;
	l_uint fh_bytes;
	l_int mount_id;
	int error, fd, bsd_flags;

	if (args->flags & ~valid_flags)
		return (EINVAL);

	fd = args->dirfd;
	if (fd == LINUX_AT_FDCWD)
		fd = AT_FDCWD;

	bsd_flags = 0;
	if (!(args->flags & LINUX_AT_SYMLINK_FOLLOW))
		bsd_flags |= AT_SYMLINK_NOFOLLOW;
	if ((args->flags & LINUX_AT_EMPTY_PATH) != 0)
		bsd_flags |= AT_EMPTY_PATH;

	if (!LUSECONVPATH(td)) {
		error = kern_getfhat(td, bsd_flags, fd, args->name,
		    UIO_USERSPACE, &fh, UIO_SYSSPACE);
	} else {
		char *path;

		LCONVPATH_AT(args->name, &path, 0, fd);
		error = kern_getfhat(td, bsd_flags, fd, path, UIO_SYSSPACE,
		    &fh, UIO_SYSSPACE);
		LFREEPATH(path);
	}
	if (error != 0)
		return (error);

	/* Emit mount_id -- required before EOVERFLOW case. */
	mount_id = (fh.fh_fsid.val[0] ^ fh.fh_fsid.val[1]);
	error = copyout(&mount_id, args->mnt_id, sizeof(mount_id));
	if (error != 0)
		return (error);

	/* Check if there is room for handle. */
	error = copyin(&args->handle->handle_bytes, &fh_bytes,
	    sizeof(fh_bytes));
	if (error != 0)
		return (error);

	if (fh_bytes < fh_size) {
		error = copyout(&fh_size, &args->handle->handle_bytes,
		    sizeof(fh_size));
		if (error == 0)
			error = EOVERFLOW;
		return (error);
	}

	/* Emit handle. */
	mount_id = 0;
	/*
	 * We don't use handle_type for anything yet, but initialize a known
	 * value.
	 */
	error = copyout(&mount_id, &args->handle->handle_type,
	    sizeof(mount_id));
	if (error != 0)
		return (error);

	error = copyout(&fh, &args->handle->f_handle,
	    sizeof(fh));
	return (error);
}

int
linux_open_by_handle_at(struct thread *td,
    struct linux_open_by_handle_at_args *args)
{
	l_uint fh_bytes;
	int bsd_flags, error;

	error = copyin(&args->handle->handle_bytes, &fh_bytes,
	    sizeof(fh_bytes));
	if (error != 0)
		return (error);

	if (fh_bytes < sizeof(fhandle_t))
		return (EINVAL);

	bsd_flags = linux_common_openflags(args->flags);
	return (kern_fhopen(td, (void *)&args->handle->f_handle, bsd_flags));
}

int
linux_lseek(struct thread *td, struct linux_lseek_args *args)
{

	return (kern_lseek(td, args->fdes, args->off, args->whence));
}

#if defined(__i386__) || (defined(__amd64__) && defined(COMPAT_LINUX32))
int
linux_llseek(struct thread *td, struct linux_llseek_args *args)
{
	int error;
	off_t off;

	off = (args->olow) | (((off_t) args->ohigh) << 32);

	error = kern_lseek(td, args->fd, off, args->whence);
	if (error != 0)
		return (error);

	error = copyout(td->td_retval, args->res, sizeof(off_t));
	if (error != 0)
		return (error);

	td->td_retval[0] = 0;
	return (0);
}
#endif /* __i386__ || (__amd64__ && COMPAT_LINUX32) */

/*
 * Note that linux_getdents(2) and linux_getdents64(2) have the same
 * arguments. They only differ in the definition of struct dirent they
 * operate on.
 * Note that linux_readdir(2) is a special case of linux_getdents(2)
 * where count is always equals 1, meaning that the buffer is one
 * dirent-structure in size and that the code can't handle more anyway.
 * Note that linux_readdir(2) can't be implemented by means of linux_getdents(2)
 * as in case when the *dent buffer size is equal to 1 linux_getdents(2) will
 * trash user stack.
 */

static int
linux_getdents_error(struct thread *td, int fd, int err)
{
	struct vnode *vp;
	struct file *fp;
	int error;

	/* Linux return ENOTDIR in case when fd is not a directory. */
	error = getvnode(td, fd, &cap_read_rights, &fp);
	if (error != 0)
		return (error);
	vp = fp->f_vnode;
	if (vp->v_type != VDIR) {
		fdrop(fp, td);
		return (ENOTDIR);
	}
	fdrop(fp, td);
	return (err);
}

struct l_dirent {
	l_ulong		d_ino;
	l_off_t		d_off;
	l_ushort	d_reclen;
	char		d_name[LINUX_NAME_MAX + 1];
};

struct l_dirent64 {
	uint64_t	d_ino;
	int64_t		d_off;
	l_ushort	d_reclen;
	u_char		d_type;
	char		d_name[LINUX_NAME_MAX + 1];
};

/*
 * Linux uses the last byte in the dirent buffer to store d_type,
 * at least glibc-2.7 requires it. That is why l_dirent is padded with 2 bytes.
 */
#define LINUX_RECLEN(namlen)						\
    roundup(offsetof(struct l_dirent, d_name) + (namlen) + 2, sizeof(l_ulong))

#define LINUX_RECLEN64(namlen)						\
    roundup(offsetof(struct l_dirent64, d_name) + (namlen) + 1,		\
    sizeof(uint64_t))

#ifdef LINUX_LEGACY_SYSCALLS
int
linux_getdents(struct thread *td, struct linux_getdents_args *args)
{
	struct dirent *bdp;
	caddr_t inp, buf;		/* BSD-format */
	int len, reclen;		/* BSD-format */
	caddr_t outp;			/* Linux-format */
	int resid, linuxreclen;		/* Linux-format */
	caddr_t lbuf;			/* Linux-format */
	off_t base;
	struct l_dirent *linux_dirent;
	int buflen, error;
	size_t retval;

	buflen = min(args->count, MAXBSIZE);
	buf = malloc(buflen, M_TEMP, M_WAITOK);

	error = kern_getdirentries(td, args->fd, PTR2CAP(buf), buflen,
	    &base, NULL, UIO_SYSSPACE);
	if (error != 0) {
		error = linux_getdents_error(td, args->fd, error);
		goto out1;
	}

	lbuf = malloc(LINUX_RECLEN(LINUX_NAME_MAX), M_TEMP, M_WAITOK | M_ZERO);

	len = td->td_retval[0];
	inp = buf;
	outp = (caddr_t)args->dent;
	resid = args->count;
	retval = 0;

	while (len > 0) {
		bdp = (struct dirent *) inp;
		reclen = bdp->d_reclen;
		linuxreclen = LINUX_RECLEN(bdp->d_namlen);
		/*
		 * No more space in the user supplied dirent buffer.
		 * Return EINVAL.
		 */
		if (resid < linuxreclen) {
			error = EINVAL;
			goto out;
		}

		linux_dirent = (struct l_dirent*)lbuf;
		linux_dirent->d_ino = bdp->d_fileno;
		linux_dirent->d_off = bdp->d_off;
		linux_dirent->d_reclen = linuxreclen;
		/*
		 * Copy d_type to last byte of l_dirent buffer
		 */
		lbuf[linuxreclen - 1] = bdp->d_type;
		strlcpy(linux_dirent->d_name, bdp->d_name,
		    linuxreclen - offsetof(struct l_dirent, d_name)-1);
		error = copyout(linux_dirent, outp, linuxreclen);
		if (error != 0)
			goto out;

		inp += reclen;
		base += reclen;
		len -= reclen;

		retval += linuxreclen;
		outp += linuxreclen;
		resid -= linuxreclen;
	}
	td->td_retval[0] = retval;

out:
	free(lbuf, M_TEMP);
out1:
	free(buf, M_TEMP);
	return (error);
}
#endif

int
linux_getdents64(struct thread *td, struct linux_getdents64_args *args)
{
	struct dirent *bdp;
	caddr_t inp, buf;		/* BSD-format */
	int len, reclen;		/* BSD-format */
	caddr_t outp;			/* Linux-format */
	int resid, linuxreclen;		/* Linux-format */
	caddr_t lbuf;			/* Linux-format */
	off_t base;
	struct l_dirent64 *linux_dirent64;
	int buflen, error;
	size_t retval;

	buflen = min(args->count, MAXBSIZE);
	buf = malloc(buflen, M_TEMP, M_WAITOK);

	error = kern_getdirentries(td, args->fd, PTR2CAP(buf), buflen,
	    &base, NULL, UIO_SYSSPACE);
	if (error != 0) {
		error = linux_getdents_error(td, args->fd, error);
		goto out1;
	}

	lbuf = malloc(LINUX_RECLEN64(LINUX_NAME_MAX), M_TEMP, M_WAITOK | M_ZERO);

	len = td->td_retval[0];
	inp = buf;
	outp = (caddr_t)args->dirent;
	resid = args->count;
	retval = 0;

	while (len > 0) {
		bdp = (struct dirent *) inp;
		reclen = bdp->d_reclen;
		linuxreclen = LINUX_RECLEN64(bdp->d_namlen);
		/*
		 * No more space in the user supplied dirent buffer.
		 * Return EINVAL.
		 */
		if (resid < linuxreclen) {
			error = EINVAL;
			goto out;
		}

		linux_dirent64 = (struct l_dirent64*)lbuf;
		linux_dirent64->d_ino = bdp->d_fileno;
		linux_dirent64->d_off = bdp->d_off;
		linux_dirent64->d_reclen = linuxreclen;
		linux_dirent64->d_type = bdp->d_type;
		strlcpy(linux_dirent64->d_name, bdp->d_name,
		    linuxreclen - offsetof(struct l_dirent64, d_name));
		error = copyout(linux_dirent64, outp, linuxreclen);
		if (error != 0)
			goto out;

		inp += reclen;
		base += reclen;
		len -= reclen;

		retval += linuxreclen;
		outp += linuxreclen;
		resid -= linuxreclen;
	}
	td->td_retval[0] = retval;

out:
	free(lbuf, M_TEMP);
out1:
	free(buf, M_TEMP);
	return (error);
}

#if defined(__i386__) || (defined(__amd64__) && defined(COMPAT_LINUX32))
int
linux_readdir(struct thread *td, struct linux_readdir_args *args)
{
	struct dirent *bdp;
	caddr_t buf;			/* BSD-format */
	int linuxreclen;		/* Linux-format */
	caddr_t lbuf;			/* Linux-format */
	off_t base;
	struct l_dirent *linux_dirent;
	int buflen, error;

	buflen = LINUX_RECLEN(LINUX_NAME_MAX);
	buf = malloc(buflen, M_TEMP, M_WAITOK);

	error = kern_getdirentries(td, args->fd, PTR2CAP(buf), buflen,
	    &base, NULL, UIO_SYSSPACE);
	if (error != 0) {
		error = linux_getdents_error(td, args->fd, error);
		goto out;
	}
	if (td->td_retval[0] == 0)
		goto out;

	lbuf = malloc(LINUX_RECLEN(LINUX_NAME_MAX), M_TEMP, M_WAITOK | M_ZERO);

	bdp = (struct dirent *) buf;
	linuxreclen = LINUX_RECLEN(bdp->d_namlen);

	linux_dirent = (struct l_dirent*)lbuf;
	linux_dirent->d_ino = bdp->d_fileno;
	linux_dirent->d_off = bdp->d_off;
	linux_dirent->d_reclen = bdp->d_namlen;
	strlcpy(linux_dirent->d_name, bdp->d_name,
	    linuxreclen - offsetof(struct l_dirent, d_name));
	error = copyout(linux_dirent, args->dent, linuxreclen);
	if (error == 0)
		td->td_retval[0] = linuxreclen;

	free(lbuf, M_TEMP);
out:
	free(buf, M_TEMP);
	return (error);
}
#endif /* __i386__ || (__amd64__ && COMPAT_LINUX32) */

/*
 * These exist mainly for hooks for doing /compat/linux translation.
 */

#ifdef LINUX_LEGACY_SYSCALLS
int
linux_access(struct thread *td, struct linux_access_args *args)
{
	char *path;
	int error;

	/* Linux convention. */
	if (args->amode & ~(F_OK | X_OK | W_OK | R_OK))
		return (EINVAL);

	if (!LUSECONVPATH(td)) {
		error = kern_accessat(td, AT_FDCWD, __USER_CAP_PATH(args->path),
		    UIO_USERSPACE, 0, args->amode);
	} else {
		LCONVPATHEXIST(args->path, &path);
		error = kern_accessat(td, AT_FDCWD, PTR2CAP(path),
		    UIO_SYSSPACE, 0, args->amode);
		LFREEPATH(path);
	}

	return (error);
}
#endif

static int
linux_do_accessat(struct thread *td, int ldfd, const char *filename,
    int amode, int flags)
{
	char *path;
	int error, dfd;

	/* Linux convention. */
	if (amode & ~(F_OK | X_OK | W_OK | R_OK))
		return (EINVAL);

	dfd = (ldfd == LINUX_AT_FDCWD) ? AT_FDCWD : ldfd;
	if (!LUSECONVPATH(td)) {
		error = kern_accessat(td, dfd, __USER_CAP_PATH(filename),
		    UIO_USERSPACE, flags, amode);
	} else {
		LCONVPATHEXIST_AT(filename, &path, dfd);
		error = kern_accessat(td, dfd, PTR2CAP(path), UIO_SYSSPACE,
		    flags, amode);
		LFREEPATH(path);
	}

	return (error);
}

int
linux_faccessat(struct thread *td, struct linux_faccessat_args *args)
{

	return (linux_do_accessat(td, args->dfd, args->filename, args->amode,
	    0));
}

int
linux_faccessat2(struct thread *td, struct linux_faccessat2_args *args)
{
	int flags, unsupported;

	/* XXX. AT_SYMLINK_NOFOLLOW is not supported by kern_accessat */
	unsupported = args->flags & ~(LINUX_AT_EACCESS | LINUX_AT_EMPTY_PATH);
	if (unsupported != 0) {
		linux_msg(td, "faccessat2 unsupported flag 0x%x", unsupported);
		return (EINVAL);
	}

	flags = (args->flags & LINUX_AT_EACCESS) == 0 ? 0 :
	    AT_EACCESS;
	flags |= (args->flags & LINUX_AT_EMPTY_PATH) == 0 ? 0 :
	    AT_EMPTY_PATH;
	return (linux_do_accessat(td, args->dfd, args->filename, args->amode,
	    flags));
}


#ifdef LINUX_LEGACY_SYSCALLS
int
linux_unlink(struct thread *td, struct linux_unlink_args *args)
{
	char *path;
	int error;
	struct stat st;

	if (!LUSECONVPATH(td)) {
		error = kern_funlinkat(td, AT_FDCWD,
		    __USER_CAP_PATH(args->path), FD_NONE, UIO_USERSPACE, 0, 0);
		if (error == EPERM) {
			/* Introduce POSIX noncompliant behaviour of Linux */
			if (kern_statat(td, 0, AT_FDCWD,
			    __USER_CAP_PATH(args->path), UIO_USERSPACE, &st,
			    NULL) == 0) {
				if (S_ISDIR(st.st_mode))
					error = EISDIR;
			}
		}
	} else {
		LCONVPATHEXIST(args->path, &path);
		error = kern_funlinkat(td, AT_FDCWD, PTR2CAP(path), FD_NONE, UIO_SYSSPACE, 0, 0);
		if (error == EPERM) {
			/* Introduce POSIX noncompliant behaviour of Linux */
			if (kern_statat(td, 0, AT_FDCWD, PTR2CAP(path), UIO_SYSSPACE, &st,
			    NULL) == 0) {
				if (S_ISDIR(st.st_mode))
					error = EISDIR;
			}
		}
		LFREEPATH(path);
	}

	return (error);
}
#endif

static int
linux_unlinkat_impl(struct thread *td, enum uio_seg pathseg,
    const char * __capability path,
    int dfd, struct linux_unlinkat_args *args)
{
	struct stat st;
	int error;

	if (args->flag & LINUX_AT_REMOVEDIR)
		error = kern_frmdirat(td, dfd, path, FD_NONE, pathseg, 0);
	else
		error = kern_funlinkat(td, dfd, path, FD_NONE, pathseg, 0, 0);
	if (error == EPERM && !(args->flag & LINUX_AT_REMOVEDIR)) {
		/* Introduce POSIX noncompliant behaviour of Linux */
<<<<<<< HEAD
		if (kern_statat(td, AT_SYMLINK_NOFOLLOW, dfd, PTR2CAP(path),
		    UIO_SYSSPACE, &st, NULL) == 0 && S_ISDIR(st.st_mode))
=======
		if (kern_statat(td, AT_SYMLINK_NOFOLLOW, dfd, path,
		    pathseg, &st, NULL) == 0 && S_ISDIR(st.st_mode))
>>>>>>> 1bb3faed
			error = EISDIR;
	}
	return (error);
}

int
linux_unlinkat(struct thread *td, struct linux_unlinkat_args *args)
{
	char *path;
	int error, dfd;

	if (args->flag & ~LINUX_AT_REMOVEDIR)
		return (EINVAL);
	dfd = (args->dfd == LINUX_AT_FDCWD) ? AT_FDCWD : args->dfd;
	if (!LUSECONVPATH(td)) {
		return (linux_unlinkat_impl(td, UIO_USERSPACE, args->pathname,
		    dfd, args));
	}
	LCONVPATHEXIST_AT(args->pathname, &path, dfd);
	error = linux_unlinkat_impl(td, UIO_SYSSPACE, path, dfd, args);
	LFREEPATH(path);
	return (error);
}
int
linux_chdir(struct thread *td, struct linux_chdir_args *args)
{
	char *path;
	int error;

	if (!LUSECONVPATH(td)) {
		return (kern_chdir(td, args->path, UIO_USERSPACE));
	}
	LCONVPATHEXIST(args->path, &path);
	error = kern_chdir(td, PTR2CAP(path), UIO_SYSSPACE);
	LFREEPATH(path);
	return (error);
}

#ifdef LINUX_LEGACY_SYSCALLS
int
linux_chmod(struct thread *td, struct linux_chmod_args *args)
{
	char *path;
	int error;

	if (!LUSECONVPATH(td)) {
		return (kern_fchmodat(td, AT_FDCWD, args->path, UIO_USERSPACE,
		    args->mode, 0));
	}
	LCONVPATHEXIST(args->path, &path);
	error = kern_fchmodat(td, AT_FDCWD, PTR2CAP(path), UIO_SYSSPACE,
	    args->mode, 0);
	LFREEPATH(path);
	return (error);
}
#endif

int
linux_fchmodat(struct thread *td, struct linux_fchmodat_args *args)
{
	char *path;
	int error, dfd;

	dfd = (args->dfd == LINUX_AT_FDCWD) ? AT_FDCWD : args->dfd;
	if (!LUSECONVPATH(td)) {
		return (kern_fchmodat(td, dfd, args->filename, UIO_USERSPACE,
		    args->mode, 0));
	}
	LCONVPATHEXIST_AT(args->filename, &path, dfd);
	error = kern_fchmodat(td, dfd, PTR2CAP(path), UIO_SYSSPACE,
	    args->mode, 0);
	LFREEPATH(path);
	return (error);
}

#ifdef LINUX_LEGACY_SYSCALLS
int
linux_mkdir(struct thread *td, struct linux_mkdir_args *args)
{
	char *path;
	int error;

	if (!LUSECONVPATH(td)) {
		return (kern_mkdirat(td, AT_FDCWD, args->path, UIO_USERSPACE, args->mode));
	}
	LCONVPATHCREAT(args->path, &path);
	error = kern_mkdirat(td, AT_FDCWD, PTR2CAP(path), UIO_SYSSPACE,
	    args->mode);
	LFREEPATH(path);
	return (error);
}
#endif

int
linux_mkdirat(struct thread *td, struct linux_mkdirat_args *args)
{
	char *path;
	int error, dfd;

	dfd = (args->dfd == LINUX_AT_FDCWD) ? AT_FDCWD : args->dfd;
	if (!LUSECONVPATH(td)) {
		return (kern_mkdirat(td, dfd, args->pathname, UIO_USERSPACE, args->mode));
	}
	LCONVPATHCREAT_AT(args->pathname, &path, dfd);
	error = kern_mkdirat(td, dfd, PTR2CAP(path), UIO_SYSSPACE, args->mode);
	LFREEPATH(path);
	return (error);
}

#ifdef LINUX_LEGACY_SYSCALLS
int
linux_rmdir(struct thread *td, struct linux_rmdir_args *args)
{
	char *path;
	int error;

	if (!LUSECONVPATH(td)) {
		return (kern_frmdirat(td, AT_FDCWD, args->path, FD_NONE,
		    UIO_USERSPACE, 0));
	}
	LCONVPATHEXIST(args->path, &path);
	error = kern_frmdirat(td, AT_FDCWD, PTR2CAP(path), FD_NONE,
	    UIO_SYSSPACE, 0);
	LFREEPATH(path);
	return (error);
}

int
linux_rename(struct thread *td, struct linux_rename_args *args)
{
	char *from, *to;
	int error;

	if (!LUSECONVPATH(td)) {
		return (kern_renameat(td, AT_FDCWD, args->from, AT_FDCWD,
		    args->to, UIO_USERSPACE));
	}
	LCONVPATHEXIST(args->from, &from);
	/* Expand LCONVPATHCREATE so that `from' can be freed on errors */
	error = linux_emul_convpath(args->to, UIO_USERSPACE, &to, 1, AT_FDCWD);
	if (to == NULL) {
		LFREEPATH(from);
		return (error);
	}
	error = kern_renameat(td, AT_FDCWD, PTR2CAP(from), AT_FDCWD,
	    PTR2CAP(to), UIO_SYSSPACE);
	LFREEPATH(from);
	LFREEPATH(to);
	return (error);
}
#endif

int
linux_renameat(struct thread *td, struct linux_renameat_args *args)
{
	struct linux_renameat2_args renameat2_args = {
	    .olddfd = args->olddfd,
	    .oldname = args->oldname,
	    .newdfd = args->newdfd,
	    .newname = args->newname,
	    .flags = 0
	};

	return (linux_renameat2(td, &renameat2_args));
}

int
linux_renameat2(struct thread *td, struct linux_renameat2_args *args)
{
	char *from, *to;
	int error, olddfd, newdfd;

	if (args->flags != 0) {
		if (args->flags & ~(LINUX_RENAME_EXCHANGE |
		    LINUX_RENAME_NOREPLACE | LINUX_RENAME_WHITEOUT))
			return (EINVAL);
		if (args->flags & LINUX_RENAME_EXCHANGE &&
		    args->flags & (LINUX_RENAME_NOREPLACE |
		    LINUX_RENAME_WHITEOUT))
			return (EINVAL);
#if 0
		/*
		 * This spams the console on Ubuntu Focal.
		 *
		 * What's needed here is a general mechanism to let users know
		 * about missing features without hogging the system.
		 */
		linux_msg(td, "renameat2 unsupported flags 0x%x",
		    args->flags);
#endif
		return (EINVAL);
	}

	olddfd = (args->olddfd == LINUX_AT_FDCWD) ? AT_FDCWD : args->olddfd;
	newdfd = (args->newdfd == LINUX_AT_FDCWD) ? AT_FDCWD : args->newdfd;
	if (!LUSECONVPATH(td)) {
		return (kern_renameat(td, olddfd, args->oldname, newdfd,
		    args->newname, UIO_USERSPACE));
	}
	LCONVPATHEXIST_AT(args->oldname, &from, olddfd);
	/* Expand LCONVPATHCREATE so that `from' can be freed on errors */
	error = linux_emul_convpath(args->newname, UIO_USERSPACE, &to, 1, newdfd);
	if (to == NULL) {
		LFREEPATH(from);
		return (error);
	}
	error = kern_renameat(td, olddfd, PTR2CAP(from), newdfd, PTR2CAP(to),
	    UIO_SYSSPACE);
	LFREEPATH(from);
	LFREEPATH(to);
	return (error);
}

#ifdef LINUX_LEGACY_SYSCALLS
int
linux_symlink(struct thread *td, struct linux_symlink_args *args)
{
	char *path, *to;
	int error;

	if (!LUSECONVPATH(td)) {
		return (kern_symlinkat(td, args->path, AT_FDCWD, args->to,
		    UIO_USERSPACE));
	}
	LCONVPATHEXIST(args->path, &path);
	/* Expand LCONVPATHCREATE so that `path' can be freed on errors */
	error = linux_emul_convpath(args->to, UIO_USERSPACE, &to, 1, AT_FDCWD);
	if (to == NULL) {
		LFREEPATH(path);
		return (error);
	}
	error = kern_symlinkat(td, PTR2CAP(path), AT_FDCWD, to, UIO_SYSSPACE);
	LFREEPATH(path);
	LFREEPATH(to);
	return (error);
}
#endif

int
linux_symlinkat(struct thread *td, struct linux_symlinkat_args *args)
{
	char *path, *to;
	int error, dfd;

	dfd = (args->newdfd == LINUX_AT_FDCWD) ? AT_FDCWD : args->newdfd;
	if (!LUSECONVPATH(td)) {
		return (kern_symlinkat(td, args->oldname, dfd, args->newname,
		    UIO_USERSPACE));
	}
	LCONVPATHEXIST(args->oldname, &path);
	/* Expand LCONVPATHCREATE so that `path' can be freed on errors */
	error = linux_emul_convpath(args->newname, UIO_USERSPACE, &to, 1, dfd);
	if (to == NULL) {
		LFREEPATH(path);
		return (error);
	}
	error = kern_symlinkat(td, PTR2CAP(path), dfd, to, UIO_SYSSPACE);
	LFREEPATH(path);
	LFREEPATH(to);
	return (error);
}

#ifdef LINUX_LEGACY_SYSCALLS
int
linux_readlink(struct thread *td, struct linux_readlink_args *args)
{
	char *name;
	int error;

	if (args->count <= 0)
		return (EINVAL);

	if (!LUSECONVPATH(td)) {
		return (kern_readlinkat(td, AT_FDCWD, args->name, UIO_USERSPACE,
		    args->buf, UIO_USERSPACE, args->count));
	}
	LCONVPATHEXIST(args->name, &name);
	error = kern_readlinkat(td, AT_FDCWD, PTR2CAP(name), UIO_SYSSPACE,
	    args->buf, UIO_USERSPACE, args->count);
	LFREEPATH(name);
	return (error);
}
#endif

int
linux_readlinkat(struct thread *td, struct linux_readlinkat_args *args)
{
	char *name;
	int error, dfd;

	if (args->bufsiz <= 0)
		return (EINVAL);

	dfd = (args->dfd == LINUX_AT_FDCWD) ? AT_FDCWD : args->dfd;
	if (!LUSECONVPATH(td)) {
		return (kern_readlinkat(td, dfd, args->path, UIO_USERSPACE,
		    args->buf, UIO_USERSPACE, args->bufsiz));
	}
	LCONVPATHEXIST_AT(args->path, &name, dfd);
	error = kern_readlinkat(td, dfd, PTR2CAP(name), UIO_SYSSPACE, args->buf,
	    UIO_USERSPACE, args->bufsiz);
	LFREEPATH(name);
	return (error);
}

int
linux_truncate(struct thread *td, struct linux_truncate_args *args)
{
	char *path;
	int error;

	if (!LUSECONVPATH(td)) {
		return (kern_truncate(td, args->path, UIO_USERSPACE, args->length));
	}
	LCONVPATHEXIST(args->path, &path);
	error = kern_truncate(td, PTR2CAP(path), UIO_SYSSPACE, args->length);
	LFREEPATH(path);
	return (error);
}

#if defined(__i386__) || (defined(__amd64__) && defined(COMPAT_LINUX32))
int
linux_truncate64(struct thread *td, struct linux_truncate64_args *args)
{
	char *path;
	off_t length;
	int error;

#if defined(__amd64__) && defined(COMPAT_LINUX32)
	length = PAIR32TO64(off_t, args->length);
#else
	length = args->length;
#endif

	if (!LUSECONVPATH(td)) {
		return (kern_truncate(td, args->path, UIO_USERSPACE, length));
	}
	LCONVPATHEXIST(args->path, &path);
	error = kern_truncate(td, PTR2CAP(path), UIO_SYSSPACE, length);
	LFREEPATH(path);
	return (error);
}
#endif /* __i386__ || (__amd64__ && COMPAT_LINUX32) */

int
linux_ftruncate(struct thread *td, struct linux_ftruncate_args *args)
{

	return (kern_ftruncate(td, args->fd, args->length));
}

#if defined(__i386__) || (defined(__amd64__) && defined(COMPAT_LINUX32))
int
linux_ftruncate64(struct thread *td, struct linux_ftruncate64_args *args)
{
	off_t length;

#if defined(__amd64__) && defined(COMPAT_LINUX32)
	length = PAIR32TO64(off_t, args->length);
#else
	length = args->length;
#endif

	return (kern_ftruncate(td, args->fd, length));
}
#endif

#ifdef LINUX_LEGACY_SYSCALLS
int
linux_link(struct thread *td, struct linux_link_args *args)
{
	char *path, *to;
	int error;

	if (!LUSECONVPATH(td)) {
		return (kern_linkat(td, AT_FDCWD, AT_FDCWD, args->path, args->to,
		    UIO_USERSPACE, AT_SYMLINK_FOLLOW));
	}
	LCONVPATHEXIST(args->path, &path);
	/* Expand LCONVPATHCREATE so that `path' can be freed on errors */
	error = linux_emul_convpath(args->to, UIO_USERSPACE, &to, 1, AT_FDCWD);
	if (to == NULL) {
		LFREEPATH(path);
		return (error);
	}
	error = kern_linkat(td, AT_FDCWD, AT_FDCWD, PTR2CAP(path), PTR2CAP(to),
	    UIO_SYSSPACE, AT_SYMLINK_FOLLOW);
	LFREEPATH(path);
	LFREEPATH(to);
	return (error);
}
#endif

int
linux_linkat(struct thread *td, struct linux_linkat_args *args)
{
	char *path, *to;
	int error, olddfd, newdfd, flag;

	if (args->flag & ~(LINUX_AT_SYMLINK_FOLLOW | LINUX_AT_EMPTY_PATH))
		return (EINVAL);

	flag = (args->flag & LINUX_AT_SYMLINK_FOLLOW) != 0 ? AT_SYMLINK_FOLLOW :
	    0;
	flag |= (args->flag & LINUX_AT_EMPTY_PATH) != 0 ? AT_EMPTY_PATH : 0;

	olddfd = (args->olddfd == LINUX_AT_FDCWD) ? AT_FDCWD : args->olddfd;
	newdfd = (args->newdfd == LINUX_AT_FDCWD) ? AT_FDCWD : args->newdfd;
	if (!LUSECONVPATH(td)) {
		return (kern_linkat(td, olddfd, newdfd, args->oldname,
		    args->newname, UIO_USERSPACE, flag));
	}
	LCONVPATHEXIST_AT(args->oldname, &path, olddfd);
	/* Expand LCONVPATHCREATE so that `path' can be freed on errors */
	error = linux_emul_convpath(args->newname, UIO_USERSPACE, &to, 1, newdfd);
	if (to == NULL) {
		LFREEPATH(path);
		return (error);
	}
	error = kern_linkat(td, olddfd, newdfd, PTR2CAP(path), PTR2CAP(to),
	    UIO_SYSSPACE, flag);
	LFREEPATH(path);
	LFREEPATH(to);
	return (error);
}

int
linux_fdatasync(struct thread *td, struct linux_fdatasync_args *uap)
{

	return (kern_fsync(td, uap->fd, false));
}

int
linux_sync_file_range(struct thread *td, struct linux_sync_file_range_args *uap)
{
	off_t nbytes, offset;

#if defined(__amd64__) && defined(COMPAT_LINUX32)
	nbytes = PAIR32TO64(off_t, uap->nbytes);
	offset = PAIR32TO64(off_t, uap->offset);
#else
	nbytes = uap->nbytes;
	offset = uap->offset;
#endif

	if (offset < 0 || nbytes < 0 ||
	    (uap->flags & ~(LINUX_SYNC_FILE_RANGE_WAIT_BEFORE |
	    LINUX_SYNC_FILE_RANGE_WRITE |
	    LINUX_SYNC_FILE_RANGE_WAIT_AFTER)) != 0) {
		return (EINVAL);
	}

	return (kern_fsync(td, uap->fd, false));
}

int
linux_pread(struct thread *td, struct linux_pread_args *uap)
{
	struct vnode *vp;
	off_t offset;
	int error;

#if defined(__amd64__) && defined(COMPAT_LINUX32)
	offset = PAIR32TO64(off_t, uap->offset);
#else
	offset = uap->offset;
#endif

	error = kern_pread(td, uap->fd, uap->buf, uap->nbyte, offset);
	if (error == 0) {
		/* This seems to violate POSIX but Linux does it. */
		error = fgetvp(td, uap->fd, &cap_pread_rights, &vp);
		if (error != 0)
			return (error);
		if (vp->v_type == VDIR)
			error = EISDIR;
		vrele(vp);
	}
	return (error);
}

int
linux_pwrite(struct thread *td, struct linux_pwrite_args *uap)
{
	off_t offset;

#if defined(__amd64__) && defined(COMPAT_LINUX32)
	offset = PAIR32TO64(off_t, uap->offset);
#else
	offset = uap->offset;
#endif

	return (kern_pwrite(td, uap->fd, uap->buf, uap->nbyte, offset));
}

#define HALF_LONG_BITS ((sizeof(l_long) * NBBY / 2))

static inline off_t
pos_from_hilo(unsigned long high, unsigned long low)
{

	return (((off_t)high << HALF_LONG_BITS) << HALF_LONG_BITS) | low;
}

int
linux_preadv(struct thread *td, struct linux_preadv_args *uap)
{
	struct uio *auio;
	int error;
	off_t offset;

	/*
	 * According http://man7.org/linux/man-pages/man2/preadv.2.html#NOTES
	 * pos_l and pos_h, respectively, contain the
	 * low order and high order 32 bits of offset.
	 */
	offset = pos_from_hilo(uap->pos_h, uap->pos_l);
	if (offset < 0)
		return (EINVAL);
#ifdef COMPAT_LINUX32
	error = linux32_copyinuio(PTRIN(uap->vec), uap->vlen, &auio);
#else
	error = copyinuio(uap->vec, uap->vlen, &auio);
#endif
	if (error != 0)
		return (error);
	error = kern_preadv(td, uap->fd, auio, offset);
	free(auio, M_IOV);
	return (error);
}

int
linux_pwritev(struct thread *td, struct linux_pwritev_args *uap)
{
	struct uio *auio;
	int error;
	off_t offset;

	/*
	 * According http://man7.org/linux/man-pages/man2/pwritev.2.html#NOTES
	 * pos_l and pos_h, respectively, contain the
	 * low order and high order 32 bits of offset.
	 */
	offset = pos_from_hilo(uap->pos_h, uap->pos_l);
	if (offset < 0)
		return (EINVAL);
#ifdef COMPAT_LINUX32
	error = linux32_copyinuio(PTRIN(uap->vec), uap->vlen, &auio);
#else
	error = copyinuio(uap->vec, uap->vlen, &auio);
#endif
	if (error != 0)
		return (error);
	error = kern_pwritev(td, uap->fd, auio, offset);
	free(auio, M_IOV);
	return (error);
}

int
linux_mount(struct thread *td, struct linux_mount_args *args)
{
	struct mntarg *ma = NULL;
	char *fstypename, *mntonname, *mntfromname, *data;
	int error, fsflags;

	fstypename = malloc(MNAMELEN, M_TEMP, M_WAITOK);
	mntonname = malloc(MNAMELEN, M_TEMP, M_WAITOK);
	mntfromname = malloc(MNAMELEN, M_TEMP, M_WAITOK);
	data = NULL;
	error = copyinstr(args->filesystemtype, fstypename, MNAMELEN - 1,
	    NULL);
	if (error != 0)
		goto out;
	if (args->specialfile != NULL) {
		error = copyinstr(args->specialfile, mntfromname, MNAMELEN - 1, NULL);
		if (error != 0)
			goto out;
	} else {
		mntfromname[0] = '\0';
	}
	error = copyinstr(args->dir, mntonname, MNAMELEN - 1, NULL);
	if (error != 0)
		goto out;

	if (strcmp(fstypename, "ext2") == 0) {
		strcpy(fstypename, "ext2fs");
	} else if (strcmp(fstypename, "proc") == 0) {
		strcpy(fstypename, "linprocfs");
	} else if (strcmp(fstypename, "vfat") == 0) {
		strcpy(fstypename, "msdosfs");
	} else if (strcmp(fstypename, "fuse") == 0 ||
	    strncmp(fstypename, "fuse.", 5) == 0) {
		char *fuse_options, *fuse_option, *fuse_name;

		strcpy(mntfromname, "/dev/fuse");
		strcpy(fstypename, "fusefs");
		data = malloc(MNAMELEN, M_TEMP, M_WAITOK);
		error = copyinstr(args->data, data, MNAMELEN - 1, NULL);
		if (error != 0)
			goto out;

		fuse_options = data;
		while ((fuse_option = strsep(&fuse_options, ",")) != NULL) {
			fuse_name = strsep(&fuse_option, "=");
			if (fuse_name == NULL || fuse_option == NULL)
				goto out;
			ma = mount_arg(ma, fuse_name, fuse_option, -1);
		}

		/*
		 * The FUSE server uses Linux errno values instead of FreeBSD
		 * ones; add a flag to tell fuse(4) to do errno translation.
		 */
		ma = mount_arg(ma, "linux_errnos", "1", -1);
	}

	fsflags = 0;

	/*
	 * Linux SYNC flag is not included; the closest equivalent
	 * FreeBSD has is !ASYNC, which is our default.
	 */
	if (args->rwflag & LINUX_MS_RDONLY)
		fsflags |= MNT_RDONLY;
	if (args->rwflag & LINUX_MS_NOSUID)
		fsflags |= MNT_NOSUID;
	if (args->rwflag & LINUX_MS_NOEXEC)
		fsflags |= MNT_NOEXEC;
	if (args->rwflag & LINUX_MS_REMOUNT)
		fsflags |= MNT_UPDATE;

	ma = mount_arg(ma, "fstype", fstypename, -1);
	ma = mount_arg(ma, "fspath", mntonname, -1);
	ma = mount_arg(ma, "from", mntfromname, -1);
	error = kernel_mount(ma, fsflags);
out:
	free(fstypename, M_TEMP);
	free(mntonname, M_TEMP);
	free(mntfromname, M_TEMP);
	free(data, M_TEMP);
	return (error);
}

#if defined(__i386__) || (defined(__amd64__) && defined(COMPAT_LINUX32))
int
linux_oldumount(struct thread *td, struct linux_oldumount_args *args)
{

	return (kern_unmount(td, args->path, 0));
}
#endif /* __i386__ || (__amd64__ && COMPAT_LINUX32) */

#ifdef LINUX_LEGACY_SYSCALLS
int
linux_umount(struct thread *td, struct linux_umount_args *args)
{
	int flags;

	flags = 0;
	if ((args->flags & LINUX_MNT_FORCE) != 0) {
		args->flags &= ~LINUX_MNT_FORCE;
		flags |= MNT_FORCE;
	}
	if (args->flags != 0) {
		linux_msg(td, "unsupported umount2 flags %#x", args->flags);
		return (EINVAL);
	}

	return (kern_unmount(td, args->path, flags));
}
#endif

/*
 * fcntl family of syscalls
 */

struct l_flock {
	l_short		l_type;
	l_short		l_whence;
	l_off_t		l_start;
	l_off_t		l_len;
	l_pid_t		l_pid;
}
#if defined(__amd64__) && defined(COMPAT_LINUX32)
__packed
#endif
;

static void
linux_to_bsd_flock(struct l_flock *linux_flock, struct flock *bsd_flock)
{
	switch (linux_flock->l_type) {
	case LINUX_F_RDLCK:
		bsd_flock->l_type = F_RDLCK;
		break;
	case LINUX_F_WRLCK:
		bsd_flock->l_type = F_WRLCK;
		break;
	case LINUX_F_UNLCK:
		bsd_flock->l_type = F_UNLCK;
		break;
	default:
		bsd_flock->l_type = -1;
		break;
	}
	bsd_flock->l_whence = linux_flock->l_whence;
	bsd_flock->l_start = (off_t)linux_flock->l_start;
	bsd_flock->l_len = (off_t)linux_flock->l_len;
	bsd_flock->l_pid = (pid_t)linux_flock->l_pid;
	bsd_flock->l_sysid = 0;
}

static void
bsd_to_linux_flock(struct flock *bsd_flock, struct l_flock *linux_flock)
{
	switch (bsd_flock->l_type) {
	case F_RDLCK:
		linux_flock->l_type = LINUX_F_RDLCK;
		break;
	case F_WRLCK:
		linux_flock->l_type = LINUX_F_WRLCK;
		break;
	case F_UNLCK:
		linux_flock->l_type = LINUX_F_UNLCK;
		break;
	}
	linux_flock->l_whence = bsd_flock->l_whence;
	linux_flock->l_start = (l_off_t)bsd_flock->l_start;
	linux_flock->l_len = (l_off_t)bsd_flock->l_len;
	linux_flock->l_pid = (l_pid_t)bsd_flock->l_pid;
}

#if defined(__i386__) || (defined(__amd64__) && defined(COMPAT_LINUX32))
struct l_flock64 {
	l_short		l_type;
	l_short		l_whence;
	l_loff_t	l_start;
	l_loff_t	l_len;
	l_pid_t		l_pid;
}
#if defined(__amd64__) && defined(COMPAT_LINUX32)
__packed
#endif
;

static void
linux_to_bsd_flock64(struct l_flock64 *linux_flock, struct flock *bsd_flock)
{
	switch (linux_flock->l_type) {
	case LINUX_F_RDLCK:
		bsd_flock->l_type = F_RDLCK;
		break;
	case LINUX_F_WRLCK:
		bsd_flock->l_type = F_WRLCK;
		break;
	case LINUX_F_UNLCK:
		bsd_flock->l_type = F_UNLCK;
		break;
	default:
		bsd_flock->l_type = -1;
		break;
	}
	bsd_flock->l_whence = linux_flock->l_whence;
	bsd_flock->l_start = (off_t)linux_flock->l_start;
	bsd_flock->l_len = (off_t)linux_flock->l_len;
	bsd_flock->l_pid = (pid_t)linux_flock->l_pid;
	bsd_flock->l_sysid = 0;
}

static void
bsd_to_linux_flock64(struct flock *bsd_flock, struct l_flock64 *linux_flock)
{
	switch (bsd_flock->l_type) {
	case F_RDLCK:
		linux_flock->l_type = LINUX_F_RDLCK;
		break;
	case F_WRLCK:
		linux_flock->l_type = LINUX_F_WRLCK;
		break;
	case F_UNLCK:
		linux_flock->l_type = LINUX_F_UNLCK;
		break;
	}
	linux_flock->l_whence = bsd_flock->l_whence;
	linux_flock->l_start = (l_loff_t)bsd_flock->l_start;
	linux_flock->l_len = (l_loff_t)bsd_flock->l_len;
	linux_flock->l_pid = (l_pid_t)bsd_flock->l_pid;
}
#endif /* __i386__ || (__amd64__ && COMPAT_LINUX32) */

static int
fcntl_common(struct thread *td, struct linux_fcntl_args *args)
{
	struct l_flock linux_flock;
	struct flock bsd_flock;
	struct pipe *fpipe;
	struct file *fp;
	long arg;
	int error, result;

	switch (args->cmd) {
	case LINUX_F_DUPFD:
		return (kern_fcntl(td, args->fd, F_DUPFD, args->arg));

	case LINUX_F_GETFD:
		return (kern_fcntl(td, args->fd, F_GETFD, 0));

	case LINUX_F_SETFD:
		return (kern_fcntl(td, args->fd, F_SETFD, args->arg));

	case LINUX_F_GETFL:
		error = kern_fcntl(td, args->fd, F_GETFL, 0);
		result = td->td_retval[0];
		td->td_retval[0] = 0;
		if (result & O_RDONLY)
			td->td_retval[0] |= LINUX_O_RDONLY;
		if (result & O_WRONLY)
			td->td_retval[0] |= LINUX_O_WRONLY;
		if (result & O_RDWR)
			td->td_retval[0] |= LINUX_O_RDWR;
		if (result & O_NDELAY)
			td->td_retval[0] |= LINUX_O_NONBLOCK;
		if (result & O_APPEND)
			td->td_retval[0] |= LINUX_O_APPEND;
		if (result & O_FSYNC)
			td->td_retval[0] |= LINUX_O_SYNC;
		if (result & O_ASYNC)
			td->td_retval[0] |= LINUX_O_ASYNC;
#ifdef LINUX_O_NOFOLLOW
		if (result & O_NOFOLLOW)
			td->td_retval[0] |= LINUX_O_NOFOLLOW;
#endif
#ifdef LINUX_O_DIRECT
		if (result & O_DIRECT)
			td->td_retval[0] |= LINUX_O_DIRECT;
#endif
		return (error);

	case LINUX_F_SETFL:
		arg = 0;
		if (args->arg & LINUX_O_NDELAY)
			arg |= O_NONBLOCK;
		if (args->arg & LINUX_O_APPEND)
			arg |= O_APPEND;
		if (args->arg & LINUX_O_SYNC)
			arg |= O_FSYNC;
		if (args->arg & LINUX_O_ASYNC)
			arg |= O_ASYNC;
#ifdef LINUX_O_NOFOLLOW
		if (args->arg & LINUX_O_NOFOLLOW)
			arg |= O_NOFOLLOW;
#endif
#ifdef LINUX_O_DIRECT
		if (args->arg & LINUX_O_DIRECT)
			arg |= O_DIRECT;
#endif
		return (kern_fcntl(td, args->fd, F_SETFL, arg));

	case LINUX_F_GETLK:
		error = copyin((void *)args->arg, &linux_flock,
		    sizeof(linux_flock));
		if (error)
			return (error);
		linux_to_bsd_flock(&linux_flock, &bsd_flock);
		error = kern_fcntl(td, args->fd, F_GETLK, (intptr_t)&bsd_flock);
		if (error)
			return (error);
		bsd_to_linux_flock(&bsd_flock, &linux_flock);
		return (copyout(&linux_flock, (void *)args->arg,
		    sizeof(linux_flock)));

	case LINUX_F_SETLK:
		error = copyin((void *)args->arg, &linux_flock,
		    sizeof(linux_flock));
		if (error)
			return (error);
		linux_to_bsd_flock(&linux_flock, &bsd_flock);
		return (kern_fcntl(td, args->fd, F_SETLK,
		    (intptr_t)&bsd_flock));

	case LINUX_F_SETLKW:
		error = copyin((void *)args->arg, &linux_flock,
		    sizeof(linux_flock));
		if (error)
			return (error);
		linux_to_bsd_flock(&linux_flock, &bsd_flock);
		return (kern_fcntl(td, args->fd, F_SETLKW,
		     (intptr_t)&bsd_flock));

	case LINUX_F_GETOWN:
		return (kern_fcntl(td, args->fd, F_GETOWN, 0));

	case LINUX_F_SETOWN:
		/*
		 * XXX some Linux applications depend on F_SETOWN having no
		 * significant effect for pipes (SIGIO is not delivered for
		 * pipes under Linux-2.2.35 at least).
		 */
		error = fget(td, args->fd,
		    &cap_fcntl_rights, &fp);
		if (error)
			return (error);
		if (fp->f_type == DTYPE_PIPE) {
			fdrop(fp, td);
			return (EINVAL);
		}
		fdrop(fp, td);

		return (kern_fcntl(td, args->fd, F_SETOWN, args->arg));

	case LINUX_F_DUPFD_CLOEXEC:
		return (kern_fcntl(td, args->fd, F_DUPFD_CLOEXEC, args->arg));
	/*
	 * Our F_SEAL_* values match Linux one for maximum compatibility.  So we
	 * only needed to account for different values for fcntl(2) commands.
	 */
	case LINUX_F_GET_SEALS:
		error = kern_fcntl(td, args->fd, F_GET_SEALS, 0);
		if (error != 0)
			return (error);
		td->td_retval[0] = bsd_to_linux_bits(td->td_retval[0],
		    seal_bitmap, 0);
		return (0);

	case LINUX_F_ADD_SEALS:
		return (kern_fcntl(td, args->fd, F_ADD_SEALS,
		    linux_to_bsd_bits(args->arg, seal_bitmap, 0)));

	case LINUX_F_GETPIPE_SZ:
		error = fget(td, args->fd,
		    &cap_fcntl_rights, &fp);
		if (error != 0)
			return (error);
		if (fp->f_type != DTYPE_PIPE) {
			fdrop(fp, td);
			return (EINVAL);
		}
		fpipe = fp->f_data;
		td->td_retval[0] = fpipe->pipe_buffer.size;
		fdrop(fp, td);
		return (0);

	default:
		linux_msg(td, "unsupported fcntl cmd %d", args->cmd);
		return (EINVAL);
	}
}

int
linux_fcntl(struct thread *td, struct linux_fcntl_args *args)
{

	return (fcntl_common(td, args));
}

#if defined(__i386__) || (defined(__amd64__) && defined(COMPAT_LINUX32))
int
linux_fcntl64(struct thread *td, struct linux_fcntl64_args *args)
{
	struct l_flock64 linux_flock;
	struct flock bsd_flock;
	struct linux_fcntl_args fcntl_args;
	int error;

	switch (args->cmd) {
	case LINUX_F_GETLK64:
		error = copyin((void *)args->arg, &linux_flock,
		    sizeof(linux_flock));
		if (error)
			return (error);
		linux_to_bsd_flock64(&linux_flock, &bsd_flock);
		error = kern_fcntl(td, args->fd, F_GETLK, (intptr_t)&bsd_flock);
		if (error)
			return (error);
		bsd_to_linux_flock64(&bsd_flock, &linux_flock);
		return (copyout(&linux_flock, (void *)args->arg,
			    sizeof(linux_flock)));

	case LINUX_F_SETLK64:
		error = copyin((void *)args->arg, &linux_flock,
		    sizeof(linux_flock));
		if (error)
			return (error);
		linux_to_bsd_flock64(&linux_flock, &bsd_flock);
		return (kern_fcntl(td, args->fd, F_SETLK,
		    (intptr_t)&bsd_flock));

	case LINUX_F_SETLKW64:
		error = copyin((void *)args->arg, &linux_flock,
		    sizeof(linux_flock));
		if (error)
			return (error);
		linux_to_bsd_flock64(&linux_flock, &bsd_flock);
		return (kern_fcntl(td, args->fd, F_SETLKW,
		    (intptr_t)&bsd_flock));
	}

	fcntl_args.fd = args->fd;
	fcntl_args.cmd = args->cmd;
	fcntl_args.arg = args->arg;
	return (fcntl_common(td, &fcntl_args));
}
#endif /* __i386__ || (__amd64__ && COMPAT_LINUX32) */

#ifdef LINUX_LEGACY_SYSCALLS
int
linux_chown(struct thread *td, struct linux_chown_args *args)
{
	char *path;
	int error;

	if (!LUSECONVPATH(td)) {
		return (kern_fchownat(td, AT_FDCWD, args->path, UIO_USERSPACE,
		    args->uid, args->gid, 0));
	}
	LCONVPATHEXIST(args->path, &path);
	error = kern_fchownat(td, AT_FDCWD, PTR2CAP(path), UIO_SYSSPACE,
	    args->uid, args->gid, 0);
	LFREEPATH(path);
	return (error);
}
#endif

int
linux_fchownat(struct thread *td, struct linux_fchownat_args *args)
{
	char *path;
	int error, dfd, flag, unsupported;

	unsupported = args->flag & ~(LINUX_AT_SYMLINK_NOFOLLOW | LINUX_AT_EMPTY_PATH);
	if (unsupported != 0) {
		linux_msg(td, "fchownat unsupported flag 0x%x", unsupported);
		return (EINVAL);
	}

	flag = (args->flag & LINUX_AT_SYMLINK_NOFOLLOW) == 0 ? 0 :
	    AT_SYMLINK_NOFOLLOW;
	flag |= (args->flag & LINUX_AT_EMPTY_PATH) == 0 ? 0 :
	    AT_EMPTY_PATH;

	dfd = (args->dfd == LINUX_AT_FDCWD) ? AT_FDCWD :  args->dfd;
	if (!LUSECONVPATH(td)) {
		return (kern_fchownat(td, dfd, __USER_CAP_PATH(args->filename),
		    UIO_USERSPACE, args->uid, args->gid, flag));
	}
	LCONVPATHEXIST_AT(args->filename, &path, dfd);
	error = kern_fchownat(td, dfd, PTR2CAP(path), UIO_SYSSPACE, args->uid,
	    args->gid, flag);
	LFREEPATH(path);
	return (error);
}

#ifdef LINUX_LEGACY_SYSCALLS
int
linux_lchown(struct thread *td, struct linux_lchown_args *args)
{
	char *path;
	int error;

	if (!LUSECONVPATH(td)) {
		return (kern_fchownat(td, AT_FDCWD, args->path, UIO_USERSPACE, args->uid,
		    args->gid, AT_SYMLINK_NOFOLLOW));
	}
	LCONVPATHEXIST(args->path, &path);
	error = kern_fchownat(td, AT_FDCWD, PTR2CAP(path), UIO_SYSSPACE,
	    args->uid, args->gid, AT_SYMLINK_NOFOLLOW);
	LFREEPATH(path);
	return (error);
}
#endif

static int
convert_fadvice(int advice)
{
	switch (advice) {
	case LINUX_POSIX_FADV_NORMAL:
		return (POSIX_FADV_NORMAL);
	case LINUX_POSIX_FADV_RANDOM:
		return (POSIX_FADV_RANDOM);
	case LINUX_POSIX_FADV_SEQUENTIAL:
		return (POSIX_FADV_SEQUENTIAL);
	case LINUX_POSIX_FADV_WILLNEED:
		return (POSIX_FADV_WILLNEED);
	case LINUX_POSIX_FADV_DONTNEED:
		return (POSIX_FADV_DONTNEED);
	case LINUX_POSIX_FADV_NOREUSE:
		return (POSIX_FADV_NOREUSE);
	default:
		return (-1);
	}
}

int
linux_fadvise64(struct thread *td, struct linux_fadvise64_args *args)
{
	off_t offset;
	int advice;

#if defined(__amd64__) && defined(COMPAT_LINUX32)
	offset = PAIR32TO64(off_t, args->offset);
#else
	offset = args->offset;
#endif

	advice = convert_fadvice(args->advice);
	if (advice == -1)
		return (EINVAL);
	return (kern_posix_fadvise(td, args->fd, offset, args->len, advice));
}

#if defined(__i386__) || (defined(__amd64__) && defined(COMPAT_LINUX32))
int
linux_fadvise64_64(struct thread *td, struct linux_fadvise64_64_args *args)
{
	off_t len, offset;
	int advice;

#if defined(__amd64__) && defined(COMPAT_LINUX32)
	len = PAIR32TO64(off_t, args->len);
	offset = PAIR32TO64(off_t, args->offset);
#else
	len = args->len;
	offset = args->offset;
#endif

	advice = convert_fadvice(args->advice);
	if (advice == -1)
		return (EINVAL);
	return (kern_posix_fadvise(td, args->fd, offset, len, advice));
}
#endif /* __i386__ || (__amd64__ && COMPAT_LINUX32) */

#ifdef LINUX_LEGACY_SYSCALLS
int
linux_pipe(struct thread *td, struct linux_pipe_args *args)
{
	int fildes[2];
	int error;

	error = kern_pipe(td, fildes, 0, NULL, NULL);
	if (error != 0)
		return (error);

	error = copyout(fildes, args->pipefds, sizeof(fildes));
	if (error != 0) {
		(void)kern_close(td, fildes[0]);
		(void)kern_close(td, fildes[1]);
	}

	return (error);
}
#endif

int
linux_pipe2(struct thread *td, struct linux_pipe2_args *args)
{
	int fildes[2];
	int error, flags;

	if ((args->flags & ~(LINUX_O_NONBLOCK | LINUX_O_CLOEXEC)) != 0)
		return (EINVAL);

	flags = 0;
	if ((args->flags & LINUX_O_NONBLOCK) != 0)
		flags |= O_NONBLOCK;
	if ((args->flags & LINUX_O_CLOEXEC) != 0)
		flags |= O_CLOEXEC;
	error = kern_pipe(td, fildes, flags, NULL, NULL);
	if (error != 0)
		return (error);

	error = copyout(fildes, args->pipefds, sizeof(fildes));
	if (error != 0) {
		(void)kern_close(td, fildes[0]);
		(void)kern_close(td, fildes[1]);
	}

	return (error);
}

int
linux_dup3(struct thread *td, struct linux_dup3_args *args)
{
	int cmd;
	intptr_t newfd;

	if (args->oldfd == args->newfd)
		return (EINVAL);
	if ((args->flags & ~LINUX_O_CLOEXEC) != 0)
		return (EINVAL);
	if (args->flags & LINUX_O_CLOEXEC)
		cmd = F_DUP2FD_CLOEXEC;
	else
		cmd = F_DUP2FD;

	newfd = args->newfd;
	return (kern_fcntl(td, args->oldfd, cmd, newfd));
}

int
linux_fallocate(struct thread *td, struct linux_fallocate_args *args)
{
	off_t len, offset;

	/*
	 * We emulate only posix_fallocate system call for which
	 * mode should be 0.
	 */
	if (args->mode != 0)
		return (EOPNOTSUPP);

#if defined(__amd64__) && defined(COMPAT_LINUX32)
	len = PAIR32TO64(off_t, args->len);
	offset = PAIR32TO64(off_t, args->offset);
#else
	len = args->len;
	offset = args->offset;
#endif

	return (kern_posix_fallocate(td, args->fd, offset, len));
}

int
linux_copy_file_range(struct thread *td, struct linux_copy_file_range_args
    *args)
{
	l_loff_t inoff, outoff, *inoffp, *outoffp;
	int error, flags;

	/*
	 * copy_file_range(2) on Linux doesn't define any flags (yet), so is
	 * the native implementation.  Enforce it.
	 */
	if (args->flags != 0) {
		linux_msg(td, "copy_file_range unsupported flags 0x%x",
		    args->flags);
		return (EINVAL);
	}
	flags = 0;
	inoffp = outoffp = NULL;
	if (args->off_in != NULL) {
		error = copyin(args->off_in, &inoff, sizeof(l_loff_t));
		if (error != 0)
			return (error);
		inoffp = &inoff;
	}
	if (args->off_out != NULL) {
		error = copyin(args->off_out, &outoff, sizeof(l_loff_t));
		if (error != 0)
			return (error);
		outoffp = &outoff;
	}

	error = kern_copy_file_range(td, args->fd_in, inoffp, args->fd_out,
	    outoffp, args->len, flags);
	if (error == 0 && args->off_in != NULL)
		error = copyout(inoffp, args->off_in, sizeof(l_loff_t));
	if (error == 0 && args->off_out != NULL)
		error = copyout(outoffp, args->off_out, sizeof(l_loff_t));
	return (error);
}

#define	LINUX_MEMFD_PREFIX	"memfd:"

int
linux_memfd_create(struct thread *td, struct linux_memfd_create_args *args)
{
	char memfd_name[LINUX_NAME_MAX + 1];
	int error, flags, shmflags, oflags;

	/*
	 * This is our clever trick to avoid the heap allocation to copy in the
	 * uname.  We don't really need to go this far out of our way, but it
	 * does keep the rest of this function fairly clean as they don't have
	 * to worry about cleanup on the way out.
	 */
	error = copyinstr(args->uname_ptr,
	    memfd_name + sizeof(LINUX_MEMFD_PREFIX) - 1,
	    LINUX_NAME_MAX - sizeof(LINUX_MEMFD_PREFIX) - 1, NULL);
	if (error != 0) {
		if (error == ENAMETOOLONG)
			error = EINVAL;
		return (error);
	}

	memcpy(memfd_name, LINUX_MEMFD_PREFIX, sizeof(LINUX_MEMFD_PREFIX) - 1);
	flags = linux_to_bsd_bits(args->flags, mfd_bitmap, 0);
	if ((flags & ~(MFD_CLOEXEC | MFD_ALLOW_SEALING | MFD_HUGETLB |
	    MFD_HUGE_MASK)) != 0)
		return (EINVAL);
	/* Size specified but no HUGETLB. */
	if ((flags & MFD_HUGE_MASK) != 0 && (flags & MFD_HUGETLB) == 0)
		return (EINVAL);
	/* We don't actually support HUGETLB. */
	if ((flags & MFD_HUGETLB) != 0)
		return (ENOSYS);
	oflags = O_RDWR;
	shmflags = SHM_GROW_ON_WRITE;
	if ((flags & MFD_CLOEXEC) != 0)
		oflags |= O_CLOEXEC;
	if ((flags & MFD_ALLOW_SEALING) != 0)
		shmflags |= SHM_ALLOW_SEALING;
	return (kern_shm_open2(td, SHM_ANON, oflags, 0, shmflags, NULL,
	    memfd_name));
}

int
linux_splice(struct thread *td, struct linux_splice_args *args)
{

	linux_msg(td, "syscall splice not really implemented");

	/*
	 * splice(2) is documented to return EINVAL in various circumstances;
	 * returning it instead of ENOSYS should hint the caller to use fallback
	 * instead.
	 */
	return (EINVAL);
}
// CHERI CHANGES START
// {
//   "updated": 20181114,
//   "target_type": "kernel",
//   "changes": [
//     "user_capabilities"
//   ]
// }
// CHERI CHANGES END<|MERGE_RESOLUTION|>--- conflicted
+++ resolved
@@ -781,13 +781,8 @@
 		error = kern_funlinkat(td, dfd, path, FD_NONE, pathseg, 0, 0);
 	if (error == EPERM && !(args->flag & LINUX_AT_REMOVEDIR)) {
 		/* Introduce POSIX noncompliant behaviour of Linux */
-<<<<<<< HEAD
-		if (kern_statat(td, AT_SYMLINK_NOFOLLOW, dfd, PTR2CAP(path),
-		    UIO_SYSSPACE, &st, NULL) == 0 && S_ISDIR(st.st_mode))
-=======
 		if (kern_statat(td, AT_SYMLINK_NOFOLLOW, dfd, path,
 		    pathseg, &st, NULL) == 0 && S_ISDIR(st.st_mode))
->>>>>>> 1bb3faed
 			error = EISDIR;
 	}
 	return (error);
@@ -803,11 +798,11 @@
 		return (EINVAL);
 	dfd = (args->dfd == LINUX_AT_FDCWD) ? AT_FDCWD : args->dfd;
 	if (!LUSECONVPATH(td)) {
-		return (linux_unlinkat_impl(td, UIO_USERSPACE, args->pathname,
-		    dfd, args));
+		return (linux_unlinkat_impl(td, UIO_USERSPACE,
+		    __USER_CAP_PATH(args->pathname), dfd, args));
 	}
 	LCONVPATHEXIST_AT(args->pathname, &path, dfd);
-	error = linux_unlinkat_impl(td, UIO_SYSSPACE, path, dfd, args);
+	error = linux_unlinkat_impl(td, UIO_SYSSPACE, PTR2CAP(path), dfd, args);
 	LFREEPATH(path);
 	return (error);
 }
