/*-
 * SPDX-License-Identifier: BSD-2-Clause-FreeBSD
 *
 * Copyright (c) 1994-1995 Søren Schmidt
 * All rights reserved.
 *
 * Redistribution and use in source and binary forms, with or without
 * modification, are permitted provided that the following conditions
 * are met:
 * 1. Redistributions of source code must retain the above copyright
 *    notice, this list of conditions and the following disclaimer.
 * 2. Redistributions in binary form must reproduce the above copyright
 *    notice, this list of conditions and the following disclaimer in the
 *    documentation and/or other materials provided with the distribution.
 *
 * THIS SOFTWARE IS PROVIDED BY THE AUTHOR AND CONTRIBUTORS ``AS IS'' AND
 * ANY EXPRESS OR IMPLIED WARRANTIES, INCLUDING, BUT NOT LIMITED TO, THE
 * IMPLIED WARRANTIES OF MERCHANTABILITY AND FITNESS FOR A PARTICULAR PURPOSE
 * ARE DISCLAIMED.  IN NO EVENT SHALL THE AUTHOR OR CONTRIBUTORS BE LIABLE
 * FOR ANY DIRECT, INDIRECT, INCIDENTAL, SPECIAL, EXEMPLARY, OR CONSEQUENTIAL
 * DAMAGES (INCLUDING, BUT NOT LIMITED TO, PROCUREMENT OF SUBSTITUTE GOODS
 * OR SERVICES; LOSS OF USE, DATA, OR PROFITS; OR BUSINESS INTERRUPTION)
 * HOWEVER CAUSED AND ON ANY THEORY OF LIABILITY, WHETHER IN CONTRACT, STRICT
 * LIABILITY, OR TORT (INCLUDING NEGLIGENCE OR OTHERWISE) ARISING IN ANY WAY
 * OUT OF THE USE OF THIS SOFTWARE, EVEN IF ADVISED OF THE POSSIBILITY OF
 * SUCH DAMAGE.
 */

#include <sys/cdefs.h>
__FBSDID("$FreeBSD$");

#include "opt_compat.h"

#include <sys/param.h>
#include <sys/systm.h>
#include <sys/capsicum.h>
#include <sys/conf.h>
#include <sys/dirent.h>
#include <sys/fcntl.h>
#include <sys/file.h>
#include <sys/filedesc.h>
#include <sys/lock.h>
#include <sys/malloc.h>
#include <sys/mount.h>
#include <sys/mutex.h>
#include <sys/namei.h>
#include <sys/proc.h>
#include <sys/stat.h>
#include <sys/sx.h>
#include <sys/syscallsubr.h>
#include <sys/sysproto.h>
#include <sys/tty.h>
#include <sys/unistd.h>
#include <sys/vnode.h>

#ifdef COMPAT_LINUX32
#include <machine/../linux32/linux.h>
#include <machine/../linux32/linux32_proto.h>
#else
#include <machine/../linux/linux.h>
#include <machine/../linux/linux_proto.h>
#endif
#include <compat/linux/linux_misc.h>
#include <compat/linux/linux_util.h>
#include <compat/linux/linux_file.h>

static int	linux_common_open(struct thread *, int, char *, int, int);
static int	linux_getdents_error(struct thread *, int, int);


#ifdef LINUX_LEGACY_SYSCALLS
int
linux_creat(struct thread *td, struct linux_creat_args *args)
{
	char *path;
	int error;

	LCONVPATHEXIST(td, args->path, &path);

	error = kern_openat(td, AT_FDCWD, path, UIO_SYSSPACE,
	    O_WRONLY | O_CREAT | O_TRUNC, args->mode);
	LFREEPATH(path);
	return (error);
}
#endif

static int
linux_common_open(struct thread *td, int dirfd, char *path, int l_flags, int mode)
{
	struct proc *p = td->td_proc;
	struct file *fp;
	int fd;
	int bsd_flags, error;

	bsd_flags = 0;
	switch (l_flags & LINUX_O_ACCMODE) {
	case LINUX_O_WRONLY:
		bsd_flags |= O_WRONLY;
		break;
	case LINUX_O_RDWR:
		bsd_flags |= O_RDWR;
		break;
	default:
		bsd_flags |= O_RDONLY;
	}
	if (l_flags & LINUX_O_NDELAY)
		bsd_flags |= O_NONBLOCK;
	if (l_flags & LINUX_O_APPEND)
		bsd_flags |= O_APPEND;
	if (l_flags & LINUX_O_SYNC)
		bsd_flags |= O_FSYNC;
	if (l_flags & LINUX_O_CLOEXEC)
		bsd_flags |= O_CLOEXEC;
	if (l_flags & LINUX_O_NONBLOCK)
		bsd_flags |= O_NONBLOCK;
	if (l_flags & LINUX_FASYNC)
		bsd_flags |= O_ASYNC;
	if (l_flags & LINUX_O_CREAT)
		bsd_flags |= O_CREAT;
	if (l_flags & LINUX_O_TRUNC)
		bsd_flags |= O_TRUNC;
	if (l_flags & LINUX_O_EXCL)
		bsd_flags |= O_EXCL;
	if (l_flags & LINUX_O_NOCTTY)
		bsd_flags |= O_NOCTTY;
	if (l_flags & LINUX_O_DIRECT)
		bsd_flags |= O_DIRECT;
	if (l_flags & LINUX_O_NOFOLLOW)
		bsd_flags |= O_NOFOLLOW;
	if (l_flags & LINUX_O_DIRECTORY)
		bsd_flags |= O_DIRECTORY;
	/* XXX LINUX_O_NOATIME: unable to be easily implemented. */

	error = kern_openat(td, dirfd, path, UIO_SYSSPACE, bsd_flags, mode);
	if (error != 0) {
		if (error == EMLINK)
			error = ELOOP;
		goto done;
	}
	if (p->p_flag & P_CONTROLT)
		goto done;
	if (bsd_flags & O_NOCTTY)
		goto done;

	/*
	 * XXX In between kern_openat() and fget(), another process
	 * having the same filedesc could use that fd without
	 * checking below.
	*/
	fd = td->td_retval[0];
	if (fget(td, fd, &cap_ioctl_rights, &fp) == 0) {
		if (fp->f_type != DTYPE_VNODE) {
			fdrop(fp, td);
			goto done;
		}
		sx_slock(&proctree_lock);
		PROC_LOCK(p);
		if (SESS_LEADER(p) && !(p->p_flag & P_CONTROLT)) {
			PROC_UNLOCK(p);
			sx_sunlock(&proctree_lock);
			/* XXXPJD: Verify if TIOCSCTTY is allowed. */
			(void) fo_ioctl(fp, TIOCSCTTY, (caddr_t) 0,
			    td->td_ucred, td);
		} else {
			PROC_UNLOCK(p);
			sx_sunlock(&proctree_lock);
		}
		fdrop(fp, td);
	}

done:
	LFREEPATH(path);
	return (error);
}

int
linux_openat(struct thread *td, struct linux_openat_args *args)
{
	char *path;
	int dfd;

	dfd = (args->dfd == LINUX_AT_FDCWD) ? AT_FDCWD : args->dfd;
	if (args->flags & LINUX_O_CREAT)
		LCONVPATH_AT(td, args->filename, &path, 1, dfd);
	else
		LCONVPATH_AT(td, args->filename, &path, 0, dfd);

	return (linux_common_open(td, dfd, path, args->flags, args->mode));
}

#ifdef LINUX_LEGACY_SYSCALLS
int
linux_open(struct thread *td, struct linux_open_args *args)
{
	char *path;

	if (args->flags & LINUX_O_CREAT)
		LCONVPATHCREAT(td, args->path, &path);
	else
		LCONVPATHEXIST(td, args->path, &path);

	return (linux_common_open(td, AT_FDCWD, path, args->flags, args->mode));
}
#endif

int
linux_lseek(struct thread *td, struct linux_lseek_args *args)
{

	return (kern_lseek(td, args->fdes, args->off, args->whence));
}

#if defined(__i386__) || (defined(__amd64__) && defined(COMPAT_LINUX32))
int
linux_llseek(struct thread *td, struct linux_llseek_args *args)
{
	int error;
	off_t off;

	off = (args->olow) | (((off_t) args->ohigh) << 32);

	error = kern_lseek(td, args->fd, off, args->whence);
	if (error != 0)
		return (error);

	error = copyout(td->td_retval, args->res, sizeof(off_t));
	if (error != 0)
		return (error);

	td->td_retval[0] = 0;
	return (0);
}
#endif /* __i386__ || (__amd64__ && COMPAT_LINUX32) */

/*
 * Note that linux_getdents(2) and linux_getdents64(2) have the same
 * arguments. They only differ in the definition of struct dirent they
 * operate on.
 * Note that linux_readdir(2) is a special case of linux_getdents(2)
 * where count is always equals 1, meaning that the buffer is one
 * dirent-structure in size and that the code can't handle more anyway.
 * Note that linux_readdir(2) can't be implemented by means of linux_getdents(2)
 * as in case when the *dent buffer size is equal to 1 linux_getdents(2) will
 * trash user stack.
 */

static int
linux_getdents_error(struct thread *td, int fd, int err)
{
	struct vnode *vp;
	struct file *fp;
	int error;

	/* Linux return ENOTDIR in case when fd is not a directory. */
	error = getvnode(td, fd, &cap_read_rights, &fp);
	if (error != 0)
		return (error);
	vp = fp->f_vnode;
	if (vp->v_type != VDIR) {
		fdrop(fp, td);
		return (ENOTDIR);
	}
	fdrop(fp, td);
	return (err);
}

struct l_dirent {
	l_ulong		d_ino;
	l_off_t		d_off;
	l_ushort	d_reclen;
	char		d_name[LINUX_NAME_MAX + 1];
};

struct l_dirent64 {
	uint64_t	d_ino;
	int64_t		d_off;
	l_ushort	d_reclen;
	u_char		d_type;
	char		d_name[LINUX_NAME_MAX + 1];
};

/*
 * Linux uses the last byte in the dirent buffer to store d_type,
 * at least glibc-2.7 requires it. That is why l_dirent is padded with 2 bytes.
 */
#define LINUX_RECLEN(namlen)						\
    roundup(offsetof(struct l_dirent, d_name) + (namlen) + 2, sizeof(l_ulong))

#define LINUX_RECLEN64(namlen)						\
    roundup(offsetof(struct l_dirent64, d_name) + (namlen) + 1,		\
    sizeof(uint64_t))

#ifdef LINUX_LEGACY_SYSCALLS
int
linux_getdents(struct thread *td, struct linux_getdents_args *args)
{
	struct dirent *bdp;
	caddr_t inp, buf;		/* BSD-format */
	int len, reclen;		/* BSD-format */
	caddr_t outp;			/* Linux-format */
	int resid, linuxreclen;		/* Linux-format */
	caddr_t lbuf;			/* Linux-format */
	off_t base;
	struct l_dirent *linux_dirent;
	int buflen, error;
	size_t retval;

	buflen = min(args->count, MAXBSIZE);
	buf = malloc(buflen, M_TEMP, M_WAITOK);

	error = kern_getdirentries(td, args->fd,
	    (__cheri_tocap char * __capability)buf, buflen,
	    &base, NULL, UIO_SYSSPACE);
	if (error != 0) {
		error = linux_getdents_error(td, args->fd, error);
		goto out1;
	}

	lbuf = malloc(LINUX_RECLEN(LINUX_NAME_MAX), M_TEMP, M_WAITOK | M_ZERO);

	len = td->td_retval[0];
	inp = buf;
	outp = (caddr_t)args->dent;
	resid = args->count;
	retval = 0;

	while (len > 0) {
		bdp = (struct dirent *) inp;
		reclen = bdp->d_reclen;
		linuxreclen = LINUX_RECLEN(bdp->d_namlen);
		/*
		 * No more space in the user supplied dirent buffer.
		 * Return EINVAL.
		 */
		if (resid < linuxreclen) {
			error = EINVAL;
			goto out;
		}

		linux_dirent = (struct l_dirent*)lbuf;
		linux_dirent->d_ino = bdp->d_fileno;
		linux_dirent->d_off = base + reclen;
		linux_dirent->d_reclen = linuxreclen;
		/*
		 * Copy d_type to last byte of l_dirent buffer
		 */
		lbuf[linuxreclen - 1] = bdp->d_type;
		strlcpy(linux_dirent->d_name, bdp->d_name,
		    linuxreclen - offsetof(struct l_dirent, d_name)-1);
		error = copyout(linux_dirent, outp, linuxreclen);
		if (error != 0)
			goto out;

		inp += reclen;
		base += reclen;
		len -= reclen;

		retval += linuxreclen;
		outp += linuxreclen;
		resid -= linuxreclen;
	}
	td->td_retval[0] = retval;

out:
	free(lbuf, M_TEMP);
out1:
	free(buf, M_TEMP);
	return (error);
}
#endif

int
linux_getdents64(struct thread *td, struct linux_getdents64_args *args)
{
	struct dirent *bdp;
	caddr_t inp, buf;		/* BSD-format */
	int len, reclen;		/* BSD-format */
	caddr_t outp;			/* Linux-format */
	int resid, linuxreclen;		/* Linux-format */
	caddr_t lbuf;			/* Linux-format */
	off_t base;
	struct l_dirent64 *linux_dirent64;
	int buflen, error;
	size_t retval;

	buflen = min(args->count, MAXBSIZE);
	buf = malloc(buflen, M_TEMP, M_WAITOK);

	error = kern_getdirentries(td, args->fd,
	    (__cheri_tocap char * __capability)buf, buflen,
	    &base, NULL, UIO_SYSSPACE);
	if (error != 0) {
		error = linux_getdents_error(td, args->fd, error);
		goto out1;
	}

	lbuf = malloc(LINUX_RECLEN64(LINUX_NAME_MAX), M_TEMP, M_WAITOK | M_ZERO);

	len = td->td_retval[0];
	inp = buf;
	outp = (caddr_t)args->dirent;
	resid = args->count;
	retval = 0;

	while (len > 0) {
		bdp = (struct dirent *) inp;
		reclen = bdp->d_reclen;
		linuxreclen = LINUX_RECLEN64(bdp->d_namlen);
		/*
		 * No more space in the user supplied dirent buffer.
		 * Return EINVAL.
		 */
		if (resid < linuxreclen) {
			error = EINVAL;
			goto out;
		}

		linux_dirent64 = (struct l_dirent64*)lbuf;
		linux_dirent64->d_ino = bdp->d_fileno;
		linux_dirent64->d_off = base + reclen;
		linux_dirent64->d_reclen = linuxreclen;
		linux_dirent64->d_type = bdp->d_type;
		strlcpy(linux_dirent64->d_name, bdp->d_name,
		    linuxreclen - offsetof(struct l_dirent64, d_name));
		error = copyout(linux_dirent64, outp, linuxreclen);
		if (error != 0)
			goto out;

		inp += reclen;
		base += reclen;
		len -= reclen;

		retval += linuxreclen;
		outp += linuxreclen;
		resid -= linuxreclen;
	}
	td->td_retval[0] = retval;

out:
	free(lbuf, M_TEMP);
out1:
	free(buf, M_TEMP);
	return (error);
}

#if defined(__i386__) || (defined(__amd64__) && defined(COMPAT_LINUX32))
int
linux_readdir(struct thread *td, struct linux_readdir_args *args)
{
	struct dirent *bdp;
	caddr_t buf;			/* BSD-format */
	int linuxreclen;		/* Linux-format */
	caddr_t lbuf;			/* Linux-format */
	off_t base;
	struct l_dirent *linux_dirent;
	int buflen, error;

	buflen = LINUX_RECLEN(LINUX_NAME_MAX);
	buf = malloc(buflen, M_TEMP, M_WAITOK);

	error = kern_getdirentries(td, args->fd,
	    (__cheri_tocap char * __capability)buf, buflen,
	    &base, NULL, UIO_SYSSPACE);
	if (error != 0) {
		error = linux_getdents_error(td, args->fd, error);
		goto out;
	}
	if (td->td_retval[0] == 0)
		goto out;

	lbuf = malloc(LINUX_RECLEN(LINUX_NAME_MAX), M_TEMP, M_WAITOK | M_ZERO);

	bdp = (struct dirent *) buf;
	linuxreclen = LINUX_RECLEN(bdp->d_namlen);

	linux_dirent = (struct l_dirent*)lbuf;
	linux_dirent->d_ino = bdp->d_fileno;
	linux_dirent->d_off = linuxreclen;
	linux_dirent->d_reclen = bdp->d_namlen;
	strlcpy(linux_dirent->d_name, bdp->d_name,
	    linuxreclen - offsetof(struct l_dirent, d_name));
	error = copyout(linux_dirent, args->dent, linuxreclen);
	if (error == 0)
		td->td_retval[0] = linuxreclen;

	free(lbuf, M_TEMP);
out:
	free(buf, M_TEMP);
	return (error);
}
#endif /* __i386__ || (__amd64__ && COMPAT_LINUX32) */


/*
 * These exist mainly for hooks for doing /compat/linux translation.
 */

#ifdef LINUX_LEGACY_SYSCALLS
int
linux_access(struct thread *td, struct linux_access_args *args)
{
	char *path;
	int error;

	/* Linux convention. */
	if (args->amode & ~(F_OK | X_OK | W_OK | R_OK))
		return (EINVAL);

	LCONVPATHEXIST(td, args->path, &path);

	error = kern_accessat(td, AT_FDCWD, path, UIO_SYSSPACE, 0,
	    args->amode);
	LFREEPATH(path);

	return (error);
}
#endif

int
linux_faccessat(struct thread *td, struct linux_faccessat_args *args)
{
	char *path;
	int error, dfd;

	/* Linux convention. */
	if (args->amode & ~(F_OK | X_OK | W_OK | R_OK))
		return (EINVAL);

	dfd = (args->dfd == LINUX_AT_FDCWD) ? AT_FDCWD : args->dfd;
	LCONVPATHEXIST_AT(td, args->filename, &path, dfd);

	error = kern_accessat(td, dfd, path, UIO_SYSSPACE, 0, args->amode);
	LFREEPATH(path);

	return (error);
}

#ifdef LINUX_LEGACY_SYSCALLS
int
linux_unlink(struct thread *td, struct linux_unlink_args *args)
{
	char *path;
	int error;
	struct stat st;

	LCONVPATHEXIST(td, args->path, &path);

	error = kern_funlinkat(td, AT_FDCWD, path, FD_NONE, UIO_SYSSPACE, 0, 0);
	if (error == EPERM) {
		/* Introduce POSIX noncompliant behaviour of Linux */
		if (kern_statat(td, 0, AT_FDCWD,
		    (__cheri_tocap char * __capability)path, UIO_SYSSPACE, &st,
		    NULL) == 0) {
			if (S_ISDIR(st.st_mode))
				error = EISDIR;
		}
	}
	LFREEPATH(path);
	return (error);
}
#endif

int
linux_unlinkat(struct thread *td, struct linux_unlinkat_args *args)
{
	char *path;
	int error, dfd;
	struct stat st;

	if (args->flag & ~LINUX_AT_REMOVEDIR)
		return (EINVAL);

	dfd = (args->dfd == LINUX_AT_FDCWD) ? AT_FDCWD : args->dfd;
	LCONVPATHEXIST_AT(td, args->pathname, &path, dfd);

	if (args->flag & LINUX_AT_REMOVEDIR)
		error = kern_frmdirat(td, dfd, path, FD_NONE, UIO_SYSSPACE, 0);
	else
		error = kern_funlinkat(td, dfd, path, FD_NONE, UIO_SYSSPACE, 0,
		    0);
	if (error == EPERM && !(args->flag & LINUX_AT_REMOVEDIR)) {
		/* Introduce POSIX noncompliant behaviour of Linux */
		if (kern_statat(td, AT_SYMLINK_NOFOLLOW, dfd,
		    (__cheri_tocap char * __capability)path,
		    UIO_SYSSPACE, &st, NULL) == 0 && S_ISDIR(st.st_mode))
			error = EISDIR;
	}
	LFREEPATH(path);
	return (error);
}
int
linux_chdir(struct thread *td, struct linux_chdir_args *args)
{
	char *path;
	int error;

	LCONVPATHEXIST(td, args->path, &path);

	error = kern_chdir(td, (char * __capability)path, UIO_SYSSPACE);
	LFREEPATH(path);
	return (error);
}

#ifdef LINUX_LEGACY_SYSCALLS
int
linux_chmod(struct thread *td, struct linux_chmod_args *args)
{
	char *path;
	int error;

	LCONVPATHEXIST(td, args->path, &path);

	error = kern_fchmodat(td, AT_FDCWD, UADDR2PTR(path), UIO_SYSSPACE,
	    args->mode, 0);
	LFREEPATH(path);
	return (error);
}
#endif

int
linux_fchmodat(struct thread *td, struct linux_fchmodat_args *args)
{
	char *path;
	int error, dfd;

	dfd = (args->dfd == LINUX_AT_FDCWD) ? AT_FDCWD : args->dfd;
	LCONVPATHEXIST_AT(td, args->filename, &path, dfd);

	error = kern_fchmodat(td, dfd, UADDR2PTR(path), UIO_SYSSPACE,
	    args->mode, 0);
	LFREEPATH(path);
	return (error);
}

#ifdef LINUX_LEGACY_SYSCALLS
int
linux_mkdir(struct thread *td, struct linux_mkdir_args *args)
{
	char *path;
	int error;

	LCONVPATHCREAT(td, args->path, &path);

	error = kern_mkdirat(td, AT_FDCWD, path, UIO_SYSSPACE, args->mode);
	LFREEPATH(path);
	return (error);
}
#endif

int
linux_mkdirat(struct thread *td, struct linux_mkdirat_args *args)
{
	char *path;
	int error, dfd;

	dfd = (args->dfd == LINUX_AT_FDCWD) ? AT_FDCWD : args->dfd;
	LCONVPATHCREAT_AT(td, args->pathname, &path, dfd);

	error = kern_mkdirat(td, dfd, path, UIO_SYSSPACE, args->mode);
	LFREEPATH(path);
	return (error);
}

#ifdef LINUX_LEGACY_SYSCALLS
int
linux_rmdir(struct thread *td, struct linux_rmdir_args *args)
{
	char *path;
	int error;

	LCONVPATHEXIST(td, args->path, &path);

	error = kern_frmdirat(td, AT_FDCWD, path, FD_NONE, UIO_SYSSPACE, 0);
	LFREEPATH(path);
	return (error);
}

int
linux_rename(struct thread *td, struct linux_rename_args *args)
{
	char *from, *to;
	int error;

	LCONVPATHEXIST(td, args->from, &from);
	/* Expand LCONVPATHCREATE so that `from' can be freed on errors */
	error = linux_emul_convpath(td, args->to, UIO_USERSPACE, &to, 1, AT_FDCWD);
	if (to == NULL) {
		LFREEPATH(from);
		return (error);
	}

	error = kern_renameat(td, AT_FDCWD, from, AT_FDCWD, to, UIO_SYSSPACE);
	LFREEPATH(from);
	LFREEPATH(to);
	return (error);
}
#endif

int
linux_renameat(struct thread *td, struct linux_renameat_args *args)
{
	struct linux_renameat2_args renameat2_args = {
	    .olddfd = args->olddfd,
	    .oldname = args->oldname,
	    .newdfd = args->newdfd,
	    .newname = args->newname,
	    .flags = 0
	};

	return (linux_renameat2(td, &renameat2_args));
}

int
linux_renameat2(struct thread *td, struct linux_renameat2_args *args)
{
	char *from, *to;
	int error, olddfd, newdfd;

	if (args->flags != 0) {
		if (args->flags & ~(LINUX_RENAME_EXCHANGE |
		    LINUX_RENAME_NOREPLACE | LINUX_RENAME_WHITEOUT))
			return (EINVAL);
		if (args->flags & LINUX_RENAME_EXCHANGE &&
		    args->flags & (LINUX_RENAME_NOREPLACE |
		    LINUX_RENAME_WHITEOUT))
			return (EINVAL);
		linux_msg(td, "renameat2 unsupported flags 0x%x",
		    args->flags);
		return (EINVAL);
	}

	olddfd = (args->olddfd == LINUX_AT_FDCWD) ? AT_FDCWD : args->olddfd;
	newdfd = (args->newdfd == LINUX_AT_FDCWD) ? AT_FDCWD : args->newdfd;
	LCONVPATHEXIST_AT(td, args->oldname, &from, olddfd);
	/* Expand LCONVPATHCREATE so that `from' can be freed on errors */
	error = linux_emul_convpath(td, args->newname, UIO_USERSPACE, &to, 1, newdfd);
	if (to == NULL) {
		LFREEPATH(from);
		return (error);
	}

	error = kern_renameat(td, olddfd, from, newdfd, to, UIO_SYSSPACE);
	LFREEPATH(from);
	LFREEPATH(to);
	return (error);
}

#ifdef LINUX_LEGACY_SYSCALLS
int
linux_symlink(struct thread *td, struct linux_symlink_args *args)
{
	char *path, *to;
	int error;

	LCONVPATHEXIST(td, args->path, &path);
	/* Expand LCONVPATHCREATE so that `path' can be freed on errors */
	error = linux_emul_convpath(td, args->to, UIO_USERSPACE, &to, 1, AT_FDCWD);
	if (to == NULL) {
		LFREEPATH(path);
		return (error);
	}

	error = kern_symlinkat(td, path, AT_FDCWD, to, UIO_SYSSPACE);
	LFREEPATH(path);
	LFREEPATH(to);
	return (error);
}
#endif

int
linux_symlinkat(struct thread *td, struct linux_symlinkat_args *args)
{
	char *path, *to;
	int error, dfd;

	dfd = (args->newdfd == LINUX_AT_FDCWD) ? AT_FDCWD : args->newdfd;
	LCONVPATHEXIST(td, args->oldname, &path);
	/* Expand LCONVPATHCREATE so that `path' can be freed on errors */
	error = linux_emul_convpath(td, args->newname, UIO_USERSPACE, &to, 1, dfd);
	if (to == NULL) {
		LFREEPATH(path);
		return (error);
	}

	error = kern_symlinkat(td, path, dfd, to, UIO_SYSSPACE);
	LFREEPATH(path);
	LFREEPATH(to);
	return (error);
}

#ifdef LINUX_LEGACY_SYSCALLS
int
linux_readlink(struct thread *td, struct linux_readlink_args *args)
{
	char *name;
	int error;

	LCONVPATHEXIST(td, args->name, &name);

	error = kern_readlinkat(td, AT_FDCWD, name, UIO_SYSSPACE,
	    args->buf, UIO_USERSPACE, args->count);
	LFREEPATH(name);
	return (error);
}
#endif

int
linux_readlinkat(struct thread *td, struct linux_readlinkat_args *args)
{
	char *name;
	int error, dfd;

	dfd = (args->dfd == LINUX_AT_FDCWD) ? AT_FDCWD : args->dfd;
	LCONVPATHEXIST_AT(td, args->path, &name, dfd);

	error = kern_readlinkat(td, dfd, name, UIO_SYSSPACE, args->buf,
	    UIO_USERSPACE, args->bufsiz);
	LFREEPATH(name);
	return (error);
}

int
linux_truncate(struct thread *td, struct linux_truncate_args *args)
{
	char *path;
	int error;

	LCONVPATHEXIST(td, args->path, &path);

	error = kern_truncate(td, path, UIO_SYSSPACE, args->length);
	LFREEPATH(path);
	return (error);
}

#if defined(__i386__) || (defined(__amd64__) && defined(COMPAT_LINUX32))
int
linux_truncate64(struct thread *td, struct linux_truncate64_args *args)
{
	char *path;
	int error;

	LCONVPATHEXIST(td, args->path, &path);

	error = kern_truncate(td, path, UIO_SYSSPACE, args->length);
	LFREEPATH(path);
	return (error);
}
#endif /* __i386__ || (__amd64__ && COMPAT_LINUX32) */

int
linux_ftruncate(struct thread *td, struct linux_ftruncate_args *args)
{

	return (kern_ftruncate(td, args->fd, args->length));
}

#ifdef LINUX_LEGACY_SYSCALLS
int
linux_link(struct thread *td, struct linux_link_args *args)
{
	char *path, *to;
	int error;

	LCONVPATHEXIST(td, args->path, &path);
	/* Expand LCONVPATHCREATE so that `path' can be freed on errors */
	error = linux_emul_convpath(td, args->to, UIO_USERSPACE, &to, 1, AT_FDCWD);
	if (to == NULL) {
		LFREEPATH(path);
		return (error);
	}

	error = kern_linkat(td, AT_FDCWD, AT_FDCWD, path, to, UIO_SYSSPACE,
	    FOLLOW);
	LFREEPATH(path);
	LFREEPATH(to);
	return (error);
}
#endif

int
linux_linkat(struct thread *td, struct linux_linkat_args *args)
{
	char *path, *to;
	int error, olddfd, newdfd, follow;

	if (args->flag & ~LINUX_AT_SYMLINK_FOLLOW)
		return (EINVAL);

	olddfd = (args->olddfd == LINUX_AT_FDCWD) ? AT_FDCWD : args->olddfd;
	newdfd = (args->newdfd == LINUX_AT_FDCWD) ? AT_FDCWD : args->newdfd;
	LCONVPATHEXIST_AT(td, args->oldname, &path, olddfd);
	/* Expand LCONVPATHCREATE so that `path' can be freed on errors */
	error = linux_emul_convpath(td, args->newname, UIO_USERSPACE, &to, 1, newdfd);
	if (to == NULL) {
		LFREEPATH(path);
		return (error);
	}

	follow = (args->flag & LINUX_AT_SYMLINK_FOLLOW) == 0 ? NOFOLLOW :
	    FOLLOW;
	error = kern_linkat(td, olddfd, newdfd, path, to, UIO_SYSSPACE, follow);
	LFREEPATH(path);
	LFREEPATH(to);
	return (error);
}

int
linux_fdatasync(struct thread *td, struct linux_fdatasync_args *uap)
{

	return (kern_fsync(td, uap->fd, false));
}

int
linux_sync_file_range(struct thread *td, struct linux_sync_file_range_args *uap)
{

	if (uap->offset < 0 || uap->nbytes < 0 ||
	    (uap->flags & ~(LINUX_SYNC_FILE_RANGE_WAIT_BEFORE |
	    LINUX_SYNC_FILE_RANGE_WRITE |
	    LINUX_SYNC_FILE_RANGE_WAIT_AFTER)) != 0) {
		return (EINVAL);
	}

	return (kern_fsync(td, uap->fd, false));
}

int
linux_pread(struct thread *td, struct linux_pread_args *uap)
{
	struct vnode *vp;
	int error;

	error = kern_pread(td, uap->fd, uap->buf, uap->nbyte, uap->offset);
	if (error == 0) {
		/* This seems to violate POSIX but Linux does it. */
		error = fgetvp(td, uap->fd, &cap_pread_rights, &vp);
		if (error != 0)
			return (error);
		if (vp->v_type == VDIR) {
			vrele(vp);
			return (EISDIR);
		}
		vrele(vp);
	}
	return (error);
}

int
linux_pwrite(struct thread *td, struct linux_pwrite_args *uap)
{

	return (kern_pwrite(td, uap->fd, uap->buf, uap->nbyte, uap->offset));
}

int
linux_preadv(struct thread *td, struct linux_preadv_args *uap)
{
	struct uio *auio;
	int error;
	off_t offset;

	/*
	 * According http://man7.org/linux/man-pages/man2/preadv.2.html#NOTES
	 * pos_l and pos_h, respectively, contain the
	 * low order and high order 32 bits of offset.
	 */
	offset = (((off_t)uap->pos_h << (sizeof(offset) * 4)) <<
	    (sizeof(offset) * 4)) | uap->pos_l;
	if (offset < 0)
		return (EINVAL);
#ifdef COMPAT_LINUX32
	error = linux32_copyinuio(PTRIN(uap->vec), uap->vlen, &auio);
#else
	error = copyinuio(uap->vec, uap->vlen, &auio);
#endif
	if (error != 0)
		return (error);
	error = kern_preadv(td, uap->fd, auio, offset);
	free(auio, M_IOV);
	return (error);
}

int
linux_pwritev(struct thread *td, struct linux_pwritev_args *uap)
{
	struct uio *auio;
	int error;
	off_t offset;

	/*
	 * According http://man7.org/linux/man-pages/man2/pwritev.2.html#NOTES
	 * pos_l and pos_h, respectively, contain the
	 * low order and high order 32 bits of offset.
	 */
	offset = (((off_t)uap->pos_h << (sizeof(offset) * 4)) <<
	    (sizeof(offset) * 4)) | uap->pos_l;
	if (offset < 0)
		return (EINVAL);
#ifdef COMPAT_LINUX32
	error = linux32_copyinuio(PTRIN(uap->vec), uap->vlen, &auio);
#else
	error = copyinuio(uap->vec, uap->vlen, &auio);
#endif
	if (error != 0)
		return (error);
	error = kern_pwritev(td, uap->fd, auio, offset);
	free(auio, M_IOV);
	return (error);
}

int
linux_mount(struct thread *td, struct linux_mount_args *args)
{
	char fstypename[MFSNAMELEN];
	char *mntonname, *mntfromname;
	int error, fsflags;

	mntonname = malloc(MNAMELEN, M_TEMP, M_WAITOK);
	mntfromname = malloc(MNAMELEN, M_TEMP, M_WAITOK);
	error = copyinstr(args->filesystemtype, fstypename, MFSNAMELEN - 1,
	    NULL);
	if (error != 0)
		goto out;
	if (args->specialfile != NULL) {
		error = copyinstr(args->specialfile, mntfromname, MNAMELEN - 1, NULL);
		if (error != 0)
			goto out;
	} else {
		mntfromname[0] = '\0';
	}
	error = copyinstr(args->dir, mntonname, MNAMELEN - 1, NULL);
	if (error != 0)
		goto out;

	if (strcmp(fstypename, "ext2") == 0) {
		strcpy(fstypename, "ext2fs");
	} else if (strcmp(fstypename, "proc") == 0) {
		strcpy(fstypename, "linprocfs");
	} else if (strcmp(fstypename, "vfat") == 0) {
		strcpy(fstypename, "msdosfs");
	}

	fsflags = 0;

	/*
	 * Linux SYNC flag is not included; the closest equivalent
	 * FreeBSD has is !ASYNC, which is our default.
	 */
	if (args->rwflag & LINUX_MS_RDONLY)
		fsflags |= MNT_RDONLY;
	if (args->rwflag & LINUX_MS_NOSUID)
		fsflags |= MNT_NOSUID;
	if (args->rwflag & LINUX_MS_NOEXEC)
		fsflags |= MNT_NOEXEC;
	if (args->rwflag & LINUX_MS_REMOUNT)
		fsflags |= MNT_UPDATE;

	error = kernel_vmount(fsflags,
	    "fstype", fstypename,
	    "fspath", mntonname,
	    "from", mntfromname,
	    NULL);
out:
	free(mntonname, M_TEMP);
	free(mntfromname, M_TEMP);
	return (error);
}

#if defined(__i386__) || (defined(__amd64__) && defined(COMPAT_LINUX32))
int
linux_oldumount(struct thread *td, struct linux_oldumount_args *args)
{
	struct linux_umount_args args2;

	args2.path = args->path;
	args2.flags = 0;
	return (linux_umount(td, &args2));
}
#endif /* __i386__ || (__amd64__ && COMPAT_LINUX32) */

#ifdef LINUX_LEGACY_SYSCALLS
int
linux_umount(struct thread *td, struct linux_umount_args *args)
{
	struct unmount_args bsd;

	bsd.path = args->path;
	bsd.flags = args->flags;	/* XXX correct? */
	return (sys_unmount(td, &bsd));
}
#endif

/*
 * fcntl family of syscalls
 */

struct l_flock {
	l_short		l_type;
	l_short		l_whence;
	l_off_t		l_start;
	l_off_t		l_len;
	l_pid_t		l_pid;
}
#if defined(__amd64__) && defined(COMPAT_LINUX32)
__packed
#endif
;

static void
linux_to_bsd_flock(struct l_flock *linux_flock, struct flock *bsd_flock)
{
	switch (linux_flock->l_type) {
	case LINUX_F_RDLCK:
		bsd_flock->l_type = F_RDLCK;
		break;
	case LINUX_F_WRLCK:
		bsd_flock->l_type = F_WRLCK;
		break;
	case LINUX_F_UNLCK:
		bsd_flock->l_type = F_UNLCK;
		break;
	default:
		bsd_flock->l_type = -1;
		break;
	}
	bsd_flock->l_whence = linux_flock->l_whence;
	bsd_flock->l_start = (off_t)linux_flock->l_start;
	bsd_flock->l_len = (off_t)linux_flock->l_len;
	bsd_flock->l_pid = (pid_t)linux_flock->l_pid;
	bsd_flock->l_sysid = 0;
}

static void
bsd_to_linux_flock(struct flock *bsd_flock, struct l_flock *linux_flock)
{
	switch (bsd_flock->l_type) {
	case F_RDLCK:
		linux_flock->l_type = LINUX_F_RDLCK;
		break;
	case F_WRLCK:
		linux_flock->l_type = LINUX_F_WRLCK;
		break;
	case F_UNLCK:
		linux_flock->l_type = LINUX_F_UNLCK;
		break;
	}
	linux_flock->l_whence = bsd_flock->l_whence;
	linux_flock->l_start = (l_off_t)bsd_flock->l_start;
	linux_flock->l_len = (l_off_t)bsd_flock->l_len;
	linux_flock->l_pid = (l_pid_t)bsd_flock->l_pid;
}

#if defined(__i386__) || (defined(__amd64__) && defined(COMPAT_LINUX32))
struct l_flock64 {
	l_short		l_type;
	l_short		l_whence;
	l_loff_t	l_start;
	l_loff_t	l_len;
	l_pid_t		l_pid;
}
#if defined(__amd64__) && defined(COMPAT_LINUX32)
__packed
#endif
;

static void
linux_to_bsd_flock64(struct l_flock64 *linux_flock, struct flock *bsd_flock)
{
	switch (linux_flock->l_type) {
	case LINUX_F_RDLCK:
		bsd_flock->l_type = F_RDLCK;
		break;
	case LINUX_F_WRLCK:
		bsd_flock->l_type = F_WRLCK;
		break;
	case LINUX_F_UNLCK:
		bsd_flock->l_type = F_UNLCK;
		break;
	default:
		bsd_flock->l_type = -1;
		break;
	}
	bsd_flock->l_whence = linux_flock->l_whence;
	bsd_flock->l_start = (off_t)linux_flock->l_start;
	bsd_flock->l_len = (off_t)linux_flock->l_len;
	bsd_flock->l_pid = (pid_t)linux_flock->l_pid;
	bsd_flock->l_sysid = 0;
}

static void
bsd_to_linux_flock64(struct flock *bsd_flock, struct l_flock64 *linux_flock)
{
	switch (bsd_flock->l_type) {
	case F_RDLCK:
		linux_flock->l_type = LINUX_F_RDLCK;
		break;
	case F_WRLCK:
		linux_flock->l_type = LINUX_F_WRLCK;
		break;
	case F_UNLCK:
		linux_flock->l_type = LINUX_F_UNLCK;
		break;
	}
	linux_flock->l_whence = bsd_flock->l_whence;
	linux_flock->l_start = (l_loff_t)bsd_flock->l_start;
	linux_flock->l_len = (l_loff_t)bsd_flock->l_len;
	linux_flock->l_pid = (l_pid_t)bsd_flock->l_pid;
}
#endif /* __i386__ || (__amd64__ && COMPAT_LINUX32) */

static int
fcntl_common(struct thread *td, struct linux_fcntl_args *args)
{
	struct l_flock linux_flock;
	struct flock bsd_flock;
	struct file *fp;
	long arg;
	int error, result;

	switch (args->cmd) {
	case LINUX_F_DUPFD:
		return (kern_fcntl(td, args->fd, F_DUPFD, args->arg));

	case LINUX_F_GETFD:
		return (kern_fcntl(td, args->fd, F_GETFD, 0));

	case LINUX_F_SETFD:
		return (kern_fcntl(td, args->fd, F_SETFD, args->arg));

	case LINUX_F_GETFL:
		error = kern_fcntl(td, args->fd, F_GETFL, 0);
		result = td->td_retval[0];
		td->td_retval[0] = 0;
		if (result & O_RDONLY)
			td->td_retval[0] |= LINUX_O_RDONLY;
		if (result & O_WRONLY)
			td->td_retval[0] |= LINUX_O_WRONLY;
		if (result & O_RDWR)
			td->td_retval[0] |= LINUX_O_RDWR;
		if (result & O_NDELAY)
			td->td_retval[0] |= LINUX_O_NONBLOCK;
		if (result & O_APPEND)
			td->td_retval[0] |= LINUX_O_APPEND;
		if (result & O_FSYNC)
			td->td_retval[0] |= LINUX_O_SYNC;
		if (result & O_ASYNC)
			td->td_retval[0] |= LINUX_FASYNC;
#ifdef LINUX_O_NOFOLLOW
		if (result & O_NOFOLLOW)
			td->td_retval[0] |= LINUX_O_NOFOLLOW;
#endif
#ifdef LINUX_O_DIRECT
		if (result & O_DIRECT)
			td->td_retval[0] |= LINUX_O_DIRECT;
#endif
		return (error);

	case LINUX_F_SETFL:
		arg = 0;
		if (args->arg & LINUX_O_NDELAY)
			arg |= O_NONBLOCK;
		if (args->arg & LINUX_O_APPEND)
			arg |= O_APPEND;
		if (args->arg & LINUX_O_SYNC)
			arg |= O_FSYNC;
		if (args->arg & LINUX_FASYNC)
			arg |= O_ASYNC;
#ifdef LINUX_O_NOFOLLOW
		if (args->arg & LINUX_O_NOFOLLOW)
			arg |= O_NOFOLLOW;
#endif
#ifdef LINUX_O_DIRECT
		if (args->arg & LINUX_O_DIRECT)
			arg |= O_DIRECT;
#endif
		return (kern_fcntl(td, args->fd, F_SETFL, arg));

	case LINUX_F_GETLK:
		error = copyin((void *)args->arg, &linux_flock,
		    sizeof(linux_flock));
		if (error)
			return (error);
		linux_to_bsd_flock(&linux_flock, &bsd_flock);
		error = kern_fcntl(td, args->fd, F_GETLK, (intptr_t)&bsd_flock);
		if (error)
			return (error);
		bsd_to_linux_flock(&bsd_flock, &linux_flock);
		return (copyout(&linux_flock, (void *)args->arg,
		    sizeof(linux_flock)));

	case LINUX_F_SETLK:
		error = copyin((void *)args->arg, &linux_flock,
		    sizeof(linux_flock));
		if (error)
			return (error);
		linux_to_bsd_flock(&linux_flock, &bsd_flock);
		return (kern_fcntl(td, args->fd, F_SETLK,
		    (intptr_t)&bsd_flock));

	case LINUX_F_SETLKW:
		error = copyin((void *)args->arg, &linux_flock,
		    sizeof(linux_flock));
		if (error)
			return (error);
		linux_to_bsd_flock(&linux_flock, &bsd_flock);
		return (kern_fcntl(td, args->fd, F_SETLKW,
		     (intptr_t)&bsd_flock));

	case LINUX_F_GETOWN:
		return (kern_fcntl(td, args->fd, F_GETOWN, 0));

	case LINUX_F_SETOWN:
		/*
		 * XXX some Linux applications depend on F_SETOWN having no
		 * significant effect for pipes (SIGIO is not delivered for
		 * pipes under Linux-2.2.35 at least).
		 */
		error = fget(td, args->fd,
		    &cap_fcntl_rights, &fp);
		if (error)
			return (error);
		if (fp->f_type == DTYPE_PIPE) {
			fdrop(fp, td);
			return (EINVAL);
		}
		fdrop(fp, td);

		return (kern_fcntl(td, args->fd, F_SETOWN, args->arg));

	case LINUX_F_DUPFD_CLOEXEC:
		return (kern_fcntl(td, args->fd, F_DUPFD_CLOEXEC, args->arg));
	}

	return (EINVAL);
}

int
linux_fcntl(struct thread *td, struct linux_fcntl_args *args)
{

	return (fcntl_common(td, args));
}

#if defined(__i386__) || (defined(__amd64__) && defined(COMPAT_LINUX32))
int
linux_fcntl64(struct thread *td, struct linux_fcntl64_args *args)
{
	struct l_flock64 linux_flock;
	struct flock bsd_flock;
	struct linux_fcntl_args fcntl_args;
	int error;

	switch (args->cmd) {
	case LINUX_F_GETLK64:
		error = copyin((void *)args->arg, &linux_flock,
		    sizeof(linux_flock));
		if (error)
			return (error);
		linux_to_bsd_flock64(&linux_flock, &bsd_flock);
		error = kern_fcntl(td, args->fd, F_GETLK, (intptr_t)&bsd_flock);
		if (error)
			return (error);
		bsd_to_linux_flock64(&bsd_flock, &linux_flock);
		return (copyout(&linux_flock, (void *)args->arg,
			    sizeof(linux_flock)));

	case LINUX_F_SETLK64:
		error = copyin((void *)args->arg, &linux_flock,
		    sizeof(linux_flock));
		if (error)
			return (error);
		linux_to_bsd_flock64(&linux_flock, &bsd_flock);
		return (kern_fcntl(td, args->fd, F_SETLK,
		    (intptr_t)&bsd_flock));

	case LINUX_F_SETLKW64:
		error = copyin((void *)args->arg, &linux_flock,
		    sizeof(linux_flock));
		if (error)
			return (error);
		linux_to_bsd_flock64(&linux_flock, &bsd_flock);
		return (kern_fcntl(td, args->fd, F_SETLKW,
		    (intptr_t)&bsd_flock));
	}

	fcntl_args.fd = args->fd;
	fcntl_args.cmd = args->cmd;
	fcntl_args.arg = args->arg;
	return (fcntl_common(td, &fcntl_args));
}
#endif /* __i386__ || (__amd64__ && COMPAT_LINUX32) */

#ifdef LINUX_LEGACY_SYSCALLS
int
linux_chown(struct thread *td, struct linux_chown_args *args)
{
	char *path;
	int error;

	LCONVPATHEXIST(td, args->path, &path);

	error = kern_fchownat(td, AT_FDCWD,
	    (__cheri_tocap const char * __capability)path,
	    UIO_SYSSPACE, args->uid, args->gid, 0);
	LFREEPATH(path);
	return (error);
}
#endif

int
linux_fchownat(struct thread *td, struct linux_fchownat_args *args)
{
	char *path;
	int error, dfd, flag;

	if (args->flag & ~LINUX_AT_SYMLINK_NOFOLLOW)
		return (EINVAL);

	dfd = (args->dfd == LINUX_AT_FDCWD) ? AT_FDCWD :  args->dfd;
	LCONVPATHEXIST_AT(td, args->filename, &path, dfd);

	flag = (args->flag & LINUX_AT_SYMLINK_NOFOLLOW) == 0 ? 0 :
	    AT_SYMLINK_NOFOLLOW;
	error = kern_fchownat(td, dfd,
	    (__cheri_tocap const char * __capability)path,
	    UIO_SYSSPACE, args->uid, args->gid, flag);
	LFREEPATH(path);
	return (error);
}

#ifdef LINUX_LEGACY_SYSCALLS
int
linux_lchown(struct thread *td, struct linux_lchown_args *args)
{
	char *path;
	int error;

	LCONVPATHEXIST(td, args->path, &path);

	error = kern_fchownat(td, AT_FDCWD,
	    (__cheri_tocap const char * __capability)path,
	    UIO_SYSSPACE, args->uid, args->gid, AT_SYMLINK_NOFOLLOW);
	LFREEPATH(path);
	return (error);
}
#endif

static int
convert_fadvice(int advice)
{
	switch (advice) {
	case LINUX_POSIX_FADV_NORMAL:
		return (POSIX_FADV_NORMAL);
	case LINUX_POSIX_FADV_RANDOM:
		return (POSIX_FADV_RANDOM);
	case LINUX_POSIX_FADV_SEQUENTIAL:
		return (POSIX_FADV_SEQUENTIAL);
	case LINUX_POSIX_FADV_WILLNEED:
		return (POSIX_FADV_WILLNEED);
	case LINUX_POSIX_FADV_DONTNEED:
		return (POSIX_FADV_DONTNEED);
	case LINUX_POSIX_FADV_NOREUSE:
		return (POSIX_FADV_NOREUSE);
	default:
		return (-1);
	}
}

int
linux_fadvise64(struct thread *td, struct linux_fadvise64_args *args)
{
	int advice;

	advice = convert_fadvice(args->advice);
	if (advice == -1)
		return (EINVAL);
	return (kern_posix_fadvise(td, args->fd, args->offset, args->len,
	    advice));
}

#if defined(__i386__) || (defined(__amd64__) && defined(COMPAT_LINUX32))
int
linux_fadvise64_64(struct thread *td, struct linux_fadvise64_64_args *args)
{
	int advice;

	advice = convert_fadvice(args->advice);
	if (advice == -1)
		return (EINVAL);
	return (kern_posix_fadvise(td, args->fd, args->offset, args->len,
	    advice));
}
#endif /* __i386__ || (__amd64__ && COMPAT_LINUX32) */

#ifdef LINUX_LEGACY_SYSCALLS
int
linux_pipe(struct thread *td, struct linux_pipe_args *args)
{
	int fildes[2];
	int error;

	error = kern_pipe(td, fildes, 0, NULL, NULL);
	if (error != 0)
		return (error);

	error = copyout(fildes, args->pipefds, sizeof(fildes));
	if (error != 0) {
		(void)kern_close(td, fildes[0]);
		(void)kern_close(td, fildes[1]);
	}

	return (error);
}
#endif

int
linux_pipe2(struct thread *td, struct linux_pipe2_args *args)
{
	int fildes[2];
	int error, flags;

	if ((args->flags & ~(LINUX_O_NONBLOCK | LINUX_O_CLOEXEC)) != 0)
		return (EINVAL);

	flags = 0;
	if ((args->flags & LINUX_O_NONBLOCK) != 0)
		flags |= O_NONBLOCK;
	if ((args->flags & LINUX_O_CLOEXEC) != 0)
		flags |= O_CLOEXEC;
	error = kern_pipe(td, fildes, flags, NULL, NULL);
	if (error != 0)
		return (error);

	error = copyout(fildes, args->pipefds, sizeof(fildes));
	if (error != 0) {
		(void)kern_close(td, fildes[0]);
		(void)kern_close(td, fildes[1]);
	}

	return (error);
}

int
linux_dup3(struct thread *td, struct linux_dup3_args *args)
{
	int cmd;
	intptr_t newfd;

	if (args->oldfd == args->newfd)
		return (EINVAL);
	if ((args->flags & ~LINUX_O_CLOEXEC) != 0)
		return (EINVAL);
	if (args->flags & LINUX_O_CLOEXEC)
		cmd = F_DUP2FD_CLOEXEC;
	else
		cmd = F_DUP2FD;

	newfd = args->newfd;
	return (kern_fcntl(td, args->oldfd, cmd, newfd));
}

int
linux_fallocate(struct thread *td, struct linux_fallocate_args *args)
{

	/*
	 * We emulate only posix_fallocate system call for which
	 * mode should be 0.
	 */
	if (args->mode != 0)
		return (ENOSYS);

	return (kern_posix_fallocate(td, args->fd, args->offset,
	    args->len));
}
<<<<<<< HEAD
// CHERI CHANGES START
// {
//   "updated": 20181114,
//   "target_type": "kernel",
//   "changes": [
//     "user_capabilities"
//   ]
// }
// CHERI CHANGES END
=======

int
linux_copy_file_range(struct thread *td, struct linux_copy_file_range_args
    *args)
{
	l_loff_t inoff, outoff, *inoffp, *outoffp;
	int error, flags;

	/*
	 * copy_file_range(2) on Linux doesn't define any flags (yet), so is
	 * the native implementation.  Enforce it.
	 */
	if (args->flags != 0) {
		linux_msg(td, "copy_file_range unsupported flags 0x%x",
		    args->flags);
		return (EINVAL);
	}
	flags = 0;
	inoffp = outoffp = NULL;
	if (args->off_in != NULL) {
		error = copyin(args->off_in, &inoff, sizeof(l_loff_t));
		if (error != 0)
			return (error);
		inoffp = &inoff;
	}
	if (args->off_out != NULL) {
		error = copyin(args->off_out, &outoff, sizeof(l_loff_t));
		if (error != 0)
			return (error);
		outoffp = &outoff;
	}

	error = kern_copy_file_range(td, args->fd_in, inoffp, args->fd_out,
	    outoffp, args->len, flags);
	if (error == 0 && args->off_in != NULL)
		error = copyout(inoffp, args->off_in, sizeof(l_loff_t));
	if (error == 0 && args->off_out != NULL)
		error = copyout(outoffp, args->off_out, sizeof(l_loff_t));
	return (error);
}
>>>>>>> 121a4336
<|MERGE_RESOLUTION|>--- conflicted
+++ resolved
@@ -1574,7 +1574,47 @@
 	return (kern_posix_fallocate(td, args->fd, args->offset,
 	    args->len));
 }
-<<<<<<< HEAD
+
+int
+linux_copy_file_range(struct thread *td, struct linux_copy_file_range_args
+    *args)
+{
+	l_loff_t inoff, outoff, *inoffp, *outoffp;
+	int error, flags;
+
+	/*
+	 * copy_file_range(2) on Linux doesn't define any flags (yet), so is
+	 * the native implementation.  Enforce it.
+	 */
+	if (args->flags != 0) {
+		linux_msg(td, "copy_file_range unsupported flags 0x%x",
+		    args->flags);
+		return (EINVAL);
+	}
+	flags = 0;
+	inoffp = outoffp = NULL;
+	if (args->off_in != NULL) {
+		error = copyin(args->off_in, &inoff, sizeof(l_loff_t));
+		if (error != 0)
+			return (error);
+		inoffp = &inoff;
+	}
+	if (args->off_out != NULL) {
+		error = copyin(args->off_out, &outoff, sizeof(l_loff_t));
+		if (error != 0)
+			return (error);
+		outoffp = &outoff;
+	}
+
+	error = kern_copy_file_range(td, args->fd_in, inoffp, args->fd_out,
+	    outoffp, args->len, flags);
+	if (error == 0 && args->off_in != NULL)
+		error = copyout(inoffp, args->off_in, sizeof(l_loff_t));
+	if (error == 0 && args->off_out != NULL)
+		error = copyout(outoffp, args->off_out, sizeof(l_loff_t));
+	return (error);
+}
+
 // CHERI CHANGES START
 // {
 //   "updated": 20181114,
@@ -1583,46 +1623,4 @@
 //     "user_capabilities"
 //   ]
 // }
-// CHERI CHANGES END
-=======
-
-int
-linux_copy_file_range(struct thread *td, struct linux_copy_file_range_args
-    *args)
-{
-	l_loff_t inoff, outoff, *inoffp, *outoffp;
-	int error, flags;
-
-	/*
-	 * copy_file_range(2) on Linux doesn't define any flags (yet), so is
-	 * the native implementation.  Enforce it.
-	 */
-	if (args->flags != 0) {
-		linux_msg(td, "copy_file_range unsupported flags 0x%x",
-		    args->flags);
-		return (EINVAL);
-	}
-	flags = 0;
-	inoffp = outoffp = NULL;
-	if (args->off_in != NULL) {
-		error = copyin(args->off_in, &inoff, sizeof(l_loff_t));
-		if (error != 0)
-			return (error);
-		inoffp = &inoff;
-	}
-	if (args->off_out != NULL) {
-		error = copyin(args->off_out, &outoff, sizeof(l_loff_t));
-		if (error != 0)
-			return (error);
-		outoffp = &outoff;
-	}
-
-	error = kern_copy_file_range(td, args->fd_in, inoffp, args->fd_out,
-	    outoffp, args->len, flags);
-	if (error == 0 && args->off_in != NULL)
-		error = copyout(inoffp, args->off_in, sizeof(l_loff_t));
-	if (error == 0 && args->off_out != NULL)
-		error = copyout(outoffp, args->off_out, sizeof(l_loff_t));
-	return (error);
-}
->>>>>>> 121a4336
+// CHERI CHANGES END