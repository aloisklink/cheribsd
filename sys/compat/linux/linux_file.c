--- conflicted
+++ resolved
@@ -1771,7 +1771,20 @@
 	return (kern_shm_open2(td, SHM_ANON, oflags, 0, shmflags, NULL,
 	    memfd_name));
 }
-<<<<<<< HEAD
+
+int
+linux_splice(struct thread *td, struct linux_splice_args *args)
+{
+
+	linux_msg(td, "syscall splice not really implemented");
+
+	/*
+	 * splice(2) is documented to return EINVAL in various circumstances;
+	 * returning it instead of ENOSYS should hint the caller to use fallback
+	 * instead.
+	 */
+	return (EINVAL);
+}
 // CHERI CHANGES START
 // {
 //   "updated": 20181114,
@@ -1780,20 +1793,4 @@
 //     "user_capabilities"
 //   ]
 // }
-// CHERI CHANGES END
-=======
-
-int
-linux_splice(struct thread *td, struct linux_splice_args *args)
-{
-
-	linux_msg(td, "syscall splice not really implemented");
-
-	/*
-	 * splice(2) is documented to return EINVAL in various circumstances;
-	 * returning it instead of ENOSYS should hint the caller to use fallback
-	 * instead.
-	 */
-	return (EINVAL);
-}
->>>>>>> 3e5218c3
+// CHERI CHANGES END