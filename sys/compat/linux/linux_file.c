/*-
 * SPDX-License-Identifier: BSD-2-Clause-FreeBSD
 *
 * Copyright (c) 1994-1995 Søren Schmidt
 * All rights reserved.
 *
 * Redistribution and use in source and binary forms, with or without
 * modification, are permitted provided that the following conditions
 * are met:
 * 1. Redistributions of source code must retain the above copyright
 *    notice, this list of conditions and the following disclaimer.
 * 2. Redistributions in binary form must reproduce the above copyright
 *    notice, this list of conditions and the following disclaimer in the
 *    documentation and/or other materials provided with the distribution.
 *
 * THIS SOFTWARE IS PROVIDED BY THE AUTHOR AND CONTRIBUTORS ``AS IS'' AND
 * ANY EXPRESS OR IMPLIED WARRANTIES, INCLUDING, BUT NOT LIMITED TO, THE
 * IMPLIED WARRANTIES OF MERCHANTABILITY AND FITNESS FOR A PARTICULAR PURPOSE
 * ARE DISCLAIMED.  IN NO EVENT SHALL THE AUTHOR OR CONTRIBUTORS BE LIABLE
 * FOR ANY DIRECT, INDIRECT, INCIDENTAL, SPECIAL, EXEMPLARY, OR CONSEQUENTIAL
 * DAMAGES (INCLUDING, BUT NOT LIMITED TO, PROCUREMENT OF SUBSTITUTE GOODS
 * OR SERVICES; LOSS OF USE, DATA, OR PROFITS; OR BUSINESS INTERRUPTION)
 * HOWEVER CAUSED AND ON ANY THEORY OF LIABILITY, WHETHER IN CONTRACT, STRICT
 * LIABILITY, OR TORT (INCLUDING NEGLIGENCE OR OTHERWISE) ARISING IN ANY WAY
 * OUT OF THE USE OF THIS SOFTWARE, EVEN IF ADVISED OF THE POSSIBILITY OF
 * SUCH DAMAGE.
 */

#include <sys/cdefs.h>
__FBSDID("$FreeBSD$");

#include "opt_compat.h"

#include <sys/param.h>
#include <sys/systm.h>
#include <sys/capsicum.h>
#include <sys/conf.h>
#include <sys/dirent.h>
#include <sys/fcntl.h>
#include <sys/file.h>
#include <sys/filedesc.h>
#include <sys/lock.h>
#include <sys/malloc.h>
#include <sys/mman.h>
#include <sys/mount.h>
#include <sys/mutex.h>
#include <sys/namei.h>
#include <sys/proc.h>
#include <sys/stat.h>
#include <sys/sx.h>
#include <sys/syscallsubr.h>
#include <sys/sysproto.h>
#include <sys/tty.h>
#include <sys/unistd.h>
#include <sys/vnode.h>

#ifdef COMPAT_LINUX32
#include <compat/freebsd32/freebsd32_misc.h>
#include <machine/../linux32/linux.h>
#include <machine/../linux32/linux32_proto.h>
#else
#include <machine/../linux/linux.h>
#include <machine/../linux/linux_proto.h>
#endif
#include <compat/linux/linux_misc.h>
#include <compat/linux/linux_util.h>
#include <compat/linux/linux_file.h>

static int	linux_common_open(struct thread *, int, const char *, int, int,
		    enum uio_seg);
static int	linux_getdents_error(struct thread *, int, int);

static struct bsd_to_linux_bitmap seal_bitmap[] = {
	BITMAP_1t1_LINUX(F_SEAL_SEAL),
	BITMAP_1t1_LINUX(F_SEAL_SHRINK),
	BITMAP_1t1_LINUX(F_SEAL_GROW),
	BITMAP_1t1_LINUX(F_SEAL_WRITE),
};

#define	MFD_HUGETLB_ENTRY(_size)					\
	{								\
		.bsd_value = MFD_HUGE_##_size,				\
		.linux_value = LINUX_HUGETLB_FLAG_ENCODE_##_size	\
	}
static struct bsd_to_linux_bitmap mfd_bitmap[] = {
	BITMAP_1t1_LINUX(MFD_CLOEXEC),
	BITMAP_1t1_LINUX(MFD_ALLOW_SEALING),
	BITMAP_1t1_LINUX(MFD_HUGETLB),
	MFD_HUGETLB_ENTRY(64KB),
	MFD_HUGETLB_ENTRY(512KB),
	MFD_HUGETLB_ENTRY(1MB),
	MFD_HUGETLB_ENTRY(2MB),
	MFD_HUGETLB_ENTRY(8MB),
	MFD_HUGETLB_ENTRY(16MB),
	MFD_HUGETLB_ENTRY(32MB),
	MFD_HUGETLB_ENTRY(256MB),
	MFD_HUGETLB_ENTRY(512MB),
	MFD_HUGETLB_ENTRY(1GB),
	MFD_HUGETLB_ENTRY(2GB),
	MFD_HUGETLB_ENTRY(16GB),
};
#undef MFD_HUGETLB_ENTRY

#ifdef LINUX_LEGACY_SYSCALLS
int
linux_creat(struct thread *td, struct linux_creat_args *args)
{
	char *path;
	int error;

	if (!LUSECONVPATH(td)) {
		return (kern_openat(td, AT_FDCWD, __USER_CAP_PATH(args->path),
		    UIO_USERSPACE, O_WRONLY | O_CREAT | O_TRUNC, args->mode));
	}
	LCONVPATHEXIST(td, args->path, &path);
	error = kern_openat(td, AT_FDCWD, PTR2CAP(path), UIO_SYSSPACE,
	    O_WRONLY | O_CREAT | O_TRUNC, args->mode);
	LFREEPATH(path);
	return (error);
}
#endif

static int
linux_common_openflags(int l_flags)
{
	int bsd_flags;

	bsd_flags = 0;
	switch (l_flags & LINUX_O_ACCMODE) {
	case LINUX_O_WRONLY:
		bsd_flags |= O_WRONLY;
		break;
	case LINUX_O_RDWR:
		bsd_flags |= O_RDWR;
		break;
	default:
		bsd_flags |= O_RDONLY;
	}
	if (l_flags & LINUX_O_NDELAY)
		bsd_flags |= O_NONBLOCK;
	if (l_flags & LINUX_O_APPEND)
		bsd_flags |= O_APPEND;
	if (l_flags & LINUX_O_SYNC)
		bsd_flags |= O_FSYNC;
	if (l_flags & LINUX_O_CLOEXEC)
		bsd_flags |= O_CLOEXEC;
	if (l_flags & LINUX_O_NONBLOCK)
		bsd_flags |= O_NONBLOCK;
	if (l_flags & LINUX_O_ASYNC)
		bsd_flags |= O_ASYNC;
	if (l_flags & LINUX_O_CREAT)
		bsd_flags |= O_CREAT;
	if (l_flags & LINUX_O_TRUNC)
		bsd_flags |= O_TRUNC;
	if (l_flags & LINUX_O_EXCL)
		bsd_flags |= O_EXCL;
	if (l_flags & LINUX_O_NOCTTY)
		bsd_flags |= O_NOCTTY;
	if (l_flags & LINUX_O_DIRECT)
		bsd_flags |= O_DIRECT;
	if (l_flags & LINUX_O_NOFOLLOW)
		bsd_flags |= O_NOFOLLOW;
	if (l_flags & LINUX_O_DIRECTORY)
		bsd_flags |= O_DIRECTORY;
	if (l_flags & LINUX_O_PATH)
		bsd_flags |= O_PATH;
	/* XXX LINUX_O_NOATIME: unable to be easily implemented. */
	return (bsd_flags);
}

static int
linux_common_open(struct thread *td, int dirfd, const char * __capability path,
    int l_flags, int mode, enum uio_seg seg)
{
	struct proc *p = td->td_proc;
	struct file *fp;
	int fd;
	int bsd_flags, error;

	bsd_flags = linux_common_openflags(l_flags);
	error = kern_openat(td, dirfd, path, seg, bsd_flags, mode);
	if (error != 0) {
		if (error == EMLINK)
			error = ELOOP;
		goto done;
	}
	if (p->p_flag & P_CONTROLT)
		goto done;
	if (bsd_flags & O_NOCTTY)
		goto done;

	/*
	 * XXX In between kern_openat() and fget(), another process
	 * having the same filedesc could use that fd without
	 * checking below.
	*/
	fd = td->td_retval[0];
	if (fget(td, fd, &cap_ioctl_rights, &fp) == 0) {
		if (fp->f_type != DTYPE_VNODE) {
			fdrop(fp, td);
			goto done;
		}
		sx_slock(&proctree_lock);
		PROC_LOCK(p);
		if (SESS_LEADER(p) && !(p->p_flag & P_CONTROLT)) {
			PROC_UNLOCK(p);
			sx_sunlock(&proctree_lock);
			/* XXXPJD: Verify if TIOCSCTTY is allowed. */
			(void) fo_ioctl(fp, TIOCSCTTY, (caddr_t) 0,
			    td->td_ucred, td);
		} else {
			PROC_UNLOCK(p);
			sx_sunlock(&proctree_lock);
		}
		fdrop(fp, td);
	}

done:
	return (error);
}

int
linux_openat(struct thread *td, struct linux_openat_args *args)
{
	char *path;
	int dfd, error;

	dfd = (args->dfd == LINUX_AT_FDCWD) ? AT_FDCWD : args->dfd;
	if (!LUSECONVPATH(td)) {
		return (linux_common_open(td, dfd, args->filename, args->flags,
		    args->mode, UIO_USERSPACE));
	}
	if (args->flags & LINUX_O_CREAT)
		LCONVPATH_AT(td, args->filename, &path, 1, dfd);
	else
		LCONVPATH_AT(td, args->filename, &path, 0, dfd);

	error = linux_common_open(td, dfd, path, args->flags, args->mode,
	    UIO_SYSSPACE);
	LFREEPATH(path);
	return (error);
}

#ifdef LINUX_LEGACY_SYSCALLS
int
linux_open(struct thread *td, struct linux_open_args *args)
{
	char *path;
	int error;

	if (!LUSECONVPATH(td)) {
		return (linux_common_open(td, AT_FDCWD, args->path, args->flags,
		    args->mode, UIO_USERSPACE));
	}
	if (args->flags & LINUX_O_CREAT)
		LCONVPATHCREAT(td, args->path, &path);
	else
		LCONVPATHEXIST(td, args->path, &path);

	error = linux_common_open(td, AT_FDCWD, path, args->flags, args->mode,
	    UIO_SYSSPACE);
	LFREEPATH(path);
	return (error);
}
#endif

int
linux_name_to_handle_at(struct thread *td,
    struct linux_name_to_handle_at_args *args)
{
	static const l_int valid_flags = (LINUX_AT_SYMLINK_FOLLOW |
	    LINUX_AT_EMPTY_PATH);
	static const l_uint fh_size = sizeof(fhandle_t);

	fhandle_t fh;
	l_uint fh_bytes;
	l_int mount_id;
	int error, fd, bsd_flags;

	if (args->flags & ~valid_flags)
		return (EINVAL);
	if (args->flags & LINUX_AT_EMPTY_PATH)
		/* XXX: not supported yet */
		return (EOPNOTSUPP);

	fd = args->dirfd;
	if (fd == LINUX_AT_FDCWD)
		fd = AT_FDCWD;

	bsd_flags = 0;
	if (!(args->flags & LINUX_AT_SYMLINK_FOLLOW))
		bsd_flags |= AT_SYMLINK_NOFOLLOW;

	if (!LUSECONVPATH(td)) {
		error = kern_getfhat(td, bsd_flags, fd, args->name,
		    UIO_USERSPACE, &fh, UIO_SYSSPACE);
	} else {
		char *path;

		LCONVPATH_AT(td, args->name, &path, 0, fd);
		error = kern_getfhat(td, bsd_flags, fd, path, UIO_SYSSPACE,
		    &fh, UIO_SYSSPACE);
		LFREEPATH(path);
	}
	if (error != 0)
		return (error);

	/* Emit mount_id -- required before EOVERFLOW case. */
	mount_id = (fh.fh_fsid.val[0] ^ fh.fh_fsid.val[1]);
	error = copyout(&mount_id, args->mnt_id, sizeof(mount_id));
	if (error != 0)
		return (error);

	/* Check if there is room for handle. */
	error = copyin(&args->handle->handle_bytes, &fh_bytes,
	    sizeof(fh_bytes));
	if (error != 0)
		return (error);

	if (fh_bytes < fh_size) {
		error = copyout(&fh_size, &args->handle->handle_bytes,
		    sizeof(fh_size));
		if (error == 0)
			error = EOVERFLOW;
		return (error);
	}

	/* Emit handle. */
	mount_id = 0;
	/*
	 * We don't use handle_type for anything yet, but initialize a known
	 * value.
	 */
	error = copyout(&mount_id, &args->handle->handle_type,
	    sizeof(mount_id));
	if (error != 0)
		return (error);

	error = copyout(&fh, &args->handle->f_handle,
	    sizeof(fh));
	return (error);
}

int
linux_open_by_handle_at(struct thread *td,
    struct linux_open_by_handle_at_args *args)
{
	l_uint fh_bytes;
	int bsd_flags, error;

	error = copyin(&args->handle->handle_bytes, &fh_bytes,
	    sizeof(fh_bytes));
	if (error != 0)
		return (error);

	if (fh_bytes < sizeof(fhandle_t))
		return (EINVAL);

	bsd_flags = linux_common_openflags(args->flags);
	return (kern_fhopen(td, (void *)&args->handle->f_handle, bsd_flags));
}

int
linux_lseek(struct thread *td, struct linux_lseek_args *args)
{

	return (kern_lseek(td, args->fdes, args->off, args->whence));
}

#if defined(__i386__) || (defined(__amd64__) && defined(COMPAT_LINUX32))
int
linux_llseek(struct thread *td, struct linux_llseek_args *args)
{
	int error;
	off_t off;

	off = (args->olow) | (((off_t) args->ohigh) << 32);

	error = kern_lseek(td, args->fd, off, args->whence);
	if (error != 0)
		return (error);

	error = copyout(td->td_retval, args->res, sizeof(off_t));
	if (error != 0)
		return (error);

	td->td_retval[0] = 0;
	return (0);
}
#endif /* __i386__ || (__amd64__ && COMPAT_LINUX32) */

/*
 * Note that linux_getdents(2) and linux_getdents64(2) have the same
 * arguments. They only differ in the definition of struct dirent they
 * operate on.
 * Note that linux_readdir(2) is a special case of linux_getdents(2)
 * where count is always equals 1, meaning that the buffer is one
 * dirent-structure in size and that the code can't handle more anyway.
 * Note that linux_readdir(2) can't be implemented by means of linux_getdents(2)
 * as in case when the *dent buffer size is equal to 1 linux_getdents(2) will
 * trash user stack.
 */

static int
linux_getdents_error(struct thread *td, int fd, int err)
{
	struct vnode *vp;
	struct file *fp;
	int error;

	/* Linux return ENOTDIR in case when fd is not a directory. */
	error = getvnode(td, fd, &cap_read_rights, &fp);
	if (error != 0)
		return (error);
	vp = fp->f_vnode;
	if (vp->v_type != VDIR) {
		fdrop(fp, td);
		return (ENOTDIR);
	}
	fdrop(fp, td);
	return (err);
}

struct l_dirent {
	l_ulong		d_ino;
	l_off_t		d_off;
	l_ushort	d_reclen;
	char		d_name[LINUX_NAME_MAX + 1];
};

struct l_dirent64 {
	uint64_t	d_ino;
	int64_t		d_off;
	l_ushort	d_reclen;
	u_char		d_type;
	char		d_name[LINUX_NAME_MAX + 1];
};

/*
 * Linux uses the last byte in the dirent buffer to store d_type,
 * at least glibc-2.7 requires it. That is why l_dirent is padded with 2 bytes.
 */
#define LINUX_RECLEN(namlen)						\
    roundup(offsetof(struct l_dirent, d_name) + (namlen) + 2, sizeof(l_ulong))

#define LINUX_RECLEN64(namlen)						\
    roundup(offsetof(struct l_dirent64, d_name) + (namlen) + 1,		\
    sizeof(uint64_t))

#ifdef LINUX_LEGACY_SYSCALLS
int
linux_getdents(struct thread *td, struct linux_getdents_args *args)
{
	struct dirent *bdp;
	caddr_t inp, buf;		/* BSD-format */
	int len, reclen;		/* BSD-format */
	caddr_t outp;			/* Linux-format */
	int resid, linuxreclen;		/* Linux-format */
	caddr_t lbuf;			/* Linux-format */
	off_t base;
	struct l_dirent *linux_dirent;
	int buflen, error;
	size_t retval;

	buflen = min(args->count, MAXBSIZE);
	buf = malloc(buflen, M_TEMP, M_WAITOK);

	error = kern_getdirentries(td, args->fd, PTR2CAP(buf), buflen,
	    &base, NULL, UIO_SYSSPACE);
	if (error != 0) {
		error = linux_getdents_error(td, args->fd, error);
		goto out1;
	}

	lbuf = malloc(LINUX_RECLEN(LINUX_NAME_MAX), M_TEMP, M_WAITOK | M_ZERO);

	len = td->td_retval[0];
	inp = buf;
	outp = (caddr_t)args->dent;
	resid = args->count;
	retval = 0;

	while (len > 0) {
		bdp = (struct dirent *) inp;
		reclen = bdp->d_reclen;
		linuxreclen = LINUX_RECLEN(bdp->d_namlen);
		/*
		 * No more space in the user supplied dirent buffer.
		 * Return EINVAL.
		 */
		if (resid < linuxreclen) {
			error = EINVAL;
			goto out;
		}

		linux_dirent = (struct l_dirent*)lbuf;
		linux_dirent->d_ino = bdp->d_fileno;
		linux_dirent->d_off = base + reclen;
		linux_dirent->d_reclen = linuxreclen;
		/*
		 * Copy d_type to last byte of l_dirent buffer
		 */
		lbuf[linuxreclen - 1] = bdp->d_type;
		strlcpy(linux_dirent->d_name, bdp->d_name,
		    linuxreclen - offsetof(struct l_dirent, d_name)-1);
		error = copyout(linux_dirent, outp, linuxreclen);
		if (error != 0)
			goto out;

		inp += reclen;
		base += reclen;
		len -= reclen;

		retval += linuxreclen;
		outp += linuxreclen;
		resid -= linuxreclen;
	}
	td->td_retval[0] = retval;

out:
	free(lbuf, M_TEMP);
out1:
	free(buf, M_TEMP);
	return (error);
}
#endif

int
linux_getdents64(struct thread *td, struct linux_getdents64_args *args)
{
	struct dirent *bdp;
	caddr_t inp, buf;		/* BSD-format */
	int len, reclen;		/* BSD-format */
	caddr_t outp;			/* Linux-format */
	int resid, linuxreclen;		/* Linux-format */
	caddr_t lbuf;			/* Linux-format */
	off_t base;
	struct l_dirent64 *linux_dirent64;
	int buflen, error;
	size_t retval;

	buflen = min(args->count, MAXBSIZE);
	buf = malloc(buflen, M_TEMP, M_WAITOK);

	error = kern_getdirentries(td, args->fd, PTR2CAP(buf), buflen,
	    &base, NULL, UIO_SYSSPACE);
	if (error != 0) {
		error = linux_getdents_error(td, args->fd, error);
		goto out1;
	}

	lbuf = malloc(LINUX_RECLEN64(LINUX_NAME_MAX), M_TEMP, M_WAITOK | M_ZERO);

	len = td->td_retval[0];
	inp = buf;
	outp = (caddr_t)args->dirent;
	resid = args->count;
	retval = 0;

	while (len > 0) {
		bdp = (struct dirent *) inp;
		reclen = bdp->d_reclen;
		linuxreclen = LINUX_RECLEN64(bdp->d_namlen);
		/*
		 * No more space in the user supplied dirent buffer.
		 * Return EINVAL.
		 */
		if (resid < linuxreclen) {
			error = EINVAL;
			goto out;
		}

		linux_dirent64 = (struct l_dirent64*)lbuf;
		linux_dirent64->d_ino = bdp->d_fileno;
		linux_dirent64->d_off = base + reclen;
		linux_dirent64->d_reclen = linuxreclen;
		linux_dirent64->d_type = bdp->d_type;
		strlcpy(linux_dirent64->d_name, bdp->d_name,
		    linuxreclen - offsetof(struct l_dirent64, d_name));
		error = copyout(linux_dirent64, outp, linuxreclen);
		if (error != 0)
			goto out;

		inp += reclen;
		base += reclen;
		len -= reclen;

		retval += linuxreclen;
		outp += linuxreclen;
		resid -= linuxreclen;
	}
	td->td_retval[0] = retval;

out:
	free(lbuf, M_TEMP);
out1:
	free(buf, M_TEMP);
	return (error);
}

#if defined(__i386__) || (defined(__amd64__) && defined(COMPAT_LINUX32))
int
linux_readdir(struct thread *td, struct linux_readdir_args *args)
{
	struct dirent *bdp;
	caddr_t buf;			/* BSD-format */
	int linuxreclen;		/* Linux-format */
	caddr_t lbuf;			/* Linux-format */
	off_t base;
	struct l_dirent *linux_dirent;
	int buflen, error;

	buflen = LINUX_RECLEN(LINUX_NAME_MAX);
	buf = malloc(buflen, M_TEMP, M_WAITOK);

	error = kern_getdirentries(td, args->fd, PTR2CAP(buf), buflen,
	    &base, NULL, UIO_SYSSPACE);
	if (error != 0) {
		error = linux_getdents_error(td, args->fd, error);
		goto out;
	}
	if (td->td_retval[0] == 0)
		goto out;

	lbuf = malloc(LINUX_RECLEN(LINUX_NAME_MAX), M_TEMP, M_WAITOK | M_ZERO);

	bdp = (struct dirent *) buf;
	linuxreclen = LINUX_RECLEN(bdp->d_namlen);

	linux_dirent = (struct l_dirent*)lbuf;
	linux_dirent->d_ino = bdp->d_fileno;
	linux_dirent->d_off = linuxreclen;
	linux_dirent->d_reclen = bdp->d_namlen;
	strlcpy(linux_dirent->d_name, bdp->d_name,
	    linuxreclen - offsetof(struct l_dirent, d_name));
	error = copyout(linux_dirent, args->dent, linuxreclen);
	if (error == 0)
		td->td_retval[0] = linuxreclen;

	free(lbuf, M_TEMP);
out:
	free(buf, M_TEMP);
	return (error);
}
#endif /* __i386__ || (__amd64__ && COMPAT_LINUX32) */

/*
 * These exist mainly for hooks for doing /compat/linux translation.
 */

#ifdef LINUX_LEGACY_SYSCALLS
int
linux_access(struct thread *td, struct linux_access_args *args)
{
	char *path;
	int error;

	/* Linux convention. */
	if (args->amode & ~(F_OK | X_OK | W_OK | R_OK))
		return (EINVAL);

	if (!LUSECONVPATH(td)) {
		error = kern_accessat(td, AT_FDCWD, __USER_CAP_PATH(args->path),
		    UIO_USERSPACE, 0, args->amode);
	} else {
		LCONVPATHEXIST(td, args->path, &path);
		error = kern_accessat(td, AT_FDCWD, PTR2CAP(path),
		    UIO_SYSSPACE, 0, args->amode);
		LFREEPATH(path);
	}

	return (error);
}
#endif

int
linux_faccessat(struct thread *td, struct linux_faccessat_args *args)
{
	char *path;
	int error, dfd;

	/* Linux convention. */
	if (args->amode & ~(F_OK | X_OK | W_OK | R_OK))
		return (EINVAL);

	dfd = (args->dfd == LINUX_AT_FDCWD) ? AT_FDCWD : args->dfd;
	if (!LUSECONVPATH(td)) {
		error = kern_accessat(td, dfd, __USER_CAP_PATH(args->filename),
		    UIO_USERSPACE, 0, args->amode);
	} else {
		LCONVPATHEXIST_AT(td, args->filename, &path, dfd);
		error = kern_accessat(td, dfd, PTR2CAP(path), UIO_SYSSPACE,
		    0, args->amode);
		LFREEPATH(path);
	}

	return (error);
}

#ifdef LINUX_LEGACY_SYSCALLS
int
linux_unlink(struct thread *td, struct linux_unlink_args *args)
{
	char *path;
	int error;
	struct stat st;

	if (!LUSECONVPATH(td)) {
		error = kern_funlinkat(td, AT_FDCWD,
		    __USER_CAP_PATH(args->path), FD_NONE, UIO_USERSPACE, 0, 0);
		if (error == EPERM) {
			/* Introduce POSIX noncompliant behaviour of Linux */
			if (kern_statat(td, 0, AT_FDCWD,
			    __USER_CAP_PATH(args->path), UIO_SYSSPACE, &st,
			    NULL) == 0) {
				if (S_ISDIR(st.st_mode))
					error = EISDIR;
			}
		}
	} else {
		LCONVPATHEXIST(td, args->path, &path);
		error = kern_funlinkat(td, AT_FDCWD, PTR2CAP(path), FD_NONE, UIO_SYSSPACE, 0, 0);
		if (error == EPERM) {
			/* Introduce POSIX noncompliant behaviour of Linux */
			if (kern_statat(td, 0, AT_FDCWD, PTR2CAP(path), UIO_SYSSPACE, &st,
			    NULL) == 0) {
				if (S_ISDIR(st.st_mode))
					error = EISDIR;
			}
		}
		LFREEPATH(path);
	}

	return (error);
}
#endif

static int
linux_unlinkat_impl(struct thread *td, enum uio_seg pathseg,
    const char * __capability path,
    int dfd, struct linux_unlinkat_args *args)
{
	struct stat st;
	int error;

	if (args->flag & LINUX_AT_REMOVEDIR)
		error = kern_frmdirat(td, dfd, path, FD_NONE, pathseg, 0);
	else
		error = kern_funlinkat(td, dfd, path, FD_NONE, pathseg, 0, 0);
	if (error == EPERM && !(args->flag & LINUX_AT_REMOVEDIR)) {
		/* Introduce POSIX noncompliant behaviour of Linux */
		if (kern_statat(td, AT_SYMLINK_NOFOLLOW, dfd, PTR2CAP(path),
		    UIO_SYSSPACE, &st, NULL) == 0 && S_ISDIR(st.st_mode))
			error = EISDIR;
	}
	return (error);
}

int
linux_unlinkat(struct thread *td, struct linux_unlinkat_args *args)
{
	char *path;
	int error, dfd;

	if (args->flag & ~LINUX_AT_REMOVEDIR)
		return (EINVAL);
	dfd = (args->dfd == LINUX_AT_FDCWD) ? AT_FDCWD : args->dfd;
	if (!LUSECONVPATH(td)) {
		return (linux_unlinkat_impl(td, UIO_USERSPACE, args->pathname,
		    dfd, args));
	}
	LCONVPATHEXIST_AT(td, args->pathname, &path, dfd);
	error = linux_unlinkat_impl(td, UIO_SYSSPACE, path, dfd, args);
	LFREEPATH(path);
	return (error);
}
int
linux_chdir(struct thread *td, struct linux_chdir_args *args)
{
	char *path;
	int error;

	if (!LUSECONVPATH(td)) {
		return (kern_chdir(td, args->path, UIO_USERSPACE));
	}
	LCONVPATHEXIST(td, args->path, &path);
	error = kern_chdir(td, PTR2CAP(path), UIO_SYSSPACE);
	LFREEPATH(path);
	return (error);
}

#ifdef LINUX_LEGACY_SYSCALLS
int
linux_chmod(struct thread *td, struct linux_chmod_args *args)
{
	char *path;
	int error;

	if (!LUSECONVPATH(td)) {
		return (kern_fchmodat(td, AT_FDCWD, args->path, UIO_USERSPACE,
		    args->mode, 0));
	}
	LCONVPATHEXIST(td, args->path, &path);
	error = kern_fchmodat(td, AT_FDCWD, PTR2CAP(path), UIO_SYSSPACE,
	    args->mode, 0);
	LFREEPATH(path);
	return (error);
}
#endif

int
linux_fchmodat(struct thread *td, struct linux_fchmodat_args *args)
{
	char *path;
	int error, dfd;

	dfd = (args->dfd == LINUX_AT_FDCWD) ? AT_FDCWD : args->dfd;
	if (!LUSECONVPATH(td)) {
		return (kern_fchmodat(td, dfd, args->filename, UIO_USERSPACE,
		    args->mode, 0));
	}
	LCONVPATHEXIST_AT(td, args->filename, &path, dfd);
	error = kern_fchmodat(td, dfd, PTR2CAP(path), UIO_SYSSPACE,
	    args->mode, 0);
	LFREEPATH(path);
	return (error);
}

#ifdef LINUX_LEGACY_SYSCALLS
int
linux_mkdir(struct thread *td, struct linux_mkdir_args *args)
{
	char *path;
	int error;

	if (!LUSECONVPATH(td)) {
		return (kern_mkdirat(td, AT_FDCWD, args->path, UIO_USERSPACE, args->mode));
	}
	LCONVPATHCREAT(td, args->path, &path);
	error = kern_mkdirat(td, AT_FDCWD, PTR2CAP(path), UIO_SYSSPACE,
	    args->mode);
	LFREEPATH(path);
	return (error);
}
#endif

int
linux_mkdirat(struct thread *td, struct linux_mkdirat_args *args)
{
	char *path;
	int error, dfd;

	dfd = (args->dfd == LINUX_AT_FDCWD) ? AT_FDCWD : args->dfd;
	if (!LUSECONVPATH(td)) {
		return (kern_mkdirat(td, dfd, args->pathname, UIO_USERSPACE, args->mode));
	}
	LCONVPATHCREAT_AT(td, args->pathname, &path, dfd);
	error = kern_mkdirat(td, dfd, PTR2CAP(path), UIO_SYSSPACE, args->mode);
	LFREEPATH(path);
	return (error);
}

#ifdef LINUX_LEGACY_SYSCALLS
int
linux_rmdir(struct thread *td, struct linux_rmdir_args *args)
{
	char *path;
	int error;

	if (!LUSECONVPATH(td)) {
		return (kern_frmdirat(td, AT_FDCWD, args->path, FD_NONE,
		    UIO_USERSPACE, 0));
	}
	LCONVPATHEXIST(td, args->path, &path);
	error = kern_frmdirat(td, AT_FDCWD, PTR2CAP(path), FD_NONE,
	    UIO_SYSSPACE, 0);
	LFREEPATH(path);
	return (error);
}

int
linux_rename(struct thread *td, struct linux_rename_args *args)
{
	char *from, *to;
	int error;

	if (!LUSECONVPATH(td)) {
		return (kern_renameat(td, AT_FDCWD, args->from, AT_FDCWD,
		    args->to, UIO_USERSPACE));
	}
	LCONVPATHEXIST(td, args->from, &from);
	/* Expand LCONVPATHCREATE so that `from' can be freed on errors */
	error = linux_emul_convpath(td, args->to, UIO_USERSPACE, &to, 1, AT_FDCWD);
	if (to == NULL) {
		LFREEPATH(from);
		return (error);
	}
	error = kern_renameat(td, AT_FDCWD, PTR2CAP(from), AT_FDCWD,
	    PTR2CAP(to), UIO_SYSSPACE);
	LFREEPATH(from);
	LFREEPATH(to);
	return (error);
}
#endif

int
linux_renameat(struct thread *td, struct linux_renameat_args *args)
{
	struct linux_renameat2_args renameat2_args = {
	    .olddfd = args->olddfd,
	    .oldname = args->oldname,
	    .newdfd = args->newdfd,
	    .newname = args->newname,
	    .flags = 0
	};

	return (linux_renameat2(td, &renameat2_args));
}

int
linux_renameat2(struct thread *td, struct linux_renameat2_args *args)
{
	char *from, *to;
	int error, olddfd, newdfd;

	if (args->flags != 0) {
		if (args->flags & ~(LINUX_RENAME_EXCHANGE |
		    LINUX_RENAME_NOREPLACE | LINUX_RENAME_WHITEOUT))
			return (EINVAL);
		if (args->flags & LINUX_RENAME_EXCHANGE &&
		    args->flags & (LINUX_RENAME_NOREPLACE |
		    LINUX_RENAME_WHITEOUT))
			return (EINVAL);
#if 0
		/*
		 * This spams the console on Ubuntu Focal.
		 *
		 * What's needed here is a general mechanism to let users know
		 * about missing features without hogging the system.
		 */
		linux_msg(td, "renameat2 unsupported flags 0x%x",
		    args->flags);
#endif
		return (EINVAL);
	}

	olddfd = (args->olddfd == LINUX_AT_FDCWD) ? AT_FDCWD : args->olddfd;
	newdfd = (args->newdfd == LINUX_AT_FDCWD) ? AT_FDCWD : args->newdfd;
	if (!LUSECONVPATH(td)) {
		return (kern_renameat(td, olddfd, args->oldname, newdfd,
		    args->newname, UIO_USERSPACE));
	}
	LCONVPATHEXIST_AT(td, args->oldname, &from, olddfd);
	/* Expand LCONVPATHCREATE so that `from' can be freed on errors */
	error = linux_emul_convpath(td, args->newname, UIO_USERSPACE, &to, 1, newdfd);
	if (to == NULL) {
		LFREEPATH(from);
		return (error);
	}
	error = kern_renameat(td, olddfd, PTR2CAP(from), newdfd, PTR2CAP(to),
	    UIO_SYSSPACE);
	LFREEPATH(from);
	LFREEPATH(to);
	return (error);
}

#ifdef LINUX_LEGACY_SYSCALLS
int
linux_symlink(struct thread *td, struct linux_symlink_args *args)
{
	char *path, *to;
	int error;

	if (!LUSECONVPATH(td)) {
		return (kern_symlinkat(td, args->path, AT_FDCWD, args->to,
		    UIO_USERSPACE));
	}
	LCONVPATHEXIST(td, args->path, &path);
	/* Expand LCONVPATHCREATE so that `path' can be freed on errors */
	error = linux_emul_convpath(td, args->to, UIO_USERSPACE, &to, 1, AT_FDCWD);
	if (to == NULL) {
		LFREEPATH(path);
		return (error);
	}
	error = kern_symlinkat(td, PTR2CAP(path), AT_FDCWD, to, UIO_SYSSPACE);
	LFREEPATH(path);
	LFREEPATH(to);
	return (error);
}
#endif

int
linux_symlinkat(struct thread *td, struct linux_symlinkat_args *args)
{
	char *path, *to;
	int error, dfd;

	dfd = (args->newdfd == LINUX_AT_FDCWD) ? AT_FDCWD : args->newdfd;
	if (!LUSECONVPATH(td)) {
		return (kern_symlinkat(td, args->oldname, dfd, args->newname,
		    UIO_USERSPACE));
	}
	LCONVPATHEXIST(td, args->oldname, &path);
	/* Expand LCONVPATHCREATE so that `path' can be freed on errors */
	error = linux_emul_convpath(td, args->newname, UIO_USERSPACE, &to, 1, dfd);
	if (to == NULL) {
		LFREEPATH(path);
		return (error);
	}
	error = kern_symlinkat(td, PTR2CAP(path), dfd, to, UIO_SYSSPACE);
	LFREEPATH(path);
	LFREEPATH(to);
	return (error);
}

#ifdef LINUX_LEGACY_SYSCALLS
int
linux_readlink(struct thread *td, struct linux_readlink_args *args)
{
	char *name;
	int error;

	if (!LUSECONVPATH(td)) {
		return (kern_readlinkat(td, AT_FDCWD, args->name, UIO_USERSPACE,
		    args->buf, UIO_USERSPACE, args->count));
	}
	LCONVPATHEXIST(td, args->name, &name);
	error = kern_readlinkat(td, AT_FDCWD, PTR2CAP(name), UIO_SYSSPACE,
	    args->buf, UIO_USERSPACE, args->count);
	LFREEPATH(name);
	return (error);
}
#endif

int
linux_readlinkat(struct thread *td, struct linux_readlinkat_args *args)
{
	char *name;
	int error, dfd;

	dfd = (args->dfd == LINUX_AT_FDCWD) ? AT_FDCWD : args->dfd;
	if (!LUSECONVPATH(td)) {
		return (kern_readlinkat(td, dfd, args->path, UIO_USERSPACE,
		    args->buf, UIO_USERSPACE, args->bufsiz));
	}
	LCONVPATHEXIST_AT(td, args->path, &name, dfd);
	error = kern_readlinkat(td, dfd, PTR2CAP(name), UIO_SYSSPACE, args->buf,
	    UIO_USERSPACE, args->bufsiz);
	LFREEPATH(name);
	return (error);
}

int
linux_truncate(struct thread *td, struct linux_truncate_args *args)
{
	char *path;
	int error;

	if (!LUSECONVPATH(td)) {
		return (kern_truncate(td, args->path, UIO_USERSPACE, args->length));
	}
	LCONVPATHEXIST(td, args->path, &path);
	error = kern_truncate(td, PTR2CAP(path), UIO_SYSSPACE, args->length);
	LFREEPATH(path);
	return (error);
}

#if defined(__i386__) || (defined(__amd64__) && defined(COMPAT_LINUX32))
int
linux_truncate64(struct thread *td, struct linux_truncate64_args *args)
{
	char *path;
	off_t length;
	int error;

#if defined(__amd64__) && defined(COMPAT_LINUX32)
	length = PAIR32TO64(off_t, args->length);
#else
	length = args->length;
#endif

	if (!LUSECONVPATH(td)) {
		return (kern_truncate(td, args->path, UIO_USERSPACE, length));
	}
	LCONVPATHEXIST(td, args->path, &path);
	error = kern_truncate(td, PTR2CAP(path), UIO_SYSSPACE, length);
	LFREEPATH(path);
	return (error);
}
#endif /* __i386__ || (__amd64__ && COMPAT_LINUX32) */

int
linux_ftruncate(struct thread *td, struct linux_ftruncate_args *args)
{

	return (kern_ftruncate(td, args->fd, args->length));
}

#if defined(__i386__) || (defined(__amd64__) && defined(COMPAT_LINUX32))
int
linux_ftruncate64(struct thread *td, struct linux_ftruncate64_args *args)
{
	off_t length;

#if defined(__amd64__) && defined(COMPAT_LINUX32)
	length = PAIR32TO64(off_t, args->length);
#else
	length = args->length;
#endif

	return (kern_ftruncate(td, args->fd, length));
}
#endif

#ifdef LINUX_LEGACY_SYSCALLS
int
linux_link(struct thread *td, struct linux_link_args *args)
{
	char *path, *to;
	int error;

	if (!LUSECONVPATH(td)) {
		return (kern_linkat(td, AT_FDCWD, AT_FDCWD, args->path, args->to,
		    UIO_USERSPACE, AT_SYMLINK_FOLLOW));
	}
	LCONVPATHEXIST(td, args->path, &path);
	/* Expand LCONVPATHCREATE so that `path' can be freed on errors */
	error = linux_emul_convpath(td, args->to, UIO_USERSPACE, &to, 1, AT_FDCWD);
	if (to == NULL) {
		LFREEPATH(path);
		return (error);
	}
<<<<<<< HEAD
	error = kern_linkat(td, AT_FDCWD, AT_FDCWD, PTR2CAP(path), PTR2CAP(to),
	    UIO_SYSSPACE, AT_SYMLINK_FOLLOW);
=======
	error = kern_linkat(td, AT_FDCWD, AT_FDCWD, path, to, UIO_SYSSPACE,
	    AT_SYMLINK_FOLLOW);
>>>>>>> 5d1d844a
	LFREEPATH(path);
	LFREEPATH(to);
	return (error);
}
#endif

int
linux_linkat(struct thread *td, struct linux_linkat_args *args)
{
	char *path, *to;
	int error, olddfd, newdfd, flag;

	if (args->flag & ~LINUX_AT_SYMLINK_FOLLOW)
		return (EINVAL);

	flag = (args->flag & LINUX_AT_SYMLINK_FOLLOW) == 0 ? AT_SYMLINK_FOLLOW :
	    0;

	olddfd = (args->olddfd == LINUX_AT_FDCWD) ? AT_FDCWD : args->olddfd;
	newdfd = (args->newdfd == LINUX_AT_FDCWD) ? AT_FDCWD : args->newdfd;
<<<<<<< HEAD
	flag = (args->flag & LINUX_AT_SYMLINK_FOLLOW) == 0 ? 0 :
	    AT_SYMLINK_FOLLOW;
=======
>>>>>>> 5d1d844a
	if (!LUSECONVPATH(td)) {
		return (kern_linkat(td, olddfd, newdfd, args->oldname,
		    args->newname, UIO_USERSPACE, flag));
	}
	LCONVPATHEXIST_AT(td, args->oldname, &path, olddfd);
	/* Expand LCONVPATHCREATE so that `path' can be freed on errors */
	error = linux_emul_convpath(td, args->newname, UIO_USERSPACE, &to, 1, newdfd);
	if (to == NULL) {
		LFREEPATH(path);
		return (error);
	}
<<<<<<< HEAD
	error = kern_linkat(td, olddfd, newdfd, PTR2CAP(path), PTR2CAP(to),
	    UIO_SYSSPACE, flag);
=======
	error = kern_linkat(td, olddfd, newdfd, path, to, UIO_SYSSPACE, flag);
>>>>>>> 5d1d844a
	LFREEPATH(path);
	LFREEPATH(to);
	return (error);
}

int
linux_fdatasync(struct thread *td, struct linux_fdatasync_args *uap)
{

	return (kern_fsync(td, uap->fd, false));
}

int
linux_sync_file_range(struct thread *td, struct linux_sync_file_range_args *uap)
{
	off_t nbytes, offset;

#if defined(__amd64__) && defined(COMPAT_LINUX32)
	nbytes = PAIR32TO64(off_t, uap->nbytes);
	offset = PAIR32TO64(off_t, uap->offset);
#else
	nbytes = uap->nbytes;
	offset = uap->offset;
#endif

	if (offset < 0 || nbytes < 0 ||
	    (uap->flags & ~(LINUX_SYNC_FILE_RANGE_WAIT_BEFORE |
	    LINUX_SYNC_FILE_RANGE_WRITE |
	    LINUX_SYNC_FILE_RANGE_WAIT_AFTER)) != 0) {
		return (EINVAL);
	}

	return (kern_fsync(td, uap->fd, false));
}

int
linux_pread(struct thread *td, struct linux_pread_args *uap)
{
	struct vnode *vp;
	off_t offset;
	int error;

#if defined(__amd64__) && defined(COMPAT_LINUX32)
	offset = PAIR32TO64(off_t, uap->offset);
#else
	offset = uap->offset;
#endif

	error = kern_pread(td, uap->fd, uap->buf, uap->nbyte, offset);
	if (error == 0) {
		/* This seems to violate POSIX but Linux does it. */
		error = fgetvp(td, uap->fd, &cap_pread_rights, &vp);
		if (error != 0)
			return (error);
		if (vp->v_type == VDIR)
			error = EISDIR;
		vrele(vp);
	}
	return (error);
}

int
linux_pwrite(struct thread *td, struct linux_pwrite_args *uap)
{
	off_t offset;

#if defined(__amd64__) && defined(COMPAT_LINUX32)
	offset = PAIR32TO64(off_t, uap->offset);
#else
	offset = uap->offset;
#endif

	return (kern_pwrite(td, uap->fd, uap->buf, uap->nbyte, offset));
}

int
linux_preadv(struct thread *td, struct linux_preadv_args *uap)
{
	struct uio *auio;
	int error;
	off_t offset;

	/*
	 * According http://man7.org/linux/man-pages/man2/preadv.2.html#NOTES
	 * pos_l and pos_h, respectively, contain the
	 * low order and high order 32 bits of offset.
	 */
	offset = (((off_t)uap->pos_h << (sizeof(offset) * 4)) <<
	    (sizeof(offset) * 4)) | uap->pos_l;
	if (offset < 0)
		return (EINVAL);
#ifdef COMPAT_LINUX32
	error = linux32_copyinuio(PTRIN(uap->vec), uap->vlen, &auio);
#else
	error = copyinuio(uap->vec, uap->vlen, &auio);
#endif
	if (error != 0)
		return (error);
	error = kern_preadv(td, uap->fd, auio, offset);
	free(auio, M_IOV);
	return (error);
}

int
linux_pwritev(struct thread *td, struct linux_pwritev_args *uap)
{
	struct uio *auio;
	int error;
	off_t offset;

	/*
	 * According http://man7.org/linux/man-pages/man2/pwritev.2.html#NOTES
	 * pos_l and pos_h, respectively, contain the
	 * low order and high order 32 bits of offset.
	 */
	offset = (((off_t)uap->pos_h << (sizeof(offset) * 4)) <<
	    (sizeof(offset) * 4)) | uap->pos_l;
	if (offset < 0)
		return (EINVAL);
#ifdef COMPAT_LINUX32
	error = linux32_copyinuio(PTRIN(uap->vec), uap->vlen, &auio);
#else
	error = copyinuio(uap->vec, uap->vlen, &auio);
#endif
	if (error != 0)
		return (error);
	error = kern_pwritev(td, uap->fd, auio, offset);
	free(auio, M_IOV);
	return (error);
}

int
linux_mount(struct thread *td, struct linux_mount_args *args)
{
	struct mntarg *ma = NULL;
	char *fstypename, *mntonname, *mntfromname, *data;
	int error, fsflags;

	fstypename = malloc(MNAMELEN, M_TEMP, M_WAITOK);
	mntonname = malloc(MNAMELEN, M_TEMP, M_WAITOK);
	mntfromname = malloc(MNAMELEN, M_TEMP, M_WAITOK);
	data = NULL;
	error = copyinstr(args->filesystemtype, fstypename, MNAMELEN - 1,
	    NULL);
	if (error != 0)
		goto out;
	if (args->specialfile != NULL) {
		error = copyinstr(args->specialfile, mntfromname, MNAMELEN - 1, NULL);
		if (error != 0)
			goto out;
	} else {
		mntfromname[0] = '\0';
	}
	error = copyinstr(args->dir, mntonname, MNAMELEN - 1, NULL);
	if (error != 0)
		goto out;

	if (strcmp(fstypename, "ext2") == 0) {
		strcpy(fstypename, "ext2fs");
	} else if (strcmp(fstypename, "proc") == 0) {
		strcpy(fstypename, "linprocfs");
	} else if (strcmp(fstypename, "vfat") == 0) {
		strcpy(fstypename, "msdosfs");
	} else if (strcmp(fstypename, "fuse") == 0) {
		char *fuse_options, *fuse_option, *fuse_name;

		if (strcmp(mntfromname, "fuse") == 0)
			strcpy(mntfromname, "/dev/fuse");

		strcpy(fstypename, "fusefs");
		data = malloc(MNAMELEN, M_TEMP, M_WAITOK);
		error = copyinstr(args->data, data, MNAMELEN - 1, NULL);
		if (error != 0)
			goto out;

		fuse_options = data;
		while ((fuse_option = strsep(&fuse_options, ",")) != NULL) {
			fuse_name = strsep(&fuse_option, "=");
			if (fuse_name == NULL || fuse_option == NULL)
				goto out;
			ma = mount_arg(ma, fuse_name, fuse_option, -1);
		}

		/*
		 * The FUSE server uses Linux errno values instead of FreeBSD
		 * ones; add a flag to tell fuse(4) to do errno translation.
		 */
		ma = mount_arg(ma, "linux_errnos", "1", -1);
	}

	fsflags = 0;

	/*
	 * Linux SYNC flag is not included; the closest equivalent
	 * FreeBSD has is !ASYNC, which is our default.
	 */
	if (args->rwflag & LINUX_MS_RDONLY)
		fsflags |= MNT_RDONLY;
	if (args->rwflag & LINUX_MS_NOSUID)
		fsflags |= MNT_NOSUID;
	if (args->rwflag & LINUX_MS_NOEXEC)
		fsflags |= MNT_NOEXEC;
	if (args->rwflag & LINUX_MS_REMOUNT)
		fsflags |= MNT_UPDATE;

	ma = mount_arg(ma, "fstype", fstypename, -1);
	ma = mount_arg(ma, "fspath", mntonname, -1);
	ma = mount_arg(ma, "from", mntfromname, -1);
	error = kernel_mount(ma, fsflags);
out:
	free(fstypename, M_TEMP);
	free(mntonname, M_TEMP);
	free(mntfromname, M_TEMP);
	free(data, M_TEMP);
	return (error);
}

#if defined(__i386__) || (defined(__amd64__) && defined(COMPAT_LINUX32))
int
linux_oldumount(struct thread *td, struct linux_oldumount_args *args)
{

	return (kern_unmount(td, args->path, 0));
}
#endif /* __i386__ || (__amd64__ && COMPAT_LINUX32) */

#ifdef LINUX_LEGACY_SYSCALLS
int
linux_umount(struct thread *td, struct linux_umount_args *args)
{
	int flags;

	flags = 0;
	if ((args->flags & LINUX_MNT_FORCE) != 0) {
		args->flags &= ~LINUX_MNT_FORCE;
		flags |= MNT_FORCE;
	}
	if (args->flags != 0) {
		linux_msg(td, "unsupported umount2 flags %#x", args->flags);
		return (EINVAL);
	}

	return (kern_unmount(td, args->path, flags));
}
#endif

/*
 * fcntl family of syscalls
 */

struct l_flock {
	l_short		l_type;
	l_short		l_whence;
	l_off_t		l_start;
	l_off_t		l_len;
	l_pid_t		l_pid;
}
#if defined(__amd64__) && defined(COMPAT_LINUX32)
__packed
#endif
;

static void
linux_to_bsd_flock(struct l_flock *linux_flock, struct flock *bsd_flock)
{
	switch (linux_flock->l_type) {
	case LINUX_F_RDLCK:
		bsd_flock->l_type = F_RDLCK;
		break;
	case LINUX_F_WRLCK:
		bsd_flock->l_type = F_WRLCK;
		break;
	case LINUX_F_UNLCK:
		bsd_flock->l_type = F_UNLCK;
		break;
	default:
		bsd_flock->l_type = -1;
		break;
	}
	bsd_flock->l_whence = linux_flock->l_whence;
	bsd_flock->l_start = (off_t)linux_flock->l_start;
	bsd_flock->l_len = (off_t)linux_flock->l_len;
	bsd_flock->l_pid = (pid_t)linux_flock->l_pid;
	bsd_flock->l_sysid = 0;
}

static void
bsd_to_linux_flock(struct flock *bsd_flock, struct l_flock *linux_flock)
{
	switch (bsd_flock->l_type) {
	case F_RDLCK:
		linux_flock->l_type = LINUX_F_RDLCK;
		break;
	case F_WRLCK:
		linux_flock->l_type = LINUX_F_WRLCK;
		break;
	case F_UNLCK:
		linux_flock->l_type = LINUX_F_UNLCK;
		break;
	}
	linux_flock->l_whence = bsd_flock->l_whence;
	linux_flock->l_start = (l_off_t)bsd_flock->l_start;
	linux_flock->l_len = (l_off_t)bsd_flock->l_len;
	linux_flock->l_pid = (l_pid_t)bsd_flock->l_pid;
}

#if defined(__i386__) || (defined(__amd64__) && defined(COMPAT_LINUX32))
struct l_flock64 {
	l_short		l_type;
	l_short		l_whence;
	l_loff_t	l_start;
	l_loff_t	l_len;
	l_pid_t		l_pid;
}
#if defined(__amd64__) && defined(COMPAT_LINUX32)
__packed
#endif
;

static void
linux_to_bsd_flock64(struct l_flock64 *linux_flock, struct flock *bsd_flock)
{
	switch (linux_flock->l_type) {
	case LINUX_F_RDLCK:
		bsd_flock->l_type = F_RDLCK;
		break;
	case LINUX_F_WRLCK:
		bsd_flock->l_type = F_WRLCK;
		break;
	case LINUX_F_UNLCK:
		bsd_flock->l_type = F_UNLCK;
		break;
	default:
		bsd_flock->l_type = -1;
		break;
	}
	bsd_flock->l_whence = linux_flock->l_whence;
	bsd_flock->l_start = (off_t)linux_flock->l_start;
	bsd_flock->l_len = (off_t)linux_flock->l_len;
	bsd_flock->l_pid = (pid_t)linux_flock->l_pid;
	bsd_flock->l_sysid = 0;
}

static void
bsd_to_linux_flock64(struct flock *bsd_flock, struct l_flock64 *linux_flock)
{
	switch (bsd_flock->l_type) {
	case F_RDLCK:
		linux_flock->l_type = LINUX_F_RDLCK;
		break;
	case F_WRLCK:
		linux_flock->l_type = LINUX_F_WRLCK;
		break;
	case F_UNLCK:
		linux_flock->l_type = LINUX_F_UNLCK;
		break;
	}
	linux_flock->l_whence = bsd_flock->l_whence;
	linux_flock->l_start = (l_loff_t)bsd_flock->l_start;
	linux_flock->l_len = (l_loff_t)bsd_flock->l_len;
	linux_flock->l_pid = (l_pid_t)bsd_flock->l_pid;
}
#endif /* __i386__ || (__amd64__ && COMPAT_LINUX32) */

static int
fcntl_common(struct thread *td, struct linux_fcntl_args *args)
{
	struct l_flock linux_flock;
	struct flock bsd_flock;
	struct file *fp;
	long arg;
	int error, result;

	switch (args->cmd) {
	case LINUX_F_DUPFD:
		return (kern_fcntl(td, args->fd, F_DUPFD, args->arg));

	case LINUX_F_GETFD:
		return (kern_fcntl(td, args->fd, F_GETFD, 0));

	case LINUX_F_SETFD:
		return (kern_fcntl(td, args->fd, F_SETFD, args->arg));

	case LINUX_F_GETFL:
		error = kern_fcntl(td, args->fd, F_GETFL, 0);
		result = td->td_retval[0];
		td->td_retval[0] = 0;
		if (result & O_RDONLY)
			td->td_retval[0] |= LINUX_O_RDONLY;
		if (result & O_WRONLY)
			td->td_retval[0] |= LINUX_O_WRONLY;
		if (result & O_RDWR)
			td->td_retval[0] |= LINUX_O_RDWR;
		if (result & O_NDELAY)
			td->td_retval[0] |= LINUX_O_NONBLOCK;
		if (result & O_APPEND)
			td->td_retval[0] |= LINUX_O_APPEND;
		if (result & O_FSYNC)
			td->td_retval[0] |= LINUX_O_SYNC;
		if (result & O_ASYNC)
			td->td_retval[0] |= LINUX_O_ASYNC;
#ifdef LINUX_O_NOFOLLOW
		if (result & O_NOFOLLOW)
			td->td_retval[0] |= LINUX_O_NOFOLLOW;
#endif
#ifdef LINUX_O_DIRECT
		if (result & O_DIRECT)
			td->td_retval[0] |= LINUX_O_DIRECT;
#endif
		return (error);

	case LINUX_F_SETFL:
		arg = 0;
		if (args->arg & LINUX_O_NDELAY)
			arg |= O_NONBLOCK;
		if (args->arg & LINUX_O_APPEND)
			arg |= O_APPEND;
		if (args->arg & LINUX_O_SYNC)
			arg |= O_FSYNC;
		if (args->arg & LINUX_O_ASYNC)
			arg |= O_ASYNC;
#ifdef LINUX_O_NOFOLLOW
		if (args->arg & LINUX_O_NOFOLLOW)
			arg |= O_NOFOLLOW;
#endif
#ifdef LINUX_O_DIRECT
		if (args->arg & LINUX_O_DIRECT)
			arg |= O_DIRECT;
#endif
		return (kern_fcntl(td, args->fd, F_SETFL, arg));

	case LINUX_F_GETLK:
		error = copyin((void *)args->arg, &linux_flock,
		    sizeof(linux_flock));
		if (error)
			return (error);
		linux_to_bsd_flock(&linux_flock, &bsd_flock);
		error = kern_fcntl(td, args->fd, F_GETLK, (intptr_t)&bsd_flock);
		if (error)
			return (error);
		bsd_to_linux_flock(&bsd_flock, &linux_flock);
		return (copyout(&linux_flock, (void *)args->arg,
		    sizeof(linux_flock)));

	case LINUX_F_SETLK:
		error = copyin((void *)args->arg, &linux_flock,
		    sizeof(linux_flock));
		if (error)
			return (error);
		linux_to_bsd_flock(&linux_flock, &bsd_flock);
		return (kern_fcntl(td, args->fd, F_SETLK,
		    (intptr_t)&bsd_flock));

	case LINUX_F_SETLKW:
		error = copyin((void *)args->arg, &linux_flock,
		    sizeof(linux_flock));
		if (error)
			return (error);
		linux_to_bsd_flock(&linux_flock, &bsd_flock);
		return (kern_fcntl(td, args->fd, F_SETLKW,
		     (intptr_t)&bsd_flock));

	case LINUX_F_GETOWN:
		return (kern_fcntl(td, args->fd, F_GETOWN, 0));

	case LINUX_F_SETOWN:
		/*
		 * XXX some Linux applications depend on F_SETOWN having no
		 * significant effect for pipes (SIGIO is not delivered for
		 * pipes under Linux-2.2.35 at least).
		 */
		error = fget(td, args->fd,
		    &cap_fcntl_rights, &fp);
		if (error)
			return (error);
		if (fp->f_type == DTYPE_PIPE) {
			fdrop(fp, td);
			return (EINVAL);
		}
		fdrop(fp, td);

		return (kern_fcntl(td, args->fd, F_SETOWN, args->arg));

	case LINUX_F_DUPFD_CLOEXEC:
		return (kern_fcntl(td, args->fd, F_DUPFD_CLOEXEC, args->arg));
	/*
	 * Our F_SEAL_* values match Linux one for maximum compatibility.  So we
	 * only needed to account for different values for fcntl(2) commands.
	 */
	case LINUX_F_GET_SEALS:
		error = kern_fcntl(td, args->fd, F_GET_SEALS, 0);
		if (error != 0)
			return (error);
		td->td_retval[0] = bsd_to_linux_bits(td->td_retval[0],
		    seal_bitmap, 0);
		return (0);

	case LINUX_F_ADD_SEALS:
		return (kern_fcntl(td, args->fd, F_ADD_SEALS,
		    linux_to_bsd_bits(args->arg, seal_bitmap, 0)));
	default:
		linux_msg(td, "unsupported fcntl cmd %d", args->cmd);
		return (EINVAL);
	}
}

int
linux_fcntl(struct thread *td, struct linux_fcntl_args *args)
{

	return (fcntl_common(td, args));
}

#if defined(__i386__) || (defined(__amd64__) && defined(COMPAT_LINUX32))
int
linux_fcntl64(struct thread *td, struct linux_fcntl64_args *args)
{
	struct l_flock64 linux_flock;
	struct flock bsd_flock;
	struct linux_fcntl_args fcntl_args;
	int error;

	switch (args->cmd) {
	case LINUX_F_GETLK64:
		error = copyin((void *)args->arg, &linux_flock,
		    sizeof(linux_flock));
		if (error)
			return (error);
		linux_to_bsd_flock64(&linux_flock, &bsd_flock);
		error = kern_fcntl(td, args->fd, F_GETLK, (intptr_t)&bsd_flock);
		if (error)
			return (error);
		bsd_to_linux_flock64(&bsd_flock, &linux_flock);
		return (copyout(&linux_flock, (void *)args->arg,
			    sizeof(linux_flock)));

	case LINUX_F_SETLK64:
		error = copyin((void *)args->arg, &linux_flock,
		    sizeof(linux_flock));
		if (error)
			return (error);
		linux_to_bsd_flock64(&linux_flock, &bsd_flock);
		return (kern_fcntl(td, args->fd, F_SETLK,
		    (intptr_t)&bsd_flock));

	case LINUX_F_SETLKW64:
		error = copyin((void *)args->arg, &linux_flock,
		    sizeof(linux_flock));
		if (error)
			return (error);
		linux_to_bsd_flock64(&linux_flock, &bsd_flock);
		return (kern_fcntl(td, args->fd, F_SETLKW,
		    (intptr_t)&bsd_flock));
	}

	fcntl_args.fd = args->fd;
	fcntl_args.cmd = args->cmd;
	fcntl_args.arg = args->arg;
	return (fcntl_common(td, &fcntl_args));
}
#endif /* __i386__ || (__amd64__ && COMPAT_LINUX32) */

#ifdef LINUX_LEGACY_SYSCALLS
int
linux_chown(struct thread *td, struct linux_chown_args *args)
{
	char *path;
	int error;

	if (!LUSECONVPATH(td)) {
		return (kern_fchownat(td, AT_FDCWD, args->path, UIO_USERSPACE,
		    args->uid, args->gid, 0));
	}
	LCONVPATHEXIST(td, args->path, &path);
	error = kern_fchownat(td, AT_FDCWD, PTR2CAP(path), UIO_SYSSPACE,
	    args->uid, args->gid, 0);
	LFREEPATH(path);
	return (error);
}
#endif

int
linux_fchownat(struct thread *td, struct linux_fchownat_args *args)
{
	char *path;
	int error, dfd, flag;

	if (args->flag & ~(LINUX_AT_SYMLINK_NOFOLLOW | LINUX_AT_EMPTY_PATH)) {
		linux_msg(td, "fchownat unsupported flag 0x%x", args->flag);
		return (EINVAL);
	}

	flag = (args->flag & LINUX_AT_SYMLINK_NOFOLLOW) == 0 ? 0 :
	    AT_SYMLINK_NOFOLLOW;
	flag |= (args->flag & LINUX_AT_EMPTY_PATH) == 0 ? 0 :
	    AT_EMPTY_PATH;

	dfd = (args->dfd == LINUX_AT_FDCWD) ? AT_FDCWD :  args->dfd;
	if (!LUSECONVPATH(td)) {
		return (kern_fchownat(td, dfd, __USER_CAP_PATH(args->filename),
		    UIO_USERSPACE, args->uid, args->gid, flag));
	}
	LCONVPATHEXIST_AT(td, args->filename, &path, dfd);
	error = kern_fchownat(td, dfd, PTR2CAP(path), UIO_SYSSPACE, args->uid,
	    args->gid, flag);
	LFREEPATH(path);
	return (error);
}

#ifdef LINUX_LEGACY_SYSCALLS
int
linux_lchown(struct thread *td, struct linux_lchown_args *args)
{
	char *path;
	int error;

	if (!LUSECONVPATH(td)) {
		return (kern_fchownat(td, AT_FDCWD, args->path, UIO_USERSPACE, args->uid,
		    args->gid, AT_SYMLINK_NOFOLLOW));
	}
	LCONVPATHEXIST(td, args->path, &path);
	error = kern_fchownat(td, AT_FDCWD, PTR2CAP(path), UIO_SYSSPACE,
	    args->uid, args->gid, AT_SYMLINK_NOFOLLOW);
	LFREEPATH(path);
	return (error);
}
#endif

static int
convert_fadvice(int advice)
{
	switch (advice) {
	case LINUX_POSIX_FADV_NORMAL:
		return (POSIX_FADV_NORMAL);
	case LINUX_POSIX_FADV_RANDOM:
		return (POSIX_FADV_RANDOM);
	case LINUX_POSIX_FADV_SEQUENTIAL:
		return (POSIX_FADV_SEQUENTIAL);
	case LINUX_POSIX_FADV_WILLNEED:
		return (POSIX_FADV_WILLNEED);
	case LINUX_POSIX_FADV_DONTNEED:
		return (POSIX_FADV_DONTNEED);
	case LINUX_POSIX_FADV_NOREUSE:
		return (POSIX_FADV_NOREUSE);
	default:
		return (-1);
	}
}

int
linux_fadvise64(struct thread *td, struct linux_fadvise64_args *args)
{
	off_t offset;
	int advice;

#if defined(__amd64__) && defined(COMPAT_LINUX32)
	offset = PAIR32TO64(off_t, args->offset);
#else
	offset = args->offset;
#endif

	advice = convert_fadvice(args->advice);
	if (advice == -1)
		return (EINVAL);
	return (kern_posix_fadvise(td, args->fd, offset, args->len, advice));
}

#if defined(__i386__) || (defined(__amd64__) && defined(COMPAT_LINUX32))
int
linux_fadvise64_64(struct thread *td, struct linux_fadvise64_64_args *args)
{
	off_t len, offset;
	int advice;

#if defined(__amd64__) && defined(COMPAT_LINUX32)
	len = PAIR32TO64(off_t, args->len);
	offset = PAIR32TO64(off_t, args->offset);
#else
	len = args->len;
	offset = args->offset;
#endif

	advice = convert_fadvice(args->advice);
	if (advice == -1)
		return (EINVAL);
	return (kern_posix_fadvise(td, args->fd, offset, len, advice));
}
#endif /* __i386__ || (__amd64__ && COMPAT_LINUX32) */

#ifdef LINUX_LEGACY_SYSCALLS
int
linux_pipe(struct thread *td, struct linux_pipe_args *args)
{
	int fildes[2];
	int error;

	error = kern_pipe(td, fildes, 0, NULL, NULL);
	if (error != 0)
		return (error);

	error = copyout(fildes, args->pipefds, sizeof(fildes));
	if (error != 0) {
		(void)kern_close(td, fildes[0]);
		(void)kern_close(td, fildes[1]);
	}

	return (error);
}
#endif

int
linux_pipe2(struct thread *td, struct linux_pipe2_args *args)
{
	int fildes[2];
	int error, flags;

	if ((args->flags & ~(LINUX_O_NONBLOCK | LINUX_O_CLOEXEC)) != 0)
		return (EINVAL);

	flags = 0;
	if ((args->flags & LINUX_O_NONBLOCK) != 0)
		flags |= O_NONBLOCK;
	if ((args->flags & LINUX_O_CLOEXEC) != 0)
		flags |= O_CLOEXEC;
	error = kern_pipe(td, fildes, flags, NULL, NULL);
	if (error != 0)
		return (error);

	error = copyout(fildes, args->pipefds, sizeof(fildes));
	if (error != 0) {
		(void)kern_close(td, fildes[0]);
		(void)kern_close(td, fildes[1]);
	}

	return (error);
}

int
linux_dup3(struct thread *td, struct linux_dup3_args *args)
{
	int cmd;
	intptr_t newfd;

	if (args->oldfd == args->newfd)
		return (EINVAL);
	if ((args->flags & ~LINUX_O_CLOEXEC) != 0)
		return (EINVAL);
	if (args->flags & LINUX_O_CLOEXEC)
		cmd = F_DUP2FD_CLOEXEC;
	else
		cmd = F_DUP2FD;

	newfd = args->newfd;
	return (kern_fcntl(td, args->oldfd, cmd, newfd));
}

int
linux_fallocate(struct thread *td, struct linux_fallocate_args *args)
{
	off_t len, offset;

	/*
	 * We emulate only posix_fallocate system call for which
	 * mode should be 0.
	 */
	if (args->mode != 0)
		return (EOPNOTSUPP);

#if defined(__amd64__) && defined(COMPAT_LINUX32)
	len = PAIR32TO64(off_t, args->len);
	offset = PAIR32TO64(off_t, args->offset);
#else
	len = args->len;
	offset = args->offset;
#endif

	return (kern_posix_fallocate(td, args->fd, offset, len));
}

int
linux_copy_file_range(struct thread *td, struct linux_copy_file_range_args
    *args)
{
	l_loff_t inoff, outoff, *inoffp, *outoffp;
	int error, flags;

	/*
	 * copy_file_range(2) on Linux doesn't define any flags (yet), so is
	 * the native implementation.  Enforce it.
	 */
	if (args->flags != 0) {
		linux_msg(td, "copy_file_range unsupported flags 0x%x",
		    args->flags);
		return (EINVAL);
	}
	flags = 0;
	inoffp = outoffp = NULL;
	if (args->off_in != NULL) {
		error = copyin(args->off_in, &inoff, sizeof(l_loff_t));
		if (error != 0)
			return (error);
		inoffp = &inoff;
	}
	if (args->off_out != NULL) {
		error = copyin(args->off_out, &outoff, sizeof(l_loff_t));
		if (error != 0)
			return (error);
		outoffp = &outoff;
	}

	error = kern_copy_file_range(td, args->fd_in, inoffp, args->fd_out,
	    outoffp, args->len, flags);
	if (error == 0 && args->off_in != NULL)
		error = copyout(inoffp, args->off_in, sizeof(l_loff_t));
	if (error == 0 && args->off_out != NULL)
		error = copyout(outoffp, args->off_out, sizeof(l_loff_t));
	return (error);
}

#define	LINUX_MEMFD_PREFIX	"memfd:"

int
linux_memfd_create(struct thread *td, struct linux_memfd_create_args *args)
{
	char memfd_name[LINUX_NAME_MAX + 1];
	int error, flags, shmflags, oflags;

	/*
	 * This is our clever trick to avoid the heap allocation to copy in the
	 * uname.  We don't really need to go this far out of our way, but it
	 * does keep the rest of this function fairly clean as they don't have
	 * to worry about cleanup on the way out.
	 */
	error = copyinstr(args->uname_ptr,
	    memfd_name + sizeof(LINUX_MEMFD_PREFIX) - 1,
	    LINUX_NAME_MAX - sizeof(LINUX_MEMFD_PREFIX) - 1, NULL);
	if (error != 0) {
		if (error == ENAMETOOLONG)
			error = EINVAL;
		return (error);
	}

	memcpy(memfd_name, LINUX_MEMFD_PREFIX, sizeof(LINUX_MEMFD_PREFIX) - 1);
	flags = linux_to_bsd_bits(args->flags, mfd_bitmap, 0);
	if ((flags & ~(MFD_CLOEXEC | MFD_ALLOW_SEALING | MFD_HUGETLB |
	    MFD_HUGE_MASK)) != 0)
		return (EINVAL);
	/* Size specified but no HUGETLB. */
	if ((flags & MFD_HUGE_MASK) != 0 && (flags & MFD_HUGETLB) == 0)
		return (EINVAL);
	/* We don't actually support HUGETLB. */
	if ((flags & MFD_HUGETLB) != 0)
		return (ENOSYS);
	oflags = O_RDWR;
	shmflags = SHM_GROW_ON_WRITE;
	if ((flags & MFD_CLOEXEC) != 0)
		oflags |= O_CLOEXEC;
	if ((flags & MFD_ALLOW_SEALING) != 0)
		shmflags |= SHM_ALLOW_SEALING;
	return (kern_shm_open2(td, SHM_ANON, oflags, 0, shmflags, NULL,
	    memfd_name));
}

int
linux_splice(struct thread *td, struct linux_splice_args *args)
{

	linux_msg(td, "syscall splice not really implemented");

	/*
	 * splice(2) is documented to return EINVAL in various circumstances;
	 * returning it instead of ENOSYS should hint the caller to use fallback
	 * instead.
	 */
	return (EINVAL);
}
// CHERI CHANGES START
// {
//   "updated": 20181114,
//   "target_type": "kernel",
//   "changes": [
//     "user_capabilities"
//   ]
// }
// CHERI CHANGES END<|MERGE_RESOLUTION|>--- conflicted
+++ resolved
@@ -1130,13 +1130,8 @@
 		LFREEPATH(path);
 		return (error);
 	}
-<<<<<<< HEAD
 	error = kern_linkat(td, AT_FDCWD, AT_FDCWD, PTR2CAP(path), PTR2CAP(to),
 	    UIO_SYSSPACE, AT_SYMLINK_FOLLOW);
-=======
-	error = kern_linkat(td, AT_FDCWD, AT_FDCWD, path, to, UIO_SYSSPACE,
-	    AT_SYMLINK_FOLLOW);
->>>>>>> 5d1d844a
 	LFREEPATH(path);
 	LFREEPATH(to);
 	return (error);
@@ -1157,11 +1152,6 @@
 
 	olddfd = (args->olddfd == LINUX_AT_FDCWD) ? AT_FDCWD : args->olddfd;
 	newdfd = (args->newdfd == LINUX_AT_FDCWD) ? AT_FDCWD : args->newdfd;
-<<<<<<< HEAD
-	flag = (args->flag & LINUX_AT_SYMLINK_FOLLOW) == 0 ? 0 :
-	    AT_SYMLINK_FOLLOW;
-=======
->>>>>>> 5d1d844a
 	if (!LUSECONVPATH(td)) {
 		return (kern_linkat(td, olddfd, newdfd, args->oldname,
 		    args->newname, UIO_USERSPACE, flag));
@@ -1173,12 +1163,8 @@
 		LFREEPATH(path);
 		return (error);
 	}
-<<<<<<< HEAD
 	error = kern_linkat(td, olddfd, newdfd, PTR2CAP(path), PTR2CAP(to),
 	    UIO_SYSSPACE, flag);
-=======
-	error = kern_linkat(td, olddfd, newdfd, path, to, UIO_SYSSPACE, flag);
->>>>>>> 5d1d844a
 	LFREEPATH(path);
 	LFREEPATH(to);
 	return (error);
