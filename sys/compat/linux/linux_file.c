--- conflicted
+++ resolved
@@ -742,14 +742,9 @@
 		    __USER_CAP_PATH(args->path), FD_NONE, UIO_USERSPACE, 0, 0);
 		if (error == EPERM) {
 			/* Introduce POSIX noncompliant behaviour of Linux */
-<<<<<<< HEAD
 			if (kern_statat(td, 0, AT_FDCWD,
-			    __USER_CAP_PATH(args->path), UIO_SYSSPACE, &st,
+			    __USER_CAP_PATH(args->path), UIO_USERSPACE, &st,
 			    NULL) == 0) {
-=======
-			if (kern_statat(td, 0, AT_FDCWD, args->path,
-			    UIO_USERSPACE, &st, NULL) == 0) {
->>>>>>> e0aef0d6
 				if (S_ISDIR(st.st_mode))
 					error = EISDIR;
 			}
