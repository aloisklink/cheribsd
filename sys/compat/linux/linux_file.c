--- conflicted
+++ resolved
@@ -109,21 +109,11 @@
 	int error;
 
 	if (!LUSECONVPATH(td)) {
-<<<<<<< HEAD
-		error = kern_openat(td, AT_FDCWD, __USER_CAP_PATH(args->path),
-		    UIO_USERSPACE, O_WRONLY | O_CREAT | O_TRUNC, args->mode);
-	} else {
-		LCONVPATHEXIST(td, args->path, &path);
-		error = kern_openat(td, AT_FDCWD, PTR2CAP(path), UIO_SYSSPACE,
-		    O_WRONLY | O_CREAT | O_TRUNC, args->mode);
-		LFREEPATH(path);
-=======
-		return (kern_openat(td, AT_FDCWD, args->path, UIO_USERSPACE,
-		    O_WRONLY | O_CREAT | O_TRUNC, args->mode));
->>>>>>> c03a1c0c
+		return (kern_openat(td, AT_FDCWD, __USER_CAP_PATH(args->path),
+		    UIO_USERSPACE, O_WRONLY | O_CREAT | O_TRUNC, args->mode));
 	}
 	LCONVPATHEXIST(td, args->path, &path);
-	error = kern_openat(td, AT_FDCWD, path, UIO_SYSSPACE,
+	error = kern_openat(td, AT_FDCWD, PTR2CAP(path), UIO_SYSSPACE,
 	    O_WRONLY | O_CREAT | O_TRUNC, args->mode);
 	LFREEPATH(path);
 	return (error);
@@ -640,24 +630,17 @@
 #endif
 
 static int
-linux_unlinkat_impl(struct thread *td, enum uio_seg pathseg, const char *path,
+linux_unlinkat_impl(struct thread *td, enum uio_seg pathseg,
+    const char * __capability path,
     int dfd, struct linux_unlinkat_args *args)
 {
 	struct stat st;
 	int error;
 
 	if (args->flag & LINUX_AT_REMOVEDIR)
-<<<<<<< HEAD
-		error = kern_frmdirat(td, dfd, PTR2CAP(path), FD_NONE,
-		    UIO_SYSSPACE, 0);
-	else
-		error = kern_funlinkat(td, dfd, PTR2CAP(path), FD_NONE,
-		    UIO_SYSSPACE, 0, 0);
-=======
 		error = kern_frmdirat(td, dfd, path, FD_NONE, pathseg, 0);
 	else
 		error = kern_funlinkat(td, dfd, path, FD_NONE, pathseg, 0, 0);
->>>>>>> c03a1c0c
 	if (error == EPERM && !(args->flag & LINUX_AT_REMOVEDIR)) {
 		/* Introduce POSIX noncompliant behaviour of Linux */
 		if (kern_statat(td, AT_SYMLINK_NOFOLLOW, dfd, PTR2CAP(path),
@@ -695,12 +678,7 @@
 		return (kern_chdir(td, args->path, UIO_USERSPACE));
 	}
 	LCONVPATHEXIST(td, args->path, &path);
-<<<<<<< HEAD
-
 	error = kern_chdir(td, PTR2CAP(path), UIO_SYSSPACE);
-=======
-	error = kern_chdir(td, path, UIO_SYSSPACE);
->>>>>>> c03a1c0c
 	LFREEPATH(path);
 	return (error);
 }
@@ -717,13 +695,8 @@
 		    args->mode, 0));
 	}
 	LCONVPATHEXIST(td, args->path, &path);
-<<<<<<< HEAD
-
 	error = kern_fchmodat(td, AT_FDCWD, PTR2CAP(path), UIO_SYSSPACE,
 	    args->mode, 0);
-=======
-	error = kern_fchmodat(td, AT_FDCWD, path, UIO_SYSSPACE, args->mode, 0);
->>>>>>> c03a1c0c
 	LFREEPATH(path);
 	return (error);
 }
@@ -741,12 +714,8 @@
 		    args->mode, 0));
 	}
 	LCONVPATHEXIST_AT(td, args->filename, &path, dfd);
-<<<<<<< HEAD
-
-	error = kern_fchmodat(td, dfd, PTR2CAP(path), UIO_SYSSPACE, args->mode, 0);
-=======
-	error = kern_fchmodat(td, dfd, path, UIO_SYSSPACE, args->mode, 0);
->>>>>>> c03a1c0c
+	error = kern_fchmodat(td, dfd, PTR2CAP(path), UIO_SYSSPACE,
+	    args->mode, 0);
 	LFREEPATH(path);
 	return (error);
 }
@@ -762,12 +731,8 @@
 		return (kern_mkdirat(td, AT_FDCWD, args->path, UIO_USERSPACE, args->mode));
 	}
 	LCONVPATHCREAT(td, args->path, &path);
-<<<<<<< HEAD
-
-	error = kern_mkdirat(td, AT_FDCWD, PTR2CAP(path), UIO_SYSSPACE, args->mode);
-=======
-	error = kern_mkdirat(td, AT_FDCWD, path, UIO_SYSSPACE, args->mode);
->>>>>>> c03a1c0c
+	error = kern_mkdirat(td, AT_FDCWD, PTR2CAP(path), UIO_SYSSPACE,
+	    args->mode);
 	LFREEPATH(path);
 	return (error);
 }
@@ -784,12 +749,7 @@
 		return (kern_mkdirat(td, dfd, args->pathname, UIO_USERSPACE, args->mode));
 	}
 	LCONVPATHCREAT_AT(td, args->pathname, &path, dfd);
-<<<<<<< HEAD
-
 	error = kern_mkdirat(td, dfd, PTR2CAP(path), UIO_SYSSPACE, args->mode);
-=======
-	error = kern_mkdirat(td, dfd, path, UIO_SYSSPACE, args->mode);
->>>>>>> c03a1c0c
 	LFREEPATH(path);
 	return (error);
 }
@@ -806,12 +766,8 @@
 		    UIO_USERSPACE, 0));
 	}
 	LCONVPATHEXIST(td, args->path, &path);
-<<<<<<< HEAD
-
-	error = kern_frmdirat(td, AT_FDCWD, PTR2CAP(path), FD_NONE, UIO_SYSSPACE, 0);
-=======
-	error = kern_frmdirat(td, AT_FDCWD, path, FD_NONE, UIO_SYSSPACE, 0);
->>>>>>> c03a1c0c
+	error = kern_frmdirat(td, AT_FDCWD, PTR2CAP(path), FD_NONE,
+	    UIO_SYSSPACE, 0);
 	LFREEPATH(path);
 	return (error);
 }
@@ -833,13 +789,8 @@
 		LFREEPATH(from);
 		return (error);
 	}
-<<<<<<< HEAD
-
 	error = kern_renameat(td, AT_FDCWD, PTR2CAP(from), AT_FDCWD,
 	    PTR2CAP(to), UIO_SYSSPACE);
-=======
-	error = kern_renameat(td, AT_FDCWD, from, AT_FDCWD, to, UIO_SYSSPACE);
->>>>>>> c03a1c0c
 	LFREEPATH(from);
 	LFREEPATH(to);
 	return (error);
@@ -892,13 +843,8 @@
 		LFREEPATH(from);
 		return (error);
 	}
-<<<<<<< HEAD
-
 	error = kern_renameat(td, olddfd, PTR2CAP(from), newdfd, PTR2CAP(to),
 	    UIO_SYSSPACE);
-=======
-	error = kern_renameat(td, olddfd, from, newdfd, to, UIO_SYSSPACE);
->>>>>>> c03a1c0c
 	LFREEPATH(from);
 	LFREEPATH(to);
 	return (error);
@@ -922,12 +868,7 @@
 		LFREEPATH(path);
 		return (error);
 	}
-<<<<<<< HEAD
-
 	error = kern_symlinkat(td, PTR2CAP(path), AT_FDCWD, to, UIO_SYSSPACE);
-=======
-	error = kern_symlinkat(td, path, AT_FDCWD, to, UIO_SYSSPACE);
->>>>>>> c03a1c0c
 	LFREEPATH(path);
 	LFREEPATH(to);
 	return (error);
@@ -952,12 +893,7 @@
 		LFREEPATH(path);
 		return (error);
 	}
-<<<<<<< HEAD
-
 	error = kern_symlinkat(td, PTR2CAP(path), dfd, to, UIO_SYSSPACE);
-=======
-	error = kern_symlinkat(td, path, dfd, to, UIO_SYSSPACE);
->>>>>>> c03a1c0c
 	LFREEPATH(path);
 	LFREEPATH(to);
 	return (error);
@@ -975,12 +911,7 @@
 		    args->buf, UIO_USERSPACE, args->count));
 	}
 	LCONVPATHEXIST(td, args->name, &name);
-<<<<<<< HEAD
-
 	error = kern_readlinkat(td, AT_FDCWD, PTR2CAP(name), UIO_SYSSPACE,
-=======
-	error = kern_readlinkat(td, AT_FDCWD, name, UIO_SYSSPACE,
->>>>>>> c03a1c0c
 	    args->buf, UIO_USERSPACE, args->count);
 	LFREEPATH(name);
 	return (error);
@@ -999,12 +930,7 @@
 		    args->buf, UIO_USERSPACE, args->bufsiz));
 	}
 	LCONVPATHEXIST_AT(td, args->path, &name, dfd);
-<<<<<<< HEAD
-
 	error = kern_readlinkat(td, dfd, PTR2CAP(name), UIO_SYSSPACE, args->buf,
-=======
-	error = kern_readlinkat(td, dfd, name, UIO_SYSSPACE, args->buf,
->>>>>>> c03a1c0c
 	    UIO_USERSPACE, args->bufsiz);
 	LFREEPATH(name);
 	return (error);
@@ -1090,14 +1016,8 @@
 		LFREEPATH(path);
 		return (error);
 	}
-<<<<<<< HEAD
-
 	error = kern_linkat(td, AT_FDCWD, AT_FDCWD, PTR2CAP(path), PTR2CAP(to),
 	    UIO_SYSSPACE, FOLLOW);
-=======
-	error = kern_linkat(td, AT_FDCWD, AT_FDCWD, path, to, UIO_SYSSPACE,
-	    FOLLOW);
->>>>>>> c03a1c0c
 	LFREEPATH(path);
 	LFREEPATH(to);
 	return (error);
@@ -1128,15 +1048,8 @@
 		LFREEPATH(path);
 		return (error);
 	}
-<<<<<<< HEAD
-
-	follow = (args->flag & LINUX_AT_SYMLINK_FOLLOW) == 0 ? NOFOLLOW :
-	    FOLLOW;
 	error = kern_linkat(td, olddfd, newdfd, PTR2CAP(path), PTR2CAP(to),
 	    UIO_SYSSPACE, follow);
-=======
-	error = kern_linkat(td, olddfd, newdfd, path, to, UIO_SYSSPACE, follow);
->>>>>>> c03a1c0c
 	LFREEPATH(path);
 	LFREEPATH(to);
 	return (error);
@@ -1683,13 +1596,8 @@
 		    args->uid, args->gid, 0));
 	}
 	LCONVPATHEXIST(td, args->path, &path);
-<<<<<<< HEAD
-
-	error = kern_fchownat(td, AT_FDCWD, PTR2CAP(path), UIO_SYSSPACE, args->uid,
-=======
-	error = kern_fchownat(td, AT_FDCWD, path, UIO_SYSSPACE, args->uid,
->>>>>>> c03a1c0c
-	    args->gid, 0);
+	error = kern_fchownat(td, AT_FDCWD, PTR2CAP(path), UIO_SYSSPACE,
+	    args->uid, args->gid, 0);
 	LFREEPATH(path);
 	return (error);
 }
@@ -1707,18 +1615,13 @@
 	dfd = (args->dfd == LINUX_AT_FDCWD) ? AT_FDCWD :  args->dfd;
 	flag = (args->flag & LINUX_AT_SYMLINK_NOFOLLOW) == 0 ? 0 :
 	    AT_SYMLINK_NOFOLLOW;
-<<<<<<< HEAD
+	if (!LUSECONVPATH(td)) {
+		return (kern_fchownat(td, dfd, __USER_CAP_PATH(args->filename),
+		    UIO_USERSPACE, args->uid, args->gid, flag));
+	}
+	LCONVPATHEXIST_AT(td, args->filename, &path, dfd);
 	error = kern_fchownat(td, dfd, PTR2CAP(path), UIO_SYSSPACE, args->uid,
 	    args->gid, flag);
-=======
-	if (!LUSECONVPATH(td)) {
-		return (kern_fchownat(td, dfd, args->filename, UIO_USERSPACE,
-		    args->uid, args->gid, flag));
-	}
-	LCONVPATHEXIST_AT(td, args->filename, &path, dfd);
-	error = kern_fchownat(td, dfd, path, UIO_SYSSPACE, args->uid, args->gid,
-	    flag);
->>>>>>> c03a1c0c
 	LFREEPATH(path);
 	return (error);
 }
@@ -1735,14 +1638,8 @@
 		    args->gid, AT_SYMLINK_NOFOLLOW));
 	}
 	LCONVPATHEXIST(td, args->path, &path);
-<<<<<<< HEAD
-
-	error = kern_fchownat(td, AT_FDCWD, PTR2CAP(path), UIO_SYSSPACE, args->uid,
-	    args->gid, AT_SYMLINK_NOFOLLOW);
-=======
-	error = kern_fchownat(td, AT_FDCWD, path, UIO_SYSSPACE, args->uid, args->gid,
-	    AT_SYMLINK_NOFOLLOW);
->>>>>>> c03a1c0c
+	error = kern_fchownat(td, AT_FDCWD, PTR2CAP(path), UIO_SYSSPACE,
+	    args->uid, args->gid, AT_SYMLINK_NOFOLLOW);
 	LFREEPATH(path);
 	return (error);
 }
