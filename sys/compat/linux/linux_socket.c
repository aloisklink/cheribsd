/*-
 * SPDX-License-Identifier: BSD-2-Clause-FreeBSD
 *
 * Copyright (c) 1995 Søren Schmidt
 * All rights reserved.
 *
 * Redistribution and use in source and binary forms, with or without
 * modification, are permitted provided that the following conditions
 * are met:
 * 1. Redistributions of source code must retain the above copyright
 *    notice, this list of conditions and the following disclaimer.
 * 2. Redistributions in binary form must reproduce the above copyright
 *    notice, this list of conditions and the following disclaimer in the
 *    documentation and/or other materials provided with the distribution.
 *
 * THIS SOFTWARE IS PROVIDED BY THE AUTHOR AND CONTRIBUTORS ``AS IS'' AND
 * ANY EXPRESS OR IMPLIED WARRANTIES, INCLUDING, BUT NOT LIMITED TO, THE
 * IMPLIED WARRANTIES OF MERCHANTABILITY AND FITNESS FOR A PARTICULAR PURPOSE
 * ARE DISCLAIMED.  IN NO EVENT SHALL THE AUTHOR OR CONTRIBUTORS BE LIABLE
 * FOR ANY DIRECT, INDIRECT, INCIDENTAL, SPECIAL, EXEMPLARY, OR CONSEQUENTIAL
 * DAMAGES (INCLUDING, BUT NOT LIMITED TO, PROCUREMENT OF SUBSTITUTE GOODS
 * OR SERVICES; LOSS OF USE, DATA, OR PROFITS; OR BUSINESS INTERRUPTION)
 * HOWEVER CAUSED AND ON ANY THEORY OF LIABILITY, WHETHER IN CONTRACT, STRICT
 * LIABILITY, OR TORT (INCLUDING NEGLIGENCE OR OTHERWISE) ARISING IN ANY WAY
 * OUT OF THE USE OF THIS SOFTWARE, EVEN IF ADVISED OF THE POSSIBILITY OF
 * SUCH DAMAGE.
 */

#include <sys/cdefs.h>
__FBSDID("$FreeBSD$");

/* XXX we use functions that might not exist. */
#include "opt_compat.h"
#include "opt_inet6.h"

#include <sys/param.h>
#include <sys/proc.h>
#include <sys/systm.h>
#include <sys/sysproto.h>
#include <sys/capsicum.h>
#include <sys/fcntl.h>
#include <sys/file.h>
#include <sys/limits.h>
#include <sys/lock.h>
#include <sys/malloc.h>
#include <sys/mutex.h>
#include <sys/mbuf.h>
#include <sys/socket.h>
#include <sys/socketvar.h>
#include <sys/syscallsubr.h>
#include <sys/uio.h>
#include <sys/stat.h>
#include <sys/syslog.h>
#include <sys/un.h>
#include <sys/unistd.h>

#include <security/audit/audit.h>

#include <net/if.h>
#include <net/vnet.h>
#include <netinet/in.h>
#include <netinet/in_systm.h>
#include <netinet/ip.h>
#include <netinet/tcp.h>
#ifdef INET6
#include <netinet/ip6.h>
#include <netinet6/ip6_var.h>
#endif

#ifdef COMPAT_LINUX32
#include <machine/../linux32/linux.h>
#include <machine/../linux32/linux32_proto.h>
#else
#include <machine/../linux/linux.h>
#include <machine/../linux/linux_proto.h>
#endif
#include <compat/linux/linux_common.h>
#include <compat/linux/linux_file.h>
#include <compat/linux/linux_mib.h>
#include <compat/linux/linux_socket.h>
#include <compat/linux/linux_timer.h>
#include <compat/linux/linux_util.h>

static int linux_sendmsg_common(struct thread *, l_int, struct l_msghdr *,
					l_uint);
static int linux_recvmsg_common(struct thread *, l_int, struct l_msghdr *,
					l_uint, struct msghdr *);
static int linux_set_socket_flags(int, int *);


static int
linux_to_bsd_sockopt_level(int level)
{

	switch (level) {
	case LINUX_SOL_SOCKET:
		return (SOL_SOCKET);
	}
	return (level);
}

static int
bsd_to_linux_sockopt_level(int level)
{

	switch (level) {
	case SOL_SOCKET:
		return (LINUX_SOL_SOCKET);
	}
	return (level);
}

static int
linux_to_bsd_ip_sockopt(int opt)
{

	switch (opt) {
	case LINUX_IP_TOS:
		return (IP_TOS);
	case LINUX_IP_TTL:
		return (IP_TTL);
	case LINUX_IP_OPTIONS:
		return (IP_OPTIONS);
	case LINUX_IP_MULTICAST_IF:
		return (IP_MULTICAST_IF);
	case LINUX_IP_MULTICAST_TTL:
		return (IP_MULTICAST_TTL);
	case LINUX_IP_MULTICAST_LOOP:
		return (IP_MULTICAST_LOOP);
	case LINUX_IP_ADD_MEMBERSHIP:
		return (IP_ADD_MEMBERSHIP);
	case LINUX_IP_DROP_MEMBERSHIP:
		return (IP_DROP_MEMBERSHIP);
	case LINUX_IP_HDRINCL:
		return (IP_HDRINCL);
	}
	return (-1);
}

static int
linux_to_bsd_ip6_sockopt(int opt)
{

	switch (opt) {
	case LINUX_IPV6_NEXTHOP:
		return (IPV6_NEXTHOP);
	case LINUX_IPV6_UNICAST_HOPS:
		return (IPV6_UNICAST_HOPS);
	case LINUX_IPV6_MULTICAST_IF:
		return (IPV6_MULTICAST_IF);
	case LINUX_IPV6_MULTICAST_HOPS:
		return (IPV6_MULTICAST_HOPS);
	case LINUX_IPV6_MULTICAST_LOOP:
		return (IPV6_MULTICAST_LOOP);
	case LINUX_IPV6_ADD_MEMBERSHIP:
		return (IPV6_JOIN_GROUP);
	case LINUX_IPV6_DROP_MEMBERSHIP:
		return (IPV6_LEAVE_GROUP);
	case LINUX_IPV6_V6ONLY:
		return (IPV6_V6ONLY);
	case LINUX_IPV6_DONTFRAG:
		return (IPV6_DONTFRAG);
#if 0
	case LINUX_IPV6_CHECKSUM:
		return (IPV6_CHECKSUM);
	case LINUX_IPV6_RECVPKTINFO:
		return (IPV6_RECVPKTINFO);
	case LINUX_IPV6_PKTINFO:
		return (IPV6_PKTINFO);
	case LINUX_IPV6_RECVHOPLIMIT:
		return (IPV6_RECVHOPLIMIT);
	case LINUX_IPV6_HOPLIMIT:
		return (IPV6_HOPLIMIT);
	case LINUX_IPV6_RECVHOPOPTS:
		return (IPV6_RECVHOPOPTS);
	case LINUX_IPV6_HOPOPTS:
		return (IPV6_HOPOPTS);
	case LINUX_IPV6_RTHDRDSTOPTS:
		return (IPV6_RTHDRDSTOPTS);
	case LINUX_IPV6_RECVRTHDR:
		return (IPV6_RECVRTHDR);
	case LINUX_IPV6_RTHDR:
		return (IPV6_RTHDR);
	case LINUX_IPV6_RECVDSTOPTS:
		return (IPV6_RECVDSTOPTS);
	case LINUX_IPV6_DSTOPTS:
		return (IPV6_DSTOPTS);
	case LINUX_IPV6_RECVPATHMTU:
		return (IPV6_RECVPATHMTU);
	case LINUX_IPV6_PATHMTU:
		return (IPV6_PATHMTU);
#endif
	}
	return (-1);
}

static int
linux_to_bsd_so_sockopt(int opt)
{

	switch (opt) {
	case LINUX_SO_DEBUG:
		return (SO_DEBUG);
	case LINUX_SO_REUSEADDR:
		return (SO_REUSEADDR);
	case LINUX_SO_TYPE:
		return (SO_TYPE);
	case LINUX_SO_ERROR:
		return (SO_ERROR);
	case LINUX_SO_DONTROUTE:
		return (SO_DONTROUTE);
	case LINUX_SO_BROADCAST:
		return (SO_BROADCAST);
	case LINUX_SO_SNDBUF:
		return (SO_SNDBUF);
	case LINUX_SO_RCVBUF:
		return (SO_RCVBUF);
	case LINUX_SO_KEEPALIVE:
		return (SO_KEEPALIVE);
	case LINUX_SO_OOBINLINE:
		return (SO_OOBINLINE);
	case LINUX_SO_LINGER:
		return (SO_LINGER);
	case LINUX_SO_PEERCRED:
		return (LOCAL_PEERCRED);
	case LINUX_SO_RCVLOWAT:
		return (SO_RCVLOWAT);
	case LINUX_SO_SNDLOWAT:
		return (SO_SNDLOWAT);
	case LINUX_SO_RCVTIMEO:
		return (SO_RCVTIMEO);
	case LINUX_SO_SNDTIMEO:
		return (SO_SNDTIMEO);
	case LINUX_SO_TIMESTAMP:
		return (SO_TIMESTAMP);
	case LINUX_SO_ACCEPTCONN:
		return (SO_ACCEPTCONN);
	}
	return (-1);
}

static int
linux_to_bsd_tcp_sockopt(int opt)
{

	switch (opt) {
	case LINUX_TCP_NODELAY:
		return (TCP_NODELAY);
	case LINUX_TCP_MAXSEG:
		return (TCP_MAXSEG);
	case LINUX_TCP_CORK:
		return (TCP_NOPUSH);
	case LINUX_TCP_KEEPIDLE:
		return (TCP_KEEPIDLE);
	case LINUX_TCP_KEEPINTVL:
		return (TCP_KEEPINTVL);
	case LINUX_TCP_KEEPCNT:
		return (TCP_KEEPCNT);
	case LINUX_TCP_MD5SIG:
		return (TCP_MD5SIG);
	}
	return (-1);
}

static int
linux_to_bsd_msg_flags(int flags)
{
	int ret_flags = 0;

	if (flags & LINUX_MSG_OOB)
		ret_flags |= MSG_OOB;
	if (flags & LINUX_MSG_PEEK)
		ret_flags |= MSG_PEEK;
	if (flags & LINUX_MSG_DONTROUTE)
		ret_flags |= MSG_DONTROUTE;
	if (flags & LINUX_MSG_CTRUNC)
		ret_flags |= MSG_CTRUNC;
	if (flags & LINUX_MSG_TRUNC)
		ret_flags |= MSG_TRUNC;
	if (flags & LINUX_MSG_DONTWAIT)
		ret_flags |= MSG_DONTWAIT;
	if (flags & LINUX_MSG_EOR)
		ret_flags |= MSG_EOR;
	if (flags & LINUX_MSG_WAITALL)
		ret_flags |= MSG_WAITALL;
	if (flags & LINUX_MSG_NOSIGNAL)
		ret_flags |= MSG_NOSIGNAL;
#if 0 /* not handled */
	if (flags & LINUX_MSG_PROXY)
		;
	if (flags & LINUX_MSG_FIN)
		;
	if (flags & LINUX_MSG_SYN)
		;
	if (flags & LINUX_MSG_CONFIRM)
		;
	if (flags & LINUX_MSG_RST)
		;
	if (flags & LINUX_MSG_ERRQUEUE)
		;
#endif
	return (ret_flags);
}

static int
linux_to_bsd_cmsg_type(int cmsg_type)
{

	switch (cmsg_type) {
	case LINUX_SCM_RIGHTS:
		return (SCM_RIGHTS);
	case LINUX_SCM_CREDENTIALS:
		return (SCM_CREDS);
	}
	return (-1);
}

static int
bsd_to_linux_cmsg_type(int cmsg_type)
{

	switch (cmsg_type) {
	case SCM_RIGHTS:
		return (LINUX_SCM_RIGHTS);
	case SCM_CREDS:
		return (LINUX_SCM_CREDENTIALS);
	case SCM_TIMESTAMP:
		return (LINUX_SCM_TIMESTAMP);
	}
	return (-1);
}

static int
linux_to_bsd_msghdr(struct msghdr *bhdr, const struct l_msghdr *lhdr)
{
	if (lhdr->msg_controllen > INT_MAX)
		return (ENOBUFS);

	bhdr->msg_name		= PTRIN(lhdr->msg_name);
	bhdr->msg_namelen	= lhdr->msg_namelen;
	bhdr->msg_iov		= PTRIN(lhdr->msg_iov);
	bhdr->msg_iovlen	= lhdr->msg_iovlen;
	bhdr->msg_control	= PTRIN(lhdr->msg_control);

	/*
	 * msg_controllen is skipped since BSD and LINUX control messages
	 * are potentially different sizes (e.g. the cred structure used
	 * by SCM_CREDS is different between the two operating system).
	 *
	 * The caller can set it (if necessary) after converting all the
	 * control messages.
	 */

	bhdr->msg_flags		= linux_to_bsd_msg_flags(lhdr->msg_flags);
	return (0);
}

static int
bsd_to_linux_msghdr(const struct msghdr *bhdr, struct l_msghdr *lhdr)
{
	lhdr->msg_name		= PTROUT(bhdr->msg_name);
	lhdr->msg_namelen	= bhdr->msg_namelen;
	lhdr->msg_iov		= PTROUT(bhdr->msg_iov);
	lhdr->msg_iovlen	= bhdr->msg_iovlen;
	lhdr->msg_control	= PTROUT(bhdr->msg_control);

	/*
	 * msg_controllen is skipped since BSD and LINUX control messages
	 * are potentially different sizes (e.g. the cred structure used
	 * by SCM_CREDS is different between the two operating system).
	 *
	 * The caller can set it (if necessary) after converting all the
	 * control messages.
	 */

	/* msg_flags skipped */
	return (0);
}

static int
linux_set_socket_flags(int lflags, int *flags)
{

	if (lflags & ~(LINUX_SOCK_CLOEXEC | LINUX_SOCK_NONBLOCK))
		return (EINVAL);
	if (lflags & LINUX_SOCK_NONBLOCK)
		*flags |= SOCK_NONBLOCK;
	if (lflags & LINUX_SOCK_CLOEXEC)
		*flags |= SOCK_CLOEXEC;
	return (0);
}

static int
linux_sendit(struct thread *td, int s, struct msghdr *mp, int flags,
    struct mbuf *control, enum uio_seg segflg)
{
	struct sockaddr *to;
	int error, len;

	if (mp->msg_name != NULL) {
		len = mp->msg_namelen;
		error = linux_to_bsd_sockaddr(mp->msg_name, &to, &len);
		if (error != 0)
			return (error);
		mp->msg_name = to;
	} else
		to = NULL;

	error = kern_sendit(td, s, mp, linux_to_bsd_msg_flags(flags), control,
	    segflg);

	if (to)
		free(to, M_SONAME);
	return (error);
}

/* Return 0 if IP_HDRINCL is set for the given socket. */
static int
linux_check_hdrincl(struct thread *td, int s)
{
	int error, optval;
	socklen_t size_val;

	size_val = sizeof(optval);
	error = kern_getsockopt(td, s, IPPROTO_IP, IP_HDRINCL,
	    &optval, UIO_SYSSPACE, &size_val);
	if (error != 0)
		return (error);

	return (optval == 0);
}

/*
 * Updated sendto() when IP_HDRINCL is set:
 * tweak endian-dependent fields in the IP packet.
 */
static int
linux_sendto_hdrincl(struct thread *td, struct linux_sendto_args *linux_args)
{
/*
 * linux_ip_copysize defines how many bytes we should copy
 * from the beginning of the IP packet before we customize it for BSD.
 * It should include all the fields we modify (ip_len and ip_off).
 */
#define linux_ip_copysize	8

	struct ip *packet;
	struct msghdr msg;
	struct iovec aiov[1];
	int error;

	/* Check that the packet isn't too big or too small. */
	if (linux_args->len < linux_ip_copysize ||
	    linux_args->len > IP_MAXPACKET)
		return (EINVAL);

	packet = (struct ip *)malloc(linux_args->len, M_LINUX, M_WAITOK);

	/* Make kernel copy of the packet to be sent */
	if ((error = copyin(PTRIN(linux_args->msg), packet,
	    linux_args->len)))
		goto goout;

	/* Convert fields from Linux to BSD raw IP socket format */
	packet->ip_len = linux_args->len;
	packet->ip_off = ntohs(packet->ip_off);

	/* Prepare the msghdr and iovec structures describing the new packet */
	msg.msg_name = PTRIN(linux_args->to);
	msg.msg_namelen = linux_args->tolen;
	msg.msg_iov = aiov;
	msg.msg_iovlen = 1;
	msg.msg_control = NULL;
	msg.msg_flags = 0;
	IOVEC_INIT(&aiov[0], packet, linux_args->len);
	error = linux_sendit(td, linux_args->s, &msg, linux_args->flags,
	    NULL, UIO_SYSSPACE);
goout:
	free(packet, M_LINUX);
	return (error);
}

int
linux_socket(struct thread *td, struct linux_socket_args *args)
{
	int domain, retval_socket, type;

	type = args->type & LINUX_SOCK_TYPE_MASK;
	if (type < 0 || type > LINUX_SOCK_MAX)
		return (EINVAL);
	retval_socket = linux_set_socket_flags(args->type & ~LINUX_SOCK_TYPE_MASK,
		&type);
	if (retval_socket != 0)
		return (retval_socket);
	domain = linux_to_bsd_domain(args->domain);
	if (domain == -1)
		return (EAFNOSUPPORT);

	retval_socket = kern_socket(td, domain, type, args->protocol);
	if (retval_socket)
		return (retval_socket);

	if (type == SOCK_RAW
	    && (args->protocol == IPPROTO_RAW || args->protocol == 0)
	    && domain == PF_INET) {
		/* It's a raw IP socket: set the IP_HDRINCL option. */
		int hdrincl;

		hdrincl = 1;
		/* We ignore any error returned by kern_setsockopt() */
		kern_setsockopt(td, td->td_retval[0], IPPROTO_IP, IP_HDRINCL,
		    &hdrincl, UIO_SYSSPACE, sizeof(hdrincl));
	}
#ifdef INET6
	/*
	 * Linux AF_INET6 socket has IPV6_V6ONLY setsockopt set to 0 by default
	 * and some apps depend on this. So, set V6ONLY to 0 for Linux apps.
	 * For simplicity we do this unconditionally of the net.inet6.ip6.v6only
	 * sysctl value.
	 */
	if (domain == PF_INET6) {
		int v6only;

		v6only = 0;
		/* We ignore any error returned by setsockopt() */
		kern_setsockopt(td, td->td_retval[0], IPPROTO_IPV6, IPV6_V6ONLY,
		    &v6only, UIO_SYSSPACE, sizeof(v6only));
	}
#endif

	return (retval_socket);
}

int
linux_bind(struct thread *td, struct linux_bind_args *args)
{
	struct sockaddr *sa;
	int error;

	error = linux_to_bsd_sockaddr(PTRIN(args->name), &sa,
	    &args->namelen);
	if (error != 0)
		return (error);

	error = kern_bindat(td, AT_FDCWD, args->s, sa);
	free(sa, M_SONAME);

	/* XXX */
	if (error == EADDRNOTAVAIL && args->namelen != sizeof(struct sockaddr_in))
		return (EINVAL);
	return (error);
}

int
linux_connect(struct thread *td, struct linux_connect_args *args)
{
	struct socket *so;
	struct sockaddr *sa;
	struct file *fp;
	u_int fflag;
	int error;

	error = linux_to_bsd_sockaddr(PTRIN(args->name), &sa,
	    &args->namelen);
	if (error != 0)
		return (error);

	error = kern_connectat(td, AT_FDCWD, args->s, sa);
	free(sa, M_SONAME);
	if (error != EISCONN)
		return (error);

	/*
	 * Linux doesn't return EISCONN the first time it occurs,
	 * when on a non-blocking socket. Instead it returns the
	 * error getsockopt(SOL_SOCKET, SO_ERROR) would return on BSD.
	 */
	error = getsock_cap(td, args->s, &cap_connect_rights,
	    &fp, &fflag, NULL);
	if (error != 0)
		return (error);

	error = EISCONN;
	so = fp->f_data;
	if (fflag & FNONBLOCK) {
		SOCK_LOCK(so);
		if (so->so_emuldata == 0)
			error = so->so_error;
		so->so_emuldata = (void *)1;
		SOCK_UNLOCK(so);
	}
	fdrop(fp, td);

	return (error);
}

int
linux_listen(struct thread *td, struct linux_listen_args *args)
{

	return (kern_listen(td, args->s, args->backlog));
}

static int
linux_accept_common(struct thread *td, int s, l_uintptr_t addr,
    l_uintptr_t namelen, int flags)
{
	struct l_sockaddr *lsa;
	struct sockaddr *sa;
	struct file *fp;
	int bflags, len;
	struct socket *so;
	int error, error1;

	bflags = 0;
	error = linux_set_socket_flags(flags, &bflags);
	if (error != 0)
		return (error);

	sa = NULL;
	if (PTRIN(addr) == NULL) {
		len = 0;
		error = kern_accept4(td, s, NULL, NULL, bflags, NULL);
	} else {
		error = copyin(PTRIN(namelen), &len, sizeof(len));
		if (error != 0)
			return (error);
		if (len < 0)
			return (EINVAL);
		error = kern_accept4(td, s, &sa, &len, bflags, &fp);
		if (error == 0)
			fdrop(fp, td);
	}

	if (error != 0) {
		/*
		 * XXX. This is wrong, different sockaddr structures
		 * have different sizes.
		 */
		if (error == EFAULT && namelen != sizeof(struct sockaddr_in))
		{
			error = EINVAL;
			goto out;
		}
		if (error == EINVAL) {
			error1 = getsock_cap(td, s, &cap_accept_rights, &fp, NULL, NULL);
			if (error1 != 0) {
				error = error1;
				goto out;
			}
			so = fp->f_data;
			if (so->so_type == SOCK_DGRAM)
				error = EOPNOTSUPP;
			fdrop(fp, td);
		}
		goto out;
	}

	if (len != 0 && error == 0) {
		error = bsd_to_linux_sockaddr(sa, &lsa, len);
		if (error == 0)
			error = copyout(lsa, PTRIN(addr), len);
		free(lsa, M_SONAME);
	}

	free(sa, M_SONAME);

out:
	if (error != 0) {
		(void)kern_close(td, td->td_retval[0]);
		td->td_retval[0] = 0;
	}
	return (error);
}

int
linux_accept(struct thread *td, struct linux_accept_args *args)
{

	return (linux_accept_common(td, args->s, args->addr,
	    args->namelen, 0));
}

int
linux_accept4(struct thread *td, struct linux_accept4_args *args)
{

	return (linux_accept_common(td, args->s, args->addr,
	    args->namelen, args->flags));
}

int
linux_getsockname(struct thread *td, struct linux_getsockname_args *args)
{
	struct l_sockaddr *lsa;
	struct sockaddr *sa;
	int len, error;

	error = copyin(PTRIN(args->namelen), &len, sizeof(len));
	if (error != 0)
		return (error);

	error = kern_getsockname(td, args->s, &sa, &len);
	if (error != 0)
		return (error);

	if (len != 0) {
		error = bsd_to_linux_sockaddr(sa, &lsa, len);
		if (error == 0)
			error = copyout(lsa, PTRIN(args->addr),
			    len);
		free(lsa, M_SONAME);
	}

	free(sa, M_SONAME);
	if (error == 0)
		error = copyout(&len, PTRIN(args->namelen), sizeof(len));
	return (error);
}

int
linux_getpeername(struct thread *td, struct linux_getpeername_args *args)
{
	struct l_sockaddr *lsa;
	struct sockaddr *sa;
	int len, error;

	error = copyin(PTRIN(args->namelen), &len, sizeof(len));
	if (error != 0)
		return (error);
	if (len < 0)
		return (EINVAL);

	error = kern_getpeername(td, args->s, &sa, &len);
	if (error != 0)
		return (error);

	if (len != 0) {
		error = bsd_to_linux_sockaddr(sa, &lsa, len);
		if (error == 0)
			error = copyout(lsa, PTRIN(args->addr),
			    len);
		free(lsa, M_SONAME);
	}

	free(sa, M_SONAME);
	if (error == 0)
		error = copyout(&len, PTRIN(args->namelen), sizeof(len));
	return (error);
}

int
linux_socketpair(struct thread *td, struct linux_socketpair_args *args)
{
	struct socketpair_args /* {
		int domain;
		int type;
		int protocol;
		int *rsv;
	} */ bsd_args;
	int error;

	bsd_args.domain = linux_to_bsd_domain(args->domain);
	if (bsd_args.domain != PF_LOCAL)
		return (EAFNOSUPPORT);
	bsd_args.type = args->type & LINUX_SOCK_TYPE_MASK;
	if (bsd_args.type < 0 || bsd_args.type > LINUX_SOCK_MAX)
		return (EINVAL);
	error = linux_set_socket_flags(args->type & ~LINUX_SOCK_TYPE_MASK,
		&bsd_args.type);
	if (error != 0)
		return (error);
	if (args->protocol != 0 && args->protocol != PF_UNIX)

		/*
		 * Use of PF_UNIX as protocol argument is not right,
		 * but Linux does it.
		 * Do not map PF_UNIX as its Linux value is identical
		 * to FreeBSD one.
		 */
		return (EPROTONOSUPPORT);
	else
		bsd_args.protocol = 0;
	bsd_args.rsv = (int *)PTRIN(args->rsv);
	return (sys_socketpair(td, &bsd_args));
}

#if defined(__i386__) || (defined(__amd64__) && defined(COMPAT_LINUX32))
struct linux_send_args {
	register_t s;
	register_t msg;
	register_t len;
	register_t flags;
};

static int
linux_send(struct thread *td, struct linux_send_args *args)
{
	struct sendto_args /* {
		int s;
		caddr_t buf;
		int len;
		int flags;
		caddr_t to;
		int tolen;
	} */ bsd_args;
	struct file *fp;
	int error, fflag;

	bsd_args.s = args->s;
	bsd_args.buf = (caddr_t)PTRIN(args->msg);
	bsd_args.len = args->len;
	bsd_args.flags = args->flags;
	bsd_args.to = NULL;
	bsd_args.tolen = 0;
	error = sys_sendto(td, &bsd_args);
	if (error == ENOTCONN) {
		/*
		 * Linux doesn't return ENOTCONN for non-blocking sockets.
		 * Instead it returns the EAGAIN.
		 */
		error = getsock_cap(td, args->s, &cap_send_rights, &fp,
		    &fflag, NULL);
		if (error == 0) {
			if (fflag & FNONBLOCK)
				error = EAGAIN;
			fdrop(fp, td);
		}
	}
	return (error);
}

struct linux_recv_args {
	register_t s;
	register_t msg;
	register_t len;
	register_t flags;
};

static int
linux_recv(struct thread *td, struct linux_recv_args *args)
{
	struct recvfrom_args /* {
		int s;
		caddr_t buf;
		int len;
		int flags;
		struct sockaddr *from;
		socklen_t fromlenaddr;
	} */ bsd_args;

	bsd_args.s = args->s;
	bsd_args.buf = (caddr_t)PTRIN(args->msg);
	bsd_args.len = args->len;
	bsd_args.flags = linux_to_bsd_msg_flags(args->flags);
	bsd_args.from = NULL;
	bsd_args.fromlenaddr = 0;
	return (sys_recvfrom(td, &bsd_args));
}
#endif /* __i386__ || (__amd64__ && COMPAT_LINUX32) */

int
linux_sendto(struct thread *td, struct linux_sendto_args *args)
{
	struct msghdr msg;
	struct iovec aiov;

	if (linux_check_hdrincl(td, args->s) == 0)
		/* IP_HDRINCL set, tweak the packet before sending */
		return (linux_sendto_hdrincl(td, args));

	msg.msg_name = PTRIN(args->to);
	msg.msg_namelen = args->tolen;
	msg.msg_iov = &aiov;
	msg.msg_iovlen = 1;
	msg.msg_control = NULL;
	msg.msg_flags = 0;
	IOVEC_INIT(&aiov, PTRIN(args->msg), args->len);
	return (linux_sendit(td, args->s, &msg, args->flags, NULL,
	    UIO_USERSPACE));
}

int
linux_recvfrom(struct thread *td, struct linux_recvfrom_args *args)
{
	struct l_sockaddr *lsa;
	struct sockaddr *sa;
	struct msghdr msg;
	struct iovec aiov;
	int error, fromlen;

	if (PTRIN(args->fromlen) != NULL) {
		error = copyin(PTRIN(args->fromlen), &fromlen,
		    sizeof(fromlen));
		if (error != 0)
			return (error);
		if (fromlen < 0)
			return (EINVAL);
		sa = malloc(fromlen, M_SONAME, M_WAITOK);
	} else {
		fromlen = 0;
		sa = NULL;
	}

	msg.msg_name = sa;
	msg.msg_namelen = fromlen;
	msg.msg_iov = &aiov;
	msg.msg_iovlen = 1;
	IOVEC_INIT(&aiov, PTRIN(args->buf), args->len);
	msg.msg_control = 0;
	msg.msg_flags = linux_to_bsd_msg_flags(args->flags);

	error = kern_recvit(td, args->s, &msg, UIO_SYSSPACE, NULL);
	if (error != 0)
		goto out;

	if (PTRIN(args->from) != NULL) {
		error = bsd_to_linux_sockaddr(sa, &lsa, msg.msg_namelen);
		if (error == 0)
			error = copyout(lsa, PTRIN(args->from),
			    msg.msg_namelen);
		free(lsa, M_SONAME);
	}

	if (error == 0 && PTRIN(args->fromlen) != NULL)
		error = copyout(&msg.msg_namelen, PTRIN(args->fromlen),
		    sizeof(msg.msg_namelen));
out:
	free(sa, M_SONAME);
	return (error);
}

static int
linux_sendmsg_common(struct thread *td, l_int s, struct l_msghdr *msghdr,
    l_uint flags)
{
	struct cmsghdr *cmsg;
	struct mbuf *control;
	struct msghdr msg;
	struct l_cmsghdr linux_cmsg;
	struct l_cmsghdr *ptr_cmsg;
	struct l_msghdr linux_msg;
	struct iovec *iov;
	socklen_t datalen;
	struct sockaddr *sa;
	struct socket *so;
	sa_family_t sa_family;
	struct file *fp;
	void *data;
	l_size_t len;
	l_size_t clen;
	int error, fflag;

	error = copyin(msghdr, &linux_msg, sizeof(linux_msg));
	if (error != 0)
		return (error);

	/*
	 * Some Linux applications (ping) define a non-NULL control data
	 * pointer, but a msg_controllen of 0, which is not allowed in the
	 * FreeBSD system call interface.  NULL the msg_control pointer in
	 * order to handle this case.  This should be checked, but allows the
	 * Linux ping to work.
	 */
	if (PTRIN(linux_msg.msg_control) != NULL && linux_msg.msg_controllen == 0)
		linux_msg.msg_control = PTROUT(NULL);

	error = linux_to_bsd_msghdr(&msg, &linux_msg);
	if (error != 0)
		return (error);

#ifdef COMPAT_LINUX32
	error = linux32_copyiniov(PTRIN(msg.msg_iov), msg.msg_iovlen,
	    &iov, EMSGSIZE);
#else
	error = copyiniov(msg.msg_iov, msg.msg_iovlen, &iov, EMSGSIZE);
#endif
	if (error != 0)
		return (error);

	control = NULL;

	error = kern_getsockname(td, s, &sa, &datalen);
	if (error != 0)
		goto bad;
	sa_family = sa->sa_family;
	free(sa, M_SONAME);

	if (flags & LINUX_MSG_OOB) {
		error = EOPNOTSUPP;
		if (sa_family == AF_UNIX)
			goto bad;

		error = getsock_cap(td, s, &cap_send_rights, &fp,
		    &fflag, NULL);
		if (error != 0)
			goto bad;
		so = fp->f_data;
		if (so->so_type != SOCK_STREAM)
			error = EOPNOTSUPP;
		fdrop(fp, td);
		if (error != 0)
			goto bad;
	}

	if (linux_msg.msg_controllen >= sizeof(struct l_cmsghdr)) {

		error = ENOBUFS;
		control = m_get(M_WAITOK, MT_CONTROL);
		MCLGET(control, M_WAITOK);
		data = mtod(control, void *);
		datalen = 0;

		ptr_cmsg = PTRIN(linux_msg.msg_control);
		clen = linux_msg.msg_controllen;
		do {
			error = copyin(ptr_cmsg, &linux_cmsg,
			    sizeof(struct l_cmsghdr));
			if (error != 0)
				goto bad;

			error = EINVAL;
			if (linux_cmsg.cmsg_len < sizeof(struct l_cmsghdr) ||
			    linux_cmsg.cmsg_len > clen)
				goto bad;

			if (datalen + CMSG_HDRSZ > MCLBYTES)
				goto bad;

			/*
			 * Now we support only SCM_RIGHTS and SCM_CRED,
			 * so return EINVAL in any other cmsg_type
			 */
			cmsg = data;
			cmsg->cmsg_type =
			    linux_to_bsd_cmsg_type(linux_cmsg.cmsg_type);
			cmsg->cmsg_level =
			    linux_to_bsd_sockopt_level(linux_cmsg.cmsg_level);
			if (cmsg->cmsg_type == -1
			    || cmsg->cmsg_level != SOL_SOCKET)
				goto bad;

			/*
			 * Some applications (e.g. pulseaudio) attempt to
			 * send ancillary data even if the underlying protocol
			 * doesn't support it which is not allowed in the
			 * FreeBSD system call interface.
			 */
			if (sa_family != AF_UNIX)
				continue;

			if (cmsg->cmsg_type == SCM_CREDS) {
				len = sizeof(struct cmsgcred);
				if (datalen + CMSG_SPACE(len) > MCLBYTES)
					goto bad;

				/*
				 * The lower levels will fill in the structure
				 */
				memset(CMSG_DATA(data), 0, len);
			} else {
				len = linux_cmsg.cmsg_len - L_CMSG_HDRSZ;
				if (datalen + CMSG_SPACE(len) < datalen ||
				    datalen + CMSG_SPACE(len) > MCLBYTES)
					goto bad;

				error = copyin(LINUX_CMSG_DATA(ptr_cmsg),
				    CMSG_DATA(data), len);
				if (error != 0)
					goto bad;
			}

			cmsg->cmsg_len = CMSG_LEN(len);
			data = (char *)data + CMSG_SPACE(len);
			datalen += CMSG_SPACE(len);

			if (clen <= LINUX_CMSG_ALIGN(linux_cmsg.cmsg_len))
				break;

			clen -= LINUX_CMSG_ALIGN(linux_cmsg.cmsg_len);
			ptr_cmsg = (struct l_cmsghdr *)((char *)ptr_cmsg +
			    LINUX_CMSG_ALIGN(linux_cmsg.cmsg_len));
		} while(clen >= sizeof(struct l_cmsghdr));

		control->m_len = datalen;
		if (datalen == 0) {
			m_freem(control);
			control = NULL;
		}
	}

	msg.msg_iov = iov;
	msg.msg_flags = 0;
	error = linux_sendit(td, s, &msg, flags, control, UIO_USERSPACE);
	control = NULL;

bad:
	m_freem(control);
	free(iov, M_IOV);
	return (error);
}

int
linux_sendmsg(struct thread *td, struct linux_sendmsg_args *args)
{

	return (linux_sendmsg_common(td, args->s, PTRIN(args->msg),
	    args->flags));
}

int
linux_sendmmsg(struct thread *td, struct linux_sendmmsg_args *args)
{
	struct l_mmsghdr *msg;
	l_uint retval;
	int error, datagrams;

	if (args->vlen > UIO_MAXIOV)
		args->vlen = UIO_MAXIOV;

	msg = PTRIN(args->msg);
	datagrams = 0;
	while (datagrams < args->vlen) {
		error = linux_sendmsg_common(td, args->s, &msg->msg_hdr,
		    args->flags);
		if (error != 0)
			break;

		retval = td->td_retval[0];
		error = copyout(&retval, &msg->msg_len, sizeof(msg->msg_len));
		if (error != 0)
			break;
		++msg;
		++datagrams;
	}
	if (error == 0)
		td->td_retval[0] = datagrams;
	return (error);
}

static int
linux_recvmsg_common(struct thread *td, l_int s, struct l_msghdr *msghdr,
    l_uint flags, struct msghdr *msg)
{
	struct cmsghdr *cm;
	struct cmsgcred *cmcred;
	struct l_cmsghdr *linux_cmsg = NULL;
	struct l_ucred linux_ucred;
	socklen_t datalen, maxlen, outlen;
	struct l_msghdr linux_msg;
	struct iovec *iov, *uiov;
	struct mbuf *control = NULL;
	struct mbuf **controlp;
	struct timeval *ftmvl;
	struct l_sockaddr *lsa;
	struct sockaddr *sa;
	l_timeval ltmvl;
	caddr_t outbuf;
	void *data;
	int error, i, fd, fds, *fdp;

	error = copyin(msghdr, &linux_msg, sizeof(linux_msg));
	if (error != 0)
		return (error);

	error = linux_to_bsd_msghdr(msg, &linux_msg);
	if (error != 0)
		return (error);

#ifdef COMPAT_LINUX32
	error = linux32_copyiniov(PTRIN(msg->msg_iov), msg->msg_iovlen,
	    &iov, EMSGSIZE);
#else
	error = copyiniov(msg->msg_iov, msg->msg_iovlen, &iov, EMSGSIZE);
#endif
	if (error != 0)
		return (error);

	if (msg->msg_name) {
		sa = malloc(msg->msg_namelen, M_SONAME, M_WAITOK);
		msg->msg_name = sa;
	} else
		sa = NULL;

	uiov = msg->msg_iov;
	msg->msg_iov = iov;
	controlp = (msg->msg_control != NULL) ? &control : NULL;
	error = kern_recvit(td, s, msg, UIO_SYSSPACE, controlp);
	msg->msg_iov = uiov;
	if (error != 0)
		goto bad;

	if (msg->msg_name) {
		msg->msg_name = PTRIN(linux_msg.msg_name);
		error = bsd_to_linux_sockaddr(sa, &lsa, msg->msg_namelen);
		if (error == 0)
			error = copyout(lsa, PTRIN(msg->msg_name),
			    msg->msg_namelen);
		free(lsa, M_SONAME);
		if (error != 0)
			goto bad;
	}

	error = bsd_to_linux_msghdr(msg, &linux_msg);
	if (error != 0)
		goto bad;

	maxlen = linux_msg.msg_controllen;
	linux_msg.msg_controllen = 0;
	if (control) {
		linux_cmsg = malloc(L_CMSG_HDRSZ, M_LINUX, M_WAITOK | M_ZERO);

		msg->msg_control = mtod(control, struct cmsghdr *);
		msg->msg_controllen = control->m_len;

		cm = CMSG_FIRSTHDR(msg);
		outbuf = PTRIN(linux_msg.msg_control);
		outlen = 0;
		while (cm != NULL) {
			linux_cmsg->cmsg_type =
			    bsd_to_linux_cmsg_type(cm->cmsg_type);
			linux_cmsg->cmsg_level =
			    bsd_to_linux_sockopt_level(cm->cmsg_level);
			if (linux_cmsg->cmsg_type == -1 ||
			    cm->cmsg_level != SOL_SOCKET) {
				error = EINVAL;
				goto bad;
			}

			data = CMSG_DATA(cm);
			datalen = (caddr_t)cm + cm->cmsg_len - (caddr_t)data;

			switch (cm->cmsg_type) {
			case SCM_RIGHTS:
				if (flags & LINUX_MSG_CMSG_CLOEXEC) {
					fds = datalen / sizeof(int);
					fdp = data;
					for (i = 0; i < fds; i++) {
						fd = *fdp++;
						(void)kern_fcntl(td, fd,
						    F_SETFD, FD_CLOEXEC);
					}
				}
				break;

			case SCM_CREDS:
				/*
				 * Currently LOCAL_CREDS is never in
				 * effect for Linux so no need to worry
				 * about sockcred
				 */
				if (datalen != sizeof(*cmcred)) {
					error = EMSGSIZE;
					goto bad;
				}
				cmcred = (struct cmsgcred *)data;
				bzero(&linux_ucred, sizeof(linux_ucred));
				linux_ucred.pid = cmcred->cmcred_pid;
				linux_ucred.uid = cmcred->cmcred_uid;
				linux_ucred.gid = cmcred->cmcred_gid;
				data = &linux_ucred;
				datalen = sizeof(linux_ucred);
				break;

			case SCM_TIMESTAMP:
				if (datalen != sizeof(struct timeval)) {
					error = EMSGSIZE;
					goto bad;
				}
				ftmvl = (struct timeval *)data;
				ltmvl.tv_sec = ftmvl->tv_sec;
				ltmvl.tv_usec = ftmvl->tv_usec;
				data = &ltmvl;
				datalen = sizeof(ltmvl);
				break;
			}

			if (outlen + LINUX_CMSG_LEN(datalen) > maxlen) {
				if (outlen == 0) {
					error = EMSGSIZE;
					goto bad;
				} else {
					linux_msg.msg_flags |= LINUX_MSG_CTRUNC;
					m_dispose_extcontrolm(control);
					goto out;
				}
			}

			linux_cmsg->cmsg_len = LINUX_CMSG_LEN(datalen);

			error = copyout(linux_cmsg, outbuf, L_CMSG_HDRSZ);
			if (error != 0)
				goto bad;
			outbuf += L_CMSG_HDRSZ;

			error = copyout(data, outbuf, datalen);
			if (error != 0)
				goto bad;

			outbuf += LINUX_CMSG_ALIGN(datalen);
			outlen += LINUX_CMSG_LEN(datalen);

			cm = CMSG_NXTHDR(msg, cm);
		}
		linux_msg.msg_controllen = outlen;
	}

out:
	error = copyout(&linux_msg, msghdr, sizeof(linux_msg));

bad:
	if (control != NULL) {
		if (error != 0)
			m_dispose_extcontrolm(control);
		m_freem(control);
	}
	free(iov, M_IOV);
	free(linux_cmsg, M_LINUX);
	free(sa, M_SONAME);

	return (error);
}

int
linux_recvmsg(struct thread *td, struct linux_recvmsg_args *args)
{
	struct msghdr bsd_msg;

	return (linux_recvmsg_common(td, args->s, PTRIN(args->msg),
	    args->flags, &bsd_msg));
}

int
linux_recvmmsg(struct thread *td, struct linux_recvmmsg_args *args)
{
	struct l_mmsghdr *msg;
	struct msghdr bsd_msg;
	struct l_timespec lts;
	struct timespec ts, tts;
	l_uint retval;
	int error, datagrams;

	if (args->timeout) {
		error = copyin(args->timeout, &lts, sizeof(struct l_timespec));
		if (error != 0)
			return (error);
		error = linux_to_native_timespec(&ts, &lts);
		if (error != 0)
			return (error);
		getnanotime(&tts);
		timespecadd(&tts, &ts, &tts);
	}

	msg = PTRIN(args->msg);
	datagrams = 0;
	while (datagrams < args->vlen) {
		error = linux_recvmsg_common(td, args->s, &msg->msg_hdr,
		    args->flags & ~LINUX_MSG_WAITFORONE, &bsd_msg);
		if (error != 0)
			break;

		retval = td->td_retval[0];
		error = copyout(&retval, &msg->msg_len, sizeof(msg->msg_len));
		if (error != 0)
			break;
		++msg;
		++datagrams;

		/*
		 * MSG_WAITFORONE turns on MSG_DONTWAIT after one packet.
		 */
		if (args->flags & LINUX_MSG_WAITFORONE)
			args->flags |= LINUX_MSG_DONTWAIT;

		/*
		 * See BUGS section of recvmmsg(2).
		 */
		if (args->timeout) {
			getnanotime(&ts);
			timespecsub(&ts, &tts, &ts);
			if (!timespecisset(&ts) || ts.tv_sec > 0)
				break;
		}
		/* Out of band data, return right away. */
		if (bsd_msg.msg_flags & MSG_OOB)
			break;
	}
	if (error == 0)
		td->td_retval[0] = datagrams;
	return (error);
}

int
linux_shutdown(struct thread *td, struct linux_shutdown_args *args)
{

	return (kern_shutdown(td, args->s, args->how));
}

int
linux_setsockopt(struct thread *td, struct linux_setsockopt_args *args)
{
	l_timeval linux_tv;
	struct sockaddr *sa;
	struct timeval tv;
	socklen_t len;
	int error, level, name;

	level = linux_to_bsd_sockopt_level(args->level);
	switch (level) {
	case SOL_SOCKET:
		name = linux_to_bsd_so_sockopt(args->optname);
		switch (name) {
		case SO_RCVTIMEO:
			/* FALLTHROUGH */
		case SO_SNDTIMEO:
			error = copyin(PTRIN(args->optval), &linux_tv,
			    sizeof(linux_tv));
			if (error != 0)
				return (error);
			tv.tv_sec = linux_tv.tv_sec;
			tv.tv_usec = linux_tv.tv_usec;
			return (kern_setsockopt(td, args->s, level,
			    name, &tv, UIO_SYSSPACE, sizeof(tv)));
			/* NOTREACHED */
		default:
			break;
		}
		break;
	case IPPROTO_IP:
		if (args->optname == LINUX_IP_RECVERR &&
		    linux_ignore_ip_recverr) {
			/*
			 * XXX: This is a hack to unbreak DNS resolution
			 *	with glibc 2.30 and above.
			 */
			return (0);
		}
		name = linux_to_bsd_ip_sockopt(args->optname);
		break;
	case IPPROTO_IPV6:
		name = linux_to_bsd_ip6_sockopt(args->optname);
		break;
	case IPPROTO_TCP:
		name = linux_to_bsd_tcp_sockopt(args->optname);
		break;
	default:
		name = -1;
		break;
	}
	if (name == -1)
		return (ENOPROTOOPT);


	if (name == IPV6_NEXTHOP) {
		len = args->optlen;
		error = linux_to_bsd_sockaddr(PTRIN(args->optval), &sa, &len);
		if (error != 0)
			return (error);

		error = kern_setsockopt(td, args->s, level,
		    name, sa, UIO_SYSSPACE, len);
		free(sa, M_SONAME);
	} else {
		error = kern_setsockopt(td, args->s, level,
		    name, PTRIN(args->optval), UIO_USERSPACE, args->optlen);
	}

	return (error);
}

int
linux_getsockopt(struct thread *td, struct linux_getsockopt_args *args)
{
	l_timeval linux_tv;
	struct timeval tv;
	socklen_t tv_len, xulen, len;
	struct l_sockaddr *lsa;
	struct sockaddr *sa;
	struct xucred xu;
	struct l_ucred lxu;
	int error, level, name, newval;

	level = linux_to_bsd_sockopt_level(args->level);
	switch (level) {
	case SOL_SOCKET:
		name = linux_to_bsd_so_sockopt(args->optname);
		switch (name) {
		case SO_RCVTIMEO:
			/* FALLTHROUGH */
		case SO_SNDTIMEO:
			tv_len = sizeof(tv);
			error = kern_getsockopt(td, args->s, level,
			    name, &tv, UIO_SYSSPACE, &tv_len);
			if (error != 0)
				return (error);
			linux_tv.tv_sec = tv.tv_sec;
			linux_tv.tv_usec = tv.tv_usec;
			return (copyout(&linux_tv, PTRIN(args->optval),
			    sizeof(linux_tv)));
			/* NOTREACHED */
		case LOCAL_PEERCRED:
			if (args->optlen < sizeof(lxu))
				return (EINVAL);
			/*
			 * LOCAL_PEERCRED is not served at the SOL_SOCKET level,
			 * but by the Unix socket's level 0.
			 */
			level = 0;
			xulen = sizeof(xu);
			error = kern_getsockopt(td, args->s, level,
			    name, &xu, UIO_SYSSPACE, &xulen);
			if (error != 0)
				return (error);
			lxu.pid = xu.cr_pid;
			lxu.uid = xu.cr_uid;
			lxu.gid = xu.cr_gid;
			return (copyout(&lxu, PTRIN(args->optval), sizeof(lxu)));
			/* NOTREACHED */
		case SO_ERROR:
			len = sizeof(newval);
			error = kern_getsockopt(td, args->s, level,
			    name, &newval, UIO_SYSSPACE, &len);
			if (error != 0)
				return (error);
			newval = -SV_ABI_ERRNO(td->td_proc, newval);
			return (copyout(&newval, PTRIN(args->optval), len));
			/* NOTREACHED */
		default:
			break;
		}
		break;
	case IPPROTO_IP:
		name = linux_to_bsd_ip_sockopt(args->optname);
		break;
	case IPPROTO_IPV6:
		name = linux_to_bsd_ip6_sockopt(args->optname);
		break;
	case IPPROTO_TCP:
		name = linux_to_bsd_tcp_sockopt(args->optname);
		break;
	default:
		name = -1;
		break;
	}
	if (name == -1)
		return (EINVAL);

	if (name == IPV6_NEXTHOP) {
		error = copyin(PTRIN(args->optlen), &len, sizeof(len));
                if (error != 0)
                        return (error);
		sa = malloc(len, M_SONAME, M_WAITOK);

		error = kern_getsockopt(td, args->s, level,
		    name, sa, UIO_SYSSPACE, &len);
		if (error != 0)
			goto out;

		error = bsd_to_linux_sockaddr(sa, &lsa, len);
		if (error == 0)
			error = copyout(lsa, PTRIN(args->optval), len);
		free(lsa, M_SONAME);
		if (error == 0)
			error = copyout(&len, PTRIN(args->optlen),
			    sizeof(len));
out:
		free(sa, M_SONAME);
	} else {
		if (args->optval) {
			error = copyin(PTRIN(args->optlen), &len, sizeof(len));
			if (error != 0)
				return (error);
		}
		error = kern_getsockopt(td, args->s, level,
		    name, PTRIN(args->optval), UIO_USERSPACE, &len);
		if (error == 0)
			error = copyout(&len, PTRIN(args->optlen),
			    sizeof(len));
	}

	return (error);
}

static int
linux_sendfile_common(struct thread *td, l_int out, l_int in,
    l_loff_t *offset, l_size_t count)
{
	off_t bytes_read;
	int error;
	l_loff_t current_offset;
	struct file *fp;

	AUDIT_ARG_FD(in);
	error = fget_read(td, in, &cap_pread_rights, &fp);
	if (error != 0)
		return (error);

	if (offset != NULL) {
		current_offset = *offset;
	} else {
		error = (fp->f_ops->fo_flags & DFLAG_SEEKABLE) != 0 ?
		    fo_seek(fp, 0, SEEK_CUR, td) : ESPIPE;
		if (error != 0)
			goto drop;
		current_offset = td->td_uretoff.tdu_off;
	}

	bytes_read = 0;

	/* Linux cannot have 0 count. */
	if (count <= 0 || current_offset < 0) {
		error = EINVAL;
		goto drop;
	}

	error = fo_sendfile(fp, out, NULL, NULL, current_offset, count,
	    &bytes_read, 0, td);
	if (error != 0)
		goto drop;
	current_offset += bytes_read;

	if (offset != NULL) {
		*offset = current_offset;
	} else {
		error = fo_seek(fp, current_offset, SEEK_SET, td);
		if (error != 0)
			goto drop;
	}

	td->td_retval[0] = (ssize_t)bytes_read;
drop:
	fdrop(fp, td);
	return (error);
}

int
linux_sendfile(struct thread *td, struct linux_sendfile_args *arg)
{
	/*
	 * Differences between FreeBSD and Linux sendfile:
	 * - Linux doesn't send anything when count is 0 (FreeBSD uses 0 to
	 *   mean send the whole file.)  In linux_sendfile given fds are still
	 *   checked for validity when the count is 0.
	 * - Linux can send to any fd whereas FreeBSD only supports sockets.
	 *   The same restriction follows for linux_sendfile.
	 * - Linux doesn't have an equivalent for FreeBSD's flags and sf_hdtr.
	 * - Linux takes an offset pointer and updates it to the read location.
	 *   FreeBSD takes in an offset and a 'bytes read' parameter which is
	 *   only filled if it isn't NULL.  We use this parameter to update the
	 *   offset pointer if it exists.
	 * - Linux sendfile returns bytes read on success while FreeBSD
	 *   returns 0.  We use the 'bytes read' parameter to get this value.
	 */

	l_loff_t offset64;
	l_long offset;
	int ret;
	int error;

	if (arg->offset != NULL) {
		error = copyin(arg->offset, &offset, sizeof(offset));
		if (error != 0)
			return (error);
		offset64 = (l_loff_t)offset;
	}

	ret = linux_sendfile_common(td, arg->out, arg->in,
	    arg->offset != NULL ? &offset64 : NULL, arg->count);

	if (arg->offset != NULL) {
#if defined(__i386__) || defined(__arm__) || \
    (defined(__amd64__) && defined(COMPAT_LINUX32))
		if (offset64 > INT32_MAX)
			return (EOVERFLOW);
#endif
		offset = (l_long)offset64;
		error = copyout(&offset, arg->offset, sizeof(offset));
		if (error != 0)
			return (error);
	}

	return (ret);
}

#if defined(__i386__) || defined(__arm__) || \
    (defined(__amd64__) && defined(COMPAT_LINUX32))

int
linux_sendfile64(struct thread *td, struct linux_sendfile64_args *arg)
{
	l_loff_t offset;
	int ret;
	int error;

	if (arg->offset != NULL) {
		error = copyin(arg->offset, &offset, sizeof(offset));
		if (error != 0)
			return (error);
	}

	ret = linux_sendfile_common(td, arg->out, arg->in,
		arg->offset != NULL ? &offset : NULL, arg->count);

	if (arg->offset != NULL) {
		error = copyout(&offset, arg->offset, sizeof(offset));
		if (error != 0)
			return (error);
	}

	return (ret);
}

/* Argument list sizes for linux_socketcall */
static const unsigned char lxs_args_cnt[] = {
	0 /* unused*/,		3 /* socket */,
	3 /* bind */,		3 /* connect */,
	2 /* listen */,		3 /* accept */,
	3 /* getsockname */,	3 /* getpeername */,
	4 /* socketpair */,	4 /* send */,
	4 /* recv */,		6 /* sendto */,
	6 /* recvfrom */,	2 /* shutdown */,
	5 /* setsockopt */,	5 /* getsockopt */,
	3 /* sendmsg */,	3 /* recvmsg */,
	4 /* accept4 */,	5 /* recvmmsg */,
	4 /* sendmmsg */,	4 /* sendfile */
};
#define	LINUX_ARGS_CNT		(nitems(lxs_args_cnt) - 1)
#define	LINUX_ARG_SIZE(x)	(lxs_args_cnt[x] * sizeof(l_ulong))

int
linux_socketcall(struct thread *td, struct linux_socketcall_args *args)
{
	l_ulong a[6];
#if defined(__amd64__) && defined(COMPAT_LINUX32)
	register_t l_args[6];
#endif
	void *arg;
	int error;

	if (args->what < LINUX_SOCKET || args->what > LINUX_ARGS_CNT)
		return (EINVAL);
	error = copyin(PTRIN(args->args), a, LINUX_ARG_SIZE(args->what));
	if (error != 0)
		return (error);

#if defined(__amd64__) && defined(COMPAT_LINUX32)
	for (int i = 0; i < lxs_args_cnt[args->what]; ++i)
		l_args[i] = a[i];
	arg = l_args;
#else
	arg = a;
#endif
	switch (args->what) {
	case LINUX_SOCKET:
		return (linux_socket(td, arg));
	case LINUX_BIND:
		return (linux_bind(td, arg));
	case LINUX_CONNECT:
		return (linux_connect(td, arg));
	case LINUX_LISTEN:
		return (linux_listen(td, arg));
	case LINUX_ACCEPT:
		return (linux_accept(td, arg));
	case LINUX_GETSOCKNAME:
		return (linux_getsockname(td, arg));
	case LINUX_GETPEERNAME:
		return (linux_getpeername(td, arg));
	case LINUX_SOCKETPAIR:
		return (linux_socketpair(td, arg));
	case LINUX_SEND:
		return (linux_send(td, arg));
	case LINUX_RECV:
		return (linux_recv(td, arg));
	case LINUX_SENDTO:
		return (linux_sendto(td, arg));
	case LINUX_RECVFROM:
		return (linux_recvfrom(td, arg));
	case LINUX_SHUTDOWN:
		return (linux_shutdown(td, arg));
	case LINUX_SETSOCKOPT:
		return (linux_setsockopt(td, arg));
	case LINUX_GETSOCKOPT:
		return (linux_getsockopt(td, arg));
	case LINUX_SENDMSG:
		return (linux_sendmsg(td, arg));
	case LINUX_RECVMSG:
		return (linux_recvmsg(td, arg));
	case LINUX_ACCEPT4:
		return (linux_accept4(td, arg));
	case LINUX_RECVMMSG:
		return (linux_recvmmsg(td, arg));
	case LINUX_SENDMMSG:
		return (linux_sendmmsg(td, arg));
	case LINUX_SENDFILE:
		return (linux_sendfile(td, arg));
	}

	uprintf("LINUX: 'socket' typ=%d not implemented\n", args->what);
	return (ENOSYS);
}
<<<<<<< HEAD
#endif /* __i386__ || (__amd64__ && COMPAT_LINUX32) */
// CHERI CHANGES START
// {
//   "updated": 20191025,
//   "target_type": "kernel",
//   "changes": [
//     "iovec-macros"
//   ]
// }
// CHERI CHANGES END
=======
#endif /* __i386__ || __arm__ || (__amd64__ && COMPAT_LINUX32) */
>>>>>>> 77a92d86
<|MERGE_RESOLUTION|>--- conflicted
+++ resolved
@@ -1799,8 +1799,7 @@
 	uprintf("LINUX: 'socket' typ=%d not implemented\n", args->what);
 	return (ENOSYS);
 }
-<<<<<<< HEAD
-#endif /* __i386__ || (__amd64__ && COMPAT_LINUX32) */
+#endif /* __i386__ || __arm__ || (__amd64__ && COMPAT_LINUX32) */
 // CHERI CHANGES START
 // {
 //   "updated": 20191025,
@@ -1809,7 +1808,4 @@
 //     "iovec-macros"
 //   ]
 // }
-// CHERI CHANGES END
-=======
-#endif /* __i386__ || __arm__ || (__amd64__ && COMPAT_LINUX32) */
->>>>>>> 77a92d86
+// CHERI CHANGES END