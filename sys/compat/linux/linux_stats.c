--- conflicted
+++ resolved
@@ -184,16 +184,7 @@
 
 	LCONVPATHEXIST(td, args->path, &path);
 
-<<<<<<< HEAD
-#ifdef DEBUG
-	if (ldebug(newstat))
-		printf(ARGS(newstat, "%s, *"), path);
-#endif
-
 	error = linux_kern_stat(td, path, &buf);
-=======
-	error = linux_kern_stat(td, path, UIO_SYSSPACE, &buf);
->>>>>>> f7e99603
 	LFREEPATH(path);
 	if (error)
 		return (error);
@@ -209,16 +200,7 @@
 
 	LCONVPATHEXIST(td, args->path, &path);
 
-<<<<<<< HEAD
-#ifdef DEBUG
-	if (ldebug(newlstat))
-		printf(ARGS(newlstat, "%s, *"), path);
-#endif
-
 	error = linux_kern_lstat(td, path, &sb);
-=======
-	error = linux_kern_lstat(td, path, UIO_SYSSPACE, &sb);
->>>>>>> f7e99603
 	LFREEPATH(path);
 	if (error)
 		return (error);
@@ -278,15 +260,7 @@
 
 	LCONVPATHEXIST(td, args->path, &path);
 
-<<<<<<< HEAD
-#ifdef DEBUG
-	if (ldebug(stat))
-		printf(ARGS(stat, "%s, *"), path);
-#endif
 	error = linux_kern_stat(td, path, &buf);
-=======
-	error = linux_kern_stat(td, path, UIO_SYSSPACE, &buf);
->>>>>>> f7e99603
 	if (error) {
 		LFREEPATH(path);
 		return (error);
@@ -304,15 +278,7 @@
 
 	LCONVPATHEXIST(td, args->path, &path);
 
-<<<<<<< HEAD
-#ifdef DEBUG
-	if (ldebug(lstat))
-		printf(ARGS(lstat, "%s, *"), path);
-#endif
 	error = linux_kern_lstat(td, path, &buf);
-=======
-	error = linux_kern_lstat(td, path, UIO_SYSSPACE, &buf);
->>>>>>> f7e99603
 	if (error) {
 		LFREEPATH(path);
 		return (error);
@@ -578,16 +544,7 @@
 
 	LCONVPATHEXIST(td, args->filename, &filename);
 
-<<<<<<< HEAD
-#ifdef DEBUG
-	if (ldebug(stat64))
-		printf(ARGS(stat64, "%s, *"), filename);
-#endif
-
 	error = linux_kern_stat(td, filename, &buf);
-=======
-	error = linux_kern_stat(td, filename, UIO_SYSSPACE, &buf);
->>>>>>> f7e99603
 	LFREEPATH(filename);
 	if (error)
 		return (error);
@@ -603,16 +560,7 @@
 
 	LCONVPATHEXIST(td, args->filename, &filename);
 
-<<<<<<< HEAD
-#ifdef DEBUG
-	if (ldebug(lstat64))
-		printf(ARGS(lstat64, "%s, *"), args->filename);
-#endif
-
 	error = linux_kern_lstat(td, filename, &sb);
-=======
-	error = linux_kern_lstat(td, filename, UIO_SYSSPACE, &sb);
->>>>>>> f7e99603
 	LFREEPATH(filename);
 	if (error)
 		return (error);
@@ -648,16 +596,7 @@
 	dfd = (args->dfd == LINUX_AT_FDCWD) ? AT_FDCWD : args->dfd;
 	LCONVPATHEXIST_AT(td, args->pathname, &path, dfd);
 
-<<<<<<< HEAD
-#ifdef DEBUG
-	if (ldebug(fstatat64))
-		printf(ARGS(fstatat64, "%i, %s, %i"), args->dfd, path, args->flag);
-#endif
-
 	error = linux_kern_statat(td, flag, dfd, path, &buf);
-=======
-	error = linux_kern_statat(td, flag, dfd, path, UIO_SYSSPACE, &buf);
->>>>>>> f7e99603
 	if (!error)
 		error = stat64_copyout(&buf, args->statbuf);
 	LFREEPATH(path);
@@ -682,16 +621,7 @@
 	dfd = (args->dfd == LINUX_AT_FDCWD) ? AT_FDCWD : args->dfd;
 	LCONVPATHEXIST_AT(td, args->pathname, &path, dfd);
 
-<<<<<<< HEAD
-#ifdef DEBUG
-	if (ldebug(newfstatat))
-		printf(ARGS(newfstatat, "%i, %s, %i"), args->dfd, path, args->flag);
-#endif
-
 	error = linux_kern_statat(td, flag, dfd, path, &buf);
-=======
-	error = linux_kern_statat(td, flag, dfd, path, UIO_SYSSPACE, &buf);
->>>>>>> f7e99603
 	if (error == 0)
 		error = newstat_copyout(&buf, args->statbuf);
 	LFREEPATH(path);
