/*-
 * SPDX-License-Identifier: BSD-2-Clause-FreeBSD
 *
 * Copyright (c) 1994-1995 Søren Schmidt
 * All rights reserved.
 *
 * Redistribution and use in source and binary forms, with or without
 * modification, are permitted provided that the following conditions
 * are met:
 * 1. Redistributions of source code must retain the above copyright
 *    notice, this list of conditions and the following disclaimer.
 * 2. Redistributions in binary form must reproduce the above copyright
 *    notice, this list of conditions and the following disclaimer in the
 *    documentation and/or other materials provided with the distribution.
 *
 * THIS SOFTWARE IS PROVIDED BY THE AUTHOR AND CONTRIBUTORS ``AS IS'' AND
 * ANY EXPRESS OR IMPLIED WARRANTIES, INCLUDING, BUT NOT LIMITED TO, THE
 * IMPLIED WARRANTIES OF MERCHANTABILITY AND FITNESS FOR A PARTICULAR PURPOSE
 * ARE DISCLAIMED.  IN NO EVENT SHALL THE AUTHOR OR CONTRIBUTORS BE LIABLE
 * FOR ANY DIRECT, INDIRECT, INCIDENTAL, SPECIAL, EXEMPLARY, OR CONSEQUENTIAL
 * DAMAGES (INCLUDING, BUT NOT LIMITED TO, PROCUREMENT OF SUBSTITUTE GOODS
 * OR SERVICES; LOSS OF USE, DATA, OR PROFITS; OR BUSINESS INTERRUPTION)
 * HOWEVER CAUSED AND ON ANY THEORY OF LIABILITY, WHETHER IN CONTRACT, STRICT
 * LIABILITY, OR TORT (INCLUDING NEGLIGENCE OR OTHERWISE) ARISING IN ANY WAY
 * OUT OF THE USE OF THIS SOFTWARE, EVEN IF ADVISED OF THE POSSIBILITY OF
 * SUCH DAMAGE.
 */

#include <sys/cdefs.h>
__FBSDID("$FreeBSD$");

#include "opt_compat.h"

#include <sys/param.h>
#include <sys/capsicum.h>
#include <sys/dirent.h>
#include <sys/file.h>
#include <sys/filedesc.h>
#include <sys/proc.h>
#include <sys/malloc.h>
#include <sys/mount.h>
#include <sys/namei.h>
#include <sys/stat.h>
#include <sys/syscallsubr.h>
#include <sys/systm.h>
#include <sys/tty.h>
#include <sys/vnode.h>
#include <sys/conf.h>
#include <sys/fcntl.h>

#ifdef COMPAT_LINUX32
#include <machine/../linux32/linux.h>
#include <machine/../linux32/linux32_proto.h>
#else
#include <machine/../linux/linux.h>
#include <machine/../linux/linux_proto.h>
#endif

#include <compat/linux/linux_util.h>
#include <compat/linux/linux_file.h>

static void
translate_vnhook_major_minor(struct vnode *vp, struct stat *sb)
{
	int major, minor;

	if (vn_isdisk(vp)) {
		sb->st_mode &= ~S_IFMT;
		sb->st_mode |= S_IFBLK;
	}

	/*
	 * Return the same st_dev for every devfs instance.  The reason
	 * for this is to work around an idiosyncrasy of glibc getttynam()
	 * implementation: it checks whether st_dev returned for fd 0
	 * is the same as st_dev returned for the target of /proc/self/fd/0
	 * symlink, and with linux chroots having their own devfs instance,
	 * the check will fail if you chroot into it.
	 */
	if (rootdevmp != NULL && vp->v_mount->mnt_vfc == rootdevmp->mnt_vfc)
		sb->st_dev = rootdevmp->mnt_stat.f_fsid.val[0];

	if (linux_vn_get_major_minor(vp, &major, &minor) == 0)
		sb->st_rdev = (major << 8 | minor);
}

static int
linux_kern_statat(struct thread *td, int flag, int fd,
    const char * __capability path, enum uio_seg pathseg, struct stat *sbp)
{

	return (kern_statat(td, flag, fd, path, pathseg, sbp,
	    translate_vnhook_major_minor));
}

#ifdef LINUX_LEGACY_SYSCALLS
static int
linux_kern_stat(struct thread *td, const char * __capability path,
    enum uio_seg pathseg, struct stat *sbp)
{

	return (linux_kern_statat(td, 0, AT_FDCWD, path, pathseg, sbp));
}

static int
linux_kern_lstat(struct thread *td, const char * __capability path,
    enum uio_seg pathseg, struct stat *sbp)
{

	return (linux_kern_statat(td, AT_SYMLINK_NOFOLLOW, AT_FDCWD, path,
	    pathseg, sbp));
}
#endif

static void
translate_fd_major_minor(struct thread *td, int fd, struct stat *buf)
{
	struct file *fp;
	struct vnode *vp;
	struct mount *mp;
	int major, minor;

	/*
	 * No capability rights required here.
	 */
	if ((!S_ISCHR(buf->st_mode) && !S_ISBLK(buf->st_mode)) ||
	    fget(td, fd, &cap_no_rights, &fp) != 0)
		return;
	vp = fp->f_vnode;
	if (vp != NULL && vn_isdisk(vp)) {
		buf->st_mode &= ~S_IFMT;
		buf->st_mode |= S_IFBLK;
	}
	if (vp != NULL && rootdevmp != NULL) {
		mp = vp->v_mount;
		__compiler_membar();
		if (mp != NULL && mp->mnt_vfc == rootdevmp->mnt_vfc)
			buf->st_dev = rootdevmp->mnt_stat.f_fsid.val[0];
	}
	if (linux_vn_get_major_minor(vp, &major, &minor) == 0) {
		buf->st_rdev = (major << 8 | minor);
	} else if (fp->f_type == DTYPE_PTS) {
		struct tty *tp = fp->f_data;

		/* Convert the numbers for the slave device. */
		if (linux_driver_get_major_minor(devtoname(tp->t_dev),
					 &major, &minor) == 0) {
			buf->st_rdev = (major << 8 | minor);
		}
	}
	fdrop(fp, td);
}

/*
 * l_dev_t has the same encoding as dev_t in the latter's low 16 bits, so
 * truncation of a dev_t to 16 bits gives the same result as unpacking
 * using major() and minor() and repacking in the l_dev_t format.  This
 * detail is hidden in dev_to_ldev().  Overflow in conversions of dev_t's
 * are not checked for, as for other fields.
 *
 * dev_to_ldev() is only used for translating st_dev.  When we convert
 * st_rdev for copying it out, it isn't really a dev_t, but has already
 * been translated to an l_dev_t in a nontrivial way.  Translating it
 * again would be illogical but would have no effect since the low 16
 * bits have the same encoding.
 *
 * The nontrivial translation for st_rdev renumbers some devices, but not
 * ones that can be mounted on, so it is consistent with the translation
 * for st_dev except when the renumbering or truncation causes conflicts.
 */
#define	dev_to_ldev(d)	((uint16_t)(d))

static int
newstat_copyout(struct stat *buf, void *ubuf)
{
	struct l_newstat tbuf;

	bzero(&tbuf, sizeof(tbuf));
	tbuf.st_dev = dev_to_ldev(buf->st_dev);
	tbuf.st_ino = buf->st_ino;
	tbuf.st_mode = buf->st_mode;
	tbuf.st_nlink = buf->st_nlink;
	tbuf.st_uid = buf->st_uid;
	tbuf.st_gid = buf->st_gid;
	tbuf.st_rdev = buf->st_rdev;
	tbuf.st_size = buf->st_size;
	tbuf.st_atim.tv_sec = buf->st_atim.tv_sec;
	tbuf.st_atim.tv_nsec = buf->st_atim.tv_nsec;
	tbuf.st_mtim.tv_sec = buf->st_mtim.tv_sec;
	tbuf.st_mtim.tv_nsec = buf->st_mtim.tv_nsec;
	tbuf.st_ctim.tv_sec = buf->st_ctim.tv_sec;
	tbuf.st_ctim.tv_nsec = buf->st_ctim.tv_nsec;
	tbuf.st_blksize = buf->st_blksize;
	tbuf.st_blocks = buf->st_blocks;

	return (copyout(&tbuf, ubuf, sizeof(tbuf)));
}

static int
statx_copyout(struct stat *buf, void *ubuf)
{
	struct l_statx tbuf;

	bzero(&tbuf, sizeof(tbuf));
	tbuf.stx_mask = STATX_ALL;
	tbuf.stx_blksize = buf->st_blksize;
	tbuf.stx_attributes = 0;
	tbuf.stx_nlink = buf->st_nlink;
	tbuf.stx_uid = buf->st_uid;
	tbuf.stx_gid = buf->st_gid;
	tbuf.stx_mode = buf->st_mode;
	tbuf.stx_ino = buf->st_ino;
	tbuf.stx_size = buf->st_size;
	tbuf.stx_blocks = buf->st_blocks;

	tbuf.stx_atime.tv_sec = buf->st_atim.tv_sec;
	tbuf.stx_atime.tv_nsec = buf->st_atim.tv_nsec;
	tbuf.stx_btime.tv_sec = buf->st_birthtim.tv_sec;
	tbuf.stx_btime.tv_nsec = buf->st_birthtim.tv_nsec;
	tbuf.stx_ctime.tv_sec = buf->st_ctim.tv_sec;
	tbuf.stx_ctime.tv_nsec = buf->st_ctim.tv_nsec;
	tbuf.stx_mtime.tv_sec = buf->st_mtim.tv_sec;
	tbuf.stx_mtime.tv_nsec = buf->st_mtim.tv_nsec;

	tbuf.stx_rdev_major = buf->st_rdev >> 8;
	tbuf.stx_rdev_minor = buf->st_rdev & 0xff;
	tbuf.stx_dev_major = buf->st_dev >> 8;
	tbuf.stx_dev_minor = buf->st_dev & 0xff;

	return (copyout(&tbuf, ubuf, sizeof(tbuf)));
}

#ifdef LINUX_LEGACY_SYSCALLS
int
linux_newstat(struct thread *td, struct linux_newstat_args *args)
{
	struct stat buf;
	char *path;
	int error;

	if (!LUSECONVPATH(td)) {
		error = linux_kern_stat(td, __USER_CAP_PATH(args->path),
		    UIO_USERSPACE, &buf);
	} else {
		LCONVPATHEXIST(td, args->path, &path);
		error = linux_kern_stat(td, PTR2CAP(path), UIO_SYSSPACE, &buf);
		LFREEPATH(path);
	}
	if (error)
		return (error);
	return (newstat_copyout(&buf, args->buf));
}

int
linux_newlstat(struct thread *td, struct linux_newlstat_args *args)
{
	struct stat sb;
	char *path;
	int error;

	if (!LUSECONVPATH(td)) {
		error = linux_kern_lstat(td, __USER_CAP_PATH(args->path),
		    UIO_USERSPACE, &sb);
	} else {
		LCONVPATHEXIST(td, args->path, &path);
		error = linux_kern_lstat(td, PTR2CAP(path), UIO_SYSSPACE, &sb);
		LFREEPATH(path);
	}
	if (error)
		return (error);
	return (newstat_copyout(&sb, args->buf));
}
#endif

int
linux_newfstat(struct thread *td, struct linux_newfstat_args *args)
{
	struct stat buf;
	int error;

	error = kern_fstat(td, args->fd, &buf);
	translate_fd_major_minor(td, args->fd, &buf);
	if (!error)
		error = newstat_copyout(&buf, args->buf);

	return (error);
}

#if defined(__i386__) || (defined(__amd64__) && defined(COMPAT_LINUX32))
static int
stat_copyout(struct stat *buf, void *ubuf)
{
	struct l_stat lbuf;

	bzero(&lbuf, sizeof(lbuf));
	lbuf.st_dev = dev_to_ldev(buf->st_dev);
	lbuf.st_ino = buf->st_ino;
	lbuf.st_mode = buf->st_mode;
	lbuf.st_nlink = buf->st_nlink;
	lbuf.st_uid = buf->st_uid;
	lbuf.st_gid = buf->st_gid;
	lbuf.st_rdev = buf->st_rdev;
	lbuf.st_size = MIN(buf->st_size, INT32_MAX);
	lbuf.st_atim.tv_sec = buf->st_atim.tv_sec;
	lbuf.st_atim.tv_nsec = buf->st_atim.tv_nsec;
	lbuf.st_mtim.tv_sec = buf->st_mtim.tv_sec;
	lbuf.st_mtim.tv_nsec = buf->st_mtim.tv_nsec;
	lbuf.st_ctim.tv_sec = buf->st_ctim.tv_sec;
	lbuf.st_ctim.tv_nsec = buf->st_ctim.tv_nsec;
	lbuf.st_blksize = buf->st_blksize;
	lbuf.st_blocks = buf->st_blocks;
	lbuf.st_flags = buf->st_flags;
	lbuf.st_gen = buf->st_gen;

	return (copyout(&lbuf, ubuf, sizeof(lbuf)));
}

int
linux_stat(struct thread *td, struct linux_stat_args *args)
{
	struct stat buf;
	char *path;
	int error;

	if (!LUSECONVPATH(td)) {
		error = linux_kern_stat(td, __USER_CAP_PATH(args->path),
		    UIO_USERSPACE, &buf);
	} else {
		LCONVPATHEXIST(td, args->path, &path);
		error = linux_kern_stat(td, PTR2CAP(path), UIO_SYSSPACE, &buf);
		LFREEPATH(path);
	}
	if (error) {
		return (error);
	}
	return (stat_copyout(&buf, args->up));
}

int
linux_lstat(struct thread *td, struct linux_lstat_args *args)
{
	struct stat buf;
	char *path;
	int error;

	if (!LUSECONVPATH(td)) {
		error = linux_kern_lstat(td, __USER_CAP_PATH(args->path),
		    UIO_USERSPACE, &buf);
	} else {
		LCONVPATHEXIST(td, args->path, &path);
		error = linux_kern_lstat(td, PTR2CAP(path), UIO_SYSSPACE, &buf);
		LFREEPATH(path);
	}
	if (error) {
		return (error);
	}
	return (stat_copyout(&buf, args->up));
}
#endif /* __i386__ || (__amd64__ && COMPAT_LINUX32) */

struct l_statfs {
	l_long		f_type;
	l_long		f_bsize;
	l_long		f_blocks;
	l_long		f_bfree;
	l_long		f_bavail;
	l_long		f_files;
	l_long		f_ffree;
	l_fsid_t	f_fsid;
	l_long		f_namelen;
	l_long		f_frsize;
	l_long		f_flags;
	l_long		f_spare[4];
};

#define	LINUX_CODA_SUPER_MAGIC	0x73757245L
#define	LINUX_EXT2_SUPER_MAGIC	0xEF53L
#define	LINUX_HPFS_SUPER_MAGIC	0xf995e849L
#define	LINUX_ISOFS_SUPER_MAGIC	0x9660L
#define	LINUX_MSDOS_SUPER_MAGIC	0x4d44L
#define	LINUX_NCP_SUPER_MAGIC	0x564cL
#define	LINUX_NFS_SUPER_MAGIC	0x6969L
#define	LINUX_NTFS_SUPER_MAGIC	0x5346544EL
#define	LINUX_PROC_SUPER_MAGIC	0x9fa0L
#define	LINUX_UFS_SUPER_MAGIC	0x00011954L	/* XXX - UFS_MAGIC in Linux */
#define	LINUX_ZFS_SUPER_MAGIC	0x2FC12FC1
#define	LINUX_DEVFS_SUPER_MAGIC	0x1373L
#define	LINUX_SHMFS_MAGIC	0x01021994

static long
bsd_to_linux_ftype(const char *fstypename)
{
	int i;
	static struct {const char *bsd_name; long linux_type;} b2l_tbl[] = {
		{"ufs",     LINUX_UFS_SUPER_MAGIC},
		{"zfs",     LINUX_ZFS_SUPER_MAGIC},
		{"cd9660",  LINUX_ISOFS_SUPER_MAGIC},
		{"nfs",     LINUX_NFS_SUPER_MAGIC},
		{"ext2fs",  LINUX_EXT2_SUPER_MAGIC},
		{"procfs",  LINUX_PROC_SUPER_MAGIC},
		{"msdosfs", LINUX_MSDOS_SUPER_MAGIC},
		{"ntfs",    LINUX_NTFS_SUPER_MAGIC},
		{"nwfs",    LINUX_NCP_SUPER_MAGIC},
		{"hpfs",    LINUX_HPFS_SUPER_MAGIC},
		{"coda",    LINUX_CODA_SUPER_MAGIC},
		{"devfs",   LINUX_DEVFS_SUPER_MAGIC},
		{"tmpfs",   LINUX_SHMFS_MAGIC},
		{NULL,      0L}};

	for (i = 0; b2l_tbl[i].bsd_name != NULL; i++)
		if (strcmp(b2l_tbl[i].bsd_name, fstypename) == 0)
			return (b2l_tbl[i].linux_type);

	return (0L);
}

static int
bsd_to_linux_statfs(struct statfs *bsd_statfs, struct l_statfs *linux_statfs)
{
#if defined(__i386__) || (defined(__amd64__) && defined(COMPAT_LINUX32))
	uint64_t tmp;

#define	LINUX_HIBITS	0xffffffff00000000ULL

	tmp = bsd_statfs->f_blocks | bsd_statfs->f_bfree | bsd_statfs->f_files |
	    bsd_statfs->f_bsize;
	if ((bsd_statfs->f_bavail != -1 && (bsd_statfs->f_bavail & LINUX_HIBITS)) ||
	    (bsd_statfs->f_ffree != -1 && (bsd_statfs->f_ffree & LINUX_HIBITS)) ||
	    (tmp & LINUX_HIBITS))
		return (EOVERFLOW);
#undef	LINUX_HIBITS
#endif
	linux_statfs->f_type = bsd_to_linux_ftype(bsd_statfs->f_fstypename);
	linux_statfs->f_bsize = bsd_statfs->f_bsize;
	linux_statfs->f_blocks = bsd_statfs->f_blocks;
	linux_statfs->f_bfree = bsd_statfs->f_bfree;
	linux_statfs->f_bavail = bsd_statfs->f_bavail;
	linux_statfs->f_ffree = bsd_statfs->f_ffree;
	linux_statfs->f_files = bsd_statfs->f_files;
	linux_statfs->f_fsid.val[0] = bsd_statfs->f_fsid.val[0];
	linux_statfs->f_fsid.val[1] = bsd_statfs->f_fsid.val[1];
	linux_statfs->f_namelen = MAXNAMLEN;
	linux_statfs->f_frsize = bsd_statfs->f_bsize;
	linux_statfs->f_flags = 0;
	memset(linux_statfs->f_spare, 0, sizeof(linux_statfs->f_spare));

	return (0);
}

int
linux_statfs(struct thread *td, struct linux_statfs_args *args)
{
	struct l_statfs linux_statfs;
	struct statfs *bsd_statfs;
	char *path;
	int error;

	if (!LUSECONVPATH(td)) {
		bsd_statfs = malloc(sizeof(struct statfs), M_STATFS, M_WAITOK);
		error = kern_statfs(td, __USER_CAP_PATH(args->path),
		    UIO_USERSPACE, bsd_statfs);
	} else {
		LCONVPATHEXIST(td, args->path, &path);
		bsd_statfs = malloc(sizeof(struct statfs), M_STATFS, M_WAITOK);
		error = kern_statfs(td, PTR2CAP(path), UIO_SYSSPACE, bsd_statfs);
		LFREEPATH(path);
	}
	if (error == 0)
		error = bsd_to_linux_statfs(bsd_statfs, &linux_statfs);
	free(bsd_statfs, M_STATFS);
	if (error != 0)
		return (error);
	return (copyout(&linux_statfs, args->buf, sizeof(linux_statfs)));
}

#if defined(__i386__) || (defined(__amd64__) && defined(COMPAT_LINUX32))
static void
bsd_to_linux_statfs64(struct statfs *bsd_statfs, struct l_statfs64 *linux_statfs)
{

	linux_statfs->f_type = bsd_to_linux_ftype(bsd_statfs->f_fstypename);
	linux_statfs->f_bsize = bsd_statfs->f_bsize;
	linux_statfs->f_blocks = bsd_statfs->f_blocks;
	linux_statfs->f_bfree = bsd_statfs->f_bfree;
	linux_statfs->f_bavail = bsd_statfs->f_bavail;
	linux_statfs->f_ffree = bsd_statfs->f_ffree;
	linux_statfs->f_files = bsd_statfs->f_files;
	linux_statfs->f_fsid.val[0] = bsd_statfs->f_fsid.val[0];
	linux_statfs->f_fsid.val[1] = bsd_statfs->f_fsid.val[1];
	linux_statfs->f_namelen = MAXNAMLEN;
	linux_statfs->f_frsize = bsd_statfs->f_bsize;
	linux_statfs->f_flags = 0;
	memset(linux_statfs->f_spare, 0, sizeof(linux_statfs->f_spare));
}

int
linux_statfs64(struct thread *td, struct linux_statfs64_args *args)
{
	struct l_statfs64 linux_statfs;
	struct statfs *bsd_statfs;
	char *path;
	int error;

	if (args->bufsize != sizeof(struct l_statfs64))
		return (EINVAL);

	if (!LUSECONVPATH(td)) {
		bsd_statfs = malloc(sizeof(struct statfs), M_STATFS, M_WAITOK);
		error = kern_statfs(td, __USER_CAP_PATH(args->path),
		    UIO_USERSPACE, bsd_statfs);
	} else {
		LCONVPATHEXIST(td, args->path, &path);
		bsd_statfs = malloc(sizeof(struct statfs), M_STATFS, M_WAITOK);
		error = kern_statfs(td, PTR2CAP(path), UIO_SYSSPACE, bsd_statfs);
		LFREEPATH(path);
	}
	if (error == 0)
		bsd_to_linux_statfs64(bsd_statfs, &linux_statfs);
	free(bsd_statfs, M_STATFS);
	if (error != 0)
		return (error);
	return (copyout(&linux_statfs, args->buf, sizeof(linux_statfs)));
}

int
linux_fstatfs64(struct thread *td, struct linux_fstatfs64_args *args)
{
	struct l_statfs64 linux_statfs;
	struct statfs *bsd_statfs;
	int error;

	if (args->bufsize != sizeof(struct l_statfs64))
		return (EINVAL);

	bsd_statfs = malloc(sizeof(struct statfs), M_STATFS, M_WAITOK);
	error = kern_fstatfs(td, args->fd, bsd_statfs);
	if (error == 0)
		bsd_to_linux_statfs64(bsd_statfs, &linux_statfs);
	free(bsd_statfs, M_STATFS);
	if (error != 0)
		return (error);
	return (copyout(&linux_statfs, args->buf, sizeof(linux_statfs)));
}
#endif /* __i386__ || (__amd64__ && COMPAT_LINUX32) */

int
linux_fstatfs(struct thread *td, struct linux_fstatfs_args *args)
{
	struct l_statfs linux_statfs;
	struct statfs *bsd_statfs;
	int error;

	bsd_statfs = malloc(sizeof(struct statfs), M_STATFS, M_WAITOK);
	error = kern_fstatfs(td, args->fd, bsd_statfs);
	if (error == 0)
		error = bsd_to_linux_statfs(bsd_statfs, &linux_statfs);
	free(bsd_statfs, M_STATFS);
	if (error != 0)
		return (error);
	return (copyout(&linux_statfs, args->buf, sizeof(linux_statfs)));
}

struct l_ustat
{
	l_daddr_t	f_tfree;
	l_ino_t		f_tinode;
	char		f_fname[6];
	char		f_fpack[6];
};

#ifdef LINUX_LEGACY_SYSCALLS
int
linux_ustat(struct thread *td, struct linux_ustat_args *args)
{

	return (EOPNOTSUPP);
}
#endif

#if defined(__i386__) || (defined(__amd64__) && defined(COMPAT_LINUX32))

static int
stat64_copyout(struct stat *buf, void *ubuf)
{
	struct l_stat64 lbuf;

	bzero(&lbuf, sizeof(lbuf));
	lbuf.st_dev = dev_to_ldev(buf->st_dev);
	lbuf.st_ino = buf->st_ino;
	lbuf.st_mode = buf->st_mode;
	lbuf.st_nlink = buf->st_nlink;
	lbuf.st_uid = buf->st_uid;
	lbuf.st_gid = buf->st_gid;
	lbuf.st_rdev = buf->st_rdev;
	lbuf.st_size = buf->st_size;
	lbuf.st_atim.tv_sec = buf->st_atim.tv_sec;
	lbuf.st_atim.tv_nsec = buf->st_atim.tv_nsec;
	lbuf.st_mtim.tv_sec = buf->st_mtim.tv_sec;
	lbuf.st_mtim.tv_nsec = buf->st_mtim.tv_nsec;
	lbuf.st_ctim.tv_sec = buf->st_ctim.tv_sec;
	lbuf.st_ctim.tv_nsec = buf->st_ctim.tv_nsec;
	lbuf.st_blksize = buf->st_blksize;
	lbuf.st_blocks = buf->st_blocks;

	/*
	 * The __st_ino field makes all the difference. In the Linux kernel
	 * it is conditionally compiled based on STAT64_HAS_BROKEN_ST_INO,
	 * but without the assignment to __st_ino the runtime linker refuses
	 * to mmap(2) any shared libraries. I guess it's broken alright :-)
	 */
	lbuf.__st_ino = buf->st_ino;

	return (copyout(&lbuf, ubuf, sizeof(lbuf)));
}

int
linux_stat64(struct thread *td, struct linux_stat64_args *args)
{
	struct stat buf;
	char *filename;
	int error;

	if (!LUSECONVPATH(td)) {
		error = linux_kern_stat(td, __USER_CAP_PATH(args->filename),
		    UIO_USERSPACE, &buf);
	} else {
		LCONVPATHEXIST(td, args->filename, &filename);
		error = linux_kern_stat(td, PTR2CAP(filename), UIO_SYSSPACE, &buf);
		LFREEPATH(filename);
	}
	if (error)
		return (error);
	return (stat64_copyout(&buf, args->statbuf));
}

int
linux_lstat64(struct thread *td, struct linux_lstat64_args *args)
{
	struct stat sb;
	char *filename;
	int error;

	if (!LUSECONVPATH(td)) {
		error = linux_kern_lstat(td, __USER_CAP_PATH(args->filename),
		    UIO_USERSPACE, &sb);
	} else {
		LCONVPATHEXIST(td, args->filename, &filename);
		error = linux_kern_lstat(td, PTR2CAP(filename), UIO_SYSSPACE, &sb);
		LFREEPATH(filename);
	}
	if (error)
		return (error);
	return (stat64_copyout(&sb, args->statbuf));
}

int
linux_fstat64(struct thread *td, struct linux_fstat64_args *args)
{
	struct stat buf;
	int error;

	error = kern_fstat(td, args->fd, &buf);
	translate_fd_major_minor(td, args->fd, &buf);
	if (!error)
		error = stat64_copyout(&buf, args->statbuf);

	return (error);
}

int
linux_fstatat64(struct thread *td, struct linux_fstatat64_args *args)
{
	char *path;
	int error, dfd, flag;
	struct stat buf;

	if (args->flag & ~(LINUX_AT_SYMLINK_NOFOLLOW | LINUX_AT_EMPTY_PATH)) {
		linux_msg(td, "fstatat64 unsupported flag 0x%x", args->flag);
		return (EINVAL);
	}
	flag = (args->flag & LINUX_AT_SYMLINK_NOFOLLOW) ?
	    AT_SYMLINK_NOFOLLOW : 0;
	flag |= (args->flag & LINUX_AT_EMPTY_PATH) ?
	    AT_EMPTY_PATH : 0;

	dfd = (args->dfd == LINUX_AT_FDCWD) ? AT_FDCWD : args->dfd;
	if (!LUSECONVPATH(td)) {
		error = linux_kern_statat(td, flag, dfd,
		    __USER_CAP_PATH(args->pathname), UIO_USERSPACE, &buf);
	} else {
		LCONVPATHEXIST_AT(td, args->pathname, &path, dfd);
		error = linux_kern_statat(td, flag, dfd, PTR2CAP(path),
		    UIO_SYSSPACE, &buf);
		LFREEPATH(path);
	}
	if (error == 0)
		error = stat64_copyout(&buf, args->statbuf);

	return (error);
}

#else /* __amd64__ && !COMPAT_LINUX32 */

int
linux_newfstatat(struct thread *td, struct linux_newfstatat_args *args)
{
	char *path;
	int error, dfd, flag;
	struct stat buf;

	if (args->flag & ~(LINUX_AT_SYMLINK_NOFOLLOW | LINUX_AT_EMPTY_PATH)) {
		linux_msg(td, "fstatat unsupported flag 0x%x", args->flag);
		return (EINVAL);
	}

	flag = (args->flag & LINUX_AT_SYMLINK_NOFOLLOW) ?
	    AT_SYMLINK_NOFOLLOW : 0;
	flag |= (args->flag & LINUX_AT_EMPTY_PATH) ?
	    AT_EMPTY_PATH : 0;

	dfd = (args->dfd == LINUX_AT_FDCWD) ? AT_FDCWD : args->dfd;
	if (!LUSECONVPATH(td)) {
		error = linux_kern_statat(td, flag, dfd,
		    __USER_CAP_PATH(args->pathname), UIO_USERSPACE, &buf);
	} else {
		LCONVPATHEXIST_AT(td, args->pathname, &path, dfd);
		error = linux_kern_statat(td, flag, dfd, PTR2CAP(path),
		    UIO_SYSSPACE, &buf);
		LFREEPATH(path);
	}
	if (error == 0)
		error = newstat_copyout(&buf, args->statbuf);

	return (error);
}

#endif /* __i386__ || (__amd64__ && COMPAT_LINUX32) */

int
linux_syncfs(struct thread *td, struct linux_syncfs_args *args)
{
	struct mount *mp;
	struct vnode *vp;
	int error, save;

	error = fgetvp(td, args->fd, &cap_fsync_rights, &vp);
	if (error != 0)
		/*
		 * Linux syncfs() returns only EBADF, however fgetvp()
		 * can return EINVAL in case of file descriptor does
		 * not represent a vnode. XXX.
		 */
		return (error);

	mp = vp->v_mount;
	mtx_lock(&mountlist_mtx);
	error = vfs_busy(mp, MBF_MNTLSTLOCK);
	if (error != 0) {
		/* See comment above. */
		mtx_unlock(&mountlist_mtx);
		goto out;
	}
	if ((mp->mnt_flag & MNT_RDONLY) == 0 &&
	    vn_start_write(NULL, &mp, V_NOWAIT) == 0) {
		save = curthread_pflags_set(TDP_SYNCIO);
		vfs_periodic(mp, MNT_NOWAIT);
		VFS_SYNC(mp, MNT_NOWAIT);
		curthread_pflags_restore(save);
		vn_finished_write(mp);
	}
	vfs_unbusy(mp);

 out:
	vrele(vp);
	return (error);
}
<<<<<<< HEAD
// CHERI CHANGES START
// {
//   "updated": 20181114,
//   "target_type": "kernel",
//   "changes": [
//     "user_capabilities"
//   ]
// }
// CHERI CHANGES END
=======

int
linux_statx(struct thread *td, struct linux_statx_args *args)
{
	char *path;
	int error, dirfd, flags;
	struct stat buf;

	if (args->flags & ~(LINUX_AT_SYMLINK_NOFOLLOW | LINUX_AT_EMPTY_PATH)) {
		linux_msg(td, "statx unsupported flags 0x%x", args->flags);
		return (EINVAL);
	}

	flags = (args->flags & LINUX_AT_SYMLINK_NOFOLLOW) ?
	    AT_SYMLINK_NOFOLLOW : 0;
	flags |= (args->flags & LINUX_AT_EMPTY_PATH) ?
	    AT_EMPTY_PATH : 0;

	dirfd = (args->dirfd == LINUX_AT_FDCWD) ? AT_FDCWD : args->dirfd;
	if (!LUSECONVPATH(td)) {
		error = linux_kern_statat(td, flags, dirfd, args->pathname,
		    UIO_USERSPACE, &buf);
	} else {
		LCONVPATHEXIST_AT(td, args->pathname, &path, dirfd);
		error = linux_kern_statat(td, flags, dirfd, path, UIO_SYSSPACE, &buf);
		LFREEPATH(path);
	}
	if (error == 0)
		error = statx_copyout(&buf, args->statxbuf);

	return (error);
}
>>>>>>> 2362ad45
<|MERGE_RESOLUTION|>--- conflicted
+++ resolved
@@ -774,7 +774,39 @@
 	vrele(vp);
 	return (error);
 }
-<<<<<<< HEAD
+
+int
+linux_statx(struct thread *td, struct linux_statx_args *args)
+{
+	char *path;
+	int error, dirfd, flags;
+	struct stat buf;
+
+	if (args->flags & ~(LINUX_AT_SYMLINK_NOFOLLOW | LINUX_AT_EMPTY_PATH)) {
+		linux_msg(td, "statx unsupported flags 0x%x", args->flags);
+		return (EINVAL);
+	}
+
+	flags = (args->flags & LINUX_AT_SYMLINK_NOFOLLOW) ?
+	    AT_SYMLINK_NOFOLLOW : 0;
+	flags |= (args->flags & LINUX_AT_EMPTY_PATH) ?
+	    AT_EMPTY_PATH : 0;
+
+	dirfd = (args->dirfd == LINUX_AT_FDCWD) ? AT_FDCWD : args->dirfd;
+	if (!LUSECONVPATH(td)) {
+		error = linux_kern_statat(td, flags, dirfd, args->pathname,
+		    UIO_USERSPACE, &buf);
+	} else {
+		LCONVPATHEXIST_AT(td, args->pathname, &path, dirfd);
+		error = linux_kern_statat(td, flags, dirfd, path, UIO_SYSSPACE, &buf);
+		LFREEPATH(path);
+	}
+	if (error == 0)
+		error = statx_copyout(&buf, args->statxbuf);
+
+	return (error);
+}
+
 // CHERI CHANGES START
 // {
 //   "updated": 20181114,
@@ -783,38 +815,4 @@
 //     "user_capabilities"
 //   ]
 // }
-// CHERI CHANGES END
-=======
-
-int
-linux_statx(struct thread *td, struct linux_statx_args *args)
-{
-	char *path;
-	int error, dirfd, flags;
-	struct stat buf;
-
-	if (args->flags & ~(LINUX_AT_SYMLINK_NOFOLLOW | LINUX_AT_EMPTY_PATH)) {
-		linux_msg(td, "statx unsupported flags 0x%x", args->flags);
-		return (EINVAL);
-	}
-
-	flags = (args->flags & LINUX_AT_SYMLINK_NOFOLLOW) ?
-	    AT_SYMLINK_NOFOLLOW : 0;
-	flags |= (args->flags & LINUX_AT_EMPTY_PATH) ?
-	    AT_EMPTY_PATH : 0;
-
-	dirfd = (args->dirfd == LINUX_AT_FDCWD) ? AT_FDCWD : args->dirfd;
-	if (!LUSECONVPATH(td)) {
-		error = linux_kern_statat(td, flags, dirfd, args->pathname,
-		    UIO_USERSPACE, &buf);
-	} else {
-		LCONVPATHEXIST_AT(td, args->pathname, &path, dirfd);
-		error = linux_kern_statat(td, flags, dirfd, path, UIO_SYSSPACE, &buf);
-		LFREEPATH(path);
-	}
-	if (error == 0)
-		error = statx_copyout(&buf, args->statxbuf);
-
-	return (error);
-}
->>>>>>> 2362ad45
+// CHERI CHANGES END