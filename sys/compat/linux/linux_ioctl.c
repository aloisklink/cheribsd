/*-
 * SPDX-License-Identifier: BSD-2-Clause-FreeBSD
 *
 * Copyright (c) 1994-1995 Søren Schmidt
 * All rights reserved.
 *
 * Redistribution and use in source and binary forms, with or without
 * modification, are permitted provided that the following conditions
 * are met:
 * 1. Redistributions of source code must retain the above copyright
 *    notice, this list of conditions and the following disclaimer.
 * 2. Redistributions in binary form must reproduce the above copyright
 *    notice, this list of conditions and the following disclaimer in the
 *    documentation and/or other materials provided with the distribution.
 *
 * THIS SOFTWARE IS PROVIDED BY THE AUTHOR AND CONTRIBUTORS ``AS IS'' AND
 * ANY EXPRESS OR IMPLIED WARRANTIES, INCLUDING, BUT NOT LIMITED TO, THE
 * IMPLIED WARRANTIES OF MERCHANTABILITY AND FITNESS FOR A PARTICULAR PURPOSE
 * ARE DISCLAIMED.  IN NO EVENT SHALL THE AUTHOR OR CONTRIBUTORS BE LIABLE
 * FOR ANY DIRECT, INDIRECT, INCIDENTAL, SPECIAL, EXEMPLARY, OR CONSEQUENTIAL
 * DAMAGES (INCLUDING, BUT NOT LIMITED TO, PROCUREMENT OF SUBSTITUTE GOODS
 * OR SERVICES; LOSS OF USE, DATA, OR PROFITS; OR BUSINESS INTERRUPTION)
 * HOWEVER CAUSED AND ON ANY THEORY OF LIABILITY, WHETHER IN CONTRACT, STRICT
 * LIABILITY, OR TORT (INCLUDING NEGLIGENCE OR OTHERWISE) ARISING IN ANY WAY
 * OUT OF THE USE OF THIS SOFTWARE, EVEN IF ADVISED OF THE POSSIBILITY OF
 * SUCH DAMAGE.
 */

#include "opt_compat.h"

#include <sys/cdefs.h>
__FBSDID("$FreeBSD$");

#include <sys/param.h>
#include <sys/systm.h>
#include <sys/sysproto.h>
#include <sys/capsicum.h>
#include <sys/cdio.h>
#include <sys/dvdio.h>
#include <sys/conf.h>
#include <sys/disk.h>
#include <sys/consio.h>
#include <sys/ctype.h>
#include <sys/fcntl.h>
#include <sys/file.h>
#include <sys/filedesc.h>
#include <sys/filio.h>
#include <sys/jail.h>
#include <sys/kbio.h>
#include <sys/kernel.h>
#include <sys/linker_set.h>
#include <sys/lock.h>
#include <sys/malloc.h>
#include <sys/proc.h>
#include <sys/sbuf.h>
#include <sys/socket.h>
#include <sys/sockio.h>
#include <sys/soundcard.h>
#include <sys/stdint.h>
#include <sys/sx.h>
#include <sys/sysctl.h>
#include <sys/tty.h>
#include <sys/uio.h>
#include <sys/types.h>
#include <sys/mman.h>
#include <sys/resourcevar.h>

#include <net/if.h>
#include <net/if_var.h>
#include <net/if_dl.h>
#include <net/if_types.h>

#include <dev/evdev/input.h>
#include <dev/usb/usb_ioctl.h>

#ifdef COMPAT_LINUX32
#include <machine/../linux32/linux.h>
#include <machine/../linux32/linux32_proto.h>
#else
#include <machine/../linux/linux.h>
#include <machine/../linux/linux_proto.h>
#endif

#include <compat/linux/linux_ioctl.h>
#include <compat/linux/linux_mib.h>
#include <compat/linux/linux_socket.h>
#include <compat/linux/linux_timer.h>
#include <compat/linux/linux_util.h>

#include <contrib/v4l/videodev.h>
#include <compat/linux/linux_videodev_compat.h>

#include <contrib/v4l/videodev2.h>
#include <compat/linux/linux_videodev2_compat.h>

#include <cam/scsi/scsi_sg.h>

CTASSERT(LINUX_IFNAMSIZ == IFNAMSIZ);

static linux_ioctl_function_t linux_ioctl_cdrom;
static linux_ioctl_function_t linux_ioctl_vfat;
static linux_ioctl_function_t linux_ioctl_console;
static linux_ioctl_function_t linux_ioctl_hdio;
static linux_ioctl_function_t linux_ioctl_disk;
static linux_ioctl_function_t linux_ioctl_socket;
static linux_ioctl_function_t linux_ioctl_sound;
static linux_ioctl_function_t linux_ioctl_termio;
static linux_ioctl_function_t linux_ioctl_private;
static linux_ioctl_function_t linux_ioctl_drm;
static linux_ioctl_function_t linux_ioctl_sg;
static linux_ioctl_function_t linux_ioctl_v4l;
static linux_ioctl_function_t linux_ioctl_v4l2;
static linux_ioctl_function_t linux_ioctl_special;
static linux_ioctl_function_t linux_ioctl_fbsd_usb;
static linux_ioctl_function_t linux_ioctl_evdev;

static struct linux_ioctl_handler cdrom_handler =
{ linux_ioctl_cdrom, LINUX_IOCTL_CDROM_MIN, LINUX_IOCTL_CDROM_MAX };
static struct linux_ioctl_handler vfat_handler =
{ linux_ioctl_vfat, LINUX_IOCTL_VFAT_MIN, LINUX_IOCTL_VFAT_MAX };
static struct linux_ioctl_handler console_handler =
{ linux_ioctl_console, LINUX_IOCTL_CONSOLE_MIN, LINUX_IOCTL_CONSOLE_MAX };
static struct linux_ioctl_handler hdio_handler =
{ linux_ioctl_hdio, LINUX_IOCTL_HDIO_MIN, LINUX_IOCTL_HDIO_MAX };
static struct linux_ioctl_handler disk_handler =
{ linux_ioctl_disk, LINUX_IOCTL_DISK_MIN, LINUX_IOCTL_DISK_MAX };
static struct linux_ioctl_handler socket_handler =
{ linux_ioctl_socket, LINUX_IOCTL_SOCKET_MIN, LINUX_IOCTL_SOCKET_MAX };
static struct linux_ioctl_handler sound_handler =
{ linux_ioctl_sound, LINUX_IOCTL_SOUND_MIN, LINUX_IOCTL_SOUND_MAX };
static struct linux_ioctl_handler termio_handler =
{ linux_ioctl_termio, LINUX_IOCTL_TERMIO_MIN, LINUX_IOCTL_TERMIO_MAX };
static struct linux_ioctl_handler private_handler =
{ linux_ioctl_private, LINUX_IOCTL_PRIVATE_MIN, LINUX_IOCTL_PRIVATE_MAX };
static struct linux_ioctl_handler drm_handler =
{ linux_ioctl_drm, LINUX_IOCTL_DRM_MIN, LINUX_IOCTL_DRM_MAX };
static struct linux_ioctl_handler sg_handler =
{ linux_ioctl_sg, LINUX_IOCTL_SG_MIN, LINUX_IOCTL_SG_MAX };
static struct linux_ioctl_handler video_handler =
{ linux_ioctl_v4l, LINUX_IOCTL_VIDEO_MIN, LINUX_IOCTL_VIDEO_MAX };
static struct linux_ioctl_handler video2_handler =
{ linux_ioctl_v4l2, LINUX_IOCTL_VIDEO2_MIN, LINUX_IOCTL_VIDEO2_MAX };
static struct linux_ioctl_handler fbsd_usb =
{ linux_ioctl_fbsd_usb, FBSD_LUSB_MIN, FBSD_LUSB_MAX };
static struct linux_ioctl_handler evdev_handler =
{ linux_ioctl_evdev, LINUX_IOCTL_EVDEV_MIN, LINUX_IOCTL_EVDEV_MAX };

DATA_SET(linux_ioctl_handler_set, cdrom_handler);
DATA_SET(linux_ioctl_handler_set, vfat_handler);
DATA_SET(linux_ioctl_handler_set, console_handler);
DATA_SET(linux_ioctl_handler_set, hdio_handler);
DATA_SET(linux_ioctl_handler_set, disk_handler);
DATA_SET(linux_ioctl_handler_set, socket_handler);
DATA_SET(linux_ioctl_handler_set, sound_handler);
DATA_SET(linux_ioctl_handler_set, termio_handler);
DATA_SET(linux_ioctl_handler_set, private_handler);
DATA_SET(linux_ioctl_handler_set, drm_handler);
DATA_SET(linux_ioctl_handler_set, sg_handler);
DATA_SET(linux_ioctl_handler_set, video_handler);
DATA_SET(linux_ioctl_handler_set, video2_handler);
DATA_SET(linux_ioctl_handler_set, fbsd_usb);
DATA_SET(linux_ioctl_handler_set, evdev_handler);

#ifdef __i386__
static TAILQ_HEAD(, linux_ioctl_handler_element) linux_ioctl_handlers =
    TAILQ_HEAD_INITIALIZER(linux_ioctl_handlers);
static struct sx linux_ioctl_sx;
SX_SYSINIT(linux_ioctl, &linux_ioctl_sx, "Linux ioctl handlers");
#else
extern TAILQ_HEAD(, linux_ioctl_handler_element) linux_ioctl_handlers;
extern struct sx linux_ioctl_sx;
#endif
#ifdef COMPAT_LINUX32
static TAILQ_HEAD(, linux_ioctl_handler_element) linux32_ioctl_handlers =
    TAILQ_HEAD_INITIALIZER(linux32_ioctl_handlers);
#endif

/*
 * hdio related ioctls for VMWare support
 */

struct linux_hd_geometry {
	u_int8_t	heads;
	u_int8_t	sectors;
	u_int16_t	cylinders;
	u_int32_t	start;
};

struct linux_hd_big_geometry {
	u_int8_t	heads;
	u_int8_t	sectors;
	u_int32_t	cylinders;
	u_int32_t	start;
};

static int
linux_ioctl_hdio(struct thread *td, struct linux_ioctl_args *args)
{
	struct file *fp;
	int error;
	u_int sectorsize, fwcylinders, fwheads, fwsectors;
	off_t mediasize, bytespercyl;

	error = fget(td, args->fd, &cap_ioctl_rights, &fp);
	if (error != 0)
		return (error);
	switch (args->cmd & 0xffff) {
	case LINUX_HDIO_GET_GEO:
	case LINUX_HDIO_GET_GEO_BIG:
		error = fo_ioctl(fp, DIOCGMEDIASIZE,
			(caddr_t)&mediasize, td->td_ucred, td);
		if (!error)
			error = fo_ioctl(fp, DIOCGSECTORSIZE,
				(caddr_t)&sectorsize, td->td_ucred, td);
		if (!error)
			error = fo_ioctl(fp, DIOCGFWHEADS,
				(caddr_t)&fwheads, td->td_ucred, td);
		if (!error)
			error = fo_ioctl(fp, DIOCGFWSECTORS,
				(caddr_t)&fwsectors, td->td_ucred, td);
		/*
		 * XXX: DIOCGFIRSTOFFSET is not yet implemented, so
		 * so pretend that GEOM always says 0. This is NOT VALID
		 * for slices or partitions, only the per-disk raw devices.
		 */

		fdrop(fp, td);
		if (error)
			return (error);
		/*
		 * 1. Calculate the number of bytes in a cylinder,
		 *    given the firmware's notion of heads and sectors
		 *    per cylinder.
		 * 2. Calculate the number of cylinders, given the total
		 *    size of the media.
		 * All internal calculations should have 64-bit precision.
		 */
		bytespercyl = (off_t) sectorsize * fwheads * fwsectors;
		fwcylinders = mediasize / bytespercyl;
#if defined(DEBUG)
		linux_msg(td, "HDIO_GET_GEO: mediasize %jd, c/h/s %d/%d/%d, "
			  "bpc %jd",
			  (intmax_t)mediasize, fwcylinders, fwheads, fwsectors,
			  (intmax_t)bytespercyl);
#endif
		if ((args->cmd & 0xffff) == LINUX_HDIO_GET_GEO) {
			struct linux_hd_geometry hdg;

			hdg.cylinders = fwcylinders;
			hdg.heads = fwheads;
			hdg.sectors = fwsectors;
			hdg.start = 0;
			error = copyout(&hdg, (void *)args->arg, sizeof(hdg));
		} else if ((args->cmd & 0xffff) == LINUX_HDIO_GET_GEO_BIG) {
			struct linux_hd_big_geometry hdbg;

			memset(&hdbg, 0, sizeof(hdbg));
			hdbg.cylinders = fwcylinders;
			hdbg.heads = fwheads;
			hdbg.sectors = fwsectors;
			hdbg.start = 0;
			error = copyout(&hdbg, (void *)args->arg, sizeof(hdbg));
		}
		return (error);
		break;
	default:
		/* XXX */
		linux_msg(td,
			"ioctl fd=%d, cmd=0x%x ('%c',%d) is not implemented",
			args->fd, (int)(args->cmd & 0xffff),
			(int)(args->cmd & 0xff00) >> 8,
			(int)(args->cmd & 0xff));
		break;
	}
	fdrop(fp, td);
	return (ENOIOCTL);
}

static int
linux_ioctl_disk(struct thread *td, struct linux_ioctl_args *args)
{
	struct file *fp;
	int error;
	u_int sectorsize;
	off_t mediasize;

	error = fget(td, args->fd, &cap_ioctl_rights, &fp);
	if (error != 0)
		return (error);
	switch (args->cmd & 0xffff) {
	case LINUX_BLKGETSIZE:
		error = fo_ioctl(fp, DIOCGSECTORSIZE,
		    (caddr_t)&sectorsize, td->td_ucred, td);
		if (!error)
			error = fo_ioctl(fp, DIOCGMEDIASIZE,
			    (caddr_t)&mediasize, td->td_ucred, td);
		fdrop(fp, td);
		if (error)
			return (error);
		sectorsize = mediasize / sectorsize;
		/*
		 * XXX: How do we know we return the right size of integer ?
		 */
		return (copyout(&sectorsize, (void *)args->arg,
		    sizeof(sectorsize)));
		break;
	case LINUX_BLKSSZGET:
		error = fo_ioctl(fp, DIOCGSECTORSIZE,
		    (caddr_t)&sectorsize, td->td_ucred, td);
		fdrop(fp, td);
		if (error)
			return (error);
		return (copyout(&sectorsize, (void *)args->arg,
		    sizeof(sectorsize)));
		break;
	}
	fdrop(fp, td);
	return (ENOIOCTL);
}

/*
 * termio related ioctls
 */

struct linux_termio {
	unsigned short c_iflag;
	unsigned short c_oflag;
	unsigned short c_cflag;
	unsigned short c_lflag;
	unsigned char c_line;
	unsigned char c_cc[LINUX_NCC];
};

struct linux_termios {
	unsigned int c_iflag;
	unsigned int c_oflag;
	unsigned int c_cflag;
	unsigned int c_lflag;
	unsigned char c_line;
	unsigned char c_cc[LINUX_NCCS];
};

struct linux_winsize {
	unsigned short ws_row, ws_col;
	unsigned short ws_xpixel, ws_ypixel;
};

struct speedtab {
	int sp_speed;			/* Speed. */
	int sp_code;			/* Code. */
};

static struct speedtab sptab[] = {
	{ B0, LINUX_B0 }, { B50, LINUX_B50 },
	{ B75, LINUX_B75 }, { B110, LINUX_B110 },
	{ B134, LINUX_B134 }, { B150, LINUX_B150 },
	{ B200, LINUX_B200 }, { B300, LINUX_B300 },
	{ B600, LINUX_B600 }, { B1200, LINUX_B1200 },
	{ B1800, LINUX_B1800 }, { B2400, LINUX_B2400 },
	{ B4800, LINUX_B4800 }, { B9600, LINUX_B9600 },
	{ B19200, LINUX_B19200 }, { B38400, LINUX_B38400 },
	{ B57600, LINUX_B57600 }, { B115200, LINUX_B115200 },
	{-1, -1 }
};

struct linux_serial_struct {
	int	type;
	int	line;
	int	port;
	int	irq;
	int	flags;
	int	xmit_fifo_size;
	int	custom_divisor;
	int	baud_base;
	unsigned short close_delay;
	char	reserved_char[2];
	int	hub6;
	unsigned short closing_wait;
	unsigned short closing_wait2;
	int	reserved[4];
};

static int
linux_to_bsd_speed(int code, struct speedtab *table)
{
	for ( ; table->sp_code != -1; table++)
		if (table->sp_code == code)
			return (table->sp_speed);
	return (-1);
}

static int
bsd_to_linux_speed(int speed, struct speedtab *table)
{
	for ( ; table->sp_speed != -1; table++)
		if (table->sp_speed == speed)
			return (table->sp_code);
	return (-1);
}

static void
bsd_to_linux_termios(struct termios *bios, struct linux_termios *lios)
{
	int i;

#ifdef DEBUG
	if (ldebug(ioctl)) {
		printf("LINUX: BSD termios structure (input):\n");
		printf("i=%08x o=%08x c=%08x l=%08x ispeed=%d ospeed=%d\n",
		    bios->c_iflag, bios->c_oflag, bios->c_cflag, bios->c_lflag,
		    bios->c_ispeed, bios->c_ospeed);
		printf("c_cc ");
		for (i=0; i<NCCS; i++)
			printf("%02x ", bios->c_cc[i]);
		printf("\n");
	}
#endif

	lios->c_iflag = 0;
	if (bios->c_iflag & IGNBRK)
		lios->c_iflag |= LINUX_IGNBRK;
	if (bios->c_iflag & BRKINT)
		lios->c_iflag |= LINUX_BRKINT;
	if (bios->c_iflag & IGNPAR)
		lios->c_iflag |= LINUX_IGNPAR;
	if (bios->c_iflag & PARMRK)
		lios->c_iflag |= LINUX_PARMRK;
	if (bios->c_iflag & INPCK)
		lios->c_iflag |= LINUX_INPCK;
	if (bios->c_iflag & ISTRIP)
		lios->c_iflag |= LINUX_ISTRIP;
	if (bios->c_iflag & INLCR)
		lios->c_iflag |= LINUX_INLCR;
	if (bios->c_iflag & IGNCR)
		lios->c_iflag |= LINUX_IGNCR;
	if (bios->c_iflag & ICRNL)
		lios->c_iflag |= LINUX_ICRNL;
	if (bios->c_iflag & IXON)
		lios->c_iflag |= LINUX_IXON;
	if (bios->c_iflag & IXANY)
		lios->c_iflag |= LINUX_IXANY;
	if (bios->c_iflag & IXOFF)
		lios->c_iflag |= LINUX_IXOFF;
	if (bios->c_iflag & IMAXBEL)
		lios->c_iflag |= LINUX_IMAXBEL;

	lios->c_oflag = 0;
	if (bios->c_oflag & OPOST)
		lios->c_oflag |= LINUX_OPOST;
	if (bios->c_oflag & ONLCR)
		lios->c_oflag |= LINUX_ONLCR;
	if (bios->c_oflag & TAB3)
		lios->c_oflag |= LINUX_XTABS;

	lios->c_cflag = bsd_to_linux_speed(bios->c_ispeed, sptab);
	lios->c_cflag |= (bios->c_cflag & CSIZE) >> 4;
	if (bios->c_cflag & CSTOPB)
		lios->c_cflag |= LINUX_CSTOPB;
	if (bios->c_cflag & CREAD)
		lios->c_cflag |= LINUX_CREAD;
	if (bios->c_cflag & PARENB)
		lios->c_cflag |= LINUX_PARENB;
	if (bios->c_cflag & PARODD)
		lios->c_cflag |= LINUX_PARODD;
	if (bios->c_cflag & HUPCL)
		lios->c_cflag |= LINUX_HUPCL;
	if (bios->c_cflag & CLOCAL)
		lios->c_cflag |= LINUX_CLOCAL;
	if (bios->c_cflag & CRTSCTS)
		lios->c_cflag |= LINUX_CRTSCTS;

	lios->c_lflag = 0;
	if (bios->c_lflag & ISIG)
		lios->c_lflag |= LINUX_ISIG;
	if (bios->c_lflag & ICANON)
		lios->c_lflag |= LINUX_ICANON;
	if (bios->c_lflag & ECHO)
		lios->c_lflag |= LINUX_ECHO;
	if (bios->c_lflag & ECHOE)
		lios->c_lflag |= LINUX_ECHOE;
	if (bios->c_lflag & ECHOK)
		lios->c_lflag |= LINUX_ECHOK;
	if (bios->c_lflag & ECHONL)
		lios->c_lflag |= LINUX_ECHONL;
	if (bios->c_lflag & NOFLSH)
		lios->c_lflag |= LINUX_NOFLSH;
	if (bios->c_lflag & TOSTOP)
		lios->c_lflag |= LINUX_TOSTOP;
	if (bios->c_lflag & ECHOCTL)
		lios->c_lflag |= LINUX_ECHOCTL;
	if (bios->c_lflag & ECHOPRT)
		lios->c_lflag |= LINUX_ECHOPRT;
	if (bios->c_lflag & ECHOKE)
		lios->c_lflag |= LINUX_ECHOKE;
	if (bios->c_lflag & FLUSHO)
		lios->c_lflag |= LINUX_FLUSHO;
	if (bios->c_lflag & PENDIN)
		lios->c_lflag |= LINUX_PENDIN;
	if (bios->c_lflag & IEXTEN)
		lios->c_lflag |= LINUX_IEXTEN;

	for (i=0; i<LINUX_NCCS; i++)
		lios->c_cc[i] = LINUX_POSIX_VDISABLE;
	lios->c_cc[LINUX_VINTR] = bios->c_cc[VINTR];
	lios->c_cc[LINUX_VQUIT] = bios->c_cc[VQUIT];
	lios->c_cc[LINUX_VERASE] = bios->c_cc[VERASE];
	lios->c_cc[LINUX_VKILL] = bios->c_cc[VKILL];
	lios->c_cc[LINUX_VEOF] = bios->c_cc[VEOF];
	lios->c_cc[LINUX_VEOL] = bios->c_cc[VEOL];
	lios->c_cc[LINUX_VMIN] = bios->c_cc[VMIN];
	lios->c_cc[LINUX_VTIME] = bios->c_cc[VTIME];
	lios->c_cc[LINUX_VEOL2] = bios->c_cc[VEOL2];
	lios->c_cc[LINUX_VSUSP] = bios->c_cc[VSUSP];
	lios->c_cc[LINUX_VSTART] = bios->c_cc[VSTART];
	lios->c_cc[LINUX_VSTOP] = bios->c_cc[VSTOP];
	lios->c_cc[LINUX_VREPRINT] = bios->c_cc[VREPRINT];
	lios->c_cc[LINUX_VDISCARD] = bios->c_cc[VDISCARD];
	lios->c_cc[LINUX_VWERASE] = bios->c_cc[VWERASE];
	lios->c_cc[LINUX_VLNEXT] = bios->c_cc[VLNEXT];

	for (i=0; i<LINUX_NCCS; i++) {
		if (i != LINUX_VMIN && i != LINUX_VTIME &&
		    lios->c_cc[i] == _POSIX_VDISABLE)
			lios->c_cc[i] = LINUX_POSIX_VDISABLE;
	}
	lios->c_line = 0;

#ifdef DEBUG
	if (ldebug(ioctl)) {
		printf("LINUX: LINUX termios structure (output):\n");
		printf("i=%08x o=%08x c=%08x l=%08x line=%d\n",
		    lios->c_iflag, lios->c_oflag, lios->c_cflag,
		    lios->c_lflag, (int)lios->c_line);
		printf("c_cc ");
		for (i=0; i<LINUX_NCCS; i++)
			printf("%02x ", lios->c_cc[i]);
		printf("\n");
	}
#endif
}

static void
linux_to_bsd_termios(struct linux_termios *lios, struct termios *bios)
{
	int i;

#ifdef DEBUG
	if (ldebug(ioctl)) {
		printf("LINUX: LINUX termios structure (input):\n");
		printf("i=%08x o=%08x c=%08x l=%08x line=%d\n",
		    lios->c_iflag, lios->c_oflag, lios->c_cflag,
		    lios->c_lflag, (int)lios->c_line);
		printf("c_cc ");
		for (i=0; i<LINUX_NCCS; i++)
			printf("%02x ", lios->c_cc[i]);
		printf("\n");
	}
#endif

	bios->c_iflag = 0;
	if (lios->c_iflag & LINUX_IGNBRK)
		bios->c_iflag |= IGNBRK;
	if (lios->c_iflag & LINUX_BRKINT)
		bios->c_iflag |= BRKINT;
	if (lios->c_iflag & LINUX_IGNPAR)
		bios->c_iflag |= IGNPAR;
	if (lios->c_iflag & LINUX_PARMRK)
		bios->c_iflag |= PARMRK;
	if (lios->c_iflag & LINUX_INPCK)
		bios->c_iflag |= INPCK;
	if (lios->c_iflag & LINUX_ISTRIP)
		bios->c_iflag |= ISTRIP;
	if (lios->c_iflag & LINUX_INLCR)
		bios->c_iflag |= INLCR;
	if (lios->c_iflag & LINUX_IGNCR)
		bios->c_iflag |= IGNCR;
	if (lios->c_iflag & LINUX_ICRNL)
		bios->c_iflag |= ICRNL;
	if (lios->c_iflag & LINUX_IXON)
		bios->c_iflag |= IXON;
	if (lios->c_iflag & LINUX_IXANY)
		bios->c_iflag |= IXANY;
	if (lios->c_iflag & LINUX_IXOFF)
		bios->c_iflag |= IXOFF;
	if (lios->c_iflag & LINUX_IMAXBEL)
		bios->c_iflag |= IMAXBEL;

	bios->c_oflag = 0;
	if (lios->c_oflag & LINUX_OPOST)
		bios->c_oflag |= OPOST;
	if (lios->c_oflag & LINUX_ONLCR)
		bios->c_oflag |= ONLCR;
	if (lios->c_oflag & LINUX_XTABS)
		bios->c_oflag |= TAB3;

	bios->c_cflag = (lios->c_cflag & LINUX_CSIZE) << 4;
	if (lios->c_cflag & LINUX_CSTOPB)
		bios->c_cflag |= CSTOPB;
	if (lios->c_cflag & LINUX_CREAD)
		bios->c_cflag |= CREAD;
	if (lios->c_cflag & LINUX_PARENB)
		bios->c_cflag |= PARENB;
	if (lios->c_cflag & LINUX_PARODD)
		bios->c_cflag |= PARODD;
	if (lios->c_cflag & LINUX_HUPCL)
		bios->c_cflag |= HUPCL;
	if (lios->c_cflag & LINUX_CLOCAL)
		bios->c_cflag |= CLOCAL;
	if (lios->c_cflag & LINUX_CRTSCTS)
		bios->c_cflag |= CRTSCTS;

	bios->c_lflag = 0;
	if (lios->c_lflag & LINUX_ISIG)
		bios->c_lflag |= ISIG;
	if (lios->c_lflag & LINUX_ICANON)
		bios->c_lflag |= ICANON;
	if (lios->c_lflag & LINUX_ECHO)
		bios->c_lflag |= ECHO;
	if (lios->c_lflag & LINUX_ECHOE)
		bios->c_lflag |= ECHOE;
	if (lios->c_lflag & LINUX_ECHOK)
		bios->c_lflag |= ECHOK;
	if (lios->c_lflag & LINUX_ECHONL)
		bios->c_lflag |= ECHONL;
	if (lios->c_lflag & LINUX_NOFLSH)
		bios->c_lflag |= NOFLSH;
	if (lios->c_lflag & LINUX_TOSTOP)
		bios->c_lflag |= TOSTOP;
	if (lios->c_lflag & LINUX_ECHOCTL)
		bios->c_lflag |= ECHOCTL;
	if (lios->c_lflag & LINUX_ECHOPRT)
		bios->c_lflag |= ECHOPRT;
	if (lios->c_lflag & LINUX_ECHOKE)
		bios->c_lflag |= ECHOKE;
	if (lios->c_lflag & LINUX_FLUSHO)
		bios->c_lflag |= FLUSHO;
	if (lios->c_lflag & LINUX_PENDIN)
		bios->c_lflag |= PENDIN;
	if (lios->c_lflag & LINUX_IEXTEN)
		bios->c_lflag |= IEXTEN;

	for (i=0; i<NCCS; i++)
		bios->c_cc[i] = _POSIX_VDISABLE;
	bios->c_cc[VINTR] = lios->c_cc[LINUX_VINTR];
	bios->c_cc[VQUIT] = lios->c_cc[LINUX_VQUIT];
	bios->c_cc[VERASE] = lios->c_cc[LINUX_VERASE];
	bios->c_cc[VKILL] = lios->c_cc[LINUX_VKILL];
	bios->c_cc[VEOF] = lios->c_cc[LINUX_VEOF];
	bios->c_cc[VEOL] = lios->c_cc[LINUX_VEOL];
	bios->c_cc[VMIN] = lios->c_cc[LINUX_VMIN];
	bios->c_cc[VTIME] = lios->c_cc[LINUX_VTIME];
	bios->c_cc[VEOL2] = lios->c_cc[LINUX_VEOL2];
	bios->c_cc[VSUSP] = lios->c_cc[LINUX_VSUSP];
	bios->c_cc[VSTART] = lios->c_cc[LINUX_VSTART];
	bios->c_cc[VSTOP] = lios->c_cc[LINUX_VSTOP];
	bios->c_cc[VREPRINT] = lios->c_cc[LINUX_VREPRINT];
	bios->c_cc[VDISCARD] = lios->c_cc[LINUX_VDISCARD];
	bios->c_cc[VWERASE] = lios->c_cc[LINUX_VWERASE];
	bios->c_cc[VLNEXT] = lios->c_cc[LINUX_VLNEXT];

	for (i=0; i<NCCS; i++) {
		if (i != VMIN && i != VTIME &&
		    bios->c_cc[i] == LINUX_POSIX_VDISABLE)
			bios->c_cc[i] = _POSIX_VDISABLE;
	}

	bios->c_ispeed = bios->c_ospeed =
	    linux_to_bsd_speed(lios->c_cflag & LINUX_CBAUD, sptab);

#ifdef DEBUG
	if (ldebug(ioctl)) {
		printf("LINUX: BSD termios structure (output):\n");
		printf("i=%08x o=%08x c=%08x l=%08x ispeed=%d ospeed=%d\n",
		    bios->c_iflag, bios->c_oflag, bios->c_cflag, bios->c_lflag,
		    bios->c_ispeed, bios->c_ospeed);
		printf("c_cc ");
		for (i=0; i<NCCS; i++)
			printf("%02x ", bios->c_cc[i]);
		printf("\n");
	}
#endif
}

static void
bsd_to_linux_termio(struct termios *bios, struct linux_termio *lio)
{
	struct linux_termios lios;

	bsd_to_linux_termios(bios, &lios);
	lio->c_iflag = lios.c_iflag;
	lio->c_oflag = lios.c_oflag;
	lio->c_cflag = lios.c_cflag;
	lio->c_lflag = lios.c_lflag;
	lio->c_line  = lios.c_line;
	memcpy(lio->c_cc, lios.c_cc, LINUX_NCC);
}

static void
linux_to_bsd_termio(struct linux_termio *lio, struct termios *bios)
{
	struct linux_termios lios;
	int i;

	lios.c_iflag = lio->c_iflag;
	lios.c_oflag = lio->c_oflag;
	lios.c_cflag = lio->c_cflag;
	lios.c_lflag = lio->c_lflag;
	for (i=LINUX_NCC; i<LINUX_NCCS; i++)
		lios.c_cc[i] = LINUX_POSIX_VDISABLE;
	memcpy(lios.c_cc, lio->c_cc, LINUX_NCC);
	linux_to_bsd_termios(&lios, bios);
}

static int
linux_ioctl_termio(struct thread *td, struct linux_ioctl_args *args)
{
	struct termios bios;
	struct linux_termios lios;
	struct linux_termio lio;
	struct file *fp;
	int error;

	error = fget(td, args->fd, &cap_ioctl_rights, &fp);
	if (error != 0)
		return (error);

	switch (args->cmd & 0xffff) {

	case LINUX_TCGETS:
		error = fo_ioctl(fp, TIOCGETA, (caddr_t)&bios, td->td_ucred,
		    td);
		if (error)
			break;
		bsd_to_linux_termios(&bios, &lios);
		error = copyout(&lios, (void *)args->arg, sizeof(lios));
		break;

	case LINUX_TCSETS:
		error = copyin((void *)args->arg, &lios, sizeof(lios));
		if (error)
			break;
		linux_to_bsd_termios(&lios, &bios);
		error = (fo_ioctl(fp, TIOCSETA, (caddr_t)&bios, td->td_ucred,
		    td));
		break;

	case LINUX_TCSETSW:
		error = copyin((void *)args->arg, &lios, sizeof(lios));
		if (error)
			break;
		linux_to_bsd_termios(&lios, &bios);
		error = (fo_ioctl(fp, TIOCSETAW, (caddr_t)&bios, td->td_ucred,
		    td));
		break;

	case LINUX_TCSETSF:
		error = copyin((void *)args->arg, &lios, sizeof(lios));
		if (error)
			break;
		linux_to_bsd_termios(&lios, &bios);
		error = (fo_ioctl(fp, TIOCSETAF, (caddr_t)&bios, td->td_ucred,
		    td));
		break;

	case LINUX_TCGETA:
		error = fo_ioctl(fp, TIOCGETA, (caddr_t)&bios, td->td_ucred,
		    td);
		if (error)
			break;
		bsd_to_linux_termio(&bios, &lio);
		error = (copyout(&lio, (void *)args->arg, sizeof(lio)));
		break;

	case LINUX_TCSETA:
		error = copyin((void *)args->arg, &lio, sizeof(lio));
		if (error)
			break;
		linux_to_bsd_termio(&lio, &bios);
		error = (fo_ioctl(fp, TIOCSETA, (caddr_t)&bios, td->td_ucred,
		    td));
		break;

	case LINUX_TCSETAW:
		error = copyin((void *)args->arg, &lio, sizeof(lio));
		if (error)
			break;
		linux_to_bsd_termio(&lio, &bios);
		error = (fo_ioctl(fp, TIOCSETAW, (caddr_t)&bios, td->td_ucred,
		    td));
		break;

	case LINUX_TCSETAF:
		error = copyin((void *)args->arg, &lio, sizeof(lio));
		if (error)
			break;
		linux_to_bsd_termio(&lio, &bios);
		error = (fo_ioctl(fp, TIOCSETAF, (caddr_t)&bios, td->td_ucred,
		    td));
		break;

	/* LINUX_TCSBRK */

	case LINUX_TCXONC: {
		switch (args->arg) {
		case LINUX_TCOOFF:
			args->cmd = TIOCSTOP;
			break;
		case LINUX_TCOON:
			args->cmd = TIOCSTART;
			break;
		case LINUX_TCIOFF:
		case LINUX_TCION: {
			int c;
			struct write_args wr;
			error = fo_ioctl(fp, TIOCGETA, (caddr_t)&bios,
			    td->td_ucred, td);
			if (error)
				break;
			fdrop(fp, td);
			c = (args->arg == LINUX_TCIOFF) ? VSTOP : VSTART;
			c = bios.c_cc[c];
			if (c != _POSIX_VDISABLE) {
				wr.fd = args->fd;
				wr.buf = &c;
				wr.nbyte = sizeof(c);
				return (sys_write(td, &wr));
			} else
				return (0);
		}
		default:
			fdrop(fp, td);
			return (EINVAL);
		}
		args->arg = 0;
		error = (sys_ioctl(td, (struct ioctl_args *)args));
		break;
	}

	case LINUX_TCFLSH: {
		int val;
		switch (args->arg) {
		case LINUX_TCIFLUSH:
			val = FREAD;
			break;
		case LINUX_TCOFLUSH:
			val = FWRITE;
			break;
		case LINUX_TCIOFLUSH:
			val = FREAD | FWRITE;
			break;
		default:
			fdrop(fp, td);
			return (EINVAL);
		}
		error = (fo_ioctl(fp,TIOCFLUSH,(caddr_t)&val,td->td_ucred,td));
		break;
	}

	case LINUX_TIOCEXCL:
		args->cmd = TIOCEXCL;
		error = (sys_ioctl(td, (struct ioctl_args *)args));
		break;

	case LINUX_TIOCNXCL:
		args->cmd = TIOCNXCL;
		error = (sys_ioctl(td, (struct ioctl_args *)args));
		break;

	case LINUX_TIOCSCTTY:
		args->cmd = TIOCSCTTY;
		error = (sys_ioctl(td, (struct ioctl_args *)args));
		break;

	case LINUX_TIOCGPGRP:
		args->cmd = TIOCGPGRP;
		error = (sys_ioctl(td, (struct ioctl_args *)args));
		break;

	case LINUX_TIOCSPGRP:
		args->cmd = TIOCSPGRP;
		error = (sys_ioctl(td, (struct ioctl_args *)args));
		break;

	/* LINUX_TIOCOUTQ */
	/* LINUX_TIOCSTI */

	case LINUX_TIOCGWINSZ:
		args->cmd = TIOCGWINSZ;
		error = (sys_ioctl(td, (struct ioctl_args *)args));
		break;

	case LINUX_TIOCSWINSZ:
		args->cmd = TIOCSWINSZ;
		error = (sys_ioctl(td, (struct ioctl_args *)args));
		break;

	case LINUX_TIOCMGET:
		args->cmd = TIOCMGET;
		error = (sys_ioctl(td, (struct ioctl_args *)args));
		break;

	case LINUX_TIOCMBIS:
		args->cmd = TIOCMBIS;
		error = (sys_ioctl(td, (struct ioctl_args *)args));
		break;

	case LINUX_TIOCMBIC:
		args->cmd = TIOCMBIC;
		error = (sys_ioctl(td, (struct ioctl_args *)args));
		break;

	case LINUX_TIOCMSET:
		args->cmd = TIOCMSET;
		error = (sys_ioctl(td, (struct ioctl_args *)args));
		break;

	/* TIOCGSOFTCAR */
	/* TIOCSSOFTCAR */

	case LINUX_FIONREAD: /* LINUX_TIOCINQ */
		args->cmd = FIONREAD;
		error = (sys_ioctl(td, (struct ioctl_args *)args));
		break;

	/* LINUX_TIOCLINUX */

	case LINUX_TIOCCONS:
		args->cmd = TIOCCONS;
		error = (sys_ioctl(td, (struct ioctl_args *)args));
		break;

	case LINUX_TIOCGSERIAL: {
		struct linux_serial_struct lss;

		bzero(&lss, sizeof(lss));
		lss.type = LINUX_PORT_16550A;
		lss.flags = 0;
		lss.close_delay = 0;
		error = copyout(&lss, (void *)args->arg, sizeof(lss));
		break;
	}

	case LINUX_TIOCSSERIAL: {
		struct linux_serial_struct lss;
		error = copyin((void *)args->arg, &lss, sizeof(lss));
		if (error)
			break;
		/* XXX - It really helps to have an implementation that
		 * does nothing. NOT!
		 */
		error = 0;
		break;
	}

	case LINUX_TIOCPKT:
		args->cmd = TIOCPKT;
		error = (sys_ioctl(td, (struct ioctl_args *)args));
		break;

	case LINUX_FIONBIO:
		args->cmd = FIONBIO;
		error = (sys_ioctl(td, (struct ioctl_args *)args));
		break;

	case LINUX_TIOCNOTTY:
		args->cmd = TIOCNOTTY;
		error = (sys_ioctl(td, (struct ioctl_args *)args));
		break;

	case LINUX_TIOCSETD: {
		int line;
		switch (args->arg) {
		case LINUX_N_TTY:
			line = TTYDISC;
			break;
		case LINUX_N_SLIP:
			line = SLIPDISC;
			break;
		case LINUX_N_PPP:
			line = PPPDISC;
			break;
		default:
			fdrop(fp, td);
			return (EINVAL);
		}
		error = (fo_ioctl(fp, TIOCSETD, (caddr_t)&line, td->td_ucred,
		    td));
		break;
	}

	case LINUX_TIOCGETD: {
		int linux_line;
		int bsd_line = TTYDISC;
		error = fo_ioctl(fp, TIOCGETD, (caddr_t)&bsd_line,
		    td->td_ucred, td);
		if (error)
			break;
		switch (bsd_line) {
		case TTYDISC:
			linux_line = LINUX_N_TTY;
			break;
		case SLIPDISC:
			linux_line = LINUX_N_SLIP;
			break;
		case PPPDISC:
			linux_line = LINUX_N_PPP;
			break;
		default:
			fdrop(fp, td);
			return (EINVAL);
		}
		error = (copyout(&linux_line, (void *)args->arg, sizeof(int)));
		break;
	}

	/* LINUX_TCSBRKP */
	/* LINUX_TIOCTTYGSTRUCT */

	case LINUX_FIONCLEX:
		args->cmd = FIONCLEX;
		error = (sys_ioctl(td, (struct ioctl_args *)args));
		break;

	case LINUX_FIOCLEX:
		args->cmd = FIOCLEX;
		error = (sys_ioctl(td, (struct ioctl_args *)args));
		break;

	case LINUX_FIOASYNC:
		args->cmd = FIOASYNC;
		error = (sys_ioctl(td, (struct ioctl_args *)args));
		break;

	/* LINUX_TIOCSERCONFIG */
	/* LINUX_TIOCSERGWILD */
	/* LINUX_TIOCSERSWILD */
	/* LINUX_TIOCGLCKTRMIOS */
	/* LINUX_TIOCSLCKTRMIOS */

	case LINUX_TIOCSBRK:
		args->cmd = TIOCSBRK;
		error = (sys_ioctl(td, (struct ioctl_args *)args));
		break;

	case LINUX_TIOCCBRK:
		args->cmd = TIOCCBRK;
		error = (sys_ioctl(td, (struct ioctl_args *)args));
		break;
	case LINUX_TIOCGPTN: {
		int nb;

		error = fo_ioctl(fp, TIOCGPTN, (caddr_t)&nb, td->td_ucred, td);
		if (!error)
			error = copyout(&nb, (void *)args->arg,
			    sizeof(int));
		break;
	}
	case LINUX_TIOCSPTLCK:
		/* Our unlockpt() does nothing. */
		error = 0;
		break;
	default:
		error = ENOIOCTL;
		break;
	}

	fdrop(fp, td);
	return (error);
}

/*
 * CDROM related ioctls
 */

struct linux_cdrom_msf
{
	u_char	cdmsf_min0;
	u_char	cdmsf_sec0;
	u_char	cdmsf_frame0;
	u_char	cdmsf_min1;
	u_char	cdmsf_sec1;
	u_char	cdmsf_frame1;
};

struct linux_cdrom_tochdr
{
	u_char	cdth_trk0;
	u_char	cdth_trk1;
};

union linux_cdrom_addr
{
	struct {
		u_char	minute;
		u_char	second;
		u_char	frame;
	} msf;
	int	lba;
};

struct linux_cdrom_tocentry
{
	u_char	cdte_track;
	u_char	cdte_adr:4;
	u_char	cdte_ctrl:4;
	u_char	cdte_format;
	union linux_cdrom_addr cdte_addr;
	u_char	cdte_datamode;
};

struct linux_cdrom_subchnl
{
	u_char	cdsc_format;
	u_char	cdsc_audiostatus;
	u_char	cdsc_adr:4;
	u_char	cdsc_ctrl:4;
	u_char	cdsc_trk;
	u_char	cdsc_ind;
	union linux_cdrom_addr cdsc_absaddr;
	union linux_cdrom_addr cdsc_reladdr;
};

struct l_cdrom_read_audio {
	union linux_cdrom_addr addr;
	u_char		addr_format;
	l_int		nframes;
	u_char		*buf;
};

struct l_dvd_layer {
	u_char		book_version:4;
	u_char		book_type:4;
	u_char		min_rate:4;
	u_char		disc_size:4;
	u_char		layer_type:4;
	u_char		track_path:1;
	u_char		nlayers:2;
	u_char		track_density:4;
	u_char		linear_density:4;
	u_char		bca:1;
	u_int32_t	start_sector;
	u_int32_t	end_sector;
	u_int32_t	end_sector_l0;
};

struct l_dvd_physical {
	u_char		type;
	u_char		layer_num;
	struct l_dvd_layer layer[4];
};

struct l_dvd_copyright {
	u_char		type;
	u_char		layer_num;
	u_char		cpst;
	u_char		rmi;
};

struct l_dvd_disckey {
	u_char		type;
	l_uint		agid:2;
	u_char		value[2048];
};

struct l_dvd_bca {
	u_char		type;
	l_int		len;
	u_char		value[188];
};

struct l_dvd_manufact {
	u_char		type;
	u_char		layer_num;
	l_int		len;
	u_char		value[2048];
};

typedef union {
	u_char			type;
	struct l_dvd_physical	physical;
	struct l_dvd_copyright	copyright;
	struct l_dvd_disckey	disckey;
	struct l_dvd_bca	bca;
	struct l_dvd_manufact	manufact;
} l_dvd_struct;

typedef u_char l_dvd_key[5];
typedef u_char l_dvd_challenge[10];

struct l_dvd_lu_send_agid {
	u_char		type;
	l_uint		agid:2;
};

struct l_dvd_host_send_challenge {
	u_char		type;
	l_uint		agid:2;
	l_dvd_challenge	chal;
};

struct l_dvd_send_key {
	u_char		type;
	l_uint		agid:2;
	l_dvd_key	key;
};

struct l_dvd_lu_send_challenge {
	u_char		type;
	l_uint		agid:2;
	l_dvd_challenge	chal;
};

struct l_dvd_lu_send_title_key {
	u_char		type;
	l_uint		agid:2;
	l_dvd_key	title_key;
	l_int		lba;
	l_uint		cpm:1;
	l_uint		cp_sec:1;
	l_uint		cgms:2;
};

struct l_dvd_lu_send_asf {
	u_char		type;
	l_uint		agid:2;
	l_uint		asf:1;
};

struct l_dvd_host_send_rpcstate {
	u_char		type;
	u_char		pdrc;
};

struct l_dvd_lu_send_rpcstate {
	u_char		type:2;
	u_char		vra:3;
	u_char		ucca:3;
	u_char		region_mask;
	u_char		rpc_scheme;
};

typedef union {
	u_char				type;
	struct l_dvd_lu_send_agid	lsa;
	struct l_dvd_host_send_challenge hsc;
	struct l_dvd_send_key		lsk;
	struct l_dvd_lu_send_challenge	lsc;
	struct l_dvd_send_key		hsk;
	struct l_dvd_lu_send_title_key	lstk;
	struct l_dvd_lu_send_asf	lsasf;
	struct l_dvd_host_send_rpcstate	hrpcs;
	struct l_dvd_lu_send_rpcstate	lrpcs;
} l_dvd_authinfo;

static void
bsd_to_linux_msf_lba(u_char af, union msf_lba *bp, union linux_cdrom_addr *lp)
{
	if (af == CD_LBA_FORMAT)
		lp->lba = bp->lba;
	else {
		lp->msf.minute = bp->msf.minute;
		lp->msf.second = bp->msf.second;
		lp->msf.frame = bp->msf.frame;
	}
}

static void
set_linux_cdrom_addr(union linux_cdrom_addr *addr, int format, int lba)
{
	if (format == LINUX_CDROM_MSF) {
		addr->msf.frame = lba % 75;
		lba /= 75;
		lba += 2;
		addr->msf.second = lba % 60;
		addr->msf.minute = lba / 60;
	} else
		addr->lba = lba;
}

static int
linux_to_bsd_dvd_struct(l_dvd_struct *lp, struct dvd_struct *bp)
{
	bp->format = lp->type;
	switch (bp->format) {
	case DVD_STRUCT_PHYSICAL:
		if (bp->layer_num >= 4)
			return (EINVAL);
		bp->layer_num = lp->physical.layer_num;
		break;
	case DVD_STRUCT_COPYRIGHT:
		bp->layer_num = lp->copyright.layer_num;
		break;
	case DVD_STRUCT_DISCKEY:
		bp->agid = lp->disckey.agid;
		break;
	case DVD_STRUCT_BCA:
	case DVD_STRUCT_MANUFACT:
		break;
	default:
		return (EINVAL);
	}
	return (0);
}

static int
bsd_to_linux_dvd_struct(struct dvd_struct *bp, l_dvd_struct *lp)
{
	switch (bp->format) {
	case DVD_STRUCT_PHYSICAL: {
		struct dvd_layer *blp = (struct dvd_layer *)bp->data;
		struct l_dvd_layer *llp = &lp->physical.layer[bp->layer_num];
		memset(llp, 0, sizeof(*llp));
		llp->book_version = blp->book_version;
		llp->book_type = blp->book_type;
		llp->min_rate = blp->max_rate;
		llp->disc_size = blp->disc_size;
		llp->layer_type = blp->layer_type;
		llp->track_path = blp->track_path;
		llp->nlayers = blp->nlayers;
		llp->track_density = blp->track_density;
		llp->linear_density = blp->linear_density;
		llp->bca = blp->bca;
		llp->start_sector = blp->start_sector;
		llp->end_sector = blp->end_sector;
		llp->end_sector_l0 = blp->end_sector_l0;
		break;
	}
	case DVD_STRUCT_COPYRIGHT:
		lp->copyright.cpst = bp->cpst;
		lp->copyright.rmi = bp->rmi;
		break;
	case DVD_STRUCT_DISCKEY:
		memcpy(lp->disckey.value, bp->data, sizeof(lp->disckey.value));
		break;
	case DVD_STRUCT_BCA:
		lp->bca.len = bp->length;
		memcpy(lp->bca.value, bp->data, sizeof(lp->bca.value));
		break;
	case DVD_STRUCT_MANUFACT:
		lp->manufact.len = bp->length;
		memcpy(lp->manufact.value, bp->data,
		    sizeof(lp->manufact.value));
		/* lp->manufact.layer_num is unused in Linux (redhat 7.0). */
		break;
	default:
		return (EINVAL);
	}
	return (0);
}

static int
linux_to_bsd_dvd_authinfo(l_dvd_authinfo *lp, int *bcode,
    struct dvd_authinfo *bp)
{
	switch (lp->type) {
	case LINUX_DVD_LU_SEND_AGID:
		*bcode = DVDIOCREPORTKEY;
		bp->format = DVD_REPORT_AGID;
		bp->agid = lp->lsa.agid;
		break;
	case LINUX_DVD_HOST_SEND_CHALLENGE:
		*bcode = DVDIOCSENDKEY;
		bp->format = DVD_SEND_CHALLENGE;
		bp->agid = lp->hsc.agid;
		memcpy(bp->keychal, lp->hsc.chal, 10);
		break;
	case LINUX_DVD_LU_SEND_KEY1:
		*bcode = DVDIOCREPORTKEY;
		bp->format = DVD_REPORT_KEY1;
		bp->agid = lp->lsk.agid;
		break;
	case LINUX_DVD_LU_SEND_CHALLENGE:
		*bcode = DVDIOCREPORTKEY;
		bp->format = DVD_REPORT_CHALLENGE;
		bp->agid = lp->lsc.agid;
		break;
	case LINUX_DVD_HOST_SEND_KEY2:
		*bcode = DVDIOCSENDKEY;
		bp->format = DVD_SEND_KEY2;
		bp->agid = lp->hsk.agid;
		memcpy(bp->keychal, lp->hsk.key, 5);
		break;
	case LINUX_DVD_LU_SEND_TITLE_KEY:
		*bcode = DVDIOCREPORTKEY;
		bp->format = DVD_REPORT_TITLE_KEY;
		bp->agid = lp->lstk.agid;
		bp->lba = lp->lstk.lba;
		break;
	case LINUX_DVD_LU_SEND_ASF:
		*bcode = DVDIOCREPORTKEY;
		bp->format = DVD_REPORT_ASF;
		bp->agid = lp->lsasf.agid;
		break;
	case LINUX_DVD_INVALIDATE_AGID:
		*bcode = DVDIOCREPORTKEY;
		bp->format = DVD_INVALIDATE_AGID;
		bp->agid = lp->lsa.agid;
		break;
	case LINUX_DVD_LU_SEND_RPC_STATE:
		*bcode = DVDIOCREPORTKEY;
		bp->format = DVD_REPORT_RPC;
		break;
	case LINUX_DVD_HOST_SEND_RPC_STATE:
		*bcode = DVDIOCSENDKEY;
		bp->format = DVD_SEND_RPC;
		bp->region = lp->hrpcs.pdrc;
		break;
	default:
		return (EINVAL);
	}
	return (0);
}

static int
bsd_to_linux_dvd_authinfo(struct dvd_authinfo *bp, l_dvd_authinfo *lp)
{
	switch (lp->type) {
	case LINUX_DVD_LU_SEND_AGID:
		lp->lsa.agid = bp->agid;
		break;
	case LINUX_DVD_HOST_SEND_CHALLENGE:
		lp->type = LINUX_DVD_LU_SEND_KEY1;
		break;
	case LINUX_DVD_LU_SEND_KEY1:
		memcpy(lp->lsk.key, bp->keychal, sizeof(lp->lsk.key));
		break;
	case LINUX_DVD_LU_SEND_CHALLENGE:
		memcpy(lp->lsc.chal, bp->keychal, sizeof(lp->lsc.chal));
		break;
	case LINUX_DVD_HOST_SEND_KEY2:
		lp->type = LINUX_DVD_AUTH_ESTABLISHED;
		break;
	case LINUX_DVD_LU_SEND_TITLE_KEY:
		memcpy(lp->lstk.title_key, bp->keychal,
		    sizeof(lp->lstk.title_key));
		lp->lstk.cpm = bp->cpm;
		lp->lstk.cp_sec = bp->cp_sec;
		lp->lstk.cgms = bp->cgms;
		break;
	case LINUX_DVD_LU_SEND_ASF:
		lp->lsasf.asf = bp->asf;
		break;
	case LINUX_DVD_INVALIDATE_AGID:
		break;
	case LINUX_DVD_LU_SEND_RPC_STATE:
		lp->lrpcs.type = bp->reg_type;
		lp->lrpcs.vra = bp->vend_rsts;
		lp->lrpcs.ucca = bp->user_rsts;
		lp->lrpcs.region_mask = bp->region;
		lp->lrpcs.rpc_scheme = bp->rpc_scheme;
		break;
	case LINUX_DVD_HOST_SEND_RPC_STATE:
		break;
	default:
		return (EINVAL);
	}
	return (0);
}

static int
linux_ioctl_cdrom(struct thread *td, struct linux_ioctl_args *args)
{
	struct file *fp;
	int error;

	error = fget(td, args->fd, &cap_ioctl_rights, &fp);
	if (error != 0)
		return (error);
	switch (args->cmd & 0xffff) {

	case LINUX_CDROMPAUSE:
		args->cmd = CDIOCPAUSE;
		error = (sys_ioctl(td, (struct ioctl_args *)args));
		break;

	case LINUX_CDROMRESUME:
		args->cmd = CDIOCRESUME;
		error = (sys_ioctl(td, (struct ioctl_args *)args));
		break;

	case LINUX_CDROMPLAYMSF:
		args->cmd = CDIOCPLAYMSF;
		error = (sys_ioctl(td, (struct ioctl_args *)args));
		break;

	case LINUX_CDROMPLAYTRKIND:
		args->cmd = CDIOCPLAYTRACKS;
		error = (sys_ioctl(td, (struct ioctl_args *)args));
		break;

	case LINUX_CDROMREADTOCHDR: {
		struct ioc_toc_header th;
		struct linux_cdrom_tochdr lth;
		error = fo_ioctl(fp, CDIOREADTOCHEADER, (caddr_t)&th,
		    td->td_ucred, td);
		if (!error) {
			lth.cdth_trk0 = th.starting_track;
			lth.cdth_trk1 = th.ending_track;
			copyout(&lth, (void *)args->arg, sizeof(lth));
		}
		break;
	}

	case LINUX_CDROMREADTOCENTRY: {
		struct linux_cdrom_tocentry lte;
		struct ioc_read_toc_single_entry irtse;

		error = copyin((void *)args->arg, &lte, sizeof(lte));
		if (error)
			break;
		irtse.address_format = lte.cdte_format;
		irtse.track = lte.cdte_track;
		error = fo_ioctl(fp, CDIOREADTOCENTRY, (caddr_t)&irtse,
		    td->td_ucred, td);
		if (!error) {
			lte.cdte_ctrl = irtse.entry.control;
			lte.cdte_adr = irtse.entry.addr_type;
			bsd_to_linux_msf_lba(irtse.address_format,
			    &irtse.entry.addr, &lte.cdte_addr);
			error = copyout(&lte, (void *)args->arg, sizeof(lte));
		}
		break;
	}

	case LINUX_CDROMSTOP:
		args->cmd = CDIOCSTOP;
		error = (sys_ioctl(td, (struct ioctl_args *)args));
		break;

	case LINUX_CDROMSTART:
		args->cmd = CDIOCSTART;
		error = (sys_ioctl(td, (struct ioctl_args *)args));
		break;

	case LINUX_CDROMEJECT:
		args->cmd = CDIOCEJECT;
		error = (sys_ioctl(td, (struct ioctl_args *)args));
		break;

	/* LINUX_CDROMVOLCTRL */

	case LINUX_CDROMSUBCHNL: {
		struct linux_cdrom_subchnl sc;
		struct ioc_read_subchannel bsdsc;
		struct cd_sub_channel_info bsdinfo;

		bsdsc.address_format = CD_LBA_FORMAT;
		bsdsc.data_format = CD_CURRENT_POSITION;
		bsdsc.track = 0;
		bsdsc.data_len = sizeof(bsdinfo);
		bsdsc.data = &bsdinfo;
		error = fo_ioctl(fp, CDIOCREADSUBCHANNEL_SYSSPACE,
		    (caddr_t)&bsdsc, td->td_ucred, td);
		if (error)
			break;
		error = copyin((void *)args->arg, &sc, sizeof(sc));
		if (error)
			break;
		sc.cdsc_audiostatus = bsdinfo.header.audio_status;
		sc.cdsc_adr = bsdinfo.what.position.addr_type;
		sc.cdsc_ctrl = bsdinfo.what.position.control;
		sc.cdsc_trk = bsdinfo.what.position.track_number;
		sc.cdsc_ind = bsdinfo.what.position.index_number;
		set_linux_cdrom_addr(&sc.cdsc_absaddr, sc.cdsc_format,
		    bsdinfo.what.position.absaddr.lba);
		set_linux_cdrom_addr(&sc.cdsc_reladdr, sc.cdsc_format,
		    bsdinfo.what.position.reladdr.lba);
		error = copyout(&sc, (void *)args->arg, sizeof(sc));
		break;
	}

	/* LINUX_CDROMREADMODE2 */
	/* LINUX_CDROMREADMODE1 */
	/* LINUX_CDROMREADAUDIO */
	/* LINUX_CDROMEJECT_SW */
	/* LINUX_CDROMMULTISESSION */
	/* LINUX_CDROM_GET_UPC */

	case LINUX_CDROMRESET:
		args->cmd = CDIOCRESET;
		error = (sys_ioctl(td, (struct ioctl_args *)args));
		break;

	/* LINUX_CDROMVOLREAD */
	/* LINUX_CDROMREADRAW */
	/* LINUX_CDROMREADCOOKED */
	/* LINUX_CDROMSEEK */
	/* LINUX_CDROMPLAYBLK */
	/* LINUX_CDROMREADALL */
	/* LINUX_CDROMCLOSETRAY */
	/* LINUX_CDROMLOADFROMSLOT */
	/* LINUX_CDROMGETSPINDOWN */
	/* LINUX_CDROMSETSPINDOWN */
	/* LINUX_CDROM_SET_OPTIONS */
	/* LINUX_CDROM_CLEAR_OPTIONS */
	/* LINUX_CDROM_SELECT_SPEED */
	/* LINUX_CDROM_SELECT_DISC */
	/* LINUX_CDROM_MEDIA_CHANGED */
	/* LINUX_CDROM_DRIVE_STATUS */
	/* LINUX_CDROM_DISC_STATUS */
	/* LINUX_CDROM_CHANGER_NSLOTS */
	/* LINUX_CDROM_LOCKDOOR */
	/* LINUX_CDROM_DEBUG */
	/* LINUX_CDROM_GET_CAPABILITY */
	/* LINUX_CDROMAUDIOBUFSIZ */

	case LINUX_DVD_READ_STRUCT: {
		l_dvd_struct *lds;
		struct dvd_struct *bds;

		lds = malloc(sizeof(*lds), M_LINUX, M_WAITOK);
		bds = malloc(sizeof(*bds), M_LINUX, M_WAITOK);
		error = copyin((void *)args->arg, lds, sizeof(*lds));
		if (error)
			goto out;
		error = linux_to_bsd_dvd_struct(lds, bds);
		if (error)
			goto out;
		error = fo_ioctl(fp, DVDIOCREADSTRUCTURE, (caddr_t)bds,
		    td->td_ucred, td);
		if (error)
			goto out;
		error = bsd_to_linux_dvd_struct(bds, lds);
		if (error)
			goto out;
		error = copyout(lds, (void *)args->arg, sizeof(*lds));
	out:
		free(bds, M_LINUX);
		free(lds, M_LINUX);
		break;
	}

	/* LINUX_DVD_WRITE_STRUCT */

	case LINUX_DVD_AUTH: {
		l_dvd_authinfo lda;
		struct dvd_authinfo bda;
		int bcode;

		error = copyin((void *)args->arg, &lda, sizeof(lda));
		if (error)
			break;
		error = linux_to_bsd_dvd_authinfo(&lda, &bcode, &bda);
		if (error)
			break;
		error = fo_ioctl(fp, bcode, (caddr_t)&bda, td->td_ucred,
		    td);
		if (error) {
			if (lda.type == LINUX_DVD_HOST_SEND_KEY2) {
				lda.type = LINUX_DVD_AUTH_FAILURE;
				copyout(&lda, (void *)args->arg, sizeof(lda));
			}
			break;
		}
		error = bsd_to_linux_dvd_authinfo(&bda, &lda);
		if (error)
			break;
		error = copyout(&lda, (void *)args->arg, sizeof(lda));
		break;
	}

	case LINUX_SCSI_GET_BUS_NUMBER:
	{
		struct sg_scsi_id id;

		error = fo_ioctl(fp, SG_GET_SCSI_ID, (caddr_t)&id,
		    td->td_ucred, td);
		if (error)
			break;
		error = copyout(&id.channel, (void *)args->arg, sizeof(int));
		break;
	}

	case LINUX_SCSI_GET_IDLUN:
	{
		struct sg_scsi_id id;
		struct scsi_idlun idl;

		error = fo_ioctl(fp, SG_GET_SCSI_ID, (caddr_t)&id,
		    td->td_ucred, td);
		if (error)
			break;
		idl.dev_id = (id.scsi_id & 0xff) + ((id.lun & 0xff) << 8) +
		    ((id.channel & 0xff) << 16) + ((id.host_no & 0xff) << 24);
		idl.host_unique_id = id.host_no;
		error = copyout(&idl, (void *)args->arg, sizeof(idl));
		break;
	}

	/* LINUX_CDROM_SEND_PACKET */
	/* LINUX_CDROM_NEXT_WRITABLE */
	/* LINUX_CDROM_LAST_WRITTEN */

	default:
		error = ENOIOCTL;
		break;
	}

	fdrop(fp, td);
	return (error);
}

static int
linux_ioctl_vfat(struct thread *td, struct linux_ioctl_args *args)
{

	return (ENOTTY);
}

/*
 * Sound related ioctls
 */

struct linux_old_mixer_info {
	char	id[16];
	char	name[32];
};

static u_int32_t dirbits[4] = { IOC_VOID, IOC_IN, IOC_OUT, IOC_INOUT };

#define	SETDIR(c)	(((c) & ~IOC_DIRMASK) | dirbits[args->cmd >> 30])

static int
linux_ioctl_sound(struct thread *td, struct linux_ioctl_args *args)
{

	switch (args->cmd & 0xffff) {

	case LINUX_SOUND_MIXER_WRITE_VOLUME:
		args->cmd = SETDIR(SOUND_MIXER_WRITE_VOLUME);
		return (sys_ioctl(td, (struct ioctl_args *)args));

	case LINUX_SOUND_MIXER_WRITE_BASS:
		args->cmd = SETDIR(SOUND_MIXER_WRITE_BASS);
		return (sys_ioctl(td, (struct ioctl_args *)args));

	case LINUX_SOUND_MIXER_WRITE_TREBLE:
		args->cmd = SETDIR(SOUND_MIXER_WRITE_TREBLE);
		return (sys_ioctl(td, (struct ioctl_args *)args));

	case LINUX_SOUND_MIXER_WRITE_SYNTH:
		args->cmd = SETDIR(SOUND_MIXER_WRITE_SYNTH);
		return (sys_ioctl(td, (struct ioctl_args *)args));

	case LINUX_SOUND_MIXER_WRITE_PCM:
		args->cmd = SETDIR(SOUND_MIXER_WRITE_PCM);
		return (sys_ioctl(td, (struct ioctl_args *)args));

	case LINUX_SOUND_MIXER_WRITE_SPEAKER:
		args->cmd = SETDIR(SOUND_MIXER_WRITE_SPEAKER);
		return (sys_ioctl(td, (struct ioctl_args *)args));

	case LINUX_SOUND_MIXER_WRITE_LINE:
		args->cmd = SETDIR(SOUND_MIXER_WRITE_LINE);
		return (sys_ioctl(td, (struct ioctl_args *)args));

	case LINUX_SOUND_MIXER_WRITE_MIC:
		args->cmd = SETDIR(SOUND_MIXER_WRITE_MIC);
		return (sys_ioctl(td, (struct ioctl_args *)args));

	case LINUX_SOUND_MIXER_WRITE_CD:
		args->cmd = SETDIR(SOUND_MIXER_WRITE_CD);
		return (sys_ioctl(td, (struct ioctl_args *)args));

	case LINUX_SOUND_MIXER_WRITE_IMIX:
		args->cmd = SETDIR(SOUND_MIXER_WRITE_IMIX);
		return (sys_ioctl(td, (struct ioctl_args *)args));

	case LINUX_SOUND_MIXER_WRITE_ALTPCM:
		args->cmd = SETDIR(SOUND_MIXER_WRITE_ALTPCM);
		return (sys_ioctl(td, (struct ioctl_args *)args));

	case LINUX_SOUND_MIXER_WRITE_RECLEV:
		args->cmd = SETDIR(SOUND_MIXER_WRITE_RECLEV);
		return (sys_ioctl(td, (struct ioctl_args *)args));

	case LINUX_SOUND_MIXER_WRITE_IGAIN:
		args->cmd = SETDIR(SOUND_MIXER_WRITE_IGAIN);
		return (sys_ioctl(td, (struct ioctl_args *)args));

	case LINUX_SOUND_MIXER_WRITE_OGAIN:
		args->cmd = SETDIR(SOUND_MIXER_WRITE_OGAIN);
		return (sys_ioctl(td, (struct ioctl_args *)args));

	case LINUX_SOUND_MIXER_WRITE_LINE1:
		args->cmd = SETDIR(SOUND_MIXER_WRITE_LINE1);
		return (sys_ioctl(td, (struct ioctl_args *)args));

	case LINUX_SOUND_MIXER_WRITE_LINE2:
		args->cmd = SETDIR(SOUND_MIXER_WRITE_LINE2);
		return (sys_ioctl(td, (struct ioctl_args *)args));

	case LINUX_SOUND_MIXER_WRITE_LINE3:
		args->cmd = SETDIR(SOUND_MIXER_WRITE_LINE3);
		return (sys_ioctl(td, (struct ioctl_args *)args));

	case LINUX_SOUND_MIXER_INFO: {
		/* Key on encoded length */
		switch ((args->cmd >> 16) & 0x1fff) {
		case 0x005c: {	/* SOUND_MIXER_INFO */
			args->cmd = SOUND_MIXER_INFO;
			return (sys_ioctl(td, (struct ioctl_args *)args));
		}
		case 0x0030: {	/* SOUND_OLD_MIXER_INFO */
			struct linux_old_mixer_info info;
			bzero(&info, sizeof(info));
			strncpy(info.id, "OSS", sizeof(info.id) - 1);
			strncpy(info.name, "FreeBSD OSS Mixer", sizeof(info.name) - 1);
			copyout(&info, (void *)args->arg, sizeof(info));
			return (0);
		}
		default:
			return (ENOIOCTL);
		}
		break;
	}

	case LINUX_OSS_GETVERSION: {
		int version = linux_get_oss_version(td);
		return (copyout(&version, (void *)args->arg, sizeof(int)));
	}

	case LINUX_SOUND_MIXER_READ_STEREODEVS:
		args->cmd = SOUND_MIXER_READ_STEREODEVS;
		return (sys_ioctl(td, (struct ioctl_args *)args));

	case LINUX_SOUND_MIXER_READ_CAPS:
		args->cmd = SOUND_MIXER_READ_CAPS;
		return (sys_ioctl(td, (struct ioctl_args *)args));

	case LINUX_SOUND_MIXER_READ_RECMASK:
		args->cmd = SOUND_MIXER_READ_RECMASK;
		return (sys_ioctl(td, (struct ioctl_args *)args));

	case LINUX_SOUND_MIXER_READ_DEVMASK:
		args->cmd = SOUND_MIXER_READ_DEVMASK;
		return (sys_ioctl(td, (struct ioctl_args *)args));

	case LINUX_SOUND_MIXER_WRITE_RECSRC:
		args->cmd = SETDIR(SOUND_MIXER_WRITE_RECSRC);
		return (sys_ioctl(td, (struct ioctl_args *)args));

	case LINUX_SNDCTL_DSP_RESET:
		args->cmd = SNDCTL_DSP_RESET;
		return (sys_ioctl(td, (struct ioctl_args *)args));

	case LINUX_SNDCTL_DSP_SYNC:
		args->cmd = SNDCTL_DSP_SYNC;
		return (sys_ioctl(td, (struct ioctl_args *)args));

	case LINUX_SNDCTL_DSP_SPEED:
		args->cmd = SNDCTL_DSP_SPEED;
		return (sys_ioctl(td, (struct ioctl_args *)args));

	case LINUX_SNDCTL_DSP_STEREO:
		args->cmd = SNDCTL_DSP_STEREO;
		return (sys_ioctl(td, (struct ioctl_args *)args));

	case LINUX_SNDCTL_DSP_GETBLKSIZE: /* LINUX_SNDCTL_DSP_SETBLKSIZE */
		args->cmd = SNDCTL_DSP_GETBLKSIZE;
		return (sys_ioctl(td, (struct ioctl_args *)args));

	case LINUX_SNDCTL_DSP_SETFMT:
		args->cmd = SNDCTL_DSP_SETFMT;
		return (sys_ioctl(td, (struct ioctl_args *)args));

	case LINUX_SOUND_PCM_WRITE_CHANNELS:
		args->cmd = SOUND_PCM_WRITE_CHANNELS;
		return (sys_ioctl(td, (struct ioctl_args *)args));

	case LINUX_SOUND_PCM_WRITE_FILTER:
		args->cmd = SOUND_PCM_WRITE_FILTER;
		return (sys_ioctl(td, (struct ioctl_args *)args));

	case LINUX_SNDCTL_DSP_POST:
		args->cmd = SNDCTL_DSP_POST;
		return (sys_ioctl(td, (struct ioctl_args *)args));

	case LINUX_SNDCTL_DSP_SUBDIVIDE:
		args->cmd = SNDCTL_DSP_SUBDIVIDE;
		return (sys_ioctl(td, (struct ioctl_args *)args));

	case LINUX_SNDCTL_DSP_SETFRAGMENT:
		args->cmd = SNDCTL_DSP_SETFRAGMENT;
		return (sys_ioctl(td, (struct ioctl_args *)args));

	case LINUX_SNDCTL_DSP_GETFMTS:
		args->cmd = SNDCTL_DSP_GETFMTS;
		return (sys_ioctl(td, (struct ioctl_args *)args));

	case LINUX_SNDCTL_DSP_GETOSPACE:
		args->cmd = SNDCTL_DSP_GETOSPACE;
		return (sys_ioctl(td, (struct ioctl_args *)args));

	case LINUX_SNDCTL_DSP_GETISPACE:
		args->cmd = SNDCTL_DSP_GETISPACE;
		return (sys_ioctl(td, (struct ioctl_args *)args));

	case LINUX_SNDCTL_DSP_NONBLOCK:
		args->cmd = SNDCTL_DSP_NONBLOCK;
		return (sys_ioctl(td, (struct ioctl_args *)args));

	case LINUX_SNDCTL_DSP_GETCAPS:
		args->cmd = SNDCTL_DSP_GETCAPS;
		return (sys_ioctl(td, (struct ioctl_args *)args));

	case LINUX_SNDCTL_DSP_SETTRIGGER: /* LINUX_SNDCTL_GETTRIGGER */
		args->cmd = SNDCTL_DSP_SETTRIGGER;
		return (sys_ioctl(td, (struct ioctl_args *)args));

	case LINUX_SNDCTL_DSP_GETIPTR:
		args->cmd = SNDCTL_DSP_GETIPTR;
		return (sys_ioctl(td, (struct ioctl_args *)args));

	case LINUX_SNDCTL_DSP_GETOPTR:
		args->cmd = SNDCTL_DSP_GETOPTR;
		return (sys_ioctl(td, (struct ioctl_args *)args));

	case LINUX_SNDCTL_DSP_SETDUPLEX:
		args->cmd = SNDCTL_DSP_SETDUPLEX;
		return (sys_ioctl(td, (struct ioctl_args *)args));

	case LINUX_SNDCTL_DSP_GETODELAY:
		args->cmd = SNDCTL_DSP_GETODELAY;
		return (sys_ioctl(td, (struct ioctl_args *)args));

	case LINUX_SNDCTL_SEQ_RESET:
		args->cmd = SNDCTL_SEQ_RESET;
		return (sys_ioctl(td, (struct ioctl_args *)args));

	case LINUX_SNDCTL_SEQ_SYNC:
		args->cmd = SNDCTL_SEQ_SYNC;
		return (sys_ioctl(td, (struct ioctl_args *)args));

	case LINUX_SNDCTL_SYNTH_INFO:
		args->cmd = SNDCTL_SYNTH_INFO;
		return (sys_ioctl(td, (struct ioctl_args *)args));

	case LINUX_SNDCTL_SEQ_CTRLRATE:
		args->cmd = SNDCTL_SEQ_CTRLRATE;
		return (sys_ioctl(td, (struct ioctl_args *)args));

	case LINUX_SNDCTL_SEQ_GETOUTCOUNT:
		args->cmd = SNDCTL_SEQ_GETOUTCOUNT;
		return (sys_ioctl(td, (struct ioctl_args *)args));

	case LINUX_SNDCTL_SEQ_GETINCOUNT:
		args->cmd = SNDCTL_SEQ_GETINCOUNT;
		return (sys_ioctl(td, (struct ioctl_args *)args));

	case LINUX_SNDCTL_SEQ_PERCMODE:
		args->cmd = SNDCTL_SEQ_PERCMODE;
		return (sys_ioctl(td, (struct ioctl_args *)args));

	case LINUX_SNDCTL_FM_LOAD_INSTR:
		args->cmd = SNDCTL_FM_LOAD_INSTR;
		return (sys_ioctl(td, (struct ioctl_args *)args));

	case LINUX_SNDCTL_SEQ_TESTMIDI:
		args->cmd = SNDCTL_SEQ_TESTMIDI;
		return (sys_ioctl(td, (struct ioctl_args *)args));

	case LINUX_SNDCTL_SEQ_RESETSAMPLES:
		args->cmd = SNDCTL_SEQ_RESETSAMPLES;
		return (sys_ioctl(td, (struct ioctl_args *)args));

	case LINUX_SNDCTL_SEQ_NRSYNTHS:
		args->cmd = SNDCTL_SEQ_NRSYNTHS;
		return (sys_ioctl(td, (struct ioctl_args *)args));

	case LINUX_SNDCTL_SEQ_NRMIDIS:
		args->cmd = SNDCTL_SEQ_NRMIDIS;
		return (sys_ioctl(td, (struct ioctl_args *)args));

	case LINUX_SNDCTL_MIDI_INFO:
		args->cmd = SNDCTL_MIDI_INFO;
		return (sys_ioctl(td, (struct ioctl_args *)args));

	case LINUX_SNDCTL_SEQ_TRESHOLD:
		args->cmd = SNDCTL_SEQ_TRESHOLD;
		return (sys_ioctl(td, (struct ioctl_args *)args));

	case LINUX_SNDCTL_SYNTH_MEMAVL:
		args->cmd = SNDCTL_SYNTH_MEMAVL;
		return (sys_ioctl(td, (struct ioctl_args *)args));

	}

	return (ENOIOCTL);
}

/*
 * Console related ioctls
 */

static int
linux_ioctl_console(struct thread *td, struct linux_ioctl_args *args)
{
	struct file *fp;
	int error;

	error = fget(td, args->fd, &cap_ioctl_rights, &fp);
	if (error != 0)
		return (error);
	switch (args->cmd & 0xffff) {

	case LINUX_KIOCSOUND:
		args->cmd = KIOCSOUND;
		error = (sys_ioctl(td, (struct ioctl_args *)args));
		break;

	case LINUX_KDMKTONE:
		args->cmd = KDMKTONE;
		error = (sys_ioctl(td, (struct ioctl_args *)args));
		break;

	case LINUX_KDGETLED:
		args->cmd = KDGETLED;
		error = (sys_ioctl(td, (struct ioctl_args *)args));
		break;

	case LINUX_KDSETLED:
		args->cmd = KDSETLED;
		error = (sys_ioctl(td, (struct ioctl_args *)args));
		break;

	case LINUX_KDSETMODE:
		args->cmd = KDSETMODE;
		error = (sys_ioctl(td, (struct ioctl_args *)args));
		break;

	case LINUX_KDGETMODE:
		args->cmd = KDGETMODE;
		error = (sys_ioctl(td, (struct ioctl_args *)args));
		break;

	case LINUX_KDGKBMODE:
		args->cmd = KDGKBMODE;
		error = (sys_ioctl(td, (struct ioctl_args *)args));
		break;

	case LINUX_KDSKBMODE: {
		int kbdmode;
		switch (args->arg) {
		case LINUX_KBD_RAW:
			kbdmode = K_RAW;
			break;
		case LINUX_KBD_XLATE:
			kbdmode = K_XLATE;
			break;
		case LINUX_KBD_MEDIUMRAW:
			kbdmode = K_RAW;
			break;
		default:
			fdrop(fp, td);
			return (EINVAL);
		}
		error = (fo_ioctl(fp, KDSKBMODE, (caddr_t)&kbdmode,
		    td->td_ucred, td));
		break;
	}

	case LINUX_VT_OPENQRY:
		args->cmd = VT_OPENQRY;
		error = (sys_ioctl(td, (struct ioctl_args *)args));
		break;

	case LINUX_VT_GETMODE:
		args->cmd = VT_GETMODE;
		error = (sys_ioctl(td, (struct ioctl_args *)args));
		break;

	case LINUX_VT_SETMODE: {
		struct vt_mode mode;
		if ((error = copyin((void *)args->arg, &mode, sizeof(mode))))
			break;
		if (LINUX_SIG_VALID(mode.relsig))
			mode.relsig = linux_to_bsd_signal(mode.relsig);
		else
			mode.relsig = 0;
		if (LINUX_SIG_VALID(mode.acqsig))
			mode.acqsig = linux_to_bsd_signal(mode.acqsig);
		else
			mode.acqsig = 0;
		/* XXX. Linux ignores frsig and set it to 0. */
		mode.frsig = 0;
		if ((error = copyout(&mode, (void *)args->arg, sizeof(mode))))
			break;
		args->cmd = VT_SETMODE;
		error = (sys_ioctl(td, (struct ioctl_args *)args));
		break;
	}

	case LINUX_VT_GETSTATE:
		args->cmd = VT_GETACTIVE;
		error = (sys_ioctl(td, (struct ioctl_args *)args));
		break;

	case LINUX_VT_RELDISP:
		args->cmd = VT_RELDISP;
		error = (sys_ioctl(td, (struct ioctl_args *)args));
		break;

	case LINUX_VT_ACTIVATE:
		args->cmd = VT_ACTIVATE;
		error = (sys_ioctl(td, (struct ioctl_args *)args));
		break;

	case LINUX_VT_WAITACTIVE:
		args->cmd = VT_WAITACTIVE;
		error = (sys_ioctl(td, (struct ioctl_args *)args));
		break;

	default:
		error = ENOIOCTL;
		break;
	}

	fdrop(fp, td);
	return (error);
}

/*
 * Criteria for interface name translation
 */
#define IFP_IS_ETH(ifp) (ifp->if_type == IFT_ETHER)

/*
 * Translate a Linux interface name to a FreeBSD interface name,
 * and return the associated ifnet structure
 * bsdname and lxname need to be least IFNAMSIZ bytes long, but
 * can point to the same buffer.
 */

static struct ifnet *
ifname_linux_to_bsd(struct thread *td, const char *lxname, char *bsdname)
{
	struct ifnet *ifp;
	int len, unit;
	char *ep;
	int is_eth, index;

	for (len = 0; len < LINUX_IFNAMSIZ; ++len)
		if (!isalpha(lxname[len]))
			break;
	if (len == 0 || len == LINUX_IFNAMSIZ)
		return (NULL);
	unit = (int)strtoul(lxname + len, &ep, 10);
	if (ep == NULL || ep == lxname + len || ep >= lxname + LINUX_IFNAMSIZ)
		return (NULL);
	index = 0;
	is_eth = (len == 3 && !strncmp(lxname, "eth", len)) ? 1 : 0;
	CURVNET_SET(TD_TO_VNET(td));
	IFNET_RLOCK();
	CK_STAILQ_FOREACH(ifp, &V_ifnet, if_link) {
		/*
		 * Allow Linux programs to use FreeBSD names. Don't presume
		 * we never have an interface named "eth", so don't make
		 * the test optional based on is_eth.
		 */
		if (strncmp(ifp->if_xname, lxname, LINUX_IFNAMSIZ) == 0)
			break;
		if (is_eth && IFP_IS_ETH(ifp) && unit == index++)
			break;
	}
	IFNET_RUNLOCK();
	CURVNET_RESTORE();
	if (ifp != NULL)
		strlcpy(bsdname, ifp->if_xname, IFNAMSIZ);
	return (ifp);
}

/*
 * Implement the SIOCGIFNAME ioctl
 */

static int
linux_ioctl_ifname(struct thread *td, struct l_ifreq *uifr)
{
	struct l_ifreq ifr;
	struct ifnet *ifp;
	int error, ethno, index;

	error = copyin(uifr, &ifr, sizeof(ifr));
	if (error != 0)
		return (error);

	CURVNET_SET(TD_TO_VNET(curthread));
	IFNET_RLOCK();
	index = 1;	/* ifr.ifr_ifindex starts from 1 */
	ethno = 0;
	error = ENODEV;
	CK_STAILQ_FOREACH(ifp, &V_ifnet, if_link) {
		if (ifr.ifr_ifindex == index) {
			if (IFP_IS_ETH(ifp))
				snprintf(ifr.ifr_name, LINUX_IFNAMSIZ,
				    "eth%d", ethno);
			else
				strlcpy(ifr.ifr_name, ifp->if_xname,
				    LINUX_IFNAMSIZ);
			error = 0;
			break;
		}
		if (IFP_IS_ETH(ifp))
			ethno++;
		index++;
	}
	IFNET_RUNLOCK();
	if (error == 0)
		error = copyout(&ifr, uifr, sizeof(ifr));
	CURVNET_RESTORE();

	return (error);
}

/*
 * Implement the SIOCGIFCONF ioctl
 */

static int
linux_ifconf(struct thread *td, struct ifconf *uifc)
{
#ifdef COMPAT_LINUX32
	struct l_ifconf ifc;
#else
	struct ifconf ifc;
#endif
	struct l_ifreq ifr;
	struct ifnet *ifp;
	struct ifaddr *ifa;
	struct sbuf *sb;
	int error, ethno, full = 0, valid_len, max_len;

	error = copyin(uifc, &ifc, sizeof(ifc));
	if (error != 0)
		return (error);

	max_len = MAXPHYS - 1;

	CURVNET_SET(TD_TO_VNET(td));
	/* handle the 'request buffer size' case */
	if ((l_uintptr_t)ifc.ifc_buf == PTROUT(NULL)) {
		ifc.ifc_len = 0;
		IFNET_RLOCK();
		CK_STAILQ_FOREACH(ifp, &V_ifnet, if_link) {
			CK_STAILQ_FOREACH(ifa, &ifp->if_addrhead, ifa_link) {
				struct sockaddr *sa = ifa->ifa_addr;
				if (sa->sa_family == AF_INET)
					ifc.ifc_len += sizeof(ifr);
			}
		}
		IFNET_RUNLOCK();
		error = copyout(&ifc, uifc, sizeof(ifc));
		CURVNET_RESTORE();
		return (error);
	}

	if (ifc.ifc_len <= 0) {
		CURVNET_RESTORE();
		return (EINVAL);
	}

again:
	/* Keep track of eth interfaces */
	ethno = 0;
	if (ifc.ifc_len <= max_len) {
		max_len = ifc.ifc_len;
		full = 1;
	}
	sb = sbuf_new(NULL, NULL, max_len + 1, SBUF_FIXEDLEN);
	max_len = 0;
	valid_len = 0;

	/* Return all AF_INET addresses of all interfaces */
	IFNET_RLOCK();
	CK_STAILQ_FOREACH(ifp, &V_ifnet, if_link) {
		int addrs = 0;

		bzero(&ifr, sizeof(ifr));
		if (IFP_IS_ETH(ifp))
			snprintf(ifr.ifr_name, LINUX_IFNAMSIZ, "eth%d",
			    ethno++);
		else
			strlcpy(ifr.ifr_name, ifp->if_xname, LINUX_IFNAMSIZ);

		/* Walk the address list */
		CK_STAILQ_FOREACH(ifa, &ifp->if_addrhead, ifa_link) {
			struct sockaddr *sa = ifa->ifa_addr;

			if (sa->sa_family == AF_INET) {
				ifr.ifr_addr.sa_family = LINUX_AF_INET;
				memcpy(ifr.ifr_addr.sa_data, sa->sa_data,
				    sizeof(ifr.ifr_addr.sa_data));
				sbuf_bcat(sb, &ifr, sizeof(ifr));
				max_len += sizeof(ifr);
				addrs++;
			}

			if (sbuf_error(sb) == 0)
				valid_len = sbuf_len(sb);
		}
		if (addrs == 0) {
			bzero((caddr_t)&ifr.ifr_addr, sizeof(ifr.ifr_addr));
			sbuf_bcat(sb, &ifr, sizeof(ifr));
			max_len += sizeof(ifr);

			if (sbuf_error(sb) == 0)
				valid_len = sbuf_len(sb);
		}
	}
	IFNET_RUNLOCK();

	if (valid_len != max_len && !full) {
		sbuf_delete(sb);
		goto again;
	}

	ifc.ifc_len = valid_len;
	sbuf_finish(sb);
	error = copyout(sbuf_data(sb), PTRIN(ifc.ifc_buf), ifc.ifc_len);
	if (error == 0)
		error = copyout(&ifc, uifc, sizeof(ifc));
	sbuf_delete(sb);
	CURVNET_RESTORE();

	return (error);
}

static int
linux_gifflags(struct thread *td, struct ifnet *ifp, struct l_ifreq *ifr)
{
	l_short flags;

	flags = (ifp->if_flags | ifp->if_drv_flags) & 0xffff;
	/* these flags have no Linux equivalent */
	flags &= ~(IFF_DRV_OACTIVE|IFF_SIMPLEX|
	    IFF_LINK0|IFF_LINK1|IFF_LINK2);
	/* Linux' multicast flag is in a different bit */
	if (flags & IFF_MULTICAST) {
		flags &= ~IFF_MULTICAST;
		flags |= 0x1000;
	}

	return (copyout(&flags, &ifr->ifr_ifru.ifru_flags[0], sizeof(flags)));
}

#define ARPHRD_ETHER	1
#define ARPHRD_LOOPBACK	772

static int
linux_gifhwaddr(struct ifnet *ifp, struct l_ifreq *ifr)
{
	struct ifaddr *ifa;
	struct sockaddr_dl *sdl;
	struct l_sockaddr lsa;

	if (ifp->if_type == IFT_LOOP) {
		bzero(&lsa, sizeof(lsa));
		lsa.sa_family = ARPHRD_LOOPBACK;
		return (copyout(&lsa, &ifr->ifr_hwaddr, sizeof(lsa)));
	}

	if (ifp->if_type != IFT_ETHER)
		return (ENOENT);

	CK_STAILQ_FOREACH(ifa, &ifp->if_addrhead, ifa_link) {
		sdl = (struct sockaddr_dl*)ifa->ifa_addr;
		if (sdl != NULL && (sdl->sdl_family == AF_LINK) &&
		    (sdl->sdl_type == IFT_ETHER)) {
			bzero(&lsa, sizeof(lsa));
			lsa.sa_family = ARPHRD_ETHER;
			bcopy(LLADDR(sdl), lsa.sa_data, LINUX_IFHWADDRLEN);
			return (copyout(&lsa, &ifr->ifr_hwaddr, sizeof(lsa)));
		}
	}

	return (ENOENT);
}


 /*
* If we fault in bsd_to_linux_ifreq() then we will fault when we call
* the native ioctl().  Thus, we don't really need to check the return
* value of this function.
*/
static int
bsd_to_linux_ifreq(struct ifreq *arg)
{
	struct ifreq ifr;
	size_t ifr_len = sizeof(struct ifreq);
	int error;

	if ((error = copyin(arg, &ifr, ifr_len)))
		return (error);

	*(u_short *)&ifr.ifr_addr = ifr.ifr_addr.sa_family;

	error = copyout(&ifr, arg, ifr_len);

	return (error);
}

/*
 * Socket related ioctls
 */

static int
linux_ioctl_socket(struct thread *td, struct linux_ioctl_args *args)
{
	char lifname[LINUX_IFNAMSIZ], ifname[IFNAMSIZ];
	struct ifnet *ifp;
	struct file *fp;
	int error, type;

	ifp = NULL;
	error = 0;

	error = fget(td, args->fd, &cap_ioctl_rights, &fp);
	if (error != 0)
		return (error);
	type = fp->f_type;
	fdrop(fp, td);
	if (type != DTYPE_SOCKET) {
		/* not a socket - probably a tap / vmnet device */
		switch (args->cmd) {
		case LINUX_SIOCGIFADDR:
		case LINUX_SIOCSIFADDR:
		case LINUX_SIOCGIFFLAGS:
			return (linux_ioctl_special(td, args));
		default:
			return (ENOIOCTL);
		}
	}

	switch (args->cmd & 0xffff) {

	case LINUX_FIOGETOWN:
	case LINUX_FIOSETOWN:
	case LINUX_SIOCADDMULTI:
	case LINUX_SIOCATMARK:
	case LINUX_SIOCDELMULTI:
	case LINUX_SIOCGIFNAME:
	case LINUX_SIOCGIFCONF:
	case LINUX_SIOCGPGRP:
	case LINUX_SIOCSPGRP:
	case LINUX_SIOCGIFCOUNT:
		/* these ioctls don't take an interface name */
#ifdef DEBUG
		printf("%s(): ioctl %d\n", __func__,
		    args->cmd & 0xffff);
#endif
		break;

	case LINUX_SIOCGIFFLAGS:
	case LINUX_SIOCGIFADDR:
	case LINUX_SIOCSIFADDR:
	case LINUX_SIOCGIFDSTADDR:
	case LINUX_SIOCGIFBRDADDR:
	case LINUX_SIOCGIFNETMASK:
	case LINUX_SIOCSIFNETMASK:
	case LINUX_SIOCGIFMTU:
	case LINUX_SIOCSIFMTU:
	case LINUX_SIOCSIFNAME:
	case LINUX_SIOCGIFHWADDR:
	case LINUX_SIOCSIFHWADDR:
	case LINUX_SIOCDEVPRIVATE:
	case LINUX_SIOCDEVPRIVATE+1:
	case LINUX_SIOCGIFINDEX:
		/* copy in the interface name and translate it. */
		error = copyin((void *)args->arg, lifname, LINUX_IFNAMSIZ);
		if (error != 0)
			return (error);
#ifdef DEBUG
		printf("%s(): ioctl %d on %.*s\n", __func__,
		    args->cmd & 0xffff, LINUX_IFNAMSIZ, lifname);
#endif
		memset(ifname, 0, sizeof(ifname));
		ifp = ifname_linux_to_bsd(td, lifname, ifname);
		if (ifp == NULL)
			return (EINVAL);
		/*
		 * We need to copy it back out in case we pass the
		 * request on to our native ioctl(), which will expect
		 * the ifreq to be in user space and have the correct
		 * interface name.
		 */
		error = copyout(ifname, (void *)args->arg, IFNAMSIZ);
		if (error != 0)
			return (error);
#ifdef DEBUG
		printf("%s(): %s translated to %s\n", __func__,
		    lifname, ifname);
#endif
		break;

	default:
		return (ENOIOCTL);
	}

	switch (args->cmd & 0xffff) {

	case LINUX_FIOSETOWN:
		args->cmd = FIOSETOWN;
		error = sys_ioctl(td, (struct ioctl_args *)args);
		break;

	case LINUX_SIOCSPGRP:
		args->cmd = SIOCSPGRP;
		error = sys_ioctl(td, (struct ioctl_args *)args);
		break;

	case LINUX_FIOGETOWN:
		args->cmd = FIOGETOWN;
		error = sys_ioctl(td, (struct ioctl_args *)args);
		break;

	case LINUX_SIOCGPGRP:
		args->cmd = SIOCGPGRP;
		error = sys_ioctl(td, (struct ioctl_args *)args);
		break;

	case LINUX_SIOCATMARK:
		args->cmd = SIOCATMARK;
		error = sys_ioctl(td, (struct ioctl_args *)args);
		break;

	/* LINUX_SIOCGSTAMP */

	case LINUX_SIOCGIFNAME:
		error = linux_ioctl_ifname(td, (struct l_ifreq *)args->arg);
		break;

	case LINUX_SIOCGIFCONF:
		error = linux_ifconf(td, (struct ifconf *)args->arg);
		break;

	case LINUX_SIOCGIFFLAGS:
		args->cmd = SIOCGIFFLAGS;
		error = linux_gifflags(td, ifp, (struct l_ifreq *)args->arg);
		break;

	case LINUX_SIOCGIFADDR:
		args->cmd = SIOCGIFADDR;
		error = sys_ioctl(td, (struct ioctl_args *)args);
		bsd_to_linux_ifreq((struct ifreq *)args->arg);
		break;

	case LINUX_SIOCSIFADDR:
		/* XXX probably doesn't work, included for completeness */
		args->cmd = SIOCSIFADDR;
		error = sys_ioctl(td, (struct ioctl_args *)args);
		break;

	case LINUX_SIOCGIFDSTADDR:
		args->cmd = SIOCGIFDSTADDR;
		error = sys_ioctl(td, (struct ioctl_args *)args);
		bsd_to_linux_ifreq((struct ifreq *)args->arg);
		break;

	case LINUX_SIOCGIFBRDADDR:
		args->cmd = SIOCGIFBRDADDR;
		error = sys_ioctl(td, (struct ioctl_args *)args);
		bsd_to_linux_ifreq((struct ifreq *)args->arg);
		break;

	case LINUX_SIOCGIFNETMASK:
		args->cmd = SIOCGIFNETMASK;
		error = sys_ioctl(td, (struct ioctl_args *)args);
		bsd_to_linux_ifreq((struct ifreq *)args->arg);
		break;

	case LINUX_SIOCSIFNETMASK:
		error = ENOIOCTL;
		break;

	case LINUX_SIOCGIFMTU:
		args->cmd = SIOCGIFMTU;
		error = sys_ioctl(td, (struct ioctl_args *)args);
		break;

	case LINUX_SIOCSIFMTU:
		args->cmd = SIOCSIFMTU;
		error = sys_ioctl(td, (struct ioctl_args *)args);
		break;

	case LINUX_SIOCSIFNAME:
		error = ENOIOCTL;
		break;

	case LINUX_SIOCGIFHWADDR:
		error = linux_gifhwaddr(ifp, (struct l_ifreq *)args->arg);
		break;

	case LINUX_SIOCSIFHWADDR:
		error = ENOIOCTL;
		break;

	case LINUX_SIOCADDMULTI:
		args->cmd = SIOCADDMULTI;
		error = sys_ioctl(td, (struct ioctl_args *)args);
		break;

	case LINUX_SIOCDELMULTI:
		args->cmd = SIOCDELMULTI;
		error = sys_ioctl(td, (struct ioctl_args *)args);
		break;

	case LINUX_SIOCGIFINDEX:
		args->cmd = SIOCGIFINDEX;
		error = sys_ioctl(td, (struct ioctl_args *)args);
		break;

	case LINUX_SIOCGIFCOUNT:
		error = 0;
		break;

	/*
	 * XXX This is slightly bogus, but these ioctls are currently
	 * XXX only used by the aironet (if_an) network driver.
	 */
	case LINUX_SIOCDEVPRIVATE:
		args->cmd = SIOCGPRIVATE_0;
		error = sys_ioctl(td, (struct ioctl_args *)args);
		break;

	case LINUX_SIOCDEVPRIVATE+1:
		args->cmd = SIOCGPRIVATE_1;
		error = sys_ioctl(td, (struct ioctl_args *)args);
		break;
	}

	if (ifp != NULL)
		/* restore the original interface name */
		copyout(lifname, (void *)args->arg, LINUX_IFNAMSIZ);

#ifdef DEBUG
	printf("%s(): returning %d\n", __func__, error);
#endif
	return (error);
}

/*
 * Device private ioctl handler
 */
static int
linux_ioctl_private(struct thread *td, struct linux_ioctl_args *args)
{
	struct file *fp;
	int error, type;

	error = fget(td, args->fd, &cap_ioctl_rights, &fp);
	if (error != 0)
		return (error);
	type = fp->f_type;
	fdrop(fp, td);
	if (type == DTYPE_SOCKET)
		return (linux_ioctl_socket(td, args));
	return (ENOIOCTL);
}

/*
 * DRM ioctl handler (sys/dev/drm)
 */
static int
linux_ioctl_drm(struct thread *td, struct linux_ioctl_args *args)
{
	args->cmd = SETDIR(args->cmd);
	return (sys_ioctl(td, (struct ioctl_args *)args));
}

#ifdef COMPAT_LINUX32
#define CP(src,dst,fld) do { (dst).fld = (src).fld; } while (0)
#define PTRIN_CP(src,dst,fld) \
	do { (dst).fld = PTRIN((src).fld); } while (0)
#define PTROUT_CP(src,dst,fld) \
	do { (dst).fld = PTROUT((src).fld); } while (0)

static int
linux_ioctl_sg_io(struct thread *td, struct linux_ioctl_args *args)
{
	struct sg_io_hdr io;
	struct sg_io_hdr32 io32;
	struct file *fp;
	int error;

	error = fget(td, args->fd, &cap_ioctl_rights, &fp);
	if (error != 0) {
		printf("sg_linux_ioctl: fget returned %d\n", error);
		return (error);
	}

	if ((error = copyin((void *)args->arg, &io32, sizeof(io32))) != 0)
		goto out;

	CP(io32, io, interface_id);
	CP(io32, io, dxfer_direction);
	CP(io32, io, cmd_len);
	CP(io32, io, mx_sb_len);
	CP(io32, io, iovec_count);
	CP(io32, io, dxfer_len);
	PTRIN_CP(io32, io, dxferp);
	PTRIN_CP(io32, io, cmdp);
	PTRIN_CP(io32, io, sbp);
	CP(io32, io, timeout);
	CP(io32, io, flags);
	CP(io32, io, pack_id);
	PTRIN_CP(io32, io, usr_ptr);
	CP(io32, io, status);
	CP(io32, io, masked_status);
	CP(io32, io, msg_status);
	CP(io32, io, sb_len_wr);
	CP(io32, io, host_status);
	CP(io32, io, driver_status);
	CP(io32, io, resid);
	CP(io32, io, duration);
	CP(io32, io, info);

	if ((error = fo_ioctl(fp, SG_IO, (caddr_t)&io, td->td_ucred, td)) != 0)
		goto out;

	CP(io, io32, interface_id);
	CP(io, io32, dxfer_direction);
	CP(io, io32, cmd_len);
	CP(io, io32, mx_sb_len);
	CP(io, io32, iovec_count);
	CP(io, io32, dxfer_len);
	PTROUT_CP(io, io32, dxferp);
	PTROUT_CP(io, io32, cmdp);
	PTROUT_CP(io, io32, sbp);
	CP(io, io32, timeout);
	CP(io, io32, flags);
	CP(io, io32, pack_id);
	PTROUT_CP(io, io32, usr_ptr);
	CP(io, io32, status);
	CP(io, io32, masked_status);
	CP(io, io32, msg_status);
	CP(io, io32, sb_len_wr);
	CP(io, io32, host_status);
	CP(io, io32, driver_status);
	CP(io, io32, resid);
	CP(io, io32, duration);
	CP(io, io32, info);

	error = copyout(&io32, (void *)args->arg, sizeof(io32));

out:
	fdrop(fp, td);
	return (error);
}
#endif

static int
linux_ioctl_sg(struct thread *td, struct linux_ioctl_args *args)
{

	switch (args->cmd) {
	case LINUX_SG_GET_VERSION_NUM:
		args->cmd = SG_GET_VERSION_NUM;
		break;
	case LINUX_SG_SET_TIMEOUT:
		args->cmd = SG_SET_TIMEOUT;
		break;
	case LINUX_SG_GET_TIMEOUT:
		args->cmd = SG_GET_TIMEOUT;
		break;
	case LINUX_SG_IO:
		args->cmd = SG_IO;
#ifdef COMPAT_LINUX32
		return (linux_ioctl_sg_io(td, args));
#endif
		break;
	case LINUX_SG_GET_RESERVED_SIZE:
		args->cmd = SG_GET_RESERVED_SIZE;
		break;
	case LINUX_SG_GET_SCSI_ID:
		args->cmd = SG_GET_SCSI_ID;
		break;
	case LINUX_SG_GET_SG_TABLESIZE:
		args->cmd = SG_GET_SG_TABLESIZE;
		break;
	default:
		return (ENODEV);
	}
	return (sys_ioctl(td, (struct ioctl_args *)args));
}

/*
 * Video4Linux (V4L) ioctl handler
 */
static int
linux_to_bsd_v4l_tuner(struct l_video_tuner *lvt, struct video_tuner *vt)
{
	vt->tuner = lvt->tuner;
	strlcpy(vt->name, lvt->name, LINUX_VIDEO_TUNER_NAME_SIZE);
	vt->rangelow = lvt->rangelow;	/* possible long size conversion */
	vt->rangehigh = lvt->rangehigh;	/* possible long size conversion */
	vt->flags = lvt->flags;
	vt->mode = lvt->mode;
	vt->signal = lvt->signal;
	return (0);
}

static int
bsd_to_linux_v4l_tuner(struct video_tuner *vt, struct l_video_tuner *lvt)
{
	lvt->tuner = vt->tuner;
	strlcpy(lvt->name, vt->name, LINUX_VIDEO_TUNER_NAME_SIZE);
	lvt->rangelow = vt->rangelow;	/* possible long size conversion */
	lvt->rangehigh = vt->rangehigh;	/* possible long size conversion */
	lvt->flags = vt->flags;
	lvt->mode = vt->mode;
	lvt->signal = vt->signal;
	return (0);
}

#ifdef COMPAT_LINUX_V4L_CLIPLIST
static int
linux_to_bsd_v4l_clip(struct l_video_clip *lvc, struct video_clip *vc)
{
	vc->x = lvc->x;
	vc->y = lvc->y;
	vc->width = lvc->width;
	vc->height = lvc->height;
	vc->next = PTRIN(lvc->next);	/* possible pointer size conversion */
	return (0);
}
#endif

static int
linux_to_bsd_v4l_window(struct l_video_window *lvw, struct video_window *vw)
{
	vw->x = lvw->x;
	vw->y = lvw->y;
	vw->width = lvw->width;
	vw->height = lvw->height;
	vw->chromakey = lvw->chromakey;
	vw->flags = lvw->flags;
	vw->clips = PTRIN(lvw->clips);	/* possible pointer size conversion */
	vw->clipcount = lvw->clipcount;
	return (0);
}

static int
bsd_to_linux_v4l_window(struct video_window *vw, struct l_video_window *lvw)
{
	lvw->x = vw->x;
	lvw->y = vw->y;
	lvw->width = vw->width;
	lvw->height = vw->height;
	lvw->chromakey = vw->chromakey;
	lvw->flags = vw->flags;
	lvw->clips = PTROUT(vw->clips);	/* possible pointer size conversion */
	lvw->clipcount = vw->clipcount;
	return (0);
}

static int
linux_to_bsd_v4l_buffer(struct l_video_buffer *lvb, struct video_buffer *vb)
{
	vb->base = PTRIN(lvb->base);	/* possible pointer size conversion */
	vb->height = lvb->height;
	vb->width = lvb->width;
	vb->depth = lvb->depth;
	vb->bytesperline = lvb->bytesperline;
	return (0);
}

static int
bsd_to_linux_v4l_buffer(struct video_buffer *vb, struct l_video_buffer *lvb)
{
	lvb->base = PTROUT(vb->base);	/* possible pointer size conversion */
	lvb->height = vb->height;
	lvb->width = vb->width;
	lvb->depth = vb->depth;
	lvb->bytesperline = vb->bytesperline;
	return (0);
}

static int
linux_to_bsd_v4l_code(struct l_video_code *lvc, struct video_code *vc)
{
	strlcpy(vc->loadwhat, lvc->loadwhat, LINUX_VIDEO_CODE_LOADWHAT_SIZE);
	vc->datasize = lvc->datasize;
	vc->data = PTRIN(lvc->data);	/* possible pointer size conversion */
	return (0);
}

#ifdef COMPAT_LINUX_V4L_CLIPLIST
static int
linux_v4l_clip_copy(void *lvc, struct video_clip **ppvc)
{
	int error;
	struct video_clip vclip;
	struct l_video_clip l_vclip;

	error = copyin(lvc, &l_vclip, sizeof(l_vclip));
	if (error) return (error);
	linux_to_bsd_v4l_clip(&l_vclip, &vclip);
	/* XXX: If there can be no concurrency: s/M_NOWAIT/M_WAITOK/ */
	if ((*ppvc = malloc(sizeof(**ppvc), M_LINUX, M_NOWAIT)) == NULL)
		return (ENOMEM);    /* XXX: Linux has no ENOMEM here. */
	memcpy(*ppvc, &vclip, sizeof(vclip));
	(*ppvc)->next = NULL;
	return (0);
}

static int
linux_v4l_cliplist_free(struct video_window *vw)
{
	struct video_clip **ppvc;
	struct video_clip **ppvc_next;

	for (ppvc = &(vw->clips); *ppvc != NULL; ppvc = ppvc_next) {
		ppvc_next = &((*ppvc)->next);
		free(*ppvc, M_LINUX);
	}
	vw->clips = NULL;

	return (0);
}

static int
linux_v4l_cliplist_copy(struct l_video_window *lvw, struct video_window *vw)
{
	int error;
	int clipcount;
	void *plvc;
	struct video_clip **ppvc;

	/*
	 * XXX: The cliplist is used to pass in a list of clipping
	 *	rectangles or, if clipcount == VIDEO_CLIP_BITMAP, a
	 *	clipping bitmap.  Some Linux apps, however, appear to
	 *	leave cliplist and clips uninitialized.  In any case,
	 *	the cliplist is not used by pwc(4), at the time of
	 *	writing, FreeBSD's only V4L driver.  When a driver
	 *	that uses the cliplist is developed, this code may
	 *	need re-examiniation.
	 */
	error = 0;
	clipcount = vw->clipcount;
	if (clipcount == VIDEO_CLIP_BITMAP) {
		/*
		 * In this case, the pointer (clips) is overloaded
		 * to be a "void *" to a bitmap, therefore there
		 * is no struct video_clip to copy now.
		 */
	} else if (clipcount > 0 && clipcount <= 16384) {
		/*
		 * Clips points to list of clip rectangles, so
		 * copy the list.
		 *
		 * XXX: Upper limit of 16384 was used here to try to
		 *	avoid cases when clipcount and clips pointer
		 *	are uninitialized and therefore have high random
		 *	values, as is the case in the Linux Skype
		 *	application.  The value 16384 was chosen as that
		 *	is what is used in the Linux stradis(4) MPEG
		 *	decoder driver, the only place we found an
		 *	example of cliplist use.
		 */
		plvc = PTRIN(lvw->clips);
		vw->clips = NULL;
		ppvc = &(vw->clips);
		while (clipcount-- > 0) {
			if (plvc == NULL) {
				error = EFAULT;
				break;
			} else {
				error = linux_v4l_clip_copy(plvc, ppvc);
				if (error) {
					linux_v4l_cliplist_free(vw);
					break;
				}
			}
			ppvc = &((*ppvc)->next);
			plvc = PTRIN(((struct l_video_clip *) plvc)->next);
		}
	} else {
		/*
		 * clipcount == 0 or negative (but not VIDEO_CLIP_BITMAP)
		 * Force cliplist to null.
		 */
		vw->clipcount = 0;
		vw->clips = NULL;
	}
	return (error);
}
#endif

static int
linux_ioctl_v4l(struct thread *td, struct linux_ioctl_args *args)
{
	struct file *fp;
	int error;
	struct video_tuner vtun;
	struct video_window vwin;
	struct video_buffer vbuf;
	struct video_code vcode;
	struct l_video_tuner l_vtun;
	struct l_video_window l_vwin;
	struct l_video_buffer l_vbuf;
	struct l_video_code l_vcode;

	switch (args->cmd & 0xffff) {
	case LINUX_VIDIOCGCAP:		args->cmd = VIDIOCGCAP; break;
	case LINUX_VIDIOCGCHAN:		args->cmd = VIDIOCGCHAN; break;
	case LINUX_VIDIOCSCHAN:		args->cmd = VIDIOCSCHAN; break;

	case LINUX_VIDIOCGTUNER:
		error = fget(td, args->fd,
		    &cap_ioctl_rights, &fp);
		if (error != 0)
			return (error);
		error = copyin((void *) args->arg, &l_vtun, sizeof(l_vtun));
		if (error) {
			fdrop(fp, td);
			return (error);
		}
		linux_to_bsd_v4l_tuner(&l_vtun, &vtun);
		error = fo_ioctl(fp, VIDIOCGTUNER, &vtun, td->td_ucred, td);
		if (!error) {
			bsd_to_linux_v4l_tuner(&vtun, &l_vtun);
			error = copyout(&l_vtun, (void *) args->arg,
			    sizeof(l_vtun));
		}
		fdrop(fp, td);
		return (error);

	case LINUX_VIDIOCSTUNER:
		error = fget(td, args->fd,
		    &cap_ioctl_rights, &fp);
		if (error != 0)
			return (error);
		error = copyin((void *) args->arg, &l_vtun, sizeof(l_vtun));
		if (error) {
			fdrop(fp, td);
			return (error);
		}
		linux_to_bsd_v4l_tuner(&l_vtun, &vtun);
		error = fo_ioctl(fp, VIDIOCSTUNER, &vtun, td->td_ucred, td);
		fdrop(fp, td);
		return (error);

	case LINUX_VIDIOCGPICT:		args->cmd = VIDIOCGPICT; break;
	case LINUX_VIDIOCSPICT:		args->cmd = VIDIOCSPICT; break;
	case LINUX_VIDIOCCAPTURE:	args->cmd = VIDIOCCAPTURE; break;

	case LINUX_VIDIOCGWIN:
		error = fget(td, args->fd,
		    &cap_ioctl_rights, &fp);
		if (error != 0)
			return (error);
		error = fo_ioctl(fp, VIDIOCGWIN, &vwin, td->td_ucred, td);
		if (!error) {
			bsd_to_linux_v4l_window(&vwin, &l_vwin);
			error = copyout(&l_vwin, (void *) args->arg,
			    sizeof(l_vwin));
		}
		fdrop(fp, td);
		return (error);

	case LINUX_VIDIOCSWIN:
		error = fget(td, args->fd,
		    &cap_ioctl_rights, &fp);
		if (error != 0)
			return (error);
		error = copyin((void *) args->arg, &l_vwin, sizeof(l_vwin));
		if (error) {
			fdrop(fp, td);
			return (error);
		}
		linux_to_bsd_v4l_window(&l_vwin, &vwin);
#ifdef COMPAT_LINUX_V4L_CLIPLIST
		error = linux_v4l_cliplist_copy(&l_vwin, &vwin);
		if (error) {
			fdrop(fp, td);
			return (error);
		}
#endif
		error = fo_ioctl(fp, VIDIOCSWIN, &vwin, td->td_ucred, td);
		fdrop(fp, td);
#ifdef COMPAT_LINUX_V4L_CLIPLIST
		linux_v4l_cliplist_free(&vwin);
#endif
		return (error);

	case LINUX_VIDIOCGFBUF:
		error = fget(td, args->fd,
		    &cap_ioctl_rights, &fp);
		if (error != 0)
			return (error);
		error = fo_ioctl(fp, VIDIOCGFBUF, &vbuf, td->td_ucred, td);
		if (!error) {
			bsd_to_linux_v4l_buffer(&vbuf, &l_vbuf);
			error = copyout(&l_vbuf, (void *) args->arg,
			    sizeof(l_vbuf));
		}
		fdrop(fp, td);
		return (error);

	case LINUX_VIDIOCSFBUF:
		error = fget(td, args->fd,
		    &cap_ioctl_rights, &fp);
		if (error != 0)
			return (error);
		error = copyin((void *) args->arg, &l_vbuf, sizeof(l_vbuf));
		if (error) {
			fdrop(fp, td);
			return (error);
		}
		linux_to_bsd_v4l_buffer(&l_vbuf, &vbuf);
		error = fo_ioctl(fp, VIDIOCSFBUF, &vbuf, td->td_ucred, td);
		fdrop(fp, td);
		return (error);

	case LINUX_VIDIOCKEY:		args->cmd = VIDIOCKEY; break;
	case LINUX_VIDIOCGFREQ:		args->cmd = VIDIOCGFREQ; break;
	case LINUX_VIDIOCSFREQ:		args->cmd = VIDIOCSFREQ; break;
	case LINUX_VIDIOCGAUDIO:	args->cmd = VIDIOCGAUDIO; break;
	case LINUX_VIDIOCSAUDIO:	args->cmd = VIDIOCSAUDIO; break;
	case LINUX_VIDIOCSYNC:		args->cmd = VIDIOCSYNC; break;
	case LINUX_VIDIOCMCAPTURE:	args->cmd = VIDIOCMCAPTURE; break;
	case LINUX_VIDIOCGMBUF:		args->cmd = VIDIOCGMBUF; break;
	case LINUX_VIDIOCGUNIT:		args->cmd = VIDIOCGUNIT; break;
	case LINUX_VIDIOCGCAPTURE:	args->cmd = VIDIOCGCAPTURE; break;
	case LINUX_VIDIOCSCAPTURE:	args->cmd = VIDIOCSCAPTURE; break;
	case LINUX_VIDIOCSPLAYMODE:	args->cmd = VIDIOCSPLAYMODE; break;
	case LINUX_VIDIOCSWRITEMODE:	args->cmd = VIDIOCSWRITEMODE; break;
	case LINUX_VIDIOCGPLAYINFO:	args->cmd = VIDIOCGPLAYINFO; break;

	case LINUX_VIDIOCSMICROCODE:
		error = fget(td, args->fd,
		    &cap_ioctl_rights, &fp);
		if (error != 0)
			return (error);
		error = copyin((void *) args->arg, &l_vcode, sizeof(l_vcode));
		if (error) {
			fdrop(fp, td);
			return (error);
		}
		linux_to_bsd_v4l_code(&l_vcode, &vcode);
		error = fo_ioctl(fp, VIDIOCSMICROCODE, &vcode, td->td_ucred, td);
		fdrop(fp, td);
		return (error);

	case LINUX_VIDIOCGVBIFMT:	args->cmd = VIDIOCGVBIFMT; break;
	case LINUX_VIDIOCSVBIFMT:	args->cmd = VIDIOCSVBIFMT; break;
	default:			return (ENOIOCTL);
	}

	error = sys_ioctl(td, (struct ioctl_args *)args);
	return (error);
}

/*
 * Special ioctl handler
 */
static int
linux_ioctl_special(struct thread *td, struct linux_ioctl_args *args)
{
	int error;

	switch (args->cmd) {
	case LINUX_SIOCGIFADDR:
		args->cmd = SIOCGIFADDR;
		error = sys_ioctl(td, (struct ioctl_args *)args);
		break;
	case LINUX_SIOCSIFADDR:
		args->cmd = SIOCSIFADDR;
		error = sys_ioctl(td, (struct ioctl_args *)args);
		break;
	case LINUX_SIOCGIFFLAGS:
		args->cmd = SIOCGIFFLAGS;
		error = sys_ioctl(td, (struct ioctl_args *)args);
		break;
	default:
		error = ENOIOCTL;
	}

	return (error);
}

static int
linux_to_bsd_v4l2_standard(struct l_v4l2_standard *lvstd, struct v4l2_standard *vstd)
{
	vstd->index = lvstd->index;
	vstd->id = lvstd->id;
	CTASSERT(sizeof(vstd->name) == sizeof(lvstd->name));
	memcpy(vstd->name, lvstd->name, sizeof(vstd->name));
	vstd->frameperiod = lvstd->frameperiod;
	vstd->framelines = lvstd->framelines;
	CTASSERT(sizeof(vstd->reserved) == sizeof(lvstd->reserved));
	memcpy(vstd->reserved, lvstd->reserved, sizeof(vstd->reserved));
	return (0);
}

static int
bsd_to_linux_v4l2_standard(struct v4l2_standard *vstd, struct l_v4l2_standard *lvstd)
{
	lvstd->index = vstd->index;
	lvstd->id = vstd->id;
	CTASSERT(sizeof(vstd->name) == sizeof(lvstd->name));
	memcpy(lvstd->name, vstd->name, sizeof(lvstd->name));
	lvstd->frameperiod = vstd->frameperiod;
	lvstd->framelines = vstd->framelines;
	CTASSERT(sizeof(vstd->reserved) == sizeof(lvstd->reserved));
	memcpy(lvstd->reserved, vstd->reserved, sizeof(lvstd->reserved));
	return (0);
}

static int
linux_to_bsd_v4l2_buffer(struct l_v4l2_buffer *lvb, struct v4l2_buffer *vb)
{
	vb->index = lvb->index;
	vb->type = lvb->type;
	vb->bytesused = lvb->bytesused;
	vb->flags = lvb->flags;
	vb->field = lvb->field;
	vb->timestamp.tv_sec = lvb->timestamp.tv_sec;
	vb->timestamp.tv_usec = lvb->timestamp.tv_usec;
	memcpy(&vb->timecode, &lvb->timecode, sizeof (lvb->timecode));
	vb->sequence = lvb->sequence;
	vb->memory = lvb->memory;
	if (lvb->memory == V4L2_MEMORY_USERPTR)
		/* possible pointer size conversion */
		vb->m.userptr = (unsigned long)PTRIN(lvb->m.userptr);
	else
		vb->m.offset = lvb->m.offset;
	vb->length = lvb->length;
	vb->input = lvb->input;
	vb->reserved = lvb->reserved;
	return (0);
}

static int
bsd_to_linux_v4l2_buffer(struct v4l2_buffer *vb, struct l_v4l2_buffer *lvb)
{
	lvb->index = vb->index;
	lvb->type = vb->type;
	lvb->bytesused = vb->bytesused;
	lvb->flags = vb->flags;
	lvb->field = vb->field;
	lvb->timestamp.tv_sec = vb->timestamp.tv_sec;
	lvb->timestamp.tv_usec = vb->timestamp.tv_usec;
	memcpy(&lvb->timecode, &vb->timecode, sizeof (vb->timecode));
	lvb->sequence = vb->sequence;
	lvb->memory = vb->memory;
	if (vb->memory == V4L2_MEMORY_USERPTR)
		/* possible pointer size conversion */
		lvb->m.userptr = PTROUT(vb->m.userptr);
	else
		lvb->m.offset = vb->m.offset;
	lvb->length = vb->length;
	lvb->input = vb->input;
	lvb->reserved = vb->reserved;
	return (0);
}

static int
linux_to_bsd_v4l2_format(struct l_v4l2_format *lvf, struct v4l2_format *vf)
{
	vf->type = lvf->type;
	if (lvf->type == V4L2_BUF_TYPE_VIDEO_OVERLAY
#ifdef V4L2_BUF_TYPE_VIDEO_OUTPUT_OVERLAY
	    || lvf->type == V4L2_BUF_TYPE_VIDEO_OUTPUT_OVERLAY
#endif
	    )
		/*
		 * XXX TODO - needs 32 -> 64 bit conversion:
		 * (unused by webcams?)
		 */
		return (EINVAL);
	memcpy(&vf->fmt, &lvf->fmt, sizeof(vf->fmt));
	return (0);
}

static int
bsd_to_linux_v4l2_format(struct v4l2_format *vf, struct l_v4l2_format *lvf)
{
	lvf->type = vf->type;
	if (vf->type == V4L2_BUF_TYPE_VIDEO_OVERLAY
#ifdef V4L2_BUF_TYPE_VIDEO_OUTPUT_OVERLAY
	    || vf->type == V4L2_BUF_TYPE_VIDEO_OUTPUT_OVERLAY
#endif
	    )
		/*
		 * XXX TODO - needs 32 -> 64 bit conversion:
		 * (unused by webcams?)
		 */
		return (EINVAL);
	memcpy(&lvf->fmt, &vf->fmt, sizeof(vf->fmt));
	return (0);
}
static int
linux_ioctl_v4l2(struct thread *td, struct linux_ioctl_args *args)
{
	struct file *fp;
	int error;
	struct v4l2_format vformat;
	struct l_v4l2_format l_vformat;
	struct v4l2_standard vstd;
	struct l_v4l2_standard l_vstd;
	struct l_v4l2_buffer l_vbuf;
	struct v4l2_buffer vbuf;
	struct v4l2_input vinp;

	switch (args->cmd & 0xffff) {
	case LINUX_VIDIOC_RESERVED:
	case LINUX_VIDIOC_LOG_STATUS:
		if ((args->cmd & IOC_DIRMASK) != LINUX_IOC_VOID)
			return (ENOIOCTL);
		args->cmd = (args->cmd & 0xffff) | IOC_VOID;
		break;

	case LINUX_VIDIOC_OVERLAY:
	case LINUX_VIDIOC_STREAMON:
	case LINUX_VIDIOC_STREAMOFF:
	case LINUX_VIDIOC_S_STD:
	case LINUX_VIDIOC_S_TUNER:
	case LINUX_VIDIOC_S_AUDIO:
	case LINUX_VIDIOC_S_AUDOUT:
	case LINUX_VIDIOC_S_MODULATOR:
	case LINUX_VIDIOC_S_FREQUENCY:
	case LINUX_VIDIOC_S_CROP:
	case LINUX_VIDIOC_S_JPEGCOMP:
	case LINUX_VIDIOC_S_PRIORITY:
	case LINUX_VIDIOC_DBG_S_REGISTER:
	case LINUX_VIDIOC_S_HW_FREQ_SEEK:
	case LINUX_VIDIOC_SUBSCRIBE_EVENT:
	case LINUX_VIDIOC_UNSUBSCRIBE_EVENT:
		args->cmd = (args->cmd & ~IOC_DIRMASK) | IOC_IN;
		break;

	case LINUX_VIDIOC_QUERYCAP:
	case LINUX_VIDIOC_G_STD:
	case LINUX_VIDIOC_G_AUDIO:
	case LINUX_VIDIOC_G_INPUT:
	case LINUX_VIDIOC_G_OUTPUT:
	case LINUX_VIDIOC_G_AUDOUT:
	case LINUX_VIDIOC_G_JPEGCOMP:
	case LINUX_VIDIOC_QUERYSTD:
	case LINUX_VIDIOC_G_PRIORITY:
	case LINUX_VIDIOC_QUERY_DV_PRESET:
		args->cmd = (args->cmd & ~IOC_DIRMASK) | IOC_OUT;
		break;

	case LINUX_VIDIOC_ENUM_FMT:
	case LINUX_VIDIOC_REQBUFS:
	case LINUX_VIDIOC_G_PARM:
	case LINUX_VIDIOC_S_PARM:
	case LINUX_VIDIOC_G_CTRL:
	case LINUX_VIDIOC_S_CTRL:
	case LINUX_VIDIOC_G_TUNER:
	case LINUX_VIDIOC_QUERYCTRL:
	case LINUX_VIDIOC_QUERYMENU:
	case LINUX_VIDIOC_S_INPUT:
	case LINUX_VIDIOC_S_OUTPUT:
	case LINUX_VIDIOC_ENUMOUTPUT:
	case LINUX_VIDIOC_G_MODULATOR:
	case LINUX_VIDIOC_G_FREQUENCY:
	case LINUX_VIDIOC_CROPCAP:
	case LINUX_VIDIOC_G_CROP:
	case LINUX_VIDIOC_ENUMAUDIO:
	case LINUX_VIDIOC_ENUMAUDOUT:
	case LINUX_VIDIOC_G_SLICED_VBI_CAP:
#ifdef VIDIOC_ENUM_FRAMESIZES
	case LINUX_VIDIOC_ENUM_FRAMESIZES:
	case LINUX_VIDIOC_ENUM_FRAMEINTERVALS:
	case LINUX_VIDIOC_ENCODER_CMD:
	case LINUX_VIDIOC_TRY_ENCODER_CMD:
#endif
	case LINUX_VIDIOC_DBG_G_REGISTER:
	case LINUX_VIDIOC_DBG_G_CHIP_IDENT:
	case LINUX_VIDIOC_ENUM_DV_PRESETS:
	case LINUX_VIDIOC_S_DV_PRESET:
	case LINUX_VIDIOC_G_DV_PRESET:
	case LINUX_VIDIOC_S_DV_TIMINGS:
	case LINUX_VIDIOC_G_DV_TIMINGS:
		args->cmd = (args->cmd & ~IOC_DIRMASK) | IOC_INOUT;
		break;

	case LINUX_VIDIOC_G_FMT:
	case LINUX_VIDIOC_S_FMT:
	case LINUX_VIDIOC_TRY_FMT:
		error = copyin((void *)args->arg, &l_vformat, sizeof(l_vformat));
		if (error)
			return (error);
		error = fget(td, args->fd,
		    &cap_ioctl_rights, &fp);
		if (error)
			return (error);
		if (linux_to_bsd_v4l2_format(&l_vformat, &vformat) != 0)
			error = EINVAL;
		else if ((args->cmd & 0xffff) == LINUX_VIDIOC_G_FMT)
			error = fo_ioctl(fp, VIDIOC_G_FMT, &vformat,
			    td->td_ucred, td);
		else if ((args->cmd & 0xffff) == LINUX_VIDIOC_S_FMT)
			error = fo_ioctl(fp, VIDIOC_S_FMT, &vformat,
			    td->td_ucred, td);
		else
			error = fo_ioctl(fp, VIDIOC_TRY_FMT, &vformat,
			    td->td_ucred, td);
		bsd_to_linux_v4l2_format(&vformat, &l_vformat);
		copyout(&l_vformat, (void *)args->arg, sizeof(l_vformat));
		fdrop(fp, td);
		return (error);

	case LINUX_VIDIOC_ENUMSTD:
		error = copyin((void *)args->arg, &l_vstd, sizeof(l_vstd));
		if (error)
			return (error);
		linux_to_bsd_v4l2_standard(&l_vstd, &vstd);
		error = fget(td, args->fd,
		    &cap_ioctl_rights, &fp);
		if (error)
			return (error);
		error = fo_ioctl(fp, VIDIOC_ENUMSTD, (caddr_t)&vstd,
		    td->td_ucred, td);
		if (error) {
			fdrop(fp, td);
			return (error);
		}
		bsd_to_linux_v4l2_standard(&vstd, &l_vstd);
		error = copyout(&l_vstd, (void *)args->arg, sizeof(l_vstd));
		fdrop(fp, td);
		return (error);

	case LINUX_VIDIOC_ENUMINPUT:
		/*
		 * The Linux struct l_v4l2_input differs only in size,
		 * it has no padding at the end.
		 */
		error = copyin((void *)args->arg, &vinp,
				sizeof(struct l_v4l2_input));
		if (error != 0)
			return (error);
		error = fget(td, args->fd,
		    &cap_ioctl_rights, &fp);
		if (error != 0)
			return (error);
		error = fo_ioctl(fp, VIDIOC_ENUMINPUT, (caddr_t)&vinp,
		    td->td_ucred, td);
		if (error) {
			fdrop(fp, td);
			return (error);
		}
		error = copyout(&vinp, (void *)args->arg,
				sizeof(struct l_v4l2_input));
		fdrop(fp, td);
		return (error);

	case LINUX_VIDIOC_QUERYBUF:
	case LINUX_VIDIOC_QBUF:
	case LINUX_VIDIOC_DQBUF:
		error = copyin((void *)args->arg, &l_vbuf, sizeof(l_vbuf));
		if (error)
			return (error);
		error = fget(td, args->fd,
		    &cap_ioctl_rights, &fp);
		if (error)
			return (error);
		linux_to_bsd_v4l2_buffer(&l_vbuf, &vbuf);
		if ((args->cmd & 0xffff) == LINUX_VIDIOC_QUERYBUF)
			error = fo_ioctl(fp, VIDIOC_QUERYBUF, &vbuf,
			    td->td_ucred, td);
		else if ((args->cmd & 0xffff) == LINUX_VIDIOC_QBUF)
			error = fo_ioctl(fp, VIDIOC_QBUF, &vbuf,
			    td->td_ucred, td);
		else
			error = fo_ioctl(fp, VIDIOC_DQBUF, &vbuf,
			    td->td_ucred, td);
		bsd_to_linux_v4l2_buffer(&vbuf, &l_vbuf);
		copyout(&l_vbuf, (void *)args->arg, sizeof(l_vbuf));
		fdrop(fp, td);
		return (error);

	/*
	 * XXX TODO - these need 32 -> 64 bit conversion:
	 * (are any of them needed for webcams?)
	 */
	case LINUX_VIDIOC_G_FBUF:
	case LINUX_VIDIOC_S_FBUF:

	case LINUX_VIDIOC_G_EXT_CTRLS:
	case LINUX_VIDIOC_S_EXT_CTRLS:
	case LINUX_VIDIOC_TRY_EXT_CTRLS:

	case LINUX_VIDIOC_DQEVENT:

	default:			return (ENOIOCTL);
	}

	error = sys_ioctl(td, (struct ioctl_args *)args);
	return (error);
}

/*
 * Support for emulators/linux-libusb. This port uses FBSD_LUSB* macros
 * instead of USB* ones. This lets us to provide correct values for cmd.
 * 0xffffffe0 -- 0xffffffff range seemed to be the least collision-prone.
 */
static int
linux_ioctl_fbsd_usb(struct thread *td, struct linux_ioctl_args *args)
{
	int error;

	error = 0;
	switch (args->cmd) {
	case FBSD_LUSB_DEVICEENUMERATE:
		args->cmd = USB_DEVICEENUMERATE;
		break;
	case FBSD_LUSB_DEV_QUIRK_ADD:
		args->cmd = USB_DEV_QUIRK_ADD;
		break;
	case FBSD_LUSB_DEV_QUIRK_GET:
		args->cmd = USB_DEV_QUIRK_GET;
		break;
	case FBSD_LUSB_DEV_QUIRK_REMOVE:
		args->cmd = USB_DEV_QUIRK_REMOVE;
		break;
	case FBSD_LUSB_DO_REQUEST:
		args->cmd = USB_DO_REQUEST;
		break;
	case FBSD_LUSB_FS_CLEAR_STALL_SYNC:
		args->cmd = USB_FS_CLEAR_STALL_SYNC;
		break;
	case FBSD_LUSB_FS_CLOSE:
		args->cmd = USB_FS_CLOSE;
		break;
	case FBSD_LUSB_FS_COMPLETE:
		args->cmd = USB_FS_COMPLETE;
		break;
	case FBSD_LUSB_FS_INIT:
		args->cmd = USB_FS_INIT;
		break;
	case FBSD_LUSB_FS_OPEN:
		args->cmd = USB_FS_OPEN;
		break;
	case FBSD_LUSB_FS_START:
		args->cmd = USB_FS_START;
		break;
	case FBSD_LUSB_FS_STOP:
		args->cmd = USB_FS_STOP;
		break;
	case FBSD_LUSB_FS_UNINIT:
		args->cmd = USB_FS_UNINIT;
		break;
	case FBSD_LUSB_GET_CONFIG:
		args->cmd = USB_GET_CONFIG;
		break;
	case FBSD_LUSB_GET_DEVICEINFO:
		args->cmd = USB_GET_DEVICEINFO;
		break;
	case FBSD_LUSB_GET_DEVICE_DESC:
		args->cmd = USB_GET_DEVICE_DESC;
		break;
	case FBSD_LUSB_GET_FULL_DESC:
		args->cmd = USB_GET_FULL_DESC;
		break;
	case FBSD_LUSB_GET_IFACE_DRIVER:
		args->cmd = USB_GET_IFACE_DRIVER;
		break;
	case FBSD_LUSB_GET_PLUGTIME:
		args->cmd = USB_GET_PLUGTIME;
		break;
	case FBSD_LUSB_GET_POWER_MODE:
		args->cmd = USB_GET_POWER_MODE;
		break;
	case FBSD_LUSB_GET_REPORT_DESC:
		args->cmd = USB_GET_REPORT_DESC;
		break;
	case FBSD_LUSB_GET_REPORT_ID:
		args->cmd = USB_GET_REPORT_ID;
		break;
	case FBSD_LUSB_GET_TEMPLATE:
		args->cmd = USB_GET_TEMPLATE;
		break;
	case FBSD_LUSB_IFACE_DRIVER_ACTIVE:
		args->cmd = USB_IFACE_DRIVER_ACTIVE;
		break;
	case FBSD_LUSB_IFACE_DRIVER_DETACH:
		args->cmd = USB_IFACE_DRIVER_DETACH;
		break;
	case FBSD_LUSB_QUIRK_NAME_GET:
		args->cmd = USB_QUIRK_NAME_GET;
		break;
	case FBSD_LUSB_READ_DIR:
		args->cmd = USB_READ_DIR;
		break;
	case FBSD_LUSB_SET_ALTINTERFACE:
		args->cmd = USB_SET_ALTINTERFACE;
		break;
	case FBSD_LUSB_SET_CONFIG:
		args->cmd = USB_SET_CONFIG;
		break;
	case FBSD_LUSB_SET_IMMED:
		args->cmd = USB_SET_IMMED;
		break;
	case FBSD_LUSB_SET_POWER_MODE:
		args->cmd = USB_SET_POWER_MODE;
		break;
	case FBSD_LUSB_SET_TEMPLATE:
		args->cmd = USB_SET_TEMPLATE;
		break;
	case FBSD_LUSB_FS_OPEN_STREAM:
		args->cmd = USB_FS_OPEN_STREAM;
		break;
	case FBSD_LUSB_GET_DEV_PORT_PATH:
		args->cmd = USB_GET_DEV_PORT_PATH;
		break;
	case FBSD_LUSB_GET_POWER_USAGE:
		args->cmd = USB_GET_POWER_USAGE;
		break;
	default:
		error = ENOIOCTL;
	}
	if (error != ENOIOCTL)
		error = sys_ioctl(td, (struct ioctl_args *)args);
	return (error);
}

/*
 * Some evdev ioctls must be translated.
 *  - EVIOCGMTSLOTS is a IOC_READ ioctl on Linux although it has input data
 *    (must be IOC_INOUT on FreeBSD).
 *  - On Linux, EVIOCGRAB, EVIOCREVOKE and EVIOCRMFF are defined as _IOW with
 *    an int argument. You don't pass an int pointer to the ioctl(), however,
 *    but just the int directly. On FreeBSD, they are defined as _IOWINT for
 *    this to work.
 */
static int
linux_ioctl_evdev(struct thread *td, struct linux_ioctl_args *args)
{
	struct file *fp;
	clockid_t clock;
	int error;

	args->cmd = SETDIR(args->cmd);

	switch (args->cmd) {
	case (EVIOCGRAB & ~IOC_DIRMASK) | IOC_IN:
		args->cmd = EVIOCGRAB;
		break;
	case (EVIOCREVOKE & ~IOC_DIRMASK) | IOC_IN:
		args->cmd = EVIOCREVOKE;
		break;
	case (EVIOCRMFF & ~IOC_DIRMASK) | IOC_IN:
		args->cmd = EVIOCRMFF;
		break;
	case EVIOCSCLOCKID: {
		error = copyin(PTRIN(args->arg), &clock, sizeof(clock));
		if (error != 0)
			return (error);
		if (clock & ~(LINUX_IOCTL_EVDEV_CLK))
			return (EINVAL);
		error = linux_to_native_clockid(&clock, clock);
		if (error != 0)
			return (error);

		error = fget(td, args->fd,
		    &cap_ioctl_rights, &fp);
		if (error != 0)
			return (error);

		error = fo_ioctl(fp, EVIOCSCLOCKID, &clock, td->td_ucred, td);
		fdrop(fp, td);
		return (error);
	}
	default:
		break;
	}

	if (IOCBASECMD(args->cmd) ==
	    ((EVIOCGMTSLOTS(0) & ~IOC_DIRMASK) | IOC_OUT))
		args->cmd = (args->cmd & ~IOC_DIRMASK) | IOC_INOUT;

	return (sys_ioctl(td, (struct ioctl_args *)args));
}

/*
 * main ioctl syscall function
 */

int
linux_ioctl(struct thread *td, struct linux_ioctl_args *args)
{
	struct file *fp;
	struct linux_ioctl_handler_element *he;
	int error, cmd;

#ifdef DEBUG
	if (ldebug(ioctl))
		printf(ARGS(ioctl, "%d, %04lx, *"), args->fd,
		    (unsigned long)args->cmd);
#endif

	error = fget(td, args->fd, &cap_ioctl_rights, &fp);
	if (error != 0)
		return (error);
	if ((fp->f_flag & (FREAD|FWRITE)) == 0) {
		fdrop(fp, td);
		return (EBADF);
	}

	/* Iterate over the ioctl handlers */
	cmd = args->cmd & 0xffff;
	sx_slock(&linux_ioctl_sx);
	mtx_lock(&Giant);
#ifdef COMPAT_LINUX32
	TAILQ_FOREACH(he, &linux32_ioctl_handlers, list) {
		if (cmd >= he->low && cmd <= he->high) {
			error = (*he->func)(td, args);
			if (error != ENOIOCTL) {
				mtx_unlock(&Giant);
				sx_sunlock(&linux_ioctl_sx);
				fdrop(fp, td);
				return (error);
			}
		}
	}
#endif
	TAILQ_FOREACH(he, &linux_ioctl_handlers, list) {
		if (cmd >= he->low && cmd <= he->high) {
			error = (*he->func)(td, args);
			if (error != ENOIOCTL) {
				mtx_unlock(&Giant);
				sx_sunlock(&linux_ioctl_sx);
				fdrop(fp, td);
				return (error);
			}
		}
	}
	mtx_unlock(&Giant);
	sx_sunlock(&linux_ioctl_sx);
	fdrop(fp, td);

	switch (args->cmd & 0xffff) {
	case LINUX_BTRFS_IOC_CLONE:
		return (ENOTSUP);

	default:
		linux_msg(td, "ioctl fd=%d, cmd=0x%x ('%c',%d) is not implemented",
		    args->fd, (int)(args->cmd & 0xffff),
		    (int)(args->cmd & 0xff00) >> 8, (int)(args->cmd & 0xff));
		break;
	}

	return (EINVAL);
}

int
linux_ioctl_register_handler(struct linux_ioctl_handler *h)
{
	struct linux_ioctl_handler_element *he, *cur;

	if (h == NULL || h->func == NULL)
		return (EINVAL);

	/*
	 * Reuse the element if the handler is already on the list, otherwise
	 * create a new element.
	 */
	sx_xlock(&linux_ioctl_sx);
	TAILQ_FOREACH(he, &linux_ioctl_handlers, list) {
		if (he->func == h->func)
			break;
	}
	if (he == NULL) {
		he = malloc(sizeof(*he),
		    M_LINUX, M_WAITOK);
		he->func = h->func;
	} else
		TAILQ_REMOVE(&linux_ioctl_handlers, he, list);

	/* Initialize range information. */
	he->low = h->low;
	he->high = h->high;
	he->span = h->high - h->low + 1;

	/* Add the element to the list, sorted on span. */
	TAILQ_FOREACH(cur, &linux_ioctl_handlers, list) {
		if (cur->span > he->span) {
			TAILQ_INSERT_BEFORE(cur, he, list);
			sx_xunlock(&linux_ioctl_sx);
			return (0);
		}
	}
	TAILQ_INSERT_TAIL(&linux_ioctl_handlers, he, list);
	sx_xunlock(&linux_ioctl_sx);

	return (0);
}

int
linux_ioctl_unregister_handler(struct linux_ioctl_handler *h)
{
	struct linux_ioctl_handler_element *he;

	if (h == NULL || h->func == NULL)
		return (EINVAL);

	sx_xlock(&linux_ioctl_sx);
	TAILQ_FOREACH(he, &linux_ioctl_handlers, list) {
		if (he->func == h->func) {
			TAILQ_REMOVE(&linux_ioctl_handlers, he, list);
			sx_xunlock(&linux_ioctl_sx);
			free(he, M_LINUX);
			return (0);
		}
	}
	sx_xunlock(&linux_ioctl_sx);

	return (EINVAL);
}

#ifdef COMPAT_LINUX32
int
linux32_ioctl_register_handler(struct linux_ioctl_handler *h)
{
	struct linux_ioctl_handler_element *he, *cur;

	if (h == NULL || h->func == NULL)
		return (EINVAL);

	/*
	 * Reuse the element if the handler is already on the list, otherwise
	 * create a new element.
	 */
	sx_xlock(&linux_ioctl_sx);
	TAILQ_FOREACH(he, &linux32_ioctl_handlers, list) {
		if (he->func == h->func)
			break;
	}
	if (he == NULL) {
		he = malloc(sizeof(*he), M_LINUX, M_WAITOK);
		he->func = h->func;
	} else
		TAILQ_REMOVE(&linux32_ioctl_handlers, he, list);

	/* Initialize range information. */
	he->low = h->low;
	he->high = h->high;
	he->span = h->high - h->low + 1;

	/* Add the element to the list, sorted on span. */
	TAILQ_FOREACH(cur, &linux32_ioctl_handlers, list) {
		if (cur->span > he->span) {
			TAILQ_INSERT_BEFORE(cur, he, list);
			sx_xunlock(&linux_ioctl_sx);
			return (0);
		}
	}
	TAILQ_INSERT_TAIL(&linux32_ioctl_handlers, he, list);
	sx_xunlock(&linux_ioctl_sx);

	return (0);
}

int
linux32_ioctl_unregister_handler(struct linux_ioctl_handler *h)
{
	struct linux_ioctl_handler_element *he;

	if (h == NULL || h->func == NULL)
		return (EINVAL);

	sx_xlock(&linux_ioctl_sx);
	TAILQ_FOREACH(he, &linux32_ioctl_handlers, list) {
		if (he->func == h->func) {
			TAILQ_REMOVE(&linux32_ioctl_handlers, he, list);
			sx_xunlock(&linux_ioctl_sx);
			free(he, M_LINUX);
			return (0);
		}
	}
	sx_xunlock(&linux_ioctl_sx);

	return (EINVAL);
}
<<<<<<< HEAD
// CHERI CHANGES START
// {
//   "updated": 20180629,
//   "target_type": "kernel",
//   "changes": [
//     "ioctl:net"
//   ]
// }
// CHERI CHANGES END
=======
#endif
>>>>>>> a184b5f4
<|MERGE_RESOLUTION|>--- conflicted
+++ resolved
@@ -3878,16 +3878,13 @@
 
 	return (EINVAL);
 }
-<<<<<<< HEAD
+#endif
 // CHERI CHANGES START
 // {
-//   "updated": 20180629,
+//   "updated": 20181112,
 //   "target_type": "kernel",
 //   "changes": [
 //     "ioctl:net"
 //   ]
 // }
-// CHERI CHANGES END
-=======
-#endif
->>>>>>> a184b5f4
+// CHERI CHANGES END