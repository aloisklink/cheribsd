--- conflicted
+++ resolved
@@ -1829,9 +1829,7 @@
 		ap->a_iodone(ap->a_arg, ap->a_m, ap->a_count, error);
 
 	return (error);
-<<<<<<< HEAD
-}
-
+}
 // CHERI CHANGES START
 // {
 //   "updated": 20191025,
@@ -1840,7 +1838,4 @@
 //     "iovec-macros"
 //   ]
 // }
-// CHERI CHANGES END
-=======
-}
->>>>>>> 89db210b
+// CHERI CHANGES END