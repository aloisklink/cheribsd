/*-
 * SPDX-License-Identifier: (BSD-2-Clause-FreeBSD AND BSD-3-Clause)
 *
 * Copyright (c) 2002, 2003 Networks Associates Technology, Inc.
 * All rights reserved.
 *
 * This software was developed for the FreeBSD Project by Marshall
 * Kirk McKusick and Network Associates Laboratories, the Security
 * Research Division of Network Associates, Inc. under DARPA/SPAWAR
 * contract N66001-01-C-8035 ("CBOSS"), as part of the DARPA CHATS
 * research program
 *
 * Redistribution and use in source and binary forms, with or without
 * modification, are permitted provided that the following conditions
 * are met:
 * 1. Redistributions of source code must retain the above copyright
 *    notice, this list of conditions and the following disclaimer.
 * 2. Redistributions in binary form must reproduce the above copyright
 *    notice, this list of conditions and the following disclaimer in the
 *    documentation and/or other materials provided with the distribution.
 *
 * THIS SOFTWARE IS PROVIDED BY THE AUTHOR AND CONTRIBUTORS ``AS IS'' AND
 * ANY EXPRESS OR IMPLIED WARRANTIES, INCLUDING, BUT NOT LIMITED TO, THE
 * IMPLIED WARRANTIES OF MERCHANTABILITY AND FITNESS FOR A PARTICULAR PURPOSE
 * ARE DISCLAIMED.  IN NO EVENT SHALL THE AUTHOR OR CONTRIBUTORS BE LIABLE
 * FOR ANY DIRECT, INDIRECT, INCIDENTAL, SPECIAL, EXEMPLARY, OR CONSEQUENTIAL
 * DAMAGES (INCLUDING, BUT NOT LIMITED TO, PROCUREMENT OF SUBSTITUTE GOODS
 * OR SERVICES; LOSS OF USE, DATA, OR PROFITS; OR BUSINESS INTERRUPTION)
 * HOWEVER CAUSED AND ON ANY THEORY OF LIABILITY, WHETHER IN CONTRACT, STRICT
 * LIABILITY, OR TORT (INCLUDING NEGLIGENCE OR OTHERWISE) ARISING IN ANY WAY
 * OUT OF THE USE OF THIS SOFTWARE, EVEN IF ADVISED OF THE POSSIBILITY OF
 * SUCH DAMAGE.
 *
 * Copyright (c) 1982, 1986, 1989, 1993
 *	The Regents of the University of California.  All rights reserved.
 *
 * Redistribution and use in source and binary forms, with or without
 * modification, are permitted provided that the following conditions
 * are met:
 * 1. Redistributions of source code must retain the above copyright
 *    notice, this list of conditions and the following disclaimer.
 * 2. Redistributions in binary form must reproduce the above copyright
 *    notice, this list of conditions and the following disclaimer in the
 *    documentation and/or other materials provided with the distribution.
 * 3. Neither the name of the University nor the names of its contributors
 *    may be used to endorse or promote products derived from this software
 *    without specific prior written permission.
 *
 * THIS SOFTWARE IS PROVIDED BY THE REGENTS AND CONTRIBUTORS ``AS IS'' AND
 * ANY EXPRESS OR IMPLIED WARRANTIES, INCLUDING, BUT NOT LIMITED TO, THE
 * IMPLIED WARRANTIES OF MERCHANTABILITY AND FITNESS FOR A PARTICULAR PURPOSE
 * ARE DISCLAIMED.  IN NO EVENT SHALL THE REGENTS OR CONTRIBUTORS BE LIABLE
 * FOR ANY DIRECT, INDIRECT, INCIDENTAL, SPECIAL, EXEMPLARY, OR CONSEQUENTIAL
 * DAMAGES (INCLUDING, BUT NOT LIMITED TO, PROCUREMENT OF SUBSTITUTE GOODS
 * OR SERVICES; LOSS OF USE, DATA, OR PROFITS; OR BUSINESS INTERRUPTION)
 * HOWEVER CAUSED AND ON ANY THEORY OF LIABILITY, WHETHER IN CONTRACT, STRICT
 * LIABILITY, OR TORT (INCLUDING NEGLIGENCE OR OTHERWISE) ARISING IN ANY WAY
 * OUT OF THE USE OF THIS SOFTWARE, EVEN IF ADVISED OF THE POSSIBILITY OF
 * SUCH DAMAGE.
 *
 *	from: @(#)ufs_readwrite.c	8.11 (Berkeley) 5/8/95
 * from: $FreeBSD: .../ufs/ufs_readwrite.c,v 1.96 2002/08/12 09:22:11 phk ...
 *	@(#)ffs_vnops.c	8.15 (Berkeley) 5/14/95
 */

#include <sys/cdefs.h>
__FBSDID("$FreeBSD$");

#include "opt_directio.h"
#include "opt_ffs.h"

#include <sys/param.h>
#include <sys/bio.h>
#include <sys/systm.h>
#include <sys/buf.h>
#include <sys/conf.h>
#include <sys/extattr.h>
#include <sys/kernel.h>
#include <sys/limits.h>
#include <sys/malloc.h>
#include <sys/mount.h>
#include <sys/priv.h>
#include <sys/rwlock.h>
#include <sys/stat.h>
#include <sys/sysctl.h>
#include <sys/vmmeter.h>
#include <sys/vnode.h>

#include <vm/vm.h>
#include <vm/vm_param.h>
#include <vm/vm_extern.h>
#include <vm/vm_object.h>
#include <vm/vm_page.h>
#include <vm/vm_pager.h>
#include <vm/vnode_pager.h>

#include <ufs/ufs/extattr.h>
#include <ufs/ufs/quota.h>
#include <ufs/ufs/inode.h>
#include <ufs/ufs/ufs_extern.h>
#include <ufs/ufs/ufsmount.h>

#include <ufs/ffs/fs.h>
#include <ufs/ffs/ffs_extern.h>

#define	ALIGNED_TO(ptr, s)	\
	is_aligned(ptr, _Alignof(s))

#ifdef DIRECTIO
extern int	ffs_rawread(struct vnode *vp, struct uio *uio, int *workdone);
#endif
static vop_fdatasync_t	ffs_fdatasync;
static vop_fsync_t	ffs_fsync;
static vop_getpages_t	ffs_getpages;
static vop_getpages_async_t	ffs_getpages_async;
static vop_lock1_t	ffs_lock;
#ifdef INVARIANTS
static vop_unlock_t	ffs_unlock_debug;
#endif
static vop_read_t	ffs_read;
static vop_write_t	ffs_write;
static int	ffs_extread(struct vnode *vp, struct uio *uio, int ioflag);
static int	ffs_extwrite(struct vnode *vp, struct uio *uio, int ioflag,
		    struct ucred *cred);
static vop_strategy_t	ffsext_strategy;
static vop_closeextattr_t	ffs_closeextattr;
static vop_deleteextattr_t	ffs_deleteextattr;
static vop_getextattr_t	ffs_getextattr;
static vop_listextattr_t	ffs_listextattr;
static vop_openextattr_t	ffs_openextattr;
static vop_setextattr_t	ffs_setextattr;
static vop_vptofh_t	ffs_vptofh;
static vop_vput_pair_t	ffs_vput_pair;

/* Global vfs data structures for ufs. */
struct vop_vector ffs_vnodeops1 = {
	.vop_default =		&ufs_vnodeops,
	.vop_fsync =		ffs_fsync,
	.vop_fdatasync =	ffs_fdatasync,
	.vop_getpages =		ffs_getpages,
	.vop_getpages_async =	ffs_getpages_async,
	.vop_lock1 =		ffs_lock,
#ifdef INVARIANTS
	.vop_unlock =		ffs_unlock_debug,
#endif
	.vop_read =		ffs_read,
	.vop_reallocblks =	ffs_reallocblks,
	.vop_write =		ffs_write,
	.vop_vptofh =		ffs_vptofh,
	.vop_vput_pair =	ffs_vput_pair,
};
VFS_VOP_VECTOR_REGISTER(ffs_vnodeops1);

struct vop_vector ffs_fifoops1 = {
	.vop_default =		&ufs_fifoops,
	.vop_fsync =		ffs_fsync,
	.vop_fdatasync =	ffs_fdatasync,
	.vop_lock1 =		ffs_lock,
#ifdef INVARIANTS
	.vop_unlock =		ffs_unlock_debug,
#endif
	.vop_vptofh =		ffs_vptofh,
};
VFS_VOP_VECTOR_REGISTER(ffs_fifoops1);

/* Global vfs data structures for ufs. */
struct vop_vector ffs_vnodeops2 = {
	.vop_default =		&ufs_vnodeops,
	.vop_fsync =		ffs_fsync,
	.vop_fdatasync =	ffs_fdatasync,
	.vop_getpages =		ffs_getpages,
	.vop_getpages_async =	ffs_getpages_async,
	.vop_lock1 =		ffs_lock,
#ifdef INVARIANTS
	.vop_unlock =		ffs_unlock_debug,
#endif
	.vop_read =		ffs_read,
	.vop_reallocblks =	ffs_reallocblks,
	.vop_write =		ffs_write,
	.vop_closeextattr =	ffs_closeextattr,
	.vop_deleteextattr =	ffs_deleteextattr,
	.vop_getextattr =	ffs_getextattr,
	.vop_listextattr =	ffs_listextattr,
	.vop_openextattr =	ffs_openextattr,
	.vop_setextattr =	ffs_setextattr,
	.vop_vptofh =		ffs_vptofh,
	.vop_vput_pair =	ffs_vput_pair,
};
VFS_VOP_VECTOR_REGISTER(ffs_vnodeops2);

struct vop_vector ffs_fifoops2 = {
	.vop_default =		&ufs_fifoops,
	.vop_fsync =		ffs_fsync,
	.vop_fdatasync =	ffs_fdatasync,
	.vop_lock1 =		ffs_lock,
#ifdef INVARIANTS
	.vop_unlock =		ffs_unlock_debug,
#endif
	.vop_reallocblks =	ffs_reallocblks,
	.vop_strategy =		ffsext_strategy,
	.vop_closeextattr =	ffs_closeextattr,
	.vop_deleteextattr =	ffs_deleteextattr,
	.vop_getextattr =	ffs_getextattr,
	.vop_listextattr =	ffs_listextattr,
	.vop_openextattr =	ffs_openextattr,
	.vop_setextattr =	ffs_setextattr,
	.vop_vptofh =		ffs_vptofh,
};
VFS_VOP_VECTOR_REGISTER(ffs_fifoops2);

/*
 * Synch an open file.
 */
/* ARGSUSED */
static int
ffs_fsync(struct vop_fsync_args *ap)
{
	struct vnode *vp;
	struct bufobj *bo;
	int error;

	vp = ap->a_vp;
	bo = &vp->v_bufobj;
retry:
	error = ffs_syncvnode(vp, ap->a_waitfor, 0);
	if (error)
		return (error);
	if (ap->a_waitfor == MNT_WAIT && DOINGSOFTDEP(vp)) {
		error = softdep_fsync(vp);
		if (error)
			return (error);

		/*
		 * The softdep_fsync() function may drop vp lock,
		 * allowing for dirty buffers to reappear on the
		 * bo_dirty list. Recheck and resync as needed.
		 */
		BO_LOCK(bo);
		if ((vp->v_type == VREG || vp->v_type == VDIR) &&
		    (bo->bo_numoutput > 0 || bo->bo_dirty.bv_cnt > 0)) {
			BO_UNLOCK(bo);
			goto retry;
		}
		BO_UNLOCK(bo);
	}
	if (ffs_fsfail_cleanup(VFSTOUFS(vp->v_mount), 0))
		return (ENXIO);
	return (0);
}

int
ffs_syncvnode(struct vnode *vp, int waitfor, int flags)
{
	struct inode *ip;
	struct bufobj *bo;
	struct ufsmount *ump;
	struct buf *bp, *nbp;
	ufs_lbn_t lbn;
	int error, passes;
	bool still_dirty, unlocked, wait;

	ip = VTOI(vp);
	bo = &vp->v_bufobj;
	ump = VFSTOUFS(vp->v_mount);

	/*
	 * When doing MNT_WAIT we must first flush all dependencies
	 * on the inode.
	 */
	if (DOINGSOFTDEP(vp) && waitfor == MNT_WAIT &&
	    (error = softdep_sync_metadata(vp)) != 0) {
		if (ffs_fsfail_cleanup(ump, error))
			error = 0;
		return (error);
	}

	/*
	 * Flush all dirty buffers associated with a vnode.
	 */
	error = 0;
	passes = 0;
	wait = false;	/* Always do an async pass first. */
	unlocked = false;
	lbn = lblkno(ITOFS(ip), (ip->i_size + ITOFS(ip)->fs_bsize - 1));
	BO_LOCK(bo);
loop:
	TAILQ_FOREACH(bp, &bo->bo_dirty.bv_hd, b_bobufs)
		bp->b_vflags &= ~BV_SCANNED;
	TAILQ_FOREACH_SAFE(bp, &bo->bo_dirty.bv_hd, b_bobufs, nbp) {
		/*
		 * Reasons to skip this buffer: it has already been considered
		 * on this pass, the buffer has dependencies that will cause
		 * it to be redirtied and it has not already been deferred,
		 * or it is already being written.
		 */
		if ((bp->b_vflags & BV_SCANNED) != 0)
			continue;
		bp->b_vflags |= BV_SCANNED;
		/*
		 * Flush indirects in order, if requested.
		 *
		 * Note that if only datasync is requested, we can
		 * skip indirect blocks when softupdates are not
		 * active.  Otherwise we must flush them with data,
		 * since dependencies prevent data block writes.
		 */
		if (waitfor == MNT_WAIT && bp->b_lblkno <= -UFS_NDADDR &&
		    (lbn_level(bp->b_lblkno) >= passes ||
		    ((flags & DATA_ONLY) != 0 && !DOINGSOFTDEP(vp))))
			continue;
		if (bp->b_lblkno > lbn)
			panic("ffs_syncvnode: syncing truncated data.");
		if (BUF_LOCK(bp, LK_EXCLUSIVE | LK_NOWAIT, NULL) == 0) {
			BO_UNLOCK(bo);
		} else if (wait) {
			if (BUF_LOCK(bp,
			    LK_EXCLUSIVE | LK_SLEEPFAIL | LK_INTERLOCK,
			    BO_LOCKPTR(bo)) != 0) {
				bp->b_vflags &= ~BV_SCANNED;
				goto next;
			}
		} else
			continue;
		if ((bp->b_flags & B_DELWRI) == 0)
			panic("ffs_fsync: not dirty");
		/*
		 * Check for dependencies and potentially complete them.
		 */
		if (!LIST_EMPTY(&bp->b_dep) &&
		    (error = softdep_sync_buf(vp, bp,
		    wait ? MNT_WAIT : MNT_NOWAIT)) != 0) {
			/*
			 * Lock order conflict, buffer was already unlocked,
			 * and vnode possibly unlocked.
			 */
			if (error == ERELOOKUP) {
				if (vp->v_data == NULL)
					return (EBADF);
				unlocked = true;
				if (DOINGSOFTDEP(vp) && waitfor == MNT_WAIT &&
				    (error = softdep_sync_metadata(vp)) != 0) {
					if (ffs_fsfail_cleanup(ump, error))
						error = 0;
					return (unlocked && error == 0 ?
					    ERELOOKUP : error);
				}
				/* Re-evaluate inode size */
				lbn = lblkno(ITOFS(ip), (ip->i_size +
				    ITOFS(ip)->fs_bsize - 1));
				goto next;
			}
			/* I/O error. */
			if (error != EBUSY) {
				BUF_UNLOCK(bp);
				return (error);
			}
			/* If we deferred once, don't defer again. */
		    	if ((bp->b_flags & B_DEFERRED) == 0) {
				bp->b_flags |= B_DEFERRED;
				BUF_UNLOCK(bp);
				goto next;
			}
		}
		if (wait) {
			bremfree(bp);
			error = bwrite(bp);
			if (ffs_fsfail_cleanup(ump, error))
				error = 0;
			if (error != 0)
				return (error);
		} else if ((bp->b_flags & B_CLUSTEROK)) {
			(void) vfs_bio_awrite(bp);
		} else {
			bremfree(bp);
			(void) bawrite(bp);
		}
next:
		/*
		 * Since we may have slept during the I/O, we need
		 * to start from a known point.
		 */
		BO_LOCK(bo);
		nbp = TAILQ_FIRST(&bo->bo_dirty.bv_hd);
	}
	if (waitfor != MNT_WAIT) {
		BO_UNLOCK(bo);
		if ((flags & NO_INO_UPDT) != 0)
			return (unlocked ? ERELOOKUP : 0);
		error = ffs_update(vp, 0);
		if (error == 0 && unlocked)
			error = ERELOOKUP;
		return (error);
	}
	/* Drain IO to see if we're done. */
	bufobj_wwait(bo, 0, 0);
	/*
	 * Block devices associated with filesystems may have new I/O
	 * requests posted for them even if the vnode is locked, so no
	 * amount of trying will get them clean.  We make several passes
	 * as a best effort.
	 *
	 * Regular files may need multiple passes to flush all dependency
	 * work as it is possible that we must write once per indirect
	 * level, once for the leaf, and once for the inode and each of
	 * these will be done with one sync and one async pass.
	 */
	if (bo->bo_dirty.bv_cnt > 0) {
		if ((flags & DATA_ONLY) == 0) {
			still_dirty = true;
		} else {
			/*
			 * For data-only sync, dirty indirect buffers
			 * are ignored.
			 */
			still_dirty = false;
			TAILQ_FOREACH(bp, &bo->bo_dirty.bv_hd, b_bobufs) {
				if (bp->b_lblkno > -UFS_NDADDR) {
					still_dirty = true;
					break;
				}
			}
		}

		if (still_dirty) {
			/* Write the inode after sync passes to flush deps. */
			if (wait && DOINGSOFTDEP(vp) &&
			    (flags & NO_INO_UPDT) == 0) {
				BO_UNLOCK(bo);
				ffs_update(vp, 1);
				BO_LOCK(bo);
			}
			/* switch between sync/async. */
			wait = !wait;
			if (wait || ++passes < UFS_NIADDR + 2)
				goto loop;
		}
	}
	BO_UNLOCK(bo);
	error = 0;
	if ((flags & DATA_ONLY) == 0) {
		if ((flags & NO_INO_UPDT) == 0)
			error = ffs_update(vp, 1);
		if (DOINGSUJ(vp))
			softdep_journal_fsync(VTOI(vp));
	} else if ((ip->i_flags & (IN_SIZEMOD | IN_IBLKDATA)) != 0) {
		error = ffs_update(vp, 1);
	}
	if (error == 0 && unlocked)
		error = ERELOOKUP;
	if (error == 0)
		ip->i_flag &= ~IN_NEEDSYNC;
	return (error);
}

static int
ffs_fdatasync(struct vop_fdatasync_args *ap)
{

	return (ffs_syncvnode(ap->a_vp, MNT_WAIT, DATA_ONLY));
}

static int
ffs_lock(ap)
	struct vop_lock1_args /* {
		struct vnode *a_vp;
		int a_flags;
		char *file;
		int line;
	} */ *ap;
{
#if !defined(NO_FFS_SNAPSHOT) || defined(DIAGNOSTIC)
	struct vnode *vp = ap->a_vp;
#endif	/* !NO_FFS_SNAPSHOT || DIAGNOSTIC */
#ifdef DIAGNOSTIC
	struct inode *ip;
#endif	/* DIAGNOSTIC */
	int result;
#ifndef NO_FFS_SNAPSHOT
	int flags;
	struct lock *lkp;

	/*
	 * Adaptive spinning mixed with SU leads to trouble. use a giant hammer
	 * and only use it when LK_NODDLKTREAT is set. Currently this means it
	 * is only used during path lookup.
	 */
	if ((ap->a_flags & LK_NODDLKTREAT) != 0)
		ap->a_flags |= LK_ADAPTIVE;
	switch (ap->a_flags & LK_TYPE_MASK) {
	case LK_SHARED:
	case LK_UPGRADE:
	case LK_EXCLUSIVE:
		flags = ap->a_flags;
		for (;;) {
#ifdef DEBUG_VFS_LOCKS
			VNPASS(vp->v_holdcnt != 0, vp);
#endif	/* DEBUG_VFS_LOCKS */
			lkp = vp->v_vnlock;
			result = lockmgr_lock_flags(lkp, flags,
			    &VI_MTX(vp)->lock_object, ap->a_file, ap->a_line);
			if (lkp == vp->v_vnlock || result != 0)
				break;
			/*
			 * Apparent success, except that the vnode
			 * mutated between snapshot file vnode and
			 * regular file vnode while this process
			 * slept.  The lock currently held is not the
			 * right lock.  Release it, and try to get the
			 * new lock.
			 */
			lockmgr_unlock(lkp);
			if ((flags & (LK_INTERLOCK | LK_NOWAIT)) ==
			    (LK_INTERLOCK | LK_NOWAIT))
				return (EBUSY);
			if ((flags & LK_TYPE_MASK) == LK_UPGRADE)
				flags = (flags & ~LK_TYPE_MASK) | LK_EXCLUSIVE;
			flags &= ~LK_INTERLOCK;
		}
#ifdef DIAGNOSTIC
		switch (ap->a_flags & LK_TYPE_MASK) {
		case LK_UPGRADE:
		case LK_EXCLUSIVE:
			if (result == 0 && vp->v_vnlock->lk_recurse == 0) {
				ip = VTOI(vp);
				if (ip != NULL)
					ip->i_lock_gen++;
			}
		}
#endif	/* DIAGNOSTIC */
		break;
	default:
#ifdef DIAGNOSTIC
		if ((ap->a_flags & LK_TYPE_MASK) == LK_DOWNGRADE) {
			ip = VTOI(vp);
			if (ip != NULL)
				ufs_unlock_tracker(ip);
		}
#endif	/* DIAGNOSTIC */
		result = VOP_LOCK1_APV(&ufs_vnodeops, ap);
		break;
	}
#else	/* NO_FFS_SNAPSHOT */
	/*
	 * See above for an explanation.
	 */
	if ((ap->a_flags & LK_NODDLKTREAT) != 0)
		ap->a_flags |= LK_ADAPTIVE;
#ifdef DIAGNOSTIC
	if ((ap->a_flags & LK_TYPE_MASK) == LK_DOWNGRADE) {
		ip = VTOI(vp);
		if (ip != NULL)
			ufs_unlock_tracker(ip);
	}
#endif	/* DIAGNOSTIC */
	result =  VOP_LOCK1_APV(&ufs_vnodeops, ap);
#endif	/* NO_FFS_SNAPSHOT */
#ifdef DIAGNOSTIC
	switch (ap->a_flags & LK_TYPE_MASK) {
	case LK_UPGRADE:
	case LK_EXCLUSIVE:
		if (result == 0 && vp->v_vnlock->lk_recurse == 0) {
			ip = VTOI(vp);
			if (ip != NULL)
				ip->i_lock_gen++;
		}
	}
#endif	/* DIAGNOSTIC */
	return (result);
}

#ifdef INVARIANTS
static int
ffs_unlock_debug(struct vop_unlock_args *ap)
{
	struct vnode *vp;
	struct inode *ip;

	vp = ap->a_vp;
	ip = VTOI(vp);
	if (ip->i_flag & UFS_INODE_FLAG_LAZY_MASK_ASSERTABLE) {
		if ((vp->v_mflag & VMP_LAZYLIST) == 0) {
			VI_LOCK(vp);
			VNASSERT((vp->v_mflag & VMP_LAZYLIST), vp,
			    ("%s: modified vnode (%x) not on lazy list",
			    __func__, ip->i_flag));
			VI_UNLOCK(vp);
		}
	}
#ifdef DIAGNOSTIC
	if (VOP_ISLOCKED(vp) == LK_EXCLUSIVE && ip != NULL &&
	    vp->v_vnlock->lk_recurse == 0)
		ufs_unlock_tracker(ip);
#endif
	return (VOP_UNLOCK_APV(&ufs_vnodeops, ap));
}
#endif

static int
ffs_read_hole(struct uio *uio, long xfersize, long *size)
{
	ssize_t saved_resid, tlen;
	int error;

	while (xfersize > 0) {
		tlen = min(xfersize, ZERO_REGION_SIZE);
		saved_resid = uio->uio_resid;
		error = vn_io_fault_uiomove(__DECONST(void *, zero_region),
		    tlen, uio);
		if (error != 0)
			return (error);
		tlen = saved_resid - uio->uio_resid;
		xfersize -= tlen;
		*size -= tlen;
	}
	return (0);
}

/*
 * Vnode op for reading.
 */
static int
ffs_read(ap)
	struct vop_read_args /* {
		struct vnode *a_vp;
		struct uio *a_uio;
		int a_ioflag;
		struct ucred *a_cred;
	} */ *ap;
{
	struct vnode *vp;
	struct inode *ip;
	struct uio *uio;
	struct fs *fs;
	struct buf *bp;
	ufs_lbn_t lbn, nextlbn;
	off_t bytesinfile;
	long size, xfersize, blkoffset;
	ssize_t orig_resid;
	int bflag, error, ioflag, seqcount;

	vp = ap->a_vp;
	uio = ap->a_uio;
	ioflag = ap->a_ioflag;
	if (ap->a_ioflag & IO_EXT)
#ifdef notyet
		return (ffs_extread(vp, uio, ioflag));
#else
		panic("ffs_read+IO_EXT");
#endif
#ifdef DIRECTIO
	if ((ioflag & IO_DIRECT) != 0) {
		int workdone;

		error = ffs_rawread(vp, uio, &workdone);
		if (error != 0 || workdone != 0)
			return error;
	}
#endif

	seqcount = ap->a_ioflag >> IO_SEQSHIFT;
	ip = VTOI(vp);

#ifdef INVARIANTS
	if (uio->uio_rw != UIO_READ)
		panic("ffs_read: mode");

	if (vp->v_type == VLNK) {
		if ((int)ip->i_size < vp->v_mount->mnt_maxsymlinklen)
			panic("ffs_read: short symlink");
	} else if (vp->v_type != VREG && vp->v_type != VDIR)
		panic("ffs_read: type %d",  vp->v_type);
#endif
	orig_resid = uio->uio_resid;
	KASSERT(orig_resid >= 0, ("ffs_read: uio->uio_resid < 0"));
	if (orig_resid == 0)
		return (0);
	KASSERT(uio->uio_offset >= 0, ("ffs_read: uio->uio_offset < 0"));
	fs = ITOFS(ip);
	if (uio->uio_offset < ip->i_size &&
	    uio->uio_offset >= fs->fs_maxfilesize)
		return (EOVERFLOW);

	bflag = GB_UNMAPPED | (uio->uio_segflg == UIO_NOCOPY ? 0 : GB_NOSPARSE);
	for (error = 0, bp = NULL; uio->uio_resid > 0; bp = NULL) {
		if ((bytesinfile = ip->i_size - uio->uio_offset) <= 0)
			break;
		lbn = lblkno(fs, uio->uio_offset);
		nextlbn = lbn + 1;

		/*
		 * size of buffer.  The buffer representing the
		 * end of the file is rounded up to the size of
		 * the block type ( fragment or full block,
		 * depending ).
		 */
		size = blksize(fs, ip, lbn);
		blkoffset = blkoff(fs, uio->uio_offset);

		/*
		 * The amount we want to transfer in this iteration is
		 * one FS block less the amount of the data before
		 * our startpoint (duh!)
		 */
		xfersize = fs->fs_bsize - blkoffset;

		/*
		 * But if we actually want less than the block,
		 * or the file doesn't have a whole block more of data,
		 * then use the lesser number.
		 */
		if (uio->uio_resid < xfersize)
			xfersize = uio->uio_resid;
		if (bytesinfile < xfersize)
			xfersize = bytesinfile;

		if (lblktosize(fs, nextlbn) >= ip->i_size) {
			/*
			 * Don't do readahead if this is the end of the file.
			 */
			error = bread_gb(vp, lbn, size, NOCRED, bflag, &bp);
		} else if ((vp->v_mount->mnt_flag & MNT_NOCLUSTERR) == 0) {
			/*
			 * Otherwise if we are allowed to cluster,
			 * grab as much as we can.
			 *
			 * XXX  This may not be a win if we are not
			 * doing sequential access.
			 */
			error = cluster_read(vp, ip->i_size, lbn,
			    size, NOCRED, blkoffset + uio->uio_resid,
			    seqcount, bflag, &bp);
		} else if (seqcount > 1) {
			/*
			 * If we are NOT allowed to cluster, then
			 * if we appear to be acting sequentially,
			 * fire off a request for a readahead
			 * as well as a read. Note that the 4th and 5th
			 * arguments point to arrays of the size specified in
			 * the 6th argument.
			 */
			u_int nextsize = blksize(fs, ip, nextlbn);
			error = breadn_flags(vp, lbn, lbn, size, &nextlbn,
			    &nextsize, 1, NOCRED, bflag, NULL, &bp);
		} else {
			/*
			 * Failing all of the above, just read what the
			 * user asked for. Interestingly, the same as
			 * the first option above.
			 */
			error = bread_gb(vp, lbn, size, NOCRED, bflag, &bp);
		}
		if (error == EJUSTRETURN) {
			error = ffs_read_hole(uio, xfersize, &size);
			if (error == 0)
				continue;
		}
		if (error != 0) {
			brelse(bp);
			bp = NULL;
			break;
		}

		/*
		 * We should only get non-zero b_resid when an I/O error
		 * has occurred, which should cause us to break above.
		 * However, if the short read did not cause an error,
		 * then we want to ensure that we do not uiomove bad
		 * or uninitialized data.
		 */
		size -= bp->b_resid;
		if (size < xfersize) {
			if (size == 0)
				break;
			xfersize = size;
		}

		if (buf_mapped(bp)) {
			error = vn_io_fault_uiomove((char *)bp->b_data +
			    blkoffset, (int)xfersize, uio);
		} else {
			error = vn_io_fault_pgmove(bp->b_pages, blkoffset,
			    (int)xfersize, uio);
		}
		if (error)
			break;

		vfs_bio_brelse(bp, ioflag);
	}

	/*
	 * This can only happen in the case of an error
	 * because the loop above resets bp to NULL on each iteration
	 * and on normal completion has not set a new value into it.
	 * so it must have come from a 'break' statement
	 */
	if (bp != NULL)
		vfs_bio_brelse(bp, ioflag);

	if ((error == 0 || uio->uio_resid != orig_resid) &&
	    (vp->v_mount->mnt_flag & (MNT_NOATIME | MNT_RDONLY)) == 0)
		UFS_INODE_SET_FLAG_SHARED(ip, IN_ACCESS);
	return (error);
}

/*
 * Vnode op for writing.
 */
static int
ffs_write(ap)
	struct vop_write_args /* {
		struct vnode *a_vp;
		struct uio *a_uio;
		int a_ioflag;
		struct ucred *a_cred;
	} */ *ap;
{
	struct vnode *vp;
	struct uio *uio;
	struct inode *ip;
	struct fs *fs;
	struct buf *bp;
	ufs_lbn_t lbn;
	off_t osize;
	ssize_t resid;
	int seqcount;
	int blkoffset, error, flags, ioflag, size, xfersize;

	vp = ap->a_vp;
	uio = ap->a_uio;
	ioflag = ap->a_ioflag;
	if (ap->a_ioflag & IO_EXT)
#ifdef notyet
		return (ffs_extwrite(vp, uio, ioflag, ap->a_cred));
#else
		panic("ffs_write+IO_EXT");
#endif

	seqcount = ap->a_ioflag >> IO_SEQSHIFT;
	ip = VTOI(vp);

#ifdef INVARIANTS
	if (uio->uio_rw != UIO_WRITE)
		panic("ffs_write: mode");
#endif

	switch (vp->v_type) {
	case VREG:
		if (ioflag & IO_APPEND)
			uio->uio_offset = ip->i_size;
		if ((ip->i_flags & APPEND) && uio->uio_offset != ip->i_size)
			return (EPERM);
		/* FALLTHROUGH */
	case VLNK:
		break;
	case VDIR:
		panic("ffs_write: dir write");
		break;
	default:
		panic("ffs_write: type %p %d (%d,%d)", vp, (int)vp->v_type,
			(int)uio->uio_offset,
			(int)uio->uio_resid
		);
	}

	KASSERT(uio->uio_resid >= 0, ("ffs_write: uio->uio_resid < 0"));
	KASSERT(uio->uio_offset >= 0, ("ffs_write: uio->uio_offset < 0"));
	fs = ITOFS(ip);
	if ((uoff_t)uio->uio_offset + uio->uio_resid > fs->fs_maxfilesize)
		return (EFBIG);
	/*
	 * Maybe this should be above the vnode op call, but so long as
	 * file servers have no limits, I don't think it matters.
	 */
	if (vn_rlimit_fsize(vp, uio, uio->uio_td))
		return (EFBIG);

	resid = uio->uio_resid;
	osize = ip->i_size;
	if (seqcount > BA_SEQMAX)
		flags = BA_SEQMAX << BA_SEQSHIFT;
	else
		flags = seqcount << BA_SEQSHIFT;
	if (ioflag & IO_SYNC)
		flags |= IO_SYNC;
	flags |= BA_UNMAPPED;

	for (error = 0; uio->uio_resid > 0;) {
		lbn = lblkno(fs, uio->uio_offset);
		blkoffset = blkoff(fs, uio->uio_offset);
		xfersize = fs->fs_bsize - blkoffset;
		if (uio->uio_resid < xfersize)
			xfersize = uio->uio_resid;
		if (uio->uio_offset + xfersize > ip->i_size)
			vnode_pager_setsize(vp, uio->uio_offset + xfersize);

		/*
		 * We must perform a read-before-write if the transfer size
		 * does not cover the entire buffer.
		 */
		if (fs->fs_bsize > xfersize)
			flags |= BA_CLRBUF;
		else
			flags &= ~BA_CLRBUF;
/* XXX is uio->uio_offset the right thing here? */
		error = UFS_BALLOC(vp, uio->uio_offset, xfersize,
		    ap->a_cred, flags, &bp);
		if (error != 0) {
			vnode_pager_setsize(vp, ip->i_size);
			break;
		}
		if ((ioflag & (IO_SYNC|IO_INVAL)) == (IO_SYNC|IO_INVAL))
			bp->b_flags |= B_NOCACHE;

		if (uio->uio_offset + xfersize > ip->i_size) {
			ip->i_size = uio->uio_offset + xfersize;
			DIP_SET(ip, i_size, ip->i_size);
			UFS_INODE_SET_FLAG(ip, IN_SIZEMOD | IN_CHANGE);
		}

		size = blksize(fs, ip, lbn) - bp->b_resid;
		if (size < xfersize)
			xfersize = size;

		if (buf_mapped(bp)) {
			error = vn_io_fault_uiomove((char *)bp->b_data +
			    blkoffset, (int)xfersize, uio);
		} else {
			error = vn_io_fault_pgmove(bp->b_pages, blkoffset,
			    (int)xfersize, uio);
		}
		/*
		 * If the buffer is not already filled and we encounter an
		 * error while trying to fill it, we have to clear out any
		 * garbage data from the pages instantiated for the buffer.
		 * If we do not, a failed uiomove() during a write can leave
		 * the prior contents of the pages exposed to a userland mmap.
		 *
		 * Note that we need only clear buffers with a transfer size
		 * equal to the block size because buffers with a shorter
		 * transfer size were cleared above by the call to UFS_BALLOC()
		 * with the BA_CLRBUF flag set.
		 *
		 * If the source region for uiomove identically mmaps the
		 * buffer, uiomove() performed the NOP copy, and the buffer
		 * content remains valid because the page fault handler
		 * validated the pages.
		 */
		if (error != 0 && (bp->b_flags & B_CACHE) == 0 &&
		    fs->fs_bsize == xfersize)
			vfs_bio_clrbuf(bp);

		vfs_bio_set_flags(bp, ioflag);

		/*
		 * If IO_SYNC each buffer is written synchronously.  Otherwise
		 * if we have a severe page deficiency write the buffer
		 * asynchronously.  Otherwise try to cluster, and if that
		 * doesn't do it then either do an async write (if O_DIRECT),
		 * or a delayed write (if not).
		 */
		if (ioflag & IO_SYNC) {
			(void)bwrite(bp);
		} else if (vm_page_count_severe() ||
			    buf_dirty_count_severe() ||
			    (ioflag & IO_ASYNC)) {
			bp->b_flags |= B_CLUSTEROK;
			bawrite(bp);
		} else if (xfersize + blkoffset == fs->fs_bsize) {
			if ((vp->v_mount->mnt_flag & MNT_NOCLUSTERW) == 0) {
				bp->b_flags |= B_CLUSTEROK;
				cluster_write(vp, bp, ip->i_size, seqcount,
				    GB_UNMAPPED);
			} else {
				bawrite(bp);
			}
		} else if (ioflag & IO_DIRECT) {
			bp->b_flags |= B_CLUSTEROK;
			bawrite(bp);
		} else {
			bp->b_flags |= B_CLUSTEROK;
			bdwrite(bp);
		}
		if (error || xfersize == 0)
			break;
		UFS_INODE_SET_FLAG(ip, IN_CHANGE | IN_UPDATE);
	}
	/*
	 * If we successfully wrote any data, and we are not the superuser
	 * we clear the setuid and setgid bits as a precaution against
	 * tampering.
	 */
	if ((ip->i_mode & (ISUID | ISGID)) && resid > uio->uio_resid &&
	    ap->a_cred) {
		if (priv_check_cred(ap->a_cred, PRIV_VFS_RETAINSUGID)) {
			vn_seqc_write_begin(vp);
			UFS_INODE_SET_MODE(ip, ip->i_mode & ~(ISUID | ISGID));
			DIP_SET(ip, i_mode, ip->i_mode);
			vn_seqc_write_end(vp);
		}
	}
	if (error) {
		if (ioflag & IO_UNIT) {
			(void)ffs_truncate(vp, osize,
			    IO_NORMAL | (ioflag & IO_SYNC), ap->a_cred);
			uio->uio_offset -= resid - uio->uio_resid;
			uio->uio_resid = resid;
		}
	} else if (resid > uio->uio_resid && (ioflag & IO_SYNC)) {
		if (!(ioflag & IO_DATASYNC) ||
		    (ip->i_flags & (IN_SIZEMOD | IN_IBLKDATA)))
			error = ffs_update(vp, 1);
		if (ffs_fsfail_cleanup(VFSTOUFS(vp->v_mount), error))
			error = ENXIO;
	}
	return (error);
}

/*
 * Extended attribute area reading.
 */
static int
ffs_extread(struct vnode *vp, struct uio *uio, int ioflag)
{
	struct inode *ip;
	struct ufs2_dinode *dp;
	struct fs *fs;
	struct buf *bp;
	ufs_lbn_t lbn, nextlbn;
	off_t bytesinfile;
	long size, xfersize, blkoffset;
	ssize_t orig_resid;
	int error;

	ip = VTOI(vp);
	fs = ITOFS(ip);
	dp = ip->i_din2;

#ifdef INVARIANTS
	if (uio->uio_rw != UIO_READ || fs->fs_magic != FS_UFS2_MAGIC)
		panic("ffs_extread: mode");

#endif
	orig_resid = uio->uio_resid;
	KASSERT(orig_resid >= 0, ("ffs_extread: uio->uio_resid < 0"));
	if (orig_resid == 0)
		return (0);
	KASSERT(uio->uio_offset >= 0, ("ffs_extread: uio->uio_offset < 0"));

	for (error = 0, bp = NULL; uio->uio_resid > 0; bp = NULL) {
		if ((bytesinfile = dp->di_extsize - uio->uio_offset) <= 0)
			break;
		lbn = lblkno(fs, uio->uio_offset);
		nextlbn = lbn + 1;

		/*
		 * size of buffer.  The buffer representing the
		 * end of the file is rounded up to the size of
		 * the block type ( fragment or full block,
		 * depending ).
		 */
		size = sblksize(fs, dp->di_extsize, lbn);
		blkoffset = blkoff(fs, uio->uio_offset);

		/*
		 * The amount we want to transfer in this iteration is
		 * one FS block less the amount of the data before
		 * our startpoint (duh!)
		 */
		xfersize = fs->fs_bsize - blkoffset;

		/*
		 * But if we actually want less than the block,
		 * or the file doesn't have a whole block more of data,
		 * then use the lesser number.
		 */
		if (uio->uio_resid < xfersize)
			xfersize = uio->uio_resid;
		if (bytesinfile < xfersize)
			xfersize = bytesinfile;

		if (lblktosize(fs, nextlbn) >= dp->di_extsize) {
			/*
			 * Don't do readahead if this is the end of the info.
			 */
			error = bread(vp, -1 - lbn, size, NOCRED, &bp);
		} else {
			/*
			 * If we have a second block, then
			 * fire off a request for a readahead
			 * as well as a read. Note that the 4th and 5th
			 * arguments point to arrays of the size specified in
			 * the 6th argument.
			 */
			u_int nextsize = sblksize(fs, dp->di_extsize, nextlbn);

			nextlbn = -1 - nextlbn;
			error = breadn(vp, -1 - lbn,
			    size, &nextlbn, &nextsize, 1, NOCRED, &bp);
		}
		if (error) {
			brelse(bp);
			bp = NULL;
			break;
		}

		/*
		 * We should only get non-zero b_resid when an I/O error
		 * has occurred, which should cause us to break above.
		 * However, if the short read did not cause an error,
		 * then we want to ensure that we do not uiomove bad
		 * or uninitialized data.
		 */
		size -= bp->b_resid;
		if (size < xfersize) {
			if (size == 0)
				break;
			xfersize = size;
		}

		error = uiomove((char *)bp->b_data + blkoffset,
					(int)xfersize, uio);
		if (error)
			break;
		vfs_bio_brelse(bp, ioflag);
	}

	/*
	 * This can only happen in the case of an error
	 * because the loop above resets bp to NULL on each iteration
	 * and on normal completion has not set a new value into it.
	 * so it must have come from a 'break' statement
	 */
	if (bp != NULL)
		vfs_bio_brelse(bp, ioflag);
	return (error);
}

/*
 * Extended attribute area writing.
 */
static int
ffs_extwrite(struct vnode *vp, struct uio *uio, int ioflag, struct ucred *ucred)
{
	struct inode *ip;
	struct ufs2_dinode *dp;
	struct fs *fs;
	struct buf *bp;
	ufs_lbn_t lbn;
	off_t osize;
	ssize_t resid;
	int blkoffset, error, flags, size, xfersize;

	ip = VTOI(vp);
	fs = ITOFS(ip);
	dp = ip->i_din2;

#ifdef INVARIANTS
	if (uio->uio_rw != UIO_WRITE || fs->fs_magic != FS_UFS2_MAGIC)
		panic("ffs_extwrite: mode");
#endif

	if (ioflag & IO_APPEND)
		uio->uio_offset = dp->di_extsize;
	KASSERT(uio->uio_offset >= 0, ("ffs_extwrite: uio->uio_offset < 0"));
	KASSERT(uio->uio_resid >= 0, ("ffs_extwrite: uio->uio_resid < 0"));
	if ((uoff_t)uio->uio_offset + uio->uio_resid >
	    UFS_NXADDR * fs->fs_bsize)
		return (EFBIG);

	resid = uio->uio_resid;
	osize = dp->di_extsize;
	flags = IO_EXT;
	if (ioflag & IO_SYNC)
		flags |= IO_SYNC;

	for (error = 0; uio->uio_resid > 0;) {
		lbn = lblkno(fs, uio->uio_offset);
		blkoffset = blkoff(fs, uio->uio_offset);
		xfersize = fs->fs_bsize - blkoffset;
		if (uio->uio_resid < xfersize)
			xfersize = uio->uio_resid;

		/*
		 * We must perform a read-before-write if the transfer size
		 * does not cover the entire buffer.
		 */
		if (fs->fs_bsize > xfersize)
			flags |= BA_CLRBUF;
		else
			flags &= ~BA_CLRBUF;
		error = UFS_BALLOC(vp, uio->uio_offset, xfersize,
		    ucred, flags, &bp);
		if (error != 0)
			break;
		/*
		 * If the buffer is not valid we have to clear out any
		 * garbage data from the pages instantiated for the buffer.
		 * If we do not, a failed uiomove() during a write can leave
		 * the prior contents of the pages exposed to a userland
		 * mmap().  XXX deal with uiomove() errors a better way.
		 */
		if ((bp->b_flags & B_CACHE) == 0 && fs->fs_bsize <= xfersize)
			vfs_bio_clrbuf(bp);

		if (uio->uio_offset + xfersize > dp->di_extsize) {
			dp->di_extsize = uio->uio_offset + xfersize;
			UFS_INODE_SET_FLAG(ip, IN_SIZEMOD | IN_CHANGE);
		}

		size = sblksize(fs, dp->di_extsize, lbn) - bp->b_resid;
		if (size < xfersize)
			xfersize = size;

		error =
		    uiomove((char *)bp->b_data + blkoffset, (int)xfersize, uio);

		vfs_bio_set_flags(bp, ioflag);

		/*
		 * If IO_SYNC each buffer is written synchronously.  Otherwise
		 * if we have a severe page deficiency write the buffer
		 * asynchronously.  Otherwise try to cluster, and if that
		 * doesn't do it then either do an async write (if O_DIRECT),
		 * or a delayed write (if not).
		 */
		if (ioflag & IO_SYNC) {
			(void)bwrite(bp);
		} else if (vm_page_count_severe() ||
			    buf_dirty_count_severe() ||
			    xfersize + blkoffset == fs->fs_bsize ||
			    (ioflag & (IO_ASYNC | IO_DIRECT)))
			bawrite(bp);
		else
			bdwrite(bp);
		if (error || xfersize == 0)
			break;
		UFS_INODE_SET_FLAG(ip, IN_CHANGE);
	}
	/*
	 * If we successfully wrote any data, and we are not the superuser
	 * we clear the setuid and setgid bits as a precaution against
	 * tampering.
	 */
	if ((ip->i_mode & (ISUID | ISGID)) && resid > uio->uio_resid && ucred) {
		if (priv_check_cred(ucred, PRIV_VFS_RETAINSUGID)) {
			vn_seqc_write_begin(vp);
			UFS_INODE_SET_MODE(ip, ip->i_mode & ~(ISUID | ISGID));
			dp->di_mode = ip->i_mode;
			vn_seqc_write_end(vp);
		}
	}
	if (error) {
		if (ioflag & IO_UNIT) {
			(void)ffs_truncate(vp, osize,
			    IO_EXT | (ioflag&IO_SYNC), ucred);
			uio->uio_offset -= resid - uio->uio_resid;
			uio->uio_resid = resid;
		}
	} else if (resid > uio->uio_resid && (ioflag & IO_SYNC))
		error = ffs_update(vp, 1);
	return (error);
}

/*
 * Vnode operating to retrieve a named extended attribute.
 *
 * Locate a particular EA (nspace:name) in the area (ptr:length), and return
 * the length of the EA, and possibly the pointer to the entry and to the data.
 */
static int
ffs_findextattr(u_char *ptr, u_int length, int nspace, const char *name,
    struct extattr **eapp, u_char **eac)
{
	struct extattr *eap, *eaend;
	size_t nlen;

	nlen = strlen(name);
	KASSERT(ALIGNED_TO(ptr, struct extattr), ("unaligned"));
	eap = (struct extattr *)ptr;
	eaend = (struct extattr *)(ptr + length);
	for (; eap < eaend; eap = EXTATTR_NEXT(eap)) {
		KASSERT(EXTATTR_NEXT(eap) <= eaend,
		    ("extattr next %p beyond %p", EXTATTR_NEXT(eap), eaend));
		if (eap->ea_namespace != nspace || eap->ea_namelength != nlen
		    || memcmp(eap->ea_name, name, nlen) != 0)
			continue;
		if (eapp != NULL)
			*eapp = eap;
		if (eac != NULL)
			*eac = EXTATTR_CONTENT(eap);
		return (EXTATTR_CONTENT_SIZE(eap));
	}
	return (-1);
}

static int
ffs_rdextattr(u_char **p, struct vnode *vp, struct thread *td)
{
	const struct extattr *eap, *eaend, *eapnext;
	struct inode *ip;
	struct ufs2_dinode *dp;
	struct fs *fs;
	struct uio luio;
	struct iovec liovec;
	u_int easize;
	int error;
	u_char *eae;

	ip = VTOI(vp);
	fs = ITOFS(ip);
	dp = ip->i_din2;
	easize = dp->di_extsize;
	if ((uoff_t)easize > UFS_NXADDR * fs->fs_bsize)
		return (EFBIG);

	eae = malloc(easize, M_TEMP, M_WAITOK);

	IOVEC_INIT(&liovec, eae, easize);
	luio.uio_iov = &liovec;
	luio.uio_iovcnt = 1;
	luio.uio_offset = 0;
	luio.uio_resid = easize;
	luio.uio_segflg = UIO_SYSSPACE;
	luio.uio_rw = UIO_READ;
	luio.uio_td = td;

	error = ffs_extread(vp, &luio, IO_EXT | IO_SYNC);
	if (error) {
		free(eae, M_TEMP);
		return (error);
	}
	/* Validate disk xattrfile contents. */
	for (eap = (void *)eae, eaend = (void *)(eae + easize); eap < eaend;
	    eap = eapnext) {
		eapnext = EXTATTR_NEXT(eap);
		/* Bogusly short entry or bogusly long entry. */
		if (eap->ea_length < sizeof(*eap) || eapnext > eaend) {
			free(eae, M_TEMP);
			return (EINTEGRITY);
		}
	}
	*p = eae;
	return (0);
}

static void
ffs_lock_ea(struct vnode *vp)
{
	struct inode *ip;

	ip = VTOI(vp);
	VI_LOCK(vp);
	while (ip->i_flag & IN_EA_LOCKED) {
		UFS_INODE_SET_FLAG(ip, IN_EA_LOCKWAIT);
		msleep(&ip->i_ea_refs, &vp->v_interlock, PINOD + 2, "ufs_ea",
		    0);
	}
	UFS_INODE_SET_FLAG(ip, IN_EA_LOCKED);
	VI_UNLOCK(vp);
}

static void
ffs_unlock_ea(struct vnode *vp)
{
	struct inode *ip;

	ip = VTOI(vp);
	VI_LOCK(vp);
	if (ip->i_flag & IN_EA_LOCKWAIT)
		wakeup(&ip->i_ea_refs);
	ip->i_flag &= ~(IN_EA_LOCKED | IN_EA_LOCKWAIT);
	VI_UNLOCK(vp);
}

static int
ffs_open_ea(struct vnode *vp, struct ucred *cred, struct thread *td)
{
	struct inode *ip;
	struct ufs2_dinode *dp;
	int error;

	ip = VTOI(vp);

	ffs_lock_ea(vp);
	if (ip->i_ea_area != NULL) {
		ip->i_ea_refs++;
		ffs_unlock_ea(vp);
		return (0);
	}
	dp = ip->i_din2;
	error = ffs_rdextattr(&ip->i_ea_area, vp, td);
	if (error) {
		ffs_unlock_ea(vp);
		return (error);
	}
	ip->i_ea_len = dp->di_extsize;
	ip->i_ea_error = 0;
	ip->i_ea_refs++;
	ffs_unlock_ea(vp);
	return (0);
}

/*
 * Vnode extattr transaction commit/abort
 */
static int
ffs_close_ea(struct vnode *vp, int commit, struct ucred *cred, struct thread *td)
{
	struct inode *ip;
	struct uio luio;
	struct iovec liovec;
	int error;
	struct ufs2_dinode *dp;

	ip = VTOI(vp);

	ffs_lock_ea(vp);
	if (ip->i_ea_area == NULL) {
		ffs_unlock_ea(vp);
		return (EINVAL);
	}
	dp = ip->i_din2;
	error = ip->i_ea_error;
	if (commit && error == 0) {
		ASSERT_VOP_ELOCKED(vp, "ffs_close_ea commit");
		if (cred == NOCRED)
			cred =  vp->v_mount->mnt_cred;
		IOVEC_INIT(&liovec, ip->i_ea_area, ip->i_ea_len);
		luio.uio_iov = &liovec;
		luio.uio_iovcnt = 1;
		luio.uio_offset = 0;
		luio.uio_resid = ip->i_ea_len;
		luio.uio_segflg = UIO_SYSSPACE;
		luio.uio_rw = UIO_WRITE;
		luio.uio_td = td;
		/* XXX: I'm not happy about truncating to zero size */
		if (ip->i_ea_len < dp->di_extsize)
			error = ffs_truncate(vp, 0, IO_EXT, cred);
		error = ffs_extwrite(vp, &luio, IO_EXT | IO_SYNC, cred);
	}
	if (--ip->i_ea_refs == 0) {
		free(ip->i_ea_area, M_TEMP);
		ip->i_ea_area = NULL;
		ip->i_ea_len = 0;
		ip->i_ea_error = 0;
	}
	ffs_unlock_ea(vp);
	return (error);
}

/*
 * Vnode extattr strategy routine for fifos.
 *
 * We need to check for a read or write of the external attributes.
 * Otherwise we just fall through and do the usual thing.
 */
static int
ffsext_strategy(struct vop_strategy_args *ap)
/*
struct vop_strategy_args {
	struct vnodeop_desc *a_desc;
	struct vnode *a_vp;
	struct buf *a_bp;
};
*/
{
	struct vnode *vp;
	daddr_t lbn;

	vp = ap->a_vp;
	lbn = ap->a_bp->b_lblkno;
	if (I_IS_UFS2(VTOI(vp)) && lbn < 0 && lbn >= -UFS_NXADDR)
		return (VOP_STRATEGY_APV(&ufs_vnodeops, ap));
	if (vp->v_type == VFIFO)
		return (VOP_STRATEGY_APV(&ufs_fifoops, ap));
	panic("spec nodes went here");
}

/*
 * Vnode extattr transaction commit/abort
 */
static int
ffs_openextattr(struct vop_openextattr_args *ap)
/*
struct vop_openextattr_args {
	struct vnodeop_desc *a_desc;
	struct vnode *a_vp;
	IN struct ucred *a_cred;
	IN struct thread *a_td;
};
*/
{

	if (ap->a_vp->v_type == VCHR || ap->a_vp->v_type == VBLK)
		return (EOPNOTSUPP);

	return (ffs_open_ea(ap->a_vp, ap->a_cred, ap->a_td));
}

/*
 * Vnode extattr transaction commit/abort
 */
static int
ffs_closeextattr(struct vop_closeextattr_args *ap)
/*
struct vop_closeextattr_args {
	struct vnodeop_desc *a_desc;
	struct vnode *a_vp;
	int a_commit;
	IN struct ucred *a_cred;
	IN struct thread *a_td;
};
*/
{

	if (ap->a_vp->v_type == VCHR || ap->a_vp->v_type == VBLK)
		return (EOPNOTSUPP);

	if (ap->a_commit && (ap->a_vp->v_mount->mnt_flag & MNT_RDONLY))
		return (EROFS);

	return (ffs_close_ea(ap->a_vp, ap->a_commit, ap->a_cred, ap->a_td));
}

/*
 * Vnode operation to remove a named attribute.
 */
static int
ffs_deleteextattr(struct vop_deleteextattr_args *ap)
/*
vop_deleteextattr {
	IN struct vnode *a_vp;
	IN int a_attrnamespace;
	IN const char *a_name;
	IN struct ucred *a_cred;
	IN struct thread *a_td;
};
*/
{
	struct inode *ip;
	struct extattr *eap;
	uint32_t ul;
	int olen, error, i, easize;
	u_char *eae;
	void *tmp;

	ip = VTOI(ap->a_vp);

	if (ap->a_vp->v_type == VCHR || ap->a_vp->v_type == VBLK)
		return (EOPNOTSUPP);

	if (strlen(ap->a_name) == 0)
		return (EINVAL);

	if (ap->a_vp->v_mount->mnt_flag & MNT_RDONLY)
		return (EROFS);

	error = extattr_check_cred(ap->a_vp, ap->a_attrnamespace,
	    ap->a_cred, ap->a_td, VWRITE);
	if (error) {
		/*
		 * ffs_lock_ea is not needed there, because the vnode
		 * must be exclusively locked.
		 */
		if (ip->i_ea_area != NULL && ip->i_ea_error == 0)
			ip->i_ea_error = error;
		return (error);
	}

	error = ffs_open_ea(ap->a_vp, ap->a_cred, ap->a_td);
	if (error)
		return (error);

	/* CEM: delete could be done in-place instead */
	eae = malloc(ip->i_ea_len, M_TEMP, M_WAITOK);
	bcopy(ip->i_ea_area, eae, ip->i_ea_len);
	easize = ip->i_ea_len;

	olen = ffs_findextattr(eae, easize, ap->a_attrnamespace, ap->a_name,
	    &eap, NULL);
	if (olen == -1) {
		/* delete but nonexistent */
		free(eae, M_TEMP);
		ffs_close_ea(ap->a_vp, 0, ap->a_cred, ap->a_td);
		return (ENOATTR);
	}
	ul = eap->ea_length;
	i = (u_char *)EXTATTR_NEXT(eap) - eae;
	bcopy(EXTATTR_NEXT(eap), eap, easize - i);
	easize -= ul;

	tmp = ip->i_ea_area;
	ip->i_ea_area = eae;
	ip->i_ea_len = easize;
	free(tmp, M_TEMP);
	error = ffs_close_ea(ap->a_vp, 1, ap->a_cred, ap->a_td);
	return (error);
}

/*
 * Vnode operation to retrieve a named extended attribute.
 */
static int
ffs_getextattr(struct vop_getextattr_args *ap)
/*
vop_getextattr {
	IN struct vnode *a_vp;
	IN int a_attrnamespace;
	IN const char *a_name;
	INOUT struct uio *a_uio;
	OUT size_t *a_size;
	IN struct ucred *a_cred;
	IN struct thread *a_td;
};
*/
{
	struct inode *ip;
	u_char *eae, *p;
	unsigned easize;
	int error, ealen;

	ip = VTOI(ap->a_vp);

	if (ap->a_vp->v_type == VCHR || ap->a_vp->v_type == VBLK)
		return (EOPNOTSUPP);

	error = extattr_check_cred(ap->a_vp, ap->a_attrnamespace,
	    ap->a_cred, ap->a_td, VREAD);
	if (error)
		return (error);

	error = ffs_open_ea(ap->a_vp, ap->a_cred, ap->a_td);
	if (error)
		return (error);

	eae = ip->i_ea_area;
	easize = ip->i_ea_len;

	ealen = ffs_findextattr(eae, easize, ap->a_attrnamespace, ap->a_name,
	    NULL, &p);
	if (ealen >= 0) {
		error = 0;
		if (ap->a_size != NULL)
			*ap->a_size = ealen;
		else if (ap->a_uio != NULL)
			error = uiomove(p, ealen, ap->a_uio);
	} else
		error = ENOATTR;

	ffs_close_ea(ap->a_vp, 0, ap->a_cred, ap->a_td);
	return (error);
}

/*
 * Vnode operation to retrieve extended attributes on a vnode.
 */
static int
ffs_listextattr(struct vop_listextattr_args *ap)
/*
vop_listextattr {
	IN struct vnode *a_vp;
	IN int a_attrnamespace;
	INOUT struct uio *a_uio;
	OUT size_t *a_size;
	IN struct ucred *a_cred;
	IN struct thread *a_td;
};
*/
{
	struct inode *ip;
	struct extattr *eap, *eaend;
	int error, ealen;

	ip = VTOI(ap->a_vp);

	if (ap->a_vp->v_type == VCHR || ap->a_vp->v_type == VBLK)
		return (EOPNOTSUPP);

	error = extattr_check_cred(ap->a_vp, ap->a_attrnamespace,
	    ap->a_cred, ap->a_td, VREAD);
	if (error)
		return (error);

	error = ffs_open_ea(ap->a_vp, ap->a_cred, ap->a_td);
	if (error)
		return (error);

	error = 0;
	if (ap->a_size != NULL)
		*ap->a_size = 0;

	KASSERT(ALIGNED_TO(ip->i_ea_area, struct extattr), ("unaligned"));
	eap = (struct extattr *)ip->i_ea_area;
	eaend = (struct extattr *)(ip->i_ea_area + ip->i_ea_len);
	for (; error == 0 && eap < eaend; eap = EXTATTR_NEXT(eap)) {
		KASSERT(EXTATTR_NEXT(eap) <= eaend,
		    ("extattr next %p beyond %p", EXTATTR_NEXT(eap), eaend));
		if (eap->ea_namespace != ap->a_attrnamespace)
			continue;

		ealen = eap->ea_namelength;
		if (ap->a_size != NULL)
			*ap->a_size += ealen + 1;
		else if (ap->a_uio != NULL)
			error = uiomove(&eap->ea_namelength, ealen + 1,
			    ap->a_uio);
	}

	ffs_close_ea(ap->a_vp, 0, ap->a_cred, ap->a_td);
	return (error);
}

/*
 * Vnode operation to set a named attribute.
 */
static int
ffs_setextattr(struct vop_setextattr_args *ap)
/*
vop_setextattr {
	IN struct vnode *a_vp;
	IN int a_attrnamespace;
	IN const char *a_name;
	INOUT struct uio *a_uio;
	IN struct ucred *a_cred;
	IN struct thread *a_td;
};
*/
{
	struct inode *ip;
	struct fs *fs;
	struct extattr *eap;
	uint32_t ealength, ul;
	ssize_t ealen;
	int olen, eapad1, eapad2, error, i, easize;
	u_char *eae;
	void *tmp;

	ip = VTOI(ap->a_vp);
	fs = ITOFS(ip);

	if (ap->a_vp->v_type == VCHR || ap->a_vp->v_type == VBLK)
		return (EOPNOTSUPP);

	if (strlen(ap->a_name) == 0)
		return (EINVAL);

	/* XXX Now unsupported API to delete EAs using NULL uio. */
	if (ap->a_uio == NULL)
		return (EOPNOTSUPP);

	if (ap->a_vp->v_mount->mnt_flag & MNT_RDONLY)
		return (EROFS);

	ealen = ap->a_uio->uio_resid;
	if (ealen < 0 || ealen > lblktosize(fs, UFS_NXADDR))
		return (EINVAL);

	error = extattr_check_cred(ap->a_vp, ap->a_attrnamespace,
	    ap->a_cred, ap->a_td, VWRITE);
	if (error) {
		/*
		 * ffs_lock_ea is not needed there, because the vnode
		 * must be exclusively locked.
		 */
		if (ip->i_ea_area != NULL && ip->i_ea_error == 0)
			ip->i_ea_error = error;
		return (error);
	}

	error = ffs_open_ea(ap->a_vp, ap->a_cred, ap->a_td);
	if (error)
		return (error);

	ealength = sizeof(uint32_t) + 3 + strlen(ap->a_name);
	eapad1 = roundup2(ealength, 8) - ealength;
	eapad2 = roundup2(ealen, 8) - ealen;
	ealength += eapad1 + ealen + eapad2;

	/*
	 * CEM: rewrites of the same size or smaller could be done in-place
	 * instead.  (We don't acquire any fine-grained locks in here either,
	 * so we could also do bigger writes in-place.)
	 */
	eae = malloc(ip->i_ea_len + ealength, M_TEMP, M_WAITOK);
	bcopy(ip->i_ea_area, eae, ip->i_ea_len);
	easize = ip->i_ea_len;

	olen = ffs_findextattr(eae, easize, ap->a_attrnamespace, ap->a_name,
	    &eap, NULL);
        if (olen == -1) {
		/* new, append at end */
		KASSERT(ALIGNED_TO(eae + easize, struct extattr),
		    ("unaligned"));
		eap = (struct extattr *)(eae + easize);
		easize += ealength;
	} else {
		ul = eap->ea_length;
		i = (u_char *)EXTATTR_NEXT(eap) - eae;
		if (ul != ealength) {
			bcopy(EXTATTR_NEXT(eap), (u_char *)eap + ealength,
			    easize - i);
			easize += (ealength - ul);
		}
	}
	if (easize > lblktosize(fs, UFS_NXADDR)) {
		free(eae, M_TEMP);
		ffs_close_ea(ap->a_vp, 0, ap->a_cred, ap->a_td);
		if (ip->i_ea_area != NULL && ip->i_ea_error == 0)
			ip->i_ea_error = ENOSPC;
		return (ENOSPC);
	}
	eap->ea_length = ealength;
	eap->ea_namespace = ap->a_attrnamespace;
	eap->ea_contentpadlen = eapad2;
	eap->ea_namelength = strlen(ap->a_name);
	memcpy(eap->ea_name, ap->a_name, strlen(ap->a_name));
	bzero(&eap->ea_name[strlen(ap->a_name)], eapad1);
	error = uiomove(EXTATTR_CONTENT(eap), ealen, ap->a_uio);
	if (error) {
		free(eae, M_TEMP);
		ffs_close_ea(ap->a_vp, 0, ap->a_cred, ap->a_td);
		if (ip->i_ea_area != NULL && ip->i_ea_error == 0)
			ip->i_ea_error = error;
		return (error);
	}
	bzero((u_char *)EXTATTR_CONTENT(eap) + ealen, eapad2);

	tmp = ip->i_ea_area;
	ip->i_ea_area = eae;
	ip->i_ea_len = easize;
	free(tmp, M_TEMP);
	error = ffs_close_ea(ap->a_vp, 1, ap->a_cred, ap->a_td);
	return (error);
}

/*
 * Vnode pointer to File handle
 */
static int
ffs_vptofh(struct vop_vptofh_args *ap)
/*
vop_vptofh {
	IN struct vnode *a_vp;
	IN struct fid *a_fhp;
};
*/
{
	struct inode *ip;
	struct ufid *ufhp;

	ip = VTOI(ap->a_vp);
	ufhp = (struct ufid *)ap->a_fhp;
	ufhp->ufid_len = sizeof(struct ufid);
	ufhp->ufid_ino = ip->i_number;
	ufhp->ufid_gen = ip->i_gen;
	return (0);
}

SYSCTL_DECL(_vfs_ffs);
static int use_buf_pager = 1;
SYSCTL_INT(_vfs_ffs, OID_AUTO, use_buf_pager, CTLFLAG_RWTUN, &use_buf_pager, 0,
    "Always use buffer pager instead of bmap");

static daddr_t
ffs_gbp_getblkno(struct vnode *vp, vm_ooffset_t off)
{

	return (lblkno(VFSTOUFS(vp->v_mount)->um_fs, off));
}

static int
ffs_gbp_getblksz(struct vnode *vp, daddr_t lbn)
{

	return (blksize(VFSTOUFS(vp->v_mount)->um_fs, VTOI(vp), lbn));
}

static int
ffs_getpages(struct vop_getpages_args *ap)
{
	struct vnode *vp;
	struct ufsmount *um;

	vp = ap->a_vp;
	um = VFSTOUFS(vp->v_mount);

	if (!use_buf_pager && um->um_devvp->v_bufobj.bo_bsize <= PAGE_SIZE)
		return (vnode_pager_generic_getpages(vp, ap->a_m, ap->a_count,
		    ap->a_rbehind, ap->a_rahead, NULL, NULL));
	return (vfs_bio_getpages(vp, ap->a_m, ap->a_count, ap->a_rbehind,
	    ap->a_rahead, ffs_gbp_getblkno, ffs_gbp_getblksz));
}

static int
ffs_getpages_async(struct vop_getpages_async_args *ap)
{
	struct vnode *vp;
	struct ufsmount *um;
	bool do_iodone;
	int error;

	vp = ap->a_vp;
	um = VFSTOUFS(vp->v_mount);
	do_iodone = true;

	if (um->um_devvp->v_bufobj.bo_bsize <= PAGE_SIZE) {
		error = vnode_pager_generic_getpages(vp, ap->a_m, ap->a_count,
		    ap->a_rbehind, ap->a_rahead, ap->a_iodone, ap->a_arg);
		if (error == 0)
			do_iodone = false;
	} else {
		error = vfs_bio_getpages(vp, ap->a_m, ap->a_count,
		    ap->a_rbehind, ap->a_rahead, ffs_gbp_getblkno,
		    ffs_gbp_getblksz);
	}
	if (do_iodone && ap->a_iodone != NULL)
		ap->a_iodone(ap->a_arg, ap->a_m, ap->a_count, error);

	return (error);
}
<<<<<<< HEAD
// CHERI CHANGES START
// {
//   "updated": 20200706,
//   "target_type": "kernel",
//   "changes": [
//     "iovec-macros"
//   ],
//   "changes_purecap": [
//     "pointer_alignment"
//   ]
// }
// CHERI CHANGES END
=======

static int
ffs_vput_pair(struct vop_vput_pair_args *ap)
{
	struct vnode *dvp, *vp, **vpp;
	struct inode *dp;
	int error, vp_locked;

	dvp = ap->a_dvp;
	dp = VTOI(dvp);
	vpp = ap->a_vpp;
	vp = vpp != NULL ? *vpp : NULL;

	if ((dp->i_flag & IN_NEEDSYNC) == 0) {
		vput(dvp);
		if (vp != NULL && ap->a_unlock_vp)
			vput(vp);
		return (0);
	}

	if (vp != NULL) {
		if (ap->a_unlock_vp) {
			vput(vp);
		} else {
			MPASS(vp->v_type != VNON);
			vp_locked = VOP_ISLOCKED(vp);
			VOP_UNLOCK(vp);
		}
	}

	do {
		error = ffs_syncvnode(dvp, MNT_WAIT, 0);
	} while (error == ERELOOKUP);
	vput(dvp);

	if (vp == NULL || ap->a_unlock_vp)
		return (0);

	/*
	 * It is possible that vp is reclaimed at this point. Only
	 * routines that call us with a_unlock_vp == false can find
	 * that their vp has been reclaimed. There are three areas
	 * that are affected:
	 * 1) vn_open_cred() - later VOPs could fail, but
	 *    dead_open() returns 0 to simulate successful open.
	 * 2) ffs_snapshot() - creation of snapshot fails with EBADF.
	 * 3) NFS server (several places) - code is prepared to detect
	 *    and respond to dead vnodes by returning ESTALE.
	 */
	VOP_LOCK(vp, vp_locked | LK_RETRY);
	return (0);
}
>>>>>>> f2c9d038
<|MERGE_RESOLUTION|>--- conflicted
+++ resolved
@@ -1918,20 +1918,6 @@
 
 	return (error);
 }
-<<<<<<< HEAD
-// CHERI CHANGES START
-// {
-//   "updated": 20200706,
-//   "target_type": "kernel",
-//   "changes": [
-//     "iovec-macros"
-//   ],
-//   "changes_purecap": [
-//     "pointer_alignment"
-//   ]
-// }
-// CHERI CHANGES END
-=======
 
 static int
 ffs_vput_pair(struct vop_vput_pair_args *ap)
@@ -1984,4 +1970,15 @@
 	VOP_LOCK(vp, vp_locked | LK_RETRY);
 	return (0);
 }
->>>>>>> f2c9d038
+// CHERI CHANGES START
+// {
+//   "updated": 20200706,
+//   "target_type": "kernel",
+//   "changes": [
+//     "iovec-macros"
+//   ],
+//   "changes_purecap": [
+//     "pointer_alignment"
+//   ]
+// }
+// CHERI CHANGES END