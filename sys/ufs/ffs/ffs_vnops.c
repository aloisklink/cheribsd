/*-
 * SPDX-License-Identifier: (BSD-2-Clause-FreeBSD AND BSD-3-Clause)
 *
 * Copyright (c) 2002, 2003 Networks Associates Technology, Inc.
 * All rights reserved.
 *
 * This software was developed for the FreeBSD Project by Marshall
 * Kirk McKusick and Network Associates Laboratories, the Security
 * Research Division of Network Associates, Inc. under DARPA/SPAWAR
 * contract N66001-01-C-8035 ("CBOSS"), as part of the DARPA CHATS
 * research program
 *
 * Redistribution and use in source and binary forms, with or without
 * modification, are permitted provided that the following conditions
 * are met:
 * 1. Redistributions of source code must retain the above copyright
 *    notice, this list of conditions and the following disclaimer.
 * 2. Redistributions in binary form must reproduce the above copyright
 *    notice, this list of conditions and the following disclaimer in the
 *    documentation and/or other materials provided with the distribution.
 *
 * THIS SOFTWARE IS PROVIDED BY THE AUTHOR AND CONTRIBUTORS ``AS IS'' AND
 * ANY EXPRESS OR IMPLIED WARRANTIES, INCLUDING, BUT NOT LIMITED TO, THE
 * IMPLIED WARRANTIES OF MERCHANTABILITY AND FITNESS FOR A PARTICULAR PURPOSE
 * ARE DISCLAIMED.  IN NO EVENT SHALL THE AUTHOR OR CONTRIBUTORS BE LIABLE
 * FOR ANY DIRECT, INDIRECT, INCIDENTAL, SPECIAL, EXEMPLARY, OR CONSEQUENTIAL
 * DAMAGES (INCLUDING, BUT NOT LIMITED TO, PROCUREMENT OF SUBSTITUTE GOODS
 * OR SERVICES; LOSS OF USE, DATA, OR PROFITS; OR BUSINESS INTERRUPTION)
 * HOWEVER CAUSED AND ON ANY THEORY OF LIABILITY, WHETHER IN CONTRACT, STRICT
 * LIABILITY, OR TORT (INCLUDING NEGLIGENCE OR OTHERWISE) ARISING IN ANY WAY
 * OUT OF THE USE OF THIS SOFTWARE, EVEN IF ADVISED OF THE POSSIBILITY OF
 * SUCH DAMAGE.
 *
 * Copyright (c) 1982, 1986, 1989, 1993
 *	The Regents of the University of California.  All rights reserved.
 *
 * Redistribution and use in source and binary forms, with or without
 * modification, are permitted provided that the following conditions
 * are met:
 * 1. Redistributions of source code must retain the above copyright
 *    notice, this list of conditions and the following disclaimer.
 * 2. Redistributions in binary form must reproduce the above copyright
 *    notice, this list of conditions and the following disclaimer in the
 *    documentation and/or other materials provided with the distribution.
 * 3. Neither the name of the University nor the names of its contributors
 *    may be used to endorse or promote products derived from this software
 *    without specific prior written permission.
 *
 * THIS SOFTWARE IS PROVIDED BY THE REGENTS AND CONTRIBUTORS ``AS IS'' AND
 * ANY EXPRESS OR IMPLIED WARRANTIES, INCLUDING, BUT NOT LIMITED TO, THE
 * IMPLIED WARRANTIES OF MERCHANTABILITY AND FITNESS FOR A PARTICULAR PURPOSE
 * ARE DISCLAIMED.  IN NO EVENT SHALL THE REGENTS OR CONTRIBUTORS BE LIABLE
 * FOR ANY DIRECT, INDIRECT, INCIDENTAL, SPECIAL, EXEMPLARY, OR CONSEQUENTIAL
 * DAMAGES (INCLUDING, BUT NOT LIMITED TO, PROCUREMENT OF SUBSTITUTE GOODS
 * OR SERVICES; LOSS OF USE, DATA, OR PROFITS; OR BUSINESS INTERRUPTION)
 * HOWEVER CAUSED AND ON ANY THEORY OF LIABILITY, WHETHER IN CONTRACT, STRICT
 * LIABILITY, OR TORT (INCLUDING NEGLIGENCE OR OTHERWISE) ARISING IN ANY WAY
 * OUT OF THE USE OF THIS SOFTWARE, EVEN IF ADVISED OF THE POSSIBILITY OF
 * SUCH DAMAGE.
 *
 *	from: @(#)ufs_readwrite.c	8.11 (Berkeley) 5/8/95
 * from: $FreeBSD: .../ufs/ufs_readwrite.c,v 1.96 2002/08/12 09:22:11 phk ...
 *	@(#)ffs_vnops.c	8.15 (Berkeley) 5/14/95
 */

#include <sys/cdefs.h>
__FBSDID("$FreeBSD$");

#include <sys/param.h>
#include <sys/bio.h>
#include <sys/systm.h>
#include <sys/buf.h>
#include <sys/conf.h>
#include <sys/extattr.h>
#include <sys/kernel.h>
#include <sys/limits.h>
#include <sys/malloc.h>
#include <sys/mount.h>
#include <sys/priv.h>
#include <sys/rwlock.h>
#include <sys/stat.h>
#include <sys/sysctl.h>
#include <sys/vmmeter.h>
#include <sys/vnode.h>

#include <vm/vm.h>
#include <vm/vm_param.h>
#include <vm/vm_extern.h>
#include <vm/vm_object.h>
#include <vm/vm_page.h>
#include <vm/vm_pager.h>
#include <vm/vnode_pager.h>

#include <ufs/ufs/extattr.h>
#include <ufs/ufs/quota.h>
#include <ufs/ufs/inode.h>
#include <ufs/ufs/ufs_extern.h>
#include <ufs/ufs/ufsmount.h>

#include <ufs/ffs/fs.h>
#include <ufs/ffs/ffs_extern.h>
#include "opt_directio.h"
#include "opt_ffs.h"

#define	ALIGNED_TO(ptr, s)	\
	is_aligned(ptr, _Alignof(s))

#ifdef DIRECTIO
extern int	ffs_rawread(struct vnode *vp, struct uio *uio, int *workdone);
#endif
static vop_fdatasync_t	ffs_fdatasync;
static vop_fsync_t	ffs_fsync;
static vop_getpages_t	ffs_getpages;
static vop_getpages_async_t	ffs_getpages_async;
static vop_lock1_t	ffs_lock;
static vop_read_t	ffs_read;
static vop_write_t	ffs_write;
static int	ffs_extread(struct vnode *vp, struct uio *uio, int ioflag);
static int	ffs_extwrite(struct vnode *vp, struct uio *uio, int ioflag,
		    struct ucred *cred);
static vop_strategy_t	ffsext_strategy;
static vop_closeextattr_t	ffs_closeextattr;
static vop_deleteextattr_t	ffs_deleteextattr;
static vop_getextattr_t	ffs_getextattr;
static vop_listextattr_t	ffs_listextattr;
static vop_openextattr_t	ffs_openextattr;
static vop_setextattr_t	ffs_setextattr;
static vop_vptofh_t	ffs_vptofh;

/* Global vfs data structures for ufs. */
struct vop_vector ffs_vnodeops1 = {
	.vop_default =		&ufs_vnodeops,
	.vop_fsync =		ffs_fsync,
	.vop_fdatasync =	ffs_fdatasync,
	.vop_getpages =		ffs_getpages,
	.vop_getpages_async =	ffs_getpages_async,
	.vop_lock1 =		ffs_lock,
	.vop_read =		ffs_read,
	.vop_reallocblks =	ffs_reallocblks,
	.vop_write =		ffs_write,
	.vop_vptofh =		ffs_vptofh,
};

struct vop_vector ffs_fifoops1 = {
	.vop_default =		&ufs_fifoops,
	.vop_fsync =		ffs_fsync,
	.vop_fdatasync =	ffs_fdatasync,
	.vop_lock1 =		ffs_lock,
	.vop_vptofh =		ffs_vptofh,
};

/* Global vfs data structures for ufs. */
struct vop_vector ffs_vnodeops2 = {
	.vop_default =		&ufs_vnodeops,
	.vop_fsync =		ffs_fsync,
	.vop_fdatasync =	ffs_fdatasync,
	.vop_getpages =		ffs_getpages,
	.vop_getpages_async =	ffs_getpages_async,
	.vop_lock1 =		ffs_lock,
	.vop_read =		ffs_read,
	.vop_reallocblks =	ffs_reallocblks,
	.vop_write =		ffs_write,
	.vop_closeextattr =	ffs_closeextattr,
	.vop_deleteextattr =	ffs_deleteextattr,
	.vop_getextattr =	ffs_getextattr,
	.vop_listextattr =	ffs_listextattr,
	.vop_openextattr =	ffs_openextattr,
	.vop_setextattr =	ffs_setextattr,
	.vop_vptofh =		ffs_vptofh,
};

struct vop_vector ffs_fifoops2 = {
	.vop_default =		&ufs_fifoops,
	.vop_fsync =		ffs_fsync,
	.vop_fdatasync =	ffs_fdatasync,
	.vop_lock1 =		ffs_lock,
	.vop_reallocblks =	ffs_reallocblks,
	.vop_strategy =		ffsext_strategy,
	.vop_closeextattr =	ffs_closeextattr,
	.vop_deleteextattr =	ffs_deleteextattr,
	.vop_getextattr =	ffs_getextattr,
	.vop_listextattr =	ffs_listextattr,
	.vop_openextattr =	ffs_openextattr,
	.vop_setextattr =	ffs_setextattr,
	.vop_vptofh =		ffs_vptofh,
};

/*
 * Synch an open file.
 */
/* ARGSUSED */
static int
ffs_fsync(struct vop_fsync_args *ap)
{
	struct vnode *vp;
	struct bufobj *bo;
	int error;

	vp = ap->a_vp;
	bo = &vp->v_bufobj;
retry:
	error = ffs_syncvnode(vp, ap->a_waitfor, 0);
	if (error)
		return (error);
	if (ap->a_waitfor == MNT_WAIT && DOINGSOFTDEP(vp)) {
		error = softdep_fsync(vp);
		if (error)
			return (error);

		/*
		 * The softdep_fsync() function may drop vp lock,
		 * allowing for dirty buffers to reappear on the
		 * bo_dirty list. Recheck and resync as needed.
		 */
		BO_LOCK(bo);
		if ((vp->v_type == VREG || vp->v_type == VDIR) &&
		    (bo->bo_numoutput > 0 || bo->bo_dirty.bv_cnt > 0)) {
			BO_UNLOCK(bo);
			goto retry;
		}
		BO_UNLOCK(bo);
	}
	return (0);
}

int
ffs_syncvnode(struct vnode *vp, int waitfor, int flags)
{
	struct inode *ip;
	struct bufobj *bo;
	struct buf *bp, *nbp;
	ufs_lbn_t lbn;
	int error, passes;
	bool still_dirty, wait;

	ip = VTOI(vp);
	ip->i_flag &= ~IN_NEEDSYNC;
	bo = &vp->v_bufobj;

	/*
	 * When doing MNT_WAIT we must first flush all dependencies
	 * on the inode.
	 */
	if (DOINGSOFTDEP(vp) && waitfor == MNT_WAIT &&
	    (error = softdep_sync_metadata(vp)) != 0)
		return (error);

	/*
	 * Flush all dirty buffers associated with a vnode.
	 */
	error = 0;
	passes = 0;
	wait = false;	/* Always do an async pass first. */
	lbn = lblkno(ITOFS(ip), (ip->i_size + ITOFS(ip)->fs_bsize - 1));
	BO_LOCK(bo);
loop:
	TAILQ_FOREACH(bp, &bo->bo_dirty.bv_hd, b_bobufs)
		bp->b_vflags &= ~BV_SCANNED;
	TAILQ_FOREACH_SAFE(bp, &bo->bo_dirty.bv_hd, b_bobufs, nbp) {
		/*
		 * Reasons to skip this buffer: it has already been considered
		 * on this pass, the buffer has dependencies that will cause
		 * it to be redirtied and it has not already been deferred,
		 * or it is already being written.
		 */
		if ((bp->b_vflags & BV_SCANNED) != 0)
			continue;
		bp->b_vflags |= BV_SCANNED;
		/*
		 * Flush indirects in order, if requested.
		 *
		 * Note that if only datasync is requested, we can
		 * skip indirect blocks when softupdates are not
		 * active.  Otherwise we must flush them with data,
		 * since dependencies prevent data block writes.
		 */
		if (waitfor == MNT_WAIT && bp->b_lblkno <= -UFS_NDADDR &&
		    (lbn_level(bp->b_lblkno) >= passes ||
		    ((flags & DATA_ONLY) != 0 && !DOINGSOFTDEP(vp))))
			continue;
		if (bp->b_lblkno > lbn)
			panic("ffs_syncvnode: syncing truncated data.");
		if (BUF_LOCK(bp, LK_EXCLUSIVE | LK_NOWAIT, NULL) == 0) {
			BO_UNLOCK(bo);
		} else if (wait) {
			if (BUF_LOCK(bp,
			    LK_EXCLUSIVE | LK_SLEEPFAIL | LK_INTERLOCK,
			    BO_LOCKPTR(bo)) != 0) {
				bp->b_vflags &= ~BV_SCANNED;
				goto next;
			}
		} else
			continue;
		if ((bp->b_flags & B_DELWRI) == 0)
			panic("ffs_fsync: not dirty");
		/*
		 * Check for dependencies and potentially complete them.
		 */
		if (!LIST_EMPTY(&bp->b_dep) &&
		    (error = softdep_sync_buf(vp, bp,
		    wait ? MNT_WAIT : MNT_NOWAIT)) != 0) {
			/* I/O error. */
			if (error != EBUSY) {
				BUF_UNLOCK(bp);
				return (error);
			}
			/* If we deferred once, don't defer again. */
		    	if ((bp->b_flags & B_DEFERRED) == 0) {
				bp->b_flags |= B_DEFERRED;
				BUF_UNLOCK(bp);
				goto next;
			}
		}
		if (wait) {
			bremfree(bp);
			if ((error = bwrite(bp)) != 0)
				return (error);
		} else if ((bp->b_flags & B_CLUSTEROK)) {
			(void) vfs_bio_awrite(bp);
		} else {
			bremfree(bp);
			(void) bawrite(bp);
		}
next:
		/*
		 * Since we may have slept during the I/O, we need
		 * to start from a known point.
		 */
		BO_LOCK(bo);
		nbp = TAILQ_FIRST(&bo->bo_dirty.bv_hd);
	}
	if (waitfor != MNT_WAIT) {
		BO_UNLOCK(bo);
		if ((flags & NO_INO_UPDT) != 0)
			return (0);
		else
			return (ffs_update(vp, 0));
	}
	/* Drain IO to see if we're done. */
	bufobj_wwait(bo, 0, 0);
	/*
	 * Block devices associated with filesystems may have new I/O
	 * requests posted for them even if the vnode is locked, so no
	 * amount of trying will get them clean.  We make several passes
	 * as a best effort.
	 *
	 * Regular files may need multiple passes to flush all dependency
	 * work as it is possible that we must write once per indirect
	 * level, once for the leaf, and once for the inode and each of
	 * these will be done with one sync and one async pass.
	 */
	if (bo->bo_dirty.bv_cnt > 0) {
		if ((flags & DATA_ONLY) == 0) {
			still_dirty = true;
		} else {
			/*
			 * For data-only sync, dirty indirect buffers
			 * are ignored.
			 */
			still_dirty = false;
			TAILQ_FOREACH(bp, &bo->bo_dirty.bv_hd, b_bobufs) {
				if (bp->b_lblkno > -UFS_NDADDR) {
					still_dirty = true;
					break;
				}
			}
		}

		if (still_dirty) {
			/* Write the inode after sync passes to flush deps. */
			if (wait && DOINGSOFTDEP(vp) &&
			    (flags & NO_INO_UPDT) == 0) {
				BO_UNLOCK(bo);
				ffs_update(vp, 1);
				BO_LOCK(bo);
			}
			/* switch between sync/async. */
			wait = !wait;
			if (wait || ++passes < UFS_NIADDR + 2)
				goto loop;
		}
	}
	BO_UNLOCK(bo);
	error = 0;
	if ((flags & DATA_ONLY) == 0) {
		if ((flags & NO_INO_UPDT) == 0)
			error = ffs_update(vp, 1);
		if (DOINGSUJ(vp))
			softdep_journal_fsync(VTOI(vp));
	}
	return (error);
}

static int
ffs_fdatasync(struct vop_fdatasync_args *ap)
{

	return (ffs_syncvnode(ap->a_vp, MNT_WAIT, DATA_ONLY));
}

static int
ffs_lock(ap)
	struct vop_lock1_args /* {
		struct vnode *a_vp;
		int a_flags;
		struct thread *a_td;
		char *file;
		int line;
	} */ *ap;
{
#ifndef NO_FFS_SNAPSHOT
	struct vnode *vp;
	int flags;
	struct lock *lkp;
	int result;

	switch (ap->a_flags & LK_TYPE_MASK) {
	case LK_SHARED:
	case LK_UPGRADE:
	case LK_EXCLUSIVE:
		vp = ap->a_vp;
		flags = ap->a_flags;
		for (;;) {
#ifdef DEBUG_VFS_LOCKS
			KASSERT(vp->v_holdcnt != 0,
			    ("ffs_lock %p: zero hold count", vp));
#endif
			lkp = vp->v_vnlock;
			result = _lockmgr_args(lkp, flags, VI_MTX(vp),
			    LK_WMESG_DEFAULT, LK_PRIO_DEFAULT, LK_TIMO_DEFAULT,
			    ap->a_file, ap->a_line);
			if (lkp == vp->v_vnlock || result != 0)
				break;
			/*
			 * Apparent success, except that the vnode
			 * mutated between snapshot file vnode and
			 * regular file vnode while this process
			 * slept.  The lock currently held is not the
			 * right lock.  Release it, and try to get the
			 * new lock.
			 */
			(void) _lockmgr_args(lkp, LK_RELEASE, NULL,
			    LK_WMESG_DEFAULT, LK_PRIO_DEFAULT, LK_TIMO_DEFAULT,
			    ap->a_file, ap->a_line);
			if ((flags & (LK_INTERLOCK | LK_NOWAIT)) ==
			    (LK_INTERLOCK | LK_NOWAIT))
				return (EBUSY);
			if ((flags & LK_TYPE_MASK) == LK_UPGRADE)
				flags = (flags & ~LK_TYPE_MASK) | LK_EXCLUSIVE;
			flags &= ~LK_INTERLOCK;
		}
		break;
	default:
		result = VOP_LOCK1_APV(&ufs_vnodeops, ap);
	}
	return (result);
#else
	return (VOP_LOCK1_APV(&ufs_vnodeops, ap));
#endif
}

static int
ffs_read_hole(struct uio *uio, long xfersize, long *size)
{
	ssize_t saved_resid, tlen;
	int error;

	while (xfersize > 0) {
		tlen = min(xfersize, ZERO_REGION_SIZE);
		saved_resid = uio->uio_resid;
		error = vn_io_fault_uiomove(__DECONST(void *, zero_region),
		    tlen, uio);
		if (error != 0)
			return (error);
		tlen = saved_resid - uio->uio_resid;
		xfersize -= tlen;
		*size -= tlen;
	}
	return (0);
}

/*
 * Vnode op for reading.
 */
static int
ffs_read(ap)
	struct vop_read_args /* {
		struct vnode *a_vp;
		struct uio *a_uio;
		int a_ioflag;
		struct ucred *a_cred;
	} */ *ap;
{
	struct vnode *vp;
	struct inode *ip;
	struct uio *uio;
	struct fs *fs;
	struct buf *bp;
	ufs_lbn_t lbn, nextlbn;
	off_t bytesinfile;
	long size, xfersize, blkoffset;
	ssize_t orig_resid;
	int bflag, error, ioflag, seqcount;

	vp = ap->a_vp;
	uio = ap->a_uio;
	ioflag = ap->a_ioflag;
	if (ap->a_ioflag & IO_EXT)
#ifdef notyet
		return (ffs_extread(vp, uio, ioflag));
#else
		panic("ffs_read+IO_EXT");
#endif
#ifdef DIRECTIO
	if ((ioflag & IO_DIRECT) != 0) {
		int workdone;

		error = ffs_rawread(vp, uio, &workdone);
		if (error != 0 || workdone != 0)
			return error;
	}
#endif

	seqcount = ap->a_ioflag >> IO_SEQSHIFT;
	ip = VTOI(vp);

#ifdef INVARIANTS
	if (uio->uio_rw != UIO_READ)
		panic("ffs_read: mode");

	if (vp->v_type == VLNK) {
		if ((int)ip->i_size < vp->v_mount->mnt_maxsymlinklen)
			panic("ffs_read: short symlink");
	} else if (vp->v_type != VREG && vp->v_type != VDIR)
		panic("ffs_read: type %d",  vp->v_type);
#endif
	orig_resid = uio->uio_resid;
	KASSERT(orig_resid >= 0, ("ffs_read: uio->uio_resid < 0"));
	if (orig_resid == 0)
		return (0);
	KASSERT(uio->uio_offset >= 0, ("ffs_read: uio->uio_offset < 0"));
	fs = ITOFS(ip);
	if (uio->uio_offset < ip->i_size &&
	    uio->uio_offset >= fs->fs_maxfilesize)
		return (EOVERFLOW);

	bflag = GB_UNMAPPED | (uio->uio_segflg == UIO_NOCOPY ? 0 : GB_NOSPARSE);
	for (error = 0, bp = NULL; uio->uio_resid > 0; bp = NULL) {
		if ((bytesinfile = ip->i_size - uio->uio_offset) <= 0)
			break;
		lbn = lblkno(fs, uio->uio_offset);
		nextlbn = lbn + 1;

		/*
		 * size of buffer.  The buffer representing the
		 * end of the file is rounded up to the size of
		 * the block type ( fragment or full block,
		 * depending ).
		 */
		size = blksize(fs, ip, lbn);
		blkoffset = blkoff(fs, uio->uio_offset);

		/*
		 * The amount we want to transfer in this iteration is
		 * one FS block less the amount of the data before
		 * our startpoint (duh!)
		 */
		xfersize = fs->fs_bsize - blkoffset;

		/*
		 * But if we actually want less than the block,
		 * or the file doesn't have a whole block more of data,
		 * then use the lesser number.
		 */
		if (uio->uio_resid < xfersize)
			xfersize = uio->uio_resid;
		if (bytesinfile < xfersize)
			xfersize = bytesinfile;

		if (lblktosize(fs, nextlbn) >= ip->i_size) {
			/*
			 * Don't do readahead if this is the end of the file.
			 */
			error = bread_gb(vp, lbn, size, NOCRED, bflag, &bp);
		} else if ((vp->v_mount->mnt_flag & MNT_NOCLUSTERR) == 0) {
			/*
			 * Otherwise if we are allowed to cluster,
			 * grab as much as we can.
			 *
			 * XXX  This may not be a win if we are not
			 * doing sequential access.
			 */
			error = cluster_read(vp, ip->i_size, lbn,
			    size, NOCRED, blkoffset + uio->uio_resid,
			    seqcount, bflag, &bp);
		} else if (seqcount > 1) {
			/*
			 * If we are NOT allowed to cluster, then
			 * if we appear to be acting sequentially,
			 * fire off a request for a readahead
			 * as well as a read. Note that the 4th and 5th
			 * arguments point to arrays of the size specified in
			 * the 6th argument.
			 */
			u_int nextsize = blksize(fs, ip, nextlbn);
			error = breadn_flags(vp, lbn, size, &nextlbn,
			    &nextsize, 1, NOCRED, bflag, NULL, &bp);
		} else {
			/*
			 * Failing all of the above, just read what the
			 * user asked for. Interestingly, the same as
			 * the first option above.
			 */
			error = bread_gb(vp, lbn, size, NOCRED, bflag, &bp);
		}
		if (error == EJUSTRETURN) {
			error = ffs_read_hole(uio, xfersize, &size);
			if (error == 0)
				continue;
		}
		if (error != 0) {
			brelse(bp);
			bp = NULL;
			break;
		}

		/*
		 * We should only get non-zero b_resid when an I/O error
		 * has occurred, which should cause us to break above.
		 * However, if the short read did not cause an error,
		 * then we want to ensure that we do not uiomove bad
		 * or uninitialized data.
		 */
		size -= bp->b_resid;
		if (size < xfersize) {
			if (size == 0)
				break;
			xfersize = size;
		}

		if (buf_mapped(bp)) {
			error = vn_io_fault_uiomove((char *)bp->b_data +
			    blkoffset, (int)xfersize, uio);
		} else {
			error = vn_io_fault_pgmove(bp->b_pages, blkoffset,
			    (int)xfersize, uio);
		}
		if (error)
			break;

		vfs_bio_brelse(bp, ioflag);
	}

	/*
	 * This can only happen in the case of an error
	 * because the loop above resets bp to NULL on each iteration
	 * and on normal completion has not set a new value into it.
	 * so it must have come from a 'break' statement
	 */
	if (bp != NULL)
		vfs_bio_brelse(bp, ioflag);

	if ((error == 0 || uio->uio_resid != orig_resid) &&
	    (vp->v_mount->mnt_flag & (MNT_NOATIME | MNT_RDONLY)) == 0 &&
	    (ip->i_flag & IN_ACCESS) == 0) {
		VI_LOCK(vp);
		ip->i_flag |= IN_ACCESS;
		VI_UNLOCK(vp);
	}
	return (error);
}

/*
 * Vnode op for writing.
 */
static int
ffs_write(ap)
	struct vop_write_args /* {
		struct vnode *a_vp;
		struct uio *a_uio;
		int a_ioflag;
		struct ucred *a_cred;
	} */ *ap;
{
	struct vnode *vp;
	struct uio *uio;
	struct inode *ip;
	struct fs *fs;
	struct buf *bp;
	ufs_lbn_t lbn;
	off_t osize;
	ssize_t resid;
	int seqcount;
	int blkoffset, error, flags, ioflag, size, xfersize;

	vp = ap->a_vp;
	uio = ap->a_uio;
	ioflag = ap->a_ioflag;
	if (ap->a_ioflag & IO_EXT)
#ifdef notyet
		return (ffs_extwrite(vp, uio, ioflag, ap->a_cred));
#else
		panic("ffs_write+IO_EXT");
#endif

	seqcount = ap->a_ioflag >> IO_SEQSHIFT;
	ip = VTOI(vp);

#ifdef INVARIANTS
	if (uio->uio_rw != UIO_WRITE)
		panic("ffs_write: mode");
#endif

	switch (vp->v_type) {
	case VREG:
		if (ioflag & IO_APPEND)
			uio->uio_offset = ip->i_size;
		if ((ip->i_flags & APPEND) && uio->uio_offset != ip->i_size)
			return (EPERM);
		/* FALLTHROUGH */
	case VLNK:
		break;
	case VDIR:
		panic("ffs_write: dir write");
		break;
	default:
		panic("ffs_write: type %p %d (%d,%d)", vp, (int)vp->v_type,
			(int)uio->uio_offset,
			(int)uio->uio_resid
		);
	}

	KASSERT(uio->uio_resid >= 0, ("ffs_write: uio->uio_resid < 0"));
	KASSERT(uio->uio_offset >= 0, ("ffs_write: uio->uio_offset < 0"));
	fs = ITOFS(ip);
	if ((uoff_t)uio->uio_offset + uio->uio_resid > fs->fs_maxfilesize)
		return (EFBIG);
	/*
	 * Maybe this should be above the vnode op call, but so long as
	 * file servers have no limits, I don't think it matters.
	 */
	if (vn_rlimit_fsize(vp, uio, uio->uio_td))
		return (EFBIG);

	resid = uio->uio_resid;
	osize = ip->i_size;
	if (seqcount > BA_SEQMAX)
		flags = BA_SEQMAX << BA_SEQSHIFT;
	else
		flags = seqcount << BA_SEQSHIFT;
	if (ioflag & IO_SYNC)
		flags |= IO_SYNC;
	flags |= BA_UNMAPPED;

	for (error = 0; uio->uio_resid > 0;) {
		lbn = lblkno(fs, uio->uio_offset);
		blkoffset = blkoff(fs, uio->uio_offset);
		xfersize = fs->fs_bsize - blkoffset;
		if (uio->uio_resid < xfersize)
			xfersize = uio->uio_resid;
		if (uio->uio_offset + xfersize > ip->i_size)
			vnode_pager_setsize(vp, uio->uio_offset + xfersize);

		/*
		 * We must perform a read-before-write if the transfer size
		 * does not cover the entire buffer.
		 */
		if (fs->fs_bsize > xfersize)
			flags |= BA_CLRBUF;
		else
			flags &= ~BA_CLRBUF;
/* XXX is uio->uio_offset the right thing here? */
		error = UFS_BALLOC(vp, uio->uio_offset, xfersize,
		    ap->a_cred, flags, &bp);
		if (error != 0) {
			vnode_pager_setsize(vp, ip->i_size);
			break;
		}
		if ((ioflag & (IO_SYNC|IO_INVAL)) == (IO_SYNC|IO_INVAL))
			bp->b_flags |= B_NOCACHE;

		if (uio->uio_offset + xfersize > ip->i_size) {
			ip->i_size = uio->uio_offset + xfersize;
			DIP_SET(ip, i_size, ip->i_size);
		}

		size = blksize(fs, ip, lbn) - bp->b_resid;
		if (size < xfersize)
			xfersize = size;

		if (buf_mapped(bp)) {
			error = vn_io_fault_uiomove((char *)bp->b_data +
			    blkoffset, (int)xfersize, uio);
		} else {
			error = vn_io_fault_pgmove(bp->b_pages, blkoffset,
			    (int)xfersize, uio);
		}
		/*
		 * If the buffer is not already filled and we encounter an
		 * error while trying to fill it, we have to clear out any
		 * garbage data from the pages instantiated for the buffer.
		 * If we do not, a failed uiomove() during a write can leave
		 * the prior contents of the pages exposed to a userland mmap.
		 *
		 * Note that we need only clear buffers with a transfer size
		 * equal to the block size because buffers with a shorter
		 * transfer size were cleared above by the call to UFS_BALLOC()
		 * with the BA_CLRBUF flag set.
		 *
		 * If the source region for uiomove identically mmaps the
		 * buffer, uiomove() performed the NOP copy, and the buffer
		 * content remains valid because the page fault handler
		 * validated the pages.
		 */
		if (error != 0 && (bp->b_flags & B_CACHE) == 0 &&
		    fs->fs_bsize == xfersize)
			vfs_bio_clrbuf(bp);

		vfs_bio_set_flags(bp, ioflag);

		/*
		 * If IO_SYNC each buffer is written synchronously.  Otherwise
		 * if we have a severe page deficiency write the buffer
		 * asynchronously.  Otherwise try to cluster, and if that
		 * doesn't do it then either do an async write (if O_DIRECT),
		 * or a delayed write (if not).
		 */
		if (ioflag & IO_SYNC) {
			(void)bwrite(bp);
		} else if (vm_page_count_severe() ||
			    buf_dirty_count_severe() ||
			    (ioflag & IO_ASYNC)) {
			bp->b_flags |= B_CLUSTEROK;
			bawrite(bp);
		} else if (xfersize + blkoffset == fs->fs_bsize) {
			if ((vp->v_mount->mnt_flag & MNT_NOCLUSTERW) == 0) {
				bp->b_flags |= B_CLUSTEROK;
				cluster_write(vp, bp, ip->i_size, seqcount,
				    GB_UNMAPPED);
			} else {
				bawrite(bp);
			}
		} else if (ioflag & IO_DIRECT) {
			bp->b_flags |= B_CLUSTEROK;
			bawrite(bp);
		} else {
			bp->b_flags |= B_CLUSTEROK;
			bdwrite(bp);
		}
		if (error || xfersize == 0)
			break;
		ip->i_flag |= IN_CHANGE | IN_UPDATE;
	}
	/*
	 * If we successfully wrote any data, and we are not the superuser
	 * we clear the setuid and setgid bits as a precaution against
	 * tampering.
	 */
	if ((ip->i_mode & (ISUID | ISGID)) && resid > uio->uio_resid &&
	    ap->a_cred) {
		if (priv_check_cred(ap->a_cred, PRIV_VFS_RETAINSUGID)) {
			ip->i_mode &= ~(ISUID | ISGID);
			DIP_SET(ip, i_mode, ip->i_mode);
		}
	}
	if (error) {
		if (ioflag & IO_UNIT) {
			(void)ffs_truncate(vp, osize,
			    IO_NORMAL | (ioflag & IO_SYNC), ap->a_cred);
			uio->uio_offset -= resid - uio->uio_resid;
			uio->uio_resid = resid;
		}
	} else if (resid > uio->uio_resid && (ioflag & IO_SYNC))
		error = ffs_update(vp, 1);
	return (error);
}

/*
 * Extended attribute area reading.
 */
static int
ffs_extread(struct vnode *vp, struct uio *uio, int ioflag)
{
	struct inode *ip;
	struct ufs2_dinode *dp;
	struct fs *fs;
	struct buf *bp;
	ufs_lbn_t lbn, nextlbn;
	off_t bytesinfile;
	long size, xfersize, blkoffset;
	ssize_t orig_resid;
	int error;

	ip = VTOI(vp);
	fs = ITOFS(ip);
	dp = ip->i_din2;

#ifdef INVARIANTS
	if (uio->uio_rw != UIO_READ || fs->fs_magic != FS_UFS2_MAGIC)
		panic("ffs_extread: mode");

#endif
	orig_resid = uio->uio_resid;
	KASSERT(orig_resid >= 0, ("ffs_extread: uio->uio_resid < 0"));
	if (orig_resid == 0)
		return (0);
	KASSERT(uio->uio_offset >= 0, ("ffs_extread: uio->uio_offset < 0"));

	for (error = 0, bp = NULL; uio->uio_resid > 0; bp = NULL) {
		if ((bytesinfile = dp->di_extsize - uio->uio_offset) <= 0)
			break;
		lbn = lblkno(fs, uio->uio_offset);
		nextlbn = lbn + 1;

		/*
		 * size of buffer.  The buffer representing the
		 * end of the file is rounded up to the size of
		 * the block type ( fragment or full block,
		 * depending ).
		 */
		size = sblksize(fs, dp->di_extsize, lbn);
		blkoffset = blkoff(fs, uio->uio_offset);

		/*
		 * The amount we want to transfer in this iteration is
		 * one FS block less the amount of the data before
		 * our startpoint (duh!)
		 */
		xfersize = fs->fs_bsize - blkoffset;

		/*
		 * But if we actually want less than the block,
		 * or the file doesn't have a whole block more of data,
		 * then use the lesser number.
		 */
		if (uio->uio_resid < xfersize)
			xfersize = uio->uio_resid;
		if (bytesinfile < xfersize)
			xfersize = bytesinfile;

		if (lblktosize(fs, nextlbn) >= dp->di_extsize) {
			/*
			 * Don't do readahead if this is the end of the info.
			 */
			error = bread(vp, -1 - lbn, size, NOCRED, &bp);
		} else {
			/*
			 * If we have a second block, then
			 * fire off a request for a readahead
			 * as well as a read. Note that the 4th and 5th
			 * arguments point to arrays of the size specified in
			 * the 6th argument.
			 */
			u_int nextsize = sblksize(fs, dp->di_extsize, nextlbn);

			nextlbn = -1 - nextlbn;
			error = breadn(vp, -1 - lbn,
			    size, &nextlbn, &nextsize, 1, NOCRED, &bp);
		}
		if (error) {
			brelse(bp);
			bp = NULL;
			break;
		}

		/*
		 * We should only get non-zero b_resid when an I/O error
		 * has occurred, which should cause us to break above.
		 * However, if the short read did not cause an error,
		 * then we want to ensure that we do not uiomove bad
		 * or uninitialized data.
		 */
		size -= bp->b_resid;
		if (size < xfersize) {
			if (size == 0)
				break;
			xfersize = size;
		}

		error = uiomove((char *)bp->b_data + blkoffset,
					(int)xfersize, uio);
		if (error)
			break;
		vfs_bio_brelse(bp, ioflag);
	}

	/*
	 * This can only happen in the case of an error
	 * because the loop above resets bp to NULL on each iteration
	 * and on normal completion has not set a new value into it.
	 * so it must have come from a 'break' statement
	 */
	if (bp != NULL)
		vfs_bio_brelse(bp, ioflag);
	return (error);
}

/*
 * Extended attribute area writing.
 */
static int
ffs_extwrite(struct vnode *vp, struct uio *uio, int ioflag, struct ucred *ucred)
{
	struct inode *ip;
	struct ufs2_dinode *dp;
	struct fs *fs;
	struct buf *bp;
	ufs_lbn_t lbn;
	off_t osize;
	ssize_t resid;
	int blkoffset, error, flags, size, xfersize;

	ip = VTOI(vp);
	fs = ITOFS(ip);
	dp = ip->i_din2;

#ifdef INVARIANTS
	if (uio->uio_rw != UIO_WRITE || fs->fs_magic != FS_UFS2_MAGIC)
		panic("ffs_extwrite: mode");
#endif

	if (ioflag & IO_APPEND)
		uio->uio_offset = dp->di_extsize;
	KASSERT(uio->uio_offset >= 0, ("ffs_extwrite: uio->uio_offset < 0"));
	KASSERT(uio->uio_resid >= 0, ("ffs_extwrite: uio->uio_resid < 0"));
	if ((uoff_t)uio->uio_offset + uio->uio_resid >
	    UFS_NXADDR * fs->fs_bsize)
		return (EFBIG);

	resid = uio->uio_resid;
	osize = dp->di_extsize;
	flags = IO_EXT;
	if (ioflag & IO_SYNC)
		flags |= IO_SYNC;

	for (error = 0; uio->uio_resid > 0;) {
		lbn = lblkno(fs, uio->uio_offset);
		blkoffset = blkoff(fs, uio->uio_offset);
		xfersize = fs->fs_bsize - blkoffset;
		if (uio->uio_resid < xfersize)
			xfersize = uio->uio_resid;

		/*
		 * We must perform a read-before-write if the transfer size
		 * does not cover the entire buffer.
		 */
		if (fs->fs_bsize > xfersize)
			flags |= BA_CLRBUF;
		else
			flags &= ~BA_CLRBUF;
		error = UFS_BALLOC(vp, uio->uio_offset, xfersize,
		    ucred, flags, &bp);
		if (error != 0)
			break;
		/*
		 * If the buffer is not valid we have to clear out any
		 * garbage data from the pages instantiated for the buffer.
		 * If we do not, a failed uiomove() during a write can leave
		 * the prior contents of the pages exposed to a userland
		 * mmap().  XXX deal with uiomove() errors a better way.
		 */
		if ((bp->b_flags & B_CACHE) == 0 && fs->fs_bsize <= xfersize)
			vfs_bio_clrbuf(bp);

		if (uio->uio_offset + xfersize > dp->di_extsize)
			dp->di_extsize = uio->uio_offset + xfersize;

		size = sblksize(fs, dp->di_extsize, lbn) - bp->b_resid;
		if (size < xfersize)
			xfersize = size;

		error =
		    uiomove((char *)bp->b_data + blkoffset, (int)xfersize, uio);

		vfs_bio_set_flags(bp, ioflag);

		/*
		 * If IO_SYNC each buffer is written synchronously.  Otherwise
		 * if we have a severe page deficiency write the buffer
		 * asynchronously.  Otherwise try to cluster, and if that
		 * doesn't do it then either do an async write (if O_DIRECT),
		 * or a delayed write (if not).
		 */
		if (ioflag & IO_SYNC) {
			(void)bwrite(bp);
		} else if (vm_page_count_severe() ||
			    buf_dirty_count_severe() ||
			    xfersize + blkoffset == fs->fs_bsize ||
			    (ioflag & (IO_ASYNC | IO_DIRECT)))
			bawrite(bp);
		else
			bdwrite(bp);
		if (error || xfersize == 0)
			break;
		ip->i_flag |= IN_CHANGE;
	}
	/*
	 * If we successfully wrote any data, and we are not the superuser
	 * we clear the setuid and setgid bits as a precaution against
	 * tampering.
	 */
	if ((ip->i_mode & (ISUID | ISGID)) && resid > uio->uio_resid && ucred) {
		if (priv_check_cred(ucred, PRIV_VFS_RETAINSUGID)) {
			ip->i_mode &= ~(ISUID | ISGID);
			dp->di_mode = ip->i_mode;
		}
	}
	if (error) {
		if (ioflag & IO_UNIT) {
			(void)ffs_truncate(vp, osize,
			    IO_EXT | (ioflag&IO_SYNC), ucred);
			uio->uio_offset -= resid - uio->uio_resid;
			uio->uio_resid = resid;
		}
	} else if (resid > uio->uio_resid && (ioflag & IO_SYNC))
		error = ffs_update(vp, 1);
	return (error);
}


/*
 * Vnode operating to retrieve a named extended attribute.
 *
 * Locate a particular EA (nspace:name) in the area (ptr:length), and return
 * the length of the EA, and possibly the pointer to the entry and to the data.
 */
static int
ffs_findextattr(u_char *ptr, u_int length, int nspace, const char *name,
    struct extattr **eapp, u_char **eac)
{
	struct extattr *eap, *eaend;
	size_t nlen;

	nlen = strlen(name);
	KASSERT(ALIGNED_TO(ptr, struct extattr), ("unaligned"));
	eap = (struct extattr *)ptr;
	eaend = (struct extattr *)(ptr + length);
	for (; eap < eaend; eap = EXTATTR_NEXT(eap)) {
		/* make sure this entry is complete */
		if (EXTATTR_NEXT(eap) > eaend)
			break;
		if (eap->ea_namespace != nspace || eap->ea_namelength != nlen
		    || memcmp(eap->ea_name, name, nlen) != 0)
			continue;
		if (eapp != NULL)
			*eapp = eap;
		if (eac != NULL)
			*eac = EXTATTR_CONTENT(eap);
		return (EXTATTR_CONTENT_SIZE(eap));
	}
	return (-1);
}

static int
ffs_rdextattr(u_char **p, struct vnode *vp, struct thread *td, int extra)
{
	struct inode *ip;
	struct ufs2_dinode *dp;
	struct fs *fs;
	struct uio luio;
	struct iovec liovec;
	u_int easize;
	int error;
	u_char *eae;

	ip = VTOI(vp);
	fs = ITOFS(ip);
	dp = ip->i_din2;
	easize = dp->di_extsize;
	if ((uoff_t)easize + extra > UFS_NXADDR * fs->fs_bsize)
		return (EFBIG);

	eae = malloc(easize + extra, M_TEMP, M_WAITOK);

	IOVEC_INIT(&liovec, eae, easize);
	luio.uio_iov = &liovec;
	luio.uio_iovcnt = 1;
	luio.uio_offset = 0;
	luio.uio_resid = easize;
	luio.uio_segflg = UIO_SYSSPACE;
	luio.uio_rw = UIO_READ;
	luio.uio_td = td;

	error = ffs_extread(vp, &luio, IO_EXT | IO_SYNC);
	if (error) {
		free(eae, M_TEMP);
		return(error);
	}
	*p = eae;
	return (0);
}

static void
ffs_lock_ea(struct vnode *vp)
{
	struct inode *ip;

	ip = VTOI(vp);
	VI_LOCK(vp);
	while (ip->i_flag & IN_EA_LOCKED) {
		ip->i_flag |= IN_EA_LOCKWAIT;
		msleep(&ip->i_ea_refs, &vp->v_interlock, PINOD + 2, "ufs_ea",
		    0);
	}
	ip->i_flag |= IN_EA_LOCKED;
	VI_UNLOCK(vp);
}

static void
ffs_unlock_ea(struct vnode *vp)
{
	struct inode *ip;

	ip = VTOI(vp);
	VI_LOCK(vp);
	if (ip->i_flag & IN_EA_LOCKWAIT)
		wakeup(&ip->i_ea_refs);
	ip->i_flag &= ~(IN_EA_LOCKED | IN_EA_LOCKWAIT);
	VI_UNLOCK(vp);
}

static int
ffs_open_ea(struct vnode *vp, struct ucred *cred, struct thread *td)
{
	struct inode *ip;
	struct ufs2_dinode *dp;
	int error;

	ip = VTOI(vp);

	ffs_lock_ea(vp);
	if (ip->i_ea_area != NULL) {
		ip->i_ea_refs++;
		ffs_unlock_ea(vp);
		return (0);
	}
	dp = ip->i_din2;
	error = ffs_rdextattr(&ip->i_ea_area, vp, td, 0);
	if (error) {
		ffs_unlock_ea(vp);
		return (error);
	}
	ip->i_ea_len = dp->di_extsize;
	ip->i_ea_error = 0;
	ip->i_ea_refs++;
	ffs_unlock_ea(vp);
	return (0);
}

/*
 * Vnode extattr transaction commit/abort
 */
static int
ffs_close_ea(struct vnode *vp, int commit, struct ucred *cred, struct thread *td)
{
	struct inode *ip;
	struct uio luio;
	struct iovec liovec;
	int error;
	struct ufs2_dinode *dp;

	ip = VTOI(vp);

	ffs_lock_ea(vp);
	if (ip->i_ea_area == NULL) {
		ffs_unlock_ea(vp);
		return (EINVAL);
	}
	dp = ip->i_din2;
	error = ip->i_ea_error;
	if (commit && error == 0) {
		ASSERT_VOP_ELOCKED(vp, "ffs_close_ea commit");
		if (cred == NOCRED)
			cred =  vp->v_mount->mnt_cred;
		IOVEC_INIT(&liovec, ip->i_ea_area, ip->i_ea_len);
		luio.uio_iov = &liovec;
		luio.uio_iovcnt = 1;
		luio.uio_offset = 0;
		luio.uio_resid = ip->i_ea_len;
		luio.uio_segflg = UIO_SYSSPACE;
		luio.uio_rw = UIO_WRITE;
		luio.uio_td = td;
		/* XXX: I'm not happy about truncating to zero size */
		if (ip->i_ea_len < dp->di_extsize)
			error = ffs_truncate(vp, 0, IO_EXT, cred);
		error = ffs_extwrite(vp, &luio, IO_EXT | IO_SYNC, cred);
	}
	if (--ip->i_ea_refs == 0) {
		free(ip->i_ea_area, M_TEMP);
		ip->i_ea_area = NULL;
		ip->i_ea_len = 0;
		ip->i_ea_error = 0;
	}
	ffs_unlock_ea(vp);
	return (error);
}

/*
 * Vnode extattr strategy routine for fifos.
 *
 * We need to check for a read or write of the external attributes.
 * Otherwise we just fall through and do the usual thing.
 */
static int
ffsext_strategy(struct vop_strategy_args *ap)
/*
struct vop_strategy_args {
	struct vnodeop_desc *a_desc;
	struct vnode *a_vp;
	struct buf *a_bp;
};
*/
{
	struct vnode *vp;
	daddr_t lbn;

	vp = ap->a_vp;
	lbn = ap->a_bp->b_lblkno;
	if (I_IS_UFS2(VTOI(vp)) && lbn < 0 && lbn >= -UFS_NXADDR)
		return (VOP_STRATEGY_APV(&ufs_vnodeops, ap));
	if (vp->v_type == VFIFO)
		return (VOP_STRATEGY_APV(&ufs_fifoops, ap));
	panic("spec nodes went here");
}

/*
 * Vnode extattr transaction commit/abort
 */
static int
ffs_openextattr(struct vop_openextattr_args *ap)
/*
struct vop_openextattr_args {
	struct vnodeop_desc *a_desc;
	struct vnode *a_vp;
	IN struct ucred *a_cred;
	IN struct thread *a_td;
};
*/
{

	if (ap->a_vp->v_type == VCHR || ap->a_vp->v_type == VBLK)
		return (EOPNOTSUPP);

	return (ffs_open_ea(ap->a_vp, ap->a_cred, ap->a_td));
}


/*
 * Vnode extattr transaction commit/abort
 */
static int
ffs_closeextattr(struct vop_closeextattr_args *ap)
/*
struct vop_closeextattr_args {
	struct vnodeop_desc *a_desc;
	struct vnode *a_vp;
	int a_commit;
	IN struct ucred *a_cred;
	IN struct thread *a_td;
};
*/
{

	if (ap->a_vp->v_type == VCHR || ap->a_vp->v_type == VBLK)
		return (EOPNOTSUPP);

	if (ap->a_commit && (ap->a_vp->v_mount->mnt_flag & MNT_RDONLY))
		return (EROFS);

	return (ffs_close_ea(ap->a_vp, ap->a_commit, ap->a_cred, ap->a_td));
}

/*
 * Vnode operation to remove a named attribute.
 */
static int
ffs_deleteextattr(struct vop_deleteextattr_args *ap)
/*
vop_deleteextattr {
	IN struct vnode *a_vp;
	IN int a_attrnamespace;
	IN const char *a_name;
	IN struct ucred *a_cred;
	IN struct thread *a_td;
};
*/
{
	struct inode *ip;
	struct extattr *eap;
	uint32_t ul;
	int olen, error, i, easize;
	u_char *eae;
	void *tmp;

	ip = VTOI(ap->a_vp);

	if (ap->a_vp->v_type == VCHR || ap->a_vp->v_type == VBLK)
		return (EOPNOTSUPP);

	if (strlen(ap->a_name) == 0)
		return (EINVAL);

	if (ap->a_vp->v_mount->mnt_flag & MNT_RDONLY)
		return (EROFS);

	error = extattr_check_cred(ap->a_vp, ap->a_attrnamespace,
	    ap->a_cred, ap->a_td, VWRITE);
	if (error) {

		/*
		 * ffs_lock_ea is not needed there, because the vnode
		 * must be exclusively locked.
		 */
		if (ip->i_ea_area != NULL && ip->i_ea_error == 0)
			ip->i_ea_error = error;
		return (error);
	}

	error = ffs_open_ea(ap->a_vp, ap->a_cred, ap->a_td);
	if (error)
		return (error);

	/* CEM: delete could be done in-place instead */
	eae = malloc(ip->i_ea_len, M_TEMP, M_WAITOK);
	bcopy(ip->i_ea_area, eae, ip->i_ea_len);
	easize = ip->i_ea_len;

	olen = ffs_findextattr(eae, easize, ap->a_attrnamespace, ap->a_name,
	    &eap, NULL);
	if (olen == -1) {
		/* delete but nonexistent */
		free(eae, M_TEMP);
		ffs_close_ea(ap->a_vp, 0, ap->a_cred, ap->a_td);
		return (ENOATTR);
	}
	ul = eap->ea_length;
	i = (u_char *)EXTATTR_NEXT(eap) - eae;
	bcopy(EXTATTR_NEXT(eap), eap, easize - i);
	easize -= ul;

	tmp = ip->i_ea_area;
	ip->i_ea_area = eae;
	ip->i_ea_len = easize;
	free(tmp, M_TEMP);
	error = ffs_close_ea(ap->a_vp, 1, ap->a_cred, ap->a_td);
	return (error);
}

/*
 * Vnode operation to retrieve a named extended attribute.
 */
static int
ffs_getextattr(struct vop_getextattr_args *ap)
/*
vop_getextattr {
	IN struct vnode *a_vp;
	IN int a_attrnamespace;
	IN const char *a_name;
	INOUT struct uio *a_uio;
	OUT size_t *a_size;
	IN struct ucred *a_cred;
	IN struct thread *a_td;
};
*/
{
	struct inode *ip;
	u_char *eae, *p;
	unsigned easize;
	int error, ealen;

	ip = VTOI(ap->a_vp);

	if (ap->a_vp->v_type == VCHR || ap->a_vp->v_type == VBLK)
		return (EOPNOTSUPP);

	error = extattr_check_cred(ap->a_vp, ap->a_attrnamespace,
	    ap->a_cred, ap->a_td, VREAD);
	if (error)
		return (error);

	error = ffs_open_ea(ap->a_vp, ap->a_cred, ap->a_td);
	if (error)
		return (error);

	eae = ip->i_ea_area;
	easize = ip->i_ea_len;

	ealen = ffs_findextattr(eae, easize, ap->a_attrnamespace, ap->a_name,
	    NULL, &p);
	if (ealen >= 0) {
		error = 0;
		if (ap->a_size != NULL)
			*ap->a_size = ealen;
		else if (ap->a_uio != NULL)
			error = uiomove(p, ealen, ap->a_uio);
	} else
		error = ENOATTR;

	ffs_close_ea(ap->a_vp, 0, ap->a_cred, ap->a_td);
	return (error);
}

/*
 * Vnode operation to retrieve extended attributes on a vnode.
 */
static int
ffs_listextattr(struct vop_listextattr_args *ap)
/*
vop_listextattr {
	IN struct vnode *a_vp;
	IN int a_attrnamespace;
	INOUT struct uio *a_uio;
	OUT size_t *a_size;
	IN struct ucred *a_cred;
	IN struct thread *a_td;
};
*/
{
	struct inode *ip;
	struct extattr *eap, *eaend;
	int error, ealen;

	ip = VTOI(ap->a_vp);

	if (ap->a_vp->v_type == VCHR || ap->a_vp->v_type == VBLK)
		return (EOPNOTSUPP);

	error = extattr_check_cred(ap->a_vp, ap->a_attrnamespace,
	    ap->a_cred, ap->a_td, VREAD);
	if (error)
		return (error);

	error = ffs_open_ea(ap->a_vp, ap->a_cred, ap->a_td);
	if (error)
		return (error);

	error = 0;
	if (ap->a_size != NULL)
		*ap->a_size = 0;

	KASSERT(ALIGNED_TO(ip->i_ea_area, struct extattr), ("unaligned"));
	eap = (struct extattr *)ip->i_ea_area;
	eaend = (struct extattr *)(ip->i_ea_area + ip->i_ea_len);
	for (; error == 0 && eap < eaend; eap = EXTATTR_NEXT(eap)) {
		/* make sure this entry is complete */
		if (EXTATTR_NEXT(eap) > eaend)
			break;
		if (eap->ea_namespace != ap->a_attrnamespace)
			continue;

		ealen = eap->ea_namelength;
		if (ap->a_size != NULL)
			*ap->a_size += ealen + 1;
		else if (ap->a_uio != NULL)
			error = uiomove(&eap->ea_namelength, ealen + 1,
			    ap->a_uio);
	}

	ffs_close_ea(ap->a_vp, 0, ap->a_cred, ap->a_td);
	return (error);
}

/*
 * Vnode operation to set a named attribute.
 */
static int
ffs_setextattr(struct vop_setextattr_args *ap)
/*
vop_setextattr {
	IN struct vnode *a_vp;
	IN int a_attrnamespace;
	IN const char *a_name;
	INOUT struct uio *a_uio;
	IN struct ucred *a_cred;
	IN struct thread *a_td;
};
*/
{
	struct inode *ip;
	struct fs *fs;
	struct extattr *eap;
	uint32_t ealength, ul;
	ssize_t ealen;
	int olen, eapad1, eapad2, error, i, easize;
	u_char *eae;
	void *tmp;

	ip = VTOI(ap->a_vp);
	fs = ITOFS(ip);

	if (ap->a_vp->v_type == VCHR || ap->a_vp->v_type == VBLK)
		return (EOPNOTSUPP);

	if (strlen(ap->a_name) == 0)
		return (EINVAL);

	/* XXX Now unsupported API to delete EAs using NULL uio. */
	if (ap->a_uio == NULL)
		return (EOPNOTSUPP);

	if (ap->a_vp->v_mount->mnt_flag & MNT_RDONLY)
		return (EROFS);

	ealen = ap->a_uio->uio_resid;
	if (ealen < 0 || ealen > lblktosize(fs, UFS_NXADDR))
		return (EINVAL);

	error = extattr_check_cred(ap->a_vp, ap->a_attrnamespace,
	    ap->a_cred, ap->a_td, VWRITE);
	if (error) {

		/*
		 * ffs_lock_ea is not needed there, because the vnode
		 * must be exclusively locked.
		 */
		if (ip->i_ea_area != NULL && ip->i_ea_error == 0)
			ip->i_ea_error = error;
		return (error);
	}

	error = ffs_open_ea(ap->a_vp, ap->a_cred, ap->a_td);
	if (error)
		return (error);

	ealength = sizeof(uint32_t) + 3 + strlen(ap->a_name);
	eapad1 = roundup2(ealength, 8) - ealength;
	eapad2 = roundup2(ealen, 8) - ealen;
	ealength += eapad1 + ealen + eapad2;

	/*
	 * CEM: rewrites of the same size or smaller could be done in-place
	 * instead.  (We don't acquire any fine-grained locks in here either,
	 * so we could also do bigger writes in-place.)
	 */
	eae = malloc(ip->i_ea_len + ealength, M_TEMP, M_WAITOK);
	bcopy(ip->i_ea_area, eae, ip->i_ea_len);
	easize = ip->i_ea_len;

	olen = ffs_findextattr(eae, easize, ap->a_attrnamespace, ap->a_name,
	    &eap, NULL);
        if (olen == -1) {
		/* new, append at end */
		KASSERT(ALIGNED_TO(eae + easize, struct extattr),
		    ("unaligned"));
		eap = (struct extattr *)(eae + easize);
		easize += ealength;
	} else {
		ul = eap->ea_length;
		i = (u_char *)EXTATTR_NEXT(eap) - eae;
		if (ul != ealength) {
			bcopy(EXTATTR_NEXT(eap), (u_char *)eap + ealength,
			    easize - i);
			easize += (ealength - ul);
		}
	}
	if (easize > lblktosize(fs, UFS_NXADDR)) {
		free(eae, M_TEMP);
		ffs_close_ea(ap->a_vp, 0, ap->a_cred, ap->a_td);
		if (ip->i_ea_area != NULL && ip->i_ea_error == 0)
			ip->i_ea_error = ENOSPC;
		return (ENOSPC);
	}
	eap->ea_length = ealength;
	eap->ea_namespace = ap->a_attrnamespace;
	eap->ea_contentpadlen = eapad2;
	eap->ea_namelength = strlen(ap->a_name);
	memcpy(eap->ea_name, ap->a_name, strlen(ap->a_name));
	bzero(&eap->ea_name[strlen(ap->a_name)], eapad1);
	error = uiomove(EXTATTR_CONTENT(eap), ealen, ap->a_uio);
	if (error) {
		free(eae, M_TEMP);
		ffs_close_ea(ap->a_vp, 0, ap->a_cred, ap->a_td);
		if (ip->i_ea_area != NULL && ip->i_ea_error == 0)
			ip->i_ea_error = error;
		return (error);
	}
	bzero((u_char *)EXTATTR_CONTENT(eap) + ealen, eapad2);

	tmp = ip->i_ea_area;
	ip->i_ea_area = eae;
	ip->i_ea_len = easize;
	free(tmp, M_TEMP);
	error = ffs_close_ea(ap->a_vp, 1, ap->a_cred, ap->a_td);
	return (error);
}

/*
 * Vnode pointer to File handle
 */
static int
ffs_vptofh(struct vop_vptofh_args *ap)
/*
vop_vptofh {
	IN struct vnode *a_vp;
	IN struct fid *a_fhp;
};
*/
{
	struct inode *ip;
	struct ufid *ufhp;

	ip = VTOI(ap->a_vp);
	ufhp = (struct ufid *)ap->a_fhp;
	ufhp->ufid_len = sizeof(struct ufid);
	ufhp->ufid_ino = ip->i_number;
	ufhp->ufid_gen = ip->i_gen;
	return (0);
}

SYSCTL_DECL(_vfs_ffs);
static int use_buf_pager = 1;
SYSCTL_INT(_vfs_ffs, OID_AUTO, use_buf_pager, CTLFLAG_RWTUN, &use_buf_pager, 0,
    "Always use buffer pager instead of bmap");

static daddr_t
ffs_gbp_getblkno(struct vnode *vp, vm_ooffset_t off)
{

	return (lblkno(VFSTOUFS(vp->v_mount)->um_fs, off));
}

static int
ffs_gbp_getblksz(struct vnode *vp, daddr_t lbn)
{

	return (blksize(VFSTOUFS(vp->v_mount)->um_fs, VTOI(vp), lbn));
}

static int
ffs_getpages(struct vop_getpages_args *ap)
{
	struct vnode *vp;
	struct ufsmount *um;

	vp = ap->a_vp;
	um = VFSTOUFS(vp->v_mount);

	if (!use_buf_pager && um->um_devvp->v_bufobj.bo_bsize <= PAGE_SIZE)
		return (vnode_pager_generic_getpages(vp, ap->a_m, ap->a_count,
		    ap->a_rbehind, ap->a_rahead, NULL, NULL));
	return (vfs_bio_getpages(vp, ap->a_m, ap->a_count, ap->a_rbehind,
	    ap->a_rahead, ffs_gbp_getblkno, ffs_gbp_getblksz));
}

static int
ffs_getpages_async(struct vop_getpages_async_args *ap)
{
	struct vnode *vp;
	struct ufsmount *um;
	int error;

	vp = ap->a_vp;
	um = VFSTOUFS(vp->v_mount);

	if (um->um_devvp->v_bufobj.bo_bsize <= PAGE_SIZE)
		return (vnode_pager_generic_getpages(vp, ap->a_m, ap->a_count,
		    ap->a_rbehind, ap->a_rahead, ap->a_iodone, ap->a_arg));

	error = vfs_bio_getpages(vp, ap->a_m, ap->a_count, ap->a_rbehind,
	    ap->a_rahead, ffs_gbp_getblkno, ffs_gbp_getblksz);
	ap->a_iodone(ap->a_arg, ap->a_m, ap->a_count, error);

	return (error);
}

// CHERI CHANGES START
// {
<<<<<<< HEAD
//   "updated": 20190628,
//   "target_type": "kernel",
//   "changes": [
//     "iovec-macros",
//     "struct iovec"
//   ],
//   "changes_purecap": [
//     "pointer_alignment",
//     "pointer_shape"
=======
//   "updated": 20191025,
//   "target_type": "kernel",
//   "changes": [
//     "iovec-macros"
>>>>>>> fe33cd02
//   ]
// }
// CHERI CHANGES END<|MERGE_RESOLUTION|>--- conflicted
+++ resolved
@@ -1765,22 +1765,15 @@
 
 // CHERI CHANGES START
 // {
-<<<<<<< HEAD
-//   "updated": 20190628,
+//   "updated": 20191025,
 //   "target_type": "kernel",
 //   "changes": [
-//     "iovec-macros",
+//     "iovec-macros"
 //     "struct iovec"
 //   ],
 //   "changes_purecap": [
 //     "pointer_alignment",
 //     "pointer_shape"
-=======
-//   "updated": 20191025,
-//   "target_type": "kernel",
-//   "changes": [
-//     "iovec-macros"
->>>>>>> fe33cd02
 //   ]
 // }
 // CHERI CHANGES END