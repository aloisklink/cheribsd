--- conflicted
+++ resolved
@@ -233,11 +233,7 @@
 		if (bp->b_bcount + blockoff * DEV_BSIZE > bsize)
 			bp->b_bcount = bsize - blockoff * DEV_BSIZE;
 		
-<<<<<<< HEAD
-		if (vmapbuf(bp, udata, 1) < 0)
-=======
 		if (vmapbuf(bp, udata, bp->b_bcount, 1) < 0)
->>>>>>> 7d8530e5
 			return EFAULT;
 		
 		maybe_yield();
@@ -254,14 +250,8 @@
 
 	if (bp->b_bcount + blockoff * DEV_BSIZE > bsize * (1 + bforwards))
 		bp->b_bcount = bsize * (1 + bforwards) - blockoff * DEV_BSIZE;
-<<<<<<< HEAD
-	bp->b_bufsize = bp->b_bcount;
-	
-	if (vmapbuf(bp, udata, 1) < 0)
-=======
 
 	if (vmapbuf(bp, udata, bp->b_bcount, 1) < 0)
->>>>>>> 7d8530e5
 		return EFAULT;
 
 	BO_STRATEGY(&dp->v_bufobj, bp);
