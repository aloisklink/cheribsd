--- conflicted
+++ resolved
@@ -3480,96 +3480,6 @@
 	fdrop(fp, td);
 	vn_finished_write(mp);
 	return (error);
-<<<<<<< HEAD
-}
-
-/*
- * Function to switch a descriptor to use the buffer cache to stage
- * its I/O. This is needed so that writes to the filesystem device
- * will give snapshots a chance to copy modified blocks for which it
- * needs to retain copies.
- */
-static int
-buffered_write(fp, uio, active_cred, flags, td)
-	struct file *fp;
-	struct uio *uio;
-	struct ucred *active_cred;
-	int flags;
-	struct thread *td;
-{
-	struct pwd *pwd;
-	struct vnode *devvp, *vp;
-	struct inode *ip;
-	struct buf *bp;
-	struct fs *fs;
-	struct ufsmount *ump;
-	struct filedesc *fdp;
-	int error;
-	daddr_t lbn;
-
-	/*
-	 * The devvp is associated with the /dev filesystem. To discover
-	 * the filesystem with which the device is associated, we depend
-	 * on the application setting the current directory to a location
-	 * within the filesystem being written. Yes, this is an ugly hack.
-	 */
-	devvp = fp->f_vnode;
-	if (!vn_isdisk(devvp, NULL))
-		return (EINVAL);
-	fdp = td->td_proc->p_fd;
-	FILEDESC_SLOCK(fdp);
-	pwd = FILEDESC_LOCKED_LOAD_PWD(fdp);
-	vp = pwd->pwd_cdir;
-	vref(vp);
-	FILEDESC_SUNLOCK(fdp);
-	vn_lock(vp, LK_SHARED | LK_RETRY);
-	/*
-	 * Check that the current directory vnode indeed belongs to
-	 * UFS before trying to dereference UFS-specific v_data fields.
-	 */
-	if (vp->v_op != &ffs_vnodeops1 && vp->v_op != &ffs_vnodeops2) {
-		vput(vp);
-		return (EINVAL);
-	}
-	ip = VTOI(vp);
-	ump = ip->i_ump;
-	if (ump->um_odevvp != devvp) {
-		vput(vp);
-		return (EINVAL);
-	}
-	devvp = ump->um_devvp;
-	fs = ITOFS(ip);
-	vput(vp);
-	foffset_lock_uio(fp, uio, flags);
-	vn_lock(devvp, LK_EXCLUSIVE | LK_RETRY);
-#ifdef DIAGNOSTIC
-	if (fsckcmds) {
-		printf("%s: buffered write for block %jd\n",
-		    fs->fs_fsmnt, (intmax_t)btodb(uio->uio_offset));
-	}
-#endif /* DIAGNOSTIC */
-	/*
-	 * All I/O must be contained within a filesystem block, start on
-	 * a fragment boundary, and be a multiple of fragments in length.
-	 */
-	if (uio->uio_resid > fs->fs_bsize - (uio->uio_offset % fs->fs_bsize) ||
-	    fragoff(fs, uio->uio_offset) != 0 ||
-	    fragoff(fs, uio->uio_resid) != 0) {
-		error = EINVAL;
-		goto out;
-	}
-	lbn = numfrags(fs, uio->uio_offset);
-	bp = getblk(devvp, lbn, uio->uio_resid, 0, 0, 0);
-	bp->b_flags |= B_RELBUF;
-	if ((error = uiomove((char *)bp->b_data, uio->uio_resid, uio)) != 0) {
-		brelse(bp);
-		goto out;
-	}
-	error = bwrite(bp);
-out:
-	VOP_UNLOCK(devvp);
-	foffset_unlock_uio(fp, uio, flags | FOF_NEXTOFF);
-	return (error);
 }
 // CHERI CHANGES START
 // {
@@ -3579,7 +3489,4 @@
 //     "user_capabilities"
 //   ]
 // }
-// CHERI CHANGES END
-=======
-}
->>>>>>> 5253de2d
+// CHERI CHANGES END