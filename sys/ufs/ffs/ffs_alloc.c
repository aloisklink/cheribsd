/*-
 * SPDX-License-Identifier: (BSD-2-Clause-FreeBSD AND BSD-3-Clause)
 *
 * Copyright (c) 2002 Networks Associates Technology, Inc.
 * All rights reserved.
 *
 * This software was developed for the FreeBSD Project by Marshall
 * Kirk McKusick and Network Associates Laboratories, the Security
 * Research Division of Network Associates, Inc. under DARPA/SPAWAR
 * contract N66001-01-C-8035 ("CBOSS"), as part of the DARPA CHATS
 * research program
 *
 * Redistribution and use in source and binary forms, with or without
 * modification, are permitted provided that the following conditions
 * are met:
 * 1. Redistributions of source code must retain the above copyright
 *    notice, this list of conditions and the following disclaimer.
 * 2. Redistributions in binary form must reproduce the above copyright
 *    notice, this list of conditions and the following disclaimer in the
 *    documentation and/or other materials provided with the distribution.
 *
 * THIS SOFTWARE IS PROVIDED BY THE AUTHOR AND CONTRIBUTORS ``AS IS'' AND
 * ANY EXPRESS OR IMPLIED WARRANTIES, INCLUDING, BUT NOT LIMITED TO, THE
 * IMPLIED WARRANTIES OF MERCHANTABILITY AND FITNESS FOR A PARTICULAR PURPOSE
 * ARE DISCLAIMED.  IN NO EVENT SHALL THE AUTHOR OR CONTRIBUTORS BE LIABLE
 * FOR ANY DIRECT, INDIRECT, INCIDENTAL, SPECIAL, EXEMPLARY, OR CONSEQUENTIAL
 * DAMAGES (INCLUDING, BUT NOT LIMITED TO, PROCUREMENT OF SUBSTITUTE GOODS
 * OR SERVICES; LOSS OF USE, DATA, OR PROFITS; OR BUSINESS INTERRUPTION)
 * HOWEVER CAUSED AND ON ANY THEORY OF LIABILITY, WHETHER IN CONTRACT, STRICT
 * LIABILITY, OR TORT (INCLUDING NEGLIGENCE OR OTHERWISE) ARISING IN ANY WAY
 * OUT OF THE USE OF THIS SOFTWARE, EVEN IF ADVISED OF THE POSSIBILITY OF
 * SUCH DAMAGE.
 *
 * Copyright (c) 1982, 1986, 1989, 1993
 *	The Regents of the University of California.  All rights reserved.
 *
 * Redistribution and use in source and binary forms, with or without
 * modification, are permitted provided that the following conditions
 * are met:
 * 1. Redistributions of source code must retain the above copyright
 *    notice, this list of conditions and the following disclaimer.
 * 2. Redistributions in binary form must reproduce the above copyright
 *    notice, this list of conditions and the following disclaimer in the
 *    documentation and/or other materials provided with the distribution.
 * 3. Neither the name of the University nor the names of its contributors
 *    may be used to endorse or promote products derived from this software
 *    without specific prior written permission.
 *
 * THIS SOFTWARE IS PROVIDED BY THE REGENTS AND CONTRIBUTORS ``AS IS'' AND
 * ANY EXPRESS OR IMPLIED WARRANTIES, INCLUDING, BUT NOT LIMITED TO, THE
 * IMPLIED WARRANTIES OF MERCHANTABILITY AND FITNESS FOR A PARTICULAR PURPOSE
 * ARE DISCLAIMED.  IN NO EVENT SHALL THE REGENTS OR CONTRIBUTORS BE LIABLE
 * FOR ANY DIRECT, INDIRECT, INCIDENTAL, SPECIAL, EXEMPLARY, OR CONSEQUENTIAL
 * DAMAGES (INCLUDING, BUT NOT LIMITED TO, PROCUREMENT OF SUBSTITUTE GOODS
 * OR SERVICES; LOSS OF USE, DATA, OR PROFITS; OR BUSINESS INTERRUPTION)
 * HOWEVER CAUSED AND ON ANY THEORY OF LIABILITY, WHETHER IN CONTRACT, STRICT
 * LIABILITY, OR TORT (INCLUDING NEGLIGENCE OR OTHERWISE) ARISING IN ANY WAY
 * OUT OF THE USE OF THIS SOFTWARE, EVEN IF ADVISED OF THE POSSIBILITY OF
 * SUCH DAMAGE.
 *
 *	@(#)ffs_alloc.c	8.18 (Berkeley) 5/26/95
 */

#include <sys/cdefs.h>
__FBSDID("$FreeBSD$");

#include "opt_quota.h"

#include <sys/param.h>
#include <sys/capsicum.h>
#include <sys/systm.h>
#include <sys/bio.h>
#include <sys/buf.h>
#include <sys/conf.h>
#include <sys/fcntl.h>
#include <sys/file.h>
#include <sys/filedesc.h>
#include <sys/priv.h>
#include <sys/proc.h>
#include <sys/vnode.h>
#include <sys/mount.h>
#include <sys/kernel.h>
#include <sys/syscallsubr.h>
#include <sys/sysctl.h>
#include <sys/syslog.h>
#include <sys/taskqueue.h>

#include <security/audit/audit.h>

#include <geom/geom.h>
#include <geom/geom_vfs.h>

#include <ufs/ufs/dir.h>
#include <ufs/ufs/extattr.h>
#include <ufs/ufs/quota.h>
#include <ufs/ufs/inode.h>
#include <ufs/ufs/ufs_extern.h>
#include <ufs/ufs/ufsmount.h>

#include <ufs/ffs/fs.h>
#include <ufs/ffs/ffs_extern.h>
#include <ufs/ffs/softdep.h>

typedef ufs2_daddr_t allocfcn_t(struct inode *ip, u_int cg, ufs2_daddr_t bpref,
				  int size, int rsize);

static ufs2_daddr_t ffs_alloccg(struct inode *, u_int, ufs2_daddr_t, int, int);
static ufs2_daddr_t
	      ffs_alloccgblk(struct inode *, struct buf *, ufs2_daddr_t, int);
static void	ffs_blkfree_cg(struct ufsmount *, struct fs *,
		    struct vnode *, ufs2_daddr_t, long, ino_t,
		    struct workhead *);
#ifdef INVARIANTS
static int	ffs_checkblk(struct inode *, ufs2_daddr_t, long);
#endif
static ufs2_daddr_t ffs_clusteralloc(struct inode *, u_int, ufs2_daddr_t, int);
static ino_t	ffs_dirpref(struct inode *);
static ufs2_daddr_t ffs_fragextend(struct inode *, u_int, ufs2_daddr_t,
		    int, int);
static ufs2_daddr_t	ffs_hashalloc
		(struct inode *, u_int, ufs2_daddr_t, int, int, allocfcn_t *);
static ufs2_daddr_t ffs_nodealloccg(struct inode *, u_int, ufs2_daddr_t, int,
		    int);
static ufs1_daddr_t ffs_mapsearch(struct fs *, struct cg *, ufs2_daddr_t, int);
static int	ffs_reallocblks_ufs1(struct vop_reallocblks_args *);
static int	ffs_reallocblks_ufs2(struct vop_reallocblks_args *);
static void	ffs_ckhash_cg(struct buf *);

/*
 * Allocate a block in the filesystem.
 *
 * The size of the requested block is given, which must be some
 * multiple of fs_fsize and <= fs_bsize.
 * A preference may be optionally specified. If a preference is given
 * the following hierarchy is used to allocate a block:
 *   1) allocate the requested block.
 *   2) allocate a rotationally optimal block in the same cylinder.
 *   3) allocate a block in the same cylinder group.
 *   4) quadradically rehash into other cylinder groups, until an
 *      available block is located.
 * If no block preference is given the following hierarchy is used
 * to allocate a block:
 *   1) allocate a block in the cylinder group that contains the
 *      inode for the file.
 *   2) quadradically rehash into other cylinder groups, until an
 *      available block is located.
 */
int
ffs_alloc(ip, lbn, bpref, size, flags, cred, bnp)
	struct inode *ip;
	ufs2_daddr_t lbn, bpref;
	int size, flags;
	struct ucred *cred;
	ufs2_daddr_t *bnp;
{
	struct fs *fs;
	struct ufsmount *ump;
	ufs2_daddr_t bno;
	u_int cg, reclaimed;
	static struct timeval lastfail;
	static int curfail;
	int64_t delta;
#ifdef QUOTA
	int error;
#endif

	*bnp = 0;
	ump = ITOUMP(ip);
	fs = ump->um_fs;
	mtx_assert(UFS_MTX(ump), MA_OWNED);
#ifdef INVARIANTS
	if ((u_int)size > fs->fs_bsize || fragoff(fs, size) != 0) {
		printf("dev = %s, bsize = %ld, size = %d, fs = %s\n",
		    devtoname(ump->um_dev), (long)fs->fs_bsize, size,
		    fs->fs_fsmnt);
		panic("ffs_alloc: bad size");
	}
	if (cred == NOCRED)
		panic("ffs_alloc: missing credential");
#endif /* INVARIANTS */
	reclaimed = 0;
retry:
#ifdef QUOTA
	UFS_UNLOCK(ump);
	error = chkdq(ip, btodb(size), cred, 0);
	if (error)
		return (error);
	UFS_LOCK(ump);
#endif
	if (size == fs->fs_bsize && fs->fs_cstotal.cs_nbfree == 0)
		goto nospace;
	if (priv_check_cred(cred, PRIV_VFS_BLOCKRESERVE) &&
	    freespace(fs, fs->fs_minfree) - numfrags(fs, size) < 0)
		goto nospace;
	if (bpref >= fs->fs_size)
		bpref = 0;
	if (bpref == 0)
		cg = ino_to_cg(fs, ip->i_number);
	else
		cg = dtog(fs, bpref);
	bno = ffs_hashalloc(ip, cg, bpref, size, size, ffs_alloccg);
	if (bno > 0) {
		delta = btodb(size);
		DIP_SET(ip, i_blocks, DIP(ip, i_blocks) + delta);
		if (flags & IO_EXT)
			ip->i_flag |= IN_CHANGE;
		else
			ip->i_flag |= IN_CHANGE | IN_UPDATE;
		*bnp = bno;
		return (0);
	}
nospace:
#ifdef QUOTA
	UFS_UNLOCK(ump);
	/*
	 * Restore user's disk quota because allocation failed.
	 */
	(void) chkdq(ip, -btodb(size), cred, FORCE);
	UFS_LOCK(ump);
#endif
	if (reclaimed == 0 && (flags & IO_BUFLOCKED) == 0) {
		reclaimed = 1;
		softdep_request_cleanup(fs, ITOV(ip), cred, FLUSH_BLOCKS_WAIT);
		goto retry;
	}
	UFS_UNLOCK(ump);
	if (reclaimed > 0 && ppsratecheck(&lastfail, &curfail, 1)) {
		ffs_fserr(fs, ip->i_number, "filesystem full");
		uprintf("\n%s: write failed, filesystem is full\n",
		    fs->fs_fsmnt);
	}
	return (ENOSPC);
}

/*
 * Reallocate a fragment to a bigger size
 *
 * The number and size of the old block is given, and a preference
 * and new size is also specified. The allocator attempts to extend
 * the original block. Failing that, the regular block allocator is
 * invoked to get an appropriate block.
 */
int
ffs_realloccg(ip, lbprev, bprev, bpref, osize, nsize, flags, cred, bpp)
	struct inode *ip;
	ufs2_daddr_t lbprev;
	ufs2_daddr_t bprev;
	ufs2_daddr_t bpref;
	int osize, nsize, flags;
	struct ucred *cred;
	struct buf **bpp;
{
	struct vnode *vp;
	struct fs *fs;
	struct buf *bp;
	struct ufsmount *ump;
	u_int cg, request, reclaimed;
	int error, gbflags;
	ufs2_daddr_t bno;
	static struct timeval lastfail;
	static int curfail;
	int64_t delta;

	vp = ITOV(ip);
	ump = ITOUMP(ip);
	fs = ump->um_fs;
	bp = NULL;
	gbflags = (flags & BA_UNMAPPED) != 0 ? GB_UNMAPPED : 0;

	mtx_assert(UFS_MTX(ump), MA_OWNED);
#ifdef INVARIANTS
	if (vp->v_mount->mnt_kern_flag & MNTK_SUSPENDED)
		panic("ffs_realloccg: allocation on suspended filesystem");
	if ((u_int)osize > fs->fs_bsize || fragoff(fs, osize) != 0 ||
	    (u_int)nsize > fs->fs_bsize || fragoff(fs, nsize) != 0) {
		printf(
		"dev = %s, bsize = %ld, osize = %d, nsize = %d, fs = %s\n",
		    devtoname(ump->um_dev), (long)fs->fs_bsize, osize,
		    nsize, fs->fs_fsmnt);
		panic("ffs_realloccg: bad size");
	}
	if (cred == NOCRED)
		panic("ffs_realloccg: missing credential");
#endif /* INVARIANTS */
	reclaimed = 0;
retry:
	if (priv_check_cred(cred, PRIV_VFS_BLOCKRESERVE) &&
	    freespace(fs, fs->fs_minfree) -  numfrags(fs, nsize - osize) < 0) {
		goto nospace;
	}
	if (bprev == 0) {
		printf("dev = %s, bsize = %ld, bprev = %jd, fs = %s\n",
		    devtoname(ump->um_dev), (long)fs->fs_bsize, (intmax_t)bprev,
		    fs->fs_fsmnt);
		panic("ffs_realloccg: bad bprev");
	}
	UFS_UNLOCK(ump);
	/*
	 * Allocate the extra space in the buffer.
	 */
	error = bread_gb(vp, lbprev, osize, NOCRED, gbflags, &bp);
	if (error) {
		brelse(bp);
		return (error);
	}

	if (bp->b_blkno == bp->b_lblkno) {
		if (lbprev >= UFS_NDADDR)
			panic("ffs_realloccg: lbprev out of range");
		bp->b_blkno = fsbtodb(fs, bprev);
	}

#ifdef QUOTA
	error = chkdq(ip, btodb(nsize - osize), cred, 0);
	if (error) {
		brelse(bp);
		return (error);
	}
#endif
	/*
	 * Check for extension in the existing location.
	 */
	*bpp = NULL;
	cg = dtog(fs, bprev);
	UFS_LOCK(ump);
	bno = ffs_fragextend(ip, cg, bprev, osize, nsize);
	if (bno) {
		if (bp->b_blkno != fsbtodb(fs, bno))
			panic("ffs_realloccg: bad blockno");
		delta = btodb(nsize - osize);
		DIP_SET(ip, i_blocks, DIP(ip, i_blocks) + delta);
		if (flags & IO_EXT)
			ip->i_flag |= IN_CHANGE;
		else
			ip->i_flag |= IN_CHANGE | IN_UPDATE;
		allocbuf(bp, nsize);
		bp->b_flags |= B_DONE;
		vfs_bio_bzero_buf(bp, osize, nsize - osize);
		if ((bp->b_flags & (B_MALLOC | B_VMIO)) == B_VMIO)
			vfs_bio_set_valid(bp, osize, nsize - osize);
		*bpp = bp;
		return (0);
	}
	/*
	 * Allocate a new disk location.
	 */
	if (bpref >= fs->fs_size)
		bpref = 0;
	switch ((int)fs->fs_optim) {
	case FS_OPTSPACE:
		/*
		 * Allocate an exact sized fragment. Although this makes
		 * best use of space, we will waste time relocating it if
		 * the file continues to grow. If the fragmentation is
		 * less than half of the minimum free reserve, we choose
		 * to begin optimizing for time.
		 */
		request = nsize;
		if (fs->fs_minfree <= 5 ||
		    fs->fs_cstotal.cs_nffree >
		    (off_t)fs->fs_dsize * fs->fs_minfree / (2 * 100))
			break;
		log(LOG_NOTICE, "%s: optimization changed from SPACE to TIME\n",
			fs->fs_fsmnt);
		fs->fs_optim = FS_OPTTIME;
		break;
	case FS_OPTTIME:
		/*
		 * At this point we have discovered a file that is trying to
		 * grow a small fragment to a larger fragment. To save time,
		 * we allocate a full sized block, then free the unused portion.
		 * If the file continues to grow, the `ffs_fragextend' call
		 * above will be able to grow it in place without further
		 * copying. If aberrant programs cause disk fragmentation to
		 * grow within 2% of the free reserve, we choose to begin
		 * optimizing for space.
		 */
		request = fs->fs_bsize;
		if (fs->fs_cstotal.cs_nffree <
		    (off_t)fs->fs_dsize * (fs->fs_minfree - 2) / 100)
			break;
		log(LOG_NOTICE, "%s: optimization changed from TIME to SPACE\n",
			fs->fs_fsmnt);
		fs->fs_optim = FS_OPTSPACE;
		break;
	default:
		printf("dev = %s, optim = %ld, fs = %s\n",
		    devtoname(ump->um_dev), (long)fs->fs_optim, fs->fs_fsmnt);
		panic("ffs_realloccg: bad optim");
		/* NOTREACHED */
	}
	bno = ffs_hashalloc(ip, cg, bpref, request, nsize, ffs_alloccg);
	if (bno > 0) {
		bp->b_blkno = fsbtodb(fs, bno);
		if (!DOINGSOFTDEP(vp))
			/*
			 * The usual case is that a smaller fragment that
			 * was just allocated has been replaced with a bigger
			 * fragment or a full-size block. If it is marked as
			 * B_DELWRI, the current contents have not been written
			 * to disk. It is possible that the block was written
			 * earlier, but very uncommon. If the block has never
			 * been written, there is no need to send a BIO_DELETE
			 * for it when it is freed. The gain from avoiding the
			 * TRIMs for the common case of unwritten blocks far
			 * exceeds the cost of the write amplification for the
			 * uncommon case of failing to send a TRIM for a block
			 * that had been written.
			 */
			ffs_blkfree(ump, fs, ump->um_devvp, bprev, (long)osize,
			    ip->i_number, vp->v_type, NULL,
			    (bp->b_flags & B_DELWRI) != 0 ?
			    NOTRIM_KEY : SINGLETON_KEY);
		delta = btodb(nsize - osize);
		DIP_SET(ip, i_blocks, DIP(ip, i_blocks) + delta);
		if (flags & IO_EXT)
			ip->i_flag |= IN_CHANGE;
		else
			ip->i_flag |= IN_CHANGE | IN_UPDATE;
		allocbuf(bp, nsize);
		bp->b_flags |= B_DONE;
		vfs_bio_bzero_buf(bp, osize, nsize - osize);
		if ((bp->b_flags & (B_MALLOC | B_VMIO)) == B_VMIO)
			vfs_bio_set_valid(bp, osize, nsize - osize);
		*bpp = bp;
		return (0);
	}
#ifdef QUOTA
	UFS_UNLOCK(ump);
	/*
	 * Restore user's disk quota because allocation failed.
	 */
	(void) chkdq(ip, -btodb(nsize - osize), cred, FORCE);
	UFS_LOCK(ump);
#endif
nospace:
	/*
	 * no space available
	 */
	if (reclaimed == 0 && (flags & IO_BUFLOCKED) == 0) {
		reclaimed = 1;
		UFS_UNLOCK(ump);
		if (bp) {
			brelse(bp);
			bp = NULL;
		}
		UFS_LOCK(ump);
		softdep_request_cleanup(fs, vp, cred, FLUSH_BLOCKS_WAIT);
		goto retry;
	}
	UFS_UNLOCK(ump);
	if (bp)
		brelse(bp);
	if (reclaimed > 0 && ppsratecheck(&lastfail, &curfail, 1)) {
		ffs_fserr(fs, ip->i_number, "filesystem full");
		uprintf("\n%s: write failed, filesystem is full\n",
		    fs->fs_fsmnt);
	}
	return (ENOSPC);
}

/*
 * Reallocate a sequence of blocks into a contiguous sequence of blocks.
 *
 * The vnode and an array of buffer pointers for a range of sequential
 * logical blocks to be made contiguous is given. The allocator attempts
 * to find a range of sequential blocks starting as close as possible
 * from the end of the allocation for the logical block immediately
 * preceding the current range. If successful, the physical block numbers
 * in the buffer pointers and in the inode are changed to reflect the new
 * allocation. If unsuccessful, the allocation is left unchanged. The
 * success in doing the reallocation is returned. Note that the error
 * return is not reflected back to the user. Rather the previous block
 * allocation will be used.
 */

SYSCTL_NODE(_vfs, OID_AUTO, ffs, CTLFLAG_RW, 0, "FFS filesystem");

static int doasyncfree = 1;
SYSCTL_INT(_vfs_ffs, OID_AUTO, doasyncfree, CTLFLAG_RW, &doasyncfree, 0,
"do not force synchronous writes when blocks are reallocated");

static int doreallocblks = 1;
SYSCTL_INT(_vfs_ffs, OID_AUTO, doreallocblks, CTLFLAG_RW, &doreallocblks, 0,
"enable block reallocation");

static int dotrimcons = 1;
SYSCTL_INT(_vfs_ffs, OID_AUTO, dotrimcons, CTLFLAG_RWTUN, &dotrimcons, 0,
"enable BIO_DELETE / TRIM consolidation");

static int maxclustersearch = 10;
SYSCTL_INT(_vfs_ffs, OID_AUTO, maxclustersearch, CTLFLAG_RW, &maxclustersearch,
0, "max number of cylinder group to search for contigous blocks");

#ifdef DEBUG
static volatile int prtrealloc = 0;
#endif

int
ffs_reallocblks(ap)
	struct vop_reallocblks_args /* {
		struct vnode *a_vp;
		struct cluster_save *a_buflist;
	} */ *ap;
{
	struct ufsmount *ump;

	/*
	 * We used to skip reallocating the blocks of a file into a
	 * contiguous sequence if the underlying flash device requested
	 * BIO_DELETE notifications, because devices that benefit from
	 * BIO_DELETE also benefit from not moving the data. However,
	 * the destination for the data is usually moved before the data
	 * is written to the initially allocated location, so we rarely
	 * suffer the penalty of extra writes. With the addition of the
	 * consolidation of contiguous blocks into single BIO_DELETE
	 * operations, having fewer but larger contiguous blocks reduces
	 * the number of (slow and expensive) BIO_DELETE operations. So
	 * when doing BIO_DELETE consolidation, we do block reallocation.
	 *
	 * Skip if reallocblks has been disabled globally.
	 */
	ump = ap->a_vp->v_mount->mnt_data;
	if ((((ump->um_flags) & UM_CANDELETE) != 0 && dotrimcons == 0) ||
	    doreallocblks == 0)
		return (ENOSPC);

	/*
	 * We can't wait in softdep prealloc as it may fsync and recurse
	 * here.  Instead we simply fail to reallocate blocks if this
	 * rare condition arises.
	 */
	if (DOINGSOFTDEP(ap->a_vp))
		if (softdep_prealloc(ap->a_vp, MNT_NOWAIT) != 0)
			return (ENOSPC);
	if (ump->um_fstype == UFS1)
		return (ffs_reallocblks_ufs1(ap));
	return (ffs_reallocblks_ufs2(ap));
}
	
static int
ffs_reallocblks_ufs1(ap)
	struct vop_reallocblks_args /* {
		struct vnode *a_vp;
		struct cluster_save *a_buflist;
	} */ *ap;
{
	struct fs *fs;
	struct inode *ip;
	struct vnode *vp;
	struct buf *sbp, *ebp, *bp;
	ufs1_daddr_t *bap, *sbap, *ebap;
	struct cluster_save *buflist;
	struct ufsmount *ump;
	ufs_lbn_t start_lbn, end_lbn;
	ufs1_daddr_t soff, newblk, blkno;
	ufs2_daddr_t pref;
	struct indir start_ap[UFS_NIADDR + 1], end_ap[UFS_NIADDR + 1], *idp;
	int i, cg, len, start_lvl, end_lvl, ssize;

	vp = ap->a_vp;
	ip = VTOI(vp);
	ump = ITOUMP(ip);
	fs = ump->um_fs;
	/*
	 * If we are not tracking block clusters or if we have less than 4%
	 * free blocks left, then do not attempt to cluster. Running with
	 * less than 5% free block reserve is not recommended and those that
	 * choose to do so do not expect to have good file layout.
	 */
	if (fs->fs_contigsumsize <= 0 || freespace(fs, 4) < 0)
		return (ENOSPC);
	buflist = ap->a_buflist;
	len = buflist->bs_nchildren;
	start_lbn = buflist->bs_children[0]->b_lblkno;
	end_lbn = start_lbn + len - 1;
#ifdef INVARIANTS
	for (i = 0; i < len; i++)
		if (!ffs_checkblk(ip,
		   dbtofsb(fs, buflist->bs_children[i]->b_blkno), fs->fs_bsize))
			panic("ffs_reallocblks: unallocated block 1");
	for (i = 1; i < len; i++)
		if (buflist->bs_children[i]->b_lblkno != start_lbn + i)
			panic("ffs_reallocblks: non-logical cluster");
	blkno = buflist->bs_children[0]->b_blkno;
	ssize = fsbtodb(fs, fs->fs_frag);
	for (i = 1; i < len - 1; i++)
		if (buflist->bs_children[i]->b_blkno != blkno + (i * ssize))
			panic("ffs_reallocblks: non-physical cluster %d", i);
#endif
	/*
	 * If the cluster crosses the boundary for the first indirect
	 * block, leave space for the indirect block. Indirect blocks
	 * are initially laid out in a position after the last direct
	 * block. Block reallocation would usually destroy locality by
	 * moving the indirect block out of the way to make room for
	 * data blocks if we didn't compensate here. We should also do
	 * this for other indirect block boundaries, but it is only
	 * important for the first one.
	 */
	if (start_lbn < UFS_NDADDR && end_lbn >= UFS_NDADDR)
		return (ENOSPC);
	/*
	 * If the latest allocation is in a new cylinder group, assume that
	 * the filesystem has decided to move and do not force it back to
	 * the previous cylinder group.
	 */
	if (dtog(fs, dbtofsb(fs, buflist->bs_children[0]->b_blkno)) !=
	    dtog(fs, dbtofsb(fs, buflist->bs_children[len - 1]->b_blkno)))
		return (ENOSPC);
	if (ufs_getlbns(vp, start_lbn, start_ap, &start_lvl) ||
	    ufs_getlbns(vp, end_lbn, end_ap, &end_lvl))
		return (ENOSPC);
	/*
	 * Get the starting offset and block map for the first block.
	 */
	if (start_lvl == 0) {
		sbap = &ip->i_din1->di_db[0];
		soff = start_lbn;
	} else {
		idp = &start_ap[start_lvl - 1];
		if (bread(vp, idp->in_lbn, (int)fs->fs_bsize, NOCRED, &sbp)) {
			brelse(sbp);
			return (ENOSPC);
		}
		sbap = (ufs1_daddr_t *)sbp->b_data;
		soff = idp->in_off;
	}
	/*
	 * If the block range spans two block maps, get the second map.
	 */
	ebap = NULL;
	if (end_lvl == 0 || (idp = &end_ap[end_lvl - 1])->in_off + 1 >= len) {
		ssize = len;
	} else {
#ifdef INVARIANTS
		if (start_lvl > 0 &&
		    start_ap[start_lvl - 1].in_lbn == idp->in_lbn)
			panic("ffs_reallocblk: start == end");
#endif
		ssize = len - (idp->in_off + 1);
		if (bread(vp, idp->in_lbn, (int)fs->fs_bsize, NOCRED, &ebp))
			goto fail;
		ebap = (ufs1_daddr_t *)ebp->b_data;
	}
	/*
	 * Find the preferred location for the cluster. If we have not
	 * previously failed at this endeavor, then follow our standard
	 * preference calculation. If we have failed at it, then pick up
	 * where we last ended our search.
	 */
	UFS_LOCK(ump);
	if (ip->i_nextclustercg == -1)
		pref = ffs_blkpref_ufs1(ip, start_lbn, soff, sbap);
	else
		pref = cgdata(fs, ip->i_nextclustercg);
	/*
	 * Search the block map looking for an allocation of the desired size.
	 * To avoid wasting too much time, we limit the number of cylinder
	 * groups that we will search.
	 */
	cg = dtog(fs, pref);
	for (i = min(maxclustersearch, fs->fs_ncg); i > 0; i--) {
		if ((newblk = ffs_clusteralloc(ip, cg, pref, len)) != 0)
			break;
		cg += 1;
		if (cg >= fs->fs_ncg)
			cg = 0;
	}
	/*
	 * If we have failed in our search, record where we gave up for
	 * next time. Otherwise, fall back to our usual search citerion.
	 */
	if (newblk == 0) {
		ip->i_nextclustercg = cg;
		UFS_UNLOCK(ump);
		goto fail;
	}
	ip->i_nextclustercg = -1;
	/*
	 * We have found a new contiguous block.
	 *
	 * First we have to replace the old block pointers with the new
	 * block pointers in the inode and indirect blocks associated
	 * with the file.
	 */
#ifdef DEBUG
	if (prtrealloc)
		printf("realloc: ino %ju, lbns %jd-%jd\n\told:",
		    (uintmax_t)ip->i_number,
		    (intmax_t)start_lbn, (intmax_t)end_lbn);
#endif
	blkno = newblk;
	for (bap = &sbap[soff], i = 0; i < len; i++, blkno += fs->fs_frag) {
		if (i == ssize) {
			bap = ebap;
			soff = -i;
		}
#ifdef INVARIANTS
		if (!ffs_checkblk(ip,
		   dbtofsb(fs, buflist->bs_children[i]->b_blkno), fs->fs_bsize))
			panic("ffs_reallocblks: unallocated block 2");
		if (dbtofsb(fs, buflist->bs_children[i]->b_blkno) != *bap)
			panic("ffs_reallocblks: alloc mismatch");
#endif
#ifdef DEBUG
		if (prtrealloc)
			printf(" %d,", *bap);
#endif
		if (DOINGSOFTDEP(vp)) {
			if (sbap == &ip->i_din1->di_db[0] && i < ssize)
				softdep_setup_allocdirect(ip, start_lbn + i,
				    blkno, *bap, fs->fs_bsize, fs->fs_bsize,
				    buflist->bs_children[i]);
			else
				softdep_setup_allocindir_page(ip, start_lbn + i,
				    i < ssize ? sbp : ebp, soff + i, blkno,
				    *bap, buflist->bs_children[i]);
		}
		*bap++ = blkno;
	}
	/*
	 * Next we must write out the modified inode and indirect blocks.
	 * For strict correctness, the writes should be synchronous since
	 * the old block values may have been written to disk. In practise
	 * they are almost never written, but if we are concerned about
	 * strict correctness, the `doasyncfree' flag should be set to zero.
	 *
	 * The test on `doasyncfree' should be changed to test a flag
	 * that shows whether the associated buffers and inodes have
	 * been written. The flag should be set when the cluster is
	 * started and cleared whenever the buffer or inode is flushed.
	 * We can then check below to see if it is set, and do the
	 * synchronous write only when it has been cleared.
	 */
	if (sbap != &ip->i_din1->di_db[0]) {
		if (doasyncfree)
			bdwrite(sbp);
		else
			bwrite(sbp);
	} else {
		ip->i_flag |= IN_CHANGE | IN_UPDATE;
		if (!doasyncfree)
			ffs_update(vp, 1);
	}
	if (ssize < len) {
		if (doasyncfree)
			bdwrite(ebp);
		else
			bwrite(ebp);
	}
	/*
	 * Last, free the old blocks and assign the new blocks to the buffers.
	 */
#ifdef DEBUG
	if (prtrealloc)
		printf("\n\tnew:");
#endif
	for (blkno = newblk, i = 0; i < len; i++, blkno += fs->fs_frag) {
		bp = buflist->bs_children[i];
		if (!DOINGSOFTDEP(vp))
			/*
			 * The usual case is that a set of N-contiguous blocks
			 * that was just allocated has been replaced with a
			 * set of N+1-contiguous blocks. If they are marked as
			 * B_DELWRI, the current contents have not been written
			 * to disk. It is possible that the blocks were written
			 * earlier, but very uncommon. If the blocks have never
			 * been written, there is no need to send a BIO_DELETE
			 * for them when they are freed. The gain from avoiding
			 * the TRIMs for the common case of unwritten blocks
			 * far exceeds the cost of the write amplification for
			 * the uncommon case of failing to send a TRIM for the
			 * blocks that had been written.
			 */
			ffs_blkfree(ump, fs, ump->um_devvp,
			    dbtofsb(fs, bp->b_blkno),
			    fs->fs_bsize, ip->i_number, vp->v_type, NULL,
			    (bp->b_flags & B_DELWRI) != 0 ?
			    NOTRIM_KEY : SINGLETON_KEY);
		bp->b_blkno = fsbtodb(fs, blkno);
#ifdef INVARIANTS
		if (!ffs_checkblk(ip, dbtofsb(fs, bp->b_blkno), fs->fs_bsize))
			panic("ffs_reallocblks: unallocated block 3");
#endif
#ifdef DEBUG
		if (prtrealloc)
			printf(" %d,", blkno);
#endif
	}
#ifdef DEBUG
	if (prtrealloc) {
		prtrealloc--;
		printf("\n");
	}
#endif
	return (0);

fail:
	if (ssize < len)
		brelse(ebp);
	if (sbap != &ip->i_din1->di_db[0])
		brelse(sbp);
	return (ENOSPC);
}

static int
ffs_reallocblks_ufs2(ap)
	struct vop_reallocblks_args /* {
		struct vnode *a_vp;
		struct cluster_save *a_buflist;
	} */ *ap;
{
	struct fs *fs;
	struct inode *ip;
	struct vnode *vp;
	struct buf *sbp, *ebp, *bp;
	ufs2_daddr_t *bap, *sbap, *ebap;
	struct cluster_save *buflist;
	struct ufsmount *ump;
	ufs_lbn_t start_lbn, end_lbn;
	ufs2_daddr_t soff, newblk, blkno, pref;
	struct indir start_ap[UFS_NIADDR + 1], end_ap[UFS_NIADDR + 1], *idp;
	int i, cg, len, start_lvl, end_lvl, ssize;

	vp = ap->a_vp;
	ip = VTOI(vp);
	ump = ITOUMP(ip);
	fs = ump->um_fs;
	/*
	 * If we are not tracking block clusters or if we have less than 4%
	 * free blocks left, then do not attempt to cluster. Running with
	 * less than 5% free block reserve is not recommended and those that
	 * choose to do so do not expect to have good file layout.
	 */
	if (fs->fs_contigsumsize <= 0 || freespace(fs, 4) < 0)
		return (ENOSPC);
	buflist = ap->a_buflist;
	len = buflist->bs_nchildren;
	start_lbn = buflist->bs_children[0]->b_lblkno;
	end_lbn = start_lbn + len - 1;
#ifdef INVARIANTS
	for (i = 0; i < len; i++)
		if (!ffs_checkblk(ip,
		   dbtofsb(fs, buflist->bs_children[i]->b_blkno), fs->fs_bsize))
			panic("ffs_reallocblks: unallocated block 1");
	for (i = 1; i < len; i++)
		if (buflist->bs_children[i]->b_lblkno != start_lbn + i)
			panic("ffs_reallocblks: non-logical cluster");
	blkno = buflist->bs_children[0]->b_blkno;
	ssize = fsbtodb(fs, fs->fs_frag);
	for (i = 1; i < len - 1; i++)
		if (buflist->bs_children[i]->b_blkno != blkno + (i * ssize))
			panic("ffs_reallocblks: non-physical cluster %d", i);
#endif
	/*
	 * If the cluster crosses the boundary for the first indirect
	 * block, do not move anything in it. Indirect blocks are
	 * usually initially laid out in a position between the data
	 * blocks. Block reallocation would usually destroy locality by
	 * moving the indirect block out of the way to make room for
	 * data blocks if we didn't compensate here. We should also do
	 * this for other indirect block boundaries, but it is only
	 * important for the first one.
	 */
	if (start_lbn < UFS_NDADDR && end_lbn >= UFS_NDADDR)
		return (ENOSPC);
	/*
	 * If the latest allocation is in a new cylinder group, assume that
	 * the filesystem has decided to move and do not force it back to
	 * the previous cylinder group.
	 */
	if (dtog(fs, dbtofsb(fs, buflist->bs_children[0]->b_blkno)) !=
	    dtog(fs, dbtofsb(fs, buflist->bs_children[len - 1]->b_blkno)))
		return (ENOSPC);
	if (ufs_getlbns(vp, start_lbn, start_ap, &start_lvl) ||
	    ufs_getlbns(vp, end_lbn, end_ap, &end_lvl))
		return (ENOSPC);
	/*
	 * Get the starting offset and block map for the first block.
	 */
	if (start_lvl == 0) {
		sbap = &ip->i_din2->di_db[0];
		soff = start_lbn;
	} else {
		idp = &start_ap[start_lvl - 1];
		if (bread(vp, idp->in_lbn, (int)fs->fs_bsize, NOCRED, &sbp)) {
			brelse(sbp);
			return (ENOSPC);
		}
		sbap = (ufs2_daddr_t *)sbp->b_data;
		soff = idp->in_off;
	}
	/*
	 * If the block range spans two block maps, get the second map.
	 */
	ebap = NULL;
	if (end_lvl == 0 || (idp = &end_ap[end_lvl - 1])->in_off + 1 >= len) {
		ssize = len;
	} else {
#ifdef INVARIANTS
		if (start_lvl > 0 &&
		    start_ap[start_lvl - 1].in_lbn == idp->in_lbn)
			panic("ffs_reallocblk: start == end");
#endif
		ssize = len - (idp->in_off + 1);
		if (bread(vp, idp->in_lbn, (int)fs->fs_bsize, NOCRED, &ebp))
			goto fail;
		ebap = (ufs2_daddr_t *)ebp->b_data;
	}
	/*
	 * Find the preferred location for the cluster. If we have not
	 * previously failed at this endeavor, then follow our standard
	 * preference calculation. If we have failed at it, then pick up
	 * where we last ended our search.
	 */
	UFS_LOCK(ump);
	if (ip->i_nextclustercg == -1)
		pref = ffs_blkpref_ufs2(ip, start_lbn, soff, sbap);
	else
		pref = cgdata(fs, ip->i_nextclustercg);
	/*
	 * Search the block map looking for an allocation of the desired size.
	 * To avoid wasting too much time, we limit the number of cylinder
	 * groups that we will search.
	 */
	cg = dtog(fs, pref);
	for (i = min(maxclustersearch, fs->fs_ncg); i > 0; i--) {
		if ((newblk = ffs_clusteralloc(ip, cg, pref, len)) != 0)
			break;
		cg += 1;
		if (cg >= fs->fs_ncg)
			cg = 0;
	}
	/*
	 * If we have failed in our search, record where we gave up for
	 * next time. Otherwise, fall back to our usual search citerion.
	 */
	if (newblk == 0) {
		ip->i_nextclustercg = cg;
		UFS_UNLOCK(ump);
		goto fail;
	}
	ip->i_nextclustercg = -1;
	/*
	 * We have found a new contiguous block.
	 *
	 * First we have to replace the old block pointers with the new
	 * block pointers in the inode and indirect blocks associated
	 * with the file.
	 */
#ifdef DEBUG
	if (prtrealloc)
		printf("realloc: ino %ju, lbns %jd-%jd\n\told:", (uintmax_t)ip->i_number,
		    (intmax_t)start_lbn, (intmax_t)end_lbn);
#endif
	blkno = newblk;
	for (bap = &sbap[soff], i = 0; i < len; i++, blkno += fs->fs_frag) {
		if (i == ssize) {
			bap = ebap;
			soff = -i;
		}
#ifdef INVARIANTS
		if (!ffs_checkblk(ip,
		   dbtofsb(fs, buflist->bs_children[i]->b_blkno), fs->fs_bsize))
			panic("ffs_reallocblks: unallocated block 2");
		if (dbtofsb(fs, buflist->bs_children[i]->b_blkno) != *bap)
			panic("ffs_reallocblks: alloc mismatch");
#endif
#ifdef DEBUG
		if (prtrealloc)
			printf(" %jd,", (intmax_t)*bap);
#endif
		if (DOINGSOFTDEP(vp)) {
			if (sbap == &ip->i_din2->di_db[0] && i < ssize)
				softdep_setup_allocdirect(ip, start_lbn + i,
				    blkno, *bap, fs->fs_bsize, fs->fs_bsize,
				    buflist->bs_children[i]);
			else
				softdep_setup_allocindir_page(ip, start_lbn + i,
				    i < ssize ? sbp : ebp, soff + i, blkno,
				    *bap, buflist->bs_children[i]);
		}
		*bap++ = blkno;
	}
	/*
	 * Next we must write out the modified inode and indirect blocks.
	 * For strict correctness, the writes should be synchronous since
	 * the old block values may have been written to disk. In practise
	 * they are almost never written, but if we are concerned about
	 * strict correctness, the `doasyncfree' flag should be set to zero.
	 *
	 * The test on `doasyncfree' should be changed to test a flag
	 * that shows whether the associated buffers and inodes have
	 * been written. The flag should be set when the cluster is
	 * started and cleared whenever the buffer or inode is flushed.
	 * We can then check below to see if it is set, and do the
	 * synchronous write only when it has been cleared.
	 */
	if (sbap != &ip->i_din2->di_db[0]) {
		if (doasyncfree)
			bdwrite(sbp);
		else
			bwrite(sbp);
	} else {
		ip->i_flag |= IN_CHANGE | IN_UPDATE;
		if (!doasyncfree)
			ffs_update(vp, 1);
	}
	if (ssize < len) {
		if (doasyncfree)
			bdwrite(ebp);
		else
			bwrite(ebp);
	}
	/*
	 * Last, free the old blocks and assign the new blocks to the buffers.
	 */
#ifdef DEBUG
	if (prtrealloc)
		printf("\n\tnew:");
#endif
	for (blkno = newblk, i = 0; i < len; i++, blkno += fs->fs_frag) {
		bp = buflist->bs_children[i];
		if (!DOINGSOFTDEP(vp))
			/*
			 * The usual case is that a set of N-contiguous blocks
			 * that was just allocated has been replaced with a
			 * set of N+1-contiguous blocks. If they are marked as
			 * B_DELWRI, the current contents have not been written
			 * to disk. It is possible that the blocks were written
			 * earlier, but very uncommon. If the blocks have never
			 * been written, there is no need to send a BIO_DELETE
			 * for them when they are freed. The gain from avoiding
			 * the TRIMs for the common case of unwritten blocks
			 * far exceeds the cost of the write amplification for
			 * the uncommon case of failing to send a TRIM for the
			 * blocks that had been written.
			 */
			ffs_blkfree(ump, fs, ump->um_devvp,
			    dbtofsb(fs, bp->b_blkno),
			    fs->fs_bsize, ip->i_number, vp->v_type, NULL,
			    (bp->b_flags & B_DELWRI) != 0 ?
			    NOTRIM_KEY : SINGLETON_KEY);
		bp->b_blkno = fsbtodb(fs, blkno);
#ifdef INVARIANTS
		if (!ffs_checkblk(ip, dbtofsb(fs, bp->b_blkno), fs->fs_bsize))
			panic("ffs_reallocblks: unallocated block 3");
#endif
#ifdef DEBUG
		if (prtrealloc)
			printf(" %jd,", (intmax_t)blkno);
#endif
	}
#ifdef DEBUG
	if (prtrealloc) {
		prtrealloc--;
		printf("\n");
	}
#endif
	return (0);

fail:
	if (ssize < len)
		brelse(ebp);
	if (sbap != &ip->i_din2->di_db[0])
		brelse(sbp);
	return (ENOSPC);
}

/*
 * Allocate an inode in the filesystem.
 *
 * If allocating a directory, use ffs_dirpref to select the inode.
 * If allocating in a directory, the following hierarchy is followed:
 *   1) allocate the preferred inode.
 *   2) allocate an inode in the same cylinder group.
 *   3) quadradically rehash into other cylinder groups, until an
 *      available inode is located.
 * If no inode preference is given the following hierarchy is used
 * to allocate an inode:
 *   1) allocate an inode in cylinder group 0.
 *   2) quadradically rehash into other cylinder groups, until an
 *      available inode is located.
 */
int
ffs_valloc(pvp, mode, cred, vpp)
	struct vnode *pvp;
	int mode;
	struct ucred *cred;
	struct vnode **vpp;
{
	struct inode *pip;
	struct fs *fs;
	struct inode *ip;
	struct timespec ts;
	struct ufsmount *ump;
	ino_t ino, ipref;
	u_int cg;
	int error, error1, reclaimed;
	static struct timeval lastfail;
	static int curfail;

	*vpp = NULL;
	pip = VTOI(pvp);
	ump = ITOUMP(pip);
	fs = ump->um_fs;

	UFS_LOCK(ump);
	reclaimed = 0;
retry:
	if (fs->fs_cstotal.cs_nifree == 0)
		goto noinodes;

	if ((mode & IFMT) == IFDIR)
		ipref = ffs_dirpref(pip);
	else
		ipref = pip->i_number;
	if (ipref >= fs->fs_ncg * fs->fs_ipg)
		ipref = 0;
	cg = ino_to_cg(fs, ipref);
	/*
	 * Track number of dirs created one after another
	 * in a same cg without intervening by files.
	 */
	if ((mode & IFMT) == IFDIR) {
		if (fs->fs_contigdirs[cg] < 255)
			fs->fs_contigdirs[cg]++;
	} else {
		if (fs->fs_contigdirs[cg] > 0)
			fs->fs_contigdirs[cg]--;
	}
	ino = (ino_t)ffs_hashalloc(pip, cg, ipref, mode, 0,
					(allocfcn_t *)ffs_nodealloccg);
	if (ino == 0)
		goto noinodes;
	error = ffs_vget(pvp->v_mount, ino, LK_EXCLUSIVE, vpp);
	if (error) {
		error1 = ffs_vgetf(pvp->v_mount, ino, LK_EXCLUSIVE, vpp,
		    FFSV_FORCEINSMQ);
		ffs_vfree(pvp, ino, mode);
		if (error1 == 0) {
			ip = VTOI(*vpp);
			if (ip->i_mode)
				goto dup_alloc;
			ip->i_flag |= IN_MODIFIED;
			vput(*vpp);
		}
		return (error);
	}
	ip = VTOI(*vpp);
	if (ip->i_mode) {
dup_alloc:
		printf("mode = 0%o, inum = %ju, fs = %s\n",
		    ip->i_mode, (uintmax_t)ip->i_number, fs->fs_fsmnt);
		panic("ffs_valloc: dup alloc");
	}
	if (DIP(ip, i_blocks) && (fs->fs_flags & FS_UNCLEAN) == 0) {  /* XXX */
		printf("free inode %s/%lu had %ld blocks\n",
		    fs->fs_fsmnt, (u_long)ino, (long)DIP(ip, i_blocks));
		DIP_SET(ip, i_blocks, 0);
	}
	ip->i_flags = 0;
	DIP_SET(ip, i_flags, 0);
	/*
	 * Set up a new generation number for this inode.
	 */
	while (ip->i_gen == 0 || ++ip->i_gen == 0)
		ip->i_gen = arc4random();
	DIP_SET(ip, i_gen, ip->i_gen);
	if (fs->fs_magic == FS_UFS2_MAGIC) {
		vfs_timestamp(&ts);
		ip->i_din2->di_birthtime = ts.tv_sec;
		ip->i_din2->di_birthnsec = ts.tv_nsec;
	}
	ufs_prepare_reclaim(*vpp);
	ip->i_flag = 0;
	(*vpp)->v_vflag = 0;
	(*vpp)->v_type = VNON;
	if (fs->fs_magic == FS_UFS2_MAGIC) {
		(*vpp)->v_op = &ffs_vnodeops2;
		ip->i_flag |= IN_UFS2;
	} else {
		(*vpp)->v_op = &ffs_vnodeops1;
	}
	return (0);
noinodes:
	if (reclaimed == 0) {
		reclaimed = 1;
		softdep_request_cleanup(fs, pvp, cred, FLUSH_INODES_WAIT);
		goto retry;
	}
	UFS_UNLOCK(ump);
	if (ppsratecheck(&lastfail, &curfail, 1)) {
		ffs_fserr(fs, pip->i_number, "out of inodes");
		uprintf("\n%s: create/symlink failed, no inodes free\n",
		    fs->fs_fsmnt);
	}
	return (ENOSPC);
}

/*
 * Find a cylinder group to place a directory.
 *
 * The policy implemented by this algorithm is to allocate a
 * directory inode in the same cylinder group as its parent
 * directory, but also to reserve space for its files inodes
 * and data. Restrict the number of directories which may be
 * allocated one after another in the same cylinder group
 * without intervening allocation of files.
 *
 * If we allocate a first level directory then force allocation
 * in another cylinder group.
 */
static ino_t
ffs_dirpref(pip)
	struct inode *pip;
{
	struct fs *fs;
	int cg, prefcg, dirsize, cgsize;
	u_int avgifree, avgbfree, avgndir, curdirsize;
	u_int minifree, minbfree, maxndir;
	u_int mincg, minndir;
	u_int maxcontigdirs;

	mtx_assert(UFS_MTX(ITOUMP(pip)), MA_OWNED);
	fs = ITOFS(pip);

	avgifree = fs->fs_cstotal.cs_nifree / fs->fs_ncg;
	avgbfree = fs->fs_cstotal.cs_nbfree / fs->fs_ncg;
	avgndir = fs->fs_cstotal.cs_ndir / fs->fs_ncg;

	/*
	 * Force allocation in another cg if creating a first level dir.
	 */
	ASSERT_VOP_LOCKED(ITOV(pip), "ffs_dirpref");
	if (ITOV(pip)->v_vflag & VV_ROOT) {
		prefcg = arc4random() % fs->fs_ncg;
		mincg = prefcg;
		minndir = fs->fs_ipg;
		for (cg = prefcg; cg < fs->fs_ncg; cg++)
			if (fs->fs_cs(fs, cg).cs_ndir < minndir &&
			    fs->fs_cs(fs, cg).cs_nifree >= avgifree &&
			    fs->fs_cs(fs, cg).cs_nbfree >= avgbfree) {
				mincg = cg;
				minndir = fs->fs_cs(fs, cg).cs_ndir;
			}
		for (cg = 0; cg < prefcg; cg++)
			if (fs->fs_cs(fs, cg).cs_ndir < minndir &&
			    fs->fs_cs(fs, cg).cs_nifree >= avgifree &&
			    fs->fs_cs(fs, cg).cs_nbfree >= avgbfree) {
				mincg = cg;
				minndir = fs->fs_cs(fs, cg).cs_ndir;
			}
		return ((ino_t)(fs->fs_ipg * mincg));
	}

	/*
	 * Count various limits which used for
	 * optimal allocation of a directory inode.
	 */
	maxndir = min(avgndir + fs->fs_ipg / 16, fs->fs_ipg);
	minifree = avgifree - avgifree / 4;
	if (minifree < 1)
		minifree = 1;
	minbfree = avgbfree - avgbfree / 4;
	if (minbfree < 1)
		minbfree = 1;
	cgsize = fs->fs_fsize * fs->fs_fpg;
	dirsize = fs->fs_avgfilesize * fs->fs_avgfpdir;
	curdirsize = avgndir ? (cgsize - avgbfree * fs->fs_bsize) / avgndir : 0;
	if (dirsize < curdirsize)
		dirsize = curdirsize;
	if (dirsize <= 0)
		maxcontigdirs = 0;		/* dirsize overflowed */
	else
		maxcontigdirs = min((avgbfree * fs->fs_bsize) / dirsize, 255);
	if (fs->fs_avgfpdir > 0)
		maxcontigdirs = min(maxcontigdirs,
				    fs->fs_ipg / fs->fs_avgfpdir);
	if (maxcontigdirs == 0)
		maxcontigdirs = 1;

	/*
	 * Limit number of dirs in one cg and reserve space for 
	 * regular files, but only if we have no deficit in
	 * inodes or space.
	 *
	 * We are trying to find a suitable cylinder group nearby
	 * our preferred cylinder group to place a new directory.
	 * We scan from our preferred cylinder group forward looking
	 * for a cylinder group that meets our criterion. If we get
	 * to the final cylinder group and do not find anything,
	 * we start scanning forwards from the beginning of the
	 * filesystem. While it might seem sensible to start scanning
	 * backwards or even to alternate looking forward and backward,
	 * this approach fails badly when the filesystem is nearly full.
	 * Specifically, we first search all the areas that have no space
	 * and finally try the one preceding that. We repeat this on
	 * every request and in the case of the final block end up
	 * searching the entire filesystem. By jumping to the front
	 * of the filesystem, our future forward searches always look
	 * in new cylinder groups so finds every possible block after
	 * one pass over the filesystem.
	 */
	prefcg = ino_to_cg(fs, pip->i_number);
	for (cg = prefcg; cg < fs->fs_ncg; cg++)
		if (fs->fs_cs(fs, cg).cs_ndir < maxndir &&
		    fs->fs_cs(fs, cg).cs_nifree >= minifree &&
		    fs->fs_cs(fs, cg).cs_nbfree >= minbfree) {
			if (fs->fs_contigdirs[cg] < maxcontigdirs)
				return ((ino_t)(fs->fs_ipg * cg));
		}
	for (cg = 0; cg < prefcg; cg++)
		if (fs->fs_cs(fs, cg).cs_ndir < maxndir &&
		    fs->fs_cs(fs, cg).cs_nifree >= minifree &&
		    fs->fs_cs(fs, cg).cs_nbfree >= minbfree) {
			if (fs->fs_contigdirs[cg] < maxcontigdirs)
				return ((ino_t)(fs->fs_ipg * cg));
		}
	/*
	 * This is a backstop when we have deficit in space.
	 */
	for (cg = prefcg; cg < fs->fs_ncg; cg++)
		if (fs->fs_cs(fs, cg).cs_nifree >= avgifree)
			return ((ino_t)(fs->fs_ipg * cg));
	for (cg = 0; cg < prefcg; cg++)
		if (fs->fs_cs(fs, cg).cs_nifree >= avgifree)
			break;
	return ((ino_t)(fs->fs_ipg * cg));
}

/*
 * Select the desired position for the next block in a file.  The file is
 * logically divided into sections. The first section is composed of the
 * direct blocks and the next fs_maxbpg blocks. Each additional section
 * contains fs_maxbpg blocks.
 *
 * If no blocks have been allocated in the first section, the policy is to
 * request a block in the same cylinder group as the inode that describes
 * the file. The first indirect is allocated immediately following the last
 * direct block and the data blocks for the first indirect immediately
 * follow it.
 *
 * If no blocks have been allocated in any other section, the indirect 
 * block(s) are allocated in the same cylinder group as its inode in an
 * area reserved immediately following the inode blocks. The policy for
 * the data blocks is to place them in a cylinder group with a greater than
 * average number of free blocks. An appropriate cylinder group is found
 * by using a rotor that sweeps the cylinder groups. When a new group of
 * blocks is needed, the sweep begins in the cylinder group following the
 * cylinder group from which the previous allocation was made. The sweep
 * continues until a cylinder group with greater than the average number
 * of free blocks is found. If the allocation is for the first block in an
 * indirect block or the previous block is a hole, then the information on
 * the previous allocation is unavailable; here a best guess is made based
 * on the logical block number being allocated.
 *
 * If a section is already partially allocated, the policy is to
 * allocate blocks contiguously within the section if possible.
 */
ufs2_daddr_t
ffs_blkpref_ufs1(ip, lbn, indx, bap)
	struct inode *ip;
	ufs_lbn_t lbn;
	int indx;
	ufs1_daddr_t *bap;
{
	struct fs *fs;
	u_int cg, inocg;
	u_int avgbfree, startcg;
	ufs2_daddr_t pref;

	KASSERT(indx <= 0 || bap != NULL, ("need non-NULL bap"));
	mtx_assert(UFS_MTX(ITOUMP(ip)), MA_OWNED);
	fs = ITOFS(ip);
	/*
	 * Allocation of indirect blocks is indicated by passing negative
	 * values in indx: -1 for single indirect, -2 for double indirect,
	 * -3 for triple indirect. As noted below, we attempt to allocate
	 * the first indirect inline with the file data. For all later
	 * indirect blocks, the data is often allocated in other cylinder
	 * groups. However to speed random file access and to speed up
	 * fsck, the filesystem reserves the first fs_metaspace blocks
	 * (typically half of fs_minfree) of the data area of each cylinder
	 * group to hold these later indirect blocks.
	 */
	inocg = ino_to_cg(fs, ip->i_number);
	if (indx < 0) {
		/*
		 * Our preference for indirect blocks is the zone at the
		 * beginning of the inode's cylinder group data area that
		 * we try to reserve for indirect blocks.
		 */
		pref = cgmeta(fs, inocg);
		/*
		 * If we are allocating the first indirect block, try to
		 * place it immediately following the last direct block.
		 */
		if (indx == -1 && lbn < UFS_NDADDR + NINDIR(fs) &&
		    ip->i_din1->di_db[UFS_NDADDR - 1] != 0)
			pref = ip->i_din1->di_db[UFS_NDADDR - 1] + fs->fs_frag;
		return (pref);
	}
	/*
	 * If we are allocating the first data block in the first indirect
	 * block and the indirect has been allocated in the data block area,
	 * try to place it immediately following the indirect block.
	 */
	if (lbn == UFS_NDADDR) {
		pref = ip->i_din1->di_ib[0];
		if (pref != 0 && pref >= cgdata(fs, inocg) &&
		    pref < cgbase(fs, inocg + 1))
			return (pref + fs->fs_frag);
	}
	/*
	 * If we are at the beginning of a file, or we have already allocated
	 * the maximum number of blocks per cylinder group, or we do not
	 * have a block allocated immediately preceding us, then we need
	 * to decide where to start allocating new blocks.
	 */
	if (indx % fs->fs_maxbpg == 0 || bap[indx - 1] == 0) {
		/*
		 * If we are allocating a directory data block, we want
		 * to place it in the metadata area.
		 */
		if ((ip->i_mode & IFMT) == IFDIR)
			return (cgmeta(fs, inocg));
		/*
		 * Until we fill all the direct and all the first indirect's
		 * blocks, we try to allocate in the data area of the inode's
		 * cylinder group.
		 */
		if (lbn < UFS_NDADDR + NINDIR(fs))
			return (cgdata(fs, inocg));
		/*
		 * Find a cylinder with greater than average number of
		 * unused data blocks.
		 */
		if (indx == 0 || bap[indx - 1] == 0)
			startcg = inocg + lbn / fs->fs_maxbpg;
		else
			startcg = dtog(fs, bap[indx - 1]) + 1;
		startcg %= fs->fs_ncg;
		avgbfree = fs->fs_cstotal.cs_nbfree / fs->fs_ncg;
		for (cg = startcg; cg < fs->fs_ncg; cg++)
			if (fs->fs_cs(fs, cg).cs_nbfree >= avgbfree) {
				fs->fs_cgrotor = cg;
				return (cgdata(fs, cg));
			}
		for (cg = 0; cg <= startcg; cg++)
			if (fs->fs_cs(fs, cg).cs_nbfree >= avgbfree) {
				fs->fs_cgrotor = cg;
				return (cgdata(fs, cg));
			}
		return (0);
	}
	/*
	 * Otherwise, we just always try to lay things out contiguously.
	 */
	return (bap[indx - 1] + fs->fs_frag);
}

/*
 * Same as above, but for UFS2
 */
ufs2_daddr_t
ffs_blkpref_ufs2(ip, lbn, indx, bap)
	struct inode *ip;
	ufs_lbn_t lbn;
	int indx;
	ufs2_daddr_t *bap;
{
	struct fs *fs;
	u_int cg, inocg;
	u_int avgbfree, startcg;
	ufs2_daddr_t pref;

	KASSERT(indx <= 0 || bap != NULL, ("need non-NULL bap"));
	mtx_assert(UFS_MTX(ITOUMP(ip)), MA_OWNED);
	fs = ITOFS(ip);
	/*
	 * Allocation of indirect blocks is indicated by passing negative
	 * values in indx: -1 for single indirect, -2 for double indirect,
	 * -3 for triple indirect. As noted below, we attempt to allocate
	 * the first indirect inline with the file data. For all later
	 * indirect blocks, the data is often allocated in other cylinder
	 * groups. However to speed random file access and to speed up
	 * fsck, the filesystem reserves the first fs_metaspace blocks
	 * (typically half of fs_minfree) of the data area of each cylinder
	 * group to hold these later indirect blocks.
	 */
	inocg = ino_to_cg(fs, ip->i_number);
	if (indx < 0) {
		/*
		 * Our preference for indirect blocks is the zone at the
		 * beginning of the inode's cylinder group data area that
		 * we try to reserve for indirect blocks.
		 */
		pref = cgmeta(fs, inocg);
		/*
		 * If we are allocating the first indirect block, try to
		 * place it immediately following the last direct block.
		 */
		if (indx == -1 && lbn < UFS_NDADDR + NINDIR(fs) &&
		    ip->i_din2->di_db[UFS_NDADDR - 1] != 0)
			pref = ip->i_din2->di_db[UFS_NDADDR - 1] + fs->fs_frag;
		return (pref);
	}
	/*
	 * If we are allocating the first data block in the first indirect
	 * block and the indirect has been allocated in the data block area,
	 * try to place it immediately following the indirect block.
	 */
	if (lbn == UFS_NDADDR) {
		pref = ip->i_din2->di_ib[0];
		if (pref != 0 && pref >= cgdata(fs, inocg) &&
		    pref < cgbase(fs, inocg + 1))
			return (pref + fs->fs_frag);
	}
	/*
	 * If we are at the beginning of a file, or we have already allocated
	 * the maximum number of blocks per cylinder group, or we do not
	 * have a block allocated immediately preceding us, then we need
	 * to decide where to start allocating new blocks.
	 */
	if (indx % fs->fs_maxbpg == 0 || bap[indx - 1] == 0) {
		/*
		 * If we are allocating a directory data block, we want
		 * to place it in the metadata area.
		 */
		if ((ip->i_mode & IFMT) == IFDIR)
			return (cgmeta(fs, inocg));
		/*
		 * Until we fill all the direct and all the first indirect's
		 * blocks, we try to allocate in the data area of the inode's
		 * cylinder group.
		 */
		if (lbn < UFS_NDADDR + NINDIR(fs))
			return (cgdata(fs, inocg));
		/*
		 * Find a cylinder with greater than average number of
		 * unused data blocks.
		 */
		if (indx == 0 || bap[indx - 1] == 0)
			startcg = inocg + lbn / fs->fs_maxbpg;
		else
			startcg = dtog(fs, bap[indx - 1]) + 1;
		startcg %= fs->fs_ncg;
		avgbfree = fs->fs_cstotal.cs_nbfree / fs->fs_ncg;
		for (cg = startcg; cg < fs->fs_ncg; cg++)
			if (fs->fs_cs(fs, cg).cs_nbfree >= avgbfree) {
				fs->fs_cgrotor = cg;
				return (cgdata(fs, cg));
			}
		for (cg = 0; cg <= startcg; cg++)
			if (fs->fs_cs(fs, cg).cs_nbfree >= avgbfree) {
				fs->fs_cgrotor = cg;
				return (cgdata(fs, cg));
			}
		return (0);
	}
	/*
	 * Otherwise, we just always try to lay things out contiguously.
	 */
	return (bap[indx - 1] + fs->fs_frag);
}

/*
 * Implement the cylinder overflow algorithm.
 *
 * The policy implemented by this algorithm is:
 *   1) allocate the block in its requested cylinder group.
 *   2) quadradically rehash on the cylinder group number.
 *   3) brute force search for a free block.
 *
 * Must be called with the UFS lock held.  Will release the lock on success
 * and return with it held on failure.
 */
/*VARARGS5*/
static ufs2_daddr_t
ffs_hashalloc(ip, cg, pref, size, rsize, allocator)
	struct inode *ip;
	u_int cg;
	ufs2_daddr_t pref;
	int size;	/* Search size for data blocks, mode for inodes */
	int rsize;	/* Real allocated size. */
	allocfcn_t *allocator;
{
	struct fs *fs;
	ufs2_daddr_t result;
	u_int i, icg = cg;

	mtx_assert(UFS_MTX(ITOUMP(ip)), MA_OWNED);
#ifdef INVARIANTS
	if (ITOV(ip)->v_mount->mnt_kern_flag & MNTK_SUSPENDED)
		panic("ffs_hashalloc: allocation on suspended filesystem");
#endif
	fs = ITOFS(ip);
	/*
	 * 1: preferred cylinder group
	 */
	result = (*allocator)(ip, cg, pref, size, rsize);
	if (result)
		return (result);
	/*
	 * 2: quadratic rehash
	 */
	for (i = 1; i < fs->fs_ncg; i *= 2) {
		cg += i;
		if (cg >= fs->fs_ncg)
			cg -= fs->fs_ncg;
		result = (*allocator)(ip, cg, 0, size, rsize);
		if (result)
			return (result);
	}
	/*
	 * 3: brute force search
	 * Note that we start at i == 2, since 0 was checked initially,
	 * and 1 is always checked in the quadratic rehash.
	 */
	cg = (icg + 2) % fs->fs_ncg;
	for (i = 2; i < fs->fs_ncg; i++) {
		result = (*allocator)(ip, cg, 0, size, rsize);
		if (result)
			return (result);
		cg++;
		if (cg == fs->fs_ncg)
			cg = 0;
	}
	return (0);
}

/*
 * Determine whether a fragment can be extended.
 *
 * Check to see if the necessary fragments are available, and
 * if they are, allocate them.
 */
static ufs2_daddr_t
ffs_fragextend(ip, cg, bprev, osize, nsize)
	struct inode *ip;
	u_int cg;
	ufs2_daddr_t bprev;
	int osize, nsize;
{
	struct fs *fs;
	struct cg *cgp;
	struct buf *bp;
	struct ufsmount *ump;
	int nffree;
	long bno;
	int frags, bbase;
	int i, error;
	u_int8_t *blksfree;

	ump = ITOUMP(ip);
	fs = ump->um_fs;
	if (fs->fs_cs(fs, cg).cs_nffree < numfrags(fs, nsize - osize))
		return (0);
	frags = numfrags(fs, nsize);
	bbase = fragnum(fs, bprev);
	if (bbase > fragnum(fs, (bprev + frags - 1))) {
		/* cannot extend across a block boundary */
		return (0);
	}
	UFS_UNLOCK(ump);
	if ((error = ffs_getcg(fs, ump->um_devvp, cg, &bp, &cgp)) != 0)
		goto fail;
	bno = dtogd(fs, bprev);
	blksfree = cg_blksfree(cgp);
	for (i = numfrags(fs, osize); i < frags; i++)
		if (isclr(blksfree, bno + i))
			goto fail;
	/*
	 * the current fragment can be extended
	 * deduct the count on fragment being extended into
	 * increase the count on the remaining fragment (if any)
	 * allocate the extended piece
	 */
	for (i = frags; i < fs->fs_frag - bbase; i++)
		if (isclr(blksfree, bno + i))
			break;
	cgp->cg_frsum[i - numfrags(fs, osize)]--;
	if (i != frags)
		cgp->cg_frsum[i - frags]++;
	for (i = numfrags(fs, osize), nffree = 0; i < frags; i++) {
		clrbit(blksfree, bno + i);
		cgp->cg_cs.cs_nffree--;
		nffree++;
	}
	UFS_LOCK(ump);
	fs->fs_cstotal.cs_nffree -= nffree;
	fs->fs_cs(fs, cg).cs_nffree -= nffree;
	fs->fs_fmod = 1;
	ACTIVECLEAR(fs, cg);
	UFS_UNLOCK(ump);
	if (DOINGSOFTDEP(ITOV(ip)))
		softdep_setup_blkmapdep(bp, UFSTOVFS(ump), bprev,
		    frags, numfrags(fs, osize));
	bdwrite(bp);
	return (bprev);

fail:
	brelse(bp);
	UFS_LOCK(ump);
	return (0);

}

/*
 * Determine whether a block can be allocated.
 *
 * Check to see if a block of the appropriate size is available,
 * and if it is, allocate it.
 */
static ufs2_daddr_t
ffs_alloccg(ip, cg, bpref, size, rsize)
	struct inode *ip;
	u_int cg;
	ufs2_daddr_t bpref;
	int size;
	int rsize;
{
	struct fs *fs;
	struct cg *cgp;
	struct buf *bp;
	struct ufsmount *ump;
	ufs1_daddr_t bno;
	ufs2_daddr_t blkno;
	int i, allocsiz, error, frags;
	u_int8_t *blksfree;

	ump = ITOUMP(ip);
	fs = ump->um_fs;
	if (fs->fs_cs(fs, cg).cs_nbfree == 0 && size == fs->fs_bsize)
		return (0);
	UFS_UNLOCK(ump);
	if ((error = ffs_getcg(fs, ump->um_devvp, cg, &bp, &cgp)) != 0 ||
	   (cgp->cg_cs.cs_nbfree == 0 && size == fs->fs_bsize))
		goto fail;
	if (size == fs->fs_bsize) {
		UFS_LOCK(ump);
		blkno = ffs_alloccgblk(ip, bp, bpref, rsize);
		ACTIVECLEAR(fs, cg);
		UFS_UNLOCK(ump);
		bdwrite(bp);
		return (blkno);
	}
	/*
	 * check to see if any fragments are already available
	 * allocsiz is the size which will be allocated, hacking
	 * it down to a smaller size if necessary
	 */
	blksfree = cg_blksfree(cgp);
	frags = numfrags(fs, size);
	for (allocsiz = frags; allocsiz < fs->fs_frag; allocsiz++)
		if (cgp->cg_frsum[allocsiz] != 0)
			break;
	if (allocsiz == fs->fs_frag) {
		/*
		 * no fragments were available, so a block will be
		 * allocated, and hacked up
		 */
		if (cgp->cg_cs.cs_nbfree == 0)
			goto fail;
		UFS_LOCK(ump);
		blkno = ffs_alloccgblk(ip, bp, bpref, rsize);
		ACTIVECLEAR(fs, cg);
		UFS_UNLOCK(ump);
		bdwrite(bp);
		return (blkno);
	}
	KASSERT(size == rsize,
	    ("ffs_alloccg: size(%d) != rsize(%d)", size, rsize));
	bno = ffs_mapsearch(fs, cgp, bpref, allocsiz);
	if (bno < 0)
		goto fail;
	for (i = 0; i < frags; i++)
		clrbit(blksfree, bno + i);
	cgp->cg_cs.cs_nffree -= frags;
	cgp->cg_frsum[allocsiz]--;
	if (frags != allocsiz)
		cgp->cg_frsum[allocsiz - frags]++;
	UFS_LOCK(ump);
	fs->fs_cstotal.cs_nffree -= frags;
	fs->fs_cs(fs, cg).cs_nffree -= frags;
	fs->fs_fmod = 1;
	blkno = cgbase(fs, cg) + bno;
	ACTIVECLEAR(fs, cg);
	UFS_UNLOCK(ump);
	if (DOINGSOFTDEP(ITOV(ip)))
		softdep_setup_blkmapdep(bp, UFSTOVFS(ump), blkno, frags, 0);
	bdwrite(bp);
	return (blkno);

fail:
	brelse(bp);
	UFS_LOCK(ump);
	return (0);
}

/*
 * Allocate a block in a cylinder group.
 *
 * This algorithm implements the following policy:
 *   1) allocate the requested block.
 *   2) allocate a rotationally optimal block in the same cylinder.
 *   3) allocate the next available block on the block rotor for the
 *      specified cylinder group.
 * Note that this routine only allocates fs_bsize blocks; these
 * blocks may be fragmented by the routine that allocates them.
 */
static ufs2_daddr_t
ffs_alloccgblk(ip, bp, bpref, size)
	struct inode *ip;
	struct buf *bp;
	ufs2_daddr_t bpref;
	int size;
{
	struct fs *fs;
	struct cg *cgp;
	struct ufsmount *ump;
	ufs1_daddr_t bno;
	ufs2_daddr_t blkno;
	u_int8_t *blksfree;
	int i, cgbpref;

	ump = ITOUMP(ip);
	fs = ump->um_fs;
	mtx_assert(UFS_MTX(ump), MA_OWNED);
	cgp = (struct cg *)bp->b_data;
	blksfree = cg_blksfree(cgp);
	if (bpref == 0) {
		bpref = cgbase(fs, cgp->cg_cgx) + cgp->cg_rotor + fs->fs_frag;
	} else if ((cgbpref = dtog(fs, bpref)) != cgp->cg_cgx) {
		/* map bpref to correct zone in this cg */
		if (bpref < cgdata(fs, cgbpref))
			bpref = cgmeta(fs, cgp->cg_cgx);
		else
			bpref = cgdata(fs, cgp->cg_cgx);
	}
	/*
	 * if the requested block is available, use it
	 */
	bno = dtogd(fs, blknum(fs, bpref));
	if (ffs_isblock(fs, blksfree, fragstoblks(fs, bno)))
		goto gotit;
	/*
	 * Take the next available block in this cylinder group.
	 */
	bno = ffs_mapsearch(fs, cgp, bpref, (int)fs->fs_frag);
	if (bno < 0)
		return (0);
	/* Update cg_rotor only if allocated from the data zone */
	if (bno >= dtogd(fs, cgdata(fs, cgp->cg_cgx)))
		cgp->cg_rotor = bno;
gotit:
	blkno = fragstoblks(fs, bno);
	ffs_clrblock(fs, blksfree, (long)blkno);
	ffs_clusteracct(fs, cgp, blkno, -1);
	cgp->cg_cs.cs_nbfree--;
	fs->fs_cstotal.cs_nbfree--;
	fs->fs_cs(fs, cgp->cg_cgx).cs_nbfree--;
	fs->fs_fmod = 1;
	blkno = cgbase(fs, cgp->cg_cgx) + bno;
	/*
	 * If the caller didn't want the whole block free the frags here.
	 */
	size = numfrags(fs, size);
	if (size != fs->fs_frag) {
		bno = dtogd(fs, blkno);
		for (i = size; i < fs->fs_frag; i++)
			setbit(blksfree, bno + i);
		i = fs->fs_frag - size;
		cgp->cg_cs.cs_nffree += i;
		fs->fs_cstotal.cs_nffree += i;
		fs->fs_cs(fs, cgp->cg_cgx).cs_nffree += i;
		fs->fs_fmod = 1;
		cgp->cg_frsum[i]++;
	}
	/* XXX Fixme. */
	UFS_UNLOCK(ump);
	if (DOINGSOFTDEP(ITOV(ip)))
		softdep_setup_blkmapdep(bp, UFSTOVFS(ump), blkno, size, 0);
	UFS_LOCK(ump);
	return (blkno);
}

/*
 * Determine whether a cluster can be allocated.
 *
 * We do not currently check for optimal rotational layout if there
 * are multiple choices in the same cylinder group. Instead we just
 * take the first one that we find following bpref.
 */
static ufs2_daddr_t
ffs_clusteralloc(ip, cg, bpref, len)
	struct inode *ip;
	u_int cg;
	ufs2_daddr_t bpref;
	int len;
{
	struct fs *fs;
	struct cg *cgp;
	struct buf *bp;
	struct ufsmount *ump;
	int i, run, bit, map, got, error;
	ufs2_daddr_t bno;
	u_char *mapp;
	int32_t *lp;
	u_int8_t *blksfree;

	ump = ITOUMP(ip);
	fs = ump->um_fs;
	if (fs->fs_maxcluster[cg] < len)
		return (0);
	UFS_UNLOCK(ump);
	if ((error = ffs_getcg(fs, ump->um_devvp, cg, &bp, &cgp)) != 0) {
		UFS_LOCK(ump);
		return (0);
	}
	/*
	 * Check to see if a cluster of the needed size (or bigger) is
	 * available in this cylinder group.
	 */
	lp = &cg_clustersum(cgp)[len];
	for (i = len; i <= fs->fs_contigsumsize; i++)
		if (*lp++ > 0)
			break;
	if (i > fs->fs_contigsumsize) {
		/*
		 * This is the first time looking for a cluster in this
		 * cylinder group. Update the cluster summary information
		 * to reflect the true maximum sized cluster so that
		 * future cluster allocation requests can avoid reading
		 * the cylinder group map only to find no clusters.
		 */
		lp = &cg_clustersum(cgp)[len - 1];
		for (i = len - 1; i > 0; i--)
			if (*lp-- > 0)
				break;
		UFS_LOCK(ump);
		fs->fs_maxcluster[cg] = i;
		brelse(bp);
		return (0);
	}
	/*
	 * Search the cluster map to find a big enough cluster.
	 * We take the first one that we find, even if it is larger
	 * than we need as we prefer to get one close to the previous
	 * block allocation. We do not search before the current
	 * preference point as we do not want to allocate a block
	 * that is allocated before the previous one (as we will
	 * then have to wait for another pass of the elevator
	 * algorithm before it will be read). We prefer to fail and
	 * be recalled to try an allocation in the next cylinder group.
	 */
	if (dtog(fs, bpref) != cg)
		bpref = cgdata(fs, cg);
	else
		bpref = blknum(fs, bpref);
	bpref = fragstoblks(fs, dtogd(fs, bpref));
	mapp = &cg_clustersfree(cgp)[bpref / NBBY];
	map = *mapp++;
	bit = 1 << (bpref % NBBY);
	for (run = 0, got = bpref; got < cgp->cg_nclusterblks; got++) {
		if ((map & bit) == 0) {
			run = 0;
		} else {
			run++;
			if (run == len)
				break;
		}
		if ((got & (NBBY - 1)) != (NBBY - 1)) {
			bit <<= 1;
		} else {
			map = *mapp++;
			bit = 1;
		}
	}
	if (got >= cgp->cg_nclusterblks) {
		UFS_LOCK(ump);
		brelse(bp);
		return (0);
	}
	/*
	 * Allocate the cluster that we have found.
	 */
	blksfree = cg_blksfree(cgp);
	for (i = 1; i <= len; i++)
		if (!ffs_isblock(fs, blksfree, got - run + i))
			panic("ffs_clusteralloc: map mismatch");
	bno = cgbase(fs, cg) + blkstofrags(fs, got - run + 1);
	if (dtog(fs, bno) != cg)
		panic("ffs_clusteralloc: allocated out of group");
	len = blkstofrags(fs, len);
	UFS_LOCK(ump);
	for (i = 0; i < len; i += fs->fs_frag)
		if (ffs_alloccgblk(ip, bp, bno + i, fs->fs_bsize) != bno + i)
			panic("ffs_clusteralloc: lost block");
	ACTIVECLEAR(fs, cg);
	UFS_UNLOCK(ump);
	bdwrite(bp);
	return (bno);
}

static inline struct buf *
getinobuf(struct inode *ip, u_int cg, u_int32_t cginoblk, int gbflags)
{
	struct fs *fs;

	fs = ITOFS(ip);
	return (getblk(ITODEVVP(ip), fsbtodb(fs, ino_to_fsba(fs,
	    cg * fs->fs_ipg + cginoblk)), (int)fs->fs_bsize, 0, 0,
	    gbflags));
}

/*
 * Synchronous inode initialization is needed only when barrier writes do not
 * work as advertised, and will impose a heavy cost on file creation in a newly
 * created filesystem.
 */
static int doasyncinodeinit = 1;
SYSCTL_INT(_vfs_ffs, OID_AUTO, doasyncinodeinit, CTLFLAG_RWTUN,
    &doasyncinodeinit, 0,
    "Perform inode block initialization using asynchronous writes");

/*
 * Determine whether an inode can be allocated.
 *
 * Check to see if an inode is available, and if it is,
 * allocate it using the following policy:
 *   1) allocate the requested inode.
 *   2) allocate the next available inode after the requested
 *      inode in the specified cylinder group.
 */
static ufs2_daddr_t
ffs_nodealloccg(ip, cg, ipref, mode, unused)
	struct inode *ip;
	u_int cg;
	ufs2_daddr_t ipref;
	int mode;
	int unused;
{
	struct fs *fs;
	struct cg *cgp;
	struct buf *bp, *ibp;
	struct ufsmount *ump;
	u_int8_t *inosused, *loc;
	struct ufs2_dinode *dp2;
	int error, start, len, i;
	u_int32_t old_initediblk;

	ump = ITOUMP(ip);
	fs = ump->um_fs;
check_nifree:
	if (fs->fs_cs(fs, cg).cs_nifree == 0)
		return (0);
	UFS_UNLOCK(ump);
	if ((error = ffs_getcg(fs, ump->um_devvp, cg, &bp, &cgp)) != 0) {
		UFS_LOCK(ump);
		return (0);
	}
restart:
	if (cgp->cg_cs.cs_nifree == 0) {
		brelse(bp);
		UFS_LOCK(ump);
		return (0);
	}
	inosused = cg_inosused(cgp);
	if (ipref) {
		ipref %= fs->fs_ipg;
		if (isclr(inosused, ipref))
			goto gotit;
	}
	start = cgp->cg_irotor / NBBY;
	len = howmany(fs->fs_ipg - cgp->cg_irotor, NBBY);
	loc = memcchr(&inosused[start], 0xff, len);
	if (loc == NULL) {
		len = start + 1;
		start = 0;
		loc = memcchr(&inosused[start], 0xff, len);
		if (loc == NULL) {
			printf("cg = %d, irotor = %ld, fs = %s\n",
			    cg, (long)cgp->cg_irotor, fs->fs_fsmnt);
			panic("ffs_nodealloccg: map corrupted");
			/* NOTREACHED */
		}
	}
	ipref = (loc - inosused) * NBBY + ffs(~*loc) - 1;
gotit:
	/*
	 * Check to see if we need to initialize more inodes.
	 */
	if (fs->fs_magic == FS_UFS2_MAGIC &&
	    ipref + INOPB(fs) > cgp->cg_initediblk &&
	    cgp->cg_initediblk < cgp->cg_niblk) {
		old_initediblk = cgp->cg_initediblk;

		/*
		 * Free the cylinder group lock before writing the
		 * initialized inode block.  Entering the
		 * babarrierwrite() with the cylinder group lock
		 * causes lock order violation between the lock and
		 * snaplk.
		 *
		 * Another thread can decide to initialize the same
		 * inode block, but whichever thread first gets the
		 * cylinder group lock after writing the newly
		 * allocated inode block will update it and the other
		 * will realize that it has lost and leave the
		 * cylinder group unchanged.
		 */
		ibp = getinobuf(ip, cg, old_initediblk, GB_LOCK_NOWAIT);
		brelse(bp);
		if (ibp == NULL) {
			/*
			 * The inode block buffer is already owned by
			 * another thread, which must initialize it.
			 * Wait on the buffer to allow another thread
			 * to finish the updates, with dropped cg
			 * buffer lock, then retry.
			 */
			ibp = getinobuf(ip, cg, old_initediblk, 0);
			brelse(ibp);
			UFS_LOCK(ump);
			goto check_nifree;
		}
		bzero(ibp->b_data, (int)fs->fs_bsize);
		dp2 = (struct ufs2_dinode *)(ibp->b_data);
		for (i = 0; i < INOPB(fs); i++) {
			while (dp2->di_gen == 0)
				dp2->di_gen = arc4random();
			dp2++;
		}

		/*
		 * Rather than adding a soft updates dependency to ensure
		 * that the new inode block is written before it is claimed
		 * by the cylinder group map, we just do a barrier write
		 * here. The barrier write will ensure that the inode block
		 * gets written before the updated cylinder group map can be
		 * written. The barrier write should only slow down bulk
		 * loading of newly created filesystems.
		 */
		if (doasyncinodeinit)
			babarrierwrite(ibp);
		else
			bwrite(ibp);

		/*
		 * After the inode block is written, try to update the
		 * cg initediblk pointer.  If another thread beat us
		 * to it, then leave it unchanged as the other thread
		 * has already set it correctly.
		 */
		error = ffs_getcg(fs, ump->um_devvp, cg, &bp, &cgp);
		UFS_LOCK(ump);
		ACTIVECLEAR(fs, cg);
		UFS_UNLOCK(ump);
		if (error != 0)
			return (error);
		if (cgp->cg_initediblk == old_initediblk)
			cgp->cg_initediblk += INOPB(fs);
		goto restart;
	}
	cgp->cg_irotor = ipref;
	UFS_LOCK(ump);
	ACTIVECLEAR(fs, cg);
	setbit(inosused, ipref);
	cgp->cg_cs.cs_nifree--;
	fs->fs_cstotal.cs_nifree--;
	fs->fs_cs(fs, cg).cs_nifree--;
	fs->fs_fmod = 1;
	if ((mode & IFMT) == IFDIR) {
		cgp->cg_cs.cs_ndir++;
		fs->fs_cstotal.cs_ndir++;
		fs->fs_cs(fs, cg).cs_ndir++;
	}
	UFS_UNLOCK(ump);
	if (DOINGSOFTDEP(ITOV(ip)))
		softdep_setup_inomapdep(bp, ip, cg * fs->fs_ipg + ipref, mode);
	bdwrite(bp);
	return ((ino_t)(cg * fs->fs_ipg + ipref));
}

/*
 * Free a block or fragment.
 *
 * The specified block or fragment is placed back in the
 * free map. If a fragment is deallocated, a possible
 * block reassembly is checked.
 */
static void
ffs_blkfree_cg(ump, fs, devvp, bno, size, inum, dephd)
	struct ufsmount *ump;
	struct fs *fs;
	struct vnode *devvp;
	ufs2_daddr_t bno;
	long size;
	ino_t inum;
	struct workhead *dephd;
{
	struct mount *mp;
	struct cg *cgp;
	struct buf *bp;
	ufs1_daddr_t fragno, cgbno;
	int i, blk, frags, bbase, error;
	u_int cg;
	u_int8_t *blksfree;
	struct cdev *dev;

	cg = dtog(fs, bno);
	if (devvp->v_type == VREG) {
		/* devvp is a snapshot */
		MPASS(devvp->v_mount->mnt_data == ump);
		dev = ump->um_devvp->v_rdev;
	} else if (devvp->v_type == VCHR) {
		/* devvp is a normal disk device */
		dev = devvp->v_rdev;
		ASSERT_VOP_LOCKED(devvp, "ffs_blkfree_cg");
	} else
		return;
#ifdef INVARIANTS
	if ((u_int)size > fs->fs_bsize || fragoff(fs, size) != 0 ||
	    fragnum(fs, bno) + numfrags(fs, size) > fs->fs_frag) {
		printf("dev=%s, bno = %jd, bsize = %ld, size = %ld, fs = %s\n",
		    devtoname(dev), (intmax_t)bno, (long)fs->fs_bsize,
		    size, fs->fs_fsmnt);
		panic("ffs_blkfree_cg: bad size");
	}
#endif
	if ((u_int)bno >= fs->fs_size) {
		printf("bad block %jd, ino %lu\n", (intmax_t)bno,
		    (u_long)inum);
		ffs_fserr(fs, inum, "bad block");
		return;
	}
	if ((error = ffs_getcg(fs, devvp, cg, &bp, &cgp)) != 0)
		return;
	cgbno = dtogd(fs, bno);
	blksfree = cg_blksfree(cgp);
	UFS_LOCK(ump);
	if (size == fs->fs_bsize) {
		fragno = fragstoblks(fs, cgbno);
		if (!ffs_isfreeblock(fs, blksfree, fragno)) {
			if (devvp->v_type == VREG) {
				UFS_UNLOCK(ump);
				/* devvp is a snapshot */
				brelse(bp);
				return;
			}
			printf("dev = %s, block = %jd, fs = %s\n",
			    devtoname(dev), (intmax_t)bno, fs->fs_fsmnt);
			panic("ffs_blkfree_cg: freeing free block");
		}
		ffs_setblock(fs, blksfree, fragno);
		ffs_clusteracct(fs, cgp, fragno, 1);
		cgp->cg_cs.cs_nbfree++;
		fs->fs_cstotal.cs_nbfree++;
		fs->fs_cs(fs, cg).cs_nbfree++;
	} else {
		bbase = cgbno - fragnum(fs, cgbno);
		/*
		 * decrement the counts associated with the old frags
		 */
		blk = blkmap(fs, blksfree, bbase);
		ffs_fragacct(fs, blk, cgp->cg_frsum, -1);
		/*
		 * deallocate the fragment
		 */
		frags = numfrags(fs, size);
		for (i = 0; i < frags; i++) {
			if (isset(blksfree, cgbno + i)) {
				printf("dev = %s, block = %jd, fs = %s\n",
				    devtoname(dev), (intmax_t)(bno + i),
				    fs->fs_fsmnt);
				panic("ffs_blkfree_cg: freeing free frag");
			}
			setbit(blksfree, cgbno + i);
		}
		cgp->cg_cs.cs_nffree += i;
		fs->fs_cstotal.cs_nffree += i;
		fs->fs_cs(fs, cg).cs_nffree += i;
		/*
		 * add back in counts associated with the new frags
		 */
		blk = blkmap(fs, blksfree, bbase);
		ffs_fragacct(fs, blk, cgp->cg_frsum, 1);
		/*
		 * if a complete block has been reassembled, account for it
		 */
		fragno = fragstoblks(fs, bbase);
		if (ffs_isblock(fs, blksfree, fragno)) {
			cgp->cg_cs.cs_nffree -= fs->fs_frag;
			fs->fs_cstotal.cs_nffree -= fs->fs_frag;
			fs->fs_cs(fs, cg).cs_nffree -= fs->fs_frag;
			ffs_clusteracct(fs, cgp, fragno, 1);
			cgp->cg_cs.cs_nbfree++;
			fs->fs_cstotal.cs_nbfree++;
			fs->fs_cs(fs, cg).cs_nbfree++;
		}
	}
	fs->fs_fmod = 1;
	ACTIVECLEAR(fs, cg);
	UFS_UNLOCK(ump);
	mp = UFSTOVFS(ump);
	if (MOUNTEDSOFTDEP(mp) && devvp->v_type == VCHR)
		softdep_setup_blkfree(UFSTOVFS(ump), bp, bno,
		    numfrags(fs, size), dephd);
	bdwrite(bp);
}

/*
 * Structures and routines associated with trim management.
 *
 * The following requests are passed to trim_lookup to indicate
 * the actions that should be taken.
 */
#define	NEW	1	/* if found, error else allocate and hash it */
#define	OLD	2	/* if not found, error, else return it */
#define	REPLACE	3	/* if not found, error else unhash and reallocate it */
#define	DONE	4	/* if not found, error else unhash and return it */
#define	SINGLE	5	/* don't look up, just allocate it and don't hash it */

MALLOC_DEFINE(M_TRIM, "ufs_trim", "UFS trim structures");

#define	TRIMLIST_HASH(ump, key) \
	(&(ump)->um_trimhash[(key) & (ump)->um_trimlisthashsize])

/*
 * These structures describe each of the block free requests aggregated
 * together to make up a trim request.
 */
struct trim_blkreq {
	TAILQ_ENTRY(trim_blkreq) blkreqlist;
	ufs2_daddr_t bno;
	long size;
	struct workhead *pdephd;
	struct workhead dephd;
};

/*
 * Description of a trim request.
 */
struct ffs_blkfree_trim_params {
	TAILQ_HEAD(, trim_blkreq) blklist;
	LIST_ENTRY(ffs_blkfree_trim_params) hashlist;
	struct task task;
	struct ufsmount *ump;
	struct vnode *devvp;
	ino_t inum;
	ufs2_daddr_t bno;
	long size;
	long key;
};

static void	ffs_blkfree_trim_completed(struct buf *);
static void	ffs_blkfree_trim_task(void *ctx, int pending __unused);
static struct	ffs_blkfree_trim_params *trim_lookup(struct ufsmount *,
		    struct vnode *, ufs2_daddr_t, long, ino_t, u_long, int);
static void	ffs_blkfree_sendtrim(struct ffs_blkfree_trim_params *);

/*
 * Called on trim completion to start a task to free the associated block(s).
 */
static void
ffs_blkfree_trim_completed(bp)
	struct buf *bp;
{
	struct ffs_blkfree_trim_params *tp;

	tp = bp->b_fsprivate1;
	free(bp, M_TRIM);
	TASK_INIT(&tp->task, 0, ffs_blkfree_trim_task, tp);
	taskqueue_enqueue(tp->ump->um_trim_tq, &tp->task);
}

/*
 * Trim completion task that free associated block(s).
 */
static void
ffs_blkfree_trim_task(ctx, pending)
	void *ctx;
	int pending;
{
	struct ffs_blkfree_trim_params *tp;
	struct trim_blkreq *blkelm;
	struct ufsmount *ump;

	tp = ctx;
	ump = tp->ump;
	while ((blkelm = TAILQ_FIRST(&tp->blklist)) != NULL) {
		ffs_blkfree_cg(ump, ump->um_fs, tp->devvp, blkelm->bno,
		    blkelm->size, tp->inum, blkelm->pdephd);
		TAILQ_REMOVE(&tp->blklist, blkelm, blkreqlist);
		free(blkelm, M_TRIM);
	}
	vn_finished_secondary_write(UFSTOVFS(ump));
	UFS_LOCK(ump);
	ump->um_trim_inflight -= 1;
	ump->um_trim_inflight_blks -= numfrags(ump->um_fs, tp->size);
	UFS_UNLOCK(ump);
	free(tp, M_TRIM);
}

/*
 * Lookup a trim request by inode number.
 * Allocate if requested (NEW, REPLACE, SINGLE).
 */
static struct ffs_blkfree_trim_params *
trim_lookup(ump, devvp, bno, size, inum, key, alloctype)
	struct ufsmount *ump;
	struct vnode *devvp;
	ufs2_daddr_t bno;
	long size;
	ino_t inum;
	u_long key;
	int alloctype;
{
	struct trimlist_hashhead *tphashhead;
	struct ffs_blkfree_trim_params *tp, *ntp;

	ntp = malloc(sizeof(struct ffs_blkfree_trim_params), M_TRIM, M_WAITOK);
	if (alloctype != SINGLE) {
		KASSERT(key >= FIRST_VALID_KEY, ("trim_lookup: invalid key"));
		UFS_LOCK(ump);
		tphashhead = TRIMLIST_HASH(ump, key);
		LIST_FOREACH(tp, tphashhead, hashlist)
			if (key == tp->key)
				break;
	}
	switch (alloctype) {
	case NEW:
		KASSERT(tp == NULL, ("trim_lookup: found trim"));
		break;
	case OLD:
		KASSERT(tp != NULL,
		    ("trim_lookup: missing call to ffs_blkrelease_start()"));
		UFS_UNLOCK(ump);
		free(ntp, M_TRIM);
		return (tp);
	case REPLACE:
		KASSERT(tp != NULL, ("trim_lookup: missing REPLACE trim"));
		LIST_REMOVE(tp, hashlist);
		/* tp will be freed by caller */
		break;
	case DONE:
		KASSERT(tp != NULL, ("trim_lookup: missing DONE trim"));
		LIST_REMOVE(tp, hashlist);
		UFS_UNLOCK(ump);
		free(ntp, M_TRIM);
		return (tp);
	}
	TAILQ_INIT(&ntp->blklist);
	ntp->ump = ump;
	ntp->devvp = devvp;
	ntp->bno = bno;
	ntp->size = size;
	ntp->inum = inum;
	ntp->key = key;
	if (alloctype != SINGLE) {
		LIST_INSERT_HEAD(tphashhead, ntp, hashlist);
		UFS_UNLOCK(ump);
	}
	return (ntp);
}

/*
 * Dispatch a trim request.
 */
static void
ffs_blkfree_sendtrim(tp)
	struct ffs_blkfree_trim_params *tp;
{
	struct ufsmount *ump;
	struct mount *mp;
	struct buf *bp;

	/*
	 * Postpone the set of the free bit in the cg bitmap until the
	 * BIO_DELETE is completed.  Otherwise, due to disk queue
	 * reordering, TRIM might be issued after we reuse the block
	 * and write some new data into it.
	 */
	ump = tp->ump;
	bp = malloc(sizeof(*bp), M_TRIM, M_WAITOK | M_ZERO);
	bp->b_iocmd = BIO_DELETE;
	bp->b_iooffset = dbtob(fsbtodb(ump->um_fs, tp->bno));
	bp->b_iodone = ffs_blkfree_trim_completed;
	bp->b_bcount = tp->size;
	bp->b_fsprivate1 = tp;
	UFS_LOCK(ump);
	ump->um_trim_total += 1;
	ump->um_trim_inflight += 1;
	ump->um_trim_inflight_blks += numfrags(ump->um_fs, tp->size);
	ump->um_trim_total_blks += numfrags(ump->um_fs, tp->size);
	UFS_UNLOCK(ump);

	mp = UFSTOVFS(ump);
	vn_start_secondary_write(NULL, &mp, 0);
	g_vfs_strategy(ump->um_bo, bp);
}

/*
 * Allocate a new key to use to identify a range of blocks.
 */
u_long
ffs_blkrelease_start(ump, devvp, inum)
	struct ufsmount *ump;
	struct vnode *devvp;
	ino_t inum;
{
	static u_long masterkey;
	u_long key;

	if (((ump->um_flags & UM_CANDELETE) == 0) || dotrimcons == 0)
		return (SINGLETON_KEY);
	do {
		key = atomic_fetchadd_long(&masterkey, 1);
	} while (key < FIRST_VALID_KEY);
	(void) trim_lookup(ump, devvp, 0, 0, inum, key, NEW);
	return (key);
}

/*
 * Deallocate a key that has been used to identify a range of blocks.
 */
void
ffs_blkrelease_finish(ump, key)
	struct ufsmount *ump;
	u_long key;
{
	struct ffs_blkfree_trim_params *tp;

	if (((ump->um_flags & UM_CANDELETE) == 0) || dotrimcons == 0)
		return;
	/*
	 * If the vfs.ffs.dotrimcons sysctl option is enabled while
	 * a file deletion is active, specifically after a call
	 * to ffs_blkrelease_start() but before the call to
	 * ffs_blkrelease_finish(), ffs_blkrelease_start() will
	 * have handed out SINGLETON_KEY rather than starting a
	 * collection sequence. Thus if we get a SINGLETON_KEY
	 * passed to ffs_blkrelease_finish(), we just return rather
	 * than trying to finish the nonexistent sequence.
	 */
	if (key == SINGLETON_KEY) {
#ifdef INVARIANTS
		printf("%s: vfs.ffs.dotrimcons enabled on active filesystem\n",
		    ump->um_mountp->mnt_stat.f_mntonname);
#endif
		return;
	}
	/*
	 * We are done with sending blocks using this key. Look up the key
	 * using the DONE alloctype (in tp) to request that it be unhashed
	 * as we will not be adding to it. If the key has never been used,
	 * tp->size will be zero, so we can just free tp. Otherwise the call
	 * to ffs_blkfree_sendtrim(tp) causes the block range described by
	 * tp to be issued (and then tp to be freed).
	 */
	tp = trim_lookup(ump, NULL, 0, 0, 0, key, DONE);
	if (tp->size == 0)
		free(tp, M_TRIM);
	else
		ffs_blkfree_sendtrim(tp);
}

/*
 * Setup to free a block or fragment.
 *
 * Check for snapshots that might want to claim the block.
 * If trims are requested, prepare a trim request. Attempt to
 * aggregate consecutive blocks into a single trim request.
 */
void
ffs_blkfree(ump, fs, devvp, bno, size, inum, vtype, dephd, key)
	struct ufsmount *ump;
	struct fs *fs;
	struct vnode *devvp;
	ufs2_daddr_t bno;
	long size;
	ino_t inum;
	enum vtype vtype;
	struct workhead *dephd;
	u_long key;
{
	struct ffs_blkfree_trim_params *tp, *ntp;
	struct trim_blkreq *blkelm;

	/*
	 * Check to see if a snapshot wants to claim the block.
	 * Check that devvp is a normal disk device, not a snapshot,
	 * it has a snapshot(s) associated with it, and one of the
	 * snapshots wants to claim the block.
	 */
	if (devvp->v_type == VCHR &&
	    (devvp->v_vflag & VV_COPYONWRITE) &&
	    ffs_snapblkfree(fs, devvp, bno, size, inum, vtype, dephd)) {
		return;
	}
	/*
	 * Nothing to delay if TRIM is not required for this block or TRIM
	 * is disabled or the operation is performed on a snapshot.
	 */
	if (key == NOTRIM_KEY || ((ump->um_flags & UM_CANDELETE) == 0) ||
	    devvp->v_type == VREG) {
		ffs_blkfree_cg(ump, fs, devvp, bno, size, inum, dephd);
		return;
	}
	blkelm = malloc(sizeof(struct trim_blkreq), M_TRIM, M_WAITOK);
	blkelm->bno = bno;
	blkelm->size = size;
	if (dephd == NULL) {
		blkelm->pdephd = NULL;
	} else {
		LIST_INIT(&blkelm->dephd);
		LIST_SWAP(dephd, &blkelm->dephd, worklist, wk_list);
		blkelm->pdephd = &blkelm->dephd;
	}
	if (key == SINGLETON_KEY) {
		/*
		 * Just a single non-contiguous piece. Use the SINGLE
		 * alloctype to return a trim request that will not be
		 * hashed for future lookup.
		 */
		tp = trim_lookup(ump, devvp, bno, size, inum, key, SINGLE);
		TAILQ_INSERT_HEAD(&tp->blklist, blkelm, blkreqlist);
		ffs_blkfree_sendtrim(tp);
		return;
	}
	/*
	 * The callers of this function are not tracking whether or not
	 * the blocks are contiguous. They are just saying that they
	 * are freeing a set of blocks. It is this code that determines
	 * the pieces of that range that are actually contiguous.
	 *
	 * Calling ffs_blkrelease_start() will have created an entry
	 * that we will use.
	 */
	tp = trim_lookup(ump, devvp, bno, size, inum, key, OLD);
	if (tp->size == 0) {
		/*
		 * First block of a potential range, set block and size
		 * for the trim block.
		 */
		tp->bno = bno;
		tp->size = size;
		TAILQ_INSERT_HEAD(&tp->blklist, blkelm, blkreqlist);
		return;
	}
	/*
	 * If this block is a continuation of the range (either
	 * follows at the end or preceeds in the front) then we
	 * add it to the front or back of the list and return.
	 *
	 * If it is not a continuation of the trim that we were
	 * building, using the REPLACE alloctype, we request that
	 * the old trim request (still in tp) be unhashed and a
	 * new range started (in ntp). The ffs_blkfree_sendtrim(tp)
	 * call causes the block range described by tp to be issued
	 * (and then tp to be freed).
	 */
	if (bno + numfrags(fs, size) == tp->bno) {
		TAILQ_INSERT_HEAD(&tp->blklist, blkelm, blkreqlist);
		tp->bno = bno;
		tp->size += size;
		return;
	} else if (bno == tp->bno + numfrags(fs, tp->size)) {
		TAILQ_INSERT_TAIL(&tp->blklist, blkelm, blkreqlist);
		tp->size += size;
		return;
	}
	ntp = trim_lookup(ump, devvp, bno, size, inum, key, REPLACE);
	TAILQ_INSERT_HEAD(&ntp->blklist, blkelm, blkreqlist);
	ffs_blkfree_sendtrim(tp);
}

#ifdef INVARIANTS
/*
 * Verify allocation of a block or fragment. Returns true if block or
 * fragment is allocated, false if it is free.
 */
static int
ffs_checkblk(ip, bno, size)
	struct inode *ip;
	ufs2_daddr_t bno;
	long size;
{
	struct fs *fs;
	struct cg *cgp;
	struct buf *bp;
	ufs1_daddr_t cgbno;
	int i, error, frags, free;
	u_int8_t *blksfree;

	fs = ITOFS(ip);
	if ((u_int)size > fs->fs_bsize || fragoff(fs, size) != 0) {
		printf("bsize = %ld, size = %ld, fs = %s\n",
		    (long)fs->fs_bsize, size, fs->fs_fsmnt);
		panic("ffs_checkblk: bad size");
	}
	if ((u_int)bno >= fs->fs_size)
		panic("ffs_checkblk: bad block %jd", (intmax_t)bno);
	error = ffs_getcg(fs, ITODEVVP(ip), dtog(fs, bno), &bp, &cgp);
	if (error)
		panic("ffs_checkblk: cylinder group read failed");
	blksfree = cg_blksfree(cgp);
	cgbno = dtogd(fs, bno);
	if (size == fs->fs_bsize) {
		free = ffs_isblock(fs, blksfree, fragstoblks(fs, cgbno));
	} else {
		frags = numfrags(fs, size);
		for (free = 0, i = 0; i < frags; i++)
			if (isset(blksfree, cgbno + i))
				free++;
		if (free != 0 && free != frags)
			panic("ffs_checkblk: partially free fragment");
	}
	brelse(bp);
	return (!free);
}
#endif /* INVARIANTS */

/*
 * Free an inode.
 */
int
ffs_vfree(pvp, ino, mode)
	struct vnode *pvp;
	ino_t ino;
	int mode;
{
	struct ufsmount *ump;

	if (DOINGSOFTDEP(pvp)) {
		softdep_freefile(pvp, ino, mode);
		return (0);
	}
	ump = VFSTOUFS(pvp->v_mount);
	return (ffs_freefile(ump, ump->um_fs, ump->um_devvp, ino, mode, NULL));
}

/*
 * Do the actual free operation.
 * The specified inode is placed back in the free map.
 */
int
ffs_freefile(ump, fs, devvp, ino, mode, wkhd)
	struct ufsmount *ump;
	struct fs *fs;
	struct vnode *devvp;
	ino_t ino;
	int mode;
	struct workhead *wkhd;
{
	struct cg *cgp;
	struct buf *bp;
	int error;
	u_int cg;
	u_int8_t *inosused;
	struct cdev *dev;

	cg = ino_to_cg(fs, ino);
	if (devvp->v_type == VREG) {
		/* devvp is a snapshot */
		MPASS(devvp->v_mount->mnt_data == ump);
		dev = ump->um_devvp->v_rdev;
	} else if (devvp->v_type == VCHR) {
		/* devvp is a normal disk device */
		dev = devvp->v_rdev;
	} else {
		bp = NULL;
		return (0);
	}
	if (ino >= fs->fs_ipg * fs->fs_ncg)
		panic("ffs_freefile: range: dev = %s, ino = %ju, fs = %s",
		    devtoname(dev), (uintmax_t)ino, fs->fs_fsmnt);
	if ((error = ffs_getcg(fs, devvp, cg, &bp, &cgp)) != 0)
		return (error);
	inosused = cg_inosused(cgp);
	ino %= fs->fs_ipg;
	if (isclr(inosused, ino)) {
		printf("dev = %s, ino = %ju, fs = %s\n", devtoname(dev),
		    (uintmax_t)(ino + cg * fs->fs_ipg), fs->fs_fsmnt);
		if (fs->fs_ronly == 0)
			panic("ffs_freefile: freeing free inode");
	}
	clrbit(inosused, ino);
	if (ino < cgp->cg_irotor)
		cgp->cg_irotor = ino;
	cgp->cg_cs.cs_nifree++;
	UFS_LOCK(ump);
	fs->fs_cstotal.cs_nifree++;
	fs->fs_cs(fs, cg).cs_nifree++;
	if ((mode & IFMT) == IFDIR) {
		cgp->cg_cs.cs_ndir--;
		fs->fs_cstotal.cs_ndir--;
		fs->fs_cs(fs, cg).cs_ndir--;
	}
	fs->fs_fmod = 1;
	ACTIVECLEAR(fs, cg);
	UFS_UNLOCK(ump);
	if (MOUNTEDSOFTDEP(UFSTOVFS(ump)) && devvp->v_type == VCHR)
		softdep_setup_inofree(UFSTOVFS(ump), bp,
		    ino + cg * fs->fs_ipg, wkhd);
	bdwrite(bp);
	return (0);
}

/*
 * Check to see if a file is free.
 * Used to check for allocated files in snapshots.
 */
int
ffs_checkfreefile(fs, devvp, ino)
	struct fs *fs;
	struct vnode *devvp;
	ino_t ino;
{
	struct cg *cgp;
	struct buf *bp;
	int ret, error;
	u_int cg;
	u_int8_t *inosused;

	cg = ino_to_cg(fs, ino);
	if ((devvp->v_type != VREG) && (devvp->v_type != VCHR))
		return (1);
	if (ino >= fs->fs_ipg * fs->fs_ncg)
		return (1);
	if ((error = ffs_getcg(fs, devvp, cg, &bp, &cgp)) != 0)
		return (1);
	inosused = cg_inosused(cgp);
	ino %= fs->fs_ipg;
	ret = isclr(inosused, ino);
	brelse(bp);
	return (ret);
}

/*
 * Find a block of the specified size in the specified cylinder group.
 *
 * It is a panic if a request is made to find a block if none are
 * available.
 */
static ufs1_daddr_t
ffs_mapsearch(fs, cgp, bpref, allocsiz)
	struct fs *fs;
	struct cg *cgp;
	ufs2_daddr_t bpref;
	int allocsiz;
{
	ufs1_daddr_t bno;
	int start, len, loc, i;
	int blk, field, subfield, pos;
	u_int8_t *blksfree;

	/*
	 * find the fragment by searching through the free block
	 * map for an appropriate bit pattern
	 */
	if (bpref)
		start = dtogd(fs, bpref) / NBBY;
	else
		start = cgp->cg_frotor / NBBY;
	blksfree = cg_blksfree(cgp);
	len = howmany(fs->fs_fpg, NBBY) - start;
	loc = scanc((u_int)len, (u_char *)&blksfree[start],
		fragtbl[fs->fs_frag],
		(u_char)(1 << (allocsiz - 1 + (fs->fs_frag % NBBY))));
	if (loc == 0) {
		len = start + 1;
		start = 0;
		loc = scanc((u_int)len, (u_char *)&blksfree[0],
			fragtbl[fs->fs_frag],
			(u_char)(1 << (allocsiz - 1 + (fs->fs_frag % NBBY))));
		if (loc == 0) {
			printf("start = %d, len = %d, fs = %s\n",
			    start, len, fs->fs_fsmnt);
			panic("ffs_alloccg: map corrupted");
			/* NOTREACHED */
		}
	}
	bno = (start + len - loc) * NBBY;
	cgp->cg_frotor = bno;
	/*
	 * found the byte in the map
	 * sift through the bits to find the selected frag
	 */
	for (i = bno + NBBY; bno < i; bno += fs->fs_frag) {
		blk = blkmap(fs, blksfree, bno);
		blk <<= 1;
		field = around[allocsiz];
		subfield = inside[allocsiz];
		for (pos = 0; pos <= fs->fs_frag - allocsiz; pos++) {
			if ((blk & field) == subfield)
				return (bno + pos);
			field <<= 1;
			subfield <<= 1;
		}
	}
	printf("bno = %lu, fs = %s\n", (u_long)bno, fs->fs_fsmnt);
	panic("ffs_alloccg: block not in map");
	return (-1);
}

static const struct statfs *
ffs_getmntstat(struct vnode *devvp)
{

	if (devvp->v_type == VCHR)
		return (&devvp->v_rdev->si_mountpt->mnt_stat);
	return (ffs_getmntstat(VFSTOUFS(devvp->v_mount)->um_devvp));
}

/*
 * Fetch and verify a cylinder group.
 */
int
ffs_getcg(fs, devvp, cg, bpp, cgpp)
	struct fs *fs;
	struct vnode *devvp;
	u_int cg;
	struct buf **bpp;
	struct cg **cgpp;
{
	struct buf *bp;
	struct cg *cgp;
	const struct statfs *sfs;
	int flags, error;

	*bpp = NULL;
	*cgpp = NULL;
	flags = 0;
	if ((fs->fs_metackhash & CK_CYLGRP) != 0)
		flags |= GB_CKHASH;
	error = breadn_flags(devvp, devvp->v_type == VREG ?
	    fragstoblks(fs, cgtod(fs, cg)) : fsbtodb(fs, cgtod(fs, cg)),
	    (int)fs->fs_cgsize, NULL, NULL, 0, NOCRED, flags,
	    ffs_ckhash_cg, &bp);
	if (error != 0)
		return (error);
	cgp = (struct cg *)bp->b_data;
	if ((fs->fs_metackhash & CK_CYLGRP) != 0 &&
	    (bp->b_flags & B_CKHASH) != 0 &&
	    cgp->cg_ckhash != bp->b_ckhash) {
		sfs = ffs_getmntstat(devvp);
		printf("UFS %s%s (%s) cylinder checksum failed: cg %u, cgp: "
		    "0x%x != bp: 0x%jx\n",
		    devvp->v_type == VCHR ? "" : "snapshot of ",
		    sfs->f_mntfromname, sfs->f_mntonname,
		    cg, cgp->cg_ckhash, (uintmax_t)bp->b_ckhash);
		bp->b_flags &= ~B_CKHASH;
		bp->b_flags |= B_INVAL | B_NOCACHE;
		brelse(bp);
		return (EIO);
	}
	if (!cg_chkmagic(cgp) || cgp->cg_cgx != cg) {
		sfs = ffs_getmntstat(devvp);
		printf("UFS %s%s (%s)",
		    devvp->v_type == VCHR ? "" : "snapshot of ",
		    sfs->f_mntfromname, sfs->f_mntonname);
		if (!cg_chkmagic(cgp))
			printf(" cg %u: bad magic number 0x%x should be 0x%x\n",
			    cg, cgp->cg_magic, CG_MAGIC);
		else
			printf(": wrong cylinder group cg %u != cgx %u\n", cg,
			    cgp->cg_cgx);
		bp->b_flags &= ~B_CKHASH;
		bp->b_flags |= B_INVAL | B_NOCACHE;
		brelse(bp);
		return (EIO);
	}
	bp->b_flags &= ~B_CKHASH;
	bp->b_xflags |= BX_BKGRDWRITE;
	/*
	 * If we are using check hashes on the cylinder group then we want
	 * to limit changing the cylinder group time to when we are actually
	 * going to write it to disk so that its check hash remains correct
	 * in memory. If the CK_CYLGRP flag is set the time is updated in
	 * ffs_bufwrite() as the buffer is queued for writing. Otherwise we
	 * update the time here as we have done historically.
	 */
	if ((fs->fs_metackhash & CK_CYLGRP) != 0)
		bp->b_xflags |= BX_CYLGRP;
	else
		cgp->cg_old_time = cgp->cg_time = time_second;
	*bpp = bp;
	*cgpp = cgp;
	return (0);
}

static void
ffs_ckhash_cg(bp)
	struct buf *bp;
{
	uint32_t ckhash;
	struct cg *cgp;

	cgp = (struct cg *)bp->b_data;
	ckhash = cgp->cg_ckhash;
	cgp->cg_ckhash = 0;
	bp->b_ckhash = calculate_crc32c(~0L, bp->b_data, bp->b_bcount);
	cgp->cg_ckhash = ckhash;
}

/*
 * Fserr prints the name of a filesystem with an error diagnostic.
 *
 * The form of the error message is:
 *	fs: error message
 */
void
ffs_fserr(fs, inum, cp)
	struct fs *fs;
	ino_t inum;
	char *cp;
{
	struct thread *td = curthread;	/* XXX */
	struct proc *p = td->td_proc;

	log(LOG_ERR, "pid %d (%s), uid %d inumber %ju on %s: %s\n",
	    p->p_pid, p->p_comm, td->td_ucred->cr_uid, (uintmax_t)inum,
	    fs->fs_fsmnt, cp);
}

/*
 * This function provides the capability for the fsck program to
 * update an active filesystem. Fourteen operations are provided:
 *
 * adjrefcnt(inode, amt) - adjusts the reference count on the
 *	specified inode by the specified amount. Under normal
 *	operation the count should always go down. Decrementing
 *	the count to zero will cause the inode to be freed.
 * adjblkcnt(inode, amt) - adjust the number of blocks used by the
 *	inode by the specified amount.
 * adjsize(inode, size) - set the size of the inode to the
 *	specified size.
 * adjndir, adjbfree, adjifree, adjffree, adjnumclusters(amt) -
 *	adjust the superblock summary.
 * freedirs(inode, count) - directory inodes [inode..inode + count - 1]
 *	are marked as free. Inodes should never have to be marked
 *	as in use.
 * freefiles(inode, count) - file inodes [inode..inode + count - 1]
 *	are marked as free. Inodes should never have to be marked
 *	as in use.
 * freeblks(blockno, size) - blocks [blockno..blockno + size - 1]
 *	are marked as free. Blocks should never have to be marked
 *	as in use.
 * setflags(flags, set/clear) - the fs_flags field has the specified
 *	flags set (second parameter +1) or cleared (second parameter -1).
 * setcwd(dirinode) - set the current directory to dirinode in the
 *	filesystem associated with the snapshot.
 * setdotdot(oldvalue, newvalue) - Verify that the inode number for ".."
 *	in the current directory is oldvalue then change it to newvalue.
 * unlink(nameptr, oldvalue) - Verify that the inode number associated
 *	with nameptr in the current directory is oldvalue then unlink it.
 *
 * The following functions may only be used on a quiescent filesystem
 * by the soft updates journal. They are not safe to be run on an active
 * filesystem.
 *
 * setinode(inode, dip) - the specified disk inode is replaced with the
 *	contents pointed to by dip.
 * setbufoutput(fd, flags) - output associated with the specified file
 *	descriptor (which must reference the character device supporting
 *	the filesystem) switches from using physio to running through the
 *	buffer cache when flags is set to 1. The descriptor reverts to
 *	physio for output when flags is set to zero.
 */

static int sysctl_ffs_fsck(SYSCTL_HANDLER_ARGS);

SYSCTL_PROC(_vfs_ffs, FFS_ADJ_REFCNT, adjrefcnt, CTLFLAG_WR|CTLTYPE_STRUCT,
	0, 0, sysctl_ffs_fsck, "S,fsck", "Adjust Inode Reference Count");

static SYSCTL_NODE(_vfs_ffs, FFS_ADJ_BLKCNT, adjblkcnt, CTLFLAG_WR,
	sysctl_ffs_fsck, "Adjust Inode Used Blocks Count");

static SYSCTL_NODE(_vfs_ffs, FFS_SET_SIZE, setsize, CTLFLAG_WR,
	sysctl_ffs_fsck, "Set the inode size");

static SYSCTL_NODE(_vfs_ffs, FFS_ADJ_NDIR, adjndir, CTLFLAG_WR,
	sysctl_ffs_fsck, "Adjust number of directories");

static SYSCTL_NODE(_vfs_ffs, FFS_ADJ_NBFREE, adjnbfree, CTLFLAG_WR,
	sysctl_ffs_fsck, "Adjust number of free blocks");

static SYSCTL_NODE(_vfs_ffs, FFS_ADJ_NIFREE, adjnifree, CTLFLAG_WR,
	sysctl_ffs_fsck, "Adjust number of free inodes");

static SYSCTL_NODE(_vfs_ffs, FFS_ADJ_NFFREE, adjnffree, CTLFLAG_WR,
	sysctl_ffs_fsck, "Adjust number of free frags");

static SYSCTL_NODE(_vfs_ffs, FFS_ADJ_NUMCLUSTERS, adjnumclusters, CTLFLAG_WR,
	sysctl_ffs_fsck, "Adjust number of free clusters");

static SYSCTL_NODE(_vfs_ffs, FFS_DIR_FREE, freedirs, CTLFLAG_WR,
	sysctl_ffs_fsck, "Free Range of Directory Inodes");

static SYSCTL_NODE(_vfs_ffs, FFS_FILE_FREE, freefiles, CTLFLAG_WR,
	sysctl_ffs_fsck, "Free Range of File Inodes");

static SYSCTL_NODE(_vfs_ffs, FFS_BLK_FREE, freeblks, CTLFLAG_WR,
	sysctl_ffs_fsck, "Free Range of Blocks");

static SYSCTL_NODE(_vfs_ffs, FFS_SET_FLAGS, setflags, CTLFLAG_WR,
	sysctl_ffs_fsck, "Change Filesystem Flags");

static SYSCTL_NODE(_vfs_ffs, FFS_SET_CWD, setcwd, CTLFLAG_WR,
	sysctl_ffs_fsck, "Set Current Working Directory");

static SYSCTL_NODE(_vfs_ffs, FFS_SET_DOTDOT, setdotdot, CTLFLAG_WR,
	sysctl_ffs_fsck, "Change Value of .. Entry");

static SYSCTL_NODE(_vfs_ffs, FFS_UNLINK, unlink, CTLFLAG_WR,
	sysctl_ffs_fsck, "Unlink a Duplicate Name");

static SYSCTL_NODE(_vfs_ffs, FFS_SET_INODE, setinode, CTLFLAG_WR,
	sysctl_ffs_fsck, "Update an On-Disk Inode");

static SYSCTL_NODE(_vfs_ffs, FFS_SET_BUFOUTPUT, setbufoutput, CTLFLAG_WR,
	sysctl_ffs_fsck, "Set Buffered Writing for Descriptor");

#define DEBUG 1
#ifdef DEBUG
static int fsckcmds = 0;
SYSCTL_INT(_debug, OID_AUTO, fsckcmds, CTLFLAG_RW, &fsckcmds, 0, "");
#endif /* DEBUG */

static int buffered_write(struct file *, struct uio *, struct ucred *,
	int, struct thread *);

static int
sysctl_ffs_fsck(SYSCTL_HANDLER_ARGS)
{
	struct thread *td = curthread;
	struct fsck_cmd cmd;
	struct ufsmount *ump;
	struct vnode *vp, *dvp, *fdvp;
	struct inode *ip, *dp;
	struct mount *mp;
	struct fs *fs;
	ufs2_daddr_t blkno;
	long blkcnt, blksize;
	u_long key;
	struct file *fp, *vfp;
	cap_rights_t rights;
	int filetype, error;
	static struct fileops *origops, bufferedops;

	if (req->newlen > sizeof cmd)
		return (EBADRPC);
	if ((error = SYSCTL_IN(req, &cmd, sizeof cmd)) != 0)
		return (error);
	if (cmd.version != FFS_CMD_VERSION)
		return (ERPCMISMATCH);
	if ((error = getvnode(td, cmd.handle,
	    cap_rights_init(&rights, CAP_FSCK), &fp)) != 0)
		return (error);
	vp = fp->f_data;
	if (vp->v_type != VREG && vp->v_type != VDIR) {
		fdrop(fp, td);
		return (EINVAL);
	}
	vn_start_write(vp, &mp, V_WAIT);
	if (mp == NULL ||
	    strncmp(mp->mnt_stat.f_fstypename, "ufs", MFSNAMELEN)) {
		vn_finished_write(mp);
		fdrop(fp, td);
		return (EINVAL);
	}
	ump = VFSTOUFS(mp);
	if ((mp->mnt_flag & MNT_RDONLY) &&
	    ump->um_fsckpid != td->td_proc->p_pid) {
		vn_finished_write(mp);
		fdrop(fp, td);
		return (EROFS);
	}
	fs = ump->um_fs;
	filetype = IFREG;

	switch (oidp->oid_number) {

	case FFS_SET_FLAGS:
#ifdef DEBUG
		if (fsckcmds)
			printf("%s: %s flags\n", mp->mnt_stat.f_mntonname,
			    cmd.size > 0 ? "set" : "clear");
#endif /* DEBUG */
		if (cmd.size > 0)
			fs->fs_flags |= (long)cmd.value;
		else
			fs->fs_flags &= ~(long)cmd.value;
		break;

	case FFS_ADJ_REFCNT:
#ifdef DEBUG
		if (fsckcmds) {
			printf("%s: adjust inode %jd link count by %jd\n",
			    mp->mnt_stat.f_mntonname, (intmax_t)cmd.value,
			    (intmax_t)cmd.size);
		}
#endif /* DEBUG */
		if ((error = ffs_vget(mp, (ino_t)cmd.value, LK_EXCLUSIVE, &vp)))
			break;
		ip = VTOI(vp);
		ip->i_nlink += cmd.size;
		DIP_SET(ip, i_nlink, ip->i_nlink);
		ip->i_effnlink += cmd.size;
		ip->i_flag |= IN_CHANGE | IN_MODIFIED;
		error = ffs_update(vp, 1);
		if (DOINGSOFTDEP(vp))
			softdep_change_linkcnt(ip);
		vput(vp);
		break;

	case FFS_ADJ_BLKCNT:
#ifdef DEBUG
		if (fsckcmds) {
			printf("%s: adjust inode %jd block count by %jd\n",
			    mp->mnt_stat.f_mntonname, (intmax_t)cmd.value,
			    (intmax_t)cmd.size);
		}
#endif /* DEBUG */
		if ((error = ffs_vget(mp, (ino_t)cmd.value, LK_EXCLUSIVE, &vp)))
			break;
		ip = VTOI(vp);
		DIP_SET(ip, i_blocks, DIP(ip, i_blocks) + cmd.size);
		ip->i_flag |= IN_CHANGE | IN_MODIFIED;
		error = ffs_update(vp, 1);
		vput(vp);
		break;

	case FFS_SET_SIZE:
#ifdef DEBUG
		if (fsckcmds) {
			printf("%s: set inode %jd size to %jd\n",
			    mp->mnt_stat.f_mntonname, (intmax_t)cmd.value,
			    (intmax_t)cmd.size);
		}
#endif /* DEBUG */
		if ((error = ffs_vget(mp, (ino_t)cmd.value, LK_EXCLUSIVE, &vp)))
			break;
		ip = VTOI(vp);
		DIP_SET(ip, i_size, cmd.size);
		ip->i_flag |= IN_CHANGE | IN_MODIFIED;
		error = ffs_update(vp, 1);
		vput(vp);
		break;

	case FFS_DIR_FREE:
		filetype = IFDIR;
		/* fall through */

	case FFS_FILE_FREE:
#ifdef DEBUG
		if (fsckcmds) {
			if (cmd.size == 1)
				printf("%s: free %s inode %ju\n",
				    mp->mnt_stat.f_mntonname,
				    filetype == IFDIR ? "directory" : "file",
				    (uintmax_t)cmd.value);
			else
				printf("%s: free %s inodes %ju-%ju\n",
				    mp->mnt_stat.f_mntonname,
				    filetype == IFDIR ? "directory" : "file",
				    (uintmax_t)cmd.value,
				    (uintmax_t)(cmd.value + cmd.size - 1));
		}
#endif /* DEBUG */
		while (cmd.size > 0) {
			if ((error = ffs_freefile(ump, fs, ump->um_devvp,
			    cmd.value, filetype, NULL)))
				break;
			cmd.size -= 1;
			cmd.value += 1;
		}
		break;

	case FFS_BLK_FREE:
#ifdef DEBUG
		if (fsckcmds) {
			if (cmd.size == 1)
				printf("%s: free block %jd\n",
				    mp->mnt_stat.f_mntonname,
				    (intmax_t)cmd.value);
			else
				printf("%s: free blocks %jd-%jd\n",
				    mp->mnt_stat.f_mntonname, 
				    (intmax_t)cmd.value,
				    (intmax_t)cmd.value + cmd.size - 1);
		}
#endif /* DEBUG */
		blkno = cmd.value;
		blkcnt = cmd.size;
		blksize = fs->fs_frag - (blkno % fs->fs_frag);
		key = ffs_blkrelease_start(ump, ump->um_devvp, UFS_ROOTINO);
		while (blkcnt > 0) {
			if (blkcnt < blksize)
				blksize = blkcnt;
			ffs_blkfree(ump, fs, ump->um_devvp, blkno,
			    blksize * fs->fs_fsize, UFS_ROOTINO, 
			    VDIR, NULL, key);
			blkno += blksize;
			blkcnt -= blksize;
			blksize = fs->fs_frag;
		}
		ffs_blkrelease_finish(ump, key);
		break;

	/*
	 * Adjust superblock summaries.  fsck(8) is expected to
	 * submit deltas when necessary.
	 */
	case FFS_ADJ_NDIR:
#ifdef DEBUG
		if (fsckcmds) {
			printf("%s: adjust number of directories by %jd\n",
			    mp->mnt_stat.f_mntonname, (intmax_t)cmd.value);
		}
#endif /* DEBUG */
		fs->fs_cstotal.cs_ndir += cmd.value;
		break;

	case FFS_ADJ_NBFREE:
#ifdef DEBUG
		if (fsckcmds) {
			printf("%s: adjust number of free blocks by %+jd\n",
			    mp->mnt_stat.f_mntonname, (intmax_t)cmd.value);
		}
#endif /* DEBUG */
		fs->fs_cstotal.cs_nbfree += cmd.value;
		break;

	case FFS_ADJ_NIFREE:
#ifdef DEBUG
		if (fsckcmds) {
			printf("%s: adjust number of free inodes by %+jd\n",
			    mp->mnt_stat.f_mntonname, (intmax_t)cmd.value);
		}
#endif /* DEBUG */
		fs->fs_cstotal.cs_nifree += cmd.value;
		break;

	case FFS_ADJ_NFFREE:
#ifdef DEBUG
		if (fsckcmds) {
			printf("%s: adjust number of free frags by %+jd\n",
			    mp->mnt_stat.f_mntonname, (intmax_t)cmd.value);
		}
#endif /* DEBUG */
		fs->fs_cstotal.cs_nffree += cmd.value;
		break;

	case FFS_ADJ_NUMCLUSTERS:
#ifdef DEBUG
		if (fsckcmds) {
			printf("%s: adjust number of free clusters by %+jd\n",
			    mp->mnt_stat.f_mntonname, (intmax_t)cmd.value);
		}
#endif /* DEBUG */
		fs->fs_cstotal.cs_numclusters += cmd.value;
		break;

	case FFS_SET_CWD:
#ifdef DEBUG
		if (fsckcmds) {
			printf("%s: set current directory to inode %jd\n",
			    mp->mnt_stat.f_mntonname, (intmax_t)cmd.value);
		}
#endif /* DEBUG */
		if ((error = ffs_vget(mp, (ino_t)cmd.value, LK_SHARED, &vp)))
			break;
		AUDIT_ARG_VNODE1(vp);
		if ((error = change_dir(vp, td)) != 0) {
			vput(vp);
			break;
		}
		VOP_UNLOCK(vp, 0);
		pwd_chdir(td, vp);
		break;

	case FFS_SET_DOTDOT:
#ifdef DEBUG
		if (fsckcmds) {
			printf("%s: change .. in cwd from %jd to %jd\n",
			    mp->mnt_stat.f_mntonname, (intmax_t)cmd.value,
			    (intmax_t)cmd.size);
		}
#endif /* DEBUG */
		/*
		 * First we have to get and lock the parent directory
		 * to which ".." points.
		 */
		error = ffs_vget(mp, (ino_t)cmd.value, LK_EXCLUSIVE, &fdvp);
		if (error)
			break;
		/*
		 * Now we get and lock the child directory containing "..".
		 */
		FILEDESC_SLOCK(td->td_proc->p_fd);
		dvp = td->td_proc->p_fd->fd_cdir;
		FILEDESC_SUNLOCK(td->td_proc->p_fd);
		if ((error = vget(dvp, LK_EXCLUSIVE, td)) != 0) {
			vput(fdvp);
			break;
		}
		dp = VTOI(dvp);
		dp->i_offset = 12;	/* XXX mastertemplate.dot_reclen */
		error = ufs_dirrewrite(dp, VTOI(fdvp), (ino_t)cmd.size,
		    DT_DIR, 0);
		cache_purge(fdvp);
		cache_purge(dvp);
		vput(dvp);
		vput(fdvp);
		break;

	case FFS_UNLINK:
#ifdef DEBUG
		if (fsckcmds) {
			char buf[32];

			if (copyinstr((char *)(intptr_t)cmd.value, buf,32,NULL))
				strncpy(buf, "Name_too_long", 32);
			printf("%s: unlink %s (inode %jd)\n",
			    mp->mnt_stat.f_mntonname, buf, (intmax_t)cmd.size);
		}
#endif /* DEBUG */
		/*
		 * kern_funlinkat will do its own start/finish writes and
		 * they do not nest, so drop ours here. Setting mp == NULL
		 * indicates that vn_finished_write is not needed down below.
		 */
		vn_finished_write(mp);
		mp = NULL;
<<<<<<< HEAD
		error = kern_unlinkat(td, AT_FDCWD,
		    __HYBRID_USER_CAP_STR((char *)(intptr_t)cmd.value),
=======
		error = kern_funlinkat(td, AT_FDCWD,
		    __USER_CAP_STR((char *)(intptr_t)cmd.value), FD_NONE,
>>>>>>> e16ccb4a
		    UIO_USERSPACE, 0, (ino_t)cmd.size);
		break;

	case FFS_SET_INODE:
		if (ump->um_fsckpid != td->td_proc->p_pid) {
			error = EPERM;
			break;
		}
#ifdef DEBUG
		if (fsckcmds) {
			printf("%s: update inode %jd\n",
			    mp->mnt_stat.f_mntonname, (intmax_t)cmd.value);
		}
#endif /* DEBUG */
		if ((error = ffs_vget(mp, (ino_t)cmd.value, LK_EXCLUSIVE, &vp)))
			break;
		AUDIT_ARG_VNODE1(vp);
		ip = VTOI(vp);
		if (I_IS_UFS1(ip))
			error = copyin((void *)(intptr_t)cmd.size, ip->i_din1,
			    sizeof(struct ufs1_dinode));
		else
			error = copyin((void *)(intptr_t)cmd.size, ip->i_din2,
			    sizeof(struct ufs2_dinode));
		if (error) {
			vput(vp);
			break;
		}
		ip->i_flag |= IN_CHANGE | IN_MODIFIED;
		error = ffs_update(vp, 1);
		vput(vp);
		break;

	case FFS_SET_BUFOUTPUT:
		if (ump->um_fsckpid != td->td_proc->p_pid) {
			error = EPERM;
			break;
		}
		if (ITOUMP(VTOI(vp)) != ump) {
			error = EINVAL;
			break;
		}
#ifdef DEBUG
		if (fsckcmds) {
			printf("%s: %s buffered output for descriptor %jd\n",
			    mp->mnt_stat.f_mntonname,
			    cmd.size == 1 ? "enable" : "disable",
			    (intmax_t)cmd.value);
		}
#endif /* DEBUG */
		if ((error = getvnode(td, cmd.value,
		    cap_rights_init(&rights, CAP_FSCK), &vfp)) != 0)
			break;
		if (vfp->f_vnode->v_type != VCHR) {
			fdrop(vfp, td);
			error = EINVAL;
			break;
		}
		if (origops == NULL) {
			origops = vfp->f_ops;
			bcopy((void *)origops, (void *)&bufferedops,
			    sizeof(bufferedops));
			bufferedops.fo_write = buffered_write;
		}
		if (cmd.size == 1)
			atomic_store_rel_ptr((volatile uintptr_t *)&vfp->f_ops,
			    (uintptr_t)&bufferedops);
		else
			atomic_store_rel_ptr((volatile uintptr_t *)&vfp->f_ops,
			    (uintptr_t)origops);
		fdrop(vfp, td);
		break;

	default:
#ifdef DEBUG
		if (fsckcmds) {
			printf("Invalid request %d from fsck\n",
			    oidp->oid_number);
		}
#endif /* DEBUG */
		error = EINVAL;
		break;

	}
	fdrop(fp, td);
	vn_finished_write(mp);
	return (error);
}

/*
 * Function to switch a descriptor to use the buffer cache to stage
 * its I/O. This is needed so that writes to the filesystem device
 * will give snapshots a chance to copy modified blocks for which it
 * needs to retain copies.
 */
static int
buffered_write(fp, uio, active_cred, flags, td)
	struct file *fp;
	struct uio *uio;
	struct ucred *active_cred;
	int flags;
	struct thread *td;
{
	struct vnode *devvp, *vp;
	struct inode *ip;
	struct buf *bp;
	struct fs *fs;
	struct filedesc *fdp;
	int error;
	daddr_t lbn;

	/*
	 * The devvp is associated with the /dev filesystem. To discover
	 * the filesystem with which the device is associated, we depend
	 * on the application setting the current directory to a location
	 * within the filesystem being written. Yes, this is an ugly hack.
	 */
	devvp = fp->f_vnode;
	if (!vn_isdisk(devvp, NULL))
		return (EINVAL);
	fdp = td->td_proc->p_fd;
	FILEDESC_SLOCK(fdp);
	vp = fdp->fd_cdir;
	vref(vp);
	FILEDESC_SUNLOCK(fdp);
	vn_lock(vp, LK_SHARED | LK_RETRY);
	/*
	 * Check that the current directory vnode indeed belongs to
	 * UFS before trying to dereference UFS-specific v_data fields.
	 */
	if (vp->v_op != &ffs_vnodeops1 && vp->v_op != &ffs_vnodeops2) {
		vput(vp);
		return (EINVAL);
	}
	ip = VTOI(vp);
	if (ITODEVVP(ip) != devvp) {
		vput(vp);
		return (EINVAL);
	}
	fs = ITOFS(ip);
	vput(vp);
	foffset_lock_uio(fp, uio, flags);
	vn_lock(devvp, LK_EXCLUSIVE | LK_RETRY);
#ifdef DEBUG
	if (fsckcmds) {
		printf("%s: buffered write for block %jd\n",
		    fs->fs_fsmnt, (intmax_t)btodb(uio->uio_offset));
	}
#endif /* DEBUG */
	/*
	 * All I/O must be contained within a filesystem block, start on
	 * a fragment boundary, and be a multiple of fragments in length.
	 */
	if (uio->uio_resid > fs->fs_bsize - (uio->uio_offset % fs->fs_bsize) ||
	    fragoff(fs, uio->uio_offset) != 0 ||
	    fragoff(fs, uio->uio_resid) != 0) {
		error = EINVAL;
		goto out;
	}
	lbn = numfrags(fs, uio->uio_offset);
	bp = getblk(devvp, lbn, uio->uio_resid, 0, 0, 0);
	bp->b_flags |= B_RELBUF;
	if ((error = uiomove((char *)bp->b_data, uio->uio_resid, uio)) != 0) {
		brelse(bp);
		goto out;
	}
	error = bwrite(bp);
out:
	VOP_UNLOCK(devvp, 0);
	foffset_unlock_uio(fp, uio, flags | FOF_NEXTOFF);
	return (error);
}
// CHERI CHANGES START
// {
//   "updated": 20181114,
//   "target_type": "kernel",
//   "changes": [
//     "user_capabilities"
//   ]
// }
// CHERI CHANGES END<|MERGE_RESOLUTION|>--- conflicted
+++ resolved
@@ -3437,13 +3437,8 @@
 		 */
 		vn_finished_write(mp);
 		mp = NULL;
-<<<<<<< HEAD
-		error = kern_unlinkat(td, AT_FDCWD,
-		    __HYBRID_USER_CAP_STR((char *)(intptr_t)cmd.value),
-=======
 		error = kern_funlinkat(td, AT_FDCWD,
 		    __USER_CAP_STR((char *)(intptr_t)cmd.value), FD_NONE,
->>>>>>> e16ccb4a
 		    UIO_USERSPACE, 0, (ino_t)cmd.size);
 		break;
 
