/*-
 * SPDX-License-Identifier: BSD-2-Clause-FreeBSD
 *
 * Copyright 1998, 2000 Marshall Kirk McKusick.
 * Copyright 2009, 2010 Jeffrey W. Roberson <jeff@FreeBSD.org>
 * All rights reserved.
 *
 * The soft updates code is derived from the appendix of a University
 * of Michigan technical report (Gregory R. Ganger and Yale N. Patt,
 * "Soft Updates: A Solution to the Metadata Update Problem in File
 * Systems", CSE-TR-254-95, August 1995).
 *
 * Further information about soft updates can be obtained from:
 *
 *	Marshall Kirk McKusick		http://www.mckusick.com/softdep/
 *	1614 Oxford Street		mckusick@mckusick.com
 *	Berkeley, CA 94709-1608		+1-510-843-9542
 *	USA
 *
 * Redistribution and use in source and binary forms, with or without
 * modification, are permitted provided that the following conditions
 * are met:
 *
 * 1. Redistributions of source code must retain the above copyright
 *    notice, this list of conditions and the following disclaimer.
 * 2. Redistributions in binary form must reproduce the above copyright
 *    notice, this list of conditions and the following disclaimer in the
 *    documentation and/or other materials provided with the distribution.
 *
 * THIS SOFTWARE IS PROVIDED BY THE AUTHORS ``AS IS'' AND ANY EXPRESS OR
 * IMPLIED WARRANTIES, INCLUDING, BUT NOT LIMITED TO, THE IMPLIED WARRANTIES
 * OF MERCHANTABILITY AND FITNESS FOR A PARTICULAR PURPOSE ARE DISCLAIMED.
 * IN NO EVENT SHALL THE AUTHORS BE LIABLE FOR ANY DIRECT, INDIRECT,
 * INCIDENTAL, SPECIAL, EXEMPLARY, OR CONSEQUENTIAL DAMAGES (INCLUDING,
 * BUT NOT LIMITED TO, PROCUREMENT OF SUBSTITUTE GOODS OR SERVICES; LOSS
 * OF USE, DATA, OR PROFITS; OR BUSINESS INTERRUPTION) HOWEVER CAUSED AND
 * ON ANY THEORY OF LIABILITY, WHETHER IN CONTRACT, STRICT LIABILITY, OR
 * TORT (INCLUDING NEGLIGENCE OR OTHERWISE) ARISING IN ANY WAY OUT OF THE
 * USE OF THIS SOFTWARE, EVEN IF ADVISED OF THE POSSIBILITY OF SUCH DAMAGE.
 *
 *	from: @(#)ffs_softdep.c	9.59 (McKusick) 6/21/00
 */

#include <sys/cdefs.h>
__FBSDID("$FreeBSD$");

#include "opt_ffs.h"
#include "opt_quota.h"
#include "opt_ddb.h"

#include <sys/param.h>
#include <sys/kernel.h>
#include <sys/systm.h>
#include <sys/bio.h>
#include <sys/buf.h>
#include <sys/kdb.h>
#include <sys/kthread.h>
#include <sys/ktr.h>
#include <sys/limits.h>
#include <sys/lock.h>
#include <sys/malloc.h>
#include <sys/mount.h>
#include <sys/mutex.h>
#include <sys/namei.h>
#include <sys/priv.h>
#include <sys/proc.h>
#include <sys/racct.h>
#include <sys/rwlock.h>
#include <sys/stat.h>
#include <sys/sysctl.h>
#include <sys/syslog.h>
#include <sys/vnode.h>
#include <sys/conf.h>

#include <ufs/ufs/dir.h>
#include <ufs/ufs/extattr.h>
#include <ufs/ufs/quota.h>
#include <ufs/ufs/inode.h>
#include <ufs/ufs/ufsmount.h>
#include <ufs/ffs/fs.h>
#include <ufs/ffs/softdep.h>
#include <ufs/ffs/ffs_extern.h>
#include <ufs/ufs/ufs_extern.h>

#include <vm/vm.h>
#include <vm/vm_extern.h>
#include <vm/vm_object.h>

#include <geom/geom.h>
#include <geom/geom_vfs.h>

#include <ddb/ddb.h>

#define	KTR_SUJ	0	/* Define to KTR_SPARE. */

#ifndef SOFTUPDATES

int
softdep_flushfiles(oldmnt, flags, td)
	struct mount *oldmnt;
	int flags;
	struct thread *td;
{

	panic("softdep_flushfiles called");
}

int
softdep_mount(devvp, mp, fs, cred)
	struct vnode *devvp;
	struct mount *mp;
	struct fs *fs;
	struct ucred *cred;
{

	return (0);
}

void
softdep_initialize()
{

	return;
}

void
softdep_uninitialize()
{

	return;
}

void
softdep_unmount(mp)
	struct mount *mp;
{

	panic("softdep_unmount called");
}

void
softdep_setup_sbupdate(ump, fs, bp)
	struct ufsmount *ump;
	struct fs *fs;
	struct buf *bp;
{

	panic("softdep_setup_sbupdate called");
}

void
softdep_setup_inomapdep(bp, ip, newinum, mode)
	struct buf *bp;
	struct inode *ip;
	ino_t newinum;
	int mode;
{

	panic("softdep_setup_inomapdep called");
}

void
softdep_setup_blkmapdep(bp, mp, newblkno, frags, oldfrags)
	struct buf *bp;
	struct mount *mp;
	ufs2_daddr_t newblkno;
	int frags;
	int oldfrags;
{

	panic("softdep_setup_blkmapdep called");
}

void
softdep_setup_allocdirect(ip, lbn, newblkno, oldblkno, newsize, oldsize, bp)
	struct inode *ip;
	ufs_lbn_t lbn;
	ufs2_daddr_t newblkno;
	ufs2_daddr_t oldblkno;
	long newsize;
	long oldsize;
	struct buf *bp;
{

	panic("softdep_setup_allocdirect called");
}

void
softdep_setup_allocext(ip, lbn, newblkno, oldblkno, newsize, oldsize, bp)
	struct inode *ip;
	ufs_lbn_t lbn;
	ufs2_daddr_t newblkno;
	ufs2_daddr_t oldblkno;
	long newsize;
	long oldsize;
	struct buf *bp;
{

	panic("softdep_setup_allocext called");
}

void
softdep_setup_allocindir_page(ip, lbn, bp, ptrno, newblkno, oldblkno, nbp)
	struct inode *ip;
	ufs_lbn_t lbn;
	struct buf *bp;
	int ptrno;
	ufs2_daddr_t newblkno;
	ufs2_daddr_t oldblkno;
	struct buf *nbp;
{

	panic("softdep_setup_allocindir_page called");
}

void
softdep_setup_allocindir_meta(nbp, ip, bp, ptrno, newblkno)
	struct buf *nbp;
	struct inode *ip;
	struct buf *bp;
	int ptrno;
	ufs2_daddr_t newblkno;
{

	panic("softdep_setup_allocindir_meta called");
}

void
softdep_journal_freeblocks(ip, cred, length, flags)
	struct inode *ip;
	struct ucred *cred;
	off_t length;
	int flags;
{

	panic("softdep_journal_freeblocks called");
}

void
softdep_journal_fsync(ip)
	struct inode *ip;
{

	panic("softdep_journal_fsync called");
}

void
softdep_setup_freeblocks(ip, length, flags)
	struct inode *ip;
	off_t length;
	int flags;
{

	panic("softdep_setup_freeblocks called");
}

void
softdep_freefile(pvp, ino, mode)
		struct vnode *pvp;
		ino_t ino;
		int mode;
{

	panic("softdep_freefile called");
}

int
softdep_setup_directory_add(bp, dp, diroffset, newinum, newdirbp, isnewblk)
	struct buf *bp;
	struct inode *dp;
	off_t diroffset;
	ino_t newinum;
	struct buf *newdirbp;
	int isnewblk;
{

	panic("softdep_setup_directory_add called");
}

void
softdep_change_directoryentry_offset(bp, dp, base, oldloc, newloc, entrysize)
	struct buf *bp;
	struct inode *dp;
	caddr_t base;
	caddr_t oldloc;
	caddr_t newloc;
	int entrysize;
{

	panic("softdep_change_directoryentry_offset called");
}

void
softdep_setup_remove(bp, dp, ip, isrmdir)
	struct buf *bp;
	struct inode *dp;
	struct inode *ip;
	int isrmdir;
{

	panic("softdep_setup_remove called");
}

void
softdep_setup_directory_change(bp, dp, ip, newinum, isrmdir)
	struct buf *bp;
	struct inode *dp;
	struct inode *ip;
	ino_t newinum;
	int isrmdir;
{

	panic("softdep_setup_directory_change called");
}

void
softdep_setup_blkfree(mp, bp, blkno, frags, wkhd)
	struct mount *mp;
	struct buf *bp;
	ufs2_daddr_t blkno;
	int frags;
	struct workhead *wkhd;
{

	panic("%s called", __FUNCTION__);
}

void
softdep_setup_inofree(mp, bp, ino, wkhd)
	struct mount *mp;
	struct buf *bp;
	ino_t ino;
	struct workhead *wkhd;
{

	panic("%s called", __FUNCTION__);
}

void
softdep_setup_unlink(dp, ip)
	struct inode *dp;
	struct inode *ip;
{

	panic("%s called", __FUNCTION__);
}

void
softdep_setup_link(dp, ip)
	struct inode *dp;
	struct inode *ip;
{

	panic("%s called", __FUNCTION__);
}

void
softdep_revert_link(dp, ip)
	struct inode *dp;
	struct inode *ip;
{

	panic("%s called", __FUNCTION__);
}

void
softdep_setup_rmdir(dp, ip)
	struct inode *dp;
	struct inode *ip;
{

	panic("%s called", __FUNCTION__);
}

void
softdep_revert_rmdir(dp, ip)
	struct inode *dp;
	struct inode *ip;
{

	panic("%s called", __FUNCTION__);
}

void
softdep_setup_create(dp, ip)
	struct inode *dp;
	struct inode *ip;
{

	panic("%s called", __FUNCTION__);
}

void
softdep_revert_create(dp, ip)
	struct inode *dp;
	struct inode *ip;
{

	panic("%s called", __FUNCTION__);
}

void
softdep_setup_mkdir(dp, ip)
	struct inode *dp;
	struct inode *ip;
{

	panic("%s called", __FUNCTION__);
}

void
softdep_revert_mkdir(dp, ip)
	struct inode *dp;
	struct inode *ip;
{

	panic("%s called", __FUNCTION__);
}

void
softdep_setup_dotdot_link(dp, ip)
	struct inode *dp;
	struct inode *ip;
{

	panic("%s called", __FUNCTION__);
}

int
softdep_prealloc(vp, waitok)
	struct vnode *vp;
	int waitok;
{

	panic("%s called", __FUNCTION__);
}

int
softdep_journal_lookup(mp, vpp)
	struct mount *mp;
	struct vnode **vpp;
{

	return (ENOENT);
}

void
softdep_change_linkcnt(ip)
	struct inode *ip;
{

	panic("softdep_change_linkcnt called");
}

void 
softdep_load_inodeblock(ip)
	struct inode *ip;
{

	panic("softdep_load_inodeblock called");
}

void
softdep_update_inodeblock(ip, bp, waitfor)
	struct inode *ip;
	struct buf *bp;
	int waitfor;
{

	panic("softdep_update_inodeblock called");
}

int
softdep_fsync(vp)
	struct vnode *vp;	/* the "in_core" copy of the inode */
{

	return (0);
}

void
softdep_fsync_mountdev(vp)
	struct vnode *vp;
{

	return;
}

int
softdep_flushworklist(oldmnt, countp, td)
	struct mount *oldmnt;
	int *countp;
	struct thread *td;
{

	*countp = 0;
	return (0);
}

int
softdep_sync_metadata(struct vnode *vp)
{

	panic("softdep_sync_metadata called");
}

int
softdep_sync_buf(struct vnode *vp, struct buf *bp, int waitfor)
{

	panic("softdep_sync_buf called");
}

int
softdep_slowdown(vp)
	struct vnode *vp;
{

	panic("softdep_slowdown called");
}

int
softdep_request_cleanup(fs, vp, cred, resource)
	struct fs *fs;
	struct vnode *vp;
	struct ucred *cred;
	int resource;
{

	return (0);
}

int
softdep_check_suspend(struct mount *mp,
		      struct vnode *devvp,
		      int softdep_depcnt,
		      int softdep_accdepcnt,
		      int secondary_writes,
		      int secondary_accwrites)
{
	struct bufobj *bo;
	int error;

	(void) softdep_depcnt,
	(void) softdep_accdepcnt;

	bo = &devvp->v_bufobj;
	ASSERT_BO_WLOCKED(bo);

	MNT_ILOCK(mp);
	while (mp->mnt_secondary_writes != 0) {
		BO_UNLOCK(bo);
		msleep(&mp->mnt_secondary_writes, MNT_MTX(mp),
		    (PUSER - 1) | PDROP, "secwr", 0);
		BO_LOCK(bo);
		MNT_ILOCK(mp);
	}

	/*
	 * Reasons for needing more work before suspend:
	 * - Dirty buffers on devvp.
	 * - Secondary writes occurred after start of vnode sync loop
	 */
	error = 0;
	if (bo->bo_numoutput > 0 ||
	    bo->bo_dirty.bv_cnt > 0 ||
	    secondary_writes != 0 ||
	    mp->mnt_secondary_writes != 0 ||
	    secondary_accwrites != mp->mnt_secondary_accwrites)
		error = EAGAIN;
	BO_UNLOCK(bo);
	return (error);
}

void
softdep_get_depcounts(struct mount *mp,
		      int *softdepactivep,
		      int *softdepactiveaccp)
{
	(void) mp;
	*softdepactivep = 0;
	*softdepactiveaccp = 0;
}

void
softdep_buf_append(bp, wkhd)
	struct buf *bp;
	struct workhead *wkhd;
{

	panic("softdep_buf_appendwork called");
}

void
softdep_inode_append(ip, cred, wkhd)
	struct inode *ip;
	struct ucred *cred;
	struct workhead *wkhd;
{

	panic("softdep_inode_appendwork called");
}

void
softdep_freework(wkhd)
	struct workhead *wkhd;
{

	panic("softdep_freework called");
}

int
softdep_prerename(fdvp, fvp, tdvp, tvp)
	struct vnode *fdvp;
	struct vnode *fvp;
	struct vnode *tdvp;
	struct vnode *tvp;
{

	panic("softdep_prerename called");
}

int
softdep_prelink(dvp, vp, will_direnter)
	struct vnode *dvp;
	struct vnode *vp;
	int will_direnter;
{

	panic("softdep_prelink called");
}

#else

FEATURE(softupdates, "FFS soft-updates support");

static SYSCTL_NODE(_debug, OID_AUTO, softdep, CTLFLAG_RW | CTLFLAG_MPSAFE, 0,
    "soft updates stats");
static SYSCTL_NODE(_debug_softdep, OID_AUTO, total,
    CTLFLAG_RW | CTLFLAG_MPSAFE, 0,
    "total dependencies allocated");
static SYSCTL_NODE(_debug_softdep, OID_AUTO, highuse,
    CTLFLAG_RW | CTLFLAG_MPSAFE, 0,
    "high use dependencies allocated");
static SYSCTL_NODE(_debug_softdep, OID_AUTO, current,
    CTLFLAG_RW | CTLFLAG_MPSAFE, 0,
    "current dependencies allocated");
static SYSCTL_NODE(_debug_softdep, OID_AUTO, write,
    CTLFLAG_RW | CTLFLAG_MPSAFE, 0,
    "current dependencies written");

unsigned long dep_current[D_LAST + 1];
unsigned long dep_highuse[D_LAST + 1];
unsigned long dep_total[D_LAST + 1];
unsigned long dep_write[D_LAST + 1];

#define	SOFTDEP_TYPE(type, str, long)					\
    static MALLOC_DEFINE(M_ ## type, #str, long);			\
    SYSCTL_ULONG(_debug_softdep_total, OID_AUTO, str, CTLFLAG_RD,	\
	&dep_total[D_ ## type], 0, "");					\
    SYSCTL_ULONG(_debug_softdep_current, OID_AUTO, str, CTLFLAG_RD, 	\
	&dep_current[D_ ## type], 0, "");				\
    SYSCTL_ULONG(_debug_softdep_highuse, OID_AUTO, str, CTLFLAG_RD, 	\
	&dep_highuse[D_ ## type], 0, "");				\
    SYSCTL_ULONG(_debug_softdep_write, OID_AUTO, str, CTLFLAG_RD, 	\
	&dep_write[D_ ## type], 0, "");

SOFTDEP_TYPE(PAGEDEP, pagedep, "File page dependencies"); 
SOFTDEP_TYPE(INODEDEP, inodedep, "Inode dependencies");
SOFTDEP_TYPE(BMSAFEMAP, bmsafemap,
    "Block or frag allocated from cyl group map");
SOFTDEP_TYPE(NEWBLK, newblk, "New block or frag allocation dependency");
SOFTDEP_TYPE(ALLOCDIRECT, allocdirect, "Block or frag dependency for an inode");
SOFTDEP_TYPE(INDIRDEP, indirdep, "Indirect block dependencies");
SOFTDEP_TYPE(ALLOCINDIR, allocindir, "Block dependency for an indirect block");
SOFTDEP_TYPE(FREEFRAG, freefrag, "Previously used frag for an inode");
SOFTDEP_TYPE(FREEBLKS, freeblks, "Blocks freed from an inode");
SOFTDEP_TYPE(FREEFILE, freefile, "Inode deallocated");
SOFTDEP_TYPE(DIRADD, diradd, "New directory entry");
SOFTDEP_TYPE(MKDIR, mkdir, "New directory");
SOFTDEP_TYPE(DIRREM, dirrem, "Directory entry deleted");
SOFTDEP_TYPE(NEWDIRBLK, newdirblk, "Unclaimed new directory block");
SOFTDEP_TYPE(FREEWORK, freework, "free an inode block");
SOFTDEP_TYPE(FREEDEP, freedep, "track a block free");
SOFTDEP_TYPE(JADDREF, jaddref, "Journal inode ref add");
SOFTDEP_TYPE(JREMREF, jremref, "Journal inode ref remove");
SOFTDEP_TYPE(JMVREF, jmvref, "Journal inode ref move");
SOFTDEP_TYPE(JNEWBLK, jnewblk, "Journal new block");
SOFTDEP_TYPE(JFREEBLK, jfreeblk, "Journal free block");
SOFTDEP_TYPE(JFREEFRAG, jfreefrag, "Journal free frag");
SOFTDEP_TYPE(JSEG, jseg, "Journal segment");
SOFTDEP_TYPE(JSEGDEP, jsegdep, "Journal segment complete");
SOFTDEP_TYPE(SBDEP, sbdep, "Superblock write dependency");
SOFTDEP_TYPE(JTRUNC, jtrunc, "Journal inode truncation");
SOFTDEP_TYPE(JFSYNC, jfsync, "Journal fsync complete");

static MALLOC_DEFINE(M_SENTINEL, "sentinel", "Worklist sentinel");

static MALLOC_DEFINE(M_SAVEDINO, "savedino", "Saved inodes");
static MALLOC_DEFINE(M_JBLOCKS, "jblocks", "Journal block locations");
static MALLOC_DEFINE(M_MOUNTDATA, "softdep", "Softdep per-mount data");

#define M_SOFTDEP_FLAGS	(M_WAITOK)

/* 
 * translate from workitem type to memory type
 * MUST match the defines above, such that memtype[D_XXX] == M_XXX
 */
static struct malloc_type *memtype[] = {
	NULL,
	M_PAGEDEP,
	M_INODEDEP,
	M_BMSAFEMAP,
	M_NEWBLK,
	M_ALLOCDIRECT,
	M_INDIRDEP,
	M_ALLOCINDIR,
	M_FREEFRAG,
	M_FREEBLKS,
	M_FREEFILE,
	M_DIRADD,
	M_MKDIR,
	M_DIRREM,
	M_NEWDIRBLK,
	M_FREEWORK,
	M_FREEDEP,
	M_JADDREF,
	M_JREMREF,
	M_JMVREF,
	M_JNEWBLK,
	M_JFREEBLK,
	M_JFREEFRAG,
	M_JSEG,
	M_JSEGDEP,
	M_SBDEP,
	M_JTRUNC,
	M_JFSYNC,
	M_SENTINEL
};

#define DtoM(type) (memtype[type])

/*
 * Names of malloc types.
 */
#define TYPENAME(type)  \
	((unsigned)(type) <= D_LAST && (unsigned)(type) >= D_FIRST ? \
	memtype[type]->ks_shortdesc : "???")
/*
 * End system adaptation definitions.
 */

#define	DOTDOT_OFFSET	offsetof(struct dirtemplate, dotdot_ino)
#define	DOT_OFFSET	offsetof(struct dirtemplate, dot_ino)

/*
 * Internal function prototypes.
 */
static	void check_clear_deps(struct mount *);
static	void softdep_error(char *, int);
static	int softdep_process_worklist(struct mount *, int);
static	int softdep_waitidle(struct mount *, int);
static	void drain_output(struct vnode *);
static	struct buf *getdirtybuf(struct buf *, struct rwlock *, int);
static	int check_inodedep_free(struct inodedep *);
static	void clear_remove(struct mount *);
static	void clear_inodedeps(struct mount *);
static	void unlinked_inodedep(struct mount *, struct inodedep *);
static	void clear_unlinked_inodedep(struct inodedep *);
static	struct inodedep *first_unlinked_inodedep(struct ufsmount *);
static	int flush_pagedep_deps(struct vnode *, struct mount *,
	    struct diraddhd *, struct buf *);
static	int free_pagedep(struct pagedep *);
static	int flush_newblk_dep(struct vnode *, struct mount *, ufs_lbn_t);
static	int flush_inodedep_deps(struct vnode *, struct mount *, ino_t);
static	int flush_deplist(struct allocdirectlst *, int, int *);
static	int sync_cgs(struct mount *, int);
static	int handle_written_filepage(struct pagedep *, struct buf *, int);
static	int handle_written_sbdep(struct sbdep *, struct buf *);
static	void initiate_write_sbdep(struct sbdep *);
static	void diradd_inode_written(struct diradd *, struct inodedep *);
static	int handle_written_indirdep(struct indirdep *, struct buf *,
	    struct buf**, int);
static	int handle_written_inodeblock(struct inodedep *, struct buf *, int);
static	int jnewblk_rollforward(struct jnewblk *, struct fs *, struct cg *,
	    uint8_t *);
static	int handle_written_bmsafemap(struct bmsafemap *, struct buf *, int);
static	void handle_written_jaddref(struct jaddref *);
static	void handle_written_jremref(struct jremref *);
static	void handle_written_jseg(struct jseg *, struct buf *);
static	void handle_written_jnewblk(struct jnewblk *);
static	void handle_written_jblkdep(struct jblkdep *);
static	void handle_written_jfreefrag(struct jfreefrag *);
static	void complete_jseg(struct jseg *);
static	void complete_jsegs(struct jseg *);
static	void jseg_write(struct ufsmount *ump, struct jseg *, uint8_t *);
static	void jaddref_write(struct jaddref *, struct jseg *, uint8_t *);
static	void jremref_write(struct jremref *, struct jseg *, uint8_t *);
static	void jmvref_write(struct jmvref *, struct jseg *, uint8_t *);
static	void jtrunc_write(struct jtrunc *, struct jseg *, uint8_t *);
static	void jfsync_write(struct jfsync *, struct jseg *, uint8_t *data);
static	void jnewblk_write(struct jnewblk *, struct jseg *, uint8_t *);
static	void jfreeblk_write(struct jfreeblk *, struct jseg *, uint8_t *);
static	void jfreefrag_write(struct jfreefrag *, struct jseg *, uint8_t *);
static	inline void inoref_write(struct inoref *, struct jseg *,
	    struct jrefrec *);
static	void handle_allocdirect_partdone(struct allocdirect *,
	    struct workhead *);
static	struct jnewblk *cancel_newblk(struct newblk *, struct worklist *,
	    struct workhead *);
static	void indirdep_complete(struct indirdep *);
static	int indirblk_lookup(struct mount *, ufs2_daddr_t);
static	void indirblk_insert(struct freework *);
static	void indirblk_remove(struct freework *);
static	void handle_allocindir_partdone(struct allocindir *);
static	void initiate_write_filepage(struct pagedep *, struct buf *);
static	void initiate_write_indirdep(struct indirdep*, struct buf *);
static	void handle_written_mkdir(struct mkdir *, int);
static	int jnewblk_rollback(struct jnewblk *, struct fs *, struct cg *,
	    uint8_t *);
static	void initiate_write_bmsafemap(struct bmsafemap *, struct buf *);
static	void initiate_write_inodeblock_ufs1(struct inodedep *, struct buf *);
static	void initiate_write_inodeblock_ufs2(struct inodedep *, struct buf *);
static	void handle_workitem_freefile(struct freefile *);
static	int handle_workitem_remove(struct dirrem *, int);
static	struct dirrem *newdirrem(struct buf *, struct inode *,
	    struct inode *, int, struct dirrem **);
static	struct indirdep *indirdep_lookup(struct mount *, struct inode *,
	    struct buf *);
static	void cancel_indirdep(struct indirdep *, struct buf *,
	    struct freeblks *);
static	void free_indirdep(struct indirdep *);
static	void free_diradd(struct diradd *, struct workhead *);
static	void merge_diradd(struct inodedep *, struct diradd *);
static	void complete_diradd(struct diradd *);
static	struct diradd *diradd_lookup(struct pagedep *, int);
static	struct jremref *cancel_diradd_dotdot(struct inode *, struct dirrem *,
	    struct jremref *);
static	struct jremref *cancel_mkdir_dotdot(struct inode *, struct dirrem *,
	    struct jremref *);
static	void cancel_diradd(struct diradd *, struct dirrem *, struct jremref *,
	    struct jremref *, struct jremref *);
static	void dirrem_journal(struct dirrem *, struct jremref *, struct jremref *,
	    struct jremref *);
static	void cancel_allocindir(struct allocindir *, struct buf *bp,
	    struct freeblks *, int);
static	int setup_trunc_indir(struct freeblks *, struct inode *,
	    ufs_lbn_t, ufs_lbn_t, ufs2_daddr_t);
static	void complete_trunc_indir(struct freework *);
static	void trunc_indirdep(struct indirdep *, struct freeblks *, struct buf *,
	    int);
static	void complete_mkdir(struct mkdir *);
static	void free_newdirblk(struct newdirblk *);
static	void free_jremref(struct jremref *);
static	void free_jaddref(struct jaddref *);
static	void free_jsegdep(struct jsegdep *);
static	void free_jsegs(struct jblocks *);
static	void rele_jseg(struct jseg *);
static	void free_jseg(struct jseg *, struct jblocks *);
static	void free_jnewblk(struct jnewblk *);
static	void free_jblkdep(struct jblkdep *);
static	void free_jfreefrag(struct jfreefrag *);
static	void free_freedep(struct freedep *);
static	void journal_jremref(struct dirrem *, struct jremref *,
	    struct inodedep *);
static	void cancel_jnewblk(struct jnewblk *, struct workhead *);
static	int cancel_jaddref(struct jaddref *, struct inodedep *,
	    struct workhead *);
static	void cancel_jfreefrag(struct jfreefrag *);
static	inline void setup_freedirect(struct freeblks *, struct inode *,
	    int, int);
static	inline void setup_freeext(struct freeblks *, struct inode *, int, int);
static	inline void setup_freeindir(struct freeblks *, struct inode *, int,
	    ufs_lbn_t, int);
static	inline struct freeblks *newfreeblks(struct mount *, struct inode *);
static	void freeblks_free(struct ufsmount *, struct freeblks *, int);
static	void indir_trunc(struct freework *, ufs2_daddr_t, ufs_lbn_t);
static	ufs2_daddr_t blkcount(struct fs *, ufs2_daddr_t, off_t);
static	int trunc_check_buf(struct buf *, int *, ufs_lbn_t, int, int);
static	void trunc_dependencies(struct inode *, struct freeblks *, ufs_lbn_t,
	    int, int);
static	void trunc_pages(struct inode *, off_t, ufs2_daddr_t, int);
static 	int cancel_pagedep(struct pagedep *, struct freeblks *, int);
static	int deallocate_dependencies(struct buf *, struct freeblks *, int);
static	void newblk_freefrag(struct newblk*);
static	void free_newblk(struct newblk *);
static	void cancel_allocdirect(struct allocdirectlst *,
	    struct allocdirect *, struct freeblks *);
static	int check_inode_unwritten(struct inodedep *);
static	int free_inodedep(struct inodedep *);
static	void freework_freeblock(struct freework *, u_long);
static	void freework_enqueue(struct freework *);
static	int handle_workitem_freeblocks(struct freeblks *, int);
static	int handle_complete_freeblocks(struct freeblks *, int);
static	void handle_workitem_indirblk(struct freework *);
static	void handle_written_freework(struct freework *);
static	void merge_inode_lists(struct allocdirectlst *,struct allocdirectlst *);
static	struct worklist *jnewblk_merge(struct worklist *, struct worklist *,
	    struct workhead *);
static	struct freefrag *setup_allocindir_phase2(struct buf *, struct inode *,
	    struct inodedep *, struct allocindir *, ufs_lbn_t);
static	struct allocindir *newallocindir(struct inode *, int, ufs2_daddr_t,
	    ufs2_daddr_t, ufs_lbn_t);
static	void handle_workitem_freefrag(struct freefrag *);
static	struct freefrag *newfreefrag(struct inode *, ufs2_daddr_t, long,
	    ufs_lbn_t, u_long);
static	void allocdirect_merge(struct allocdirectlst *,
	    struct allocdirect *, struct allocdirect *);
static	struct freefrag *allocindir_merge(struct allocindir *,
	    struct allocindir *);
static	int bmsafemap_find(struct bmsafemap_hashhead *, int,
	    struct bmsafemap **);
static	struct bmsafemap *bmsafemap_lookup(struct mount *, struct buf *,
	    int cg, struct bmsafemap *);
static	int newblk_find(struct newblk_hashhead *, ufs2_daddr_t, int,
	    struct newblk **);
static	int newblk_lookup(struct mount *, ufs2_daddr_t, int, struct newblk **);
static	int inodedep_find(struct inodedep_hashhead *, ino_t,
	    struct inodedep **);
static	int inodedep_lookup(struct mount *, ino_t, int, struct inodedep **);
static	int pagedep_lookup(struct mount *, struct buf *bp, ino_t, ufs_lbn_t,
	    int, struct pagedep **);
static	int pagedep_find(struct pagedep_hashhead *, ino_t, ufs_lbn_t,
	    struct pagedep **);
static	void pause_timer(void *);
static	int request_cleanup(struct mount *, int);
static	int softdep_request_cleanup_flush(struct mount *, struct ufsmount *);
static	void schedule_cleanup(struct mount *);
static void softdep_ast_cleanup_proc(struct thread *);
static struct ufsmount *softdep_bp_to_mp(struct buf *bp);
static	int process_worklist_item(struct mount *, int, int);
static	void process_removes(struct vnode *);
static	void process_truncates(struct vnode *);
static	void jwork_move(struct workhead *, struct workhead *);
static	void jwork_insert(struct workhead *, struct jsegdep *);
static	void add_to_worklist(struct worklist *, int);
static	void wake_worklist(struct worklist *);
static	void wait_worklist(struct worklist *, char *);
static	void remove_from_worklist(struct worklist *);
static	void softdep_flush(void *);
static	void softdep_flushjournal(struct mount *);
static	int softdep_speedup(struct ufsmount *);
static	void worklist_speedup(struct mount *);
static	int journal_mount(struct mount *, struct fs *, struct ucred *);
static	void journal_unmount(struct ufsmount *);
static	int journal_space(struct ufsmount *, int);
static	void journal_suspend(struct ufsmount *);
static	int journal_unsuspend(struct ufsmount *ump);
static	void add_to_journal(struct worklist *);
static	void remove_from_journal(struct worklist *);
static	bool softdep_excess_items(struct ufsmount *, int);
static	void softdep_process_journal(struct mount *, struct worklist *, int);
static	struct jremref *newjremref(struct dirrem *, struct inode *,
	    struct inode *ip, off_t, nlink_t);
static	struct jaddref *newjaddref(struct inode *, ino_t, off_t, int16_t,
	    uint16_t);
static	inline void newinoref(struct inoref *, ino_t, ino_t, off_t, nlink_t,
	    uint16_t);
static	inline struct jsegdep *inoref_jseg(struct inoref *);
static	struct jmvref *newjmvref(struct inode *, ino_t, off_t, off_t);
static	struct jfreeblk *newjfreeblk(struct freeblks *, ufs_lbn_t,
	    ufs2_daddr_t, int);
static	void adjust_newfreework(struct freeblks *, int);
static	struct jtrunc *newjtrunc(struct freeblks *, off_t, int);
static	void move_newblock_dep(struct jaddref *, struct inodedep *);
static	void cancel_jfreeblk(struct freeblks *, ufs2_daddr_t);
static	struct jfreefrag *newjfreefrag(struct freefrag *, struct inode *,
	    ufs2_daddr_t, long, ufs_lbn_t);
static	struct freework *newfreework(struct ufsmount *, struct freeblks *,
	    struct freework *, ufs_lbn_t, ufs2_daddr_t, int, int, int);
static	int jwait(struct worklist *, int);
static	struct inodedep *inodedep_lookup_ip(struct inode *);
static	int bmsafemap_backgroundwrite(struct bmsafemap *, struct buf *);
static	struct freefile *handle_bufwait(struct inodedep *, struct workhead *);
static	void handle_jwork(struct workhead *);
static	struct mkdir *setup_newdir(struct diradd *, ino_t, ino_t, struct buf *,
	    struct mkdir **);
static	struct jblocks *jblocks_create(void);
static	ufs2_daddr_t jblocks_alloc(struct jblocks *, int, int *);
static	void jblocks_free(struct jblocks *, struct mount *, int);
static	void jblocks_destroy(struct jblocks *);
static	void jblocks_add(struct jblocks *, ufs2_daddr_t, int);

/*
 * Exported softdep operations.
 */
static	void softdep_disk_io_initiation(struct buf *);
static	void softdep_disk_write_complete(struct buf *);
static	void softdep_deallocate_dependencies(struct buf *);
static	int softdep_count_dependencies(struct buf *bp, int);

/*
 * Global lock over all of soft updates.
 */
static struct mtx lk;
MTX_SYSINIT(softdep_lock, &lk, "global softdep", MTX_DEF);

#define ACQUIRE_GBLLOCK(lk)	mtx_lock(lk)
#define FREE_GBLLOCK(lk)	mtx_unlock(lk)
#define GBLLOCK_OWNED(lk)	mtx_assert((lk), MA_OWNED)

/*
 * Per-filesystem soft-updates locking.
 */
#define LOCK_PTR(ump)		(&(ump)->um_softdep->sd_fslock)
#define TRY_ACQUIRE_LOCK(ump)	rw_try_wlock(&(ump)->um_softdep->sd_fslock)
#define ACQUIRE_LOCK(ump)	rw_wlock(&(ump)->um_softdep->sd_fslock)
#define FREE_LOCK(ump)		rw_wunlock(&(ump)->um_softdep->sd_fslock)
#define LOCK_OWNED(ump)		rw_assert(&(ump)->um_softdep->sd_fslock, \
				    RA_WLOCKED)

#define	BUF_AREC(bp)		lockallowrecurse(&(bp)->b_lock)
#define	BUF_NOREC(bp)		lockdisablerecurse(&(bp)->b_lock)

/*
 * Worklist queue management.
 * These routines require that the lock be held.
 */
#ifndef /* NOT */ INVARIANTS
#define WORKLIST_INSERT(head, item) do {	\
	(item)->wk_state |= ONWORKLIST;		\
	LIST_INSERT_HEAD(head, item, wk_list);	\
} while (0)
#define WORKLIST_REMOVE(item) do {		\
	(item)->wk_state &= ~ONWORKLIST;	\
	LIST_REMOVE(item, wk_list);		\
} while (0)
#define WORKLIST_INSERT_UNLOCKED	WORKLIST_INSERT
#define WORKLIST_REMOVE_UNLOCKED	WORKLIST_REMOVE

#else /* INVARIANTS */
static	void worklist_insert(struct workhead *, struct worklist *, int,
	const char *, int);
static	void worklist_remove(struct worklist *, int, const char *, int);

#define WORKLIST_INSERT(head, item) \
	worklist_insert(head, item, 1, __func__, __LINE__)
#define WORKLIST_INSERT_UNLOCKED(head, item)\
	worklist_insert(head, item, 0, __func__, __LINE__)
#define WORKLIST_REMOVE(item)\
	worklist_remove(item, 1, __func__, __LINE__)
#define WORKLIST_REMOVE_UNLOCKED(item)\
	worklist_remove(item, 0, __func__, __LINE__)

static void
worklist_insert(head, item, locked, func, line)
	struct workhead *head;
	struct worklist *item;
	int locked;
	const char *func;
	int line;
{

	if (locked)
		LOCK_OWNED(VFSTOUFS(item->wk_mp));
	if (item->wk_state & ONWORKLIST)
		panic("worklist_insert: %p %s(0x%X) already on list, "
		    "added in function %s at line %d",
		    item, TYPENAME(item->wk_type), item->wk_state,
		    item->wk_func, item->wk_line);
	item->wk_state |= ONWORKLIST;
	item->wk_func = func;
	item->wk_line = line;
	LIST_INSERT_HEAD(head, item, wk_list);
}

static void
worklist_remove(item, locked, func, line)
	struct worklist *item;
	int locked;
	const char *func;
	int line;
{

	if (locked)
		LOCK_OWNED(VFSTOUFS(item->wk_mp));
	if ((item->wk_state & ONWORKLIST) == 0)
		panic("worklist_remove: %p %s(0x%X) not on list, "
		    "removed in function %s at line %d",
		    item, TYPENAME(item->wk_type), item->wk_state,
		    item->wk_func, item->wk_line);
	item->wk_state &= ~ONWORKLIST;
	item->wk_func = func;
	item->wk_line = line;
	LIST_REMOVE(item, wk_list);
}
#endif /* INVARIANTS */

/*
 * Merge two jsegdeps keeping only the oldest one as newer references
 * can't be discarded until after older references.
 */
static inline struct jsegdep *
jsegdep_merge(struct jsegdep *one, struct jsegdep *two)
{
	struct jsegdep *swp;

	if (two == NULL)
		return (one);

	if (one->jd_seg->js_seq > two->jd_seg->js_seq) {
		swp = one;
		one = two;
		two = swp;
	}
	WORKLIST_REMOVE(&two->jd_list);
	free_jsegdep(two);

	return (one);
}

/*
 * If two freedeps are compatible free one to reduce list size.
 */
static inline struct freedep *
freedep_merge(struct freedep *one, struct freedep *two)
{
	if (two == NULL)
		return (one);

	if (one->fd_freework == two->fd_freework) {
		WORKLIST_REMOVE(&two->fd_list);
		free_freedep(two);
	}
	return (one);
}

/*
 * Move journal work from one list to another.  Duplicate freedeps and
 * jsegdeps are coalesced to keep the lists as small as possible.
 */
static void
jwork_move(dst, src)
	struct workhead *dst;
	struct workhead *src;
{
	struct freedep *freedep;
	struct jsegdep *jsegdep;
	struct worklist *wkn;
	struct worklist *wk;

	KASSERT(dst != src,
	    ("jwork_move: dst == src"));
	freedep = NULL;
	jsegdep = NULL;
	LIST_FOREACH_SAFE(wk, dst, wk_list, wkn) {
		if (wk->wk_type == D_JSEGDEP)
			jsegdep = jsegdep_merge(WK_JSEGDEP(wk), jsegdep);
		else if (wk->wk_type == D_FREEDEP)
			freedep = freedep_merge(WK_FREEDEP(wk), freedep);
	}

	while ((wk = LIST_FIRST(src)) != NULL) {
		WORKLIST_REMOVE(wk);
		WORKLIST_INSERT(dst, wk);
		if (wk->wk_type == D_JSEGDEP) {
			jsegdep = jsegdep_merge(WK_JSEGDEP(wk), jsegdep);
			continue;
		}
		if (wk->wk_type == D_FREEDEP)
			freedep = freedep_merge(WK_FREEDEP(wk), freedep);
	}
}

static void
jwork_insert(dst, jsegdep)
	struct workhead *dst;
	struct jsegdep *jsegdep;
{
	struct jsegdep *jsegdepn;
	struct worklist *wk;

	LIST_FOREACH(wk, dst, wk_list)
		if (wk->wk_type == D_JSEGDEP)
			break;
	if (wk == NULL) {
		WORKLIST_INSERT(dst, &jsegdep->jd_list);
		return;
	}
	jsegdepn = WK_JSEGDEP(wk);
	if (jsegdep->jd_seg->js_seq < jsegdepn->jd_seg->js_seq) {
		WORKLIST_REMOVE(wk);
		free_jsegdep(jsegdepn);
		WORKLIST_INSERT(dst, &jsegdep->jd_list);
	} else
		free_jsegdep(jsegdep);
}

/*
 * Routines for tracking and managing workitems.
 */
static	void workitem_free(struct worklist *, int);
static	void workitem_alloc(struct worklist *, int, struct mount *);
static	void workitem_reassign(struct worklist *, int);

#define	WORKITEM_FREE(item, type) \
	workitem_free((struct worklist *)(item), (type))
#define	WORKITEM_REASSIGN(item, type) \
	workitem_reassign((struct worklist *)(item), (type))

static void
workitem_free(item, type)
	struct worklist *item;
	int type;
{
	struct ufsmount *ump;

#ifdef INVARIANTS
	if (item->wk_state & ONWORKLIST)
		panic("workitem_free: %s(0x%X) still on list, "
		    "added in function %s at line %d",
		    TYPENAME(item->wk_type), item->wk_state,
		    item->wk_func, item->wk_line);
	if (item->wk_type != type && type != D_NEWBLK)
		panic("workitem_free: type mismatch %s != %s",
		    TYPENAME(item->wk_type), TYPENAME(type));
#endif
	if (item->wk_state & IOWAITING)
		wakeup(item);
	ump = VFSTOUFS(item->wk_mp);
	LOCK_OWNED(ump);
	KASSERT(ump->softdep_deps > 0,
	    ("workitem_free: %s: softdep_deps going negative",
	    ump->um_fs->fs_fsmnt));
	if (--ump->softdep_deps == 0 && ump->softdep_req)
		wakeup(&ump->softdep_deps);
	KASSERT(dep_current[item->wk_type] > 0,
	    ("workitem_free: %s: dep_current[%s] going negative",
	    ump->um_fs->fs_fsmnt, TYPENAME(item->wk_type)));
	KASSERT(ump->softdep_curdeps[item->wk_type] > 0,
	    ("workitem_free: %s: softdep_curdeps[%s] going negative",
	    ump->um_fs->fs_fsmnt, TYPENAME(item->wk_type)));
	atomic_subtract_long(&dep_current[item->wk_type], 1);
	ump->softdep_curdeps[item->wk_type] -= 1;
#ifdef INVARIANTS
	LIST_REMOVE(item, wk_all);
#endif
	free(item, DtoM(type));
}

static void
workitem_alloc(item, type, mp)
	struct worklist *item;
	int type;
	struct mount *mp;
{
	struct ufsmount *ump;

	item->wk_type = type;
	item->wk_mp = mp;
	item->wk_state = 0;

	ump = VFSTOUFS(mp);
	ACQUIRE_GBLLOCK(&lk);
	dep_current[type]++;
	if (dep_current[type] > dep_highuse[type])
		dep_highuse[type] = dep_current[type];
	dep_total[type]++;
	FREE_GBLLOCK(&lk);
	ACQUIRE_LOCK(ump);
	ump->softdep_curdeps[type] += 1;
	ump->softdep_deps++;
	ump->softdep_accdeps++;
#ifdef INVARIANTS
	LIST_INSERT_HEAD(&ump->softdep_alldeps[type], item, wk_all);
#endif
	FREE_LOCK(ump);
}

static void
workitem_reassign(item, newtype)
	struct worklist *item;
	int newtype;
{
	struct ufsmount *ump;

	ump = VFSTOUFS(item->wk_mp);
	LOCK_OWNED(ump);
	KASSERT(ump->softdep_curdeps[item->wk_type] > 0,
	    ("workitem_reassign: %s: softdep_curdeps[%s] going negative",
	    VFSTOUFS(item->wk_mp)->um_fs->fs_fsmnt, TYPENAME(item->wk_type)));
	ump->softdep_curdeps[item->wk_type] -= 1;
	ump->softdep_curdeps[newtype] += 1;
	KASSERT(dep_current[item->wk_type] > 0,
	    ("workitem_reassign: %s: dep_current[%s] going negative",
	    VFSTOUFS(item->wk_mp)->um_fs->fs_fsmnt, TYPENAME(item->wk_type)));
	ACQUIRE_GBLLOCK(&lk);
	dep_current[newtype]++;
	dep_current[item->wk_type]--;
	if (dep_current[newtype] > dep_highuse[newtype])
		dep_highuse[newtype] = dep_current[newtype];
	dep_total[newtype]++;
	FREE_GBLLOCK(&lk);
	item->wk_type = newtype;
}

/*
 * Workitem queue management
 */
static int max_softdeps;	/* maximum number of structs before slowdown */
static int tickdelay = 2;	/* number of ticks to pause during slowdown */
static int proc_waiting;	/* tracks whether we have a timeout posted */
static int *stat_countp;	/* statistic to count in proc_waiting timeout */
static struct callout softdep_callout;
static int req_clear_inodedeps;	/* syncer process flush some inodedeps */
static int req_clear_remove;	/* syncer process flush some freeblks */
static int softdep_flushcache = 0; /* Should we do BIO_FLUSH? */

/*
 * runtime statistics
 */
static int stat_flush_threads;	/* number of softdep flushing threads */
static int stat_worklist_push;	/* number of worklist cleanups */
static int stat_blk_limit_push;	/* number of times block limit neared */
static int stat_ino_limit_push;	/* number of times inode limit neared */
static int stat_blk_limit_hit;	/* number of times block slowdown imposed */
static int stat_ino_limit_hit;	/* number of times inode slowdown imposed */
static int stat_sync_limit_hit;	/* number of synchronous slowdowns imposed */
static int stat_indir_blk_ptrs;	/* bufs redirtied as indir ptrs not written */
static int stat_inode_bitmap;	/* bufs redirtied as inode bitmap not written */
static int stat_direct_blk_ptrs;/* bufs redirtied as direct ptrs not written */
static int stat_dir_entry;	/* bufs redirtied as dir entry cannot write */
static int stat_jaddref;	/* bufs redirtied as ino bitmap can not write */
static int stat_jnewblk;	/* bufs redirtied as blk bitmap can not write */
static int stat_journal_min;	/* Times hit journal min threshold */
static int stat_journal_low;	/* Times hit journal low threshold */
static int stat_journal_wait;	/* Times blocked in jwait(). */
static int stat_jwait_filepage;	/* Times blocked in jwait() for filepage. */
static int stat_jwait_freeblks;	/* Times blocked in jwait() for freeblks. */
static int stat_jwait_inode;	/* Times blocked in jwait() for inodes. */
static int stat_jwait_newblk;	/* Times blocked in jwait() for newblks. */
static int stat_cleanup_high_delay; /* Maximum cleanup delay (in ticks) */
static int stat_cleanup_blkrequests; /* Number of block cleanup requests */
static int stat_cleanup_inorequests; /* Number of inode cleanup requests */
static int stat_cleanup_retries; /* Number of cleanups that needed to flush */
static int stat_cleanup_failures; /* Number of cleanup requests that failed */
static int stat_emptyjblocks; /* Number of potentially empty journal blocks */

SYSCTL_INT(_debug_softdep, OID_AUTO, max_softdeps, CTLFLAG_RW,
    &max_softdeps, 0, "");
SYSCTL_INT(_debug_softdep, OID_AUTO, tickdelay, CTLFLAG_RW,
    &tickdelay, 0, "");
SYSCTL_INT(_debug_softdep, OID_AUTO, flush_threads, CTLFLAG_RD,
    &stat_flush_threads, 0, "");
SYSCTL_INT(_debug_softdep, OID_AUTO, worklist_push,
    CTLFLAG_RW | CTLFLAG_STATS, &stat_worklist_push, 0,"");
SYSCTL_INT(_debug_softdep, OID_AUTO, blk_limit_push,
    CTLFLAG_RW | CTLFLAG_STATS, &stat_blk_limit_push, 0,"");
SYSCTL_INT(_debug_softdep, OID_AUTO, ino_limit_push,
    CTLFLAG_RW | CTLFLAG_STATS, &stat_ino_limit_push, 0,"");
SYSCTL_INT(_debug_softdep, OID_AUTO, blk_limit_hit,
    CTLFLAG_RW | CTLFLAG_STATS, &stat_blk_limit_hit, 0, "");
SYSCTL_INT(_debug_softdep, OID_AUTO, ino_limit_hit,
    CTLFLAG_RW | CTLFLAG_STATS, &stat_ino_limit_hit, 0, "");
SYSCTL_INT(_debug_softdep, OID_AUTO, sync_limit_hit,
    CTLFLAG_RW | CTLFLAG_STATS, &stat_sync_limit_hit, 0, "");
SYSCTL_INT(_debug_softdep, OID_AUTO, indir_blk_ptrs,
    CTLFLAG_RW | CTLFLAG_STATS, &stat_indir_blk_ptrs, 0, "");
SYSCTL_INT(_debug_softdep, OID_AUTO, inode_bitmap,
    CTLFLAG_RW | CTLFLAG_STATS, &stat_inode_bitmap, 0, "");
SYSCTL_INT(_debug_softdep, OID_AUTO, direct_blk_ptrs,
    CTLFLAG_RW | CTLFLAG_STATS, &stat_direct_blk_ptrs, 0, "");
SYSCTL_INT(_debug_softdep, OID_AUTO, dir_entry,
    CTLFLAG_RW | CTLFLAG_STATS, &stat_dir_entry, 0, "");
SYSCTL_INT(_debug_softdep, OID_AUTO, jaddref_rollback,
    CTLFLAG_RW | CTLFLAG_STATS, &stat_jaddref, 0, "");
SYSCTL_INT(_debug_softdep, OID_AUTO, jnewblk_rollback,
    CTLFLAG_RW | CTLFLAG_STATS, &stat_jnewblk, 0, "");
SYSCTL_INT(_debug_softdep, OID_AUTO, journal_low,
    CTLFLAG_RW | CTLFLAG_STATS, &stat_journal_low, 0, "");
SYSCTL_INT(_debug_softdep, OID_AUTO, journal_min,
    CTLFLAG_RW | CTLFLAG_STATS, &stat_journal_min, 0, "");
SYSCTL_INT(_debug_softdep, OID_AUTO, journal_wait,
    CTLFLAG_RW | CTLFLAG_STATS, &stat_journal_wait, 0, "");
SYSCTL_INT(_debug_softdep, OID_AUTO, jwait_filepage,
    CTLFLAG_RW | CTLFLAG_STATS, &stat_jwait_filepage, 0, "");
SYSCTL_INT(_debug_softdep, OID_AUTO, jwait_freeblks,
    CTLFLAG_RW | CTLFLAG_STATS, &stat_jwait_freeblks, 0, "");
SYSCTL_INT(_debug_softdep, OID_AUTO, jwait_inode,
    CTLFLAG_RW | CTLFLAG_STATS, &stat_jwait_inode, 0, "");
SYSCTL_INT(_debug_softdep, OID_AUTO, jwait_newblk,
    CTLFLAG_RW | CTLFLAG_STATS, &stat_jwait_newblk, 0, "");
SYSCTL_INT(_debug_softdep, OID_AUTO, cleanup_blkrequests,
    CTLFLAG_RW | CTLFLAG_STATS, &stat_cleanup_blkrequests, 0, "");
SYSCTL_INT(_debug_softdep, OID_AUTO, cleanup_inorequests,
    CTLFLAG_RW | CTLFLAG_STATS, &stat_cleanup_inorequests, 0, "");
SYSCTL_INT(_debug_softdep, OID_AUTO, cleanup_high_delay,
    CTLFLAG_RW | CTLFLAG_STATS, &stat_cleanup_high_delay, 0, "");
SYSCTL_INT(_debug_softdep, OID_AUTO, cleanup_retries,
    CTLFLAG_RW | CTLFLAG_STATS, &stat_cleanup_retries, 0, "");
SYSCTL_INT(_debug_softdep, OID_AUTO, cleanup_failures,
    CTLFLAG_RW | CTLFLAG_STATS, &stat_cleanup_failures, 0, "");

SYSCTL_INT(_debug_softdep, OID_AUTO, flushcache, CTLFLAG_RW,
    &softdep_flushcache, 0, "");
SYSCTL_INT(_debug_softdep, OID_AUTO, emptyjblocks, CTLFLAG_RD,
    &stat_emptyjblocks, 0, "");

SYSCTL_DECL(_vfs_ffs);

/* Whether to recompute the summary at mount time */
static int compute_summary_at_mount = 0;
SYSCTL_INT(_vfs_ffs, OID_AUTO, compute_summary_at_mount, CTLFLAG_RW,
	   &compute_summary_at_mount, 0, "Recompute summary at mount");
static int print_threads = 0;
SYSCTL_INT(_debug_softdep, OID_AUTO, print_threads, CTLFLAG_RW,
    &print_threads, 0, "Notify flusher thread start/stop");

/* List of all filesystems mounted with soft updates */
static TAILQ_HEAD(, mount_softdeps) softdepmounts;

static void
get_parent_vp_unlock_bp(struct mount *mp, struct buf *bp,
    struct diraddhd *diraddhdp, struct diraddhd *unfinishedp)
{
	struct diradd *dap;

	/*
	 * Requeue unfinished dependencies before
	 * unlocking buffer, which could make
	 * diraddhdp invalid.
	 */
	ACQUIRE_LOCK(VFSTOUFS(mp));
	while ((dap = LIST_FIRST(unfinishedp)) != NULL) {
		LIST_REMOVE(dap, da_pdlist);
		LIST_INSERT_HEAD(diraddhdp, dap, da_pdlist);
	}
	FREE_LOCK(VFSTOUFS(mp));

	bp->b_vflags &= ~BV_SCANNED;
	BUF_NOREC(bp);
	BUF_UNLOCK(bp);
}

/*
 * This function fetches inode inum on mount point mp.  We already
 * hold a locked vnode vp, and might have a locked buffer bp belonging
 * to vp.

 * We must not block on acquiring the new inode lock as we will get
 * into a lock-order reversal with the buffer lock and possibly get a
 * deadlock.  Thus if we cannot instantiate the requested vnode
 * without sleeping on its lock, we must unlock the vnode and the
 * buffer before doing a blocking on the vnode lock.  We return
 * ERELOOKUP if we have had to unlock either the vnode or the buffer so
 * that the caller can reassess its state.
 *
 * Top-level VFS code (for syscalls and other consumers, e.g. callers
 * of VOP_FSYNC() in syncer) check for ERELOOKUP and restart at safe
 * point.
 *
 * Since callers expect to operate on fully constructed vnode, we also
 * recheck v_data after relock, and return ENOENT if NULL.
 *
 * If unlocking bp, we must unroll dequeueing its unfinished
 * dependencies, and clear scan flag, before unlocking.  If unlocking
 * vp while it is under deactivation, we re-queue deactivation.
 */
static int
get_parent_vp(struct vnode *vp, struct mount *mp, ino_t inum, struct buf *bp,
    struct diraddhd *diraddhdp, struct diraddhd *unfinishedp,
    struct vnode **rvp)
{
	struct vnode *pvp;
	int error;
	bool bplocked;

	ASSERT_VOP_ELOCKED(vp, "child vnode must be locked");
	for (bplocked = true, pvp = NULL;;) {
		error = ffs_vgetf(mp, inum, LK_EXCLUSIVE | LK_NOWAIT, &pvp,
		    FFSV_FORCEINSMQ);
		if (error == 0) {
			/*
			 * Since we could have unlocked vp, the inode
			 * number could no longer indicate a
			 * constructed node.  In this case, we must
			 * restart the syscall.
			 */
			if (VTOI(pvp)->i_mode == 0 || !bplocked) {
				if (bp != NULL && bplocked)
					get_parent_vp_unlock_bp(mp, bp,
					    diraddhdp, unfinishedp);
				if (VTOI(pvp)->i_mode == 0)
					vgone(pvp);
				error = ERELOOKUP;
				goto out2;
			}
			goto out1;
		}
		if (bp != NULL && bplocked) {
			get_parent_vp_unlock_bp(mp, bp, diraddhdp, unfinishedp);
			bplocked = false;
		}

		/*
		 * Do not drop vnode lock while inactivating.  This
		 * would result in leaks of the VI flags and
		 * reclaiming of non-truncated vnode.  Instead,
		 * re-schedule inactivation hoping that we would be
		 * able to sync inode later.
		 */
		if ((vp->v_iflag & VI_DOINGINACT) != 0) {
			VI_LOCK(vp);
			vp->v_iflag |= VI_OWEINACT;
			VI_UNLOCK(vp);
			return (ERELOOKUP);
		}

		VOP_UNLOCK(vp);
		error = ffs_vgetf(mp, inum, LK_EXCLUSIVE, &pvp,
		    FFSV_FORCEINSMQ);
		if (error != 0) {
			MPASS(error != ERELOOKUP);
			vn_lock(vp, LK_EXCLUSIVE | LK_RETRY);
			break;
		}
		if (VTOI(pvp)->i_mode == 0) {
			vgone(pvp);
			vput(pvp);
			pvp = NULL;
			vn_lock(vp, LK_EXCLUSIVE | LK_RETRY);
			error = ERELOOKUP;
			break;
		}
		error = vn_lock(vp, LK_EXCLUSIVE | LK_NOWAIT);
		if (error == 0)
			break;
		vput(pvp);
		pvp = NULL;
		vn_lock(vp, LK_EXCLUSIVE | LK_RETRY);
		if (vp->v_data == NULL) {
			error = ENOENT;
			break;
		}
	}
	if (bp != NULL) {
		MPASS(!bplocked);
		error = ERELOOKUP;
	}
out2:
	if (error != 0 && pvp != NULL) {
		vput(pvp);
		pvp = NULL;
	}
out1:
	*rvp = pvp;
	ASSERT_VOP_ELOCKED(vp, "child vnode must be locked on return");
	return (error);
}

/*
 * This function cleans the worklist for a filesystem.
 * Each filesystem running with soft dependencies gets its own
 * thread to run in this function. The thread is started up in
 * softdep_mount and shutdown in softdep_unmount. They show up
 * as part of the kernel "bufdaemon" process whose process
 * entry is available in bufdaemonproc.
 */
static int searchfailed;
extern struct proc *bufdaemonproc;
static void
softdep_flush(addr)
	void *addr;
{
	struct mount *mp;
	struct thread *td;
	struct ufsmount *ump;

	td = curthread;
	td->td_pflags |= TDP_NORUNNINGBUF;
	mp = (struct mount *)addr;
	ump = VFSTOUFS(mp);
	atomic_add_int(&stat_flush_threads, 1);
	ACQUIRE_LOCK(ump);
	ump->softdep_flags &= ~FLUSH_STARTING;
	wakeup(&ump->softdep_flushtd);
	FREE_LOCK(ump);
	if (print_threads) {
		if (stat_flush_threads == 1)
			printf("Running %s at pid %d\n", bufdaemonproc->p_comm,
			    bufdaemonproc->p_pid);
		printf("Start thread %s\n", td->td_name);
	}
	for (;;) {	
		while (softdep_process_worklist(mp, 0) > 0 ||
		    (MOUNTEDSUJ(mp) &&
		    VFSTOUFS(mp)->softdep_jblocks->jb_suspended))
			kthread_suspend_check();
		ACQUIRE_LOCK(ump);
		if ((ump->softdep_flags & (FLUSH_CLEANUP | FLUSH_EXIT)) == 0)
			msleep(&ump->softdep_flushtd, LOCK_PTR(ump), PVM,
			    "sdflush", hz / 2);
		ump->softdep_flags &= ~FLUSH_CLEANUP;
		/*
		 * Check to see if we are done and need to exit.
		 */
		if ((ump->softdep_flags & FLUSH_EXIT) == 0) {
			FREE_LOCK(ump);
			continue;
		}
		ump->softdep_flags &= ~FLUSH_EXIT;
		FREE_LOCK(ump);
		wakeup(&ump->softdep_flags);
		if (print_threads)
			printf("Stop thread %s: searchfailed %d, did cleanups %d\n", td->td_name, searchfailed, ump->um_softdep->sd_cleanups);
		atomic_subtract_int(&stat_flush_threads, 1);
		kthread_exit();
		panic("kthread_exit failed\n");
	}
}

static void
worklist_speedup(mp)
	struct mount *mp;
{
	struct ufsmount *ump;

	ump = VFSTOUFS(mp);
	LOCK_OWNED(ump);
	if ((ump->softdep_flags & (FLUSH_CLEANUP | FLUSH_EXIT)) == 0)
		ump->softdep_flags |= FLUSH_CLEANUP;
	wakeup(&ump->softdep_flushtd);
}

static void
softdep_send_speedup(struct ufsmount *ump, off_t shortage, u_int flags)
{
	struct buf *bp;

	if ((ump->um_flags & UM_CANSPEEDUP) == 0)
		return;

	bp = malloc(sizeof(*bp), M_TRIM, M_WAITOK | M_ZERO);
	bp->b_iocmd = BIO_SPEEDUP;
	bp->b_ioflags = flags;
	bp->b_bcount = omin(shortage, LONG_MAX);
	g_vfs_strategy(ump->um_bo, bp);
	bufwait(bp);
	free(bp, M_TRIM);
}

static int
softdep_speedup(ump)
	struct ufsmount *ump;
{
	struct ufsmount *altump;
	struct mount_softdeps *sdp;

	LOCK_OWNED(ump);
	worklist_speedup(ump->um_mountp);
	bd_speedup();
	/*
	 * If we have global shortages, then we need other
	 * filesystems to help with the cleanup. Here we wakeup a
	 * flusher thread for a filesystem that is over its fair
	 * share of resources.
	 */
	if (req_clear_inodedeps || req_clear_remove) {
		ACQUIRE_GBLLOCK(&lk);
		TAILQ_FOREACH(sdp, &softdepmounts, sd_next) {
			if ((altump = sdp->sd_ump) == ump)
				continue;
			if (((req_clear_inodedeps &&
			    altump->softdep_curdeps[D_INODEDEP] >
			    max_softdeps / stat_flush_threads) ||
			    (req_clear_remove &&
			    altump->softdep_curdeps[D_DIRREM] >
			    (max_softdeps / 2) / stat_flush_threads)) &&
			    TRY_ACQUIRE_LOCK(altump))
				break;
		}
		if (sdp == NULL) {
			searchfailed++;
			FREE_GBLLOCK(&lk);
		} else {
			/*
			 * Move to the end of the list so we pick a
			 * different one on out next try.
			 */
			TAILQ_REMOVE(&softdepmounts, sdp, sd_next);
			TAILQ_INSERT_TAIL(&softdepmounts, sdp, sd_next);
			FREE_GBLLOCK(&lk);
			if ((altump->softdep_flags &
			    (FLUSH_CLEANUP | FLUSH_EXIT)) == 0)
				altump->softdep_flags |= FLUSH_CLEANUP;
			altump->um_softdep->sd_cleanups++;
			wakeup(&altump->softdep_flushtd);
			FREE_LOCK(altump);
		}
	}
	return (speedup_syncer());
}

/*
 * Add an item to the end of the work queue.
 * This routine requires that the lock be held.
 * This is the only routine that adds items to the list.
 * The following routine is the only one that removes items
 * and does so in order from first to last.
 */

#define	WK_HEAD		0x0001	/* Add to HEAD. */
#define	WK_NODELAY	0x0002	/* Process immediately. */

static void
add_to_worklist(wk, flags)
	struct worklist *wk;
	int flags;
{
	struct ufsmount *ump;

	ump = VFSTOUFS(wk->wk_mp);
	LOCK_OWNED(ump);
	if (wk->wk_state & ONWORKLIST)
		panic("add_to_worklist: %s(0x%X) already on list",
		    TYPENAME(wk->wk_type), wk->wk_state);
	wk->wk_state |= ONWORKLIST;
	if (ump->softdep_on_worklist == 0) {
		LIST_INSERT_HEAD(&ump->softdep_workitem_pending, wk, wk_list);
		ump->softdep_worklist_tail = wk;
	} else if (flags & WK_HEAD) {
		LIST_INSERT_HEAD(&ump->softdep_workitem_pending, wk, wk_list);
	} else {
		LIST_INSERT_AFTER(ump->softdep_worklist_tail, wk, wk_list);
		ump->softdep_worklist_tail = wk;
	}
	ump->softdep_on_worklist += 1;
	if (flags & WK_NODELAY)
		worklist_speedup(wk->wk_mp);
}

/*
 * Remove the item to be processed. If we are removing the last
 * item on the list, we need to recalculate the tail pointer.
 */
static void
remove_from_worklist(wk)
	struct worklist *wk;
{
	struct ufsmount *ump;

	ump = VFSTOUFS(wk->wk_mp);
	if (ump->softdep_worklist_tail == wk)
		ump->softdep_worklist_tail =
		    (struct worklist *)wk->wk_list.le_prev;
	WORKLIST_REMOVE(wk);
	ump->softdep_on_worklist -= 1;
}

static void
wake_worklist(wk)
	struct worklist *wk;
{
	if (wk->wk_state & IOWAITING) {
		wk->wk_state &= ~IOWAITING;
		wakeup(wk);
	}
}

static void
wait_worklist(wk, wmesg)
	struct worklist *wk;
	char *wmesg;
{
	struct ufsmount *ump;

	ump = VFSTOUFS(wk->wk_mp);
	wk->wk_state |= IOWAITING;
	msleep(wk, LOCK_PTR(ump), PVM, wmesg, 0);
}

/*
 * Process that runs once per second to handle items in the background queue.
 *
 * Note that we ensure that everything is done in the order in which they
 * appear in the queue. The code below depends on this property to ensure
 * that blocks of a file are freed before the inode itself is freed. This
 * ordering ensures that no new <vfsid, inum, lbn> triples will be generated
 * until all the old ones have been purged from the dependency lists.
 */
static int 
softdep_process_worklist(mp, full)
	struct mount *mp;
	int full;
{
	int cnt, matchcnt;
	struct ufsmount *ump;
	long starttime;

	KASSERT(mp != NULL, ("softdep_process_worklist: NULL mp"));
	if (MOUNTEDSOFTDEP(mp) == 0)
		return (0);
	matchcnt = 0;
	ump = VFSTOUFS(mp);
	ACQUIRE_LOCK(ump);
	starttime = time_second;
	softdep_process_journal(mp, NULL, full ? MNT_WAIT : 0);
	check_clear_deps(mp);
	while (ump->softdep_on_worklist > 0) {
		if ((cnt = process_worklist_item(mp, 10, LK_NOWAIT)) == 0)
			break;
		else
			matchcnt += cnt;
		check_clear_deps(mp);
		/*
		 * We do not generally want to stop for buffer space, but if
		 * we are really being a buffer hog, we will stop and wait.
		 */
		if (should_yield()) {
			FREE_LOCK(ump);
			kern_yield(PRI_USER);
			bwillwrite();
			ACQUIRE_LOCK(ump);
		}
		/*
		 * Never allow processing to run for more than one
		 * second. This gives the syncer thread the opportunity
		 * to pause if appropriate.
		 */
		if (!full && starttime != time_second)
			break;
	}
	if (full == 0)
		journal_unsuspend(ump);
	FREE_LOCK(ump);
	return (matchcnt);
}

/*
 * Process all removes associated with a vnode if we are running out of
 * journal space.  Any other process which attempts to flush these will
 * be unable as we have the vnodes locked.
 */
static void
process_removes(vp)
	struct vnode *vp;
{
	struct inodedep *inodedep;
	struct dirrem *dirrem;
	struct ufsmount *ump;
	struct mount *mp;
	ino_t inum;

	mp = vp->v_mount;
	ump = VFSTOUFS(mp);
	LOCK_OWNED(ump);
	inum = VTOI(vp)->i_number;
	for (;;) {
top:
		if (inodedep_lookup(mp, inum, 0, &inodedep) == 0)
			return;
		LIST_FOREACH(dirrem, &inodedep->id_dirremhd, dm_inonext) {
			/*
			 * If another thread is trying to lock this vnode
			 * it will fail but we must wait for it to do so
			 * before we can proceed.
			 */
			if (dirrem->dm_state & INPROGRESS) {
				wait_worklist(&dirrem->dm_list, "pwrwait");
				goto top;
			}
			if ((dirrem->dm_state & (COMPLETE | ONWORKLIST)) == 
			    (COMPLETE | ONWORKLIST))
				break;
		}
		if (dirrem == NULL)
			return;
		remove_from_worklist(&dirrem->dm_list);
		FREE_LOCK(ump);
		if (vn_start_secondary_write(NULL, &mp, V_NOWAIT))
			panic("process_removes: suspended filesystem");
		handle_workitem_remove(dirrem, 0);
		vn_finished_secondary_write(mp);
		ACQUIRE_LOCK(ump);
	}
}

/*
 * Process all truncations associated with a vnode if we are running out
 * of journal space.  This is called when the vnode lock is already held
 * and no other process can clear the truncation.  This function returns
 * a value greater than zero if it did any work.
 */
static void
process_truncates(vp)
	struct vnode *vp;
{
	struct inodedep *inodedep;
	struct freeblks *freeblks;
	struct ufsmount *ump;
	struct mount *mp;
	ino_t inum;
	int cgwait;

	mp = vp->v_mount;
	ump = VFSTOUFS(mp);
	LOCK_OWNED(ump);
	inum = VTOI(vp)->i_number;
	for (;;) {
		if (inodedep_lookup(mp, inum, 0, &inodedep) == 0)
			return;
		cgwait = 0;
		TAILQ_FOREACH(freeblks, &inodedep->id_freeblklst, fb_next) {
			/* Journal entries not yet written.  */
			if (!LIST_EMPTY(&freeblks->fb_jblkdephd)) {
				jwait(&LIST_FIRST(
				    &freeblks->fb_jblkdephd)->jb_list,
				    MNT_WAIT);
				break;
			}
			/* Another thread is executing this item. */
			if (freeblks->fb_state & INPROGRESS) {
				wait_worklist(&freeblks->fb_list, "ptrwait");
				break;
			}
			/* Freeblks is waiting on a inode write. */
			if ((freeblks->fb_state & COMPLETE) == 0) {
				FREE_LOCK(ump);
				ffs_update(vp, 1);
				ACQUIRE_LOCK(ump);
				break;
			}
			if ((freeblks->fb_state & (ALLCOMPLETE | ONWORKLIST)) ==
			    (ALLCOMPLETE | ONWORKLIST)) {
				remove_from_worklist(&freeblks->fb_list);
				freeblks->fb_state |= INPROGRESS;
				FREE_LOCK(ump);
				if (vn_start_secondary_write(NULL, &mp,
				    V_NOWAIT))
					panic("process_truncates: "
					    "suspended filesystem");
				handle_workitem_freeblocks(freeblks, 0);
				vn_finished_secondary_write(mp);
				ACQUIRE_LOCK(ump);
				break;
			}
			if (freeblks->fb_cgwait)
				cgwait++;
		}
		if (cgwait) {
			FREE_LOCK(ump);
			sync_cgs(mp, MNT_WAIT);
			ffs_sync_snap(mp, MNT_WAIT);
			ACQUIRE_LOCK(ump);
			continue;
		}
		if (freeblks == NULL)
			break;
	}
	return;
}

/*
 * Process one item on the worklist.
 */
static int
process_worklist_item(mp, target, flags)
	struct mount *mp;
	int target;
	int flags;
{
	struct worklist sentinel;
	struct worklist *wk;
	struct ufsmount *ump;
	int matchcnt;
	int error;

	KASSERT(mp != NULL, ("process_worklist_item: NULL mp"));
	/*
	 * If we are being called because of a process doing a
	 * copy-on-write, then it is not safe to write as we may
	 * recurse into the copy-on-write routine.
	 */
	if (curthread->td_pflags & TDP_COWINPROGRESS)
		return (-1);
	PHOLD(curproc);	/* Don't let the stack go away. */
	ump = VFSTOUFS(mp);
	LOCK_OWNED(ump);
	matchcnt = 0;
	sentinel.wk_mp = NULL;
	sentinel.wk_type = D_SENTINEL;
	LIST_INSERT_HEAD(&ump->softdep_workitem_pending, &sentinel, wk_list);
	for (wk = LIST_NEXT(&sentinel, wk_list); wk != NULL;
	    wk = LIST_NEXT(&sentinel, wk_list)) {
		if (wk->wk_type == D_SENTINEL) {
			LIST_REMOVE(&sentinel, wk_list);
			LIST_INSERT_AFTER(wk, &sentinel, wk_list);
			continue;
		}
		if (wk->wk_state & INPROGRESS)
			panic("process_worklist_item: %p already in progress.",
			    wk);
		wk->wk_state |= INPROGRESS;
		remove_from_worklist(wk);
		FREE_LOCK(ump);
		if (vn_start_secondary_write(NULL, &mp, V_NOWAIT))
			panic("process_worklist_item: suspended filesystem");
		switch (wk->wk_type) {
		case D_DIRREM:
			/* removal of a directory entry */
			error = handle_workitem_remove(WK_DIRREM(wk), flags);
			break;

		case D_FREEBLKS:
			/* releasing blocks and/or fragments from a file */
			error = handle_workitem_freeblocks(WK_FREEBLKS(wk),
			    flags);
			break;

		case D_FREEFRAG:
			/* releasing a fragment when replaced as a file grows */
			handle_workitem_freefrag(WK_FREEFRAG(wk));
			error = 0;
			break;

		case D_FREEFILE:
			/* releasing an inode when its link count drops to 0 */
			handle_workitem_freefile(WK_FREEFILE(wk));
			error = 0;
			break;

		default:
			panic("%s_process_worklist: Unknown type %s",
			    "softdep", TYPENAME(wk->wk_type));
			/* NOTREACHED */
		}
		vn_finished_secondary_write(mp);
		ACQUIRE_LOCK(ump);
		if (error == 0) {
			if (++matchcnt == target)
				break;
			continue;
		}
		/*
		 * We have to retry the worklist item later.  Wake up any
		 * waiters who may be able to complete it immediately and
		 * add the item back to the head so we don't try to execute
		 * it again.
		 */
		wk->wk_state &= ~INPROGRESS;
		wake_worklist(wk);
		add_to_worklist(wk, WK_HEAD);
	}
	/* Sentinal could've become the tail from remove_from_worklist. */
	if (ump->softdep_worklist_tail == &sentinel)
		ump->softdep_worklist_tail =
		    (struct worklist *)sentinel.wk_list.le_prev;
	LIST_REMOVE(&sentinel, wk_list);
	PRELE(curproc);
	return (matchcnt);
}

/*
 * Move dependencies from one buffer to another.
 */
int
softdep_move_dependencies(oldbp, newbp)
	struct buf *oldbp;
	struct buf *newbp;
{
	struct worklist *wk, *wktail;
	struct ufsmount *ump;
	int dirty;

	if ((wk = LIST_FIRST(&oldbp->b_dep)) == NULL)
		return (0);
	KASSERT(MOUNTEDSOFTDEP(wk->wk_mp) != 0,
	    ("softdep_move_dependencies called on non-softdep filesystem"));
	dirty = 0;
	wktail = NULL;
	ump = VFSTOUFS(wk->wk_mp);
	ACQUIRE_LOCK(ump);
	while ((wk = LIST_FIRST(&oldbp->b_dep)) != NULL) {
		LIST_REMOVE(wk, wk_list);
		if (wk->wk_type == D_BMSAFEMAP &&
		    bmsafemap_backgroundwrite(WK_BMSAFEMAP(wk), newbp))
			dirty = 1;
		if (wktail == NULL)
			LIST_INSERT_HEAD(&newbp->b_dep, wk, wk_list);
		else
			LIST_INSERT_AFTER(wktail, wk, wk_list);
		wktail = wk;
	}
	FREE_LOCK(ump);

	return (dirty);
}

/*
 * Purge the work list of all items associated with a particular mount point.
 */
int
softdep_flushworklist(oldmnt, countp, td)
	struct mount *oldmnt;
	int *countp;
	struct thread *td;
{
	struct vnode *devvp;
	struct ufsmount *ump;
	int count, error;

	/*
	 * Alternately flush the block device associated with the mount
	 * point and process any dependencies that the flushing
	 * creates. We continue until no more worklist dependencies
	 * are found.
	 */
	*countp = 0;
	error = 0;
	ump = VFSTOUFS(oldmnt);
	devvp = ump->um_devvp;
	while ((count = softdep_process_worklist(oldmnt, 1)) > 0) {
		*countp += count;
		vn_lock(devvp, LK_EXCLUSIVE | LK_RETRY);
		error = VOP_FSYNC(devvp, MNT_WAIT, td);
		VOP_UNLOCK(devvp);
		if (error != 0)
			break;
	}
	return (error);
}

#define	SU_WAITIDLE_RETRIES	20
static int
softdep_waitidle(struct mount *mp, int flags __unused)
{
	struct ufsmount *ump;
	struct vnode *devvp;
	struct thread *td;
	int error, i;

	ump = VFSTOUFS(mp);
	devvp = ump->um_devvp;
	td = curthread;
	error = 0;
	ACQUIRE_LOCK(ump);
	for (i = 0; i < SU_WAITIDLE_RETRIES && ump->softdep_deps != 0; i++) {
		ump->softdep_req = 1;
		KASSERT((flags & FORCECLOSE) == 0 ||
		    ump->softdep_on_worklist == 0,
		    ("softdep_waitidle: work added after flush"));
		msleep(&ump->softdep_deps, LOCK_PTR(ump), PVM | PDROP,
		    "softdeps", 10 * hz);
		vn_lock(devvp, LK_EXCLUSIVE | LK_RETRY);
		error = VOP_FSYNC(devvp, MNT_WAIT, td);
		VOP_UNLOCK(devvp);
		ACQUIRE_LOCK(ump);
		if (error != 0)
			break;
	}
	ump->softdep_req = 0;
	if (i == SU_WAITIDLE_RETRIES && error == 0 && ump->softdep_deps != 0) {
		error = EBUSY;
		printf("softdep_waitidle: Failed to flush worklist for %p\n",
		    mp);
	}
	FREE_LOCK(ump);
	return (error);
}

/*
 * Flush all vnodes and worklist items associated with a specified mount point.
 */
int
softdep_flushfiles(oldmnt, flags, td)
	struct mount *oldmnt;
	int flags;
	struct thread *td;
{
#ifdef QUOTA
	struct ufsmount *ump;
	int i;
#endif
	int error, early, depcount, loopcnt, retry_flush_count, retry;
	int morework;

	KASSERT(MOUNTEDSOFTDEP(oldmnt) != 0,
	    ("softdep_flushfiles called on non-softdep filesystem"));
	loopcnt = 10;
	retry_flush_count = 3;
retry_flush:
	error = 0;

	/*
	 * Alternately flush the vnodes associated with the mount
	 * point and process any dependencies that the flushing
	 * creates. In theory, this loop can happen at most twice,
	 * but we give it a few extra just to be sure.
	 */
	for (; loopcnt > 0; loopcnt--) {
		/*
		 * Do another flush in case any vnodes were brought in
		 * as part of the cleanup operations.
		 */
		early = retry_flush_count == 1 || (oldmnt->mnt_kern_flag &
		    MNTK_UNMOUNT) == 0 ? 0 : EARLYFLUSH;
		if ((error = ffs_flushfiles(oldmnt, flags | early, td)) != 0)
			break;
		if ((error = softdep_flushworklist(oldmnt, &depcount, td)) != 0 ||
		    depcount == 0)
			break;
	}
	/*
	 * If we are unmounting then it is an error to fail. If we
	 * are simply trying to downgrade to read-only, then filesystem
	 * activity can keep us busy forever, so we just fail with EBUSY.
	 */
	if (loopcnt == 0) {
		if (oldmnt->mnt_kern_flag & MNTK_UNMOUNT)
			panic("softdep_flushfiles: looping");
		error = EBUSY;
	}
	if (!error)
		error = softdep_waitidle(oldmnt, flags);
	if (!error) {
		if (oldmnt->mnt_kern_flag & MNTK_UNMOUNT) {
			retry = 0;
			MNT_ILOCK(oldmnt);
			morework = oldmnt->mnt_nvnodelistsize > 0;
#ifdef QUOTA
			ump = VFSTOUFS(oldmnt);
			UFS_LOCK(ump);
			for (i = 0; i < MAXQUOTAS; i++) {
				if (ump->um_quotas[i] != NULLVP)
					morework = 1;
			}
			UFS_UNLOCK(ump);
#endif
			if (morework) {
				if (--retry_flush_count > 0) {
					retry = 1;
					loopcnt = 3;
				} else
					error = EBUSY;
			}
			MNT_IUNLOCK(oldmnt);
			if (retry)
				goto retry_flush;
		}
	}
	return (error);
}

/*
 * Structure hashing.
 * 
 * There are four types of structures that can be looked up:
 *	1) pagedep structures identified by mount point, inode number,
 *	   and logical block.
 *	2) inodedep structures identified by mount point and inode number.
 *	3) newblk structures identified by mount point and
 *	   physical block number.
 *	4) bmsafemap structures identified by mount point and
 *	   cylinder group number.
 *
 * The "pagedep" and "inodedep" dependency structures are hashed
 * separately from the file blocks and inodes to which they correspond.
 * This separation helps when the in-memory copy of an inode or
 * file block must be replaced. It also obviates the need to access
 * an inode or file page when simply updating (or de-allocating)
 * dependency structures. Lookup of newblk structures is needed to
 * find newly allocated blocks when trying to associate them with
 * their allocdirect or allocindir structure.
 *
 * The lookup routines optionally create and hash a new instance when
 * an existing entry is not found. The bmsafemap lookup routine always
 * allocates a new structure if an existing one is not found.
 */
#define DEPALLOC	0x0001	/* allocate structure if lookup fails */

/*
 * Structures and routines associated with pagedep caching.
 */
#define	PAGEDEP_HASH(ump, inum, lbn) \
	(&(ump)->pagedep_hashtbl[((inum) + (lbn)) & (ump)->pagedep_hash_size])

static int
pagedep_find(pagedephd, ino, lbn, pagedeppp)
	struct pagedep_hashhead *pagedephd;
	ino_t ino;
	ufs_lbn_t lbn;
	struct pagedep **pagedeppp;
{
	struct pagedep *pagedep;

	LIST_FOREACH(pagedep, pagedephd, pd_hash) {
		if (ino == pagedep->pd_ino && lbn == pagedep->pd_lbn) {
			*pagedeppp = pagedep;
			return (1);
		}
	}
	*pagedeppp = NULL;
	return (0);
}
/*
 * Look up a pagedep. Return 1 if found, 0 otherwise.
 * If not found, allocate if DEPALLOC flag is passed.
 * Found or allocated entry is returned in pagedeppp.
 */
static int
pagedep_lookup(mp, bp, ino, lbn, flags, pagedeppp)
	struct mount *mp;
	struct buf *bp;
	ino_t ino;
	ufs_lbn_t lbn;
	int flags;
	struct pagedep **pagedeppp;
{
	struct pagedep *pagedep;
	struct pagedep_hashhead *pagedephd;
	struct worklist *wk;
	struct ufsmount *ump;
	int ret;
	int i;

	ump = VFSTOUFS(mp);
	LOCK_OWNED(ump);
	if (bp) {
		LIST_FOREACH(wk, &bp->b_dep, wk_list) {
			if (wk->wk_type == D_PAGEDEP) {
				*pagedeppp = WK_PAGEDEP(wk);
				return (1);
			}
		}
	}
	pagedephd = PAGEDEP_HASH(ump, ino, lbn);
	ret = pagedep_find(pagedephd, ino, lbn, pagedeppp);
	if (ret) {
		if (((*pagedeppp)->pd_state & ONWORKLIST) == 0 && bp)
			WORKLIST_INSERT(&bp->b_dep, &(*pagedeppp)->pd_list);
		return (1);
	}
	if ((flags & DEPALLOC) == 0)
		return (0);
	FREE_LOCK(ump);
	pagedep = malloc(sizeof(struct pagedep),
	    M_PAGEDEP, M_SOFTDEP_FLAGS|M_ZERO);
	workitem_alloc(&pagedep->pd_list, D_PAGEDEP, mp);
	ACQUIRE_LOCK(ump);
	ret = pagedep_find(pagedephd, ino, lbn, pagedeppp);
	if (*pagedeppp) {
		/*
		 * This should never happen since we only create pagedeps
		 * with the vnode lock held.  Could be an assert.
		 */
		WORKITEM_FREE(pagedep, D_PAGEDEP);
		return (ret);
	}
	pagedep->pd_ino = ino;
	pagedep->pd_lbn = lbn;
	LIST_INIT(&pagedep->pd_dirremhd);
	LIST_INIT(&pagedep->pd_pendinghd);
	for (i = 0; i < DAHASHSZ; i++)
		LIST_INIT(&pagedep->pd_diraddhd[i]);
	LIST_INSERT_HEAD(pagedephd, pagedep, pd_hash);
	WORKLIST_INSERT(&bp->b_dep, &pagedep->pd_list);
	*pagedeppp = pagedep;
	return (0);
}

/*
 * Structures and routines associated with inodedep caching.
 */
#define	INODEDEP_HASH(ump, inum) \
      (&(ump)->inodedep_hashtbl[(inum) & (ump)->inodedep_hash_size])

static int
inodedep_find(inodedephd, inum, inodedeppp)
	struct inodedep_hashhead *inodedephd;
	ino_t inum;
	struct inodedep **inodedeppp;
{
	struct inodedep *inodedep;

	LIST_FOREACH(inodedep, inodedephd, id_hash)
		if (inum == inodedep->id_ino)
			break;
	if (inodedep) {
		*inodedeppp = inodedep;
		return (1);
	}
	*inodedeppp = NULL;

	return (0);
}
/*
 * Look up an inodedep. Return 1 if found, 0 if not found.
 * If not found, allocate if DEPALLOC flag is passed.
 * Found or allocated entry is returned in inodedeppp.
 */
static int
inodedep_lookup(mp, inum, flags, inodedeppp)
	struct mount *mp;
	ino_t inum;
	int flags;
	struct inodedep **inodedeppp;
{
	struct inodedep *inodedep;
	struct inodedep_hashhead *inodedephd;
	struct ufsmount *ump;
	struct fs *fs;

	ump = VFSTOUFS(mp);
	LOCK_OWNED(ump);
	fs = ump->um_fs;
	inodedephd = INODEDEP_HASH(ump, inum);

	if (inodedep_find(inodedephd, inum, inodedeppp))
		return (1);
	if ((flags & DEPALLOC) == 0)
		return (0);
	/*
	 * If the system is over its limit and our filesystem is
	 * responsible for more than our share of that usage and
	 * we are not in a rush, request some inodedep cleanup.
	 */
	if (softdep_excess_items(ump, D_INODEDEP))
		schedule_cleanup(mp);
	else
		FREE_LOCK(ump);
	inodedep = malloc(sizeof(struct inodedep),
		M_INODEDEP, M_SOFTDEP_FLAGS);
	workitem_alloc(&inodedep->id_list, D_INODEDEP, mp);
	ACQUIRE_LOCK(ump);
	if (inodedep_find(inodedephd, inum, inodedeppp)) {
		WORKITEM_FREE(inodedep, D_INODEDEP);
		return (1);
	}
	inodedep->id_fs = fs;
	inodedep->id_ino = inum;
	inodedep->id_state = ALLCOMPLETE;
	inodedep->id_nlinkdelta = 0;
	inodedep->id_nlinkwrote = -1;
	inodedep->id_savedino1 = NULL;
	inodedep->id_savedsize = -1;
	inodedep->id_savedextsize = -1;
	inodedep->id_savednlink = -1;
	inodedep->id_bmsafemap = NULL;
	inodedep->id_mkdiradd = NULL;
	LIST_INIT(&inodedep->id_dirremhd);
	LIST_INIT(&inodedep->id_pendinghd);
	LIST_INIT(&inodedep->id_inowait);
	LIST_INIT(&inodedep->id_bufwait);
	TAILQ_INIT(&inodedep->id_inoreflst);
	TAILQ_INIT(&inodedep->id_inoupdt);
	TAILQ_INIT(&inodedep->id_newinoupdt);
	TAILQ_INIT(&inodedep->id_extupdt);
	TAILQ_INIT(&inodedep->id_newextupdt);
	TAILQ_INIT(&inodedep->id_freeblklst);
	LIST_INSERT_HEAD(inodedephd, inodedep, id_hash);
	*inodedeppp = inodedep;
	return (0);
}

/*
 * Structures and routines associated with newblk caching.
 */
#define	NEWBLK_HASH(ump, inum) \
	(&(ump)->newblk_hashtbl[(inum) & (ump)->newblk_hash_size])

static int
newblk_find(newblkhd, newblkno, flags, newblkpp)
	struct newblk_hashhead *newblkhd;
	ufs2_daddr_t newblkno;
	int flags;
	struct newblk **newblkpp;
{
	struct newblk *newblk;

	LIST_FOREACH(newblk, newblkhd, nb_hash) {
		if (newblkno != newblk->nb_newblkno)
			continue;
		/*
		 * If we're creating a new dependency don't match those that
		 * have already been converted to allocdirects.  This is for
		 * a frag extend.
		 */
		if ((flags & DEPALLOC) && newblk->nb_list.wk_type != D_NEWBLK)
			continue;
		break;
	}
	if (newblk) {
		*newblkpp = newblk;
		return (1);
	}
	*newblkpp = NULL;
	return (0);
}

/*
 * Look up a newblk. Return 1 if found, 0 if not found.
 * If not found, allocate if DEPALLOC flag is passed.
 * Found or allocated entry is returned in newblkpp.
 */
static int
newblk_lookup(mp, newblkno, flags, newblkpp)
	struct mount *mp;
	ufs2_daddr_t newblkno;
	int flags;
	struct newblk **newblkpp;
{
	struct newblk *newblk;
	struct newblk_hashhead *newblkhd;
	struct ufsmount *ump;

	ump = VFSTOUFS(mp);
	LOCK_OWNED(ump);
	newblkhd = NEWBLK_HASH(ump, newblkno);
	if (newblk_find(newblkhd, newblkno, flags, newblkpp))
		return (1);
	if ((flags & DEPALLOC) == 0)
		return (0);
	if (softdep_excess_items(ump, D_NEWBLK) ||
	    softdep_excess_items(ump, D_ALLOCDIRECT) ||
	    softdep_excess_items(ump, D_ALLOCINDIR))
		schedule_cleanup(mp);
	else
		FREE_LOCK(ump);
	newblk = malloc(sizeof(union allblk), M_NEWBLK,
	    M_SOFTDEP_FLAGS | M_ZERO);
	workitem_alloc(&newblk->nb_list, D_NEWBLK, mp);
	ACQUIRE_LOCK(ump);
	if (newblk_find(newblkhd, newblkno, flags, newblkpp)) {
		WORKITEM_FREE(newblk, D_NEWBLK);
		return (1);
	}
	newblk->nb_freefrag = NULL;
	LIST_INIT(&newblk->nb_indirdeps);
	LIST_INIT(&newblk->nb_newdirblk);
	LIST_INIT(&newblk->nb_jwork);
	newblk->nb_state = ATTACHED;
	newblk->nb_newblkno = newblkno;
	LIST_INSERT_HEAD(newblkhd, newblk, nb_hash);
	*newblkpp = newblk;
	return (0);
}

/*
 * Structures and routines associated with freed indirect block caching.
 */
#define	INDIR_HASH(ump, blkno) \
	(&(ump)->indir_hashtbl[(blkno) & (ump)->indir_hash_size])

/*
 * Lookup an indirect block in the indir hash table.  The freework is
 * removed and potentially freed.  The caller must do a blocking journal
 * write before writing to the blkno.
 */
static int
indirblk_lookup(mp, blkno)
	struct mount *mp;
	ufs2_daddr_t blkno;
{
	struct freework *freework;
	struct indir_hashhead *wkhd;
	struct ufsmount *ump;

	ump = VFSTOUFS(mp);
	wkhd = INDIR_HASH(ump, blkno);
	TAILQ_FOREACH(freework, wkhd, fw_next) {
		if (freework->fw_blkno != blkno)
			continue;
		indirblk_remove(freework);
		return (1);
	}
	return (0);
}

/*
 * Insert an indirect block represented by freework into the indirblk
 * hash table so that it may prevent the block from being re-used prior
 * to the journal being written.
 */
static void
indirblk_insert(freework)
	struct freework *freework;
{
	struct jblocks *jblocks;
	struct jseg *jseg;
	struct ufsmount *ump;

	ump = VFSTOUFS(freework->fw_list.wk_mp);
	jblocks = ump->softdep_jblocks;
	jseg = TAILQ_LAST(&jblocks->jb_segs, jseglst);
	if (jseg == NULL)
		return;

	LIST_INSERT_HEAD(&jseg->js_indirs, freework, fw_segs);
	TAILQ_INSERT_HEAD(INDIR_HASH(ump, freework->fw_blkno), freework,
	    fw_next);
	freework->fw_state &= ~DEPCOMPLETE;
}

static void
indirblk_remove(freework)
	struct freework *freework;
{
	struct ufsmount *ump;

	ump = VFSTOUFS(freework->fw_list.wk_mp);
	LIST_REMOVE(freework, fw_segs);
	TAILQ_REMOVE(INDIR_HASH(ump, freework->fw_blkno), freework, fw_next);
	freework->fw_state |= DEPCOMPLETE;
	if ((freework->fw_state & ALLCOMPLETE) == ALLCOMPLETE)
		WORKITEM_FREE(freework, D_FREEWORK);
}

/*
 * Executed during filesystem system initialization before
 * mounting any filesystems.
 */
void 
softdep_initialize()
{

	TAILQ_INIT(&softdepmounts);
#ifdef __LP64__
	max_softdeps = desiredvnodes * 4;
#else
	max_softdeps = desiredvnodes * 2;
#endif

	/* initialise bioops hack */
	bioops.io_start = softdep_disk_io_initiation;
	bioops.io_complete = softdep_disk_write_complete;
	bioops.io_deallocate = softdep_deallocate_dependencies;
	bioops.io_countdeps = softdep_count_dependencies;
	softdep_ast_cleanup = softdep_ast_cleanup_proc;

	/* Initialize the callout with an mtx. */
	callout_init_mtx(&softdep_callout, &lk, 0);
}

/*
 * Executed after all filesystems have been unmounted during
 * filesystem module unload.
 */
void
softdep_uninitialize()
{

	/* clear bioops hack */
	bioops.io_start = NULL;
	bioops.io_complete = NULL;
	bioops.io_deallocate = NULL;
	bioops.io_countdeps = NULL;
	softdep_ast_cleanup = NULL;

	callout_drain(&softdep_callout);
}

/*
 * Called at mount time to notify the dependency code that a
 * filesystem wishes to use it.
 */
int
softdep_mount(devvp, mp, fs, cred)
	struct vnode *devvp;
	struct mount *mp;
	struct fs *fs;
	struct ucred *cred;
{
	struct csum_total cstotal;
	struct mount_softdeps *sdp;
	struct ufsmount *ump;
	struct cg *cgp;
	struct buf *bp;
	u_int cyl, i;
	int error;

	sdp = malloc(sizeof(struct mount_softdeps), M_MOUNTDATA,
	    M_WAITOK | M_ZERO);
	MNT_ILOCK(mp);
	mp->mnt_flag = (mp->mnt_flag & ~MNT_ASYNC) | MNT_SOFTDEP;
	if ((mp->mnt_kern_flag & MNTK_SOFTDEP) == 0) {
		mp->mnt_kern_flag = (mp->mnt_kern_flag & ~MNTK_ASYNC) | 
			MNTK_SOFTDEP | MNTK_NOASYNC;
	}
	ump = VFSTOUFS(mp);
	ump->um_softdep = sdp;
	MNT_IUNLOCK(mp);
	rw_init(LOCK_PTR(ump), "per-fs softdep");
	sdp->sd_ump = ump;
	LIST_INIT(&ump->softdep_workitem_pending);
	LIST_INIT(&ump->softdep_journal_pending);
	TAILQ_INIT(&ump->softdep_unlinked);
	LIST_INIT(&ump->softdep_dirtycg);
	ump->softdep_worklist_tail = NULL;
	ump->softdep_on_worklist = 0;
	ump->softdep_deps = 0;
	LIST_INIT(&ump->softdep_mkdirlisthd);
	ump->pagedep_hashtbl = hashinit(desiredvnodes / 5, M_PAGEDEP,
	    &ump->pagedep_hash_size);
	ump->pagedep_nextclean = 0;
	ump->inodedep_hashtbl = hashinit(desiredvnodes, M_INODEDEP,
	    &ump->inodedep_hash_size);
	ump->inodedep_nextclean = 0;
	ump->newblk_hashtbl = hashinit(max_softdeps / 2,  M_NEWBLK,
	    &ump->newblk_hash_size);
	ump->bmsafemap_hashtbl = hashinit(1024, M_BMSAFEMAP,
	    &ump->bmsafemap_hash_size);
	i = 1 << (ffs(desiredvnodes / 10) - 1);
	ump->indir_hashtbl = malloc(i * sizeof(struct indir_hashhead),
	    M_FREEWORK, M_WAITOK);
	ump->indir_hash_size = i - 1;
	for (i = 0; i <= ump->indir_hash_size; i++)
		TAILQ_INIT(&ump->indir_hashtbl[i]);
#ifdef INVARIANTS
	for (i = 0; i <= D_LAST; i++)
		LIST_INIT(&ump->softdep_alldeps[i]);
#endif
	ACQUIRE_GBLLOCK(&lk);
	TAILQ_INSERT_TAIL(&softdepmounts, sdp, sd_next);
	FREE_GBLLOCK(&lk);
	if ((fs->fs_flags & FS_SUJ) &&
	    (error = journal_mount(mp, fs, cred)) != 0) {
		printf("Failed to start journal: %d\n", error);
		softdep_unmount(mp);
		return (error);
	}
	/*
	 * Start our flushing thread in the bufdaemon process.
	 */
	ACQUIRE_LOCK(ump);
	ump->softdep_flags |= FLUSH_STARTING;
	FREE_LOCK(ump);
	kproc_kthread_add(&softdep_flush, mp, &bufdaemonproc,
	    &ump->softdep_flushtd, 0, 0, "softdepflush", "%s worker",
	    mp->mnt_stat.f_mntonname);
	ACQUIRE_LOCK(ump);
	while ((ump->softdep_flags & FLUSH_STARTING) != 0) {
		msleep(&ump->softdep_flushtd, LOCK_PTR(ump), PVM, "sdstart",
		    hz / 2);
	}
	FREE_LOCK(ump);
	/*
	 * When doing soft updates, the counters in the
	 * superblock may have gotten out of sync. Recomputation
	 * can take a long time and can be deferred for background
	 * fsck.  However, the old behavior of scanning the cylinder
	 * groups and recalculating them at mount time is available
	 * by setting vfs.ffs.compute_summary_at_mount to one.
	 */
	if (compute_summary_at_mount == 0 || fs->fs_clean != 0)
		return (0);
	bzero(&cstotal, sizeof cstotal);
	for (cyl = 0; cyl < fs->fs_ncg; cyl++) {
		if ((error = bread(devvp, fsbtodb(fs, cgtod(fs, cyl)),
		    fs->fs_cgsize, cred, &bp)) != 0) {
			brelse(bp);
			softdep_unmount(mp);
			return (error);
		}
		cgp = (struct cg *)bp->b_data;
		cstotal.cs_nffree += cgp->cg_cs.cs_nffree;
		cstotal.cs_nbfree += cgp->cg_cs.cs_nbfree;
		cstotal.cs_nifree += cgp->cg_cs.cs_nifree;
		cstotal.cs_ndir += cgp->cg_cs.cs_ndir;
		fs->fs_cs(fs, cyl) = cgp->cg_cs;
		brelse(bp);
	}
#ifdef INVARIANTS
	if (bcmp(&cstotal, &fs->fs_cstotal, sizeof cstotal))
		printf("%s: superblock summary recomputed\n", fs->fs_fsmnt);
#endif
	bcopy(&cstotal, &fs->fs_cstotal, sizeof cstotal);
	return (0);
}

void
softdep_unmount(mp)
	struct mount *mp;
{
	struct ufsmount *ump;
#ifdef INVARIANTS
	int i;
#endif

	KASSERT(MOUNTEDSOFTDEP(mp) != 0,
	    ("softdep_unmount called on non-softdep filesystem"));
	ump = VFSTOUFS(mp);
	MNT_ILOCK(mp);
	mp->mnt_flag &= ~MNT_SOFTDEP;
	if (MOUNTEDSUJ(mp) == 0) {
		MNT_IUNLOCK(mp);
	} else {
		mp->mnt_flag &= ~MNT_SUJ;
		MNT_IUNLOCK(mp);
		journal_unmount(ump);
	}
	/*
	 * Shut down our flushing thread. Check for NULL is if
	 * softdep_mount errors out before the thread has been created.
	 */
	if (ump->softdep_flushtd != NULL) {
		ACQUIRE_LOCK(ump);
		ump->softdep_flags |= FLUSH_EXIT;
		wakeup(&ump->softdep_flushtd);
		msleep(&ump->softdep_flags, LOCK_PTR(ump), PVM | PDROP,
		    "sdwait", 0);
		KASSERT((ump->softdep_flags & FLUSH_EXIT) == 0,
		    ("Thread shutdown failed"));
	}
	/*
	 * Free up our resources.
	 */
	ACQUIRE_GBLLOCK(&lk);
	TAILQ_REMOVE(&softdepmounts, ump->um_softdep, sd_next);
	FREE_GBLLOCK(&lk);
	rw_destroy(LOCK_PTR(ump));
	hashdestroy(ump->pagedep_hashtbl, M_PAGEDEP, ump->pagedep_hash_size);
	hashdestroy(ump->inodedep_hashtbl, M_INODEDEP, ump->inodedep_hash_size);
	hashdestroy(ump->newblk_hashtbl, M_NEWBLK, ump->newblk_hash_size);
	hashdestroy(ump->bmsafemap_hashtbl, M_BMSAFEMAP,
	    ump->bmsafemap_hash_size);
	free(ump->indir_hashtbl, M_FREEWORK);
#ifdef INVARIANTS
	for (i = 0; i <= D_LAST; i++) {
		KASSERT(ump->softdep_curdeps[i] == 0,
		    ("Unmount %s: Dep type %s != 0 (%ld)", ump->um_fs->fs_fsmnt,
		    TYPENAME(i), ump->softdep_curdeps[i]));
		KASSERT(LIST_EMPTY(&ump->softdep_alldeps[i]),
		    ("Unmount %s: Dep type %s not empty (%p)", ump->um_fs->fs_fsmnt,
		    TYPENAME(i), LIST_FIRST(&ump->softdep_alldeps[i])));
	}
#endif
	free(ump->um_softdep, M_MOUNTDATA);
}

static struct jblocks *
jblocks_create(void)
{
	struct jblocks *jblocks;

	jblocks = malloc(sizeof(*jblocks), M_JBLOCKS, M_WAITOK | M_ZERO);
	TAILQ_INIT(&jblocks->jb_segs);
	jblocks->jb_avail = 10;
	jblocks->jb_extent = malloc(sizeof(struct jextent) * jblocks->jb_avail,
	    M_JBLOCKS, M_WAITOK | M_ZERO);

	return (jblocks);
}

static ufs2_daddr_t
jblocks_alloc(jblocks, bytes, actual)
	struct jblocks *jblocks;
	int bytes;
	int *actual;
{
	ufs2_daddr_t daddr;
	struct jextent *jext;
	int freecnt;
	int blocks;

	blocks = bytes / DEV_BSIZE;
	jext = &jblocks->jb_extent[jblocks->jb_head];
	freecnt = jext->je_blocks - jblocks->jb_off;
	if (freecnt == 0) {
		jblocks->jb_off = 0;
		if (++jblocks->jb_head > jblocks->jb_used)
			jblocks->jb_head = 0;
		jext = &jblocks->jb_extent[jblocks->jb_head];
		freecnt = jext->je_blocks;
	}
	if (freecnt > blocks)
		freecnt = blocks;
	*actual = freecnt * DEV_BSIZE;
	daddr = jext->je_daddr + jblocks->jb_off;
	jblocks->jb_off += freecnt;
	jblocks->jb_free -= freecnt;

	return (daddr);
}

static void
jblocks_free(jblocks, mp, bytes)
	struct jblocks *jblocks;
	struct mount *mp;
	int bytes;
{

	LOCK_OWNED(VFSTOUFS(mp));
	jblocks->jb_free += bytes / DEV_BSIZE;
	if (jblocks->jb_suspended)
		worklist_speedup(mp);
	wakeup(jblocks);
}

static void
jblocks_destroy(jblocks)
	struct jblocks *jblocks;
{

	if (jblocks->jb_extent)
		free(jblocks->jb_extent, M_JBLOCKS);
	free(jblocks, M_JBLOCKS);
}

static void
jblocks_add(jblocks, daddr, blocks)
	struct jblocks *jblocks;
	ufs2_daddr_t daddr;
	int blocks;
{
	struct jextent *jext;

	jblocks->jb_blocks += blocks;
	jblocks->jb_free += blocks;
	jext = &jblocks->jb_extent[jblocks->jb_used];
	/* Adding the first block. */
	if (jext->je_daddr == 0) {
		jext->je_daddr = daddr;
		jext->je_blocks = blocks;
		return;
	}
	/* Extending the last extent. */
	if (jext->je_daddr + jext->je_blocks == daddr) {
		jext->je_blocks += blocks;
		return;
	}
	/* Adding a new extent. */
	if (++jblocks->jb_used == jblocks->jb_avail) {
		jblocks->jb_avail *= 2;
		jext = malloc(sizeof(struct jextent) * jblocks->jb_avail,
		    M_JBLOCKS, M_WAITOK | M_ZERO);
		memcpy(jext, jblocks->jb_extent,
		    sizeof(struct jextent) * jblocks->jb_used);
		free(jblocks->jb_extent, M_JBLOCKS);
		jblocks->jb_extent = jext;
	}
	jext = &jblocks->jb_extent[jblocks->jb_used];
	jext->je_daddr = daddr;
	jext->je_blocks = blocks;
	return;
}

int
softdep_journal_lookup(mp, vpp)
	struct mount *mp;
	struct vnode **vpp;
{
	struct componentname cnp;
	struct vnode *dvp;
	ino_t sujournal;
	int error;

	error = VFS_VGET(mp, UFS_ROOTINO, LK_EXCLUSIVE, &dvp);
	if (error)
		return (error);
	bzero(&cnp, sizeof(cnp));
	cnp.cn_nameiop = LOOKUP;
	cnp.cn_flags = ISLASTCN;
	cnp.cn_thread = curthread;
	cnp.cn_cred = curthread->td_ucred;
	cnp.cn_pnbuf = SUJ_FILE;
	cnp.cn_nameptr = SUJ_FILE;
	cnp.cn_namelen = strlen(SUJ_FILE);
	error = ufs_lookup_ino(dvp, NULL, &cnp, &sujournal);
	vput(dvp);
	if (error != 0)
		return (error);
	error = VFS_VGET(mp, sujournal, LK_EXCLUSIVE, vpp);
	return (error);
}

/*
 * Open and verify the journal file.
 */
static int
journal_mount(mp, fs, cred)
	struct mount *mp;
	struct fs *fs;
	struct ucred *cred;
{
	struct jblocks *jblocks;
	struct ufsmount *ump;
	struct vnode *vp;
	struct inode *ip;
	ufs2_daddr_t blkno;
	int bcount;
	int error;
	int i;

	ump = VFSTOUFS(mp);
	ump->softdep_journal_tail = NULL;
	ump->softdep_on_journal = 0;
	ump->softdep_accdeps = 0;
	ump->softdep_req = 0;
	ump->softdep_jblocks = NULL;
	error = softdep_journal_lookup(mp, &vp);
	if (error != 0) {
		printf("Failed to find journal.  Use tunefs to create one\n");
		return (error);
	}
	ip = VTOI(vp);
	if (ip->i_size < SUJ_MIN) {
		error = ENOSPC;
		goto out;
	}
	bcount = lblkno(fs, ip->i_size);	/* Only use whole blocks. */
	jblocks = jblocks_create();
	for (i = 0; i < bcount; i++) {
		error = ufs_bmaparray(vp, i, &blkno, NULL, NULL, NULL);
		if (error)
			break;
		jblocks_add(jblocks, blkno, fsbtodb(fs, fs->fs_frag));
	}
	if (error) {
		jblocks_destroy(jblocks);
		goto out;
	}
	jblocks->jb_low = jblocks->jb_free / 3;	/* Reserve 33%. */
	jblocks->jb_min = jblocks->jb_free / 10; /* Suspend at 10%. */
	ump->softdep_jblocks = jblocks;
out:
	if (error == 0) {
		MNT_ILOCK(mp);
		mp->mnt_flag |= MNT_SUJ;
		mp->mnt_flag &= ~MNT_SOFTDEP;
		MNT_IUNLOCK(mp);
		/*
		 * Only validate the journal contents if the
		 * filesystem is clean, otherwise we write the logs
		 * but they'll never be used.  If the filesystem was
		 * still dirty when we mounted it the journal is
		 * invalid and a new journal can only be valid if it
		 * starts from a clean mount.
		 */
		if (fs->fs_clean) {
			DIP_SET(ip, i_modrev, fs->fs_mtime);
			ip->i_flags |= IN_MODIFIED;
			ffs_update(vp, 1);
		}
	}
	vput(vp);
	return (error);
}

static void
journal_unmount(ump)
	struct ufsmount *ump;
{

	if (ump->softdep_jblocks)
		jblocks_destroy(ump->softdep_jblocks);
	ump->softdep_jblocks = NULL;
}

/*
 * Called when a journal record is ready to be written.  Space is allocated
 * and the journal entry is created when the journal is flushed to stable
 * store.
 */
static void
add_to_journal(wk)
	struct worklist *wk;
{
	struct ufsmount *ump;

	ump = VFSTOUFS(wk->wk_mp);
	LOCK_OWNED(ump);
	if (wk->wk_state & ONWORKLIST)
		panic("add_to_journal: %s(0x%X) already on list",
		    TYPENAME(wk->wk_type), wk->wk_state);
	wk->wk_state |= ONWORKLIST | DEPCOMPLETE;
	if (LIST_EMPTY(&ump->softdep_journal_pending)) {
		ump->softdep_jblocks->jb_age = ticks;
		LIST_INSERT_HEAD(&ump->softdep_journal_pending, wk, wk_list);
	} else
		LIST_INSERT_AFTER(ump->softdep_journal_tail, wk, wk_list);
	ump->softdep_journal_tail = wk;
	ump->softdep_on_journal += 1;
}

/*
 * Remove an arbitrary item for the journal worklist maintain the tail
 * pointer.  This happens when a new operation obviates the need to
 * journal an old operation.
 */
static void
remove_from_journal(wk)
	struct worklist *wk;
{
	struct ufsmount *ump;

	ump = VFSTOUFS(wk->wk_mp);
	LOCK_OWNED(ump);
#ifdef INVARIANTS
	{
		struct worklist *wkn;

		LIST_FOREACH(wkn, &ump->softdep_journal_pending, wk_list)
			if (wkn == wk)
				break;
		if (wkn == NULL)
			panic("remove_from_journal: %p is not in journal", wk);
	}
#endif
	/*
	 * We emulate a TAILQ to save space in most structures which do not
	 * require TAILQ semantics.  Here we must update the tail position
	 * when removing the tail which is not the final entry. This works
	 * only if the worklist linkage are at the beginning of the structure.
	 */
	if (ump->softdep_journal_tail == wk)
		ump->softdep_journal_tail =
		    (struct worklist *)wk->wk_list.le_prev;
	WORKLIST_REMOVE(wk);
	ump->softdep_on_journal -= 1;
}

/*
 * Check for journal space as well as dependency limits so the prelink
 * code can throttle both journaled and non-journaled filesystems.
 * Threshold is 0 for low and 1 for min.
 */
static int
journal_space(ump, thresh)
	struct ufsmount *ump;
	int thresh;
{
	struct jblocks *jblocks;
	int limit, avail;

	jblocks = ump->softdep_jblocks;
	if (jblocks == NULL)
		return (1);
	/*
	 * We use a tighter restriction here to prevent request_cleanup()
	 * running in threads from running into locks we currently hold.
	 * We have to be over the limit and our filesystem has to be
	 * responsible for more than our share of that usage.
	 */
	limit = (max_softdeps / 10) * 9;
	if (dep_current[D_INODEDEP] > limit &&
	    ump->softdep_curdeps[D_INODEDEP] > limit / stat_flush_threads)
		return (0);
	if (thresh)
		thresh = jblocks->jb_min;
	else
		thresh = jblocks->jb_low;
	avail = (ump->softdep_on_journal * JREC_SIZE) / DEV_BSIZE;
	avail = jblocks->jb_free - avail;

	return (avail > thresh);
}

static void
journal_suspend(ump)
	struct ufsmount *ump;
{
	struct jblocks *jblocks;
	struct mount *mp;
	bool set;

	mp = UFSTOVFS(ump);
	if ((mp->mnt_kern_flag & MNTK_SUSPEND) != 0)
		return;

	jblocks = ump->softdep_jblocks;
	vfs_op_enter(mp);
	set = false;
	MNT_ILOCK(mp);
	if ((mp->mnt_kern_flag & MNTK_SUSPEND) == 0) {
		stat_journal_min++;
		mp->mnt_kern_flag |= MNTK_SUSPEND;
		mp->mnt_susp_owner = ump->softdep_flushtd;
		set = true;
	}
	jblocks->jb_suspended = 1;
	MNT_IUNLOCK(mp);
	if (!set)
		vfs_op_exit(mp);
}

static int
journal_unsuspend(struct ufsmount *ump)
{
	struct jblocks *jblocks;
	struct mount *mp;

	mp = UFSTOVFS(ump);
	jblocks = ump->softdep_jblocks;

	if (jblocks != NULL && jblocks->jb_suspended &&
	    journal_space(ump, jblocks->jb_min)) {
		jblocks->jb_suspended = 0;
		FREE_LOCK(ump);
		mp->mnt_susp_owner = curthread;
		vfs_write_resume(mp, 0);
		ACQUIRE_LOCK(ump);
		return (1);
	}
	return (0);
}

/*
 * Called before any allocation function to be certain that there is
 * sufficient space in the journal prior to creating any new records.
 * Since in the case of block allocation we may have multiple locked
 * buffers at the time of the actual allocation we can not block
 * when the journal records are created.  Doing so would create a deadlock
 * if any of these buffers needed to be flushed to reclaim space.  Instead
 * we require a sufficiently large amount of available space such that
 * each thread in the system could have passed this allocation check and
 * still have sufficient free space.  With 20% of a minimum journal size
 * of 1MB we have 6553 records available.
 */
int
softdep_prealloc(vp, waitok)
	struct vnode *vp;
	int waitok;
{
	struct ufsmount *ump;

	KASSERT(MOUNTEDSOFTDEP(vp->v_mount) != 0,
	    ("softdep_prealloc called on non-softdep filesystem"));
	/*
	 * Nothing to do if we are not running journaled soft updates.
	 * If we currently hold the snapshot lock, we must avoid
	 * handling other resources that could cause deadlock.  Do not
	 * touch quotas vnode since it is typically recursed with
	 * other vnode locks held.
	 */
	if (DOINGSUJ(vp) == 0 || IS_SNAPSHOT(VTOI(vp)) ||
	    (vp->v_vflag & VV_SYSTEM) != 0)
		return (0);
	ump = VFSTOUFS(vp->v_mount);
	ACQUIRE_LOCK(ump);
	if (journal_space(ump, 0)) {
		FREE_LOCK(ump);
		return (0);
	}
	stat_journal_low++;
	FREE_LOCK(ump);
	if (waitok == MNT_NOWAIT)
		return (ENOSPC);
	/*
	 * Attempt to sync this vnode once to flush any journal
	 * work attached to it.
	 */
	if ((curthread->td_pflags & TDP_COWINPROGRESS) == 0)
		ffs_syncvnode(vp, waitok, 0);
	ACQUIRE_LOCK(ump);
	process_removes(vp);
	process_truncates(vp);
	if (journal_space(ump, 0) == 0) {
		softdep_speedup(ump);
		if (journal_space(ump, 1) == 0)
			journal_suspend(ump);
	}
	FREE_LOCK(ump);

	return (0);
}

/*
 * Try hard to sync all data and metadata for the vnode, and workitems
 * flushing which might conflict with the vnode lock.  This is a
 * helper for softdep_prerename().
 */
static int
softdep_prerename_vnode(ump, vp)
	struct ufsmount *ump;
	struct vnode *vp;
{
	int error;

	ASSERT_VOP_ELOCKED(vp, "prehandle");
	if (vp->v_data == NULL)
		return (0);
	error = VOP_FSYNC(vp, MNT_WAIT, curthread);
	if (error != 0)
		return (error);
	ACQUIRE_LOCK(ump);
	process_removes(vp);
	process_truncates(vp);
	FREE_LOCK(ump);
	return (0);
}

/*
 * Must be called from VOP_RENAME() after all vnodes are locked.
 * Ensures that there is enough journal space for rename.  It is
 * sufficiently different from softdep_prelink() by having to handle
 * four vnodes.
 */
int
softdep_prerename(fdvp, fvp, tdvp, tvp)
	struct vnode *fdvp;
	struct vnode *fvp;
	struct vnode *tdvp;
	struct vnode *tvp;
{
	struct ufsmount *ump;
	int error;

	ump = VFSTOUFS(fdvp->v_mount);

	if (journal_space(ump, 0))
		return (0);

	VOP_UNLOCK(tdvp);
	VOP_UNLOCK(fvp);
	if (tvp != NULL && tvp != tdvp)
		VOP_UNLOCK(tvp);

	error = softdep_prerename_vnode(ump, fdvp);
	VOP_UNLOCK(fdvp);
	if (error != 0)
		return (error);

	VOP_LOCK(fvp, LK_EXCLUSIVE | LK_RETRY);
	error = softdep_prerename_vnode(ump, fvp);
	VOP_UNLOCK(fvp);
	if (error != 0)
		return (error);

	if (tdvp != fdvp) {
		VOP_LOCK(tdvp, LK_EXCLUSIVE | LK_RETRY);
		error = softdep_prerename_vnode(ump, tdvp);
		VOP_UNLOCK(tdvp);
		if (error != 0)
			return (error);
	}

	if (tvp != fvp && tvp != NULL) {
		VOP_LOCK(tvp, LK_EXCLUSIVE | LK_RETRY);
		error = softdep_prerename_vnode(ump, tvp);
		VOP_UNLOCK(tvp);
		if (error != 0)
			return (error);
	}

	ACQUIRE_LOCK(ump);
	softdep_speedup(ump);
	process_worklist_item(UFSTOVFS(ump), 2, LK_NOWAIT);
	if (journal_space(ump, 0) == 0) {
		softdep_speedup(ump);
		if (journal_space(ump, 1) == 0)
			journal_suspend(ump);
	}
	FREE_LOCK(ump);
	return (ERELOOKUP);
}

/*
 * Before adjusting a link count on a vnode verify that we have sufficient
 * journal space.  If not, process operations that depend on the currently
 * locked pair of vnodes to try to flush space as the syncer, buf daemon,
 * and softdep flush threads can not acquire these locks to reclaim space.
 *
 * Returns 0 if all owned locks are still valid and were not dropped
 * in the process, in other case it returns either an error from sync,
 * or ERELOOKUP if any of the locks were re-acquired.  In the later
 * case, the state of the vnodes cannot be relied upon and our VFS
 * syscall must be restarted at top level from the lookup.
 */
int
softdep_prelink(dvp, vp, will_direnter)
	struct vnode *dvp;
	struct vnode *vp;
	int will_direnter;
{
	struct ufsmount *ump;
	int error, error1;

	ASSERT_VOP_ELOCKED(dvp, "prelink dvp");
	if (vp != NULL)
		ASSERT_VOP_ELOCKED(vp, "prelink vp");
	ump = VFSTOUFS(dvp->v_mount);

	/*
	 * Nothing to do if we have sufficient journal space.
	 * If we currently hold the snapshot lock, we must avoid
	 * handling other resources that could cause deadlock.
	 *
	 * will_direnter == 1: In case allocated a directory block in
	 * an indirect block, we must prevent holes in the directory
	 * created if directory entries are written out of order.  To
	 * accomplish this we fsync when we extend a directory into
	 * indirects.  During rename it's not safe to drop the tvp
	 * lock so sync must be delayed until it is.
	 *
	 * This synchronous step could be removed if fsck and the
	 * kernel were taught to fill in sparse directories rather
	 * than panic.
	 */
	if (journal_space(ump, 0) || (vp != NULL && IS_SNAPSHOT(VTOI(vp)))) {
		error = 0;
		if (will_direnter && (vp == NULL || !IS_SNAPSHOT(VTOI(vp)))) {
			if (vp != NULL)
				VOP_UNLOCK(vp);
			error = ffs_syncvnode(dvp, MNT_WAIT, 0);
			if (vp != NULL) {
				error1 = vn_lock(vp, LK_EXCLUSIVE | LK_NOWAIT);
				if (error1 != 0) {
					vn_lock_pair(dvp, true, vp, false);
					if (error == 0)
						error = ERELOOKUP;
				} else if (vp->v_data == NULL) {
					error = ERELOOKUP;
				}
			}
		}
		return (error);
	}

	stat_journal_low++;
	if (vp != NULL) {
		VOP_UNLOCK(dvp);
		ffs_syncvnode(vp, MNT_NOWAIT, 0);
		vn_lock_pair(dvp, false, vp, true);
		if (dvp->v_data == NULL)
			return (ERELOOKUP);
	}
	if (vp != NULL)
		VOP_UNLOCK(vp);
	ffs_syncvnode(dvp, MNT_WAIT, 0);
	VOP_UNLOCK(dvp);

	/* Process vp before dvp as it may create .. removes. */
	if (vp != NULL) {
		vn_lock(vp, LK_EXCLUSIVE | LK_RETRY);
		if (vp->v_data == NULL) {
			vn_lock_pair(dvp, false, vp, true);
			return (ERELOOKUP);
		}
		ACQUIRE_LOCK(ump);
		process_removes(vp);
		process_truncates(vp);
		FREE_LOCK(ump);
		VOP_UNLOCK(vp);
	}

	vn_lock(dvp, LK_EXCLUSIVE | LK_RETRY);
	if (dvp->v_data == NULL) {
		vn_lock_pair(dvp, true, vp, false);
		return (ERELOOKUP);
	}

	ACQUIRE_LOCK(ump);
	process_removes(dvp);
	process_truncates(dvp);
	VOP_UNLOCK(dvp);
	softdep_speedup(ump);

	process_worklist_item(UFSTOVFS(ump), 2, LK_NOWAIT);
	if (journal_space(ump, 0) == 0) {
		softdep_speedup(ump);
		if (journal_space(ump, 1) == 0)
			journal_suspend(ump);
	}
	FREE_LOCK(ump);

	vn_lock_pair(dvp, false, vp, false);
	return (ERELOOKUP);
}

static void
jseg_write(ump, jseg, data)
	struct ufsmount *ump;
	struct jseg *jseg;
	uint8_t *data;
{
	struct jsegrec *rec;

	rec = (struct jsegrec *)data;
	rec->jsr_seq = jseg->js_seq;
	rec->jsr_oldest = jseg->js_oldseq;
	rec->jsr_cnt = jseg->js_cnt;
	rec->jsr_blocks = jseg->js_size / ump->um_devvp->v_bufobj.bo_bsize;
	rec->jsr_crc = 0;
	rec->jsr_time = ump->um_fs->fs_mtime;
}

static inline void
inoref_write(inoref, jseg, rec)
	struct inoref *inoref;
	struct jseg *jseg;
	struct jrefrec *rec;
{

	inoref->if_jsegdep->jd_seg = jseg;
	rec->jr_ino = inoref->if_ino;
	rec->jr_parent = inoref->if_parent;
	rec->jr_nlink = inoref->if_nlink;
	rec->jr_mode = inoref->if_mode;
	rec->jr_diroff = inoref->if_diroff;
}

static void
jaddref_write(jaddref, jseg, data)
	struct jaddref *jaddref;
	struct jseg *jseg;
	uint8_t *data;
{
	struct jrefrec *rec;

	rec = (struct jrefrec *)data;
	rec->jr_op = JOP_ADDREF;
	inoref_write(&jaddref->ja_ref, jseg, rec);
}

static void
jremref_write(jremref, jseg, data)
	struct jremref *jremref;
	struct jseg *jseg;
	uint8_t *data;
{
	struct jrefrec *rec;

	rec = (struct jrefrec *)data;
	rec->jr_op = JOP_REMREF;
	inoref_write(&jremref->jr_ref, jseg, rec);
}

static void
jmvref_write(jmvref, jseg, data)
	struct jmvref *jmvref;
	struct jseg *jseg;
	uint8_t *data;
{
	struct jmvrec *rec;

	rec = (struct jmvrec *)data;
	rec->jm_op = JOP_MVREF;
	rec->jm_ino = jmvref->jm_ino;
	rec->jm_parent = jmvref->jm_parent;
	rec->jm_oldoff = jmvref->jm_oldoff;
	rec->jm_newoff = jmvref->jm_newoff;
}

static void
jnewblk_write(jnewblk, jseg, data)
	struct jnewblk *jnewblk;
	struct jseg *jseg;
	uint8_t *data;
{
	struct jblkrec *rec;

	jnewblk->jn_jsegdep->jd_seg = jseg;
	rec = (struct jblkrec *)data;
	rec->jb_op = JOP_NEWBLK;
	rec->jb_ino = jnewblk->jn_ino;
	rec->jb_blkno = jnewblk->jn_blkno;
	rec->jb_lbn = jnewblk->jn_lbn;
	rec->jb_frags = jnewblk->jn_frags;
	rec->jb_oldfrags = jnewblk->jn_oldfrags;
}

static void
jfreeblk_write(jfreeblk, jseg, data)
	struct jfreeblk *jfreeblk;
	struct jseg *jseg;
	uint8_t *data;
{
	struct jblkrec *rec;

	jfreeblk->jf_dep.jb_jsegdep->jd_seg = jseg;
	rec = (struct jblkrec *)data;
	rec->jb_op = JOP_FREEBLK;
	rec->jb_ino = jfreeblk->jf_ino;
	rec->jb_blkno = jfreeblk->jf_blkno;
	rec->jb_lbn = jfreeblk->jf_lbn;
	rec->jb_frags = jfreeblk->jf_frags;
	rec->jb_oldfrags = 0;
}

static void
jfreefrag_write(jfreefrag, jseg, data)
	struct jfreefrag *jfreefrag;
	struct jseg *jseg;
	uint8_t *data;
{
	struct jblkrec *rec;

	jfreefrag->fr_jsegdep->jd_seg = jseg;
	rec = (struct jblkrec *)data;
	rec->jb_op = JOP_FREEBLK;
	rec->jb_ino = jfreefrag->fr_ino;
	rec->jb_blkno = jfreefrag->fr_blkno;
	rec->jb_lbn = jfreefrag->fr_lbn;
	rec->jb_frags = jfreefrag->fr_frags;
	rec->jb_oldfrags = 0;
}

static void
jtrunc_write(jtrunc, jseg, data)
	struct jtrunc *jtrunc;
	struct jseg *jseg;
	uint8_t *data;
{
	struct jtrncrec *rec;

	jtrunc->jt_dep.jb_jsegdep->jd_seg = jseg;
	rec = (struct jtrncrec *)data;
	rec->jt_op = JOP_TRUNC;
	rec->jt_ino = jtrunc->jt_ino;
	rec->jt_size = jtrunc->jt_size;
	rec->jt_extsize = jtrunc->jt_extsize;
}

static void
jfsync_write(jfsync, jseg, data)
	struct jfsync *jfsync;
	struct jseg *jseg;
	uint8_t *data;
{
	struct jtrncrec *rec;

	rec = (struct jtrncrec *)data;
	rec->jt_op = JOP_SYNC;
	rec->jt_ino = jfsync->jfs_ino;
	rec->jt_size = jfsync->jfs_size;
	rec->jt_extsize = jfsync->jfs_extsize;
}

static void
softdep_flushjournal(mp)
	struct mount *mp;
{
	struct jblocks *jblocks;
	struct ufsmount *ump;

	if (MOUNTEDSUJ(mp) == 0)
		return;
	ump = VFSTOUFS(mp);
	jblocks = ump->softdep_jblocks;
	ACQUIRE_LOCK(ump);
	while (ump->softdep_on_journal) {
		jblocks->jb_needseg = 1;
		softdep_process_journal(mp, NULL, MNT_WAIT);
	}
	FREE_LOCK(ump);
}

static void softdep_synchronize_completed(struct bio *);
static void softdep_synchronize(struct bio *, struct ufsmount *, void *);

static void
softdep_synchronize_completed(bp)
        struct bio *bp;
{
	struct jseg *oldest;
	struct jseg *jseg;
	struct ufsmount *ump;

	/*
	 * caller1 marks the last segment written before we issued the
	 * synchronize cache.
	 */
	jseg = bp->bio_caller1;
	if (jseg == NULL) {
		g_destroy_bio(bp);
		return;
	}
	ump = VFSTOUFS(jseg->js_list.wk_mp);
	ACQUIRE_LOCK(ump);
	oldest = NULL;
	/*
	 * Mark all the journal entries waiting on the synchronize cache
	 * as completed so they may continue on.
	 */
	while (jseg != NULL && (jseg->js_state & COMPLETE) == 0) {
		jseg->js_state |= COMPLETE;
		oldest = jseg;
		jseg = TAILQ_PREV(jseg, jseglst, js_next);
	}
	/*
	 * Restart deferred journal entry processing from the oldest
	 * completed jseg.
	 */
	if (oldest)
		complete_jsegs(oldest);

	FREE_LOCK(ump);
	g_destroy_bio(bp);
}

/*
 * Send BIO_FLUSH/SYNCHRONIZE CACHE to the device to enforce write ordering
 * barriers.  The journal must be written prior to any blocks that depend
 * on it and the journal can not be released until the blocks have be
 * written.  This code handles both barriers simultaneously.
 */
static void
softdep_synchronize(bp, ump, caller1)
	struct bio *bp;
	struct ufsmount *ump;
	void *caller1;
{

	bp->bio_cmd = BIO_FLUSH;
	bp->bio_flags |= BIO_ORDERED;
	bp->bio_data = NULL;
	bp->bio_offset = ump->um_cp->provider->mediasize;
	bp->bio_length = 0;
	bp->bio_done = softdep_synchronize_completed;
	bp->bio_caller1 = caller1;
	g_io_request(bp, ump->um_cp);
}

/*
 * Flush some journal records to disk.
 */
static void
softdep_process_journal(mp, needwk, flags)
	struct mount *mp;
	struct worklist *needwk;
	int flags;
{
	struct jblocks *jblocks;
	struct ufsmount *ump;
	struct worklist *wk;
	struct jseg *jseg;
	struct buf *bp;
	struct bio *bio;
	uint8_t *data;
	struct fs *fs;
	int shouldflush;
	int segwritten;
	int jrecmin;	/* Minimum records per block. */
	int jrecmax;	/* Maximum records per block. */
	int size;
	int cnt;
	int off;
	int devbsize;

	if (MOUNTEDSUJ(mp) == 0)
		return;
	shouldflush = softdep_flushcache;
	bio = NULL;
	jseg = NULL;
	ump = VFSTOUFS(mp);
	LOCK_OWNED(ump);
	fs = ump->um_fs;
	jblocks = ump->softdep_jblocks;
	devbsize = ump->um_devvp->v_bufobj.bo_bsize;
	/*
	 * We write anywhere between a disk block and fs block.  The upper
	 * bound is picked to prevent buffer cache fragmentation and limit
	 * processing time per I/O.
	 */
	jrecmin = (devbsize / JREC_SIZE) - 1; /* -1 for seg header */
	jrecmax = (fs->fs_bsize / devbsize) * jrecmin;
	segwritten = 0;
	for (;;) {
		cnt = ump->softdep_on_journal;
		/*
		 * Criteria for writing a segment:
		 * 1) We have a full block.
		 * 2) We're called from jwait() and haven't found the
		 *    journal item yet.
		 * 3) Always write if needseg is set.
		 * 4) If we are called from process_worklist and have
		 *    not yet written anything we write a partial block
		 *    to enforce a 1 second maximum latency on journal
		 *    entries.
		 */
		if (cnt < (jrecmax - 1) && needwk == NULL &&
		    jblocks->jb_needseg == 0 && (segwritten || cnt == 0))
			break;
		cnt++;
		/*
		 * Verify some free journal space.  softdep_prealloc() should
		 * guarantee that we don't run out so this is indicative of
		 * a problem with the flow control.  Try to recover
		 * gracefully in any event.
		 */
		while (jblocks->jb_free == 0) {
			if (flags != MNT_WAIT)
				break;
			printf("softdep: Out of journal space!\n");
			softdep_speedup(ump);
			msleep(jblocks, LOCK_PTR(ump), PRIBIO, "jblocks", hz);
		}
		FREE_LOCK(ump);
		jseg = malloc(sizeof(*jseg), M_JSEG, M_SOFTDEP_FLAGS);
		workitem_alloc(&jseg->js_list, D_JSEG, mp);
		LIST_INIT(&jseg->js_entries);
		LIST_INIT(&jseg->js_indirs);
		jseg->js_state = ATTACHED;
		if (shouldflush == 0)
			jseg->js_state |= COMPLETE;
		else if (bio == NULL)
			bio = g_alloc_bio();
		jseg->js_jblocks = jblocks;
		bp = geteblk(fs->fs_bsize, 0);
		ACQUIRE_LOCK(ump);
		/*
		 * If there was a race while we were allocating the block
		 * and jseg the entry we care about was likely written.
		 * We bail out in both the WAIT and NOWAIT case and assume
		 * the caller will loop if the entry it cares about is
		 * not written.
		 */
		cnt = ump->softdep_on_journal;
		if (cnt + jblocks->jb_needseg == 0 || jblocks->jb_free == 0) {
			bp->b_flags |= B_INVAL | B_NOCACHE;
			WORKITEM_FREE(jseg, D_JSEG);
			FREE_LOCK(ump);
			brelse(bp);
			ACQUIRE_LOCK(ump);
			break;
		}
		/*
		 * Calculate the disk block size required for the available
		 * records rounded to the min size.
		 */
		if (cnt == 0)
			size = devbsize;
		else if (cnt < jrecmax)
			size = howmany(cnt, jrecmin) * devbsize;
		else
			size = fs->fs_bsize;
		/*
		 * Allocate a disk block for this journal data and account
		 * for truncation of the requested size if enough contiguous
		 * space was not available.
		 */
		bp->b_blkno = jblocks_alloc(jblocks, size, &size);
		bp->b_lblkno = bp->b_blkno;
		bp->b_offset = bp->b_blkno * DEV_BSIZE;
		bp->b_bcount = size;
		bp->b_flags &= ~B_INVAL;
		bp->b_flags |= B_VALIDSUSPWRT | B_NOCOPY;
		/*
		 * Initialize our jseg with cnt records.  Assign the next
		 * sequence number to it and link it in-order.
		 */
		cnt = MIN(cnt, (size / devbsize) * jrecmin);
		jseg->js_buf = bp;
		jseg->js_cnt = cnt;
		jseg->js_refs = cnt + 1;	/* Self ref. */
		jseg->js_size = size;
		jseg->js_seq = jblocks->jb_nextseq++;
		if (jblocks->jb_oldestseg == NULL)
			jblocks->jb_oldestseg = jseg;
		jseg->js_oldseq = jblocks->jb_oldestseg->js_seq;
		TAILQ_INSERT_TAIL(&jblocks->jb_segs, jseg, js_next);
		if (jblocks->jb_writeseg == NULL)
			jblocks->jb_writeseg = jseg;
		/*
		 * Start filling in records from the pending list.
		 */
		data = bp->b_data;
		off = 0;

		/*
		 * Always put a header on the first block.
		 * XXX As with below, there might not be a chance to get
		 * into the loop.  Ensure that something valid is written.
		 */
		jseg_write(ump, jseg, data);
		off += JREC_SIZE;
		data = bp->b_data + off;

		/*
		 * XXX Something is wrong here.  There's no work to do,
		 * but we need to perform and I/O and allow it to complete
		 * anyways.
		 */
		if (LIST_EMPTY(&ump->softdep_journal_pending))
			stat_emptyjblocks++;

		while ((wk = LIST_FIRST(&ump->softdep_journal_pending))
		    != NULL) {
			if (cnt == 0)
				break;
			/* Place a segment header on every device block. */
			if ((off % devbsize) == 0) {
				jseg_write(ump, jseg, data);
				off += JREC_SIZE;
				data = bp->b_data + off;
			}
			if (wk == needwk)
				needwk = NULL;
			remove_from_journal(wk);
			wk->wk_state |= INPROGRESS;
			WORKLIST_INSERT(&jseg->js_entries, wk);
			switch (wk->wk_type) {
			case D_JADDREF:
				jaddref_write(WK_JADDREF(wk), jseg, data);
				break;
			case D_JREMREF:
				jremref_write(WK_JREMREF(wk), jseg, data);
				break;
			case D_JMVREF:
				jmvref_write(WK_JMVREF(wk), jseg, data);
				break;
			case D_JNEWBLK:
				jnewblk_write(WK_JNEWBLK(wk), jseg, data);
				break;
			case D_JFREEBLK:
				jfreeblk_write(WK_JFREEBLK(wk), jseg, data);
				break;
			case D_JFREEFRAG:
				jfreefrag_write(WK_JFREEFRAG(wk), jseg, data);
				break;
			case D_JTRUNC:
				jtrunc_write(WK_JTRUNC(wk), jseg, data);
				break;
			case D_JFSYNC:
				jfsync_write(WK_JFSYNC(wk), jseg, data);
				break;
			default:
				panic("process_journal: Unknown type %s",
				    TYPENAME(wk->wk_type));
				/* NOTREACHED */
			}
			off += JREC_SIZE;
			data = bp->b_data + off;
			cnt--;
		}

		/* Clear any remaining space so we don't leak kernel data */
		if (size > off)
			bzero(data, size - off);

		/*
		 * Write this one buffer and continue.
		 */
		segwritten = 1;
		jblocks->jb_needseg = 0;
		WORKLIST_INSERT(&bp->b_dep, &jseg->js_list);
		FREE_LOCK(ump);
		bp->b_xflags |= BX_CVTENXIO;
		pbgetvp(ump->um_devvp, bp);
		/*
		 * We only do the blocking wait once we find the journal
		 * entry we're looking for.
		 */
		if (needwk == NULL && flags == MNT_WAIT)
			bwrite(bp);
		else
			bawrite(bp);
		ACQUIRE_LOCK(ump);
	}
	/*
	 * If we wrote a segment issue a synchronize cache so the journal
	 * is reflected on disk before the data is written.  Since reclaiming
	 * journal space also requires writing a journal record this
	 * process also enforces a barrier before reclamation.
	 */
	if (segwritten && shouldflush) {
		softdep_synchronize(bio, ump, 
		    TAILQ_LAST(&jblocks->jb_segs, jseglst));
	} else if (bio)
		g_destroy_bio(bio);
	/*
	 * If we've suspended the filesystem because we ran out of journal
	 * space either try to sync it here to make some progress or
	 * unsuspend it if we already have.
	 */
	if (flags == 0 && jblocks->jb_suspended) {
		if (journal_unsuspend(ump))
			return;
		FREE_LOCK(ump);
		VFS_SYNC(mp, MNT_NOWAIT);
		ffs_sbupdate(ump, MNT_WAIT, 0);
		ACQUIRE_LOCK(ump);
	}
}

/*
 * Complete a jseg, allowing all dependencies awaiting journal writes
 * to proceed.  Each journal dependency also attaches a jsegdep to dependent
 * structures so that the journal segment can be freed to reclaim space.
 */
static void
complete_jseg(jseg)
	struct jseg *jseg;
{
	struct worklist *wk;
	struct jmvref *jmvref;
#ifdef INVARIANTS
	int i = 0;
#endif

	while ((wk = LIST_FIRST(&jseg->js_entries)) != NULL) {
		WORKLIST_REMOVE(wk);
		wk->wk_state &= ~INPROGRESS;
		wk->wk_state |= COMPLETE;
		KASSERT(i++ < jseg->js_cnt,
		    ("handle_written_jseg: overflow %d >= %d",
		    i - 1, jseg->js_cnt));
		switch (wk->wk_type) {
		case D_JADDREF:
			handle_written_jaddref(WK_JADDREF(wk));
			break;
		case D_JREMREF:
			handle_written_jremref(WK_JREMREF(wk));
			break;
		case D_JMVREF:
			rele_jseg(jseg);	/* No jsegdep. */
			jmvref = WK_JMVREF(wk);
			LIST_REMOVE(jmvref, jm_deps);
			if ((jmvref->jm_pagedep->pd_state & ONWORKLIST) == 0)
				free_pagedep(jmvref->jm_pagedep);
			WORKITEM_FREE(jmvref, D_JMVREF);
			break;
		case D_JNEWBLK:
			handle_written_jnewblk(WK_JNEWBLK(wk));
			break;
		case D_JFREEBLK:
			handle_written_jblkdep(&WK_JFREEBLK(wk)->jf_dep);
			break;
		case D_JTRUNC:
			handle_written_jblkdep(&WK_JTRUNC(wk)->jt_dep);
			break;
		case D_JFSYNC:
			rele_jseg(jseg);	/* No jsegdep. */
			WORKITEM_FREE(wk, D_JFSYNC);
			break;
		case D_JFREEFRAG:
			handle_written_jfreefrag(WK_JFREEFRAG(wk));
			break;
		default:
			panic("handle_written_jseg: Unknown type %s",
			    TYPENAME(wk->wk_type));
			/* NOTREACHED */
		}
	}
	/* Release the self reference so the structure may be freed. */
	rele_jseg(jseg);
}

/*
 * Determine which jsegs are ready for completion processing.  Waits for
 * synchronize cache to complete as well as forcing in-order completion
 * of journal entries.
 */
static void
complete_jsegs(jseg)
	struct jseg *jseg;
{
	struct jblocks *jblocks;
	struct jseg *jsegn;

	jblocks = jseg->js_jblocks;
	/*
	 * Don't allow out of order completions.  If this isn't the first
	 * block wait for it to write before we're done.
	 */
	if (jseg != jblocks->jb_writeseg)
		return;
	/* Iterate through available jsegs processing their entries. */
	while (jseg && (jseg->js_state & ALLCOMPLETE) == ALLCOMPLETE) {
		jblocks->jb_oldestwrseq = jseg->js_oldseq;
		jsegn = TAILQ_NEXT(jseg, js_next);
		complete_jseg(jseg);
		jseg = jsegn;
	}
	jblocks->jb_writeseg = jseg;
	/*
	 * Attempt to free jsegs now that oldestwrseq may have advanced. 
	 */
	free_jsegs(jblocks);
}

/*
 * Mark a jseg as DEPCOMPLETE and throw away the buffer.  Attempt to handle
 * the final completions.
 */
static void
handle_written_jseg(jseg, bp)
	struct jseg *jseg;
	struct buf *bp;
{

	if (jseg->js_refs == 0)
		panic("handle_written_jseg: No self-reference on %p", jseg);
	jseg->js_state |= DEPCOMPLETE;
	/*
	 * We'll never need this buffer again, set flags so it will be
	 * discarded.
	 */
	bp->b_flags |= B_INVAL | B_NOCACHE;
	pbrelvp(bp);
	complete_jsegs(jseg);
}

static inline struct jsegdep *
inoref_jseg(inoref)
	struct inoref *inoref;
{
	struct jsegdep *jsegdep;

	jsegdep = inoref->if_jsegdep;
	inoref->if_jsegdep = NULL;

	return (jsegdep);
}

/*
 * Called once a jremref has made it to stable store.  The jremref is marked
 * complete and we attempt to free it.  Any pagedeps writes sleeping waiting
 * for the jremref to complete will be awoken by free_jremref.
 */
static void
handle_written_jremref(jremref)
	struct jremref *jremref;
{
	struct inodedep *inodedep;
	struct jsegdep *jsegdep;
	struct dirrem *dirrem;

	/* Grab the jsegdep. */
	jsegdep = inoref_jseg(&jremref->jr_ref);
	/*
	 * Remove us from the inoref list.
	 */
	if (inodedep_lookup(jremref->jr_list.wk_mp, jremref->jr_ref.if_ino,
	    0, &inodedep) == 0)
		panic("handle_written_jremref: Lost inodedep");
	TAILQ_REMOVE(&inodedep->id_inoreflst, &jremref->jr_ref, if_deps);
	/*
	 * Complete the dirrem.
	 */
	dirrem = jremref->jr_dirrem;
	jremref->jr_dirrem = NULL;
	LIST_REMOVE(jremref, jr_deps);
	jsegdep->jd_state |= jremref->jr_state & MKDIR_PARENT;
	jwork_insert(&dirrem->dm_jwork, jsegdep);
	if (LIST_EMPTY(&dirrem->dm_jremrefhd) &&
	    (dirrem->dm_state & COMPLETE) != 0)
		add_to_worklist(&dirrem->dm_list, 0);
	free_jremref(jremref);
}

/*
 * Called once a jaddref has made it to stable store.  The dependency is
 * marked complete and any dependent structures are added to the inode
 * bufwait list to be completed as soon as it is written.  If a bitmap write
 * depends on this entry we move the inode into the inodedephd of the
 * bmsafemap dependency and attempt to remove the jaddref from the bmsafemap.
 */
static void
handle_written_jaddref(jaddref)
	struct jaddref *jaddref;
{
	struct jsegdep *jsegdep;
	struct inodedep *inodedep;
	struct diradd *diradd;
	struct mkdir *mkdir;

	/* Grab the jsegdep. */
	jsegdep = inoref_jseg(&jaddref->ja_ref);
	mkdir = NULL;
	diradd = NULL;
	if (inodedep_lookup(jaddref->ja_list.wk_mp, jaddref->ja_ino,
	    0, &inodedep) == 0)
		panic("handle_written_jaddref: Lost inodedep.");
	if (jaddref->ja_diradd == NULL)
		panic("handle_written_jaddref: No dependency");
	if (jaddref->ja_diradd->da_list.wk_type == D_DIRADD) {
		diradd = jaddref->ja_diradd;
		WORKLIST_INSERT(&inodedep->id_bufwait, &diradd->da_list);
	} else if (jaddref->ja_state & MKDIR_PARENT) {
		mkdir = jaddref->ja_mkdir;
		WORKLIST_INSERT(&inodedep->id_bufwait, &mkdir->md_list);
	} else if (jaddref->ja_state & MKDIR_BODY)
		mkdir = jaddref->ja_mkdir;
	else
		panic("handle_written_jaddref: Unknown dependency %p",
		    jaddref->ja_diradd);
	jaddref->ja_diradd = NULL;	/* also clears ja_mkdir */
	/*
	 * Remove us from the inode list.
	 */
	TAILQ_REMOVE(&inodedep->id_inoreflst, &jaddref->ja_ref, if_deps);
	/*
	 * The mkdir may be waiting on the jaddref to clear before freeing.
	 */
	if (mkdir) {
		KASSERT(mkdir->md_list.wk_type == D_MKDIR,
		    ("handle_written_jaddref: Incorrect type for mkdir %s",
		    TYPENAME(mkdir->md_list.wk_type)));
		mkdir->md_jaddref = NULL;
		diradd = mkdir->md_diradd;
		mkdir->md_state |= DEPCOMPLETE;
		complete_mkdir(mkdir);
	}
	jwork_insert(&diradd->da_jwork, jsegdep);
	if (jaddref->ja_state & NEWBLOCK) {
		inodedep->id_state |= ONDEPLIST;
		LIST_INSERT_HEAD(&inodedep->id_bmsafemap->sm_inodedephd,
		    inodedep, id_deps);
	}
	free_jaddref(jaddref);
}

/*
 * Called once a jnewblk journal is written.  The allocdirect or allocindir
 * is placed in the bmsafemap to await notification of a written bitmap.  If
 * the operation was canceled we add the segdep to the appropriate
 * dependency to free the journal space once the canceling operation
 * completes.
 */
static void
handle_written_jnewblk(jnewblk)
	struct jnewblk *jnewblk;
{
	struct bmsafemap *bmsafemap;
	struct freefrag *freefrag;
	struct freework *freework;
	struct jsegdep *jsegdep;
	struct newblk *newblk;

	/* Grab the jsegdep. */
	jsegdep = jnewblk->jn_jsegdep;
	jnewblk->jn_jsegdep = NULL;
	if (jnewblk->jn_dep == NULL) 
		panic("handle_written_jnewblk: No dependency for the segdep.");
	switch (jnewblk->jn_dep->wk_type) {
	case D_NEWBLK:
	case D_ALLOCDIRECT:
	case D_ALLOCINDIR:
		/*
		 * Add the written block to the bmsafemap so it can
		 * be notified when the bitmap is on disk.
		 */
		newblk = WK_NEWBLK(jnewblk->jn_dep);
		newblk->nb_jnewblk = NULL;
		if ((newblk->nb_state & GOINGAWAY) == 0) {
			bmsafemap = newblk->nb_bmsafemap;
			newblk->nb_state |= ONDEPLIST;
			LIST_INSERT_HEAD(&bmsafemap->sm_newblkhd, newblk,
			    nb_deps);
		}
		jwork_insert(&newblk->nb_jwork, jsegdep);
		break;
	case D_FREEFRAG:
		/*
		 * A newblock being removed by a freefrag when replaced by
		 * frag extension.
		 */
		freefrag = WK_FREEFRAG(jnewblk->jn_dep);
		freefrag->ff_jdep = NULL;
		jwork_insert(&freefrag->ff_jwork, jsegdep);
		break;
	case D_FREEWORK:
		/*
		 * A direct block was removed by truncate.
		 */
		freework = WK_FREEWORK(jnewblk->jn_dep);
		freework->fw_jnewblk = NULL;
		jwork_insert(&freework->fw_freeblks->fb_jwork, jsegdep);
		break;
	default:
		panic("handle_written_jnewblk: Unknown type %d.",
		    jnewblk->jn_dep->wk_type);
	}
	jnewblk->jn_dep = NULL;
	free_jnewblk(jnewblk);
}

/*
 * Cancel a jfreefrag that won't be needed, probably due to colliding with
 * an in-flight allocation that has not yet been committed.  Divorce us
 * from the freefrag and mark it DEPCOMPLETE so that it may be added
 * to the worklist.
 */
static void
cancel_jfreefrag(jfreefrag)
	struct jfreefrag *jfreefrag;
{
	struct freefrag *freefrag;

	if (jfreefrag->fr_jsegdep) {
		free_jsegdep(jfreefrag->fr_jsegdep);
		jfreefrag->fr_jsegdep = NULL;
	}
	freefrag = jfreefrag->fr_freefrag;
	jfreefrag->fr_freefrag = NULL;
	free_jfreefrag(jfreefrag);
	freefrag->ff_state |= DEPCOMPLETE;
	CTR1(KTR_SUJ, "cancel_jfreefrag: blkno %jd", freefrag->ff_blkno);
}

/*
 * Free a jfreefrag when the parent freefrag is rendered obsolete.
 */
static void
free_jfreefrag(jfreefrag)
	struct jfreefrag *jfreefrag;
{

	if (jfreefrag->fr_state & INPROGRESS)
		WORKLIST_REMOVE(&jfreefrag->fr_list);
	else if (jfreefrag->fr_state & ONWORKLIST)
		remove_from_journal(&jfreefrag->fr_list);
	if (jfreefrag->fr_freefrag != NULL)
		panic("free_jfreefrag:  Still attached to a freefrag.");
	WORKITEM_FREE(jfreefrag, D_JFREEFRAG);
}

/*
 * Called when the journal write for a jfreefrag completes.  The parent
 * freefrag is added to the worklist if this completes its dependencies.
 */
static void
handle_written_jfreefrag(jfreefrag)
	struct jfreefrag *jfreefrag;
{
	struct jsegdep *jsegdep;
	struct freefrag *freefrag;

	/* Grab the jsegdep. */
	jsegdep = jfreefrag->fr_jsegdep;
	jfreefrag->fr_jsegdep = NULL;
	freefrag = jfreefrag->fr_freefrag;
	if (freefrag == NULL)
		panic("handle_written_jfreefrag: No freefrag.");
	freefrag->ff_state |= DEPCOMPLETE;
	freefrag->ff_jdep = NULL;
	jwork_insert(&freefrag->ff_jwork, jsegdep);
	if ((freefrag->ff_state & ALLCOMPLETE) == ALLCOMPLETE)
		add_to_worklist(&freefrag->ff_list, 0);
	jfreefrag->fr_freefrag = NULL;
	free_jfreefrag(jfreefrag);
}

/*
 * Called when the journal write for a jfreeblk completes.  The jfreeblk
 * is removed from the freeblks list of pending journal writes and the
 * jsegdep is moved to the freeblks jwork to be completed when all blocks
 * have been reclaimed.
 */
static void
handle_written_jblkdep(jblkdep)
	struct jblkdep *jblkdep;
{
	struct freeblks *freeblks;
	struct jsegdep *jsegdep;

	/* Grab the jsegdep. */
	jsegdep = jblkdep->jb_jsegdep;
	jblkdep->jb_jsegdep = NULL;
	freeblks = jblkdep->jb_freeblks;
	LIST_REMOVE(jblkdep, jb_deps);
	jwork_insert(&freeblks->fb_jwork, jsegdep);
	/*
	 * If the freeblks is all journaled, we can add it to the worklist.
	 */
	if (LIST_EMPTY(&freeblks->fb_jblkdephd) &&
	    (freeblks->fb_state & ALLCOMPLETE) == ALLCOMPLETE)
		add_to_worklist(&freeblks->fb_list, WK_NODELAY);

	free_jblkdep(jblkdep);
}

static struct jsegdep *
newjsegdep(struct worklist *wk)
{
	struct jsegdep *jsegdep;

	jsegdep = malloc(sizeof(*jsegdep), M_JSEGDEP, M_SOFTDEP_FLAGS);
	workitem_alloc(&jsegdep->jd_list, D_JSEGDEP, wk->wk_mp);
	jsegdep->jd_seg = NULL;

	return (jsegdep);
}

static struct jmvref *
newjmvref(dp, ino, oldoff, newoff)
	struct inode *dp;
	ino_t ino;
	off_t oldoff;
	off_t newoff;
{
	struct jmvref *jmvref;

	jmvref = malloc(sizeof(*jmvref), M_JMVREF, M_SOFTDEP_FLAGS);
	workitem_alloc(&jmvref->jm_list, D_JMVREF, ITOVFS(dp));
	jmvref->jm_list.wk_state = ATTACHED | DEPCOMPLETE;
	jmvref->jm_parent = dp->i_number;
	jmvref->jm_ino = ino;
	jmvref->jm_oldoff = oldoff;
	jmvref->jm_newoff = newoff;

	return (jmvref);
}

/*
 * Allocate a new jremref that tracks the removal of ip from dp with the
 * directory entry offset of diroff.  Mark the entry as ATTACHED and
 * DEPCOMPLETE as we have all the information required for the journal write
 * and the directory has already been removed from the buffer.  The caller
 * is responsible for linking the jremref into the pagedep and adding it
 * to the journal to write.  The MKDIR_PARENT flag is set if we're doing
 * a DOTDOT addition so handle_workitem_remove() can properly assign
 * the jsegdep when we're done.
 */
static struct jremref *
newjremref(struct dirrem *dirrem, struct inode *dp, struct inode *ip,
    off_t diroff, nlink_t nlink)
{
	struct jremref *jremref;

	jremref = malloc(sizeof(*jremref), M_JREMREF, M_SOFTDEP_FLAGS);
	workitem_alloc(&jremref->jr_list, D_JREMREF, ITOVFS(dp));
	jremref->jr_state = ATTACHED;
	newinoref(&jremref->jr_ref, ip->i_number, dp->i_number, diroff,
	   nlink, ip->i_mode);
	jremref->jr_dirrem = dirrem;

	return (jremref);
}

static inline void
newinoref(struct inoref *inoref, ino_t ino, ino_t parent, off_t diroff,
    nlink_t nlink, uint16_t mode)
{

	inoref->if_jsegdep = newjsegdep(&inoref->if_list);
	inoref->if_diroff = diroff;
	inoref->if_ino = ino;
	inoref->if_parent = parent;
	inoref->if_nlink = nlink;
	inoref->if_mode = mode;
}

/*
 * Allocate a new jaddref to track the addition of ino to dp at diroff.  The
 * directory offset may not be known until later.  The caller is responsible
 * adding the entry to the journal when this information is available.  nlink
 * should be the link count prior to the addition and mode is only required
 * to have the correct FMT.
 */
static struct jaddref *
newjaddref(struct inode *dp, ino_t ino, off_t diroff, int16_t nlink,
    uint16_t mode)
{
	struct jaddref *jaddref;

	jaddref = malloc(sizeof(*jaddref), M_JADDREF, M_SOFTDEP_FLAGS);
	workitem_alloc(&jaddref->ja_list, D_JADDREF, ITOVFS(dp));
	jaddref->ja_state = ATTACHED;
	jaddref->ja_mkdir = NULL;
	newinoref(&jaddref->ja_ref, ino, dp->i_number, diroff, nlink, mode);

	return (jaddref);
}

/*
 * Create a new free dependency for a freework.  The caller is responsible
 * for adjusting the reference count when it has the lock held.  The freedep
 * will track an outstanding bitmap write that will ultimately clear the
 * freework to continue.
 */
static struct freedep *
newfreedep(struct freework *freework)
{
	struct freedep *freedep;

	freedep = malloc(sizeof(*freedep), M_FREEDEP, M_SOFTDEP_FLAGS);
	workitem_alloc(&freedep->fd_list, D_FREEDEP, freework->fw_list.wk_mp);
	freedep->fd_freework = freework;

	return (freedep);
}

/*
 * Free a freedep structure once the buffer it is linked to is written.  If
 * this is the last reference to the freework schedule it for completion.
 */
static void
free_freedep(freedep)
	struct freedep *freedep;
{
	struct freework *freework;

	freework = freedep->fd_freework;
	freework->fw_freeblks->fb_cgwait--;
	if (--freework->fw_ref == 0)
		freework_enqueue(freework);
	WORKITEM_FREE(freedep, D_FREEDEP);
}

/*
 * Allocate a new freework structure that may be a level in an indirect
 * when parent is not NULL or a top level block when it is.  The top level
 * freework structures are allocated without the per-filesystem lock held
 * and before the freeblks is visible outside of softdep_setup_freeblocks().
 */
static struct freework *
newfreework(ump, freeblks, parent, lbn, nb, frags, off, journal)
	struct ufsmount *ump;
	struct freeblks *freeblks;
	struct freework *parent;
	ufs_lbn_t lbn;
	ufs2_daddr_t nb;
	int frags;
	int off;
	int journal;
{
	struct freework *freework;

	freework = malloc(sizeof(*freework), M_FREEWORK, M_SOFTDEP_FLAGS);
	workitem_alloc(&freework->fw_list, D_FREEWORK, freeblks->fb_list.wk_mp);
	freework->fw_state = ATTACHED;
	freework->fw_jnewblk = NULL;
	freework->fw_freeblks = freeblks;
	freework->fw_parent = parent;
	freework->fw_lbn = lbn;
	freework->fw_blkno = nb;
	freework->fw_frags = frags;
	freework->fw_indir = NULL;
	freework->fw_ref = (MOUNTEDSUJ(UFSTOVFS(ump)) == 0 ||
	    lbn >= -UFS_NXADDR) ? 0 : NINDIR(ump->um_fs) + 1;
	freework->fw_start = freework->fw_off = off;
	if (journal)
		newjfreeblk(freeblks, lbn, nb, frags);
	if (parent == NULL) {
		ACQUIRE_LOCK(ump);
		WORKLIST_INSERT(&freeblks->fb_freeworkhd, &freework->fw_list);
		freeblks->fb_ref++;
		FREE_LOCK(ump);
	}

	return (freework);
}

/*
 * Eliminate a jfreeblk for a block that does not need journaling.
 */
static void
cancel_jfreeblk(freeblks, blkno)
	struct freeblks *freeblks;
	ufs2_daddr_t blkno;
{
	struct jfreeblk *jfreeblk;
	struct jblkdep *jblkdep;

	LIST_FOREACH(jblkdep, &freeblks->fb_jblkdephd, jb_deps) {
		if (jblkdep->jb_list.wk_type != D_JFREEBLK)
			continue;
		jfreeblk = WK_JFREEBLK(&jblkdep->jb_list);
		if (jfreeblk->jf_blkno == blkno)
			break;
	}
	if (jblkdep == NULL)
		return;
	CTR1(KTR_SUJ, "cancel_jfreeblk: blkno %jd", blkno);
	free_jsegdep(jblkdep->jb_jsegdep);
	LIST_REMOVE(jblkdep, jb_deps);
	WORKITEM_FREE(jfreeblk, D_JFREEBLK);
}

/*
 * Allocate a new jfreeblk to journal top level block pointer when truncating
 * a file.  The caller must add this to the worklist when the per-filesystem
 * lock is held.
 */
static struct jfreeblk *
newjfreeblk(freeblks, lbn, blkno, frags)
	struct freeblks *freeblks;
	ufs_lbn_t lbn;
	ufs2_daddr_t blkno;
	int frags;
{
	struct jfreeblk *jfreeblk;

	jfreeblk = malloc(sizeof(*jfreeblk), M_JFREEBLK, M_SOFTDEP_FLAGS);
	workitem_alloc(&jfreeblk->jf_dep.jb_list, D_JFREEBLK,
	    freeblks->fb_list.wk_mp);
	jfreeblk->jf_dep.jb_jsegdep = newjsegdep(&jfreeblk->jf_dep.jb_list);
	jfreeblk->jf_dep.jb_freeblks = freeblks;
	jfreeblk->jf_ino = freeblks->fb_inum;
	jfreeblk->jf_lbn = lbn;
	jfreeblk->jf_blkno = blkno;
	jfreeblk->jf_frags = frags;
	LIST_INSERT_HEAD(&freeblks->fb_jblkdephd, &jfreeblk->jf_dep, jb_deps);

	return (jfreeblk);
}

/*
 * The journal is only prepared to handle full-size block numbers, so we
 * have to adjust the record to reflect the change to a full-size block.
 * For example, suppose we have a block made up of fragments 8-15 and
 * want to free its last two fragments. We are given a request that says:
 *     FREEBLK ino=5, blkno=14, lbn=0, frags=2, oldfrags=0
 * where frags are the number of fragments to free and oldfrags are the
 * number of fragments to keep. To block align it, we have to change it to
 * have a valid full-size blkno, so it becomes:
 *     FREEBLK ino=5, blkno=8, lbn=0, frags=2, oldfrags=6
 */
static void
adjust_newfreework(freeblks, frag_offset)
	struct freeblks *freeblks;
	int frag_offset;
{
	struct jfreeblk *jfreeblk;

	KASSERT((LIST_FIRST(&freeblks->fb_jblkdephd) != NULL &&
	    LIST_FIRST(&freeblks->fb_jblkdephd)->jb_list.wk_type == D_JFREEBLK),
	    ("adjust_newfreework: Missing freeblks dependency"));

	jfreeblk = WK_JFREEBLK(LIST_FIRST(&freeblks->fb_jblkdephd));
	jfreeblk->jf_blkno -= frag_offset;
	jfreeblk->jf_frags += frag_offset;
}

/*
 * Allocate a new jtrunc to track a partial truncation.
 */
static struct jtrunc *
newjtrunc(freeblks, size, extsize)
	struct freeblks *freeblks;
	off_t size;
	int extsize;
{
	struct jtrunc *jtrunc;

	jtrunc = malloc(sizeof(*jtrunc), M_JTRUNC, M_SOFTDEP_FLAGS);
	workitem_alloc(&jtrunc->jt_dep.jb_list, D_JTRUNC,
	    freeblks->fb_list.wk_mp);
	jtrunc->jt_dep.jb_jsegdep = newjsegdep(&jtrunc->jt_dep.jb_list);
	jtrunc->jt_dep.jb_freeblks = freeblks;
	jtrunc->jt_ino = freeblks->fb_inum;
	jtrunc->jt_size = size;
	jtrunc->jt_extsize = extsize;
	LIST_INSERT_HEAD(&freeblks->fb_jblkdephd, &jtrunc->jt_dep, jb_deps);

	return (jtrunc);
}

/*
 * If we're canceling a new bitmap we have to search for another ref
 * to move into the bmsafemap dep.  This might be better expressed
 * with another structure.
 */
static void
move_newblock_dep(jaddref, inodedep)
	struct jaddref *jaddref;
	struct inodedep *inodedep;
{
	struct inoref *inoref;
	struct jaddref *jaddrefn;

	jaddrefn = NULL;
	for (inoref = TAILQ_NEXT(&jaddref->ja_ref, if_deps); inoref;
	    inoref = TAILQ_NEXT(inoref, if_deps)) {
		if ((jaddref->ja_state & NEWBLOCK) &&
		    inoref->if_list.wk_type == D_JADDREF) {
			jaddrefn = (struct jaddref *)inoref;
			break;
		}
	}
	if (jaddrefn == NULL)
		return;
	jaddrefn->ja_state &= ~(ATTACHED | UNDONE);
	jaddrefn->ja_state |= jaddref->ja_state &
	    (ATTACHED | UNDONE | NEWBLOCK);
	jaddref->ja_state &= ~(ATTACHED | UNDONE | NEWBLOCK);
	jaddref->ja_state |= ATTACHED;
	LIST_REMOVE(jaddref, ja_bmdeps);
	LIST_INSERT_HEAD(&inodedep->id_bmsafemap->sm_jaddrefhd, jaddrefn,
	    ja_bmdeps);
}

/*
 * Cancel a jaddref either before it has been written or while it is being
 * written.  This happens when a link is removed before the add reaches
 * the disk.  The jaddref dependency is kept linked into the bmsafemap
 * and inode to prevent the link count or bitmap from reaching the disk
 * until handle_workitem_remove() re-adjusts the counts and bitmaps as
 * required.
 *
 * Returns 1 if the canceled addref requires journaling of the remove and
 * 0 otherwise.
 */
static int
cancel_jaddref(jaddref, inodedep, wkhd)
	struct jaddref *jaddref;
	struct inodedep *inodedep;
	struct workhead *wkhd;
{
	struct inoref *inoref;
	struct jsegdep *jsegdep;
	int needsj;

	KASSERT((jaddref->ja_state & COMPLETE) == 0,
	    ("cancel_jaddref: Canceling complete jaddref"));
	if (jaddref->ja_state & (INPROGRESS | COMPLETE))
		needsj = 1;
	else
		needsj = 0;
	if (inodedep == NULL)
		if (inodedep_lookup(jaddref->ja_list.wk_mp, jaddref->ja_ino,
		    0, &inodedep) == 0)
			panic("cancel_jaddref: Lost inodedep");
	/*
	 * We must adjust the nlink of any reference operation that follows
	 * us so that it is consistent with the in-memory reference.  This
	 * ensures that inode nlink rollbacks always have the correct link.
	 */
	if (needsj == 0) {
		for (inoref = TAILQ_NEXT(&jaddref->ja_ref, if_deps); inoref;
		    inoref = TAILQ_NEXT(inoref, if_deps)) {
			if (inoref->if_state & GOINGAWAY)
				break;
			inoref->if_nlink--;
		}
	}
	jsegdep = inoref_jseg(&jaddref->ja_ref);
	if (jaddref->ja_state & NEWBLOCK)
		move_newblock_dep(jaddref, inodedep);
	wake_worklist(&jaddref->ja_list);
	jaddref->ja_mkdir = NULL;
	if (jaddref->ja_state & INPROGRESS) {
		jaddref->ja_state &= ~INPROGRESS;
		WORKLIST_REMOVE(&jaddref->ja_list);
		jwork_insert(wkhd, jsegdep);
	} else {
		free_jsegdep(jsegdep);
		if (jaddref->ja_state & DEPCOMPLETE)
			remove_from_journal(&jaddref->ja_list);
	}
	jaddref->ja_state |= (GOINGAWAY | DEPCOMPLETE);
	/*
	 * Leave NEWBLOCK jaddrefs on the inodedep so handle_workitem_remove
	 * can arrange for them to be freed with the bitmap.  Otherwise we
	 * no longer need this addref attached to the inoreflst and it
	 * will incorrectly adjust nlink if we leave it.
	 */
	if ((jaddref->ja_state & NEWBLOCK) == 0) {
		TAILQ_REMOVE(&inodedep->id_inoreflst, &jaddref->ja_ref,
		    if_deps);
		jaddref->ja_state |= COMPLETE;
		free_jaddref(jaddref);
		return (needsj);
	}
	/*
	 * Leave the head of the list for jsegdeps for fast merging.
	 */
	if (LIST_FIRST(wkhd) != NULL) {
		jaddref->ja_state |= ONWORKLIST;
		LIST_INSERT_AFTER(LIST_FIRST(wkhd), &jaddref->ja_list, wk_list);
	} else
		WORKLIST_INSERT(wkhd, &jaddref->ja_list);

	return (needsj);
}

/* 
 * Attempt to free a jaddref structure when some work completes.  This
 * should only succeed once the entry is written and all dependencies have
 * been notified.
 */
static void
free_jaddref(jaddref)
	struct jaddref *jaddref;
{

	if ((jaddref->ja_state & ALLCOMPLETE) != ALLCOMPLETE)
		return;
	if (jaddref->ja_ref.if_jsegdep)
		panic("free_jaddref: segdep attached to jaddref %p(0x%X)\n",
		    jaddref, jaddref->ja_state);
	if (jaddref->ja_state & NEWBLOCK)
		LIST_REMOVE(jaddref, ja_bmdeps);
	if (jaddref->ja_state & (INPROGRESS | ONWORKLIST))
		panic("free_jaddref: Bad state %p(0x%X)",
		    jaddref, jaddref->ja_state);
	if (jaddref->ja_mkdir != NULL)
		panic("free_jaddref: Work pending, 0x%X\n", jaddref->ja_state);
	WORKITEM_FREE(jaddref, D_JADDREF);
}

/*
 * Free a jremref structure once it has been written or discarded.
 */
static void
free_jremref(jremref)
	struct jremref *jremref;
{

	if (jremref->jr_ref.if_jsegdep)
		free_jsegdep(jremref->jr_ref.if_jsegdep);
	if (jremref->jr_state & INPROGRESS)
		panic("free_jremref: IO still pending");
	WORKITEM_FREE(jremref, D_JREMREF);
}

/*
 * Free a jnewblk structure.
 */
static void
free_jnewblk(jnewblk)
	struct jnewblk *jnewblk;
{

	if ((jnewblk->jn_state & ALLCOMPLETE) != ALLCOMPLETE)
		return;
	LIST_REMOVE(jnewblk, jn_deps);
	if (jnewblk->jn_dep != NULL)
		panic("free_jnewblk: Dependency still attached.");
	WORKITEM_FREE(jnewblk, D_JNEWBLK);
}

/*
 * Cancel a jnewblk which has been been made redundant by frag extension.
 */
static void
cancel_jnewblk(jnewblk, wkhd)
	struct jnewblk *jnewblk;
	struct workhead *wkhd;
{
	struct jsegdep *jsegdep;

	CTR1(KTR_SUJ, "cancel_jnewblk: blkno %jd", jnewblk->jn_blkno);
	jsegdep = jnewblk->jn_jsegdep;
	if (jnewblk->jn_jsegdep == NULL || jnewblk->jn_dep == NULL)
		panic("cancel_jnewblk: Invalid state");
	jnewblk->jn_jsegdep  = NULL;
	jnewblk->jn_dep = NULL;
	jnewblk->jn_state |= GOINGAWAY;
	if (jnewblk->jn_state & INPROGRESS) {
		jnewblk->jn_state &= ~INPROGRESS;
		WORKLIST_REMOVE(&jnewblk->jn_list);
		jwork_insert(wkhd, jsegdep);
	} else {
		free_jsegdep(jsegdep);
		remove_from_journal(&jnewblk->jn_list);
	}
	wake_worklist(&jnewblk->jn_list);
	WORKLIST_INSERT(wkhd, &jnewblk->jn_list);
}

static void
free_jblkdep(jblkdep)
	struct jblkdep *jblkdep;
{

	if (jblkdep->jb_list.wk_type == D_JFREEBLK)
		WORKITEM_FREE(jblkdep, D_JFREEBLK);
	else if (jblkdep->jb_list.wk_type == D_JTRUNC)
		WORKITEM_FREE(jblkdep, D_JTRUNC);
	else
		panic("free_jblkdep: Unexpected type %s",
		    TYPENAME(jblkdep->jb_list.wk_type));
}

/*
 * Free a single jseg once it is no longer referenced in memory or on
 * disk.  Reclaim journal blocks and dependencies waiting for the segment
 * to disappear.
 */
static void
free_jseg(jseg, jblocks)
	struct jseg *jseg;
	struct jblocks *jblocks;
{
	struct freework *freework;

	/*
	 * Free freework structures that were lingering to indicate freed
	 * indirect blocks that forced journal write ordering on reallocate.
	 */
	while ((freework = LIST_FIRST(&jseg->js_indirs)) != NULL)
		indirblk_remove(freework);
	if (jblocks->jb_oldestseg == jseg)
		jblocks->jb_oldestseg = TAILQ_NEXT(jseg, js_next);
	TAILQ_REMOVE(&jblocks->jb_segs, jseg, js_next);
	jblocks_free(jblocks, jseg->js_list.wk_mp, jseg->js_size);
	KASSERT(LIST_EMPTY(&jseg->js_entries),
	    ("free_jseg: Freed jseg has valid entries."));
	WORKITEM_FREE(jseg, D_JSEG);
}

/*
 * Free all jsegs that meet the criteria for being reclaimed and update
 * oldestseg.
 */
static void
free_jsegs(jblocks)
	struct jblocks *jblocks;
{
	struct jseg *jseg;

	/*
	 * Free only those jsegs which have none allocated before them to
	 * preserve the journal space ordering.
	 */
	while ((jseg = TAILQ_FIRST(&jblocks->jb_segs)) != NULL) {
		/*
		 * Only reclaim space when nothing depends on this journal
		 * set and another set has written that it is no longer
		 * valid.
		 */
		if (jseg->js_refs != 0) {
			jblocks->jb_oldestseg = jseg;
			return;
		}
		if ((jseg->js_state & ALLCOMPLETE) != ALLCOMPLETE)
			break;
		if (jseg->js_seq > jblocks->jb_oldestwrseq)
			break;
		/*
		 * We can free jsegs that didn't write entries when
		 * oldestwrseq == js_seq.
		 */
		if (jseg->js_seq == jblocks->jb_oldestwrseq &&
		    jseg->js_cnt != 0)
			break;
		free_jseg(jseg, jblocks);
	}
	/*
	 * If we exited the loop above we still must discover the
	 * oldest valid segment.
	 */
	if (jseg)
		for (jseg = jblocks->jb_oldestseg; jseg != NULL;
		     jseg = TAILQ_NEXT(jseg, js_next))
			if (jseg->js_refs != 0)
				break;
	jblocks->jb_oldestseg = jseg;
	/*
	 * The journal has no valid records but some jsegs may still be
	 * waiting on oldestwrseq to advance.  We force a small record
	 * out to permit these lingering records to be reclaimed.
	 */
	if (jblocks->jb_oldestseg == NULL && !TAILQ_EMPTY(&jblocks->jb_segs))
		jblocks->jb_needseg = 1;
}

/*
 * Release one reference to a jseg and free it if the count reaches 0.  This
 * should eventually reclaim journal space as well.
 */
static void
rele_jseg(jseg)
	struct jseg *jseg;
{

	KASSERT(jseg->js_refs > 0,
	    ("free_jseg: Invalid refcnt %d", jseg->js_refs));
	if (--jseg->js_refs != 0)
		return;
	free_jsegs(jseg->js_jblocks);
}

/*
 * Release a jsegdep and decrement the jseg count.
 */
static void
free_jsegdep(jsegdep)
	struct jsegdep *jsegdep;
{

	if (jsegdep->jd_seg)
		rele_jseg(jsegdep->jd_seg);
	WORKITEM_FREE(jsegdep, D_JSEGDEP);
}

/*
 * Wait for a journal item to make it to disk.  Initiate journal processing
 * if required.
 */
static int
jwait(wk, waitfor)
	struct worklist *wk;
	int waitfor;
{

	LOCK_OWNED(VFSTOUFS(wk->wk_mp));
	/*
	 * Blocking journal waits cause slow synchronous behavior.  Record
	 * stats on the frequency of these blocking operations.
	 */
	if (waitfor == MNT_WAIT) {
		stat_journal_wait++;
		switch (wk->wk_type) {
		case D_JREMREF:
		case D_JMVREF:
			stat_jwait_filepage++;
			break;
		case D_JTRUNC:
		case D_JFREEBLK:
			stat_jwait_freeblks++;
			break;
		case D_JNEWBLK:
			stat_jwait_newblk++;
			break;
		case D_JADDREF:
			stat_jwait_inode++;
			break;
		default:
			break;
		}
	}
	/*
	 * If IO has not started we process the journal.  We can't mark the
	 * worklist item as IOWAITING because we drop the lock while
	 * processing the journal and the worklist entry may be freed after
	 * this point.  The caller may call back in and re-issue the request.
	 */
	if ((wk->wk_state & INPROGRESS) == 0) {
		softdep_process_journal(wk->wk_mp, wk, waitfor);
		if (waitfor != MNT_WAIT)
			return (EBUSY);
		return (0);
	}
	if (waitfor != MNT_WAIT)
		return (EBUSY);
	wait_worklist(wk, "jwait");
	return (0);
}

/*
 * Lookup an inodedep based on an inode pointer and set the nlinkdelta as
 * appropriate.  This is a convenience function to reduce duplicate code
 * for the setup and revert functions below.
 */
static struct inodedep *
inodedep_lookup_ip(ip)
	struct inode *ip;
{
	struct inodedep *inodedep;

	KASSERT(ip->i_nlink >= ip->i_effnlink,
	    ("inodedep_lookup_ip: bad delta"));
	(void) inodedep_lookup(ITOVFS(ip), ip->i_number, DEPALLOC,
	    &inodedep);
	inodedep->id_nlinkdelta = ip->i_nlink - ip->i_effnlink;
	KASSERT((inodedep->id_state & UNLINKED) == 0, ("inode unlinked"));

	return (inodedep);
}

/*
 * Called prior to creating a new inode and linking it to a directory.  The
 * jaddref structure must already be allocated by softdep_setup_inomapdep
 * and it is discovered here so we can initialize the mode and update
 * nlinkdelta.
 */
void
softdep_setup_create(dp, ip)
	struct inode *dp;
	struct inode *ip;
{
	struct inodedep *inodedep;
	struct jaddref *jaddref;
	struct vnode *dvp;

	KASSERT(MOUNTEDSOFTDEP(ITOVFS(dp)) != 0,
	    ("softdep_setup_create called on non-softdep filesystem"));
	KASSERT(ip->i_nlink == 1,
	    ("softdep_setup_create: Invalid link count."));
	dvp = ITOV(dp);
	ACQUIRE_LOCK(ITOUMP(dp));
	inodedep = inodedep_lookup_ip(ip);
	if (DOINGSUJ(dvp)) {
		jaddref = (struct jaddref *)TAILQ_LAST(&inodedep->id_inoreflst,
		    inoreflst);
		KASSERT(jaddref != NULL && jaddref->ja_parent == dp->i_number,
		    ("softdep_setup_create: No addref structure present."));
	}
	FREE_LOCK(ITOUMP(dp));
}

/*
 * Create a jaddref structure to track the addition of a DOTDOT link when
 * we are reparenting an inode as part of a rename.  This jaddref will be
 * found by softdep_setup_directory_change.  Adjusts nlinkdelta for
 * non-journaling softdep.
 */
void
softdep_setup_dotdot_link(dp, ip)
	struct inode *dp;
	struct inode *ip;
{
	struct inodedep *inodedep;
	struct jaddref *jaddref;
	struct vnode *dvp;

	KASSERT(MOUNTEDSOFTDEP(ITOVFS(dp)) != 0,
	    ("softdep_setup_dotdot_link called on non-softdep filesystem"));
	dvp = ITOV(dp);
	jaddref = NULL;
	/*
	 * We don't set MKDIR_PARENT as this is not tied to a mkdir and
	 * is used as a normal link would be.
	 */
	if (DOINGSUJ(dvp))
		jaddref = newjaddref(ip, dp->i_number, DOTDOT_OFFSET,
		    dp->i_effnlink - 1, dp->i_mode);
	ACQUIRE_LOCK(ITOUMP(dp));
	inodedep = inodedep_lookup_ip(dp);
	if (jaddref)
		TAILQ_INSERT_TAIL(&inodedep->id_inoreflst, &jaddref->ja_ref,
		    if_deps);
	FREE_LOCK(ITOUMP(dp));
}

/*
 * Create a jaddref structure to track a new link to an inode.  The directory
 * offset is not known until softdep_setup_directory_add or
 * softdep_setup_directory_change.  Adjusts nlinkdelta for non-journaling
 * softdep.
 */
void
softdep_setup_link(dp, ip)
	struct inode *dp;
	struct inode *ip;
{
	struct inodedep *inodedep;
	struct jaddref *jaddref;
	struct vnode *dvp;

	KASSERT(MOUNTEDSOFTDEP(ITOVFS(dp)) != 0,
	    ("softdep_setup_link called on non-softdep filesystem"));
	dvp = ITOV(dp);
	jaddref = NULL;
	if (DOINGSUJ(dvp))
		jaddref = newjaddref(dp, ip->i_number, 0, ip->i_effnlink - 1,
		    ip->i_mode);
	ACQUIRE_LOCK(ITOUMP(dp));
	inodedep = inodedep_lookup_ip(ip);
	if (jaddref)
		TAILQ_INSERT_TAIL(&inodedep->id_inoreflst, &jaddref->ja_ref,
		    if_deps);
	FREE_LOCK(ITOUMP(dp));
}

/*
 * Called to create the jaddref structures to track . and .. references as
 * well as lookup and further initialize the incomplete jaddref created
 * by softdep_setup_inomapdep when the inode was allocated.  Adjusts
 * nlinkdelta for non-journaling softdep.
 */
void
softdep_setup_mkdir(dp, ip)
	struct inode *dp;
	struct inode *ip;
{
	struct inodedep *inodedep;
	struct jaddref *dotdotaddref;
	struct jaddref *dotaddref;
	struct jaddref *jaddref;
	struct vnode *dvp;

	KASSERT(MOUNTEDSOFTDEP(ITOVFS(dp)) != 0,
	    ("softdep_setup_mkdir called on non-softdep filesystem"));
	dvp = ITOV(dp);
	dotaddref = dotdotaddref = NULL;
	if (DOINGSUJ(dvp)) {
		dotaddref = newjaddref(ip, ip->i_number, DOT_OFFSET, 1,
		    ip->i_mode);
		dotaddref->ja_state |= MKDIR_BODY;
		dotdotaddref = newjaddref(ip, dp->i_number, DOTDOT_OFFSET,
		    dp->i_effnlink - 1, dp->i_mode);
		dotdotaddref->ja_state |= MKDIR_PARENT;
	}
	ACQUIRE_LOCK(ITOUMP(dp));
	inodedep = inodedep_lookup_ip(ip);
	if (DOINGSUJ(dvp)) {
		jaddref = (struct jaddref *)TAILQ_LAST(&inodedep->id_inoreflst,
		    inoreflst);
		KASSERT(jaddref != NULL,
		    ("softdep_setup_mkdir: No addref structure present."));
		KASSERT(jaddref->ja_parent == dp->i_number, 
		    ("softdep_setup_mkdir: bad parent %ju",
		    (uintmax_t)jaddref->ja_parent));
		TAILQ_INSERT_BEFORE(&jaddref->ja_ref, &dotaddref->ja_ref,
		    if_deps);
	}
	inodedep = inodedep_lookup_ip(dp);
	if (DOINGSUJ(dvp))
		TAILQ_INSERT_TAIL(&inodedep->id_inoreflst,
		    &dotdotaddref->ja_ref, if_deps);
	FREE_LOCK(ITOUMP(dp));
}

/*
 * Called to track nlinkdelta of the inode and parent directories prior to
 * unlinking a directory.
 */
void
softdep_setup_rmdir(dp, ip)
	struct inode *dp;
	struct inode *ip;
{
	struct vnode *dvp;

	KASSERT(MOUNTEDSOFTDEP(ITOVFS(dp)) != 0,
	    ("softdep_setup_rmdir called on non-softdep filesystem"));
	dvp = ITOV(dp);
	ACQUIRE_LOCK(ITOUMP(dp));
	(void) inodedep_lookup_ip(ip);
	(void) inodedep_lookup_ip(dp);
	FREE_LOCK(ITOUMP(dp));
}

/*
 * Called to track nlinkdelta of the inode and parent directories prior to
 * unlink.
 */
void
softdep_setup_unlink(dp, ip)
	struct inode *dp;
	struct inode *ip;
{
	struct vnode *dvp;

	KASSERT(MOUNTEDSOFTDEP(ITOVFS(dp)) != 0,
	    ("softdep_setup_unlink called on non-softdep filesystem"));
	dvp = ITOV(dp);
	ACQUIRE_LOCK(ITOUMP(dp));
	(void) inodedep_lookup_ip(ip);
	(void) inodedep_lookup_ip(dp);
	FREE_LOCK(ITOUMP(dp));
}

/*
 * Called to release the journal structures created by a failed non-directory
 * creation.  Adjusts nlinkdelta for non-journaling softdep.
 */
void
softdep_revert_create(dp, ip)
	struct inode *dp;
	struct inode *ip;
{
	struct inodedep *inodedep;
	struct jaddref *jaddref;
	struct vnode *dvp;

	KASSERT(MOUNTEDSOFTDEP(ITOVFS((dp))) != 0,
	    ("softdep_revert_create called on non-softdep filesystem"));
	dvp = ITOV(dp);
	ACQUIRE_LOCK(ITOUMP(dp));
	inodedep = inodedep_lookup_ip(ip);
	if (DOINGSUJ(dvp)) {
		jaddref = (struct jaddref *)TAILQ_LAST(&inodedep->id_inoreflst,
		    inoreflst);
		KASSERT(jaddref->ja_parent == dp->i_number,
		    ("softdep_revert_create: addref parent mismatch"));
		cancel_jaddref(jaddref, inodedep, &inodedep->id_inowait);
	}
	FREE_LOCK(ITOUMP(dp));
}

/*
 * Called to release the journal structures created by a failed link
 * addition.  Adjusts nlinkdelta for non-journaling softdep.
 */
void
softdep_revert_link(dp, ip)
	struct inode *dp;
	struct inode *ip;
{
	struct inodedep *inodedep;
	struct jaddref *jaddref;
	struct vnode *dvp;

	KASSERT(MOUNTEDSOFTDEP(ITOVFS(dp)) != 0,
	    ("softdep_revert_link called on non-softdep filesystem"));
	dvp = ITOV(dp);
	ACQUIRE_LOCK(ITOUMP(dp));
	inodedep = inodedep_lookup_ip(ip);
	if (DOINGSUJ(dvp)) {
		jaddref = (struct jaddref *)TAILQ_LAST(&inodedep->id_inoreflst,
		    inoreflst);
		KASSERT(jaddref->ja_parent == dp->i_number,
		    ("softdep_revert_link: addref parent mismatch"));
		cancel_jaddref(jaddref, inodedep, &inodedep->id_inowait);
	}
	FREE_LOCK(ITOUMP(dp));
}

/*
 * Called to release the journal structures created by a failed mkdir
 * attempt.  Adjusts nlinkdelta for non-journaling softdep.
 */
void
softdep_revert_mkdir(dp, ip)
	struct inode *dp;
	struct inode *ip;
{
	struct inodedep *inodedep;
	struct jaddref *jaddref;
	struct jaddref *dotaddref;
	struct vnode *dvp;

	KASSERT(MOUNTEDSOFTDEP(ITOVFS(dp)) != 0,
	    ("softdep_revert_mkdir called on non-softdep filesystem"));
	dvp = ITOV(dp);

	ACQUIRE_LOCK(ITOUMP(dp));
	inodedep = inodedep_lookup_ip(dp);
	if (DOINGSUJ(dvp)) {
		jaddref = (struct jaddref *)TAILQ_LAST(&inodedep->id_inoreflst,
		    inoreflst);
		KASSERT(jaddref->ja_parent == ip->i_number,
		    ("softdep_revert_mkdir: dotdot addref parent mismatch"));
		cancel_jaddref(jaddref, inodedep, &inodedep->id_inowait);
	}
	inodedep = inodedep_lookup_ip(ip);
	if (DOINGSUJ(dvp)) {
		jaddref = (struct jaddref *)TAILQ_LAST(&inodedep->id_inoreflst,
		    inoreflst);
		KASSERT(jaddref->ja_parent == dp->i_number,
		    ("softdep_revert_mkdir: addref parent mismatch"));
		dotaddref = (struct jaddref *)TAILQ_PREV(&jaddref->ja_ref,
		    inoreflst, if_deps);
		cancel_jaddref(jaddref, inodedep, &inodedep->id_inowait);
		KASSERT(dotaddref->ja_parent == ip->i_number,
		    ("softdep_revert_mkdir: dot addref parent mismatch"));
		cancel_jaddref(dotaddref, inodedep, &inodedep->id_inowait);
	}
	FREE_LOCK(ITOUMP(dp));
}

/* 
 * Called to correct nlinkdelta after a failed rmdir.
 */
void
softdep_revert_rmdir(dp, ip)
	struct inode *dp;
	struct inode *ip;
{

	KASSERT(MOUNTEDSOFTDEP(ITOVFS(dp)) != 0,
	    ("softdep_revert_rmdir called on non-softdep filesystem"));
	ACQUIRE_LOCK(ITOUMP(dp));
	(void) inodedep_lookup_ip(ip);
	(void) inodedep_lookup_ip(dp);
	FREE_LOCK(ITOUMP(dp));
}

/*
 * Protecting the freemaps (or bitmaps).
 * 
 * To eliminate the need to execute fsck before mounting a filesystem
 * after a power failure, one must (conservatively) guarantee that the
 * on-disk copy of the bitmaps never indicate that a live inode or block is
 * free.  So, when a block or inode is allocated, the bitmap should be
 * updated (on disk) before any new pointers.  When a block or inode is
 * freed, the bitmap should not be updated until all pointers have been
 * reset.  The latter dependency is handled by the delayed de-allocation
 * approach described below for block and inode de-allocation.  The former
 * dependency is handled by calling the following procedure when a block or
 * inode is allocated. When an inode is allocated an "inodedep" is created
 * with its DEPCOMPLETE flag cleared until its bitmap is written to disk.
 * Each "inodedep" is also inserted into the hash indexing structure so
 * that any additional link additions can be made dependent on the inode
 * allocation.
 * 
 * The ufs filesystem maintains a number of free block counts (e.g., per
 * cylinder group, per cylinder and per <cylinder, rotational position> pair)
 * in addition to the bitmaps.  These counts are used to improve efficiency
 * during allocation and therefore must be consistent with the bitmaps.
 * There is no convenient way to guarantee post-crash consistency of these
 * counts with simple update ordering, for two main reasons: (1) The counts
 * and bitmaps for a single cylinder group block are not in the same disk
 * sector.  If a disk write is interrupted (e.g., by power failure), one may
 * be written and the other not.  (2) Some of the counts are located in the
 * superblock rather than the cylinder group block. So, we focus our soft
 * updates implementation on protecting the bitmaps. When mounting a
 * filesystem, we recompute the auxiliary counts from the bitmaps.
 */

/*
 * Called just after updating the cylinder group block to allocate an inode.
 */
void
softdep_setup_inomapdep(bp, ip, newinum, mode)
	struct buf *bp;		/* buffer for cylgroup block with inode map */
	struct inode *ip;	/* inode related to allocation */
	ino_t newinum;		/* new inode number being allocated */
	int mode;
{
	struct inodedep *inodedep;
	struct bmsafemap *bmsafemap;
	struct jaddref *jaddref;
	struct mount *mp;
	struct fs *fs;

	mp = ITOVFS(ip);
	KASSERT(MOUNTEDSOFTDEP(mp) != 0,
	    ("softdep_setup_inomapdep called on non-softdep filesystem"));
	fs = VFSTOUFS(mp)->um_fs;
	jaddref = NULL;

	/*
	 * Allocate the journal reference add structure so that the bitmap
	 * can be dependent on it.
	 */
	if (MOUNTEDSUJ(mp)) {
		jaddref = newjaddref(ip, newinum, 0, 0, mode);
		jaddref->ja_state |= NEWBLOCK;
	}

	/*
	 * Create a dependency for the newly allocated inode.
	 * Panic if it already exists as something is seriously wrong.
	 * Otherwise add it to the dependency list for the buffer holding
	 * the cylinder group map from which it was allocated.
	 *
	 * We have to preallocate a bmsafemap entry in case it is needed
	 * in bmsafemap_lookup since once we allocate the inodedep, we
	 * have to finish initializing it before we can FREE_LOCK().
	 * By preallocating, we avoid FREE_LOCK() while doing a malloc
	 * in bmsafemap_lookup. We cannot call bmsafemap_lookup before
	 * creating the inodedep as it can be freed during the time
	 * that we FREE_LOCK() while allocating the inodedep. We must
	 * call workitem_alloc() before entering the locked section as
	 * it also acquires the lock and we must avoid trying doing so
	 * recursively.
	 */
	bmsafemap = malloc(sizeof(struct bmsafemap),
	    M_BMSAFEMAP, M_SOFTDEP_FLAGS);
	workitem_alloc(&bmsafemap->sm_list, D_BMSAFEMAP, mp);
	ACQUIRE_LOCK(ITOUMP(ip));
	if ((inodedep_lookup(mp, newinum, DEPALLOC, &inodedep)))
		panic("softdep_setup_inomapdep: dependency %p for new"
		    "inode already exists", inodedep);
	bmsafemap = bmsafemap_lookup(mp, bp, ino_to_cg(fs, newinum), bmsafemap);
	if (jaddref) {
		LIST_INSERT_HEAD(&bmsafemap->sm_jaddrefhd, jaddref, ja_bmdeps);
		TAILQ_INSERT_TAIL(&inodedep->id_inoreflst, &jaddref->ja_ref,
		    if_deps);
	} else {
		inodedep->id_state |= ONDEPLIST;
		LIST_INSERT_HEAD(&bmsafemap->sm_inodedephd, inodedep, id_deps);
	}
	inodedep->id_bmsafemap = bmsafemap;
	inodedep->id_state &= ~DEPCOMPLETE;
	FREE_LOCK(ITOUMP(ip));
}

/*
 * Called just after updating the cylinder group block to
 * allocate block or fragment.
 */
void
softdep_setup_blkmapdep(bp, mp, newblkno, frags, oldfrags)
	struct buf *bp;		/* buffer for cylgroup block with block map */
	struct mount *mp;	/* filesystem doing allocation */
	ufs2_daddr_t newblkno;	/* number of newly allocated block */
	int frags;		/* Number of fragments. */
	int oldfrags;		/* Previous number of fragments for extend. */
{
	struct newblk *newblk;
	struct bmsafemap *bmsafemap;
	struct jnewblk *jnewblk;
	struct ufsmount *ump;
	struct fs *fs;

	KASSERT(MOUNTEDSOFTDEP(mp) != 0,
	    ("softdep_setup_blkmapdep called on non-softdep filesystem"));
	ump = VFSTOUFS(mp);
	fs = ump->um_fs;
	jnewblk = NULL;
	/*
	 * Create a dependency for the newly allocated block.
	 * Add it to the dependency list for the buffer holding
	 * the cylinder group map from which it was allocated.
	 */
	if (MOUNTEDSUJ(mp)) {
		jnewblk = malloc(sizeof(*jnewblk), M_JNEWBLK, M_SOFTDEP_FLAGS);
		workitem_alloc(&jnewblk->jn_list, D_JNEWBLK, mp);
		jnewblk->jn_jsegdep = newjsegdep(&jnewblk->jn_list);
		jnewblk->jn_state = ATTACHED;
		jnewblk->jn_blkno = newblkno;
		jnewblk->jn_frags = frags;
		jnewblk->jn_oldfrags = oldfrags;
#ifdef INVARIANTS
		{
			struct cg *cgp;
			uint8_t *blksfree;
			long bno;
			int i;

			cgp = (struct cg *)bp->b_data;
			blksfree = cg_blksfree(cgp);
			bno = dtogd(fs, jnewblk->jn_blkno);
			for (i = jnewblk->jn_oldfrags; i < jnewblk->jn_frags;
			    i++) {
				if (isset(blksfree, bno + i))
					panic("softdep_setup_blkmapdep: "
					    "free fragment %d from %d-%d "
					    "state 0x%X dep %p", i,
					    jnewblk->jn_oldfrags,
					    jnewblk->jn_frags,
					    jnewblk->jn_state,
					    jnewblk->jn_dep);
			}
		}
#endif
	}

	CTR3(KTR_SUJ,
	    "softdep_setup_blkmapdep: blkno %jd frags %d oldfrags %d",
	    newblkno, frags, oldfrags);
	ACQUIRE_LOCK(ump);
	if (newblk_lookup(mp, newblkno, DEPALLOC, &newblk) != 0)
		panic("softdep_setup_blkmapdep: found block");
	newblk->nb_bmsafemap = bmsafemap = bmsafemap_lookup(mp, bp,
	    dtog(fs, newblkno), NULL);
	if (jnewblk) {
		jnewblk->jn_dep = (struct worklist *)newblk;
		LIST_INSERT_HEAD(&bmsafemap->sm_jnewblkhd, jnewblk, jn_deps);
	} else {
		newblk->nb_state |= ONDEPLIST;
		LIST_INSERT_HEAD(&bmsafemap->sm_newblkhd, newblk, nb_deps);
	}
	newblk->nb_bmsafemap = bmsafemap;
	newblk->nb_jnewblk = jnewblk;
	FREE_LOCK(ump);
}

#define	BMSAFEMAP_HASH(ump, cg) \
      (&(ump)->bmsafemap_hashtbl[(cg) & (ump)->bmsafemap_hash_size])

static int
bmsafemap_find(bmsafemaphd, cg, bmsafemapp)
	struct bmsafemap_hashhead *bmsafemaphd;
	int cg;
	struct bmsafemap **bmsafemapp;
{
	struct bmsafemap *bmsafemap;

	LIST_FOREACH(bmsafemap, bmsafemaphd, sm_hash)
		if (bmsafemap->sm_cg == cg)
			break;
	if (bmsafemap) {
		*bmsafemapp = bmsafemap;
		return (1);
	}
	*bmsafemapp = NULL;

	return (0);
}

/*
 * Find the bmsafemap associated with a cylinder group buffer.
 * If none exists, create one. The buffer must be locked when
 * this routine is called and this routine must be called with
 * the softdep lock held. To avoid giving up the lock while
 * allocating a new bmsafemap, a preallocated bmsafemap may be
 * provided. If it is provided but not needed, it is freed.
 */
static struct bmsafemap *
bmsafemap_lookup(mp, bp, cg, newbmsafemap)
	struct mount *mp;
	struct buf *bp;
	int cg;
	struct bmsafemap *newbmsafemap;
{
	struct bmsafemap_hashhead *bmsafemaphd;
	struct bmsafemap *bmsafemap, *collision;
	struct worklist *wk;
	struct ufsmount *ump;

	ump = VFSTOUFS(mp);
	LOCK_OWNED(ump);
	KASSERT(bp != NULL, ("bmsafemap_lookup: missing buffer"));
	LIST_FOREACH(wk, &bp->b_dep, wk_list) {
		if (wk->wk_type == D_BMSAFEMAP) {
			if (newbmsafemap)
				WORKITEM_FREE(newbmsafemap, D_BMSAFEMAP);
			return (WK_BMSAFEMAP(wk));
		}
	}
	bmsafemaphd = BMSAFEMAP_HASH(ump, cg);
	if (bmsafemap_find(bmsafemaphd, cg, &bmsafemap) == 1) {
		if (newbmsafemap)
			WORKITEM_FREE(newbmsafemap, D_BMSAFEMAP);
		return (bmsafemap);
	}
	if (newbmsafemap) {
		bmsafemap = newbmsafemap;
	} else {
		FREE_LOCK(ump);
		bmsafemap = malloc(sizeof(struct bmsafemap),
			M_BMSAFEMAP, M_SOFTDEP_FLAGS);
		workitem_alloc(&bmsafemap->sm_list, D_BMSAFEMAP, mp);
		ACQUIRE_LOCK(ump);
	}
	bmsafemap->sm_buf = bp;
	LIST_INIT(&bmsafemap->sm_inodedephd);
	LIST_INIT(&bmsafemap->sm_inodedepwr);
	LIST_INIT(&bmsafemap->sm_newblkhd);
	LIST_INIT(&bmsafemap->sm_newblkwr);
	LIST_INIT(&bmsafemap->sm_jaddrefhd);
	LIST_INIT(&bmsafemap->sm_jnewblkhd);
	LIST_INIT(&bmsafemap->sm_freehd);
	LIST_INIT(&bmsafemap->sm_freewr);
	if (bmsafemap_find(bmsafemaphd, cg, &collision) == 1) {
		WORKITEM_FREE(bmsafemap, D_BMSAFEMAP);
		return (collision);
	}
	bmsafemap->sm_cg = cg;
	LIST_INSERT_HEAD(bmsafemaphd, bmsafemap, sm_hash);
	LIST_INSERT_HEAD(&ump->softdep_dirtycg, bmsafemap, sm_next);
	WORKLIST_INSERT(&bp->b_dep, &bmsafemap->sm_list);
	return (bmsafemap);
}

/*
 * Direct block allocation dependencies.
 * 
 * When a new block is allocated, the corresponding disk locations must be
 * initialized (with zeros or new data) before the on-disk inode points to
 * them.  Also, the freemap from which the block was allocated must be
 * updated (on disk) before the inode's pointer. These two dependencies are
 * independent of each other and are needed for all file blocks and indirect
 * blocks that are pointed to directly by the inode.  Just before the
 * "in-core" version of the inode is updated with a newly allocated block
 * number, a procedure (below) is called to setup allocation dependency
 * structures.  These structures are removed when the corresponding
 * dependencies are satisfied or when the block allocation becomes obsolete
 * (i.e., the file is deleted, the block is de-allocated, or the block is a
 * fragment that gets upgraded).  All of these cases are handled in
 * procedures described later.
 * 
 * When a file extension causes a fragment to be upgraded, either to a larger
 * fragment or to a full block, the on-disk location may change (if the
 * previous fragment could not simply be extended). In this case, the old
 * fragment must be de-allocated, but not until after the inode's pointer has
 * been updated. In most cases, this is handled by later procedures, which
 * will construct a "freefrag" structure to be added to the workitem queue
 * when the inode update is complete (or obsolete).  The main exception to
 * this is when an allocation occurs while a pending allocation dependency
 * (for the same block pointer) remains.  This case is handled in the main
 * allocation dependency setup procedure by immediately freeing the
 * unreferenced fragments.
 */ 
void 
softdep_setup_allocdirect(ip, off, newblkno, oldblkno, newsize, oldsize, bp)
	struct inode *ip;	/* inode to which block is being added */
	ufs_lbn_t off;		/* block pointer within inode */
	ufs2_daddr_t newblkno;	/* disk block number being added */
	ufs2_daddr_t oldblkno;	/* previous block number, 0 unless frag */
	long newsize;		/* size of new block */
	long oldsize;		/* size of new block */
	struct buf *bp;		/* bp for allocated block */
{
	struct allocdirect *adp, *oldadp;
	struct allocdirectlst *adphead;
	struct freefrag *freefrag;
	struct inodedep *inodedep;
	struct pagedep *pagedep;
	struct jnewblk *jnewblk;
	struct newblk *newblk;
	struct mount *mp;
	ufs_lbn_t lbn;

	lbn = bp->b_lblkno;
	mp = ITOVFS(ip);
	KASSERT(MOUNTEDSOFTDEP(mp) != 0,
	    ("softdep_setup_allocdirect called on non-softdep filesystem"));
	if (oldblkno && oldblkno != newblkno)
		/*
		 * The usual case is that a smaller fragment that
		 * was just allocated has been replaced with a bigger
		 * fragment or a full-size block. If it is marked as
		 * B_DELWRI, the current contents have not been written
		 * to disk. It is possible that the block was written
		 * earlier, but very uncommon. If the block has never
		 * been written, there is no need to send a BIO_DELETE
		 * for it when it is freed. The gain from avoiding the
		 * TRIMs for the common case of unwritten blocks far
		 * exceeds the cost of the write amplification for the
		 * uncommon case of failing to send a TRIM for a block
		 * that had been written.
		 */
		freefrag = newfreefrag(ip, oldblkno, oldsize, lbn,
		    (bp->b_flags & B_DELWRI) != 0 ? NOTRIM_KEY : SINGLETON_KEY);
	else
		freefrag = NULL;

	CTR6(KTR_SUJ,
	    "softdep_setup_allocdirect: ino %d blkno %jd oldblkno %jd "
	    "off %jd newsize %ld oldsize %d",
	    ip->i_number, newblkno, oldblkno, off, newsize, oldsize);
	ACQUIRE_LOCK(ITOUMP(ip));
	if (off >= UFS_NDADDR) {
		if (lbn > 0)
			panic("softdep_setup_allocdirect: bad lbn %jd, off %jd",
			    lbn, off);
		/* allocating an indirect block */
		if (oldblkno != 0)
			panic("softdep_setup_allocdirect: non-zero indir");
	} else {
		if (off != lbn)
			panic("softdep_setup_allocdirect: lbn %jd != off %jd",
			    lbn, off);
		/*
		 * Allocating a direct block.
		 *
		 * If we are allocating a directory block, then we must
		 * allocate an associated pagedep to track additions and
		 * deletions.
		 */
		if ((ip->i_mode & IFMT) == IFDIR)
			pagedep_lookup(mp, bp, ip->i_number, off, DEPALLOC,
			    &pagedep);
	}
	if (newblk_lookup(mp, newblkno, 0, &newblk) == 0)
		panic("softdep_setup_allocdirect: lost block");
	KASSERT(newblk->nb_list.wk_type == D_NEWBLK,
	    ("softdep_setup_allocdirect: newblk already initialized"));
	/*
	 * Convert the newblk to an allocdirect.
	 */
	WORKITEM_REASSIGN(newblk, D_ALLOCDIRECT);
	adp = (struct allocdirect *)newblk;
	newblk->nb_freefrag = freefrag;
	adp->ad_offset = off;
	adp->ad_oldblkno = oldblkno;
	adp->ad_newsize = newsize;
	adp->ad_oldsize = oldsize;

	/*
	 * Finish initializing the journal.
	 */
	if ((jnewblk = newblk->nb_jnewblk) != NULL) {
		jnewblk->jn_ino = ip->i_number;
		jnewblk->jn_lbn = lbn;
		add_to_journal(&jnewblk->jn_list);
	}
	if (freefrag && freefrag->ff_jdep != NULL &&
	    freefrag->ff_jdep->wk_type == D_JFREEFRAG)
		add_to_journal(freefrag->ff_jdep);
	inodedep_lookup(mp, ip->i_number, DEPALLOC, &inodedep);
	adp->ad_inodedep = inodedep;

	WORKLIST_INSERT(&bp->b_dep, &newblk->nb_list);
	/*
	 * The list of allocdirects must be kept in sorted and ascending
	 * order so that the rollback routines can quickly determine the
	 * first uncommitted block (the size of the file stored on disk
	 * ends at the end of the lowest committed fragment, or if there
	 * are no fragments, at the end of the highest committed block).
	 * Since files generally grow, the typical case is that the new
	 * block is to be added at the end of the list. We speed this
	 * special case by checking against the last allocdirect in the
	 * list before laboriously traversing the list looking for the
	 * insertion point.
	 */
	adphead = &inodedep->id_newinoupdt;
	oldadp = TAILQ_LAST(adphead, allocdirectlst);
	if (oldadp == NULL || oldadp->ad_offset <= off) {
		/* insert at end of list */
		TAILQ_INSERT_TAIL(adphead, adp, ad_next);
		if (oldadp != NULL && oldadp->ad_offset == off)
			allocdirect_merge(adphead, adp, oldadp);
		FREE_LOCK(ITOUMP(ip));
		return;
	}
	TAILQ_FOREACH(oldadp, adphead, ad_next) {
		if (oldadp->ad_offset >= off)
			break;
	}
	if (oldadp == NULL)
		panic("softdep_setup_allocdirect: lost entry");
	/* insert in middle of list */
	TAILQ_INSERT_BEFORE(oldadp, adp, ad_next);
	if (oldadp->ad_offset == off)
		allocdirect_merge(adphead, adp, oldadp);

	FREE_LOCK(ITOUMP(ip));
}

/*
 * Merge a newer and older journal record to be stored either in a
 * newblock or freefrag.  This handles aggregating journal records for
 * fragment allocation into a second record as well as replacing a
 * journal free with an aborted journal allocation.  A segment for the
 * oldest record will be placed on wkhd if it has been written.  If not
 * the segment for the newer record will suffice.
 */
static struct worklist *
jnewblk_merge(new, old, wkhd)
	struct worklist *new;
	struct worklist *old;
	struct workhead *wkhd;
{
	struct jnewblk *njnewblk;
	struct jnewblk *jnewblk;

	/* Handle NULLs to simplify callers. */
	if (new == NULL)
		return (old);
	if (old == NULL)
		return (new);
	/* Replace a jfreefrag with a jnewblk. */
	if (new->wk_type == D_JFREEFRAG) {
		if (WK_JNEWBLK(old)->jn_blkno != WK_JFREEFRAG(new)->fr_blkno)
			panic("jnewblk_merge: blkno mismatch: %p, %p",
			    old, new);
		cancel_jfreefrag(WK_JFREEFRAG(new));
		return (old);
	}
	if (old->wk_type != D_JNEWBLK || new->wk_type != D_JNEWBLK)
		panic("jnewblk_merge: Bad type: old %d new %d\n",
		    old->wk_type, new->wk_type);
	/*
	 * Handle merging of two jnewblk records that describe
	 * different sets of fragments in the same block.
	 */
	jnewblk = WK_JNEWBLK(old);
	njnewblk = WK_JNEWBLK(new);
	if (jnewblk->jn_blkno != njnewblk->jn_blkno)
		panic("jnewblk_merge: Merging disparate blocks.");
	/*
	 * The record may be rolled back in the cg.
	 */
	if (jnewblk->jn_state & UNDONE) {
		jnewblk->jn_state &= ~UNDONE;
		njnewblk->jn_state |= UNDONE;
		njnewblk->jn_state &= ~ATTACHED;
	}
	/*
	 * We modify the newer addref and free the older so that if neither
	 * has been written the most up-to-date copy will be on disk.  If
	 * both have been written but rolled back we only temporarily need
	 * one of them to fix the bits when the cg write completes.
	 */
	jnewblk->jn_state |= ATTACHED | COMPLETE;
	njnewblk->jn_oldfrags = jnewblk->jn_oldfrags;
	cancel_jnewblk(jnewblk, wkhd);
	WORKLIST_REMOVE(&jnewblk->jn_list);
	free_jnewblk(jnewblk);
	return (new);
}

/*
 * Replace an old allocdirect dependency with a newer one.
 */
static void
allocdirect_merge(adphead, newadp, oldadp)
	struct allocdirectlst *adphead;	/* head of list holding allocdirects */
	struct allocdirect *newadp;	/* allocdirect being added */
	struct allocdirect *oldadp;	/* existing allocdirect being checked */
{
	struct worklist *wk;
	struct freefrag *freefrag;

	freefrag = NULL;
	LOCK_OWNED(VFSTOUFS(newadp->ad_list.wk_mp));
	if (newadp->ad_oldblkno != oldadp->ad_newblkno ||
	    newadp->ad_oldsize != oldadp->ad_newsize ||
	    newadp->ad_offset >= UFS_NDADDR)
		panic("%s %jd != new %jd || old size %ld != new %ld",
		    "allocdirect_merge: old blkno",
		    (intmax_t)newadp->ad_oldblkno,
		    (intmax_t)oldadp->ad_newblkno,
		    newadp->ad_oldsize, oldadp->ad_newsize);
	newadp->ad_oldblkno = oldadp->ad_oldblkno;
	newadp->ad_oldsize = oldadp->ad_oldsize;
	/*
	 * If the old dependency had a fragment to free or had never
	 * previously had a block allocated, then the new dependency
	 * can immediately post its freefrag and adopt the old freefrag.
	 * This action is done by swapping the freefrag dependencies.
	 * The new dependency gains the old one's freefrag, and the
	 * old one gets the new one and then immediately puts it on
	 * the worklist when it is freed by free_newblk. It is
	 * not possible to do this swap when the old dependency had a
	 * non-zero size but no previous fragment to free. This condition
	 * arises when the new block is an extension of the old block.
	 * Here, the first part of the fragment allocated to the new
	 * dependency is part of the block currently claimed on disk by
	 * the old dependency, so cannot legitimately be freed until the
	 * conditions for the new dependency are fulfilled.
	 */
	freefrag = newadp->ad_freefrag;
	if (oldadp->ad_freefrag != NULL || oldadp->ad_oldblkno == 0) {
		newadp->ad_freefrag = oldadp->ad_freefrag;
		oldadp->ad_freefrag = freefrag;
	}
	/*
	 * If we are tracking a new directory-block allocation,
	 * move it from the old allocdirect to the new allocdirect.
	 */
	if ((wk = LIST_FIRST(&oldadp->ad_newdirblk)) != NULL) {
		WORKLIST_REMOVE(wk);
		if (!LIST_EMPTY(&oldadp->ad_newdirblk))
			panic("allocdirect_merge: extra newdirblk");
		WORKLIST_INSERT(&newadp->ad_newdirblk, wk);
	}
	TAILQ_REMOVE(adphead, oldadp, ad_next);
	/*
	 * We need to move any journal dependencies over to the freefrag
	 * that releases this block if it exists.  Otherwise we are
	 * extending an existing block and we'll wait until that is
	 * complete to release the journal space and extend the
	 * new journal to cover this old space as well.
	 */
	if (freefrag == NULL) {
		if (oldadp->ad_newblkno != newadp->ad_newblkno)
			panic("allocdirect_merge: %jd != %jd",
			    oldadp->ad_newblkno, newadp->ad_newblkno);
		newadp->ad_block.nb_jnewblk = (struct jnewblk *)
		    jnewblk_merge(&newadp->ad_block.nb_jnewblk->jn_list, 
		    &oldadp->ad_block.nb_jnewblk->jn_list,
		    &newadp->ad_block.nb_jwork);
		oldadp->ad_block.nb_jnewblk = NULL;
		cancel_newblk(&oldadp->ad_block, NULL,
		    &newadp->ad_block.nb_jwork);
	} else {
		wk = (struct worklist *) cancel_newblk(&oldadp->ad_block,
		    &freefrag->ff_list, &freefrag->ff_jwork);
		freefrag->ff_jdep = jnewblk_merge(freefrag->ff_jdep, wk,
		    &freefrag->ff_jwork);
	}
	free_newblk(&oldadp->ad_block);
}

/*
 * Allocate a jfreefrag structure to journal a single block free.
 */
static struct jfreefrag *
newjfreefrag(freefrag, ip, blkno, size, lbn)
	struct freefrag *freefrag;
	struct inode *ip;
	ufs2_daddr_t blkno;
	long size;
	ufs_lbn_t lbn;
{
	struct jfreefrag *jfreefrag;
	struct fs *fs;

	fs = ITOFS(ip);
	jfreefrag = malloc(sizeof(struct jfreefrag), M_JFREEFRAG,
	    M_SOFTDEP_FLAGS);
	workitem_alloc(&jfreefrag->fr_list, D_JFREEFRAG, ITOVFS(ip));
	jfreefrag->fr_jsegdep = newjsegdep(&jfreefrag->fr_list);
	jfreefrag->fr_state = ATTACHED | DEPCOMPLETE;
	jfreefrag->fr_ino = ip->i_number;
	jfreefrag->fr_lbn = lbn;
	jfreefrag->fr_blkno = blkno;
	jfreefrag->fr_frags = numfrags(fs, size);
	jfreefrag->fr_freefrag = freefrag;

	return (jfreefrag);
}

/*
 * Allocate a new freefrag structure.
 */
static struct freefrag *
newfreefrag(ip, blkno, size, lbn, key)
	struct inode *ip;
	ufs2_daddr_t blkno;
	long size;
	ufs_lbn_t lbn;
	u_long key;
{
	struct freefrag *freefrag;
	struct ufsmount *ump;
	struct fs *fs;

	CTR4(KTR_SUJ, "newfreefrag: ino %d blkno %jd size %ld lbn %jd",
	    ip->i_number, blkno, size, lbn);
	ump = ITOUMP(ip);
	fs = ump->um_fs;
	if (fragnum(fs, blkno) + numfrags(fs, size) > fs->fs_frag)
		panic("newfreefrag: frag size");
	freefrag = malloc(sizeof(struct freefrag),
	    M_FREEFRAG, M_SOFTDEP_FLAGS);
	workitem_alloc(&freefrag->ff_list, D_FREEFRAG, UFSTOVFS(ump));
	freefrag->ff_state = ATTACHED;
	LIST_INIT(&freefrag->ff_jwork);
	freefrag->ff_inum = ip->i_number;
	freefrag->ff_vtype = ITOV(ip)->v_type;
	freefrag->ff_blkno = blkno;
	freefrag->ff_fragsize = size;
	freefrag->ff_key = key;

	if (MOUNTEDSUJ(UFSTOVFS(ump))) {
		freefrag->ff_jdep = (struct worklist *)
		    newjfreefrag(freefrag, ip, blkno, size, lbn);
	} else {
		freefrag->ff_state |= DEPCOMPLETE;
		freefrag->ff_jdep = NULL;
	}

	return (freefrag);
}

/*
 * This workitem de-allocates fragments that were replaced during
 * file block allocation.
 */
static void 
handle_workitem_freefrag(freefrag)
	struct freefrag *freefrag;
{
	struct ufsmount *ump = VFSTOUFS(freefrag->ff_list.wk_mp);
	struct workhead wkhd;

	CTR3(KTR_SUJ,
	    "handle_workitem_freefrag: ino %d blkno %jd size %ld",
	    freefrag->ff_inum, freefrag->ff_blkno, freefrag->ff_fragsize);
	/*
	 * It would be illegal to add new completion items to the
	 * freefrag after it was schedule to be done so it must be
	 * safe to modify the list head here.
	 */
	LIST_INIT(&wkhd);
	ACQUIRE_LOCK(ump);
	LIST_SWAP(&freefrag->ff_jwork, &wkhd, worklist, wk_list);
	/*
	 * If the journal has not been written we must cancel it here.
	 */
	if (freefrag->ff_jdep) {
		if (freefrag->ff_jdep->wk_type != D_JNEWBLK)
			panic("handle_workitem_freefrag: Unexpected type %d\n",
			    freefrag->ff_jdep->wk_type);
		cancel_jnewblk(WK_JNEWBLK(freefrag->ff_jdep), &wkhd);
	}
	FREE_LOCK(ump);
	ffs_blkfree(ump, ump->um_fs, ump->um_devvp, freefrag->ff_blkno,
	   freefrag->ff_fragsize, freefrag->ff_inum, freefrag->ff_vtype,
	   &wkhd, freefrag->ff_key);
	ACQUIRE_LOCK(ump);
	WORKITEM_FREE(freefrag, D_FREEFRAG);
	FREE_LOCK(ump);
}

/*
 * Set up a dependency structure for an external attributes data block.
 * This routine follows much of the structure of softdep_setup_allocdirect.
 * See the description of softdep_setup_allocdirect above for details.
 */
void 
softdep_setup_allocext(ip, off, newblkno, oldblkno, newsize, oldsize, bp)
	struct inode *ip;
	ufs_lbn_t off;
	ufs2_daddr_t newblkno;
	ufs2_daddr_t oldblkno;
	long newsize;
	long oldsize;
	struct buf *bp;
{
	struct allocdirect *adp, *oldadp;
	struct allocdirectlst *adphead;
	struct freefrag *freefrag;
	struct inodedep *inodedep;
	struct jnewblk *jnewblk;
	struct newblk *newblk;
	struct mount *mp;
	struct ufsmount *ump;
	ufs_lbn_t lbn;

	mp = ITOVFS(ip);
	ump = VFSTOUFS(mp);
	KASSERT(MOUNTEDSOFTDEP(mp) != 0,
	    ("softdep_setup_allocext called on non-softdep filesystem"));
	KASSERT(off < UFS_NXADDR,
	    ("softdep_setup_allocext: lbn %lld > UFS_NXADDR", (long long)off));

	lbn = bp->b_lblkno;
	if (oldblkno && oldblkno != newblkno)
		/*
		 * The usual case is that a smaller fragment that
		 * was just allocated has been replaced with a bigger
		 * fragment or a full-size block. If it is marked as
		 * B_DELWRI, the current contents have not been written
		 * to disk. It is possible that the block was written
		 * earlier, but very uncommon. If the block has never
		 * been written, there is no need to send a BIO_DELETE
		 * for it when it is freed. The gain from avoiding the
		 * TRIMs for the common case of unwritten blocks far
		 * exceeds the cost of the write amplification for the
		 * uncommon case of failing to send a TRIM for a block
		 * that had been written.
		 */
		freefrag = newfreefrag(ip, oldblkno, oldsize, lbn,
		    (bp->b_flags & B_DELWRI) != 0 ? NOTRIM_KEY : SINGLETON_KEY);
	else
		freefrag = NULL;

	ACQUIRE_LOCK(ump);
	if (newblk_lookup(mp, newblkno, 0, &newblk) == 0)
		panic("softdep_setup_allocext: lost block");
	KASSERT(newblk->nb_list.wk_type == D_NEWBLK,
	    ("softdep_setup_allocext: newblk already initialized"));
	/*
	 * Convert the newblk to an allocdirect.
	 */
	WORKITEM_REASSIGN(newblk, D_ALLOCDIRECT);
	adp = (struct allocdirect *)newblk;
	newblk->nb_freefrag = freefrag;
	adp->ad_offset = off;
	adp->ad_oldblkno = oldblkno;
	adp->ad_newsize = newsize;
	adp->ad_oldsize = oldsize;
	adp->ad_state |=  EXTDATA;

	/*
	 * Finish initializing the journal.
	 */
	if ((jnewblk = newblk->nb_jnewblk) != NULL) {
		jnewblk->jn_ino = ip->i_number;
		jnewblk->jn_lbn = lbn;
		add_to_journal(&jnewblk->jn_list);
	}
	if (freefrag && freefrag->ff_jdep != NULL &&
	    freefrag->ff_jdep->wk_type == D_JFREEFRAG)
		add_to_journal(freefrag->ff_jdep);
	inodedep_lookup(mp, ip->i_number, DEPALLOC, &inodedep);
	adp->ad_inodedep = inodedep;

	WORKLIST_INSERT(&bp->b_dep, &newblk->nb_list);
	/*
	 * The list of allocdirects must be kept in sorted and ascending
	 * order so that the rollback routines can quickly determine the
	 * first uncommitted block (the size of the file stored on disk
	 * ends at the end of the lowest committed fragment, or if there
	 * are no fragments, at the end of the highest committed block).
	 * Since files generally grow, the typical case is that the new
	 * block is to be added at the end of the list. We speed this
	 * special case by checking against the last allocdirect in the
	 * list before laboriously traversing the list looking for the
	 * insertion point.
	 */
	adphead = &inodedep->id_newextupdt;
	oldadp = TAILQ_LAST(adphead, allocdirectlst);
	if (oldadp == NULL || oldadp->ad_offset <= off) {
		/* insert at end of list */
		TAILQ_INSERT_TAIL(adphead, adp, ad_next);
		if (oldadp != NULL && oldadp->ad_offset == off)
			allocdirect_merge(adphead, adp, oldadp);
		FREE_LOCK(ump);
		return;
	}
	TAILQ_FOREACH(oldadp, adphead, ad_next) {
		if (oldadp->ad_offset >= off)
			break;
	}
	if (oldadp == NULL)
		panic("softdep_setup_allocext: lost entry");
	/* insert in middle of list */
	TAILQ_INSERT_BEFORE(oldadp, adp, ad_next);
	if (oldadp->ad_offset == off)
		allocdirect_merge(adphead, adp, oldadp);
	FREE_LOCK(ump);
}

/*
 * Indirect block allocation dependencies.
 * 
 * The same dependencies that exist for a direct block also exist when
 * a new block is allocated and pointed to by an entry in a block of
 * indirect pointers. The undo/redo states described above are also
 * used here. Because an indirect block contains many pointers that
 * may have dependencies, a second copy of the entire in-memory indirect
 * block is kept. The buffer cache copy is always completely up-to-date.
 * The second copy, which is used only as a source for disk writes,
 * contains only the safe pointers (i.e., those that have no remaining
 * update dependencies). The second copy is freed when all pointers
 * are safe. The cache is not allowed to replace indirect blocks with
 * pending update dependencies. If a buffer containing an indirect
 * block with dependencies is written, these routines will mark it
 * dirty again. It can only be successfully written once all the
 * dependencies are removed. The ffs_fsync routine in conjunction with
 * softdep_sync_metadata work together to get all the dependencies
 * removed so that a file can be successfully written to disk. Three
 * procedures are used when setting up indirect block pointer
 * dependencies. The division is necessary because of the organization
 * of the "balloc" routine and because of the distinction between file
 * pages and file metadata blocks.
 */

/*
 * Allocate a new allocindir structure.
 */
static struct allocindir *
newallocindir(ip, ptrno, newblkno, oldblkno, lbn)
	struct inode *ip;	/* inode for file being extended */
	int ptrno;		/* offset of pointer in indirect block */
	ufs2_daddr_t newblkno;	/* disk block number being added */
	ufs2_daddr_t oldblkno;	/* previous block number, 0 if none */
	ufs_lbn_t lbn;
{
	struct newblk *newblk;
	struct allocindir *aip;
	struct freefrag *freefrag;
	struct jnewblk *jnewblk;

	if (oldblkno)
		freefrag = newfreefrag(ip, oldblkno, ITOFS(ip)->fs_bsize, lbn,
		    SINGLETON_KEY);
	else
		freefrag = NULL;
	ACQUIRE_LOCK(ITOUMP(ip));
	if (newblk_lookup(ITOVFS(ip), newblkno, 0, &newblk) == 0)
		panic("new_allocindir: lost block");
	KASSERT(newblk->nb_list.wk_type == D_NEWBLK,
	    ("newallocindir: newblk already initialized"));
	WORKITEM_REASSIGN(newblk, D_ALLOCINDIR);
	newblk->nb_freefrag = freefrag;
	aip = (struct allocindir *)newblk;
	aip->ai_offset = ptrno;
	aip->ai_oldblkno = oldblkno;
	aip->ai_lbn = lbn;
	if ((jnewblk = newblk->nb_jnewblk) != NULL) {
		jnewblk->jn_ino = ip->i_number;
		jnewblk->jn_lbn = lbn;
		add_to_journal(&jnewblk->jn_list);
	}
	if (freefrag && freefrag->ff_jdep != NULL &&
	    freefrag->ff_jdep->wk_type == D_JFREEFRAG)
		add_to_journal(freefrag->ff_jdep);
	return (aip);
}

/*
 * Called just before setting an indirect block pointer
 * to a newly allocated file page.
 */
void
softdep_setup_allocindir_page(ip, lbn, bp, ptrno, newblkno, oldblkno, nbp)
	struct inode *ip;	/* inode for file being extended */
	ufs_lbn_t lbn;		/* allocated block number within file */
	struct buf *bp;		/* buffer with indirect blk referencing page */
	int ptrno;		/* offset of pointer in indirect block */
	ufs2_daddr_t newblkno;	/* disk block number being added */
	ufs2_daddr_t oldblkno;	/* previous block number, 0 if none */
	struct buf *nbp;	/* buffer holding allocated page */
{
	struct inodedep *inodedep;
	struct freefrag *freefrag;
	struct allocindir *aip;
	struct pagedep *pagedep;
	struct mount *mp;
	struct ufsmount *ump;

	mp = ITOVFS(ip);
	ump = VFSTOUFS(mp);
	KASSERT(MOUNTEDSOFTDEP(mp) != 0,
	    ("softdep_setup_allocindir_page called on non-softdep filesystem"));
	KASSERT(lbn == nbp->b_lblkno,
	    ("softdep_setup_allocindir_page: lbn %jd != lblkno %jd",
	    lbn, bp->b_lblkno));
	CTR4(KTR_SUJ,
	    "softdep_setup_allocindir_page: ino %d blkno %jd oldblkno %jd "
	    "lbn %jd", ip->i_number, newblkno, oldblkno, lbn);
	ASSERT_VOP_LOCKED(ITOV(ip), "softdep_setup_allocindir_page");
	aip = newallocindir(ip, ptrno, newblkno, oldblkno, lbn);
	(void) inodedep_lookup(mp, ip->i_number, DEPALLOC, &inodedep);
	/*
	 * If we are allocating a directory page, then we must
	 * allocate an associated pagedep to track additions and
	 * deletions.
	 */
	if ((ip->i_mode & IFMT) == IFDIR)
		pagedep_lookup(mp, nbp, ip->i_number, lbn, DEPALLOC, &pagedep);
	WORKLIST_INSERT(&nbp->b_dep, &aip->ai_block.nb_list);
	freefrag = setup_allocindir_phase2(bp, ip, inodedep, aip, lbn);
	FREE_LOCK(ump);
	if (freefrag)
		handle_workitem_freefrag(freefrag);
}

/*
 * Called just before setting an indirect block pointer to a
 * newly allocated indirect block.
 */
void
softdep_setup_allocindir_meta(nbp, ip, bp, ptrno, newblkno)
	struct buf *nbp;	/* newly allocated indirect block */
	struct inode *ip;	/* inode for file being extended */
	struct buf *bp;		/* indirect block referencing allocated block */
	int ptrno;		/* offset of pointer in indirect block */
	ufs2_daddr_t newblkno;	/* disk block number being added */
{
	struct inodedep *inodedep;
	struct allocindir *aip;
	struct ufsmount *ump;
	ufs_lbn_t lbn;

	ump = ITOUMP(ip);
	KASSERT(MOUNTEDSOFTDEP(UFSTOVFS(ump)) != 0,
	    ("softdep_setup_allocindir_meta called on non-softdep filesystem"));
	CTR3(KTR_SUJ,
	    "softdep_setup_allocindir_meta: ino %d blkno %jd ptrno %d",
	    ip->i_number, newblkno, ptrno);
	lbn = nbp->b_lblkno;
	ASSERT_VOP_LOCKED(ITOV(ip), "softdep_setup_allocindir_meta");
	aip = newallocindir(ip, ptrno, newblkno, 0, lbn);
	inodedep_lookup(UFSTOVFS(ump), ip->i_number, DEPALLOC, &inodedep);
	WORKLIST_INSERT(&nbp->b_dep, &aip->ai_block.nb_list);
	if (setup_allocindir_phase2(bp, ip, inodedep, aip, lbn))
		panic("softdep_setup_allocindir_meta: Block already existed");
	FREE_LOCK(ump);
}

static void
indirdep_complete(indirdep)
	struct indirdep *indirdep;
{
	struct allocindir *aip;

	LIST_REMOVE(indirdep, ir_next);
	indirdep->ir_state |= DEPCOMPLETE;

	while ((aip = LIST_FIRST(&indirdep->ir_completehd)) != NULL) {
		LIST_REMOVE(aip, ai_next);
		free_newblk(&aip->ai_block);
	}
	/*
	 * If this indirdep is not attached to a buf it was simply waiting
	 * on completion to clear completehd.  free_indirdep() asserts
	 * that nothing is dangling.
	 */
	if ((indirdep->ir_state & ONWORKLIST) == 0)
		free_indirdep(indirdep);
}

static struct indirdep *
indirdep_lookup(mp, ip, bp)
	struct mount *mp;
	struct inode *ip;
	struct buf *bp;
{
	struct indirdep *indirdep, *newindirdep;
	struct newblk *newblk;
	struct ufsmount *ump;
	struct worklist *wk;
	struct fs *fs;
	ufs2_daddr_t blkno;

	ump = VFSTOUFS(mp);
	LOCK_OWNED(ump);
	indirdep = NULL;
	newindirdep = NULL;
	fs = ump->um_fs;
	for (;;) {
		LIST_FOREACH(wk, &bp->b_dep, wk_list) {
			if (wk->wk_type != D_INDIRDEP)
				continue;
			indirdep = WK_INDIRDEP(wk);
			break;
		}
		/* Found on the buffer worklist, no new structure to free. */
		if (indirdep != NULL && newindirdep == NULL)
			return (indirdep);
		if (indirdep != NULL && newindirdep != NULL)
			panic("indirdep_lookup: simultaneous create");
		/* None found on the buffer and a new structure is ready. */
		if (indirdep == NULL && newindirdep != NULL)
			break;
		/* None found and no new structure available. */
		FREE_LOCK(ump);
		newindirdep = malloc(sizeof(struct indirdep),
		    M_INDIRDEP, M_SOFTDEP_FLAGS);
		workitem_alloc(&newindirdep->ir_list, D_INDIRDEP, mp);
		newindirdep->ir_state = ATTACHED;
		if (I_IS_UFS1(ip))
			newindirdep->ir_state |= UFS1FMT;
		TAILQ_INIT(&newindirdep->ir_trunc);
		newindirdep->ir_saveddata = NULL;
		LIST_INIT(&newindirdep->ir_deplisthd);
		LIST_INIT(&newindirdep->ir_donehd);
		LIST_INIT(&newindirdep->ir_writehd);
		LIST_INIT(&newindirdep->ir_completehd);
		if (bp->b_blkno == bp->b_lblkno) {
			ufs_bmaparray(bp->b_vp, bp->b_lblkno, &blkno, bp,
			    NULL, NULL);
			bp->b_blkno = blkno;
		}
		newindirdep->ir_freeblks = NULL;
		newindirdep->ir_savebp =
		    getblk(ump->um_devvp, bp->b_blkno, bp->b_bcount, 0, 0, 0);
		newindirdep->ir_bp = bp;
		BUF_KERNPROC(newindirdep->ir_savebp);
		bcopy(bp->b_data, newindirdep->ir_savebp->b_data, bp->b_bcount);
		ACQUIRE_LOCK(ump);
	}
	indirdep = newindirdep;
	WORKLIST_INSERT(&bp->b_dep, &indirdep->ir_list);
	/*
	 * If the block is not yet allocated we don't set DEPCOMPLETE so
	 * that we don't free dependencies until the pointers are valid.
	 * This could search b_dep for D_ALLOCDIRECT/D_ALLOCINDIR rather
	 * than using the hash.
	 */
	if (newblk_lookup(mp, dbtofsb(fs, bp->b_blkno), 0, &newblk))
		LIST_INSERT_HEAD(&newblk->nb_indirdeps, indirdep, ir_next);
	else
		indirdep->ir_state |= DEPCOMPLETE;
	return (indirdep);
}

/*
 * Called to finish the allocation of the "aip" allocated
 * by one of the two routines above.
 */
static struct freefrag *
setup_allocindir_phase2(bp, ip, inodedep, aip, lbn)
	struct buf *bp;		/* in-memory copy of the indirect block */
	struct inode *ip;	/* inode for file being extended */
	struct inodedep *inodedep; /* Inodedep for ip */
	struct allocindir *aip;	/* allocindir allocated by the above routines */
	ufs_lbn_t lbn;		/* Logical block number for this block. */
{
	struct fs *fs;
	struct indirdep *indirdep;
	struct allocindir *oldaip;
	struct freefrag *freefrag;
	struct mount *mp;
	struct ufsmount *ump;

	mp = ITOVFS(ip);
	ump = VFSTOUFS(mp);
	LOCK_OWNED(ump);
	fs = ump->um_fs;
	if (bp->b_lblkno >= 0)
		panic("setup_allocindir_phase2: not indir blk");
	KASSERT(aip->ai_offset >= 0 && aip->ai_offset < NINDIR(fs),
	    ("setup_allocindir_phase2: Bad offset %d", aip->ai_offset));
	indirdep = indirdep_lookup(mp, ip, bp);
	KASSERT(indirdep->ir_savebp != NULL,
	    ("setup_allocindir_phase2 NULL ir_savebp"));
	aip->ai_indirdep = indirdep;
	/*
	 * Check for an unwritten dependency for this indirect offset.  If
	 * there is, merge the old dependency into the new one.  This happens
	 * as a result of reallocblk only.
	 */
	freefrag = NULL;
	if (aip->ai_oldblkno != 0) {
		LIST_FOREACH(oldaip, &indirdep->ir_deplisthd, ai_next) {
			if (oldaip->ai_offset == aip->ai_offset) {
				freefrag = allocindir_merge(aip, oldaip);
				goto done;
			}
		}
		LIST_FOREACH(oldaip, &indirdep->ir_donehd, ai_next) {
			if (oldaip->ai_offset == aip->ai_offset) {
				freefrag = allocindir_merge(aip, oldaip);
				goto done;
			}
		}
	}
done:
	LIST_INSERT_HEAD(&indirdep->ir_deplisthd, aip, ai_next);
	return (freefrag);
}

/*
 * Merge two allocindirs which refer to the same block.  Move newblock
 * dependencies and setup the freefrags appropriately.
 */
static struct freefrag *
allocindir_merge(aip, oldaip)
	struct allocindir *aip;
	struct allocindir *oldaip;
{
	struct freefrag *freefrag;
	struct worklist *wk;

	if (oldaip->ai_newblkno != aip->ai_oldblkno)
		panic("allocindir_merge: blkno");
	aip->ai_oldblkno = oldaip->ai_oldblkno;
	freefrag = aip->ai_freefrag;
	aip->ai_freefrag = oldaip->ai_freefrag;
	oldaip->ai_freefrag = NULL;
	KASSERT(freefrag != NULL, ("setup_allocindir_phase2: No freefrag"));
	/*
	 * If we are tracking a new directory-block allocation,
	 * move it from the old allocindir to the new allocindir.
	 */
	if ((wk = LIST_FIRST(&oldaip->ai_newdirblk)) != NULL) {
		WORKLIST_REMOVE(wk);
		if (!LIST_EMPTY(&oldaip->ai_newdirblk))
			panic("allocindir_merge: extra newdirblk");
		WORKLIST_INSERT(&aip->ai_newdirblk, wk);
	}
	/*
	 * We can skip journaling for this freefrag and just complete
	 * any pending journal work for the allocindir that is being
	 * removed after the freefrag completes.
	 */
	if (freefrag->ff_jdep)
		cancel_jfreefrag(WK_JFREEFRAG(freefrag->ff_jdep));
	LIST_REMOVE(oldaip, ai_next);
	freefrag->ff_jdep = (struct worklist *)cancel_newblk(&oldaip->ai_block,
	    &freefrag->ff_list, &freefrag->ff_jwork);
	free_newblk(&oldaip->ai_block);

	return (freefrag);
}

static inline void
setup_freedirect(freeblks, ip, i, needj)
	struct freeblks *freeblks;
	struct inode *ip;
	int i;
	int needj;
{
	struct ufsmount *ump;
	ufs2_daddr_t blkno;
	int frags;

	blkno = DIP(ip, i_db[i]);
	if (blkno == 0)
		return;
	DIP_SET(ip, i_db[i], 0);
	ump = ITOUMP(ip);
	frags = sblksize(ump->um_fs, ip->i_size, i);
	frags = numfrags(ump->um_fs, frags);
	newfreework(ump, freeblks, NULL, i, blkno, frags, 0, needj);
}

static inline void
setup_freeext(freeblks, ip, i, needj)
	struct freeblks *freeblks;
	struct inode *ip;
	int i;
	int needj;
{
	struct ufsmount *ump;
	ufs2_daddr_t blkno;
	int frags;

	blkno = ip->i_din2->di_extb[i];
	if (blkno == 0)
		return;
	ip->i_din2->di_extb[i] = 0;
	ump = ITOUMP(ip);
	frags = sblksize(ump->um_fs, ip->i_din2->di_extsize, i);
	frags = numfrags(ump->um_fs, frags);
	newfreework(ump, freeblks, NULL, -1 - i, blkno, frags, 0, needj);
}

static inline void
setup_freeindir(freeblks, ip, i, lbn, needj)
	struct freeblks *freeblks;
	struct inode *ip;
	int i;
	ufs_lbn_t lbn;
	int needj;
{
	struct ufsmount *ump;
	ufs2_daddr_t blkno;

	blkno = DIP(ip, i_ib[i]);
	if (blkno == 0)
		return;
	DIP_SET(ip, i_ib[i], 0);
	ump = ITOUMP(ip);
	newfreework(ump, freeblks, NULL, lbn, blkno, ump->um_fs->fs_frag,
	    0, needj);
}

static inline struct freeblks *
newfreeblks(mp, ip)
	struct mount *mp;
	struct inode *ip;
{
	struct freeblks *freeblks;

	freeblks = malloc(sizeof(struct freeblks),
		M_FREEBLKS, M_SOFTDEP_FLAGS|M_ZERO);
	workitem_alloc(&freeblks->fb_list, D_FREEBLKS, mp);
	LIST_INIT(&freeblks->fb_jblkdephd);
	LIST_INIT(&freeblks->fb_jwork);
	freeblks->fb_ref = 0;
	freeblks->fb_cgwait = 0;
	freeblks->fb_state = ATTACHED;
	freeblks->fb_uid = ip->i_uid;
	freeblks->fb_inum = ip->i_number;
	freeblks->fb_vtype = ITOV(ip)->v_type;
	freeblks->fb_modrev = DIP(ip, i_modrev);
	freeblks->fb_devvp = ITODEVVP(ip);
	freeblks->fb_chkcnt = 0;
	freeblks->fb_len = 0;

	return (freeblks);
}

static void
trunc_indirdep(indirdep, freeblks, bp, off)
	struct indirdep *indirdep;
	struct freeblks *freeblks;
	struct buf *bp;
	int off;
{
	struct allocindir *aip, *aipn;

	/*
	 * The first set of allocindirs won't be in savedbp.
	 */
	LIST_FOREACH_SAFE(aip, &indirdep->ir_deplisthd, ai_next, aipn)
		if (aip->ai_offset > off)
			cancel_allocindir(aip, bp, freeblks, 1);
	LIST_FOREACH_SAFE(aip, &indirdep->ir_donehd, ai_next, aipn)
		if (aip->ai_offset > off)
			cancel_allocindir(aip, bp, freeblks, 1);
	/*
	 * These will exist in savedbp.
	 */
	LIST_FOREACH_SAFE(aip, &indirdep->ir_writehd, ai_next, aipn)
		if (aip->ai_offset > off)
			cancel_allocindir(aip, NULL, freeblks, 0);
	LIST_FOREACH_SAFE(aip, &indirdep->ir_completehd, ai_next, aipn)
		if (aip->ai_offset > off)
			cancel_allocindir(aip, NULL, freeblks, 0);
}

/*
 * Follow the chain of indirects down to lastlbn creating a freework
 * structure for each.  This will be used to start indir_trunc() at
 * the right offset and create the journal records for the parrtial
 * truncation.  A second step will handle the truncated dependencies.
 */
static int
setup_trunc_indir(freeblks, ip, lbn, lastlbn, blkno)
	struct freeblks *freeblks;
	struct inode *ip;
	ufs_lbn_t lbn;
	ufs_lbn_t lastlbn;
	ufs2_daddr_t blkno;
{
	struct indirdep *indirdep;
	struct indirdep *indirn;
	struct freework *freework;
	struct newblk *newblk;
	struct mount *mp;
	struct ufsmount *ump;
	struct buf *bp;
	uint8_t *start;
	uint8_t *end;
	ufs_lbn_t lbnadd;
	int level;
	int error;
	int off;

	freework = NULL;
	if (blkno == 0)
		return (0);
	mp = freeblks->fb_list.wk_mp;
	ump = VFSTOUFS(mp);
	/*
	 * Here, calls to VOP_BMAP() will fail.  However, we already have
	 * the on-disk address, so we just pass it to bread() instead of
	 * having bread() attempt to calculate it using VOP_BMAP().
	 */
	error = ffs_breadz(ump, ITOV(ip), lbn, blkptrtodb(ump, blkno),
	    (int)mp->mnt_stat.f_iosize, NULL, NULL, 0, NOCRED, 0, NULL, &bp);
	if (error)
		return (error);
	level = lbn_level(lbn);
	lbnadd = lbn_offset(ump->um_fs, level);
	/*
	 * Compute the offset of the last block we want to keep.  Store
	 * in the freework the first block we want to completely free.
	 */
	off = (lastlbn - -(lbn + level)) / lbnadd;
	if (off + 1 == NINDIR(ump->um_fs))
		goto nowork;
	freework = newfreework(ump, freeblks, NULL, lbn, blkno, 0, off + 1, 0);
	/*
	 * Link the freework into the indirdep.  This will prevent any new
	 * allocations from proceeding until we are finished with the
	 * truncate and the block is written.
	 */
	ACQUIRE_LOCK(ump);
	indirdep = indirdep_lookup(mp, ip, bp);
	if (indirdep->ir_freeblks)
		panic("setup_trunc_indir: indirdep already truncated.");
	TAILQ_INSERT_TAIL(&indirdep->ir_trunc, freework, fw_next);
	freework->fw_indir = indirdep;
	/*
	 * Cancel any allocindirs that will not make it to disk.
	 * We have to do this for all copies of the indirdep that
	 * live on this newblk.
	 */
	if ((indirdep->ir_state & DEPCOMPLETE) == 0) {
		if (newblk_lookup(mp, dbtofsb(ump->um_fs, bp->b_blkno), 0,
		    &newblk) == 0)
			panic("setup_trunc_indir: lost block");
		LIST_FOREACH(indirn, &newblk->nb_indirdeps, ir_next)
			trunc_indirdep(indirn, freeblks, bp, off);
	} else
		trunc_indirdep(indirdep, freeblks, bp, off);
	FREE_LOCK(ump);
	/*
	 * Creation is protected by the buf lock. The saveddata is only
	 * needed if a full truncation follows a partial truncation but it
	 * is difficult to allocate in that case so we fetch it anyway.
	 */
	if (indirdep->ir_saveddata == NULL)
		indirdep->ir_saveddata = malloc(bp->b_bcount, M_INDIRDEP,
		    M_SOFTDEP_FLAGS);
nowork:
	/* Fetch the blkno of the child and the zero start offset. */
	if (I_IS_UFS1(ip)) {
		blkno = ((ufs1_daddr_t *)bp->b_data)[off];
		start = (uint8_t *)&((ufs1_daddr_t *)bp->b_data)[off+1];
	} else {
		blkno = ((ufs2_daddr_t *)bp->b_data)[off];
		start = (uint8_t *)&((ufs2_daddr_t *)bp->b_data)[off+1];
	}
	if (freework) {
		/* Zero the truncated pointers. */
		end = bp->b_data + bp->b_bcount;
		bzero(start, end - start);
		bdwrite(bp);
	} else
		bqrelse(bp);
	if (level == 0)
		return (0);
	lbn++; /* adjust level */
	lbn -= (off * lbnadd);
	return setup_trunc_indir(freeblks, ip, lbn, lastlbn, blkno);
}

/*
 * Complete the partial truncation of an indirect block setup by
 * setup_trunc_indir().  This zeros the truncated pointers in the saved
 * copy and writes them to disk before the freeblks is allowed to complete.
 */
static void
complete_trunc_indir(freework)
	struct freework *freework;
{
	struct freework *fwn;
	struct indirdep *indirdep;
	struct ufsmount *ump;
	struct buf *bp;
	uintptr_t start;
	size_t len;
	int count;

	ump = VFSTOUFS(freework->fw_list.wk_mp);
	LOCK_OWNED(ump);
	indirdep = freework->fw_indir;
	for (;;) {
		bp = indirdep->ir_bp;
		/* See if the block was discarded. */
		if (bp == NULL)
			break;
		/* Inline part of getdirtybuf().  We dont want bremfree. */
		if (BUF_LOCK(bp, LK_EXCLUSIVE | LK_NOWAIT, NULL) == 0)
			break;
		if (BUF_LOCK(bp, LK_EXCLUSIVE | LK_SLEEPFAIL | LK_INTERLOCK,
		    LOCK_PTR(ump)) == 0)
			BUF_UNLOCK(bp);
		ACQUIRE_LOCK(ump);
	}
	freework->fw_state |= DEPCOMPLETE;
	TAILQ_REMOVE(&indirdep->ir_trunc, freework, fw_next);
	/*
	 * Zero the pointers in the saved copy.
	 */
	start = (uintptr_t)indirdep->ir_savebp->b_data;
	if (indirdep->ir_state & UFS1FMT)
		len = sizeof(ufs1_daddr_t) * freework->fw_start;
	else
		len = sizeof(ufs2_daddr_t) * freework->fw_start;
	count = indirdep->ir_savebp->b_bcount - len;
	bzero((char *)(start + len), count);
	/*
	 * We need to start the next truncation in the list if it has not
	 * been started yet.
	 */
	fwn = TAILQ_FIRST(&indirdep->ir_trunc);
	if (fwn != NULL) {
		if (fwn->fw_freeblks == indirdep->ir_freeblks)
			TAILQ_REMOVE(&indirdep->ir_trunc, fwn, fw_next);
		if ((fwn->fw_state & ONWORKLIST) == 0)
			freework_enqueue(fwn);
	}
	/*
	 * If bp is NULL the block was fully truncated, restore
	 * the saved block list otherwise free it if it is no
	 * longer needed.
	 */
	if (TAILQ_EMPTY(&indirdep->ir_trunc)) {
		if (bp == NULL)
			bcopy(indirdep->ir_saveddata,
			    indirdep->ir_savebp->b_data,
			    indirdep->ir_savebp->b_bcount);
		free(indirdep->ir_saveddata, M_INDIRDEP);
		indirdep->ir_saveddata = NULL;
	}
	/*
	 * When bp is NULL there is a full truncation pending.  We
	 * must wait for this full truncation to be journaled before
	 * we can release this freework because the disk pointers will
	 * never be written as zero.
	 */
	if (bp == NULL)  {
		if (LIST_EMPTY(&indirdep->ir_freeblks->fb_jblkdephd))
			handle_written_freework(freework);
		else
			WORKLIST_INSERT(&indirdep->ir_freeblks->fb_freeworkhd,
			   &freework->fw_list);
		if (fwn == NULL) {
			freework->fw_indir = (void *)0x0000deadbeef0000;
			bp = indirdep->ir_savebp;
			indirdep->ir_savebp = NULL;
			free_indirdep(indirdep);
			FREE_LOCK(ump);
			brelse(bp);
			ACQUIRE_LOCK(ump);
		}
	} else {
		/* Complete when the real copy is written. */
		WORKLIST_INSERT(&bp->b_dep, &freework->fw_list);
		BUF_UNLOCK(bp);
	}
}

/*
 * Calculate the number of blocks we are going to release where datablocks
 * is the current total and length is the new file size.
 */
static ufs2_daddr_t
blkcount(fs, datablocks, length)
	struct fs *fs;
	ufs2_daddr_t datablocks;
	off_t length;
{
	off_t totblks, numblks;

	totblks = 0;
	numblks = howmany(length, fs->fs_bsize);
	if (numblks <= UFS_NDADDR) {
		totblks = howmany(length, fs->fs_fsize);
		goto out;
	}
        totblks = blkstofrags(fs, numblks);
	numblks -= UFS_NDADDR;
	/*
	 * Count all single, then double, then triple indirects required.
	 * Subtracting one indirects worth of blocks for each pass
	 * acknowledges one of each pointed to by the inode.
	 */
	for (;;) {
		totblks += blkstofrags(fs, howmany(numblks, NINDIR(fs)));
		numblks -= NINDIR(fs);
		if (numblks <= 0)
			break;
		numblks = howmany(numblks, NINDIR(fs));
	}
out:
	totblks = fsbtodb(fs, totblks);
	/*
	 * Handle sparse files.  We can't reclaim more blocks than the inode
	 * references.  We will correct it later in handle_complete_freeblks()
	 * when we know the real count.
	 */
	if (totblks > datablocks)
		return (0);
	return (datablocks - totblks);
}

/*
 * Handle freeblocks for journaled softupdate filesystems.
 *
 * Contrary to normal softupdates, we must preserve the block pointers in
 * indirects until their subordinates are free.  This is to avoid journaling
 * every block that is freed which may consume more space than the journal
 * itself.  The recovery program will see the free block journals at the
 * base of the truncated area and traverse them to reclaim space.  The
 * pointers in the inode may be cleared immediately after the journal
 * records are written because each direct and indirect pointer in the
 * inode is recorded in a journal.  This permits full truncation to proceed
 * asynchronously.  The write order is journal -> inode -> cgs -> indirects.
 *
 * The algorithm is as follows:
 * 1) Traverse the in-memory state and create journal entries to release
 *    the relevant blocks and full indirect trees.
 * 2) Traverse the indirect block chain adding partial truncation freework
 *    records to indirects in the path to lastlbn.  The freework will
 *    prevent new allocation dependencies from being satisfied in this
 *    indirect until the truncation completes.
 * 3) Read and lock the inode block, performing an update with the new size
 *    and pointers.  This prevents truncated data from becoming valid on
 *    disk through step 4.
 * 4) Reap unsatisfied dependencies that are beyond the truncated area,
 *    eliminate journal work for those records that do not require it.
 * 5) Schedule the journal records to be written followed by the inode block.
 * 6) Allocate any necessary frags for the end of file.
 * 7) Zero any partially truncated blocks.
 *
 * From this truncation proceeds asynchronously using the freework and
 * indir_trunc machinery.  The file will not be extended again into a
 * partially truncated indirect block until all work is completed but
 * the normal dependency mechanism ensures that it is rolled back/forward
 * as appropriate.  Further truncation may occur without delay and is
 * serialized in indir_trunc().
 */
void
softdep_journal_freeblocks(ip, cred, length, flags)
	struct inode *ip;	/* The inode whose length is to be reduced */
	struct ucred *cred;
	off_t length;		/* The new length for the file */
	int flags;		/* IO_EXT and/or IO_NORMAL */
{
	struct freeblks *freeblks, *fbn;
	struct worklist *wk, *wkn;
	struct inodedep *inodedep;
	struct jblkdep *jblkdep;
	struct allocdirect *adp, *adpn;
	struct ufsmount *ump;
	struct fs *fs;
	struct buf *bp;
	struct vnode *vp;
	struct mount *mp;
	daddr_t dbn;
	ufs2_daddr_t extblocks, datablocks;
	ufs_lbn_t tmpval, lbn, lastlbn;
	int frags, lastoff, iboff, allocblock, needj, error, i;

	ump = ITOUMP(ip);
	mp = UFSTOVFS(ump);
	fs = ump->um_fs;
	KASSERT(MOUNTEDSOFTDEP(mp) != 0,
	    ("softdep_journal_freeblocks called on non-softdep filesystem"));
	vp = ITOV(ip);
	needj = 1;
	iboff = -1;
	allocblock = 0;
	extblocks = 0;
	datablocks = 0;
	frags = 0;
	freeblks = newfreeblks(mp, ip);
	ACQUIRE_LOCK(ump);
	/*
	 * If we're truncating a removed file that will never be written
	 * we don't need to journal the block frees.  The canceled journals
	 * for the allocations will suffice.
	 */
	inodedep_lookup(mp, ip->i_number, DEPALLOC, &inodedep);
	if ((inodedep->id_state & (UNLINKED | DEPCOMPLETE)) == UNLINKED &&
	    length == 0)
		needj = 0;
	CTR3(KTR_SUJ, "softdep_journal_freeblks: ip %d length %ld needj %d",
	    ip->i_number, length, needj);
	FREE_LOCK(ump);
	/*
	 * Calculate the lbn that we are truncating to.  This results in -1
	 * if we're truncating the 0 bytes.  So it is the last lbn we want
	 * to keep, not the first lbn we want to truncate.
	 */
	lastlbn = lblkno(fs, length + fs->fs_bsize - 1) - 1;
	lastoff = blkoff(fs, length);
	/*
	 * Compute frags we are keeping in lastlbn.  0 means all.
	 */
	if (lastlbn >= 0 && lastlbn < UFS_NDADDR) {
		frags = fragroundup(fs, lastoff);
		/* adp offset of last valid allocdirect. */
		iboff = lastlbn;
	} else if (lastlbn > 0)
		iboff = UFS_NDADDR;
	if (fs->fs_magic == FS_UFS2_MAGIC)
		extblocks = btodb(fragroundup(fs, ip->i_din2->di_extsize));
	/*
	 * Handle normal data blocks and indirects.  This section saves
	 * values used after the inode update to complete frag and indirect
	 * truncation.
	 */
	if ((flags & IO_NORMAL) != 0) {
		/*
		 * Handle truncation of whole direct and indirect blocks.
		 */
		for (i = iboff + 1; i < UFS_NDADDR; i++)
			setup_freedirect(freeblks, ip, i, needj);
		for (i = 0, tmpval = NINDIR(fs), lbn = UFS_NDADDR;
		    i < UFS_NIADDR;
		    i++, lbn += tmpval, tmpval *= NINDIR(fs)) {
			/* Release a whole indirect tree. */
			if (lbn > lastlbn) {
				setup_freeindir(freeblks, ip, i, -lbn -i,
				    needj);
				continue;
			}
			iboff = i + UFS_NDADDR;
			/*
			 * Traverse partially truncated indirect tree.
			 */
			if (lbn <= lastlbn && lbn + tmpval - 1 > lastlbn)
				setup_trunc_indir(freeblks, ip, -lbn - i,
				    lastlbn, DIP(ip, i_ib[i]));
		}
		/*
		 * Handle partial truncation to a frag boundary.
		 */
		if (frags) {
			ufs2_daddr_t blkno;
			long oldfrags;

			oldfrags = blksize(fs, ip, lastlbn);
			blkno = DIP(ip, i_db[lastlbn]);
			if (blkno && oldfrags != frags) {
				oldfrags -= frags;
				oldfrags = numfrags(fs, oldfrags);
				blkno += numfrags(fs, frags);
				newfreework(ump, freeblks, NULL, lastlbn,
				    blkno, oldfrags, 0, needj);
				if (needj)
					adjust_newfreework(freeblks,
					    numfrags(fs, frags));
			} else if (blkno == 0)
				allocblock = 1;
		}
		/*
		 * Add a journal record for partial truncate if we are
		 * handling indirect blocks.  Non-indirects need no extra
		 * journaling.
		 */
		if (length != 0 && lastlbn >= UFS_NDADDR) {
			UFS_INODE_SET_FLAG(ip, IN_TRUNCATED);
			newjtrunc(freeblks, length, 0);
		}
		ip->i_size = length;
		DIP_SET(ip, i_size, ip->i_size);
		UFS_INODE_SET_FLAG(ip, IN_SIZEMOD | IN_CHANGE);
		datablocks = DIP(ip, i_blocks) - extblocks;
		if (length != 0)
			datablocks = blkcount(fs, datablocks, length);
		freeblks->fb_len = length;
	}
	if ((flags & IO_EXT) != 0) {
		for (i = 0; i < UFS_NXADDR; i++)
			setup_freeext(freeblks, ip, i, needj);
		ip->i_din2->di_extsize = 0;
		datablocks += extblocks;
		UFS_INODE_SET_FLAG(ip, IN_SIZEMOD | IN_CHANGE);
	}
#ifdef QUOTA
	/* Reference the quotas in case the block count is wrong in the end. */
	quotaref(vp, freeblks->fb_quota);
	(void) chkdq(ip, -datablocks, NOCRED, FORCE);
#endif
	freeblks->fb_chkcnt = -datablocks;
	UFS_LOCK(ump);
	fs->fs_pendingblocks += datablocks;
	UFS_UNLOCK(ump);
	DIP_SET(ip, i_blocks, DIP(ip, i_blocks) - datablocks);
	/*
	 * Handle truncation of incomplete alloc direct dependencies.  We
	 * hold the inode block locked to prevent incomplete dependencies
	 * from reaching the disk while we are eliminating those that
	 * have been truncated.  This is a partially inlined ffs_update().
	 */
	ufs_itimes(vp);
	ip->i_flag &= ~(IN_LAZYACCESS | IN_LAZYMOD | IN_MODIFIED);
	dbn = fsbtodb(fs, ino_to_fsba(fs, ip->i_number));
	error = ffs_breadz(ump, ump->um_devvp, dbn, dbn, (int)fs->fs_bsize,
	    NULL, NULL, 0, cred, 0, NULL, &bp);
	if (error) {
		softdep_error("softdep_journal_freeblocks", error);
		return;
	}
	if (bp->b_bufsize == fs->fs_bsize)
		bp->b_flags |= B_CLUSTEROK;
	softdep_update_inodeblock(ip, bp, 0);
	if (ump->um_fstype == UFS1) {
		*((struct ufs1_dinode *)bp->b_data +
		    ino_to_fsbo(fs, ip->i_number)) = *ip->i_din1;
	} else {
		ffs_update_dinode_ckhash(fs, ip->i_din2);
		*((struct ufs2_dinode *)bp->b_data +
		    ino_to_fsbo(fs, ip->i_number)) = *ip->i_din2;
	}
	ACQUIRE_LOCK(ump);
	(void) inodedep_lookup(mp, ip->i_number, DEPALLOC, &inodedep);
	if ((inodedep->id_state & IOSTARTED) != 0)
		panic("softdep_setup_freeblocks: inode busy");
	/*
	 * Add the freeblks structure to the list of operations that
	 * must await the zero'ed inode being written to disk. If we
	 * still have a bitmap dependency (needj), then the inode
	 * has never been written to disk, so we can process the
	 * freeblks below once we have deleted the dependencies.
	 */
	if (needj)
		WORKLIST_INSERT(&bp->b_dep, &freeblks->fb_list);
	else
		freeblks->fb_state |= COMPLETE;
	if ((flags & IO_NORMAL) != 0) {
		TAILQ_FOREACH_SAFE(adp, &inodedep->id_inoupdt, ad_next, adpn) {
			if (adp->ad_offset > iboff)
				cancel_allocdirect(&inodedep->id_inoupdt, adp,
				    freeblks);
			/*
			 * Truncate the allocdirect.  We could eliminate
			 * or modify journal records as well.
			 */
			else if (adp->ad_offset == iboff && frags)
				adp->ad_newsize = frags;
		}
	}
	if ((flags & IO_EXT) != 0)
		while ((adp = TAILQ_FIRST(&inodedep->id_extupdt)) != NULL)
			cancel_allocdirect(&inodedep->id_extupdt, adp,
			    freeblks);
	/*
	 * Scan the bufwait list for newblock dependencies that will never
	 * make it to disk.
	 */
	LIST_FOREACH_SAFE(wk, &inodedep->id_bufwait, wk_list, wkn) {
		if (wk->wk_type != D_ALLOCDIRECT)
			continue;
		adp = WK_ALLOCDIRECT(wk);
		if (((flags & IO_NORMAL) != 0 && (adp->ad_offset > iboff)) ||
		    ((flags & IO_EXT) != 0 && (adp->ad_state & EXTDATA))) {
			cancel_jfreeblk(freeblks, adp->ad_newblkno);
			cancel_newblk(WK_NEWBLK(wk), NULL, &freeblks->fb_jwork);
			WORKLIST_INSERT(&freeblks->fb_freeworkhd, wk);
		}
	}
	/*
	 * Add journal work.
	 */
	LIST_FOREACH(jblkdep, &freeblks->fb_jblkdephd, jb_deps)
		add_to_journal(&jblkdep->jb_list);
	FREE_LOCK(ump);
	bdwrite(bp);
	/*
	 * Truncate dependency structures beyond length.
	 */
	trunc_dependencies(ip, freeblks, lastlbn, frags, flags);
	/*
	 * This is only set when we need to allocate a fragment because
	 * none existed at the end of a frag-sized file.  It handles only
	 * allocating a new, zero filled block.
	 */
	if (allocblock) {
		ip->i_size = length - lastoff;
		DIP_SET(ip, i_size, ip->i_size);
		error = UFS_BALLOC(vp, length - 1, 1, cred, BA_CLRBUF, &bp);
		if (error != 0) {
			softdep_error("softdep_journal_freeblks", error);
			return;
		}
		ip->i_size = length;
		DIP_SET(ip, i_size, length);
		UFS_INODE_SET_FLAG(ip, IN_SIZEMOD | IN_CHANGE | IN_UPDATE);
		allocbuf(bp, frags);
		ffs_update(vp, 0);
		bawrite(bp);
	} else if (lastoff != 0 && vp->v_type != VDIR) {
		int size;

		/*
		 * Zero the end of a truncated frag or block.
		 */
		size = sblksize(fs, length, lastlbn);
		error = bread(vp, lastlbn, size, cred, &bp);
		if (error == 0) {
			bzero((char *)bp->b_data + lastoff, size - lastoff);
			bawrite(bp);
		} else if (!ffs_fsfail_cleanup(ump, error)) {
			softdep_error("softdep_journal_freeblks", error);
			return;
		}
	}
	ACQUIRE_LOCK(ump);
	inodedep_lookup(mp, ip->i_number, DEPALLOC, &inodedep);
	TAILQ_INSERT_TAIL(&inodedep->id_freeblklst, freeblks, fb_next);
	freeblks->fb_state |= DEPCOMPLETE | ONDEPLIST;
	/*
	 * We zero earlier truncations so they don't erroneously
	 * update i_blocks.
	 */
	if (freeblks->fb_len == 0 && (flags & IO_NORMAL) != 0)
		TAILQ_FOREACH(fbn, &inodedep->id_freeblklst, fb_next)
			fbn->fb_len = 0;
	if ((freeblks->fb_state & ALLCOMPLETE) == ALLCOMPLETE &&
	    LIST_EMPTY(&freeblks->fb_jblkdephd))
		freeblks->fb_state |= INPROGRESS;
	else
		freeblks = NULL;
	FREE_LOCK(ump);
	if (freeblks)
		handle_workitem_freeblocks(freeblks, 0);
	trunc_pages(ip, length, extblocks, flags);

}

/*
 * Flush a JOP_SYNC to the journal.
 */
void
softdep_journal_fsync(ip)
	struct inode *ip;
{
	struct jfsync *jfsync;
	struct ufsmount *ump;

	ump = ITOUMP(ip);
	KASSERT(MOUNTEDSOFTDEP(UFSTOVFS(ump)) != 0,
	    ("softdep_journal_fsync called on non-softdep filesystem"));
	if ((ip->i_flag & IN_TRUNCATED) == 0)
		return;
	ip->i_flag &= ~IN_TRUNCATED;
	jfsync = malloc(sizeof(*jfsync), M_JFSYNC, M_SOFTDEP_FLAGS | M_ZERO);
	workitem_alloc(&jfsync->jfs_list, D_JFSYNC, UFSTOVFS(ump));
	jfsync->jfs_size = ip->i_size;
	jfsync->jfs_ino = ip->i_number;
	ACQUIRE_LOCK(ump);
	add_to_journal(&jfsync->jfs_list);
	jwait(&jfsync->jfs_list, MNT_WAIT);
	FREE_LOCK(ump);
}

/*
 * Block de-allocation dependencies.
 * 
 * When blocks are de-allocated, the on-disk pointers must be nullified before
 * the blocks are made available for use by other files.  (The true
 * requirement is that old pointers must be nullified before new on-disk
 * pointers are set.  We chose this slightly more stringent requirement to
 * reduce complexity.) Our implementation handles this dependency by updating
 * the inode (or indirect block) appropriately but delaying the actual block
 * de-allocation (i.e., freemap and free space count manipulation) until
 * after the updated versions reach stable storage.  After the disk is
 * updated, the blocks can be safely de-allocated whenever it is convenient.
 * This implementation handles only the common case of reducing a file's
 * length to zero. Other cases are handled by the conventional synchronous
 * write approach.
 *
 * The ffs implementation with which we worked double-checks
 * the state of the block pointers and file size as it reduces
 * a file's length.  Some of this code is replicated here in our
 * soft updates implementation.  The freeblks->fb_chkcnt field is
 * used to transfer a part of this information to the procedure
 * that eventually de-allocates the blocks.
 *
 * This routine should be called from the routine that shortens
 * a file's length, before the inode's size or block pointers
 * are modified. It will save the block pointer information for
 * later release and zero the inode so that the calling routine
 * can release it.
 */
void
softdep_setup_freeblocks(ip, length, flags)
	struct inode *ip;	/* The inode whose length is to be reduced */
	off_t length;		/* The new length for the file */
	int flags;		/* IO_EXT and/or IO_NORMAL */
{
	struct ufs1_dinode *dp1;
	struct ufs2_dinode *dp2;
	struct freeblks *freeblks;
	struct inodedep *inodedep;
	struct allocdirect *adp;
	struct ufsmount *ump;
	struct buf *bp;
	struct fs *fs;
	ufs2_daddr_t extblocks, datablocks;
	struct mount *mp;
	int i, delay, error;
	ufs_lbn_t tmpval;
	ufs_lbn_t lbn;

	ump = ITOUMP(ip);
	mp = UFSTOVFS(ump);
	KASSERT(MOUNTEDSOFTDEP(mp) != 0,
	    ("softdep_setup_freeblocks called on non-softdep filesystem"));
	CTR2(KTR_SUJ, "softdep_setup_freeblks: ip %d length %ld",
	    ip->i_number, length);
	KASSERT(length == 0, ("softdep_setup_freeblocks: non-zero length"));
	fs = ump->um_fs;
	if ((error = bread(ump->um_devvp,
	    fsbtodb(fs, ino_to_fsba(fs, ip->i_number)),
	    (int)fs->fs_bsize, NOCRED, &bp)) != 0) {
		if (!ffs_fsfail_cleanup(ump, error))
			softdep_error("softdep_setup_freeblocks", error);
		return;
	}
	freeblks = newfreeblks(mp, ip);
	extblocks = 0;
	datablocks = 0;
	if (fs->fs_magic == FS_UFS2_MAGIC)
		extblocks = btodb(fragroundup(fs, ip->i_din2->di_extsize));
	if ((flags & IO_NORMAL) != 0) {
		for (i = 0; i < UFS_NDADDR; i++)
			setup_freedirect(freeblks, ip, i, 0);
		for (i = 0, tmpval = NINDIR(fs), lbn = UFS_NDADDR;
		    i < UFS_NIADDR;
		    i++, lbn += tmpval, tmpval *= NINDIR(fs))
			setup_freeindir(freeblks, ip, i, -lbn -i, 0);
		ip->i_size = 0;
		DIP_SET(ip, i_size, 0);
		UFS_INODE_SET_FLAG(ip, IN_SIZEMOD | IN_CHANGE);
		datablocks = DIP(ip, i_blocks) - extblocks;
	}
	if ((flags & IO_EXT) != 0) {
		for (i = 0; i < UFS_NXADDR; i++)
			setup_freeext(freeblks, ip, i, 0);
		ip->i_din2->di_extsize = 0;
		datablocks += extblocks;
		UFS_INODE_SET_FLAG(ip, IN_SIZEMOD | IN_CHANGE);
	}
#ifdef QUOTA
	/* Reference the quotas in case the block count is wrong in the end. */
	quotaref(ITOV(ip), freeblks->fb_quota);
	(void) chkdq(ip, -datablocks, NOCRED, FORCE);
#endif
	freeblks->fb_chkcnt = -datablocks;
	UFS_LOCK(ump);
	fs->fs_pendingblocks += datablocks;
	UFS_UNLOCK(ump);
	DIP_SET(ip, i_blocks, DIP(ip, i_blocks) - datablocks);
	/*
	 * Push the zero'ed inode to its disk buffer so that we are free
	 * to delete its dependencies below. Once the dependencies are gone
	 * the buffer can be safely released.
	 */
	if (ump->um_fstype == UFS1) {
		dp1 = ((struct ufs1_dinode *)bp->b_data +
		    ino_to_fsbo(fs, ip->i_number));
		ip->i_din1->di_freelink = dp1->di_freelink;
		*dp1 = *ip->i_din1;
	} else {
		dp2 = ((struct ufs2_dinode *)bp->b_data +
		    ino_to_fsbo(fs, ip->i_number));
		ip->i_din2->di_freelink = dp2->di_freelink;
		ffs_update_dinode_ckhash(fs, ip->i_din2);
		*dp2 = *ip->i_din2;
	}
	/*
	 * Find and eliminate any inode dependencies.
	 */
	ACQUIRE_LOCK(ump);
	(void) inodedep_lookup(mp, ip->i_number, DEPALLOC, &inodedep);
	if ((inodedep->id_state & IOSTARTED) != 0)
		panic("softdep_setup_freeblocks: inode busy");
	/*
	 * Add the freeblks structure to the list of operations that
	 * must await the zero'ed inode being written to disk. If we
	 * still have a bitmap dependency (delay == 0), then the inode
	 * has never been written to disk, so we can process the
	 * freeblks below once we have deleted the dependencies.
	 */
	delay = (inodedep->id_state & DEPCOMPLETE);
	if (delay)
		WORKLIST_INSERT(&bp->b_dep, &freeblks->fb_list);
	else
		freeblks->fb_state |= COMPLETE;
	/*
	 * Because the file length has been truncated to zero, any
	 * pending block allocation dependency structures associated
	 * with this inode are obsolete and can simply be de-allocated.
	 * We must first merge the two dependency lists to get rid of
	 * any duplicate freefrag structures, then purge the merged list.
	 * If we still have a bitmap dependency, then the inode has never
	 * been written to disk, so we can free any fragments without delay.
	 */
	if (flags & IO_NORMAL) {
		merge_inode_lists(&inodedep->id_newinoupdt,
		    &inodedep->id_inoupdt);
		while ((adp = TAILQ_FIRST(&inodedep->id_inoupdt)) != NULL)
			cancel_allocdirect(&inodedep->id_inoupdt, adp,
			    freeblks);
	}
	if (flags & IO_EXT) {
		merge_inode_lists(&inodedep->id_newextupdt,
		    &inodedep->id_extupdt);
		while ((adp = TAILQ_FIRST(&inodedep->id_extupdt)) != NULL)
			cancel_allocdirect(&inodedep->id_extupdt, adp,
			    freeblks);
	}
	FREE_LOCK(ump);
	bdwrite(bp);
	trunc_dependencies(ip, freeblks, -1, 0, flags);
	ACQUIRE_LOCK(ump);
	if (inodedep_lookup(mp, ip->i_number, 0, &inodedep) != 0)
		(void) free_inodedep(inodedep);
	freeblks->fb_state |= DEPCOMPLETE;
	/*
	 * If the inode with zeroed block pointers is now on disk
	 * we can start freeing blocks.
	 */  
	if ((freeblks->fb_state & ALLCOMPLETE) == ALLCOMPLETE)
		freeblks->fb_state |= INPROGRESS;
	else
		freeblks = NULL;
	FREE_LOCK(ump);
	if (freeblks)
		handle_workitem_freeblocks(freeblks, 0);
	trunc_pages(ip, length, extblocks, flags);
}

/*
 * Eliminate pages from the page cache that back parts of this inode and
 * adjust the vnode pager's idea of our size.  This prevents stale data
 * from hanging around in the page cache.
 */
static void
trunc_pages(ip, length, extblocks, flags)
	struct inode *ip;
	off_t length;
	ufs2_daddr_t extblocks;
	int flags;
{
	struct vnode *vp;
	struct fs *fs;
	ufs_lbn_t lbn;
	off_t end, extend;

	vp = ITOV(ip);
	fs = ITOFS(ip);
	extend = OFF_TO_IDX(lblktosize(fs, -extblocks));
	if ((flags & IO_EXT) != 0)
		vn_pages_remove(vp, extend, 0);
	if ((flags & IO_NORMAL) == 0)
		return;
	BO_LOCK(&vp->v_bufobj);
	drain_output(vp);
	BO_UNLOCK(&vp->v_bufobj);
	/*
	 * The vnode pager eliminates file pages we eliminate indirects
	 * below.
	 */
	vnode_pager_setsize(vp, length);
	/*
	 * Calculate the end based on the last indirect we want to keep.  If
	 * the block extends into indirects we can just use the negative of
	 * its lbn.  Doubles and triples exist at lower numbers so we must
	 * be careful not to remove those, if they exist.  double and triple
	 * indirect lbns do not overlap with others so it is not important
	 * to verify how many levels are required.
	 */
	lbn = lblkno(fs, length);
	if (lbn >= UFS_NDADDR) {
		/* Calculate the virtual lbn of the triple indirect. */
		lbn = -lbn - (UFS_NIADDR - 1);
		end = OFF_TO_IDX(lblktosize(fs, lbn));
	} else
		end = extend;
	vn_pages_remove(vp, OFF_TO_IDX(OFF_MAX), end);
}

/*
 * See if the buf bp is in the range eliminated by truncation.
 */
static int
trunc_check_buf(bp, blkoffp, lastlbn, lastoff, flags)
	struct buf *bp;
	int *blkoffp;
	ufs_lbn_t lastlbn;
	int lastoff;
	int flags;
{
	ufs_lbn_t lbn;

	*blkoffp = 0;
	/* Only match ext/normal blocks as appropriate. */
	if (((flags & IO_EXT) == 0 && (bp->b_xflags & BX_ALTDATA)) ||
	    ((flags & IO_NORMAL) == 0 && (bp->b_xflags & BX_ALTDATA) == 0))
		return (0);
	/* ALTDATA is always a full truncation. */
	if ((bp->b_xflags & BX_ALTDATA) != 0)
		return (1);
	/* -1 is full truncation. */
	if (lastlbn == -1)
		return (1);
	/*
	 * If this is a partial truncate we only want those
	 * blocks and indirect blocks that cover the range
	 * we're after.
	 */
	lbn = bp->b_lblkno;
	if (lbn < 0)
		lbn = -(lbn + lbn_level(lbn));
	if (lbn < lastlbn)
		return (0);
	/* Here we only truncate lblkno if it's partial. */
	if (lbn == lastlbn) {
		if (lastoff == 0)
			return (0);
		*blkoffp = lastoff;
	}
	return (1);
}

/*
 * Eliminate any dependencies that exist in memory beyond lblkno:off
 */
static void
trunc_dependencies(ip, freeblks, lastlbn, lastoff, flags)
	struct inode *ip;
	struct freeblks *freeblks;
	ufs_lbn_t lastlbn;
	int lastoff;
	int flags;
{
	struct bufobj *bo;
	struct vnode *vp;
	struct buf *bp;
	int blkoff;

	/*
	 * We must wait for any I/O in progress to finish so that
	 * all potential buffers on the dirty list will be visible.
	 * Once they are all there, walk the list and get rid of
	 * any dependencies.
	 */
	vp = ITOV(ip);
	bo = &vp->v_bufobj;
	BO_LOCK(bo);
	drain_output(vp);
	TAILQ_FOREACH(bp, &bo->bo_dirty.bv_hd, b_bobufs)
		bp->b_vflags &= ~BV_SCANNED;
restart:
	TAILQ_FOREACH(bp, &bo->bo_dirty.bv_hd, b_bobufs) {
		if (bp->b_vflags & BV_SCANNED)
			continue;
		if (!trunc_check_buf(bp, &blkoff, lastlbn, lastoff, flags)) {
			bp->b_vflags |= BV_SCANNED;
			continue;
		}
		KASSERT(bp->b_bufobj == bo, ("Wrong object in buffer"));
		if ((bp = getdirtybuf(bp, BO_LOCKPTR(bo), MNT_WAIT)) == NULL)
			goto restart;
		BO_UNLOCK(bo);
		if (deallocate_dependencies(bp, freeblks, blkoff))
			bqrelse(bp);
		else
			brelse(bp);
		BO_LOCK(bo);
		goto restart;
	}
	/*
	 * Now do the work of vtruncbuf while also matching indirect blocks.
	 */
	TAILQ_FOREACH(bp, &bo->bo_clean.bv_hd, b_bobufs)
		bp->b_vflags &= ~BV_SCANNED;
cleanrestart:
	TAILQ_FOREACH(bp, &bo->bo_clean.bv_hd, b_bobufs) {
		if (bp->b_vflags & BV_SCANNED)
			continue;
		if (!trunc_check_buf(bp, &blkoff, lastlbn, lastoff, flags)) {
			bp->b_vflags |= BV_SCANNED;
			continue;
		}
		if (BUF_LOCK(bp,
		    LK_EXCLUSIVE | LK_SLEEPFAIL | LK_INTERLOCK,
		    BO_LOCKPTR(bo)) == ENOLCK) {
			BO_LOCK(bo);
			goto cleanrestart;
		}
		bp->b_vflags |= BV_SCANNED;
		bremfree(bp);
		if (blkoff != 0) {
			allocbuf(bp, blkoff);
			bqrelse(bp);
		} else {
			bp->b_flags |= B_INVAL | B_NOCACHE | B_RELBUF;
			brelse(bp);
		}
		BO_LOCK(bo);
		goto cleanrestart;
	}
	drain_output(vp);
	BO_UNLOCK(bo);
}

static int
cancel_pagedep(pagedep, freeblks, blkoff)
	struct pagedep *pagedep;
	struct freeblks *freeblks;
	int blkoff;
{
	struct jremref *jremref;
	struct jmvref *jmvref;
	struct dirrem *dirrem, *tmp;
	int i;

	/*
	 * Copy any directory remove dependencies to the list
	 * to be processed after the freeblks proceeds.  If
	 * directory entry never made it to disk they
	 * can be dumped directly onto the work list.
	 */
	LIST_FOREACH_SAFE(dirrem, &pagedep->pd_dirremhd, dm_next, tmp) {
		/* Skip this directory removal if it is intended to remain. */
		if (dirrem->dm_offset < blkoff)
			continue;
		/*
		 * If there are any dirrems we wait for the journal write
		 * to complete and then restart the buf scan as the lock
		 * has been dropped.
		 */
		while ((jremref = LIST_FIRST(&dirrem->dm_jremrefhd)) != NULL) {
			jwait(&jremref->jr_list, MNT_WAIT);
			return (ERESTART);
		}
		LIST_REMOVE(dirrem, dm_next);
		dirrem->dm_dirinum = pagedep->pd_ino;
		WORKLIST_INSERT(&freeblks->fb_freeworkhd, &dirrem->dm_list);
	}
	while ((jmvref = LIST_FIRST(&pagedep->pd_jmvrefhd)) != NULL) {
		jwait(&jmvref->jm_list, MNT_WAIT);
		return (ERESTART);
	}
	/*
	 * When we're partially truncating a pagedep we just want to flush
	 * journal entries and return.  There can not be any adds in the
	 * truncated portion of the directory and newblk must remain if
	 * part of the block remains.
	 */
	if (blkoff != 0) {
		struct diradd *dap;

		LIST_FOREACH(dap, &pagedep->pd_pendinghd, da_pdlist)
			if (dap->da_offset > blkoff)
				panic("cancel_pagedep: diradd %p off %d > %d",
				    dap, dap->da_offset, blkoff);
		for (i = 0; i < DAHASHSZ; i++)
			LIST_FOREACH(dap, &pagedep->pd_diraddhd[i], da_pdlist)
				if (dap->da_offset > blkoff)
					panic("cancel_pagedep: diradd %p off %d > %d",
					    dap, dap->da_offset, blkoff);
		return (0);
	}
	/*
	 * There should be no directory add dependencies present
	 * as the directory could not be truncated until all
	 * children were removed.
	 */
	KASSERT(LIST_FIRST(&pagedep->pd_pendinghd) == NULL,
	    ("deallocate_dependencies: pendinghd != NULL"));
	for (i = 0; i < DAHASHSZ; i++)
		KASSERT(LIST_FIRST(&pagedep->pd_diraddhd[i]) == NULL,
		    ("deallocate_dependencies: diraddhd != NULL"));
	if ((pagedep->pd_state & NEWBLOCK) != 0)
		free_newdirblk(pagedep->pd_newdirblk);
	if (free_pagedep(pagedep) == 0)
		panic("Failed to free pagedep %p", pagedep);
	return (0);
}

/*
 * Reclaim any dependency structures from a buffer that is about to
 * be reallocated to a new vnode. The buffer must be locked, thus,
 * no I/O completion operations can occur while we are manipulating
 * its associated dependencies. The mutex is held so that other I/O's
 * associated with related dependencies do not occur.
 */
static int
deallocate_dependencies(bp, freeblks, off)
	struct buf *bp;
	struct freeblks *freeblks;
	int off;
{
	struct indirdep *indirdep;
	struct pagedep *pagedep;
	struct worklist *wk, *wkn;
	struct ufsmount *ump;

	ump = softdep_bp_to_mp(bp);
	if (ump == NULL)
		goto done;
	ACQUIRE_LOCK(ump);
	LIST_FOREACH_SAFE(wk, &bp->b_dep, wk_list, wkn) {
		switch (wk->wk_type) {
		case D_INDIRDEP:
			indirdep = WK_INDIRDEP(wk);
			if (bp->b_lblkno >= 0 ||
			    bp->b_blkno != indirdep->ir_savebp->b_lblkno)
				panic("deallocate_dependencies: not indir");
			cancel_indirdep(indirdep, bp, freeblks);
			continue;

		case D_PAGEDEP:
			pagedep = WK_PAGEDEP(wk);
			if (cancel_pagedep(pagedep, freeblks, off)) {
				FREE_LOCK(ump);
				return (ERESTART);
			}
			continue;

		case D_ALLOCINDIR:
			/*
			 * Simply remove the allocindir, we'll find it via
			 * the indirdep where we can clear pointers if
			 * needed.
			 */
			WORKLIST_REMOVE(wk);
			continue;

		case D_FREEWORK:
			/*
			 * A truncation is waiting for the zero'd pointers
			 * to be written.  It can be freed when the freeblks
			 * is journaled.
			 */
			WORKLIST_REMOVE(wk);
			wk->wk_state |= ONDEPLIST;
			WORKLIST_INSERT(&freeblks->fb_freeworkhd, wk);
			break;

		case D_ALLOCDIRECT:
			if (off != 0)
				continue;
			/* FALLTHROUGH */
		default:
			panic("deallocate_dependencies: Unexpected type %s",
			    TYPENAME(wk->wk_type));
			/* NOTREACHED */
		}
	}
	FREE_LOCK(ump);
done:
	/*
	 * Don't throw away this buf, we were partially truncating and
	 * some deps may always remain.
	 */
	if (off) {
		allocbuf(bp, off);
		bp->b_vflags |= BV_SCANNED;
		return (EBUSY);
	}
	bp->b_flags |= B_INVAL | B_NOCACHE;

	return (0);
}

/*
 * An allocdirect is being canceled due to a truncate.  We must make sure
 * the journal entry is released in concert with the blkfree that releases
 * the storage.  Completed journal entries must not be released until the
 * space is no longer pointed to by the inode or in the bitmap.
 */
static void
cancel_allocdirect(adphead, adp, freeblks)
	struct allocdirectlst *adphead;
	struct allocdirect *adp;
	struct freeblks *freeblks;
{
	struct freework *freework;
	struct newblk *newblk;
	struct worklist *wk;

	TAILQ_REMOVE(adphead, adp, ad_next);
	newblk = (struct newblk *)adp;
	freework = NULL;
	/*
	 * Find the correct freework structure.
	 */
	LIST_FOREACH(wk, &freeblks->fb_freeworkhd, wk_list) {
		if (wk->wk_type != D_FREEWORK)
			continue;
		freework = WK_FREEWORK(wk);
		if (freework->fw_blkno == newblk->nb_newblkno)
			break;
	}
	if (freework == NULL)
		panic("cancel_allocdirect: Freework not found");
	/*
	 * If a newblk exists at all we still have the journal entry that
	 * initiated the allocation so we do not need to journal the free.
	 */
	cancel_jfreeblk(freeblks, freework->fw_blkno);
	/*
	 * If the journal hasn't been written the jnewblk must be passed
	 * to the call to ffs_blkfree that reclaims the space.  We accomplish
	 * this by linking the journal dependency into the freework to be
	 * freed when freework_freeblock() is called.  If the journal has
	 * been written we can simply reclaim the journal space when the
	 * freeblks work is complete.
	 */
	freework->fw_jnewblk = cancel_newblk(newblk, &freework->fw_list,
	    &freeblks->fb_jwork);
	WORKLIST_INSERT(&freeblks->fb_freeworkhd, &newblk->nb_list);
}

/*
 * Cancel a new block allocation.  May be an indirect or direct block.  We
 * remove it from various lists and return any journal record that needs to
 * be resolved by the caller.
 *
 * A special consideration is made for indirects which were never pointed
 * at on disk and will never be found once this block is released.
 */
static struct jnewblk *
cancel_newblk(newblk, wk, wkhd)
	struct newblk *newblk;
	struct worklist *wk;
	struct workhead *wkhd;
{
	struct jnewblk *jnewblk;

	CTR1(KTR_SUJ, "cancel_newblk: blkno %jd", newblk->nb_newblkno);
	    
	newblk->nb_state |= GOINGAWAY;
	/*
	 * Previously we traversed the completedhd on each indirdep
	 * attached to this newblk to cancel them and gather journal
	 * work.  Since we need only the oldest journal segment and
	 * the lowest point on the tree will always have the oldest
	 * journal segment we are free to release the segments
	 * of any subordinates and may leave the indirdep list to
	 * indirdep_complete() when this newblk is freed.
	 */
	if (newblk->nb_state & ONDEPLIST) {
		newblk->nb_state &= ~ONDEPLIST;
		LIST_REMOVE(newblk, nb_deps);
	}
	if (newblk->nb_state & ONWORKLIST)
		WORKLIST_REMOVE(&newblk->nb_list);
	/*
	 * If the journal entry hasn't been written we save a pointer to
	 * the dependency that frees it until it is written or the
	 * superseding operation completes.
	 */
	jnewblk = newblk->nb_jnewblk;
	if (jnewblk != NULL && wk != NULL) {
		newblk->nb_jnewblk = NULL;
		jnewblk->jn_dep = wk;
	}
	if (!LIST_EMPTY(&newblk->nb_jwork))
		jwork_move(wkhd, &newblk->nb_jwork);
	/*
	 * When truncating we must free the newdirblk early to remove
	 * the pagedep from the hash before returning.
	 */
	if ((wk = LIST_FIRST(&newblk->nb_newdirblk)) != NULL)
		free_newdirblk(WK_NEWDIRBLK(wk));
	if (!LIST_EMPTY(&newblk->nb_newdirblk))
		panic("cancel_newblk: extra newdirblk");

	return (jnewblk);
}

/*
 * Schedule the freefrag associated with a newblk to be released once
 * the pointers are written and the previous block is no longer needed.
 */
static void
newblk_freefrag(newblk)
	struct newblk *newblk;
{
	struct freefrag *freefrag;

	if (newblk->nb_freefrag == NULL)
		return;
	freefrag = newblk->nb_freefrag;
	newblk->nb_freefrag = NULL;
	freefrag->ff_state |= COMPLETE;
	if ((freefrag->ff_state & ALLCOMPLETE) == ALLCOMPLETE)
		add_to_worklist(&freefrag->ff_list, 0);
}

/*
 * Free a newblk. Generate a new freefrag work request if appropriate.
 * This must be called after the inode pointer and any direct block pointers
 * are valid or fully removed via truncate or frag extension.
 */
static void
free_newblk(newblk)
	struct newblk *newblk;
{
	struct indirdep *indirdep;
	struct worklist *wk;

	KASSERT(newblk->nb_jnewblk == NULL,
	    ("free_newblk: jnewblk %p still attached", newblk->nb_jnewblk));
	KASSERT(newblk->nb_list.wk_type != D_NEWBLK,
	    ("free_newblk: unclaimed newblk"));
	LOCK_OWNED(VFSTOUFS(newblk->nb_list.wk_mp));
	newblk_freefrag(newblk);
	if (newblk->nb_state & ONDEPLIST)
		LIST_REMOVE(newblk, nb_deps);
	if (newblk->nb_state & ONWORKLIST)
		WORKLIST_REMOVE(&newblk->nb_list);
	LIST_REMOVE(newblk, nb_hash);
	if ((wk = LIST_FIRST(&newblk->nb_newdirblk)) != NULL)
		free_newdirblk(WK_NEWDIRBLK(wk));
	if (!LIST_EMPTY(&newblk->nb_newdirblk))
		panic("free_newblk: extra newdirblk");
	while ((indirdep = LIST_FIRST(&newblk->nb_indirdeps)) != NULL)
		indirdep_complete(indirdep);
	handle_jwork(&newblk->nb_jwork);
	WORKITEM_FREE(newblk, D_NEWBLK);
}

/*
 * Free a newdirblk. Clear the NEWBLOCK flag on its associated pagedep.
 */
static void
free_newdirblk(newdirblk)
	struct newdirblk *newdirblk;
{
	struct pagedep *pagedep;
	struct diradd *dap;
	struct worklist *wk;

	LOCK_OWNED(VFSTOUFS(newdirblk->db_list.wk_mp));
	WORKLIST_REMOVE(&newdirblk->db_list);
	/*
	 * If the pagedep is still linked onto the directory buffer
	 * dependency chain, then some of the entries on the
	 * pd_pendinghd list may not be committed to disk yet. In
	 * this case, we will simply clear the NEWBLOCK flag and
	 * let the pd_pendinghd list be processed when the pagedep
	 * is next written. If the pagedep is no longer on the buffer
	 * dependency chain, then all the entries on the pd_pending
	 * list are committed to disk and we can free them here.
	 */
	pagedep = newdirblk->db_pagedep;
	pagedep->pd_state &= ~NEWBLOCK;
	if ((pagedep->pd_state & ONWORKLIST) == 0) {
		while ((dap = LIST_FIRST(&pagedep->pd_pendinghd)) != NULL)
			free_diradd(dap, NULL);
		/*
		 * If no dependencies remain, the pagedep will be freed.
		 */
		free_pagedep(pagedep);
	}
	/* Should only ever be one item in the list. */
	while ((wk = LIST_FIRST(&newdirblk->db_mkdir)) != NULL) {
		WORKLIST_REMOVE(wk);
		handle_written_mkdir(WK_MKDIR(wk), MKDIR_BODY);
	}
	WORKITEM_FREE(newdirblk, D_NEWDIRBLK);
}

/*
 * Prepare an inode to be freed. The actual free operation is not
 * done until the zero'ed inode has been written to disk.
 */
void
softdep_freefile(pvp, ino, mode)
	struct vnode *pvp;
	ino_t ino;
	int mode;
{
	struct inode *ip = VTOI(pvp);
	struct inodedep *inodedep;
	struct freefile *freefile;
	struct freeblks *freeblks;
	struct ufsmount *ump;

	ump = ITOUMP(ip);
	KASSERT(MOUNTEDSOFTDEP(UFSTOVFS(ump)) != 0,
	    ("softdep_freefile called on non-softdep filesystem"));
	/*
	 * This sets up the inode de-allocation dependency.
	 */
	freefile = malloc(sizeof(struct freefile),
		M_FREEFILE, M_SOFTDEP_FLAGS);
	workitem_alloc(&freefile->fx_list, D_FREEFILE, pvp->v_mount);
	freefile->fx_mode = mode;
	freefile->fx_oldinum = ino;
	freefile->fx_devvp = ump->um_devvp;
	LIST_INIT(&freefile->fx_jwork);
	UFS_LOCK(ump);
	ump->um_fs->fs_pendinginodes += 1;
	UFS_UNLOCK(ump);

	/*
	 * If the inodedep does not exist, then the zero'ed inode has
	 * been written to disk. If the allocated inode has never been
	 * written to disk, then the on-disk inode is zero'ed. In either
	 * case we can free the file immediately.  If the journal was
	 * canceled before being written the inode will never make it to
	 * disk and we must send the canceled journal entrys to
	 * ffs_freefile() to be cleared in conjunction with the bitmap.
	 * Any blocks waiting on the inode to write can be safely freed
	 * here as it will never been written.
	 */
	ACQUIRE_LOCK(ump);
	inodedep_lookup(pvp->v_mount, ino, 0, &inodedep);
	if (inodedep) {
		/*
		 * Clear out freeblks that no longer need to reference
		 * this inode.
		 */
		while ((freeblks =
		    TAILQ_FIRST(&inodedep->id_freeblklst)) != NULL) {
			TAILQ_REMOVE(&inodedep->id_freeblklst, freeblks,
			    fb_next);
			freeblks->fb_state &= ~ONDEPLIST;
		}
		/*
		 * Remove this inode from the unlinked list.
		 */
		if (inodedep->id_state & UNLINKED) {
			/*
			 * Save the journal work to be freed with the bitmap
			 * before we clear UNLINKED.  Otherwise it can be lost
			 * if the inode block is written.
			 */
			handle_bufwait(inodedep, &freefile->fx_jwork);
			clear_unlinked_inodedep(inodedep);
			/*
			 * Re-acquire inodedep as we've dropped the
			 * per-filesystem lock in clear_unlinked_inodedep().
			 */
			inodedep_lookup(pvp->v_mount, ino, 0, &inodedep);
		}
	}
	if (inodedep == NULL || check_inode_unwritten(inodedep)) {
		FREE_LOCK(ump);
		handle_workitem_freefile(freefile);
		return;
	}
	if ((inodedep->id_state & DEPCOMPLETE) == 0)
		inodedep->id_state |= GOINGAWAY;
	WORKLIST_INSERT(&inodedep->id_inowait, &freefile->fx_list);
	FREE_LOCK(ump);
	if (ip->i_number == ino)
		UFS_INODE_SET_FLAG(ip, IN_MODIFIED);
}

/*
 * Check to see if an inode has never been written to disk. If
 * so free the inodedep and return success, otherwise return failure.
 *
 * If we still have a bitmap dependency, then the inode has never
 * been written to disk. Drop the dependency as it is no longer
 * necessary since the inode is being deallocated. We set the
 * ALLCOMPLETE flags since the bitmap now properly shows that the
 * inode is not allocated. Even if the inode is actively being
 * written, it has been rolled back to its zero'ed state, so we
 * are ensured that a zero inode is what is on the disk. For short
 * lived files, this change will usually result in removing all the
 * dependencies from the inode so that it can be freed immediately.
 */
static int
check_inode_unwritten(inodedep)
	struct inodedep *inodedep;
{

	LOCK_OWNED(VFSTOUFS(inodedep->id_list.wk_mp));

	if ((inodedep->id_state & (DEPCOMPLETE | UNLINKED)) != 0 ||
	    !LIST_EMPTY(&inodedep->id_dirremhd) ||
	    !LIST_EMPTY(&inodedep->id_pendinghd) ||
	    !LIST_EMPTY(&inodedep->id_bufwait) ||
	    !LIST_EMPTY(&inodedep->id_inowait) ||
	    !TAILQ_EMPTY(&inodedep->id_inoreflst) ||
	    !TAILQ_EMPTY(&inodedep->id_inoupdt) ||
	    !TAILQ_EMPTY(&inodedep->id_newinoupdt) ||
	    !TAILQ_EMPTY(&inodedep->id_extupdt) ||
	    !TAILQ_EMPTY(&inodedep->id_newextupdt) ||
	    !TAILQ_EMPTY(&inodedep->id_freeblklst) ||
	    inodedep->id_mkdiradd != NULL || 
	    inodedep->id_nlinkdelta != 0)
		return (0);
	/*
	 * Another process might be in initiate_write_inodeblock_ufs[12]
	 * trying to allocate memory without holding "Softdep Lock".
	 */
	if ((inodedep->id_state & IOSTARTED) != 0 &&
	    inodedep->id_savedino1 == NULL)
		return (0);

	if (inodedep->id_state & ONDEPLIST)
		LIST_REMOVE(inodedep, id_deps);
	inodedep->id_state &= ~ONDEPLIST;
	inodedep->id_state |= ALLCOMPLETE;
	inodedep->id_bmsafemap = NULL;
	if (inodedep->id_state & ONWORKLIST)
		WORKLIST_REMOVE(&inodedep->id_list);
	if (inodedep->id_savedino1 != NULL) {
		free(inodedep->id_savedino1, M_SAVEDINO);
		inodedep->id_savedino1 = NULL;
	}
	if (free_inodedep(inodedep) == 0)
		panic("check_inode_unwritten: busy inode");
	return (1);
}

static int
check_inodedep_free(inodedep)
	struct inodedep *inodedep;
{

	LOCK_OWNED(VFSTOUFS(inodedep->id_list.wk_mp));
	if ((inodedep->id_state & ALLCOMPLETE) != ALLCOMPLETE ||
	    !LIST_EMPTY(&inodedep->id_dirremhd) ||
	    !LIST_EMPTY(&inodedep->id_pendinghd) ||
	    !LIST_EMPTY(&inodedep->id_bufwait) ||
	    !LIST_EMPTY(&inodedep->id_inowait) ||
	    !TAILQ_EMPTY(&inodedep->id_inoreflst) ||
	    !TAILQ_EMPTY(&inodedep->id_inoupdt) ||
	    !TAILQ_EMPTY(&inodedep->id_newinoupdt) ||
	    !TAILQ_EMPTY(&inodedep->id_extupdt) ||
	    !TAILQ_EMPTY(&inodedep->id_newextupdt) ||
	    !TAILQ_EMPTY(&inodedep->id_freeblklst) ||
	    inodedep->id_mkdiradd != NULL ||
	    inodedep->id_nlinkdelta != 0 ||
	    inodedep->id_savedino1 != NULL)
		return (0);
	return (1);
}

/*
 * Try to free an inodedep structure. Return 1 if it could be freed.
 */
static int
free_inodedep(inodedep)
	struct inodedep *inodedep;
{

	LOCK_OWNED(VFSTOUFS(inodedep->id_list.wk_mp));
	if ((inodedep->id_state & (ONWORKLIST | UNLINKED)) != 0 ||
	    !check_inodedep_free(inodedep))
		return (0);
	if (inodedep->id_state & ONDEPLIST)
		LIST_REMOVE(inodedep, id_deps);
	LIST_REMOVE(inodedep, id_hash);
	WORKITEM_FREE(inodedep, D_INODEDEP);
	return (1);
}

/*
 * Free the block referenced by a freework structure.  The parent freeblks
 * structure is released and completed when the final cg bitmap reaches
 * the disk.  This routine may be freeing a jnewblk which never made it to
 * disk in which case we do not have to wait as the operation is undone
 * in memory immediately.
 */
static void
freework_freeblock(freework, key)
	struct freework *freework;
	u_long key;
{
	struct freeblks *freeblks;
	struct jnewblk *jnewblk;
	struct ufsmount *ump;
	struct workhead wkhd;
	struct fs *fs;
	int bsize;
	int needj;

	ump = VFSTOUFS(freework->fw_list.wk_mp);
	LOCK_OWNED(ump);
	/*
	 * Handle partial truncate separately.
	 */
	if (freework->fw_indir) {
		complete_trunc_indir(freework);
		return;
	}
	freeblks = freework->fw_freeblks;
	fs = ump->um_fs;
	needj = MOUNTEDSUJ(freeblks->fb_list.wk_mp) != 0;
	bsize = lfragtosize(fs, freework->fw_frags);
	LIST_INIT(&wkhd);
	/*
	 * DEPCOMPLETE is cleared in indirblk_insert() if the block lives
	 * on the indirblk hashtable and prevents premature freeing.
	 */
	freework->fw_state |= DEPCOMPLETE;
	/*
	 * SUJ needs to wait for the segment referencing freed indirect
	 * blocks to expire so that we know the checker will not confuse
	 * a re-allocated indirect block with its old contents.
	 */
	if (needj && freework->fw_lbn <= -UFS_NDADDR)
		indirblk_insert(freework);
	/*
	 * If we are canceling an existing jnewblk pass it to the free
	 * routine, otherwise pass the freeblk which will ultimately
	 * release the freeblks.  If we're not journaling, we can just
	 * free the freeblks immediately.
	 */
	jnewblk = freework->fw_jnewblk;
	if (jnewblk != NULL) {
		cancel_jnewblk(jnewblk, &wkhd);
		needj = 0;
	} else if (needj) {
		freework->fw_state |= DELAYEDFREE;
		freeblks->fb_cgwait++;
		WORKLIST_INSERT(&wkhd, &freework->fw_list);
	}
	FREE_LOCK(ump);
	freeblks_free(ump, freeblks, btodb(bsize));
	CTR4(KTR_SUJ,
	    "freework_freeblock: ino %jd blkno %jd lbn %jd size %d",
	    freeblks->fb_inum, freework->fw_blkno, freework->fw_lbn, bsize);
	ffs_blkfree(ump, fs, freeblks->fb_devvp, freework->fw_blkno, bsize,
	    freeblks->fb_inum, freeblks->fb_vtype, &wkhd, key);
	ACQUIRE_LOCK(ump);
	/*
	 * The jnewblk will be discarded and the bits in the map never
	 * made it to disk.  We can immediately free the freeblk.
	 */
	if (needj == 0)
		handle_written_freework(freework);
}

/*
 * We enqueue freework items that need processing back on the freeblks and
 * add the freeblks to the worklist.  This makes it easier to find all work
 * required to flush a truncation in process_truncates().
 */
static void
freework_enqueue(freework)
	struct freework *freework;
{
	struct freeblks *freeblks;

	freeblks = freework->fw_freeblks;
	if ((freework->fw_state & INPROGRESS) == 0)
		WORKLIST_INSERT(&freeblks->fb_freeworkhd, &freework->fw_list);
	if ((freeblks->fb_state &
	    (ONWORKLIST | INPROGRESS | ALLCOMPLETE)) == ALLCOMPLETE &&
	    LIST_EMPTY(&freeblks->fb_jblkdephd))
		add_to_worklist(&freeblks->fb_list, WK_NODELAY);
}

/*
 * Start, continue, or finish the process of freeing an indirect block tree.
 * The free operation may be paused at any point with fw_off containing the
 * offset to restart from.  This enables us to implement some flow control
 * for large truncates which may fan out and generate a huge number of
 * dependencies.
 */
static void
handle_workitem_indirblk(freework)
	struct freework *freework;
{
	struct freeblks *freeblks;
	struct ufsmount *ump;
	struct fs *fs;

	freeblks = freework->fw_freeblks;
	ump = VFSTOUFS(freeblks->fb_list.wk_mp);
	fs = ump->um_fs;
	if (freework->fw_state & DEPCOMPLETE) {
		handle_written_freework(freework);
		return;
	}
	if (freework->fw_off == NINDIR(fs)) {
		freework_freeblock(freework, SINGLETON_KEY);
		return;
	}
	freework->fw_state |= INPROGRESS;
	FREE_LOCK(ump);
	indir_trunc(freework, fsbtodb(fs, freework->fw_blkno),
	    freework->fw_lbn);
	ACQUIRE_LOCK(ump);
}

/*
 * Called when a freework structure attached to a cg buf is written.  The
 * ref on either the parent or the freeblks structure is released and
 * the freeblks is added back to the worklist if there is more work to do.
 */
static void
handle_written_freework(freework)
	struct freework *freework;
{
	struct freeblks *freeblks;
	struct freework *parent;

	freeblks = freework->fw_freeblks;
	parent = freework->fw_parent;
	if (freework->fw_state & DELAYEDFREE)
		freeblks->fb_cgwait--;
	freework->fw_state |= COMPLETE;
	if ((freework->fw_state & ALLCOMPLETE) == ALLCOMPLETE)
		WORKITEM_FREE(freework, D_FREEWORK);
	if (parent) {
		if (--parent->fw_ref == 0)
			freework_enqueue(parent);
		return;
	}
	if (--freeblks->fb_ref != 0)
		return;
	if ((freeblks->fb_state & (ALLCOMPLETE | ONWORKLIST | INPROGRESS)) ==
	    ALLCOMPLETE && LIST_EMPTY(&freeblks->fb_jblkdephd)) 
		add_to_worklist(&freeblks->fb_list, WK_NODELAY);
}

/*
 * This workitem routine performs the block de-allocation.
 * The workitem is added to the pending list after the updated
 * inode block has been written to disk.  As mentioned above,
 * checks regarding the number of blocks de-allocated (compared
 * to the number of blocks allocated for the file) are also
 * performed in this function.
 */
static int
handle_workitem_freeblocks(freeblks, flags)
	struct freeblks *freeblks;
	int flags;
{
	struct freework *freework;
	struct newblk *newblk;
	struct allocindir *aip;
	struct ufsmount *ump;
	struct worklist *wk;
	u_long key;

	KASSERT(LIST_EMPTY(&freeblks->fb_jblkdephd),
	    ("handle_workitem_freeblocks: Journal entries not written."));
	ump = VFSTOUFS(freeblks->fb_list.wk_mp);
	key = ffs_blkrelease_start(ump, freeblks->fb_devvp, freeblks->fb_inum);
	ACQUIRE_LOCK(ump);
	while ((wk = LIST_FIRST(&freeblks->fb_freeworkhd)) != NULL) {
		WORKLIST_REMOVE(wk);
		switch (wk->wk_type) {
		case D_DIRREM:
			wk->wk_state |= COMPLETE;
			add_to_worklist(wk, 0);
			continue;

		case D_ALLOCDIRECT:
			free_newblk(WK_NEWBLK(wk));
			continue;

		case D_ALLOCINDIR:
			aip = WK_ALLOCINDIR(wk);
			freework = NULL;
			if (aip->ai_state & DELAYEDFREE) {
				FREE_LOCK(ump);
				freework = newfreework(ump, freeblks, NULL,
				    aip->ai_lbn, aip->ai_newblkno,
				    ump->um_fs->fs_frag, 0, 0);
				ACQUIRE_LOCK(ump);
			}
			newblk = WK_NEWBLK(wk);
			if (newblk->nb_jnewblk) {
				freework->fw_jnewblk = newblk->nb_jnewblk;
				newblk->nb_jnewblk->jn_dep = &freework->fw_list;
				newblk->nb_jnewblk = NULL;
			}
			free_newblk(newblk);
			continue;

		case D_FREEWORK:
			freework = WK_FREEWORK(wk);
			if (freework->fw_lbn <= -UFS_NDADDR)
				handle_workitem_indirblk(freework);
			else
				freework_freeblock(freework, key);
			continue;
		default:
			panic("handle_workitem_freeblocks: Unknown type %s",
			    TYPENAME(wk->wk_type));
		}
	}
	if (freeblks->fb_ref != 0) {
		freeblks->fb_state &= ~INPROGRESS;
		wake_worklist(&freeblks->fb_list);
		freeblks = NULL;
	}
	FREE_LOCK(ump);
	ffs_blkrelease_finish(ump, key);
	if (freeblks)
		return handle_complete_freeblocks(freeblks, flags);
	return (0);
}

/*
 * Handle completion of block free via truncate.  This allows fs_pending
 * to track the actual free block count more closely than if we only updated
 * it at the end.  We must be careful to handle cases where the block count
 * on free was incorrect.
 */
static void
freeblks_free(ump, freeblks, blocks)
	struct ufsmount *ump;
	struct freeblks *freeblks;
	int blocks;
{
	struct fs *fs;
	ufs2_daddr_t remain;

	UFS_LOCK(ump);
	remain = -freeblks->fb_chkcnt;
	freeblks->fb_chkcnt += blocks;
	if (remain > 0) {
		if (remain < blocks)
			blocks = remain;
		fs = ump->um_fs;
		fs->fs_pendingblocks -= blocks;
	}
	UFS_UNLOCK(ump);
}

/*
 * Once all of the freework workitems are complete we can retire the
 * freeblocks dependency and any journal work awaiting completion.  This
 * can not be called until all other dependencies are stable on disk.
 */
static int
handle_complete_freeblocks(freeblks, flags)
	struct freeblks *freeblks;
	int flags;
{
	struct inodedep *inodedep;
	struct inode *ip;
	struct vnode *vp;
	struct fs *fs;
	struct ufsmount *ump;
	ufs2_daddr_t spare;

	ump = VFSTOUFS(freeblks->fb_list.wk_mp);
	fs = ump->um_fs;
	flags = LK_EXCLUSIVE | flags;
	spare = freeblks->fb_chkcnt;

	/*
	 * If we did not release the expected number of blocks we may have
	 * to adjust the inode block count here.  Only do so if it wasn't
	 * a truncation to zero and the modrev still matches.
	 */
	if (spare && freeblks->fb_len != 0) {
		if (ffs_vgetf(freeblks->fb_list.wk_mp, freeblks->fb_inum,
		    flags, &vp, FFSV_FORCEINSMQ) != 0)
			return (EBUSY);
		ip = VTOI(vp);
		if (ip->i_mode == 0) {
			vgone(vp);
		} else if (DIP(ip, i_modrev) == freeblks->fb_modrev) {
			DIP_SET(ip, i_blocks, DIP(ip, i_blocks) - spare);
			UFS_INODE_SET_FLAG(ip, IN_CHANGE);
			/*
			 * We must wait so this happens before the
			 * journal is reclaimed.
			 */
			ffs_update(vp, 1);
		}
		vput(vp);
	}
	if (spare < 0) {
		UFS_LOCK(ump);
		fs->fs_pendingblocks += spare;
		UFS_UNLOCK(ump);
	}
#ifdef QUOTA
	/* Handle spare. */
	if (spare)
		quotaadj(freeblks->fb_quota, ump, -spare);
	quotarele(freeblks->fb_quota);
#endif
	ACQUIRE_LOCK(ump);
	if (freeblks->fb_state & ONDEPLIST) {
		inodedep_lookup(freeblks->fb_list.wk_mp, freeblks->fb_inum,
		    0, &inodedep);
		TAILQ_REMOVE(&inodedep->id_freeblklst, freeblks, fb_next);
		freeblks->fb_state &= ~ONDEPLIST;
		if (TAILQ_EMPTY(&inodedep->id_freeblklst))
			free_inodedep(inodedep);
	}
	/*
	 * All of the freeblock deps must be complete prior to this call
	 * so it's now safe to complete earlier outstanding journal entries.
	 */
	handle_jwork(&freeblks->fb_jwork);
	WORKITEM_FREE(freeblks, D_FREEBLKS);
	FREE_LOCK(ump);
	return (0);
}

/*
 * Release blocks associated with the freeblks and stored in the indirect
 * block dbn. If level is greater than SINGLE, the block is an indirect block
 * and recursive calls to indirtrunc must be used to cleanse other indirect
 * blocks.
 *
 * This handles partial and complete truncation of blocks.  Partial is noted
 * with goingaway == 0.  In this case the freework is completed after the
 * zero'd indirects are written to disk.  For full truncation the freework
 * is completed after the block is freed.
 */
static void
indir_trunc(freework, dbn, lbn)
	struct freework *freework;
	ufs2_daddr_t dbn;
	ufs_lbn_t lbn;
{
	struct freework *nfreework;
	struct workhead wkhd;
	struct freeblks *freeblks;
	struct buf *bp;
	struct fs *fs;
	struct indirdep *indirdep;
	struct mount *mp;
	struct ufsmount *ump;
	ufs1_daddr_t *bap1;
	ufs2_daddr_t nb, nnb, *bap2;
	ufs_lbn_t lbnadd, nlbn;
	u_long key;
	int nblocks, ufs1fmt, freedblocks;
	int goingaway, freedeps, needj, level, cnt, i, error;

	freeblks = freework->fw_freeblks;
	mp = freeblks->fb_list.wk_mp;
	ump = VFSTOUFS(mp);
	fs = ump->um_fs;
	/*
	 * Get buffer of block pointers to be freed.  There are three cases:
	 * 
	 * 1) Partial truncate caches the indirdep pointer in the freework
	 *    which provides us a back copy to the save bp which holds the
	 *    pointers we want to clear.  When this completes the zero
	 *    pointers are written to the real copy.
	 * 2) The indirect is being completely truncated, cancel_indirdep()
	 *    eliminated the real copy and placed the indirdep on the saved
	 *    copy.  The indirdep and buf are discarded when this completes.
	 * 3) The indirect was not in memory, we read a copy off of the disk
	 *    using the devvp and drop and invalidate the buffer when we're
	 *    done.
	 */
	goingaway = 1;
	indirdep = NULL;
	if (freework->fw_indir != NULL) {
		goingaway = 0;
		indirdep = freework->fw_indir;
		bp = indirdep->ir_savebp;
		if (bp == NULL || bp->b_blkno != dbn)
			panic("indir_trunc: Bad saved buf %p blkno %jd",
			    bp, (intmax_t)dbn);
	} else if ((bp = incore(&freeblks->fb_devvp->v_bufobj, dbn)) != NULL) {
		/*
		 * The lock prevents the buf dep list from changing and
	 	 * indirects on devvp should only ever have one dependency.
		 */
		indirdep = WK_INDIRDEP(LIST_FIRST(&bp->b_dep));
		if (indirdep == NULL || (indirdep->ir_state & GOINGAWAY) == 0)
			panic("indir_trunc: Bad indirdep %p from buf %p",
			    indirdep, bp);
	} else {
		error = ffs_breadz(ump, freeblks->fb_devvp, dbn, dbn,
		    (int)fs->fs_bsize, NULL, NULL, 0, NOCRED, 0, NULL, &bp);
		if (error)
			return;
	}
	ACQUIRE_LOCK(ump);
	/* Protects against a race with complete_trunc_indir(). */
	freework->fw_state &= ~INPROGRESS;
	/*
	 * If we have an indirdep we need to enforce the truncation order
	 * and discard it when it is complete.
	 */
	if (indirdep) {
		if (freework != TAILQ_FIRST(&indirdep->ir_trunc) &&
		    !TAILQ_EMPTY(&indirdep->ir_trunc)) {
			/*
			 * Add the complete truncate to the list on the
			 * indirdep to enforce in-order processing.
			 */
			if (freework->fw_indir == NULL)
				TAILQ_INSERT_TAIL(&indirdep->ir_trunc,
				    freework, fw_next);
			FREE_LOCK(ump);
			return;
		}
		/*
		 * If we're goingaway, free the indirdep.  Otherwise it will
		 * linger until the write completes.
		 */
		if (goingaway) {
			KASSERT(indirdep->ir_savebp == bp,
			    ("indir_trunc: losing ir_savebp %p",
			    indirdep->ir_savebp));
			indirdep->ir_savebp = NULL;
			free_indirdep(indirdep);
		}
	}
	FREE_LOCK(ump);
	/* Initialize pointers depending on block size. */
	if (ump->um_fstype == UFS1) {
		bap1 = (ufs1_daddr_t *)bp->b_data;
		nb = bap1[freework->fw_off];
		ufs1fmt = 1;
		bap2 = NULL;
	} else {
		bap2 = (ufs2_daddr_t *)bp->b_data;
		nb = bap2[freework->fw_off];
		ufs1fmt = 0;
		bap1 = NULL;
	}
	level = lbn_level(lbn);
	needj = MOUNTEDSUJ(UFSTOVFS(ump)) != 0;
	lbnadd = lbn_offset(fs, level);
	nblocks = btodb(fs->fs_bsize);
	nfreework = freework;
	freedeps = 0;
	cnt = 0;
	/*
	 * Reclaim blocks.  Traverses into nested indirect levels and
	 * arranges for the current level to be freed when subordinates
	 * are free when journaling.
	 */
	key = ffs_blkrelease_start(ump, freeblks->fb_devvp, freeblks->fb_inum);
	for (i = freework->fw_off; i < NINDIR(fs); i++, nb = nnb) {
		if (UFS_CHECK_BLKNO(mp, freeblks->fb_inum, nb,
		    fs->fs_bsize) != 0)
			nb = 0;
		if (i != NINDIR(fs) - 1) {
			if (ufs1fmt)
				nnb = bap1[i+1];
			else
				nnb = bap2[i+1];
		} else
			nnb = 0;
		if (nb == 0)
			continue;
		cnt++;
		if (level != 0) {
			nlbn = (lbn + 1) - (i * lbnadd);
			if (needj != 0) {
				nfreework = newfreework(ump, freeblks, freework,
				    nlbn, nb, fs->fs_frag, 0, 0);
				freedeps++;
			}
			indir_trunc(nfreework, fsbtodb(fs, nb), nlbn);
		} else {
			struct freedep *freedep;

			/*
			 * Attempt to aggregate freedep dependencies for
			 * all blocks being released to the same CG.
			 */
			LIST_INIT(&wkhd);
			if (needj != 0 &&
			    (nnb == 0 || (dtog(fs, nb) != dtog(fs, nnb)))) {
				freedep = newfreedep(freework);
				WORKLIST_INSERT_UNLOCKED(&wkhd,
				    &freedep->fd_list);
				freedeps++;
			}
			CTR3(KTR_SUJ,
			    "indir_trunc: ino %jd blkno %jd size %d",
			    freeblks->fb_inum, nb, fs->fs_bsize);
			ffs_blkfree(ump, fs, freeblks->fb_devvp, nb,
			    fs->fs_bsize, freeblks->fb_inum,
			    freeblks->fb_vtype, &wkhd, key);
		}
	}
	ffs_blkrelease_finish(ump, key);
	if (goingaway) {
		bp->b_flags |= B_INVAL | B_NOCACHE;
		brelse(bp);
	}
	freedblocks = 0;
	if (level == 0)
		freedblocks = (nblocks * cnt);
	if (needj == 0)
		freedblocks += nblocks;
	freeblks_free(ump, freeblks, freedblocks);
	/*
	 * If we are journaling set up the ref counts and offset so this
	 * indirect can be completed when its children are free.
	 */
	if (needj) {
		ACQUIRE_LOCK(ump);
		freework->fw_off = i;
		freework->fw_ref += freedeps;
		freework->fw_ref -= NINDIR(fs) + 1;
		if (level == 0)
			freeblks->fb_cgwait += freedeps;
		if (freework->fw_ref == 0)
			freework_freeblock(freework, SINGLETON_KEY);
		FREE_LOCK(ump);
		return;
	}
	/*
	 * If we're not journaling we can free the indirect now.
	 */
	dbn = dbtofsb(fs, dbn);
	CTR3(KTR_SUJ,
	    "indir_trunc 2: ino %jd blkno %jd size %d",
	    freeblks->fb_inum, dbn, fs->fs_bsize);
	ffs_blkfree(ump, fs, freeblks->fb_devvp, dbn, fs->fs_bsize,
	    freeblks->fb_inum, freeblks->fb_vtype, NULL, SINGLETON_KEY);
	/* Non SUJ softdep does single-threaded truncations. */
	if (freework->fw_blkno == dbn) {
		freework->fw_state |= ALLCOMPLETE;
		ACQUIRE_LOCK(ump);
		handle_written_freework(freework);
		FREE_LOCK(ump);
	}
	return;
}

/*
 * Cancel an allocindir when it is removed via truncation.  When bp is not
 * NULL the indirect never appeared on disk and is scheduled to be freed
 * independently of the indir so we can more easily track journal work.
 */
static void
cancel_allocindir(aip, bp, freeblks, trunc)
	struct allocindir *aip;
	struct buf *bp;
	struct freeblks *freeblks;
	int trunc;
{
	struct indirdep *indirdep;
	struct freefrag *freefrag;
	struct newblk *newblk;

	newblk = (struct newblk *)aip;
	LIST_REMOVE(aip, ai_next);
	/*
	 * We must eliminate the pointer in bp if it must be freed on its
	 * own due to partial truncate or pending journal work.
	 */
	if (bp && (trunc || newblk->nb_jnewblk)) {
		/*
		 * Clear the pointer and mark the aip to be freed
		 * directly if it never existed on disk.
		 */
		aip->ai_state |= DELAYEDFREE;
		indirdep = aip->ai_indirdep;
		if (indirdep->ir_state & UFS1FMT)
			((ufs1_daddr_t *)bp->b_data)[aip->ai_offset] = 0;
		else
			((ufs2_daddr_t *)bp->b_data)[aip->ai_offset] = 0;
	}
	/*
	 * When truncating the previous pointer will be freed via
	 * savedbp.  Eliminate the freefrag which would dup free.
	 */
	if (trunc && (freefrag = newblk->nb_freefrag) != NULL) {
		newblk->nb_freefrag = NULL;
		if (freefrag->ff_jdep)
			cancel_jfreefrag(
			    WK_JFREEFRAG(freefrag->ff_jdep));
		jwork_move(&freeblks->fb_jwork, &freefrag->ff_jwork);
		WORKITEM_FREE(freefrag, D_FREEFRAG);
	}
	/*
	 * If the journal hasn't been written the jnewblk must be passed
	 * to the call to ffs_blkfree that reclaims the space.  We accomplish
	 * this by leaving the journal dependency on the newblk to be freed
	 * when a freework is created in handle_workitem_freeblocks().
	 */
	cancel_newblk(newblk, NULL, &freeblks->fb_jwork);
	WORKLIST_INSERT(&freeblks->fb_freeworkhd, &newblk->nb_list);
}

/*
 * Create the mkdir dependencies for . and .. in a new directory.  Link them
 * in to a newdirblk so any subsequent additions are tracked properly.  The
 * caller is responsible for adding the mkdir1 dependency to the journal
 * and updating id_mkdiradd.  This function returns with the per-filesystem
 * lock held.
 */
static struct mkdir *
setup_newdir(dap, newinum, dinum, newdirbp, mkdirp)
	struct diradd *dap;
	ino_t newinum;
	ino_t dinum;
	struct buf *newdirbp;
	struct mkdir **mkdirp;
{
	struct newblk *newblk;
	struct pagedep *pagedep;
	struct inodedep *inodedep;
	struct newdirblk *newdirblk;
	struct mkdir *mkdir1, *mkdir2;
	struct worklist *wk;
	struct jaddref *jaddref;
	struct ufsmount *ump;
	struct mount *mp;

	mp = dap->da_list.wk_mp;
	ump = VFSTOUFS(mp);
	newdirblk = malloc(sizeof(struct newdirblk), M_NEWDIRBLK,
	    M_SOFTDEP_FLAGS);
	workitem_alloc(&newdirblk->db_list, D_NEWDIRBLK, mp);
	LIST_INIT(&newdirblk->db_mkdir);
	mkdir1 = malloc(sizeof(struct mkdir), M_MKDIR, M_SOFTDEP_FLAGS);
	workitem_alloc(&mkdir1->md_list, D_MKDIR, mp);
	mkdir1->md_state = ATTACHED | MKDIR_BODY;
	mkdir1->md_diradd = dap;
	mkdir1->md_jaddref = NULL;
	mkdir2 = malloc(sizeof(struct mkdir), M_MKDIR, M_SOFTDEP_FLAGS);
	workitem_alloc(&mkdir2->md_list, D_MKDIR, mp);
	mkdir2->md_state = ATTACHED | MKDIR_PARENT;
	mkdir2->md_diradd = dap;
	mkdir2->md_jaddref = NULL;
	if (MOUNTEDSUJ(mp) == 0) {
		mkdir1->md_state |= DEPCOMPLETE;
		mkdir2->md_state |= DEPCOMPLETE;
	}
	/*
	 * Dependency on "." and ".." being written to disk.
	 */
	mkdir1->md_buf = newdirbp;
	ACQUIRE_LOCK(VFSTOUFS(mp));
	LIST_INSERT_HEAD(&ump->softdep_mkdirlisthd, mkdir1, md_mkdirs);
	/*
	 * We must link the pagedep, allocdirect, and newdirblk for
	 * the initial file page so the pointer to the new directory
	 * is not written until the directory contents are live and
	 * any subsequent additions are not marked live until the
	 * block is reachable via the inode.
	 */
	if (pagedep_lookup(mp, newdirbp, newinum, 0, 0, &pagedep) == 0)
		panic("setup_newdir: lost pagedep");
	LIST_FOREACH(wk, &newdirbp->b_dep, wk_list)
		if (wk->wk_type == D_ALLOCDIRECT)
			break;
	if (wk == NULL)
		panic("setup_newdir: lost allocdirect");
	if (pagedep->pd_state & NEWBLOCK)
		panic("setup_newdir: NEWBLOCK already set");
	newblk = WK_NEWBLK(wk);
	pagedep->pd_state |= NEWBLOCK;
	pagedep->pd_newdirblk = newdirblk;
	newdirblk->db_pagedep = pagedep;
	WORKLIST_INSERT(&newblk->nb_newdirblk, &newdirblk->db_list);
	WORKLIST_INSERT(&newdirblk->db_mkdir, &mkdir1->md_list);
	/*
	 * Look up the inodedep for the parent directory so that we
	 * can link mkdir2 into the pending dotdot jaddref or
	 * the inode write if there is none.  If the inode is
	 * ALLCOMPLETE and no jaddref is present all dependencies have
	 * been satisfied and mkdir2 can be freed.
	 */
	inodedep_lookup(mp, dinum, 0, &inodedep);
	if (MOUNTEDSUJ(mp)) {
		if (inodedep == NULL)
			panic("setup_newdir: Lost parent.");
		jaddref = (struct jaddref *)TAILQ_LAST(&inodedep->id_inoreflst,
		    inoreflst);
		KASSERT(jaddref != NULL && jaddref->ja_parent == newinum &&
		    (jaddref->ja_state & MKDIR_PARENT),
		    ("setup_newdir: bad dotdot jaddref %p", jaddref));
		LIST_INSERT_HEAD(&ump->softdep_mkdirlisthd, mkdir2, md_mkdirs);
		mkdir2->md_jaddref = jaddref;
		jaddref->ja_mkdir = mkdir2;
	} else if (inodedep == NULL ||
	    (inodedep->id_state & ALLCOMPLETE) == ALLCOMPLETE) {
		dap->da_state &= ~MKDIR_PARENT;
		WORKITEM_FREE(mkdir2, D_MKDIR);
		mkdir2 = NULL;
	} else {
		LIST_INSERT_HEAD(&ump->softdep_mkdirlisthd, mkdir2, md_mkdirs);
		WORKLIST_INSERT(&inodedep->id_bufwait, &mkdir2->md_list);
	}
	*mkdirp = mkdir2;

	return (mkdir1);
}

/*
 * Directory entry addition dependencies.
 * 
 * When adding a new directory entry, the inode (with its incremented link
 * count) must be written to disk before the directory entry's pointer to it.
 * Also, if the inode is newly allocated, the corresponding freemap must be
 * updated (on disk) before the directory entry's pointer. These requirements
 * are met via undo/redo on the directory entry's pointer, which consists
 * simply of the inode number.
 * 
 * As directory entries are added and deleted, the free space within a
 * directory block can become fragmented.  The ufs filesystem will compact
 * a fragmented directory block to make space for a new entry. When this
 * occurs, the offsets of previously added entries change. Any "diradd"
 * dependency structures corresponding to these entries must be updated with
 * the new offsets.
 */

/*
 * This routine is called after the in-memory inode's link
 * count has been incremented, but before the directory entry's
 * pointer to the inode has been set.
 */
int
softdep_setup_directory_add(bp, dp, diroffset, newinum, newdirbp, isnewblk)
	struct buf *bp;		/* buffer containing directory block */
	struct inode *dp;	/* inode for directory */
	off_t diroffset;	/* offset of new entry in directory */
	ino_t newinum;		/* inode referenced by new directory entry */
	struct buf *newdirbp;	/* non-NULL => contents of new mkdir */
	int isnewblk;		/* entry is in a newly allocated block */
{
	int offset;		/* offset of new entry within directory block */
	ufs_lbn_t lbn;		/* block in directory containing new entry */
	struct fs *fs;
	struct diradd *dap;
	struct newblk *newblk;
	struct pagedep *pagedep;
	struct inodedep *inodedep;
	struct newdirblk *newdirblk;
	struct mkdir *mkdir1, *mkdir2;
	struct jaddref *jaddref;
	struct ufsmount *ump;
	struct mount *mp;
	int isindir;

	mp = ITOVFS(dp);
	ump = VFSTOUFS(mp);
	KASSERT(MOUNTEDSOFTDEP(mp) != 0,
	    ("softdep_setup_directory_add called on non-softdep filesystem"));
	/*
	 * Whiteouts have no dependencies.
	 */
	if (newinum == UFS_WINO) {
		if (newdirbp != NULL)
			bdwrite(newdirbp);
		return (0);
	}
	jaddref = NULL;
	mkdir1 = mkdir2 = NULL;
	fs = ump->um_fs;
	lbn = lblkno(fs, diroffset);
	offset = blkoff(fs, diroffset);
	dap = malloc(sizeof(struct diradd), M_DIRADD,
		M_SOFTDEP_FLAGS|M_ZERO);
	workitem_alloc(&dap->da_list, D_DIRADD, mp);
	dap->da_offset = offset;
	dap->da_newinum = newinum;
	dap->da_state = ATTACHED;
	LIST_INIT(&dap->da_jwork);
	isindir = bp->b_lblkno >= UFS_NDADDR;
	newdirblk = NULL;
	if (isnewblk &&
	    (isindir ? blkoff(fs, diroffset) : fragoff(fs, diroffset)) == 0) {
		newdirblk = malloc(sizeof(struct newdirblk),
		    M_NEWDIRBLK, M_SOFTDEP_FLAGS);
		workitem_alloc(&newdirblk->db_list, D_NEWDIRBLK, mp);
		LIST_INIT(&newdirblk->db_mkdir);
	}
	/*
	 * If we're creating a new directory setup the dependencies and set
	 * the dap state to wait for them.  Otherwise it's COMPLETE and
	 * we can move on.
	 */
	if (newdirbp == NULL) {
		dap->da_state |= DEPCOMPLETE;
		ACQUIRE_LOCK(ump);
	} else {
		dap->da_state |= MKDIR_BODY | MKDIR_PARENT;
		mkdir1 = setup_newdir(dap, newinum, dp->i_number, newdirbp,
		    &mkdir2);
	}
	/*
	 * Link into parent directory pagedep to await its being written.
	 */
	pagedep_lookup(mp, bp, dp->i_number, lbn, DEPALLOC, &pagedep);
#ifdef INVARIANTS
	if (diradd_lookup(pagedep, offset) != NULL)
		panic("softdep_setup_directory_add: %p already at off %d\n",
		    diradd_lookup(pagedep, offset), offset);
#endif
	dap->da_pagedep = pagedep;
	LIST_INSERT_HEAD(&pagedep->pd_diraddhd[DIRADDHASH(offset)], dap,
	    da_pdlist);
	inodedep_lookup(mp, newinum, DEPALLOC, &inodedep);
	/*
	 * If we're journaling, link the diradd into the jaddref so it
	 * may be completed after the journal entry is written.  Otherwise,
	 * link the diradd into its inodedep.  If the inode is not yet
	 * written place it on the bufwait list, otherwise do the post-inode
	 * write processing to put it on the id_pendinghd list.
	 */
	if (MOUNTEDSUJ(mp)) {
		jaddref = (struct jaddref *)TAILQ_LAST(&inodedep->id_inoreflst,
		    inoreflst);
		KASSERT(jaddref != NULL && jaddref->ja_parent == dp->i_number,
		    ("softdep_setup_directory_add: bad jaddref %p", jaddref));
		jaddref->ja_diroff = diroffset;
		jaddref->ja_diradd = dap;
		add_to_journal(&jaddref->ja_list);
	} else if ((inodedep->id_state & ALLCOMPLETE) == ALLCOMPLETE)
		diradd_inode_written(dap, inodedep);
	else
		WORKLIST_INSERT(&inodedep->id_bufwait, &dap->da_list);
	/*
	 * Add the journal entries for . and .. links now that the primary
	 * link is written.
	 */
	if (mkdir1 != NULL && MOUNTEDSUJ(mp)) {
		jaddref = (struct jaddref *)TAILQ_PREV(&jaddref->ja_ref,
		    inoreflst, if_deps);
		KASSERT(jaddref != NULL &&
		    jaddref->ja_ino == jaddref->ja_parent &&
		    (jaddref->ja_state & MKDIR_BODY),
		    ("softdep_setup_directory_add: bad dot jaddref %p",
		    jaddref));
		mkdir1->md_jaddref = jaddref;
		jaddref->ja_mkdir = mkdir1;
		/*
		 * It is important that the dotdot journal entry
		 * is added prior to the dot entry since dot writes
		 * both the dot and dotdot links.  These both must
		 * be added after the primary link for the journal
		 * to remain consistent.
		 */
		add_to_journal(&mkdir2->md_jaddref->ja_list);
		add_to_journal(&jaddref->ja_list);
	}
	/*
	 * If we are adding a new directory remember this diradd so that if
	 * we rename it we can keep the dot and dotdot dependencies.  If
	 * we are adding a new name for an inode that has a mkdiradd we
	 * must be in rename and we have to move the dot and dotdot
	 * dependencies to this new name.  The old name is being orphaned
	 * soon.
	 */
	if (mkdir1 != NULL) {
		if (inodedep->id_mkdiradd != NULL)
			panic("softdep_setup_directory_add: Existing mkdir");
		inodedep->id_mkdiradd = dap;
	} else if (inodedep->id_mkdiradd)
		merge_diradd(inodedep, dap);
	if (newdirblk != NULL) {
		/*
		 * There is nothing to do if we are already tracking
		 * this block.
		 */
		if ((pagedep->pd_state & NEWBLOCK) != 0) {
			WORKITEM_FREE(newdirblk, D_NEWDIRBLK);
			FREE_LOCK(ump);
			return (0);
		}
		if (newblk_lookup(mp, dbtofsb(fs, bp->b_blkno), 0, &newblk)
		    == 0)
			panic("softdep_setup_directory_add: lost entry");
		WORKLIST_INSERT(&newblk->nb_newdirblk, &newdirblk->db_list);
		pagedep->pd_state |= NEWBLOCK;
		pagedep->pd_newdirblk = newdirblk;
		newdirblk->db_pagedep = pagedep;
		FREE_LOCK(ump);
		/*
		 * If we extended into an indirect signal direnter to sync.
		 */
		if (isindir)
			return (1);
		return (0);
	}
	FREE_LOCK(ump);
	return (0);
}

/*
 * This procedure is called to change the offset of a directory
 * entry when compacting a directory block which must be owned
 * exclusively by the caller. Note that the actual entry movement
 * must be done in this procedure to ensure that no I/O completions
 * occur while the move is in progress.
 */
void 
softdep_change_directoryentry_offset(bp, dp, base, oldloc, newloc, entrysize)
	struct buf *bp;		/* Buffer holding directory block. */
	struct inode *dp;	/* inode for directory */
	caddr_t base;		/* address of dp->i_offset */
	caddr_t oldloc;		/* address of old directory location */
	caddr_t newloc;		/* address of new directory location */
	int entrysize;		/* size of directory entry */
{
	int offset, oldoffset, newoffset;
	struct pagedep *pagedep;
	struct jmvref *jmvref;
	struct diradd *dap;
	struct direct *de;
	struct mount *mp;
	struct ufsmount *ump;
	ufs_lbn_t lbn;
	int flags;

	mp = ITOVFS(dp);
	ump = VFSTOUFS(mp);
	KASSERT(MOUNTEDSOFTDEP(mp) != 0,
	    ("softdep_change_directoryentry_offset called on "
	     "non-softdep filesystem"));
	de = (struct direct *)oldloc;
	jmvref = NULL;
	flags = 0;
	/*
	 * Moves are always journaled as it would be too complex to
	 * determine if any affected adds or removes are present in the
	 * journal.
	 */
	if (MOUNTEDSUJ(mp)) {
		flags = DEPALLOC;
		jmvref = newjmvref(dp, de->d_ino,
		    I_OFFSET(dp) + (oldloc - base),
		    I_OFFSET(dp) + (newloc - base));
	}
	lbn = lblkno(ump->um_fs, I_OFFSET(dp));
	offset = blkoff(ump->um_fs, I_OFFSET(dp));
	oldoffset = offset + (oldloc - base);
	newoffset = offset + (newloc - base);
	ACQUIRE_LOCK(ump);
	if (pagedep_lookup(mp, bp, dp->i_number, lbn, flags, &pagedep) == 0)
		goto done;
	dap = diradd_lookup(pagedep, oldoffset);
	if (dap) {
		dap->da_offset = newoffset;
		newoffset = DIRADDHASH(newoffset);
		oldoffset = DIRADDHASH(oldoffset);
		if ((dap->da_state & ALLCOMPLETE) != ALLCOMPLETE &&
		    newoffset != oldoffset) {
			LIST_REMOVE(dap, da_pdlist);
			LIST_INSERT_HEAD(&pagedep->pd_diraddhd[newoffset],
			    dap, da_pdlist);
		}
	}
done:
	if (jmvref) {
		jmvref->jm_pagedep = pagedep;
		LIST_INSERT_HEAD(&pagedep->pd_jmvrefhd, jmvref, jm_deps);
		add_to_journal(&jmvref->jm_list);
	}
	bcopy(oldloc, newloc, entrysize);
	FREE_LOCK(ump);
}

/*
 * Move the mkdir dependencies and journal work from one diradd to another
 * when renaming a directory.  The new name must depend on the mkdir deps
 * completing as the old name did.  Directories can only have one valid link
 * at a time so one must be canonical.
 */
static void
merge_diradd(inodedep, newdap)
	struct inodedep *inodedep;
	struct diradd *newdap;
{
	struct diradd *olddap;
	struct mkdir *mkdir, *nextmd;
	struct ufsmount *ump;
	short state;

	olddap = inodedep->id_mkdiradd;
	inodedep->id_mkdiradd = newdap;
	if ((olddap->da_state & (MKDIR_PARENT | MKDIR_BODY)) != 0) {
		newdap->da_state &= ~DEPCOMPLETE;
		ump = VFSTOUFS(inodedep->id_list.wk_mp);
		for (mkdir = LIST_FIRST(&ump->softdep_mkdirlisthd); mkdir;
		     mkdir = nextmd) {
			nextmd = LIST_NEXT(mkdir, md_mkdirs);
			if (mkdir->md_diradd != olddap)
				continue;
			mkdir->md_diradd = newdap;
			state = mkdir->md_state & (MKDIR_PARENT | MKDIR_BODY);
			newdap->da_state |= state;
			olddap->da_state &= ~state;
			if ((olddap->da_state &
			    (MKDIR_PARENT | MKDIR_BODY)) == 0)
				break;
		}
		if ((olddap->da_state & (MKDIR_PARENT | MKDIR_BODY)) != 0)
			panic("merge_diradd: unfound ref");
	}
	/*
	 * Any mkdir related journal items are not safe to be freed until
	 * the new name is stable.
	 */
	jwork_move(&newdap->da_jwork, &olddap->da_jwork);
	olddap->da_state |= DEPCOMPLETE;
	complete_diradd(olddap);
}

/*
 * Move the diradd to the pending list when all diradd dependencies are
 * complete.
 */
static void
complete_diradd(dap)
	struct diradd *dap;
{
	struct pagedep *pagedep;

	if ((dap->da_state & ALLCOMPLETE) == ALLCOMPLETE) {
		if (dap->da_state & DIRCHG)
			pagedep = dap->da_previous->dm_pagedep;
		else
			pagedep = dap->da_pagedep;
		LIST_REMOVE(dap, da_pdlist);
		LIST_INSERT_HEAD(&pagedep->pd_pendinghd, dap, da_pdlist);
	}
}

/*
 * Cancel a diradd when a dirrem overlaps with it.  We must cancel the journal
 * add entries and conditonally journal the remove.
 */
static void
cancel_diradd(dap, dirrem, jremref, dotremref, dotdotremref)
	struct diradd *dap;
	struct dirrem *dirrem;
	struct jremref *jremref;
	struct jremref *dotremref;
	struct jremref *dotdotremref;
{
	struct inodedep *inodedep;
	struct jaddref *jaddref;
	struct inoref *inoref;
	struct ufsmount *ump;
	struct mkdir *mkdir;

	/*
	 * If no remove references were allocated we're on a non-journaled
	 * filesystem and can skip the cancel step.
	 */
	if (jremref == NULL) {
		free_diradd(dap, NULL);
		return;
	}
	/*
	 * Cancel the primary name an free it if it does not require
	 * journaling.
	 */
	if (inodedep_lookup(dap->da_list.wk_mp, dap->da_newinum,
	    0, &inodedep) != 0) {
		/* Abort the addref that reference this diradd.  */
		TAILQ_FOREACH(inoref, &inodedep->id_inoreflst, if_deps) {
			if (inoref->if_list.wk_type != D_JADDREF)
				continue;
			jaddref = (struct jaddref *)inoref;
			if (jaddref->ja_diradd != dap)
				continue;
			if (cancel_jaddref(jaddref, inodedep,
			    &dirrem->dm_jwork) == 0) {
				free_jremref(jremref);
				jremref = NULL;
			}
			break;
		}
	}
	/*
	 * Cancel subordinate names and free them if they do not require
	 * journaling.
	 */
	if ((dap->da_state & (MKDIR_PARENT | MKDIR_BODY)) != 0) {
		ump = VFSTOUFS(dap->da_list.wk_mp);
		LIST_FOREACH(mkdir, &ump->softdep_mkdirlisthd, md_mkdirs) {
			if (mkdir->md_diradd != dap)
				continue;
			if ((jaddref = mkdir->md_jaddref) == NULL)
				continue;
			mkdir->md_jaddref = NULL;
			if (mkdir->md_state & MKDIR_PARENT) {
				if (cancel_jaddref(jaddref, NULL,
				    &dirrem->dm_jwork) == 0) {
					free_jremref(dotdotremref);
					dotdotremref = NULL;
				}
			} else {
				if (cancel_jaddref(jaddref, inodedep,
				    &dirrem->dm_jwork) == 0) {
					free_jremref(dotremref);
					dotremref = NULL;
				}
			}
		}
	}

	if (jremref)
		journal_jremref(dirrem, jremref, inodedep);
	if (dotremref)
		journal_jremref(dirrem, dotremref, inodedep);
	if (dotdotremref)
		journal_jremref(dirrem, dotdotremref, NULL);
	jwork_move(&dirrem->dm_jwork, &dap->da_jwork);
	free_diradd(dap, &dirrem->dm_jwork);
}

/*
 * Free a diradd dependency structure.
 */
static void
free_diradd(dap, wkhd)
	struct diradd *dap;
	struct workhead *wkhd;
{
	struct dirrem *dirrem;
	struct pagedep *pagedep;
	struct inodedep *inodedep;
	struct mkdir *mkdir, *nextmd;
	struct ufsmount *ump;

	ump = VFSTOUFS(dap->da_list.wk_mp);
	LOCK_OWNED(ump);
	LIST_REMOVE(dap, da_pdlist);
	if (dap->da_state & ONWORKLIST)
		WORKLIST_REMOVE(&dap->da_list);
	if ((dap->da_state & DIRCHG) == 0) {
		pagedep = dap->da_pagedep;
	} else {
		dirrem = dap->da_previous;
		pagedep = dirrem->dm_pagedep;
		dirrem->dm_dirinum = pagedep->pd_ino;
		dirrem->dm_state |= COMPLETE;
		if (LIST_EMPTY(&dirrem->dm_jremrefhd))
			add_to_worklist(&dirrem->dm_list, 0);
	}
	if (inodedep_lookup(pagedep->pd_list.wk_mp, dap->da_newinum,
	    0, &inodedep) != 0)
		if (inodedep->id_mkdiradd == dap)
			inodedep->id_mkdiradd = NULL;
	if ((dap->da_state & (MKDIR_PARENT | MKDIR_BODY)) != 0) {
		for (mkdir = LIST_FIRST(&ump->softdep_mkdirlisthd); mkdir;
		     mkdir = nextmd) {
			nextmd = LIST_NEXT(mkdir, md_mkdirs);
			if (mkdir->md_diradd != dap)
				continue;
			dap->da_state &=
			    ~(mkdir->md_state & (MKDIR_PARENT | MKDIR_BODY));
			LIST_REMOVE(mkdir, md_mkdirs);
			if (mkdir->md_state & ONWORKLIST)
				WORKLIST_REMOVE(&mkdir->md_list);
			if (mkdir->md_jaddref != NULL)
				panic("free_diradd: Unexpected jaddref");
			WORKITEM_FREE(mkdir, D_MKDIR);
			if ((dap->da_state & (MKDIR_PARENT | MKDIR_BODY)) == 0)
				break;
		}
		if ((dap->da_state & (MKDIR_PARENT | MKDIR_BODY)) != 0)
			panic("free_diradd: unfound ref");
	}
	if (inodedep)
		free_inodedep(inodedep);
	/*
	 * Free any journal segments waiting for the directory write.
	 */
	handle_jwork(&dap->da_jwork);
	WORKITEM_FREE(dap, D_DIRADD);
}

/*
 * Directory entry removal dependencies.
 * 
 * When removing a directory entry, the entry's inode pointer must be
 * zero'ed on disk before the corresponding inode's link count is decremented
 * (possibly freeing the inode for re-use). This dependency is handled by
 * updating the directory entry but delaying the inode count reduction until
 * after the directory block has been written to disk. After this point, the
 * inode count can be decremented whenever it is convenient.
 */

/*
 * This routine should be called immediately after removing
 * a directory entry.  The inode's link count should not be
 * decremented by the calling procedure -- the soft updates
 * code will do this task when it is safe.
 */
void 
softdep_setup_remove(bp, dp, ip, isrmdir)
	struct buf *bp;		/* buffer containing directory block */
	struct inode *dp;	/* inode for the directory being modified */
	struct inode *ip;	/* inode for directory entry being removed */
	int isrmdir;		/* indicates if doing RMDIR */
{
	struct dirrem *dirrem, *prevdirrem;
	struct inodedep *inodedep;
	struct ufsmount *ump;
	int direct;

	ump = ITOUMP(ip);
	KASSERT(MOUNTEDSOFTDEP(UFSTOVFS(ump)) != 0,
	    ("softdep_setup_remove called on non-softdep filesystem"));
	/*
	 * Allocate a new dirrem if appropriate and ACQUIRE_LOCK.  We want
	 * newdirrem() to setup the full directory remove which requires
	 * isrmdir > 1.
	 */
	dirrem = newdirrem(bp, dp, ip, isrmdir, &prevdirrem);
	/*
	 * Add the dirrem to the inodedep's pending remove list for quick
	 * discovery later.
	 */
	if (inodedep_lookup(UFSTOVFS(ump), ip->i_number, 0, &inodedep) == 0)
		panic("softdep_setup_remove: Lost inodedep.");
	KASSERT((inodedep->id_state & UNLINKED) == 0, ("inode unlinked"));
	dirrem->dm_state |= ONDEPLIST;
	LIST_INSERT_HEAD(&inodedep->id_dirremhd, dirrem, dm_inonext);

	/*
	 * If the COMPLETE flag is clear, then there were no active
	 * entries and we want to roll back to a zeroed entry until
	 * the new inode is committed to disk. If the COMPLETE flag is
	 * set then we have deleted an entry that never made it to
	 * disk. If the entry we deleted resulted from a name change,
	 * then the old name still resides on disk. We cannot delete
	 * its inode (returned to us in prevdirrem) until the zeroed
	 * directory entry gets to disk. The new inode has never been
	 * referenced on the disk, so can be deleted immediately.
	 */
	if ((dirrem->dm_state & COMPLETE) == 0) {
		LIST_INSERT_HEAD(&dirrem->dm_pagedep->pd_dirremhd, dirrem,
		    dm_next);
		FREE_LOCK(ump);
	} else {
		if (prevdirrem != NULL)
			LIST_INSERT_HEAD(&dirrem->dm_pagedep->pd_dirremhd,
			    prevdirrem, dm_next);
		dirrem->dm_dirinum = dirrem->dm_pagedep->pd_ino;
		direct = LIST_EMPTY(&dirrem->dm_jremrefhd);
		FREE_LOCK(ump);
		if (direct)
			handle_workitem_remove(dirrem, 0);
	}
}

/*
 * Check for an entry matching 'offset' on both the pd_dirraddhd list and the
 * pd_pendinghd list of a pagedep.
 */
static struct diradd *
diradd_lookup(pagedep, offset)
	struct pagedep *pagedep;
	int offset;
{
	struct diradd *dap;

	LIST_FOREACH(dap, &pagedep->pd_diraddhd[DIRADDHASH(offset)], da_pdlist)
		if (dap->da_offset == offset)
			return (dap);
	LIST_FOREACH(dap, &pagedep->pd_pendinghd, da_pdlist)
		if (dap->da_offset == offset)
			return (dap);
	return (NULL);
}

/*
 * Search for a .. diradd dependency in a directory that is being removed.
 * If the directory was renamed to a new parent we have a diradd rather
 * than a mkdir for the .. entry.  We need to cancel it now before
 * it is found in truncate().
 */
static struct jremref *
cancel_diradd_dotdot(ip, dirrem, jremref)
	struct inode *ip;
	struct dirrem *dirrem;
	struct jremref *jremref;
{
	struct pagedep *pagedep;
	struct diradd *dap;
	struct worklist *wk;

	if (pagedep_lookup(ITOVFS(ip), NULL, ip->i_number, 0, 0, &pagedep) == 0)
		return (jremref);
	dap = diradd_lookup(pagedep, DOTDOT_OFFSET);
	if (dap == NULL)
		return (jremref);
	cancel_diradd(dap, dirrem, jremref, NULL, NULL);
	/*
	 * Mark any journal work as belonging to the parent so it is freed
	 * with the .. reference.
	 */
	LIST_FOREACH(wk, &dirrem->dm_jwork, wk_list)
		wk->wk_state |= MKDIR_PARENT;
	return (NULL);
}

/*
 * Cancel the MKDIR_PARENT mkdir component of a diradd when we're going to
 * replace it with a dirrem/diradd pair as a result of re-parenting a
 * directory.  This ensures that we don't simultaneously have a mkdir and
 * a diradd for the same .. entry.
 */
static struct jremref *
cancel_mkdir_dotdot(ip, dirrem, jremref)
	struct inode *ip;
	struct dirrem *dirrem;
	struct jremref *jremref;
{
	struct inodedep *inodedep;
	struct jaddref *jaddref;
	struct ufsmount *ump;
	struct mkdir *mkdir;
	struct diradd *dap;
	struct mount *mp;

	mp = ITOVFS(ip);
	if (inodedep_lookup(mp, ip->i_number, 0, &inodedep) == 0)
		return (jremref);
	dap = inodedep->id_mkdiradd;
	if (dap == NULL || (dap->da_state & MKDIR_PARENT) == 0)
		return (jremref);
	ump = VFSTOUFS(inodedep->id_list.wk_mp);
	for (mkdir = LIST_FIRST(&ump->softdep_mkdirlisthd); mkdir;
	    mkdir = LIST_NEXT(mkdir, md_mkdirs))
		if (mkdir->md_diradd == dap && mkdir->md_state & MKDIR_PARENT)
			break;
	if (mkdir == NULL)
		panic("cancel_mkdir_dotdot: Unable to find mkdir\n");
	if ((jaddref = mkdir->md_jaddref) != NULL) {
		mkdir->md_jaddref = NULL;
		jaddref->ja_state &= ~MKDIR_PARENT;
		if (inodedep_lookup(mp, jaddref->ja_ino, 0, &inodedep) == 0)
			panic("cancel_mkdir_dotdot: Lost parent inodedep");
		if (cancel_jaddref(jaddref, inodedep, &dirrem->dm_jwork)) {
			journal_jremref(dirrem, jremref, inodedep);
			jremref = NULL;
		}
	}
	if (mkdir->md_state & ONWORKLIST)
		WORKLIST_REMOVE(&mkdir->md_list);
	mkdir->md_state |= ALLCOMPLETE;
	complete_mkdir(mkdir);
	return (jremref);
}

static void
journal_jremref(dirrem, jremref, inodedep)
	struct dirrem *dirrem;
	struct jremref *jremref;
	struct inodedep *inodedep;
{

	if (inodedep == NULL)
		if (inodedep_lookup(jremref->jr_list.wk_mp,
		    jremref->jr_ref.if_ino, 0, &inodedep) == 0)
			panic("journal_jremref: Lost inodedep");
	LIST_INSERT_HEAD(&dirrem->dm_jremrefhd, jremref, jr_deps);
	TAILQ_INSERT_TAIL(&inodedep->id_inoreflst, &jremref->jr_ref, if_deps);
	add_to_journal(&jremref->jr_list);
}

static void
dirrem_journal(dirrem, jremref, dotremref, dotdotremref)
	struct dirrem *dirrem;
	struct jremref *jremref;
	struct jremref *dotremref;
	struct jremref *dotdotremref;
{
	struct inodedep *inodedep;

	if (inodedep_lookup(jremref->jr_list.wk_mp, jremref->jr_ref.if_ino, 0,
	    &inodedep) == 0)
		panic("dirrem_journal: Lost inodedep");
	journal_jremref(dirrem, jremref, inodedep);
	if (dotremref)
		journal_jremref(dirrem, dotremref, inodedep);
	if (dotdotremref)
		journal_jremref(dirrem, dotdotremref, NULL);
}

/*
 * Allocate a new dirrem if appropriate and return it along with
 * its associated pagedep. Called without a lock, returns with lock.
 */
static struct dirrem *
newdirrem(bp, dp, ip, isrmdir, prevdirremp)
	struct buf *bp;		/* buffer containing directory block */
	struct inode *dp;	/* inode for the directory being modified */
	struct inode *ip;	/* inode for directory entry being removed */
	int isrmdir;		/* indicates if doing RMDIR */
	struct dirrem **prevdirremp; /* previously referenced inode, if any */
{
	int offset;
	ufs_lbn_t lbn;
	struct diradd *dap;
	struct dirrem *dirrem;
	struct pagedep *pagedep;
	struct jremref *jremref;
	struct jremref *dotremref;
	struct jremref *dotdotremref;
	struct vnode *dvp;
	struct ufsmount *ump;

	/*
	 * Whiteouts have no deletion dependencies.
	 */
	if (ip == NULL)
		panic("newdirrem: whiteout");
	dvp = ITOV(dp);
	ump = ITOUMP(dp);

	/*
	 * If the system is over its limit and our filesystem is
	 * responsible for more than our share of that usage and
	 * we are not a snapshot, request some inodedep cleanup.
	 * Limiting the number of dirrem structures will also limit
	 * the number of freefile and freeblks structures.
	 */
	ACQUIRE_LOCK(ump);
	if (!IS_SNAPSHOT(ip) && softdep_excess_items(ump, D_DIRREM))
		schedule_cleanup(UFSTOVFS(ump));
	else
		FREE_LOCK(ump);
	dirrem = malloc(sizeof(struct dirrem), M_DIRREM, M_SOFTDEP_FLAGS |
	    M_ZERO);
	workitem_alloc(&dirrem->dm_list, D_DIRREM, dvp->v_mount);
	LIST_INIT(&dirrem->dm_jremrefhd);
	LIST_INIT(&dirrem->dm_jwork);
	dirrem->dm_state = isrmdir ? RMDIR : 0;
	dirrem->dm_oldinum = ip->i_number;
	*prevdirremp = NULL;
	/*
	 * Allocate remove reference structures to track journal write
	 * dependencies.  We will always have one for the link and
	 * when doing directories we will always have one more for dot.
	 * When renaming a directory we skip the dotdot link change so
	 * this is not needed.
	 */
	jremref = dotremref = dotdotremref = NULL;
	if (DOINGSUJ(dvp)) {
		if (isrmdir) {
			jremref = newjremref(dirrem, dp, ip, I_OFFSET(dp),
			    ip->i_effnlink + 2);
			dotremref = newjremref(dirrem, ip, ip, DOT_OFFSET,
			    ip->i_effnlink + 1);
			dotdotremref = newjremref(dirrem, ip, dp, DOTDOT_OFFSET,
			    dp->i_effnlink + 1);
			dotdotremref->jr_state |= MKDIR_PARENT;
		} else
			jremref = newjremref(dirrem, dp, ip, I_OFFSET(dp),
			    ip->i_effnlink + 1);
	}
	ACQUIRE_LOCK(ump);
	lbn = lblkno(ump->um_fs, I_OFFSET(dp));
	offset = blkoff(ump->um_fs, I_OFFSET(dp));
	pagedep_lookup(UFSTOVFS(ump), bp, dp->i_number, lbn, DEPALLOC,
	    &pagedep);
	dirrem->dm_pagedep = pagedep;
	dirrem->dm_offset = offset;
	/*
	 * If we're renaming a .. link to a new directory, cancel any
	 * existing MKDIR_PARENT mkdir.  If it has already been canceled
	 * the jremref is preserved for any potential diradd in this
	 * location.  This can not coincide with a rmdir.
	 */
	if (I_OFFSET(dp) == DOTDOT_OFFSET) {
		if (isrmdir)
			panic("newdirrem: .. directory change during remove?");
		jremref = cancel_mkdir_dotdot(dp, dirrem, jremref);
	}
	/*
	 * If we're removing a directory search for the .. dependency now and
	 * cancel it.  Any pending journal work will be added to the dirrem
	 * to be completed when the workitem remove completes.
	 */
	if (isrmdir)
		dotdotremref = cancel_diradd_dotdot(ip, dirrem, dotdotremref);
	/*
	 * Check for a diradd dependency for the same directory entry.
	 * If present, then both dependencies become obsolete and can
	 * be de-allocated.
	 */
	dap = diradd_lookup(pagedep, offset);
	if (dap == NULL) {
		/*
		 * Link the jremref structures into the dirrem so they are
		 * written prior to the pagedep.
		 */
		if (jremref)
			dirrem_journal(dirrem, jremref, dotremref,
			    dotdotremref);
		return (dirrem);
	}
	/*
	 * Must be ATTACHED at this point.
	 */
	if ((dap->da_state & ATTACHED) == 0)
		panic("newdirrem: not ATTACHED");
	if (dap->da_newinum != ip->i_number)
		panic("newdirrem: inum %ju should be %ju",
		    (uintmax_t)ip->i_number, (uintmax_t)dap->da_newinum);
	/*
	 * If we are deleting a changed name that never made it to disk,
	 * then return the dirrem describing the previous inode (which
	 * represents the inode currently referenced from this entry on disk).
	 */
	if ((dap->da_state & DIRCHG) != 0) {
		*prevdirremp = dap->da_previous;
		dap->da_state &= ~DIRCHG;
		dap->da_pagedep = pagedep;
	}
	/*
	 * We are deleting an entry that never made it to disk.
	 * Mark it COMPLETE so we can delete its inode immediately.
	 */
	dirrem->dm_state |= COMPLETE;
	cancel_diradd(dap, dirrem, jremref, dotremref, dotdotremref);
#ifdef INVARIANTS
	if (isrmdir == 0) {
		struct worklist *wk;

		LIST_FOREACH(wk, &dirrem->dm_jwork, wk_list)
			if (wk->wk_state & (MKDIR_BODY | MKDIR_PARENT))
				panic("bad wk %p (0x%X)\n", wk, wk->wk_state);
	}
#endif

	return (dirrem);
}

/*
 * Directory entry change dependencies.
 * 
 * Changing an existing directory entry requires that an add operation
 * be completed first followed by a deletion. The semantics for the addition
 * are identical to the description of adding a new entry above except
 * that the rollback is to the old inode number rather than zero. Once
 * the addition dependency is completed, the removal is done as described
 * in the removal routine above.
 */

/*
 * This routine should be called immediately after changing
 * a directory entry.  The inode's link count should not be
 * decremented by the calling procedure -- the soft updates
 * code will perform this task when it is safe.
 */
void 
softdep_setup_directory_change(bp, dp, ip, newinum, isrmdir)
	struct buf *bp;		/* buffer containing directory block */
	struct inode *dp;	/* inode for the directory being modified */
	struct inode *ip;	/* inode for directory entry being removed */
	ino_t newinum;		/* new inode number for changed entry */
	int isrmdir;		/* indicates if doing RMDIR */
{
	int offset;
	struct diradd *dap = NULL;
	struct dirrem *dirrem, *prevdirrem;
	struct pagedep *pagedep;
	struct inodedep *inodedep;
	struct jaddref *jaddref;
	struct mount *mp;
	struct ufsmount *ump;

	mp = ITOVFS(dp);
	ump = VFSTOUFS(mp);
	offset = blkoff(ump->um_fs, I_OFFSET(dp));
	KASSERT(MOUNTEDSOFTDEP(mp) != 0,
	   ("softdep_setup_directory_change called on non-softdep filesystem"));

	/*
	 * Whiteouts do not need diradd dependencies.
	 */
	if (newinum != UFS_WINO) {
		dap = malloc(sizeof(struct diradd),
		    M_DIRADD, M_SOFTDEP_FLAGS|M_ZERO);
		workitem_alloc(&dap->da_list, D_DIRADD, mp);
		dap->da_state = DIRCHG | ATTACHED | DEPCOMPLETE;
		dap->da_offset = offset;
		dap->da_newinum = newinum;
		LIST_INIT(&dap->da_jwork);
	}

	/*
	 * Allocate a new dirrem and ACQUIRE_LOCK.
	 */
	dirrem = newdirrem(bp, dp, ip, isrmdir, &prevdirrem);
	pagedep = dirrem->dm_pagedep;
	/*
	 * The possible values for isrmdir:
	 *	0 - non-directory file rename
	 *	1 - directory rename within same directory
	 *   inum - directory rename to new directory of given inode number
	 * When renaming to a new directory, we are both deleting and
	 * creating a new directory entry, so the link count on the new
	 * directory should not change. Thus we do not need the followup
	 * dirrem which is usually done in handle_workitem_remove. We set
	 * the DIRCHG flag to tell handle_workitem_remove to skip the 
	 * followup dirrem.
	 */
	if (isrmdir > 1)
		dirrem->dm_state |= DIRCHG;

	/*
	 * Whiteouts have no additional dependencies,
	 * so just put the dirrem on the correct list.
	 */
	if (newinum == UFS_WINO) {
		if ((dirrem->dm_state & COMPLETE) == 0) {
			LIST_INSERT_HEAD(&pagedep->pd_dirremhd, dirrem,
			    dm_next);
		} else {
			dirrem->dm_dirinum = pagedep->pd_ino;
			if (LIST_EMPTY(&dirrem->dm_jremrefhd))
				add_to_worklist(&dirrem->dm_list, 0);
		}
		FREE_LOCK(ump);
		return;
	}
	/*
	 * Add the dirrem to the inodedep's pending remove list for quick
	 * discovery later.  A valid nlinkdelta ensures that this lookup
	 * will not fail.
	 */
	if (inodedep_lookup(mp, ip->i_number, 0, &inodedep) == 0)
		panic("softdep_setup_directory_change: Lost inodedep.");
	dirrem->dm_state |= ONDEPLIST;
	LIST_INSERT_HEAD(&inodedep->id_dirremhd, dirrem, dm_inonext);

	/*
	 * If the COMPLETE flag is clear, then there were no active
	 * entries and we want to roll back to the previous inode until
	 * the new inode is committed to disk. If the COMPLETE flag is
	 * set, then we have deleted an entry that never made it to disk.
	 * If the entry we deleted resulted from a name change, then the old
	 * inode reference still resides on disk. Any rollback that we do
	 * needs to be to that old inode (returned to us in prevdirrem). If
	 * the entry we deleted resulted from a create, then there is
	 * no entry on the disk, so we want to roll back to zero rather
	 * than the uncommitted inode. In either of the COMPLETE cases we
	 * want to immediately free the unwritten and unreferenced inode.
	 */
	if ((dirrem->dm_state & COMPLETE) == 0) {
		dap->da_previous = dirrem;
	} else {
		if (prevdirrem != NULL) {
			dap->da_previous = prevdirrem;
		} else {
			dap->da_state &= ~DIRCHG;
			dap->da_pagedep = pagedep;
		}
		dirrem->dm_dirinum = pagedep->pd_ino;
		if (LIST_EMPTY(&dirrem->dm_jremrefhd))
			add_to_worklist(&dirrem->dm_list, 0);
	}
	/*
	 * Lookup the jaddref for this journal entry.  We must finish
	 * initializing it and make the diradd write dependent on it.
	 * If we're not journaling, put it on the id_bufwait list if the
	 * inode is not yet written. If it is written, do the post-inode
	 * write processing to put it on the id_pendinghd list.
	 */
	inodedep_lookup(mp, newinum, DEPALLOC, &inodedep);
	if (MOUNTEDSUJ(mp)) {
		jaddref = (struct jaddref *)TAILQ_LAST(&inodedep->id_inoreflst,
		    inoreflst);
		KASSERT(jaddref != NULL && jaddref->ja_parent == dp->i_number,
		    ("softdep_setup_directory_change: bad jaddref %p",
		    jaddref));
		jaddref->ja_diroff = I_OFFSET(dp);
		jaddref->ja_diradd = dap;
		LIST_INSERT_HEAD(&pagedep->pd_diraddhd[DIRADDHASH(offset)],
		    dap, da_pdlist);
		add_to_journal(&jaddref->ja_list);
	} else if ((inodedep->id_state & ALLCOMPLETE) == ALLCOMPLETE) {
		dap->da_state |= COMPLETE;
		LIST_INSERT_HEAD(&pagedep->pd_pendinghd, dap, da_pdlist);
		WORKLIST_INSERT(&inodedep->id_pendinghd, &dap->da_list);
	} else {
		LIST_INSERT_HEAD(&pagedep->pd_diraddhd[DIRADDHASH(offset)],
		    dap, da_pdlist);
		WORKLIST_INSERT(&inodedep->id_bufwait, &dap->da_list);
	}
	/*
	 * If we're making a new name for a directory that has not been
	 * committed when need to move the dot and dotdot references to
	 * this new name.
	 */
	if (inodedep->id_mkdiradd && I_OFFSET(dp) != DOTDOT_OFFSET)
		merge_diradd(inodedep, dap);
	FREE_LOCK(ump);
}

/*
 * Called whenever the link count on an inode is changed.
 * It creates an inode dependency so that the new reference(s)
 * to the inode cannot be committed to disk until the updated
 * inode has been written.
 */
void
softdep_change_linkcnt(ip)
	struct inode *ip;	/* the inode with the increased link count */
{
	struct inodedep *inodedep;
	struct ufsmount *ump;

	ump = ITOUMP(ip);
	KASSERT(MOUNTEDSOFTDEP(UFSTOVFS(ump)) != 0,
	    ("softdep_change_linkcnt called on non-softdep filesystem"));
	ACQUIRE_LOCK(ump);
	inodedep_lookup(UFSTOVFS(ump), ip->i_number, DEPALLOC, &inodedep);
	if (ip->i_nlink < ip->i_effnlink)
		panic("softdep_change_linkcnt: bad delta");
	inodedep->id_nlinkdelta = ip->i_nlink - ip->i_effnlink;
	FREE_LOCK(ump);
}

/*
 * Attach a sbdep dependency to the superblock buf so that we can keep
 * track of the head of the linked list of referenced but unlinked inodes.
 */
void
softdep_setup_sbupdate(ump, fs, bp)
	struct ufsmount *ump;
	struct fs *fs;
	struct buf *bp;
{
	struct sbdep *sbdep;
	struct worklist *wk;

	KASSERT(MOUNTEDSOFTDEP(UFSTOVFS(ump)) != 0,
	    ("softdep_setup_sbupdate called on non-softdep filesystem"));
	LIST_FOREACH(wk, &bp->b_dep, wk_list)
		if (wk->wk_type == D_SBDEP)
			break;
	if (wk != NULL)
		return;
	sbdep = malloc(sizeof(struct sbdep), M_SBDEP, M_SOFTDEP_FLAGS);
	workitem_alloc(&sbdep->sb_list, D_SBDEP, UFSTOVFS(ump));
	sbdep->sb_fs = fs;
	sbdep->sb_ump = ump;
	ACQUIRE_LOCK(ump);
	WORKLIST_INSERT(&bp->b_dep, &sbdep->sb_list);
	FREE_LOCK(ump);
}

/*
 * Return the first unlinked inodedep which is ready to be the head of the
 * list.  The inodedep and all those after it must have valid next pointers.
 */
static struct inodedep *
first_unlinked_inodedep(ump)
	struct ufsmount *ump;
{
	struct inodedep *inodedep;
	struct inodedep *idp;

	LOCK_OWNED(ump);
	for (inodedep = TAILQ_LAST(&ump->softdep_unlinked, inodedeplst);
	    inodedep; inodedep = idp) {
		if ((inodedep->id_state & UNLINKNEXT) == 0)
			return (NULL);
		idp = TAILQ_PREV(inodedep, inodedeplst, id_unlinked);
		if (idp == NULL || (idp->id_state & UNLINKNEXT) == 0)
			break;
		if ((inodedep->id_state & UNLINKPREV) == 0)
			break;
	}
	return (inodedep);
}

/*
 * Set the sujfree unlinked head pointer prior to writing a superblock.
 */
static void
initiate_write_sbdep(sbdep)
	struct sbdep *sbdep;
{
	struct inodedep *inodedep;
	struct fs *bpfs;
	struct fs *fs;

	bpfs = sbdep->sb_fs;
	fs = sbdep->sb_ump->um_fs;
	inodedep = first_unlinked_inodedep(sbdep->sb_ump);
	if (inodedep) {
		fs->fs_sujfree = inodedep->id_ino;
		inodedep->id_state |= UNLINKPREV;
	} else
		fs->fs_sujfree = 0;
	bpfs->fs_sujfree = fs->fs_sujfree;
	/*
	 * Because we have made changes to the superblock, we need to
	 * recompute its check-hash.
	 */
	bpfs->fs_ckhash = ffs_calc_sbhash(bpfs);
}

/*
 * After a superblock is written determine whether it must be written again
 * due to a changing unlinked list head.
 */
static int
handle_written_sbdep(sbdep, bp)
	struct sbdep *sbdep;
	struct buf *bp;
{
	struct inodedep *inodedep;
	struct fs *fs;

	LOCK_OWNED(sbdep->sb_ump);
	fs = sbdep->sb_fs;
	/*
	 * If the superblock doesn't match the in-memory list start over.
	 */
	inodedep = first_unlinked_inodedep(sbdep->sb_ump);
	if ((inodedep && fs->fs_sujfree != inodedep->id_ino) ||
	    (inodedep == NULL && fs->fs_sujfree != 0)) {
		bdirty(bp);
		return (1);
	}
	WORKITEM_FREE(sbdep, D_SBDEP);
	if (fs->fs_sujfree == 0)
		return (0);
	/*
	 * Now that we have a record of this inode in stable store allow it
	 * to be written to free up pending work.  Inodes may see a lot of
	 * write activity after they are unlinked which we must not hold up.
	 */
	for (; inodedep != NULL; inodedep = TAILQ_NEXT(inodedep, id_unlinked)) {
		if ((inodedep->id_state & UNLINKLINKS) != UNLINKLINKS)
			panic("handle_written_sbdep: Bad inodedep %p (0x%X)",
			    inodedep, inodedep->id_state);
		if (inodedep->id_state & UNLINKONLIST)
			break;
		inodedep->id_state |= DEPCOMPLETE | UNLINKONLIST;
	}

	return (0);
}

/*
 * Mark an inodedep as unlinked and insert it into the in-memory unlinked list.
 */
static void
unlinked_inodedep(mp, inodedep)
	struct mount *mp;
	struct inodedep *inodedep;
{
	struct ufsmount *ump;

	ump = VFSTOUFS(mp);
	LOCK_OWNED(ump);
	if (MOUNTEDSUJ(mp) == 0)
		return;
	ump->um_fs->fs_fmod = 1;
	if (inodedep->id_state & UNLINKED)
		panic("unlinked_inodedep: %p already unlinked\n", inodedep);
	inodedep->id_state |= UNLINKED;
	TAILQ_INSERT_HEAD(&ump->softdep_unlinked, inodedep, id_unlinked);
}

/*
 * Remove an inodedep from the unlinked inodedep list.  This may require
 * disk writes if the inode has made it that far.
 */
static void
clear_unlinked_inodedep(inodedep)
	struct inodedep *inodedep;
{
	struct ufs2_dinode *dip;
	struct ufsmount *ump;
	struct inodedep *idp;
	struct inodedep *idn;
	struct fs *fs, *bpfs;
	struct buf *bp;
	daddr_t dbn;
	ino_t ino;
	ino_t nino;
	ino_t pino;
	int error;

	ump = VFSTOUFS(inodedep->id_list.wk_mp);
	fs = ump->um_fs;
	ino = inodedep->id_ino;
	error = 0;
	for (;;) {
		LOCK_OWNED(ump);
		KASSERT((inodedep->id_state & UNLINKED) != 0,
		    ("clear_unlinked_inodedep: inodedep %p not unlinked",
		    inodedep));
		/*
		 * If nothing has yet been written simply remove us from
		 * the in memory list and return.  This is the most common
		 * case where handle_workitem_remove() loses the final
		 * reference.
		 */
		if ((inodedep->id_state & UNLINKLINKS) == 0)
			break;
		/*
		 * If we have a NEXT pointer and no PREV pointer we can simply
		 * clear NEXT's PREV and remove ourselves from the list.  Be
		 * careful not to clear PREV if the superblock points at
		 * next as well.
		 */
		idn = TAILQ_NEXT(inodedep, id_unlinked);
		if ((inodedep->id_state & UNLINKLINKS) == UNLINKNEXT) {
			if (idn && fs->fs_sujfree != idn->id_ino)
				idn->id_state &= ~UNLINKPREV;
			break;
		}
		/*
		 * Here we have an inodedep which is actually linked into
		 * the list.  We must remove it by forcing a write to the
		 * link before us, whether it be the superblock or an inode.
		 * Unfortunately the list may change while we're waiting
		 * on the buf lock for either resource so we must loop until
		 * we lock the right one.  If both the superblock and an
		 * inode point to this inode we must clear the inode first
		 * followed by the superblock.
		 */
		idp = TAILQ_PREV(inodedep, inodedeplst, id_unlinked);
		pino = 0;
		if (idp && (idp->id_state & UNLINKNEXT))
			pino = idp->id_ino;
		FREE_LOCK(ump);
		if (pino == 0) {
			bp = getblk(ump->um_devvp, btodb(fs->fs_sblockloc),
			    (int)fs->fs_sbsize, 0, 0, 0);
		} else {
			dbn = fsbtodb(fs, ino_to_fsba(fs, pino));
			error = ffs_breadz(ump, ump->um_devvp, dbn, dbn,
			    (int)fs->fs_bsize, NULL, NULL, 0, NOCRED, 0, NULL,
			    &bp);
		}
		ACQUIRE_LOCK(ump);
		if (error)
			break;
		/* If the list has changed restart the loop. */
		idp = TAILQ_PREV(inodedep, inodedeplst, id_unlinked);
		nino = 0;
		if (idp && (idp->id_state & UNLINKNEXT))
			nino = idp->id_ino;
		if (nino != pino ||
		    (inodedep->id_state & UNLINKPREV) != UNLINKPREV) {
			FREE_LOCK(ump);
			brelse(bp);
			ACQUIRE_LOCK(ump);
			continue;
		}
		nino = 0;
		idn = TAILQ_NEXT(inodedep, id_unlinked);
		if (idn)
			nino = idn->id_ino;
		/*
		 * Remove us from the in memory list.  After this we cannot
		 * access the inodedep.
		 */
		KASSERT((inodedep->id_state & UNLINKED) != 0,
		    ("clear_unlinked_inodedep: inodedep %p not unlinked",
		    inodedep));
		inodedep->id_state &= ~(UNLINKED | UNLINKLINKS | UNLINKONLIST);
		TAILQ_REMOVE(&ump->softdep_unlinked, inodedep, id_unlinked);
		FREE_LOCK(ump);
		/*
		 * The predecessor's next pointer is manually updated here
		 * so that the NEXT flag is never cleared for an element
		 * that is in the list.
		 */
		if (pino == 0) {
			bcopy((caddr_t)fs, bp->b_data, (u_int)fs->fs_sbsize);
			bpfs = (struct fs *)bp->b_data;
			ffs_oldfscompat_write(bpfs, ump);
			softdep_setup_sbupdate(ump, bpfs, bp);
			/*
			 * Because we may have made changes to the superblock,
			 * we need to recompute its check-hash.
			 */
			bpfs->fs_ckhash = ffs_calc_sbhash(bpfs);
		} else if (fs->fs_magic == FS_UFS1_MAGIC) {
			((struct ufs1_dinode *)bp->b_data +
			    ino_to_fsbo(fs, pino))->di_freelink = nino;
		} else {
			dip = (struct ufs2_dinode *)bp->b_data +
			    ino_to_fsbo(fs, pino);
			dip->di_freelink = nino;
			ffs_update_dinode_ckhash(fs, dip);
		}
		/*
		 * If the bwrite fails we have no recourse to recover.  The
		 * filesystem is corrupted already.
		 */
		bwrite(bp);
		ACQUIRE_LOCK(ump);
		/*
		 * If the superblock pointer still needs to be cleared force
		 * a write here.
		 */
		if (fs->fs_sujfree == ino) {
			FREE_LOCK(ump);
			bp = getblk(ump->um_devvp, btodb(fs->fs_sblockloc),
			    (int)fs->fs_sbsize, 0, 0, 0);
			bcopy((caddr_t)fs, bp->b_data, (u_int)fs->fs_sbsize);
			bpfs = (struct fs *)bp->b_data;
			ffs_oldfscompat_write(bpfs, ump);
			softdep_setup_sbupdate(ump, bpfs, bp);
			/*
			 * Because we may have made changes to the superblock,
			 * we need to recompute its check-hash.
			 */
			bpfs->fs_ckhash = ffs_calc_sbhash(bpfs);
			bwrite(bp);
			ACQUIRE_LOCK(ump);
		}

		if (fs->fs_sujfree != ino)
			return;
		panic("clear_unlinked_inodedep: Failed to clear free head");
	}
	if (inodedep->id_ino == fs->fs_sujfree)
		panic("clear_unlinked_inodedep: Freeing head of free list");
	inodedep->id_state &= ~(UNLINKED | UNLINKLINKS | UNLINKONLIST);
	TAILQ_REMOVE(&ump->softdep_unlinked, inodedep, id_unlinked);
	return;
}

/*
 * This workitem decrements the inode's link count.
 * If the link count reaches zero, the file is removed.
 */
static int
handle_workitem_remove(dirrem, flags)
	struct dirrem *dirrem;
	int flags;
{
	struct inodedep *inodedep;
	struct workhead dotdotwk;
	struct worklist *wk;
	struct ufsmount *ump;
	struct mount *mp;
	struct vnode *vp;
	struct inode *ip;
	ino_t oldinum;

	if (dirrem->dm_state & ONWORKLIST)
		panic("handle_workitem_remove: dirrem %p still on worklist",
		    dirrem);
	oldinum = dirrem->dm_oldinum;
	mp = dirrem->dm_list.wk_mp;
	ump = VFSTOUFS(mp);
	flags |= LK_EXCLUSIVE;
	if (ffs_vgetf(mp, oldinum, flags, &vp, FFSV_FORCEINSMQ) != 0)
		return (EBUSY);
	ip = VTOI(vp);
	MPASS(ip->i_mode != 0);
	ACQUIRE_LOCK(ump);
	if ((inodedep_lookup(mp, oldinum, 0, &inodedep)) == 0)
		panic("handle_workitem_remove: lost inodedep");
	if (dirrem->dm_state & ONDEPLIST)
		LIST_REMOVE(dirrem, dm_inonext);
	KASSERT(LIST_EMPTY(&dirrem->dm_jremrefhd),
	    ("handle_workitem_remove:  Journal entries not written."));

	/*
	 * Move all dependencies waiting on the remove to complete
	 * from the dirrem to the inode inowait list to be completed
	 * after the inode has been updated and written to disk.
	 *
	 * Any marked MKDIR_PARENT are saved to be completed when the 
	 * dotdot ref is removed unless DIRCHG is specified.  For
	 * directory change operations there will be no further
	 * directory writes and the jsegdeps need to be moved along
	 * with the rest to be completed when the inode is free or
	 * stable in the inode free list.
	 */
	LIST_INIT(&dotdotwk);
	while ((wk = LIST_FIRST(&dirrem->dm_jwork)) != NULL) {
		WORKLIST_REMOVE(wk);
		if ((dirrem->dm_state & DIRCHG) == 0 &&
		    wk->wk_state & MKDIR_PARENT) {
			wk->wk_state &= ~MKDIR_PARENT;
			WORKLIST_INSERT(&dotdotwk, wk);
			continue;
		}
		WORKLIST_INSERT(&inodedep->id_inowait, wk);
	}
	LIST_SWAP(&dirrem->dm_jwork, &dotdotwk, worklist, wk_list);
	/*
	 * Normal file deletion.
	 */
	if ((dirrem->dm_state & RMDIR) == 0) {
		ip->i_nlink--;
		KASSERT(ip->i_nlink >= 0, ("handle_workitem_remove: file ino "
		    "%ju negative i_nlink %d", (intmax_t)ip->i_number,
		    ip->i_nlink));
		DIP_SET(ip, i_nlink, ip->i_nlink);
		UFS_INODE_SET_FLAG(ip, IN_CHANGE);
		if (ip->i_nlink < ip->i_effnlink)
			panic("handle_workitem_remove: bad file delta");
		if (ip->i_nlink == 0) 
			unlinked_inodedep(mp, inodedep);
		inodedep->id_nlinkdelta = ip->i_nlink - ip->i_effnlink;
		KASSERT(LIST_EMPTY(&dirrem->dm_jwork),
		    ("handle_workitem_remove: worklist not empty. %s",
		    TYPENAME(LIST_FIRST(&dirrem->dm_jwork)->wk_type)));
		WORKITEM_FREE(dirrem, D_DIRREM);
		FREE_LOCK(ump);
		goto out;
	}
	/*
	 * Directory deletion. Decrement reference count for both the
	 * just deleted parent directory entry and the reference for ".".
	 * Arrange to have the reference count on the parent decremented
	 * to account for the loss of "..".
	 */
	ip->i_nlink -= 2;
	KASSERT(ip->i_nlink >= 0, ("handle_workitem_remove: directory ino "
	    "%ju negative i_nlink %d", (intmax_t)ip->i_number, ip->i_nlink));
	DIP_SET(ip, i_nlink, ip->i_nlink);
	UFS_INODE_SET_FLAG(ip, IN_CHANGE);
	if (ip->i_nlink < ip->i_effnlink)
		panic("handle_workitem_remove: bad dir delta");
	if (ip->i_nlink == 0)
		unlinked_inodedep(mp, inodedep);
	inodedep->id_nlinkdelta = ip->i_nlink - ip->i_effnlink;
	/*
	 * Rename a directory to a new parent. Since, we are both deleting
	 * and creating a new directory entry, the link count on the new
	 * directory should not change. Thus we skip the followup dirrem.
	 */
	if (dirrem->dm_state & DIRCHG) {
		KASSERT(LIST_EMPTY(&dirrem->dm_jwork),
		    ("handle_workitem_remove: DIRCHG and worklist not empty."));
		WORKITEM_FREE(dirrem, D_DIRREM);
		FREE_LOCK(ump);
		goto out;
	}
	dirrem->dm_state = ONDEPLIST;
	dirrem->dm_oldinum = dirrem->dm_dirinum;
	/*
	 * Place the dirrem on the parent's diremhd list.
	 */
	if (inodedep_lookup(mp, dirrem->dm_oldinum, 0, &inodedep) == 0)
		panic("handle_workitem_remove: lost dir inodedep");
	LIST_INSERT_HEAD(&inodedep->id_dirremhd, dirrem, dm_inonext);
	/*
	 * If the allocated inode has never been written to disk, then
	 * the on-disk inode is zero'ed and we can remove the file
	 * immediately.  When journaling if the inode has been marked
	 * unlinked and not DEPCOMPLETE we know it can never be written.
	 */
	inodedep_lookup(mp, oldinum, 0, &inodedep);
	if (inodedep == NULL ||
	    (inodedep->id_state & (DEPCOMPLETE | UNLINKED)) == UNLINKED ||
	    check_inode_unwritten(inodedep)) {
		FREE_LOCK(ump);
		vput(vp);
		return handle_workitem_remove(dirrem, flags);
	}
	WORKLIST_INSERT(&inodedep->id_inowait, &dirrem->dm_list);
	FREE_LOCK(ump);
	UFS_INODE_SET_FLAG(ip, IN_CHANGE);
out:
	ffs_update(vp, 0);
	vput(vp);
	return (0);
}

/*
 * Inode de-allocation dependencies.
 * 
 * When an inode's link count is reduced to zero, it can be de-allocated. We
 * found it convenient to postpone de-allocation until after the inode is
 * written to disk with its new link count (zero).  At this point, all of the
 * on-disk inode's block pointers are nullified and, with careful dependency
 * list ordering, all dependencies related to the inode will be satisfied and
 * the corresponding dependency structures de-allocated.  So, if/when the
 * inode is reused, there will be no mixing of old dependencies with new
 * ones.  This artificial dependency is set up by the block de-allocation
 * procedure above (softdep_setup_freeblocks) and completed by the
 * following procedure.
 */
static void 
handle_workitem_freefile(freefile)
	struct freefile *freefile;
{
	struct workhead wkhd;
	struct fs *fs;
	struct ufsmount *ump;
	int error;
#ifdef INVARIANTS
	struct inodedep *idp;
#endif

	ump = VFSTOUFS(freefile->fx_list.wk_mp);
	fs = ump->um_fs;
#ifdef INVARIANTS
	ACQUIRE_LOCK(ump);
	error = inodedep_lookup(UFSTOVFS(ump), freefile->fx_oldinum, 0, &idp);
	FREE_LOCK(ump);
	if (error)
		panic("handle_workitem_freefile: inodedep %p survived", idp);
#endif
	UFS_LOCK(ump);
	fs->fs_pendinginodes -= 1;
	UFS_UNLOCK(ump);
	LIST_INIT(&wkhd);
	LIST_SWAP(&freefile->fx_jwork, &wkhd, worklist, wk_list);
	if ((error = ffs_freefile(ump, fs, freefile->fx_devvp,
	    freefile->fx_oldinum, freefile->fx_mode, &wkhd)) != 0)
		softdep_error("handle_workitem_freefile", error);
	ACQUIRE_LOCK(ump);
	WORKITEM_FREE(freefile, D_FREEFILE);
	FREE_LOCK(ump);
}

/*
 * Helper function which unlinks marker element from work list and returns
 * the next element on the list.
 */
static __inline struct worklist *
markernext(struct worklist *marker)
{
	struct worklist *next;

	next = LIST_NEXT(marker, wk_list);
	LIST_REMOVE(marker, wk_list);
	return next;
}

/*
 * Disk writes.
 * 
 * The dependency structures constructed above are most actively used when file
 * system blocks are written to disk.  No constraints are placed on when a
 * block can be written, but unsatisfied update dependencies are made safe by
 * modifying (or replacing) the source memory for the duration of the disk
 * write.  When the disk write completes, the memory block is again brought
 * up-to-date.
 *
 * In-core inode structure reclamation.
 * 
 * Because there are a finite number of "in-core" inode structures, they are
 * reused regularly.  By transferring all inode-related dependencies to the
 * in-memory inode block and indexing them separately (via "inodedep"s), we
 * can allow "in-core" inode structures to be reused at any time and avoid
 * any increase in contention.
 *
 * Called just before entering the device driver to initiate a new disk I/O.
 * The buffer must be locked, thus, no I/O completion operations can occur
 * while we are manipulating its associated dependencies.
 */
static void 
softdep_disk_io_initiation(bp)
	struct buf *bp;		/* structure describing disk write to occur */
{
	struct worklist *wk;
	struct worklist marker;
	struct inodedep *inodedep;
	struct freeblks *freeblks;
	struct jblkdep *jblkdep;
	struct newblk *newblk;
	struct ufsmount *ump;

	/*
	 * We only care about write operations. There should never
	 * be dependencies for reads.
	 */
	if (bp->b_iocmd != BIO_WRITE)
		panic("softdep_disk_io_initiation: not write");

	if (bp->b_vflags & BV_BKGRDINPROG)
		panic("softdep_disk_io_initiation: Writing buffer with "
		    "background write in progress: %p", bp);

	ump = softdep_bp_to_mp(bp);
	if (ump == NULL)
		return;

	marker.wk_type = D_LAST + 1;	/* Not a normal workitem */
	PHOLD(curproc);			/* Don't swap out kernel stack */
	ACQUIRE_LOCK(ump);
	/*
	 * Do any necessary pre-I/O processing.
	 */
	for (wk = LIST_FIRST(&bp->b_dep); wk != NULL;
	     wk = markernext(&marker)) {
		LIST_INSERT_AFTER(wk, &marker, wk_list);
		switch (wk->wk_type) {
		case D_PAGEDEP:
			initiate_write_filepage(WK_PAGEDEP(wk), bp);
			continue;

		case D_INODEDEP:
			inodedep = WK_INODEDEP(wk);
			if (inodedep->id_fs->fs_magic == FS_UFS1_MAGIC)
				initiate_write_inodeblock_ufs1(inodedep, bp);
			else
				initiate_write_inodeblock_ufs2(inodedep, bp);
			continue;

		case D_INDIRDEP:
			initiate_write_indirdep(WK_INDIRDEP(wk), bp);
			continue;

		case D_BMSAFEMAP:
			initiate_write_bmsafemap(WK_BMSAFEMAP(wk), bp);
			continue;

		case D_JSEG:
			WK_JSEG(wk)->js_buf = NULL;
			continue;

		case D_FREEBLKS:
			freeblks = WK_FREEBLKS(wk);
			jblkdep = LIST_FIRST(&freeblks->fb_jblkdephd);
			/*
			 * We have to wait for the freeblks to be journaled
			 * before we can write an inodeblock with updated
			 * pointers.  Be careful to arrange the marker so
			 * we revisit the freeblks if it's not removed by
			 * the first jwait().
			 */
			if (jblkdep != NULL) {
				LIST_REMOVE(&marker, wk_list);
				LIST_INSERT_BEFORE(wk, &marker, wk_list);
				jwait(&jblkdep->jb_list, MNT_WAIT);
			}
			continue;
		case D_ALLOCDIRECT:
		case D_ALLOCINDIR:
			/*
			 * We have to wait for the jnewblk to be journaled
			 * before we can write to a block if the contents
			 * may be confused with an earlier file's indirect
			 * at recovery time.  Handle the marker as described
			 * above.
			 */
			newblk = WK_NEWBLK(wk);
			if (newblk->nb_jnewblk != NULL &&
			    indirblk_lookup(newblk->nb_list.wk_mp,
			    newblk->nb_newblkno)) {
				LIST_REMOVE(&marker, wk_list);
				LIST_INSERT_BEFORE(wk, &marker, wk_list);
				jwait(&newblk->nb_jnewblk->jn_list, MNT_WAIT);
			}
			continue;

		case D_SBDEP:
			initiate_write_sbdep(WK_SBDEP(wk));
			continue;

		case D_MKDIR:
		case D_FREEWORK:
		case D_FREEDEP:
		case D_JSEGDEP:
			continue;

		default:
			panic("handle_disk_io_initiation: Unexpected type %s",
			    TYPENAME(wk->wk_type));
			/* NOTREACHED */
		}
	}
	FREE_LOCK(ump);
	PRELE(curproc);			/* Allow swapout of kernel stack */
}

/*
 * Called from within the procedure above to deal with unsatisfied
 * allocation dependencies in a directory. The buffer must be locked,
 * thus, no I/O completion operations can occur while we are
 * manipulating its associated dependencies.
 */
static void
initiate_write_filepage(pagedep, bp)
	struct pagedep *pagedep;
	struct buf *bp;
{
	struct jremref *jremref;
	struct jmvref *jmvref;
	struct dirrem *dirrem;
	struct diradd *dap;
	struct direct *ep;
	int i;

	if (pagedep->pd_state & IOSTARTED) {
		/*
		 * This can only happen if there is a driver that does not
		 * understand chaining. Here biodone will reissue the call
		 * to strategy for the incomplete buffers.
		 */
		printf("initiate_write_filepage: already started\n");
		return;
	}
	pagedep->pd_state |= IOSTARTED;
	/*
	 * Wait for all journal remove dependencies to hit the disk.
	 * We can not allow any potentially conflicting directory adds
	 * to be visible before removes and rollback is too difficult.
	 * The per-filesystem lock may be dropped and re-acquired, however 
	 * we hold the buf locked so the dependency can not go away.
	 */
	LIST_FOREACH(dirrem, &pagedep->pd_dirremhd, dm_next)
		while ((jremref = LIST_FIRST(&dirrem->dm_jremrefhd)) != NULL)
			jwait(&jremref->jr_list, MNT_WAIT);
	while ((jmvref = LIST_FIRST(&pagedep->pd_jmvrefhd)) != NULL)
		jwait(&jmvref->jm_list, MNT_WAIT);
	for (i = 0; i < DAHASHSZ; i++) {
		LIST_FOREACH(dap, &pagedep->pd_diraddhd[i], da_pdlist) {
			ep = (struct direct *)
			    ((char *)bp->b_data + dap->da_offset);
			if (ep->d_ino != dap->da_newinum)
				panic("%s: dir inum %ju != new %ju",
				    "initiate_write_filepage",
				    (uintmax_t)ep->d_ino,
				    (uintmax_t)dap->da_newinum);
			if (dap->da_state & DIRCHG)
				ep->d_ino = dap->da_previous->dm_oldinum;
			else
				ep->d_ino = 0;
			dap->da_state &= ~ATTACHED;
			dap->da_state |= UNDONE;
		}
	}
}

/*
 * Version of initiate_write_inodeblock that handles UFS1 dinodes.
 * Note that any bug fixes made to this routine must be done in the
 * version found below.
 *
 * Called from within the procedure above to deal with unsatisfied
 * allocation dependencies in an inodeblock. The buffer must be
 * locked, thus, no I/O completion operations can occur while we
 * are manipulating its associated dependencies.
 */
static void 
initiate_write_inodeblock_ufs1(inodedep, bp)
	struct inodedep *inodedep;
	struct buf *bp;			/* The inode block */
{
	struct allocdirect *adp, *lastadp;
	struct ufs1_dinode *dp;
	struct ufs1_dinode *sip;
	struct inoref *inoref;
	struct ufsmount *ump;
	struct fs *fs;
	ufs_lbn_t i;
#ifdef INVARIANTS
	ufs_lbn_t prevlbn = 0;
#endif
	int deplist;

	if (inodedep->id_state & IOSTARTED)
		panic("initiate_write_inodeblock_ufs1: already started");
	inodedep->id_state |= IOSTARTED;
	fs = inodedep->id_fs;
	ump = VFSTOUFS(inodedep->id_list.wk_mp);
	LOCK_OWNED(ump);
	dp = (struct ufs1_dinode *)bp->b_data +
	    ino_to_fsbo(fs, inodedep->id_ino);

	/*
	 * If we're on the unlinked list but have not yet written our
	 * next pointer initialize it here.
	 */
	if ((inodedep->id_state & (UNLINKED | UNLINKNEXT)) == UNLINKED) {
		struct inodedep *inon;

		inon = TAILQ_NEXT(inodedep, id_unlinked);
		dp->di_freelink = inon ? inon->id_ino : 0;
	}
	/*
	 * If the bitmap is not yet written, then the allocated
	 * inode cannot be written to disk.
	 */
	if ((inodedep->id_state & DEPCOMPLETE) == 0) {
		if (inodedep->id_savedino1 != NULL)
			panic("initiate_write_inodeblock_ufs1: I/O underway");
		FREE_LOCK(ump);
		sip = malloc(sizeof(struct ufs1_dinode),
		    M_SAVEDINO, M_SOFTDEP_FLAGS);
		ACQUIRE_LOCK(ump);
		inodedep->id_savedino1 = sip;
		*inodedep->id_savedino1 = *dp;
		bzero((caddr_t)dp, sizeof(struct ufs1_dinode));
		dp->di_gen = inodedep->id_savedino1->di_gen;
		dp->di_freelink = inodedep->id_savedino1->di_freelink;
		return;
	}
	/*
	 * If no dependencies, then there is nothing to roll back.
	 */
	inodedep->id_savedsize = dp->di_size;
	inodedep->id_savedextsize = 0;
	inodedep->id_savednlink = dp->di_nlink;
	if (TAILQ_EMPTY(&inodedep->id_inoupdt) &&
	    TAILQ_EMPTY(&inodedep->id_inoreflst))
		return;
	/*
	 * Revert the link count to that of the first unwritten journal entry.
	 */
	inoref = TAILQ_FIRST(&inodedep->id_inoreflst);
	if (inoref)
		dp->di_nlink = inoref->if_nlink;
	/*
	 * Set the dependencies to busy.
	 */
	for (deplist = 0, adp = TAILQ_FIRST(&inodedep->id_inoupdt); adp;
	     adp = TAILQ_NEXT(adp, ad_next)) {
#ifdef INVARIANTS
		if (deplist != 0 && prevlbn >= adp->ad_offset)
			panic("softdep_write_inodeblock: lbn order");
		prevlbn = adp->ad_offset;
		if (adp->ad_offset < UFS_NDADDR &&
		    dp->di_db[adp->ad_offset] != adp->ad_newblkno)
			panic("initiate_write_inodeblock_ufs1: "
			    "direct pointer #%jd mismatch %d != %jd",
			    (intmax_t)adp->ad_offset,
			    dp->di_db[adp->ad_offset],
			    (intmax_t)adp->ad_newblkno);
		if (adp->ad_offset >= UFS_NDADDR &&
		    dp->di_ib[adp->ad_offset - UFS_NDADDR] != adp->ad_newblkno)
			panic("initiate_write_inodeblock_ufs1: "
			    "indirect pointer #%jd mismatch %d != %jd",
			    (intmax_t)adp->ad_offset - UFS_NDADDR,
			    dp->di_ib[adp->ad_offset - UFS_NDADDR],
			    (intmax_t)adp->ad_newblkno);
		deplist |= 1 << adp->ad_offset;
		if ((adp->ad_state & ATTACHED) == 0)
			panic("initiate_write_inodeblock_ufs1: "
			    "Unknown state 0x%x", adp->ad_state);
#endif /* INVARIANTS */
		adp->ad_state &= ~ATTACHED;
		adp->ad_state |= UNDONE;
	}
	/*
	 * The on-disk inode cannot claim to be any larger than the last
	 * fragment that has been written. Otherwise, the on-disk inode
	 * might have fragments that were not the last block in the file
	 * which would corrupt the filesystem.
	 */
	for (lastadp = NULL, adp = TAILQ_FIRST(&inodedep->id_inoupdt); adp;
	     lastadp = adp, adp = TAILQ_NEXT(adp, ad_next)) {
		if (adp->ad_offset >= UFS_NDADDR)
			break;
		dp->di_db[adp->ad_offset] = adp->ad_oldblkno;
		/* keep going until hitting a rollback to a frag */
		if (adp->ad_oldsize == 0 || adp->ad_oldsize == fs->fs_bsize)
			continue;
		dp->di_size = fs->fs_bsize * adp->ad_offset + adp->ad_oldsize;
		for (i = adp->ad_offset + 1; i < UFS_NDADDR; i++) {
#ifdef INVARIANTS
			if (dp->di_db[i] != 0 && (deplist & (1 << i)) == 0)
				panic("initiate_write_inodeblock_ufs1: "
				    "lost dep1");
#endif /* INVARIANTS */
			dp->di_db[i] = 0;
		}
		for (i = 0; i < UFS_NIADDR; i++) {
#ifdef INVARIANTS
			if (dp->di_ib[i] != 0 &&
			    (deplist & ((1 << UFS_NDADDR) << i)) == 0)
				panic("initiate_write_inodeblock_ufs1: "
				    "lost dep2");
#endif /* INVARIANTS */
			dp->di_ib[i] = 0;
		}
		return;
	}
	/*
	 * If we have zero'ed out the last allocated block of the file,
	 * roll back the size to the last currently allocated block.
	 * We know that this last allocated block is a full-sized as
	 * we already checked for fragments in the loop above.
	 */
	if (lastadp != NULL &&
	    dp->di_size <= (lastadp->ad_offset + 1) * fs->fs_bsize) {
		for (i = lastadp->ad_offset; i >= 0; i--)
			if (dp->di_db[i] != 0)
				break;
		dp->di_size = (i + 1) * fs->fs_bsize;
	}
	/*
	 * The only dependencies are for indirect blocks.
	 *
	 * The file size for indirect block additions is not guaranteed.
	 * Such a guarantee would be non-trivial to achieve. The conventional
	 * synchronous write implementation also does not make this guarantee.
	 * Fsck should catch and fix discrepancies. Arguably, the file size
	 * can be over-estimated without destroying integrity when the file
	 * moves into the indirect blocks (i.e., is large). If we want to
	 * postpone fsck, we are stuck with this argument.
	 */
	for (; adp; adp = TAILQ_NEXT(adp, ad_next))
		dp->di_ib[adp->ad_offset - UFS_NDADDR] = 0;
}
		
/*
 * Version of initiate_write_inodeblock that handles UFS2 dinodes.
 * Note that any bug fixes made to this routine must be done in the
 * version found above.
 *
 * Called from within the procedure above to deal with unsatisfied
 * allocation dependencies in an inodeblock. The buffer must be
 * locked, thus, no I/O completion operations can occur while we
 * are manipulating its associated dependencies.
 */
static void 
initiate_write_inodeblock_ufs2(inodedep, bp)
	struct inodedep *inodedep;
	struct buf *bp;			/* The inode block */
{
	struct allocdirect *adp, *lastadp;
	struct ufs2_dinode *dp;
	struct ufs2_dinode *sip;
	struct inoref *inoref;
	struct ufsmount *ump;
	struct fs *fs;
	ufs_lbn_t i;
#ifdef INVARIANTS
	ufs_lbn_t prevlbn = 0;
#endif
	int deplist;

	if (inodedep->id_state & IOSTARTED)
		panic("initiate_write_inodeblock_ufs2: already started");
	inodedep->id_state |= IOSTARTED;
	fs = inodedep->id_fs;
	ump = VFSTOUFS(inodedep->id_list.wk_mp);
	LOCK_OWNED(ump);
	dp = (struct ufs2_dinode *)bp->b_data +
	    ino_to_fsbo(fs, inodedep->id_ino);

	/*
	 * If we're on the unlinked list but have not yet written our
	 * next pointer initialize it here.
	 */
	if ((inodedep->id_state & (UNLINKED | UNLINKNEXT)) == UNLINKED) {
		struct inodedep *inon;

		inon = TAILQ_NEXT(inodedep, id_unlinked);
		dp->di_freelink = inon ? inon->id_ino : 0;
		ffs_update_dinode_ckhash(fs, dp);
	}
	/*
	 * If the bitmap is not yet written, then the allocated
	 * inode cannot be written to disk.
	 */
	if ((inodedep->id_state & DEPCOMPLETE) == 0) {
		if (inodedep->id_savedino2 != NULL)
			panic("initiate_write_inodeblock_ufs2: I/O underway");
		FREE_LOCK(ump);
		sip = malloc(sizeof(struct ufs2_dinode),
		    M_SAVEDINO, M_SOFTDEP_FLAGS);
		ACQUIRE_LOCK(ump);
		inodedep->id_savedino2 = sip;
		*inodedep->id_savedino2 = *dp;
		bzero((caddr_t)dp, sizeof(struct ufs2_dinode));
		dp->di_gen = inodedep->id_savedino2->di_gen;
		dp->di_freelink = inodedep->id_savedino2->di_freelink;
		return;
	}
	/*
	 * If no dependencies, then there is nothing to roll back.
	 */
	inodedep->id_savedsize = dp->di_size;
	inodedep->id_savedextsize = dp->di_extsize;
	inodedep->id_savednlink = dp->di_nlink;
	if (TAILQ_EMPTY(&inodedep->id_inoupdt) &&
	    TAILQ_EMPTY(&inodedep->id_extupdt) &&
	    TAILQ_EMPTY(&inodedep->id_inoreflst))
		return;
	/*
	 * Revert the link count to that of the first unwritten journal entry.
	 */
	inoref = TAILQ_FIRST(&inodedep->id_inoreflst);
	if (inoref)
		dp->di_nlink = inoref->if_nlink;

	/*
	 * Set the ext data dependencies to busy.
	 */
	for (deplist = 0, adp = TAILQ_FIRST(&inodedep->id_extupdt); adp;
	     adp = TAILQ_NEXT(adp, ad_next)) {
#ifdef INVARIANTS
		if (deplist != 0 && prevlbn >= adp->ad_offset)
			panic("initiate_write_inodeblock_ufs2: lbn order");
		prevlbn = adp->ad_offset;
		if (dp->di_extb[adp->ad_offset] != adp->ad_newblkno)
			panic("initiate_write_inodeblock_ufs2: "
			    "ext pointer #%jd mismatch %jd != %jd",
			    (intmax_t)adp->ad_offset,
			    (intmax_t)dp->di_extb[adp->ad_offset],
			    (intmax_t)adp->ad_newblkno);
		deplist |= 1 << adp->ad_offset;
		if ((adp->ad_state & ATTACHED) == 0)
			panic("initiate_write_inodeblock_ufs2: Unknown "
			    "state 0x%x", adp->ad_state);
#endif /* INVARIANTS */
		adp->ad_state &= ~ATTACHED;
		adp->ad_state |= UNDONE;
	}
	/*
	 * The on-disk inode cannot claim to be any larger than the last
	 * fragment that has been written. Otherwise, the on-disk inode
	 * might have fragments that were not the last block in the ext
	 * data which would corrupt the filesystem.
	 */
	for (lastadp = NULL, adp = TAILQ_FIRST(&inodedep->id_extupdt); adp;
	     lastadp = adp, adp = TAILQ_NEXT(adp, ad_next)) {
		dp->di_extb[adp->ad_offset] = adp->ad_oldblkno;
		/* keep going until hitting a rollback to a frag */
		if (adp->ad_oldsize == 0 || adp->ad_oldsize == fs->fs_bsize)
			continue;
		dp->di_extsize = fs->fs_bsize * adp->ad_offset + adp->ad_oldsize;
		for (i = adp->ad_offset + 1; i < UFS_NXADDR; i++) {
#ifdef INVARIANTS
			if (dp->di_extb[i] != 0 && (deplist & (1 << i)) == 0)
				panic("initiate_write_inodeblock_ufs2: "
				    "lost dep1");
#endif /* INVARIANTS */
			dp->di_extb[i] = 0;
		}
		lastadp = NULL;
		break;
	}
	/*
	 * If we have zero'ed out the last allocated block of the ext
	 * data, roll back the size to the last currently allocated block.
	 * We know that this last allocated block is a full-sized as
	 * we already checked for fragments in the loop above.
	 */
	if (lastadp != NULL &&
	    dp->di_extsize <= (lastadp->ad_offset + 1) * fs->fs_bsize) {
		for (i = lastadp->ad_offset; i >= 0; i--)
			if (dp->di_extb[i] != 0)
				break;
		dp->di_extsize = (i + 1) * fs->fs_bsize;
	}
	/*
	 * Set the file data dependencies to busy.
	 */
	for (deplist = 0, adp = TAILQ_FIRST(&inodedep->id_inoupdt); adp;
	     adp = TAILQ_NEXT(adp, ad_next)) {
#ifdef INVARIANTS
		if (deplist != 0 && prevlbn >= adp->ad_offset)
			panic("softdep_write_inodeblock: lbn order");
		if ((adp->ad_state & ATTACHED) == 0)
			panic("inodedep %p and adp %p not attached", inodedep, adp);
		prevlbn = adp->ad_offset;
		if (!ffs_fsfail_cleanup(ump, 0) &&
		    adp->ad_offset < UFS_NDADDR &&
		    dp->di_db[adp->ad_offset] != adp->ad_newblkno)
			panic("initiate_write_inodeblock_ufs2: "
			    "direct pointer #%jd mismatch %jd != %jd",
			    (intmax_t)adp->ad_offset,
			    (intmax_t)dp->di_db[adp->ad_offset],
			    (intmax_t)adp->ad_newblkno);
		if (!ffs_fsfail_cleanup(ump, 0) &&
		    adp->ad_offset >= UFS_NDADDR &&
		    dp->di_ib[adp->ad_offset - UFS_NDADDR] != adp->ad_newblkno)
			panic("initiate_write_inodeblock_ufs2: "
			    "indirect pointer #%jd mismatch %jd != %jd",
			    (intmax_t)adp->ad_offset - UFS_NDADDR,
			    (intmax_t)dp->di_ib[adp->ad_offset - UFS_NDADDR],
			    (intmax_t)adp->ad_newblkno);
		deplist |= 1 << adp->ad_offset;
		if ((adp->ad_state & ATTACHED) == 0)
			panic("initiate_write_inodeblock_ufs2: Unknown "
			     "state 0x%x", adp->ad_state);
#endif /* INVARIANTS */
		adp->ad_state &= ~ATTACHED;
		adp->ad_state |= UNDONE;
	}
	/*
	 * The on-disk inode cannot claim to be any larger than the last
	 * fragment that has been written. Otherwise, the on-disk inode
	 * might have fragments that were not the last block in the file
	 * which would corrupt the filesystem.
	 */
	for (lastadp = NULL, adp = TAILQ_FIRST(&inodedep->id_inoupdt); adp;
	     lastadp = adp, adp = TAILQ_NEXT(adp, ad_next)) {
		if (adp->ad_offset >= UFS_NDADDR)
			break;
		dp->di_db[adp->ad_offset] = adp->ad_oldblkno;
		/* keep going until hitting a rollback to a frag */
		if (adp->ad_oldsize == 0 || adp->ad_oldsize == fs->fs_bsize)
			continue;
		dp->di_size = fs->fs_bsize * adp->ad_offset + adp->ad_oldsize;
		for (i = adp->ad_offset + 1; i < UFS_NDADDR; i++) {
#ifdef INVARIANTS
			if (dp->di_db[i] != 0 && (deplist & (1 << i)) == 0)
				panic("initiate_write_inodeblock_ufs2: "
				    "lost dep2");
#endif /* INVARIANTS */
			dp->di_db[i] = 0;
		}
		for (i = 0; i < UFS_NIADDR; i++) {
#ifdef INVARIANTS
			if (dp->di_ib[i] != 0 &&
			    (deplist & ((1 << UFS_NDADDR) << i)) == 0)
				panic("initiate_write_inodeblock_ufs2: "
				    "lost dep3");
#endif /* INVARIANTS */
			dp->di_ib[i] = 0;
		}
		ffs_update_dinode_ckhash(fs, dp);
		return;
	}
	/*
	 * If we have zero'ed out the last allocated block of the file,
	 * roll back the size to the last currently allocated block.
	 * We know that this last allocated block is a full-sized as
	 * we already checked for fragments in the loop above.
	 */
	if (lastadp != NULL &&
	    dp->di_size <= (lastadp->ad_offset + 1) * fs->fs_bsize) {
		for (i = lastadp->ad_offset; i >= 0; i--)
			if (dp->di_db[i] != 0)
				break;
		dp->di_size = (i + 1) * fs->fs_bsize;
	}
	/*
	 * The only dependencies are for indirect blocks.
	 *
	 * The file size for indirect block additions is not guaranteed.
	 * Such a guarantee would be non-trivial to achieve. The conventional
	 * synchronous write implementation also does not make this guarantee.
	 * Fsck should catch and fix discrepancies. Arguably, the file size
	 * can be over-estimated without destroying integrity when the file
	 * moves into the indirect blocks (i.e., is large). If we want to
	 * postpone fsck, we are stuck with this argument.
	 */
	for (; adp; adp = TAILQ_NEXT(adp, ad_next))
		dp->di_ib[adp->ad_offset - UFS_NDADDR] = 0;
	ffs_update_dinode_ckhash(fs, dp);
}

/*
 * Cancel an indirdep as a result of truncation.  Release all of the
 * children allocindirs and place their journal work on the appropriate
 * list.
 */
static void
cancel_indirdep(indirdep, bp, freeblks)
	struct indirdep *indirdep;
	struct buf *bp;
	struct freeblks *freeblks;
{
	struct allocindir *aip;

	/*
	 * None of the indirect pointers will ever be visible,
	 * so they can simply be tossed. GOINGAWAY ensures
	 * that allocated pointers will be saved in the buffer
	 * cache until they are freed. Note that they will
	 * only be able to be found by their physical address
	 * since the inode mapping the logical address will
	 * be gone. The save buffer used for the safe copy
	 * was allocated in setup_allocindir_phase2 using
	 * the physical address so it could be used for this
	 * purpose. Hence we swap the safe copy with the real
	 * copy, allowing the safe copy to be freed and holding
	 * on to the real copy for later use in indir_trunc.
	 */
	if (indirdep->ir_state & GOINGAWAY)
		panic("cancel_indirdep: already gone");
	if ((indirdep->ir_state & DEPCOMPLETE) == 0) {
		indirdep->ir_state |= DEPCOMPLETE;
		LIST_REMOVE(indirdep, ir_next);
	}
	indirdep->ir_state |= GOINGAWAY;
	/*
	 * Pass in bp for blocks still have journal writes
	 * pending so we can cancel them on their own.
	 */
	while ((aip = LIST_FIRST(&indirdep->ir_deplisthd)) != NULL)
		cancel_allocindir(aip, bp, freeblks, 0);
	while ((aip = LIST_FIRST(&indirdep->ir_donehd)) != NULL)
		cancel_allocindir(aip, NULL, freeblks, 0);
	while ((aip = LIST_FIRST(&indirdep->ir_writehd)) != NULL)
		cancel_allocindir(aip, NULL, freeblks, 0);
	while ((aip = LIST_FIRST(&indirdep->ir_completehd)) != NULL)
		cancel_allocindir(aip, NULL, freeblks, 0);
	/*
	 * If there are pending partial truncations we need to keep the
	 * old block copy around until they complete.  This is because
	 * the current b_data is not a perfect superset of the available
	 * blocks.
	 */
	if (TAILQ_EMPTY(&indirdep->ir_trunc))
		bcopy(bp->b_data, indirdep->ir_savebp->b_data, bp->b_bcount);
	else
		bcopy(bp->b_data, indirdep->ir_saveddata, bp->b_bcount);
	WORKLIST_REMOVE(&indirdep->ir_list);
	WORKLIST_INSERT(&indirdep->ir_savebp->b_dep, &indirdep->ir_list);
	indirdep->ir_bp = NULL;
	indirdep->ir_freeblks = freeblks;
}

/*
 * Free an indirdep once it no longer has new pointers to track.
 */
static void
free_indirdep(indirdep)
	struct indirdep *indirdep;
{

	KASSERT(TAILQ_EMPTY(&indirdep->ir_trunc),
	    ("free_indirdep: Indir trunc list not empty."));
	KASSERT(LIST_EMPTY(&indirdep->ir_completehd),
	    ("free_indirdep: Complete head not empty."));
	KASSERT(LIST_EMPTY(&indirdep->ir_writehd),
	    ("free_indirdep: write head not empty."));
	KASSERT(LIST_EMPTY(&indirdep->ir_donehd),
	    ("free_indirdep: done head not empty."));
	KASSERT(LIST_EMPTY(&indirdep->ir_deplisthd),
	    ("free_indirdep: deplist head not empty."));
	KASSERT((indirdep->ir_state & DEPCOMPLETE),
	    ("free_indirdep: %p still on newblk list.", indirdep));
	KASSERT(indirdep->ir_saveddata == NULL,
	    ("free_indirdep: %p still has saved data.", indirdep));
	KASSERT(indirdep->ir_savebp == NULL,
	    ("free_indirdep: %p still has savebp buffer.", indirdep));
	if (indirdep->ir_state & ONWORKLIST)
		WORKLIST_REMOVE(&indirdep->ir_list);
	WORKITEM_FREE(indirdep, D_INDIRDEP);
}

/*
 * Called before a write to an indirdep.  This routine is responsible for
 * rolling back pointers to a safe state which includes only those
 * allocindirs which have been completed.
 */
static void
initiate_write_indirdep(indirdep, bp)
	struct indirdep *indirdep;
	struct buf *bp;
{
	struct ufsmount *ump;

	indirdep->ir_state |= IOSTARTED;
	if (indirdep->ir_state & GOINGAWAY)
		panic("disk_io_initiation: indirdep gone");
	/*
	 * If there are no remaining dependencies, this will be writing
	 * the real pointers.
	 */
	if (LIST_EMPTY(&indirdep->ir_deplisthd) &&
	    TAILQ_EMPTY(&indirdep->ir_trunc))
		return;
	/*
	 * Replace up-to-date version with safe version.
	 */
	if (indirdep->ir_saveddata == NULL) {
		ump = VFSTOUFS(indirdep->ir_list.wk_mp);
		LOCK_OWNED(ump);
		FREE_LOCK(ump);
		indirdep->ir_saveddata = malloc(bp->b_bcount, M_INDIRDEP,
		    M_SOFTDEP_FLAGS);
		ACQUIRE_LOCK(ump);
	}
	indirdep->ir_state &= ~ATTACHED;
	indirdep->ir_state |= UNDONE;
	bcopy(bp->b_data, indirdep->ir_saveddata, bp->b_bcount);
	bcopy(indirdep->ir_savebp->b_data, bp->b_data,
	    bp->b_bcount);
}

/*
 * Called when an inode has been cleared in a cg bitmap.  This finally
 * eliminates any canceled jaddrefs
 */
void
softdep_setup_inofree(mp, bp, ino, wkhd)
	struct mount *mp;
	struct buf *bp;
	ino_t ino;
	struct workhead *wkhd;
{
	struct worklist *wk, *wkn;
	struct inodedep *inodedep;
	struct ufsmount *ump;
	uint8_t *inosused;
	struct cg *cgp;
	struct fs *fs;

	KASSERT(MOUNTEDSOFTDEP(mp) != 0,
	    ("softdep_setup_inofree called on non-softdep filesystem"));
	ump = VFSTOUFS(mp);
	ACQUIRE_LOCK(ump);
	if (!ffs_fsfail_cleanup(ump, 0)) {
		fs = ump->um_fs;
		cgp = (struct cg *)bp->b_data;
		inosused = cg_inosused(cgp);
		if (isset(inosused, ino % fs->fs_ipg))
			panic("softdep_setup_inofree: inode %ju not freed.",
			    (uintmax_t)ino);
	}
	if (inodedep_lookup(mp, ino, 0, &inodedep))
		panic("softdep_setup_inofree: ino %ju has existing inodedep %p",
		    (uintmax_t)ino, inodedep);
	if (wkhd) {
		LIST_FOREACH_SAFE(wk, wkhd, wk_list, wkn) {
			if (wk->wk_type != D_JADDREF)
				continue;
			WORKLIST_REMOVE(wk);
			/*
			 * We can free immediately even if the jaddref
			 * isn't attached in a background write as now
			 * the bitmaps are reconciled.
			 */
			wk->wk_state |= COMPLETE | ATTACHED;
			free_jaddref(WK_JADDREF(wk));
		}
		jwork_move(&bp->b_dep, wkhd);
	}
	FREE_LOCK(ump);
}

/*
 * Called via ffs_blkfree() after a set of frags has been cleared from a cg
 * map.  Any dependencies waiting for the write to clear are added to the
 * buf's list and any jnewblks that are being canceled are discarded
 * immediately.
 */
void
softdep_setup_blkfree(mp, bp, blkno, frags, wkhd)
	struct mount *mp;
	struct buf *bp;
	ufs2_daddr_t blkno;
	int frags;
	struct workhead *wkhd;
{
	struct bmsafemap *bmsafemap;
	struct jnewblk *jnewblk;
	struct ufsmount *ump;
	struct worklist *wk;
	struct fs *fs;
#ifdef INVARIANTS
	uint8_t *blksfree;
	struct cg *cgp;
	ufs2_daddr_t jstart;
	ufs2_daddr_t jend;
	ufs2_daddr_t end;
	long bno;
	int i;
#endif

	CTR3(KTR_SUJ,
	    "softdep_setup_blkfree: blkno %jd frags %d wk head %p",
	    blkno, frags, wkhd);

	ump = VFSTOUFS(mp);
	KASSERT(MOUNTEDSOFTDEP(UFSTOVFS(ump)) != 0,
	    ("softdep_setup_blkfree called on non-softdep filesystem"));
	ACQUIRE_LOCK(ump);
	/* Lookup the bmsafemap so we track when it is dirty. */
	fs = ump->um_fs;
	bmsafemap = bmsafemap_lookup(mp, bp, dtog(fs, blkno), NULL);
	/*
	 * Detach any jnewblks which have been canceled.  They must linger
	 * until the bitmap is cleared again by ffs_blkfree() to prevent
	 * an unjournaled allocation from hitting the disk.
	 */
	if (wkhd) {
		while ((wk = LIST_FIRST(wkhd)) != NULL) {
			CTR2(KTR_SUJ,
			    "softdep_setup_blkfree: blkno %jd wk type %d",
			    blkno, wk->wk_type);
			WORKLIST_REMOVE(wk);
			if (wk->wk_type != D_JNEWBLK) {
				WORKLIST_INSERT(&bmsafemap->sm_freehd, wk);
				continue;
			}
			jnewblk = WK_JNEWBLK(wk);
			KASSERT(jnewblk->jn_state & GOINGAWAY,
			    ("softdep_setup_blkfree: jnewblk not canceled."));
#ifdef INVARIANTS
			/*
			 * Assert that this block is free in the bitmap
			 * before we discard the jnewblk.
			 */
			cgp = (struct cg *)bp->b_data;
			blksfree = cg_blksfree(cgp);
			bno = dtogd(fs, jnewblk->jn_blkno);
			for (i = jnewblk->jn_oldfrags;
			    i < jnewblk->jn_frags; i++) {
				if (isset(blksfree, bno + i))
					continue;
				panic("softdep_setup_blkfree: not free");
			}
#endif
			/*
			 * Even if it's not attached we can free immediately
			 * as the new bitmap is correct.
			 */
			wk->wk_state |= COMPLETE | ATTACHED;
			free_jnewblk(jnewblk);
		}
	}

#ifdef INVARIANTS
	/*
	 * Assert that we are not freeing a block which has an outstanding
	 * allocation dependency.
	 */
	fs = VFSTOUFS(mp)->um_fs;
	bmsafemap = bmsafemap_lookup(mp, bp, dtog(fs, blkno), NULL);
	end = blkno + frags;
	LIST_FOREACH(jnewblk, &bmsafemap->sm_jnewblkhd, jn_deps) {
		/*
		 * Don't match against blocks that will be freed when the
		 * background write is done.
		 */
		if ((jnewblk->jn_state & (ATTACHED | COMPLETE | DEPCOMPLETE)) ==
		    (COMPLETE | DEPCOMPLETE))
			continue;
		jstart = jnewblk->jn_blkno + jnewblk->jn_oldfrags;
		jend = jnewblk->jn_blkno + jnewblk->jn_frags;
		if ((blkno >= jstart && blkno < jend) ||
		    (end > jstart && end <= jend)) {
			printf("state 0x%X %jd - %d %d dep %p\n",
			    jnewblk->jn_state, jnewblk->jn_blkno,
			    jnewblk->jn_oldfrags, jnewblk->jn_frags,
			    jnewblk->jn_dep);
			panic("softdep_setup_blkfree: "
			    "%jd-%jd(%d) overlaps with %jd-%jd",
			    blkno, end, frags, jstart, jend);
		}
	}
#endif
	FREE_LOCK(ump);
}

/*
 * Revert a block allocation when the journal record that describes it
 * is not yet written.
 */
static int
jnewblk_rollback(jnewblk, fs, cgp, blksfree)
	struct jnewblk *jnewblk;
	struct fs *fs;
	struct cg *cgp;
	uint8_t *blksfree;
{
	ufs1_daddr_t fragno;
	long cgbno, bbase;
	int frags, blk;
	int i;

	frags = 0;
	cgbno = dtogd(fs, jnewblk->jn_blkno);
	/*
	 * We have to test which frags need to be rolled back.  We may
	 * be operating on a stale copy when doing background writes.
	 */
	for (i = jnewblk->jn_oldfrags; i < jnewblk->jn_frags; i++)
		if (isclr(blksfree, cgbno + i))
			frags++;
	if (frags == 0)
		return (0);
	/*
	 * This is mostly ffs_blkfree() sans some validation and
	 * superblock updates.
	 */
	if (frags == fs->fs_frag) {
		fragno = fragstoblks(fs, cgbno);
		ffs_setblock(fs, blksfree, fragno);
		ffs_clusteracct(fs, cgp, fragno, 1);
		cgp->cg_cs.cs_nbfree++;
	} else {
		cgbno += jnewblk->jn_oldfrags;
		bbase = cgbno - fragnum(fs, cgbno);
		/* Decrement the old frags.  */
		blk = blkmap(fs, blksfree, bbase);
		ffs_fragacct(fs, blk, cgp->cg_frsum, -1);
		/* Deallocate the fragment */
		for (i = 0; i < frags; i++)
			setbit(blksfree, cgbno + i);
		cgp->cg_cs.cs_nffree += frags;
		/* Add back in counts associated with the new frags */
		blk = blkmap(fs, blksfree, bbase);
		ffs_fragacct(fs, blk, cgp->cg_frsum, 1);
		/* If a complete block has been reassembled, account for it. */
		fragno = fragstoblks(fs, bbase);
		if (ffs_isblock(fs, blksfree, fragno)) {
			cgp->cg_cs.cs_nffree -= fs->fs_frag;
			ffs_clusteracct(fs, cgp, fragno, 1);
			cgp->cg_cs.cs_nbfree++;
		}
	}
	stat_jnewblk++;
	jnewblk->jn_state &= ~ATTACHED;
	jnewblk->jn_state |= UNDONE;

	return (frags);
}

static void
initiate_write_bmsafemap(bmsafemap, bp)
	struct bmsafemap *bmsafemap;
	struct buf *bp;			/* The cg block. */
{
	struct jaddref *jaddref;
	struct jnewblk *jnewblk;
	uint8_t *inosused;
	uint8_t *blksfree;
	struct cg *cgp;
	struct fs *fs;
	ino_t ino;

	/*
	 * If this is a background write, we did this at the time that
	 * the copy was made, so do not need to do it again.
	 */
	if (bmsafemap->sm_state & IOSTARTED)
		return;
	bmsafemap->sm_state |= IOSTARTED;
	/*
	 * Clear any inode allocations which are pending journal writes.
	 */
	if (LIST_FIRST(&bmsafemap->sm_jaddrefhd) != NULL) {
		cgp = (struct cg *)bp->b_data;
		fs = VFSTOUFS(bmsafemap->sm_list.wk_mp)->um_fs;
		inosused = cg_inosused(cgp);
		LIST_FOREACH(jaddref, &bmsafemap->sm_jaddrefhd, ja_bmdeps) {
			ino = jaddref->ja_ino % fs->fs_ipg;
			if (isset(inosused, ino)) {
				if ((jaddref->ja_mode & IFMT) == IFDIR)
					cgp->cg_cs.cs_ndir--;
				cgp->cg_cs.cs_nifree++;
				clrbit(inosused, ino);
				jaddref->ja_state &= ~ATTACHED;
				jaddref->ja_state |= UNDONE;
				stat_jaddref++;
			} else
				panic("initiate_write_bmsafemap: inode %ju "
				    "marked free", (uintmax_t)jaddref->ja_ino);
		}
	}
	/*
	 * Clear any block allocations which are pending journal writes.
	 */
	if (LIST_FIRST(&bmsafemap->sm_jnewblkhd) != NULL) {
		cgp = (struct cg *)bp->b_data;
		fs = VFSTOUFS(bmsafemap->sm_list.wk_mp)->um_fs;
		blksfree = cg_blksfree(cgp);
		LIST_FOREACH(jnewblk, &bmsafemap->sm_jnewblkhd, jn_deps) {
			if (jnewblk_rollback(jnewblk, fs, cgp, blksfree))
				continue;
			panic("initiate_write_bmsafemap: block %jd "
			    "marked free", jnewblk->jn_blkno);
		}
	}
	/*
	 * Move allocation lists to the written lists so they can be
	 * cleared once the block write is complete.
	 */
	LIST_SWAP(&bmsafemap->sm_inodedephd, &bmsafemap->sm_inodedepwr,
	    inodedep, id_deps);
	LIST_SWAP(&bmsafemap->sm_newblkhd, &bmsafemap->sm_newblkwr,
	    newblk, nb_deps);
	LIST_SWAP(&bmsafemap->sm_freehd, &bmsafemap->sm_freewr, worklist,
	    wk_list);
}

void
softdep_handle_error(struct buf *bp)
{
	struct ufsmount *ump;

	ump = softdep_bp_to_mp(bp);
	if (ump == NULL)
		return;

	if (ffs_fsfail_cleanup(ump, bp->b_error)) {
		/*
		 * No future writes will succeed, so the on-disk image is safe.
		 * Pretend that this write succeeded so that the softdep state
		 * will be cleaned up naturally.
		 */
		bp->b_ioflags &= ~BIO_ERROR;
		bp->b_error = 0;
	}
}

/*
 * This routine is called during the completion interrupt
 * service routine for a disk write (from the procedure called
 * by the device driver to inform the filesystem caches of
 * a request completion).  It should be called early in this
 * procedure, before the block is made available to other
 * processes or other routines are called.
 *
 */
static void 
softdep_disk_write_complete(bp)
	struct buf *bp;		/* describes the completed disk write */
{
	struct worklist *wk;
	struct worklist *owk;
	struct ufsmount *ump;
	struct workhead reattach;
	struct freeblks *freeblks;
	struct buf *sbp;

	ump = softdep_bp_to_mp(bp);
	KASSERT(LIST_EMPTY(&bp->b_dep) || ump != NULL,
	    ("softdep_disk_write_complete: softdep_bp_to_mp returned NULL "
	     "with outstanding dependencies for buffer %p", bp));
	if (ump == NULL)
		return;
	if ((bp->b_ioflags & BIO_ERROR) != 0)
		softdep_handle_error(bp);
	/*
	 * If an error occurred while doing the write, then the data
	 * has not hit the disk and the dependencies cannot be processed.
	 * But we do have to go through and roll forward any dependencies
	 * that were rolled back before the disk write.
	 */
	sbp = NULL;
	ACQUIRE_LOCK(ump);
	if ((bp->b_ioflags & BIO_ERROR) != 0 && (bp->b_flags & B_INVAL) == 0) {
		LIST_FOREACH(wk, &bp->b_dep, wk_list) {
			switch (wk->wk_type) {
			case D_PAGEDEP:
				handle_written_filepage(WK_PAGEDEP(wk), bp, 0);
				continue;

			case D_INODEDEP:
				handle_written_inodeblock(WK_INODEDEP(wk),
				    bp, 0);
				continue;

			case D_BMSAFEMAP:
				handle_written_bmsafemap(WK_BMSAFEMAP(wk),
				    bp, 0);
				continue;

			case D_INDIRDEP:
				handle_written_indirdep(WK_INDIRDEP(wk),
				    bp, &sbp, 0);
				continue;
			default:
				/* nothing to roll forward */
				continue;
			}
		}
		FREE_LOCK(ump);
		if (sbp)
			brelse(sbp);
		return;
	}
	LIST_INIT(&reattach);

	/*
	 * Ump SU lock must not be released anywhere in this code segment.
	 */
	owk = NULL;
	while ((wk = LIST_FIRST(&bp->b_dep)) != NULL) {
		WORKLIST_REMOVE(wk);
		atomic_add_long(&dep_write[wk->wk_type], 1);
		if (wk == owk)
			panic("duplicate worklist: %p\n", wk);
		owk = wk;
		switch (wk->wk_type) {
		case D_PAGEDEP:
			if (handle_written_filepage(WK_PAGEDEP(wk), bp,
			    WRITESUCCEEDED))
				WORKLIST_INSERT(&reattach, wk);
			continue;

		case D_INODEDEP:
			if (handle_written_inodeblock(WK_INODEDEP(wk), bp,
			    WRITESUCCEEDED))
				WORKLIST_INSERT(&reattach, wk);
			continue;

		case D_BMSAFEMAP:
			if (handle_written_bmsafemap(WK_BMSAFEMAP(wk), bp,
			    WRITESUCCEEDED))
				WORKLIST_INSERT(&reattach, wk);
			continue;

		case D_MKDIR:
			handle_written_mkdir(WK_MKDIR(wk), MKDIR_BODY);
			continue;

		case D_ALLOCDIRECT:
			wk->wk_state |= COMPLETE;
			handle_allocdirect_partdone(WK_ALLOCDIRECT(wk), NULL);
			continue;

		case D_ALLOCINDIR:
			wk->wk_state |= COMPLETE;
			handle_allocindir_partdone(WK_ALLOCINDIR(wk));
			continue;

		case D_INDIRDEP:
			if (handle_written_indirdep(WK_INDIRDEP(wk), bp, &sbp,
			    WRITESUCCEEDED))
				WORKLIST_INSERT(&reattach, wk);
			continue;

		case D_FREEBLKS:
			wk->wk_state |= COMPLETE;
			freeblks = WK_FREEBLKS(wk);
			if ((wk->wk_state & ALLCOMPLETE) == ALLCOMPLETE &&
			    LIST_EMPTY(&freeblks->fb_jblkdephd))
				add_to_worklist(wk, WK_NODELAY);
			continue;

		case D_FREEWORK:
			handle_written_freework(WK_FREEWORK(wk));
			break;

		case D_JSEGDEP:
			free_jsegdep(WK_JSEGDEP(wk));
			continue;

		case D_JSEG:
			handle_written_jseg(WK_JSEG(wk), bp);
			continue;

		case D_SBDEP:
			if (handle_written_sbdep(WK_SBDEP(wk), bp))
				WORKLIST_INSERT(&reattach, wk);
			continue;

		case D_FREEDEP:
			free_freedep(WK_FREEDEP(wk));
			continue;

		default:
			panic("handle_disk_write_complete: Unknown type %s",
			    TYPENAME(wk->wk_type));
			/* NOTREACHED */
		}
	}
	/*
	 * Reattach any requests that must be redone.
	 */
	while ((wk = LIST_FIRST(&reattach)) != NULL) {
		WORKLIST_REMOVE(wk);
		WORKLIST_INSERT(&bp->b_dep, wk);
	}
	FREE_LOCK(ump);
	if (sbp)
		brelse(sbp);
}

/*
 * Called from within softdep_disk_write_complete above.
 */
static void 
handle_allocdirect_partdone(adp, wkhd)
	struct allocdirect *adp;	/* the completed allocdirect */
	struct workhead *wkhd;		/* Work to do when inode is writtne. */
{
	struct allocdirectlst *listhead;
	struct allocdirect *listadp;
	struct inodedep *inodedep;
	long bsize;

	LOCK_OWNED(VFSTOUFS(adp->ad_block.nb_list.wk_mp));
	if ((adp->ad_state & ALLCOMPLETE) != ALLCOMPLETE)
		return;
	/*
	 * The on-disk inode cannot claim to be any larger than the last
	 * fragment that has been written. Otherwise, the on-disk inode
	 * might have fragments that were not the last block in the file
	 * which would corrupt the filesystem. Thus, we cannot free any
	 * allocdirects after one whose ad_oldblkno claims a fragment as
	 * these blocks must be rolled back to zero before writing the inode.
	 * We check the currently active set of allocdirects in id_inoupdt
	 * or id_extupdt as appropriate.
	 */
	inodedep = adp->ad_inodedep;
	bsize = inodedep->id_fs->fs_bsize;
	if (adp->ad_state & EXTDATA)
		listhead = &inodedep->id_extupdt;
	else
		listhead = &inodedep->id_inoupdt;
	TAILQ_FOREACH(listadp, listhead, ad_next) {
		/* found our block */
		if (listadp == adp)
			break;
		/* continue if ad_oldlbn is not a fragment */
		if (listadp->ad_oldsize == 0 ||
		    listadp->ad_oldsize == bsize)
			continue;
		/* hit a fragment */
		return;
	}
	/*
	 * If we have reached the end of the current list without
	 * finding the just finished dependency, then it must be
	 * on the future dependency list. Future dependencies cannot
	 * be freed until they are moved to the current list.
	 */
	if (listadp == NULL) {
#ifdef INVARIANTS
		if (adp->ad_state & EXTDATA)
			listhead = &inodedep->id_newextupdt;
		else
			listhead = &inodedep->id_newinoupdt;
		TAILQ_FOREACH(listadp, listhead, ad_next)
			/* found our block */
			if (listadp == adp)
				break;
		if (listadp == NULL)
			panic("handle_allocdirect_partdone: lost dep");
#endif /* INVARIANTS */
		return;
	}
	/*
	 * If we have found the just finished dependency, then queue
	 * it along with anything that follows it that is complete.
	 * Since the pointer has not yet been written in the inode
	 * as the dependency prevents it, place the allocdirect on the
	 * bufwait list where it will be freed once the pointer is
	 * valid.
	 */
	if (wkhd == NULL)
		wkhd = &inodedep->id_bufwait;
	for (; adp; adp = listadp) {
		listadp = TAILQ_NEXT(adp, ad_next);
		if ((adp->ad_state & ALLCOMPLETE) != ALLCOMPLETE)
			return;
		TAILQ_REMOVE(listhead, adp, ad_next);
		WORKLIST_INSERT(wkhd, &adp->ad_block.nb_list);
	}
}

/*
 * Called from within softdep_disk_write_complete above.  This routine
 * completes successfully written allocindirs.
 */
static void
handle_allocindir_partdone(aip)
	struct allocindir *aip;		/* the completed allocindir */
{
	struct indirdep *indirdep;

	if ((aip->ai_state & ALLCOMPLETE) != ALLCOMPLETE)
		return;
	indirdep = aip->ai_indirdep;
	LIST_REMOVE(aip, ai_next);
	/*
	 * Don't set a pointer while the buffer is undergoing IO or while
	 * we have active truncations.
	 */
	if (indirdep->ir_state & UNDONE || !TAILQ_EMPTY(&indirdep->ir_trunc)) {
		LIST_INSERT_HEAD(&indirdep->ir_donehd, aip, ai_next);
		return;
	}
	if (indirdep->ir_state & UFS1FMT)
		((ufs1_daddr_t *)indirdep->ir_savebp->b_data)[aip->ai_offset] =
		    aip->ai_newblkno;
	else
		((ufs2_daddr_t *)indirdep->ir_savebp->b_data)[aip->ai_offset] =
		    aip->ai_newblkno;
	/*
	 * Await the pointer write before freeing the allocindir.
	 */
	LIST_INSERT_HEAD(&indirdep->ir_writehd, aip, ai_next);
}

/*
 * Release segments held on a jwork list.
 */
static void
handle_jwork(wkhd)
	struct workhead *wkhd;
{
	struct worklist *wk;

	while ((wk = LIST_FIRST(wkhd)) != NULL) {
		WORKLIST_REMOVE(wk);
		switch (wk->wk_type) {
		case D_JSEGDEP:
			free_jsegdep(WK_JSEGDEP(wk));
			continue;
		case D_FREEDEP:
			free_freedep(WK_FREEDEP(wk));
			continue;
		case D_FREEFRAG:
			rele_jseg(WK_JSEG(WK_FREEFRAG(wk)->ff_jdep));
			WORKITEM_FREE(wk, D_FREEFRAG);
			continue;
		case D_FREEWORK:
			handle_written_freework(WK_FREEWORK(wk));
			continue;
		default:
			panic("handle_jwork: Unknown type %s\n",
			    TYPENAME(wk->wk_type));
		}
	}
}

/*
 * Handle the bufwait list on an inode when it is safe to release items
 * held there.  This normally happens after an inode block is written but
 * may be delayed and handled later if there are pending journal items that
 * are not yet safe to be released.
 */
static struct freefile *
handle_bufwait(inodedep, refhd)
	struct inodedep *inodedep;
	struct workhead *refhd;
{
	struct jaddref *jaddref;
	struct freefile *freefile;
	struct worklist *wk;

	freefile = NULL;
	while ((wk = LIST_FIRST(&inodedep->id_bufwait)) != NULL) {
		WORKLIST_REMOVE(wk);
		switch (wk->wk_type) {
		case D_FREEFILE:
			/*
			 * We defer adding freefile to the worklist
			 * until all other additions have been made to
			 * ensure that it will be done after all the
			 * old blocks have been freed.
			 */
			if (freefile != NULL)
				panic("handle_bufwait: freefile");
			freefile = WK_FREEFILE(wk);
			continue;

		case D_MKDIR:
			handle_written_mkdir(WK_MKDIR(wk), MKDIR_PARENT);
			continue;

		case D_DIRADD:
			diradd_inode_written(WK_DIRADD(wk), inodedep);
			continue;

		case D_FREEFRAG:
			wk->wk_state |= COMPLETE;
			if ((wk->wk_state & ALLCOMPLETE) == ALLCOMPLETE)
				add_to_worklist(wk, 0);
			continue;

		case D_DIRREM:
			wk->wk_state |= COMPLETE;
			add_to_worklist(wk, 0);
			continue;

		case D_ALLOCDIRECT:
		case D_ALLOCINDIR:
			free_newblk(WK_NEWBLK(wk));
			continue;

		case D_JNEWBLK:
			wk->wk_state |= COMPLETE;
			free_jnewblk(WK_JNEWBLK(wk));
			continue;

		/*
		 * Save freed journal segments and add references on
		 * the supplied list which will delay their release
		 * until the cg bitmap is cleared on disk.
		 */
		case D_JSEGDEP:
			if (refhd == NULL)
				free_jsegdep(WK_JSEGDEP(wk));
			else
				WORKLIST_INSERT(refhd, wk);
			continue;

		case D_JADDREF:
			jaddref = WK_JADDREF(wk);
			TAILQ_REMOVE(&inodedep->id_inoreflst, &jaddref->ja_ref,
			    if_deps);
			/*
			 * Transfer any jaddrefs to the list to be freed with
			 * the bitmap if we're handling a removed file.
			 */
			if (refhd == NULL) {
				wk->wk_state |= COMPLETE;
				free_jaddref(jaddref);
			} else
				WORKLIST_INSERT(refhd, wk);
			continue;

		default:
			panic("handle_bufwait: Unknown type %p(%s)",
			    wk, TYPENAME(wk->wk_type));
			/* NOTREACHED */
		}
	}
	return (freefile);
}
/*
 * Called from within softdep_disk_write_complete above to restore
 * in-memory inode block contents to their most up-to-date state. Note
 * that this routine is always called from interrupt level with further
 * interrupts from this device blocked.
 *
 * If the write did not succeed, we will do all the roll-forward
 * operations, but we will not take the actions that will allow its
 * dependencies to be processed.
 */
static int 
handle_written_inodeblock(inodedep, bp, flags)
	struct inodedep *inodedep;
	struct buf *bp;		/* buffer containing the inode block */
	int flags;
{
	struct freefile *freefile;
	struct allocdirect *adp, *nextadp;
	struct ufs1_dinode *dp1 = NULL;
	struct ufs2_dinode *dp2 = NULL;
	struct workhead wkhd;
	int hadchanges, fstype;
	ino_t freelink;

	LIST_INIT(&wkhd);
	hadchanges = 0;
	freefile = NULL;
	if ((inodedep->id_state & IOSTARTED) == 0)
		panic("handle_written_inodeblock: not started");
	inodedep->id_state &= ~IOSTARTED;
	if (inodedep->id_fs->fs_magic == FS_UFS1_MAGIC) {
		fstype = UFS1;
		dp1 = (struct ufs1_dinode *)bp->b_data +
		    ino_to_fsbo(inodedep->id_fs, inodedep->id_ino);
		freelink = dp1->di_freelink;
	} else {
		fstype = UFS2;
		dp2 = (struct ufs2_dinode *)bp->b_data +
		    ino_to_fsbo(inodedep->id_fs, inodedep->id_ino);
		freelink = dp2->di_freelink;
	}
	/*
	 * Leave this inodeblock dirty until it's in the list.
	 */
	if ((inodedep->id_state & (UNLINKED | UNLINKONLIST)) == UNLINKED &&
	    (flags & WRITESUCCEEDED)) {
		struct inodedep *inon;

		inon = TAILQ_NEXT(inodedep, id_unlinked);
		if ((inon == NULL && freelink == 0) ||
		    (inon && inon->id_ino == freelink)) {
			if (inon)
				inon->id_state |= UNLINKPREV;
			inodedep->id_state |= UNLINKNEXT;
		}
		hadchanges = 1;
	}
	/*
	 * If we had to rollback the inode allocation because of
	 * bitmaps being incomplete, then simply restore it.
	 * Keep the block dirty so that it will not be reclaimed until
	 * all associated dependencies have been cleared and the
	 * corresponding updates written to disk.
	 */
	if (inodedep->id_savedino1 != NULL) {
		hadchanges = 1;
		if (fstype == UFS1)
			*dp1 = *inodedep->id_savedino1;
		else
			*dp2 = *inodedep->id_savedino2;
		free(inodedep->id_savedino1, M_SAVEDINO);
		inodedep->id_savedino1 = NULL;
		if ((bp->b_flags & B_DELWRI) == 0)
			stat_inode_bitmap++;
		bdirty(bp);
		/*
		 * If the inode is clear here and GOINGAWAY it will never
		 * be written.  Process the bufwait and clear any pending
		 * work which may include the freefile.
		 */
		if (inodedep->id_state & GOINGAWAY)
			goto bufwait;
		return (1);
	}
	if (flags & WRITESUCCEEDED)
		inodedep->id_state |= COMPLETE;
	/*
	 * Roll forward anything that had to be rolled back before 
	 * the inode could be updated.
	 */
	for (adp = TAILQ_FIRST(&inodedep->id_inoupdt); adp; adp = nextadp) {
		nextadp = TAILQ_NEXT(adp, ad_next);
		if (adp->ad_state & ATTACHED)
			panic("handle_written_inodeblock: new entry");
		if (fstype == UFS1) {
			if (adp->ad_offset < UFS_NDADDR) {
				if (dp1->di_db[adp->ad_offset]!=adp->ad_oldblkno)
					panic("%s %s #%jd mismatch %d != %jd",
					    "handle_written_inodeblock:",
					    "direct pointer",
					    (intmax_t)adp->ad_offset,
					    dp1->di_db[adp->ad_offset],
					    (intmax_t)adp->ad_oldblkno);
				dp1->di_db[adp->ad_offset] = adp->ad_newblkno;
			} else {
				if (dp1->di_ib[adp->ad_offset - UFS_NDADDR] !=
				    0)
					panic("%s: %s #%jd allocated as %d",
					    "handle_written_inodeblock",
					    "indirect pointer",
					    (intmax_t)adp->ad_offset -
					    UFS_NDADDR,
					    dp1->di_ib[adp->ad_offset -
					    UFS_NDADDR]);
				dp1->di_ib[adp->ad_offset - UFS_NDADDR] =
				    adp->ad_newblkno;
			}
		} else {
			if (adp->ad_offset < UFS_NDADDR) {
				if (dp2->di_db[adp->ad_offset]!=adp->ad_oldblkno)
					panic("%s: %s #%jd %s %jd != %jd",
					    "handle_written_inodeblock",
					    "direct pointer",
					    (intmax_t)adp->ad_offset, "mismatch",
					    (intmax_t)dp2->di_db[adp->ad_offset],
					    (intmax_t)adp->ad_oldblkno);
				dp2->di_db[adp->ad_offset] = adp->ad_newblkno;
			} else {
				if (dp2->di_ib[adp->ad_offset - UFS_NDADDR] !=
				    0)
					panic("%s: %s #%jd allocated as %jd",
					    "handle_written_inodeblock",
					    "indirect pointer",
					    (intmax_t)adp->ad_offset -
					    UFS_NDADDR,
					    (intmax_t)
					    dp2->di_ib[adp->ad_offset -
					    UFS_NDADDR]);
				dp2->di_ib[adp->ad_offset - UFS_NDADDR] =
				    adp->ad_newblkno;
			}
		}
		adp->ad_state &= ~UNDONE;
		adp->ad_state |= ATTACHED;
		hadchanges = 1;
	}
	for (adp = TAILQ_FIRST(&inodedep->id_extupdt); adp; adp = nextadp) {
		nextadp = TAILQ_NEXT(adp, ad_next);
		if (adp->ad_state & ATTACHED)
			panic("handle_written_inodeblock: new entry");
		if (dp2->di_extb[adp->ad_offset] != adp->ad_oldblkno)
			panic("%s: direct pointers #%jd %s %jd != %jd",
			    "handle_written_inodeblock",
			    (intmax_t)adp->ad_offset, "mismatch",
			    (intmax_t)dp2->di_extb[adp->ad_offset],
			    (intmax_t)adp->ad_oldblkno);
		dp2->di_extb[adp->ad_offset] = adp->ad_newblkno;
		adp->ad_state &= ~UNDONE;
		adp->ad_state |= ATTACHED;
		hadchanges = 1;
	}
	if (hadchanges && (bp->b_flags & B_DELWRI) == 0)
		stat_direct_blk_ptrs++;
	/*
	 * Reset the file size to its most up-to-date value.
	 */
	if (inodedep->id_savedsize == -1 || inodedep->id_savedextsize == -1)
		panic("handle_written_inodeblock: bad size");
	if (inodedep->id_savednlink > UFS_LINK_MAX)
		panic("handle_written_inodeblock: Invalid link count "
		    "%jd for inodedep %p", (uintmax_t)inodedep->id_savednlink,
		    inodedep);
	if (fstype == UFS1) {
		if (dp1->di_nlink != inodedep->id_savednlink) { 
			dp1->di_nlink = inodedep->id_savednlink;
			hadchanges = 1;
		}
		if (dp1->di_size != inodedep->id_savedsize) {
			dp1->di_size = inodedep->id_savedsize;
			hadchanges = 1;
		}
	} else {
		if (dp2->di_nlink != inodedep->id_savednlink) { 
			dp2->di_nlink = inodedep->id_savednlink;
			hadchanges = 1;
		}
		if (dp2->di_size != inodedep->id_savedsize) {
			dp2->di_size = inodedep->id_savedsize;
			hadchanges = 1;
		}
		if (dp2->di_extsize != inodedep->id_savedextsize) {
			dp2->di_extsize = inodedep->id_savedextsize;
			hadchanges = 1;
		}
	}
	inodedep->id_savedsize = -1;
	inodedep->id_savedextsize = -1;
	inodedep->id_savednlink = -1;
	/*
	 * If there were any rollbacks in the inode block, then it must be
	 * marked dirty so that its will eventually get written back in
	 * its correct form.
	 */
	if (hadchanges) {
		if (fstype == UFS2)
			ffs_update_dinode_ckhash(inodedep->id_fs, dp2);
		bdirty(bp);
	}
bufwait:
	/*
	 * If the write did not succeed, we have done all the roll-forward
	 * operations, but we cannot take the actions that will allow its
	 * dependencies to be processed.
	 */
	if ((flags & WRITESUCCEEDED) == 0)
		return (hadchanges);
	/*
	 * Process any allocdirects that completed during the update.
	 */
	if ((adp = TAILQ_FIRST(&inodedep->id_inoupdt)) != NULL)
		handle_allocdirect_partdone(adp, &wkhd);
	if ((adp = TAILQ_FIRST(&inodedep->id_extupdt)) != NULL)
		handle_allocdirect_partdone(adp, &wkhd);
	/*
	 * Process deallocations that were held pending until the
	 * inode had been written to disk. Freeing of the inode
	 * is delayed until after all blocks have been freed to
	 * avoid creation of new <vfsid, inum, lbn> triples
	 * before the old ones have been deleted.  Completely
	 * unlinked inodes are not processed until the unlinked
	 * inode list is written or the last reference is removed.
	 */
	if ((inodedep->id_state & (UNLINKED | UNLINKONLIST)) != UNLINKED) {
		freefile = handle_bufwait(inodedep, NULL);
		if (freefile && !LIST_EMPTY(&wkhd)) {
			WORKLIST_INSERT(&wkhd, &freefile->fx_list);
			freefile = NULL;
		}
	}
	/*
	 * Move rolled forward dependency completions to the bufwait list
	 * now that those that were already written have been processed.
	 */
	if (!LIST_EMPTY(&wkhd) && hadchanges == 0)
		panic("handle_written_inodeblock: bufwait but no changes");
	jwork_move(&inodedep->id_bufwait, &wkhd);

	if (freefile != NULL) {
		/*
		 * If the inode is goingaway it was never written.  Fake up
		 * the state here so free_inodedep() can succeed.
		 */
		if (inodedep->id_state & GOINGAWAY)
			inodedep->id_state |= COMPLETE | DEPCOMPLETE;
		if (free_inodedep(inodedep) == 0)
			panic("handle_written_inodeblock: live inodedep %p",
			    inodedep);
		add_to_worklist(&freefile->fx_list, 0);
		return (0);
	}

	/*
	 * If no outstanding dependencies, free it.
	 */
	if (free_inodedep(inodedep) ||
	    (TAILQ_FIRST(&inodedep->id_inoreflst) == 0 &&
	     TAILQ_FIRST(&inodedep->id_inoupdt) == 0 &&
	     TAILQ_FIRST(&inodedep->id_extupdt) == 0 &&
	     LIST_FIRST(&inodedep->id_bufwait) == 0))
		return (0);
	return (hadchanges);
}

/*
 * Perform needed roll-forwards and kick off any dependencies that
 * can now be processed.
 *
 * If the write did not succeed, we will do all the roll-forward
 * operations, but we will not take the actions that will allow its
 * dependencies to be processed.
 */
static int
handle_written_indirdep(indirdep, bp, bpp, flags)
	struct indirdep *indirdep;
	struct buf *bp;
	struct buf **bpp;
	int flags;
{
	struct allocindir *aip;
	struct buf *sbp;
	int chgs;

	if (indirdep->ir_state & GOINGAWAY)
		panic("handle_written_indirdep: indirdep gone");
	if ((indirdep->ir_state & IOSTARTED) == 0)
		panic("handle_written_indirdep: IO not started");
	chgs = 0;
	/*
	 * If there were rollbacks revert them here.
	 */
	if (indirdep->ir_saveddata) {
		bcopy(indirdep->ir_saveddata, bp->b_data, bp->b_bcount);
		if (TAILQ_EMPTY(&indirdep->ir_trunc)) {
			free(indirdep->ir_saveddata, M_INDIRDEP);
			indirdep->ir_saveddata = NULL;
		}
		chgs = 1;
	}
	indirdep->ir_state &= ~(UNDONE | IOSTARTED);
	indirdep->ir_state |= ATTACHED;
	/*
	 * If the write did not succeed, we have done all the roll-forward
	 * operations, but we cannot take the actions that will allow its
	 * dependencies to be processed.
	 */
	if ((flags & WRITESUCCEEDED) == 0) {
		stat_indir_blk_ptrs++;
		bdirty(bp);
		return (1);
	}
	/*
	 * Move allocindirs with written pointers to the completehd if
	 * the indirdep's pointer is not yet written.  Otherwise
	 * free them here.
	 */
	while ((aip = LIST_FIRST(&indirdep->ir_writehd)) != NULL) {
		LIST_REMOVE(aip, ai_next);
		if ((indirdep->ir_state & DEPCOMPLETE) == 0) {
			LIST_INSERT_HEAD(&indirdep->ir_completehd, aip,
			    ai_next);
			newblk_freefrag(&aip->ai_block);
			continue;
		}
		free_newblk(&aip->ai_block);
	}
	/*
	 * Move allocindirs that have finished dependency processing from
	 * the done list to the write list after updating the pointers.
	 */
	if (TAILQ_EMPTY(&indirdep->ir_trunc)) {
		while ((aip = LIST_FIRST(&indirdep->ir_donehd)) != NULL) {
			handle_allocindir_partdone(aip);
			if (aip == LIST_FIRST(&indirdep->ir_donehd))
				panic("disk_write_complete: not gone");
			chgs = 1;
		}
	}
	/*
	 * Preserve the indirdep if there were any changes or if it is not
	 * yet valid on disk.
	 */
	if (chgs) {
		stat_indir_blk_ptrs++;
		bdirty(bp);
		return (1);
	}
	/*
	 * If there were no changes we can discard the savedbp and detach
	 * ourselves from the buf.  We are only carrying completed pointers
	 * in this case.
	 */
	sbp = indirdep->ir_savebp;
	sbp->b_flags |= B_INVAL | B_NOCACHE;
	indirdep->ir_savebp = NULL;
	indirdep->ir_bp = NULL;
	if (*bpp != NULL)
		panic("handle_written_indirdep: bp already exists.");
	*bpp = sbp;
	/*
	 * The indirdep may not be freed until its parent points at it.
	 */
	if (indirdep->ir_state & DEPCOMPLETE)
		free_indirdep(indirdep);

	return (0);
}

/*
 * Process a diradd entry after its dependent inode has been written.
 */
static void
diradd_inode_written(dap, inodedep)
	struct diradd *dap;
	struct inodedep *inodedep;
{

	LOCK_OWNED(VFSTOUFS(dap->da_list.wk_mp));
	dap->da_state |= COMPLETE;
	complete_diradd(dap);
	WORKLIST_INSERT(&inodedep->id_pendinghd, &dap->da_list);
}

/*
 * Returns true if the bmsafemap will have rollbacks when written.  Must only
 * be called with the per-filesystem lock and the buf lock on the cg held.
 */
static int
bmsafemap_backgroundwrite(bmsafemap, bp)
	struct bmsafemap *bmsafemap;
	struct buf *bp;
{
	int dirty;

	LOCK_OWNED(VFSTOUFS(bmsafemap->sm_list.wk_mp));
	dirty = !LIST_EMPTY(&bmsafemap->sm_jaddrefhd) | 
	    !LIST_EMPTY(&bmsafemap->sm_jnewblkhd);
	/*
	 * If we're initiating a background write we need to process the
	 * rollbacks as they exist now, not as they exist when IO starts.
	 * No other consumers will look at the contents of the shadowed
	 * buf so this is safe to do here.
	 */
	if (bp->b_xflags & BX_BKGRDMARKER)
		initiate_write_bmsafemap(bmsafemap, bp);

	return (dirty);
}

/*
 * Re-apply an allocation when a cg write is complete.
 */
static int
jnewblk_rollforward(jnewblk, fs, cgp, blksfree)
	struct jnewblk *jnewblk;
	struct fs *fs;
	struct cg *cgp;
	uint8_t *blksfree;
{
	ufs1_daddr_t fragno;
	ufs2_daddr_t blkno;
	long cgbno, bbase;
	int frags, blk;
	int i;

	frags = 0;
	cgbno = dtogd(fs, jnewblk->jn_blkno);
	for (i = jnewblk->jn_oldfrags; i < jnewblk->jn_frags; i++) {
		if (isclr(blksfree, cgbno + i))
			panic("jnewblk_rollforward: re-allocated fragment");
		frags++;
	}
	if (frags == fs->fs_frag) {
		blkno = fragstoblks(fs, cgbno);
		ffs_clrblock(fs, blksfree, (long)blkno);
		ffs_clusteracct(fs, cgp, blkno, -1);
		cgp->cg_cs.cs_nbfree--;
	} else {
		bbase = cgbno - fragnum(fs, cgbno);
		cgbno += jnewblk->jn_oldfrags;
                /* If a complete block had been reassembled, account for it. */
		fragno = fragstoblks(fs, bbase);
		if (ffs_isblock(fs, blksfree, fragno)) {
			cgp->cg_cs.cs_nffree += fs->fs_frag;
			ffs_clusteracct(fs, cgp, fragno, -1);
			cgp->cg_cs.cs_nbfree--;
		}
		/* Decrement the old frags.  */
		blk = blkmap(fs, blksfree, bbase);
		ffs_fragacct(fs, blk, cgp->cg_frsum, -1);
		/* Allocate the fragment */
		for (i = 0; i < frags; i++)
			clrbit(blksfree, cgbno + i);
		cgp->cg_cs.cs_nffree -= frags;
		/* Add back in counts associated with the new frags */
		blk = blkmap(fs, blksfree, bbase);
		ffs_fragacct(fs, blk, cgp->cg_frsum, 1);
	}
	return (frags);
}

/*
 * Complete a write to a bmsafemap structure.  Roll forward any bitmap
 * changes if it's not a background write.  Set all written dependencies 
 * to DEPCOMPLETE and free the structure if possible.
 *
 * If the write did not succeed, we will do all the roll-forward
 * operations, but we will not take the actions that will allow its
 * dependencies to be processed.
 */
static int
handle_written_bmsafemap(bmsafemap, bp, flags)
	struct bmsafemap *bmsafemap;
	struct buf *bp;
	int flags;
{
	struct newblk *newblk;
	struct inodedep *inodedep;
	struct jaddref *jaddref, *jatmp;
	struct jnewblk *jnewblk, *jntmp;
	struct ufsmount *ump;
	uint8_t *inosused;
	uint8_t *blksfree;
	struct cg *cgp;
	struct fs *fs;
	ino_t ino;
	int foreground;
	int chgs;

	if ((bmsafemap->sm_state & IOSTARTED) == 0)
		panic("handle_written_bmsafemap: Not started\n");
	ump = VFSTOUFS(bmsafemap->sm_list.wk_mp);
	chgs = 0;
	bmsafemap->sm_state &= ~IOSTARTED;
	foreground = (bp->b_xflags & BX_BKGRDMARKER) == 0;
	/*
	 * If write was successful, release journal work that was waiting
	 * on the write. Otherwise move the work back.
	 */
	if (flags & WRITESUCCEEDED)
		handle_jwork(&bmsafemap->sm_freewr);
	else
		LIST_CONCAT(&bmsafemap->sm_freehd, &bmsafemap->sm_freewr,
		    worklist, wk_list);

	/*
	 * Restore unwritten inode allocation pending jaddref writes.
	 */
	if (!LIST_EMPTY(&bmsafemap->sm_jaddrefhd)) {
		cgp = (struct cg *)bp->b_data;
		fs = VFSTOUFS(bmsafemap->sm_list.wk_mp)->um_fs;
		inosused = cg_inosused(cgp);
		LIST_FOREACH_SAFE(jaddref, &bmsafemap->sm_jaddrefhd,
		    ja_bmdeps, jatmp) {
			if ((jaddref->ja_state & UNDONE) == 0)
				continue;
			ino = jaddref->ja_ino % fs->fs_ipg;
			if (isset(inosused, ino))
				panic("handle_written_bmsafemap: "
				    "re-allocated inode");
			/* Do the roll-forward only if it's a real copy. */
			if (foreground) {
				if ((jaddref->ja_mode & IFMT) == IFDIR)
					cgp->cg_cs.cs_ndir++;
				cgp->cg_cs.cs_nifree--;
				setbit(inosused, ino);
				chgs = 1;
			}
			jaddref->ja_state &= ~UNDONE;
			jaddref->ja_state |= ATTACHED;
			free_jaddref(jaddref);
		}
	}
	/*
	 * Restore any block allocations which are pending journal writes.
	 */
	if (LIST_FIRST(&bmsafemap->sm_jnewblkhd) != NULL) {
		cgp = (struct cg *)bp->b_data;
		fs = VFSTOUFS(bmsafemap->sm_list.wk_mp)->um_fs;
		blksfree = cg_blksfree(cgp);
		LIST_FOREACH_SAFE(jnewblk, &bmsafemap->sm_jnewblkhd, jn_deps,
		    jntmp) {
			if ((jnewblk->jn_state & UNDONE) == 0)
				continue;
			/* Do the roll-forward only if it's a real copy. */
			if (foreground &&
			    jnewblk_rollforward(jnewblk, fs, cgp, blksfree))
				chgs = 1;
			jnewblk->jn_state &= ~(UNDONE | NEWBLOCK);
			jnewblk->jn_state |= ATTACHED;
			free_jnewblk(jnewblk);
		}
	}
	/*
	 * If the write did not succeed, we have done all the roll-forward
	 * operations, but we cannot take the actions that will allow its
	 * dependencies to be processed.
	 */
	if ((flags & WRITESUCCEEDED) == 0) {
		LIST_CONCAT(&bmsafemap->sm_newblkhd, &bmsafemap->sm_newblkwr,
		    newblk, nb_deps);
		LIST_CONCAT(&bmsafemap->sm_freehd, &bmsafemap->sm_freewr,
		    worklist, wk_list);
		if (foreground)
			bdirty(bp);
		return (1);
	}
	while ((newblk = LIST_FIRST(&bmsafemap->sm_newblkwr))) {
		newblk->nb_state |= DEPCOMPLETE;
		newblk->nb_state &= ~ONDEPLIST;
		newblk->nb_bmsafemap = NULL;
		LIST_REMOVE(newblk, nb_deps);
		if (newblk->nb_list.wk_type == D_ALLOCDIRECT)
			handle_allocdirect_partdone(
			    WK_ALLOCDIRECT(&newblk->nb_list), NULL);
		else if (newblk->nb_list.wk_type == D_ALLOCINDIR)
			handle_allocindir_partdone(
			    WK_ALLOCINDIR(&newblk->nb_list));
		else if (newblk->nb_list.wk_type != D_NEWBLK)
			panic("handle_written_bmsafemap: Unexpected type: %s",
			    TYPENAME(newblk->nb_list.wk_type));
	}
	while ((inodedep = LIST_FIRST(&bmsafemap->sm_inodedepwr)) != NULL) {
		inodedep->id_state |= DEPCOMPLETE;
		inodedep->id_state &= ~ONDEPLIST;
		LIST_REMOVE(inodedep, id_deps);
		inodedep->id_bmsafemap = NULL;
	}
	LIST_REMOVE(bmsafemap, sm_next);
	if (chgs == 0 && LIST_EMPTY(&bmsafemap->sm_jaddrefhd) &&
	    LIST_EMPTY(&bmsafemap->sm_jnewblkhd) &&
	    LIST_EMPTY(&bmsafemap->sm_newblkhd) &&
	    LIST_EMPTY(&bmsafemap->sm_inodedephd) &&
	    LIST_EMPTY(&bmsafemap->sm_freehd)) {
		LIST_REMOVE(bmsafemap, sm_hash);
		WORKITEM_FREE(bmsafemap, D_BMSAFEMAP);
		return (0);
	}
	LIST_INSERT_HEAD(&ump->softdep_dirtycg, bmsafemap, sm_next);
	if (foreground)
		bdirty(bp);
	return (1);
}

/*
 * Try to free a mkdir dependency.
 */
static void
complete_mkdir(mkdir)
	struct mkdir *mkdir;
{
	struct diradd *dap;

	if ((mkdir->md_state & ALLCOMPLETE) != ALLCOMPLETE)
		return;
	LIST_REMOVE(mkdir, md_mkdirs);
	dap = mkdir->md_diradd;
	dap->da_state &= ~(mkdir->md_state & (MKDIR_PARENT | MKDIR_BODY));
	if ((dap->da_state & (MKDIR_PARENT | MKDIR_BODY)) == 0) {
		dap->da_state |= DEPCOMPLETE;
		complete_diradd(dap);
	}
	WORKITEM_FREE(mkdir, D_MKDIR);
}

/*
 * Handle the completion of a mkdir dependency.
 */
static void
handle_written_mkdir(mkdir, type)
	struct mkdir *mkdir;
	int type;
{

	if ((mkdir->md_state & (MKDIR_PARENT | MKDIR_BODY)) != type)
		panic("handle_written_mkdir: bad type");
	mkdir->md_state |= COMPLETE;
	complete_mkdir(mkdir);
}

static int
free_pagedep(pagedep)
	struct pagedep *pagedep;
{
	int i;

	if (pagedep->pd_state & NEWBLOCK)
		return (0);
	if (!LIST_EMPTY(&pagedep->pd_dirremhd))
		return (0);
	for (i = 0; i < DAHASHSZ; i++)
		if (!LIST_EMPTY(&pagedep->pd_diraddhd[i]))
			return (0);
	if (!LIST_EMPTY(&pagedep->pd_pendinghd))
		return (0);
	if (!LIST_EMPTY(&pagedep->pd_jmvrefhd))
		return (0);
	if (pagedep->pd_state & ONWORKLIST)
		WORKLIST_REMOVE(&pagedep->pd_list);
	LIST_REMOVE(pagedep, pd_hash);
	WORKITEM_FREE(pagedep, D_PAGEDEP);

	return (1);
}

/*
 * Called from within softdep_disk_write_complete above.
 * A write operation was just completed. Removed inodes can
 * now be freed and associated block pointers may be committed.
 * Note that this routine is always called from interrupt level
 * with further interrupts from this device blocked.
 *
 * If the write did not succeed, we will do all the roll-forward
 * operations, but we will not take the actions that will allow its
 * dependencies to be processed.
 */
static int 
handle_written_filepage(pagedep, bp, flags)
	struct pagedep *pagedep;
	struct buf *bp;		/* buffer containing the written page */
	int flags;
{
	struct dirrem *dirrem;
	struct diradd *dap, *nextdap;
	struct direct *ep;
	int i, chgs;

	if ((pagedep->pd_state & IOSTARTED) == 0)
		panic("handle_written_filepage: not started");
	pagedep->pd_state &= ~IOSTARTED;
	if ((flags & WRITESUCCEEDED) == 0)
		goto rollforward;
	/*
	 * Process any directory removals that have been committed.
	 */
	while ((dirrem = LIST_FIRST(&pagedep->pd_dirremhd)) != NULL) {
		LIST_REMOVE(dirrem, dm_next);
		dirrem->dm_state |= COMPLETE;
		dirrem->dm_dirinum = pagedep->pd_ino;
		KASSERT(LIST_EMPTY(&dirrem->dm_jremrefhd),
		    ("handle_written_filepage: Journal entries not written."));
		add_to_worklist(&dirrem->dm_list, 0);
	}
	/*
	 * Free any directory additions that have been committed.
	 * If it is a newly allocated block, we have to wait until
	 * the on-disk directory inode claims the new block.
	 */
	if ((pagedep->pd_state & NEWBLOCK) == 0)
		while ((dap = LIST_FIRST(&pagedep->pd_pendinghd)) != NULL)
			free_diradd(dap, NULL);
rollforward:
	/*
	 * Uncommitted directory entries must be restored.
	 */
	for (chgs = 0, i = 0; i < DAHASHSZ; i++) {
		for (dap = LIST_FIRST(&pagedep->pd_diraddhd[i]); dap;
		     dap = nextdap) {
			nextdap = LIST_NEXT(dap, da_pdlist);
			if (dap->da_state & ATTACHED)
				panic("handle_written_filepage: attached");
			ep = (struct direct *)
			    ((char *)bp->b_data + dap->da_offset);
			ep->d_ino = dap->da_newinum;
			dap->da_state &= ~UNDONE;
			dap->da_state |= ATTACHED;
			chgs = 1;
			/*
			 * If the inode referenced by the directory has
			 * been written out, then the dependency can be
			 * moved to the pending list.
			 */
			if ((dap->da_state & ALLCOMPLETE) == ALLCOMPLETE) {
				LIST_REMOVE(dap, da_pdlist);
				LIST_INSERT_HEAD(&pagedep->pd_pendinghd, dap,
				    da_pdlist);
			}
		}
	}
	/*
	 * If there were any rollbacks in the directory, then it must be
	 * marked dirty so that its will eventually get written back in
	 * its correct form.
	 */
	if (chgs || (flags & WRITESUCCEEDED) == 0) {
		if ((bp->b_flags & B_DELWRI) == 0)
			stat_dir_entry++;
		bdirty(bp);
		return (1);
	}
	/*
	 * If we are not waiting for a new directory block to be
	 * claimed by its inode, then the pagedep will be freed.
	 * Otherwise it will remain to track any new entries on
	 * the page in case they are fsync'ed.
	 */
	free_pagedep(pagedep);
	return (0);
}

/*
 * Writing back in-core inode structures.
 * 
 * The filesystem only accesses an inode's contents when it occupies an
 * "in-core" inode structure.  These "in-core" structures are separate from
 * the page frames used to cache inode blocks.  Only the latter are
 * transferred to/from the disk.  So, when the updated contents of the
 * "in-core" inode structure are copied to the corresponding in-memory inode
 * block, the dependencies are also transferred.  The following procedure is
 * called when copying a dirty "in-core" inode to a cached inode block.
 */

/*
 * Called when an inode is loaded from disk. If the effective link count
 * differed from the actual link count when it was last flushed, then we
 * need to ensure that the correct effective link count is put back.
 */
void 
softdep_load_inodeblock(ip)
	struct inode *ip;	/* the "in_core" copy of the inode */
{
	struct inodedep *inodedep;
	struct ufsmount *ump;

	ump = ITOUMP(ip);
	KASSERT(MOUNTEDSOFTDEP(UFSTOVFS(ump)) != 0,
	    ("softdep_load_inodeblock called on non-softdep filesystem"));
	/*
	 * Check for alternate nlink count.
	 */
	ip->i_effnlink = ip->i_nlink;
	ACQUIRE_LOCK(ump);
	if (inodedep_lookup(UFSTOVFS(ump), ip->i_number, 0, &inodedep) == 0) {
		FREE_LOCK(ump);
		return;
	}
	if (ip->i_nlink != inodedep->id_nlinkwrote &&
	    inodedep->id_nlinkwrote != -1) {
		KASSERT(ip->i_nlink == 0 &&
		    (ump->um_flags & UM_FSFAIL_CLEANUP) != 0,
		    ("read bad i_nlink value"));
		ip->i_effnlink = ip->i_nlink = inodedep->id_nlinkwrote;
	}
	ip->i_effnlink -= inodedep->id_nlinkdelta;
	KASSERT(ip->i_effnlink >= 0,
	    ("softdep_load_inodeblock: negative i_effnlink"));
	FREE_LOCK(ump);
}

/*
 * This routine is called just before the "in-core" inode
 * information is to be copied to the in-memory inode block.
 * Recall that an inode block contains several inodes. If
 * the force flag is set, then the dependencies will be
 * cleared so that the update can always be made. Note that
 * the buffer is locked when this routine is called, so we
 * will never be in the middle of writing the inode block 
 * to disk.
 */
void 
softdep_update_inodeblock(ip, bp, waitfor)
	struct inode *ip;	/* the "in_core" copy of the inode */
	struct buf *bp;		/* the buffer containing the inode block */
	int waitfor;		/* nonzero => update must be allowed */
{
	struct inodedep *inodedep;
	struct inoref *inoref;
	struct ufsmount *ump;
	struct worklist *wk;
	struct mount *mp;
	struct buf *ibp;
	struct fs *fs;
	int error;

	ump = ITOUMP(ip);
	mp = UFSTOVFS(ump);
	KASSERT(MOUNTEDSOFTDEP(mp) != 0,
	    ("softdep_update_inodeblock called on non-softdep filesystem"));
	fs = ump->um_fs;
	/*
	 * Preserve the freelink that is on disk.  clear_unlinked_inodedep()
	 * does not have access to the in-core ip so must write directly into
	 * the inode block buffer when setting freelink.
	 */
	if (fs->fs_magic == FS_UFS1_MAGIC)
		DIP_SET(ip, i_freelink, ((struct ufs1_dinode *)bp->b_data +
		    ino_to_fsbo(fs, ip->i_number))->di_freelink);
	else
		DIP_SET(ip, i_freelink, ((struct ufs2_dinode *)bp->b_data +
		    ino_to_fsbo(fs, ip->i_number))->di_freelink);
	/*
	 * If the effective link count is not equal to the actual link
	 * count, then we must track the difference in an inodedep while
	 * the inode is (potentially) tossed out of the cache. Otherwise,
	 * if there is no existing inodedep, then there are no dependencies
	 * to track.
	 */
	ACQUIRE_LOCK(ump);
again:
	if (inodedep_lookup(mp, ip->i_number, 0, &inodedep) == 0) {
		FREE_LOCK(ump);
		if (ip->i_effnlink != ip->i_nlink)
			panic("softdep_update_inodeblock: bad link count");
		return;
	}
	KASSERT(ip->i_nlink >= inodedep->id_nlinkdelta,
	    ("softdep_update_inodeblock inconsistent ip %p i_nlink %d "
	    "inodedep %p id_nlinkdelta %jd",
	    ip, ip->i_nlink, inodedep, (intmax_t)inodedep->id_nlinkdelta));
	inodedep->id_nlinkwrote = ip->i_nlink;
	if (inodedep->id_nlinkdelta != ip->i_nlink - ip->i_effnlink)
		panic("softdep_update_inodeblock: bad delta");
	/*
	 * If we're flushing all dependencies we must also move any waiting
	 * for journal writes onto the bufwait list prior to I/O.
	 */
	if (waitfor) {
		TAILQ_FOREACH(inoref, &inodedep->id_inoreflst, if_deps) {
			if ((inoref->if_state & (DEPCOMPLETE | GOINGAWAY))
			    == DEPCOMPLETE) {
				jwait(&inoref->if_list, MNT_WAIT);
				goto again;
			}
		}
	}
	/*
	 * Changes have been initiated. Anything depending on these
	 * changes cannot occur until this inode has been written.
	 */
	inodedep->id_state &= ~COMPLETE;
	if ((inodedep->id_state & ONWORKLIST) == 0)
		WORKLIST_INSERT(&bp->b_dep, &inodedep->id_list);
	/*
	 * Any new dependencies associated with the incore inode must 
	 * now be moved to the list associated with the buffer holding
	 * the in-memory copy of the inode. Once merged process any
	 * allocdirects that are completed by the merger.
	 */
	merge_inode_lists(&inodedep->id_newinoupdt, &inodedep->id_inoupdt);
	if (!TAILQ_EMPTY(&inodedep->id_inoupdt))
		handle_allocdirect_partdone(TAILQ_FIRST(&inodedep->id_inoupdt),
		    NULL);
	merge_inode_lists(&inodedep->id_newextupdt, &inodedep->id_extupdt);
	if (!TAILQ_EMPTY(&inodedep->id_extupdt))
		handle_allocdirect_partdone(TAILQ_FIRST(&inodedep->id_extupdt),
		    NULL);
	/*
	 * Now that the inode has been pushed into the buffer, the
	 * operations dependent on the inode being written to disk
	 * can be moved to the id_bufwait so that they will be
	 * processed when the buffer I/O completes.
	 */
	while ((wk = LIST_FIRST(&inodedep->id_inowait)) != NULL) {
		WORKLIST_REMOVE(wk);
		WORKLIST_INSERT(&inodedep->id_bufwait, wk);
	}
	/*
	 * Newly allocated inodes cannot be written until the bitmap
	 * that allocates them have been written (indicated by
	 * DEPCOMPLETE being set in id_state). If we are doing a
	 * forced sync (e.g., an fsync on a file), we force the bitmap
	 * to be written so that the update can be done.
	 */
	if (waitfor == 0) {
		FREE_LOCK(ump);
		return;
	}
retry:
	if ((inodedep->id_state & (DEPCOMPLETE | GOINGAWAY)) != 0) {
		FREE_LOCK(ump);
		return;
	}
	ibp = inodedep->id_bmsafemap->sm_buf;
	ibp = getdirtybuf(ibp, LOCK_PTR(ump), MNT_WAIT);
	if (ibp == NULL) {
		/*
		 * If ibp came back as NULL, the dependency could have been
		 * freed while we slept.  Look it up again, and check to see
		 * that it has completed.
		 */
		if (inodedep_lookup(mp, ip->i_number, 0, &inodedep) != 0)
			goto retry;
		FREE_LOCK(ump);
		return;
	}
	FREE_LOCK(ump);
	if ((error = bwrite(ibp)) != 0)
		softdep_error("softdep_update_inodeblock: bwrite", error);
}

/*
 * Merge the a new inode dependency list (such as id_newinoupdt) into an
 * old inode dependency list (such as id_inoupdt).
 */
static void
merge_inode_lists(newlisthead, oldlisthead)
	struct allocdirectlst *newlisthead;
	struct allocdirectlst *oldlisthead;
{
	struct allocdirect *listadp, *newadp;

	newadp = TAILQ_FIRST(newlisthead);
	if (newadp != NULL)
		LOCK_OWNED(VFSTOUFS(newadp->ad_block.nb_list.wk_mp));
	for (listadp = TAILQ_FIRST(oldlisthead); listadp && newadp;) {
		if (listadp->ad_offset < newadp->ad_offset) {
			listadp = TAILQ_NEXT(listadp, ad_next);
			continue;
		}
		TAILQ_REMOVE(newlisthead, newadp, ad_next);
		TAILQ_INSERT_BEFORE(listadp, newadp, ad_next);
		if (listadp->ad_offset == newadp->ad_offset) {
			allocdirect_merge(oldlisthead, newadp,
			    listadp);
			listadp = newadp;
		}
		newadp = TAILQ_FIRST(newlisthead);
	}
	while ((newadp = TAILQ_FIRST(newlisthead)) != NULL) {
		TAILQ_REMOVE(newlisthead, newadp, ad_next);
		TAILQ_INSERT_TAIL(oldlisthead, newadp, ad_next);
	}
}

/*
 * If we are doing an fsync, then we must ensure that any directory
 * entries for the inode have been written after the inode gets to disk.
 */
int
softdep_fsync(vp)
	struct vnode *vp;	/* the "in_core" copy of the inode */
{
	struct inodedep *inodedep;
	struct pagedep *pagedep;
	struct inoref *inoref;
	struct ufsmount *ump;
	struct worklist *wk;
	struct diradd *dap;
	struct mount *mp;
	struct vnode *pvp;
	struct inode *ip;
	struct buf *bp;
	struct fs *fs;
	struct thread *td = curthread;
	int error, flushparent, pagedep_new_block;
	ino_t parentino;
	ufs_lbn_t lbn;

	ip = VTOI(vp);
	mp = vp->v_mount;
	ump = VFSTOUFS(mp);
	fs = ump->um_fs;
	if (MOUNTEDSOFTDEP(mp) == 0)
		return (0);
	ACQUIRE_LOCK(ump);
restart:
	if (inodedep_lookup(mp, ip->i_number, 0, &inodedep) == 0) {
		FREE_LOCK(ump);
		return (0);
	}
	TAILQ_FOREACH(inoref, &inodedep->id_inoreflst, if_deps) {
		if ((inoref->if_state & (DEPCOMPLETE | GOINGAWAY))
		    == DEPCOMPLETE) {
			jwait(&inoref->if_list, MNT_WAIT);
			goto restart;
		}
	}
	if (!LIST_EMPTY(&inodedep->id_inowait) ||
	    !TAILQ_EMPTY(&inodedep->id_extupdt) ||
	    !TAILQ_EMPTY(&inodedep->id_newextupdt) ||
	    !TAILQ_EMPTY(&inodedep->id_inoupdt) ||
	    !TAILQ_EMPTY(&inodedep->id_newinoupdt))
		panic("softdep_fsync: pending ops %p", inodedep);
	for (error = 0, flushparent = 0; ; ) {
		if ((wk = LIST_FIRST(&inodedep->id_pendinghd)) == NULL)
			break;
		if (wk->wk_type != D_DIRADD)
			panic("softdep_fsync: Unexpected type %s",
			    TYPENAME(wk->wk_type));
		dap = WK_DIRADD(wk);
		/*
		 * Flush our parent if this directory entry has a MKDIR_PARENT
		 * dependency or is contained in a newly allocated block.
		 */
		if (dap->da_state & DIRCHG)
			pagedep = dap->da_previous->dm_pagedep;
		else
			pagedep = dap->da_pagedep;
		parentino = pagedep->pd_ino;
		lbn = pagedep->pd_lbn;
		if ((dap->da_state & (MKDIR_BODY | COMPLETE)) != COMPLETE)
			panic("softdep_fsync: dirty");
		if ((dap->da_state & MKDIR_PARENT) ||
		    (pagedep->pd_state & NEWBLOCK))
			flushparent = 1;
		else
			flushparent = 0;
		/*
		 * If we are being fsync'ed as part of vgone'ing this vnode,
		 * then we will not be able to release and recover the
		 * vnode below, so we just have to give up on writing its
		 * directory entry out. It will eventually be written, just
		 * not now, but then the user was not asking to have it
		 * written, so we are not breaking any promises.
		 */
		if (VN_IS_DOOMED(vp))
			break;
		/*
		 * We prevent deadlock by always fetching inodes from the
		 * root, moving down the directory tree. Thus, when fetching
		 * our parent directory, we first try to get the lock. If
		 * that fails, we must unlock ourselves before requesting
		 * the lock on our parent. See the comment in ufs_lookup
		 * for details on possible races.
		 */
		FREE_LOCK(ump);
		error = get_parent_vp(vp, mp, parentino, NULL, NULL, NULL,
		    &pvp);
		if (error == ERELOOKUP)
			error = 0;
		if (error != 0)
			return (error);
		/*
		 * All MKDIR_PARENT dependencies and all the NEWBLOCK pagedeps
		 * that are contained in direct blocks will be resolved by 
		 * doing a ffs_update. Pagedeps contained in indirect blocks
		 * may require a complete sync'ing of the directory. So, we
		 * try the cheap and fast ffs_update first, and if that fails,
		 * then we do the slower ffs_syncvnode of the directory.
		 */
		if (flushparent) {
			int locked;

			if ((error = ffs_update(pvp, 1)) != 0) {
				vput(pvp);
				return (error);
			}
			ACQUIRE_LOCK(ump);
			locked = 1;
			if (inodedep_lookup(mp, ip->i_number, 0, &inodedep) != 0) {
				if ((wk = LIST_FIRST(&inodedep->id_pendinghd)) != NULL) {
					if (wk->wk_type != D_DIRADD)
						panic("softdep_fsync: Unexpected type %s",
						      TYPENAME(wk->wk_type));
					dap = WK_DIRADD(wk);
					if (dap->da_state & DIRCHG)
						pagedep = dap->da_previous->dm_pagedep;
					else
						pagedep = dap->da_pagedep;
					pagedep_new_block = pagedep->pd_state & NEWBLOCK;
					FREE_LOCK(ump);
					locked = 0;
					if (pagedep_new_block && (error =
					    ffs_syncvnode(pvp, MNT_WAIT, 0))) {
						vput(pvp);
						return (error);
					}
				}
			}
			if (locked)
				FREE_LOCK(ump);
		}
		/*
		 * Flush directory page containing the inode's name.
		 */
		error = bread(pvp, lbn, blksize(fs, VTOI(pvp), lbn), td->td_ucred,
		    &bp);
		if (error == 0)
			error = bwrite(bp);
		else
			brelse(bp);
		vput(pvp);
		if (!ffs_fsfail_cleanup(ump, error))
			return (error);
		ACQUIRE_LOCK(ump);
		if (inodedep_lookup(mp, ip->i_number, 0, &inodedep) == 0)
			break;
	}
	FREE_LOCK(ump);
	return (0);
}

/*
 * Flush all the dirty bitmaps associated with the block device
 * before flushing the rest of the dirty blocks so as to reduce
 * the number of dependencies that will have to be rolled back.
 *
 * XXX Unused?
 */
void
softdep_fsync_mountdev(vp)
	struct vnode *vp;
{
	struct buf *bp, *nbp;
	struct worklist *wk;
	struct bufobj *bo;

	if (!vn_isdisk(vp))
		panic("softdep_fsync_mountdev: vnode not a disk");
	bo = &vp->v_bufobj;
restart:
	BO_LOCK(bo);
	TAILQ_FOREACH_SAFE(bp, &bo->bo_dirty.bv_hd, b_bobufs, nbp) {
		/* 
		 * If it is already scheduled, skip to the next buffer.
		 */
		if (BUF_LOCK(bp, LK_EXCLUSIVE | LK_NOWAIT, NULL))
			continue;

		if ((bp->b_flags & B_DELWRI) == 0)
			panic("softdep_fsync_mountdev: not dirty");
		/*
		 * We are only interested in bitmaps with outstanding
		 * dependencies.
		 */
		if ((wk = LIST_FIRST(&bp->b_dep)) == NULL ||
		    wk->wk_type != D_BMSAFEMAP ||
		    (bp->b_vflags & BV_BKGRDINPROG)) {
			BUF_UNLOCK(bp);
			continue;
		}
		BO_UNLOCK(bo);
		bremfree(bp);
		(void) bawrite(bp);
		goto restart;
	}
	drain_output(vp);
	BO_UNLOCK(bo);
}

/*
 * Sync all cylinder groups that were dirty at the time this function is
 * called.  Newly dirtied cgs will be inserted before the sentinel.  This
 * is used to flush freedep activity that may be holding up writes to a
 * indirect block.
 */
static int
sync_cgs(mp, waitfor)
	struct mount *mp;
	int waitfor;
{
	struct bmsafemap *bmsafemap;
	struct bmsafemap *sentinel;
	struct ufsmount *ump;
	struct buf *bp;
	int error;

	sentinel = malloc(sizeof(*sentinel), M_BMSAFEMAP, M_ZERO | M_WAITOK);
	sentinel->sm_cg = -1;
	ump = VFSTOUFS(mp);
	error = 0;
	ACQUIRE_LOCK(ump);
	LIST_INSERT_HEAD(&ump->softdep_dirtycg, sentinel, sm_next);
	for (bmsafemap = LIST_NEXT(sentinel, sm_next); bmsafemap != NULL;
	    bmsafemap = LIST_NEXT(sentinel, sm_next)) {
		/* Skip sentinels and cgs with no work to release. */
		if (bmsafemap->sm_cg == -1 ||
		    (LIST_EMPTY(&bmsafemap->sm_freehd) &&
		    LIST_EMPTY(&bmsafemap->sm_freewr))) {
			LIST_REMOVE(sentinel, sm_next);
			LIST_INSERT_AFTER(bmsafemap, sentinel, sm_next);
			continue;
		}
		/*
		 * If we don't get the lock and we're waiting try again, if
		 * not move on to the next buf and try to sync it.
		 */
		bp = getdirtybuf(bmsafemap->sm_buf, LOCK_PTR(ump), waitfor);
		if (bp == NULL && waitfor == MNT_WAIT)
			continue;
		LIST_REMOVE(sentinel, sm_next);
		LIST_INSERT_AFTER(bmsafemap, sentinel, sm_next);
		if (bp == NULL)
			continue;
		FREE_LOCK(ump);
		if (waitfor == MNT_NOWAIT)
			bawrite(bp);
		else
			error = bwrite(bp);
		ACQUIRE_LOCK(ump);
		if (error)
			break;
	}
	LIST_REMOVE(sentinel, sm_next);
	FREE_LOCK(ump);
	free(sentinel, M_BMSAFEMAP);
	return (error);
}

/*
 * This routine is called when we are trying to synchronously flush a
 * file. This routine must eliminate any filesystem metadata dependencies
 * so that the syncing routine can succeed.
 */
int
softdep_sync_metadata(struct vnode *vp)
{
	struct inode *ip;
	int error;

	ip = VTOI(vp);
	KASSERT(MOUNTEDSOFTDEP(vp->v_mount) != 0,
	    ("softdep_sync_metadata called on non-softdep filesystem"));
	/*
	 * Ensure that any direct block dependencies have been cleared,
	 * truncations are started, and inode references are journaled.
	 */
	ACQUIRE_LOCK(VFSTOUFS(vp->v_mount));
	/*
	 * Write all journal records to prevent rollbacks on devvp.
	 */
	if (vp->v_type == VCHR)
		softdep_flushjournal(vp->v_mount);
	error = flush_inodedep_deps(vp, vp->v_mount, ip->i_number);
	/*
	 * Ensure that all truncates are written so we won't find deps on
	 * indirect blocks.
	 */
	process_truncates(vp);
	FREE_LOCK(VFSTOUFS(vp->v_mount));

	return (error);
}

/*
 * This routine is called when we are attempting to sync a buf with
 * dependencies.  If waitfor is MNT_NOWAIT it attempts to schedule any
 * other IO it can but returns EBUSY if the buffer is not yet able to
 * be written.  Dependencies which will not cause rollbacks will always
 * return 0.
 */
int
softdep_sync_buf(struct vnode *vp, struct buf *bp, int waitfor)
{
	struct indirdep *indirdep;
	struct pagedep *pagedep;
	struct allocindir *aip;
	struct newblk *newblk;
	struct ufsmount *ump;
	struct buf *nbp;
	struct worklist *wk;
	int i, error;

	KASSERT(MOUNTEDSOFTDEP(vp->v_mount) != 0,
	    ("softdep_sync_buf called on non-softdep filesystem"));
	/*
	 * For VCHR we just don't want to force flush any dependencies that
	 * will cause rollbacks.
	 */
	if (vp->v_type == VCHR) {
		if (waitfor == MNT_NOWAIT && softdep_count_dependencies(bp, 0))
			return (EBUSY);
		return (0);
	}
	ump = VFSTOUFS(vp->v_mount);
	ACQUIRE_LOCK(ump);
	/*
	 * As we hold the buffer locked, none of its dependencies
	 * will disappear.
	 */
	error = 0;
top:
	LIST_FOREACH(wk, &bp->b_dep, wk_list) {
		switch (wk->wk_type) {
		case D_ALLOCDIRECT:
		case D_ALLOCINDIR:
			newblk = WK_NEWBLK(wk);
			if (newblk->nb_jnewblk != NULL) {
				if (waitfor == MNT_NOWAIT) {
					error = EBUSY;
					goto out_unlock;
				}
				jwait(&newblk->nb_jnewblk->jn_list, waitfor);
				goto top;
			}
			if (newblk->nb_state & DEPCOMPLETE ||
			    waitfor == MNT_NOWAIT)
				continue;
			nbp = newblk->nb_bmsafemap->sm_buf;
			nbp = getdirtybuf(nbp, LOCK_PTR(ump), waitfor);
			if (nbp == NULL)
				goto top;
			FREE_LOCK(ump);
			if ((error = bwrite(nbp)) != 0)
				goto out;
			ACQUIRE_LOCK(ump);
			continue;

		case D_INDIRDEP:
			indirdep = WK_INDIRDEP(wk);
			if (waitfor == MNT_NOWAIT) {
				if (!TAILQ_EMPTY(&indirdep->ir_trunc) ||
				    !LIST_EMPTY(&indirdep->ir_deplisthd)) {
					error = EBUSY;
					goto out_unlock;
				}
			}
			if (!TAILQ_EMPTY(&indirdep->ir_trunc))
				panic("softdep_sync_buf: truncation pending.");
		restart:
			LIST_FOREACH(aip, &indirdep->ir_deplisthd, ai_next) {
				newblk = (struct newblk *)aip;
				if (newblk->nb_jnewblk != NULL) {
					jwait(&newblk->nb_jnewblk->jn_list,
					    waitfor);
					goto restart;
				}
				if (newblk->nb_state & DEPCOMPLETE)
					continue;
				nbp = newblk->nb_bmsafemap->sm_buf;
				nbp = getdirtybuf(nbp, LOCK_PTR(ump), waitfor);
				if (nbp == NULL)
					goto restart;
				FREE_LOCK(ump);
				if ((error = bwrite(nbp)) != 0)
					goto out;
				ACQUIRE_LOCK(ump);
				goto restart;
			}
			continue;

		case D_PAGEDEP:
			/*
			 * Only flush directory entries in synchronous passes.
			 */
			if (waitfor != MNT_WAIT) {
				error = EBUSY;
				goto out_unlock;
			}
			/*
			 * While syncing snapshots, we must allow recursive
			 * lookups.
			 */
			BUF_AREC(bp);
			/*
			 * We are trying to sync a directory that may
			 * have dependencies on both its own metadata
			 * and/or dependencies on the inodes of any
			 * recently allocated files. We walk its diradd
			 * lists pushing out the associated inode.
			 */
			pagedep = WK_PAGEDEP(wk);
			for (i = 0; i < DAHASHSZ; i++) {
				if (LIST_FIRST(&pagedep->pd_diraddhd[i]) == 0)
					continue;
				error = flush_pagedep_deps(vp, wk->wk_mp,
				    &pagedep->pd_diraddhd[i], bp);
				if (error != 0) {
					if (error != ERELOOKUP)
						BUF_NOREC(bp);
					goto out_unlock;
				}
			}
			BUF_NOREC(bp);
			continue;

		case D_FREEWORK:
		case D_FREEDEP:
		case D_JSEGDEP:
		case D_JNEWBLK:
			continue;

		default:
			panic("softdep_sync_buf: Unknown type %s",
			    TYPENAME(wk->wk_type));
			/* NOTREACHED */
		}
	}
out_unlock:
	FREE_LOCK(ump);
out:
	return (error);
}

/*
 * Flush the dependencies associated with an inodedep.
 */
static int
flush_inodedep_deps(vp, mp, ino)
	struct vnode *vp;
	struct mount *mp;
	ino_t ino;
{
	struct inodedep *inodedep;
	struct inoref *inoref;
	struct ufsmount *ump;
	int error, waitfor;

	/*
	 * This work is done in two passes. The first pass grabs most
	 * of the buffers and begins asynchronously writing them. The
	 * only way to wait for these asynchronous writes is to sleep
	 * on the filesystem vnode which may stay busy for a long time
	 * if the filesystem is active. So, instead, we make a second
	 * pass over the dependencies blocking on each write. In the
	 * usual case we will be blocking against a write that we
	 * initiated, so when it is done the dependency will have been
	 * resolved. Thus the second pass is expected to end quickly.
	 * We give a brief window at the top of the loop to allow
	 * any pending I/O to complete.
	 */
	ump = VFSTOUFS(mp);
	LOCK_OWNED(ump);
	for (error = 0, waitfor = MNT_NOWAIT; ; ) {
		if (error)
			return (error);
		FREE_LOCK(ump);
		ACQUIRE_LOCK(ump);
restart:
		if (inodedep_lookup(mp, ino, 0, &inodedep) == 0)
			return (0);
		TAILQ_FOREACH(inoref, &inodedep->id_inoreflst, if_deps) {
			if ((inoref->if_state & (DEPCOMPLETE | GOINGAWAY))
			    == DEPCOMPLETE) {
				jwait(&inoref->if_list, MNT_WAIT);
				goto restart;
			}
		}
		if (flush_deplist(&inodedep->id_inoupdt, waitfor, &error) ||
		    flush_deplist(&inodedep->id_newinoupdt, waitfor, &error) ||
		    flush_deplist(&inodedep->id_extupdt, waitfor, &error) ||
		    flush_deplist(&inodedep->id_newextupdt, waitfor, &error))
			continue;
		/*
		 * If pass2, we are done, otherwise do pass 2.
		 */
		if (waitfor == MNT_WAIT)
			break;
		waitfor = MNT_WAIT;
	}
	/*
	 * Try freeing inodedep in case all dependencies have been removed.
	 */
	if (inodedep_lookup(mp, ino, 0, &inodedep) != 0)
		(void) free_inodedep(inodedep);
	return (0);
}

/*
 * Flush an inode dependency list.
 */
static int
flush_deplist(listhead, waitfor, errorp)
	struct allocdirectlst *listhead;
	int waitfor;
	int *errorp;
{
	struct allocdirect *adp;
	struct newblk *newblk;
	struct ufsmount *ump;
	struct buf *bp;

	if ((adp = TAILQ_FIRST(listhead)) == NULL)
		return (0);
	ump = VFSTOUFS(adp->ad_list.wk_mp);
	LOCK_OWNED(ump);
	TAILQ_FOREACH(adp, listhead, ad_next) {
		newblk = (struct newblk *)adp;
		if (newblk->nb_jnewblk != NULL) {
			jwait(&newblk->nb_jnewblk->jn_list, MNT_WAIT);
			return (1);
		}
		if (newblk->nb_state & DEPCOMPLETE)
			continue;
		bp = newblk->nb_bmsafemap->sm_buf;
		bp = getdirtybuf(bp, LOCK_PTR(ump), waitfor);
		if (bp == NULL) {
			if (waitfor == MNT_NOWAIT)
				continue;
			return (1);
		}
		FREE_LOCK(ump);
		if (waitfor == MNT_NOWAIT)
			bawrite(bp);
		else 
			*errorp = bwrite(bp);
		ACQUIRE_LOCK(ump);
		return (1);
	}
	return (0);
}

/*
 * Flush dependencies associated with an allocdirect block.
 */
static int
flush_newblk_dep(vp, mp, lbn)
	struct vnode *vp;
	struct mount *mp;
	ufs_lbn_t lbn;
{
	struct newblk *newblk;
	struct ufsmount *ump;
	struct bufobj *bo;
	struct inode *ip;
	struct buf *bp;
	ufs2_daddr_t blkno;
	int error;

	error = 0;
	bo = &vp->v_bufobj;
	ip = VTOI(vp);
	blkno = DIP(ip, i_db[lbn]);
	if (blkno == 0)
		panic("flush_newblk_dep: Missing block");
	ump = VFSTOUFS(mp);
	ACQUIRE_LOCK(ump);
	/*
	 * Loop until all dependencies related to this block are satisfied.
	 * We must be careful to restart after each sleep in case a write
	 * completes some part of this process for us.
	 */
	for (;;) {
		if (newblk_lookup(mp, blkno, 0, &newblk) == 0) {
			FREE_LOCK(ump);
			break;
		}
		if (newblk->nb_list.wk_type != D_ALLOCDIRECT)
			panic("flush_newblk_dep: Bad newblk %p", newblk);
		/*
		 * Flush the journal.
		 */
		if (newblk->nb_jnewblk != NULL) {
			jwait(&newblk->nb_jnewblk->jn_list, MNT_WAIT);
			continue;
		}
		/*
		 * Write the bitmap dependency.
		 */
		if ((newblk->nb_state & DEPCOMPLETE) == 0) {
			bp = newblk->nb_bmsafemap->sm_buf;
			bp = getdirtybuf(bp, LOCK_PTR(ump), MNT_WAIT);
			if (bp == NULL)
				continue;
			FREE_LOCK(ump);
			error = bwrite(bp);
			if (error)
				break;
			ACQUIRE_LOCK(ump);
			continue;
		}
		/*
		 * Write the buffer.
		 */
		FREE_LOCK(ump);
		BO_LOCK(bo);
		bp = gbincore(bo, lbn);
		if (bp != NULL) {
			error = BUF_LOCK(bp, LK_EXCLUSIVE | LK_SLEEPFAIL |
			    LK_INTERLOCK, BO_LOCKPTR(bo));
			if (error == ENOLCK) {
				ACQUIRE_LOCK(ump);
				error = 0;
				continue; /* Slept, retry */
			}
			if (error != 0)
				break;	/* Failed */
			if (bp->b_flags & B_DELWRI) {
				bremfree(bp);
				error = bwrite(bp);
				if (error)
					break;
			} else
				BUF_UNLOCK(bp);
		} else
			BO_UNLOCK(bo);
		/*
		 * We have to wait for the direct pointers to
		 * point at the newdirblk before the dependency
		 * will go away.
		 */
		error = ffs_update(vp, 1);
		if (error)
			break;
		ACQUIRE_LOCK(ump);
	}
	return (error);
}

/*
 * Eliminate a pagedep dependency by flushing out all its diradd dependencies.
 */
static int
flush_pagedep_deps(pvp, mp, diraddhdp, locked_bp)
	struct vnode *pvp;
	struct mount *mp;
	struct diraddhd *diraddhdp;
	struct buf *locked_bp;
{
	struct inodedep *inodedep;
	struct inoref *inoref;
	struct ufsmount *ump;
	struct diradd *dap;
	struct vnode *vp;
	int error = 0;
	struct buf *bp;
	ino_t inum;
	struct diraddhd unfinished;

	LIST_INIT(&unfinished);
	ump = VFSTOUFS(mp);
	LOCK_OWNED(ump);
restart:
	while ((dap = LIST_FIRST(diraddhdp)) != NULL) {
		/*
		 * Flush ourselves if this directory entry
		 * has a MKDIR_PARENT dependency.
		 */
		if (dap->da_state & MKDIR_PARENT) {
			FREE_LOCK(ump);
			if ((error = ffs_update(pvp, 1)) != 0)
				break;
			ACQUIRE_LOCK(ump);
			/*
			 * If that cleared dependencies, go on to next.
			 */
			if (dap != LIST_FIRST(diraddhdp))
				continue;
			/*
			 * All MKDIR_PARENT dependencies and all the
			 * NEWBLOCK pagedeps that are contained in direct
			 * blocks were resolved by doing above ffs_update.
			 * Pagedeps contained in indirect blocks may
			 * require a complete sync'ing of the directory.
			 * We are in the midst of doing a complete sync,
			 * so if they are not resolved in this pass we
			 * defer them for now as they will be sync'ed by
			 * our caller shortly.
			 */
			LIST_REMOVE(dap, da_pdlist);
			LIST_INSERT_HEAD(&unfinished, dap, da_pdlist);
			continue;
		}
		/*
		 * A newly allocated directory must have its "." and
		 * ".." entries written out before its name can be
		 * committed in its parent. 
		 */
		inum = dap->da_newinum;
		if (inodedep_lookup(UFSTOVFS(ump), inum, 0, &inodedep) == 0)
			panic("flush_pagedep_deps: lost inode1");
		/*
		 * Wait for any pending journal adds to complete so we don't
		 * cause rollbacks while syncing.
		 */
		TAILQ_FOREACH(inoref, &inodedep->id_inoreflst, if_deps) {
			if ((inoref->if_state & (DEPCOMPLETE | GOINGAWAY))
			    == DEPCOMPLETE) {
				jwait(&inoref->if_list, MNT_WAIT);
				goto restart;
			}
		}
		if (dap->da_state & MKDIR_BODY) {
			FREE_LOCK(ump);
			error = get_parent_vp(pvp, mp, inum, locked_bp,
			    diraddhdp, &unfinished, &vp);
			if (error != 0)
				break;
			error = flush_newblk_dep(vp, mp, 0);
			/*
			 * If we still have the dependency we might need to
			 * update the vnode to sync the new link count to
			 * disk.
			 */
			if (error == 0 && dap == LIST_FIRST(diraddhdp))
				error = ffs_update(vp, 1);
			vput(vp);
			if (error != 0)
				break;
			ACQUIRE_LOCK(ump);
			/*
			 * If that cleared dependencies, go on to next.
			 */
			if (dap != LIST_FIRST(diraddhdp))
				continue;
			if (dap->da_state & MKDIR_BODY) {
				inodedep_lookup(UFSTOVFS(ump), inum, 0,
				    &inodedep);
				panic("flush_pagedep_deps: MKDIR_BODY "
				    "inodedep %p dap %p vp %p",
				    inodedep, dap, vp);
			}
		}
		/*
		 * Flush the inode on which the directory entry depends.
		 * Having accounted for MKDIR_PARENT and MKDIR_BODY above,
		 * the only remaining dependency is that the updated inode
		 * count must get pushed to disk. The inode has already
		 * been pushed into its inode buffer (via VOP_UPDATE) at
		 * the time of the reference count change. So we need only
		 * locate that buffer, ensure that there will be no rollback
		 * caused by a bitmap dependency, then write the inode buffer.
		 */
retry:
		if (inodedep_lookup(UFSTOVFS(ump), inum, 0, &inodedep) == 0)
			panic("flush_pagedep_deps: lost inode");
		/*
		 * If the inode still has bitmap dependencies,
		 * push them to disk.
		 */
		if ((inodedep->id_state & (DEPCOMPLETE | GOINGAWAY)) == 0) {
			bp = inodedep->id_bmsafemap->sm_buf;
			bp = getdirtybuf(bp, LOCK_PTR(ump), MNT_WAIT);
			if (bp == NULL)
				goto retry;
			FREE_LOCK(ump);
			if ((error = bwrite(bp)) != 0)
				break;
			ACQUIRE_LOCK(ump);
			if (dap != LIST_FIRST(diraddhdp))
				continue;
		}
		/*
		 * If the inode is still sitting in a buffer waiting
		 * to be written or waiting for the link count to be
		 * adjusted update it here to flush it to disk.
		 */
		if (dap == LIST_FIRST(diraddhdp)) {
			FREE_LOCK(ump);
			error = get_parent_vp(pvp, mp, inum, locked_bp,
			    diraddhdp, &unfinished, &vp);
			if (error != 0)
				break;
			error = ffs_update(vp, 1);
			vput(vp);
			if (error)
				break;
			ACQUIRE_LOCK(ump);
		}
		/*
		 * If we have failed to get rid of all the dependencies
		 * then something is seriously wrong.
		 */
		if (dap == LIST_FIRST(diraddhdp)) {
			inodedep_lookup(UFSTOVFS(ump), inum, 0, &inodedep);
			panic("flush_pagedep_deps: failed to flush " 
			    "inodedep %p ino %ju dap %p",
			    inodedep, (uintmax_t)inum, dap);
		}
	}
	if (error)
		ACQUIRE_LOCK(ump);
	while ((dap = LIST_FIRST(&unfinished)) != NULL) {
		LIST_REMOVE(dap, da_pdlist);
		LIST_INSERT_HEAD(diraddhdp, dap, da_pdlist);
	}
	return (error);
}

/*
 * A large burst of file addition or deletion activity can drive the
 * memory load excessively high. First attempt to slow things down
 * using the techniques below. If that fails, this routine requests
 * the offending operations to fall back to running synchronously
 * until the memory load returns to a reasonable level.
 */
int
softdep_slowdown(vp)
	struct vnode *vp;
{
	struct ufsmount *ump;
	int jlow;
	int max_softdeps_hard;

	KASSERT(MOUNTEDSOFTDEP(vp->v_mount) != 0,
	    ("softdep_slowdown called on non-softdep filesystem"));
	ump = VFSTOUFS(vp->v_mount);
	ACQUIRE_LOCK(ump);
	jlow = 0;
	/*
	 * Check for journal space if needed.
	 */
	if (DOINGSUJ(vp)) {
		if (journal_space(ump, 0) == 0)
			jlow = 1;
	}
	/*
	 * If the system is under its limits and our filesystem is
	 * not responsible for more than our share of the usage and
	 * we are not low on journal space, then no need to slow down.
	 */
	max_softdeps_hard = max_softdeps * 11 / 10;
	if (dep_current[D_DIRREM] < max_softdeps_hard / 2 &&
	    dep_current[D_INODEDEP] < max_softdeps_hard &&
	    dep_current[D_INDIRDEP] < max_softdeps_hard / 1000 &&
	    dep_current[D_FREEBLKS] < max_softdeps_hard && jlow == 0 &&
	    ump->softdep_curdeps[D_DIRREM] <
	    (max_softdeps_hard / 2) / stat_flush_threads &&
	    ump->softdep_curdeps[D_INODEDEP] <
	    max_softdeps_hard / stat_flush_threads &&
	    ump->softdep_curdeps[D_INDIRDEP] <
	    (max_softdeps_hard / 1000) / stat_flush_threads &&
	    ump->softdep_curdeps[D_FREEBLKS] <
	    max_softdeps_hard / stat_flush_threads) {
		FREE_LOCK(ump);
  		return (0);
	}
	/*
	 * If the journal is low or our filesystem is over its limit
	 * then speedup the cleanup.
	 */
	if (ump->softdep_curdeps[D_INDIRDEP] <
	    (max_softdeps_hard / 1000) / stat_flush_threads || jlow)
		softdep_speedup(ump);
	stat_sync_limit_hit += 1;
	FREE_LOCK(ump);
	/*
	 * We only slow down the rate at which new dependencies are
	 * generated if we are not using journaling. With journaling,
	 * the cleanup should always be sufficient to keep things
	 * under control.
	 */
	if (DOINGSUJ(vp))
		return (0);
	return (1);
}

/*
 * Called by the allocation routines when they are about to fail
 * in the hope that we can free up the requested resource (inodes
 * or disk space).
 * 
 * First check to see if the work list has anything on it. If it has,
 * clean up entries until we successfully free the requested resource.
 * Because this process holds inodes locked, we cannot handle any remove
 * requests that might block on a locked inode as that could lead to
 * deadlock. If the worklist yields none of the requested resource,
 * start syncing out vnodes to free up the needed space.
 */
int
softdep_request_cleanup(fs, vp, cred, resource)
	struct fs *fs;
	struct vnode *vp;
	struct ucred *cred;
	int resource;
{
	struct ufsmount *ump;
	struct mount *mp;
	long starttime;
	ufs2_daddr_t needed;
	int error, failed_vnode;

	/*
	 * If we are being called because of a process doing a
	 * copy-on-write, then it is not safe to process any
	 * worklist items as we will recurse into the copyonwrite
	 * routine.  This will result in an incoherent snapshot.
	 * If the vnode that we hold is a snapshot, we must avoid
	 * handling other resources that could cause deadlock.
	 */
	if ((curthread->td_pflags & TDP_COWINPROGRESS) || IS_SNAPSHOT(VTOI(vp)))
		return (0);

	if (resource == FLUSH_BLOCKS_WAIT)
		stat_cleanup_blkrequests += 1;
	else
		stat_cleanup_inorequests += 1;

	mp = vp->v_mount;
	ump = VFSTOUFS(mp);
	mtx_assert(UFS_MTX(ump), MA_OWNED);
	UFS_UNLOCK(ump);
	error = ffs_update(vp, 1);
	if (error != 0 || MOUNTEDSOFTDEP(mp) == 0) {
		UFS_LOCK(ump);
		return (0);
	}
	/*
	 * If we are in need of resources, start by cleaning up
	 * any block removals associated with our inode.
	 */
	ACQUIRE_LOCK(ump);
	process_removes(vp);
	process_truncates(vp);
	FREE_LOCK(ump);
	/*
	 * Now clean up at least as many resources as we will need.
	 *
	 * When requested to clean up inodes, the number that are needed
	 * is set by the number of simultaneous writers (mnt_writeopcount)
	 * plus a bit of slop (2) in case some more writers show up while
	 * we are cleaning.
	 *
	 * When requested to free up space, the amount of space that
	 * we need is enough blocks to allocate a full-sized segment
	 * (fs_contigsumsize). The number of such segments that will
	 * be needed is set by the number of simultaneous writers
	 * (mnt_writeopcount) plus a bit of slop (2) in case some more
	 * writers show up while we are cleaning.
	 *
	 * Additionally, if we are unpriviledged and allocating space,
	 * we need to ensure that we clean up enough blocks to get the
	 * needed number of blocks over the threshold of the minimum
	 * number of blocks required to be kept free by the filesystem
	 * (fs_minfree).
	 */
	if (resource == FLUSH_INODES_WAIT) {
		needed = vfs_mount_fetch_counter(vp->v_mount,
		    MNT_COUNT_WRITEOPCOUNT) + 2;
	} else if (resource == FLUSH_BLOCKS_WAIT) {
		needed = (vfs_mount_fetch_counter(vp->v_mount,
		    MNT_COUNT_WRITEOPCOUNT) + 2) * fs->fs_contigsumsize;
		if (priv_check_cred(cred, PRIV_VFS_BLOCKRESERVE))
			needed += fragstoblks(fs,
			    roundup((fs->fs_dsize * fs->fs_minfree / 100) -
			    fs->fs_cstotal.cs_nffree, fs->fs_frag));
	} else {
		printf("softdep_request_cleanup: Unknown resource type %d\n",
		    resource);
		UFS_LOCK(ump);
		return (0);
	}
	starttime = time_second;
retry:
	if (resource == FLUSH_BLOCKS_WAIT &&
	    fs->fs_cstotal.cs_nbfree <= needed)
		softdep_send_speedup(ump, needed * fs->fs_bsize,
		    BIO_SPEEDUP_TRIM);
	if ((resource == FLUSH_BLOCKS_WAIT && ump->softdep_on_worklist > 0 &&
	    fs->fs_cstotal.cs_nbfree <= needed) ||
	    (resource == FLUSH_INODES_WAIT && fs->fs_pendinginodes > 0 &&
	    fs->fs_cstotal.cs_nifree <= needed)) {
		ACQUIRE_LOCK(ump);
		if (ump->softdep_on_worklist > 0 &&
		    process_worklist_item(UFSTOVFS(ump),
		    ump->softdep_on_worklist, LK_NOWAIT) != 0)
			stat_worklist_push += 1;
		FREE_LOCK(ump);
	}
	/*
	 * If we still need resources and there are no more worklist
	 * entries to process to obtain them, we have to start flushing
	 * the dirty vnodes to force the release of additional requests
	 * to the worklist that we can then process to reap addition
	 * resources. We walk the vnodes associated with the mount point
	 * until we get the needed worklist requests that we can reap.
	 *
	 * If there are several threads all needing to clean the same
	 * mount point, only one is allowed to walk the mount list.
	 * When several threads all try to walk the same mount list,
	 * they end up competing with each other and often end up in
	 * livelock. This approach ensures that forward progress is
	 * made at the cost of occational ENOSPC errors being returned
	 * that might otherwise have been avoided.
	 */
	error = 1;
	if ((resource == FLUSH_BLOCKS_WAIT && 
	     fs->fs_cstotal.cs_nbfree <= needed) ||
	    (resource == FLUSH_INODES_WAIT && fs->fs_pendinginodes > 0 &&
	     fs->fs_cstotal.cs_nifree <= needed)) {
		ACQUIRE_LOCK(ump);
		if ((ump->um_softdep->sd_flags & FLUSH_RC_ACTIVE) == 0) {
			ump->um_softdep->sd_flags |= FLUSH_RC_ACTIVE;
			FREE_LOCK(ump);
			failed_vnode = softdep_request_cleanup_flush(mp, ump);
			ACQUIRE_LOCK(ump);
			ump->um_softdep->sd_flags &= ~FLUSH_RC_ACTIVE;
			FREE_LOCK(ump);
			if (ump->softdep_on_worklist > 0) {
				stat_cleanup_retries += 1;
				if (!failed_vnode)
					goto retry;
			}
		} else {
			FREE_LOCK(ump);
			error = 0;
		}
		stat_cleanup_failures += 1;
	}
	if (time_second - starttime > stat_cleanup_high_delay)
		stat_cleanup_high_delay = time_second - starttime;
	UFS_LOCK(ump);
	return (error);
}

/*
 * Scan the vnodes for the specified mount point flushing out any
 * vnodes that can be locked without waiting. Finally, try to flush
 * the device associated with the mount point if it can be locked
 * without waiting.
 *
 * We return 0 if we were able to lock every vnode in our scan.
 * If we had to skip one or more vnodes, we return 1.
 */
static int
softdep_request_cleanup_flush(mp, ump)
	struct mount *mp;
	struct ufsmount *ump;
{
	struct thread *td;
	struct vnode *lvp, *mvp;
	int failed_vnode;

	failed_vnode = 0;
	td = curthread;
	MNT_VNODE_FOREACH_ALL(lvp, mp, mvp) {
		if (TAILQ_FIRST(&lvp->v_bufobj.bo_dirty.bv_hd) == 0) {
			VI_UNLOCK(lvp);
			continue;
		}
		if (vget(lvp, LK_EXCLUSIVE | LK_INTERLOCK | LK_NOWAIT) != 0) {
			failed_vnode = 1;
			continue;
		}
		if (lvp->v_vflag & VV_NOSYNC) {	/* unlinked */
			vput(lvp);
			continue;
		}
		(void) ffs_syncvnode(lvp, MNT_NOWAIT, 0);
		vput(lvp);
	}
	lvp = ump->um_devvp;
	if (vn_lock(lvp, LK_EXCLUSIVE | LK_NOWAIT) == 0) {
		VOP_FSYNC(lvp, MNT_NOWAIT, td);
		VOP_UNLOCK(lvp);
	}
	return (failed_vnode);
}

static bool
softdep_excess_items(struct ufsmount *ump, int item)
{

	KASSERT(item >= 0 && item < D_LAST, ("item %d", item));
	return (dep_current[item] > max_softdeps &&
	    ump->softdep_curdeps[item] > max_softdeps /
	    stat_flush_threads);
}

static void
schedule_cleanup(struct mount *mp)
{
	struct ufsmount *ump;
	struct thread *td;

	ump = VFSTOUFS(mp);
	LOCK_OWNED(ump);
	FREE_LOCK(ump);
	td = curthread;
	if ((td->td_pflags & TDP_KTHREAD) != 0 &&
	    (td->td_proc->p_flag2 & P2_AST_SU) == 0) {
		/*
		 * No ast is delivered to kernel threads, so nobody
		 * would deref the mp.  Some kernel threads
		 * explicitely check for AST, e.g. NFS daemon does
		 * this in the serving loop.
		 */
		return;
	}
	if (td->td_su != NULL)
		vfs_rel(td->td_su);
	vfs_ref(mp);
	td->td_su = mp;
	thread_lock(td);
	td->td_flags |= TDF_ASTPENDING;
	thread_unlock(td);
}

static void
softdep_ast_cleanup_proc(struct thread *td)
{
	struct mount *mp;
	struct ufsmount *ump;
	int error;
	bool req;

	while ((mp = td->td_su) != NULL) {
		td->td_su = NULL;
		error = vfs_busy(mp, MBF_NOWAIT);
		vfs_rel(mp);
		if (error != 0)
			return;
		if (ffs_own_mount(mp) && MOUNTEDSOFTDEP(mp)) {
			ump = VFSTOUFS(mp);
			for (;;) {
				req = false;
				ACQUIRE_LOCK(ump);
				if (softdep_excess_items(ump, D_INODEDEP)) {
					req = true;
					request_cleanup(mp, FLUSH_INODES);
				}
				if (softdep_excess_items(ump, D_DIRREM)) {
					req = true;
					request_cleanup(mp, FLUSH_BLOCKS);
				}
				FREE_LOCK(ump);
				if (softdep_excess_items(ump, D_NEWBLK) ||
				    softdep_excess_items(ump, D_ALLOCDIRECT) ||
				    softdep_excess_items(ump, D_ALLOCINDIR)) {
					error = vn_start_write(NULL, &mp,
					    V_WAIT);
					if (error == 0) {
						req = true;
						VFS_SYNC(mp, MNT_WAIT);
						vn_finished_write(mp);
					}
				}
				if ((td->td_pflags & TDP_KTHREAD) != 0 || !req)
					break;
			}
		}
		vfs_unbusy(mp);
	}
	if ((mp = td->td_su) != NULL) {
		td->td_su = NULL;
		vfs_rel(mp);
	}
}

/*
 * If memory utilization has gotten too high, deliberately slow things
 * down and speed up the I/O processing.
 */
static int
request_cleanup(mp, resource)
	struct mount *mp;
	int resource;
{
	struct thread *td = curthread;
	struct ufsmount *ump;

	ump = VFSTOUFS(mp);
	LOCK_OWNED(ump);
	/*
	 * We never hold up the filesystem syncer or buf daemon.
	 */
	if (td->td_pflags & (TDP_SOFTDEP|TDP_NORUNNINGBUF))
		return (0);
	/*
	 * First check to see if the work list has gotten backlogged.
	 * If it has, co-opt this process to help clean up two entries.
	 * Because this process may hold inodes locked, we cannot
	 * handle any remove requests that might block on a locked
	 * inode as that could lead to deadlock.  We set TDP_SOFTDEP
	 * to avoid recursively processing the worklist.
	 */
	if (ump->softdep_on_worklist > max_softdeps / 10) {
		td->td_pflags |= TDP_SOFTDEP;
		process_worklist_item(mp, 2, LK_NOWAIT);
		td->td_pflags &= ~TDP_SOFTDEP;
		stat_worklist_push += 2;
		return(1);
	}
	/*
	 * Next, we attempt to speed up the syncer process. If that
	 * is successful, then we allow the process to continue.
	 */
	if (softdep_speedup(ump) &&
	    resource != FLUSH_BLOCKS_WAIT &&
	    resource != FLUSH_INODES_WAIT)
		return(0);
	/*
	 * If we are resource constrained on inode dependencies, try
	 * flushing some dirty inodes. Otherwise, we are constrained
	 * by file deletions, so try accelerating flushes of directories
	 * with removal dependencies. We would like to do the cleanup
	 * here, but we probably hold an inode locked at this point and 
	 * that might deadlock against one that we try to clean. So,
	 * the best that we can do is request the syncer daemon to do
	 * the cleanup for us.
	 */
	switch (resource) {
	case FLUSH_INODES:
	case FLUSH_INODES_WAIT:
		ACQUIRE_GBLLOCK(&lk);
		stat_ino_limit_push += 1;
		req_clear_inodedeps += 1;
		FREE_GBLLOCK(&lk);
		stat_countp = &stat_ino_limit_hit;
		break;

	case FLUSH_BLOCKS:
	case FLUSH_BLOCKS_WAIT:
		ACQUIRE_GBLLOCK(&lk);
		stat_blk_limit_push += 1;
		req_clear_remove += 1;
		FREE_GBLLOCK(&lk);
		stat_countp = &stat_blk_limit_hit;
		break;

	default:
		panic("request_cleanup: unknown type");
	}
	/*
	 * Hopefully the syncer daemon will catch up and awaken us.
	 * We wait at most tickdelay before proceeding in any case.
	 */
	ACQUIRE_GBLLOCK(&lk);
	FREE_LOCK(ump);
	proc_waiting += 1;
	if (callout_pending(&softdep_callout) == FALSE)
		callout_reset(&softdep_callout, tickdelay > 2 ? tickdelay : 2,
		    pause_timer, 0);

	if ((td->td_pflags & TDP_KTHREAD) == 0)
		msleep((caddr_t)&proc_waiting, &lk, PPAUSE, "softupdate", 0);
	proc_waiting -= 1;
	FREE_GBLLOCK(&lk);
	ACQUIRE_LOCK(ump);
	return (1);
}

/*
 * Awaken processes pausing in request_cleanup and clear proc_waiting
 * to indicate that there is no longer a timer running. Pause_timer
 * will be called with the global softdep mutex (&lk) locked.
 */
static void
pause_timer(arg)
	void *arg;
{

	GBLLOCK_OWNED(&lk);
	/*
	 * The callout_ API has acquired mtx and will hold it around this
	 * function call.
	 */
	*stat_countp += proc_waiting;
	wakeup(&proc_waiting);
}

/*
 * If requested, try removing inode or removal dependencies.
 */
static void
check_clear_deps(mp)
	struct mount *mp;
{
	struct ufsmount *ump;
	bool suj_susp;

	/*
	 * Tell the lower layers that any TRIM or WRITE transactions that have
	 * been delayed for performance reasons should proceed to help alleviate
	 * the shortage faster. The race between checking req_* and the softdep
	 * mutex (lk) is fine since this is an advisory operation that at most
	 * causes deferred work to be done sooner.
	 */
	ump = VFSTOUFS(mp);
	suj_susp = MOUNTEDSUJ(mp) && ump->softdep_jblocks->jb_suspended;
	if (req_clear_remove || req_clear_inodedeps || suj_susp) {
		FREE_LOCK(ump);
		softdep_send_speedup(ump, 0, BIO_SPEEDUP_TRIM | BIO_SPEEDUP_WRITE);
		ACQUIRE_LOCK(ump);
	}

	/*
	 * If we are suspended, it may be because of our using
	 * too many inodedeps, so help clear them out.
	 */
	if (suj_susp)
		clear_inodedeps(mp);

	/*
	 * General requests for cleanup of backed up dependencies
	 */
	ACQUIRE_GBLLOCK(&lk);
	if (req_clear_inodedeps) {
		req_clear_inodedeps -= 1;
		FREE_GBLLOCK(&lk);
		clear_inodedeps(mp);
		ACQUIRE_GBLLOCK(&lk);
		wakeup(&proc_waiting);
	}
	if (req_clear_remove) {
		req_clear_remove -= 1;
		FREE_GBLLOCK(&lk);
		clear_remove(mp);
		ACQUIRE_GBLLOCK(&lk);
		wakeup(&proc_waiting);
	}
	FREE_GBLLOCK(&lk);
}

/*
 * Flush out a directory with at least one removal dependency in an effort to
 * reduce the number of dirrem, freefile, and freeblks dependency structures.
 */
static void
clear_remove(mp)
	struct mount *mp;
{
	struct pagedep_hashhead *pagedephd;
	struct pagedep *pagedep;
	struct ufsmount *ump;
	struct vnode *vp;
	struct bufobj *bo;
	int error, cnt;
	ino_t ino;

	ump = VFSTOUFS(mp);
	LOCK_OWNED(ump);

	for (cnt = 0; cnt <= ump->pagedep_hash_size; cnt++) {
		pagedephd = &ump->pagedep_hashtbl[ump->pagedep_nextclean++];
		if (ump->pagedep_nextclean > ump->pagedep_hash_size)
			ump->pagedep_nextclean = 0;
		LIST_FOREACH(pagedep, pagedephd, pd_hash) {
			if (LIST_EMPTY(&pagedep->pd_dirremhd))
				continue;
			ino = pagedep->pd_ino;
			if (vn_start_write(NULL, &mp, V_NOWAIT) != 0)
				continue;
			FREE_LOCK(ump);

			/*
			 * Let unmount clear deps
			 */
			error = vfs_busy(mp, MBF_NOWAIT);
			if (error != 0)
				goto finish_write;
			error = ffs_vgetf(mp, ino, LK_EXCLUSIVE, &vp,
			     FFSV_FORCEINSMQ);
			vfs_unbusy(mp);
			if (error != 0) {
				softdep_error("clear_remove: vget", error);
				goto finish_write;
			}
			MPASS(VTOI(vp)->i_mode != 0);
			if ((error = ffs_syncvnode(vp, MNT_NOWAIT, 0)))
				softdep_error("clear_remove: fsync", error);
			bo = &vp->v_bufobj;
			BO_LOCK(bo);
			drain_output(vp);
			BO_UNLOCK(bo);
			vput(vp);
		finish_write:
			vn_finished_write(mp);
			ACQUIRE_LOCK(ump);
			return;
		}
	}
}

/*
 * Clear out a block of dirty inodes in an effort to reduce
 * the number of inodedep dependency structures.
 */
static void
clear_inodedeps(mp)
	struct mount *mp;
{
	struct inodedep_hashhead *inodedephd;
	struct inodedep *inodedep;
	struct ufsmount *ump;
	struct vnode *vp;
	struct fs *fs;
	int error, cnt;
	ino_t firstino, lastino, ino;

	ump = VFSTOUFS(mp);
	fs = ump->um_fs;
	LOCK_OWNED(ump);
	/*
	 * Pick a random inode dependency to be cleared.
	 * We will then gather up all the inodes in its block 
	 * that have dependencies and flush them out.
	 */
	for (cnt = 0; cnt <= ump->inodedep_hash_size; cnt++) {
		inodedephd = &ump->inodedep_hashtbl[ump->inodedep_nextclean++];
		if (ump->inodedep_nextclean > ump->inodedep_hash_size)
			ump->inodedep_nextclean = 0;
		if ((inodedep = LIST_FIRST(inodedephd)) != NULL)
			break;
	}
	if (inodedep == NULL)
		return;
	/*
	 * Find the last inode in the block with dependencies.
	 */
	firstino = rounddown2(inodedep->id_ino, INOPB(fs));
	for (lastino = firstino + INOPB(fs) - 1; lastino > firstino; lastino--)
		if (inodedep_lookup(mp, lastino, 0, &inodedep) != 0)
			break;
	/*
	 * Asynchronously push all but the last inode with dependencies.
	 * Synchronously push the last inode with dependencies to ensure
	 * that the inode block gets written to free up the inodedeps.
	 */
	for (ino = firstino; ino <= lastino; ino++) {
		if (inodedep_lookup(mp, ino, 0, &inodedep) == 0)
			continue;
		if (vn_start_write(NULL, &mp, V_NOWAIT) != 0)
			continue;
		FREE_LOCK(ump);
		error = vfs_busy(mp, MBF_NOWAIT); /* Let unmount clear deps */
		if (error != 0) {
			vn_finished_write(mp);
			ACQUIRE_LOCK(ump);
			return;
		}
		if ((error = ffs_vgetf(mp, ino, LK_EXCLUSIVE, &vp,
		    FFSV_FORCEINSMQ)) != 0) {
			softdep_error("clear_inodedeps: vget", error);
			vfs_unbusy(mp);
			vn_finished_write(mp);
			ACQUIRE_LOCK(ump);
			return;
		}
		vfs_unbusy(mp);
		if (VTOI(vp)->i_mode == 0) {
			vgone(vp);
		} else if (ino == lastino) {
			do {
				error = ffs_syncvnode(vp, MNT_WAIT, 0);
			} while (error == ERELOOKUP);
			if (error != 0)
				softdep_error("clear_inodedeps: fsync1", error);
		} else {
			if ((error = ffs_syncvnode(vp, MNT_NOWAIT, 0)))
				softdep_error("clear_inodedeps: fsync2", error);
			BO_LOCK(&vp->v_bufobj);
			drain_output(vp);
			BO_UNLOCK(&vp->v_bufobj);
		}
		vput(vp);
		vn_finished_write(mp);
		ACQUIRE_LOCK(ump);
	}
}

void
softdep_buf_append(bp, wkhd)
	struct buf *bp;
	struct workhead *wkhd;
{
	struct worklist *wk;
	struct ufsmount *ump;

	if ((wk = LIST_FIRST(wkhd)) == NULL)
		return;
	KASSERT(MOUNTEDSOFTDEP(wk->wk_mp) != 0,
	    ("softdep_buf_append called on non-softdep filesystem"));
	ump = VFSTOUFS(wk->wk_mp);
	ACQUIRE_LOCK(ump);
	while ((wk = LIST_FIRST(wkhd)) != NULL) {
		WORKLIST_REMOVE(wk);
		WORKLIST_INSERT(&bp->b_dep, wk);
	}
	FREE_LOCK(ump);

}

void
softdep_inode_append(ip, cred, wkhd)
	struct inode *ip;
	struct ucred *cred;
	struct workhead *wkhd;
{
	struct buf *bp;
	struct fs *fs;
	struct ufsmount *ump;
	int error;

	ump = ITOUMP(ip);
	KASSERT(MOUNTEDSOFTDEP(UFSTOVFS(ump)) != 0,
	    ("softdep_inode_append called on non-softdep filesystem"));
	fs = ump->um_fs;
	error = bread(ump->um_devvp, fsbtodb(fs, ino_to_fsba(fs, ip->i_number)),
	    (int)fs->fs_bsize, cred, &bp);
	if (error) {
		bqrelse(bp);
		softdep_freework(wkhd);
		return;
	}
	softdep_buf_append(bp, wkhd);
	bqrelse(bp);
}

void
softdep_freework(wkhd)
	struct workhead *wkhd;
{
	struct worklist *wk;
	struct ufsmount *ump;

	if ((wk = LIST_FIRST(wkhd)) == NULL)
		return;
	KASSERT(MOUNTEDSOFTDEP(wk->wk_mp) != 0,
	    ("softdep_freework called on non-softdep filesystem"));
	ump = VFSTOUFS(wk->wk_mp);
	ACQUIRE_LOCK(ump);
	handle_jwork(wkhd);
	FREE_LOCK(ump);
}

static struct ufsmount *
softdep_bp_to_mp(bp)
	struct buf *bp;
{
	struct mount *mp;
	struct vnode *vp;

	if (LIST_EMPTY(&bp->b_dep))
		return (NULL);
	vp = bp->b_vp;
	KASSERT(vp != NULL,
	    ("%s, buffer with dependencies lacks vnode", __func__));

	/*
	 * The ump mount point is stable after we get a correct
	 * pointer, since bp is locked and this prevents unmount from
	 * proceeding.  But to get to it, we cannot dereference bp->b_dep
	 * head wk_mp, because we do not yet own SU ump lock and
	 * workitem might be freed while dereferenced.
	 */
retry:
	switch (vp->v_type) {
	case VCHR:
		VI_LOCK(vp);
		mp = vp->v_type == VCHR ? vp->v_rdev->si_mountpt : NULL;
		VI_UNLOCK(vp);
		if (mp == NULL)
			goto retry;
		break;
	case VREG:
	case VDIR:
	case VLNK:
	case VFIFO:
	case VSOCK:
		mp = vp->v_mount;
		break;
	case VBLK:
		vn_printf(vp, "softdep_bp_to_mp: unexpected block device\n");
		/* FALLTHROUGH */
	case VNON:
	case VBAD:
	case VMARKER:
		mp = NULL;
		break;
	default:
		vn_printf(vp, "unknown vnode type");
		mp = NULL;
		break;
	}
	return (VFSTOUFS(mp));
}

/*
 * Function to determine if the buffer has outstanding dependencies
 * that will cause a roll-back if the buffer is written. If wantcount
 * is set, return number of dependencies, otherwise just yes or no.
 */
static int
softdep_count_dependencies(bp, wantcount)
	struct buf *bp;
	int wantcount;
{
	struct worklist *wk;
	struct ufsmount *ump;
	struct bmsafemap *bmsafemap;
	struct freework *freework;
	struct inodedep *inodedep;
	struct indirdep *indirdep;
	struct freeblks *freeblks;
	struct allocindir *aip;
	struct pagedep *pagedep;
	struct dirrem *dirrem;
	struct newblk *newblk;
	struct mkdir *mkdir;
	struct diradd *dap;
	int i, retval;

	ump = softdep_bp_to_mp(bp);
	if (ump == NULL)
		return (0);
	retval = 0;
	ACQUIRE_LOCK(ump);
	LIST_FOREACH(wk, &bp->b_dep, wk_list) {
		switch (wk->wk_type) {
		case D_INODEDEP:
			inodedep = WK_INODEDEP(wk);
			if ((inodedep->id_state & DEPCOMPLETE) == 0) {
				/* bitmap allocation dependency */
				retval += 1;
				if (!wantcount)
					goto out;
			}
			if (TAILQ_FIRST(&inodedep->id_inoupdt)) {
				/* direct block pointer dependency */
				retval += 1;
				if (!wantcount)
					goto out;
			}
			if (TAILQ_FIRST(&inodedep->id_extupdt)) {
				/* direct block pointer dependency */
				retval += 1;
				if (!wantcount)
					goto out;
			}
			if (TAILQ_FIRST(&inodedep->id_inoreflst)) {
				/* Add reference dependency. */
				retval += 1;
				if (!wantcount)
					goto out;
			}
			continue;

		case D_INDIRDEP:
			indirdep = WK_INDIRDEP(wk);

			TAILQ_FOREACH(freework, &indirdep->ir_trunc, fw_next) {
				/* indirect truncation dependency */
				retval += 1;
				if (!wantcount)
					goto out;
			}

			LIST_FOREACH(aip, &indirdep->ir_deplisthd, ai_next) {
				/* indirect block pointer dependency */
				retval += 1;
				if (!wantcount)
					goto out;
			}
			continue;

		case D_PAGEDEP:
			pagedep = WK_PAGEDEP(wk);
			LIST_FOREACH(dirrem, &pagedep->pd_dirremhd, dm_next) {
				if (LIST_FIRST(&dirrem->dm_jremrefhd)) {
					/* Journal remove ref dependency. */
					retval += 1;
					if (!wantcount)
						goto out;
				}
			}
			for (i = 0; i < DAHASHSZ; i++) {
				LIST_FOREACH(dap, &pagedep->pd_diraddhd[i], da_pdlist) {
					/* directory entry dependency */
					retval += 1;
					if (!wantcount)
						goto out;
				}
			}
			continue;

		case D_BMSAFEMAP:
			bmsafemap = WK_BMSAFEMAP(wk);
			if (LIST_FIRST(&bmsafemap->sm_jaddrefhd)) {
				/* Add reference dependency. */
				retval += 1;
				if (!wantcount)
					goto out;
			}
			if (LIST_FIRST(&bmsafemap->sm_jnewblkhd)) {
				/* Allocate block dependency. */
				retval += 1;
				if (!wantcount)
					goto out;
			}
			continue;

		case D_FREEBLKS:
			freeblks = WK_FREEBLKS(wk);
			if (LIST_FIRST(&freeblks->fb_jblkdephd)) {
				/* Freeblk journal dependency. */
				retval += 1;
				if (!wantcount)
					goto out;
			}
			continue;

		case D_ALLOCDIRECT:
		case D_ALLOCINDIR:
			newblk = WK_NEWBLK(wk);
			if (newblk->nb_jnewblk) {
				/* Journal allocate dependency. */
				retval += 1;
				if (!wantcount)
					goto out;
			}
			continue;

		case D_MKDIR:
			mkdir = WK_MKDIR(wk);
			if (mkdir->md_jaddref) {
				/* Journal reference dependency. */
				retval += 1;
				if (!wantcount)
					goto out;
			}
			continue;

		case D_FREEWORK:
		case D_FREEDEP:
		case D_JSEGDEP:
		case D_JSEG:
		case D_SBDEP:
			/* never a dependency on these blocks */
			continue;

		default:
			panic("softdep_count_dependencies: Unexpected type %s",
			    TYPENAME(wk->wk_type));
			/* NOTREACHED */
		}
	}
out:
	FREE_LOCK(ump);
	return (retval);
}

/*
 * Acquire exclusive access to a buffer.
 * Must be called with a locked mtx parameter.
 * Return acquired buffer or NULL on failure.
 */
static struct buf *
getdirtybuf(bp, lock, waitfor)
	struct buf *bp;
	struct rwlock *lock;
	int waitfor;
{
	int error;

	if (BUF_LOCK(bp, LK_EXCLUSIVE | LK_NOWAIT, NULL) != 0) {
		if (waitfor != MNT_WAIT)
			return (NULL);
		error = BUF_LOCK(bp,
		    LK_EXCLUSIVE | LK_SLEEPFAIL | LK_INTERLOCK, lock);
		/*
		 * Even if we successfully acquire bp here, we have dropped
		 * lock, which may violates our guarantee.
		 */
		if (error == 0)
			BUF_UNLOCK(bp);
		else if (error != ENOLCK)
			panic("getdirtybuf: inconsistent lock: %d", error);
		rw_wlock(lock);
		return (NULL);
	}
	if ((bp->b_vflags & BV_BKGRDINPROG) != 0) {
		if (lock != BO_LOCKPTR(bp->b_bufobj) && waitfor == MNT_WAIT) {
			rw_wunlock(lock);
			BO_LOCK(bp->b_bufobj);
			BUF_UNLOCK(bp);
			if ((bp->b_vflags & BV_BKGRDINPROG) != 0) {
				bp->b_vflags |= BV_BKGRDWAIT;
				msleep(&bp->b_xflags, BO_LOCKPTR(bp->b_bufobj),
				       PRIBIO | PDROP, "getbuf", 0);
			} else
				BO_UNLOCK(bp->b_bufobj);
			rw_wlock(lock);
			return (NULL);
		}
		BUF_UNLOCK(bp);
		if (waitfor != MNT_WAIT)
			return (NULL);
#ifdef DEBUG_VFS_LOCKS
		if (bp->b_vp->v_type != VCHR)
			ASSERT_BO_WLOCKED(bp->b_bufobj);
#endif
		bp->b_vflags |= BV_BKGRDWAIT;
		rw_sleep(&bp->b_xflags, lock, PRIBIO, "getbuf", 0);
		return (NULL);
	}
	if ((bp->b_flags & B_DELWRI) == 0) {
		BUF_UNLOCK(bp);
		return (NULL);
	}
	bremfree(bp);
	return (bp);
}

/*
 * Check if it is safe to suspend the file system now.  On entry,
 * the vnode interlock for devvp should be held.  Return 0 with
 * the mount interlock held if the file system can be suspended now,
 * otherwise return EAGAIN with the mount interlock held.
 */
int
softdep_check_suspend(struct mount *mp,
		      struct vnode *devvp,
		      int softdep_depcnt,
		      int softdep_accdepcnt,
		      int secondary_writes,
		      int secondary_accwrites)
{
	struct bufobj *bo;
	struct ufsmount *ump;
	struct inodedep *inodedep;
	int error, unlinked;

	bo = &devvp->v_bufobj;
	ASSERT_BO_WLOCKED(bo);

	/*
	 * If we are not running with soft updates, then we need only
	 * deal with secondary writes as we try to suspend.
	 */
	if (MOUNTEDSOFTDEP(mp) == 0) {
		MNT_ILOCK(mp);
		while (mp->mnt_secondary_writes != 0) {
			BO_UNLOCK(bo);
			msleep(&mp->mnt_secondary_writes, MNT_MTX(mp),
			    (PUSER - 1) | PDROP, "secwr", 0);
			BO_LOCK(bo);
			MNT_ILOCK(mp);
		}

		/*
		 * Reasons for needing more work before suspend:
		 * - Dirty buffers on devvp.
		 * - Secondary writes occurred after start of vnode sync loop
		 */
		error = 0;
		if (bo->bo_numoutput > 0 ||
		    bo->bo_dirty.bv_cnt > 0 ||
		    secondary_writes != 0 ||
		    mp->mnt_secondary_writes != 0 ||
		    secondary_accwrites != mp->mnt_secondary_accwrites)
			error = EAGAIN;
		BO_UNLOCK(bo);
		return (error);
	}

	/*
	 * If we are running with soft updates, then we need to coordinate
	 * with them as we try to suspend.
	 */
	ump = VFSTOUFS(mp);
	for (;;) {
		if (!TRY_ACQUIRE_LOCK(ump)) {
			BO_UNLOCK(bo);
			ACQUIRE_LOCK(ump);
			FREE_LOCK(ump);
			BO_LOCK(bo);
			continue;
		}
		MNT_ILOCK(mp);
		if (mp->mnt_secondary_writes != 0) {
			FREE_LOCK(ump);
			BO_UNLOCK(bo);
			msleep(&mp->mnt_secondary_writes,
			       MNT_MTX(mp),
			       (PUSER - 1) | PDROP, "secwr", 0);
			BO_LOCK(bo);
			continue;
		}
		break;
	}

	unlinked = 0;
	if (MOUNTEDSUJ(mp)) {
		for (inodedep = TAILQ_FIRST(&ump->softdep_unlinked);
		    inodedep != NULL;
		    inodedep = TAILQ_NEXT(inodedep, id_unlinked)) {
			if ((inodedep->id_state & (UNLINKED | UNLINKLINKS |
			    UNLINKONLIST)) != (UNLINKED | UNLINKLINKS |
			    UNLINKONLIST) ||
			    !check_inodedep_free(inodedep))
				continue;
			unlinked++;
		}
	}

	/*
	 * Reasons for needing more work before suspend:
	 * - Dirty buffers on devvp.
	 * - Softdep activity occurred after start of vnode sync loop
	 * - Secondary writes occurred after start of vnode sync loop
	 */
	error = 0;
	if (bo->bo_numoutput > 0 ||
	    bo->bo_dirty.bv_cnt > 0 ||
	    softdep_depcnt != unlinked ||
	    ump->softdep_deps != unlinked ||
	    softdep_accdepcnt != ump->softdep_accdeps ||
	    secondary_writes != 0 ||
	    mp->mnt_secondary_writes != 0 ||
	    secondary_accwrites != mp->mnt_secondary_accwrites)
		error = EAGAIN;
	FREE_LOCK(ump);
	BO_UNLOCK(bo);
	return (error);
}

/*
 * Get the number of dependency structures for the file system, both
 * the current number and the total number allocated.  These will
 * later be used to detect that softdep processing has occurred.
 */
void
softdep_get_depcounts(struct mount *mp,
		      int *softdep_depsp,
		      int *softdep_accdepsp)
{
	struct ufsmount *ump;

	if (MOUNTEDSOFTDEP(mp) == 0) {
		*softdep_depsp = 0;
		*softdep_accdepsp = 0;
		return;
	}
	ump = VFSTOUFS(mp);
	ACQUIRE_LOCK(ump);
	*softdep_depsp = ump->softdep_deps;
	*softdep_accdepsp = ump->softdep_accdeps;
	FREE_LOCK(ump);
}

/*
 * Wait for pending output on a vnode to complete.
 */
static void
drain_output(vp)
	struct vnode *vp;
{

	ASSERT_VOP_LOCKED(vp, "drain_output");
	(void)bufobj_wwait(&vp->v_bufobj, 0, 0);
}

/*
 * Called whenever a buffer that is being invalidated or reallocated
 * contains dependencies. This should only happen if an I/O error has
 * occurred. The routine is called with the buffer locked.
 */ 
static void
softdep_deallocate_dependencies(bp)
	struct buf *bp;
{

	if ((bp->b_ioflags & BIO_ERROR) == 0)
		panic("softdep_deallocate_dependencies: dangling deps");
	if (bp->b_vp != NULL && bp->b_vp->v_mount != NULL)
		softdep_error(bp->b_vp->v_mount->mnt_stat.f_mntonname, bp->b_error);
	else
		printf("softdep_deallocate_dependencies: "
		    "got error %d while accessing filesystem\n", bp->b_error);
	if (bp->b_error != ENXIO)
		panic("softdep_deallocate_dependencies: unrecovered I/O error");
}

/*
 * Function to handle asynchronous write errors in the filesystem.
 */
static void
softdep_error(func, error)
	char *func;
	int error;
{

	/* XXX should do something better! */
	printf("%s: got error %d while accessing filesystem\n", func, error);
}

#ifdef DDB

/* exported to ffs_vfsops.c */
extern void db_print_ffs(struct ufsmount *ump);
void
db_print_ffs(struct ufsmount *ump)
{
	db_printf("mp %p (%s) devvp %p\n", ump->um_mountp,
	    ump->um_mountp->mnt_stat.f_mntonname, ump->um_devvp);
	db_printf("    fs %p su_wl %d su_deps %d su_req %d\n",
	    ump->um_fs, ump->softdep_on_worklist,
	    ump->softdep_deps, ump->softdep_req);
}

static void
worklist_print(struct worklist *wk, int verbose)
{

	if (!verbose) {
		db_printf("%s: %p state 0x%b\n", TYPENAME(wk->wk_type), wk,
		    (u_int)wk->wk_state, PRINT_SOFTDEP_FLAGS);
		return;
	}
	db_printf("worklist: %p type %s state 0x%b next %p\n    ", wk,
	    TYPENAME(wk->wk_type), (u_int)wk->wk_state, PRINT_SOFTDEP_FLAGS,
	    LIST_NEXT(wk, wk_list));
	db_print_ffs(VFSTOUFS(wk->wk_mp));
}

static void
inodedep_print(struct inodedep *inodedep, int verbose)
{

	worklist_print(&inodedep->id_list, 0);
	db_printf("    fs %p ino %jd inoblk %jd delta %jd nlink %jd\n",
	    inodedep->id_fs,
	    (intmax_t)inodedep->id_ino,
	    (intmax_t)fsbtodb(inodedep->id_fs,
	        ino_to_fsba(inodedep->id_fs, inodedep->id_ino)),
	    (intmax_t)inodedep->id_nlinkdelta,
	    (intmax_t)inodedep->id_savednlink);

	if (verbose == 0)
		return;

	db_printf("    bmsafemap %p, mkdiradd %p, inoreflst %p\n",
	    inodedep->id_bmsafemap,
	    inodedep->id_mkdiradd,
	    TAILQ_FIRST(&inodedep->id_inoreflst));
	db_printf("    dirremhd %p, pendinghd %p, bufwait %p\n",
	    LIST_FIRST(&inodedep->id_dirremhd),
	    LIST_FIRST(&inodedep->id_pendinghd),
	    LIST_FIRST(&inodedep->id_bufwait));
	db_printf("    inowait %p, inoupdt %p, newinoupdt %p\n",
	    LIST_FIRST(&inodedep->id_inowait),
	    TAILQ_FIRST(&inodedep->id_inoupdt),
	    TAILQ_FIRST(&inodedep->id_newinoupdt));
	db_printf("    extupdt %p, newextupdt %p, freeblklst %p\n",
	    TAILQ_FIRST(&inodedep->id_extupdt),
	    TAILQ_FIRST(&inodedep->id_newextupdt),
	    TAILQ_FIRST(&inodedep->id_freeblklst));
	db_printf("    saveino %p, savedsize %jd, savedextsize %jd\n",
	    inodedep->id_savedino1,
	    (intmax_t)inodedep->id_savedsize,
	    (intmax_t)inodedep->id_savedextsize);
}

static void
newblk_print(struct newblk *nbp)
{

	worklist_print(&nbp->nb_list, 0);
	db_printf("    newblkno %jd\n", (intmax_t)nbp->nb_newblkno);
	db_printf("    jnewblk %p, bmsafemap %p, freefrag %p\n",
	    &nbp->nb_jnewblk,
	    &nbp->nb_bmsafemap,
	    &nbp->nb_freefrag);
	db_printf("    indirdeps %p, newdirblk %p, jwork %p\n",
	    LIST_FIRST(&nbp->nb_indirdeps),
	    LIST_FIRST(&nbp->nb_newdirblk),
	    LIST_FIRST(&nbp->nb_jwork));
}

static void
allocdirect_print(struct allocdirect *adp)
{

	newblk_print(&adp->ad_block);
	db_printf("    oldblkno %jd, oldsize %ld, newsize %ld\n",
	    adp->ad_oldblkno, adp->ad_oldsize, adp->ad_newsize);
	db_printf("    offset %d, inodedep %p\n",
	    adp->ad_offset, adp->ad_inodedep);
}

static void
allocindir_print(struct allocindir *aip)
{

	newblk_print(&aip->ai_block);
	db_printf("    oldblkno %jd, lbn %jd\n",
	    (intmax_t)aip->ai_oldblkno, (intmax_t)aip->ai_lbn);
	db_printf("    offset %d, indirdep %p\n",
	    aip->ai_offset, aip->ai_indirdep);
}

static void
mkdir_print(struct mkdir *mkdir)
{

	worklist_print(&mkdir->md_list, 0);
	db_printf("    diradd %p, jaddref %p, buf %p\n",
		mkdir->md_diradd, mkdir->md_jaddref, mkdir->md_buf);
}

DB_SHOW_COMMAND(sd_inodedep, db_show_sd_inodedep)
{

	if (have_addr == 0) {
		db_printf("inodedep address required\n");
		return;
	}
<<<<<<< HEAD
	inodedep_print(DB_DATA_PTR(addr, sizeof(struct inodedep)), 1);
=======
	inodedep_print(DB_DATA_PTR(addr, struct inodedep), 1);
>>>>>>> 5714f9f7
}

DB_SHOW_COMMAND(sd_allinodedeps, db_show_sd_allinodedeps)
{
	struct inodedep_hashhead *inodedephd;
	struct inodedep *inodedep;
	struct ufsmount *ump;
	int cnt;

	if (have_addr == 0) {
		db_printf("ufsmount address required\n");
		return;
	}
<<<<<<< HEAD
	ump = DB_DATA_PTR(addr, sizeof(*ump));
=======
	ump = DB_DATA_PTR(addr, struct ufsmount);
>>>>>>> 5714f9f7
	for (cnt = 0; cnt < ump->inodedep_hash_size; cnt++) {
		inodedephd = &ump->inodedep_hashtbl[cnt];
		LIST_FOREACH(inodedep, inodedephd, id_hash) {
			inodedep_print(inodedep, 0);
		}
	}
}

DB_SHOW_COMMAND(sd_worklist, db_show_sd_worklist)
{

	if (have_addr == 0) {
		db_printf("worklist address required\n");
		return;
	}
<<<<<<< HEAD
	worklist_print(DB_DATA_PTR(addr, sizeof(struct worklist)), 1);
=======
	worklist_print(DB_DATA_PTR(addr, struct worklist), 1);
>>>>>>> 5714f9f7
}

DB_SHOW_COMMAND(sd_workhead, db_show_sd_workhead)
{
	struct worklist *wk;
	struct workhead *wkhd;

	if (have_addr == 0) {
		db_printf("worklist address required "
		    "(for example value in bp->b_dep)\n");
		return;
	}
	/*
	 * We often do not have the address of the worklist head but
	 * instead a pointer to its first entry (e.g., we have the
	 * contents of bp->b_dep rather than &bp->b_dep). But the back
	 * pointer of bp->b_dep will point at the head of the list, so
	 * we cheat and use that instead. If we are in the middle of
	 * a list we will still get the same result, so nothing
	 * unexpected will result.
	 */
<<<<<<< HEAD
	wk = DB_DATA_PTR(addr, sizeof(*wk));
=======
	wk = DB_DATA_PTR(addr, struct worklist);
>>>>>>> 5714f9f7
	if (wk == NULL)
		return;
	wkhd = (struct workhead *)wk->wk_list.le_prev;
	LIST_FOREACH(wk, wkhd, wk_list) {
		switch(wk->wk_type) {
		case D_INODEDEP:
			inodedep_print(WK_INODEDEP(wk), 0);
			continue;
		case D_ALLOCDIRECT:
			allocdirect_print(WK_ALLOCDIRECT(wk));
			continue;
		case D_ALLOCINDIR:
			allocindir_print(WK_ALLOCINDIR(wk));
			continue;
		case D_MKDIR:
			mkdir_print(WK_MKDIR(wk));
			continue;
		default:
			worklist_print(wk, 0);
			continue;
		}
	}
}

DB_SHOW_COMMAND(sd_mkdir, db_show_sd_mkdir)
{
	if (have_addr == 0) {
		db_printf("mkdir address required\n");
		return;
	}
<<<<<<< HEAD
	mkdir_print(DB_DATA_PTR(addr, sizeof(struct mkdir)));
=======
	mkdir_print(DB_DATA_PTR(addr, struct mkdir));
>>>>>>> 5714f9f7
}

DB_SHOW_COMMAND(sd_mkdir_list, db_show_sd_mkdir_list)
{
	struct mkdirlist *mkdirlisthd;
	struct mkdir *mkdir;

	if (have_addr == 0) {
		db_printf("mkdir listhead address required\n");
		return;
	}
<<<<<<< HEAD
	mkdirlisthd = DB_DATA_PTR(addr, sizeof(*mkdirlisthd));
=======
	mkdirlisthd = DB_DATA_PTR(addr, struct mkdirlist);
>>>>>>> 5714f9f7
	LIST_FOREACH(mkdir, mkdirlisthd, md_mkdirs) {
		mkdir_print(mkdir);
		if (mkdir->md_diradd != NULL) {
			db_printf("    ");
			worklist_print(&mkdir->md_diradd->da_list, 0);
		}
		if (mkdir->md_jaddref != NULL) {
			db_printf("    ");
			worklist_print(&mkdir->md_jaddref->ja_list, 0);
		}
	}
}

DB_SHOW_COMMAND(sd_allocdirect, db_show_sd_allocdirect)
{
	if (have_addr == 0) {
		db_printf("allocdirect address required\n");
		return;
	}
<<<<<<< HEAD
	allocdirect_print(DB_DATA_PTR(addr, sizeof(struct allocdirect)));
=======
	allocdirect_print(DB_DATA_PTR(addr, struct allocdirect));
>>>>>>> 5714f9f7
}

DB_SHOW_COMMAND(sd_allocindir, db_show_sd_allocindir)
{
	if (have_addr == 0) {
		db_printf("allocindir address required\n");
		return;
	}
<<<<<<< HEAD
	allocindir_print(DB_DATA_PTR(addr, sizeof(struct allocindir)));
=======
	allocindir_print(DB_DATA_PTR(addr, struct allocindir));
>>>>>>> 5714f9f7
}

#endif /* DDB */

#endif /* SOFTUPDATES */
// CHERI CHANGES START
// {
//   "updated": 20190628,
//   "target_type": "kernel",
//   "changes_purecap": [
<<<<<<< HEAD
//     "pointer_provenance",
=======
>>>>>>> 5714f9f7
//     "kdb"
//   ]
// }
// CHERI CHANGES END<|MERGE_RESOLUTION|>--- conflicted
+++ resolved
@@ -14986,11 +14986,7 @@
 		db_printf("inodedep address required\n");
 		return;
 	}
-<<<<<<< HEAD
-	inodedep_print(DB_DATA_PTR(addr, sizeof(struct inodedep)), 1);
-=======
 	inodedep_print(DB_DATA_PTR(addr, struct inodedep), 1);
->>>>>>> 5714f9f7
 }
 
 DB_SHOW_COMMAND(sd_allinodedeps, db_show_sd_allinodedeps)
@@ -15004,11 +15000,7 @@
 		db_printf("ufsmount address required\n");
 		return;
 	}
-<<<<<<< HEAD
-	ump = DB_DATA_PTR(addr, sizeof(*ump));
-=======
 	ump = DB_DATA_PTR(addr, struct ufsmount);
->>>>>>> 5714f9f7
 	for (cnt = 0; cnt < ump->inodedep_hash_size; cnt++) {
 		inodedephd = &ump->inodedep_hashtbl[cnt];
 		LIST_FOREACH(inodedep, inodedephd, id_hash) {
@@ -15024,11 +15016,7 @@
 		db_printf("worklist address required\n");
 		return;
 	}
-<<<<<<< HEAD
-	worklist_print(DB_DATA_PTR(addr, sizeof(struct worklist)), 1);
-=======
 	worklist_print(DB_DATA_PTR(addr, struct worklist), 1);
->>>>>>> 5714f9f7
 }
 
 DB_SHOW_COMMAND(sd_workhead, db_show_sd_workhead)
@@ -15050,11 +15038,7 @@
 	 * a list we will still get the same result, so nothing
 	 * unexpected will result.
 	 */
-<<<<<<< HEAD
-	wk = DB_DATA_PTR(addr, sizeof(*wk));
-=======
 	wk = DB_DATA_PTR(addr, struct worklist);
->>>>>>> 5714f9f7
 	if (wk == NULL)
 		return;
 	wkhd = (struct workhead *)wk->wk_list.le_prev;
@@ -15085,11 +15069,7 @@
 		db_printf("mkdir address required\n");
 		return;
 	}
-<<<<<<< HEAD
-	mkdir_print(DB_DATA_PTR(addr, sizeof(struct mkdir)));
-=======
 	mkdir_print(DB_DATA_PTR(addr, struct mkdir));
->>>>>>> 5714f9f7
 }
 
 DB_SHOW_COMMAND(sd_mkdir_list, db_show_sd_mkdir_list)
@@ -15101,11 +15081,7 @@
 		db_printf("mkdir listhead address required\n");
 		return;
 	}
-<<<<<<< HEAD
-	mkdirlisthd = DB_DATA_PTR(addr, sizeof(*mkdirlisthd));
-=======
 	mkdirlisthd = DB_DATA_PTR(addr, struct mkdirlist);
->>>>>>> 5714f9f7
 	LIST_FOREACH(mkdir, mkdirlisthd, md_mkdirs) {
 		mkdir_print(mkdir);
 		if (mkdir->md_diradd != NULL) {
@@ -15125,11 +15101,7 @@
 		db_printf("allocdirect address required\n");
 		return;
 	}
-<<<<<<< HEAD
-	allocdirect_print(DB_DATA_PTR(addr, sizeof(struct allocdirect)));
-=======
 	allocdirect_print(DB_DATA_PTR(addr, struct allocdirect));
->>>>>>> 5714f9f7
 }
 
 DB_SHOW_COMMAND(sd_allocindir, db_show_sd_allocindir)
@@ -15138,11 +15110,7 @@
 		db_printf("allocindir address required\n");
 		return;
 	}
-<<<<<<< HEAD
-	allocindir_print(DB_DATA_PTR(addr, sizeof(struct allocindir)));
-=======
 	allocindir_print(DB_DATA_PTR(addr, struct allocindir));
->>>>>>> 5714f9f7
 }
 
 #endif /* DDB */
@@ -15153,10 +15121,7 @@
 //   "updated": 20190628,
 //   "target_type": "kernel",
 //   "changes_purecap": [
-<<<<<<< HEAD
 //     "pointer_provenance",
-=======
->>>>>>> 5714f9f7
 //     "kdb"
 //   ]
 // }
