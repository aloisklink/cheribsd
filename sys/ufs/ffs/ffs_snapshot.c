--- conflicted
+++ resolved
@@ -265,11 +265,7 @@
 	 */
 restart:
 	NDINIT(&nd, CREATE, LOCKPARENT | LOCKLEAF | NOCACHE, UIO_SYSSPACE,
-<<<<<<< HEAD
-	    PTR2CAP(snapfile), td);
-=======
-	    snapfile);
->>>>>>> 7e1d3eef
+	    PTR2CAP(snapfile));
 	if ((error = namei(&nd)) != 0)
 		return (error);
 	if (nd.ni_vp != NULL) {
