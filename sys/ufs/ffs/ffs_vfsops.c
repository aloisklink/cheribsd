/*-
 * SPDX-License-Identifier: BSD-3-Clause
 *
 * Copyright (c) 1989, 1991, 1993, 1994
 *	The Regents of the University of California.  All rights reserved.
 *
 * Redistribution and use in source and binary forms, with or without
 * modification, are permitted provided that the following conditions
 * are met:
 * 1. Redistributions of source code must retain the above copyright
 *    notice, this list of conditions and the following disclaimer.
 * 2. Redistributions in binary form must reproduce the above copyright
 *    notice, this list of conditions and the following disclaimer in the
 *    documentation and/or other materials provided with the distribution.
 * 3. Neither the name of the University nor the names of its contributors
 *    may be used to endorse or promote products derived from this software
 *    without specific prior written permission.
 *
 * THIS SOFTWARE IS PROVIDED BY THE REGENTS AND CONTRIBUTORS ``AS IS'' AND
 * ANY EXPRESS OR IMPLIED WARRANTIES, INCLUDING, BUT NOT LIMITED TO, THE
 * IMPLIED WARRANTIES OF MERCHANTABILITY AND FITNESS FOR A PARTICULAR PURPOSE
 * ARE DISCLAIMED.  IN NO EVENT SHALL THE REGENTS OR CONTRIBUTORS BE LIABLE
 * FOR ANY DIRECT, INDIRECT, INCIDENTAL, SPECIAL, EXEMPLARY, OR CONSEQUENTIAL
 * DAMAGES (INCLUDING, BUT NOT LIMITED TO, PROCUREMENT OF SUBSTITUTE GOODS
 * OR SERVICES; LOSS OF USE, DATA, OR PROFITS; OR BUSINESS INTERRUPTION)
 * HOWEVER CAUSED AND ON ANY THEORY OF LIABILITY, WHETHER IN CONTRACT, STRICT
 * LIABILITY, OR TORT (INCLUDING NEGLIGENCE OR OTHERWISE) ARISING IN ANY WAY
 * OUT OF THE USE OF THIS SOFTWARE, EVEN IF ADVISED OF THE POSSIBILITY OF
 * SUCH DAMAGE.
 *
 *	@(#)ffs_vfsops.c	8.31 (Berkeley) 5/20/95
 */

#include <sys/cdefs.h>
__FBSDID("$FreeBSD$");

#include "opt_quota.h"
#include "opt_ufs.h"
#include "opt_ffs.h"
#include "opt_ddb.h"

#include <sys/param.h>
#include <sys/gsb_crc32.h>
#include <sys/systm.h>
#include <sys/namei.h>
#include <sys/priv.h>
#include <sys/proc.h>
#include <sys/taskqueue.h>
#include <sys/kernel.h>
#include <sys/ktr.h>
#include <sys/vnode.h>
#include <sys/mount.h>
#include <sys/bio.h>
#include <sys/buf.h>
#include <sys/conf.h>
#include <sys/fcntl.h>
#include <sys/ioccom.h>
#include <sys/malloc.h>
#include <sys/mutex.h>
#include <sys/rwlock.h>
#include <sys/sysctl.h>
#include <sys/vmmeter.h>

#include <security/mac/mac_framework.h>

#include <ufs/ufs/dir.h>
#include <ufs/ufs/extattr.h>
#include <ufs/ufs/gjournal.h>
#include <ufs/ufs/quota.h>
#include <ufs/ufs/ufsmount.h>
#include <ufs/ufs/inode.h>
#include <ufs/ufs/ufs_extern.h>

#include <ufs/ffs/fs.h>
#include <ufs/ffs/ffs_extern.h>

#include <vm/vm.h>
#include <vm/uma.h>
#include <vm/vm_page.h>

#include <geom/geom.h>
#include <geom/geom_vfs.h>

#include <ddb/ddb.h>

static uma_zone_t uma_inode, uma_ufs1, uma_ufs2;
VFS_SMR_DECLARE;

static int	ffs_mountfs(struct vnode *, struct mount *, struct thread *);
static void	ffs_oldfscompat_read(struct fs *, struct ufsmount *,
		    ufs2_daddr_t);
static void	ffs_ifree(struct ufsmount *ump, struct inode *ip);
static int	ffs_sync_lazy(struct mount *mp);
static int	ffs_use_bread(void *devfd, off_t loc, void **bufp, int size);
static int	ffs_use_bwrite(void *devfd, off_t loc, void *buf, int size);

static vfs_init_t ffs_init;
static vfs_uninit_t ffs_uninit;
static vfs_extattrctl_t ffs_extattrctl;
static vfs_cmount_t ffs_cmount;
static vfs_unmount_t ffs_unmount;
static vfs_mount_t ffs_mount;
static vfs_statfs_t ffs_statfs;
static vfs_fhtovp_t ffs_fhtovp;
static vfs_sync_t ffs_sync;

static struct vfsops ufs_vfsops = {
	.vfs_extattrctl =	ffs_extattrctl,
	.vfs_fhtovp =		ffs_fhtovp,
	.vfs_init =		ffs_init,
	.vfs_mount =		ffs_mount,
	.vfs_cmount =		ffs_cmount,
	.vfs_quotactl =		ufs_quotactl,
	.vfs_root =		vfs_cache_root,
	.vfs_cachedroot =	ufs_root,
	.vfs_statfs =		ffs_statfs,
	.vfs_sync =		ffs_sync,
	.vfs_uninit =		ffs_uninit,
	.vfs_unmount =		ffs_unmount,
	.vfs_vget =		ffs_vget,
	.vfs_susp_clean =	process_deferred_inactive,
};

VFS_SET(ufs_vfsops, ufs, 0);
MODULE_VERSION(ufs, 1);

static b_strategy_t ffs_geom_strategy;
static b_write_t ffs_bufwrite;

static struct buf_ops ffs_ops = {
	.bop_name =	"FFS",
	.bop_write =	ffs_bufwrite,
	.bop_strategy =	ffs_geom_strategy,
	.bop_sync =	bufsync,
#ifdef NO_FFS_SNAPSHOT
	.bop_bdflush =	bufbdflush,
#else
	.bop_bdflush =	ffs_bdflush,
#endif
};

/*
 * Note that userquota and groupquota options are not currently used
 * by UFS/FFS code and generally mount(8) does not pass those options
 * from userland, but they can be passed by loader(8) via
 * vfs.root.mountfrom.options.
 */
static const char *ffs_opts[] = { "acls", "async", "noatime", "noclusterr",
    "noclusterw", "noexec", "export", "force", "from", "groupquota",
    "multilabel", "nfsv4acls", "fsckpid", "snapshot", "nosuid", "suiddir",
    "nosymfollow", "sync", "union", "userquota", "untrusted", NULL };

static int ffs_enxio_enable = 1;
SYSCTL_DECL(_vfs_ffs);
SYSCTL_INT(_vfs_ffs, OID_AUTO, enxio_enable, CTLFLAG_RWTUN,
    &ffs_enxio_enable, 0,
    "enable mapping of other disk I/O errors to ENXIO");

/*
 * Return buffer with the contents of block "offset" from the beginning of
 * directory "ip".  If "res" is non-zero, fill it in with a pointer to the
 * remaining space in the directory.
 */
static int
ffs_blkatoff(struct vnode *vp, off_t offset, char **res, struct buf **bpp)
{
	struct inode *ip;
	struct fs *fs;
	struct buf *bp;
	ufs_lbn_t lbn;
	int bsize, error;

	ip = VTOI(vp);
	fs = ITOFS(ip);
	lbn = lblkno(fs, offset);
	bsize = blksize(fs, ip, lbn);

	*bpp = NULL;
	error = bread(vp, lbn, bsize, NOCRED, &bp);
	if (error) {
		return (error);
	}
	if (res)
		*res = (char *)bp->b_data + blkoff(fs, offset);
	*bpp = bp;
	return (0);
}

/*
 * Load up the contents of an inode and copy the appropriate pieces
 * to the incore copy.
 */
static int
ffs_load_inode(struct buf *bp, struct inode *ip, struct fs *fs, ino_t ino)
{
	struct ufs1_dinode *dip1;
	struct ufs2_dinode *dip2;
	int error;

	if (I_IS_UFS1(ip)) {
		dip1 = ip->i_din1;
		*dip1 =
		    *((struct ufs1_dinode *)bp->b_data + ino_to_fsbo(fs, ino));
		ip->i_mode = dip1->di_mode;
		ip->i_nlink = dip1->di_nlink;
		ip->i_effnlink = dip1->di_nlink;
		ip->i_size = dip1->di_size;
		ip->i_flags = dip1->di_flags;
		ip->i_gen = dip1->di_gen;
		ip->i_uid = dip1->di_uid;
		ip->i_gid = dip1->di_gid;
		return (0);
	}
	dip2 = ((struct ufs2_dinode *)bp->b_data + ino_to_fsbo(fs, ino));
	if ((error = ffs_verify_dinode_ckhash(fs, dip2)) != 0 &&
	    !ffs_fsfail_cleanup(ITOUMP(ip), error)) {
		printf("%s: inode %jd: check-hash failed\n", fs->fs_fsmnt,
		    (intmax_t)ino);
		return (error);
	}
	*ip->i_din2 = *dip2;
	dip2 = ip->i_din2;
	ip->i_mode = dip2->di_mode;
	ip->i_nlink = dip2->di_nlink;
	ip->i_effnlink = dip2->di_nlink;
	ip->i_size = dip2->di_size;
	ip->i_flags = dip2->di_flags;
	ip->i_gen = dip2->di_gen;
	ip->i_uid = dip2->di_uid;
	ip->i_gid = dip2->di_gid;
	return (0);
}

/*
 * Verify that a filesystem block number is a valid data block.
 * This routine is only called on untrusted filesystems.
 */
static int
ffs_check_blkno(struct mount *mp, ino_t inum, ufs2_daddr_t daddr, int blksize)
{
	struct fs *fs;
	struct ufsmount *ump;
	ufs2_daddr_t end_daddr;
	int cg, havemtx;

	KASSERT((mp->mnt_flag & MNT_UNTRUSTED) != 0,
	    ("ffs_check_blkno called on a trusted file system"));
	ump = VFSTOUFS(mp);
	fs = ump->um_fs;
	cg = dtog(fs, daddr);
	end_daddr = daddr + numfrags(fs, blksize);
	/*
	 * Verify that the block number is a valid data block. Also check
	 * that it does not point to an inode block or a superblock. Accept
	 * blocks that are unalloacted (0) or part of snapshot metadata
	 * (BLK_NOCOPY or BLK_SNAP).
	 *
	 * Thus, the block must be in a valid range for the filesystem and
	 * either in the space before a backup superblock (except the first
	 * cylinder group where that space is used by the bootstrap code) or
	 * after the inode blocks and before the end of the cylinder group.
	 */
	if ((uint64_t)daddr <= BLK_SNAP ||
	    ((uint64_t)end_daddr <= fs->fs_size &&
	    ((cg > 0 && end_daddr <= cgsblock(fs, cg)) ||
	    (daddr >= cgdmin(fs, cg) &&
	    end_daddr <= cgbase(fs, cg) + fs->fs_fpg))))
		return (0);
	if ((havemtx = mtx_owned(UFS_MTX(ump))) == 0)
		UFS_LOCK(ump);
	if (ppsratecheck(&ump->um_last_integritymsg,
	    &ump->um_secs_integritymsg, 1)) {
		UFS_UNLOCK(ump);
		uprintf("\n%s: inode %jd, out-of-range indirect block "
		    "number %jd\n", mp->mnt_stat.f_mntonname, inum, daddr);
		if (havemtx)
			UFS_LOCK(ump);
	} else if (!havemtx)
		UFS_UNLOCK(ump);
	return (EINTEGRITY);
}

/*
 * Initiate a forcible unmount.
 * Used to unmount filesystems whose underlying media has gone away.
 */
static void
ffs_fsfail_unmount(void *v, int pending)
{
	struct fsfail_task *etp;
	struct mount *mp;

	etp = v;

	/*
	 * Find our mount and get a ref on it, then try to unmount.
	 */
	mp = vfs_getvfs(&etp->fsid);
	if (mp != NULL)
		dounmount(mp, MNT_FORCE, curthread);
	free(etp, M_UFSMNT);
}

/*
 * On first ENXIO error, start a task that forcibly unmounts the filesystem.
 *
 * Return true if a cleanup is in progress.
 */
int
ffs_fsfail_cleanup(struct ufsmount *ump, int error)
{
	int retval;

	UFS_LOCK(ump);
	retval = ffs_fsfail_cleanup_locked(ump, error);
	UFS_UNLOCK(ump);
	return (retval);
}

int
ffs_fsfail_cleanup_locked(struct ufsmount *ump, int error)
{
	struct fsfail_task *etp;
	struct task *tp;

	mtx_assert(UFS_MTX(ump), MA_OWNED);
	if (error == ENXIO && (ump->um_flags & UM_FSFAIL_CLEANUP) == 0) {
		ump->um_flags |= UM_FSFAIL_CLEANUP;
		/*
		 * Queue an async forced unmount.
		 */
		etp = ump->um_fsfail_task;
		ump->um_fsfail_task = NULL;
		if (etp != NULL) {
			tp = &etp->task;
			TASK_INIT(tp, 0, ffs_fsfail_unmount, etp);
			taskqueue_enqueue(taskqueue_thread, tp);
			printf("UFS: forcibly unmounting %s from %s\n",
			    ump->um_mountp->mnt_stat.f_mntfromname,
			    ump->um_mountp->mnt_stat.f_mntonname);
		}
	}
	return ((ump->um_flags & UM_FSFAIL_CLEANUP) != 0);
}

/*
 * Wrapper used during ENXIO cleanup to allocate empty buffers when
 * the kernel is unable to read the real one. They are needed so that
 * the soft updates code can use them to unwind its dependencies.
 */
int
ffs_breadz(struct ufsmount *ump, struct vnode *vp, daddr_t lblkno,
    daddr_t dblkno, int size, daddr_t *rablkno, int *rabsize, int cnt,
    struct ucred *cred, int flags, void (*ckhashfunc)(struct buf *),
    struct buf **bpp)
{
	int error;

	flags |= GB_CVTENXIO;
	error = breadn_flags(vp, lblkno, dblkno, size, rablkno, rabsize, cnt,
	    cred, flags, ckhashfunc, bpp);
	if (error != 0 && ffs_fsfail_cleanup(ump, error)) {
		error = getblkx(vp, lblkno, dblkno, size, 0, 0, flags, bpp);
		KASSERT(error == 0, ("getblkx failed"));
		vfs_bio_bzero_buf(*bpp, 0, size);
	}
	return (error);
}

static int
ffs_mount(struct mount *mp)
{
	struct vnode *devvp, *odevvp;
	struct thread *td;
	struct ufsmount *ump = NULL;
	struct fs *fs;
	pid_t fsckpid = 0;
	int error, error1, flags;
	uint64_t mntorflags, saved_mnt_flag;
	accmode_t accmode;
	struct nameidata ndp;
	char *fspec;

	td = curthread;
	if (vfs_filteropt(mp->mnt_optnew, ffs_opts))
		return (EINVAL);
	if (uma_inode == NULL) {
		uma_inode = uma_zcreate("FFS inode",
		    sizeof(struct inode), NULL, NULL, NULL, NULL,
		    UMA_ALIGN_PTR, 0);
		uma_ufs1 = uma_zcreate("FFS1 dinode",
		    sizeof(struct ufs1_dinode), NULL, NULL, NULL, NULL,
		    UMA_ALIGN_PTR, 0);
		uma_ufs2 = uma_zcreate("FFS2 dinode",
		    sizeof(struct ufs2_dinode), NULL, NULL, NULL, NULL,
		    UMA_ALIGN_PTR, 0);
		VFS_SMR_ZONE_SET(uma_inode);
	}

	vfs_deleteopt(mp->mnt_optnew, "groupquota");
	vfs_deleteopt(mp->mnt_optnew, "userquota");

	fspec = vfs_getopts(mp->mnt_optnew, "from", &error);
	if (error)
		return (error);

	mntorflags = 0;
	if (vfs_getopt(mp->mnt_optnew, "untrusted", NULL, NULL) == 0)
		mntorflags |= MNT_UNTRUSTED;

	if (vfs_getopt(mp->mnt_optnew, "acls", NULL, NULL) == 0)
		mntorflags |= MNT_ACLS;

	if (vfs_getopt(mp->mnt_optnew, "snapshot", NULL, NULL) == 0) {
		mntorflags |= MNT_SNAPSHOT;
		/*
		 * Once we have set the MNT_SNAPSHOT flag, do not
		 * persist "snapshot" in the options list.
		 */
		vfs_deleteopt(mp->mnt_optnew, "snapshot");
		vfs_deleteopt(mp->mnt_opt, "snapshot");
	}

	if (vfs_getopt(mp->mnt_optnew, "fsckpid", NULL, NULL) == 0 &&
	    vfs_scanopt(mp->mnt_optnew, "fsckpid", "%d", &fsckpid) == 1) {
		/*
		 * Once we have set the restricted PID, do not
		 * persist "fsckpid" in the options list.
		 */
		vfs_deleteopt(mp->mnt_optnew, "fsckpid");
		vfs_deleteopt(mp->mnt_opt, "fsckpid");
		if (mp->mnt_flag & MNT_UPDATE) {
			if (VFSTOUFS(mp)->um_fs->fs_ronly == 0 &&
			     vfs_flagopt(mp->mnt_optnew, "ro", NULL, 0) == 0) {
				vfs_mount_error(mp,
				    "Checker enable: Must be read-only");
				return (EINVAL);
			}
		} else if (vfs_flagopt(mp->mnt_optnew, "ro", NULL, 0) == 0) {
			vfs_mount_error(mp,
			    "Checker enable: Must be read-only");
			return (EINVAL);
		}
		/* Set to -1 if we are done */
		if (fsckpid == 0)
			fsckpid = -1;
	}

	if (vfs_getopt(mp->mnt_optnew, "nfsv4acls", NULL, NULL) == 0) {
		if (mntorflags & MNT_ACLS) {
			vfs_mount_error(mp,
			    "\"acls\" and \"nfsv4acls\" options "
			    "are mutually exclusive");
			return (EINVAL);
		}
		mntorflags |= MNT_NFS4ACLS;
	}

	MNT_ILOCK(mp);
	mp->mnt_kern_flag &= ~MNTK_FPLOOKUP;
	mp->mnt_flag |= mntorflags;
	MNT_IUNLOCK(mp);
	/*
	 * If updating, check whether changing from read-only to
	 * read/write; if there is no device name, that's all we do.
	 */
	if (mp->mnt_flag & MNT_UPDATE) {
		ump = VFSTOUFS(mp);
		fs = ump->um_fs;
		odevvp = ump->um_odevvp;
		devvp = ump->um_devvp;
		if (fsckpid == -1 && ump->um_fsckpid > 0) {
			if ((error = ffs_flushfiles(mp, WRITECLOSE, td)) != 0 ||
			    (error = ffs_sbupdate(ump, MNT_WAIT, 0)) != 0)
				return (error);
			g_topology_lock();
			/*
			 * Return to normal read-only mode.
			 */
			error = g_access(ump->um_cp, 0, -1, 0);
			g_topology_unlock();
			ump->um_fsckpid = 0;
		}
		if (fs->fs_ronly == 0 &&
		    vfs_flagopt(mp->mnt_optnew, "ro", NULL, 0)) {
			/*
			 * Flush any dirty data and suspend filesystem.
			 */
			if ((error = vn_start_write(NULL, &mp, V_WAIT)) != 0)
				return (error);
			error = vfs_write_suspend_umnt(mp);
			if (error != 0)
				return (error);
			/*
			 * Check for and optionally get rid of files open
			 * for writing.
			 */
			flags = WRITECLOSE;
			if (mp->mnt_flag & MNT_FORCE)
				flags |= FORCECLOSE;
			if (MOUNTEDSOFTDEP(mp)) {
				error = softdep_flushfiles(mp, flags, td);
			} else {
				error = ffs_flushfiles(mp, flags, td);
			}
			if (error) {
				vfs_write_resume(mp, 0);
				return (error);
			}
			if (fs->fs_pendingblocks != 0 ||
			    fs->fs_pendinginodes != 0) {
				printf("WARNING: %s Update error: blocks %jd "
				    "files %d\n", fs->fs_fsmnt, 
				    (intmax_t)fs->fs_pendingblocks,
				    fs->fs_pendinginodes);
				fs->fs_pendingblocks = 0;
				fs->fs_pendinginodes = 0;
			}
			if ((fs->fs_flags & (FS_UNCLEAN | FS_NEEDSFSCK)) == 0)
				fs->fs_clean = 1;
			if ((error = ffs_sbupdate(ump, MNT_WAIT, 0)) != 0) {
				fs->fs_ronly = 0;
				fs->fs_clean = 0;
				vfs_write_resume(mp, 0);
				return (error);
			}
			if (MOUNTEDSOFTDEP(mp))
				softdep_unmount(mp);
			g_topology_lock();
			/*
			 * Drop our write and exclusive access.
			 */
			g_access(ump->um_cp, 0, -1, -1);
			g_topology_unlock();
			fs->fs_ronly = 1;
			MNT_ILOCK(mp);
			mp->mnt_flag |= MNT_RDONLY;
			MNT_IUNLOCK(mp);
			/*
			 * Allow the writers to note that filesystem
			 * is ro now.
			 */
			vfs_write_resume(mp, 0);
		}
		if ((mp->mnt_flag & MNT_RELOAD) &&
		    (error = ffs_reload(mp, td, 0)) != 0)
			return (error);
		if (fs->fs_ronly &&
		    !vfs_flagopt(mp->mnt_optnew, "ro", NULL, 0)) {
			/*
			 * If we are running a checker, do not allow upgrade.
			 */
			if (ump->um_fsckpid > 0) {
				vfs_mount_error(mp,
				    "Active checker, cannot upgrade to write");
				return (EINVAL);
			}
			/*
			 * If upgrade to read-write by non-root, then verify
			 * that user has necessary permissions on the device.
			 */
			vn_lock(odevvp, LK_EXCLUSIVE | LK_RETRY);
			error = VOP_ACCESS(odevvp, VREAD | VWRITE,
			    td->td_ucred, td);
			if (error)
				error = priv_check(td, PRIV_VFS_MOUNT_PERM);
			VOP_UNLOCK(odevvp);
			if (error) {
				return (error);
			}
			fs->fs_flags &= ~FS_UNCLEAN;
			if (fs->fs_clean == 0) {
				fs->fs_flags |= FS_UNCLEAN;
				if ((mp->mnt_flag & MNT_FORCE) ||
				    ((fs->fs_flags &
				     (FS_SUJ | FS_NEEDSFSCK)) == 0 &&
				     (fs->fs_flags & FS_DOSOFTDEP))) {
					printf("WARNING: %s was not properly "
					   "dismounted\n", fs->fs_fsmnt);
				} else {
					vfs_mount_error(mp,
					   "R/W mount of %s denied. %s.%s",
					   fs->fs_fsmnt,
					   "Filesystem is not clean - run fsck",
					   (fs->fs_flags & FS_SUJ) == 0 ? "" :
					   " Forced mount will invalidate"
					   " journal contents");
					return (EPERM);
				}
			}
			g_topology_lock();
			/*
			 * Request exclusive write access.
			 */
			error = g_access(ump->um_cp, 0, 1, 1);
			g_topology_unlock();
			if (error)
				return (error);
			if ((error = vn_start_write(NULL, &mp, V_WAIT)) != 0)
				return (error);
			error = vfs_write_suspend_umnt(mp);
			if (error != 0)
				return (error);
			fs->fs_ronly = 0;
			MNT_ILOCK(mp);
			saved_mnt_flag = MNT_RDONLY;
			if (MOUNTEDSOFTDEP(mp) && (mp->mnt_flag &
			    MNT_ASYNC) != 0)
				saved_mnt_flag |= MNT_ASYNC;
			mp->mnt_flag &= ~saved_mnt_flag;
			MNT_IUNLOCK(mp);
			fs->fs_mtime = time_second;
			/* check to see if we need to start softdep */
			if ((fs->fs_flags & FS_DOSOFTDEP) &&
			    (error = softdep_mount(devvp, mp, fs, td->td_ucred))){
				fs->fs_ronly = 1;
				MNT_ILOCK(mp);
				mp->mnt_flag |= saved_mnt_flag;
				MNT_IUNLOCK(mp);
				vfs_write_resume(mp, 0);
				return (error);
			}
			fs->fs_clean = 0;
			if ((error = ffs_sbupdate(ump, MNT_WAIT, 0)) != 0) {
				fs->fs_ronly = 1;
				MNT_ILOCK(mp);
				mp->mnt_flag |= saved_mnt_flag;
				MNT_IUNLOCK(mp);
				vfs_write_resume(mp, 0);
				return (error);
			}
			if (fs->fs_snapinum[0] != 0)
				ffs_snapshot_mount(mp);
			vfs_write_resume(mp, 0);
		}
		/*
		 * Soft updates is incompatible with "async",
		 * so if we are doing softupdates stop the user
		 * from setting the async flag in an update.
		 * Softdep_mount() clears it in an initial mount
		 * or ro->rw remount.
		 */
		if (MOUNTEDSOFTDEP(mp)) {
			/* XXX: Reset too late ? */
			MNT_ILOCK(mp);
			mp->mnt_flag &= ~MNT_ASYNC;
			MNT_IUNLOCK(mp);
		}
		/*
		 * Keep MNT_ACLS flag if it is stored in superblock.
		 */
		if ((fs->fs_flags & FS_ACLS) != 0) {
			/* XXX: Set too late ? */
			MNT_ILOCK(mp);
			mp->mnt_flag |= MNT_ACLS;
			MNT_IUNLOCK(mp);
		}

		if ((fs->fs_flags & FS_NFS4ACLS) != 0) {
			/* XXX: Set too late ? */
			MNT_ILOCK(mp);
			mp->mnt_flag |= MNT_NFS4ACLS;
			MNT_IUNLOCK(mp);
		}
		/*
		 * If this is a request from fsck to clean up the filesystem,
		 * then allow the specified pid to proceed.
		 */
		if (fsckpid > 0) {
			if (ump->um_fsckpid != 0) {
				vfs_mount_error(mp,
				    "Active checker already running on %s",
				    fs->fs_fsmnt);
				return (EINVAL);
			}
			KASSERT(MOUNTEDSOFTDEP(mp) == 0,
			    ("soft updates enabled on read-only file system"));
			g_topology_lock();
			/*
			 * Request write access.
			 */
			error = g_access(ump->um_cp, 0, 1, 0);
			g_topology_unlock();
			if (error) {
				vfs_mount_error(mp,
				    "Checker activation failed on %s",
				    fs->fs_fsmnt);
				return (error);
			}
			ump->um_fsckpid = fsckpid;
			if (fs->fs_snapinum[0] != 0)
				ffs_snapshot_mount(mp);
			fs->fs_mtime = time_second;
			fs->fs_fmod = 1;
			fs->fs_clean = 0;
			(void) ffs_sbupdate(ump, MNT_WAIT, 0);
		}

		/*
		 * If this is a snapshot request, take the snapshot.
		 */
		if (mp->mnt_flag & MNT_SNAPSHOT)
			return (ffs_snapshot(mp, fspec));

		/*
		 * Must not call namei() while owning busy ref.
		 */
		vfs_unbusy(mp);
	}

	/*
	 * Not an update, or updating the name: look up the name
	 * and verify that it refers to a sensible disk device.
	 */
	NDINIT(&ndp, LOOKUP, FOLLOW | LOCKLEAF, UIO_SYSSPACE, PTR2CAP(fspec),
	    td);
	error = namei(&ndp);
	if ((mp->mnt_flag & MNT_UPDATE) != 0) {
		/*
		 * Unmount does not start if MNT_UPDATE is set.  Mount
		 * update busies mp before setting MNT_UPDATE.  We
		 * must be able to retain our busy ref succesfully,
		 * without sleep.
		 */
		error1 = vfs_busy(mp, MBF_NOWAIT);
		MPASS(error1 == 0);
	}
	if (error != 0)
		return (error);
	NDFREE(&ndp, NDF_ONLY_PNBUF);
	devvp = ndp.ni_vp;
	if (!vn_isdisk_error(devvp, &error)) {
		vput(devvp);
		return (error);
	}

	/*
	 * If mount by non-root, then verify that user has necessary
	 * permissions on the device.
	 */
	accmode = VREAD;
	if ((mp->mnt_flag & MNT_RDONLY) == 0)
		accmode |= VWRITE;
	error = VOP_ACCESS(devvp, accmode, td->td_ucred, td);
	if (error)
		error = priv_check(td, PRIV_VFS_MOUNT_PERM);
	if (error) {
		vput(devvp);
		return (error);
	}

	if (mp->mnt_flag & MNT_UPDATE) {
		/*
		 * Update only
		 *
		 * If it's not the same vnode, or at least the same device
		 * then it's not correct.
		 */

		if (devvp->v_rdev != ump->um_devvp->v_rdev)
			error = EINVAL;	/* needs translation */
		vput(devvp);
		if (error)
			return (error);
	} else {
		/*
		 * New mount
		 *
		 * We need the name for the mount point (also used for
		 * "last mounted on") copied in. If an error occurs,
		 * the mount point is discarded by the upper level code.
		 * Note that vfs_mount_alloc() populates f_mntonname for us.
		 */
		if ((error = ffs_mountfs(devvp, mp, td)) != 0) {
			vrele(devvp);
			return (error);
		}
		if (fsckpid > 0) {
			KASSERT(MOUNTEDSOFTDEP(mp) == 0,
			    ("soft updates enabled on read-only file system"));
			ump = VFSTOUFS(mp);
			fs = ump->um_fs;
			g_topology_lock();
			/*
			 * Request write access.
			 */
			error = g_access(ump->um_cp, 0, 1, 0);
			g_topology_unlock();
			if (error) {
				printf("WARNING: %s: Checker activation "
				    "failed\n", fs->fs_fsmnt);
			} else { 
				ump->um_fsckpid = fsckpid;
				if (fs->fs_snapinum[0] != 0)
					ffs_snapshot_mount(mp);
				fs->fs_mtime = time_second;
				fs->fs_clean = 0;
				(void) ffs_sbupdate(ump, MNT_WAIT, 0);
			}
		}
	}

	MNT_ILOCK(mp);
	/*
	 * This is racy versus lookup, see ufs_fplookup_vexec for details.
	 */
	if ((mp->mnt_kern_flag & MNTK_FPLOOKUP) != 0)
		panic("MNTK_FPLOOKUP set on mount %p when it should not be", mp);
	if ((mp->mnt_flag & (MNT_ACLS | MNT_NFS4ACLS | MNT_UNION)) == 0)
		mp->mnt_kern_flag |= MNTK_FPLOOKUP;
	MNT_IUNLOCK(mp);

	vfs_mountedfrom(mp, fspec);
	return (0);
}

/*
 * Compatibility with old mount system call.
 */

static int
ffs_cmount(struct mntarg *ma, void * __capability data, uint64_t flags)
{
	struct ufs_args args;
	int error;

	if (data == NULL)
		return (EINVAL);
	error = copyincap(data, &args, sizeof args);
	if (error)
		return (error);

	ma = mount_argsu(ma, "from", args.fspec, MAXPATHLEN);
	ma = mount_arg(ma, "export", &args.export, sizeof(args.export));
	error = kernel_mount(ma, flags);

	return (error);
}

/*
 * Reload all incore data for a filesystem (used after running fsck on
 * the root filesystem and finding things to fix). If the 'force' flag
 * is 0, the filesystem must be mounted read-only.
 *
 * Things to do to update the mount:
 *	1) invalidate all cached meta-data.
 *	2) re-read superblock from disk.
 *	3) re-read summary information from disk.
 *	4) invalidate all inactive vnodes.
 *	5) clear MNTK_SUSPEND2 and MNTK_SUSPENDED flags, allowing secondary
 *	   writers, if requested.
 *	6) invalidate all cached file data.
 *	7) re-read inode data for all active vnodes.
 */
int
ffs_reload(struct mount *mp, struct thread *td, int flags)
{
	struct vnode *vp, *mvp, *devvp;
	struct inode *ip;
	void *space;
	struct buf *bp;
	struct fs *fs, *newfs;
	struct ufsmount *ump;
	ufs2_daddr_t sblockloc;
	int i, blks, error;
	u_long size;
	int32_t *lp;

	ump = VFSTOUFS(mp);

	MNT_ILOCK(mp);
	if ((mp->mnt_flag & MNT_RDONLY) == 0 && (flags & FFSR_FORCE) == 0) {
		MNT_IUNLOCK(mp);
		return (EINVAL);
	}
	MNT_IUNLOCK(mp);

	/*
	 * Step 1: invalidate all cached meta-data.
	 */
	devvp = VFSTOUFS(mp)->um_devvp;
	vn_lock(devvp, LK_EXCLUSIVE | LK_RETRY);
	if (vinvalbuf(devvp, 0, 0, 0) != 0)
		panic("ffs_reload: dirty1");
	VOP_UNLOCK(devvp);

	/*
	 * Step 2: re-read superblock from disk.
	 */
	fs = VFSTOUFS(mp)->um_fs;
	if ((error = bread(devvp, btodb(fs->fs_sblockloc), fs->fs_sbsize,
	    NOCRED, &bp)) != 0)
		return (error);
	newfs = (struct fs *)bp->b_data;
	if ((newfs->fs_magic != FS_UFS1_MAGIC &&
	     newfs->fs_magic != FS_UFS2_MAGIC) ||
	    newfs->fs_bsize > MAXBSIZE ||
	    newfs->fs_bsize < sizeof(struct fs)) {
			brelse(bp);
			return (EIO);		/* XXX needs translation */
	}
	/*
	 * Preserve the summary information, read-only status, and
	 * superblock location by copying these fields into our new
	 * superblock before using it to update the existing superblock.
	 */
	newfs->fs_si = fs->fs_si;
	newfs->fs_ronly = fs->fs_ronly;
	sblockloc = fs->fs_sblockloc;
	bcopy(newfs, fs, (u_int)fs->fs_sbsize);
	brelse(bp);
	mp->mnt_maxsymlinklen = fs->fs_maxsymlinklen;
	ffs_oldfscompat_read(fs, VFSTOUFS(mp), sblockloc);
	UFS_LOCK(ump);
	if (fs->fs_pendingblocks != 0 || fs->fs_pendinginodes != 0) {
		printf("WARNING: %s: reload pending error: blocks %jd "
		    "files %d\n", fs->fs_fsmnt, (intmax_t)fs->fs_pendingblocks,
		    fs->fs_pendinginodes);
		fs->fs_pendingblocks = 0;
		fs->fs_pendinginodes = 0;
	}
	UFS_UNLOCK(ump);

	/*
	 * Step 3: re-read summary information from disk.
	 */
	size = fs->fs_cssize;
	blks = howmany(size, fs->fs_fsize);
	if (fs->fs_contigsumsize > 0)
		size += fs->fs_ncg * sizeof(int32_t);
	size += fs->fs_ncg * sizeof(u_int8_t);
	free(fs->fs_csp, M_UFSMNT);
	space = malloc(size, M_UFSMNT, M_WAITOK);
	fs->fs_csp = space;
	for (i = 0; i < blks; i += fs->fs_frag) {
		size = fs->fs_bsize;
		if (i + fs->fs_frag > blks)
			size = (blks - i) * fs->fs_fsize;
		error = bread(devvp, fsbtodb(fs, fs->fs_csaddr + i), size,
		    NOCRED, &bp);
		if (error)
			return (error);
		bcopy(bp->b_data, space, (u_int)size);
		space = (char *)space + size;
		brelse(bp);
	}
	/*
	 * We no longer know anything about clusters per cylinder group.
	 */
	if (fs->fs_contigsumsize > 0) {
		fs->fs_maxcluster = lp = space;
		for (i = 0; i < fs->fs_ncg; i++)
			*lp++ = fs->fs_contigsumsize;
		space = lp;
	}
	size = fs->fs_ncg * sizeof(u_int8_t);
	fs->fs_contigdirs = (u_int8_t *)space;
	bzero(fs->fs_contigdirs, size);
	if ((flags & FFSR_UNSUSPEND) != 0) {
		MNT_ILOCK(mp);
		mp->mnt_kern_flag &= ~(MNTK_SUSPENDED | MNTK_SUSPEND2);
		wakeup(&mp->mnt_flag);
		MNT_IUNLOCK(mp);
	}

loop:
	MNT_VNODE_FOREACH_ALL(vp, mp, mvp) {
		/*
		 * Skip syncer vnode.
		 */
		if (vp->v_type == VNON) {
			VI_UNLOCK(vp);
			continue;
		}
		/*
		 * Step 4: invalidate all cached file data.
		 */
		if (vget(vp, LK_EXCLUSIVE | LK_INTERLOCK)) {
			MNT_VNODE_FOREACH_ALL_ABORT(mp, mvp);
			goto loop;
		}
		if (vinvalbuf(vp, 0, 0, 0))
			panic("ffs_reload: dirty2");
		/*
		 * Step 5: re-read inode data for all active vnodes.
		 */
		ip = VTOI(vp);
		error =
		    bread(devvp, fsbtodb(fs, ino_to_fsba(fs, ip->i_number)),
		    (int)fs->fs_bsize, NOCRED, &bp);
		if (error) {
			vput(vp);
			MNT_VNODE_FOREACH_ALL_ABORT(mp, mvp);
			return (error);
		}
		if ((error = ffs_load_inode(bp, ip, fs, ip->i_number)) != 0) {
			brelse(bp);
			vput(vp);
			MNT_VNODE_FOREACH_ALL_ABORT(mp, mvp);
			return (error);
		}
		ip->i_effnlink = ip->i_nlink;
		brelse(bp);
		vput(vp);
	}
	return (0);
}

/*
 * Common code for mount and mountroot
 */
static int
ffs_mountfs(odevvp, mp, td)
	struct vnode *odevvp;
	struct mount *mp;
	struct thread *td;
{
	struct ufsmount *ump;
	struct fs *fs;
	struct cdev *dev;
	int error, i, len, ronly;
	struct ucred *cred;
	struct g_consumer *cp;
	struct mount *nmp;
	struct vnode *devvp;
	struct fsfail_task *etp;
	int candelete, canspeedup;
	off_t loc;

	fs = NULL;
	ump = NULL;
	cred = td ? td->td_ucred : NOCRED;
	ronly = (mp->mnt_flag & MNT_RDONLY) != 0;

	devvp = mntfs_allocvp(mp, odevvp);
	VOP_UNLOCK(odevvp);
	KASSERT(devvp->v_type == VCHR, ("reclaimed devvp"));
	dev = devvp->v_rdev;
	if (atomic_cmpset_acq_ptr((uintptr_t *)&dev->si_mountpt, 0,
	    (uintptr_t)mp) == 0) {
		mntfs_freevp(devvp);
		return (EBUSY);
	}
	g_topology_lock();
	error = g_vfs_open(devvp, &cp, "ffs", ronly ? 0 : 1);
	g_topology_unlock();
	if (error != 0) {
		atomic_store_rel_ptr((uintptr_t *)&dev->si_mountpt, 0);
		mntfs_freevp(devvp);
		return (error);
	}
	dev_ref(dev);
	devvp->v_bufobj.bo_ops = &ffs_ops;
	BO_LOCK(&odevvp->v_bufobj);
	odevvp->v_bufobj.bo_flag |= BO_NOBUFS;
	BO_UNLOCK(&odevvp->v_bufobj);
	if (dev->si_iosize_max != 0)
		mp->mnt_iosize_max = dev->si_iosize_max;
	if (mp->mnt_iosize_max > MAXPHYS)
		mp->mnt_iosize_max = MAXPHYS;
	if ((SBLOCKSIZE % cp->provider->sectorsize) != 0) {
		error = EINVAL;
		vfs_mount_error(mp,
		    "Invalid sectorsize %d for superblock size %d",
		    cp->provider->sectorsize, SBLOCKSIZE);
		goto out;
	}
	/* fetch the superblock and summary information */
	loc = STDSB;
	if ((mp->mnt_flag & MNT_ROOTFS) != 0)
		loc = STDSB_NOHASHFAIL;
	if ((error = ffs_sbget(devvp, &fs, loc, M_UFSMNT, ffs_use_bread)) != 0)
		goto out;
	fs->fs_flags &= ~FS_UNCLEAN;
	if (fs->fs_clean == 0) {
		fs->fs_flags |= FS_UNCLEAN;
		if (ronly || (mp->mnt_flag & MNT_FORCE) ||
		    ((fs->fs_flags & (FS_SUJ | FS_NEEDSFSCK)) == 0 &&
		     (fs->fs_flags & FS_DOSOFTDEP))) {
			printf("WARNING: %s was not properly dismounted\n",
			    fs->fs_fsmnt);
		} else {
			vfs_mount_error(mp, "R/W mount of %s denied. %s%s",
			    fs->fs_fsmnt, "Filesystem is not clean - run fsck.",
			    (fs->fs_flags & FS_SUJ) == 0 ? "" :
			    " Forced mount will invalidate journal contents");
			error = EPERM;
			goto out;
		}
		if ((fs->fs_pendingblocks != 0 || fs->fs_pendinginodes != 0) &&
		    (mp->mnt_flag & MNT_FORCE)) {
			printf("WARNING: %s: lost blocks %jd files %d\n",
			    fs->fs_fsmnt, (intmax_t)fs->fs_pendingblocks,
			    fs->fs_pendinginodes);
			fs->fs_pendingblocks = 0;
			fs->fs_pendinginodes = 0;
		}
	}
	if (fs->fs_pendingblocks != 0 || fs->fs_pendinginodes != 0) {
		printf("WARNING: %s: mount pending error: blocks %jd "
		    "files %d\n", fs->fs_fsmnt, (intmax_t)fs->fs_pendingblocks,
		    fs->fs_pendinginodes);
		fs->fs_pendingblocks = 0;
		fs->fs_pendinginodes = 0;
	}
	if ((fs->fs_flags & FS_GJOURNAL) != 0) {
#ifdef UFS_GJOURNAL
		/*
		 * Get journal provider name.
		 */
		len = 1024;
		mp->mnt_gjprovider = malloc((u_long)len, M_UFSMNT, M_WAITOK);
		if (g_io_getattr("GJOURNAL::provider", cp, &len,
		    mp->mnt_gjprovider) == 0) {
			mp->mnt_gjprovider = realloc(mp->mnt_gjprovider, len,
			    M_UFSMNT, M_WAITOK);
			MNT_ILOCK(mp);
			mp->mnt_flag |= MNT_GJOURNAL;
			MNT_IUNLOCK(mp);
		} else {
			printf("WARNING: %s: GJOURNAL flag on fs "
			    "but no gjournal provider below\n",
			    mp->mnt_stat.f_mntonname);
			free(mp->mnt_gjprovider, M_UFSMNT);
			mp->mnt_gjprovider = NULL;
		}
#else
		printf("WARNING: %s: GJOURNAL flag on fs but no "
		    "UFS_GJOURNAL support\n", mp->mnt_stat.f_mntonname);
#endif
	} else {
		mp->mnt_gjprovider = NULL;
	}
	ump = malloc(sizeof *ump, M_UFSMNT, M_WAITOK | M_ZERO);
	ump->um_cp = cp;
	ump->um_bo = &devvp->v_bufobj;
	ump->um_fs = fs;
	if (fs->fs_magic == FS_UFS1_MAGIC) {
		ump->um_fstype = UFS1;
		ump->um_balloc = ffs_balloc_ufs1;
	} else {
		ump->um_fstype = UFS2;
		ump->um_balloc = ffs_balloc_ufs2;
	}
	ump->um_blkatoff = ffs_blkatoff;
	ump->um_truncate = ffs_truncate;
	ump->um_update = ffs_update;
	ump->um_valloc = ffs_valloc;
	ump->um_vfree = ffs_vfree;
	ump->um_ifree = ffs_ifree;
	ump->um_rdonly = ffs_rdonly;
	ump->um_snapgone = ffs_snapgone;
	if ((mp->mnt_flag & MNT_UNTRUSTED) != 0)
		ump->um_check_blkno = ffs_check_blkno;
	else
		ump->um_check_blkno = NULL;
	mtx_init(UFS_MTX(ump), "FFS", "FFS Lock", MTX_DEF);
	ffs_oldfscompat_read(fs, ump, fs->fs_sblockloc);
	fs->fs_ronly = ronly;
	fs->fs_active = NULL;
	mp->mnt_data = ump;
	mp->mnt_stat.f_fsid.val[0] = fs->fs_id[0];
	mp->mnt_stat.f_fsid.val[1] = fs->fs_id[1];
	nmp = NULL;
	if (fs->fs_id[0] == 0 || fs->fs_id[1] == 0 ||
	    (nmp = vfs_getvfs(&mp->mnt_stat.f_fsid))) {
		if (nmp)
			vfs_rel(nmp);
		vfs_getnewfsid(mp);
	}
	mp->mnt_maxsymlinklen = fs->fs_maxsymlinklen;
	MNT_ILOCK(mp);
	mp->mnt_flag |= MNT_LOCAL;
	MNT_IUNLOCK(mp);
	if ((fs->fs_flags & FS_MULTILABEL) != 0) {
#ifdef MAC
		MNT_ILOCK(mp);
		mp->mnt_flag |= MNT_MULTILABEL;
		MNT_IUNLOCK(mp);
#else
		printf("WARNING: %s: multilabel flag on fs but "
		    "no MAC support\n", mp->mnt_stat.f_mntonname);
#endif
	}
	if ((fs->fs_flags & FS_ACLS) != 0) {
#ifdef UFS_ACL
		MNT_ILOCK(mp);

		if (mp->mnt_flag & MNT_NFS4ACLS)
			printf("WARNING: %s: ACLs flag on fs conflicts with "
			    "\"nfsv4acls\" mount option; option ignored\n",
			    mp->mnt_stat.f_mntonname);
		mp->mnt_flag &= ~MNT_NFS4ACLS;
		mp->mnt_flag |= MNT_ACLS;

		MNT_IUNLOCK(mp);
#else
		printf("WARNING: %s: ACLs flag on fs but no ACLs support\n",
		    mp->mnt_stat.f_mntonname);
#endif
	}
	if ((fs->fs_flags & FS_NFS4ACLS) != 0) {
#ifdef UFS_ACL
		MNT_ILOCK(mp);

		if (mp->mnt_flag & MNT_ACLS)
			printf("WARNING: %s: NFSv4 ACLs flag on fs conflicts "
			    "with \"acls\" mount option; option ignored\n",
			    mp->mnt_stat.f_mntonname);
		mp->mnt_flag &= ~MNT_ACLS;
		mp->mnt_flag |= MNT_NFS4ACLS;

		MNT_IUNLOCK(mp);
#else
		printf("WARNING: %s: NFSv4 ACLs flag on fs but no "
		    "ACLs support\n", mp->mnt_stat.f_mntonname);
#endif
	}
	if ((fs->fs_flags & FS_TRIM) != 0) {
		len = sizeof(int);
		if (g_io_getattr("GEOM::candelete", cp, &len,
		    &candelete) == 0) {
			if (candelete)
				ump->um_flags |= UM_CANDELETE;
			else
				printf("WARNING: %s: TRIM flag on fs but disk "
				    "does not support TRIM\n",
				    mp->mnt_stat.f_mntonname);
		} else {
			printf("WARNING: %s: TRIM flag on fs but disk does "
			    "not confirm that it supports TRIM\n",
			    mp->mnt_stat.f_mntonname);
		}
		if (((ump->um_flags) & UM_CANDELETE) != 0) {
			ump->um_trim_tq = taskqueue_create("trim", M_WAITOK,
			    taskqueue_thread_enqueue, &ump->um_trim_tq);
			taskqueue_start_threads(&ump->um_trim_tq, 1, PVFS,
			    "%s trim", mp->mnt_stat.f_mntonname);
			ump->um_trimhash = hashinit(MAXTRIMIO, M_TRIM,
			    &ump->um_trimlisthashsize);
		}
	}

	len = sizeof(int);
	if (g_io_getattr("GEOM::canspeedup", cp, &len, &canspeedup) == 0) {
		if (canspeedup)
			ump->um_flags |= UM_CANSPEEDUP;
	}

	ump->um_mountp = mp;
	ump->um_dev = dev;
	ump->um_devvp = devvp;
	ump->um_odevvp = odevvp;
	ump->um_nindir = fs->fs_nindir;
	ump->um_bptrtodb = fs->fs_fsbtodb;
	ump->um_seqinc = fs->fs_frag;
	for (i = 0; i < MAXQUOTAS; i++)
		ump->um_quotas[i] = NULLVP;
#ifdef UFS_EXTATTR
	ufs_extattr_uepm_init(&ump->um_extattr);
#endif
	/*
	 * Set FS local "last mounted on" information (NULL pad)
	 */
	bzero(fs->fs_fsmnt, MAXMNTLEN);
	strlcpy(fs->fs_fsmnt, mp->mnt_stat.f_mntonname, MAXMNTLEN);
	mp->mnt_stat.f_iosize = fs->fs_bsize;

	if (mp->mnt_flag & MNT_ROOTFS) {
		/*
		 * Root mount; update timestamp in mount structure.
		 * this will be used by the common root mount code
		 * to update the system clock.
		 */
		mp->mnt_time = fs->fs_time;
	}

	if (ronly == 0) {
		fs->fs_mtime = time_second;
		if ((fs->fs_flags & FS_DOSOFTDEP) &&
		    (error = softdep_mount(devvp, mp, fs, cred)) != 0) {
			ffs_flushfiles(mp, FORCECLOSE, td);
			goto out;
		}
		if (fs->fs_snapinum[0] != 0)
			ffs_snapshot_mount(mp);
		fs->fs_fmod = 1;
		fs->fs_clean = 0;
		(void) ffs_sbupdate(ump, MNT_WAIT, 0);
	}
	/*
	 * Initialize filesystem state information in mount struct.
	 */
	MNT_ILOCK(mp);
	mp->mnt_kern_flag |= MNTK_LOOKUP_SHARED | MNTK_EXTENDED_SHARED |
	    MNTK_NO_IOPF | MNTK_UNMAPPED_BUFS | MNTK_USES_BCACHE;
	MNT_IUNLOCK(mp);
#ifdef UFS_EXTATTR
#ifdef UFS_EXTATTR_AUTOSTART
	/*
	 *
	 * Auto-starting does the following:
	 *	- check for /.attribute in the fs, and extattr_start if so
	 *	- for each file in .attribute, enable that file with
	 * 	  an attribute of the same name.
	 * Not clear how to report errors -- probably eat them.
	 * This would all happen while the filesystem was busy/not
	 * available, so would effectively be "atomic".
	 */
	(void) ufs_extattr_autostart(mp, td);
#endif /* !UFS_EXTATTR_AUTOSTART */
#endif /* !UFS_EXTATTR */
	etp = malloc(sizeof *ump->um_fsfail_task, M_UFSMNT, M_WAITOK | M_ZERO);
	etp->fsid = mp->mnt_stat.f_fsid;
	ump->um_fsfail_task = etp;
	return (0);
out:
	if (fs != NULL) {
		free(fs->fs_csp, M_UFSMNT);
		free(fs->fs_si, M_UFSMNT);
		free(fs, M_UFSMNT);
	}
	if (cp != NULL) {
		g_topology_lock();
		g_vfs_close(cp);
		g_topology_unlock();
	}
	if (ump) {
		mtx_destroy(UFS_MTX(ump));
		if (mp->mnt_gjprovider != NULL) {
			free(mp->mnt_gjprovider, M_UFSMNT);
			mp->mnt_gjprovider = NULL;
		}
		free(ump, M_UFSMNT);
		mp->mnt_data = NULL;
	}
	BO_LOCK(&odevvp->v_bufobj);
	odevvp->v_bufobj.bo_flag &= ~BO_NOBUFS;
	BO_UNLOCK(&odevvp->v_bufobj);
	atomic_store_rel_ptr((uintptr_t *)&dev->si_mountpt, 0);
	mntfs_freevp(devvp);
	dev_rel(dev);
	return (error);
}

/*
 * A read function for use by filesystem-layer routines.
 */
static int
ffs_use_bread(void *devfd, off_t loc, void **bufp, int size)
{
	struct buf *bp;
	int error;

	KASSERT(*bufp == NULL, ("ffs_use_bread: non-NULL *bufp %p\n", *bufp));
	*bufp = malloc(size, M_UFSMNT, M_WAITOK);
	if ((error = bread((struct vnode *)devfd, btodb(loc), size, NOCRED,
	    &bp)) != 0)
		return (error);
	bcopy(bp->b_data, *bufp, size);
	bp->b_flags |= B_INVAL | B_NOCACHE;
	brelse(bp);
	return (0);
}

static int bigcgs = 0;
SYSCTL_INT(_debug, OID_AUTO, bigcgs, CTLFLAG_RW, &bigcgs, 0, "");

/*
 * Sanity checks for loading old filesystem superblocks.
 * See ffs_oldfscompat_write below for unwound actions.
 *
 * XXX - Parts get retired eventually.
 * Unfortunately new bits get added.
 */
static void
ffs_oldfscompat_read(fs, ump, sblockloc)
	struct fs *fs;
	struct ufsmount *ump;
	ufs2_daddr_t sblockloc;
{
	off_t maxfilesize;

	/*
	 * If not yet done, update fs_flags location and value of fs_sblockloc.
	 */
	if ((fs->fs_old_flags & FS_FLAGS_UPDATED) == 0) {
		fs->fs_flags = fs->fs_old_flags;
		fs->fs_old_flags |= FS_FLAGS_UPDATED;
		fs->fs_sblockloc = sblockloc;
	}
	/*
	 * If not yet done, update UFS1 superblock with new wider fields.
	 */
	if (fs->fs_magic == FS_UFS1_MAGIC && fs->fs_maxbsize != fs->fs_bsize) {
		fs->fs_maxbsize = fs->fs_bsize;
		fs->fs_time = fs->fs_old_time;
		fs->fs_size = fs->fs_old_size;
		fs->fs_dsize = fs->fs_old_dsize;
		fs->fs_csaddr = fs->fs_old_csaddr;
		fs->fs_cstotal.cs_ndir = fs->fs_old_cstotal.cs_ndir;
		fs->fs_cstotal.cs_nbfree = fs->fs_old_cstotal.cs_nbfree;
		fs->fs_cstotal.cs_nifree = fs->fs_old_cstotal.cs_nifree;
		fs->fs_cstotal.cs_nffree = fs->fs_old_cstotal.cs_nffree;
	}
	if (fs->fs_magic == FS_UFS1_MAGIC &&
	    fs->fs_old_inodefmt < FS_44INODEFMT) {
		fs->fs_maxfilesize = ((uint64_t)1 << 31) - 1;
		fs->fs_qbmask = ~fs->fs_bmask;
		fs->fs_qfmask = ~fs->fs_fmask;
	}
	if (fs->fs_magic == FS_UFS1_MAGIC) {
		ump->um_savedmaxfilesize = fs->fs_maxfilesize;
		maxfilesize = (uint64_t)0x80000000 * fs->fs_bsize - 1;
		if (fs->fs_maxfilesize > maxfilesize)
			fs->fs_maxfilesize = maxfilesize;
	}
	/* Compatibility for old filesystems */
	if (fs->fs_avgfilesize <= 0)
		fs->fs_avgfilesize = AVFILESIZ;
	if (fs->fs_avgfpdir <= 0)
		fs->fs_avgfpdir = AFPDIR;
	if (bigcgs) {
		fs->fs_save_cgsize = fs->fs_cgsize;
		fs->fs_cgsize = fs->fs_bsize;
	}
}

/*
 * Unwinding superblock updates for old filesystems.
 * See ffs_oldfscompat_read above for details.
 *
 * XXX - Parts get retired eventually.
 * Unfortunately new bits get added.
 */
void
ffs_oldfscompat_write(fs, ump)
	struct fs *fs;
	struct ufsmount *ump;
{

	/*
	 * Copy back UFS2 updated fields that UFS1 inspects.
	 */
	if (fs->fs_magic == FS_UFS1_MAGIC) {
		fs->fs_old_time = fs->fs_time;
		fs->fs_old_cstotal.cs_ndir = fs->fs_cstotal.cs_ndir;
		fs->fs_old_cstotal.cs_nbfree = fs->fs_cstotal.cs_nbfree;
		fs->fs_old_cstotal.cs_nifree = fs->fs_cstotal.cs_nifree;
		fs->fs_old_cstotal.cs_nffree = fs->fs_cstotal.cs_nffree;
		fs->fs_maxfilesize = ump->um_savedmaxfilesize;
	}
	if (bigcgs) {
		fs->fs_cgsize = fs->fs_save_cgsize;
		fs->fs_save_cgsize = 0;
	}
}

/*
 * unmount system call
 */
static int
ffs_unmount(mp, mntflags)
	struct mount *mp;
	int mntflags;
{
	struct thread *td;
	struct ufsmount *ump = VFSTOUFS(mp);
	struct fs *fs;
	int error, flags, susp;
#ifdef UFS_EXTATTR
	int e_restart;
#endif

	flags = 0;
	td = curthread;
	fs = ump->um_fs;
	if (mntflags & MNT_FORCE)
		flags |= FORCECLOSE;
	susp = fs->fs_ronly == 0;
#ifdef UFS_EXTATTR
	if ((error = ufs_extattr_stop(mp, td))) {
		if (error != EOPNOTSUPP)
			printf("WARNING: unmount %s: ufs_extattr_stop "
			    "returned errno %d\n", mp->mnt_stat.f_mntonname,
			    error);
		e_restart = 0;
	} else {
		ufs_extattr_uepm_destroy(&ump->um_extattr);
		e_restart = 1;
	}
#endif
	if (susp) {
		error = vfs_write_suspend_umnt(mp);
		if (error != 0)
			goto fail1;
	}
	if (MOUNTEDSOFTDEP(mp))
		error = softdep_flushfiles(mp, flags, td);
	else
		error = ffs_flushfiles(mp, flags, td);
	if (error != 0 && !ffs_fsfail_cleanup(ump, error))
		goto fail;

	UFS_LOCK(ump);
	if (fs->fs_pendingblocks != 0 || fs->fs_pendinginodes != 0) {
		printf("WARNING: unmount %s: pending error: blocks %jd "
		    "files %d\n", fs->fs_fsmnt, (intmax_t)fs->fs_pendingblocks,
		    fs->fs_pendinginodes);
		fs->fs_pendingblocks = 0;
		fs->fs_pendinginodes = 0;
	}
	UFS_UNLOCK(ump);
	if (MOUNTEDSOFTDEP(mp))
		softdep_unmount(mp);
	if (fs->fs_ronly == 0 || ump->um_fsckpid > 0) {
		fs->fs_clean = fs->fs_flags & (FS_UNCLEAN|FS_NEEDSFSCK) ? 0 : 1;
		error = ffs_sbupdate(ump, MNT_WAIT, 0);
		if (ffs_fsfail_cleanup(ump, error))
			error = 0;
		if (error != 0 && !ffs_fsfail_cleanup(ump, error)) {
			fs->fs_clean = 0;
			goto fail;
		}
	}
	if (susp)
		vfs_write_resume(mp, VR_START_WRITE);
	if (ump->um_trim_tq != NULL) {
		while (ump->um_trim_inflight != 0)
			pause("ufsutr", hz);
		taskqueue_drain_all(ump->um_trim_tq);
		taskqueue_free(ump->um_trim_tq);
		free (ump->um_trimhash, M_TRIM);
	}
	g_topology_lock();
	if (ump->um_fsckpid > 0) {
		/*
		 * Return to normal read-only mode.
		 */
		error = g_access(ump->um_cp, 0, -1, 0);
		ump->um_fsckpid = 0;
	}
	g_vfs_close(ump->um_cp);
	g_topology_unlock();
	BO_LOCK(&ump->um_odevvp->v_bufobj);
	ump->um_odevvp->v_bufobj.bo_flag &= ~BO_NOBUFS;
	BO_UNLOCK(&ump->um_odevvp->v_bufobj);
	atomic_store_rel_ptr((uintptr_t *)&ump->um_dev->si_mountpt, 0);
	mntfs_freevp(ump->um_devvp);
	vrele(ump->um_odevvp);
	dev_rel(ump->um_dev);
	mtx_destroy(UFS_MTX(ump));
	if (mp->mnt_gjprovider != NULL) {
		free(mp->mnt_gjprovider, M_UFSMNT);
		mp->mnt_gjprovider = NULL;
	}
	free(fs->fs_csp, M_UFSMNT);
	free(fs->fs_si, M_UFSMNT);
	free(fs, M_UFSMNT);
	if (ump->um_fsfail_task != NULL)
		free(ump->um_fsfail_task, M_UFSMNT);
	free(ump, M_UFSMNT);
	mp->mnt_data = NULL;
	MNT_ILOCK(mp);
	mp->mnt_flag &= ~MNT_LOCAL;
	MNT_IUNLOCK(mp);
	if (td->td_su == mp) {
		td->td_su = NULL;
		vfs_rel(mp);
	}
	return (error);

fail:
	if (susp)
		vfs_write_resume(mp, VR_START_WRITE);
fail1:
#ifdef UFS_EXTATTR
	if (e_restart) {
		ufs_extattr_uepm_init(&ump->um_extattr);
#ifdef UFS_EXTATTR_AUTOSTART
		(void) ufs_extattr_autostart(mp, td);
#endif
	}
#endif

	return (error);
}

/*
 * Flush out all the files in a filesystem.
 */
int
ffs_flushfiles(mp, flags, td)
	struct mount *mp;
	int flags;
	struct thread *td;
{
	struct ufsmount *ump;
	int qerror, error;

	ump = VFSTOUFS(mp);
	qerror = 0;
#ifdef QUOTA
	if (mp->mnt_flag & MNT_QUOTA) {
		int i;
		error = vflush(mp, 0, SKIPSYSTEM|flags, td);
		if (error)
			return (error);
		for (i = 0; i < MAXQUOTAS; i++) {
			error = quotaoff(td, mp, i);
			if (error != 0) {
				if ((flags & EARLYFLUSH) == 0)
					return (error);
				else
					qerror = error;
			}
		}

		/*
		 * Here we fall through to vflush again to ensure that
		 * we have gotten rid of all the system vnodes, unless
		 * quotas must not be closed.
		 */
	}
#endif
	ASSERT_VOP_LOCKED(ump->um_devvp, "ffs_flushfiles");
	if (ump->um_devvp->v_vflag & VV_COPYONWRITE) {
		if ((error = vflush(mp, 0, SKIPSYSTEM | flags, td)) != 0)
			return (error);
		ffs_snapshot_unmount(mp);
		flags |= FORCECLOSE;
		/*
		 * Here we fall through to vflush again to ensure
		 * that we have gotten rid of all the system vnodes.
		 */
	}

	/*
	 * Do not close system files if quotas were not closed, to be
	 * able to sync the remaining dquots.  The freeblks softupdate
	 * workitems might hold a reference on a dquot, preventing
	 * quotaoff() from completing.  Next round of
	 * softdep_flushworklist() iteration should process the
	 * blockers, allowing the next run of quotaoff() to finally
	 * flush held dquots.
	 *
	 * Otherwise, flush all the files.
	 */
	if (qerror == 0 && (error = vflush(mp, 0, flags, td)) != 0)
		return (error);

	/*
	 * Flush filesystem metadata.
	 */
	vn_lock(ump->um_devvp, LK_EXCLUSIVE | LK_RETRY);
	error = VOP_FSYNC(ump->um_devvp, MNT_WAIT, td);
	VOP_UNLOCK(ump->um_devvp);
	return (error);
}

/*
 * Get filesystem statistics.
 */
static int
ffs_statfs(mp, sbp)
	struct mount *mp;
	struct statfs *sbp;
{
	struct ufsmount *ump;
	struct fs *fs;

	ump = VFSTOUFS(mp);
	fs = ump->um_fs;
	if (fs->fs_magic != FS_UFS1_MAGIC && fs->fs_magic != FS_UFS2_MAGIC)
		panic("ffs_statfs");
	sbp->f_version = STATFS_VERSION;
	sbp->f_bsize = fs->fs_fsize;
	sbp->f_iosize = fs->fs_bsize;
	sbp->f_blocks = fs->fs_dsize;
	UFS_LOCK(ump);
	sbp->f_bfree = fs->fs_cstotal.cs_nbfree * fs->fs_frag +
	    fs->fs_cstotal.cs_nffree + dbtofsb(fs, fs->fs_pendingblocks);
	sbp->f_bavail = freespace(fs, fs->fs_minfree) +
	    dbtofsb(fs, fs->fs_pendingblocks);
	sbp->f_files =  fs->fs_ncg * fs->fs_ipg - UFS_ROOTINO;
	sbp->f_ffree = fs->fs_cstotal.cs_nifree + fs->fs_pendinginodes;
	UFS_UNLOCK(ump);
	sbp->f_namemax = UFS_MAXNAMLEN;
	return (0);
}

static bool
sync_doupdate(struct inode *ip)
{

	return ((ip->i_flag & (IN_ACCESS | IN_CHANGE | IN_MODIFIED |
	    IN_UPDATE)) != 0);
}

static int
ffs_sync_lazy_filter(struct vnode *vp, void *arg __unused)
{
	struct inode *ip;

	/*
	 * Flags are safe to access because ->v_data invalidation
	 * is held off by listmtx.
	 */
	if (vp->v_type == VNON)
		return (false);
	ip = VTOI(vp);
	if (!sync_doupdate(ip) && (vp->v_iflag & VI_OWEINACT) == 0)
		return (false);
	return (true);
}

/*
 * For a lazy sync, we only care about access times, quotas and the
 * superblock.  Other filesystem changes are already converted to
 * cylinder group blocks or inode blocks updates and are written to
 * disk by syncer.
 */
static int
ffs_sync_lazy(mp)
     struct mount *mp;
{
	struct vnode *mvp, *vp;
	struct inode *ip;
	struct thread *td;
	int allerror, error;

	allerror = 0;
	td = curthread;
	if ((mp->mnt_flag & MNT_NOATIME) != 0) {
#ifdef QUOTA
		qsync(mp);
#endif
		goto sbupdate;
	}
	MNT_VNODE_FOREACH_LAZY(vp, mp, mvp, ffs_sync_lazy_filter, NULL) {
		if (vp->v_type == VNON) {
			VI_UNLOCK(vp);
			continue;
		}
		ip = VTOI(vp);

		/*
		 * The IN_ACCESS flag is converted to IN_MODIFIED by
		 * ufs_close() and ufs_getattr() by the calls to
		 * ufs_itimes_locked(), without subsequent UFS_UPDATE().
		 * Test also all the other timestamp flags too, to pick up
		 * any other cases that could be missed.
		 */
		if (!sync_doupdate(ip) && (vp->v_iflag & VI_OWEINACT) == 0) {
			VI_UNLOCK(vp);
			continue;
		}
		if ((error = vget(vp, LK_EXCLUSIVE | LK_NOWAIT | LK_INTERLOCK)) != 0)
			continue;
#ifdef QUOTA
		qsyncvp(vp);
#endif
		if (sync_doupdate(ip))
			error = ffs_update(vp, 0);
		if (error != 0)
			allerror = error;
		vput(vp);
	}
sbupdate:
	if (VFSTOUFS(mp)->um_fs->fs_fmod != 0 &&
	    (error = ffs_sbupdate(VFSTOUFS(mp), MNT_LAZY, 0)) != 0)
		allerror = error;
	return (allerror);
}

/*
 * Go through the disk queues to initiate sandbagged IO;
 * go through the inodes to write those that have been modified;
 * initiate the writing of the super block if it has been modified.
 *
 * Note: we are always called with the filesystem marked busy using
 * vfs_busy().
 */
static int
ffs_sync(mp, waitfor)
	struct mount *mp;
	int waitfor;
{
	struct vnode *mvp, *vp, *devvp;
	struct thread *td;
	struct inode *ip;
	struct ufsmount *ump = VFSTOUFS(mp);
	struct fs *fs;
	int error, count, lockreq, allerror = 0;
	int suspend;
	int suspended;
	int secondary_writes;
	int secondary_accwrites;
	int softdep_deps;
	int softdep_accdeps;
	struct bufobj *bo;

	suspend = 0;
	suspended = 0;
	td = curthread;
	fs = ump->um_fs;
	if (fs->fs_fmod != 0 && fs->fs_ronly != 0 && ump->um_fsckpid == 0)
		panic("%s: ffs_sync: modification on read-only filesystem",
		    fs->fs_fsmnt);
	if (waitfor == MNT_LAZY) {
		if (!rebooting)
			return (ffs_sync_lazy(mp));
		waitfor = MNT_NOWAIT;
	}

	/*
	 * Write back each (modified) inode.
	 */
	lockreq = LK_EXCLUSIVE | LK_NOWAIT;
	if (waitfor == MNT_SUSPEND) {
		suspend = 1;
		waitfor = MNT_WAIT;
	}
	if (waitfor == MNT_WAIT)
		lockreq = LK_EXCLUSIVE;
	lockreq |= LK_INTERLOCK | LK_SLEEPFAIL;
loop:
	/* Grab snapshot of secondary write counts */
	MNT_ILOCK(mp);
	secondary_writes = mp->mnt_secondary_writes;
	secondary_accwrites = mp->mnt_secondary_accwrites;
	MNT_IUNLOCK(mp);

	/* Grab snapshot of softdep dependency counts */
	softdep_get_depcounts(mp, &softdep_deps, &softdep_accdeps);

	MNT_VNODE_FOREACH_ALL(vp, mp, mvp) {
		/*
		 * Depend on the vnode interlock to keep things stable enough
		 * for a quick test.  Since there might be hundreds of
		 * thousands of vnodes, we cannot afford even a subroutine
		 * call unless there's a good chance that we have work to do.
		 */
		if (vp->v_type == VNON) {
			VI_UNLOCK(vp);
			continue;
		}
		ip = VTOI(vp);
		if ((ip->i_flag &
		    (IN_ACCESS | IN_CHANGE | IN_MODIFIED | IN_UPDATE)) == 0 &&
		    vp->v_bufobj.bo_dirty.bv_cnt == 0) {
			VI_UNLOCK(vp);
			continue;
		}
		if ((error = vget(vp, lockreq)) != 0) {
			if (error == ENOENT || error == ENOLCK) {
				MNT_VNODE_FOREACH_ALL_ABORT(mp, mvp);
				goto loop;
			}
			continue;
		}
#ifdef QUOTA
		qsyncvp(vp);
#endif
		for (;;) {
			error = ffs_syncvnode(vp, waitfor, 0);
			if (error == ERELOOKUP)
				continue;
			if (error != 0)
				allerror = error;
			break;
		}
		vput(vp);
	}
	/*
	 * Force stale filesystem control information to be flushed.
	 */
	if (waitfor == MNT_WAIT || rebooting) {
		if ((error = softdep_flushworklist(ump->um_mountp, &count, td)))
			allerror = error;
		if (ffs_fsfail_cleanup(ump, allerror))
			allerror = 0;
		/* Flushed work items may create new vnodes to clean */
		if (allerror == 0 && count)
			goto loop;
	}

	devvp = ump->um_devvp;
	bo = &devvp->v_bufobj;
	BO_LOCK(bo);
	if (bo->bo_numoutput > 0 || bo->bo_dirty.bv_cnt > 0) {
		BO_UNLOCK(bo);
		vn_lock(devvp, LK_EXCLUSIVE | LK_RETRY);
		error = VOP_FSYNC(devvp, waitfor, td);
		VOP_UNLOCK(devvp);
		if (MOUNTEDSOFTDEP(mp) && (error == 0 || error == EAGAIN))
			error = ffs_sbupdate(ump, waitfor, 0);
		if (error != 0)
			allerror = error;
		if (ffs_fsfail_cleanup(ump, allerror))
			allerror = 0;
		if (allerror == 0 && waitfor == MNT_WAIT)
			goto loop;
	} else if (suspend != 0) {
		if (softdep_check_suspend(mp,
					  devvp,
					  softdep_deps,
					  softdep_accdeps,
					  secondary_writes,
					  secondary_accwrites) != 0) {
			MNT_IUNLOCK(mp);
			goto loop;	/* More work needed */
		}
		mtx_assert(MNT_MTX(mp), MA_OWNED);
		mp->mnt_kern_flag |= MNTK_SUSPEND2 | MNTK_SUSPENDED;
		MNT_IUNLOCK(mp);
		suspended = 1;
	} else
		BO_UNLOCK(bo);
	/*
	 * Write back modified superblock.
	 */
	if (fs->fs_fmod != 0 &&
	    (error = ffs_sbupdate(ump, waitfor, suspended)) != 0)
		allerror = error;
	if (ffs_fsfail_cleanup(ump, allerror))
		allerror = 0;
	return (allerror);
}

int
ffs_vget(mp, ino, flags, vpp)
	struct mount *mp;
	ino_t ino;
	int flags;
	struct vnode **vpp;
{
	return (ffs_vgetf(mp, ino, flags, vpp, 0));
}

int
ffs_vgetf(mp, ino, flags, vpp, ffs_flags)
	struct mount *mp;
	ino_t ino;
	int flags;
	struct vnode **vpp;
	int ffs_flags;
{
	struct fs *fs;
	struct inode *ip;
	struct ufsmount *ump;
	struct buf *bp;
	struct vnode *vp;
	daddr_t dbn;
	int error;

	MPASS((ffs_flags & FFSV_REPLACE) == 0 || (flags & LK_EXCLUSIVE) != 0);

	error = vfs_hash_get(mp, ino, flags, curthread, vpp, NULL, NULL);
	if (error != 0)
		return (error);
	if (*vpp != NULL) {
		if ((ffs_flags & FFSV_REPLACE) == 0)
			return (0);
		vgone(*vpp);
		vput(*vpp);
	}

	/*
	 * We must promote to an exclusive lock for vnode creation.  This
	 * can happen if lookup is passed LOCKSHARED.
	 */
	if ((flags & LK_TYPE_MASK) == LK_SHARED) {
		flags &= ~LK_TYPE_MASK;
		flags |= LK_EXCLUSIVE;
	}

	/*
	 * We do not lock vnode creation as it is believed to be too
	 * expensive for such rare case as simultaneous creation of vnode
	 * for same ino by different processes. We just allow them to race
	 * and check later to decide who wins. Let the race begin!
	 */

	ump = VFSTOUFS(mp);
	fs = ump->um_fs;
	ip = uma_zalloc_smr(uma_inode, M_WAITOK | M_ZERO);

	/* Allocate a new vnode/inode. */
	error = getnewvnode("ufs", mp, fs->fs_magic == FS_UFS1_MAGIC ?
	    &ffs_vnodeops1 : &ffs_vnodeops2, &vp);
	if (error) {
		*vpp = NULL;
		uma_zfree_smr(uma_inode, ip);
		return (error);
	}
	/*
	 * FFS supports recursive locking.
	 */
	lockmgr(vp->v_vnlock, LK_EXCLUSIVE, NULL);
	VN_LOCK_AREC(vp);
	vp->v_data = ip;
	vp->v_bufobj.bo_bsize = fs->fs_bsize;
	ip->i_vnode = vp;
	ip->i_ump = ump;
	ip->i_number = ino;
	ip->i_ea_refs = 0;
	ip->i_nextclustercg = -1;
	ip->i_flag = fs->fs_magic == FS_UFS1_MAGIC ? 0 : IN_UFS2;
	ip->i_mode = 0; /* ensure error cases below throw away vnode */
#ifdef DIAGNOSTIC
	ufs_init_trackers(ip);
#endif
#ifdef QUOTA
	{
		int i;
		for (i = 0; i < MAXQUOTAS; i++)
			ip->i_dquot[i] = NODQUOT;
	}
#endif

	if (ffs_flags & FFSV_FORCEINSMQ)
		vp->v_vflag |= VV_FORCEINSMQ;
	error = insmntque(vp, mp);
	if (error != 0) {
		uma_zfree_smr(uma_inode, ip);
		*vpp = NULL;
		return (error);
	}
	vp->v_vflag &= ~VV_FORCEINSMQ;
	error = vfs_hash_insert(vp, ino, flags, curthread, vpp, NULL, NULL);
	if (error != 0)
		return (error);
	if (*vpp != NULL) {
		/*
		 * Calls from ffs_valloc() (i.e. FFSV_REPLACE set)
		 * operate on empty inode, which must not be found by
		 * other threads until fully filled.  Vnode for empty
		 * inode must be not re-inserted on the hash by other
		 * thread, after removal by us at the beginning.
		 */
		MPASS((ffs_flags & FFSV_REPLACE) == 0);
		return (0);
	}

	/* Read in the disk contents for the inode, copy into the inode. */
	dbn = fsbtodb(fs, ino_to_fsba(fs, ino));
	error = ffs_breadz(ump, ump->um_devvp, dbn, dbn, (int)fs->fs_bsize,
	    NULL, NULL, 0, NOCRED, 0, NULL, &bp);
	if (error != 0) {
		/*
		 * The inode does not contain anything useful, so it would
		 * be misleading to leave it on its hash chain. With mode
		 * still zero, it will be unlinked and returned to the free
		 * list by vput().
		 */
		vgone(vp);
		vput(vp);
		*vpp = NULL;
		return (error);
	}
	if (I_IS_UFS1(ip))
		ip->i_din1 = uma_zalloc(uma_ufs1, M_WAITOK);
	else
		ip->i_din2 = uma_zalloc(uma_ufs2, M_WAITOK);
	if ((error = ffs_load_inode(bp, ip, fs, ino)) != 0) {
		bqrelse(bp);
		vgone(vp);
		vput(vp);
		*vpp = NULL;
		return (error);
	}
	if (DOINGSOFTDEP(vp))
		softdep_load_inodeblock(ip);
	else
		ip->i_effnlink = ip->i_nlink;
	bqrelse(bp);

	/*
	 * Initialize the vnode from the inode, check for aliases.
	 * Note that the underlying vnode may have changed.
	 */
	error = ufs_vinit(mp, I_IS_UFS1(ip) ? &ffs_fifoops1 : &ffs_fifoops2,
	    &vp);
	if (error) {
		vgone(vp);
		vput(vp);
		*vpp = NULL;
		return (error);
	}

	/*
	 * Finish inode initialization.
	 */
	if (vp->v_type != VFIFO) {
		/* FFS supports shared locking for all files except fifos. */
		VN_LOCK_ASHARE(vp);
	}

	/*
	 * Set up a generation number for this inode if it does not
	 * already have one. This should only happen on old filesystems.
	 */
	if (ip->i_gen == 0) {
		while (ip->i_gen == 0)
			ip->i_gen = arc4random();
		if ((vp->v_mount->mnt_flag & MNT_RDONLY) == 0) {
			UFS_INODE_SET_FLAG(ip, IN_MODIFIED);
			DIP_SET(ip, i_gen, ip->i_gen);
		}
	}
#ifdef MAC
	if ((mp->mnt_flag & MNT_MULTILABEL) && ip->i_mode) {
		/*
		 * If this vnode is already allocated, and we're running
		 * multi-label, attempt to perform a label association
		 * from the extended attributes on the inode.
		 */
		error = mac_vnode_associate_extattr(mp, vp);
		if (error) {
			/* ufs_inactive will release ip->i_devvp ref. */
			vgone(vp);
			vput(vp);
			*vpp = NULL;
			return (error);
		}
	}
#endif

	*vpp = vp;
	return (0);
}

/*
 * File handle to vnode
 *
 * Have to be really careful about stale file handles:
 * - check that the inode number is valid
 * - for UFS2 check that the inode number is initialized
 * - call ffs_vget() to get the locked inode
 * - check for an unallocated inode (i_mode == 0)
 * - check that the given client host has export rights and return
 *   those rights via. exflagsp and credanonp
 */
static int
ffs_fhtovp(mp, fhp, flags, vpp)
	struct mount *mp;
	struct fid *fhp;
	int flags;
	struct vnode **vpp;
{
	struct ufid *ufhp;
	struct ufsmount *ump;
	struct fs *fs;
	struct cg *cgp;
	struct buf *bp;
	ino_t ino;
	u_int cg;
	int error;

	ufhp = (struct ufid *)fhp;
	ino = ufhp->ufid_ino;
	ump = VFSTOUFS(mp);
	fs = ump->um_fs;
	if (ino < UFS_ROOTINO || ino >= fs->fs_ncg * fs->fs_ipg)
		return (ESTALE);
	/*
	 * Need to check if inode is initialized because UFS2 does lazy
	 * initialization and nfs_fhtovp can offer arbitrary inode numbers.
	 */
	if (fs->fs_magic != FS_UFS2_MAGIC)
		return (ufs_fhtovp(mp, ufhp, flags, vpp));
	cg = ino_to_cg(fs, ino);
	if ((error = ffs_getcg(fs, ump->um_devvp, cg, 0, &bp, &cgp)) != 0)
		return (error);
	if (ino >= cg * fs->fs_ipg + cgp->cg_initediblk) {
		brelse(bp);
		return (ESTALE);
	}
	brelse(bp);
	return (ufs_fhtovp(mp, ufhp, flags, vpp));
}

/*
 * Initialize the filesystem.
 */
static int
ffs_init(vfsp)
	struct vfsconf *vfsp;
{

	ffs_susp_initialize();
	softdep_initialize();
	return (ufs_init(vfsp));
}

/*
 * Undo the work of ffs_init().
 */
static int
ffs_uninit(vfsp)
	struct vfsconf *vfsp;
{
	int ret;

	ret = ufs_uninit(vfsp);
	softdep_uninitialize();
	ffs_susp_uninitialize();
	taskqueue_drain_all(taskqueue_thread);
	return (ret);
}

/*
 * Structure used to pass information from ffs_sbupdate to its
 * helper routine ffs_use_bwrite.
 */
struct devfd {
	struct ufsmount	*ump;
	struct buf	*sbbp;
	int		 waitfor;
	int		 suspended;
	int		 error;
};

/*
 * Write a superblock and associated information back to disk.
 */
int
ffs_sbupdate(ump, waitfor, suspended)
	struct ufsmount *ump;
	int waitfor;
	int suspended;
{
	struct fs *fs;
	struct buf *sbbp;
	struct devfd devfd;

	fs = ump->um_fs;
	if (fs->fs_ronly == 1 &&
	    (ump->um_mountp->mnt_flag & (MNT_RDONLY | MNT_UPDATE)) !=
	    (MNT_RDONLY | MNT_UPDATE) && ump->um_fsckpid == 0)
		panic("ffs_sbupdate: write read-only filesystem");
	/*
	 * We use the superblock's buf to serialize calls to ffs_sbupdate().
	 */
	sbbp = getblk(ump->um_devvp, btodb(fs->fs_sblockloc),
	    (int)fs->fs_sbsize, 0, 0, 0);
	/*
	 * Initialize info needed for write function.
	 */
	devfd.ump = ump;
	devfd.sbbp = sbbp;
	devfd.waitfor = waitfor;
	devfd.suspended = suspended;
	devfd.error = 0;
	return (ffs_sbput(&devfd, fs, fs->fs_sblockloc, ffs_use_bwrite));
}

/*
 * Write function for use by filesystem-layer routines.
 */
static int
ffs_use_bwrite(void *devfd, off_t loc, void *buf, int size)
{
	struct devfd *devfdp;
	struct ufsmount *ump;
	struct buf *bp;
	struct fs *fs;
	int error;

	devfdp = devfd;
	ump = devfdp->ump;
	fs = ump->um_fs;
	/*
	 * Writing the superblock summary information.
	 */
	if (loc != fs->fs_sblockloc) {
		bp = getblk(ump->um_devvp, btodb(loc), size, 0, 0, 0);
		bcopy(buf, bp->b_data, (u_int)size);
		if (devfdp->suspended)
			bp->b_flags |= B_VALIDSUSPWRT;
		if (devfdp->waitfor != MNT_WAIT)
			bawrite(bp);
		else if ((error = bwrite(bp)) != 0)
			devfdp->error = error;
		return (0);
	}
	/*
	 * Writing the superblock itself. We need to do special checks for it.
	 */
	bp = devfdp->sbbp;
	if (ffs_fsfail_cleanup(ump, devfdp->error))
		devfdp->error = 0;
	if (devfdp->error != 0) {
		brelse(bp);
		return (devfdp->error);
	}
	if (fs->fs_magic == FS_UFS1_MAGIC && fs->fs_sblockloc != SBLOCK_UFS1 &&
	    (fs->fs_old_flags & FS_FLAGS_UPDATED) == 0) {
		printf("WARNING: %s: correcting fs_sblockloc from %jd to %d\n",
		    fs->fs_fsmnt, fs->fs_sblockloc, SBLOCK_UFS1);
		fs->fs_sblockloc = SBLOCK_UFS1;
	}
	if (fs->fs_magic == FS_UFS2_MAGIC && fs->fs_sblockloc != SBLOCK_UFS2 &&
	    (fs->fs_old_flags & FS_FLAGS_UPDATED) == 0) {
		printf("WARNING: %s: correcting fs_sblockloc from %jd to %d\n",
		    fs->fs_fsmnt, fs->fs_sblockloc, SBLOCK_UFS2);
		fs->fs_sblockloc = SBLOCK_UFS2;
	}
	if (MOUNTEDSOFTDEP(ump->um_mountp))
		softdep_setup_sbupdate(ump, (struct fs *)bp->b_data, bp);
	bcopy((caddr_t)fs, bp->b_data, (u_int)fs->fs_sbsize);
	fs = (struct fs *)bp->b_data;
	ffs_oldfscompat_write(fs, ump);
	fs->fs_si = NULL;
	/* Recalculate the superblock hash */
	fs->fs_ckhash = ffs_calc_sbhash(fs);
	if (devfdp->suspended)
		bp->b_flags |= B_VALIDSUSPWRT;
	if (devfdp->waitfor != MNT_WAIT)
		bawrite(bp);
	else if ((error = bwrite(bp)) != 0)
		devfdp->error = error;
	return (devfdp->error);
}

static int
ffs_extattrctl(struct mount *mp, int cmd, struct vnode *filename_vp,
	int attrnamespace, const char *attrname)
{

#ifdef UFS_EXTATTR
	return (ufs_extattrctl(mp, cmd, filename_vp, attrnamespace,
	    attrname));
#else
	return (vfs_stdextattrctl(mp, cmd, filename_vp, attrnamespace,
	    attrname));
#endif
}

static void
ffs_ifree(struct ufsmount *ump, struct inode *ip)
{

	if (ump->um_fstype == UFS1 && ip->i_din1 != NULL)
		uma_zfree(uma_ufs1, ip->i_din1);
	else if (ip->i_din2 != NULL)
		uma_zfree(uma_ufs2, ip->i_din2);
	uma_zfree_smr(uma_inode, ip);
}

static int dobkgrdwrite = 1;
SYSCTL_INT(_debug, OID_AUTO, dobkgrdwrite, CTLFLAG_RW, &dobkgrdwrite, 0,
    "Do background writes (honoring the BV_BKGRDWRITE flag)?");

/*
 * Complete a background write started from bwrite.
 */
static void
ffs_backgroundwritedone(struct buf *bp)
{
	struct bufobj *bufobj;
	struct buf *origbp;

#ifdef SOFTUPDATES
	if (!LIST_EMPTY(&bp->b_dep) && (bp->b_ioflags & BIO_ERROR) != 0)
		softdep_handle_error(bp);
#endif

	/*
	 * Find the original buffer that we are writing.
	 */
	bufobj = bp->b_bufobj;
	BO_LOCK(bufobj);
	if ((origbp = gbincore(bp->b_bufobj, bp->b_lblkno)) == NULL)
		panic("backgroundwritedone: lost buffer");

	/*
	 * We should mark the cylinder group buffer origbp as
	 * dirty, to not lose the failed write.
	 */
	if ((bp->b_ioflags & BIO_ERROR) != 0)
		origbp->b_vflags |= BV_BKGRDERR;
	BO_UNLOCK(bufobj);
	/*
	 * Process dependencies then return any unfinished ones.
	 */
	if (!LIST_EMPTY(&bp->b_dep) && (bp->b_ioflags & BIO_ERROR) == 0)
		buf_complete(bp);
#ifdef SOFTUPDATES
	if (!LIST_EMPTY(&bp->b_dep))
		softdep_move_dependencies(bp, origbp);
#endif
	/*
	 * This buffer is marked B_NOCACHE so when it is released
	 * by biodone it will be tossed.
	 */
	bp->b_flags |= B_NOCACHE;
	bp->b_flags &= ~B_CACHE;
	pbrelvp(bp);

	/*
	 * Prevent brelse() from trying to keep and re-dirtying bp on
	 * errors. It causes b_bufobj dereference in
	 * bdirty()/reassignbuf(), and b_bufobj was cleared in
	 * pbrelvp() above.
	 */
	if ((bp->b_ioflags & BIO_ERROR) != 0)
		bp->b_flags |= B_INVAL;
	bufdone(bp);
	BO_LOCK(bufobj);
	/*
	 * Clear the BV_BKGRDINPROG flag in the original buffer
	 * and awaken it if it is waiting for the write to complete.
	 * If BV_BKGRDINPROG is not set in the original buffer it must
	 * have been released and re-instantiated - which is not legal.
	 */
	KASSERT((origbp->b_vflags & BV_BKGRDINPROG),
	    ("backgroundwritedone: lost buffer2"));
	origbp->b_vflags &= ~BV_BKGRDINPROG;
	if (origbp->b_vflags & BV_BKGRDWAIT) {
		origbp->b_vflags &= ~BV_BKGRDWAIT;
		wakeup(&origbp->b_xflags);
	}
	BO_UNLOCK(bufobj);
}

/*
 * Write, release buffer on completion.  (Done by iodone
 * if async).  Do not bother writing anything if the buffer
 * is invalid.
 *
 * Note that we set B_CACHE here, indicating that buffer is
 * fully valid and thus cacheable.  This is true even of NFS
 * now so we set it generally.  This could be set either here
 * or in biodone() since the I/O is synchronous.  We put it
 * here.
 */
static int
ffs_bufwrite(struct buf *bp)
{
	struct buf *newbp;
	struct cg *cgp;

	CTR3(KTR_BUF, "bufwrite(%p) vp %p flags %X", bp, bp->b_vp, bp->b_flags);
	if (bp->b_flags & B_INVAL) {
		brelse(bp);
		return (0);
	}

	if (!BUF_ISLOCKED(bp))
		panic("bufwrite: buffer is not busy???");
	/*
	 * If a background write is already in progress, delay
	 * writing this block if it is asynchronous. Otherwise
	 * wait for the background write to complete.
	 */
	BO_LOCK(bp->b_bufobj);
	if (bp->b_vflags & BV_BKGRDINPROG) {
		if (bp->b_flags & B_ASYNC) {
			BO_UNLOCK(bp->b_bufobj);
			bdwrite(bp);
			return (0);
		}
		bp->b_vflags |= BV_BKGRDWAIT;
		msleep(&bp->b_xflags, BO_LOCKPTR(bp->b_bufobj), PRIBIO,
		    "bwrbg", 0);
		if (bp->b_vflags & BV_BKGRDINPROG)
			panic("bufwrite: still writing");
	}
	bp->b_vflags &= ~BV_BKGRDERR;
	BO_UNLOCK(bp->b_bufobj);

	/*
	 * If this buffer is marked for background writing and we
	 * do not have to wait for it, make a copy and write the
	 * copy so as to leave this buffer ready for further use.
	 *
	 * This optimization eats a lot of memory.  If we have a page
	 * or buffer shortfall we can't do it.
	 */
	if (dobkgrdwrite && (bp->b_xflags & BX_BKGRDWRITE) &&
	    (bp->b_flags & B_ASYNC) &&
	    !vm_page_count_severe() &&
	    !buf_dirty_count_severe()) {
		KASSERT(bp->b_iodone == NULL,
		    ("bufwrite: needs chained iodone (%p)", bp->b_iodone));

		/* get a new block */
		newbp = geteblk(bp->b_bufsize, GB_NOWAIT_BD);
		if (newbp == NULL)
			goto normal_write;

		KASSERT(buf_mapped(bp), ("Unmapped cg"));
		memcpy(newbp->b_data, bp->b_data, bp->b_bufsize);
		BO_LOCK(bp->b_bufobj);
		bp->b_vflags |= BV_BKGRDINPROG;
		BO_UNLOCK(bp->b_bufobj);
		newbp->b_xflags |=
		    (bp->b_xflags & BX_FSPRIV) | BX_BKGRDMARKER;
		newbp->b_lblkno = bp->b_lblkno;
		newbp->b_blkno = bp->b_blkno;
		newbp->b_offset = bp->b_offset;
		newbp->b_iodone = ffs_backgroundwritedone;
		newbp->b_flags |= B_ASYNC;
		newbp->b_flags &= ~B_INVAL;
		pbgetvp(bp->b_vp, newbp);

#ifdef SOFTUPDATES
		/*
		 * Move over the dependencies.  If there are rollbacks,
		 * leave the parent buffer dirtied as it will need to
		 * be written again.
		 */
		if (LIST_EMPTY(&bp->b_dep) ||
		    softdep_move_dependencies(bp, newbp) == 0)
			bundirty(bp);
#else
		bundirty(bp);
#endif

		/*
		 * Initiate write on the copy, release the original.  The
		 * BKGRDINPROG flag prevents it from going away until 
		 * the background write completes. We have to recalculate
		 * its check hash in case the buffer gets freed and then
		 * reconstituted from the buffer cache during a later read.
		 */
		if ((bp->b_xflags & BX_CYLGRP) != 0) {
			cgp = (struct cg *)bp->b_data;
			cgp->cg_ckhash = 0;
			cgp->cg_ckhash =
			    calculate_crc32c(~0L, bp->b_data, bp->b_bcount);
		}
		bqrelse(bp);
		bp = newbp;
	} else
		/* Mark the buffer clean */
		bundirty(bp);

	/* Let the normal bufwrite do the rest for us */
normal_write:
	/*
	 * If we are writing a cylinder group, update its time.
	 */
	if ((bp->b_xflags & BX_CYLGRP) != 0) {
		cgp = (struct cg *)bp->b_data;
		cgp->cg_old_time = cgp->cg_time = time_second;
	}
	return (bufwrite(bp));
}

static void
ffs_geom_strategy(struct bufobj *bo, struct buf *bp)
{
	struct vnode *vp;
	struct buf *tbp;
	int error, nocopy;

	/*
	 * This is the bufobj strategy for the private VCHR vnodes
	 * used by FFS to access the underlying storage device.
	 * We override the default bufobj strategy and thus bypass
	 * VOP_STRATEGY() for these vnodes.
	 */
	vp = bo2vnode(bo);
	KASSERT(bp->b_vp == NULL || bp->b_vp->v_type != VCHR ||
	    bp->b_vp->v_rdev == NULL ||
	    bp->b_vp->v_rdev->si_mountpt == NULL ||
	    VFSTOUFS(bp->b_vp->v_rdev->si_mountpt) == NULL ||
	    vp == VFSTOUFS(bp->b_vp->v_rdev->si_mountpt)->um_devvp,
	    ("ffs_geom_strategy() with wrong vp"));
	if (bp->b_iocmd == BIO_WRITE) {
		if ((bp->b_flags & B_VALIDSUSPWRT) == 0 &&
		    bp->b_vp != NULL && bp->b_vp->v_mount != NULL &&
		    (bp->b_vp->v_mount->mnt_kern_flag & MNTK_SUSPENDED) != 0)
			panic("ffs_geom_strategy: bad I/O");
		nocopy = bp->b_flags & B_NOCOPY;
		bp->b_flags &= ~(B_VALIDSUSPWRT | B_NOCOPY);
		if ((vp->v_vflag & VV_COPYONWRITE) && nocopy == 0 &&
		    vp->v_rdev->si_snapdata != NULL) {
			if ((bp->b_flags & B_CLUSTER) != 0) {
				runningbufwakeup(bp);
				TAILQ_FOREACH(tbp, &bp->b_cluster.cluster_head,
					      b_cluster.cluster_entry) {
					error = ffs_copyonwrite(vp, tbp);
					if (error != 0 &&
					    error != EOPNOTSUPP) {
						bp->b_error = error;
						bp->b_ioflags |= BIO_ERROR;
						bp->b_flags &= ~B_BARRIER;
						bufdone(bp);
						return;
					}
				}
				bp->b_runningbufspace = bp->b_bufsize;
				atomic_add_long(&runningbufspace,
					       bp->b_runningbufspace);
			} else {
				error = ffs_copyonwrite(vp, bp);
				if (error != 0 && error != EOPNOTSUPP) {
					bp->b_error = error;
					bp->b_ioflags |= BIO_ERROR;
					bp->b_flags &= ~B_BARRIER;
					bufdone(bp);
					return;
				}
			}
		}
#ifdef SOFTUPDATES
		if ((bp->b_flags & B_CLUSTER) != 0) {
			TAILQ_FOREACH(tbp, &bp->b_cluster.cluster_head,
				      b_cluster.cluster_entry) {
				if (!LIST_EMPTY(&tbp->b_dep))
					buf_start(tbp);
			}
		} else {
			if (!LIST_EMPTY(&bp->b_dep))
				buf_start(bp);
		}

#endif
		/*
		 * Check for metadata that needs check-hashes and update them.
		 */
		switch (bp->b_xflags & BX_FSPRIV) {
		case BX_CYLGRP:
			((struct cg *)bp->b_data)->cg_ckhash = 0;
			((struct cg *)bp->b_data)->cg_ckhash =
			    calculate_crc32c(~0L, bp->b_data, bp->b_bcount);
			break;

		case BX_SUPERBLOCK:
		case BX_INODE:
		case BX_INDIR:
		case BX_DIR:
			printf("Check-hash write is unimplemented!!!\n");
			break;

		case 0:
			break;

		default:
			printf("multiple buffer types 0x%b\n",
			    (u_int)(bp->b_xflags & BX_FSPRIV),
			    PRINT_UFS_BUF_XFLAGS);
			break;
		}
	}
	if (bp->b_iocmd != BIO_READ && ffs_enxio_enable)
		bp->b_xflags |= BX_CVTENXIO;
	g_vfs_strategy(bo, bp);
}

int
ffs_own_mount(const struct mount *mp)
{

	if (mp->mnt_op == &ufs_vfsops)
		return (1);
	return (0);
}

#ifdef	DDB
#ifdef SOFTUPDATES

/* defined in ffs_softdep.c */
extern void db_print_ffs(struct ufsmount *ump);

DB_SHOW_COMMAND(ffs, db_show_ffs)
{
	struct mount *mp;
	struct ufsmount *ump;

	if (have_addr) {
<<<<<<< HEAD
		mp = DB_DATA_PTR(addr, sizeof(*mp));
=======
		mp = DB_DATA_PTR(addr, struct mount);
>>>>>>> 5714f9f7
		ump = VFSTOUFS(mp);
		db_print_ffs(ump);
		return;
	}

	TAILQ_FOREACH(mp, &mountlist, mnt_list) {
		if (!strcmp(mp->mnt_stat.f_fstypename, ufs_vfsconf.vfc_name))
			db_print_ffs(VFSTOUFS(mp));
	}
}

#endif	/* SOFTUPDATES */
#endif	/* DDB */
// CHERI CHANGES START
// {
//   "updated": 20190628,
//   "target_type": "kernel",
//   "changes_purecap": [
//     "pointer_shape",
//     "kdb"
//   ]
// }
// CHERI CHANGES END<|MERGE_RESOLUTION|>--- conflicted
+++ resolved
@@ -2673,11 +2673,7 @@
 	struct ufsmount *ump;
 
 	if (have_addr) {
-<<<<<<< HEAD
-		mp = DB_DATA_PTR(addr, sizeof(*mp));
-=======
 		mp = DB_DATA_PTR(addr, struct mount);
->>>>>>> 5714f9f7
 		ump = VFSTOUFS(mp);
 		db_print_ffs(ump);
 		return;
