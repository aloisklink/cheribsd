--- conflicted
+++ resolved
@@ -631,12 +631,7 @@
 	 * Not an update, or updating the name: look up the name
 	 * and verify that it refers to a sensible disk device.
 	 */
-<<<<<<< HEAD
-	NDINIT(&ndp, LOOKUP, FOLLOW | LOCKLEAF, UIO_SYSSPACE, PTR2CAP(fspec),
-	    td);
-=======
-	NDINIT(&ndp, LOOKUP, FOLLOW | LOCKLEAF, UIO_SYSSPACE, fspec);
->>>>>>> 7e1d3eef
+	NDINIT(&ndp, LOOKUP, FOLLOW | LOCKLEAF, UIO_SYSSPACE, PTR2CAP(fspec));
 	error = namei(&ndp);
 	if ((mp->mnt_flag & MNT_UPDATE) != 0) {
 		/*
