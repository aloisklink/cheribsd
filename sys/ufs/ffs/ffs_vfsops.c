--- conflicted
+++ resolved
@@ -420,7 +420,7 @@
 	 * Not an update, or updating the name: look up the name
 	 * and verify that it refers to a sensible disk device.
 	 */
-	NDINIT(&ndp, LOOKUP, FOLLOW | LOCKLEAF, UIO_SYSSPACE, fspec);
+	NDINIT(&ndp, LOOKUP, FOLLOW | LOCKLEAF, UIO_SYSSPACE, PTR2CAP(fspec));
 	error = namei(&ndp);
 	if ((mp->mnt_flag & MNT_UPDATE) != 0) {
 		/*
@@ -689,82 +689,6 @@
 		 */
 		if (mp->mnt_flag & MNT_SNAPSHOT)
 			return (ffs_snapshot(mp, fspec));
-<<<<<<< HEAD
-
-		/*
-		 * Must not call namei() while owning busy ref.
-		 */
-		vfs_unbusy(mp);
-	}
-
-	/*
-	 * Not an update, or updating the name: look up the name
-	 * and verify that it refers to a sensible disk device.
-	 */
-	NDINIT(&ndp, LOOKUP, FOLLOW | LOCKLEAF, UIO_SYSSPACE, PTR2CAP(fspec));
-	error = namei(&ndp);
-	if ((mp->mnt_flag & MNT_UPDATE) != 0) {
-		/*
-		 * Unmount does not start if MNT_UPDATE is set.  Mount
-		 * update busies mp before setting MNT_UPDATE.  We
-		 * must be able to retain our busy ref succesfully,
-		 * without sleep.
-		 */
-		error1 = vfs_busy(mp, MBF_NOWAIT);
-		MPASS(error1 == 0);
-	}
-	if (error != 0)
-		return (error);
-	NDFREE(&ndp, NDF_ONLY_PNBUF);
-	devvp = ndp.ni_vp;
-	if (!vn_isdisk_error(devvp, &error)) {
-		vput(devvp);
-		return (error);
-	}
-
-	/*
-	 * If mount by non-root, then verify that user has necessary
-	 * permissions on the device.
-	 */
-	accmode = VREAD;
-	if ((mp->mnt_flag & MNT_RDONLY) == 0)
-		accmode |= VWRITE;
-	error = VOP_ACCESS(devvp, accmode, td->td_ucred, td);
-	if (error)
-		error = priv_check(td, PRIV_VFS_MOUNT_PERM);
-	if (error) {
-		vput(devvp);
-		return (error);
-	}
-
-	if (mp->mnt_flag & MNT_UPDATE) {
-		/*
-		 * Update only
-		 *
-		 * If it's not the same vnode, or at least the same device
-		 * then it's not correct.
-		 */
-
-		if (devvp->v_rdev != ump->um_devvp->v_rdev)
-			error = EINVAL;	/* needs translation */
-		vput(devvp);
-		if (error)
-			return (error);
-	} else {
-		/*
-		 * New mount
-		 *
-		 * We need the name for the mount point (also used for
-		 * "last mounted on") copied in. If an error occurs,
-		 * the mount point is discarded by the upper level code.
-		 * Note that vfs_mount_alloc() populates f_mntonname for us.
-		 */
-		if ((error = ffs_mountfs(devvp, mp, td)) != 0) {
-			vrele(devvp);
-			return (error);
-		}
-=======
->>>>>>> 0455cc71
 	}
 
 	MNT_ILOCK(mp);
