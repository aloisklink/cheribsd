/*-
 * SPDX-License-Identifier: BSD-3-Clause
 *
 * Copyright (c) 1982, 1986, 1990, 1993, 1995
 *	The Regents of the University of California.  All rights reserved.
 *
 * This code is derived from software contributed to Berkeley by
 * Robert Elz at The University of Melbourne.
 *
 * Redistribution and use in source and binary forms, with or without
 * modification, are permitted provided that the following conditions
 * are met:
 * 1. Redistributions of source code must retain the above copyright
 *    notice, this list of conditions and the following disclaimer.
 * 2. Redistributions in binary form must reproduce the above copyright
 *    notice, this list of conditions and the following disclaimer in the
 *    documentation and/or other materials provided with the distribution.
 * 3. Neither the name of the University nor the names of its contributors
 *    may be used to endorse or promote products derived from this software
 *    without specific prior written permission.
 *
 * THIS SOFTWARE IS PROVIDED BY THE REGENTS AND CONTRIBUTORS ``AS IS'' AND
 * ANY EXPRESS OR IMPLIED WARRANTIES, INCLUDING, BUT NOT LIMITED TO, THE
 * IMPLIED WARRANTIES OF MERCHANTABILITY AND FITNESS FOR A PARTICULAR PURPOSE
 * ARE DISCLAIMED.  IN NO EVENT SHALL THE REGENTS OR CONTRIBUTORS BE LIABLE
 * FOR ANY DIRECT, INDIRECT, INCIDENTAL, SPECIAL, EXEMPLARY, OR CONSEQUENTIAL
 * DAMAGES (INCLUDING, BUT NOT LIMITED TO, PROCUREMENT OF SUBSTITUTE GOODS
 * OR SERVICES; LOSS OF USE, DATA, OR PROFITS; OR BUSINESS INTERRUPTION)
 * HOWEVER CAUSED AND ON ANY THEORY OF LIABILITY, WHETHER IN CONTRACT, STRICT
 * LIABILITY, OR TORT (INCLUDING NEGLIGENCE OR OTHERWISE) ARISING IN ANY WAY
 * OUT OF THE USE OF THIS SOFTWARE, EVEN IF ADVISED OF THE POSSIBILITY OF
 * SUCH DAMAGE.
 *
 *	@(#)ufs_quota.c	8.5 (Berkeley) 5/20/95
 */

#include <sys/cdefs.h>
__FBSDID("$FreeBSD$");

#include "opt_ffs.h"

#include <sys/param.h>
#include <sys/systm.h>
#include <sys/endian.h>
#include <sys/fcntl.h>
#include <sys/kernel.h>
#include <sys/lock.h>
#include <sys/malloc.h>
#include <sys/mount.h>
#include <sys/mutex.h>
#include <sys/namei.h>
#include <sys/priv.h>
#include <sys/proc.h>
#include <sys/socket.h>
#include <sys/stat.h>
#include <sys/sysctl.h>
#include <sys/vnode.h>

#include <ufs/ufs/extattr.h>
#include <ufs/ufs/quota.h>
#include <ufs/ufs/inode.h>
#include <ufs/ufs/ufsmount.h>
#include <ufs/ufs/ufs_extern.h>

CTASSERT(sizeof(struct dqblk64) == sizeof(struct dqhdr64));

static int unprivileged_get_quota = 0;
SYSCTL_INT(_security_bsd, OID_AUTO, unprivileged_get_quota, CTLFLAG_RW,
    &unprivileged_get_quota, 0,
    "Unprivileged processes may retrieve quotas for other uids and gids");

static MALLOC_DEFINE(M_DQUOT, "ufs_quota", "UFS quota entries");

/*
 * Quota name to error message mapping.
 */
static char *quotatypes[] = INITQFNAMES;

static int chkdqchg(struct inode *, ufs2_daddr_t, struct ucred *, int, int *);
static int chkiqchg(struct inode *, int, struct ucred *, int, int *);
static int dqopen(struct vnode *, struct ufsmount *, int);
static int dqget(struct vnode *,
	u_long, struct ufsmount *, int, struct dquot **);
static int dqsync(struct vnode *, struct dquot *);
static int dqflush(struct vnode *);
static int quotaoff1(struct thread *td, struct mount *mp, int type);
static int quotaoff_inchange(struct thread *td, struct mount *mp, int type);

/* conversion functions - from_to() */
static void dqb32_dq(const struct dqblk32 *, struct dquot *);
static void dqb64_dq(const struct dqblk64 *, struct dquot *);
static void dq_dqb32(const struct dquot *, struct dqblk32 *);
static void dq_dqb64(const struct dquot *, struct dqblk64 *);
static void dqb32_dqb64(const struct dqblk32 *, struct dqblk64 *);
static void dqb64_dqb32(const struct dqblk64 *, struct dqblk32 *);

#ifdef DIAGNOSTIC
static void dqref(struct dquot *);
static void chkdquot(struct inode *);
#endif

/*
 * Set up the quotas for an inode.
 *
 * This routine completely defines the semantics of quotas.
 * If other criterion want to be used to establish quotas, the
 * MAXQUOTAS value in quota.h should be increased, and the
 * additional dquots set up here.
 */
int
getinoquota(struct inode *ip)
{
	struct ufsmount *ump;
	struct vnode *vp;
	int error;

	vp = ITOV(ip);

	/*
	 * Disk quotas must be turned off for system files.  Currently
	 * snapshot and quota files.
	 */
	if ((vp->v_vflag & VV_SYSTEM) != 0)
		return (0);
	/*
	 * XXX: Turn off quotas for files with a negative UID or GID.
	 * This prevents the creation of 100GB+ quota files.
	 */
	if ((int)ip->i_uid < 0 || (int)ip->i_gid < 0)
		return (0);
	ump = VFSTOUFS(vp->v_mount);
	/*
	 * Set up the user quota based on file uid.
	 * EINVAL means that quotas are not enabled.
	 */
	if ((error =
		dqget(vp, ip->i_uid, ump, USRQUOTA, &ip->i_dquot[USRQUOTA])) &&
	    error != EINVAL)
		return (error);
	/*
	 * Set up the group quota based on file gid.
	 * EINVAL means that quotas are not enabled.
	 */
	if ((error =
		dqget(vp, ip->i_gid, ump, GRPQUOTA, &ip->i_dquot[GRPQUOTA])) &&
	    error != EINVAL)
		return (error);
	return (0);
}

/*
 * Update disk usage, and take corrective action.
 */
int
chkdq(struct inode *ip, ufs2_daddr_t change, struct ucred *cred, int flags)
{
	struct dquot *dq;
	ufs2_daddr_t ncurblocks;
	struct vnode *vp = ITOV(ip);
	int i, error, warn, do_check;

	MPASS(cred != NOCRED || (flags & FORCE) != 0);
	/*
	 * Disk quotas must be turned off for system files.  Currently
	 * snapshot and quota files.
	 */
	if ((vp->v_vflag & VV_SYSTEM) != 0)
		return (0);
	/*
	 * XXX: Turn off quotas for files with a negative UID or GID.
	 * This prevents the creation of 100GB+ quota files.
	 */
	if ((int)ip->i_uid < 0 || (int)ip->i_gid < 0)
		return (0);
#ifdef DIAGNOSTIC
	if ((flags & CHOWN) == 0)
		chkdquot(ip);
#endif
	if (change == 0)
		return (0);
	if (change < 0) {
		for (i = 0; i < MAXQUOTAS; i++) {
			if ((dq = ip->i_dquot[i]) == NODQUOT)
				continue;
			DQI_LOCK(dq);
			DQI_WAIT(dq, PINOD+1, "chkdq1");
			ncurblocks = dq->dq_curblocks + change;
			if (ncurblocks >= 0)
				dq->dq_curblocks = ncurblocks;
			else
				dq->dq_curblocks = 0;
			dq->dq_flags &= ~DQ_BLKS;
			dq->dq_flags |= DQ_MOD;
			DQI_UNLOCK(dq);
		}
		return (0);
	}
	if ((flags & FORCE) == 0 &&
	    priv_check_cred(cred, PRIV_VFS_EXCEEDQUOTA))
		do_check = 1;
	else
		do_check = 0;
	for (i = 0; i < MAXQUOTAS; i++) {
		if ((dq = ip->i_dquot[i]) == NODQUOT)
			continue;
		warn = 0;
		DQI_LOCK(dq);
		DQI_WAIT(dq, PINOD+1, "chkdq2");
		if (do_check) {
			error = chkdqchg(ip, change, cred, i, &warn);
			if (error) {
				/*
				 * Roll back user quota changes when
				 * group quota failed.
				 */
				while (i > 0) {
					--i;
					dq = ip->i_dquot[i];
					if (dq == NODQUOT)
						continue;
					DQI_LOCK(dq);
					DQI_WAIT(dq, PINOD+1, "chkdq3");
					ncurblocks = dq->dq_curblocks - change;
					if (ncurblocks >= 0)
						dq->dq_curblocks = ncurblocks;
					else
						dq->dq_curblocks = 0;
					dq->dq_flags &= ~DQ_BLKS;
					dq->dq_flags |= DQ_MOD;
					DQI_UNLOCK(dq);
				}
				return (error);
			}
		}
		/* Reset timer when crossing soft limit */
		if (dq->dq_curblocks + change >= dq->dq_bsoftlimit &&
		    dq->dq_curblocks < dq->dq_bsoftlimit)
			dq->dq_btime = time_second + ITOUMP(ip)->um_btime[i];
		dq->dq_curblocks += change;
		dq->dq_flags |= DQ_MOD;
		DQI_UNLOCK(dq);
		if (warn)
			uprintf("\n%s: warning, %s disk quota exceeded\n",
			    ITOVFS(ip)->mnt_stat.f_mntonname,
			    quotatypes[i]);
	}
	return (0);
}

/*
 * Check for a valid change to a users allocation.
 * Issue an error message if appropriate.
 */
static int
chkdqchg(struct inode *ip, ufs2_daddr_t change, struct ucred *cred,
    int type, int *warn)
{
	struct dquot *dq = ip->i_dquot[type];
	ufs2_daddr_t ncurblocks = dq->dq_curblocks + change;

	/*
	 * If user would exceed their hard limit, disallow space allocation.
	 */
	if (ncurblocks >= dq->dq_bhardlimit && dq->dq_bhardlimit) {
		if ((dq->dq_flags & DQ_BLKS) == 0 &&
		    ip->i_uid == cred->cr_uid) {
			dq->dq_flags |= DQ_BLKS;
			DQI_UNLOCK(dq);
			uprintf("\n%s: write failed, %s disk limit reached\n",
			    ITOVFS(ip)->mnt_stat.f_mntonname,
			    quotatypes[type]);
			return (EDQUOT);
		}
		DQI_UNLOCK(dq);
		return (EDQUOT);
	}
	/*
	 * If user is over their soft limit for too long, disallow space
	 * allocation. Reset time limit as they cross their soft limit.
	 */
	if (ncurblocks >= dq->dq_bsoftlimit && dq->dq_bsoftlimit) {
		if (dq->dq_curblocks < dq->dq_bsoftlimit) {
			dq->dq_btime = time_second + ITOUMP(ip)->um_btime[type];
			if (ip->i_uid == cred->cr_uid)
				*warn = 1;
			return (0);
		}
		if (time_second > dq->dq_btime) {
			if ((dq->dq_flags & DQ_BLKS) == 0 &&
			    ip->i_uid == cred->cr_uid) {
				dq->dq_flags |= DQ_BLKS;
				DQI_UNLOCK(dq);
				uprintf("\n%s: write failed, %s "
				    "disk quota exceeded for too long\n",
				    ITOVFS(ip)->mnt_stat.f_mntonname,
				    quotatypes[type]);
				return (EDQUOT);
			}
			DQI_UNLOCK(dq);
			return (EDQUOT);
		}
	}
	return (0);
}

/*
 * Check the inode limit, applying corrective action.
 */
int
chkiq(struct inode *ip, int change, struct ucred *cred, int flags)
{
	struct dquot *dq;
	int i, error, warn, do_check;

	MPASS(cred != NOCRED || (flags & FORCE) != 0);
#ifdef DIAGNOSTIC
	if ((flags & CHOWN) == 0)
		chkdquot(ip);
#endif
	if (change == 0)
		return (0);
	if (change < 0) {
		for (i = 0; i < MAXQUOTAS; i++) {
			if ((dq = ip->i_dquot[i]) == NODQUOT)
				continue;
			DQI_LOCK(dq);
			DQI_WAIT(dq, PINOD+1, "chkiq1");
			if (dq->dq_curinodes >= -change)
				dq->dq_curinodes += change;
			else
				dq->dq_curinodes = 0;
			dq->dq_flags &= ~DQ_INODS;
			dq->dq_flags |= DQ_MOD;
			DQI_UNLOCK(dq);
		}
		return (0);
	}
	if ((flags & FORCE) == 0 &&
	    priv_check_cred(cred, PRIV_VFS_EXCEEDQUOTA))
		do_check = 1;
	else
		do_check = 0;
	for (i = 0; i < MAXQUOTAS; i++) {
		if ((dq = ip->i_dquot[i]) == NODQUOT)
			continue;
		warn = 0;
		DQI_LOCK(dq);
		DQI_WAIT(dq, PINOD+1, "chkiq2");
		if (do_check) {
			error = chkiqchg(ip, change, cred, i, &warn);
			if (error) {
				/*
				 * Roll back user quota changes when
				 * group quota failed.
				 */
				while (i > 0) {
					--i;
					dq = ip->i_dquot[i];
					if (dq == NODQUOT)
						continue;
					DQI_LOCK(dq);
					DQI_WAIT(dq, PINOD+1, "chkiq3");
					if (dq->dq_curinodes >= change)
						dq->dq_curinodes -= change;
					else
						dq->dq_curinodes = 0;
					dq->dq_flags &= ~DQ_INODS;
					dq->dq_flags |= DQ_MOD;
					DQI_UNLOCK(dq);
				}
				return (error);
			}
		}
		/* Reset timer when crossing soft limit */
		if (dq->dq_curinodes + change >= dq->dq_isoftlimit &&
		    dq->dq_curinodes < dq->dq_isoftlimit)
			dq->dq_itime = time_second + ITOUMP(ip)->um_itime[i];
		dq->dq_curinodes += change;
		dq->dq_flags |= DQ_MOD;
		DQI_UNLOCK(dq);
		if (warn)
			uprintf("\n%s: warning, %s inode quota exceeded\n",
			    ITOVFS(ip)->mnt_stat.f_mntonname,
			    quotatypes[i]);
	}
	return (0);
}

/*
 * Check for a valid change to a users allocation.
 * Issue an error message if appropriate.
 */
static int
chkiqchg(struct inode *ip, int change, struct ucred *cred, int type, int *warn)
{
	struct dquot *dq = ip->i_dquot[type];
	ino_t ncurinodes = dq->dq_curinodes + change;

	/*
	 * If user would exceed their hard limit, disallow inode allocation.
	 */
	if (ncurinodes >= dq->dq_ihardlimit && dq->dq_ihardlimit) {
		if ((dq->dq_flags & DQ_INODS) == 0 &&
		    ip->i_uid == cred->cr_uid) {
			dq->dq_flags |= DQ_INODS;
			DQI_UNLOCK(dq);
			uprintf("\n%s: write failed, %s inode limit reached\n",
			    ITOVFS(ip)->mnt_stat.f_mntonname,
			    quotatypes[type]);
			return (EDQUOT);
		}
		DQI_UNLOCK(dq);
		return (EDQUOT);
	}
	/*
	 * If user is over their soft limit for too long, disallow inode
	 * allocation. Reset time limit as they cross their soft limit.
	 */
	if (ncurinodes >= dq->dq_isoftlimit && dq->dq_isoftlimit) {
		if (dq->dq_curinodes < dq->dq_isoftlimit) {
			dq->dq_itime = time_second + ITOUMP(ip)->um_itime[type];
			if (ip->i_uid == cred->cr_uid)
				*warn = 1;
			return (0);
		}
		if (time_second > dq->dq_itime) {
			if ((dq->dq_flags & DQ_INODS) == 0 &&
			    ip->i_uid == cred->cr_uid) {
				dq->dq_flags |= DQ_INODS;
				DQI_UNLOCK(dq);
				uprintf("\n%s: write failed, %s "
				    "inode quota exceeded for too long\n",
				    ITOVFS(ip)->mnt_stat.f_mntonname,
				    quotatypes[type]);
				return (EDQUOT);
			}
			DQI_UNLOCK(dq);
			return (EDQUOT);
		}
	}
	return (0);
}

#ifdef DIAGNOSTIC
/*
 * On filesystems with quotas enabled, it is an error for a file to change
 * size and not to have a dquot structure associated with it.
 */
static void
chkdquot(struct inode *ip)
{
	struct ufsmount *ump;
	struct vnode *vp;
	int i;

	ump = ITOUMP(ip);
	vp = ITOV(ip);

	/*
	 * Disk quotas must be turned off for system files.  Currently
	 * these are snapshots and quota files.
	 */
	if ((vp->v_vflag & VV_SYSTEM) != 0)
		return;
	/*
	 * XXX: Turn off quotas for files with a negative UID or GID.
	 * This prevents the creation of 100GB+ quota files.
	 */
	if ((int)ip->i_uid < 0 || (int)ip->i_gid < 0)
		return;

	UFS_LOCK(ump);
	for (i = 0; i < MAXQUOTAS; i++) {
		if (ump->um_quotas[i] == NULLVP ||
		    (ump->um_qflags[i] & (QTF_OPENING|QTF_CLOSING)))
			continue;
		if (ip->i_dquot[i] == NODQUOT) {
			UFS_UNLOCK(ump);
			vn_printf(ITOV(ip), "chkdquot: missing dquot ");
			panic("chkdquot: missing dquot");
		}
	}
	UFS_UNLOCK(ump);
}
#endif

/*
 * Code to process quotactl commands.
 */

/*
 * Q_QUOTAON - set up a quota file for a particular filesystem.
 */
int
<<<<<<< HEAD
quotaon(struct thread *td, struct mount *mp, int type, void * __capability fname,
    bool *mp_busy)
=======
quotaon(struct thread *td, struct mount *mp, int type, void *fname)
>>>>>>> 271fcf1c
{
	struct ufsmount *ump;
	struct vnode *vp, **vpp;
	struct vnode *mvp;
	struct dquot *dq;
	int error, flags;
	struct nameidata nd;

	error = priv_check(td, PRIV_UFS_QUOTAON);
	if (error != 0) {
		vfs_unbusy(mp);
		return (error);
	}

	if ((mp->mnt_flag & MNT_RDONLY) != 0) {
		vfs_unbusy(mp);
		return (EROFS);
	}

	ump = VFSTOUFS(mp);
	dq = NODQUOT;

	NDINIT(&nd, LOOKUP, FOLLOW, UIO_USERSPACE, fname, td);
	flags = FREAD | FWRITE;
	vfs_ref(mp);
	vfs_unbusy(mp);
	error = vn_open(&nd, &flags, 0, NULL);
	if (error != 0) {
		vfs_rel(mp);
		return (error);
	}
	NDFREE(&nd, NDF_ONLY_PNBUF);
	vp = nd.ni_vp;
	error = vfs_busy(mp, MBF_NOWAIT);
	vfs_rel(mp);
	if (error == 0) {
		if (vp->v_type != VREG) {
			error = EACCES;
			vfs_unbusy(mp);
		}
	}
	if (error != 0) {
		VOP_UNLOCK(vp);
		(void) vn_close(vp, FREAD|FWRITE, td->td_ucred, td);
		return (error);
	}

	UFS_LOCK(ump);
	if ((ump->um_qflags[type] & (QTF_OPENING|QTF_CLOSING)) != 0) {
		UFS_UNLOCK(ump);
		VOP_UNLOCK(vp);
		(void) vn_close(vp, FREAD|FWRITE, td->td_ucred, td);
		vfs_unbusy(mp);
		return (EALREADY);
	}
	ump->um_qflags[type] |= QTF_OPENING|QTF_CLOSING;
	UFS_UNLOCK(ump);
	if ((error = dqopen(vp, ump, type)) != 0) {
		VOP_UNLOCK(vp);
		UFS_LOCK(ump);
		ump->um_qflags[type] &= ~(QTF_OPENING|QTF_CLOSING);
		UFS_UNLOCK(ump);
		(void) vn_close(vp, FREAD|FWRITE, td->td_ucred, td);
		vfs_unbusy(mp);
		return (error);
	}
	VOP_UNLOCK(vp);
	MNT_ILOCK(mp);
	mp->mnt_flag |= MNT_QUOTA;
	mp->mnt_stat.f_flags |= MNT_QUOTA;
	MNT_IUNLOCK(mp);

	vpp = &ump->um_quotas[type];
	if (*vpp != vp)
		quotaoff1(td, mp, type);

	/*
	 * When the directory vnode containing the quota file is
	 * inactivated, due to the shared lookup of the quota file
	 * vput()ing the dvp, the qsyncvp() call for the containing
	 * directory would try to acquire the quota lock exclusive.
	 * At the same time, lookup already locked the quota vnode
	 * shared.  Mark the quota vnode lock as allowing recursion
	 * and automatically converting shared locks to exclusive.
	 *
	 * Also mark quota vnode as system.
	 */
	vn_lock(vp, LK_EXCLUSIVE | LK_RETRY);
	vp->v_vflag |= VV_SYSTEM;
	VN_LOCK_AREC(vp);
	VN_LOCK_DSHARE(vp);
	VOP_UNLOCK(vp);
	*vpp = vp;
	/*
	 * Save the credential of the process that turned on quotas.
	 * Set up the time limits for this quota.
	 */
	ump->um_cred[type] = crhold(td->td_ucred);
	ump->um_btime[type] = MAX_DQ_TIME;
	ump->um_itime[type] = MAX_IQ_TIME;
	if (dqget(NULLVP, 0, ump, type, &dq) == 0) {
		if (dq->dq_btime > 0)
			ump->um_btime[type] = dq->dq_btime;
		if (dq->dq_itime > 0)
			ump->um_itime[type] = dq->dq_itime;
		dqrele(NULLVP, dq);
	}
	/*
	 * Allow the getdq from getinoquota below to read the quota
	 * from file.
	 */
	UFS_LOCK(ump);
	ump->um_qflags[type] &= ~QTF_CLOSING;
	UFS_UNLOCK(ump);
	/*
	 * Search vnodes associated with this mount point,
	 * adding references to quota file being opened.
	 * NB: only need to add dquot's for inodes being modified.
	 */
again:
	MNT_VNODE_FOREACH_ALL(vp, mp, mvp) {
		if (vget(vp, LK_EXCLUSIVE | LK_INTERLOCK)) {
			MNT_VNODE_FOREACH_ALL_ABORT(mp, mvp);
			goto again;
		}
		if (vp->v_type == VNON || vp->v_writecount <= 0) {
			VOP_UNLOCK(vp);
			vrele(vp);
			continue;
		}
		error = getinoquota(VTOI(vp));
		VOP_UNLOCK(vp);
		vrele(vp);
		if (error) {
			MNT_VNODE_FOREACH_ALL_ABORT(mp, mvp);
			break;
		}
	}

        if (error)
		quotaoff_inchange(td, mp, type);
	UFS_LOCK(ump);
	ump->um_qflags[type] &= ~QTF_OPENING;
	KASSERT((ump->um_qflags[type] & QTF_CLOSING) == 0,
		("quotaon: leaking flags"));
	UFS_UNLOCK(ump);

	vfs_unbusy(mp);
	return (error);
}

/*
 * Main code to turn off disk quotas for a filesystem. Does not change
 * flags.
 */
static int
quotaoff1(struct thread *td, struct mount *mp, int type)
{
	struct vnode *vp;
	struct vnode *qvp, *mvp;
	struct ufsmount *ump;
	struct dquot *dq;
	struct inode *ip;
	struct ucred *cr;
	int error;

	ump = VFSTOUFS(mp);

	UFS_LOCK(ump);
	KASSERT((ump->um_qflags[type] & QTF_CLOSING) != 0,
		("quotaoff1: flags are invalid"));
	if ((qvp = ump->um_quotas[type]) == NULLVP) {
		UFS_UNLOCK(ump);
		return (0);
	}
	cr = ump->um_cred[type];
	UFS_UNLOCK(ump);

	/*
	 * Search vnodes associated with this mount point,
	 * deleting any references to quota file being closed.
	 */
again:
	MNT_VNODE_FOREACH_ALL(vp, mp, mvp) {
		if (vp->v_type == VNON) {
			VI_UNLOCK(vp);
			continue;
		}
		if (vget(vp, LK_EXCLUSIVE | LK_INTERLOCK)) {
			MNT_VNODE_FOREACH_ALL_ABORT(mp, mvp);
			goto again;
		}
		ip = VTOI(vp);
		dq = ip->i_dquot[type];
		ip->i_dquot[type] = NODQUOT;
		dqrele(vp, dq);
		VOP_UNLOCK(vp);
		vrele(vp);
	}

	error = dqflush(qvp);
	if (error != 0)
		return (error);

	/*
	 * Clear um_quotas before closing the quota vnode to prevent
	 * access to the closed vnode from dqget/dqsync
	 */
	UFS_LOCK(ump);
	ump->um_quotas[type] = NULLVP;
	ump->um_cred[type] = NOCRED;
	UFS_UNLOCK(ump);

	vn_lock(qvp, LK_EXCLUSIVE | LK_RETRY);
	qvp->v_vflag &= ~VV_SYSTEM;
	VOP_UNLOCK(qvp);
	error = vn_close(qvp, FREAD|FWRITE, td->td_ucred, td);
	crfree(cr);

	return (error);
}

static int
quotaoff_inchange1(struct thread *td, struct mount *mp, int type)
{
	int error;
	bool need_resume;

	/*
	 * mp is already suspended on unmount.  If not, suspend it, to
	 * avoid the situation where quotaoff operation eventually
	 * failing due to SU structures still keeping references on
	 * dquots, but vnode's references are already clean.  This
	 * would cause quota accounting leak and asserts otherwise.
	 * Note that the thread has already called vn_start_write().
	 */
	if (mp->mnt_susp_owner == td) {
		need_resume = false;
	} else {
		error = vfs_write_suspend_umnt(mp);
		if (error != 0)
			return (error);
		need_resume = true;
	}
	error = quotaoff1(td, mp, type);
	if (need_resume)
		vfs_write_resume(mp, VR_START_WRITE);
	return (error);
}

/*
 * Turns off quotas, assumes that ump->um_qflags are already checked
 * and QTF_CLOSING is set to indicate operation in progress. Fixes
 * ump->um_qflags and mp->mnt_flag after.
 */
int
quotaoff_inchange(struct thread *td, struct mount *mp, int type)
{
	struct ufsmount *ump;
	int error, i;

	error = quotaoff_inchange1(td, mp, type);

	ump = VFSTOUFS(mp);
	UFS_LOCK(ump);
	ump->um_qflags[type] &= ~QTF_CLOSING;
	for (i = 0; i < MAXQUOTAS; i++)
		if (ump->um_quotas[i] != NULLVP)
			break;
	if (i == MAXQUOTAS) {
		MNT_ILOCK(mp);
		mp->mnt_flag &= ~MNT_QUOTA;
		mp->mnt_stat.f_flags &= ~MNT_QUOTA;
		MNT_IUNLOCK(mp);
	}
	UFS_UNLOCK(ump);
	return (error);
}

/*
 * Q_QUOTAOFF - turn off disk quotas for a filesystem.
 */
int
quotaoff(struct thread *td, struct mount *mp, int type)
{
	struct ufsmount *ump;
	int error;

	error = priv_check(td, PRIV_UFS_QUOTAOFF);
	if (error)
		return (error);

	ump = VFSTOUFS(mp);
	UFS_LOCK(ump);
	if ((ump->um_qflags[type] & (QTF_OPENING|QTF_CLOSING)) != 0) {
		UFS_UNLOCK(ump);
		return (EALREADY);
	}
	ump->um_qflags[type] |= QTF_CLOSING;
	UFS_UNLOCK(ump);

	return (quotaoff_inchange(td, mp, type));
}

/*
 * Q_GETQUOTA - return current values in a dqblk structure.
 */
static int
_getquota(struct thread *td, struct mount *mp, u_long id, int type,
    struct dqblk64 *dqb)
{
	struct dquot *dq;
	int error;

	switch (type) {
	case USRQUOTA:
		if ((td->td_ucred->cr_uid != id) && !unprivileged_get_quota) {
			error = priv_check(td, PRIV_VFS_GETQUOTA);
			if (error)
				return (error);
		}
		break;

	case GRPQUOTA:
		if (!groupmember(id, td->td_ucred) &&
		    !unprivileged_get_quota) {
			error = priv_check(td, PRIV_VFS_GETQUOTA);
			if (error)
				return (error);
		}
		break;

	default:
		return (EINVAL);
	}

	dq = NODQUOT;
	error = dqget(NULLVP, id, VFSTOUFS(mp), type, &dq);
	if (error)
		return (error);
	*dqb = dq->dq_dqb;
	dqrele(NULLVP, dq);
	return (error);
}

/*
 * Q_SETQUOTA - assign an entire dqblk structure.
 */
static int
_setquota(struct thread *td, struct mount *mp, u_long id, int type,
    struct dqblk64 *dqb)
{
	struct dquot *dq;
	struct dquot *ndq;
	struct ufsmount *ump;
	struct dqblk64 newlim;
	int error;

	error = priv_check(td, PRIV_VFS_SETQUOTA);
	if (error)
		return (error);

	newlim = *dqb;

	ndq = NODQUOT;
	ump = VFSTOUFS(mp);

	error = dqget(NULLVP, id, ump, type, &ndq);
	if (error)
		return (error);
	dq = ndq;
	DQI_LOCK(dq);
	DQI_WAIT(dq, PINOD+1, "setqta");
	/*
	 * Copy all but the current values.
	 * Reset time limit if previously had no soft limit or were
	 * under it, but now have a soft limit and are over it.
	 */
	newlim.dqb_curblocks = dq->dq_curblocks;
	newlim.dqb_curinodes = dq->dq_curinodes;
	if (dq->dq_id != 0) {
		newlim.dqb_btime = dq->dq_btime;
		newlim.dqb_itime = dq->dq_itime;
	}
	if (newlim.dqb_bsoftlimit &&
	    dq->dq_curblocks >= newlim.dqb_bsoftlimit &&
	    (dq->dq_bsoftlimit == 0 || dq->dq_curblocks < dq->dq_bsoftlimit))
		newlim.dqb_btime = time_second + ump->um_btime[type];
	if (newlim.dqb_isoftlimit &&
	    dq->dq_curinodes >= newlim.dqb_isoftlimit &&
	    (dq->dq_isoftlimit == 0 || dq->dq_curinodes < dq->dq_isoftlimit))
		newlim.dqb_itime = time_second + ump->um_itime[type];
	dq->dq_dqb = newlim;
	if (dq->dq_curblocks < dq->dq_bsoftlimit)
		dq->dq_flags &= ~DQ_BLKS;
	if (dq->dq_curinodes < dq->dq_isoftlimit)
		dq->dq_flags &= ~DQ_INODS;
	if (dq->dq_isoftlimit == 0 && dq->dq_bsoftlimit == 0 &&
	    dq->dq_ihardlimit == 0 && dq->dq_bhardlimit == 0)
		dq->dq_flags |= DQ_FAKE;
	else
		dq->dq_flags &= ~DQ_FAKE;
	dq->dq_flags |= DQ_MOD;
	DQI_UNLOCK(dq);
	dqrele(NULLVP, dq);
	return (0);
}

/*
 * Q_SETUSE - set current inode and block usage.
 */
static int
_setuse(struct thread *td, struct mount *mp, u_long id, int type,
    struct dqblk64 *dqb)
{
	struct dquot *dq;
	struct ufsmount *ump;
	struct dquot *ndq;
	struct dqblk64 usage;
	int error;

	error = priv_check(td, PRIV_UFS_SETUSE);
	if (error)
		return (error);

	usage = *dqb;

	ump = VFSTOUFS(mp);
	ndq = NODQUOT;

	error = dqget(NULLVP, id, ump, type, &ndq);
	if (error)
		return (error);
	dq = ndq;
	DQI_LOCK(dq);
	DQI_WAIT(dq, PINOD+1, "setuse");
	/*
	 * Reset time limit if have a soft limit and were
	 * previously under it, but are now over it.
	 */
	if (dq->dq_bsoftlimit && dq->dq_curblocks < dq->dq_bsoftlimit &&
	    usage.dqb_curblocks >= dq->dq_bsoftlimit)
		dq->dq_btime = time_second + ump->um_btime[type];
	if (dq->dq_isoftlimit && dq->dq_curinodes < dq->dq_isoftlimit &&
	    usage.dqb_curinodes >= dq->dq_isoftlimit)
		dq->dq_itime = time_second + ump->um_itime[type];
	dq->dq_curblocks = usage.dqb_curblocks;
	dq->dq_curinodes = usage.dqb_curinodes;
	if (dq->dq_curblocks < dq->dq_bsoftlimit)
		dq->dq_flags &= ~DQ_BLKS;
	if (dq->dq_curinodes < dq->dq_isoftlimit)
		dq->dq_flags &= ~DQ_INODS;
	dq->dq_flags |= DQ_MOD;
	DQI_UNLOCK(dq);
	dqrele(NULLVP, dq);
	return (0);
}

int
getquota32(struct thread *td, struct mount *mp, u_long id, int type,
    void * __capability addr)
{
	struct dqblk32 dqb32;
	struct dqblk64 dqb64;
	int error;

	error = _getquota(td, mp, id, type, &dqb64);
	if (error)
		return (error);
	dqb64_dqb32(&dqb64, &dqb32);
	error = copyout(&dqb32, addr, sizeof(dqb32));
	return (error);
}

int
setquota32(struct thread *td, struct mount *mp, u_long id, int type,
    void * __capability addr)
{
	struct dqblk32 dqb32;
	struct dqblk64 dqb64;
	int error;

	error = copyin(addr, &dqb32, sizeof(dqb32));
	if (error)
		return (error);
	dqb32_dqb64(&dqb32, &dqb64);
	error = _setquota(td, mp, id, type, &dqb64);
	return (error);
}

int
setuse32(struct thread *td, struct mount *mp, u_long id, int type,
    void * __capability addr)
{
	struct dqblk32 dqb32;
	struct dqblk64 dqb64;
	int error;

	error = copyin(addr, &dqb32, sizeof(dqb32));
	if (error)
		return (error);
	dqb32_dqb64(&dqb32, &dqb64);
	error = _setuse(td, mp, id, type, &dqb64);
	return (error);
}

int
getquota(struct thread *td, struct mount *mp, u_long id, int type,
    void * __capability addr)
{
	struct dqblk64 dqb64;
	int error;

	error = _getquota(td, mp, id, type, &dqb64);
	if (error)
		return (error);
	error = copyout(&dqb64, addr, sizeof(dqb64));
	return (error);
}

int
setquota(struct thread *td, struct mount *mp, u_long id, int type,
    void * __capability addr)
{
	struct dqblk64 dqb64;
	int error;

	error = copyin(addr, &dqb64, sizeof(dqb64));
	if (error)
		return (error);
	error = _setquota(td, mp, id, type, &dqb64);
	return (error);
}

int
setuse(struct thread *td, struct mount *mp, u_long id, int type,
    void * __capability addr)
{
	struct dqblk64 dqb64;
	int error;

	error = copyin(addr, &dqb64, sizeof(dqb64));
	if (error)
		return (error);
	error = _setuse(td, mp, id, type, &dqb64);
	return (error);
}

/*
 * Q_GETQUOTASIZE - get bit-size of quota file fields
 */
int
getquotasize(struct thread *td, struct mount *mp, u_long id, int type,
    void * __capability sizep)
{
	struct ufsmount *ump = VFSTOUFS(mp);
	int bitsize;

	UFS_LOCK(ump);
	if (ump->um_quotas[type] == NULLVP ||
	    (ump->um_qflags[type] & QTF_CLOSING)) {
		UFS_UNLOCK(ump);
		return (EINVAL);
	}
	if ((ump->um_qflags[type] & QTF_64BIT) != 0)
		bitsize = 64;
	else
		bitsize = 32;
	UFS_UNLOCK(ump);
	return (copyout(&bitsize, sizep, sizeof(int)));
}

/*
 * Q_SYNC - sync quota files to disk.
 */
int
qsync(struct mount *mp)
{
	struct ufsmount *ump = VFSTOUFS(mp);
	struct vnode *vp, *mvp;
	struct dquot *dq;
	int i, error;

	/*
	 * Check if the mount point has any quotas.
	 * If not, simply return.
	 */
	for (i = 0; i < MAXQUOTAS; i++)
		if (ump->um_quotas[i] != NULLVP)
			break;
	if (i == MAXQUOTAS)
		return (0);
	/*
	 * Search vnodes associated with this mount point,
	 * synchronizing any modified dquot structures.
	 */
again:
	MNT_VNODE_FOREACH_ALL(vp, mp, mvp) {
		if (vp->v_type == VNON) {
			VI_UNLOCK(vp);
			continue;
		}
		error = vget(vp, LK_EXCLUSIVE | LK_INTERLOCK);
		if (error) {
			if (error == ENOENT) {
				MNT_VNODE_FOREACH_ALL_ABORT(mp, mvp);
				goto again;
			}
			continue;
		}
		for (i = 0; i < MAXQUOTAS; i++) {
			dq = VTOI(vp)->i_dquot[i];
			if (dq != NODQUOT)
				dqsync(vp, dq);
		}
		vput(vp);
	}
	return (0);
}

/*
 * Sync quota file for given vnode to disk.
 */
int
qsyncvp(struct vnode *vp)
{
	struct ufsmount *ump = VFSTOUFS(vp->v_mount);
	struct dquot *dq;
	int i;

	/*
	 * Check if the mount point has any quotas.
	 * If not, simply return.
	 */
	for (i = 0; i < MAXQUOTAS; i++)
		if (ump->um_quotas[i] != NULLVP)
			break;
	if (i == MAXQUOTAS)
		return (0);
	/*
	 * Search quotas associated with this vnode
	 * synchronizing any modified dquot structures.
	 */
	for (i = 0; i < MAXQUOTAS; i++) {
		dq = VTOI(vp)->i_dquot[i];
		if (dq != NODQUOT)
			dqsync(vp, dq);
	}
	return (0);
}

/*
 * Code pertaining to management of the in-core dquot data structures.
 */
#define DQHASH(dqvp, id) \
	(&dqhashtbl[((((intptr_t)(dqvp)) >> 8) + id) & dqhash])
static LIST_HEAD(dqhash, dquot) *dqhashtbl;
static u_long dqhash;

/*
 * Dquot free list.
 */
#define	DQUOTINC	5	/* minimum free dquots desired */
static TAILQ_HEAD(dqfreelist, dquot) dqfreelist;
static long numdquot, desireddquot = DQUOTINC;

/*
 * Lock to protect quota hash, dq free list and dq_cnt ref counters of
 * _all_ dqs.
 */
struct mtx dqhlock;

#define	DQH_LOCK()	mtx_lock(&dqhlock)
#define	DQH_UNLOCK()	mtx_unlock(&dqhlock)

static struct dquot *dqhashfind(struct dqhash *dqh, u_long id,
	struct vnode *dqvp);

/*
 * Initialize the quota system.
 */
void
dqinit(void)
{

	mtx_init(&dqhlock, "dqhlock", NULL, MTX_DEF);
	dqhashtbl = hashinit(desiredvnodes, M_DQUOT, &dqhash);
	TAILQ_INIT(&dqfreelist);
}

/*
 * Shut down the quota system.
 */
void
dquninit(void)
{
	struct dquot *dq;

	hashdestroy(dqhashtbl, M_DQUOT, dqhash);
	while ((dq = TAILQ_FIRST(&dqfreelist)) != NULL) {
		TAILQ_REMOVE(&dqfreelist, dq, dq_freelist);
		mtx_destroy(&dq->dq_lock);
		free(dq, M_DQUOT);
	}
	mtx_destroy(&dqhlock);
}

static struct dquot *
dqhashfind(struct dqhash *dqh, u_long id, struct vnode *dqvp)
{
	struct dquot *dq;

	mtx_assert(&dqhlock, MA_OWNED);
	LIST_FOREACH(dq, dqh, dq_hash) {
		if (dq->dq_id != id ||
		    dq->dq_ump->um_quotas[dq->dq_type] != dqvp)
			continue;
		/*
		 * Cache hit with no references.  Take
		 * the structure off the free list.
		 */
		if (dq->dq_cnt == 0)
			TAILQ_REMOVE(&dqfreelist, dq, dq_freelist);
		DQREF(dq);
		return (dq);
	}
	return (NODQUOT);
}

/*
 * Determine the quota file type.
 *
 * A 32-bit quota file is simply an array of struct dqblk32.
 *
 * A 64-bit quota file is a struct dqhdr64 followed by an array of struct
 * dqblk64.  The header contains various magic bits which allow us to be
 * reasonably confident that it is indeeda 64-bit quota file and not just
 * a 32-bit quota file that just happens to "look right".
 *
 */
static int
dqopen(struct vnode *vp, struct ufsmount *ump, int type)
{
	struct dqhdr64 dqh;
	struct iovec aiov;
	struct uio auio;
	int error;

	ASSERT_VOP_LOCKED(vp, "dqopen");
	auio.uio_iov = &aiov;
	auio.uio_iovcnt = 1;
	IOVEC_INIT_OBJ(&aiov, dqh);
	auio.uio_resid = sizeof(dqh);
	auio.uio_offset = 0;
	auio.uio_segflg = UIO_SYSSPACE;
	auio.uio_rw = UIO_READ;
	auio.uio_td = (struct thread *)0;
	error = VOP_READ(vp, &auio, 0, ump->um_cred[type]);

	if (error != 0)
		return (error);
	if (auio.uio_resid > 0) {
		/* assume 32 bits */
		return (0);
	}

	UFS_LOCK(ump);
	if (strcmp(dqh.dqh_magic, Q_DQHDR64_MAGIC) == 0 &&
	    be32toh(dqh.dqh_version) == Q_DQHDR64_VERSION &&
	    be32toh(dqh.dqh_hdrlen) == (uint32_t)sizeof(struct dqhdr64) &&
	    be32toh(dqh.dqh_reclen) == (uint32_t)sizeof(struct dqblk64)) {
		/* XXX: what if the magic matches, but the sizes are wrong? */
		ump->um_qflags[type] |= QTF_64BIT;
	} else {
		ump->um_qflags[type] &= ~QTF_64BIT;
	}
	UFS_UNLOCK(ump);

	return (0);
}

/*
 * Obtain a dquot structure for the specified identifier and quota file
 * reading the information from the file if necessary.
 */
static int
dqget(struct vnode *vp, u_long id, struct ufsmount *ump, int type,
    struct dquot **dqp)
{
	uint8_t buf[sizeof(struct dqblk64)];
	off_t base, recsize;
	struct dquot *dq, *dq1;
	struct dqhash *dqh;
	struct vnode *dqvp;
	struct iovec aiov;
	struct uio auio;
	int dqvplocked, error;

#ifdef DEBUG_VFS_LOCKS
	if (vp != NULLVP)
		ASSERT_VOP_ELOCKED(vp, "dqget");
#endif

	if (vp != NULLVP && *dqp != NODQUOT) {
		return (0);
	}

	/* XXX: Disallow negative id values to prevent the
	* creation of 100GB+ quota data files.
	*/
	if ((int)id < 0)
		return (EINVAL);

	UFS_LOCK(ump);
	dqvp = ump->um_quotas[type];
	if (dqvp == NULLVP || (ump->um_qflags[type] & QTF_CLOSING)) {
		*dqp = NODQUOT;
		UFS_UNLOCK(ump);
		return (EINVAL);
	}
	vref(dqvp);
	UFS_UNLOCK(ump);
	error = 0;
	dqvplocked = 0;

	/*
	 * Check the cache first.
	 */
	dqh = DQHASH(dqvp, id);
	DQH_LOCK();
	dq = dqhashfind(dqh, id, dqvp);
	if (dq != NULL) {
		DQH_UNLOCK();
hfound:		DQI_LOCK(dq);
		DQI_WAIT(dq, PINOD+1, "dqget");
		DQI_UNLOCK(dq);
		if (dq->dq_ump == NULL) {
			dqrele(vp, dq);
			dq = NODQUOT;
			error = EIO;
		}
		*dqp = dq;
		if (dqvplocked)
			vput(dqvp);
		else
			vrele(dqvp);
		return (error);
	}

	/*
	 * Quota vnode lock is before DQ_LOCK. Acquire dqvp lock there
	 * since new dq will appear on the hash chain DQ_LOCKed.
	 */
	if (vp != dqvp) {
		DQH_UNLOCK();
		vn_lock(dqvp, LK_SHARED | LK_RETRY);
		dqvplocked = 1;
		DQH_LOCK();
		/*
		 * Recheck the cache after sleep for quota vnode lock.
		 */
		dq = dqhashfind(dqh, id, dqvp);
		if (dq != NULL) {
			DQH_UNLOCK();
			goto hfound;
		}
	}

	/*
	 * Not in cache, allocate a new one or take it from the
	 * free list.
	 */
	if (TAILQ_FIRST(&dqfreelist) == NODQUOT &&
	    numdquot < MAXQUOTAS * desiredvnodes)
		desireddquot += DQUOTINC;
	if (numdquot < desireddquot) {
		numdquot++;
		DQH_UNLOCK();
		dq1 = malloc(sizeof *dq1, M_DQUOT, M_WAITOK | M_ZERO);
		mtx_init(&dq1->dq_lock, "dqlock", NULL, MTX_DEF);
		DQH_LOCK();
		/*
		 * Recheck the cache after sleep for memory.
		 */
		dq = dqhashfind(dqh, id, dqvp);
		if (dq != NULL) {
			numdquot--;
			DQH_UNLOCK();
			mtx_destroy(&dq1->dq_lock);
			free(dq1, M_DQUOT);
			goto hfound;
		}
		dq = dq1;
	} else {
		if ((dq = TAILQ_FIRST(&dqfreelist)) == NULL) {
			DQH_UNLOCK();
			tablefull("dquot");
			*dqp = NODQUOT;
			if (dqvplocked)
				vput(dqvp);
			else
				vrele(dqvp);
			return (EUSERS);
		}
		if (dq->dq_cnt || (dq->dq_flags & DQ_MOD))
			panic("dqget: free dquot isn't %p", dq);
		TAILQ_REMOVE(&dqfreelist, dq, dq_freelist);
		if (dq->dq_ump != NULL)
			LIST_REMOVE(dq, dq_hash);
	}

	/*
	 * Dq is put into hash already locked to prevent parallel
	 * usage while it is being read from file.
	 */
	dq->dq_flags = DQ_LOCK;
	dq->dq_id = id;
	dq->dq_type = type;
	dq->dq_ump = ump;
	LIST_INSERT_HEAD(dqh, dq, dq_hash);
	DQREF(dq);
	DQH_UNLOCK();

	/*
	 * Read the requested quota record from the quota file, performing
	 * any necessary conversions.
	 */
	if (ump->um_qflags[type] & QTF_64BIT) {
		recsize = sizeof(struct dqblk64);
		base = sizeof(struct dqhdr64);
	} else {
		recsize = sizeof(struct dqblk32);
		base = 0;
	}
	auio.uio_iov = &aiov;
	auio.uio_iovcnt = 1;
	/* XXXBD: CTSRD-CHERI/clang#179 */
	IOVEC_INIT(&aiov, &buf[0], recsize);
	auio.uio_resid = recsize;
	auio.uio_offset = base + id * recsize;
	auio.uio_segflg = UIO_SYSSPACE;
	auio.uio_rw = UIO_READ;
	auio.uio_td = (struct thread *)0;

	error = VOP_READ(dqvp, &auio, 0, ump->um_cred[type]);
	if (auio.uio_resid == recsize && error == 0) {
		bzero(&dq->dq_dqb, sizeof(dq->dq_dqb));
	} else {
		if (ump->um_qflags[type] & QTF_64BIT)
			dqb64_dq((struct dqblk64 *)buf, dq);
		else
			dqb32_dq((struct dqblk32 *)buf, dq);
	}
	if (dqvplocked)
		vput(dqvp);
	else
		vrele(dqvp);
	/*
	 * I/O error in reading quota file, release
	 * quota structure and reflect problem to caller.
	 */
	if (error) {
		DQH_LOCK();
		dq->dq_ump = NULL;
		LIST_REMOVE(dq, dq_hash);
		DQH_UNLOCK();
		DQI_LOCK(dq);
		if (dq->dq_flags & DQ_WANT)
			wakeup(dq);
		dq->dq_flags = 0;
		DQI_UNLOCK(dq);
		dqrele(vp, dq);
		*dqp = NODQUOT;
		return (error);
	}
	DQI_LOCK(dq);
	/*
	 * Check for no limit to enforce.
	 * Initialize time values if necessary.
	 */
	if (dq->dq_isoftlimit == 0 && dq->dq_bsoftlimit == 0 &&
	    dq->dq_ihardlimit == 0 && dq->dq_bhardlimit == 0)
		dq->dq_flags |= DQ_FAKE;
	if (dq->dq_id != 0) {
		if (dq->dq_btime == 0) {
			dq->dq_btime = time_second + ump->um_btime[type];
			if (dq->dq_bsoftlimit &&
			    dq->dq_curblocks >= dq->dq_bsoftlimit)
				dq->dq_flags |= DQ_MOD;
		}
		if (dq->dq_itime == 0) {
			dq->dq_itime = time_second + ump->um_itime[type];
			if (dq->dq_isoftlimit &&
			    dq->dq_curinodes >= dq->dq_isoftlimit)
				dq->dq_flags |= DQ_MOD;
		}
	}
	DQI_WAKEUP(dq);
	DQI_UNLOCK(dq);
	*dqp = dq;
	return (0);
}

#ifdef DIAGNOSTIC
/*
 * Obtain a reference to a dquot.
 */
static void
dqref(struct dquot *dq)
{

	dq->dq_cnt++;
}
#endif

/*
 * Release a reference to a dquot.
 */
void
dqrele(struct vnode *vp, struct dquot *dq)
{

	if (dq == NODQUOT)
		return;
	DQH_LOCK();
	KASSERT(dq->dq_cnt > 0, ("Lost dq %p reference 1", dq));
	if (dq->dq_cnt > 1) {
		dq->dq_cnt--;
		DQH_UNLOCK();
		return;
	}
	DQH_UNLOCK();
sync:
	(void) dqsync(vp, dq);

	DQH_LOCK();
	KASSERT(dq->dq_cnt > 0, ("Lost dq %p reference 2", dq));
	if (--dq->dq_cnt > 0)
	{
		DQH_UNLOCK();
		return;
	}

	/*
	 * The dq may become dirty after it is synced but before it is
	 * put to the free list. Checking the DQ_MOD there without
	 * locking dq should be safe since no other references to the
	 * dq exist.
	 */
	if ((dq->dq_flags & DQ_MOD) != 0) {
		dq->dq_cnt++;
		DQH_UNLOCK();
		goto sync;
	}
	TAILQ_INSERT_TAIL(&dqfreelist, dq, dq_freelist);
	DQH_UNLOCK();
}

/*
 * Update the disk quota in the quota file.
 */
static int
dqsync(struct vnode *vp, struct dquot *dq)
{
	uint8_t buf[sizeof(struct dqblk64)];
	off_t base, recsize;
	struct vnode *dqvp;
	struct iovec aiov;
	struct uio auio;
	int error;
	struct mount *mp;
	struct ufsmount *ump;

#ifdef DEBUG_VFS_LOCKS
	if (vp != NULL)
		ASSERT_VOP_ELOCKED(vp, "dqsync");
#endif

	mp = NULL;
	error = 0;
	if (dq == NODQUOT)
		panic("dqsync: dquot");
	if ((ump = dq->dq_ump) == NULL)
		return (0);
	UFS_LOCK(ump);
	if ((dqvp = ump->um_quotas[dq->dq_type]) == NULLVP) {
		if (vp == NULL) {
			UFS_UNLOCK(ump);
			return (0);
		} else
			panic("dqsync: file");
	}
	vref(dqvp);
	UFS_UNLOCK(ump);

	DQI_LOCK(dq);
	if ((dq->dq_flags & DQ_MOD) == 0) {
		DQI_UNLOCK(dq);
		vrele(dqvp);
		return (0);
	}
	DQI_UNLOCK(dq);

	(void) vn_start_secondary_write(dqvp, &mp, V_WAIT);
	if (vp != dqvp)
		vn_lock(dqvp, LK_EXCLUSIVE | LK_RETRY);

	DQI_LOCK(dq);
	DQI_WAIT(dq, PINOD+2, "dqsync");
	if ((dq->dq_flags & DQ_MOD) == 0)
		goto out;
	dq->dq_flags |= DQ_LOCK;
	DQI_UNLOCK(dq);

	/*
	 * Write the quota record to the quota file, performing any
	 * necessary conversions.  See dqget() for additional details.
	 */
	if (ump->um_qflags[dq->dq_type] & QTF_64BIT) {
		dq_dqb64(dq, (struct dqblk64 *)buf);
		recsize = sizeof(struct dqblk64);
		base = sizeof(struct dqhdr64);
	} else {
		dq_dqb32(dq, (struct dqblk32 *)buf);
		recsize = sizeof(struct dqblk32);
		base = 0;
	}

	auio.uio_iov = &aiov;
	auio.uio_iovcnt = 1;
	/* XXXBD: CTSRD-CHERI/clang#179 */
	IOVEC_INIT(&aiov, &buf[0], recsize);
	auio.uio_resid = recsize;
	auio.uio_offset = base + dq->dq_id * recsize;
	auio.uio_segflg = UIO_SYSSPACE;
	auio.uio_rw = UIO_WRITE;
	auio.uio_td = (struct thread *)0;
	error = VOP_WRITE(dqvp, &auio, 0, dq->dq_ump->um_cred[dq->dq_type]);
	if (auio.uio_resid && error == 0)
		error = EIO;

	DQI_LOCK(dq);
	DQI_WAKEUP(dq);
	dq->dq_flags &= ~DQ_MOD;
out:
	DQI_UNLOCK(dq);
	if (vp != dqvp)
		vput(dqvp);
	else
		vrele(dqvp);
	vn_finished_secondary_write(mp);
	return (error);
}

/*
 * Flush all entries from the cache for a particular vnode.
 */
static int
dqflush(struct vnode *vp)
{
	struct dquot *dq, *nextdq;
	struct dqhash *dqh;
	int error;

	/*
	 * Move all dquot's that used to refer to this quota
	 * file off their hash chains (they will eventually
	 * fall off the head of the free list and be re-used).
	 */
	error = 0;
	DQH_LOCK();
	for (dqh = &dqhashtbl[dqhash]; dqh >= dqhashtbl; dqh--) {
		for (dq = LIST_FIRST(dqh); dq; dq = nextdq) {
			nextdq = LIST_NEXT(dq, dq_hash);
			if (dq->dq_ump->um_quotas[dq->dq_type] != vp)
				continue;
			if (dq->dq_cnt)
				error = EBUSY;
			else {
				LIST_REMOVE(dq, dq_hash);
				dq->dq_ump = NULL;
			}
		}
	}
	DQH_UNLOCK();
	return (error);
}

/*
 * The following three functions are provided for the adjustment of
 * quotas by the soft updates code.
 */
#ifdef SOFTUPDATES
/*
 * Acquire a reference to the quota structures associated with a vnode.
 * Return count of number of quota structures found.
 */
int
quotaref(vp, qrp)
	struct vnode *vp;
	struct dquot **qrp;
{
	struct inode *ip;
	struct dquot *dq;
	int i, found;

	for (i = 0; i < MAXQUOTAS; i++)
		qrp[i] = NODQUOT;
	/*
	 * Disk quotas must be turned off for system files.  Currently
	 * snapshot and quota files.
	 */
	if ((vp->v_vflag & VV_SYSTEM) != 0)
		return (0);
	/*
	 * Iterate through and copy active quotas.
	 */
	found = 0;
	ip = VTOI(vp);
	mtx_lock(&dqhlock);
	for (i = 0; i < MAXQUOTAS; i++) {
		if ((dq = ip->i_dquot[i]) == NODQUOT)
			continue;
		DQREF(dq);
		qrp[i] = dq;
		found++;
	}
	mtx_unlock(&dqhlock);
	return (found);
}

/*
 * Release a set of quota structures obtained from a vnode.
 */
void
quotarele(qrp)
	struct dquot **qrp;
{
	struct dquot *dq;
	int i;

	for (i = 0; i < MAXQUOTAS; i++) {
		if ((dq = qrp[i]) == NODQUOT)
			continue;
		dqrele(NULL, dq);
	}
}

/*
 * Adjust the number of blocks associated with a quota.
 * Positive numbers when adding blocks; negative numbers when freeing blocks.
 */
void
quotaadj(qrp, ump, blkcount)
	struct dquot **qrp;
	struct ufsmount *ump;
	int64_t blkcount;
{
	struct dquot *dq;
	ufs2_daddr_t ncurblocks;
	int i;

	if (blkcount == 0)
		return;
	for (i = 0; i < MAXQUOTAS; i++) {
		if ((dq = qrp[i]) == NODQUOT)
			continue;
		DQI_LOCK(dq);
		DQI_WAIT(dq, PINOD+1, "adjqta");
		ncurblocks = dq->dq_curblocks + blkcount;
		if (ncurblocks >= 0)
			dq->dq_curblocks = ncurblocks;
		else
			dq->dq_curblocks = 0;
		if (blkcount < 0)
			dq->dq_flags &= ~DQ_BLKS;
		else if (dq->dq_curblocks + blkcount >= dq->dq_bsoftlimit &&
			 dq->dq_curblocks < dq->dq_bsoftlimit)
			dq->dq_btime = time_second + ump->um_btime[i];
		dq->dq_flags |= DQ_MOD;
		DQI_UNLOCK(dq);
	}
}
#endif /* SOFTUPDATES */

/*
 * 32-bit / 64-bit conversion functions.
 *
 * 32-bit quota records are stored in native byte order.  Attention must
 * be paid to overflow issues.
 *
 * 64-bit quota records are stored in network byte order.
 */

#define CLIP32(u64) (u64 > UINT32_MAX ? UINT32_MAX : (uint32_t)u64)

/*
 * Convert 32-bit host-order structure to dquot.
 */
static void
dqb32_dq(const struct dqblk32 *dqb32, struct dquot *dq)
{

	dq->dq_bhardlimit = dqb32->dqb_bhardlimit;
	dq->dq_bsoftlimit = dqb32->dqb_bsoftlimit;
	dq->dq_curblocks = dqb32->dqb_curblocks;
	dq->dq_ihardlimit = dqb32->dqb_ihardlimit;
	dq->dq_isoftlimit = dqb32->dqb_isoftlimit;
	dq->dq_curinodes = dqb32->dqb_curinodes;
	dq->dq_btime = dqb32->dqb_btime;
	dq->dq_itime = dqb32->dqb_itime;
}

/*
 * Convert 64-bit network-order structure to dquot.
 */
static void
dqb64_dq(const struct dqblk64 *dqb64, struct dquot *dq)
{

	dq->dq_bhardlimit = be64toh(dqb64->dqb_bhardlimit);
	dq->dq_bsoftlimit = be64toh(dqb64->dqb_bsoftlimit);
	dq->dq_curblocks = be64toh(dqb64->dqb_curblocks);
	dq->dq_ihardlimit = be64toh(dqb64->dqb_ihardlimit);
	dq->dq_isoftlimit = be64toh(dqb64->dqb_isoftlimit);
	dq->dq_curinodes = be64toh(dqb64->dqb_curinodes);
	dq->dq_btime = be64toh(dqb64->dqb_btime);
	dq->dq_itime = be64toh(dqb64->dqb_itime);
}

/*
 * Convert dquot to 32-bit host-order structure.
 */
static void
dq_dqb32(const struct dquot *dq, struct dqblk32 *dqb32)
{

	dqb32->dqb_bhardlimit = CLIP32(dq->dq_bhardlimit);
	dqb32->dqb_bsoftlimit = CLIP32(dq->dq_bsoftlimit);
	dqb32->dqb_curblocks = CLIP32(dq->dq_curblocks);
	dqb32->dqb_ihardlimit = CLIP32(dq->dq_ihardlimit);
	dqb32->dqb_isoftlimit = CLIP32(dq->dq_isoftlimit);
	dqb32->dqb_curinodes = CLIP32(dq->dq_curinodes);
	dqb32->dqb_btime = CLIP32(dq->dq_btime);
	dqb32->dqb_itime = CLIP32(dq->dq_itime);
}

/*
 * Convert dquot to 64-bit network-order structure.
 */
static void
dq_dqb64(const struct dquot *dq, struct dqblk64 *dqb64)
{

	dqb64->dqb_bhardlimit = htobe64(dq->dq_bhardlimit);
	dqb64->dqb_bsoftlimit = htobe64(dq->dq_bsoftlimit);
	dqb64->dqb_curblocks = htobe64(dq->dq_curblocks);
	dqb64->dqb_ihardlimit = htobe64(dq->dq_ihardlimit);
	dqb64->dqb_isoftlimit = htobe64(dq->dq_isoftlimit);
	dqb64->dqb_curinodes = htobe64(dq->dq_curinodes);
	dqb64->dqb_btime = htobe64(dq->dq_btime);
	dqb64->dqb_itime = htobe64(dq->dq_itime);
}

/*
 * Convert 64-bit host-order structure to 32-bit host-order structure.
 */
static void
dqb64_dqb32(const struct dqblk64 *dqb64, struct dqblk32 *dqb32)
{

	dqb32->dqb_bhardlimit = CLIP32(dqb64->dqb_bhardlimit);
	dqb32->dqb_bsoftlimit = CLIP32(dqb64->dqb_bsoftlimit);
	dqb32->dqb_curblocks = CLIP32(dqb64->dqb_curblocks);
	dqb32->dqb_ihardlimit = CLIP32(dqb64->dqb_ihardlimit);
	dqb32->dqb_isoftlimit = CLIP32(dqb64->dqb_isoftlimit);
	dqb32->dqb_curinodes = CLIP32(dqb64->dqb_curinodes);
	dqb32->dqb_btime = CLIP32(dqb64->dqb_btime);
	dqb32->dqb_itime = CLIP32(dqb64->dqb_itime);
}

/*
 * Convert 32-bit host-order structure to 64-bit host-order structure.
 */
static void
dqb32_dqb64(const struct dqblk32 *dqb32, struct dqblk64 *dqb64)
{

	dqb64->dqb_bhardlimit = dqb32->dqb_bhardlimit;
	dqb64->dqb_bsoftlimit = dqb32->dqb_bsoftlimit;
	dqb64->dqb_curblocks = dqb32->dqb_curblocks;
	dqb64->dqb_ihardlimit = dqb32->dqb_ihardlimit;
	dqb64->dqb_isoftlimit = dqb32->dqb_isoftlimit;
	dqb64->dqb_curinodes = dqb32->dqb_curinodes;
	dqb64->dqb_btime = dqb32->dqb_btime;
	dqb64->dqb_itime = dqb32->dqb_itime;
}
// CHERI CHANGES START
// {
//   "updated": 20191025,
//   "target_type": "kernel",
//   "changes": [
//     "iovec-macros",
//     "user_capabilities"
//   ]
// }
// CHERI CHANGES END<|MERGE_RESOLUTION|>--- conflicted
+++ resolved
@@ -492,12 +492,7 @@
  * Q_QUOTAON - set up a quota file for a particular filesystem.
  */
 int
-<<<<<<< HEAD
-quotaon(struct thread *td, struct mount *mp, int type, void * __capability fname,
-    bool *mp_busy)
-=======
-quotaon(struct thread *td, struct mount *mp, int type, void *fname)
->>>>>>> 271fcf1c
+quotaon(struct thread *td, struct mount *mp, int type, void * __capability fname)
 {
 	struct ufsmount *ump;
 	struct vnode *vp, **vpp;
