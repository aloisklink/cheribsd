--- conflicted
+++ resolved
@@ -492,12 +492,8 @@
  * Q_QUOTAON - set up a quota file for a particular filesystem.
  */
 int
-<<<<<<< HEAD
-quotaon(struct thread *td, struct mount *mp, int type, void * __capability fname)
-=======
-quotaon(struct thread *td, struct mount *mp, int type, void *fname,
+quotaon(struct thread *td, struct mount *mp, int type, void * __capability fname,
     bool *mp_busy)
->>>>>>> 6d3e78ad
 {
 	struct ufsmount *ump;
 	struct vnode *vp, **vpp;
