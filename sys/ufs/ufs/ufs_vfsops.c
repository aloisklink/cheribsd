--- conflicted
+++ resolved
@@ -209,32 +209,6 @@
 	ufsdirhash_uninit();
 #endif
 	return (0);
-<<<<<<< HEAD
-}
-
-/*
- * This is the generic part of fhtovp called after the underlying
- * filesystem has validated the file handle.
- *
- * Call the VFS_CHECKEXP beforehand to verify access.
- */
-int
-ufs_fhtovp(mp, nvp, gen)
-	struct mount *mp;
-	struct vnode *nvp;
-	u_int64_t gen;
-{
-	struct inode *ip;
-
-	ip = VTOI(nvp);
-	if (ip->i_mode == 0 || ip->i_gen != gen || ip->i_effnlink <= 0) {
-		if (ip->i_mode == 0)
-			vgone(nvp);
-		vput(nvp);
-		return (ESTALE);
-	}
-	vnode_create_vobject(nvp, DIP(ip, i_size), curthread);
-	return (0);
 }
 // CHERI CHANGES START
 // {
@@ -244,7 +218,4 @@
 //     "user_capabilities"
 //   ]
 // }
-// CHERI CHANGES END
-=======
-}
->>>>>>> 89fd61d9
+// CHERI CHANGES END