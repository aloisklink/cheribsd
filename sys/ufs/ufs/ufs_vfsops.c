/*-
 * SPDX-License-Identifier: BSD-3-Clause
 *
 * Copyright (c) 1991, 1993, 1994
 *	The Regents of the University of California.  All rights reserved.
 * (c) UNIX System Laboratories, Inc.
 * All or some portions of this file are derived from material licensed
 * to the University of California by American Telephone and Telegraph
 * Co. or Unix System Laboratories, Inc. and are reproduced herein with
 * the permission of UNIX System Laboratories, Inc.
 *
 * Redistribution and use in source and binary forms, with or without
 * modification, are permitted provided that the following conditions
 * are met:
 * 1. Redistributions of source code must retain the above copyright
 *    notice, this list of conditions and the following disclaimer.
 * 2. Redistributions in binary form must reproduce the above copyright
 *    notice, this list of conditions and the following disclaimer in the
 *    documentation and/or other materials provided with the distribution.
 * 3. Neither the name of the University nor the names of its contributors
 *    may be used to endorse or promote products derived from this software
 *    without specific prior written permission.
 *
 * THIS SOFTWARE IS PROVIDED BY THE REGENTS AND CONTRIBUTORS ``AS IS'' AND
 * ANY EXPRESS OR IMPLIED WARRANTIES, INCLUDING, BUT NOT LIMITED TO, THE
 * IMPLIED WARRANTIES OF MERCHANTABILITY AND FITNESS FOR A PARTICULAR PURPOSE
 * ARE DISCLAIMED.  IN NO EVENT SHALL THE REGENTS OR CONTRIBUTORS BE LIABLE
 * FOR ANY DIRECT, INDIRECT, INCIDENTAL, SPECIAL, EXEMPLARY, OR CONSEQUENTIAL
 * DAMAGES (INCLUDING, BUT NOT LIMITED TO, PROCUREMENT OF SUBSTITUTE GOODS
 * OR SERVICES; LOSS OF USE, DATA, OR PROFITS; OR BUSINESS INTERRUPTION)
 * HOWEVER CAUSED AND ON ANY THEORY OF LIABILITY, WHETHER IN CONTRACT, STRICT
 * LIABILITY, OR TORT (INCLUDING NEGLIGENCE OR OTHERWISE) ARISING IN ANY WAY
 * OUT OF THE USE OF THIS SOFTWARE, EVEN IF ADVISED OF THE POSSIBILITY OF
 * SUCH DAMAGE.
 *
 *	@(#)ufs_vfsops.c	8.8 (Berkeley) 5/20/95
 */

#include <sys/cdefs.h>
__FBSDID("$FreeBSD$");

#include "opt_quota.h"
#include "opt_ufs.h"

#include <sys/param.h>
#include <sys/systm.h>
#include <sys/kernel.h>
#include <sys/lock.h>
#include <sys/malloc.h>
#include <sys/mount.h>
#include <sys/proc.h>
#include <sys/socket.h>
#include <sys/vnode.h>

#include <ufs/ufs/extattr.h>
#include <ufs/ufs/quota.h>
#include <ufs/ufs/inode.h>
#include <ufs/ufs/ufsmount.h>
#include <ufs/ufs/ufs_extern.h>
#ifdef UFS_DIRHASH
#include <ufs/ufs/dir.h>
#include <ufs/ufs/dirhash.h>
#endif

MALLOC_DEFINE(M_UFSMNT, "ufs_mount", "UFS mount structure");

/*
 * Return the root of a filesystem.
 */
int
ufs_root(mp, flags, vpp)
	struct mount *mp;
	int flags;
	struct vnode **vpp;
{
	struct vnode *nvp;
	int error;

	error = VFS_VGET(mp, (ino_t)UFS_ROOTINO, flags, &nvp);
	if (error)
		return (error);
	*vpp = nvp;
	return (0);
}

/*
 * Do operations associated with quotas
 */
int
<<<<<<< HEAD
ufs_quotactl(struct mount *mp, int cmds, uid_t id, void * __capability arg,
    bool *mp_busy)
=======
ufs_quotactl(mp, cmds, id, arg)
	struct mount *mp;
	int cmds;
	uid_t id;
	void *arg;
>>>>>>> 271fcf1c
{
#ifndef QUOTA
	if ((cmds >> SUBCMDSHIFT) == Q_QUOTAON ||
	    (cmds >> SUBCMDSHIFT) == Q_QUOTAOFF)
		vfs_unbusy(mp);

	return (EOPNOTSUPP);
#else
	struct thread *td;
	int cmd, type, error;

	td = curthread;
	cmd = cmds >> SUBCMDSHIFT;
	type = cmds & SUBCMDMASK;
	if (id == -1) {
		switch (type) {
		case USRQUOTA:
			id = td->td_ucred->cr_ruid;
			break;

		case GRPQUOTA:
			id = td->td_ucred->cr_rgid;
			break;

		default:
			if (cmd == Q_QUOTAON || cmd == Q_QUOTAOFF)
				vfs_unbusy(mp);
			return (EINVAL);
		}
	}
	if ((u_int)type >= MAXQUOTAS) {
		if (cmd == Q_QUOTAON || cmd == Q_QUOTAOFF)
			vfs_unbusy(mp);
		return (EINVAL);
	}

	switch (cmd) {
	case Q_QUOTAON:
		error = quotaon(td, mp, type, arg);
		break;

	case Q_QUOTAOFF:
		vfs_ref(mp);
		vfs_unbusy(mp);
		vn_start_write(NULL, &mp, V_WAIT | V_MNTREF);
		error = quotaoff(td, mp, type);
		vn_finished_write(mp);
		break;

	case Q_SETQUOTA32:
		error = setquota32(td, mp, id, type, arg);
		break;

	case Q_SETUSE32:
		error = setuse32(td, mp, id, type, arg);
		break;

	case Q_GETQUOTA32:
		error = getquota32(td, mp, id, type, arg);
		break;

	case Q_SETQUOTA:
		error = setquota(td, mp, id, type, arg);
		break;

	case Q_SETUSE:
		error = setuse(td, mp, id, type, arg);
		break;

	case Q_GETQUOTA:
		error = getquota(td, mp, id, type, arg);
		break;

	case Q_GETQUOTASIZE:
		error = getquotasize(td, mp, id, type, arg);
		break;

	case Q_SYNC:
		error = qsync(mp);
		break;

	default:
		error = EINVAL;
		break;
	}
	return (error);
#endif
}

/*
 * Initial UFS filesystems, done only once.
 */
int
ufs_init(vfsp)
	struct vfsconf *vfsp;
{

#ifdef QUOTA
	dqinit();
#endif
#ifdef UFS_DIRHASH
	ufsdirhash_init();
#endif
	return (0);
}

/*
 * Uninitialise UFS filesystems, done before module unload.
 */
int
ufs_uninit(vfsp)
	struct vfsconf *vfsp;
{

#ifdef QUOTA
	dquninit();
#endif
#ifdef UFS_DIRHASH
	ufsdirhash_uninit();
#endif
	return (0);
}
// CHERI CHANGES START
// {
//   "updated": 20181114,
//   "target_type": "kernel",
//   "changes": [
//     "user_capabilities"
//   ]
// }
// CHERI CHANGES END<|MERGE_RESOLUTION|>--- conflicted
+++ resolved
@@ -87,16 +87,7 @@
  * Do operations associated with quotas
  */
 int
-<<<<<<< HEAD
-ufs_quotactl(struct mount *mp, int cmds, uid_t id, void * __capability arg,
-    bool *mp_busy)
-=======
-ufs_quotactl(mp, cmds, id, arg)
-	struct mount *mp;
-	int cmds;
-	uid_t id;
-	void *arg;
->>>>>>> 271fcf1c
+ufs_quotactl(struct mount *mp, int cmds, uid_t id, void * __capability arg)
 {
 #ifndef QUOTA
 	if ((cmds >> SUBCMDSHIFT) == Q_QUOTAON ||
