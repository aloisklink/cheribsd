/*-
 * SPDX-License-Identifier: BSD-3-Clause
 *
 * Copyright (c) 1991, 1993, 1994
 *	The Regents of the University of California.  All rights reserved.
 * (c) UNIX System Laboratories, Inc.
 * All or some portions of this file are derived from material licensed
 * to the University of California by American Telephone and Telegraph
 * Co. or Unix System Laboratories, Inc. and are reproduced herein with
 * the permission of UNIX System Laboratories, Inc.
 *
 * Redistribution and use in source and binary forms, with or without
 * modification, are permitted provided that the following conditions
 * are met:
 * 1. Redistributions of source code must retain the above copyright
 *    notice, this list of conditions and the following disclaimer.
 * 2. Redistributions in binary form must reproduce the above copyright
 *    notice, this list of conditions and the following disclaimer in the
 *    documentation and/or other materials provided with the distribution.
 * 3. Neither the name of the University nor the names of its contributors
 *    may be used to endorse or promote products derived from this software
 *    without specific prior written permission.
 *
 * THIS SOFTWARE IS PROVIDED BY THE REGENTS AND CONTRIBUTORS ``AS IS'' AND
 * ANY EXPRESS OR IMPLIED WARRANTIES, INCLUDING, BUT NOT LIMITED TO, THE
 * IMPLIED WARRANTIES OF MERCHANTABILITY AND FITNESS FOR A PARTICULAR PURPOSE
 * ARE DISCLAIMED.  IN NO EVENT SHALL THE REGENTS OR CONTRIBUTORS BE LIABLE
 * FOR ANY DIRECT, INDIRECT, INCIDENTAL, SPECIAL, EXEMPLARY, OR CONSEQUENTIAL
 * DAMAGES (INCLUDING, BUT NOT LIMITED TO, PROCUREMENT OF SUBSTITUTE GOODS
 * OR SERVICES; LOSS OF USE, DATA, OR PROFITS; OR BUSINESS INTERRUPTION)
 * HOWEVER CAUSED AND ON ANY THEORY OF LIABILITY, WHETHER IN CONTRACT, STRICT
 * LIABILITY, OR TORT (INCLUDING NEGLIGENCE OR OTHERWISE) ARISING IN ANY WAY
 * OUT OF THE USE OF THIS SOFTWARE, EVEN IF ADVISED OF THE POSSIBILITY OF
 * SUCH DAMAGE.
 *
 *	@(#)ufs_vfsops.c	8.8 (Berkeley) 5/20/95
 */

#include <sys/cdefs.h>
__FBSDID("$FreeBSD$");

#include "opt_quota.h"
#include "opt_ufs.h"

#include <sys/param.h>
#include <sys/systm.h>
#include <sys/kernel.h>
#include <sys/lock.h>
#include <sys/malloc.h>
#include <sys/mount.h>
#include <sys/proc.h>
#include <sys/socket.h>
#include <sys/vnode.h>

#include <ufs/ufs/extattr.h>
#include <ufs/ufs/quota.h>
#include <ufs/ufs/inode.h>
#include <ufs/ufs/ufsmount.h>
#include <ufs/ufs/ufs_extern.h>
#ifdef UFS_DIRHASH
#include <ufs/ufs/dir.h>
#include <ufs/ufs/dirhash.h>
#endif

MALLOC_DEFINE(M_UFSMNT, "ufs_mount", "UFS mount structure");

/*
 * Return the root of a filesystem.
 */
int
ufs_root(mp, flags, vpp)
	struct mount *mp;
	int flags;
	struct vnode **vpp;
{
	struct vnode *nvp;
	int error;

	error = VFS_VGET(mp, (ino_t)UFS_ROOTINO, flags, &nvp);
	if (error)
		return (error);
	*vpp = nvp;
	return (0);
}

/*
 * Do operations associated with quotas
 */
int
<<<<<<< HEAD
ufs_quotactl(struct mount *mp, int cmds, uid_t id, void * __capability arg)
=======
ufs_quotactl(mp, cmds, id, arg, mp_busy)
	struct mount *mp;
	int cmds;
	uid_t id;
	void *arg;
	bool *mp_busy;
>>>>>>> a4b07a27
{
#ifndef QUOTA
	return (EOPNOTSUPP);
#else
	struct thread *td;
	int cmd, type, error;

	td = curthread;
	cmd = cmds >> SUBCMDSHIFT;
	type = cmds & SUBCMDMASK;
	if (id == -1) {
		switch (type) {
		case USRQUOTA:
			id = td->td_ucred->cr_ruid;
			break;

		case GRPQUOTA:
			id = td->td_ucred->cr_rgid;
			break;

		default:
			return (EINVAL);
		}
	}
	if ((u_int)type >= MAXQUOTAS)
		return (EINVAL);

	switch (cmd) {
	case Q_QUOTAON:
		error = quotaon(td, mp, type, arg, mp_busy);
		break;

	case Q_QUOTAOFF:
		vfs_ref(mp);
		KASSERT(*mp_busy,
		    ("%s called without busied mount", __func__));
		vfs_unbusy(mp);
		*mp_busy = false;
		vn_start_write(NULL, &mp, V_WAIT | V_MNTREF);
		error = quotaoff(td, mp, type);
		vn_finished_write(mp);
		break;

	case Q_SETQUOTA32:
		error = setquota32(td, mp, id, type, arg);
		break;

	case Q_SETUSE32:
		error = setuse32(td, mp, id, type, arg);
		break;

	case Q_GETQUOTA32:
		error = getquota32(td, mp, id, type, arg);
		break;

	case Q_SETQUOTA:
		error = setquota(td, mp, id, type, arg);
		break;

	case Q_SETUSE:
		error = setuse(td, mp, id, type, arg);
		break;

	case Q_GETQUOTA:
		error = getquota(td, mp, id, type, arg);
		break;

	case Q_GETQUOTASIZE:
		error = getquotasize(td, mp, id, type, arg);
		break;

	case Q_SYNC:
		error = qsync(mp);
		break;

	default:
		error = EINVAL;
		break;
	}
	return (error);
#endif
}

/*
 * Initial UFS filesystems, done only once.
 */
int
ufs_init(vfsp)
	struct vfsconf *vfsp;
{

#ifdef QUOTA
	dqinit();
#endif
#ifdef UFS_DIRHASH
	ufsdirhash_init();
#endif
	return (0);
}

/*
 * Uninitialise UFS filesystems, done before module unload.
 */
int
ufs_uninit(vfsp)
	struct vfsconf *vfsp;
{

#ifdef QUOTA
	dquninit();
#endif
#ifdef UFS_DIRHASH
	ufsdirhash_uninit();
#endif
	return (0);
}
// CHERI CHANGES START
// {
//   "updated": 20181114,
//   "target_type": "kernel",
//   "changes": [
//     "user_capabilities"
//   ]
// }
// CHERI CHANGES END<|MERGE_RESOLUTION|>--- conflicted
+++ resolved
@@ -87,16 +87,8 @@
  * Do operations associated with quotas
  */
 int
-<<<<<<< HEAD
-ufs_quotactl(struct mount *mp, int cmds, uid_t id, void * __capability arg)
-=======
-ufs_quotactl(mp, cmds, id, arg, mp_busy)
-	struct mount *mp;
-	int cmds;
-	uid_t id;
-	void *arg;
-	bool *mp_busy;
->>>>>>> a4b07a27
+ufs_quotactl(struct mount *mp, int cmds, uid_t id, void * __capability arg,
+    bool *mp_busy)
 {
 #ifndef QUOTA
 	return (EOPNOTSUPP);
