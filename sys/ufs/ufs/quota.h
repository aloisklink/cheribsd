--- conflicted
+++ resolved
@@ -232,8 +232,8 @@
 int	qsync(struct mount *);
 int	qsyncvp(struct vnode *);
 int	quotaoff(struct thread *, struct mount *, int);
-<<<<<<< HEAD
-int	quotaon(struct thread *, struct mount *, int, void * __capability);
+int	quotaon(struct thread *, struct mount *, int, void * __capability,
+	    bool *);
 int	getquota32(struct thread *, struct mount *, u_long, int,
 	    void * __capability);
 int	setquota32(struct thread *, struct mount *, u_long, int,
@@ -248,16 +248,6 @@
 	    void * __capability);
 int	getquotasize(struct thread *, struct mount *, u_long, int,
 	    void * __capability);
-=======
-int	quotaon(struct thread *, struct mount *, int, void *, bool *);
-int	getquota32(struct thread *, struct mount *, u_long, int, void *);
-int	setquota32(struct thread *, struct mount *, u_long, int, void *);
-int	setuse32(struct thread *, struct mount *, u_long, int, void *);
-int	getquota(struct thread *, struct mount *, u_long, int, void *);
-int	setquota(struct thread *, struct mount *, u_long, int, void *);
-int	setuse(struct thread *, struct mount *, u_long, int, void *);
-int	getquotasize(struct thread *, struct mount *, u_long, int, void *);
->>>>>>> 6d3e78ad
 vfs_quotactl_t ufs_quotactl;
 
 #ifdef SOFTUPDATES
