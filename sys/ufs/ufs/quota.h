--- conflicted
+++ resolved
@@ -232,9 +232,7 @@
 int	qsync(struct mount *);
 int	qsyncvp(struct vnode *);
 int	quotaoff(struct thread *, struct mount *, int);
-<<<<<<< HEAD
-int	quotaon(struct thread *, struct mount *, int, void * __capability,
-	    bool *);
+int	quotaon(struct thread *, struct mount *, int, void * __capability);
 int	getquota32(struct thread *, struct mount *, u_long, int,
 	    void * __capability);
 int	setquota32(struct thread *, struct mount *, u_long, int,
@@ -249,16 +247,6 @@
 	    void * __capability);
 int	getquotasize(struct thread *, struct mount *, u_long, int,
 	    void * __capability);
-=======
-int	quotaon(struct thread *, struct mount *, int, void *);
-int	getquota32(struct thread *, struct mount *, u_long, int, void *);
-int	setquota32(struct thread *, struct mount *, u_long, int, void *);
-int	setuse32(struct thread *, struct mount *, u_long, int, void *);
-int	getquota(struct thread *, struct mount *, u_long, int, void *);
-int	setquota(struct thread *, struct mount *, u_long, int, void *);
-int	setuse(struct thread *, struct mount *, u_long, int, void *);
-int	getquotasize(struct thread *, struct mount *, u_long, int, void *);
->>>>>>> 271fcf1c
 vfs_quotactl_t ufs_quotactl;
 
 #ifdef SOFTUPDATES
