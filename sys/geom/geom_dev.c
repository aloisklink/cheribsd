--- conflicted
+++ resolved
@@ -721,13 +721,8 @@
 			    sizeof(struct disk_zone_rep_entry);
 			if (alloc_size != 0)
 				new_entries = g_malloc(alloc_size,
-<<<<<<< HEAD
-				    M_WAITOK| M_ZERO);
+				    M_WAITOK | M_ZERO);
 			old_entries = rep->user_entries;
-=======
-				    M_WAITOK | M_ZERO);
-			old_entries = rep->entries;
->>>>>>> cd853791
 			rep->entries = new_entries;
 		}
 		error = g_io_zonecmd(zone_args, cp);
