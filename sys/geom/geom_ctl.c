--- conflicted
+++ resolved
@@ -226,19 +226,9 @@
 			gctl_error(req, "negative param length");
 			break;
 		}
-<<<<<<< HEAD
-		p = geom_alloc_copyin(req, ap[i].value, ap[i].len,
-		    (ap[i].flag & GCTL_PARAM_ASCII) == 0);
-		if (p == NULL)
-			break;
-		if ((ap[i].flag & GCTL_PARAM_ASCII) &&
-		    p[ap[i].len - 1] != '\0') {
-			gctl_error(req, "unterminated param value");
-			g_free(p);
-			break;
-=======
 		if (ap[i].flag & GCTL_PARAM_RD) {
-			p = geom_alloc_copyin(req, ap[i].value, ap[i].len);
+			p = geom_alloc_copyin(req, ap[i].value, ap[i].len,
+			    (ap[i].flag & GCTL_PARAM_ASCII) == 0);
 			if (p == NULL)
 				break;
 			if ((ap[i].flag & GCTL_PARAM_ASCII) &&
@@ -249,7 +239,6 @@
 			}
 		} else {
 			p = g_malloc(ap[i].len, M_WAITOK | M_ZERO);
->>>>>>> 01b9c48b
 		}
 		ap[i].kvalue = p;
 		ap[i].flag |= GCTL_PARAM_VALUEKERNEL;
