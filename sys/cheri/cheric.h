--- conflicted
+++ resolved
@@ -174,12 +174,7 @@
 {
 
 	/* Assume CFromPtr without base set, availability of CSetBounds. */
-<<<<<<< HEAD
-	// KASSERT(len > 0, ("cheri_ptr with 0 length"));
-	return (cheri_csetbounds((__cheri_tocap const void * __capability)ptr, len));
-=======
 	return (cheri_setbounds((__cheri_tocap const void * __capability)ptr, len));
->>>>>>> 22e7e049
 }
 
 static __inline void * __capability
