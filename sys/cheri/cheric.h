--- conflicted
+++ resolved
@@ -36,11 +36,8 @@
 #include <sys/cdefs.h>
 #include <sys/types.h>
 
-<<<<<<< HEAD
-=======
 #include <cheri/cherireg.h>	/* Permission definitions. */
 
->>>>>>> 7edf3bfb
 #if __has_feature(capabilities) || defined(__CHERI__)
 
 #include <machine/cherireg.h>	/* Permission definitions. */
