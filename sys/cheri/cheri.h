/*-
 * Copyright (c) 2011-2017 Robert N. M. Watson
 * Copyright (c) 2015 SRI International
 * All rights reserved.
 *
 * This software was developed by SRI International and the University of
 * Cambridge Computer Laboratory under DARPA/AFRL contract (FA8750-10-C-0237)
 * ("CTSRD"), as part of the DARPA CRASH research programme.
 *
 * Redistribution and use in source and binary forms, with or without
 * modification, are permitted provided that the following conditions
 * are met:
 * 1. Redistributions of source code must retain the above copyright
 *    notice, this list of conditions and the following disclaimer.
 * 2. Redistributions in binary form must reproduce the above copyright
 *    notice, this list of conditions and the following disclaimer in the
 *    documentation and/or other materials provided with the distribution.
 *
 * THIS SOFTWARE IS PROVIDED BY THE AUTHOR AND CONTRIBUTORS ``AS IS'' AND
 * ANY EXPRESS OR IMPLIED WARRANTIES, INCLUDING, BUT NOT LIMITED TO, THE
 * IMPLIED WARRANTIES OF MERCHANTABILITY AND FITNESS FOR A PARTICULAR PURPOSE
 * ARE DISCLAIMED.  IN NO EVENT SHALL THE AUTHOR OR CONTRIBUTORS BE LIABLE
 * FOR ANY DIRECT, INDIRECT, INCIDENTAL, SPECIAL, EXEMPLARY, OR CONSEQUENTIAL
 * DAMAGES (INCLUDING, BUT NOT LIMITED TO, PROCUREMENT OF SUBSTITUTE GOODS
 * OR SERVICES; LOSS OF USE, DATA, OR PROFITS; OR BUSINESS INTERRUPTION)
 * HOWEVER CAUSED AND ON ANY THEORY OF LIABILITY, WHETHER IN CONTRACT, STRICT
 * LIABILITY, OR TORT (INCLUDING NEGLIGENCE OR OTHERWISE) ARISING IN ANY WAY
 * OUT OF THE USE OF THIS SOFTWARE, EVEN IF ADVISED OF THE POSSIBILITY OF
 * SUCH DAMAGE.
 */

#ifndef _SYS_CHERI_H_
#define	_SYS_CHERI_H_

#ifdef _KERNEL
#include <sys/sysctl.h>		/* SYSCTL_DECL() */
#endif

#include <sys/types.h>
#include <cheri/cherireg.h>

/*
 * Canonical C-language representation of a CHERI object capability -- code and
 * data capabilities in registers or memory.
 */
struct cheri_object {
	void * __capability	co_codecap;
	void * __capability	co_datacap;
};

#if !defined(_KERNEL) && __has_feature(capabilities)
#define	CHERI_OBJECT_INIT_NULL	{NULL, NULL}
#define	CHERI_OBJECT_ISNULL(co)	\
    ((co).co_codecap == NULL && (co).co_datacap == NULL)
#endif

/*
 * Data structure describing CHERI's sigaltstack-like extensions to signal
 * delivery.  In the event that a thread takes a signal when $pcc doesn't hold
 * CHERI_PERM_SYSCALL, we will need to install new $pcc, $ddc, $csp, and $idc
 * state, and move execution to the per-thread alternative stack, whose
 * pointer should (presumably) be relative to the $ddc/$csp defined here.
 */
struct cheri_signal {
	void * __capability	csig_pcc;
	void * __capability	csig_ddc;
	void * __capability	csig_csp;
	void * __capability	csig_idc;
	void * __capability	csig_default_stack;
	void * __capability	csig_sigcode;
};

#ifdef _KERNEL
/*
 * Functions to construct userspace capabilities.
 */
void * __capability	_cheri_capability_build_user_code(struct thread *td,
			    uint32_t perms, vaddr_t basep, size_t length,
			    off_t off, const char* func, int line);
void * __capability	_cheri_capability_build_user_data(uint32_t perms,
			    vaddr_t basep, size_t length, off_t off,
			    const char* func, int line);
void * __capability	_cheri_capability_build_user_rwx(uint32_t perms,
			    vaddr_t basep, size_t length, off_t off,
			    const char* func, int line);
#define cheri_capability_build_user_code(td, perms, basep, length, off)	\
	_cheri_capability_build_user_code(td, perms, basep, length, off,\
	    __func__, __LINE__)
#define cheri_capability_build_user_data(perms, basep, length, off)	\
	_cheri_capability_build_user_data(perms, basep, length, off,	\
	    __func__, __LINE__)
#define cheri_capability_build_user_rwx(perms, basep, length, off)	\
	_cheri_capability_build_user_rwx(perms, basep, length, off,	\
	    __func__, __LINE__)

/*
 * Global capabilities used to construct other capabilities.
 */

/* Root of all unsealed userspace capabilities. */
extern void * __capability userspace_root_cap;

/* Root of all sealed userspace capabilities. */
extern void * __capability userspace_root_sealcap;

/*
 * Omnipotent capability for restoring swapped capabilities.
 *
 * XXXBD: These should be a way to do this without storing such a potent
 * capability.  Splitting sealed and unsealed caps would be a start.
 */
extern void * __capability swap_restore_cap;

#ifdef __CHERI_PURE_CAPABILITY__
/* Root kernel capability */
extern void * __capability kernel_root_cap;
#endif

/* Root of all sealed kernel capabilities. */
extern void * __capability kernel_root_sealcap;
<<<<<<< HEAD

#ifdef __CHERI_PURE_CAPABILITY__
/* Root kernel capability */
extern void * __capability kernel_root_cap;
#endif
=======
>>>>>>> 5714f9f7

/*
 * Functions to create capabilities used in exec.
 */
struct image_params;
struct thread;
void * __capability cheri_exec_pcc(struct thread *td,
	    struct image_params *imgp);
void	cheri_set_mmap_capability(struct thread *td, struct image_params *imgp,
	    void * __capability csp);
void * __capability cheri_sigcode_capability(struct thread *td);

/*
 * CHERI context management functions.
 */
const char	*cheri_exccode_string(uint8_t exccode);
int	cheri_syscall_authorize(struct thread *td, u_int code,
	    int nargs, syscallarg_t *args);
int	cheri_signal_sandboxed(struct thread *td);
void	hybridabi_sendsig(struct thread *td);

/*
 * Functions to manage object types.
 */
otype_t	cheri_otype_alloc(void);
void	cheri_otype_free(otype_t);

/*
 * Global sysctl definitions.
 */
SYSCTL_DECL(_security_cheri);
SYSCTL_DECL(_security_cheri_stats);
extern u_int	security_cheri_debugger_on_sandbox_signal;
extern u_int	security_cheri_debugger_on_sandbox_syscall;
extern u_int	security_cheri_debugger_on_sandbox_unwind;
extern u_int	security_cheri_debugger_on_sigprot;
extern u_int	security_cheri_sandboxed_signals;
extern u_int	security_cheri_syscall_violations;
extern u_int	security_cheri_bound_legacy_capabilities;
#endif /* !_KERNEL */

/*
 * Nested include of machine-dependent definitions.
 */
#include <machine/cheri.h>

#endif /* _SYS_CHERI_H_ */
// CHERI CHANGES START
// {
//   "updated": 20200803,
//   "target_type": "kernel",
//   "changes_purecap": [
//     "support"
//   ]
// }
// CHERI CHANGES END<|MERGE_RESOLUTION|>--- conflicted
+++ resolved
@@ -118,14 +118,6 @@
 
 /* Root of all sealed kernel capabilities. */
 extern void * __capability kernel_root_sealcap;
-<<<<<<< HEAD
-
-#ifdef __CHERI_PURE_CAPABILITY__
-/* Root kernel capability */
-extern void * __capability kernel_root_cap;
-#endif
-=======
->>>>>>> 5714f9f7
 
 /*
  * Functions to create capabilities used in exec.
