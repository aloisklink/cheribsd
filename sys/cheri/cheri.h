/*-
 * Copyright (c) 2011-2017 Robert N. M. Watson
 * Copyright (c) 2015 SRI International
 * All rights reserved.
 *
 * This software was developed by SRI International and the University of
 * Cambridge Computer Laboratory under DARPA/AFRL contract (FA8750-10-C-0237)
 * ("CTSRD"), as part of the DARPA CRASH research programme.
 *
 * Redistribution and use in source and binary forms, with or without
 * modification, are permitted provided that the following conditions
 * are met:
 * 1. Redistributions of source code must retain the above copyright
 *    notice, this list of conditions and the following disclaimer.
 * 2. Redistributions in binary form must reproduce the above copyright
 *    notice, this list of conditions and the following disclaimer in the
 *    documentation and/or other materials provided with the distribution.
 *
 * THIS SOFTWARE IS PROVIDED BY THE AUTHOR AND CONTRIBUTORS ``AS IS'' AND
 * ANY EXPRESS OR IMPLIED WARRANTIES, INCLUDING, BUT NOT LIMITED TO, THE
 * IMPLIED WARRANTIES OF MERCHANTABILITY AND FITNESS FOR A PARTICULAR PURPOSE
 * ARE DISCLAIMED.  IN NO EVENT SHALL THE AUTHOR OR CONTRIBUTORS BE LIABLE
 * FOR ANY DIRECT, INDIRECT, INCIDENTAL, SPECIAL, EXEMPLARY, OR CONSEQUENTIAL
 * DAMAGES (INCLUDING, BUT NOT LIMITED TO, PROCUREMENT OF SUBSTITUTE GOODS
 * OR SERVICES; LOSS OF USE, DATA, OR PROFITS; OR BUSINESS INTERRUPTION)
 * HOWEVER CAUSED AND ON ANY THEORY OF LIABILITY, WHETHER IN CONTRACT, STRICT
 * LIABILITY, OR TORT (INCLUDING NEGLIGENCE OR OTHERWISE) ARISING IN ANY WAY
 * OUT OF THE USE OF THIS SOFTWARE, EVEN IF ADVISED OF THE POSSIBILITY OF
 * SUCH DAMAGE.
 */

#ifndef _SYS_CHERI_H_
#define	_SYS_CHERI_H_

#ifdef _KERNEL
#include <sys/sysctl.h>		/* SYSCTL_DECL() */
#endif

#include <sys/types.h>

#include <machine/cherireg.h>	/* CHERICAP_SIZE. */

/*
 * Canonical C-language representation of a capability for compilers that
 * don't support capabilities directly.  The in-memory layout is sensitive to
 * the microarchitecture, and hence treated as opaque.  Fields must be
 * accessed via the ISA.
 */
struct chericap {
	uint8_t		c_data[CHERICAP_SIZE];
} __packed __aligned(CHERICAP_SIZE);

/*
 * Canonical C-language representation of a CHERI object capability -- code and
 * data capabilities in registers or memory.
 */
struct cheri_object {
#if !defined(_KERNEL) && __has_feature(capabilities)
	void * __capability	co_codecap;
	void * __capability	co_datacap;
#else
	struct chericap		 co_codecap;
	struct chericap		 co_datacap;
#endif
};

#if !defined(_KERNEL) && __has_feature(capabilities)
#define	CHERI_OBJECT_INIT_NULL	{NULL, NULL}
#define	CHERI_OBJECT_ISNULL(co)	\
    ((co).co_codecap == NULL && (co).co_datacap == NULL)
#endif

/*
 * Data structure describing CHERI's sigaltstack-like extensions to signal
 * delivery.  In the event that a thread takes a signal when $pcc doesn't hold
 * CHERI_PERM_SYSCALL, we will need to install new $pcc, $ddc, $csp, and $idc
 * state, and move execution to the per-thread alternative stack, whose
 * pointer should (presumably) be relative to the $ddc/$csp defined here.
 */
struct cheri_signal {
#if __has_feature(capabilities)
	void * __capability	csig_pcc;
	void * __capability	csig_ddc;
	void * __capability	csig_csp;
	void * __capability	csig_idc;
	void * __capability	csig_default_stack;
	void * __capability	csig_sigcode;
#else
	struct chericap		 csig_pcc;
	struct chericap		 csig_ddc;
	struct chericap		 csig_csp;
	struct chericap		 csig_idc;
	struct chericap		 csig_default_stack;
	struct chericap		 csig_sigcode;
#endif
};

/*
 * APIs that act on C language representations of capabilities -- but not
 * capabilities themselves.
 */
#ifdef _KERNEL
void * __capability	_cheri_capability_build_user_code(uint32_t perms,
			    vaddr_t basep, size_t length, off_t off,
			    const char* func, int line);
void * __capability	_cheri_capability_build_user_data(uint32_t perms,
			    vaddr_t basep, size_t length, off_t off,
			    const char* func, int line);
void * __capability	_cheri_capability_build_user_rwx(uint32_t perms,
			    vaddr_t basep, size_t length, off_t off,
			    const char* func, int line);
#define cheri_capability_build_user_code(perms, basep, length, off)	\
	_cheri_capability_build_user_code(perms, basep, length, off,	\
	    __func__, __LINE__)
#define cheri_capability_build_user_data(perms, basep, length, off)	\
	_cheri_capability_build_user_data(perms, basep, length, off,	\
	    __func__, __LINE__)
#define cheri_capability_build_user_rwx(perms, basep, length, off)	\
	_cheri_capability_build_user_rwx(perms, basep, length, off,	\
	    __func__, __LINE__)

/*
 * CHERI context management functions.
 */
struct cheri_frame;
struct thread;
struct trapframe;
const char	*cheri_exccode_string(uint8_t exccode);
void	cheri_exec_setregs(struct thread *td, u_long entry_addr);
void	cheri_log_cheri_frame(struct trapframe *frame);
void	cheri_log_exception(struct trapframe *frame, int trap_type);
void	cheri_log_exception_registers(struct trapframe *frame);
void	cheri_newthread_setregs(struct thread *td, u_long entry_addr);
int	cheri_syscall_authorize(struct thread *td, u_int code,
	    int nargs, syscallarg_t *args);
int	cheri_signal_sandboxed(struct thread *td);
void	cheri_trapframe_from_cheriframe(struct trapframe *frame,
	    struct cheri_frame *cfp);
void	_cheri_trapframe_to_cheriframe(struct trapframe *frame,
	    struct cheri_frame *cfp, bool strip_tags);
#define	cheri_trapframe_to_cheriframe(tf, cf)			\
	_cheri_trapframe_to_cheriframe((tf), (cf), false)
#define	cheri_trapframe_to_cheriframe_strip(tf, cf)		\
	_cheri_trapframe_to_cheriframe((tf), (cf), true)
void	hybridabi_sendsig(struct thread *td);

/*
 * Functions to set up and manipulate CHERI contexts and stacks.
 */
struct pcb;
struct proc;
struct sysarch_args;
void	cheri_sealcap_copy(struct proc *dst, struct proc *src);
void	cheri_signal_copy(struct pcb *dst, struct pcb *src);
int	cheri_sysarch_getsealcap(struct thread *td, void * __capability ucap);
int	cheri_sysarch_getstack(struct thread *td, struct sysarch_args *uap);
int	cheri_sysarch_setstack(struct thread *td, struct sysarch_args *uap);

/*
 * Functions to manage object types.
 */
otype_t	cheri_otype_alloc(void);
void	cheri_otype_free(otype_t);

/*
 * Global sysctl definitions.
 */
SYSCTL_DECL(_security_cheri);
SYSCTL_DECL(_security_cheri_stats);
extern u_int	security_cheri_debugger_on_sandbox_signal;
extern u_int	security_cheri_debugger_on_sandbox_syscall;
extern u_int	security_cheri_debugger_on_sandbox_unwind;
extern u_int	security_cheri_debugger_on_sigprot;
extern u_int	security_cheri_sandboxed_signals;
extern u_int	security_cheri_syscall_violations;
extern u_int	security_cheri_bound_legacy_capabilities;

/*
 * Functions exposed to machine-independent code that must interact with
 * CHERI-specific features; e.g., ktrace.
 */
struct ktr_ccall;
struct ktr_creturn;
struct ktr_cexception;
<<<<<<< HEAD
struct thr_param;
int	cheriabi_mmap_set_retcap(struct thread *td, void * __capability *retcap,
	    void * __capability *addrp, size_t len, int prot, int flags);
/* XXX-AM: should we move this in place of machine/cpu_set_upcall? */
void	cheriabi_set_threadregs(struct thread *td, struct thr_param *param);
void	cheriabi_thr_new_md(struct thread *parent_td, struct thr_param *param);
int	cheriabi_set_user_tls(struct thread *td, void * __capability tls_base);
=======
struct thr_param_c;
>>>>>>> e16ccb4a
void	ktrccall_mdfill(struct pcb *pcb, struct ktr_ccall *kc);
void	ktrcreturn_mdfill(struct pcb *pcb, struct ktr_creturn *kr);
void	ktrcexception_mdfill(struct trapframe *frame,
	    struct ktr_cexception *ke);
#endif /* !_KERNEL */


/*
 * Nested include of machine-dependent definitions, which likely depend on
 * first having defined chericap.h.
 */
#include <machine/cheri.h>

#endif /* _SYS_CHERI_H_ */<|MERGE_RESOLUTION|>--- conflicted
+++ resolved
@@ -182,17 +182,8 @@
 struct ktr_ccall;
 struct ktr_creturn;
 struct ktr_cexception;
-<<<<<<< HEAD
-struct thr_param;
-int	cheriabi_mmap_set_retcap(struct thread *td, void * __capability *retcap,
-	    void * __capability *addrp, size_t len, int prot, int flags);
-/* XXX-AM: should we move this in place of machine/cpu_set_upcall? */
-void	cheriabi_set_threadregs(struct thread *td, struct thr_param *param);
-void	cheriabi_thr_new_md(struct thread *parent_td, struct thr_param *param);
-int	cheriabi_set_user_tls(struct thread *td, void * __capability tls_base);
-=======
 struct thr_param_c;
->>>>>>> e16ccb4a
+
 void	ktrccall_mdfill(struct pcb *pcb, struct ktr_ccall *kc);
 void	ktrcreturn_mdfill(struct pcb *pcb, struct ktr_creturn *kr);
 void	ktrcexception_mdfill(struct trapframe *frame,
