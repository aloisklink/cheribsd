--- conflicted
+++ resolved
@@ -143,10 +143,16 @@
 extern u_int	security_cheri_syscall_violations;
 extern u_int	security_cheri_bound_legacy_capabilities;
 
-<<<<<<< HEAD
+#ifdef __CHERI_PURE_CAPABILITY__
 /*
- * Functions exposed to machine-independent code that must interact with
- * CHERI-specific features; e.g., ktrace.
+ * Used by the kernel linker to handle caprelocs in modules.
+ */
+void	init_linker_file_cap_relocs(const void *start_relocs, const void *stop_relocs,
+	    void *data_cap, void *code_cap, ptraddr_t base_addr);
+#endif
+
+/*
+ * Functions to manage IPC between coprocesses.
  */
 struct trapframe;
 void	colocation_cleanup(struct thread *td);
@@ -157,15 +163,6 @@
 	    struct trapframe *trapframe, const char *msg);
 void	colocation_update_tls(struct thread *td);
 void	db_print_scb_td(struct thread *td);
-=======
-#ifdef __CHERI_PURE_CAPABILITY__
-/*
- * Used by the kernel linker to handle caprelocs in modules.
- */
-void	init_linker_file_cap_relocs(const void *start_relocs, const void *stop_relocs,
-	    void *data_cap, void *code_cap, ptraddr_t base_addr);
-#endif
->>>>>>> f5d87930
 #endif /* !_KERNEL */
 
 /*
