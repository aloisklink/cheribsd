/*-
 * SPDX-License-Identifier: BSD-2-Clause
 *
 * Copyright (c) 2011-2018 Robert N. M. Watson
 * All rights reserved.
 * Copyright (c) 2020 John Baldwin
 *
 * Portions of this software were developed by SRI International and
 * the University of Cambridge Computer Laboratory under DARPA/AFRL
 * contract (FA8750-10-C-0237) ("CTSRD"), as part of the DARPA CRASH
 * research programme.
 *
 * Portions of this software were developed by SRI International and
 * the University of Cambridge Computer Laboratory (Department of
 * Computer Science and Technology) under DARPA contract
 * HR0011-18-C-0016 ("ECATS"), as part of the DARPA SSITH research
 * programme.
 *
 * Redistribution and use in source and binary forms, with or without
 * modification, are permitted provided that the following conditions
 * are met:
 * 1. Redistributions of source code must retain the above copyright
 *    notice, this list of conditions and the following disclaimer.
 * 2. Redistributions in binary form must reproduce the above copyright
 *    notice, this list of conditions and the following disclaimer in the
 *    documentation and/or other materials provided with the distribution.
 *
 * THIS SOFTWARE IS PROVIDED BY THE AUTHOR AND CONTRIBUTORS ``AS IS'' AND
 * ANY EXPRESS OR IMPLIED WARRANTIES, INCLUDING, BUT NOT LIMITED TO, THE
 * IMPLIED WARRANTIES OF MERCHANTABILITY AND FITNESS FOR A PARTICULAR PURPOSE
 * ARE DISCLAIMED.  IN NO EVENT SHALL THE AUTHOR OR CONTRIBUTORS BE LIABLE
 * FOR ANY DIRECT, INDIRECT, INCIDENTAL, SPECIAL, EXEMPLARY, OR CONSEQUENTIAL
 * DAMAGES (INCLUDING, BUT NOT LIMITED TO, PROCUREMENT OF SUBSTITUTE GOODS
 * OR SERVICES; LOSS OF USE, DATA, OR PROFITS; OR BUSINESS INTERRUPTION)
 * HOWEVER CAUSED AND ON ANY THEORY OF LIABILITY, WHETHER IN CONTRACT, STRICT
 * LIABILITY, OR TORT (INCLUDING NEGLIGENCE OR OTHERWISE) ARISING IN ANY WAY
 * OUT OF THE USE OF THIS SOFTWARE, EVEN IF ADVISED OF THE POSSIBILITY OF
 * SUCH DAMAGE.
 */

#ifndef __SYS_CHERIREG_H__
#define	__SYS_CHERIREG_H__

#if __has_feature(capabilities)

#include <machine/cherireg.h>

/* Machine-independent capability field values. */

/*
 * The kernel snags one of the software-defined permissions for the purposes
 * of authorising system calls from $pcc.  This is a bit of an oddity:
 * normally, we check permissions on data capabilities, not code capabilities,
 * but aligns with 'privilege' checks: e.g., $epcc access.  We may wish to
 * switch to another model, such as having userspace register one or more
 * class capabilities as suitable for system-call use.
 */
#define	CHERI_PERM_SYSCALL			CHERI_PERM_SW0

/*
 * Use another software-defined permission to restrict the ability to change
 * the page mapping underlying a capability.  This can't be the same
 * permission bit as CHERI_PERM_SYSCALL because $pcc should not confer the
 * right rewrite or remap executable memory.
 */
#define	CHERI_PERM_CHERIABI_VMMAP		CHERI_PERM_SW1

/*
 * Definition for a highly privileged kernel capability able to name the
 * entire address space, and suitable to derive all other kernel-related
 * capabilities from, including sealing capabilities.
 */
#define	CHERI_CAP_KERN_PERMS						\
	(CHERI_PERMS_SWALL | CHERI_PERMS_HWALL)
#define	CHERI_CAP_KERN_BASE		0x0
#define	CHERI_CAP_KERN_LENGTH		0xffffffffffffffff
#define	CHERI_CAP_KERN_OFFSET		0x0

/*
 * Definition for userspace "unprivileged" capabilities able to name the user
 * portion of the address space.
 */
#define	CHERI_CAP_USER_CODE_PERMS	CHERI_PERMS_USERSPACE_CODE
#define	CHERI_CAP_USER_CODE_BASE	VM_MINUSER_ADDRESS
#define	CHERI_CAP_USER_CODE_LENGTH	(VM_MAXUSER_ADDRESS - VM_MINUSER_ADDRESS)
#define	CHERI_CAP_USER_CODE_OFFSET	0x0

#define	CHERI_CAP_USER_DATA_PERMS	CHERI_PERMS_USERSPACE_DATA
#define	CHERI_CAP_USER_DATA_BASE	VM_MINUSER_ADDRESS
#define	CHERI_CAP_USER_DATA_LENGTH	(VM_MAXUSER_ADDRESS - VM_MINUSER_ADDRESS)
#define	CHERI_CAP_USER_DATA_OFFSET	0x0

/*
 * Root sealing capability for all userspace object capabilities.
 */
#define	CHERI_SEALCAP_USERSPACE_PERMS	CHERI_PERMS_USERSPACE_SEALCAP
#define	CHERI_SEALCAP_USERSPACE_BASE	CHERI_OTYPE_USER_MIN
#define	CHERI_SEALCAP_USERSPACE_LENGTH	\
    (CHERI_OTYPE_USER_MAX - CHERI_OTYPE_USER_MIN + 1)
#define	CHERI_SEALCAP_USERSPACE_OFFSET	0x0

/*
 * Root sealing capability for kernel managed objects.
 */
#define	CHERI_SEALCAP_KERNEL_PERMS	CHERI_PERMS_KERNEL_SEALCAP
#define CHERI_SEALCAP_KERNEL_BASE	CHERI_OTYPE_KERN_MIN
#define	CHERI_SEALCAP_KERNEL_LENGTH	\
    (CHERI_OTYPE_KERN_MAX - CHERI_OTYPE_KERN_MIN + 1)
#define	CHERI_SEALCAP_KERNEL_OFFSET	0x0

<<<<<<< HEAD
/* Shorthand for RWX permission bits */
#define	CHERI_CAP_PERM_READ	(CHERI_PERM_LOAD | CHERI_PERM_LOAD_CAP)
#define	CHERI_CAP_PERM_WRITE                                            \
    (CHERI_PERM_STORE | CHERI_PERM_STORE_CAP | CHERI_PERM_STORE_LOCAL_CAP)
#define	CHERI_CAP_PERM_EXEC	(CHERI_PERM_EXECUTE)
#define	CHERI_CAP_PERM_RWX                                              \
    (CHERI_CAP_PERM_READ | CHERI_CAP_PERM_WRITE | CHERI_CAP_PERM_EXEC)

#endif /* __has_feature(capabilities) */

=======
>>>>>>> a4aab84c
#endif /* !__SYS_CHERIREG_H__ */<|MERGE_RESOLUTION|>--- conflicted
+++ resolved
@@ -40,8 +40,6 @@
 
 #ifndef __SYS_CHERIREG_H__
 #define	__SYS_CHERIREG_H__
-
-#if __has_feature(capabilities)
 
 #include <machine/cherireg.h>
 
@@ -108,17 +106,4 @@
     (CHERI_OTYPE_KERN_MAX - CHERI_OTYPE_KERN_MIN + 1)
 #define	CHERI_SEALCAP_KERNEL_OFFSET	0x0
 
-<<<<<<< HEAD
-/* Shorthand for RWX permission bits */
-#define	CHERI_CAP_PERM_READ	(CHERI_PERM_LOAD | CHERI_PERM_LOAD_CAP)
-#define	CHERI_CAP_PERM_WRITE                                            \
-    (CHERI_PERM_STORE | CHERI_PERM_STORE_CAP | CHERI_PERM_STORE_LOCAL_CAP)
-#define	CHERI_CAP_PERM_EXEC	(CHERI_PERM_EXECUTE)
-#define	CHERI_CAP_PERM_RWX                                              \
-    (CHERI_CAP_PERM_READ | CHERI_CAP_PERM_WRITE | CHERI_CAP_PERM_EXEC)
-
-#endif /* __has_feature(capabilities) */
-
-=======
->>>>>>> a4aab84c
 #endif /* !__SYS_CHERIREG_H__ */