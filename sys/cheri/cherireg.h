/*-
 * SPDX-License-Identifier: BSD-2-Clause
 *
 * Copyright (c) 2011-2018 Robert N. M. Watson
 * All rights reserved.
 * Copyright (c) 2020 John Baldwin
 *
 * Portions of this software were developed by SRI International and
 * the University of Cambridge Computer Laboratory under DARPA/AFRL
 * contract (FA8750-10-C-0237) ("CTSRD"), as part of the DARPA CRASH
 * research programme.
 *
 * Portions of this software were developed by SRI International and
 * the University of Cambridge Computer Laboratory (Department of
 * Computer Science and Technology) under DARPA contract
 * HR0011-18-C-0016 ("ECATS"), as part of the DARPA SSITH research
 * programme.
 *
 * Redistribution and use in source and binary forms, with or without
 * modification, are permitted provided that the following conditions
 * are met:
 * 1. Redistributions of source code must retain the above copyright
 *    notice, this list of conditions and the following disclaimer.
 * 2. Redistributions in binary form must reproduce the above copyright
 *    notice, this list of conditions and the following disclaimer in the
 *    documentation and/or other materials provided with the distribution.
 *
 * THIS SOFTWARE IS PROVIDED BY THE AUTHOR AND CONTRIBUTORS ``AS IS'' AND
 * ANY EXPRESS OR IMPLIED WARRANTIES, INCLUDING, BUT NOT LIMITED TO, THE
 * IMPLIED WARRANTIES OF MERCHANTABILITY AND FITNESS FOR A PARTICULAR PURPOSE
 * ARE DISCLAIMED.  IN NO EVENT SHALL THE AUTHOR OR CONTRIBUTORS BE LIABLE
 * FOR ANY DIRECT, INDIRECT, INCIDENTAL, SPECIAL, EXEMPLARY, OR CONSEQUENTIAL
 * DAMAGES (INCLUDING, BUT NOT LIMITED TO, PROCUREMENT OF SUBSTITUTE GOODS
 * OR SERVICES; LOSS OF USE, DATA, OR PROFITS; OR BUSINESS INTERRUPTION)
 * HOWEVER CAUSED AND ON ANY THEORY OF LIABILITY, WHETHER IN CONTRACT, STRICT
 * LIABILITY, OR TORT (INCLUDING NEGLIGENCE OR OTHERWISE) ARISING IN ANY WAY
 * OUT OF THE USE OF THIS SOFTWARE, EVEN IF ADVISED OF THE POSSIBILITY OF
 * SUCH DAMAGE.
 */

#ifndef __SYS_CHERIREG_H__
#define	__SYS_CHERIREG_H__

#if __has_feature(capabilities)

#include <machine/cherireg.h>

/* Machine-independent capability field values. */

/*
 * The kernel snags one of the software-defined permissions for the purposes
 * of authorising system calls from $pcc.  This is a bit of an oddity:
 * normally, we check permissions on data capabilities, not code capabilities,
 * but aligns with 'privilege' checks: e.g., $epcc access.  We may wish to
 * switch to another model, such as having userspace register one or more
 * class capabilities as suitable for system-call use.
 */
#define	CHERI_PERM_SYSCALL			CHERI_PERM_SW0

/*
 * Use another software-defined permission to restrict the ability to change
 * the page mapping underlying a capability.  This can't be the same
 * permission bit as CHERI_PERM_SYSCALL because $pcc should not confer the
 * right rewrite or remap executable memory.
 */
#define	CHERI_PERM_CHERIABI_VMMAP		CHERI_PERM_SW1

/*
 * Definition for a highly privileged kernel capability able to name the
 * entire address space, and suitable to derive all other kernel-related
 * capabilities from, including sealing capabilities.
 */
#define	CHERI_CAP_KERN_PERMS						\
	(CHERI_PERMS_SWALL | CHERI_PERMS_HWALL)
#define	CHERI_CAP_KERN_BASE		0x0
#define	CHERI_CAP_KERN_LENGTH		0xffffffffffffffff
#define	CHERI_CAP_KERN_OFFSET		0x0

/*
 * Definition for userspace "unprivileged" capabilities able to name the user
 * portion of the address space.
 */
#define	CHERI_CAP_USER_CODE_PERMS	CHERI_PERMS_USERSPACE_CODE
#define	CHERI_CAP_USER_CODE_BASE	VM_MINUSER_ADDRESS
#define	CHERI_CAP_USER_CODE_LENGTH	(VM_MAXUSER_ADDRESS - VM_MINUSER_ADDRESS)
#define	CHERI_CAP_USER_CODE_OFFSET	0x0

#define	CHERI_CAP_USER_DATA_PERMS	CHERI_PERMS_USERSPACE_DATA
#define	CHERI_CAP_USER_DATA_BASE	VM_MINUSER_ADDRESS
#define	CHERI_CAP_USER_DATA_LENGTH	(VM_MAXUSER_ADDRESS - VM_MINUSER_ADDRESS)
#define	CHERI_CAP_USER_DATA_OFFSET	0x0

#define	CHERI_CAP_USER_MMAP_PERMS					\
	(CHERI_PERMS_USERSPACE_DATA | CHERI_PERMS_USERSPACE_CODE |	\
	CHERI_PERM_CHERIABI_VMMAP)
/* Start at 256MB to avoid low PC values in sandboxes */
#define	CHERI_CAP_USER_MMAP_BASE	(VM_MINUSER_ADDRESS + 0x10000000)
#define	CHERI_CAP_USER_MMAP_LENGTH					\
    (VM_MAXUSER_ADDRESS - CHERI_CAP_USER_MMAP_BASE)
#define	CHERI_CAP_USER_MMAP_OFFSET	0x0

/*
 * Root sealing capability for all userspace object capabilities.
 */
#define	CHERI_SEALCAP_USERSPACE_PERMS	CHERI_PERMS_USERSPACE_SEALCAP
#define	CHERI_SEALCAP_USERSPACE_BASE	CHERI_OTYPE_USER_MIN
#define	CHERI_SEALCAP_USERSPACE_LENGTH	\
    (CHERI_OTYPE_USER_MAX - CHERI_OTYPE_USER_MIN + 1)
#define	CHERI_SEALCAP_USERSPACE_OFFSET	0x0

/*
 * Root sealing capability for kernel managed objects.
 */
#define	CHERI_SEALCAP_KERNEL_PERMS	CHERI_PERMS_KERNEL_SEALCAP
#define CHERI_SEALCAP_KERNEL_BASE	CHERI_OTYPE_KERN_MIN
#define	CHERI_SEALCAP_KERNEL_LENGTH	\
    (CHERI_OTYPE_KERN_MAX - CHERI_OTYPE_KERN_MIN + 1)
#define	CHERI_SEALCAP_KERNEL_OFFSET	0x0

<<<<<<< HEAD
/* Reserved CHERI object types: */
#define	CHERI_OTYPE_UNSEALED	(-1l)
#define	CHERI_OTYPE_SENTRY	(-2l)

/* Shorthand for RWX permission bits */
#define	CHERI_CAP_PERM_READ	(CHERI_PERM_LOAD | CHERI_PERM_LOAD_CAP)
#define	CHERI_CAP_PERM_WRITE                                            \
    (CHERI_PERM_STORE | CHERI_PERM_STORE_CAP | CHERI_PERM_STORE_LOCAL_CAP)
#define	CHERI_CAP_PERM_EXEC	(CHERI_PERM_EXECUTE)
#define	CHERI_CAP_PERM_RWX                                              \
    (CHERI_CAP_PERM_READ | CHERI_CAP_PERM_WRITE | CHERI_CAP_PERM_EXEC)


=======
>>>>>>> 5714f9f7
#define	CHERI_REPRESENTABLE_LENGTH(len) \
	__builtin_cheri_round_representable_length(len)
#define	CHERI_REPRESENTABLE_ALIGNMENT_MASK(len) \
	__builtin_cheri_representable_alignment_mask(len)

/*
 * TODO: avoid using these since count leading/trailing zeroes is expensive on
 * BERI/CHERI
 */
#define	CHERI_ALIGN_SHIFT(l)	\
	__builtin_ctzll(CHERI_REPRESENTABLE_ALIGNMENT_MASK(l))
#define	CHERI_SEAL_ALIGN_SHIFT(l)	\
	__builtin_ctzll(CHERI_SEALABLE_ALIGNMENT_MASK(l))

#else /* !__has_feature(capabilities) */
#define	CHERI_REPRESENTABLE_LENGTH(len) (len)
#define	CHERI_REPRESENTABLE_ALIGNMENT_MASK(len) UINT64_MAX
#endif /* !__has_feature(capabilities) */

/* Provide macros to make it easier to work with the raw CRAM/CRRL results: */
#define	CHERI_REPRESENTABLE_ALIGNMENT(len) \
	(~CHERI_REPRESENTABLE_ALIGNMENT_MASK(len) + 1)
#define	CHERI_REPRESENTABLE_BASE(base, len) \
	((base) & CHERI_REPRESENTABLE_ALIGNMENT_MASK(len))

/*
 * In the current encoding sealed and unsealed capabilities have the same
 * alignment constraints.
 */
#define	CHERI_SEALABLE_LENGTH(len)	\
	CHERI_REPRESENTABLE_LENGTH(len)
#define	CHERI_SEALABLE_ALIGNMENT_MASK(len)	\
	CHERI_REPRESENTABLE_ALIGNMENT_MASK(len)
#define	CHERI_SEALABLE_ALIGNMENT(len)	\
	CHERI_REPRESENTABLE_ALIGNMENT(len)
#define	CHERI_SEALABLE_BASE(base, len)	\
	CHERI_REPRESENTABLE_BASE(base, len)

/* A mask for the lower bits, i.e. the negated alignment mask */
#define	CHERI_SEAL_ALIGN_MASK(l)	~(CHERI_SEALABLE_ALIGNMENT_MASK(l))
#define	CHERI_ALIGN_MASK(l)		~(CHERI_REPRESENTABLE_ALIGNMENT_MASK(l))

#endif /* !__SYS_CHERIREG_H__ */<|MERGE_RESOLUTION|>--- conflicted
+++ resolved
@@ -117,11 +117,6 @@
     (CHERI_OTYPE_KERN_MAX - CHERI_OTYPE_KERN_MIN + 1)
 #define	CHERI_SEALCAP_KERNEL_OFFSET	0x0
 
-<<<<<<< HEAD
-/* Reserved CHERI object types: */
-#define	CHERI_OTYPE_UNSEALED	(-1l)
-#define	CHERI_OTYPE_SENTRY	(-2l)
-
 /* Shorthand for RWX permission bits */
 #define	CHERI_CAP_PERM_READ	(CHERI_PERM_LOAD | CHERI_PERM_LOAD_CAP)
 #define	CHERI_CAP_PERM_WRITE                                            \
@@ -131,8 +126,6 @@
     (CHERI_CAP_PERM_READ | CHERI_CAP_PERM_WRITE | CHERI_CAP_PERM_EXEC)
 
 
-=======
->>>>>>> 5714f9f7
 #define	CHERI_REPRESENTABLE_LENGTH(len) \
 	__builtin_cheri_round_representable_length(len)
 #define	CHERI_REPRESENTABLE_ALIGNMENT_MASK(len) \
