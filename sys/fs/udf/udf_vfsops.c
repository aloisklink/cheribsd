--- conflicted
+++ resolved
@@ -227,12 +227,7 @@
 	/* Check that the mount device exists */
 	if (fspec == NULL)
 		return (EINVAL);
-<<<<<<< HEAD
-	NDINIT(ndp, LOOKUP, FOLLOW | LOCKLEAF, UIO_SYSSPACE, PTR2CAP(fspec),
-	    td);
-=======
-	NDINIT(ndp, LOOKUP, FOLLOW | LOCKLEAF, UIO_SYSSPACE, fspec);
->>>>>>> 7e1d3eef
+	NDINIT(ndp, LOOKUP, FOLLOW | LOCKLEAF, UIO_SYSSPACE, PTR2CAP(fspec));
 	if ((error = namei(ndp)))
 		return (error);
 	NDFREE(ndp, NDF_ONLY_PNBUF);
