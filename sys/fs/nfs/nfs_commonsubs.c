--- conflicted
+++ resolved
@@ -653,12 +653,7 @@
 				NFSBCOPY(mbufcp,
 				    (__cheri_fromcap char *)uiocp, xfer);
 			else
-<<<<<<< HEAD
-				copyout_c(mbufcp, CAST_USER_ADDR_T(uiocp),
-				    xfer);
-=======
-				copyout(mbufcp, uiocp, xfer);
->>>>>>> 544dbc00
+				copyout_c(mbufcp, uiocp, xfer);
 			left -= xfer;
 			len -= xfer;
 			mbufcp += xfer;
