--- conflicted
+++ resolved
@@ -4784,7 +4784,17 @@
 	return (ds);
 }
 
-<<<<<<< HEAD
+/*
+ * Fill in the fields of "struct nfsrv_descript".
+ */
+void
+nfsm_set(struct nfsrv_descript *nd, u_int offs)
+{
+	struct mbuf *m;
+
+	m = nd->nd_mb;
+	nd->nd_bpos = mtod(m, char *) + offs;
+}
 // CHERI CHANGES START
 // {
 //   "updated": 20181127,
@@ -4794,17 +4804,4 @@
 //     "user_capabilities"
 //   ]
 // }
-// CHERI CHANGES END
-=======
-/*
- * Fill in the fields of "struct nfsrv_descript".
- */
-void
-nfsm_set(struct nfsrv_descript *nd, u_int offs)
-{
-	struct mbuf *m;
-
-	m = nd->nd_mb;
-	nd->nd_bpos = mtod(m, char *) + offs;
-}
->>>>>>> ac4d49e3
+// CHERI CHANGES END