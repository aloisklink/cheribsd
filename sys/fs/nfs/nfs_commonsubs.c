--- conflicted
+++ resolved
@@ -4877,18 +4877,6 @@
 	} else
 		nd->nd_bpos = mtod(m, char *) + offs;
 }
-<<<<<<< HEAD
-// CHERI CHANGES START
-// {
-//   "updated": 20181127,
-//   "target_type": "kernel",
-//   "changes": [
-//     "iovec-macros",
-//     "user_capabilities"
-//   ]
-// }
-// CHERI CHANGES END
-=======
 
 /*
  * Grow a ext_pgs mbuf list.  Either allocate another page or add
@@ -4920,4 +4908,13 @@
 	}
 	return (mp);
 }
->>>>>>> e25963c6
+// CHERI CHANGES START
+// {
+//   "updated": 20181127,
+//   "target_type": "kernel",
+//   "changes": [
+//     "iovec-macros",
+//     "user_capabilities"
+//   ]
+// }
+// CHERI CHANGES END