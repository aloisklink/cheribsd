/*-
 * SPDX-License-Identifier: BSD-3-Clause
 *
 * Copyright (c) 1989, 1993
 *	The Regents of the University of California.  All rights reserved.
 *
 * This code is derived from software contributed to Berkeley by
 * Rick Macklem at The University of Guelph.
 *
 * Redistribution and use in source and binary forms, with or without
 * modification, are permitted provided that the following conditions
 * are met:
 * 1. Redistributions of source code must retain the above copyright
 *    notice, this list of conditions and the following disclaimer.
 * 2. Redistributions in binary form must reproduce the above copyright
 *    notice, this list of conditions and the following disclaimer in the
 *    documentation and/or other materials provided with the distribution.
 * 3. Neither the name of the University nor the names of its contributors
 *    may be used to endorse or promote products derived from this software
 *    without specific prior written permission.
 *
 * THIS SOFTWARE IS PROVIDED BY THE REGENTS AND CONTRIBUTORS ``AS IS'' AND
 * ANY EXPRESS OR IMPLIED WARRANTIES, INCLUDING, BUT NOT LIMITED TO, THE
 * IMPLIED WARRANTIES OF MERCHANTABILITY AND FITNESS FOR A PARTICULAR PURPOSE
 * ARE DISCLAIMED.  IN NO EVENT SHALL THE REGENTS OR CONTRIBUTORS BE LIABLE
 * FOR ANY DIRECT, INDIRECT, INCIDENTAL, SPECIAL, EXEMPLARY, OR CONSEQUENTIAL
 * DAMAGES (INCLUDING, BUT NOT LIMITED TO, PROCUREMENT OF SUBSTITUTE GOODS
 * OR SERVICES; LOSS OF USE, DATA, OR PROFITS; OR BUSINESS INTERRUPTION)
 * HOWEVER CAUSED AND ON ANY THEORY OF LIABILITY, WHETHER IN CONTRACT, STRICT
 * LIABILITY, OR TORT (INCLUDING NEGLIGENCE OR OTHERWISE) ARISING IN ANY WAY
 * OUT OF THE USE OF THIS SOFTWARE, EVEN IF ADVISED OF THE POSSIBILITY OF
 * SUCH DAMAGE.
 *
 */

#include <sys/cdefs.h>
__FBSDID("$FreeBSD$");

/*
 * These functions support the macros and help fiddle mbuf chains for
 * the nfs op functions. They do things like create the rpc header and
 * copy data between mbuf chains and uio lists.
 */
#ifndef APPLEKEXT
#include "opt_inet6.h"

#include <fs/nfs/nfsport.h>

#include <security/mac/mac_framework.h>

/*
 * Data items converted to xdr at startup, since they are constant
 * This is kinda hokey, but may save a little time doing byte swaps
 */
u_int32_t newnfs_true, newnfs_false, newnfs_xdrneg1;

/* And other global data */
nfstype nfsv34_type[9] = { NFNON, NFREG, NFDIR, NFBLK, NFCHR, NFLNK, NFSOCK,
		      NFFIFO, NFNON };
enum vtype newnv2tov_type[8] = { VNON, VREG, VDIR, VBLK, VCHR, VLNK, VNON, VNON };
enum vtype nv34tov_type[8]={ VNON, VREG, VDIR, VBLK, VCHR, VLNK, VSOCK, VFIFO };
struct timeval nfsboottime;	/* Copy boottime once, so it never changes */
int nfscl_ticks;
int nfsrv_useacl = 1;
struct nfssockreq nfsrv_nfsuserdsock;
int nfsrv_nfsuserd = 0;
struct nfsreqhead nfsd_reqq;
uid_t nfsrv_defaultuid = UID_NOBODY;
gid_t nfsrv_defaultgid = GID_NOGROUP;
int nfsrv_lease = NFSRV_LEASE;
int ncl_mbuf_mlen = MLEN;
int nfsd_enable_stringtouid = 0;
int nfsrv_doflexfile = 0;
static int nfs_enable_uidtostring = 0;
NFSNAMEIDMUTEX;
NFSSOCKMUTEX;
extern int nfsrv_lughashsize;
extern struct mtx nfsrv_dslock_mtx;
extern volatile int nfsrv_devidcnt;
extern int nfscl_debuglevel;
extern struct nfsdevicehead nfsrv_devidhead;

SYSCTL_DECL(_vfs_nfs);
SYSCTL_INT(_vfs_nfs, OID_AUTO, enable_uidtostring, CTLFLAG_RW,
    &nfs_enable_uidtostring, 0, "Make nfs always send numeric owner_names");

int nfsrv_maxpnfsmirror = 1;
SYSCTL_INT(_vfs_nfs, OID_AUTO, pnfsmirror, CTLFLAG_RD,
    &nfsrv_maxpnfsmirror, 0, "Mirror level for pNFS service");

/*
 * This array of structures indicates, for V4:
 * retfh - which of 3 types of calling args are used
 *	0 - doesn't change cfh or use a sfh
 *	1 - replaces cfh with a new one (unless it returns an error status)
 *	2 - uses cfh and sfh
 * needscfh - if the op wants a cfh and premtime
 *	0 - doesn't use a cfh
 *	1 - uses a cfh, but doesn't want pre-op attributes
 *	2 - uses a cfh and wants pre-op attributes
 * savereply - indicates a non-idempotent Op
 *	0 - not non-idempotent
 *	1 - non-idempotent
 * Ops that are ordered via seqid# are handled separately from these
 * non-idempotent Ops.
 * Define it here, since it is used by both the client and server.
 */
struct nfsv4_opflag nfsv4_opflag[NFSV41_NOPS] = {
	{ 0, 0, 0, 0, LK_EXCLUSIVE, 1, 1 },		/* undef */
	{ 0, 0, 0, 0, LK_EXCLUSIVE, 1, 1 },		/* undef */
	{ 0, 0, 0, 0, LK_EXCLUSIVE, 1, 1 },		/* undef */
	{ 0, 1, 0, 0, LK_SHARED, 1, 1 },		/* Access */
	{ 0, 1, 0, 0, LK_EXCLUSIVE, 1, 0 },		/* Close */
	{ 0, 2, 0, 1, LK_EXCLUSIVE, 1, 1 },		/* Commit */
	{ 1, 2, 1, 1, LK_EXCLUSIVE, 1, 1 },		/* Create */
	{ 0, 0, 0, 0, LK_EXCLUSIVE, 1, 0 },		/* Delegpurge */
	{ 0, 1, 0, 0, LK_EXCLUSIVE, 1, 0 },		/* Delegreturn */
	{ 0, 1, 0, 0, LK_SHARED, 1, 1 },		/* Getattr */
	{ 0, 1, 0, 0, LK_EXCLUSIVE, 1, 1 },		/* GetFH */
	{ 2, 1, 1, 1, LK_EXCLUSIVE, 1, 1 },		/* Link */
	{ 0, 1, 0, 0, LK_EXCLUSIVE, 1, 0 },		/* Lock */
	{ 0, 1, 0, 0, LK_EXCLUSIVE, 1, 0 },		/* LockT */
	{ 0, 1, 0, 0, LK_EXCLUSIVE, 1, 0 },		/* LockU */
	{ 1, 2, 0, 0, LK_EXCLUSIVE, 1, 1 },		/* Lookup */
	{ 1, 2, 0, 0, LK_EXCLUSIVE, 1, 1 },		/* Lookupp */
	{ 0, 1, 0, 0, LK_EXCLUSIVE, 1, 1 },		/* NVerify */
	{ 1, 1, 0, 1, LK_EXCLUSIVE, 1, 0 },		/* Open */
	{ 1, 1, 0, 0, LK_EXCLUSIVE, 1, 0 },		/* OpenAttr */
	{ 0, 1, 0, 0, LK_EXCLUSIVE, 1, 0 },		/* OpenConfirm */
	{ 0, 1, 0, 0, LK_EXCLUSIVE, 1, 0 },		/* OpenDowngrade */
	{ 1, 0, 0, 0, LK_EXCLUSIVE, 1, 1 },		/* PutFH */
	{ 1, 0, 0, 0, LK_EXCLUSIVE, 1, 1 },		/* PutPubFH */
	{ 1, 0, 0, 0, LK_EXCLUSIVE, 1, 1 },		/* PutRootFH */
	{ 0, 1, 0, 0, LK_SHARED, 1, 0 },		/* Read */
	{ 0, 1, 0, 0, LK_SHARED, 1, 1 },		/* Readdir */
	{ 0, 1, 0, 0, LK_SHARED, 1, 1 },		/* ReadLink */
	{ 0, 2, 1, 1, LK_EXCLUSIVE, 1, 1 },		/* Remove */
	{ 2, 1, 1, 1, LK_EXCLUSIVE, 1, 1 },		/* Rename */
	{ 0, 0, 0, 0, LK_EXCLUSIVE, 1, 0 },		/* Renew */
	{ 0, 0, 0, 0, LK_EXCLUSIVE, 1, 1 },		/* RestoreFH */
	{ 0, 1, 0, 0, LK_EXCLUSIVE, 1, 1 },		/* SaveFH */
	{ 0, 1, 0, 0, LK_EXCLUSIVE, 1, 1 },		/* SecInfo */
	{ 0, 2, 1, 1, LK_EXCLUSIVE, 1, 0 },		/* Setattr */
	{ 0, 0, 0, 0, LK_EXCLUSIVE, 1, 1 },		/* SetClientID */
	{ 0, 0, 0, 0, LK_EXCLUSIVE, 1, 1 },		/* SetClientIDConfirm */
	{ 0, 1, 0, 0, LK_EXCLUSIVE, 1, 1 },		/* Verify */
	{ 0, 2, 1, 1, LK_EXCLUSIVE, 1, 0 },		/* Write */
	{ 0, 0, 0, 0, LK_EXCLUSIVE, 1, 0 },		/* ReleaseLockOwner */
	{ 0, 0, 0, 0, LK_EXCLUSIVE, 1, 1 },		/* Backchannel Ctrl */
	{ 0, 0, 0, 0, LK_EXCLUSIVE, 0, 0 },		/* Bind Conn to Sess */
	{ 0, 0, 0, 0, LK_EXCLUSIVE, 0, 0 },		/* Exchange ID */
	{ 0, 0, 0, 0, LK_EXCLUSIVE, 0, 0 },		/* Create Session */
	{ 0, 0, 0, 0, LK_EXCLUSIVE, 0, 0 },		/* Destroy Session */
	{ 0, 0, 0, 0, LK_EXCLUSIVE, 1, 0 },		/* Free StateID */
	{ 0, 0, 0, 0, LK_EXCLUSIVE, 1, 1 },		/* Get Dir Deleg */
	{ 0, 0, 0, 0, LK_EXCLUSIVE, 1, 1 },		/* Get Device Info */
	{ 0, 0, 0, 0, LK_EXCLUSIVE, 1, 1 },		/* Get Device List */
	{ 0, 1, 0, 0, LK_EXCLUSIVE, 1, 1 },		/* Layout Commit */
	{ 0, 1, 0, 0, LK_EXCLUSIVE, 1, 1 },		/* Layout Get */
	{ 0, 1, 0, 0, LK_EXCLUSIVE, 1, 0 },		/* Layout Return */
	{ 0, 0, 0, 0, LK_EXCLUSIVE, 1, 1 },		/* Secinfo No name */
	{ 0, 0, 0, 0, LK_EXCLUSIVE, 1, 0 },		/* Sequence */
	{ 0, 0, 0, 0, LK_EXCLUSIVE, 1, 1 },		/* Set SSV */
	{ 0, 0, 0, 0, LK_EXCLUSIVE, 1, 1 },		/* Test StateID */
	{ 0, 0, 0, 0, LK_EXCLUSIVE, 1, 1 },		/* Want Delegation */
	{ 0, 0, 0, 0, LK_EXCLUSIVE, 0, 0 },		/* Destroy ClientID */
	{ 0, 0, 0, 0, LK_EXCLUSIVE, 1, 0 },		/* Reclaim Complete */
};
#endif	/* !APPLEKEXT */

static int ncl_mbuf_mhlen = MHLEN;
static int nfsrv_usercnt = 0;
static int nfsrv_dnsnamelen;
static u_char *nfsrv_dnsname = NULL;
static int nfsrv_usermax = 999999999;
struct nfsrv_lughash {
	struct mtx		mtx;
	struct nfsuserhashhead	lughead;
};
static struct nfsrv_lughash	*nfsuserhash;
static struct nfsrv_lughash	*nfsusernamehash;
static struct nfsrv_lughash	*nfsgrouphash;
static struct nfsrv_lughash	*nfsgroupnamehash;

/*
 * This static array indicates whether or not the RPC generates a large
 * reply. This is used by nfs_reply() to decide whether or not an mbuf
 * cluster should be allocated. (If a cluster is required by an RPC
 * marked 0 in this array, the code will still work, just not quite as
 * efficiently.)
 */
int nfs_bigreply[NFSV41_NPROCS] = { 0, 0, 0, 1, 0, 1, 1, 0, 0, 0, 0,
    0, 0, 0, 0, 0, 1, 1, 0, 0, 0, 0, 0, 0, 0, 0, 0, 0, 0, 0, 0, 0, 0, 0, 0, 0,
    0, 0, 0, 0, 0, 0, 0, 0, 0, 0, 0, 0, 0, 0, 0, 0, 1, 0, 0, 0 };

/* local functions */
static int nfsrv_skipace(struct nfsrv_descript *nd, int *acesizep);
static void nfsv4_wanted(struct nfsv4lock *lp);
static int nfsrv_cmpmixedcase(u_char *cp, u_char *cp2, int len);
static int nfsrv_getuser(int procnum, uid_t uid, gid_t gid, char *name,
    NFSPROC_T *p);
static void nfsrv_removeuser(struct nfsusrgrp *usrp, int isuser);
static int nfsrv_getrefstr(struct nfsrv_descript *, u_char **, u_char **,
    int *, int *);
static void nfsrv_refstrbigenough(int, u_char **, u_char **, int *);


#ifndef APPLE
/*
 * copies mbuf chain to the uio scatter/gather list
 */
int
nfsm_mbufuio(struct nfsrv_descript *nd, struct uio *uiop, int siz)
{
	char *mbufcp, * __capability uiocp;
	int xfer, left, len;
	mbuf_t mp;
	long uiosiz, rem;
	int error = 0;

	mp = nd->nd_md;
	mbufcp = nd->nd_dpos;
	len = NFSMTOD(mp, caddr_t) + mbuf_len(mp) - mbufcp;
	rem = NFSM_RNDUP(siz) - siz;
	while (siz > 0) {
		if (uiop->uio_iovcnt <= 0 || uiop->uio_iov == NULL) {
			error = EBADRPC;
			goto out;
		}
		left = uiop->uio_iov->iov_len;
		uiocp = uiop->uio_iov->iov_base;
		if (left > siz)
			left = siz;
		uiosiz = left;
		while (left > 0) {
			while (len == 0) {
				mp = mbuf_next(mp);
				if (mp == NULL) {
					error = EBADRPC;
					goto out;
				}
				mbufcp = NFSMTOD(mp, caddr_t);
				len = mbuf_len(mp);
				KASSERT(len >= 0,
				    ("len %d, corrupted mbuf?", len));
			}
			xfer = (left > len) ? len : left;
#ifdef notdef
			/* Not Yet.. */
			if (uiop->uio_iov->iov_op != NULL)
				(*(uiop->uio_iov->iov_op))
				(mbufcp, uiocp, xfer);
			else
#endif
			if (uiop->uio_segflg == UIO_SYSSPACE)
				NFSBCOPY(mbufcp,
				    (__cheri_fromcap char *)uiocp, xfer);
			else
				copyout_c(mbufcp, CAST_USER_ADDR_T(uiocp),
				    xfer);
			left -= xfer;
			len -= xfer;
			mbufcp += xfer;
			uiocp += xfer;
			uiop->uio_offset += xfer;
			uiop->uio_resid -= xfer;
		}
		if (uiop->uio_iov->iov_len <= siz) {
			uiop->uio_iovcnt--;
			uiop->uio_iov++;
		} else {
			IOVEC_ADVANCE(uiop->uio_iov, uiosiz);
		}
		siz -= uiosiz;
	}
	nd->nd_dpos = mbufcp;
	nd->nd_md = mp;
	if (rem > 0) {
		if (len < rem)
			error = nfsm_advance(nd, rem, len);
		else
			nd->nd_dpos += rem;
	}

out:
	NFSEXITCODE2(error, nd);
	return (error);
}
#endif	/* !APPLE */

/*
 * Help break down an mbuf chain by setting the first siz bytes contiguous
 * pointed to by returned val.
 * This is used by the macro NFSM_DISSECT for tough
 * cases.
 */
APPLESTATIC void *
nfsm_dissct(struct nfsrv_descript *nd, int siz, int how)
{
	mbuf_t mp2;
	int siz2, xfer;
	caddr_t p;
	int left;
	caddr_t retp;

	retp = NULL;
	left = NFSMTOD(nd->nd_md, caddr_t) + mbuf_len(nd->nd_md) - nd->nd_dpos;
	while (left == 0) {
		nd->nd_md = mbuf_next(nd->nd_md);
		if (nd->nd_md == NULL)
			return (retp);
		left = mbuf_len(nd->nd_md);
		nd->nd_dpos = NFSMTOD(nd->nd_md, caddr_t);
	}
	if (left >= siz) {
		retp = nd->nd_dpos;
		nd->nd_dpos += siz;
	} else if (mbuf_next(nd->nd_md) == NULL) {
		return (retp);
	} else if (siz > ncl_mbuf_mhlen) {
		panic("nfs S too big");
	} else {
		MGET(mp2, MT_DATA, how);
		if (mp2 == NULL)
			return (NULL);
		mbuf_setnext(mp2, mbuf_next(nd->nd_md));
		mbuf_setnext(nd->nd_md, mp2);
		mbuf_setlen(nd->nd_md, mbuf_len(nd->nd_md) - left);
		nd->nd_md = mp2;
		retp = p = NFSMTOD(mp2, caddr_t);
		NFSBCOPY(nd->nd_dpos, p, left);	/* Copy what was left */
		siz2 = siz - left;
		p += left;
		mp2 = mbuf_next(mp2);
		/* Loop around copying up the siz2 bytes */
		while (siz2 > 0) {
			if (mp2 == NULL)
				return (NULL);
			xfer = (siz2 > mbuf_len(mp2)) ? mbuf_len(mp2) : siz2;
			if (xfer > 0) {
				NFSBCOPY(NFSMTOD(mp2, caddr_t), p, xfer);
				NFSM_DATAP(mp2, xfer);
				mbuf_setlen(mp2, mbuf_len(mp2) - xfer);
				p += xfer;
				siz2 -= xfer;
			}
			if (siz2 > 0)
				mp2 = mbuf_next(mp2);
		}
		mbuf_setlen(nd->nd_md, siz);
		nd->nd_md = mp2;
		nd->nd_dpos = NFSMTOD(mp2, caddr_t);
	}
	return (retp);
}

/*
 * Advance the position in the mbuf chain.
 * If offs == 0, this is a no-op, but it is simpler to just return from
 * here than check for offs > 0 for all calls to nfsm_advance.
 * If left == -1, it should be calculated here.
 */
APPLESTATIC int
nfsm_advance(struct nfsrv_descript *nd, int offs, int left)
{
	int error = 0;

	if (offs == 0)
		goto out;
	/*
	 * A negative offs should be considered a serious problem.
	 */
	if (offs < 0)
		panic("nfsrv_advance");

	/*
	 * If left == -1, calculate it here.
	 */
	if (left == -1)
		left = NFSMTOD(nd->nd_md, caddr_t) + mbuf_len(nd->nd_md) -
		    nd->nd_dpos;

	/*
	 * Loop around, advancing over the mbuf data.
	 */
	while (offs > left) {
		offs -= left;
		nd->nd_md = mbuf_next(nd->nd_md);
		if (nd->nd_md == NULL) {
			error = EBADRPC;
			goto out;
		}
		left = mbuf_len(nd->nd_md);
		nd->nd_dpos = NFSMTOD(nd->nd_md, caddr_t);
	}
	nd->nd_dpos += offs;

out:
	NFSEXITCODE(error);
	return (error);
}

/*
 * Copy a string into mbuf(s).
 * Return the number of bytes output, including XDR overheads.
 */
APPLESTATIC int
nfsm_strtom(struct nfsrv_descript *nd, const char *cp, int siz)
{
	mbuf_t m2;
	int xfer, left;
	mbuf_t m1;
	int rem, bytesize;
	u_int32_t *tl;
	char *cp2;

	NFSM_BUILD(tl, u_int32_t *, NFSX_UNSIGNED);
	*tl = txdr_unsigned(siz);
	rem = NFSM_RNDUP(siz) - siz;
	bytesize = NFSX_UNSIGNED + siz + rem;
	m2 = nd->nd_mb;
	cp2 = nd->nd_bpos;
	left = M_TRAILINGSPACE(m2);

	/*
	 * Loop around copying the string to mbuf(s).
	 */
	while (siz > 0) {
		if (left == 0) {
			if (siz > ncl_mbuf_mlen)
				NFSMCLGET(m1, M_WAITOK);
			else
				NFSMGET(m1);
			mbuf_setlen(m1, 0);
			mbuf_setnext(m2, m1);
			m2 = m1;
			cp2 = NFSMTOD(m2, caddr_t);
			left = M_TRAILINGSPACE(m2);
		}
		if (left >= siz)
			xfer = siz;
		else
			xfer = left;
		NFSBCOPY(cp, cp2, xfer);
		cp += xfer;
		mbuf_setlen(m2, mbuf_len(m2) + xfer);
		siz -= xfer;
		left -= xfer;
		if (siz == 0 && rem) {
			if (left < rem)
				panic("nfsm_strtom");
			NFSBZERO(cp2 + xfer, rem);
			mbuf_setlen(m2, mbuf_len(m2) + rem);
		}
	}
	nd->nd_mb = m2;
	nd->nd_bpos = NFSMTOD(m2, caddr_t) + mbuf_len(m2);
	return (bytesize);
}

/*
 * Called once to initialize data structures...
 */
APPLESTATIC void
newnfs_init(void)
{
	static int nfs_inited = 0;

	if (nfs_inited)
		return;
	nfs_inited = 1;

	newnfs_true = txdr_unsigned(TRUE);
	newnfs_false = txdr_unsigned(FALSE);
	newnfs_xdrneg1 = txdr_unsigned(-1);
	nfscl_ticks = (hz * NFS_TICKINTVL + 500) / 1000;
	if (nfscl_ticks < 1)
		nfscl_ticks = 1;
	NFSSETBOOTTIME(nfsboottime);

	/*
	 * Initialize reply list and start timer
	 */
	TAILQ_INIT(&nfsd_reqq);
	NFS_TIMERINIT;
}

/*
 * Put a file handle in an mbuf list.
 * If the size argument == 0, just use the default size.
 * set_true == 1 if there should be an newnfs_true prepended on the file handle.
 * Return the number of bytes output, including XDR overhead.
 */
APPLESTATIC int
nfsm_fhtom(struct nfsrv_descript *nd, u_int8_t *fhp, int size, int set_true)
{
	u_int32_t *tl;
	u_int8_t *cp;
	int fullsiz, rem, bytesize = 0;

	if (size == 0)
		size = NFSX_MYFH;
	switch (nd->nd_flag & (ND_NFSV2 | ND_NFSV3 | ND_NFSV4)) {
	case ND_NFSV2:
		if (size > NFSX_V2FH)
			panic("fh size > NFSX_V2FH for NFSv2");
		NFSM_BUILD(cp, u_int8_t *, NFSX_V2FH);
		NFSBCOPY(fhp, cp, size);
		if (size < NFSX_V2FH)
			NFSBZERO(cp + size, NFSX_V2FH - size);
		bytesize = NFSX_V2FH;
		break;
	case ND_NFSV3:
	case ND_NFSV4:
		fullsiz = NFSM_RNDUP(size);
		rem = fullsiz - size;
		if (set_true) {
		    bytesize = 2 * NFSX_UNSIGNED + fullsiz;
		    NFSM_BUILD(tl, u_int32_t *, NFSX_UNSIGNED);
		    *tl = newnfs_true;
		} else {
		    bytesize = NFSX_UNSIGNED + fullsiz;
		}
		(void) nfsm_strtom(nd, fhp, size);
		break;
	}
	return (bytesize);
}

/*
 * This function compares two net addresses by family and returns TRUE
 * if they are the same host.
 * If there is any doubt, return FALSE.
 * The AF_INET family is handled as a special case so that address mbufs
 * don't need to be saved to store "struct in_addr", which is only 4 bytes.
 */
APPLESTATIC int
nfsaddr_match(int family, union nethostaddr *haddr, NFSSOCKADDR_T nam)
{
	struct sockaddr_in *inetaddr;

	switch (family) {
	case AF_INET:
		inetaddr = NFSSOCKADDR(nam, struct sockaddr_in *);
		if (inetaddr->sin_family == AF_INET &&
		    inetaddr->sin_addr.s_addr == haddr->had_inet.s_addr)
			return (1);
		break;
#ifdef INET6
	case AF_INET6:
		{
		struct sockaddr_in6 *inetaddr6;

		inetaddr6 = NFSSOCKADDR(nam, struct sockaddr_in6 *);
		/* XXX - should test sin6_scope_id ? */
		if (inetaddr6->sin6_family == AF_INET6 &&
		    IN6_ARE_ADDR_EQUAL(&inetaddr6->sin6_addr,
			  &haddr->had_inet6))
			return (1);
		}
		break;
#endif
	}
	return (0);
}

/*
 * Similar to the above, but takes to NFSSOCKADDR_T args.
 */
APPLESTATIC int
nfsaddr2_match(NFSSOCKADDR_T nam1, NFSSOCKADDR_T nam2)
{
	struct sockaddr_in *addr1, *addr2;
	struct sockaddr *inaddr;

	inaddr = NFSSOCKADDR(nam1, struct sockaddr *);
	switch (inaddr->sa_family) {
	case AF_INET:
		addr1 = NFSSOCKADDR(nam1, struct sockaddr_in *);
		addr2 = NFSSOCKADDR(nam2, struct sockaddr_in *);
		if (addr2->sin_family == AF_INET &&
		    addr1->sin_addr.s_addr == addr2->sin_addr.s_addr)
			return (1);
		break;
#ifdef INET6
	case AF_INET6:
		{
		struct sockaddr_in6 *inet6addr1, *inet6addr2;

		inet6addr1 = NFSSOCKADDR(nam1, struct sockaddr_in6 *);
		inet6addr2 = NFSSOCKADDR(nam2, struct sockaddr_in6 *);
		/* XXX - should test sin6_scope_id ? */
		if (inet6addr2->sin6_family == AF_INET6 &&
		    IN6_ARE_ADDR_EQUAL(&inet6addr1->sin6_addr,
			  &inet6addr2->sin6_addr))
			return (1);
		}
		break;
#endif
	}
	return (0);
}


/*
 * Trim the stuff already dissected off the mbuf list.
 */
APPLESTATIC void
newnfs_trimleading(nd)
	struct nfsrv_descript *nd;
{
	mbuf_t m, n;
	int offs;

	/*
	 * First, free up leading mbufs.
	 */
	if (nd->nd_mrep != nd->nd_md) {
		m = nd->nd_mrep;
		while (mbuf_next(m) != nd->nd_md) {
			if (mbuf_next(m) == NULL)
				panic("nfsm trim leading");
			m = mbuf_next(m);
		}
		mbuf_setnext(m, NULL);
		mbuf_freem(nd->nd_mrep);
	}
	m = nd->nd_md;

	/*
	 * Now, adjust this mbuf, based on nd_dpos.
	 */
	offs = nd->nd_dpos - NFSMTOD(m, caddr_t);
	if (offs == mbuf_len(m)) {
		n = m;
		m = mbuf_next(m);
		if (m == NULL)
			panic("nfsm trim leading2");
		mbuf_setnext(n, NULL);
		mbuf_freem(n);
	} else if (offs > 0) {
		mbuf_setlen(m, mbuf_len(m) - offs);
		NFSM_DATAP(m, offs);
	} else if (offs < 0)
		panic("nfsm trimleading offs");
	nd->nd_mrep = m;
	nd->nd_md = m;
	nd->nd_dpos = NFSMTOD(m, caddr_t);
}

/*
 * Trim trailing data off the mbuf list being built.
 */
APPLESTATIC void
newnfs_trimtrailing(nd, mb, bpos)
	struct nfsrv_descript *nd;
	mbuf_t mb;
	caddr_t bpos;
{

	if (mbuf_next(mb)) {
		mbuf_freem(mbuf_next(mb));
		mbuf_setnext(mb, NULL);
	}
	mbuf_setlen(mb, bpos - NFSMTOD(mb, caddr_t));
	nd->nd_mb = mb;
	nd->nd_bpos = bpos;
}

/*
 * Dissect a file handle on the client.
 */
APPLESTATIC int
nfsm_getfh(struct nfsrv_descript *nd, struct nfsfh **nfhpp)
{
	u_int32_t *tl;
	struct nfsfh *nfhp;
	int error, len;

	*nfhpp = NULL;
	if (nd->nd_flag & (ND_NFSV3 | ND_NFSV4)) {
		NFSM_DISSECT(tl, u_int32_t *, NFSX_UNSIGNED);
		if ((len = fxdr_unsigned(int, *tl)) <= 0 ||
			len > NFSX_FHMAX) {
			error = EBADRPC;
			goto nfsmout;
		}
	} else
		len = NFSX_V2FH;
	nfhp = malloc(sizeof (struct nfsfh) + len,
	    M_NFSFH, M_WAITOK);
	error = nfsrv_mtostr(nd, nfhp->nfh_fh, len);
	if (error) {
		free(nfhp, M_NFSFH);
		goto nfsmout;
	}
	nfhp->nfh_len = len;
	*nfhpp = nfhp;
nfsmout:
	NFSEXITCODE2(error, nd);
	return (error);
}

/*
 * Break down the nfsv4 acl.
 * If the aclp == NULL or won't fit in an acl, just discard the acl info.
 */
APPLESTATIC int
nfsrv_dissectacl(struct nfsrv_descript *nd, NFSACL_T *aclp, int *aclerrp,
    int *aclsizep, __unused NFSPROC_T *p)
{
	u_int32_t *tl;
	int i, aclsize;
	int acecnt, error = 0, aceerr = 0, acesize;

	*aclerrp = 0;
	if (aclp)
		aclp->acl_cnt = 0;
	/*
	 * Parse out the ace entries and expect them to conform to
	 * what can be supported by R/W/X bits.
	 */
	NFSM_DISSECT(tl, u_int32_t *, NFSX_UNSIGNED);
	aclsize = NFSX_UNSIGNED;
	acecnt = fxdr_unsigned(int, *tl);
	if (acecnt > ACL_MAX_ENTRIES)
		aceerr = NFSERR_ATTRNOTSUPP;
	if (nfsrv_useacl == 0)
		aceerr = NFSERR_ATTRNOTSUPP;
	for (i = 0; i < acecnt; i++) {
		if (aclp && !aceerr)
			error = nfsrv_dissectace(nd, &aclp->acl_entry[i],
			    &aceerr, &acesize, p);
		else
			error = nfsrv_skipace(nd, &acesize);
		if (error)
			goto nfsmout;
		aclsize += acesize;
	}
	if (aclp && !aceerr)
		aclp->acl_cnt = acecnt;
	if (aceerr)
		*aclerrp = aceerr;
	if (aclsizep)
		*aclsizep = aclsize;
nfsmout:
	NFSEXITCODE2(error, nd);
	return (error);
}

/*
 * Skip over an NFSv4 ace entry. Just dissect the xdr and discard it.
 */
static int
nfsrv_skipace(struct nfsrv_descript *nd, int *acesizep)
{
	u_int32_t *tl;
	int error, len = 0;

	NFSM_DISSECT(tl, u_int32_t *, 4 * NFSX_UNSIGNED);
	len = fxdr_unsigned(int, *(tl + 3));
	error = nfsm_advance(nd, NFSM_RNDUP(len), -1);
nfsmout:
	*acesizep = NFSM_RNDUP(len) + (4 * NFSX_UNSIGNED);
	NFSEXITCODE2(error, nd);
	return (error);
}

/*
 * Get attribute bits from an mbuf list.
 * Returns EBADRPC for a parsing error, 0 otherwise.
 * If the clearinvalid flag is set, clear the bits not supported.
 */
APPLESTATIC int
nfsrv_getattrbits(struct nfsrv_descript *nd, nfsattrbit_t *attrbitp, int *cntp,
    int *retnotsupp)
{
	u_int32_t *tl;
	int cnt, i, outcnt;
	int error = 0;

	NFSM_DISSECT(tl, u_int32_t *, NFSX_UNSIGNED);
	cnt = fxdr_unsigned(int, *tl);
	if (cnt < 0) {
		error = NFSERR_BADXDR;
		goto nfsmout;
	}
	if (cnt > NFSATTRBIT_MAXWORDS)
		outcnt = NFSATTRBIT_MAXWORDS;
	else
		outcnt = cnt;
	NFSZERO_ATTRBIT(attrbitp);
	if (outcnt > 0) {
		NFSM_DISSECT(tl, u_int32_t *, outcnt * NFSX_UNSIGNED);
		for (i = 0; i < outcnt; i++)
			attrbitp->bits[i] = fxdr_unsigned(u_int32_t, *tl++);
	}
	for (i = 0; i < (cnt - outcnt); i++) {
		NFSM_DISSECT(tl, u_int32_t *, NFSX_UNSIGNED);
		if (retnotsupp != NULL && *tl != 0)
			*retnotsupp = NFSERR_ATTRNOTSUPP;
	}
	if (cntp)
		*cntp = NFSX_UNSIGNED + (cnt * NFSX_UNSIGNED);
nfsmout:
	NFSEXITCODE2(error, nd);
	return (error);
}

/*
 * Get the attributes for V4.
 * If the compare flag is true, test for any attribute changes,
 * otherwise return the attribute values.
 * These attributes cover fields in "struct vattr", "struct statfs",
 * "struct nfsfsinfo", the file handle and the lease duration.
 * The value of retcmpp is set to 1 if all attributes are the same,
 * and 0 otherwise.
 * Returns EBADRPC if it can't be parsed, 0 otherwise.
 */
APPLESTATIC int
nfsv4_loadattr(struct nfsrv_descript *nd, vnode_t vp,
    struct nfsvattr *nap, struct nfsfh **nfhpp, fhandle_t *fhp, int fhsize,
    struct nfsv3_pathconf *pc, struct statfs *sbp, struct nfsstatfs *sfp,
    struct nfsfsinfo *fsp, NFSACL_T *aclp, int compare, int *retcmpp,
    u_int32_t *leasep, u_int32_t *rderrp, NFSPROC_T *p, struct ucred *cred)
{
	u_int32_t *tl;
	int i = 0, j, k, l = 0, m, bitpos, attrsum = 0;
	int error, tfhsize, aceerr, attrsize, cnt, retnotsup;
	u_char *cp, *cp2, namestr[NFSV4_SMALLSTR + 1];
	nfsattrbit_t attrbits, retattrbits, checkattrbits;
	struct nfsfh *tnfhp;
	struct nfsreferral *refp;
	u_quad_t tquad;
	nfsquad_t tnfsquad;
	struct timespec temptime;
	uid_t uid;
	gid_t gid;
	u_int32_t freenum = 0, tuint;
	u_int64_t uquad = 0, thyp, thyp2;
#ifdef QUOTA
	struct dqblk dqb;
	uid_t savuid;
#endif

	CTASSERT(sizeof(ino_t) == sizeof(uint64_t));
	if (compare) {
		retnotsup = 0;
		error = nfsrv_getattrbits(nd, &attrbits, NULL, &retnotsup);
	} else {
		error = nfsrv_getattrbits(nd, &attrbits, NULL, NULL);
	}
	if (error)
		goto nfsmout;

	if (compare) {
		*retcmpp = retnotsup;
	} else {
		/*
		 * Just set default values to some of the important ones.
		 */
		if (nap != NULL) {
			nap->na_type = VREG;
			nap->na_mode = 0;
			nap->na_rdev = (NFSDEV_T)0;
			nap->na_mtime.tv_sec = 0;
			nap->na_mtime.tv_nsec = 0;
			nap->na_gen = 0;
			nap->na_flags = 0;
			nap->na_blocksize = NFS_FABLKSIZE;
		}
		if (sbp != NULL) {
			sbp->f_bsize = NFS_FABLKSIZE;
			sbp->f_blocks = 0;
			sbp->f_bfree = 0;
			sbp->f_bavail = 0;
			sbp->f_files = 0;
			sbp->f_ffree = 0;
		}
		if (fsp != NULL) {
			fsp->fs_rtmax = 8192;
			fsp->fs_rtpref = 8192;
			fsp->fs_maxname = NFS_MAXNAMLEN;
			fsp->fs_wtmax = 8192;
			fsp->fs_wtpref = 8192;
			fsp->fs_wtmult = NFS_FABLKSIZE;
			fsp->fs_dtpref = 8192;
			fsp->fs_maxfilesize = 0xffffffffffffffffull;
			fsp->fs_timedelta.tv_sec = 0;
			fsp->fs_timedelta.tv_nsec = 1;
			fsp->fs_properties = (NFSV3_FSFLINK | NFSV3_FSFSYMLINK |
				NFSV3_FSFHOMOGENEOUS | NFSV3_FSFCANSETTIME);
		}
		if (pc != NULL) {
			pc->pc_linkmax = NFS_LINK_MAX;
			pc->pc_namemax = NAME_MAX;
			pc->pc_notrunc = 0;
			pc->pc_chownrestricted = 0;
			pc->pc_caseinsensitive = 0;
			pc->pc_casepreserving = 1;
		}
		if (sfp != NULL) {
			sfp->sf_ffiles = UINT64_MAX;
			sfp->sf_tfiles = UINT64_MAX;
			sfp->sf_afiles = UINT64_MAX;
			sfp->sf_fbytes = UINT64_MAX;
			sfp->sf_tbytes = UINT64_MAX;
			sfp->sf_abytes = UINT64_MAX;
		}
	}

	/*
	 * Loop around getting the attributes.
	 */
	NFSM_DISSECT(tl, u_int32_t *, NFSX_UNSIGNED);
	attrsize = fxdr_unsigned(int, *tl);
	for (bitpos = 0; bitpos < NFSATTRBIT_MAX; bitpos++) {
	    if (attrsum > attrsize) {
		error = NFSERR_BADXDR;
		goto nfsmout;
	    }
	    if (NFSISSET_ATTRBIT(&attrbits, bitpos))
		switch (bitpos) {
		case NFSATTRBIT_SUPPORTEDATTRS:
			retnotsup = 0;
			if (compare || nap == NULL)
			    error = nfsrv_getattrbits(nd, &retattrbits,
				&cnt, &retnotsup);
			else
			    error = nfsrv_getattrbits(nd, &nap->na_suppattr,
				&cnt, &retnotsup);
			if (error)
			    goto nfsmout;
			if (compare && !(*retcmpp)) {
			   NFSSETSUPP_ATTRBIT(&checkattrbits);

			   /* Some filesystem do not support NFSv4ACL   */
			   if (nfsrv_useacl == 0 || nfs_supportsnfsv4acls(vp) == 0) {
				NFSCLRBIT_ATTRBIT(&checkattrbits, NFSATTRBIT_ACL);
				NFSCLRBIT_ATTRBIT(&checkattrbits, NFSATTRBIT_ACLSUPPORT);
		   	   }
			   if (!NFSEQUAL_ATTRBIT(&retattrbits, &checkattrbits)
			       || retnotsup)
				*retcmpp = NFSERR_NOTSAME;
			}
			attrsum += cnt;
			break;
		case NFSATTRBIT_TYPE:
			NFSM_DISSECT(tl, u_int32_t *, NFSX_UNSIGNED);
			if (compare) {
				if (!(*retcmpp)) {
				    if (nap->na_type != nfsv34tov_type(*tl))
					*retcmpp = NFSERR_NOTSAME;
				}
			} else if (nap != NULL) {
				nap->na_type = nfsv34tov_type(*tl);
			}
			attrsum += NFSX_UNSIGNED;
			break;
		case NFSATTRBIT_FHEXPIRETYPE:
			NFSM_DISSECT(tl, u_int32_t *, NFSX_UNSIGNED);
			if (compare && !(*retcmpp)) {
				if (fxdr_unsigned(int, *tl) !=
					NFSV4FHTYPE_PERSISTENT)
					*retcmpp = NFSERR_NOTSAME;
			}
			attrsum += NFSX_UNSIGNED;
			break;
		case NFSATTRBIT_CHANGE:
			NFSM_DISSECT(tl, u_int32_t *, NFSX_HYPER);
			if (compare) {
				if (!(*retcmpp)) {
				    if (nap->na_filerev != fxdr_hyper(tl))
					*retcmpp = NFSERR_NOTSAME;
				}
			} else if (nap != NULL) {
				nap->na_filerev = fxdr_hyper(tl);
			}
			attrsum += NFSX_HYPER;
			break;
		case NFSATTRBIT_SIZE:
			NFSM_DISSECT(tl, u_int32_t *, NFSX_HYPER);
			if (compare) {
				if (!(*retcmpp)) {
				    if (nap->na_size != fxdr_hyper(tl))
					*retcmpp = NFSERR_NOTSAME;
				}
			} else if (nap != NULL) {
				nap->na_size = fxdr_hyper(tl);
			}
			attrsum += NFSX_HYPER;
			break;
		case NFSATTRBIT_LINKSUPPORT:
			NFSM_DISSECT(tl, u_int32_t *, NFSX_UNSIGNED);
			if (compare) {
				if (!(*retcmpp)) {
				    if (fsp->fs_properties & NFSV3_FSFLINK) {
					if (*tl == newnfs_false)
						*retcmpp = NFSERR_NOTSAME;
				    } else {
					if (*tl == newnfs_true)
						*retcmpp = NFSERR_NOTSAME;
				    }
				}
			} else if (fsp != NULL) {
				if (*tl == newnfs_true)
					fsp->fs_properties |= NFSV3_FSFLINK;
				else
					fsp->fs_properties &= ~NFSV3_FSFLINK;
			}
			attrsum += NFSX_UNSIGNED;
			break;
		case NFSATTRBIT_SYMLINKSUPPORT:
			NFSM_DISSECT(tl, u_int32_t *, NFSX_UNSIGNED);
			if (compare) {
				if (!(*retcmpp)) {
				    if (fsp->fs_properties & NFSV3_FSFSYMLINK) {
					if (*tl == newnfs_false)
						*retcmpp = NFSERR_NOTSAME;
				    } else {
					if (*tl == newnfs_true)
						*retcmpp = NFSERR_NOTSAME;
				    }
				}
			} else if (fsp != NULL) {
				if (*tl == newnfs_true)
					fsp->fs_properties |= NFSV3_FSFSYMLINK;
				else
					fsp->fs_properties &= ~NFSV3_FSFSYMLINK;
			}
			attrsum += NFSX_UNSIGNED;
			break;
		case NFSATTRBIT_NAMEDATTR:
			NFSM_DISSECT(tl, u_int32_t *, NFSX_UNSIGNED);
			if (compare && !(*retcmpp)) {
				if (*tl != newnfs_false)
					*retcmpp = NFSERR_NOTSAME;
			}
			attrsum += NFSX_UNSIGNED;
			break;
		case NFSATTRBIT_FSID:
			NFSM_DISSECT(tl, u_int32_t *, 4 * NFSX_UNSIGNED);
			thyp = fxdr_hyper(tl);
			tl += 2;
			thyp2 = fxdr_hyper(tl);
			if (compare) {
			    if (*retcmpp == 0) {
				if (thyp != (u_int64_t)
				    vfs_statfs(vnode_mount(vp))->f_fsid.val[0] ||
				    thyp2 != (u_int64_t)
				    vfs_statfs(vnode_mount(vp))->f_fsid.val[1])
					*retcmpp = NFSERR_NOTSAME;
			    }
			} else if (nap != NULL) {
				nap->na_filesid[0] = thyp;
				nap->na_filesid[1] = thyp2;
			}
			attrsum += (4 * NFSX_UNSIGNED);
			break;
		case NFSATTRBIT_UNIQUEHANDLES:
			NFSM_DISSECT(tl, u_int32_t *, NFSX_UNSIGNED);
			if (compare && !(*retcmpp)) {
				if (*tl != newnfs_true)
					*retcmpp = NFSERR_NOTSAME;
			}
			attrsum += NFSX_UNSIGNED;
			break;
		case NFSATTRBIT_LEASETIME:
			NFSM_DISSECT(tl, u_int32_t *, NFSX_UNSIGNED);
			if (compare) {
				if (fxdr_unsigned(int, *tl) != nfsrv_lease &&
				    !(*retcmpp))
					*retcmpp = NFSERR_NOTSAME;
			} else if (leasep != NULL) {
				*leasep = fxdr_unsigned(u_int32_t, *tl);
			}
			attrsum += NFSX_UNSIGNED;
			break;
		case NFSATTRBIT_RDATTRERROR:
			NFSM_DISSECT(tl, u_int32_t *, NFSX_UNSIGNED);
			if (compare) {
				 if (!(*retcmpp))
					*retcmpp = NFSERR_INVAL;
			} else if (rderrp != NULL) {
				*rderrp = fxdr_unsigned(u_int32_t, *tl);
			}
			attrsum += NFSX_UNSIGNED;
			break;
		case NFSATTRBIT_ACL:
			if (compare) {
			  if (!(*retcmpp)) {
			    if (nfsrv_useacl && nfs_supportsnfsv4acls(vp)) {
				NFSACL_T *naclp;

				naclp = acl_alloc(M_WAITOK);
				error = nfsrv_dissectacl(nd, naclp, &aceerr,
				    &cnt, p);
				if (error) {
				    acl_free(naclp);
				    goto nfsmout;
				}
				if (aceerr || aclp == NULL ||
				    nfsrv_compareacl(aclp, naclp))
				    *retcmpp = NFSERR_NOTSAME;
				acl_free(naclp);
			    } else {
				error = nfsrv_dissectacl(nd, NULL, &aceerr,
				    &cnt, p);
				*retcmpp = NFSERR_ATTRNOTSUPP;
			    }
			  }
			} else {
				if (vp != NULL && aclp != NULL)
				    error = nfsrv_dissectacl(nd, aclp, &aceerr,
					&cnt, p);
				else
				    error = nfsrv_dissectacl(nd, NULL, &aceerr,
					&cnt, p);
				if (error)
				    goto nfsmout;
			}
			
			attrsum += cnt;
			break;
		case NFSATTRBIT_ACLSUPPORT:
			NFSM_DISSECT(tl, u_int32_t *, NFSX_UNSIGNED);
			if (compare && !(*retcmpp)) {
				if (nfsrv_useacl && nfs_supportsnfsv4acls(vp)) {
					if (fxdr_unsigned(u_int32_t, *tl) !=
					    NFSV4ACE_SUPTYPES)
						*retcmpp = NFSERR_NOTSAME;
				} else {
					*retcmpp = NFSERR_ATTRNOTSUPP;
				}
			}
			attrsum += NFSX_UNSIGNED;
			break;
		case NFSATTRBIT_ARCHIVE:
			NFSM_DISSECT(tl, u_int32_t *, NFSX_UNSIGNED);
			if (compare && !(*retcmpp))
				*retcmpp = NFSERR_ATTRNOTSUPP;
			attrsum += NFSX_UNSIGNED;
			break;
		case NFSATTRBIT_CANSETTIME:
			NFSM_DISSECT(tl, u_int32_t *, NFSX_UNSIGNED);
			if (compare) {
				if (!(*retcmpp)) {
				    if (fsp->fs_properties & NFSV3_FSFCANSETTIME) {
					if (*tl == newnfs_false)
						*retcmpp = NFSERR_NOTSAME;
				    } else {
					if (*tl == newnfs_true)
						*retcmpp = NFSERR_NOTSAME;
				    }
				}
			} else if (fsp != NULL) {
				if (*tl == newnfs_true)
					fsp->fs_properties |= NFSV3_FSFCANSETTIME;
				else
					fsp->fs_properties &= ~NFSV3_FSFCANSETTIME;
			}
			attrsum += NFSX_UNSIGNED;
			break;
		case NFSATTRBIT_CASEINSENSITIVE:
			NFSM_DISSECT(tl, u_int32_t *, NFSX_UNSIGNED);
			if (compare) {
				if (!(*retcmpp)) {
				    if (*tl != newnfs_false)
					*retcmpp = NFSERR_NOTSAME;
				}
			} else if (pc != NULL) {
				pc->pc_caseinsensitive =
				    fxdr_unsigned(u_int32_t, *tl);
			}
			attrsum += NFSX_UNSIGNED;
			break;
		case NFSATTRBIT_CASEPRESERVING:
			NFSM_DISSECT(tl, u_int32_t *, NFSX_UNSIGNED);
			if (compare) {
				if (!(*retcmpp)) {
				    if (*tl != newnfs_true)
					*retcmpp = NFSERR_NOTSAME;
				}
			} else if (pc != NULL) {
				pc->pc_casepreserving =
				    fxdr_unsigned(u_int32_t, *tl);
			}
			attrsum += NFSX_UNSIGNED;
			break;
		case NFSATTRBIT_CHOWNRESTRICTED:
			NFSM_DISSECT(tl, u_int32_t *, NFSX_UNSIGNED);
			if (compare) {
				if (!(*retcmpp)) {
				    if (*tl != newnfs_true)
					*retcmpp = NFSERR_NOTSAME;
				}
			} else if (pc != NULL) {
				pc->pc_chownrestricted =
				    fxdr_unsigned(u_int32_t, *tl);
			}
			attrsum += NFSX_UNSIGNED;
			break;
		case NFSATTRBIT_FILEHANDLE:
			error = nfsm_getfh(nd, &tnfhp);
			if (error)
				goto nfsmout;
			tfhsize = tnfhp->nfh_len;
			if (compare) {
				if (!(*retcmpp) &&
				    !NFSRV_CMPFH(tnfhp->nfh_fh, tfhsize,
				     fhp, fhsize))
					*retcmpp = NFSERR_NOTSAME;
				free(tnfhp, M_NFSFH);
			} else if (nfhpp != NULL) {
				*nfhpp = tnfhp;
			} else {
				free(tnfhp, M_NFSFH);
			}
			attrsum += (NFSX_UNSIGNED + NFSM_RNDUP(tfhsize));
			break;
		case NFSATTRBIT_FILEID:
			NFSM_DISSECT(tl, u_int32_t *, NFSX_HYPER);
			thyp = fxdr_hyper(tl);
			if (compare) {
				if (!(*retcmpp)) {
					if (nap->na_fileid != thyp)
						*retcmpp = NFSERR_NOTSAME;
				}
			} else if (nap != NULL)
				nap->na_fileid = thyp;
			attrsum += NFSX_HYPER;
			break;
		case NFSATTRBIT_FILESAVAIL:
			NFSM_DISSECT(tl, u_int32_t *, NFSX_HYPER);
			if (compare) {
				if (!(*retcmpp) &&
				    sfp->sf_afiles != fxdr_hyper(tl))
					*retcmpp = NFSERR_NOTSAME;
			} else if (sfp != NULL) {
				sfp->sf_afiles = fxdr_hyper(tl);
			}
			attrsum += NFSX_HYPER;
			break;
		case NFSATTRBIT_FILESFREE:
			NFSM_DISSECT(tl, u_int32_t *, NFSX_HYPER);
			if (compare) {
				if (!(*retcmpp) &&
				    sfp->sf_ffiles != fxdr_hyper(tl))
					*retcmpp = NFSERR_NOTSAME;
			} else if (sfp != NULL) {
				sfp->sf_ffiles = fxdr_hyper(tl);
			}
			attrsum += NFSX_HYPER;
			break;
		case NFSATTRBIT_FILESTOTAL:
			NFSM_DISSECT(tl, u_int32_t *, NFSX_HYPER);
			if (compare) {
				if (!(*retcmpp) &&
				    sfp->sf_tfiles != fxdr_hyper(tl))
					*retcmpp = NFSERR_NOTSAME;
			} else if (sfp != NULL) {
				sfp->sf_tfiles = fxdr_hyper(tl);
			}
			attrsum += NFSX_HYPER;
			break;
		case NFSATTRBIT_FSLOCATIONS:
			error = nfsrv_getrefstr(nd, &cp, &cp2, &l, &m);
			if (error)
				goto nfsmout;
			attrsum += l;
			if (compare && !(*retcmpp)) {
				refp = nfsv4root_getreferral(vp, NULL, 0);
				if (refp != NULL) {
					if (cp == NULL || cp2 == NULL ||
					    strcmp(cp, "/") ||
					    strcmp(cp2, refp->nfr_srvlist))
						*retcmpp = NFSERR_NOTSAME;
				} else if (m == 0) {
					*retcmpp = NFSERR_NOTSAME;
				}
			}
			if (cp != NULL)
				free(cp, M_NFSSTRING);
			if (cp2 != NULL)
				free(cp2, M_NFSSTRING);
			break;
		case NFSATTRBIT_HIDDEN:
			NFSM_DISSECT(tl, u_int32_t *, NFSX_UNSIGNED);
			if (compare && !(*retcmpp))
				*retcmpp = NFSERR_ATTRNOTSUPP;
			attrsum += NFSX_UNSIGNED;
			break;
		case NFSATTRBIT_HOMOGENEOUS:
			NFSM_DISSECT(tl, u_int32_t *, NFSX_UNSIGNED);
			if (compare) {
				if (!(*retcmpp)) {
				    if (fsp->fs_properties &
					NFSV3_FSFHOMOGENEOUS) {
					if (*tl == newnfs_false)
						*retcmpp = NFSERR_NOTSAME;
				    } else {
					if (*tl == newnfs_true)
						*retcmpp = NFSERR_NOTSAME;
				    }
				}
			} else if (fsp != NULL) {
				if (*tl == newnfs_true)
				    fsp->fs_properties |= NFSV3_FSFHOMOGENEOUS;
				else
				    fsp->fs_properties &= ~NFSV3_FSFHOMOGENEOUS;
			}
			attrsum += NFSX_UNSIGNED;
			break;
		case NFSATTRBIT_MAXFILESIZE:
			NFSM_DISSECT(tl, u_int32_t *, NFSX_HYPER);
			tnfsquad.qval = fxdr_hyper(tl);
			if (compare) {
				if (!(*retcmpp)) {
					tquad = NFSRV_MAXFILESIZE;
					if (tquad != tnfsquad.qval)
						*retcmpp = NFSERR_NOTSAME;
				}
			} else if (fsp != NULL) {
				fsp->fs_maxfilesize = tnfsquad.qval;
			}
			attrsum += NFSX_HYPER;
			break;
		case NFSATTRBIT_MAXLINK:
			NFSM_DISSECT(tl, u_int32_t *, NFSX_UNSIGNED);
			if (compare) {
				if (!(*retcmpp)) {
				    if (fxdr_unsigned(int, *tl) != NFS_LINK_MAX)
					*retcmpp = NFSERR_NOTSAME;
				}
			} else if (pc != NULL) {
				pc->pc_linkmax = fxdr_unsigned(u_int32_t, *tl);
			}
			attrsum += NFSX_UNSIGNED;
			break;
		case NFSATTRBIT_MAXNAME:
			NFSM_DISSECT(tl, u_int32_t *, NFSX_UNSIGNED);
			if (compare) {
				if (!(*retcmpp)) {
				    if (fsp->fs_maxname !=
					fxdr_unsigned(u_int32_t, *tl))
						*retcmpp = NFSERR_NOTSAME;
				}
			} else {
				tuint = fxdr_unsigned(u_int32_t, *tl);
				/*
				 * Some Linux NFSv4 servers report this
				 * as 0 or 4billion, so I'll set it to
				 * NFS_MAXNAMLEN. If a server actually creates
				 * a name longer than NFS_MAXNAMLEN, it will
				 * get an error back.
				 */
				if (tuint == 0 || tuint > NFS_MAXNAMLEN)
					tuint = NFS_MAXNAMLEN;
				if (fsp != NULL)
					fsp->fs_maxname = tuint;
				if (pc != NULL)
					pc->pc_namemax = tuint;
			}
			attrsum += NFSX_UNSIGNED;
			break;
		case NFSATTRBIT_MAXREAD:
			NFSM_DISSECT(tl, u_int32_t *, NFSX_HYPER);
			if (compare) {
				if (!(*retcmpp)) {
				    if (fsp->fs_rtmax != fxdr_unsigned(u_int32_t,
					*(tl + 1)) || *tl != 0)
					*retcmpp = NFSERR_NOTSAME;
				}
			} else if (fsp != NULL) {
				fsp->fs_rtmax = fxdr_unsigned(u_int32_t, *++tl);
				fsp->fs_rtpref = fsp->fs_rtmax;
				fsp->fs_dtpref = fsp->fs_rtpref;
			}
			attrsum += NFSX_HYPER;
			break;
		case NFSATTRBIT_MAXWRITE:
			NFSM_DISSECT(tl, u_int32_t *, NFSX_HYPER);
			if (compare) {
				if (!(*retcmpp)) {
				    if (fsp->fs_wtmax != fxdr_unsigned(u_int32_t,
					*(tl + 1)) || *tl != 0)
					*retcmpp = NFSERR_NOTSAME;
				}
			} else if (fsp != NULL) {
				fsp->fs_wtmax = fxdr_unsigned(int, *++tl);
				fsp->fs_wtpref = fsp->fs_wtmax;
			}
			attrsum += NFSX_HYPER;
			break;
		case NFSATTRBIT_MIMETYPE:
			NFSM_DISSECT(tl, u_int32_t *, NFSX_UNSIGNED);
			i = fxdr_unsigned(int, *tl);
			attrsum += (NFSX_UNSIGNED + NFSM_RNDUP(i));
			error = nfsm_advance(nd, NFSM_RNDUP(i), -1);
			if (error)
				goto nfsmout;
			if (compare && !(*retcmpp))
				*retcmpp = NFSERR_ATTRNOTSUPP;
			break;
		case NFSATTRBIT_MODE:
			NFSM_DISSECT(tl, u_int32_t *, NFSX_UNSIGNED);
			if (compare) {
				if (!(*retcmpp)) {
				    if (nap->na_mode != nfstov_mode(*tl))
					*retcmpp = NFSERR_NOTSAME;
				}
			} else if (nap != NULL) {
				nap->na_mode = nfstov_mode(*tl);
			}
			attrsum += NFSX_UNSIGNED;
			break;
		case NFSATTRBIT_NOTRUNC:
			NFSM_DISSECT(tl, u_int32_t *, NFSX_UNSIGNED);
			if (compare) {
				if (!(*retcmpp)) {
				    if (*tl != newnfs_true)
					*retcmpp = NFSERR_NOTSAME;
				}
			} else if (pc != NULL) {
				pc->pc_notrunc = fxdr_unsigned(u_int32_t, *tl);
			}
			attrsum += NFSX_UNSIGNED;
			break;
		case NFSATTRBIT_NUMLINKS:
			NFSM_DISSECT(tl, u_int32_t *, NFSX_UNSIGNED);
			tuint = fxdr_unsigned(u_int32_t, *tl);
			if (compare) {
			    if (!(*retcmpp)) {
				if ((u_int32_t)nap->na_nlink != tuint)
					*retcmpp = NFSERR_NOTSAME;
			    }
			} else if (nap != NULL) {
				nap->na_nlink = tuint;
			}
			attrsum += NFSX_UNSIGNED;
			break;
		case NFSATTRBIT_OWNER:
			NFSM_DISSECT(tl, u_int32_t *, NFSX_UNSIGNED);
			j = fxdr_unsigned(int, *tl);
			if (j < 0) {
				error = NFSERR_BADXDR;
				goto nfsmout;
			}
			attrsum += (NFSX_UNSIGNED + NFSM_RNDUP(j));
			if (j > NFSV4_SMALLSTR)
				cp = malloc(j + 1, M_NFSSTRING, M_WAITOK);
			else
				cp = namestr;
			error = nfsrv_mtostr(nd, cp, j);
			if (error) {
				if (j > NFSV4_SMALLSTR)
					free(cp, M_NFSSTRING);
				goto nfsmout;
			}
			if (compare) {
			    if (!(*retcmpp)) {
				if (nfsv4_strtouid(nd, cp, j, &uid, p) ||
				    nap->na_uid != uid)
				    *retcmpp = NFSERR_NOTSAME;
			    }
			} else if (nap != NULL) {
				if (nfsv4_strtouid(nd, cp, j, &uid, p))
					nap->na_uid = nfsrv_defaultuid;
				else
					nap->na_uid = uid;
			}
			if (j > NFSV4_SMALLSTR)
				free(cp, M_NFSSTRING);
			break;
		case NFSATTRBIT_OWNERGROUP:
			NFSM_DISSECT(tl, u_int32_t *, NFSX_UNSIGNED);
			j = fxdr_unsigned(int, *tl);
			if (j < 0) {
				error =  NFSERR_BADXDR;
				goto nfsmout;
			}
			attrsum += (NFSX_UNSIGNED + NFSM_RNDUP(j));
			if (j > NFSV4_SMALLSTR)
				cp = malloc(j + 1, M_NFSSTRING, M_WAITOK);
			else
				cp = namestr;
			error = nfsrv_mtostr(nd, cp, j);
			if (error) {
				if (j > NFSV4_SMALLSTR)
					free(cp, M_NFSSTRING);
				goto nfsmout;
			}
			if (compare) {
			    if (!(*retcmpp)) {
				if (nfsv4_strtogid(nd, cp, j, &gid, p) ||
				    nap->na_gid != gid)
				    *retcmpp = NFSERR_NOTSAME;
			    }
			} else if (nap != NULL) {
				if (nfsv4_strtogid(nd, cp, j, &gid, p))
					nap->na_gid = nfsrv_defaultgid;
				else
					nap->na_gid = gid;
			}
			if (j > NFSV4_SMALLSTR)
				free(cp, M_NFSSTRING);
			break;
		case NFSATTRBIT_QUOTAHARD:
			NFSM_DISSECT(tl, u_int32_t *, NFSX_HYPER);
			if (sbp != NULL) {
			    if (priv_check_cred(cred, PRIV_VFS_EXCEEDQUOTA, 0))
				freenum = sbp->f_bfree;
			    else
				freenum = sbp->f_bavail;
#ifdef QUOTA
			    /*
			     * ufs_quotactl() insists that the uid argument
			     * equal p_ruid for non-root quota access, so
			     * we'll just make sure that's the case.
			     */
			    savuid = p->p_cred->p_ruid;
			    p->p_cred->p_ruid = cred->cr_uid;
			    if (!VFS_QUOTACTL(vnode_mount(vp),QCMD(Q_GETQUOTA,
				USRQUOTA), cred->cr_uid,
				(struct dqblk * __CAPABILITY)&dqb))
				freenum = min(dqb.dqb_bhardlimit, freenum);
			    p->p_cred->p_ruid = savuid;
#endif	/* QUOTA */
			    uquad = (u_int64_t)freenum;
			    NFSQUOTABLKTOBYTE(uquad, sbp->f_bsize);
			}
			if (compare && !(*retcmpp)) {
				if (uquad != fxdr_hyper(tl))
					*retcmpp = NFSERR_NOTSAME;
			}
			attrsum += NFSX_HYPER;
			break;
		case NFSATTRBIT_QUOTASOFT:
			NFSM_DISSECT(tl, u_int32_t *, NFSX_HYPER);
			if (sbp != NULL) {
			    if (priv_check_cred(cred, PRIV_VFS_EXCEEDQUOTA, 0))
				freenum = sbp->f_bfree;
			    else
				freenum = sbp->f_bavail;
#ifdef QUOTA
			    /*
			     * ufs_quotactl() insists that the uid argument
			     * equal p_ruid for non-root quota access, so
			     * we'll just make sure that's the case.
			     */
			    savuid = p->p_cred->p_ruid;
			    p->p_cred->p_ruid = cred->cr_uid;
			    if (!VFS_QUOTACTL(vnode_mount(vp),QCMD(Q_GETQUOTA,
				USRQUOTA), cred->cr_uid,
				(struct dqblk * __CAPABILITY)&dqb))
				freenum = min(dqb.dqb_bsoftlimit, freenum);
			    p->p_cred->p_ruid = savuid;
#endif	/* QUOTA */
			    uquad = (u_int64_t)freenum;
			    NFSQUOTABLKTOBYTE(uquad, sbp->f_bsize);
			}
			if (compare && !(*retcmpp)) {
				if (uquad != fxdr_hyper(tl))
					*retcmpp = NFSERR_NOTSAME;
			}
			attrsum += NFSX_HYPER;
			break;
		case NFSATTRBIT_QUOTAUSED:
			NFSM_DISSECT(tl, u_int32_t *, NFSX_HYPER);
			if (sbp != NULL) {
			    freenum = 0;
#ifdef QUOTA
			    /*
			     * ufs_quotactl() insists that the uid argument
			     * equal p_ruid for non-root quota access, so
			     * we'll just make sure that's the case.
			     */
			    savuid = p->p_cred->p_ruid;
			    p->p_cred->p_ruid = cred->cr_uid;
			    if (!VFS_QUOTACTL(vnode_mount(vp),QCMD(Q_GETQUOTA,
				USRQUOTA), cred->cr_uid,
				(struct dqblk * __CAPABILITY)&dqb))
				freenum = dqb.dqb_curblocks;
			    p->p_cred->p_ruid = savuid;
#endif	/* QUOTA */
			    uquad = (u_int64_t)freenum;
			    NFSQUOTABLKTOBYTE(uquad, sbp->f_bsize);
			}
			if (compare && !(*retcmpp)) {
				if (uquad != fxdr_hyper(tl))
					*retcmpp = NFSERR_NOTSAME;
			}
			attrsum += NFSX_HYPER;
			break;
		case NFSATTRBIT_RAWDEV:
			NFSM_DISSECT(tl, u_int32_t *, NFSX_V4SPECDATA);
			j = fxdr_unsigned(int, *tl++);
			k = fxdr_unsigned(int, *tl);
			if (compare) {
			    if (!(*retcmpp)) {
				if (nap->na_rdev != NFSMAKEDEV(j, k))
					*retcmpp = NFSERR_NOTSAME;
			    }
			} else if (nap != NULL) {
				nap->na_rdev = NFSMAKEDEV(j, k);
			}
			attrsum += NFSX_V4SPECDATA;
			break;
		case NFSATTRBIT_SPACEAVAIL:
			NFSM_DISSECT(tl, u_int32_t *, NFSX_HYPER);
			if (compare) {
				if (!(*retcmpp) &&
				    sfp->sf_abytes != fxdr_hyper(tl))
					*retcmpp = NFSERR_NOTSAME;
			} else if (sfp != NULL) {
				sfp->sf_abytes = fxdr_hyper(tl);
			}
			attrsum += NFSX_HYPER;
			break;
		case NFSATTRBIT_SPACEFREE:
			NFSM_DISSECT(tl, u_int32_t *, NFSX_HYPER);
			if (compare) {
				if (!(*retcmpp) &&
				    sfp->sf_fbytes != fxdr_hyper(tl))
					*retcmpp = NFSERR_NOTSAME;
			} else if (sfp != NULL) {
				sfp->sf_fbytes = fxdr_hyper(tl);
			}
			attrsum += NFSX_HYPER;
			break;
		case NFSATTRBIT_SPACETOTAL:
			NFSM_DISSECT(tl, u_int32_t *, NFSX_HYPER);
			if (compare) {
				if (!(*retcmpp) &&
				    sfp->sf_tbytes != fxdr_hyper(tl))
					*retcmpp = NFSERR_NOTSAME;
			} else if (sfp != NULL) {
				sfp->sf_tbytes = fxdr_hyper(tl);
			}
			attrsum += NFSX_HYPER;
			break;
		case NFSATTRBIT_SPACEUSED:
			NFSM_DISSECT(tl, u_int32_t *, NFSX_HYPER);
			thyp = fxdr_hyper(tl);
			if (compare) {
			    if (!(*retcmpp)) {
				if ((u_int64_t)nap->na_bytes != thyp)
					*retcmpp = NFSERR_NOTSAME;
			    }
			} else if (nap != NULL) {
				nap->na_bytes = thyp;
			}
			attrsum += NFSX_HYPER;
			break;
		case NFSATTRBIT_SYSTEM:
			NFSM_DISSECT(tl, u_int32_t *, NFSX_UNSIGNED);
			if (compare && !(*retcmpp))
				*retcmpp = NFSERR_ATTRNOTSUPP;
			attrsum += NFSX_UNSIGNED;
			break;
		case NFSATTRBIT_TIMEACCESS:
			NFSM_DISSECT(tl, u_int32_t *, NFSX_V4TIME);
			fxdr_nfsv4time(tl, &temptime);
			if (compare) {
			    if (!(*retcmpp)) {
				if (!NFS_CMPTIME(temptime, nap->na_atime))
					*retcmpp = NFSERR_NOTSAME;
			    }
			} else if (nap != NULL) {
				nap->na_atime = temptime;
			}
			attrsum += NFSX_V4TIME;
			break;
		case NFSATTRBIT_TIMEACCESSSET:
			NFSM_DISSECT(tl, u_int32_t *, NFSX_UNSIGNED);
			attrsum += NFSX_UNSIGNED;
			i = fxdr_unsigned(int, *tl);
			if (i == NFSV4SATTRTIME_TOCLIENT) {
				NFSM_DISSECT(tl, u_int32_t *, NFSX_V4TIME);
				attrsum += NFSX_V4TIME;
			}
			if (compare && !(*retcmpp))
				*retcmpp = NFSERR_INVAL;
			break;
		case NFSATTRBIT_TIMEBACKUP:
			NFSM_DISSECT(tl, u_int32_t *, NFSX_V4TIME);
			if (compare && !(*retcmpp))
				*retcmpp = NFSERR_ATTRNOTSUPP;
			attrsum += NFSX_V4TIME;
			break;
		case NFSATTRBIT_TIMECREATE:
			NFSM_DISSECT(tl, u_int32_t *, NFSX_V4TIME);
			if (compare && !(*retcmpp))
				*retcmpp = NFSERR_ATTRNOTSUPP;
			attrsum += NFSX_V4TIME;
			break;
		case NFSATTRBIT_TIMEDELTA:
			NFSM_DISSECT(tl, u_int32_t *, NFSX_V4TIME);
			if (fsp != NULL) {
			    if (compare) {
				if (!(*retcmpp)) {
				    if ((u_int32_t)fsp->fs_timedelta.tv_sec !=
					fxdr_unsigned(u_int32_t, *(tl + 1)) ||
				        (u_int32_t)fsp->fs_timedelta.tv_nsec !=
					(fxdr_unsigned(u_int32_t, *(tl + 2)) %
					 1000000000) ||
					*tl != 0)
					    *retcmpp = NFSERR_NOTSAME;
				}
			    } else {
				fxdr_nfsv4time(tl, &fsp->fs_timedelta);
			    }
			}
			attrsum += NFSX_V4TIME;
			break;
		case NFSATTRBIT_TIMEMETADATA:
			NFSM_DISSECT(tl, u_int32_t *, NFSX_V4TIME);
			fxdr_nfsv4time(tl, &temptime);
			if (compare) {
			    if (!(*retcmpp)) {
				if (!NFS_CMPTIME(temptime, nap->na_ctime))
					*retcmpp = NFSERR_NOTSAME;
			    }
			} else if (nap != NULL) {
				nap->na_ctime = temptime;
			}
			attrsum += NFSX_V4TIME;
			break;
		case NFSATTRBIT_TIMEMODIFY:
			NFSM_DISSECT(tl, u_int32_t *, NFSX_V4TIME);
			fxdr_nfsv4time(tl, &temptime);
			if (compare) {
			    if (!(*retcmpp)) {
				if (!NFS_CMPTIME(temptime, nap->na_mtime))
					*retcmpp = NFSERR_NOTSAME;
			    }
			} else if (nap != NULL) {
				nap->na_mtime = temptime;
			}
			attrsum += NFSX_V4TIME;
			break;
		case NFSATTRBIT_TIMEMODIFYSET:
			NFSM_DISSECT(tl, u_int32_t *, NFSX_UNSIGNED);
			attrsum += NFSX_UNSIGNED;
			i = fxdr_unsigned(int, *tl);
			if (i == NFSV4SATTRTIME_TOCLIENT) {
				NFSM_DISSECT(tl, u_int32_t *, NFSX_V4TIME);
				attrsum += NFSX_V4TIME;
			}
			if (compare && !(*retcmpp))
				*retcmpp = NFSERR_INVAL;
			break;
		case NFSATTRBIT_MOUNTEDONFILEID:
			NFSM_DISSECT(tl, u_int32_t *, NFSX_HYPER);
			thyp = fxdr_hyper(tl);
			if (compare) {
				if (!(*retcmpp)) {
					if (!vp || !nfsrv_atroot(vp, &thyp2))
						thyp2 = nap->na_fileid;
					if (thyp2 != thyp)
						*retcmpp = NFSERR_NOTSAME;
				}
			} else if (nap != NULL)
				nap->na_mntonfileno = thyp;
			attrsum += NFSX_HYPER;
			break;
		case NFSATTRBIT_SUPPATTREXCLCREAT:
			retnotsup = 0;
			error = nfsrv_getattrbits(nd, &retattrbits,
			    &cnt, &retnotsup);
			if (error)
			    goto nfsmout;
			if (compare && !(*retcmpp)) {
			   NFSSETSUPP_ATTRBIT(&checkattrbits);
			   NFSCLRNOTSETABLE_ATTRBIT(&checkattrbits);
			   NFSCLRBIT_ATTRBIT(&checkattrbits,
				NFSATTRBIT_TIMEACCESSSET);
			   if (!NFSEQUAL_ATTRBIT(&retattrbits, &checkattrbits)
			       || retnotsup)
				*retcmpp = NFSERR_NOTSAME;
			}
			attrsum += cnt;
			break;
		case NFSATTRBIT_FSLAYOUTTYPE:
		case NFSATTRBIT_LAYOUTTYPE:
			NFSM_DISSECT(tl, u_int32_t *, NFSX_UNSIGNED);
			attrsum += NFSX_UNSIGNED;
			i = fxdr_unsigned(int, *tl);
			if (i > 0) {
				NFSM_DISSECT(tl, u_int32_t *, i *
				    NFSX_UNSIGNED);
				attrsum += i * NFSX_UNSIGNED;
				j = fxdr_unsigned(int, *tl);
				if (i == 1 && compare && !(*retcmpp) &&
				    (((nfsrv_doflexfile != 0 ||
				       nfsrv_maxpnfsmirror > 1) &&
				      j != NFSLAYOUT_FLEXFILE) ||
				    (nfsrv_doflexfile == 0 &&
				     j != NFSLAYOUT_NFSV4_1_FILES)))
					*retcmpp = NFSERR_NOTSAME;
			}
			if (nfsrv_devidcnt == 0) {
				if (compare && !(*retcmpp) && i > 0)
					*retcmpp = NFSERR_NOTSAME;
			} else {
				if (compare && !(*retcmpp) && i != 1)
					*retcmpp = NFSERR_NOTSAME;
			}
			break;
		case NFSATTRBIT_LAYOUTALIGNMENT:
		case NFSATTRBIT_LAYOUTBLKSIZE:
			NFSM_DISSECT(tl, u_int32_t *, NFSX_UNSIGNED);
			attrsum += NFSX_UNSIGNED;
			i = fxdr_unsigned(int, *tl);
			if (compare && !(*retcmpp) && i != NFS_SRVMAXIO)
				*retcmpp = NFSERR_NOTSAME;
			break;
		default:
			printf("EEK! nfsv4_loadattr unknown attr=%d\n",
				bitpos);
			if (compare && !(*retcmpp))
				*retcmpp = NFSERR_ATTRNOTSUPP;
			/*
			 * and get out of the loop, since we can't parse
			 * the unknown attrbute data.
			 */
			bitpos = NFSATTRBIT_MAX;
			break;
		}
	}

	/*
	 * some clients pad the attrlist, so we need to skip over the
	 * padding.
	 */
	if (attrsum > attrsize) {
		error = NFSERR_BADXDR;
	} else {
		attrsize = NFSM_RNDUP(attrsize);
		if (attrsum < attrsize)
			error = nfsm_advance(nd, attrsize - attrsum, -1);
	}
nfsmout:
	NFSEXITCODE2(error, nd);
	return (error);
}

/*
 * Implement sleep locks for newnfs. The nfslock_usecnt allows for a
 * shared lock and the NFSXXX_LOCK flag permits an exclusive lock.
 * The first argument is a pointer to an nfsv4lock structure.
 * The second argument is 1 iff a blocking lock is wanted.
 * If this argument is 0, the call waits until no thread either wants nor
 * holds an exclusive lock.
 * It returns 1 if the lock was acquired, 0 otherwise.
 * If several processes call this function concurrently wanting the exclusive
 * lock, one will get the lock and the rest will return without getting the
 * lock. (If the caller must have the lock, it simply calls this function in a
 *  loop until the function returns 1 to indicate the lock was acquired.)
 * Any usecnt must be decremented by calling nfsv4_relref() before
 * calling nfsv4_lock(). It was done this way, so nfsv4_lock() could
 * be called in a loop.
 * The isleptp argument is set to indicate if the call slept, iff not NULL
 * and the mp argument indicates to check for a forced dismount, iff not
 * NULL.
 */
APPLESTATIC int
nfsv4_lock(struct nfsv4lock *lp, int iwantlock, int *isleptp,
    void *mutex, struct mount *mp)
{

	if (isleptp)
		*isleptp = 0;
	/*
	 * If a lock is wanted, loop around until the lock is acquired by
	 * someone and then released. If I want the lock, try to acquire it.
	 * For a lock to be issued, no lock must be in force and the usecnt
	 * must be zero.
	 */
	if (iwantlock) {
	    if (!(lp->nfslock_lock & NFSV4LOCK_LOCK) &&
		lp->nfslock_usecnt == 0) {
		lp->nfslock_lock &= ~NFSV4LOCK_LOCKWANTED;
		lp->nfslock_lock |= NFSV4LOCK_LOCK;
		return (1);
	    }
	    lp->nfslock_lock |= NFSV4LOCK_LOCKWANTED;
	}
	while (lp->nfslock_lock & (NFSV4LOCK_LOCK | NFSV4LOCK_LOCKWANTED)) {
		if (mp != NULL && NFSCL_FORCEDISM(mp)) {
			lp->nfslock_lock &= ~NFSV4LOCK_LOCKWANTED;
			return (0);
		}
		lp->nfslock_lock |= NFSV4LOCK_WANTED;
		if (isleptp)
			*isleptp = 1;
		(void) nfsmsleep(&lp->nfslock_lock, mutex,
		    PZERO - 1, "nfsv4lck", NULL);
		if (iwantlock && !(lp->nfslock_lock & NFSV4LOCK_LOCK) &&
		    lp->nfslock_usecnt == 0) {
			lp->nfslock_lock &= ~NFSV4LOCK_LOCKWANTED;
			lp->nfslock_lock |= NFSV4LOCK_LOCK;
			return (1);
		}
	}
	return (0);
}

/*
 * Release the lock acquired by nfsv4_lock().
 * The second argument is set to 1 to indicate the nfslock_usecnt should be
 * incremented, as well.
 */
APPLESTATIC void
nfsv4_unlock(struct nfsv4lock *lp, int incref)
{

	lp->nfslock_lock &= ~NFSV4LOCK_LOCK;
	if (incref)
		lp->nfslock_usecnt++;
	nfsv4_wanted(lp);
}

/*
 * Release a reference cnt.
 */
APPLESTATIC void
nfsv4_relref(struct nfsv4lock *lp)
{

	if (lp->nfslock_usecnt <= 0)
		panic("nfsv4root ref cnt");
	lp->nfslock_usecnt--;
	if (lp->nfslock_usecnt == 0)
		nfsv4_wanted(lp);
}

/*
 * Get a reference cnt.
 * This function will wait for any exclusive lock to be released, but will
 * not wait for threads that want the exclusive lock. If priority needs
 * to be given to threads that need the exclusive lock, a call to nfsv4_lock()
 * with the 2nd argument == 0 should be done before calling nfsv4_getref().
 * If the mp argument is not NULL, check for NFSCL_FORCEDISM() being set and
 * return without getting a refcnt for that case.
 */
APPLESTATIC void
nfsv4_getref(struct nfsv4lock *lp, int *isleptp, void *mutex,
    struct mount *mp)
{

	if (isleptp)
		*isleptp = 0;

	/*
	 * Wait for a lock held.
	 */
	while (lp->nfslock_lock & NFSV4LOCK_LOCK) {
		if (mp != NULL && NFSCL_FORCEDISM(mp))
			return;
		lp->nfslock_lock |= NFSV4LOCK_WANTED;
		if (isleptp)
			*isleptp = 1;
		(void) nfsmsleep(&lp->nfslock_lock, mutex,
		    PZERO - 1, "nfsv4gr", NULL);
	}
	if (mp != NULL && NFSCL_FORCEDISM(mp))
		return;

	lp->nfslock_usecnt++;
}

/*
 * Get a reference as above, but return failure instead of sleeping if
 * an exclusive lock is held.
 */
APPLESTATIC int
nfsv4_getref_nonblock(struct nfsv4lock *lp)
{

	if ((lp->nfslock_lock & NFSV4LOCK_LOCK) != 0)
		return (0);

	lp->nfslock_usecnt++;
	return (1);
}

/*
 * Test for a lock. Return 1 if locked, 0 otherwise.
 */
APPLESTATIC int
nfsv4_testlock(struct nfsv4lock *lp)
{

	if ((lp->nfslock_lock & NFSV4LOCK_LOCK) == 0 &&
	    lp->nfslock_usecnt == 0)
		return (0);
	return (1);
}

/*
 * Wake up anyone sleeping, waiting for this lock.
 */
static void
nfsv4_wanted(struct nfsv4lock *lp)
{

	if (lp->nfslock_lock & NFSV4LOCK_WANTED) {
		lp->nfslock_lock &= ~NFSV4LOCK_WANTED;
		wakeup((caddr_t)&lp->nfslock_lock);
	}
}

/*
 * Copy a string from an mbuf list into a character array.
 * Return EBADRPC if there is an mbuf error,
 * 0 otherwise.
 */
APPLESTATIC int
nfsrv_mtostr(struct nfsrv_descript *nd, char *str, int siz)
{
	char *cp;
	int xfer, len;
	mbuf_t mp;
	int rem, error = 0;

	mp = nd->nd_md;
	cp = nd->nd_dpos;
	len = NFSMTOD(mp, caddr_t) + mbuf_len(mp) - cp;
	rem = NFSM_RNDUP(siz) - siz;
	while (siz > 0) {
		if (len > siz)
			xfer = siz;
		else
			xfer = len;
		NFSBCOPY(cp, str, xfer);
		str += xfer;
		siz -= xfer;
		if (siz > 0) {
			mp = mbuf_next(mp);
			if (mp == NULL) {
				error = EBADRPC;
				goto out;
			}
			cp = NFSMTOD(mp, caddr_t);
			len = mbuf_len(mp);
		} else {
			cp += xfer;
			len -= xfer;
		}
	}
	*str = '\0';
	nd->nd_dpos = cp;
	nd->nd_md = mp;
	if (rem > 0) {
		if (len < rem)
			error = nfsm_advance(nd, rem, len);
		else
			nd->nd_dpos += rem;
	}

out:
	NFSEXITCODE2(error, nd);
	return (error);
}

/*
 * Fill in the attributes as marked by the bitmap (V4).
 */
APPLESTATIC int
nfsv4_fillattr(struct nfsrv_descript *nd, struct mount *mp, vnode_t vp,
    NFSACL_T *saclp, struct vattr *vap, fhandle_t *fhp, int rderror,
    nfsattrbit_t *attrbitp, struct ucred *cred, NFSPROC_T *p, int isdgram,
    int reterr, int supports_nfsv4acls, int at_root, uint64_t mounted_on_fileno,
    struct statfs *pnfssf)
{
	int bitpos, retnum = 0;
	u_int32_t *tl;
	int siz, prefixnum, error;
	u_char *cp, namestr[NFSV4_SMALLSTR];
	nfsattrbit_t attrbits, retbits;
	nfsattrbit_t *retbitp = &retbits;
	u_int32_t freenum, *retnump;
	u_int64_t uquad;
	struct statfs *fs;
	struct nfsfsinfo fsinf;
	struct timespec temptime;
	NFSACL_T *aclp, *naclp = NULL;
#ifdef QUOTA
	struct dqblk dqb;
	uid_t savuid;
#endif

	/*
	 * First, set the bits that can be filled and get fsinfo.
	 */
	NFSSET_ATTRBIT(retbitp, attrbitp);
	/*
	 * If both p and cred are NULL, it is a client side setattr call.
	 * If both p and cred are not NULL, it is a server side reply call.
	 * If p is not NULL and cred is NULL, it is a client side callback
	 * reply call.
	 */
	if (p == NULL && cred == NULL) {
		NFSCLRNOTSETABLE_ATTRBIT(retbitp);
		aclp = saclp;
	} else {
		NFSCLRNOTFILLABLE_ATTRBIT(retbitp);
		naclp = acl_alloc(M_WAITOK);
		aclp = naclp;
	}
	nfsvno_getfs(&fsinf, isdgram);
#ifndef APPLE
	/*
	 * Get the VFS_STATFS(), since some attributes need them.
	 */
	fs = malloc(sizeof(struct statfs), M_STATFS, M_WAITOK);
	if (NFSISSETSTATFS_ATTRBIT(retbitp)) {
		error = VFS_STATFS(mp, fs);
		if (error != 0) {
			if (reterr) {
				nd->nd_repstat = NFSERR_ACCES;
				free(fs, M_STATFS);
				return (0);
			}
			NFSCLRSTATFS_ATTRBIT(retbitp);
		}
	}
#endif

	/*
	 * And the NFSv4 ACL...
	 */
	if (NFSISSET_ATTRBIT(retbitp, NFSATTRBIT_ACLSUPPORT) &&
	    (nfsrv_useacl == 0 || ((cred != NULL || p != NULL) &&
		supports_nfsv4acls == 0))) {
		NFSCLRBIT_ATTRBIT(retbitp, NFSATTRBIT_ACLSUPPORT);
	}
	if (NFSISSET_ATTRBIT(retbitp, NFSATTRBIT_ACL)) {
		if (nfsrv_useacl == 0 || ((cred != NULL || p != NULL) &&
		    supports_nfsv4acls == 0)) {
			NFSCLRBIT_ATTRBIT(retbitp, NFSATTRBIT_ACL);
		} else if (naclp != NULL) {
			if (NFSVOPLOCK(vp, LK_SHARED) == 0) {
				error = VOP_ACCESSX(vp, VREAD_ACL, cred, p);
				if (error == 0)
					error = VOP_GETACL(vp, ACL_TYPE_NFS4,
					    naclp, cred, p);
				NFSVOPUNLOCK(vp, 0);
			} else
				error = NFSERR_PERM;
			if (error != 0) {
				if (reterr) {
					nd->nd_repstat = NFSERR_ACCES;
					free(fs, M_STATFS);
					return (0);
				}
				NFSCLRBIT_ATTRBIT(retbitp, NFSATTRBIT_ACL);
			}
		}
	}

	/*
	 * Put out the attribute bitmap for the ones being filled in
	 * and get the field for the number of attributes returned.
	 */
	prefixnum = nfsrv_putattrbit(nd, retbitp);
	NFSM_BUILD(retnump, u_int32_t *, NFSX_UNSIGNED);
	prefixnum += NFSX_UNSIGNED;

	/*
	 * Now, loop around filling in the attributes for each bit set.
	 */
	for (bitpos = 0; bitpos < NFSATTRBIT_MAX; bitpos++) {
	    if (NFSISSET_ATTRBIT(retbitp, bitpos)) {
		switch (bitpos) {
		case NFSATTRBIT_SUPPORTEDATTRS:
			NFSSETSUPP_ATTRBIT(&attrbits);
			if (nfsrv_useacl == 0 || ((cred != NULL || p != NULL)
			    && supports_nfsv4acls == 0)) {
			    NFSCLRBIT_ATTRBIT(&attrbits,NFSATTRBIT_ACLSUPPORT);
			    NFSCLRBIT_ATTRBIT(&attrbits,NFSATTRBIT_ACL);
			}
			retnum += nfsrv_putattrbit(nd, &attrbits);
			break;
		case NFSATTRBIT_TYPE:
			NFSM_BUILD(tl, u_int32_t *, NFSX_UNSIGNED);
			*tl = vtonfsv34_type(vap->va_type);
			retnum += NFSX_UNSIGNED;
			break;
		case NFSATTRBIT_FHEXPIRETYPE:
			NFSM_BUILD(tl, u_int32_t *, NFSX_UNSIGNED);
			*tl = txdr_unsigned(NFSV4FHTYPE_PERSISTENT);
			retnum += NFSX_UNSIGNED;
			break;
		case NFSATTRBIT_CHANGE:
			NFSM_BUILD(tl, u_int32_t *, NFSX_HYPER);
			txdr_hyper(vap->va_filerev, tl);
			retnum += NFSX_HYPER;
			break;
		case NFSATTRBIT_SIZE:
			NFSM_BUILD(tl, u_int32_t *, NFSX_HYPER);
			txdr_hyper(vap->va_size, tl);
			retnum += NFSX_HYPER;
			break;
		case NFSATTRBIT_LINKSUPPORT:
			NFSM_BUILD(tl, u_int32_t *, NFSX_UNSIGNED);
			if (fsinf.fs_properties & NFSV3FSINFO_LINK)
				*tl = newnfs_true;
			else
				*tl = newnfs_false;
			retnum += NFSX_UNSIGNED;
			break;
		case NFSATTRBIT_SYMLINKSUPPORT:
			NFSM_BUILD(tl, u_int32_t *, NFSX_UNSIGNED);
			if (fsinf.fs_properties & NFSV3FSINFO_SYMLINK)
				*tl = newnfs_true;
			else
				*tl = newnfs_false;
			retnum += NFSX_UNSIGNED;
			break;
		case NFSATTRBIT_NAMEDATTR:
			NFSM_BUILD(tl, u_int32_t *, NFSX_UNSIGNED);
			*tl = newnfs_false;
			retnum += NFSX_UNSIGNED;
			break;
		case NFSATTRBIT_FSID:
			NFSM_BUILD(tl, u_int32_t *, NFSX_V4FSID);
			*tl++ = 0;
			*tl++ = txdr_unsigned(mp->mnt_stat.f_fsid.val[0]);
			*tl++ = 0;
			*tl = txdr_unsigned(mp->mnt_stat.f_fsid.val[1]);
			retnum += NFSX_V4FSID;
			break;
		case NFSATTRBIT_UNIQUEHANDLES:
			NFSM_BUILD(tl, u_int32_t *, NFSX_UNSIGNED);
			*tl = newnfs_true;
			retnum += NFSX_UNSIGNED;
			break;
		case NFSATTRBIT_LEASETIME:
			NFSM_BUILD(tl, u_int32_t *, NFSX_UNSIGNED);
			*tl = txdr_unsigned(nfsrv_lease);
			retnum += NFSX_UNSIGNED;
			break;
		case NFSATTRBIT_RDATTRERROR:
			NFSM_BUILD(tl, u_int32_t *, NFSX_UNSIGNED);
			*tl = txdr_unsigned(rderror);
			retnum += NFSX_UNSIGNED;
			break;
		/*
		 * Recommended Attributes. (Only the supported ones.)
		 */
		case NFSATTRBIT_ACL:
			retnum += nfsrv_buildacl(nd, aclp, vnode_vtype(vp), p);
			break;
		case NFSATTRBIT_ACLSUPPORT:
			NFSM_BUILD(tl, u_int32_t *, NFSX_UNSIGNED);
			*tl = txdr_unsigned(NFSV4ACE_SUPTYPES);
			retnum += NFSX_UNSIGNED;
			break;
		case NFSATTRBIT_CANSETTIME:
			NFSM_BUILD(tl, u_int32_t *, NFSX_UNSIGNED);
			if (fsinf.fs_properties & NFSV3FSINFO_CANSETTIME)
				*tl = newnfs_true;
			else
				*tl = newnfs_false;
			retnum += NFSX_UNSIGNED;
			break;
		case NFSATTRBIT_CASEINSENSITIVE:
			NFSM_BUILD(tl, u_int32_t *, NFSX_UNSIGNED);
			*tl = newnfs_false;
			retnum += NFSX_UNSIGNED;
			break;
		case NFSATTRBIT_CASEPRESERVING:
			NFSM_BUILD(tl, u_int32_t *, NFSX_UNSIGNED);
			*tl = newnfs_true;
			retnum += NFSX_UNSIGNED;
			break;
		case NFSATTRBIT_CHOWNRESTRICTED:
			NFSM_BUILD(tl, u_int32_t *, NFSX_UNSIGNED);
			*tl = newnfs_true;
			retnum += NFSX_UNSIGNED;
			break;
		case NFSATTRBIT_FILEHANDLE:
			retnum += nfsm_fhtom(nd, (u_int8_t *)fhp, 0, 0);
			break;
		case NFSATTRBIT_FILEID:
			NFSM_BUILD(tl, u_int32_t *, NFSX_HYPER);
			uquad = vap->va_fileid;
			txdr_hyper(uquad, tl);
			retnum += NFSX_HYPER;
			break;
		case NFSATTRBIT_FILESAVAIL:
			/*
			 * Check quota and use min(quota, f_ffree).
			 */
			freenum = fs->f_ffree;
#ifdef QUOTA
			/*
			 * ufs_quotactl() insists that the uid argument
			 * equal p_ruid for non-root quota access, so
			 * we'll just make sure that's the case.
			 */
			savuid = p->p_cred->p_ruid;
			p->p_cred->p_ruid = cred->cr_uid;
			if (!VFS_QUOTACTL(mp, QCMD(Q_GETQUOTA,USRQUOTA),
			    cred->cr_uid,
			    (struct dqblk * __CAPABILITY)&dqb))
			    freenum = min(dqb.dqb_isoftlimit-dqb.dqb_curinodes,
				freenum);
			p->p_cred->p_ruid = savuid;
#endif	/* QUOTA */
			NFSM_BUILD(tl, u_int32_t *, NFSX_HYPER);
			*tl++ = 0;
			*tl = txdr_unsigned(freenum);
			retnum += NFSX_HYPER;
			break;
		case NFSATTRBIT_FILESFREE:
			NFSM_BUILD(tl, u_int32_t *, NFSX_HYPER);
			*tl++ = 0;
			*tl = txdr_unsigned(fs->f_ffree);
			retnum += NFSX_HYPER;
			break;
		case NFSATTRBIT_FILESTOTAL:
			NFSM_BUILD(tl, u_int32_t *, NFSX_HYPER);
			*tl++ = 0;
			*tl = txdr_unsigned(fs->f_files);
			retnum += NFSX_HYPER;
			break;
		case NFSATTRBIT_FSLOCATIONS:
			NFSM_BUILD(tl, u_int32_t *, 2 * NFSX_UNSIGNED);
			*tl++ = 0;
			*tl = 0;
			retnum += 2 * NFSX_UNSIGNED;
			break;
		case NFSATTRBIT_HOMOGENEOUS:
			NFSM_BUILD(tl, u_int32_t *, NFSX_UNSIGNED);
			if (fsinf.fs_properties & NFSV3FSINFO_HOMOGENEOUS)
				*tl = newnfs_true;
			else
				*tl = newnfs_false;
			retnum += NFSX_UNSIGNED;
			break;
		case NFSATTRBIT_MAXFILESIZE:
			NFSM_BUILD(tl, u_int32_t *, NFSX_HYPER);
			uquad = NFSRV_MAXFILESIZE;
			txdr_hyper(uquad, tl);
			retnum += NFSX_HYPER;
			break;
		case NFSATTRBIT_MAXLINK:
			NFSM_BUILD(tl, u_int32_t *, NFSX_UNSIGNED);
			*tl = txdr_unsigned(NFS_LINK_MAX);
			retnum += NFSX_UNSIGNED;
			break;
		case NFSATTRBIT_MAXNAME:
			NFSM_BUILD(tl, u_int32_t *, NFSX_UNSIGNED);
			*tl = txdr_unsigned(NFS_MAXNAMLEN);
			retnum += NFSX_UNSIGNED;
			break;
		case NFSATTRBIT_MAXREAD:
			NFSM_BUILD(tl, u_int32_t *, NFSX_HYPER);
			*tl++ = 0;
			*tl = txdr_unsigned(fsinf.fs_rtmax);
			retnum += NFSX_HYPER;
			break;
		case NFSATTRBIT_MAXWRITE:
			NFSM_BUILD(tl, u_int32_t *, NFSX_HYPER);
			*tl++ = 0;
			*tl = txdr_unsigned(fsinf.fs_wtmax);
			retnum += NFSX_HYPER;
			break;
		case NFSATTRBIT_MODE:
			NFSM_BUILD(tl, u_int32_t *, NFSX_UNSIGNED);
			*tl = vtonfsv34_mode(vap->va_mode);
			retnum += NFSX_UNSIGNED;
			break;
		case NFSATTRBIT_NOTRUNC:
			NFSM_BUILD(tl, u_int32_t *, NFSX_UNSIGNED);
			*tl = newnfs_true;
			retnum += NFSX_UNSIGNED;
			break;
		case NFSATTRBIT_NUMLINKS:
			NFSM_BUILD(tl, u_int32_t *, NFSX_UNSIGNED);
			*tl = txdr_unsigned(vap->va_nlink);
			retnum += NFSX_UNSIGNED;
			break;
		case NFSATTRBIT_OWNER:
			cp = namestr;
			nfsv4_uidtostr(vap->va_uid, &cp, &siz, p);
			retnum += nfsm_strtom(nd, cp, siz);
			if (cp != namestr)
				free(cp, M_NFSSTRING);
			break;
		case NFSATTRBIT_OWNERGROUP:
			cp = namestr;
			nfsv4_gidtostr(vap->va_gid, &cp, &siz, p);
			retnum += nfsm_strtom(nd, cp, siz);
			if (cp != namestr)
				free(cp, M_NFSSTRING);
			break;
		case NFSATTRBIT_QUOTAHARD:
			if (priv_check_cred(cred, PRIV_VFS_EXCEEDQUOTA, 0))
				freenum = fs->f_bfree;
			else
				freenum = fs->f_bavail;
#ifdef QUOTA
			/*
			 * ufs_quotactl() insists that the uid argument
			 * equal p_ruid for non-root quota access, so
			 * we'll just make sure that's the case.
			 */
			savuid = p->p_cred->p_ruid;
			p->p_cred->p_ruid = cred->cr_uid;
			if (!VFS_QUOTACTL(mp, QCMD(Q_GETQUOTA,USRQUOTA),
			    cred->cr_uid,
			    (struct dqblk * __CAPABILITY)&dqb))
			    freenum = min(dqb.dqb_bhardlimit, freenum);
			p->p_cred->p_ruid = savuid;
#endif	/* QUOTA */
			NFSM_BUILD(tl, u_int32_t *, NFSX_HYPER);
			uquad = (u_int64_t)freenum;
			NFSQUOTABLKTOBYTE(uquad, fs->f_bsize);
			txdr_hyper(uquad, tl);
			retnum += NFSX_HYPER;
			break;
		case NFSATTRBIT_QUOTASOFT:
			if (priv_check_cred(cred, PRIV_VFS_EXCEEDQUOTA, 0))
				freenum = fs->f_bfree;
			else
				freenum = fs->f_bavail;
#ifdef QUOTA
			/*
			 * ufs_quotactl() insists that the uid argument
			 * equal p_ruid for non-root quota access, so
			 * we'll just make sure that's the case.
			 */
			savuid = p->p_cred->p_ruid;
			p->p_cred->p_ruid = cred->cr_uid;
			if (!VFS_QUOTACTL(mp, QCMD(Q_GETQUOTA,USRQUOTA),
			    cred->cr_uid,
			    (struct dqblk * __CAPABILITY)&dqb))
			    freenum = min(dqb.dqb_bsoftlimit, freenum);
			p->p_cred->p_ruid = savuid;
#endif	/* QUOTA */
			NFSM_BUILD(tl, u_int32_t *, NFSX_HYPER);
			uquad = (u_int64_t)freenum;
			NFSQUOTABLKTOBYTE(uquad, fs->f_bsize);
			txdr_hyper(uquad, tl);
			retnum += NFSX_HYPER;
			break;
		case NFSATTRBIT_QUOTAUSED:
			freenum = 0;
#ifdef QUOTA
			/*
			 * ufs_quotactl() insists that the uid argument
			 * equal p_ruid for non-root quota access, so
			 * we'll just make sure that's the case.
			 */
			savuid = p->p_cred->p_ruid;
			p->p_cred->p_ruid = cred->cr_uid;
			if (!VFS_QUOTACTL(mp, QCMD(Q_GETQUOTA,USRQUOTA),
			    cred->cr_uid,
			    (struct dqblk * __CAPABILITY)&dqb))
			    freenum = dqb.dqb_curblocks;
			p->p_cred->p_ruid = savuid;
#endif	/* QUOTA */
			NFSM_BUILD(tl, u_int32_t *, NFSX_HYPER);
			uquad = (u_int64_t)freenum;
			NFSQUOTABLKTOBYTE(uquad, fs->f_bsize);
			txdr_hyper(uquad, tl);
			retnum += NFSX_HYPER;
			break;
		case NFSATTRBIT_RAWDEV:
			NFSM_BUILD(tl, u_int32_t *, NFSX_V4SPECDATA);
			*tl++ = txdr_unsigned(NFSMAJOR(vap->va_rdev));
			*tl = txdr_unsigned(NFSMINOR(vap->va_rdev));
			retnum += NFSX_V4SPECDATA;
			break;
		case NFSATTRBIT_SPACEAVAIL:
			NFSM_BUILD(tl, u_int32_t *, NFSX_HYPER);
			if (priv_check_cred(cred, PRIV_VFS_BLOCKRESERVE, 0)) {
				if (pnfssf != NULL)
					uquad = (u_int64_t)pnfssf->f_bfree;
				else
					uquad = (u_int64_t)fs->f_bfree;
			} else {
				if (pnfssf != NULL)
					uquad = (u_int64_t)pnfssf->f_bavail;
				else
					uquad = (u_int64_t)fs->f_bavail;
			}
			if (pnfssf != NULL)
				uquad *= pnfssf->f_bsize;
			else
				uquad *= fs->f_bsize;
			txdr_hyper(uquad, tl);
			retnum += NFSX_HYPER;
			break;
		case NFSATTRBIT_SPACEFREE:
			NFSM_BUILD(tl, u_int32_t *, NFSX_HYPER);
			if (pnfssf != NULL) {
				uquad = (u_int64_t)pnfssf->f_bfree;
				uquad *= pnfssf->f_bsize;
			} else {
				uquad = (u_int64_t)fs->f_bfree;
				uquad *= fs->f_bsize;
			}
			txdr_hyper(uquad, tl);
			retnum += NFSX_HYPER;
			break;
		case NFSATTRBIT_SPACETOTAL:
			NFSM_BUILD(tl, u_int32_t *, NFSX_HYPER);
			if (pnfssf != NULL) {
				uquad = (u_int64_t)pnfssf->f_blocks;
				uquad *= pnfssf->f_bsize;
			} else {
				uquad = (u_int64_t)fs->f_blocks;
				uquad *= fs->f_bsize;
			}
			txdr_hyper(uquad, tl);
			retnum += NFSX_HYPER;
			break;
		case NFSATTRBIT_SPACEUSED:
			NFSM_BUILD(tl, u_int32_t *, NFSX_HYPER);
			txdr_hyper(vap->va_bytes, tl);
			retnum += NFSX_HYPER;
			break;
		case NFSATTRBIT_TIMEACCESS:
			NFSM_BUILD(tl, u_int32_t *, NFSX_V4TIME);
			txdr_nfsv4time(&vap->va_atime, tl);
			retnum += NFSX_V4TIME;
			break;
		case NFSATTRBIT_TIMEACCESSSET:
			if ((vap->va_vaflags & VA_UTIMES_NULL) == 0) {
				NFSM_BUILD(tl, u_int32_t *, NFSX_V4SETTIME);
				*tl++ = txdr_unsigned(NFSV4SATTRTIME_TOCLIENT);
				txdr_nfsv4time(&vap->va_atime, tl);
				retnum += NFSX_V4SETTIME;
			} else {
				NFSM_BUILD(tl, u_int32_t *, NFSX_UNSIGNED);
				*tl = txdr_unsigned(NFSV4SATTRTIME_TOSERVER);
				retnum += NFSX_UNSIGNED;
			}
			break;
		case NFSATTRBIT_TIMEDELTA:
			NFSM_BUILD(tl, u_int32_t *, NFSX_V4TIME);
			temptime.tv_sec = 0;
			temptime.tv_nsec = 1000000000 / hz;
			txdr_nfsv4time(&temptime, tl);
			retnum += NFSX_V4TIME;
			break;
		case NFSATTRBIT_TIMEMETADATA:
			NFSM_BUILD(tl, u_int32_t *, NFSX_V4TIME);
			txdr_nfsv4time(&vap->va_ctime, tl);
			retnum += NFSX_V4TIME;
			break;
		case NFSATTRBIT_TIMEMODIFY:
			NFSM_BUILD(tl, u_int32_t *, NFSX_V4TIME);
			txdr_nfsv4time(&vap->va_mtime, tl);
			retnum += NFSX_V4TIME;
			break;
		case NFSATTRBIT_TIMEMODIFYSET:
			if ((vap->va_vaflags & VA_UTIMES_NULL) == 0) {
				NFSM_BUILD(tl, u_int32_t *, NFSX_V4SETTIME);
				*tl++ = txdr_unsigned(NFSV4SATTRTIME_TOCLIENT);
				txdr_nfsv4time(&vap->va_mtime, tl);
				retnum += NFSX_V4SETTIME;
			} else {
				NFSM_BUILD(tl, u_int32_t *, NFSX_UNSIGNED);
				*tl = txdr_unsigned(NFSV4SATTRTIME_TOSERVER);
				retnum += NFSX_UNSIGNED;
			}
			break;
		case NFSATTRBIT_MOUNTEDONFILEID:
			NFSM_BUILD(tl, u_int32_t *, NFSX_HYPER);
			if (at_root != 0)
				uquad = mounted_on_fileno;
			else
				uquad = vap->va_fileid;
			txdr_hyper(uquad, tl);
			retnum += NFSX_HYPER;
			break;
		case NFSATTRBIT_SUPPATTREXCLCREAT:
			NFSSETSUPP_ATTRBIT(&attrbits);
			NFSCLRNOTSETABLE_ATTRBIT(&attrbits);
			NFSCLRBIT_ATTRBIT(&attrbits, NFSATTRBIT_TIMEACCESSSET);
			retnum += nfsrv_putattrbit(nd, &attrbits);
			break;
		case NFSATTRBIT_FSLAYOUTTYPE:
		case NFSATTRBIT_LAYOUTTYPE:
			if (nfsrv_devidcnt == 0)
				siz = 1;
			else
				siz = 2;
			if (siz == 2) {
				NFSM_BUILD(tl, u_int32_t *, 2 * NFSX_UNSIGNED);
				*tl++ = txdr_unsigned(1);	/* One entry. */
				if (nfsrv_doflexfile != 0 ||
				    nfsrv_maxpnfsmirror > 1)
					*tl = txdr_unsigned(NFSLAYOUT_FLEXFILE);
				else
					*tl = txdr_unsigned(
					    NFSLAYOUT_NFSV4_1_FILES);
			} else {
				NFSM_BUILD(tl, u_int32_t *, NFSX_UNSIGNED);
				*tl = 0;
			}
			retnum += siz * NFSX_UNSIGNED;
			break;
		case NFSATTRBIT_LAYOUTALIGNMENT:
		case NFSATTRBIT_LAYOUTBLKSIZE:
			NFSM_BUILD(tl, u_int32_t *, NFSX_UNSIGNED);
			*tl = txdr_unsigned(NFS_SRVMAXIO);
			retnum += NFSX_UNSIGNED;
			break;
		default:
			printf("EEK! Bad V4 attribute bitpos=%d\n", bitpos);
		}
	    }
	}
	if (naclp != NULL)
		acl_free(naclp);
	free(fs, M_STATFS);
	*retnump = txdr_unsigned(retnum);
	return (retnum + prefixnum);
}

/*
 * Put the attribute bits onto an mbuf list.
 * Return the number of bytes of output generated.
 */
APPLESTATIC int
nfsrv_putattrbit(struct nfsrv_descript *nd, nfsattrbit_t *attrbitp)
{
	u_int32_t *tl;
	int cnt, i, bytesize;

	for (cnt = NFSATTRBIT_MAXWORDS; cnt > 0; cnt--)
		if (attrbitp->bits[cnt - 1])
			break;
	bytesize = (cnt + 1) * NFSX_UNSIGNED;
	NFSM_BUILD(tl, u_int32_t *, bytesize);
	*tl++ = txdr_unsigned(cnt);
	for (i = 0; i < cnt; i++)
		*tl++ = txdr_unsigned(attrbitp->bits[i]);
	return (bytesize);
}

/*
 * Convert a uid to a string.
 * If the lookup fails, just output the digits.
 * uid - the user id
 * cpp - points to a buffer of size NFSV4_SMALLSTR
 *       (malloc a larger one, as required)
 * retlenp - pointer to length to be returned
 */
APPLESTATIC void
nfsv4_uidtostr(uid_t uid, u_char **cpp, int *retlenp, NFSPROC_T *p)
{
	int i;
	struct nfsusrgrp *usrp;
	u_char *cp = *cpp;
	uid_t tmp;
	int cnt, hasampersand, len = NFSV4_SMALLSTR, ret;
	struct nfsrv_lughash *hp;

	cnt = 0;
tryagain:
	if (nfsrv_dnsnamelen > 0 && !nfs_enable_uidtostring) {
		/*
		 * Always map nfsrv_defaultuid to "nobody".
		 */
		if (uid == nfsrv_defaultuid) {
			i = nfsrv_dnsnamelen + 7;
			if (i > len) {
				if (len > NFSV4_SMALLSTR)
					free(cp, M_NFSSTRING);
				cp = malloc(i, M_NFSSTRING, M_WAITOK);
				*cpp = cp;
				len = i;
				goto tryagain;
			}
			*retlenp = i;
			NFSBCOPY("nobody@", cp, 7);
			cp += 7;
			NFSBCOPY(nfsrv_dnsname, cp, nfsrv_dnsnamelen);
			return;
		}
		hasampersand = 0;
		hp = NFSUSERHASH(uid);
		mtx_lock(&hp->mtx);
		TAILQ_FOREACH(usrp, &hp->lughead, lug_numhash) {
			if (usrp->lug_uid == uid) {
				if (usrp->lug_expiry < NFSD_MONOSEC)
					break;
				/*
				 * If the name doesn't already have an '@'
				 * in it, append @domainname to it.
				 */
				for (i = 0; i < usrp->lug_namelen; i++) {
					if (usrp->lug_name[i] == '@') {
						hasampersand = 1;
						break;
					}
				}
				if (hasampersand)
					i = usrp->lug_namelen;
				else
					i = usrp->lug_namelen +
					    nfsrv_dnsnamelen + 1;
				if (i > len) {
					mtx_unlock(&hp->mtx);
					if (len > NFSV4_SMALLSTR)
						free(cp, M_NFSSTRING);
					cp = malloc(i, M_NFSSTRING, M_WAITOK);
					*cpp = cp;
					len = i;
					goto tryagain;
				}
				*retlenp = i;
				NFSBCOPY(usrp->lug_name, cp, usrp->lug_namelen);
				if (!hasampersand) {
					cp += usrp->lug_namelen;
					*cp++ = '@';
					NFSBCOPY(nfsrv_dnsname, cp, nfsrv_dnsnamelen);
				}
				TAILQ_REMOVE(&hp->lughead, usrp, lug_numhash);
				TAILQ_INSERT_TAIL(&hp->lughead, usrp,
				    lug_numhash);
				mtx_unlock(&hp->mtx);
				return;
			}
		}
		mtx_unlock(&hp->mtx);
		cnt++;
		ret = nfsrv_getuser(RPCNFSUSERD_GETUID, uid, (gid_t)0,
		    NULL, p);
		if (ret == 0 && cnt < 2)
			goto tryagain;
	}

	/*
	 * No match, just return a string of digits.
	 */
	tmp = uid;
	i = 0;
	while (tmp || i == 0) {
		tmp /= 10;
		i++;
	}
	len = (i > len) ? len : i;
	*retlenp = len;
	cp += (len - 1);
	tmp = uid;
	for (i = 0; i < len; i++) {
		*cp-- = '0' + (tmp % 10);
		tmp /= 10;
	}
	return;
}

/*
 * Get a credential for the uid with the server's group list.
 * If none is found, just return the credential passed in after
 * logging a warning message.
 */
struct ucred *
nfsrv_getgrpscred(struct ucred *oldcred)
{
	struct nfsusrgrp *usrp;
	struct ucred *newcred;
	int cnt, ret;
	uid_t uid;
	struct nfsrv_lughash *hp;

	cnt = 0;
	uid = oldcred->cr_uid;
tryagain:
	if (nfsrv_dnsnamelen > 0) {
		hp = NFSUSERHASH(uid);
		mtx_lock(&hp->mtx);
		TAILQ_FOREACH(usrp, &hp->lughead, lug_numhash) {
			if (usrp->lug_uid == uid) {
				if (usrp->lug_expiry < NFSD_MONOSEC)
					break;
				if (usrp->lug_cred != NULL) {
					newcred = crhold(usrp->lug_cred);
					crfree(oldcred);
				} else
					newcred = oldcred;
				TAILQ_REMOVE(&hp->lughead, usrp, lug_numhash);
				TAILQ_INSERT_TAIL(&hp->lughead, usrp,
				    lug_numhash);
				mtx_unlock(&hp->mtx);
				return (newcred);
			}
		}
		mtx_unlock(&hp->mtx);
		cnt++;
		ret = nfsrv_getuser(RPCNFSUSERD_GETUID, uid, (gid_t)0,
		    NULL, curthread);
		if (ret == 0 && cnt < 2)
			goto tryagain;
	}
	return (oldcred);
}

/*
 * Convert a string to a uid.
 * If no conversion is possible return NFSERR_BADOWNER, otherwise
 * return 0.
 * If this is called from a client side mount using AUTH_SYS and the
 * string is made up entirely of digits, just convert the string to
 * a number.
 */
APPLESTATIC int
nfsv4_strtouid(struct nfsrv_descript *nd, u_char *str, int len, uid_t *uidp,
    NFSPROC_T *p)
{
	int i;
	char *cp, *endstr, *str0;
	struct nfsusrgrp *usrp;
	int cnt, ret;
	int error = 0;
	uid_t tuid;
	struct nfsrv_lughash *hp, *hp2;

	if (len == 0) {
		error = NFSERR_BADOWNER;
		goto out;
	}
	/* If a string of digits and an AUTH_SYS mount, just convert it. */
	str0 = str;
	tuid = (uid_t)strtoul(str0, &endstr, 10);
	if ((endstr - str0) == len) {
		/* A numeric string. */
		if ((nd->nd_flag & ND_KERBV) == 0 &&
		    ((nd->nd_flag & ND_NFSCL) != 0 ||
		      nfsd_enable_stringtouid != 0))
			*uidp = tuid;
		else
			error = NFSERR_BADOWNER;
		goto out;
	}
	/*
	 * Look for an '@'.
	 */
	cp = strchr(str0, '@');
	if (cp != NULL)
		i = (int)(cp++ - str0);
	else
		i = len;

	cnt = 0;
tryagain:
	if (nfsrv_dnsnamelen > 0) {
		/*
		 * If an '@' is found and the domain name matches, search for
		 * the name with dns stripped off.
		 * Mixed case alpahbetics will match for the domain name, but
		 * all upper case will not.
		 */
		if (cnt == 0 && i < len && i > 0 &&
		    (len - 1 - i) == nfsrv_dnsnamelen &&
		    !nfsrv_cmpmixedcase(cp, nfsrv_dnsname, nfsrv_dnsnamelen)) {
			len -= (nfsrv_dnsnamelen + 1);
			*(cp - 1) = '\0';
		}
	
		/*
		 * Check for the special case of "nobody".
		 */
		if (len == 6 && !NFSBCMP(str, "nobody", 6)) {
			*uidp = nfsrv_defaultuid;
			error = 0;
			goto out;
		}
	
		hp = NFSUSERNAMEHASH(str, len);
		mtx_lock(&hp->mtx);
		TAILQ_FOREACH(usrp, &hp->lughead, lug_namehash) {
			if (usrp->lug_namelen == len &&
			    !NFSBCMP(usrp->lug_name, str, len)) {
				if (usrp->lug_expiry < NFSD_MONOSEC)
					break;
				hp2 = NFSUSERHASH(usrp->lug_uid);
				mtx_lock(&hp2->mtx);
				TAILQ_REMOVE(&hp2->lughead, usrp, lug_numhash);
				TAILQ_INSERT_TAIL(&hp2->lughead, usrp,
				    lug_numhash);
				*uidp = usrp->lug_uid;
				mtx_unlock(&hp2->mtx);
				mtx_unlock(&hp->mtx);
				error = 0;
				goto out;
			}
		}
		mtx_unlock(&hp->mtx);
		cnt++;
		ret = nfsrv_getuser(RPCNFSUSERD_GETUSER, (uid_t)0, (gid_t)0,
		    str, p);
		if (ret == 0 && cnt < 2)
			goto tryagain;
	}
	error = NFSERR_BADOWNER;

out:
	NFSEXITCODE(error);
	return (error);
}

/*
 * Convert a gid to a string.
 * gid - the group id
 * cpp - points to a buffer of size NFSV4_SMALLSTR
 *       (malloc a larger one, as required)
 * retlenp - pointer to length to be returned
 */
APPLESTATIC void
nfsv4_gidtostr(gid_t gid, u_char **cpp, int *retlenp, NFSPROC_T *p)
{
	int i;
	struct nfsusrgrp *usrp;
	u_char *cp = *cpp;
	gid_t tmp;
	int cnt, hasampersand, len = NFSV4_SMALLSTR, ret;
	struct nfsrv_lughash *hp;

	cnt = 0;
tryagain:
	if (nfsrv_dnsnamelen > 0 && !nfs_enable_uidtostring) {
		/*
		 * Always map nfsrv_defaultgid to "nogroup".
		 */
		if (gid == nfsrv_defaultgid) {
			i = nfsrv_dnsnamelen + 8;
			if (i > len) {
				if (len > NFSV4_SMALLSTR)
					free(cp, M_NFSSTRING);
				cp = malloc(i, M_NFSSTRING, M_WAITOK);
				*cpp = cp;
				len = i;
				goto tryagain;
			}
			*retlenp = i;
			NFSBCOPY("nogroup@", cp, 8);
			cp += 8;
			NFSBCOPY(nfsrv_dnsname, cp, nfsrv_dnsnamelen);
			return;
		}
		hasampersand = 0;
		hp = NFSGROUPHASH(gid);
		mtx_lock(&hp->mtx);
		TAILQ_FOREACH(usrp, &hp->lughead, lug_numhash) {
			if (usrp->lug_gid == gid) {
				if (usrp->lug_expiry < NFSD_MONOSEC)
					break;
				/*
				 * If the name doesn't already have an '@'
				 * in it, append @domainname to it.
				 */
				for (i = 0; i < usrp->lug_namelen; i++) {
					if (usrp->lug_name[i] == '@') {
						hasampersand = 1;
						break;
					}
				}
				if (hasampersand)
					i = usrp->lug_namelen;
				else
					i = usrp->lug_namelen +
					    nfsrv_dnsnamelen + 1;
				if (i > len) {
					mtx_unlock(&hp->mtx);
					if (len > NFSV4_SMALLSTR)
						free(cp, M_NFSSTRING);
					cp = malloc(i, M_NFSSTRING, M_WAITOK);
					*cpp = cp;
					len = i;
					goto tryagain;
				}
				*retlenp = i;
				NFSBCOPY(usrp->lug_name, cp, usrp->lug_namelen);
				if (!hasampersand) {
					cp += usrp->lug_namelen;
					*cp++ = '@';
					NFSBCOPY(nfsrv_dnsname, cp, nfsrv_dnsnamelen);
				}
				TAILQ_REMOVE(&hp->lughead, usrp, lug_numhash);
				TAILQ_INSERT_TAIL(&hp->lughead, usrp,
				    lug_numhash);
				mtx_unlock(&hp->mtx);
				return;
			}
		}
		mtx_unlock(&hp->mtx);
		cnt++;
		ret = nfsrv_getuser(RPCNFSUSERD_GETGID, (uid_t)0, gid,
		    NULL, p);
		if (ret == 0 && cnt < 2)
			goto tryagain;
	}

	/*
	 * No match, just return a string of digits.
	 */
	tmp = gid;
	i = 0;
	while (tmp || i == 0) {
		tmp /= 10;
		i++;
	}
	len = (i > len) ? len : i;
	*retlenp = len;
	cp += (len - 1);
	tmp = gid;
	for (i = 0; i < len; i++) {
		*cp-- = '0' + (tmp % 10);
		tmp /= 10;
	}
	return;
}

/*
 * Convert a string to a gid.
 * If no conversion is possible return NFSERR_BADOWNER, otherwise
 * return 0.
 * If this is called from a client side mount using AUTH_SYS and the
 * string is made up entirely of digits, just convert the string to
 * a number.
 */
APPLESTATIC int
nfsv4_strtogid(struct nfsrv_descript *nd, u_char *str, int len, gid_t *gidp,
    NFSPROC_T *p)
{
	int i;
	char *cp, *endstr, *str0;
	struct nfsusrgrp *usrp;
	int cnt, ret;
	int error = 0;
	gid_t tgid;
	struct nfsrv_lughash *hp, *hp2;

	if (len == 0) {
		error =  NFSERR_BADOWNER;
		goto out;
	}
	/* If a string of digits and an AUTH_SYS mount, just convert it. */
	str0 = str;
	tgid = (gid_t)strtoul(str0, &endstr, 10);
	if ((endstr - str0) == len) {
		/* A numeric string. */
		if ((nd->nd_flag & ND_KERBV) == 0 &&
		    ((nd->nd_flag & ND_NFSCL) != 0 ||
		      nfsd_enable_stringtouid != 0))
			*gidp = tgid;
		else
			error = NFSERR_BADOWNER;
		goto out;
	}
	/*
	 * Look for an '@'.
	 */
	cp = strchr(str0, '@');
	if (cp != NULL)
		i = (int)(cp++ - str0);
	else
		i = len;

	cnt = 0;
tryagain:
	if (nfsrv_dnsnamelen > 0) {
		/*
		 * If an '@' is found and the dns name matches, search for the
		 * name with the dns stripped off.
		 */
		if (cnt == 0 && i < len && i > 0 &&
		    (len - 1 - i) == nfsrv_dnsnamelen &&
		    !nfsrv_cmpmixedcase(cp, nfsrv_dnsname, nfsrv_dnsnamelen)) {
			len -= (nfsrv_dnsnamelen + 1);
			*(cp - 1) = '\0';
		}
	
		/*
		 * Check for the special case of "nogroup".
		 */
		if (len == 7 && !NFSBCMP(str, "nogroup", 7)) {
			*gidp = nfsrv_defaultgid;
			error = 0;
			goto out;
		}
	
		hp = NFSGROUPNAMEHASH(str, len);
		mtx_lock(&hp->mtx);
		TAILQ_FOREACH(usrp, &hp->lughead, lug_namehash) {
			if (usrp->lug_namelen == len &&
			    !NFSBCMP(usrp->lug_name, str, len)) {
				if (usrp->lug_expiry < NFSD_MONOSEC)
					break;
				hp2 = NFSGROUPHASH(usrp->lug_gid);
				mtx_lock(&hp2->mtx);
				TAILQ_REMOVE(&hp2->lughead, usrp, lug_numhash);
				TAILQ_INSERT_TAIL(&hp2->lughead, usrp,
				    lug_numhash);
				*gidp = usrp->lug_gid;
				mtx_unlock(&hp2->mtx);
				mtx_unlock(&hp->mtx);
				error = 0;
				goto out;
			}
		}
		mtx_unlock(&hp->mtx);
		cnt++;
		ret = nfsrv_getuser(RPCNFSUSERD_GETGROUP, (uid_t)0, (gid_t)0,
		    str, p);
		if (ret == 0 && cnt < 2)
			goto tryagain;
	}
	error = NFSERR_BADOWNER;

out:
	NFSEXITCODE(error);
	return (error);
}

/*
 * Cmp len chars, allowing mixed case in the first argument to match lower
 * case in the second, but not if the first argument is all upper case.
 * Return 0 for a match, 1 otherwise.
 */
static int
nfsrv_cmpmixedcase(u_char *cp, u_char *cp2, int len)
{
	int i;
	u_char tmp;
	int fndlower = 0;

	for (i = 0; i < len; i++) {
		if (*cp >= 'A' && *cp <= 'Z') {
			tmp = *cp++ + ('a' - 'A');
		} else {
			tmp = *cp++;
			if (tmp >= 'a' && tmp <= 'z')
				fndlower = 1;
		}
		if (tmp != *cp2++)
			return (1);
	}
	if (fndlower)
		return (0);
	else
		return (1);
}

/*
 * Set the port for the nfsuserd.
 */
APPLESTATIC int
nfsrv_nfsuserdport(struct sockaddr *sad, u_short port, NFSPROC_T *p)
{
	struct nfssockreq *rp;
	struct sockaddr_in *ad;
	int error;

	NFSLOCKNAMEID();
	if (nfsrv_nfsuserd) {
		NFSUNLOCKNAMEID();
		error = EPERM;
		free(sad, M_SONAME);
		goto out;
	}
	nfsrv_nfsuserd = 1;
	NFSUNLOCKNAMEID();
	/*
	 * Set up the socket record and connect.
	 */
	rp = &nfsrv_nfsuserdsock;
	rp->nr_client = NULL;
	rp->nr_cred = NULL;
	rp->nr_lock = (NFSR_RESERVEDPORT | NFSR_LOCALHOST);
	if (sad != NULL) {
		/* Use the AF_LOCAL socket address passed in. */
		rp->nr_sotype = SOCK_STREAM;
		rp->nr_soproto = 0;
		rp->nr_nam = sad;
	} else {
		/* Use the port# for a UDP socket (old nfsuserd). */
		rp->nr_sotype = SOCK_DGRAM;
		rp->nr_soproto = IPPROTO_UDP;
		rp->nr_nam = malloc(sizeof(*rp->nr_nam), M_SONAME, M_WAITOK |
		    M_ZERO);
		NFSSOCKADDRSIZE(rp->nr_nam, sizeof (struct sockaddr_in));
		ad = NFSSOCKADDR(rp->nr_nam, struct sockaddr_in *);
		ad->sin_family = AF_INET;
		ad->sin_addr.s_addr = htonl((u_int32_t)0x7f000001);
		ad->sin_port = port;
	}
	rp->nr_prog = RPCPROG_NFSUSERD;
	rp->nr_vers = RPCNFSUSERD_VERS;
	error = newnfs_connect(NULL, rp, NFSPROCCRED(p), p, 0);
	if (error) {
		free(rp->nr_nam, M_SONAME);
		nfsrv_nfsuserd = 0;
	}
out:
	NFSEXITCODE(error);
	return (error);
}

/*
 * Delete the nfsuserd port.
 */
APPLESTATIC void
nfsrv_nfsuserddelport(void)
{

	NFSLOCKNAMEID();
	if (nfsrv_nfsuserd == 0) {
		NFSUNLOCKNAMEID();
		return;
	}
	nfsrv_nfsuserd = 0;
	NFSUNLOCKNAMEID();
	newnfs_disconnect(&nfsrv_nfsuserdsock);
	free(nfsrv_nfsuserdsock.nr_nam, M_SONAME);
}

/*
 * Do upcalls to the nfsuserd, for cache misses of the owner/ownergroup
 * name<-->id cache.
 * Returns 0 upon success, non-zero otherwise.
 */
static int
nfsrv_getuser(int procnum, uid_t uid, gid_t gid, char *name, NFSPROC_T *p)
{
	u_int32_t *tl;
	struct nfsrv_descript *nd;
	int len;
	struct nfsrv_descript nfsd;
	struct ucred *cred;
	int error;

	NFSLOCKNAMEID();
	if (nfsrv_nfsuserd == 0) {
		NFSUNLOCKNAMEID();
		error = EPERM;
		goto out;
	}
	NFSUNLOCKNAMEID();
	nd = &nfsd;
	cred = newnfs_getcred();
	nd->nd_flag = ND_GSSINITREPLY;
	nfsrvd_rephead(nd);

	nd->nd_procnum = procnum;
	if (procnum == RPCNFSUSERD_GETUID || procnum == RPCNFSUSERD_GETGID) {
		NFSM_BUILD(tl, u_int32_t *, NFSX_UNSIGNED);
		if (procnum == RPCNFSUSERD_GETUID)
			*tl = txdr_unsigned(uid);
		else
			*tl = txdr_unsigned(gid);
	} else {
		len = strlen(name);
		(void) nfsm_strtom(nd, name, len);
	}
	error = newnfs_request(nd, NULL, NULL, &nfsrv_nfsuserdsock, NULL, NULL,
		cred, RPCPROG_NFSUSERD, RPCNFSUSERD_VERS, NULL, 0, NULL, NULL);
	NFSFREECRED(cred);
	if (!error) {
		mbuf_freem(nd->nd_mrep);
		error = nd->nd_repstat;
	}
out:
	NFSEXITCODE(error);
	return (error);
}

/*
 * This function is called from the nfssvc(2) system call, to update the
 * kernel user/group name list(s) for the V4 owner and ownergroup attributes.
 */
APPLESTATIC int
nfssvc_idname(struct nfsd_idargs *nidp)
{
	struct nfsusrgrp *nusrp, *usrp, *newusrp;
	struct nfsrv_lughash *hp_name, *hp_idnum, *thp;
	int i, group_locked, groupname_locked, user_locked, username_locked;
	int error = 0;
	u_char *cp;
	gid_t *grps;
	struct ucred *cr;
	static int onethread = 0;
	static time_t lasttime = 0;

	if (nidp->nid_namelen <= 0 || nidp->nid_namelen > MAXHOSTNAMELEN) {
		error = EINVAL;
		goto out;
	}
	if (nidp->nid_flag & NFSID_INITIALIZE) {
		cp = malloc(nidp->nid_namelen + 1, M_NFSSTRING, M_WAITOK);
		error = copyin(CAST_USER_ADDR_T(nidp->nid_name), cp,
		    nidp->nid_namelen);
		if (error != 0) {
			free(cp, M_NFSSTRING);
			goto out;
		}
		if (atomic_cmpset_acq_int(&nfsrv_dnsnamelen, 0, 0) == 0) {
			/*
			 * Free up all the old stuff and reinitialize hash
			 * lists.  All mutexes for both lists must be locked,
			 * with the user/group name ones before the uid/gid
			 * ones, to avoid a LOR.
			 */
			for (i = 0; i < nfsrv_lughashsize; i++)
				mtx_lock(&nfsusernamehash[i].mtx);
			for (i = 0; i < nfsrv_lughashsize; i++)
				mtx_lock(&nfsuserhash[i].mtx);
			for (i = 0; i < nfsrv_lughashsize; i++)
				TAILQ_FOREACH_SAFE(usrp,
				    &nfsuserhash[i].lughead, lug_numhash, nusrp)
					nfsrv_removeuser(usrp, 1);
			for (i = 0; i < nfsrv_lughashsize; i++)
				mtx_unlock(&nfsuserhash[i].mtx);
			for (i = 0; i < nfsrv_lughashsize; i++)
				mtx_unlock(&nfsusernamehash[i].mtx);
			for (i = 0; i < nfsrv_lughashsize; i++)
				mtx_lock(&nfsgroupnamehash[i].mtx);
			for (i = 0; i < nfsrv_lughashsize; i++)
				mtx_lock(&nfsgrouphash[i].mtx);
			for (i = 0; i < nfsrv_lughashsize; i++)
				TAILQ_FOREACH_SAFE(usrp,
				    &nfsgrouphash[i].lughead, lug_numhash,
				    nusrp)
					nfsrv_removeuser(usrp, 0);
			for (i = 0; i < nfsrv_lughashsize; i++)
				mtx_unlock(&nfsgrouphash[i].mtx);
			for (i = 0; i < nfsrv_lughashsize; i++)
				mtx_unlock(&nfsgroupnamehash[i].mtx);
			free(nfsrv_dnsname, M_NFSSTRING);
			nfsrv_dnsname = NULL;
		}
		if (nfsuserhash == NULL) {
			/* Allocate the hash tables. */
			nfsuserhash = malloc(sizeof(struct nfsrv_lughash) *
			    nfsrv_lughashsize, M_NFSUSERGROUP, M_WAITOK |
			    M_ZERO);
			for (i = 0; i < nfsrv_lughashsize; i++)
				mtx_init(&nfsuserhash[i].mtx, "nfsuidhash",
				    NULL, MTX_DEF | MTX_DUPOK);
			nfsusernamehash = malloc(sizeof(struct nfsrv_lughash) *
			    nfsrv_lughashsize, M_NFSUSERGROUP, M_WAITOK |
			    M_ZERO);
			for (i = 0; i < nfsrv_lughashsize; i++)
				mtx_init(&nfsusernamehash[i].mtx,
				    "nfsusrhash", NULL, MTX_DEF |
				    MTX_DUPOK);
			nfsgrouphash = malloc(sizeof(struct nfsrv_lughash) *
			    nfsrv_lughashsize, M_NFSUSERGROUP, M_WAITOK |
			    M_ZERO);
			for (i = 0; i < nfsrv_lughashsize; i++)
				mtx_init(&nfsgrouphash[i].mtx, "nfsgidhash",
				    NULL, MTX_DEF | MTX_DUPOK);
			nfsgroupnamehash = malloc(sizeof(struct nfsrv_lughash) *
			    nfsrv_lughashsize, M_NFSUSERGROUP, M_WAITOK |
			    M_ZERO);
			for (i = 0; i < nfsrv_lughashsize; i++)
			    mtx_init(&nfsgroupnamehash[i].mtx,
			    "nfsgrphash", NULL, MTX_DEF | MTX_DUPOK);
		}
		/* (Re)initialize the list heads. */
		for (i = 0; i < nfsrv_lughashsize; i++)
			TAILQ_INIT(&nfsuserhash[i].lughead);
		for (i = 0; i < nfsrv_lughashsize; i++)
			TAILQ_INIT(&nfsusernamehash[i].lughead);
		for (i = 0; i < nfsrv_lughashsize; i++)
			TAILQ_INIT(&nfsgrouphash[i].lughead);
		for (i = 0; i < nfsrv_lughashsize; i++)
			TAILQ_INIT(&nfsgroupnamehash[i].lughead);

		/*
		 * Put name in "DNS" string.
		 */
		nfsrv_dnsname = cp;
		nfsrv_defaultuid = nidp->nid_uid;
		nfsrv_defaultgid = nidp->nid_gid;
		nfsrv_usercnt = 0;
		nfsrv_usermax = nidp->nid_usermax;
		atomic_store_rel_int(&nfsrv_dnsnamelen, nidp->nid_namelen);
		goto out;
	}

	/*
	 * malloc the new one now, so any potential sleep occurs before
	 * manipulation of the lists.
	 */
	newusrp = malloc(sizeof(struct nfsusrgrp) + nidp->nid_namelen,
	    M_NFSUSERGROUP, M_WAITOK | M_ZERO);
	error = copyin(CAST_USER_ADDR_T(nidp->nid_name), newusrp->lug_name,
	    nidp->nid_namelen);
	if (error == 0 && nidp->nid_ngroup > 0 &&
	    (nidp->nid_flag & NFSID_ADDUID) != 0) {
		grps = malloc(sizeof(gid_t) * nidp->nid_ngroup, M_TEMP,
		    M_WAITOK);
		error = copyin(CAST_USER_ADDR_T(nidp->nid_grps), grps,
		    sizeof(gid_t) * nidp->nid_ngroup);
		if (error == 0) {
			/*
			 * Create a credential just like svc_getcred(),
			 * but using the group list provided.
			 */
			cr = crget();
			cr->cr_uid = cr->cr_ruid = cr->cr_svuid = nidp->nid_uid;
			crsetgroups(cr, nidp->nid_ngroup, grps);
			cr->cr_rgid = cr->cr_svgid = cr->cr_groups[0];
			cr->cr_prison = &prison0;
			prison_hold(cr->cr_prison);
#ifdef MAC
			mac_cred_associate_nfsd(cr);
#endif
			newusrp->lug_cred = cr;
		}
		free(grps, M_TEMP);
	}
	if (error) {
		free(newusrp, M_NFSUSERGROUP);
		goto out;
	}
	newusrp->lug_namelen = nidp->nid_namelen;

	/*
	 * The lock order is username[0]->[nfsrv_lughashsize - 1] followed
	 * by uid[0]->[nfsrv_lughashsize - 1], with the same for group.
	 * The flags user_locked, username_locked, group_locked and
	 * groupname_locked are set to indicate all of those hash lists are
	 * locked. hp_name != NULL  and hp_idnum != NULL indicates that
	 * the respective one mutex is locked.
	 */
	user_locked = username_locked = group_locked = groupname_locked = 0;
	hp_name = hp_idnum = NULL;

	/*
	 * Delete old entries, as required.
	 */
	if (nidp->nid_flag & (NFSID_DELUID | NFSID_ADDUID)) {
		/* Must lock all username hash lists first, to avoid a LOR. */
		for (i = 0; i < nfsrv_lughashsize; i++)
			mtx_lock(&nfsusernamehash[i].mtx);
		username_locked = 1;
		hp_idnum = NFSUSERHASH(nidp->nid_uid);
		mtx_lock(&hp_idnum->mtx);
		TAILQ_FOREACH_SAFE(usrp, &hp_idnum->lughead, lug_numhash,
		    nusrp) {
			if (usrp->lug_uid == nidp->nid_uid)
				nfsrv_removeuser(usrp, 1);
		}
	} else if (nidp->nid_flag & (NFSID_DELUSERNAME | NFSID_ADDUSERNAME)) {
		hp_name = NFSUSERNAMEHASH(newusrp->lug_name,
		    newusrp->lug_namelen);
		mtx_lock(&hp_name->mtx);
		TAILQ_FOREACH_SAFE(usrp, &hp_name->lughead, lug_namehash,
		    nusrp) {
			if (usrp->lug_namelen == newusrp->lug_namelen &&
			    !NFSBCMP(usrp->lug_name, newusrp->lug_name,
			    usrp->lug_namelen)) {
				thp = NFSUSERHASH(usrp->lug_uid);
				mtx_lock(&thp->mtx);
				nfsrv_removeuser(usrp, 1);
				mtx_unlock(&thp->mtx);
			}
		}
		hp_idnum = NFSUSERHASH(nidp->nid_uid);
		mtx_lock(&hp_idnum->mtx);
	} else if (nidp->nid_flag & (NFSID_DELGID | NFSID_ADDGID)) {
		/* Must lock all groupname hash lists first, to avoid a LOR. */
		for (i = 0; i < nfsrv_lughashsize; i++)
			mtx_lock(&nfsgroupnamehash[i].mtx);
		groupname_locked = 1;
		hp_idnum = NFSGROUPHASH(nidp->nid_gid);
		mtx_lock(&hp_idnum->mtx);
		TAILQ_FOREACH_SAFE(usrp, &hp_idnum->lughead, lug_numhash,
		    nusrp) {
			if (usrp->lug_gid == nidp->nid_gid)
				nfsrv_removeuser(usrp, 0);
		}
	} else if (nidp->nid_flag & (NFSID_DELGROUPNAME | NFSID_ADDGROUPNAME)) {
		hp_name = NFSGROUPNAMEHASH(newusrp->lug_name,
		    newusrp->lug_namelen);
		mtx_lock(&hp_name->mtx);
		TAILQ_FOREACH_SAFE(usrp, &hp_name->lughead, lug_namehash,
		    nusrp) {
			if (usrp->lug_namelen == newusrp->lug_namelen &&
			    !NFSBCMP(usrp->lug_name, newusrp->lug_name,
			    usrp->lug_namelen)) {
				thp = NFSGROUPHASH(usrp->lug_gid);
				mtx_lock(&thp->mtx);
				nfsrv_removeuser(usrp, 0);
				mtx_unlock(&thp->mtx);
			}
		}
		hp_idnum = NFSGROUPHASH(nidp->nid_gid);
		mtx_lock(&hp_idnum->mtx);
	}

	/*
	 * Now, we can add the new one.
	 */
	if (nidp->nid_usertimeout)
		newusrp->lug_expiry = NFSD_MONOSEC + nidp->nid_usertimeout;
	else
		newusrp->lug_expiry = NFSD_MONOSEC + 5;
	if (nidp->nid_flag & (NFSID_ADDUID | NFSID_ADDUSERNAME)) {
		newusrp->lug_uid = nidp->nid_uid;
		thp = NFSUSERHASH(newusrp->lug_uid);
		mtx_assert(&thp->mtx, MA_OWNED);
		TAILQ_INSERT_TAIL(&thp->lughead, newusrp, lug_numhash);
		thp = NFSUSERNAMEHASH(newusrp->lug_name, newusrp->lug_namelen);
		mtx_assert(&thp->mtx, MA_OWNED);
		TAILQ_INSERT_TAIL(&thp->lughead, newusrp, lug_namehash);
		atomic_add_int(&nfsrv_usercnt, 1);
	} else if (nidp->nid_flag & (NFSID_ADDGID | NFSID_ADDGROUPNAME)) {
		newusrp->lug_gid = nidp->nid_gid;
		thp = NFSGROUPHASH(newusrp->lug_gid);
		mtx_assert(&thp->mtx, MA_OWNED);
		TAILQ_INSERT_TAIL(&thp->lughead, newusrp, lug_numhash);
		thp = NFSGROUPNAMEHASH(newusrp->lug_name, newusrp->lug_namelen);
		mtx_assert(&thp->mtx, MA_OWNED);
		TAILQ_INSERT_TAIL(&thp->lughead, newusrp, lug_namehash);
		atomic_add_int(&nfsrv_usercnt, 1);
	} else {
		if (newusrp->lug_cred != NULL)
			crfree(newusrp->lug_cred);
		free(newusrp, M_NFSUSERGROUP);
	}

	/*
	 * Once per second, allow one thread to trim the cache.
	 */
	if (lasttime < NFSD_MONOSEC &&
	    atomic_cmpset_acq_int(&onethread, 0, 1) != 0) {
		/*
		 * First, unlock the single mutexes, so that all entries
		 * can be locked and any LOR is avoided.
		 */
		if (hp_name != NULL) {
			mtx_unlock(&hp_name->mtx);
			hp_name = NULL;
		}
		if (hp_idnum != NULL) {
			mtx_unlock(&hp_idnum->mtx);
			hp_idnum = NULL;
		}

		if ((nidp->nid_flag & (NFSID_DELUID | NFSID_ADDUID |
		    NFSID_DELUSERNAME | NFSID_ADDUSERNAME)) != 0) {
			if (username_locked == 0) {
				for (i = 0; i < nfsrv_lughashsize; i++)
					mtx_lock(&nfsusernamehash[i].mtx);
				username_locked = 1;
			}
			KASSERT(user_locked == 0,
			    ("nfssvc_idname: user_locked"));
			for (i = 0; i < nfsrv_lughashsize; i++)
				mtx_lock(&nfsuserhash[i].mtx);
			user_locked = 1;
			for (i = 0; i < nfsrv_lughashsize; i++) {
				TAILQ_FOREACH_SAFE(usrp,
				    &nfsuserhash[i].lughead, lug_numhash,
				    nusrp)
					if (usrp->lug_expiry < NFSD_MONOSEC)
						nfsrv_removeuser(usrp, 1);
			}
			for (i = 0; i < nfsrv_lughashsize; i++) {
				/*
				 * Trim the cache using an approximate LRU
				 * algorithm.  This code deletes the least
				 * recently used entry on each hash list.
				 */
				if (nfsrv_usercnt <= nfsrv_usermax)
					break;
				usrp = TAILQ_FIRST(&nfsuserhash[i].lughead);
				if (usrp != NULL)
					nfsrv_removeuser(usrp, 1);
			}
		} else {
			if (groupname_locked == 0) {
				for (i = 0; i < nfsrv_lughashsize; i++)
					mtx_lock(&nfsgroupnamehash[i].mtx);
				groupname_locked = 1;
			}
			KASSERT(group_locked == 0,
			    ("nfssvc_idname: group_locked"));
			for (i = 0; i < nfsrv_lughashsize; i++)
				mtx_lock(&nfsgrouphash[i].mtx);
			group_locked = 1;
			for (i = 0; i < nfsrv_lughashsize; i++) {
				TAILQ_FOREACH_SAFE(usrp,
				    &nfsgrouphash[i].lughead, lug_numhash,
				    nusrp)
					if (usrp->lug_expiry < NFSD_MONOSEC)
						nfsrv_removeuser(usrp, 0);
			}
			for (i = 0; i < nfsrv_lughashsize; i++) {
				/*
				 * Trim the cache using an approximate LRU
				 * algorithm.  This code deletes the least
				 * recently user entry on each hash list.
				 */
				if (nfsrv_usercnt <= nfsrv_usermax)
					break;
				usrp = TAILQ_FIRST(&nfsgrouphash[i].lughead);
				if (usrp != NULL)
					nfsrv_removeuser(usrp, 0);
			}
		}
		lasttime = NFSD_MONOSEC;
		atomic_store_rel_int(&onethread, 0);
	}

	/* Now, unlock all locked mutexes. */
	if (hp_idnum != NULL)
		mtx_unlock(&hp_idnum->mtx);
	if (hp_name != NULL)
		mtx_unlock(&hp_name->mtx);
	if (user_locked != 0)
		for (i = 0; i < nfsrv_lughashsize; i++)
			mtx_unlock(&nfsuserhash[i].mtx);
	if (username_locked != 0)
		for (i = 0; i < nfsrv_lughashsize; i++)
			mtx_unlock(&nfsusernamehash[i].mtx);
	if (group_locked != 0)
		for (i = 0; i < nfsrv_lughashsize; i++)
			mtx_unlock(&nfsgrouphash[i].mtx);
	if (groupname_locked != 0)
		for (i = 0; i < nfsrv_lughashsize; i++)
			mtx_unlock(&nfsgroupnamehash[i].mtx);
out:
	NFSEXITCODE(error);
	return (error);
}

/*
 * Remove a user/group name element.
 */
static void
nfsrv_removeuser(struct nfsusrgrp *usrp, int isuser)
{
	struct nfsrv_lughash *hp;

	if (isuser != 0) {
		hp = NFSUSERHASH(usrp->lug_uid);
		mtx_assert(&hp->mtx, MA_OWNED);
		TAILQ_REMOVE(&hp->lughead, usrp, lug_numhash);
		hp = NFSUSERNAMEHASH(usrp->lug_name, usrp->lug_namelen);
		mtx_assert(&hp->mtx, MA_OWNED);
		TAILQ_REMOVE(&hp->lughead, usrp, lug_namehash);
	} else {
		hp = NFSGROUPHASH(usrp->lug_gid);
		mtx_assert(&hp->mtx, MA_OWNED);
		TAILQ_REMOVE(&hp->lughead, usrp, lug_numhash);
		hp = NFSGROUPNAMEHASH(usrp->lug_name, usrp->lug_namelen);
		mtx_assert(&hp->mtx, MA_OWNED);
		TAILQ_REMOVE(&hp->lughead, usrp, lug_namehash);
	}
	atomic_add_int(&nfsrv_usercnt, -1);
	if (usrp->lug_cred != NULL)
		crfree(usrp->lug_cred);
	free(usrp, M_NFSUSERGROUP);
}

/*
 * Free up all the allocations related to the name<-->id cache.
 * This function should only be called when the nfsuserd daemon isn't
 * running, since it doesn't do any locking.
 * This function is meant to be used when the nfscommon module is unloaded.
 */
APPLESTATIC void
nfsrv_cleanusergroup(void)
{
	struct nfsrv_lughash *hp, *hp2;
	struct nfsusrgrp *nusrp, *usrp;
	int i;

	if (nfsuserhash == NULL)
		return;

	for (i = 0; i < nfsrv_lughashsize; i++) {
		hp = &nfsuserhash[i];
		TAILQ_FOREACH_SAFE(usrp, &hp->lughead, lug_numhash, nusrp) {
			TAILQ_REMOVE(&hp->lughead, usrp, lug_numhash);
			hp2 = NFSUSERNAMEHASH(usrp->lug_name,
			    usrp->lug_namelen);
			TAILQ_REMOVE(&hp2->lughead, usrp, lug_namehash);
			if (usrp->lug_cred != NULL)
				crfree(usrp->lug_cred);
			free(usrp, M_NFSUSERGROUP);
		}
		hp = &nfsgrouphash[i];
		TAILQ_FOREACH_SAFE(usrp, &hp->lughead, lug_numhash, nusrp) {
			TAILQ_REMOVE(&hp->lughead, usrp, lug_numhash);
			hp2 = NFSGROUPNAMEHASH(usrp->lug_name,
			    usrp->lug_namelen);
			TAILQ_REMOVE(&hp2->lughead, usrp, lug_namehash);
			if (usrp->lug_cred != NULL)
				crfree(usrp->lug_cred);
			free(usrp, M_NFSUSERGROUP);
		}
		mtx_destroy(&nfsuserhash[i].mtx);
		mtx_destroy(&nfsusernamehash[i].mtx);
		mtx_destroy(&nfsgroupnamehash[i].mtx);
		mtx_destroy(&nfsgrouphash[i].mtx);
	}
	free(nfsuserhash, M_NFSUSERGROUP);
	free(nfsusernamehash, M_NFSUSERGROUP);
	free(nfsgrouphash, M_NFSUSERGROUP);
	free(nfsgroupnamehash, M_NFSUSERGROUP);
	free(nfsrv_dnsname, M_NFSSTRING);
}

/*
 * This function scans a byte string and checks for UTF-8 compliance.
 * It returns 0 if it conforms and NFSERR_INVAL if not.
 */
APPLESTATIC int
nfsrv_checkutf8(u_int8_t *cp, int len)
{
	u_int32_t val = 0x0;
	int cnt = 0, gotd = 0, shift = 0;
	u_int8_t byte;
	static int utf8_shift[5] = { 7, 11, 16, 21, 26 };
	int error = 0;

	/*
	 * Here are what the variables are used for:
	 * val - the calculated value of a multibyte char, used to check
	 *       that it was coded with the correct range
	 * cnt - the number of 10xxxxxx bytes to follow
	 * gotd - set for a char of Dxxx, so D800<->DFFF can be checked for
	 * shift - lower order bits of range (ie. "val >> shift" should
	 *       not be 0, in other words, dividing by the lower bound
	 *       of the range should get a non-zero value)
	 * byte - used to calculate cnt
	 */
	while (len > 0) {
		if (cnt > 0) {
			/* This handles the 10xxxxxx bytes */
			if ((*cp & 0xc0) != 0x80 ||
			    (gotd && (*cp & 0x20))) {
				error = NFSERR_INVAL;
				goto out;
			}
			gotd = 0;
			val <<= 6;
			val |= (*cp & 0x3f);
			cnt--;
			if (cnt == 0 && (val >> shift) == 0x0) {
				error = NFSERR_INVAL;
				goto out;
			}
		} else if (*cp & 0x80) {
			/* first byte of multi byte char */
			byte = *cp;
			while ((byte & 0x40) && cnt < 6) {
				cnt++;
				byte <<= 1;
			}
			if (cnt == 0 || cnt == 6) {
				error = NFSERR_INVAL;
				goto out;
			}
			val = (*cp & (0x3f >> cnt));
			shift = utf8_shift[cnt - 1];
			if (cnt == 2 && val == 0xd)
				/* Check for the 0xd800-0xdfff case */
				gotd = 1;
		}
		cp++;
		len--;
	}
	if (cnt > 0)
		error = NFSERR_INVAL;

out:
	NFSEXITCODE(error);
	return (error);
}

/*
 * Parse the xdr for an NFSv4 FsLocations attribute. Return two malloc'd
 * strings, one with the root path in it and the other with the list of
 * locations. The list is in the same format as is found in nfr_refs.
 * It is a "," separated list of entries, where each of them is of the
 * form <server>:<rootpath>. For example
 * "nfsv4-test:/sub2,nfsv4-test2:/user/mnt,nfsv4-test2:/user/mnt2"
 * The nilp argument is set to 1 for the special case of a null fs_root
 * and an empty server list.
 * It returns NFSERR_BADXDR, if the xdr can't be parsed and returns the
 * number of xdr bytes parsed in sump.
 */
static int
nfsrv_getrefstr(struct nfsrv_descript *nd, u_char **fsrootp, u_char **srvp,
    int *sump, int *nilp)
{
	u_int32_t *tl;
	u_char *cp = NULL, *cp2 = NULL, *cp3, *str;
	int i, j, len, stringlen, cnt, slen, siz, xdrsum, error = 0, nsrv;
	struct list {
		SLIST_ENTRY(list) next;
		int len;
		u_char host[1];
	} *lsp, *nlsp;
	SLIST_HEAD(, list) head;

	*fsrootp = NULL;
	*srvp = NULL;
	*nilp = 0;

	/*
	 * Get the fs_root path and check for the special case of null path
	 * and 0 length server list.
	 */
	NFSM_DISSECT(tl, u_int32_t *, NFSX_UNSIGNED);
	len = fxdr_unsigned(int, *tl);
	if (len < 0 || len > 10240) {
		error = NFSERR_BADXDR;
		goto nfsmout;
	}
	if (len == 0) {
		NFSM_DISSECT(tl, u_int32_t *, NFSX_UNSIGNED);
		if (*tl != 0) {
			error = NFSERR_BADXDR;
			goto nfsmout;
		}
		*nilp = 1;
		*sump = 2 * NFSX_UNSIGNED;
		error = 0;
		goto nfsmout;
	}
	cp = malloc(len + 1, M_NFSSTRING, M_WAITOK);
	error = nfsrv_mtostr(nd, cp, len);
	if (!error) {
		NFSM_DISSECT(tl, u_int32_t *, NFSX_UNSIGNED);
		cnt = fxdr_unsigned(int, *tl);
		if (cnt <= 0)
			error = NFSERR_BADXDR;
	}
	if (error)
		goto nfsmout;

	/*
	 * Now, loop through the location list and make up the srvlist.
	 */
	xdrsum = (2 * NFSX_UNSIGNED) + NFSM_RNDUP(len);
	cp2 = cp3 = malloc(1024, M_NFSSTRING, M_WAITOK);
	slen = 1024;
	siz = 0;
	for (i = 0; i < cnt; i++) {
		SLIST_INIT(&head);
		NFSM_DISSECT(tl, u_int32_t *, NFSX_UNSIGNED);
		nsrv = fxdr_unsigned(int, *tl);
		if (nsrv <= 0) {
			error = NFSERR_BADXDR;
			goto nfsmout;
		}

		/*
		 * Handle the first server by putting it in the srvstr.
		 */
		NFSM_DISSECT(tl, u_int32_t *, NFSX_UNSIGNED);
		len = fxdr_unsigned(int, *tl);
		if (len <= 0 || len > 1024) {
			error = NFSERR_BADXDR;
			goto nfsmout;
		}
		nfsrv_refstrbigenough(siz + len + 3, &cp2, &cp3, &slen);
		if (cp3 != cp2) {
			*cp3++ = ',';
			siz++;
		}
		error = nfsrv_mtostr(nd, cp3, len);
		if (error)
			goto nfsmout;
		cp3 += len;
		*cp3++ = ':';
		siz += (len + 1);
		xdrsum += (2 * NFSX_UNSIGNED) + NFSM_RNDUP(len);
		for (j = 1; j < nsrv; j++) {
			/*
			 * Yuck, put them in an slist and process them later.
			 */
			NFSM_DISSECT(tl, u_int32_t *, NFSX_UNSIGNED);
			len = fxdr_unsigned(int, *tl);
			if (len <= 0 || len > 1024) {
				error = NFSERR_BADXDR;
				goto nfsmout;
			}
			lsp = (struct list *)malloc(sizeof (struct list)
			    + len, M_TEMP, M_WAITOK);
			error = nfsrv_mtostr(nd, lsp->host, len);
			if (error)
				goto nfsmout;
			xdrsum += NFSX_UNSIGNED + NFSM_RNDUP(len);
			lsp->len = len;
			SLIST_INSERT_HEAD(&head, lsp, next);
		}

		/*
		 * Finally, we can get the path.
		 */
		NFSM_DISSECT(tl, u_int32_t *, NFSX_UNSIGNED);
		len = fxdr_unsigned(int, *tl);
		if (len <= 0 || len > 1024) {
			error = NFSERR_BADXDR;
			goto nfsmout;
		}
		nfsrv_refstrbigenough(siz + len + 1, &cp2, &cp3, &slen);
		error = nfsrv_mtostr(nd, cp3, len);
		if (error)
			goto nfsmout;
		xdrsum += NFSX_UNSIGNED + NFSM_RNDUP(len);
		str = cp3;
		stringlen = len;
		cp3 += len;
		siz += len;
		SLIST_FOREACH_SAFE(lsp, &head, next, nlsp) {
			nfsrv_refstrbigenough(siz + lsp->len + stringlen + 3,
			    &cp2, &cp3, &slen);
			*cp3++ = ',';
			NFSBCOPY(lsp->host, cp3, lsp->len);
			cp3 += lsp->len;
			*cp3++ = ':';
			NFSBCOPY(str, cp3, stringlen);
			cp3 += stringlen;
			*cp3 = '\0';
			siz += (lsp->len + stringlen + 2);
			free(lsp, M_TEMP);
		}
	}
	*fsrootp = cp;
	*srvp = cp2;
	*sump = xdrsum;
	NFSEXITCODE2(0, nd);
	return (0);
nfsmout:
	if (cp != NULL)
		free(cp, M_NFSSTRING);
	if (cp2 != NULL)
		free(cp2, M_NFSSTRING);
	NFSEXITCODE2(error, nd);
	return (error);
}

/*
 * Make the malloc'd space large enough. This is a pain, but the xdr
 * doesn't set an upper bound on the side, so...
 */
static void
nfsrv_refstrbigenough(int siz, u_char **cpp, u_char **cpp2, int *slenp)
{
	u_char *cp;
	int i;

	if (siz <= *slenp)
		return;
	cp = malloc(siz + 1024, M_NFSSTRING, M_WAITOK);
	NFSBCOPY(*cpp, cp, *slenp);
	free(*cpp, M_NFSSTRING);
	i = *cpp2 - *cpp;
	*cpp = cp;
	*cpp2 = cp + i;
	*slenp = siz + 1024;
}

/*
 * Initialize the reply header data structures.
 */
APPLESTATIC void
nfsrvd_rephead(struct nfsrv_descript *nd)
{
	mbuf_t mreq;

	/*
	 * If this is a big reply, use a cluster.
	 */
	if ((nd->nd_flag & ND_GSSINITREPLY) == 0 &&
	    nfs_bigreply[nd->nd_procnum]) {
		NFSMCLGET(mreq, M_WAITOK);
		nd->nd_mreq = mreq;
		nd->nd_mb = mreq;
	} else {
		NFSMGET(mreq);
		nd->nd_mreq = mreq;
		nd->nd_mb = mreq;
	}
	nd->nd_bpos = NFSMTOD(mreq, caddr_t);
	mbuf_setlen(mreq, 0);

	if ((nd->nd_flag & ND_GSSINITREPLY) == 0)
		NFSM_BUILD(nd->nd_errp, int *, NFSX_UNSIGNED);
}

/*
 * Lock a socket against others.
 * Currently used to serialize connect/disconnect attempts.
 */
int
newnfs_sndlock(int *flagp)
{
	struct timespec ts;

	NFSLOCKSOCK();
	while (*flagp & NFSR_SNDLOCK) {
		*flagp |= NFSR_WANTSND;
		ts.tv_sec = 0;
		ts.tv_nsec = 0;
		(void) nfsmsleep((caddr_t)flagp, NFSSOCKMUTEXPTR,
		    PZERO - 1, "nfsndlck", &ts);
	}
	*flagp |= NFSR_SNDLOCK;
	NFSUNLOCKSOCK();
	return (0);
}

/*
 * Unlock the stream socket for others.
 */
void
newnfs_sndunlock(int *flagp)
{

	NFSLOCKSOCK();
	if ((*flagp & NFSR_SNDLOCK) == 0)
		panic("nfs sndunlock");
	*flagp &= ~NFSR_SNDLOCK;
	if (*flagp & NFSR_WANTSND) {
		*flagp &= ~NFSR_WANTSND;
		wakeup((caddr_t)flagp);
	}
	NFSUNLOCKSOCK();
}

APPLESTATIC int
nfsv4_getipaddr(struct nfsrv_descript *nd, struct sockaddr_in *sin,
    struct sockaddr_in6 *sin6, sa_family_t *saf, int *isudp)
{
	struct in_addr saddr;
	uint32_t portnum, *tl;
	int i, j, k;
	sa_family_t af = AF_UNSPEC;
	char addr[64], protocol[5], *cp;
	int cantparse = 0, error = 0;
	uint16_t portv;

	NFSM_DISSECT(tl, u_int32_t *, NFSX_UNSIGNED);
	i = fxdr_unsigned(int, *tl);
	if (i >= 3 && i <= 4) {
		error = nfsrv_mtostr(nd, protocol, i);
		if (error)
			goto nfsmout;
		if (strcmp(protocol, "tcp") == 0) {
			af = AF_INET;
			*isudp = 0;
		} else if (strcmp(protocol, "udp") == 0) {
			af = AF_INET;
			*isudp = 1;
		} else if (strcmp(protocol, "tcp6") == 0) {
			af = AF_INET6;
			*isudp = 0;
		} else if (strcmp(protocol, "udp6") == 0) {
			af = AF_INET6;
			*isudp = 1;
		} else
			cantparse = 1;
	} else {
		cantparse = 1;
		if (i > 0) {
			error = nfsm_advance(nd, NFSM_RNDUP(i), -1);
			if (error)
				goto nfsmout;
		}
	}
	NFSM_DISSECT(tl, u_int32_t *, NFSX_UNSIGNED);
	i = fxdr_unsigned(int, *tl);
	if (i < 0) {
		error = NFSERR_BADXDR;
		goto nfsmout;
	} else if (cantparse == 0 && i >= 11 && i < 64) {
		/*
		 * The shortest address is 11chars and the longest is < 64.
		 */
		error = nfsrv_mtostr(nd, addr, i);
		if (error)
			goto nfsmout;

		/* Find the port# at the end and extract that. */
		i = strlen(addr);
		k = 0;
		cp = &addr[i - 1];
		/* Count back two '.'s from end to get port# field. */
		for (j = 0; j < i; j++) {
			if (*cp == '.') {
				k++;
				if (k == 2)
					break;
			}
			cp--;
		}
		if (k == 2) {
			/*
			 * The NFSv4 port# is appended as .N.N, where N is
			 * a decimal # in the range 0-255, just like an inet4
			 * address. Cheat and use inet_aton(), which will
			 * return a Class A address and then shift the high
			 * order 8bits over to convert it to the port#.
			 */
			*cp++ = '\0';
			if (inet_aton(cp, &saddr) == 1) {
				portnum = ntohl(saddr.s_addr);
				portv = (uint16_t)((portnum >> 16) |
				    (portnum & 0xff));
			} else
				cantparse = 1;
		} else
			cantparse = 1;
		if (cantparse == 0) {
			if (af == AF_INET) {
				if (inet_pton(af, addr, &sin->sin_addr) == 1) {
					sin->sin_len = sizeof(*sin);
					sin->sin_family = AF_INET;
					sin->sin_port = htons(portv);
					*saf = af;
					return (0);
				}
			} else {
				if (inet_pton(af, addr, &sin6->sin6_addr)
				    == 1) {
					sin6->sin6_len = sizeof(*sin6);
					sin6->sin6_family = AF_INET6;
					sin6->sin6_port = htons(portv);
					*saf = af;
					return (0);
				}
			}
		}
	} else {
		if (i > 0) {
			error = nfsm_advance(nd, NFSM_RNDUP(i), -1);
			if (error)
				goto nfsmout;
		}
	}
	error = EPERM;
nfsmout:
	return (error);
}

/*
 * Handle an NFSv4.1 Sequence request for the session.
 * If reply != NULL, use it to return the cached reply, as required.
 * The client gets a cached reply via this call for callbacks, however the
 * server gets a cached reply via the nfsv4_seqsess_cachereply() call.
 */
int
nfsv4_seqsession(uint32_t seqid, uint32_t slotid, uint32_t highslot,
    struct nfsslot *slots, struct mbuf **reply, uint16_t maxslot)
{
	int error;

	error = 0;
	if (reply != NULL)
		*reply = NULL;
	if (slotid > maxslot)
		return (NFSERR_BADSLOT);
	if (seqid == slots[slotid].nfssl_seq) {
		/* A retry. */
		if (slots[slotid].nfssl_inprog != 0)
			error = NFSERR_DELAY;
		else if (slots[slotid].nfssl_reply != NULL) {
			if (reply != NULL) {
				*reply = slots[slotid].nfssl_reply;
				slots[slotid].nfssl_reply = NULL;
			}
			slots[slotid].nfssl_inprog = 1;
			error = NFSERR_REPLYFROMCACHE;
		} else
			/* No reply cached, so just do it. */
			slots[slotid].nfssl_inprog = 1;
	} else if ((slots[slotid].nfssl_seq + 1) == seqid) {
		if (slots[slotid].nfssl_reply != NULL)
			m_freem(slots[slotid].nfssl_reply);
		slots[slotid].nfssl_reply = NULL;
		slots[slotid].nfssl_inprog = 1;
		slots[slotid].nfssl_seq++;
	} else
		error = NFSERR_SEQMISORDERED;
	return (error);
}

/*
 * Cache this reply for the slot.
 * Use the "rep" argument to return the cached reply if repstat is set to
 * NFSERR_REPLYFROMCACHE. The client never sets repstat to this value.
 */
void
nfsv4_seqsess_cacherep(uint32_t slotid, struct nfsslot *slots, int repstat,
   struct mbuf **rep)
{

	if (repstat == NFSERR_REPLYFROMCACHE) {
		*rep = slots[slotid].nfssl_reply;
		slots[slotid].nfssl_reply = NULL;
	} else {
		if (slots[slotid].nfssl_reply != NULL)
			m_freem(slots[slotid].nfssl_reply);
		slots[slotid].nfssl_reply = *rep;
	}
	slots[slotid].nfssl_inprog = 0;
}

/*
 * Generate the xdr for an NFSv4.1 Sequence Operation.
 */
APPLESTATIC void
nfsv4_setsequence(struct nfsmount *nmp, struct nfsrv_descript *nd,
    struct nfsclsession *sep, int dont_replycache)
{
	uint32_t *tl, slotseq = 0;
	int error, maxslot, slotpos;
	uint8_t sessionid[NFSX_V4SESSIONID];

	error = nfsv4_sequencelookup(nmp, sep, &slotpos, &maxslot, &slotseq,
	    sessionid);

	/* Build the Sequence arguments. */
	NFSM_BUILD(tl, uint32_t *, NFSX_V4SESSIONID + 4 * NFSX_UNSIGNED);
	nd->nd_sequence = tl;
	bcopy(sessionid, tl, NFSX_V4SESSIONID);
	tl += NFSX_V4SESSIONID / NFSX_UNSIGNED;
	nd->nd_slotseq = tl;
	if (error == 0) {
		*tl++ = txdr_unsigned(slotseq);
		*tl++ = txdr_unsigned(slotpos);
		*tl++ = txdr_unsigned(maxslot);
		if (dont_replycache == 0)
			*tl = newnfs_true;
		else
			*tl = newnfs_false;
	} else {
		/*
		 * There are two errors and the rest of the session can
		 * just be zeros.
		 * NFSERR_BADSESSION: This bad session should just generate
		 *    the same error again when the RPC is retried.
		 * ESTALE: A forced dismount is in progress and will cause the
		 *    RPC to fail later.
		 */
		*tl++ = 0;
		*tl++ = 0;
		*tl++ = 0;
		*tl = 0;
	}
	nd->nd_flag |= ND_HASSEQUENCE;
}

int
nfsv4_sequencelookup(struct nfsmount *nmp, struct nfsclsession *sep,
    int *slotposp, int *maxslotp, uint32_t *slotseqp, uint8_t *sessionid)
{
	int i, maxslot, slotpos;
	uint64_t bitval;

	/* Find an unused slot. */
	slotpos = -1;
	maxslot = -1;
	mtx_lock(&sep->nfsess_mtx);
	do {
		if (nmp != NULL && sep->nfsess_defunct != 0) {
			/* Just return the bad session. */
			bcopy(sep->nfsess_sessionid, sessionid,
			    NFSX_V4SESSIONID);
			mtx_unlock(&sep->nfsess_mtx);
			return (NFSERR_BADSESSION);
		}
		bitval = 1;
		for (i = 0; i < sep->nfsess_foreslots; i++) {
			if ((bitval & sep->nfsess_slots) == 0) {
				slotpos = i;
				sep->nfsess_slots |= bitval;
				sep->nfsess_slotseq[i]++;
				*slotseqp = sep->nfsess_slotseq[i];
				break;
			}
			bitval <<= 1;
		}
		if (slotpos == -1) {
			/*
			 * If a forced dismount is in progress, just return.
			 * This RPC attempt will fail when it calls
			 * newnfs_request().
			 */
			if (nmp != NULL && NFSCL_FORCEDISM(nmp->nm_mountp)) {
				mtx_unlock(&sep->nfsess_mtx);
				return (ESTALE);
			}
			/* Wake up once/sec, to check for a forced dismount. */
			(void)mtx_sleep(&sep->nfsess_slots, &sep->nfsess_mtx,
			    PZERO, "nfsclseq", hz);
		}
	} while (slotpos == -1);
	/* Now, find the highest slot in use. (nfsc_slots is 64bits) */
	bitval = 1;
	for (i = 0; i < 64; i++) {
		if ((bitval & sep->nfsess_slots) != 0)
			maxslot = i;
		bitval <<= 1;
	}
	bcopy(sep->nfsess_sessionid, sessionid, NFSX_V4SESSIONID);
	mtx_unlock(&sep->nfsess_mtx);
	*slotposp = slotpos;
	*maxslotp = maxslot;
	return (0);
}

/*
 * Free a session slot.
 */
APPLESTATIC void
nfsv4_freeslot(struct nfsclsession *sep, int slot)
{
	uint64_t bitval;

	bitval = 1;
	if (slot > 0)
		bitval <<= slot;
	mtx_lock(&sep->nfsess_mtx);
	if ((bitval & sep->nfsess_slots) == 0)
		printf("freeing free slot!!\n");
	sep->nfsess_slots &= ~bitval;
	wakeup(&sep->nfsess_slots);
	mtx_unlock(&sep->nfsess_mtx);
}

<<<<<<< HEAD
// CHERI CHANGES START
// {
//   "updated": 20180629,
//   "target_type": "kernel",
//   "changes": [
//     "iovec-macros",
//     "user_capabilities"
//   ]
// }
// CHERI CHANGES END
=======
/*
 * Search for a matching pnfsd mirror device structure, base on the nmp arg.
 * Return one if found, NULL otherwise.
 */
struct nfsdevice *
nfsv4_findmirror(struct nfsmount *nmp)
{
	struct nfsdevice *ds, *fndds;
	int fndmirror;

	mtx_assert(NFSDDSMUTEXPTR, MA_OWNED);
	/*
	 * Search the DS server list for a match with nmp.
	 * Remove the DS entry if found and there is a mirror.
	 */
	fndds = NULL;
	fndmirror = 0;
	if (nfsrv_devidcnt == 0)
		return (fndds);
	TAILQ_FOREACH(ds, &nfsrv_devidhead, nfsdev_list) {
		if (ds->nfsdev_nmp == nmp) {
			NFSCL_DEBUG(4, "fnd main ds\n");
			fndds = ds;
		} else if (ds->nfsdev_nmp != NULL)
			fndmirror = 1;
		if (fndds != NULL && fndmirror != 0)
			break;
	}
	if (fndmirror == 0) {
		NFSCL_DEBUG(4, "no mirror for DS\n");
		return (NULL);
	}
	return (fndds);
}
>>>>>>> 77f312d4
<|MERGE_RESOLUTION|>--- conflicted
+++ resolved
@@ -4339,18 +4339,6 @@
 	mtx_unlock(&sep->nfsess_mtx);
 }
 
-<<<<<<< HEAD
-// CHERI CHANGES START
-// {
-//   "updated": 20180629,
-//   "target_type": "kernel",
-//   "changes": [
-//     "iovec-macros",
-//     "user_capabilities"
-//   ]
-// }
-// CHERI CHANGES END
-=======
 /*
  * Search for a matching pnfsd mirror device structure, base on the nmp arg.
  * Return one if found, NULL otherwise.
@@ -4385,4 +4373,14 @@
 	}
 	return (fndds);
 }
->>>>>>> 77f312d4
+
+// CHERI CHANGES START
+// {
+//   "updated": 20180629,
+//   "target_type": "kernel",
+//   "changes": [
+//     "iovec-macros",
+//     "user_capabilities"
+//   ]
+// }
+// CHERI CHANGES END