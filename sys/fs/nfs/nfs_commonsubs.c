--- conflicted
+++ resolved
@@ -1875,14 +1875,8 @@
 			     */
 			    savuid = p->p_cred->p_ruid;
 			    p->p_cred->p_ruid = cred->cr_uid;
-<<<<<<< HEAD
-			    if (!VFS_QUOTACTL(vnode_mount(vp),QCMD(Q_GETQUOTA,
-				USRQUOTA), cred->cr_uid,
-				(struct dqblk * __capability)&dqb))
-=======
 			    if (!VFS_QUOTACTL(vp->v_mount,QCMD(Q_GETQUOTA,
-				USRQUOTA), cred->cr_uid, (caddr_t)&dqb))
->>>>>>> ee58a166
+				USRQUOTA), cred->cr_uid, &dqb))
 				freenum = min(dqb.dqb_bhardlimit, freenum);
 			    p->p_cred->p_ruid = savuid;
 #endif	/* QUOTA */
@@ -1910,14 +1904,8 @@
 			     */
 			    savuid = p->p_cred->p_ruid;
 			    p->p_cred->p_ruid = cred->cr_uid;
-<<<<<<< HEAD
-			    if (!VFS_QUOTACTL(vnode_mount(vp),QCMD(Q_GETQUOTA,
-				USRQUOTA), cred->cr_uid,
-				(struct dqblk * __capability)&dqb))
-=======
 			    if (!VFS_QUOTACTL(vp->v_mount,QCMD(Q_GETQUOTA,
-				USRQUOTA), cred->cr_uid, (caddr_t)&dqb))
->>>>>>> ee58a166
+				USRQUOTA), cred->cr_uid, &dqb))
 				freenum = min(dqb.dqb_bsoftlimit, freenum);
 			    p->p_cred->p_ruid = savuid;
 #endif	/* QUOTA */
@@ -1942,14 +1930,8 @@
 			     */
 			    savuid = p->p_cred->p_ruid;
 			    p->p_cred->p_ruid = cred->cr_uid;
-<<<<<<< HEAD
-			    if (!VFS_QUOTACTL(vnode_mount(vp),QCMD(Q_GETQUOTA,
-				USRQUOTA), cred->cr_uid,
-				(struct dqblk * __capability)&dqb))
-=======
 			    if (!VFS_QUOTACTL(vp->v_mount,QCMD(Q_GETQUOTA,
-				USRQUOTA), cred->cr_uid, (caddr_t)&dqb))
->>>>>>> ee58a166
+				USRQUOTA), cred->cr_uid, &dqb))
 				freenum = dqb.dqb_curblocks;
 			    p->p_cred->p_ruid = savuid;
 #endif	/* QUOTA */
