/*-
 * SPDX-License-Identifier: BSD-3-Clause
 *
 * Copyright (c) 1989, 1993
 *	The Regents of the University of California.  All rights reserved.
 *
 * This code is derived from software contributed to Berkeley by
 * Rick Macklem at The University of Guelph.
 *
 * Redistribution and use in source and binary forms, with or without
 * modification, are permitted provided that the following conditions
 * are met:
 * 1. Redistributions of source code must retain the above copyright
 *    notice, this list of conditions and the following disclaimer.
 * 2. Redistributions in binary form must reproduce the above copyright
 *    notice, this list of conditions and the following disclaimer in the
 *    documentation and/or other materials provided with the distribution.
 * 3. Neither the name of the University nor the names of its contributors
 *    may be used to endorse or promote products derived from this software
 *    without specific prior written permission.
 *
 * THIS SOFTWARE IS PROVIDED BY THE REGENTS AND CONTRIBUTORS ``AS IS'' AND
 * ANY EXPRESS OR IMPLIED WARRANTIES, INCLUDING, BUT NOT LIMITED TO, THE
 * IMPLIED WARRANTIES OF MERCHANTABILITY AND FITNESS FOR A PARTICULAR PURPOSE
 * ARE DISCLAIMED.  IN NO EVENT SHALL THE REGENTS OR CONTRIBUTORS BE LIABLE
 * FOR ANY DIRECT, INDIRECT, INCIDENTAL, SPECIAL, EXEMPLARY, OR CONSEQUENTIAL
 * DAMAGES (INCLUDING, BUT NOT LIMITED TO, PROCUREMENT OF SUBSTITUTE GOODS
 * OR SERVICES; LOSS OF USE, DATA, OR PROFITS; OR BUSINESS INTERRUPTION)
 * HOWEVER CAUSED AND ON ANY THEORY OF LIABILITY, WHETHER IN CONTRACT, STRICT
 * LIABILITY, OR TORT (INCLUDING NEGLIGENCE OR OTHERWISE) ARISING IN ANY WAY
 * OUT OF THE USE OF THIS SOFTWARE, EVEN IF ADVISED OF THE POSSIBILITY OF
 * SUCH DAMAGE.
 *
 */

#include <sys/cdefs.h>
__FBSDID("$FreeBSD$");

/*
 * Functions that need to be different for different versions of BSD
 * kernel should be kept here, along with any global storage specific
 * to this BSD variant.
 */
#include <fs/nfs/nfsport.h>
#include <sys/smp.h>
#include <sys/sysctl.h>
#include <sys/taskqueue.h>
#include <rpc/rpc_com.h>
#include <vm/vm.h>
#include <vm/vm_object.h>
#include <vm/vm_page.h>
#include <vm/vm_param.h>
#include <vm/vm_map.h>
#include <vm/vm_kern.h>
#include <vm/vm_extern.h>
#include <vm/uma.h>

extern int nfscl_ticks;
extern nfsuserd_state nfsrv_nfsuserd;
extern struct nfssockreq nfsrv_nfsuserdsock;
extern void (*nfsd_call_recall)(struct vnode *, int, struct ucred *,
    struct thread *);
extern int nfsrv_useacl;
struct mount nfsv4root_mnt;
int newnfs_numnfsd = 0;
struct nfsstatsv1 nfsstatsv1;
int nfs_numnfscbd = 0;
int nfscl_debuglevel = 0;
char nfsv4_callbackaddr[INET6_ADDRSTRLEN];
struct callout newnfsd_callout;
int nfsrv_lughashsize = 100;
struct mtx nfsrv_dslock_mtx;
struct nfsdevicehead nfsrv_devidhead;
volatile int nfsrv_devidcnt = 0;
void (*nfsd_call_servertimer)(void) = NULL;
void (*ncl_call_invalcaches)(struct vnode *) = NULL;
vop_advlock_t *nfs_advlock_p = NULL;
vop_reclaim_t *nfs_reclaim_p = NULL;
uint32_t nfs_srvmaxio = NFS_SRVMAXIO;

int nfs_pnfsio(task_fn_t *, void *);

static int nfs_realign_test;
static int nfs_realign_count;
static struct ext_nfsstats oldnfsstats;
static struct nfsstatsov1 nfsstatsov1;

SYSCTL_NODE(_vfs, OID_AUTO, nfs, CTLFLAG_RW | CTLFLAG_MPSAFE, 0,
    "NFS filesystem");
SYSCTL_INT(_vfs_nfs, OID_AUTO, realign_test, CTLFLAG_RW, &nfs_realign_test,
    0, "Number of realign tests done");
SYSCTL_INT(_vfs_nfs, OID_AUTO, realign_count, CTLFLAG_RW, &nfs_realign_count,
    0, "Number of mbuf realignments done");
SYSCTL_STRING(_vfs_nfs, OID_AUTO, callback_addr, CTLFLAG_RW,
    nfsv4_callbackaddr, sizeof(nfsv4_callbackaddr),
    "NFSv4 callback addr for server to use");
SYSCTL_INT(_vfs_nfs, OID_AUTO, debuglevel, CTLFLAG_RW, &nfscl_debuglevel,
    0, "Debug level for NFS client");
SYSCTL_INT(_vfs_nfs, OID_AUTO, userhashsize, CTLFLAG_RDTUN, &nfsrv_lughashsize,
    0, "Size of hash tables for uid/name mapping");
int nfs_pnfsiothreads = -1;
SYSCTL_INT(_vfs_nfs, OID_AUTO, pnfsiothreads, CTLFLAG_RW, &nfs_pnfsiothreads,
    0, "Number of pNFS mirror I/O threads");

/*
 * Defines for malloc
 * (Here for FreeBSD, since they allocate storage.)
 */
MALLOC_DEFINE(M_NEWNFSRVCACHE, "NFSD srvcache", "NFSD Server Request Cache");
MALLOC_DEFINE(M_NEWNFSDCLIENT, "NFSD V4client", "NFSD V4 Client Id");
MALLOC_DEFINE(M_NEWNFSDSTATE, "NFSD V4state",
    "NFSD V4 State (Openowner, Open, Lockowner, Delegation");
MALLOC_DEFINE(M_NEWNFSDLOCK, "NFSD V4lock", "NFSD V4 byte range lock");
MALLOC_DEFINE(M_NEWNFSDLOCKFILE, "NFSD lckfile", "NFSD Open/Lock file");
MALLOC_DEFINE(M_NEWNFSSTRING, "NFSD string", "NFSD V4 long string");
MALLOC_DEFINE(M_NEWNFSUSERGROUP, "NFSD usrgroup", "NFSD V4 User/group map");
MALLOC_DEFINE(M_NEWNFSDREQ, "NFS req", "NFS request header");
MALLOC_DEFINE(M_NEWNFSFH, "NFS fh", "NFS file handle");
MALLOC_DEFINE(M_NEWNFSCLOWNER, "NFSCL owner", "NFSCL Open Owner");
MALLOC_DEFINE(M_NEWNFSCLOPEN, "NFSCL open", "NFSCL Open");
MALLOC_DEFINE(M_NEWNFSCLDELEG, "NFSCL deleg", "NFSCL Delegation");
MALLOC_DEFINE(M_NEWNFSCLCLIENT, "NFSCL client", "NFSCL Client");
MALLOC_DEFINE(M_NEWNFSCLLOCKOWNER, "NFSCL lckown", "NFSCL Lock Owner");
MALLOC_DEFINE(M_NEWNFSCLLOCK, "NFSCL lck", "NFSCL Lock");
MALLOC_DEFINE(M_NEWNFSV4NODE, "NEWNFSnode", "NFS vnode");
MALLOC_DEFINE(M_NEWNFSDIRECTIO, "NEWdirectio", "NFS Direct IO buffer");
MALLOC_DEFINE(M_NEWNFSDIROFF, "NFSCL diroff",
    "NFS directory offset data");
MALLOC_DEFINE(M_NEWNFSDROLLBACK, "NFSD rollback",
    "NFS local lock rollback");
MALLOC_DEFINE(M_NEWNFSLAYOUT, "NFSCL layout", "NFSv4.1 Layout");
MALLOC_DEFINE(M_NEWNFSFLAYOUT, "NFSCL flayout", "NFSv4.1 File Layout");
MALLOC_DEFINE(M_NEWNFSDEVINFO, "NFSCL devinfo", "NFSv4.1 Device Info");
MALLOC_DEFINE(M_NEWNFSSOCKREQ, "NFSCL sockreq", "NFS Sock Req");
MALLOC_DEFINE(M_NEWNFSCLDS, "NFSCL session", "NFSv4.1 Session");
MALLOC_DEFINE(M_NEWNFSLAYRECALL, "NFSCL layrecall", "NFSv4.1 Layout Recall");
MALLOC_DEFINE(M_NEWNFSDSESSION, "NFSD session", "NFSD Session for a client");

/*
 * Definition of mutex locks.
 * newnfsd_mtx is used in nfsrvd_nfsd() to protect the nfs socket list
 * and assorted other nfsd structures.
 */
struct mtx newnfsd_mtx;
struct mtx nfs_sockl_mutex;
struct mtx nfs_state_mutex;
struct mtx nfs_nameid_mutex;
struct mtx nfs_req_mutex;
struct mtx nfs_slock_mutex;
struct mtx nfs_clstate_mutex;

/* local functions */
static int nfssvc_call(struct thread *, struct nfssvc_args *, struct ucred *);

#ifdef __NO_STRICT_ALIGNMENT
/*
 * These architectures don't need re-alignment, so just return.
 */
int
newnfs_realign(struct mbuf **pm, int how)
{

	return (0);
}
#else	/* !__NO_STRICT_ALIGNMENT */
/*
 *	newnfs_realign:
 *
 *	Check for badly aligned mbuf data and realign by copying the unaligned
 *	portion of the data into a new mbuf chain and freeing the portions
 *	of the old chain that were replaced.
 *
 *	We cannot simply realign the data within the existing mbuf chain
 *	because the underlying buffers may contain other rpc commands and
 *	we cannot afford to overwrite them.
 *
 *	We would prefer to avoid this situation entirely.  The situation does
 *	not occur with NFS/UDP and is supposed to only occasionally occur
 *	with TCP.  Use vfs.nfs.realign_count and realign_test to check this.
 *
 */
int
newnfs_realign(struct mbuf **pm, int how)
{
	struct mbuf *m, *n;
	int off, space;

	++nfs_realign_test;
	while ((m = *pm) != NULL) {
		if ((m->m_len & 0x3) || (mtod(m, intptr_t) & 0x3)) {
			/*
			 * NB: we can't depend on m_pkthdr.len to help us
			 * decide what to do here.  May not be worth doing
			 * the m_length calculation as m_copyback will
			 * expand the mbuf chain below as needed.
			 */
			space = m_length(m, NULL);
			if (space >= MINCLSIZE) {
				/* NB: m_copyback handles space > MCLBYTES */
				n = m_getcl(how, MT_DATA, 0);
			} else
				n = m_get(how, MT_DATA);
			if (n == NULL)
				return (ENOMEM);
			/*
			 * Align the remainder of the mbuf chain.
			 */
			n->m_len = 0;
			off = 0;
			while (m != NULL) {
				m_copyback(n, off, m->m_len, mtod(m, caddr_t));
				off += m->m_len;
				m = m->m_next;
			}
			m_freem(*pm);
			*pm = n;
			++nfs_realign_count;
			break;
		}
		pm = &m->m_next;
	}

	return (0);
}
#endif	/* __NO_STRICT_ALIGNMENT */

#ifdef notdef
static void
nfsrv_object_create(struct vnode *vp, struct thread *td)
{

	if (vp == NULL || vp->v_type != VREG)
		return;
	(void) vfs_object_create(vp, td, td->td_ucred);
}
#endif

/*
 * Look up a file name. Basically just initialize stuff and call namei().
 */
int
<<<<<<< HEAD
nfsrv_lookupfilename(struct nameidata *ndp, char * __capability fname, NFSPROC_T *p)
=======
nfsrv_lookupfilename(struct nameidata *ndp, char *fname, NFSPROC_T *p __unused)
>>>>>>> 7e1d3eef
{
	int error;

	NDINIT(ndp, LOOKUP, FOLLOW | LOCKLEAF, UIO_USERSPACE, fname);
	error = namei(ndp);
	if (!error) {
		NDFREE(ndp, NDF_ONLY_PNBUF);
	}
	return (error);
}

/*
 * Copy NFS uid, gids to the cred structure.
 */
void
newnfs_copycred(struct nfscred *nfscr, struct ucred *cr)
{

	KASSERT(nfscr->nfsc_ngroups >= 0,
	    ("newnfs_copycred: negative nfsc_ngroups"));
	cr->cr_uid = nfscr->nfsc_uid;
	crsetgroups(cr, nfscr->nfsc_ngroups, nfscr->nfsc_groups);
}

/*
 * Map args from nfsmsleep() to msleep().
 */
int
nfsmsleep(void *chan, void *mutex, int prio, const char *wmesg,
    struct timespec *ts)
{
	u_int64_t nsecval;
	int error, timeo;

	if (ts) {
		timeo = hz * ts->tv_sec;
		nsecval = (u_int64_t)ts->tv_nsec;
		nsecval = ((nsecval * ((u_int64_t)hz)) + 500000000) /
		    1000000000;
		timeo += (int)nsecval;
	} else {
		timeo = 0;
	}
	error = msleep(chan, (struct mtx *)mutex, prio, wmesg, timeo);
	return (error);
}

/*
 * Get the file system info for the server. For now, just assume FFS.
 */
void
nfsvno_getfs(struct nfsfsinfo *sip, int isdgram)
{
	int pref;

	/*
	 * XXX
	 * There should be file system VFS OP(s) to get this information.
	 * For now, assume ufs.
	 */
	if (isdgram)
		pref = NFS_MAXDGRAMDATA;
	else
		pref = nfs_srvmaxio;
	sip->fs_rtmax = nfs_srvmaxio;
	sip->fs_rtpref = pref;
	sip->fs_rtmult = NFS_FABLKSIZE;
	sip->fs_wtmax = nfs_srvmaxio;
	sip->fs_wtpref = pref;
	sip->fs_wtmult = NFS_FABLKSIZE;
	sip->fs_dtpref = pref;
	sip->fs_maxfilesize = 0xffffffffffffffffull;
	sip->fs_timedelta.tv_sec = 0;
	sip->fs_timedelta.tv_nsec = 1;
	sip->fs_properties = (NFSV3FSINFO_LINK |
	    NFSV3FSINFO_SYMLINK | NFSV3FSINFO_HOMOGENEOUS |
	    NFSV3FSINFO_CANSETTIME);
}

/*
 * Do the pathconf vnode op.
 */
int
nfsvno_pathconf(struct vnode *vp, int flag, long *retf,
    struct ucred *cred, struct thread *p)
{
	int error;

	error = VOP_PATHCONF(vp, flag, retf);
	if (error == EOPNOTSUPP || error == EINVAL) {
		/*
		 * Some file systems return EINVAL for name arguments not
		 * supported and some return EOPNOTSUPP for this case.
		 * So the NFSv3 Pathconf RPC doesn't fail for these cases,
		 * just fake them.
		 */
		switch (flag) {
		case _PC_LINK_MAX:
			*retf = NFS_LINK_MAX;
			break;
		case _PC_NAME_MAX:
			*retf = NAME_MAX;
			break;
		case _PC_CHOWN_RESTRICTED:
			*retf = 1;
			break;
		case _PC_NO_TRUNC:
			*retf = 1;
			break;
		default:
			/*
			 * Only happens if a _PC_xxx is added to the server,
			 * but this isn't updated.
			 */
			*retf = 0;
			printf("nfsrvd pathconf flag=%d not supp\n", flag);
		}
		error = 0;
	}
	NFSEXITCODE(error);
	return (error);
}

/* Fake nfsrv_atroot. Just return 0 */
int
nfsrv_atroot(struct vnode *vp, uint64_t *retp)
{

	return (0);
}

/*
 * Set the credentials to refer to root.
 * If only the various BSDen could agree on whether cr_gid is a separate
 * field or cr_groups[0]...
 */
void
newnfs_setroot(struct ucred *cred)
{

	cred->cr_uid = 0;
	cred->cr_groups[0] = 0;
	cred->cr_ngroups = 1;
}

/*
 * Get the client credential. Used for Renew and recovery.
 */
struct ucred *
newnfs_getcred(void)
{
	struct ucred *cred;
	struct thread *td = curthread;

	cred = crdup(td->td_ucred);
	newnfs_setroot(cred);
	return (cred);
}

/*
 * Nfs timer routine
 * Call the nfsd's timer function once/sec.
 */
void
newnfs_timer(void *arg)
{
	static time_t lasttime = 0;
	/*
	 * Call the server timer, if set up.
	 * The argument indicates if it is the next second and therefore
	 * leases should be checked.
	 */
	if (lasttime != NFSD_MONOSEC) {
		lasttime = NFSD_MONOSEC;
		if (nfsd_call_servertimer != NULL)
			(*nfsd_call_servertimer)();
	}
	callout_reset(&newnfsd_callout, nfscl_ticks, newnfs_timer, NULL);
}

/*
 * Sleep for a short period of time unless errval == NFSERR_GRACE, where
 * the sleep should be for 5 seconds.
 * Since lbolt doesn't exist in FreeBSD-CURRENT, just use a timeout on
 * an event that never gets a wakeup. Only return EINTR or 0.
 */
int
nfs_catnap(int prio, int errval, const char *wmesg)
{
	static int non_event;
	int ret;

	if (errval == NFSERR_GRACE)
		ret = tsleep(&non_event, prio, wmesg, 5 * hz);
	else
		ret = tsleep(&non_event, prio, wmesg, 1);
	if (ret != EINTR)
		ret = 0;
	return (ret);
}

/*
 * Get referral. For now, just fail.
 */
struct nfsreferral *
nfsv4root_getreferral(struct vnode *vp, struct vnode *dvp, u_int32_t fileno)
{

	return (NULL);
}

static int
nfssvc_nfscommon(struct thread *td, struct nfssvc_args *uap)
{
	int error;

	error = nfssvc_call(td, uap, td->td_ucred);
	NFSEXITCODE(error);
	return (error);
}

static int
nfssvc_call(struct thread *p, struct nfssvc_args *uap, struct ucred *cred)
{
	int error = EINVAL, i, j;
	struct nfsd_idargs nid;
	struct nfsd_oidargs onid;
	struct {
		int vers;	/* Just the first field of nfsstats. */
	} nfsstatver;

	if (uap->flag & NFSSVC_IDNAME) {
		if ((uap->flag & NFSSVC_NEWSTRUCT) != 0)
			error = copyincap(uap->argp, &nid, sizeof(nid));
		else {
			error = copyincap(uap->argp, &onid, sizeof(onid));
			if (error == 0) {
				nid.nid_flag = onid.nid_flag;
				nid.nid_uid = onid.nid_uid;
				nid.nid_gid = onid.nid_gid;
				nid.nid_usermax = onid.nid_usermax;
				nid.nid_usertimeout = onid.nid_usertimeout;
				nid.nid_name = onid.nid_name;
				nid.nid_namelen = onid.nid_namelen;
				nid.nid_ngroup = 0;
				nid.nid_grps = NULL;
			}
		}
		if (error)
			goto out;
		error = nfssvc_idname(&nid);
		goto out;
	} else if (uap->flag & NFSSVC_GETSTATS) {
		if ((uap->flag & NFSSVC_NEWSTRUCT) == 0) {
			/* Copy fields to the old ext_nfsstat structure. */
			oldnfsstats.attrcache_hits =
			    nfsstatsv1.attrcache_hits;
			oldnfsstats.attrcache_misses =
			    nfsstatsv1.attrcache_misses;
			oldnfsstats.lookupcache_hits =
			    nfsstatsv1.lookupcache_hits;
			oldnfsstats.lookupcache_misses =
			    nfsstatsv1.lookupcache_misses;
			oldnfsstats.direofcache_hits =
			    nfsstatsv1.direofcache_hits;
			oldnfsstats.direofcache_misses =
			    nfsstatsv1.direofcache_misses;
			oldnfsstats.accesscache_hits =
			    nfsstatsv1.accesscache_hits;
			oldnfsstats.accesscache_misses =
			    nfsstatsv1.accesscache_misses;
			oldnfsstats.biocache_reads =
			    nfsstatsv1.biocache_reads;
			oldnfsstats.read_bios =
			    nfsstatsv1.read_bios;
			oldnfsstats.read_physios =
			    nfsstatsv1.read_physios;
			oldnfsstats.biocache_writes =
			    nfsstatsv1.biocache_writes;
			oldnfsstats.write_bios =
			    nfsstatsv1.write_bios;
			oldnfsstats.write_physios =
			    nfsstatsv1.write_physios;
			oldnfsstats.biocache_readlinks =
			    nfsstatsv1.biocache_readlinks;
			oldnfsstats.readlink_bios =
			    nfsstatsv1.readlink_bios;
			oldnfsstats.biocache_readdirs =
			    nfsstatsv1.biocache_readdirs;
			oldnfsstats.readdir_bios =
			    nfsstatsv1.readdir_bios;
			for (i = 0; i < NFSV4_NPROCS; i++)
				oldnfsstats.rpccnt[i] = nfsstatsv1.rpccnt[i];
			oldnfsstats.rpcretries = nfsstatsv1.rpcretries;
			for (i = 0; i < NFSV4OP_NOPS; i++)
				oldnfsstats.srvrpccnt[i] =
				    nfsstatsv1.srvrpccnt[i];
			for (i = NFSV42_NOPS, j = NFSV4OP_NOPS;
			    i < NFSV42_NOPS + NFSV4OP_FAKENOPS; i++, j++)
				oldnfsstats.srvrpccnt[j] =
				    nfsstatsv1.srvrpccnt[i];
			oldnfsstats.reserved_0 = 0;
			oldnfsstats.reserved_1 = 0;
			oldnfsstats.rpcrequests = nfsstatsv1.rpcrequests;
			oldnfsstats.rpctimeouts = nfsstatsv1.rpctimeouts;
			oldnfsstats.rpcunexpected = nfsstatsv1.rpcunexpected;
			oldnfsstats.rpcinvalid = nfsstatsv1.rpcinvalid;
			oldnfsstats.srvcache_inproghits =
			    nfsstatsv1.srvcache_inproghits;
			oldnfsstats.reserved_2 = 0;
			oldnfsstats.srvcache_nonidemdonehits =
			    nfsstatsv1.srvcache_nonidemdonehits;
			oldnfsstats.srvcache_misses =
			    nfsstatsv1.srvcache_misses;
			oldnfsstats.srvcache_tcppeak =
			    nfsstatsv1.srvcache_tcppeak;
			oldnfsstats.srvcache_size = nfsstatsv1.srvcache_size;
			oldnfsstats.srvclients = nfsstatsv1.srvclients;
			oldnfsstats.srvopenowners = nfsstatsv1.srvopenowners;
			oldnfsstats.srvopens = nfsstatsv1.srvopens;
			oldnfsstats.srvlockowners = nfsstatsv1.srvlockowners;
			oldnfsstats.srvlocks = nfsstatsv1.srvlocks;
			oldnfsstats.srvdelegates = nfsstatsv1.srvdelegates;
			for (i = 0; i < NFSV4OP_CBNOPS; i++)
				oldnfsstats.cbrpccnt[i] =
				    nfsstatsv1.cbrpccnt[i];
			oldnfsstats.clopenowners = nfsstatsv1.clopenowners;
			oldnfsstats.clopens = nfsstatsv1.clopens;
			oldnfsstats.cllockowners = nfsstatsv1.cllockowners;
			oldnfsstats.cllocks = nfsstatsv1.cllocks;
			oldnfsstats.cldelegates = nfsstatsv1.cldelegates;
			oldnfsstats.cllocalopenowners =
			    nfsstatsv1.cllocalopenowners;
			oldnfsstats.cllocalopens = nfsstatsv1.cllocalopens;
			oldnfsstats.cllocallockowners =
			    nfsstatsv1.cllocallockowners;
			oldnfsstats.cllocallocks = nfsstatsv1.cllocallocks;
			error = copyout(&oldnfsstats, uap->argp,
			    sizeof (oldnfsstats));
		} else {
			error = copyin(uap->argp, &nfsstatver,
			    sizeof(nfsstatver));
			if (error == 0) {
				if (nfsstatver.vers == NFSSTATS_OV1) {
					/* Copy nfsstatsv1 to nfsstatsov1. */
					nfsstatsov1.attrcache_hits =
					    nfsstatsv1.attrcache_hits;
					nfsstatsov1.attrcache_misses =
					    nfsstatsv1.attrcache_misses;
					nfsstatsov1.lookupcache_hits =
					    nfsstatsv1.lookupcache_hits;
					nfsstatsov1.lookupcache_misses =
					    nfsstatsv1.lookupcache_misses;
					nfsstatsov1.direofcache_hits =
					    nfsstatsv1.direofcache_hits;
					nfsstatsov1.direofcache_misses =
					    nfsstatsv1.direofcache_misses;
					nfsstatsov1.accesscache_hits =
					    nfsstatsv1.accesscache_hits;
					nfsstatsov1.accesscache_misses =
					    nfsstatsv1.accesscache_misses;
					nfsstatsov1.biocache_reads =
					    nfsstatsv1.biocache_reads;
					nfsstatsov1.read_bios =
					    nfsstatsv1.read_bios;
					nfsstatsov1.read_physios =
					    nfsstatsv1.read_physios;
					nfsstatsov1.biocache_writes =
					    nfsstatsv1.biocache_writes;
					nfsstatsov1.write_bios =
					    nfsstatsv1.write_bios;
					nfsstatsov1.write_physios =
					    nfsstatsv1.write_physios;
					nfsstatsov1.biocache_readlinks =
					    nfsstatsv1.biocache_readlinks;
					nfsstatsov1.readlink_bios =
					    nfsstatsv1.readlink_bios;
					nfsstatsov1.biocache_readdirs =
					    nfsstatsv1.biocache_readdirs;
					nfsstatsov1.readdir_bios =
					    nfsstatsv1.readdir_bios;
					for (i = 0; i < NFSV42_NPROCS; i++)
						nfsstatsov1.rpccnt[i] =
						    nfsstatsv1.rpccnt[i];
					nfsstatsov1.rpcretries =
					    nfsstatsv1.rpcretries;
					for (i = 0; i < NFSV42_PURENOPS; i++)
						nfsstatsov1.srvrpccnt[i] =
						    nfsstatsv1.srvrpccnt[i];
					for (i = NFSV42_NOPS,
					     j = NFSV42_PURENOPS;
					     i < NFSV42_NOPS + NFSV4OP_FAKENOPS;
					     i++, j++)
						nfsstatsov1.srvrpccnt[j] =
						    nfsstatsv1.srvrpccnt[i];
					nfsstatsov1.reserved_0 = 0;
					nfsstatsov1.reserved_1 = 0;
					nfsstatsov1.rpcrequests =
					    nfsstatsv1.rpcrequests;
					nfsstatsov1.rpctimeouts =
					    nfsstatsv1.rpctimeouts;
					nfsstatsov1.rpcunexpected =
					    nfsstatsv1.rpcunexpected;
					nfsstatsov1.rpcinvalid =
					    nfsstatsv1.rpcinvalid;
					nfsstatsov1.srvcache_inproghits =
					    nfsstatsv1.srvcache_inproghits;
					nfsstatsov1.reserved_2 = 0;
					nfsstatsov1.srvcache_nonidemdonehits =
					    nfsstatsv1.srvcache_nonidemdonehits;
					nfsstatsov1.srvcache_misses =
					    nfsstatsv1.srvcache_misses;
					nfsstatsov1.srvcache_tcppeak =
					    nfsstatsv1.srvcache_tcppeak;
					nfsstatsov1.srvcache_size =
					    nfsstatsv1.srvcache_size;
					nfsstatsov1.srvclients =
					    nfsstatsv1.srvclients;
					nfsstatsov1.srvopenowners =
					    nfsstatsv1.srvopenowners;
					nfsstatsov1.srvopens =
					    nfsstatsv1.srvopens;
					nfsstatsov1.srvlockowners =
					    nfsstatsv1.srvlockowners;
					nfsstatsov1.srvlocks =
					    nfsstatsv1.srvlocks;
					nfsstatsov1.srvdelegates =
					    nfsstatsv1.srvdelegates;
					for (i = 0; i < NFSV42_CBNOPS; i++)
						nfsstatsov1.cbrpccnt[i] =
						    nfsstatsv1.cbrpccnt[i];
					nfsstatsov1.clopenowners =
					    nfsstatsv1.clopenowners;
					nfsstatsov1.clopens =
					    nfsstatsv1.clopens;
					nfsstatsov1.cllockowners =
					    nfsstatsv1.cllockowners;
					nfsstatsov1.cllocks =
					    nfsstatsv1.cllocks;
					nfsstatsov1.cldelegates =
					    nfsstatsv1.cldelegates;
					nfsstatsov1.cllocalopenowners =
					    nfsstatsv1.cllocalopenowners;
					nfsstatsov1.cllocalopens =
					    nfsstatsv1.cllocalopens;
					nfsstatsov1.cllocallockowners =
					    nfsstatsv1.cllocallockowners;
					nfsstatsov1.cllocallocks =
					    nfsstatsv1.cllocallocks;
					nfsstatsov1.srvstartcnt =
					    nfsstatsv1.srvstartcnt;
					nfsstatsov1.srvdonecnt =
					    nfsstatsv1.srvdonecnt;
					for (i = NFSV42_NOPS,
					     j = NFSV42_PURENOPS;
					     i < NFSV42_NOPS + NFSV4OP_FAKENOPS;
					     i++, j++) {
						nfsstatsov1.srvbytes[j] =
						    nfsstatsv1.srvbytes[i];
						nfsstatsov1.srvops[j] =
						    nfsstatsv1.srvops[i];
						nfsstatsov1.srvduration[j] =
						    nfsstatsv1.srvduration[i];
					}
					nfsstatsov1.busyfrom =
					    nfsstatsv1.busyfrom;
					nfsstatsov1.busyfrom =
					    nfsstatsv1.busyfrom;
					error = copyout(&nfsstatsov1, uap->argp,
					    sizeof(nfsstatsov1));
				} else if (nfsstatver.vers != NFSSTATS_V1)
					error = EPERM;
				else
					error = copyout(&nfsstatsv1, uap->argp,
					    sizeof(nfsstatsv1));
			}
		}
		if (error == 0) {
			if ((uap->flag & NFSSVC_ZEROCLTSTATS) != 0) {
				nfsstatsv1.attrcache_hits = 0;
				nfsstatsv1.attrcache_misses = 0;
				nfsstatsv1.lookupcache_hits = 0;
				nfsstatsv1.lookupcache_misses = 0;
				nfsstatsv1.direofcache_hits = 0;
				nfsstatsv1.direofcache_misses = 0;
				nfsstatsv1.accesscache_hits = 0;
				nfsstatsv1.accesscache_misses = 0;
				nfsstatsv1.biocache_reads = 0;
				nfsstatsv1.read_bios = 0;
				nfsstatsv1.read_physios = 0;
				nfsstatsv1.biocache_writes = 0;
				nfsstatsv1.write_bios = 0;
				nfsstatsv1.write_physios = 0;
				nfsstatsv1.biocache_readlinks = 0;
				nfsstatsv1.readlink_bios = 0;
				nfsstatsv1.biocache_readdirs = 0;
				nfsstatsv1.readdir_bios = 0;
				nfsstatsv1.rpcretries = 0;
				nfsstatsv1.rpcrequests = 0;
				nfsstatsv1.rpctimeouts = 0;
				nfsstatsv1.rpcunexpected = 0;
				nfsstatsv1.rpcinvalid = 0;
				bzero(nfsstatsv1.rpccnt,
				    sizeof(nfsstatsv1.rpccnt));
			}
			if ((uap->flag & NFSSVC_ZEROSRVSTATS) != 0) {
				nfsstatsv1.srvcache_inproghits = 0;
				nfsstatsv1.srvcache_nonidemdonehits = 0;
				nfsstatsv1.srvcache_misses = 0;
				nfsstatsv1.srvcache_tcppeak = 0;
				bzero(nfsstatsv1.srvrpccnt,
				    sizeof(nfsstatsv1.srvrpccnt));
				bzero(nfsstatsv1.cbrpccnt,
				    sizeof(nfsstatsv1.cbrpccnt));
			}
		}
		goto out;
	} else if (uap->flag & NFSSVC_NFSUSERDPORT) {
		u_short sockport;
		struct nfsuserd_args nargs;

		if ((uap->flag & NFSSVC_NEWSTRUCT) == 0) {
			error = copyin(uap->argp, (caddr_t)&sockport,
			    sizeof (u_short));
			if (error == 0) {
				nargs.nuserd_family = AF_INET;
				nargs.nuserd_port = sockport;
			}
		} else {
			/*
			 * New nfsuserd_args structure, which indicates
			 * which IP version to use along with the port#.
			 */
			error = copyin(uap->argp, &nargs, sizeof(nargs));
		}
		if (!error)
			error = nfsrv_nfsuserdport(&nargs, p);
	} else if (uap->flag & NFSSVC_NFSUSERDDELPORT) {
		nfsrv_nfsuserddelport();
		error = 0;
	}

out:
	NFSEXITCODE(error);
	return (error);
}

/*
 * called by all three modevent routines, so that it gets things
 * initialized soon enough.
 */
void
newnfs_portinit(void)
{
	static int inited = 0;

	if (inited)
		return;
	inited = 1;
	/* Initialize SMP locks used by both client and server. */
	mtx_init(&newnfsd_mtx, "newnfsd_mtx", NULL, MTX_DEF);
	mtx_init(&nfs_state_mutex, "nfs_state_mutex", NULL, MTX_DEF);
	mtx_init(&nfs_clstate_mutex, "nfs_clstate_mutex", NULL, MTX_DEF);
}

/*
 * Determine if the file system supports NFSv4 ACLs.
 * Return 1 if it does, 0 otherwise.
 */
int
nfs_supportsnfsv4acls(struct vnode *vp)
{
	int error;
	long retval;

	ASSERT_VOP_LOCKED(vp, "nfs supports nfsv4acls");

	if (nfsrv_useacl == 0)
		return (0);
	error = VOP_PATHCONF(vp, _PC_ACL_NFS4, &retval);
	if (error == 0 && retval != 0)
		return (1);
	return (0);
}

/*
 * These are the first fields of all the context structures passed into
 * nfs_pnfsio().
 */
struct pnfsio {
	int		done;
	int		inprog;
	struct task	tsk;
};

/*
 * Do a mirror I/O on a pNFS thread.
 */
int
nfs_pnfsio(task_fn_t *func, void *context)
{
	struct pnfsio *pio;
	int ret;
	static struct taskqueue *pnfsioq = NULL;

	pio = (struct pnfsio *)context;
	if (pnfsioq == NULL) {
		if (nfs_pnfsiothreads == 0)
			return (EPERM);
		if (nfs_pnfsiothreads < 0)
			nfs_pnfsiothreads = mp_ncpus * 4;
		pnfsioq = taskqueue_create("pnfsioq", M_WAITOK,
		    taskqueue_thread_enqueue, &pnfsioq);
		if (pnfsioq == NULL)
			return (ENOMEM);
		ret = taskqueue_start_threads(&pnfsioq, nfs_pnfsiothreads,
		    0, "pnfsiot");
		if (ret != 0) {
			taskqueue_free(pnfsioq);
			pnfsioq = NULL;
			return (ret);
		}
	}
	pio->inprog = 1;
	TASK_INIT(&pio->tsk, 0, func, context);
	ret = taskqueue_enqueue(pnfsioq, &pio->tsk);
	if (ret != 0)
		pio->inprog = 0;
	return (ret);
}

extern int (*nfsd_call_nfscommon)(struct thread *, struct nfssvc_args *);

/*
 * Called once to initialize data structures...
 */
static int
nfscommon_modevent(module_t mod, int type, void *data)
{
	int error = 0;
	static int loaded = 0;

	switch (type) {
	case MOD_LOAD:
		if (loaded)
			goto out;
		newnfs_portinit();
		mtx_init(&nfs_nameid_mutex, "nfs_nameid_mutex", NULL, MTX_DEF);
		mtx_init(&nfs_sockl_mutex, "nfs_sockl_mutex", NULL, MTX_DEF);
		mtx_init(&nfs_slock_mutex, "nfs_slock_mutex", NULL, MTX_DEF);
		mtx_init(&nfs_req_mutex, "nfs_req_mutex", NULL, MTX_DEF);
		mtx_init(&nfsrv_nfsuserdsock.nr_mtx, "nfsuserd", NULL,
		    MTX_DEF);
		mtx_init(&nfsrv_dslock_mtx, "nfs4ds", NULL, MTX_DEF);
		TAILQ_INIT(&nfsrv_devidhead);
		callout_init(&newnfsd_callout, 1);
		newnfs_init();
		nfsd_call_nfscommon = nfssvc_nfscommon;
		loaded = 1;
		break;

	case MOD_UNLOAD:
		if (newnfs_numnfsd != 0 || nfsrv_nfsuserd != NOTRUNNING ||
		    nfs_numnfscbd != 0) {
			error = EBUSY;
			break;
		}

		nfsd_call_nfscommon = NULL;
		callout_drain(&newnfsd_callout);
		/* Clean out the name<-->id cache. */
		nfsrv_cleanusergroup();
		/* and get rid of the mutexes */
		mtx_destroy(&nfs_nameid_mutex);
		mtx_destroy(&newnfsd_mtx);
		mtx_destroy(&nfs_state_mutex);
		mtx_destroy(&nfs_clstate_mutex);
		mtx_destroy(&nfs_sockl_mutex);
		mtx_destroy(&nfs_slock_mutex);
		mtx_destroy(&nfs_req_mutex);
		mtx_destroy(&nfsrv_nfsuserdsock.nr_mtx);
		mtx_destroy(&nfsrv_dslock_mtx);
		loaded = 0;
		break;
	default:
		error = EOPNOTSUPP;
		break;
	}

out:
	NFSEXITCODE(error);
	return error;
}
static moduledata_t nfscommon_mod = {
	"nfscommon",
	nfscommon_modevent,
	NULL,
};
DECLARE_MODULE(nfscommon, nfscommon_mod, SI_SUB_VFS, SI_ORDER_ANY);

/* So that loader and kldload(2) can find us, wherever we are.. */
MODULE_VERSION(nfscommon, 1);
MODULE_DEPEND(nfscommon, nfssvc, 1, 1, 1);
MODULE_DEPEND(nfscommon, krpc, 1, 1, 1);<|MERGE_RESOLUTION|>--- conflicted
+++ resolved
@@ -239,11 +239,8 @@
  * Look up a file name. Basically just initialize stuff and call namei().
  */
 int
-<<<<<<< HEAD
-nfsrv_lookupfilename(struct nameidata *ndp, char * __capability fname, NFSPROC_T *p)
-=======
-nfsrv_lookupfilename(struct nameidata *ndp, char *fname, NFSPROC_T *p __unused)
->>>>>>> 7e1d3eef
+nfsrv_lookupfilename(struct nameidata *ndp, char * __capability fname,
+    NFSPROC_T *p __unused)
 {
 	int error;
 
