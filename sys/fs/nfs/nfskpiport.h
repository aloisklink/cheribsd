--- conflicted
+++ resolved
@@ -43,34 +43,4 @@
 #define	vnode_mount(v)		((v)->v_mount)
 #define	vnode_vtype(v)		((v)->v_type)
 
-<<<<<<< HEAD
-/*
- * This stuff is needed by Darwin for handling the uio structure.
- */
-#define	uio_uio_resid(p)	((p)->uio_resid)
-#define	uio_uio_resid_add(p, v)	((p)->uio_resid += (v))
-#define	uio_uio_resid_set(p, v)	((p)->uio_resid = (v))
-#define	uio_iov_base(p) \
-	((__cheri_fromcap void *)(p)->uio_iov->iov_base)
-#define	uio_iov_base_add(p, v)	do {					\
-	char * __capability pp;							\
-	pp = (char * __capability)(p)->uio_iov->iov_base;		\
-	pp += (v);							\
-	(p)->uio_iov->iov_base = (void * __capability)pp;		\
-    } while (0)
-#define	uio_iov_len(p)		((p)->uio_iov->iov_len)
-#define	uio_iov_len_add(p, v)	((p)->uio_iov->iov_len += (v))
-
-#endif	/* _NFS_NFSKPIPORT_H */
-// CHERI CHANGES START
-// {
-//   "updated": 20180629,
-//   "target_type": "header",
-//   "changes": [
-//     "iovec-macros"
-//   ]
-// }
-// CHERI CHANGES END
-=======
-#endif	/* _NFS_NFSKPIPORT_H */
->>>>>>> 3663733a
+#endif	/* _NFS_NFSKPIPORT_H */