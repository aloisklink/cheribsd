/*-
 * SPDX-License-Identifier: BSD-3-Clause
 *
 * Copyright (c) 1994, 1995 The Regents of the University of California.
 * Copyright (c) 1994, 1995 Jan-Simon Pendry.
 * Copyright (c) 2005, 2006, 2012 Masanori Ozawa <ozawa@ongs.co.jp>, ONGS Inc.
 * Copyright (c) 2006, 2012 Daichi Goto <daichi@freebsd.org>
 * All rights reserved.
 *
 * This code is derived from software donated to Berkeley by
 * Jan-Simon Pendry.
 *
 * Redistribution and use in source and binary forms, with or without
 * modification, are permitted provided that the following conditions
 * are met:
 * 1. Redistributions of source code must retain the above copyright
 *    notice, this list of conditions and the following disclaimer.
 * 2. Redistributions in binary form must reproduce the above copyright
 *    notice, this list of conditions and the following disclaimer in the
 *    documentation and/or other materials provided with the distribution.
 * 3. Neither the name of the University nor the names of its contributors
 *    may be used to endorse or promote products derived from this software
 *    without specific prior written permission.
 *
 * THIS SOFTWARE IS PROVIDED BY THE REGENTS AND CONTRIBUTORS ``AS IS'' AND
 * ANY EXPRESS OR IMPLIED WARRANTIES, INCLUDING, BUT NOT LIMITED TO, THE
 * IMPLIED WARRANTIES OF MERCHANTABILITY AND FITNESS FOR A PARTICULAR PURPOSE
 * ARE DISCLAIMED.  IN NO EVENT SHALL THE REGENTS OR CONTRIBUTORS BE LIABLE
 * FOR ANY DIRECT, INDIRECT, INCIDENTAL, SPECIAL, EXEMPLARY, OR CONSEQUENTIAL
 * DAMAGES (INCLUDING, BUT NOT LIMITED TO, PROCUREMENT OF SUBSTITUTE GOODS
 * OR SERVICES; LOSS OF USE, DATA, OR PROFITS; OR BUSINESS INTERRUPTION)
 * HOWEVER CAUSED AND ON ANY THEORY OF LIABILITY, WHETHER IN CONTRACT, STRICT
 * LIABILITY, OR TORT (INCLUDING NEGLIGENCE OR OTHERWISE) ARISING IN ANY WAY
 * OUT OF THE USE OF THIS SOFTWARE, EVEN IF ADVISED OF THE POSSIBILITY OF
 * SUCH DAMAGE.
 *
 *	@(#)union_vfsops.c	8.20 (Berkeley) 5/20/95
 * $FreeBSD$
 */

#include <sys/param.h>
#include <sys/systm.h>
#include <sys/kdb.h>
#include <sys/fcntl.h>
#include <sys/kernel.h>
#include <sys/lock.h>
#include <sys/malloc.h>
#include <sys/mount.h>
#include <sys/namei.h>
#include <sys/proc.h>
#include <sys/vnode.h>
#include <sys/stat.h>

#include <fs/unionfs/union.h>

static MALLOC_DEFINE(M_UNIONFSMNT, "UNIONFS mount", "UNIONFS mount structure");

static vfs_fhtovp_t	unionfs_fhtovp;
static vfs_checkexp_t	unionfs_checkexp;
static vfs_mount_t	unionfs_domount;
static vfs_quotactl_t	unionfs_quotactl;
static vfs_root_t	unionfs_root;
static vfs_sync_t	unionfs_sync;
static vfs_statfs_t	unionfs_statfs;
static vfs_unmount_t	unionfs_unmount;
static vfs_vget_t	unionfs_vget;
static vfs_extattrctl_t	unionfs_extattrctl;

static struct vfsops unionfs_vfsops;

/*
 * Mount unionfs layer.
 */
static int
unionfs_domount(struct mount *mp)
{
	int		error;
	struct vnode   *lowerrootvp;
	struct vnode   *upperrootvp;
	struct unionfs_mount *ump;
	struct thread *td;
	char           *target;
	char           *tmp;
	char           *ep;
	int		len;
	int		below;
	uid_t		uid;
	gid_t		gid;
	u_short		udir;
	u_short		ufile;
	unionfs_copymode copymode;
	unionfs_whitemode whitemode;
	struct nameidata nd, *ndp;
	struct vattr	va;

	UNIONFSDEBUG("unionfs_mount(mp = %p)\n", (void *)mp);

	error = 0;
	below = 0;
	uid = 0;
	gid = 0;
	udir = 0;
	ufile = 0;
	copymode = UNIONFS_TRANSPARENT;	/* default */
	whitemode = UNIONFS_WHITE_ALWAYS;
	ndp = &nd;
	td = curthread;

	if (mp->mnt_flag & MNT_ROOTFS) {
		vfs_mount_error(mp, "Cannot union mount root filesystem");
		return (EOPNOTSUPP);
	}

	/*
	 * Update is a no operation.
	 */
	if (mp->mnt_flag & MNT_UPDATE) {
		vfs_mount_error(mp, "unionfs does not support mount update");
		return (EOPNOTSUPP);
	}

	/*
	 * Get argument
	 */
	error = vfs_getopt(mp->mnt_optnew, "target", (void **)&target, &len);
	if (error)
		error = vfs_getopt(mp->mnt_optnew, "from", (void **)&target,
		    &len);
	if (error || target[len - 1] != '\0') {
		vfs_mount_error(mp, "Invalid target");
		return (EINVAL);
	}
	if (vfs_getopt(mp->mnt_optnew, "below", NULL, NULL) == 0)
		below = 1;
	if (vfs_getopt(mp->mnt_optnew, "udir", (void **)&tmp, NULL) == 0) {
		if (tmp != NULL)
			udir = (mode_t)strtol(tmp, &ep, 8);
		if (tmp == NULL || *ep) {
			vfs_mount_error(mp, "Invalid udir");
			return (EINVAL);
		}
		udir &= S_IRWXU | S_IRWXG | S_IRWXO;
	}
	if (vfs_getopt(mp->mnt_optnew, "ufile", (void **)&tmp, NULL) == 0) {
		if (tmp != NULL)
			ufile = (mode_t)strtol(tmp, &ep, 8);
		if (tmp == NULL || *ep) {
			vfs_mount_error(mp, "Invalid ufile");
			return (EINVAL);
		}
		ufile &= S_IRWXU | S_IRWXG | S_IRWXO;
	}
	/* check umask, uid and gid */
	if (udir == 0 && ufile != 0)
		udir = ufile;
	if (ufile == 0 && udir != 0)
		ufile = udir;

	vn_lock(mp->mnt_vnodecovered, LK_SHARED | LK_RETRY);
	error = VOP_GETATTR(mp->mnt_vnodecovered, &va, mp->mnt_cred);
	if (!error) {
		if (udir == 0)
			udir = va.va_mode;
		if (ufile == 0)
			ufile = va.va_mode;
		uid = va.va_uid;
		gid = va.va_gid;
	}
	VOP_UNLOCK(mp->mnt_vnodecovered);
	if (error)
		return (error);

	if (mp->mnt_cred->cr_ruid == 0) {	/* root only */
		if (vfs_getopt(mp->mnt_optnew, "uid", (void **)&tmp,
		    NULL) == 0) {
			if (tmp != NULL)
				uid = (uid_t)strtol(tmp, &ep, 10);
			if (tmp == NULL || *ep) {
				vfs_mount_error(mp, "Invalid uid");
				return (EINVAL);
			}
		}
		if (vfs_getopt(mp->mnt_optnew, "gid", (void **)&tmp,
		    NULL) == 0) {
			if (tmp != NULL)
				gid = (gid_t)strtol(tmp, &ep, 10);
			if (tmp == NULL || *ep) {
				vfs_mount_error(mp, "Invalid gid");
				return (EINVAL);
			}
		}
		if (vfs_getopt(mp->mnt_optnew, "copymode", (void **)&tmp,
		    NULL) == 0) {
			if (tmp == NULL) {
				vfs_mount_error(mp, "Invalid copymode");
				return (EINVAL);
			} else if (strcasecmp(tmp, "traditional") == 0)
				copymode = UNIONFS_TRADITIONAL;
			else if (strcasecmp(tmp, "transparent") == 0)
				copymode = UNIONFS_TRANSPARENT;
			else if (strcasecmp(tmp, "masquerade") == 0)
				copymode = UNIONFS_MASQUERADE;
			else {
				vfs_mount_error(mp, "Invalid copymode");
				return (EINVAL);
			}
		}
		if (vfs_getopt(mp->mnt_optnew, "whiteout", (void **)&tmp,
		    NULL) == 0) {
			if (tmp == NULL) {
				vfs_mount_error(mp, "Invalid whiteout mode");
				return (EINVAL);
			} else if (strcasecmp(tmp, "always") == 0)
				whitemode = UNIONFS_WHITE_ALWAYS;
			else if (strcasecmp(tmp, "whenneeded") == 0)
				whitemode = UNIONFS_WHITE_WHENNEEDED;
			else {
				vfs_mount_error(mp, "Invalid whiteout mode");
				return (EINVAL);
			}
		}
	}
	/* If copymode is UNIONFS_TRADITIONAL, uid/gid is mounted user. */
	if (copymode == UNIONFS_TRADITIONAL) {
		uid = mp->mnt_cred->cr_ruid;
		gid = mp->mnt_cred->cr_rgid;
	}

	UNIONFSDEBUG("unionfs_mount: uid=%d, gid=%d\n", uid, gid);
	UNIONFSDEBUG("unionfs_mount: udir=0%03o, ufile=0%03o\n", udir, ufile);
	UNIONFSDEBUG("unionfs_mount: copymode=%d\n", copymode);

	/*
	 * Find upper node
	 */
	NDINIT(ndp, LOOKUP, FOLLOW | LOCKLEAF, UIO_SYSSPACE, PTR2CAP(target),
	    td);
	if ((error = namei(ndp)))
		return (error);

	NDFREE(ndp, NDF_ONLY_PNBUF);

	/* get root vnodes */
	lowerrootvp = mp->mnt_vnodecovered;
	upperrootvp = ndp->ni_vp;

	/* create unionfs_mount */
	ump = (struct unionfs_mount *)malloc(sizeof(struct unionfs_mount),
	    M_UNIONFSMNT, M_WAITOK | M_ZERO);

	/*
	 * Save reference
	 */
	if (below) {
		VOP_UNLOCK(upperrootvp);
		vn_lock(lowerrootvp, LK_EXCLUSIVE | LK_RETRY);
		ump->um_lowervp = upperrootvp;
		ump->um_uppervp = lowerrootvp;
	} else {
		ump->um_lowervp = lowerrootvp;
		ump->um_uppervp = upperrootvp;
	}
	ump->um_rootvp = NULLVP;
	ump->um_uid = uid;
	ump->um_gid = gid;
	ump->um_udir = udir;
	ump->um_ufile = ufile;
	ump->um_copymode = copymode;
	ump->um_whitemode = whitemode;

	mp->mnt_data = ump;

	/*
	 * Copy upper layer's RDONLY flag.
	 */
	mp->mnt_flag |= ump->um_uppervp->v_mount->mnt_flag & MNT_RDONLY;

	/*
	 * Unlock the node
	 */
	VOP_UNLOCK(ump->um_uppervp);

	/*
	 * Get the unionfs root vnode.
	 */
	error = unionfs_nodeget(mp, ump->um_uppervp, ump->um_lowervp,
	    NULLVP, &(ump->um_rootvp), NULL, td);
	vrele(upperrootvp);
	if (error) {
		free(ump, M_UNIONFSMNT);
		mp->mnt_data = NULL;
		return (error);
	}

	MNT_ILOCK(mp);
	if ((ump->um_lowervp->v_mount->mnt_flag & MNT_LOCAL) &&
	    (ump->um_uppervp->v_mount->mnt_flag & MNT_LOCAL))
		mp->mnt_flag |= MNT_LOCAL;
	mp->mnt_kern_flag |= MNTK_NOMSYNC | MNTK_UNIONFS;
	MNT_IUNLOCK(mp);

	/*
	 * Get new fsid
	 */
	vfs_getnewfsid(mp);

	snprintf(mp->mnt_stat.f_mntfromname, MNAMELEN, "<%s>:%s",
	    below ? "below" : "above", target);

	UNIONFSDEBUG("unionfs_mount: from %s, on %s\n",
	    mp->mnt_stat.f_mntfromname, mp->mnt_stat.f_mntonname);

	return (0);
}

/*
 * Free reference to unionfs layer
 */
static int
unionfs_unmount(struct mount *mp, int mntflags)
{
	struct unionfs_mount *ump;
	int		error;
	int		num;
	int		freeing;
	int		flags;

	UNIONFSDEBUG("unionfs_unmount: mp = %p\n", (void *)mp);

	ump = MOUNTTOUNIONFSMOUNT(mp);
	flags = 0;

	if (mntflags & MNT_FORCE)
		flags |= FORCECLOSE;

	/* vflush (no need to call vrele) */
	for (freeing = 0; (error = vflush(mp, 1, flags, curthread)) != 0;) {
		num = mp->mnt_nvnodelistsize;
		if (num == freeing)
			break;
		freeing = num;
	}

	if (error)
		return (error);

	free(ump, M_UNIONFSMNT);
	mp->mnt_data = NULL;

	return (0);
}

static int
unionfs_root(struct mount *mp, int flags, struct vnode **vpp)
{
	struct unionfs_mount *ump;
	struct vnode   *vp;

	ump = MOUNTTOUNIONFSMOUNT(mp);
	vp = ump->um_rootvp;

	UNIONFSDEBUG("unionfs_root: rootvp=%p locked=%x\n",
	    vp, VOP_ISLOCKED(vp));

	vref(vp);
	if (flags & LK_TYPE_MASK)
		vn_lock(vp, flags);

	*vpp = vp;

	return (0);
}

static int
<<<<<<< HEAD
unionfs_quotactl(struct mount *mp, int cmd, uid_t uid, void * __capability arg)
=======
unionfs_quotactl(struct mount *mp, int cmd, uid_t uid, void *arg,
    bool *mp_busy)
>>>>>>> 6d3e78ad
{
	struct mount *uppermp;
	struct unionfs_mount *ump;
	int error;
	bool unbusy;

	ump = MOUNTTOUNIONFSMOUNT(mp);
	uppermp = atomic_load_ptr(&ump->um_uppervp->v_mount);
	KASSERT(*mp_busy == true, ("upper mount not busy"));
	/*
	 * See comment in sys_quotactl() for an explanation of why the
	 * lower mount needs to be busied by the caller of VFS_QUOTACTL()
	 * but may be unbusied by the implementation.  We must unbusy
	 * the upper mount for the same reason; otherwise a namei lookup
	 * issued by the VFS_QUOTACTL() implementation could traverse the
	 * upper mount and deadlock.
	 */
	vfs_unbusy(mp);
	*mp_busy = false;
	unbusy = true;
	error = vfs_busy(uppermp, 0);
	/*
	 * Writing is always performed to upper vnode.
	 */
	if (error == 0)
		error = VFS_QUOTACTL(uppermp, cmd, uid, arg, &unbusy);
	if (unbusy)
		vfs_unbusy(uppermp);

	return (error);
}

static int
unionfs_statfs(struct mount *mp, struct statfs *sbp)
{
	struct unionfs_mount *ump;
	int		error;
	struct statfs	*mstat;
	uint64_t	lbsize;

	ump = MOUNTTOUNIONFSMOUNT(mp);

	UNIONFSDEBUG("unionfs_statfs(mp = %p, lvp = %p, uvp = %p)\n",
	    (void *)mp, (void *)ump->um_lowervp, (void *)ump->um_uppervp);

	mstat = malloc(sizeof(struct statfs), M_STATFS, M_WAITOK | M_ZERO);

	error = VFS_STATFS(ump->um_lowervp->v_mount, mstat);
	if (error) {
		free(mstat, M_STATFS);
		return (error);
	}

	/* now copy across the "interesting" information and fake the rest */
	sbp->f_blocks = mstat->f_blocks;
	sbp->f_files = mstat->f_files;

	lbsize = mstat->f_bsize;

	error = VFS_STATFS(ump->um_uppervp->v_mount, mstat);
	if (error) {
		free(mstat, M_STATFS);
		return (error);
	}

	/*
	 * The FS type etc is copy from upper vfs.
	 * (write able vfs have priority)
	 */
	sbp->f_type = mstat->f_type;
	sbp->f_flags = mstat->f_flags;
	sbp->f_bsize = mstat->f_bsize;
	sbp->f_iosize = mstat->f_iosize;

	if (mstat->f_bsize != lbsize)
		sbp->f_blocks = ((off_t)sbp->f_blocks * lbsize) /
		    mstat->f_bsize;

	sbp->f_blocks += mstat->f_blocks;
	sbp->f_bfree = mstat->f_bfree;
	sbp->f_bavail = mstat->f_bavail;
	sbp->f_files += mstat->f_files;
	sbp->f_ffree = mstat->f_ffree;

	free(mstat, M_STATFS);
	return (0);
}

static int
unionfs_sync(struct mount *mp, int waitfor)
{
	/* nothing to do */
	return (0);
}

static int
unionfs_vget(struct mount *mp, ino_t ino, int flags, struct vnode **vpp)
{
	return (EOPNOTSUPP);
}

static int
unionfs_fhtovp(struct mount *mp, struct fid *fidp, int flags,
    struct vnode **vpp)
{
	return (EOPNOTSUPP);
}

static int
unionfs_checkexp(struct mount *mp, struct sockaddr *nam, uint64_t *extflagsp,
    struct ucred **credanonp, int *numsecflavors, int *secflavors)
{
	return (EOPNOTSUPP);
}

static int
unionfs_extattrctl(struct mount *mp, int cmd, struct vnode *filename_vp,
    int namespace, const char *attrname)
{
	struct unionfs_mount *ump;
	struct unionfs_node *unp;

	ump = MOUNTTOUNIONFSMOUNT(mp);
	unp = VTOUNIONFS(filename_vp);

	if (unp->un_uppervp != NULLVP) {
		return (VFS_EXTATTRCTL(ump->um_uppervp->v_mount, cmd,
		    unp->un_uppervp, namespace, attrname));
	} else {
		return (VFS_EXTATTRCTL(ump->um_lowervp->v_mount, cmd,
		    unp->un_lowervp, namespace, attrname));
	}
}

static struct vfsops unionfs_vfsops = {
	.vfs_checkexp =		unionfs_checkexp,
	.vfs_extattrctl =	unionfs_extattrctl,
	.vfs_fhtovp =		unionfs_fhtovp,
	.vfs_init =		unionfs_init,
	.vfs_mount =		unionfs_domount,
	.vfs_quotactl =		unionfs_quotactl,
	.vfs_root =		unionfs_root,
	.vfs_statfs =		unionfs_statfs,
	.vfs_sync =		unionfs_sync,
	.vfs_uninit =		unionfs_uninit,
	.vfs_unmount =		unionfs_unmount,
	.vfs_vget =		unionfs_vget,
};

VFS_SET(unionfs_vfsops, unionfs, VFCF_LOOPBACK);
// CHERI CHANGES START
// {
//   "updated": 20180629,
//   "target_type": "kernel",
//   "changes": [
//     "user_capabilities"
//   ]
// }
// CHERI CHANGES END<|MERGE_RESOLUTION|>--- conflicted
+++ resolved
@@ -372,12 +372,8 @@
 }
 
 static int
-<<<<<<< HEAD
-unionfs_quotactl(struct mount *mp, int cmd, uid_t uid, void * __capability arg)
-=======
-unionfs_quotactl(struct mount *mp, int cmd, uid_t uid, void *arg,
+unionfs_quotactl(struct mount *mp, int cmd, uid_t uid, void * __capability arg,
     bool *mp_busy)
->>>>>>> 6d3e78ad
 {
 	struct mount *uppermp;
 	struct unionfs_mount *ump;
