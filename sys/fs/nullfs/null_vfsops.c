--- conflicted
+++ resolved
@@ -295,16 +295,8 @@
 }
 
 static int
-<<<<<<< HEAD
-nullfs_quotactl(struct mount *mp, int cmd, uid_t uid, void * __capability arg)
-=======
-nullfs_quotactl(mp, cmd, uid, arg, mp_busy)
-	struct mount *mp;
-	int cmd;
-	uid_t uid;
-	void *arg;
-	bool *mp_busy;
->>>>>>> a4b07a27
+nullfs_quotactl(struct mount *mp, int cmd, uid_t uid, void * __capability arg,
+    bool *mp_busy)
 {
 	struct mount *lowermp;
 	struct null_mount *mntdata;
