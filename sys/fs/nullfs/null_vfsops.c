--- conflicted
+++ resolved
@@ -125,12 +125,7 @@
 	 * Find lower node
 	 */
 	ndp = &nd;
-<<<<<<< HEAD
-	NDINIT(ndp, LOOKUP, FOLLOW|LOCKLEAF, UIO_SYSSPACE, PTR2CAP(target),
-	    curthread);
-=======
-	NDINIT(ndp, LOOKUP, FOLLOW|LOCKLEAF, UIO_SYSSPACE, target);
->>>>>>> 7e1d3eef
+	NDINIT(ndp, LOOKUP, FOLLOW|LOCKLEAF, UIO_SYSSPACE, PTR2CAP(target));
 	error = namei(ndp);
 
 	/*
