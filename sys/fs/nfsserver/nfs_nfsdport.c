--- conflicted
+++ resolved
@@ -859,9 +859,6 @@
 	struct uio io, *uiop = &io;
 	struct nfsheur *nh;
 
-<<<<<<< HEAD
-	ivp = malloc(cnt * sizeof (kiovec_t), M_TEMP, M_WAITOK);
-=======
 	/*
 	 * Attempt to write to a DS file. A return of ENOENT implies
 	 * there is no DS file to write.
@@ -873,9 +870,7 @@
 		return (error);
 	}
 
-	ivp = malloc(cnt * sizeof (struct iovec), M_TEMP,
-	    M_WAITOK);
->>>>>>> 77f312d4
+	ivp = malloc(cnt * sizeof (kiovec_t), M_TEMP, M_WAITOK);
 	uiop->uio_iov = iv = ivp;
 	uiop->uio_iovcnt = cnt;
 	i = mtod(mp, caddr_t) + mp->m_len - cp;
