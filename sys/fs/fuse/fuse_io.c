/*-
 * SPDX-License-Identifier: BSD-3-Clause
 *
 * Copyright (c) 2007-2009 Google Inc.
 * All rights reserved.
 *
 * Redistribution and use in source and binary forms, with or without
 * modification, are permitted provided that the following conditions are
 * met:
 *
 * * Redistributions of source code must retain the above copyright
 *   notice, this list of conditions and the following disclaimer.
 * * Redistributions in binary form must reproduce the above
 *   copyright notice, this list of conditions and the following disclaimer
 *   in the documentation and/or other materials provided with the
 *   distribution.
 * * Neither the name of Google Inc. nor the names of its
 *   contributors may be used to endorse or promote products derived from
 *   this software without specific prior written permission.
 *
 * THIS SOFTWARE IS PROVIDED BY THE COPYRIGHT HOLDERS AND CONTRIBUTORS
 * "AS IS" AND ANY EXPRESS OR IMPLIED WARRANTIES, INCLUDING, BUT NOT
 * LIMITED TO, THE IMPLIED WARRANTIES OF MERCHANTABILITY AND FITNESS FOR
 * A PARTICULAR PURPOSE ARE DISCLAIMED. IN NO EVENT SHALL THE COPYRIGHT
 * OWNER OR CONTRIBUTORS BE LIABLE FOR ANY DIRECT, INDIRECT, INCIDENTAL,
 * SPECIAL, EXEMPLARY, OR CONSEQUENTIAL DAMAGES (INCLUDING, BUT NOT
 * LIMITED TO, PROCUREMENT OF SUBSTITUTE GOODS OR SERVICES; LOSS OF USE,
 * DATA, OR PROFITS; OR BUSINESS INTERRUPTION) HOWEVER CAUSED AND ON ANY
 * THEORY OF LIABILITY, WHETHER IN CONTRACT, STRICT LIABILITY, OR TORT
 * (INCLUDING NEGLIGENCE OR OTHERWISE) ARISING IN ANY WAY OUT OF THE USE
 * OF THIS SOFTWARE, EVEN IF ADVISED OF THE POSSIBILITY OF SUCH DAMAGE.
 *
 * Copyright (C) 2005 Csaba Henk.
 * All rights reserved.
 *
 * Copyright (c) 2019 The FreeBSD Foundation
 *
 * Portions of this software were developed by BFF Storage Systems, LLC under
 * sponsorship from the FreeBSD Foundation.
 *
 * Redistribution and use in source and binary forms, with or without
 * modification, are permitted provided that the following conditions
 * are met:
 * 1. Redistributions of source code must retain the above copyright
 *    notice, this list of conditions and the following disclaimer.
 * 2. Redistributions in binary form must reproduce the above copyright
 *    notice, this list of conditions and the following disclaimer in the
 *    documentation and/or other materials provided with the distribution.
 *
 * THIS SOFTWARE IS PROVIDED BY AUTHOR AND CONTRIBUTORS ``AS IS'' AND
 * ANY EXPRESS OR IMPLIED WARRANTIES, INCLUDING, BUT NOT LIMITED TO, THE
 * IMPLIED WARRANTIES OF MERCHANTABILITY AND FITNESS FOR A PARTICULAR PURPOSE
 * ARE DISCLAIMED.  IN NO EVENT SHALL AUTHOR OR CONTRIBUTORS BE LIABLE
 * FOR ANY DIRECT, INDIRECT, INCIDENTAL, SPECIAL, EXEMPLARY, OR CONSEQUENTIAL
 * DAMAGES (INCLUDING, BUT NOT LIMITED TO, PROCUREMENT OF SUBSTITUTE GOODS
 * OR SERVICES; LOSS OF USE, DATA, OR PROFITS; OR BUSINESS INTERRUPTION)
 * HOWEVER CAUSED AND ON ANY THEORY OF LIABILITY, WHETHER IN CONTRACT, STRICT
 * LIABILITY, OR TORT (INCLUDING NEGLIGENCE OR OTHERWISE) ARISING IN ANY WAY
 * OUT OF THE USE OF THIS SOFTWARE, EVEN IF ADVISED OF THE POSSIBILITY OF
 * SUCH DAMAGE.
 */

#include <sys/cdefs.h>
__FBSDID("$FreeBSD$");

#include <sys/types.h>
#include <sys/module.h>
#include <sys/systm.h>
#include <sys/errno.h>
#include <sys/param.h>
#include <sys/kernel.h>
#include <sys/conf.h>
#include <sys/uio.h>
#include <sys/malloc.h>
#include <sys/queue.h>
#include <sys/lock.h>
#include <sys/sx.h>
#include <sys/mutex.h>
#include <sys/rwlock.h>
#include <sys/priv.h>
#include <sys/proc.h>
#include <sys/mount.h>
#include <sys/vnode.h>
#include <sys/stat.h>
#include <sys/unistd.h>
#include <sys/filedesc.h>
#include <sys/file.h>
#include <sys/fcntl.h>
#include <sys/bio.h>
#include <sys/buf.h>
#include <sys/sysctl.h>
#include <sys/vmmeter.h>

#include <vm/vm.h>
#include <vm/vm_extern.h>
#include <vm/pmap.h>
#include <vm/vm_map.h>
#include <vm/vm_page.h>
#include <vm/vm_object.h>

#include "fuse.h"
#include "fuse_file.h"
#include "fuse_node.h"
#include "fuse_internal.h"
#include "fuse_ipc.h"
#include "fuse_io.h"

/* 
 * Set in a struct buf to indicate that the write came from the buffer cache
 * and the originating cred and pid are no longer known.
 */
#define B_FUSEFS_WRITE_CACHE B_FS_FLAG1

SDT_PROVIDER_DECLARE(fusefs);
/* 
 * Fuse trace probe:
 * arg0: verbosity.  Higher numbers give more verbose messages
 * arg1: Textual message
 */
SDT_PROBE_DEFINE2(fusefs, , io, trace, "int", "char*");

static int
fuse_inval_buf_range(struct vnode *vp, off_t filesize, off_t start, off_t end);
static void
fuse_io_clear_suid_on_write(struct vnode *vp, struct ucred *cred,
    struct thread *td);
static int 
fuse_read_directbackend(struct vnode *vp, struct uio *uio,
    struct ucred *cred, struct fuse_filehandle *fufh);
static int 
fuse_read_biobackend(struct vnode *vp, struct uio *uio, int ioflag,
    struct ucred *cred, struct fuse_filehandle *fufh, pid_t pid);
static int 
fuse_write_directbackend(struct vnode *vp, struct uio *uio,
    struct ucred *cred, struct fuse_filehandle *fufh, off_t filesize,
    int ioflag, bool pages);
static int 
fuse_write_biobackend(struct vnode *vp, struct uio *uio,
    struct ucred *cred, struct fuse_filehandle *fufh, int ioflag, pid_t pid);

/* Invalidate a range of cached data, whether dirty of not */
static int
fuse_inval_buf_range(struct vnode *vp, off_t filesize, off_t start, off_t end)
{
	struct buf *bp;
	daddr_t left_lbn, end_lbn, right_lbn;
	off_t new_filesize;
	int iosize, left_on, right_on, right_blksize;

	iosize = fuse_iosize(vp);
	left_lbn = start / iosize;
	end_lbn = howmany(end, iosize);
	left_on = start & (iosize - 1);
	if (left_on != 0) {
		bp = getblk(vp, left_lbn, iosize, PCATCH, 0, 0);
		if ((bp->b_flags & B_CACHE) != 0 && bp->b_dirtyend >= left_on) {
			/* 
			 * Flush the dirty buffer, because we don't have a
			 * byte-granular way to record which parts of the
			 * buffer are valid.
			 */
			bwrite(bp);
			if (bp->b_error)
				return (bp->b_error);
		} else {
			brelse(bp);
		}
	}
	right_on = end & (iosize - 1);
	if (right_on != 0) {
		right_lbn = end / iosize;
		new_filesize = MAX(filesize, end);
		right_blksize = MIN(iosize, new_filesize - iosize * right_lbn);
		bp = getblk(vp, right_lbn, right_blksize, PCATCH, 0, 0);
		if ((bp->b_flags & B_CACHE) != 0 && bp->b_dirtyoff < right_on) {
			/* 
			 * Flush the dirty buffer, because we don't have a
			 * byte-granular way to record which parts of the
			 * buffer are valid.
			 */
			bwrite(bp);
			if (bp->b_error)
				return (bp->b_error);
		} else {
			brelse(bp);
		}
	}

	v_inval_buf_range(vp, left_lbn, end_lbn, iosize);
	return (0);
}

/*
 * FreeBSD clears the SUID and SGID bits on any write by a non-root user.
 */
static void
fuse_io_clear_suid_on_write(struct vnode *vp, struct ucred *cred,
	struct thread *td)
{
	struct fuse_data *data;
	struct mount *mp;
	struct vattr va;
	int dataflags;

	mp = vnode_mount(vp);
	data = fuse_get_mpdata(mp);
	dataflags = data->dataflags;

	if (dataflags & FSESS_DEFAULT_PERMISSIONS) {
		if (priv_check_cred(cred, PRIV_VFS_RETAINSUGID)) {
			fuse_internal_getattr(vp, &va, cred, td);
			if (va.va_mode & (S_ISUID | S_ISGID)) {
				mode_t mode = va.va_mode & ~(S_ISUID | S_ISGID);
				/* Clear all vattr fields except mode */
				vattr_null(&va);
				va.va_mode = mode;

				/*
				 * Ignore fuse_internal_setattr's return value,
				 * because at this point the write operation has
				 * already succeeded and we don't want to return
				 * failing status for that.
				 */
				(void)fuse_internal_setattr(vp, &va, td, NULL);
			}
		}
	}
}

SDT_PROBE_DEFINE5(fusefs, , io, io_dispatch, "struct vnode*", "struct uio*",
		"int", "struct ucred*", "struct fuse_filehandle*");
SDT_PROBE_DEFINE4(fusefs, , io, io_dispatch_filehandles_closed, "struct vnode*",
    "struct uio*", "int", "struct ucred*");
int
fuse_io_dispatch(struct vnode *vp, struct uio *uio, int ioflag,
    struct ucred *cred, pid_t pid)
{
	struct fuse_filehandle *fufh;
	int err, directio;
	int fflag;
	bool closefufh = false;

	MPASS(vp->v_type == VREG || vp->v_type == VDIR);

	fflag = (uio->uio_rw == UIO_READ) ? FREAD : FWRITE;
	err = fuse_filehandle_getrw(vp, fflag, &fufh, cred, pid);
	if (err == EBADF && vnode_mount(vp)->mnt_flag & MNT_EXPORTED) {
		/* 
		 * nfsd will do I/O without first doing VOP_OPEN.  We
		 * must implicitly open the file here
		 */
		err = fuse_filehandle_open(vp, fflag, &fufh, curthread, cred);
		closefufh = true;
	}
	else if (err) {
		SDT_PROBE4(fusefs, , io, io_dispatch_filehandles_closed,
			vp, uio, ioflag, cred);
		printf("FUSE: io dispatch: filehandles are closed\n");
		return err;
	}
	if (err)
		goto out;
	SDT_PROBE5(fusefs, , io, io_dispatch, vp, uio, ioflag, cred, fufh);

	/*
         * Ideally, when the daemon asks for direct io at open time, the
         * standard file flag should be set according to this, so that would
         * just change the default mode, which later on could be changed via
         * fcntl(2).
         * But this doesn't work, the O_DIRECT flag gets cleared at some point
         * (don't know where). So to make any use of the Fuse direct_io option,
         * we hardwire it into the file's private data (similarly to Linux,
         * btw.).
         */
	directio = (ioflag & IO_DIRECT) || !fsess_opt_datacache(vnode_mount(vp));

	switch (uio->uio_rw) {
	case UIO_READ:
		if (directio) {
			SDT_PROBE2(fusefs, , io, trace, 1,
				"direct read of vnode");
			err = fuse_read_directbackend(vp, uio, cred, fufh);
		} else {
			SDT_PROBE2(fusefs, , io, trace, 1,
				"buffered read of vnode");
			err = fuse_read_biobackend(vp, uio, ioflag, cred, fufh,
				pid);
		}
		break;
	case UIO_WRITE:
		fuse_vnode_update(vp, FN_MTIMECHANGE | FN_CTIMECHANGE);
		if (directio) {
			off_t start, end, filesize;

			SDT_PROBE2(fusefs, , io, trace, 1,
				"direct write of vnode");

			err = fuse_vnode_size(vp, &filesize, cred, curthread);
			if (err)
				goto out;

			start = uio->uio_offset;
			end = start + uio->uio_resid;
			KASSERT((ioflag & (IO_VMIO | IO_DIRECT)) !=
				(IO_VMIO | IO_DIRECT),
			    ("IO_DIRECT used for a cache flush?"));
			/* Invalidate the write cache when writing directly */
			err = fuse_inval_buf_range(vp, filesize, start, end);
			if (err)
				return (err);
			err = fuse_write_directbackend(vp, uio, cred, fufh,
				filesize, ioflag, false);
		} else {
			SDT_PROBE2(fusefs, , io, trace, 1,
				"buffered write of vnode");
			if (!fsess_opt_writeback(vnode_mount(vp)))
				ioflag |= IO_SYNC;
			err = fuse_write_biobackend(vp, uio, cred, fufh, ioflag,
				pid);
		}
		fuse_io_clear_suid_on_write(vp, cred, uio->uio_td);
		break;
	default:
		panic("uninterpreted mode passed to fuse_io_dispatch");
	}

out:
	if (closefufh)
		fuse_filehandle_close(vp, fufh, curthread, cred);

	return (err);
}

SDT_PROBE_DEFINE4(fusefs, , io, read_bio_backend_start, "int", "int", "int", "int");
SDT_PROBE_DEFINE2(fusefs, , io, read_bio_backend_feed, "int", "struct buf*");
SDT_PROBE_DEFINE4(fusefs, , io, read_bio_backend_end, "int", "ssize_t", "int",
		"struct buf*");
static int
fuse_read_biobackend(struct vnode *vp, struct uio *uio, int ioflag,
    struct ucred *cred, struct fuse_filehandle *fufh, pid_t pid)
{
	struct buf *bp;
	struct mount *mp;
	struct fuse_data *data;
	daddr_t lbn, nextlbn;
	int bcount, nextsize;
	int err, n = 0, on = 0, seqcount;
	off_t filesize;

	const int biosize = fuse_iosize(vp);
	mp = vnode_mount(vp);
	data = fuse_get_mpdata(mp);

	if (uio->uio_offset < 0)
		return (EINVAL);

	seqcount = ioflag >> IO_SEQSHIFT;

	err = fuse_vnode_size(vp, &filesize, cred, curthread);
	if (err)
		return err;

	for (err = 0, bp = NULL; uio->uio_resid > 0; bp = NULL) {
		if (fuse_isdeadfs(vp)) {
			err = ENXIO;
			break;
		}
		if (filesize - uio->uio_offset <= 0)
			break;
		lbn = uio->uio_offset / biosize;
		on = uio->uio_offset & (biosize - 1);

		if ((off_t)lbn * biosize >= filesize) {
			bcount = 0;
		} else if ((off_t)(lbn + 1) * biosize > filesize) {
			bcount = filesize - (off_t)lbn *biosize;
		} else {
			bcount = biosize;
		}
		nextlbn = lbn + 1;
		nextsize = MIN(biosize, filesize - nextlbn * biosize);

		SDT_PROBE4(fusefs, , io, read_bio_backend_start,
			biosize, (int)lbn, on, bcount);

		if (bcount < biosize) {
			/* If near EOF, don't do readahead */
			err = bread(vp, lbn, bcount, NOCRED, &bp);
		} else if ((vp->v_mount->mnt_flag & MNT_NOCLUSTERR) == 0) {
			/* Try clustered read */
			long totread = uio->uio_resid + on;
			seqcount = MIN(seqcount,
				data->max_readahead_blocks + 1);
			err = cluster_read(vp, filesize, lbn, bcount, NOCRED,
				totread, seqcount, 0, &bp);
		} else if (seqcount > 1 && data->max_readahead_blocks >= 1) {
			/* Try non-clustered readahead */
			err = breadn(vp, lbn, bcount, &nextlbn, &nextsize, 1,
				NOCRED, &bp);
		} else {
			/* Just read what was requested */
			err = bread(vp, lbn, bcount, NOCRED, &bp);
		}

		if (err) {
			brelse(bp);
			bp = NULL;
			break;
		}

		/*
	         * on is the offset into the current bp.  Figure out how many
	         * bytes we can copy out of the bp.  Note that bcount is
	         * NOT DEV_BSIZE aligned.
	         *
	         * Then figure out how many bytes we can copy into the uio.
	         */

		n = 0;
		if (on < bcount - bp->b_resid)
			n = MIN((unsigned)(bcount - bp->b_resid - on),
			    uio->uio_resid);
		if (n > 0) {
			SDT_PROBE2(fusefs, , io, read_bio_backend_feed, n, bp);
			err = uiomove(bp->b_data + on, n, uio);
		}
		vfs_bio_brelse(bp, ioflag);
		SDT_PROBE4(fusefs, , io, read_bio_backend_end, err,
			uio->uio_resid, n, bp);
		if (bp->b_resid > 0) {
			/* Short read indicates EOF */
			break;
		}
	}

	return (err);
}

SDT_PROBE_DEFINE1(fusefs, , io, read_directbackend_start,
	"struct fuse_read_in*");
SDT_PROBE_DEFINE3(fusefs, , io, read_directbackend_complete,
	"struct fuse_dispatcher*", "struct fuse_read_in*", "struct uio*");

static int
fuse_read_directbackend(struct vnode *vp, struct uio *uio,
    struct ucred *cred, struct fuse_filehandle *fufh)
{
	struct fuse_data *data;
	struct fuse_dispatcher fdi;
	struct fuse_read_in *fri;
	int err = 0;

	data = fuse_get_mpdata(vp->v_mount);

	if (uio->uio_resid == 0)
		return (0);

	fdisp_init(&fdi, 0);

	/*
         * XXX In "normal" case we use an intermediate kernel buffer for
         * transmitting data from daemon's context to ours. Eventually, we should
         * get rid of this. Anyway, if the target uio lives in sysspace (we are
         * called from pageops), and the input data doesn't need kernel-side
         * processing (we are not called from readdir) we can already invoke
         * an optimized, "peer-to-peer" I/O routine.
         */
	while (uio->uio_resid > 0) {
		fdi.iosize = sizeof(*fri);
		fdisp_make_vp(&fdi, FUSE_READ, vp, uio->uio_td, cred);
		fri = fdi.indata;
		fri->fh = fufh->fh_id;
		fri->offset = uio->uio_offset;
		fri->size = MIN(uio->uio_resid,
		    fuse_get_mpdata(vp->v_mount)->max_read);
		if (fuse_libabi_geq(data, 7, 9)) {
			/* See comment regarding FUSE_WRITE_LOCKOWNER */
			fri->read_flags = 0;
			fri->flags = fufh_type_2_fflags(fufh->fufh_type);
		}

		SDT_PROBE1(fusefs, , io, read_directbackend_start, fri);

		if ((err = fdisp_wait_answ(&fdi)))
			goto out;

		SDT_PROBE3(fusefs, , io, read_directbackend_complete,
			&fdi, fri, uio);

		if ((err = uiomove(fdi.answ, MIN(fri->size, fdi.iosize), uio)))
			break;
		if (fdi.iosize < fri->size) {
			/* 
			 * Short read.  Should only happen at EOF or with
			 * direct io.
			 */
			break;
		}
	}

out:
	fdisp_destroy(&fdi);
	return (err);
}

static int
fuse_write_directbackend(struct vnode *vp, struct uio *uio,
    struct ucred *cred, struct fuse_filehandle *fufh, off_t filesize,
    int ioflag, bool pages)
{
	struct fuse_vnode_data *fvdat = VTOFUD(vp);
	struct fuse_data *data;
	struct fuse_write_in *fwi;
	struct fuse_write_out *fwo;
	struct fuse_dispatcher fdi;
	size_t chunksize;
	void *fwi_data;
	off_t as_written_offset;
	int diff;
	int err = 0;
	bool direct_io = fufh->fuse_open_flags & FOPEN_DIRECT_IO;
	bool wrote_anything = false;
	uint32_t write_flags;

	data = fuse_get_mpdata(vp->v_mount);

	/* 
	 * Don't set FUSE_WRITE_LOCKOWNER in write_flags.  It can't be set
	 * accurately when using POSIX AIO, libfuse doesn't use it, and I'm not
	 * aware of any file systems that do.  It was an attempt to add
	 * Linux-style mandatory locking to the FUSE protocol, but mandatory
	 * locking is deprecated even on Linux.  See Linux commit
	 * f33321141b273d60cbb3a8f56a5489baad82ba5e .
	 */
	/*
	 * Set FUSE_WRITE_CACHE whenever we don't know the uid, gid, and/or pid
	 * that originated a write.  For example when writing from the
	 * writeback cache.  I don't know of a single file system that cares,
	 * but the protocol says we're supposed to do this.
	 */
	write_flags = !pages && (
		(ioflag & IO_DIRECT) ||
		!fsess_opt_datacache(vnode_mount(vp)) ||
		!fsess_opt_writeback(vnode_mount(vp))) ? 0 : FUSE_WRITE_CACHE;

	if (uio->uio_resid == 0)
		return (0);

	if (ioflag & IO_APPEND)
		uio_setoffset(uio, filesize);

	if (vn_rlimit_fsize(vp, uio, uio->uio_td))
		return (EFBIG);

	fdisp_init(&fdi, 0);

	while (uio->uio_resid > 0) {
		size_t sizeof_fwi;

		if (fuse_libabi_geq(data, 7, 9)) {
			sizeof_fwi = sizeof(*fwi);
		} else {
			sizeof_fwi = FUSE_COMPAT_WRITE_IN_SIZE;
		}

		chunksize = MIN(uio->uio_resid, data->max_write);

		fdi.iosize = sizeof_fwi + chunksize;
		fdisp_make_vp(&fdi, FUSE_WRITE, vp, uio->uio_td, cred);

		fwi = fdi.indata;
		fwi->fh = fufh->fh_id;
		fwi->offset = uio->uio_offset;
		fwi->size = chunksize;
		fwi->write_flags = write_flags;
		if (fuse_libabi_geq(data, 7, 9)) {
			fwi->flags = fufh_type_2_fflags(fufh->fufh_type);
		}
		fwi_data = (char *)fdi.indata + sizeof_fwi;

		if ((err = uiomove(fwi_data, chunksize, uio)))
			break;

retry:
		err = fdisp_wait_answ(&fdi);
		if (err == ERESTART || err == EINTR || err == EWOULDBLOCK) {
			/*
			 * Rewind the uio so dofilewrite will know it's
			 * incomplete
			 */
			uio->uio_resid += fwi->size;
			uio->uio_offset -= fwi->size;
			/* 
			 * Change ERESTART into EINTR because we can't rewind
			 * uio->uio_iov.  Basically, once uiomove(9) has been
			 * called, it's impossible to restart a syscall.
			 */
			if (err == ERESTART)
				err = EINTR;
			break;
		} else if (err) {
			break;
		} else {
			wrote_anything = true;
		}

		fwo = ((struct fuse_write_out *)fdi.answ);

		/* Adjust the uio in the case of short writes */
		diff = fwi->size - fwo->size;
		as_written_offset = uio->uio_offset - diff;

		if (as_written_offset - diff > filesize)
			fuse_vnode_setsize(vp, as_written_offset);
		if (as_written_offset - diff >= filesize)
			fvdat->flag &= ~FN_SIZECHANGE;

		if (diff < 0) {
			printf("WARNING: misbehaving FUSE filesystem "
				"wrote more data than we provided it\n");
			err = EINVAL;
			break;
		} else if (diff > 0) {
			/* Short write */
			if (!direct_io) {
				printf("WARNING: misbehaving FUSE filesystem: "
					"short writes are only allowed with "
					"direct_io\n");
			}
			if (ioflag & IO_DIRECT) {
				/* Return early */
				uio->uio_resid += diff;
				uio->uio_offset -= diff;
				break;
			} else {
				/* Resend the unwritten portion of data */
				fdi.iosize = sizeof_fwi + diff;
				/* Refresh fdi without clearing data buffer */
				fdisp_refresh_vp(&fdi, FUSE_WRITE, vp,
					uio->uio_td, cred);
				fwi = fdi.indata;
				MPASS2(fwi == fdi.indata, "FUSE dispatcher "
					"reallocated despite no increase in "
					"size?");
				void *src = (char*)fwi_data + fwo->size;
				memmove(fwi_data, src, diff);
				fwi->fh = fufh->fh_id;
				fwi->offset = as_written_offset;
				fwi->size = diff;
				fwi->write_flags = write_flags;
				goto retry;
			}
		}
	}

	fdisp_destroy(&fdi);

	if (wrote_anything)
		fuse_vnode_undirty_cached_timestamps(vp);

	return (err);
}

SDT_PROBE_DEFINE6(fusefs, , io, write_biobackend_start, "int64_t", "int", "int",
		"struct uio*", "int", "bool");
SDT_PROBE_DEFINE2(fusefs, , io, write_biobackend_append_race, "long", "int");
SDT_PROBE_DEFINE2(fusefs, , io, write_biobackend_issue, "int", "struct buf*");

static int
fuse_write_biobackend(struct vnode *vp, struct uio *uio,
    struct ucred *cred, struct fuse_filehandle *fufh, int ioflag, pid_t pid)
{
	struct fuse_vnode_data *fvdat = VTOFUD(vp);
	struct buf *bp;
	daddr_t lbn;
	off_t filesize;
	int bcount;
	int n, on, seqcount, err = 0;
	bool last_page;

	const int biosize = fuse_iosize(vp);

	seqcount = ioflag >> IO_SEQSHIFT;

	KASSERT(uio->uio_rw == UIO_WRITE, ("fuse_write_biobackend mode"));
	if (vp->v_type != VREG)
		return (EIO);
	if (uio->uio_offset < 0)
		return (EINVAL);
	if (uio->uio_resid == 0)
		return (0);

	err = fuse_vnode_size(vp, &filesize, cred, curthread);
	if (err)
		return err;

	if (ioflag & IO_APPEND)
		uio_setoffset(uio, filesize);

	if (vn_rlimit_fsize(vp, uio, uio->uio_td))
		return (EFBIG);

	do {
		bool direct_append, extending;

		if (fuse_isdeadfs(vp)) {
			err = ENXIO;
			break;
		}
		lbn = uio->uio_offset / biosize;
		on = uio->uio_offset & (biosize - 1);
		n = MIN((unsigned)(biosize - on), uio->uio_resid);

again:
		/* Get or create a buffer for the write */
		direct_append = uio->uio_offset == filesize && n;
		if (uio->uio_offset + n < filesize) {
			extending = false;
			if ((off_t)(lbn + 1) * biosize < filesize) {
				/* Not the file's last block */
				bcount = biosize;
			} else {
				/* The file's last block */
				bcount = filesize - (off_t)lbn * biosize;
			}
		} else {
			extending = true;
			bcount = on + n;
		}
		if (howmany(((off_t)lbn * biosize + on + n - 1), PAGE_SIZE) >=
		    howmany(filesize, PAGE_SIZE))
			last_page = true;
		else
			last_page = false;
		if (direct_append) {
			/* 
			 * Take care to preserve the buffer's B_CACHE state so
			 * as not to cause an unnecessary read.
			 */
			bp = getblk(vp, lbn, on, PCATCH, 0, 0);
			if (bp != NULL) {
				uint32_t save = bp->b_flags & B_CACHE;
				allocbuf(bp, bcount);
				bp->b_flags |= save;
			}
		} else {
			bp = getblk(vp, lbn, bcount, PCATCH, 0, 0);
		}
		if (!bp) {
			err = EINTR;
			break;
		}
		if (extending) {
			/* 
			 * Extend file _after_ locking buffer so we won't race
			 * with other readers
			 */
			err = fuse_vnode_setsize(vp, uio->uio_offset + n);
			filesize = uio->uio_offset + n;
			fvdat->flag |= FN_SIZECHANGE;
			if (err) {
				brelse(bp);
				break;
			} 
		}

		SDT_PROBE6(fusefs, , io, write_biobackend_start,
			lbn, on, n, uio, bcount, direct_append);
		/*
	         * Issue a READ if B_CACHE is not set.  In special-append
	         * mode, B_CACHE is based on the buffer prior to the write
	         * op and is typically set, avoiding the read.  If a read
	         * is required in special append mode, the server will
	         * probably send us a short-read since we extended the file
	         * on our end, resulting in b_resid == 0 and, thusly,
	         * B_CACHE getting set.
	         *
	         * We can also avoid issuing the read if the write covers
	         * the entire buffer.  We have to make sure the buffer state
	         * is reasonable in this case since we will not be initiating
	         * I/O.  See the comments in kern/vfs_bio.c's getblk() for
	         * more information.
	         *
	         * B_CACHE may also be set due to the buffer being cached
	         * normally.
	         */

		if (on == 0 && n == bcount) {
			bp->b_flags |= B_CACHE;
			bp->b_flags &= ~B_INVAL;
			bp->b_ioflags &= ~BIO_ERROR;
		}
		if ((bp->b_flags & B_CACHE) == 0) {
			bp->b_iocmd = BIO_READ;
			vfs_busy_pages(bp, 0);
			fuse_io_strategy(vp, bp);
			if ((err = bp->b_error)) {
				brelse(bp);
				break;
			}
			if (bp->b_resid > 0) {
				/* 
				 * Short read indicates EOF.  Update file size
				 * from the server and try again.
				 */
				SDT_PROBE2(fusefs, , io, trace, 1,
					"Short read during a RMW");
				brelse(bp);
				err = fuse_vnode_size(vp, &filesize, cred,
				    curthread);
				if (err)
					break;
				else
					goto again;
			}
		}
		if (bp->b_wcred == NOCRED)
			bp->b_wcred = crhold(cred);

		/*
	         * If dirtyend exceeds file size, chop it down.  This should
	         * not normally occur but there is an append race where it
	         * might occur XXX, so we log it.
	         *
	         * If the chopping creates a reverse-indexed or degenerate
	         * situation with dirtyoff/end, we 0 both of them.
	         */
		if (bp->b_dirtyend > bcount) {
			SDT_PROBE2(fusefs, , io, write_biobackend_append_race,
			    (long)bp->b_blkno * biosize,
			    bp->b_dirtyend - bcount);
			bp->b_dirtyend = bcount;
		}
		if (bp->b_dirtyoff >= bp->b_dirtyend)
			bp->b_dirtyoff = bp->b_dirtyend = 0;

		/*
	         * If the new write will leave a contiguous dirty
	         * area, just update the b_dirtyoff and b_dirtyend,
	         * otherwise force a write rpc of the old dirty area.
	         *
	         * While it is possible to merge discontiguous writes due to
	         * our having a B_CACHE buffer ( and thus valid read data
	         * for the hole), we don't because it could lead to
	         * significant cache coherency problems with multiple clients,
	         * especially if locking is implemented later on.
	         *
	         * as an optimization we could theoretically maintain
	         * a linked list of discontinuous areas, but we would still
	         * have to commit them separately so there isn't much
	         * advantage to it except perhaps a bit of asynchronization.
	         */

		if (bp->b_dirtyend > 0 &&
		    (on > bp->b_dirtyend || (on + n) < bp->b_dirtyoff)) {
			/*
	                 * Yes, we mean it. Write out everything to "storage"
	                 * immediately, without hesitation. (Apart from other
	                 * reasons: the only way to know if a write is valid
	                 * if its actually written out.)
	                 */
			SDT_PROBE2(fusefs, , io, write_biobackend_issue, 0, bp);
			bwrite(bp);
			if (bp->b_error == EINTR) {
				err = EINTR;
				break;
			}
			goto again;
		}
		err = uiomove((char *)bp->b_data + on, n, uio);

		if (err) {
			bp->b_ioflags |= BIO_ERROR;
			bp->b_error = err;
			brelse(bp);
			break;
			/* TODO: vfs_bio_clrbuf like ffs_write does? */
		}
		/*
	         * Only update dirtyoff/dirtyend if not a degenerate
	         * condition.
	         */
		if (n) {
			if (bp->b_dirtyend > 0) {
				bp->b_dirtyoff = MIN(on, bp->b_dirtyoff);
				bp->b_dirtyend = MAX((on + n), bp->b_dirtyend);
			} else {
				bp->b_dirtyoff = on;
				bp->b_dirtyend = on + n;
			}
			vfs_bio_set_valid(bp, on, n);
		}

		vfs_bio_set_flags(bp, ioflag);

		bp->b_flags |= B_FUSEFS_WRITE_CACHE;
		if (ioflag & IO_SYNC) {
			SDT_PROBE2(fusefs, , io, write_biobackend_issue, 2, bp);
			if (!(ioflag & IO_VMIO))
				bp->b_flags &= ~B_FUSEFS_WRITE_CACHE;
			err = bwrite(bp);
		} else if (vm_page_count_severe() ||
			    buf_dirty_count_severe() ||
			    (ioflag & IO_ASYNC)) {
			bp->b_flags |= B_CLUSTEROK;
			SDT_PROBE2(fusefs, , io, write_biobackend_issue, 3, bp);
			bawrite(bp);
		} else if (on == 0 && n == bcount) {
			if ((vp->v_mount->mnt_flag & MNT_NOCLUSTERW) == 0) {
				bp->b_flags |= B_CLUSTEROK;
				SDT_PROBE2(fusefs, , io, write_biobackend_issue,
					4, bp);
				cluster_write(vp, bp, filesize, seqcount, 0);
			} else {
				SDT_PROBE2(fusefs, , io, write_biobackend_issue,
					5, bp);
				bawrite(bp);
			}
		} else if (ioflag & IO_DIRECT) {
			bp->b_flags |= B_CLUSTEROK;
			SDT_PROBE2(fusefs, , io, write_biobackend_issue, 6, bp);
			bawrite(bp);
		} else {
			bp->b_flags &= ~B_CLUSTEROK;
			SDT_PROBE2(fusefs, , io, write_biobackend_issue, 7, bp);
			bdwrite(bp);
		}
		if (err)
			break;
	} while (uio->uio_resid > 0 && n > 0);

	return (err);
}

int
fuse_io_strategy(struct vnode *vp, struct buf *bp)
{
	struct fuse_vnode_data *fvdat = VTOFUD(vp);
	struct fuse_filehandle *fufh;
	struct ucred *cred;
	struct uio *uiop;
	struct uio uio;
	struct iovec io;
<<<<<<< HEAD
=======
	off_t filesize;
>>>>>>> fe33cd02
	int error = 0;
	int fflag;
	/* We don't know the true pid when we're dealing with the cache */
	pid_t pid = 0;

	const int biosize = fuse_iosize(vp);

	MPASS(vp->v_type == VREG || vp->v_type == VDIR);
	MPASS(bp->b_iocmd == BIO_READ || bp->b_iocmd == BIO_WRITE);

	fflag = bp->b_iocmd == BIO_READ ? FREAD : FWRITE;
	cred = bp->b_iocmd == BIO_READ ? bp->b_rcred : bp->b_wcred;
	error = fuse_filehandle_getrw(vp, fflag, &fufh, cred, pid);
	if (bp->b_iocmd == BIO_READ && error == EBADF) {
		/* 
		 * This may be a read-modify-write operation on a cached file
		 * opened O_WRONLY.  The FUSE protocol allows this.
		 */
		error = fuse_filehandle_get(vp, FWRITE, &fufh, cred, pid);
	}
	if (error) {
		printf("FUSE: strategy: filehandles are closed\n");
		bp->b_ioflags |= BIO_ERROR;
		bp->b_error = error;
		bufdone(bp);
		return (error);
	}

	uiop = &uio;
	uiop->uio_iov = &io;
	uiop->uio_iovcnt = 1;
	uiop->uio_segflg = UIO_SYSSPACE;
	uiop->uio_td = curthread;

	/*
         * clear BIO_ERROR and B_INVAL state prior to initiating the I/O.  We
         * do this here so we do not have to do it in all the code that
         * calls us.
         */
	bp->b_flags &= ~B_INVAL;
	bp->b_ioflags &= ~BIO_ERROR;

	KASSERT(!(bp->b_flags & B_DONE),
	    ("fuse_io_strategy: bp %p already marked done", bp));
	if (bp->b_iocmd == BIO_READ) {
		ssize_t left;

		IOVEC_INIT(&io, bp->b_data, bp->b_bcount);
		uiop->uio_resid = bp->b_bcount;
		uiop->uio_rw = UIO_READ;

		uiop->uio_offset = ((off_t)bp->b_lblkno) * biosize;
		error = fuse_read_directbackend(vp, uiop, cred, fufh);
		/* 
		 * Store the amount we failed to read in the buffer's private
		 * field, so callers can truncate the file if necessary'
		 */

		if (!error && uiop->uio_resid) {
			int nread = bp->b_bcount - uiop->uio_resid;
			left = uiop->uio_resid;
			bzero((char *)bp->b_data + nread, left);

			if ((fvdat->flag & FN_SIZECHANGE) == 0) {
				/*
				 * A short read with no error, when not using
				 * direct io, and when no writes are cached,
				 * indicates EOF caused by a server-side
				 * truncation.  Clear the attr cache so we'll
				 * pick up the new file size and timestamps.
				 *
				 * We must still bzero the remaining buffer so
				 * uninitialized data doesn't get exposed by a
				 * future truncate that extends the file.
				 * 
				 * To prevent lock order problems, we must
				 * truncate the file upstack, not here.
				 */
				SDT_PROBE2(fusefs, , io, trace, 1,
					"Short read of a clean file");
				fuse_vnode_clear_attr_cache(vp);
			} else {
				/*
				 * If dirty writes _are_ cached beyond EOF,
				 * that indicates a newly created hole that the
				 * server doesn't know about.  Those don't pose
				 * any problem.
				 * XXX: we don't currently track whether dirty
				 * writes are cached beyond EOF, before EOF, or
				 * both.
				 */
				SDT_PROBE2(fusefs, , io, trace, 1,
					"Short read of a dirty file");
				uiop->uio_resid = 0;
			}

		}
		if (error) {
			bp->b_ioflags |= BIO_ERROR;
			bp->b_error = error;
		}
	} else {
		/*
	         * Setup for actual write
	         */
		error = fuse_vnode_size(vp, &filesize, cred, curthread);
		if (error) {
			bp->b_ioflags |= BIO_ERROR;
			bp->b_error = error;
			bufdone(bp);
			return (error);
		}

		if ((off_t)bp->b_lblkno * biosize + bp->b_dirtyend > filesize)
			bp->b_dirtyend = filesize - 
				(off_t)bp->b_lblkno * biosize;

		if (bp->b_dirtyend > bp->b_dirtyoff) {
			uiop->uio_resid = bp->b_dirtyend - bp->b_dirtyoff;
			uiop->uio_offset = (off_t)bp->b_blkno * biosize
			    + bp->b_dirtyoff;
			IOVEC_INIT(&io, (char *)bp->b_data + bp->b_dirtyoff,
			    uiop->uio_resid);
			uiop->uio_rw = UIO_WRITE;

			bool pages = bp->b_flags & B_FUSEFS_WRITE_CACHE;
			error = fuse_write_directbackend(vp, uiop, cred, fufh,
				filesize, 0, pages);

			if (error == EINTR || error == ETIMEDOUT) {
				bp->b_flags &= ~(B_INVAL | B_NOCACHE);
				if ((bp->b_flags & B_PAGING) == 0) {
					bdirty(bp);
					bp->b_flags &= ~B_DONE;
				}
				if ((error == EINTR || error == ETIMEDOUT) &&
				    (bp->b_flags & B_ASYNC) == 0)
					bp->b_flags |= B_EINTR;
			} else {
				if (error) {
					bp->b_ioflags |= BIO_ERROR;
					bp->b_flags |= B_INVAL;
					bp->b_error = error;
				}
				bp->b_dirtyoff = bp->b_dirtyend = 0;
			}
		} else {
			bp->b_resid = 0;
			bufdone(bp);
			return (0);
		}
	}
	bp->b_resid = uiop->uio_resid;
	bufdone(bp);
	return (error);
}

int
fuse_io_flushbuf(struct vnode *vp, int waitfor, struct thread *td)
{

	return (vn_fsync_buf(vp, waitfor));
}

/*
 * Flush and invalidate all dirty buffers. If another process is already
 * doing the flush, just wait for completion.
 */
int
fuse_io_invalbuf(struct vnode *vp, struct thread *td)
{
	struct fuse_vnode_data *fvdat = VTOFUD(vp);
	int error = 0;

	if (vp->v_iflag & VI_DOOMED)
		return 0;

	ASSERT_VOP_ELOCKED(vp, "fuse_io_invalbuf");

	while (fvdat->flag & FN_FLUSHINPROG) {
		struct proc *p = td->td_proc;

		if (vp->v_mount->mnt_kern_flag & MNTK_UNMOUNTF)
			return EIO;
		fvdat->flag |= FN_FLUSHWANT;
		tsleep(&fvdat->flag, PRIBIO + 2, "fusevinv", 2 * hz);
		error = 0;
		if (p != NULL) {
			PROC_LOCK(p);
			if (SIGNOTEMPTY(p->p_siglist) ||
			    SIGNOTEMPTY(td->td_siglist))
				error = EINTR;
			PROC_UNLOCK(p);
		}
		if (error == EINTR)
			return EINTR;
	}
	fvdat->flag |= FN_FLUSHINPROG;

	if (vp->v_bufobj.bo_object != NULL) {
		VM_OBJECT_WLOCK(vp->v_bufobj.bo_object);
		vm_object_page_clean(vp->v_bufobj.bo_object, 0, 0, OBJPC_SYNC);
		VM_OBJECT_WUNLOCK(vp->v_bufobj.bo_object);
	}
	error = vinvalbuf(vp, V_SAVE, PCATCH, 0);
	while (error) {
		if (error == ERESTART || error == EINTR) {
			fvdat->flag &= ~FN_FLUSHINPROG;
			if (fvdat->flag & FN_FLUSHWANT) {
				fvdat->flag &= ~FN_FLUSHWANT;
				wakeup(&fvdat->flag);
			}
			return EINTR;
		}
		error = vinvalbuf(vp, V_SAVE, PCATCH, 0);
	}
	fvdat->flag &= ~FN_FLUSHINPROG;
	if (fvdat->flag & FN_FLUSHWANT) {
		fvdat->flag &= ~FN_FLUSHWANT;
		wakeup(&fvdat->flag);
	}
	return (error);
}
// CHERI CHANGES START
// {
//   "updated": 20191025,
//   "target_type": "kernel",
//   "changes": [
<<<<<<< HEAD
//     "iovec-macros",
//     "struct iovec"
=======
//     "iovec-macros"
>>>>>>> fe33cd02
//   ]
// }
// CHERI CHANGES END<|MERGE_RESOLUTION|>--- conflicted
+++ resolved
@@ -941,10 +941,7 @@
 	struct uio *uiop;
 	struct uio uio;
 	struct iovec io;
-<<<<<<< HEAD
-=======
 	off_t filesize;
->>>>>>> fe33cd02
 	int error = 0;
 	int fflag;
 	/* We don't know the true pid when we're dealing with the cache */
@@ -1173,12 +1170,7 @@
 //   "updated": 20191025,
 //   "target_type": "kernel",
 //   "changes": [
-<<<<<<< HEAD
-//     "iovec-macros",
-//     "struct iovec"
-=======
 //     "iovec-macros"
->>>>>>> fe33cd02
 //   ]
 // }
 // CHERI CHANGES END