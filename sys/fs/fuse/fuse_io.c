--- conflicted
+++ resolved
@@ -935,12 +935,8 @@
 	struct ucred *cred;
 	struct uio *uiop;
 	struct uio uio;
-<<<<<<< HEAD
 	kiovec_t io;
-=======
-	struct iovec io;
 	off_t filesize;
->>>>>>> 059ede2b
 	int error = 0;
 	int fflag;
 	/* We don't know the true pid when we're dealing with the cache */
@@ -986,15 +982,10 @@
 	KASSERT(!(bp->b_flags & B_DONE),
 	    ("fuse_io_strategy: bp %p already marked done", bp));
 	if (bp->b_iocmd == BIO_READ) {
-<<<<<<< HEAD
+		ssize_t left;
+
 		IOVEC_INIT(&io, bp->b_data, bp->b_bcount);
 		uiop->uio_resid = bp->b_bcount;
-=======
-		ssize_t left;
-
-		io.iov_len = uiop->uio_resid = bp->b_bcount;
-		io.iov_base = bp->b_data;
->>>>>>> 059ede2b
 		uiop->uio_rw = UIO_READ;
 
 		uiop->uio_offset = ((off_t)bp->b_lblkno) * biosize;
@@ -1064,14 +1055,8 @@
 				(off_t)bp->b_lblkno * biosize;
 
 		if (bp->b_dirtyend > bp->b_dirtyoff) {
-<<<<<<< HEAD
 			uiop->uio_resid = bp->b_dirtyend - bp->b_dirtyoff;
 			uiop->uio_offset = (off_t)bp->b_blkno * biosize
-=======
-			io.iov_len = uiop->uio_resid = bp->b_dirtyend
-			    - bp->b_dirtyoff;
-			uiop->uio_offset = (off_t)bp->b_lblkno * biosize
->>>>>>> 059ede2b
 			    + bp->b_dirtyoff;
 			IOVEC_INIT(&io, (char *)bp->b_data + bp->b_dirtyoff,
 			    uiop->uio_resid);
