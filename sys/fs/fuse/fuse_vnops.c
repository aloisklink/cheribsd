--- conflicted
+++ resolved
@@ -1929,69 +1929,7 @@
 static daddr_t
 fuse_gbp_getblkno(struct vnode *vp, vm_ooffset_t off)
 {
-<<<<<<< HEAD
-	int i, error, nextoff, size, toff, count, npages;
-	struct uio uio;
-	struct iovec iov;
-	vm_offset_t kva;
-	struct buf *bp;
-	struct vnode *vp;
-	struct thread *td;
-	struct ucred *cred;
-	vm_page_t *pages;
-
-	vp = ap->a_vp;
-	KASSERT(vp->v_object, ("objectless vp passed to getpages"));
-	td = curthread;			/* XXX */
-	cred = curthread->td_ucred;	/* XXX */
-	pages = ap->a_m;
-	npages = ap->a_count;
-
-	if (!fsess_opt_mmap(vnode_mount(vp))) {
-		SDT_PROBE2(fuse, , vnops, trace, 1,
-			"called on non-cacheable vnode??\n");
-		return (VM_PAGER_ERROR);
-	}
-
-	/*
-	 * If the last page is partially valid, just return it and allow
-	 * the pager to zero-out the blanks.  Partially valid pages can
-	 * only occur at the file EOF.
-	 *
-	 * XXXGL: is that true for FUSE, which is a local filesystem,
-	 * but still somewhat disconnected from the kernel?
-	 */
-	VM_OBJECT_WLOCK(vp->v_object);
-	if (pages[npages - 1]->valid != 0 && --npages == 0)
-		goto out;
-	VM_OBJECT_WUNLOCK(vp->v_object);
-
-	/*
-	 * We use only the kva address for the buffer, but this is extremely
-	 * convenient and fast.
-	 */
-	bp = uma_zalloc(fuse_pbuf_zone, M_WAITOK);
-
-	kva = (vm_offset_t)bp->b_data;
-	pmap_qenter(kva, pages, npages);
-	VM_CNT_INC(v_vnodein);
-	VM_CNT_ADD(v_vnodepgsin, npages);
-
-	count = npages << PAGE_SHIFT;
-	IOVEC_INIT(&iov, (void *)kva, count);
-	uio.uio_iov = &iov;
-	uio.uio_iovcnt = 1;
-	uio.uio_offset = IDX_TO_OFF(pages[0]->pindex);
-	uio.uio_resid = count;
-	uio.uio_segflg = UIO_SYSSPACE;
-	uio.uio_rw = UIO_READ;
-	uio.uio_td = td;
-
-	error = fuse_io_dispatch(vp, &uio, IO_DIRECT, cred);
-	pmap_qremove(kva, npages);
-=======
 	const int biosize = fuse_iosize(vp);
->>>>>>> fe33cd02
 
 	return (off / biosize);
 }
@@ -2029,33 +1967,7 @@
 static int
 fuse_vnop_getpages(struct vop_getpages_args *ap)
 {
-<<<<<<< HEAD
-	struct uio uio;
-	struct iovec iov;
-	vm_offset_t kva;
-	struct buf *bp;
-	int i, error, npages, count;
-	off_t offset;
-	int *rtvals;
-	struct vnode *vp;
-	struct thread *td;
-	struct ucred *cred;
-	vm_page_t *pages;
-	vm_ooffset_t fsize;
-
-	vp = ap->a_vp;
-	KASSERT(vp->v_object, ("objectless vp passed to putpages"));
-	fsize = vp->v_object->un_pager.vnp.vnp_size;
-	td = curthread;			/* XXX */
-	cred = curthread->td_ucred;	/* XXX */
-	pages = ap->a_m;
-	count = ap->a_count;
-	rtvals = ap->a_rtvals;
-	npages = btoc(count);
-	offset = IDX_TO_OFF(pages[0]->pindex);
-=======
 	struct vnode *vp = ap->a_vp;
->>>>>>> fe33cd02
 
 	if (!fsess_opt_mmap(vnode_mount(vp))) {
 		SDT_PROBE2(fusefs, , vnops, trace, 1,
@@ -2528,18 +2440,6 @@
 
 	return 0;
 }
-<<<<<<< HEAD
-// CHERI CHANGES START
-// {
-//   "updated": 20181114,
-//   "target_type": "kernel",
-//   "changes": [
-//     "iovec-macros",
-//     "struct iovec"
-//   ]
-// }
-// CHERI CHANGES END
-=======
 	
 /*
  * Get an NFS filehandle for a FUSE file.
@@ -2582,6 +2482,4 @@
 	else
 		return EOVERFLOW;
 	return (0);
-}
-
->>>>>>> fe33cd02
+}