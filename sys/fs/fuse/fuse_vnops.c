/*-
 * SPDX-License-Identifier: BSD-3-Clause
 *
 * Copyright (c) 2007-2009 Google Inc. and Amit Singh
 * All rights reserved.
 *
 * Redistribution and use in source and binary forms, with or without
 * modification, are permitted provided that the following conditions are
 * met:
 *
 * * Redistributions of source code must retain the above copyright
 *   notice, this list of conditions and the following disclaimer.
 * * Redistributions in binary form must reproduce the above
 *   copyright notice, this list of conditions and the following disclaimer
 *   in the documentation and/or other materials provided with the
 *   distribution.
 * * Neither the name of Google Inc. nor the names of its
 *   contributors may be used to endorse or promote products derived from
 *   this software without specific prior written permission.
 *
 * THIS SOFTWARE IS PROVIDED BY THE COPYRIGHT HOLDERS AND CONTRIBUTORS
 * "AS IS" AND ANY EXPRESS OR IMPLIED WARRANTIES, INCLUDING, BUT NOT
 * LIMITED TO, THE IMPLIED WARRANTIES OF MERCHANTABILITY AND FITNESS FOR
 * A PARTICULAR PURPOSE ARE DISCLAIMED. IN NO EVENT SHALL THE COPYRIGHT
 * OWNER OR CONTRIBUTORS BE LIABLE FOR ANY DIRECT, INDIRECT, INCIDENTAL,
 * SPECIAL, EXEMPLARY, OR CONSEQUENTIAL DAMAGES (INCLUDING, BUT NOT
 * LIMITED TO, PROCUREMENT OF SUBSTITUTE GOODS OR SERVICES; LOSS OF USE,
 * DATA, OR PROFITS; OR BUSINESS INTERRUPTION) HOWEVER CAUSED AND ON ANY
 * THEORY OF LIABILITY, WHETHER IN CONTRACT, STRICT LIABILITY, OR TORT
 * (INCLUDING NEGLIGENCE OR OTHERWISE) ARISING IN ANY WAY OUT OF THE USE
 * OF THIS SOFTWARE, EVEN IF ADVISED OF THE POSSIBILITY OF SUCH DAMAGE.
 *
 * Copyright (C) 2005 Csaba Henk.
 * All rights reserved.
 *
 * Copyright (c) 2019 The FreeBSD Foundation
 *
 * Portions of this software were developed by BFF Storage Systems, LLC under
 * sponsorship from the FreeBSD Foundation.
 *
 * Redistribution and use in source and binary forms, with or without
 * modification, are permitted provided that the following conditions
 * are met:
 * 1. Redistributions of source code must retain the above copyright
 *    notice, this list of conditions and the following disclaimer.
 * 2. Redistributions in binary form must reproduce the above copyright
 *    notice, this list of conditions and the following disclaimer in the
 *    documentation and/or other materials provided with the distribution.
 *
 * THIS SOFTWARE IS PROVIDED BY AUTHOR AND CONTRIBUTORS ``AS IS'' AND
 * ANY EXPRESS OR IMPLIED WARRANTIES, INCLUDING, BUT NOT LIMITED TO, THE
 * IMPLIED WARRANTIES OF MERCHANTABILITY AND FITNESS FOR A PARTICULAR PURPOSE
 * ARE DISCLAIMED.  IN NO EVENT SHALL AUTHOR OR CONTRIBUTORS BE LIABLE
 * FOR ANY DIRECT, INDIRECT, INCIDENTAL, SPECIAL, EXEMPLARY, OR CONSEQUENTIAL
 * DAMAGES (INCLUDING, BUT NOT LIMITED TO, PROCUREMENT OF SUBSTITUTE GOODS
 * OR SERVICES; LOSS OF USE, DATA, OR PROFITS; OR BUSINESS INTERRUPTION)
 * HOWEVER CAUSED AND ON ANY THEORY OF LIABILITY, WHETHER IN CONTRACT, STRICT
 * LIABILITY, OR TORT (INCLUDING NEGLIGENCE OR OTHERWISE) ARISING IN ANY WAY
 * OUT OF THE USE OF THIS SOFTWARE, EVEN IF ADVISED OF THE POSSIBILITY OF
 * SUCH DAMAGE.
 */

#include <sys/cdefs.h>
__FBSDID("$FreeBSD$");

#include <sys/param.h>
#include <sys/module.h>
#include <sys/systm.h>
#include <sys/errno.h>
#include <sys/kernel.h>
#include <sys/conf.h>
#include <sys/uio.h>
#include <sys/malloc.h>
#include <sys/queue.h>
#include <sys/limits.h>
#include <sys/lock.h>
#include <sys/rwlock.h>
#include <sys/sx.h>
#include <sys/proc.h>
#include <sys/mount.h>
#include <sys/vnode.h>
#include <sys/namei.h>
#include <sys/extattr.h>
#include <sys/stat.h>
#include <sys/unistd.h>
#include <sys/filedesc.h>
#include <sys/file.h>
#include <sys/fcntl.h>
#include <sys/dirent.h>
#include <sys/bio.h>
#include <sys/buf.h>
#include <sys/sysctl.h>
#include <sys/vmmeter.h>

#include <vm/vm.h>
#include <vm/vm_extern.h>
#include <vm/pmap.h>
#include <vm/vm_map.h>
#include <vm/vm_page.h>
#include <vm/vm_param.h>
#include <vm/vm_object.h>
#include <vm/vm_pager.h>
#include <vm/vnode_pager.h>
#include <vm/vm_object.h>

#include "fuse.h"
#include "fuse_file.h"
#include "fuse_internal.h"
#include "fuse_ipc.h"
#include "fuse_node.h"
#include "fuse_io.h"

#include <sys/priv.h>

/* Maximum number of hardlinks to a single FUSE file */
#define FUSE_LINK_MAX                      UINT32_MAX

SDT_PROVIDER_DECLARE(fusefs);
/* 
 * Fuse trace probe:
 * arg0: verbosity.  Higher numbers give more verbose messages
 * arg1: Textual message
 */
SDT_PROBE_DEFINE2(fusefs, , vnops, trace, "int", "char*");

/* vnode ops */
static vop_access_t fuse_vnop_access;
static vop_advlock_t fuse_vnop_advlock;
static vop_bmap_t fuse_vnop_bmap;
static vop_close_t fuse_fifo_close;
static vop_close_t fuse_vnop_close;
static vop_create_t fuse_vnop_create;
static vop_deleteextattr_t fuse_vnop_deleteextattr;
static vop_fdatasync_t fuse_vnop_fdatasync;
static vop_fsync_t fuse_vnop_fsync;
static vop_getattr_t fuse_vnop_getattr;
static vop_getextattr_t fuse_vnop_getextattr;
static vop_inactive_t fuse_vnop_inactive;
static vop_link_t fuse_vnop_link;
static vop_listextattr_t fuse_vnop_listextattr;
static vop_lookup_t fuse_vnop_lookup;
static vop_mkdir_t fuse_vnop_mkdir;
static vop_mknod_t fuse_vnop_mknod;
static vop_open_t fuse_vnop_open;
static vop_pathconf_t fuse_vnop_pathconf;
static vop_read_t fuse_vnop_read;
static vop_readdir_t fuse_vnop_readdir;
static vop_readlink_t fuse_vnop_readlink;
static vop_reclaim_t fuse_vnop_reclaim;
static vop_remove_t fuse_vnop_remove;
static vop_rename_t fuse_vnop_rename;
static vop_rmdir_t fuse_vnop_rmdir;
static vop_setattr_t fuse_vnop_setattr;
static vop_setextattr_t fuse_vnop_setextattr;
static vop_strategy_t fuse_vnop_strategy;
static vop_symlink_t fuse_vnop_symlink;
static vop_write_t fuse_vnop_write;
static vop_getpages_t fuse_vnop_getpages;
static vop_print_t fuse_vnop_print;
static vop_vptofh_t fuse_vnop_vptofh;

struct vop_vector fuse_fifoops = {
	.vop_default =		&fifo_specops,
	.vop_access =		fuse_vnop_access,
	.vop_close =		fuse_fifo_close,
	.vop_fsync =		fuse_vnop_fsync,
	.vop_getattr =		fuse_vnop_getattr,
	.vop_inactive =		fuse_vnop_inactive,
	.vop_pathconf =		fuse_vnop_pathconf,
	.vop_print =		fuse_vnop_print,
	.vop_read =		VOP_PANIC,
	.vop_reclaim =		fuse_vnop_reclaim,
	.vop_setattr =		fuse_vnop_setattr,
	.vop_write =		VOP_PANIC,
	.vop_vptofh =		fuse_vnop_vptofh,
};

struct vop_vector fuse_vnops = {
	.vop_allocate =	VOP_EINVAL,
	.vop_default = &default_vnodeops,
	.vop_access = fuse_vnop_access,
	.vop_advlock = fuse_vnop_advlock,
	.vop_bmap = fuse_vnop_bmap,
	.vop_close = fuse_vnop_close,
	.vop_create = fuse_vnop_create,
	.vop_deleteextattr = fuse_vnop_deleteextattr,
	.vop_fsync = fuse_vnop_fsync,
	.vop_fdatasync = fuse_vnop_fdatasync,
	.vop_getattr = fuse_vnop_getattr,
	.vop_getextattr = fuse_vnop_getextattr,
	.vop_inactive = fuse_vnop_inactive,
	/*
	 * TODO: implement vop_ioctl after upgrading to protocol 7.16.
	 * FUSE_IOCTL was added in 7.11, but 32-bit compat is broken until
	 * 7.16.
	 */
	.vop_link = fuse_vnop_link,
	.vop_listextattr = fuse_vnop_listextattr,
	.vop_lookup = fuse_vnop_lookup,
	.vop_mkdir = fuse_vnop_mkdir,
	.vop_mknod = fuse_vnop_mknod,
	.vop_open = fuse_vnop_open,
	.vop_pathconf = fuse_vnop_pathconf,
	/*
	 * TODO: implement vop_poll after upgrading to protocol 7.21.
	 * FUSE_POLL was added in protocol 7.11, but it's kind of broken until
	 * 7.21, which adds the ability for the client to choose which poll
	 * events it wants, and for a client to deregister a file handle
	 */
	.vop_read = fuse_vnop_read,
	.vop_readdir = fuse_vnop_readdir,
	.vop_readlink = fuse_vnop_readlink,
	.vop_reclaim = fuse_vnop_reclaim,
	.vop_remove = fuse_vnop_remove,
	.vop_rename = fuse_vnop_rename,
	.vop_rmdir = fuse_vnop_rmdir,
	.vop_setattr = fuse_vnop_setattr,
	.vop_setextattr = fuse_vnop_setextattr,
	.vop_strategy = fuse_vnop_strategy,
	.vop_symlink = fuse_vnop_symlink,
	.vop_write = fuse_vnop_write,
	.vop_getpages = fuse_vnop_getpages,
	.vop_print = fuse_vnop_print,
	.vop_vptofh = fuse_vnop_vptofh,
};

uma_zone_t fuse_pbuf_zone;

#define fuse_vm_page_lock(m)		vm_page_lock((m));
#define fuse_vm_page_unlock(m)		vm_page_unlock((m));
#define fuse_vm_page_lock_queues()	((void)0)
#define fuse_vm_page_unlock_queues()	((void)0)

/* Check permission for extattr operations, much like extattr_check_cred */
static int
fuse_extattr_check_cred(struct vnode *vp, int ns, struct ucred *cred,
	struct thread *td, accmode_t accmode)
{
	struct mount *mp = vnode_mount(vp);
	struct fuse_data *data = fuse_get_mpdata(mp);

	/*
	 * Kernel-invoked always succeeds.
	 */
	if (cred == NOCRED)
		return (0);

	/*
	 * Do not allow privileged processes in jail to directly manipulate
	 * system attributes.
	 */
	switch (ns) {
	case EXTATTR_NAMESPACE_SYSTEM:
		if (data->dataflags & FSESS_DEFAULT_PERMISSIONS) {
			return (priv_check_cred(cred, PRIV_VFS_EXTATTR_SYSTEM));
		}
		/* FALLTHROUGH */
	case EXTATTR_NAMESPACE_USER:
		return (fuse_internal_access(vp, accmode, td, cred));
	default:
		return (EPERM);
	}
}

/* Get a filehandle for a directory */
static int
fuse_filehandle_get_dir(struct vnode *vp, struct fuse_filehandle **fufhp,
	struct ucred *cred, pid_t pid)
{
	if (fuse_filehandle_get(vp, FREAD, fufhp, cred, pid) == 0)
		return 0;
	return fuse_filehandle_get(vp, FEXEC, fufhp, cred, pid);
}

/* Send FUSE_FLUSH for this vnode */
static int
fuse_flush(struct vnode *vp, struct ucred *cred, pid_t pid, int fflag)
{
	struct fuse_flush_in *ffi;
	struct fuse_filehandle *fufh;
	struct fuse_dispatcher fdi;
	struct thread *td = curthread;
	struct mount *mp = vnode_mount(vp);
	int err;

	if (!fsess_isimpl(vnode_mount(vp), FUSE_FLUSH))
		return 0;

	err = fuse_filehandle_getrw(vp, fflag, &fufh, cred, pid);
	if (err)
		return err;

	fdisp_init(&fdi, sizeof(*ffi));
	fdisp_make_vp(&fdi, FUSE_FLUSH, vp, td, cred);
	ffi = fdi.indata;
	ffi->fh = fufh->fh_id;
	/* 
	 * If the file has a POSIX lock then we're supposed to set lock_owner.
	 * If not, then lock_owner is undefined.  So we may as well always set
	 * it.
	 */
	ffi->lock_owner = td->td_proc->p_pid;

	err = fdisp_wait_answ(&fdi);
	if (err == ENOSYS) {
		fsess_set_notimpl(mp, FUSE_FLUSH);
		err = 0;
	}
	fdisp_destroy(&fdi);
	return err;
}

/* Close wrapper for fifos.  */
static int
fuse_fifo_close(struct vop_close_args *ap)
{
	return (fifo_specops.vop_close(ap));
}

/*
    struct vnop_access_args {
	struct vnode *a_vp;
#if VOP_ACCESS_TAKES_ACCMODE_T
	accmode_t a_accmode;
#else
	int a_mode;
#endif
	struct ucred *a_cred;
	struct thread *a_td;
    };
*/
static int
fuse_vnop_access(struct vop_access_args *ap)
{
	struct vnode *vp = ap->a_vp;
	int accmode = ap->a_accmode;
	struct ucred *cred = ap->a_cred;

	struct fuse_data *data = fuse_get_mpdata(vnode_mount(vp));

	int err;

	if (fuse_isdeadfs(vp)) {
		if (vnode_isvroot(vp)) {
			return 0;
		}
		return ENXIO;
	}
	if (!(data->dataflags & FSESS_INITED)) {
		if (vnode_isvroot(vp)) {
			if (priv_check_cred(cred, PRIV_VFS_ADMIN) ||
			    (fuse_match_cred(data->daemoncred, cred) == 0)) {
				return 0;
			}
		}
		return EBADF;
	}
	if (vnode_islnk(vp)) {
		return 0;
	}

	err = fuse_internal_access(vp, accmode, ap->a_td, ap->a_cred);
	return err;
}

/*
 * struct vop_advlock_args {
 *	struct vop_generic_args a_gen;
 *	struct vnode *a_vp;
 *	void *a_id;
 *	int a_op;
 *	struct flock *a_fl;
 *	int a_flags;
 * }
 */
static int
fuse_vnop_advlock(struct vop_advlock_args *ap)
{
	struct vnode *vp = ap->a_vp;
	struct flock *fl = ap->a_fl;
	struct thread *td = curthread;
	struct ucred *cred = td->td_ucred;
	pid_t pid = td->td_proc->p_pid;
	struct fuse_filehandle *fufh;
	struct fuse_dispatcher fdi;
	struct fuse_lk_in *fli;
	struct fuse_lk_out *flo;
	enum fuse_opcode op;
	int dataflags, err;
	int flags = ap->a_flags;

	dataflags = fuse_get_mpdata(vnode_mount(vp))->dataflags;

	if (fuse_isdeadfs(vp)) {
		return ENXIO;
	}

	if (!(dataflags & FSESS_POSIX_LOCKS))
		return vop_stdadvlock(ap);
	/* FUSE doesn't properly support flock until protocol 7.17 */
	if (flags & F_FLOCK)
		return vop_stdadvlock(ap);

	err = fuse_filehandle_get_anyflags(vp, &fufh, cred, pid);
	if (err)
		return err;

	fdisp_init(&fdi, sizeof(*fli));

	switch(ap->a_op) {
	case F_GETLK:
		op = FUSE_GETLK;
		break;
	case F_SETLK:
		op = FUSE_SETLK;
		break;
	case F_SETLKW:
		op = FUSE_SETLKW;
		break;
	default:
		return EINVAL;
	}

	fdisp_make_vp(&fdi, op, vp, td, cred);
	fli = fdi.indata;
	fli->fh = fufh->fh_id;
	fli->owner = fl->l_pid;
	fli->lk.start = fl->l_start;
	if (fl->l_len != 0)
		fli->lk.end = fl->l_start + fl->l_len - 1;
	else
		fli->lk.end = INT64_MAX;
	fli->lk.type = fl->l_type;
	fli->lk.pid = fl->l_pid;

	err = fdisp_wait_answ(&fdi);
	fdisp_destroy(&fdi);

	if (err == 0 && op == FUSE_GETLK) {
		flo = fdi.answ;
		fl->l_type = flo->lk.type;
		fl->l_pid = flo->lk.pid;
		if (flo->lk.type != F_UNLCK) {
			fl->l_start = flo->lk.start;
			if (flo->lk.end == INT64_MAX)
				fl->l_len = 0;
			else
				fl->l_len = flo->lk.end - flo->lk.start + 1;
			fl->l_start = flo->lk.start;
		}
	}

	return err;
}

/* {
	struct vnode *a_vp;
	daddr_t a_bn;
	struct bufobj **a_bop;
	daddr_t *a_bnp;
	int *a_runp;
	int *a_runb;
} */
static int
fuse_vnop_bmap(struct vop_bmap_args *ap)
{
	struct vnode *vp = ap->a_vp;
	struct bufobj **bo = ap->a_bop;
	struct thread *td = curthread;
	struct mount *mp;
	struct fuse_dispatcher fdi;
	struct fuse_bmap_in *fbi;
	struct fuse_bmap_out *fbo;
	struct fuse_data *data;
	uint64_t biosize;
	off_t filesize;
	daddr_t lbn = ap->a_bn;
	daddr_t *pbn = ap->a_bnp;
	int *runp = ap->a_runp;
	int *runb = ap->a_runb;
	int error = 0;
	int maxrun;

	if (fuse_isdeadfs(vp)) {
		return ENXIO;
	}

	mp = vnode_mount(vp);
	data = fuse_get_mpdata(mp);
	biosize = fuse_iosize(vp);
	maxrun = MIN(vp->v_mount->mnt_iosize_max / biosize - 1,
		data->max_readahead_blocks);

	if (bo != NULL)
		*bo = &vp->v_bufobj;

	/*
	 * The FUSE_BMAP operation does not include the runp and runb
	 * variables, so we must guess.  Report nonzero contiguous runs so
	 * cluster_read will combine adjacent reads.  It's worthwhile to reduce
	 * upcalls even if we don't know the true physical layout of the file.
	 * 
	 * FUSE file systems may opt out of read clustering in two ways:
	 * * mounting with -onoclusterr
	 * * Setting max_readahead <= maxbcachebuf during FUSE_INIT
	 */
	if (runb != NULL)
		*runb = MIN(lbn, maxrun);
	if (runp != NULL) {
		error = fuse_vnode_size(vp, &filesize, td->td_ucred, td);
		if (error == 0)
			*runp = MIN(MAX(0, filesize / biosize - lbn - 1),
				    maxrun);
		else
			*runp = 0;
	}

	if (fsess_isimpl(mp, FUSE_BMAP)) {
		fdisp_init(&fdi, sizeof(*fbi));
		fdisp_make_vp(&fdi, FUSE_BMAP, vp, td, td->td_ucred);
		fbi = fdi.indata;
		fbi->block = lbn;
		fbi->blocksize = biosize;
		error = fdisp_wait_answ(&fdi);
		if (error == ENOSYS) {
			fdisp_destroy(&fdi);
			fsess_set_notimpl(mp, FUSE_BMAP);
			error = 0;
		} else {
			fbo = fdi.answ;
			if (error == 0 && pbn != NULL)
				*pbn = fbo->block;
			fdisp_destroy(&fdi);
			return error;
		}
	}

	/* If the daemon doesn't support BMAP, make up a sensible default */
	if (pbn != NULL)
		*pbn = lbn * btodb(biosize);
	return (error);
}

/*
    struct vop_close_args {
	struct vnode *a_vp;
	int  a_fflag;
	struct ucred *a_cred;
	struct thread *a_td;
    };
*/
static int
fuse_vnop_close(struct vop_close_args *ap)
{
	struct vnode *vp = ap->a_vp;
	struct ucred *cred = ap->a_cred;
	int fflag = ap->a_fflag;
	struct thread *td = ap->a_td;
	pid_t pid = td->td_proc->p_pid;
	int err = 0;

	if (fuse_isdeadfs(vp))
		return 0;
	if (vnode_isdir(vp))
		return 0;
	if (fflag & IO_NDELAY)
		return 0;

	err = fuse_flush(vp, cred, pid, fflag);
	/* TODO: close the file handle, if we're sure it's no longer used */
	if ((VTOFUD(vp)->flag & FN_SIZECHANGE) != 0) {
		fuse_vnode_savesize(vp, cred, td->td_proc->p_pid);
	}
	return err;
}

static void
fdisp_make_mknod_for_fallback(
	struct fuse_dispatcher *fdip,
	struct componentname *cnp,
	struct vnode *dvp,
	uint64_t parentnid,
	struct thread *td,
	struct ucred *cred,
	mode_t mode,
	enum fuse_opcode *op)
{
	struct fuse_mknod_in *fmni;

	fdisp_init(fdip, sizeof(*fmni) + cnp->cn_namelen + 1);
	*op = FUSE_MKNOD;
	fdisp_make(fdip, *op, vnode_mount(dvp), parentnid, td, cred);
	fmni = fdip->indata;
	fmni->mode = mode;
	fmni->rdev = 0;
	memcpy((char *)fdip->indata + sizeof(*fmni), cnp->cn_nameptr,
	    cnp->cn_namelen);
	((char *)fdip->indata)[sizeof(*fmni) + cnp->cn_namelen] = '\0';
}
/*
    struct vnop_create_args {
	struct vnode *a_dvp;
	struct vnode **a_vpp;
	struct componentname *a_cnp;
	struct vattr *a_vap;
    };
*/
static int
fuse_vnop_create(struct vop_create_args *ap)
{
	struct vnode *dvp = ap->a_dvp;
	struct vnode **vpp = ap->a_vpp;
	struct componentname *cnp = ap->a_cnp;
	struct vattr *vap = ap->a_vap;
	struct thread *td = cnp->cn_thread;
	struct ucred *cred = cnp->cn_cred;

	struct fuse_data *data;
	struct fuse_create_in *fci;
	struct fuse_entry_out *feo;
	struct fuse_open_out *foo;
	struct fuse_dispatcher fdi, fdi2;
	struct fuse_dispatcher *fdip = &fdi;
	struct fuse_dispatcher *fdip2 = NULL;

	int err;

	struct mount *mp = vnode_mount(dvp);
	data = fuse_get_mpdata(mp);
	uint64_t parentnid = VTOFUD(dvp)->nid;
	mode_t mode = MAKEIMODE(vap->va_type, vap->va_mode);
	enum fuse_opcode op;
	int flags;

	if (fuse_isdeadfs(dvp))
		return ENXIO;

	/* FUSE expects sockets to be created with FUSE_MKNOD */
	if (vap->va_type == VSOCK)
		return fuse_internal_mknod(dvp, vpp, cnp, vap);

	/* 
	 * VOP_CREATE doesn't tell us the open(2) flags, so we guess.  Only a
	 * writable mode makes sense, and we might as well include readability
	 * too.
	 */
	flags = O_RDWR;

	bzero(&fdi, sizeof(fdi));

	if (vap->va_type != VREG)
		return (EINVAL);

	if (!fsess_isimpl(mp, FUSE_CREATE) || vap->va_type == VSOCK) {
		/* Fallback to FUSE_MKNOD/FUSE_OPEN */
		fdisp_make_mknod_for_fallback(fdip, cnp, dvp, parentnid, td,
			cred, mode, &op);
	} else {
		/* Use FUSE_CREATE */
		size_t insize;

		op = FUSE_CREATE;
		fdisp_init(fdip, sizeof(*fci) + cnp->cn_namelen + 1);
		fdisp_make(fdip, op, vnode_mount(dvp), parentnid, td, cred);
		fci = fdip->indata;
		fci->mode = mode;
		fci->flags = O_CREAT | flags;
		if (fuse_libabi_geq(data, 7, 12)) {
			insize = sizeof(*fci);
			fci->umask = td->td_proc->p_fd->fd_cmask;
		} else {
			insize = sizeof(struct fuse_open_in);
		}

		memcpy((char *)fdip->indata + insize, cnp->cn_nameptr,
		    cnp->cn_namelen);
		((char *)fdip->indata)[insize + cnp->cn_namelen] = '\0';
	}

	err = fdisp_wait_answ(fdip);

	if (err) {
		if (err == ENOSYS && op == FUSE_CREATE) {
			fsess_set_notimpl(mp, FUSE_CREATE);
			fdisp_destroy(fdip);
			fdisp_make_mknod_for_fallback(fdip, cnp, dvp,
				parentnid, td, cred, mode, &op);
			err = fdisp_wait_answ(fdip);
		}
		if (err)
			goto out;
	}

	feo = fdip->answ;

	if ((err = fuse_internal_checkentry(feo, vap->va_type))) {
		goto out;
	}

	if (op == FUSE_CREATE) {
		foo = (struct fuse_open_out*)(feo + 1);
	} else {
		/* Issue a separate FUSE_OPEN */
		struct fuse_open_in *foi;

		fdip2 = &fdi2;
		fdisp_init(fdip2, sizeof(*foi));
		fdisp_make(fdip2, FUSE_OPEN, vnode_mount(dvp), feo->nodeid, td,
			cred);
		foi = fdip2->indata;
		foi->flags = flags;
		err = fdisp_wait_answ(fdip2);
		if (err)
			goto out;
		foo = fdip2->answ;
	}
	err = fuse_vnode_get(mp, feo, feo->nodeid, dvp, vpp, cnp, vap->va_type);
	if (err) {
		struct fuse_release_in *fri;
		uint64_t nodeid = feo->nodeid;
		uint64_t fh_id = foo->fh;

		fdisp_init(fdip, sizeof(*fri));
		fdisp_make(fdip, FUSE_RELEASE, mp, nodeid, td, cred);
		fri = fdip->indata;
		fri->fh = fh_id;
		fri->flags = flags;
		fuse_insert_callback(fdip->tick, fuse_internal_forget_callback);
		fuse_insert_message(fdip->tick, false);
		goto out;
	}
	ASSERT_VOP_ELOCKED(*vpp, "fuse_vnop_create");
	fuse_internal_cache_attrs(*vpp, &feo->attr, feo->attr_valid,
		feo->attr_valid_nsec, NULL);

	fuse_filehandle_init(*vpp, FUFH_RDWR, NULL, td, cred, foo);
	fuse_vnode_open(*vpp, foo->open_flags, td);
	/* 
	 * Purge the parent's attribute cache because the daemon should've
	 * updated its mtime and ctime
	 */
	fuse_vnode_clear_attr_cache(dvp);
	cache_purge_negative(dvp);

out:
	if (fdip2)
		fdisp_destroy(fdip2);
	fdisp_destroy(fdip);
	return err;
}

/*
    struct vnop_fdatasync_args {
	struct vop_generic_args a_gen;
	struct vnode * a_vp;
	struct thread * a_td;
    };
*/
static int
fuse_vnop_fdatasync(struct vop_fdatasync_args *ap)
{
	struct vnode *vp = ap->a_vp;
	struct thread *td = ap->a_td;
	int waitfor = MNT_WAIT;

	int err = 0;

	if (fuse_isdeadfs(vp)) {
		return 0;
	}
	if ((err = vop_stdfdatasync_buf(ap)))
		return err;

	return fuse_internal_fsync(vp, td, waitfor, true);
}

/*
    struct vnop_fsync_args {
	struct vop_generic_args a_gen;
	struct vnode * a_vp;
	int  a_waitfor;
	struct thread * a_td;
    };
*/
static int
fuse_vnop_fsync(struct vop_fsync_args *ap)
{
	struct vnode *vp = ap->a_vp;
	struct thread *td = ap->a_td;
	int waitfor = ap->a_waitfor;
	int err = 0;

	if (fuse_isdeadfs(vp)) {
		return 0;
	}
	if ((err = vop_stdfsync(ap)))
		return err;

	return fuse_internal_fsync(vp, td, waitfor, false);
}

/*
    struct vnop_getattr_args {
	struct vnode *a_vp;
	struct vattr *a_vap;
	struct ucred *a_cred;
	struct thread *a_td;
    };
*/
static int
fuse_vnop_getattr(struct vop_getattr_args *ap)
{
	struct vnode *vp = ap->a_vp;
	struct vattr *vap = ap->a_vap;
	struct ucred *cred = ap->a_cred;
	struct thread *td = curthread;

	int err = 0;
	int dataflags;

	dataflags = fuse_get_mpdata(vnode_mount(vp))->dataflags;

	/* Note that we are not bailing out on a dead file system just yet. */

	if (!(dataflags & FSESS_INITED)) {
		if (!vnode_isvroot(vp)) {
			fdata_set_dead(fuse_get_mpdata(vnode_mount(vp)));
			err = ENOTCONN;
			return err;
		} else {
			goto fake;
		}
	}
	err = fuse_internal_getattr(vp, vap, cred, td);
	if (err == ENOTCONN && vnode_isvroot(vp)) {
		/* see comment in fuse_vfsop_statfs() */
		goto fake;
	} else {
		return err;
	}

fake:
	bzero(vap, sizeof(*vap));
	vap->va_type = vnode_vtype(vp);

	return 0;
}

/*
    struct vnop_inactive_args {
	struct vnode *a_vp;
	struct thread *a_td;
    };
*/
static int
fuse_vnop_inactive(struct vop_inactive_args *ap)
{
	struct vnode *vp = ap->a_vp;
	struct thread *td = ap->a_td;

	struct fuse_vnode_data *fvdat = VTOFUD(vp);
	struct fuse_filehandle *fufh, *fufh_tmp;

	int need_flush = 1;

	LIST_FOREACH_SAFE(fufh, &fvdat->handles, next, fufh_tmp) {
		if (need_flush && vp->v_type == VREG) {
			if ((VTOFUD(vp)->flag & FN_SIZECHANGE) != 0) {
				fuse_vnode_savesize(vp, NULL, 0);
			}
			if ((fvdat->flag & FN_REVOKED) != 0)
				fuse_io_invalbuf(vp, td);
			else
				fuse_io_flushbuf(vp, MNT_WAIT, td);
			need_flush = 0;
		}
		fuse_filehandle_close(vp, fufh, td, NULL);
	}

	if ((fvdat->flag & FN_REVOKED) != 0)
		vrecycle(vp);

	return 0;
}

/*
    struct vnop_link_args {
	struct vnode *a_tdvp;
	struct vnode *a_vp;
	struct componentname *a_cnp;
    };
*/
static int
fuse_vnop_link(struct vop_link_args *ap)
{
	struct vnode *vp = ap->a_vp;
	struct vnode *tdvp = ap->a_tdvp;
	struct componentname *cnp = ap->a_cnp;

	struct vattr *vap = VTOVA(vp);

	struct fuse_dispatcher fdi;
	struct fuse_entry_out *feo;
	struct fuse_link_in fli;

	int err;

	if (fuse_isdeadfs(vp)) {
		return ENXIO;
	}
	if (vnode_mount(tdvp) != vnode_mount(vp)) {
		return EXDEV;
	}

	/*
	 * This is a seatbelt check to protect naive userspace filesystems from
	 * themselves and the limitations of the FUSE IPC protocol.  If a
	 * filesystem does not allow attribute caching, assume it is capable of
	 * validating that nlink does not overflow.
	 */
	if (vap != NULL && vap->va_nlink >= FUSE_LINK_MAX)
		return EMLINK;
	fli.oldnodeid = VTOI(vp);

	fdisp_init(&fdi, 0);
	fuse_internal_newentry_makerequest(vnode_mount(tdvp), VTOI(tdvp), cnp,
	    FUSE_LINK, &fli, sizeof(fli), &fdi);
	if ((err = fdisp_wait_answ(&fdi))) {
		goto out;
	}
	feo = fdi.answ;

	err = fuse_internal_checkentry(feo, vnode_vtype(vp));
	if (!err) {
		/* 
		 * Purge the parent's attribute cache because the daemon
		 * should've updated its mtime and ctime
		 */
		fuse_vnode_clear_attr_cache(tdvp);
		fuse_internal_cache_attrs(vp, &feo->attr, feo->attr_valid,
			feo->attr_valid_nsec, NULL);
	}
out:
	fdisp_destroy(&fdi);
	return err;
}

struct fuse_lookup_alloc_arg {
	struct fuse_entry_out *feo;
	struct componentname *cnp;
	uint64_t nid;
	enum vtype vtyp;
};

/* Callback for vn_get_ino */
static int
fuse_lookup_alloc(struct mount *mp, void *arg, int lkflags, struct vnode **vpp)
{
	struct fuse_lookup_alloc_arg *flaa = arg;

	return fuse_vnode_get(mp, flaa->feo, flaa->nid, NULL, vpp, flaa->cnp,
		flaa->vtyp);
}

SDT_PROBE_DEFINE3(fusefs, , vnops, cache_lookup,
	"int", "struct timespec*", "struct timespec*");
/*
    struct vnop_lookup_args {
	struct vnodeop_desc *a_desc;
	struct vnode *a_dvp;
	struct vnode **a_vpp;
	struct componentname *a_cnp;
    };
*/
int
fuse_vnop_lookup(struct vop_lookup_args *ap)
{
	struct vnode *dvp = ap->a_dvp;
	struct vnode **vpp = ap->a_vpp;
	struct componentname *cnp = ap->a_cnp;
	struct thread *td = cnp->cn_thread;
	struct ucred *cred = cnp->cn_cred;

	int nameiop = cnp->cn_nameiop;
	int flags = cnp->cn_flags;
	int wantparent = flags & (LOCKPARENT | WANTPARENT);
	int islastcn = flags & ISLASTCN;
	struct mount *mp = vnode_mount(dvp);

	int err = 0;
	int lookup_err = 0;
	struct vnode *vp = NULL;

	struct fuse_dispatcher fdi;
	bool did_lookup = false;
	struct fuse_entry_out *feo = NULL;
	enum vtype vtyp;	/* vnode type of target */
	off_t filesize;		/* filesize of target */

	uint64_t nid;

	if (fuse_isdeadfs(dvp)) {
		*vpp = NULL;
		return ENXIO;
	}
	if (!vnode_isdir(dvp))
		return ENOTDIR;

	if (islastcn && vfs_isrdonly(mp) && (nameiop != LOOKUP))
		return EROFS;

	if ((err = fuse_internal_access(dvp, VEXEC, td, cred)))
		return err;

	if (flags & ISDOTDOT) {
		KASSERT(VTOFUD(dvp)->flag & FN_PARENT_NID,
			("Looking up .. is TODO"));
		nid = VTOFUD(dvp)->parent_nid;
		if (nid == 0)
			return ENOENT;
		/* .. is obviously a directory */
		vtyp = VDIR;
		filesize = 0;
	} else if (cnp->cn_namelen == 1 && *(cnp->cn_nameptr) == '.') {
		nid = VTOI(dvp);
		/* . is obviously a directory */
		vtyp = VDIR;
		filesize = 0;
	} else {
		struct timespec now, timeout;

		err = cache_lookup(dvp, vpp, cnp, &timeout, NULL);
		getnanouptime(&now);
		SDT_PROBE3(fusefs, , vnops, cache_lookup, err, &timeout, &now);
		switch (err) {
		case -1:		/* positive match */
			if (timespeccmp(&timeout, &now, >)) {
				counter_u64_add(fuse_lookup_cache_hits, 1);
			} else {
				/* Cache timeout */
				counter_u64_add(fuse_lookup_cache_misses, 1);
				bintime_clear(
					&VTOFUD(*vpp)->entry_cache_timeout);
				cache_purge(*vpp);
				if (dvp != *vpp)
					vput(*vpp);
				else 
					vrele(*vpp);
				*vpp = NULL;
				break;
			}
			return 0;

		case 0:		/* no match in cache */
			counter_u64_add(fuse_lookup_cache_misses, 1);
			break;

		case ENOENT:		/* negative match */
			getnanouptime(&now);
			if (timespeccmp(&timeout, &now, <=)) {
				/* Cache timeout */
				cache_purge_negative(dvp);
				break;
			}
			/* fall through */
		default:
			return err;
		}

		nid = VTOI(dvp);
		fdisp_init(&fdi, cnp->cn_namelen + 1);
		fdisp_make(&fdi, FUSE_LOOKUP, mp, nid, td, cred);

		memcpy(fdi.indata, cnp->cn_nameptr, cnp->cn_namelen);
		((char *)fdi.indata)[cnp->cn_namelen] = '\0';
		lookup_err = fdisp_wait_answ(&fdi);
		did_lookup = true;

		if (!lookup_err) {
			/* lookup call succeeded */
			feo = (struct fuse_entry_out *)fdi.answ;
			nid = feo->nodeid;
			if (nid == 0) {
				/* zero nodeid means ENOENT and cache it */
				struct timespec timeout;

				fdi.answ_stat = ENOENT;
				lookup_err = ENOENT;
				if (cnp->cn_flags & MAKEENTRY) {
					fuse_validity_2_timespec(feo, &timeout);
					cache_enter_time(dvp, *vpp, cnp,
						&timeout, NULL);
				}
			} else if (nid == FUSE_ROOT_ID) {
				lookup_err = EINVAL;
			}
			vtyp = IFTOVT(feo->attr.mode);
			filesize = feo->attr.size;
		}
		if (lookup_err && (!fdi.answ_stat || lookup_err != ENOENT)) {
			fdisp_destroy(&fdi);
			return lookup_err;
		}
	}
	/* lookup_err, if non-zero, must be ENOENT at this point */

	if (lookup_err) {
		/* Entry not found */
		if ((nameiop == CREATE || nameiop == RENAME) && islastcn) {
			err = fuse_internal_access(dvp, VWRITE, td, cred);
			if (!err) {
				/*
				 * Set the SAVENAME flag to hold onto the
				 * pathname for use later in VOP_CREATE or
				 * VOP_RENAME.
				 */
				cnp->cn_flags |= SAVENAME;

				err = EJUSTRETURN;
			}
		} else {
			err = ENOENT;
		}
	} else {
		/* Entry was found */
		if (flags & ISDOTDOT) {
			struct fuse_lookup_alloc_arg flaa;

			flaa.nid = nid;
			flaa.feo = feo;
			flaa.cnp = cnp;
			flaa.vtyp = vtyp;
			err = vn_vget_ino_gen(dvp, fuse_lookup_alloc, &flaa, 0,
				&vp);
			*vpp = vp;
		} else if (nid == VTOI(dvp)) {
			vref(dvp);
			*vpp = dvp;
		} else {
			struct fuse_vnode_data *fvdat;

			err = fuse_vnode_get(vnode_mount(dvp), feo, nid, dvp,
			    &vp, cnp, vtyp);
			if (err)
				goto out;
			*vpp = vp;

			/*
			 * In the case where we are looking up a FUSE node
			 * represented by an existing cached vnode, and the
			 * true size reported by FUSE_LOOKUP doesn't match
			 * the vnode's cached size, then any cached writes
			 * beyond the file's current size are lost.
			 *
			 * We can get here:
			 * * following attribute cache expiration, or
			 * * due a bug in the daemon, or
			 */
			fvdat = VTOFUD(vp);
			if (vnode_isreg(vp) &&
			    filesize != fvdat->cached_attrs.va_size &&
			    fvdat->flag & FN_SIZECHANGE) {
				/*
				 * The FN_SIZECHANGE flag reflects a dirty
				 * append.  If userspace lets us know our cache
				 * is invalid, that write was lost.  (Dirty
				 * writes that do not cause append are also
				 * lost, but we don't detect them here.)
				 *
				 * XXX: Maybe disable WB caching on this mount.
				 */
				printf("%s: WB cache incoherent on %s!\n",
				    __func__,
				    vnode_mount(vp)->mnt_stat.f_mntonname);

				fvdat->flag &= ~FN_SIZECHANGE;
			}

			MPASS(feo != NULL);
			fuse_internal_cache_attrs(*vpp, &feo->attr,
				feo->attr_valid, feo->attr_valid_nsec, NULL);
			fuse_validity_2_bintime(feo->entry_valid,
				feo->entry_valid_nsec,
				&fvdat->entry_cache_timeout);

			if ((nameiop == DELETE || nameiop == RENAME) &&
				islastcn)
			{
				struct vattr dvattr;

				err = fuse_internal_access(dvp, VWRITE, td,
					cred);
				if (err != 0)
					goto out;
				/* 
				 * if the parent's sticky bit is set, check
				 * whether we're allowed to remove the file.
				 * Need to figure out the vnode locking to make
				 * this work.
				 */
				fuse_internal_getattr(dvp, &dvattr, cred, td);
				if ((dvattr.va_mode & S_ISTXT) &&
					fuse_internal_access(dvp, VADMIN, td,
						cred) &&
					fuse_internal_access(*vpp, VADMIN, td,
						cred)) {
					err = EPERM;
					goto out;
				}
			}

			if (islastcn && (
				(nameiop == DELETE) ||
				(nameiop == RENAME && wantparent))) {
				cnp->cn_flags |= SAVENAME;
			}

		}
	}
out:
	if (err) {
		if (vp != NULL && dvp != vp)
			vput(vp);
		else if (vp != NULL)
			vrele(vp);
		*vpp = NULL;
	}
	if (did_lookup)
		fdisp_destroy(&fdi);

	return err;
}

/*
    struct vnop_mkdir_args {
	struct vnode *a_dvp;
	struct vnode **a_vpp;
	struct componentname *a_cnp;
	struct vattr *a_vap;
    };
*/
static int
fuse_vnop_mkdir(struct vop_mkdir_args *ap)
{
	struct vnode *dvp = ap->a_dvp;
	struct vnode **vpp = ap->a_vpp;
	struct componentname *cnp = ap->a_cnp;
	struct vattr *vap = ap->a_vap;

	struct fuse_mkdir_in fmdi;

	if (fuse_isdeadfs(dvp)) {
		return ENXIO;
	}
	fmdi.mode = MAKEIMODE(vap->va_type, vap->va_mode);
	fmdi.umask = curthread->td_proc->p_fd->fd_cmask;

	return (fuse_internal_newentry(dvp, vpp, cnp, FUSE_MKDIR, &fmdi,
	    sizeof(fmdi), VDIR));
}

/*
    struct vnop_mknod_args {
	struct vnode *a_dvp;
	struct vnode **a_vpp;
	struct componentname *a_cnp;
	struct vattr *a_vap;
    };
*/
static int
fuse_vnop_mknod(struct vop_mknod_args *ap)
{

	struct vnode *dvp = ap->a_dvp;
	struct vnode **vpp = ap->a_vpp;
	struct componentname *cnp = ap->a_cnp;
	struct vattr *vap = ap->a_vap;

	if (fuse_isdeadfs(dvp))
		return ENXIO;

	return fuse_internal_mknod(dvp, vpp, cnp, vap);
}

/*
    struct vop_open_args {
	struct vnode *a_vp;
	int  a_mode;
	struct ucred *a_cred;
	struct thread *a_td;
	int a_fdidx; / struct file *a_fp;
    };
*/
static int
fuse_vnop_open(struct vop_open_args *ap)
{
	struct vnode *vp = ap->a_vp;
	int a_mode = ap->a_mode;
	struct thread *td = ap->a_td;
	struct ucred *cred = ap->a_cred;
	pid_t pid = td->td_proc->p_pid;
	struct fuse_vnode_data *fvdat;

	if (fuse_isdeadfs(vp))
		return ENXIO;
	if (vp->v_type == VCHR || vp->v_type == VBLK || vp->v_type == VFIFO)
		return (EOPNOTSUPP);
	if ((a_mode & (FREAD | FWRITE | FEXEC)) == 0)
		return EINVAL;

	fvdat = VTOFUD(vp);

	if (fuse_filehandle_validrw(vp, a_mode, cred, pid)) {
		fuse_vnode_open(vp, 0, td);
		return 0;
	}

	return fuse_filehandle_open(vp, a_mode, NULL, td, cred);
}

static int
fuse_vnop_pathconf(struct vop_pathconf_args *ap)
{

	switch (ap->a_name) {
	case _PC_FILESIZEBITS:
		*ap->a_retval = 64;
		return (0);
	case _PC_NAME_MAX:
		*ap->a_retval = NAME_MAX;
		return (0);
	case _PC_LINK_MAX:
		*ap->a_retval = MIN(LONG_MAX, FUSE_LINK_MAX);
		return (0);
	case _PC_SYMLINK_MAX:
		*ap->a_retval = MAXPATHLEN;
		return (0);
	case _PC_NO_TRUNC:
		*ap->a_retval = 1;
		return (0);
	default:
		return (vop_stdpathconf(ap));
	}
}

/*
    struct vnop_read_args {
	struct vnode *a_vp;
	struct uio *a_uio;
	int  a_ioflag;
	struct ucred *a_cred;
    };
*/
static int
fuse_vnop_read(struct vop_read_args *ap)
{
	struct vnode *vp = ap->a_vp;
	struct uio *uio = ap->a_uio;
	int ioflag = ap->a_ioflag;
	struct ucred *cred = ap->a_cred;
	pid_t pid = curthread->td_proc->p_pid;

	if (fuse_isdeadfs(vp)) {
		return ENXIO;
	}

	if (VTOFUD(vp)->flag & FN_DIRECTIO) {
		ioflag |= IO_DIRECT;
	}

	return fuse_io_dispatch(vp, uio, ioflag, cred, pid);
}

/*
    struct vnop_readdir_args {
	struct vnode *a_vp;
	struct uio *a_uio;
	struct ucred *a_cred;
	int *a_eofflag;
	int *a_ncookies;
	u_long **a_cookies;
    };
*/
static int
fuse_vnop_readdir(struct vop_readdir_args *ap)
{
	struct vnode *vp = ap->a_vp;
	struct uio *uio = ap->a_uio;
	struct ucred *cred = ap->a_cred;
	struct fuse_filehandle *fufh = NULL;
	struct fuse_iov cookediov;
	int err = 0;
	u_long *cookies;
	off_t startoff;
	ssize_t tresid;
	int ncookies;
	bool closefufh = false;
	pid_t pid = curthread->td_proc->p_pid;

	if (ap->a_eofflag)
		*ap->a_eofflag = 0;
	if (fuse_isdeadfs(vp)) {
		return ENXIO;
	}
	if (				/* XXXIP ((uio_iovcnt(uio) > 1)) || */
	    (uio_resid(uio) < sizeof(struct dirent))) {
		return EINVAL;
	}

	tresid = uio->uio_resid;
	startoff = uio->uio_offset;
	err = fuse_filehandle_get_dir(vp, &fufh, cred, pid);
	if (err == EBADF && vnode_mount(vp)->mnt_flag & MNT_EXPORTED) {
		/* 
		 * nfsd will do VOP_READDIR without first doing VOP_OPEN.  We
		 * must implicitly open the directory here
		 */
		err = fuse_filehandle_open(vp, FREAD, &fufh, curthread, cred);
		if (err == 0) {
			/*
			 * When a directory is opened, it must be read from
			 * the beginning.  Hopefully, the "startoff" still
			 * exists as an offset cookie for the directory.
			 * If not, it will read the entire directory without
			 * returning any entries and just return eof.
			 */
			uio->uio_offset = 0;
		}
		closefufh = true;
	}
	if (err)
		return (err);
	if (ap->a_ncookies != NULL) {
		ncookies = uio->uio_resid /
			(offsetof(struct dirent, d_name) + 4) + 1;
		cookies = malloc(ncookies * sizeof(*cookies), M_TEMP, M_WAITOK);
		*ap->a_ncookies = ncookies;
		*ap->a_cookies = cookies;
	} else {
		ncookies = 0;
		cookies = NULL;
	}
#define DIRCOOKEDSIZE FUSE_DIRENT_ALIGN(FUSE_NAME_OFFSET + MAXNAMLEN + 1)
	fiov_init(&cookediov, DIRCOOKEDSIZE);

	err = fuse_internal_readdir(vp, uio, startoff, fufh, &cookediov,
		&ncookies, cookies);

	fiov_teardown(&cookediov);
	if (closefufh)
		fuse_filehandle_close(vp, fufh, curthread, cred);

	if (ap->a_ncookies != NULL) {
		if (err == 0) {
			*ap->a_ncookies -= ncookies;
		} else {
			free(*ap->a_cookies, M_TEMP);
			*ap->a_ncookies = 0;
			*ap->a_cookies = NULL;
		}
	}
	if (err == 0 && tresid == uio->uio_resid)
		*ap->a_eofflag = 1;

	return err;
}

/*
    struct vnop_readlink_args {
	struct vnode *a_vp;
	struct uio *a_uio;
	struct ucred *a_cred;
    };
*/
static int
fuse_vnop_readlink(struct vop_readlink_args *ap)
{
	struct vnode *vp = ap->a_vp;
	struct uio *uio = ap->a_uio;
	struct ucred *cred = ap->a_cred;

	struct fuse_dispatcher fdi;
	int err;

	if (fuse_isdeadfs(vp)) {
		return ENXIO;
	}
	if (!vnode_islnk(vp)) {
		return EINVAL;
	}
	fdisp_init(&fdi, 0);
	err = fdisp_simple_putget_vp(&fdi, FUSE_READLINK, vp, curthread, cred);
	if (err) {
		goto out;
	}
	if (((char *)fdi.answ)[0] == '/' &&
	    fuse_get_mpdata(vnode_mount(vp))->dataflags & FSESS_PUSH_SYMLINKS_IN) {
		char *mpth = vnode_mount(vp)->mnt_stat.f_mntonname;

		err = uiomove(mpth, strlen(mpth), uio);
	}
	if (!err) {
		err = uiomove(fdi.answ, fdi.iosize, uio);
	}
out:
	fdisp_destroy(&fdi);
	return err;
}

/*
    struct vnop_reclaim_args {
	struct vnode *a_vp;
	struct thread *a_td;
    };
*/
static int
fuse_vnop_reclaim(struct vop_reclaim_args *ap)
{
	struct vnode *vp = ap->a_vp;
	struct thread *td = ap->a_td;
	struct fuse_vnode_data *fvdat = VTOFUD(vp);
	struct fuse_filehandle *fufh, *fufh_tmp;

	if (!fvdat) {
		panic("FUSE: no vnode data during recycling");
	}
	LIST_FOREACH_SAFE(fufh, &fvdat->handles, next, fufh_tmp) {
		printf("FUSE: vnode being reclaimed with open fufh "
			"(type=%#x)", fufh->fufh_type);
		fuse_filehandle_close(vp, fufh, td, NULL);
	}

	if ((!fuse_isdeadfs(vp)) && (fvdat->nlookup)) {
		fuse_internal_forget_send(vnode_mount(vp), td, NULL, VTOI(vp),
		    fvdat->nlookup);
	}
	fuse_vnode_setparent(vp, NULL);
	cache_purge(vp);
	vfs_hash_remove(vp);
	vnode_destroy_vobject(vp);
	fuse_vnode_destroy(vp);

	return 0;
}

/*
    struct vnop_remove_args {
	struct vnode *a_dvp;
	struct vnode *a_vp;
	struct componentname *a_cnp;
    };
*/
static int
fuse_vnop_remove(struct vop_remove_args *ap)
{
	struct vnode *dvp = ap->a_dvp;
	struct vnode *vp = ap->a_vp;
	struct componentname *cnp = ap->a_cnp;

	int err;

	if (fuse_isdeadfs(vp)) {
		return ENXIO;
	}
	if (vnode_isdir(vp)) {
		return EPERM;
	}

	err = fuse_internal_remove(dvp, vp, cnp, FUSE_UNLINK);

	return err;
}

/*
    struct vnop_rename_args {
	struct vnode *a_fdvp;
	struct vnode *a_fvp;
	struct componentname *a_fcnp;
	struct vnode *a_tdvp;
	struct vnode *a_tvp;
	struct componentname *a_tcnp;
    };
*/
static int
fuse_vnop_rename(struct vop_rename_args *ap)
{
	struct vnode *fdvp = ap->a_fdvp;
	struct vnode *fvp = ap->a_fvp;
	struct componentname *fcnp = ap->a_fcnp;
	struct vnode *tdvp = ap->a_tdvp;
	struct vnode *tvp = ap->a_tvp;
	struct componentname *tcnp = ap->a_tcnp;
	struct fuse_data *data;
	bool newparent = fdvp != tdvp;
	bool isdir = fvp->v_type == VDIR;
	int err = 0;

	if (fuse_isdeadfs(fdvp)) {
		return ENXIO;
	}
	if (fvp->v_mount != tdvp->v_mount ||
	    (tvp && fvp->v_mount != tvp->v_mount)) {
		SDT_PROBE2(fusefs, , vnops, trace, 1, "cross-device rename");
		err = EXDEV;
		goto out;
	}
	cache_purge(fvp);

	/*
	 * FUSE library is expected to check if target directory is not
	 * under the source directory in the file system tree.
	 * Linux performs this check at VFS level.
	 */
	/* 
	 * If source is a directory, and it will get a new parent, user must
	 * have write permission to it, so ".." can be modified.
	 */
	data = fuse_get_mpdata(vnode_mount(tdvp));
	if (data->dataflags & FSESS_DEFAULT_PERMISSIONS && isdir && newparent) {
		err = fuse_internal_access(fvp, VWRITE,
			tcnp->cn_thread, tcnp->cn_cred);
		if (err)
			goto out;
	}
	sx_xlock(&data->rename_lock);
	err = fuse_internal_rename(fdvp, fcnp, tdvp, tcnp);
	if (err == 0) {
		if (tdvp != fdvp)
			fuse_vnode_setparent(fvp, tdvp);
		if (tvp != NULL)
			fuse_vnode_setparent(tvp, NULL);
	}
	sx_unlock(&data->rename_lock);

	if (tvp != NULL && tvp != fvp) {
		cache_purge(tvp);
	}
	if (vnode_isdir(fvp)) {
		if ((tvp != NULL) && vnode_isdir(tvp)) {
			cache_purge(tdvp);
		}
		cache_purge(fdvp);
	}
out:
	if (tdvp == tvp) {
		vrele(tdvp);
	} else {
		vput(tdvp);
	}
	if (tvp != NULL) {
		vput(tvp);
	}
	vrele(fdvp);
	vrele(fvp);

	return err;
}

/*
    struct vnop_rmdir_args {
	    struct vnode *a_dvp;
	    struct vnode *a_vp;
	    struct componentname *a_cnp;
    } *ap;
*/
static int
fuse_vnop_rmdir(struct vop_rmdir_args *ap)
{
	struct vnode *dvp = ap->a_dvp;
	struct vnode *vp = ap->a_vp;

	int err;

	if (fuse_isdeadfs(vp)) {
		return ENXIO;
	}
	if (VTOFUD(vp) == VTOFUD(dvp)) {
		return EINVAL;
	}
	err = fuse_internal_remove(dvp, vp, ap->a_cnp, FUSE_RMDIR);

	return err;
}

/*
    struct vnop_setattr_args {
	struct vnode *a_vp;
	struct vattr *a_vap;
	struct ucred *a_cred;
	struct thread *a_td;
    };
*/
static int
fuse_vnop_setattr(struct vop_setattr_args *ap)
{
	struct vnode *vp = ap->a_vp;
	struct vattr *vap = ap->a_vap;
	struct ucred *cred = ap->a_cred;
	struct thread *td = curthread;
	struct mount *mp;
	struct fuse_data *data;
	struct vattr old_va;
	int dataflags;
	int err = 0, err2;
	accmode_t accmode = 0;
	bool checkperm;
	bool drop_suid = false;
	gid_t cr_gid;

	mp = vnode_mount(vp);
	data = fuse_get_mpdata(mp);
	dataflags = data->dataflags;
	checkperm = dataflags & FSESS_DEFAULT_PERMISSIONS;
	if (cred->cr_ngroups > 0)
		cr_gid = cred->cr_groups[0];
	else
		cr_gid = 0;

	if (fuse_isdeadfs(vp)) {
		return ENXIO;
	}

	if (vap->va_uid != (uid_t)VNOVAL) {
		if (checkperm) {
			/* Only root may change a file's owner */
			err = priv_check_cred(cred, PRIV_VFS_CHOWN);
			if (err) {
				/* As a special case, allow the null chown */
				err2 = fuse_internal_getattr(vp, &old_va, cred,
					td);
				if (err2)
					return (err2);
				if (vap->va_uid != old_va.va_uid)
					return err;
				else
					accmode |= VADMIN;
				drop_suid = true;
			} else
				accmode |= VADMIN;
		} else
			accmode |= VADMIN;
	}
	if (vap->va_gid != (gid_t)VNOVAL) {
		if (checkperm && priv_check_cred(cred, PRIV_VFS_CHOWN))
			drop_suid = true;
		if (checkperm && !groupmember(vap->va_gid, cred))
		{
			/*
			 * Non-root users may only chgrp to one of their own
			 * groups 
			 */
			err = priv_check_cred(cred, PRIV_VFS_CHOWN);
			if (err) {
				/* As a special case, allow the null chgrp */
				err2 = fuse_internal_getattr(vp, &old_va, cred,
					td);
				if (err2)
					return (err2);
				if (vap->va_gid != old_va.va_gid)
					return err;
				accmode |= VADMIN;
			} else
				accmode |= VADMIN;
		} else
			accmode |= VADMIN;
	}
	if (vap->va_size != VNOVAL) {
		switch (vp->v_type) {
		case VDIR:
			return (EISDIR);
		case VLNK:
		case VREG:
			if (vfs_isrdonly(mp))
				return (EROFS);
			break;
		default:
			/*
			 * According to POSIX, the result is unspecified
			 * for file types other than regular files,
			 * directories and shared memory objects.  We
			 * don't support shared memory objects in the file
			 * system, and have dubious support for truncating
			 * symlinks.  Just ignore the request in other cases.
			 */
			return (0);
		}
		/* Don't set accmode.  Permission to trunc is checked upstack */
	}
	if (vap->va_atime.tv_sec != VNOVAL || vap->va_mtime.tv_sec != VNOVAL) {
		if (vap->va_vaflags & VA_UTIMES_NULL)
			accmode |= VWRITE;
		else
			accmode |= VADMIN;
	}
	if (drop_suid) {
		if (vap->va_mode != (mode_t)VNOVAL)
			vap->va_mode &= ~(S_ISUID | S_ISGID);
		else {
			err = fuse_internal_getattr(vp, &old_va, cred, td);
			if (err)
				return (err);
			vap->va_mode = old_va.va_mode & ~(S_ISUID | S_ISGID);
		}
	}
	if (vap->va_mode != (mode_t)VNOVAL) {
		/* Only root may set the sticky bit on non-directories */
		if (checkperm && vp->v_type != VDIR && (vap->va_mode & S_ISTXT)
		    && priv_check_cred(cred, PRIV_VFS_STICKYFILE))
			return EFTYPE;
		if (checkperm && (vap->va_mode & S_ISGID)) {
			err = fuse_internal_getattr(vp, &old_va, cred, td);
			if (err)
				return (err);
			if (!groupmember(old_va.va_gid, cred)) {
				err = priv_check_cred(cred, PRIV_VFS_SETGID);
				if (err)
					return (err);
			}
		}
		accmode |= VADMIN;
	}

	if (vfs_isrdonly(mp))
		return EROFS;

	err = fuse_internal_access(vp, accmode, td, cred);
	if (err)
		return err;
	else
		return fuse_internal_setattr(vp, vap, td, cred);
}

/*
    struct vnop_strategy_args {
	struct vnode *a_vp;
	struct buf *a_bp;
    };
*/
static int
fuse_vnop_strategy(struct vop_strategy_args *ap)
{
	struct vnode *vp = ap->a_vp;
	struct buf *bp = ap->a_bp;

	if (!vp || fuse_isdeadfs(vp)) {
		bp->b_ioflags |= BIO_ERROR;
		bp->b_error = ENXIO;
		bufdone(bp);
		return 0;
	}

	/*
	 * VOP_STRATEGY always returns zero and signals error via bp->b_ioflags.
	 * fuse_io_strategy sets bp's error fields
	 */
	(void)fuse_io_strategy(vp, bp);

	return 0;
}


/*
    struct vnop_symlink_args {
	struct vnode *a_dvp;
	struct vnode **a_vpp;
	struct componentname *a_cnp;
	struct vattr *a_vap;
	char *a_target;
    };
*/
static int
fuse_vnop_symlink(struct vop_symlink_args *ap)
{
	struct vnode *dvp = ap->a_dvp;
	struct vnode **vpp = ap->a_vpp;
	struct componentname *cnp = ap->a_cnp;
	const char *target = ap->a_target;

	struct fuse_dispatcher fdi;

	int err;
	size_t len;

	if (fuse_isdeadfs(dvp)) {
		return ENXIO;
	}
	/*
	 * Unlike the other creator type calls, here we have to create a message
	 * where the name of the new entry comes first, and the data describing
	 * the entry comes second.
	 * Hence we can't rely on our handy fuse_internal_newentry() routine,
	 * but put together the message manually and just call the core part.
	 */

	len = strlen(target) + 1;
	fdisp_init(&fdi, len + cnp->cn_namelen + 1);
	fdisp_make_vp(&fdi, FUSE_SYMLINK, dvp, curthread, NULL);

	memcpy(fdi.indata, cnp->cn_nameptr, cnp->cn_namelen);
	((char *)fdi.indata)[cnp->cn_namelen] = '\0';
	memcpy((char *)fdi.indata + cnp->cn_namelen + 1, target, len);

	err = fuse_internal_newentry_core(dvp, vpp, cnp, VLNK, &fdi);
	fdisp_destroy(&fdi);
	return err;
}

/*
    struct vnop_write_args {
	struct vnode *a_vp;
	struct uio *a_uio;
	int  a_ioflag;
	struct ucred *a_cred;
    };
*/
static int
fuse_vnop_write(struct vop_write_args *ap)
{
	struct vnode *vp = ap->a_vp;
	struct uio *uio = ap->a_uio;
	int ioflag = ap->a_ioflag;
	struct ucred *cred = ap->a_cred;
	pid_t pid = curthread->td_proc->p_pid;

	if (fuse_isdeadfs(vp)) {
		return ENXIO;
	}

	if (VTOFUD(vp)->flag & FN_DIRECTIO) {
		ioflag |= IO_DIRECT;
	}

	return fuse_io_dispatch(vp, uio, ioflag, cred, pid);
}

static daddr_t
fuse_gbp_getblkno(struct vnode *vp, vm_ooffset_t off)
{
<<<<<<< HEAD
	int i, error, nextoff, size, toff, count, npages;
	struct uio uio;
	kiovec_t iov;
	vm_offset_t kva;
	struct buf *bp;
	struct vnode *vp;
	struct thread *td;
	struct ucred *cred;
	vm_page_t *pages;

	vp = ap->a_vp;
	KASSERT(vp->v_object, ("objectless vp passed to getpages"));
	td = curthread;			/* XXX */
	cred = curthread->td_ucred;	/* XXX */
	pages = ap->a_m;
	npages = ap->a_count;

	if (!fsess_opt_mmap(vnode_mount(vp))) {
		SDT_PROBE2(fuse, , vnops, trace, 1,
			"called on non-cacheable vnode??\n");
		return (VM_PAGER_ERROR);
	}

	/*
	 * If the last page is partially valid, just return it and allow
	 * the pager to zero-out the blanks.  Partially valid pages can
	 * only occur at the file EOF.
	 *
	 * XXXGL: is that true for FUSE, which is a local filesystem,
	 * but still somewhat disconnected from the kernel?
	 */
	VM_OBJECT_WLOCK(vp->v_object);
	if (pages[npages - 1]->valid != 0 && --npages == 0)
		goto out;
	VM_OBJECT_WUNLOCK(vp->v_object);

	/*
	 * We use only the kva address for the buffer, but this is extremely
	 * convenient and fast.
	 */
	bp = uma_zalloc(fuse_pbuf_zone, M_WAITOK);

	kva = (vm_offset_t)bp->b_data;
	pmap_qenter(kva, pages, npages);
	VM_CNT_INC(v_vnodein);
	VM_CNT_ADD(v_vnodepgsin, npages);

	count = npages << PAGE_SHIFT;
	IOVEC_INIT(&iov, (void *)kva, count);
	uio.uio_iov = &iov;
	uio.uio_iovcnt = 1;
	uio.uio_offset = IDX_TO_OFF(pages[0]->pindex);
	uio.uio_resid = count;
	uio.uio_segflg = UIO_SYSSPACE;
	uio.uio_rw = UIO_READ;
	uio.uio_td = td;

	error = fuse_io_dispatch(vp, &uio, IO_DIRECT, cred);
	pmap_qremove(kva, npages);

	uma_zfree(fuse_pbuf_zone, bp);

	if (error && (uio.uio_resid == count)) {
		SDT_PROBE1(fuse, , vnops, vnop_getpages_error, error);
		return VM_PAGER_ERROR;
	}
	/*
	 * Calculate the number of bytes read and validate only that number
	 * of bytes.  Note that due to pending writes, size may be 0.  This
	 * does not mean that the remaining data is invalid!
	 */
=======
	const int biosize = fuse_iosize(vp);

	return (off / biosize);
}
>>>>>>> 059ede2b

static int
fuse_gbp_getblksz(struct vnode *vp, daddr_t lbn)
{
	off_t filesize;
	int blksz, err;
	const int biosize = fuse_iosize(vp);

	err = fuse_vnode_size(vp, &filesize, NULL, NULL);
	KASSERT(err == 0, ("vfs_bio_getpages can't handle errors here"));
	if (err)
		return biosize;

	if ((off_t)lbn * biosize >= filesize) {
		blksz = 0;
	} else if ((off_t)(lbn + 1) * biosize > filesize) {
		blksz = filesize - (off_t)lbn *biosize;
	} else {
		blksz = biosize;
	}
	return (blksz);
}

/*
    struct vnop_getpages_args {
	struct vnode *a_vp;
	vm_page_t *a_m;
	int a_count;
	int a_reqpage;
    };
*/
static int
fuse_vnop_getpages(struct vop_getpages_args *ap)
{
<<<<<<< HEAD
	struct uio uio;
	kiovec_t iov;
	vm_offset_t kva;
	struct buf *bp;
	int i, error, npages, count;
	off_t offset;
	int *rtvals;
	struct vnode *vp;
	struct thread *td;
	struct ucred *cred;
	vm_page_t *pages;
	vm_ooffset_t fsize;

	vp = ap->a_vp;
	KASSERT(vp->v_object, ("objectless vp passed to putpages"));
	fsize = vp->v_object->un_pager.vnp.vnp_size;
	td = curthread;			/* XXX */
	cred = curthread->td_ucred;	/* XXX */
	pages = ap->a_m;
	count = ap->a_count;
	rtvals = ap->a_rtvals;
	npages = btoc(count);
	offset = IDX_TO_OFF(pages[0]->pindex);
=======
	struct vnode *vp = ap->a_vp;
>>>>>>> 059ede2b

	if (!fsess_opt_mmap(vnode_mount(vp))) {
		SDT_PROBE2(fusefs, , vnops, trace, 1,
			"called on non-cacheable vnode??\n");
		return (VM_PAGER_ERROR);
	}

<<<<<<< HEAD
	if (offset + count > fsize) {
		count = fsize - offset;
		if (count < 0)
			count = 0;
	}
	/*
	 * We use only the kva address for the buffer, but this is extremely
	 * convenient and fast.
	 */
	bp = uma_zalloc(fuse_pbuf_zone, M_WAITOK);

	kva = (vm_offset_t)bp->b_data;
	pmap_qenter(kva, pages, npages);
	VM_CNT_INC(v_vnodeout);
	VM_CNT_ADD(v_vnodepgsout, count);

	IOVEC_INIT(&iov, bp->b_data, count);
	uio.uio_iov = &iov;
	uio.uio_iovcnt = 1;
	uio.uio_offset = offset;
	uio.uio_resid = count;
	uio.uio_segflg = UIO_SYSSPACE;
	uio.uio_rw = UIO_WRITE;
	uio.uio_td = td;

	error = fuse_io_dispatch(vp, &uio, IO_DIRECT, cred);

	pmap_qremove(kva, npages);
	uma_zfree(fuse_pbuf_zone, bp);

	if (!error) {
		int nwritten = round_page(count - uio.uio_resid) / PAGE_SIZE;

		for (i = 0; i < nwritten; i++) {
			rtvals[i] = VM_PAGER_OK;
			VM_OBJECT_WLOCK(pages[i]->object);
			vm_page_undirty(pages[i]);
			VM_OBJECT_WUNLOCK(pages[i]->object);
		}
	}
	return rtvals[0];
=======
	return (vfs_bio_getpages(vp, ap->a_m, ap->a_count, ap->a_rbehind,
	    ap->a_rahead, fuse_gbp_getblkno, fuse_gbp_getblksz));
>>>>>>> 059ede2b
}

static const char extattr_namespace_separator = '.';

/*
    struct vop_getextattr_args {
	struct vop_generic_args a_gen;
	struct vnode *a_vp;
	int a_attrnamespace;
	const char *a_name;
	struct uio *a_uio;
	size_t *a_size;
	struct ucred *a_cred;
	struct thread *a_td;
    };
*/
static int
fuse_vnop_getextattr(struct vop_getextattr_args *ap)
{
	struct vnode *vp = ap->a_vp;
	struct uio *uio = ap->a_uio;
	struct fuse_dispatcher fdi;
	struct fuse_getxattr_in *get_xattr_in;
	struct fuse_getxattr_out *get_xattr_out;
	struct mount *mp = vnode_mount(vp);
	struct thread *td = ap->a_td;
	struct ucred *cred = ap->a_cred;
	char *prefix;
	char *attr_str;
	size_t len;
	int err;

	if (fuse_isdeadfs(vp))
		return (ENXIO);

	if (!fsess_isimpl(mp, FUSE_GETXATTR))
		return EOPNOTSUPP;

	err = fuse_extattr_check_cred(vp, ap->a_attrnamespace, cred, td, VREAD);
	if (err)
		return err;

	/* Default to looking for user attributes. */
	if (ap->a_attrnamespace == EXTATTR_NAMESPACE_SYSTEM)
		prefix = EXTATTR_NAMESPACE_SYSTEM_STRING;
	else
		prefix = EXTATTR_NAMESPACE_USER_STRING;

	len = strlen(prefix) + sizeof(extattr_namespace_separator) +
	    strlen(ap->a_name) + 1;

	fdisp_init(&fdi, len + sizeof(*get_xattr_in));
	fdisp_make_vp(&fdi, FUSE_GETXATTR, vp, td, cred);

	get_xattr_in = fdi.indata;
	/*
	 * Check to see whether we're querying the available size or
	 * issuing the actual request.  If we pass in 0, we get back struct
	 * fuse_getxattr_out.  If we pass in a non-zero size, we get back
	 * that much data, without the struct fuse_getxattr_out header.
	 */
	if (uio == NULL)
		get_xattr_in->size = 0;
	else
		get_xattr_in->size = uio->uio_resid;

	attr_str = (char *)fdi.indata + sizeof(*get_xattr_in);
	snprintf(attr_str, len, "%s%c%s", prefix, extattr_namespace_separator,
	    ap->a_name);

	err = fdisp_wait_answ(&fdi);
	if (err != 0) {
		if (err == ENOSYS) {
			fsess_set_notimpl(mp, FUSE_GETXATTR);
			err = EOPNOTSUPP;
		}
		goto out;
	}

	get_xattr_out = fdi.answ;

	if (ap->a_size != NULL)
		*ap->a_size = get_xattr_out->size;

	if (uio != NULL)
		err = uiomove(fdi.answ, fdi.iosize, uio);

out:
	fdisp_destroy(&fdi);
	return (err);
}

/*
    struct vop_setextattr_args {
	struct vop_generic_args a_gen;
	struct vnode *a_vp;
	int a_attrnamespace;
	const char *a_name;
	struct uio *a_uio;
	struct ucred *a_cred;
	struct thread *a_td;
    };
*/
static int
fuse_vnop_setextattr(struct vop_setextattr_args *ap)
{
	struct vnode *vp = ap->a_vp;
	struct uio *uio = ap->a_uio;
	struct fuse_dispatcher fdi;
	struct fuse_setxattr_in *set_xattr_in;
	struct mount *mp = vnode_mount(vp);
	struct thread *td = ap->a_td;
	struct ucred *cred = ap->a_cred;
	char *prefix;
	size_t len;
	char *attr_str;
	int err;
	
	if (fuse_isdeadfs(vp))
		return (ENXIO);

	if (!fsess_isimpl(mp, FUSE_SETXATTR))
		return EOPNOTSUPP;

	if (vfs_isrdonly(mp))
		return EROFS;

	/* Deleting xattrs must use VOP_DELETEEXTATTR instead */
	if (ap->a_uio == NULL) {
		/*
		 * If we got here as fallback from VOP_DELETEEXTATTR, then
		 * return EOPNOTSUPP.
		 */
		if (!fsess_isimpl(mp, FUSE_REMOVEXATTR))
			return (EOPNOTSUPP);
		else
			return (EINVAL);
	}

	err = fuse_extattr_check_cred(vp, ap->a_attrnamespace, cred, td,
		VWRITE);
	if (err)
		return err;

	/* Default to looking for user attributes. */
	if (ap->a_attrnamespace == EXTATTR_NAMESPACE_SYSTEM)
		prefix = EXTATTR_NAMESPACE_SYSTEM_STRING;
	else
		prefix = EXTATTR_NAMESPACE_USER_STRING;

	len = strlen(prefix) + sizeof(extattr_namespace_separator) +
	    strlen(ap->a_name) + 1;

	fdisp_init(&fdi, len + sizeof(*set_xattr_in) + uio->uio_resid);
	fdisp_make_vp(&fdi, FUSE_SETXATTR, vp, td, cred);

	set_xattr_in = fdi.indata;
	set_xattr_in->size = uio->uio_resid;

	attr_str = (char *)fdi.indata + sizeof(*set_xattr_in);
	snprintf(attr_str, len, "%s%c%s", prefix, extattr_namespace_separator,
	    ap->a_name);

	err = uiomove((char *)fdi.indata + sizeof(*set_xattr_in) + len,
	    uio->uio_resid, uio);
	if (err != 0) {
		goto out;
	}

	err = fdisp_wait_answ(&fdi);

	if (err == ENOSYS) {
		fsess_set_notimpl(mp, FUSE_SETXATTR);
		err = EOPNOTSUPP;
	}
	if (err == ERESTART) {
		/* Can't restart after calling uiomove */
		err = EINTR;
	}

out:
	fdisp_destroy(&fdi);
	return (err);
}

/*
 * The Linux / FUSE extended attribute list is simply a collection of
 * NUL-terminated strings.  The FreeBSD extended attribute list is a single
 * byte length followed by a non-NUL terminated string.  So, this allows
 * conversion of the Linux / FUSE format to the FreeBSD format in place.
 * Linux attribute names are reported with the namespace as a prefix (e.g.
 * "user.attribute_name"), but in FreeBSD they are reported without the
 * namespace prefix (e.g. "attribute_name").  So, we're going from:
 *
 * user.attr_name1\0user.attr_name2\0
 *
 * to:
 *
 * <num>attr_name1<num>attr_name2
 *
 * Where "<num>" is a single byte number of characters in the attribute name.
 * 
 * Args:
 * prefix - exattr namespace prefix string
 * list, list_len - input list with namespace prefixes
 * bsd_list, bsd_list_len - output list compatible with bsd vfs
 */
static int
fuse_xattrlist_convert(char *prefix, const char *list, int list_len,
    char *bsd_list, int *bsd_list_len)
{
	int len, pos, dist_to_next, prefix_len;

	pos = 0;
	*bsd_list_len = 0;
	prefix_len = strlen(prefix);

	while (pos < list_len && list[pos] != '\0') {
		dist_to_next = strlen(&list[pos]) + 1;
		if (bcmp(&list[pos], prefix, prefix_len) == 0 &&
		    list[pos + prefix_len] == extattr_namespace_separator) {
			len = dist_to_next -
			    (prefix_len + sizeof(extattr_namespace_separator)) - 1;
			if (len >= EXTATTR_MAXNAMELEN)
				return (ENAMETOOLONG);

			bsd_list[*bsd_list_len] = len;
			memcpy(&bsd_list[*bsd_list_len + 1],
			    &list[pos + prefix_len +
			    sizeof(extattr_namespace_separator)], len);

			*bsd_list_len += len + 1;
		}

		pos += dist_to_next;
	}

	return (0);
}

/*
    struct vop_listextattr_args {
	struct vop_generic_args a_gen;
	struct vnode *a_vp;
	int a_attrnamespace;
	struct uio *a_uio;
	size_t *a_size;
	struct ucred *a_cred;
	struct thread *a_td;
    };
*/
static int
fuse_vnop_listextattr(struct vop_listextattr_args *ap)
{
	struct vnode *vp = ap->a_vp;
	struct uio *uio = ap->a_uio;
	struct fuse_dispatcher fdi;
	struct fuse_listxattr_in *list_xattr_in;
	struct fuse_listxattr_out *list_xattr_out;
	struct mount *mp = vnode_mount(vp);
	struct thread *td = ap->a_td;
	struct ucred *cred = ap->a_cred;
	size_t len;
	char *prefix;
	char *attr_str;
	char *bsd_list = NULL;
	char *linux_list;
	int bsd_list_len;
	int linux_list_len;
	int err;

	if (fuse_isdeadfs(vp))
		return (ENXIO);

	if (!fsess_isimpl(mp, FUSE_LISTXATTR))
		return EOPNOTSUPP;

	err = fuse_extattr_check_cred(vp, ap->a_attrnamespace, cred, td, VREAD);
	if (err)
		return err;

	/*
	 * Add space for a NUL and the period separator if enabled.
	 * Default to looking for user attributes.
	 */
	if (ap->a_attrnamespace == EXTATTR_NAMESPACE_SYSTEM)
		prefix = EXTATTR_NAMESPACE_SYSTEM_STRING;
	else
		prefix = EXTATTR_NAMESPACE_USER_STRING;

	len = strlen(prefix) + sizeof(extattr_namespace_separator) + 1;

	fdisp_init(&fdi, sizeof(*list_xattr_in) + len);
	fdisp_make_vp(&fdi, FUSE_LISTXATTR, vp, td, cred);

	/*
	 * Retrieve Linux / FUSE compatible list size.
	 */
	list_xattr_in = fdi.indata;
	list_xattr_in->size = 0;
	attr_str = (char *)fdi.indata + sizeof(*list_xattr_in);
	snprintf(attr_str, len, "%s%c", prefix, extattr_namespace_separator);

	err = fdisp_wait_answ(&fdi);
	if (err != 0) {
		if (err == ENOSYS) {
			fsess_set_notimpl(mp, FUSE_LISTXATTR);
			err = EOPNOTSUPP;
		}
		goto out;
	}

	list_xattr_out = fdi.answ;
	linux_list_len = list_xattr_out->size;
	if (linux_list_len == 0) {
		if (ap->a_size != NULL)
			*ap->a_size = linux_list_len;
		goto out;
	}

	/*
	 * Retrieve Linux / FUSE compatible list values.
	 */
	fdisp_refresh_vp(&fdi, FUSE_LISTXATTR, vp, td, cred);
	list_xattr_in = fdi.indata;
	list_xattr_in->size = linux_list_len + sizeof(*list_xattr_out);
	attr_str = (char *)fdi.indata + sizeof(*list_xattr_in);
	snprintf(attr_str, len, "%s%c", prefix, extattr_namespace_separator);

	err = fdisp_wait_answ(&fdi);
	if (err != 0)
		goto out;

	linux_list = fdi.answ;
	linux_list_len = fdi.iosize;

	/*
	 * Retrieve the BSD compatible list values.
	 * The Linux / FUSE attribute list format isn't the same
	 * as FreeBSD's format. So we need to transform it into
	 * FreeBSD's format before giving it to the user.
	 */
	bsd_list = malloc(linux_list_len, M_TEMP, M_WAITOK);
	err = fuse_xattrlist_convert(prefix, linux_list, linux_list_len,
	    bsd_list, &bsd_list_len);
	if (err != 0)
		goto out;

	if (ap->a_size != NULL)
		*ap->a_size = bsd_list_len;

	if (uio != NULL)
		err = uiomove(bsd_list, bsd_list_len, uio);

out:
	free(bsd_list, M_TEMP);
	fdisp_destroy(&fdi);
	return (err);
}

/*
    struct vop_deleteextattr_args {
	struct vop_generic_args a_gen;
	struct vnode *a_vp;
	int a_attrnamespace;
	const char *a_name;
	struct ucred *a_cred;
	struct thread *a_td;
    };
*/
static int
fuse_vnop_deleteextattr(struct vop_deleteextattr_args *ap)
{
	struct vnode *vp = ap->a_vp;
	struct fuse_dispatcher fdi;
	struct mount *mp = vnode_mount(vp);
	struct thread *td = ap->a_td;
	struct ucred *cred = ap->a_cred;
	char *prefix;
	size_t len;
	char *attr_str;
	int err;

	if (fuse_isdeadfs(vp))
		return (ENXIO);

	if (!fsess_isimpl(mp, FUSE_REMOVEXATTR))
		return EOPNOTSUPP;

	if (vfs_isrdonly(mp))
		return EROFS;

	err = fuse_extattr_check_cred(vp, ap->a_attrnamespace, cred, td,
		VWRITE);
	if (err)
		return err;

	/* Default to looking for user attributes. */
	if (ap->a_attrnamespace == EXTATTR_NAMESPACE_SYSTEM)
		prefix = EXTATTR_NAMESPACE_SYSTEM_STRING;
	else
		prefix = EXTATTR_NAMESPACE_USER_STRING;

	len = strlen(prefix) + sizeof(extattr_namespace_separator) +
	    strlen(ap->a_name) + 1;

	fdisp_init(&fdi, len);
	fdisp_make_vp(&fdi, FUSE_REMOVEXATTR, vp, td, cred);

	attr_str = fdi.indata;
	snprintf(attr_str, len, "%s%c%s", prefix, extattr_namespace_separator,
	    ap->a_name);

	err = fdisp_wait_answ(&fdi);
	if (err == ENOSYS) {
		fsess_set_notimpl(mp, FUSE_REMOVEXATTR);
		err = EOPNOTSUPP;
	}

	fdisp_destroy(&fdi);
	return (err);
}

/*
    struct vnop_print_args {
	struct vnode *a_vp;
    };
*/
static int
fuse_vnop_print(struct vop_print_args *ap)
{
	struct fuse_vnode_data *fvdat = VTOFUD(ap->a_vp);

	printf("nodeid: %ju, parent nodeid: %ju, nlookup: %ju, flag: %#x\n",
	    (uintmax_t)VTOILLU(ap->a_vp), (uintmax_t)fvdat->parent_nid,
	    (uintmax_t)fvdat->nlookup,
	    fvdat->flag);

	return 0;
}
<<<<<<< HEAD
// CHERI CHANGES START
// {
//   "updated": 20181114,
//   "target_type": "kernel",
//   "changes": [
//     "iovec-macros",
//     "kiovec_t"
//   ]
// }
// CHERI CHANGES END
=======
	
/*
 * Get an NFS filehandle for a FUSE file.
 *
 * This will only work for FUSE file systems that guarantee the uniqueness of
 * nodeid:generation, which most don't.
 */
/*
vop_vptofh {
	IN struct vnode *a_vp;
	IN struct fid *a_fhp;
};
*/
static int
fuse_vnop_vptofh(struct vop_vptofh_args *ap)
{
	struct vnode *vp = ap->a_vp;
	struct fuse_vnode_data *fvdat = VTOFUD(vp);
	struct fuse_fid *fhp = (struct fuse_fid *)(ap->a_fhp);
	_Static_assert(sizeof(struct fuse_fid) <= sizeof(struct fid),
		"FUSE fid type is too big");
	struct mount *mp = vnode_mount(vp);
	struct fuse_data *data = fuse_get_mpdata(mp);
	struct vattr va;
	int err;

	if (!(data->dataflags & FSESS_EXPORT_SUPPORT))
		return EOPNOTSUPP;

	err = fuse_internal_getattr(vp, &va, curthread->td_ucred, curthread);
	if (err)
		return err;

	/*ip = VTOI(ap->a_vp);*/
	/*ufhp = (struct ufid *)ap->a_fhp;*/
	fhp->len = sizeof(struct fuse_fid);
	fhp->nid = fvdat->nid;
	if (fvdat->generation <= UINT32_MAX)
		fhp->gen = fvdat->generation;
	else
		return EOVERFLOW;
	return (0);
}

>>>>>>> 059ede2b
<|MERGE_RESOLUTION|>--- conflicted
+++ resolved
@@ -1936,84 +1936,10 @@
 static daddr_t
 fuse_gbp_getblkno(struct vnode *vp, vm_ooffset_t off)
 {
-<<<<<<< HEAD
-	int i, error, nextoff, size, toff, count, npages;
-	struct uio uio;
-	kiovec_t iov;
-	vm_offset_t kva;
-	struct buf *bp;
-	struct vnode *vp;
-	struct thread *td;
-	struct ucred *cred;
-	vm_page_t *pages;
-
-	vp = ap->a_vp;
-	KASSERT(vp->v_object, ("objectless vp passed to getpages"));
-	td = curthread;			/* XXX */
-	cred = curthread->td_ucred;	/* XXX */
-	pages = ap->a_m;
-	npages = ap->a_count;
-
-	if (!fsess_opt_mmap(vnode_mount(vp))) {
-		SDT_PROBE2(fuse, , vnops, trace, 1,
-			"called on non-cacheable vnode??\n");
-		return (VM_PAGER_ERROR);
-	}
-
-	/*
-	 * If the last page is partially valid, just return it and allow
-	 * the pager to zero-out the blanks.  Partially valid pages can
-	 * only occur at the file EOF.
-	 *
-	 * XXXGL: is that true for FUSE, which is a local filesystem,
-	 * but still somewhat disconnected from the kernel?
-	 */
-	VM_OBJECT_WLOCK(vp->v_object);
-	if (pages[npages - 1]->valid != 0 && --npages == 0)
-		goto out;
-	VM_OBJECT_WUNLOCK(vp->v_object);
-
-	/*
-	 * We use only the kva address for the buffer, but this is extremely
-	 * convenient and fast.
-	 */
-	bp = uma_zalloc(fuse_pbuf_zone, M_WAITOK);
-
-	kva = (vm_offset_t)bp->b_data;
-	pmap_qenter(kva, pages, npages);
-	VM_CNT_INC(v_vnodein);
-	VM_CNT_ADD(v_vnodepgsin, npages);
-
-	count = npages << PAGE_SHIFT;
-	IOVEC_INIT(&iov, (void *)kva, count);
-	uio.uio_iov = &iov;
-	uio.uio_iovcnt = 1;
-	uio.uio_offset = IDX_TO_OFF(pages[0]->pindex);
-	uio.uio_resid = count;
-	uio.uio_segflg = UIO_SYSSPACE;
-	uio.uio_rw = UIO_READ;
-	uio.uio_td = td;
-
-	error = fuse_io_dispatch(vp, &uio, IO_DIRECT, cred);
-	pmap_qremove(kva, npages);
-
-	uma_zfree(fuse_pbuf_zone, bp);
-
-	if (error && (uio.uio_resid == count)) {
-		SDT_PROBE1(fuse, , vnops, vnop_getpages_error, error);
-		return VM_PAGER_ERROR;
-	}
-	/*
-	 * Calculate the number of bytes read and validate only that number
-	 * of bytes.  Note that due to pending writes, size may be 0.  This
-	 * does not mean that the remaining data is invalid!
-	 */
-=======
 	const int biosize = fuse_iosize(vp);
 
 	return (off / biosize);
 }
->>>>>>> 059ede2b
 
 static int
 fuse_gbp_getblksz(struct vnode *vp, daddr_t lbn)
@@ -2048,33 +1974,7 @@
 static int
 fuse_vnop_getpages(struct vop_getpages_args *ap)
 {
-<<<<<<< HEAD
-	struct uio uio;
-	kiovec_t iov;
-	vm_offset_t kva;
-	struct buf *bp;
-	int i, error, npages, count;
-	off_t offset;
-	int *rtvals;
-	struct vnode *vp;
-	struct thread *td;
-	struct ucred *cred;
-	vm_page_t *pages;
-	vm_ooffset_t fsize;
-
-	vp = ap->a_vp;
-	KASSERT(vp->v_object, ("objectless vp passed to putpages"));
-	fsize = vp->v_object->un_pager.vnp.vnp_size;
-	td = curthread;			/* XXX */
-	cred = curthread->td_ucred;	/* XXX */
-	pages = ap->a_m;
-	count = ap->a_count;
-	rtvals = ap->a_rtvals;
-	npages = btoc(count);
-	offset = IDX_TO_OFF(pages[0]->pindex);
-=======
 	struct vnode *vp = ap->a_vp;
->>>>>>> 059ede2b
 
 	if (!fsess_opt_mmap(vnode_mount(vp))) {
 		SDT_PROBE2(fusefs, , vnops, trace, 1,
@@ -2082,52 +1982,8 @@
 		return (VM_PAGER_ERROR);
 	}
 
-<<<<<<< HEAD
-	if (offset + count > fsize) {
-		count = fsize - offset;
-		if (count < 0)
-			count = 0;
-	}
-	/*
-	 * We use only the kva address for the buffer, but this is extremely
-	 * convenient and fast.
-	 */
-	bp = uma_zalloc(fuse_pbuf_zone, M_WAITOK);
-
-	kva = (vm_offset_t)bp->b_data;
-	pmap_qenter(kva, pages, npages);
-	VM_CNT_INC(v_vnodeout);
-	VM_CNT_ADD(v_vnodepgsout, count);
-
-	IOVEC_INIT(&iov, bp->b_data, count);
-	uio.uio_iov = &iov;
-	uio.uio_iovcnt = 1;
-	uio.uio_offset = offset;
-	uio.uio_resid = count;
-	uio.uio_segflg = UIO_SYSSPACE;
-	uio.uio_rw = UIO_WRITE;
-	uio.uio_td = td;
-
-	error = fuse_io_dispatch(vp, &uio, IO_DIRECT, cred);
-
-	pmap_qremove(kva, npages);
-	uma_zfree(fuse_pbuf_zone, bp);
-
-	if (!error) {
-		int nwritten = round_page(count - uio.uio_resid) / PAGE_SIZE;
-
-		for (i = 0; i < nwritten; i++) {
-			rtvals[i] = VM_PAGER_OK;
-			VM_OBJECT_WLOCK(pages[i]->object);
-			vm_page_undirty(pages[i]);
-			VM_OBJECT_WUNLOCK(pages[i]->object);
-		}
-	}
-	return rtvals[0];
-=======
 	return (vfs_bio_getpages(vp, ap->a_m, ap->a_count, ap->a_rbehind,
 	    ap->a_rahead, fuse_gbp_getblkno, fuse_gbp_getblksz));
->>>>>>> 059ede2b
 }
 
 static const char extattr_namespace_separator = '.';
@@ -2568,7 +2424,51 @@
 
 	return 0;
 }
-<<<<<<< HEAD
+	
+/*
+ * Get an NFS filehandle for a FUSE file.
+ *
+ * This will only work for FUSE file systems that guarantee the uniqueness of
+ * nodeid:generation, which most don't.
+ */
+/*
+vop_vptofh {
+	IN struct vnode *a_vp;
+	IN struct fid *a_fhp;
+};
+*/
+static int
+fuse_vnop_vptofh(struct vop_vptofh_args *ap)
+{
+	struct vnode *vp = ap->a_vp;
+	struct fuse_vnode_data *fvdat = VTOFUD(vp);
+	struct fuse_fid *fhp = (struct fuse_fid *)(ap->a_fhp);
+	_Static_assert(sizeof(struct fuse_fid) <= sizeof(struct fid),
+		"FUSE fid type is too big");
+	struct mount *mp = vnode_mount(vp);
+	struct fuse_data *data = fuse_get_mpdata(mp);
+	struct vattr va;
+	int err;
+
+	if (!(data->dataflags & FSESS_EXPORT_SUPPORT))
+		return EOPNOTSUPP;
+
+	err = fuse_internal_getattr(vp, &va, curthread->td_ucred, curthread);
+	if (err)
+		return err;
+
+	/*ip = VTOI(ap->a_vp);*/
+	/*ufhp = (struct ufid *)ap->a_fhp;*/
+	fhp->len = sizeof(struct fuse_fid);
+	fhp->nid = fvdat->nid;
+	if (fvdat->generation <= UINT32_MAX)
+		fhp->gen = fvdat->generation;
+	else
+		return EOVERFLOW;
+	return (0);
+}
+
+
 // CHERI CHANGES START
 // {
 //   "updated": 20181114,
@@ -2578,50 +2478,4 @@
 //     "kiovec_t"
 //   ]
 // }
-// CHERI CHANGES END
-=======
-	
-/*
- * Get an NFS filehandle for a FUSE file.
- *
- * This will only work for FUSE file systems that guarantee the uniqueness of
- * nodeid:generation, which most don't.
- */
-/*
-vop_vptofh {
-	IN struct vnode *a_vp;
-	IN struct fid *a_fhp;
-};
-*/
-static int
-fuse_vnop_vptofh(struct vop_vptofh_args *ap)
-{
-	struct vnode *vp = ap->a_vp;
-	struct fuse_vnode_data *fvdat = VTOFUD(vp);
-	struct fuse_fid *fhp = (struct fuse_fid *)(ap->a_fhp);
-	_Static_assert(sizeof(struct fuse_fid) <= sizeof(struct fid),
-		"FUSE fid type is too big");
-	struct mount *mp = vnode_mount(vp);
-	struct fuse_data *data = fuse_get_mpdata(mp);
-	struct vattr va;
-	int err;
-
-	if (!(data->dataflags & FSESS_EXPORT_SUPPORT))
-		return EOPNOTSUPP;
-
-	err = fuse_internal_getattr(vp, &va, curthread->td_ucred, curthread);
-	if (err)
-		return err;
-
-	/*ip = VTOI(ap->a_vp);*/
-	/*ufhp = (struct ufid *)ap->a_fhp;*/
-	fhp->len = sizeof(struct fuse_fid);
-	fhp->nid = fvdat->nid;
-	if (fvdat->generation <= UINT32_MAX)
-		fhp->gen = fvdat->generation;
-	else
-		return EOVERFLOW;
-	return (0);
-}
-
->>>>>>> 059ede2b
+// CHERI CHANGES END