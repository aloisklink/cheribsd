/*-
 * SPDX-License-Identifier: BSD-3-Clause
 *
 * Copyright (c) 1989, 1993
 *	The Regents of the University of California.  All rights reserved.
 *
 * This code is derived from software contributed to Berkeley by
 * Rick Macklem at The University of Guelph.
 *
 * Redistribution and use in source and binary forms, with or without
 * modification, are permitted provided that the following conditions
 * are met:
 * 1. Redistributions of source code must retain the above copyright
 *    notice, this list of conditions and the following disclaimer.
 * 2. Redistributions in binary form must reproduce the above copyright
 *    notice, this list of conditions and the following disclaimer in the
 *    documentation and/or other materials provided with the distribution.
 * 3. Neither the name of the University nor the names of its contributors
 *    may be used to endorse or promote products derived from this software
 *    without specific prior written permission.
 *
 * THIS SOFTWARE IS PROVIDED BY THE REGENTS AND CONTRIBUTORS ``AS IS'' AND
 * ANY EXPRESS OR IMPLIED WARRANTIES, INCLUDING, BUT NOT LIMITED TO, THE
 * IMPLIED WARRANTIES OF MERCHANTABILITY AND FITNESS FOR A PARTICULAR PURPOSE
 * ARE DISCLAIMED.  IN NO EVENT SHALL THE REGENTS OR CONTRIBUTORS BE LIABLE
 * FOR ANY DIRECT, INDIRECT, INCIDENTAL, SPECIAL, EXEMPLARY, OR CONSEQUENTIAL
 * DAMAGES (INCLUDING, BUT NOT LIMITED TO, PROCUREMENT OF SUBSTITUTE GOODS
 * OR SERVICES; LOSS OF USE, DATA, OR PROFITS; OR BUSINESS INTERRUPTION)
 * HOWEVER CAUSED AND ON ANY THEORY OF LIABILITY, WHETHER IN CONTRACT, STRICT
 * LIABILITY, OR TORT (INCLUDING NEGLIGENCE OR OTHERWISE) ARISING IN ANY WAY
 * OUT OF THE USE OF THIS SOFTWARE, EVEN IF ADVISED OF THE POSSIBILITY OF
 * SUCH DAMAGE.
 *
 */

#include <sys/cdefs.h>
__FBSDID("$FreeBSD$");

/*
 * Rpc op calls, generally called from the vnode op calls or through the
 * buffer cache, for NFS v2, 3 and 4.
 * These do not normally make any changes to vnode arguments or use
 * structures that might change between the VFS variants. The returned
 * arguments are all at the end, after the NFSPROC_T *p one.
 */

#ifndef APPLEKEXT
#include "opt_inet6.h"

#include <fs/nfs/nfsport.h>
#include <sys/sysctl.h>
#include <sys/taskqueue.h>

SYSCTL_DECL(_vfs_nfs);

static int	nfsignore_eexist = 0;
SYSCTL_INT(_vfs_nfs, OID_AUTO, ignore_eexist, CTLFLAG_RW,
    &nfsignore_eexist, 0, "NFS ignore EEXIST replies for mkdir/symlink");

static int	nfscl_dssameconn = 0;
SYSCTL_INT(_vfs_nfs, OID_AUTO, dssameconn, CTLFLAG_RW,
    &nfscl_dssameconn, 0, "Use same TCP connection to multiple DSs");

/*
 * Global variables
 */
extern int nfs_numnfscbd;
extern struct timeval nfsboottime;
extern u_int32_t newnfs_false, newnfs_true;
extern nfstype nfsv34_type[9];
extern int nfsrv_useacl;
extern char nfsv4_callbackaddr[INET6_ADDRSTRLEN];
extern int nfscl_debuglevel;
extern int nfs_pnfsiothreads;
NFSCLSTATEMUTEX;
int nfstest_outofseq = 0;
int nfscl_assumeposixlocks = 1;
int nfscl_enablecallb = 0;
short nfsv4_cbport = NFSV4_CBPORT;
int nfstest_openallsetattr = 0;
#endif	/* !APPLEKEXT */

#define	DIRHDSIZ	offsetof(struct dirent, d_name)

/*
 * nfscl_getsameserver() can return one of three values:
 * NFSDSP_USETHISSESSION - Use this session for the DS.
 * NFSDSP_SEQTHISSESSION - Use the nfsclds_sequence field of this dsp for new
 *     session.
 * NFSDSP_NOTFOUND - No matching server was found.
 */
enum nfsclds_state {
	NFSDSP_USETHISSESSION = 0,
	NFSDSP_SEQTHISSESSION = 1,
	NFSDSP_NOTFOUND = 2,
};

/*
 * Do a write RPC on a DS data file, using this structure for the arguments,
 * so that this function can be executed by a separate kernel process.
 */
struct nfsclwritedsdorpc {
	int			done;
	int			inprog;
	struct task		tsk;
	struct vnode		*vp;
	int			iomode;
	int			must_commit;
	nfsv4stateid_t		*stateidp;
	struct nfsclds		*dsp;
	uint64_t		off;
	int			len;
	struct nfsfh		*fhp;
	struct mbuf		*m;
	int			vers;
	int			minorvers;
	struct ucred		*cred;
	NFSPROC_T		*p;
	int			err;
};

static int nfsrpc_setattrrpc(vnode_t , struct vattr *, nfsv4stateid_t *,
    struct ucred *, NFSPROC_T *, struct nfsvattr *, int *, void *);
static int nfsrpc_readrpc(vnode_t , struct uio *, struct ucred *,
    nfsv4stateid_t *, NFSPROC_T *, struct nfsvattr *, int *, void *);
static int nfsrpc_writerpc(vnode_t , struct uio *, int *, int *,
    struct ucred *, nfsv4stateid_t *, NFSPROC_T *, struct nfsvattr *, int *,
    void *);
static int nfsrpc_createv23(vnode_t , char *, int, struct vattr *,
    nfsquad_t, int, struct ucred *, NFSPROC_T *, struct nfsvattr *,
    struct nfsvattr *, struct nfsfh **, int *, int *, void *);
static int nfsrpc_createv4(vnode_t , char *, int, struct vattr *,
    nfsquad_t, int, struct nfsclowner *, struct nfscldeleg **, struct ucred *,
    NFSPROC_T *, struct nfsvattr *, struct nfsvattr *, struct nfsfh **, int *,
    int *, void *, int *);
static int nfsrpc_locku(struct nfsrv_descript *, struct nfsmount *,
    struct nfscllockowner *, u_int64_t, u_int64_t,
    u_int32_t, struct ucred *, NFSPROC_T *, int);
static int nfsrpc_setaclrpc(vnode_t, struct ucred *, NFSPROC_T *,
    struct acl *, nfsv4stateid_t *, void *);
static int nfsrpc_getlayout(struct nfsmount *, vnode_t, struct nfsfh *, int,
    uint32_t *, nfsv4stateid_t *, uint64_t, struct nfscllayout **,
    struct ucred *, NFSPROC_T *);
static int nfsrpc_fillsa(struct nfsmount *, struct sockaddr_in *,
    struct sockaddr_in6 *, sa_family_t, int, struct nfsclds **, NFSPROC_T *);
static void nfscl_initsessionslots(struct nfsclsession *);
static int nfscl_doflayoutio(vnode_t, struct uio *, int *, int *, int *,
    nfsv4stateid_t *, int, struct nfscldevinfo *, struct nfscllayout *,
    struct nfsclflayout *, uint64_t, uint64_t, int, struct ucred *,
    NFSPROC_T *);
static int nfscl_dofflayoutio(vnode_t, struct uio *, int *, int *, int *,
    nfsv4stateid_t *, int, struct nfscldevinfo *, struct nfscllayout *,
    struct nfsclflayout *, uint64_t, uint64_t, int, int, struct mbuf *,
    struct nfsclwritedsdorpc *, struct ucred *, NFSPROC_T *);
static struct mbuf *nfsm_copym(struct mbuf *, int, int);
static int nfsrpc_readds(vnode_t, struct uio *, nfsv4stateid_t *, int *,
    struct nfsclds *, uint64_t, int, struct nfsfh *, int, int, int,
    struct ucred *, NFSPROC_T *);
static int nfsrpc_writeds(vnode_t, struct uio *, int *, int *,
    nfsv4stateid_t *, struct nfsclds *, uint64_t, int,
    struct nfsfh *, int, int, int, int, struct ucred *, NFSPROC_T *);
static int nfsio_writedsmir(vnode_t, int *, int *, nfsv4stateid_t *,
    struct nfsclds *, uint64_t, int, struct nfsfh *, struct mbuf *, int, int,
    struct nfsclwritedsdorpc *, struct ucred *, NFSPROC_T *);
static int nfsrpc_writedsmir(vnode_t, int *, int *, nfsv4stateid_t *,
    struct nfsclds *, uint64_t, int, struct nfsfh *, struct mbuf *, int, int,
    struct ucred *, NFSPROC_T *);
static enum nfsclds_state nfscl_getsameserver(struct nfsmount *,
    struct nfsclds *, struct nfsclds **, uint32_t *);
static int nfsio_commitds(vnode_t, uint64_t, int, struct nfsclds *,
    struct nfsfh *, int, int, struct nfsclwritedsdorpc *, struct ucred *,
    NFSPROC_T *);
static int nfsrpc_commitds(vnode_t, uint64_t, int, struct nfsclds *,
    struct nfsfh *, int, int, struct ucred *, NFSPROC_T *);
static void nfsrv_setuplayoutget(struct nfsrv_descript *, int, uint64_t,
    uint64_t, uint64_t, nfsv4stateid_t *, int, int, int);
static int nfsrv_parseug(struct nfsrv_descript *, int, uid_t *, gid_t *,
    NFSPROC_T *);
static int nfsrv_parselayoutget(struct nfsrv_descript *, nfsv4stateid_t *,
    int *, struct nfsclflayouthead *);
static int nfsrpc_getopenlayout(struct nfsmount *, vnode_t, u_int8_t *,
    int, uint8_t *, int, uint32_t, struct nfsclopen *, uint8_t *, int,
    struct nfscldeleg **, struct ucred *, NFSPROC_T *);
static int nfsrpc_getcreatelayout(vnode_t, char *, int, struct vattr *,
    nfsquad_t, int, struct nfsclowner *, struct nfscldeleg **,
    struct ucred *, NFSPROC_T *, struct nfsvattr *, struct nfsvattr *,
    struct nfsfh **, int *, int *, void *, int *);
static int nfsrpc_openlayoutrpc(struct nfsmount *, vnode_t, u_int8_t *,
    int, uint8_t *, int, uint32_t, struct nfsclopen *, uint8_t *, int,
    struct nfscldeleg **, nfsv4stateid_t *, int, int, int, int *,
    struct nfsclflayouthead *, int *, struct ucred *, NFSPROC_T *);
static int nfsrpc_createlayout(vnode_t, char *, int, struct vattr *,
    nfsquad_t, int, struct nfsclowner *, struct nfscldeleg **,
    struct ucred *, NFSPROC_T *, struct nfsvattr *, struct nfsvattr *,
    struct nfsfh **, int *, int *, void *, int *, nfsv4stateid_t *,
    int, int, int, int *, struct nfsclflayouthead *, int *);
static int nfsrpc_layoutget(struct nfsmount *, uint8_t *, int, int, uint64_t,
    uint64_t, uint64_t, int, int, nfsv4stateid_t *, int *,
    struct nfsclflayouthead *, struct ucred *, NFSPROC_T *, void *);
static int nfsrpc_layoutgetres(struct nfsmount *, vnode_t, uint8_t *,
    int, nfsv4stateid_t *, int, uint32_t *, struct nfscllayout **,
    struct nfsclflayouthead *, int, int, int *, struct ucred *, NFSPROC_T *);

int nfs_pnfsio(task_fn_t *, void *);

/*
 * nfs null call from vfs.
 */
APPLESTATIC int
nfsrpc_null(vnode_t vp, struct ucred *cred, NFSPROC_T *p)
{
	int error;
	struct nfsrv_descript nfsd, *nd = &nfsd;
	
	NFSCL_REQSTART(nd, NFSPROC_NULL, vp);
	error = nfscl_request(nd, vp, p, cred, NULL);
	if (nd->nd_repstat && !error)
		error = nd->nd_repstat;
	mbuf_freem(nd->nd_mrep);
	return (error);
}

/*
 * nfs access rpc op.
 * For nfs version 3 and 4, use the access rpc to check accessibility. If file
 * modes are changed on the server, accesses might still fail later.
 */
APPLESTATIC int
nfsrpc_access(vnode_t vp, int acmode, struct ucred *cred,
    NFSPROC_T *p, struct nfsvattr *nap, int *attrflagp)
{
	int error;
	u_int32_t mode, rmode;

	if (acmode & VREAD)
		mode = NFSACCESS_READ;
	else
		mode = 0;
	if (vnode_vtype(vp) == VDIR) {
		if (acmode & VWRITE)
			mode |= (NFSACCESS_MODIFY | NFSACCESS_EXTEND |
				 NFSACCESS_DELETE);
		if (acmode & VEXEC)
			mode |= NFSACCESS_LOOKUP;
	} else {
		if (acmode & VWRITE)
			mode |= (NFSACCESS_MODIFY | NFSACCESS_EXTEND);
		if (acmode & VEXEC)
			mode |= NFSACCESS_EXECUTE;
	}

	/*
	 * Now, just call nfsrpc_accessrpc() to do the actual RPC.
	 */
	error = nfsrpc_accessrpc(vp, mode, cred, p, nap, attrflagp, &rmode,
	    NULL);

	/*
	 * The NFS V3 spec does not clarify whether or not
	 * the returned access bits can be a superset of
	 * the ones requested, so...
	 */
	if (!error && (rmode & mode) != mode)
		error = EACCES;
	return (error);
}

/*
 * The actual rpc, separated out for Darwin.
 */
APPLESTATIC int
nfsrpc_accessrpc(vnode_t vp, u_int32_t mode, struct ucred *cred,
    NFSPROC_T *p, struct nfsvattr *nap, int *attrflagp, u_int32_t *rmodep,
    void *stuff)
{
	u_int32_t *tl;
	u_int32_t supported, rmode;
	int error;
	struct nfsrv_descript nfsd, *nd = &nfsd;
	nfsattrbit_t attrbits;

	*attrflagp = 0;
	supported = mode;
	NFSCL_REQSTART(nd, NFSPROC_ACCESS, vp);
	NFSM_BUILD(tl, u_int32_t *, NFSX_UNSIGNED);
	*tl = txdr_unsigned(mode);
	if (nd->nd_flag & ND_NFSV4) {
		/*
		 * And do a Getattr op.
		 */
		NFSM_BUILD(tl, u_int32_t *, NFSX_UNSIGNED);
		*tl = txdr_unsigned(NFSV4OP_GETATTR);
		NFSGETATTR_ATTRBIT(&attrbits);
		(void) nfsrv_putattrbit(nd, &attrbits);
	}
	error = nfscl_request(nd, vp, p, cred, stuff);
	if (error)
		return (error);
	if (nd->nd_flag & ND_NFSV3) {
		error = nfscl_postop_attr(nd, nap, attrflagp, stuff);
		if (error)
			goto nfsmout;
	}
	if (!nd->nd_repstat) {
		if (nd->nd_flag & ND_NFSV4) {
			NFSM_DISSECT(tl, u_int32_t *, 2 * NFSX_UNSIGNED);
			supported = fxdr_unsigned(u_int32_t, *tl++);
		} else {
			NFSM_DISSECT(tl, u_int32_t *, NFSX_UNSIGNED);
		}
		rmode = fxdr_unsigned(u_int32_t, *tl);
		if (nd->nd_flag & ND_NFSV4)
			error = nfscl_postop_attr(nd, nap, attrflagp, stuff);

		/*
		 * It's not obvious what should be done about
		 * unsupported access modes. For now, be paranoid
		 * and clear the unsupported ones.
		 */
		rmode &= supported;
		*rmodep = rmode;
	} else
		error = nd->nd_repstat;
nfsmout:
	mbuf_freem(nd->nd_mrep);
	return (error);
}

/*
 * nfs open rpc
 */
APPLESTATIC int
nfsrpc_open(vnode_t vp, int amode, struct ucred *cred, NFSPROC_T *p)
{
	struct nfsclopen *op;
	struct nfscldeleg *dp;
	struct nfsfh *nfhp;
	struct nfsnode *np = VTONFS(vp);
	struct nfsmount *nmp = VFSTONFS(vnode_mount(vp));
	u_int32_t mode, clidrev;
	int ret, newone, error, expireret = 0, retrycnt;

	/*
	 * For NFSv4, Open Ops are only done on Regular Files.
	 */
	if (vnode_vtype(vp) != VREG)
		return (0);
	mode = 0;
	if (amode & FREAD)
		mode |= NFSV4OPEN_ACCESSREAD;
	if (amode & FWRITE)
		mode |= NFSV4OPEN_ACCESSWRITE;
	nfhp = np->n_fhp;

	retrycnt = 0;
#ifdef notdef
{ char name[100]; int namel;
namel = (np->n_v4->n4_namelen < 100) ? np->n_v4->n4_namelen : 99;
bcopy(NFS4NODENAME(np->n_v4), name, namel);
name[namel] = '\0';
printf("rpcopen p=0x%x name=%s",p->p_pid,name);
if (nfhp->nfh_len > 0) printf(" fh=0x%x\n",nfhp->nfh_fh[12]);
else printf(" fhl=0\n");
}
#endif
	do {
	    dp = NULL;
	    error = nfscl_open(vp, nfhp->nfh_fh, nfhp->nfh_len, mode, 1,
		cred, p, NULL, &op, &newone, &ret, 1);
	    if (error) {
		return (error);
	    }
	    if (nmp->nm_clp != NULL)
		clidrev = nmp->nm_clp->nfsc_clientidrev;
	    else
		clidrev = 0;
	    if (ret == NFSCLOPEN_DOOPEN) {
		if (np->n_v4 != NULL) {
			/*
			 * For the first attempt, try and get a layout, if
			 * pNFS is enabled for the mount.
			 */
			if (!NFSHASPNFS(nmp) || nfscl_enablecallb == 0 ||
			    nfs_numnfscbd == 0 ||
			    (np->n_flag & NNOLAYOUT) != 0 || retrycnt > 0)
				error = nfsrpc_openrpc(nmp, vp,
				    np->n_v4->n4_data,
				    np->n_v4->n4_fhlen, np->n_fhp->nfh_fh,
				    np->n_fhp->nfh_len, mode, op,
				    NFS4NODENAME(np->n_v4),
				    np->n_v4->n4_namelen,
				    &dp, 0, 0x0, cred, p, 0, 0);
			else
				error = nfsrpc_getopenlayout(nmp, vp,
				    np->n_v4->n4_data,
				    np->n_v4->n4_fhlen, np->n_fhp->nfh_fh,
				    np->n_fhp->nfh_len, mode, op,
				    NFS4NODENAME(np->n_v4),
				    np->n_v4->n4_namelen, &dp, cred, p);
			if (dp != NULL) {
#ifdef APPLE
				OSBitAndAtomic((int32_t)~NDELEGMOD, (UInt32 *)&np->n_flag);
#else
				NFSLOCKNODE(np);
				np->n_flag &= ~NDELEGMOD;
				/*
				 * Invalidate the attribute cache, so that
				 * attributes that pre-date the issue of a
				 * delegation are not cached, since the
				 * cached attributes will remain valid while
				 * the delegation is held.
				 */
				NFSINVALATTRCACHE(np);
				NFSUNLOCKNODE(np);
#endif
				(void) nfscl_deleg(nmp->nm_mountp,
				    op->nfso_own->nfsow_clp,
				    nfhp->nfh_fh, nfhp->nfh_len, cred, p, &dp);
			}
		} else {
			error = EIO;
		}
		newnfs_copyincred(cred, &op->nfso_cred);
	    } else if (ret == NFSCLOPEN_SETCRED)
		/*
		 * This is a new local open on a delegation. It needs
		 * to have credentials so that an open can be done
		 * against the server during recovery.
		 */
		newnfs_copyincred(cred, &op->nfso_cred);

	    /*
	     * nfso_opencnt is the count of how many VOP_OPEN()s have
	     * been done on this Open successfully and a VOP_CLOSE()
	     * is expected for each of these.
	     * If error is non-zero, don't increment it, since the Open
	     * hasn't succeeded yet.
	     */
	    if (!error)
		op->nfso_opencnt++;
	    nfscl_openrelease(nmp, op, error, newone);
	    if (error == NFSERR_GRACE || error == NFSERR_STALECLIENTID ||
		error == NFSERR_STALEDONTRECOVER || error == NFSERR_DELAY ||
		error == NFSERR_BADSESSION) {
		(void) nfs_catnap(PZERO, error, "nfs_open");
	    } else if ((error == NFSERR_EXPIRED || error == NFSERR_BADSTATEID)
		&& clidrev != 0) {
		expireret = nfscl_hasexpired(nmp->nm_clp, clidrev, p);
		retrycnt++;
	    }
	} while (error == NFSERR_GRACE || error == NFSERR_STALECLIENTID ||
	    error == NFSERR_STALEDONTRECOVER || error == NFSERR_DELAY ||
	    error == NFSERR_BADSESSION ||
	    ((error == NFSERR_EXPIRED || error == NFSERR_BADSTATEID) &&
	     expireret == 0 && clidrev != 0 && retrycnt < 4));
	if (error && retrycnt >= 4)
		error = EIO;
	return (error);
}

/*
 * the actual open rpc
 */
APPLESTATIC int
nfsrpc_openrpc(struct nfsmount *nmp, vnode_t vp, u_int8_t *nfhp, int fhlen,
    u_int8_t *newfhp, int newfhlen, u_int32_t mode, struct nfsclopen *op,
    u_int8_t *name, int namelen, struct nfscldeleg **dpp,
    int reclaim, u_int32_t delegtype, struct ucred *cred, NFSPROC_T *p,
    int syscred, int recursed)
{
	u_int32_t *tl;
	struct nfsrv_descript nfsd, *nd = &nfsd;
	struct nfscldeleg *dp, *ndp = NULL;
	struct nfsvattr nfsva;
	u_int32_t rflags, deleg;
	nfsattrbit_t attrbits;
	int error, ret, acesize, limitby;
	struct nfsclsession *tsep;

	dp = *dpp;
	*dpp = NULL;
	nfscl_reqstart(nd, NFSPROC_OPEN, nmp, nfhp, fhlen, NULL, NULL, 0, 0);
	NFSM_BUILD(tl, u_int32_t *, 5 * NFSX_UNSIGNED);
	*tl++ = txdr_unsigned(op->nfso_own->nfsow_seqid);
	*tl++ = txdr_unsigned(mode & NFSV4OPEN_ACCESSBOTH);
	*tl++ = txdr_unsigned((mode >> NFSLCK_SHIFT) & NFSV4OPEN_DENYBOTH);
	tsep = nfsmnt_mdssession(nmp);
	*tl++ = tsep->nfsess_clientid.lval[0];
	*tl = tsep->nfsess_clientid.lval[1];
	(void) nfsm_strtom(nd, op->nfso_own->nfsow_owner, NFSV4CL_LOCKNAMELEN);
	NFSM_BUILD(tl, u_int32_t *, 2 * NFSX_UNSIGNED);
	*tl++ = txdr_unsigned(NFSV4OPEN_NOCREATE);
	if (reclaim) {
		*tl = txdr_unsigned(NFSV4OPEN_CLAIMPREVIOUS);
		NFSM_BUILD(tl, u_int32_t *, NFSX_UNSIGNED);
		*tl = txdr_unsigned(delegtype);
	} else {
		if (dp != NULL) {
			*tl = txdr_unsigned(NFSV4OPEN_CLAIMDELEGATECUR);
			NFSM_BUILD(tl, u_int32_t *, NFSX_STATEID);
			if (NFSHASNFSV4N(nmp))
				*tl++ = 0;
			else
				*tl++ = dp->nfsdl_stateid.seqid;
			*tl++ = dp->nfsdl_stateid.other[0];
			*tl++ = dp->nfsdl_stateid.other[1];
			*tl = dp->nfsdl_stateid.other[2];
		} else {
			*tl = txdr_unsigned(NFSV4OPEN_CLAIMNULL);
		}
		(void) nfsm_strtom(nd, name, namelen);
	}
	NFSM_BUILD(tl, u_int32_t *, NFSX_UNSIGNED);
	*tl = txdr_unsigned(NFSV4OP_GETATTR);
	NFSZERO_ATTRBIT(&attrbits);
	NFSSETBIT_ATTRBIT(&attrbits, NFSATTRBIT_CHANGE);
	NFSSETBIT_ATTRBIT(&attrbits, NFSATTRBIT_TIMEMODIFY);
	(void) nfsrv_putattrbit(nd, &attrbits);
	if (syscred)
		nd->nd_flag |= ND_USEGSSNAME;
	error = newnfs_request(nd, nmp, NULL, &nmp->nm_sockreq, vp, p, cred,
	    NFS_PROG, NFS_VER4, NULL, 1, NULL, NULL);
	if (error)
		return (error);
	NFSCL_INCRSEQID(op->nfso_own->nfsow_seqid, nd);
	if (!nd->nd_repstat) {
		NFSM_DISSECT(tl, u_int32_t *, NFSX_STATEID +
		    6 * NFSX_UNSIGNED);
		op->nfso_stateid.seqid = *tl++;
		op->nfso_stateid.other[0] = *tl++;
		op->nfso_stateid.other[1] = *tl++;
		op->nfso_stateid.other[2] = *tl;
		rflags = fxdr_unsigned(u_int32_t, *(tl + 6));
		error = nfsrv_getattrbits(nd, &attrbits, NULL, NULL);
		if (error)
			goto nfsmout;
		NFSM_DISSECT(tl, u_int32_t *, NFSX_UNSIGNED);
		deleg = fxdr_unsigned(u_int32_t, *tl);
		if (deleg == NFSV4OPEN_DELEGATEREAD ||
		    deleg == NFSV4OPEN_DELEGATEWRITE) {
			if (!(op->nfso_own->nfsow_clp->nfsc_flags &
			      NFSCLFLAGS_FIRSTDELEG))
				op->nfso_own->nfsow_clp->nfsc_flags |=
				  (NFSCLFLAGS_FIRSTDELEG | NFSCLFLAGS_GOTDELEG);
			ndp = malloc(
			    sizeof (struct nfscldeleg) + newfhlen,
			    M_NFSCLDELEG, M_WAITOK);
			LIST_INIT(&ndp->nfsdl_owner);
			LIST_INIT(&ndp->nfsdl_lock);
			ndp->nfsdl_clp = op->nfso_own->nfsow_clp;
			ndp->nfsdl_fhlen = newfhlen;
			NFSBCOPY(newfhp, ndp->nfsdl_fh, newfhlen);
			newnfs_copyincred(cred, &ndp->nfsdl_cred);
			nfscl_lockinit(&ndp->nfsdl_rwlock);
			NFSM_DISSECT(tl, u_int32_t *, NFSX_STATEID +
			    NFSX_UNSIGNED);
			ndp->nfsdl_stateid.seqid = *tl++;
			ndp->nfsdl_stateid.other[0] = *tl++;
			ndp->nfsdl_stateid.other[1] = *tl++;
			ndp->nfsdl_stateid.other[2] = *tl++;
			ret = fxdr_unsigned(int, *tl);
			if (deleg == NFSV4OPEN_DELEGATEWRITE) {
				ndp->nfsdl_flags = NFSCLDL_WRITE;
				/*
				 * Indicates how much the file can grow.
				 */
				NFSM_DISSECT(tl, u_int32_t *,
				    3 * NFSX_UNSIGNED);
				limitby = fxdr_unsigned(int, *tl++);
				switch (limitby) {
				case NFSV4OPEN_LIMITSIZE:
					ndp->nfsdl_sizelimit = fxdr_hyper(tl);
					break;
				case NFSV4OPEN_LIMITBLOCKS:
					ndp->nfsdl_sizelimit =
					    fxdr_unsigned(u_int64_t, *tl++);
					ndp->nfsdl_sizelimit *=
					    fxdr_unsigned(u_int64_t, *tl);
					break;
				default:
					error = NFSERR_BADXDR;
					goto nfsmout;
				}
			} else {
				ndp->nfsdl_flags = NFSCLDL_READ;
			}
			if (ret)
				ndp->nfsdl_flags |= NFSCLDL_RECALL;
			error = nfsrv_dissectace(nd, &ndp->nfsdl_ace, &ret,
			    &acesize, p);
			if (error)
				goto nfsmout;
		} else if (deleg != NFSV4OPEN_DELEGATENONE) {
			error = NFSERR_BADXDR;
			goto nfsmout;
		}
		NFSM_DISSECT(tl, u_int32_t *, 2 * NFSX_UNSIGNED);
		error = nfsv4_loadattr(nd, NULL, &nfsva, NULL,
		    NULL, 0, NULL, NULL, NULL, NULL, NULL, 0,
		    NULL, NULL, NULL, p, cred);
		if (error)
			goto nfsmout;
		if (ndp != NULL) {
			ndp->nfsdl_change = nfsva.na_filerev;
			ndp->nfsdl_modtime = nfsva.na_mtime;
			ndp->nfsdl_flags |= NFSCLDL_MODTIMESET;
		}
		if (!reclaim && (rflags & NFSV4OPEN_RESULTCONFIRM)) {
		    do {
			ret = nfsrpc_openconfirm(vp, newfhp, newfhlen, op,
			    cred, p);
			if (ret == NFSERR_DELAY)
			    (void) nfs_catnap(PZERO, ret, "nfs_open");
		    } while (ret == NFSERR_DELAY);
		    error = ret;
		}
		if ((rflags & NFSV4OPEN_LOCKTYPEPOSIX) ||
		    nfscl_assumeposixlocks)
		    op->nfso_posixlock = 1;
		else
		    op->nfso_posixlock = 0;

		/*
		 * If the server is handing out delegations, but we didn't
		 * get one because an OpenConfirm was required, try the
		 * Open again, to get a delegation. This is a harmless no-op,
		 * from a server's point of view.
		 */
		if (!reclaim && (rflags & NFSV4OPEN_RESULTCONFIRM) &&
		    (op->nfso_own->nfsow_clp->nfsc_flags & NFSCLFLAGS_GOTDELEG)
		    && !error && dp == NULL && ndp == NULL && !recursed) {
		    do {
			ret = nfsrpc_openrpc(nmp, vp, nfhp, fhlen, newfhp,
			    newfhlen, mode, op, name, namelen, &ndp, 0, 0x0,
			    cred, p, syscred, 1);
			if (ret == NFSERR_DELAY)
			    (void) nfs_catnap(PZERO, ret, "nfs_open2");
		    } while (ret == NFSERR_DELAY);
		    if (ret) {
			if (ndp != NULL) {
				free(ndp, M_NFSCLDELEG);
				ndp = NULL;
			}
			if (ret == NFSERR_STALECLIENTID ||
			    ret == NFSERR_STALEDONTRECOVER ||
			    ret == NFSERR_BADSESSION)
				error = ret;
		    }
		}
	}
	if (nd->nd_repstat != 0 && error == 0)
		error = nd->nd_repstat;
	if (error == NFSERR_STALECLIENTID)
		nfscl_initiate_recovery(op->nfso_own->nfsow_clp);
nfsmout:
	if (!error)
		*dpp = ndp;
	else if (ndp != NULL)
		free(ndp, M_NFSCLDELEG);
	mbuf_freem(nd->nd_mrep);
	return (error);
}

/*
 * open downgrade rpc
 */
APPLESTATIC int
nfsrpc_opendowngrade(vnode_t vp, u_int32_t mode, struct nfsclopen *op,
    struct ucred *cred, NFSPROC_T *p)
{
	u_int32_t *tl;
	struct nfsrv_descript nfsd, *nd = &nfsd;
	int error;

	NFSCL_REQSTART(nd, NFSPROC_OPENDOWNGRADE, vp);
	NFSM_BUILD(tl, u_int32_t *, NFSX_STATEID + 3 * NFSX_UNSIGNED);
	if (NFSHASNFSV4N(VFSTONFS(vnode_mount(vp))))
		*tl++ = 0;
	else
		*tl++ = op->nfso_stateid.seqid;
	*tl++ = op->nfso_stateid.other[0];
	*tl++ = op->nfso_stateid.other[1];
	*tl++ = op->nfso_stateid.other[2];
	*tl++ = txdr_unsigned(op->nfso_own->nfsow_seqid);
	*tl++ = txdr_unsigned(mode & NFSV4OPEN_ACCESSBOTH);
	*tl = txdr_unsigned((mode >> NFSLCK_SHIFT) & NFSV4OPEN_DENYBOTH);
	error = nfscl_request(nd, vp, p, cred, NULL);
	if (error)
		return (error);
	NFSCL_INCRSEQID(op->nfso_own->nfsow_seqid, nd);
	if (!nd->nd_repstat) {
		NFSM_DISSECT(tl, u_int32_t *, NFSX_STATEID);
		op->nfso_stateid.seqid = *tl++;
		op->nfso_stateid.other[0] = *tl++;
		op->nfso_stateid.other[1] = *tl++;
		op->nfso_stateid.other[2] = *tl;
	}
	if (nd->nd_repstat && error == 0)
		error = nd->nd_repstat;
	if (error == NFSERR_STALESTATEID)
		nfscl_initiate_recovery(op->nfso_own->nfsow_clp);
nfsmout:
	mbuf_freem(nd->nd_mrep);
	return (error);
}

/*
 * V4 Close operation.
 */
APPLESTATIC int
nfsrpc_close(vnode_t vp, int doclose, NFSPROC_T *p)
{
	struct nfsclclient *clp;
	int error;

	if (vnode_vtype(vp) != VREG)
		return (0);
	if (doclose)
		error = nfscl_doclose(vp, &clp, p);
	else
		error = nfscl_getclose(vp, &clp);
	if (error)
		return (error);

	nfscl_clientrelease(clp);
	return (0);
}

/*
 * Close the open.
 */
APPLESTATIC void
nfsrpc_doclose(struct nfsmount *nmp, struct nfsclopen *op, NFSPROC_T *p)
{
	struct nfsrv_descript nfsd, *nd = &nfsd;
	struct nfscllockowner *lp, *nlp;
	struct nfscllock *lop, *nlop;
	struct ucred *tcred;
	u_int64_t off = 0, len = 0;
	u_int32_t type = NFSV4LOCKT_READ;
	int error, do_unlock, trycnt;

	tcred = newnfs_getcred();
	newnfs_copycred(&op->nfso_cred, tcred);
	/*
	 * (Theoretically this could be done in the same
	 *  compound as the close, but having multiple
	 *  sequenced Ops in the same compound might be
	 *  too scary for some servers.)
	 */
	if (op->nfso_posixlock) {
		off = 0;
		len = NFS64BITSSET;
		type = NFSV4LOCKT_READ;
	}

	/*
	 * Since this function is only called from VOP_INACTIVE(), no
	 * other thread will be manipulating this Open. As such, the
	 * lock lists are not being changed by other threads, so it should
	 * be safe to do this without locking.
	 */
	LIST_FOREACH(lp, &op->nfso_lock, nfsl_list) {
		do_unlock = 1;
		LIST_FOREACH_SAFE(lop, &lp->nfsl_lock, nfslo_list, nlop) {
			if (op->nfso_posixlock == 0) {
				off = lop->nfslo_first;
				len = lop->nfslo_end - lop->nfslo_first;
				if (lop->nfslo_type == F_WRLCK)
					type = NFSV4LOCKT_WRITE;
				else
					type = NFSV4LOCKT_READ;
			}
			if (do_unlock) {
				trycnt = 0;
				do {
					error = nfsrpc_locku(nd, nmp, lp, off,
					    len, type, tcred, p, 0);
					if ((nd->nd_repstat == NFSERR_GRACE ||
					    nd->nd_repstat == NFSERR_DELAY) &&
					    error == 0)
						(void) nfs_catnap(PZERO,
						    (int)nd->nd_repstat,
						    "nfs_close");
				} while ((nd->nd_repstat == NFSERR_GRACE ||
				    nd->nd_repstat == NFSERR_DELAY) &&
				    error == 0 && trycnt++ < 5);
				if (op->nfso_posixlock)
					do_unlock = 0;
			}
			nfscl_freelock(lop, 0);
		}
		/*
		 * Do a ReleaseLockOwner.
		 * The lock owner name nfsl_owner may be used by other opens for
		 * other files but the lock_owner4 name that nfsrpc_rellockown()
		 * puts on the wire has the file handle for this file appended
		 * to it, so it can be done now.
		 */
		(void)nfsrpc_rellockown(nmp, lp, lp->nfsl_open->nfso_fh,
		    lp->nfsl_open->nfso_fhlen, tcred, p);
	}

	/*
	 * There could be other Opens for different files on the same
	 * OpenOwner, so locking is required.
	 */
	NFSLOCKCLSTATE();
	nfscl_lockexcl(&op->nfso_own->nfsow_rwlock, NFSCLSTATEMUTEXPTR);
	NFSUNLOCKCLSTATE();
	do {
		error = nfscl_tryclose(op, tcred, nmp, p);
		if (error == NFSERR_GRACE)
			(void) nfs_catnap(PZERO, error, "nfs_close");
	} while (error == NFSERR_GRACE);
	NFSLOCKCLSTATE();
	nfscl_lockunlock(&op->nfso_own->nfsow_rwlock);

	LIST_FOREACH_SAFE(lp, &op->nfso_lock, nfsl_list, nlp)
		nfscl_freelockowner(lp, 0);
	nfscl_freeopen(op, 0);
	NFSUNLOCKCLSTATE();
	NFSFREECRED(tcred);
}

/*
 * The actual Close RPC.
 */
APPLESTATIC int
nfsrpc_closerpc(struct nfsrv_descript *nd, struct nfsmount *nmp,
    struct nfsclopen *op, struct ucred *cred, NFSPROC_T *p,
    int syscred)
{
	u_int32_t *tl;
	int error;

	nfscl_reqstart(nd, NFSPROC_CLOSE, nmp, op->nfso_fh,
	    op->nfso_fhlen, NULL, NULL, 0, 0);
	NFSM_BUILD(tl, u_int32_t *, NFSX_UNSIGNED + NFSX_STATEID);
	*tl++ = txdr_unsigned(op->nfso_own->nfsow_seqid);
	if (NFSHASNFSV4N(nmp))
		*tl++ = 0;
	else
		*tl++ = op->nfso_stateid.seqid;
	*tl++ = op->nfso_stateid.other[0];
	*tl++ = op->nfso_stateid.other[1];
	*tl = op->nfso_stateid.other[2];
	if (syscred)
		nd->nd_flag |= ND_USEGSSNAME;
	error = newnfs_request(nd, nmp, NULL, &nmp->nm_sockreq, NULL, p, cred,
	    NFS_PROG, NFS_VER4, NULL, 1, NULL, NULL);
	if (error)
		return (error);
	NFSCL_INCRSEQID(op->nfso_own->nfsow_seqid, nd);
	if (nd->nd_repstat == 0)
		NFSM_DISSECT(tl, u_int32_t *, NFSX_STATEID);
	error = nd->nd_repstat;
	if (error == NFSERR_STALESTATEID)
		nfscl_initiate_recovery(op->nfso_own->nfsow_clp);
nfsmout:
	mbuf_freem(nd->nd_mrep);
	return (error);
}

/*
 * V4 Open Confirm RPC.
 */
APPLESTATIC int
nfsrpc_openconfirm(vnode_t vp, u_int8_t *nfhp, int fhlen,
    struct nfsclopen *op, struct ucred *cred, NFSPROC_T *p)
{
	u_int32_t *tl;
	struct nfsrv_descript nfsd, *nd = &nfsd;
	struct nfsmount *nmp;
	int error;

	nmp = VFSTONFS(vnode_mount(vp));
	if (NFSHASNFSV4N(nmp))
		return (0);		/* No confirmation for NFSv4.1. */
	nfscl_reqstart(nd, NFSPROC_OPENCONFIRM, nmp, nfhp, fhlen, NULL, NULL,
	    0, 0);
	NFSM_BUILD(tl, u_int32_t *, NFSX_UNSIGNED + NFSX_STATEID);
	*tl++ = op->nfso_stateid.seqid;
	*tl++ = op->nfso_stateid.other[0];
	*tl++ = op->nfso_stateid.other[1];
	*tl++ = op->nfso_stateid.other[2];
	*tl = txdr_unsigned(op->nfso_own->nfsow_seqid);
	error = nfscl_request(nd, vp, p, cred, NULL);
	if (error)
		return (error);
	NFSCL_INCRSEQID(op->nfso_own->nfsow_seqid, nd);
	if (!nd->nd_repstat) {
		NFSM_DISSECT(tl, u_int32_t *, NFSX_STATEID);
		op->nfso_stateid.seqid = *tl++;
		op->nfso_stateid.other[0] = *tl++;
		op->nfso_stateid.other[1] = *tl++;
		op->nfso_stateid.other[2] = *tl;
	}
	error = nd->nd_repstat;
	if (error == NFSERR_STALESTATEID)
		nfscl_initiate_recovery(op->nfso_own->nfsow_clp);
nfsmout:
	mbuf_freem(nd->nd_mrep);
	return (error);
}

/*
 * Do the setclientid and setclientid confirm RPCs. Called from nfs_statfs()
 * when a mount has just occurred and when the server replies NFSERR_EXPIRED.
 */
APPLESTATIC int
nfsrpc_setclient(struct nfsmount *nmp, struct nfsclclient *clp, int reclaim,
    struct ucred *cred, NFSPROC_T *p)
{
	u_int32_t *tl;
	struct nfsrv_descript nfsd;
	struct nfsrv_descript *nd = &nfsd;
	nfsattrbit_t attrbits;
	u_int8_t *cp = NULL, *cp2, addr[INET6_ADDRSTRLEN + 9];
	u_short port;
	int error, isinet6 = 0, callblen;
	nfsquad_t confirm;
	u_int32_t lease;
	static u_int32_t rev = 0;
	struct nfsclds *dsp;
	struct in6_addr a6;
	struct nfsclsession *tsep;

	if (nfsboottime.tv_sec == 0)
		NFSSETBOOTTIME(nfsboottime);
	clp->nfsc_rev = rev++;
	if (NFSHASNFSV4N(nmp)) {
		/*
		 * Either there was no previous session or the
		 * previous session has failed, so...
		 * do an ExchangeID followed by the CreateSession.
		 */
		error = nfsrpc_exchangeid(nmp, clp, &nmp->nm_sockreq,
		    NFSV4EXCH_USEPNFSMDS | NFSV4EXCH_USENONPNFS, &dsp, cred, p);
		NFSCL_DEBUG(1, "aft exch=%d\n", error);
		if (error == 0)
			error = nfsrpc_createsession(nmp, &dsp->nfsclds_sess,
			    &nmp->nm_sockreq,
			    dsp->nfsclds_sess.nfsess_sequenceid, 1, cred, p);
		if (error == 0) {
			NFSLOCKMNT(nmp);
			/*
			 * The old sessions cannot be safely free'd
			 * here, since they may still be used by
			 * in-progress RPCs.
			 */
			tsep = NULL;
			if (TAILQ_FIRST(&nmp->nm_sess) != NULL)
				tsep = NFSMNT_MDSSESSION(nmp);
			TAILQ_INSERT_HEAD(&nmp->nm_sess, dsp,
			    nfsclds_list);
			/*
			 * Wake up RPCs waiting for a slot on the
			 * old session. These will then fail with
			 * NFSERR_BADSESSION and be retried with the
			 * new session by nfsv4_setsequence().
			 * Also wakeup() processes waiting for the
			 * new session.
			 */
			if (tsep != NULL)
				wakeup(&tsep->nfsess_slots);
			wakeup(&nmp->nm_sess);
			NFSUNLOCKMNT(nmp);
		} else
			nfscl_freenfsclds(dsp);
		NFSCL_DEBUG(1, "aft createsess=%d\n", error);
		if (error == 0 && reclaim == 0) {
			error = nfsrpc_reclaimcomplete(nmp, cred, p);
			NFSCL_DEBUG(1, "aft reclaimcomp=%d\n", error);
			if (error == NFSERR_COMPLETEALREADY ||
			    error == NFSERR_NOTSUPP)
				/* Ignore this error. */
				error = 0;
		}
		return (error);
	}

	/*
	 * Allocate a single session structure for NFSv4.0, because some of
	 * the fields are used by NFSv4.0 although it doesn't do a session.
	 */
	dsp = malloc(sizeof(struct nfsclds), M_NFSCLDS, M_WAITOK | M_ZERO);
	mtx_init(&dsp->nfsclds_mtx, "nfsds", NULL, MTX_DEF);
	mtx_init(&dsp->nfsclds_sess.nfsess_mtx, "nfssession", NULL, MTX_DEF);
	NFSLOCKMNT(nmp);
	TAILQ_INSERT_HEAD(&nmp->nm_sess, dsp, nfsclds_list);
	tsep = NFSMNT_MDSSESSION(nmp);
	NFSUNLOCKMNT(nmp);

	nfscl_reqstart(nd, NFSPROC_SETCLIENTID, nmp, NULL, 0, NULL, NULL, 0, 0);
	NFSM_BUILD(tl, u_int32_t *, 2 * NFSX_UNSIGNED);
	*tl++ = txdr_unsigned(nfsboottime.tv_sec);
	*tl = txdr_unsigned(clp->nfsc_rev);
	(void) nfsm_strtom(nd, clp->nfsc_id, clp->nfsc_idlen);

	/*
	 * set up the callback address
	 */
	NFSM_BUILD(tl, u_int32_t *, NFSX_UNSIGNED);
	*tl = txdr_unsigned(NFS_CALLBCKPROG);
	callblen = strlen(nfsv4_callbackaddr);
	if (callblen == 0)
		cp = nfscl_getmyip(nmp, &a6, &isinet6);
	if (nfscl_enablecallb && nfs_numnfscbd > 0 &&
	    (callblen > 0 || cp != NULL)) {
		port = htons(nfsv4_cbport);
		cp2 = (u_int8_t *)&port;
#ifdef INET6
		if ((callblen > 0 &&
		     strchr(nfsv4_callbackaddr, ':')) || isinet6) {
			char ip6buf[INET6_ADDRSTRLEN], *ip6add;

			(void) nfsm_strtom(nd, "tcp6", 4);
			if (callblen == 0) {
				ip6_sprintf(ip6buf, (struct in6_addr *)cp);
				ip6add = ip6buf;
			} else {
				ip6add = nfsv4_callbackaddr;
			}
			snprintf(addr, INET6_ADDRSTRLEN + 9, "%s.%d.%d",
			    ip6add, cp2[0], cp2[1]);
		} else
#endif
		{
			(void) nfsm_strtom(nd, "tcp", 3);
			if (callblen == 0)
				snprintf(addr, INET6_ADDRSTRLEN + 9,
				    "%d.%d.%d.%d.%d.%d", cp[0], cp[1],
				    cp[2], cp[3], cp2[0], cp2[1]);
			else
				snprintf(addr, INET6_ADDRSTRLEN + 9,
				    "%s.%d.%d", nfsv4_callbackaddr,
				    cp2[0], cp2[1]);
		}
		(void) nfsm_strtom(nd, addr, strlen(addr));
	} else {
		(void) nfsm_strtom(nd, "tcp", 3);
		(void) nfsm_strtom(nd, "0.0.0.0.0.0", 11);
	}
	NFSM_BUILD(tl, u_int32_t *, NFSX_UNSIGNED);
	*tl = txdr_unsigned(clp->nfsc_cbident);
	nd->nd_flag |= ND_USEGSSNAME;
	error = newnfs_request(nd, nmp, NULL, &nmp->nm_sockreq, NULL, p, cred,
		NFS_PROG, NFS_VER4, NULL, 1, NULL, NULL);
	if (error)
		return (error);
	if (nd->nd_repstat == 0) {
	    NFSM_DISSECT(tl, u_int32_t *, 4 * NFSX_UNSIGNED);
	    tsep->nfsess_clientid.lval[0] = *tl++;
	    tsep->nfsess_clientid.lval[1] = *tl++;
	    confirm.lval[0] = *tl++;
	    confirm.lval[1] = *tl;
	    mbuf_freem(nd->nd_mrep);
	    nd->nd_mrep = NULL;

	    /*
	     * and confirm it.
	     */
	    nfscl_reqstart(nd, NFSPROC_SETCLIENTIDCFRM, nmp, NULL, 0, NULL,
		NULL, 0, 0);
	    NFSM_BUILD(tl, u_int32_t *, 4 * NFSX_UNSIGNED);
	    *tl++ = tsep->nfsess_clientid.lval[0];
	    *tl++ = tsep->nfsess_clientid.lval[1];
	    *tl++ = confirm.lval[0];
	    *tl = confirm.lval[1];
	    nd->nd_flag |= ND_USEGSSNAME;
	    error = newnfs_request(nd, nmp, NULL, &nmp->nm_sockreq, NULL, p,
		cred, NFS_PROG, NFS_VER4, NULL, 1, NULL, NULL);
	    if (error)
		return (error);
	    mbuf_freem(nd->nd_mrep);
	    nd->nd_mrep = NULL;
	    if (nd->nd_repstat == 0) {
		nfscl_reqstart(nd, NFSPROC_GETATTR, nmp, nmp->nm_fh,
		    nmp->nm_fhsize, NULL, NULL, 0, 0);
		NFSZERO_ATTRBIT(&attrbits);
		NFSSETBIT_ATTRBIT(&attrbits, NFSATTRBIT_LEASETIME);
		(void) nfsrv_putattrbit(nd, &attrbits);
		nd->nd_flag |= ND_USEGSSNAME;
		error = newnfs_request(nd, nmp, NULL, &nmp->nm_sockreq, NULL, p,
		    cred, NFS_PROG, NFS_VER4, NULL, 1, NULL, NULL);
		if (error)
		    return (error);
		if (nd->nd_repstat == 0) {
		    error = nfsv4_loadattr(nd, NULL, NULL, NULL, NULL, 0, NULL,
			NULL, NULL, NULL, NULL, 0, NULL, &lease, NULL, p, cred);
		    if (error)
			goto nfsmout;
		    clp->nfsc_renew = NFSCL_RENEW(lease);
		    clp->nfsc_expire = NFSD_MONOSEC + clp->nfsc_renew;
		    clp->nfsc_clientidrev++;
		    if (clp->nfsc_clientidrev == 0)
			clp->nfsc_clientidrev++;
		}
	    }
	}
	error = nd->nd_repstat;
nfsmout:
	mbuf_freem(nd->nd_mrep);
	return (error);
}

/*
 * nfs getattr call.
 */
APPLESTATIC int
nfsrpc_getattr(vnode_t vp, struct ucred *cred, NFSPROC_T *p,
    struct nfsvattr *nap, void *stuff)
{
	struct nfsrv_descript nfsd, *nd = &nfsd;
	int error;
	nfsattrbit_t attrbits;
	
	NFSCL_REQSTART(nd, NFSPROC_GETATTR, vp);
	if (nd->nd_flag & ND_NFSV4) {
		NFSGETATTR_ATTRBIT(&attrbits);
		(void) nfsrv_putattrbit(nd, &attrbits);
	}
	error = nfscl_request(nd, vp, p, cred, stuff);
	if (error)
		return (error);
	if (!nd->nd_repstat)
		error = nfsm_loadattr(nd, nap);
	else
		error = nd->nd_repstat;
	mbuf_freem(nd->nd_mrep);
	return (error);
}

/*
 * nfs getattr call with non-vnode arguemnts.
 */
APPLESTATIC int
nfsrpc_getattrnovp(struct nfsmount *nmp, u_int8_t *fhp, int fhlen, int syscred,
    struct ucred *cred, NFSPROC_T *p, struct nfsvattr *nap, u_int64_t *xidp,
    uint32_t *leasep)
{
	struct nfsrv_descript nfsd, *nd = &nfsd;
	int error, vers = NFS_VER2;
	nfsattrbit_t attrbits;
	
	nfscl_reqstart(nd, NFSPROC_GETATTR, nmp, fhp, fhlen, NULL, NULL, 0, 0);
	if (nd->nd_flag & ND_NFSV4) {
		vers = NFS_VER4;
		NFSGETATTR_ATTRBIT(&attrbits);
		NFSSETBIT_ATTRBIT(&attrbits, NFSATTRBIT_LEASETIME);
		(void) nfsrv_putattrbit(nd, &attrbits);
	} else if (nd->nd_flag & ND_NFSV3) {
		vers = NFS_VER3;
	}
	if (syscred)
		nd->nd_flag |= ND_USEGSSNAME;
	error = newnfs_request(nd, nmp, NULL, &nmp->nm_sockreq, NULL, p, cred,
	    NFS_PROG, vers, NULL, 1, xidp, NULL);
	if (error)
		return (error);
	if (nd->nd_repstat == 0) {
		if ((nd->nd_flag & ND_NFSV4) != 0)
			error = nfsv4_loadattr(nd, NULL, nap, NULL, NULL, 0,
			    NULL, NULL, NULL, NULL, NULL, 0, NULL, leasep, NULL,
			    NULL, NULL);
		else
			error = nfsm_loadattr(nd, nap);
	} else
		error = nd->nd_repstat;
	mbuf_freem(nd->nd_mrep);
	return (error);
}

/*
 * Do an nfs setattr operation.
 */
APPLESTATIC int
nfsrpc_setattr(vnode_t vp, struct vattr *vap, NFSACL_T *aclp,
    struct ucred *cred, NFSPROC_T *p, struct nfsvattr *rnap, int *attrflagp,
    void *stuff)
{
	int error, expireret = 0, openerr, retrycnt;
	u_int32_t clidrev = 0, mode;
	struct nfsmount *nmp = VFSTONFS(vnode_mount(vp));
	struct nfsfh *nfhp;
	nfsv4stateid_t stateid;
	void *lckp;

	if (nmp->nm_clp != NULL)
		clidrev = nmp->nm_clp->nfsc_clientidrev;
	if (vap != NULL && NFSATTRISSET(u_quad_t, vap, va_size))
		mode = NFSV4OPEN_ACCESSWRITE;
	else
		mode = NFSV4OPEN_ACCESSREAD;
	retrycnt = 0;
	do {
		lckp = NULL;
		openerr = 1;
		if (NFSHASNFSV4(nmp)) {
			nfhp = VTONFS(vp)->n_fhp;
			error = nfscl_getstateid(vp, nfhp->nfh_fh,
			    nfhp->nfh_len, mode, 0, cred, p, &stateid, &lckp);
			if (error && vnode_vtype(vp) == VREG &&
			    (mode == NFSV4OPEN_ACCESSWRITE ||
			     nfstest_openallsetattr)) {
				/*
				 * No Open stateid, so try and open the file
				 * now.
				 */
				if (mode == NFSV4OPEN_ACCESSWRITE)
					openerr = nfsrpc_open(vp, FWRITE, cred,
					    p);
				else
					openerr = nfsrpc_open(vp, FREAD, cred,
					    p);
				if (!openerr)
					(void) nfscl_getstateid(vp,
					    nfhp->nfh_fh, nfhp->nfh_len,
					    mode, 0, cred, p, &stateid, &lckp);
			}
		}
		if (vap != NULL)
			error = nfsrpc_setattrrpc(vp, vap, &stateid, cred, p,
			    rnap, attrflagp, stuff);
		else
			error = nfsrpc_setaclrpc(vp, cred, p, aclp, &stateid,
			    stuff);
		if (error == NFSERR_OPENMODE && mode == NFSV4OPEN_ACCESSREAD) {
			NFSLOCKMNT(nmp);
			nmp->nm_state |= NFSSTA_OPENMODE;
			NFSUNLOCKMNT(nmp);
		}
		if (error == NFSERR_STALESTATEID)
			nfscl_initiate_recovery(nmp->nm_clp);
		if (lckp != NULL)
			nfscl_lockderef(lckp);
		if (!openerr)
			(void) nfsrpc_close(vp, 0, p);
		if (error == NFSERR_GRACE || error == NFSERR_STALESTATEID ||
		    error == NFSERR_STALEDONTRECOVER || error == NFSERR_DELAY ||
		    error == NFSERR_OLDSTATEID || error == NFSERR_BADSESSION) {
			(void) nfs_catnap(PZERO, error, "nfs_setattr");
		} else if ((error == NFSERR_EXPIRED ||
		    error == NFSERR_BADSTATEID) && clidrev != 0) {
			expireret = nfscl_hasexpired(nmp->nm_clp, clidrev, p);
		}
		retrycnt++;
	} while (error == NFSERR_GRACE || error == NFSERR_STALESTATEID ||
	    error == NFSERR_STALEDONTRECOVER || error == NFSERR_DELAY ||
	    error == NFSERR_BADSESSION ||
	    (error == NFSERR_OLDSTATEID && retrycnt < 20) ||
	    ((error == NFSERR_EXPIRED || error == NFSERR_BADSTATEID) &&
	     expireret == 0 && clidrev != 0 && retrycnt < 4) ||
	    (error == NFSERR_OPENMODE && mode == NFSV4OPEN_ACCESSREAD &&
	     retrycnt < 4));
	if (error && retrycnt >= 4)
		error = EIO;
	return (error);
}

static int
nfsrpc_setattrrpc(vnode_t vp, struct vattr *vap,
    nfsv4stateid_t *stateidp, struct ucred *cred, NFSPROC_T *p,
    struct nfsvattr *rnap, int *attrflagp, void *stuff)
{
	u_int32_t *tl;
	struct nfsrv_descript nfsd, *nd = &nfsd;
	int error;
	nfsattrbit_t attrbits;

	*attrflagp = 0;
	NFSCL_REQSTART(nd, NFSPROC_SETATTR, vp);
	if (nd->nd_flag & ND_NFSV4)
		nfsm_stateidtom(nd, stateidp, NFSSTATEID_PUTSTATEID);
	vap->va_type = vnode_vtype(vp);
	nfscl_fillsattr(nd, vap, vp, NFSSATTR_FULL, 0);
	if (nd->nd_flag & ND_NFSV3) {
		NFSM_BUILD(tl, u_int32_t *, NFSX_UNSIGNED);
		*tl = newnfs_false;
	} else if (nd->nd_flag & ND_NFSV4) {
		NFSM_BUILD(tl, u_int32_t *, NFSX_UNSIGNED);
		*tl = txdr_unsigned(NFSV4OP_GETATTR);
		NFSGETATTR_ATTRBIT(&attrbits);
		(void) nfsrv_putattrbit(nd, &attrbits);
	}
	error = nfscl_request(nd, vp, p, cred, stuff);
	if (error)
		return (error);
	if (nd->nd_flag & (ND_NFSV3 | ND_NFSV4))
		error = nfscl_wcc_data(nd, vp, rnap, attrflagp, NULL, stuff);
	if ((nd->nd_flag & (ND_NFSV4 | ND_NOMOREDATA)) == ND_NFSV4 && !error)
		error = nfsrv_getattrbits(nd, &attrbits, NULL, NULL);
	if (!(nd->nd_flag & ND_NFSV3) && !nd->nd_repstat && !error)
		error = nfscl_postop_attr(nd, rnap, attrflagp, stuff);
	mbuf_freem(nd->nd_mrep);
	if (nd->nd_repstat && !error)
		error = nd->nd_repstat;
	return (error);
}

/*
 * nfs lookup rpc
 */
APPLESTATIC int
nfsrpc_lookup(vnode_t dvp, char *name, int len, struct ucred *cred,
    NFSPROC_T *p, struct nfsvattr *dnap, struct nfsvattr *nap,
    struct nfsfh **nfhpp, int *attrflagp, int *dattrflagp, void *stuff)
{
	u_int32_t *tl;
	struct nfsrv_descript nfsd, *nd = &nfsd;
	struct nfsmount *nmp;
	struct nfsnode *np;
	struct nfsfh *nfhp;
	nfsattrbit_t attrbits;
	int error = 0, lookupp = 0;

	*attrflagp = 0;
	*dattrflagp = 0;
	if (vnode_vtype(dvp) != VDIR)
		return (ENOTDIR);
	nmp = VFSTONFS(vnode_mount(dvp));
	if (len > NFS_MAXNAMLEN)
		return (ENAMETOOLONG);
	if (NFSHASNFSV4(nmp) && len == 1 &&
		name[0] == '.') {
		/*
		 * Just return the current dir's fh.
		 */
		np = VTONFS(dvp);
		nfhp = malloc(sizeof (struct nfsfh) +
			np->n_fhp->nfh_len, M_NFSFH, M_WAITOK);
		nfhp->nfh_len = np->n_fhp->nfh_len;
		NFSBCOPY(np->n_fhp->nfh_fh, nfhp->nfh_fh, nfhp->nfh_len);
		*nfhpp = nfhp;
		return (0);
	}
	if (NFSHASNFSV4(nmp) && len == 2 &&
		name[0] == '.' && name[1] == '.') {
		lookupp = 1;
		NFSCL_REQSTART(nd, NFSPROC_LOOKUPP, dvp);
	} else {
		NFSCL_REQSTART(nd, NFSPROC_LOOKUP, dvp);
		(void) nfsm_strtom(nd, name, len);
	}
	if (nd->nd_flag & ND_NFSV4) {
		NFSGETATTR_ATTRBIT(&attrbits);
		NFSM_BUILD(tl, u_int32_t *, 2 * NFSX_UNSIGNED);
		*tl++ = txdr_unsigned(NFSV4OP_GETFH);
		*tl = txdr_unsigned(NFSV4OP_GETATTR);
		(void) nfsrv_putattrbit(nd, &attrbits);
	}
	error = nfscl_request(nd, dvp, p, cred, stuff);
	if (error)
		return (error);
	if (nd->nd_repstat) {
		/*
		 * When an NFSv4 Lookupp returns ENOENT, it means that
		 * the lookup is at the root of an fs, so return this dir.
		 */
		if (nd->nd_repstat == NFSERR_NOENT && lookupp) {
		    np = VTONFS(dvp);
		    nfhp = malloc(sizeof (struct nfsfh) +
			np->n_fhp->nfh_len, M_NFSFH, M_WAITOK);
		    nfhp->nfh_len = np->n_fhp->nfh_len;
		    NFSBCOPY(np->n_fhp->nfh_fh, nfhp->nfh_fh, nfhp->nfh_len);
		    *nfhpp = nfhp;
		    mbuf_freem(nd->nd_mrep);
		    return (0);
		}
		if (nd->nd_flag & ND_NFSV3)
		    error = nfscl_postop_attr(nd, dnap, dattrflagp, stuff);
		else if ((nd->nd_flag & (ND_NFSV4 | ND_NOMOREDATA)) ==
		    ND_NFSV4) {
			/* Load the directory attributes. */
			error = nfsm_loadattr(nd, dnap);
			if (error == 0)
				*dattrflagp = 1;
		}
		goto nfsmout;
	}
	if ((nd->nd_flag & (ND_NFSV4 | ND_NOMOREDATA)) == ND_NFSV4) {
		/* Load the directory attributes. */
		error = nfsm_loadattr(nd, dnap);
		if (error != 0)
			goto nfsmout;
		*dattrflagp = 1;
		/* Skip over the Lookup and GetFH operation status values. */
		NFSM_DISSECT(tl, u_int32_t *, 4 * NFSX_UNSIGNED);
	}
	error = nfsm_getfh(nd, nfhpp);
	if (error)
		goto nfsmout;

	error = nfscl_postop_attr(nd, nap, attrflagp, stuff);
	if ((nd->nd_flag & ND_NFSV3) && !error)
		error = nfscl_postop_attr(nd, dnap, dattrflagp, stuff);
nfsmout:
	mbuf_freem(nd->nd_mrep);
	if (!error && nd->nd_repstat)
		error = nd->nd_repstat;
	return (error);
}

/*
 * Do a readlink rpc.
 */
APPLESTATIC int
nfsrpc_readlink(vnode_t vp, struct uio *uiop, struct ucred *cred,
    NFSPROC_T *p, struct nfsvattr *nap, int *attrflagp, void *stuff)
{
	u_int32_t *tl;
	struct nfsrv_descript nfsd, *nd = &nfsd;
	struct nfsnode *np = VTONFS(vp);
	nfsattrbit_t attrbits;
	int error, len, cangetattr = 1;

	*attrflagp = 0;
	NFSCL_REQSTART(nd, NFSPROC_READLINK, vp);
	if (nd->nd_flag & ND_NFSV4) {
		/*
		 * And do a Getattr op.
		 */
		NFSM_BUILD(tl, u_int32_t *, NFSX_UNSIGNED);
		*tl = txdr_unsigned(NFSV4OP_GETATTR);
		NFSGETATTR_ATTRBIT(&attrbits);
		(void) nfsrv_putattrbit(nd, &attrbits);
	}
	error = nfscl_request(nd, vp, p, cred, stuff);
	if (error)
		return (error);
	if (nd->nd_flag & ND_NFSV3)
		error = nfscl_postop_attr(nd, nap, attrflagp, stuff);
	if (!nd->nd_repstat && !error) {
		NFSM_STRSIZ(len, NFS_MAXPATHLEN);
		/*
		 * This seems weird to me, but must have been added to
		 * FreeBSD for some reason. The only thing I can think of
		 * is that there was/is some server that replies with
		 * more link data than it should?
		 */
		if (len == NFS_MAXPATHLEN) {
			NFSLOCKNODE(np);
			if (np->n_size > 0 && np->n_size < NFS_MAXPATHLEN) {
				len = np->n_size;
				cangetattr = 0;
			}
			NFSUNLOCKNODE(np);
		}
		error = nfsm_mbufuio(nd, uiop, len);
		if ((nd->nd_flag & ND_NFSV4) && !error && cangetattr)
			error = nfscl_postop_attr(nd, nap, attrflagp, stuff);
	}
	if (nd->nd_repstat && !error)
		error = nd->nd_repstat;
nfsmout:
	mbuf_freem(nd->nd_mrep);
	return (error);
}

/*
 * Read operation.
 */
APPLESTATIC int
nfsrpc_read(vnode_t vp, struct uio *uiop, struct ucred *cred,
    NFSPROC_T *p, struct nfsvattr *nap, int *attrflagp, void *stuff)
{
	int error, expireret = 0, retrycnt;
	u_int32_t clidrev = 0;
	struct nfsmount *nmp = VFSTONFS(vnode_mount(vp));
	struct nfsnode *np = VTONFS(vp);
	struct ucred *newcred;
	struct nfsfh *nfhp = NULL;
	nfsv4stateid_t stateid;
	void *lckp;

	if (nmp->nm_clp != NULL)
		clidrev = nmp->nm_clp->nfsc_clientidrev;
	newcred = cred;
	if (NFSHASNFSV4(nmp)) {
		nfhp = np->n_fhp;
		newcred = NFSNEWCRED(cred);
	}
	retrycnt = 0;
	do {
		lckp = NULL;
		if (NFSHASNFSV4(nmp))
			(void)nfscl_getstateid(vp, nfhp->nfh_fh, nfhp->nfh_len,
			    NFSV4OPEN_ACCESSREAD, 0, newcred, p, &stateid,
			    &lckp);
		error = nfsrpc_readrpc(vp, uiop, newcred, &stateid, p, nap,
		    attrflagp, stuff);
		if (error == NFSERR_OPENMODE) {
			NFSLOCKMNT(nmp);
			nmp->nm_state |= NFSSTA_OPENMODE;
			NFSUNLOCKMNT(nmp);
		}
		if (error == NFSERR_STALESTATEID)
			nfscl_initiate_recovery(nmp->nm_clp);
		if (lckp != NULL)
			nfscl_lockderef(lckp);
		if (error == NFSERR_GRACE || error == NFSERR_STALESTATEID ||
		    error == NFSERR_STALEDONTRECOVER || error == NFSERR_DELAY ||
		    error == NFSERR_OLDSTATEID || error == NFSERR_BADSESSION) {
			(void) nfs_catnap(PZERO, error, "nfs_read");
		} else if ((error == NFSERR_EXPIRED ||
		    error == NFSERR_BADSTATEID) && clidrev != 0) {
			expireret = nfscl_hasexpired(nmp->nm_clp, clidrev, p);
		}
		retrycnt++;
	} while (error == NFSERR_GRACE || error == NFSERR_STALESTATEID ||
	    error == NFSERR_STALEDONTRECOVER || error == NFSERR_DELAY ||
	    error == NFSERR_BADSESSION ||
	    (error == NFSERR_OLDSTATEID && retrycnt < 20) ||
	    ((error == NFSERR_EXPIRED || error == NFSERR_BADSTATEID) &&
	     expireret == 0 && clidrev != 0 && retrycnt < 4) ||
	    (error == NFSERR_OPENMODE && retrycnt < 4));
	if (error && retrycnt >= 4)
		error = EIO;
	if (NFSHASNFSV4(nmp))
		NFSFREECRED(newcred);
	return (error);
}

/*
 * The actual read RPC.
 */
static int
nfsrpc_readrpc(vnode_t vp, struct uio *uiop, struct ucred *cred,
    nfsv4stateid_t *stateidp, NFSPROC_T *p, struct nfsvattr *nap,
    int *attrflagp, void *stuff)
{
	u_int32_t *tl;
	int error = 0, len, retlen, tsiz, eof = 0;
	struct nfsrv_descript nfsd;
	struct nfsmount *nmp = VFSTONFS(vnode_mount(vp));
	struct nfsrv_descript *nd = &nfsd;
	int rsize;
	off_t tmp_off;

	*attrflagp = 0;
	tsiz = uio_uio_resid(uiop);
	tmp_off = uiop->uio_offset + tsiz;
	NFSLOCKMNT(nmp);
	if (tmp_off > nmp->nm_maxfilesize || tmp_off < uiop->uio_offset) {
		NFSUNLOCKMNT(nmp);
		return (EFBIG);
	}
	rsize = nmp->nm_rsize;
	NFSUNLOCKMNT(nmp);
	nd->nd_mrep = NULL;
	while (tsiz > 0) {
		*attrflagp = 0;
		len = (tsiz > rsize) ? rsize : tsiz;
		NFSCL_REQSTART(nd, NFSPROC_READ, vp);
		if (nd->nd_flag & ND_NFSV4)
			nfsm_stateidtom(nd, stateidp, NFSSTATEID_PUTSTATEID);
		NFSM_BUILD(tl, u_int32_t *, NFSX_UNSIGNED * 3);
		if (nd->nd_flag & ND_NFSV2) {
			*tl++ = txdr_unsigned(uiop->uio_offset);
			*tl++ = txdr_unsigned(len);
			*tl = 0;
		} else {
			txdr_hyper(uiop->uio_offset, tl);
			*(tl + 2) = txdr_unsigned(len);
		}
		/*
		 * Since I can't do a Getattr for NFSv4 for Write, there
		 * doesn't seem any point in doing one here, either.
		 * (See the comment in nfsrpc_writerpc() for more info.)
		 */
		error = nfscl_request(nd, vp, p, cred, stuff);
		if (error)
			return (error);
		if (nd->nd_flag & ND_NFSV3) {
			error = nfscl_postop_attr(nd, nap, attrflagp, stuff);
		} else if (!nd->nd_repstat && (nd->nd_flag & ND_NFSV2)) {
			error = nfsm_loadattr(nd, nap);
			if (!error)
				*attrflagp = 1;
		}
		if (nd->nd_repstat || error) {
			if (!error)
				error = nd->nd_repstat;
			goto nfsmout;
		}
		if (nd->nd_flag & ND_NFSV3) {
			NFSM_DISSECT(tl, u_int32_t *, 2 * NFSX_UNSIGNED);
			eof = fxdr_unsigned(int, *(tl + 1));
		} else if (nd->nd_flag & ND_NFSV4) {
			NFSM_DISSECT(tl, u_int32_t *, NFSX_UNSIGNED);
			eof = fxdr_unsigned(int, *tl);
		}
		NFSM_STRSIZ(retlen, len);
		error = nfsm_mbufuio(nd, uiop, retlen);
		if (error)
			goto nfsmout;
		mbuf_freem(nd->nd_mrep);
		nd->nd_mrep = NULL;
		tsiz -= retlen;
		if (!(nd->nd_flag & ND_NFSV2)) {
			if (eof || retlen == 0)
				tsiz = 0;
		} else if (retlen < len)
			tsiz = 0;
	}
	return (0);
nfsmout:
	if (nd->nd_mrep != NULL)
		mbuf_freem(nd->nd_mrep);
	return (error);
}

/*
 * nfs write operation
 * When called_from_strategy != 0, it should return EIO for an error that
 * indicates recovery is in progress, so that the buffer will be left
 * dirty and be written back to the server later. If it loops around,
 * the recovery thread could get stuck waiting for the buffer and recovery
 * will then deadlock.
 */
APPLESTATIC int
nfsrpc_write(vnode_t vp, struct uio *uiop, int *iomode, int *must_commit,
    struct ucred *cred, NFSPROC_T *p, struct nfsvattr *nap, int *attrflagp,
    void *stuff, int called_from_strategy)
{
	int error, expireret = 0, retrycnt, nostateid;
	u_int32_t clidrev = 0;
	struct nfsmount *nmp = VFSTONFS(vnode_mount(vp));
	struct nfsnode *np = VTONFS(vp);
	struct ucred *newcred;
	struct nfsfh *nfhp = NULL;
	nfsv4stateid_t stateid;
	void *lckp;

	*must_commit = 0;
	if (nmp->nm_clp != NULL)
		clidrev = nmp->nm_clp->nfsc_clientidrev;
	newcred = cred;
	if (NFSHASNFSV4(nmp)) {
		newcred = NFSNEWCRED(cred);
		nfhp = np->n_fhp;
	}
	retrycnt = 0;
	do {
		lckp = NULL;
		nostateid = 0;
		if (NFSHASNFSV4(nmp)) {
			(void)nfscl_getstateid(vp, nfhp->nfh_fh, nfhp->nfh_len,
			    NFSV4OPEN_ACCESSWRITE, 0, newcred, p, &stateid,
			    &lckp);
			if (stateid.other[0] == 0 && stateid.other[1] == 0 &&
			    stateid.other[2] == 0) {
				nostateid = 1;
				NFSCL_DEBUG(1, "stateid0 in write\n");
			}
		}

		/*
		 * If there is no stateid for NFSv4, it means this is an
		 * extraneous write after close. Basically a poorly
		 * implemented buffer cache. Just don't do the write.
		 */
		if (nostateid)
			error = 0;
		else
			error = nfsrpc_writerpc(vp, uiop, iomode, must_commit,
			    newcred, &stateid, p, nap, attrflagp, stuff);
		if (error == NFSERR_STALESTATEID)
			nfscl_initiate_recovery(nmp->nm_clp);
		if (lckp != NULL)
			nfscl_lockderef(lckp);
		if (error == NFSERR_GRACE || error == NFSERR_STALESTATEID ||
		    error == NFSERR_STALEDONTRECOVER || error == NFSERR_DELAY ||
		    error == NFSERR_OLDSTATEID || error == NFSERR_BADSESSION) {
			(void) nfs_catnap(PZERO, error, "nfs_write");
		} else if ((error == NFSERR_EXPIRED ||
		    error == NFSERR_BADSTATEID) && clidrev != 0) {
			expireret = nfscl_hasexpired(nmp->nm_clp, clidrev, p);
		}
		retrycnt++;
	} while (error == NFSERR_GRACE || error == NFSERR_DELAY ||
	    ((error == NFSERR_STALESTATEID || error == NFSERR_BADSESSION ||
	      error == NFSERR_STALEDONTRECOVER) && called_from_strategy == 0) ||
	    (error == NFSERR_OLDSTATEID && retrycnt < 20) ||
	    ((error == NFSERR_EXPIRED || error == NFSERR_BADSTATEID) &&
	     expireret == 0 && clidrev != 0 && retrycnt < 4));
	if (error != 0 && (retrycnt >= 4 ||
	    ((error == NFSERR_STALESTATEID || error == NFSERR_BADSESSION ||
	      error == NFSERR_STALEDONTRECOVER) && called_from_strategy != 0)))
		error = EIO;
	if (NFSHASNFSV4(nmp))
		NFSFREECRED(newcred);
	return (error);
}

/*
 * The actual write RPC.
 */
static int
nfsrpc_writerpc(vnode_t vp, struct uio *uiop, int *iomode,
    int *must_commit, struct ucred *cred, nfsv4stateid_t *stateidp,
    NFSPROC_T *p, struct nfsvattr *nap, int *attrflagp, void *stuff)
{
	u_int32_t *tl;
	struct nfsmount *nmp = VFSTONFS(vnode_mount(vp));
	struct nfsnode *np = VTONFS(vp);
	int error = 0, len, tsiz, rlen, commit, committed = NFSWRITE_FILESYNC;
	int wccflag = 0, wsize;
	int32_t backup;
	struct nfsrv_descript nfsd;
	struct nfsrv_descript *nd = &nfsd;
	nfsattrbit_t attrbits;
	off_t tmp_off;

	KASSERT(uiop->uio_iovcnt == 1, ("nfs: writerpc iovcnt > 1"));
	*attrflagp = 0;
	tsiz = uio_uio_resid(uiop);
	tmp_off = uiop->uio_offset + tsiz;
	NFSLOCKMNT(nmp);
	if (tmp_off > nmp->nm_maxfilesize || tmp_off < uiop->uio_offset) {
		NFSUNLOCKMNT(nmp);
		return (EFBIG);
	}
	wsize = nmp->nm_wsize;
	NFSUNLOCKMNT(nmp);
	nd->nd_mrep = NULL;	/* NFSv2 sometimes does a write with */
	nd->nd_repstat = 0;	/* uio_resid == 0, so the while is not done */
	while (tsiz > 0) {
		*attrflagp = 0;
		len = (tsiz > wsize) ? wsize : tsiz;
		NFSCL_REQSTART(nd, NFSPROC_WRITE, vp);
		if (nd->nd_flag & ND_NFSV4) {
			nfsm_stateidtom(nd, stateidp, NFSSTATEID_PUTSTATEID);
			NFSM_BUILD(tl, u_int32_t *, NFSX_HYPER+2*NFSX_UNSIGNED);
			txdr_hyper(uiop->uio_offset, tl);
			tl += 2;
			*tl++ = txdr_unsigned(*iomode);
			*tl = txdr_unsigned(len);
		} else if (nd->nd_flag & ND_NFSV3) {
			NFSM_BUILD(tl, u_int32_t *, NFSX_HYPER+3*NFSX_UNSIGNED);
			txdr_hyper(uiop->uio_offset, tl);
			tl += 2;
			*tl++ = txdr_unsigned(len);
			*tl++ = txdr_unsigned(*iomode);
			*tl = txdr_unsigned(len);
		} else {
			u_int32_t x;

			NFSM_BUILD(tl, u_int32_t *, 4 * NFSX_UNSIGNED);
			/*
			 * Not sure why someone changed this, since the
			 * RFC clearly states that "beginoffset" and
			 * "totalcount" are ignored, but it wouldn't
			 * surprise me if there's a busted server out there.
			 */
			/* Set both "begin" and "current" to non-garbage. */
			x = txdr_unsigned((u_int32_t)uiop->uio_offset);
			*tl++ = x;      /* "begin offset" */
			*tl++ = x;      /* "current offset" */
			x = txdr_unsigned(len);
			*tl++ = x;      /* total to this offset */
			*tl = x;        /* size of this write */

		}
		nfsm_uiombuf(nd, uiop, len);
		/*
		 * Although it is tempting to do a normal Getattr Op in the
		 * NFSv4 compound, the result can be a nearly hung client
		 * system if the Getattr asks for Owner and/or OwnerGroup.
		 * It occurs when the client can't map either the Owner or
		 * Owner_group name in the Getattr reply to a uid/gid. When
		 * there is a cache miss, the kernel does an upcall to the
		 * nfsuserd. Then, it can try and read the local /etc/passwd
		 * or /etc/group file. It can then block in getnewbuf(),
		 * waiting for dirty writes to be pushed to the NFS server.
		 * The only reason this doesn't result in a complete
		 * deadlock, is that the upcall times out and allows
		 * the write to complete. However, progress is so slow
		 * that it might just as well be deadlocked.
		 * As such, we get the rest of the attributes, but not
		 * Owner or Owner_group.
		 * nb: nfscl_loadattrcache() needs to be told that these
		 *     partial attributes from a write rpc are being
		 *     passed in, via a argument flag.
		 */
		if (nd->nd_flag & ND_NFSV4) {
			NFSWRITEGETATTR_ATTRBIT(&attrbits);
			NFSM_BUILD(tl, u_int32_t *, NFSX_UNSIGNED);
			*tl = txdr_unsigned(NFSV4OP_GETATTR);
			(void) nfsrv_putattrbit(nd, &attrbits);
		}
		error = nfscl_request(nd, vp, p, cred, stuff);
		if (error)
			return (error);
		if (nd->nd_repstat) {
			/*
			 * In case the rpc gets retried, roll
			 * the uio fileds changed by nfsm_uiombuf()
			 * back.
			 */
			uiop->uio_offset -= len;
			uio_uio_resid_add(uiop, len);
			uio_iov_base_add(uiop, -len);
			uio_iov_len_add(uiop, len);
		}
		if (nd->nd_flag & (ND_NFSV3 | ND_NFSV4)) {
			error = nfscl_wcc_data(nd, vp, nap, attrflagp,
			    &wccflag, stuff);
			if (error)
				goto nfsmout;
		}
		if (!nd->nd_repstat) {
			if (nd->nd_flag & (ND_NFSV3 | ND_NFSV4)) {
				NFSM_DISSECT(tl, u_int32_t *, 2 * NFSX_UNSIGNED
					+ NFSX_VERF);
				rlen = fxdr_unsigned(int, *tl++);
				if (rlen == 0) {
					error = NFSERR_IO;
					goto nfsmout;
				} else if (rlen < len) {
					backup = len - rlen;
					uio_iov_base_add(uiop, -(backup));
					uio_iov_len_add(uiop, backup);
					uiop->uio_offset -= backup;
					uio_uio_resid_add(uiop, backup);
					len = rlen;
				}
				commit = fxdr_unsigned(int, *tl++);

				/*
				 * Return the lowest commitment level
				 * obtained by any of the RPCs.
				 */
				if (committed == NFSWRITE_FILESYNC)
					committed = commit;
				else if (committed == NFSWRITE_DATASYNC &&
					commit == NFSWRITE_UNSTABLE)
					committed = commit;
				NFSLOCKMNT(nmp);
				if (!NFSHASWRITEVERF(nmp)) {
					NFSBCOPY((caddr_t)tl,
					    (caddr_t)&nmp->nm_verf[0],
					    NFSX_VERF);
					NFSSETWRITEVERF(nmp);
	    			} else if (NFSBCMP(tl, nmp->nm_verf,
				    NFSX_VERF)) {
					*must_commit = 1;
					NFSBCOPY(tl, nmp->nm_verf, NFSX_VERF);
				}
				NFSUNLOCKMNT(nmp);
			}
			if (nd->nd_flag & ND_NFSV4)
				NFSM_DISSECT(tl, u_int32_t *, 2 * NFSX_UNSIGNED);
			if (nd->nd_flag & (ND_NFSV2 | ND_NFSV4)) {
				error = nfsm_loadattr(nd, nap);
				if (!error)
					*attrflagp = NFS_LATTR_NOSHRINK;
			}
		} else {
			error = nd->nd_repstat;
		}
		if (error)
			goto nfsmout;
		NFSWRITERPC_SETTIME(wccflag, np, nap, (nd->nd_flag & ND_NFSV4));
		mbuf_freem(nd->nd_mrep);
		nd->nd_mrep = NULL;
		tsiz -= len;
	}
nfsmout:
	if (nd->nd_mrep != NULL)
		mbuf_freem(nd->nd_mrep);
	*iomode = committed;
	if (nd->nd_repstat && !error)
		error = nd->nd_repstat;
	return (error);
}

/*
 * nfs mknod rpc
 * For NFS v2 this is a kludge. Use a create rpc but with the IFMT bits of the
 * mode set to specify the file type and the size field for rdev.
 */
APPLESTATIC int
nfsrpc_mknod(vnode_t dvp, char *name, int namelen, struct vattr *vap,
    u_int32_t rdev, enum vtype vtyp, struct ucred *cred, NFSPROC_T *p,
    struct nfsvattr *dnap, struct nfsvattr *nnap, struct nfsfh **nfhpp,
    int *attrflagp, int *dattrflagp, void *dstuff)
{
	u_int32_t *tl;
	int error = 0;
	struct nfsrv_descript nfsd, *nd = &nfsd;
	nfsattrbit_t attrbits;

	*nfhpp = NULL;
	*attrflagp = 0;
	*dattrflagp = 0;
	if (namelen > NFS_MAXNAMLEN)
		return (ENAMETOOLONG);
	NFSCL_REQSTART(nd, NFSPROC_MKNOD, dvp);
	if (nd->nd_flag & ND_NFSV4) {
		if (vtyp == VBLK || vtyp == VCHR) {
			NFSM_BUILD(tl, u_int32_t *, 3 * NFSX_UNSIGNED);
			*tl++ = vtonfsv34_type(vtyp);
			*tl++ = txdr_unsigned(NFSMAJOR(rdev));
			*tl = txdr_unsigned(NFSMINOR(rdev));
		} else {
			NFSM_BUILD(tl, u_int32_t *, NFSX_UNSIGNED);
			*tl = vtonfsv34_type(vtyp);
		}
	}
	(void) nfsm_strtom(nd, name, namelen);
	if (nd->nd_flag & ND_NFSV3) {
		NFSM_BUILD(tl, u_int32_t *, NFSX_UNSIGNED);
		*tl = vtonfsv34_type(vtyp);
	}
	if (nd->nd_flag & (ND_NFSV3 | ND_NFSV4))
		nfscl_fillsattr(nd, vap, dvp, 0, 0);
	if ((nd->nd_flag & ND_NFSV3) &&
	    (vtyp == VCHR || vtyp == VBLK)) {
		NFSM_BUILD(tl, u_int32_t *, 2 * NFSX_UNSIGNED);
		*tl++ = txdr_unsigned(NFSMAJOR(rdev));
		*tl = txdr_unsigned(NFSMINOR(rdev));
	}
	if (nd->nd_flag & ND_NFSV4) {
		NFSGETATTR_ATTRBIT(&attrbits);
		NFSM_BUILD(tl, u_int32_t *, 2 * NFSX_UNSIGNED);
		*tl++ = txdr_unsigned(NFSV4OP_GETFH);
		*tl = txdr_unsigned(NFSV4OP_GETATTR);
		(void) nfsrv_putattrbit(nd, &attrbits);
	}
	if (nd->nd_flag & ND_NFSV2)
		nfscl_fillsattr(nd, vap, dvp, NFSSATTR_SIZERDEV, rdev);
	error = nfscl_request(nd, dvp, p, cred, dstuff);
	if (error)
		return (error);
	if (nd->nd_flag & ND_NFSV4)
		error = nfscl_wcc_data(nd, dvp, dnap, dattrflagp, NULL, dstuff);
	if (!nd->nd_repstat) {
		if (nd->nd_flag & ND_NFSV4) {
			NFSM_DISSECT(tl, u_int32_t *, 5 * NFSX_UNSIGNED);
			error = nfsrv_getattrbits(nd, &attrbits, NULL, NULL);
			if (error)
				goto nfsmout;
		}
		error = nfscl_mtofh(nd, nfhpp, nnap, attrflagp);
		if (error)
			goto nfsmout;
	}
	if (nd->nd_flag & ND_NFSV3)
		error = nfscl_wcc_data(nd, dvp, dnap, dattrflagp, NULL, dstuff);
	if (!error && nd->nd_repstat)
		error = nd->nd_repstat;
nfsmout:
	mbuf_freem(nd->nd_mrep);
	return (error);
}

/*
 * nfs file create call
 * Mostly just call the approriate routine. (I separated out v4, so that
 * error recovery wouldn't be as difficult.)
 */
APPLESTATIC int
nfsrpc_create(vnode_t dvp, char *name, int namelen, struct vattr *vap,
    nfsquad_t cverf, int fmode, struct ucred *cred, NFSPROC_T *p,
    struct nfsvattr *dnap, struct nfsvattr *nnap, struct nfsfh **nfhpp,
    int *attrflagp, int *dattrflagp, void *dstuff)
{
	int error = 0, newone, expireret = 0, retrycnt, unlocked;
	struct nfsclowner *owp;
	struct nfscldeleg *dp;
	struct nfsmount *nmp = VFSTONFS(vnode_mount(dvp));
	u_int32_t clidrev;

	if (NFSHASNFSV4(nmp)) {
	    retrycnt = 0;
	    do {
		dp = NULL;
		error = nfscl_open(dvp, NULL, 0, (NFSV4OPEN_ACCESSWRITE |
		    NFSV4OPEN_ACCESSREAD), 0, cred, p, &owp, NULL, &newone,
		    NULL, 1);
		if (error)
			return (error);
		if (nmp->nm_clp != NULL)
			clidrev = nmp->nm_clp->nfsc_clientidrev;
		else
			clidrev = 0;
		if (!NFSHASPNFS(nmp) || nfscl_enablecallb == 0 ||
		    nfs_numnfscbd == 0 || retrycnt > 0)
			error = nfsrpc_createv4(dvp, name, namelen, vap, cverf,
			  fmode, owp, &dp, cred, p, dnap, nnap, nfhpp,
			  attrflagp, dattrflagp, dstuff, &unlocked);
		else
			error = nfsrpc_getcreatelayout(dvp, name, namelen, vap,
			  cverf, fmode, owp, &dp, cred, p, dnap, nnap, nfhpp,
			  attrflagp, dattrflagp, dstuff, &unlocked);
		/*
		 * There is no need to invalidate cached attributes here,
		 * since new post-delegation issue attributes are always
		 * returned by nfsrpc_createv4() and these will update the
		 * attribute cache.
		 */
		if (dp != NULL)
			(void) nfscl_deleg(nmp->nm_mountp, owp->nfsow_clp,
			    (*nfhpp)->nfh_fh, (*nfhpp)->nfh_len, cred, p, &dp);
		nfscl_ownerrelease(nmp, owp, error, newone, unlocked);
		if (error == NFSERR_GRACE || error == NFSERR_STALECLIENTID ||
		    error == NFSERR_STALEDONTRECOVER || error == NFSERR_DELAY ||
		    error == NFSERR_BADSESSION) {
			(void) nfs_catnap(PZERO, error, "nfs_open");
		} else if ((error == NFSERR_EXPIRED ||
		    error == NFSERR_BADSTATEID) && clidrev != 0) {
			expireret = nfscl_hasexpired(nmp->nm_clp, clidrev, p);
			retrycnt++;
		}
	    } while (error == NFSERR_GRACE || error == NFSERR_STALECLIENTID ||
		error == NFSERR_STALEDONTRECOVER || error == NFSERR_DELAY ||
		error == NFSERR_BADSESSION ||
		((error == NFSERR_EXPIRED || error == NFSERR_BADSTATEID) &&
		 expireret == 0 && clidrev != 0 && retrycnt < 4));
	    if (error && retrycnt >= 4)
		    error = EIO;
	} else {
		error = nfsrpc_createv23(dvp, name, namelen, vap, cverf,
		    fmode, cred, p, dnap, nnap, nfhpp, attrflagp, dattrflagp,
		    dstuff);
	}
	return (error);
}

/*
 * The create rpc for v2 and 3.
 */
static int
nfsrpc_createv23(vnode_t dvp, char *name, int namelen, struct vattr *vap,
    nfsquad_t cverf, int fmode, struct ucred *cred, NFSPROC_T *p,
    struct nfsvattr *dnap, struct nfsvattr *nnap, struct nfsfh **nfhpp,
    int *attrflagp, int *dattrflagp, void *dstuff)
{
	u_int32_t *tl;
	int error = 0;
	struct nfsrv_descript nfsd, *nd = &nfsd;

	*nfhpp = NULL;
	*attrflagp = 0;
	*dattrflagp = 0;
	if (namelen > NFS_MAXNAMLEN)
		return (ENAMETOOLONG);
	NFSCL_REQSTART(nd, NFSPROC_CREATE, dvp);
	(void) nfsm_strtom(nd, name, namelen);
	if (nd->nd_flag & ND_NFSV3) {
		NFSM_BUILD(tl, u_int32_t *, NFSX_UNSIGNED);
		if (fmode & O_EXCL) {
			*tl = txdr_unsigned(NFSCREATE_EXCLUSIVE);
			NFSM_BUILD(tl, u_int32_t *, NFSX_VERF);
			*tl++ = cverf.lval[0];
			*tl = cverf.lval[1];
		} else {
			*tl = txdr_unsigned(NFSCREATE_UNCHECKED);
			nfscl_fillsattr(nd, vap, dvp, 0, 0);
		}
	} else {
		nfscl_fillsattr(nd, vap, dvp, NFSSATTR_SIZE0, 0);
	}
	error = nfscl_request(nd, dvp, p, cred, dstuff);
	if (error)
		return (error);
	if (nd->nd_repstat == 0) {
		error = nfscl_mtofh(nd, nfhpp, nnap, attrflagp);
		if (error)
			goto nfsmout;
	}
	if (nd->nd_flag & ND_NFSV3)
		error = nfscl_wcc_data(nd, dvp, dnap, dattrflagp, NULL, dstuff);
	if (nd->nd_repstat != 0 && error == 0)
		error = nd->nd_repstat;
nfsmout:
	mbuf_freem(nd->nd_mrep);
	return (error);
}

static int
nfsrpc_createv4(vnode_t dvp, char *name, int namelen, struct vattr *vap,
    nfsquad_t cverf, int fmode, struct nfsclowner *owp, struct nfscldeleg **dpp,
    struct ucred *cred, NFSPROC_T *p, struct nfsvattr *dnap,
    struct nfsvattr *nnap, struct nfsfh **nfhpp, int *attrflagp,
    int *dattrflagp, void *dstuff, int *unlockedp)
{
	u_int32_t *tl;
	int error = 0, deleg, newone, ret, acesize, limitby;
	struct nfsrv_descript nfsd, *nd = &nfsd;
	struct nfsclopen *op;
	struct nfscldeleg *dp = NULL;
	struct nfsnode *np;
	struct nfsfh *nfhp;
	nfsattrbit_t attrbits;
	nfsv4stateid_t stateid;
	u_int32_t rflags;
	struct nfsmount *nmp;
	struct nfsclsession *tsep;

	nmp = VFSTONFS(dvp->v_mount);
	np = VTONFS(dvp);
	*unlockedp = 0;
	*nfhpp = NULL;
	*dpp = NULL;
	*attrflagp = 0;
	*dattrflagp = 0;
	if (namelen > NFS_MAXNAMLEN)
		return (ENAMETOOLONG);
	NFSCL_REQSTART(nd, NFSPROC_CREATE, dvp);
	/*
	 * For V4, this is actually an Open op.
	 */
	NFSM_BUILD(tl, u_int32_t *, 5 * NFSX_UNSIGNED);
	*tl++ = txdr_unsigned(owp->nfsow_seqid);
	*tl++ = txdr_unsigned(NFSV4OPEN_ACCESSWRITE |
	    NFSV4OPEN_ACCESSREAD);
	*tl++ = txdr_unsigned(NFSV4OPEN_DENYNONE);
	tsep = nfsmnt_mdssession(nmp);
	*tl++ = tsep->nfsess_clientid.lval[0];
	*tl = tsep->nfsess_clientid.lval[1];
	(void) nfsm_strtom(nd, owp->nfsow_owner, NFSV4CL_LOCKNAMELEN);
	NFSM_BUILD(tl, u_int32_t *, 2 * NFSX_UNSIGNED);
	*tl++ = txdr_unsigned(NFSV4OPEN_CREATE);
	if (fmode & O_EXCL) {
		if (NFSHASNFSV4N(nmp)) {
			if (NFSHASSESSPERSIST(nmp)) {
				/* Use GUARDED for persistent sessions. */
				*tl = txdr_unsigned(NFSCREATE_GUARDED);
				nfscl_fillsattr(nd, vap, dvp, 0, 0);
			} else {
				/* Otherwise, use EXCLUSIVE4_1. */
				*tl = txdr_unsigned(NFSCREATE_EXCLUSIVE41);
				NFSM_BUILD(tl, u_int32_t *, NFSX_VERF);
				*tl++ = cverf.lval[0];
				*tl = cverf.lval[1];
				nfscl_fillsattr(nd, vap, dvp, 0, 0);
			}
		} else {
			/* NFSv4.0 */
			*tl = txdr_unsigned(NFSCREATE_EXCLUSIVE);
			NFSM_BUILD(tl, u_int32_t *, NFSX_VERF);
			*tl++ = cverf.lval[0];
			*tl = cverf.lval[1];
		}
	} else {
		*tl = txdr_unsigned(NFSCREATE_UNCHECKED);
		nfscl_fillsattr(nd, vap, dvp, 0, 0);
	}
	NFSM_BUILD(tl, u_int32_t *, NFSX_UNSIGNED);
	*tl = txdr_unsigned(NFSV4OPEN_CLAIMNULL);
	(void) nfsm_strtom(nd, name, namelen);
	/* Get the new file's handle and attributes. */
	NFSM_BUILD(tl, u_int32_t *, 2 * NFSX_UNSIGNED);
	*tl++ = txdr_unsigned(NFSV4OP_GETFH);
	*tl = txdr_unsigned(NFSV4OP_GETATTR);
	NFSGETATTR_ATTRBIT(&attrbits);
	(void) nfsrv_putattrbit(nd, &attrbits);
	/* Get the directory's post-op attributes. */
	NFSM_BUILD(tl, u_int32_t *, NFSX_UNSIGNED);
	*tl = txdr_unsigned(NFSV4OP_PUTFH);
	(void) nfsm_fhtom(nd, np->n_fhp->nfh_fh, np->n_fhp->nfh_len, 0);
	NFSM_BUILD(tl, u_int32_t *, NFSX_UNSIGNED);
	*tl = txdr_unsigned(NFSV4OP_GETATTR);
	(void) nfsrv_putattrbit(nd, &attrbits);
	error = nfscl_request(nd, dvp, p, cred, dstuff);
	if (error)
		return (error);
	NFSCL_INCRSEQID(owp->nfsow_seqid, nd);
	if (nd->nd_repstat == 0) {
		NFSM_DISSECT(tl, u_int32_t *, NFSX_STATEID +
		    6 * NFSX_UNSIGNED);
		stateid.seqid = *tl++;
		stateid.other[0] = *tl++;
		stateid.other[1] = *tl++;
		stateid.other[2] = *tl;
		rflags = fxdr_unsigned(u_int32_t, *(tl + 6));
		(void) nfsrv_getattrbits(nd, &attrbits, NULL, NULL);
		NFSM_DISSECT(tl, u_int32_t *, NFSX_UNSIGNED);
		deleg = fxdr_unsigned(int, *tl);
		if (deleg == NFSV4OPEN_DELEGATEREAD ||
		    deleg == NFSV4OPEN_DELEGATEWRITE) {
			if (!(owp->nfsow_clp->nfsc_flags &
			      NFSCLFLAGS_FIRSTDELEG))
				owp->nfsow_clp->nfsc_flags |=
				  (NFSCLFLAGS_FIRSTDELEG | NFSCLFLAGS_GOTDELEG);
			dp = malloc(
			    sizeof (struct nfscldeleg) + NFSX_V4FHMAX,
			    M_NFSCLDELEG, M_WAITOK);
			LIST_INIT(&dp->nfsdl_owner);
			LIST_INIT(&dp->nfsdl_lock);
			dp->nfsdl_clp = owp->nfsow_clp;
			newnfs_copyincred(cred, &dp->nfsdl_cred);
			nfscl_lockinit(&dp->nfsdl_rwlock);
			NFSM_DISSECT(tl, u_int32_t *, NFSX_STATEID +
			    NFSX_UNSIGNED);
			dp->nfsdl_stateid.seqid = *tl++;
			dp->nfsdl_stateid.other[0] = *tl++;
			dp->nfsdl_stateid.other[1] = *tl++;
			dp->nfsdl_stateid.other[2] = *tl++;
			ret = fxdr_unsigned(int, *tl);
			if (deleg == NFSV4OPEN_DELEGATEWRITE) {
				dp->nfsdl_flags = NFSCLDL_WRITE;
				/*
				 * Indicates how much the file can grow.
				 */
				NFSM_DISSECT(tl, u_int32_t *,
				    3 * NFSX_UNSIGNED);
				limitby = fxdr_unsigned(int, *tl++);
				switch (limitby) {
				case NFSV4OPEN_LIMITSIZE:
					dp->nfsdl_sizelimit = fxdr_hyper(tl);
					break;
				case NFSV4OPEN_LIMITBLOCKS:
					dp->nfsdl_sizelimit =
					    fxdr_unsigned(u_int64_t, *tl++);
					dp->nfsdl_sizelimit *=
					    fxdr_unsigned(u_int64_t, *tl);
					break;
				default:
					error = NFSERR_BADXDR;
					goto nfsmout;
				}
			} else {
				dp->nfsdl_flags = NFSCLDL_READ;
			}
			if (ret)
				dp->nfsdl_flags |= NFSCLDL_RECALL;
			error = nfsrv_dissectace(nd, &dp->nfsdl_ace, &ret,
			    &acesize, p);
			if (error)
				goto nfsmout;
		} else if (deleg != NFSV4OPEN_DELEGATENONE) {
			error = NFSERR_BADXDR;
			goto nfsmout;
		}
		error = nfscl_mtofh(nd, nfhpp, nnap, attrflagp);
		if (error)
			goto nfsmout;
		/* Get rid of the PutFH and Getattr status values. */
		NFSM_DISSECT(tl, u_int32_t *, 4 * NFSX_UNSIGNED);
		/* Load the directory attributes. */
		error = nfsm_loadattr(nd, dnap);
		if (error)
			goto nfsmout;
		*dattrflagp = 1;
		if (dp != NULL && *attrflagp) {
			dp->nfsdl_change = nnap->na_filerev;
			dp->nfsdl_modtime = nnap->na_mtime;
			dp->nfsdl_flags |= NFSCLDL_MODTIMESET;
		}
		/*
		 * We can now complete the Open state.
		 */
		nfhp = *nfhpp;
		if (dp != NULL) {
			dp->nfsdl_fhlen = nfhp->nfh_len;
			NFSBCOPY(nfhp->nfh_fh, dp->nfsdl_fh, nfhp->nfh_len);
		}
		/*
		 * Get an Open structure that will be
		 * attached to the OpenOwner, acquired already.
		 */
		error = nfscl_open(dvp, nfhp->nfh_fh, nfhp->nfh_len, 
		    (NFSV4OPEN_ACCESSWRITE | NFSV4OPEN_ACCESSREAD), 0,
		    cred, p, NULL, &op, &newone, NULL, 0);
		if (error)
			goto nfsmout;
		op->nfso_stateid = stateid;
		newnfs_copyincred(cred, &op->nfso_cred);
		if ((rflags & NFSV4OPEN_RESULTCONFIRM)) {
		    do {
			ret = nfsrpc_openconfirm(dvp, nfhp->nfh_fh,
			    nfhp->nfh_len, op, cred, p);
			if (ret == NFSERR_DELAY)
			    (void) nfs_catnap(PZERO, ret, "nfs_create");
		    } while (ret == NFSERR_DELAY);
		    error = ret;
		}

		/*
		 * If the server is handing out delegations, but we didn't
		 * get one because an OpenConfirm was required, try the
		 * Open again, to get a delegation. This is a harmless no-op,
		 * from a server's point of view.
		 */
		if ((rflags & NFSV4OPEN_RESULTCONFIRM) &&
		    (owp->nfsow_clp->nfsc_flags & NFSCLFLAGS_GOTDELEG) &&
		    !error && dp == NULL) {
		    do {
			ret = nfsrpc_openrpc(VFSTONFS(vnode_mount(dvp)), dvp,
			    np->n_fhp->nfh_fh, np->n_fhp->nfh_len,
			    nfhp->nfh_fh, nfhp->nfh_len,
			    (NFSV4OPEN_ACCESSWRITE | NFSV4OPEN_ACCESSREAD), op,
			    name, namelen, &dp, 0, 0x0, cred, p, 0, 1);
			if (ret == NFSERR_DELAY)
			    (void) nfs_catnap(PZERO, ret, "nfs_crt2");
		    } while (ret == NFSERR_DELAY);
		    if (ret) {
			if (dp != NULL) {
				free(dp, M_NFSCLDELEG);
				dp = NULL;
			}
			if (ret == NFSERR_STALECLIENTID ||
			    ret == NFSERR_STALEDONTRECOVER ||
			    ret == NFSERR_BADSESSION)
				error = ret;
		    }
		}
		nfscl_openrelease(nmp, op, error, newone);
		*unlockedp = 1;
	}
	if (nd->nd_repstat != 0 && error == 0)
		error = nd->nd_repstat;
	if (error == NFSERR_STALECLIENTID)
		nfscl_initiate_recovery(owp->nfsow_clp);
nfsmout:
	if (!error)
		*dpp = dp;
	else if (dp != NULL)
		free(dp, M_NFSCLDELEG);
	mbuf_freem(nd->nd_mrep);
	return (error);
}

/*
 * Nfs remove rpc
 */
APPLESTATIC int
nfsrpc_remove(vnode_t dvp, char *name, int namelen, vnode_t vp,
    struct ucred *cred, NFSPROC_T *p, struct nfsvattr *dnap, int *dattrflagp,
    void *dstuff)
{
	u_int32_t *tl;
	struct nfsrv_descript nfsd, *nd = &nfsd;
	struct nfsnode *np;
	struct nfsmount *nmp;
	nfsv4stateid_t dstateid;
	int error, ret = 0, i;

	*dattrflagp = 0;
	if (namelen > NFS_MAXNAMLEN)
		return (ENAMETOOLONG);
	nmp = VFSTONFS(vnode_mount(dvp));
tryagain:
	if (NFSHASNFSV4(nmp) && ret == 0) {
		ret = nfscl_removedeleg(vp, p, &dstateid);
		if (ret == 1) {
			NFSCL_REQSTART(nd, NFSPROC_RETDELEGREMOVE, vp);
			NFSM_BUILD(tl, u_int32_t *, NFSX_STATEID +
			    NFSX_UNSIGNED);
			if (NFSHASNFSV4N(nmp))
				*tl++ = 0;
			else
				*tl++ = dstateid.seqid;
			*tl++ = dstateid.other[0];
			*tl++ = dstateid.other[1];
			*tl++ = dstateid.other[2];
			*tl = txdr_unsigned(NFSV4OP_PUTFH);
			np = VTONFS(dvp);
			(void) nfsm_fhtom(nd, np->n_fhp->nfh_fh,
			    np->n_fhp->nfh_len, 0);
			NFSM_BUILD(tl, u_int32_t *, NFSX_UNSIGNED);
			*tl = txdr_unsigned(NFSV4OP_REMOVE);
		}
	} else {
		ret = 0;
	}
	if (ret == 0)
		NFSCL_REQSTART(nd, NFSPROC_REMOVE, dvp);
	(void) nfsm_strtom(nd, name, namelen);
	error = nfscl_request(nd, dvp, p, cred, dstuff);
	if (error)
		return (error);
	if (nd->nd_flag & (ND_NFSV3 | ND_NFSV4)) {
		/* For NFSv4, parse out any Delereturn replies. */
		if (ret > 0 && nd->nd_repstat != 0 &&
		    (nd->nd_flag & ND_NOMOREDATA)) {
			/*
			 * If the Delegreturn failed, try again without
			 * it. The server will Recall, as required.
			 */
			mbuf_freem(nd->nd_mrep);
			goto tryagain;
		}
		for (i = 0; i < (ret * 2); i++) {
			if ((nd->nd_flag & (ND_NFSV4 | ND_NOMOREDATA)) ==
			    ND_NFSV4) {
			    NFSM_DISSECT(tl, u_int32_t *, 2 * NFSX_UNSIGNED);
			    if (*(tl + 1))
				nd->nd_flag |= ND_NOMOREDATA;
			}
		}
		error = nfscl_wcc_data(nd, dvp, dnap, dattrflagp, NULL, dstuff);
	}
	if (nd->nd_repstat && !error)
		error = nd->nd_repstat;
nfsmout:
	mbuf_freem(nd->nd_mrep);
	return (error);
}

/*
 * Do an nfs rename rpc.
 */
APPLESTATIC int
nfsrpc_rename(vnode_t fdvp, vnode_t fvp, char *fnameptr, int fnamelen,
    vnode_t tdvp, vnode_t tvp, char *tnameptr, int tnamelen, struct ucred *cred,
    NFSPROC_T *p, struct nfsvattr *fnap, struct nfsvattr *tnap,
    int *fattrflagp, int *tattrflagp, void *fstuff, void *tstuff)
{
	u_int32_t *tl;
	struct nfsrv_descript nfsd, *nd = &nfsd;
	struct nfsmount *nmp;
	struct nfsnode *np;
	nfsattrbit_t attrbits;
	nfsv4stateid_t fdstateid, tdstateid;
	int error = 0, ret = 0, gottd = 0, gotfd = 0, i;
	
	*fattrflagp = 0;
	*tattrflagp = 0;
	nmp = VFSTONFS(vnode_mount(fdvp));
	if (fnamelen > NFS_MAXNAMLEN || tnamelen > NFS_MAXNAMLEN)
		return (ENAMETOOLONG);
tryagain:
	if (NFSHASNFSV4(nmp) && ret == 0) {
		ret = nfscl_renamedeleg(fvp, &fdstateid, &gotfd, tvp,
		    &tdstateid, &gottd, p);
		if (gotfd && gottd) {
			NFSCL_REQSTART(nd, NFSPROC_RETDELEGRENAME2, fvp);
		} else if (gotfd) {
			NFSCL_REQSTART(nd, NFSPROC_RETDELEGRENAME1, fvp);
		} else if (gottd) {
			NFSCL_REQSTART(nd, NFSPROC_RETDELEGRENAME1, tvp);
		}
		if (gotfd) {
			NFSM_BUILD(tl, u_int32_t *, NFSX_STATEID);
			if (NFSHASNFSV4N(nmp))
				*tl++ = 0;
			else
				*tl++ = fdstateid.seqid;
			*tl++ = fdstateid.other[0];
			*tl++ = fdstateid.other[1];
			*tl = fdstateid.other[2];
			if (gottd) {
				NFSM_BUILD(tl, u_int32_t *, NFSX_UNSIGNED);
				*tl = txdr_unsigned(NFSV4OP_PUTFH);
				np = VTONFS(tvp);
				(void) nfsm_fhtom(nd, np->n_fhp->nfh_fh,
				    np->n_fhp->nfh_len, 0);
				NFSM_BUILD(tl, u_int32_t *, NFSX_UNSIGNED);
				*tl = txdr_unsigned(NFSV4OP_DELEGRETURN);
			}
		}
		if (gottd) {
			NFSM_BUILD(tl, u_int32_t *, NFSX_STATEID);
			if (NFSHASNFSV4N(nmp))
				*tl++ = 0;
			else
				*tl++ = tdstateid.seqid;
			*tl++ = tdstateid.other[0];
			*tl++ = tdstateid.other[1];
			*tl = tdstateid.other[2];
		}
		if (ret > 0) {
			NFSM_BUILD(tl, u_int32_t *, NFSX_UNSIGNED);
			*tl = txdr_unsigned(NFSV4OP_PUTFH);
			np = VTONFS(fdvp);
			(void) nfsm_fhtom(nd, np->n_fhp->nfh_fh,
			    np->n_fhp->nfh_len, 0);
			NFSM_BUILD(tl, u_int32_t *, NFSX_UNSIGNED);
			*tl = txdr_unsigned(NFSV4OP_SAVEFH);
		}
	} else {
		ret = 0;
	}
	if (ret == 0)
		NFSCL_REQSTART(nd, NFSPROC_RENAME, fdvp);
	if (nd->nd_flag & ND_NFSV4) {
		NFSM_BUILD(tl, u_int32_t *, NFSX_UNSIGNED);
		*tl = txdr_unsigned(NFSV4OP_GETATTR);
		NFSWCCATTR_ATTRBIT(&attrbits);
		(void) nfsrv_putattrbit(nd, &attrbits);
		NFSM_BUILD(tl, u_int32_t *, NFSX_UNSIGNED);
		*tl = txdr_unsigned(NFSV4OP_PUTFH);
		(void) nfsm_fhtom(nd, VTONFS(tdvp)->n_fhp->nfh_fh,
		    VTONFS(tdvp)->n_fhp->nfh_len, 0);
		NFSM_BUILD(tl, u_int32_t *, NFSX_UNSIGNED);
		*tl = txdr_unsigned(NFSV4OP_GETATTR);
		(void) nfsrv_putattrbit(nd, &attrbits);
		nd->nd_flag |= ND_V4WCCATTR;
		NFSM_BUILD(tl, u_int32_t *, NFSX_UNSIGNED);
		*tl = txdr_unsigned(NFSV4OP_RENAME);
	}
	(void) nfsm_strtom(nd, fnameptr, fnamelen);
	if (!(nd->nd_flag & ND_NFSV4))
		(void) nfsm_fhtom(nd, VTONFS(tdvp)->n_fhp->nfh_fh,
			VTONFS(tdvp)->n_fhp->nfh_len, 0);
	(void) nfsm_strtom(nd, tnameptr, tnamelen);
	error = nfscl_request(nd, fdvp, p, cred, fstuff);
	if (error)
		return (error);
	if (nd->nd_flag & (ND_NFSV3 | ND_NFSV4)) {
		/* For NFSv4, parse out any Delereturn replies. */
		if (ret > 0 && nd->nd_repstat != 0 &&
		    (nd->nd_flag & ND_NOMOREDATA)) {
			/*
			 * If the Delegreturn failed, try again without
			 * it. The server will Recall, as required.
			 */
			mbuf_freem(nd->nd_mrep);
			goto tryagain;
		}
		for (i = 0; i < (ret * 2); i++) {
			if ((nd->nd_flag & (ND_NFSV4 | ND_NOMOREDATA)) ==
			    ND_NFSV4) {
			    NFSM_DISSECT(tl, u_int32_t *, 2 * NFSX_UNSIGNED);
			    if (*(tl + 1)) {
				if (i == 0 && ret > 1) {
				    /*
				     * If the Delegreturn failed, try again
				     * without it. The server will Recall, as
				     * required.
				     * If ret > 1, the first iteration of this
				     * loop is the second DelegReturn result.
				     */
				    mbuf_freem(nd->nd_mrep);
				    goto tryagain;
				} else {
				    nd->nd_flag |= ND_NOMOREDATA;
				}
			    }
			}
		}
		/* Now, the first wcc attribute reply. */
		if ((nd->nd_flag & (ND_NFSV4 | ND_NOMOREDATA)) == ND_NFSV4) {
			NFSM_DISSECT(tl, u_int32_t *, 2 * NFSX_UNSIGNED);
			if (*(tl + 1))
				nd->nd_flag |= ND_NOMOREDATA;
		}
		error = nfscl_wcc_data(nd, fdvp, fnap, fattrflagp, NULL,
		    fstuff);
		/* and the second wcc attribute reply. */
		if ((nd->nd_flag & (ND_NFSV4 | ND_NOMOREDATA)) == ND_NFSV4 &&
		    !error) {
			NFSM_DISSECT(tl, u_int32_t *, 2 * NFSX_UNSIGNED);
			if (*(tl + 1))
				nd->nd_flag |= ND_NOMOREDATA;
		}
		if (!error)
			error = nfscl_wcc_data(nd, tdvp, tnap, tattrflagp,
			    NULL, tstuff);
	}
	if (nd->nd_repstat && !error)
		error = nd->nd_repstat;
nfsmout:
	mbuf_freem(nd->nd_mrep);
	return (error);
}

/*
 * nfs hard link create rpc
 */
APPLESTATIC int
nfsrpc_link(vnode_t dvp, vnode_t vp, char *name, int namelen,
    struct ucred *cred, NFSPROC_T *p, struct nfsvattr *dnap,
    struct nfsvattr *nap, int *attrflagp, int *dattrflagp, void *dstuff)
{
	u_int32_t *tl;
	struct nfsrv_descript nfsd, *nd = &nfsd;
	nfsattrbit_t attrbits;
	int error = 0;

	*attrflagp = 0;
	*dattrflagp = 0;
	if (namelen > NFS_MAXNAMLEN)
		return (ENAMETOOLONG);
	NFSCL_REQSTART(nd, NFSPROC_LINK, vp);
	if (nd->nd_flag & ND_NFSV4) {
		NFSM_BUILD(tl, u_int32_t *, NFSX_UNSIGNED);
		*tl = txdr_unsigned(NFSV4OP_PUTFH);
	}
	(void) nfsm_fhtom(nd, VTONFS(dvp)->n_fhp->nfh_fh,
		VTONFS(dvp)->n_fhp->nfh_len, 0);
	if (nd->nd_flag & ND_NFSV4) {
		NFSM_BUILD(tl, u_int32_t *, NFSX_UNSIGNED);
		*tl = txdr_unsigned(NFSV4OP_GETATTR);
		NFSWCCATTR_ATTRBIT(&attrbits);
		(void) nfsrv_putattrbit(nd, &attrbits);
		nd->nd_flag |= ND_V4WCCATTR;
		NFSM_BUILD(tl, u_int32_t *, NFSX_UNSIGNED);
		*tl = txdr_unsigned(NFSV4OP_LINK);
	}
	(void) nfsm_strtom(nd, name, namelen);
	error = nfscl_request(nd, vp, p, cred, dstuff);
	if (error)
		return (error);
	if (nd->nd_flag & ND_NFSV3) {
		error = nfscl_postop_attr(nd, nap, attrflagp, dstuff);
		if (!error)
			error = nfscl_wcc_data(nd, dvp, dnap, dattrflagp,
			    NULL, dstuff);
	} else if ((nd->nd_flag & (ND_NFSV4 | ND_NOMOREDATA)) == ND_NFSV4) {
		/*
		 * First, parse out the PutFH and Getattr result.
		 */
		NFSM_DISSECT(tl, u_int32_t *, 2 * NFSX_UNSIGNED);
		if (!(*(tl + 1)))
			NFSM_DISSECT(tl, u_int32_t *, 2 * NFSX_UNSIGNED);
		if (*(tl + 1))
			nd->nd_flag |= ND_NOMOREDATA;
		/*
		 * Get the pre-op attributes.
		 */
		error = nfscl_wcc_data(nd, dvp, dnap, dattrflagp, NULL, dstuff);
	}
	if (nd->nd_repstat && !error)
		error = nd->nd_repstat;
nfsmout:
	mbuf_freem(nd->nd_mrep);
	return (error);
}

/*
 * nfs symbolic link create rpc
 */
APPLESTATIC int
nfsrpc_symlink(vnode_t dvp, char *name, int namelen, const char *target,
    struct vattr *vap, struct ucred *cred, NFSPROC_T *p, struct nfsvattr *dnap,
    struct nfsvattr *nnap, struct nfsfh **nfhpp, int *attrflagp,
    int *dattrflagp, void *dstuff)
{
	u_int32_t *tl;
	struct nfsrv_descript nfsd, *nd = &nfsd;
	struct nfsmount *nmp;
	int slen, error = 0;

	*nfhpp = NULL;
	*attrflagp = 0;
	*dattrflagp = 0;
	nmp = VFSTONFS(vnode_mount(dvp));
	slen = strlen(target);
	if (slen > NFS_MAXPATHLEN || namelen > NFS_MAXNAMLEN)
		return (ENAMETOOLONG);
	NFSCL_REQSTART(nd, NFSPROC_SYMLINK, dvp);
	if (nd->nd_flag & ND_NFSV4) {
		NFSM_BUILD(tl, u_int32_t *, NFSX_UNSIGNED);
		*tl = txdr_unsigned(NFLNK);
		(void) nfsm_strtom(nd, target, slen);
	}
	(void) nfsm_strtom(nd, name, namelen);
	if (nd->nd_flag & (ND_NFSV3 | ND_NFSV4))
		nfscl_fillsattr(nd, vap, dvp, 0, 0);
	if (!(nd->nd_flag & ND_NFSV4))
		(void) nfsm_strtom(nd, target, slen);
	if (nd->nd_flag & ND_NFSV2)
		nfscl_fillsattr(nd, vap, dvp, NFSSATTR_SIZENEG1, 0);
	error = nfscl_request(nd, dvp, p, cred, dstuff);
	if (error)
		return (error);
	if (nd->nd_flag & ND_NFSV4)
		error = nfscl_wcc_data(nd, dvp, dnap, dattrflagp, NULL, dstuff);
	if ((nd->nd_flag & ND_NFSV3) && !error) {
		if (!nd->nd_repstat)
			error = nfscl_mtofh(nd, nfhpp, nnap, attrflagp);
		if (!error)
			error = nfscl_wcc_data(nd, dvp, dnap, dattrflagp,
			    NULL, dstuff);
	}
	if (nd->nd_repstat && !error)
		error = nd->nd_repstat;
	mbuf_freem(nd->nd_mrep);
	/*
	 * Kludge: Map EEXIST => 0 assuming that it is a reply to a retry.
	 * Only do this if vfs.nfs.ignore_eexist is set.
	 * Never do this for NFSv4.1 or later minor versions, since sessions
	 * should guarantee "exactly once" RPC semantics.
	 */
	if (error == EEXIST && nfsignore_eexist != 0 && (!NFSHASNFSV4(nmp) ||
	    nmp->nm_minorvers == 0))
		error = 0;
	return (error);
}

/*
 * nfs make dir rpc
 */
APPLESTATIC int
nfsrpc_mkdir(vnode_t dvp, char *name, int namelen, struct vattr *vap,
    struct ucred *cred, NFSPROC_T *p, struct nfsvattr *dnap,
    struct nfsvattr *nnap, struct nfsfh **nfhpp, int *attrflagp,
    int *dattrflagp, void *dstuff)
{
	u_int32_t *tl;
	struct nfsrv_descript nfsd, *nd = &nfsd;
	nfsattrbit_t attrbits;
	int error = 0;
	struct nfsfh *fhp;
	struct nfsmount *nmp;

	*nfhpp = NULL;
	*attrflagp = 0;
	*dattrflagp = 0;
	nmp = VFSTONFS(vnode_mount(dvp));
	fhp = VTONFS(dvp)->n_fhp;
	if (namelen > NFS_MAXNAMLEN)
		return (ENAMETOOLONG);
	NFSCL_REQSTART(nd, NFSPROC_MKDIR, dvp);
	if (nd->nd_flag & ND_NFSV4) {
		NFSM_BUILD(tl, u_int32_t *, NFSX_UNSIGNED);
		*tl = txdr_unsigned(NFDIR);
	}
	(void) nfsm_strtom(nd, name, namelen);
	nfscl_fillsattr(nd, vap, dvp, NFSSATTR_SIZENEG1, 0);
	if (nd->nd_flag & ND_NFSV4) {
		NFSGETATTR_ATTRBIT(&attrbits);
		NFSM_BUILD(tl, u_int32_t *, 2 * NFSX_UNSIGNED);
		*tl++ = txdr_unsigned(NFSV4OP_GETFH);
		*tl = txdr_unsigned(NFSV4OP_GETATTR);
		(void) nfsrv_putattrbit(nd, &attrbits);
		NFSM_BUILD(tl, u_int32_t *, NFSX_UNSIGNED);
		*tl = txdr_unsigned(NFSV4OP_PUTFH);
		(void) nfsm_fhtom(nd, fhp->nfh_fh, fhp->nfh_len, 0);
		NFSM_BUILD(tl, u_int32_t *, NFSX_UNSIGNED);
		*tl = txdr_unsigned(NFSV4OP_GETATTR);
		(void) nfsrv_putattrbit(nd, &attrbits);
	}
	error = nfscl_request(nd, dvp, p, cred, dstuff);
	if (error)
		return (error);
	if (nd->nd_flag & ND_NFSV4)
		error = nfscl_wcc_data(nd, dvp, dnap, dattrflagp, NULL, dstuff);
	if (!nd->nd_repstat && !error) {
		if (nd->nd_flag & ND_NFSV4) {
			NFSM_DISSECT(tl, u_int32_t *, 5 * NFSX_UNSIGNED);
			error = nfsrv_getattrbits(nd, &attrbits, NULL, NULL);
		}
		if (!error)
			error = nfscl_mtofh(nd, nfhpp, nnap, attrflagp);
		if (error == 0 && (nd->nd_flag & ND_NFSV4) != 0) {
			/* Get rid of the PutFH and Getattr status values. */
			NFSM_DISSECT(tl, u_int32_t *, 4 * NFSX_UNSIGNED);
			/* Load the directory attributes. */
			error = nfsm_loadattr(nd, dnap);
			if (error == 0)
				*dattrflagp = 1;
		}
	}
	if ((nd->nd_flag & ND_NFSV3) && !error)
		error = nfscl_wcc_data(nd, dvp, dnap, dattrflagp, NULL, dstuff);
	if (nd->nd_repstat && !error)
		error = nd->nd_repstat;
nfsmout:
	mbuf_freem(nd->nd_mrep);
	/*
	 * Kludge: Map EEXIST => 0 assuming that it is a reply to a retry.
	 * Only do this if vfs.nfs.ignore_eexist is set.
	 * Never do this for NFSv4.1 or later minor versions, since sessions
	 * should guarantee "exactly once" RPC semantics.
	 */
	if (error == EEXIST && nfsignore_eexist != 0 && (!NFSHASNFSV4(nmp) ||
	    nmp->nm_minorvers == 0))
		error = 0;
	return (error);
}

/*
 * nfs remove directory call
 */
APPLESTATIC int
nfsrpc_rmdir(vnode_t dvp, char *name, int namelen, struct ucred *cred,
    NFSPROC_T *p, struct nfsvattr *dnap, int *dattrflagp, void *dstuff)
{
	struct nfsrv_descript nfsd, *nd = &nfsd;
	int error = 0;

	*dattrflagp = 0;
	if (namelen > NFS_MAXNAMLEN)
		return (ENAMETOOLONG);
	NFSCL_REQSTART(nd, NFSPROC_RMDIR, dvp);
	(void) nfsm_strtom(nd, name, namelen);
	error = nfscl_request(nd, dvp, p, cred, dstuff);
	if (error)
		return (error);
	if (nd->nd_flag & (ND_NFSV3 | ND_NFSV4))
		error = nfscl_wcc_data(nd, dvp, dnap, dattrflagp, NULL, dstuff);
	if (nd->nd_repstat && !error)
		error = nd->nd_repstat;
	mbuf_freem(nd->nd_mrep);
	/*
	 * Kludge: Map ENOENT => 0 assuming that you have a reply to a retry.
	 */
	if (error == ENOENT)
		error = 0;
	return (error);
}

/*
 * Readdir rpc.
 * Always returns with either uio_resid unchanged, if you are at the
 * end of the directory, or uio_resid == 0, with all DIRBLKSIZ chunks
 * filled in.
 * I felt this would allow caching of directory blocks more easily
 * than returning a pertially filled block.
 * Directory offset cookies:
 * Oh my, what to do with them...
 * I can think of three ways to deal with them:
 * 1 - have the layer above these RPCs maintain a map between logical
 *     directory byte offsets and the NFS directory offset cookies
 * 2 - pass the opaque directory offset cookies up into userland
 *     and let the libc functions deal with them, via the system call
 * 3 - return them to userland in the "struct dirent", so future versions
 *     of libc can use them and do whatever is necessary to make things work
 *     above these rpc calls, in the meantime
 * For now, I do #3 by "hiding" the directory offset cookies after the
 * d_name field in struct dirent. This is space inside d_reclen that
 * will be ignored by anything that doesn't know about them.
 * The directory offset cookies are filled in as the last 8 bytes of
 * each directory entry, after d_name. Someday, the userland libc
 * functions may be able to use these. In the meantime, it satisfies
 * OpenBSD's requirements for cookies being returned.
 * If expects the directory offset cookie for the read to be in uio_offset
 * and returns the one for the next entry after this directory block in
 * there, as well.
 */
APPLESTATIC int
nfsrpc_readdir(vnode_t vp, struct uio *uiop, nfsuint64 *cookiep,
    struct ucred *cred, NFSPROC_T *p, struct nfsvattr *nap, int *attrflagp,
    int *eofp, void *stuff)
{
	int len, left;
	struct dirent *dp = NULL;
	u_int32_t *tl;
	nfsquad_t cookie, ncookie;
	struct nfsmount *nmp = VFSTONFS(vnode_mount(vp));
	struct nfsnode *dnp = VTONFS(vp);
	struct nfsvattr nfsva;
	struct nfsrv_descript nfsd, *nd = &nfsd;
	int error = 0, tlen, more_dirs = 1, blksiz = 0, bigenough = 1;
	int reqsize, tryformoredirs = 1, readsize, eof = 0, gotmnton = 0;
	u_int64_t dotfileid, dotdotfileid = 0, fakefileno = UINT64_MAX;
	char *cp;
	nfsattrbit_t attrbits, dattrbits;
	u_int32_t rderr, *tl2 = NULL;
	size_t tresid;

	KASSERT(uiop->uio_iovcnt == 1 &&
	    (uio_uio_resid(uiop) & (DIRBLKSIZ - 1)) == 0,
	    ("nfs readdirrpc bad uio"));
	ncookie.lval[0] = ncookie.lval[1] = 0;
	/*
	 * There is no point in reading a lot more than uio_resid, however
	 * adding one additional DIRBLKSIZ makes sense. Since uio_resid
	 * and nm_readdirsize are both exact multiples of DIRBLKSIZ, this
	 * will never make readsize > nm_readdirsize.
	 */
	readsize = nmp->nm_readdirsize;
	if (readsize > uio_uio_resid(uiop))
		readsize = uio_uio_resid(uiop) + DIRBLKSIZ;

	*attrflagp = 0;
	if (eofp)
		*eofp = 0;
	tresid = uio_uio_resid(uiop);
	cookie.lval[0] = cookiep->nfsuquad[0];
	cookie.lval[1] = cookiep->nfsuquad[1];
	nd->nd_mrep = NULL;

	/*
	 * For NFSv4, first create the "." and ".." entries.
	 */
	if (NFSHASNFSV4(nmp)) {
		reqsize = 6 * NFSX_UNSIGNED;
		NFSGETATTR_ATTRBIT(&dattrbits);
		NFSZERO_ATTRBIT(&attrbits);
		NFSSETBIT_ATTRBIT(&attrbits, NFSATTRBIT_FILEID);
		NFSSETBIT_ATTRBIT(&attrbits, NFSATTRBIT_TYPE);
		if (NFSISSET_ATTRBIT(&dnp->n_vattr.na_suppattr,
		    NFSATTRBIT_MOUNTEDONFILEID)) {
			NFSSETBIT_ATTRBIT(&attrbits,
			    NFSATTRBIT_MOUNTEDONFILEID);
			gotmnton = 1;
		} else {
			/*
			 * Must fake it. Use the fileno, except when the
			 * fsid is != to that of the directory. For that
			 * case, generate a fake fileno that is not the same.
			 */
			NFSSETBIT_ATTRBIT(&attrbits, NFSATTRBIT_FSID);
			gotmnton = 0;
		}

		/*
		 * Joy, oh joy. For V4 we get to hand craft '.' and '..'.
		 */
		if (uiop->uio_offset == 0) {
			NFSCL_REQSTART(nd, NFSPROC_LOOKUPP, vp);
			NFSM_BUILD(tl, u_int32_t *, 2 * NFSX_UNSIGNED);
			*tl++ = txdr_unsigned(NFSV4OP_GETFH);
			*tl = txdr_unsigned(NFSV4OP_GETATTR);
			(void) nfsrv_putattrbit(nd, &attrbits);
			error = nfscl_request(nd, vp, p, cred, stuff);
			if (error)
			    return (error);
			dotfileid = 0;	/* Fake out the compiler. */
			if ((nd->nd_flag & ND_NOMOREDATA) == 0) {
			    error = nfsm_loadattr(nd, &nfsva);
			    if (error != 0)
				goto nfsmout;
			    dotfileid = nfsva.na_fileid;
			}
			if (nd->nd_repstat == 0) {
			    NFSM_DISSECT(tl, u_int32_t *, 5 * NFSX_UNSIGNED);
			    len = fxdr_unsigned(int, *(tl + 4));
			    if (len > 0 && len <= NFSX_V4FHMAX)
				error = nfsm_advance(nd, NFSM_RNDUP(len), -1);
			    else
				error = EPERM;
			    if (!error) {
				NFSM_DISSECT(tl, u_int32_t *, 2*NFSX_UNSIGNED);
				nfsva.na_mntonfileno = UINT64_MAX;
				error = nfsv4_loadattr(nd, NULL, &nfsva, NULL,
				    NULL, 0, NULL, NULL, NULL, NULL, NULL, 0,
				    NULL, NULL, NULL, p, cred);
				if (error) {
				    dotdotfileid = dotfileid;
				} else if (gotmnton) {
				    if (nfsva.na_mntonfileno != UINT64_MAX)
					dotdotfileid = nfsva.na_mntonfileno;
				    else
					dotdotfileid = nfsva.na_fileid;
				} else if (nfsva.na_filesid[0] ==
				    dnp->n_vattr.na_filesid[0] &&
				    nfsva.na_filesid[1] ==
				    dnp->n_vattr.na_filesid[1]) {
				    dotdotfileid = nfsva.na_fileid;
				} else {
				    do {
					fakefileno--;
				    } while (fakefileno ==
					nfsva.na_fileid);
				    dotdotfileid = fakefileno;
				}
			    }
			} else if (nd->nd_repstat == NFSERR_NOENT) {
			    /*
			     * Lookupp returns NFSERR_NOENT when we are
			     * at the root, so just use the current dir.
			     */
			    nd->nd_repstat = 0;
			    dotdotfileid = dotfileid;
			} else {
			    error = nd->nd_repstat;
			}
			mbuf_freem(nd->nd_mrep);
			if (error)
			    return (error);
			nd->nd_mrep = NULL;
			dp = (struct dirent *)uio_iov_base(uiop);
			dp->d_off = 0;
			dp->d_type = DT_DIR;
			dp->d_fileno = dotfileid;
			dp->d_namlen = 1;
			*((uint64_t *)dp->d_name) = 0;	/* Zero pad it. */
			dp->d_name[0] = '.';
			dp->d_reclen = _GENERIC_DIRSIZ(dp) + NFSX_HYPER;
			/*
			 * Just make these offset cookie 0.
			 */
			tl = (u_int32_t *)&dp->d_name[8];
			*tl++ = 0;
			*tl = 0;
			blksiz += dp->d_reclen;
			uio_uio_resid_add(uiop, -(dp->d_reclen));
			uiop->uio_offset += dp->d_reclen;
			uio_iov_base_add(uiop, dp->d_reclen);
			uio_iov_len_add(uiop, -(dp->d_reclen));
			dp = (struct dirent *)uio_iov_base(uiop);
			dp->d_off = 0;
			dp->d_type = DT_DIR;
			dp->d_fileno = dotdotfileid;
			dp->d_namlen = 2;
			*((uint64_t *)dp->d_name) = 0;
			dp->d_name[0] = '.';
			dp->d_name[1] = '.';
			dp->d_reclen = _GENERIC_DIRSIZ(dp) + NFSX_HYPER;
			/*
			 * Just make these offset cookie 0.
			 */
			tl = (u_int32_t *)&dp->d_name[8];
			*tl++ = 0;
			*tl = 0;
			blksiz += dp->d_reclen;
			uio_uio_resid_add(uiop, -(dp->d_reclen));
			uiop->uio_offset += dp->d_reclen;
			uio_iov_base_add(uiop, dp->d_reclen);
			uio_iov_len_add(uiop, -(dp->d_reclen));
		}
		NFSSETBIT_ATTRBIT(&attrbits, NFSATTRBIT_RDATTRERROR);
	} else {
		reqsize = 5 * NFSX_UNSIGNED;
	}


	/*
	 * Loop around doing readdir rpc's of size readsize.
	 * The stopping criteria is EOF or buffer full.
	 */
	while (more_dirs && bigenough) {
		*attrflagp = 0;
		NFSCL_REQSTART(nd, NFSPROC_READDIR, vp);
		if (nd->nd_flag & ND_NFSV2) {
			NFSM_BUILD(tl, u_int32_t *, 2 * NFSX_UNSIGNED);
			*tl++ = cookie.lval[1];
			*tl = txdr_unsigned(readsize);
		} else {
			NFSM_BUILD(tl, u_int32_t *, reqsize);
			*tl++ = cookie.lval[0];
			*tl++ = cookie.lval[1];
			if (cookie.qval == 0) {
				*tl++ = 0;
				*tl++ = 0;
			} else {
				NFSLOCKNODE(dnp);
				*tl++ = dnp->n_cookieverf.nfsuquad[0];
				*tl++ = dnp->n_cookieverf.nfsuquad[1];
				NFSUNLOCKNODE(dnp);
			}
			if (nd->nd_flag & ND_NFSV4) {
				*tl++ = txdr_unsigned(readsize);
				*tl = txdr_unsigned(readsize);
				(void) nfsrv_putattrbit(nd, &attrbits);
				NFSM_BUILD(tl, u_int32_t *, NFSX_UNSIGNED);
				*tl = txdr_unsigned(NFSV4OP_GETATTR);
				(void) nfsrv_putattrbit(nd, &dattrbits);
			} else {
				*tl = txdr_unsigned(readsize);
			}
		}
		error = nfscl_request(nd, vp, p, cred, stuff);
		if (error)
			return (error);
		if (!(nd->nd_flag & ND_NFSV2)) {
			if (nd->nd_flag & ND_NFSV3)
				error = nfscl_postop_attr(nd, nap, attrflagp,
				    stuff);
			if (!nd->nd_repstat && !error) {
				NFSM_DISSECT(tl, u_int32_t *, NFSX_HYPER);
				NFSLOCKNODE(dnp);
				dnp->n_cookieverf.nfsuquad[0] = *tl++;
				dnp->n_cookieverf.nfsuquad[1] = *tl;
				NFSUNLOCKNODE(dnp);
			}
		}
		if (nd->nd_repstat || error) {
			if (!error)
				error = nd->nd_repstat;
			goto nfsmout;
		}
		NFSM_DISSECT(tl, u_int32_t *, NFSX_UNSIGNED);
		more_dirs = fxdr_unsigned(int, *tl);
		if (!more_dirs)
			tryformoredirs = 0;
	
		/* loop through the dir entries, doctoring them to 4bsd form */
		while (more_dirs && bigenough) {
			if (nd->nd_flag & ND_NFSV4) {
				NFSM_DISSECT(tl, u_int32_t *, 3*NFSX_UNSIGNED);
				ncookie.lval[0] = *tl++;
				ncookie.lval[1] = *tl++;
				len = fxdr_unsigned(int, *tl);
			} else if (nd->nd_flag & ND_NFSV3) {
				NFSM_DISSECT(tl, u_int32_t *, 3*NFSX_UNSIGNED);
				nfsva.na_fileid = fxdr_hyper(tl);
				tl += 2;
				len = fxdr_unsigned(int, *tl);
			} else {
				NFSM_DISSECT(tl, u_int32_t *, 2*NFSX_UNSIGNED);
				nfsva.na_fileid = fxdr_unsigned(uint64_t,
				    *tl++);
				len = fxdr_unsigned(int, *tl);
			}
			if (len <= 0 || len > NFS_MAXNAMLEN) {
				error = EBADRPC;
				goto nfsmout;
			}
			tlen = roundup2(len, 8);
			if (tlen == len)
				tlen += 8;  /* To ensure null termination. */
			left = DIRBLKSIZ - blksiz;
			if (_GENERIC_DIRLEN(len) + NFSX_HYPER > left) {
				dp->d_reclen += left;
				uio_iov_base_add(uiop, left);
				uio_iov_len_add(uiop, -(left));
				uio_uio_resid_add(uiop, -(left));
				uiop->uio_offset += left;
				blksiz = 0;
			}
			if (_GENERIC_DIRLEN(len) + NFSX_HYPER >
			    uio_uio_resid(uiop))
				bigenough = 0;
			if (bigenough) {
				dp = (struct dirent *)uio_iov_base(uiop);
				dp->d_off = 0;
				dp->d_namlen = len;
				dp->d_reclen = _GENERIC_DIRLEN(len) +
				    NFSX_HYPER;
				dp->d_type = DT_UNKNOWN;
				blksiz += dp->d_reclen;
				if (blksiz == DIRBLKSIZ)
					blksiz = 0;
				uio_uio_resid_add(uiop, -(DIRHDSIZ));
				uiop->uio_offset += DIRHDSIZ;
				uio_iov_base_add(uiop, DIRHDSIZ);
				uio_iov_len_add(uiop, -(DIRHDSIZ));
				error = nfsm_mbufuio(nd, uiop, len);
				if (error)
					goto nfsmout;
				cp = uio_iov_base(uiop);
				tlen -= len;
				*cp = '\0';	/* null terminate */
				cp += tlen;	/* points to cookie storage */
				tl2 = (u_int32_t *)cp;
				uio_iov_base_add(uiop, (tlen + NFSX_HYPER));
				uio_iov_len_add(uiop, -(tlen + NFSX_HYPER));
				uio_uio_resid_add(uiop, -(tlen + NFSX_HYPER));
				uiop->uio_offset += (tlen + NFSX_HYPER);
			} else {
				error = nfsm_advance(nd, NFSM_RNDUP(len), -1);
				if (error)
					goto nfsmout;
			}
			if (nd->nd_flag & ND_NFSV4) {
				rderr = 0;
				nfsva.na_mntonfileno = UINT64_MAX;
				error = nfsv4_loadattr(nd, NULL, &nfsva, NULL,
				    NULL, 0, NULL, NULL, NULL, NULL, NULL, 0,
				    NULL, NULL, &rderr, p, cred);
				if (error)
					goto nfsmout;
				NFSM_DISSECT(tl, u_int32_t *, NFSX_UNSIGNED);
			} else if (nd->nd_flag & ND_NFSV3) {
				NFSM_DISSECT(tl, u_int32_t *, 3*NFSX_UNSIGNED);
				ncookie.lval[0] = *tl++;
				ncookie.lval[1] = *tl++;
			} else {
				NFSM_DISSECT(tl, u_int32_t *, 2*NFSX_UNSIGNED);
				ncookie.lval[0] = 0;
				ncookie.lval[1] = *tl++;
			}
			if (bigenough) {
			    if (nd->nd_flag & ND_NFSV4) {
				if (rderr) {
				    dp->d_fileno = 0;
				} else {
				    if (gotmnton) {
					if (nfsva.na_mntonfileno != UINT64_MAX)
					    dp->d_fileno = nfsva.na_mntonfileno;
					else
					    dp->d_fileno = nfsva.na_fileid;
				    } else if (nfsva.na_filesid[0] ==
					dnp->n_vattr.na_filesid[0] &&
					nfsva.na_filesid[1] ==
					dnp->n_vattr.na_filesid[1]) {
					dp->d_fileno = nfsva.na_fileid;
				    } else {
					do {
					    fakefileno--;
					} while (fakefileno ==
					    nfsva.na_fileid);
					dp->d_fileno = fakefileno;
				    }
				    dp->d_type = vtonfs_dtype(nfsva.na_type);
				}
			    } else {
				dp->d_fileno = nfsva.na_fileid;
			    }
			    *tl2++ = cookiep->nfsuquad[0] = cookie.lval[0] =
				ncookie.lval[0];
			    *tl2 = cookiep->nfsuquad[1] = cookie.lval[1] =
				ncookie.lval[1];
			}
			more_dirs = fxdr_unsigned(int, *tl);
		}
		/*
		 * If at end of rpc data, get the eof boolean
		 */
		if (!more_dirs) {
			NFSM_DISSECT(tl, u_int32_t *, NFSX_UNSIGNED);
			eof = fxdr_unsigned(int, *tl);
			if (tryformoredirs)
				more_dirs = !eof;
			if (nd->nd_flag & ND_NFSV4) {
				error = nfscl_postop_attr(nd, nap, attrflagp,
				    stuff);
				if (error)
					goto nfsmout;
			}
		}
		mbuf_freem(nd->nd_mrep);
		nd->nd_mrep = NULL;
	}
	/*
	 * Fill last record, iff any, out to a multiple of DIRBLKSIZ
	 * by increasing d_reclen for the last record.
	 */
	if (blksiz > 0) {
		left = DIRBLKSIZ - blksiz;
		dp->d_reclen += left;
		uio_iov_base_add(uiop, left);
		uio_iov_len_add(uiop, -(left));
		uio_uio_resid_add(uiop, -(left));
		uiop->uio_offset += left;
	}

	/*
	 * If returning no data, assume end of file.
	 * If not bigenough, return not end of file, since you aren't
	 *    returning all the data
	 * Otherwise, return the eof flag from the server.
	 */
	if (eofp) {
		if (tresid == ((size_t)(uio_uio_resid(uiop))))
			*eofp = 1;
		else if (!bigenough)
			*eofp = 0;
		else
			*eofp = eof;
	}

	/*
	 * Add extra empty records to any remaining DIRBLKSIZ chunks.
	 */
	while (uio_uio_resid(uiop) > 0 && uio_uio_resid(uiop) != tresid) {
		dp = (struct dirent *)uio_iov_base(uiop);
		dp->d_type = DT_UNKNOWN;
		dp->d_fileno = 0;
		dp->d_namlen = 0;
		dp->d_name[0] = '\0';
		tl = (u_int32_t *)&dp->d_name[4];
		*tl++ = cookie.lval[0];
		*tl = cookie.lval[1];
		dp->d_reclen = DIRBLKSIZ;
		uio_iov_base_add(uiop, DIRBLKSIZ);
		uio_iov_len_add(uiop, -(DIRBLKSIZ));
		uio_uio_resid_add(uiop, -(DIRBLKSIZ));
		uiop->uio_offset += DIRBLKSIZ;
	}

nfsmout:
	if (nd->nd_mrep != NULL)
		mbuf_freem(nd->nd_mrep);
	return (error);
}

#ifndef APPLE
/*
 * NFS V3 readdir plus RPC. Used in place of nfsrpc_readdir().
 * (Also used for NFS V4 when mount flag set.)
 * (ditto above w.r.t. multiple of DIRBLKSIZ, etc.)
 */
APPLESTATIC int
nfsrpc_readdirplus(vnode_t vp, struct uio *uiop, nfsuint64 *cookiep,
    struct ucred *cred, NFSPROC_T *p, struct nfsvattr *nap, int *attrflagp,
    int *eofp, void *stuff)
{
	int len, left;
	struct dirent *dp = NULL;
	u_int32_t *tl;
	vnode_t newvp = NULLVP;
	struct nfsrv_descript nfsd, *nd = &nfsd;
	struct nameidata nami, *ndp = &nami;
	struct componentname *cnp = &ndp->ni_cnd;
	struct nfsmount *nmp = VFSTONFS(vnode_mount(vp));
	struct nfsnode *dnp = VTONFS(vp), *np;
	struct nfsvattr nfsva;
	struct nfsfh *nfhp;
	nfsquad_t cookie, ncookie;
	int error = 0, tlen, more_dirs = 1, blksiz = 0, bigenough = 1;
	int attrflag, tryformoredirs = 1, eof = 0, gotmnton = 0;
	int isdotdot = 0, unlocknewvp = 0;
	u_int64_t dotfileid, dotdotfileid = 0, fakefileno = UINT64_MAX;
	u_int64_t fileno = 0;
	char *cp;
	nfsattrbit_t attrbits, dattrbits;
	size_t tresid;
	u_int32_t *tl2 = NULL, rderr;
	struct timespec dctime;

	KASSERT(uiop->uio_iovcnt == 1 &&
	    (uio_uio_resid(uiop) & (DIRBLKSIZ - 1)) == 0,
	    ("nfs readdirplusrpc bad uio"));
	ncookie.lval[0] = ncookie.lval[1] = 0;
	timespecclear(&dctime);
	*attrflagp = 0;
	if (eofp != NULL)
		*eofp = 0;
	ndp->ni_dvp = vp;
	nd->nd_mrep = NULL;
	cookie.lval[0] = cookiep->nfsuquad[0];
	cookie.lval[1] = cookiep->nfsuquad[1];
	tresid = uio_uio_resid(uiop);

	/*
	 * For NFSv4, first create the "." and ".." entries.
	 */
	if (NFSHASNFSV4(nmp)) {
		NFSGETATTR_ATTRBIT(&dattrbits);
		NFSZERO_ATTRBIT(&attrbits);
		NFSSETBIT_ATTRBIT(&attrbits, NFSATTRBIT_FILEID);
		if (NFSISSET_ATTRBIT(&dnp->n_vattr.na_suppattr,
		    NFSATTRBIT_MOUNTEDONFILEID)) {
			NFSSETBIT_ATTRBIT(&attrbits,
			    NFSATTRBIT_MOUNTEDONFILEID);
			gotmnton = 1;
		} else {
			/*
			 * Must fake it. Use the fileno, except when the
			 * fsid is != to that of the directory. For that
			 * case, generate a fake fileno that is not the same.
			 */
			NFSSETBIT_ATTRBIT(&attrbits, NFSATTRBIT_FSID);
			gotmnton = 0;
		}

		/*
		 * Joy, oh joy. For V4 we get to hand craft '.' and '..'.
		 */
		if (uiop->uio_offset == 0) {
			NFSCL_REQSTART(nd, NFSPROC_LOOKUPP, vp);
			NFSM_BUILD(tl, u_int32_t *, 2 * NFSX_UNSIGNED);
			*tl++ = txdr_unsigned(NFSV4OP_GETFH);
			*tl = txdr_unsigned(NFSV4OP_GETATTR);
			(void) nfsrv_putattrbit(nd, &attrbits);
			error = nfscl_request(nd, vp, p, cred, stuff);
			if (error)
			    return (error);
			dotfileid = 0;	/* Fake out the compiler. */
			if ((nd->nd_flag & ND_NOMOREDATA) == 0) {
			    error = nfsm_loadattr(nd, &nfsva);
			    if (error != 0)
				goto nfsmout;
			    dctime = nfsva.na_ctime;
			    dotfileid = nfsva.na_fileid;
			}
			if (nd->nd_repstat == 0) {
			    NFSM_DISSECT(tl, u_int32_t *, 5 * NFSX_UNSIGNED);
			    len = fxdr_unsigned(int, *(tl + 4));
			    if (len > 0 && len <= NFSX_V4FHMAX)
				error = nfsm_advance(nd, NFSM_RNDUP(len), -1);
			    else
				error = EPERM;
			    if (!error) {
				NFSM_DISSECT(tl, u_int32_t *, 2*NFSX_UNSIGNED);
				nfsva.na_mntonfileno = UINT64_MAX;
				error = nfsv4_loadattr(nd, NULL, &nfsva, NULL,
				    NULL, 0, NULL, NULL, NULL, NULL, NULL, 0,
				    NULL, NULL, NULL, p, cred);
				if (error) {
				    dotdotfileid = dotfileid;
				} else if (gotmnton) {
				    if (nfsva.na_mntonfileno != UINT64_MAX)
					dotdotfileid = nfsva.na_mntonfileno;
				    else
					dotdotfileid = nfsva.na_fileid;
				} else if (nfsva.na_filesid[0] ==
				    dnp->n_vattr.na_filesid[0] &&
				    nfsva.na_filesid[1] ==
				    dnp->n_vattr.na_filesid[1]) {
				    dotdotfileid = nfsva.na_fileid;
				} else {
				    do {
					fakefileno--;
				    } while (fakefileno ==
					nfsva.na_fileid);
				    dotdotfileid = fakefileno;
				}
			    }
			} else if (nd->nd_repstat == NFSERR_NOENT) {
			    /*
			     * Lookupp returns NFSERR_NOENT when we are
			     * at the root, so just use the current dir.
			     */
			    nd->nd_repstat = 0;
			    dotdotfileid = dotfileid;
			} else {
			    error = nd->nd_repstat;
			}
			mbuf_freem(nd->nd_mrep);
			if (error)
			    return (error);
			nd->nd_mrep = NULL;
			dp = (struct dirent *)uio_iov_base(uiop);
			dp->d_off = 0;
			dp->d_type = DT_DIR;
			dp->d_fileno = dotfileid;
			dp->d_namlen = 1;
			*((uint64_t *)dp->d_name) = 0;	/* Zero pad it. */
			dp->d_name[0] = '.';
			dp->d_reclen = _GENERIC_DIRSIZ(dp) + NFSX_HYPER;
			/*
			 * Just make these offset cookie 0.
			 */
			tl = (u_int32_t *)&dp->d_name[8];
			*tl++ = 0;
			*tl = 0;
			blksiz += dp->d_reclen;
			uio_uio_resid_add(uiop, -(dp->d_reclen));
			uiop->uio_offset += dp->d_reclen;
			uio_iov_base_add(uiop, dp->d_reclen);
			uio_iov_len_add(uiop, -(dp->d_reclen));
			dp = (struct dirent *)uio_iov_base(uiop);
			dp->d_off = 0;
			dp->d_type = DT_DIR;
			dp->d_fileno = dotdotfileid;
			dp->d_namlen = 2;
			*((uint64_t *)dp->d_name) = 0;
			dp->d_name[0] = '.';
			dp->d_name[1] = '.';
			dp->d_reclen = _GENERIC_DIRSIZ(dp) + NFSX_HYPER;
			/*
			 * Just make these offset cookie 0.
			 */
			tl = (u_int32_t *)&dp->d_name[8];
			*tl++ = 0;
			*tl = 0;
			blksiz += dp->d_reclen;
			uio_uio_resid_add(uiop, -(dp->d_reclen));
			uiop->uio_offset += dp->d_reclen;
			uio_iov_base_add(uiop, dp->d_reclen);
			uio_iov_len_add(uiop, -(dp->d_reclen));
		}
		NFSREADDIRPLUS_ATTRBIT(&attrbits);
		if (gotmnton)
			NFSSETBIT_ATTRBIT(&attrbits,
			    NFSATTRBIT_MOUNTEDONFILEID);
	}

	/*
	 * Loop around doing readdir rpc's of size nm_readdirsize.
	 * The stopping criteria is EOF or buffer full.
	 */
	while (more_dirs && bigenough) {
		*attrflagp = 0;
		NFSCL_REQSTART(nd, NFSPROC_READDIRPLUS, vp);
 		NFSM_BUILD(tl, u_int32_t *, 6 * NFSX_UNSIGNED);
		*tl++ = cookie.lval[0];
		*tl++ = cookie.lval[1];
		if (cookie.qval == 0) {
			*tl++ = 0;
			*tl++ = 0;
		} else {
			NFSLOCKNODE(dnp);
			*tl++ = dnp->n_cookieverf.nfsuquad[0];
			*tl++ = dnp->n_cookieverf.nfsuquad[1];
			NFSUNLOCKNODE(dnp);
		}
		*tl++ = txdr_unsigned(nmp->nm_readdirsize);
		*tl = txdr_unsigned(nmp->nm_readdirsize);
		if (nd->nd_flag & ND_NFSV4) {
			(void) nfsrv_putattrbit(nd, &attrbits);
			NFSM_BUILD(tl, u_int32_t *, NFSX_UNSIGNED);
			*tl = txdr_unsigned(NFSV4OP_GETATTR);
			(void) nfsrv_putattrbit(nd, &dattrbits);
		}
		error = nfscl_request(nd, vp, p, cred, stuff);
		if (error)
			return (error);
		if (nd->nd_flag & ND_NFSV3)
			error = nfscl_postop_attr(nd, nap, attrflagp, stuff);
		if (nd->nd_repstat || error) {
			if (!error)
				error = nd->nd_repstat;
			goto nfsmout;
		}
		if ((nd->nd_flag & ND_NFSV3) != 0 && *attrflagp != 0)
			dctime = nap->na_ctime;
		NFSM_DISSECT(tl, u_int32_t *, 3 * NFSX_UNSIGNED);
		NFSLOCKNODE(dnp);
		dnp->n_cookieverf.nfsuquad[0] = *tl++;
		dnp->n_cookieverf.nfsuquad[1] = *tl++;
		NFSUNLOCKNODE(dnp);
		more_dirs = fxdr_unsigned(int, *tl);
		if (!more_dirs)
			tryformoredirs = 0;
	
		/* loop through the dir entries, doctoring them to 4bsd form */
		while (more_dirs && bigenough) {
			NFSM_DISSECT(tl, u_int32_t *, 3 * NFSX_UNSIGNED);
			if (nd->nd_flag & ND_NFSV4) {
				ncookie.lval[0] = *tl++;
				ncookie.lval[1] = *tl++;
			} else {
				fileno = fxdr_hyper(tl);
				tl += 2;
			}
			len = fxdr_unsigned(int, *tl);
			if (len <= 0 || len > NFS_MAXNAMLEN) {
				error = EBADRPC;
				goto nfsmout;
			}
			tlen = roundup2(len, 8);
			if (tlen == len)
				tlen += 8;  /* To ensure null termination. */
			left = DIRBLKSIZ - blksiz;
			if (_GENERIC_DIRLEN(len) + NFSX_HYPER > left) {
				dp->d_reclen += left;
				uio_iov_base_add(uiop, left);
				uio_iov_len_add(uiop, -(left));
				uio_uio_resid_add(uiop, -(left));
				uiop->uio_offset += left;
				blksiz = 0;
			}
			if (_GENERIC_DIRLEN(len) + NFSX_HYPER >
			    uio_uio_resid(uiop))
				bigenough = 0;
			if (bigenough) {
				dp = (struct dirent *)uio_iov_base(uiop);
				dp->d_off = 0;
				dp->d_namlen = len;
				dp->d_reclen = _GENERIC_DIRLEN(len) +
				    NFSX_HYPER;
				dp->d_type = DT_UNKNOWN;
				blksiz += dp->d_reclen;
				if (blksiz == DIRBLKSIZ)
					blksiz = 0;
				uio_uio_resid_add(uiop, -(DIRHDSIZ));
				uiop->uio_offset += DIRHDSIZ;
				uio_iov_base_add(uiop, DIRHDSIZ);
				uio_iov_len_add(uiop, -(DIRHDSIZ));
				cnp->cn_nameptr = uio_iov_base(uiop);
				cnp->cn_namelen = len;
				NFSCNHASHZERO(cnp);
				error = nfsm_mbufuio(nd, uiop, len);
				if (error)
					goto nfsmout;
				cp = uio_iov_base(uiop);
				tlen -= len;
				*cp = '\0';
				cp += tlen;	/* points to cookie storage */
				tl2 = (u_int32_t *)cp;
				if (len == 2 && cnp->cn_nameptr[0] == '.' &&
				    cnp->cn_nameptr[1] == '.')
					isdotdot = 1;
				else
					isdotdot = 0;
				uio_iov_base_add(uiop, (tlen + NFSX_HYPER));
				uio_iov_len_add(uiop, -(tlen + NFSX_HYPER));
				uio_uio_resid_add(uiop, -(tlen + NFSX_HYPER));
				uiop->uio_offset += (tlen + NFSX_HYPER);
			} else {
				error = nfsm_advance(nd, NFSM_RNDUP(len), -1);
				if (error)
					goto nfsmout;
			}
			nfhp = NULL;
			if (nd->nd_flag & ND_NFSV3) {
				NFSM_DISSECT(tl, u_int32_t *, 3*NFSX_UNSIGNED);
				ncookie.lval[0] = *tl++;
				ncookie.lval[1] = *tl++;
				attrflag = fxdr_unsigned(int, *tl);
				if (attrflag) {
				  error = nfsm_loadattr(nd, &nfsva);
				  if (error)
					goto nfsmout;
				}
				NFSM_DISSECT(tl,u_int32_t *,NFSX_UNSIGNED);
				if (*tl) {
					error = nfsm_getfh(nd, &nfhp);
					if (error)
					    goto nfsmout;
				}
				if (!attrflag && nfhp != NULL) {
					free(nfhp, M_NFSFH);
					nfhp = NULL;
				}
			} else {
				rderr = 0;
				nfsva.na_mntonfileno = 0xffffffff;
				error = nfsv4_loadattr(nd, NULL, &nfsva, &nfhp,
				    NULL, 0, NULL, NULL, NULL, NULL, NULL, 0,
				    NULL, NULL, &rderr, p, cred);
				if (error)
					goto nfsmout;
			}

			if (bigenough) {
			    if (nd->nd_flag & ND_NFSV4) {
				if (rderr) {
				    dp->d_fileno = 0;
				} else if (gotmnton) {
				    if (nfsva.na_mntonfileno != 0xffffffff)
					dp->d_fileno = nfsva.na_mntonfileno;
				    else
					dp->d_fileno = nfsva.na_fileid;
				} else if (nfsva.na_filesid[0] ==
				    dnp->n_vattr.na_filesid[0] &&
				    nfsva.na_filesid[1] ==
				    dnp->n_vattr.na_filesid[1]) {
				    dp->d_fileno = nfsva.na_fileid;
				} else {
				    do {
					fakefileno--;
				    } while (fakefileno ==
					nfsva.na_fileid);
				    dp->d_fileno = fakefileno;
				}
			    } else {
				dp->d_fileno = fileno;
			    }
			    *tl2++ = cookiep->nfsuquad[0] = cookie.lval[0] =
				ncookie.lval[0];
			    *tl2 = cookiep->nfsuquad[1] = cookie.lval[1] =
				ncookie.lval[1];

			    if (nfhp != NULL) {
				if (NFSRV_CMPFH(nfhp->nfh_fh, nfhp->nfh_len,
				    dnp->n_fhp->nfh_fh, dnp->n_fhp->nfh_len)) {
				    VREF(vp);
				    newvp = vp;
				    unlocknewvp = 0;
				    free(nfhp, M_NFSFH);
				    np = dnp;
				} else if (isdotdot != 0) {
				    /*
				     * Skip doing a nfscl_nget() call for "..".
				     * There's a race between acquiring the nfs
				     * node here and lookups that look for the
				     * directory being read (in the parent).
				     * It would try to get a lock on ".." here,
				     * owning the lock on the directory being
				     * read. Lookup will hold the lock on ".."
				     * and try to acquire the lock on the
				     * directory being read.
				     * If the directory is unlocked/relocked,
				     * then there is a LOR with the buflock
				     * vp is relocked.
				     */
				    free(nfhp, M_NFSFH);
				} else {
				    error = nfscl_nget(vnode_mount(vp), vp,
				      nfhp, cnp, p, &np, NULL, LK_EXCLUSIVE);
				    if (!error) {
					newvp = NFSTOV(np);
					unlocknewvp = 1;
				    }
				}
				nfhp = NULL;
				if (newvp != NULLVP) {
				    error = nfscl_loadattrcache(&newvp,
					&nfsva, NULL, NULL, 0, 0);
				    if (error) {
					if (unlocknewvp)
					    vput(newvp);
					else
					    vrele(newvp);
					goto nfsmout;
				    }
				    dp->d_type =
					vtonfs_dtype(np->n_vattr.na_type);
				    ndp->ni_vp = newvp;
				    NFSCNHASH(cnp, HASHINIT);
				    if (cnp->cn_namelen <= NCHNAMLEN &&
					(newvp->v_type != VDIR ||
					 dctime.tv_sec != 0)) {
					cache_enter_time(ndp->ni_dvp,
					    ndp->ni_vp, cnp,
					    &nfsva.na_ctime,
					    newvp->v_type != VDIR ? NULL :
					    &dctime);
				    }
				    if (unlocknewvp)
					vput(newvp);
				    else
					vrele(newvp);
				    newvp = NULLVP;
				}
			    }
			} else if (nfhp != NULL) {
			    free(nfhp, M_NFSFH);
			}
			NFSM_DISSECT(tl, u_int32_t *, NFSX_UNSIGNED);
			more_dirs = fxdr_unsigned(int, *tl);
		}
		/*
		 * If at end of rpc data, get the eof boolean
		 */
		if (!more_dirs) {
			NFSM_DISSECT(tl, u_int32_t *, NFSX_UNSIGNED);
			eof = fxdr_unsigned(int, *tl);
			if (tryformoredirs)
				more_dirs = !eof;
			if (nd->nd_flag & ND_NFSV4) {
				error = nfscl_postop_attr(nd, nap, attrflagp,
				    stuff);
				if (error)
					goto nfsmout;
			}
		}
		mbuf_freem(nd->nd_mrep);
		nd->nd_mrep = NULL;
	}
	/*
	 * Fill last record, iff any, out to a multiple of DIRBLKSIZ
	 * by increasing d_reclen for the last record.
	 */
	if (blksiz > 0) {
		left = DIRBLKSIZ - blksiz;
		dp->d_reclen += left;
		uio_iov_base_add(uiop, left);
		uio_iov_len_add(uiop, -(left));
		uio_uio_resid_add(uiop, -(left));
		uiop->uio_offset += left;
	}

	/*
	 * If returning no data, assume end of file.
	 * If not bigenough, return not end of file, since you aren't
	 *    returning all the data
	 * Otherwise, return the eof flag from the server.
	 */
	if (eofp != NULL) {
		if (tresid == uio_uio_resid(uiop))
			*eofp = 1;
		else if (!bigenough)
			*eofp = 0;
		else
			*eofp = eof;
	}

	/*
	 * Add extra empty records to any remaining DIRBLKSIZ chunks.
	 */
	while (uio_uio_resid(uiop) > 0 && uio_uio_resid(uiop) != tresid) {
		dp = (struct dirent *)uio_iov_base(uiop);
		dp->d_type = DT_UNKNOWN;
		dp->d_fileno = 0;
		dp->d_namlen = 0;
		dp->d_name[0] = '\0';
		tl = (u_int32_t *)&dp->d_name[4];
		*tl++ = cookie.lval[0];
		*tl = cookie.lval[1];
		dp->d_reclen = DIRBLKSIZ;
		uio_iov_base_add(uiop, DIRBLKSIZ);
		uio_iov_len_add(uiop, -(DIRBLKSIZ));
		uio_uio_resid_add(uiop, -(DIRBLKSIZ));
		uiop->uio_offset += DIRBLKSIZ;
	}

nfsmout:
	if (nd->nd_mrep != NULL)
		mbuf_freem(nd->nd_mrep);
	return (error);
}
#endif	/* !APPLE */

/*
 * Nfs commit rpc
 */
APPLESTATIC int
nfsrpc_commit(vnode_t vp, u_quad_t offset, int cnt, struct ucred *cred,
    NFSPROC_T *p, struct nfsvattr *nap, int *attrflagp, void *stuff)
{
	u_int32_t *tl;
	struct nfsrv_descript nfsd, *nd = &nfsd;
	nfsattrbit_t attrbits;
	int error;
	struct nfsmount *nmp = VFSTONFS(vnode_mount(vp));
	
	*attrflagp = 0;
	NFSCL_REQSTART(nd, NFSPROC_COMMIT, vp);
	NFSM_BUILD(tl, u_int32_t *, 3 * NFSX_UNSIGNED);
	txdr_hyper(offset, tl);
	tl += 2;
	*tl = txdr_unsigned(cnt);
	if (nd->nd_flag & ND_NFSV4) {
		/*
		 * And do a Getattr op.
		 */
		NFSM_BUILD(tl, u_int32_t *, NFSX_UNSIGNED);
		*tl = txdr_unsigned(NFSV4OP_GETATTR);
		NFSGETATTR_ATTRBIT(&attrbits);
		(void) nfsrv_putattrbit(nd, &attrbits);
	}
	error = nfscl_request(nd, vp, p, cred, stuff);
	if (error)
		return (error);
	error = nfscl_wcc_data(nd, vp, nap, attrflagp, NULL, stuff);
	if (!error && !nd->nd_repstat) {
		NFSM_DISSECT(tl, u_int32_t *, NFSX_VERF);
		NFSLOCKMNT(nmp);
		if (NFSBCMP(nmp->nm_verf, tl, NFSX_VERF)) {
			NFSBCOPY(tl, nmp->nm_verf, NFSX_VERF);
			nd->nd_repstat = NFSERR_STALEWRITEVERF;
		}
		NFSUNLOCKMNT(nmp);
		if (nd->nd_flag & ND_NFSV4)
			error = nfscl_postop_attr(nd, nap, attrflagp, stuff);
	}
nfsmout:
	if (!error && nd->nd_repstat)
		error = nd->nd_repstat;
	mbuf_freem(nd->nd_mrep);
	return (error);
}

/*
 * NFS byte range lock rpc.
 * (Mostly just calls one of the three lower level RPC routines.)
 */
APPLESTATIC int
nfsrpc_advlock(vnode_t vp, off_t size, int op, struct flock *fl,
    int reclaim, struct ucred *cred, NFSPROC_T *p, void *id, int flags)
{
	struct nfscllockowner *lp;
	struct nfsclclient *clp;
	struct nfsfh *nfhp;
	struct nfsrv_descript nfsd, *nd = &nfsd;
	struct nfsmount *nmp = VFSTONFS(vnode_mount(vp));
	u_int64_t off, len;
	off_t start, end;
	u_int32_t clidrev = 0;
	int error = 0, newone = 0, expireret = 0, retrycnt, donelocally;
	int callcnt, dorpc;

	/*
	 * Convert the flock structure into a start and end and do POSIX
	 * bounds checking.
	 */
	switch (fl->l_whence) {
	case SEEK_SET:
	case SEEK_CUR:
		/*
		 * Caller is responsible for adding any necessary offset
		 * when SEEK_CUR is used.
		 */
		start = fl->l_start;
		off = fl->l_start;
		break;
	case SEEK_END:
		start = size + fl->l_start;
		off = size + fl->l_start;
		break;
	default:
		return (EINVAL);
	}
	if (start < 0)
		return (EINVAL);
	if (fl->l_len != 0) {
		end = start + fl->l_len - 1;
		if (end < start)
			return (EINVAL);
	}

	len = fl->l_len;
	if (len == 0)
		len = NFS64BITSSET;
	retrycnt = 0;
	do {
	    nd->nd_repstat = 0;
	    if (op == F_GETLK) {
		error = nfscl_getcl(vnode_mount(vp), cred, p, 1, &clp);
		if (error)
			return (error);
		error = nfscl_lockt(vp, clp, off, len, fl, p, id, flags);
		if (!error) {
			clidrev = clp->nfsc_clientidrev;
			error = nfsrpc_lockt(nd, vp, clp, off, len, fl, cred,
			    p, id, flags);
		} else if (error == -1) {
			error = 0;
		}
		nfscl_clientrelease(clp);
	    } else if (op == F_UNLCK && fl->l_type == F_UNLCK) {
		/*
		 * We must loop around for all lockowner cases.
		 */
		callcnt = 0;
		error = nfscl_getcl(vnode_mount(vp), cred, p, 1, &clp);
		if (error)
			return (error);
		do {
		    error = nfscl_relbytelock(vp, off, len, cred, p, callcnt,
			clp, id, flags, &lp, &dorpc);
		    /*
		     * If it returns a NULL lp, we're done.
		     */
		    if (lp == NULL) {
			if (callcnt == 0)
			    nfscl_clientrelease(clp);
			else
			    nfscl_releasealllocks(clp, vp, p, id, flags);
			return (error);
		    }
		    if (nmp->nm_clp != NULL)
			clidrev = nmp->nm_clp->nfsc_clientidrev;
		    else
			clidrev = 0;
		    /*
		     * If the server doesn't support Posix lock semantics,
		     * only allow locks on the entire file, since it won't
		     * handle overlapping byte ranges.
		     * There might still be a problem when a lock
		     * upgrade/downgrade (read<->write) occurs, since the
		     * server "might" expect an unlock first?
		     */
		    if (dorpc && (lp->nfsl_open->nfso_posixlock ||
			(off == 0 && len == NFS64BITSSET))) {
			/*
			 * Since the lock records will go away, we must
			 * wait for grace and delay here.
			 */
			do {
			    error = nfsrpc_locku(nd, nmp, lp, off, len,
				NFSV4LOCKT_READ, cred, p, 0);
			    if ((nd->nd_repstat == NFSERR_GRACE ||
				 nd->nd_repstat == NFSERR_DELAY) &&
				error == 0)
				(void) nfs_catnap(PZERO, (int)nd->nd_repstat,
				    "nfs_advlock");
			} while ((nd->nd_repstat == NFSERR_GRACE ||
			    nd->nd_repstat == NFSERR_DELAY) && error == 0);
		    }
		    callcnt++;
		} while (error == 0 && nd->nd_repstat == 0);
		nfscl_releasealllocks(clp, vp, p, id, flags);
	    } else if (op == F_SETLK) {
		error = nfscl_getbytelock(vp, off, len, fl->l_type, cred, p,
		    NULL, 0, id, flags, NULL, NULL, &lp, &newone, &donelocally);
		if (error || donelocally) {
			return (error);
		}
		if (nmp->nm_clp != NULL)
			clidrev = nmp->nm_clp->nfsc_clientidrev;
		else
			clidrev = 0;
		nfhp = VTONFS(vp)->n_fhp;
		if (!lp->nfsl_open->nfso_posixlock &&
		    (off != 0 || len != NFS64BITSSET)) {
			error = EINVAL;
		} else {
			error = nfsrpc_lock(nd, nmp, vp, nfhp->nfh_fh,
			    nfhp->nfh_len, lp, newone, reclaim, off,
			    len, fl->l_type, cred, p, 0);
		}
		if (!error)
			error = nd->nd_repstat;
		nfscl_lockrelease(lp, error, newone);
	    } else {
		error = EINVAL;
	    }
	    if (!error)
	        error = nd->nd_repstat;
	    if (error == NFSERR_GRACE || error == NFSERR_STALESTATEID ||
		error == NFSERR_STALEDONTRECOVER ||
		error == NFSERR_STALECLIENTID || error == NFSERR_DELAY ||
		error == NFSERR_BADSESSION) {
		(void) nfs_catnap(PZERO, error, "nfs_advlock");
	    } else if ((error == NFSERR_EXPIRED || error == NFSERR_BADSTATEID)
		&& clidrev != 0) {
		expireret = nfscl_hasexpired(nmp->nm_clp, clidrev, p);
		retrycnt++;
	    }
	} while (error == NFSERR_GRACE ||
	    error == NFSERR_STALECLIENTID || error == NFSERR_DELAY ||
	    error == NFSERR_STALEDONTRECOVER || error == NFSERR_STALESTATEID ||
	    error == NFSERR_BADSESSION ||
	    ((error == NFSERR_EXPIRED || error == NFSERR_BADSTATEID) &&
	     expireret == 0 && clidrev != 0 && retrycnt < 4));
	if (error && retrycnt >= 4)
		error = EIO;
	return (error);
}

/*
 * The lower level routine for the LockT case.
 */
APPLESTATIC int
nfsrpc_lockt(struct nfsrv_descript *nd, vnode_t vp,
    struct nfsclclient *clp, u_int64_t off, u_int64_t len, struct flock *fl,
    struct ucred *cred, NFSPROC_T *p, void *id, int flags)
{
	u_int32_t *tl;
	int error, type, size;
	uint8_t own[NFSV4CL_LOCKNAMELEN + NFSX_V4FHMAX];
	struct nfsnode *np;
	struct nfsmount *nmp;
	struct nfsclsession *tsep;

	nmp = VFSTONFS(vp->v_mount);
	NFSCL_REQSTART(nd, NFSPROC_LOCKT, vp);
	NFSM_BUILD(tl, u_int32_t *, 7 * NFSX_UNSIGNED);
	if (fl->l_type == F_RDLCK)
		*tl++ = txdr_unsigned(NFSV4LOCKT_READ);
	else
		*tl++ = txdr_unsigned(NFSV4LOCKT_WRITE);
	txdr_hyper(off, tl);
	tl += 2;
	txdr_hyper(len, tl);
	tl += 2;
	tsep = nfsmnt_mdssession(nmp);
	*tl++ = tsep->nfsess_clientid.lval[0];
	*tl = tsep->nfsess_clientid.lval[1];
	nfscl_filllockowner(id, own, flags);
	np = VTONFS(vp);
	NFSBCOPY(np->n_fhp->nfh_fh, &own[NFSV4CL_LOCKNAMELEN],
	    np->n_fhp->nfh_len);
	(void)nfsm_strtom(nd, own, NFSV4CL_LOCKNAMELEN + np->n_fhp->nfh_len);
	error = nfscl_request(nd, vp, p, cred, NULL);
	if (error)
		return (error);
	if (nd->nd_repstat == 0) {
		fl->l_type = F_UNLCK;
	} else if (nd->nd_repstat == NFSERR_DENIED) {
		nd->nd_repstat = 0;
		fl->l_whence = SEEK_SET;
		NFSM_DISSECT(tl, u_int32_t *, 8 * NFSX_UNSIGNED);
		fl->l_start = fxdr_hyper(tl);
		tl += 2;
		len = fxdr_hyper(tl);
		tl += 2;
		if (len == NFS64BITSSET)
			fl->l_len = 0;
		else
			fl->l_len = len;
		type = fxdr_unsigned(int, *tl++);
		if (type == NFSV4LOCKT_WRITE)
			fl->l_type = F_WRLCK;
		else
			fl->l_type = F_RDLCK;
		/*
		 * XXX For now, I have no idea what to do with the
		 * conflicting lock_owner, so I'll just set the pid == 0
		 * and skip over the lock_owner.
		 */
		fl->l_pid = (pid_t)0;
		tl += 2;
		size = fxdr_unsigned(int, *tl);
		if (size < 0 || size > NFSV4_OPAQUELIMIT)
			error = EBADRPC;
		if (!error)
			error = nfsm_advance(nd, NFSM_RNDUP(size), -1);
	} else if (nd->nd_repstat == NFSERR_STALECLIENTID)
		nfscl_initiate_recovery(clp);
nfsmout:
	mbuf_freem(nd->nd_mrep);
	return (error);
}

/*
 * Lower level function that performs the LockU RPC.
 */
static int
nfsrpc_locku(struct nfsrv_descript *nd, struct nfsmount *nmp,
    struct nfscllockowner *lp, u_int64_t off, u_int64_t len,
    u_int32_t type, struct ucred *cred, NFSPROC_T *p, int syscred)
{
	u_int32_t *tl;
	int error;

	nfscl_reqstart(nd, NFSPROC_LOCKU, nmp, lp->nfsl_open->nfso_fh,
	    lp->nfsl_open->nfso_fhlen, NULL, NULL, 0, 0);
	NFSM_BUILD(tl, u_int32_t *, NFSX_STATEID + 6 * NFSX_UNSIGNED);
	*tl++ = txdr_unsigned(type);
	*tl = txdr_unsigned(lp->nfsl_seqid);
	if (nfstest_outofseq &&
	    (arc4random() % nfstest_outofseq) == 0)
		*tl = txdr_unsigned(lp->nfsl_seqid + 1);
	tl++;
	if (NFSHASNFSV4N(nmp))
		*tl++ = 0;
	else
		*tl++ = lp->nfsl_stateid.seqid;
	*tl++ = lp->nfsl_stateid.other[0];
	*tl++ = lp->nfsl_stateid.other[1];
	*tl++ = lp->nfsl_stateid.other[2];
	txdr_hyper(off, tl);
	tl += 2;
	txdr_hyper(len, tl);
	if (syscred)
		nd->nd_flag |= ND_USEGSSNAME;
	error = newnfs_request(nd, nmp, NULL, &nmp->nm_sockreq, NULL, p, cred,
	    NFS_PROG, NFS_VER4, NULL, 1, NULL, NULL);
	NFSCL_INCRSEQID(lp->nfsl_seqid, nd);
	if (error)
		return (error);
	if (nd->nd_repstat == 0) {
		NFSM_DISSECT(tl, u_int32_t *, NFSX_STATEID);
		lp->nfsl_stateid.seqid = *tl++;
		lp->nfsl_stateid.other[0] = *tl++;
		lp->nfsl_stateid.other[1] = *tl++;
		lp->nfsl_stateid.other[2] = *tl;
	} else if (nd->nd_repstat == NFSERR_STALESTATEID)
		nfscl_initiate_recovery(lp->nfsl_open->nfso_own->nfsow_clp);
nfsmout:
	mbuf_freem(nd->nd_mrep);
	return (error);
}

/*
 * The actual Lock RPC.
 */
APPLESTATIC int
nfsrpc_lock(struct nfsrv_descript *nd, struct nfsmount *nmp, vnode_t vp,
    u_int8_t *nfhp, int fhlen, struct nfscllockowner *lp, int newone,
    int reclaim, u_int64_t off, u_int64_t len, short type, struct ucred *cred,
    NFSPROC_T *p, int syscred)
{
	u_int32_t *tl;
	int error, size;
	uint8_t own[NFSV4CL_LOCKNAMELEN + NFSX_V4FHMAX];
	struct nfsclsession *tsep;

	nfscl_reqstart(nd, NFSPROC_LOCK, nmp, nfhp, fhlen, NULL, NULL, 0, 0);
	NFSM_BUILD(tl, u_int32_t *, 7 * NFSX_UNSIGNED);
	if (type == F_RDLCK)
		*tl++ = txdr_unsigned(NFSV4LOCKT_READ);
	else
		*tl++ = txdr_unsigned(NFSV4LOCKT_WRITE);
	*tl++ = txdr_unsigned(reclaim);
	txdr_hyper(off, tl);
	tl += 2;
	txdr_hyper(len, tl);
	tl += 2;
	if (newone) {
	    *tl = newnfs_true;
	    NFSM_BUILD(tl, u_int32_t *, NFSX_STATEID +
		2 * NFSX_UNSIGNED + NFSX_HYPER);
	    *tl++ = txdr_unsigned(lp->nfsl_open->nfso_own->nfsow_seqid);
	    if (NFSHASNFSV4N(nmp))
		*tl++ = 0;
	    else
		*tl++ = lp->nfsl_open->nfso_stateid.seqid;
	    *tl++ = lp->nfsl_open->nfso_stateid.other[0];
	    *tl++ = lp->nfsl_open->nfso_stateid.other[1];
	    *tl++ = lp->nfsl_open->nfso_stateid.other[2];
	    *tl++ = txdr_unsigned(lp->nfsl_seqid);
	    tsep = nfsmnt_mdssession(nmp);
	    *tl++ = tsep->nfsess_clientid.lval[0];
	    *tl = tsep->nfsess_clientid.lval[1];
	    NFSBCOPY(lp->nfsl_owner, own, NFSV4CL_LOCKNAMELEN);
	    NFSBCOPY(nfhp, &own[NFSV4CL_LOCKNAMELEN], fhlen);
	    (void)nfsm_strtom(nd, own, NFSV4CL_LOCKNAMELEN + fhlen);
	} else {
	    *tl = newnfs_false;
	    NFSM_BUILD(tl, u_int32_t *, NFSX_STATEID + NFSX_UNSIGNED);
	    if (NFSHASNFSV4N(nmp))
		*tl++ = 0;
	    else
		*tl++ = lp->nfsl_stateid.seqid;
	    *tl++ = lp->nfsl_stateid.other[0];
	    *tl++ = lp->nfsl_stateid.other[1];
	    *tl++ = lp->nfsl_stateid.other[2];
	    *tl = txdr_unsigned(lp->nfsl_seqid);
	    if (nfstest_outofseq &&
		(arc4random() % nfstest_outofseq) == 0)
		    *tl = txdr_unsigned(lp->nfsl_seqid + 1);
	}
	if (syscred)
		nd->nd_flag |= ND_USEGSSNAME;
	error = newnfs_request(nd, nmp, NULL, &nmp->nm_sockreq, vp, p, cred,
	    NFS_PROG, NFS_VER4, NULL, 1, NULL, NULL);
	if (error)
		return (error);
	if (newone)
	    NFSCL_INCRSEQID(lp->nfsl_open->nfso_own->nfsow_seqid, nd);
	NFSCL_INCRSEQID(lp->nfsl_seqid, nd);
	if (nd->nd_repstat == 0) {
		NFSM_DISSECT(tl, u_int32_t *, NFSX_STATEID);
		lp->nfsl_stateid.seqid = *tl++;
		lp->nfsl_stateid.other[0] = *tl++;
		lp->nfsl_stateid.other[1] = *tl++;
		lp->nfsl_stateid.other[2] = *tl;
	} else if (nd->nd_repstat == NFSERR_DENIED) {
		NFSM_DISSECT(tl, u_int32_t *, 8 * NFSX_UNSIGNED);
		size = fxdr_unsigned(int, *(tl + 7));
		if (size < 0 || size > NFSV4_OPAQUELIMIT)
			error = EBADRPC;
		if (!error)
			error = nfsm_advance(nd, NFSM_RNDUP(size), -1);
	} else if (nd->nd_repstat == NFSERR_STALESTATEID)
		nfscl_initiate_recovery(lp->nfsl_open->nfso_own->nfsow_clp);
nfsmout:
	mbuf_freem(nd->nd_mrep);
	return (error);
}

/*
 * nfs statfs rpc
 * (always called with the vp for the mount point)
 */
APPLESTATIC int
nfsrpc_statfs(vnode_t vp, struct nfsstatfs *sbp, struct nfsfsinfo *fsp,
    struct ucred *cred, NFSPROC_T *p, struct nfsvattr *nap, int *attrflagp,
    void *stuff)
{
	u_int32_t *tl = NULL;
	struct nfsrv_descript nfsd, *nd = &nfsd;
	struct nfsmount *nmp;
	nfsattrbit_t attrbits;
	int error;

	*attrflagp = 0;
	nmp = VFSTONFS(vnode_mount(vp));
	if (NFSHASNFSV4(nmp)) {
		/*
		 * For V4, you actually do a getattr.
		 */
		NFSCL_REQSTART(nd, NFSPROC_GETATTR, vp);
		NFSSTATFS_GETATTRBIT(&attrbits);
		(void) nfsrv_putattrbit(nd, &attrbits);
		nd->nd_flag |= ND_USEGSSNAME;
		error = nfscl_request(nd, vp, p, cred, stuff);
		if (error)
			return (error);
		if (nd->nd_repstat == 0) {
			error = nfsv4_loadattr(nd, NULL, nap, NULL, NULL, 0,
			    NULL, NULL, sbp, fsp, NULL, 0, NULL, NULL, NULL, p,
			    cred);
			if (!error) {
				nmp->nm_fsid[0] = nap->na_filesid[0];
				nmp->nm_fsid[1] = nap->na_filesid[1];
				NFSSETHASSETFSID(nmp);
				*attrflagp = 1;
			}
		} else {
			error = nd->nd_repstat;
		}
		if (error)
			goto nfsmout;
	} else {
		NFSCL_REQSTART(nd, NFSPROC_FSSTAT, vp);
		error = nfscl_request(nd, vp, p, cred, stuff);
		if (error)
			return (error);
		if (nd->nd_flag & ND_NFSV3) {
			error = nfscl_postop_attr(nd, nap, attrflagp, stuff);
			if (error)
				goto nfsmout;
		}
		if (nd->nd_repstat) {
			error = nd->nd_repstat;
			goto nfsmout;
		}
		NFSM_DISSECT(tl, u_int32_t *,
		    NFSX_STATFS(nd->nd_flag & ND_NFSV3));
	}
	if (NFSHASNFSV3(nmp)) {
		sbp->sf_tbytes = fxdr_hyper(tl); tl += 2;
		sbp->sf_fbytes = fxdr_hyper(tl); tl += 2;
		sbp->sf_abytes = fxdr_hyper(tl); tl += 2;
		sbp->sf_tfiles = fxdr_hyper(tl); tl += 2;
		sbp->sf_ffiles = fxdr_hyper(tl); tl += 2;
		sbp->sf_afiles = fxdr_hyper(tl); tl += 2;
		sbp->sf_invarsec = fxdr_unsigned(u_int32_t, *tl);
	} else if (NFSHASNFSV4(nmp) == 0) {
		sbp->sf_tsize = fxdr_unsigned(u_int32_t, *tl++);
		sbp->sf_bsize = fxdr_unsigned(u_int32_t, *tl++);
		sbp->sf_blocks = fxdr_unsigned(u_int32_t, *tl++);
		sbp->sf_bfree = fxdr_unsigned(u_int32_t, *tl++);
		sbp->sf_bavail = fxdr_unsigned(u_int32_t, *tl);
	}
nfsmout:
	mbuf_freem(nd->nd_mrep);
	return (error);
}

/*
 * nfs pathconf rpc
 */
APPLESTATIC int
nfsrpc_pathconf(vnode_t vp, struct nfsv3_pathconf *pc,
    struct ucred *cred, NFSPROC_T *p, struct nfsvattr *nap, int *attrflagp,
    void *stuff)
{
	struct nfsrv_descript nfsd, *nd = &nfsd;
	struct nfsmount *nmp;
	u_int32_t *tl;
	nfsattrbit_t attrbits;
	int error;

	*attrflagp = 0;
	nmp = VFSTONFS(vnode_mount(vp));
	if (NFSHASNFSV4(nmp)) {
		/*
		 * For V4, you actually do a getattr.
		 */
		NFSCL_REQSTART(nd, NFSPROC_GETATTR, vp);
		NFSPATHCONF_GETATTRBIT(&attrbits);
		(void) nfsrv_putattrbit(nd, &attrbits);
		nd->nd_flag |= ND_USEGSSNAME;
		error = nfscl_request(nd, vp, p, cred, stuff);
		if (error)
			return (error);
		if (nd->nd_repstat == 0) {
			error = nfsv4_loadattr(nd, NULL, nap, NULL, NULL, 0,
			    pc, NULL, NULL, NULL, NULL, 0, NULL, NULL, NULL, p,
			    cred);
			if (!error)
				*attrflagp = 1;
		} else {
			error = nd->nd_repstat;
		}
	} else {
		NFSCL_REQSTART(nd, NFSPROC_PATHCONF, vp);
		error = nfscl_request(nd, vp, p, cred, stuff);
		if (error)
			return (error);
		error = nfscl_postop_attr(nd, nap, attrflagp, stuff);
		if (nd->nd_repstat && !error)
			error = nd->nd_repstat;
		if (!error) {
			NFSM_DISSECT(tl, u_int32_t *, NFSX_V3PATHCONF);
			pc->pc_linkmax = fxdr_unsigned(u_int32_t, *tl++);
			pc->pc_namemax = fxdr_unsigned(u_int32_t, *tl++);
			pc->pc_notrunc = fxdr_unsigned(u_int32_t, *tl++);
			pc->pc_chownrestricted =
			    fxdr_unsigned(u_int32_t, *tl++);
			pc->pc_caseinsensitive =
			    fxdr_unsigned(u_int32_t, *tl++);
			pc->pc_casepreserving = fxdr_unsigned(u_int32_t, *tl);
		}
	}
nfsmout:
	mbuf_freem(nd->nd_mrep);
	return (error);
}

/*
 * nfs version 3 fsinfo rpc call
 */
APPLESTATIC int
nfsrpc_fsinfo(vnode_t vp, struct nfsfsinfo *fsp, struct ucred *cred,
    NFSPROC_T *p, struct nfsvattr *nap, int *attrflagp, void *stuff)
{
	u_int32_t *tl;
	struct nfsrv_descript nfsd, *nd = &nfsd;
	int error;

	*attrflagp = 0;
	NFSCL_REQSTART(nd, NFSPROC_FSINFO, vp);
	error = nfscl_request(nd, vp, p, cred, stuff);
	if (error)
		return (error);
	error = nfscl_postop_attr(nd, nap, attrflagp, stuff);
	if (nd->nd_repstat && !error)
		error = nd->nd_repstat;
	if (!error) {
		NFSM_DISSECT(tl, u_int32_t *, NFSX_V3FSINFO);
		fsp->fs_rtmax = fxdr_unsigned(u_int32_t, *tl++);
		fsp->fs_rtpref = fxdr_unsigned(u_int32_t, *tl++);
		fsp->fs_rtmult = fxdr_unsigned(u_int32_t, *tl++);
		fsp->fs_wtmax = fxdr_unsigned(u_int32_t, *tl++);
		fsp->fs_wtpref = fxdr_unsigned(u_int32_t, *tl++);
		fsp->fs_wtmult = fxdr_unsigned(u_int32_t, *tl++);
		fsp->fs_dtpref = fxdr_unsigned(u_int32_t, *tl++);
		fsp->fs_maxfilesize = fxdr_hyper(tl);
		tl += 2;
		fxdr_nfsv3time(tl, &fsp->fs_timedelta);
		tl += 2;
		fsp->fs_properties = fxdr_unsigned(u_int32_t, *tl);
	}
nfsmout:
	mbuf_freem(nd->nd_mrep);
	return (error);
}

/*
 * This function performs the Renew RPC.
 */
APPLESTATIC int
nfsrpc_renew(struct nfsclclient *clp, struct nfsclds *dsp, struct ucred *cred,
    NFSPROC_T *p)
{
	u_int32_t *tl;
	struct nfsrv_descript nfsd;
	struct nfsrv_descript *nd = &nfsd;
	struct nfsmount *nmp;
	int error;
	struct nfssockreq *nrp;
	struct nfsclsession *tsep;

	nmp = clp->nfsc_nmp;
	if (nmp == NULL)
		return (0);
	if (dsp == NULL)
		nfscl_reqstart(nd, NFSPROC_RENEW, nmp, NULL, 0, NULL, NULL, 0,
		    0);
	else
		nfscl_reqstart(nd, NFSPROC_RENEW, nmp, NULL, 0, NULL,
		    &dsp->nfsclds_sess, 0, 0);
	if (!NFSHASNFSV4N(nmp)) {
		/* NFSv4.1 just uses a Sequence Op and not a Renew. */
		NFSM_BUILD(tl, u_int32_t *, 2 * NFSX_UNSIGNED);
		tsep = nfsmnt_mdssession(nmp);
		*tl++ = tsep->nfsess_clientid.lval[0];
		*tl = tsep->nfsess_clientid.lval[1];
	}
	nrp = NULL;
	if (dsp != NULL)
		nrp = dsp->nfsclds_sockp;
	if (nrp == NULL)
		/* If NULL, use the MDS socket. */
		nrp = &nmp->nm_sockreq;
	nd->nd_flag |= ND_USEGSSNAME;
	if (dsp == NULL)
		error = newnfs_request(nd, nmp, NULL, nrp, NULL, p, cred,
		    NFS_PROG, NFS_VER4, NULL, 1, NULL, NULL);
	else {
		error = newnfs_request(nd, nmp, NULL, nrp, NULL, p, cred,
		    NFS_PROG, NFS_VER4, NULL, 1, NULL, &dsp->nfsclds_sess);
		if (error == ENXIO)
			nfscl_cancelreqs(dsp);
	}
	if (error)
		return (error);
	error = nd->nd_repstat;
	mbuf_freem(nd->nd_mrep);
	return (error);
}

/*
 * This function performs the Releaselockowner RPC.
 */
APPLESTATIC int
nfsrpc_rellockown(struct nfsmount *nmp, struct nfscllockowner *lp,
    uint8_t *fh, int fhlen, struct ucred *cred, NFSPROC_T *p)
{
	struct nfsrv_descript nfsd, *nd = &nfsd;
	u_int32_t *tl;
	int error;
	uint8_t own[NFSV4CL_LOCKNAMELEN + NFSX_V4FHMAX];
	struct nfsclsession *tsep;

	if (NFSHASNFSV4N(nmp)) {
		/* For NFSv4.1, do a FreeStateID. */
		nfscl_reqstart(nd, NFSPROC_FREESTATEID, nmp, NULL, 0, NULL,
		    NULL, 0, 0);
		nfsm_stateidtom(nd, &lp->nfsl_stateid, NFSSTATEID_PUTSTATEID);
	} else {
		nfscl_reqstart(nd, NFSPROC_RELEASELCKOWN, nmp, NULL, 0, NULL,
		    NULL, 0, 0);
		NFSM_BUILD(tl, u_int32_t *, 2 * NFSX_UNSIGNED);
		tsep = nfsmnt_mdssession(nmp);
		*tl++ = tsep->nfsess_clientid.lval[0];
		*tl = tsep->nfsess_clientid.lval[1];
		NFSBCOPY(lp->nfsl_owner, own, NFSV4CL_LOCKNAMELEN);
		NFSBCOPY(fh, &own[NFSV4CL_LOCKNAMELEN], fhlen);
		(void)nfsm_strtom(nd, own, NFSV4CL_LOCKNAMELEN + fhlen);
	}
	nd->nd_flag |= ND_USEGSSNAME;
	error = newnfs_request(nd, nmp, NULL, &nmp->nm_sockreq, NULL, p, cred,
	    NFS_PROG, NFS_VER4, NULL, 1, NULL, NULL);
	if (error)
		return (error);
	error = nd->nd_repstat;
	mbuf_freem(nd->nd_mrep);
	return (error);
}

/*
 * This function performs the Compound to get the mount pt FH.
 */
APPLESTATIC int
nfsrpc_getdirpath(struct nfsmount *nmp, u_char *dirpath, struct ucred *cred,
    NFSPROC_T *p)
{
	u_int32_t *tl;
	struct nfsrv_descript nfsd;
	struct nfsrv_descript *nd = &nfsd;
	u_char *cp, *cp2;
	int error, cnt, len, setnil;
	u_int32_t *opcntp;

	nfscl_reqstart(nd, NFSPROC_PUTROOTFH, nmp, NULL, 0, &opcntp, NULL, 0,
	    0);
	cp = dirpath;
	cnt = 0;
	do {
		setnil = 0;
		while (*cp == '/')
			cp++;
		cp2 = cp;
		while (*cp2 != '\0' && *cp2 != '/')
			cp2++;
		if (*cp2 == '/') {
			setnil = 1;
			*cp2 = '\0';
		}
		if (cp2 != cp) {
			NFSM_BUILD(tl, u_int32_t *, NFSX_UNSIGNED);
			*tl = txdr_unsigned(NFSV4OP_LOOKUP);
			nfsm_strtom(nd, cp, strlen(cp));
			cnt++;
		}
		if (setnil)
			*cp2++ = '/';
		cp = cp2;
	} while (*cp != '\0');
	if (NFSHASNFSV4N(nmp))
		/* Has a Sequence Op done by nfscl_reqstart(). */
		*opcntp = txdr_unsigned(3 + cnt);
	else
		*opcntp = txdr_unsigned(2 + cnt);
	NFSM_BUILD(tl, u_int32_t *, NFSX_UNSIGNED);
	*tl = txdr_unsigned(NFSV4OP_GETFH);
	nd->nd_flag |= ND_USEGSSNAME;
	error = newnfs_request(nd, nmp, NULL, &nmp->nm_sockreq, NULL, p, cred,
		NFS_PROG, NFS_VER4, NULL, 1, NULL, NULL);
	if (error)
		return (error);
	if (nd->nd_repstat == 0) {
		NFSM_DISSECT(tl, u_int32_t *, (3 + 2 * cnt) * NFSX_UNSIGNED);
		tl += (2 + 2 * cnt);
		if ((len = fxdr_unsigned(int, *tl)) <= 0 ||
			len > NFSX_FHMAX) {
			nd->nd_repstat = NFSERR_BADXDR;
		} else {
			nd->nd_repstat = nfsrv_mtostr(nd, nmp->nm_fh, len);
			if (nd->nd_repstat == 0)
				nmp->nm_fhsize = len;
		}
	}
	error = nd->nd_repstat;
nfsmout:
	mbuf_freem(nd->nd_mrep);
	return (error);
}

/*
 * This function performs the Delegreturn RPC.
 */
APPLESTATIC int
nfsrpc_delegreturn(struct nfscldeleg *dp, struct ucred *cred,
    struct nfsmount *nmp, NFSPROC_T *p, int syscred)
{
	u_int32_t *tl;
	struct nfsrv_descript nfsd;
	struct nfsrv_descript *nd = &nfsd;
	int error;

	nfscl_reqstart(nd, NFSPROC_DELEGRETURN, nmp, dp->nfsdl_fh,
	    dp->nfsdl_fhlen, NULL, NULL, 0, 0);
	NFSM_BUILD(tl, u_int32_t *, NFSX_STATEID);
	if (NFSHASNFSV4N(nmp))
		*tl++ = 0;
	else
		*tl++ = dp->nfsdl_stateid.seqid;
	*tl++ = dp->nfsdl_stateid.other[0];
	*tl++ = dp->nfsdl_stateid.other[1];
	*tl = dp->nfsdl_stateid.other[2];
	if (syscred)
		nd->nd_flag |= ND_USEGSSNAME;
	error = newnfs_request(nd, nmp, NULL, &nmp->nm_sockreq, NULL, p, cred,
	    NFS_PROG, NFS_VER4, NULL, 1, NULL, NULL);
	if (error)
		return (error);
	error = nd->nd_repstat;
	mbuf_freem(nd->nd_mrep);
	return (error);
}

/*
 * nfs getacl call.
 */
APPLESTATIC int
nfsrpc_getacl(vnode_t vp, struct ucred *cred, NFSPROC_T *p,
    struct acl *aclp, void *stuff)
{
	struct nfsrv_descript nfsd, *nd = &nfsd;
	int error;
	nfsattrbit_t attrbits;
	struct nfsmount *nmp = VFSTONFS(vnode_mount(vp));
	
	if (nfsrv_useacl == 0 || !NFSHASNFSV4(nmp))
		return (EOPNOTSUPP);
	NFSCL_REQSTART(nd, NFSPROC_GETACL, vp);
	NFSZERO_ATTRBIT(&attrbits);
	NFSSETBIT_ATTRBIT(&attrbits, NFSATTRBIT_ACL);
	(void) nfsrv_putattrbit(nd, &attrbits);
	error = nfscl_request(nd, vp, p, cred, stuff);
	if (error)
		return (error);
	if (!nd->nd_repstat)
		error = nfsv4_loadattr(nd, vp, NULL, NULL, NULL, 0, NULL,
		    NULL, NULL, NULL, aclp, 0, NULL, NULL, NULL, p, cred);
	else
		error = nd->nd_repstat;
	mbuf_freem(nd->nd_mrep);
	return (error);
}

/*
 * nfs setacl call.
 */
APPLESTATIC int
nfsrpc_setacl(vnode_t vp, struct ucred *cred, NFSPROC_T *p,
    struct acl *aclp, void *stuff)
{
	int error;
	struct nfsmount *nmp = VFSTONFS(vnode_mount(vp));
	
	if (nfsrv_useacl == 0 || !NFSHASNFSV4(nmp))
		return (EOPNOTSUPP);
	error = nfsrpc_setattr(vp, NULL, aclp, cred, p, NULL, NULL, stuff);
	return (error);
}

/*
 * nfs setacl call.
 */
static int
nfsrpc_setaclrpc(vnode_t vp, struct ucred *cred, NFSPROC_T *p,
    struct acl *aclp, nfsv4stateid_t *stateidp, void *stuff)
{
	struct nfsrv_descript nfsd, *nd = &nfsd;
	int error;
	nfsattrbit_t attrbits;
	struct nfsmount *nmp = VFSTONFS(vnode_mount(vp));
	
	if (!NFSHASNFSV4(nmp))
		return (EOPNOTSUPP);
	NFSCL_REQSTART(nd, NFSPROC_SETACL, vp);
	nfsm_stateidtom(nd, stateidp, NFSSTATEID_PUTSTATEID);
	NFSZERO_ATTRBIT(&attrbits);
	NFSSETBIT_ATTRBIT(&attrbits, NFSATTRBIT_ACL);
	(void) nfsv4_fillattr(nd, vnode_mount(vp), vp, aclp, NULL, NULL, 0,
	    &attrbits, NULL, NULL, 0, 0, 0, 0, (uint64_t)0, NULL);
	error = nfscl_request(nd, vp, p, cred, stuff);
	if (error)
		return (error);
	/* Don't care about the pre/postop attributes */
	mbuf_freem(nd->nd_mrep);
	return (nd->nd_repstat);
}

/*
 * Do the NFSv4.1 Exchange ID.
 */
int
nfsrpc_exchangeid(struct nfsmount *nmp, struct nfsclclient *clp,
    struct nfssockreq *nrp, uint32_t exchflags, struct nfsclds **dspp,
    struct ucred *cred, NFSPROC_T *p)
{
	uint32_t *tl, v41flags;
	struct nfsrv_descript nfsd;
	struct nfsrv_descript *nd = &nfsd;
	struct nfsclds *dsp;
	struct timespec verstime;
	int error, len;

	*dspp = NULL;
	nfscl_reqstart(nd, NFSPROC_EXCHANGEID, nmp, NULL, 0, NULL, NULL, 0, 0);
	NFSM_BUILD(tl, uint32_t *, 2 * NFSX_UNSIGNED);
	*tl++ = txdr_unsigned(nfsboottime.tv_sec);	/* Client owner */
	*tl = txdr_unsigned(clp->nfsc_rev);
	(void) nfsm_strtom(nd, clp->nfsc_id, clp->nfsc_idlen);

	NFSM_BUILD(tl, uint32_t *, 3 * NFSX_UNSIGNED);
	*tl++ = txdr_unsigned(exchflags);
	*tl++ = txdr_unsigned(NFSV4EXCH_SP4NONE);

	/* Set the implementation id4 */
	*tl = txdr_unsigned(1);
	(void) nfsm_strtom(nd, "freebsd.org", strlen("freebsd.org"));
	(void) nfsm_strtom(nd, version, strlen(version));
	NFSM_BUILD(tl, uint32_t *, NFSX_V4TIME);
	verstime.tv_sec = 1293840000;		/* Jan 1, 2011 */
	verstime.tv_nsec = 0;
	txdr_nfsv4time(&verstime, tl);
	nd->nd_flag |= ND_USEGSSNAME;
	error = newnfs_request(nd, nmp, NULL, nrp, NULL, p, cred,
	    NFS_PROG, NFS_VER4, NULL, 1, NULL, NULL);
	NFSCL_DEBUG(1, "exchangeid err=%d reps=%d\n", error,
	    (int)nd->nd_repstat);
	if (error != 0)
		return (error);
	if (nd->nd_repstat == 0) {
		NFSM_DISSECT(tl, uint32_t *, 6 * NFSX_UNSIGNED + NFSX_HYPER);
		len = fxdr_unsigned(int, *(tl + 7));
		if (len < 0 || len > NFSV4_OPAQUELIMIT) {
			error = NFSERR_BADXDR;
			goto nfsmout;
		}
		dsp = malloc(sizeof(struct nfsclds) + len + 1, M_NFSCLDS,
		    M_WAITOK | M_ZERO);
		dsp->nfsclds_expire = NFSD_MONOSEC + clp->nfsc_renew;
		dsp->nfsclds_servownlen = len;
		dsp->nfsclds_sess.nfsess_clientid.lval[0] = *tl++;
		dsp->nfsclds_sess.nfsess_clientid.lval[1] = *tl++;
		dsp->nfsclds_sess.nfsess_sequenceid =
		    fxdr_unsigned(uint32_t, *tl++);
		v41flags = fxdr_unsigned(uint32_t, *tl);
		if ((v41flags & NFSV4EXCH_USEPNFSMDS) != 0 &&
		    NFSHASPNFSOPT(nmp)) {
			NFSCL_DEBUG(1, "set PNFS\n");
			NFSLOCKMNT(nmp);
			nmp->nm_state |= NFSSTA_PNFS;
			NFSUNLOCKMNT(nmp);
			dsp->nfsclds_flags |= NFSCLDS_MDS;
		}
		if ((v41flags & NFSV4EXCH_USEPNFSDS) != 0)
			dsp->nfsclds_flags |= NFSCLDS_DS;
		if (len > 0)
			nd->nd_repstat = nfsrv_mtostr(nd,
			    dsp->nfsclds_serverown, len);
		if (nd->nd_repstat == 0) {
			mtx_init(&dsp->nfsclds_mtx, "nfsds", NULL, MTX_DEF);
			mtx_init(&dsp->nfsclds_sess.nfsess_mtx, "nfssession",
			    NULL, MTX_DEF);
			nfscl_initsessionslots(&dsp->nfsclds_sess);
			*dspp = dsp;
		} else
			free(dsp, M_NFSCLDS);
	}
	error = nd->nd_repstat;
nfsmout:
	mbuf_freem(nd->nd_mrep);
	return (error);
}

/*
 * Do the NFSv4.1 Create Session.
 */
int
nfsrpc_createsession(struct nfsmount *nmp, struct nfsclsession *sep,
    struct nfssockreq *nrp, uint32_t sequenceid, int mds, struct ucred *cred,
    NFSPROC_T *p)
{
	uint32_t crflags, maxval, *tl;
	struct nfsrv_descript nfsd;
	struct nfsrv_descript *nd = &nfsd;
	int error, irdcnt;

	/* Make sure nm_rsize, nm_wsize is set. */
	if (nmp->nm_rsize > NFS_MAXBSIZE || nmp->nm_rsize == 0)
		nmp->nm_rsize = NFS_MAXBSIZE;
	if (nmp->nm_wsize > NFS_MAXBSIZE || nmp->nm_wsize == 0)
		nmp->nm_wsize = NFS_MAXBSIZE;
	nfscl_reqstart(nd, NFSPROC_CREATESESSION, nmp, NULL, 0, NULL, NULL, 0,
	    0);
	NFSM_BUILD(tl, uint32_t *, 4 * NFSX_UNSIGNED);
	*tl++ = sep->nfsess_clientid.lval[0];
	*tl++ = sep->nfsess_clientid.lval[1];
	*tl++ = txdr_unsigned(sequenceid);
	crflags = (NFSMNT_RDONLY(nmp->nm_mountp) ? 0 : NFSV4CRSESS_PERSIST);
	if (nfscl_enablecallb != 0 && nfs_numnfscbd > 0 && mds != 0)
		crflags |= NFSV4CRSESS_CONNBACKCHAN;
	*tl = txdr_unsigned(crflags);

	/* Fill in fore channel attributes. */
	NFSM_BUILD(tl, uint32_t *, 7 * NFSX_UNSIGNED);
	*tl++ = 0;				/* Header pad size */
	*tl++ = txdr_unsigned(nmp->nm_wsize + NFS_MAXXDR);/* Max request size */
	*tl++ = txdr_unsigned(nmp->nm_rsize + NFS_MAXXDR);/* Max reply size */
	*tl++ = txdr_unsigned(4096);		/* Max response size cached */
	*tl++ = txdr_unsigned(20);		/* Max operations */
	*tl++ = txdr_unsigned(64);		/* Max slots */
	*tl = 0;				/* No rdma ird */

	/* Fill in back channel attributes. */
	NFSM_BUILD(tl, uint32_t *, 7 * NFSX_UNSIGNED);
	*tl++ = 0;				/* Header pad size */
	*tl++ = txdr_unsigned(10000);		/* Max request size */
	*tl++ = txdr_unsigned(10000);		/* Max response size */
	*tl++ = txdr_unsigned(4096);		/* Max response size cached */
	*tl++ = txdr_unsigned(4);		/* Max operations */
	*tl++ = txdr_unsigned(NFSV4_CBSLOTS);	/* Max slots */
	*tl = 0;				/* No rdma ird */

	NFSM_BUILD(tl, uint32_t *, 8 * NFSX_UNSIGNED);
	*tl++ = txdr_unsigned(NFS_CALLBCKPROG);	/* Call back prog # */

	/* Allow AUTH_SYS callbacks as uid, gid == 0. */
	*tl++ = txdr_unsigned(1);		/* Auth_sys only */
	*tl++ = txdr_unsigned(AUTH_SYS);	/* AUTH_SYS type */
	*tl++ = txdr_unsigned(nfsboottime.tv_sec); /* time stamp */
	*tl++ = 0;				/* Null machine name */
	*tl++ = 0;				/* Uid == 0 */
	*tl++ = 0;				/* Gid == 0 */
	*tl = 0;				/* No additional gids */
	nd->nd_flag |= ND_USEGSSNAME;
	error = newnfs_request(nd, nmp, NULL, nrp, NULL, p, cred, NFS_PROG,
	    NFS_VER4, NULL, 1, NULL, NULL);
	if (error != 0)
		return (error);
	if (nd->nd_repstat == 0) {
		NFSM_DISSECT(tl, uint32_t *, NFSX_V4SESSIONID +
		    2 * NFSX_UNSIGNED);
		bcopy(tl, sep->nfsess_sessionid, NFSX_V4SESSIONID);
		tl += NFSX_V4SESSIONID / NFSX_UNSIGNED;
		sep->nfsess_sequenceid = fxdr_unsigned(uint32_t, *tl++);
		crflags = fxdr_unsigned(uint32_t, *tl);
		if ((crflags & NFSV4CRSESS_PERSIST) != 0 && mds != 0) {
			NFSLOCKMNT(nmp);
			nmp->nm_state |= NFSSTA_SESSPERSIST;
			NFSUNLOCKMNT(nmp);
		}

		/* Get the fore channel slot count. */
		NFSM_DISSECT(tl, uint32_t *, 7 * NFSX_UNSIGNED);
		tl++;			/* Skip the header pad size. */

		/* Make sure nm_wsize is small enough. */
		maxval = fxdr_unsigned(uint32_t, *tl++);
		while (maxval < nmp->nm_wsize + NFS_MAXXDR) {
			if (nmp->nm_wsize > 8096)
				nmp->nm_wsize /= 2;
			else
				break;
		}

		/* Make sure nm_rsize is small enough. */
		maxval = fxdr_unsigned(uint32_t, *tl++);
		while (maxval < nmp->nm_rsize + NFS_MAXXDR) {
			if (nmp->nm_rsize > 8096)
				nmp->nm_rsize /= 2;
			else
				break;
		}

		sep->nfsess_maxcache = fxdr_unsigned(int, *tl++);
		tl++;
		sep->nfsess_foreslots = fxdr_unsigned(uint16_t, *tl++);
		NFSCL_DEBUG(4, "fore slots=%d\n", (int)sep->nfsess_foreslots);
		irdcnt = fxdr_unsigned(int, *tl);
		if (irdcnt > 0)
			NFSM_DISSECT(tl, uint32_t *, irdcnt * NFSX_UNSIGNED);

		/* and the back channel slot count. */
		NFSM_DISSECT(tl, uint32_t *, 7 * NFSX_UNSIGNED);
		tl += 5;
		sep->nfsess_backslots = fxdr_unsigned(uint16_t, *tl);
		NFSCL_DEBUG(4, "back slots=%d\n", (int)sep->nfsess_backslots);
	}
	error = nd->nd_repstat;
nfsmout:
	mbuf_freem(nd->nd_mrep);
	return (error);
}

/*
 * Do the NFSv4.1 Destroy Session.
 */
int
nfsrpc_destroysession(struct nfsmount *nmp, struct nfsclclient *clp,
    struct ucred *cred, NFSPROC_T *p)
{
	uint32_t *tl;
	struct nfsrv_descript nfsd;
	struct nfsrv_descript *nd = &nfsd;
	int error;
	struct nfsclsession *tsep;

	nfscl_reqstart(nd, NFSPROC_DESTROYSESSION, nmp, NULL, 0, NULL, NULL, 0,
	    0);
	NFSM_BUILD(tl, uint32_t *, NFSX_V4SESSIONID);
	tsep = nfsmnt_mdssession(nmp);
	bcopy(tsep->nfsess_sessionid, tl, NFSX_V4SESSIONID);
	nd->nd_flag |= ND_USEGSSNAME;
	error = newnfs_request(nd, nmp, NULL, &nmp->nm_sockreq, NULL, p, cred,
	    NFS_PROG, NFS_VER4, NULL, 1, NULL, NULL);
	if (error != 0)
		return (error);
	error = nd->nd_repstat;
	mbuf_freem(nd->nd_mrep);
	return (error);
}

/*
 * Do the NFSv4.1 Destroy Client.
 */
int
nfsrpc_destroyclient(struct nfsmount *nmp, struct nfsclclient *clp,
    struct ucred *cred, NFSPROC_T *p)
{
	uint32_t *tl;
	struct nfsrv_descript nfsd;
	struct nfsrv_descript *nd = &nfsd;
	int error;
	struct nfsclsession *tsep;

	nfscl_reqstart(nd, NFSPROC_DESTROYCLIENT, nmp, NULL, 0, NULL, NULL, 0,
	    0);
	NFSM_BUILD(tl, uint32_t *, 2 * NFSX_UNSIGNED);
	tsep = nfsmnt_mdssession(nmp);
	*tl++ = tsep->nfsess_clientid.lval[0];
	*tl = tsep->nfsess_clientid.lval[1];
	nd->nd_flag |= ND_USEGSSNAME;
	error = newnfs_request(nd, nmp, NULL, &nmp->nm_sockreq, NULL, p, cred,
	    NFS_PROG, NFS_VER4, NULL, 1, NULL, NULL);
	if (error != 0)
		return (error);
	error = nd->nd_repstat;
	mbuf_freem(nd->nd_mrep);
	return (error);
}

/*
 * Do the NFSv4.1 LayoutGet.
 */
static int
nfsrpc_layoutget(struct nfsmount *nmp, uint8_t *fhp, int fhlen, int iomode,
    uint64_t offset, uint64_t len, uint64_t minlen, int layouttype,
    int layoutlen, nfsv4stateid_t *stateidp, int *retonclosep,
    struct nfsclflayouthead *flhp, struct ucred *cred, NFSPROC_T *p,
    void *stuff)
{
	struct nfsrv_descript nfsd, *nd = &nfsd;
	int error;

	nfscl_reqstart(nd, NFSPROC_LAYOUTGET, nmp, fhp, fhlen, NULL, NULL, 0,
	    0);
	nfsrv_setuplayoutget(nd, iomode, offset, len, minlen, stateidp,
	    layouttype, layoutlen, 0);
	nd->nd_flag |= ND_USEGSSNAME;
	error = newnfs_request(nd, nmp, NULL, &nmp->nm_sockreq, NULL, p, cred,
	    NFS_PROG, NFS_VER4, NULL, 1, NULL, NULL);
	NFSCL_DEBUG(4, "layget err=%d st=%d\n", error, nd->nd_repstat);
	if (error != 0)
		return (error);
	if (nd->nd_repstat == 0)
		error = nfsrv_parselayoutget(nd, stateidp, retonclosep, flhp);
	if (error == 0 && nd->nd_repstat != 0)
		error = nd->nd_repstat;
	mbuf_freem(nd->nd_mrep);
	return (error);
}

/*
 * Do the NFSv4.1 Get Device Info.
 */
int
nfsrpc_getdeviceinfo(struct nfsmount *nmp, uint8_t *deviceid, int layouttype,
    uint32_t *notifybitsp, struct nfscldevinfo **ndip, struct ucred *cred,
    NFSPROC_T *p)
{
	uint32_t cnt, *tl, vers, minorvers;
	struct nfsrv_descript nfsd;
	struct nfsrv_descript *nd = &nfsd;
	struct sockaddr_in sin, ssin;
	struct sockaddr_in6 sin6, ssin6;
	struct nfsclds *dsp = NULL, **dspp, **gotdspp;
	struct nfscldevinfo *ndi;
	int addrcnt = 0, bitcnt, error, gotvers, i, isudp, j, stripecnt;
	uint8_t stripeindex;
	sa_family_t af, safilled;

	*ndip = NULL;
	ndi = NULL;
	gotdspp = NULL;
	nfscl_reqstart(nd, NFSPROC_GETDEVICEINFO, nmp, NULL, 0, NULL, NULL, 0,
	    0);
	NFSM_BUILD(tl, uint32_t *, NFSX_V4DEVICEID + 3 * NFSX_UNSIGNED);
	NFSBCOPY(deviceid, tl, NFSX_V4DEVICEID);
	tl += (NFSX_V4DEVICEID / NFSX_UNSIGNED);
	*tl++ = txdr_unsigned(layouttype);
	*tl++ = txdr_unsigned(100000);
	if (notifybitsp != NULL && *notifybitsp != 0) {
		*tl = txdr_unsigned(1);		/* One word of bits. */
		NFSM_BUILD(tl, uint32_t *, NFSX_UNSIGNED);
		*tl = txdr_unsigned(*notifybitsp);
	} else
		*tl = txdr_unsigned(0);
	nd->nd_flag |= ND_USEGSSNAME;
	error = newnfs_request(nd, nmp, NULL, &nmp->nm_sockreq, NULL, p, cred,
	    NFS_PROG, NFS_VER4, NULL, 1, NULL, NULL);
	if (error != 0)
		return (error);
	if (nd->nd_repstat == 0) {
		NFSM_DISSECT(tl, uint32_t *, 2 * NFSX_UNSIGNED);
		if (layouttype != fxdr_unsigned(int, *tl))
			printf("EEK! devinfo layout type not same!\n");
		if (layouttype == NFSLAYOUT_NFSV4_1_FILES) {
			NFSM_DISSECT(tl, uint32_t *, NFSX_UNSIGNED);
			stripecnt = fxdr_unsigned(int, *tl);
			NFSCL_DEBUG(4, "stripecnt=%d\n", stripecnt);
			if (stripecnt < 1 || stripecnt > 4096) {
				printf("pNFS File layout devinfo stripecnt %d:"
				    " out of range\n", stripecnt);
				error = NFSERR_BADXDR;
				goto nfsmout;
			}
			NFSM_DISSECT(tl, uint32_t *, (stripecnt + 1) *
			    NFSX_UNSIGNED);
			addrcnt = fxdr_unsigned(int, *(tl + stripecnt));
			NFSCL_DEBUG(4, "addrcnt=%d\n", addrcnt);
			if (addrcnt < 1 || addrcnt > 128) {
				printf("NFS devinfo addrcnt %d: out of range\n",
				    addrcnt);
				error = NFSERR_BADXDR;
				goto nfsmout;
			}
	
			/*
			 * Now we know how many stripe indices and addresses, so
			 * we can allocate the structure the correct size.
			 */
			i = (stripecnt * sizeof(uint8_t)) /
			    sizeof(struct nfsclds *) + 1;
			NFSCL_DEBUG(4, "stripeindices=%d\n", i);
			ndi = malloc(sizeof(*ndi) + (addrcnt + i) *
			    sizeof(struct nfsclds *), M_NFSDEVINFO, M_WAITOK |
			    M_ZERO);
			NFSBCOPY(deviceid, ndi->nfsdi_deviceid,
			    NFSX_V4DEVICEID);
			ndi->nfsdi_refcnt = 0;
			ndi->nfsdi_flags = NFSDI_FILELAYOUT;
			ndi->nfsdi_stripecnt = stripecnt;
			ndi->nfsdi_addrcnt = addrcnt;
			/* Fill in the stripe indices. */
			for (i = 0; i < stripecnt; i++) {
				stripeindex = fxdr_unsigned(uint8_t, *tl++);
				NFSCL_DEBUG(4, "stripeind=%d\n", stripeindex);
				if (stripeindex >= addrcnt) {
					printf("pNFS File Layout devinfo"
					    " stripeindex %d: too big\n",
					    (int)stripeindex);
					error = NFSERR_BADXDR;
					goto nfsmout;
				}
				nfsfldi_setstripeindex(ndi, i, stripeindex);
			}
		} else if (layouttype == NFSLAYOUT_FLEXFILE) {
			/* For Flex File, we only get one address list. */
			ndi = malloc(sizeof(*ndi) + sizeof(struct nfsclds *),
			    M_NFSDEVINFO, M_WAITOK | M_ZERO);
			NFSBCOPY(deviceid, ndi->nfsdi_deviceid,
			    NFSX_V4DEVICEID);
			ndi->nfsdi_refcnt = 0;
			ndi->nfsdi_flags = NFSDI_FLEXFILE;
			addrcnt = ndi->nfsdi_addrcnt = 1;
		}

		/* Now, dissect the server address(es). */
		safilled = AF_UNSPEC;
		for (i = 0; i < addrcnt; i++) {
			NFSM_DISSECT(tl, uint32_t *, NFSX_UNSIGNED);
			cnt = fxdr_unsigned(uint32_t, *tl);
			if (cnt == 0) {
				printf("NFS devinfo 0 len addrlist\n");
				error = NFSERR_BADXDR;
				goto nfsmout;
			}
			dspp = nfsfldi_addr(ndi, i);
			safilled = AF_UNSPEC;
			for (j = 0; j < cnt; j++) {
				error = nfsv4_getipaddr(nd, &sin, &sin6, &af,
				    &isudp);
				if (error != 0 && error != EPERM) {
					error = NFSERR_BADXDR;
					goto nfsmout;
				}
				if (error == 0 && isudp == 0) {
					/*
					 * The priority is:
					 * - Same address family.
					 * Save the address and dspp, so that
					 * the connection can be done after
					 * parsing is complete.
					 */
					if (safilled == AF_UNSPEC ||
					    (af == nmp->nm_nam->sa_family &&
					     safilled != nmp->nm_nam->sa_family)
					   ) {
						if (af == AF_INET)
							ssin = sin;
						else
							ssin6 = sin6;
						safilled = af;
						gotdspp = dspp;
					}
				}
			}
		}

		gotvers = NFS_VER4;	/* Always NFSv4 for File Layout. */
		/* For Flex File, we will take one of the versions to use. */
		if (layouttype == NFSLAYOUT_FLEXFILE) {
			NFSM_DISSECT(tl, uint32_t *, NFSX_UNSIGNED);
			j = fxdr_unsigned(int, *tl);
			if (j < 1 || j > NFSDEV_MAXVERS) {
				printf("pNFS: too many versions\n");
				error = NFSERR_BADXDR;
				goto nfsmout;
			}
			gotvers = 0;
			for (i = 0; i < j; i++) {
				NFSM_DISSECT(tl, uint32_t *, 5 * NFSX_UNSIGNED);
				vers = fxdr_unsigned(uint32_t, *tl++);
				minorvers = fxdr_unsigned(uint32_t, *tl++);
				if ((vers == NFS_VER4 && minorvers ==
				    NFSV41_MINORVERSION) || (vers == NFS_VER3 &&
				    gotvers == 0)) {
					gotvers = vers;
					/* We'll take this one. */
					ndi->nfsdi_versindex = i;
					ndi->nfsdi_vers = vers;
					ndi->nfsdi_minorvers = minorvers;
					ndi->nfsdi_rsize = fxdr_unsigned(
					    uint32_t, *tl++);
					ndi->nfsdi_wsize = fxdr_unsigned(
					    uint32_t, *tl++);
					if (*tl == newnfs_true)
						ndi->nfsdi_flags |=
						    NFSDI_TIGHTCOUPLED;
					else
						ndi->nfsdi_flags &=
						    ~NFSDI_TIGHTCOUPLED;
				}
			}
			if (gotvers == 0) {
				printf("pNFS: no NFSv3 or NFSv4.1\n");
				error = NFSERR_BADXDR;
				goto nfsmout;
			}
		}

		/* And the notify bits. */
		NFSM_DISSECT(tl, uint32_t *, NFSX_UNSIGNED);
		bitcnt = fxdr_unsigned(int, *tl);
		if (bitcnt > 0) {
			NFSM_DISSECT(tl, uint32_t *, NFSX_UNSIGNED);
			if (notifybitsp != NULL)
				*notifybitsp =
				    fxdr_unsigned(uint32_t, *tl);
		}
		if (safilled != AF_UNSPEC) {
			KASSERT(ndi != NULL, ("ndi is NULL"));
			*ndip = ndi;
		} else
			error = EPERM;
		if (error == 0) {
			/*
			 * Now we can do a TCP connection for the correct
			 * NFS version and IP address.
			 */
			error = nfsrpc_fillsa(nmp, &ssin, &ssin6, safilled,
			    gotvers, &dsp, p);
		}
		if (error == 0) {
			KASSERT(gotdspp != NULL, ("gotdspp is NULL"));
			*gotdspp = dsp;
		}
	}
	if (nd->nd_repstat != 0 && error == 0)
		error = nd->nd_repstat;
nfsmout:
	if (error != 0 && ndi != NULL)
		nfscl_freedevinfo(ndi);
	mbuf_freem(nd->nd_mrep);
	return (error);
}

/*
 * Do the NFSv4.1 LayoutCommit.
 */
int
nfsrpc_layoutcommit(struct nfsmount *nmp, uint8_t *fh, int fhlen, int reclaim,
    uint64_t off, uint64_t len, uint64_t lastbyte, nfsv4stateid_t *stateidp,
    int layouttype, struct ucred *cred, NFSPROC_T *p, void *stuff)
{
	uint32_t *tl;
	struct nfsrv_descript nfsd, *nd = &nfsd;
	int error;

	nfscl_reqstart(nd, NFSPROC_LAYOUTCOMMIT, nmp, fh, fhlen, NULL, NULL,
	    0, 0);
	NFSM_BUILD(tl, uint32_t *, 5 * NFSX_UNSIGNED + 3 * NFSX_HYPER +
	    NFSX_STATEID);
	txdr_hyper(off, tl);
	tl += 2;
	txdr_hyper(len, tl);
	tl += 2;
	if (reclaim != 0)
		*tl++ = newnfs_true;
	else
		*tl++ = newnfs_false;
	*tl++ = txdr_unsigned(stateidp->seqid);
	*tl++ = stateidp->other[0];
	*tl++ = stateidp->other[1];
	*tl++ = stateidp->other[2];
	*tl++ = newnfs_true;
	if (lastbyte < off)
		lastbyte = off;
	else if (lastbyte >= (off + len))
		lastbyte = off + len - 1;
	txdr_hyper(lastbyte, tl);
	tl += 2;
	*tl++ = newnfs_false;
	*tl++ = txdr_unsigned(layouttype);
	/* All supported layouts are 0 length. */
	*tl = txdr_unsigned(0);
	nd->nd_flag |= ND_USEGSSNAME;
	error = newnfs_request(nd, nmp, NULL, &nmp->nm_sockreq, NULL, p, cred,
	    NFS_PROG, NFS_VER4, NULL, 1, NULL, NULL);
	if (error != 0)
		return (error);
	error = nd->nd_repstat;
	mbuf_freem(nd->nd_mrep);
	return (error);
}

/*
 * Do the NFSv4.1 LayoutReturn.
 */
int
nfsrpc_layoutreturn(struct nfsmount *nmp, uint8_t *fh, int fhlen, int reclaim,
    int layouttype, uint32_t iomode, int layoutreturn, uint64_t offset,
    uint64_t len, nfsv4stateid_t *stateidp, struct ucred *cred, NFSPROC_T *p,
    uint32_t stat, uint32_t op, char *devid)
{
	uint32_t *tl;
	struct nfsrv_descript nfsd, *nd = &nfsd;
	uint64_t tu64;
	int error;

	nfscl_reqstart(nd, NFSPROC_LAYOUTRETURN, nmp, fh, fhlen, NULL, NULL,
	    0, 0);
	NFSM_BUILD(tl, uint32_t *, 4 * NFSX_UNSIGNED);
	if (reclaim != 0)
		*tl++ = newnfs_true;
	else
		*tl++ = newnfs_false;
	*tl++ = txdr_unsigned(layouttype);
	*tl++ = txdr_unsigned(iomode);
	*tl = txdr_unsigned(layoutreturn);
	if (layoutreturn == NFSLAYOUTRETURN_FILE) {
		NFSM_BUILD(tl, uint32_t *, 2 * NFSX_HYPER + NFSX_STATEID +
		    NFSX_UNSIGNED);
		txdr_hyper(offset, tl);
		tl += 2;
		txdr_hyper(len, tl);
		tl += 2;
		NFSCL_DEBUG(4, "layoutret stseq=%d\n", (int)stateidp->seqid);
		*tl++ = txdr_unsigned(stateidp->seqid);
		*tl++ = stateidp->other[0];
		*tl++ = stateidp->other[1];
		*tl++ = stateidp->other[2];
		if (layouttype == NFSLAYOUT_NFSV4_1_FILES)
			*tl = txdr_unsigned(0);
		else if (layouttype == NFSLAYOUT_FLEXFILE) {
			if (stat != 0) {
				*tl = txdr_unsigned(2 * NFSX_HYPER +
				    NFSX_STATEID + NFSX_V4DEVICEID + 5 *
				    NFSX_UNSIGNED);
				NFSM_BUILD(tl, uint32_t *, 2 * NFSX_HYPER +
				    NFSX_STATEID + NFSX_V4DEVICEID + 5 *
				    NFSX_UNSIGNED);
				*tl++ = txdr_unsigned(1);	/* One error. */
				tu64 = 0;			/* Offset. */
				txdr_hyper(tu64, tl); tl += 2;
				tu64 = UINT64_MAX;		/* Length. */
				txdr_hyper(tu64, tl); tl += 2;
				NFSBCOPY(stateidp, tl, NFSX_STATEID);
				tl += (NFSX_STATEID / NFSX_UNSIGNED);
				*tl++ = txdr_unsigned(1);	/* One error. */
				NFSBCOPY(devid, tl, NFSX_V4DEVICEID);
				tl += (NFSX_V4DEVICEID / NFSX_UNSIGNED);
				*tl++ = txdr_unsigned(stat);
				*tl++ = txdr_unsigned(op);
			} else {
				*tl = txdr_unsigned(2 * NFSX_UNSIGNED);
				NFSM_BUILD(tl, uint32_t *, 2 * NFSX_UNSIGNED);
				/* No ioerrs. */
				*tl++ = 0;
			}
			*tl = 0;	/* No stats yet. */
		}
	}
	nd->nd_flag |= ND_USEGSSNAME;
	error = newnfs_request(nd, nmp, NULL, &nmp->nm_sockreq, NULL, p, cred,
	    NFS_PROG, NFS_VER4, NULL, 1, NULL, NULL);
	if (error != 0)
		return (error);
	if (nd->nd_repstat == 0) {
		NFSM_DISSECT(tl, uint32_t *, NFSX_UNSIGNED);
		if (*tl != 0) {
			NFSM_DISSECT(tl, uint32_t *, NFSX_STATEID);
			stateidp->seqid = fxdr_unsigned(uint32_t, *tl++);
			stateidp->other[0] = *tl++;
			stateidp->other[1] = *tl++;
			stateidp->other[2] = *tl;
		}
	} else
		error = nd->nd_repstat;
nfsmout:
	mbuf_freem(nd->nd_mrep);
	return (error);
}

/*
 * Acquire a layout and devinfo, if possible. The caller must have acquired
 * a reference count on the nfsclclient structure before calling this.
 * Return the layout in lypp with a reference count on it, if successful.
 */
static int
nfsrpc_getlayout(struct nfsmount *nmp, vnode_t vp, struct nfsfh *nfhp,
    int iomode, uint32_t *notifybitsp, nfsv4stateid_t *stateidp, uint64_t off,
    struct nfscllayout **lypp, struct ucred *cred, NFSPROC_T *p)
{
	struct nfscllayout *lyp;
	struct nfsclflayout *flp;
	struct nfsclflayouthead flh;
	int error = 0, islocked, layoutlen, layouttype, recalled, retonclose;
	nfsv4stateid_t stateid;
	struct nfsclsession *tsep;

	*lypp = NULL;
	if (NFSHASFLEXFILE(nmp))
		layouttype = NFSLAYOUT_FLEXFILE;
	else
		layouttype = NFSLAYOUT_NFSV4_1_FILES;
	/*
	 * If lyp is returned non-NULL, there will be a refcnt (shared lock)
	 * on it, iff flp != NULL or a lock (exclusive lock) on it iff
	 * flp == NULL.
	 */
	lyp = nfscl_getlayout(nmp->nm_clp, nfhp->nfh_fh, nfhp->nfh_len,
	    off, &flp, &recalled);
	islocked = 0;
	if (lyp == NULL || flp == NULL) {
		if (recalled != 0)
			return (EIO);
		LIST_INIT(&flh);
		tsep = nfsmnt_mdssession(nmp);
		layoutlen = tsep->nfsess_maxcache -
		    (NFSX_STATEID + 3 * NFSX_UNSIGNED);
		if (lyp == NULL) {
			stateid.seqid = 0;
			stateid.other[0] = stateidp->other[0];
			stateid.other[1] = stateidp->other[1];
			stateid.other[2] = stateidp->other[2];
			error = nfsrpc_layoutget(nmp, nfhp->nfh_fh,
			    nfhp->nfh_len, iomode, (uint64_t)0, UINT64_MAX,
			    (uint64_t)0, layouttype, layoutlen, &stateid,
			    &retonclose, &flh, cred, p, NULL);
		} else {
			islocked = 1;
			stateid.seqid = lyp->nfsly_stateid.seqid;
			stateid.other[0] = lyp->nfsly_stateid.other[0];
			stateid.other[1] = lyp->nfsly_stateid.other[1];
			stateid.other[2] = lyp->nfsly_stateid.other[2];
			error = nfsrpc_layoutget(nmp, nfhp->nfh_fh,
			    nfhp->nfh_len, iomode, off, UINT64_MAX,
			    (uint64_t)0, layouttype, layoutlen, &stateid,
			    &retonclose, &flh, cred, p, NULL);
		}
		error = nfsrpc_layoutgetres(nmp, vp, nfhp->nfh_fh,
		    nfhp->nfh_len, &stateid, retonclose, notifybitsp, &lyp,
		    &flh, layouttype, error, NULL, cred, p);
		if (error == 0)
			*lypp = lyp;
		else if (islocked != 0)
			nfscl_rellayout(lyp, 1);
	} else
		*lypp = lyp;
	return (error);
}

/*
 * Do a TCP connection plus exchange id and create session.
 * If successful, a "struct nfsclds" is linked into the list for the
 * mount point and a pointer to it is returned.
 */
static int
nfsrpc_fillsa(struct nfsmount *nmp, struct sockaddr_in *sin,
    struct sockaddr_in6 *sin6, sa_family_t af, int vers, struct nfsclds **dspp,
    NFSPROC_T *p)
{
	struct sockaddr_in *msad, *sad;
	struct sockaddr_in6 *msad6, *sad6;
	struct nfsclclient *clp;
	struct nfssockreq *nrp;
	struct nfsclds *dsp, *tdsp;
	int error;
	enum nfsclds_state retv;
	uint32_t sequenceid;

	KASSERT(nmp->nm_sockreq.nr_cred != NULL,
	    ("nfsrpc_fillsa: NULL nr_cred"));
	NFSLOCKCLSTATE();
	clp = nmp->nm_clp;
	NFSUNLOCKCLSTATE();
	if (clp == NULL)
		return (EPERM);
	if (af == AF_INET) {
		NFSLOCKMNT(nmp);
		/*
		 * Check to see if we already have a session for this
		 * address that is usable for a DS.
		 * Note that the MDS's address is in a different place
		 * than the sessions already acquired for DS's.
		 */
		msad = (struct sockaddr_in *)nmp->nm_sockreq.nr_nam;
		tdsp = TAILQ_FIRST(&nmp->nm_sess);
		while (tdsp != NULL) {
			if (msad != NULL && msad->sin_family == AF_INET &&
			    sin->sin_addr.s_addr == msad->sin_addr.s_addr &&
			    sin->sin_port == msad->sin_port &&
			    (tdsp->nfsclds_flags & NFSCLDS_DS) != 0 &&
			    tdsp->nfsclds_sess.nfsess_defunct == 0) {
				*dspp = tdsp;
				NFSUNLOCKMNT(nmp);
				NFSCL_DEBUG(4, "fnd same addr\n");
				return (0);
			}
			tdsp = TAILQ_NEXT(tdsp, nfsclds_list);
			if (tdsp != NULL && tdsp->nfsclds_sockp != NULL)
				msad = (struct sockaddr_in *)
				    tdsp->nfsclds_sockp->nr_nam;
			else
				msad = NULL;
		}
		NFSUNLOCKMNT(nmp);

		/* No IP address match, so look for new/trunked one. */
		sad = malloc(sizeof(*sad), M_SONAME, M_WAITOK | M_ZERO);
		sad->sin_len = sizeof(*sad);
		sad->sin_family = AF_INET;
		sad->sin_port = sin->sin_port;
		sad->sin_addr.s_addr = sin->sin_addr.s_addr;
		nrp = malloc(sizeof(*nrp), M_NFSSOCKREQ, M_WAITOK | M_ZERO);
		nrp->nr_nam = (struct sockaddr *)sad;
	} else if (af == AF_INET6) {
		NFSLOCKMNT(nmp);
		/*
		 * Check to see if we already have a session for this
		 * address that is usable for a DS.
		 * Note that the MDS's address is in a different place
		 * than the sessions already acquired for DS's.
		 */
		msad6 = (struct sockaddr_in6 *)nmp->nm_sockreq.nr_nam;
		tdsp = TAILQ_FIRST(&nmp->nm_sess);
		while (tdsp != NULL) {
			if (msad6 != NULL && msad6->sin6_family == AF_INET6 &&
			    IN6_ARE_ADDR_EQUAL(&sin6->sin6_addr,
			    &msad6->sin6_addr) &&
			    sin6->sin6_port == msad6->sin6_port &&
			    (tdsp->nfsclds_flags & NFSCLDS_DS) != 0 &&
			    tdsp->nfsclds_sess.nfsess_defunct == 0) {
				*dspp = tdsp;
				NFSUNLOCKMNT(nmp);
				return (0);
			}
			tdsp = TAILQ_NEXT(tdsp, nfsclds_list);
			if (tdsp != NULL && tdsp->nfsclds_sockp != NULL)
				msad6 = (struct sockaddr_in6 *)
				    tdsp->nfsclds_sockp->nr_nam;
			else
				msad6 = NULL;
		}
		NFSUNLOCKMNT(nmp);

		/* No IP address match, so look for new/trunked one. */
		sad6 = malloc(sizeof(*sad6), M_SONAME, M_WAITOK | M_ZERO);
		sad6->sin6_len = sizeof(*sad6);
		sad6->sin6_family = AF_INET6;
		sad6->sin6_port = sin6->sin6_port;
		NFSBCOPY(&sin6->sin6_addr, &sad6->sin6_addr,
		    sizeof(struct in6_addr));
		nrp = malloc(sizeof(*nrp), M_NFSSOCKREQ, M_WAITOK | M_ZERO);
		nrp->nr_nam = (struct sockaddr *)sad6;
	} else
		return (EPERM);

	nrp->nr_sotype = SOCK_STREAM;
	mtx_init(&nrp->nr_mtx, "nfssock", NULL, MTX_DEF);
	nrp->nr_prog = NFS_PROG;
	nrp->nr_vers = vers;

	/*
	 * Use the credentials that were used for the mount, which are
	 * in nmp->nm_sockreq.nr_cred for newnfs_connect() etc.
	 * Ref. counting the credentials with crhold() is probably not
	 * necessary, since nm_sockreq.nr_cred won't be crfree()'d until
	 * unmount, but I did it anyhow.
	 */
	nrp->nr_cred = crhold(nmp->nm_sockreq.nr_cred);
	error = newnfs_connect(nmp, nrp, NULL, p, 0);
	NFSCL_DEBUG(3, "DS connect=%d\n", error);

	dsp = NULL;
	/* Now, do the exchangeid and create session. */
	if (error == 0) {
		if (vers == NFS_VER4) {
			error = nfsrpc_exchangeid(nmp, clp, nrp,
			    NFSV4EXCH_USEPNFSDS, &dsp, nrp->nr_cred, p);
			NFSCL_DEBUG(3, "DS exchangeid=%d\n", error);
			if (error != 0)
				newnfs_disconnect(nrp);
		} else {
			dsp = malloc(sizeof(struct nfsclds), M_NFSCLDS,
			    M_WAITOK | M_ZERO);
			dsp->nfsclds_flags |= NFSCLDS_DS;
			dsp->nfsclds_expire = INT32_MAX; /* No renews needed. */
			mtx_init(&dsp->nfsclds_mtx, "nfsds", NULL, MTX_DEF);
			mtx_init(&dsp->nfsclds_sess.nfsess_mtx, "nfssession",
			    NULL, MTX_DEF);
		}
	}
	if (error == 0) {
		dsp->nfsclds_sockp = nrp;
		if (vers == NFS_VER4) {
			NFSLOCKMNT(nmp);
			retv = nfscl_getsameserver(nmp, dsp, &tdsp,
			    &sequenceid);
			NFSCL_DEBUG(3, "getsame ret=%d\n", retv);
			if (retv == NFSDSP_USETHISSESSION &&
			    nfscl_dssameconn != 0) {
				NFSLOCKDS(tdsp);
				tdsp->nfsclds_flags |= NFSCLDS_SAMECONN;
				NFSUNLOCKDS(tdsp);
				NFSUNLOCKMNT(nmp);
				/*
				 * If there is already a session for this
				 * server, use it.
				 */
				(void)newnfs_disconnect(nrp);
				nfscl_freenfsclds(dsp);
				*dspp = tdsp;
				return (0);
			}
			if (retv == NFSDSP_NOTFOUND)
				sequenceid =
				    dsp->nfsclds_sess.nfsess_sequenceid;
			NFSUNLOCKMNT(nmp);
			error = nfsrpc_createsession(nmp, &dsp->nfsclds_sess,
			    nrp, sequenceid, 0, nrp->nr_cred, p);
			NFSCL_DEBUG(3, "DS createsess=%d\n", error);
		}
	} else {
		NFSFREECRED(nrp->nr_cred);
		NFSFREEMUTEX(&nrp->nr_mtx);
		free(nrp->nr_nam, M_SONAME);
		free(nrp, M_NFSSOCKREQ);
	}
	if (error == 0) {
		NFSCL_DEBUG(3, "add DS session\n");
		/*
		 * Put it at the end of the list. That way the list
		 * is ordered by when the entry was added. This matters
		 * since the one done first is the one that should be
		 * used for sequencid'ing any subsequent create sessions.
		 */
		NFSLOCKMNT(nmp);
		TAILQ_INSERT_TAIL(&nmp->nm_sess, dsp, nfsclds_list);
		NFSUNLOCKMNT(nmp);
		*dspp = dsp;
	} else if (dsp != NULL) {
		newnfs_disconnect(nrp);
		nfscl_freenfsclds(dsp);
	}
	return (error);
}

/*
 * Do the NFSv4.1 Reclaim Complete.
 */
int
nfsrpc_reclaimcomplete(struct nfsmount *nmp, struct ucred *cred, NFSPROC_T *p)
{
	uint32_t *tl;
	struct nfsrv_descript nfsd;
	struct nfsrv_descript *nd = &nfsd;
	int error;

	nfscl_reqstart(nd, NFSPROC_RECLAIMCOMPL, nmp, NULL, 0, NULL, NULL, 0,
	    0);
	NFSM_BUILD(tl, uint32_t *, NFSX_UNSIGNED);
	*tl = newnfs_false;
	nd->nd_flag |= ND_USEGSSNAME;
	error = newnfs_request(nd, nmp, NULL, &nmp->nm_sockreq, NULL, p, cred,
	    NFS_PROG, NFS_VER4, NULL, 1, NULL, NULL);
	if (error != 0)
		return (error);
	error = nd->nd_repstat;
	mbuf_freem(nd->nd_mrep);
	return (error);
}

/*
 * Initialize the slot tables for a session.
 */
static void
nfscl_initsessionslots(struct nfsclsession *sep)
{
	int i;

	for (i = 0; i < NFSV4_CBSLOTS; i++) {
		if (sep->nfsess_cbslots[i].nfssl_reply != NULL)
			m_freem(sep->nfsess_cbslots[i].nfssl_reply);
		NFSBZERO(&sep->nfsess_cbslots[i], sizeof(struct nfsslot));
	}
	for (i = 0; i < 64; i++)
		sep->nfsess_slotseq[i] = 0;
	sep->nfsess_slots = 0;
}

/*
 * Called to try and do an I/O operation via an NFSv4.1 Data Server (DS).
 */
int
nfscl_doiods(vnode_t vp, struct uio *uiop, int *iomode, int *must_commit,
    uint32_t rwaccess, int docommit, struct ucred *cred, NFSPROC_T *p)
{
	struct nfsnode *np = VTONFS(vp);
	struct nfsmount *nmp = VFSTONFS(vnode_mount(vp));
	struct nfscllayout *layp;
	struct nfscldevinfo *dip;
	struct nfsclflayout *rflp;
	struct mbuf *m;
	struct nfsclwritedsdorpc *drpc, *tdrpc;
	nfsv4stateid_t stateid;
	struct ucred *newcred;
	uint64_t lastbyte, len, off, oresid, xfer;
	int eof, error, firstmirror, i, iolaymode, mirrorcnt, recalled, timo;
	void *lckp;
	uint8_t *dev;
<<<<<<< HEAD
	void * __capability iovbase;
	size_t iovlen;
	off_t offs;
	ssize_t resid;
=======
	void *iovbase = NULL;
	size_t iovlen = 0;
	off_t offs = 0;
	ssize_t resid = 0;
>>>>>>> 0e35cd49

	if (!NFSHASPNFS(nmp) || nfscl_enablecallb == 0 || nfs_numnfscbd == 0 ||
	    (np->n_flag & NNOLAYOUT) != 0)
		return (EIO);
	/* Now, get a reference cnt on the clientid for this mount. */
	if (nfscl_getref(nmp) == 0)
		return (EIO);

	/* Find an appropriate stateid. */
	newcred = NFSNEWCRED(cred);
	error = nfscl_getstateid(vp, np->n_fhp->nfh_fh, np->n_fhp->nfh_len,
	    rwaccess, 1, newcred, p, &stateid, &lckp);
	if (error != 0) {
		NFSFREECRED(newcred);
		nfscl_relref(nmp);
		return (error);
	}
	/* Search for a layout for this file. */
	off = uiop->uio_offset;
	layp = nfscl_getlayout(nmp->nm_clp, np->n_fhp->nfh_fh,
	    np->n_fhp->nfh_len, off, &rflp, &recalled);
	if (layp == NULL || rflp == NULL) {
		if (recalled != 0) {
			NFSFREECRED(newcred);
			nfscl_relref(nmp);
			return (EIO);
		}
		if (layp != NULL) {
			nfscl_rellayout(layp, (rflp == NULL) ? 1 : 0);
			layp = NULL;
		}
		/* Try and get a Layout, if it is supported. */
		if (rwaccess == NFSV4OPEN_ACCESSWRITE ||
		    (np->n_flag & NWRITEOPENED) != 0)
			iolaymode = NFSLAYOUTIOMODE_RW;
		else
			iolaymode = NFSLAYOUTIOMODE_READ;
		error = nfsrpc_getlayout(nmp, vp, np->n_fhp, iolaymode,
		    NULL, &stateid, off, &layp, newcred, p);
		if (error != 0) {
			NFSLOCKNODE(np);
			np->n_flag |= NNOLAYOUT;
			NFSUNLOCKNODE(np);
			if (lckp != NULL)
				nfscl_lockderef(lckp);
			NFSFREECRED(newcred);
			if (layp != NULL)
				nfscl_rellayout(layp, 0);
			nfscl_relref(nmp);
			return (error);
		}
	}

	/*
	 * Loop around finding a layout that works for the first part of
	 * this I/O operation, and then call the function that actually
	 * does the RPC.
	 */
	eof = 0;
	len = (uint64_t)uiop->uio_resid;
	while (len > 0 && error == 0 && eof == 0) {
		off = uiop->uio_offset;
		error = nfscl_findlayoutforio(layp, off, rwaccess, &rflp);
		if (error == 0) {
			oresid = xfer = (uint64_t)uiop->uio_resid;
			if (xfer > (rflp->nfsfl_end - rflp->nfsfl_off))
				xfer = rflp->nfsfl_end - rflp->nfsfl_off;
			/*
			 * For Flex File layout with mirrored DSs, select one
			 * of them at random for reads. For writes and commits,
			 * do all mirrors.
			 */
			m = NULL;
			tdrpc = drpc = NULL;
			firstmirror = 0;
			mirrorcnt = 1;
			if ((layp->nfsly_flags & NFSLY_FLEXFILE) != 0 &&
			    (mirrorcnt = rflp->nfsfl_mirrorcnt) > 1) {
				if (rwaccess == NFSV4OPEN_ACCESSREAD) {
					firstmirror = arc4random() % mirrorcnt;
					mirrorcnt = firstmirror + 1;
				} else {
					if (docommit == 0) {
						/*
						 * Save values, so uiop can be
						 * rolled back upon a write
						 * error.
						 */
						offs = uiop->uio_offset;
						resid = uiop->uio_resid;
						iovbase =
						    uiop->uio_iov->iov_base;
						iovlen = uiop->uio_iov->iov_len;
						m = nfsm_uiombuflist(uiop, len,
						    NULL, NULL);
					}
					tdrpc = drpc = malloc(sizeof(*drpc) *
					    (mirrorcnt - 1), M_TEMP, M_WAITOK |
					    M_ZERO);
				}
			}
			for (i = firstmirror; i < mirrorcnt && error == 0; i++){
				if ((layp->nfsly_flags & NFSLY_FLEXFILE) != 0) {
					dev = rflp->nfsfl_ffm[i].dev;
					dip = nfscl_getdevinfo(nmp->nm_clp, dev,
					    rflp->nfsfl_ffm[i].devp);
				} else {
					dev = rflp->nfsfl_dev;
					dip = nfscl_getdevinfo(nmp->nm_clp, dev,
					    rflp->nfsfl_devp);
				}
				if (dip != NULL) {
					if ((rflp->nfsfl_flags & NFSFL_FLEXFILE)
					    != 0)
						error = nfscl_dofflayoutio(vp,
						    uiop, iomode, must_commit,
						    &eof, &stateid, rwaccess,
						    dip, layp, rflp, off, xfer,
						    i, docommit, m, tdrpc,
						    newcred, p);
					else
						error = nfscl_doflayoutio(vp,
						    uiop, iomode, must_commit,
						    &eof, &stateid, rwaccess,
						    dip, layp, rflp, off, xfer,
						    docommit, newcred, p);
					nfscl_reldevinfo(dip);
				} else
					error = EIO;
				tdrpc++;
			}
			if (m != NULL)
				m_freem(m);
			tdrpc = drpc;
			timo = hz / 50;		/* Wait for 20msec. */
			if (timo < 1)
				timo = 1;
			for (i = firstmirror; i < mirrorcnt - 1 &&
			    tdrpc != NULL; i++, tdrpc++) {
				/*
				 * For the unused drpc entries, both inprog and
				 * err == 0, so this loop won't break.
				 */
				while (tdrpc->inprog != 0 && tdrpc->done == 0)
					tsleep(&tdrpc->tsk, PVFS, "clrpcio",
					    timo);
				if (error == 0 && tdrpc->err != 0)
					error = tdrpc->err;
			}
			free(drpc, M_TEMP);
			if (error == 0) {
				if (mirrorcnt > 1 && rwaccess ==
				    NFSV4OPEN_ACCESSWRITE && docommit == 0) {
					NFSLOCKCLSTATE();
					layp->nfsly_flags |= NFSLY_WRITTEN;
					NFSUNLOCKCLSTATE();
				}
				lastbyte = off + xfer - 1;
				NFSLOCKCLSTATE();
				if (lastbyte > layp->nfsly_lastbyte)
					layp->nfsly_lastbyte = lastbyte;
				NFSUNLOCKCLSTATE();
			} else if (error == NFSERR_OPENMODE &&
			    rwaccess == NFSV4OPEN_ACCESSREAD) {
				NFSLOCKMNT(nmp);
				nmp->nm_state |= NFSSTA_OPENMODE;
				NFSUNLOCKMNT(nmp);
			} else
				error = EIO;
			if (error == 0)
				len -= (oresid - (uint64_t)uiop->uio_resid);
			else if (mirrorcnt > 1 && rwaccess ==
			    NFSV4OPEN_ACCESSWRITE && docommit == 0) {
				/*
				 * In case the rpc gets retried, roll the
				 * uio fields changed by nfsm_uiombuflist()
				 * back.
				 */
				uiop->uio_offset = offs;
				uiop->uio_resid = resid;
				uiop->uio_iov->iov_base = iovbase;
				uiop->uio_iov->iov_len = iovlen;
			}
		}
	}
	if (lckp != NULL)
		nfscl_lockderef(lckp);
	NFSFREECRED(newcred);
	nfscl_rellayout(layp, 0);
	nfscl_relref(nmp);
	return (error);
}

/*
 * Make a copy of the mbuf chain and add an mbuf for null padding, as required.
 */
static struct mbuf *
nfsm_copym(struct mbuf *m, int off, int xfer)
{
	struct mbuf *m2, *m3, *m4;
	uint32_t *tl;
	int rem;

	m2 = m_copym(m, off, xfer, M_WAITOK);
	rem = NFSM_RNDUP(xfer) - xfer;
	if (rem > 0) {
		/*
		 * The zero padding to a multiple of 4 bytes is required by
		 * the XDR. So that the mbufs copied by reference aren't
		 * modified, add an mbuf with the zero'd bytes to the list.
		 * rem will be a maximum of 3, so one zero'd uint32_t is
		 * sufficient.
		 */
		m3 = m2;
		while (m3->m_next != NULL)
			m3 = m3->m_next;
		NFSMGET(m4);
		tl = NFSMTOD(m4, uint32_t *);
		*tl = 0;
		mbuf_setlen(m4, rem);
		mbuf_setnext(m3, m4);
	}
	return (m2);
}

/*
 * Find a file layout that will handle the first bytes of the requested
 * range and return the information from it needed to the I/O operation.
 */
int
nfscl_findlayoutforio(struct nfscllayout *lyp, uint64_t off, uint32_t rwaccess,
    struct nfsclflayout **retflpp)
{
	struct nfsclflayout *flp, *nflp, *rflp;
	uint32_t rw;

	rflp = NULL;
	rw = rwaccess;
	/* For reading, do the Read list first and then the Write list. */
	do {
		if (rw == NFSV4OPEN_ACCESSREAD)
			flp = LIST_FIRST(&lyp->nfsly_flayread);
		else
			flp = LIST_FIRST(&lyp->nfsly_flayrw);
		while (flp != NULL) {
			nflp = LIST_NEXT(flp, nfsfl_list);
			if (flp->nfsfl_off > off)
				break;
			if (flp->nfsfl_end > off &&
			    (rflp == NULL || rflp->nfsfl_end < flp->nfsfl_end))
				rflp = flp;
			flp = nflp;
		}
		if (rw == NFSV4OPEN_ACCESSREAD)
			rw = NFSV4OPEN_ACCESSWRITE;
		else
			rw = 0;
	} while (rw != 0);
	if (rflp != NULL) {
		/* This one covers the most bytes starting at off. */
		*retflpp = rflp;
		return (0);
	}
	return (EIO);
}

/*
 * Do I/O using an NFSv4.1 file layout.
 */
static int
nfscl_doflayoutio(vnode_t vp, struct uio *uiop, int *iomode, int *must_commit,
    int *eofp, nfsv4stateid_t *stateidp, int rwflag, struct nfscldevinfo *dp,
    struct nfscllayout *lyp, struct nfsclflayout *flp, uint64_t off,
    uint64_t len, int docommit, struct ucred *cred, NFSPROC_T *p)
{
	uint64_t io_off, rel_off, stripe_unit_size, transfer, xfer;
	int commit_thru_mds, error, stripe_index, stripe_pos;
	struct nfsnode *np;
	struct nfsfh *fhp;
	struct nfsclds **dspp;

	np = VTONFS(vp);
	rel_off = off - flp->nfsfl_patoff;
	stripe_unit_size = (flp->nfsfl_util >> 6) & 0x3ffffff;
	stripe_pos = (rel_off / stripe_unit_size + flp->nfsfl_stripe1) %
	    dp->nfsdi_stripecnt;
	transfer = stripe_unit_size - (rel_off % stripe_unit_size);
	error = 0;

	/* Loop around, doing I/O for each stripe unit. */
	while (len > 0 && error == 0) {
		stripe_index = nfsfldi_stripeindex(dp, stripe_pos);
		dspp = nfsfldi_addr(dp, stripe_index);
		if (len > transfer && docommit == 0)
			xfer = transfer;
		else
			xfer = len;
		if ((flp->nfsfl_util & NFSFLAYUTIL_DENSE) != 0) {
			/* Dense layout. */
			if (stripe_pos >= flp->nfsfl_fhcnt)
				return (EIO);
			fhp = flp->nfsfl_fh[stripe_pos];
			io_off = (rel_off / (stripe_unit_size *
			    dp->nfsdi_stripecnt)) * stripe_unit_size +
			    rel_off % stripe_unit_size;
		} else {
			/* Sparse layout. */
			if (flp->nfsfl_fhcnt > 1) {
				if (stripe_index >= flp->nfsfl_fhcnt)
					return (EIO);
				fhp = flp->nfsfl_fh[stripe_index];
			} else if (flp->nfsfl_fhcnt == 1)
				fhp = flp->nfsfl_fh[0];
			else
				fhp = np->n_fhp;
			io_off = off;
		}
		if ((flp->nfsfl_util & NFSFLAYUTIL_COMMIT_THRU_MDS) != 0) {
			commit_thru_mds = 1;
			if (docommit != 0)
				error = EIO;
		} else {
			commit_thru_mds = 0;
			mtx_lock(&np->n_mtx);
			np->n_flag |= NDSCOMMIT;
			mtx_unlock(&np->n_mtx);
		}
		if (docommit != 0) {
			if (error == 0)
				error = nfsrpc_commitds(vp, io_off, xfer,
				    *dspp, fhp, 0, 0, cred, p);
			if (error == 0) {
				/*
				 * Set both eof and uio_resid = 0 to end any
				 * loops.
				 */
				*eofp = 1;
				uiop->uio_resid = 0;
			} else {
				mtx_lock(&np->n_mtx);
				np->n_flag &= ~NDSCOMMIT;
				mtx_unlock(&np->n_mtx);
			}
		} else if (rwflag == NFSV4OPEN_ACCESSREAD)
			error = nfsrpc_readds(vp, uiop, stateidp, eofp, *dspp,
			    io_off, xfer, fhp, 0, 0, 0, cred, p);
		else {
			error = nfsrpc_writeds(vp, uiop, iomode, must_commit,
			    stateidp, *dspp, io_off, xfer, fhp, commit_thru_mds,
			    0, 0, 0, cred, p);
			if (error == 0) {
				NFSLOCKCLSTATE();
				lyp->nfsly_flags |= NFSLY_WRITTEN;
				NFSUNLOCKCLSTATE();
			}
		}
		if (error == 0) {
			transfer = stripe_unit_size;
			stripe_pos = (stripe_pos + 1) % dp->nfsdi_stripecnt;
			len -= xfer;
			off += xfer;
		}
	}
	return (error);
}

/*
 * Do I/O using an NFSv4.1 flex file layout.
 */
static int
nfscl_dofflayoutio(vnode_t vp, struct uio *uiop, int *iomode, int *must_commit,
    int *eofp, nfsv4stateid_t *stateidp, int rwflag, struct nfscldevinfo *dp,
    struct nfscllayout *lyp, struct nfsclflayout *flp, uint64_t off,
    uint64_t len, int mirror, int docommit, struct mbuf *mp,
    struct nfsclwritedsdorpc *drpc, struct ucred *cred, NFSPROC_T *p)
{
	uint64_t transfer, xfer;
	int error, rel_off;
	struct nfsnode *np;
	struct nfsfh *fhp;
	struct nfsclds **dspp;
	struct ucred *tcred;
	struct mbuf *m;

	np = VTONFS(vp);
	error = 0;
	rel_off = 0;
	NFSCL_DEBUG(4, "nfscl_dofflayoutio: off=%ju len=%ju\n", (uintmax_t)off,
	    (uintmax_t)len);
	/* Loop around, doing I/O for each stripe unit. */
	while (len > 0 && error == 0) {
		dspp = nfsfldi_addr(dp, 0);
		fhp = flp->nfsfl_ffm[mirror].fh[dp->nfsdi_versindex];
		stateidp = &flp->nfsfl_ffm[mirror].st;
		NFSCL_DEBUG(4, "mirror=%d vind=%d fhlen=%d st.seqid=0x%x\n",
		    mirror, dp->nfsdi_versindex, fhp->nfh_len, stateidp->seqid);
		if ((dp->nfsdi_flags & NFSDI_TIGHTCOUPLED) == 0) {
			tcred = NFSNEWCRED(cred);
			tcred->cr_uid = flp->nfsfl_ffm[mirror].user;
			tcred->cr_groups[0] = flp->nfsfl_ffm[mirror].group;
			tcred->cr_ngroups = 1;
		} else
			tcred = cred;
		if (rwflag == NFSV4OPEN_ACCESSREAD)
			transfer = dp->nfsdi_rsize;
		else
			transfer = dp->nfsdi_wsize;
		mtx_lock(&np->n_mtx);
		np->n_flag |= NDSCOMMIT;
		mtx_unlock(&np->n_mtx);
		if (len > transfer && docommit == 0)
			xfer = transfer;
		else
			xfer = len;
		if (docommit != 0) {
			if (error == 0) {
				/*
				 * Do last mirrored DS commit with this thread.
				 */
				if (mirror < flp->nfsfl_mirrorcnt - 1)
					error = nfsio_commitds(vp, off, xfer,
					    *dspp, fhp, dp->nfsdi_vers,
					    dp->nfsdi_minorvers, drpc, tcred,
					    p);
				else
					error = nfsrpc_commitds(vp, off, xfer,
					    *dspp, fhp, dp->nfsdi_vers,
					    dp->nfsdi_minorvers, tcred, p);
				NFSCL_DEBUG(4, "commitds=%d\n", error);
				if (error != 0 && error != EACCES && error !=
				    ESTALE) {
					NFSCL_DEBUG(4,
					    "DS layreterr for commit\n");
					nfscl_dserr(NFSV4OP_COMMIT, error, dp,
					    lyp, *dspp);
				}
			}
			NFSCL_DEBUG(4, "aft nfsio_commitds=%d\n", error);
			if (error == 0) {
				/*
				 * Set both eof and uio_resid = 0 to end any
				 * loops.
				 */
				*eofp = 1;
				uiop->uio_resid = 0;
			} else {
				mtx_lock(&np->n_mtx);
				np->n_flag &= ~NDSCOMMIT;
				mtx_unlock(&np->n_mtx);
			}
		} else if (rwflag == NFSV4OPEN_ACCESSREAD) {
			error = nfsrpc_readds(vp, uiop, stateidp, eofp, *dspp,
			    off, xfer, fhp, 1, dp->nfsdi_vers,
			    dp->nfsdi_minorvers, tcred, p);
			NFSCL_DEBUG(4, "readds=%d\n", error);
			if (error != 0 && error != EACCES && error != ESTALE) {
				NFSCL_DEBUG(4, "DS layreterr for read\n");
				nfscl_dserr(NFSV4OP_READ, error, dp, lyp,
				    *dspp);
			}
		} else {
			if (flp->nfsfl_mirrorcnt == 1) {
				error = nfsrpc_writeds(vp, uiop, iomode,
				    must_commit, stateidp, *dspp, off, xfer,
				    fhp, 0, 1, dp->nfsdi_vers,
				    dp->nfsdi_minorvers, tcred, p);
				if (error == 0) {
					NFSLOCKCLSTATE();
					lyp->nfsly_flags |= NFSLY_WRITTEN;
					NFSUNLOCKCLSTATE();
				}
			} else {
				m = nfsm_copym(mp, rel_off, xfer);
				NFSCL_DEBUG(4, "mcopy reloff=%d xfer=%jd\n",
				    rel_off, (uintmax_t)xfer);
				/*
				 * Do last write to a mirrored DS with this
				 * thread.
				 */
				if (mirror < flp->nfsfl_mirrorcnt - 1)
					error = nfsio_writedsmir(vp, iomode,
					    must_commit, stateidp, *dspp, off,
					    xfer, fhp, m, dp->nfsdi_vers,
					    dp->nfsdi_minorvers, drpc, tcred,
					    p);
				else
					error = nfsrpc_writedsmir(vp, iomode,
					    must_commit, stateidp, *dspp, off,
					    xfer, fhp, m, dp->nfsdi_vers,
					    dp->nfsdi_minorvers, tcred, p);
				NFSCL_DEBUG(4, "nfsio_writedsmir=%d\n", error);
				if (error != 0 && error != EACCES && error !=
				    ESTALE) {
					NFSCL_DEBUG(4,
					    "DS layreterr for write\n");
					nfscl_dserr(NFSV4OP_WRITE, error, dp,
					    lyp, *dspp);
				}
			}
		}
		NFSCL_DEBUG(4, "aft read/writeds=%d\n", error);
		if (error == 0) {
			len -= xfer;
			off += xfer;
			rel_off += xfer;
		}
		if ((dp->nfsdi_flags & NFSDI_TIGHTCOUPLED) == 0)
			NFSFREECRED(tcred);
	}
	NFSCL_DEBUG(4, "eo nfscl_dofflayoutio=%d\n", error);
	return (error);
}

/*
 * The actual read RPC done to a DS.
 */
static int
nfsrpc_readds(vnode_t vp, struct uio *uiop, nfsv4stateid_t *stateidp, int *eofp,
    struct nfsclds *dsp, uint64_t io_off, int len, struct nfsfh *fhp, int flex,
    int vers, int minorvers, struct ucred *cred, NFSPROC_T *p)
{
	uint32_t *tl;
	int attrflag, error, retlen;
	struct nfsrv_descript nfsd;
	struct nfsmount *nmp = VFSTONFS(vnode_mount(vp));
	struct nfsrv_descript *nd = &nfsd;
	struct nfssockreq *nrp;
	struct nfsvattr na;

	nd->nd_mrep = NULL;
	if (vers == 0 || vers == NFS_VER4) {
		nfscl_reqstart(nd, NFSPROC_READDS, nmp, fhp->nfh_fh,
		    fhp->nfh_len, NULL, &dsp->nfsclds_sess, vers, minorvers);
		vers = NFS_VER4;
		NFSCL_DEBUG(4, "nfsrpc_readds: vers4 minvers=%d\n", minorvers);
		if (flex != 0)
			nfsm_stateidtom(nd, stateidp, NFSSTATEID_PUTSTATEID);
		else
			nfsm_stateidtom(nd, stateidp, NFSSTATEID_PUTSEQIDZERO);
	} else {
		nfscl_reqstart(nd, NFSPROC_READ, nmp, fhp->nfh_fh,
		    fhp->nfh_len, NULL, &dsp->nfsclds_sess, vers, minorvers);
		NFSCL_DEBUG(4, "nfsrpc_readds: vers3\n");
	}
	NFSM_BUILD(tl, uint32_t *, NFSX_UNSIGNED * 3);
	txdr_hyper(io_off, tl);
	*(tl + 2) = txdr_unsigned(len);
	nrp = dsp->nfsclds_sockp;
	NFSCL_DEBUG(4, "nfsrpc_readds: nrp=%p\n", nrp);
	if (nrp == NULL)
		/* If NULL, use the MDS socket. */
		nrp = &nmp->nm_sockreq;
	error = newnfs_request(nd, nmp, NULL, nrp, vp, p, cred,
	    NFS_PROG, vers, NULL, 1, NULL, &dsp->nfsclds_sess);
	NFSCL_DEBUG(4, "nfsrpc_readds: stat=%d err=%d\n", nd->nd_repstat,
	    error);
	if (error != 0)
		return (error);
	if (vers == NFS_VER3) {
		error = nfscl_postop_attr(nd, &na, &attrflag, NULL);
		NFSCL_DEBUG(4, "nfsrpc_readds: postop=%d\n", error);
		if (error != 0)
			goto nfsmout;
	}
	if (nd->nd_repstat != 0) {
		error = nd->nd_repstat;
		goto nfsmout;
	}
	if (vers == NFS_VER3) {
		NFSM_DISSECT(tl, uint32_t *, 2 * NFSX_UNSIGNED);
		*eofp = fxdr_unsigned(int, *(tl + 1));
	} else {
		NFSM_DISSECT(tl, uint32_t *, NFSX_UNSIGNED);
		*eofp = fxdr_unsigned(int, *tl);
	}
	NFSM_STRSIZ(retlen, len);
	NFSCL_DEBUG(4, "nfsrpc_readds: retlen=%d eof=%d\n", retlen, *eofp);
	error = nfsm_mbufuio(nd, uiop, retlen);
nfsmout:
	if (nd->nd_mrep != NULL)
		mbuf_freem(nd->nd_mrep);
	return (error);
}

/*
 * The actual write RPC done to a DS.
 */
static int
nfsrpc_writeds(vnode_t vp, struct uio *uiop, int *iomode, int *must_commit,
    nfsv4stateid_t *stateidp, struct nfsclds *dsp, uint64_t io_off, int len,
    struct nfsfh *fhp, int commit_thru_mds, int flex, int vers, int minorvers,
    struct ucred *cred, NFSPROC_T *p)
{
	uint32_t *tl;
	struct nfsmount *nmp = VFSTONFS(vnode_mount(vp));
	int attrflag, error, rlen, commit, committed = NFSWRITE_FILESYNC;
	int32_t backup;
	struct nfsrv_descript nfsd;
	struct nfsrv_descript *nd = &nfsd;
	struct nfssockreq *nrp;
	struct nfsvattr na;

	KASSERT(uiop->uio_iovcnt == 1, ("nfs: writerpc iovcnt > 1"));
	nd->nd_mrep = NULL;
	if (vers == 0 || vers == NFS_VER4) {
		nfscl_reqstart(nd, NFSPROC_WRITEDS, nmp, fhp->nfh_fh,
		    fhp->nfh_len, NULL, &dsp->nfsclds_sess, vers, minorvers);
		NFSCL_DEBUG(4, "nfsrpc_writeds: vers4 minvers=%d\n", minorvers);
		vers = NFS_VER4;
		if (flex != 0)
			nfsm_stateidtom(nd, stateidp, NFSSTATEID_PUTSTATEID);
		else
			nfsm_stateidtom(nd, stateidp, NFSSTATEID_PUTSEQIDZERO);
		NFSM_BUILD(tl, uint32_t *, NFSX_HYPER + 2 * NFSX_UNSIGNED);
	} else {
		nfscl_reqstart(nd, NFSPROC_WRITE, nmp, fhp->nfh_fh,
		    fhp->nfh_len, NULL, &dsp->nfsclds_sess, vers, minorvers);
		NFSCL_DEBUG(4, "nfsrpc_writeds: vers3\n");
		NFSM_BUILD(tl, uint32_t *, NFSX_HYPER + 3 * NFSX_UNSIGNED);
	}
	txdr_hyper(io_off, tl);
	tl += 2;
	if (vers == NFS_VER3)
		*tl++ = txdr_unsigned(len);
	*tl++ = txdr_unsigned(*iomode);
	*tl = txdr_unsigned(len);
	nfsm_uiombuf(nd, uiop, len);
	nrp = dsp->nfsclds_sockp;
	if (nrp == NULL)
		/* If NULL, use the MDS socket. */
		nrp = &nmp->nm_sockreq;
	error = newnfs_request(nd, nmp, NULL, nrp, vp, p, cred,
	    NFS_PROG, vers, NULL, 1, NULL, &dsp->nfsclds_sess);
	NFSCL_DEBUG(4, "nfsrpc_writeds: err=%d stat=%d\n", error,
	    nd->nd_repstat);
	if (error != 0)
		return (error);
	if (nd->nd_repstat != 0) {
		/*
		 * In case the rpc gets retried, roll
		 * the uio fileds changed by nfsm_uiombuf()
		 * back.
		 */
		uiop->uio_offset -= len;
		uio_uio_resid_add(uiop, len);
		uio_iov_base_add(uiop, -len);
		uio_iov_len_add(uiop, len);
		error = nd->nd_repstat;
	} else {
		if (vers == NFS_VER3) {
			error = nfscl_wcc_data(nd, vp, &na, &attrflag, NULL,
			    NULL);
			NFSCL_DEBUG(4, "nfsrpc_writeds: wcc_data=%d\n", error);
			if (error != 0)
				goto nfsmout;
		}
		NFSM_DISSECT(tl, uint32_t *, 2 * NFSX_UNSIGNED + NFSX_VERF);
		rlen = fxdr_unsigned(int, *tl++);
		NFSCL_DEBUG(4, "nfsrpc_writeds: len=%d rlen=%d\n", len, rlen);
		if (rlen == 0) {
			error = NFSERR_IO;
			goto nfsmout;
		} else if (rlen < len) {
			backup = len - rlen;
			uio_iov_base_add(uiop, -(backup));
			uio_iov_len_add(uiop, backup);
			uiop->uio_offset -= backup;
			uio_uio_resid_add(uiop, backup);
			len = rlen;
		}
		commit = fxdr_unsigned(int, *tl++);

		/*
		 * Return the lowest commitment level
		 * obtained by any of the RPCs.
		 */
		if (committed == NFSWRITE_FILESYNC)
			committed = commit;
		else if (committed == NFSWRITE_DATASYNC &&
		    commit == NFSWRITE_UNSTABLE)
			committed = commit;
		if (commit_thru_mds != 0) {
			NFSLOCKMNT(nmp);
			if (!NFSHASWRITEVERF(nmp)) {
				NFSBCOPY(tl, nmp->nm_verf, NFSX_VERF);
				NFSSETWRITEVERF(nmp);
	    		} else if (NFSBCMP(tl, nmp->nm_verf, NFSX_VERF)) {
				*must_commit = 1;
				NFSBCOPY(tl, nmp->nm_verf, NFSX_VERF);
			}
			NFSUNLOCKMNT(nmp);
		} else {
			NFSLOCKDS(dsp);
			if ((dsp->nfsclds_flags & NFSCLDS_HASWRITEVERF) == 0) {
				NFSBCOPY(tl, dsp->nfsclds_verf, NFSX_VERF);
				dsp->nfsclds_flags |= NFSCLDS_HASWRITEVERF;
			} else if (NFSBCMP(tl, dsp->nfsclds_verf, NFSX_VERF)) {
				*must_commit = 1;
				NFSBCOPY(tl, dsp->nfsclds_verf, NFSX_VERF);
			}
			NFSUNLOCKDS(dsp);
		}
	}
nfsmout:
	if (nd->nd_mrep != NULL)
		mbuf_freem(nd->nd_mrep);
	*iomode = committed;
	if (nd->nd_repstat != 0 && error == 0)
		error = nd->nd_repstat;
	return (error);
}

/*
 * The actual write RPC done to a DS.
 * This variant is called from a separate kernel process for mirrors.
 * Any short write is considered an IO error.
 */
static int
nfsrpc_writedsmir(vnode_t vp, int *iomode, int *must_commit,
    nfsv4stateid_t *stateidp, struct nfsclds *dsp, uint64_t io_off, int len,
    struct nfsfh *fhp, struct mbuf *m, int vers, int minorvers,
    struct ucred *cred, NFSPROC_T *p)
{
	uint32_t *tl;
	struct nfsmount *nmp = VFSTONFS(vnode_mount(vp));
	int attrflag, error, commit, committed = NFSWRITE_FILESYNC, rlen;
	struct nfsrv_descript nfsd;
	struct nfsrv_descript *nd = &nfsd;
	struct nfssockreq *nrp;
	struct nfsvattr na;

	nd->nd_mrep = NULL;
	if (vers == 0 || vers == NFS_VER4) {
		nfscl_reqstart(nd, NFSPROC_WRITEDS, nmp, fhp->nfh_fh,
		    fhp->nfh_len, NULL, &dsp->nfsclds_sess, vers, minorvers);
		vers = NFS_VER4;
		NFSCL_DEBUG(4, "nfsrpc_writedsmir: vers4 minvers=%d\n",
		    minorvers);
		nfsm_stateidtom(nd, stateidp, NFSSTATEID_PUTSTATEID);
		NFSM_BUILD(tl, uint32_t *, NFSX_HYPER + 2 * NFSX_UNSIGNED);
	} else {
		nfscl_reqstart(nd, NFSPROC_WRITE, nmp, fhp->nfh_fh,
		    fhp->nfh_len, NULL, &dsp->nfsclds_sess, vers, minorvers);
		NFSCL_DEBUG(4, "nfsrpc_writedsmir: vers3\n");
		NFSM_BUILD(tl, uint32_t *, NFSX_HYPER + 3 * NFSX_UNSIGNED);
	}
	txdr_hyper(io_off, tl);
	tl += 2;
	if (vers == NFS_VER3)
		*tl++ = txdr_unsigned(len);
	*tl++ = txdr_unsigned(*iomode);
	*tl = txdr_unsigned(len);
	if (len > 0) {
		/* Put data in mbuf chain. */
		nd->nd_mb->m_next = m;
		/* Set nd_mb and nd_bpos to end of data. */
		while (m->m_next != NULL)
			m = m->m_next;
		nd->nd_mb = m;
		nd->nd_bpos = mtod(m, char *) + m->m_len;
		NFSCL_DEBUG(4, "nfsrpc_writedsmir: lastmb len=%d\n", m->m_len);
	}
	nrp = dsp->nfsclds_sockp;
	if (nrp == NULL)
		/* If NULL, use the MDS socket. */
		nrp = &nmp->nm_sockreq;
	error = newnfs_request(nd, nmp, NULL, nrp, vp, p, cred,
	    NFS_PROG, vers, NULL, 1, NULL, &dsp->nfsclds_sess);
	NFSCL_DEBUG(4, "nfsrpc_writedsmir: err=%d stat=%d\n", error,
	    nd->nd_repstat);
	if (error != 0)
		return (error);
	if (nd->nd_repstat != 0)
		error = nd->nd_repstat;
	else {
		if (vers == NFS_VER3) {
			error = nfscl_wcc_data(nd, vp, &na, &attrflag, NULL,
			    NULL);
			NFSCL_DEBUG(4, "nfsrpc_writedsmir: wcc_data=%d\n",
			    error);
			if (error != 0)
				goto nfsmout;
		}
		NFSM_DISSECT(tl, uint32_t *, 2 * NFSX_UNSIGNED + NFSX_VERF);
		rlen = fxdr_unsigned(int, *tl++);
		NFSCL_DEBUG(4, "nfsrpc_writedsmir: len=%d rlen=%d\n", len,
		    rlen);
		if (rlen != len) {
			error = NFSERR_IO;
			NFSCL_DEBUG(4, "nfsrpc_writedsmir: len=%d rlen=%d\n",
			    len, rlen);
			goto nfsmout;
		}
		commit = fxdr_unsigned(int, *tl++);

		/*
		 * Return the lowest commitment level
		 * obtained by any of the RPCs.
		 */
		if (committed == NFSWRITE_FILESYNC)
			committed = commit;
		else if (committed == NFSWRITE_DATASYNC &&
		    commit == NFSWRITE_UNSTABLE)
			committed = commit;
		NFSLOCKDS(dsp);
		if ((dsp->nfsclds_flags & NFSCLDS_HASWRITEVERF) == 0) {
			NFSBCOPY(tl, dsp->nfsclds_verf, NFSX_VERF);
			dsp->nfsclds_flags |= NFSCLDS_HASWRITEVERF;
		} else if (NFSBCMP(tl, dsp->nfsclds_verf, NFSX_VERF)) {
			*must_commit = 1;
			NFSBCOPY(tl, dsp->nfsclds_verf, NFSX_VERF);
		}
		NFSUNLOCKDS(dsp);
	}
nfsmout:
	if (nd->nd_mrep != NULL)
		mbuf_freem(nd->nd_mrep);
	*iomode = committed;
	if (nd->nd_repstat != 0 && error == 0)
		error = nd->nd_repstat;
	return (error);
}

/*
 * Start up the thread that will execute nfsrpc_writedsmir().
 */
static void
start_writedsmir(void *arg, int pending)
{
	struct nfsclwritedsdorpc *drpc;

	drpc = (struct nfsclwritedsdorpc *)arg;
	drpc->err = nfsrpc_writedsmir(drpc->vp, &drpc->iomode,
	    &drpc->must_commit, drpc->stateidp, drpc->dsp, drpc->off, drpc->len,
	    drpc->fhp, drpc->m, drpc->vers, drpc->minorvers, drpc->cred,
	    drpc->p);
	drpc->done = 1;
	NFSCL_DEBUG(4, "start_writedsmir: err=%d\n", drpc->err);
}

/*
 * Set up the write DS mirror call for the pNFS I/O thread.
 */
static int
nfsio_writedsmir(vnode_t vp, int *iomode, int *must_commit,
    nfsv4stateid_t *stateidp, struct nfsclds *dsp, uint64_t off, int len,
    struct nfsfh *fhp, struct mbuf *m, int vers, int minorvers,
    struct nfsclwritedsdorpc *drpc, struct ucred *cred, NFSPROC_T *p)
{
	int error, ret;

	error = 0;
	drpc->done = 0;
	drpc->vp = vp;
	drpc->iomode = *iomode;
	drpc->must_commit = *must_commit;
	drpc->stateidp = stateidp;
	drpc->dsp = dsp;
	drpc->off = off;
	drpc->len = len;
	drpc->fhp = fhp;
	drpc->m = m;
	drpc->vers = vers;
	drpc->minorvers = minorvers;
	drpc->cred = cred;
	drpc->p = p;
	drpc->inprog = 0;
	ret = EIO;
	if (nfs_pnfsiothreads != 0) {
		ret = nfs_pnfsio(start_writedsmir, drpc);
		NFSCL_DEBUG(4, "nfsio_writedsmir: nfs_pnfsio=%d\n", ret);
	}
	if (ret != 0)
		error = nfsrpc_writedsmir(vp, iomode, must_commit, stateidp,
		    dsp, off, len, fhp, m, vers, minorvers, cred, p);
	NFSCL_DEBUG(4, "nfsio_writedsmir: error=%d\n", error);
	return (error);
}

/*
 * Free up the nfsclds structure.
 */
void
nfscl_freenfsclds(struct nfsclds *dsp)
{
	int i;

	if (dsp == NULL)
		return;
	if (dsp->nfsclds_sockp != NULL) {
		NFSFREECRED(dsp->nfsclds_sockp->nr_cred);
		NFSFREEMUTEX(&dsp->nfsclds_sockp->nr_mtx);
		free(dsp->nfsclds_sockp->nr_nam, M_SONAME);
		free(dsp->nfsclds_sockp, M_NFSSOCKREQ);
	}
	NFSFREEMUTEX(&dsp->nfsclds_mtx);
	NFSFREEMUTEX(&dsp->nfsclds_sess.nfsess_mtx);
	for (i = 0; i < NFSV4_CBSLOTS; i++) {
		if (dsp->nfsclds_sess.nfsess_cbslots[i].nfssl_reply != NULL)
			m_freem(
			    dsp->nfsclds_sess.nfsess_cbslots[i].nfssl_reply);
	}
	free(dsp, M_NFSCLDS);
}

static enum nfsclds_state
nfscl_getsameserver(struct nfsmount *nmp, struct nfsclds *newdsp,
    struct nfsclds **retdspp, uint32_t *sequencep)
{
	struct nfsclds *dsp;
	int fndseq;

	/*
	 * Search the list of nfsclds structures for one with the same
	 * server.
	 */
	fndseq = 0;
	TAILQ_FOREACH(dsp, &nmp->nm_sess, nfsclds_list) {
		if (dsp->nfsclds_servownlen == newdsp->nfsclds_servownlen &&
		    dsp->nfsclds_servownlen != 0 &&
		    !NFSBCMP(dsp->nfsclds_serverown, newdsp->nfsclds_serverown,
		    dsp->nfsclds_servownlen) &&
		    dsp->nfsclds_sess.nfsess_defunct == 0) {
			NFSCL_DEBUG(4, "fnd same fdsp=%p dsp=%p flg=0x%x\n",
			    TAILQ_FIRST(&nmp->nm_sess), dsp,
			    dsp->nfsclds_flags);
			if (fndseq == 0) {
				/* Get sequenceid# from first entry. */
				*sequencep =
				    dsp->nfsclds_sess.nfsess_sequenceid;
				fndseq = 1;
			}
			/* Server major id matches. */
			if ((dsp->nfsclds_flags & NFSCLDS_DS) != 0) {
				*retdspp = dsp;
				return (NFSDSP_USETHISSESSION);
			}

		}
	}
	if (fndseq != 0)
		return (NFSDSP_SEQTHISSESSION);
	return (NFSDSP_NOTFOUND);
}

/*
 * NFS commit rpc to a NFSv4.1 DS.
 */
static int
nfsrpc_commitds(vnode_t vp, uint64_t offset, int cnt, struct nfsclds *dsp,
    struct nfsfh *fhp, int vers, int minorvers, struct ucred *cred,
    NFSPROC_T *p)
{
	uint32_t *tl;
	struct nfsrv_descript nfsd, *nd = &nfsd;
	struct nfsmount *nmp = VFSTONFS(vnode_mount(vp));
	struct nfssockreq *nrp;
	struct nfsvattr na;
	int attrflag, error;
	
	nd->nd_mrep = NULL;
	if (vers == 0 || vers == NFS_VER4) {
		nfscl_reqstart(nd, NFSPROC_COMMITDS, nmp, fhp->nfh_fh,
		    fhp->nfh_len, NULL, &dsp->nfsclds_sess, vers, minorvers);
		vers = NFS_VER4;
	} else
		nfscl_reqstart(nd, NFSPROC_COMMIT, nmp, fhp->nfh_fh,
		    fhp->nfh_len, NULL, &dsp->nfsclds_sess, vers, minorvers);
	NFSCL_DEBUG(4, "nfsrpc_commitds: vers=%d minvers=%d\n", vers,
	    minorvers);
	NFSM_BUILD(tl, uint32_t *, NFSX_HYPER + NFSX_UNSIGNED);
	txdr_hyper(offset, tl);
	tl += 2;
	*tl = txdr_unsigned(cnt);
	nrp = dsp->nfsclds_sockp;
	if (nrp == NULL)
		/* If NULL, use the MDS socket. */
		nrp = &nmp->nm_sockreq;
	error = newnfs_request(nd, nmp, NULL, nrp, vp, p, cred,
	    NFS_PROG, vers, NULL, 1, NULL, &dsp->nfsclds_sess);
	NFSCL_DEBUG(4, "nfsrpc_commitds: err=%d stat=%d\n", error,
	    nd->nd_repstat);
	if (error != 0)
		return (error);
	if (nd->nd_repstat == 0) {
		if (vers == NFS_VER3) {
			error = nfscl_wcc_data(nd, vp, &na, &attrflag, NULL,
			    NULL);
			NFSCL_DEBUG(4, "nfsrpc_commitds: wccdata=%d\n", error);
			if (error != 0)
				goto nfsmout;
		}
		NFSM_DISSECT(tl, u_int32_t *, NFSX_VERF);
		NFSLOCKDS(dsp);
		if (NFSBCMP(tl, dsp->nfsclds_verf, NFSX_VERF)) {
			NFSBCOPY(tl, dsp->nfsclds_verf, NFSX_VERF);
			error = NFSERR_STALEWRITEVERF;
		}
		NFSUNLOCKDS(dsp);
	}
nfsmout:
	if (error == 0 && nd->nd_repstat != 0)
		error = nd->nd_repstat;
	mbuf_freem(nd->nd_mrep);
	return (error);
}

/*
 * Start up the thread that will execute nfsrpc_commitds().
 */
static void
start_commitds(void *arg, int pending)
{
	struct nfsclwritedsdorpc *drpc;

	drpc = (struct nfsclwritedsdorpc *)arg;
	drpc->err = nfsrpc_commitds(drpc->vp, drpc->off, drpc->len,
	    drpc->dsp, drpc->fhp, drpc->vers, drpc->minorvers, drpc->cred,
	    drpc->p);
	drpc->done = 1;
	NFSCL_DEBUG(4, "start_commitds: err=%d\n", drpc->err);
}

/*
 * Set up the commit DS mirror call for the pNFS I/O thread.
 */
static int
nfsio_commitds(vnode_t vp, uint64_t offset, int cnt, struct nfsclds *dsp,
    struct nfsfh *fhp, int vers, int minorvers,
    struct nfsclwritedsdorpc *drpc, struct ucred *cred, NFSPROC_T *p)
{
	int error, ret;

	error = 0;
	drpc->done = 0;
	drpc->vp = vp;
	drpc->off = offset;
	drpc->len = cnt;
	drpc->dsp = dsp;
	drpc->fhp = fhp;
	drpc->vers = vers;
	drpc->minorvers = minorvers;
	drpc->cred = cred;
	drpc->p = p;
	drpc->inprog = 0;
	ret = EIO;
	if (nfs_pnfsiothreads != 0) {
		ret = nfs_pnfsio(start_commitds, drpc);
		NFSCL_DEBUG(4, "nfsio_commitds: nfs_pnfsio=%d\n", ret);
	}
	if (ret != 0)
		error = nfsrpc_commitds(vp, offset, cnt, dsp, fhp, vers,
		    minorvers, cred, p);
	NFSCL_DEBUG(4, "nfsio_commitds: error=%d\n", error);
	return (error);
}

/*
 * Set up the XDR arguments for the LayoutGet operation.
 */
static void
nfsrv_setuplayoutget(struct nfsrv_descript *nd, int iomode, uint64_t offset,
    uint64_t len, uint64_t minlen, nfsv4stateid_t *stateidp, int layouttype,
    int layoutlen, int usecurstateid)
{
	uint32_t *tl;

	NFSM_BUILD(tl, uint32_t *, 4 * NFSX_UNSIGNED + 3 * NFSX_HYPER +
	    NFSX_STATEID);
	*tl++ = newnfs_false;		/* Don't signal availability. */
	*tl++ = txdr_unsigned(layouttype);
	*tl++ = txdr_unsigned(iomode);
	txdr_hyper(offset, tl);
	tl += 2;
	txdr_hyper(len, tl);
	tl += 2;
	txdr_hyper(minlen, tl);
	tl += 2;
	if (usecurstateid != 0) {
		/* Special stateid for Current stateid. */
		*tl++ = txdr_unsigned(1);
		*tl++ = 0;
		*tl++ = 0;
		*tl++ = 0;
	} else {
		*tl++ = txdr_unsigned(stateidp->seqid);
		NFSCL_DEBUG(4, "layget seq=%d\n", (int)stateidp->seqid);
		*tl++ = stateidp->other[0];
		*tl++ = stateidp->other[1];
		*tl++ = stateidp->other[2];
	}
	*tl = txdr_unsigned(layoutlen);
}

/*
 * Parse the reply for a successful LayoutGet operation.
 */
static int
nfsrv_parselayoutget(struct nfsrv_descript *nd, nfsv4stateid_t *stateidp,
    int *retonclosep, struct nfsclflayouthead *flhp)
{
	uint32_t *tl;
	struct nfsclflayout *flp, *prevflp, *tflp;
	int cnt, error, fhcnt, gotiomode, i, iomode, j, k, l, laytype, nfhlen;
	int m, mirrorcnt;
	uint64_t retlen, off;
	struct nfsfh *nfhp;
	uint8_t *cp;
	uid_t user;
	gid_t grp;

	NFSCL_DEBUG(4, "in nfsrv_parselayoutget\n");
	error = 0;
	flp = NULL;
	gotiomode = -1;
	NFSM_DISSECT(tl, uint32_t *, 2 * NFSX_UNSIGNED + NFSX_STATEID);
	if (*tl++ != 0)
		*retonclosep = 1;
	else
		*retonclosep = 0;
	stateidp->seqid = fxdr_unsigned(uint32_t, *tl++);
	NFSCL_DEBUG(4, "retoncls=%d stseq=%d\n", *retonclosep,
	    (int)stateidp->seqid);
	stateidp->other[0] = *tl++;
	stateidp->other[1] = *tl++;
	stateidp->other[2] = *tl++;
	cnt = fxdr_unsigned(int, *tl);
	NFSCL_DEBUG(4, "layg cnt=%d\n", cnt);
	if (cnt <= 0 || cnt > 10000) {
		/* Don't accept more than 10000 layouts in reply. */
		error = NFSERR_BADXDR;
		goto nfsmout;
	}
	for (i = 0; i < cnt; i++) {
		/* Dissect to the layout type. */
		NFSM_DISSECT(tl, uint32_t *, 2 * NFSX_HYPER +
		    3 * NFSX_UNSIGNED);
		off = fxdr_hyper(tl); tl += 2;
		retlen = fxdr_hyper(tl); tl += 2;
		iomode = fxdr_unsigned(int, *tl++);
		laytype = fxdr_unsigned(int, *tl);
		NFSCL_DEBUG(4, "layt=%d off=%ju len=%ju iom=%d\n", laytype,
		    (uintmax_t)off, (uintmax_t)retlen, iomode);
		/* Ignore length of layout body for now. */
		if (laytype == NFSLAYOUT_NFSV4_1_FILES) {
			/* Parse the File layout up to fhcnt. */
			NFSM_DISSECT(tl, uint32_t *, 3 * NFSX_UNSIGNED +
			    NFSX_HYPER + NFSX_V4DEVICEID);
			fhcnt = fxdr_unsigned(int, *(tl + 4 +
			    NFSX_V4DEVICEID / NFSX_UNSIGNED));
			NFSCL_DEBUG(4, "fhcnt=%d\n", fhcnt);
			if (fhcnt < 0 || fhcnt > 100) {
				/* Don't accept more than 100 file handles. */
				error = NFSERR_BADXDR;
				goto nfsmout;
			}
			if (fhcnt > 0)
				flp = malloc(sizeof(*flp) + fhcnt *
				    sizeof(struct nfsfh *), M_NFSFLAYOUT,
				    M_WAITOK);
			else
				flp = malloc(sizeof(*flp), M_NFSFLAYOUT,
				    M_WAITOK);
			flp->nfsfl_flags = NFSFL_FILE;
			flp->nfsfl_fhcnt = 0;
			flp->nfsfl_devp = NULL;
			flp->nfsfl_off = off;
			if (flp->nfsfl_off + retlen < flp->nfsfl_off)
				flp->nfsfl_end = UINT64_MAX - flp->nfsfl_off;
			else
				flp->nfsfl_end = flp->nfsfl_off + retlen;
			flp->nfsfl_iomode = iomode;
			if (gotiomode == -1)
				gotiomode = flp->nfsfl_iomode;
			/* Ignore layout body length for now. */
			NFSBCOPY(tl, flp->nfsfl_dev, NFSX_V4DEVICEID);
			tl += (NFSX_V4DEVICEID / NFSX_UNSIGNED);
			flp->nfsfl_util = fxdr_unsigned(uint32_t, *tl++);
			NFSCL_DEBUG(4, "flutil=0x%x\n", flp->nfsfl_util);
			flp->nfsfl_stripe1 = fxdr_unsigned(uint32_t, *tl++);
			flp->nfsfl_patoff = fxdr_hyper(tl); tl += 2;
			NFSCL_DEBUG(4, "stripe1=%u poff=%ju\n",
			    flp->nfsfl_stripe1, (uintmax_t)flp->nfsfl_patoff);
			for (j = 0; j < fhcnt; j++) {
				NFSM_DISSECT(tl, uint32_t *, NFSX_UNSIGNED);
				nfhlen = fxdr_unsigned(int, *tl);
				if (nfhlen <= 0 || nfhlen > NFSX_V4FHMAX) {
					error = NFSERR_BADXDR;
					goto nfsmout;
				}
				nfhp = malloc(sizeof(*nfhp) + nfhlen - 1,
				    M_NFSFH, M_WAITOK);
				flp->nfsfl_fh[j] = nfhp;
				flp->nfsfl_fhcnt++;
				nfhp->nfh_len = nfhlen;
				NFSM_DISSECT(cp, uint8_t *, NFSM_RNDUP(nfhlen));
				NFSBCOPY(cp, nfhp->nfh_fh, nfhlen);
			}
		} else if (laytype == NFSLAYOUT_FLEXFILE) {
			NFSM_DISSECT(tl, uint32_t *, NFSX_UNSIGNED +
			    NFSX_HYPER);
			mirrorcnt = fxdr_unsigned(int, *(tl + 2));
			NFSCL_DEBUG(4, "mirrorcnt=%d\n", mirrorcnt);
			if (mirrorcnt < 1 || mirrorcnt > NFSDEV_MAXMIRRORS) {
				error = NFSERR_BADXDR;
				goto nfsmout;
			}
			flp = malloc(sizeof(*flp) + mirrorcnt *
			    sizeof(struct nfsffm), M_NFSFLAYOUT, M_WAITOK);
			flp->nfsfl_flags = NFSFL_FLEXFILE;
			flp->nfsfl_mirrorcnt = mirrorcnt;
			for (j = 0; j < mirrorcnt; j++)
				flp->nfsfl_ffm[j].devp = NULL;
			flp->nfsfl_off = off;
			if (flp->nfsfl_off + retlen < flp->nfsfl_off)
				flp->nfsfl_end = UINT64_MAX - flp->nfsfl_off;
			else
				flp->nfsfl_end = flp->nfsfl_off + retlen;
			flp->nfsfl_iomode = iomode;
			if (gotiomode == -1)
				gotiomode = flp->nfsfl_iomode;
			flp->nfsfl_stripeunit = fxdr_hyper(tl);
			NFSCL_DEBUG(4, "stripeunit=%ju\n",
			    (uintmax_t)flp->nfsfl_stripeunit);
			for (j = 0; j < mirrorcnt; j++) {
				NFSM_DISSECT(tl, uint32_t *, NFSX_UNSIGNED);
				k = fxdr_unsigned(int, *tl);
				if (k < 1 || k > 128) {
					error = NFSERR_BADXDR;
					goto nfsmout;
				}
				NFSCL_DEBUG(4, "servercnt=%d\n", k);
				for (l = 0; l < k; l++) {
					NFSM_DISSECT(tl, uint32_t *,
					    NFSX_V4DEVICEID + NFSX_STATEID +
					    2 * NFSX_UNSIGNED);
					if (l == 0) {
						/* Just use the first server. */
						NFSBCOPY(tl,
						    flp->nfsfl_ffm[j].dev,
						    NFSX_V4DEVICEID);
						tl += (NFSX_V4DEVICEID /
						    NFSX_UNSIGNED);
						tl++;
						flp->nfsfl_ffm[j].st.seqid =
						    *tl++;
						flp->nfsfl_ffm[j].st.other[0] =
						    *tl++;
						flp->nfsfl_ffm[j].st.other[1] =
						    *tl++;
						flp->nfsfl_ffm[j].st.other[2] =
						    *tl++;
						NFSCL_DEBUG(4, "st.seqid=%u "
						 "st.o0=0x%x st.o1=0x%x "
						 "st.o2=0x%x\n",
						 flp->nfsfl_ffm[j].st.seqid,
						 flp->nfsfl_ffm[j].st.other[0],
						 flp->nfsfl_ffm[j].st.other[1],
						 flp->nfsfl_ffm[j].st.other[2]);
					} else
						tl += ((NFSX_V4DEVICEID +
						    NFSX_STATEID +
						    NFSX_UNSIGNED) /
						    NFSX_UNSIGNED);
					fhcnt = fxdr_unsigned(int, *tl);
					NFSCL_DEBUG(4, "fhcnt=%d\n", fhcnt);
					if (fhcnt < 1 ||
					    fhcnt > NFSDEV_MAXVERS) {
						error = NFSERR_BADXDR;
						goto nfsmout;
					}
					for (m = 0; m < fhcnt; m++) {
						NFSM_DISSECT(tl, uint32_t *,
						    NFSX_UNSIGNED);
						nfhlen = fxdr_unsigned(int,
						    *tl);
						NFSCL_DEBUG(4, "nfhlen=%d\n",
						    nfhlen);
						if (nfhlen <= 0 || nfhlen >
						    NFSX_V4FHMAX) {
							error = NFSERR_BADXDR;
							goto nfsmout;
						}
						NFSM_DISSECT(cp, uint8_t *,
						    NFSM_RNDUP(nfhlen));
						if (l == 0) {
							flp->nfsfl_ffm[j].fhcnt 
							    = fhcnt;
							nfhp = malloc(
							    sizeof(*nfhp) +
							    nfhlen - 1, M_NFSFH,
							    M_WAITOK);
							flp->nfsfl_ffm[j].fh[m]
							    = nfhp;
							nfhp->nfh_len = nfhlen;
							NFSBCOPY(cp,
							    nfhp->nfh_fh,
							    nfhlen);
							NFSCL_DEBUG(4,
							    "got fh\n");
						}
					}
					/* Now, get the ffsd_user/ffds_group. */
					error = nfsrv_parseug(nd, 0, &user,
					    &grp, curthread);
					NFSCL_DEBUG(4, "after parseu=%d\n",
					    error);
					if (error == 0)
						error = nfsrv_parseug(nd, 1,
						    &user, &grp, curthread);
					NFSCL_DEBUG(4, "aft parseg=%d\n",
					    grp);
					if (error != 0)
						goto nfsmout;
					NFSCL_DEBUG(4, "user=%d group=%d\n",
					    user, grp);
					if (l == 0) {
						flp->nfsfl_ffm[j].user = user;
						flp->nfsfl_ffm[j].group = grp;
						NFSCL_DEBUG(4,
						    "usr=%d grp=%d\n", user,
						    grp);
					}
				}
			}
			NFSM_DISSECT(tl, uint32_t *, 2 * NFSX_UNSIGNED);
			flp->nfsfl_fflags = fxdr_unsigned(uint32_t, *tl++);
			flp->nfsfl_statshint = fxdr_unsigned(uint32_t, *tl);
			NFSCL_DEBUG(4, "fflags=0x%x statshint=%d\n",
			    flp->nfsfl_fflags, flp->nfsfl_statshint);
		} else {
			error = NFSERR_BADXDR;
			goto nfsmout;
		}
		if (flp->nfsfl_iomode == gotiomode) {
			/* Keep the list in increasing offset order. */
			tflp = LIST_FIRST(flhp);
			prevflp = NULL;
			while (tflp != NULL &&
			    tflp->nfsfl_off < flp->nfsfl_off) {
				prevflp = tflp;
				tflp = LIST_NEXT(tflp, nfsfl_list);
			}
			if (prevflp == NULL)
				LIST_INSERT_HEAD(flhp, flp, nfsfl_list);
			else
				LIST_INSERT_AFTER(prevflp, flp,
				    nfsfl_list);
			NFSCL_DEBUG(4, "flp inserted\n");
		} else {
			printf("nfscl_layoutget(): got wrong iomode\n");
			nfscl_freeflayout(flp);
		}
		flp = NULL;
	}
nfsmout:
	NFSCL_DEBUG(4, "eo nfsrv_parselayoutget=%d\n", error);
	if (error != 0 && flp != NULL)
		nfscl_freeflayout(flp);
	return (error);
}

/*
 * Parse a user/group digit string.
 */
static int
nfsrv_parseug(struct nfsrv_descript *nd, int dogrp, uid_t *uidp, gid_t *gidp,
    NFSPROC_T *p)
{
	uint32_t *tl;
	char *cp, *str, str0[NFSV4_SMALLSTR + 1];
	uint32_t len = 0;
	int error = 0;

	NFSM_DISSECT(tl, uint32_t *, NFSX_UNSIGNED);
	len = fxdr_unsigned(uint32_t, *tl);
	str = NULL;
	if (len > NFSV4_OPAQUELIMIT) {
		error = NFSERR_BADXDR;
		goto nfsmout;
	}
	NFSCL_DEBUG(4, "nfsrv_parseug: len=%d\n", len);
	if (len == 0) {
		if (dogrp != 0)
			*gidp = GID_NOGROUP;
		else
			*uidp = UID_NOBODY;
		return (0);
	}
	if (len > NFSV4_SMALLSTR)
		str = malloc(len + 1, M_TEMP, M_WAITOK);
	else
		str = str0;
	NFSM_DISSECT(cp, char *, NFSM_RNDUP(len));
	NFSBCOPY(cp, str, len);
	str[len] = '\0';
	NFSCL_DEBUG(4, "nfsrv_parseug: str=%s\n", str);
	if (dogrp != 0)
		error = nfsv4_strtogid(nd, str, len, gidp, p);
	else
		error = nfsv4_strtouid(nd, str, len, uidp, p);
nfsmout:
	if (len > NFSV4_SMALLSTR)
		free(str, M_TEMP);
	NFSCL_DEBUG(4, "eo nfsrv_parseug=%d\n", error);
	return (error);
}

/*
 * Similar to nfsrpc_getlayout(), except that it uses nfsrpc_openlayget(),
 * so that it does both an Open and a Layoutget.
 */
static int
nfsrpc_getopenlayout(struct nfsmount *nmp, vnode_t vp, u_int8_t *nfhp,
    int fhlen, uint8_t *newfhp, int newfhlen, uint32_t mode,
    struct nfsclopen *op, uint8_t *name, int namelen, struct nfscldeleg **dpp,
    struct ucred *cred, NFSPROC_T *p)
{
	struct nfscllayout *lyp;
	struct nfsclflayout *flp;
	struct nfsclflayouthead flh;
	int error, islocked, layoutlen, recalled, retonclose, usecurstateid;
	int layouttype, laystat;
	nfsv4stateid_t stateid;
	struct nfsclsession *tsep;

	error = 0;
	if (NFSHASFLEXFILE(nmp))
		layouttype = NFSLAYOUT_FLEXFILE;
	else
		layouttype = NFSLAYOUT_NFSV4_1_FILES;
	/*
	 * If lyp is returned non-NULL, there will be a refcnt (shared lock)
	 * on it, iff flp != NULL or a lock (exclusive lock) on it iff
	 * flp == NULL.
	 */
	lyp = nfscl_getlayout(nmp->nm_clp, newfhp, newfhlen, 0, &flp,
	    &recalled);
	NFSCL_DEBUG(4, "nfsrpc_getopenlayout nfscl_getlayout lyp=%p\n", lyp);
	if (lyp == NULL)
		islocked = 0;
	else if (flp != NULL)
		islocked = 1;
	else
		islocked = 2;
	if ((lyp == NULL || flp == NULL) && recalled == 0) {
		LIST_INIT(&flh);
		tsep = nfsmnt_mdssession(nmp);
		layoutlen = tsep->nfsess_maxcache - (NFSX_STATEID +
		    3 * NFSX_UNSIGNED);
		if (lyp == NULL)
			usecurstateid = 1;
		else {
			usecurstateid = 0;
			stateid.seqid = lyp->nfsly_stateid.seqid;
			stateid.other[0] = lyp->nfsly_stateid.other[0];
			stateid.other[1] = lyp->nfsly_stateid.other[1];
			stateid.other[2] = lyp->nfsly_stateid.other[2];
		}
		error = nfsrpc_openlayoutrpc(nmp, vp, nfhp, fhlen,
		    newfhp, newfhlen, mode, op, name, namelen,
		    dpp, &stateid, usecurstateid, layouttype, layoutlen,
		    &retonclose, &flh, &laystat, cred, p);
		NFSCL_DEBUG(4, "aft nfsrpc_openlayoutrpc laystat=%d err=%d\n",
		    laystat, error);
		laystat = nfsrpc_layoutgetres(nmp, vp, newfhp, newfhlen,
		    &stateid, retonclose, NULL, &lyp, &flh, layouttype, laystat,
		    &islocked, cred, p);
	} else
		error = nfsrpc_openrpc(nmp, vp, nfhp, fhlen, newfhp, newfhlen,
		    mode, op, name, namelen, dpp, 0, 0, cred, p, 0, 0);
	if (islocked == 2)
		nfscl_rellayout(lyp, 1);
	else if (islocked == 1)
		nfscl_rellayout(lyp, 0);
	return (error);
}

/*
 * This function does an Open+LayoutGet for an NFSv4.1 mount with pNFS
 * enabled, only for the CLAIM_NULL case.  All other NFSv4 Opens are
 * handled by nfsrpc_openrpc().
 * For the case where op == NULL, dvp is the directory.  When op != NULL, it
 * can be NULL.
 */
static int
nfsrpc_openlayoutrpc(struct nfsmount *nmp, vnode_t vp, u_int8_t *nfhp,
    int fhlen, uint8_t *newfhp, int newfhlen, uint32_t mode,
    struct nfsclopen *op, uint8_t *name, int namelen, struct nfscldeleg **dpp,
    nfsv4stateid_t *stateidp, int usecurstateid, int layouttype,
    int layoutlen, int *retonclosep, struct nfsclflayouthead *flhp,
    int *laystatp, struct ucred *cred, NFSPROC_T *p)
{
	uint32_t *tl;
	struct nfsrv_descript nfsd, *nd = &nfsd;
	struct nfscldeleg *ndp = NULL;
	struct nfsvattr nfsva;
	struct nfsclsession *tsep;
	uint32_t rflags, deleg;
	nfsattrbit_t attrbits;
	int error, ret, acesize, limitby, iomode;

	*dpp = NULL;
	*laystatp = ENXIO;
	nfscl_reqstart(nd, NFSPROC_OPENLAYGET, nmp, nfhp, fhlen, NULL, NULL,
	    0, 0);
	NFSM_BUILD(tl, uint32_t *, 5 * NFSX_UNSIGNED);
	*tl++ = txdr_unsigned(op->nfso_own->nfsow_seqid);
	*tl++ = txdr_unsigned(mode & NFSV4OPEN_ACCESSBOTH);
	*tl++ = txdr_unsigned((mode >> NFSLCK_SHIFT) & NFSV4OPEN_DENYBOTH);
	tsep = nfsmnt_mdssession(nmp);
	*tl++ = tsep->nfsess_clientid.lval[0];
	*tl = tsep->nfsess_clientid.lval[1];
	nfsm_strtom(nd, op->nfso_own->nfsow_owner, NFSV4CL_LOCKNAMELEN);
	NFSM_BUILD(tl, uint32_t *, 2 * NFSX_UNSIGNED);
	*tl++ = txdr_unsigned(NFSV4OPEN_NOCREATE);
	*tl = txdr_unsigned(NFSV4OPEN_CLAIMNULL);
	nfsm_strtom(nd, name, namelen);
	NFSM_BUILD(tl, uint32_t *, NFSX_UNSIGNED);
	*tl = txdr_unsigned(NFSV4OP_GETATTR);
	NFSZERO_ATTRBIT(&attrbits);
	NFSSETBIT_ATTRBIT(&attrbits, NFSATTRBIT_CHANGE);
	NFSSETBIT_ATTRBIT(&attrbits, NFSATTRBIT_TIMEMODIFY);
	nfsrv_putattrbit(nd, &attrbits);
	NFSM_BUILD(tl, uint32_t *, NFSX_UNSIGNED);
	*tl = txdr_unsigned(NFSV4OP_LAYOUTGET);
	if ((mode & NFSV4OPEN_ACCESSWRITE) != 0)
		iomode = NFSLAYOUTIOMODE_RW;
	else
		iomode = NFSLAYOUTIOMODE_READ;
	nfsrv_setuplayoutget(nd, iomode, 0, UINT64_MAX, 0, stateidp,
	    layouttype, layoutlen, usecurstateid);
	error = newnfs_request(nd, nmp, NULL, &nmp->nm_sockreq, vp, p, cred,
	    NFS_PROG, NFS_VER4, NULL, 1, NULL, NULL);
	if (error != 0)
		return (error);
	NFSCL_INCRSEQID(op->nfso_own->nfsow_seqid, nd);
	if (nd->nd_repstat != 0)
		*laystatp = nd->nd_repstat;
	if ((nd->nd_flag & ND_NOMOREDATA) == 0) {
		/* ND_NOMOREDATA will be set if the Open operation failed. */
		NFSM_DISSECT(tl, u_int32_t *, NFSX_STATEID +
		    6 * NFSX_UNSIGNED);
		op->nfso_stateid.seqid = *tl++;
		op->nfso_stateid.other[0] = *tl++;
		op->nfso_stateid.other[1] = *tl++;
		op->nfso_stateid.other[2] = *tl;
		rflags = fxdr_unsigned(u_int32_t, *(tl + 6));
		error = nfsrv_getattrbits(nd, &attrbits, NULL, NULL);
		if (error != 0)
			goto nfsmout;
		NFSM_DISSECT(tl, u_int32_t *, NFSX_UNSIGNED);
		deleg = fxdr_unsigned(u_int32_t, *tl);
		if (deleg == NFSV4OPEN_DELEGATEREAD ||
		    deleg == NFSV4OPEN_DELEGATEWRITE) {
			if (!(op->nfso_own->nfsow_clp->nfsc_flags &
			      NFSCLFLAGS_FIRSTDELEG))
				op->nfso_own->nfsow_clp->nfsc_flags |=
				  (NFSCLFLAGS_FIRSTDELEG | NFSCLFLAGS_GOTDELEG);
			ndp = malloc(sizeof(struct nfscldeleg) + newfhlen,
			    M_NFSCLDELEG, M_WAITOK);
			LIST_INIT(&ndp->nfsdl_owner);
			LIST_INIT(&ndp->nfsdl_lock);
			ndp->nfsdl_clp = op->nfso_own->nfsow_clp;
			ndp->nfsdl_fhlen = newfhlen;
			NFSBCOPY(newfhp, ndp->nfsdl_fh, newfhlen);
			newnfs_copyincred(cred, &ndp->nfsdl_cred);
			nfscl_lockinit(&ndp->nfsdl_rwlock);
			NFSM_DISSECT(tl, u_int32_t *, NFSX_STATEID +
			    NFSX_UNSIGNED);
			ndp->nfsdl_stateid.seqid = *tl++;
			ndp->nfsdl_stateid.other[0] = *tl++;
			ndp->nfsdl_stateid.other[1] = *tl++;
			ndp->nfsdl_stateid.other[2] = *tl++;
			ret = fxdr_unsigned(int, *tl);
			if (deleg == NFSV4OPEN_DELEGATEWRITE) {
				ndp->nfsdl_flags = NFSCLDL_WRITE;
				/*
				 * Indicates how much the file can grow.
				 */
				NFSM_DISSECT(tl, u_int32_t *,
				    3 * NFSX_UNSIGNED);
				limitby = fxdr_unsigned(int, *tl++);
				switch (limitby) {
				case NFSV4OPEN_LIMITSIZE:
					ndp->nfsdl_sizelimit = fxdr_hyper(tl);
					break;
				case NFSV4OPEN_LIMITBLOCKS:
					ndp->nfsdl_sizelimit =
					    fxdr_unsigned(u_int64_t, *tl++);
					ndp->nfsdl_sizelimit *=
					    fxdr_unsigned(u_int64_t, *tl);
					break;
				default:
					error = NFSERR_BADXDR;
					goto nfsmout;
				};
			} else
				ndp->nfsdl_flags = NFSCLDL_READ;
			if (ret != 0)
				ndp->nfsdl_flags |= NFSCLDL_RECALL;
			error = nfsrv_dissectace(nd, &ndp->nfsdl_ace, &ret,
			    &acesize, p);
			if (error != 0)
				goto nfsmout;
		} else if (deleg != NFSV4OPEN_DELEGATENONE) {
			error = NFSERR_BADXDR;
			goto nfsmout;
		}
		if ((rflags & NFSV4OPEN_LOCKTYPEPOSIX) != 0 ||
		    nfscl_assumeposixlocks)
			op->nfso_posixlock = 1;
		else
			op->nfso_posixlock = 0;
		NFSM_DISSECT(tl, u_int32_t *, 2 * NFSX_UNSIGNED);
		/* If the 2nd element == NFS_OK, the Getattr succeeded. */
		if (*++tl == 0) {
			error = nfsv4_loadattr(nd, NULL, &nfsva, NULL,
			    NULL, 0, NULL, NULL, NULL, NULL, NULL, 0,
			    NULL, NULL, NULL, p, cred);
			if (error != 0)
				goto nfsmout;
			if (ndp != NULL) {
				ndp->nfsdl_change = nfsva.na_filerev;
				ndp->nfsdl_modtime = nfsva.na_mtime;
				ndp->nfsdl_flags |= NFSCLDL_MODTIMESET;
				*dpp = ndp;
				ndp = NULL;
			}
			/*
			 * At this point, the Open has succeeded, so set
			 * nd_repstat = NFS_OK.  If the Layoutget failed,
			 * this function just won't return a layout.
			 */
			if (nd->nd_repstat == 0) {
				NFSM_DISSECT(tl, uint32_t *, 2 * NFSX_UNSIGNED);
				*laystatp = fxdr_unsigned(int, *++tl);
				if (*laystatp == 0) {
					error = nfsrv_parselayoutget(nd,
					    stateidp, retonclosep, flhp);
					if (error != 0)
						*laystatp = error;
				}
			} else
				nd->nd_repstat = 0;	/* Return 0 for Open. */
		}
	}
	if (nd->nd_repstat != 0 && error == 0)
		error = nd->nd_repstat;
nfsmout:
	free(ndp, M_NFSCLDELEG);
	mbuf_freem(nd->nd_mrep);
	return (error);
}

/*
 * Similar nfsrpc_createv4(), but also does the LayoutGet operation.
 * Used only for mounts with pNFS enabled.
 */
static int
nfsrpc_createlayout(vnode_t dvp, char *name, int namelen, struct vattr *vap,
    nfsquad_t cverf, int fmode, struct nfsclowner *owp, struct nfscldeleg **dpp,
    struct ucred *cred, NFSPROC_T *p, struct nfsvattr *dnap,
    struct nfsvattr *nnap, struct nfsfh **nfhpp, int *attrflagp,
    int *dattrflagp, void *dstuff, int *unlockedp, nfsv4stateid_t *stateidp,
    int usecurstateid, int layouttype, int layoutlen, int *retonclosep,
    struct nfsclflayouthead *flhp, int *laystatp)
{
	uint32_t *tl;
	int error = 0, deleg, newone, ret, acesize, limitby;
	struct nfsrv_descript nfsd, *nd = &nfsd;
	struct nfsclopen *op;
	struct nfscldeleg *dp = NULL;
	struct nfsnode *np;
	struct nfsfh *nfhp;
	struct nfsclsession *tsep;
	nfsattrbit_t attrbits;
	nfsv4stateid_t stateid;
	struct nfsmount *nmp;

	nmp = VFSTONFS(dvp->v_mount);
	np = VTONFS(dvp);
	*laystatp = ENXIO;
	*unlockedp = 0;
	*nfhpp = NULL;
	*dpp = NULL;
	*attrflagp = 0;
	*dattrflagp = 0;
	if (namelen > NFS_MAXNAMLEN)
		return (ENAMETOOLONG);
	NFSCL_REQSTART(nd, NFSPROC_CREATELAYGET, dvp);
	/*
	 * For V4, this is actually an Open op.
	 */
	NFSM_BUILD(tl, u_int32_t *, 5 * NFSX_UNSIGNED);
	*tl++ = txdr_unsigned(owp->nfsow_seqid);
	*tl++ = txdr_unsigned(NFSV4OPEN_ACCESSWRITE |
	    NFSV4OPEN_ACCESSREAD);
	*tl++ = txdr_unsigned(NFSV4OPEN_DENYNONE);
	tsep = nfsmnt_mdssession(nmp);
	*tl++ = tsep->nfsess_clientid.lval[0];
	*tl = tsep->nfsess_clientid.lval[1];
	nfsm_strtom(nd, owp->nfsow_owner, NFSV4CL_LOCKNAMELEN);
	NFSM_BUILD(tl, u_int32_t *, 2 * NFSX_UNSIGNED);
	*tl++ = txdr_unsigned(NFSV4OPEN_CREATE);
	if ((fmode & O_EXCL) != 0) {
		if (NFSHASSESSPERSIST(nmp)) {
			/* Use GUARDED for persistent sessions. */
			*tl = txdr_unsigned(NFSCREATE_GUARDED);
			nfscl_fillsattr(nd, vap, dvp, 0, 0);
		} else {
			/* Otherwise, use EXCLUSIVE4_1. */
			*tl = txdr_unsigned(NFSCREATE_EXCLUSIVE41);
			NFSM_BUILD(tl, u_int32_t *, NFSX_VERF);
			*tl++ = cverf.lval[0];
			*tl = cverf.lval[1];
			nfscl_fillsattr(nd, vap, dvp, 0, 0);
		}
	} else {
		*tl = txdr_unsigned(NFSCREATE_UNCHECKED);
		nfscl_fillsattr(nd, vap, dvp, 0, 0);
	}
	NFSM_BUILD(tl, u_int32_t *, NFSX_UNSIGNED);
	*tl = txdr_unsigned(NFSV4OPEN_CLAIMNULL);
	nfsm_strtom(nd, name, namelen);
	/* Get the new file's handle and attributes, plus save the FH. */
	NFSM_BUILD(tl, u_int32_t *, 3 * NFSX_UNSIGNED);
	*tl++ = txdr_unsigned(NFSV4OP_SAVEFH);
	*tl++ = txdr_unsigned(NFSV4OP_GETFH);
	*tl = txdr_unsigned(NFSV4OP_GETATTR);
	NFSGETATTR_ATTRBIT(&attrbits);
	nfsrv_putattrbit(nd, &attrbits);
	/* Get the directory's post-op attributes. */
	NFSM_BUILD(tl, u_int32_t *, NFSX_UNSIGNED);
	*tl = txdr_unsigned(NFSV4OP_PUTFH);
	nfsm_fhtom(nd, np->n_fhp->nfh_fh, np->n_fhp->nfh_len, 0);
	NFSM_BUILD(tl, u_int32_t *, NFSX_UNSIGNED);
	*tl = txdr_unsigned(NFSV4OP_GETATTR);
	nfsrv_putattrbit(nd, &attrbits);
	NFSM_BUILD(tl, u_int32_t *, 2 * NFSX_UNSIGNED);
	*tl++ = txdr_unsigned(NFSV4OP_RESTOREFH);
	*tl = txdr_unsigned(NFSV4OP_LAYOUTGET);
	nfsrv_setuplayoutget(nd, NFSLAYOUTIOMODE_RW, 0, UINT64_MAX, 0, stateidp,
	    layouttype, layoutlen, usecurstateid);
	error = nfscl_request(nd, dvp, p, cred, dstuff);
	if (error != 0)
		return (error);
	NFSCL_DEBUG(4, "nfsrpc_createlayout stat=%d err=%d\n", nd->nd_repstat,
	    error);
	if (nd->nd_repstat != 0)
		*laystatp = nd->nd_repstat;
	NFSCL_INCRSEQID(owp->nfsow_seqid, nd);
	if ((nd->nd_flag & ND_NOMOREDATA) == 0) {
		NFSCL_DEBUG(4, "nfsrpc_createlayout open succeeded\n");
		NFSM_DISSECT(tl, u_int32_t *, NFSX_STATEID +
		    6 * NFSX_UNSIGNED);
		stateid.seqid = *tl++;
		stateid.other[0] = *tl++;
		stateid.other[1] = *tl++;
		stateid.other[2] = *tl;
		nfsrv_getattrbits(nd, &attrbits, NULL, NULL);
		NFSM_DISSECT(tl, u_int32_t *, NFSX_UNSIGNED);
		deleg = fxdr_unsigned(int, *tl);
		if (deleg == NFSV4OPEN_DELEGATEREAD ||
		    deleg == NFSV4OPEN_DELEGATEWRITE) {
			if (!(owp->nfsow_clp->nfsc_flags &
			      NFSCLFLAGS_FIRSTDELEG))
				owp->nfsow_clp->nfsc_flags |=
				  (NFSCLFLAGS_FIRSTDELEG | NFSCLFLAGS_GOTDELEG);
			dp = malloc(sizeof(struct nfscldeleg) + NFSX_V4FHMAX,
			    M_NFSCLDELEG, M_WAITOK);
			LIST_INIT(&dp->nfsdl_owner);
			LIST_INIT(&dp->nfsdl_lock);
			dp->nfsdl_clp = owp->nfsow_clp;
			newnfs_copyincred(cred, &dp->nfsdl_cred);
			nfscl_lockinit(&dp->nfsdl_rwlock);
			NFSM_DISSECT(tl, u_int32_t *, NFSX_STATEID +
			    NFSX_UNSIGNED);
			dp->nfsdl_stateid.seqid = *tl++;
			dp->nfsdl_stateid.other[0] = *tl++;
			dp->nfsdl_stateid.other[1] = *tl++;
			dp->nfsdl_stateid.other[2] = *tl++;
			ret = fxdr_unsigned(int, *tl);
			if (deleg == NFSV4OPEN_DELEGATEWRITE) {
				dp->nfsdl_flags = NFSCLDL_WRITE;
				/*
				 * Indicates how much the file can grow.
				 */
				NFSM_DISSECT(tl, u_int32_t *,
				    3 * NFSX_UNSIGNED);
				limitby = fxdr_unsigned(int, *tl++);
				switch (limitby) {
				case NFSV4OPEN_LIMITSIZE:
					dp->nfsdl_sizelimit = fxdr_hyper(tl);
					break;
				case NFSV4OPEN_LIMITBLOCKS:
					dp->nfsdl_sizelimit =
					    fxdr_unsigned(u_int64_t, *tl++);
					dp->nfsdl_sizelimit *=
					    fxdr_unsigned(u_int64_t, *tl);
					break;
				default:
					error = NFSERR_BADXDR;
					goto nfsmout;
				};
			} else {
				dp->nfsdl_flags = NFSCLDL_READ;
			}
			if (ret != 0)
				dp->nfsdl_flags |= NFSCLDL_RECALL;
			error = nfsrv_dissectace(nd, &dp->nfsdl_ace, &ret,
			    &acesize, p);
			if (error != 0)
				goto nfsmout;
		} else if (deleg != NFSV4OPEN_DELEGATENONE) {
			error = NFSERR_BADXDR;
			goto nfsmout;
		}

		/* Now, we should have the status for the SaveFH. */
		NFSM_DISSECT(tl, uint32_t *, 2 * NFSX_UNSIGNED);
		if (*++tl == 0) {
			NFSCL_DEBUG(4, "nfsrpc_createlayout SaveFH ok\n");
			/*
			 * Now, process the GetFH and Getattr for the newly
			 * created file. nfscl_mtofh() will set
			 * ND_NOMOREDATA if these weren't successful.
			 */
			error = nfscl_mtofh(nd, nfhpp, nnap, attrflagp);
			NFSCL_DEBUG(4, "aft nfscl_mtofh err=%d\n", error);
			if (error != 0)
				goto nfsmout;
		} else
			nd->nd_flag |= ND_NOMOREDATA;
		/* Now we have the PutFH and Getattr for the directory. */
		if ((nd->nd_flag & ND_NOMOREDATA) == 0) {
			NFSM_DISSECT(tl, uint32_t *, 2 * NFSX_UNSIGNED);
			if (*++tl != 0)
				nd->nd_flag |= ND_NOMOREDATA;
			else {
				NFSM_DISSECT(tl, uint32_t *, 2 *
				    NFSX_UNSIGNED);
				if (*++tl != 0)
					nd->nd_flag |= ND_NOMOREDATA;
			}
		}
		if ((nd->nd_flag & ND_NOMOREDATA) == 0) {
			/* Load the directory attributes. */
			error = nfsm_loadattr(nd, dnap);
			NFSCL_DEBUG(4, "aft nfsm_loadattr err=%d\n", error);
			if (error != 0)
				goto nfsmout;
			*dattrflagp = 1;
			if (dp != NULL && *attrflagp != 0) {
				dp->nfsdl_change = nnap->na_filerev;
				dp->nfsdl_modtime = nnap->na_mtime;
				dp->nfsdl_flags |= NFSCLDL_MODTIMESET;
			}
			/*
			 * We can now complete the Open state.
			 */
			nfhp = *nfhpp;
			if (dp != NULL) {
				dp->nfsdl_fhlen = nfhp->nfh_len;
				NFSBCOPY(nfhp->nfh_fh, dp->nfsdl_fh,
				    nfhp->nfh_len);
			}
			/*
			 * Get an Open structure that will be
			 * attached to the OpenOwner, acquired already.
			 */
			error = nfscl_open(dvp, nfhp->nfh_fh, nfhp->nfh_len, 
			    (NFSV4OPEN_ACCESSWRITE | NFSV4OPEN_ACCESSREAD), 0,
			    cred, p, NULL, &op, &newone, NULL, 0);
			if (error != 0)
				goto nfsmout;
			op->nfso_stateid = stateid;
			newnfs_copyincred(cred, &op->nfso_cred);
	
			nfscl_openrelease(nmp, op, error, newone);
			*unlockedp = 1;

			/* Now, handle the RestoreFH and LayoutGet. */
			if (nd->nd_repstat == 0) {
				NFSM_DISSECT(tl, uint32_t *, 4 * NFSX_UNSIGNED);
				*laystatp = fxdr_unsigned(int, *(tl + 3));
				if (*laystatp == 0) {
					error = nfsrv_parselayoutget(nd,
					    stateidp, retonclosep, flhp);
					if (error != 0)
						*laystatp = error;
				}
				NFSCL_DEBUG(4, "aft nfsrv_parselayout err=%d\n",
				    error);
			} else
				nd->nd_repstat = 0;
		}
	}
	if (nd->nd_repstat != 0 && error == 0)
		error = nd->nd_repstat;
	if (error == NFSERR_STALECLIENTID || error == NFSERR_BADSESSION)
		nfscl_initiate_recovery(owp->nfsow_clp);
nfsmout:
	NFSCL_DEBUG(4, "eo nfsrpc_createlayout err=%d\n", error);
	if (error == 0)
		*dpp = dp;
	else
		free(dp, M_NFSCLDELEG);
	mbuf_freem(nd->nd_mrep);
	return (error);
}

/*
 * Similar to nfsrpc_getopenlayout(), except that it used for the Create case.
 */
static int
nfsrpc_getcreatelayout(vnode_t dvp, char *name, int namelen, struct vattr *vap,
    nfsquad_t cverf, int fmode, struct nfsclowner *owp, struct nfscldeleg **dpp,
    struct ucred *cred, NFSPROC_T *p, struct nfsvattr *dnap,
    struct nfsvattr *nnap, struct nfsfh **nfhpp, int *attrflagp,
    int *dattrflagp, void *dstuff, int *unlockedp)
{
	struct nfscllayout *lyp;
	struct nfsclflayouthead flh;
	struct nfsfh *nfhp;
	struct nfsclsession *tsep;
	struct nfsmount *nmp;
	nfsv4stateid_t stateid;
	int error, layoutlen, layouttype, retonclose, laystat;

	error = 0;
	nmp = VFSTONFS(dvp->v_mount);
	if (NFSHASFLEXFILE(nmp))
		layouttype = NFSLAYOUT_FLEXFILE;
	else
		layouttype = NFSLAYOUT_NFSV4_1_FILES;
	LIST_INIT(&flh);
	tsep = nfsmnt_mdssession(nmp);
	layoutlen = tsep->nfsess_maxcache - (NFSX_STATEID + 3 * NFSX_UNSIGNED);
	error = nfsrpc_createlayout(dvp, name, namelen, vap, cverf, fmode,
	    owp, dpp, cred, p, dnap, nnap, nfhpp, attrflagp, dattrflagp,
	    dstuff, unlockedp, &stateid, 1, layouttype, layoutlen, &retonclose,
	    &flh, &laystat);
	NFSCL_DEBUG(4, "aft nfsrpc_createlayoutrpc laystat=%d err=%d\n",
	    laystat, error);
	lyp = NULL;
	if (laystat == 0) {
		nfhp = *nfhpp;
		laystat = nfsrpc_layoutgetres(nmp, dvp, nfhp->nfh_fh,
		    nfhp->nfh_len, &stateid, retonclose, NULL, &lyp, &flh,
		    layouttype, laystat, NULL, cred, p);
	} else
		laystat = nfsrpc_layoutgetres(nmp, dvp, NULL, 0, &stateid,
		    retonclose, NULL, &lyp, &flh, layouttype, laystat, NULL,
		    cred, p);
	if (laystat == 0)
		nfscl_rellayout(lyp, 0);
	return (error);
}

/*
 * Process the results of a layoutget() operation.
 */
static int
nfsrpc_layoutgetres(struct nfsmount *nmp, vnode_t vp, uint8_t *newfhp,
    int newfhlen, nfsv4stateid_t *stateidp, int retonclose, uint32_t *notifybit,
    struct nfscllayout **lypp, struct nfsclflayouthead *flhp, int layouttype,
    int laystat, int *islockedp, struct ucred *cred, NFSPROC_T *p)
{
	struct nfsclflayout *tflp;
	struct nfscldevinfo *dip;
	uint8_t *dev;
	int i, mirrorcnt;

	if (laystat == NFSERR_UNKNLAYOUTTYPE) {
		NFSLOCKMNT(nmp);
		if (!NFSHASFLEXFILE(nmp)) {
			/* Switch to using Flex File Layout. */
			nmp->nm_state |= NFSSTA_FLEXFILE;
		} else if (layouttype == NFSLAYOUT_FLEXFILE) {
			/* Disable pNFS. */
			NFSCL_DEBUG(1, "disable PNFS\n");
			nmp->nm_state &= ~(NFSSTA_PNFS | NFSSTA_FLEXFILE);
		}
		NFSUNLOCKMNT(nmp);
	}
	if (laystat == 0) {
		NFSCL_DEBUG(4, "nfsrpc_layoutgetres at FOREACH\n");
		LIST_FOREACH(tflp, flhp, nfsfl_list) {
			if (layouttype == NFSLAYOUT_FLEXFILE)
				mirrorcnt = tflp->nfsfl_mirrorcnt;
			else
				mirrorcnt = 1;
			for (i = 0; i < mirrorcnt; i++) {
				laystat = nfscl_adddevinfo(nmp, NULL, i, tflp);
				NFSCL_DEBUG(4, "aft adddev=%d\n", laystat);
				if (laystat != 0) {
					if (layouttype == NFSLAYOUT_FLEXFILE)
						dev = tflp->nfsfl_ffm[i].dev;
					else
						dev = tflp->nfsfl_dev;
					laystat = nfsrpc_getdeviceinfo(nmp, dev,
					    layouttype, notifybit, &dip, cred,
					    p);
					NFSCL_DEBUG(4, "aft nfsrpc_gdi=%d\n",
					    laystat);
					if (laystat != 0)
						goto out;
					laystat = nfscl_adddevinfo(nmp, dip, i,
					    tflp);
					if (laystat != 0)
						printf("nfsrpc_layoutgetresout"
						    ": cannot add\n");
				}
			}
		}
	}
out:
	if (laystat == 0) {
		/*
		 * nfscl_layout() always returns with the nfsly_lock
		 * set to a refcnt (shared lock).
		 * Passing in dvp is sufficient, since it is only used to
		 * get the fsid for the file system.
		 */
		laystat = nfscl_layout(nmp, vp, newfhp, newfhlen, stateidp,
		    layouttype, retonclose, flhp, lypp, cred, p);
		NFSCL_DEBUG(4, "nfsrpc_layoutgetres: aft nfscl_layout=%d\n",
		    laystat);
		if (laystat == 0 && islockedp != NULL)
			*islockedp = 1;
	}
	return (laystat);
}

// CHERI CHANGES START
// {
//   "updated": 20180629,
//   "target_type": "kernel",
//   "changes": [
//     "user_capabilities"
//   ]
// }
// CHERI CHANGES END<|MERGE_RESOLUTION|>--- conflicted
+++ resolved
@@ -5619,17 +5619,10 @@
 	int eof, error, firstmirror, i, iolaymode, mirrorcnt, recalled, timo;
 	void *lckp;
 	uint8_t *dev;
-<<<<<<< HEAD
-	void * __capability iovbase;
-	size_t iovlen;
-	off_t offs;
-	ssize_t resid;
-=======
-	void *iovbase = NULL;
+	void * __capability iovbase = NULL;
 	size_t iovlen = 0;
 	off_t offs = 0;
 	ssize_t resid = 0;
->>>>>>> 0e35cd49
 
 	if (!NFSHASPNFS(nmp) || nfscl_enablecallb == 0 || nfs_numnfscbd == 0 ||
 	    (np->n_flag & NNOLAYOUT) != 0)
