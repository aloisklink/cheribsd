--- conflicted
+++ resolved
@@ -3188,16 +3188,10 @@
 			    !NFSBCMP(op->nfso_fh, nfhp->nfh_fh,
 			    nfhp->nfh_len)) {
 				/* Found an open, close it. */
-<<<<<<< HEAD
-#if 0
-				KASSERT((op->nfso_opencnt == 0),
-				    ("nfscl: bad open cnt on server (%d)", op->nfso_opencnt));
-=======
 #ifdef DIAGNOSTIC
 				KASSERT((op->nfso_opencnt == 0),
 				    ("nfscl: bad open cnt on server (%d)",
 				     op->nfso_opencnt));
->>>>>>> a15d2073
 #endif
 				NFSUNLOCKCLSTATE();
 				nfsrpc_doclose(VFSTONFS(vnode_mount(vp)), op,
