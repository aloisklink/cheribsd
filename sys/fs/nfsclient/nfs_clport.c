--- conflicted
+++ resolved
@@ -1416,8 +1416,6 @@
 MODULE_DEPEND(nfscl, nfscommon, 1, 1, 1);
 MODULE_DEPEND(nfscl, krpc, 1, 1, 1);
 MODULE_DEPEND(nfscl, nfssvc, 1, 1, 1);
-<<<<<<< HEAD
-MODULE_DEPEND(nfscl, nfslock, 1, 1, 1);
 
 // CHERI CHANGES START
 // {
@@ -1427,6 +1425,4 @@
 //     "user_capabilities"
 //   ]
 // }
-// CHERI CHANGES END
-=======
->>>>>>> ab64b333
+// CHERI CHANGES END