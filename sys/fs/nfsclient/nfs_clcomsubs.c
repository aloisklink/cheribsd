/*-
 * SPDX-License-Identifier: BSD-3-Clause
 *
 * Copyright (c) 1989, 1993
 *	The Regents of the University of California.  All rights reserved.
 *
 * This code is derived from software contributed to Berkeley by
 * Rick Macklem at The University of Guelph.
 *
 * Redistribution and use in source and binary forms, with or without
 * modification, are permitted provided that the following conditions
 * are met:
 * 1. Redistributions of source code must retain the above copyright
 *    notice, this list of conditions and the following disclaimer.
 * 2. Redistributions in binary form must reproduce the above copyright
 *    notice, this list of conditions and the following disclaimer in the
 *    documentation and/or other materials provided with the distribution.
 * 3. Neither the name of the University nor the names of its contributors
 *    may be used to endorse or promote products derived from this software
 *    without specific prior written permission.
 *
 * THIS SOFTWARE IS PROVIDED BY THE REGENTS AND CONTRIBUTORS ``AS IS'' AND
 * ANY EXPRESS OR IMPLIED WARRANTIES, INCLUDING, BUT NOT LIMITED TO, THE
 * IMPLIED WARRANTIES OF MERCHANTABILITY AND FITNESS FOR A PARTICULAR PURPOSE
 * ARE DISCLAIMED.  IN NO EVENT SHALL THE REGENTS OR CONTRIBUTORS BE LIABLE
 * FOR ANY DIRECT, INDIRECT, INCIDENTAL, SPECIAL, EXEMPLARY, OR CONSEQUENTIAL
 * DAMAGES (INCLUDING, BUT NOT LIMITED TO, PROCUREMENT OF SUBSTITUTE GOODS
 * OR SERVICES; LOSS OF USE, DATA, OR PROFITS; OR BUSINESS INTERRUPTION)
 * HOWEVER CAUSED AND ON ANY THEORY OF LIABILITY, WHETHER IN CONTRACT, STRICT
 * LIABILITY, OR TORT (INCLUDING NEGLIGENCE OR OTHERWISE) ARISING IN ANY WAY
 * OUT OF THE USE OF THIS SOFTWARE, EVEN IF ADVISED OF THE POSSIBILITY OF
 * SUCH DAMAGE.
 *
 */

#include <sys/cdefs.h>
__FBSDID("$FreeBSD$");

/*
 * These functions support the macros and help fiddle mbuf chains for
 * the nfs op functions. They do things like create the rpc header and
 * copy data between mbuf chains and uio lists.
 */
#include <fs/nfs/nfsport.h>

extern struct nfsstatsv1 nfsstatsv1;
extern int ncl_mbuf_mlen;
extern enum vtype newnv2tov_type[8];
extern enum vtype nv34tov_type[8];
NFSCLSTATEMUTEX;

static nfsuint64 nfs_nullcookie = {{ 0, 0 }};

/*
 * copies a uio scatter/gather list to an mbuf chain.
 * NOTE: can ony handle iovcnt == 1
 */
void
nfsm_uiombuf(struct nfsrv_descript *nd, struct uio *uiop, int siz)
{
	char * __capability uiocp;
	struct mbuf *mp, *mp2;
	int xfer, left, mlen;
	int uiosiz, clflg, rem;
<<<<<<< HEAD
	char *cp;
=======
	char *mcp, *tcp;
>>>>>>> a56a0424

	KASSERT(uiop->uio_iovcnt == 1, ("nfsm_uiotombuf: iovcnt != 1"));

	if (siz > ncl_mbuf_mlen)	/* or should it >= MCLBYTES ?? */
		clflg = 1;
	else
		clflg = 0;
	rem = NFSM_RNDUP(siz) - siz;
	mp = mp2 = nd->nd_mb;
	mcp = nd->nd_bpos;
	while (siz > 0) {
		KASSERT((nd->nd_flag & ND_EXTPG) != 0 || mcp ==
		    mtod(mp, char *) + mp->m_len, ("nfsm_uiombuf: mcp wrong"));
		left = uiop->uio_iov->iov_len;
		uiocp = uiop->uio_iov->iov_base;
		if (left > siz)
			left = siz;
		uiosiz = left;
		while (left > 0) {
			if ((nd->nd_flag & ND_EXTPG) != 0)
				mlen = nd->nd_bextpgsiz;
			else
				mlen = M_TRAILINGSPACE(mp);
			if (mlen == 0) {
				if ((nd->nd_flag & ND_EXTPG) != 0) {
					mp = nfsm_add_ext_pgs(mp,
					    nd->nd_maxextsiz, &nd->nd_bextpg);
					mcp = (char *)(void *)PHYS_TO_DMAP(
					  mp->m_epg_pa[nd->nd_bextpg]);
					nd->nd_bextpgsiz = PAGE_SIZE;
				} else {
					if (clflg)
						NFSMCLGET(mp, M_WAITOK);
					else
						NFSMGET(mp);
					mp->m_len = 0;
					mlen = M_TRAILINGSPACE(mp);
					mcp = mtod(mp, char *);
					mp2->m_next = mp;
					mp2 = mp;
				}
			}
			xfer = (left > mlen) ? mlen : left;
			if (uiop->uio_segflg == UIO_SYSSPACE)
<<<<<<< HEAD
			    NFSBCOPY((__cheri_fromcap char *)uiocp,
				mtod(mp, caddr_t) + mp->m_len, xfer);
=======
				NFSBCOPY(uiocp, mcp, xfer);
>>>>>>> a56a0424
			else
				copyin(uiocp, mcp, xfer);
			mp->m_len += xfer;
			left -= xfer;
			uiocp += xfer;
			mcp += xfer;
			if ((nd->nd_flag & ND_EXTPG) != 0) {
				nd->nd_bextpgsiz -= xfer;
				mp->m_epg_last_len += xfer;
			}
			uiop->uio_offset += xfer;
			uiop->uio_resid -= xfer;
		}
		IOVEC_ADVANCE(uiop->uio_iov, uiosiz);
		siz -= uiosiz;
	}
	if (rem > 0) {
		if ((nd->nd_flag & ND_EXTPG) == 0 && rem >
		    M_TRAILINGSPACE(mp)) {
			NFSMGET(mp);
			mp->m_len = 0;
			mp2->m_next = mp;
			mcp = mtod(mp, char *);
		} else if ((nd->nd_flag & ND_EXTPG) != 0 && rem >
		    nd->nd_bextpgsiz) {
			mp = nfsm_add_ext_pgs(mp, nd->nd_maxextsiz,
			    &nd->nd_bextpg);
			mcp = (char *)(void *)
			    PHYS_TO_DMAP(mp->m_epg_pa[nd->nd_bextpg]);
			nd->nd_bextpgsiz = PAGE_SIZE;
		}
		for (left = 0; left < rem; left++)
			*mcp++ = '\0';
		mp->m_len += rem;
		nd->nd_bpos = mcp;
		if ((nd->nd_flag & ND_EXTPG) != 0) {
			nd->nd_bextpgsiz -= rem;
			mp->m_epg_last_len += rem;
		}
	} else
		nd->nd_bpos = mcp;
	nd->nd_mb = mp;
}

/*
 * copies a uio scatter/gather list to an mbuf chain.
 * This version returns the mbuf list and does not use "nd".
 * NOTE: can ony handle iovcnt == 1
 */
struct mbuf *
nfsm_uiombuflist(struct uio *uiop, int siz, struct mbuf **mbp, char **cpp)
{
	char * __capability uiocp;
	struct mbuf *mp, *mp2, *firstmp;
	int xfer, left, mlen;
	int uiosiz, clflg;

	KASSERT(uiop->uio_iovcnt == 1, ("nfsm_uiotombuf: iovcnt != 1"));

	if (siz > ncl_mbuf_mlen)	/* or should it >= MCLBYTES ?? */
		clflg = 1;
	else
		clflg = 0;
	if (clflg != 0)
		NFSMCLGET(mp, M_WAITOK);
	else
		NFSMGET(mp);
	mp->m_len = 0;
	firstmp = mp2 = mp;
	while (siz > 0) {
		left = uiop->uio_iov->iov_len;
		uiocp = uiop->uio_iov->iov_base;
		if (left > siz)
			left = siz;
		uiosiz = left;
		while (left > 0) {
			mlen = M_TRAILINGSPACE(mp);
			if (mlen == 0) {
				if (clflg)
					NFSMCLGET(mp, M_WAITOK);
				else
					NFSMGET(mp);
				mp->m_len = 0;
				mp2->m_next = mp;
				mp2 = mp;
				mlen = M_TRAILINGSPACE(mp);
			}
			xfer = (left > mlen) ? mlen : left;
			if (uiop->uio_segflg == UIO_SYSSPACE)
				NFSBCOPY((__cheri_fromcap char *)uiocp,
				    mtod(mp, caddr_t) + mp->m_len, xfer);
			else
				copyin(uiocp,
				    mtod(mp, caddr_t) + mp->m_len, xfer);
			mp->m_len += xfer;
			left -= xfer;
			uiocp += xfer;
			uiop->uio_offset += xfer;
			uiop->uio_resid -= xfer;
		}
		IOVEC_ADVANCE(uiop->uio_iov, uiosiz);
		siz -= uiosiz;
	}
	if (cpp != NULL)
		*cpp = mtod(mp, caddr_t) + mp->m_len;
	if (mbp != NULL)
		*mbp = mp;
	return (firstmp);
}

/*
 * Load vnode attributes from the xdr file attributes.
 * Returns EBADRPC if they can't be parsed, 0 otherwise.
 */
int
nfsm_loadattr(struct nfsrv_descript *nd, struct nfsvattr *nap)
{
	struct nfs_fattr *fp;
	int error = 0;

	if (nd->nd_flag & ND_NFSV4) {
		error = nfsv4_loadattr(nd, NULL, nap, NULL, NULL, 0, NULL,
		    NULL, NULL, NULL, NULL, 0, NULL, NULL, NULL, NULL, NULL);
	} else if (nd->nd_flag & ND_NFSV3) {
		NFSM_DISSECT(fp, struct nfs_fattr *, NFSX_V3FATTR);
		nap->na_type = nfsv34tov_type(fp->fa_type);
		nap->na_mode = fxdr_unsigned(u_short, fp->fa_mode);
		nap->na_rdev = NFSMAKEDEV(
		    fxdr_unsigned(int, fp->fa3_rdev.specdata1),
		    fxdr_unsigned(int, fp->fa3_rdev.specdata2));
		nap->na_nlink = fxdr_unsigned(uint32_t, fp->fa_nlink);
		nap->na_uid = fxdr_unsigned(uid_t, fp->fa_uid);
		nap->na_gid = fxdr_unsigned(gid_t, fp->fa_gid);
		nap->na_size = fxdr_hyper(&fp->fa3_size);
		nap->na_blocksize = NFS_FABLKSIZE;
		nap->na_bytes = fxdr_hyper(&fp->fa3_used);
		nap->na_fileid = fxdr_hyper(&fp->fa3_fileid);
		fxdr_nfsv3time(&fp->fa3_atime, &nap->na_atime);
		fxdr_nfsv3time(&fp->fa3_ctime, &nap->na_ctime);
		fxdr_nfsv3time(&fp->fa3_mtime, &nap->na_mtime);
		nap->na_flags = 0;
		nap->na_filerev = 0;
	} else {
		NFSM_DISSECT(fp, struct nfs_fattr *, NFSX_V2FATTR);
		nap->na_type = nfsv2tov_type(fp->fa_type);
		nap->na_mode = fxdr_unsigned(u_short, fp->fa_mode);
		if (nap->na_type == VNON || nap->na_type == VREG)
			nap->na_type = IFTOVT(nap->na_mode);
		nap->na_rdev = fxdr_unsigned(dev_t, fp->fa2_rdev);

		/*
		 * Really ugly NFSv2 kludge.
		 */
		if (nap->na_type == VCHR && nap->na_rdev == ((dev_t)-1))
			nap->na_type = VFIFO;
		nap->na_nlink = fxdr_unsigned(u_short, fp->fa_nlink);
		nap->na_uid = fxdr_unsigned(uid_t, fp->fa_uid);
		nap->na_gid = fxdr_unsigned(gid_t, fp->fa_gid);
		nap->na_size = fxdr_unsigned(u_int32_t, fp->fa2_size);
		nap->na_blocksize = fxdr_unsigned(int32_t, fp->fa2_blocksize);
		nap->na_bytes =
		    (u_quad_t)fxdr_unsigned(int32_t, fp->fa2_blocks) *
		    NFS_FABLKSIZE;
		nap->na_fileid = fxdr_unsigned(uint64_t, fp->fa2_fileid);
		fxdr_nfsv2time(&fp->fa2_atime, &nap->na_atime);
		fxdr_nfsv2time(&fp->fa2_mtime, &nap->na_mtime);
		nap->na_flags = 0;
		nap->na_ctime.tv_sec = fxdr_unsigned(u_int32_t,
		    fp->fa2_ctime.nfsv2_sec);
		nap->na_ctime.tv_nsec = 0;
		nap->na_gen = fxdr_unsigned(u_int32_t,fp->fa2_ctime.nfsv2_usec);
		nap->na_filerev = 0;
	}
nfsmout:
	return (error);
}

/*
 * This function finds the directory cookie that corresponds to the
 * logical byte offset given.
 */
nfsuint64 *
nfscl_getcookie(struct nfsnode *np, off_t off, int add)
{
	struct nfsdmap *dp, *dp2;
	int pos;

	pos = off / NFS_DIRBLKSIZ;
	if (pos == 0) {
		KASSERT(!add, ("nfs getcookie add at 0"));
		return (&nfs_nullcookie);
	}
	pos--;
	dp = LIST_FIRST(&np->n_cookies);
	if (!dp) {
		if (add) {
			dp = malloc(sizeof (struct nfsdmap),
				M_NFSDIROFF, M_WAITOK);
			dp->ndm_eocookie = 0;
			LIST_INSERT_HEAD(&np->n_cookies, dp, ndm_list);
		} else
			return (NULL);
	}
	while (pos >= NFSNUMCOOKIES) {
		pos -= NFSNUMCOOKIES;
		if (LIST_NEXT(dp, ndm_list) != NULL) {
			if (!add && dp->ndm_eocookie < NFSNUMCOOKIES &&
				pos >= dp->ndm_eocookie)
				return (NULL);
			dp = LIST_NEXT(dp, ndm_list);
		} else if (add) {
			dp2 = malloc(sizeof (struct nfsdmap),
				M_NFSDIROFF, M_WAITOK);
			dp2->ndm_eocookie = 0;
			LIST_INSERT_AFTER(dp, dp2, ndm_list);
			dp = dp2;
		} else
			return (NULL);
	}
	if (pos >= dp->ndm_eocookie) {
		if (add)
			dp->ndm_eocookie = pos + 1;
		else
			return (NULL);
	}
	return (&dp->ndm_cookies[pos]);
}

/*
 * Gets a file handle out of an nfs reply sent to the client and returns
 * the file handle and the file's attributes.
 * For V4, it assumes that Getfh and Getattr Op's results are here.
 */
int
nfscl_mtofh(struct nfsrv_descript *nd, struct nfsfh **nfhpp,
    struct nfsvattr *nap, int *attrflagp)
{
	u_int32_t *tl;
	int error = 0, flag = 1;

	*nfhpp = NULL;
	*attrflagp = 0;
	/*
	 * First get the file handle and vnode.
	 */
	if (nd->nd_flag & ND_NFSV3) {
		NFSM_DISSECT(tl, u_int32_t *, NFSX_UNSIGNED);
		flag = fxdr_unsigned(int, *tl);
	} else if (nd->nd_flag & ND_NFSV4) {
		NFSM_DISSECT(tl, u_int32_t *, 2 * NFSX_UNSIGNED);
		/* If the GetFH failed, clear flag. */
		if (*++tl != 0) {
			nd->nd_flag |= ND_NOMOREDATA;
			flag = 0;
			error = ENXIO;	/* Return ENXIO so *nfhpp isn't used. */
		}
	}
	if (flag) {
		error = nfsm_getfh(nd, nfhpp);
		if (error)
			return (error);
	}

	/*
	 * Now, get the attributes.
	 */
	if (flag != 0 && (nd->nd_flag & ND_NFSV4) != 0) {
		NFSM_DISSECT(tl, u_int32_t *, 2 * NFSX_UNSIGNED);
		if (*++tl != 0) {
			nd->nd_flag |= ND_NOMOREDATA;
			flag = 0;
		}
	} else if (nd->nd_flag & ND_NFSV3) {
		NFSM_DISSECT(tl, u_int32_t *, NFSX_UNSIGNED);
		if (flag) {
			flag = fxdr_unsigned(int, *tl);
		} else if (fxdr_unsigned(int, *tl)) {
			error = nfsm_advance(nd, NFSX_V3FATTR, -1);
			if (error)
				return (error);
		}
	}
	if (flag) {
		error = nfsm_loadattr(nd, nap);
		if (!error)
			*attrflagp = 1;
	}
nfsmout:
	return (error);
}

/*
 * Initialize the owner/delegation sleep lock.
 */
void
nfscl_lockinit(struct nfsv4lock *lckp)
{

	lckp->nfslock_usecnt = 0;
	lckp->nfslock_lock = 0;
}

/*
 * Get an exclusive lock. (Not needed for OpenBSD4, since there is only one
 * thread for each posix process in the kernel.)
 */
void
nfscl_lockexcl(struct nfsv4lock *lckp, void *mutex)
{
	int igotlock;

	do {
		igotlock = nfsv4_lock(lckp, 1, NULL, mutex, NULL);
	} while (!igotlock);
}

/*
 * Release an exclusive lock.
 */
void
nfscl_lockunlock(struct nfsv4lock *lckp)
{

	nfsv4_unlock(lckp, 0);
}

/*
 * Called to derefernce a lock on a stateid (delegation or open owner).
 */
void
nfscl_lockderef(struct nfsv4lock *lckp)
{

	NFSLOCKCLSTATE();
	lckp->nfslock_usecnt--;
	if (lckp->nfslock_usecnt == 0 && (lckp->nfslock_lock & NFSV4LOCK_WANTED)) {
		lckp->nfslock_lock &= ~NFSV4LOCK_WANTED;
		wakeup((caddr_t)lckp);
	}
	NFSUNLOCKCLSTATE();
}

// CHERI CHANGES START
// {
//   "updated": 20191025,
//   "target_type": "kernel",
//   "changes": [
//     "iovec-macros",
//     "user_capabilities"
//   ]
// }
// CHERI CHANGES END<|MERGE_RESOLUTION|>--- conflicted
+++ resolved
@@ -62,11 +62,7 @@
 	struct mbuf *mp, *mp2;
 	int xfer, left, mlen;
 	int uiosiz, clflg, rem;
-<<<<<<< HEAD
-	char *cp;
-=======
-	char *mcp, *tcp;
->>>>>>> a56a0424
+	char *mcp;
 
 	KASSERT(uiop->uio_iovcnt == 1, ("nfsm_uiotombuf: iovcnt != 1"));
 
@@ -111,12 +107,7 @@
 			}
 			xfer = (left > mlen) ? mlen : left;
 			if (uiop->uio_segflg == UIO_SYSSPACE)
-<<<<<<< HEAD
-			    NFSBCOPY((__cheri_fromcap char *)uiocp,
-				mtod(mp, caddr_t) + mp->m_len, xfer);
-=======
-				NFSBCOPY(uiocp, mcp, xfer);
->>>>>>> a56a0424
+				NFSBCOPY((__cheri_fromcap char *)uiocp, mcp, xfer);
 			else
 				copyin(uiocp, mcp, xfer);
 			mp->m_len += xfer;
