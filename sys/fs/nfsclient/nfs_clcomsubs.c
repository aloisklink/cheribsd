--- conflicted
+++ resolved
@@ -163,10 +163,7 @@
 	struct mbuf *mp, *mp2, *firstmp;
 	int i, left, mlen, rem, xfer;
 	int uiosiz, clflg;
-<<<<<<< HEAD
-=======
-	char *mcp, *tcp;
->>>>>>> b3eb632f
+	char *mcp;
 
 	KASSERT(uiop->uio_iovcnt == 1, ("nfsm_uiotombuf: iovcnt != 1"));
 
@@ -203,17 +200,10 @@
 			}
 			xfer = (left > mlen) ? mlen : left;
 			if (uiop->uio_segflg == UIO_SYSSPACE)
-<<<<<<< HEAD
 				NFSBCOPY((__cheri_fromcap char *)uiocp,
-				    mtod(mp, caddr_t) + mp->m_len, xfer);
-			else
-				copyin(uiocp,
-				    mtod(mp, caddr_t) + mp->m_len, xfer);
-=======
-				NFSBCOPY(uiocp, mcp, xfer);
+				    mcp, xfer);
 			else
 				copyin(uiocp, mcp, xfer);
->>>>>>> b3eb632f
 			mp->m_len += xfer;
 			mcp += xfer;
 			left -= xfer;
