/*-
 * SPDX-License-Identifier: BSD-3-Clause
 *
 * Copyright (c) 1989, 1993
 *	The Regents of the University of California.  All rights reserved.
 *
 * This code is derived from software contributed to Berkeley by
 * Rick Macklem at The University of Guelph.
 *
 * Redistribution and use in source and binary forms, with or without
 * modification, are permitted provided that the following conditions
 * are met:
 * 1. Redistributions of source code must retain the above copyright
 *    notice, this list of conditions and the following disclaimer.
 * 2. Redistributions in binary form must reproduce the above copyright
 *    notice, this list of conditions and the following disclaimer in the
 *    documentation and/or other materials provided with the distribution.
 * 3. Neither the name of the University nor the names of its contributors
 *    may be used to endorse or promote products derived from this software
 *    without specific prior written permission.
 *
 * THIS SOFTWARE IS PROVIDED BY THE REGENTS AND CONTRIBUTORS ``AS IS'' AND
 * ANY EXPRESS OR IMPLIED WARRANTIES, INCLUDING, BUT NOT LIMITED TO, THE
 * IMPLIED WARRANTIES OF MERCHANTABILITY AND FITNESS FOR A PARTICULAR PURPOSE
 * ARE DISCLAIMED.  IN NO EVENT SHALL THE REGENTS OR CONTRIBUTORS BE LIABLE
 * FOR ANY DIRECT, INDIRECT, INCIDENTAL, SPECIAL, EXEMPLARY, OR CONSEQUENTIAL
 * DAMAGES (INCLUDING, BUT NOT LIMITED TO, PROCUREMENT OF SUBSTITUTE GOODS
 * OR SERVICES; LOSS OF USE, DATA, OR PROFITS; OR BUSINESS INTERRUPTION)
 * HOWEVER CAUSED AND ON ANY THEORY OF LIABILITY, WHETHER IN CONTRACT, STRICT
 * LIABILITY, OR TORT (INCLUDING NEGLIGENCE OR OTHERWISE) ARISING IN ANY WAY
 * OUT OF THE USE OF THIS SOFTWARE, EVEN IF ADVISED OF THE POSSIBILITY OF
 * SUCH DAMAGE.
 *
 */

#include <sys/cdefs.h>
__FBSDID("$FreeBSD$");

#define	EXPLICIT_USER_ACCESS

/*
 * These functions support the macros and help fiddle mbuf chains for
 * the nfs op functions. They do things like create the rpc header and
 * copy data between mbuf chains and uio lists.
 */
#ifndef APPLEKEXT
#include <fs/nfs/nfsport.h>

extern struct nfsstatsv1 nfsstatsv1;
extern int ncl_mbuf_mlen;
extern enum vtype newnv2tov_type[8];
extern enum vtype nv34tov_type[8];
NFSCLSTATEMUTEX;
#endif	/* !APPLEKEXT */

static nfsuint64 nfs_nullcookie = {{ 0, 0 }};

/*
 * copies a uio scatter/gather list to an mbuf chain.
 * NOTE: can ony handle iovcnt == 1
 */
APPLESTATIC void
nfsm_uiombuf(struct nfsrv_descript *nd, struct uio *uiop, int siz)
{
	char * __capability uiocp;
	struct mbuf *mp, *mp2;
	int xfer, left, mlen;
	int uiosiz, clflg, rem;
	char *cp;

	KASSERT(uiop->uio_iovcnt == 1, ("nfsm_uiotombuf: iovcnt != 1"));

	if (siz > ncl_mbuf_mlen)	/* or should it >= MCLBYTES ?? */
		clflg = 1;
	else
		clflg = 0;
	rem = NFSM_RNDUP(siz) - siz;
	mp = mp2 = nd->nd_mb;
	while (siz > 0) {
		left = uiop->uio_iov->iov_len;
		uiocp = uiop->uio_iov->iov_base;
		if (left > siz)
			left = siz;
		uiosiz = left;
		while (left > 0) {
			mlen = M_TRAILINGSPACE(mp);
			if (mlen == 0) {
				if (clflg)
					NFSMCLGET(mp, M_WAITOK);
				else
					NFSMGET(mp);
				mp->m_len = 0;
				mp2->m_next = mp;
				mp2 = mp;
				mlen = M_TRAILINGSPACE(mp);
			}
			xfer = (left > mlen) ? mlen : left;
#ifdef notdef
			/* Not Yet.. */
			if (uiop->uio_iov->iov_op != NULL)
				(*(uiop->uio_iov->iov_op))
				(uiocp, mtod(mp, caddr_t) + mp->m_len,
				    xfer);
			else
#endif
			if (uiop->uio_segflg == UIO_SYSSPACE)
			    NFSBCOPY((__cheri_fromcap char *)uiocp,
				mtod(mp, caddr_t) + mp->m_len, xfer);
			else
<<<<<<< HEAD
			    copyin(CAST_USER_ADDR_T(uiocp),
				mtod(mp, caddr_t) + mp->m_len, xfer);
=======
			    copyin(uiocp, mtod(mp, caddr_t) + mp->m_len, xfer);
>>>>>>> 544dbc00
			mp->m_len += xfer;
			left -= xfer;
			uiocp += xfer;
			uiop->uio_offset += xfer;
			uiop->uio_resid -= xfer;
		}
		IOVEC_ADVANCE(uiop->uio_iov, uiosiz);
		siz -= uiosiz;
	}
	if (rem > 0) {
		if (rem > M_TRAILINGSPACE(mp)) {
			NFSMGET(mp);
			mp->m_len = 0;
			mp2->m_next = mp;
		}
		cp = mtod(mp, caddr_t) + mp->m_len;
		for (left = 0; left < rem; left++)
			*cp++ = '\0';
		mp->m_len += rem;
		nd->nd_bpos = cp;
	} else
		nd->nd_bpos = mtod(mp, caddr_t) + mp->m_len;
	nd->nd_mb = mp;
}

/*
 * copies a uio scatter/gather list to an mbuf chain.
 * This version returns the mbuf list and does not use "nd".
 * NOTE: can ony handle iovcnt == 1
 */
struct mbuf *
nfsm_uiombuflist(struct uio *uiop, int siz, struct mbuf **mbp, char **cpp)
{
	char * __capability uiocp;
	struct mbuf *mp, *mp2, *firstmp;
	int xfer, left, mlen;
	int uiosiz, clflg;

	KASSERT(uiop->uio_iovcnt == 1, ("nfsm_uiotombuf: iovcnt != 1"));

	if (siz > ncl_mbuf_mlen)	/* or should it >= MCLBYTES ?? */
		clflg = 1;
	else
		clflg = 0;
	if (clflg != 0)
		NFSMCLGET(mp, M_WAITOK);
	else
		NFSMGET(mp);
	mp->m_len = 0;
	firstmp = mp2 = mp;
	while (siz > 0) {
		left = uiop->uio_iov->iov_len;
		uiocp = uiop->uio_iov->iov_base;
		if (left > siz)
			left = siz;
		uiosiz = left;
		while (left > 0) {
			mlen = M_TRAILINGSPACE(mp);
			if (mlen == 0) {
				if (clflg)
					NFSMCLGET(mp, M_WAITOK);
				else
					NFSMGET(mp);
				mp->m_len = 0;
				mp2->m_next = mp;
				mp2 = mp;
				mlen = M_TRAILINGSPACE(mp);
			}
			xfer = (left > mlen) ? mlen : left;
			if (uiop->uio_segflg == UIO_SYSSPACE)
				NFSBCOPY((__cheri_fromcap char *)uiocp,
				    mtod(mp, caddr_t) + mp->m_len, xfer);
			else
				copyin(uiocp,
				    mtod(mp, caddr_t) + mp->m_len, xfer);
			mp->m_len += xfer;
			left -= xfer;
			uiocp += xfer;
			uiop->uio_offset += xfer;
			uiop->uio_resid -= xfer;
		}
		IOVEC_ADVANCE(uiop->uio_iov, uiosiz);
		siz -= uiosiz;
	}
	if (cpp != NULL)
		*cpp = mtod(mp, caddr_t) + mp->m_len;
	if (mbp != NULL)
		*mbp = mp;
	return (firstmp);
}

/*
 * Load vnode attributes from the xdr file attributes.
 * Returns EBADRPC if they can't be parsed, 0 otherwise.
 */
APPLESTATIC int
nfsm_loadattr(struct nfsrv_descript *nd, struct nfsvattr *nap)
{
	struct nfs_fattr *fp;
	int error = 0;

	if (nd->nd_flag & ND_NFSV4) {
		error = nfsv4_loadattr(nd, NULL, nap, NULL, NULL, 0, NULL,
		    NULL, NULL, NULL, NULL, 0, NULL, NULL, NULL, NULL, NULL);
	} else if (nd->nd_flag & ND_NFSV3) {
		NFSM_DISSECT(fp, struct nfs_fattr *, NFSX_V3FATTR);
		nap->na_type = nfsv34tov_type(fp->fa_type);
		nap->na_mode = fxdr_unsigned(u_short, fp->fa_mode);
		nap->na_rdev = NFSMAKEDEV(
		    fxdr_unsigned(int, fp->fa3_rdev.specdata1),
		    fxdr_unsigned(int, fp->fa3_rdev.specdata2));
		nap->na_nlink = fxdr_unsigned(uint32_t, fp->fa_nlink);
		nap->na_uid = fxdr_unsigned(uid_t, fp->fa_uid);
		nap->na_gid = fxdr_unsigned(gid_t, fp->fa_gid);
		nap->na_size = fxdr_hyper(&fp->fa3_size);
		nap->na_blocksize = NFS_FABLKSIZE;
		nap->na_bytes = fxdr_hyper(&fp->fa3_used);
		nap->na_fileid = fxdr_hyper(&fp->fa3_fileid);
		fxdr_nfsv3time(&fp->fa3_atime, &nap->na_atime);
		fxdr_nfsv3time(&fp->fa3_ctime, &nap->na_ctime);
		fxdr_nfsv3time(&fp->fa3_mtime, &nap->na_mtime);
		nap->na_flags = 0;
		nap->na_filerev = 0;
	} else {
		NFSM_DISSECT(fp, struct nfs_fattr *, NFSX_V2FATTR);
		nap->na_type = nfsv2tov_type(fp->fa_type);
		nap->na_mode = fxdr_unsigned(u_short, fp->fa_mode);
		if (nap->na_type == VNON || nap->na_type == VREG)
			nap->na_type = IFTOVT(nap->na_mode);
		nap->na_rdev = fxdr_unsigned(dev_t, fp->fa2_rdev);

		/*
		 * Really ugly NFSv2 kludge.
		 */
		if (nap->na_type == VCHR && nap->na_rdev == ((dev_t)-1))
			nap->na_type = VFIFO;
		nap->na_nlink = fxdr_unsigned(u_short, fp->fa_nlink);
		nap->na_uid = fxdr_unsigned(uid_t, fp->fa_uid);
		nap->na_gid = fxdr_unsigned(gid_t, fp->fa_gid);
		nap->na_size = fxdr_unsigned(u_int32_t, fp->fa2_size);
		nap->na_blocksize = fxdr_unsigned(int32_t, fp->fa2_blocksize);
		nap->na_bytes =
		    (u_quad_t)fxdr_unsigned(int32_t, fp->fa2_blocks) *
		    NFS_FABLKSIZE;
		nap->na_fileid = fxdr_unsigned(uint64_t, fp->fa2_fileid);
		fxdr_nfsv2time(&fp->fa2_atime, &nap->na_atime);
		fxdr_nfsv2time(&fp->fa2_mtime, &nap->na_mtime);
		nap->na_flags = 0;
		nap->na_ctime.tv_sec = fxdr_unsigned(u_int32_t,
		    fp->fa2_ctime.nfsv2_sec);
		nap->na_ctime.tv_nsec = 0;
		nap->na_gen = fxdr_unsigned(u_int32_t,fp->fa2_ctime.nfsv2_usec);
		nap->na_filerev = 0;
	}
nfsmout:
	return (error);
}

/*
 * This function finds the directory cookie that corresponds to the
 * logical byte offset given.
 */
APPLESTATIC nfsuint64 *
nfscl_getcookie(struct nfsnode *np, off_t off, int add)
{
	struct nfsdmap *dp, *dp2;
	int pos;

	pos = off / NFS_DIRBLKSIZ;
	if (pos == 0) {
		KASSERT(!add, ("nfs getcookie add at 0"));
		return (&nfs_nullcookie);
	}
	pos--;
	dp = LIST_FIRST(&np->n_cookies);
	if (!dp) {
		if (add) {
			dp = malloc(sizeof (struct nfsdmap),
				M_NFSDIROFF, M_WAITOK);
			dp->ndm_eocookie = 0;
			LIST_INSERT_HEAD(&np->n_cookies, dp, ndm_list);
		} else
			return (NULL);
	}
	while (pos >= NFSNUMCOOKIES) {
		pos -= NFSNUMCOOKIES;
		if (LIST_NEXT(dp, ndm_list) != NULL) {
			if (!add && dp->ndm_eocookie < NFSNUMCOOKIES &&
				pos >= dp->ndm_eocookie)
				return (NULL);
			dp = LIST_NEXT(dp, ndm_list);
		} else if (add) {
			dp2 = malloc(sizeof (struct nfsdmap),
				M_NFSDIROFF, M_WAITOK);
			dp2->ndm_eocookie = 0;
			LIST_INSERT_AFTER(dp, dp2, ndm_list);
			dp = dp2;
		} else
			return (NULL);
	}
	if (pos >= dp->ndm_eocookie) {
		if (add)
			dp->ndm_eocookie = pos + 1;
		else
			return (NULL);
	}
	return (&dp->ndm_cookies[pos]);
}

/*
 * Gets a file handle out of an nfs reply sent to the client and returns
 * the file handle and the file's attributes.
 * For V4, it assumes that Getfh and Getattr Op's results are here.
 */
APPLESTATIC int
nfscl_mtofh(struct nfsrv_descript *nd, struct nfsfh **nfhpp,
    struct nfsvattr *nap, int *attrflagp)
{
	u_int32_t *tl;
	int error = 0, flag = 1;

	*nfhpp = NULL;
	*attrflagp = 0;
	/*
	 * First get the file handle and vnode.
	 */
	if (nd->nd_flag & ND_NFSV3) {
		NFSM_DISSECT(tl, u_int32_t *, NFSX_UNSIGNED);
		flag = fxdr_unsigned(int, *tl);
	} else if (nd->nd_flag & ND_NFSV4) {
		NFSM_DISSECT(tl, u_int32_t *, 2 * NFSX_UNSIGNED);
		/* If the GetFH failed, clear flag. */
		if (*++tl != 0) {
			nd->nd_flag |= ND_NOMOREDATA;
			flag = 0;
			error = ENXIO;	/* Return ENXIO so *nfhpp isn't used. */
		}
	}
	if (flag) {
		error = nfsm_getfh(nd, nfhpp);
		if (error)
			return (error);
	}

	/*
	 * Now, get the attributes.
	 */
	if (flag != 0 && (nd->nd_flag & ND_NFSV4) != 0) {
		NFSM_DISSECT(tl, u_int32_t *, 2 * NFSX_UNSIGNED);
		if (*++tl != 0) {
			nd->nd_flag |= ND_NOMOREDATA;
			flag = 0;
		}
	} else if (nd->nd_flag & ND_NFSV3) {
		NFSM_DISSECT(tl, u_int32_t *, NFSX_UNSIGNED);
		if (flag) {
			flag = fxdr_unsigned(int, *tl);
		} else if (fxdr_unsigned(int, *tl)) {
			error = nfsm_advance(nd, NFSX_V3FATTR, -1);
			if (error)
				return (error);
		}
	}
	if (flag) {
		error = nfsm_loadattr(nd, nap);
		if (!error)
			*attrflagp = 1;
	}
nfsmout:
	return (error);
}

/*
 * Initialize the owner/delegation sleep lock.
 */
APPLESTATIC void
nfscl_lockinit(struct nfsv4lock *lckp)
{

	lckp->nfslock_usecnt = 0;
	lckp->nfslock_lock = 0;
}

/*
 * Get an exclusive lock. (Not needed for OpenBSD4, since there is only one
 * thread for each posix process in the kernel.)
 */
APPLESTATIC void
nfscl_lockexcl(struct nfsv4lock *lckp, void *mutex)
{
	int igotlock;

	do {
		igotlock = nfsv4_lock(lckp, 1, NULL, mutex, NULL);
	} while (!igotlock);
}

/*
 * Release an exclusive lock.
 */
APPLESTATIC void
nfscl_lockunlock(struct nfsv4lock *lckp)
{

	nfsv4_unlock(lckp, 0);
}

/*
 * Called to derefernce a lock on a stateid (delegation or open owner).
 */
APPLESTATIC void
nfscl_lockderef(struct nfsv4lock *lckp)
{

	NFSLOCKCLSTATE();
	lckp->nfslock_usecnt--;
	if (lckp->nfslock_usecnt == 0 && (lckp->nfslock_lock & NFSV4LOCK_WANTED)) {
		lckp->nfslock_lock &= ~NFSV4LOCK_WANTED;
		wakeup((caddr_t)lckp);
	}
	NFSUNLOCKCLSTATE();
}

// CHERI CHANGES START
// {
//   "updated": 20191025,
//   "target_type": "kernel",
//   "changes": [
//     "iovec-macros",
//     "user_capabilities"
//   ]
// }
// CHERI CHANGES END<|MERGE_RESOLUTION|>--- conflicted
+++ resolved
@@ -107,12 +107,7 @@
 			    NFSBCOPY((__cheri_fromcap char *)uiocp,
 				mtod(mp, caddr_t) + mp->m_len, xfer);
 			else
-<<<<<<< HEAD
-			    copyin(CAST_USER_ADDR_T(uiocp),
-				mtod(mp, caddr_t) + mp->m_len, xfer);
-=======
 			    copyin(uiocp, mtod(mp, caddr_t) + mp->m_len, xfer);
->>>>>>> 544dbc00
 			mp->m_len += xfer;
 			left -= xfer;
 			uiocp += xfer;
