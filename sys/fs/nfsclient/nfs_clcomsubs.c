/*-
 * SPDX-License-Identifier: BSD-3-Clause
 *
 * Copyright (c) 1989, 1993
 *	The Regents of the University of California.  All rights reserved.
 *
 * This code is derived from software contributed to Berkeley by
 * Rick Macklem at The University of Guelph.
 *
 * Redistribution and use in source and binary forms, with or without
 * modification, are permitted provided that the following conditions
 * are met:
 * 1. Redistributions of source code must retain the above copyright
 *    notice, this list of conditions and the following disclaimer.
 * 2. Redistributions in binary form must reproduce the above copyright
 *    notice, this list of conditions and the following disclaimer in the
 *    documentation and/or other materials provided with the distribution.
 * 3. Neither the name of the University nor the names of its contributors
 *    may be used to endorse or promote products derived from this software
 *    without specific prior written permission.
 *
 * THIS SOFTWARE IS PROVIDED BY THE REGENTS AND CONTRIBUTORS ``AS IS'' AND
 * ANY EXPRESS OR IMPLIED WARRANTIES, INCLUDING, BUT NOT LIMITED TO, THE
 * IMPLIED WARRANTIES OF MERCHANTABILITY AND FITNESS FOR A PARTICULAR PURPOSE
 * ARE DISCLAIMED.  IN NO EVENT SHALL THE REGENTS OR CONTRIBUTORS BE LIABLE
 * FOR ANY DIRECT, INDIRECT, INCIDENTAL, SPECIAL, EXEMPLARY, OR CONSEQUENTIAL
 * DAMAGES (INCLUDING, BUT NOT LIMITED TO, PROCUREMENT OF SUBSTITUTE GOODS
 * OR SERVICES; LOSS OF USE, DATA, OR PROFITS; OR BUSINESS INTERRUPTION)
 * HOWEVER CAUSED AND ON ANY THEORY OF LIABILITY, WHETHER IN CONTRACT, STRICT
 * LIABILITY, OR TORT (INCLUDING NEGLIGENCE OR OTHERWISE) ARISING IN ANY WAY
 * OUT OF THE USE OF THIS SOFTWARE, EVEN IF ADVISED OF THE POSSIBILITY OF
 * SUCH DAMAGE.
 *
 */

#include <sys/cdefs.h>
__FBSDID("$FreeBSD$");

#define	EXPLICIT_USER_ACCESS

/*
 * These functions support the macros and help fiddle mbuf chains for
 * the nfs op functions. They do things like create the rpc header and
 * copy data between mbuf chains and uio lists.
 */
#ifndef APPLEKEXT
#include <fs/nfs/nfsport.h>

extern struct nfsstatsv1 nfsstatsv1;
extern struct nfsv4_opflag nfsv4_opflag[NFSV41_NOPS];
extern int ncl_mbuf_mlen;
extern enum vtype newnv2tov_type[8];
extern enum vtype nv34tov_type[8];
NFSCLSTATEMUTEX;
#endif	/* !APPLEKEXT */

static nfsuint64 nfs_nullcookie = {{ 0, 0 }};

/*
 * copies a uio scatter/gather list to an mbuf chain.
 * NOTE: can ony handle iovcnt == 1
 */
APPLESTATIC void
nfsm_uiombuf(struct nfsrv_descript *nd, struct uio *uiop, int siz)
{
	char * __capability uiocp;
	struct mbuf *mp, *mp2;
	int xfer, left, mlen;
	int uiosiz, clflg, rem;
	char *cp;

	KASSERT(uiop->uio_iovcnt == 1, ("nfsm_uiotombuf: iovcnt != 1"));

	if (siz > ncl_mbuf_mlen)	/* or should it >= MCLBYTES ?? */
		clflg = 1;
	else
		clflg = 0;
	rem = NFSM_RNDUP(siz) - siz;
	mp = mp2 = nd->nd_mb;
	while (siz > 0) {
		left = uiop->uio_iov->iov_len;
		uiocp = uiop->uio_iov->iov_base;
		if (left > siz)
			left = siz;
		uiosiz = left;
		while (left > 0) {
			mlen = M_TRAILINGSPACE(mp);
			if (mlen == 0) {
				if (clflg)
					NFSMCLGET(mp, M_WAITOK);
				else
					NFSMGET(mp);
				mbuf_setlen(mp, 0);
				mbuf_setnext(mp2, mp);
				mp2 = mp;
				mlen = M_TRAILINGSPACE(mp);
			}
			xfer = (left > mlen) ? mlen : left;
#ifdef notdef
			/* Not Yet.. */
			if (uiop->uio_iov->iov_op != NULL)
				(*(uiop->uio_iov->iov_op))
				(uiocp, NFSMTOD(mp, caddr_t) + mbuf_len(mp),
				    xfer);
			else
#endif
			if (uiop->uio_segflg == UIO_SYSSPACE)
			    NFSBCOPY((__cheri_fromcap char *)uiocp,
				NFSMTOD(mp, caddr_t) + mbuf_len(mp), xfer);
			else
			    copyin(CAST_USER_ADDR_T(uiocp),
				NFSMTOD(mp, caddr_t) + mbuf_len(mp), xfer);
			mbuf_setlen(mp, mbuf_len(mp) + xfer);
			left -= xfer;
			uiocp += xfer;
			uiop->uio_offset += xfer;
			uiop->uio_resid -= xfer;
		}
		IOVEC_ADVANCE(uiop->uio_iov, uiosiz);
		siz -= uiosiz;
	}
	if (rem > 0) {
		if (rem > M_TRAILINGSPACE(mp)) {
			NFSMGET(mp);
			mbuf_setlen(mp, 0);
			mbuf_setnext(mp2, mp);
		}
		cp = NFSMTOD(mp, caddr_t) + mbuf_len(mp);
		for (left = 0; left < rem; left++)
			*cp++ = '\0';
		mbuf_setlen(mp, mbuf_len(mp) + rem);
		nd->nd_bpos = cp;
	} else
		nd->nd_bpos = NFSMTOD(mp, caddr_t) + mbuf_len(mp);
	nd->nd_mb = mp;
}

/*
 * copies a uio scatter/gather list to an mbuf chain.
 * This version returns the mbuf list and does not use "nd".
 * NOTE: can ony handle iovcnt == 1
 */
struct mbuf *
nfsm_uiombuflist(struct uio *uiop, int siz, struct mbuf **mbp, char **cpp)
{
	char * __capability uiocp;
	struct mbuf *mp, *mp2, *firstmp;
	int xfer, left, mlen;
	int uiosiz, clflg;

	KASSERT(uiop->uio_iovcnt == 1, ("nfsm_uiotombuf: iovcnt != 1"));

	if (siz > ncl_mbuf_mlen)	/* or should it >= MCLBYTES ?? */
		clflg = 1;
	else
		clflg = 0;
	if (clflg != 0)
		NFSMCLGET(mp, M_WAITOK);
	else
		NFSMGET(mp);
	mbuf_setlen(mp, 0);
	firstmp = mp2 = mp;
	while (siz > 0) {
		left = uiop->uio_iov->iov_len;
		uiocp = uiop->uio_iov->iov_base;
		if (left > siz)
			left = siz;
		uiosiz = left;
		while (left > 0) {
			mlen = M_TRAILINGSPACE(mp);
			if (mlen == 0) {
				if (clflg)
					NFSMCLGET(mp, M_WAITOK);
				else
					NFSMGET(mp);
				mbuf_setlen(mp, 0);
				mbuf_setnext(mp2, mp);
				mp2 = mp;
				mlen = M_TRAILINGSPACE(mp);
			}
			xfer = (left > mlen) ? mlen : left;
			if (uiop->uio_segflg == UIO_SYSSPACE)
				NFSBCOPY((__cheri_fromcap char *)uiocp,
				    NFSMTOD(mp, caddr_t) + mbuf_len(mp), xfer);
			else
				copyin(uiocp,
				    NFSMTOD(mp, caddr_t) + mbuf_len(mp), xfer);
			mbuf_setlen(mp, mbuf_len(mp) + xfer);
			left -= xfer;
			uiocp += xfer;
			uiop->uio_offset += xfer;
			uiop->uio_resid -= xfer;
		}
		IOVEC_ADVANCE(uiop->uio_iov, uiosiz);
		siz -= uiosiz;
	}
	if (cpp != NULL)
		*cpp = NFSMTOD(mp, caddr_t) + mbuf_len(mp);
	if (mbp != NULL)
		*mbp = mp;
	return (firstmp);
}

/*
 * Load vnode attributes from the xdr file attributes.
 * Returns EBADRPC if they can't be parsed, 0 otherwise.
 */
APPLESTATIC int
nfsm_loadattr(struct nfsrv_descript *nd, struct nfsvattr *nap)
{
	struct nfs_fattr *fp;
	int error = 0;

	if (nd->nd_flag & ND_NFSV4) {
		error = nfsv4_loadattr(nd, NULL, nap, NULL, NULL, 0, NULL,
		    NULL, NULL, NULL, NULL, 0, NULL, NULL, NULL, NULL, NULL);
	} else if (nd->nd_flag & ND_NFSV3) {
		NFSM_DISSECT(fp, struct nfs_fattr *, NFSX_V3FATTR);
		nap->na_type = nfsv34tov_type(fp->fa_type);
		nap->na_mode = fxdr_unsigned(u_short, fp->fa_mode);
		nap->na_rdev = NFSMAKEDEV(
		    fxdr_unsigned(int, fp->fa3_rdev.specdata1),
		    fxdr_unsigned(int, fp->fa3_rdev.specdata2));
		nap->na_nlink = fxdr_unsigned(uint32_t, fp->fa_nlink);
		nap->na_uid = fxdr_unsigned(uid_t, fp->fa_uid);
		nap->na_gid = fxdr_unsigned(gid_t, fp->fa_gid);
		nap->na_size = fxdr_hyper(&fp->fa3_size);
		nap->na_blocksize = NFS_FABLKSIZE;
		nap->na_bytes = fxdr_hyper(&fp->fa3_used);
		nap->na_fileid = fxdr_hyper(&fp->fa3_fileid);
		fxdr_nfsv3time(&fp->fa3_atime, &nap->na_atime);
		fxdr_nfsv3time(&fp->fa3_ctime, &nap->na_ctime);
		fxdr_nfsv3time(&fp->fa3_mtime, &nap->na_mtime);
		nap->na_flags = 0;
		nap->na_filerev = 0;
	} else {
		NFSM_DISSECT(fp, struct nfs_fattr *, NFSX_V2FATTR);
		nap->na_type = nfsv2tov_type(fp->fa_type);
		nap->na_mode = fxdr_unsigned(u_short, fp->fa_mode);
		if (nap->na_type == VNON || nap->na_type == VREG)
			nap->na_type = IFTOVT(nap->na_mode);
		nap->na_rdev = fxdr_unsigned(dev_t, fp->fa2_rdev);

		/*
		 * Really ugly NFSv2 kludge.
		 */
		if (nap->na_type == VCHR && nap->na_rdev == ((dev_t)-1))
			nap->na_type = VFIFO;
		nap->na_nlink = fxdr_unsigned(u_short, fp->fa_nlink);
		nap->na_uid = fxdr_unsigned(uid_t, fp->fa_uid);
		nap->na_gid = fxdr_unsigned(gid_t, fp->fa_gid);
		nap->na_size = fxdr_unsigned(u_int32_t, fp->fa2_size);
		nap->na_blocksize = fxdr_unsigned(int32_t, fp->fa2_blocksize);
		nap->na_bytes =
		    (u_quad_t)fxdr_unsigned(int32_t, fp->fa2_blocks) *
		    NFS_FABLKSIZE;
		nap->na_fileid = fxdr_unsigned(uint64_t, fp->fa2_fileid);
		fxdr_nfsv2time(&fp->fa2_atime, &nap->na_atime);
		fxdr_nfsv2time(&fp->fa2_mtime, &nap->na_mtime);
		nap->na_flags = 0;
		nap->na_ctime.tv_sec = fxdr_unsigned(u_int32_t,
		    fp->fa2_ctime.nfsv2_sec);
		nap->na_ctime.tv_nsec = 0;
		nap->na_gen = fxdr_unsigned(u_int32_t,fp->fa2_ctime.nfsv2_usec);
		nap->na_filerev = 0;
	}
nfsmout:
	return (error);
}

/*
 * This function finds the directory cookie that corresponds to the
 * logical byte offset given.
 */
APPLESTATIC nfsuint64 *
nfscl_getcookie(struct nfsnode *np, off_t off, int add)
{
	struct nfsdmap *dp, *dp2;
	int pos;

	pos = off / NFS_DIRBLKSIZ;
	if (pos == 0) {
		KASSERT(!add, ("nfs getcookie add at 0"));
		return (&nfs_nullcookie);
	}
	pos--;
	dp = LIST_FIRST(&np->n_cookies);
	if (!dp) {
		if (add) {
			dp = malloc(sizeof (struct nfsdmap),
				M_NFSDIROFF, M_WAITOK);
			dp->ndm_eocookie = 0;
			LIST_INSERT_HEAD(&np->n_cookies, dp, ndm_list);
		} else
			return (NULL);
	}
	while (pos >= NFSNUMCOOKIES) {
		pos -= NFSNUMCOOKIES;
		if (LIST_NEXT(dp, ndm_list) != NULL) {
			if (!add && dp->ndm_eocookie < NFSNUMCOOKIES &&
				pos >= dp->ndm_eocookie)
				return (NULL);
			dp = LIST_NEXT(dp, ndm_list);
		} else if (add) {
			dp2 = malloc(sizeof (struct nfsdmap),
				M_NFSDIROFF, M_WAITOK);
			dp2->ndm_eocookie = 0;
			LIST_INSERT_AFTER(dp, dp2, ndm_list);
			dp = dp2;
		} else
			return (NULL);
	}
	if (pos >= dp->ndm_eocookie) {
		if (add)
			dp->ndm_eocookie = pos + 1;
		else
			return (NULL);
	}
	return (&dp->ndm_cookies[pos]);
}

/*
 * Gets a file handle out of an nfs reply sent to the client and returns
 * the file handle and the file's attributes.
 * For V4, it assumes that Getfh and Getattr Op's results are here.
 */
APPLESTATIC int
nfscl_mtofh(struct nfsrv_descript *nd, struct nfsfh **nfhpp,
    struct nfsvattr *nap, int *attrflagp)
{
	u_int32_t *tl;
	int error = 0, flag = 1;

	*nfhpp = NULL;
	*attrflagp = 0;
	/*
	 * First get the file handle and vnode.
	 */
	if (nd->nd_flag & ND_NFSV3) {
		NFSM_DISSECT(tl, u_int32_t *, NFSX_UNSIGNED);
		flag = fxdr_unsigned(int, *tl);
	} else if (nd->nd_flag & ND_NFSV4) {
		NFSM_DISSECT(tl, u_int32_t *, 2 * NFSX_UNSIGNED);
		/* If the GetFH failed, clear flag. */
		if (*++tl != 0) {
			nd->nd_flag |= ND_NOMOREDATA;
			flag = 0;
			error = ENXIO;	/* Return ENXIO so *nfhpp isn't used. */
		}
	}
	if (flag) {
		error = nfsm_getfh(nd, nfhpp);
		if (error)
			return (error);
	}

	/*
	 * Now, get the attributes.
	 */
	if (flag != 0 && (nd->nd_flag & ND_NFSV4) != 0) {
		NFSM_DISSECT(tl, u_int32_t *, 2 * NFSX_UNSIGNED);
		if (*++tl != 0) {
			nd->nd_flag |= ND_NOMOREDATA;
			flag = 0;
		}
	} else if (nd->nd_flag & ND_NFSV3) {
		NFSM_DISSECT(tl, u_int32_t *, NFSX_UNSIGNED);
		if (flag) {
			flag = fxdr_unsigned(int, *tl);
		} else if (fxdr_unsigned(int, *tl)) {
			error = nfsm_advance(nd, NFSX_V3FATTR, -1);
			if (error)
				return (error);
		}
	}
	if (flag) {
		error = nfsm_loadattr(nd, nap);
		if (!error)
			*attrflagp = 1;
	}
nfsmout:
	return (error);
}

/*
 * Initialize the owner/delegation sleep lock.
 */
APPLESTATIC void
nfscl_lockinit(struct nfsv4lock *lckp)
{

	lckp->nfslock_usecnt = 0;
	lckp->nfslock_lock = 0;
}

/*
 * Get an exclusive lock. (Not needed for OpenBSD4, since there is only one
 * thread for each posix process in the kernel.)
 */
APPLESTATIC void
nfscl_lockexcl(struct nfsv4lock *lckp, void *mutex)
{
	int igotlock;

	do {
		igotlock = nfsv4_lock(lckp, 1, NULL, mutex, NULL);
	} while (!igotlock);
}

/*
 * Release an exclusive lock.
 */
APPLESTATIC void
nfscl_lockunlock(struct nfsv4lock *lckp)
{

	nfsv4_unlock(lckp, 0);
}

/*
 * Called to derefernce a lock on a stateid (delegation or open owner).
 */
APPLESTATIC void
nfscl_lockderef(struct nfsv4lock *lckp)
{

	NFSLOCKCLSTATE();
	lckp->nfslock_usecnt--;
	if (lckp->nfslock_usecnt == 0 && (lckp->nfslock_lock & NFSV4LOCK_WANTED)) {
		lckp->nfslock_lock &= ~NFSV4LOCK_WANTED;
		wakeup((caddr_t)lckp);
	}
	NFSUNLOCKCLSTATE();
}

// CHERI CHANGES START
// {
//   "updated": 20191025,
//   "target_type": "kernel",
//   "changes": [
//     "iovec-macros",
<<<<<<< HEAD
//     "struct iovec",
=======
>>>>>>> fe33cd02
//     "user_capabilities"
//   ]
// }
// CHERI CHANGES END<|MERGE_RESOLUTION|>--- conflicted
+++ resolved
@@ -439,10 +439,6 @@
 //   "target_type": "kernel",
 //   "changes": [
 //     "iovec-macros",
-<<<<<<< HEAD
-//     "struct iovec",
-=======
->>>>>>> fe33cd02
 //     "user_capabilities"
 //   ]
 // }
