/*-
 *  modified for Lites 1.1
 *
 *  Aug 1995, Godmar Back (gback@cs.utah.edu)
 *  University of Utah, Department of Computer Science
 */
/*-
 * SPDX-License-Identifier: BSD-3-Clause
 *
 * Copyright (c) 1989, 1993
 *	The Regents of the University of California.  All rights reserved.
 * (c) UNIX System Laboratories, Inc.
 * All or some portions of this file are derived from material licensed
 * to the University of California by American Telephone and Telegraph
 * Co. or Unix System Laboratories, Inc. and are reproduced herein with
 * the permission of UNIX System Laboratories, Inc.
 *
 * Redistribution and use in source and binary forms, with or without
 * modification, are permitted provided that the following conditions
 * are met:
 * 1. Redistributions of source code must retain the above copyright
 *    notice, this list of conditions and the following disclaimer.
 * 2. Redistributions in binary form must reproduce the above copyright
 *    notice, this list of conditions and the following disclaimer in the
 *    documentation and/or other materials provided with the distribution.
 * 3. Neither the name of the University nor the names of its contributors
 *    may be used to endorse or promote products derived from this software
 *    without specific prior written permission.
 *
 * THIS SOFTWARE IS PROVIDED BY THE REGENTS AND CONTRIBUTORS ``AS IS'' AND
 * ANY EXPRESS OR IMPLIED WARRANTIES, INCLUDING, BUT NOT LIMITED TO, THE
 * IMPLIED WARRANTIES OF MERCHANTABILITY AND FITNESS FOR A PARTICULAR PURPOSE
 * ARE DISCLAIMED.  IN NO EVENT SHALL THE REGENTS OR CONTRIBUTORS BE LIABLE
 * FOR ANY DIRECT, INDIRECT, INCIDENTAL, SPECIAL, EXEMPLARY, OR CONSEQUENTIAL
 * DAMAGES (INCLUDING, BUT NOT LIMITED TO, PROCUREMENT OF SUBSTITUTE GOODS
 * OR SERVICES; LOSS OF USE, DATA, OR PROFITS; OR BUSINESS INTERRUPTION)
 * HOWEVER CAUSED AND ON ANY THEORY OF LIABILITY, WHETHER IN CONTRACT, STRICT
 * LIABILITY, OR TORT (INCLUDING NEGLIGENCE OR OTHERWISE) ARISING IN ANY WAY
 * OUT OF THE USE OF THIS SOFTWARE, EVEN IF ADVISED OF THE POSSIBILITY OF
 * SUCH DAMAGE.
 *
 *	@(#)ufs_lookup.c	8.6 (Berkeley) 4/1/94
 * $FreeBSD$
 */

#include <sys/param.h>
#include <sys/systm.h>
#include <sys/namei.h>
#include <sys/bio.h>
#include <sys/buf.h>
#include <sys/endian.h>
#include <sys/mount.h>
#include <sys/vnode.h>
#include <sys/malloc.h>
#include <sys/dirent.h>
#include <sys/sysctl.h>

#include <ufs/ufs/dir.h>

#include <fs/ext2fs/inode.h>
#include <fs/ext2fs/ext2_mount.h>
#include <fs/ext2fs/ext2fs.h>
#include <fs/ext2fs/ext2_dinode.h>
#include <fs/ext2fs/ext2_dir.h>
#include <fs/ext2fs/ext2_extern.h>
#include <fs/ext2fs/fs.h>

#ifdef INVARIANTS
static int dirchk = 1;
#else
static int dirchk = 0;
#endif

static SYSCTL_NODE(_vfs, OID_AUTO, e2fs, CTLFLAG_RD, 0, "EXT2FS filesystem");
SYSCTL_INT(_vfs_e2fs, OID_AUTO, dircheck, CTLFLAG_RW, &dirchk, 0, "");

/*
   DIRBLKSIZE in ffs is DEV_BSIZE (in most cases 512)
   while it is the native blocksize in ext2fs - thus, a #define
   is no longer appropriate
*/
#undef  DIRBLKSIZ

static u_char ext2_ft_to_dt[] = {
	DT_UNKNOWN,		/* EXT2_FT_UNKNOWN */
	DT_REG,			/* EXT2_FT_REG_FILE */
	DT_DIR,			/* EXT2_FT_DIR */
	DT_CHR,			/* EXT2_FT_CHRDEV */
	DT_BLK,			/* EXT2_FT_BLKDEV */
	DT_FIFO,		/* EXT2_FT_FIFO */
	DT_SOCK,		/* EXT2_FT_SOCK */
	DT_LNK,			/* EXT2_FT_SYMLINK */
};
#define	FTTODT(ft) \
    ((ft) < nitems(ext2_ft_to_dt) ? ext2_ft_to_dt[(ft)] : DT_UNKNOWN)

static u_char dt_to_ext2_ft[] = {
	EXT2_FT_UNKNOWN,	/* DT_UNKNOWN */
	EXT2_FT_FIFO,		/* DT_FIFO */
	EXT2_FT_CHRDEV,		/* DT_CHR */
	EXT2_FT_UNKNOWN,	/* unused */
	EXT2_FT_DIR,		/* DT_DIR */
	EXT2_FT_UNKNOWN,	/* unused */
	EXT2_FT_BLKDEV,		/* DT_BLK */
	EXT2_FT_UNKNOWN,	/* unused */
	EXT2_FT_REG_FILE,	/* DT_REG */
	EXT2_FT_UNKNOWN,	/* unused */
	EXT2_FT_SYMLINK,	/* DT_LNK */
	EXT2_FT_UNKNOWN,	/* unused */
	EXT2_FT_SOCK,		/* DT_SOCK */
	EXT2_FT_UNKNOWN,	/* unused */
	EXT2_FT_UNKNOWN,	/* DT_WHT */
};
#define	DTTOFT(dt) \
    ((dt) < nitems(dt_to_ext2_ft) ? dt_to_ext2_ft[(dt)] : EXT2_FT_UNKNOWN)

static int	ext2_dirbadentry(struct vnode *dp, struct ext2fs_direct_2 *de,
		    int entryoffsetinblock);
static int	ext2_is_dot_entry(struct componentname *cnp);
static int	ext2_lookup_ino(struct vnode *vdp, struct vnode **vpp,
		    struct componentname *cnp, ino_t *dd_ino);

static int
ext2_is_dot_entry(struct componentname *cnp)
{
	if (cnp->cn_namelen <= 2 && cnp->cn_nameptr[0] == '.' &&
	    (cnp->cn_nameptr[1] == '.' || cnp->cn_nameptr[1] == '\0'))
		return (1);
	return (0);
}

/*
 * Vnode op for reading directories.
 */
int
ext2_readdir(struct vop_readdir_args *ap)
{
	struct vnode *vp = ap->a_vp;
	struct uio *uio = ap->a_uio;
	struct buf *bp;
	struct inode *ip;
	struct ext2fs_direct_2 *dp, *edp;
	u_long *cookies;
	struct dirent dstdp;
	off_t offset, startoffset;
	size_t readcnt, skipcnt;
	ssize_t startresid;
	int ncookies;
	int DIRBLKSIZ = VTOI(ap->a_vp)->i_e2fs->e2fs_bsize;
	int error;

	if (uio->uio_offset < 0)
		return (EINVAL);
	ip = VTOI(vp);
	if (ap->a_ncookies != NULL) {
		ncookies = uio->uio_resid;
		if (uio->uio_offset >= ip->i_size)
			ncookies = 0;
		else if (ip->i_size - uio->uio_offset < ncookies)
			ncookies = ip->i_size - uio->uio_offset;
		ncookies = ncookies / (offsetof(struct ext2fs_direct_2,
		    e2d_namlen) + 4) + 1;
		cookies = malloc(ncookies * sizeof(*cookies), M_TEMP, M_WAITOK);
		*ap->a_ncookies = ncookies;
		*ap->a_cookies = cookies;
	} else {
		ncookies = 0;
		cookies = NULL;
	}
	offset = startoffset = uio->uio_offset;
	startresid = uio->uio_resid;
	error = 0;
	while (error == 0 && uio->uio_resid > 0 &&
	    uio->uio_offset < ip->i_size) {
		error = ext2_blkatoff(vp, uio->uio_offset, NULL, &bp);
		if (error)
			break;
		if (bp->b_offset + bp->b_bcount > ip->i_size)
			readcnt = ip->i_size - bp->b_offset;
		else
			readcnt = bp->b_bcount;
		skipcnt = (size_t)(uio->uio_offset - bp->b_offset) &
		    ~(size_t)(DIRBLKSIZ - 1);
		offset = bp->b_offset + skipcnt;
		dp = (struct ext2fs_direct_2 *)&bp->b_data[skipcnt];
		edp = (struct ext2fs_direct_2 *)&bp->b_data[readcnt];
		while (error == 0 && uio->uio_resid > 0 && dp < edp) {
			if (dp->e2d_reclen <= offsetof(struct ext2fs_direct_2,
			    e2d_namlen) || (caddr_t)dp + dp->e2d_reclen >
			    (caddr_t)edp) {
				error = EIO;
				break;
			}
			/*-
			 * "New" ext2fs directory entries differ in 3 ways
			 * from ufs on-disk ones:
			 * - the name is not necessarily NUL-terminated.
			 * - the file type field always exists and always
			 *   follows the name length field.
			 * - the file type is encoded in a different way.
			 *
			 * "Old" ext2fs directory entries need no special
			 * conversions, since they are binary compatible
			 * with "new" entries having a file type of 0 (i.e.,
			 * EXT2_FT_UNKNOWN).  Splitting the old name length
			 * field didn't make a mess like it did in ufs,
			 * because ext2fs uses a machine-independent disk
			 * layout.
			 */
			dstdp.d_namlen = dp->e2d_namlen;
			dstdp.d_type = FTTODT(dp->e2d_type);
			if (offsetof(struct ext2fs_direct_2, e2d_namlen) +
			    dstdp.d_namlen > dp->e2d_reclen) {
				error = EIO;
				break;
			}
			if (offset < startoffset || dp->e2d_ino == 0)
				goto nextentry;
			dstdp.d_fileno = dp->e2d_ino;
			dstdp.d_reclen = GENERIC_DIRSIZ(&dstdp);
			bcopy(dp->e2d_name, dstdp.d_name, dstdp.d_namlen);
			dstdp.d_name[dstdp.d_namlen] = '\0';
			if (dstdp.d_reclen > uio->uio_resid) {
				if (uio->uio_resid == startresid)
					error = EINVAL;
				else
					error = EJUSTRETURN;
				break;
			}
			/* Advance dp. */
			error = uiomove((caddr_t)&dstdp, dstdp.d_reclen, uio);
			if (error)
				break;
			if (cookies != NULL) {
				KASSERT(ncookies > 0,
				    ("ext2_readdir: cookies buffer too small"));
				*cookies = offset + dp->e2d_reclen;
				cookies++;
				ncookies--;
			}
nextentry:
			offset += dp->e2d_reclen;
			dp = (struct ext2fs_direct_2 *)((caddr_t)dp +
			    dp->e2d_reclen);
		}
		bqrelse(bp);
		uio->uio_offset = offset;
	}
	/* We need to correct uio_offset. */
	uio->uio_offset = offset;
	if (error == EJUSTRETURN)
		error = 0;
	if (ap->a_ncookies != NULL) {
		if (error == 0) {
			ap->a_ncookies -= ncookies;
		} else {
			free(*ap->a_cookies, M_TEMP);
			*ap->a_ncookies = 0;
			*ap->a_cookies = NULL;
		}
	}
	if (error == 0 && ap->a_eofflag)
		*ap->a_eofflag = ip->i_size <= uio->uio_offset;
	return (error);
}

/*
 * Convert a component of a pathname into a pointer to a locked inode.
 * This is a very central and rather complicated routine.
 * If the file system is not maintained in a strict tree hierarchy,
 * this can result in a deadlock situation (see comments in code below).
 *
 * The cnp->cn_nameiop argument is LOOKUP, CREATE, RENAME, or DELETE depending
 * on whether the name is to be looked up, created, renamed, or deleted.
 * When CREATE, RENAME, or DELETE is specified, information usable in
 * creating, renaming, or deleting a directory entry may be calculated.
 * If flag has LOCKPARENT or'ed into it and the target of the pathname
 * exists, lookup returns both the target and its parent directory locked.
 * When creating or renaming and LOCKPARENT is specified, the target may
 * not be ".".  When deleting and LOCKPARENT is specified, the target may
 * be "."., but the caller must check to ensure it does an vrele and vput
 * instead of two vputs.
 *
 * Overall outline of ext2_lookup:
 *
 *	search for name in directory, to found or notfound
 * notfound:
 *	if creating, return locked directory, leaving info on available slots
 *	else return error
 * found:
 *	if at end of path and deleting, return information to allow delete
 *	if at end of path and rewriting (RENAME and LOCKPARENT), lock target
 *	  inode and return info to allow rewrite
 *	if not at end, add name to cache; if at end and neither creating
 *	  nor deleting, add name to cache
 */
int
ext2_lookup(struct vop_cachedlookup_args *ap)
{

	return (ext2_lookup_ino(ap->a_dvp, ap->a_vpp, ap->a_cnp, NULL));
}

static int
ext2_lookup_ino(struct vnode *vdp, struct vnode **vpp, struct componentname *cnp,
    ino_t *dd_ino)
{
	struct inode *dp;		/* inode for directory being searched */
	struct buf *bp;			/* a buffer of directory entries */
	struct ext2fs_direct_2 *ep;	/* the current directory entry */
	int entryoffsetinblock;		/* offset of ep in bp's buffer */
	struct ext2fs_searchslot ss;
	doff_t i_diroff;		/* cached i_diroff value */
	doff_t i_offset;		/* cached i_offset value */
	int numdirpasses;		/* strategy for directory search */
	doff_t endsearch;		/* offset to end directory search */
	doff_t prevoff;			/* prev entry dp->i_offset */
	struct vnode *pdp;		/* saved dp during symlink work */
	struct vnode *tdp;		/* returned by VFS_VGET */
	doff_t enduseful;		/* pointer past last used dir slot */
	u_long bmask;			/* block offset mask */
	int error;
	struct ucred *cred = cnp->cn_cred;
	int flags = cnp->cn_flags;
	int nameiop = cnp->cn_nameiop;
	ino_t ino, ino1;
	int ltype;
	int entry_found = 0;

	int DIRBLKSIZ = VTOI(vdp)->i_e2fs->e2fs_bsize;

	if (vpp != NULL)
		*vpp = NULL;

	dp = VTOI(vdp);
	bmask = VFSTOEXT2(vdp->v_mount)->um_mountp->mnt_stat.f_iosize - 1;
restart:
	bp = NULL;
	ss.slotoffset = -1;

	/*
	 * We now have a segment name to search for, and a directory to search.
	 *
	 * Suppress search for slots unless creating
	 * file and at end of pathname, in which case
	 * we watch for a place to put the new file in
	 * case it doesn't already exist.
	 */
	i_diroff = dp->i_diroff;
	ss.slotstatus = FOUND;
	ss.slotfreespace = ss.slotsize = ss.slotneeded = 0;
	if ((nameiop == CREATE || nameiop == RENAME) &&
	    (flags & ISLASTCN)) {
		ss.slotstatus = NONE;
		ss.slotneeded = EXT2_DIR_REC_LEN(cnp->cn_namelen);
		/*
		 * was ss.slotneeded = (sizeof(struct direct) - MAXNAMLEN +
		 * cnp->cn_namelen + 3) &~ 3;
		 */
	}
	/*
	 * Try to lookup dir entry using htree directory index.
	 *
	 * If we got an error or we want to find '.' or '..' entry,
	 * we will fall back to linear search.
	 */
	if (!ext2_is_dot_entry(cnp) && ext2_htree_has_idx(dp)) {
		numdirpasses = 1;
		entryoffsetinblock = 0;
		switch (ext2_htree_lookup(dp, cnp->cn_nameptr, cnp->cn_namelen,
		    &bp, &entryoffsetinblock, &i_offset, &prevoff,
		    &enduseful, &ss)) {
		case 0:
			ep = (struct ext2fs_direct_2 *)((char *)bp->b_data +
			    (i_offset & bmask));
			goto foundentry;
		case ENOENT:
			i_offset = roundup2(dp->i_size, DIRBLKSIZ);
			goto notfound;
		default:
			/*
			 * Something failed; just fallback to do a linear
			 * search.
			 */
			break;
		}
	}

	/*
	 * If there is cached information on a previous search of
	 * this directory, pick up where we last left off.
	 * We cache only lookups as these are the most common
	 * and have the greatest payoff. Caching CREATE has little
	 * benefit as it usually must search the entire directory
	 * to determine that the entry does not exist. Caching the
	 * location of the last DELETE or RENAME has not reduced
	 * profiling time and hence has been removed in the interest
	 * of simplicity.
	 */
	if (nameiop != LOOKUP || i_diroff == 0 ||
	    i_diroff > dp->i_size) {
		entryoffsetinblock = 0;
		i_offset = 0;
		numdirpasses = 1;
	} else {
		i_offset = i_diroff;
		if ((entryoffsetinblock = i_offset & bmask) &&
		    (error = ext2_blkatoff(vdp, (off_t)i_offset, NULL,
		    &bp)))
			return (error);
		numdirpasses = 2;
		nchstats.ncs_2passes++;
	}
	prevoff = i_offset;
	endsearch = roundup2(dp->i_size, DIRBLKSIZ);
	enduseful = 0;

searchloop:
	while (i_offset < endsearch) {
		/*
		 * If necessary, get the next directory block.
		 */
		if (bp != NULL)
			brelse(bp);
		error = ext2_blkatoff(vdp, (off_t)i_offset, NULL, &bp);
		if (error != 0)
			return (error);
		entryoffsetinblock = 0;
		/*
		 * If still looking for a slot, and at a DIRBLKSIZE
		 * boundary, have to start looking for free space again.
		 */
		if (ss.slotstatus == NONE &&
		    (entryoffsetinblock & (DIRBLKSIZ - 1)) == 0) {
			ss.slotoffset = -1;
			ss.slotfreespace = 0;
		}
		error = ext2_search_dirblock(dp, bp->b_data, &entry_found,
		    cnp->cn_nameptr, cnp->cn_namelen,
		    &entryoffsetinblock, &i_offset, &prevoff,
		    &enduseful, &ss);
		if (error != 0) {
			brelse(bp);
			return (error);
		}
		if (entry_found) {
			ep = (struct ext2fs_direct_2 *)((char *)bp->b_data +
			    (entryoffsetinblock & bmask));
foundentry:
			ino = ep->e2d_ino;
			goto found;
		}
	}
notfound:
	/*
	 * If we started in the middle of the directory and failed
	 * to find our target, we must check the beginning as well.
	 */
	if (numdirpasses == 2) {
		numdirpasses--;
		i_offset = 0;
		endsearch = i_diroff;
		goto searchloop;
	}
	if (bp != NULL)
		brelse(bp);
	/*
	 * If creating, and at end of pathname and current
	 * directory has not been removed, then can consider
	 * allowing file to be created.
	 */
	if ((nameiop == CREATE || nameiop == RENAME) &&
	    (flags & ISLASTCN) && dp->i_nlink != 0) {
		/*
		 * Access for write is interpreted as allowing
		 * creation of files in the directory.
		 */
		if ((error = VOP_ACCESS(vdp, VWRITE, cred, cnp->cn_thread)) != 0)
			return (error);
		/*
		 * Return an indication of where the new directory
		 * entry should be put.  If we didn't find a slot,
		 * then set dp->i_count to 0 indicating
		 * that the new slot belongs at the end of the
		 * directory. If we found a slot, then the new entry
		 * can be put in the range from dp->i_offset to
		 * dp->i_offset + dp->i_count.
		 */
		if (ss.slotstatus == NONE) {
			dp->i_offset = roundup2(dp->i_size, DIRBLKSIZ);
			dp->i_count = 0;
			enduseful = dp->i_offset;
		} else {
			dp->i_offset = ss.slotoffset;
			dp->i_count = ss.slotsize;
			if (enduseful < ss.slotoffset + ss.slotsize)
				enduseful = ss.slotoffset + ss.slotsize;
		}
		dp->i_endoff = roundup2(enduseful, DIRBLKSIZ);
		/*
		 * We return with the directory locked, so that
		 * the parameters we set up above will still be
		 * valid if we actually decide to do a direnter().
		 * We return ni_vp == NULL to indicate that the entry
		 * does not currently exist; we leave a pointer to
		 * the (locked) directory inode in ndp->ni_dvp.
		 * The pathname buffer is saved so that the name
		 * can be obtained later.
		 *
		 * NB - if the directory is unlocked, then this
		 * information cannot be used.
		 */
		cnp->cn_flags |= SAVENAME;
		return (EJUSTRETURN);
	}
	/*
	 * Insert name into cache (as non-existent) if appropriate.
	 */
	if ((cnp->cn_flags & MAKEENTRY) != 0)
		cache_enter(vdp, NULL, cnp);
	return (ENOENT);

found:
	if (dd_ino != NULL)
		*dd_ino = ino;
	if (numdirpasses == 2)
		nchstats.ncs_pass2++;
	/*
	 * Check that directory length properly reflects presence
	 * of this entry.
	 */
	if (entryoffsetinblock + EXT2_DIR_REC_LEN(ep->e2d_namlen)
	    > dp->i_size) {
		ext2_dirbad(dp, i_offset, "i_size too small");
		dp->i_size = entryoffsetinblock + EXT2_DIR_REC_LEN(ep->e2d_namlen);
		dp->i_flag |= IN_CHANGE | IN_UPDATE;
	}
	brelse(bp);

	/*
	 * Found component in pathname.
	 * If the final component of path name, save information
	 * in the cache as to where the entry was found.
	 */
	if ((flags & ISLASTCN) && nameiop == LOOKUP)
		dp->i_diroff = rounddown2(i_offset, DIRBLKSIZ);
	/*
	 * If deleting, and at end of pathname, return
	 * parameters which can be used to remove file.
	 */
	if (nameiop == DELETE && (flags & ISLASTCN)) {
		if (flags & LOCKPARENT)
			ASSERT_VOP_ELOCKED(vdp, __FUNCTION__);
		/*
		 * Write access to directory required to delete files.
		 */
		if ((error = VOP_ACCESS(vdp, VWRITE, cred, cnp->cn_thread)) != 0)
			return (error);
		/*
		 * Return pointer to current entry in dp->i_offset,
		 * and distance past previous entry (if there
		 * is a previous entry in this block) in dp->i_count.
		 * Save directory inode pointer in ndp->ni_dvp for dirremove().
		 *
		 * Technically we shouldn't be setting these in the
		 * WANTPARENT case (first lookup in rename()), but any
		 * lookups that will result in directory changes will
		 * overwrite these.
		 */
		dp->i_offset = i_offset;
		if ((dp->i_offset & (DIRBLKSIZ - 1)) == 0)
			dp->i_count = 0;
		else
			dp->i_count = dp->i_offset - prevoff;
		if (dd_ino != NULL)
			return (0);
		if (dp->i_number == ino) {
			VREF(vdp);
			*vpp = vdp;
			return (0);
		}
		if ((error = VFS_VGET(vdp->v_mount, ino, LK_EXCLUSIVE,
		    &tdp)) != 0)
			return (error);
		/*
		 * If directory is "sticky", then user must own
		 * the directory, or the file in it, else she
		 * may not delete it (unless she's root). This
		 * implements append-only directories.
		 */
		if ((dp->i_mode & ISVTX) &&
		    cred->cr_uid != 0 &&
		    cred->cr_uid != dp->i_uid &&
		    VTOI(tdp)->i_uid != cred->cr_uid) {
			vput(tdp);
			return (EPERM);
		}
		*vpp = tdp;
		return (0);
	}

	/*
	 * If rewriting (RENAME), return the inode and the
	 * information required to rewrite the present directory
	 * Must get inode of directory entry to verify it's a
	 * regular file, or empty directory.
	 */
	if (nameiop == RENAME && (flags & ISLASTCN)) {
		if ((error = VOP_ACCESS(vdp, VWRITE, cred, cnp->cn_thread)) != 0)
			return (error);
		/*
		 * Careful about locking second inode.
		 * This can only occur if the target is ".".
		 */
		dp->i_offset = i_offset;
		if (dp->i_number == ino)
			return (EISDIR);
		if (dd_ino != NULL)
			return (0);
		if ((error = VFS_VGET(vdp->v_mount, ino, LK_EXCLUSIVE,
		    &tdp)) != 0)
			return (error);
		*vpp = tdp;
		cnp->cn_flags |= SAVENAME;
		return (0);
	}
	if (dd_ino != NULL)
		return (0);

	/*
	 * Step through the translation in the name.  We do not `vput' the
	 * directory because we may need it again if a symbolic link
	 * is relative to the current directory.  Instead we save it
	 * unlocked as "pdp".  We must get the target inode before unlocking
	 * the directory to insure that the inode will not be removed
	 * before we get it.  We prevent deadlock by always fetching
	 * inodes from the root, moving down the directory tree. Thus
	 * when following backward pointers ".." we must unlock the
	 * parent directory before getting the requested directory.
	 * There is a potential race condition here if both the current
	 * and parent directories are removed before the VFS_VGET for the
	 * inode associated with ".." returns.  We hope that this occurs
	 * infrequently since we cannot avoid this race condition without
	 * implementing a sophisticated deadlock detection algorithm.
	 * Note also that this simple deadlock detection scheme will not
	 * work if the file system has any hard links other than ".."
	 * that point backwards in the directory structure.
	 */
	pdp = vdp;
	if (flags & ISDOTDOT) {
		error = vn_vget_ino(pdp, ino, cnp->cn_lkflags, &tdp);
		if (pdp->v_iflag & VI_DOOMED) {
			if (error == 0)
				vput(tdp);
			error = ENOENT;
		}
		if (error)
			return (error);
		/*
		 * Recheck that ".." entry in the vdp directory points
		 * to the inode we looked up before vdp lock was
		 * dropped.
		 */
		error = ext2_lookup_ino(pdp, NULL, cnp, &ino1);
		if (error) {
			vput(tdp);
			return (error);
		}
		if (ino1 != ino) {
			vput(tdp);
			goto restart;
		}
		*vpp = tdp;
	} else if (dp->i_number == ino) {
		VREF(vdp);	/* we want ourself, ie "." */
		/*
		 * When we lookup "." we still can be asked to lock it
		 * differently.
		 */
		ltype = cnp->cn_lkflags & LK_TYPE_MASK;
		if (ltype != VOP_ISLOCKED(vdp)) {
			if (ltype == LK_EXCLUSIVE)
				vn_lock(vdp, LK_UPGRADE | LK_RETRY);
			else	/* if (ltype == LK_SHARED) */
				vn_lock(vdp, LK_DOWNGRADE | LK_RETRY);
		}
		*vpp = vdp;
	} else {
		if ((error = VFS_VGET(vdp->v_mount, ino, cnp->cn_lkflags,
		    &tdp)) != 0)
			return (error);
		*vpp = tdp;
	}

	/*
	 * Insert name into cache if appropriate.
	 */
	if (cnp->cn_flags & MAKEENTRY)
		cache_enter(vdp, *vpp, cnp);
	return (0);
}

int
ext2_search_dirblock(struct inode *ip, void *data, int *foundp,
    const char *name, int namelen, int *entryoffsetinblockp,
    doff_t *offp, doff_t *prevoffp, doff_t *endusefulp,
    struct ext2fs_searchslot *ssp)
{
	struct vnode *vdp;
	struct ext2fs_direct_2 *ep, *top;
	uint32_t bsize = ip->i_e2fs->e2fs_bsize;
	int offset = *entryoffsetinblockp;
	int namlen;

	vdp = ITOV(ip);

	ep = (struct ext2fs_direct_2 *)((char *)data + offset);
	top = (struct ext2fs_direct_2 *)((char *)data +
	    bsize - EXT2_DIR_REC_LEN(0));

	while (ep < top) {
		/*
		 * Full validation checks are slow, so we only check
		 * enough to insure forward progress through the
		 * directory. Complete checks can be run by setting
		 * "vfs.e2fs.dirchk" to be true.
		 */
		if (ep->e2d_reclen == 0 ||
		    (dirchk && ext2_dirbadentry(vdp, ep, offset))) {
			int i;

			ext2_dirbad(ip, *offp, "mangled entry");
			i = bsize - (offset & (bsize - 1));
			*offp += i;
			offset += i;
			continue;
		}

		/*
		 * If an appropriate sized slot has not yet been found,
		 * check to see if one is available. Also accumulate space
		 * in the current block so that we can determine if
		 * compaction is viable.
		 */
		if (ssp->slotstatus != FOUND) {
			int size = ep->e2d_reclen;

			if (ep->e2d_ino != 0)
				size -= EXT2_DIR_REC_LEN(ep->e2d_namlen);
			if (size > 0) {
				if (size >= ssp->slotneeded) {
					ssp->slotstatus = FOUND;
					ssp->slotoffset = *offp;
					ssp->slotsize = ep->e2d_reclen;
				} else if (ssp->slotstatus == NONE) {
					ssp->slotfreespace += size;
					if (ssp->slotoffset == -1)
						ssp->slotoffset = *offp;
					if (ssp->slotfreespace >= ssp->slotneeded) {
						ssp->slotstatus = COMPACT;
						ssp->slotsize = *offp +
						    ep->e2d_reclen -
						    ssp->slotoffset;
					}
				}
			}
		}
		/*
		 * Check for a name match.
		 */
		if (ep->e2d_ino) {
			namlen = ep->e2d_namlen;
			if (namlen == namelen &&
			    !bcmp(name, ep->e2d_name, (unsigned)namlen)) {
				/*
				 * Save directory entry's inode number and
				 * reclen in ndp->ni_ufs area, and release
				 * directory buffer.
				 */
				*foundp = 1;
				return (0);
			}
		}
		*prevoffp = *offp;
		*offp += ep->e2d_reclen;
		offset += ep->e2d_reclen;
		*entryoffsetinblockp = offset;
		if (ep->e2d_ino)
			*endusefulp = *offp;
		/*
		 * Get pointer to the next entry.
		 */
		ep = (struct ext2fs_direct_2 *)((char *)data + offset);
	}

	return (0);
}

void
ext2_dirbad(struct inode *ip, doff_t offset, char *how)
{
	struct mount *mp;

	mp = ITOV(ip)->v_mount;
	if ((mp->mnt_flag & MNT_RDONLY) == 0)
		panic("ext2_dirbad: %s: bad dir ino %ju at offset %ld: %s\n",
		    mp->mnt_stat.f_mntonname, (uintmax_t)ip->i_number,
		    (long)offset, how);
	else
		(void)printf("%s: bad dir ino %ju at offset %ld: %s\n",
		    mp->mnt_stat.f_mntonname, (uintmax_t)ip->i_number,
		    (long)offset, how);

}

/*
 * Do consistency checking on a directory entry:
 *	record length must be multiple of 4
 *	entry must fit in rest of its DIRBLKSIZ block
 *	record must be large enough to contain entry
 *	name is not longer than MAXNAMLEN
 *	name must be as long as advertised, and null terminated
 */
/*
 *	changed so that it confirms to ext2_check_dir_entry
 */
static int
ext2_dirbadentry(struct vnode *dp, struct ext2fs_direct_2 *de,
    int entryoffsetinblock)
{
	int DIRBLKSIZ = VTOI(dp)->i_e2fs->e2fs_bsize;

	char *error_msg = NULL;

	if (de->e2d_reclen < EXT2_DIR_REC_LEN(1))
		error_msg = "rec_len is smaller than minimal";
	else if (de->e2d_reclen % 4 != 0)
		error_msg = "rec_len % 4 != 0";
	else if (de->e2d_reclen < EXT2_DIR_REC_LEN(de->e2d_namlen))
		error_msg = "reclen is too small for name_len";
	else if (entryoffsetinblock + de->e2d_reclen > DIRBLKSIZ)
		error_msg = "directory entry across blocks";
	/* else LATER
	     if (de->inode > dir->i_sb->u.ext2_sb.s_es->s_inodes_count)
		error_msg = "inode out of bounds";
	*/

	if (error_msg != NULL) {
		printf("bad directory entry: %s\n", error_msg);
		printf("offset=%d, inode=%lu, rec_len=%u, name_len=%u\n",
			entryoffsetinblock, (unsigned long)de->e2d_ino,
			de->e2d_reclen, de->e2d_namlen);
	}
	return error_msg == NULL ? 0 : 1;
}

/*
 * Write a directory entry after a call to namei, using the parameters
 * that it left in nameidata.  The argument ip is the inode which the new
 * directory entry will refer to.  Dvp is a pointer to the directory to
 * be written, which was left locked by namei. Remaining parameters
 * (dp->i_offset, dp->i_count) indicate how the space for the new
 * entry is to be obtained.
 */
int
ext2_direnter(struct inode *ip, struct vnode *dvp, struct componentname *cnp)
{
	struct inode *dp;
	struct ext2fs_direct_2 newdir;
<<<<<<< HEAD
	kiovec_t aiov;
	struct uio auio;
=======
	struct buf *bp;
>>>>>>> 1c4853ad
	int error, newentrysize;
	int DIRBLKSIZ = ip->i_e2fs->e2fs_bsize;


#ifdef INVARIANTS
	if ((cnp->cn_flags & SAVENAME) == 0)
		panic("ext2_direnter: missing name");
#endif
	dp = VTOI(dvp);
	newdir.e2d_ino = ip->i_number;
	newdir.e2d_namlen = cnp->cn_namelen;
	if (EXT2_HAS_INCOMPAT_FEATURE(ip->i_e2fs,
	    EXT2F_INCOMPAT_FTYPE))
		newdir.e2d_type = DTTOFT(IFTODT(ip->i_mode));
	else
		newdir.e2d_type = EXT2_FT_UNKNOWN;
	bcopy(cnp->cn_nameptr, newdir.e2d_name, (unsigned)cnp->cn_namelen + 1);
	newentrysize = EXT2_DIR_REC_LEN(newdir.e2d_namlen);

	if (ext2_htree_has_idx(dp)) {
		error = ext2_htree_add_entry(dvp, &newdir, cnp);
		if (error) {
			dp->i_flag &= ~IN_E3INDEX;
			dp->i_flag |= IN_CHANGE | IN_UPDATE;
		}
		return (error);
	}

	if (EXT2_HAS_COMPAT_FEATURE(ip->i_e2fs, EXT2F_COMPAT_DIRHASHINDEX) &&
	    !ext2_htree_has_idx(dp)) {
		if ((dp->i_size / DIRBLKSIZ) == 1 &&
		    dp->i_offset == DIRBLKSIZ) {
			/*
			 * Making indexed directory when one block is not
			 * enough to save all entries.
			 */
			return ext2_htree_create_index(dvp, cnp, &newdir);
		}
	}

	if (dp->i_count == 0) {
		/*
		 * If dp->i_count is 0, then namei could find no
		 * space in the directory. Here, dp->i_offset will
		 * be on a directory block boundary and we will write the
		 * new entry into a fresh block.
		 */
		if (dp->i_offset & (DIRBLKSIZ - 1))
			panic("ext2_direnter: newblk");

		newdir.e2d_reclen = DIRBLKSIZ;
<<<<<<< HEAD
		auio.uio_resid = newentrysize;
		IOVEC_INIT(&aiov, &newdir, newentrysize);
		auio.uio_iov = &aiov;
		auio.uio_iovcnt = 1;
		auio.uio_rw = UIO_WRITE;
		auio.uio_segflg = UIO_SYSSPACE;
		auio.uio_td = (struct thread *)0;
		error = VOP_WRITE(dvp, &auio, IO_SYNC, cnp->cn_cred);
		if (DIRBLKSIZ >
		    VFSTOEXT2(dvp->v_mount)->um_mountp->mnt_stat.f_bsize)
			/* XXX should grow with balloc() */
			panic("ext2_direnter: frag size");
		else if (!error) {
			dp->i_size = roundup2(dp->i_size, DIRBLKSIZ);
			dp->i_flag |= IN_CHANGE;
		}
		return (error);
=======

		bp = getblk(ip->i_devvp, lblkno(dp->i_e2fs, dp->i_offset),
		    DIRBLKSIZ, 0, 0, 0);
		if (!bp)
			return (EIO);

		memcpy(bp->b_data, &newdir, sizeof(struct ext2fs_direct_2));

		ext2_dir_blk_csum_set(dp, bp);
		error = bwrite(bp);
		if (error)
			return (error);

		dp->i_size = roundup2(dp->i_size, DIRBLKSIZ);
		dp->i_flag |= IN_CHANGE;

		return (0);
>>>>>>> 1c4853ad
	}

	error = ext2_add_entry(dvp, &newdir);
	if (!error && dp->i_endoff && dp->i_endoff < dp->i_size)
		error = ext2_truncate(dvp, (off_t)dp->i_endoff, IO_SYNC,
		    cnp->cn_cred, cnp->cn_thread);
	return (error);
}

/*
 * Insert an entry into the directory block.
 * Compact the contents.
 */
int
ext2_add_entry(struct vnode *dvp, struct ext2fs_direct_2 *entry)
{
	struct ext2fs_direct_2 *ep, *nep;
	struct inode *dp;
	struct buf *bp;
	u_int dsize;
	int error, loc, newentrysize, spacefree;
	char *dirbuf;

	dp = VTOI(dvp);

	/*
	 * If dp->i_count is non-zero, then namei found space
	 * for the new entry in the range dp->i_offset to
	 * dp->i_offset + dp->i_count in the directory.
	 * To use this space, we may have to compact the entries located
	 * there, by copying them together towards the beginning of the
	 * block, leaving the free space in one usable chunk at the end.
	 */

	/*
	 * Increase size of directory if entry eats into new space.
	 * This should never push the size past a new multiple of
	 * DIRBLKSIZE.
	 *
	 * N.B. - THIS IS AN ARTIFACT OF 4.2 AND SHOULD NEVER HAPPEN.
	 */
	if (dp->i_offset + dp->i_count > dp->i_size)
		dp->i_size = dp->i_offset + dp->i_count;
	/*
	 * Get the block containing the space for the new directory entry.
	 */
	if ((error = ext2_blkatoff(dvp, (off_t)dp->i_offset, &dirbuf,
	    &bp)) != 0)
		return (error);
	/*
	 * Find space for the new entry. In the simple case, the entry at
	 * offset base will have the space. If it does not, then namei
	 * arranged that compacting the region dp->i_offset to
	 * dp->i_offset + dp->i_count would yield the
	 * space.
	 */
	newentrysize = EXT2_DIR_REC_LEN(entry->e2d_namlen);
	ep = (struct ext2fs_direct_2 *)dirbuf;
	dsize = EXT2_DIR_REC_LEN(ep->e2d_namlen);
	spacefree = ep->e2d_reclen - dsize;
	for (loc = ep->e2d_reclen; loc < dp->i_count; ) {
		nep = (struct ext2fs_direct_2 *)(dirbuf + loc);
		if (ep->e2d_ino) {
			/* trim the existing slot */
			ep->e2d_reclen = dsize;
			ep = (struct ext2fs_direct_2 *)((char *)ep + dsize);
		} else {
			/* overwrite; nothing there; header is ours */
			spacefree += dsize;
		}
		dsize = EXT2_DIR_REC_LEN(nep->e2d_namlen);
		spacefree += nep->e2d_reclen - dsize;
		loc += nep->e2d_reclen;
		bcopy((caddr_t)nep, (caddr_t)ep, dsize);
	}
	/*
	 * Update the pointer fields in the previous entry (if any),
	 * copy in the new entry, and write out the block.
	 */
	if (ep->e2d_ino == 0) {
		if (spacefree + dsize < newentrysize)
			panic("ext2_direnter: compact1");
		entry->e2d_reclen = spacefree + dsize;
	} else {
		if (spacefree < newentrysize)
			panic("ext2_direnter: compact2");
		entry->e2d_reclen = spacefree;
		ep->e2d_reclen = dsize;
		ep = (struct ext2fs_direct_2 *)((char *)ep + dsize);
	}
	bcopy((caddr_t)entry, (caddr_t)ep, (u_int)newentrysize);
	ext2_dir_blk_csum_set(dp, bp);
	if (DOINGASYNC(dvp)) {
		bdwrite(bp);
		error = 0;
	} else {
		error = bwrite(bp);
	}
	dp->i_flag |= IN_CHANGE | IN_UPDATE;
	return (error);
}

/*
 * Remove a directory entry after a call to namei, using
 * the parameters which it left in nameidata. The entry
 * dp->i_offset contains the offset into the directory of the
 * entry to be eliminated.  The dp->i_count field contains the
 * size of the previous record in the directory.  If this
 * is 0, the first entry is being deleted, so we need only
 * zero the inode number to mark the entry as free.  If the
 * entry is not the first in the directory, we must reclaim
 * the space of the now empty record by adding the record size
 * to the size of the previous entry.
 */
int
ext2_dirremove(struct vnode *dvp, struct componentname *cnp)
{
	struct inode *dp;
	struct ext2fs_direct_2 *ep, *rep;
	struct buf *bp;
	int error;

	dp = VTOI(dvp);
	if (dp->i_count == 0) {
		/*
		 * First entry in block: set d_ino to zero.
		 */
		if ((error =
		    ext2_blkatoff(dvp, (off_t)dp->i_offset, (char **)&ep,
		    &bp)) != 0)
			return (error);
		ep->e2d_ino = 0;
		error = bwrite(bp);
		dp->i_flag |= IN_CHANGE | IN_UPDATE;
		return (error);
	}
	/*
	 * Collapse new free space into previous entry.
	 */
	if ((error = ext2_blkatoff(dvp, (off_t)(dp->i_offset - dp->i_count),
	    (char **)&ep, &bp)) != 0)
		return (error);

	/* Set 'rep' to the entry being removed. */
	if (dp->i_count == 0)
		rep = ep;
	else
		rep = (struct ext2fs_direct_2 *)((char *)ep + ep->e2d_reclen);
	ep->e2d_reclen += rep->e2d_reclen;
	ext2_dir_blk_csum_set(dp, bp);
	if (DOINGASYNC(dvp) && dp->i_count != 0)
		bdwrite(bp);
	else
		error = bwrite(bp);
	dp->i_flag |= IN_CHANGE | IN_UPDATE;
	return (error);
}

/*
 * Rewrite an existing directory entry to point at the inode
 * supplied.  The parameters describing the directory entry are
 * set up by a call to namei.
 */
int
ext2_dirrewrite(struct inode *dp, struct inode *ip, struct componentname *cnp)
{
	struct buf *bp;
	struct ext2fs_direct_2 *ep;
	struct vnode *vdp = ITOV(dp);
	int error;

	if ((error = ext2_blkatoff(vdp, (off_t)dp->i_offset, (char **)&ep,
	    &bp)) != 0)
		return (error);
	ep->e2d_ino = ip->i_number;
	if (EXT2_HAS_INCOMPAT_FEATURE(ip->i_e2fs,
	    EXT2F_INCOMPAT_FTYPE))
		ep->e2d_type = DTTOFT(IFTODT(ip->i_mode));
	else
		ep->e2d_type = EXT2_FT_UNKNOWN;
	ext2_dir_blk_csum_set(dp, bp);
	error = bwrite(bp);
	dp->i_flag |= IN_CHANGE | IN_UPDATE;
	return (error);
}

/*
 * Check if a directory is empty or not.
 * Inode supplied must be locked.
 *
 * Using a struct dirtemplate here is not precisely
 * what we want, but better than using a struct direct.
 *
 * NB: does not handle corrupted directories.
 */
int
ext2_dirempty(struct inode *ip, ino_t parentino, struct ucred *cred)
{
	off_t off;
	struct dirtemplate dbuf;
	struct ext2fs_direct_2 *dp = (struct ext2fs_direct_2 *)&dbuf;
	int error, namlen;
	ssize_t count;
#define	MINDIRSIZ (sizeof(struct dirtemplate) / 2)

	for (off = 0; off < ip->i_size; off += dp->e2d_reclen) {
		error = vn_rdwr(UIO_READ, ITOV(ip), (caddr_t)dp, MINDIRSIZ,
		    off, UIO_SYSSPACE, IO_NODELOCKED | IO_NOMACCHECK, cred,
		    NOCRED, &count, (struct thread *)0);
		/*
		 * Since we read MINDIRSIZ, residual must
		 * be 0 unless we're at end of file.
		 */
		if (error || count != 0)
			return (0);
		/* avoid infinite loops */
		if (dp->e2d_reclen == 0)
			return (0);
		/* skip empty entries */
		if (dp->e2d_ino == 0)
			continue;
		/* accept only "." and ".." */
		namlen = dp->e2d_namlen;
		if (namlen > 2)
			return (0);
		if (dp->e2d_name[0] != '.')
			return (0);
		/*
		 * At this point namlen must be 1 or 2.
		 * 1 implies ".", 2 implies ".." if second
		 * char is also "."
		 */
		if (namlen == 1)
			continue;
		if (dp->e2d_name[1] == '.' && dp->e2d_ino == parentino)
			continue;
		return (0);
	}
	return (1);
}

/*
 * Check if source directory is in the path of the target directory.
 * Target is supplied locked, source is unlocked.
 * The target is always vput before returning.
 */
int
ext2_checkpath(struct inode *source, struct inode *target, struct ucred *cred)
{
	struct vnode *vp;
	int error, namlen;
	struct dirtemplate dirbuf;

	vp = ITOV(target);
	if (target->i_number == source->i_number) {
		error = EEXIST;
		goto out;
	}
	if (target->i_number == EXT2_ROOTINO) {
		error = 0;
		goto out;
	}

	for (;;) {
		if (vp->v_type != VDIR) {
			error = ENOTDIR;
			break;
		}
		error = vn_rdwr(UIO_READ, vp, (caddr_t)&dirbuf,
		    sizeof(struct dirtemplate), (off_t)0, UIO_SYSSPACE,
		    IO_NODELOCKED | IO_NOMACCHECK, cred, NOCRED, NULL,
		    NULL);
		if (error != 0)
			break;
		namlen = dirbuf.dotdot_type;	/* like ufs little-endian */
		if (namlen != 2 ||
		    dirbuf.dotdot_name[0] != '.' ||
		    dirbuf.dotdot_name[1] != '.') {
			error = ENOTDIR;
			break;
		}
		if (dirbuf.dotdot_ino == source->i_number) {
			error = EINVAL;
			break;
		}
		if (dirbuf.dotdot_ino == EXT2_ROOTINO)
			break;
		vput(vp);
		if ((error = VFS_VGET(vp->v_mount, dirbuf.dotdot_ino,
		    LK_EXCLUSIVE, &vp)) != 0) {
			vp = NULL;
			break;
		}
	}

out:
	if (error == ENOTDIR)
		printf("checkpath: .. not a directory\n");
	if (vp != NULL)
		vput(vp);
	return (error);
}<|MERGE_RESOLUTION|>--- conflicted
+++ resolved
@@ -867,12 +867,7 @@
 {
 	struct inode *dp;
 	struct ext2fs_direct_2 newdir;
-<<<<<<< HEAD
-	kiovec_t aiov;
-	struct uio auio;
-=======
 	struct buf *bp;
->>>>>>> 1c4853ad
 	int error, newentrysize;
 	int DIRBLKSIZ = ip->i_e2fs->e2fs_bsize;
 
@@ -924,25 +919,6 @@
 			panic("ext2_direnter: newblk");
 
 		newdir.e2d_reclen = DIRBLKSIZ;
-<<<<<<< HEAD
-		auio.uio_resid = newentrysize;
-		IOVEC_INIT(&aiov, &newdir, newentrysize);
-		auio.uio_iov = &aiov;
-		auio.uio_iovcnt = 1;
-		auio.uio_rw = UIO_WRITE;
-		auio.uio_segflg = UIO_SYSSPACE;
-		auio.uio_td = (struct thread *)0;
-		error = VOP_WRITE(dvp, &auio, IO_SYNC, cnp->cn_cred);
-		if (DIRBLKSIZ >
-		    VFSTOEXT2(dvp->v_mount)->um_mountp->mnt_stat.f_bsize)
-			/* XXX should grow with balloc() */
-			panic("ext2_direnter: frag size");
-		else if (!error) {
-			dp->i_size = roundup2(dp->i_size, DIRBLKSIZ);
-			dp->i_flag |= IN_CHANGE;
-		}
-		return (error);
-=======
 
 		bp = getblk(ip->i_devvp, lblkno(dp->i_e2fs, dp->i_offset),
 		    DIRBLKSIZ, 0, 0, 0);
@@ -960,7 +936,6 @@
 		dp->i_flag |= IN_CHANGE;
 
 		return (0);
->>>>>>> 1c4853ad
 	}
 
 	error = ext2_add_entry(dvp, &newdir);
