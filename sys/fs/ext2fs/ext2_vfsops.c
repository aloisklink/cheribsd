--- conflicted
+++ resolved
@@ -240,12 +240,7 @@
 	 */
 	if (fspec == NULL)
 		return (EINVAL);
-<<<<<<< HEAD
-	NDINIT(ndp, LOOKUP, FOLLOW | LOCKLEAF, UIO_SYSSPACE, PTR2CAP(fspec),
-	    td);
-=======
-	NDINIT(ndp, LOOKUP, FOLLOW | LOCKLEAF, UIO_SYSSPACE, fspec);
->>>>>>> 7e1d3eef
+	NDINIT(ndp, LOOKUP, FOLLOW | LOCKLEAF, UIO_SYSSPACE, PTR2CAP(fspec));
 	if ((error = namei(ndp)) != 0)
 		return (error);
 	NDFREE(ndp, NDF_ONLY_PNBUF);
