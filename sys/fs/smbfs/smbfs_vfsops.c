--- conflicted
+++ resolved
@@ -352,16 +352,7 @@
  */
 /* ARGSUSED */
 static int
-<<<<<<< HEAD
-smbfs_quotactl(struct mount *mp, int cmd, uid_t uid, void * __capability arg,
-    bool *mp_busy)
-=======
-smbfs_quotactl(mp, cmd, uid, arg)
-	struct mount *mp;
-	int cmd;
-	uid_t uid;
-	void *arg;
->>>>>>> 271fcf1c
+smbfs_quotactl(struct mount *mp, int cmd, uid_t uid, void * __capability arg)
 {
 	SMBVDEBUG("return EOPNOTSUPP\n");
 	return EOPNOTSUPP;
