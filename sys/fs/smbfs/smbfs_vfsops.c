--- conflicted
+++ resolved
@@ -352,16 +352,8 @@
  */
 /* ARGSUSED */
 static int
-<<<<<<< HEAD
-smbfs_quotactl(struct mount *mp, int cmd, uid_t uid, void * __capability arg)
-=======
-smbfs_quotactl(mp, cmd, uid, arg, mp_busy)
-	struct mount *mp;
-	int cmd;
-	uid_t uid;
-	void *arg;
-	bool *mp_busy;
->>>>>>> 6d3e78ad
+smbfs_quotactl(struct mount *mp, int cmd, uid_t uid, void * __capability arg,
+    bool *mp_busy)
 {
 	SMBVDEBUG("return EOPNOTSUPP\n");
 	return EOPNOTSUPP;
