--- conflicted
+++ resolved
@@ -72,10 +72,7 @@
 	ctemp = cheri_setaddress(kroot, VM_MAX_KERNEL_ADDRESS - L2_SIZE);
 	ctemp = cheri_setboundsexact(ctemp, L2_SIZE);
 	ctemp = cheri_andperm(ctemp, CHERI_PERMS_KERNEL_DATA);
-<<<<<<< HEAD
 	devmap_init_capability(ctemp);
-=======
->>>>>>> 0e6aa05c
 
 	kernel_root_cap = cheri_andperm(kroot,
 	    ~(CHERI_PERM_SEAL | CHERI_PERM_UNSEAL));
@@ -120,10 +117,6 @@
 	}
 	return (0);
 }
-<<<<<<< HEAD
-
-=======
->>>>>>> 0e6aa05c
 // CHERI CHANGES START
 // {
 //   "updated": 20200803,
