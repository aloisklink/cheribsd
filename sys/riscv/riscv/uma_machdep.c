/*-
 * Copyright (c) 2003 Alan L. Cox <alc@cs.rice.edu>
 * All rights reserved.
 *
 * Redistribution and use in source and binary forms, with or without
 * modification, are permitted provided that the following conditions
 * are met:
 * 1. Redistributions of source code must retain the above copyright
 *    notice, this list of conditions and the following disclaimer.
 * 2. Redistributions in binary form must reproduce the above copyright
 *    notice, this list of conditions and the following disclaimer in the
 *    documentation and/or other materials provided with the distribution.
 *
 * THIS SOFTWARE IS PROVIDED BY THE AUTHOR AND CONTRIBUTORS ``AS IS'' AND
 * ANY EXPRESS OR IMPLIED WARRANTIES, INCLUDING, BUT NOT LIMITED TO, THE
 * IMPLIED WARRANTIES OF MERCHANTABILITY AND FITNESS FOR A PARTICULAR PURPOSE
 * ARE DISCLAIMED.  IN NO EVENT SHALL THE AUTHOR OR CONTRIBUTORS BE LIABLE
 * FOR ANY DIRECT, INDIRECT, INCIDENTAL, SPECIAL, EXEMPLARY, OR CONSEQUENTIAL
 * DAMAGES (INCLUDING, BUT NOT LIMITED TO, PROCUREMENT OF SUBSTITUTE GOODS
 * OR SERVICES; LOSS OF USE, DATA, OR PROFITS; OR BUSINESS INTERRUPTION)
 * HOWEVER CAUSED AND ON ANY THEORY OF LIABILITY, WHETHER IN CONTRACT, STRICT
 * LIABILITY, OR TORT (INCLUDING NEGLIGENCE OR OTHERWISE) ARISING IN ANY WAY
 * OUT OF THE USE OF THIS SOFTWARE, EVEN IF ADVISED OF THE POSSIBILITY OF
 * SUCH DAMAGE.
 */

#include <sys/cdefs.h>
__FBSDID("$FreeBSD$");

#include <sys/param.h>
#include <sys/malloc.h>
#include <vm/vm.h>
#include <vm/vm_param.h>
#include <vm/vm_page.h>
#include <vm/vm_phys.h>
#include <vm/vm_dumpset.h>
#include <vm/uma.h>
#include <vm/uma_int.h>

#include <cheri/cheric.h>

void *
uma_small_alloc(uma_zone_t zone, vm_size_t bytes, int domain, u_int8_t *flags,
    int wait)
{
	vm_page_t m;
	vm_paddr_t pa;
	void *va;

	*flags = UMA_SLAB_PRIV;
	m = vm_page_alloc_noobj_domain(domain, malloc2vm_flags(wait) |
	    VM_ALLOC_WIRED);
	if (m == NULL)
		return (NULL);
	pa = m->phys_addr;
	if ((wait & M_NODUMP) == 0)
		dump_add_page(pa);
<<<<<<< HEAD
	va = (void *)cheri_kern_setbounds(PHYS_TO_DMAP(pa), PAGE_SIZE);
	if ((wait & M_ZERO) && (m->flags & PG_ZERO) == 0)
		bzero(va, PAGE_SIZE);
=======
	va = (void *)PHYS_TO_DMAP(pa);
>>>>>>> a4667e09
	return (va);
}

void
uma_small_free(void *mem, vm_size_t size, u_int8_t flags)
{
	vm_page_t m;
	vm_paddr_t pa;

	pa = DMAP_TO_PHYS((vm_offset_t)mem);
	dump_drop_page(pa);
	m = PHYS_TO_VM_PAGE(pa);
	vm_page_unwire_noq(m);
	vm_page_free(m);
}

// CHERI CHANGES START
// {
//   "updated": 20200804,
//   "target_type": "kernel",
//   "changes_purecap": [
//     "support"
//   ]
// }
// CHERI CHANGES END<|MERGE_RESOLUTION|>--- conflicted
+++ resolved
@@ -55,13 +55,7 @@
 	pa = m->phys_addr;
 	if ((wait & M_NODUMP) == 0)
 		dump_add_page(pa);
-<<<<<<< HEAD
 	va = (void *)cheri_kern_setbounds(PHYS_TO_DMAP(pa), PAGE_SIZE);
-	if ((wait & M_ZERO) && (m->flags & PG_ZERO) == 0)
-		bzero(va, PAGE_SIZE);
-=======
-	va = (void *)PHYS_TO_DMAP(pa);
->>>>>>> a4667e09
 	return (va);
 }
 
