/*-
 * Copyright (c) 2016 Ruslan Bukin <br@bsdpad.com>
 * All rights reserved.
 *
 * Portions of this software were developed by SRI International and the
 * University of Cambridge Computer Laboratory under DARPA/AFRL contract
 * FA8750-10-C-0237 ("CTSRD"), as part of the DARPA CRASH research programme.
 *
 * Portions of this software were developed by the University of Cambridge
 * Computer Laboratory as part of the CTSRD Project, with support from the
 * UK Higher Education Innovation Fund (HEIF).
 *
 * Redistribution and use in source and binary forms, with or without
 * modification, are permitted provided that the following conditions
 * are met:
 * 1. Redistributions of source code must retain the above copyright
 *    notice, this list of conditions and the following disclaimer.
 * 2. Redistributions in binary form must reproduce the above copyright
 *    notice, this list of conditions and the following disclaimer in the
 *    documentation and/or other materials provided with the distribution.
 *
 * THIS SOFTWARE IS PROVIDED BY THE AUTHOR AND CONTRIBUTORS ``AS IS'' AND
 * ANY EXPRESS OR IMPLIED WARRANTIES, INCLUDING, BUT NOT LIMITED TO, THE
 * IMPLIED WARRANTIES OF MERCHANTABILITY AND FITNESS FOR A PARTICULAR PURPOSE
 * ARE DISCLAIMED.  IN NO EVENT SHALL THE AUTHOR OR CONTRIBUTORS BE LIABLE
 * FOR ANY DIRECT, INDIRECT, INCIDENTAL, SPECIAL, EXEMPLARY, OR CONSEQUENTIAL
 * DAMAGES (INCLUDING, BUT NOT LIMITED TO, PROCUREMENT OF SUBSTITUTE GOODS
 * OR SERVICES; LOSS OF USE, DATA, OR PROFITS; OR BUSINESS INTERRUPTION)
 * HOWEVER CAUSED AND ON ANY THEORY OF LIABILITY, WHETHER IN CONTRACT, STRICT
 * LIABILITY, OR TORT (INCLUDING NEGLIGENCE OR OTHERWISE) ARISING IN ANY WAY
 * OUT OF THE USE OF THIS SOFTWARE, EVEN IF ADVISED OF THE POSSIBILITY OF
 * SUCH DAMAGE.
 */

#include <sys/cdefs.h>
__FBSDID("$FreeBSD$");
#include <sys/param.h>
#include <sys/proc.h>

#include <machine/stack.h>
#include <machine/vmparam.h>

bool
unwind_frame(struct thread *td, struct unwind_state *frame)
{
	uintptr_t fp;

	fp = frame->fp;

	if (!kstack_contains(td, fp - sizeof(fp) * 2, sizeof(fp) * 2))
		return (false);

	frame->sp = fp;
	frame->fp = ((uintptr_t *)fp)[-2];
	frame->pc = ((vaddr_t)((uintptr_t *)fp)[-1]) - 4;

<<<<<<< HEAD
	return (0);
}

// CHERI CHANGES START
// {
//   "updated": 20200804,
//   "target_type": "kernel",
//   "changes_purecap": [
//     "pointer_as_integer",
//     "support"
//   ]
// }
// CHERI CHANGES END
=======
	return (true);
}
>>>>>>> 831b0b38
<|MERGE_RESOLUTION|>--- conflicted
+++ resolved
@@ -54,8 +54,7 @@
 	frame->fp = ((uintptr_t *)fp)[-2];
 	frame->pc = ((vaddr_t)((uintptr_t *)fp)[-1]) - 4;
 
-<<<<<<< HEAD
-	return (0);
+	return (true);
 }
 
 // CHERI CHANGES START
@@ -67,8 +66,4 @@
 //     "support"
 //   ]
 // }
-// CHERI CHANGES END
-=======
-	return (true);
-}
->>>>>>> 831b0b38
+// CHERI CHANGES END