--- conflicted
+++ resolved
@@ -52,18 +52,10 @@
 
 	frame->sp = fp;
 	frame->fp = ((uintptr_t *)fp)[-2];
-<<<<<<< HEAD
-	frame->pc = ((vaddr_t)((uintptr_t *)fp)[-1]) - 4;
-
-	return (true);
-}
-
-=======
 	frame->pc = ((ptraddr_t)((uintptr_t *)fp)[-1]) - 4;
 
 	return (true);
 }
->>>>>>> 0cb75370
 // CHERI CHANGES START
 // {
 //   "updated": 20200804,
