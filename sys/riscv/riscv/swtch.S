--- conflicted
+++ resolved
@@ -337,9 +337,238 @@
 	clc	cs9, (PCB_S + 9 * 16)(c13)
 	clc	cs10, (PCB_S + 10 * 16)(c13)
 	clc	cs11, (PCB_S + 11 * 16)(c13)
-<<<<<<< HEAD
-#elif __has_feature(capabilities)
+#else
 	/* Load registers */
+	ld	ra, (PCB_RA)(x13)
+	ld	sp, (PCB_SP)(x13)
+
+	/* s[0-11] */
+	ld	s0, (PCB_S + 0 * 8)(x13)
+	ld	s1, (PCB_S + 1 * 8)(x13)
+	ld	s2, (PCB_S + 2 * 8)(x13)
+	ld	s3, (PCB_S + 3 * 8)(x13)
+	ld	s4, (PCB_S + 4 * 8)(x13)
+	ld	s5, (PCB_S + 5 * 8)(x13)
+	ld	s6, (PCB_S + 6 * 8)(x13)
+	ld	s7, (PCB_S + 7 * 8)(x13)
+	ld	s8, (PCB_S + 8 * 8)(x13)
+	ld	s9, (PCB_S + 9 * 8)(x13)
+	ld	s10, (PCB_S + 10 * 8)(x13)
+	ld	s11, (PCB_S + 11 * 8)(x13)
+#endif
+
+#ifdef FPE
+	/* Is FPE enabled for new thread? */
+#ifdef __CHERI_PURE_CAPABILITY__
+	clc	ct0, TD_FRAME(ca0)
+	cld	t1, (TF_SSTATUS)(ct0)
+#else
+	ld	t0, TD_FRAME(a0)
+	ld	t1, (TF_SSTATUS)(t0)
+#endif
+	li	t2, SSTATUS_FS_MASK
+	and	t3, t1, t2
+	beqz	t3, 1f		/* No, skip. */
+
+	/* Restore registers. */
+#ifdef __CHERI_PURE_CAPABILITY__
+	__fpe_state_load c13
+#else
+	__fpe_state_load x13
+#endif
+1:
+#endif
+
+	RETURN
+END(cpu_throw)
+
+/*
+ * void cpu_switch(struct thread *old, struct thread *new, struct mtx *mtx)
+ *
+ * a0 = old
+ * a1 = new
+ * a2 = mtx
+ * x3 to x7, x16 and x17 are caller saved
+ */
+ENTRY(cpu_switch)
+#ifdef __CHERI_PURE_CAPABILITY__
+	/* Store the new curthread */
+	csc	ca1, PC_CURTHREAD(ctp)
+	/* And the new pcb */
+	clc	c13, TD_PCB(ca1)
+	csc	c13, PC_CURPCB(ctp)
+
+	/* Save the old context. */
+	clc	c13, TD_PCB(ca0)
+#else
+	/* Store the new curthread */
+	sd	a1, PC_CURTHREAD(tp)
+	/* And the new pcb */
+	ld	x13, TD_PCB(a1)
+	sd	x13, PC_CURPCB(tp)
+
+	/* Save the old context. */
+	ld	x13, TD_PCB(a0)
+#endif
+
+#ifdef __CHERI_PURE_CAPABILITY__
+	/* Store ra, sp and the callee-saved registers */
+	csc	cra, (PCB_RA)(c13)
+	csc	csp, (PCB_SP)(c13)
+
+	/* s[0-11] */
+	csc	cs0, (PCB_S + 0 * 16)(c13)
+	csc	cs1, (PCB_S + 1 * 16)(c13)
+	csc	cs2, (PCB_S + 2 * 16)(c13)
+	csc	cs3, (PCB_S + 3 * 16)(c13)
+	csc	cs4, (PCB_S + 4 * 16)(c13)
+	csc	cs5, (PCB_S + 5 * 16)(c13)
+	csc	cs6, (PCB_S + 6 * 16)(c13)
+	csc	cs7, (PCB_S + 7 * 16)(c13)
+	csc	cs8, (PCB_S + 8 * 16)(c13)
+	csc	cs9, (PCB_S + 9 * 16)(c13)
+	csc	cs10, (PCB_S + 10 * 16)(c13)
+	csc	cs11, (PCB_S + 11 * 16)(c13)
+#else
+	/* Store ra, sp and the callee-saved registers */
+	sd	ra, (PCB_RA)(x13)
+	sd	sp, (PCB_SP)(x13)
+
+	/* s[0-11] */
+	sd	s0, (PCB_S + 0 * 8)(x13)
+	sd	s1, (PCB_S + 1 * 8)(x13)
+	sd	s2, (PCB_S + 2 * 8)(x13)
+	sd	s3, (PCB_S + 3 * 8)(x13)
+	sd	s4, (PCB_S + 4 * 8)(x13)
+	sd	s5, (PCB_S + 5 * 8)(x13)
+	sd	s6, (PCB_S + 6 * 8)(x13)
+	sd	s7, (PCB_S + 7 * 8)(x13)
+	sd	s8, (PCB_S + 8 * 8)(x13)
+	sd	s9, (PCB_S + 9 * 8)(x13)
+	sd	s10, (PCB_S + 10 * 8)(x13)
+	sd	s11, (PCB_S + 11 * 8)(x13)
+#endif
+
+#ifdef FPE
+	/*
+	 * Is FPE enabled and is it in dirty state
+	 * for the old thread?
+	 */
+#ifdef __CHERI_PURE_CAPABILITY__
+	clc	ct0, TD_FRAME(ca0)
+	cld	t1, (TF_SSTATUS)(ct0)
+#else
+	ld	t0, TD_FRAME(a0)
+	ld	t1, (TF_SSTATUS)(t0)
+#endif
+	li	t2, SSTATUS_FS_MASK
+	and	t3, t1, t2
+	li	t2, SSTATUS_FS_DIRTY
+	bne	t3, t2, 1f		/* No, skip. */
+
+	/* Yes, mark FPE state clean and save registers. */
+	li	t2, ~SSTATUS_FS_MASK
+	and	t3, t1, t2
+	li	t2, SSTATUS_FS_CLEAN
+	or	t3, t3, t2
+#ifdef __CHERI_PURE_CAPABILITY__
+	csd	t3, (TF_SSTATUS)(ct0)
+#else
+	sd	t3, (TF_SSTATUS)(t0)
+#endif
+
+#ifdef __CHERI_PURE_CAPABILITY__
+	__fpe_state_save c13
+#else
+	__fpe_state_save x13
+#endif
+1:
+#endif
+
+	/* Activate the new thread's pmap */
+#ifdef __CHERI_PURE_CAPABILITY__
+	cmove	cs0, ca0
+	cmove	cs1, ca1
+	cmove	cs2, ca2
+	cmove	ca0, ca1
+	clgc	cra, _C_LABEL(pmap_activate_sw)
+	cjalr	cra
+	cmove	ca1, cs1
+#else
+	mv	s0, a0
+	mv	s1, a1
+	mv	s2, a2
+	mv	a0, a1
+	call	_C_LABEL(pmap_activate_sw)
+	mv	a1, s1
+#endif
+
+	/* Release the old thread */
+#ifdef __CHERI_PURE_CAPABILITY__
+	csc	cs2, TD_LOCK(cs0)
+#else
+	sd	s2, TD_LOCK(s0)
+#endif
+#if defined(SCHED_ULE) && defined(SMP)
+	/* Spin if TD_LOCK points to a blocked_lock */
+#ifdef __CHERI_PURE_CAPABILITY__
+	clgc	cs2, _C_LABEL(blocked_lock)
+1:
+	clc	ct0, TD_LOCK(ca1)
+	beq	t0, s2, 1b
+#else
+	la	s2, _C_LABEL(blocked_lock)
+1:
+	ld	t0, TD_LOCK(a1)
+	beq	t0, s2, 1b
+#endif
+#endif
+
+#ifdef CPU_QEMU_RISCV
+	/*
+	 * Check if per-thread tracing is enabled, if so pause/resume
+	 * QEMU instruction tracing to reflect the new thread tracing
+	 * flag.
+	 */
+#ifdef __CHERI_PURE_CAPABILITY__
+	clgc	ct0, _C_LABEL(qemu_trace_perthread)
+	clw	t0, (ct0)
+#else
+	lw	t0, _C_LABEL(qemu_trace_perthread)
+#endif
+	beqz	t0, .Lout_qemu_tracing
+
+#ifdef __CHERI_PURE_CAPABILITY__
+	clw	t0, TD_MDFLAGS(ca1)
+#else
+	lw	t0, TD_MDFLAGS(a1)
+#endif
+	andi	t1, t0, MDTD_QTRACE
+	beqz	t1, .Ldisable_qemu_tracing
+	andi	t0, t0, MDTD_QTRACE_USERMODE
+	bnez	t0, .Lenable_qemu_user_tracing
+.Lenable_qemu_tracing:
+	slti	x0, x0, 0x1b
+	j	.Lout_qemu_tracing
+.Lenable_qemu_user_tracing:
+	slti	x0, x0, 0x2b
+	j	.Lout_qemu_tracing
+.Ldisable_qemu_tracing:
+	slti	x0, x0, 0x1e
+.Lout_qemu_tracing:
+#endif
+
+	/*
+	 * Restore the saved context.
+	 */
+#ifdef __CHERI_PURE_CAPABILITY__
+	clc	c13, TD_PCB(ca1)
+#else
+	ld	x13, TD_PCB(a1)
+#endif
+
+#ifdef __CHERI_PURE_CAPABILITY__
+	/* Restore the registers */
 	clc	cra, (PCB_RA)(c13)
 	clc	csp, (PCB_SP)(c13)
 
@@ -356,298 +585,6 @@
 	clc	cs9, (PCB_S + 9 * 16)(c13)
 	clc	cs10, (PCB_S + 10 * 16)(c13)
 	clc	cs11, (PCB_S + 11 * 16)(c13)
-=======
->>>>>>> 83ab691f
-#else
-	/* Load registers */
-	ld	ra, (PCB_RA)(x13)
-	ld	sp, (PCB_SP)(x13)
-
-	/* s[0-11] */
-	ld	s0, (PCB_S + 0 * 8)(x13)
-	ld	s1, (PCB_S + 1 * 8)(x13)
-	ld	s2, (PCB_S + 2 * 8)(x13)
-	ld	s3, (PCB_S + 3 * 8)(x13)
-	ld	s4, (PCB_S + 4 * 8)(x13)
-	ld	s5, (PCB_S + 5 * 8)(x13)
-	ld	s6, (PCB_S + 6 * 8)(x13)
-	ld	s7, (PCB_S + 7 * 8)(x13)
-	ld	s8, (PCB_S + 8 * 8)(x13)
-	ld	s9, (PCB_S + 9 * 8)(x13)
-	ld	s10, (PCB_S + 10 * 8)(x13)
-	ld	s11, (PCB_S + 11 * 8)(x13)
-#endif
-
-#ifdef FPE
-	/* Is FPE enabled for new thread? */
-#ifdef __CHERI_PURE_CAPABILITY__
-	clc	ct0, TD_FRAME(ca0)
-	cld	t1, (TF_SSTATUS)(ct0)
-#else
-	ld	t0, TD_FRAME(a0)
-	ld	t1, (TF_SSTATUS)(t0)
-#endif
-	li	t2, SSTATUS_FS_MASK
-	and	t3, t1, t2
-	beqz	t3, 1f		/* No, skip. */
-
-	/* Restore registers. */
-#ifdef __CHERI_PURE_CAPABILITY__
-	__fpe_state_load c13
-#else
-	__fpe_state_load x13
-#endif
-1:
-#endif
-
-	RETURN
-END(cpu_throw)
-
-/*
- * void cpu_switch(struct thread *old, struct thread *new, struct mtx *mtx)
- *
- * a0 = old
- * a1 = new
- * a2 = mtx
- * x3 to x7, x16 and x17 are caller saved
- */
-ENTRY(cpu_switch)
-#ifdef __CHERI_PURE_CAPABILITY__
-	/* Store the new curthread */
-	csc	ca1, PC_CURTHREAD(ctp)
-	/* And the new pcb */
-	clc	c13, TD_PCB(ca1)
-	csc	c13, PC_CURPCB(ctp)
-
-	/* Save the old context. */
-	clc	c13, TD_PCB(ca0)
-#else
-	/* Store the new curthread */
-	sd	a1, PC_CURTHREAD(tp)
-	/* And the new pcb */
-	ld	x13, TD_PCB(a1)
-	sd	x13, PC_CURPCB(tp)
-
-	/* Save the old context. */
-	ld	x13, TD_PCB(a0)
-#endif
-
-#ifdef __CHERI_PURE_CAPABILITY__
-	/* Store ra, sp and the callee-saved registers */
-	csc	cra, (PCB_RA)(c13)
-	csc	csp, (PCB_SP)(c13)
-
-	/* s[0-11] */
-	csc	cs0, (PCB_S + 0 * 16)(c13)
-	csc	cs1, (PCB_S + 1 * 16)(c13)
-	csc	cs2, (PCB_S + 2 * 16)(c13)
-	csc	cs3, (PCB_S + 3 * 16)(c13)
-	csc	cs4, (PCB_S + 4 * 16)(c13)
-	csc	cs5, (PCB_S + 5 * 16)(c13)
-	csc	cs6, (PCB_S + 6 * 16)(c13)
-	csc	cs7, (PCB_S + 7 * 16)(c13)
-	csc	cs8, (PCB_S + 8 * 16)(c13)
-	csc	cs9, (PCB_S + 9 * 16)(c13)
-	csc	cs10, (PCB_S + 10 * 16)(c13)
-	csc	cs11, (PCB_S + 11 * 16)(c13)
-<<<<<<< HEAD
-#elif __has_feature(capabilities)
-	/* Store ra, sp and the callee-saved registers */
-	csc	cra, (PCB_RA)(c13)
-	csc	csp, (PCB_SP)(c13)
-
-	/* s[0-11] */
-	csc	cs0, (PCB_S + 0 * 16)(c13)
-	csc	cs1, (PCB_S + 1 * 16)(c13)
-	csc	cs2, (PCB_S + 2 * 16)(c13)
-	csc	cs3, (PCB_S + 3 * 16)(c13)
-	csc	cs4, (PCB_S + 4 * 16)(c13)
-	csc	cs5, (PCB_S + 5 * 16)(c13)
-	csc	cs6, (PCB_S + 6 * 16)(c13)
-	csc	cs7, (PCB_S + 7 * 16)(c13)
-	csc	cs8, (PCB_S + 8 * 16)(c13)
-	csc	cs9, (PCB_S + 9 * 16)(c13)
-	csc	cs10, (PCB_S + 10 * 16)(c13)
-	csc	cs11, (PCB_S + 11 * 16)(c13)
-=======
->>>>>>> 83ab691f
-#else
-	/* Store ra, sp and the callee-saved registers */
-	sd	ra, (PCB_RA)(x13)
-	sd	sp, (PCB_SP)(x13)
-
-	/* s[0-11] */
-	sd	s0, (PCB_S + 0 * 8)(x13)
-	sd	s1, (PCB_S + 1 * 8)(x13)
-	sd	s2, (PCB_S + 2 * 8)(x13)
-	sd	s3, (PCB_S + 3 * 8)(x13)
-	sd	s4, (PCB_S + 4 * 8)(x13)
-	sd	s5, (PCB_S + 5 * 8)(x13)
-	sd	s6, (PCB_S + 6 * 8)(x13)
-	sd	s7, (PCB_S + 7 * 8)(x13)
-	sd	s8, (PCB_S + 8 * 8)(x13)
-	sd	s9, (PCB_S + 9 * 8)(x13)
-	sd	s10, (PCB_S + 10 * 8)(x13)
-	sd	s11, (PCB_S + 11 * 8)(x13)
-#endif
-
-#ifdef FPE
-	/*
-	 * Is FPE enabled and is it in dirty state
-	 * for the old thread?
-	 */
-#ifdef __CHERI_PURE_CAPABILITY__
-	clc	ct0, TD_FRAME(ca0)
-	cld	t1, (TF_SSTATUS)(ct0)
-#else
-	ld	t0, TD_FRAME(a0)
-	ld	t1, (TF_SSTATUS)(t0)
-#endif
-	li	t2, SSTATUS_FS_MASK
-	and	t3, t1, t2
-	li	t2, SSTATUS_FS_DIRTY
-	bne	t3, t2, 1f		/* No, skip. */
-
-	/* Yes, mark FPE state clean and save registers. */
-	li	t2, ~SSTATUS_FS_MASK
-	and	t3, t1, t2
-	li	t2, SSTATUS_FS_CLEAN
-	or	t3, t3, t2
-#ifdef __CHERI_PURE_CAPABILITY__
-	csd	t3, (TF_SSTATUS)(ct0)
-#else
-	sd	t3, (TF_SSTATUS)(t0)
-#endif
-
-#ifdef __CHERI_PURE_CAPABILITY__
-	__fpe_state_save c13
-#else
-	__fpe_state_save x13
-#endif
-1:
-#endif
-
-	/* Activate the new thread's pmap */
-#ifdef __CHERI_PURE_CAPABILITY__
-	cmove	cs0, ca0
-	cmove	cs1, ca1
-	cmove	cs2, ca2
-	cmove	ca0, ca1
-	clgc	cra, _C_LABEL(pmap_activate_sw)
-	cjalr	cra
-	cmove	ca1, cs1
-#else
-	mv	s0, a0
-	mv	s1, a1
-	mv	s2, a2
-	mv	a0, a1
-	call	_C_LABEL(pmap_activate_sw)
-	mv	a1, s1
-#endif
-
-	/* Release the old thread */
-#ifdef __CHERI_PURE_CAPABILITY__
-	csc	cs2, TD_LOCK(cs0)
-#else
-	sd	s2, TD_LOCK(s0)
-#endif
-#if defined(SCHED_ULE) && defined(SMP)
-	/* Spin if TD_LOCK points to a blocked_lock */
-#ifdef __CHERI_PURE_CAPABILITY__
-	clgc	cs2, _C_LABEL(blocked_lock)
-1:
-	clc	ct0, TD_LOCK(ca1)
-	beq	t0, s2, 1b
-#else
-	la	s2, _C_LABEL(blocked_lock)
-1:
-	ld	t0, TD_LOCK(a1)
-	beq	t0, s2, 1b
-#endif
-#endif
-
-#ifdef CPU_QEMU_RISCV
-	/*
-	 * Check if per-thread tracing is enabled, if so pause/resume
-	 * QEMU instruction tracing to reflect the new thread tracing
-	 * flag.
-	 */
-#ifdef __CHERI_PURE_CAPABILITY__
-	clgc	ct0, _C_LABEL(qemu_trace_perthread)
-	clw	t0, (ct0)
-#else
-	lw	t0, _C_LABEL(qemu_trace_perthread)
-#endif
-	beqz	t0, .Lout_qemu_tracing
-
-#ifdef __CHERI_PURE_CAPABILITY__
-	clw	t0, TD_MDFLAGS(ca1)
-#else
-	lw	t0, TD_MDFLAGS(a1)
-#endif
-	andi	t1, t0, MDTD_QTRACE
-	beqz	t1, .Ldisable_qemu_tracing
-	andi	t0, t0, MDTD_QTRACE_USERMODE
-	bnez	t0, .Lenable_qemu_user_tracing
-.Lenable_qemu_tracing:
-	slti	x0, x0, 0x1b
-	j	.Lout_qemu_tracing
-.Lenable_qemu_user_tracing:
-	slti	x0, x0, 0x2b
-	j	.Lout_qemu_tracing
-.Ldisable_qemu_tracing:
-	slti	x0, x0, 0x1e
-.Lout_qemu_tracing:
-#endif
-
-	/*
-	 * Restore the saved context.
-	 */
-#ifdef __CHERI_PURE_CAPABILITY__
-	clc	c13, TD_PCB(ca1)
-#else
-	ld	x13, TD_PCB(a1)
-#endif
-
-#ifdef __CHERI_PURE_CAPABILITY__
-	/* Restore the registers */
-	clc	cra, (PCB_RA)(c13)
-	clc	csp, (PCB_SP)(c13)
-
-	/* s[0-11] */
-	clc	cs0, (PCB_S + 0 * 16)(c13)
-	clc	cs1, (PCB_S + 1 * 16)(c13)
-	clc	cs2, (PCB_S + 2 * 16)(c13)
-	clc	cs3, (PCB_S + 3 * 16)(c13)
-	clc	cs4, (PCB_S + 4 * 16)(c13)
-	clc	cs5, (PCB_S + 5 * 16)(c13)
-	clc	cs6, (PCB_S + 6 * 16)(c13)
-	clc	cs7, (PCB_S + 7 * 16)(c13)
-	clc	cs8, (PCB_S + 8 * 16)(c13)
-	clc	cs9, (PCB_S + 9 * 16)(c13)
-	clc	cs10, (PCB_S + 10 * 16)(c13)
-	clc	cs11, (PCB_S + 11 * 16)(c13)
-<<<<<<< HEAD
-#elif __has_feature(capabilities)
-	/* Restore the registers */
-	clc	cra, (PCB_RA)(c13)
-	clc	csp, (PCB_SP)(c13)
-
-	/* s[0-11] */
-	clc	cs0, (PCB_S + 0 * 16)(c13)
-	clc	cs1, (PCB_S + 1 * 16)(c13)
-	clc	cs2, (PCB_S + 2 * 16)(c13)
-	clc	cs3, (PCB_S + 3 * 16)(c13)
-	clc	cs4, (PCB_S + 4 * 16)(c13)
-	clc	cs5, (PCB_S + 5 * 16)(c13)
-	clc	cs6, (PCB_S + 6 * 16)(c13)
-	clc	cs7, (PCB_S + 7 * 16)(c13)
-	clc	cs8, (PCB_S + 8 * 16)(c13)
-	clc	cs9, (PCB_S + 9 * 16)(c13)
-	clc	cs10, (PCB_S + 10 * 16)(c13)
-	clc	cs11, (PCB_S + 11 * 16)(c13)
-=======
->>>>>>> 83ab691f
 #else
 	/* Restore the registers */
 	ld	ra, (PCB_RA)(x13)
