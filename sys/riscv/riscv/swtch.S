/*-
 * Copyright (c) 2015-2017 Ruslan Bukin <br@bsdpad.com>
 * All rights reserved.
 *
 * Portions of this software were developed by SRI International and the
 * University of Cambridge Computer Laboratory under DARPA/AFRL contract
 * FA8750-10-C-0237 ("CTSRD"), as part of the DARPA CRASH research programme.
 *
 * Portions of this software were developed by the University of Cambridge
 * Computer Laboratory as part of the CTSRD Project, with support from the
 * UK Higher Education Innovation Fund (HEIF).
 *
 * Redistribution and use in source and binary forms, with or without
 * modification, are permitted provided that the following conditions
 * are met:
 * 1. Redistributions of source code must retain the above copyright
 *    notice, this list of conditions and the following disclaimer.
 * 2. Redistributions in binary form must reproduce the above copyright
 *    notice, this list of conditions and the following disclaimer in the
 *    documentation and/or other materials provided with the distribution.
 *
 * THIS SOFTWARE IS PROVIDED BY THE AUTHOR AND CONTRIBUTORS ``AS IS'' AND
 * ANY EXPRESS OR IMPLIED WARRANTIES, INCLUDING, BUT NOT LIMITED TO, THE
 * IMPLIED WARRANTIES OF MERCHANTABILITY AND FITNESS FOR A PARTICULAR PURPOSE
 * ARE DISCLAIMED.  IN NO EVENT SHALL THE AUTHOR OR CONTRIBUTORS BE LIABLE
 * FOR ANY DIRECT, INDIRECT, INCIDENTAL, SPECIAL, EXEMPLARY, OR CONSEQUENTIAL
 * DAMAGES (INCLUDING, BUT NOT LIMITED TO, PROCUREMENT OF SUBSTITUTE GOODS
 * OR SERVICES; LOSS OF USE, DATA, OR PROFITS; OR BUSINESS INTERRUPTION)
 * HOWEVER CAUSED AND ON ANY THEORY OF LIABILITY, WHETHER IN CONTRACT, STRICT
 * LIABILITY, OR TORT (INCLUDING NEGLIGENCE OR OTHERWISE) ARISING IN ANY WAY
 * OUT OF THE USE OF THIS SOFTWARE, EVEN IF ADVISED OF THE POSSIBILITY OF
 * SUCH DAMAGE.
 */

#include "assym.inc"
#include "opt_sched.h"

#include <machine/param.h>
#include <machine/asm.h>
#include <machine/riscvreg.h>
#include <machine/pte.h>

__FBSDID("$FreeBSD$");

#ifdef FPE
.macro __fpe_state_save p
	/*
	 * Enable FPE usage in supervisor mode,
	 * so we can access registers.
	 */
	li	t0, SSTATUS_FS_INITIAL
	csrs	sstatus, t0

	/* Store registers */
	frcsr	t0
#ifdef __CHERI_PURE_CAPABILITY__
	csd	t0, (PCB_FCSR)(\p)
	cfsd	f0, (PCB_X + 0 * 16)(\p)
	cfsd	f1, (PCB_X + 1 * 16)(\p)
	cfsd	f2, (PCB_X + 2 * 16)(\p)
	cfsd	f3, (PCB_X + 3 * 16)(\p)
	cfsd	f4, (PCB_X + 4 * 16)(\p)
	cfsd	f5, (PCB_X + 5 * 16)(\p)
	cfsd	f6, (PCB_X + 6 * 16)(\p)
	cfsd	f7, (PCB_X + 7 * 16)(\p)
	cfsd	f8, (PCB_X + 8 * 16)(\p)
	cfsd	f9, (PCB_X + 9 * 16)(\p)
	cfsd	f10, (PCB_X + 10 * 16)(\p)
	cfsd	f11, (PCB_X + 11 * 16)(\p)
	cfsd	f12, (PCB_X + 12 * 16)(\p)
	cfsd	f13, (PCB_X + 13 * 16)(\p)
	cfsd	f14, (PCB_X + 14 * 16)(\p)
	cfsd	f15, (PCB_X + 15 * 16)(\p)
	cfsd	f16, (PCB_X + 16 * 16)(\p)
	cfsd	f17, (PCB_X + 17 * 16)(\p)
	cfsd	f18, (PCB_X + 18 * 16)(\p)
	cfsd	f19, (PCB_X + 19 * 16)(\p)
	cfsd	f20, (PCB_X + 20 * 16)(\p)
	cfsd	f21, (PCB_X + 21 * 16)(\p)
	cfsd	f22, (PCB_X + 22 * 16)(\p)
	cfsd	f23, (PCB_X + 23 * 16)(\p)
	cfsd	f24, (PCB_X + 24 * 16)(\p)
	cfsd	f25, (PCB_X + 25 * 16)(\p)
	cfsd	f26, (PCB_X + 26 * 16)(\p)
	cfsd	f27, (PCB_X + 27 * 16)(\p)
	cfsd	f28, (PCB_X + 28 * 16)(\p)
	cfsd	f29, (PCB_X + 29 * 16)(\p)
	cfsd	f30, (PCB_X + 30 * 16)(\p)
	cfsd	f31, (PCB_X + 31 * 16)(\p)
#else
	sd	t0, (PCB_FCSR)(\p)
	fsd	f0, (PCB_X + 0 * 16)(\p)
	fsd	f1, (PCB_X + 1 * 16)(\p)
	fsd	f2, (PCB_X + 2 * 16)(\p)
	fsd	f3, (PCB_X + 3 * 16)(\p)
	fsd	f4, (PCB_X + 4 * 16)(\p)
	fsd	f5, (PCB_X + 5 * 16)(\p)
	fsd	f6, (PCB_X + 6 * 16)(\p)
	fsd	f7, (PCB_X + 7 * 16)(\p)
	fsd	f8, (PCB_X + 8 * 16)(\p)
	fsd	f9, (PCB_X + 9 * 16)(\p)
	fsd	f10, (PCB_X + 10 * 16)(\p)
	fsd	f11, (PCB_X + 11 * 16)(\p)
	fsd	f12, (PCB_X + 12 * 16)(\p)
	fsd	f13, (PCB_X + 13 * 16)(\p)
	fsd	f14, (PCB_X + 14 * 16)(\p)
	fsd	f15, (PCB_X + 15 * 16)(\p)
	fsd	f16, (PCB_X + 16 * 16)(\p)
	fsd	f17, (PCB_X + 17 * 16)(\p)
	fsd	f18, (PCB_X + 18 * 16)(\p)
	fsd	f19, (PCB_X + 19 * 16)(\p)
	fsd	f20, (PCB_X + 20 * 16)(\p)
	fsd	f21, (PCB_X + 21 * 16)(\p)
	fsd	f22, (PCB_X + 22 * 16)(\p)
	fsd	f23, (PCB_X + 23 * 16)(\p)
	fsd	f24, (PCB_X + 24 * 16)(\p)
	fsd	f25, (PCB_X + 25 * 16)(\p)
	fsd	f26, (PCB_X + 26 * 16)(\p)
	fsd	f27, (PCB_X + 27 * 16)(\p)
	fsd	f28, (PCB_X + 28 * 16)(\p)
	fsd	f29, (PCB_X + 29 * 16)(\p)
	fsd	f30, (PCB_X + 30 * 16)(\p)
	fsd	f31, (PCB_X + 31 * 16)(\p)
#endif

	/* Disable FPE usage in supervisor mode. */
	li	t0, SSTATUS_FS_MASK
	csrc	sstatus, t0
.endm

.macro __fpe_state_load p
	/*
	 * Enable FPE usage in supervisor mode,
	 * so we can access registers.
	 */
	li	t0, SSTATUS_FS_INITIAL
	csrs	sstatus, t0

	/* Restore registers */
#ifdef __CHERI_PURE_CAPABILITY__
	cld	t0, (PCB_FCSR)(\p)
#else
	ld	t0, (PCB_FCSR)(\p)
#endif
	fscsr	t0
#ifdef __CHERI_PURE_CAPABILITY__
	cfld	f0, (PCB_X + 0 * 16)(\p)
	cfld	f1, (PCB_X + 1 * 16)(\p)
	cfld	f2, (PCB_X + 2 * 16)(\p)
	cfld	f3, (PCB_X + 3 * 16)(\p)
	cfld	f4, (PCB_X + 4 * 16)(\p)
	cfld	f5, (PCB_X + 5 * 16)(\p)
	cfld	f6, (PCB_X + 6 * 16)(\p)
	cfld	f7, (PCB_X + 7 * 16)(\p)
	cfld	f8, (PCB_X + 8 * 16)(\p)
	cfld	f9, (PCB_X + 9 * 16)(\p)
	cfld	f10, (PCB_X + 10 * 16)(\p)
	cfld	f11, (PCB_X + 11 * 16)(\p)
	cfld	f12, (PCB_X + 12 * 16)(\p)
	cfld	f13, (PCB_X + 13 * 16)(\p)
	cfld	f14, (PCB_X + 14 * 16)(\p)
	cfld	f15, (PCB_X + 15 * 16)(\p)
	cfld	f16, (PCB_X + 16 * 16)(\p)
	cfld	f17, (PCB_X + 17 * 16)(\p)
	cfld	f18, (PCB_X + 18 * 16)(\p)
	cfld	f19, (PCB_X + 19 * 16)(\p)
	cfld	f20, (PCB_X + 20 * 16)(\p)
	cfld	f21, (PCB_X + 21 * 16)(\p)
	cfld	f22, (PCB_X + 22 * 16)(\p)
	cfld	f23, (PCB_X + 23 * 16)(\p)
	cfld	f24, (PCB_X + 24 * 16)(\p)
	cfld	f25, (PCB_X + 25 * 16)(\p)
	cfld	f26, (PCB_X + 26 * 16)(\p)
	cfld	f27, (PCB_X + 27 * 16)(\p)
	cfld	f28, (PCB_X + 28 * 16)(\p)
	cfld	f29, (PCB_X + 29 * 16)(\p)
	cfld	f30, (PCB_X + 30 * 16)(\p)
	cfld	f31, (PCB_X + 31 * 16)(\p)
#else
	fld	f0, (PCB_X + 0 * 16)(\p)
	fld	f1, (PCB_X + 1 * 16)(\p)
	fld	f2, (PCB_X + 2 * 16)(\p)
	fld	f3, (PCB_X + 3 * 16)(\p)
	fld	f4, (PCB_X + 4 * 16)(\p)
	fld	f5, (PCB_X + 5 * 16)(\p)
	fld	f6, (PCB_X + 6 * 16)(\p)
	fld	f7, (PCB_X + 7 * 16)(\p)
	fld	f8, (PCB_X + 8 * 16)(\p)
	fld	f9, (PCB_X + 9 * 16)(\p)
	fld	f10, (PCB_X + 10 * 16)(\p)
	fld	f11, (PCB_X + 11 * 16)(\p)
	fld	f12, (PCB_X + 12 * 16)(\p)
	fld	f13, (PCB_X + 13 * 16)(\p)
	fld	f14, (PCB_X + 14 * 16)(\p)
	fld	f15, (PCB_X + 15 * 16)(\p)
	fld	f16, (PCB_X + 16 * 16)(\p)
	fld	f17, (PCB_X + 17 * 16)(\p)
	fld	f18, (PCB_X + 18 * 16)(\p)
	fld	f19, (PCB_X + 19 * 16)(\p)
	fld	f20, (PCB_X + 20 * 16)(\p)
	fld	f21, (PCB_X + 21 * 16)(\p)
	fld	f22, (PCB_X + 22 * 16)(\p)
	fld	f23, (PCB_X + 23 * 16)(\p)
	fld	f24, (PCB_X + 24 * 16)(\p)
	fld	f25, (PCB_X + 25 * 16)(\p)
	fld	f26, (PCB_X + 26 * 16)(\p)
	fld	f27, (PCB_X + 27 * 16)(\p)
	fld	f28, (PCB_X + 28 * 16)(\p)
	fld	f29, (PCB_X + 29 * 16)(\p)
	fld	f30, (PCB_X + 30 * 16)(\p)
	fld	f31, (PCB_X + 31 * 16)(\p)
#endif

	/* Disable FPE usage in supervisor mode. */
	li	t0, SSTATUS_FS_MASK
	csrc	sstatus, t0
.endm

/*
 * void
 * fpe_state_save(struct thread *td)
 */
ENTRY(fpe_state_save)
#ifdef __CHERI_PURE_CAPABILITY__
	/* Get pointer to PCB */
	clc	ca0, TD_PCB(ca0)
	__fpe_state_save ca0
	cret
#else
	/* Get pointer to PCB */
	ld	a0, TD_PCB(a0)
	__fpe_state_save a0
	ret
#endif
END(fpe_state_save)

/*
 * void
 * fpe_state_clear(void)
 */
ENTRY(fpe_state_clear)
	/*
	 * Enable FPE usage in supervisor mode,
	 * so we can access registers.
	 */
	li	t0, SSTATUS_FS_INITIAL
	csrs	sstatus, t0

	fscsr	zero
	fcvt.d.l f0, zero
	fcvt.d.l f1, zero
	fcvt.d.l f2, zero
	fcvt.d.l f3, zero
	fcvt.d.l f4, zero
	fcvt.d.l f5, zero
	fcvt.d.l f6, zero
	fcvt.d.l f7, zero
	fcvt.d.l f8, zero
	fcvt.d.l f9, zero
	fcvt.d.l f10, zero
	fcvt.d.l f11, zero
	fcvt.d.l f12, zero
	fcvt.d.l f13, zero
	fcvt.d.l f14, zero
	fcvt.d.l f15, zero
	fcvt.d.l f16, zero
	fcvt.d.l f17, zero
	fcvt.d.l f18, zero
	fcvt.d.l f19, zero
	fcvt.d.l f20, zero
	fcvt.d.l f21, zero
	fcvt.d.l f22, zero
	fcvt.d.l f23, zero
	fcvt.d.l f24, zero
	fcvt.d.l f25, zero
	fcvt.d.l f26, zero
	fcvt.d.l f27, zero
	fcvt.d.l f28, zero
	fcvt.d.l f29, zero
	fcvt.d.l f30, zero
	fcvt.d.l f31, zero

	/* Disable FPE usage in supervisor mode. */
	li	t0, SSTATUS_FS_MASK
	csrc	sstatus, t0

	RETURN
END(fpe_state_clear)
#endif /* FPE */
	
/*
 * void cpu_throw(struct thread *old __unused, struct thread *new)
 */
ENTRY(cpu_throw)
#ifdef __CHERI_PURE_CAPABILITY__
	/* Activate the new thread's pmap. */
	cmove	cs0, ca1
	cmove	ca0, ca1
	clgc	cra, _C_LABEL(pmap_activate_sw)
	cjalr	cra
	cmove	ca0, cs0

	/* Store the new curthread */
	csc	ca0, PC_CURTHREAD(ctp)
	/* And the new pcb */
	clc	c13, TD_PCB(ca0)
	csc	c13, PC_CURPCB(ctp)
#else
	/* Activate the new thread's pmap. */
	mv	s0, a1
	mv	a0, a1
	call	_C_LABEL(pmap_activate_sw)
	mv	a0, s0

	/* Store the new curthread */
	sd	a0, PC_CURTHREAD(tp)
	/* And the new pcb */
	ld	x13, TD_PCB(a0)
	sd	x13, PC_CURPCB(tp)
#endif

#ifdef __CHERI_PURE_CAPABILITY__
	/* Load registers */
	clc	cra, (PCB_RA)(c13)
	clc	csp, (PCB_SP)(c13)

	/* s[0-11] */
	clc	cs0, (PCB_S + 0 * 16)(c13)
	clc	cs1, (PCB_S + 1 * 16)(c13)
	clc	cs2, (PCB_S + 2 * 16)(c13)
	clc	cs3, (PCB_S + 3 * 16)(c13)
	clc	cs4, (PCB_S + 4 * 16)(c13)
	clc	cs5, (PCB_S + 5 * 16)(c13)
	clc	cs6, (PCB_S + 6 * 16)(c13)
	clc	cs7, (PCB_S + 7 * 16)(c13)
	clc	cs8, (PCB_S + 8 * 16)(c13)
	clc	cs9, (PCB_S + 9 * 16)(c13)
	clc	cs10, (PCB_S + 10 * 16)(c13)
	clc	cs11, (PCB_S + 11 * 16)(c13)
#elif __has_feature(capabilities)
	/* Load registers */
	lc	cra, (PCB_RA)(x13)
	lc	csp, (PCB_SP)(x13)

	/* s[0-11] */
	lc	cs0, (PCB_S + 0 * 16)(x13)
	lc	cs1, (PCB_S + 1 * 16)(x13)
	lc	cs2, (PCB_S + 2 * 16)(x13)
	lc	cs3, (PCB_S + 3 * 16)(x13)
	lc	cs4, (PCB_S + 4 * 16)(x13)
	lc	cs5, (PCB_S + 5 * 16)(x13)
	lc	cs6, (PCB_S + 6 * 16)(x13)
	lc	cs7, (PCB_S + 7 * 16)(x13)
	lc	cs8, (PCB_S + 8 * 16)(x13)
	lc	cs9, (PCB_S + 9 * 16)(x13)
	lc	cs10, (PCB_S + 10 * 16)(x13)
	lc	cs11, (PCB_S + 11 * 16)(x13)
#else
	/* Load registers */
	ld	ra, (PCB_RA)(x13)
	ld	sp, (PCB_SP)(x13)

	/* s[0-11] */
	ld	s0, (PCB_S + 0 * 8)(x13)
	ld	s1, (PCB_S + 1 * 8)(x13)
	ld	s2, (PCB_S + 2 * 8)(x13)
	ld	s3, (PCB_S + 3 * 8)(x13)
	ld	s4, (PCB_S + 4 * 8)(x13)
	ld	s5, (PCB_S + 5 * 8)(x13)
	ld	s6, (PCB_S + 6 * 8)(x13)
	ld	s7, (PCB_S + 7 * 8)(x13)
	ld	s8, (PCB_S + 8 * 8)(x13)
	ld	s9, (PCB_S + 9 * 8)(x13)
	ld	s10, (PCB_S + 10 * 8)(x13)
	ld	s11, (PCB_S + 11 * 8)(x13)
#endif

#ifdef FPE
	/* Is FPE enabled for new thread? */
#ifdef __CHERI_PURE_CAPABILITY__
	clc	ct0, TD_FRAME(ca0)
	cld	t1, (TF_SSTATUS)(ct0)
#else
	ld	t0, TD_FRAME(a0)
	ld	t1, (TF_SSTATUS)(t0)
#endif
	li	t2, SSTATUS_FS_MASK
	and	t3, t1, t2
	beqz	t3, 1f		/* No, skip. */

	/* Restore registers. */
#ifdef __CHERI_PURE_CAPABILITY__
	__fpe_state_load c13
#else
	__fpe_state_load x13
#endif
1:
#endif

	RETURN
END(cpu_throw)

/*
 * void cpu_switch(struct thread *old, struct thread *new, struct mtx *mtx)
 *
 * a0 = old
 * a1 = new
 * a2 = mtx
 * x3 to x7, x16 and x17 are caller saved
 */
ENTRY(cpu_switch)
#ifdef __CHERI_PURE_CAPABILITY__
	/* Store the new curthread */
	csc	ca1, PC_CURTHREAD(ctp)
	/* And the new pcb */
	clc	c13, TD_PCB(ca1)
	csc	c13, PC_CURPCB(ctp)

	/* Save the old context. */
	clc	c13, TD_PCB(ca0)
#else
	/* Store the new curthread */
	sd	a1, PC_CURTHREAD(tp)
	/* And the new pcb */
	ld	x13, TD_PCB(a1)
	sd	x13, PC_CURPCB(tp)

	/* Save the old context. */
	ld	x13, TD_PCB(a0)
#endif

#ifdef __CHERI_PURE_CAPABILITY__
	/* Store ra, sp and the callee-saved registers */
	csc	cra, (PCB_RA)(c13)
	csc	csp, (PCB_SP)(c13)

	/* s[0-11] */
	csc	cs0, (PCB_S + 0 * 16)(c13)
	csc	cs1, (PCB_S + 1 * 16)(c13)
	csc	cs2, (PCB_S + 2 * 16)(c13)
	csc	cs3, (PCB_S + 3 * 16)(c13)
	csc	cs4, (PCB_S + 4 * 16)(c13)
	csc	cs5, (PCB_S + 5 * 16)(c13)
	csc	cs6, (PCB_S + 6 * 16)(c13)
	csc	cs7, (PCB_S + 7 * 16)(c13)
	csc	cs8, (PCB_S + 8 * 16)(c13)
	csc	cs9, (PCB_S + 9 * 16)(c13)
	csc	cs10, (PCB_S + 10 * 16)(c13)
	csc	cs11, (PCB_S + 11 * 16)(c13)
#elif __has_feature(capabilities)
	/* Store ra, sp and the callee-saved registers */
	sc	cra, (PCB_RA)(x13)
	sc	csp, (PCB_SP)(x13)

	/* s[0-11] */
	sc	cs0, (PCB_S + 0 * 16)(x13)
	sc	cs1, (PCB_S + 1 * 16)(x13)
	sc	cs2, (PCB_S + 2 * 16)(x13)
	sc	cs3, (PCB_S + 3 * 16)(x13)
	sc	cs4, (PCB_S + 4 * 16)(x13)
	sc	cs5, (PCB_S + 5 * 16)(x13)
	sc	cs6, (PCB_S + 6 * 16)(x13)
	sc	cs7, (PCB_S + 7 * 16)(x13)
	sc	cs8, (PCB_S + 8 * 16)(x13)
	sc	cs9, (PCB_S + 9 * 16)(x13)
	sc	cs10, (PCB_S + 10 * 16)(x13)
	sc	cs11, (PCB_S + 11 * 16)(x13)
#else
	/* Store ra, sp and the callee-saved registers */
	sd	ra, (PCB_RA)(x13)
	sd	sp, (PCB_SP)(x13)

	/* s[0-11] */
	sd	s0, (PCB_S + 0 * 8)(x13)
	sd	s1, (PCB_S + 1 * 8)(x13)
	sd	s2, (PCB_S + 2 * 8)(x13)
	sd	s3, (PCB_S + 3 * 8)(x13)
	sd	s4, (PCB_S + 4 * 8)(x13)
	sd	s5, (PCB_S + 5 * 8)(x13)
	sd	s6, (PCB_S + 6 * 8)(x13)
	sd	s7, (PCB_S + 7 * 8)(x13)
	sd	s8, (PCB_S + 8 * 8)(x13)
	sd	s9, (PCB_S + 9 * 8)(x13)
	sd	s10, (PCB_S + 10 * 8)(x13)
	sd	s11, (PCB_S + 11 * 8)(x13)
#endif

#ifdef FPE
	/*
	 * Is FPE enabled and is it in dirty state
	 * for the old thread?
	 */
#ifdef __CHERI_PURE_CAPABILITY__
	clc	ct0, TD_FRAME(ca0)
	cld	t1, (TF_SSTATUS)(ct0)
#else
	ld	t0, TD_FRAME(a0)
	ld	t1, (TF_SSTATUS)(t0)
#endif
	li	t2, SSTATUS_FS_MASK
	and	t3, t1, t2
	li	t2, SSTATUS_FS_DIRTY
	bne	t3, t2, 1f		/* No, skip. */

	/* Yes, mark FPE state clean and save registers. */
	li	t2, ~SSTATUS_FS_MASK
	and	t3, t1, t2
	li	t2, SSTATUS_FS_CLEAN
	or	t3, t3, t2
#ifdef __CHERI_PURE_CAPABILITY__
	csd	t3, (TF_SSTATUS)(ct0)
#else
	sd	t3, (TF_SSTATUS)(t0)
#endif

#ifdef __CHERI_PURE_CAPABILITY__
	__fpe_state_save c13
#else
	__fpe_state_save x13
#endif
1:
#endif

	/* Activate the new thread's pmap */
#ifdef __CHERI_PURE_CAPABILITY__
	cmove	cs0, ca0
	cmove	cs1, ca1
	cmove	cs2, ca2
	cmove	ca0, ca1
	clgc	cra, _C_LABEL(pmap_activate_sw)
	cjalr	cra
	cmove	ca1, cs1
#else
	mv	s0, a0
	mv	s1, a1
	mv	s2, a2
	mv	a0, a1
	call	_C_LABEL(pmap_activate_sw)
	mv	a1, s1
#endif

	/* Release the old thread */
#ifdef __CHERI_PURE_CAPABILITY__
	csc	cs2, TD_LOCK(cs0)
#else
	sd	s2, TD_LOCK(s0)
#endif
#if defined(SCHED_ULE) && defined(SMP)
	/* Spin if TD_LOCK points to a blocked_lock */
#ifdef __CHERI_PURE_CAPABILITY__
	clgc	cs2, _C_LABEL(blocked_lock)
1:
	clc	ct0, TD_LOCK(ca1)
	beq	t0, s2, 1b
#else
	la	s2, _C_LABEL(blocked_lock)
1:
	ld	t0, TD_LOCK(a1)
	beq	t0, s2, 1b
#endif
#endif

#ifdef CPU_QEMU_RISCV
	/*
	 * Check if per-thread tracing is enabled, if so pause/resume
	 * QEMU instruction tracing to reflect the new thread tracing
	 * flag.
	 */
#ifdef __CHERI_PURE_CAPABILITY__
	clgc	ct0, _C_LABEL(qemu_trace_perthread)
	clw	t0, (ct0)
#else
	lw	t0, _C_LABEL(qemu_trace_perthread)
#endif
	beqz	t0, .Lout_qemu_tracing

#ifdef __CHERI_PURE_CAPABILITY__
	clw	t0, TD_MDFLAGS(ca1)
#else
	lw	t0, TD_MDFLAGS(a1)
<<<<<<< HEAD
#endif
	andi	t0, t0, MDTD_QTRACE
	beqz	t0, .Ldisable_qemu_tracing
=======
	andi	t1, t0, MDTD_QTRACE
	beqz	t1, .Ldisable_qemu_tracing
	andi	t0, t0, MDTD_QTRACE_USERMODE
	bnez	t0, .Lenable_qemu_user_tracing
>>>>>>> 39cdd1c2
.Lenable_qemu_tracing:
	slti	x0, x0, 0x1b
	j	.Lout_qemu_tracing
.Lenable_qemu_user_tracing:
	slti	x0, x0, 0x2b
	j	.Lout_qemu_tracing
.Ldisable_qemu_tracing:
	slti	x0, x0, 0x1e
.Lout_qemu_tracing:
#endif

	/*
	 * Restore the saved context.
	 */
#ifdef __CHERI_PURE_CAPABILITY__
	clc	c13, TD_PCB(ca1)
#else
	ld	x13, TD_PCB(a1)
#endif

#ifdef __CHERI_PURE_CAPABILITY__
	/* Restore the registers */
	clc	cra, (PCB_RA)(c13)
	clc	csp, (PCB_SP)(c13)

	/* s[0-11] */
	clc	cs0, (PCB_S + 0 * 16)(c13)
	clc	cs1, (PCB_S + 1 * 16)(c13)
	clc	cs2, (PCB_S + 2 * 16)(c13)
	clc	cs3, (PCB_S + 3 * 16)(c13)
	clc	cs4, (PCB_S + 4 * 16)(c13)
	clc	cs5, (PCB_S + 5 * 16)(c13)
	clc	cs6, (PCB_S + 6 * 16)(c13)
	clc	cs7, (PCB_S + 7 * 16)(c13)
	clc	cs8, (PCB_S + 8 * 16)(c13)
	clc	cs9, (PCB_S + 9 * 16)(c13)
	clc	cs10, (PCB_S + 10 * 16)(c13)
	clc	cs11, (PCB_S + 11 * 16)(c13)
#elif __has_feature(capabilities)
	/* Restore the registers */
	lc	cra, (PCB_RA)(x13)
	lc	csp, (PCB_SP)(x13)

	/* s[0-11] */
	lc	cs0, (PCB_S + 0 * 16)(x13)
	lc	cs1, (PCB_S + 1 * 16)(x13)
	lc	cs2, (PCB_S + 2 * 16)(x13)
	lc	cs3, (PCB_S + 3 * 16)(x13)
	lc	cs4, (PCB_S + 4 * 16)(x13)
	lc	cs5, (PCB_S + 5 * 16)(x13)
	lc	cs6, (PCB_S + 6 * 16)(x13)
	lc	cs7, (PCB_S + 7 * 16)(x13)
	lc	cs8, (PCB_S + 8 * 16)(x13)
	lc	cs9, (PCB_S + 9 * 16)(x13)
	lc	cs10, (PCB_S + 10 * 16)(x13)
	lc	cs11, (PCB_S + 11 * 16)(x13)
#else
	/* Restore the registers */
	ld	ra, (PCB_RA)(x13)
	ld	sp, (PCB_SP)(x13)

	/* s[0-11] */
	ld	s0, (PCB_S + 0 * 8)(x13)
	ld	s1, (PCB_S + 1 * 8)(x13)
	ld	s2, (PCB_S + 2 * 8)(x13)
	ld	s3, (PCB_S + 3 * 8)(x13)
	ld	s4, (PCB_S + 4 * 8)(x13)
	ld	s5, (PCB_S + 5 * 8)(x13)
	ld	s6, (PCB_S + 6 * 8)(x13)
	ld	s7, (PCB_S + 7 * 8)(x13)
	ld	s8, (PCB_S + 8 * 8)(x13)
	ld	s9, (PCB_S + 9 * 8)(x13)
	ld	s10, (PCB_S + 10 * 8)(x13)
	ld	s11, (PCB_S + 11 * 8)(x13)
#endif

#ifdef FPE
	/* Is FPE enabled for new thread? */
#ifdef __CHERI_PURE_CAPABILITY__
	clc	ct0, TD_FRAME(ca1)
	cld	t1, (TF_SSTATUS)(ct0)
#else
	ld	t0, TD_FRAME(a1)
	ld	t1, (TF_SSTATUS)(t0)
#endif
	li	t2, SSTATUS_FS_MASK
	and	t3, t1, t2
	beqz	t3, 1f		/* No, skip. */

	/* Restore registers. */
#ifdef __CHERI_PURE_CAPABILITY__
	__fpe_state_load c13
#else
	__fpe_state_load x13
#endif
1:
#endif

	RETURN
.Lcpu_switch_panic_str:
	.asciz "cpu_switch: %p\0"
END(cpu_switch)

/*
 * fork_exit(void (*callout)(void *, struct trapframe *), void *arg,
 *  struct trapframe *frame)
 */

ENTRY(fork_trampoline)
#ifdef __CHERI_PURE_CAPABILITY__
	cmove	ca0, cs0
	cmove	ca1, cs1
	cmove	ca2, csp
	clgc	cra, _C_LABEL(fork_exit)
	cjalr	cra
#else
	mv	a0, s0
	mv	a1, s1
	mv	a2, sp
	call	_C_LABEL(fork_exit)
#endif

	/* Restore sstatus */
#ifdef __CHERI_PURE_CAPABILITY__
	cld	t0, (TF_SSTATUS)(csp)
#else
	ld	t0, (TF_SSTATUS)(sp)
#endif
	/* Ensure interrupts disabled */
	li	t1, ~SSTATUS_SIE
	and	t0, t0, t1
	csrw	sstatus, t0

#if __has_feature(capabilities)
#ifndef __CHERI_PURE_CAPABILITY__
	/* Switch to capmode PCC. */
	lla	t0, 1f
	cspecialr ct1, pcc
	csetaddr ct1, ct1, t0
	li	t0, 1
	csetflags ct1, ct1, t0
	cjr	ct1
.option push
.option capmode
1:
	/*
	 * Build a capability for 'csp' using 'sp' as an address
	 * in the kernel DDC.
	 *
	 * XXX: Bounds?  Maybe could use TF_SIZE + 8 as length?
	 * A purecap kernel would have proper bounds on csp already.
	 */
	cspecialr ct0, ddc
	csetaddr ct0, ct0, sp
	cmove	csp, ct0
#endif

	/*
	 * Switch to user DDC.  After this point, all stack accesses
	 * must use 'csp' instead of 'sp'.
	 */
	clc	ct0, (TF_DDC)(csp)
	cspecialw ddc, ct0

	/* Restore exception program counter */
	clc	ct0, (TF_SEPC)(csp)
	cspecialw sepcc, ct0

	/* Restore the registers */
	clc	ct0, (TF_T + 0 * 16)(csp)
	clc	ct1, (TF_T + 1 * 16)(csp)
	clc	ct2, (TF_T + 2 * 16)(csp)
	clc	ct3, (TF_T + 3 * 16)(csp)
	clc	ct4, (TF_T + 4 * 16)(csp)
	clc	ct5, (TF_T + 5 * 16)(csp)
	clc	ct6, (TF_T + 6 * 16)(csp)

	clc	cs0, (TF_S + 0 * 16)(csp)
	clc	cs1, (TF_S + 1 * 16)(csp)
	clc	cs2, (TF_S + 2 * 16)(csp)
	clc	cs3, (TF_S + 3 * 16)(csp)
	clc	cs4, (TF_S + 4 * 16)(csp)
	clc	cs5, (TF_S + 5 * 16)(csp)
	clc	cs6, (TF_S + 6 * 16)(csp)
	clc	cs7, (TF_S + 7 * 16)(csp)
	clc	cs8, (TF_S + 8 * 16)(csp)
	clc	cs9, (TF_S + 9 * 16)(csp)
	clc	cs10, (TF_S + 10 * 16)(csp)
	clc	cs11, (TF_S + 11 * 16)(csp)

	clc	ca0, (TF_A + 0 * 16)(csp)
	clc	ca1, (TF_A + 1 * 16)(csp)
	clc	ca2, (TF_A + 2 * 16)(csp)
	clc	ca3, (TF_A + 3 * 16)(csp)
	clc	ca4, (TF_A + 4 * 16)(csp)
	clc	ca5, (TF_A + 5 * 16)(csp)
	clc	ca6, (TF_A + 6 * 16)(csp)
	clc	ca7, (TF_A + 7 * 16)(csp)

	/* Load user ra and gp */
	clc	cra, (TF_RA)(csp)
	clc	cgp, (TF_GP)(csp)

	/*
	 * Store our pcpup on stack, we will load it back
	 * on kernel mode trap.
	 */
	csc	ctp, (TF_SIZE)(csp)
	clc	ctp, (TF_TP)(csp)

	/* Save kernel stack so we can use it doing a user trap */
	cincoffset csp, csp, TF_SIZE
	cspecialw sscratchc, csp

	/* Load user stack */
	clc	csp, (TF_SP - TF_SIZE)(csp)
#ifndef __CHERI_PURE_CAPABILITY__
.option pop
#endif
#else
	/* Restore exception program counter */
	ld	t0, (TF_SEPC)(sp)
	csrw	sepc, t0

	/* Restore the registers */
	ld	t0, (TF_T + 0 * 8)(sp)
	ld	t1, (TF_T + 1 * 8)(sp)
	ld	t2, (TF_T + 2 * 8)(sp)
	ld	t3, (TF_T + 3 * 8)(sp)
	ld	t4, (TF_T + 4 * 8)(sp)
	ld	t5, (TF_T + 5 * 8)(sp)
	ld	t6, (TF_T + 6 * 8)(sp)

	ld	s0, (TF_S + 0 * 8)(sp)
	ld	s1, (TF_S + 1 * 8)(sp)
	ld	s2, (TF_S + 2 * 8)(sp)
	ld	s3, (TF_S + 3 * 8)(sp)
	ld	s4, (TF_S + 4 * 8)(sp)
	ld	s5, (TF_S + 5 * 8)(sp)
	ld	s6, (TF_S + 6 * 8)(sp)
	ld	s7, (TF_S + 7 * 8)(sp)
	ld	s8, (TF_S + 8 * 8)(sp)
	ld	s9, (TF_S + 9 * 8)(sp)
	ld	s10, (TF_S + 10 * 8)(sp)
	ld	s11, (TF_S + 11 * 8)(sp)

	ld	a0, (TF_A + 0 * 8)(sp)
	ld	a1, (TF_A + 1 * 8)(sp)
	ld	a2, (TF_A + 2 * 8)(sp)
	ld	a3, (TF_A + 3 * 8)(sp)
	ld	a4, (TF_A + 4 * 8)(sp)
	ld	a5, (TF_A + 5 * 8)(sp)
	ld	a6, (TF_A + 6 * 8)(sp)
	ld	a7, (TF_A + 7 * 8)(sp)

	/* Load user ra and gp */
	ld	ra, (TF_RA)(sp)
	ld	gp, (TF_GP)(sp)

	/*
	 * Store our pcpup on stack, we will load it back
	 * on kernel mode trap.
	 */
	sd	tp, (TF_SIZE)(sp)
	ld	tp, (TF_TP)(sp)

	/* Save kernel stack so we can use it doing a user trap */
	addi	sp, sp, TF_SIZE
	csrw	sscratch, sp

	/* Load user stack */
	ld	sp, (TF_SP - TF_SIZE)(sp)
#endif

	sret
END(fork_trampoline)

ENTRY(savectx)
#ifdef __CHERI_PURE_CAPABILITY__
	/* Store ra, sp and the callee-saved registers */
	csc	cra, (PCB_RA)(ca0)
	csc	csp, (PCB_SP)(ca0)
	csc	ctp, (PCB_TP)(ca0)
	csc	cgp, (PCB_GP)(ca0)

	/* s[0-11] */
	csc	cs0, (PCB_S + 0 * 16)(ca0)
	csc	cs1, (PCB_S + 1 * 16)(ca0)
	csc	cs2, (PCB_S + 2 * 16)(ca0)
	csc	cs3, (PCB_S + 3 * 16)(ca0)
	csc	cs4, (PCB_S + 4 * 16)(ca0)
	csc	cs5, (PCB_S + 5 * 16)(ca0)
	csc	cs6, (PCB_S + 6 * 16)(ca0)
	csc	cs7, (PCB_S + 7 * 16)(ca0)
	csc	cs8, (PCB_S + 8 * 16)(ca0)
	csc	cs9, (PCB_S + 9 * 16)(ca0)
	csc	cs10, (PCB_S + 10 * 16)(ca0)
	csc	cs11, (PCB_S + 11 * 16)(ca0)
#elif __has_feature(capabilities)
	/* Store ra, sp and the callee-saved registers */
	sc	cra, (PCB_RA)(a0)
	sc	csp, (PCB_SP)(a0)
	sc	ctp, (PCB_TP)(a0)
	sc	cgp, (PCB_GP)(a0)

	/* s[0-11] */
	sc	cs0, (PCB_S + 0 * 16)(a0)
	sc	cs1, (PCB_S + 1 * 16)(a0)
	sc	cs2, (PCB_S + 2 * 16)(a0)
	sc	cs3, (PCB_S + 3 * 16)(a0)
	sc	cs4, (PCB_S + 4 * 16)(a0)
	sc	cs5, (PCB_S + 5 * 16)(a0)
	sc	cs6, (PCB_S + 6 * 16)(a0)
	sc	cs7, (PCB_S + 7 * 16)(a0)
	sc	cs8, (PCB_S + 8 * 16)(a0)
	sc	cs9, (PCB_S + 9 * 16)(a0)
	sc	cs10, (PCB_S + 10 * 16)(a0)
	sc	cs11, (PCB_S + 11 * 16)(a0)
#else
	/* Store ra, sp and the callee-saved registers */
	sd	ra, (PCB_RA)(a0)
	sd	sp, (PCB_SP)(a0)
	sd	tp, (PCB_TP)(a0)
	sd	gp, (PCB_GP)(a0)

	/* s[0-11] */
	sd	s0, (PCB_S + 0 * 8)(a0)
	sd	s1, (PCB_S + 1 * 8)(a0)
	sd	s2, (PCB_S + 2 * 8)(a0)
	sd	s3, (PCB_S + 3 * 8)(a0)
	sd	s4, (PCB_S + 4 * 8)(a0)
	sd	s5, (PCB_S + 5 * 8)(a0)
	sd	s6, (PCB_S + 6 * 8)(a0)
	sd	s7, (PCB_S + 7 * 8)(a0)
	sd	s8, (PCB_S + 8 * 8)(a0)
	sd	s9, (PCB_S + 9 * 8)(a0)
	sd	s10, (PCB_S + 10 * 8)(a0)
	sd	s11, (PCB_S + 11 * 8)(a0)
#endif

#ifdef FPE
#ifdef __CHERI_PURE_CAPABILITY__
	__fpe_state_save ca0
#else
	__fpe_state_save a0
#endif
#endif
	RETURN
END(savectx)

/*
 * CHERI CHANGES START
 * {
 *   "updated": 20200804,
 *   "target_type": "kernel",
 *   "changes_purecap": [
 *     "support"
 *   ]
 * }
 * CHERI CHANGES END
 */<|MERGE_RESOLUTION|>--- conflicted
+++ resolved
@@ -578,16 +578,11 @@
 	clw	t0, TD_MDFLAGS(ca1)
 #else
 	lw	t0, TD_MDFLAGS(a1)
-<<<<<<< HEAD
-#endif
-	andi	t0, t0, MDTD_QTRACE
-	beqz	t0, .Ldisable_qemu_tracing
-=======
+#endif
 	andi	t1, t0, MDTD_QTRACE
 	beqz	t1, .Ldisable_qemu_tracing
 	andi	t0, t0, MDTD_QTRACE_USERMODE
 	bnez	t0, .Lenable_qemu_user_tracing
->>>>>>> 39cdd1c2
 .Lenable_qemu_tracing:
 	slti	x0, x0, 0x1b
 	j	.Lout_qemu_tracing
