--- conflicted
+++ resolved
@@ -564,11 +564,12 @@
 		mp_maxid = 0;
 	}
 
-<<<<<<< HEAD
-	if (bootverbose)
-		printf("No CPU data, limiting to 1 core\n");
-	mp_ncpus = 1;
-	mp_maxid = 0;
+	if (TUNABLE_INT_FETCH("hw.ncpu", &cores)) {
+		if (cores > 0 && cores < mp_ncpus) {
+			mp_ncpus = cores;
+			mp_maxid = cores - 1;
+		}
+	}
 }
 // CHERI CHANGES START
 // {
@@ -579,13 +580,4 @@
 //     "pointer_as_integer"
 //   ]
 // }
-// CHERI CHANGES END
-=======
-	if (TUNABLE_INT_FETCH("hw.ncpu", &cores)) {
-		if (cores > 0 && cores < mp_ncpus) {
-			mp_ncpus = cores;
-			mp_maxid = cores - 1;
-		}
-	}
-}
->>>>>>> 5720b8de
+// CHERI CHANGES END