/*-
 * Copyright (c) 2015-2018 Ruslan Bukin <br@bsdpad.com>
 * All rights reserved.
 *
 * Portions of this software were developed by SRI International and the
 * University of Cambridge Computer Laboratory under DARPA/AFRL contract
 * FA8750-10-C-0237 ("CTSRD"), as part of the DARPA CRASH research programme.
 *
 * Portions of this software were developed by the University of Cambridge
 * Computer Laboratory as part of the CTSRD Project, with support from the
 * UK Higher Education Innovation Fund (HEIF).
 *
 * Redistribution and use in source and binary forms, with or without
 * modification, are permitted provided that the following conditions
 * are met:
 * 1. Redistributions of source code must retain the above copyright
 *    notice, this list of conditions and the following disclaimer.
 * 2. Redistributions in binary form must reproduce the above copyright
 *    notice, this list of conditions and the following disclaimer in the
 *    documentation and/or other materials provided with the distribution.
 *
 * THIS SOFTWARE IS PROVIDED BY THE AUTHOR AND CONTRIBUTORS ``AS IS'' AND
 * ANY EXPRESS OR IMPLIED WARRANTIES, INCLUDING, BUT NOT LIMITED TO, THE
 * IMPLIED WARRANTIES OF MERCHANTABILITY AND FITNESS FOR A PARTICULAR PURPOSE
 * ARE DISCLAIMED.  IN NO EVENT SHALL THE AUTHOR OR CONTRIBUTORS BE LIABLE
 * FOR ANY DIRECT, INDIRECT, INCIDENTAL, SPECIAL, EXEMPLARY, OR CONSEQUENTIAL
 * DAMAGES (INCLUDING, BUT NOT LIMITED TO, PROCUREMENT OF SUBSTITUTE GOODS
 * OR SERVICES; LOSS OF USE, DATA, OR PROFITS; OR BUSINESS INTERRUPTION)
 * HOWEVER CAUSED AND ON ANY THEORY OF LIABILITY, WHETHER IN CONTRACT, STRICT
 * LIABILITY, OR TORT (INCLUDING NEGLIGENCE OR OTHERWISE) ARISING IN ANY WAY
 * OUT OF THE USE OF THIS SOFTWARE, EVEN IF ADVISED OF THE POSSIBILITY OF
 * SUCH DAMAGE.
 *
 * $FreeBSD$
 */

#include "assym.inc"

#include <sys/syscall.h>
#include <machine/asm.h>
#include <machine/param.h>
#include <machine/trap.h>
#include <machine/riscvreg.h>
#include <machine/pte.h>

	.globl	kernbase
	.set	kernbase, KERNBASE

	.text
/*
 * Alternate entry point. Used when booting via SBI firmware. It must be placed
 * at the beginning of the .text section. Arguments are as follows:
 *  - a0 = hart ID
 *  - a1 = dtbp
 *
 * Multiple CPUs might enter from this point, so we perform a hart lottery and
 * send the losers to mpentry.
 */
	.globl _alt_start
_alt_start:
	/* Set the global pointer */
.option push
.option norelax
	lla	gp, __global_pointer$
.option pop

	/* Pick a hart to run the boot process. */
	lla	t0, hart_lottery
	li	t1, 1
	amoadd.w t0, t1, 0(t0)

	/*
	 * We must jump to mpentry in the non-BSP case because the offset is
	 * too large to fit in a 12-bit branch immediate.
	 */
	beqz	t0, 1f
	j	mpentry
1:
	/* Store the boot hart */
	lla	t0, boot_hart
	sw	a0, 0(t0)

	/* Load zero as modulep */
	mv	a0, zero
	j	pagetables

/*
 * Main entry point. This routine is marked as the ELF entry, and is where
 * loader(8) will enter the kernel. Arguments are as follows:
 *  - a0 = modulep
 *  - a1 = ???
 *
 * It is expected that only a single CPU will enter here.
 */
	.globl _start
_start:
	/* Set the global pointer */
.option push
.option norelax
	lla	gp, __global_pointer$
.option pop

	/*
	 * Zero a1 to indicate that we have no DTB pointer. It is already
	 * included in the loader(8) metadata.
	 */
	mv	a1, zero

	/*
	 * Page tables setup
	 *  a0 - modulep or zero
	 *  a1 - zero or dtbp
	 */
pagetables:
	/* Get the kernel's load address */
	jal	get_physmem

	/* Add L1 entry for kernel */
	lla	s1, pagetable_l1
	lla	s2, pagetable_l2	/* Link to next level PN */
	srli	s2, s2, PAGE_SHIFT

	li	a5, KERNBASE
	srli	a5, a5, L1_SHIFT	/* >> L1_SHIFT */
	andi	a5, a5, 0x1ff		/* & 0x1ff */
	li	t4, PTE_V
	slli	t5, s2, PTE_PPN0_S	/* (s2 << PTE_PPN0_S) */
	or	t6, t4, t5

	/* Store L1 PTE entry to position */
	li	a6, PTE_SIZE
	mulw	a5, a5, a6
	add	t0, s1, a5
	sd	t6, (t0)

	/* Level 2 superpages (512 x 2MiB) */
	lla	s1, pagetable_l2
	srli	t4, s9, L2_SHIFT	/* Div physmem base by 2 MiB */
	li	t2, 512			/* Build 512 entries */
	add	t3, t4, t2
<<<<<<< HEAD
	li	t5, 0
	li	t0, (PTE_KERN_CAP | PTE_X)
=======
	li	t0, (PTE_KERN | PTE_X)
>>>>>>> 236da9f9
1:
	slli	t2, t4, PTE_PPN1_S	/* << PTE_PPN1_S */
	or	t5, t0, t2
	sd	t5, (s1)		/* Store PTE entry to position */
	addi	s1, s1, PTE_SIZE

	addi	t4, t4, 1
	bltu	t4, t3, 1b

	/* Create an L1 page for early devmap */
	lla	s1, pagetable_l1
	lla	s2, pagetable_l2_devmap	/* Link to next level PN */
	srli	s2, s2, PAGE_SHIFT

	li	a5, (VM_MAX_KERNEL_ADDRESS - L2_SIZE)
	srli	a5, a5, L1_SHIFT	/* >> L1_SHIFT */
	andi	a5, a5, 0x1ff		/* & 0x1ff */
	li	t4, PTE_V
	slli	t5, s2, PTE_PPN0_S	/* (s2 << PTE_PPN0_S) */
	or	t6, t4, t5

	/* Store single level1 PTE entry to position */
	li	a6, PTE_SIZE
	mulw	a5, a5, a6
	add	t0, s1, a5
	sd	t6, (t0)

	/* Check if we have a DTB that needs to be mapped */
	beqz	a1, 2f

	/* Create an L2 page superpage for DTB */
	lla	s1, pagetable_l2_devmap
	mv	s2, a1
	srli	s2, s2, PAGE_SHIFT
	/* Mask off any bits that aren't aligned */
	andi	s2, s2, ~((1 << (PTE_PPN1_S - PTE_PPN0_S)) - 1)

	li	t0, (PTE_KERN)
	slli	t2, s2, PTE_PPN0_S	/* << PTE_PPN0_S */
	or	t0, t0, t2

	/* Store PTE entry to position */
	li	a6, PTE_SIZE
	li	a5, 510
	mulw	a5, a5, a6
	add	t1, s1, a5
	sd	t0, (t1)

	/* Page tables END */

	/* Setup supervisor trap vector */
2:
	lla	t0, va
	sub	t0, t0, s9
	li	t1, KERNBASE
	add	t0, t0, t1
	csrw	stvec, t0

	/* Set page tables base register */
	lla	s2, pagetable_l1
	srli	s2, s2, PAGE_SHIFT
	li	t0, SATP_MODE_SV39
	or	s2, s2, t0
	sfence.vma
	csrw	satp, s2

	.align 2
va:
	/* Set the global pointer again, this time with the virtual address. */
.option push
.option norelax
	lla	gp, __global_pointer$
.option pop

	/* Setup supervisor trap vector */
	la	t0, cpu_exception_handler
#if __has_feature(capabilities)
	cspecialr ct1, pcc
	csetaddr ct1, ct1, t0
	li	t0, 1
	csetflags ct1, ct1, t0
	cspecialw stcc, ct1
	cspecialr ct1, ddc
	cspecialw stdc, ct1
#else
	csrw	stvec, t0
#endif

	/* Ensure sscratch is zero */
#if __has_feature(capabilities)
	cmove	ct0, cnull
	cspecialw sscratchc, ct0
#else
	li	t0, 0
	csrw	sscratch, t0
#endif

	/* Initialize stack pointer */
	la	sp, initstack_end

	/* Clear frame pointer */
	mv	s0, zero

	/* Allocate space for thread0 PCB and riscv_bootparams */
	addi	sp, sp, -(PCB_SIZE + RISCV_BOOTPARAMS_SIZE) & ~STACKALIGNBYTES

	/* Clear BSS */
	la	t0, _C_LABEL(__bss_start)
	la	t1, _C_LABEL(_end)
1:
	sd	zero, 0(t0)
	addi	t0, t0, 8
	bltu	t0, t1, 1b

	/* Save modulep in s2. */
	mv	s2, a0

	/* Save DTB physical pointer in s1. */
	mv	s1, a1

#if __has_feature(capabilities)
	/* Initialize capabilities. */
	cspecialr ca0, ddc
	call	_C_LABEL(cheri_init_capabilities)
#endif

	/* Fill riscv_bootparams */
	la	t0, pagetable_l1
	sd	t0, RISCV_BOOTPARAMS_KERN_L1PT(sp)
	sd	s9, RISCV_BOOTPARAMS_KERN_PHYS(sp)

	la	t0, initstack
	sd	t0, RISCV_BOOTPARAMS_KERN_STACK(sp)

	li	t0, (VM_EARLY_DTB_ADDRESS)
	/* Add offset of DTB within superpage */
	li	t1, (L2_OFFSET)
	and	t1, s1, t1
	add	t0, t0, t1
	sd	t0, RISCV_BOOTPARAMS_DTBP_VIRT(sp)
	sd	s1, RISCV_BOOTPARAMS_DTBP_PHYS(sp)

	sd	s2, RISCV_BOOTPARAMS_MODULEP(sp)

	mv	a0, sp
	call	_C_LABEL(initriscv)	/* Off we go */
	call	_C_LABEL(mi_startup)

	/* We should never reach here, but if so just hang. */
2:
	wfi
	j	2b

/*
 * Get the physical address the kernel is loaded to. Returned in s9.
 */
get_physmem:
	lla	t0, virt_map	/* physical address of virt_map */
	ld	t1, 0(t0)	/* virtual address of virt_map */
	sub	t1, t1, t0	/* calculate phys->virt delta */
	li	t2, KERNBASE
	sub	s9, t2, t1	/* s9 = physmem base */
	ret

	.align  4
initstack:
	.space  (PAGE_SIZE * KSTACK_PAGES)
initstack_end:

.option push
#if __has_feature(capabilities)
.option capmode
#endif
ENTRY(sigcode)
#if __has_feature(capabilities)
	cincoffset ca0, csp, SF_UC
#else
	mv	a0, sp
	addi	a0, a0, SF_UC
#endif

1:
	li	t0, SYS_sigreturn
	ecall

	/* sigreturn failed, exit */
	li	t0, SYS_exit
	ecall

	j	1b
END(sigcode)
	/* This may be copied to the stack, keep it 16-byte aligned */
	.align	3
esigcode:
.option pop

#ifdef COMPAT_FREEBSD64
.option push
#if __has_feature(capabilities)
.option nocapmode
#endif
ENTRY(freebsd64_sigcode)
	mv	a0, sp
	addi	a0, a0, SF64_UC

1:
	li	t0, SYS_sigreturn
	ecall

	/* sigreturn failed, exit */
	li	t0, SYS_exit
	ecall

	j	1b
END(freebsd64_sigcode)
	/* This may be copied to the stack, keep it 16-byte aligned */
	.align	3
freebsd64_esigcode:
.option pop
#endif

	.data
	.align	3
	.global	szsigcode
szsigcode:
	.quad	esigcode - sigcode
#ifdef COMPAT_FREEBSD64
	.global	freebsd64_szsigcode
freebsd64_szsigcode:
	.quad	freebsd64_esigcode - freebsd64_sigcode
#endif

	.align	12
pagetable_l1:
	.space	PAGE_SIZE
pagetable_l2:
	.space	PAGE_SIZE
pagetable_l2_devmap:
	.space	PAGE_SIZE

	.align 3
virt_map:
	.quad   virt_map
hart_lottery:
	.space	4

	.globl init_pt_va
init_pt_va:
	.quad pagetable_l2	/* XXX: Keep page tables VA */

#ifndef SMP
ENTRY(mpentry)
1:
	wfi
	j	1b
END(mpentry)
#else
/*
 * mpentry(unsigned long)
 *
 * Called by a core when it is being brought online.
 */
ENTRY(mpentry)
	/*
	 * Calculate the offset to __riscv_boot_ap
	 * for the current core, cpuid is in a0.
	 */
	li	t1, 4
	mulw	t1, t1, a0
	/* Get the pointer */
	lla	t0, __riscv_boot_ap
	add	t0, t0, t1

1:
	/* Wait the kernel to be ready */
	lw	t1, 0(t0)
	beqz	t1, 1b

	/* Setup stack pointer */
	lla	t0, bootstack
	ld	sp, 0(t0)

	/* Get the kernel's load address */
	jal	get_physmem

	/* Setup supervisor trap vector */
	lla	t0, mpva
	sub	t0, t0, s9
	li	t1, KERNBASE
	add	t0, t0, t1
	csrw	stvec, t0

	/* Set page tables base register */
	lla	s2, pagetable_l1
	srli	s2, s2, PAGE_SHIFT
	li	t0, SATP_MODE_SV39
	or	s2, s2, t0
	sfence.vma
	csrw	satp, s2

	.align 2
mpva:
	/* Set the global pointer again, this time with the virtual address. */
.option push
.option norelax
	lla	gp, __global_pointer$
.option pop

	/* Setup supervisor trap vector */
	la	t0, cpu_exception_handler
#if __has_feature(capabilities)
	cspecialr ct1, pcc
	csetaddr ct1, ct1, t0
	li	t0, 1
	csetflags ct1, ct1, t0
	cspecialw stcc, ct1
	cspecialr ct1, ddc
	cspecialw stdc, ct1
#else
	csrw	stvec, t0
#endif

	/* Ensure sscratch is zero */
	li	t0, 0
	csrw	sscratch, t0

	call	init_secondary
END(mpentry)
#endif<|MERGE_RESOLUTION|>--- conflicted
+++ resolved
@@ -138,12 +138,7 @@
 	srli	t4, s9, L2_SHIFT	/* Div physmem base by 2 MiB */
 	li	t2, 512			/* Build 512 entries */
 	add	t3, t4, t2
-<<<<<<< HEAD
-	li	t5, 0
 	li	t0, (PTE_KERN_CAP | PTE_X)
-=======
-	li	t0, (PTE_KERN | PTE_X)
->>>>>>> 236da9f9
 1:
 	slli	t2, t4, PTE_PPN1_S	/* << PTE_PPN1_S */
 	or	t5, t0, t2
