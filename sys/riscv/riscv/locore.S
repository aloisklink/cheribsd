/*-
 * Copyright (c) 2015-2018 Ruslan Bukin <br@bsdpad.com>
 * All rights reserved.
 *
 * Portions of this software were developed by SRI International and the
 * University of Cambridge Computer Laboratory under DARPA/AFRL contract
 * FA8750-10-C-0237 ("CTSRD"), as part of the DARPA CRASH research programme.
 *
 * Portions of this software were developed by the University of Cambridge
 * Computer Laboratory as part of the CTSRD Project, with support from the
 * UK Higher Education Innovation Fund (HEIF).
 *
 * Redistribution and use in source and binary forms, with or without
 * modification, are permitted provided that the following conditions
 * are met:
 * 1. Redistributions of source code must retain the above copyright
 *    notice, this list of conditions and the following disclaimer.
 * 2. Redistributions in binary form must reproduce the above copyright
 *    notice, this list of conditions and the following disclaimer in the
 *    documentation and/or other materials provided with the distribution.
 *
 * THIS SOFTWARE IS PROVIDED BY THE AUTHOR AND CONTRIBUTORS ``AS IS'' AND
 * ANY EXPRESS OR IMPLIED WARRANTIES, INCLUDING, BUT NOT LIMITED TO, THE
 * IMPLIED WARRANTIES OF MERCHANTABILITY AND FITNESS FOR A PARTICULAR PURPOSE
 * ARE DISCLAIMED.  IN NO EVENT SHALL THE AUTHOR OR CONTRIBUTORS BE LIABLE
 * FOR ANY DIRECT, INDIRECT, INCIDENTAL, SPECIAL, EXEMPLARY, OR CONSEQUENTIAL
 * DAMAGES (INCLUDING, BUT NOT LIMITED TO, PROCUREMENT OF SUBSTITUTE GOODS
 * OR SERVICES; LOSS OF USE, DATA, OR PROFITS; OR BUSINESS INTERRUPTION)
 * HOWEVER CAUSED AND ON ANY THEORY OF LIABILITY, WHETHER IN CONTRACT, STRICT
 * LIABILITY, OR TORT (INCLUDING NEGLIGENCE OR OTHERWISE) ARISING IN ANY WAY
 * OUT OF THE USE OF THIS SOFTWARE, EVEN IF ADVISED OF THE POSSIBILITY OF
 * SUCH DAMAGE.
 *
 * $FreeBSD$
 */

#include "assym.inc"

#include <sys/syscall.h>
#include <machine/asm.h>
#ifdef __CHERI_PURE_CAPABILITY__
#include <machine/cherireg.h>
#endif
#include <machine/param.h>
#include <machine/trap.h>
#include <machine/riscvreg.h>
#include <machine/pte.h>

	.globl	kernbase
	.set	kernbase, KERNBASE

	.text
/*
 * Alternate entry point. Used when booting via SBI firmware. It must be placed
 * at the beginning of the .text section. Arguments are as follows:
 *  - a0 = hart ID
 *  - a1 = dtbp
 *
 * Multiple CPUs might enter from this point, so we perform a hart lottery and
 * send the losers to mpentry.
 */
	.globl _alt_start
_alt_start:
	/* Set the global pointer */
#ifdef __CHERI_PURE_CAPABILITY__
	cmove	cgp, cnull
#else
.option push
.option norelax
	lla	gp, __global_pointer$
.option pop
#endif

#ifdef __CHERI_PURE_CAPABILITY__
<<<<<<< HEAD
.option push
.option nocapmode

	/*
	 * The boot loader may enter in non-capmode even though
	 * our ELF header requests capmode.  The instructions below
	 * should work in both modes.
	 */
	lla	t0, 1f
	cspecialr ct1, pcc
	csetaddr ct1, ct1, t0
	li	t0, 1
	csetflags ct1, ct1, t0
	cjr	ct1
1:
.option pop
=======
	/* Just in case, force capmode on. */
	cllc	ct0, 1f
	li	t1, 1
	csetflags ct0, ct0, t1
	cjr	ct0
1:
>>>>>>> 5b9cca19
#endif

	/* Pick a hart to run the boot process. */
	li	t1, 1
#ifdef __CHERI_PURE_CAPABILITY__
	cllc	ct0, hart_lottery
	camoadd.w t0, t1, 0(ct0)
#else
	lla	t0, hart_lottery
	amoadd.w t0, t1, 0(t0)
#endif

	/*
	 * We must jump to mpentry in the non-BSP case because the offset is
	 * too large to fit in a 12-bit branch immediate.
	 */
	beqz	t0, 1f
	j	mpentry
1:
	/* Store the boot hart */
#ifdef __CHERI_PURE_CAPABILITY__
	cllc	ct0, boot_hart
	csw	a0, 0(ct0)
#else
	lla	t0, boot_hart
	sw	a0, 0(t0)
#endif

	/* Load zero as modulep */
	mv	a0, zero
	j	pagetables

/*
 * Main entry point. This routine is marked as the ELF entry, and is where
 * loader(8) will enter the kernel. Arguments are as follows:
 *  - a0 = modulep
 *  - a1 = ???
 *
 * It is expected that only a single CPU will enter here.
 */
	.globl _start
_start:
	/* Set the global pointer */
#ifdef __CHERI_PURE_CAPABILITY__
	cmove	cgp, cnull
#else
.option push
.option norelax
	lla	gp, __global_pointer$
.option pop
#endif
<<<<<<< HEAD

#ifdef __CHERI_PURE_CAPABILITY__
.option push
.option nocapmode

	/*
	 * The boot loader may enter in non-capmode even though
	 * our ELF header requests capmode.  The instructions below
	 * should work in both modes.
	 */
	lla	t0, 1f
	cspecialr ct1, pcc
	csetaddr ct1, ct1, t0
	li	t0, 1
	csetflags ct1, ct1, t0
	cjr	ct1
1:
.option pop
#endif
=======
>>>>>>> 5b9cca19

	/*
	 * Zero a1 to indicate that we have no DTB pointer. It is already
	 * included in the loader(8) metadata.
	 */
	mv	a1, zero

	/*
	 * Page tables setup
	 *  a0 - modulep or zero
	 *  a1 - zero or dtbp
	 */
pagetables:
	/* Get the kernel's load address */
#ifdef __CHERI_PURE_CAPABILITY__
	cllc	cra, get_physmem
	cjalr	cra
#else
	jal	get_physmem
#endif

	/* Add L1 entry for kernel */
#ifdef __CHERI_PURE_CAPABILITY__
	cllc	cs1, pagetable_l1
	cllc	cs2, pagetable_l2	/* Link to next level PN */
#else
	lla	s1, pagetable_l1
	lla	s2, pagetable_l2	/* Link to next level PN */
#endif
	srli	s2, s2, PAGE_SHIFT

	li	a5, KERNBASE
	srli	a5, a5, L1_SHIFT	/* >> L1_SHIFT */
	andi	a5, a5, 0x1ff		/* & 0x1ff */
	li	t4, PTE_V
	slli	t5, s2, PTE_PPN0_S	/* (s2 << PTE_PPN0_S) */
	or	t6, t4, t5

	/* Store L1 PTE entry to position */
	li	a6, PTE_SIZE
	mulw	a5, a5, a6
#ifdef __CHERI_PURE_CAPABILITY__
	cincoffset ct0, cs1, a5
	csd	t6, (ct0)
#else
	add	t0, s1, a5
	sd	t6, (t0)
#endif

	/* Level 2 superpages (512 x 2MiB) */
#ifdef __CHERI_PURE_CAPABILITY__
	cllc	cs1, pagetable_l2
#else
	lla	s1, pagetable_l2
#endif
	srli	t4, s9, L2_SHIFT	/* Div physmem base by 2 MiB */
	li	t2, 512			/* Build 512 entries */
	add	t3, t4, t2
	li	t0, (PTE_KERN_CAP | PTE_X)
1:
	slli	t2, t4, PTE_PPN1_S	/* << PTE_PPN1_S */
	or	t5, t0, t2
#ifdef __CHERI_PURE_CAPABILITY__
	csd	t5, (cs1)		/* Store PTE entry to position */
	cincoffset cs1, cs1, PTE_SIZE
#else
	sd	t5, (s1)		/* Store PTE entry to position */
	addi	s1, s1, PTE_SIZE
#endif

	addi	t4, t4, 1
	bltu	t4, t3, 1b

	/* Create an L1 page for early devmap */
#ifdef __CHERI_PURE_CAPABILITY__
	cllc	cs1, pagetable_l1
	cllc	cs2, pagetable_l2_devmap /* Link to next level PN */
#else
	lla	s1, pagetable_l1
	lla	s2, pagetable_l2_devmap	/* Link to next level PN */
#endif
	srli	s2, s2, PAGE_SHIFT

	li	a5, (VM_MAX_KERNEL_ADDRESS - L2_SIZE)
	srli	a5, a5, L1_SHIFT	/* >> L1_SHIFT */
	andi	a5, a5, 0x1ff		/* & 0x1ff */
	li	t4, PTE_V
	slli	t5, s2, PTE_PPN0_S	/* (s2 << PTE_PPN0_S) */
	or	t6, t4, t5

	/* Store single level1 PTE entry to position */
	li	a6, PTE_SIZE
	mulw	a5, a5, a6
#ifdef __CHERI_PURE_CAPABILITY__
	cincoffset ct0, cs1, a5
	csd	t6, (ct0)
#else
	add	t0, s1, a5
	sd	t6, (t0)
#endif

	/* Check if we have a DTB that needs to be mapped */
	beqz	a1, 2f

	/* Create an L2 page superpage for DTB */
#ifdef __CHERI_PURE_CAPABILITY__
	cllc	cs1, pagetable_l2_devmap
#else
	lla	s1, pagetable_l2_devmap
#endif
	mv	s2, a1
	srli	s2, s2, PAGE_SHIFT
	/* Mask off any bits that aren't aligned */
	andi	s2, s2, ~((1 << (PTE_PPN1_S - PTE_PPN0_S)) - 1)

	li	t0, (PTE_KERN)
	slli	t2, s2, PTE_PPN0_S	/* << PTE_PPN0_S */
	or	t0, t0, t2

	/* Store PTE entry to position */
	li	a6, PTE_SIZE
	li	a5, 510
	mulw	a5, a5, a6
#ifdef __CHERI_PURE_CAPABILITY__
	cincoffset ct1, cs1, a5
	csd	t0, (ct1)
#else
	add	t1, s1, a5
	sd	t0, (t1)
#endif

	/* Page tables END */

	/* Setup supervisor trap vector */
2:
	li	t1, KERNBASE
	sub	t1, t1, s9
#ifdef __CHERI_PURE_CAPABILITY__
	cllc	ct0, va
	cincoffset ct0, ct0, t1
	cspecialw stcc, ct0
#else
	lla	t0, va
	add	t0, t0, t1
	csrw	stvec, t0
#endif

	/* Set page tables base register */
#ifdef __CHERI_PURE_CAPABILITY__
	cllc	cs2, pagetable_l1
#else
	lla	s2, pagetable_l1
#endif
	srli	s2, s2, PAGE_SHIFT
	li	t0, SATP_MODE_SV39
	or	s2, s2, t0
	sfence.vma
	csrw	satp, s2

	.align 2
va:
	/* Set the global pointer again, this time with the virtual address. */
#ifdef __CHERI_PURE_CAPABILITY__
	/* CHERI-RISC-V purecap doesn't currently use cgp. */
#else
.option push
.option norelax
	lla	gp, __global_pointer$
.option pop
#endif

#ifdef __CHERI_PURE_CAPABILITY__
	/* Create a reduced PCC. */
	li	t0, KERNBASE
	cllc	ct1, _C_LABEL(_end)
	sub	t2, t1, t0
	csetaddr ct1, ct1, t0
	csetbounds ct1, ct1, t2
	cllc	ct0, 1f
	csetaddr ct1, ct1, t0
	cjr	ct1
1:
#endif

	/* Setup supervisor trap vector */
#ifdef __CHERI_PURE_CAPABILITY__
	cllc	ct0, cpu_exception_handler
	cspecialw stcc, ct0
	cmove	ct1, cnull
	cspecialw stdc, ct1
#else
	la	t0, cpu_exception_handler
#if __has_feature(capabilities)
	cspecialr ct1, pcc
	csetaddr ct1, ct1, t0
	li	t0, 1
	csetflags ct1, ct1, t0
	cspecialw stcc, ct1
	cspecialr ct1, ddc
	cspecialw stdc, ct1
#else
	csrw	stvec, t0
#endif
#endif

	/* Ensure sscratch is zero */
#if __has_feature(capabilities)
	cmove	ct0, cnull
	cspecialw sscratchc, ct0
#else
	li	t0, 0
	csrw	sscratch, t0
#endif

#ifdef __CHERI_PURE_CAPABILITY__
	/* Initialize stack pointer */
	cllc	cs3, initstack
	cllc	ct0, initstack_end
	sub	t0, t0, s3
	csetbounds cs3, cs3, t0
	li	t1, CHERI_PERMS_KERNEL_DATA
	candperm cs3, cs3, t1
	cincoffset csp, cs3, t0

	/* Allocate space for thread0 PCB and riscv_bootparams */
	cincoffset csp, csp, -(PCB_SIZE + RISCV_BOOTPARAMS_SIZE) & ~STACKALIGNBYTES

	/* Clear BSS */
	cllc	cs0, _C_LABEL(__bss_start)
	cllc	cs1, _C_LABEL(_end)
1:
	csd	zero, 0(cs0)
	cincoffset cs0, cs0, 8
	bltu	s0, s1, 1b

	/* Save omnipotent DDC and clear kernel's DDC. */
	cspecialr cs0, ddc
	cmove	ct0, cnull
	cspecialw ddc, ct0

	/* Save modulep in cs2. */
	cmove	cs2, ca0

	/* Save DTB physical pointer in s1. */
	mv	s1, a1

	/* Initialize cap relocs. */
	cmove	ca0, cs0
	cllc	ca1, _C_LABEL(init_cap_relocs)
	cmove	ca2, cs0
	cjalr	ca1

	/* Initialize capabilities. */
	cmove	ca0, cs0
	clgc	cra, _C_LABEL(cheri_init_capabilities)
	cjalr	cra

	/* Fill riscv_bootparams */
	cllc	ct0, pagetable_l1
	li	t1, PAGE_SIZE
	csetbounds ct0, ct0, t1
	li	t1, CHERI_PERMS_KERNEL_DATA
	candperm ct0, ct0, t1
	csc	ct0, RISCV_BOOTPARAMS_KERN_L1PT(csp)
	csd	s9, RISCV_BOOTPARAMS_KERN_PHYS(csp)

	csc	cs3, RISCV_BOOTPARAMS_KERN_STACK(csp)

	li	t0, (VM_EARLY_DTB_ADDRESS)
	csetaddr ct0, cs0, t0
	li	t1, L2_SIZE
	csetbounds ct0, ct0, t1
	/* Add offset of DTB within superpage */
	li	t1, (L2_OFFSET)
	and	t1, s1, t1
	cincoffset ct0, ct0, t1
	li	t1, CHERI_PERMS_KERNEL_DATA
	candperm ct0, ct0, t1
	csc	ct0, RISCV_BOOTPARAMS_DTBP_VIRT(csp)
	csd	s1, RISCV_BOOTPARAMS_DTBP_PHYS(csp)

	csc	cs2, RISCV_BOOTPARAMS_MODULEP(csp)

	/* Discard omnipotent cs0. */
	cmove	cs0, cnull

	/* Clear other capabilities no longer needed. */
	cmove	cs1, cnull
	cmove	cs2, cnull
	cmove	cs3, cnull

	csetbounds ca0, csp, RISCV_BOOTPARAMS_SIZE
	clgc	cra, _C_LABEL(initriscv)
	cjalr	cra			/* Off we go */
	clgc	cra, _C_LABEL(mi_startup)
	cjalr	cra
#else
	/* Initialize stack pointer */
	la	sp, initstack_end

	/* Clear frame pointer */
	mv	s0, zero

	/* Allocate space for thread0 PCB and riscv_bootparams */
	addi	sp, sp, -(PCB_SIZE + RISCV_BOOTPARAMS_SIZE) & ~STACKALIGNBYTES

	/* Clear BSS */
	la	t0, _C_LABEL(__bss_start)
	la	t1, _C_LABEL(_end)
1:
	sd	zero, 0(t0)
	addi	t0, t0, 8
	bltu	t0, t1, 1b

	/* Save modulep in s2. */
	mv	s2, a0

	/* Save DTB physical pointer in s1. */
	mv	s1, a1

#if __has_feature(capabilities)
	/* Initialize capabilities. */
	cspecialr ca0, ddc
	call	_C_LABEL(cheri_init_capabilities)
#endif

	/* Fill riscv_bootparams */
	la	t0, pagetable_l1
	sd	t0, RISCV_BOOTPARAMS_KERN_L1PT(sp)
	sd	s9, RISCV_BOOTPARAMS_KERN_PHYS(sp)

	la	t0, initstack
	sd	t0, RISCV_BOOTPARAMS_KERN_STACK(sp)

	li	t0, (VM_EARLY_DTB_ADDRESS)
	/* Add offset of DTB within superpage */
	li	t1, (L2_OFFSET)
	and	t1, s1, t1
	add	t0, t0, t1
	sd	t0, RISCV_BOOTPARAMS_DTBP_VIRT(sp)
	sd	s1, RISCV_BOOTPARAMS_DTBP_PHYS(sp)

	sd	s2, RISCV_BOOTPARAMS_MODULEP(sp)

	mv	a0, sp
	call	_C_LABEL(initriscv)	/* Off we go */
	call	_C_LABEL(mi_startup)
#endif

	/* We should never reach here, but if so just hang. */
2:
	wfi
	j	2b

/*
 * Get the physical address the kernel is loaded to. Returned in s9.
 */
get_physmem:
#ifdef __CHERI_PURE_CAPABILITY__
	cllc	ct0, virt_map	/* physical address of virt_map */
	cld	t1, 0(ct0)	/* virtual address of virt_map */
#else
	lla	t0, virt_map	/* physical address of virt_map */
	ld	t1, 0(t0)	/* virtual address of virt_map */
#endif
	sub	t1, t1, t0	/* calculate phys->virt delta */
	li	t2, KERNBASE
	sub	s9, t2, t1	/* s9 = physmem base */
	RETURN

	.align  4
initstack:
	.space  (PAGE_SIZE * KSTACK_PAGES)
initstack_end:

/*
 * sigcode has to be labeled as an @object type so that captable pointers
 * to it will be able to read it.  This is fine as the code is never
 * executed directly in the kernel, just copied to places for userland
 * to execute.
 */
#define	SIGCODE(sym)						\
	.text; .globl sym; .type sym,@object; .align 4; sym: .cfi_startproc

.option push
#if __has_feature(capabilities)
.option capmode
#endif
SIGCODE(sigcode)
#if __has_feature(capabilities)
	cincoffset ca0, csp, SF_UC
#else
	mv	a0, sp
	addi	a0, a0, SF_UC
#endif

1:
	li	t0, SYS_sigreturn
	ecall

	/* sigreturn failed, exit */
	li	t0, SYS_exit
	ecall

	j	1b
	/* This may be copied to the stack, keep it 16-byte aligned */
	.align	3
END(sigcode)
esigcode:
.option pop

#ifdef COMPAT_FREEBSD64
.option push
#if __has_feature(capabilities)
.option nocapmode
#endif
SIGCODE(freebsd64_sigcode)
	mv	a0, sp
	addi	a0, a0, SF64_UC

1:
	li	t0, SYS_sigreturn
	ecall

	/* sigreturn failed, exit */
	li	t0, SYS_exit
	ecall

	j	1b
	/* This may be copied to the stack, keep it 16-byte aligned */
	.align	3
END(freebsd64_sigcode)
freebsd64_esigcode:
.option pop
#endif

	.data
	.align	3
	.global	szsigcode
	.type	szsigcode, @object
szsigcode:
	.quad	esigcode - sigcode
	.size	szsigcode, . - szsigcode
#ifdef COMPAT_FREEBSD64
	.global	freebsd64_szsigcode
	.type	freebsd64_szsigcode, @object
freebsd64_szsigcode:
	.quad	freebsd64_esigcode - freebsd64_sigcode
	.size	freebsd64_szsigcode, . - freebsd64_szsigcode
#endif

	.align	12
pagetable_l1:
	.space	PAGE_SIZE
	.type	pagetable_l2, @object
pagetable_l2:
	.space	PAGE_SIZE
	.size	pagetable_l2, . - pagetable_l2
pagetable_l2_devmap:
	.space	PAGE_SIZE

	.align 3
virt_map:
	.quad   virt_map
hart_lottery:
	.space	4

	.globl init_pt_va
	.type	init_pt_va, @object
#ifdef __CHERI_PURE_CAPABILITY__
	.align 4
#else
	.align 3
#endif
init_pt_va:
#ifdef __CHERI_PURE_CAPABILITY__
	.chericap pagetable_l2	/* XXX: Keep page tables VA */
#else
	.quad pagetable_l2	/* XXX: Keep page tables VA */
#endif
	.size	init_pt_va, . - init_pt_va

#ifndef SMP
ENTRY(mpentry)
1:
	wfi
	j	1b
END(mpentry)
#else
/*
 * mpentry(unsigned long)
 *
 * Called by a core when it is being brought online.
 */
ENTRY(mpentry)
	/*
	 * Calculate the offset to __riscv_boot_ap
	 * for the current core, cpuid is in a0.
	 */
	li	t1, 4
	mulw	t1, t1, a0
	/* Get the pointer */
#ifdef __CHERI_PURE_CAPABILITY__
	cllc	ct0, __riscv_boot_ap
	cincoffset ct0, ct0, t1

1:
	/* Wait the kernel to be ready */
	clw	t1, 0(ct0)
	beqz	t1, 1b

	/* Setup stack pointer */
	cllc	ct0, bootstack
	clc	csp, 0(ct0)

	/* Get the kernel's load address */
	cllc	cra, get_physmem
	cjalr	cra

	/* Setup supervisor trap vector */
	cllc	ct0, mpva
	li	t1, KERNBASE
	sub	t1, t1, s9
	cincoffset ct0, ct0, t1
	cspecialw stcc, ct0
#else
	lla	t0, __riscv_boot_ap
	add	t0, t0, t1

1:
	/* Wait the kernel to be ready */
	lw	t1, 0(t0)
	beqz	t1, 1b

	/* Setup stack pointer */
	lla	t0, bootstack
	ld	sp, 0(t0)

	/* Get the kernel's load address */
	jal	get_physmem

	/* Setup supervisor trap vector */
	lla	t0, mpva
	sub	t0, t0, s9
	li	t1, KERNBASE
	add	t0, t0, t1
	csrw	stvec, t0
#endif

	/* Set page tables base register */
#ifdef __CHERI_PURE_CAPABILITY__
	cllc	cs2, pagetable_l1
#else
	lla	s2, pagetable_l1
#endif
	srli	s2, s2, PAGE_SHIFT
	li	t0, SATP_MODE_SV39
	or	s2, s2, t0
	sfence.vma
	csrw	satp, s2

	.align 2
mpva:
	/* Set the global pointer again, this time with the virtual address. */
#ifdef __CHERI_PURE_CAPABILITY__
	/* CHERI-RISC-V purecap doesn't currently use cgp. */
	cmove	cgp, cnull
#else
.option push
.option norelax
	lla	gp, __global_pointer$
.option pop
#endif
<<<<<<< HEAD

#ifdef __CHERI_PURE_CAPABILITY__
	/* Create a reduced PCC. */
	li	t0, KERNBASE
	cllc	ct1, _C_LABEL(_end)
	sub	t2, t1, t0
	csetaddr ct1, ct1, t0
	csetbounds ct1, ct1, t2
	cllc	ct0, 1f
	csetaddr ct1, ct1, t0
	cjr	ct1
1:
=======
>>>>>>> 5b9cca19

#ifdef __CHERI_PURE_CAPABILITY__
	/* Create a reduced PCC. */
	li	t0, KERNBASE
	cllc	ct1, _C_LABEL(_end)
	sub	t2, t1, t0
	csetaddr ct1, ct1, t0
	csetbounds ct1, ct1, t2
	cllc	ct0, 1f
	csetaddr ct1, ct1, t0
	cjr	ct1
1:

	/* Setup supervisor trap vector */
	cllc	ct0, cpu_exception_handler
	cspecialw stcc, ct0
	cmove	ct1, cnull
	cspecialw stdc, ct1
#else
	/* Setup supervisor trap vector */
	cllc	ct0, cpu_exception_handler
	cspecialw stcc, ct0
	cmove	ct1, cnull
	cspecialw stdc, ct1
#else
	/* Setup supervisor trap vector */
	la	t0, cpu_exception_handler
#if __has_feature(capabilities)
	cspecialr ct1, pcc
	csetaddr ct1, ct1, t0
	li	t0, 1
	csetflags ct1, ct1, t0
	cspecialw stcc, ct1
	cspecialr ct1, ddc
	cspecialw stdc, ct1
#else
	csrw	stvec, t0
#endif
#endif

	/* Ensure sscratch is zero */
#if __has_feature(capabilities)
	cmove	ct0, cnull
	cspecialw sscratchc, ct0
#else
	li	t0, 0
	csrw	sscratch, t0
#endif

#ifdef __CHERI_PURE_CAPABILITY__
	clgc	cra, init_secondary
	cjalr	cra
#else
	call	init_secondary
#endif
END(mpentry)
#endif

/*-
 * CHERI CHANGES START
 * {
 *   "updated": 20200803,
 *   "target_type": "kernel",
 *   "changes_purecap": [
 *     "support",
 *     "pointer_as_integer"
 *   ]
 * }
 * CHERI CHANGES END
 */<|MERGE_RESOLUTION|>--- conflicted
+++ resolved
@@ -72,31 +72,12 @@
 #endif
 
 #ifdef __CHERI_PURE_CAPABILITY__
-<<<<<<< HEAD
-.option push
-.option nocapmode
-
-	/*
-	 * The boot loader may enter in non-capmode even though
-	 * our ELF header requests capmode.  The instructions below
-	 * should work in both modes.
-	 */
-	lla	t0, 1f
-	cspecialr ct1, pcc
-	csetaddr ct1, ct1, t0
-	li	t0, 1
-	csetflags ct1, ct1, t0
-	cjr	ct1
-1:
-.option pop
-=======
 	/* Just in case, force capmode on. */
 	cllc	ct0, 1f
 	li	t1, 1
 	csetflags ct0, ct0, t1
 	cjr	ct0
 1:
->>>>>>> 5b9cca19
 #endif
 
 	/* Pick a hart to run the boot process. */
@@ -148,28 +129,6 @@
 	lla	gp, __global_pointer$
 .option pop
 #endif
-<<<<<<< HEAD
-
-#ifdef __CHERI_PURE_CAPABILITY__
-.option push
-.option nocapmode
-
-	/*
-	 * The boot loader may enter in non-capmode even though
-	 * our ELF header requests capmode.  The instructions below
-	 * should work in both modes.
-	 */
-	lla	t0, 1f
-	cspecialr ct1, pcc
-	csetaddr ct1, ct1, t0
-	li	t0, 1
-	csetflags ct1, ct1, t0
-	cjr	ct1
-1:
-.option pop
-#endif
-=======
->>>>>>> 5b9cca19
 
 	/*
 	 * Zero a1 to indicate that we have no DTB pointer. It is already
@@ -743,7 +702,6 @@
 	lla	gp, __global_pointer$
 .option pop
 #endif
-<<<<<<< HEAD
 
 #ifdef __CHERI_PURE_CAPABILITY__
 	/* Create a reduced PCC. */
@@ -756,34 +714,15 @@
 	csetaddr ct1, ct1, t0
 	cjr	ct1
 1:
-=======
->>>>>>> 5b9cca19
-
-#ifdef __CHERI_PURE_CAPABILITY__
-	/* Create a reduced PCC. */
-	li	t0, KERNBASE
-	cllc	ct1, _C_LABEL(_end)
-	sub	t2, t1, t0
-	csetaddr ct1, ct1, t0
-	csetbounds ct1, ct1, t2
-	cllc	ct0, 1f
-	csetaddr ct1, ct1, t0
-	cjr	ct1
-1:
+#endif
 
 	/* Setup supervisor trap vector */
+#ifdef __CHERI_PURE_CAPABILITY__
 	cllc	ct0, cpu_exception_handler
 	cspecialw stcc, ct0
 	cmove	ct1, cnull
 	cspecialw stdc, ct1
 #else
-	/* Setup supervisor trap vector */
-	cllc	ct0, cpu_exception_handler
-	cspecialw stcc, ct0
-	cmove	ct1, cnull
-	cspecialw stdc, ct1
-#else
-	/* Setup supervisor trap vector */
 	la	t0, cpu_exception_handler
 #if __has_feature(capabilities)
 	cspecialr ct1, pcc
