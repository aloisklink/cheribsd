/*-
 * Copyright (c) 2015-2018 Ruslan Bukin <br@bsdpad.com>
 * All rights reserved.
 *
 * Portions of this software were developed by SRI International and the
 * University of Cambridge Computer Laboratory under DARPA/AFRL contract
 * FA8750-10-C-0237 ("CTSRD"), as part of the DARPA CRASH research programme.
 *
 * Portions of this software were developed by the University of Cambridge
 * Computer Laboratory as part of the CTSRD Project, with support from the
 * UK Higher Education Innovation Fund (HEIF).
 *
 * Redistribution and use in source and binary forms, with or without
 * modification, are permitted provided that the following conditions
 * are met:
 * 1. Redistributions of source code must retain the above copyright
 *    notice, this list of conditions and the following disclaimer.
 * 2. Redistributions in binary form must reproduce the above copyright
 *    notice, this list of conditions and the following disclaimer in the
 *    documentation and/or other materials provided with the distribution.
 *
 * THIS SOFTWARE IS PROVIDED BY THE AUTHOR AND CONTRIBUTORS ``AS IS'' AND
 * ANY EXPRESS OR IMPLIED WARRANTIES, INCLUDING, BUT NOT LIMITED TO, THE
 * IMPLIED WARRANTIES OF MERCHANTABILITY AND FITNESS FOR A PARTICULAR PURPOSE
 * ARE DISCLAIMED.  IN NO EVENT SHALL THE AUTHOR OR CONTRIBUTORS BE LIABLE
 * FOR ANY DIRECT, INDIRECT, INCIDENTAL, SPECIAL, EXEMPLARY, OR CONSEQUENTIAL
 * DAMAGES (INCLUDING, BUT NOT LIMITED TO, PROCUREMENT OF SUBSTITUTE GOODS
 * OR SERVICES; LOSS OF USE, DATA, OR PROFITS; OR BUSINESS INTERRUPTION)
 * HOWEVER CAUSED AND ON ANY THEORY OF LIABILITY, WHETHER IN CONTRACT, STRICT
 * LIABILITY, OR TORT (INCLUDING NEGLIGENCE OR OTHERWISE) ARISING IN ANY WAY
 * OUT OF THE USE OF THIS SOFTWARE, EVEN IF ADVISED OF THE POSSIBILITY OF
 * SUCH DAMAGE.
 *
 * $FreeBSD$
 */

#include "assym.inc"

#include <sys/syscall.h>
#include <machine/asm.h>
#ifdef __CHERI_PURE_CAPABILITY__
#include <machine/cherireg.h>
#endif
#include <machine/param.h>
#include <machine/trap.h>
#include <machine/riscvreg.h>
#include <machine/pte.h>

	.globl	kernbase
	.set	kernbase, KERNBASE

	.text
/*
 * Alternate entry point. Used when booting via SBI firmware. It must be placed
 * at the beginning of the .text section. Arguments are as follows:
 *  - a0 = hart ID
 *  - a1 = dtbp
 *
 * Multiple CPUs might enter from this point, so we perform a hart lottery and
 * send the losers to mpentry.
 */
	.globl _alt_start
_alt_start:
	/* Set the global pointer */
#ifdef __CHERI_PURE_CAPABILITY__
	cmove	cgp, cnull
#else
.option push
.option norelax
	lla	gp, __global_pointer$
.option pop
#endif

#ifdef __CHERI_PURE_CAPABILITY__
.option push
.option nocapmode

<<<<<<< HEAD
	/*
	 * The boot loader may enter in non-capmode even though
	 * our ELF header requests capmode.  The instructions below
	 * should work in both modes.
	 */
	lla	t0, 1f
	cspecialr ct1, pcc
	csetaddr ct1, ct1, t0
	li	t0, 1
	csetflags ct1, ct1, t0
	cjr	ct1
1:
.option pop
#endif
	/*
	 * a0 = hart id
	 * a1 = dtbp
	 */

=======
>>>>>>> c72430cd
	/* Pick a hart to run the boot process. */
#ifdef __CHERI_PURE_CAPABILITY__
	cllc	ct0, hart_lottery
	li	t1, 1
	camoadd.w t0, t1, 0(ct0)
#else
	lla	t0, hart_lottery
	li	t1, 1
	amoadd.w t0, t1, 0(t0)
#endif

	/*
	 * We must jump to mpentry in the non-BSP case because the offset is
	 * too large to fit in a 12-bit branch immediate.
	 */
	beqz	t0, 1f
#ifdef __CHERI_PURE_CAPABILITY__
	cllc	cra, mpentry
	cjr	cra
#else
	j	mpentry
<<<<<<< HEAD
#endif
=======
1:
	/* Store the boot hart */
	lla	t0, boot_hart
	sw	a0, 0(t0)

	/* Load zero as modulep */
	mv	a0, zero
	j	pagetables

/*
 * Main entry point. This routine is marked as the ELF entry, and is where
 * loader(8) will enter the kernel. Arguments are as follows:
 *  - a0 = modulep
 *  - a1 = ???
 *
 * It is expected that only a single CPU will enter here.
 */
	.globl _start
_start:
	/* Set the global pointer */
.option push
.option norelax
	lla	gp, __global_pointer$
.option pop
>>>>>>> c72430cd

	/*
	 * Zero a1 to indicate that we have no DTB pointer. It is already
	 * included in the loader(8) metadata.
	 */
	mv	a1, zero

	/*
	 * Page tables setup
	 *  a0 - modulep or zero
	 *  a1 - zero or dtbp
	 */
pagetables:
	/* Get the kernel's load address */
#ifdef __CHERI_PURE_CAPABILITY__
	cllc	cra, get_physmem
	cjalr	cra
#else
	jal	get_physmem
#endif

	/* Add L1 entry for kernel */
#ifdef __CHERI_PURE_CAPABILITY__
	cllc	cs1, pagetable_l1
	cllc	cs2, pagetable_l2	/* Link to next level PN */
#else
	lla	s1, pagetable_l1
	lla	s2, pagetable_l2	/* Link to next level PN */
#endif
	srli	s2, s2, PAGE_SHIFT

	li	a5, KERNBASE
	srli	a5, a5, L1_SHIFT	/* >> L1_SHIFT */
	andi	a5, a5, 0x1ff		/* & 0x1ff */
	li	t4, PTE_V
	slli	t5, s2, PTE_PPN0_S	/* (s2 << PTE_PPN0_S) */
	or	t6, t4, t5

	/* Store L1 PTE entry to position */
	li	a6, PTE_SIZE
	mulw	a5, a5, a6
#ifdef __CHERI_PURE_CAPABILITY__
	cincoffset ct0, cs1, a5
	csd	t6, (ct0)
#else
	add	t0, s1, a5
	sd	t6, (t0)
#endif

	/* Level 2 superpages (512 x 2MiB) */
#ifdef __CHERI_PURE_CAPABILITY__
	cllc	cs1, pagetable_l2
#else
	lla	s1, pagetable_l2
#endif
	srli	t4, s9, 21		/* Div physmem base by 2 MiB */
	li	t2, 512			/* Build 512 entries */
	add	t3, t4, t2
	li	t5, 0
1:
	li	t0, (PTE_KERN_CAP | PTE_X)
	slli	t2, t4, PTE_PPN1_S	/* << PTE_PPN1_S */
	or	t5, t0, t2
#ifdef __CHERI_PURE_CAPABILITY__
	csd	t5, (cs1)		/* Store PTE entry to position */
	cincoffset cs1, cs1, PTE_SIZE
#else
	sd	t5, (s1)		/* Store PTE entry to position */
	addi	s1, s1, PTE_SIZE
#endif

	addi	t4, t4, 1
	bltu	t4, t3, 1b

	/* Create an L1 page for early devmap */
#ifdef __CHERI_PURE_CAPABILITY__
	cllc	cs1, pagetable_l1
	cllc	cs2, pagetable_l2_devmap /* Link to next level PN */
#else
	lla	s1, pagetable_l1
	lla	s2, pagetable_l2_devmap	/* Link to next level PN */
#endif
	srli	s2, s2, PAGE_SHIFT

	li	a5, (VM_MAX_KERNEL_ADDRESS - L2_SIZE)
	srli	a5, a5, L1_SHIFT	/* >> L1_SHIFT */
	andi	a5, a5, 0x1ff		/* & 0x1ff */
	li	t4, PTE_V
	slli	t5, s2, PTE_PPN0_S	/* (s2 << PTE_PPN0_S) */
	or	t6, t4, t5

	/* Store single level1 PTE entry to position */
	li	a6, PTE_SIZE
	mulw	a5, a5, a6
#ifdef __CHERI_PURE_CAPABILITY__
	cincoffset ct0, cs1, a5
	csd	t6, (ct0)
#else
	add	t0, s1, a5
	sd	t6, (t0)
#endif

	/* Check if we have a DTB that needs to be mapped */
	beqz	a1, 2f

	/* Create an L2 page superpage for DTB */
#ifdef __CHERI_PURE_CAPABILITY__
	cllc	cs1, pagetable_l2_devmap
#else
	lla	s1, pagetable_l2_devmap
#endif
	mv	s2, a1
	srli	s2, s2, PAGE_SHIFT
	/* Mask off any bits that aren't aligned */
	andi	s2, s2, ~((1 << (PTE_PPN1_S - PTE_PPN0_S)) - 1)

	li	t0, (PTE_KERN)
	slli	t2, s2, PTE_PPN0_S	/* << PTE_PPN0_S */
	or	t0, t0, t2

	/* Store PTE entry to position */
	li	a6, PTE_SIZE
	li	a5, 510
	mulw	a5, a5, a6
#ifdef __CHERI_PURE_CAPABILITY__
	cincoffset ct1, cs1, a5
	csd	t0, (ct1)
#else
	add	t1, s1, a5
	sd	t0, (t1)
#endif

	/* Page tables END */

	/* Setup supervisor trap vector */
<<<<<<< HEAD
#ifdef __CHERI_PURE_CAPABILITY__
	cllc	ct0, va
	li	t1, KERNBASE
	sub	t1, t1, s9
	cincoffset ct0, ct0, t1
	cspecialw stcc, ct0
#else
=======
2:
>>>>>>> c72430cd
	lla	t0, va
	sub	t0, t0, s9
	li	t1, KERNBASE
	add	t0, t0, t1
	csrw	stvec, t0
#endif

	/* Set page tables base register */
#ifdef __CHERI_PURE_CAPABILITY__
	cllc	cs2, pagetable_l1
#else
	lla	s2, pagetable_l1
#endif
	srli	s2, s2, PAGE_SHIFT
	li	t0, SATP_MODE_SV39
	or	s2, s2, t0
	sfence.vma
	csrw	satp, s2

	.align 2
va:
	/* Set the global pointer again, this time with the virtual address. */
#ifdef __CHERI_PURE_CAPABILITY__
	/* CHERI-RISC-V purecap doesn't currently use cgp. */
#else
.option push
.option norelax
	lla	gp, __global_pointer$
.option pop
#endif

#ifdef __CHERI_PURE_CAPABILITY__
	/* Create a reduced PCC. */
	li	t0, KERNBASE
	cllc	ct1, _C_LABEL(_end)
	sub	t2, t1, t0
	csetaddr ct1, ct1, t0
	csetbounds ct1, ct1, t2
	cllc	ct0, 1f
	csetaddr ct1, ct1, t0
	cjr	ct1
1:
#endif

	/* Setup supervisor trap vector */
#ifdef __CHERI_PURE_CAPABILITY__
	cllc	ct0, cpu_exception_handler
	cspecialw stcc, ct0
	cmove	ct1, cnull
	cspecialw stdc, ct1
#else
	la	t0, cpu_exception_handler
#if __has_feature(capabilities)
	cspecialr ct1, pcc
	csetaddr ct1, ct1, t0
	li	t0, 1
	csetflags ct1, ct1, t0
	cspecialw stcc, ct1
	cspecialr ct1, ddc
	cspecialw stdc, ct1
#else
	csrw	stvec, t0
#endif
#endif

	/* Ensure sscratch is zero */
#if __has_feature(capabilities)
	cmove	ct0, cnull
	cspecialw sscratchc, ct0
#else
	li	t0, 0
	csrw	sscratch, t0
#endif

#ifdef __CHERI_PURE_CAPABILITY__
	/* Initialize stack pointer */
	cllc	cs3, initstack
	cllc	ct0, initstack_end
	sub	t0, t0, s3
	csetbounds cs3, cs3, t0
	li	t1, CHERI_PERMS_KERNEL_DATA
	candperm cs3, cs3, t1
	cincoffset csp, cs3, t0

	/* Allocate space for thread0 PCB and riscv_bootparams */
	cincoffset csp, csp, -(PCB_SIZE + RISCV_BOOTPARAMS_SIZE) & ~STACKALIGNBYTES

	/* Clear BSS */
	cllc	cs0, _C_LABEL(__bss_start)
	cllc	cs1, _C_LABEL(_end)
1:
	csd	zero, 0(cs0)
	cincoffset cs0, cs0, 8
	bltu	s0, s1, 1b

#ifdef SMP
	/* Store boot hart id. */
	cllc	ct0, boot_hart
	csw	a0, 0(ct0)
#endif

	/* Save omnipotent DDC and clear kernel's DDC. */
	cspecialr cs0, ddc
	cmove	ct0, cnull
	cspecialw ddc, ct0

	/* Save DTB physical pointer in s1. */
	mv	s1, a1

	/* Initialize cap relocs. */
	cmove	ca0, cs0
	cllc	ca1, _C_LABEL(init_cap_relocs)
	cmove	ca2, cs0
	cjalr	ca1

	/* Initialize capabilities. */
	cmove	ca0, cs0
	clgc	cra, _C_LABEL(cheri_init_capabilities)
	cjalr	cra

	/* Fill riscv_bootparams */
	cllc	ct0, pagetable_l1
	li	t1, PAGE_SIZE
	csetbounds ct0, ct0, t1
	li	t1, CHERI_PERMS_KERNEL_DATA
	candperm ct0, ct0, t1
	csc	ct0, RISCV_BOOTPARAMS_KERN_L1PT(csp)
	csd	s9, RISCV_BOOTPARAMS_KERN_PHYS(csp)

	csc	cs3, RISCV_BOOTPARAMS_KERN_STACK(csp)

	li	t0, (VM_EARLY_DTB_ADDRESS)
	csetaddr ct0, cs0, t0
	li	t1, L2_SIZE
	csetbounds ct0, ct0, t1
	/* Add offset of DTB within superpage */
	li	t1, (L2_OFFSET)
	and	t1, s1, t1
	cincoffset ct0, ct0, t1
	li	t1, CHERI_PERMS_KERNEL_DATA
	candperm ct0, ct0, t1
	csc	ct0, RISCV_BOOTPARAMS_DTBP_VIRT(csp)
	csd	s1, RISCV_BOOTPARAMS_DTBP_PHYS(csp)

	/* Discard omnipotent cs0. */
	cmove	cs0, cnull

	/* Clear other capabilities no longer needed. */
	cmove	cs1, cnull
	cmove	cs2, cnull
	cmove	cs3, cnull

	csetbounds ca0, csp, RISCV_BOOTPARAMS_SIZE
	clgc	cra, _C_LABEL(initriscv)
	cjalr	cra			/* Off we go */
	clgc	cra, _C_LABEL(mi_startup)
	cjalr	cra
#else
	/* Initialize stack pointer */
	la	s3, initstack_end
	mv	sp, s3

	/* Allocate space for thread0 PCB and riscv_bootparams */
	addi	sp, sp, -(PCB_SIZE + RISCV_BOOTPARAMS_SIZE) & ~STACKALIGNBYTES

	/* Clear BSS */
	la	s0, _C_LABEL(__bss_start)
	la	s1, _C_LABEL(_end)
1:
	sd	zero, 0(s0)
	addi	s0, s0, 8
	bltu	s0, s1, 1b

	/* Save DTB physical pointer in s1. */
	mv	s1, a1

#if __has_feature(capabilities)
	/* Initialize capabilities. */
	cspecialr ca0, ddc
	call	_C_LABEL(cheri_init_capabilities)
#endif

	/* Fill riscv_bootparams */
	la	t0, pagetable_l1
	sd	t0, RISCV_BOOTPARAMS_KERN_L1PT(sp)
	sd	s9, RISCV_BOOTPARAMS_KERN_PHYS(sp)

	la	t0, initstack
	sd	t0, RISCV_BOOTPARAMS_KERN_STACK(sp)

	li	t0, (VM_EARLY_DTB_ADDRESS)
	/* Add offset of DTB within superpage */
	li	t1, (L2_OFFSET)
	and	t1, s1, t1
	add	t0, t0, t1
	sd	t0, RISCV_BOOTPARAMS_DTBP_VIRT(sp)
	sd	s1, RISCV_BOOTPARAMS_DTBP_PHYS(sp)

	sd	a0, RISCV_BOOTPARAMS_MODULEP(sp)

	mv	a0, sp
	call	_C_LABEL(initriscv)	/* Off we go */
	call	_C_LABEL(mi_startup)
#endif

/*
 * Get the physical address the kernel is loaded to. Returned in s9.
 */
get_physmem:
#ifdef __CHERI_PURE_CAPABILITY__
	cllc	ct0, virt_map	/* physical address of virt_map */
	cld	t1, 0(ct0)	/* virtual address of virt_map */
#else
	lla	t0, virt_map	/* physical address of virt_map */
	ld	t1, 0(t0)	/* virtual address of virt_map */
#endif
	sub	t1, t1, t0	/* calculate phys->virt delta */
	li	t2, KERNBASE
	sub	s9, t2, t1	/* s9 = physmem base */
	RETURN

	.align  4
initstack:
	.space  (PAGE_SIZE * KSTACK_PAGES)
initstack_end:

/*
 * sigcode has to be labeled as an @object type so that captable pointers
 * to it will be able to read it.  This is fine as the code is never
 * executed directly in the kernel, just copied to places for userland
 * to execute.
 */
#define	SIGCODE(sym)						\
	.text; .globl sym; .type sym,@object; .align 4; sym:

.option push
#if __has_feature(capabilities)
.option capmode
#endif
SIGCODE(sigcode)
#if __has_feature(capabilities)
	cincoffset ca0, csp, SF_UC
#else
	mv	a0, sp
	addi	a0, a0, SF_UC
#endif

1:
	li	t0, SYS_sigreturn
	ecall

	/* sigreturn failed, exit */
	li	t0, SYS_exit
	ecall

	j	1b
	/* This may be copied to the stack, keep it 16-byte aligned */
	.align	3
END(sigcode)
esigcode:
.option pop

#ifdef COMPAT_FREEBSD64
.option push
#if __has_feature(capabilities)
.option nocapmode
#endif
SIGCODE(freebsd64_sigcode)
	mv	a0, sp
	addi	a0, a0, SF64_UC

1:
	li	t0, SYS_sigreturn
	ecall

	/* sigreturn failed, exit */
	li	t0, SYS_exit
	ecall

	j	1b
	/* This may be copied to the stack, keep it 16-byte aligned */
	.align	3
END(freebsd64_sigcode)
freebsd64_esigcode:
.option pop
#endif

	.data
	.align	3
	.global	szsigcode
	.type	szsigcode, @object
szsigcode:
	.quad	esigcode - sigcode
	.size	szsigcode, . - szsigcode
#ifdef COMPAT_FREEBSD64
	.global	freebsd64_szsigcode
	.type	freebsd64_szsigcode, @object
freebsd64_szsigcode:
	.quad	freebsd64_esigcode - freebsd64_sigcode
	.size	freebsd64_szsigcode, . - freebsd64_szsigcode
#endif

	.align	12
pagetable_l1:
	.space	PAGE_SIZE
	.type	pagetable_l2, @object
pagetable_l2:
	.space	PAGE_SIZE
	.size	pagetable_l2, . - pagetable_l2
pagetable_l2_devmap:
	.space	PAGE_SIZE

	.align 3
virt_map:
	.quad   virt_map
hart_lottery:
	.space	4

	.globl init_pt_va
	.type	init_pt_va, @object
#ifdef __CHERI_PURE_CAPABILITY__
	.align 4
#else
	.align 3
#endif
init_pt_va:
#ifdef __CHERI_PURE_CAPABILITY__
	.chericap pagetable_l2	/* XXX: Keep page tables VA */
#else
	.quad pagetable_l2	/* XXX: Keep page tables VA */
#endif
	.size	init_pt_va, . - init_pt_va

#ifndef SMP
ENTRY(mpentry)
1:
	wfi
	j	1b
END(mpentry)
#else
/*
 * mpentry(unsigned long)
 *
 * Called by a core when it is being brought online.
 */
ENTRY(mpentry)
	/*
	 * Calculate the offset to __riscv_boot_ap
	 * for the current core, cpuid is in a0.
	 */
	li	t1, 4
	mulw	t1, t1, a0
	/* Get the pointer */
#ifdef __CHERI_PURE_CAPABILITY__
	cllc	ct0, __riscv_boot_ap
	cincoffset ct0, ct0, t1

1:
	/* Wait the kernel to be ready */
	clw	t1, 0(ct0)
	beqz	t1, 1b

	/* Setup stack pointer */
	cllc	ct0, bootstack
	clc	csp, 0(ct0)

	/* Get the kernel's load address */
	cllc	cra, get_physmem
	cjalr	cra

	/* Setup supervisor trap vector */
	cllc	ct0, mpva
	li	t1, KERNBASE
	sub	t1, t1, s9
	cincoffset ct0, ct0, t1
	cspecialw stcc, ct0
#else
	lla	t0, __riscv_boot_ap
	add	t0, t0, t1

1:
	/* Wait the kernel to be ready */
	lw	t1, 0(t0)
	beqz	t1, 1b

	/* Setup stack pointer */
	lla	t0, bootstack
	ld	sp, 0(t0)

	/* Get the kernel's load address */
	jal get_physmem

	/* Setup supervisor trap vector */
	lla	t0, mpva
	sub	t0, t0, s9
	li	t1, KERNBASE
	add	t0, t0, t1
	csrw	stvec, t0
#endif

	/* Set page tables base register */
#ifdef __CHERI_PURE_CAPABILITY__
	cllc	cs2, pagetable_l1
#else
	lla	s2, pagetable_l1
#endif
	srli	s2, s2, PAGE_SHIFT
	li	t0, SATP_MODE_SV39
	or	s2, s2, t0
	sfence.vma
	csrw	satp, s2

	.align 2
mpva:
	/* Set the global pointer again, this time with the virtual address. */
#ifdef __CHERI_PURE_CAPABILITY__
	/* CHERI-RISC-V purecap doesn't currently use cgp. */
	cmove	cgp, cnull
#else
.option push
.option norelax
	lla	gp, __global_pointer$
.option pop
#endif

#ifdef __CHERI_PURE_CAPABILITY__
	/* Create a reduced PCC. */
	li	t0, KERNBASE
	cllc	ct1, _C_LABEL(_end)
	sub	t2, t1, t0
	csetaddr ct1, ct1, t0
	csetbounds ct1, ct1, t2
	cllc	ct0, 1f
	csetaddr ct1, ct1, t0
	cjr	ct1
1:

	/* Setup supervisor trap vector */
	cllc	ct0, cpu_exception_handler
	cspecialw stcc, ct0
	cmove	ct1, cnull
	cspecialw stdc, ct1
#else
	/* Setup supervisor trap vector */
	la	t0, cpu_exception_handler
#if __has_feature(capabilities)
	cspecialr ct1, pcc
	csetaddr ct1, ct1, t0
	li	t0, 1
	csetflags ct1, ct1, t0
	cspecialw stcc, ct1
	cspecialr ct1, ddc
	cspecialw stdc, ct1
#else
	csrw	stvec, t0
#endif
#endif

	/* Ensure sscratch is zero */
#if __has_feature(capabilities)
	cmove	ct0, cnull
	cspecialw sscratchc, ct0
#else
	li	t0, 0
	csrw	sscratch, t0
#endif

#ifdef __CHERI_PURE_CAPABILITY__
	clgc	cra, init_secondary
	cjalr	cra
#else
	call	init_secondary
#endif
END(mpentry)
#endif

/*-
 * CHERI CHANGES START
 * {
 *   "updated": 20200803,
 *   "target_type": "kernel",
 *   "changes_purecap": [
 *     "support",
 *     "pointer_as_integer"
 *   ]
 * }
 * CHERI CHANGES END
 */<|MERGE_RESOLUTION|>--- conflicted
+++ resolved
@@ -75,7 +75,6 @@
 .option push
 .option nocapmode
 
-<<<<<<< HEAD
 	/*
 	 * The boot loader may enter in non-capmode even though
 	 * our ELF header requests capmode.  The instructions below
@@ -90,13 +89,7 @@
 1:
 .option pop
 #endif
-	/*
-	 * a0 = hart id
-	 * a1 = dtbp
-	 */
-
-=======
->>>>>>> c72430cd
+
 	/* Pick a hart to run the boot process. */
 #ifdef __CHERI_PURE_CAPABILITY__
 	cllc	ct0, hart_lottery
@@ -118,13 +111,16 @@
 	cjr	cra
 #else
 	j	mpentry
-<<<<<<< HEAD
-#endif
-=======
+#endif
 1:
 	/* Store the boot hart */
+#ifdef __CHERI_PURE_CAPABILITY__
+	cllc	ct0, boot_hart
+	csw	a0, 0(ct0)
+#else
 	lla	t0, boot_hart
 	sw	a0, 0(t0)
+#endif
 
 	/* Load zero as modulep */
 	mv	a0, zero
@@ -141,11 +137,33 @@
 	.globl _start
 _start:
 	/* Set the global pointer */
+#ifdef __CHERI_PURE_CAPABILITY__
+	cmove	cgp, cnull
+#else
 .option push
 .option norelax
 	lla	gp, __global_pointer$
 .option pop
->>>>>>> c72430cd
+#endif
+
+#ifdef __CHERI_PURE_CAPABILITY__
+.option push
+.option nocapmode
+
+	/*
+	 * The boot loader may enter in non-capmode even though
+	 * our ELF header requests capmode.  The instructions below
+	 * should work in both modes.
+	 */
+	lla	t0, 1f
+	cspecialr ct1, pcc
+	csetaddr ct1, ct1, t0
+	li	t0, 1
+	csetflags ct1, ct1, t0
+	cjr	ct1
+1:
+.option pop
+#endif
 
 	/*
 	 * Zero a1 to indicate that we have no DTB pointer. It is already
@@ -281,7 +299,7 @@
 	/* Page tables END */
 
 	/* Setup supervisor trap vector */
-<<<<<<< HEAD
+2:
 #ifdef __CHERI_PURE_CAPABILITY__
 	cllc	ct0, va
 	li	t1, KERNBASE
@@ -289,9 +307,6 @@
 	cincoffset ct0, ct0, t1
 	cspecialw stcc, ct0
 #else
-=======
-2:
->>>>>>> c72430cd
 	lla	t0, va
 	sub	t0, t0, s9
 	li	t1, KERNBASE
@@ -387,16 +402,13 @@
 	cincoffset cs0, cs0, 8
 	bltu	s0, s1, 1b
 
-#ifdef SMP
-	/* Store boot hart id. */
-	cllc	ct0, boot_hart
-	csw	a0, 0(ct0)
-#endif
-
 	/* Save omnipotent DDC and clear kernel's DDC. */
 	cspecialr cs0, ddc
 	cmove	ct0, cnull
 	cspecialw ddc, ct0
+
+	/* Save modulep in cs2. */
+	cmove	cs2, ca0
 
 	/* Save DTB physical pointer in s1. */
 	mv	s1, a1
@@ -436,6 +448,8 @@
 	csc	ct0, RISCV_BOOTPARAMS_DTBP_VIRT(csp)
 	csd	s1, RISCV_BOOTPARAMS_DTBP_PHYS(csp)
 
+	csc	cs2, RISCV_BOOTPARAMS_MODULEP(csp)
+
 	/* Discard omnipotent cs0. */
 	cmove	cs0, cnull
 
@@ -464,6 +478,9 @@
 	sd	zero, 0(s0)
 	addi	s0, s0, 8
 	bltu	s0, s1, 1b
+
+	/* Save modulep in s2. */
+	mv	s2, a0
 
 	/* Save DTB physical pointer in s1. */
 	mv	s1, a1
@@ -490,7 +507,7 @@
 	sd	t0, RISCV_BOOTPARAMS_DTBP_VIRT(sp)
 	sd	s1, RISCV_BOOTPARAMS_DTBP_PHYS(sp)
 
-	sd	a0, RISCV_BOOTPARAMS_MODULEP(sp)
+	sd	s2, RISCV_BOOTPARAMS_MODULEP(sp)
 
 	mv	a0, sp
 	call	_C_LABEL(initriscv)	/* Off we go */
