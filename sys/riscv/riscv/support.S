/*-
 * Copyright (c) 2015-2020 Ruslan Bukin <br@bsdpad.com>
 * All rights reserved.
 *
 * Portions of this software were developed by SRI International and the
 * University of Cambridge Computer Laboratory under DARPA/AFRL contract
 * FA8750-10-C-0237 ("CTSRD"), as part of the DARPA CRASH research programme.
 *
 * Portions of this software were developed by the University of Cambridge
 * Computer Laboratory as part of the CTSRD Project, with support from the
 * UK Higher Education Innovation Fund (HEIF).
 *
 * Redistribution and use in source and binary forms, with or without
 * modification, are permitted provided that the following conditions
 * are met:
 * 1. Redistributions of source code must retain the above copyright
 *    notice, this list of conditions and the following disclaimer.
 * 2. Redistributions in binary form must reproduce the above copyright
 *    notice, this list of conditions and the following disclaimer in the
 *    documentation and/or other materials provided with the distribution.
 *
 * THIS SOFTWARE IS PROVIDED BY THE AUTHOR AND CONTRIBUTORS ``AS IS'' AND
 * ANY EXPRESS OR IMPLIED WARRANTIES, INCLUDING, BUT NOT LIMITED TO, THE
 * IMPLIED WARRANTIES OF MERCHANTABILITY AND FITNESS FOR A PARTICULAR PURPOSE
 * ARE DISCLAIMED.  IN NO EVENT SHALL THE AUTHOR OR CONTRIBUTORS BE LIABLE
 * FOR ANY DIRECT, INDIRECT, INCIDENTAL, SPECIAL, EXEMPLARY, OR CONSEQUENTIAL
 * DAMAGES (INCLUDING, BUT NOT LIMITED TO, PROCUREMENT OF SUBSTITUTE GOODS
 * OR SERVICES; LOSS OF USE, DATA, OR PROFITS; OR BUSINESS INTERRUPTION)
 * HOWEVER CAUSED AND ON ANY THEORY OF LIABILITY, WHETHER IN CONTRACT, STRICT
 * LIABILITY, OR TORT (INCLUDING NEGLIGENCE OR OTHERWISE) ARISING IN ANY WAY
 * OUT OF THE USE OF THIS SOFTWARE, EVEN IF ADVISED OF THE POSSIBILITY OF
 * SUCH DAMAGE.
 */

#include <machine/asm.h>
__FBSDID("$FreeBSD$");

#include <machine/setjmp.h>
#include <machine/riscvreg.h>

#include "assym.inc"

/*
 * Hybrid kernels use .cap loads and stores whereas purecap kernels use
 * capmode loads and stores.
 */
#ifdef __CHERI_PURE_CAPABILITY__
#define	CLR_W		clr.w
#define	CLR_D		clr.d
#define	CLBU		clbu
#define	CLHU		clhu
#define	CLW		clw
#define	CLD		cld
#define	CLC		clc
#define	CSB		csb
#define	CSH		csh
#define	CSW		csw
#define	CSD		csd
#define	CSC		csc
#else
#define	CLR_W		lr.w.cap
#define	CLR_D		lr.d.cap
#define	CLBU		lbu.cap
#define	CLHU		lhu.cap
#define	CLW		lw.cap
#define	CLD		ld.cap
#define	CLC		lc.cap
#define	CSB		sb.cap
#define	CSH		sh.cap
#define	CSW		sw.cap
#define	CSD		sd.cap
#define	CSC		sc.cap
#endif

/*
 * One of the fu* or su* functions failed, return -1.
 */
ENTRY(fsu_fault)
#ifdef __CHERI_PURE_CAPABILITY__
	SET_FAULT_HANDLER(cnull, ca1)	/* Reset the handler function */
#else
	SET_FAULT_HANDLER(x0, a1)	/* Reset the handler function */
#endif
	EXIT_USER_ACCESS(a1)
fsu_fault_nopcb:
	li	a0, -1
	RETURN
END(fsu_fault)

/*
 * int casueword32(volatile uint32_t * __capability, uint32_t, uint32_t *, uint32_t)
 */
ENTRY(casueword32)
	li	a4, (VM_MAXUSER_ADDRESS-3)
<<<<<<< HEAD
	bgt	a0, a4, fsu_fault_nopcb
#ifdef __CHERI_PURE_CAPABILITY__
	clgc	ca6, fsu_fault		/* Load the fault handler */
	SET_FAULT_HANDLER(ca6, ca4)	/* And set it */
#else
=======
	bgeu	a0, a4, fsu_fault_nopcb
>>>>>>> 8babb558
	la	a6, fsu_fault		/* Load the fault handler */
	SET_FAULT_HANDLER(a6, a4)	/* And set it */
#endif
	ENTER_USER_ACCESS(a4)
#if __has_feature(capabilities)
	CLR_W	a4, 0(ca0)		/* Load-exclusive the data */
#else
	lr.w	a4, 0(a0)		/* Load-exclusive the data */
#endif
	bne	a4, a1, 1f		/* If not equal then exit */
#ifdef __CHERI_PURE_CAPABILITY__
	csc.w	a5, a3, 0(ca0)		/* Store the new data */
#elif __has_feature(capabilities)
	move	a5, a3
	sc.w.cap a5, 0(ca0)		/* Store the new data */
#else
	sc.w	a5, a3, 0(a0)		/* Store the new data */
#endif
	beqz	a5, 2f			/* Success */
1:	li	a5, 1			/* Normalize failure result */
2:	EXIT_USER_ACCESS(a6)
#ifdef __CHERI_PURE_CAPABILITY__
	SET_FAULT_HANDLER(cnull, ca6)	/* Reset the fault handler */
	csw	a4, 0(ca2)		/* Store the read data */
#else
	SET_FAULT_HANDLER(x0, a6)	/* Reset the fault handler */
	sw	a4, 0(a2)		/* Store the read data */
#endif
	mv	a0, a5			/* Success indicator */
	RETURN				/* Return */
END(casueword32)

/*
 * int casueword(volatile u_long * __capability, u_long, u_long *, u_long)
 */
ENTRY(casueword)
	li	a4, (VM_MAXUSER_ADDRESS-7)
<<<<<<< HEAD
	bgt	a0, a4, fsu_fault_nopcb
#ifdef __CHERI_PURE_CAPABILITY__
	clgc	ca6, fsu_fault		/* Load the fault handler */
	SET_FAULT_HANDLER(ca6, ca4)	/* And set it */
#else
=======
	bgeu	a0, a4, fsu_fault_nopcb
>>>>>>> 8babb558
	la	a6, fsu_fault		/* Load the fault handler */
	SET_FAULT_HANDLER(a6, a4)	/* And set it */
#endif
	ENTER_USER_ACCESS(a4)
#if __has_feature(capabilities)
	CLR_D	a4, 0(ca0)		/* Load-exclusive the data */
#else
	lr.d	a4, 0(a0)		/* Load-exclusive the data */
#endif
	bne	a4, a1, 1f		/* If not equal then exit */
#ifdef __CHERI_PURE_CAPABILITY__
	csc.d	a5, a3, 0(ca0)		/* Store the new data */
#elif __has_feature(capabilities)
	move	a5, a3
	sc.d.cap a5, 0(ca0)		/* Store the new data */
#else
	sc.d	a5, a3, 0(a0)		/* Store the new data */
#endif
	beqz	a5, 2f			/* Success */
1:	li	a5, 1			/* Normalize failure result */
2:	EXIT_USER_ACCESS(a6)
#ifdef __CHERI_PURE_CAPABILITY__
	SET_FAULT_HANDLER(cnull, ca6)	/* Reset the fault handler */
	csd	a4, 0(ca2)		/* Store the read data */
#else
	SET_FAULT_HANDLER(x0, a6)	/* Reset the fault handler */
	sd	a4, 0(a2)		/* Store the read data */
#endif
	mv	a0, a5			/* Success indicator */
	RETURN				/* Return */
END(casueword)

/*
 * int fubyte(volatile const void * __capability)
 */
ENTRY(fubyte)
	li	a1, VM_MAXUSER_ADDRESS
<<<<<<< HEAD
	bgt	a0, a1, fsu_fault_nopcb
#ifdef __CHERI_PURE_CAPABILITY__
	clgc	ca6, fsu_fault		/* Load the fault handler */
	SET_FAULT_HANDLER(ca6, ca1)	/* And set it */
#else
=======
	bgeu	a0, a1, fsu_fault_nopcb
>>>>>>> 8babb558
	la	a6, fsu_fault		/* Load the fault handler */
	SET_FAULT_HANDLER(a6, a1)	/* And set it */
#endif
	ENTER_USER_ACCESS(a1)
#if __has_feature(capabilities)
	CLBU	a0, 0(ca0)		/* Try loading the data */
#else
	lbu	a0, 0(a0)		/* Try loading the data */
#endif
	EXIT_USER_ACCESS(a1)
#ifdef __CHERI_PURE_CAPABILITY__
	SET_FAULT_HANDLER(cnull, ca1)	/* Reset the fault handler */
#else
	SET_FAULT_HANDLER(x0, a1)	/* Reset the fault handler */
#endif
	RETURN				/* Return */
END(fubyte)

/*
 * int fuword16(volatile const void * __capability)
 */
ENTRY(fuword16)
	li	a1, (VM_MAXUSER_ADDRESS-1)
<<<<<<< HEAD
	bgt	a0, a1, fsu_fault_nopcb
#ifdef __CHERI_PURE_CAPABILITY__
	clgc	ca6, fsu_fault		/* Load the fault handler */
	SET_FAULT_HANDLER(ca6, ca1)	/* And set it */
#else
=======
	bgeu	a0, a1, fsu_fault_nopcb
>>>>>>> 8babb558
	la	a6, fsu_fault		/* Load the fault handler */
	SET_FAULT_HANDLER(a6, a1)	/* And set it */
#endif
	ENTER_USER_ACCESS(a1)
#if __has_feature(capabilities)
	CLHU	a0, 0(ca0)		/* Try loading the data */
#else
	lhu	a0, 0(a0)		/* Try loading the data */
#endif
	EXIT_USER_ACCESS(a1)
#ifdef __CHERI_PURE_CAPABILITY__
	SET_FAULT_HANDLER(cnull, ca1)	/* Reset the fault handler */
#else
	SET_FAULT_HANDLER(x0, a1)	/* Reset the fault handler */
#endif
	RETURN				/* Return */
END(fuword16)

/*
 * int32_t fueword32(volatile const void * __capability, int32_t *)
 */
ENTRY(fueword32)
	li	a2, (VM_MAXUSER_ADDRESS-3)
<<<<<<< HEAD
	bgt	a0, a2, fsu_fault_nopcb
#ifdef __CHERI_PURE_CAPABILITY__
	clgc	ca6, fsu_fault		/* Load the fault handler */
	SET_FAULT_HANDLER(ca6, ca2)	/* And set it */
#else
=======
	bgeu	a0, a2, fsu_fault_nopcb
>>>>>>> 8babb558
	la	a6, fsu_fault		/* Load the fault handler */
	SET_FAULT_HANDLER(a6, a2)	/* And set it */
#endif
	ENTER_USER_ACCESS(a2)
#if __has_feature(capabilities)
	CLW	a0, 0(ca0)		/* Try loading the data */
#else
	lw	a0, 0(a0)		/* Try loading the data */
#endif
	EXIT_USER_ACCESS(a2)
#ifdef __CHERI_PURE_CAPABILITY__
	SET_FAULT_HANDLER(cnull, ca2)	/* Reset the fault handler */
	csw	a0, 0(ca1)		/* Save the data in kernel space */
#else
	SET_FAULT_HANDLER(x0, a2)	/* Reset the fault handler */
	sw	a0, 0(a1)		/* Save the data in kernel space */
#endif
	li	a0, 0			/* Success */
	RETURN				/* Return */
END(fueword32)

/*
 * long fueword(volatile const void __capability *, int64_t *)
 * int64_t fueword64(volatile const void __capability *, int64_t *)
 */
ENTRY(fueword)
EENTRY(fueword64)
	li	a2, (VM_MAXUSER_ADDRESS-7)
<<<<<<< HEAD
	bgt	a0, a2, fsu_fault_nopcb
#ifdef __CHERI_PURE_CAPABILITY__
	clgc	ca6, fsu_fault		/* Load the fault handler */
	SET_FAULT_HANDLER(ca6, ca2)	/* And set it */
#else
=======
	bgeu	a0, a2, fsu_fault_nopcb
>>>>>>> 8babb558
	la	a6, fsu_fault		/* Load the fault handler */
	SET_FAULT_HANDLER(a6, a2)	/* And set it */
#endif
	ENTER_USER_ACCESS(a2)
#if __has_feature(capabilities)
	CLD	a0, 0(ca0)		/* Try loading the data */
#else
	ld	a0, 0(a0)		/* Try loading the data */
#endif
	EXIT_USER_ACCESS(a2)
#ifdef __CHERI_PURE_CAPABILITY__
	SET_FAULT_HANDLER(cnull, ca2)	/* Reset the fault handler */
	csd	a0, 0(ca1)		/* Save the data in kernel space */
#else
	SET_FAULT_HANDLER(x0, a2)	/* Reset the fault handler */
	sd	a0, 0(a1)		/* Save the data in kernel space */
#endif
	li	a0, 0			/* Success */
	RETURN				/* Return */
EEND(fueword64)
END(fueword)

#if __has_feature(capabilities)
/*
 * int fuecap(volatile const void __capability *, intcap_t *)
 */
ENTRY(fuecap)
	li	a2, (VM_MAXUSER_ADDRESS-7)
	bgt	a0, a2, fsu_fault_nopcb
#ifdef __CHERI_PURE_CAPABILITY__
	clgc	ca6, fsu_fault		/* Load the fault handler */
	SET_FAULT_HANDLER(ca6, ca2)	/* And set it */
#else
	la	a6, fsu_fault		/* Load the fault handler */
	SET_FAULT_HANDLER(a6, a2)	/* And set it */
#endif
	ENTER_USER_ACCESS(a2)
	CLC	ca0, 0(ca0)		/* Try loading the data */
	EXIT_USER_ACCESS(a2)
#ifdef __CHERI_PURE_CAPABILITY__
	SET_FAULT_HANDLER(cnull, ca2)	/* Reset the fault handler */
	csc	ca0, 0(ca1)		/* Save the data in kernel space */
#else
	SET_FAULT_HANDLER(x0, a2)	/* Reset the fault handler */
	sc.ddc	ca0, 0(a1)		/* Save the data in kernel space */
#endif
	li	a0, 0			/* Success */
	RETURN				/* Return */
END(fuecap)
#endif

/*
 * int subyte(volatile void * __capability, int)
 */
ENTRY(subyte)
	li	a2, VM_MAXUSER_ADDRESS
<<<<<<< HEAD
	bgt	a0, a2, fsu_fault_nopcb
#ifdef __CHERI_PURE_CAPABILITY__
	clgc	ca6, fsu_fault		/* Load the fault handler */
	SET_FAULT_HANDLER(ca6, ca2)	/* And set it */
#else
=======
	bgeu	a0, a2, fsu_fault_nopcb
>>>>>>> 8babb558
	la	a6, fsu_fault		/* Load the fault handler */
	SET_FAULT_HANDLER(a6, a2)	/* And set it */
#endif
	ENTER_USER_ACCESS(a2)
#if __has_feature(capabilities)
	CSB	a1, 0(ca0)		/* Try storing the data */
#else
	sb	a1, 0(a0)		/* Try storing the data */
#endif
	EXIT_USER_ACCESS(a2)
#ifdef __CHERI_PURE_CAPABILITY__
	SET_FAULT_HANDLER(cnull, ca2)	/* Reset the fault handler */
#else
	SET_FAULT_HANDLER(x0, a2)	/* Reset the fault handler */
#endif
	li	a0, 0			/* Success */
	RETURN				/* Return */
END(subyte)

/*
 * int suword16(volatile void * __capability, int)
 */
ENTRY(suword16)
	li	a2, (VM_MAXUSER_ADDRESS-1)
<<<<<<< HEAD
	bgt	a0, a2, fsu_fault_nopcb
#ifdef __CHERI_PURE_CAPABILITY__
	clgc	ca6, fsu_fault		/* Load the fault handler */
	SET_FAULT_HANDLER(ca6, ca2)	/* And set it */
#else
=======
	bgeu	a0, a2, fsu_fault_nopcb
>>>>>>> 8babb558
	la	a6, fsu_fault		/* Load the fault handler */
	SET_FAULT_HANDLER(a6, a2)	/* And set it */
#endif
	ENTER_USER_ACCESS(a2)
#if __has_feature(capabilities)
	CSH	a1, 0(ca0)		/* Try storing the data */
#else
	sh	a1, 0(a0)		/* Try storing the data */
#endif
	EXIT_USER_ACCESS(a2)
#ifdef __CHERI_PURE_CAPABILITY__
	SET_FAULT_HANDLER(cnull, ca2)	/* Reset the fault handler */
#else
	SET_FAULT_HANDLER(x0, a2)	/* Reset the fault handler */
#endif
	li	a0, 0			/* Success */
	RETURN				/* Return */
END(suword16)

/*
 * int suword32(volatile void * __capability, int)
 */
ENTRY(suword32)
	li	a2, (VM_MAXUSER_ADDRESS-3)
<<<<<<< HEAD
	bgt	a0, a2, fsu_fault_nopcb
#ifdef __CHERI_PURE_CAPABILITY__
	clgc	ca6, fsu_fault		/* Load the fault handler */
	SET_FAULT_HANDLER(ca6, ca2)	/* And set it */
#else
=======
	bgeu	a0, a2, fsu_fault_nopcb
>>>>>>> 8babb558
	la	a6, fsu_fault		/* Load the fault handler */
	SET_FAULT_HANDLER(a6, a2)	/* And set it */
#endif
	ENTER_USER_ACCESS(a2)
#if __has_feature(capabilities)
	CSW	a1, 0(ca0)		/* Try storing the data */
#else
	sw	a1, 0(a0)		/* Try storing the data */
#endif
	EXIT_USER_ACCESS(a2)
#ifdef __CHERI_PURE_CAPABILITY__
	SET_FAULT_HANDLER(cnull, ca2)	/* Reset the fault handler */
#else
	SET_FAULT_HANDLER(x0, a2)	/* Reset the fault handler */
#endif
	li	a0, 0			/* Success */
	RETURN				/* Return */
END(suword32)

/*
 * int suword(volatile void * __capability, long)
 */
ENTRY(suword)
EENTRY(suword64)
	li	a2, (VM_MAXUSER_ADDRESS-7)
<<<<<<< HEAD
	bgt	a0, a2, fsu_fault_nopcb
#ifdef __CHERI_PURE_CAPABILITY__
	clgc	ca6, fsu_fault		/* Load the fault handler */
	SET_FAULT_HANDLER(ca6, ca2)	/* And set it */
#else
=======
	bgeu	a0, a2, fsu_fault_nopcb
>>>>>>> 8babb558
	la	a6, fsu_fault		/* Load the fault handler */
	SET_FAULT_HANDLER(a6, a2)	/* And set it */
#endif
	ENTER_USER_ACCESS(a2)
#if __has_feature(capabilities)
	CSD	a1, 0(ca0)		/* Try storing the data */
#else
	sd	a1, 0(a0)		/* Try storing the data */
#endif
	EXIT_USER_ACCESS(a2)
#ifdef __CHERI_PURE_CAPABILITY__
	SET_FAULT_HANDLER(cnull, ca2)	/* Reset the fault handler */
#else
	SET_FAULT_HANDLER(x0, a2)	/* Reset the fault handler */
#endif
	li	a0, 0			/* Success */
	RETURN				/* Return */
EEND(suword64)
END(suword)

#if __has_feature(capabilities)
/*
 * int sucap(volatile void * __capability, intcap_t)
 */
ENTRY(sucap)
	li	a2, (VM_MAXUSER_ADDRESS-3)
	bgt	a0, a2, fsu_fault_nopcb
#ifdef __CHERI_PURE_CAPABILITY__
	clgc	ca6, fsu_fault		/* Load the fault handler */
	SET_FAULT_HANDLER(ca6, ca2)	/* And set it */
#else
	la	a6, fsu_fault		/* Load the fault handler */
	SET_FAULT_HANDLER(a6, a2)	/* And set it */
#endif
	ENTER_USER_ACCESS(a2)
	CSC	ca1, 0(ca0)		/* Try storing the data */
	EXIT_USER_ACCESS(a2)
#ifdef __CHERI_PURE_CAPABILITY__
	SET_FAULT_HANDLER(cnull, ca2)	/* Reset the fault handler */
#else
	SET_FAULT_HANDLER(x0, a2)	/* Reset the fault handler */
#endif
	li	a0, 0			/* Success */
	RETURN				/* Return */
END(sucap)
#endif

ENTRY(setjmp)
#ifdef __CHERI_PURE_CAPABILITY__
	/* Store the stack pointer */
	csc	csp, 0(ca0)
	cincoffset ca0, ca0, 16

	/* Store the general purpose registers and ra */
	csc	cs0, (0 * 16)(ca0)
	csc	cs1, (1 * 16)(ca0)
	csc	cs2, (2 * 16)(ca0)
	csc	cs3, (3 * 16)(ca0)
	csc	cs4, (4 * 16)(ca0)
	csc	cs5, (5 * 16)(ca0)
	csc	cs6, (6 * 16)(ca0)
	csc	cs7, (7 * 16)(ca0)
	csc	cs8, (8 * 16)(ca0)
	csc	cs9, (9 * 16)(ca0)
	csc	cs10, (10 * 16)(ca0)
	csc	cs11, (11 * 16)(ca0)
	csc	cra, (12 * 16)(ca0)
#else
	/* Store the stack pointer */
	sd	sp, 0(a0)
	addi	a0, a0, 8

	/* Store the general purpose registers and ra */
	sd	s0, (0 * 8)(a0)
	sd	s1, (1 * 8)(a0)
	sd	s2, (2 * 8)(a0)
	sd	s3, (3 * 8)(a0)
	sd	s4, (4 * 8)(a0)
	sd	s5, (5 * 8)(a0)
	sd	s6, (6 * 8)(a0)
	sd	s7, (7 * 8)(a0)
	sd	s8, (8 * 8)(a0)
	sd	s9, (9 * 8)(a0)
	sd	s10, (10 * 8)(a0)
	sd	s11, (11 * 8)(a0)
	sd	ra, (12 * 8)(a0)
#endif

	/* Return value */
	li	a0, 0
	RETURN
END(setjmp)

ENTRY(longjmp)
#ifdef __CHERI_PURE_CAPABILITY__
	/* Restore the stack pointer */
	clc	csp, 0(ca0)
	cincoffset ca0, ca0, 16

	/* Restore the general purpose registers and ra */
	clc	cs0, (0 * 16)(ca0)
	clc	cs1, (1 * 16)(ca0)
	clc	cs2, (2 * 16)(ca0)
	clc	cs3, (3 * 16)(ca0)
	clc	cs4, (4 * 16)(ca0)
	clc	cs5, (5 * 16)(ca0)
	clc	cs6, (6 * 16)(ca0)
	clc	cs7, (7 * 16)(ca0)
	clc	cs8, (8 * 16)(ca0)
	clc	cs9, (9 * 16)(ca0)
	clc	cs10, (10 * 16)(ca0)
	clc	cs11, (11 * 16)(ca0)
	clc	cra, (12 * 16)(ca0)
#else
	/* Restore the stack pointer */
	ld	sp, 0(a0)
	addi	a0, a0, 8

	/* Restore the general purpose registers and ra */
	ld	s0, (0 * 8)(a0)
	ld	s1, (1 * 8)(a0)
	ld	s2, (2 * 8)(a0)
	ld	s3, (3 * 8)(a0)
	ld	s4, (4 * 8)(a0)
	ld	s5, (5 * 8)(a0)
	ld	s6, (6 * 8)(a0)
	ld	s7, (7 * 8)(a0)
	ld	s8, (8 * 8)(a0)
	ld	s9, (9 * 8)(a0)
	ld	s10, (10 * 8)(a0)
	ld	s11, (11 * 8)(a0)
	ld	ra, (12 * 8)(a0)
#endif

	/* Load the return value */
	mv	a0, a1
	RETURN
END(longjmp)

/*
 * CHERI CHANGES START
 * {
 *   "updated": 20200804,
 *   "target_type": "kernel",
 *   "changes_purecap": [
 *     "support"
 *   ]
 * }
 * CHERI CHANGES END
 */<|MERGE_RESOLUTION|>--- conflicted
+++ resolved
@@ -92,15 +92,11 @@
  */
 ENTRY(casueword32)
 	li	a4, (VM_MAXUSER_ADDRESS-3)
-<<<<<<< HEAD
-	bgt	a0, a4, fsu_fault_nopcb
+	bgeu	a0, a4, fsu_fault_nopcb
 #ifdef __CHERI_PURE_CAPABILITY__
 	clgc	ca6, fsu_fault		/* Load the fault handler */
 	SET_FAULT_HANDLER(ca6, ca4)	/* And set it */
 #else
-=======
-	bgeu	a0, a4, fsu_fault_nopcb
->>>>>>> 8babb558
 	la	a6, fsu_fault		/* Load the fault handler */
 	SET_FAULT_HANDLER(a6, a4)	/* And set it */
 #endif
@@ -138,15 +134,11 @@
  */
 ENTRY(casueword)
 	li	a4, (VM_MAXUSER_ADDRESS-7)
-<<<<<<< HEAD
-	bgt	a0, a4, fsu_fault_nopcb
+	bgeu	a0, a4, fsu_fault_nopcb
 #ifdef __CHERI_PURE_CAPABILITY__
 	clgc	ca6, fsu_fault		/* Load the fault handler */
 	SET_FAULT_HANDLER(ca6, ca4)	/* And set it */
 #else
-=======
-	bgeu	a0, a4, fsu_fault_nopcb
->>>>>>> 8babb558
 	la	a6, fsu_fault		/* Load the fault handler */
 	SET_FAULT_HANDLER(a6, a4)	/* And set it */
 #endif
@@ -184,15 +176,11 @@
  */
 ENTRY(fubyte)
 	li	a1, VM_MAXUSER_ADDRESS
-<<<<<<< HEAD
-	bgt	a0, a1, fsu_fault_nopcb
+	bgeu	a0, a1, fsu_fault_nopcb
 #ifdef __CHERI_PURE_CAPABILITY__
 	clgc	ca6, fsu_fault		/* Load the fault handler */
 	SET_FAULT_HANDLER(ca6, ca1)	/* And set it */
 #else
-=======
-	bgeu	a0, a1, fsu_fault_nopcb
->>>>>>> 8babb558
 	la	a6, fsu_fault		/* Load the fault handler */
 	SET_FAULT_HANDLER(a6, a1)	/* And set it */
 #endif
@@ -216,15 +204,11 @@
  */
 ENTRY(fuword16)
 	li	a1, (VM_MAXUSER_ADDRESS-1)
-<<<<<<< HEAD
-	bgt	a0, a1, fsu_fault_nopcb
+	bgeu	a0, a1, fsu_fault_nopcb
 #ifdef __CHERI_PURE_CAPABILITY__
 	clgc	ca6, fsu_fault		/* Load the fault handler */
 	SET_FAULT_HANDLER(ca6, ca1)	/* And set it */
 #else
-=======
-	bgeu	a0, a1, fsu_fault_nopcb
->>>>>>> 8babb558
 	la	a6, fsu_fault		/* Load the fault handler */
 	SET_FAULT_HANDLER(a6, a1)	/* And set it */
 #endif
@@ -248,15 +232,11 @@
  */
 ENTRY(fueword32)
 	li	a2, (VM_MAXUSER_ADDRESS-3)
-<<<<<<< HEAD
-	bgt	a0, a2, fsu_fault_nopcb
-#ifdef __CHERI_PURE_CAPABILITY__
-	clgc	ca6, fsu_fault		/* Load the fault handler */
-	SET_FAULT_HANDLER(ca6, ca2)	/* And set it */
-#else
-=======
-	bgeu	a0, a2, fsu_fault_nopcb
->>>>>>> 8babb558
+	bgeu	a0, a2, fsu_fault_nopcb
+#ifdef __CHERI_PURE_CAPABILITY__
+	clgc	ca6, fsu_fault		/* Load the fault handler */
+	SET_FAULT_HANDLER(ca6, ca2)	/* And set it */
+#else
 	la	a6, fsu_fault		/* Load the fault handler */
 	SET_FAULT_HANDLER(a6, a2)	/* And set it */
 #endif
@@ -285,15 +265,11 @@
 ENTRY(fueword)
 EENTRY(fueword64)
 	li	a2, (VM_MAXUSER_ADDRESS-7)
-<<<<<<< HEAD
-	bgt	a0, a2, fsu_fault_nopcb
-#ifdef __CHERI_PURE_CAPABILITY__
-	clgc	ca6, fsu_fault		/* Load the fault handler */
-	SET_FAULT_HANDLER(ca6, ca2)	/* And set it */
-#else
-=======
-	bgeu	a0, a2, fsu_fault_nopcb
->>>>>>> 8babb558
+	bgeu	a0, a2, fsu_fault_nopcb
+#ifdef __CHERI_PURE_CAPABILITY__
+	clgc	ca6, fsu_fault		/* Load the fault handler */
+	SET_FAULT_HANDLER(ca6, ca2)	/* And set it */
+#else
 	la	a6, fsu_fault		/* Load the fault handler */
 	SET_FAULT_HANDLER(a6, a2)	/* And set it */
 #endif
@@ -322,7 +298,7 @@
  */
 ENTRY(fuecap)
 	li	a2, (VM_MAXUSER_ADDRESS-7)
-	bgt	a0, a2, fsu_fault_nopcb
+	bgeu	a0, a2, fsu_fault_nopcb
 #ifdef __CHERI_PURE_CAPABILITY__
 	clgc	ca6, fsu_fault		/* Load the fault handler */
 	SET_FAULT_HANDLER(ca6, ca2)	/* And set it */
@@ -350,15 +326,11 @@
  */
 ENTRY(subyte)
 	li	a2, VM_MAXUSER_ADDRESS
-<<<<<<< HEAD
-	bgt	a0, a2, fsu_fault_nopcb
-#ifdef __CHERI_PURE_CAPABILITY__
-	clgc	ca6, fsu_fault		/* Load the fault handler */
-	SET_FAULT_HANDLER(ca6, ca2)	/* And set it */
-#else
-=======
-	bgeu	a0, a2, fsu_fault_nopcb
->>>>>>> 8babb558
+	bgeu	a0, a2, fsu_fault_nopcb
+#ifdef __CHERI_PURE_CAPABILITY__
+	clgc	ca6, fsu_fault		/* Load the fault handler */
+	SET_FAULT_HANDLER(ca6, ca2)	/* And set it */
+#else
 	la	a6, fsu_fault		/* Load the fault handler */
 	SET_FAULT_HANDLER(a6, a2)	/* And set it */
 #endif
@@ -383,15 +355,11 @@
  */
 ENTRY(suword16)
 	li	a2, (VM_MAXUSER_ADDRESS-1)
-<<<<<<< HEAD
-	bgt	a0, a2, fsu_fault_nopcb
-#ifdef __CHERI_PURE_CAPABILITY__
-	clgc	ca6, fsu_fault		/* Load the fault handler */
-	SET_FAULT_HANDLER(ca6, ca2)	/* And set it */
-#else
-=======
-	bgeu	a0, a2, fsu_fault_nopcb
->>>>>>> 8babb558
+	bgeu	a0, a2, fsu_fault_nopcb
+#ifdef __CHERI_PURE_CAPABILITY__
+	clgc	ca6, fsu_fault		/* Load the fault handler */
+	SET_FAULT_HANDLER(ca6, ca2)	/* And set it */
+#else
 	la	a6, fsu_fault		/* Load the fault handler */
 	SET_FAULT_HANDLER(a6, a2)	/* And set it */
 #endif
@@ -416,15 +384,11 @@
  */
 ENTRY(suword32)
 	li	a2, (VM_MAXUSER_ADDRESS-3)
-<<<<<<< HEAD
-	bgt	a0, a2, fsu_fault_nopcb
-#ifdef __CHERI_PURE_CAPABILITY__
-	clgc	ca6, fsu_fault		/* Load the fault handler */
-	SET_FAULT_HANDLER(ca6, ca2)	/* And set it */
-#else
-=======
-	bgeu	a0, a2, fsu_fault_nopcb
->>>>>>> 8babb558
+	bgeu	a0, a2, fsu_fault_nopcb
+#ifdef __CHERI_PURE_CAPABILITY__
+	clgc	ca6, fsu_fault		/* Load the fault handler */
+	SET_FAULT_HANDLER(ca6, ca2)	/* And set it */
+#else
 	la	a6, fsu_fault		/* Load the fault handler */
 	SET_FAULT_HANDLER(a6, a2)	/* And set it */
 #endif
@@ -450,15 +414,11 @@
 ENTRY(suword)
 EENTRY(suword64)
 	li	a2, (VM_MAXUSER_ADDRESS-7)
-<<<<<<< HEAD
-	bgt	a0, a2, fsu_fault_nopcb
-#ifdef __CHERI_PURE_CAPABILITY__
-	clgc	ca6, fsu_fault		/* Load the fault handler */
-	SET_FAULT_HANDLER(ca6, ca2)	/* And set it */
-#else
-=======
-	bgeu	a0, a2, fsu_fault_nopcb
->>>>>>> 8babb558
+	bgeu	a0, a2, fsu_fault_nopcb
+#ifdef __CHERI_PURE_CAPABILITY__
+	clgc	ca6, fsu_fault		/* Load the fault handler */
+	SET_FAULT_HANDLER(ca6, ca2)	/* And set it */
+#else
 	la	a6, fsu_fault		/* Load the fault handler */
 	SET_FAULT_HANDLER(a6, a2)	/* And set it */
 #endif
@@ -485,7 +445,7 @@
  */
 ENTRY(sucap)
 	li	a2, (VM_MAXUSER_ADDRESS-3)
-	bgt	a0, a2, fsu_fault_nopcb
+	bgeu	a0, a2, fsu_fault_nopcb
 #ifdef __CHERI_PURE_CAPABILITY__
 	clgc	ca6, fsu_fault		/* Load the fault handler */
 	SET_FAULT_HANDLER(ca6, ca2)	/* And set it */
