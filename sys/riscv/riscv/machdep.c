/*-
 * Copyright (c) 2014 Andrew Turner
 * Copyright (c) 2015-2017 Ruslan Bukin <br@bsdpad.com>
 * All rights reserved.
 *
 * Portions of this software were developed by SRI International and the
 * University of Cambridge Computer Laboratory under DARPA/AFRL contract
 * FA8750-10-C-0237 ("CTSRD"), as part of the DARPA CRASH research programme.
 *
 * Portions of this software were developed by the University of Cambridge
 * Computer Laboratory as part of the CTSRD Project, with support from the
 * UK Higher Education Innovation Fund (HEIF).
 *
 * Redistribution and use in source and binary forms, with or without
 * modification, are permitted provided that the following conditions
 * are met:
 * 1. Redistributions of source code must retain the above copyright
 *    notice, this list of conditions and the following disclaimer.
 * 2. Redistributions in binary form must reproduce the above copyright
 *    notice, this list of conditions and the following disclaimer in the
 *    documentation and/or other materials provided with the distribution.
 *
 * THIS SOFTWARE IS PROVIDED BY THE AUTHOR AND CONTRIBUTORS ``AS IS'' AND
 * ANY EXPRESS OR IMPLIED WARRANTIES, INCLUDING, BUT NOT LIMITED TO, THE
 * IMPLIED WARRANTIES OF MERCHANTABILITY AND FITNESS FOR A PARTICULAR PURPOSE
 * ARE DISCLAIMED.  IN NO EVENT SHALL THE AUTHOR OR CONTRIBUTORS BE LIABLE
 * FOR ANY DIRECT, INDIRECT, INCIDENTAL, SPECIAL, EXEMPLARY, OR CONSEQUENTIAL
 * DAMAGES (INCLUDING, BUT NOT LIMITED TO, PROCUREMENT OF SUBSTITUTE GOODS
 * OR SERVICES; LOSS OF USE, DATA, OR PROFITS; OR BUSINESS INTERRUPTION)
 * HOWEVER CAUSED AND ON ANY THEORY OF LIABILITY, WHETHER IN CONTRACT, STRICT
 * LIABILITY, OR TORT (INCLUDING NEGLIGENCE OR OTHERWISE) ARISING IN ANY WAY
 * OUT OF THE USE OF THIS SOFTWARE, EVEN IF ADVISED OF THE POSSIBILITY OF
 * SUCH DAMAGE.
 */

#include "opt_ddb.h"
#include "opt_platform.h"

#include <sys/cdefs.h>
__FBSDID("$FreeBSD$");

#include <sys/param.h>
#include <sys/systm.h>
#include <sys/buf.h>
#include <sys/bus.h>
#include <sys/cons.h>
#include <sys/cpu.h>
#include <sys/devmap.h>
#include <sys/exec.h>
#include <sys/imgact.h>
#include <sys/kdb.h>
#include <sys/kernel.h>
#include <sys/ktr.h>
#include <sys/limits.h>
#include <sys/linker.h>
#include <sys/msgbuf.h>
#include <sys/pcpu.h>
#include <sys/physmem.h>
#include <sys/proc.h>
#include <sys/ptrace.h>
#include <sys/reboot.h>
#include <sys/rwlock.h>
#include <sys/sched.h>
#include <sys/signalvar.h>
#include <sys/syscallsubr.h>
#include <sys/sysent.h>
#include <sys/sysproto.h>
#include <sys/tslog.h>
#include <sys/ucontext.h>
#include <sys/vmmeter.h>

#include <vm/vm.h>
#include <vm/vm_param.h>
#include <vm/vm_kern.h>
#include <vm/vm_object.h>
#include <vm/vm_page.h>
#include <vm/vm_phys.h>
#include <vm/pmap.h>
#include <vm/vm_map.h>
#include <vm/vm_pager.h>

#include <machine/cpu.h>
#include <machine/intr.h>
#include <machine/kdb.h>
#include <machine/machdep.h>
#include <machine/metadata.h>
#include <machine/pcb.h>
#include <machine/pte.h>
#include <machine/reg.h>
#include <machine/riscvreg.h>
#include <machine/sbi.h>
#include <machine/trap.h>
#include <machine/vmparam.h>

#ifdef FPE
#include <machine/fpe.h>
#endif

#if __has_feature(capabilities)
#include <cheri/cheric.h>
#endif

#ifdef FDT
#include <contrib/libfdt/libfdt.h>
#include <dev/fdt/fdt_common.h>
#include <dev/ofw/openfirm.h>
#endif

static void get_fpcontext(struct thread *td, mcontext_t *mcp);
static void set_fpcontext(struct thread *td, mcontext_t *mcp);

struct pcpu __pcpu[MAXCPU];

static struct trapframe proc0_tf;

int early_boot = 1;
int cold = 1;

#define	DTB_SIZE_MAX	(1024 * 1024)

vm_paddr_t physmap[PHYS_AVAIL_ENTRIES];
u_int physmap_idx;

struct kva_md_info kmi;

int64_t dcache_line_size;	/* The minimum D cache line size */
int64_t icache_line_size;	/* The minimum I cache line size */
int64_t idcache_line_size;	/* The minimum cache line size */

uint32_t boot_hart;	/* The hart we booted on. */
cpuset_t all_harts;

extern int *end;

/*
 * When emulating RISC-V boards under QEMU, ISA-level tracing can be enabled and
 * disabled using special NOP instructions. By default this is a simple global
 * setting that the kernel doesn't interfere with, allowing userspace to turn
 * on and off tracing as it sees fit. If this sysctl is set, then the kernel
 * will use a per-thread flag (td->td_md.md_flags & MDTD_QTRACE) to pause
 * and resume tracing during context switching. The flag can be set and queried
 * using the sysarch system call.
 *
 * NB: This is a QEMU-CHERI feature.
 */
#ifdef CPU_QEMU_RISCV
u_int	qemu_trace_perthread;
SYSCTL_UINT(_hw, OID_AUTO, qemu_trace_perthread, CTLFLAG_RW,
    &qemu_trace_perthread, 0, "Per-thread Qemu ISA-level tracing configured");
#endif

static void
cpu_startup(void *dummy)
{

	sbi_print_version();
	identify_cpu();

	printf("real memory  = %ju (%ju MB)\n", ptoa((uintmax_t)realmem),
	    ptoa((uintmax_t)realmem) / (1024 * 1024));

	/*
	 * Display any holes after the first chunk of extended memory.
	 */
	if (bootverbose) {
		int indx;

		printf("Physical memory chunk(s):\n");
		for (indx = 0; phys_avail[indx + 1] != 0; indx += 2) {
			vm_paddr_t size;

			size = phys_avail[indx + 1] - phys_avail[indx];
			printf(
			    "0x%016jx - 0x%016jx, %ju bytes (%ju pages)\n",
			    (uintmax_t)phys_avail[indx],
			    (uintmax_t)phys_avail[indx + 1] - 1,
			    (uintmax_t)size, (uintmax_t)size / PAGE_SIZE);
		}
	}

	vm_ksubmap_init(&kmi);

	printf("avail memory = %ju (%ju MB)\n",
	    ptoa((uintmax_t)vm_free_count()),
	    ptoa((uintmax_t)vm_free_count()) / (1024 * 1024));
	if (bootverbose)
		devmap_print_table();

	bufinit();
	vm_pager_bufferinit();
}

SYSINIT(cpu, SI_SUB_CPU, SI_ORDER_FIRST, cpu_startup, NULL);

int
cpu_idle_wakeup(int cpu)
{

	return (0);
}

/*
 * XXX: CHERI TODO: Eventually 'struct reg' should use capregs for purecap
 * which would make this much cleaner.
 */
int
fill_regs(struct thread *td, struct reg *regs)
{
	struct trapframe *frame;
#if __has_feature(capabilities)
	u_int i;
#endif

	frame = td->td_frame;
	regs->sepc = (__cheri_addr register_t)frame->tf_sepc;
	regs->sstatus = frame->tf_sstatus;
	regs->ra = (__cheri_addr register_t)frame->tf_ra;
	regs->sp = (__cheri_addr register_t)frame->tf_sp;
	regs->gp = (__cheri_addr register_t)frame->tf_gp;
	regs->tp = (__cheri_addr register_t)frame->tf_tp;

#if __has_feature(capabilities)
	for (i = 0; i < nitems(regs->t); i++)
		regs->t[i] = (__cheri_addr register_t)frame->tf_t[i];
	for (i = 0; i < nitems(regs->s); i++)
		regs->s[i] = (__cheri_addr register_t)frame->tf_s[i];
	for (i = 0; i < nitems(regs->a); i++)
		regs->a[i] = (__cheri_addr register_t)frame->tf_a[i];
#else
	memcpy(regs->t, frame->tf_t, sizeof(regs->t));
	memcpy(regs->s, frame->tf_s, sizeof(regs->s));
	memcpy(regs->a, frame->tf_a, sizeof(regs->a));
#endif

	return (0);
}

int
set_regs(struct thread *td, struct reg *regs)
{
	struct trapframe *frame;
#if __has_feature(capabilities)
	u_int i;
#endif

	frame = td->td_frame;
#if __has_feature(capabilities)
	frame->tf_sepc = (uintcap_t)cheri_setaddress(
	    (void * __capability)frame->tf_sepc, regs->sepc);
#else
	frame->tf_sepc = regs->sepc;
#endif
	frame->tf_ra = (uintcap_t)regs->ra;
	frame->tf_sp = (uintcap_t)regs->sp;
	frame->tf_gp = (uintcap_t)regs->gp;
	frame->tf_tp = (uintcap_t)regs->tp;

#if __has_feature(capabilities)
	for (i = 0; i < nitems(regs->t); i++)
		frame->tf_t[i] = (uintcap_t)regs->t[i];
	for (i = 0; i < nitems(regs->s); i++)
		frame->tf_s[i] = (uintcap_t)regs->s[i];
	for (i = 0; i < nitems(regs->a); i++)
		frame->tf_a[i] = (uintcap_t)regs->a[i];
#else
	memcpy(frame->tf_t, regs->t, sizeof(frame->tf_t));
	memcpy(frame->tf_s, regs->s, sizeof(frame->tf_s));
	memcpy(frame->tf_a, regs->a, sizeof(frame->tf_a));
#endif

	return (0);
}

int
fill_fpregs(struct thread *td, struct fpreg *regs)
{
#ifdef FPE
	struct pcb *pcb;

	pcb = td->td_pcb;

	if ((pcb->pcb_fpflags & PCB_FP_STARTED) != 0) {
		/*
		 * If we have just been running FPE instructions we will
		 * need to save the state to memcpy it below.
		 */
		if (td == curthread)
			fpe_state_save(td);

		memcpy(regs->fp_x, pcb->pcb_x, sizeof(regs->fp_x));
		regs->fp_fcsr = pcb->pcb_fcsr;
	} else
#endif
		memset(regs, 0, sizeof(*regs));

	return (0);
}

int
set_fpregs(struct thread *td, struct fpreg *regs)
{
#ifdef FPE
	struct trapframe *frame;
	struct pcb *pcb;

	frame = td->td_frame;
	pcb = td->td_pcb;

	memcpy(pcb->pcb_x, regs->fp_x, sizeof(regs->fp_x));
	pcb->pcb_fcsr = regs->fp_fcsr;
	pcb->pcb_fpflags |= PCB_FP_STARTED;
	frame->tf_sstatus &= ~SSTATUS_FS_MASK;
	frame->tf_sstatus |= SSTATUS_FS_CLEAN;
#endif

	return (0);
}

int
fill_dbregs(struct thread *td, struct dbreg *regs)
{

	panic("fill_dbregs");
}

int
set_dbregs(struct thread *td, struct dbreg *regs)
{

	panic("set_dbregs");
}

#if __has_feature(capabilities)
/* Number of capability registers in 'struct capreg'. */
#define	NCAPREGS	(offsetof(struct capreg, tagmask) / sizeof(uintcap_t))

int
fill_capregs(struct thread *td, struct capreg *regs)
{
	struct trapframe *frame;
	uintcap_t *pcap;
	u_int i;

	frame = td->td_frame;
	memset(regs, 0, sizeof(*regs));
	regs->cra = frame->tf_ra;
	regs->csp = frame->tf_sp;
	regs->cgp = frame->tf_gp;
	regs->ctp = frame->tf_tp;
	memcpy(regs->ct, frame->tf_t, sizeof(regs->ct));
	memcpy(regs->cs, frame->tf_s, sizeof(regs->cs));
	memcpy(regs->ca, frame->tf_a, sizeof(regs->ca));
	regs->sepcc = frame->tf_sepc;
	regs->ddc = frame->tf_ddc;
	pcap = (uintcap_t *)regs;
	for (i = 0; i < NCAPREGS; i++) {
		if (cheri_gettag((void * __capability)pcap[i]))
			regs->tagmask |= (uint64_t)1 << i;
	}
	return (0);
}

int
set_capregs(struct thread *td, struct capreg *regs)
{

	return (EOPNOTSUPP);
}
#endif

int
ptrace_set_pc(struct thread *td, u_long addr)
{

#if __has_feature(capabilities)
	if (SV_PROC_FLAG(td->td_proc, SV_CHERI) &&
	    !cheri_is_address_inbounds(
	    (void * __capability)td->td_frame->tf_sepc, addr))
		return (EINVAL);
	td->td_frame->tf_sepc = (uintcap_t)cheri_setaddress(
	    (void * __capability)td->td_frame->tf_sepc, addr);
#else
	td->td_frame->tf_sepc = addr;
#endif
	return (0);
}

int
ptrace_single_step(struct thread *td)
{

	/* TODO; */
	return (EOPNOTSUPP);
}

int
ptrace_clear_single_step(struct thread *td)
{

	/* TODO; */
	return (EOPNOTSUPP);
}

void
exec_setregs(struct thread *td, struct image_params *imgp, uintcap_t stack)
{
	struct trapframe *tf;
	struct pcb *pcb;

	tf = td->td_frame;
	pcb = td->td_pcb;

	memset(tf, 0, sizeof(struct trapframe));

#if __has_feature(capabilities)
	if (SV_PROC_FLAG(td->td_proc, SV_CHERI)) {
		tf->tf_a[0] = (uintcap_t)cheri_auxv_capability(imgp, stack);
		tf->tf_sp = (uintcap_t)cheri_exec_stack_pointer(imgp, stack);
		cheri_set_mmap_capability(td, imgp,
		    (void * __capability)tf->tf_sp);

		/*
		 * XXX: RISC-V needs purecap mode enabled in flags.
		 * Our current set of macros from <machine/cherireg.h>
		 * don't provide a way to handle this, so fix it up
		 * here.
		 */
		tf->tf_sepc = (uintcap_t)cheri_setflags(cheri_exec_pcc(imgp),
		    CHERI_FLAGS_CAP_MODE);
		td->td_proc->p_md.md_sigcode = cheri_sigcode_capability(td);
	} else
#endif
	{
		tf->tf_a[0] = (__cheri_addr uintptr_t)stack;
		tf->tf_sp = STACKALIGN((__cheri_addr uintptr_t)stack);
#if __has_feature(capabilities)
		hybridabi_thread_setregs(td, imgp->entry_addr);
#else
		tf->tf_sepc = imgp->entry_addr;
#endif
	}
	tf->tf_ra = tf->tf_sepc;

	pcb->pcb_fpflags &= ~PCB_FP_STARTED;
}

/* Sanity check these are the same size, they will be memcpy'd to and fro */
#if __has_feature(capabilities)
CTASSERT(sizeof(((struct trapframe *)0)->tf_a) ==
    sizeof((struct capregs *)0)->cp_ca);
CTASSERT(sizeof(((struct trapframe *)0)->tf_s) ==
    sizeof((struct capregs *)0)->cp_cs);
CTASSERT(sizeof(((struct trapframe *)0)->tf_t) ==
    sizeof((struct capregs *)0)->cp_ct);
#else
CTASSERT(sizeof(((struct trapframe *)0)->tf_a) ==
    sizeof((struct gpregs *)0)->gp_a);
CTASSERT(sizeof(((struct trapframe *)0)->tf_s) ==
    sizeof((struct gpregs *)0)->gp_s);
CTASSERT(sizeof(((struct trapframe *)0)->tf_t) ==
    sizeof((struct gpregs *)0)->gp_t);
CTASSERT(sizeof(((struct trapframe *)0)->tf_a) ==
    sizeof((struct reg *)0)->a);
CTASSERT(sizeof(((struct trapframe *)0)->tf_s) ==
    sizeof((struct reg *)0)->s);
CTASSERT(sizeof(((struct trapframe *)0)->tf_t) ==
    sizeof((struct reg *)0)->t);
#endif

/* Support for FDT configurations only. */
CTASSERT(FDT);

int
get_mcontext(struct thread *td, mcontext_t *mcp, int clear_ret)
{
	struct trapframe *tf = td->td_frame;

#if __has_feature(capabilities)
	memcpy(mcp->mc_capregs.cp_ct, tf->tf_t, sizeof(mcp->mc_capregs.cp_ct));
	memcpy(mcp->mc_capregs.cp_cs, tf->tf_s, sizeof(mcp->mc_capregs.cp_cs));
	memcpy(mcp->mc_capregs.cp_ca, tf->tf_a, sizeof(mcp->mc_capregs.cp_ca));

	if (clear_ret & GET_MC_CLEAR_RET) {
		mcp->mc_capregs.cp_ca[0] = 0;
		mcp->mc_capregs.cp_ct[0] = 0; /* clear syscall error */
	}

	mcp->mc_capregs.cp_cra = tf->tf_ra;
	mcp->mc_capregs.cp_csp = tf->tf_sp;
	mcp->mc_capregs.cp_cgp = tf->tf_gp;
	mcp->mc_capregs.cp_ctp = tf->tf_tp;
	mcp->mc_capregs.cp_sepcc = tf->tf_sepc;
	mcp->mc_capregs.cp_ddc = tf->tf_ddc;
	mcp->mc_capregs.cp_sstatus = tf->tf_sstatus;
#else
	memcpy(mcp->mc_gpregs.gp_t, tf->tf_t, sizeof(mcp->mc_gpregs.gp_t));
	memcpy(mcp->mc_gpregs.gp_s, tf->tf_s, sizeof(mcp->mc_gpregs.gp_s));
	memcpy(mcp->mc_gpregs.gp_a, tf->tf_a, sizeof(mcp->mc_gpregs.gp_a));

	if (clear_ret & GET_MC_CLEAR_RET) {
		mcp->mc_gpregs.gp_a[0] = 0;
		mcp->mc_gpregs.gp_t[0] = 0; /* clear syscall error */
	}

	mcp->mc_gpregs.gp_ra = tf->tf_ra;
	mcp->mc_gpregs.gp_sp = tf->tf_sp;
	mcp->mc_gpregs.gp_gp = tf->tf_gp;
	mcp->mc_gpregs.gp_tp = tf->tf_tp;
	mcp->mc_gpregs.gp_sepc = tf->tf_sepc;
	mcp->mc_gpregs.gp_sstatus = tf->tf_sstatus;
#endif
	get_fpcontext(td, mcp);

	return (0);
}

int
set_mcontext(struct thread *td, mcontext_t *mcp)
{
	struct trapframe *tf;
	register_t new_sstatus;

	tf = td->td_frame;

#if __has_feature(capabilities)
	new_sstatus = mcp->mc_capregs.cp_sstatus;
#else
	new_sstatus = mcp->mc_gpregs.gp_sstatus;
#endif

	/*
	 * Permit changes to the USTATUS bits of SSTATUS.
	 *
	 * Ignore writes to read-only bits (SD, XS).
	 *
	 * Ignore writes to the FS field as set_fpcontext() will set
	 * it explicitly.
	 */
	if (((new_sstatus ^ tf->tf_sstatus) &
	    ~(SSTATUS_SD | SSTATUS_XS_MASK | SSTATUS_FS_MASK | SSTATUS_UPIE |
	    SSTATUS_UIE)) != 0)
		return (EINVAL);

#if __has_feature(capabilities)
	memcpy(tf->tf_t, mcp->mc_capregs.cp_ct, sizeof(tf->tf_t));
	memcpy(tf->tf_s, mcp->mc_capregs.cp_cs, sizeof(tf->tf_s));
	memcpy(tf->tf_a, mcp->mc_capregs.cp_ca, sizeof(tf->tf_a));

	tf->tf_ra = mcp->mc_capregs.cp_cra;
	tf->tf_sp = mcp->mc_capregs.cp_csp;
	tf->tf_gp = mcp->mc_capregs.cp_cgp;
	tf->tf_sepc = mcp->mc_capregs.cp_sepcc;
	tf->tf_ddc = mcp->mc_capregs.cp_ddc;
	tf->tf_sstatus = mcp->mc_capregs.cp_sstatus;
#else
	memcpy(tf->tf_t, mcp->mc_gpregs.gp_t, sizeof(tf->tf_t));
	memcpy(tf->tf_s, mcp->mc_gpregs.gp_s, sizeof(tf->tf_s));
	memcpy(tf->tf_a, mcp->mc_gpregs.gp_a, sizeof(tf->tf_a));

	tf->tf_ra = mcp->mc_gpregs.gp_ra;
	tf->tf_sp = mcp->mc_gpregs.gp_sp;
	tf->tf_gp = mcp->mc_gpregs.gp_gp;
	tf->tf_sepc = mcp->mc_gpregs.gp_sepc;
	tf->tf_sstatus = mcp->mc_gpregs.gp_sstatus;
#endif
	set_fpcontext(td, mcp);

	return (0);
}

static void
get_fpcontext(struct thread *td, mcontext_t *mcp)
{
#ifdef FPE
	struct pcb *curpcb;

	critical_enter();

	curpcb = curthread->td_pcb;

	KASSERT(td->td_pcb == curpcb, ("Invalid fpe pcb"));

	if ((curpcb->pcb_fpflags & PCB_FP_STARTED) != 0) {
		/*
		 * If we have just been running FPE instructions we will
		 * need to save the state to memcpy it below.
		 */
		fpe_state_save(td);

		KASSERT((curpcb->pcb_fpflags & ~PCB_FP_USERMASK) == 0,
		    ("Non-userspace FPE flags set in get_fpcontext"));
		memcpy(mcp->mc_fpregs.fp_x, curpcb->pcb_x,
		    sizeof(mcp->mc_fpregs));
		mcp->mc_fpregs.fp_fcsr = curpcb->pcb_fcsr;
		mcp->mc_fpregs.fp_flags = curpcb->pcb_fpflags;
		mcp->mc_flags |= _MC_FP_VALID;
	}

	critical_exit();
#endif
}

static void
set_fpcontext(struct thread *td, mcontext_t *mcp)
{
#ifdef FPE
	struct pcb *curpcb;
#endif

	td->td_frame->tf_sstatus &= ~SSTATUS_FS_MASK;
	td->td_frame->tf_sstatus |= SSTATUS_FS_OFF;

#ifdef FPE
	critical_enter();

	if ((mcp->mc_flags & _MC_FP_VALID) != 0) {
		curpcb = curthread->td_pcb;
		/* FPE usage is enabled, override registers. */
		memcpy(curpcb->pcb_x, mcp->mc_fpregs.fp_x,
		    sizeof(mcp->mc_fpregs));
		curpcb->pcb_fcsr = mcp->mc_fpregs.fp_fcsr;
		curpcb->pcb_fpflags = mcp->mc_fpregs.fp_flags & PCB_FP_USERMASK;
		td->td_frame->tf_sstatus |= SSTATUS_FS_CLEAN;
	}

	critical_exit();
#endif
}

void
cpu_idle(int busy)
{

	spinlock_enter();
	if (!busy)
		cpu_idleclock();
	if (!sched_runnable())
		__asm __volatile(
		    "fence \n"
		    "wfi   \n");
	if (!busy)
		cpu_activeclock();
	spinlock_exit();
}

void
cpu_halt(void)
{

	/*
	 * Try to power down using the HSM SBI extension and fall back to a
	 * simple wfi loop.
	 */
	intr_disable();
	if (sbi_probe_extension(SBI_EXT_ID_HSM) != 0)
		sbi_hsm_hart_stop();
	for (;;)
		__asm __volatile("wfi");
	/* NOTREACHED */
}

/*
 * Flush the D-cache for non-DMA I/O so that the I-cache can
 * be made coherent later.
 */
void
cpu_flush_dcache(void *ptr, size_t len)
{

	/* TBD */
}

/* Get current clock frequency for the given CPU ID. */
int
cpu_est_clockrate(int cpu_id, uint64_t *rate)
{

	panic("cpu_est_clockrate");
}

void
cpu_pcpu_init(struct pcpu *pcpu, int cpuid, size_t size)
{
}

void
spinlock_enter(void)
{
	struct thread *td;
	register_t reg;

	td = curthread;
	if (td->td_md.md_spinlock_count == 0) {
		reg = intr_disable();
		td->td_md.md_spinlock_count = 1;
		td->td_md.md_saved_sstatus_ie = reg;
		critical_enter();
	} else
		td->td_md.md_spinlock_count++;
}

void
spinlock_exit(void)
{
	struct thread *td;
	register_t sstatus_ie;

	td = curthread;
	sstatus_ie = td->td_md.md_saved_sstatus_ie;
	td->td_md.md_spinlock_count--;
	if (td->td_md.md_spinlock_count == 0) {
		critical_exit();
		intr_restore(sstatus_ie);
	}
}

#ifndef	_SYS_SYSPROTO_H_
struct sigreturn_args {
	ucontext_t *ucp;
};
#endif

int
sys_sigreturn(struct thread *td, struct sigreturn_args *uap)
{
	ucontext_t uc;
	int error;

	if (copyincap(uap->sigcntxp, &uc, sizeof(uc)))
		return (EFAULT);

	error = set_mcontext(td, &uc.uc_mcontext);
	if (error != 0)
		return (error);

	/* Restore signal mask. */
	kern_sigprocmask(td, SIG_SETMASK, &uc.uc_sigmask, NULL, 0);

	return (EJUSTRETURN);
}

/*
 * Construct a PCB from a trapframe. This is called from kdb_trap() where
 * we want to start a backtrace from the function that caused us to enter
 * the debugger. We have the context in the trapframe, but base the trace
 * on the PCB. The PCB doesn't have to be perfect, as long as it contains
 * enough for a backtrace.
 */
void
makectx(struct trapframe *tf, struct pcb *pcb)
{

	memcpy(pcb->pcb_s, tf->tf_s, sizeof(tf->tf_s));

	pcb->pcb_ra = tf->tf_sepc;
	pcb->pcb_sp = tf->tf_sp;
	pcb->pcb_gp = tf->tf_gp;
	pcb->pcb_tp = tf->tf_tp;
}

void
sendsig(sig_t catcher, ksiginfo_t *ksi, sigset_t *mask)
{
	struct sigframe * __capability fp, frame;
	struct sysentvec *sysent;
	struct trapframe *tf;
	struct sigacts *psp;
	struct thread *td;
	struct proc *p;
#if __has_feature(capabilities)
	int cheri_is_sandboxed;
#endif
	int onstack;
	int sig;

	td = curthread;
	p = td->td_proc;
	PROC_LOCK_ASSERT(p, MA_OWNED);

	sig = ksi->ksi_signo;
	psp = p->p_sigacts;
	mtx_assert(&psp->ps_mtx, MA_OWNED);

	tf = td->td_frame;

	/*
	 * XXXCHERI: We make an on-stack determination using the
	 * virtual address associated with the stack pointer, rather
	 * than using the full capability.  Should we compare the
	 * entire capability...?  Just pointer and bounds...?
	 */
	onstack = sigonstack((__cheri_addr vaddr_t)tf->tf_sp);

#if __has_feature(capabilities)
	/*
	 * CHERI affects signal delivery in the following ways:
	 *
	 * (1) Additional capability state is exposed via extensions
	 *     to the context frame placed on the stack.
	 *
	 * (2) If the user $pcc doesn't include CHERI_PERM_SYSCALL,
	 *     then we consider user state to be 'sandboxed'.
	 *
	 * (3) If an alternative signal stack is not defined, and we
	 *     are in a 'sandboxed' state, then we will terminate the
	 *     process unconditionally.
	 */
	cheri_is_sandboxed = cheri_signal_sandboxed(td);

	/*
	 * We provide the ability to drop into the debugger in two different
	 * circumstances: (1) if the code running is sandboxed; and (2) if the
	 * fault is a CHERI protection fault.  Handle both here for the
	 * non-unwind case.  Do this before we rewrite any general-purpose or
	 * capability register state for the thread.
	 */
#ifdef DDB
	if (cheri_is_sandboxed && security_cheri_debugger_on_sandbox_signal)
		kdb_enter(KDB_WHY_CHERI, "Signal delivery to CHERI sandbox");
	else if (sig == SIGPROT && security_cheri_debugger_on_sigprot)
		kdb_enter(KDB_WHY_CHERI,
		    "SIGPROT delivered outside sandbox");
#endif

	/*
	 * If a thread is running sandboxed, we can't rely on $sp which may
	 * not point at a valid stack in the ambient context, or even be
	 * maliciously manipulated.  We must therefore always use the
	 * alternative stack.  We are also therefore unable to tell whether we
	 * are on the alternative stack, so must clear 'oonstack' here.
	 *
	 * XXXRW: This requires significant further thinking; however, the net
	 * upshot is that it is not a good idea to do an object-capability
	 * invoke() from a signal handler, as with so many other things in
	 * life.
	 */
	if (cheri_is_sandboxed != 0)
		onstack = 0;
#endif

	CTR4(KTR_SIG, "sendsig: td=%p (%s) catcher=%p sig=%d", td, p->p_comm,
	    catcher, sig);

	/* Allocate and validate space for the signal handler context. */
	if ((td->td_pflags & TDP_ALTSTACK) != 0 && !onstack &&
	    SIGISMEMBER(psp->ps_sigonstack, sig)) {
		fp = (struct sigframe * __capability)((uintcap_t)td->td_sigstk.ss_sp +
		    td->td_sigstk.ss_size);
	} else {
#if __has_feature(capabilities)
		/*
		 * Signals delivered when a CHERI sandbox is present must be
		 * delivered on the alternative stack rather than a local one.
		 * If an alternative stack isn't present, then terminate or
		 * risk leaking capabilities (and control) to the sandbox (or
		 * just crashing the sandbox).
		 */
		if (cheri_is_sandboxed) {
			mtx_unlock(&psp->ps_mtx);
			printf("pid %d, tid %d: signal in sandbox without "
			    "alternative stack defined\n", td->td_proc->p_pid,
			    td->td_tid);
			sigexit(td, SIGILL);
			/* NOTREACHED */
		}
#endif
		fp = (struct sigframe * __capability)td->td_frame->tf_sp;
	}

	/* Make room, keeping the stack aligned */
	fp--;
	fp = STACKALIGN(fp);

	/* Fill in the frame to copy out */
	bzero(&frame, sizeof(frame));
	get_mcontext(td, &frame.sf_uc.uc_mcontext, 0);
	frame.sf_si = ksi->ksi_info;
	frame.sf_uc.uc_sigmask = *mask;
	frame.sf_uc.uc_stack = td->td_sigstk;
	frame.sf_uc.uc_stack.ss_flags = (td->td_pflags & TDP_ALTSTACK) != 0 ?
	    (onstack ? SS_ONSTACK : 0) : SS_DISABLE;
	mtx_unlock(&psp->ps_mtx);
	PROC_UNLOCK(td->td_proc);

	/* Copy the sigframe out to the user's stack. */
	if (copyoutcap(&frame, fp, sizeof(*fp)) != 0) {
		/* Process has trashed its stack. Kill it. */
		CTR2(KTR_SIG, "sendsig: sigexit td=%p fp=%p", td, fp);
		PROC_LOCK(p);
		sigexit(td, SIGILL);
	}

	tf->tf_a[0] = sig;
#if __has_feature(capabilities)
	tf->tf_a[1] = (uintcap_t)cheri_setbounds(&fp->sf_si,
	    sizeof(fp->sf_si));
	tf->tf_a[2] = (uintcap_t)cheri_setbounds(&fp->sf_uc,
	    sizeof(fp->sf_uc));
#else
	tf->tf_a[1] = (register_t)&fp->sf_si;
	tf->tf_a[2] = (register_t)&fp->sf_uc;
#endif

	tf->tf_sepc = (uintcap_t)catcher;
	tf->tf_sp = (uintcap_t)fp;

	sysent = p->p_sysent;
#if __has_feature(capabilities)
	tf->tf_ra = (uintcap_t)p->p_md.md_sigcode;
#else
	if (sysent->sv_sigcode_base != 0)
		tf->tf_ra = (register_t)sysent->sv_sigcode_base;
	else
		tf->tf_ra = (register_t)(sysent->sv_psstrings -
		    *(sysent->sv_szsigcode));
#endif

	CTR3(KTR_SIG, "sendsig: return td=%p pc=%#x sp=%#x", td, tf->tf_sepc,
	    tf->tf_sp);

	PROC_LOCK(p);
	mtx_lock(&psp->ps_mtx);
}

static void
init_proc0(vm_offset_t kstack)
{
	struct pcpu *pcpup;

	pcpup = &__pcpu[0];

	proc_linkup0(&proc0, &thread0);
	thread0.td_kstack = kstack;
	thread0.td_kstack_pages = KSTACK_PAGES;
	thread0.td_pcb = (struct pcb *)(thread0.td_kstack +
	    thread0.td_kstack_pages * PAGE_SIZE) - 1;
	thread0.td_pcb->pcb_fpflags = 0;
	thread0.td_frame = &proc0_tf;
	pcpup->pc_curpcb = thread0.td_pcb;
}

#ifdef FDT
static void
try_load_dtb(caddr_t kmdp)
{
	vm_offset_t dtbp;

	dtbp = MD_FETCH(kmdp, MODINFOMD_DTBP, vm_offset_t);

#if defined(FDT_DTB_STATIC)
	/*
	 * In case the device tree blob was not retrieved (from metadata) try
	 * to use the statically embedded one.
	 */
	if (dtbp == (vm_offset_t)NULL)
		dtbp = (vm_offset_t)&fdt_static_dtb;
#endif

	if (dtbp == (vm_offset_t)NULL) {
		printf("ERROR loading DTB\n");
		return;
	}

	if (OF_install(OFW_FDT, 0) == FALSE)
		panic("Cannot install FDT");

	if (OF_init((void *)dtbp) != 0)
		panic("OF_init failed with the found device tree");
}
#endif

static void
cache_setup(void)
{

	/* TODO */

	dcache_line_size = 0;
	icache_line_size = 0;
	idcache_line_size = 0;
}

/*
 * Fake up a boot descriptor table.
 * RISCVTODO: This needs to be done via loader (when it's available).
 */
vm_offset_t
fake_preload_metadata(struct riscv_bootparams *rvbp)
{
	static uint32_t fake_preload[35];
<<<<<<< HEAD
#ifdef DDB
#if 0
	vm_offset_t zstart = 0, zend = 0;
#endif
#endif
=======
>>>>>>> a9d9f762
	vm_offset_t lastaddr;
	size_t fake_size, dtb_size;

#define PRELOAD_PUSH_VALUE(type, value) do {			\
	*(type *)((char *)fake_preload + fake_size) = (value);	\
	fake_size += sizeof(type);				\
} while (0)

#define PRELOAD_PUSH_STRING(str) do {				\
	uint32_t ssize;						\
	ssize = strlen(str) + 1;				\
	PRELOAD_PUSH_VALUE(uint32_t, ssize);			\
	strcpy(((char *)fake_preload + fake_size), str);	\
	fake_size += ssize;					\
	fake_size = roundup(fake_size, sizeof(u_long));		\
} while (0)

	fake_size = 0;
	lastaddr = (vm_offset_t)&end;

	PRELOAD_PUSH_VALUE(uint32_t, MODINFO_NAME);
	PRELOAD_PUSH_STRING("kernel");
	PRELOAD_PUSH_VALUE(uint32_t, MODINFO_TYPE);
	PRELOAD_PUSH_STRING("elf kernel");

	PRELOAD_PUSH_VALUE(uint32_t, MODINFO_ADDR);
	PRELOAD_PUSH_VALUE(uint32_t, sizeof(vm_offset_t));
	PRELOAD_PUSH_VALUE(uint64_t, KERNBASE);

	PRELOAD_PUSH_VALUE(uint32_t, MODINFO_SIZE);
	PRELOAD_PUSH_VALUE(uint32_t, sizeof(size_t));
	PRELOAD_PUSH_VALUE(uint64_t, (size_t)((vm_offset_t)&end - KERNBASE));

	/* Copy the DTB to KVA space. */
	lastaddr = roundup(lastaddr, sizeof(int));
	PRELOAD_PUSH_VALUE(uint32_t, MODINFO_METADATA | MODINFOMD_DTBP);
	PRELOAD_PUSH_VALUE(uint32_t, sizeof(vm_offset_t));
	PRELOAD_PUSH_VALUE(vm_offset_t, lastaddr);
	dtb_size = fdt_totalsize(rvbp->dtbp_virt);
	memmove((void *)lastaddr, (const void *)rvbp->dtbp_virt, dtb_size);
	lastaddr = roundup(lastaddr + dtb_size, sizeof(int));

	/* End marker */
	PRELOAD_PUSH_VALUE(uint32_t, 0);
	PRELOAD_PUSH_VALUE(uint32_t, 0);
	preload_metadata = (caddr_t)fake_preload;

	KASSERT(fake_size < sizeof(fake_preload),
	    ("Too many fake_preload items"));

	return (lastaddr);
}

void
initriscv(struct riscv_bootparams *rvbp)
{
	struct mem_region mem_regions[FDT_MEM_REGIONS];
	struct pcpu *pcpup;
	int mem_regions_sz;
	vm_offset_t lastaddr;
	vm_size_t kernlen;
	caddr_t kmdp;

	TSRAW(&thread0, TS_ENTER, __func__, NULL);

	/* Set the pcpu data, this is needed by pmap_bootstrap */
	pcpup = &__pcpu[0];
	pcpu_init(pcpup, 0, sizeof(struct pcpu));
	pcpup->pc_hart = boot_hart;

	/* Set the pcpu pointer */
	__asm __volatile("mv tp, %0" :: "r"(pcpup));

	PCPU_SET(curthread, &thread0);

	/* Initialize SBI interface. */
	sbi_init();

	/* Set the module data location */
	lastaddr = fake_preload_metadata(rvbp);

	/* Find the kernel address */
	kmdp = preload_search_by_type("elf kernel");
	if (kmdp == NULL)
		kmdp = preload_search_by_type("elf64 kernel");

	boothowto = RB_VERBOSE | RB_SINGLE;
	boothowto = RB_VERBOSE;

	kern_envp = NULL;

#ifdef FDT
	try_load_dtb(kmdp);

	/*
	 * Exclude reserved memory specified by the device tree. Typically,
	 * this contains an entry for memory used by the runtime SBI firmware.
	 */
	if (fdt_get_reserved_mem(mem_regions, &mem_regions_sz) == 0) {
		physmem_exclude_regions(mem_regions, mem_regions_sz,
		    EXFLAG_NODUMP | EXFLAG_NOALLOC);
	}

	/* Grab physical memory regions information from device tree. */
	if (fdt_get_mem_regions(mem_regions, &mem_regions_sz, NULL) != 0) {
		panic("Cannot get physical memory regions");
	}
	physmem_hardware_regions(mem_regions, mem_regions_sz);
#endif

	/* Do basic tuning, hz etc */
	init_param1();

	cache_setup();

	/* Bootstrap enough of pmap to enter the kernel proper */
	kernlen = (lastaddr - KERNBASE);
	pmap_bootstrap(rvbp->kern_l1pt, rvbp->kern_phys, kernlen);

#ifdef FDT
	/*
	 * XXX: Exclude the lowest 2MB of physical memory, if it hasn't been
	 * already, as this area is assumed to contain the SBI firmware. This
	 * is a little fragile, but it is consistent with the platforms we
	 * support so far.
	 *
	 * TODO: remove this when the all regular booting methods properly
	 * report their reserved memory in the device tree.
	 */
	if (mem_regions[0].mr_start == physmap[0]) {
		physmem_exclude_region(mem_regions[0].mr_start, L2_SIZE,
		    EXFLAG_NODUMP | EXFLAG_NOALLOC);
	}
#endif
	physmem_init_kernel_globals();

	/* Establish static device mappings */
	devmap_bootstrap(0, NULL);

	cninit();

	init_proc0(rvbp->kern_stack);

	msgbufinit(msgbufp, msgbufsize);
	mutex_init();
	init_param2(physmem);
	kdb_init();

	if (boothowto & RB_VERBOSE)
		physmem_print_tables();

	early_boot = 0;

	TSEXIT();
}

#undef bzero
void
bzero(void *buf, size_t len)
{
	uint8_t *p;

	p = buf;
	while(len-- > 0)
		*p++ = 0;
}<|MERGE_RESOLUTION|>--- conflicted
+++ resolved
@@ -988,14 +988,6 @@
 fake_preload_metadata(struct riscv_bootparams *rvbp)
 {
 	static uint32_t fake_preload[35];
-<<<<<<< HEAD
-#ifdef DDB
-#if 0
-	vm_offset_t zstart = 0, zend = 0;
-#endif
-#endif
-=======
->>>>>>> a9d9f762
 	vm_offset_t lastaddr;
 	size_t fake_size, dtb_size;
 
