--- conflicted
+++ resolved
@@ -233,425 +233,6 @@
 	return (0);
 }
 
-<<<<<<< HEAD
-/*
- * XXX: CHERI TODO: Eventually 'struct reg' should use capregs for purecap
- * which would make this much cleaner.
- */
-int
-fill_regs(struct thread *td, struct reg *regs)
-{
-	struct trapframe *frame;
-#if __has_feature(capabilities)
-	u_int i;
-#endif
-
-	frame = td->td_frame;
-	regs->sepc = (__cheri_addr register_t)frame->tf_sepc;
-	regs->sstatus = frame->tf_sstatus;
-	regs->ra = (__cheri_addr register_t)frame->tf_ra;
-	regs->sp = (__cheri_addr register_t)frame->tf_sp;
-	regs->gp = (__cheri_addr register_t)frame->tf_gp;
-	regs->tp = (__cheri_addr register_t)frame->tf_tp;
-
-#if __has_feature(capabilities)
-	for (i = 0; i < nitems(regs->t); i++)
-		regs->t[i] = (__cheri_addr register_t)frame->tf_t[i];
-	for (i = 0; i < nitems(regs->s); i++)
-		regs->s[i] = (__cheri_addr register_t)frame->tf_s[i];
-	for (i = 0; i < nitems(regs->a); i++)
-		regs->a[i] = (__cheri_addr register_t)frame->tf_a[i];
-#else
-	memcpy(regs->t, frame->tf_t, sizeof(regs->t));
-	memcpy(regs->s, frame->tf_s, sizeof(regs->s));
-	memcpy(regs->a, frame->tf_a, sizeof(regs->a));
-#endif
-
-	return (0);
-}
-
-int
-set_regs(struct thread *td, struct reg *regs)
-{
-	struct trapframe *frame;
-#if __has_feature(capabilities)
-	u_int i;
-#endif
-
-	frame = td->td_frame;
-#if __has_feature(capabilities)
-	frame->tf_sepc = cheri_setaddress(frame->tf_sepc, regs->sepc);
-#else
-	frame->tf_sepc = regs->sepc;
-#endif
-	frame->tf_ra = (uintcap_t)regs->ra;
-	frame->tf_sp = (uintcap_t)regs->sp;
-	frame->tf_gp = (uintcap_t)regs->gp;
-	frame->tf_tp = (uintcap_t)regs->tp;
-
-#if __has_feature(capabilities)
-	for (i = 0; i < nitems(regs->t); i++)
-		frame->tf_t[i] = (uintcap_t)regs->t[i];
-	for (i = 0; i < nitems(regs->s); i++)
-		frame->tf_s[i] = (uintcap_t)regs->s[i];
-	for (i = 0; i < nitems(regs->a); i++)
-		frame->tf_a[i] = (uintcap_t)regs->a[i];
-#else
-	memcpy(frame->tf_t, regs->t, sizeof(frame->tf_t));
-	memcpy(frame->tf_s, regs->s, sizeof(frame->tf_s));
-	memcpy(frame->tf_a, regs->a, sizeof(frame->tf_a));
-#endif
-
-	return (0);
-}
-
-int
-fill_fpregs(struct thread *td, struct fpreg *regs)
-{
-#ifdef FPE
-	struct pcb *pcb;
-
-	pcb = td->td_pcb;
-
-	if ((pcb->pcb_fpflags & PCB_FP_STARTED) != 0) {
-		/*
-		 * If we have just been running FPE instructions we will
-		 * need to save the state to memcpy it below.
-		 */
-		if (td == curthread)
-			fpe_state_save(td);
-
-		memcpy(regs->fp_x, pcb->pcb_x, sizeof(regs->fp_x));
-		regs->fp_fcsr = pcb->pcb_fcsr;
-	} else
-#endif
-		memset(regs, 0, sizeof(*regs));
-
-	return (0);
-}
-
-int
-set_fpregs(struct thread *td, struct fpreg *regs)
-{
-#ifdef FPE
-	struct trapframe *frame;
-	struct pcb *pcb;
-
-	frame = td->td_frame;
-	pcb = td->td_pcb;
-
-	memcpy(pcb->pcb_x, regs->fp_x, sizeof(regs->fp_x));
-	pcb->pcb_fcsr = regs->fp_fcsr;
-	pcb->pcb_fpflags |= PCB_FP_STARTED;
-	frame->tf_sstatus &= ~SSTATUS_FS_MASK;
-	frame->tf_sstatus |= SSTATUS_FS_CLEAN;
-#endif
-
-	return (0);
-}
-
-int
-fill_dbregs(struct thread *td, struct dbreg *regs)
-{
-
-	panic("fill_dbregs");
-}
-
-int
-set_dbregs(struct thread *td, struct dbreg *regs)
-{
-
-	panic("set_dbregs");
-}
-
-#if __has_feature(capabilities)
-/* Number of capability registers in 'struct capreg'. */
-#define	NCAPREGS	(offsetof(struct capreg, tagmask) / sizeof(uintcap_t))
-
-int
-fill_capregs(struct thread *td, struct capreg *regs)
-{
-	struct trapframe *frame;
-	uintcap_t *pcap;
-	u_int i;
-
-	frame = td->td_frame;
-	memset(regs, 0, sizeof(*regs));
-	regs->cra = frame->tf_ra;
-	regs->csp = frame->tf_sp;
-	regs->cgp = frame->tf_gp;
-	regs->ctp = frame->tf_tp;
-	memcpy(regs->ct, frame->tf_t, sizeof(regs->ct));
-	memcpy(regs->cs, frame->tf_s, sizeof(regs->cs));
-	memcpy(regs->ca, frame->tf_a, sizeof(regs->ca));
-	regs->sepcc = frame->tf_sepc;
-	regs->ddc = frame->tf_ddc;
-	pcap = (uintcap_t *)regs;
-	for (i = 0; i < NCAPREGS; i++) {
-		if (cheri_gettag(pcap[i]))
-			regs->tagmask |= (uint64_t)1 << i;
-	}
-	return (0);
-}
-
-int
-set_capregs(struct thread *td, struct capreg *regs)
-{
-
-	return (EOPNOTSUPP);
-}
-#endif
-
-int
-ptrace_set_pc(struct thread *td, u_long addr)
-{
-
-#if __has_feature(capabilities)
-	if (SV_PROC_FLAG(td->td_proc, SV_CHERI) &&
-	    !cheri_is_address_inbounds(
-	    (void * __capability)td->td_frame->tf_sepc, addr))
-		return (EINVAL);
-	td->td_frame->tf_sepc = cheri_setaddress(td->td_frame->tf_sepc, addr);
-#else
-	td->td_frame->tf_sepc = addr;
-#endif
-	return (0);
-}
-
-int
-ptrace_single_step(struct thread *td)
-{
-
-	/* TODO; */
-	return (EOPNOTSUPP);
-}
-
-int
-ptrace_clear_single_step(struct thread *td)
-{
-
-	/* TODO; */
-	return (EOPNOTSUPP);
-}
-
-void
-exec_setregs(struct thread *td, struct image_params *imgp, uintcap_t stack)
-{
-	struct trapframe *tf;
-	struct pcb *pcb;
-
-	tf = td->td_frame;
-	pcb = td->td_pcb;
-
-	memset(tf, 0, sizeof(struct trapframe));
-
-#if __has_feature(capabilities)
-	if (SV_PROC_FLAG(td->td_proc, SV_CHERI)) {
-		tf->tf_a[0] = (uintcap_t)imgp->auxv;
-		tf->tf_sp = stack;
-		tf->tf_sepc = (uintcap_t)cheri_exec_pcc(td, imgp);
-		td->td_proc->p_md.md_sigcode = cheri_sigcode_capability(td);
-	} else
-#endif
-	{
-		tf->tf_a[0] = (__cheri_addr vaddr_t)stack;
-		tf->tf_sp = STACKALIGN((__cheri_addr vaddr_t)stack);
-#if __has_feature(capabilities)
-		hybridabi_thread_setregs(td, imgp->entry_addr);
-#else
-		tf->tf_sepc = imgp->entry_addr;
-#endif
-	}
-	tf->tf_ra = tf->tf_sepc;
-
-	pcb->pcb_fpflags &= ~PCB_FP_STARTED;
-}
-
-/* Sanity check these are the same size, they will be memcpy'd to and fro */
-#if __has_feature(capabilities)
-CTASSERT(sizeof(((struct trapframe *)0)->tf_a) ==
-    sizeof((struct capregs *)0)->cp_ca);
-CTASSERT(sizeof(((struct trapframe *)0)->tf_s) ==
-    sizeof((struct capregs *)0)->cp_cs);
-CTASSERT(sizeof(((struct trapframe *)0)->tf_t) ==
-    sizeof((struct capregs *)0)->cp_ct);
-#else
-CTASSERT(sizeof(((struct trapframe *)0)->tf_a) ==
-    sizeof((struct gpregs *)0)->gp_a);
-CTASSERT(sizeof(((struct trapframe *)0)->tf_s) ==
-    sizeof((struct gpregs *)0)->gp_s);
-CTASSERT(sizeof(((struct trapframe *)0)->tf_t) ==
-    sizeof((struct gpregs *)0)->gp_t);
-CTASSERT(sizeof(((struct trapframe *)0)->tf_a) ==
-    sizeof((struct reg *)0)->a);
-CTASSERT(sizeof(((struct trapframe *)0)->tf_s) ==
-    sizeof((struct reg *)0)->s);
-CTASSERT(sizeof(((struct trapframe *)0)->tf_t) ==
-    sizeof((struct reg *)0)->t);
-#endif
-
-/* Support for FDT configurations only. */
-CTASSERT(FDT);
-
-int
-get_mcontext(struct thread *td, mcontext_t *mcp, int clear_ret)
-{
-	struct trapframe *tf = td->td_frame;
-
-#if __has_feature(capabilities)
-	memcpy(mcp->mc_capregs.cp_ct, tf->tf_t, sizeof(mcp->mc_capregs.cp_ct));
-	memcpy(mcp->mc_capregs.cp_cs, tf->tf_s, sizeof(mcp->mc_capregs.cp_cs));
-	memcpy(mcp->mc_capregs.cp_ca, tf->tf_a, sizeof(mcp->mc_capregs.cp_ca));
-
-	if (clear_ret & GET_MC_CLEAR_RET) {
-		mcp->mc_capregs.cp_ca[0] = 0;
-		mcp->mc_capregs.cp_ct[0] = 0; /* clear syscall error */
-	}
-
-	mcp->mc_capregs.cp_cra = tf->tf_ra;
-	mcp->mc_capregs.cp_csp = tf->tf_sp;
-	mcp->mc_capregs.cp_cgp = tf->tf_gp;
-	mcp->mc_capregs.cp_ctp = tf->tf_tp;
-	mcp->mc_capregs.cp_sepcc = tf->tf_sepc;
-	mcp->mc_capregs.cp_ddc = tf->tf_ddc;
-	mcp->mc_capregs.cp_sstatus = tf->tf_sstatus;
-#else
-	memcpy(mcp->mc_gpregs.gp_t, tf->tf_t, sizeof(mcp->mc_gpregs.gp_t));
-	memcpy(mcp->mc_gpregs.gp_s, tf->tf_s, sizeof(mcp->mc_gpregs.gp_s));
-	memcpy(mcp->mc_gpregs.gp_a, tf->tf_a, sizeof(mcp->mc_gpregs.gp_a));
-
-	if (clear_ret & GET_MC_CLEAR_RET) {
-		mcp->mc_gpregs.gp_a[0] = 0;
-		mcp->mc_gpregs.gp_t[0] = 0; /* clear syscall error */
-	}
-
-	mcp->mc_gpregs.gp_ra = tf->tf_ra;
-	mcp->mc_gpregs.gp_sp = tf->tf_sp;
-	mcp->mc_gpregs.gp_gp = tf->tf_gp;
-	mcp->mc_gpregs.gp_tp = tf->tf_tp;
-	mcp->mc_gpregs.gp_sepc = tf->tf_sepc;
-	mcp->mc_gpregs.gp_sstatus = tf->tf_sstatus;
-#endif
-	get_fpcontext(td, mcp);
-
-	return (0);
-}
-
-int
-set_mcontext(struct thread *td, mcontext_t *mcp)
-{
-	struct trapframe *tf;
-	register_t new_sstatus;
-
-	tf = td->td_frame;
-
-#if __has_feature(capabilities)
-	new_sstatus = mcp->mc_capregs.cp_sstatus;
-#else
-	new_sstatus = mcp->mc_gpregs.gp_sstatus;
-#endif
-
-	/*
-	 * Permit changes to the USTATUS bits of SSTATUS.
-	 *
-	 * Ignore writes to read-only bits (SD, XS).
-	 *
-	 * Ignore writes to the FS field as set_fpcontext() will set
-	 * it explicitly.
-	 */
-	if (((new_sstatus ^ tf->tf_sstatus) &
-	    ~(SSTATUS_SD | SSTATUS_XS_MASK | SSTATUS_FS_MASK | SSTATUS_UPIE |
-	    SSTATUS_UIE)) != 0)
-		return (EINVAL);
-
-#if __has_feature(capabilities)
-	memcpy(tf->tf_t, mcp->mc_capregs.cp_ct, sizeof(tf->tf_t));
-	memcpy(tf->tf_s, mcp->mc_capregs.cp_cs, sizeof(tf->tf_s));
-	memcpy(tf->tf_a, mcp->mc_capregs.cp_ca, sizeof(tf->tf_a));
-
-	tf->tf_ra = mcp->mc_capregs.cp_cra;
-	tf->tf_sp = mcp->mc_capregs.cp_csp;
-	tf->tf_gp = mcp->mc_capregs.cp_cgp;
-	tf->tf_sepc = mcp->mc_capregs.cp_sepcc;
-	tf->tf_ddc = mcp->mc_capregs.cp_ddc;
-	tf->tf_sstatus = mcp->mc_capregs.cp_sstatus;
-#else
-	memcpy(tf->tf_t, mcp->mc_gpregs.gp_t, sizeof(tf->tf_t));
-	memcpy(tf->tf_s, mcp->mc_gpregs.gp_s, sizeof(tf->tf_s));
-	memcpy(tf->tf_a, mcp->mc_gpregs.gp_a, sizeof(tf->tf_a));
-
-	tf->tf_ra = mcp->mc_gpregs.gp_ra;
-	tf->tf_sp = mcp->mc_gpregs.gp_sp;
-	tf->tf_gp = mcp->mc_gpregs.gp_gp;
-	tf->tf_sepc = mcp->mc_gpregs.gp_sepc;
-	tf->tf_sstatus = mcp->mc_gpregs.gp_sstatus;
-#endif
-	set_fpcontext(td, mcp);
-
-	return (0);
-}
-
-static void
-get_fpcontext(struct thread *td, mcontext_t *mcp)
-{
-#ifdef FPE
-	struct pcb *curpcb;
-
-	critical_enter();
-
-	curpcb = curthread->td_pcb;
-
-	KASSERT(td->td_pcb == curpcb, ("Invalid fpe pcb"));
-
-	if ((curpcb->pcb_fpflags & PCB_FP_STARTED) != 0) {
-		/*
-		 * If we have just been running FPE instructions we will
-		 * need to save the state to memcpy it below.
-		 */
-		fpe_state_save(td);
-
-		KASSERT((curpcb->pcb_fpflags & ~PCB_FP_USERMASK) == 0,
-		    ("Non-userspace FPE flags set in get_fpcontext"));
-		memcpy(mcp->mc_fpregs.fp_x, curpcb->pcb_x,
-		    sizeof(mcp->mc_fpregs.fp_x));
-		mcp->mc_fpregs.fp_fcsr = curpcb->pcb_fcsr;
-		mcp->mc_fpregs.fp_flags = curpcb->pcb_fpflags;
-		mcp->mc_flags |= _MC_FP_VALID;
-	}
-
-	critical_exit();
-#endif
-}
-
-static void
-set_fpcontext(struct thread *td, mcontext_t *mcp)
-{
-#ifdef FPE
-	struct pcb *curpcb;
-#endif
-
-	td->td_frame->tf_sstatus &= ~SSTATUS_FS_MASK;
-	td->td_frame->tf_sstatus |= SSTATUS_FS_OFF;
-
-#ifdef FPE
-	critical_enter();
-
-	if ((mcp->mc_flags & _MC_FP_VALID) != 0) {
-		curpcb = curthread->td_pcb;
-		/* FPE usage is enabled, override registers. */
-		memcpy(curpcb->pcb_x, mcp->mc_fpregs.fp_x,
-		    sizeof(mcp->mc_fpregs.fp_x));
-		curpcb->pcb_fcsr = mcp->mc_fpregs.fp_fcsr;
-		curpcb->pcb_fpflags = mcp->mc_fpregs.fp_flags & PCB_FP_USERMASK;
-		td->td_frame->tf_sstatus |= SSTATUS_FS_CLEAN;
-	}
-
-	critical_exit();
-#endif
-}
-
-=======
->>>>>>> aba66031
 void
 cpu_idle(int busy)
 {
@@ -739,34 +320,6 @@
 	}
 }
 
-<<<<<<< HEAD
-#ifndef	_SYS_SYSPROTO_H_
-struct sigreturn_args {
-	ucontext_t *ucp;
-};
-#endif
-
-int
-sys_sigreturn(struct thread *td, struct sigreturn_args *uap)
-{
-	ucontext_t uc;
-	int error;
-
-	if (copyincap(uap->sigcntxp, &uc, sizeof(uc)))
-		return (EFAULT);
-
-	error = set_mcontext(td, &uc.uc_mcontext);
-	if (error != 0)
-		return (error);
-
-	/* Restore signal mask. */
-	kern_sigprocmask(td, SIG_SETMASK, &uc.uc_sigmask, NULL, 0);
-
-	return (EJUSTRETURN);
-}
-
-=======
->>>>>>> aba66031
 /*
  * Construct a PCB from a trapframe. This is called from kdb_trap() where
  * we want to start a backtrace from the function that caused us to enter
@@ -786,107 +339,6 @@
 	pcb->pcb_tp = tf->tf_tp;
 }
 
-<<<<<<< HEAD
-void
-sendsig(sig_t catcher, ksiginfo_t *ksi, sigset_t *mask)
-{
-	struct sigframe * __capability fp, frame;
-	struct sysentvec *sysent;
-	struct trapframe *tf;
-	struct sigacts *psp;
-	struct thread *td;
-	struct proc *p;
-	int onstack;
-	int sig;
-
-	td = curthread;
-	p = td->td_proc;
-	PROC_LOCK_ASSERT(p, MA_OWNED);
-
-	sig = ksi->ksi_signo;
-	psp = p->p_sigacts;
-	mtx_assert(&psp->ps_mtx, MA_OWNED);
-
-	tf = td->td_frame;
-
-	/*
-	 * XXXCHERI: We make an on-stack determination using the
-	 * virtual address associated with the stack pointer, rather
-	 * than using the full capability.  Should we compare the
-	 * entire capability...?  Just pointer and bounds...?
-	 */
-	onstack = sigonstack(tf->tf_sp);
-
-	CTR4(KTR_SIG, "sendsig: td=%p (%s) catcher=%p sig=%d", td, p->p_comm,
-	    (__cheri_addr vaddr_t)catcher, sig);
-
-	/* Allocate and validate space for the signal handler context. */
-	if ((td->td_pflags & TDP_ALTSTACK) != 0 && !onstack &&
-	    SIGISMEMBER(psp->ps_sigonstack, sig)) {
-		fp = (struct sigframe * __capability)((uintcap_t)td->td_sigstk.ss_sp +
-		    td->td_sigstk.ss_size);
-	} else {
-		fp = (struct sigframe * __capability)td->td_frame->tf_sp;
-	}
-
-	/* Make room, keeping the stack aligned */
-	fp--;
-	fp = STACKALIGN(fp);
-
-	/* Fill in the frame to copy out */
-	bzero(&frame, sizeof(frame));
-	get_mcontext(td, &frame.sf_uc.uc_mcontext, 0);
-	frame.sf_si = ksi->ksi_info;
-	frame.sf_uc.uc_sigmask = *mask;
-	frame.sf_uc.uc_stack = td->td_sigstk;
-	frame.sf_uc.uc_stack.ss_flags = (td->td_pflags & TDP_ALTSTACK) != 0 ?
-	    (onstack ? SS_ONSTACK : 0) : SS_DISABLE;
-	mtx_unlock(&psp->ps_mtx);
-	PROC_UNLOCK(td->td_proc);
-
-	/* Copy the sigframe out to the user's stack. */
-	if (copyoutcap(&frame, fp, sizeof(*fp)) != 0) {
-		/* Process has trashed its stack. Kill it. */
-		CTR2(KTR_SIG, "sendsig: sigexit td=%p fp=%p", td,
-				(__cheri_addr vaddr_t)fp);
-		PROC_LOCK(p);
-		sigexit(td, SIGILL);
-	}
-
-	tf->tf_a[0] = sig;
-#if __has_feature(capabilities)
-	tf->tf_a[1] = (uintcap_t)cheri_setbounds(&fp->sf_si,
-	    sizeof(fp->sf_si));
-	tf->tf_a[2] = (uintcap_t)cheri_setbounds(&fp->sf_uc,
-	    sizeof(fp->sf_uc));
-#else
-	tf->tf_a[1] = (register_t)&fp->sf_si;
-	tf->tf_a[2] = (register_t)&fp->sf_uc;
-#endif
-
-	tf->tf_sepc = (uintcap_t)catcher;
-	tf->tf_sp = (uintcap_t)fp;
-
-	sysent = p->p_sysent;
-#if __has_feature(capabilities)
-	tf->tf_ra = (uintcap_t)p->p_md.md_sigcode;
-#else
-	if (sysent->sv_sigcode_base != 0)
-		tf->tf_ra = (register_t)sysent->sv_sigcode_base;
-	else
-		tf->tf_ra = (register_t)(p->p_psstrings -
-		    *(sysent->sv_szsigcode));
-#endif
-
-	CTR3(KTR_SIG, "sendsig: return td=%p pc=%#x sp=%#x", td, tf->tf_sepc,
-	    tf->tf_sp);
-
-	PROC_LOCK(p);
-	mtx_lock(&psp->ps_mtx);
-}
-
-=======
->>>>>>> aba66031
 static void
 init_proc0(vm_pointer_t kstack)
 {
