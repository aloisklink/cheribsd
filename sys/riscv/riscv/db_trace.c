/*-
 * Copyright (c) 2015 The FreeBSD Foundation
 * Copyright (c) 2016 Ruslan Bukin <br@bsdpad.com>
 * All rights reserved.
 * Copyright (c) 2020 John Baldwin <jhb@FreeBSD.org>
 *
 * Portions of this software were developed by Semihalf under
 * the sponsorship of the FreeBSD Foundation.
 *
 * Portions of this software were developed by SRI International and the
 * University of Cambridge Computer Laboratory under DARPA/AFRL contract
 * FA8750-10-C-0237 ("CTSRD"), as part of the DARPA CRASH research programme.
 *
 * Portions of this software were developed by the University of Cambridge
 * Computer Laboratory as part of the CTSRD Project, with support from the
 * UK Higher Education Innovation Fund (HEIF).
 *
 * Redistribution and use in source and binary forms, with or without
 * modification, are permitted provided that the following conditions
 * are met:
 * 1. Redistributions of source code must retain the above copyright
 *    notice, this list of conditions and the following disclaimer.
 * 2. Redistributions in binary form must reproduce the above copyright
 *    notice, this list of conditions and the following disclaimer in the
 *    documentation and/or other materials provided with the distribution.
 *
 * THIS SOFTWARE IS PROVIDED BY THE AUTHOR AND CONTRIBUTORS ``AS IS'' AND
 * ANY EXPRESS OR IMPLIED WARRANTIES, INCLUDING, BUT NOT LIMITED TO, THE
 * IMPLIED WARRANTIES OF MERCHANTABILITY AND FITNESS FOR A PARTICULAR PURPOSE
 * ARE DISCLAIMED.  IN NO EVENT SHALL THE AUTHOR OR CONTRIBUTORS BE LIABLE
 * FOR ANY DIRECT, INDIRECT, INCIDENTAL, SPECIAL, EXEMPLARY, OR CONSEQUENTIAL
 * DAMAGES (INCLUDING, BUT NOT LIMITED TO, PROCUREMENT OF SUBSTITUTE GOODS
 * OR SERVICES; LOSS OF USE, DATA, OR PROFITS; OR BUSINESS INTERRUPTION)
 * HOWEVER CAUSED AND ON ANY THEORY OF LIABILITY, WHETHER IN CONTRACT, STRICT
 * LIABILITY, OR TORT (INCLUDING NEGLIGENCE OR OTHERWISE) ARISING IN ANY WAY
 * OUT OF THE USE OF THIS SOFTWARE, EVEN IF ADVISED OF THE POSSIBILITY OF
 * SUCH DAMAGE.
 */

#include <sys/cdefs.h>
__FBSDID("$FreeBSD$");

#include <sys/param.h>
#include <sys/kdb.h>
#include <sys/proc.h>

#include <ddb/ddb.h>
#include <ddb/db_sym.h>

#include <machine/pcb.h>
#include <machine/riscvreg.h>
#include <machine/stack.h>
#include <machine/vmparam.h>

void
db_md_list_watchpoints()
{

}

int
db_md_clr_watchpoint(db_expr_t addr, db_expr_t size)
{

	return (0);
}

int
db_md_set_watchpoint(db_expr_t addr, db_expr_t size)
{

	return (0);
}

static void
db_stack_trace_cmd(struct unwind_state *frame)
{
	const char *name;
	db_expr_t offset;
	db_expr_t value;
	c_db_sym_t sym;
	uint64_t pc;

	while (1) {
		pc = frame->pc;

		sym = db_search_symbol(pc, DB_STGY_ANY, &offset);
		if (sym == C_DB_SYM_NULL) {
			value = 0;
			name = "(null)";
		} else
			db_symbol_values(sym, &name, &value);

		db_printf("%s() at ", name);
		db_printsym(frame->pc, DB_STGY_PROC);
		db_printf("\n");

		if (strcmp(name, "cpu_exception_handler_supervisor") == 0 ||
		    strcmp(name, "cpu_exception_handler_user") == 0) {
			struct trapframe *tf;

			tf = (struct trapframe *)(uintptr_t)frame->sp;

			if (tf->tf_scause & EXCP_INTR)
				db_printf("--- interrupt %ld\n",
				    tf->tf_scause & EXCP_MASK);
			else
				db_printf("--- exception %ld, tval = %#lx\n",
				    tf->tf_scause & EXCP_MASK,
				    tf->tf_stval);
			frame->sp = (uint64_t)tf->tf_sp;
			frame->fp = (uint64_t)tf->tf_s[0];
			frame->pc = (uint64_t)tf->tf_sepc;
			if (!INKERNEL(frame->fp))
				break;
			continue;
		}

		if (strcmp(name, "fork_trampoline") == 0)
			break;

		if (unwind_frame(frame) < 0)
			break;
	}
}

int
db_trace_thread(struct thread *thr, int count)
{
	struct unwind_state frame;
	struct pcb *ctx;

<<<<<<< HEAD
	if (thr != curthread) {
		ctx = kdb_thr_ctx(thr);

		frame.sp = (__cheri_addr uint64_t)ctx->pcb_sp;
		frame.fp = (__cheri_addr uint64_t)ctx->pcb_s[0];
		frame.pc = (__cheri_addr uint64_t)ctx->pcb_ra;
		db_stack_trace_cmd(&frame);
	} else
		db_trace_self();
=======
	ctx = kdb_thr_ctx(thr);

	frame.sp = (uint64_t)ctx->pcb_sp;
	frame.fp = (uint64_t)ctx->pcb_s[0];
	frame.pc = (uint64_t)ctx->pcb_ra;
	db_stack_trace_cmd(&frame);
>>>>>>> 22f78401
	return (0);
}

void
db_trace_self(void)
{
	struct unwind_state frame;
	uint64_t sp;

	__asm __volatile("mv %0, sp" : "=&r" (sp));

	frame.sp = sp;
	frame.fp = (uint64_t)__builtin_frame_address(0);
	frame.pc = (uint64_t)db_trace_self;
	db_stack_trace_cmd(&frame);
}<|MERGE_RESOLUTION|>--- conflicted
+++ resolved
@@ -130,24 +130,12 @@
 	struct unwind_state frame;
 	struct pcb *ctx;
 
-<<<<<<< HEAD
-	if (thr != curthread) {
-		ctx = kdb_thr_ctx(thr);
-
-		frame.sp = (__cheri_addr uint64_t)ctx->pcb_sp;
-		frame.fp = (__cheri_addr uint64_t)ctx->pcb_s[0];
-		frame.pc = (__cheri_addr uint64_t)ctx->pcb_ra;
-		db_stack_trace_cmd(&frame);
-	} else
-		db_trace_self();
-=======
 	ctx = kdb_thr_ctx(thr);
 
-	frame.sp = (uint64_t)ctx->pcb_sp;
-	frame.fp = (uint64_t)ctx->pcb_s[0];
-	frame.pc = (uint64_t)ctx->pcb_ra;
+	frame.sp = (__cheri_addr uint64_t)ctx->pcb_sp;
+	frame.fp = (__cheri_addr uint64_t)ctx->pcb_s[0];
+	frame.pc = (__cheri_addr uint64_t)ctx->pcb_ra;
 	db_stack_trace_cmd(&frame);
->>>>>>> 22f78401
 	return (0);
 }
 
