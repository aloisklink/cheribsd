/*-
 * Copyright (c) 2015 The FreeBSD Foundation
 * Copyright (c) 2016 Ruslan Bukin <br@bsdpad.com>
 * All rights reserved.
 * Copyright (c) 2020 John Baldwin <jhb@FreeBSD.org>
 *
 * Portions of this software were developed by Semihalf under
 * the sponsorship of the FreeBSD Foundation.
 *
 * Portions of this software were developed by SRI International and the
 * University of Cambridge Computer Laboratory under DARPA/AFRL contract
 * FA8750-10-C-0237 ("CTSRD"), as part of the DARPA CRASH research programme.
 *
 * Portions of this software were developed by the University of Cambridge
 * Computer Laboratory as part of the CTSRD Project, with support from the
 * UK Higher Education Innovation Fund (HEIF).
 *
 * Redistribution and use in source and binary forms, with or without
 * modification, are permitted provided that the following conditions
 * are met:
 * 1. Redistributions of source code must retain the above copyright
 *    notice, this list of conditions and the following disclaimer.
 * 2. Redistributions in binary form must reproduce the above copyright
 *    notice, this list of conditions and the following disclaimer in the
 *    documentation and/or other materials provided with the distribution.
 *
 * THIS SOFTWARE IS PROVIDED BY THE AUTHOR AND CONTRIBUTORS ``AS IS'' AND
 * ANY EXPRESS OR IMPLIED WARRANTIES, INCLUDING, BUT NOT LIMITED TO, THE
 * IMPLIED WARRANTIES OF MERCHANTABILITY AND FITNESS FOR A PARTICULAR PURPOSE
 * ARE DISCLAIMED.  IN NO EVENT SHALL THE AUTHOR OR CONTRIBUTORS BE LIABLE
 * FOR ANY DIRECT, INDIRECT, INCIDENTAL, SPECIAL, EXEMPLARY, OR CONSEQUENTIAL
 * DAMAGES (INCLUDING, BUT NOT LIMITED TO, PROCUREMENT OF SUBSTITUTE GOODS
 * OR SERVICES; LOSS OF USE, DATA, OR PROFITS; OR BUSINESS INTERRUPTION)
 * HOWEVER CAUSED AND ON ANY THEORY OF LIABILITY, WHETHER IN CONTRACT, STRICT
 * LIABILITY, OR TORT (INCLUDING NEGLIGENCE OR OTHERWISE) ARISING IN ANY WAY
 * OUT OF THE USE OF THIS SOFTWARE, EVEN IF ADVISED OF THE POSSIBILITY OF
 * SUCH DAMAGE.
 */

#include <sys/cdefs.h>
__FBSDID("$FreeBSD$");

#include <sys/param.h>
#include <sys/kdb.h>
#include <sys/proc.h>

#include <ddb/ddb.h>
#include <ddb/db_sym.h>

#include <machine/pcb.h>
#include <machine/riscvreg.h>
#include <machine/stack.h>
#include <machine/vmparam.h>

void
db_md_list_watchpoints()
{

}

int
db_md_clr_watchpoint(db_expr_t addr, db_expr_t size)
{

	return (0);
}

int
db_md_set_watchpoint(db_expr_t addr, db_expr_t size)
{

	return (0);
}

static void
db_stack_trace_cmd(struct unwind_state *frame)
{
	const char *name;
	db_expr_t offset;
	db_expr_t value;
	c_db_sym_t sym;
	uint64_t pc;

	while (1) {
		pc = frame->pc;

		sym = db_search_symbol(pc, DB_STGY_ANY, &offset);
		if (sym == C_DB_SYM_NULL) {
			value = 0;
			name = "(null)";
		} else
			db_symbol_values(sym, &name, &value);

		db_printf("%s() at ", name);
		db_printsym(frame->pc, DB_STGY_PROC);
		db_printf("\n");

		if (strcmp(name, "cpu_exception_handler_supervisor") == 0 ||
		    strcmp(name, "cpu_exception_handler_user") == 0) {
			struct trapframe *tf;

			tf = (struct trapframe *)(uintptr_t)frame->sp;

			if (tf->tf_scause & EXCP_INTR)
				db_printf("--- interrupt %ld\n",
				    tf->tf_scause & EXCP_MASK);
			else
				db_printf("--- exception %ld, tval = %#lx\n",
				    tf->tf_scause & EXCP_MASK,
				    tf->tf_stval);
			frame->sp = tf->tf_sp;
			frame->fp = tf->tf_s[0];
			frame->pc = tf->tf_sepc;
			if (!INKERNEL(frame->fp))
				break;
			continue;
		}

		if (strcmp(name, "fork_trampoline") == 0)
			break;

		if (unwind_frame(frame) < 0)
			break;
	}
}

int
db_trace_thread(struct thread *thr, int count)
{
	struct unwind_state frame;
	struct pcb *ctx;

	ctx = kdb_thr_ctx(thr);

<<<<<<< HEAD
	frame.sp = (__cheri_addr uint64_t)ctx->pcb_sp;
	frame.fp = (__cheri_addr uint64_t)ctx->pcb_s[0];
	frame.pc = (__cheri_addr uint64_t)ctx->pcb_ra;
=======
	frame.sp = ctx->pcb_sp;
	frame.fp = ctx->pcb_s[0];
	frame.pc = ctx->pcb_ra;
>>>>>>> 36540f56
	db_stack_trace_cmd(&frame);
	return (0);
}

void
db_trace_self(void)
{
	struct unwind_state frame;
	uintptr_t sp;

	__asm __volatile("mv %0, sp" : "=&r" (sp));

	frame.sp = sp;
	frame.fp = (uintptr_t)__builtin_frame_address(0);
	frame.pc = (uintptr_t)db_trace_self;
	db_stack_trace_cmd(&frame);
}<|MERGE_RESOLUTION|>--- conflicted
+++ resolved
@@ -132,15 +132,9 @@
 
 	ctx = kdb_thr_ctx(thr);
 
-<<<<<<< HEAD
-	frame.sp = (__cheri_addr uint64_t)ctx->pcb_sp;
-	frame.fp = (__cheri_addr uint64_t)ctx->pcb_s[0];
-	frame.pc = (__cheri_addr uint64_t)ctx->pcb_ra;
-=======
 	frame.sp = ctx->pcb_sp;
 	frame.fp = ctx->pcb_s[0];
 	frame.pc = ctx->pcb_ra;
->>>>>>> 36540f56
 	db_stack_trace_cmd(&frame);
 	return (0);
 }
