/*-
 * Copyright (c) 2015 The FreeBSD Foundation
 * Copyright (c) 2016 Ruslan Bukin <br@bsdpad.com>
 * All rights reserved.
 * Copyright (c) 2020 John Baldwin <jhb@FreeBSD.org>
 *
 * Portions of this software were developed by Semihalf under
 * the sponsorship of the FreeBSD Foundation.
 *
 * Portions of this software were developed by SRI International and the
 * University of Cambridge Computer Laboratory under DARPA/AFRL contract
 * FA8750-10-C-0237 ("CTSRD"), as part of the DARPA CRASH research programme.
 *
 * Portions of this software were developed by the University of Cambridge
 * Computer Laboratory as part of the CTSRD Project, with support from the
 * UK Higher Education Innovation Fund (HEIF).
 *
 * Redistribution and use in source and binary forms, with or without
 * modification, are permitted provided that the following conditions
 * are met:
 * 1. Redistributions of source code must retain the above copyright
 *    notice, this list of conditions and the following disclaimer.
 * 2. Redistributions in binary form must reproduce the above copyright
 *    notice, this list of conditions and the following disclaimer in the
 *    documentation and/or other materials provided with the distribution.
 *
 * THIS SOFTWARE IS PROVIDED BY THE AUTHOR AND CONTRIBUTORS ``AS IS'' AND
 * ANY EXPRESS OR IMPLIED WARRANTIES, INCLUDING, BUT NOT LIMITED TO, THE
 * IMPLIED WARRANTIES OF MERCHANTABILITY AND FITNESS FOR A PARTICULAR PURPOSE
 * ARE DISCLAIMED.  IN NO EVENT SHALL THE AUTHOR OR CONTRIBUTORS BE LIABLE
 * FOR ANY DIRECT, INDIRECT, INCIDENTAL, SPECIAL, EXEMPLARY, OR CONSEQUENTIAL
 * DAMAGES (INCLUDING, BUT NOT LIMITED TO, PROCUREMENT OF SUBSTITUTE GOODS
 * OR SERVICES; LOSS OF USE, DATA, OR PROFITS; OR BUSINESS INTERRUPTION)
 * HOWEVER CAUSED AND ON ANY THEORY OF LIABILITY, WHETHER IN CONTRACT, STRICT
 * LIABILITY, OR TORT (INCLUDING NEGLIGENCE OR OTHERWISE) ARISING IN ANY WAY
 * OUT OF THE USE OF THIS SOFTWARE, EVEN IF ADVISED OF THE POSSIBILITY OF
 * SUCH DAMAGE.
 */

#include <sys/cdefs.h>
__FBSDID("$FreeBSD$");

#include <sys/param.h>
#include <sys/kdb.h>
#include <sys/proc.h>

#include <ddb/ddb.h>
#include <ddb/db_sym.h>

#include <machine/pcb.h>
#include <machine/riscvreg.h>
#include <machine/stack.h>
#include <machine/vmparam.h>

void
db_md_list_watchpoints()
{

}

int
db_md_clr_watchpoint(db_expr_t addr, db_expr_t size)
{

	return (0);
}

int
db_md_set_watchpoint(db_expr_t addr, db_expr_t size)
{

	return (0);
}

static void
db_stack_trace_cmd(struct thread *td, struct unwind_state *frame)
{
	const char *name;
	db_expr_t offset;
	db_expr_t value;
	c_db_sym_t sym;
	uint64_t pc;

	while (1) {
		pc = frame->pc;

		sym = db_search_symbol(pc, DB_STGY_ANY, &offset);
		if (sym == C_DB_SYM_NULL) {
			value = 0;
			name = "(null)";
		} else
			db_symbol_values(sym, &name, &value);

		db_printf("%s() at ", name);
		db_printsym(frame->pc, DB_STGY_PROC);
		db_printf("\n");

		if (strcmp(name, "cpu_exception_handler_supervisor") == 0 ||
		    strcmp(name, "cpu_exception_handler_user") == 0) {
			struct trapframe *tf;

			tf = (struct trapframe *)(uintptr_t)frame->sp;
			if (!kstack_contains(td, (vm_offset_t)tf,
			    sizeof(*tf))) {
				db_printf("--- invalid trapframe %p\n", tf);
				break;
			}

			if ((tf->tf_scause & SCAUSE_INTR) != 0)
				db_printf("--- interrupt %ld\n",
				    tf->tf_scause & SCAUSE_CODE);
			else
				db_printf("--- exception %ld, tval = %#lx\n",
				    tf->tf_scause & SCAUSE_CODE,
				    tf->tf_stval);
			frame->sp = tf->tf_sp;
			frame->fp = tf->tf_s[0];
			frame->pc = tf->tf_sepc;
			if (!INKERNEL(frame->fp))
				break;
			continue;
		}

		if (strcmp(name, "fork_trampoline") == 0)
			break;

		if (!unwind_frame(td, frame))
			break;
	}
}

int
db_trace_thread(struct thread *thr, int count)
{
	struct unwind_state frame;
	struct pcb *ctx;

	ctx = kdb_thr_ctx(thr);

	frame.sp = ctx->pcb_sp;
	frame.fp = ctx->pcb_s[0];
	frame.pc = ctx->pcb_ra;
	db_stack_trace_cmd(thr, &frame);
	return (0);
}

void
db_trace_self(void)
{
	struct unwind_state frame;
	uintptr_t sp;

#ifdef __CHERI_PURE_CAPABILITY__
	__asm __volatile("cmove %0, csp" : "=&C" (sp));
#else
	__asm __volatile("mv %0, sp" : "=&r" (sp));
#endif

	frame.sp = sp;
	frame.fp = (uintptr_t)__builtin_frame_address(0);
	frame.pc = (uintptr_t)db_trace_self;
<<<<<<< HEAD
	db_stack_trace_cmd(&frame);
}

// CHERI CHANGES START
// {
//   "updated": 20200804,
//   "target_type": "kernel",
//   "changes_purecap": [
//     "support"
//   ]
// }
// CHERI CHANGES END
=======
	db_stack_trace_cmd(curthread, &frame);
}
>>>>>>> 831b0b38
<|MERGE_RESOLUTION|>--- conflicted
+++ resolved
@@ -159,8 +159,7 @@
 	frame.sp = sp;
 	frame.fp = (uintptr_t)__builtin_frame_address(0);
 	frame.pc = (uintptr_t)db_trace_self;
-<<<<<<< HEAD
-	db_stack_trace_cmd(&frame);
+	db_stack_trace_cmd(curthread, &frame);
 }
 
 // CHERI CHANGES START
@@ -171,8 +170,4 @@
 //     "support"
 //   ]
 // }
-// CHERI CHANGES END
-=======
-	db_stack_trace_cmd(curthread, &frame);
-}
->>>>>>> 831b0b38
+// CHERI CHANGES END