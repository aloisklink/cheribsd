--- conflicted
+++ resolved
@@ -161,10 +161,6 @@
 	frame.pc = (uintptr_t)db_trace_self;
 	db_stack_trace_cmd(curthread, &frame);
 }
-<<<<<<< HEAD
-
-=======
->>>>>>> 0cb75370
 // CHERI CHANGES START
 // {
 //   "updated": 20200804,
