/*-
 * Copyright (c) 2015 The FreeBSD Foundation
 * Copyright (c) 2016 Ruslan Bukin <br@bsdpad.com>
 * All rights reserved.
 * Copyright (c) 2020 John Baldwin <jhb@FreeBSD.org>
 *
 * Portions of this software were developed by Semihalf under
 * the sponsorship of the FreeBSD Foundation.
 *
 * Portions of this software were developed by SRI International and the
 * University of Cambridge Computer Laboratory under DARPA/AFRL contract
 * FA8750-10-C-0237 ("CTSRD"), as part of the DARPA CRASH research programme.
 *
 * Portions of this software were developed by the University of Cambridge
 * Computer Laboratory as part of the CTSRD Project, with support from the
 * UK Higher Education Innovation Fund (HEIF).
 *
 * Redistribution and use in source and binary forms, with or without
 * modification, are permitted provided that the following conditions
 * are met:
 * 1. Redistributions of source code must retain the above copyright
 *    notice, this list of conditions and the following disclaimer.
 * 2. Redistributions in binary form must reproduce the above copyright
 *    notice, this list of conditions and the following disclaimer in the
 *    documentation and/or other materials provided with the distribution.
 *
 * THIS SOFTWARE IS PROVIDED BY THE AUTHOR AND CONTRIBUTORS ``AS IS'' AND
 * ANY EXPRESS OR IMPLIED WARRANTIES, INCLUDING, BUT NOT LIMITED TO, THE
 * IMPLIED WARRANTIES OF MERCHANTABILITY AND FITNESS FOR A PARTICULAR PURPOSE
 * ARE DISCLAIMED.  IN NO EVENT SHALL THE AUTHOR OR CONTRIBUTORS BE LIABLE
 * FOR ANY DIRECT, INDIRECT, INCIDENTAL, SPECIAL, EXEMPLARY, OR CONSEQUENTIAL
 * DAMAGES (INCLUDING, BUT NOT LIMITED TO, PROCUREMENT OF SUBSTITUTE GOODS
 * OR SERVICES; LOSS OF USE, DATA, OR PROFITS; OR BUSINESS INTERRUPTION)
 * HOWEVER CAUSED AND ON ANY THEORY OF LIABILITY, WHETHER IN CONTRACT, STRICT
 * LIABILITY, OR TORT (INCLUDING NEGLIGENCE OR OTHERWISE) ARISING IN ANY WAY
 * OUT OF THE USE OF THIS SOFTWARE, EVEN IF ADVISED OF THE POSSIBILITY OF
 * SUCH DAMAGE.
 */

#include <sys/cdefs.h>
__FBSDID("$FreeBSD$");

#include <sys/param.h>
#include <sys/kdb.h>
#include <sys/proc.h>

#include <ddb/ddb.h>
#include <ddb/db_sym.h>

#include <machine/pcb.h>
#include <machine/riscvreg.h>
#include <machine/stack.h>
#include <machine/vmparam.h>

void
db_md_list_watchpoints()
{

}

int
db_md_clr_watchpoint(db_expr_t addr, db_expr_t size)
{

	return (0);
}

int
db_md_set_watchpoint(db_expr_t addr, db_expr_t size)
{

	return (0);
}

static void
db_stack_trace_cmd(struct unwind_state *frame)
{
	const char *name;
	db_expr_t offset;
	db_expr_t value;
	c_db_sym_t sym;
	uint64_t pc;

	while (1) {
		pc = frame->pc;

		sym = db_search_symbol(pc, DB_STGY_ANY, &offset);
		if (sym == C_DB_SYM_NULL) {
			value = 0;
			name = "(null)";
		} else
			db_symbol_values(sym, &name, &value);

		db_printf("%s() at ", name);
		db_printsym(frame->pc, DB_STGY_PROC);
		db_printf("\n");

		if (strcmp(name, "cpu_exception_handler_supervisor") == 0 ||
		    strcmp(name, "cpu_exception_handler_user") == 0) {
			struct trapframe *tf;

			tf = (struct trapframe *)(uintptr_t)frame->sp;

			if (tf->tf_scause & EXCP_INTR)
<<<<<<< HEAD
				db_printf("--- interrupt %d\n",
				    tf->tf_scause & EXCP_MASK);
			else
				db_printf("--- exception %d, tval = %#lx\n",
				    tf->tf_scause & EXCP_MASK,
				    tf->tf_stval);
			frame->sp = (__cheri_addr uint64_t)tf->tf_sp;
			frame->fp = (__cheri_addr uint64_t)tf->tf_s[0];
			frame->pc = (__cheri_addr uint64_t)tf->tf_sepc;
=======
				db_printf("--- interrupt %ld\n",
				    tf->tf_scause & EXCP_MASK);
			else
				db_printf("--- exception %ld, tval = %#lx\n",
				    tf->tf_scause & EXCP_MASK,
				    tf->tf_stval);
			frame->sp = (uint64_t)tf->tf_sp;
			frame->fp = (uint64_t)tf->tf_s[0];
			frame->pc = (uint64_t)tf->tf_sepc;
>>>>>>> f3b8884d
			if (!INKERNEL(frame->fp))
				break;
			continue;
		}

		if (strcmp(name, "fork_trampoline") == 0)
			break;

		if (unwind_frame(frame) < 0)
			break;
	}
}

int
db_trace_thread(struct thread *thr, int count)
{
	struct unwind_state frame;
	struct pcb *ctx;

	if (thr != curthread) {
		ctx = kdb_thr_ctx(thr);

		frame.sp = (__cheri_addr uint64_t)ctx->pcb_sp;
		frame.fp = (__cheri_addr uint64_t)ctx->pcb_s[0];
		frame.pc = (__cheri_addr uint64_t)ctx->pcb_ra;
		db_stack_trace_cmd(&frame);
	} else
		db_trace_self();
	return (0);
}

void
db_trace_self(void)
{
	struct unwind_state frame;
	uint64_t sp;

	__asm __volatile("mv %0, sp" : "=&r" (sp));

	frame.sp = sp;
	frame.fp = (uint64_t)__builtin_frame_address(0);
	frame.pc = (uint64_t)db_trace_self;
	db_stack_trace_cmd(&frame);
}<|MERGE_RESOLUTION|>--- conflicted
+++ resolved
@@ -102,17 +102,6 @@
 			tf = (struct trapframe *)(uintptr_t)frame->sp;
 
 			if (tf->tf_scause & EXCP_INTR)
-<<<<<<< HEAD
-				db_printf("--- interrupt %d\n",
-				    tf->tf_scause & EXCP_MASK);
-			else
-				db_printf("--- exception %d, tval = %#lx\n",
-				    tf->tf_scause & EXCP_MASK,
-				    tf->tf_stval);
-			frame->sp = (__cheri_addr uint64_t)tf->tf_sp;
-			frame->fp = (__cheri_addr uint64_t)tf->tf_s[0];
-			frame->pc = (__cheri_addr uint64_t)tf->tf_sepc;
-=======
 				db_printf("--- interrupt %ld\n",
 				    tf->tf_scause & EXCP_MASK);
 			else
@@ -122,7 +111,6 @@
 			frame->sp = (uint64_t)tf->tf_sp;
 			frame->fp = (uint64_t)tf->tf_s[0];
 			frame->pc = (uint64_t)tf->tf_sepc;
->>>>>>> f3b8884d
 			if (!INKERNEL(frame->fp))
 				break;
 			continue;
