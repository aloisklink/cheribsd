--- conflicted
+++ resolved
@@ -108,9 +108,6 @@
 };
 INIT_SYSENTVEC(elf_sysvec, &elf_freebsd_sysvec);
 
-<<<<<<< HEAD
-static __ElfN(Brandinfo) freebsd_brand_info = {
-=======
 static const char *
 riscv_machine_arch(struct proc *p)
 {
@@ -121,8 +118,7 @@
 	return (MACHINE_ARCH);
 }
 
-static Elf64_Brandinfo freebsd_brand_info = {
->>>>>>> ca9eb9ea
+static __ElfN(Brandinfo) freebsd_brand_info = {
 	.brand		= ELFOSABI_FREEBSD,
 	.machine	= EM_RISCV,
 	.compat_3_brand	= "FreeBSD",
