--- conflicted
+++ resolved
@@ -65,11 +65,7 @@
 
 u_long elf_hwcap;
 
-<<<<<<< HEAD
-struct sysentvec elf_freebsd_sysvec = {
-=======
-static struct sysentvec elf64_freebsd_sysvec = {
->>>>>>> ecaf1154
+static struct sysentvec elf_freebsd_sysvec = {
 	.sv_size	= SYS_MAXSYSCALL,
 	.sv_table	= sysent,
 	.sv_transtrap	= NULL,
@@ -89,14 +85,8 @@
 	.sv_imgact_try	= NULL,
 	.sv_minsigstksz	= MINSIGSTKSZ,
 	.sv_minuser	= VM_MIN_ADDRESS,
-<<<<<<< HEAD
-	.sv_maxuser	= VM_MAXUSER_ADDRESS,
-	.sv_usrstack	= USRSTACK,
-=======
 	.sv_maxuser	= 0,	/* Filled in during boot. */
 	.sv_usrstack	= 0,	/* Filled in during boot. */
-	.sv_psstrings	= 0,	/* Filled in during boot. */
->>>>>>> ecaf1154
 	.sv_psstringssz	= sizeof(struct ps_strings),
 	.sv_stackprot	= VM_PROT_RW_CAP,
 	.sv_copyout_auxargs = __elfN(freebsd_copyout_auxargs),
@@ -153,16 +143,10 @@
 	.brand_note	= &__elfN(freebsd_brandnote),
 	.flags		= BI_CAN_EXEC_DYN | BI_BRAND_NOTE
 };
-<<<<<<< HEAD
-
 SYSINIT(elf, SI_SUB_EXEC, SI_ORDER_FIRST,
     (sysinit_cfunc_t)__elfN(insert_brand_entry), &freebsd_brand_info);
-=======
-SYSINIT(elf64, SI_SUB_EXEC, SI_ORDER_FIRST,
-    (sysinit_cfunc_t)elf64_insert_brand_entry, &freebsd_brand_info);
->>>>>>> ecaf1154
-
-static void
+
+void
 elf64_register_sysvec(void *arg)
 {
 	struct sysentvec *sv;
@@ -172,19 +156,17 @@
 	case PMAP_MODE_SV48:
 		sv->sv_maxuser = VM_MAX_USER_ADDRESS_SV48;
 		sv->sv_usrstack = USRSTACK_SV48;
-		sv->sv_psstrings = PS_STRINGS_SV48;
 		sv->sv_shared_page_base = SHAREDPAGE_SV48;
 		break;
 	case PMAP_MODE_SV39:
 		sv->sv_maxuser = VM_MAX_USER_ADDRESS_SV39;
 		sv->sv_usrstack = USRSTACK_SV39;
-		sv->sv_psstrings = PS_STRINGS_SV39;
 		sv->sv_shared_page_base = SHAREDPAGE_SV39;
 		break;
 	}
 }
-SYSINIT(elf64_register_sysvec, SI_SUB_VM, SI_ORDER_ANY, elf64_register_sysvec,
-    &elf64_freebsd_sysvec);
+SYSINIT(elf_register_sysvec, SI_SUB_VM, SI_ORDER_ANY, elf64_register_sysvec,
+    &elf_freebsd_sysvec);
 
 static bool debug_kld;
 SYSCTL_BOOL(_debug, OID_AUTO, kld_reloc, CTLFLAG_RW, &debug_kld, 0,
