--- conflicted
+++ resolved
@@ -240,17 +240,13 @@
 #endif
 
 	li	a7, VM_MAXUSER_ADDRESS
-<<<<<<< HEAD
-1:	bgt	a0, a7, copyio_fault
+1:	bgeu	a0, a7, copyio_fault
 #if __has_feature(capabilities)
 	CLB	a4, 0(ca0)	/* Load from uaddr */
 	cincoffset	ca0, ca0, 1
 	CSB	a4, 0(ca1)	/* Store in kaddr */
 	cincoffset	ca1, ca1, 1
 #else
-=======
-1:	bgeu	a0, a7, copyio_fault
->>>>>>> 8babb558
 	lb	a4, 0(a0)	/* Load from uaddr */
 	addi	a0, a0, 1
 	sb	a4, 0(a1)	/* Store in kaddr */
@@ -362,7 +358,7 @@
 	beqz	a2, copyoutcap_end	/* If len == 0 then skip loop */
 	add	a3, a1, a2
 	li	a4, VM_MAXUSER_ADDRESS
-	bgt	a3, a4, copyio_fault_nopcb
+	bgeu	a3, a4, copyio_fault_nopcb
 
 #ifndef __CHERI_PURE_CAPABILITY__
 	cspecialr	ca3, ddc
@@ -386,7 +382,7 @@
 	beqz	a2, copyincap_end	/* If len == 0 then skip loop */
 	add	a3, a0, a2
 	li	a4, VM_MAXUSER_ADDRESS
-	bgt	a3, a4, copyio_fault_nopcb
+	bgeu	a3, a4, copyio_fault_nopcb
 
 #ifndef __CHERI_PURE_CAPABILITY__
 	cspecialr	ca3, ddc
