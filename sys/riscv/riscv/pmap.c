--- conflicted
+++ resolved
@@ -3749,12 +3749,6 @@
 	PMAP_UNLOCK(pmap);
 out_unlocked:
 
-<<<<<<< HEAD
-	// printf("pcu exit pte=%016lx (%016lx) va=%016lx (%016lx) *mp=%p m=%p res=%d\n",
-	// 	oldpte, newpte, va, *pva, *mp, m, res);
-
-=======
->>>>>>> dcd68b08
 	if ((flags & PMAP_CAPLOADGEN_WIRE) && (*mp != NULL)) {
 		/*
 		 * Unwire any existing page we were given if we are asked to
