--- conflicted
+++ resolved
@@ -652,17 +652,10 @@
 void
 pmap_bootstrap(vm_pointer_t l1pt, vm_paddr_t kernstart, vm_size_t kernlen)
 {
-<<<<<<< HEAD
-	u_int l1_slot, l2_slot;
-	vm_pointer_t freemempos;
-	vm_pointer_t dpcpu, msgbufpv;
-	vm_paddr_t max_pa, min_pa, pa;
-=======
 	uint64_t satp;
-	vm_offset_t dpcpu, freemempos, l0pv, msgbufpv;
+	vm_pointer_t dpcpu, freemempos, l0pv, msgbufpv;
 	vm_paddr_t l0pa, l1pa, max_pa, min_pa, pa;
 	pd_entry_t *l0p;
->>>>>>> 31218f32
 	pt_entry_t *l2p;
 	u_int l1_slot, l2_slot;
 	int i, mode;
