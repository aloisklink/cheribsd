/*-
 * SPDX-License-Identifier: BSD-2-Clause-FreeBSD
 *
 * Copyright (c) 2018 Ruslan Bukin <br@bsdpad.com>
 * All rights reserved.
 * Copyright (c) 2019 Mitchell Horne <mhorne@FreeBSD.org>
 *
 * Portions of this software were developed by SRI International and the
 * University of Cambridge Computer Laboratory (Department of Computer Science
 * and Technology) under DARPA contract HR0011-18-C-0016 ("ECATS"), as part of
 * the DARPA SSITH research programme.
 *
 * Redistribution and use in source and binary forms, with or without
 * modification, are permitted provided that the following conditions
 * are met:
 * 1. Redistributions of source code must retain the above copyright
 *    notice, this list of conditions and the following disclaimer.
 * 2. Redistributions in binary form must reproduce the above copyright
 *    notice, this list of conditions and the following disclaimer in the
 *    documentation and/or other materials provided with the distribution.
 *
 * THIS SOFTWARE IS PROVIDED BY THE AUTHOR AND CONTRIBUTORS ``AS IS'' AND
 * ANY EXPRESS OR IMPLIED WARRANTIES, INCLUDING, BUT NOT LIMITED TO, THE
 * IMPLIED WARRANTIES OF MERCHANTABILITY AND FITNESS FOR A PARTICULAR PURPOSE
 * ARE DISCLAIMED.  IN NO EVENT SHALL THE AUTHOR OR CONTRIBUTORS BE LIABLE
 * FOR ANY DIRECT, INDIRECT, INCIDENTAL, SPECIAL, EXEMPLARY, OR CONSEQUENTIAL
 * DAMAGES (INCLUDING, BUT NOT LIMITED TO, PROCUREMENT OF SUBSTITUTE GOODS
 * OR SERVICES; LOSS OF USE, DATA, OR PROFITS; OR BUSINESS INTERRUPTION)
 * HOWEVER CAUSED AND ON ANY THEORY OF LIABILITY, WHETHER IN CONTRACT, STRICT
 * LIABILITY, OR TORT (INCLUDING NEGLIGENCE OR OTHERWISE) ARISING IN ANY WAY
 * OUT OF THE USE OF THIS SOFTWARE, EVEN IF ADVISED OF THE POSSIBILITY OF
 * SUCH DAMAGE.
 */

#include <sys/cdefs.h>
__FBSDID("$FreeBSD$");

#include <sys/param.h>
#include <sys/systm.h>
#include <sys/bus.h>
#include <sys/kernel.h>
#include <sys/ktr.h>
#include <sys/module.h>
#include <sys/proc.h>
#include <sys/rman.h>
#include <sys/smp.h>

#include <machine/bus.h>
#include <machine/intr.h>

#include <dev/ofw/openfirm.h>
#include <dev/ofw/ofw_bus.h>
#include <dev/ofw/ofw_bus_subr.h>

#include "pic_if.h"

#define	PLIC_MAX_IRQS		1024

#define	PLIC_PRIORITY_BASE	0x000000U

#define	PLIC_ENABLE_BASE	0x002000U
#define	PLIC_ENABLE_STRIDE	0x80U

#define	PLIC_CONTEXT_BASE	0x200000U
#define	PLIC_CONTEXT_STRIDE	0x1000U
#define	PLIC_CONTEXT_THRESHOLD	0x0U
#define	PLIC_CONTEXT_CLAIM	0x4U

#define	PLIC_PRIORITY(n)	(PLIC_PRIORITY_BASE + (n) * sizeof(uint32_t))
#define	PLIC_ENABLE(sc, n, h)						\
    (sc->contexts[h].enable_offset + ((n) / 32) * sizeof(uint32_t))
#define	PLIC_THRESHOLD(sc, h)						\
    (sc->contexts[h].context_offset + PLIC_CONTEXT_THRESHOLD)
#define	PLIC_CLAIM(sc, h)						\
    (sc->contexts[h].context_offset + PLIC_CONTEXT_CLAIM)

static pic_disable_intr_t	plic_disable_intr;
static pic_enable_intr_t	plic_enable_intr;
static pic_map_intr_t		plic_map_intr;
static pic_setup_intr_t		plic_setup_intr;
static pic_post_ithread_t	plic_post_ithread;
static pic_pre_ithread_t	plic_pre_ithread;
static pic_bind_intr_t		plic_bind_intr;

struct plic_irqsrc {
	struct intr_irqsrc	isrc __subobject_use_container_bounds;
	u_int			irq;
};

struct plic_context {
	bus_size_t enable_offset;
	bus_size_t context_offset;
};

struct plic_softc {
	device_t		dev;
	struct resource *	intc_res;
	struct plic_irqsrc	isrcs[PLIC_MAX_IRQS];
	struct plic_context	contexts[MAXCPU];
	int			ndev;
};

#define	RD4(sc, reg)				\
    bus_read_4(sc->intc_res, (reg))
#define	WR4(sc, reg, val)			\
    bus_write_4(sc->intc_res, (reg), (val))

static u_int plic_irq_cpu;

static int
riscv_hartid_to_cpu(int hartid)
{
	int i;

	CPU_FOREACH(i) {
		if (pcpu_find(i)->pc_hart == hartid)
			return (i);
	}

	return (-1);
}

static int
plic_get_hartid(device_t dev, phandle_t intc)
{
	int hart;

	/* Check the interrupt controller layout. */
	if (OF_searchencprop(intc, "#interrupt-cells", &hart,
	    sizeof(hart)) == -1) {
		device_printf(dev,
		    "Could not find #interrupt-cells for phandle %u\n", intc);
		return (-1);
	}

	/*
	 * The parent of the interrupt-controller is the CPU we are
	 * interested in, so search for its hart ID.
	 */
	if (OF_searchencprop(OF_parent(intc), "reg", (pcell_t *)&hart,
	    sizeof(hart)) == -1) {
		device_printf(dev, "Could not find hartid\n");
		return (-1);
	}

	return (hart);
}

static inline void
plic_irq_dispatch(struct plic_softc *sc, u_int irq,
    struct trapframe *tf)
{
	struct plic_irqsrc *src;

	src = &sc->isrcs[irq];

	if (intr_isrc_dispatch(&src->isrc, tf) != 0)
		device_printf(sc->dev, "Stray irq %u detected\n", irq);
}

static int
plic_intr(void *arg)
{
	struct plic_softc *sc;
	struct trapframe *tf;
	uint32_t pending;
	uint32_t cpu;

	sc = arg;
	cpu = PCPU_GET(cpuid);

	/* Claim any pending interrupt. */
	pending = RD4(sc, PLIC_CLAIM(sc, cpu));
	if (pending) {
		tf = curthread->td_intr_frame;
		plic_irq_dispatch(sc, pending, tf);
	}

	return (FILTER_HANDLED);
}

static void
plic_disable_intr(device_t dev, struct intr_irqsrc *isrc)
{
	struct plic_softc *sc;
	struct plic_irqsrc *src;

	sc = device_get_softc(dev);
	src = (struct plic_irqsrc *)isrc;

	WR4(sc, PLIC_PRIORITY(src->irq), 0);
}

static void
plic_enable_intr(device_t dev, struct intr_irqsrc *isrc)
{
	struct plic_softc *sc;
	struct plic_irqsrc *src;

	sc = device_get_softc(dev);
	src = (struct plic_irqsrc *)isrc;

	WR4(sc, PLIC_PRIORITY(src->irq), 1);
}

static int
plic_map_intr(device_t dev, struct intr_map_data *data,
    struct intr_irqsrc **isrcp)
{
	struct intr_map_data_fdt *daf;
	struct plic_softc *sc;

	sc = device_get_softc(dev);

	if (data->type != INTR_MAP_DATA_FDT)
		return (ENOTSUP);

	daf = (struct intr_map_data_fdt *)data;
	if (daf->ncells != 1 || daf->cells[0] > sc->ndev)
		return (EINVAL);

	*isrcp = &sc->isrcs[daf->cells[0]].isrc;

	return (0);
}

static int
plic_probe(device_t dev)
{

	if (!ofw_bus_status_okay(dev))
		return (ENXIO);

	if (!ofw_bus_is_compatible(dev, "riscv,plic0") &&
	    !ofw_bus_is_compatible(dev, "sifive,plic-1.0.0"))
		return (ENXIO);

	device_set_desc(dev, "RISC-V PLIC");

	return (BUS_PROBE_DEFAULT);
}

static int
plic_attach(device_t dev)
{
	struct plic_irqsrc *isrcs;
	struct plic_softc *sc;
	struct intr_pic *pic;
	pcell_t *cells;
	uint32_t irq;
	const char *name;
	phandle_t node;
	phandle_t xref;
	uint32_t cpu;
	int error;
	int rid;
	int nintr;
	int context;
	int i;
	int hart;

	sc = device_get_softc(dev);

	sc->dev = dev;

	node = ofw_bus_get_node(dev);
	if ((OF_getencprop(node, "riscv,ndev", &sc->ndev,
	    sizeof(sc->ndev))) < 0) {
		device_printf(dev,
		    "Error: could not get number of devices\n");
		return (ENXIO);
	}

	if (sc->ndev >= PLIC_MAX_IRQS) {
		device_printf(dev,
		    "Error: invalid ndev (%d)\n", sc->ndev);
		return (ENXIO);
	}

	/* Request memory resources */
	rid = 0;
	sc->intc_res = bus_alloc_resource_any(dev, SYS_RES_MEMORY, &rid,
	    RF_ACTIVE);
	if (sc->intc_res == NULL) {
		device_printf(dev,
		    "Error: could not allocate memory resources\n");
		return (ENXIO);
	}

	/* Register the interrupt sources */
	isrcs = sc->isrcs;
	name = device_get_nameunit(sc->dev);
	for (irq = 1; irq <= sc->ndev; irq++) {
		isrcs[irq].irq = irq;
		error = intr_isrc_register(&isrcs[irq].isrc, sc->dev,
		    0, "%s,%u", name, irq);
		if (error != 0)
			return (error);

		WR4(sc, PLIC_PRIORITY(irq), 0);
	}

	/*
	 * Calculate the per-cpu enable and context register offsets.
	 *
	 * This is tricky for a few reasons. The PLIC divides the interrupt
	 * enable, threshold, and claim bits by "context", where each context
	 * routes to a Core-Local Interrupt Controller (CLIC).
	 *
	 * The tricky part is that the PLIC spec imposes no restrictions on how
	 * these contexts are laid out. So for example, there is no guarantee
	 * that each CPU will have both a machine mode and supervisor context,
	 * or that different PLIC implementations will organize the context
	 * registers in the same way. On top of this, we must handle the fact
	 * that cpuid != hartid, as they may have been renumbered during boot.
	 * We perform the following steps:
	 *
	 * 1. Examine the PLIC's "interrupts-extended" property and skip any
	 *    entries that are not for supervisor external interrupts.
	 *
	 * 2. Walk up the device tree to find the corresponding CPU, and grab
	 *    it's hart ID.
	 *
	 * 3. Convert the hart to a cpuid, and calculate the register offsets
	 *    based on the context number.
	 */
	nintr = OF_getencprop_alloc_multi(node, "interrupts-extended",
	    sizeof(uint32_t), (void **)&cells);
	if (nintr <= 0) {
		device_printf(dev, "Could not read interrupts-extended\n");
		return (ENXIO);
	}

	/* interrupts-extended is a list of phandles and interrupt types. */
	for (i = 0, context = 0; i < nintr; i += 2, context++) {
		/* Skip M-mode external interrupts */
		if (cells[i + 1] != IRQ_EXTERNAL_SUPERVISOR)
			continue;

		/* Get the hart ID from the CLIC's phandle. */
		hart = plic_get_hartid(dev, OF_node_from_xref(cells[i]));
		if (hart < 0) {
			OF_prop_free(cells);
			return (ENXIO);
		}

		/* Get the corresponding cpuid. */
		cpu = riscv_hartid_to_cpu(hart);
		if (cpu < 0) {
			device_printf(dev, "Invalid hart!\n");
			OF_prop_free(cells);
			return (ENXIO);
		}

		/* Set the enable and context register offsets for the CPU. */
		sc->contexts[cpu].enable_offset = PLIC_ENABLE_BASE +
		    context * PLIC_ENABLE_STRIDE;
		sc->contexts[cpu].context_offset = PLIC_CONTEXT_BASE +
		    context * PLIC_CONTEXT_STRIDE;
	}
	OF_prop_free(cells);

	/* Set the threshold for each CPU to accept all priorities. */
	CPU_FOREACH(cpu)
		WR4(sc, PLIC_THRESHOLD(sc, cpu), 0);

	xref = OF_xref_from_node(node);
	pic = intr_pic_register(sc->dev, xref);
	if (pic == NULL)
		return (ENXIO);

	csr_set(sie, SIE_SEIE);

	return (intr_pic_claim_root(sc->dev, xref, plic_intr, sc, 0));
}

static void
plic_pre_ithread(device_t dev, struct intr_irqsrc *isrc)
{

	plic_disable_intr(dev, isrc);
}

static void
plic_post_ithread(device_t dev, struct intr_irqsrc *isrc)
{
	struct plic_softc *sc;
	struct plic_irqsrc *src;
	uint32_t cpu;

	sc = device_get_softc(dev);
	src = (struct plic_irqsrc *)isrc;

	cpu = CPU_FFS(&isrc->isrc_cpu) - 1;

	/* Complete the interrupt. */
	WR4(sc, PLIC_CLAIM(sc, cpu), src->irq);
	plic_enable_intr(dev, isrc);
}

static int
plic_setup_intr(device_t dev, struct intr_irqsrc *isrc,
    struct resource *res, struct intr_map_data *data)
{
	CPU_ZERO(&isrc->isrc_cpu);
	plic_bind_intr(dev, isrc);

	return (0);
}

static int
plic_bind_intr(device_t dev, struct intr_irqsrc *isrc)
{
	struct plic_softc *sc;
	struct plic_irqsrc *src;
	uint32_t reg;
	u_int cpu;

	sc = device_get_softc(dev);
	src = (struct plic_irqsrc *)isrc;

	/* Disable the interrupt source on all CPUs. */
	CPU_FOREACH(cpu) {
		reg = RD4(sc, PLIC_ENABLE(sc, src->irq, cpu));
		reg &= ~(1 << (src->irq % 32));
		WR4(sc, PLIC_ENABLE(sc, src->irq, cpu), reg);
	}

	if (CPU_EMPTY(&isrc->isrc_cpu)) {
		cpu = plic_irq_cpu = intr_irq_next_cpu(plic_irq_cpu, &all_cpus);
		CPU_SETOF(cpu, &isrc->isrc_cpu);
	} else {
		/*
		 * We will only bind to a single CPU so select the first
		 * CPU found.
		 */
		cpu = CPU_FFS(&isrc->isrc_cpu) - 1;
	}

	/* Enable the interrupt on the selected CPU only. */
	reg = RD4(sc, PLIC_ENABLE(sc, src->irq, cpu));
	reg |= (1 << (src->irq % 32));
	WR4(sc, PLIC_ENABLE(sc, src->irq, cpu), reg);

	return (0);
}

static device_method_t plic_methods[] = {
	DEVMETHOD(device_probe,		plic_probe),
	DEVMETHOD(device_attach,	plic_attach),

	DEVMETHOD(pic_disable_intr,	plic_disable_intr),
	DEVMETHOD(pic_enable_intr,	plic_enable_intr),
	DEVMETHOD(pic_map_intr,		plic_map_intr),
	DEVMETHOD(pic_pre_ithread,	plic_pre_ithread),
	DEVMETHOD(pic_post_ithread,	plic_post_ithread),
	DEVMETHOD(pic_post_filter,	plic_post_ithread),
	DEVMETHOD(pic_setup_intr,	plic_setup_intr),
	DEVMETHOD(pic_bind_intr,	plic_bind_intr),

	DEVMETHOD_END
};

static driver_t plic_driver = {
	"plic",
	plic_methods,
	sizeof(struct plic_softc),
};

<<<<<<< HEAD
static devclass_t plic_devclass;

EARLY_DRIVER_MODULE(plic, simplebus, plic_driver, plic_devclass,
    0, 0, BUS_PASS_INTERRUPT + BUS_PASS_ORDER_MIDDLE);

// CHERI CHANGES START
// {
//   "updated": 20200804,
//   "target_type": "kernel",
//   "changes_purecap": [
//     "subobject_bounds"
//   ]
// }
// CHERI CHANGES END
=======
EARLY_DRIVER_MODULE(plic, simplebus, plic_driver, 0, 0,
    BUS_PASS_INTERRUPT + BUS_PASS_ORDER_MIDDLE);
>>>>>>> 2663ef1b
<|MERGE_RESOLUTION|>--- conflicted
+++ resolved
@@ -467,12 +467,8 @@
 	sizeof(struct plic_softc),
 };
 
-<<<<<<< HEAD
-static devclass_t plic_devclass;
-
-EARLY_DRIVER_MODULE(plic, simplebus, plic_driver, plic_devclass,
-    0, 0, BUS_PASS_INTERRUPT + BUS_PASS_ORDER_MIDDLE);
-
+EARLY_DRIVER_MODULE(plic, simplebus, plic_driver, 0, 0,
+    BUS_PASS_INTERRUPT + BUS_PASS_ORDER_MIDDLE);
 // CHERI CHANGES START
 // {
 //   "updated": 20200804,
@@ -481,8 +477,4 @@
 //     "subobject_bounds"
 //   ]
 // }
-// CHERI CHANGES END
-=======
-EARLY_DRIVER_MODULE(plic, simplebus, plic_driver, 0, 0,
-    BUS_PASS_INTERRUPT + BUS_PASS_ORDER_MIDDLE);
->>>>>>> 2663ef1b
+// CHERI CHANGES END