--- conflicted
+++ resolved
@@ -246,20 +246,20 @@
 	p = td->td_proc;
 	printf("pid %d tid %d (%s), uid %d: ", p->p_pid, td->td_tid,
 	    p->p_comm, td->td_ucred->cr_uid);
-	switch (frame->tf_scause & EXCP_MASK) {
-	case EXCP_LOAD_CAP_PAGE_FAULT:
+	switch (frame->tf_scause & SCAUSE_CODE) {
+	case SCAUSE_LOAD_CAP_PAGE_FAULT:
 		printf("LOAD CAP page fault");
 		break;
-	case EXCP_STORE_AMO_CAP_PAGE_FAULT:
+	case SCAUSE_STORE_AMO_CAP_PAGE_FAULT:
 		printf("STORE/AMO CAP page fault");
 		break;
-	case EXCP_CHERI:
+	case SCAUSE_CHERI:
 		printf("CHERI fault (type %#lx), capidx %ld",
 		    TVAL_CAP_CAUSE(frame->tf_stval),
 		    TVAL_CAP_IDX(frame->tf_stval));
 		break;
 	default:
-		printf("fault %ld", frame->tf_scause & EXCP_MASK);
+		printf("fault %ld", frame->tf_scause & SCAUSE_CODE);
 		break;
 	}
 	printf("\n");
@@ -355,13 +355,8 @@
 	error = vm_fault_trap(map, va, ftype, VM_FAULT_NORMAL, &sig, &ucode);
 	if (error != KERN_SUCCESS) {
 		if (usermode) {
-<<<<<<< HEAD
 			call_trapsignal(td, sig, ucode, stval,
-			    frame->tf_scause & EXCP_MASK, 0);
-=======
-			call_trapsignal(td, sig, ucode, (void *)stval,
-			    frame->tf_scause & SCAUSE_CODE);
->>>>>>> 9447b37b
+			    frame->tf_scause & SCAUSE_CODE, 0);
 		} else {
 			if (pcb->pcb_onfault != 0) {
 				frame->tf_a[0] = error;
@@ -444,9 +439,9 @@
 		    (__cheri_addr unsigned long)frame->tf_sepc);
 		break;
 #if __has_feature(capabilities)
-	case EXCP_LOAD_CAP_PAGE_FAULT:
-	case EXCP_STORE_AMO_CAP_PAGE_FAULT:
-	case EXCP_CHERI:
+	case SCAUSE_LOAD_CAP_PAGE_FAULT:
+	case SCAUSE_STORE_AMO_CAP_PAGE_FAULT:
+	case SCAUSE_CHERI:
 		if (curthread->td_pcb->pcb_onfault != 0) {
 			frame->tf_a[0] = EPROT;
 			frame->tf_sepc = (uintcap_t)cheri_setaddress(
@@ -460,7 +455,7 @@
 			    (__cheri_addr unsigned long)frame->tf_sepc,
 			    frame->tf_stval);
 			break;
-		case EXCP_CHERI:
+		case SCAUSE_CHERI:
 			panic("CHERI exception %#lx at 0x%016lx\n",
 			    TVAL_CAP_CAUSE(frame->tf_stval),
 			    (__cheri_addr unsigned long)frame->tf_sepc);
@@ -503,19 +498,11 @@
 	    curthread, (__cheri_addr unsigned long)frame->tf_sepc, frame);
 
 	switch (exception) {
-<<<<<<< HEAD
-	case EXCP_FAULT_LOAD:
-	case EXCP_FAULT_STORE:
-	case EXCP_FAULT_FETCH:
-		call_trapsignal(td, SIGBUS, BUS_ADRERR, frame->tf_sepc,
-		    exception, 0);
-=======
 	case SCAUSE_LOAD_ACCESS_FAULT:
 	case SCAUSE_STORE_ACCESS_FAULT:
 	case SCAUSE_INST_ACCESS_FAULT:
-		call_trapsignal(td, SIGBUS, BUS_ADRERR, (void *)frame->tf_sepc,
-		    exception);
->>>>>>> 9447b37b
+		call_trapsignal(td, SIGBUS, BUS_ADRERR, frame->tf_sepc,
+		    exception, 0);
 		userret(td, frame);
 		break;
 	case SCAUSE_STORE_PAGE_FAULT:
@@ -545,37 +532,31 @@
 		    exception, 0);
 		userret(td, frame);
 		break;
-<<<<<<< HEAD
-	case EXCP_BREAKPOINT:
+	case SCAUSE_BREAKPOINT:
 		call_trapsignal(td, SIGTRAP, TRAP_BRKPT, frame->tf_sepc,
 		    exception, 0);
-=======
-	case SCAUSE_BREAKPOINT:
-		call_trapsignal(td, SIGTRAP, TRAP_BRKPT, (void *)frame->tf_sepc,
-		    exception);
->>>>>>> 9447b37b
 		userret(td, frame);
 		break;
 #if __has_feature(capabilities)
 	/* M-mode emulates alignment of non-CHERI instructions */
-	case EXCP_MISALIGNED_LOAD:
-	case EXCP_MISALIGNED_STORE:
+	case SCAUSE_LOAD_MISALIGNED:
+	case SCAUSE_STORE_MISALIGNED:
 		call_trapsignal(td, SIGBUS, BUS_ADRALN,
 		    (uintcap_t)frame->tf_stval, exception, 0);
 		break;
-	case EXCP_LOAD_CAP_PAGE_FAULT:
+	case SCAUSE_LOAD_CAP_PAGE_FAULT:
 		if (log_user_cheri_exceptions)
 			dump_cheri_exception(frame);
 		call_trapsignal(td, SIGSEGV, SEGV_LOADTAG,
 		    (uintcap_t)frame->tf_stval, exception, 0);
 		break;
-	case EXCP_STORE_AMO_CAP_PAGE_FAULT:
+	case SCAUSE_STORE_AMO_CAP_PAGE_FAULT:
 		if (log_user_cheri_exceptions)
 			dump_cheri_exception(frame);
 		call_trapsignal(td, SIGSEGV, SEGV_STORETAG,
 		    (uintcap_t)frame->tf_stval, exception, 0);
 		break;
-	case EXCP_CHERI:
+	case SCAUSE_CHERI:
 		if (log_user_cheri_exceptions)
 			dump_cheri_exception(frame);
 		call_trapsignal(td, SIGPROT,
