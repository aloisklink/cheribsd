--- conflicted
+++ resolved
@@ -235,24 +235,13 @@
 	for (i = 0; i < nitems(frame->tf_s); i++)
 		PRINT_REG_N("s", i, frame->tf_s);
 
-
 	for (i = 0; i < nitems(frame->tf_a); i++)
 		PRINT_REG_N("a", i, frame->tf_a);
 
-
-<<<<<<< HEAD
 	PRINT_REG("sepc", frame->tf_sepc);
 #if __has_feature(capabilities)
 	PRINT_REG("ddc", frame->tf_ddc);
 #endif
-=======
-	printf("ra == 0x%016lx\n", frame->tf_ra);
-	printf("sp == 0x%016lx\n", frame->tf_sp);
-	printf("gp == 0x%016lx\n", frame->tf_gp);
-	printf("tp == 0x%016lx\n", frame->tf_tp);
-
-	printf("sepc == 0x%016lx\n", frame->tf_sepc);
->>>>>>> 8a083ee9
 	printf("sstatus == 0x%016lx\n", frame->tf_sstatus);
 	printf("stval == 0x%016lx\n", frame->tf_stval);
 }
