--- conflicted
+++ resolved
@@ -154,8 +154,6 @@
 	else
 		sa->callp = &p->p_sysent->sv_table[sa->code];
 
-<<<<<<< HEAD
-	sa->narg = sa->callp->sy_narg;
 #if __has_feature(capabilities)
 	if (stack_args != NULL) {
 		register_t intval;
@@ -167,7 +165,7 @@
 			ptrmask = sysargmask[sa->code];
 
 		offset = 0;
-		for (i = 0; i < sa->narg; i++) {
+		for (i = 0; i < sa->callp->sy_narg; i++) {
 			if (ptrmask & (1 << i)) {
 				offset = roundup2(offset, sizeof(uintcap_t));
 				error = fuecap(stack_args + offset,
@@ -185,15 +183,10 @@
 #endif
 	{
 		memcpy(sa->args, ap, nap * sizeof(syscallarg_t));
-		if (sa->narg > nap)
+		if (sa->callp->sy_narg > nap)
 			panic("TODO: Could we have more then %d args?",
 			    NARGREG);
 	}
-=======
-	memcpy(sa->args, ap, nap * sizeof(register_t));
-	if (sa->callp->sy_narg > nap)
-		panic("TODO: Could we have more then %d args?", NARGREG);
->>>>>>> 5fcaff94
 
 	td->td_retval[0] = 0;
 	td->td_retval[1] = 0;
