--- conflicted
+++ resolved
@@ -96,12 +96,8 @@
 void do_trap_user(struct trapframe *);
 
 static __inline void
-<<<<<<< HEAD
 call_trapsignal(struct thread *td, int sig, int code, uintcap_t addr,
     int trapno, int capreg)
-=======
-call_trapsignal(struct thread *td, int sig, int code, void *addr, int trapno)
->>>>>>> 50226c8a
 {
 	ksiginfo_t ksi;
 
@@ -113,12 +109,8 @@
 	ksiginfo_init_trap(&ksi);
 	ksi.ksi_signo = sig;
 	ksi.ksi_code = code;
-<<<<<<< HEAD
 	ksi.ksi_addr = (void * __capability)addr;
 	ksi.ksi_capreg = capreg;
-=======
-	ksi.ksi_addr = addr;
->>>>>>> 50226c8a
 	ksi.ksi_trapno = trapno;
 	trapsignal(td, &ksi);
 }
@@ -368,13 +360,8 @@
 	error = vm_fault_trap(map, va, ftype, VM_FAULT_NORMAL, &sig, &ucode);
 	if (error != KERN_SUCCESS) {
 		if (usermode) {
-<<<<<<< HEAD
-			call_trapsignal(td, sig, ucode, (uintcap_t)stval,
+			call_trapsignal(td, sig, ucode, stval,
 			    frame->tf_scause & EXCP_MASK, 0);
-=======
-			call_trapsignal(td, sig, ucode, (void *)stval,
-			    frame->tf_scause & EXCP_MASK);
->>>>>>> 50226c8a
 		} else {
 			if (pcb->pcb_onfault != 0) {
 				frame->tf_a[0] = error;
@@ -538,7 +525,6 @@
 			break;
 		}
 #endif
-<<<<<<< HEAD
 		call_trapsignal(td, SIGILL, ILL_ILLTRP, frame->tf_sepc,
 		    exception, 0);
 		userret(td, frame);
@@ -546,15 +532,6 @@
 	case EXCP_BREAKPOINT:
 		call_trapsignal(td, SIGTRAP, TRAP_BRKPT, frame->tf_sepc,
 		    exception, 0);
-=======
-		call_trapsignal(td, SIGILL, ILL_ILLTRP, (void *)frame->tf_sepc,
-		    exception);
-		userret(td, frame);
-		break;
-	case EXCP_BREAKPOINT:
-		call_trapsignal(td, SIGTRAP, TRAP_BRKPT, (void *)frame->tf_sepc,
-		    exception);
->>>>>>> 50226c8a
 		userret(td, frame);
 		break;
 #if __has_feature(capabilities)
