--- conflicted
+++ resolved
@@ -188,13 +188,6 @@
 
 #include "../../kern/subr_syscall.c"
 
-<<<<<<< HEAD
-#ifdef __CHERI_PURE_CAPABILITY__
-#define PRINT_REG(name, value)	printf(name " = %#016p\n", (void *)value)
-#define PRINT_REG_N(name, n, array)	\
-	printf(name "[%d] = %#016p\n", n, (void *)(array)[n])
-#elif __has_feature(capabilities)
-=======
 #if __has_feature(capabilities)
 /* This cannot use _CHERI_PRINTF_CAP_ARG due to the cast for purecap. */
 #ifdef __CHERI_PURE_CAPABILITY__
@@ -202,7 +195,6 @@
 #else
 #define	PRINT_REG_ARG(value)	(&(value))
 #endif
->>>>>>> c72430cd
 #define PRINT_REG(name, value)					\
 	printf(name " = " _CHERI_PRINTF_CAP_FMT "\n",		\
 	    PRINT_REG_ARG(value));
