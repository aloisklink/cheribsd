/*-
 * Copyright (c) 2015-2018 Ruslan Bukin <br@bsdpad.com>
 * All rights reserved.
 *
 * Portions of this software were developed by SRI International and the
 * University of Cambridge Computer Laboratory under DARPA/AFRL contract
 * FA8750-10-C-0237 ("CTSRD"), as part of the DARPA CRASH research programme.
 *
 * Portions of this software were developed by the University of Cambridge
 * Computer Laboratory as part of the CTSRD Project, with support from the
 * UK Higher Education Innovation Fund (HEIF).
 *
 * Redistribution and use in source and binary forms, with or without
 * modification, are permitted provided that the following conditions
 * are met:
 * 1. Redistributions of source code must retain the above copyright
 *    notice, this list of conditions and the following disclaimer.
 * 2. Redistributions in binary form must reproduce the above copyright
 *    notice, this list of conditions and the following disclaimer in the
 *    documentation and/or other materials provided with the distribution.
 *
 * THIS SOFTWARE IS PROVIDED BY THE AUTHOR AND CONTRIBUTORS ``AS IS'' AND
 * ANY EXPRESS OR IMPLIED WARRANTIES, INCLUDING, BUT NOT LIMITED TO, THE
 * IMPLIED WARRANTIES OF MERCHANTABILITY AND FITNESS FOR A PARTICULAR PURPOSE
 * ARE DISCLAIMED.  IN NO EVENT SHALL THE AUTHOR OR CONTRIBUTORS BE LIABLE
 * FOR ANY DIRECT, INDIRECT, INCIDENTAL, SPECIAL, EXEMPLARY, OR CONSEQUENTIAL
 * DAMAGES (INCLUDING, BUT NOT LIMITED TO, PROCUREMENT OF SUBSTITUTE GOODS
 * OR SERVICES; LOSS OF USE, DATA, OR PROFITS; OR BUSINESS INTERRUPTION)
 * HOWEVER CAUSED AND ON ANY THEORY OF LIABILITY, WHETHER IN CONTRACT, STRICT
 * LIABILITY, OR TORT (INCLUDING NEGLIGENCE OR OTHERWISE) ARISING IN ANY WAY
 * OUT OF THE USE OF THIS SOFTWARE, EVEN IF ADVISED OF THE POSSIBILITY OF
 * SUCH DAMAGE.
 */

#include <sys/cdefs.h>
__FBSDID("$FreeBSD$");

#include <sys/param.h>
#include <sys/systm.h>
#include <sys/kernel.h>
#include <sys/ktr.h>
#include <sys/lock.h>
#include <sys/mutex.h>
#include <sys/bus.h>
#include <sys/proc.h>
#include <sys/ptrace.h>
#include <sys/syscall.h>
#include <sys/sysent.h>
#ifdef KDB
#include <sys/kdb.h>
#endif

#include <vm/vm.h>
#include <vm/pmap.h>
#include <vm/vm_kern.h>
#include <vm/vm_map.h>
#include <vm/vm_param.h>
#include <vm/vm_extern.h>

#if __has_feature(capabilities)
#include <sys/sysargmap.h>
#include <cheri/cheric.h>
#endif

#ifdef FPE
#include <machine/fpe.h>
#endif
#include <machine/frame.h>
#include <machine/pcb.h>
#include <machine/pcpu.h>

#include <machine/resource.h>
#include <machine/intr.h>

#ifdef KDTRACE_HOOKS
#include <sys/dtrace_bsd.h>
#endif

#if __has_feature(capabilities)
int log_user_cheri_exceptions = 0;
SYSCTL_INT(_machdep, OID_AUTO, log_user_cheri_exceptions, CTLFLAG_RWTUN,
    &log_user_cheri_exceptions, 0,
    "Print registers and process details on user CHERI exceptions");
#endif

int (*dtrace_invop_jump_addr)(struct trapframe *);

extern register_t fsu_intr_fault;

#ifdef CPU_QEMU_RISCV
extern u_int qemu_trace_buffered;
#endif

/* Called from exception.S */
void do_trap_supervisor(struct trapframe *);
void do_trap_user(struct trapframe *);

static __inline void
call_trapsignal(struct thread *td, int sig, int code, uintcap_t addr,
    int trapno, int capreg)
{
	ksiginfo_t ksi;

#ifdef CPU_QEMU_RISCV
	if (qemu_trace_buffered)
		QEMU_FLUSH_TRACE_BUFFER;
#endif

	ksiginfo_init_trap(&ksi);
	ksi.ksi_signo = sig;
	ksi.ksi_code = code;
	ksi.ksi_addr = (void * __capability)addr;
	ksi.ksi_capreg = capreg;
	ksi.ksi_trapno = trapno;
	trapsignal(td, &ksi);
}

int
cpu_fetch_syscall_args(struct thread *td)
{
	struct proc *p;
	syscallarg_t *ap, *dst_ap;
	struct syscall_args *sa;
#if __has_feature(capabilities)
	char * __capability stack_args = NULL;
	u_int i;
	int error;
#endif

	p = td->td_proc;
	sa = &td->td_sa;
	ap = &td->td_frame->tf_a[0];
	dst_ap = &sa->args[0];

	sa->code = td->td_frame->tf_t[0];

	if (__predict_false(sa->code == SYS_syscall || sa->code == SYS___syscall)) {
		sa->code = *ap++;

#if __has_feature(capabilities)
		/*
		 * For syscall() and __syscall(), the arguments are
		 * stored in a var args block on the stack.
		 */
		if (SV_PROC_FLAG(td->td_proc, SV_CHERI))
			stack_args = (char * __capability)td->td_frame->tf_sp;
#endif
	} else {
		*dst_ap++ = *ap++;
	}

	if (__predict_false(sa->code >= p->p_sysent->sv_size))
		sa->callp = &p->p_sysent->sv_table[0];
	else
		sa->callp = &p->p_sysent->sv_table[sa->code];

	KASSERT(sa->callp->sy_narg <= nitems(sa->args),
	    ("Syscall %d takes too many arguments", sa->code));

#if __has_feature(capabilities)
	if (__predict_false(stack_args != NULL)) {
		register_t intval;
		int offset, ptrmask;

		if (sa->code >= nitems(sysargmask))
			ptrmask = 0;
		else
			ptrmask = sysargmask[sa->code];

		offset = 0;
		for (i = 0; i < sa->callp->sy_narg; i++) {
			if (ptrmask & (1 << i)) {
				offset = roundup2(offset, sizeof(uintcap_t));
				error = fuecap(stack_args + offset,
				    dst_ap);
				offset += sizeof(uintcap_t);
			} else {
				error = fueword(stack_args + offset, &intval);
				*dst_ap = intval;
				offset += sizeof(intval);
			}
			dst_ap++;
			if (error)
				return (error);
		}
	} else
#endif
	{
		memcpy(dst_ap, ap, (NARGREG - 1) * sizeof(syscallarg_t));
	}

	td->td_retval[0] = 0;
	td->td_retval[1] = 0;

	return (0);
}

#include "../../kern/subr_syscall.c"

#if __has_feature(capabilities)
#define PRINT_REG(name, value)	\
	printf(name " = %#.16lp\n", (void * __capability)(value));
#define PRINT_REG_N(name, n, array)	\
	printf(name "[%d] = %#.16lp\n", n, (void * __capability)(array)[n]);
#else
#define PRINT_REG(name, value)	printf(name " = 0x%016lx\n", value)
#define PRINT_REG_N(name, n, array)	\
	printf(name "[%d] = 0x%016lx\n", n, (array)[n])
#endif

static void
dump_regs(struct trapframe *frame)
{
	u_int i;

	PRINT_REG("ra", frame->tf_ra);
	PRINT_REG("sp", frame->tf_sp);
	PRINT_REG("gp", frame->tf_gp);
	PRINT_REG("tp", frame->tf_tp);

	for (i = 0; i < nitems(frame->tf_t); i++)
		PRINT_REG_N("t", i, frame->tf_t);

	for (i = 0; i < nitems(frame->tf_s); i++)
		PRINT_REG_N("s", i, frame->tf_s);

	for (i = 0; i < nitems(frame->tf_a); i++)
		PRINT_REG_N("a", i, frame->tf_a);

	PRINT_REG("sepc", frame->tf_sepc);
#if __has_feature(capabilities)
	PRINT_REG("ddc", frame->tf_ddc);
#endif
	printf("sstatus == 0x%016lx\n", frame->tf_sstatus);
	printf("stval == 0x%016lx\n", frame->tf_stval);
}

#if __has_feature(capabilities)
static void
dump_cheri_exception(struct trapframe *frame)
{
	struct thread *td;
	struct proc *p;

	td = curthread;
	p = td->td_proc;
	printf("pid %d tid %d (%s), uid %d: ", p->p_pid, td->td_tid,
	    p->p_comm, td->td_ucred->cr_uid);
	switch (frame->tf_scause & SCAUSE_CODE) {
	case SCAUSE_LOAD_CAP_PAGE_FAULT:
		printf("LOAD CAP page fault");
		break;
	case SCAUSE_STORE_AMO_CAP_PAGE_FAULT:
		printf("STORE/AMO CAP page fault");
		break;
	case SCAUSE_CHERI:
		printf("CHERI fault (type %#lx), capidx %ld",
		    TVAL_CAP_CAUSE(frame->tf_stval),
		    TVAL_CAP_IDX(frame->tf_stval));
		break;
	default:
		printf("fault %ld", frame->tf_scause & SCAUSE_CODE);
		break;
	}
	printf("\n");
	if (p->p_args != NULL) {
		char *args;
		unsigned len;

		args = p->p_args->ar_args;
		len = p->p_args->ar_length;
		for (unsigned i = 0; i < len; i++) {
			if (args[i] == '\0')
				printf(" ");
			else
				printf("%c", args[i]);
		}
		printf("\n");
	}
	dump_regs(frame);
}
#endif

static void
ecall_handler(void)
{
	struct thread *td;

	td = curthread;

	syscallenter(td);
	syscallret(td);
}

static void
page_fault_handler(struct trapframe *frame, int usermode)
{
	struct vm_map *map;
	uint64_t stval;
	struct thread *td;
	struct pcb *pcb;
	vm_prot_t ftype;
	vm_offset_t va;
	struct proc *p;
	int error, sig, ucode;
#ifdef KDB
	bool handled;
#endif

#ifdef KDB
	if (kdb_active) {
		kdb_reenter();
		return;
	}
#endif

	td = curthread;
	p = td->td_proc;
	pcb = td->td_pcb;
	stval = frame->tf_stval;

	if (td->td_critnest != 0 || td->td_intr_nesting_level != 0 ||
	    WITNESS_CHECK(WARN_SLEEPOK | WARN_GIANTOK, NULL,
	    "Kernel page fault") != 0)
		goto fatal;

	if (usermode) {
		map = &td->td_proc->p_vmspace->vm_map;
	} else {
		/*
		 * Enable interrupts for the duration of the page fault. For
		 * user faults this was done already in do_trap_user().
		 */
		intr_enable();

		if (stval >= VM_MAX_USER_ADDRESS) {
			map = kernel_map;
		} else {
			if (pcb->pcb_onfault == 0)
				goto fatal;
			map = &td->td_proc->p_vmspace->vm_map;
		}
	}

	va = trunc_page(stval);

	if (frame->tf_scause == SCAUSE_STORE_PAGE_FAULT) {
		ftype = VM_PROT_WRITE;
	} else if (frame->tf_scause == SCAUSE_INST_PAGE_FAULT) {
		ftype = VM_PROT_EXECUTE;
	} else {
		ftype = VM_PROT_READ;
	}

	if (pmap_fault_fixup(map->pmap, va, ftype))
		goto done;

	error = vm_fault_trap(map, va, ftype, VM_FAULT_NORMAL, &sig, &ucode);
	if (error != KERN_SUCCESS) {
		if (usermode) {
			call_trapsignal(td, sig, ucode, stval,
			    frame->tf_scause & SCAUSE_CODE, 0);
		} else {
			if (pcb->pcb_onfault != 0) {
				frame->tf_a[0] = error;
#if __has_feature(capabilities)
				frame->tf_sepc = (uintcap_t)cheri_setaddress(
				    cheri_getpcc(), pcb->pcb_onfault);
#else
				frame->tf_sepc = pcb->pcb_onfault;
#endif
				return;
			}
			goto fatal;
		}
	}

done:
	if (usermode)
		userret(td, frame);
	return;

fatal:
	dump_regs(frame);
<<<<<<< HEAD
	panic("Fatal page fault at %#lx: %#016lx",
	    (__cheri_addr unsigned long)frame->tf_sepc, stval);
=======
#ifdef KDB
	if (debugger_on_trap) {
		kdb_why = KDB_WHY_TRAP;
		handled = kdb_trap(frame->tf_scause & SCAUSE_CODE, 0, frame);
		kdb_why = KDB_WHY_UNSET;
		if (handled)
			return;
	}
#endif
	panic("Fatal page fault at %#lx: %#016lx", frame->tf_sepc, stval);
>>>>>>> 5a28499f
}

void
do_trap_supervisor(struct trapframe *frame)
{
	uint64_t exception;

	/* Ensure we came from supervisor mode, interrupts disabled */
	KASSERT((csr_read(sstatus) & (SSTATUS_SPP | SSTATUS_SIE)) ==
	    SSTATUS_SPP, ("Came from S mode with interrupts enabled"));

	exception = frame->tf_scause & SCAUSE_CODE;
	if ((frame->tf_scause & SCAUSE_INTR) != 0) {
		/* Interrupt */
		riscv_cpu_intr(frame);
		return;
	}

#ifdef KDTRACE_HOOKS
	if (dtrace_trap_func != NULL && (*dtrace_trap_func)(frame, exception))
		return;
#endif

	CTR3(KTR_TRAP, "do_trap_supervisor: curthread: %p, sepc: %lx, frame: %p",
	    curthread, (__cheri_addr unsigned long)frame->tf_sepc, frame);

	switch (exception) {
	case SCAUSE_LOAD_ACCESS_FAULT:
	case SCAUSE_STORE_ACCESS_FAULT:
	case SCAUSE_INST_ACCESS_FAULT:
		dump_regs(frame);
		panic("Memory access exception at 0x%016lx\n",
		    (__cheri_addr unsigned long)frame->tf_sepc);
		break;
	case SCAUSE_STORE_PAGE_FAULT:
	case SCAUSE_LOAD_PAGE_FAULT:
	case SCAUSE_INST_PAGE_FAULT:
		page_fault_handler(frame, 0);
		break;
	case SCAUSE_BREAKPOINT:
#ifdef KDTRACE_HOOKS
		if (dtrace_invop_jump_addr != NULL &&
		    dtrace_invop_jump_addr(frame) == 0)
				break;
#endif
#ifdef KDB
		kdb_trap(exception, 0, frame);
#else
		dump_regs(frame);
		panic("No debugger in kernel.\n");
#endif
		break;
	case SCAUSE_ILLEGAL_INSTRUCTION:
		dump_regs(frame);
		panic("Illegal instruction at 0x%016lx\n",
		    (__cheri_addr unsigned long)frame->tf_sepc);
		break;
#if __has_feature(capabilities)
	case SCAUSE_LOAD_CAP_PAGE_FAULT:
	case SCAUSE_STORE_AMO_CAP_PAGE_FAULT:
	case SCAUSE_CHERI:
		if (curthread->td_pcb->pcb_onfault != 0) {
			frame->tf_a[0] = EPROT;
			frame->tf_sepc = (uintcap_t)cheri_setaddress(
			    cheri_getpcc(), curthread->td_pcb->pcb_onfault);
			break;
		}
		dump_regs(frame);
		switch (exception) {
		default:
			panic("Fatal capability page fault %#lx: %#016lx",
			    (__cheri_addr unsigned long)frame->tf_sepc,
			    frame->tf_stval);
			break;
		case SCAUSE_CHERI:
			panic("CHERI exception %#lx at 0x%016lx\n",
			    TVAL_CAP_CAUSE(frame->tf_stval),
			    (__cheri_addr unsigned long)frame->tf_sepc);
			break;
		}
#endif
	default:
		dump_regs(frame);
		panic("Unknown kernel exception %lx trap value %lx\n",
		    exception, frame->tf_stval);
	}
}

void
do_trap_user(struct trapframe *frame)
{
	uint64_t exception;
	struct thread *td;
	struct pcb *pcb;

	td = curthread;
	pcb = td->td_pcb;

	KASSERT(td->td_frame == frame,
	    ("%s: td_frame %p != frame %p", __func__, td->td_frame, frame));

	/* Ensure we came from usermode, interrupts disabled */
	KASSERT((csr_read(sstatus) & (SSTATUS_SPP | SSTATUS_SIE)) == 0,
	    ("Came from U mode with interrupts enabled"));

	exception = frame->tf_scause & SCAUSE_CODE;
	if ((frame->tf_scause & SCAUSE_INTR) != 0) {
		/* Interrupt */
		riscv_cpu_intr(frame);
		return;
	}
	intr_enable();

	CTR3(KTR_TRAP, "do_trap_user: curthread: %p, sepc: %lx, frame: %p",
	    curthread, (__cheri_addr unsigned long)frame->tf_sepc, frame);

	switch (exception) {
	case SCAUSE_LOAD_ACCESS_FAULT:
	case SCAUSE_STORE_ACCESS_FAULT:
	case SCAUSE_INST_ACCESS_FAULT:
		call_trapsignal(td, SIGBUS, BUS_ADRERR, frame->tf_sepc,
		    exception, 0);
		userret(td, frame);
		break;
	case SCAUSE_STORE_PAGE_FAULT:
	case SCAUSE_LOAD_PAGE_FAULT:
	case SCAUSE_INST_PAGE_FAULT:
		page_fault_handler(frame, 1);
		break;
	case SCAUSE_ECALL_USER:
		frame->tf_sepc += 4;	/* Next instruction */
		ecall_handler();
		break;
	case SCAUSE_ILLEGAL_INSTRUCTION:
#ifdef FPE
		if ((pcb->pcb_fpflags & PCB_FP_STARTED) == 0) {
			/*
			 * May be a FPE trap. Enable FPE usage
			 * for this thread and try again.
			 */
			fpe_state_clear();
			frame->tf_sstatus &= ~SSTATUS_FS_MASK;
			frame->tf_sstatus |= SSTATUS_FS_CLEAN;
			pcb->pcb_fpflags |= PCB_FP_STARTED;
			break;
		}
#endif
		call_trapsignal(td, SIGILL, ILL_ILLTRP, frame->tf_sepc,
		    exception, 0);
		userret(td, frame);
		break;
	case SCAUSE_BREAKPOINT:
		call_trapsignal(td, SIGTRAP, TRAP_BRKPT, frame->tf_sepc,
		    exception, 0);
		userret(td, frame);
		break;
#if __has_feature(capabilities)
	/* M-mode emulates alignment of non-CHERI instructions */
	case SCAUSE_LOAD_MISALIGNED:
	case SCAUSE_STORE_MISALIGNED:
		call_trapsignal(td, SIGBUS, BUS_ADRALN,
		    (uintcap_t)frame->tf_stval, exception, 0);
		userret(td, frame);
		break;
	case SCAUSE_LOAD_CAP_PAGE_FAULT:
		if (log_user_cheri_exceptions)
			dump_cheri_exception(frame);
		call_trapsignal(td, SIGSEGV, SEGV_LOADTAG,
		    (uintcap_t)frame->tf_stval, exception, 0);
		userret(td, frame);
		break;
	case SCAUSE_STORE_AMO_CAP_PAGE_FAULT:
		if (log_user_cheri_exceptions)
			dump_cheri_exception(frame);
		call_trapsignal(td, SIGSEGV, SEGV_STORETAG,
		    (uintcap_t)frame->tf_stval, exception, 0);
		userret(td, frame);
		break;
	case SCAUSE_CHERI:
		if (log_user_cheri_exceptions)
			dump_cheri_exception(frame);
		call_trapsignal(td, SIGPROT,
		    cheri_stval_to_sicode(frame->tf_stval), frame->tf_sepc,
		    exception, TVAL_CAP_IDX(frame->tf_stval));
		userret(td, frame);
		break;
#endif
	default:
		dump_regs(frame);
		panic("Unknown userland exception %lx, trap value %lx\n",
		    exception, frame->tf_stval);
	}
}<|MERGE_RESOLUTION|>--- conflicted
+++ resolved
@@ -382,10 +382,6 @@
 
 fatal:
 	dump_regs(frame);
-<<<<<<< HEAD
-	panic("Fatal page fault at %#lx: %#016lx",
-	    (__cheri_addr unsigned long)frame->tf_sepc, stval);
-=======
 #ifdef KDB
 	if (debugger_on_trap) {
 		kdb_why = KDB_WHY_TRAP;
@@ -395,8 +391,8 @@
 			return;
 	}
 #endif
-	panic("Fatal page fault at %#lx: %#016lx", frame->tf_sepc, stval);
->>>>>>> 5a28499f
+	panic("Fatal page fault at %#lx: %#016lx",
+	    (__cheri_addr unsigned long)frame->tf_sepc, stval);
 }
 
 void
