/*-
 * Copyright (c) 2015-2018 Ruslan Bukin <br@bsdpad.com>
 * All rights reserved.
 *
 * Portions of this software were developed by SRI International and the
 * University of Cambridge Computer Laboratory under DARPA/AFRL contract
 * FA8750-10-C-0237 ("CTSRD"), as part of the DARPA CRASH research programme.
 *
 * Portions of this software were developed by the University of Cambridge
 * Computer Laboratory as part of the CTSRD Project, with support from the
 * UK Higher Education Innovation Fund (HEIF).
 *
 * Redistribution and use in source and binary forms, with or without
 * modification, are permitted provided that the following conditions
 * are met:
 * 1. Redistributions of source code must retain the above copyright
 *    notice, this list of conditions and the following disclaimer.
 * 2. Redistributions in binary form must reproduce the above copyright
 *    notice, this list of conditions and the following disclaimer in the
 *    documentation and/or other materials provided with the distribution.
 *
 * THIS SOFTWARE IS PROVIDED BY THE AUTHOR AND CONTRIBUTORS ``AS IS'' AND
 * ANY EXPRESS OR IMPLIED WARRANTIES, INCLUDING, BUT NOT LIMITED TO, THE
 * IMPLIED WARRANTIES OF MERCHANTABILITY AND FITNESS FOR A PARTICULAR PURPOSE
 * ARE DISCLAIMED.  IN NO EVENT SHALL THE AUTHOR OR CONTRIBUTORS BE LIABLE
 * FOR ANY DIRECT, INDIRECT, INCIDENTAL, SPECIAL, EXEMPLARY, OR CONSEQUENTIAL
 * DAMAGES (INCLUDING, BUT NOT LIMITED TO, PROCUREMENT OF SUBSTITUTE GOODS
 * OR SERVICES; LOSS OF USE, DATA, OR PROFITS; OR BUSINESS INTERRUPTION)
 * HOWEVER CAUSED AND ON ANY THEORY OF LIABILITY, WHETHER IN CONTRACT, STRICT
 * LIABILITY, OR TORT (INCLUDING NEGLIGENCE OR OTHERWISE) ARISING IN ANY WAY
 * OUT OF THE USE OF THIS SOFTWARE, EVEN IF ADVISED OF THE POSSIBILITY OF
 * SUCH DAMAGE.
 */

#include <machine/asm.h>
__FBSDID("$FreeBSD$");

#include "assym.inc"

#include <machine/trap.h>
#include <machine/riscvreg.h>

.macro save_registers mode
#if __has_feature(capabilities)
#ifndef __CHERI_PURE_CAPABILITY__
.option push
#ifndef __CHERI_PURE_CAPABILITY__
.option capmode
.if \mode == 1
	/*
	 * Build a capability for 'csp' using 'sp' as an address
	 * in the kernel DDC.  We haven't saved any registers yet,
	 * so store 'ct0' in 'scratchc' temporarily.
	 *
	 * XXX: Bounds?  Maybe could use TF_SIZE + 16 as length?
	 * A purecap kernel would have proper bounds on csp already.
	 */
	cspecialw sscratchc, ct0
	cspecialr ct0, stdc
	csetaddr ct0, ct0, sp
	cmove	csp, ct0
	cspecialr ct0, sscratchc
.endif
#endif
	cincoffset csp, csp, -(TF_SIZE)

	csc	cra, (TF_RA)(csp)
#else
	addi	sp, sp, -(TF_SIZE)

	sd	ra, (TF_RA)(sp)
#endif

.if \mode == 0	/* We came from userspace. */
#if __has_feature(capabilities)
	csc	cgp, (TF_GP)(csp)

	/* Load our pcpu */
	csc	ctp, (TF_TP)(csp)
	clc	ctp, (TF_SIZE)(csp)
#else
	sd	gp, (TF_GP)(sp)

	/* Load our pcpu */
	sd	tp, (TF_TP)(sp)
	ld	tp, (TF_SIZE)(sp)
#endif
.endif

#if __has_feature(capabilities)
	csc	ct0, (TF_T + 0 * 16)(csp)
	csc	ct1, (TF_T + 1 * 16)(csp)
	csc	ct2, (TF_T + 2 * 16)(csp)
	csc	ct3, (TF_T + 3 * 16)(csp)
	csc	ct4, (TF_T + 4 * 16)(csp)
	csc	ct5, (TF_T + 5 * 16)(csp)
	csc	ct6, (TF_T + 6 * 16)(csp)

	csc	cs0, (TF_S + 0 * 16)(csp)
	csc	cs1, (TF_S + 1 * 16)(csp)
	csc	cs2, (TF_S + 2 * 16)(csp)
	csc	cs3, (TF_S + 3 * 16)(csp)
	csc	cs4, (TF_S + 4 * 16)(csp)
	csc	cs5, (TF_S + 5 * 16)(csp)
	csc	cs6, (TF_S + 6 * 16)(csp)
	csc	cs7, (TF_S + 7 * 16)(csp)
	csc	cs8, (TF_S + 8 * 16)(csp)
	csc	cs9, (TF_S + 9 * 16)(csp)
	csc	cs10, (TF_S + 10 * 16)(csp)
	csc	cs11, (TF_S + 11 * 16)(csp)

	csc	ca0, (TF_A + 0 * 16)(csp)
	csc	ca1, (TF_A + 1 * 16)(csp)
	csc	ca2, (TF_A + 2 * 16)(csp)
	csc	ca3, (TF_A + 3 * 16)(csp)
	csc	ca4, (TF_A + 4 * 16)(csp)
	csc	ca5, (TF_A + 5 * 16)(csp)
	csc	ca6, (TF_A + 6 * 16)(csp)
	csc	ca7, (TF_A + 7 * 16)(csp)

.if \mode == 1
	/* Store kernel sp */
	li	t1, TF_SIZE
	cincoffset ct0, csp, t1
	csc	ct0, (TF_SP)(csp)
.else
	/* Store user sp */
	cspecialr ct0, sscratchc
	csc	ct0, (TF_SP)(csp)
.endif
	cmove	ct0, cnull
	cspecialw sscratchc, ct0
	cspecialr ct0, sepcc
	csc	ct0, (TF_SEPC)(csp)
	cspecialr ct0, ddc
	csc	ct0, (TF_DDC)(csp)

#ifdef __CHERI_PURE_CAPABILITY__
	cmove	ct0, cnull
#else
	cspecialr ct0, stdc
#endif
	cspecialw ddc, ct0

#ifndef __CHERI_PURE_CAPABILITY__
	/* Switch to non-capmode PCC. */
	cllc	ct1, 1f
	csetflags ct1, ct1, x0
	cjr	ct1
1:
#endif
<<<<<<< HEAD
=======
.option pop
>>>>>>> 05ebab30
#else
	sd	t0, (TF_T + 0 * 8)(sp)
	sd	t1, (TF_T + 1 * 8)(sp)
	sd	t2, (TF_T + 2 * 8)(sp)
	sd	t3, (TF_T + 3 * 8)(sp)
	sd	t4, (TF_T + 4 * 8)(sp)
	sd	t5, (TF_T + 5 * 8)(sp)
	sd	t6, (TF_T + 6 * 8)(sp)

	sd	s0, (TF_S + 0 * 8)(sp)
	sd	s1, (TF_S + 1 * 8)(sp)
	sd	s2, (TF_S + 2 * 8)(sp)
	sd	s3, (TF_S + 3 * 8)(sp)
	sd	s4, (TF_S + 4 * 8)(sp)
	sd	s5, (TF_S + 5 * 8)(sp)
	sd	s6, (TF_S + 6 * 8)(sp)
	sd	s7, (TF_S + 7 * 8)(sp)
	sd	s8, (TF_S + 8 * 8)(sp)
	sd	s9, (TF_S + 9 * 8)(sp)
	sd	s10, (TF_S + 10 * 8)(sp)
	sd	s11, (TF_S + 11 * 8)(sp)

	sd	a0, (TF_A + 0 * 8)(sp)
	sd	a1, (TF_A + 1 * 8)(sp)
	sd	a2, (TF_A + 2 * 8)(sp)
	sd	a3, (TF_A + 3 * 8)(sp)
	sd	a4, (TF_A + 4 * 8)(sp)
	sd	a5, (TF_A + 5 * 8)(sp)
	sd	a6, (TF_A + 6 * 8)(sp)
	sd	a7, (TF_A + 7 * 8)(sp)

.if \mode == 1
	/* Store kernel sp */
	li	t1, TF_SIZE
	add	t0, sp, t1
	sd	t0, (TF_SP)(sp)
.else
	/* Store user sp */
	csrr	t0, sscratch
	sd	t0, (TF_SP)(sp)
.endif
	li	t0, 0
	csrw	sscratch, t0
	csrr	t0, sepc
	sd	t0, (TF_SEPC)(sp)
#endif
#ifdef __CHERI_PURE_CAPABILITY__
	csrr	t0, sstatus
	csd	t0, (TF_SSTATUS)(csp)
	csrr	t0, stval
	csd	t0, (TF_STVAL)(csp)
	csrr	t0, scause
	csd	t0, (TF_SCAUSE)(csp)
#else
	csrr	t0, sstatus
	sd	t0, (TF_SSTATUS)(sp)
	csrr	t0, stval
	sd	t0, (TF_STVAL)(sp)
	csrr	t0, scause
	sd	t0, (TF_SCAUSE)(sp)
#endif

.if \mode == 0
#ifdef __CHERI_PURE_CAPABILITY__
	cspecialr ct0, stdc
	cmove	cgp, ct0
#else
.option push
.option norelax
	/* Load the kernel's global pointer */
	lla	gp, __global_pointer$
.option pop
#endif
.endif
.endm

.macro load_registers mode
#ifdef __CHERI_PURE_CAPABILITY__
	cld	t0, (TF_SSTATUS)(csp)
#else
	ld	t0, (TF_SSTATUS)(sp)
#endif
.if \mode == 0
	/* Ensure user interrupts will be enabled on eret */
	li	t1, SSTATUS_SPIE
	or	t0, t0, t1
.else
	/*
	 * Disable interrupts for supervisor mode exceptions.
	 * For user mode exceptions we have already done this
	 * in do_ast.
	 */
	li	t1, ~SSTATUS_SIE
	and	t0, t0, t1
.endif
	csrw	sstatus, t0

.option push
#if __has_feature(capabilities)
#ifndef __CHERI_PURE_CAPABILITY__
	/* Switch to capmode PCC. */
	lla	t0, 1f
	cspecialr ct1, pcc
	csetaddr ct1, ct1, t0
	li	t0, 1
	csetflags ct1, ct1, t0
	cjr	ct1
.option capmode
1:
	/*
	 * Build a capability for 'csp' using 'sp' as an address
	 * in the kernel DDC.
	 *
	 * XXX: Bounds?  Maybe could use TF_SIZE + 16 as length?
	 * A purecap kernel would have proper bounds on csp already.
	 */
	cspecialr ct0, ddc
	csetaddr ct0, ct0, sp
	cmove	csp, ct0
#endif

	/*
	 * Switch to user DDC.  After this point, all stack accesses
	 * must use 'csp' instead of 'sp'.
	 */
	clc	ct0, (TF_DDC)(csp)
	cspecialw ddc, ct0
	clc	ct0, (TF_SEPC)(csp)
	cspecialw sepcc, ct0

.if \mode == 0
	/* We go to userspace. Load user csp */
	clc	ct0, (TF_SP)(csp)
	cspecialw sscratchc, ct0

	/* Store our pcpu */
	csc	ctp, (TF_SIZE)(csp)
	clc	ctp, (TF_TP)(csp)

	/* And restore the user's global pointer */
	clc	cgp, (TF_GP)(csp)
.endif

	clc	cra, (TF_RA)(csp)

	clc	ct0, (TF_T + 0 * 16)(csp)
	clc	ct1, (TF_T + 1 * 16)(csp)
	clc	ct2, (TF_T + 2 * 16)(csp)
	clc	ct3, (TF_T + 3 * 16)(csp)
	clc	ct4, (TF_T + 4 * 16)(csp)
	clc	ct5, (TF_T + 5 * 16)(csp)
	clc	ct6, (TF_T + 6 * 16)(csp)

	clc	cs0, (TF_S + 0 * 16)(csp)
	clc	cs1, (TF_S + 1 * 16)(csp)
	clc	cs2, (TF_S + 2 * 16)(csp)
	clc	cs3, (TF_S + 3 * 16)(csp)
	clc	cs4, (TF_S + 4 * 16)(csp)
	clc	cs5, (TF_S + 5 * 16)(csp)
	clc	cs6, (TF_S + 6 * 16)(csp)
	clc	cs7, (TF_S + 7 * 16)(csp)
	clc	cs8, (TF_S + 8 * 16)(csp)
	clc	cs9, (TF_S + 9 * 16)(csp)
	clc	cs10, (TF_S + 10 * 16)(csp)
	clc	cs11, (TF_S + 11 * 16)(csp)

	clc	ca0, (TF_A + 0 * 16)(csp)
	clc	ca1, (TF_A + 1 * 16)(csp)
	clc	ca2, (TF_A + 2 * 16)(csp)
	clc	ca3, (TF_A + 3 * 16)(csp)
	clc	ca4, (TF_A + 4 * 16)(csp)
	clc	ca5, (TF_A + 5 * 16)(csp)
	clc	ca6, (TF_A + 6 * 16)(csp)
	clc	ca7, (TF_A + 7 * 16)(csp)

	cincoffset csp, csp, (TF_SIZE)
<<<<<<< HEAD
#ifndef __CHERI_PURE_CAPABILITY__
.option pop
#endif
=======
>>>>>>> 05ebab30
#else
	ld	t0, (TF_SEPC)(sp)
	csrw	sepc, t0

.if \mode == 0
	/* We go to userspace. Load user sp */
	ld	t0, (TF_SP)(sp)
	csrw	sscratch, t0

	/* Store our pcpu */
	sd	tp, (TF_SIZE)(sp)
	ld	tp, (TF_TP)(sp)

	/* And restore the user's global pointer */
	ld	gp, (TF_GP)(sp)
.endif

	ld	ra, (TF_RA)(sp)

	ld	t0, (TF_T + 0 * 8)(sp)
	ld	t1, (TF_T + 1 * 8)(sp)
	ld	t2, (TF_T + 2 * 8)(sp)
	ld	t3, (TF_T + 3 * 8)(sp)
	ld	t4, (TF_T + 4 * 8)(sp)
	ld	t5, (TF_T + 5 * 8)(sp)
	ld	t6, (TF_T + 6 * 8)(sp)

	ld	s0, (TF_S + 0 * 8)(sp)
	ld	s1, (TF_S + 1 * 8)(sp)
	ld	s2, (TF_S + 2 * 8)(sp)
	ld	s3, (TF_S + 3 * 8)(sp)
	ld	s4, (TF_S + 4 * 8)(sp)
	ld	s5, (TF_S + 5 * 8)(sp)
	ld	s6, (TF_S + 6 * 8)(sp)
	ld	s7, (TF_S + 7 * 8)(sp)
	ld	s8, (TF_S + 8 * 8)(sp)
	ld	s9, (TF_S + 9 * 8)(sp)
	ld	s10, (TF_S + 10 * 8)(sp)
	ld	s11, (TF_S + 11 * 8)(sp)

	ld	a0, (TF_A + 0 * 8)(sp)
	ld	a1, (TF_A + 1 * 8)(sp)
	ld	a2, (TF_A + 2 * 8)(sp)
	ld	a3, (TF_A + 3 * 8)(sp)
	ld	a4, (TF_A + 4 * 8)(sp)
	ld	a5, (TF_A + 5 * 8)(sp)
	ld	a6, (TF_A + 6 * 8)(sp)
	ld	a7, (TF_A + 7 * 8)(sp)

	addi	sp, sp, (TF_SIZE)
#endif
.option pop
.endm

.macro	do_ast
	/* Disable interrupts */
	csrr	a4, sstatus
1:
	csrci	sstatus, (SSTATUS_SIE)

#ifdef __CHERI_PURE_CAPABILITY__
	clc	ca1, PC_CURTHREAD(ctp)
	clw	a2, TD_FLAGS(ca1)
#else
	ld	a1, PC_CURTHREAD(tp)
	lw	a2, TD_FLAGS(a1)
#endif

	li	a3, (TDF_ASTPENDING|TDF_NEEDRESCHED)
	and	a2, a2, a3
	beqz	a2, 2f

	/* Restore interrupts */
	andi	a4, a4, (SSTATUS_SIE)
	csrs	sstatus, a4

	/* Handle the ast */
#ifdef __CHERI_PURE_CAPABILITY__
	cmove	ca0, csp
<<<<<<< HEAD
	clgc	cra, _C_LABEL(ast)
	cjalr	cra
=======
	clgc	ct0, _C_LABEL(ast)
	cjalr	ct0
>>>>>>> 05ebab30
#else
	mv	a0, sp
	call	_C_LABEL(ast)
#endif

	/* Re-check for new ast scheduled */
	j	1b
2:
.endm

ENTRY(cpu_exception_handler)
#if __has_feature(capabilities)
	cspecialrw csp, sscratchc, csp
#else
	csrrw	sp, sscratch, sp
#endif
	beqz	sp, 1f
	/* User mode detected */
	j	cpu_exception_handler_user
1:
	/* Supervisor mode detected */
#if __has_feature(capabilities)
	cspecialrw csp, sscratchc, csp
#else
	csrrw	sp, sscratch, sp
#endif
	j	cpu_exception_handler_supervisor
END(cpu_exception_handler)

ENTRY(cpu_exception_handler_supervisor)
	save_registers 1
#ifdef __CHERI_PURE_CAPABILITY__
	cmove	ca0, csp
<<<<<<< HEAD
	clgc	cra, _C_LABEL(do_trap_supervisor)
	cjalr	cra
=======
	clgc	ct0, _C_LABEL(do_trap_supervisor)
	cjalr	ct0
>>>>>>> 05ebab30
#else
	mv	a0, sp
	call	_C_LABEL(do_trap_supervisor)
#endif
	load_registers 1
	sret
END(cpu_exception_handler_supervisor)

ENTRY(cpu_exception_handler_user)
	save_registers 0
#ifdef __CHERI_PURE_CAPABILITY__
	cmove	ca0, csp
<<<<<<< HEAD
	clgc	cra, _C_LABEL(do_trap_user)
	cjalr	cra
=======
	clgc	ct0, _C_LABEL(do_trap_user)
	cjalr	ct0
>>>>>>> 05ebab30
#else
	mv	a0, sp
	call	_C_LABEL(do_trap_user)
#endif
	do_ast
	load_registers 0
#if __has_feature(capabilities)
	cspecialrw csp, sscratchc, csp
#else
	csrrw	sp, sscratch, sp
#endif
	sret
END(cpu_exception_handler_user)

/*-
 * CHERI CHANGES START
 * {
 *   "updated": 20200804,
 *   "target_type": "kernel",
 *   "changes_purecap": [
 *     "support"
 *   ]
 * }
 * CHERI CHANGES END
 */<|MERGE_RESOLUTION|>--- conflicted
+++ resolved
@@ -149,10 +149,7 @@
 	cjr	ct1
 1:
 #endif
-<<<<<<< HEAD
-=======
 .option pop
->>>>>>> 05ebab30
 #else
 	sd	t0, (TF_T + 0 * 8)(sp)
 	sd	t1, (TF_T + 1 * 8)(sp)
@@ -329,12 +326,6 @@
 	clc	ca7, (TF_A + 7 * 16)(csp)
 
 	cincoffset csp, csp, (TF_SIZE)
-<<<<<<< HEAD
-#ifndef __CHERI_PURE_CAPABILITY__
-.option pop
-#endif
-=======
->>>>>>> 05ebab30
 #else
 	ld	t0, (TF_SEPC)(sp)
 	csrw	sepc, t0
@@ -414,13 +405,8 @@
 	/* Handle the ast */
 #ifdef __CHERI_PURE_CAPABILITY__
 	cmove	ca0, csp
-<<<<<<< HEAD
-	clgc	cra, _C_LABEL(ast)
-	cjalr	cra
-=======
 	clgc	ct0, _C_LABEL(ast)
 	cjalr	ct0
->>>>>>> 05ebab30
 #else
 	mv	a0, sp
 	call	_C_LABEL(ast)
@@ -454,13 +440,8 @@
 	save_registers 1
 #ifdef __CHERI_PURE_CAPABILITY__
 	cmove	ca0, csp
-<<<<<<< HEAD
-	clgc	cra, _C_LABEL(do_trap_supervisor)
-	cjalr	cra
-=======
 	clgc	ct0, _C_LABEL(do_trap_supervisor)
 	cjalr	ct0
->>>>>>> 05ebab30
 #else
 	mv	a0, sp
 	call	_C_LABEL(do_trap_supervisor)
@@ -473,13 +454,8 @@
 	save_registers 0
 #ifdef __CHERI_PURE_CAPABILITY__
 	cmove	ca0, csp
-<<<<<<< HEAD
-	clgc	cra, _C_LABEL(do_trap_user)
-	cjalr	cra
-=======
 	clgc	ct0, _C_LABEL(do_trap_user)
 	cjalr	ct0
->>>>>>> 05ebab30
 #else
 	mv	a0, sp
 	call	_C_LABEL(do_trap_user)
