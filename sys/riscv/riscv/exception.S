--- conflicted
+++ resolved
@@ -211,15 +211,11 @@
 	sd	t0, (TF_SCAUSE)(sp)
 #endif
 
-<<<<<<< HEAD
-.if \el == 0
+.if \mode == 0
 #ifdef __CHERI_PURE_CAPABILITY__
 	cspecialr ct0, stdc
 	cmove	cgp, ct0
 #else
-=======
-.if \mode == 0
->>>>>>> 181de341
 .option push
 .option norelax
 	/* Load the kernel's global pointer */
@@ -229,19 +225,13 @@
 .endif
 .endm
 
-<<<<<<< HEAD
-.macro load_registers el
+.macro load_registers mode
 #ifdef __CHERI_PURE_CAPABILITY__
 	cld	t0, (TF_SSTATUS)(csp)
 #else
 	ld	t0, (TF_SSTATUS)(sp)
 #endif
-.if \el == 0
-=======
-.macro load_registers mode
-	ld	t0, (TF_SSTATUS)(sp)
 .if \mode == 0
->>>>>>> 181de341
 	/* Ensure user interrupts will be enabled on eret */
 	li	t1, SSTATUS_SPIE
 	or	t0, t0, t1
