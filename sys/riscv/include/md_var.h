/*-
 * Copyright (c) 1995 Bruce D. Evans.
 * All rights reserved.
 *
 * Redistribution and use in source and binary forms, with or without
 * modification, are permitted provided that the following conditions
 * are met:
 * 1. Redistributions of source code must retain the above copyright
 *    notice, this list of conditions and the following disclaimer.
 * 2. Redistributions in binary form must reproduce the above copyright
 *    notice, this list of conditions and the following disclaimer in the
 *    documentation and/or other materials provided with the distribution.
 * 3. Neither the name of the author nor the names of contributors
 *    may be used to endorse or promote products derived from this software
 *    without specific prior written permission.
 *
 * THIS SOFTWARE IS PROVIDED BY THE AUTHOR AND CONTRIBUTORS ``AS IS'' AND
 * ANY EXPRESS OR IMPLIED WARRANTIES, INCLUDING, BUT NOT LIMITED TO, THE
 * IMPLIED WARRANTIES OF MERCHANTABILITY AND FITNESS FOR A PARTICULAR PURPOSE
 * ARE DISCLAIMED.  IN NO EVENT SHALL THE AUTHOR OR CONTRIBUTORS BE LIABLE
 * FOR ANY DIRECT, INDIRECT, INCIDENTAL, SPECIAL, EXEMPLARY, OR CONSEQUENTIAL
 * DAMAGES (INCLUDING, BUT NOT LIMITED TO, PROCUREMENT OF SUBSTITUTE GOODS
 * OR SERVICES; LOSS OF USE, DATA, OR PROFITS; OR BUSINESS INTERRUPTION)
 * HOWEVER CAUSED AND ON ANY THEORY OF LIABILITY, WHETHER IN CONTRACT, STRICT
 * LIABILITY, OR TORT (INCLUDING NEGLIGENCE OR OTHERWISE) ARISING IN ANY WAY
 * OUT OF THE USE OF THIS SOFTWARE, EVEN IF ADVISED OF THE POSSIBILITY OF
 * SUCH DAMAGE.
 *
 *	from: FreeBSD: src/sys/i386/include/md_var.h,v 1.40 2001/07/12
 * $FreeBSD$
 */

#ifndef	_MACHINE_MD_VAR_H_
#define	_MACHINE_MD_VAR_H_

extern long Maxmem;
extern char sigcode[];
extern int szsigcode;
<<<<<<< HEAD
#ifdef COMPAT_FREEBSD64
extern char freebsd64_sigcode[];
extern int freebsd64_szsigcode;
#endif
extern uint64_t *vm_page_dump;
extern int vm_page_dump_size;
=======
>>>>>>> f0deb41a
extern u_long elf_hwcap;
extern register_t mvendorid;
extern register_t marchid;
extern register_t mimpid;

struct dumperinfo;

void busdma_swi(void);
int minidumpsys(struct dumperinfo *);

#endif /* !_MACHINE_MD_VAR_H_ */<|MERGE_RESOLUTION|>--- conflicted
+++ resolved
@@ -36,15 +36,10 @@
 extern long Maxmem;
 extern char sigcode[];
 extern int szsigcode;
-<<<<<<< HEAD
 #ifdef COMPAT_FREEBSD64
 extern char freebsd64_sigcode[];
 extern int freebsd64_szsigcode;
 #endif
-extern uint64_t *vm_page_dump;
-extern int vm_page_dump_size;
-=======
->>>>>>> f0deb41a
 extern u_long elf_hwcap;
 extern register_t mvendorid;
 extern register_t marchid;
