/*-
 * Copyright (c) 2015-2016 Ruslan Bukin <br@bsdpad.com>
 * All rights reserved.
 *
 * Portions of this software were developed by SRI International and the
 * University of Cambridge Computer Laboratory under DARPA/AFRL contract
 * FA8750-10-C-0237 ("CTSRD"), as part of the DARPA CRASH research programme.
 *
 * Portions of this software were developed by the University of Cambridge
 * Computer Laboratory as part of the CTSRD Project, with support from the
 * UK Higher Education Innovation Fund (HEIF).
 *
 * Redistribution and use in source and binary forms, with or without
 * modification, are permitted provided that the following conditions
 * are met:
 * 1. Redistributions of source code must retain the above copyright
 *    notice, this list of conditions and the following disclaimer.
 * 2. Redistributions in binary form must reproduce the above copyright
 *    notice, this list of conditions and the following disclaimer in the
 *    documentation and/or other materials provided with the distribution.
 *
 * THIS SOFTWARE IS PROVIDED BY THE AUTHOR AND CONTRIBUTORS ``AS IS'' AND
 * ANY EXPRESS OR IMPLIED WARRANTIES, INCLUDING, BUT NOT LIMITED TO, THE
 * IMPLIED WARRANTIES OF MERCHANTABILITY AND FITNESS FOR A PARTICULAR PURPOSE
 * ARE DISCLAIMED.  IN NO EVENT SHALL THE AUTHOR OR CONTRIBUTORS BE LIABLE
 * FOR ANY DIRECT, INDIRECT, INCIDENTAL, SPECIAL, EXEMPLARY, OR CONSEQUENTIAL
 * DAMAGES (INCLUDING, BUT NOT LIMITED TO, PROCUREMENT OF SUBSTITUTE GOODS
 * OR SERVICES; LOSS OF USE, DATA, OR PROFITS; OR BUSINESS INTERRUPTION)
 * HOWEVER CAUSED AND ON ANY THEORY OF LIABILITY, WHETHER IN CONTRACT, STRICT
 * LIABILITY, OR TORT (INCLUDING NEGLIGENCE OR OTHERWISE) ARISING IN ANY WAY
 * OUT OF THE USE OF THIS SOFTWARE, EVEN IF ADVISED OF THE POSSIBILITY OF
 * SUCH DAMAGE.
 *
 * $FreeBSD$
 */

#ifndef _MACHINE_CPUFUNC_H_
#define	_MACHINE_CPUFUNC_H_

static __inline void
breakpoint(void)
{

	__asm("ebreak");
}

#ifdef _KERNEL

#include <machine/riscvreg.h>

static __inline register_t
intr_disable(void)
{
	uint64_t ret;

	__asm __volatile(
		"csrrci %0, sstatus, %1"
		: "=&r" (ret) : "i" (SSTATUS_SIE)
	);

	return (ret & (SSTATUS_SIE));
}

static __inline void
intr_restore(register_t s)
{

	__asm __volatile(
		"csrs sstatus, %0"
		:: "r" (s)
	);
}

static __inline void
intr_enable(void)
{

	__asm __volatile(
		"csrsi sstatus, %0"
		:: "i" (SSTATUS_SIE)
	);
}

/* NB: fence() is defined as a macro in <machine/atomic.h>. */

static __inline void
fence_i(void)
{

	__asm __volatile("fence.i" ::: "memory");
}

static __inline void
sfence_vma(void)
{

	__asm __volatile("sfence.vma" ::: "memory");
}

static __inline void
sfence_vma_page(register_t addr)
{

	__asm __volatile("sfence.vma %0" :: "r" (addr) : "memory");
}

#define	rdcycle()			csr_read64(cycle)
#define	rdtime()			csr_read64(time)
#define	rdinstret()			csr_read64(instret)
#define	rdhpmcounter(n)			csr_read64(hpmcounter##n)

extern int64_t dcache_line_size;
extern int64_t icache_line_size;

#define	cpu_dcache_wbinv_range(a, s)
#define	cpu_dcache_inv_range(a, s)
#define	cpu_dcache_wb_range(a, s)

#define	cpu_idcache_wbinv_range(a, s)
#define	cpu_icache_sync_range(a, s)
#define	cpu_icache_sync_range_checked(a, s)

static __inline void
load_satp(uint64_t val)
{

	__asm __volatile("csrw satp, %0" :: "r"(val));
}

#define	cpufunc_nullop()		riscv_nullop()

void riscv_nullop(void);

#endif	/* _KERNEL */
<<<<<<< HEAD
#endif	/* _MACHINE_CPUFUNC_H_ */
// CHERI CHANGES START
// {
//   "updated": 20200804,
//   "target_type": "kernel",
//   "changes_purecap": [
//     "pointer_as_integer"
//   ]
// }
// CHERI CHANGES END
=======

#ifdef CPU_QEMU_RISCV
#define	QEMU_SET_TRACE_BUFFERED_MODE	do {				\
	__asm__ __volatile__("slti zero, zero, 0x01");			\
} while(0)

#define	QEMU_CLEAR_TRACE_BUFFERED_MODE	do {				\
	__asm__ __volatile__("slti zero, zero, 0x02");                  \
} while(0)

#define	QEMU_FLUSH_TRACE_BUFFER	do {					\
	__asm__ __volatile__("slti zero, zero, 0x03");                  \
} while(0)
#endif

#endif	/* _MACHINE_CPUFUNC_H_ */
>>>>>>> 39cdd1c2
<|MERGE_RESOLUTION|>--- conflicted
+++ resolved
@@ -132,18 +132,6 @@
 void riscv_nullop(void);
 
 #endif	/* _KERNEL */
-<<<<<<< HEAD
-#endif	/* _MACHINE_CPUFUNC_H_ */
-// CHERI CHANGES START
-// {
-//   "updated": 20200804,
-//   "target_type": "kernel",
-//   "changes_purecap": [
-//     "pointer_as_integer"
-//   ]
-// }
-// CHERI CHANGES END
-=======
 
 #ifdef CPU_QEMU_RISCV
 #define	QEMU_SET_TRACE_BUFFERED_MODE	do {				\
@@ -160,4 +148,12 @@
 #endif
 
 #endif	/* _MACHINE_CPUFUNC_H_ */
->>>>>>> 39cdd1c2
+// CHERI CHANGES START
+// {
+//   "updated": 20200804,
+//   "target_type": "kernel",
+//   "changes_purecap": [
+//     "pointer_as_integer"
+//   ]
+// }
+// CHERI CHANGES END