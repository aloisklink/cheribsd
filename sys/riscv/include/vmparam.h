/*-
 * Copyright (c) 1990 The Regents of the University of California.
 * All rights reserved.
 * Copyright (c) 1994 John S. Dyson
 * All rights reserved.
 *
 * This code is derived from software contributed to Berkeley by
 * William Jolitz.
 *
 * Redistribution and use in source and binary forms, with or without
 * modification, are permitted provided that the following conditions
 * are met:
 * 1. Redistributions of source code must retain the above copyright
 *    notice, this list of conditions and the following disclaimer.
 * 2. Redistributions in binary form must reproduce the above copyright
 *    notice, this list of conditions and the following disclaimer in the
 *    documentation and/or other materials provided with the distribution.
 * 3. Neither the name of the University nor the names of its contributors
 *    may be used to endorse or promote products derived from this software
 *    without specific prior written permission.
 *
 * THIS SOFTWARE IS PROVIDED BY THE REGENTS AND CONTRIBUTORS ``AS IS'' AND
 * ANY EXPRESS OR IMPLIED WARRANTIES, INCLUDING, BUT NOT LIMITED TO, THE
 * IMPLIED WARRANTIES OF MERCHANTABILITY AND FITNESS FOR A PARTICULAR PURPOSE
 * ARE DISCLAIMED.  IN NO EVENT SHALL THE REGENTS OR CONTRIBUTORS BE LIABLE
 * FOR ANY DIRECT, INDIRECT, INCIDENTAL, SPECIAL, EXEMPLARY, OR CONSEQUENTIAL
 * DAMAGES (INCLUDING, BUT NOT LIMITED TO, PROCUREMENT OF SUBSTITUTE GOODS
 * OR SERVICES; LOSS OF USE, DATA, OR PROFITS; OR BUSINESS INTERRUPTION)
 * HOWEVER CAUSED AND ON ANY THEORY OF LIABILITY, WHETHER IN CONTRACT, STRICT
 * LIABILITY, OR TORT (INCLUDING NEGLIGENCE OR OTHERWISE) ARISING IN ANY WAY
 * OUT OF THE USE OF THIS SOFTWARE, EVEN IF ADVISED OF THE POSSIBILITY OF
 * SUCH DAMAGE.
 *
 *	from: @(#)vmparam.h     5.9 (Berkeley) 5/12/91
 *	from: FreeBSD: src/sys/i386/include/vmparam.h,v 1.33 2000/03/30
 * $FreeBSD$
 */

#ifndef	_MACHINE_VMPARAM_H_
#define	_MACHINE_VMPARAM_H_

/*
 * Virtual memory related constants, all in bytes
 */
#ifndef MAXTSIZ
#define	MAXTSIZ		(1*1024*1024*1024)	/* max text size */
#endif
#ifndef DFLDSIZ
#define	DFLDSIZ		(128*1024*1024)		/* initial data size limit */
#endif
#ifndef MAXDSIZ
#define	MAXDSIZ		(1*1024*1024*1024)	/* max data size */
#endif
#ifndef DFLSSIZ
#define	DFLSSIZ		(128*1024*1024)		/* initial stack size limit */
#endif
#ifndef MAXSSIZ
#define	MAXSSIZ		(1*1024*1024*1024)	/* max stack size */
#endif
#ifndef SGROWSIZ
#define	SGROWSIZ	(128*1024)		/* amount to grow stack */
#endif

/*
 * The physical address space is sparsely populated.
 */
#define	VM_PHYSSEG_SPARSE

/*
 * The number of PHYSSEG entries.
 */
#define	VM_PHYSSEG_MAX		64

/*
 * Create two free page pools: VM_FREEPOOL_DEFAULT is the default pool
 * from which physical pages are allocated and VM_FREEPOOL_DIRECT is
 * the pool from which physical pages for small UMA objects are
 * allocated.
 */
#define	VM_NFREEPOOL		2
#define	VM_FREEPOOL_DEFAULT	0
#define	VM_FREEPOOL_DIRECT	1

/*
 * Create one free page list: VM_FREELIST_DEFAULT is for all physical
 * pages.
 */
#define	VM_NFREELIST		1
#define	VM_FREELIST_DEFAULT	0

/*
 * An allocation size of 16MB is supported in order to optimize the
 * use of the direct map by UMA.  Specifically, a cache line contains
 * at most four TTEs, collectively mapping 16MB of physical memory.
 * By reducing the number of distinct 16MB "pages" that are used by UMA,
 * the physical memory allocator reduces the likelihood of both 4MB
 * page TLB misses and cache misses caused by 4MB page TLB misses.
 */
#define	VM_NFREEORDER		12

/*
 * Enable superpage reservations: 1 level.
 */
#ifndef	VM_NRESERVLEVEL
#define	VM_NRESERVLEVEL		1
#endif

/*
 * Level 0 reservations consist of 512 pages.
 */
#ifndef	VM_LEVEL_0_ORDER
#define	VM_LEVEL_0_ORDER	9
#endif

/**
 * Address space layout.
 *
 * RISC-V implements multiple paging modes with different virtual address space
 * sizes: SV32, SV39 and SV48.  SV39 permits a virtual address space size of
 * 512GB and uses a three-level page table.  Since this is large enough for most
 * purposes, we currently use SV39 for both userland and the kernel, avoiding
 * the extra translation step required by SV48.
 *
 * The address space is split into two regions at each end of the 64-bit address
 * space:
 *
 * 0x0000000000000000 - 0x0000003fffffffff    256GB user map
 * 0x0000004000000000 - 0xffffffbfffffffff    unmappable
 * 0xffffffc000000000 - 0xffffffc7ffffffff    32GB kernel map
 * 0xffffffc800000000 - 0xffffffcfffffffff    32GB unused
 * 0xffffffd000000000 - 0xffffffefffffffff    128GB direct map
 * 0xfffffff000000000 - 0xffffffffffffffff    64GB unused
 *
 * The kernel is loaded at the beginning of the kernel map.
 *
 * We define some interesting address constants:
 *
 * VM_MIN_ADDRESS and VM_MAX_ADDRESS define the start and end of the entire
 * 64 bit address space, mostly just for convenience.
 *
 * VM_MIN_KERNEL_ADDRESS and VM_MAX_KERNEL_ADDRESS define the start and end of
 * mappable kernel virtual address space.
 *
 * VM_MIN_USER_ADDRESS and VM_MAX_USER_ADDRESS define the start and end of the
 * user address space.
 */
#define	VM_MIN_ADDRESS		(0x0000000000000000UL)
#define	VM_MAX_ADDRESS		(0xffffffffffffffffUL)

#define	VM_MIN_KERNEL_ADDRESS	(0xffffffc000000000UL)
#define	VM_MAX_KERNEL_ADDRESS	(0xffffffc800000000UL)

#define	DMAP_MIN_ADDRESS	(0xffffffd000000000UL)
#define	DMAP_MAX_ADDRESS	(0xfffffff000000000UL)

#define	DMAP_MIN_PHYSADDR	(dmap_phys_base)
#define	DMAP_MAX_PHYSADDR	(dmap_phys_max)

/* True if pa is in the dmap range */
#define	PHYS_IN_DMAP(pa)	((pa) >= DMAP_MIN_PHYSADDR && \
    (pa) < DMAP_MAX_PHYSADDR)
/* True if va is in the dmap range */
#ifdef __CHERI_PURE_CAPABILITY__
#define	VIRT_IN_DMAP(va)						\
	cheri_is_address_inbounds(dmap_capability, (va))
#else
#define	VIRT_IN_DMAP(va)	((va) >= DMAP_MIN_ADDRESS && \
    (va) < (dmap_max_addr))
#endif

#define	PMAP_HAS_DMAP	1
#ifdef __CHERI_PURE_CAPABILITY__
#define	PHYS_TO_DMAP(pa)						\
({									\
	KASSERT(PHYS_IN_DMAP(pa),					\
	    ("%s: PA out of range, PA: 0x%lx", __func__,		\
	    (vm_paddr_t)(pa)));						\
	(vm_ptr_t)dmap_capability + ((pa) - dmap_phys_base);		\
})

#define	DMAP_TO_PHYS(va)						\
({									\
	KASSERT(VIRT_IN_DMAP(va),					\
	    ("%s: VA out of range, VA: 0x%lx", __func__,		\
	    (vm_offset_t)(va)));					\
	dmap_phys_base + ((vm_offset_t)(va) - (vaddr_t)dmap_capability); \
})
#else
#define	PHYS_TO_DMAP(pa)						\
({									\
	KASSERT(PHYS_IN_DMAP(pa),					\
	    ("%s: PA out of range, PA: 0x%lx", __func__,		\
	    (vm_paddr_t)(pa)));						\
	((pa) - dmap_phys_base) + DMAP_MIN_ADDRESS;			\
})

#define	DMAP_TO_PHYS(va)						\
({									\
	KASSERT(VIRT_IN_DMAP(va),					\
	    ("%s: VA out of range, VA: 0x%lx", __func__,		\
	    (vm_offset_t)(va)));					\
	((va) - DMAP_MIN_ADDRESS) + dmap_phys_base;			\
})
#endif

#define	VM_MIN_USER_ADDRESS	(0x0000000000000000UL)
#define	VM_MAX_USER_ADDRESS	(0x0000004000000000UL)

#define	VM_MINUSER_ADDRESS	(VM_MIN_USER_ADDRESS)
#define	VM_MAXUSER_ADDRESS	(VM_MAX_USER_ADDRESS)

#define	KERNBASE		(VM_MIN_KERNEL_ADDRESS)
#define	SHAREDPAGE		(VM_MAXUSER_ADDRESS - PAGE_SIZE)

#if __has_feature(capabilities)
/*
 * To ensure that the stack base address that is sufficiently aligned to create
 * a precisely bounded capability we must round down by 512 pages (0x3fffe00000).
 */
#define	USRSTACK		(SHAREDPAGE - (511 * PAGE_SIZE))
#else
#define	USRSTACK		SHAREDPAGE
#endif

#define	VM_EARLY_DTB_ADDRESS	(VM_MAX_KERNEL_ADDRESS - (2 * L2_SIZE))

/*
 * How many physical pages per kmem arena virtual page.
 */
#ifndef VM_KMEM_SIZE_SCALE
#define	VM_KMEM_SIZE_SCALE	(3)
#endif

/*
 * Optional floor (in bytes) on the size of the kmem arena.
 */
#ifndef VM_KMEM_SIZE_MIN
#define	VM_KMEM_SIZE_MIN	(16 * 1024 * 1024)
#endif

/*
 * Optional ceiling (in bytes) on the size of the kmem arena: 60% of the
 * kernel map.
 */
#ifndef VM_KMEM_SIZE_MAX
#define	VM_KMEM_SIZE_MAX	((VM_MAX_KERNEL_ADDRESS - \
    VM_MIN_KERNEL_ADDRESS + 1) * 3 / 5)
#endif

/*
 * Initial pagein size of beginning of executable file.
 */
#ifndef	VM_INITIAL_PAGEIN
#define	VM_INITIAL_PAGEIN	16
#endif

#define	UMA_MD_SMALL_ALLOC

#ifndef LOCORE
extern vm_paddr_t dmap_phys_base;
extern vm_paddr_t dmap_phys_max;
#ifdef __CHERI_PURE_CAPABILITY__
extern void *dmap_capability;
#else
extern vm_offset_t dmap_max_addr;
#endif
extern vm_offset_t vm_max_kernel_address;
extern void *init_pt_va;
#endif

#define	ZERO_REGION_SIZE	(64 * 1024)	/* 64KB */

#define	DEVMAP_MAX_VADDR	VM_MAX_KERNEL_ADDRESS

<<<<<<< HEAD
#endif /* !_MACHINE_VMPARAM_H_ */
// CHERI CHANGES START
// {
//   "updated": 20200803,
//   "target_type": "kernel",
//   "changes_purecap": [
//     "pointer_as_integer",
//     "support"
//   ]
// }
// CHERI CHANGES END
=======
/*
 * Need a page dump array for minidump.
 */
#define MINIDUMP_PAGE_TRACKING	1

#endif /* !_MACHINE_VMPARAM_H_ */
>>>>>>> 0167e45d
<|MERGE_RESOLUTION|>--- conflicted
+++ resolved
@@ -272,7 +272,11 @@
 
 #define	DEVMAP_MAX_VADDR	VM_MAX_KERNEL_ADDRESS
 
-<<<<<<< HEAD
+/*
+ * Need a page dump array for minidump.
+ */
+#define MINIDUMP_PAGE_TRACKING	1
+
 #endif /* !_MACHINE_VMPARAM_H_ */
 // CHERI CHANGES START
 // {
@@ -283,12 +287,4 @@
 //     "support"
 //   ]
 // }
-// CHERI CHANGES END
-=======
-/*
- * Need a page dump array for minidump.
- */
-#define MINIDUMP_PAGE_TRACKING	1
-
-#endif /* !_MACHINE_VMPARAM_H_ */
->>>>>>> 0167e45d
+// CHERI CHANGES END