--- conflicted
+++ resolved
@@ -175,11 +175,7 @@
 	KASSERT(PHYS_IN_DMAP(pa),					\
 	    ("%s: PA out of range, PA: 0x%lx", __func__,		\
 	    (vm_paddr_t)(pa)));						\
-<<<<<<< HEAD
-	(vm_pointer_t)dmap_capability + ((pa) - dmap_phys_base);		\
-=======
 	(vm_pointer_t)dmap_capability + ((pa) - dmap_phys_base);	\
->>>>>>> bb098b0e
 })
 
 #define	DMAP_TO_PHYS(va)						\
@@ -187,11 +183,7 @@
 	KASSERT(VIRT_IN_DMAP(va),					\
 	    ("%s: VA out of range, VA: 0x%lx", __func__,		\
 	    (vm_offset_t)(va)));					\
-<<<<<<< HEAD
-	dmap_phys_base + ((vm_offset_t)(va) - (vaddr_t)dmap_capability); \
-=======
 	dmap_phys_base + ((vm_offset_t)(va) - (ptraddr_t)dmap_capability); \
->>>>>>> bb098b0e
 })
 #else
 #define	PHYS_TO_DMAP(pa)						\
