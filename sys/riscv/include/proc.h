/*-
 * Copyright (c) 1991 Regents of the University of California.
 * All rights reserved.
 *
 * Redistribution and use in source and binary forms, with or without
 * modification, are permitted provided that the following conditions
 * are met:
 * 1. Redistributions of source code must retain the above copyright
 *    notice, this list of conditions and the following disclaimer.
 * 2. Redistributions in binary form must reproduce the above copyright
 *    notice, this list of conditions and the following disclaimer in the
 *    documentation and/or other materials provided with the distribution.
 * 3. Neither the name of the University nor the names of its contributors
 *    may be used to endorse or promote products derived from this software
 *    without specific prior written permission.
 *
 * THIS SOFTWARE IS PROVIDED BY THE REGENTS AND CONTRIBUTORS ``AS IS'' AND
 * ANY EXPRESS OR IMPLIED WARRANTIES, INCLUDING, BUT NOT LIMITED TO, THE
 * IMPLIED WARRANTIES OF MERCHANTABILITY AND FITNESS FOR A PARTICULAR PURPOSE
 * ARE DISCLAIMED.  IN NO EVENT SHALL THE REGENTS OR CONTRIBUTORS BE LIABLE
 * FOR ANY DIRECT, INDIRECT, INCIDENTAL, SPECIAL, EXEMPLARY, OR CONSEQUENTIAL
 * DAMAGES (INCLUDING, BUT NOT LIMITED TO, PROCUREMENT OF SUBSTITUTE GOODS
 * OR SERVICES; LOSS OF USE, DATA, OR PROFITS; OR BUSINESS INTERRUPTION)
 * HOWEVER CAUSED AND ON ANY THEORY OF LIABILITY, WHETHER IN CONTRACT, STRICT
 * LIABILITY, OR TORT (INCLUDING NEGLIGENCE OR OTHERWISE) ARISING IN ANY WAY
 * OUT OF THE USE OF THIS SOFTWARE, EVEN IF ADVISED OF THE POSSIBILITY OF
 * SUCH DAMAGE.
 *
 *      from: @(#)proc.h        7.1 (Berkeley) 5/15/91
 *	from: FreeBSD: src/sys/i386/include/proc.h,v 1.11 2001/06/29
 * $FreeBSD$
 */

#ifndef	_MACHINE_PROC_H_
#define	_MACHINE_PROC_H_

struct mdthread {
	int	md_spinlock_count;	/* (k) */
	register_t md_saved_sstatus_ie;	/* (k) */
	int	md_flags;		/* (k) */
};

/* md_flags */
#ifdef CPU_QEMU_RISCV
#define	MDTD_QTRACE		0x0001		/* QEMU-CHERI ISA-level tracing */
#define	MDTD_QTRACE_USERMODE	0x0002		/* QEMU-CHERI user-only tracing */
#endif

struct mdproc {
#if __has_feature(capabilities)
	void * __capability md_sigcode;
#endif
	int dummy;
};

#if __has_feature(capabilities)
#define	KINFO_PROC_SIZE		1248
#define	KINFO_PROC64_SIZE	1088
#else
#define	KINFO_PROC_SIZE	1088
#endif

<<<<<<< HEAD
#define	MAXARGS		8
struct syscall_args {
	u_int code;
	u_int original_code;
	struct sysent *callp;
	syscallarg_t args[MAXARGS];
};

=======
>>>>>>> 54756652
#ifdef _KERNEL
#include <machine/pcb.h>

/* Get the current kernel thread stack usage. */
#define	GET_STACK_USAGE(total, used) do {				\
	struct thread *td = curthread;					\
	(total) = td->td_kstack_pages * PAGE_SIZE - sizeof(struct pcb);	\
	(used) = td->td_kstack + (total) - (vm_offset_t)&td;		\
} while (0)

#endif  /* _KERNEL */
#endif /* !_MACHINE_PROC_H_ */<|MERGE_RESOLUTION|>--- conflicted
+++ resolved
@@ -60,17 +60,6 @@
 #define	KINFO_PROC_SIZE	1088
 #endif
 
-<<<<<<< HEAD
-#define	MAXARGS		8
-struct syscall_args {
-	u_int code;
-	u_int original_code;
-	struct sysent *callp;
-	syscallarg_t args[MAXARGS];
-};
-
-=======
->>>>>>> 54756652
 #ifdef _KERNEL
 #include <machine/pcb.h>
 
