/*-
 * Copyright (c) 1991 Regents of the University of California.
 * All rights reserved.
 *
 * Redistribution and use in source and binary forms, with or without
 * modification, are permitted provided that the following conditions
 * are met:
 * 1. Redistributions of source code must retain the above copyright
 *    notice, this list of conditions and the following disclaimer.
 * 2. Redistributions in binary form must reproduce the above copyright
 *    notice, this list of conditions and the following disclaimer in the
 *    documentation and/or other materials provided with the distribution.
 * 3. Neither the name of the University nor the names of its contributors
 *    may be used to endorse or promote products derived from this software
 *    without specific prior written permission.
 *
 * THIS SOFTWARE IS PROVIDED BY THE REGENTS AND CONTRIBUTORS ``AS IS'' AND
 * ANY EXPRESS OR IMPLIED WARRANTIES, INCLUDING, BUT NOT LIMITED TO, THE
 * IMPLIED WARRANTIES OF MERCHANTABILITY AND FITNESS FOR A PARTICULAR PURPOSE
 * ARE DISCLAIMED.  IN NO EVENT SHALL THE REGENTS OR CONTRIBUTORS BE LIABLE
 * FOR ANY DIRECT, INDIRECT, INCIDENTAL, SPECIAL, EXEMPLARY, OR CONSEQUENTIAL
 * DAMAGES (INCLUDING, BUT NOT LIMITED TO, PROCUREMENT OF SUBSTITUTE GOODS
 * OR SERVICES; LOSS OF USE, DATA, OR PROFITS; OR BUSINESS INTERRUPTION)
 * HOWEVER CAUSED AND ON ANY THEORY OF LIABILITY, WHETHER IN CONTRACT, STRICT
 * LIABILITY, OR TORT (INCLUDING NEGLIGENCE OR OTHERWISE) ARISING IN ANY WAY
 * OUT OF THE USE OF THIS SOFTWARE, EVEN IF ADVISED OF THE POSSIBILITY OF
 * SUCH DAMAGE.
 *
 *      from: @(#)proc.h        7.1 (Berkeley) 5/15/91
 *	from: FreeBSD: src/sys/i386/include/proc.h,v 1.11 2001/06/29
 * $FreeBSD$
 */

#ifndef	_MACHINE_PROC_H_
#define	_MACHINE_PROC_H_

struct mdthread {
	int	md_spinlock_count;	/* (k) */
	register_t md_saved_sstatus_ie;	/* (k) */
	int	md_flags;		/* (k) */
};

/* md_flags */
#ifdef CPU_QEMU_RISCV
#define	MDTD_QTRACE		0x0001		/* QEMU-CHERI ISA-level tracing */
#define	MDTD_QTRACE_USERMODE	0x0002		/* QEMU-CHERI user-only tracing */
#endif

struct mdproc {
#if __has_feature(capabilities)
	void * __capability md_sigcode;
#endif
	int dummy;
};

#if __has_feature(capabilities)
#define	KINFO_PROC_SIZE		1248
#define	KINFO_PROC64_SIZE	1088
#else
#define	KINFO_PROC_SIZE	1088
#endif

#define	MAXARGS		8
struct syscall_args {
	u_int code;
	struct sysent *callp;
<<<<<<< HEAD
	syscallarg_t args[MAXARGS];
	int narg;
=======
	register_t args[MAXARGS];
>>>>>>> 5fcaff94
};

#endif /* !_MACHINE_PROC_H_ */<|MERGE_RESOLUTION|>--- conflicted
+++ resolved
@@ -64,12 +64,7 @@
 struct syscall_args {
 	u_int code;
 	struct sysent *callp;
-<<<<<<< HEAD
 	syscallarg_t args[MAXARGS];
-	int narg;
-=======
-	register_t args[MAXARGS];
->>>>>>> 5fcaff94
 };
 
 #endif /* !_MACHINE_PROC_H_ */