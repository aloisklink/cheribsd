/*-
 * Copyright (c) 1999 Luoqi Chen <luoqi@freebsd.org>
 * Copyright (c) 2015-2016 Ruslan Bukin <br@bsdpad.com>
 * All rights reserved.
 *
 * Portions of this software were developed by SRI International and the
 * University of Cambridge Computer Laboratory under DARPA/AFRL contract
 * FA8750-10-C-0237 ("CTSRD"), as part of the DARPA CRASH research programme.
 *
 * Portions of this software were developed by the University of Cambridge
 * Computer Laboratory as part of the CTSRD Project, with support from the
 * UK Higher Education Innovation Fund (HEIF).
 *
 * Redistribution and use in source and binary forms, with or without
 * modification, are permitted provided that the following conditions
 * are met:
 * 1. Redistributions of source code must retain the above copyright
 *    notice, this list of conditions and the following disclaimer.
 * 2. Redistributions in binary form must reproduce the above copyright
 *    notice, this list of conditions and the following disclaimer in the
 *    documentation and/or other materials provided with the distribution.
 *
 * THIS SOFTWARE IS PROVIDED BY THE AUTHOR AND CONTRIBUTORS ``AS IS'' AND
 * ANY EXPRESS OR IMPLIED WARRANTIES, INCLUDING, BUT NOT LIMITED TO, THE
 * IMPLIED WARRANTIES OF MERCHANTABILITY AND FITNESS FOR A PARTICULAR PURPOSE
 * ARE DISCLAIMED.  IN NO EVENT SHALL THE AUTHOR OR CONTRIBUTORS BE LIABLE
 * FOR ANY DIRECT, INDIRECT, INCIDENTAL, SPECIAL, EXEMPLARY, OR CONSEQUENTIAL
 * DAMAGES (INCLUDING, BUT NOT LIMITED TO, PROCUREMENT OF SUBSTITUTE GOODS
 * OR SERVICES; LOSS OF USE, DATA, OR PROFITS; OR BUSINESS INTERRUPTION)
 * HOWEVER CAUSED AND ON ANY THEORY OF LIABILITY, WHETHER IN CONTRACT, STRICT
 * LIABILITY, OR TORT (INCLUDING NEGLIGENCE OR OTHERWISE) ARISING IN ANY WAY
 * OUT OF THE USE OF THIS SOFTWARE, EVEN IF ADVISED OF THE POSSIBILITY OF
 * SUCH DAMAGE.
 *
 *	from: FreeBSD: src/sys/i386/include/globaldata.h,v 1.27 2001/04/27
 * $FreeBSD$
 */

#ifndef	_MACHINE_PCPU_H_
#define	_MACHINE_PCPU_H_

#include <machine/cpu.h>
#include <machine/cpufunc.h>

#define	ALT_STACK_SIZE	128

<<<<<<< HEAD
#ifdef __CHERI_PURE_CAPABILITY__
#define	__PCPU_PAD	168
#else
#define	__PCPU_PAD	56
#endif

=======
/* Keep in sync with db_show_mdpcpu() */
>>>>>>> 4fffc56c
#define	PCPU_MD_FIELDS							\
	struct pmap *pc_curpmap;	/* Currently active pmap */	\
	uint32_t pc_pending_ipis;	/* IPIs pending to this CPU */	\
	uint32_t pc_hart;		/* Hart ID */			\
	char __pad[__PCPU_PAD]		/* Pad to factor of PAGE_SIZE */

#ifdef _KERNEL

struct pcb;
struct pcpu;

static inline struct pcpu *
get_pcpu(void)
{
	struct pcpu *pcpu;

#ifdef __CHERI_PURE_CAPABILITY__
	__asm __volatile("cmove %0, ctp" : "=&C"(pcpu));
#else
	__asm __volatile("mv %0, tp" : "=&r"(pcpu));
#endif

	return (pcpu);
}

static inline struct thread *
get_curthread(void)
{
	struct thread *td;

#ifdef __CHERI_PURE_CAPABILITY__
	__asm __volatile("clc %0, 0(ctp)" : "=&C"(td));
#else
	__asm __volatile("ld %0, 0(tp)" : "=&r"(td));
#endif

	return (td);
}

#define	curthread get_curthread()

#define	PCPU_GET(member)	(get_pcpu()->pc_ ## member)
#define	PCPU_ADD(member, value)	(get_pcpu()->pc_ ## member += (value))
#define	PCPU_PTR(member)	(&get_pcpu()->pc_ ## member)
#define	PCPU_SET(member,value)	(get_pcpu()->pc_ ## member = (value))

#endif	/* _KERNEL */

#endif	/* !_MACHINE_PCPU_H_ */
// CHERI CHANGES START
// {
//   "updated": 20200803,
//   "target_type": "kernel",
//   "changes_purecap": [
//     "support"
//   ]
// }
// CHERI CHANGES END<|MERGE_RESOLUTION|>--- conflicted
+++ resolved
@@ -44,16 +44,13 @@
 
 #define	ALT_STACK_SIZE	128
 
-<<<<<<< HEAD
 #ifdef __CHERI_PURE_CAPABILITY__
 #define	__PCPU_PAD	168
 #else
 #define	__PCPU_PAD	56
 #endif
 
-=======
 /* Keep in sync with db_show_mdpcpu() */
->>>>>>> 4fffc56c
 #define	PCPU_MD_FIELDS							\
 	struct pmap *pc_curpmap;	/* Currently active pmap */	\
 	uint32_t pc_pending_ipis;	/* IPIs pending to this CPU */	\
