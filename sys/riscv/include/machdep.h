--- conflicted
+++ resolved
@@ -43,11 +43,7 @@
 	vm_pointer_t	kern_stack;
 	uintptr_t	dtbp_virt;	/* Device tree blob virtual addr */
 	vm_paddr_t	dtbp_phys;	/* Device tree blob physical addr */
-<<<<<<< HEAD
-	uintptr_t	modulep;	/* loader(8) metadata */
-=======
 	vm_pointer_t	modulep;	/* loader(8) metadata */
->>>>>>> 5b9cca19
 };
 
 extern vm_paddr_t physmap[PHYS_AVAIL_ENTRIES];
