/*-
 * Copyright (c) 2015-2017 Ruslan Bukin <br@bsdpad.com>
 * All rights reserved.
 *
 * Portions of this software were developed by SRI International and the
 * University of Cambridge Computer Laboratory under DARPA/AFRL contract
 * FA8750-10-C-0237 ("CTSRD"), as part of the DARPA CRASH research programme.
 *
 * Portions of this software were developed by the University of Cambridge
 * Computer Laboratory as part of the CTSRD Project, with support from the
 * UK Higher Education Innovation Fund (HEIF).
 *
 * Redistribution and use in source and binary forms, with or without
 * modification, are permitted provided that the following conditions
 * are met:
 * 1. Redistributions of source code must retain the above copyright
 *    notice, this list of conditions and the following disclaimer.
 * 2. Redistributions in binary form must reproduce the above copyright
 *    notice, this list of conditions and the following disclaimer in the
 *    documentation and/or other materials provided with the distribution.
 *
 * THIS SOFTWARE IS PROVIDED BY THE AUTHOR AND CONTRIBUTORS ``AS IS'' AND
 * ANY EXPRESS OR IMPLIED WARRANTIES, INCLUDING, BUT NOT LIMITED TO, THE
 * IMPLIED WARRANTIES OF MERCHANTABILITY AND FITNESS FOR A PARTICULAR PURPOSE
 * ARE DISCLAIMED.  IN NO EVENT SHALL THE AUTHOR OR CONTRIBUTORS BE LIABLE
 * FOR ANY DIRECT, INDIRECT, INCIDENTAL, SPECIAL, EXEMPLARY, OR CONSEQUENTIAL
 * DAMAGES (INCLUDING, BUT NOT LIMITED TO, PROCUREMENT OF SUBSTITUTE GOODS
 * OR SERVICES; LOSS OF USE, DATA, OR PROFITS; OR BUSINESS INTERRUPTION)
 * HOWEVER CAUSED AND ON ANY THEORY OF LIABILITY, WHETHER IN CONTRACT, STRICT
 * LIABILITY, OR TORT (INCLUDING NEGLIGENCE OR OTHERWISE) ARISING IN ANY WAY
 * OUT OF THE USE OF THIS SOFTWARE, EVEN IF ADVISED OF THE POSSIBILITY OF
 * SUCH DAMAGE.
 *
 * $FreeBSD$
 */

#ifndef _MACHINE_MACHDEP_H_
#define	_MACHINE_MACHDEP_H_

struct riscv_bootparams {
<<<<<<< HEAD
	vm_ptr_t	kern_l1pt;	/* Kernel L1 base */
	vm_paddr_t	kern_phys;	/* Kernel base (physical) addr */
	vm_ptr_t	kern_stack;
	uintptr_t	dtbp_virt;	/* Device tree blob virtual addr */
	vm_paddr_t	dtbp_phys;	/* Device tree blob physical addr */
=======
	vm_offset_t	kern_l1pt;	/* Kernel L1 base */
	vm_offset_t	kern_phys;	/* Kernel base (physical) addr */
	vm_offset_t	kern_stack;
	vm_offset_t	dtbp_virt;	/* Device tree blob virtual addr */
	vm_offset_t	dtbp_phys;	/* Device tree blob physical addr */
	vm_offset_t	modulep;	/* loader(8) metadata */
>>>>>>> c72430cd
};

extern vm_paddr_t physmap[PHYS_AVAIL_ENTRIES];
extern u_int physmap_idx;

void initriscv(struct riscv_bootparams *);

#endif /* _MACHINE_MACHDEP_H_ */
// CHERI CHANGES START
// {
//   "updated": 20200803,
//   "target_type": "kernel",
//   "changes_purecap": [
//     "pointer_as_integer"
//   ]
// }
// CHERI CHANGES END<|MERGE_RESOLUTION|>--- conflicted
+++ resolved
@@ -38,20 +38,12 @@
 #define	_MACHINE_MACHDEP_H_
 
 struct riscv_bootparams {
-<<<<<<< HEAD
 	vm_ptr_t	kern_l1pt;	/* Kernel L1 base */
 	vm_paddr_t	kern_phys;	/* Kernel base (physical) addr */
 	vm_ptr_t	kern_stack;
 	uintptr_t	dtbp_virt;	/* Device tree blob virtual addr */
 	vm_paddr_t	dtbp_phys;	/* Device tree blob physical addr */
-=======
-	vm_offset_t	kern_l1pt;	/* Kernel L1 base */
-	vm_offset_t	kern_phys;	/* Kernel base (physical) addr */
-	vm_offset_t	kern_stack;
-	vm_offset_t	dtbp_virt;	/* Device tree blob virtual addr */
-	vm_offset_t	dtbp_phys;	/* Device tree blob physical addr */
-	vm_offset_t	modulep;	/* loader(8) metadata */
->>>>>>> c72430cd
+	uintptr_t	modulep;	/* loader(8) metadata */
 };
 
 extern vm_paddr_t physmap[PHYS_AVAIL_ENTRIES];
