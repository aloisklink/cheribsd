/*-
 * Copyright (c) 2015 Ruslan Bukin <br@bsdpad.com>
 * All rights reserved.
 *
 * Portions of this software were developed by SRI International and the
 * University of Cambridge Computer Laboratory under DARPA/AFRL contract
 * FA8750-10-C-0237 ("CTSRD"), as part of the DARPA CRASH research programme.
 *
 * Portions of this software were developed by the University of Cambridge
 * Computer Laboratory as part of the CTSRD Project, with support from the
 * UK Higher Education Innovation Fund (HEIF).
 *
 * Redistribution and use in source and binary forms, with or without
 * modification, are permitted provided that the following conditions
 * are met:
 * 1. Redistributions of source code must retain the above copyright
 *    notice, this list of conditions and the following disclaimer.
 * 2. Redistributions in binary form must reproduce the above copyright
 *    notice, this list of conditions and the following disclaimer in the
 *    documentation and/or other materials provided with the distribution.
 *
 * THIS SOFTWARE IS PROVIDED BY THE AUTHOR AND CONTRIBUTORS ``AS IS'' AND
 * ANY EXPRESS OR IMPLIED WARRANTIES, INCLUDING, BUT NOT LIMITED TO, THE
 * IMPLIED WARRANTIES OF MERCHANTABILITY AND FITNESS FOR A PARTICULAR PURPOSE
 * ARE DISCLAIMED.  IN NO EVENT SHALL THE AUTHOR OR CONTRIBUTORS BE LIABLE
 * FOR ANY DIRECT, INDIRECT, INCIDENTAL, SPECIAL, EXEMPLARY, OR CONSEQUENTIAL
 * DAMAGES (INCLUDING, BUT NOT LIMITED TO, PROCUREMENT OF SUBSTITUTE GOODS
 * OR SERVICES; LOSS OF USE, DATA, OR PROFITS; OR BUSINESS INTERRUPTION)
 * HOWEVER CAUSED AND ON ANY THEORY OF LIABILITY, WHETHER IN CONTRACT, STRICT
 * LIABILITY, OR TORT (INCLUDING NEGLIGENCE OR OTHERWISE) ARISING IN ANY WAY
 * OUT OF THE USE OF THIS SOFTWARE, EVEN IF ADVISED OF THE POSSIBILITY OF
 * SUCH DAMAGE.
 *
 * $FreeBSD$
 */

#ifndef	_MACHINE_ATOMIC_H_
#define	_MACHINE_ATOMIC_H_

#include <sys/atomic_common.h>

#define	fence()	__asm __volatile("fence" ::: "memory");
#define	mb()	fence()
#define	rmb()	fence()
#define	wmb()	fence()

static __inline int atomic_cmpset_8(__volatile uint8_t *, uint8_t, uint8_t);
static __inline int atomic_fcmpset_8(__volatile uint8_t *, uint8_t *, uint8_t);
static __inline int atomic_cmpset_16(__volatile uint16_t *, uint16_t, uint16_t);
static __inline int atomic_fcmpset_16(__volatile uint16_t *, uint16_t *,
    uint16_t);

#define	ATOMIC_ACQ_REL(NAME, WIDTH)					\
static __inline  void							\
atomic_##NAME##_acq_##WIDTH(__volatile uint##WIDTH##_t *p, uint##WIDTH##_t v)\
{									\
	atomic_##NAME##_##WIDTH(p, v);					\
	fence(); 							\
}									\
									\
static __inline  void							\
atomic_##NAME##_rel_##WIDTH(__volatile uint##WIDTH##_t *p, uint##WIDTH##_t v)\
{									\
	fence();							\
	atomic_##NAME##_##WIDTH(p, v);					\
}

#define	ATOMIC_CMPSET_ORDER(WIDTH, SUFFIX, ORDER)			\
static __inline  int							\
atomic_cmpset##SUFFIX##WIDTH(__volatile uint##WIDTH##_t *p,		\
    uint##WIDTH##_t cmpval, uint##WIDTH##_t newval)			\
{									\
									\
	/* Return 1 on success, 0 on failure */				\
	return (__atomic_compare_exchange_n(				\
	    p, &cmpval, newval, 0, ORDER, ORDER));			\
}

#define	ATOMIC_FCMPSET_ORDER(WIDTH, SUFFIX, ORDER)			\
static __inline  int							\
atomic_fcmpset##SUFFIX##WIDTH(__volatile uint##WIDTH##_t *p,		\
    uint##WIDTH##_t* cmpval, uint##WIDTH##_t newval)			\
{									\
									\
	/* fcmpset updates cmpval on failure and uses weak cmpxchg */	\
	return (__atomic_compare_exchange_n(				\
	    p, cmpval, newval, 1, ORDER, ORDER));			\
}


#define	ATOMIC_CMPSET_ACQ_REL(WIDTH)					\
	ATOMIC_CMPSET_ORDER(WIDTH, _acq_, __ATOMIC_ACQUIRE)		\
	ATOMIC_CMPSET_ORDER(WIDTH, _rel_, __ATOMIC_RELEASE)

#define	ATOMIC_CMPSET(WIDTH)						\
	ATOMIC_CMPSET_ORDER(WIDTH, _, __ATOMIC_RELAXED)			\
	ATOMIC_CMPSET_ACQ_REL(WIDTH)

#define	ATOMIC_FCMPSET_ACQ_REL(WIDTH)					\
	ATOMIC_FCMPSET_ORDER(WIDTH, _acq_, __ATOMIC_ACQUIRE)		\
	ATOMIC_FCMPSET_ORDER(WIDTH, _rel_, __ATOMIC_RELEASE)

#define	ATOMIC_FCMPSET(WIDTH)						\
	ATOMIC_FCMPSET_ORDER(WIDTH, _, __ATOMIC_RELAXED)		\
	ATOMIC_FCMPSET_ACQ_REL(WIDTH)					\

#ifdef __CHERI_PURE_CAPABILITY__
/*
 * The purecap kernel can not use the generic sub-word atomics
 * as they break in the presence of subobject bounds.
 */
ATOMIC_CMPSET(8);
ATOMIC_FCMPSET(8);
ATOMIC_CMPSET(16);
ATOMIC_FCMPSET(16);
#define	atomic_cmpset_8 atomic_cmpset_8
#define	atomic_fcmpset_8 atomic_fcmpset_8
#define	atomic_cmpset_16 atomic_cmpset_16
#define	atomic_fcmpset_16 atomic_fcmpset_16
#else
ATOMIC_CMPSET_ACQ_REL(8);
ATOMIC_FCMPSET_ACQ_REL(8);
ATOMIC_CMPSET_ACQ_REL(16);
ATOMIC_FCMPSET_ACQ_REL(16);
#endif

#define	atomic_cmpset_char		atomic_cmpset_8
#define	atomic_cmpset_acq_char		atomic_cmpset_acq_8
#define	atomic_cmpset_rel_char		atomic_cmpset_rel_8
#define	atomic_fcmpset_char		atomic_fcmpset_8
#define	atomic_fcmpset_acq_char		atomic_fcmpset_acq_8
#define	atomic_fcmpset_rel_char		atomic_fcmpset_rel_8

#define	atomic_cmpset_short		atomic_cmpset_16
#define	atomic_cmpset_acq_short		atomic_cmpset_acq_16
#define	atomic_cmpset_rel_short		atomic_cmpset_rel_16
#define	atomic_fcmpset_short		atomic_fcmpset_16
#define	atomic_fcmpset_acq_short	atomic_fcmpset_acq_16
#define	atomic_fcmpset_rel_short	atomic_fcmpset_rel_16

static __inline void
atomic_add_32(volatile uint32_t *p, uint32_t val)
{

	(void)__atomic_add_fetch(p, val, __ATOMIC_RELAXED);

}

static __inline void
atomic_subtract_32(volatile uint32_t *p, uint32_t val)
{

	(void)__atomic_sub_fetch(p, val, __ATOMIC_RELAXED);
}

static __inline void
atomic_set_32(volatile uint32_t *p, uint32_t val)
{

	(void)__atomic_or_fetch(p, val, __ATOMIC_RELAXED);
}

static __inline void
atomic_clear_32(volatile uint32_t *p, uint32_t val)
{

	(void)__atomic_and_fetch(p, ~val, __ATOMIC_RELAXED);
}

static __inline uint32_t
atomic_fetchadd_32(volatile uint32_t *p, uint32_t val)
{

	return (__atomic_fetch_add(p, val, __ATOMIC_RELAXED));
}

static __inline uint32_t
atomic_readandclear_32(volatile uint32_t *p)
{

	return (__atomic_exchange_n(p, 0, __ATOMIC_RELAXED));
}

#define	atomic_add_int		atomic_add_32
#define	atomic_clear_int	atomic_clear_32
#define	atomic_cmpset_int	atomic_cmpset_32
#define	atomic_fcmpset_int	atomic_fcmpset_32
#define	atomic_fetchadd_int	atomic_fetchadd_32
#define	atomic_readandclear_int	atomic_readandclear_32
#define	atomic_set_int		atomic_set_32
#define	atomic_subtract_int	atomic_subtract_32

ATOMIC_ACQ_REL(set, 32)
ATOMIC_ACQ_REL(clear, 32)
ATOMIC_ACQ_REL(add, 32)
ATOMIC_ACQ_REL(subtract, 32)

ATOMIC_CMPSET(32)
ATOMIC_FCMPSET(32)

static __inline uint32_t
atomic_load_acq_32(volatile uint32_t *p)
{

	return (__atomic_load_n(p, __ATOMIC_ACQUIRE));
}

static __inline void
atomic_store_rel_32(volatile uint32_t *p, uint32_t val)
{

	__atomic_store_n(p, val, __ATOMIC_RELEASE);
}

#define	atomic_add_acq_int	atomic_add_acq_32
#define	atomic_clear_acq_int	atomic_clear_acq_32
#define	atomic_cmpset_acq_int	atomic_cmpset_acq_32
#define	atomic_fcmpset_acq_int	atomic_fcmpset_acq_32
#define	atomic_load_acq_int	atomic_load_acq_32
#define	atomic_set_acq_int	atomic_set_acq_32
#define	atomic_subtract_acq_int	atomic_subtract_acq_32

#define	atomic_add_rel_int	atomic_add_rel_32
#define	atomic_clear_rel_int	atomic_add_rel_32
#define	atomic_cmpset_rel_int	atomic_cmpset_rel_32
#define	atomic_fcmpset_rel_int	atomic_fcmpset_rel_32
#define	atomic_set_rel_int	atomic_set_rel_32
#define	atomic_subtract_rel_int	atomic_subtract_rel_32
#define	atomic_store_rel_int	atomic_store_rel_32

static __inline void
atomic_add_64(volatile uint64_t *p, uint64_t val)
{

	(void)__atomic_add_fetch(p, val, __ATOMIC_RELAXED);
}

static __inline void
atomic_subtract_64(volatile uint64_t *p, uint64_t val)
{

	(void)__atomic_sub_fetch(p, val, __ATOMIC_RELAXED);

}

static __inline void
atomic_set_64(volatile uint64_t *p, uint64_t val)
{

	(void)__atomic_or_fetch(p, val, __ATOMIC_RELAXED);
}

static __inline void
atomic_clear_64(volatile uint64_t *p, uint64_t val)
{

	(void)__atomic_and_fetch(p, ~val, __ATOMIC_RELAXED);
}

static __inline uint64_t
atomic_fetchadd_64(volatile uint64_t *p, uint64_t val)
{

	return (__atomic_fetch_add(p, val, __ATOMIC_RELAXED));
}

static __inline uint64_t
atomic_readandclear_64(volatile uint64_t *p)
{

	return (__atomic_exchange_n(p, 0, __ATOMIC_RELAXED));
}

static __inline uint32_t
atomic_swap_32(volatile uint32_t *p, uint32_t val)
{

	return (__atomic_exchange_n(p, val, __ATOMIC_RELAXED));
}

static __inline uint64_t
atomic_swap_64(volatile uint64_t *p, uint64_t val)
{

	return (__atomic_exchange_n(p, val, __ATOMIC_RELAXED));
}

#ifdef __CHERI_PURE_CAPABILITY__
static __inline uintptr_t
atomic_swap_ptr(volatile uintptr_t *p, uintptr_t val)
{

	return (__atomic_exchange_n(p, val, __ATOMIC_RELAXED));
}
#endif

#define	atomic_swap_int			atomic_swap_32

#define	atomic_add_long			atomic_add_64
#define	atomic_clear_long		atomic_clear_64
#define	atomic_cmpset_long		atomic_cmpset_64
#define	atomic_fcmpset_long		atomic_fcmpset_64
#define	atomic_fetchadd_long		atomic_fetchadd_64
#define	atomic_readandclear_long	atomic_readandclear_64
#define	atomic_set_long			atomic_set_64
#define	atomic_subtract_long		atomic_subtract_64
#define	atomic_swap_long		atomic_swap_64

#ifndef __CHERI_PURE_CAPABILITY__
#define	atomic_add_ptr			atomic_add_64
#define	atomic_clear_ptr		atomic_clear_64
#define	atomic_cmpset_ptr		atomic_cmpset_64
#define	atomic_fcmpset_ptr		atomic_fcmpset_64
#define	atomic_fetchadd_ptr		atomic_fetchadd_64
#define	atomic_readandclear_ptr		atomic_readandclear_64
#define	atomic_set_ptr			atomic_set_64
#define	atomic_subtract_ptr		atomic_subtract_64
#define	atomic_swap_ptr			atomic_swap_64
#endif

ATOMIC_ACQ_REL(set, 64)
ATOMIC_ACQ_REL(clear, 64)
ATOMIC_ACQ_REL(add, 64)
ATOMIC_ACQ_REL(subtract, 64)

ATOMIC_CMPSET(64)
ATOMIC_FCMPSET(64)

static __inline uint64_t
atomic_load_acq_64(volatile uint64_t *p)
{

	return (__atomic_load_n(p, __ATOMIC_ACQUIRE));
}

static __inline void
atomic_store_rel_64(volatile uint64_t *p, uint64_t val)
{

	__atomic_store_n(p, val, __ATOMIC_RELEASE);
}

#define	atomic_add_acq_long		atomic_add_acq_64
#define	atomic_clear_acq_long		atomic_add_acq_64
#define	atomic_cmpset_acq_long		atomic_cmpset_acq_64
#define	atomic_fcmpset_acq_long		atomic_fcmpset_acq_64
#define	atomic_load_acq_long		atomic_load_acq_64
#define	atomic_set_acq_long		atomic_set_acq_64
#define	atomic_subtract_acq_long	atomic_subtract_acq_64

#ifndef __CHERI_PURE_CAPABILITY__
#define	atomic_add_acq_ptr		atomic_add_acq_64
#define	atomic_clear_acq_ptr		atomic_add_acq_64
#define	atomic_cmpset_acq_ptr		atomic_cmpset_acq_64
#define	atomic_fcmpset_acq_ptr		atomic_fcmpset_acq_64
#define	atomic_load_acq_ptr		atomic_load_acq_64
#define	atomic_set_acq_ptr		atomic_set_acq_64
#define	atomic_subtract_acq_ptr		atomic_subtract_acq_64
#endif

#ifdef __CHERI_PURE_CAPABILITY__
static __inline void
atomic_add_ptr(volatile uintptr_t *p, uintptr_t val)
{

	(void)__atomic_add_fetch(p, val, __ATOMIC_RELAXED);
}

static __inline void
atomic_subtract_ptr(volatile uintptr_t *p, uintptr_t val)
{

	(void)__atomic_sub_fetch(p, val, __ATOMIC_RELAXED);

}

static __inline void
atomic_set_ptr(volatile uintptr_t *p, uintptr_t val)
{

<<<<<<< HEAD
#ifdef notyet
	(void)__atomic_or_fetch(p, val, __ATOMIC_RELAXED);
#else
	uintptr_t temp1;
	u_long temp2;

	__asm __volatile(
		"1:	clr.c	%1, %0\n"
		"	cgetaddr %2, %1\n"
		"	or	%2, %2, %3\n"
		"	csetaddr %1, %1, %2\n"
		"	csc.c	%2, %1, %0\n"
		"	bnez	%2, 1b\n"
		: "+A" (*p), "=&C" (temp1), "=&r" (temp2)
		    : "r" ((vaddr_t)val)
		: "memory");
#endif
=======
	(void)__atomic_or_fetch(p, val, __ATOMIC_RELAXED);
>>>>>>> 35691f68
}

static __inline void
atomic_clear_ptr(volatile uintptr_t *p, uintptr_t val)
{

<<<<<<< HEAD
#ifdef notyet
	(void)__atomic_and_fetch(p, ~val, __ATOMIC_RELAXED);
#else
	uintptr_t temp1;
	u_long temp2;

	__asm __volatile(
		"1:	clr.c	%1, %0\n"
		"	cgetaddr %2, %1\n"
		"	and	%2, %2, %3\n"
		"	csetaddr %1, %1, %2\n"
		"	csc.c	%2, %1, %0\n"
		"	bnez	%2, 1b\n"
		: "+A" (*p), "=&C" (temp1), "=&r" (temp2)
		: "r" (~(vaddr_t)val)
		: "memory");
#endif
=======
	(void)__atomic_and_fetch(p, ~val, __ATOMIC_RELAXED);
>>>>>>> 35691f68
}

static __inline uintptr_t
atomic_fetchadd_ptr(volatile uintptr_t *p, uintptr_t val)
{

	return (__atomic_fetch_add(p, val, __ATOMIC_RELAXED));
}

static __inline uintptr_t
atomic_readandclear_ptr(volatile uintptr_t *p)
{

	return (__atomic_exchange_n(p, 0, __ATOMIC_RELAXED));
}

ATOMIC_ACQ_REL(set, ptr);
ATOMIC_ACQ_REL(clear, ptr);
ATOMIC_ACQ_REL(add, ptr);
ATOMIC_ACQ_REL(subtract, ptr);

ATOMIC_CMPSET(ptr);
ATOMIC_FCMPSET(ptr);

static __inline uintptr_t
atomic_load_acq_ptr(volatile uintptr_t *p)
{

	return (__atomic_load_n(p, __ATOMIC_ACQUIRE));
}

static __inline void
atomic_store_rel_ptr(volatile uintptr_t *p, uintptr_t val)
{

	__atomic_store_n(p, val, __ATOMIC_RELEASE);
}
#endif

#undef ATOMIC_ACQ_REL

static __inline void
atomic_thread_fence_acq(void)
{

	__atomic_thread_fence(__ATOMIC_ACQUIRE);
}

static __inline void
atomic_thread_fence_rel(void)
{

	__atomic_thread_fence(__ATOMIC_RELEASE);
}

static __inline void
atomic_thread_fence_acq_rel(void)
{

	__atomic_thread_fence(__ATOMIC_ACQ_REL);
}

static __inline void
atomic_thread_fence_seq_cst(void)
{

	__atomic_thread_fence(__ATOMIC_SEQ_CST);
}

#define	atomic_add_rel_long		atomic_add_rel_64
#define	atomic_clear_rel_long		atomic_clear_rel_64

#define	atomic_add_rel_long		atomic_add_rel_64
#define	atomic_clear_rel_long		atomic_clear_rel_64
#define	atomic_cmpset_rel_long		atomic_cmpset_rel_64
#define	atomic_fcmpset_rel_long		atomic_fcmpset_rel_64
#define	atomic_set_rel_long		atomic_set_rel_64
#define	atomic_subtract_rel_long	atomic_subtract_rel_64
#define	atomic_store_rel_long		atomic_store_rel_64

#ifndef __CHERI_PURE_CAPABILITY__
#define	atomic_add_rel_ptr		atomic_add_rel_64
#define	atomic_clear_rel_ptr		atomic_clear_rel_64
#define	atomic_cmpset_rel_ptr		atomic_cmpset_rel_64
#define	atomic_fcmpset_rel_ptr		atomic_fcmpset_rel_64
#define	atomic_set_rel_ptr		atomic_set_rel_64
#define	atomic_subtract_rel_ptr		atomic_subtract_rel_64
#define	atomic_store_rel_ptr		atomic_store_rel_64
#endif

#include <sys/_atomic_subword.h>

#endif /* _MACHINE_ATOMIC_H_ */
// CHERI CHANGES START
// {
//   "updated": 20200803,
//   "target_type": "kernel",
//   "changes_purecap": [
//     "pointer_as_integer"
//   ]
// }
// CHERI CHANGES END<|MERGE_RESOLUTION|>--- conflicted
+++ resolved
@@ -378,54 +378,14 @@
 atomic_set_ptr(volatile uintptr_t *p, uintptr_t val)
 {
 
-<<<<<<< HEAD
-#ifdef notyet
 	(void)__atomic_or_fetch(p, val, __ATOMIC_RELAXED);
-#else
-	uintptr_t temp1;
-	u_long temp2;
-
-	__asm __volatile(
-		"1:	clr.c	%1, %0\n"
-		"	cgetaddr %2, %1\n"
-		"	or	%2, %2, %3\n"
-		"	csetaddr %1, %1, %2\n"
-		"	csc.c	%2, %1, %0\n"
-		"	bnez	%2, 1b\n"
-		: "+A" (*p), "=&C" (temp1), "=&r" (temp2)
-		    : "r" ((vaddr_t)val)
-		: "memory");
-#endif
-=======
-	(void)__atomic_or_fetch(p, val, __ATOMIC_RELAXED);
->>>>>>> 35691f68
 }
 
 static __inline void
 atomic_clear_ptr(volatile uintptr_t *p, uintptr_t val)
 {
 
-<<<<<<< HEAD
-#ifdef notyet
 	(void)__atomic_and_fetch(p, ~val, __ATOMIC_RELAXED);
-#else
-	uintptr_t temp1;
-	u_long temp2;
-
-	__asm __volatile(
-		"1:	clr.c	%1, %0\n"
-		"	cgetaddr %2, %1\n"
-		"	and	%2, %2, %3\n"
-		"	csetaddr %1, %1, %2\n"
-		"	csc.c	%2, %1, %0\n"
-		"	bnez	%2, 1b\n"
-		: "+A" (*p), "=&C" (temp1), "=&r" (temp2)
-		: "r" (~(vaddr_t)val)
-		: "memory");
-#endif
-=======
-	(void)__atomic_and_fetch(p, ~val, __ATOMIC_RELAXED);
->>>>>>> 35691f68
 }
 
 static __inline uintptr_t
