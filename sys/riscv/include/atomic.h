--- conflicted
+++ resolved
@@ -106,28 +106,16 @@
 
 #ifdef __CHERI_PURE_CAPABILITY__
 /*
-<<<<<<< HEAD
- * The purecap kernel can not use the generic sub-word atomics
- * as they break in the presence of subobject bounds.
-=======
  * In a purecap kernel we cannot use the generic sub-word implementation.
->>>>>>> 58b304ce
  */
 ATOMIC_CMPSET(8);
 ATOMIC_FCMPSET(8);
 ATOMIC_CMPSET(16);
 ATOMIC_FCMPSET(16);
-<<<<<<< HEAD
-#define	atomic_cmpset_8 atomic_cmpset_8
-#define	atomic_fcmpset_8 atomic_fcmpset_8
-#define	atomic_cmpset_16 atomic_cmpset_16
-#define	atomic_fcmpset_16 atomic_fcmpset_16
-=======
 #define	atomic_cmpset_8		atomic_cmpset_8
 #define	atomic_fcmpset_8		atomic_fcmpset_8
 #define	atomic_cmpset_16		atomic_cmpset_16
 #define	atomic_fcmpset_16		atomic_fcmpset_16
->>>>>>> 58b304ce
 #else
 ATOMIC_CMPSET_ACQ_REL(8);
 ATOMIC_FCMPSET_ACQ_REL(8);
