--- conflicted
+++ resolved
@@ -4267,8 +4267,7 @@
 		      /* dxfer_len */ dxfer_len,
 		      /* sense_len */ sense_len,
 		      sizeof(*scsi_cmd),
-<<<<<<< HEAD
- 		      /* timeout */ timeout);
+		      /* timeout */ timeout);
 }
 // CHERI CHANGES START
 // {
@@ -4278,8 +4277,4 @@
 //     "ioctl:misc"
 //   ]
 // }
-// CHERI CHANGES END
-=======
-		      /* timeout */ timeout);
-}
->>>>>>> e1c624c9
+// CHERI CHANGES END