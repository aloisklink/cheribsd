/*-
 * SPDX-License-Identifier: BSD-2-Clause-FreeBSD
 *
 * Copyright (c) 1997 Justin T. Gibbs.
 * Copyright (c) 1997, 1998, 1999, 2000, 2001, 2002, 2003 Kenneth D. Merry.
 * All rights reserved.
 *
 * Redistribution and use in source and binary forms, with or without
 * modification, are permitted provided that the following conditions
 * are met:
 * 1. Redistributions of source code must retain the above copyright
 *    notice, this list of conditions, and the following disclaimer,
 *    without modification, immediately at the beginning of the file.
 * 2. The name of the author may not be used to endorse or promote products
 *    derived from this software without specific prior written permission.
 *
 * THIS SOFTWARE IS PROVIDED BY THE AUTHOR AND CONTRIBUTORS ``AS IS'' AND
 * ANY EXPRESS OR IMPLIED WARRANTIES, INCLUDING, BUT NOT LIMITED TO, THE
 * IMPLIED WARRANTIES OF MERCHANTABILITY AND FITNESS FOR A PARTICULAR PURPOSE
 * ARE DISCLAIMED. IN NO EVENT SHALL THE AUTHOR OR CONTRIBUTORS BE LIABLE FOR
 * ANY DIRECT, INDIRECT, INCIDENTAL, SPECIAL, EXEMPLARY, OR CONSEQUENTIAL
 * DAMAGES (INCLUDING, BUT NOT LIMITED TO, PROCUREMENT OF SUBSTITUTE GOODS
 * OR SERVICES; LOSS OF USE, DATA, OR PROFITS; OR BUSINESS INTERRUPTION)
 * HOWEVER CAUSED AND ON ANY THEORY OF LIABILITY, WHETHER IN CONTRACT, STRICT
 * LIABILITY, OR TORT (INCLUDING NEGLIGENCE OR OTHERWISE) ARISING IN ANY WAY
 * OUT OF THE USE OF THIS SOFTWARE, EVEN IF ADVISED OF THE POSSIBILITY OF
 * SUCH DAMAGE.
 */

/*-
 * Portions of this driver taken from the original FreeBSD cd driver.
 * Written by Julian Elischer (julian@tfs.com)
 * for TRW Financial Systems for use under the MACH(2.5) operating system.
 *
 * TRW Financial Systems, in accordance with their agreement with Carnegie
 * Mellon University, makes this software available to CMU to distribute
 * or use in any manner that they see fit as long as this message is kept with
 * the software. For this reason TFS also grants any other persons or
 * organisations permission to use or modify this software.
 *
 * TFS supplies this software to be publicly redistributed
 * on the understanding that TFS is not responsible for the correct
 * functioning of this software in any circumstances.
 *
 * Ported to run under 386BSD by Julian Elischer (julian@tfs.com) Sept 1992
 *
 *      from: cd.c,v 1.83 1997/05/04 15:24:22 joerg Exp $
 */

#include <sys/cdefs.h>
__FBSDID("$FreeBSD$");

#include "opt_cd.h"

#include <sys/param.h>
#include <sys/systm.h>
#include <sys/kernel.h>
#include <sys/bio.h>
#include <sys/conf.h>
#include <sys/disk.h>
#include <sys/malloc.h>
#include <sys/cdio.h>
#include <sys/cdrio.h>
#include <sys/dvdio.h>
#include <sys/devicestat.h>
#include <sys/proc.h>
#include <sys/sbuf.h>
#include <sys/sysctl.h>
#include <sys/sysent.h>
#include <sys/taskqueue.h>
#include <geom/geom_disk.h>

#include <cam/cam.h>
#include <cam/cam_ccb.h>
#include <cam/cam_periph.h>
#include <cam/cam_xpt_periph.h>
#include <cam/cam_queue.h>
#include <cam/cam_sim.h>

#include <cam/scsi/scsi_message.h>
#include <cam/scsi/scsi_da.h>
#include <cam/scsi/scsi_cd.h>

#define LEADOUT         0xaa            /* leadout toc entry */

struct cd_params {
	u_int32_t blksize;
	u_long    disksize;
};

typedef enum {
	CD_Q_NONE		= 0x00,
	CD_Q_NO_TOUCH		= 0x01,
	CD_Q_BCD_TRACKS		= 0x02,
	CD_Q_10_BYTE_ONLY	= 0x10,
	CD_Q_RETRY_BUSY		= 0x40
} cd_quirks;

#define CD_Q_BIT_STRING		\
	"\020"			\
	"\001NO_TOUCH"		\
	"\002BCD_TRACKS"	\
	"\00510_BYTE_ONLY"	\
	"\007RETRY_BUSY"

typedef enum {
	CD_FLAG_INVALID		= 0x0001,
	CD_FLAG_NEW_DISC	= 0x0002,
	CD_FLAG_DISC_LOCKED	= 0x0004,
	CD_FLAG_DISC_REMOVABLE	= 0x0008,
	CD_FLAG_SAW_MEDIA	= 0x0010,
	CD_FLAG_ACTIVE		= 0x0080,
	CD_FLAG_SCHED_ON_COMP	= 0x0100,
	CD_FLAG_RETRY_UA	= 0x0200,
	CD_FLAG_VALID_MEDIA	= 0x0400,
	CD_FLAG_VALID_TOC	= 0x0800,
	CD_FLAG_SCTX_INIT	= 0x1000,
	CD_FLAG_MEDIA_WAIT	= 0x2000,
	CD_FLAG_MEDIA_SCAN_ACT	= 0x4000
} cd_flags;

typedef enum {
	CD_CCB_PROBE		= 0x01,
	CD_CCB_BUFFER_IO	= 0x02,
	CD_CCB_TUR		= 0x03,
	CD_CCB_MEDIA_PREVENT	= 0x04,
	CD_CCB_MEDIA_ALLOW	= 0x05,
	CD_CCB_MEDIA_SIZE	= 0x06,
	CD_CCB_MEDIA_TOC_HDR	= 0x07,
	CD_CCB_MEDIA_TOC_FULL	= 0x08,
	CD_CCB_MEDIA_TOC_LEAD	= 0x09,
	CD_CCB_TYPE_MASK	= 0x0F,
	CD_CCB_RETRY_UA		= 0x10
} cd_ccb_state;

#define ccb_state ppriv_field0
#define ccb_bp ppriv_ptr1

struct cd_tocdata {
	struct ioc_toc_header header;
	struct cd_toc_entry entries[100];
};

struct cd_toc_single {
	struct ioc_toc_header header;
	struct cd_toc_entry entry;
};

typedef enum {
	CD_STATE_PROBE,
	CD_STATE_NORMAL,
	CD_STATE_MEDIA_PREVENT,
	CD_STATE_MEDIA_ALLOW,
	CD_STATE_MEDIA_SIZE,
	CD_STATE_MEDIA_TOC_HDR,
	CD_STATE_MEDIA_TOC_FULL,
	CD_STATE_MEDIA_TOC_LEAD
} cd_state;

struct cd_softc {
	cam_pinfo		pinfo;
	cd_state		state;
	volatile cd_flags	flags;
	struct bio_queue_head	bio_queue;
	LIST_HEAD(, ccb_hdr)	pending_ccbs;
	struct cd_params	params;
	union ccb		saved_ccb;
	cd_quirks		quirks;
	struct cam_periph	*periph;
	int			minimum_command_size;
	int			outstanding_cmds;
	int			tur;
	struct task		sysctl_task;
	struct sysctl_ctx_list	sysctl_ctx;
	struct sysctl_oid	*sysctl_tree;
	STAILQ_HEAD(, cd_mode_params)	mode_queue;
	struct cd_tocdata	toc;
	int			toc_read_len;
	struct cd_toc_single	leadout;
	struct disk		*disk;
	struct callout		mediapoll_c;

#define CD_ANNOUNCETMP_SZ 120
	char			announce_temp[CD_ANNOUNCETMP_SZ];
#define CD_ANNOUNCE_SZ 400
	char			announce_buf[CD_ANNOUNCE_SZ];
};

struct cd_page_sizes {
	int page;
	int page_size;
};

static struct cd_page_sizes cd_page_size_table[] =
{
	{ AUDIO_PAGE, sizeof(struct cd_audio_page)}
};

struct cd_quirk_entry {
	struct scsi_inquiry_pattern inq_pat;
	cd_quirks quirks;
};

/*
 * NOTE ON 10_BYTE_ONLY quirks:  Any 10_BYTE_ONLY quirks MUST be because
 * your device hangs when it gets a 10 byte command.  Adding a quirk just
 * to get rid of the informative diagnostic message is not acceptable.  All
 * 10_BYTE_ONLY quirks must be documented in full in a PR (which should be
 * referenced in a comment along with the quirk) , and must be approved by
 * ken@FreeBSD.org.  Any quirks added that don't adhere to this policy may
 * be removed until the submitter can explain why they are needed.
 * 10_BYTE_ONLY quirks will be removed (as they will no longer be necessary)
 * when the CAM_NEW_TRAN_CODE work is done.
 */
static struct cd_quirk_entry cd_quirk_table[] =
{
	{
		{ T_CDROM, SIP_MEDIA_REMOVABLE, "CHINON", "CD-ROM CDS-535","*"},
		/* quirks */ CD_Q_BCD_TRACKS
	},
	{
		/*
		 * VMware returns BUSY status when storage has transient
		 * connectivity problems, so better wait.
		 */
		{T_CDROM, SIP_MEDIA_REMOVABLE, "NECVMWar", "VMware IDE CDR10", "*"},
		/*quirks*/ CD_Q_RETRY_BUSY
	}
};

#ifdef COMPAT_FREEBSD32
struct ioc_read_toc_entry32 {
	u_char	address_format;
	u_char	starting_track;
	u_short	data_len;
	uint32_t data;	/* (struct cd_toc_entry *) */
};
#define	CDIOREADTOCENTRYS_32	\
    _IOC_NEWTYPE(CDIOREADTOCENTRYS, struct ioc_read_toc_entry32)
#endif

#ifdef COMPAT_FREEBSD64
struct ioc_read_toc_entry64 {
	u_char	address_format;
	u_char	starting_track;
	u_short	data_len;
<<<<<<< HEAD
	uint64_t data; /* (struct cd_toc_entry *) */
=======
	uint64_t data;  /* (struct cd_toc_entry *) */
>>>>>>> cb4abd23
};
#define	CDIOREADTOCENTRYS_64	\
    _IOC_NEWTYPE(CDIOREADTOCENTRYS, struct ioc_read_toc_entry64)
#endif

static	disk_open_t	cdopen;
static	disk_close_t	cdclose;
static	disk_ioctl_t	cdioctl;
static	disk_strategy_t	cdstrategy;

static	periph_init_t	cdinit;
static	periph_ctor_t	cdregister;
static	periph_dtor_t	cdcleanup;
static	periph_start_t	cdstart;
static	periph_oninv_t	cdoninvalidate;
static	void		cdasync(void *callback_arg, u_int32_t code,
				struct cam_path *path, void *arg);
static	int		cdcmdsizesysctl(SYSCTL_HANDLER_ARGS);
static	int		cdrunccb(union ccb *ccb,
				 int (*error_routine)(union ccb *ccb,
						      u_int32_t cam_flags,
						      u_int32_t sense_flags),
				 u_int32_t cam_flags, u_int32_t sense_flags);
static	void		cddone(struct cam_periph *periph,
			       union ccb *start_ccb);
static	union cd_pages	*cdgetpage(struct cd_mode_params *mode_params);
static	int		cdgetpagesize(int page_num);
static	void		cdprevent(struct cam_periph *periph, int action);
static	void		cdmediaprobedone(struct cam_periph *periph);
static	int		cdcheckmedia(struct cam_periph *periph, int do_wait);
#if 0
static	int		cdsize(struct cam_periph *periph, u_int32_t *size);
#endif
static	int		cd6byteworkaround(union ccb *ccb);
static	int		cderror(union ccb *ccb, u_int32_t cam_flags,
				u_int32_t sense_flags);
static	int		cdreadtoc(struct cam_periph *periph, u_int32_t mode,
				  u_int32_t start, u_int8_t *data,
				  u_int32_t len, u_int32_t sense_flags);
static	int		cdgetmode(struct cam_periph *periph,
				  struct cd_mode_params *data, u_int32_t page);
static	int		cdsetmode(struct cam_periph *periph,
				  struct cd_mode_params *data);
static	int		cdplay(struct cam_periph *periph, u_int32_t blk,
			       u_int32_t len);
static	int		cdreadsubchannel(struct cam_periph *periph,
					 u_int32_t mode, u_int32_t format,
					 int track,
					 struct cd_sub_channel_info *data,
					 u_int32_t len);
static	int		cdplaymsf(struct cam_periph *periph, u_int32_t startm,
				  u_int32_t starts, u_int32_t startf,
				  u_int32_t endm, u_int32_t ends,
				  u_int32_t endf);
static	int		cdplaytracks(struct cam_periph *periph,
				     u_int32_t strack, u_int32_t sindex,
				     u_int32_t etrack, u_int32_t eindex);
static	int		cdpause(struct cam_periph *periph, u_int32_t go);
static	int		cdstopunit(struct cam_periph *periph, u_int32_t eject);
static	int		cdstartunit(struct cam_periph *periph, int load);
static	int		cdsetspeed(struct cam_periph *periph,
				   u_int32_t rdspeed, u_int32_t wrspeed);
static	int		cdreportkey(struct cam_periph *periph,
				    struct dvd_authinfo *authinfo);
static	int		cdsendkey(struct cam_periph *periph,
				  struct dvd_authinfo *authinfo);
static	int		cdreaddvdstructure(struct cam_periph *periph,
					   struct dvd_struct *dvdstruct);
static	callout_func_t	cdmediapoll;

static struct periph_driver cddriver =
{
	cdinit, "cd",
	TAILQ_HEAD_INITIALIZER(cddriver.units), /* generation */ 0
};

PERIPHDRIVER_DECLARE(cd, cddriver);

#ifndef	CD_DEFAULT_POLL_PERIOD
#define	CD_DEFAULT_POLL_PERIOD	3
#endif
#ifndef	CD_DEFAULT_RETRY
#define	CD_DEFAULT_RETRY	4
#endif
#ifndef	CD_DEFAULT_TIMEOUT
#define	CD_DEFAULT_TIMEOUT	30000
#endif

static int cd_poll_period = CD_DEFAULT_POLL_PERIOD;
static int cd_retry_count = CD_DEFAULT_RETRY;
static int cd_timeout = CD_DEFAULT_TIMEOUT;

static SYSCTL_NODE(_kern_cam, OID_AUTO, cd, CTLFLAG_RD | CTLFLAG_MPSAFE, 0,
    "CAM CDROM driver");
SYSCTL_INT(_kern_cam_cd, OID_AUTO, poll_period, CTLFLAG_RWTUN,
           &cd_poll_period, 0, "Media polling period in seconds");
SYSCTL_INT(_kern_cam_cd, OID_AUTO, retry_count, CTLFLAG_RWTUN,
           &cd_retry_count, 0, "Normal I/O retry count");
SYSCTL_INT(_kern_cam_cd, OID_AUTO, timeout, CTLFLAG_RWTUN,
	   &cd_timeout, 0, "Timeout, in us, for read operations");

static MALLOC_DEFINE(M_SCSICD, "scsi_cd", "scsi_cd buffers");

static void
cdinit(void)
{
	cam_status status;

	/*
	 * Install a global async callback.  This callback will
	 * receive async callbacks like "new device found".
	 */
	status = xpt_register_async(AC_FOUND_DEVICE, cdasync, NULL, NULL);

	if (status != CAM_REQ_CMP) {
		printf("cd: Failed to attach master async callback "
		       "due to status 0x%x!\n", status);
	}
}

/*
 * Callback from GEOM, called when it has finished cleaning up its
 * resources.
 */
static void
cddiskgonecb(struct disk *dp)
{
	struct cam_periph *periph;

	periph = (struct cam_periph *)dp->d_drv1;
	cam_periph_release(periph);
}

static void
cdoninvalidate(struct cam_periph *periph)
{
	struct cd_softc *softc;

	softc = (struct cd_softc *)periph->softc;

	/*
	 * De-register any async callbacks.
	 */
	xpt_register_async(0, cdasync, periph, periph->path);

	softc->flags |= CD_FLAG_INVALID;

	/*
	 * Return all queued I/O with ENXIO.
	 * XXX Handle any transactions queued to the card
	 *     with XPT_ABORT_CCB.
	 */
	bioq_flush(&softc->bio_queue, NULL, ENXIO);

	disk_gone(softc->disk);
}

static void
cdcleanup(struct cam_periph *periph)
{
	struct cd_softc *softc;

	softc = (struct cd_softc *)periph->softc;

	cam_periph_unlock(periph);
	if ((softc->flags & CD_FLAG_SCTX_INIT) != 0
	    && sysctl_ctx_free(&softc->sysctl_ctx) != 0) {
		xpt_print(periph->path, "can't remove sysctl context\n");
	}

	callout_drain(&softc->mediapoll_c);
	disk_destroy(softc->disk);
	free(softc, M_DEVBUF);
	cam_periph_lock(periph);
}

static void
cdasync(void *callback_arg, u_int32_t code,
	struct cam_path *path, void *arg)
{
	struct cam_periph *periph;
	struct cd_softc *softc;

	periph = (struct cam_periph *)callback_arg;
	switch (code) {
	case AC_FOUND_DEVICE:
	{
		struct ccb_getdev *cgd;
		cam_status status;

		cgd = (struct ccb_getdev *)arg;
		if (cgd == NULL)
			break;

		if (cgd->protocol != PROTO_SCSI)
			break;
		if (SID_QUAL(&cgd->inq_data) != SID_QUAL_LU_CONNECTED)
			break;
		if (SID_TYPE(&cgd->inq_data) != T_CDROM
		    && SID_TYPE(&cgd->inq_data) != T_WORM)
			break;

		/*
		 * Allocate a peripheral instance for
		 * this device and start the probe
		 * process.
		 */
		status = cam_periph_alloc(cdregister, cdoninvalidate,
					  cdcleanup, cdstart,
					  "cd", CAM_PERIPH_BIO,
					  path, cdasync,
					  AC_FOUND_DEVICE, cgd);

		if (status != CAM_REQ_CMP
		 && status != CAM_REQ_INPROG)
			printf("cdasync: Unable to attach new device "
			       "due to status 0x%x\n", status);

		break;
	}
	case AC_UNIT_ATTENTION:
	{
		union ccb *ccb;
		int error_code, sense_key, asc, ascq;

		softc = (struct cd_softc *)periph->softc;
		ccb = (union ccb *)arg;

		/*
		 * Handle all media change UNIT ATTENTIONs except
		 * our own, as they will be handled by cderror().
		 */
		if (xpt_path_periph(ccb->ccb_h.path) != periph &&
		    scsi_extract_sense_ccb(ccb,
		     &error_code, &sense_key, &asc, &ascq)) {
			if (asc == 0x28 && ascq == 0x00)
				disk_media_changed(softc->disk, M_NOWAIT);
		}
		cam_periph_async(periph, code, path, arg);
		break;
	}
	case AC_SCSI_AEN:
		softc = (struct cd_softc *)periph->softc;
		if (softc->state == CD_STATE_NORMAL && !softc->tur) {
			if (cam_periph_acquire(periph) == 0) {
				softc->tur = 1;
				xpt_schedule(periph, CAM_PRIORITY_NORMAL);
			}
		}
		/* FALLTHROUGH */
	case AC_SENT_BDR:
	case AC_BUS_RESET:
	{
		struct ccb_hdr *ccbh;

		softc = (struct cd_softc *)periph->softc;
		/*
		 * Don't fail on the expected unit attention
		 * that will occur.
		 */
		softc->flags |= CD_FLAG_RETRY_UA;
		LIST_FOREACH(ccbh, &softc->pending_ccbs, periph_links.le)
			ccbh->ccb_state |= CD_CCB_RETRY_UA;
		/* FALLTHROUGH */
	}
	default:
		cam_periph_async(periph, code, path, arg);
		break;
	}
}

static void
cdsysctlinit(void *context, int pending)
{
	struct cam_periph *periph;
	struct cd_softc *softc;
	char tmpstr[32], tmpstr2[16];

	periph = (struct cam_periph *)context;
	if (cam_periph_acquire(periph) != 0)
		return;

	softc = (struct cd_softc *)periph->softc;
	snprintf(tmpstr, sizeof(tmpstr), "CAM CD unit %d", periph->unit_number);
	snprintf(tmpstr2, sizeof(tmpstr2), "%d", periph->unit_number);

	sysctl_ctx_init(&softc->sysctl_ctx);
	softc->flags |= CD_FLAG_SCTX_INIT;
	softc->sysctl_tree = SYSCTL_ADD_NODE_WITH_LABEL(&softc->sysctl_ctx,
		SYSCTL_STATIC_CHILDREN(_kern_cam_cd), OID_AUTO,
		tmpstr2, CTLFLAG_RD | CTLFLAG_MPSAFE, 0, tmpstr,
		"device_index");

	if (softc->sysctl_tree == NULL) {
		printf("cdsysctlinit: unable to allocate sysctl tree\n");
		cam_periph_release(periph);
		return;
	}

	/*
	 * Now register the sysctl handler, so the user can the value on
	 * the fly.
	 */
	SYSCTL_ADD_PROC(&softc->sysctl_ctx,SYSCTL_CHILDREN(softc->sysctl_tree),
		OID_AUTO, "minimum_cmd_size",
		CTLTYPE_INT | CTLFLAG_RW | CTLFLAG_NEEDGIANT,
		&softc->minimum_command_size, 0, cdcmdsizesysctl, "I",
		"Minimum CDB size");

	cam_periph_release(periph);
}

/*
 * We have a handler function for this so we can check the values when the
 * user sets them, instead of every time we look at them.
 */
static int
cdcmdsizesysctl(SYSCTL_HANDLER_ARGS)
{
	int error, value;

	value = *(int *)arg1;

	error = sysctl_handle_int(oidp, &value, 0, req);

	if ((error != 0)
	 || (req->newptr == NULL))
		return (error);

	/*
	 * The only real values we can have here are 6 or 10.  I don't
	 * really forsee having 12 be an option at any time in the future.
	 * So if the user sets something less than or equal to 6, we'll set
	 * it to 6.  If he sets something greater than 6, we'll set it to 10.
	 *
	 * I suppose we could just return an error here for the wrong values,
	 * but I don't think it's necessary to do so, as long as we can
	 * determine the user's intent without too much trouble.
	 */
	if (value < 6)
		value = 6;
	else if (value > 6)
		value = 10;

	*(int *)arg1 = value;

	return (0);
}

static cam_status
cdregister(struct cam_periph *periph, void *arg)
{
	struct cd_softc *softc;
	struct ccb_pathinq cpi;
	struct ccb_getdev *cgd;
	char tmpstr[80];
	caddr_t match;

	cgd = (struct ccb_getdev *)arg;
	if (cgd == NULL) {
		printf("cdregister: no getdev CCB, can't register device\n");
		return(CAM_REQ_CMP_ERR);
	}

	softc = (struct cd_softc *)malloc(sizeof(*softc),M_DEVBUF,
	    M_NOWAIT | M_ZERO);
	if (softc == NULL) {
		printf("cdregister: Unable to probe new device. "
		       "Unable to allocate softc\n");
		return(CAM_REQ_CMP_ERR);
	}

	LIST_INIT(&softc->pending_ccbs);
	STAILQ_INIT(&softc->mode_queue);
	softc->state = CD_STATE_PROBE;
	bioq_init(&softc->bio_queue);
	if (SID_IS_REMOVABLE(&cgd->inq_data))
		softc->flags |= CD_FLAG_DISC_REMOVABLE;

	periph->softc = softc;
	softc->periph = periph;

	/*
	 * See if this device has any quirks.
	 */
	match = cam_quirkmatch((caddr_t)&cgd->inq_data,
			       (caddr_t)cd_quirk_table,
			       nitems(cd_quirk_table),
			       sizeof(*cd_quirk_table), scsi_inquiry_match);

	if (match != NULL)
		softc->quirks = ((struct cd_quirk_entry *)match)->quirks;
	else
		softc->quirks = CD_Q_NONE;

	/* Check if the SIM does not want 6 byte commands */
	xpt_path_inq(&cpi, periph->path);
	if (cpi.ccb_h.status == CAM_REQ_CMP && (cpi.hba_misc & PIM_NO_6_BYTE))
		softc->quirks |= CD_Q_10_BYTE_ONLY;

	TASK_INIT(&softc->sysctl_task, 0, cdsysctlinit, periph);

	/* The default is 6 byte commands, unless quirked otherwise */
	if (softc->quirks & CD_Q_10_BYTE_ONLY)
		softc->minimum_command_size = 10;
	else
		softc->minimum_command_size = 6;

	/*
	 * Refcount and block open attempts until we are setup
	 * Can't block
	 */
	(void)cam_periph_hold(periph, PRIBIO);
	cam_periph_unlock(periph);
	/*
	 * Load the user's default, if any.
	 */
	snprintf(tmpstr, sizeof(tmpstr), "kern.cam.cd.%d.minimum_cmd_size",
		 periph->unit_number);
	TUNABLE_INT_FETCH(tmpstr, &softc->minimum_command_size);

	/* 6 and 10 are the only permissible values here. */
	if (softc->minimum_command_size < 6)
		softc->minimum_command_size = 6;
	else if (softc->minimum_command_size > 6)
		softc->minimum_command_size = 10;

	/*
	 * We need to register the statistics structure for this device,
	 * but we don't have the blocksize yet for it.  So, we register
	 * the structure and indicate that we don't have the blocksize
	 * yet.  Unlike other SCSI peripheral drivers, we explicitly set
	 * the device type here to be CDROM, rather than just ORing in
	 * the device type.  This is because this driver can attach to either
	 * CDROM or WORM devices, and we want this peripheral driver to
	 * show up in the devstat list as a CD peripheral driver, not a
	 * WORM peripheral driver.  WORM drives will also have the WORM
	 * driver attached to them.
	 */
	softc->disk = disk_alloc();
	softc->disk->d_devstat = devstat_new_entry("cd",
			  periph->unit_number, 0,
			  DEVSTAT_BS_UNAVAILABLE,
			  DEVSTAT_TYPE_CDROM |
			  XPORT_DEVSTAT_TYPE(cpi.transport),
			  DEVSTAT_PRIORITY_CD);
	softc->disk->d_open = cdopen;
	softc->disk->d_close = cdclose;
	softc->disk->d_strategy = cdstrategy;
	softc->disk->d_gone = cddiskgonecb;
	softc->disk->d_ioctl = cdioctl;
	softc->disk->d_name = "cd";
	cam_strvis(softc->disk->d_descr, cgd->inq_data.vendor,
	    sizeof(cgd->inq_data.vendor), sizeof(softc->disk->d_descr));
	strlcat(softc->disk->d_descr, " ", sizeof(softc->disk->d_descr));
	cam_strvis(&softc->disk->d_descr[strlen(softc->disk->d_descr)],
	    cgd->inq_data.product, sizeof(cgd->inq_data.product),
	    sizeof(softc->disk->d_descr) - strlen(softc->disk->d_descr));
	softc->disk->d_unit = periph->unit_number;
	softc->disk->d_drv1 = periph;
	if (cpi.maxio == 0)
		softc->disk->d_maxsize = DFLTPHYS;	/* traditional default */
	else if (cpi.maxio > MAXPHYS)
		softc->disk->d_maxsize = MAXPHYS;	/* for safety */
	else
		softc->disk->d_maxsize = cpi.maxio;
	softc->disk->d_flags = 0;
	softc->disk->d_hba_vendor = cpi.hba_vendor;
	softc->disk->d_hba_device = cpi.hba_device;
	softc->disk->d_hba_subvendor = cpi.hba_subvendor;
	softc->disk->d_hba_subdevice = cpi.hba_subdevice;
	snprintf(softc->disk->d_attachment, sizeof(softc->disk->d_attachment),
	    "%s%d", cpi.dev_name, cpi.unit_number);

	/*
	 * Acquire a reference to the periph before we register with GEOM.
	 * We'll release this reference once GEOM calls us back (via
	 * dadiskgonecb()) telling us that our provider has been freed.
	 */
	if (cam_periph_acquire(periph) != 0) {
		xpt_print(periph->path, "%s: lost periph during "
			  "registration!\n", __func__);
		cam_periph_lock(periph);
		return (CAM_REQ_CMP_ERR);
	}

	disk_create(softc->disk, DISK_VERSION);
	cam_periph_lock(periph);

	/*
	 * Add an async callback so that we get
	 * notified if this device goes away.
	 */
	xpt_register_async(AC_SENT_BDR | AC_BUS_RESET | AC_LOST_DEVICE |
	    AC_SCSI_AEN | AC_UNIT_ATTENTION, cdasync, periph, periph->path);

	/*
	 * Schedule a periodic media polling events.
	 */
	callout_init_mtx(&softc->mediapoll_c, cam_periph_mtx(periph), 0);
	if ((softc->flags & CD_FLAG_DISC_REMOVABLE) &&
	    (cgd->inq_flags & SID_AEN) == 0 &&
	    cd_poll_period != 0)
		callout_reset(&softc->mediapoll_c, cd_poll_period * hz,
		    cdmediapoll, periph);

	xpt_schedule(periph, CAM_PRIORITY_DEV);
	return(CAM_REQ_CMP);
}

static int
cdopen(struct disk *dp)
{
	struct cam_periph *periph;
	struct cd_softc *softc;
	int error;

	periph = (struct cam_periph *)dp->d_drv1;
	softc = (struct cd_softc *)periph->softc;

	if (cam_periph_acquire(periph) != 0)
		return(ENXIO);

	cam_periph_lock(periph);

	if (softc->flags & CD_FLAG_INVALID) {
		cam_periph_release_locked(periph);
		cam_periph_unlock(periph);
		return(ENXIO);
	}

	if ((error = cam_periph_hold(periph, PRIBIO | PCATCH)) != 0) {
		cam_periph_release_locked(periph);
		cam_periph_unlock(periph);
		return (error);
	}

	CAM_DEBUG(periph->path, CAM_DEBUG_TRACE | CAM_DEBUG_PERIPH,
	    ("cdopen\n"));

	/*
	 * Check for media, and set the appropriate flags.  We don't bail
	 * if we don't have media, but then we don't allow anything but the
	 * CDIOCEJECT/CDIOCCLOSE ioctls if there is no media.
	 */
	cdcheckmedia(periph, /*do_wait*/ 1);

	CAM_DEBUG(periph->path, CAM_DEBUG_TRACE, ("leaving cdopen\n"));
	cam_periph_unhold(periph);

	cam_periph_unlock(periph);

	return (0);
}

static int
cdclose(struct disk *dp)
{
	struct 	cam_periph *periph;
	struct	cd_softc *softc;

	periph = (struct cam_periph *)dp->d_drv1;
	softc = (struct cd_softc *)periph->softc;

	cam_periph_lock(periph);
	if (cam_periph_hold(periph, PRIBIO) != 0) {
		cam_periph_unlock(periph);
		cam_periph_release(periph);
		return (0);
	}

	CAM_DEBUG(periph->path, CAM_DEBUG_TRACE | CAM_DEBUG_PERIPH,
	    ("cdclose\n"));

	if ((softc->flags & CD_FLAG_DISC_REMOVABLE) != 0)
		cdprevent(periph, PR_ALLOW);

	/*
	 * Since we're closing this CD, mark the blocksize as unavailable.
	 * It will be marked as available when the CD is opened again.
	 */
	softc->disk->d_devstat->flags |= DEVSTAT_BS_UNAVAILABLE;

	/*
	 * We'll check the media and toc again at the next open().
	 */
	softc->flags &= ~(CD_FLAG_VALID_MEDIA|CD_FLAG_VALID_TOC);

	cam_periph_unhold(periph);
	cam_periph_release_locked(periph);
	cam_periph_unlock(periph);

	return (0);
}

static int
cdrunccb(union ccb *ccb, int (*error_routine)(union ccb *ccb,
					      u_int32_t cam_flags,
					      u_int32_t sense_flags),
	 u_int32_t cam_flags, u_int32_t sense_flags)
{
	struct cd_softc *softc;
	struct cam_periph *periph;
	int error;

	periph = xpt_path_periph(ccb->ccb_h.path);
	softc = (struct cd_softc *)periph->softc;

	error = cam_periph_runccb(ccb, error_routine, cam_flags, sense_flags,
				  softc->disk->d_devstat);

	return(error);
}

/*
 * Actually translate the requested transfer into one the physical driver
 * can understand.  The transfer is described by a buf and will include
 * only one physical transfer.
 */
static void
cdstrategy(struct bio *bp)
{
	struct cam_periph *periph;
	struct cd_softc *softc;

	periph = (struct cam_periph *)bp->bio_disk->d_drv1;
	cam_periph_lock(periph);
	CAM_DEBUG(periph->path, CAM_DEBUG_TRACE,
	    ("cdstrategy(%p)\n", bp));

	softc = (struct cd_softc *)periph->softc;

	/*
	 * If the device has been made invalid, error out
	 */
	if ((softc->flags & CD_FLAG_INVALID)) {
		cam_periph_unlock(periph);
		biofinish(bp, NULL, ENXIO);
		return;
	}

	/*
	 * Place it in the queue of disk activities for this disk
	 */
	bioq_disksort(&softc->bio_queue, bp);

        /*
	 * If we don't know that we have valid media, schedule the media
	 * check first.  The I/O will get executed after the media check.
	 */
	if ((softc->flags & CD_FLAG_VALID_MEDIA) == 0)
		cdcheckmedia(periph, /*do_wait*/ 0);
	else
		xpt_schedule(periph, CAM_PRIORITY_NORMAL);

	cam_periph_unlock(periph);
	return;
}

static void
cdstart(struct cam_periph *periph, union ccb *start_ccb)
{
	struct cd_softc *softc;
	struct bio *bp;
	struct ccb_scsiio *csio;

	softc = (struct cd_softc *)periph->softc;

	CAM_DEBUG(periph->path, CAM_DEBUG_TRACE, ("entering cdstart\n"));

	switch (softc->state) {
	case CD_STATE_NORMAL:
	{
		bp = bioq_first(&softc->bio_queue);
		if (bp == NULL) {
			if (softc->tur) {
				softc->tur = 0;
				csio = &start_ccb->csio;
				scsi_test_unit_ready(csio,
				     /*retries*/ cd_retry_count,
				     cddone,
				     MSG_SIMPLE_Q_TAG,
				     SSD_FULL_SIZE,
				     cd_timeout);
				start_ccb->ccb_h.ccb_bp = NULL;
				start_ccb->ccb_h.ccb_state = CD_CCB_TUR;
				xpt_action(start_ccb);
			} else
				xpt_release_ccb(start_ccb);
		} else {
			if (softc->tur) {
				softc->tur = 0;
				cam_periph_release_locked(periph);
			}
			bioq_remove(&softc->bio_queue, bp);

			if ((bp->bio_cmd != BIO_READ) &&
			    (bp->bio_cmd != BIO_WRITE)) {
				biofinish(bp, NULL, EOPNOTSUPP);
				xpt_release_ccb(start_ccb);
				return;
			}

			scsi_read_write(&start_ccb->csio,
					/*retries*/ cd_retry_count,
					/* cbfcnp */ cddone,
					MSG_SIMPLE_Q_TAG,
					/* read */bp->bio_cmd == BIO_READ ?
					SCSI_RW_READ : SCSI_RW_WRITE,
					/* byte2 */ 0,
					/* minimum_cmd_size */ 10,
					/* lba */ bp->bio_offset /
					  softc->params.blksize,
					bp->bio_bcount / softc->params.blksize,
					/* data_ptr */ bp->bio_data,
					/* dxfer_len */ bp->bio_bcount,
					/* sense_len */ cd_retry_count ?
					  SSD_FULL_SIZE : SF_NO_PRINT,
					/* timeout */ cd_timeout);
			/* Use READ CD command for audio tracks. */
			if (softc->params.blksize == 2352) {
				start_ccb->csio.cdb_io.cdb_bytes[0] = READ_CD;
				start_ccb->csio.cdb_io.cdb_bytes[9] = 0xf8;
				start_ccb->csio.cdb_io.cdb_bytes[10] = 0;
				start_ccb->csio.cdb_io.cdb_bytes[11] = 0;
				start_ccb->csio.cdb_len = 12;
			}
			start_ccb->ccb_h.ccb_state = CD_CCB_BUFFER_IO;

			LIST_INSERT_HEAD(&softc->pending_ccbs,
					 &start_ccb->ccb_h, periph_links.le);
			softc->outstanding_cmds++;

			/* We expect a unit attention from this device */
			if ((softc->flags & CD_FLAG_RETRY_UA) != 0) {
				start_ccb->ccb_h.ccb_state |= CD_CCB_RETRY_UA;
				softc->flags &= ~CD_FLAG_RETRY_UA;
			}

			start_ccb->ccb_h.ccb_bp = bp;
			bp = bioq_first(&softc->bio_queue);

			xpt_action(start_ccb);
		}
		if (bp != NULL || softc->tur) {
			/* Have more work to do, so ensure we stay scheduled */
			xpt_schedule(periph, CAM_PRIORITY_NORMAL);
		}
		break;
	}
	case CD_STATE_PROBE:
	case CD_STATE_MEDIA_SIZE:
	{
		struct scsi_read_capacity_data *rcap;

		rcap = (struct scsi_read_capacity_data *)malloc(sizeof(*rcap),
		    M_SCSICD, M_NOWAIT | M_ZERO);
		if (rcap == NULL) {
			xpt_print(periph->path,
			    "%s: Couldn't malloc read_capacity data\n",
			    __func__);
			xpt_release_ccb(start_ccb);
			/*
			 * We can't probe because we can't allocate memory,
			 * so invalidate the peripheral.  The system probably
			 * has larger problems at this stage.  If we've
			 * already probed (and are re-probing capacity), we
			 * don't need to invalidate.
			 *
			 * XXX KDM need to reset probe state and kick out
			 * pending I/O.
			 */
			if (softc->state == CD_STATE_PROBE)
				cam_periph_invalidate(periph);
			break;
		}

		/*
		 * Set the default capacity and sector size to something that
		 * GEOM can handle.  This will get reset when a read capacity
		 * completes successfully.
		 */
		softc->disk->d_sectorsize = 2048;
		softc->disk->d_mediasize = 0;

		csio = &start_ccb->csio;
		scsi_read_capacity(csio,
				   /*retries*/ cd_retry_count,
				   cddone,
				   MSG_SIMPLE_Q_TAG,
				   rcap,
				   SSD_FULL_SIZE,
				   /*timeout*/20000);
		start_ccb->ccb_h.ccb_bp = NULL;
		if (softc->state == CD_STATE_PROBE)
			start_ccb->ccb_h.ccb_state = CD_CCB_PROBE;
		else
			start_ccb->ccb_h.ccb_state = CD_CCB_MEDIA_SIZE;
		xpt_action(start_ccb);
		break;
	}
	case CD_STATE_MEDIA_ALLOW:
	case CD_STATE_MEDIA_PREVENT:
	{
		/*
		 * If the CD is already locked, we don't need to do this.
		 * Move on to the capacity check.
		 */
		if (softc->state == CD_STATE_MEDIA_PREVENT
		 && (softc->flags & CD_FLAG_DISC_LOCKED) != 0) {
			softc->state = CD_STATE_MEDIA_SIZE;
			xpt_release_ccb(start_ccb);
			xpt_schedule(periph, CAM_PRIORITY_NORMAL);
			break;
		}

		scsi_prevent(&start_ccb->csio,
			     /*retries*/ cd_retry_count,
			     /*cbfcnp*/ cddone,
			     /*tag_action*/ MSG_SIMPLE_Q_TAG,
			     /*action*/ (softc->state == CD_STATE_MEDIA_ALLOW) ?
					PR_ALLOW : PR_PREVENT,
			     /*sense_len*/ SSD_FULL_SIZE,
			     /*timeout*/ 60000);

		start_ccb->ccb_h.ccb_bp = NULL;
		if (softc->state == CD_STATE_MEDIA_ALLOW)
			start_ccb->ccb_h.ccb_state = CD_CCB_MEDIA_ALLOW;
		else
			start_ccb->ccb_h.ccb_state = CD_CCB_MEDIA_PREVENT;
		xpt_action(start_ccb);
		break;
	}
	case CD_STATE_MEDIA_TOC_HDR: {
		struct ioc_toc_header *toch;

		bzero(&softc->toc, sizeof(softc->toc));

		toch = &softc->toc.header;

		scsi_read_toc(&start_ccb->csio,
			      /*retries*/ cd_retry_count,
			      /*cbfcnp*/ cddone,
			      /*tag_action*/ MSG_SIMPLE_Q_TAG,
			      /*byte1_flags*/ 0,
			      /*format*/ SRTOC_FORMAT_TOC,
			      /*track*/ 0,
			      /*data_ptr*/ (uint8_t *)toch,
			      /*dxfer_len*/ sizeof(*toch),
			      /*sense_len*/ SSD_FULL_SIZE,
			      /*timeout*/ 50000);
		start_ccb->ccb_h.ccb_bp = NULL;
		start_ccb->ccb_h.ccb_state = CD_CCB_MEDIA_TOC_HDR;
		xpt_action(start_ccb);
		break;
	}
	case CD_STATE_MEDIA_TOC_FULL: {

		bzero(&softc->toc, sizeof(softc->toc));

		scsi_read_toc(&start_ccb->csio,
			      /*retries*/ cd_retry_count,
			      /*cbfcnp*/ cddone,
			      /*tag_action*/ MSG_SIMPLE_Q_TAG,
			      /*byte1_flags*/ 0,
			      /*format*/ SRTOC_FORMAT_TOC,
			      /*track*/ 0,
			      /*data_ptr*/ (uint8_t *)&softc->toc,
			      /*dxfer_len*/ softc->toc_read_len ?
					    softc->toc_read_len :
					    sizeof(softc->toc),
			      /*sense_len*/ SSD_FULL_SIZE,
			      /*timeout*/ 50000);
		start_ccb->ccb_h.ccb_bp = NULL;
		start_ccb->ccb_h.ccb_state = CD_CCB_MEDIA_TOC_FULL;
		xpt_action(start_ccb);
		break;
	}
	case CD_STATE_MEDIA_TOC_LEAD: {
		struct cd_toc_single *leadout;

		leadout = &softc->leadout;
		bzero(leadout, sizeof(*leadout));

		scsi_read_toc(&start_ccb->csio,
			      /*retries*/ cd_retry_count,
			      /*cbfcnp*/ cddone,
			      /*tag_action*/ MSG_SIMPLE_Q_TAG,
			      /*byte1_flags*/ CD_MSF,
			      /*format*/ SRTOC_FORMAT_TOC,
			      /*track*/ LEADOUT,
			      /*data_ptr*/ (uint8_t *)leadout,
			      /*dxfer_len*/ sizeof(*leadout),
			      /*sense_len*/ SSD_FULL_SIZE,
			      /*timeout*/ 50000);
		start_ccb->ccb_h.ccb_bp = NULL;
		start_ccb->ccb_h.ccb_state = CD_CCB_MEDIA_TOC_LEAD;
		xpt_action(start_ccb);
		break;
	}
	}
}

static void
cddone(struct cam_periph *periph, union ccb *done_ccb)
{
	struct cd_softc *softc;
	struct ccb_scsiio *csio;

	CAM_DEBUG(periph->path, CAM_DEBUG_TRACE, ("entering cddone\n"));

	softc = (struct cd_softc *)periph->softc;
	csio = &done_ccb->csio;

	switch (csio->ccb_h.ccb_state & CD_CCB_TYPE_MASK) {
	case CD_CCB_BUFFER_IO:
	{
		struct bio	*bp;
		int		error;

		bp = (struct bio *)done_ccb->ccb_h.ccb_bp;
		error = 0;

		if ((done_ccb->ccb_h.status & CAM_STATUS_MASK) != CAM_REQ_CMP) {
			int sf;

			if ((done_ccb->ccb_h.ccb_state & CD_CCB_RETRY_UA) != 0)
				sf = SF_RETRY_UA;
			else
				sf = 0;

			error = cderror(done_ccb, CAM_RETRY_SELTO, sf);
			if (error == ERESTART) {
				/*
				 * A retry was scheuled, so
				 * just return.
				 */
				return;
			}
		}

		if (error != 0) {
			xpt_print(periph->path,
			    "cddone: got error %#x back\n", error);
			bioq_flush(&softc->bio_queue, NULL, EIO);
			bp->bio_resid = bp->bio_bcount;
			bp->bio_error = error;
			bp->bio_flags |= BIO_ERROR;
			if ((done_ccb->ccb_h.status & CAM_DEV_QFRZN) != 0)
				cam_release_devq(done_ccb->ccb_h.path,
					 /*relsim_flags*/0,
					 /*reduction*/0,
					 /*timeout*/0,
					 /*getcount_only*/0);

		} else {
			bp->bio_resid = csio->resid;
			bp->bio_error = 0;
			if (bp->bio_resid != 0) {
				/*
				 * Short transfer ???
				 * XXX: not sure this is correct for partial
				 * transfers at EOM
				 */
				bp->bio_flags |= BIO_ERROR;
			}
		}

		LIST_REMOVE(&done_ccb->ccb_h, periph_links.le);
		softc->outstanding_cmds--;

		biofinish(bp, NULL, 0);
		break;
	}
	case CD_CCB_PROBE:
	{
		struct	   scsi_read_capacity_data *rdcap;
		char	   *announce_buf;
		struct	   cd_params *cdp;
		int error;

		cdp = &softc->params;
		announce_buf = softc->announce_temp;
		bzero(announce_buf, CD_ANNOUNCETMP_SZ);

		rdcap = (struct scsi_read_capacity_data *)csio->data_ptr;

		cdp->disksize = scsi_4btoul (rdcap->addr) + 1;
		cdp->blksize = scsi_4btoul (rdcap->length);

		/*
		 * Retry any UNIT ATTENTION type errors.  They
		 * are expected at boot.
		 */
		if ((csio->ccb_h.status & CAM_STATUS_MASK) == CAM_REQ_CMP ||
		    (error = cderror(done_ccb, CAM_RETRY_SELTO,
				SF_RETRY_UA | SF_NO_PRINT)) == 0) {
			snprintf(announce_buf, CD_ANNOUNCETMP_SZ,
			    "%juMB (%ju %u byte sectors)",
			    ((uintmax_t)cdp->disksize * cdp->blksize) /
			     (1024 * 1024),
			    (uintmax_t)cdp->disksize, cdp->blksize);
		} else {
			if (error == ERESTART) {
				/*
				 * A retry was scheuled, so
				 * just return.
				 */
				return;
			} else {
				int asc, ascq;
				int sense_key, error_code;
				int have_sense;
				cam_status status;
				struct ccb_getdev cgd;

				/* Don't wedge this device's queue */
				if ((done_ccb->ccb_h.status & CAM_DEV_QFRZN) != 0)
					cam_release_devq(done_ccb->ccb_h.path,
						 /*relsim_flags*/0,
						 /*reduction*/0,
						 /*timeout*/0,
						 /*getcount_only*/0);

				status = done_ccb->ccb_h.status;

				xpt_setup_ccb(&cgd.ccb_h,
					      done_ccb->ccb_h.path,
					      CAM_PRIORITY_NORMAL);
				cgd.ccb_h.func_code = XPT_GDEV_TYPE;
				xpt_action((union ccb *)&cgd);

				if (scsi_extract_sense_ccb(done_ccb,
				    &error_code, &sense_key, &asc, &ascq))
					have_sense = TRUE;
				else
					have_sense = FALSE;

				/*
				 * Attach to anything that claims to be a
				 * CDROM or WORM device, as long as it
				 * doesn't return a "Logical unit not
				 * supported" (0x25) error.
				 */
				if ((have_sense) && (asc != 0x25)
				 && (error_code == SSD_CURRENT_ERROR
				  || error_code == SSD_DESC_CURRENT_ERROR)) {
					const char *sense_key_desc;
					const char *asc_desc;

					scsi_sense_desc(sense_key, asc, ascq,
							&cgd.inq_data,
							&sense_key_desc,
							&asc_desc);
					snprintf(announce_buf,
					    CD_ANNOUNCETMP_SZ,
						"Attempt to query device "
						"size failed: %s, %s",
						sense_key_desc,
						asc_desc);
				} else if ((have_sense == 0)
				      && ((status & CAM_STATUS_MASK) ==
					   CAM_SCSI_STATUS_ERROR)
				      && (csio->scsi_status ==
					  SCSI_STATUS_BUSY)) {
					snprintf(announce_buf,
					    CD_ANNOUNCETMP_SZ,
					    "Attempt to query device "
					    "size failed: SCSI Status: %s",
					    scsi_status_string(csio));
				} else if (SID_TYPE(&cgd.inq_data) == T_CDROM) {
					/*
					 * We only print out an error for
					 * CDROM type devices.  For WORM
					 * devices, we don't print out an
					 * error since a few WORM devices
					 * don't support CDROM commands.
					 * If we have sense information, go
					 * ahead and print it out.
					 * Otherwise, just say that we
					 * couldn't attach.
					 */

					/*
					 * Just print out the error, not
					 * the full probe message, when we
					 * don't attach.
					 */
					if (have_sense)
						scsi_sense_print(
							&done_ccb->csio);
					else {
						xpt_print(periph->path,
						    "got CAM status %#x\n",
						    done_ccb->ccb_h.status);
					}
					xpt_print(periph->path, "fatal error, "
					    "failed to attach to device\n");
					/*
					 * Invalidate this peripheral.
					 */
					cam_periph_invalidate(periph);

					announce_buf = NULL;
				} else {

					/*
					 * Invalidate this peripheral.
					 */
					cam_periph_invalidate(periph);
					announce_buf = NULL;
				}
			}
		}
		free(rdcap, M_SCSICD);
		if (announce_buf != NULL) {
			struct sbuf sb;

			sbuf_new(&sb, softc->announce_buf, CD_ANNOUNCE_SZ,
			    SBUF_FIXEDLEN);
			xpt_announce_periph_sbuf(periph, &sb, announce_buf);
			xpt_announce_quirks_sbuf(periph, &sb, softc->quirks,
			    CD_Q_BIT_STRING);
			sbuf_finish(&sb);
			sbuf_putbuf(&sb);

			/*
			 * Create our sysctl variables, now that we know
			 * we have successfully attached.
			 */
			taskqueue_enqueue(taskqueue_thread,&softc->sysctl_task);
		}
		softc->state = CD_STATE_NORMAL;
		/*
		 * Since our peripheral may be invalidated by an error
		 * above or an external event, we must release our CCB
		 * before releasing the probe lock on the peripheral.
		 * The peripheral will only go away once the last lock
		 * is removed, and we need it around for the CCB release
		 * operation.
		 */
		xpt_release_ccb(done_ccb);
		cam_periph_unhold(periph);
		return;
	}
	case CD_CCB_TUR:
	{
		if ((done_ccb->ccb_h.status & CAM_STATUS_MASK) != CAM_REQ_CMP) {

			if (cderror(done_ccb, CAM_RETRY_SELTO,
			    SF_RETRY_UA | SF_NO_RECOVERY | SF_NO_PRINT) ==
			    ERESTART)
				return;
			if ((done_ccb->ccb_h.status & CAM_DEV_QFRZN) != 0)
				cam_release_devq(done_ccb->ccb_h.path,
						 /*relsim_flags*/0,
						 /*reduction*/0,
						 /*timeout*/0,
						 /*getcount_only*/0);
		}
		xpt_release_ccb(done_ccb);
		cam_periph_release_locked(periph);
		return;
	}
	case CD_CCB_MEDIA_ALLOW:
	case CD_CCB_MEDIA_PREVENT:
	{
		int error;
		int is_prevent;

		error = 0;

		if ((done_ccb->ccb_h.status & CAM_STATUS_MASK) != CAM_REQ_CMP) {
			error = cderror(done_ccb, CAM_RETRY_SELTO,
			    SF_RETRY_UA | SF_NO_PRINT);
		}
		if (error == ERESTART)
			return;
		if ((done_ccb->ccb_h.status & CAM_DEV_QFRZN) != 0)
			cam_release_devq(done_ccb->ccb_h.path,
					 /*relsim_flags*/0,
					 /*reduction*/0,
					 /*timeout*/0,
					 /*getcount_only*/0);

		/*
		 * Note that just like the original cdcheckmedia(), we do
		 * a prevent without failing the whole operation if the
		 * prevent fails.  We try, but keep going if it doesn't
		 * work.
		 */

		if ((done_ccb->ccb_h.ccb_state & CD_CCB_TYPE_MASK) ==
		     CD_CCB_MEDIA_PREVENT)
			is_prevent = 1;
		else
			is_prevent = 0;

		xpt_release_ccb(done_ccb);

		if (is_prevent != 0) {
			if (error == 0)
				softc->flags |= CD_FLAG_DISC_LOCKED;
			else
				softc->flags &= ~CD_FLAG_DISC_LOCKED;
			softc->state = CD_STATE_MEDIA_SIZE;
			xpt_schedule(periph, CAM_PRIORITY_NORMAL);
		} else {
			if (error == 0)
				softc->flags &= ~CD_FLAG_DISC_LOCKED;
			softc->state = CD_STATE_NORMAL;
			if (bioq_first(&softc->bio_queue) != NULL)
				xpt_schedule(periph, CAM_PRIORITY_NORMAL);
		}
		return;
	}
	case CD_CCB_MEDIA_SIZE:
	{
		struct scsi_read_capacity_data *rdcap;
		int error;

		error = 0;
		if ((csio->ccb_h.status & CAM_STATUS_MASK) != CAM_REQ_CMP) {
			error = cderror(done_ccb, CAM_RETRY_SELTO,
			    SF_RETRY_UA | SF_NO_PRINT);
		}
		if (error == ERESTART)
			return;
		if ((done_ccb->ccb_h.status & CAM_DEV_QFRZN) != 0)
			cam_release_devq(done_ccb->ccb_h.path,
					 /*relsim_flags*/0,
					 /*reduction*/0,
					 /*timeout*/0,
					 /*getcount_only*/0);
		rdcap = (struct scsi_read_capacity_data *)csio->data_ptr;

		if (error == 0) {
			softc->params.disksize =scsi_4btoul(rdcap->addr) + 1;
			softc->params.blksize  = scsi_4btoul(rdcap->length);

			/* Make sure we got at least some block size. */
			if (softc->params.blksize == 0)
				error = EIO;
			/*
			 * SCSI-3 mandates that the reported blocksize shall be
			 * 2048.  Older drives sometimes report funny values,
			 * trim it down to 2048, or other parts of the kernel
			 * will get confused.
			 *
			 * XXX we leave drives alone that might report 512
			 * bytes, as well as drives reporting more weird
			 * sizes like perhaps 4K.
			 */
			if (softc->params.blksize > 2048
			 && softc->params.blksize <= 2352)
				softc->params.blksize = 2048;
		}
		free(rdcap, M_SCSICD);

		if (error == 0) {
			softc->disk->d_sectorsize = softc->params.blksize;
			softc->disk->d_mediasize =
			    (off_t)softc->params.blksize *
			    softc->params.disksize;
			softc->flags |= CD_FLAG_SAW_MEDIA | CD_FLAG_VALID_MEDIA;
			softc->state = CD_STATE_MEDIA_TOC_HDR;
		} else {
			softc->flags &= ~(CD_FLAG_VALID_MEDIA |
					  CD_FLAG_VALID_TOC);
			bioq_flush(&softc->bio_queue, NULL, EINVAL);
			softc->state = CD_STATE_MEDIA_ALLOW;
			cdmediaprobedone(periph);
		}
		xpt_release_ccb(done_ccb);
		xpt_schedule(periph, CAM_PRIORITY_NORMAL);
		return;
	}
	case CD_CCB_MEDIA_TOC_HDR:
	case CD_CCB_MEDIA_TOC_FULL:
	case CD_CCB_MEDIA_TOC_LEAD:
	{
		int error;
		struct ioc_toc_header *toch;
		int num_entries;
		int cdindex;

		error = 0;

		if ((done_ccb->ccb_h.status & CAM_STATUS_MASK) != CAM_REQ_CMP) {
			error = cderror(done_ccb, CAM_RETRY_SELTO,
			    SF_RETRY_UA | SF_NO_PRINT);
		}
		if (error == ERESTART)
			return;

		if ((done_ccb->ccb_h.status & CAM_DEV_QFRZN) != 0)
			cam_release_devq(done_ccb->ccb_h.path,
					 /*relsim_flags*/0,
					 /*reduction*/0,
					 /*timeout*/0,
					 /*getcount_only*/0);

		/*
		 * We will get errors here for media that doesn't have a table
		 * of contents.  According to the MMC-3 spec: "When a Read
		 * TOC/PMA/ATIP command is presented for a DDCD/CD-R/RW media,
		 * where the first TOC has not been recorded (no complete
		 * session) and the Format codes 0000b, 0001b, or 0010b are
		 * specified, this command shall be rejected with an INVALID
		 * FIELD IN CDB.  Devices that are not capable of reading an
		 * incomplete session on DDC/CD-R/RW media shall report
		 * CANNOT READ MEDIUM - INCOMPATIBLE FORMAT."
		 *
		 * So this isn't fatal if we can't read the table of contents,
		 * it just means that the user won't be able to issue the
		 * play tracks ioctl, and likely lots of other stuff won't
		 * work either.  They need to burn the CD before we can do
		 * a whole lot with it.  So we don't print anything here if
		 * we get an error back.
		 *
		 * We also bail out if the drive doesn't at least give us
		 * the full TOC header.
		 */
		if ((error != 0)
		 || ((csio->dxfer_len - csio->resid) <
		      sizeof(struct ioc_toc_header))) {
			softc->flags &= ~CD_FLAG_VALID_TOC;
			bzero(&softc->toc, sizeof(softc->toc));
			/*
			 * Failing the TOC read is not an error.
			 */
			softc->state = CD_STATE_NORMAL;
			xpt_release_ccb(done_ccb);

			cdmediaprobedone(periph);

			/*
			 * Go ahead and schedule I/O execution if there is
			 * anything in the queue.  It'll probably get
			 * kicked out with an error.
			 */
			if (bioq_first(&softc->bio_queue) != NULL)
				xpt_schedule(periph, CAM_PRIORITY_NORMAL);
			return;
		}

		/*
		 * Note that this is NOT the storage location used for the
		 * leadout!
		 */
		toch = &softc->toc.header;

		if (softc->quirks & CD_Q_BCD_TRACKS) {
			toch->starting_track = bcd2bin(toch->starting_track);
			toch->ending_track = bcd2bin(toch->ending_track);
		}

		/* Number of TOC entries, plus leadout */
		num_entries = (toch->ending_track - toch->starting_track) + 2;
		cdindex = toch->starting_track + num_entries -1;

		if ((done_ccb->ccb_h.ccb_state & CD_CCB_TYPE_MASK) ==
		     CD_CCB_MEDIA_TOC_HDR) {
			if (num_entries <= 0) {
				softc->flags &= ~CD_FLAG_VALID_TOC;
				bzero(&softc->toc, sizeof(softc->toc));
				/*
				 * Failing the TOC read is not an error.
				 */
				softc->state = CD_STATE_NORMAL;
				xpt_release_ccb(done_ccb);

				cdmediaprobedone(periph);

				/*
				 * Go ahead and schedule I/O execution if
				 * there is anything in the queue.  It'll
				 * probably get kicked out with an error.
				 */
				if (bioq_first(&softc->bio_queue) != NULL)
					xpt_schedule(periph,
					    CAM_PRIORITY_NORMAL);
			} else {
				softc->toc_read_len = num_entries *
				    sizeof(struct cd_toc_entry);
				softc->toc_read_len += sizeof(*toch);

				softc->state = CD_STATE_MEDIA_TOC_FULL;
				xpt_release_ccb(done_ccb);
				xpt_schedule(periph, CAM_PRIORITY_NORMAL);
			}

			return;
		} else if ((done_ccb->ccb_h.ccb_state & CD_CCB_TYPE_MASK) ==
			    CD_CCB_MEDIA_TOC_LEAD) {
			struct cd_toc_single *leadout;

			leadout = (struct cd_toc_single *)csio->data_ptr;
			softc->toc.entries[cdindex - toch->starting_track] =
			    leadout->entry;
		} else if (((done_ccb->ccb_h.ccb_state & CD_CCB_TYPE_MASK) ==
			    CD_CCB_MEDIA_TOC_FULL)
			&& (cdindex == toch->ending_track + 1)) {
			/*
			 * XXX KDM is this necessary?  Probably only if the
			 * drive doesn't return leadout information with the
			 * table of contents.
			 */
			softc->state = CD_STATE_MEDIA_TOC_LEAD;
			xpt_release_ccb(done_ccb);
			xpt_schedule(periph, CAM_PRIORITY_NORMAL);
			return;
		}

		if (softc->quirks & CD_Q_BCD_TRACKS) {
			for (cdindex = 0; cdindex < num_entries - 1; cdindex++){
				softc->toc.entries[cdindex].track =
				    bcd2bin(softc->toc.entries[cdindex].track);
			}
		}

		softc->flags |= CD_FLAG_VALID_TOC;
		/* If the first track is audio, correct sector size. */
		if ((softc->toc.entries[0].control & 4) == 0) {
			softc->disk->d_sectorsize =softc->params.blksize = 2352;
			softc->disk->d_mediasize =
			    (off_t)softc->params.blksize *
			    softc->params.disksize;
		}
		softc->state = CD_STATE_NORMAL;

		/*
		 * We unconditionally (re)set the blocksize each time the
		 * CD device is opened.  This is because the CD can change,
		 * and therefore the blocksize might change.
		 * XXX problems here if some slice or partition is still
		 * open with the old size?
		 */
		if ((softc->disk->d_devstat->flags & DEVSTAT_BS_UNAVAILABLE)!=0)
			softc->disk->d_devstat->flags &=
			    ~DEVSTAT_BS_UNAVAILABLE;
		softc->disk->d_devstat->block_size = softc->params.blksize;

		xpt_release_ccb(done_ccb);

		cdmediaprobedone(periph);

		if (bioq_first(&softc->bio_queue) != NULL)
			xpt_schedule(periph, CAM_PRIORITY_NORMAL);
		return;
	}
	default:
		break;
	}
	xpt_release_ccb(done_ccb);
}

static union cd_pages *
cdgetpage(struct cd_mode_params *mode_params)
{
	union cd_pages *page;

	if (mode_params->cdb_size == 10)
		page = (union cd_pages *)find_mode_page_10(
			(struct scsi_mode_header_10 *)mode_params->mode_buf);
	else
		page = (union cd_pages *)find_mode_page_6(
			(struct scsi_mode_header_6 *)mode_params->mode_buf);

	return (page);
}

static int
cdgetpagesize(int page_num)
{
	u_int i;

	for (i = 0; i < nitems(cd_page_size_table); i++) {
		if (cd_page_size_table[i].page == page_num)
			return (cd_page_size_table[i].page_size);
	}

	return (-1);
}

static struct cd_toc_entry * __capability
te_data_get_ptr(void *irtep, u_long cmd)
{
	union {
		struct ioc_read_toc_entry irte;
#ifdef COMPAT_FREEBSD32
		struct ioc_read_toc_entry32 irte32;
#endif
#ifdef COMPAT_FREEBSD64
		struct ioc_read_toc_entry64 irte64;
#endif
	} *irteup;

	irteup = irtep;
	switch (IOCPARM_LEN(cmd)) {
	case sizeof(irteup->irte):
		return (irteup->irte.data);
#ifdef COMPAT_FREEBSD32
	case sizeof(irteup->irte32):
		return (__USER_CAP(irteup->irte32.data,
		    irteup->irte32.data_len));
#endif
#ifdef COMPAT_FREEBSD64
	case sizeof(irteup->irte64):
		return (__USER_CAP(irteup->irte64.data,
		    irteup->irte64.data_len));
#endif
	default:
		panic("Unhandled ioctl command %ld", cmd);
	}
}

static int
cdioctl(struct disk *dp, u_long cmd, void *addr, int flag, struct thread *td)
{

	struct 	cam_periph *periph;
	struct	cd_softc *softc;
	int	error = 0;

	periph = (struct cam_periph *)dp->d_drv1;
	cam_periph_lock(periph);

	softc = (struct cd_softc *)periph->softc;

	CAM_DEBUG(periph->path, CAM_DEBUG_TRACE,
	    ("cdioctl(%#lx)\n", cmd));

	if ((error = cam_periph_hold(periph, PRIBIO | PCATCH)) != 0) {
		cam_periph_unlock(periph);
		cam_periph_release(periph);
		return (error);
	}

	/*
	 * If we don't have media loaded, check for it.  If still don't
	 * have media loaded, we can only do a load or eject.
	 *
	 * We only care whether media is loaded if this is a cd-specific ioctl
	 * (thus the IOCGROUP check below).  Note that this will break if
	 * anyone adds any ioctls into the switch statement below that don't
	 * have their ioctl group set to 'c'.
	 */
	if (((softc->flags & CD_FLAG_VALID_MEDIA) == 0)
	 && ((cmd != CDIOCCLOSE)
	  && (cmd != CDIOCEJECT))
	 && (IOCGROUP(cmd) == 'c')) {
		error = cdcheckmedia(periph, /*do_wait*/ 1);
		if (error != 0) {
			cam_periph_unhold(periph);
			cam_periph_unlock(periph);
			return (error);
		}
	}
	/*
	 * Drop the lock here so later mallocs can use WAITOK.  The periph
	 * is essentially locked still with the cam_periph_hold call above.
	 */
	cam_periph_unlock(periph);

	switch (cmd) {

	case CDIOCPLAYTRACKS:
		{
			struct ioc_play_track *args
			    = (struct ioc_play_track *) addr;
			struct cd_mode_params params;
			union cd_pages *page;

			params.alloc_len = sizeof(union cd_mode_data_6_10);
			params.mode_buf = malloc(params.alloc_len, M_SCSICD,
						 M_WAITOK | M_ZERO);

			cam_periph_lock(periph);
			CAM_DEBUG(periph->path, CAM_DEBUG_SUBTRACE,
				  ("trying to do CDIOCPLAYTRACKS\n"));

			error = cdgetmode(periph, &params, AUDIO_PAGE);
			if (error) {
				free(params.mode_buf, M_SCSICD);
				cam_periph_unlock(periph);
				break;
			}
			page = cdgetpage(&params);

			page->audio.flags &= ~CD_PA_SOTC;
			page->audio.flags |= CD_PA_IMMED;
			error = cdsetmode(periph, &params);
			free(params.mode_buf, M_SCSICD);
			if (error) {
				cam_periph_unlock(periph);
				break;
			}

			/*
			 * This was originally implemented with the PLAY
			 * AUDIO TRACK INDEX command, but that command was
			 * deprecated after SCSI-2.  Most (all?) SCSI CDROM
			 * drives support it but ATAPI and ATAPI-derivative
			 * drives don't seem to support it.  So we keep a
			 * cache of the table of contents and translate
			 * track numbers to MSF format.
			 */
			if (softc->flags & CD_FLAG_VALID_TOC) {
				union msf_lba *sentry, *eentry;
				int st, et;

				if (args->end_track <
				    softc->toc.header.ending_track + 1)
					args->end_track++;
				if (args->end_track >
				    softc->toc.header.ending_track + 1)
					args->end_track =
					    softc->toc.header.ending_track + 1;
				st = args->start_track -
					softc->toc.header.starting_track;
				et = args->end_track -
					softc->toc.header.starting_track;
				if ((st < 0)
				 || (et < 0)
				 || (st > (softc->toc.header.ending_track -
				     softc->toc.header.starting_track))) {
					error = EINVAL;
					cam_periph_unlock(periph);
					break;
				}
				sentry = &softc->toc.entries[st].addr;
				eentry = &softc->toc.entries[et].addr;
				error = cdplaymsf(periph,
						  sentry->msf.minute,
						  sentry->msf.second,
						  sentry->msf.frame,
						  eentry->msf.minute,
						  eentry->msf.second,
						  eentry->msf.frame);
			} else {
				/*
				 * If we don't have a valid TOC, try the
				 * play track index command.  It is part of
				 * the SCSI-2 spec, but was removed in the
				 * MMC specs.  ATAPI and ATAPI-derived
				 * drives don't support it.
				 */
				if (softc->quirks & CD_Q_BCD_TRACKS) {
					args->start_track =
						bin2bcd(args->start_track);
					args->end_track =
						bin2bcd(args->end_track);
				}
				error = cdplaytracks(periph,
						     args->start_track,
						     args->start_index,
						     args->end_track,
						     args->end_index);
			}
			cam_periph_unlock(periph);
		}
		break;
	case CDIOCPLAYMSF:
		{
			struct ioc_play_msf *args
				= (struct ioc_play_msf *) addr;
			struct cd_mode_params params;
			union cd_pages *page;

			params.alloc_len = sizeof(union cd_mode_data_6_10);
			params.mode_buf = malloc(params.alloc_len, M_SCSICD,
						 M_WAITOK | M_ZERO);

			cam_periph_lock(periph);
			CAM_DEBUG(periph->path, CAM_DEBUG_SUBTRACE,
				  ("trying to do CDIOCPLAYMSF\n"));

			error = cdgetmode(periph, &params, AUDIO_PAGE);
			if (error) {
				free(params.mode_buf, M_SCSICD);
				cam_periph_unlock(periph);
				break;
			}
			page = cdgetpage(&params);

			page->audio.flags &= ~CD_PA_SOTC;
			page->audio.flags |= CD_PA_IMMED;
			error = cdsetmode(periph, &params);
			free(params.mode_buf, M_SCSICD);
			if (error) {
				cam_periph_unlock(periph);
				break;
			}
			error = cdplaymsf(periph,
					  args->start_m,
					  args->start_s,
					  args->start_f,
					  args->end_m,
					  args->end_s,
					  args->end_f);
			cam_periph_unlock(periph);
		}
		break;
	case CDIOCPLAYBLOCKS:
		{
			struct ioc_play_blocks *args
				= (struct ioc_play_blocks *) addr;
			struct cd_mode_params params;
			union cd_pages *page;

			params.alloc_len = sizeof(union cd_mode_data_6_10);
			params.mode_buf = malloc(params.alloc_len, M_SCSICD,
						 M_WAITOK | M_ZERO);

			cam_periph_lock(periph);
			CAM_DEBUG(periph->path, CAM_DEBUG_SUBTRACE,
				  ("trying to do CDIOCPLAYBLOCKS\n"));


			error = cdgetmode(periph, &params, AUDIO_PAGE);
			if (error) {
				free(params.mode_buf, M_SCSICD);
				cam_periph_unlock(periph);
				break;
			}
			page = cdgetpage(&params);

			page->audio.flags &= ~CD_PA_SOTC;
			page->audio.flags |= CD_PA_IMMED;
			error = cdsetmode(periph, &params);
			free(params.mode_buf, M_SCSICD);
			if (error) {
				cam_periph_unlock(periph);
				break;
			}
			error = cdplay(periph, args->blk, args->len);
			cam_periph_unlock(periph);
		}
		break;
	case CDIOCREADSUBCHANNEL:
		{
			struct ioc_read_subchannel *args
				= (struct ioc_read_subchannel *) addr;
			struct cd_sub_channel_info *data;
			u_int32_t len = args->data_len;

			data = malloc(sizeof(struct cd_sub_channel_info),
				      M_SCSICD, M_WAITOK | M_ZERO);

			cam_periph_lock(periph);
			CAM_DEBUG(periph->path, CAM_DEBUG_SUBTRACE,
				  ("trying to do CDIOCREADSUBCHANNEL\n"));

			if ((len > sizeof(struct cd_sub_channel_info)) ||
			    (len < sizeof(struct cd_sub_channel_header))) {
				printf(
					"scsi_cd: cdioctl: "
					"cdioreadsubchannel: error, len=%d\n",
					len);
				error = EINVAL;
				free(data, M_SCSICD);
				cam_periph_unlock(periph);
				break;
			}

			if (softc->quirks & CD_Q_BCD_TRACKS)
				args->track = bin2bcd(args->track);

			error = cdreadsubchannel(periph, args->address_format,
				args->data_format, args->track, data, len);

			if (error) {
				free(data, M_SCSICD);
				cam_periph_unlock(periph);
				break;
			}
			if (softc->quirks & CD_Q_BCD_TRACKS)
				data->what.track_info.track_number =
				    bcd2bin(data->what.track_info.track_number);
			len = min(len, ((data->header.data_len[0] << 8) +
				data->header.data_len[1] +
				sizeof(struct cd_sub_channel_header)));
			cam_periph_unlock(periph);
			error = copyout(data, __USER_CAP_UNBOUND(args->data),
			    len);
			free(data, M_SCSICD);
		}
		break;

	case CDIOREADTOCHEADER:
		{
			struct ioc_toc_header *th;

			th = malloc(sizeof(struct ioc_toc_header), M_SCSICD,
				    M_WAITOK | M_ZERO);

			cam_periph_lock(periph);
			CAM_DEBUG(periph->path, CAM_DEBUG_SUBTRACE,
				  ("trying to do CDIOREADTOCHEADER\n"));

			error = cdreadtoc(periph, 0, 0, (u_int8_t *)th,
				          sizeof (*th), /*sense_flags*/SF_NO_PRINT);
			if (error) {
				free(th, M_SCSICD);
				cam_periph_unlock(periph);
				break;
			}
			if (softc->quirks & CD_Q_BCD_TRACKS) {
				/* we are going to have to convert the BCD
				 * encoding on the cd to what is expected
				 */
				th->starting_track =
					bcd2bin(th->starting_track);
				th->ending_track = bcd2bin(th->ending_track);
			}
			th->len = ntohs(th->len);
			bcopy(th, addr, sizeof(*th));
			free(th, M_SCSICD);
			cam_periph_unlock(periph);
		}
		break;
	case CDIOREADTOCENTRYS:
#ifdef COMPAT_FREEBSD32
	case CDIOREADTOCENTRYS_32:
#endif
#ifdef COMPAT_FREEBSD64
	case CDIOREADTOCENTRYS_64:
#endif
		{
			struct cd_tocdata *data;
			struct cd_toc_single *lead;
			struct ioc_read_toc_entry *te =
				(struct ioc_read_toc_entry *) addr;
			struct ioc_toc_header *th;
			u_int32_t len, readlen, idx, num;
			u_int32_t starting_track = te->starting_track;

			data = malloc(sizeof(*data), M_SCSICD, M_WAITOK | M_ZERO);
			lead = malloc(sizeof(*lead), M_SCSICD, M_WAITOK | M_ZERO);

			cam_periph_lock(periph);
			CAM_DEBUG(periph->path, CAM_DEBUG_SUBTRACE,
				  ("trying to do CDIOREADTOCENTRYS\n"));

			if (te->data_len < sizeof(struct cd_toc_entry)
			 || (te->data_len % sizeof(struct cd_toc_entry)) != 0
			 || (te->address_format != CD_MSF_FORMAT
			  && te->address_format != CD_LBA_FORMAT)) {
				error = EINVAL;
				printf("scsi_cd: error in readtocentries, "
				       "returning EINVAL\n");
				free(data, M_SCSICD);
				free(lead, M_SCSICD);
				cam_periph_unlock(periph);
				break;
			}

			th = &data->header;
			error = cdreadtoc(periph, 0, 0, (u_int8_t *)th,
					  sizeof (*th), /*sense_flags*/0);
			if (error) {
				free(data, M_SCSICD);
				free(lead, M_SCSICD);
				cam_periph_unlock(periph);
				break;
			}

			if (softc->quirks & CD_Q_BCD_TRACKS) {
				/* we are going to have to convert the BCD
				 * encoding on the cd to what is expected
				 */
				th->starting_track =
				    bcd2bin(th->starting_track);
				th->ending_track = bcd2bin(th->ending_track);
			}

			if (starting_track == 0)
				starting_track = th->starting_track;
			else if (starting_track == LEADOUT)
				starting_track = th->ending_track + 1;
			else if (starting_track < th->starting_track ||
				 starting_track > th->ending_track + 1) {
				printf("scsi_cd: error in readtocentries, "
				       "returning EINVAL\n");
				free(data, M_SCSICD);
				free(lead, M_SCSICD);
				cam_periph_unlock(periph);
				error = EINVAL;
				break;
			}

			/* calculate reading length without leadout entry */
			readlen = (th->ending_track - starting_track + 1) *
				  sizeof(struct cd_toc_entry);

			/* and with leadout entry */
			len = readlen + sizeof(struct cd_toc_entry);
			if (te->data_len < len) {
				len = te->data_len;
				if (readlen > len)
					readlen = len;
			}
			if (len > sizeof(data->entries)) {
				printf("scsi_cd: error in readtocentries, "
				       "returning EINVAL\n");
				error = EINVAL;
				free(data, M_SCSICD);
				free(lead, M_SCSICD);
				cam_periph_unlock(periph);
				break;
			}
			num = len / sizeof(struct cd_toc_entry);

			if (readlen > 0) {
				error = cdreadtoc(periph, te->address_format,
						  starting_track,
						  (u_int8_t *)data,
						  readlen + sizeof (*th),
						  /*sense_flags*/0);
				if (error) {
					free(data, M_SCSICD);
					free(lead, M_SCSICD);
					cam_periph_unlock(periph);
					break;
				}
			}

			/* make leadout entry if needed */
			idx = starting_track + num - 1;
			if (softc->quirks & CD_Q_BCD_TRACKS)
				th->ending_track = bcd2bin(th->ending_track);
			if (idx == th->ending_track + 1) {
				error = cdreadtoc(periph, te->address_format,
						  LEADOUT, (u_int8_t *)lead,
						  sizeof(*lead),
						  /*sense_flags*/0);
				if (error) {
					free(data, M_SCSICD);
					free(lead, M_SCSICD);
					cam_periph_unlock(periph);
					break;
				}
				data->entries[idx - starting_track] =
					lead->entry;
			}
			if (softc->quirks & CD_Q_BCD_TRACKS) {
				for (idx = 0; idx < num - 1; idx++) {
					data->entries[idx].track =
					    bcd2bin(data->entries[idx].track);
				}
			}

			cam_periph_unlock(periph);
			error = copyout(data->entries, te_data_get_ptr(te, cmd),
			    len);
			free(data, M_SCSICD);
			free(lead, M_SCSICD);
		}
		break;
	case CDIOREADTOCENTRY:
		{
			struct cd_toc_single *data;
			struct ioc_read_toc_single_entry *te =
				(struct ioc_read_toc_single_entry *) addr;
			struct ioc_toc_header *th;
			u_int32_t track;

			data = malloc(sizeof(*data), M_SCSICD, M_WAITOK | M_ZERO);

			cam_periph_lock(periph);
			CAM_DEBUG(periph->path, CAM_DEBUG_SUBTRACE,
				  ("trying to do CDIOREADTOCENTRY\n"));

			if (te->address_format != CD_MSF_FORMAT
			    && te->address_format != CD_LBA_FORMAT) {
				printf("error in readtocentry, "
				       " returning EINVAL\n");
				free(data, M_SCSICD);
				error = EINVAL;
				cam_periph_unlock(periph);
				break;
			}

			th = &data->header;
			error = cdreadtoc(periph, 0, 0, (u_int8_t *)th,
					  sizeof (*th), /*sense_flags*/0);
			if (error) {
				free(data, M_SCSICD);
				cam_periph_unlock(periph);
				break;
			}

			if (softc->quirks & CD_Q_BCD_TRACKS) {
				/* we are going to have to convert the BCD
				 * encoding on the cd to what is expected
				 */
				th->starting_track =
				    bcd2bin(th->starting_track);
				th->ending_track = bcd2bin(th->ending_track);
			}
			track = te->track;
			if (track == 0)
				track = th->starting_track;
			else if (track == LEADOUT)
				/* OK */;
			else if (track < th->starting_track ||
				 track > th->ending_track + 1) {
				printf("error in readtocentry, "
				       " returning EINVAL\n");
				free(data, M_SCSICD);
				error = EINVAL;
				cam_periph_unlock(periph);
				break;
			}

			error = cdreadtoc(periph, te->address_format, track,
					  (u_int8_t *)data, sizeof(*data),
					  /*sense_flags*/0);
			if (error) {
				free(data, M_SCSICD);
				cam_periph_unlock(periph);
				break;
			}

			if (softc->quirks & CD_Q_BCD_TRACKS)
				data->entry.track = bcd2bin(data->entry.track);
			bcopy(&data->entry, &te->entry,
			      sizeof(struct cd_toc_entry));
			free(data, M_SCSICD);
			cam_periph_unlock(periph);
		}
		break;
	case CDIOCSETPATCH:
		{
			struct ioc_patch *arg = (struct ioc_patch *)addr;
			struct cd_mode_params params;
			union cd_pages *page;

			params.alloc_len = sizeof(union cd_mode_data_6_10);
			params.mode_buf = malloc(params.alloc_len, M_SCSICD,
						 M_WAITOK | M_ZERO);

			cam_periph_lock(periph);
			CAM_DEBUG(periph->path, CAM_DEBUG_SUBTRACE,
				  ("trying to do CDIOCSETPATCH\n"));

			error = cdgetmode(periph, &params, AUDIO_PAGE);
			if (error) {
				free(params.mode_buf, M_SCSICD);
				cam_periph_unlock(periph);
				break;
			}
			page = cdgetpage(&params);

			page->audio.port[LEFT_PORT].channels =
				arg->patch[0];
			page->audio.port[RIGHT_PORT].channels =
				arg->patch[1];
			page->audio.port[2].channels = arg->patch[2];
			page->audio.port[3].channels = arg->patch[3];
			error = cdsetmode(periph, &params);
			free(params.mode_buf, M_SCSICD);
			cam_periph_unlock(periph);
		}
		break;
	case CDIOCGETVOL:
		{
			struct ioc_vol *arg = (struct ioc_vol *) addr;
			struct cd_mode_params params;
			union cd_pages *page;

			params.alloc_len = sizeof(union cd_mode_data_6_10);
			params.mode_buf = malloc(params.alloc_len, M_SCSICD,
						 M_WAITOK | M_ZERO);

			cam_periph_lock(periph);
			CAM_DEBUG(periph->path, CAM_DEBUG_SUBTRACE,
				  ("trying to do CDIOCGETVOL\n"));

			error = cdgetmode(periph, &params, AUDIO_PAGE);
			if (error) {
				free(params.mode_buf, M_SCSICD);
				cam_periph_unlock(periph);
				break;
			}
			page = cdgetpage(&params);

			arg->vol[LEFT_PORT] =
				page->audio.port[LEFT_PORT].volume;
			arg->vol[RIGHT_PORT] =
				page->audio.port[RIGHT_PORT].volume;
			arg->vol[2] = page->audio.port[2].volume;
			arg->vol[3] = page->audio.port[3].volume;
			free(params.mode_buf, M_SCSICD);
			cam_periph_unlock(periph);
		}
		break;
	case CDIOCSETVOL:
		{
			struct ioc_vol *arg = (struct ioc_vol *) addr;
			struct cd_mode_params params;
			union cd_pages *page;

			params.alloc_len = sizeof(union cd_mode_data_6_10);
			params.mode_buf = malloc(params.alloc_len, M_SCSICD,
						 M_WAITOK | M_ZERO);

			cam_periph_lock(periph);
			CAM_DEBUG(periph->path, CAM_DEBUG_SUBTRACE,
				  ("trying to do CDIOCSETVOL\n"));

			error = cdgetmode(periph, &params, AUDIO_PAGE);
			if (error) {
				free(params.mode_buf, M_SCSICD);
				cam_periph_unlock(periph);
				break;
			}
			page = cdgetpage(&params);

			page->audio.port[LEFT_PORT].channels = CHANNEL_0;
			page->audio.port[LEFT_PORT].volume =
				arg->vol[LEFT_PORT];
			page->audio.port[RIGHT_PORT].channels = CHANNEL_1;
			page->audio.port[RIGHT_PORT].volume =
				arg->vol[RIGHT_PORT];
			page->audio.port[2].volume = arg->vol[2];
			page->audio.port[3].volume = arg->vol[3];
			error = cdsetmode(periph, &params);
			cam_periph_unlock(periph);
			free(params.mode_buf, M_SCSICD);
		}
		break;
	case CDIOCSETMONO:
		{
			struct cd_mode_params params;
			union cd_pages *page;

			params.alloc_len = sizeof(union cd_mode_data_6_10);
			params.mode_buf = malloc(params.alloc_len, M_SCSICD,
						 M_WAITOK | M_ZERO);

			cam_periph_lock(periph);
			CAM_DEBUG(periph->path, CAM_DEBUG_SUBTRACE,
				  ("trying to do CDIOCSETMONO\n"));

			error = cdgetmode(periph, &params, AUDIO_PAGE);
			if (error) {
				free(params.mode_buf, M_SCSICD);
				cam_periph_unlock(periph);
				break;
			}
			page = cdgetpage(&params);

			page->audio.port[LEFT_PORT].channels =
				LEFT_CHANNEL | RIGHT_CHANNEL;
			page->audio.port[RIGHT_PORT].channels =
				LEFT_CHANNEL | RIGHT_CHANNEL;
			page->audio.port[2].channels = 0;
			page->audio.port[3].channels = 0;
			error = cdsetmode(periph, &params);
			cam_periph_unlock(periph);
			free(params.mode_buf, M_SCSICD);
		}
		break;
	case CDIOCSETSTEREO:
		{
			struct cd_mode_params params;
			union cd_pages *page;

			params.alloc_len = sizeof(union cd_mode_data_6_10);
			params.mode_buf = malloc(params.alloc_len, M_SCSICD,
						 M_WAITOK | M_ZERO);

			cam_periph_lock(periph);
			CAM_DEBUG(periph->path, CAM_DEBUG_SUBTRACE,
				  ("trying to do CDIOCSETSTEREO\n"));

			error = cdgetmode(periph, &params, AUDIO_PAGE);
			if (error) {
				free(params.mode_buf, M_SCSICD);
				cam_periph_unlock(periph);
				break;
			}
			page = cdgetpage(&params);

			page->audio.port[LEFT_PORT].channels =
				LEFT_CHANNEL;
			page->audio.port[RIGHT_PORT].channels =
				RIGHT_CHANNEL;
			page->audio.port[2].channels = 0;
			page->audio.port[3].channels = 0;
			error = cdsetmode(periph, &params);
			free(params.mode_buf, M_SCSICD);
			cam_periph_unlock(periph);
		}
		break;
	case CDIOCSETMUTE:
		{
			struct cd_mode_params params;
			union cd_pages *page;

			params.alloc_len = sizeof(union cd_mode_data_6_10);
			params.mode_buf = malloc(params.alloc_len, M_SCSICD,
						 M_WAITOK | M_ZERO);

			cam_periph_lock(periph);
			CAM_DEBUG(periph->path, CAM_DEBUG_SUBTRACE,
				  ("trying to do CDIOCSETMUTE\n"));

			error = cdgetmode(periph, &params, AUDIO_PAGE);
			if (error) {
				free(params.mode_buf, M_SCSICD);
				cam_periph_unlock(periph);
				break;
			}
			page = cdgetpage(&params);

			page->audio.port[LEFT_PORT].channels = 0;
			page->audio.port[RIGHT_PORT].channels = 0;
			page->audio.port[2].channels = 0;
			page->audio.port[3].channels = 0;
			error = cdsetmode(periph, &params);
			free(params.mode_buf, M_SCSICD);
			cam_periph_unlock(periph);
		}
		break;
	case CDIOCSETLEFT:
		{
			struct cd_mode_params params;
			union cd_pages *page;

			params.alloc_len = sizeof(union cd_mode_data_6_10);
			params.mode_buf = malloc(params.alloc_len, M_SCSICD,
						 M_WAITOK | M_ZERO);

			cam_periph_lock(periph);
			CAM_DEBUG(periph->path, CAM_DEBUG_SUBTRACE,
				  ("trying to do CDIOCSETLEFT\n"));

			error = cdgetmode(periph, &params, AUDIO_PAGE);
			if (error) {
				free(params.mode_buf, M_SCSICD);
				cam_periph_unlock(periph);
				break;
			}
			page = cdgetpage(&params);

			page->audio.port[LEFT_PORT].channels = LEFT_CHANNEL;
			page->audio.port[RIGHT_PORT].channels = LEFT_CHANNEL;
			page->audio.port[2].channels = 0;
			page->audio.port[3].channels = 0;
			error = cdsetmode(periph, &params);
			free(params.mode_buf, M_SCSICD);
			cam_periph_unlock(periph);
		}
		break;
	case CDIOCSETRIGHT:
		{
			struct cd_mode_params params;
			union cd_pages *page;

			params.alloc_len = sizeof(union cd_mode_data_6_10);
			params.mode_buf = malloc(params.alloc_len, M_SCSICD,
						 M_WAITOK | M_ZERO);

			cam_periph_lock(periph);
			CAM_DEBUG(periph->path, CAM_DEBUG_SUBTRACE,
				  ("trying to do CDIOCSETRIGHT\n"));

			error = cdgetmode(periph, &params, AUDIO_PAGE);
			if (error) {
				free(params.mode_buf, M_SCSICD);
				cam_periph_unlock(periph);
				break;
			}
			page = cdgetpage(&params);

			page->audio.port[LEFT_PORT].channels = RIGHT_CHANNEL;
			page->audio.port[RIGHT_PORT].channels = RIGHT_CHANNEL;
			page->audio.port[2].channels = 0;
			page->audio.port[3].channels = 0;
			error = cdsetmode(periph, &params);
			free(params.mode_buf, M_SCSICD);
			cam_periph_unlock(periph);
		}
		break;
	case CDIOCRESUME:
		cam_periph_lock(periph);
		error = cdpause(periph, 1);
		cam_periph_unlock(periph);
		break;
	case CDIOCPAUSE:
		cam_periph_lock(periph);
		error = cdpause(periph, 0);
		cam_periph_unlock(periph);
		break;
	case CDIOCSTART:
		cam_periph_lock(periph);
		error = cdstartunit(periph, 0);
		cam_periph_unlock(periph);
		break;
	case CDIOCCLOSE:
		cam_periph_lock(periph);
		error = cdstartunit(periph, 1);
		cam_periph_unlock(periph);
		break;
	case CDIOCSTOP:
		cam_periph_lock(periph);
		error = cdstopunit(periph, 0);
		cam_periph_unlock(periph);
		break;
	case CDIOCEJECT:
		cam_periph_lock(periph);
		error = cdstopunit(periph, 1);
		cam_periph_unlock(periph);
		break;
	case CDIOCALLOW:
		cam_periph_lock(periph);
		cdprevent(periph, PR_ALLOW);
		cam_periph_unlock(periph);
		break;
	case CDIOCPREVENT:
		cam_periph_lock(periph);
		cdprevent(periph, PR_PREVENT);
		cam_periph_unlock(periph);
		break;
	case CDIOCSETDEBUG:
		/* sc_link->flags |= (SDEV_DB1 | SDEV_DB2); */
		error = ENOTTY;
		break;
	case CDIOCCLRDEBUG:
		/* sc_link->flags &= ~(SDEV_DB1 | SDEV_DB2); */
		error = ENOTTY;
		break;
	case CDIOCRESET:
		/* return (cd_reset(periph)); */
		error = ENOTTY;
		break;
	case CDRIOCREADSPEED:
		cam_periph_lock(periph);
		error = cdsetspeed(periph, *(u_int32_t *)addr, CDR_MAX_SPEED);
		cam_periph_unlock(periph);
		break;
	case CDRIOCWRITESPEED:
		cam_periph_lock(periph);
		error = cdsetspeed(periph, CDR_MAX_SPEED, *(u_int32_t *)addr);
		cam_periph_unlock(periph);
		break;
	case CDRIOCGETBLOCKSIZE:
		*(int *)addr = softc->params.blksize;
		break;
	case CDRIOCSETBLOCKSIZE:
		if (*(int *)addr <= 0) {
			error = EINVAL;
			break;
		}
		softc->disk->d_sectorsize = softc->params.blksize = *(int *)addr;
		break;
	case DVDIOCSENDKEY:
	case DVDIOCREPORTKEY: {
		struct dvd_authinfo *authinfo;

		authinfo = (struct dvd_authinfo *)addr;

		if (cmd == DVDIOCREPORTKEY)
			error = cdreportkey(periph, authinfo);
		else
			error = cdsendkey(periph, authinfo);
		break;
		}
	case DVDIOCREADSTRUCTURE: {
		struct dvd_struct *dvdstruct;

		dvdstruct = (struct dvd_struct *)addr;

		error = cdreaddvdstructure(periph, dvdstruct);

		break;
	}
	default:
		cam_periph_lock(periph);
		error = cam_periph_ioctl(periph, cmd, addr, cderror);
		cam_periph_unlock(periph);
		break;
	}

	cam_periph_lock(periph);
	cam_periph_unhold(periph);

	CAM_DEBUG(periph->path, CAM_DEBUG_TRACE, ("leaving cdioctl\n"));
	if (error && bootverbose) {
		printf("scsi_cd.c::ioctl cmd=%08lx error=%d\n", cmd, error);
	}
	cam_periph_unlock(periph);

	return (error);
}

static void
cdprevent(struct cam_periph *periph, int action)
{
	union	ccb *ccb;
	struct	cd_softc *softc;
	int	error;

	CAM_DEBUG(periph->path, CAM_DEBUG_TRACE, ("entering cdprevent\n"));

	softc = (struct cd_softc *)periph->softc;

	if (((action == PR_ALLOW)
	  && (softc->flags & CD_FLAG_DISC_LOCKED) == 0)
	 || ((action == PR_PREVENT)
	  && (softc->flags & CD_FLAG_DISC_LOCKED) != 0)) {
		return;
	}

	ccb = cam_periph_getccb(periph, CAM_PRIORITY_NORMAL);

	scsi_prevent(&ccb->csio,
		     /*retries*/ cd_retry_count,
		     /*cbfcnp*/NULL,
		     MSG_SIMPLE_Q_TAG,
		     action,
		     SSD_FULL_SIZE,
		     /* timeout */60000);

	error = cdrunccb(ccb, cderror, /*cam_flags*/CAM_RETRY_SELTO,
			/*sense_flags*/SF_RETRY_UA|SF_NO_PRINT);

	xpt_release_ccb(ccb);

	if (error == 0) {
		if (action == PR_ALLOW)
			softc->flags &= ~CD_FLAG_DISC_LOCKED;
		else
			softc->flags |= CD_FLAG_DISC_LOCKED;
	}
}

static void
cdmediaprobedone(struct cam_periph *periph)
{
	struct cd_softc *softc;

	softc = (struct cd_softc *)periph->softc;

	softc->flags &= ~CD_FLAG_MEDIA_SCAN_ACT;

	if ((softc->flags & CD_FLAG_MEDIA_WAIT) != 0) {
		softc->flags &= ~CD_FLAG_MEDIA_WAIT;
		wakeup(&softc->toc);
	}
}

/*
 * XXX: the disk media and sector size is only really able to change
 * XXX: while the device is closed.
 */

static int
cdcheckmedia(struct cam_periph *periph, int do_wait)
{
	struct cd_softc *softc;
	int error;

	softc = (struct cd_softc *)periph->softc;
	error = 0;

	if ((do_wait != 0)
	 && ((softc->flags & CD_FLAG_MEDIA_WAIT) == 0)) {
		softc->flags |= CD_FLAG_MEDIA_WAIT;
	}
	if ((softc->flags & CD_FLAG_MEDIA_SCAN_ACT) == 0) {
		softc->state = CD_STATE_MEDIA_PREVENT;
		softc->flags |= CD_FLAG_MEDIA_SCAN_ACT;
		xpt_schedule(periph, CAM_PRIORITY_NORMAL);
	}

	if (do_wait == 0)
		goto bailout;

	error = msleep(&softc->toc, cam_periph_mtx(periph), PRIBIO,"cdmedia",0);

	if (error != 0)
		goto bailout;

	/*
	 * Check to see whether we have a valid size from the media.  We
	 * may or may not have a valid TOC.
	 */
	if ((softc->flags & CD_FLAG_VALID_MEDIA) == 0)
		error = EINVAL;
bailout:

	return (error);
}

#if 0
static int
cdcheckmedia(struct cam_periph *periph)
{
	struct cd_softc *softc;
	struct ioc_toc_header *toch;
	struct cd_toc_single leadout;
	u_int32_t size, toclen;
	int error, num_entries, cdindex;

	softc = (struct cd_softc *)periph->softc;

	cdprevent(periph, PR_PREVENT);
	softc->disk->d_sectorsize = 2048;
	softc->disk->d_mediasize = 0;

	/*
	 * Get the disc size and block size.  If we can't get it, we don't
	 * have media, most likely.
	 */
	if ((error = cdsize(periph, &size)) != 0) {
		softc->flags &= ~(CD_FLAG_VALID_MEDIA|CD_FLAG_VALID_TOC);
		cdprevent(periph, PR_ALLOW);
		return (error);
	} else {
		softc->flags |= CD_FLAG_SAW_MEDIA | CD_FLAG_VALID_MEDIA;
		softc->disk->d_sectorsize = softc->params.blksize;
		softc->disk->d_mediasize =
		    (off_t)softc->params.blksize * softc->params.disksize;
	}

	/*
	 * Now we check the table of contents.  This (currently) is only
	 * used for the CDIOCPLAYTRACKS ioctl.  It may be used later to do
	 * things like present a separate entry in /dev for each track,
	 * like that acd(4) driver does.
	 */
	bzero(&softc->toc, sizeof(softc->toc));
	toch = &softc->toc.header;
	/*
	 * We will get errors here for media that doesn't have a table of
	 * contents.  According to the MMC-3 spec: "When a Read TOC/PMA/ATIP
	 * command is presented for a DDCD/CD-R/RW media, where the first TOC
	 * has not been recorded (no complete session) and the Format codes
	 * 0000b, 0001b, or 0010b are specified, this command shall be rejected
	 * with an INVALID FIELD IN CDB.  Devices that are not capable of
	 * reading an incomplete session on DDC/CD-R/RW media shall report
	 * CANNOT READ MEDIUM - INCOMPATIBLE FORMAT."
	 *
	 * So this isn't fatal if we can't read the table of contents, it
	 * just means that the user won't be able to issue the play tracks
	 * ioctl, and likely lots of other stuff won't work either.  They
	 * need to burn the CD before we can do a whole lot with it.  So
	 * we don't print anything here if we get an error back.
	 */
	error = cdreadtoc(periph, 0, 0, (u_int8_t *)toch, sizeof(*toch),
			  SF_NO_PRINT);
	/*
	 * Errors in reading the table of contents aren't fatal, we just
	 * won't have a valid table of contents cached.
	 */
	if (error != 0) {
		error = 0;
		bzero(&softc->toc, sizeof(softc->toc));
		goto bailout;
	}

	if (softc->quirks & CD_Q_BCD_TRACKS) {
		toch->starting_track = bcd2bin(toch->starting_track);
		toch->ending_track = bcd2bin(toch->ending_track);
	}

	/* Number of TOC entries, plus leadout */
	num_entries = (toch->ending_track - toch->starting_track) + 2;

	if (num_entries <= 0)
		goto bailout;

	toclen = num_entries * sizeof(struct cd_toc_entry);

	error = cdreadtoc(periph, CD_MSF_FORMAT, toch->starting_track,
			  (u_int8_t *)&softc->toc, toclen + sizeof(*toch),
			  SF_NO_PRINT);
	if (error != 0) {
		error = 0;
		bzero(&softc->toc, sizeof(softc->toc));
		goto bailout;
	}

	if (softc->quirks & CD_Q_BCD_TRACKS) {
		toch->starting_track = bcd2bin(toch->starting_track);
		toch->ending_track = bcd2bin(toch->ending_track);
	}
	/*
	 * XXX KDM is this necessary?  Probably only if the drive doesn't
	 * return leadout information with the table of contents.
	 */
	cdindex = toch->starting_track + num_entries -1;
	if (cdindex == toch->ending_track + 1) {

		error = cdreadtoc(periph, CD_MSF_FORMAT, LEADOUT,
				  (u_int8_t *)&leadout, sizeof(leadout),
				  SF_NO_PRINT);
		if (error != 0) {
			error = 0;
			goto bailout;
		}
		softc->toc.entries[cdindex - toch->starting_track] =
			leadout.entry;
	}
	if (softc->quirks & CD_Q_BCD_TRACKS) {
		for (cdindex = 0; cdindex < num_entries - 1; cdindex++) {
			softc->toc.entries[cdindex].track =
				bcd2bin(softc->toc.entries[cdindex].track);
		}
	}

	softc->flags |= CD_FLAG_VALID_TOC;

	/* If the first track is audio, correct sector size. */
	if ((softc->toc.entries[0].control & 4) == 0) {
		softc->disk->d_sectorsize = softc->params.blksize = 2352;
		softc->disk->d_mediasize =
		    (off_t)softc->params.blksize * softc->params.disksize;
	}

bailout:

	/*
	 * We unconditionally (re)set the blocksize each time the
	 * CD device is opened.  This is because the CD can change,
	 * and therefore the blocksize might change.
	 * XXX problems here if some slice or partition is still
	 * open with the old size?
	 */
	if ((softc->disk->d_devstat->flags & DEVSTAT_BS_UNAVAILABLE) != 0)
		softc->disk->d_devstat->flags &= ~DEVSTAT_BS_UNAVAILABLE;
	softc->disk->d_devstat->block_size = softc->params.blksize;

	return (error);
}

static int
cdsize(struct cam_periph *periph, u_int32_t *size)
{
	struct cd_softc *softc;
	union ccb *ccb;
	struct scsi_read_capacity_data *rcap_buf;
	int error;

	CAM_DEBUG(periph->path, CAM_DEBUG_TRACE, ("entering cdsize\n"));

	softc = (struct cd_softc *)periph->softc;

	ccb = cam_periph_getccb(periph, CAM_PRIORITY_NORMAL);

	/* XXX Should be M_WAITOK */
	rcap_buf = malloc(sizeof(struct scsi_read_capacity_data),
			  M_SCSICD, M_NOWAIT | M_ZERO);
	if (rcap_buf == NULL)
		return (ENOMEM);

	scsi_read_capacity(&ccb->csio,
			   /*retries*/ cd_retry_count,
			   /*cbfcnp*/NULL,
			   MSG_SIMPLE_Q_TAG,
			   rcap_buf,
			   SSD_FULL_SIZE,
			   /* timeout */20000);

	error = cdrunccb(ccb, cderror, /*cam_flags*/CAM_RETRY_SELTO,
			 /*sense_flags*/SF_RETRY_UA|SF_NO_PRINT);

	xpt_release_ccb(ccb);

	softc->params.disksize = scsi_4btoul(rcap_buf->addr) + 1;
	softc->params.blksize  = scsi_4btoul(rcap_buf->length);
	/* Make sure we got at least some block size. */
	if (error == 0 && softc->params.blksize == 0)
		error = EIO;
	/*
	 * SCSI-3 mandates that the reported blocksize shall be 2048.
	 * Older drives sometimes report funny values, trim it down to
	 * 2048, or other parts of the kernel will get confused.
	 *
	 * XXX we leave drives alone that might report 512 bytes, as
	 * well as drives reporting more weird sizes like perhaps 4K.
	 */
	if (softc->params.blksize > 2048 && softc->params.blksize <= 2352)
		softc->params.blksize = 2048;

	free(rcap_buf, M_SCSICD);
	*size = softc->params.disksize;

	return (error);

}
#endif

static int
cd6byteworkaround(union ccb *ccb)
{
	u_int8_t *cdb;
	struct cam_periph *periph;
	struct cd_softc *softc;
	struct cd_mode_params *params;
	int frozen, found;

	periph = xpt_path_periph(ccb->ccb_h.path);
	softc = (struct cd_softc *)periph->softc;

	cdb = ccb->csio.cdb_io.cdb_bytes;

	if ((ccb->ccb_h.flags & CAM_CDB_POINTER)
	 || ((cdb[0] != MODE_SENSE_6)
	  && (cdb[0] != MODE_SELECT_6)))
		return (0);

	/*
	 * Because there is no convenient place to stash the overall
	 * cd_mode_params structure pointer, we have to grab it like this.
	 * This means that ALL MODE_SENSE and MODE_SELECT requests in the
	 * cd(4) driver MUST go through cdgetmode() and cdsetmode()!
	 *
	 * XXX It would be nice if, at some point, we could increase the
	 * number of available peripheral private pointers.  Both pointers
	 * are currently used in most every peripheral driver.
	 */
	found = 0;

	STAILQ_FOREACH(params, &softc->mode_queue, links) {
		if (params->mode_buf == ccb->csio.data_ptr) {
			found = 1;
			break;
		}
	}

	/*
	 * This shouldn't happen.  All mode sense and mode select
	 * operations in the cd(4) driver MUST go through cdgetmode() and
	 * cdsetmode()!
	 */
	if (found == 0) {
		xpt_print(periph->path,
		    "mode buffer not found in mode queue!\n");
		return (0);
	}

	params->cdb_size = 10;
	softc->minimum_command_size = 10;
	xpt_print(ccb->ccb_h.path,
	    "%s(6) failed, increasing minimum CDB size to 10 bytes\n",
	    (cdb[0] == MODE_SENSE_6) ? "MODE_SENSE" : "MODE_SELECT");

	if (cdb[0] == MODE_SENSE_6) {
		struct scsi_mode_sense_10 ms10;
		struct scsi_mode_sense_6 *ms6;
		int len;

		ms6 = (struct scsi_mode_sense_6 *)cdb;

		bzero(&ms10, sizeof(ms10));
		ms10.opcode = MODE_SENSE_10;
		ms10.byte2 = ms6->byte2;
		ms10.page = ms6->page;

		/*
		 * 10 byte mode header, block descriptor,
		 * sizeof(union cd_pages)
		 */
		len = sizeof(struct cd_mode_data_10);
		ccb->csio.dxfer_len = len;

		scsi_ulto2b(len, ms10.length);
		ms10.control = ms6->control;
		bcopy(&ms10, cdb, 10);
		ccb->csio.cdb_len = 10;
	} else {
		struct scsi_mode_select_10 ms10;
		struct scsi_mode_select_6 *ms6;
		struct scsi_mode_header_6 *header6;
		struct scsi_mode_header_10 *header10;
		struct scsi_mode_page_header *page_header;
		int blk_desc_len, page_num, page_size, len;

		ms6 = (struct scsi_mode_select_6 *)cdb;

		bzero(&ms10, sizeof(ms10));
		ms10.opcode = MODE_SELECT_10;
		ms10.byte2 = ms6->byte2;

		header6 = (struct scsi_mode_header_6 *)params->mode_buf;
		header10 = (struct scsi_mode_header_10 *)params->mode_buf;

		page_header = find_mode_page_6(header6);
		page_num = page_header->page_code;

		blk_desc_len = header6->blk_desc_len;

		page_size = cdgetpagesize(page_num);

		if (page_size != (page_header->page_length +
		    sizeof(*page_header)))
			page_size = page_header->page_length +
				sizeof(*page_header);

		len = sizeof(*header10) + blk_desc_len + page_size;

		len = min(params->alloc_len, len);

		/*
		 * Since the 6 byte parameter header is shorter than the 10
		 * byte parameter header, we need to copy the actual mode
		 * page data, and the block descriptor, if any, so things wind
		 * up in the right place.  The regions will overlap, but
		 * bcopy() does the right thing.
		 */
		bcopy(params->mode_buf + sizeof(*header6),
		      params->mode_buf + sizeof(*header10),
		      len - sizeof(*header10));

		/* Make sure these fields are set correctly. */
		scsi_ulto2b(0, header10->data_length);
		header10->medium_type = 0;
		scsi_ulto2b(blk_desc_len, header10->blk_desc_len);

		ccb->csio.dxfer_len = len;

		scsi_ulto2b(len, ms10.length);
		ms10.control = ms6->control;
		bcopy(&ms10, cdb, 10);
		ccb->csio.cdb_len = 10;
	}

	frozen = (ccb->ccb_h.status & CAM_DEV_QFRZN) != 0;
	ccb->ccb_h.status = CAM_REQUEUE_REQ;
	xpt_action(ccb);
	if (frozen) {
		cam_release_devq(ccb->ccb_h.path,
				 /*relsim_flags*/0,
				 /*openings*/0,
				 /*timeout*/0,
				 /*getcount_only*/0);
	}

	return (ERESTART);
}

static int
cderror(union ccb *ccb, u_int32_t cam_flags, u_int32_t sense_flags)
{
	struct cd_softc *softc;
	struct cam_periph *periph;
	int error, error_code, sense_key, asc, ascq;

	periph = xpt_path_periph(ccb->ccb_h.path);
	softc = (struct cd_softc *)periph->softc;

	error = 0;

	/*
	 * We use a status of CAM_REQ_INVALID as shorthand -- if a 6 byte
	 * CDB comes back with this particular error, try transforming it
	 * into the 10 byte version.
	 */
	if ((ccb->ccb_h.status & CAM_STATUS_MASK) == CAM_REQ_INVALID) {
		error = cd6byteworkaround(ccb);
	} else if (scsi_extract_sense_ccb(ccb,
	    &error_code, &sense_key, &asc, &ascq)) {
		if (sense_key == SSD_KEY_ILLEGAL_REQUEST)
			error = cd6byteworkaround(ccb);
		else if (sense_key == SSD_KEY_UNIT_ATTENTION &&
		    asc == 0x28 && ascq == 0x00)
			disk_media_changed(softc->disk, M_NOWAIT);
		else if (sense_key == SSD_KEY_NOT_READY &&
		    asc == 0x3a && (softc->flags & CD_FLAG_SAW_MEDIA)) {
			softc->flags &= ~CD_FLAG_SAW_MEDIA;
			disk_media_gone(softc->disk, M_NOWAIT);
		}
	}

	if (error == ERESTART)
		return (error);

	/*
	 * XXX
	 * Until we have a better way of doing pack validation,
	 * don't treat UAs as errors.
	 */
	sense_flags |= SF_RETRY_UA;

	if (softc->quirks & CD_Q_RETRY_BUSY)
		sense_flags |= SF_RETRY_BUSY;
	return (cam_periph_error(ccb, cam_flags, sense_flags));
}

static void
cdmediapoll(void *arg)
{
	struct cam_periph *periph = arg;
	struct cd_softc *softc = periph->softc;

	if (softc->state == CD_STATE_NORMAL && !softc->tur &&
	    softc->outstanding_cmds == 0) {
		if (cam_periph_acquire(periph) == 0) {
			softc->tur = 1;
			xpt_schedule(periph, CAM_PRIORITY_NORMAL);
		}
	}
	/* Queue us up again */
	if (cd_poll_period != 0)
		callout_schedule(&softc->mediapoll_c, cd_poll_period * hz);
}

/*
 * Read table of contents
 */
static int
cdreadtoc(struct cam_periph *periph, u_int32_t mode, u_int32_t start,
	  u_int8_t *data, u_int32_t len, u_int32_t sense_flags)
{
	u_int32_t ntoc;
        struct ccb_scsiio *csio;
	union ccb *ccb;
	int error;

	ntoc = len;
	error = 0;

	ccb = cam_periph_getccb(periph, CAM_PRIORITY_NORMAL);

	csio = &ccb->csio;

	scsi_read_toc(csio,
		      /* retries */ cd_retry_count,
		      /* cbfcnp */ NULL,
		      /* tag_action */ MSG_SIMPLE_Q_TAG,
		      /* byte1_flags */ (mode == CD_MSF_FORMAT) ? CD_MSF : 0,
		      /* format */ SRTOC_FORMAT_TOC,
		      /* track*/ start,
		      /* data_ptr */ data,
		      /* dxfer_len */ len,
		      /* sense_len */ SSD_FULL_SIZE,
		      /* timeout */ 50000);

	error = cdrunccb(ccb, cderror, /*cam_flags*/CAM_RETRY_SELTO,
			 /*sense_flags*/SF_RETRY_UA | sense_flags);

	xpt_release_ccb(ccb);

	return(error);
}

static int
cdreadsubchannel(struct cam_periph *periph, u_int32_t mode,
		 u_int32_t format, int track,
		 struct cd_sub_channel_info *data, u_int32_t len)
{
	struct scsi_read_subchannel *scsi_cmd;
        struct ccb_scsiio *csio;
	union ccb *ccb;
	int error;

	error = 0;

	ccb = cam_periph_getccb(periph, CAM_PRIORITY_NORMAL);

	csio = &ccb->csio;

	cam_fill_csio(csio,
		      /* retries */ cd_retry_count,
		      /* cbfcnp */ NULL,
		      /* flags */ CAM_DIR_IN,
		      /* tag_action */ MSG_SIMPLE_Q_TAG,
		      /* data_ptr */ (u_int8_t *)data,
		      /* dxfer_len */ len,
		      /* sense_len */ SSD_FULL_SIZE,
		      sizeof(struct scsi_read_subchannel),
		      /* timeout */ 50000);

	scsi_cmd = (struct scsi_read_subchannel *)&csio->cdb_io.cdb_bytes;
	bzero (scsi_cmd, sizeof(*scsi_cmd));

	scsi_cmd->op_code = READ_SUBCHANNEL;
	if (mode == CD_MSF_FORMAT)
		scsi_cmd->byte1 |= CD_MSF;
	scsi_cmd->byte2 = SRS_SUBQ;
	scsi_cmd->subchan_format = format;
	scsi_cmd->track = track;
	scsi_ulto2b(len, (u_int8_t *)scsi_cmd->data_len);
	scsi_cmd->control = 0;

	error = cdrunccb(ccb, cderror, /*cam_flags*/CAM_RETRY_SELTO,
			 /*sense_flags*/SF_RETRY_UA);

	xpt_release_ccb(ccb);

	return(error);
}


/*
 * All MODE_SENSE requests in the cd(4) driver MUST go through this
 * routine.  See comments in cd6byteworkaround() for details.
 */
static int
cdgetmode(struct cam_periph *periph, struct cd_mode_params *data,
	  u_int32_t page)
{
	struct ccb_scsiio *csio;
	struct cd_softc *softc;
	union ccb *ccb;
	int param_len;
	int error;

	softc = (struct cd_softc *)periph->softc;

	ccb = cam_periph_getccb(periph, CAM_PRIORITY_NORMAL);

	csio = &ccb->csio;

	data->cdb_size = softc->minimum_command_size;
	if (data->cdb_size < 10)
		param_len = sizeof(struct cd_mode_data);
	else
		param_len = sizeof(struct cd_mode_data_10);

	/* Don't say we've got more room than we actually allocated */
	param_len = min(param_len, data->alloc_len);

	scsi_mode_sense_len(csio,
			    /* retries */ cd_retry_count,
			    /* cbfcnp */ NULL,
			    /* tag_action */ MSG_SIMPLE_Q_TAG,
			    /* dbd */ 0,
			    /* page_code */ SMS_PAGE_CTRL_CURRENT,
			    /* page */ page,
			    /* param_buf */ data->mode_buf,
			    /* param_len */ param_len,
			    /* minimum_cmd_size */ softc->minimum_command_size,
			    /* sense_len */ SSD_FULL_SIZE,
			    /* timeout */ 50000);

	/*
	 * It would be nice not to have to do this, but there's no
	 * available pointer in the CCB that would allow us to stuff the
	 * mode params structure in there and retrieve it in
	 * cd6byteworkaround(), so we can set the cdb size.  The cdb size
	 * lets the caller know what CDB size we ended up using, so they
	 * can find the actual mode page offset.
	 */
	STAILQ_INSERT_TAIL(&softc->mode_queue, data, links);

	error = cdrunccb(ccb, cderror, /*cam_flags*/CAM_RETRY_SELTO,
			 /*sense_flags*/SF_RETRY_UA);

	xpt_release_ccb(ccb);

	STAILQ_REMOVE(&softc->mode_queue, data, cd_mode_params, links);

	/*
	 * This is a bit of belt-and-suspenders checking, but if we run
	 * into a situation where the target sends back multiple block
	 * descriptors, we might not have enough space in the buffer to
	 * see the whole mode page.  Better to return an error than
	 * potentially access memory beyond our malloced region.
	 */
	if (error == 0) {
		u_int32_t data_len;

		if (data->cdb_size == 10) {
			struct scsi_mode_header_10 *hdr10;

			hdr10 = (struct scsi_mode_header_10 *)data->mode_buf;
			data_len = scsi_2btoul(hdr10->data_length);
			data_len += sizeof(hdr10->data_length);
		} else {
			struct scsi_mode_header_6 *hdr6;

			hdr6 = (struct scsi_mode_header_6 *)data->mode_buf;
			data_len = hdr6->data_length;
			data_len += sizeof(hdr6->data_length);
		}

		/*
		 * Complain if there is more mode data available than we
		 * allocated space for.  This could potentially happen if
		 * we miscalculated the page length for some reason, if the
		 * drive returns multiple block descriptors, or if it sets
		 * the data length incorrectly.
		 */
		if (data_len > data->alloc_len) {
			xpt_print(periph->path, "allocated modepage %d length "
			    "%d < returned length %d\n", page, data->alloc_len,
			    data_len);
			error = ENOSPC;
		}
	}
	return (error);
}

/*
 * All MODE_SELECT requests in the cd(4) driver MUST go through this
 * routine.  See comments in cd6byteworkaround() for details.
 */
static int
cdsetmode(struct cam_periph *periph, struct cd_mode_params *data)
{
	struct ccb_scsiio *csio;
	struct cd_softc *softc;
	union ccb *ccb;
	int cdb_size, param_len;
	int error;

	softc = (struct cd_softc *)periph->softc;

	ccb = cam_periph_getccb(periph, CAM_PRIORITY_NORMAL);

	csio = &ccb->csio;

	error = 0;

	/*
	 * If the data is formatted for the 10 byte version of the mode
	 * select parameter list, we need to use the 10 byte CDB.
	 * Otherwise, we use whatever the stored minimum command size.
	 */
	if (data->cdb_size == 10)
		cdb_size = data->cdb_size;
	else
		cdb_size = softc->minimum_command_size;

	if (cdb_size >= 10) {
		struct scsi_mode_header_10 *mode_header;
		u_int32_t data_len;

		mode_header = (struct scsi_mode_header_10 *)data->mode_buf;

		data_len = scsi_2btoul(mode_header->data_length);

		scsi_ulto2b(0, mode_header->data_length);
		/*
		 * SONY drives do not allow a mode select with a medium_type
		 * value that has just been returned by a mode sense; use a
		 * medium_type of 0 (Default) instead.
		 */
		mode_header->medium_type = 0;

		/*
		 * Pass back whatever the drive passed to us, plus the size
		 * of the data length field.
		 */
		param_len = data_len + sizeof(mode_header->data_length);

	} else {
		struct scsi_mode_header_6 *mode_header;

		mode_header = (struct scsi_mode_header_6 *)data->mode_buf;

		param_len = mode_header->data_length + 1;

		mode_header->data_length = 0;
		/*
		 * SONY drives do not allow a mode select with a medium_type
		 * value that has just been returned by a mode sense; use a
		 * medium_type of 0 (Default) instead.
		 */
		mode_header->medium_type = 0;
	}

	/* Don't say we've got more room than we actually allocated */
	param_len = min(param_len, data->alloc_len);

	scsi_mode_select_len(csio,
			     /* retries */ cd_retry_count,
			     /* cbfcnp */ NULL,
			     /* tag_action */ MSG_SIMPLE_Q_TAG,
			     /* scsi_page_fmt */ 1,
			     /* save_pages */ 0,
			     /* param_buf */ data->mode_buf,
			     /* param_len */ param_len,
			     /* minimum_cmd_size */ cdb_size,
			     /* sense_len */ SSD_FULL_SIZE,
			     /* timeout */ 50000);

	/* See comments in cdgetmode() and cd6byteworkaround(). */
	STAILQ_INSERT_TAIL(&softc->mode_queue, data, links);

	error = cdrunccb(ccb, cderror, /*cam_flags*/CAM_RETRY_SELTO,
			 /*sense_flags*/SF_RETRY_UA);

	xpt_release_ccb(ccb);

	STAILQ_REMOVE(&softc->mode_queue, data, cd_mode_params, links);

	return (error);
}


static int
cdplay(struct cam_periph *periph, u_int32_t blk, u_int32_t len)
{
	struct ccb_scsiio *csio;
	union ccb *ccb;
	int error;
	u_int8_t cdb_len;

	error = 0;
	ccb = cam_periph_getccb(periph, CAM_PRIORITY_NORMAL);
	csio = &ccb->csio;
	/*
	 * Use the smallest possible command to perform the operation.
	 */
	if ((len & 0xffff0000) == 0) {
		/*
		 * We can fit in a 10 byte cdb.
		 */
		struct scsi_play_10 *scsi_cmd;

		scsi_cmd = (struct scsi_play_10 *)&csio->cdb_io.cdb_bytes;
		bzero (scsi_cmd, sizeof(*scsi_cmd));
		scsi_cmd->op_code = PLAY_10;
		scsi_ulto4b(blk, (u_int8_t *)scsi_cmd->blk_addr);
		scsi_ulto2b(len, (u_int8_t *)scsi_cmd->xfer_len);
		cdb_len = sizeof(*scsi_cmd);
	} else  {
		struct scsi_play_12 *scsi_cmd;

		scsi_cmd = (struct scsi_play_12 *)&csio->cdb_io.cdb_bytes;
		bzero (scsi_cmd, sizeof(*scsi_cmd));
		scsi_cmd->op_code = PLAY_12;
		scsi_ulto4b(blk, (u_int8_t *)scsi_cmd->blk_addr);
		scsi_ulto4b(len, (u_int8_t *)scsi_cmd->xfer_len);
		cdb_len = sizeof(*scsi_cmd);
	}
	cam_fill_csio(csio,
		      /*retries*/ cd_retry_count,
		      /*cbfcnp*/NULL,
		      /*flags*/CAM_DIR_NONE,
		      MSG_SIMPLE_Q_TAG,
		      /*dataptr*/NULL,
		      /*datalen*/0,
		      /*sense_len*/SSD_FULL_SIZE,
		      cdb_len,
		      /*timeout*/50 * 1000);

	error = cdrunccb(ccb, cderror, /*cam_flags*/CAM_RETRY_SELTO,
			 /*sense_flags*/SF_RETRY_UA);

	xpt_release_ccb(ccb);

	return(error);
}

static int
cdplaymsf(struct cam_periph *periph, u_int32_t startm, u_int32_t starts,
	  u_int32_t startf, u_int32_t endm, u_int32_t ends, u_int32_t endf)
{
	struct scsi_play_msf *scsi_cmd;
        struct ccb_scsiio *csio;
	union ccb *ccb;
	int error;

	error = 0;

	ccb = cam_periph_getccb(periph, CAM_PRIORITY_NORMAL);

	csio = &ccb->csio;

	cam_fill_csio(csio,
		      /* retries */ cd_retry_count,
		      /* cbfcnp */ NULL,
		      /* flags */ CAM_DIR_NONE,
		      /* tag_action */ MSG_SIMPLE_Q_TAG,
		      /* data_ptr */ NULL,
		      /* dxfer_len */ 0,
		      /* sense_len */ SSD_FULL_SIZE,
		      sizeof(struct scsi_play_msf),
		      /* timeout */ 50000);

	scsi_cmd = (struct scsi_play_msf *)&csio->cdb_io.cdb_bytes;
	bzero (scsi_cmd, sizeof(*scsi_cmd));

        scsi_cmd->op_code = PLAY_MSF;
        scsi_cmd->start_m = startm;
        scsi_cmd->start_s = starts;
        scsi_cmd->start_f = startf;
        scsi_cmd->end_m = endm;
        scsi_cmd->end_s = ends;
        scsi_cmd->end_f = endf;

	error = cdrunccb(ccb, cderror, /*cam_flags*/CAM_RETRY_SELTO,
			 /*sense_flags*/SF_RETRY_UA);

	xpt_release_ccb(ccb);

	return(error);
}


static int
cdplaytracks(struct cam_periph *periph, u_int32_t strack, u_int32_t sindex,
	     u_int32_t etrack, u_int32_t eindex)
{
	struct scsi_play_track *scsi_cmd;
        struct ccb_scsiio *csio;
	union ccb *ccb;
	int error;

	error = 0;

	ccb = cam_periph_getccb(periph, CAM_PRIORITY_NORMAL);

	csio = &ccb->csio;

	cam_fill_csio(csio,
		      /* retries */ cd_retry_count,
		      /* cbfcnp */ NULL,
		      /* flags */ CAM_DIR_NONE,
		      /* tag_action */ MSG_SIMPLE_Q_TAG,
		      /* data_ptr */ NULL,
		      /* dxfer_len */ 0,
		      /* sense_len */ SSD_FULL_SIZE,
		      sizeof(struct scsi_play_track),
		      /* timeout */ 50000);

	scsi_cmd = (struct scsi_play_track *)&csio->cdb_io.cdb_bytes;
	bzero (scsi_cmd, sizeof(*scsi_cmd));

        scsi_cmd->op_code = PLAY_TRACK;
        scsi_cmd->start_track = strack;
        scsi_cmd->start_index = sindex;
        scsi_cmd->end_track = etrack;
        scsi_cmd->end_index = eindex;

	error = cdrunccb(ccb, cderror, /*cam_flags*/CAM_RETRY_SELTO,
			 /*sense_flags*/SF_RETRY_UA);

	xpt_release_ccb(ccb);

	return(error);
}

static int
cdpause(struct cam_periph *periph, u_int32_t go)
{
	struct scsi_pause *scsi_cmd;
        struct ccb_scsiio *csio;
	union ccb *ccb;
	int error;

	error = 0;

	ccb = cam_periph_getccb(periph, CAM_PRIORITY_NORMAL);

	csio = &ccb->csio;

	cam_fill_csio(csio,
		      /* retries */ cd_retry_count,
		      /* cbfcnp */ NULL,
		      /* flags */ CAM_DIR_NONE,
		      /* tag_action */ MSG_SIMPLE_Q_TAG,
		      /* data_ptr */ NULL,
		      /* dxfer_len */ 0,
		      /* sense_len */ SSD_FULL_SIZE,
		      sizeof(struct scsi_pause),
		      /* timeout */ 50000);

	scsi_cmd = (struct scsi_pause *)&csio->cdb_io.cdb_bytes;
	bzero (scsi_cmd, sizeof(*scsi_cmd));

        scsi_cmd->op_code = PAUSE;
	scsi_cmd->resume = go;

	error = cdrunccb(ccb, cderror, /*cam_flags*/CAM_RETRY_SELTO,
			 /*sense_flags*/SF_RETRY_UA);

	xpt_release_ccb(ccb);

	return(error);
}

static int
cdstartunit(struct cam_periph *periph, int load)
{
	union ccb *ccb;
	int error;

	error = 0;

	ccb = cam_periph_getccb(periph, CAM_PRIORITY_NORMAL);

	scsi_start_stop(&ccb->csio,
			/* retries */ cd_retry_count,
			/* cbfcnp */ NULL,
			/* tag_action */ MSG_SIMPLE_Q_TAG,
			/* start */ TRUE,
			/* load_eject */ load,
			/* immediate */ FALSE,
			/* sense_len */ SSD_FULL_SIZE,
			/* timeout */ 50000);

	error = cdrunccb(ccb, cderror, /*cam_flags*/CAM_RETRY_SELTO,
			 /*sense_flags*/SF_RETRY_UA);

	xpt_release_ccb(ccb);

	return(error);
}

static int
cdstopunit(struct cam_periph *periph, u_int32_t eject)
{
	union ccb *ccb;
	int error;

	error = 0;

	ccb = cam_periph_getccb(periph, CAM_PRIORITY_NORMAL);

	scsi_start_stop(&ccb->csio,
			/* retries */ cd_retry_count,
			/* cbfcnp */ NULL,
			/* tag_action */ MSG_SIMPLE_Q_TAG,
			/* start */ FALSE,
			/* load_eject */ eject,
			/* immediate */ FALSE,
			/* sense_len */ SSD_FULL_SIZE,
			/* timeout */ 50000);

	error = cdrunccb(ccb, cderror, /*cam_flags*/CAM_RETRY_SELTO,
			 /*sense_flags*/SF_RETRY_UA);

	xpt_release_ccb(ccb);

	return(error);
}

static int
cdsetspeed(struct cam_periph *periph, u_int32_t rdspeed, u_int32_t wrspeed)
{
	struct scsi_set_speed *scsi_cmd;
	struct ccb_scsiio *csio;
	union ccb *ccb;
	int error;

	error = 0;
	ccb = cam_periph_getccb(periph, CAM_PRIORITY_NORMAL);
	csio = &ccb->csio;

	/* Preserve old behavior: units in multiples of CDROM speed */
	if (rdspeed < 177)
		rdspeed *= 177;
	if (wrspeed < 177)
		wrspeed *= 177;

	cam_fill_csio(csio,
		      /* retries */ cd_retry_count,
		      /* cbfcnp */ NULL,
		      /* flags */ CAM_DIR_NONE,
		      /* tag_action */ MSG_SIMPLE_Q_TAG,
		      /* data_ptr */ NULL,
		      /* dxfer_len */ 0,
		      /* sense_len */ SSD_FULL_SIZE,
		      sizeof(struct scsi_set_speed),
		      /* timeout */ 50000);

	scsi_cmd = (struct scsi_set_speed *)&csio->cdb_io.cdb_bytes;
	bzero(scsi_cmd, sizeof(*scsi_cmd));

	scsi_cmd->opcode = SET_CD_SPEED;
	scsi_ulto2b(rdspeed, scsi_cmd->readspeed);
	scsi_ulto2b(wrspeed, scsi_cmd->writespeed);

	error = cdrunccb(ccb, cderror, /*cam_flags*/CAM_RETRY_SELTO,
			 /*sense_flags*/SF_RETRY_UA);

	xpt_release_ccb(ccb);

	return(error);
}

static int
cdreportkey(struct cam_periph *periph, struct dvd_authinfo *authinfo)
{
	union ccb *ccb;
	u_int8_t *databuf;
	u_int32_t lba;
	int error;
	int length;

	error = 0;
	databuf = NULL;
	lba = 0;

	switch (authinfo->format) {
	case DVD_REPORT_AGID:
		length = sizeof(struct scsi_report_key_data_agid);
		break;
	case DVD_REPORT_CHALLENGE:
		length = sizeof(struct scsi_report_key_data_challenge);
		break;
	case DVD_REPORT_KEY1:
		length = sizeof(struct scsi_report_key_data_key1_key2);
		break;
	case DVD_REPORT_TITLE_KEY:
		length = sizeof(struct scsi_report_key_data_title);
		/* The lba field is only set for the title key */
		lba = authinfo->lba;
		break;
	case DVD_REPORT_ASF:
		length = sizeof(struct scsi_report_key_data_asf);
		break;
	case DVD_REPORT_RPC:
		length = sizeof(struct scsi_report_key_data_rpc);
		break;
	case DVD_INVALIDATE_AGID:
		length = 0;
		break;
	default:
		return (EINVAL);
	}

	if (length != 0) {
		databuf = malloc(length, M_DEVBUF, M_WAITOK | M_ZERO);
	} else
		databuf = NULL;

	cam_periph_lock(periph);
	ccb = cam_periph_getccb(periph, CAM_PRIORITY_NORMAL);

	scsi_report_key(&ccb->csio,
			/* retries */ cd_retry_count,
			/* cbfcnp */ NULL,
			/* tag_action */ MSG_SIMPLE_Q_TAG,
			/* lba */ lba,
			/* agid */ authinfo->agid,
			/* key_format */ authinfo->format,
			/* data_ptr */ databuf,
			/* dxfer_len */ length,
			/* sense_len */ SSD_FULL_SIZE,
			/* timeout */ 50000);

	error = cdrunccb(ccb, cderror, /*cam_flags*/CAM_RETRY_SELTO,
			 /*sense_flags*/SF_RETRY_UA);

	if (error != 0)
		goto bailout;

	if (ccb->csio.resid != 0) {
		xpt_print(periph->path, "warning, residual for report key "
		    "command is %d\n", ccb->csio.resid);
	}

	switch(authinfo->format) {
	case DVD_REPORT_AGID: {
		struct scsi_report_key_data_agid *agid_data;

		agid_data = (struct scsi_report_key_data_agid *)databuf;

		authinfo->agid = (agid_data->agid & RKD_AGID_MASK) >>
			RKD_AGID_SHIFT;
		break;
	}
	case DVD_REPORT_CHALLENGE: {
		struct scsi_report_key_data_challenge *chal_data;

		chal_data = (struct scsi_report_key_data_challenge *)databuf;

		bcopy(chal_data->challenge_key, authinfo->keychal,
		      min(sizeof(chal_data->challenge_key),
		          sizeof(authinfo->keychal)));
		break;
	}
	case DVD_REPORT_KEY1: {
		struct scsi_report_key_data_key1_key2 *key1_data;

		key1_data = (struct scsi_report_key_data_key1_key2 *)databuf;

		bcopy(key1_data->key1, authinfo->keychal,
		      min(sizeof(key1_data->key1), sizeof(authinfo->keychal)));
		break;
	}
	case DVD_REPORT_TITLE_KEY: {
		struct scsi_report_key_data_title *title_data;

		title_data = (struct scsi_report_key_data_title *)databuf;

		authinfo->cpm = (title_data->byte0 & RKD_TITLE_CPM) >>
			RKD_TITLE_CPM_SHIFT;
		authinfo->cp_sec = (title_data->byte0 & RKD_TITLE_CP_SEC) >>
			RKD_TITLE_CP_SEC_SHIFT;
		authinfo->cgms = (title_data->byte0 & RKD_TITLE_CMGS_MASK) >>
			RKD_TITLE_CMGS_SHIFT;
		bcopy(title_data->title_key, authinfo->keychal,
		      min(sizeof(title_data->title_key),
			  sizeof(authinfo->keychal)));
		break;
	}
	case DVD_REPORT_ASF: {
		struct scsi_report_key_data_asf *asf_data;

		asf_data = (struct scsi_report_key_data_asf *)databuf;

		authinfo->asf = asf_data->success & RKD_ASF_SUCCESS;
		break;
	}
	case DVD_REPORT_RPC: {
		struct scsi_report_key_data_rpc *rpc_data;

		rpc_data = (struct scsi_report_key_data_rpc *)databuf;

		authinfo->reg_type = (rpc_data->byte4 & RKD_RPC_TYPE_MASK) >>
			RKD_RPC_TYPE_SHIFT;
		authinfo->vend_rsts =
			(rpc_data->byte4 & RKD_RPC_VENDOR_RESET_MASK) >>
			RKD_RPC_VENDOR_RESET_SHIFT;
		authinfo->user_rsts = rpc_data->byte4 & RKD_RPC_USER_RESET_MASK;
		authinfo->region = rpc_data->region_mask;
		authinfo->rpc_scheme = rpc_data->rpc_scheme1;
		break;
	}
	case DVD_INVALIDATE_AGID:
		break;
	default:
		/* This should be impossible, since we checked above */
		error = EINVAL;
		goto bailout;
		break; /* NOTREACHED */
	}

bailout:
	xpt_release_ccb(ccb);
	cam_periph_unlock(periph);

	if (databuf != NULL)
		free(databuf, M_DEVBUF);

	return(error);
}

static int
cdsendkey(struct cam_periph *periph, struct dvd_authinfo *authinfo)
{
	union ccb *ccb;
	u_int8_t *databuf;
	int length;
	int error;

	error = 0;
	databuf = NULL;

	switch(authinfo->format) {
	case DVD_SEND_CHALLENGE: {
		struct scsi_report_key_data_challenge *challenge_data;

		length = sizeof(*challenge_data);

		challenge_data = malloc(length, M_DEVBUF, M_WAITOK | M_ZERO);

		databuf = (u_int8_t *)challenge_data;

		scsi_ulto2b(length - sizeof(challenge_data->data_len),
			    challenge_data->data_len);

		bcopy(authinfo->keychal, challenge_data->challenge_key,
		      min(sizeof(authinfo->keychal),
			  sizeof(challenge_data->challenge_key)));
		break;
	}
	case DVD_SEND_KEY2: {
		struct scsi_report_key_data_key1_key2 *key2_data;

		length = sizeof(*key2_data);

		key2_data = malloc(length, M_DEVBUF, M_WAITOK | M_ZERO);

		databuf = (u_int8_t *)key2_data;

		scsi_ulto2b(length - sizeof(key2_data->data_len),
			    key2_data->data_len);

		bcopy(authinfo->keychal, key2_data->key1,
		      min(sizeof(authinfo->keychal), sizeof(key2_data->key1)));

		break;
	}
	case DVD_SEND_RPC: {
		struct scsi_send_key_data_rpc *rpc_data;

		length = sizeof(*rpc_data);

		rpc_data = malloc(length, M_DEVBUF, M_WAITOK | M_ZERO);

		databuf = (u_int8_t *)rpc_data;

		scsi_ulto2b(length - sizeof(rpc_data->data_len),
			    rpc_data->data_len);

		rpc_data->region_code = authinfo->region;
		break;
	}
	default:
		return (EINVAL);
	}

	cam_periph_lock(periph);
	ccb = cam_periph_getccb(periph, CAM_PRIORITY_NORMAL);

	scsi_send_key(&ccb->csio,
		      /* retries */ cd_retry_count,
		      /* cbfcnp */ NULL,
		      /* tag_action */ MSG_SIMPLE_Q_TAG,
		      /* agid */ authinfo->agid,
		      /* key_format */ authinfo->format,
		      /* data_ptr */ databuf,
		      /* dxfer_len */ length,
		      /* sense_len */ SSD_FULL_SIZE,
		      /* timeout */ 50000);

	error = cdrunccb(ccb, cderror, /*cam_flags*/CAM_RETRY_SELTO,
			 /*sense_flags*/SF_RETRY_UA);

	xpt_release_ccb(ccb);
	cam_periph_unlock(periph);

	if (databuf != NULL)
		free(databuf, M_DEVBUF);

	return(error);
}

static int
cdreaddvdstructure(struct cam_periph *periph, struct dvd_struct *dvdstruct)
{
	union ccb *ccb;
	u_int8_t *databuf;
	u_int32_t address;
	int error;
	int length;

	error = 0;
	databuf = NULL;
	/* The address is reserved for many of the formats */
	address = 0;

	switch(dvdstruct->format) {
	case DVD_STRUCT_PHYSICAL:
		length = sizeof(struct scsi_read_dvd_struct_data_physical);
		break;
	case DVD_STRUCT_COPYRIGHT:
		length = sizeof(struct scsi_read_dvd_struct_data_copyright);
		break;
	case DVD_STRUCT_DISCKEY:
		length = sizeof(struct scsi_read_dvd_struct_data_disc_key);
		break;
	case DVD_STRUCT_BCA:
		length = sizeof(struct scsi_read_dvd_struct_data_bca);
		break;
	case DVD_STRUCT_MANUFACT:
		length = sizeof(struct scsi_read_dvd_struct_data_manufacturer);
		break;
	case DVD_STRUCT_CMI:
		return (ENODEV);
	case DVD_STRUCT_PROTDISCID:
		length = sizeof(struct scsi_read_dvd_struct_data_prot_discid);
		break;
	case DVD_STRUCT_DISCKEYBLOCK:
		length = sizeof(struct scsi_read_dvd_struct_data_disc_key_blk);
		break;
	case DVD_STRUCT_DDS:
		length = sizeof(struct scsi_read_dvd_struct_data_dds);
		break;
	case DVD_STRUCT_MEDIUM_STAT:
		length = sizeof(struct scsi_read_dvd_struct_data_medium_status);
		break;
	case DVD_STRUCT_SPARE_AREA:
		length = sizeof(struct scsi_read_dvd_struct_data_spare_area);
		break;
	case DVD_STRUCT_RMD_LAST:
		return (ENODEV);
	case DVD_STRUCT_RMD_RMA:
		return (ENODEV);
	case DVD_STRUCT_PRERECORDED:
		length = sizeof(struct scsi_read_dvd_struct_data_leadin);
		break;
	case DVD_STRUCT_UNIQUEID:
		length = sizeof(struct scsi_read_dvd_struct_data_disc_id);
		break;
	case DVD_STRUCT_DCB:
		return (ENODEV);
	case DVD_STRUCT_LIST:
		/*
		 * This is the maximum allocation length for the READ DVD
		 * STRUCTURE command.  There's nothing in the MMC3 spec
		 * that indicates a limit in the amount of data that can
		 * be returned from this call, other than the limits
		 * imposed by the 2-byte length variables.
		 */
		length = 65535;
		break;
	default:
		return (EINVAL);
	}

	if (length != 0) {
		databuf = malloc(length, M_DEVBUF, M_WAITOK | M_ZERO);
	} else
		databuf = NULL;

	cam_periph_lock(periph);
	ccb = cam_periph_getccb(periph, CAM_PRIORITY_NORMAL);

	scsi_read_dvd_structure(&ccb->csio,
				/* retries */ cd_retry_count,
				/* cbfcnp */ NULL,
				/* tag_action */ MSG_SIMPLE_Q_TAG,
				/* lba */ address,
				/* layer_number */ dvdstruct->layer_num,
				/* key_format */ dvdstruct->format,
				/* agid */ dvdstruct->agid,
				/* data_ptr */ databuf,
				/* dxfer_len */ length,
				/* sense_len */ SSD_FULL_SIZE,
				/* timeout */ 50000);

	error = cdrunccb(ccb, cderror, /*cam_flags*/CAM_RETRY_SELTO,
			 /*sense_flags*/SF_RETRY_UA);

	if (error != 0)
		goto bailout;

	switch(dvdstruct->format) {
	case DVD_STRUCT_PHYSICAL: {
		struct scsi_read_dvd_struct_data_layer_desc *inlayer;
		struct dvd_layer *outlayer;
		struct scsi_read_dvd_struct_data_physical *phys_data;

		phys_data =
			(struct scsi_read_dvd_struct_data_physical *)databuf;
		inlayer = &phys_data->layer_desc;
		outlayer = (struct dvd_layer *)&dvdstruct->data;

		dvdstruct->length = sizeof(*inlayer);

		outlayer->book_type = (inlayer->book_type_version &
			RDSD_BOOK_TYPE_MASK) >> RDSD_BOOK_TYPE_SHIFT;
		outlayer->book_version = (inlayer->book_type_version &
			RDSD_BOOK_VERSION_MASK);
		outlayer->disc_size = (inlayer->disc_size_max_rate &
			RDSD_DISC_SIZE_MASK) >> RDSD_DISC_SIZE_SHIFT;
		outlayer->max_rate = (inlayer->disc_size_max_rate &
			RDSD_MAX_RATE_MASK);
		outlayer->nlayers = (inlayer->layer_info &
			RDSD_NUM_LAYERS_MASK) >> RDSD_NUM_LAYERS_SHIFT;
		outlayer->track_path = (inlayer->layer_info &
			RDSD_TRACK_PATH_MASK) >> RDSD_TRACK_PATH_SHIFT;
		outlayer->layer_type = (inlayer->layer_info &
			RDSD_LAYER_TYPE_MASK);
		outlayer->linear_density = (inlayer->density &
			RDSD_LIN_DENSITY_MASK) >> RDSD_LIN_DENSITY_SHIFT;
		outlayer->track_density = (inlayer->density &
			RDSD_TRACK_DENSITY_MASK);
		outlayer->bca = (inlayer->bca & RDSD_BCA_MASK) >>
			RDSD_BCA_SHIFT;
		outlayer->start_sector = scsi_3btoul(inlayer->main_data_start);
		outlayer->end_sector = scsi_3btoul(inlayer->main_data_end);
		outlayer->end_sector_l0 =
			scsi_3btoul(inlayer->end_sector_layer0);
		break;
	}
	case DVD_STRUCT_COPYRIGHT: {
		struct scsi_read_dvd_struct_data_copyright *copy_data;

		copy_data = (struct scsi_read_dvd_struct_data_copyright *)
			databuf;

		dvdstruct->cpst = copy_data->cps_type;
		dvdstruct->rmi = copy_data->region_info;
		dvdstruct->length = 0;

		break;
	}
	default:
		/*
		 * Tell the user what the overall length is, no matter
		 * what we can actually fit in the data buffer.
		 */
		dvdstruct->length = length - ccb->csio.resid -
			sizeof(struct scsi_read_dvd_struct_data_header);

		/*
		 * But only actually copy out the smaller of what we read
		 * in or what the structure can take.
		 */
		bcopy(databuf + sizeof(struct scsi_read_dvd_struct_data_header),
		      dvdstruct->data,
		      min(sizeof(dvdstruct->data), dvdstruct->length));
		break;
	}

bailout:
	xpt_release_ccb(ccb);
	cam_periph_unlock(periph);

	if (databuf != NULL)
		free(databuf, M_DEVBUF);

	return(error);
}

void
scsi_report_key(struct ccb_scsiio *csio, u_int32_t retries,
		void (*cbfcnp)(struct cam_periph *, union ccb *),
		u_int8_t tag_action, u_int32_t lba, u_int8_t agid,
		u_int8_t key_format, u_int8_t *data_ptr, u_int32_t dxfer_len,
		u_int8_t sense_len, u_int32_t timeout)
{
	struct scsi_report_key *scsi_cmd;

	scsi_cmd = (struct scsi_report_key *)&csio->cdb_io.cdb_bytes;
	bzero(scsi_cmd, sizeof(*scsi_cmd));
	scsi_cmd->opcode = REPORT_KEY;
	scsi_ulto4b(lba, scsi_cmd->lba);
	scsi_ulto2b(dxfer_len, scsi_cmd->alloc_len);
	scsi_cmd->agid_keyformat = (agid << RK_KF_AGID_SHIFT) |
		(key_format & RK_KF_KEYFORMAT_MASK);

	cam_fill_csio(csio,
		      retries,
		      cbfcnp,
		      /*flags*/ (dxfer_len == 0) ? CAM_DIR_NONE : CAM_DIR_IN,
		      tag_action,
		      /*data_ptr*/ data_ptr,
		      /*dxfer_len*/ dxfer_len,
		      sense_len,
		      sizeof(*scsi_cmd),
		      timeout);
}

void
scsi_send_key(struct ccb_scsiio *csio, u_int32_t retries,
	      void (*cbfcnp)(struct cam_periph *, union ccb *),
	      u_int8_t tag_action, u_int8_t agid, u_int8_t key_format,
	      u_int8_t *data_ptr, u_int32_t dxfer_len, u_int8_t sense_len,
	      u_int32_t timeout)
{
	struct scsi_send_key *scsi_cmd;

	scsi_cmd = (struct scsi_send_key *)&csio->cdb_io.cdb_bytes;
	bzero(scsi_cmd, sizeof(*scsi_cmd));
	scsi_cmd->opcode = SEND_KEY;

	scsi_ulto2b(dxfer_len, scsi_cmd->param_len);
	scsi_cmd->agid_keyformat = (agid << RK_KF_AGID_SHIFT) |
		(key_format & RK_KF_KEYFORMAT_MASK);

	cam_fill_csio(csio,
		      retries,
		      cbfcnp,
		      /*flags*/ CAM_DIR_OUT,
		      tag_action,
		      /*data_ptr*/ data_ptr,
		      /*dxfer_len*/ dxfer_len,
		      sense_len,
		      sizeof(*scsi_cmd),
		      timeout);
}


void
scsi_read_dvd_structure(struct ccb_scsiio *csio, u_int32_t retries,
			void (*cbfcnp)(struct cam_periph *, union ccb *),
			u_int8_t tag_action, u_int32_t address,
			u_int8_t layer_number, u_int8_t format, u_int8_t agid,
			u_int8_t *data_ptr, u_int32_t dxfer_len,
			u_int8_t sense_len, u_int32_t timeout)
{
	struct scsi_read_dvd_structure *scsi_cmd;

	scsi_cmd = (struct scsi_read_dvd_structure *)&csio->cdb_io.cdb_bytes;
	bzero(scsi_cmd, sizeof(*scsi_cmd));
	scsi_cmd->opcode = READ_DVD_STRUCTURE;

	scsi_ulto4b(address, scsi_cmd->address);
	scsi_cmd->layer_number = layer_number;
	scsi_cmd->format = format;
	scsi_ulto2b(dxfer_len, scsi_cmd->alloc_len);
	/* The AGID is the top two bits of this byte */
	scsi_cmd->agid = agid << 6;

	cam_fill_csio(csio,
		      retries,
		      cbfcnp,
		      /*flags*/ CAM_DIR_IN,
		      tag_action,
		      /*data_ptr*/ data_ptr,
		      /*dxfer_len*/ dxfer_len,
		      sense_len,
		      sizeof(*scsi_cmd),
		      timeout);
}

void
scsi_read_toc(struct ccb_scsiio *csio, uint32_t retries,
	      void (*cbfcnp)(struct cam_periph *, union ccb *),
	      uint8_t tag_action, uint8_t byte1_flags, uint8_t format,
	      uint8_t track, uint8_t *data_ptr, uint32_t dxfer_len,
	      int sense_len, int timeout)
{
	struct scsi_read_toc *scsi_cmd;

	scsi_cmd = (struct scsi_read_toc *)&csio->cdb_io.cdb_bytes;
	bzero(scsi_cmd, sizeof(*scsi_cmd));
	scsi_cmd->op_code = READ_TOC;

	/*
	 * The structure is counting from 1, the function counting from 0.
	 * The spec counts from 0.  In MMC-6, there is only one flag, the
	 * MSF flag.  But we put the whole byte in for a bit a future-proofing.
	 */
	scsi_cmd->byte2 = byte1_flags;
	scsi_cmd->format = format;
	scsi_cmd->from_track = track;
	scsi_ulto2b(dxfer_len, scsi_cmd->data_len);

	cam_fill_csio(csio,
		      /* retries */ retries,
		      /* cbfcnp */ cbfcnp,
		      /* flags */ CAM_DIR_IN,
		      /* tag_action */ tag_action,
		      /* data_ptr */ data_ptr,
		      /* dxfer_len */ dxfer_len,
		      /* sense_len */ sense_len,
		      sizeof(*scsi_cmd),
		      /* timeout */ timeout);
}
// CHERI CHANGES START
// {
//   "updated": 20200706,
//   "target_type": "kernel",
//   "changes": [
//     "ioctl:misc"
//   ],
//   "changes_purecap": [
//     "user_capabilities",
//     "pointer_as_integer"
//   ]
// }
// CHERI CHANGES END<|MERGE_RESOLUTION|>--- conflicted
+++ resolved
@@ -244,11 +244,8 @@
 	u_char	address_format;
 	u_char	starting_track;
 	u_short	data_len;
-<<<<<<< HEAD
 	uint64_t data; /* (struct cd_toc_entry *) */
-=======
 	uint64_t data;  /* (struct cd_toc_entry *) */
->>>>>>> cb4abd23
 };
 #define	CDIOREADTOCENTRYS_64	\
     _IOC_NEWTYPE(CDIOREADTOCENTRYS, struct ioc_read_toc_entry64)
