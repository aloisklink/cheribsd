--- conflicted
+++ resolved
@@ -4233,17 +4233,6 @@
 		      sizeof(*scsi_cmd),
 		      timeout);
 }
-<<<<<<< HEAD
-// CHERI CHANGES START
-// {
-//   "updated": 20181114,
-//   "target_type": "kernel",
-//   "changes": [
-//     "ioctl:misc"
-//   ]
-// }
-// CHERI CHANGES END
-=======
 
 void
 scsi_read_toc(struct ccb_scsiio *csio, uint32_t retries,
@@ -4279,4 +4268,12 @@
 		      sizeof(*scsi_cmd),
  		      /* timeout */ timeout);
 }
->>>>>>> 01f4cc17
+// CHERI CHANGES START
+// {
+//   "updated": 20181114,
+//   "target_type": "kernel",
+//   "changes": [
+//     "ioctl:misc"
+//   ]
+// }
+// CHERI CHANGES END