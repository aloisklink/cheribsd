/*-
 * SPDX-License-Identifier: BSD-2-Clause-FreeBSD
 *
 * Copyright (c) 1997, 1998, 2000 Justin T. Gibbs.
 * Copyright (c) 1997, 1998, 1999 Kenneth D. Merry.
 * All rights reserved.
 *
 * Redistribution and use in source and binary forms, with or without
 * modification, are permitted provided that the following conditions
 * are met:
 * 1. Redistributions of source code must retain the above copyright
 *    notice, this list of conditions, and the following disclaimer,
 *    without modification, immediately at the beginning of the file.
 * 2. The name of the author may not be used to endorse or promote products
 *    derived from this software without specific prior written permission.
 *
 * THIS SOFTWARE IS PROVIDED BY THE AUTHOR AND CONTRIBUTORS ``AS IS'' AND
 * ANY EXPRESS OR IMPLIED WARRANTIES, INCLUDING, BUT NOT LIMITED TO, THE
 * IMPLIED WARRANTIES OF MERCHANTABILITY AND FITNESS FOR A PARTICULAR PURPOSE
 * ARE DISCLAIMED. IN NO EVENT SHALL THE AUTHOR OR CONTRIBUTORS BE LIABLE FOR
 * ANY DIRECT, INDIRECT, INCIDENTAL, SPECIAL, EXEMPLARY, OR CONSEQUENTIAL
 * DAMAGES (INCLUDING, BUT NOT LIMITED TO, PROCUREMENT OF SUBSTITUTE GOODS
 * OR SERVICES; LOSS OF USE, DATA, OR PROFITS; OR BUSINESS INTERRUPTION)
 * HOWEVER CAUSED AND ON ANY THEORY OF LIABILITY, WHETHER IN CONTRACT, STRICT
 * LIABILITY, OR TORT (INCLUDING NEGLIGENCE OR OTHERWISE) ARISING IN ANY WAY
 * OUT OF THE USE OF THIS SOFTWARE, EVEN IF ADVISED OF THE POSSIBILITY OF
 * SUCH DAMAGE.
 */

#include <sys/cdefs.h>
__FBSDID("$FreeBSD$");

#include <sys/param.h>
#include <sys/systm.h>
#include <sys/kernel.h>
#include <sys/conf.h>
#include <sys/types.h>
#include <sys/bio.h>
#include <sys/bus.h>
#include <sys/devicestat.h>
#include <sys/errno.h>
#include <sys/fcntl.h>
#include <sys/malloc.h>
#include <sys/proc.h>
#include <sys/poll.h>
#include <sys/selinfo.h>
#include <sys/sdt.h>
#include <sys/sysent.h>
#include <sys/taskqueue.h>
#include <vm/uma.h>
#include <vm/vm.h>
#include <vm/vm_extern.h>

#include <machine/bus.h>

#include <cam/cam.h>
#include <cam/cam_ccb.h>
#include <cam/cam_periph.h>
#include <cam/cam_queue.h>
#include <cam/cam_xpt.h>
#include <cam/cam_xpt_periph.h>
#include <cam/cam_debug.h>
#include <cam/cam_compat.h>
#include <cam/cam_xpt_periph.h>

#include <cam/scsi/scsi_all.h>
#include <cam/scsi/scsi_pass.h>

typedef enum {
	PASS_FLAG_OPEN			= 0x01,
	PASS_FLAG_LOCKED		= 0x02,
	PASS_FLAG_INVALID		= 0x04,
	PASS_FLAG_INITIAL_PHYSPATH	= 0x08,
	PASS_FLAG_ZONE_INPROG		= 0x10,
	PASS_FLAG_ZONE_VALID		= 0x20,
	PASS_FLAG_UNMAPPED_CAPABLE	= 0x40,
	PASS_FLAG_ABANDONED_REF_SET	= 0x80
} pass_flags;

typedef enum {
	PASS_STATE_NORMAL
} pass_state;

typedef enum {
	PASS_CCB_BUFFER_IO,
	PASS_CCB_QUEUED_IO
} pass_ccb_types;

#define ccb_type	ppriv_field0
#define ccb_ioreq	ppriv_ptr1

/*
 * The maximum number of memory segments we preallocate.
 */
#define	PASS_MAX_SEGS	16

typedef enum {
	PASS_IO_NONE		= 0x00,
	PASS_IO_USER_SEG_MALLOC	= 0x01,
	PASS_IO_KERN_SEG_MALLOC	= 0x02,
	PASS_IO_ABANDONED	= 0x04
} pass_io_flags; 

struct pass_io_req {
	union ccb			 ccb;
	union ccb			*alloced_ccb;
	union ccb			*user_ccb_ptr;
	camq_entry			 user_periph_links;
	ccb_ppriv_area			 user_periph_priv;
	struct cam_periph_map_info	 mapinfo;
	pass_io_flags			 flags;
	ccb_flags			 data_flags;
	int				 num_user_segs;
	bus_dma_segment_t		 user_segs[PASS_MAX_SEGS];
	int				 num_kern_segs;
	bus_dma_segment_t		 kern_segs[PASS_MAX_SEGS];
	bus_dma_segment_t		*user_segptr;
	bus_dma_segment_t		*kern_segptr;
	int				 num_bufs;
	uint32_t			 dirs[CAM_PERIPH_MAXMAPS];
	uint32_t			 lengths[CAM_PERIPH_MAXMAPS];
	uint8_t				*user_bufs[CAM_PERIPH_MAXMAPS];
	uint8_t				*kern_bufs[CAM_PERIPH_MAXMAPS];
	struct bintime			 start_time;
	TAILQ_ENTRY(pass_io_req)	 links;
};

struct pass_softc {
	pass_state		  state;
	pass_flags		  flags;
	u_int8_t		  pd_type;
	union ccb		  saved_ccb;
	int			  open_count;
	u_int		 	  maxio;
	struct devstat		 *device_stats;
	struct cdev		 *dev;
	struct cdev		 *alias_dev;
	struct task		  add_physpath_task;
	struct task		  shutdown_kqueue_task;
	struct selinfo		  read_select;
	TAILQ_HEAD(, pass_io_req) incoming_queue;
	TAILQ_HEAD(, pass_io_req) active_queue;
	TAILQ_HEAD(, pass_io_req) abandoned_queue;
	TAILQ_HEAD(, pass_io_req) done_queue;
	struct cam_periph	 *periph;
	char			  zone_name[12];
	char			  io_zone_name[12];
	uma_zone_t		  pass_zone;
	uma_zone_t		  pass_io_zone;
	size_t			  io_zone_size;
};

static	d_open_t	passopen;
static	d_close_t	passclose;
static	d_ioctl_t	passioctl;
static	d_ioctl_t	passdoioctl;
static	d_poll_t	passpoll;
static	d_kqfilter_t	passkqfilter;
static	void		passreadfiltdetach(struct knote *kn);
static	int		passreadfilt(struct knote *kn, long hint);

static	periph_init_t	passinit;
static	periph_ctor_t	passregister;
static	periph_oninv_t	passoninvalidate;
static	periph_dtor_t	passcleanup;
static	periph_start_t	passstart;
static	void		pass_shutdown_kqueue(void *context, int pending);
static	void		pass_add_physpath(void *context, int pending);
static	void		passasync(void *callback_arg, u_int32_t code,
				  struct cam_path *path, void *arg);
static	void		passdone(struct cam_periph *periph, 
				 union ccb *done_ccb);
static	int		passcreatezone(struct cam_periph *periph);
static	void		passiocleanup(struct pass_softc *softc, 
				      struct pass_io_req *io_req);
static	int		passcopysglist(struct cam_periph *periph,
				       struct pass_io_req *io_req,
				       ccb_flags direction);
static	int		passmemsetup(struct cam_periph *periph,
				     struct pass_io_req *io_req);
static	int		passmemdone(struct cam_periph *periph,
				    struct pass_io_req *io_req);
static	int		passerror(union ccb *ccb, u_int32_t cam_flags, 
				  u_int32_t sense_flags);
static 	int		passsendccb(struct cam_periph *periph, union ccb *ccb,
				    union ccb *inccb);

static struct periph_driver passdriver =
{
	passinit, "pass",
	TAILQ_HEAD_INITIALIZER(passdriver.units), /* generation */ 0
};

PERIPHDRIVER_DECLARE(pass, passdriver);

static struct cdevsw pass_cdevsw = {
	.d_version =	D_VERSION,
	.d_flags =	D_TRACKCLOSE,
	.d_open =	passopen,
	.d_close =	passclose,
	.d_ioctl =	passioctl,
	.d_poll = 	passpoll,
	.d_kqfilter = 	passkqfilter,
	.d_name =	"pass",
};

static struct filterops passread_filtops = {
	.f_isfd	=	1,
	.f_detach =	passreadfiltdetach,
	.f_event =	passreadfilt
};

static MALLOC_DEFINE(M_SCSIPASS, "scsi_pass", "scsi passthrough buffers");

static void
passinit(void)
{
	cam_status status;

	/*
	 * Install a global async callback.  This callback will
	 * receive async callbacks like "new device found".
	 */
	status = xpt_register_async(AC_FOUND_DEVICE, passasync, NULL, NULL);

	if (status != CAM_REQ_CMP) {
		printf("pass: Failed to attach master async callback "
		       "due to status 0x%x!\n", status);
	}

}

static void
passrejectios(struct cam_periph *periph)
{
	struct pass_io_req *io_req, *io_req2;
	struct pass_softc *softc;

	softc = (struct pass_softc *)periph->softc;

	/*
	 * The user can no longer get status for I/O on the done queue, so
	 * clean up all outstanding I/O on the done queue.
	 */
	TAILQ_FOREACH_SAFE(io_req, &softc->done_queue, links, io_req2) {
		TAILQ_REMOVE(&softc->done_queue, io_req, links);
		passiocleanup(softc, io_req);
		uma_zfree(softc->pass_zone, io_req);
	}

	/*
	 * The underlying device is gone, so we can't issue these I/Os.
	 * The devfs node has been shut down, so we can't return status to
	 * the user.  Free any I/O left on the incoming queue.
	 */
	TAILQ_FOREACH_SAFE(io_req, &softc->incoming_queue, links, io_req2) {
		TAILQ_REMOVE(&softc->incoming_queue, io_req, links);
		passiocleanup(softc, io_req);
		uma_zfree(softc->pass_zone, io_req);
	}

	/*
	 * Normally we would put I/Os on the abandoned queue and acquire a
	 * reference when we saw the final close.  But, the device went
	 * away and devfs may have moved everything off to deadfs by the
	 * time the I/O done callback is called; as a result, we won't see
	 * any more closes.  So, if we have any active I/Os, we need to put
	 * them on the abandoned queue.  When the abandoned queue is empty,
	 * we'll release the remaining reference (see below) to the peripheral.
	 */
	TAILQ_FOREACH_SAFE(io_req, &softc->active_queue, links, io_req2) {
		TAILQ_REMOVE(&softc->active_queue, io_req, links);
		io_req->flags |= PASS_IO_ABANDONED;
		TAILQ_INSERT_TAIL(&softc->abandoned_queue, io_req, links);
	}

	/*
	 * If we put any I/O on the abandoned queue, acquire a reference.
	 */
	if ((!TAILQ_EMPTY(&softc->abandoned_queue))
	 && ((softc->flags & PASS_FLAG_ABANDONED_REF_SET) == 0)) {
		cam_periph_doacquire(periph);
		softc->flags |= PASS_FLAG_ABANDONED_REF_SET;
	}
}

static void
passdevgonecb(void *arg)
{
	struct cam_periph *periph;
	struct mtx *mtx;
	struct pass_softc *softc;
	int i;

	periph = (struct cam_periph *)arg;
	mtx = cam_periph_mtx(periph);
	mtx_lock(mtx);

	softc = (struct pass_softc *)periph->softc;
	KASSERT(softc->open_count >= 0, ("Negative open count %d",
		softc->open_count));

	/*
	 * When we get this callback, we will get no more close calls from
	 * devfs.  So if we have any dangling opens, we need to release the
	 * reference held for that particular context.
	 */
	for (i = 0; i < softc->open_count; i++)
		cam_periph_release_locked(periph);

	softc->open_count = 0;

	/*
	 * Release the reference held for the device node, it is gone now.
	 * Accordingly, inform all queued I/Os of their fate.
	 */
	cam_periph_release_locked(periph);
	passrejectios(periph);

	/*
	 * We reference the SIM lock directly here, instead of using
	 * cam_periph_unlock().  The reason is that the final call to
	 * cam_periph_release_locked() above could result in the periph
	 * getting freed.  If that is the case, dereferencing the periph
	 * with a cam_periph_unlock() call would cause a page fault.
	 */
	mtx_unlock(mtx);

	/*
	 * We have to remove our kqueue context from a thread because it
	 * may sleep.  It would be nice if we could get a callback from
	 * kqueue when it is done cleaning up resources.
	 */
	taskqueue_enqueue(taskqueue_thread, &softc->shutdown_kqueue_task);
}

static void
passoninvalidate(struct cam_periph *periph)
{
	struct pass_softc *softc;

	softc = (struct pass_softc *)periph->softc;

	/*
	 * De-register any async callbacks.
	 */
	xpt_register_async(0, passasync, periph, periph->path);

	softc->flags |= PASS_FLAG_INVALID;

	/*
	 * Tell devfs this device has gone away, and ask for a callback
	 * when it has cleaned up its state.
	 */
	destroy_dev_sched_cb(softc->dev, passdevgonecb, periph);
}

static void
passcleanup(struct cam_periph *periph)
{
	struct pass_softc *softc;

	softc = (struct pass_softc *)periph->softc;

	cam_periph_assert(periph, MA_OWNED);
	KASSERT(TAILQ_EMPTY(&softc->active_queue),
		("%s called when there are commands on the active queue!\n",
		__func__));
	KASSERT(TAILQ_EMPTY(&softc->abandoned_queue),
		("%s called when there are commands on the abandoned queue!\n",
		__func__));
	KASSERT(TAILQ_EMPTY(&softc->incoming_queue),
		("%s called when there are commands on the incoming queue!\n",
		__func__));
	KASSERT(TAILQ_EMPTY(&softc->done_queue),
		("%s called when there are commands on the done queue!\n",
		__func__));

	devstat_remove_entry(softc->device_stats);

	cam_periph_unlock(periph);

	/*
	 * We call taskqueue_drain() for the physpath task to make sure it
	 * is complete.  We drop the lock because this can potentially
	 * sleep.  XXX KDM that is bad.  Need a way to get a callback when
	 * a taskqueue is drained.
	 *
 	 * Note that we don't drain the kqueue shutdown task queue.  This
	 * is because we hold a reference on the periph for kqueue, and
	 * release that reference from the kqueue shutdown task queue.  So
	 * we cannot come into this routine unless we've released that
	 * reference.  Also, because that could be the last reference, we
	 * could be called from the cam_periph_release() call in
	 * pass_shutdown_kqueue().  In that case, the taskqueue_drain()
	 * would deadlock.  It would be preferable if we had a way to
	 * get a callback when a taskqueue is done.
	 */
	taskqueue_drain(taskqueue_thread, &softc->add_physpath_task);

	cam_periph_lock(periph);

	free(softc, M_DEVBUF);
}

static void
pass_shutdown_kqueue(void *context, int pending)
{
	struct cam_periph *periph;
	struct pass_softc *softc;

	periph = context;
	softc = periph->softc;

	knlist_clear(&softc->read_select.si_note, /*is_locked*/ 0);
	knlist_destroy(&softc->read_select.si_note);

	/*
	 * Release the reference we held for kqueue.
	 */
	cam_periph_release(periph);
}

static void
pass_add_physpath(void *context, int pending)
{
	struct cam_periph *periph;
	struct pass_softc *softc;
	struct mtx *mtx;
	char *physpath;

	/*
	 * If we have one, create a devfs alias for our
	 * physical path.
	 */
	periph = context;
	softc = periph->softc;
	physpath = malloc(MAXPATHLEN, M_DEVBUF, M_WAITOK);
	mtx = cam_periph_mtx(periph);
	mtx_lock(mtx);

	if (periph->flags & CAM_PERIPH_INVALID)
		goto out;

	if (xpt_getattr(physpath, MAXPATHLEN,
			"GEOM::physpath", periph->path) == 0
	 && strlen(physpath) != 0) {

		mtx_unlock(mtx);
		make_dev_physpath_alias(MAKEDEV_WAITOK, &softc->alias_dev,
					softc->dev, softc->alias_dev, physpath);
		mtx_lock(mtx);
	}

out:
	/*
	 * Now that we've made our alias, we no longer have to have a
	 * reference to the device.
	 */
	if ((softc->flags & PASS_FLAG_INITIAL_PHYSPATH) == 0)
		softc->flags |= PASS_FLAG_INITIAL_PHYSPATH;

	/*
	 * We always acquire a reference to the periph before queueing this
	 * task queue function, so it won't go away before we run.
	 */
	while (pending-- > 0)
		cam_periph_release_locked(periph);
	mtx_unlock(mtx);

	free(physpath, M_DEVBUF);
}

static void
passasync(void *callback_arg, u_int32_t code,
	  struct cam_path *path, void *arg)
{
	struct cam_periph *periph;

	periph = (struct cam_periph *)callback_arg;

	switch (code) {
	case AC_FOUND_DEVICE:
	{
		struct ccb_getdev *cgd;
		cam_status status;
 
		cgd = (struct ccb_getdev *)arg;
		if (cgd == NULL)
			break;

		/*
		 * Allocate a peripheral instance for
		 * this device and start the probe
		 * process.
		 */
		status = cam_periph_alloc(passregister, passoninvalidate,
					  passcleanup, passstart, "pass",
					  CAM_PERIPH_BIO, path,
					  passasync, AC_FOUND_DEVICE, cgd);

		if (status != CAM_REQ_CMP
		 && status != CAM_REQ_INPROG) {
			const struct cam_status_entry *entry;

			entry = cam_fetch_status_entry(status);

			printf("passasync: Unable to attach new device "
			       "due to status %#x: %s\n", status, entry ?
			       entry->status_text : "Unknown");
		}

		break;
	}
	case AC_ADVINFO_CHANGED:
	{
		uintptr_t buftype;

		buftype = (uintptr_t)arg;
		if (buftype == CDAI_TYPE_PHYS_PATH) {
			struct pass_softc *softc;

			softc = (struct pass_softc *)periph->softc;
			/*
			 * Acquire a reference to the periph before we
			 * start the taskqueue, so that we don't run into
			 * a situation where the periph goes away before
			 * the task queue has a chance to run.
			 */
			if (cam_periph_acquire(periph) != 0)
				break;

			taskqueue_enqueue(taskqueue_thread,
					  &softc->add_physpath_task);
		}
		break;
	}
	default:
		cam_periph_async(periph, code, path, arg);
		break;
	}
}

static cam_status
passregister(struct cam_periph *periph, void *arg)
{
	struct pass_softc *softc;
	struct ccb_getdev *cgd;
	struct ccb_pathinq cpi;
	struct make_dev_args args;
	int error, no_tags;

	cgd = (struct ccb_getdev *)arg;
	if (cgd == NULL) {
		printf("%s: no getdev CCB, can't register device\n", __func__);
		return(CAM_REQ_CMP_ERR);
	}

	softc = (struct pass_softc *)malloc(sizeof(*softc),
					    M_DEVBUF, M_NOWAIT);

	if (softc == NULL) {
		printf("%s: Unable to probe new device. "
		       "Unable to allocate softc\n", __func__);
		return(CAM_REQ_CMP_ERR);
	}

	bzero(softc, sizeof(*softc));
	softc->state = PASS_STATE_NORMAL;
	if (cgd->protocol == PROTO_SCSI || cgd->protocol == PROTO_ATAPI)
		softc->pd_type = SID_TYPE(&cgd->inq_data);
	else if (cgd->protocol == PROTO_SATAPM)
		softc->pd_type = T_ENCLOSURE;
	else
		softc->pd_type = T_DIRECT;

	periph->softc = softc;
	softc->periph = periph;
	TAILQ_INIT(&softc->incoming_queue);
	TAILQ_INIT(&softc->active_queue);
	TAILQ_INIT(&softc->abandoned_queue);
	TAILQ_INIT(&softc->done_queue);
	snprintf(softc->zone_name, sizeof(softc->zone_name), "%s%d",
		 periph->periph_name, periph->unit_number);
	snprintf(softc->io_zone_name, sizeof(softc->io_zone_name), "%s%dIO",
		 periph->periph_name, periph->unit_number);
	softc->io_zone_size = MAXPHYS;
	knlist_init_mtx(&softc->read_select.si_note, cam_periph_mtx(periph));

	xpt_path_inq(&cpi, periph->path);

	if (cpi.maxio == 0)
		softc->maxio = DFLTPHYS;	/* traditional default */
	else if (cpi.maxio > MAXPHYS)
		softc->maxio = MAXPHYS;		/* for safety */
	else
		softc->maxio = cpi.maxio;	/* real value */

	if (cpi.hba_misc & PIM_UNMAPPED)
		softc->flags |= PASS_FLAG_UNMAPPED_CAPABLE;

	/*
	 * We pass in 0 for a blocksize, since we don't 
	 * know what the blocksize of this device is, if 
	 * it even has a blocksize.
	 */
	cam_periph_unlock(periph);
	no_tags = (cgd->inq_data.flags & SID_CmdQue) == 0;
	softc->device_stats = devstat_new_entry("pass",
			  periph->unit_number, 0,
			  DEVSTAT_NO_BLOCKSIZE
			  | (no_tags ? DEVSTAT_NO_ORDERED_TAGS : 0),
			  softc->pd_type |
			  XPORT_DEVSTAT_TYPE(cpi.transport) |
			  DEVSTAT_TYPE_PASS,
			  DEVSTAT_PRIORITY_PASS);

	/*
	 * Initialize the taskqueue handler for shutting down kqueue.
	 */
	TASK_INIT(&softc->shutdown_kqueue_task, /*priority*/ 0,
		  pass_shutdown_kqueue, periph);

	/*
	 * Acquire a reference to the periph that we can release once we've
	 * cleaned up the kqueue.
	 */
	if (cam_periph_acquire(periph) != 0) {
		xpt_print(periph->path, "%s: lost periph during "
			  "registration!\n", __func__);
		cam_periph_lock(periph);
		return (CAM_REQ_CMP_ERR);
	}

	/*
	 * Acquire a reference to the periph before we create the devfs
	 * instance for it.  We'll release this reference once the devfs
	 * instance has been freed.
	 */
	if (cam_periph_acquire(periph) != 0) {
		xpt_print(periph->path, "%s: lost periph during "
			  "registration!\n", __func__);
		cam_periph_lock(periph);
		return (CAM_REQ_CMP_ERR);
	}

	/* Register the device */
	make_dev_args_init(&args);
	args.mda_devsw = &pass_cdevsw;
	args.mda_unit = periph->unit_number;
	args.mda_uid = UID_ROOT;
	args.mda_gid = GID_OPERATOR;
	args.mda_mode = 0600;
	args.mda_si_drv1 = periph;
	error = make_dev_s(&args, &softc->dev, "%s%d", periph->periph_name,
	    periph->unit_number);
	if (error != 0) {
		cam_periph_lock(periph);
		cam_periph_release_locked(periph);
		return (CAM_REQ_CMP_ERR);
	}

	/*
	 * Hold a reference to the periph before we create the physical
	 * path alias so it can't go away.
	 */
	if (cam_periph_acquire(periph) != 0) {
		xpt_print(periph->path, "%s: lost periph during "
			  "registration!\n", __func__);
		cam_periph_lock(periph);
		return (CAM_REQ_CMP_ERR);
	}

	cam_periph_lock(periph);

	TASK_INIT(&softc->add_physpath_task, /*priority*/0,
		  pass_add_physpath, periph);

	/*
	 * See if physical path information is already available.
	 */
	taskqueue_enqueue(taskqueue_thread, &softc->add_physpath_task);

	/*
	 * Add an async callback so that we get notified if
	 * this device goes away or its physical path
	 * (stored in the advanced info data of the EDT) has
	 * changed.
	 */
	xpt_register_async(AC_LOST_DEVICE | AC_ADVINFO_CHANGED,
			   passasync, periph, periph->path);

	if (bootverbose)
		xpt_announce_periph(periph, NULL);

	return(CAM_REQ_CMP);
}

static int
passopen(struct cdev *dev, int flags, int fmt, struct thread *td)
{
	struct cam_periph *periph;
	struct pass_softc *softc;
	int error;

	periph = (struct cam_periph *)dev->si_drv1;
	if (cam_periph_acquire(periph) != 0)
		return (ENXIO);

	cam_periph_lock(periph);

	softc = (struct pass_softc *)periph->softc;

	if (softc->flags & PASS_FLAG_INVALID) {
		cam_periph_release_locked(periph);
		cam_periph_unlock(periph);
		return(ENXIO);
	}

	/*
	 * Don't allow access when we're running at a high securelevel.
	 */
	error = securelevel_gt(td->td_ucred, 1);
	if (error) {
		cam_periph_release_locked(periph);
		cam_periph_unlock(periph);
		return(error);
	}

	/*
	 * Only allow read-write access.
	 */
	if (((flags & FWRITE) == 0) || ((flags & FREAD) == 0)) {
		cam_periph_release_locked(periph);
		cam_periph_unlock(periph);
		return(EPERM);
	}

	/*
	 * We don't allow nonblocking access.
	 */
	if ((flags & O_NONBLOCK) != 0) {
		xpt_print(periph->path, "can't do nonblocking access\n");
		cam_periph_release_locked(periph);
		cam_periph_unlock(periph);
		return(EINVAL);
	}

	softc->open_count++;

	cam_periph_unlock(periph);

	return (error);
}

static int
passclose(struct cdev *dev, int flag, int fmt, struct thread *td)
{
	struct 	cam_periph *periph;
	struct  pass_softc *softc;
	struct mtx *mtx;

	periph = (struct cam_periph *)dev->si_drv1;
	mtx = cam_periph_mtx(periph);
	mtx_lock(mtx);

	softc = periph->softc;
	softc->open_count--;

	if (softc->open_count == 0) {
		struct pass_io_req *io_req, *io_req2;

		TAILQ_FOREACH_SAFE(io_req, &softc->done_queue, links, io_req2) {
			TAILQ_REMOVE(&softc->done_queue, io_req, links);
			passiocleanup(softc, io_req);
			uma_zfree(softc->pass_zone, io_req);
		}

		TAILQ_FOREACH_SAFE(io_req, &softc->incoming_queue, links,
				   io_req2) {
			TAILQ_REMOVE(&softc->incoming_queue, io_req, links);
			passiocleanup(softc, io_req);
			uma_zfree(softc->pass_zone, io_req);
		}

		/*
		 * If there are any active I/Os, we need to forcibly acquire a
		 * reference to the peripheral so that we don't go away
		 * before they complete.  We'll release the reference when
		 * the abandoned queue is empty.
		 */
		io_req = TAILQ_FIRST(&softc->active_queue);
		if ((io_req != NULL)
		 && (softc->flags & PASS_FLAG_ABANDONED_REF_SET) == 0) {
			cam_periph_doacquire(periph);
			softc->flags |= PASS_FLAG_ABANDONED_REF_SET;
		}

		/*
		 * Since the I/O in the active queue is not under our
		 * control, just set a flag so that we can clean it up when
		 * it completes and put it on the abandoned queue.  This
		 * will prevent our sending spurious completions in the
		 * event that the device is opened again before these I/Os
		 * complete.
		 */
		TAILQ_FOREACH_SAFE(io_req, &softc->active_queue, links,
				   io_req2) {
			TAILQ_REMOVE(&softc->active_queue, io_req, links);
			io_req->flags |= PASS_IO_ABANDONED;
			TAILQ_INSERT_TAIL(&softc->abandoned_queue, io_req,
					  links);
		}
	}

	cam_periph_release_locked(periph);

	/*
	 * We reference the lock directly here, instead of using
	 * cam_periph_unlock().  The reason is that the call to
	 * cam_periph_release_locked() above could result in the periph
	 * getting freed.  If that is the case, dereferencing the periph
	 * with a cam_periph_unlock() call would cause a page fault.
	 *
	 * cam_periph_release() avoids this problem using the same method,
	 * but we're manually acquiring and dropping the lock here to
	 * protect the open count and avoid another lock acquisition and
	 * release.
	 */
	mtx_unlock(mtx);

	return (0);
}


static void
passstart(struct cam_periph *periph, union ccb *start_ccb)
{
	struct pass_softc *softc;

	softc = (struct pass_softc *)periph->softc;

	switch (softc->state) {
	case PASS_STATE_NORMAL: {
		struct pass_io_req *io_req;

		/*
		 * Check for any queued I/O requests that require an
		 * allocated slot.
		 */
		io_req = TAILQ_FIRST(&softc->incoming_queue);
		if (io_req == NULL) {
			xpt_release_ccb(start_ccb);
			break;
		}
		TAILQ_REMOVE(&softc->incoming_queue, io_req, links);
		TAILQ_INSERT_TAIL(&softc->active_queue, io_req, links);
		/*
		 * Merge the user's CCB into the allocated CCB.
		 */
		xpt_merge_ccb(start_ccb, &io_req->ccb);
		start_ccb->ccb_h.ccb_type = PASS_CCB_QUEUED_IO;
		start_ccb->ccb_h.ccb_ioreq = io_req;
		start_ccb->ccb_h.cbfcnp = passdone;
		io_req->alloced_ccb = start_ccb;
		binuptime(&io_req->start_time);
		devstat_start_transaction(softc->device_stats,
					  &io_req->start_time);

		xpt_action(start_ccb);

		/*
		 * If we have any more I/O waiting, schedule ourselves again.
		 */
		if (!TAILQ_EMPTY(&softc->incoming_queue))
			xpt_schedule(periph, CAM_PRIORITY_NORMAL);
		break;
	}
	default:
		break;
	}
}

static void
passdone(struct cam_periph *periph, union ccb *done_ccb)
{ 
	struct pass_softc *softc;
	struct ccb_scsiio *csio;

	softc = (struct pass_softc *)periph->softc;

	cam_periph_assert(periph, MA_OWNED);

	csio = &done_ccb->csio;
	switch (csio->ccb_h.ccb_type) {
	case PASS_CCB_QUEUED_IO: {
		struct pass_io_req *io_req;

		io_req = done_ccb->ccb_h.ccb_ioreq;
#if 0
		xpt_print(periph->path, "%s: called for user CCB %p\n",
			  __func__, io_req->user_ccb_ptr);
#endif
		if (((done_ccb->ccb_h.status & CAM_STATUS_MASK) != CAM_REQ_CMP)
		 && (done_ccb->ccb_h.flags & CAM_PASS_ERR_RECOVER)
		 && ((io_req->flags & PASS_IO_ABANDONED) == 0)) {
			int error;

			error = passerror(done_ccb, CAM_RETRY_SELTO,
					  SF_RETRY_UA | SF_NO_PRINT);

			if (error == ERESTART) {
				/*
				 * A retry was scheduled, so
 				 * just return.
				 */
				return;
			}
		}

		/*
		 * Copy the allocated CCB contents back to the malloced CCB
		 * so we can give status back to the user when he requests it.
		 */
		bcopy(done_ccb, &io_req->ccb, sizeof(*done_ccb));

		/*
		 * Log data/transaction completion with devstat(9).
		 */
		switch (done_ccb->ccb_h.func_code) {
		case XPT_SCSI_IO:
			devstat_end_transaction(softc->device_stats,
			    done_ccb->csio.dxfer_len - done_ccb->csio.resid,
			    done_ccb->csio.tag_action & 0x3,
			    ((done_ccb->ccb_h.flags & CAM_DIR_MASK) ==
			    CAM_DIR_NONE) ? DEVSTAT_NO_DATA :
			    (done_ccb->ccb_h.flags & CAM_DIR_OUT) ?
			    DEVSTAT_WRITE : DEVSTAT_READ, NULL,
			    &io_req->start_time);
			break;
		case XPT_ATA_IO:
			devstat_end_transaction(softc->device_stats,
			    done_ccb->ataio.dxfer_len - done_ccb->ataio.resid,
			    0, /* Not used in ATA */
			    ((done_ccb->ccb_h.flags & CAM_DIR_MASK) ==
			    CAM_DIR_NONE) ? DEVSTAT_NO_DATA : 
			    (done_ccb->ccb_h.flags & CAM_DIR_OUT) ?
			    DEVSTAT_WRITE : DEVSTAT_READ, NULL,
			    &io_req->start_time);
			break;
		case XPT_SMP_IO:
			/*
			 * XXX KDM this isn't quite right, but there isn't
			 * currently an easy way to represent a bidirectional 
			 * transfer in devstat.  The only way to do it
			 * and have the byte counts come out right would
			 * mean that we would have to record two
			 * transactions, one for the request and one for the
			 * response.  For now, so that we report something,
			 * just treat the entire thing as a read.
			 */
			devstat_end_transaction(softc->device_stats,
			    done_ccb->smpio.smp_request_len +
			    done_ccb->smpio.smp_response_len,
			    DEVSTAT_TAG_SIMPLE, DEVSTAT_READ, NULL,
			    &io_req->start_time);
			break;
		default:
			devstat_end_transaction(softc->device_stats, 0,
			    DEVSTAT_TAG_NONE, DEVSTAT_NO_DATA, NULL,
			    &io_req->start_time);
			break;
		}

		/*
		 * In the normal case, take the completed I/O off of the
		 * active queue and put it on the done queue.  Notitfy the
		 * user that we have a completed I/O.
		 */
		if ((io_req->flags & PASS_IO_ABANDONED) == 0) {
			TAILQ_REMOVE(&softc->active_queue, io_req, links);
			TAILQ_INSERT_TAIL(&softc->done_queue, io_req, links);
			selwakeuppri(&softc->read_select, PRIBIO);
			KNOTE_LOCKED(&softc->read_select.si_note, 0);
		} else {
			/*
			 * In the case of an abandoned I/O (final close
			 * without fetching the I/O), take it off of the
			 * abandoned queue and free it.
			 */
			TAILQ_REMOVE(&softc->abandoned_queue, io_req, links);
			passiocleanup(softc, io_req);
			uma_zfree(softc->pass_zone, io_req);

			/*
			 * Release the done_ccb here, since we may wind up
			 * freeing the peripheral when we decrement the
			 * reference count below.
			 */
			xpt_release_ccb(done_ccb);

			/*
			 * If the abandoned queue is empty, we can release
			 * our reference to the periph since we won't have
			 * any more completions coming.
			 */
			if ((TAILQ_EMPTY(&softc->abandoned_queue))
			 && (softc->flags & PASS_FLAG_ABANDONED_REF_SET)) {
				softc->flags &= ~PASS_FLAG_ABANDONED_REF_SET;
				cam_periph_release_locked(periph);
			}

			/*
			 * We have already released the CCB, so we can
			 * return.
			 */
			return;
		}
		break;
	}
	}
	xpt_release_ccb(done_ccb);
}

static int
passcreatezone(struct cam_periph *periph)
{
	struct pass_softc *softc;
	int error;

	error = 0;
	softc = (struct pass_softc *)periph->softc;

	cam_periph_assert(periph, MA_OWNED);
	KASSERT(((softc->flags & PASS_FLAG_ZONE_VALID) == 0), 
		("%s called when the pass(4) zone is valid!\n", __func__));
	KASSERT((softc->pass_zone == NULL), 
		("%s called when the pass(4) zone is allocated!\n", __func__));

	if ((softc->flags & PASS_FLAG_ZONE_INPROG) == 0) {

		/*
		 * We're the first context through, so we need to create
		 * the pass(4) UMA zone for I/O requests.
		 */
		softc->flags |= PASS_FLAG_ZONE_INPROG;

		/*
		 * uma_zcreate() does a blocking (M_WAITOK) allocation,
		 * so we cannot hold a mutex while we call it.
		 */
		cam_periph_unlock(periph);

		softc->pass_zone = uma_zcreate(softc->zone_name,
		    sizeof(struct pass_io_req), NULL, NULL, NULL, NULL,
		    /*align*/ 0, /*flags*/ 0);

		softc->pass_io_zone = uma_zcreate(softc->io_zone_name,
		    softc->io_zone_size, NULL, NULL, NULL, NULL,
		    /*align*/ 0, /*flags*/ 0);

		cam_periph_lock(periph);

		if ((softc->pass_zone == NULL)
		 || (softc->pass_io_zone == NULL)) {
			if (softc->pass_zone == NULL)
				xpt_print(periph->path, "unable to allocate "
				    "IO Req UMA zone\n");
			else
				xpt_print(periph->path, "unable to allocate "
				    "IO UMA zone\n");
			softc->flags &= ~PASS_FLAG_ZONE_INPROG;
			goto bailout;
		}

		/*
		 * Set the flags appropriately and notify any other waiters.
		 */
		softc->flags &= PASS_FLAG_ZONE_INPROG;
		softc->flags |= PASS_FLAG_ZONE_VALID;
		wakeup(&softc->pass_zone);
	} else {
		/*
		 * In this case, the UMA zone has not yet been created, but
		 * another context is in the process of creating it.  We
		 * need to sleep until the creation is either done or has
		 * failed.
		 */
		while ((softc->flags & PASS_FLAG_ZONE_INPROG)
		    && ((softc->flags & PASS_FLAG_ZONE_VALID) == 0)) {
			error = msleep(&softc->pass_zone,
				       cam_periph_mtx(periph), PRIBIO,
				       "paszon", 0);
			if (error != 0)
				goto bailout;
		}
		/*
		 * If the zone creation failed, no luck for the user.
		 */
		if ((softc->flags & PASS_FLAG_ZONE_VALID) == 0){
			error = ENOMEM;
			goto bailout;
		}
	}
bailout:
	return (error);
}

static void
passiocleanup(struct pass_softc *softc, struct pass_io_req *io_req)
{
	union ccb *ccb;
	u_int8_t **data_ptrs[CAM_PERIPH_MAXMAPS];
	int i, numbufs;

	ccb = &io_req->ccb;

	switch (ccb->ccb_h.func_code) {
	case XPT_DEV_MATCH:
		numbufs = min(io_req->num_bufs, 2);

		if (numbufs == 1) {
			data_ptrs[0] = (u_int8_t **)&ccb->cdm.matches;
		} else {
			data_ptrs[0] = (u_int8_t **)&ccb->cdm.patterns;
			data_ptrs[1] = (u_int8_t **)&ccb->cdm.matches;
		}
		break;
	case XPT_SCSI_IO:
	case XPT_CONT_TARGET_IO:
		data_ptrs[0] = &ccb->csio.data_ptr;
		numbufs = min(io_req->num_bufs, 1);
		break;
	case XPT_ATA_IO:
		data_ptrs[0] = &ccb->ataio.data_ptr;
		numbufs = min(io_req->num_bufs, 1);
		break;
	case XPT_SMP_IO:
		numbufs = min(io_req->num_bufs, 2);
		data_ptrs[0] = &ccb->smpio.smp_request;
		data_ptrs[1] = &ccb->smpio.smp_response;
		break;
	case XPT_DEV_ADVINFO:
		numbufs = min(io_req->num_bufs, 1);
		data_ptrs[0] = (uint8_t **)&ccb->cdai.buf;
		break;
	case XPT_NVME_IO:
	case XPT_NVME_ADMIN:
		data_ptrs[0] = &ccb->nvmeio.data_ptr;
		numbufs = min(io_req->num_bufs, 1);
		break;
	default:
		/* allow ourselves to be swapped once again */
		return;
		break; /* NOTREACHED */ 
	}

	if (io_req->flags & PASS_IO_USER_SEG_MALLOC) {
		free(io_req->user_segptr, M_SCSIPASS);
		io_req->user_segptr = NULL;
	}

	/*
	 * We only want to free memory we malloced.
	 */
	if (io_req->data_flags == CAM_DATA_VADDR) {
		for (i = 0; i < io_req->num_bufs; i++) {
			if (io_req->kern_bufs[i] == NULL)
				continue;

			free(io_req->kern_bufs[i], M_SCSIPASS);
			io_req->kern_bufs[i] = NULL;
		}
	} else if (io_req->data_flags == CAM_DATA_SG) {
		for (i = 0; i < io_req->num_kern_segs; i++) {
			if ((uint8_t *)(uintptr_t)
			    io_req->kern_segptr[i].ds_addr == NULL)
				continue;

			uma_zfree(softc->pass_io_zone, (uint8_t *)(uintptr_t)
			    io_req->kern_segptr[i].ds_addr);
			io_req->kern_segptr[i].ds_addr = 0;
		}
	}

	if (io_req->flags & PASS_IO_KERN_SEG_MALLOC) {
		free(io_req->kern_segptr, M_SCSIPASS);
		io_req->kern_segptr = NULL;
	}

	if (io_req->data_flags != CAM_DATA_PADDR) {
		for (i = 0; i < numbufs; i++) {
			/*
			 * Restore the user's buffer pointers to their
			 * previous values.
			 */
			if (io_req->user_bufs[i] != NULL)
				*data_ptrs[i] = io_req->user_bufs[i];
		}
	}

}

static int
passcopysglist(struct cam_periph *periph, struct pass_io_req *io_req,
	       ccb_flags direction)
{
	bus_size_t kern_watermark, user_watermark, len_copied, len_to_copy;
	bus_dma_segment_t *user_sglist, *kern_sglist;
	int i, j, error;

	error = 0;
	kern_watermark = 0;
	user_watermark = 0;
	len_to_copy = 0;
	len_copied = 0;
	user_sglist = io_req->user_segptr;
	kern_sglist = io_req->kern_segptr;

	for (i = 0, j = 0; i < io_req->num_user_segs &&
	     j < io_req->num_kern_segs;) {
		uint8_t *user_ptr, *kern_ptr;

		len_to_copy = min(user_sglist[i].ds_len -user_watermark,
		    kern_sglist[j].ds_len - kern_watermark);

		user_ptr = (uint8_t *)(uintptr_t)user_sglist[i].ds_addr;
		user_ptr = user_ptr + user_watermark;
		kern_ptr = (uint8_t *)(uintptr_t)kern_sglist[j].ds_addr;
		kern_ptr = kern_ptr + kern_watermark;

		user_watermark += len_to_copy;
		kern_watermark += len_to_copy;

<<<<<<< HEAD
		if (!useracc(__USER_CAP(user_ptr, len_to_copy), len_to_copy,
		    (direction == CAM_DIR_IN) ? VM_PROT_WRITE : VM_PROT_READ)) {
			xpt_print(periph->path, "%s: unable to access user "
				  "S/G list element %p len %zu\n", __func__,
				  user_ptr, len_to_copy);
			error = EFAULT;
			goto bailout;
		}

=======
>>>>>>> dab0442b
		if (direction == CAM_DIR_IN) {
			error = copyout(kern_ptr, user_ptr, len_to_copy);
			if (error != 0) {
				xpt_print(periph->path, "%s: copyout of %u "
					  "bytes from %p to %p failed with "
					  "error %d\n", __func__, len_to_copy,
					  kern_ptr, user_ptr, error);
				goto bailout;
			}
		} else {
			error = copyin(user_ptr, kern_ptr, len_to_copy);
			if (error != 0) {
				xpt_print(periph->path, "%s: copyin of %u "
					  "bytes from %p to %p failed with "
					  "error %d\n", __func__, len_to_copy,
					  user_ptr, kern_ptr, error);
				goto bailout;
			}
		}

		len_copied += len_to_copy;

		if (user_sglist[i].ds_len == user_watermark) {
			i++;
			user_watermark = 0;
		}

		if (kern_sglist[j].ds_len == kern_watermark) {
			j++;
			kern_watermark = 0;
		}
	}

bailout:

	return (error);
}

static int
passmemsetup(struct cam_periph *periph, struct pass_io_req *io_req)
{
	union ccb *ccb;
	struct pass_softc *softc;
	int numbufs, i;
	uint8_t **data_ptrs[CAM_PERIPH_MAXMAPS];
	uint32_t lengths[CAM_PERIPH_MAXMAPS];
	uint32_t dirs[CAM_PERIPH_MAXMAPS];
	uint32_t num_segs;
	uint16_t *seg_cnt_ptr;
	size_t maxmap;
	int error;

	cam_periph_assert(periph, MA_NOTOWNED);

	softc = periph->softc;

	error = 0;
	ccb = &io_req->ccb;
	maxmap = 0;
	num_segs = 0;
	seg_cnt_ptr = NULL;

	switch(ccb->ccb_h.func_code) {
	case XPT_DEV_MATCH:
		if (ccb->cdm.match_buf_len == 0) {
			printf("%s: invalid match buffer length 0\n", __func__);
			return(EINVAL);
		}
		if (ccb->cdm.pattern_buf_len > 0) {
			data_ptrs[0] = (u_int8_t **)&ccb->cdm.patterns;
			lengths[0] = ccb->cdm.pattern_buf_len;
			dirs[0] = CAM_DIR_OUT;
			data_ptrs[1] = (u_int8_t **)&ccb->cdm.matches;
			lengths[1] = ccb->cdm.match_buf_len;
			dirs[1] = CAM_DIR_IN;
			numbufs = 2;
		} else {
			data_ptrs[0] = (u_int8_t **)&ccb->cdm.matches;
			lengths[0] = ccb->cdm.match_buf_len;
			dirs[0] = CAM_DIR_IN;
			numbufs = 1;
		}
		io_req->data_flags = CAM_DATA_VADDR;
		break;
	case XPT_SCSI_IO:
	case XPT_CONT_TARGET_IO:
		if ((ccb->ccb_h.flags & CAM_DIR_MASK) == CAM_DIR_NONE)
			return(0);

		/*
		 * The user shouldn't be able to supply a bio.
		 */
		if ((ccb->ccb_h.flags & CAM_DATA_MASK) == CAM_DATA_BIO)
			return (EINVAL);

		io_req->data_flags = ccb->ccb_h.flags & CAM_DATA_MASK;

		data_ptrs[0] = &ccb->csio.data_ptr;
		lengths[0] = ccb->csio.dxfer_len;
		dirs[0] = ccb->ccb_h.flags & CAM_DIR_MASK;
		num_segs = ccb->csio.sglist_cnt;
		seg_cnt_ptr = &ccb->csio.sglist_cnt;
		numbufs = 1;
		maxmap = softc->maxio;
		break;
	case XPT_ATA_IO:
		if ((ccb->ccb_h.flags & CAM_DIR_MASK) == CAM_DIR_NONE)
			return(0);

		/*
		 * We only support a single virtual address for ATA I/O.
		 */
		if ((ccb->ccb_h.flags & CAM_DATA_MASK) != CAM_DATA_VADDR)
			return (EINVAL);

		io_req->data_flags = CAM_DATA_VADDR;

		data_ptrs[0] = &ccb->ataio.data_ptr;
		lengths[0] = ccb->ataio.dxfer_len;
		dirs[0] = ccb->ccb_h.flags & CAM_DIR_MASK;
		numbufs = 1;
		maxmap = softc->maxio;
		break;
	case XPT_SMP_IO:
		io_req->data_flags = CAM_DATA_VADDR;

		data_ptrs[0] = &ccb->smpio.smp_request;
		lengths[0] = ccb->smpio.smp_request_len;
		dirs[0] = CAM_DIR_OUT;
		data_ptrs[1] = &ccb->smpio.smp_response;
		lengths[1] = ccb->smpio.smp_response_len;
		dirs[1] = CAM_DIR_IN;
		numbufs = 2;
		maxmap = softc->maxio;
		break;
	case XPT_DEV_ADVINFO:
		if (ccb->cdai.bufsiz == 0)
			return (0);

		io_req->data_flags = CAM_DATA_VADDR;

		data_ptrs[0] = (uint8_t **)&ccb->cdai.buf;
		lengths[0] = ccb->cdai.bufsiz;
		dirs[0] = CAM_DIR_IN;
		numbufs = 1;
		break;
	case XPT_NVME_ADMIN:
	case XPT_NVME_IO:
		if ((ccb->ccb_h.flags & CAM_DIR_MASK) == CAM_DIR_NONE)
			return (0);

		io_req->data_flags = ccb->ccb_h.flags & CAM_DATA_MASK;

		data_ptrs[0] = &ccb->nvmeio.data_ptr;
		lengths[0] = ccb->nvmeio.dxfer_len;
		dirs[0] = ccb->ccb_h.flags & CAM_DIR_MASK;
		num_segs = ccb->nvmeio.sglist_cnt;
		seg_cnt_ptr = &ccb->nvmeio.sglist_cnt;
		numbufs = 1;
		maxmap = softc->maxio;
		break;
	default:
		return(EINVAL);
		break; /* NOTREACHED */
	}

	io_req->num_bufs = numbufs;

	/*
	 * If there is a maximum, check to make sure that the user's
	 * request fits within the limit.  In general, we should only have
	 * a maximum length for requests that go to hardware.  Otherwise it
	 * is whatever we're able to malloc.
	 */
	for (i = 0; i < numbufs; i++) {
		io_req->user_bufs[i] = *data_ptrs[i];
		io_req->dirs[i] = dirs[i];
		io_req->lengths[i] = lengths[i];

		if (maxmap == 0)
			continue;

		if (lengths[i] <= maxmap)
			continue;

		xpt_print(periph->path, "%s: data length %u > max allowed %u "
			  "bytes\n", __func__, lengths[i], maxmap);
		error = EINVAL;
		goto bailout;
	}

	switch (io_req->data_flags) {
	case CAM_DATA_VADDR:
		/* Map or copy the buffer into kernel address space */
		for (i = 0; i < numbufs; i++) {
			uint8_t *tmp_buf;

			/*
			 * If for some reason no length is specified, we
			 * don't need to allocate anything.
			 */
			if (io_req->lengths[i] == 0)
				continue;

<<<<<<< HEAD
			/*
			 * Make sure that the user's buffer is accessible
			 * to that process.
			 */
			if (!useracc(__USER_CAP(io_req->user_bufs[i],
			    io_req->lengths[i]), io_req->lengths[i],
			    (io_req->dirs[i] == CAM_DIR_IN) ? VM_PROT_WRITE :
			     VM_PROT_READ)) {
				xpt_print(periph->path, "%s: user address %p "
				    "length %u is not accessible\n", __func__,
				    io_req->user_bufs[i], io_req->lengths[i]);
				error = EFAULT;
				goto bailout;
			}

=======
>>>>>>> dab0442b
			tmp_buf = malloc(lengths[i], M_SCSIPASS,
					 M_WAITOK | M_ZERO);
			io_req->kern_bufs[i] = tmp_buf;
			*data_ptrs[i] = tmp_buf;

#if 0
			xpt_print(periph->path, "%s: malloced %p len %u, user "
				  "buffer %p, operation: %s\n", __func__,
				  tmp_buf, lengths[i], io_req->user_bufs[i],
				  (dirs[i] == CAM_DIR_IN) ? "read" : "write");
#endif
			/*
			 * We only need to copy in if the user is writing.
			 */
			if (dirs[i] != CAM_DIR_OUT)
				continue;

			error = copyin(io_req->user_bufs[i],
				       io_req->kern_bufs[i], lengths[i]);
			if (error != 0) {
				xpt_print(periph->path, "%s: copy of user "
					  "buffer from %p to %p failed with "
					  "error %d\n", __func__,
					  io_req->user_bufs[i],
					  io_req->kern_bufs[i], error);
				goto bailout;
			}
		}
		break;
	case CAM_DATA_PADDR:
		/* Pass down the pointer as-is */
		break;
	case CAM_DATA_SG: {
		size_t sg_length, size_to_go, alloc_size;
		uint32_t num_segs_needed;

		/*
		 * Copy the user S/G list in, and then copy in the
		 * individual segments.
		 */
		/*
		 * We shouldn't see this, but check just in case.
		 */
		if (numbufs != 1) {
			xpt_print(periph->path, "%s: cannot currently handle "
				  "more than one S/G list per CCB\n", __func__);
			error = EINVAL;
			goto bailout;
		}

		/*
		 * We have to have at least one segment.
		 */
		if (num_segs == 0) {
			xpt_print(periph->path, "%s: CAM_DATA_SG flag set, "
				  "but sglist_cnt=0!\n", __func__);
			error = EINVAL;
			goto bailout;
		}

		/*
		 * Make sure the user specified the total length and didn't
		 * just leave it to us to decode the S/G list.
		 */
		if (lengths[0] == 0) {
			xpt_print(periph->path, "%s: no dxfer_len specified, "
				  "but CAM_DATA_SG flag is set!\n", __func__);
			error = EINVAL;
			goto bailout;
		}

		/*
		 * We allocate buffers in io_zone_size increments for an
		 * S/G list.  This will generally be MAXPHYS.
		 */
		if (lengths[0] <= softc->io_zone_size)
			num_segs_needed = 1;
		else {
			num_segs_needed = lengths[0] / softc->io_zone_size;
			if ((lengths[0] % softc->io_zone_size) != 0)
				num_segs_needed++;
		}

		/* Figure out the size of the S/G list */
		sg_length = num_segs * sizeof(bus_dma_segment_t);
		io_req->num_user_segs = num_segs;
		io_req->num_kern_segs = num_segs_needed;

		/* Save the user's S/G list pointer for later restoration */
		io_req->user_bufs[0] = *data_ptrs[0];

		/*
		 * If we have enough segments allocated by default to handle
		 * the length of the user's S/G list,
		 */
		if (num_segs > PASS_MAX_SEGS) {
			io_req->user_segptr = malloc(sizeof(bus_dma_segment_t) *
			    num_segs, M_SCSIPASS, M_WAITOK | M_ZERO);
			io_req->flags |= PASS_IO_USER_SEG_MALLOC;
		} else
			io_req->user_segptr = io_req->user_segs;

<<<<<<< HEAD
		if (!useracc(__USER_CAP(*data_ptrs[0], sg_length), sg_length,
		    VM_PROT_READ)) {
			xpt_print(periph->path, "%s: unable to access user "
				  "S/G list at %p\n", __func__, *data_ptrs[0]);
			error = EFAULT;
			goto bailout;
		}

=======
>>>>>>> dab0442b
		error = copyin(*data_ptrs[0], io_req->user_segptr, sg_length);
		if (error != 0) {
			xpt_print(periph->path, "%s: copy of user S/G list "
				  "from %p to %p failed with error %d\n",
				  __func__, *data_ptrs[0], io_req->user_segptr,
				  error);
			goto bailout;
		}

		if (num_segs_needed > PASS_MAX_SEGS) {
			io_req->kern_segptr = malloc(sizeof(bus_dma_segment_t) *
			    num_segs_needed, M_SCSIPASS, M_WAITOK | M_ZERO);
			io_req->flags |= PASS_IO_KERN_SEG_MALLOC;
		} else {
			io_req->kern_segptr = io_req->kern_segs;
		}

		/*
		 * Allocate the kernel S/G list.
		 */
		for (size_to_go = lengths[0], i = 0;
		     size_to_go > 0 && i < num_segs_needed;
		     i++, size_to_go -= alloc_size) {
			uint8_t *kern_ptr;

			alloc_size = min(size_to_go, softc->io_zone_size);
			kern_ptr = uma_zalloc(softc->pass_io_zone, M_WAITOK);
			io_req->kern_segptr[i].ds_addr =
			    (bus_addr_t)(uintptr_t)kern_ptr;
			io_req->kern_segptr[i].ds_len = alloc_size;
		}
		if (size_to_go > 0) {
			printf("%s: size_to_go = %zu, software error!\n",
			       __func__, size_to_go);
			error = EINVAL;
			goto bailout;
		}

		*data_ptrs[0] = (uint8_t *)io_req->kern_segptr;
		*seg_cnt_ptr = io_req->num_kern_segs;

		/*
		 * We only need to copy data here if the user is writing.
		 */
		if (dirs[0] == CAM_DIR_OUT)
			error = passcopysglist(periph, io_req, dirs[0]);
		break;
	}
	case CAM_DATA_SG_PADDR: {
		size_t sg_length;

		/*
		 * We shouldn't see this, but check just in case.
		 */
		if (numbufs != 1) {
			printf("%s: cannot currently handle more than one "
			       "S/G list per CCB\n", __func__);
			error = EINVAL;
			goto bailout;
		}

		/*
		 * We have to have at least one segment.
		 */
		if (num_segs == 0) {
			xpt_print(periph->path, "%s: CAM_DATA_SG_PADDR flag "
				  "set, but sglist_cnt=0!\n", __func__);
			error = EINVAL;
			goto bailout;
		}

		/*
		 * Make sure the user specified the total length and didn't
		 * just leave it to us to decode the S/G list.
		 */
		if (lengths[0] == 0) {
			xpt_print(periph->path, "%s: no dxfer_len specified, "
				  "but CAM_DATA_SG flag is set!\n", __func__);
			error = EINVAL;
			goto bailout;
		}

		/* Figure out the size of the S/G list */
		sg_length = num_segs * sizeof(bus_dma_segment_t);
		io_req->num_user_segs = num_segs;
		io_req->num_kern_segs = io_req->num_user_segs;

		/* Save the user's S/G list pointer for later restoration */
		io_req->user_bufs[0] = *data_ptrs[0];

		if (num_segs > PASS_MAX_SEGS) {
			io_req->user_segptr = malloc(sizeof(bus_dma_segment_t) *
			    num_segs, M_SCSIPASS, M_WAITOK | M_ZERO);
			io_req->flags |= PASS_IO_USER_SEG_MALLOC;
		} else
			io_req->user_segptr = io_req->user_segs;

		io_req->kern_segptr = io_req->user_segptr;

		error = copyin(*data_ptrs[0], io_req->user_segptr, sg_length);
		if (error != 0) {
			xpt_print(periph->path, "%s: copy of user S/G list "
				  "from %p to %p failed with error %d\n",
				  __func__, *data_ptrs[0], io_req->user_segptr,
				  error);
			goto bailout;
		}
		break;
	}
	default:
	case CAM_DATA_BIO:
		/*
		 * A user shouldn't be attaching a bio to the CCB.  It
		 * isn't a user-accessible structure.
		 */
		error = EINVAL;
		break;
	}

bailout:
	if (error != 0)
		passiocleanup(softc, io_req);

	return (error);
}

static int
passmemdone(struct cam_periph *periph, struct pass_io_req *io_req)
{
	struct pass_softc *softc;
	int error;
	int i;

	error = 0;
	softc = (struct pass_softc *)periph->softc;

	switch (io_req->data_flags) {
	case CAM_DATA_VADDR:
		/*
		 * Copy back to the user buffer if this was a read.
		 */
		for (i = 0; i < io_req->num_bufs; i++) {
			if (io_req->dirs[i] != CAM_DIR_IN)
				continue;

			error = copyout(io_req->kern_bufs[i],
			    io_req->user_bufs[i], io_req->lengths[i]);
			if (error != 0) {
				xpt_print(periph->path, "Unable to copy %u "
					  "bytes from %p to user address %p\n",
					  io_req->lengths[i],
					  io_req->kern_bufs[i],
					  io_req->user_bufs[i]);
				goto bailout;
			}

		}
		break;
	case CAM_DATA_PADDR:
		/* Do nothing.  The pointer is a physical address already */
		break;
	case CAM_DATA_SG:
		/*
		 * Copy back to the user buffer if this was a read.
		 * Restore the user's S/G list buffer pointer.
		 */
		if (io_req->dirs[0] == CAM_DIR_IN)
			error = passcopysglist(periph, io_req, io_req->dirs[0]);
		break;
	case CAM_DATA_SG_PADDR:
		/*
		 * Restore the user's S/G list buffer pointer.  No need to
		 * copy.
		 */
		break;
	default:
	case CAM_DATA_BIO:
		error = EINVAL;
		break;
	}

bailout:
	/*
	 * Reset the user's pointers to their original values and free
	 * allocated memory.
	 */
	passiocleanup(softc, io_req);

	return (error);
}

static int
passioctl(struct cdev *dev, u_long cmd, caddr_t addr, int flag, struct thread *td)
{
	int error;

	if ((error = passdoioctl(dev, cmd, addr, flag, td)) == ENOTTY) {
		error = cam_compat_ioctl(dev, cmd, addr, flag, td, passdoioctl);
	}
	return (error);
}

static int
passdoioctl(struct cdev *dev, u_long cmd, caddr_t addr, int flag, struct thread *td)
{
	struct	cam_periph *periph;
	struct	pass_softc *softc;
	int	error;
	uint32_t priority;

	periph = (struct cam_periph *)dev->si_drv1;
	cam_periph_lock(periph);
	softc = (struct pass_softc *)periph->softc;

	error = 0;

	switch (cmd) {

	case CAMIOCOMMAND:
	{
		union ccb *inccb;
		union ccb *ccb;
		int ccb_malloced;

		inccb = (union ccb *)addr;
#if defined(BUF_TRACKING) || defined(FULL_BUF_TRACKING)
		if (inccb->ccb_h.func_code == XPT_SCSI_IO)
			inccb->csio.bio = NULL;
#endif

		if (inccb->ccb_h.flags & CAM_UNLOCKED) {
			error = EINVAL;
			break;
		}

		/*
		 * Some CCB types, like scan bus and scan lun can only go
		 * through the transport layer device.
		 */
		if (inccb->ccb_h.func_code & XPT_FC_XPT_ONLY) {
			xpt_print(periph->path, "CCB function code %#x is "
			    "restricted to the XPT device\n",
			    inccb->ccb_h.func_code);
			error = ENODEV;
			break;
		}

		/* Compatibility for RL/priority-unaware code. */
		priority = inccb->ccb_h.pinfo.priority;
		if (priority <= CAM_PRIORITY_OOB)
		    priority += CAM_PRIORITY_OOB + 1;

		/*
		 * Non-immediate CCBs need a CCB from the per-device pool
		 * of CCBs, which is scheduled by the transport layer.
		 * Immediate CCBs and user-supplied CCBs should just be
		 * malloced.
		 */
		if ((inccb->ccb_h.func_code & XPT_FC_QUEUED)
		 && ((inccb->ccb_h.func_code & XPT_FC_USER_CCB) == 0)) {
			ccb = cam_periph_getccb(periph, priority);
			ccb_malloced = 0;
		} else {
			ccb = xpt_alloc_ccb_nowait();

			if (ccb != NULL)
				xpt_setup_ccb(&ccb->ccb_h, periph->path,
					      priority);
			ccb_malloced = 1;
		}

		if (ccb == NULL) {
			xpt_print(periph->path, "unable to allocate CCB\n");
			error = ENOMEM;
			break;
		}

		error = passsendccb(periph, ccb, inccb);

		if (ccb_malloced)
			xpt_free_ccb(ccb);
		else
			xpt_release_ccb(ccb);

		break;
	}
	case CAMIOQUEUE:
	{
		struct pass_io_req *io_req;
		union ccb **user_ccb, *ccb;
		xpt_opcode fc;

#ifdef COMPAT_FREEBSD32
		if (SV_PROC_FLAG(td->td_proc, SV_ILP32)) {
			error = ENOTTY;
			goto bailout;
		}
#endif
#ifdef COMPAT_FREEBSD64
		if (!SV_PROC_FLAG(td->td_proc, SV_CHERI)) {
			error = ENOTTY;
			goto bailout;
		}
#endif
		if ((softc->flags & PASS_FLAG_ZONE_VALID) == 0) {
			error = passcreatezone(periph);
			if (error != 0)
				goto bailout;
		}

		/*
		 * We're going to do a blocking allocation for this I/O
		 * request, so we have to drop the lock.
		 */
		cam_periph_unlock(periph);

		io_req = uma_zalloc(softc->pass_zone, M_WAITOK | M_ZERO);
		ccb = &io_req->ccb;
		user_ccb = (union ccb **)addr;

		/*
		 * Unlike the CAMIOCOMMAND ioctl above, we only have a
		 * pointer to the user's CCB, so we have to copy the whole
		 * thing in to a buffer we have allocated (above) instead
		 * of allowing the ioctl code to malloc a buffer and copy
		 * it in.
		 *
		 * This is an advantage for this asynchronous interface,
		 * since we don't want the memory to get freed while the
		 * CCB is outstanding.
		 */
#if 0
		xpt_print(periph->path, "Copying user CCB %p to "
			  "kernel address %p\n", *user_ccb, ccb);
#endif
		error = copyin(*user_ccb, ccb, sizeof(*ccb));
		if (error != 0) {
			xpt_print(periph->path, "Copy of user CCB %p to "
				  "kernel address %p failed with error %d\n",
				  *user_ccb, ccb, error);
			goto camioqueue_error;
		}
#if defined(BUF_TRACKING) || defined(FULL_BUF_TRACKING)
		if (ccb->ccb_h.func_code == XPT_SCSI_IO)
			ccb->csio.bio = NULL;
#endif

		if (ccb->ccb_h.flags & CAM_UNLOCKED) {
			error = EINVAL;
			goto camioqueue_error;
		}

		if (ccb->ccb_h.flags & CAM_CDB_POINTER) {
			if (ccb->csio.cdb_len > IOCDBLEN) {
				error = EINVAL;
				goto camioqueue_error;
			}
			error = copyin(ccb->csio.cdb_io.cdb_ptr,
			    ccb->csio.cdb_io.cdb_bytes, ccb->csio.cdb_len);
			if (error != 0)
				goto camioqueue_error;
			ccb->ccb_h.flags &= ~CAM_CDB_POINTER;
		}

		/*
		 * Some CCB types, like scan bus and scan lun can only go
		 * through the transport layer device.
		 */
		if (ccb->ccb_h.func_code & XPT_FC_XPT_ONLY) {
			xpt_print(periph->path, "CCB function code %#x is "
			    "restricted to the XPT device\n",
			    ccb->ccb_h.func_code);
			error = ENODEV;
			goto camioqueue_error;
		}

		/*
		 * Save the user's CCB pointer as well as his linked list
		 * pointers and peripheral private area so that we can
		 * restore these later.
		 */
		io_req->user_ccb_ptr = *user_ccb;
		io_req->user_periph_links = ccb->ccb_h.periph_links;
		io_req->user_periph_priv = ccb->ccb_h.periph_priv;

		/*
		 * Now that we've saved the user's values, we can set our
		 * own peripheral private entry.
		 */
		ccb->ccb_h.ccb_ioreq = io_req;

		/* Compatibility for RL/priority-unaware code. */
		priority = ccb->ccb_h.pinfo.priority;
		if (priority <= CAM_PRIORITY_OOB)
		    priority += CAM_PRIORITY_OOB + 1;

		/*
		 * Setup fields in the CCB like the path and the priority.
		 * The path in particular cannot be done in userland, since
		 * it is a pointer to a kernel data structure.
		 */
		xpt_setup_ccb_flags(&ccb->ccb_h, periph->path, priority,
				    ccb->ccb_h.flags);

		/*
		 * Setup our done routine.  There is no way for the user to
		 * have a valid pointer here.
		 */
		ccb->ccb_h.cbfcnp = passdone;

		fc = ccb->ccb_h.func_code;
		/*
		 * If this function code has memory that can be mapped in
		 * or out, we need to call passmemsetup().
		 */
		if ((fc == XPT_SCSI_IO) || (fc == XPT_ATA_IO)
		 || (fc == XPT_SMP_IO) || (fc == XPT_DEV_MATCH)
		 || (fc == XPT_DEV_ADVINFO)
		 || (fc == XPT_NVME_ADMIN) || (fc == XPT_NVME_IO)) {
			error = passmemsetup(periph, io_req);
			if (error != 0)
				goto camioqueue_error;
		} else
			io_req->mapinfo.num_bufs_used = 0;

		cam_periph_lock(periph);

		/*
		 * Everything goes on the incoming queue initially.
		 */
		TAILQ_INSERT_TAIL(&softc->incoming_queue, io_req, links);

		/*
		 * If the CCB is queued, and is not a user CCB, then
		 * we need to allocate a slot for it.  Call xpt_schedule()
		 * so that our start routine will get called when a CCB is
		 * available.
		 */
		if ((fc & XPT_FC_QUEUED)
		 && ((fc & XPT_FC_USER_CCB) == 0)) {
			xpt_schedule(periph, priority);
			break;
		} 

		/*
		 * At this point, the CCB in question is either an
		 * immediate CCB (like XPT_DEV_ADVINFO) or it is a user CCB
		 * and therefore should be malloced, not allocated via a slot.
		 * Remove the CCB from the incoming queue and add it to the
		 * active queue.
		 */
		TAILQ_REMOVE(&softc->incoming_queue, io_req, links);
		TAILQ_INSERT_TAIL(&softc->active_queue, io_req, links);

		xpt_action(ccb);

		/*
		 * If this is not a queued CCB (i.e. it is an immediate CCB),
		 * then it is already done.  We need to put it on the done
		 * queue for the user to fetch.
		 */
		if ((fc & XPT_FC_QUEUED) == 0) {
			TAILQ_REMOVE(&softc->active_queue, io_req, links);
			TAILQ_INSERT_TAIL(&softc->done_queue, io_req, links);
		}
		break;

camioqueue_error:
		uma_zfree(softc->pass_zone, io_req);
		cam_periph_lock(periph);
		break;
	}
	case CAMIOGET:
	{
		union ccb **user_ccb;
		struct pass_io_req *io_req;
		int old_error;

#ifdef COMPAT_FREEBSD32
		if (SV_PROC_FLAG(td->td_proc, SV_ILP32)) {
			error = ENOTTY;
			goto bailout;
		}
#endif
#ifdef COMPAT_FREEBSD64
		if (!SV_PROC_FLAG(td->td_proc, SV_CHERI)) {
			error = ENOTTY;
			goto bailout;
		}
#endif
		user_ccb = (union ccb **)addr;
		old_error = 0;

		io_req = TAILQ_FIRST(&softc->done_queue);
		if (io_req == NULL) {
			error = ENOENT;
			break;
		}

		/*
		 * Remove the I/O from the done queue.
		 */
		TAILQ_REMOVE(&softc->done_queue, io_req, links);

		/*
		 * We have to drop the lock during the copyout because the
		 * copyout can result in VM faults that require sleeping.
		 */
		cam_periph_unlock(periph);

		/*
		 * Do any needed copies (e.g. for reads) and revert the
		 * pointers in the CCB back to the user's pointers.
		 */
		error = passmemdone(periph, io_req);

		old_error = error;

		io_req->ccb.ccb_h.periph_links = io_req->user_periph_links;
		io_req->ccb.ccb_h.periph_priv = io_req->user_periph_priv;

#if 0
		xpt_print(periph->path, "Copying to user CCB %p from "
			  "kernel address %p\n", *user_ccb, &io_req->ccb);
#endif

		error = copyout(&io_req->ccb, *user_ccb, sizeof(union ccb));
		if (error != 0) {
			xpt_print(periph->path, "Copy to user CCB %p from "
				  "kernel address %p failed with error %d\n",
				  *user_ccb, &io_req->ccb, error);
		}

		/*
		 * Prefer the first error we got back, and make sure we
		 * don't overwrite bad status with good.
		 */
		if (old_error != 0)
			error = old_error;

		cam_periph_lock(periph);

		/*
		 * At this point, if there was an error, we could potentially
		 * re-queue the I/O and try again.  But why?  The error
		 * would almost certainly happen again.  We might as well
		 * not leak memory.
		 */
		uma_zfree(softc->pass_zone, io_req);
		break;
	}
	default:
		error = cam_periph_ioctl(periph, cmd, addr, passerror);
		break;
	}

bailout:
	cam_periph_unlock(periph);

	return(error);
}

static int
passpoll(struct cdev *dev, int poll_events, struct thread *td)
{
	struct cam_periph *periph;
	struct pass_softc *softc;
	int revents;

	periph = (struct cam_periph *)dev->si_drv1;
	softc = (struct pass_softc *)periph->softc;

	revents = poll_events & (POLLOUT | POLLWRNORM);
	if ((poll_events & (POLLIN | POLLRDNORM)) != 0) {
		cam_periph_lock(periph);

		if (!TAILQ_EMPTY(&softc->done_queue)) {
			revents |= poll_events & (POLLIN | POLLRDNORM);
		}
		cam_periph_unlock(periph);
		if (revents == 0)
			selrecord(td, &softc->read_select);
	}

	return (revents);
}

static int
passkqfilter(struct cdev *dev, struct knote *kn)
{
	struct cam_periph *periph;
	struct pass_softc *softc;

	periph = (struct cam_periph *)dev->si_drv1;
	softc = (struct pass_softc *)periph->softc;

	kn->kn_hook = (caddr_t)periph;
	kn->kn_fop = &passread_filtops;
	knlist_add(&softc->read_select.si_note, kn, 0);

	return (0);
}

static void
passreadfiltdetach(struct knote *kn)
{
	struct cam_periph *periph;
	struct pass_softc *softc;

	periph = (struct cam_periph *)kn->kn_hook;
	softc = (struct pass_softc *)periph->softc;

	knlist_remove(&softc->read_select.si_note, kn, 0);
}

static int
passreadfilt(struct knote *kn, long hint)
{
	struct cam_periph *periph;
	struct pass_softc *softc;
	int retval;

	periph = (struct cam_periph *)kn->kn_hook;
	softc = (struct pass_softc *)periph->softc;

	cam_periph_assert(periph, MA_OWNED);

	if (TAILQ_EMPTY(&softc->done_queue))
		retval = 0;
	else
		retval = 1;

	return (retval);
}

/*
 * Generally, "ccb" should be the CCB supplied by the kernel.  "inccb"
 * should be the CCB that is copied in from the user.
 */
static int
passsendccb(struct cam_periph *periph, union ccb *ccb, union ccb *inccb)
{
	struct pass_softc *softc;
	struct cam_periph_map_info mapinfo;
	uint8_t *cmd;
	xpt_opcode fc;
	int error;

	softc = (struct pass_softc *)periph->softc;

	/*
	 * There are some fields in the CCB header that need to be
	 * preserved, the rest we get from the user.
	 */
	xpt_merge_ccb(ccb, inccb);

	if (ccb->ccb_h.flags & CAM_CDB_POINTER) {
		cmd = __builtin_alloca(ccb->csio.cdb_len);
		error = copyin(ccb->csio.cdb_io.cdb_ptr, cmd, ccb->csio.cdb_len);
		if (error)
			return (error);
		ccb->csio.cdb_io.cdb_ptr = cmd;
	}

	/*
	 * Let cam_periph_mapmem do a sanity check on the data pointer format.
	 * Even if no data transfer is needed, it's a cheap check and it
	 * simplifies the code.
	 */
	fc = ccb->ccb_h.func_code;
	if ((fc == XPT_SCSI_IO) || (fc == XPT_ATA_IO) || (fc == XPT_SMP_IO)
            || (fc == XPT_DEV_MATCH) || (fc == XPT_DEV_ADVINFO) || (fc == XPT_MMC_IO)
            || (fc == XPT_NVME_ADMIN) || (fc == XPT_NVME_IO)) {

		bzero(&mapinfo, sizeof(mapinfo));

		/*
		 * cam_periph_mapmem calls into proc and vm functions that can
		 * sleep as well as trigger I/O, so we can't hold the lock.
		 * Dropping it here is reasonably safe.
		 */
		cam_periph_unlock(periph);
		error = cam_periph_mapmem(ccb, &mapinfo, softc->maxio);
		cam_periph_lock(periph);

		/*
		 * cam_periph_mapmem returned an error, we can't continue.
		 * Return the error to the user.
		 */
		if (error)
			return(error);
	} else
		/* Ensure that the unmap call later on is a no-op. */
		mapinfo.num_bufs_used = 0;

	/*
	 * If the user wants us to perform any error recovery, then honor
	 * that request.  Otherwise, it's up to the user to perform any
	 * error recovery.
	 */
	cam_periph_runccb(ccb, (ccb->ccb_h.flags & CAM_PASS_ERR_RECOVER) ? 
	    passerror : NULL, /* cam_flags */ CAM_RETRY_SELTO,
	    /* sense_flags */ SF_RETRY_UA | SF_NO_PRINT,
	    softc->device_stats);

	cam_periph_unlock(periph);
	cam_periph_unmapmem(ccb, &mapinfo);
	cam_periph_lock(periph);

	ccb->ccb_h.cbfcnp = NULL;
	ccb->ccb_h.periph_priv = inccb->ccb_h.periph_priv;
	bcopy(ccb, inccb, sizeof(union ccb));

	return(0);
}

static int
passerror(union ccb *ccb, u_int32_t cam_flags, u_int32_t sense_flags)
{
	struct cam_periph *periph;
	struct pass_softc *softc;

	periph = xpt_path_periph(ccb->ccb_h.path);
	softc = (struct pass_softc *)periph->softc;
	
	return(cam_periph_error(ccb, cam_flags, sense_flags));
}
// CHERI CHANGES START
// {
//   "updated": 20181114,
//   "target_type": "kernel",
//   "changes": [
//     "ioctl:misc",
//     "user_capabilities"
//   ]
// }
// CHERI CHANGES END<|MERGE_RESOLUTION|>--- conflicted
+++ resolved
@@ -1232,18 +1232,6 @@
 		user_watermark += len_to_copy;
 		kern_watermark += len_to_copy;
 
-<<<<<<< HEAD
-		if (!useracc(__USER_CAP(user_ptr, len_to_copy), len_to_copy,
-		    (direction == CAM_DIR_IN) ? VM_PROT_WRITE : VM_PROT_READ)) {
-			xpt_print(periph->path, "%s: unable to access user "
-				  "S/G list element %p len %zu\n", __func__,
-				  user_ptr, len_to_copy);
-			error = EFAULT;
-			goto bailout;
-		}
-
-=======
->>>>>>> dab0442b
 		if (direction == CAM_DIR_IN) {
 			error = copyout(kern_ptr, user_ptr, len_to_copy);
 			if (error != 0) {
@@ -1448,24 +1436,6 @@
 			if (io_req->lengths[i] == 0)
 				continue;
 
-<<<<<<< HEAD
-			/*
-			 * Make sure that the user's buffer is accessible
-			 * to that process.
-			 */
-			if (!useracc(__USER_CAP(io_req->user_bufs[i],
-			    io_req->lengths[i]), io_req->lengths[i],
-			    (io_req->dirs[i] == CAM_DIR_IN) ? VM_PROT_WRITE :
-			     VM_PROT_READ)) {
-				xpt_print(periph->path, "%s: user address %p "
-				    "length %u is not accessible\n", __func__,
-				    io_req->user_bufs[i], io_req->lengths[i]);
-				error = EFAULT;
-				goto bailout;
-			}
-
-=======
->>>>>>> dab0442b
 			tmp_buf = malloc(lengths[i], M_SCSIPASS,
 					 M_WAITOK | M_ZERO);
 			io_req->kern_bufs[i] = tmp_buf;
@@ -1568,17 +1538,6 @@
 		} else
 			io_req->user_segptr = io_req->user_segs;
 
-<<<<<<< HEAD
-		if (!useracc(__USER_CAP(*data_ptrs[0], sg_length), sg_length,
-		    VM_PROT_READ)) {
-			xpt_print(periph->path, "%s: unable to access user "
-				  "S/G list at %p\n", __func__, *data_ptrs[0]);
-			error = EFAULT;
-			goto bailout;
-		}
-
-=======
->>>>>>> dab0442b
 		error = copyin(*data_ptrs[0], io_req->user_segptr, sg_length);
 		if (error != 0) {
 			xpt_print(periph->path, "%s: copy of user S/G list "
