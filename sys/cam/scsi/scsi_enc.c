--- conflicted
+++ resolved
@@ -358,19 +358,13 @@
 	void *addr;
 	int error, i;
 
-<<<<<<< HEAD
 #ifdef	COMPAT_CHERIABI
 	if (SV_PROC_FLAG(td->td_proc, SV_CHERI))
-		return(ENOTTY);
+		return (ENOTTY);
 #endif
 #ifdef	COMPAT_FREEBSD32
 	if (SV_PROC_FLAG(td->td_proc, SV_ILP32))
-		return(ENOTTY);
-=======
-#ifdef	COMPAT_FREEBSD32
-	if (SV_PROC_FLAG(td->td_proc, SV_ILP32))
 		return (ENOTTY);
->>>>>>> 19c462b0
 #endif
 
 	if (arg_addr)
