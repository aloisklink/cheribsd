/*-
 * SPDX-License-Identifier: BSD-2-Clause-FreeBSD
 *
 * Copyright (c) 2003 Silicon Graphics International Corp.
 * Copyright (c) 2014-2015 Alexander Motin <mav@FreeBSD.org>
 * All rights reserved.
 *
 * Redistribution and use in source and binary forms, with or without
 * modification, are permitted provided that the following conditions
 * are met:
 * 1. Redistributions of source code must retain the above copyright
 *    notice, this list of conditions, and the following disclaimer,
 *    without modification.
 * 2. Redistributions in binary form must reproduce at minimum a disclaimer
 *    substantially similar to the "NO WARRANTY" disclaimer below
 *    ("Disclaimer") and any redistribution must be conditioned upon
 *    including a substantially similar Disclaimer requirement for further
 *    binary redistribution.
 *
 * NO WARRANTY
 * THIS SOFTWARE IS PROVIDED BY THE COPYRIGHT HOLDERS AND CONTRIBUTORS
 * "AS IS" AND ANY EXPRESS OR IMPLIED WARRANTIES, INCLUDING, BUT NOT
 * LIMITED TO, THE IMPLIED WARRANTIES OF MERCHANTIBILITY AND FITNESS FOR
 * A PARTICULAR PURPOSE ARE DISCLAIMED. IN NO EVENT SHALL THE COPYRIGHT
 * HOLDERS OR CONTRIBUTORS BE LIABLE FOR SPECIAL, EXEMPLARY, OR CONSEQUENTIAL
 * DAMAGES (INCLUDING, BUT NOT LIMITED TO, PROCUREMENT OF SUBSTITUTE GOODS
 * OR SERVICES; LOSS OF USE, DATA, OR PROFITS; OR BUSINESS INTERRUPTION)
 * HOWEVER CAUSED AND ON ANY THEORY OF LIABILITY, WHETHER IN CONTRACT,
 * STRICT LIABILITY, OR TORT (INCLUDING NEGLIGENCE OR OTHERWISE) ARISING
 * IN ANY WAY OUT OF THE USE OF THIS SOFTWARE, EVEN IF ADVISED OF THE
 * POSSIBILITY OF SUCH DAMAGES.
 *
 * $Id: //depot/users/kenm/FreeBSD-test2/sys/cam/ctl/ctl_io.h#5 $
 * $FreeBSD$
 */
/*
 * CAM Target Layer data movement structures/interface.
 *
 * Author: Ken Merry <ken@FreeBSD.org>
 */

#ifndef	_CTL_IO_H_
#define	_CTL_IO_H_

#define	CTL_MAX_CDBLEN	32
/*
 * Uncomment this next line to enable printing out times for I/Os
 * that take longer than CTL_TIME_IO_SECS seconds to get to the datamove
 * and/or done stage.
 */
#define	CTL_TIME_IO
#ifdef  CTL_TIME_IO
#define	CTL_TIME_IO_DEFAULT_SECS	90
#endif

/*
 * Uncomment this next line to enable the CTL I/O delay feature.  You
 * can delay I/O at two different points -- datamove and done.  This is
 * useful for diagnosing abort conditions (for hosts that send an abort on a
 * timeout), and for determining how long a host's timeout is.
 */
//#define	CTL_IO_DELAY

typedef enum {
	CTL_STATUS_NONE,	/* No status */
	CTL_SUCCESS,		/* Transaction completed successfully */
	CTL_CMD_TIMEOUT,	/* Command timed out, shouldn't happen here */
	CTL_SEL_TIMEOUT,	/* Selection timeout, shouldn't happen here */
	CTL_ERROR,		/* General CTL error XXX expand on this? */
	CTL_SCSI_ERROR,		/* SCSI error, look at status byte/sense data */
	CTL_CMD_ABORTED,	/* Command aborted, don't return status */
	CTL_STATUS_MASK = 0xfff,/* Mask off any status flags */
	CTL_AUTOSENSE = 0x1000	/* Autosense performed */
} ctl_io_status;

/*
 * WARNING:  Keep the data in/out/none flags where they are.  They're used
 * in conjunction with ctl_cmd_flags.  See comment above ctl_cmd_flags
 * definition in ctl_private.h.
 */
typedef enum {
	CTL_FLAG_NONE		= 0x00000000,	/* no flags */
	CTL_FLAG_DATA_IN	= 0x00000001,	/* DATA IN */
	CTL_FLAG_DATA_OUT	= 0x00000002,	/* DATA OUT */
	CTL_FLAG_DATA_NONE	= 0x00000003,	/* no data */
	CTL_FLAG_DATA_MASK	= 0x00000003,
	CTL_FLAG_DO_AUTOSENSE	= 0x00000020,	/* grab sense info */
	CTL_FLAG_USER_REQ	= 0x00000040,	/* request came from userland */
	CTL_FLAG_ALLOCATED	= 0x00000100,	/* data space allocated */
	CTL_FLAG_ABORT_STATUS	= 0x00000400,	/* return TASK ABORTED status */
	CTL_FLAG_ABORT		= 0x00000800,	/* this I/O should be aborted */
	CTL_FLAG_DMA_INPROG	= 0x00001000,	/* DMA in progress */
	CTL_FLAG_DELAY_DONE	= 0x00004000,	/* delay injection done */
	CTL_FLAG_INT_COPY	= 0x00008000,	/* internal copy, no done call*/
	CTL_FLAG_SENT_2OTHER_SC	= 0x00010000,
	CTL_FLAG_FROM_OTHER_SC	= 0x00020000,
	CTL_FLAG_IS_WAS_ON_RTR  = 0x00040000,	/* Don't rerun cmd on failover*/
	CTL_FLAG_BUS_ADDR	= 0x00080000,	/* ctl_sglist contains BUS
						   addresses, not virtual ones*/
	CTL_FLAG_IO_CONT	= 0x00100000,	/* Continue I/O instead of
						   completing */
#if 0
	CTL_FLAG_ALREADY_DONE	= 0x00200000	/* I/O already completed */
#endif
	CTL_FLAG_NO_DATAMOVE	= 0x00400000,
	CTL_FLAG_DMA_QUEUED	= 0x00800000,	/* DMA queued but not started*/
	CTL_FLAG_STATUS_QUEUED	= 0x01000000,	/* Status queued but not sent*/

	CTL_FLAG_FAILOVER	= 0x04000000,	/* Killed by a failover */
	CTL_FLAG_IO_ACTIVE	= 0x08000000,	/* I/O active on this SC */
	CTL_FLAG_STATUS_SENT	= 0x10000000,	/* Status sent by datamove */
	CTL_FLAG_SERSEQ_DONE	= 0x20000000	/* All storage I/O started */
} ctl_io_flags;


struct ctl_lba_len {
	uint64_t lba;
	uint32_t len;
};

struct ctl_lba_len_flags {
	uint64_t lba;
	uint32_t len;
	uint32_t flags;
#define CTL_LLF_FUA	0x04000000
#define CTL_LLF_DPO	0x08000000
#define CTL_LLF_READ	0x10000000
#define CTL_LLF_WRITE	0x20000000
#define CTL_LLF_VERIFY	0x40000000
#define CTL_LLF_COMPARE	0x80000000
};

struct ctl_ptr_len_flags {
	uint8_t		*ptr;
	uint32_t	len;
	uint32_t	flags;
};

union ctl_priv {
	uint8_t		bytes[sizeof(uint64_t) * 2];
	uint64_t	integer;
	uint64_t	integers[2];
	void		*ptr;
	void		*ptrs[2];
};

/*
 * Number of CTL private areas.
 */
#define	CTL_NUM_PRIV	6

/*
 * Which private area are we using for a particular piece of data?
 */
#define	CTL_PRIV_LUN		0	/* CTL LUN pointer goes here */
#define	CTL_PRIV_LBA_LEN	1	/* Decoded LBA/len for read/write*/
#define	CTL_PRIV_MODEPAGE	1	/* Modepage info for config write */
#define	CTL_PRIV_BACKEND	2	/* Reserved for block, RAIDCore */
#define	CTL_PRIV_BACKEND_LUN	3	/* Backend LUN pointer */
#define	CTL_PRIV_FRONTEND	4	/* Frontend storage */
#define	CTL_PRIV_FRONTEND2	5	/* Another frontend storage */

#define CTL_LUN(io)	((io)->io_hdr.ctl_private[CTL_PRIV_LUN].ptrs[0])
#define CTL_SOFTC(io)	((io)->io_hdr.ctl_private[CTL_PRIV_LUN].ptrs[1])
#define CTL_BACKEND_LUN(io)	((io)->io_hdr.ctl_private[CTL_PRIV_BACKEND_LUN].ptrs[0])
#define CTL_PORT(io)	(((struct ctl_softc *)CTL_SOFTC(io))->	\
    ctl_ports[(io)->io_hdr.nexus.targ_port])

/*
 * These are used only on Originating SC in XFER mode, where requests don't
 * ever reach backends, so we can reuse backend's private storage.
 */
#define CTL_RSGL(io)	((io)->io_hdr.ctl_private[CTL_PRIV_BACKEND].ptrs[0])
#define CTL_LSGL(io)	((io)->io_hdr.ctl_private[CTL_PRIV_BACKEND].ptrs[1])
#define CTL_RSGLT(io)	((struct ctl_sg_entry *)CTL_RSGL(io))
#define CTL_LSGLT(io)	((struct ctl_sg_entry *)CTL_LSGL(io))

#define CTL_INVALID_PORTNAME 0xFF
#define CTL_UNMAPPED_IID     0xFF

struct ctl_sg_entry {
	union {
#ifdef _KERNEL
		void * __capability uaddr;
#endif
		void	*addr;
	};
	size_t	len;
};

typedef enum {
	CTL_IO_NONE,
	CTL_IO_SCSI,
	CTL_IO_TASK,
} ctl_io_type;

struct ctl_nexus {
	uint32_t initid;		/* Initiator ID */
	uint32_t targ_port;		/* Target port, filled in by PORT */
	uint32_t targ_lun;		/* Destination lun */
	uint32_t targ_mapped_lun;	/* Destination lun CTL-wide */
};

typedef enum {
	CTL_MSG_SERIALIZE,
	CTL_MSG_R2R,
	CTL_MSG_FINISH_IO,
	CTL_MSG_BAD_JUJU,
	CTL_MSG_MANAGE_TASKS,
	CTL_MSG_PERS_ACTION,
	CTL_MSG_DATAMOVE,
	CTL_MSG_DATAMOVE_DONE,
	CTL_MSG_UA,			/* Set/clear UA on secondary. */
	CTL_MSG_PORT_SYNC,		/* Information about port. */
	CTL_MSG_LUN_SYNC,		/* Information about LUN. */
	CTL_MSG_IID_SYNC,		/* Information about initiator. */
	CTL_MSG_LOGIN,			/* Information about HA peer. */
	CTL_MSG_MODE_SYNC,		/* Mode page current content. */
	CTL_MSG_FAILOVER		/* Fake, never sent though the wire */
} ctl_msg_type;

struct ctl_scsiio;

struct ctl_io_hdr {
	uint32_t	  version;	/* interface version XXX */
	ctl_io_type	  io_type;	/* task I/O, SCSI I/O, etc. */
	ctl_msg_type	  msg_type;
	struct ctl_nexus  nexus;	/* Initiator, port, target, lun */
	uint32_t	  iid_indx;	/* the index into the iid mapping */
	uint32_t	  flags;	/* transaction flags */
	uint32_t	  status;	/* transaction status */
	uint32_t	  port_status;	/* trans status, set by PORT, 0 = good*/
	uint32_t	  timeout;	/* timeout in ms */
	uint32_t	  retries;	/* retry count */
#ifdef CTL_IO_DELAY
	struct callout	  delay_callout;
#endif /* CTL_IO_DELAY */
#ifdef CTL_TIME_IO
	time_t		  start_time;	/* I/O start time */
	struct bintime	  start_bt;	/* Timer start ticks */
	struct bintime	  dma_start_bt;	/* DMA start ticks */
	struct bintime	  dma_bt;	/* DMA total ticks */
#endif /* CTL_TIME_IO */
	uint32_t	  num_dmas;	/* Number of DMAs */
	union ctl_io	  *remote_io;	/* I/O counterpart on remote HA side */
	union ctl_io	  *blocker;	/* I/O blocking this one */
	void		  *pool;	/* I/O pool */
	union ctl_priv	  ctl_private[CTL_NUM_PRIV];/* CTL private area */
	TAILQ_HEAD(, ctl_io_hdr) blocked_queue;	/* I/Os blocked by this one */
	STAILQ_ENTRY(ctl_io_hdr) links;	/* linked list pointer */
	TAILQ_ENTRY(ctl_io_hdr) ooa_links;	/* ooa_queue links */
	TAILQ_ENTRY(ctl_io_hdr) blocked_links;	/* blocked_queue links */
};

typedef enum {
	CTL_TAG_UNTAGGED,
	CTL_TAG_SIMPLE,
	CTL_TAG_ORDERED,
	CTL_TAG_HEAD_OF_QUEUE,
	CTL_TAG_ACA
} ctl_tag_type;

union ctl_io;

typedef void (*ctl_ref)(void *arg, int diff);

/*
 * SCSI passthrough I/O structure for the CAM Target Layer.  Note
 * that some of these fields are here for completeness, but they aren't
 * used in the CTL implementation.  e.g., timeout and retries won't be
 * used.
 *
 * Note:  Make sure the io_hdr is *always* the first element in this
 * structure.
 */
struct ctl_scsiio {
	struct ctl_io_hdr io_hdr;	/* common to all I/O types */

	/*
	 * The ext_* fields are generally intended for frontend use; CTL itself
	 * doesn't modify or use them.
	 */
	uint32_t   ext_sg_entries;	/* 0 = no S/G list, > 0 = num entries */
	union {
#ifdef _KERNEL
		uint8_t * __capability ext_data_uptr;
#endif
		uint8_t    *ext_data_ptr;	/* data buffer or S/G list */
	};
	uint32_t   ext_data_len;	/* Data transfer length */
	uint32_t   ext_data_filled;	/* Amount of data filled so far */

	/*
	 * The number of scatter/gather entries in the list pointed to
	 * by kern_data_ptr.  0 means there is no list, just a data pointer.
	 */
	uint32_t   kern_sg_entries;

	uint32_t   rem_sg_entries;	/* Unused. */

	/*
	 * The data pointer or a pointer to the scatter/gather list.
	 */
	union {
#ifdef _KERNEL
		uint8_t * __capability kern_data_uptr;
#endif
		uint8_t *kern_data_ptr;
	};

	/*
	 * Length of the data buffer or scatter/gather list.  It's also
	 * the length of this particular piece of the data transfer,
	 * ie. number of bytes expected to be transferred by the current
	 * invocation of frontend's datamove() callback.  It's always
	 * less than or equal to kern_total_len.
	 */
	uint32_t   kern_data_len;

	/*
	 * Total length of data to be transferred during this particular
	 * SCSI command, as decoded from SCSI CDB.
	 */
	uint32_t   kern_total_len;

	/*
	 * Amount of data left after the current data transfer.
	 */
	uint32_t   kern_data_resid;

	/*
	 * Byte offset of this transfer, equal to the amount of data
	 * already transferred for this SCSI command during previous
	 * datamove() invocations.
	 */
	uint32_t   kern_rel_offset;

	struct     scsi_sense_data sense_data;	/* sense data */
	uint8_t	   sense_len;		/* Returned sense length */
	uint8_t	   scsi_status;		/* SCSI status byte */
	uint8_t	   sense_residual;	/* Unused. */
	uint32_t   residual;		/* Unused */
	uint32_t   tag_num;		/* tag number */
	ctl_tag_type tag_type;		/* simple, ordered, head of queue,etc.*/
	uint8_t    cdb_len;		/* CDB length */
	uint8_t	   cdb[CTL_MAX_CDBLEN];	/* CDB */
<<<<<<< HEAD
	union {
#ifdef _KERNEL
		void * __kerncap _dummy0;
#endif
		int (*be_move_done)(union ctl_io *io); /* called by fe */
	};
	union {
#ifdef _KERNEL
		void * __kerncap _dummy1;
#endif
		int (*io_cont)(union ctl_io *io); /* to continue processing */
	};
=======
	int	   (*be_move_done)(union ctl_io *io); /* called by fe */
	int        (*io_cont)(union ctl_io *io); /* to continue processing */
	ctl_ref	    kern_data_ref;	/* Method to reference/release data */
	void	   *kern_data_arg;	/* Opaque argument for kern_data_ref() */
>>>>>>> d0d0c262
};

typedef enum {
	CTL_TASK_ABORT_TASK,
	CTL_TASK_ABORT_TASK_SET,
	CTL_TASK_CLEAR_ACA,
	CTL_TASK_CLEAR_TASK_SET,
	CTL_TASK_I_T_NEXUS_RESET,
	CTL_TASK_LUN_RESET,
	CTL_TASK_TARGET_RESET,
	CTL_TASK_BUS_RESET,
	CTL_TASK_PORT_LOGIN,
	CTL_TASK_PORT_LOGOUT,
	CTL_TASK_QUERY_TASK,
	CTL_TASK_QUERY_TASK_SET,
	CTL_TASK_QUERY_ASYNC_EVENT
} ctl_task_type;

typedef enum {
	CTL_TASK_FUNCTION_COMPLETE,
	CTL_TASK_FUNCTION_SUCCEEDED,
	CTL_TASK_FUNCTION_REJECTED,
	CTL_TASK_LUN_DOES_NOT_EXIST,
	CTL_TASK_FUNCTION_NOT_SUPPORTED
} ctl_task_status;

/*
 * Task management I/O structure.  Aborts, bus resets, etc., are sent using
 * this structure.
 *
 * Note:  Make sure the io_hdr is *always* the first element in this
 * structure.
 */
struct ctl_taskio {
	struct ctl_io_hdr	io_hdr;      /* common to all I/O types */
	ctl_task_type		task_action; /* Target Reset, Abort, etc.  */
	uint32_t		tag_num;     /* tag number */
	ctl_tag_type		tag_type;    /* simple, ordered, etc. */
	uint8_t			task_status; /* Complete, Succeeded, etc. */
	uint8_t			task_resp[3];/* Response information */
};


/*
 * HA link messages.
 */
#define	CTL_HA_VERSION		3

/*
 * Used for CTL_MSG_LOGIN.
 */
struct ctl_ha_msg_login {
	ctl_msg_type		msg_type;
	int			version;
	int			ha_mode;
	int			ha_id;
	int			max_luns;
	int			max_ports;
	int			max_init_per_port;
};

typedef enum {
	CTL_PR_REG_KEY,
	CTL_PR_UNREG_KEY,
	CTL_PR_PREEMPT,
	CTL_PR_CLEAR,
	CTL_PR_RESERVE,
	CTL_PR_RELEASE
} ctl_pr_action;

/*
 * The PR info is specifically for sending Persistent Reserve actions
 * to the other SC which it must also act on.
 *
 * Note:  Make sure the io_hdr is *always* the first element in this
 * structure.
 */
struct ctl_pr_info {
	ctl_pr_action		action;
	uint8_t			sa_res_key[8];
	uint8_t			res_type;
	uint32_t		residx;
};

struct ctl_ha_msg_hdr {
	ctl_msg_type		msg_type;
	uint32_t		status;	     /* transaction status */
	union ctl_io		*original_sc;
	union ctl_io		*serializing_sc;
	struct ctl_nexus	nexus;	     /* Initiator, port, target, lun */
};

#define	CTL_HA_MAX_SG_ENTRIES	16
#define	CTL_HA_DATAMOVE_SEGMENT	131072

/*
 * Used for CTL_MSG_PERS_ACTION.
 */
struct ctl_ha_msg_pr {
	struct ctl_ha_msg_hdr	hdr;
	struct ctl_pr_info	pr_info;
};

/*
 * Used for CTL_MSG_UA.
 */
struct ctl_ha_msg_ua {
	struct ctl_ha_msg_hdr	hdr;
	int			ua_all;
	int			ua_set;
	int			ua_type;
	uint8_t			ua_info[8];
};

/*
 * The S/G handling here is a little different than the standard ctl_scsiio
 * structure, because we can't pass data by reference in between controllers.
 * The S/G list in the ctl_scsiio struct is normally passed in the
 * kern_data_ptr field.  So kern_sg_entries here will always be non-zero,
 * even if there is only one entry.
 *
 * Used for CTL_MSG_DATAMOVE.
 */
struct ctl_ha_msg_dt {
	struct ctl_ha_msg_hdr	hdr;
	ctl_io_flags		flags;  /* Only I/O flags are used here */
	uint32_t		sg_sequence;     /* S/G portion number  */
	uint8_t			sg_last;         /* last S/G batch = 1 */
	uint32_t		sent_sg_entries; /* previous S/G count */
	uint32_t		cur_sg_entries;  /* current S/G entries */
	uint32_t		kern_sg_entries; /* total S/G entries */
	uint32_t		kern_data_len;   /* Length of this S/G list */
	uint32_t		kern_total_len;  /* Total length of this
						    transaction */
	uint32_t		kern_data_resid; /* Length left to transfer
						    after this*/
	uint32_t		kern_rel_offset; /* Byte Offset of this
						    transfer */
	struct ctl_sg_entry	sg_list[CTL_HA_MAX_SG_ENTRIES];
};

/*
 * Used for CTL_MSG_SERIALIZE, CTL_MSG_FINISH_IO, CTL_MSG_BAD_JUJU,
 * and CTL_MSG_DATAMOVE_DONE.
 */
struct ctl_ha_msg_scsi {
	struct ctl_ha_msg_hdr	hdr;
	uint32_t		tag_num;     /* tag number */
	ctl_tag_type		tag_type;    /* simple, ordered, etc. */
	uint8_t			cdb[CTL_MAX_CDBLEN];	/* CDB */
	uint8_t			cdb_len;	/* CDB length */
	uint8_t			scsi_status; /* SCSI status byte */
	uint8_t			sense_len;   /* Returned sense length */
	uint32_t		port_status; /* trans status, set by FETD,
						0 = good*/
	uint32_t		kern_data_resid; /* for DATAMOVE_DONE */
	struct scsi_sense_data	sense_data;  /* sense data */
};

/* 
 * Used for CTL_MSG_MANAGE_TASKS.
 */
struct ctl_ha_msg_task {
	struct ctl_ha_msg_hdr	hdr;
	ctl_task_type		task_action; /* Target Reset, Abort, etc.  */
	uint32_t		tag_num;     /* tag number */
	ctl_tag_type		tag_type;    /* simple, ordered, etc. */
};

/*
 * Used for CTL_MSG_PORT_SYNC.
 */
struct ctl_ha_msg_port {
	struct ctl_ha_msg_hdr	hdr;
	int			port_type;
	int			physical_port;
	int			virtual_port;
	int			status;
	int			name_len;
	int			lun_map_len;
	int			port_devid_len;
	int			target_devid_len;
	int			init_devid_len;
	uint8_t			data[];
};

/*
 * Used for CTL_MSG_LUN_SYNC.
 */
struct ctl_ha_msg_lun {
	struct ctl_ha_msg_hdr	hdr;
	int			flags;
	unsigned int		pr_generation;
	uint32_t		pr_res_idx;
	uint8_t			pr_res_type;
	int			lun_devid_len;
	int			pr_key_count;
	uint8_t			data[];
};

struct ctl_ha_msg_lun_pr_key {
	uint32_t		pr_iid;
	uint64_t		pr_key;
};

/*
 * Used for CTL_MSG_IID_SYNC.
 */
struct ctl_ha_msg_iid {
	struct ctl_ha_msg_hdr	hdr;
	int			in_use;
	int			name_len;
	uint64_t		wwpn;
	uint8_t			data[];
};

/*
 * Used for CTL_MSG_MODE_SYNC.
 */
struct ctl_ha_msg_mode {
	struct ctl_ha_msg_hdr	hdr;
	uint8_t			page_code;
	uint8_t			subpage;
	uint16_t		page_len;
	uint8_t			data[];
};

union ctl_ha_msg {
	struct ctl_ha_msg_hdr	hdr;
	struct ctl_ha_msg_task	task;
	struct ctl_ha_msg_scsi	scsi;
	struct ctl_ha_msg_dt	dt;
	struct ctl_ha_msg_pr	pr;
	struct ctl_ha_msg_ua	ua;
	struct ctl_ha_msg_port	port;
	struct ctl_ha_msg_lun	lun;
	struct ctl_ha_msg_iid	iid;
	struct ctl_ha_msg_login	login;
	struct ctl_ha_msg_mode	mode;
};

struct ctl_prio {
	struct ctl_io_hdr	io_hdr;
	struct ctl_ha_msg_pr	pr_msg;
};

union ctl_io {
	struct ctl_io_hdr	io_hdr;	/* common to all I/O types */
	struct ctl_scsiio	scsiio;	/* Normal SCSI commands */
	struct ctl_taskio	taskio;	/* SCSI task management/reset */
	struct ctl_prio		presio;	/* update per. res info on other SC */
};

#ifdef _KERNEL

union ctl_io *ctl_alloc_io(void *pool_ref);
union ctl_io *ctl_alloc_io_nowait(void *pool_ref);
void ctl_free_io(union ctl_io *io);
void ctl_zero_io(union ctl_io *io);

#endif /* _KERNEL */

#endif	/* _CTL_IO_H_ */

/*
 * vim: ts=8
 */<|MERGE_RESOLUTION|>--- conflicted
+++ resolved
@@ -344,7 +344,6 @@
 	ctl_tag_type tag_type;		/* simple, ordered, head of queue,etc.*/
 	uint8_t    cdb_len;		/* CDB length */
 	uint8_t	   cdb[CTL_MAX_CDBLEN];	/* CDB */
-<<<<<<< HEAD
 	union {
 #ifdef _KERNEL
 		void * __kerncap _dummy0;
@@ -357,12 +356,18 @@
 #endif
 		int (*io_cont)(union ctl_io *io); /* to continue processing */
 	};
-=======
-	int	   (*be_move_done)(union ctl_io *io); /* called by fe */
-	int        (*io_cont)(union ctl_io *io); /* to continue processing */
-	ctl_ref	    kern_data_ref;	/* Method to reference/release data */
-	void	   *kern_data_arg;	/* Opaque argument for kern_data_ref() */
->>>>>>> d0d0c262
+	union {
+#ifdef _KERNEL
+		void * __kerncap _dummy2;
+#endif
+		ctl_ref	    kern_data_ref; /* Method to reference/release data */
+	};
+	union {
+#ifdef _KERNEL
+		void * __kerncap _dummy3;
+#endif
+		void	   *kern_data_arg; /* Opaque argument for kern_data_ref() */
+	};
 };
 
 typedef enum {
