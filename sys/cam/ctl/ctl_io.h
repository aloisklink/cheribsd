--- conflicted
+++ resolved
@@ -344,12 +344,11 @@
 	ctl_tag_type tag_type;		/* simple, ordered, head of queue,etc.*/
 	uint8_t    cdb_len;		/* CDB length */
 	uint8_t	   cdb[CTL_MAX_CDBLEN];	/* CDB */
-<<<<<<< HEAD
 	union {
 #ifdef _KERNEL
 		void * __kerncap _dummy0;
 #endif
-		int (*be_move_done)(union ctl_io *io); /* called by fe */
+		int (*be_move_done)(union ctl_io *io, bool samethr); /* called by fe */
 	};
 	union {
 #ifdef _KERNEL
@@ -369,12 +368,6 @@
 #endif
 		void	   *kern_data_arg; /* Opaque argument for kern_data_ref() */
 	};
-=======
-	int	   (*be_move_done)(union ctl_io *io, bool samethr); /* called by fe */
-	int        (*io_cont)(union ctl_io *io); /* to continue processing */
-	ctl_ref	    kern_data_ref;	/* Method to reference/release data */
-	void	   *kern_data_arg;	/* Opaque argument for kern_data_ref() */
->>>>>>> 2c7dc6ba
 };
 
 typedef enum {
