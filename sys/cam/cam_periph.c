/*-
 * Common functions for CAM "type" (peripheral) drivers.
 *
 * SPDX-License-Identifier: BSD-2-Clause-FreeBSD
 *
 * Copyright (c) 1997, 1998 Justin T. Gibbs.
 * Copyright (c) 1997, 1998, 1999, 2000 Kenneth D. Merry.
 * All rights reserved.
 *
 * Redistribution and use in source and binary forms, with or without
 * modification, are permitted provided that the following conditions
 * are met:
 * 1. Redistributions of source code must retain the above copyright
 *    notice, this list of conditions, and the following disclaimer,
 *    without modification, immediately at the beginning of the file.
 * 2. The name of the author may not be used to endorse or promote products
 *    derived from this software without specific prior written permission.
 *
 * THIS SOFTWARE IS PROVIDED BY THE AUTHOR AND CONTRIBUTORS ``AS IS'' AND
 * ANY EXPRESS OR IMPLIED WARRANTIES, INCLUDING, BUT NOT LIMITED TO, THE
 * IMPLIED WARRANTIES OF MERCHANTABILITY AND FITNESS FOR A PARTICULAR PURPOSE
 * ARE DISCLAIMED. IN NO EVENT SHALL THE AUTHOR OR CONTRIBUTORS BE LIABLE FOR
 * ANY DIRECT, INDIRECT, INCIDENTAL, SPECIAL, EXEMPLARY, OR CONSEQUENTIAL
 * DAMAGES (INCLUDING, BUT NOT LIMITED TO, PROCUREMENT OF SUBSTITUTE GOODS
 * OR SERVICES; LOSS OF USE, DATA, OR PROFITS; OR BUSINESS INTERRUPTION)
 * HOWEVER CAUSED AND ON ANY THEORY OF LIABILITY, WHETHER IN CONTRACT, STRICT
 * LIABILITY, OR TORT (INCLUDING NEGLIGENCE OR OTHERWISE) ARISING IN ANY WAY
 * OUT OF THE USE OF THIS SOFTWARE, EVEN IF ADVISED OF THE POSSIBILITY OF
 * SUCH DAMAGE.
 */

#include <sys/cdefs.h>
__FBSDID("$FreeBSD$");

#include <sys/param.h>
#include <sys/systm.h>
#include <sys/types.h>
#include <sys/malloc.h>
#include <sys/kernel.h>
#include <sys/bio.h>
#include <sys/conf.h>
#include <sys/devctl.h>
#include <sys/lock.h>
#include <sys/mutex.h>
#include <sys/buf.h>
#include <sys/proc.h>
#include <sys/devicestat.h>
#include <sys/sbuf.h>
#include <sys/sysctl.h>
#include <vm/vm.h>
#include <vm/vm_extern.h>

#include <cam/cam.h>
#include <cam/cam_ccb.h>
#include <cam/cam_queue.h>
#include <cam/cam_xpt_periph.h>
#include <cam/cam_periph.h>
#include <cam/cam_debug.h>
#include <cam/cam_sim.h>

#include <cam/scsi/scsi_all.h>
#include <cam/scsi/scsi_message.h>
#include <cam/scsi/scsi_pass.h>

static	u_int		camperiphnextunit(struct periph_driver *p_drv,
					  u_int newunit, int wired,
					  path_id_t pathid, target_id_t target,
					  lun_id_t lun);
static	u_int		camperiphunit(struct periph_driver *p_drv,
				      path_id_t pathid, target_id_t target,
				      lun_id_t lun); 
static	void		camperiphdone(struct cam_periph *periph, 
					union ccb *done_ccb);
static  void		camperiphfree(struct cam_periph *periph);
static int		camperiphscsistatuserror(union ccb *ccb,
					        union ccb **orig_ccb,
						 cam_flags camflags,
						 u_int32_t sense_flags,
						 int *openings,
						 u_int32_t *relsim_flags,
						 u_int32_t *timeout,
						 u_int32_t  *action,
						 const char **action_string);
static	int		camperiphscsisenseerror(union ccb *ccb,
					        union ccb **orig_ccb,
					        cam_flags camflags,
					        u_int32_t sense_flags,
					        int *openings,
					        u_int32_t *relsim_flags,
					        u_int32_t *timeout,
					        u_int32_t *action,
					        const char **action_string);
static void		cam_periph_devctl_notify(union ccb *ccb);

static int nperiph_drivers;
static int initialized = 0;
struct periph_driver **periph_drivers;

static MALLOC_DEFINE(M_CAMPERIPH, "CAM periph", "CAM peripheral buffers");

static int periph_selto_delay = 1000;
TUNABLE_INT("kern.cam.periph_selto_delay", &periph_selto_delay);
static int periph_noresrc_delay = 500;
TUNABLE_INT("kern.cam.periph_noresrc_delay", &periph_noresrc_delay);
static int periph_busy_delay = 500;
TUNABLE_INT("kern.cam.periph_busy_delay", &periph_busy_delay);

static u_int periph_mapmem_thresh = 65536;
SYSCTL_UINT(_kern_cam, OID_AUTO, mapmem_thresh, CTLFLAG_RWTUN,
    &periph_mapmem_thresh, 0, "Threshold for user-space buffer mapping");

void
periphdriver_register(void *data)
{
	struct periph_driver *drv = (struct periph_driver *)data;
	struct periph_driver **newdrivers, **old;
	int ndrivers;

again:
	ndrivers = nperiph_drivers + 2;
	newdrivers = malloc(sizeof(*newdrivers) * ndrivers, M_CAMPERIPH,
			    M_WAITOK);
	xpt_lock_buses();
	if (ndrivers != nperiph_drivers + 2) {
		/*
		 * Lost race against itself; go around.
		 */
		xpt_unlock_buses();
		free(newdrivers, M_CAMPERIPH);
		goto again;
	}
	if (periph_drivers)
		bcopy(periph_drivers, newdrivers,
		      sizeof(*newdrivers) * nperiph_drivers);
	newdrivers[nperiph_drivers] = drv;
	newdrivers[nperiph_drivers + 1] = NULL;
	old = periph_drivers;
	periph_drivers = newdrivers;
	nperiph_drivers++;
	xpt_unlock_buses();
	if (old)
		free(old, M_CAMPERIPH);
	/* If driver marked as early or it is late now, initialize it. */
	if (((drv->flags & CAM_PERIPH_DRV_EARLY) != 0 && initialized > 0) ||
	    initialized > 1)
		(*drv->init)();
}

int
periphdriver_unregister(void *data)
{
	struct periph_driver *drv = (struct periph_driver *)data;
	int error, n;

	/* If driver marked as early or it is late now, deinitialize it. */
	if (((drv->flags & CAM_PERIPH_DRV_EARLY) != 0 && initialized > 0) ||
	    initialized > 1) {
		if (drv->deinit == NULL) {
			printf("CAM periph driver '%s' doesn't have deinit.\n",
			    drv->driver_name);
			return (EOPNOTSUPP);
		}
		error = drv->deinit();
		if (error != 0)
			return (error);
	}

	xpt_lock_buses();
	for (n = 0; n < nperiph_drivers && periph_drivers[n] != drv; n++)
		;
	KASSERT(n < nperiph_drivers,
	    ("Periph driver '%s' was not registered", drv->driver_name));
	for (; n + 1 < nperiph_drivers; n++)
		periph_drivers[n] = periph_drivers[n + 1];
	periph_drivers[n + 1] = NULL;
	nperiph_drivers--;
	xpt_unlock_buses();
	return (0);
}

void
periphdriver_init(int level)
{
	int	i, early;

	initialized = max(initialized, level);
	for (i = 0; periph_drivers[i] != NULL; i++) {
		early = (periph_drivers[i]->flags & CAM_PERIPH_DRV_EARLY) ? 1 : 2;
		if (early == initialized)
			(*periph_drivers[i]->init)();
	}
}

cam_status
cam_periph_alloc(periph_ctor_t *periph_ctor,
		 periph_oninv_t *periph_oninvalidate,
		 periph_dtor_t *periph_dtor, periph_start_t *periph_start,
		 char *name, cam_periph_type type, struct cam_path *path,
		 ac_callback_t *ac_callback, ac_code code, void *arg)
{
	struct		periph_driver **p_drv;
	struct		cam_sim *sim;
	struct		cam_periph *periph;
	struct		cam_periph *cur_periph;
	path_id_t	path_id;
	target_id_t	target_id;
	lun_id_t	lun_id;
	cam_status	status;
	u_int		init_level;

	init_level = 0;
	/*
	 * Handle Hot-Plug scenarios.  If there is already a peripheral
	 * of our type assigned to this path, we are likely waiting for
	 * final close on an old, invalidated, peripheral.  If this is
	 * the case, queue up a deferred call to the peripheral's async
	 * handler.  If it looks like a mistaken re-allocation, complain.
	 */
	if ((periph = cam_periph_find(path, name)) != NULL) {
		if ((periph->flags & CAM_PERIPH_INVALID) != 0
		 && (periph->flags & CAM_PERIPH_NEW_DEV_FOUND) == 0) {
			periph->flags |= CAM_PERIPH_NEW_DEV_FOUND;
			periph->deferred_callback = ac_callback;
			periph->deferred_ac = code;
			return (CAM_REQ_INPROG);
		} else {
			printf("cam_periph_alloc: attempt to re-allocate "
			       "valid device %s%d rejected flags %#x "
			       "refcount %d\n", periph->periph_name,
			       periph->unit_number, periph->flags,
			       periph->refcount);
		}
		return (CAM_REQ_INVALID);
	}

	periph = (struct cam_periph *)malloc(sizeof(*periph), M_CAMPERIPH,
					     M_NOWAIT|M_ZERO);

	if (periph == NULL)
		return (CAM_RESRC_UNAVAIL);

	init_level++;

	sim = xpt_path_sim(path);
	path_id = xpt_path_path_id(path);
	target_id = xpt_path_target_id(path);
	lun_id = xpt_path_lun_id(path);
	periph->periph_start = periph_start;
	periph->periph_dtor = periph_dtor;
	periph->periph_oninval = periph_oninvalidate;
	periph->type = type;
	periph->periph_name = name;
	periph->scheduled_priority = CAM_PRIORITY_NONE;
	periph->immediate_priority = CAM_PRIORITY_NONE;
	periph->refcount = 1;		/* Dropped by invalidation. */
	periph->sim = sim;
	SLIST_INIT(&periph->ccb_list);
	status = xpt_create_path(&path, periph, path_id, target_id, lun_id);
	if (status != CAM_REQ_CMP)
		goto failure;
	periph->path = path;

	xpt_lock_buses();
	for (p_drv = periph_drivers; *p_drv != NULL; p_drv++) {
		if (strcmp((*p_drv)->driver_name, name) == 0)
			break;
	}
	if (*p_drv == NULL) {
		printf("cam_periph_alloc: invalid periph name '%s'\n", name);
		xpt_unlock_buses();
		xpt_free_path(periph->path);
		free(periph, M_CAMPERIPH);
		return (CAM_REQ_INVALID);
	}
	periph->unit_number = camperiphunit(*p_drv, path_id, target_id, lun_id);
	cur_periph = TAILQ_FIRST(&(*p_drv)->units);
	while (cur_periph != NULL
	    && cur_periph->unit_number < periph->unit_number)
		cur_periph = TAILQ_NEXT(cur_periph, unit_links);
	if (cur_periph != NULL) {
		KASSERT(cur_periph->unit_number != periph->unit_number, ("duplicate units on periph list"));
		TAILQ_INSERT_BEFORE(cur_periph, periph, unit_links);
	} else {
		TAILQ_INSERT_TAIL(&(*p_drv)->units, periph, unit_links);
		(*p_drv)->generation++;
	}
	xpt_unlock_buses();

	init_level++;

	status = xpt_add_periph(periph);
	if (status != CAM_REQ_CMP)
		goto failure;

	init_level++;
	CAM_DEBUG(periph->path, CAM_DEBUG_INFO, ("Periph created\n"));

	status = periph_ctor(periph, arg);

	if (status == CAM_REQ_CMP)
		init_level++;

failure:
	switch (init_level) {
	case 4:
		/* Initialized successfully */
		break;
	case 3:
		CAM_DEBUG(periph->path, CAM_DEBUG_INFO, ("Periph destroyed\n"));
		xpt_remove_periph(periph);
		/* FALLTHROUGH */
	case 2:
		xpt_lock_buses();
		TAILQ_REMOVE(&(*p_drv)->units, periph, unit_links);
		xpt_unlock_buses();
		xpt_free_path(periph->path);
		/* FALLTHROUGH */
	case 1:
		free(periph, M_CAMPERIPH);
		/* FALLTHROUGH */
	case 0:
		/* No cleanup to perform. */
		break;
	default:
		panic("%s: Unknown init level", __func__);
	}
	return(status);
}

/*
 * Find a peripheral structure with the specified path, target, lun, 
 * and (optionally) type.  If the name is NULL, this function will return
 * the first peripheral driver that matches the specified path.
 */
struct cam_periph *
cam_periph_find(struct cam_path *path, char *name)
{
	struct periph_driver **p_drv;
	struct cam_periph *periph;

	xpt_lock_buses();
	for (p_drv = periph_drivers; *p_drv != NULL; p_drv++) {
		if (name != NULL && (strcmp((*p_drv)->driver_name, name) != 0))
			continue;

		TAILQ_FOREACH(periph, &(*p_drv)->units, unit_links) {
			if (xpt_path_comp(periph->path, path) == 0) {
				xpt_unlock_buses();
				cam_periph_assert(periph, MA_OWNED);
				return(periph);
			}
		}
		if (name != NULL) {
			xpt_unlock_buses();
			return(NULL);
		}
	}
	xpt_unlock_buses();
	return(NULL);
}

/*
 * Find peripheral driver instances attached to the specified path.
 */
int
cam_periph_list(struct cam_path *path, struct sbuf *sb)
{
	struct sbuf local_sb;
	struct periph_driver **p_drv;
	struct cam_periph *periph;
	int count;
	int sbuf_alloc_len;

	sbuf_alloc_len = 16;
retry:
	sbuf_new(&local_sb, NULL, sbuf_alloc_len, SBUF_FIXEDLEN);
	count = 0;
	xpt_lock_buses();
	for (p_drv = periph_drivers; *p_drv != NULL; p_drv++) {
		TAILQ_FOREACH(periph, &(*p_drv)->units, unit_links) {
			if (xpt_path_comp(periph->path, path) != 0)
				continue;

			if (sbuf_len(&local_sb) != 0)
				sbuf_cat(&local_sb, ",");

			sbuf_printf(&local_sb, "%s%d", periph->periph_name,
				    periph->unit_number);

			if (sbuf_error(&local_sb) == ENOMEM) {
				sbuf_alloc_len *= 2;
				xpt_unlock_buses();
				sbuf_delete(&local_sb);
				goto retry;
			}
			count++;
		}
	}
	xpt_unlock_buses();
	sbuf_finish(&local_sb);
	if (sbuf_len(sb) != 0)
		sbuf_cat(sb, ",");
	sbuf_cat(sb, sbuf_data(&local_sb));
	sbuf_delete(&local_sb);
	return (count);
}

int
cam_periph_acquire(struct cam_periph *periph)
{
	int status;

	if (periph == NULL)
		return (EINVAL);

	status = ENOENT;
	xpt_lock_buses();
	if ((periph->flags & CAM_PERIPH_INVALID) == 0) {
		periph->refcount++;
		status = 0;
	}
	xpt_unlock_buses();

	return (status);
}

void
cam_periph_doacquire(struct cam_periph *periph)
{

	xpt_lock_buses();
	KASSERT(periph->refcount >= 1,
	    ("cam_periph_doacquire() with refcount == %d", periph->refcount));
	periph->refcount++;
	xpt_unlock_buses();
}

void
cam_periph_release_locked_buses(struct cam_periph *periph)
{

	cam_periph_assert(periph, MA_OWNED);
	KASSERT(periph->refcount >= 1, ("periph->refcount >= 1"));
	if (--periph->refcount == 0)
		camperiphfree(periph);
}

void
cam_periph_release_locked(struct cam_periph *periph)
{

	if (periph == NULL)
		return;

	xpt_lock_buses();
	cam_periph_release_locked_buses(periph);
	xpt_unlock_buses();
}

void
cam_periph_release(struct cam_periph *periph)
{
	struct mtx *mtx;

	if (periph == NULL)
		return;

	cam_periph_assert(periph, MA_NOTOWNED);
	mtx = cam_periph_mtx(periph);
	mtx_lock(mtx);
	cam_periph_release_locked(periph);
	mtx_unlock(mtx);
}

/*
 * hold/unhold act as mutual exclusion for sections of the code that
 * need to sleep and want to make sure that other sections that
 * will interfere are held off. This only protects exclusive sections
 * from each other.
 */
int
cam_periph_hold(struct cam_periph *periph, int priority)
{
	int error;

	/*
	 * Increment the reference count on the peripheral
	 * while we wait for our lock attempt to succeed
	 * to ensure the peripheral doesn't disappear out
	 * from user us while we sleep.
	 */

	if (cam_periph_acquire(periph) != 0)
		return (ENXIO);

	cam_periph_assert(periph, MA_OWNED);
	while ((periph->flags & CAM_PERIPH_LOCKED) != 0) {
		periph->flags |= CAM_PERIPH_LOCK_WANTED;
		if ((error = cam_periph_sleep(periph, periph, priority,
		    "caplck", 0)) != 0) {
			cam_periph_release_locked(periph);
			return (error);
		}
		if (periph->flags & CAM_PERIPH_INVALID) {
			cam_periph_release_locked(periph);
			return (ENXIO);
		}
	}

	periph->flags |= CAM_PERIPH_LOCKED;
	return (0);
}

void
cam_periph_unhold(struct cam_periph *periph)
{

	cam_periph_assert(periph, MA_OWNED);

	periph->flags &= ~CAM_PERIPH_LOCKED;
	if ((periph->flags & CAM_PERIPH_LOCK_WANTED) != 0) {
		periph->flags &= ~CAM_PERIPH_LOCK_WANTED;
		wakeup(periph);
	}

	cam_periph_release_locked(periph);
}

/*
 * Look for the next unit number that is not currently in use for this
 * peripheral type starting at "newunit".  Also exclude unit numbers that
 * are reserved by for future "hardwiring" unless we already know that this
 * is a potential wired device.  Only assume that the device is "wired" the
 * first time through the loop since after that we'll be looking at unit
 * numbers that did not match a wiring entry.
 */
static u_int
camperiphnextunit(struct periph_driver *p_drv, u_int newunit, int wired,
		  path_id_t pathid, target_id_t target, lun_id_t lun)
{
	struct	cam_periph *periph;
	char	*periph_name;
	int	i, val, dunit, r;
	const char *dname, *strval;

	periph_name = p_drv->driver_name;
	for (;;newunit++) {
		for (periph = TAILQ_FIRST(&p_drv->units);
		     periph != NULL && periph->unit_number != newunit;
		     periph = TAILQ_NEXT(periph, unit_links))
			;

		if (periph != NULL && periph->unit_number == newunit) {
			if (wired != 0) {
				xpt_print(periph->path, "Duplicate Wired "
				    "Device entry!\n");
				xpt_print(periph->path, "Second device (%s "
				    "device at scbus%d target %d lun %d) will "
				    "not be wired\n", periph_name, pathid,
				    target, lun);
				wired = 0;
			}
			continue;
		}
		if (wired)
			break;

		/*
		 * Don't match entries like "da 4" as a wired down
		 * device, but do match entries like "da 4 target 5"
		 * or even "da 4 scbus 1". 
		 */
		i = 0;
		dname = periph_name;
		for (;;) {
			r = resource_find_dev(&i, dname, &dunit, NULL, NULL);
			if (r != 0)
				break;
			/* if no "target" and no specific scbus, skip */
			if (resource_int_value(dname, dunit, "target", &val) &&
			    (resource_string_value(dname, dunit, "at",&strval)||
			     strcmp(strval, "scbus") == 0))
				continue;
			if (newunit == dunit)
				break;
		}
		if (r != 0)
			break;
	}
	return (newunit);
}

static u_int
camperiphunit(struct periph_driver *p_drv, path_id_t pathid,
	      target_id_t target, lun_id_t lun)
{
	u_int	unit;
	int	wired, i, val, dunit;
	const char *dname, *strval;
	char	pathbuf[32], *periph_name;

	periph_name = p_drv->driver_name;
	snprintf(pathbuf, sizeof(pathbuf), "scbus%d", pathid);
	unit = 0;
	i = 0;
	dname = periph_name;
	for (wired = 0; resource_find_dev(&i, dname, &dunit, NULL, NULL) == 0;
	     wired = 0) {
		if (resource_string_value(dname, dunit, "at", &strval) == 0) {
			if (strcmp(strval, pathbuf) != 0)
				continue;
			wired++;
		}
		if (resource_int_value(dname, dunit, "target", &val) == 0) {
			if (val != target)
				continue;
			wired++;
		}
		if (resource_int_value(dname, dunit, "lun", &val) == 0) {
			if (val != lun)
				continue;
			wired++;
		}
		if (wired != 0) {
			unit = dunit;
			break;
		}
	}

	/*
	 * Either start from 0 looking for the next unit or from
	 * the unit number given in the resource config.  This way,
	 * if we have wildcard matches, we don't return the same
	 * unit number twice.
	 */
	unit = camperiphnextunit(p_drv, unit, wired, pathid, target, lun);

	return (unit);
}

void
cam_periph_invalidate(struct cam_periph *periph)
{

	cam_periph_assert(periph, MA_OWNED);
	/*
	 * We only tear down the device the first time a peripheral is
	 * invalidated.
	 */
	if ((periph->flags & CAM_PERIPH_INVALID) != 0)
		return;

	CAM_DEBUG(periph->path, CAM_DEBUG_INFO, ("Periph invalidated\n"));
	if ((periph->flags & CAM_PERIPH_ANNOUNCED) && !rebooting) {
		struct sbuf sb;
		char buffer[160];

		sbuf_new(&sb, buffer, 160, SBUF_FIXEDLEN);
		xpt_denounce_periph_sbuf(periph, &sb);
		sbuf_finish(&sb);
		sbuf_putbuf(&sb);
	}
	periph->flags |= CAM_PERIPH_INVALID;
	periph->flags &= ~CAM_PERIPH_NEW_DEV_FOUND;
	if (periph->periph_oninval != NULL)
		periph->periph_oninval(periph);
	cam_periph_release_locked(periph);
}

static void
camperiphfree(struct cam_periph *periph)
{
	struct periph_driver **p_drv;
	struct periph_driver *drv;

	cam_periph_assert(periph, MA_OWNED);
	KASSERT(periph->periph_allocating == 0, ("%s%d: freed while allocating",
	    periph->periph_name, periph->unit_number));
	for (p_drv = periph_drivers; *p_drv != NULL; p_drv++) {
		if (strcmp((*p_drv)->driver_name, periph->periph_name) == 0)
			break;
	}
	if (*p_drv == NULL) {
		printf("camperiphfree: attempt to free non-existant periph\n");
		return;
	}
	/*
	 * Cache a pointer to the periph_driver structure.  If a
	 * periph_driver is added or removed from the array (see
	 * periphdriver_register()) while we drop the toplogy lock
	 * below, p_drv may change.  This doesn't protect against this
	 * particular periph_driver going away.  That will require full
	 * reference counting in the periph_driver infrastructure.
	 */
	drv = *p_drv;

	/*
	 * We need to set this flag before dropping the topology lock, to
	 * let anyone who is traversing the list that this peripheral is
	 * about to be freed, and there will be no more reference count
	 * checks.
	 */
	periph->flags |= CAM_PERIPH_FREE;

	/*
	 * The peripheral destructor semantics dictate calling with only the
	 * SIM mutex held.  Since it might sleep, it should not be called
	 * with the topology lock held.
	 */
	xpt_unlock_buses();

	/*
	 * We need to call the peripheral destructor prior to removing the
	 * peripheral from the list.  Otherwise, we risk running into a
	 * scenario where the peripheral unit number may get reused
	 * (because it has been removed from the list), but some resources
	 * used by the peripheral are still hanging around.  In particular,
	 * the devfs nodes used by some peripherals like the pass(4) driver
	 * aren't fully cleaned up until the destructor is run.  If the
	 * unit number is reused before the devfs instance is fully gone,
	 * devfs will panic.
	 */
	if (periph->periph_dtor != NULL)
		periph->periph_dtor(periph);

	/*
	 * The peripheral list is protected by the topology lock. We have to
	 * remove the periph from the drv list before we call deferred_ac. The
	 * AC_FOUND_DEVICE callback won't create a new periph if it's still there.
	 */
	xpt_lock_buses();

	TAILQ_REMOVE(&drv->units, periph, unit_links);
	drv->generation++;

	xpt_remove_periph(periph);

	xpt_unlock_buses();
	if ((periph->flags & CAM_PERIPH_ANNOUNCED) && !rebooting)
		xpt_print(periph->path, "Periph destroyed\n");
	else
		CAM_DEBUG(periph->path, CAM_DEBUG_INFO, ("Periph destroyed\n"));

	if (periph->flags & CAM_PERIPH_NEW_DEV_FOUND) {
		union ccb ccb;
		void *arg;

		switch (periph->deferred_ac) {
		case AC_FOUND_DEVICE:
			ccb.ccb_h.func_code = XPT_GDEV_TYPE;
			xpt_setup_ccb(&ccb.ccb_h, periph->path, CAM_PRIORITY_NORMAL);
			xpt_action(&ccb);
			arg = &ccb;
			break;
		case AC_PATH_REGISTERED:
			xpt_path_inq(&ccb.cpi, periph->path);
			arg = &ccb;
			break;
		default:
			arg = NULL;
			break;
		}
		periph->deferred_callback(NULL, periph->deferred_ac,
					  periph->path, arg);
	}
	xpt_free_path(periph->path);
	free(periph, M_CAMPERIPH);
	xpt_lock_buses();
}

/*
 * Map user virtual pointers into kernel virtual address space, so we can
 * access the memory.  This is now a generic function that centralizes most
 * of the sanity checks on the data flags, if any.
 * This also only works for up to maxphys memory.  Since we use
 * buffers to map stuff in and out, we're limited to the buffer size.
 */
int
cam_periph_mapmem(union ccb *ccb, struct cam_periph_map_info *mapinfo,
    u_int maxmap)
{
	int numbufs, i;
	u_int8_t * __capability *data_ptrs[CAM_PERIPH_MAXMAPS];
	u_int32_t lengths[CAM_PERIPH_MAXMAPS];
	u_int32_t dirs[CAM_PERIPH_MAXMAPS];
	bool misaligned[CAM_PERIPH_MAXMAPS];

	bzero(mapinfo, sizeof(*mapinfo));
	if (maxmap == 0)
		maxmap = DFLTPHYS;	/* traditional default */
	else if (maxmap > maxphys)
		maxmap = maxphys;	/* for safety */
	switch(ccb->ccb_h.func_code) {
	case XPT_DEV_MATCH:
		if (ccb->cdm.match_buf_len == 0) {
			printf("cam_periph_mapmem: invalid match buffer "
			       "length 0\n");
			return(EINVAL);
		}
		if (ccb->cdm.pattern_buf_len > 0) {
			data_ptrs[0] = (u_int8_t * __capability *)&ccb->cdm.user_patterns;
			lengths[0] = ccb->cdm.pattern_buf_len;
			dirs[0] = CAM_DIR_OUT;
			data_ptrs[1] = (u_int8_t * __capability *)&ccb->cdm.user_matches;
			lengths[1] = ccb->cdm.match_buf_len;
			dirs[1] = CAM_DIR_IN;
			numbufs = 2;
		} else {
			data_ptrs[0] = (u_int8_t * __capability *)&ccb->cdm.user_matches;
			lengths[0] = ccb->cdm.match_buf_len;
			dirs[0] = CAM_DIR_IN;
			numbufs = 1;
		}
		/*
		 * This request will not go to the hardware, no reason
		 * to be so strict. vmapbuf() is able to map up to maxphys.
		 */
		maxmap = maxphys;
		break;
	case XPT_SCSI_IO:
	case XPT_CONT_TARGET_IO:
		if ((ccb->ccb_h.flags & CAM_DIR_MASK) == CAM_DIR_NONE)
			return(0);
		if ((ccb->ccb_h.flags & CAM_DATA_MASK) != CAM_DATA_VADDR)
			return (EINVAL);
		data_ptrs[0] = &ccb->csio.user_data_ptr;
		lengths[0] = ccb->csio.dxfer_len;
		dirs[0] = ccb->ccb_h.flags & CAM_DIR_MASK;
		numbufs = 1;
		break;
	case XPT_ATA_IO:
		if ((ccb->ccb_h.flags & CAM_DIR_MASK) == CAM_DIR_NONE)
			return(0);
		if ((ccb->ccb_h.flags & CAM_DATA_MASK) != CAM_DATA_VADDR)
			return (EINVAL);
		data_ptrs[0] = &ccb->ataio.user_data_ptr;
		lengths[0] = ccb->ataio.dxfer_len;
		dirs[0] = ccb->ccb_h.flags & CAM_DIR_MASK;
		numbufs = 1;
		break;
	case XPT_MMC_IO:
		if ((ccb->ccb_h.flags & CAM_DIR_MASK) == CAM_DIR_NONE)
			return(0);
		/* Two mappings: one for cmd->data and one for cmd->data->data */
		/*
		 * XXXCHERI: Don't bother with the second mapping as
		 * the code currently reads directly from a user
		 * pointer and then tries to modify the copy of the
		 * pointer in userspace.
		 */
		data_ptrs[0] = (u_int8_t * __capability *)&ccb->mmcio.cmd.user_data;
		lengths[0] = sizeof(struct mmc_data *);
		dirs[0] = ccb->ccb_h.flags & CAM_DIR_MASK;
#if 0
		data_ptrs[1] = &ccb->mmcio.cmd.data->data;
		lengths[1] = ccb->mmcio.cmd.data->len;
		dirs[1] = ccb->ccb_h.flags & CAM_DIR_MASK;
#endif
		numbufs = 1;
		break;
	case XPT_SMP_IO:
		data_ptrs[0] = &ccb->smpio.smp_user_request;
		lengths[0] = ccb->smpio.smp_request_len;
		dirs[0] = CAM_DIR_OUT;
		data_ptrs[1] = &ccb->smpio.smp_user_response;
		lengths[1] = ccb->smpio.smp_response_len;
		dirs[1] = CAM_DIR_IN;
		numbufs = 2;
		break;
	case XPT_NVME_IO:
	case XPT_NVME_ADMIN:
		if ((ccb->ccb_h.flags & CAM_DIR_MASK) == CAM_DIR_NONE)
			return (0);
		if ((ccb->ccb_h.flags & CAM_DATA_MASK) != CAM_DATA_VADDR)
			return (EINVAL);
		data_ptrs[0] = &ccb->nvmeio.user_data_ptr;
		lengths[0] = ccb->nvmeio.dxfer_len;
		dirs[0] = ccb->ccb_h.flags & CAM_DIR_MASK;
		numbufs = 1;
		break;
	case XPT_DEV_ADVINFO:
		if (ccb->cdai.bufsiz == 0)
			return (0);

		data_ptrs[0] = &ccb->cdai.user_buf;
		lengths[0] = ccb->cdai.bufsiz;
		dirs[0] = CAM_DIR_IN;
		numbufs = 1;

		/*
		 * This request will not go to the hardware, no reason
		 * to be so strict. vmapbuf() is able to map up to maxphys.
		 */
		maxmap = maxphys;
		break;
	default:
		return(EINVAL);
		break; /* NOTREACHED */
	}

	/*
	 * Check the transfer length and permissions first, so we don't
	 * have to unmap any previously mapped buffers.
	 */
	for (i = 0; i < numbufs; i++) {
		if (lengths[i] > maxmap) {
			printf("cam_periph_mapmem: attempt to map %lu bytes, "
			       "which is greater than %lu\n",
			       (long)(lengths[i]), (u_long)maxmap);
			return (E2BIG);
		}

		/*
		 * The userland data pointer passed in may not be page
		 * aligned.  vmapbuf() truncates the address to a page
		 * boundary, so if the address isn't page aligned, we'll
		 * need enough space for the given transfer length, plus
		 * whatever extra space is necessary to make it to the page
		 * boundary.
		 */
		misaligned[i] = (lengths[i] +
<<<<<<< HEAD
		    (((__cheri_addr vm_offset_t)(*data_ptrs[i])) & PAGE_MASK) > MAXPHYS);
=======
		    (((vm_offset_t)(*data_ptrs[i])) & PAGE_MASK) > maxphys);
>>>>>>> cd853791
	}

	/*
	 * This keeps the kernel stack of current thread from getting
	 * swapped.  In low-memory situations where the kernel stack might
	 * otherwise get swapped out, this holds it and allows the thread
	 * to make progress and release the kernel mapped pages sooner.
	 *
	 * XXX KDM should I use P_NOSWAP instead?
	 */
	PHOLD(curproc);

	for (i = 0; i < numbufs; i++) {
		/* Save the user's data address. */
		mapinfo->orig[i] = *data_ptrs[i];

		/*
		 * For small buffers use malloc+copyin/copyout instead of
		 * mapping to KVA to avoid expensive TLB shootdowns.  For
		 * small allocations malloc is backed by UMA, and so much
		 * cheaper on SMP systems.
		 */
		if ((lengths[i] <= periph_mapmem_thresh || misaligned[i]) &&
		    ccb->ccb_h.func_code != XPT_MMC_IO) {
			void *buf;

			buf = malloc(lengths[i], M_CAMPERIPH, M_WAITOK);
			if (dirs[i] != CAM_DIR_IN) {
				if (copyin(mapinfo->orig[i], buf, 
				    lengths[i]) != 0) {
					free(buf, M_CAMPERIPH);
					goto fail;
				}
			} else
				bzero(buf, lengths[i]);
			*(void **)data_ptrs[i] = buf;
			continue;
		}

		/*
		 * Get the buffer.
		 */
		mapinfo->bp[i] = uma_zalloc(pbuf_zone, M_WAITOK);

		/* set the direction */
		mapinfo->bp[i]->b_iocmd = (dirs[i] == CAM_DIR_OUT) ?
		    BIO_WRITE : BIO_READ;

		/* Map the buffer into kernel memory. */
		if (vmapbuf(mapinfo->bp[i], *data_ptrs[i], lengths[i], 1) < 0) {
			uma_zfree(pbuf_zone, mapinfo->bp[i]);
			goto fail;
		}

		/* set our pointer to the new mapped area */
		*(void **)data_ptrs[i] = mapinfo->bp[i]->b_data;
	}

	/*
	 * Now that we've gotten this far, change ownership to the kernel
	 * of the buffers so that we don't run afoul of returning to user
	 * space with locks (on the buffer) held.
	 */
	for (i = 0; i < numbufs; i++) {
		if (mapinfo->bp[i])
			BUF_KERNPROC(mapinfo->bp[i]);
	}

	mapinfo->num_bufs_used = numbufs;
	return(0);

fail:
	for (i--; i >= 0; i--) {
		if (mapinfo->bp[i]) {
			vunmapbuf(mapinfo->bp[i]);
			uma_zfree(pbuf_zone, mapinfo->bp[i]);
		} else
			free(*(void **)data_ptrs[i], M_CAMPERIPH);
		*data_ptrs[i] = mapinfo->orig[i];
	}
	PRELE(curproc);
	return(EACCES);
}

/*
 * Unmap memory segments mapped into kernel virtual address space by
 * cam_periph_mapmem().
 */
void
cam_periph_unmapmem(union ccb *ccb, struct cam_periph_map_info *mapinfo)
{
	int numbufs, i;
	u_int8_t * __capability *data_ptrs[CAM_PERIPH_MAXMAPS];
	u_int32_t lengths[CAM_PERIPH_MAXMAPS];
	u_int32_t dirs[CAM_PERIPH_MAXMAPS];

	if (mapinfo->num_bufs_used <= 0) {
		/* nothing to free and the process wasn't held. */
		return;
	}

	switch (ccb->ccb_h.func_code) {
	case XPT_DEV_MATCH:
		if (ccb->cdm.pattern_buf_len > 0) {
			data_ptrs[0] = (u_int8_t * __capability *)&ccb->cdm.user_patterns;
			lengths[0] = ccb->cdm.pattern_buf_len;
			dirs[0] = CAM_DIR_OUT;
			data_ptrs[1] = (u_int8_t * __capability *)&ccb->cdm.user_matches;
			lengths[1] = ccb->cdm.match_buf_len;
			dirs[1] = CAM_DIR_IN;
			numbufs = 2;
		} else {
			data_ptrs[0] = (u_int8_t * __capability *)&ccb->cdm.user_matches;
			lengths[0] = ccb->cdm.match_buf_len;
			dirs[0] = CAM_DIR_IN;
			numbufs = 1;
		}
		break;
	case XPT_SCSI_IO:
	case XPT_CONT_TARGET_IO:
		data_ptrs[0] = &ccb->csio.user_data_ptr;
		lengths[0] = ccb->csio.dxfer_len;
		dirs[0] = ccb->ccb_h.flags & CAM_DIR_MASK;
		numbufs = 1;
		break;
	case XPT_ATA_IO:
		data_ptrs[0] = &ccb->ataio.user_data_ptr;
		lengths[0] = ccb->ataio.dxfer_len;
		dirs[0] = ccb->ccb_h.flags & CAM_DIR_MASK;
		numbufs = 1;
		break;
	case XPT_MMC_IO:
		data_ptrs[0] = (u_int8_t * __capability *)&ccb->mmcio.cmd.user_data;
		lengths[0] = sizeof(struct mmc_data *);
		dirs[0] = ccb->ccb_h.flags & CAM_DIR_MASK;
#if 0
		data_ptrs[1] = &ccb->mmcio.cmd.data->data;
		lengths[1] = ccb->mmcio.cmd.data->len;
		dirs[1] = ccb->ccb_h.flags & CAM_DIR_MASK;
#endif
		numbufs = 1;
		break;
	case XPT_SMP_IO:
		data_ptrs[0] = &ccb->smpio.smp_user_request;
		lengths[0] = ccb->smpio.smp_request_len;
		dirs[0] = CAM_DIR_OUT;
		data_ptrs[1] = &ccb->smpio.smp_user_response;
		lengths[1] = ccb->smpio.smp_response_len;
		dirs[1] = CAM_DIR_IN;
		numbufs = 2;
		break;
	case XPT_NVME_IO:
	case XPT_NVME_ADMIN:
		data_ptrs[0] = &ccb->nvmeio.user_data_ptr;
		lengths[0] = ccb->nvmeio.dxfer_len;
		dirs[0] = ccb->ccb_h.flags & CAM_DIR_MASK;
		numbufs = 1;
		break;
	case XPT_DEV_ADVINFO:
		data_ptrs[0] = &ccb->cdai.user_buf;
		lengths[0] = ccb->cdai.bufsiz;
		dirs[0] = CAM_DIR_IN;
		numbufs = 1;
		break;
	default:
		/* allow ourselves to be swapped once again */
		PRELE(curproc);
		return;
		break; /* NOTREACHED */ 
	}

	for (i = 0; i < numbufs; i++) {
		if (mapinfo->bp[i]) {
			/* unmap the buffer */
			vunmapbuf(mapinfo->bp[i]);

			/* release the buffer */
			uma_zfree(pbuf_zone, mapinfo->bp[i]);
		} else {
			void *buf;

			buf = *(void **)data_ptrs[i];
			if (dirs[i] != CAM_DIR_OUT) {
				copyout(buf, mapinfo->orig[i],
				    lengths[i]);
			}
			free(buf, M_CAMPERIPH);
		}

		/* Set the user's pointer back to the original value */
		*data_ptrs[i] = mapinfo->orig[i];
	}

	/* allow ourselves to be swapped once again */
	PRELE(curproc);
}

int
cam_periph_ioctl(struct cam_periph *periph, u_long cmd, caddr_t addr,
		 int (*error_routine)(union ccb *ccb, 
				      cam_flags camflags,
				      u_int32_t sense_flags))
{
	union ccb 	     *ccb;
	int 		     error;
	int		     found;

	error = found = 0;

	switch(cmd){
	case CAMGETPASSTHRU:
		ccb = cam_periph_getccb(periph, CAM_PRIORITY_NORMAL);
		xpt_setup_ccb(&ccb->ccb_h,
			      ccb->ccb_h.path,
			      CAM_PRIORITY_NORMAL);
		ccb->ccb_h.func_code = XPT_GDEVLIST;

		/*
		 * Basically, the point of this is that we go through
		 * getting the list of devices, until we find a passthrough
		 * device.  In the current version of the CAM code, the
		 * only way to determine what type of device we're dealing
		 * with is by its name.
		 */
		while (found == 0) {
			ccb->cgdl.index = 0;
			ccb->cgdl.status = CAM_GDEVLIST_MORE_DEVS;
			while (ccb->cgdl.status == CAM_GDEVLIST_MORE_DEVS) {
				/* we want the next device in the list */
				xpt_action(ccb);
				if (strncmp(ccb->cgdl.periph_name, 
				    "pass", 4) == 0){
					found = 1;
					break;
				}
			}
			if ((ccb->cgdl.status == CAM_GDEVLIST_LAST_DEVICE) &&
			    (found == 0)) {
				ccb->cgdl.periph_name[0] = '\0';
				ccb->cgdl.unit_number = 0;
				break;
			}
		}

		/* copy the result back out */	
		bcopy(ccb, addr, sizeof(union ccb));

		/* and release the ccb */
		xpt_release_ccb(ccb);

		break;
	default:
		error = ENOTTY;
		break;
	}
	return(error);
}

static void
cam_periph_done_panic(struct cam_periph *periph, union ccb *done_ccb)
{

	panic("%s: already done with ccb %p", __func__, done_ccb);
}

static void
cam_periph_done(struct cam_periph *periph, union ccb *done_ccb)
{

	/* Caller will release the CCB */
	xpt_path_assert(done_ccb->ccb_h.path, MA_OWNED);
	done_ccb->ccb_h.cbfcnp = cam_periph_done_panic;
	wakeup(&done_ccb->ccb_h.cbfcnp);
}

static void
cam_periph_ccbwait(union ccb *ccb)
{

	if ((ccb->ccb_h.func_code & XPT_FC_QUEUED) != 0) {
		while (ccb->ccb_h.cbfcnp != cam_periph_done_panic)
			xpt_path_sleep(ccb->ccb_h.path, &ccb->ccb_h.cbfcnp,
			    PRIBIO, "cbwait", 0);
	}
	KASSERT(ccb->ccb_h.pinfo.index == CAM_UNQUEUED_INDEX &&
	    (ccb->ccb_h.status & CAM_STATUS_MASK) != CAM_REQ_INPROG,
	    ("%s: proceeding with incomplete ccb: ccb=%p, func_code=%#x, "
	     "status=%#x, index=%d", __func__, ccb, ccb->ccb_h.func_code,
	     ccb->ccb_h.status, ccb->ccb_h.pinfo.index));
}

/*
 * Dispatch a CCB and wait for it to complete.  If the CCB has set a
 * callback function (ccb->ccb_h.cbfcnp), it will be overwritten and lost.
 */
int
cam_periph_runccb(union ccb *ccb,
		  int (*error_routine)(union ccb *ccb,
				       cam_flags camflags,
				       u_int32_t sense_flags),
		  cam_flags camflags, u_int32_t sense_flags,
		  struct devstat *ds)
{
	struct bintime *starttime;
	struct bintime ltime;
	int error;
	bool must_poll;
	uint32_t timeout = 1;

	starttime = NULL;
	xpt_path_assert(ccb->ccb_h.path, MA_OWNED);
	KASSERT((ccb->ccb_h.flags & CAM_UNLOCKED) == 0,
	    ("%s: ccb=%p, func_code=%#x, flags=%#x", __func__, ccb,
	     ccb->ccb_h.func_code, ccb->ccb_h.flags));

	/*
	 * If the user has supplied a stats structure, and if we understand
	 * this particular type of ccb, record the transaction start.
	 */
	if (ds != NULL &&
	    (ccb->ccb_h.func_code == XPT_SCSI_IO ||
	    ccb->ccb_h.func_code == XPT_ATA_IO ||
	    ccb->ccb_h.func_code == XPT_NVME_IO)) {
		starttime = &ltime;
		binuptime(starttime);
		devstat_start_transaction(ds, starttime);
	}

	/*
	 * We must poll the I/O while we're dumping. The scheduler is normally
	 * stopped for dumping, except when we call doadump from ddb. While the
	 * scheduler is running in this case, we still need to poll the I/O to
	 * avoid sleeping waiting for the ccb to complete.
	 *
	 * A panic triggered dump stops the scheduler, any callback from the
	 * shutdown_post_sync event will run with the scheduler stopped, but
	 * before we're officially dumping. To avoid hanging in adashutdown
	 * initiated commands (or other similar situations), we have to test for
	 * either SCHEDULER_STOPPED() here as well.
	 *
	 * To avoid locking problems, dumping/polling callers must call
	 * without a periph lock held.
	 */
	must_poll = dumping || SCHEDULER_STOPPED();
	ccb->ccb_h.cbfcnp = cam_periph_done;

	/*
	 * If we're polling, then we need to ensure that we have ample resources
	 * in the periph.  cam_periph_error can reschedule the ccb by calling
	 * xpt_action and returning ERESTART, so we have to effect the polling
	 * in the do loop below.
	 */
	if (must_poll) {
		timeout = xpt_poll_setup(ccb);
	}

	if (timeout == 0) {
		ccb->ccb_h.status = CAM_RESRC_UNAVAIL;
		error = EBUSY;
	} else {
		xpt_action(ccb);
		do {
			if (must_poll) {
				xpt_pollwait(ccb, timeout);
				timeout = ccb->ccb_h.timeout * 10;
			} else {
				cam_periph_ccbwait(ccb);
			}
			if ((ccb->ccb_h.status & CAM_STATUS_MASK) == CAM_REQ_CMP)
				error = 0;
			else if (error_routine != NULL) {
				ccb->ccb_h.cbfcnp = cam_periph_done;
				error = (*error_routine)(ccb, camflags, sense_flags);
			} else
				error = 0;
		} while (error == ERESTART);
	}

	if ((ccb->ccb_h.status & CAM_DEV_QFRZN) != 0) {
		cam_release_devq(ccb->ccb_h.path,
				 /* relsim_flags */0,
				 /* openings */0,
				 /* timeout */0,
				 /* getcount_only */ FALSE);
		ccb->ccb_h.status &= ~CAM_DEV_QFRZN;
	}

	if (ds != NULL) {
		uint32_t bytes;
		devstat_tag_type tag;
		bool valid = true;

		if (ccb->ccb_h.func_code == XPT_SCSI_IO) {
			bytes = ccb->csio.dxfer_len - ccb->csio.resid;
			tag = (devstat_tag_type)(ccb->csio.tag_action & 0x3);
		} else if (ccb->ccb_h.func_code == XPT_ATA_IO) {
			bytes = ccb->ataio.dxfer_len - ccb->ataio.resid;
			tag = (devstat_tag_type)0;
		} else if (ccb->ccb_h.func_code == XPT_NVME_IO) {
			bytes = ccb->nvmeio.dxfer_len; /* NB: resid no possible */
			tag = (devstat_tag_type)0;
		} else {
			valid = false;
		}
		if (valid)
			devstat_end_transaction(ds, bytes, tag,
			    ((ccb->ccb_h.flags & CAM_DIR_MASK) == CAM_DIR_NONE) ?
			    DEVSTAT_NO_DATA : (ccb->ccb_h.flags & CAM_DIR_OUT) ?
			    DEVSTAT_WRITE : DEVSTAT_READ, NULL, starttime);
	}

	return(error);
}

void
cam_freeze_devq(struct cam_path *path)
{
	struct ccb_hdr ccb_h;

	CAM_DEBUG(path, CAM_DEBUG_TRACE, ("cam_freeze_devq\n"));
	xpt_setup_ccb(&ccb_h, path, /*priority*/1);
	ccb_h.func_code = XPT_NOOP;
	ccb_h.flags = CAM_DEV_QFREEZE;
	xpt_action((union ccb *)&ccb_h);
}

u_int32_t
cam_release_devq(struct cam_path *path, u_int32_t relsim_flags,
		 u_int32_t openings, u_int32_t arg,
		 int getcount_only)
{
	struct ccb_relsim crs;

	CAM_DEBUG(path, CAM_DEBUG_TRACE, ("cam_release_devq(%u, %u, %u, %d)\n",
	    relsim_flags, openings, arg, getcount_only));
	xpt_setup_ccb(&crs.ccb_h, path, CAM_PRIORITY_NORMAL);
	crs.ccb_h.func_code = XPT_REL_SIMQ;
	crs.ccb_h.flags = getcount_only ? CAM_DEV_QFREEZE : 0;
	crs.release_flags = relsim_flags;
	crs.openings = openings;
	crs.release_timeout = arg;
	xpt_action((union ccb *)&crs);
	return (crs.qfrozen_cnt);
}

#define saved_ccb_ptr ppriv_ptr0
static void
camperiphdone(struct cam_periph *periph, union ccb *done_ccb)
{
	union ccb      *saved_ccb;
	cam_status	status;
	struct scsi_start_stop_unit *scsi_cmd;
	int		error = 0, error_code, sense_key, asc, ascq;

	scsi_cmd = (struct scsi_start_stop_unit *)
	    &done_ccb->csio.cdb_io.cdb_bytes;
	status = done_ccb->ccb_h.status;

	if ((status & CAM_STATUS_MASK) != CAM_REQ_CMP) {
		if (scsi_extract_sense_ccb(done_ccb,
		    &error_code, &sense_key, &asc, &ascq)) {
			/*
			 * If the error is "invalid field in CDB",
			 * and the load/eject flag is set, turn the
			 * flag off and try again.  This is just in
			 * case the drive in question barfs on the
			 * load eject flag.  The CAM code should set
			 * the load/eject flag by default for
			 * removable media.
			 */
			if ((scsi_cmd->opcode == START_STOP_UNIT) &&
			    ((scsi_cmd->how & SSS_LOEJ) != 0) &&
			     (asc == 0x24) && (ascq == 0x00)) {
				scsi_cmd->how &= ~SSS_LOEJ;
				if (status & CAM_DEV_QFRZN) {
					cam_release_devq(done_ccb->ccb_h.path,
					    0, 0, 0, 0);
					done_ccb->ccb_h.status &=
					    ~CAM_DEV_QFRZN;
				}
				xpt_action(done_ccb);
				goto out;
			}
		}
		error = cam_periph_error(done_ccb, 0,
		    SF_RETRY_UA | SF_NO_PRINT);
		if (error == ERESTART)
			goto out;
		if (done_ccb->ccb_h.status & CAM_DEV_QFRZN) {
			cam_release_devq(done_ccb->ccb_h.path, 0, 0, 0, 0);
			done_ccb->ccb_h.status &= ~CAM_DEV_QFRZN;
		}
	} else {
		/*
		 * If we have successfully taken a device from the not
		 * ready to ready state, re-scan the device and re-get
		 * the inquiry information.  Many devices (mostly disks)
		 * don't properly report their inquiry information unless
		 * they are spun up.
		 */
		if (scsi_cmd->opcode == START_STOP_UNIT)
			xpt_async(AC_INQ_CHANGED, done_ccb->ccb_h.path, NULL);
	}

	/* If we tried long wait and still failed, remember that. */
	if ((periph->flags & CAM_PERIPH_RECOVERY_WAIT) &&
	    (done_ccb->csio.cdb_io.cdb_bytes[0] == TEST_UNIT_READY)) {
		periph->flags &= ~CAM_PERIPH_RECOVERY_WAIT;
		if (error != 0 && done_ccb->ccb_h.retry_count == 0)
			periph->flags |= CAM_PERIPH_RECOVERY_WAIT_FAILED;
	}

	/*
	 * After recovery action(s) completed, return to the original CCB.
	 * If the recovery CCB has failed, considering its own possible
	 * retries and recovery, assume we are back in state where we have
	 * been originally, but without recovery hopes left.  In such case,
	 * after the final attempt below, we cancel any further retries,
	 * blocking by that also any new recovery attempts for this CCB,
	 * and the result will be the final one returned to the CCB owher.
	 */
	saved_ccb = (union ccb *)done_ccb->ccb_h.saved_ccb_ptr;
	bcopy(saved_ccb, done_ccb, sizeof(*done_ccb));
	xpt_free_ccb(saved_ccb);
	if (done_ccb->ccb_h.cbfcnp != camperiphdone)
		periph->flags &= ~CAM_PERIPH_RECOVERY_INPROG;
	if (error != 0)
		done_ccb->ccb_h.retry_count = 0;
	xpt_action(done_ccb);

out:
	/* Drop freeze taken due to CAM_DEV_QFREEZE flag set. */
	cam_release_devq(done_ccb->ccb_h.path, 0, 0, 0, 0);
}

/*
 * Generic Async Event handler.  Peripheral drivers usually
 * filter out the events that require personal attention,
 * and leave the rest to this function.
 */
void
cam_periph_async(struct cam_periph *periph, u_int32_t code,
		 struct cam_path *path, void *arg)
{
	switch (code) {
	case AC_LOST_DEVICE:
		cam_periph_invalidate(periph);
		break; 
	default:
		break;
	}
}

void
cam_periph_bus_settle(struct cam_periph *periph, u_int bus_settle)
{
	struct ccb_getdevstats cgds;

	xpt_setup_ccb(&cgds.ccb_h, periph->path, CAM_PRIORITY_NORMAL);
	cgds.ccb_h.func_code = XPT_GDEV_STATS;
	xpt_action((union ccb *)&cgds);
	cam_periph_freeze_after_event(periph, &cgds.last_reset, bus_settle);
}

void
cam_periph_freeze_after_event(struct cam_periph *periph,
			      struct timeval* event_time, u_int duration_ms)
{
	struct timeval delta;
	struct timeval duration_tv;

	if (!timevalisset(event_time))
		return;

	microtime(&delta);
	timevalsub(&delta, event_time);
	duration_tv.tv_sec = duration_ms / 1000;
	duration_tv.tv_usec = (duration_ms % 1000) * 1000;
	if (timevalcmp(&delta, &duration_tv, <)) {
		timevalsub(&duration_tv, &delta);

		duration_ms = duration_tv.tv_sec * 1000;
		duration_ms += duration_tv.tv_usec / 1000;
		cam_freeze_devq(periph->path); 
		cam_release_devq(periph->path,
				RELSIM_RELEASE_AFTER_TIMEOUT,
				/*reduction*/0,
				/*timeout*/duration_ms,
				/*getcount_only*/0);
	}

}

static int
camperiphscsistatuserror(union ccb *ccb, union ccb **orig_ccb,
    cam_flags camflags, u_int32_t sense_flags,
    int *openings, u_int32_t *relsim_flags,
    u_int32_t *timeout, u_int32_t *action, const char **action_string)
{
	struct cam_periph *periph;
	int error;

	switch (ccb->csio.scsi_status) {
	case SCSI_STATUS_OK:
	case SCSI_STATUS_COND_MET:
	case SCSI_STATUS_INTERMED:
	case SCSI_STATUS_INTERMED_COND_MET:
		error = 0;
		break;
	case SCSI_STATUS_CMD_TERMINATED:
	case SCSI_STATUS_CHECK_COND:
		error = camperiphscsisenseerror(ccb, orig_ccb,
					        camflags,
					        sense_flags,
					        openings,
					        relsim_flags,
					        timeout,
					        action,
					        action_string);
		break;
	case SCSI_STATUS_QUEUE_FULL:
	{
		/* no decrement */
		struct ccb_getdevstats cgds;

		/*
		 * First off, find out what the current
		 * transaction counts are.
		 */
		xpt_setup_ccb(&cgds.ccb_h,
			      ccb->ccb_h.path,
			      CAM_PRIORITY_NORMAL);
		cgds.ccb_h.func_code = XPT_GDEV_STATS;
		xpt_action((union ccb *)&cgds);

		/*
		 * If we were the only transaction active, treat
		 * the QUEUE FULL as if it were a BUSY condition.
		 */
		if (cgds.dev_active != 0) {
			int total_openings;

			/*
		 	 * Reduce the number of openings to
			 * be 1 less than the amount it took
			 * to get a queue full bounded by the
			 * minimum allowed tag count for this
			 * device.
		 	 */
			total_openings = cgds.dev_active + cgds.dev_openings;
			*openings = cgds.dev_active;
			if (*openings < cgds.mintags)
				*openings = cgds.mintags;
			if (*openings < total_openings)
				*relsim_flags = RELSIM_ADJUST_OPENINGS;
			else {
				/*
				 * Some devices report queue full for
				 * temporary resource shortages.  For
				 * this reason, we allow a minimum
				 * tag count to be entered via a
				 * quirk entry to prevent the queue
				 * count on these devices from falling
				 * to a pessimisticly low value.  We
				 * still wait for the next successful
				 * completion, however, before queueing
				 * more transactions to the device.
				 */
				*relsim_flags = RELSIM_RELEASE_AFTER_CMDCMPLT;
			}
			*timeout = 0;
			error = ERESTART;
			*action &= ~SSQ_PRINT_SENSE;
			break;
		}
		/* FALLTHROUGH */
	}
	case SCSI_STATUS_BUSY:
		/*
		 * Restart the queue after either another
		 * command completes or a 1 second timeout.
		 */
		periph = xpt_path_periph(ccb->ccb_h.path);
		if (periph->flags & CAM_PERIPH_INVALID) {
			error = EIO;
			*action_string = "Periph was invalidated";
		} else if ((sense_flags & SF_RETRY_BUSY) != 0 ||
		    ccb->ccb_h.retry_count > 0) {
			if ((sense_flags & SF_RETRY_BUSY) == 0)
				ccb->ccb_h.retry_count--;
			error = ERESTART;
			*relsim_flags = RELSIM_RELEASE_AFTER_TIMEOUT
				      | RELSIM_RELEASE_AFTER_CMDCMPLT;
			*timeout = 1000;
		} else {
			error = EIO;
			*action_string = "Retries exhausted";
		}
		break;
	case SCSI_STATUS_RESERV_CONFLICT:
	default:
		error = EIO;
		break;
	}
	return (error);
}

static int
camperiphscsisenseerror(union ccb *ccb, union ccb **orig,
    cam_flags camflags, u_int32_t sense_flags,
    int *openings, u_int32_t *relsim_flags,
    u_int32_t *timeout, u_int32_t *action, const char **action_string)
{
	struct cam_periph *periph;
	union ccb *orig_ccb = ccb;
	int error, recoveryccb;

#if defined(BUF_TRACKING) || defined(FULL_BUF_TRACKING)
	if (ccb->ccb_h.func_code == XPT_SCSI_IO && ccb->csio.bio != NULL)
		biotrack(ccb->csio.bio, __func__);
#endif

	periph = xpt_path_periph(ccb->ccb_h.path);
	recoveryccb = (ccb->ccb_h.cbfcnp == camperiphdone);
	if ((periph->flags & CAM_PERIPH_RECOVERY_INPROG) && !recoveryccb) {
		/*
		 * If error recovery is already in progress, don't attempt
		 * to process this error, but requeue it unconditionally
		 * and attempt to process it once error recovery has
		 * completed.  This failed command is probably related to
		 * the error that caused the currently active error recovery
		 * action so our  current recovery efforts should also
		 * address this command.  Be aware that the error recovery
		 * code assumes that only one recovery action is in progress
		 * on a particular peripheral instance at any given time
		 * (e.g. only one saved CCB for error recovery) so it is
		 * imperitive that we don't violate this assumption.
		 */
		error = ERESTART;
		*action &= ~SSQ_PRINT_SENSE;
	} else {
		scsi_sense_action err_action;
		struct ccb_getdev cgd;

		/*
		 * Grab the inquiry data for this device.
		 */
		xpt_setup_ccb(&cgd.ccb_h, ccb->ccb_h.path, CAM_PRIORITY_NORMAL);
		cgd.ccb_h.func_code = XPT_GDEV_TYPE;
		xpt_action((union ccb *)&cgd);

		err_action = scsi_error_action(&ccb->csio, &cgd.inq_data,
		    sense_flags);
		error = err_action & SS_ERRMASK;

		/*
		 * Do not autostart sequential access devices
		 * to avoid unexpected tape loading.
		 */
		if ((err_action & SS_MASK) == SS_START &&
		    SID_TYPE(&cgd.inq_data) == T_SEQUENTIAL) {
			*action_string = "Will not autostart a "
			    "sequential access device";
			goto sense_error_done;
		}

		/*
		 * Avoid recovery recursion if recovery action is the same.
		 */
		if ((err_action & SS_MASK) >= SS_START && recoveryccb) {
			if (((err_action & SS_MASK) == SS_START &&
			     ccb->csio.cdb_io.cdb_bytes[0] == START_STOP_UNIT) ||
			    ((err_action & SS_MASK) == SS_TUR &&
			     (ccb->csio.cdb_io.cdb_bytes[0] == TEST_UNIT_READY))) {
				err_action = SS_RETRY|SSQ_DECREMENT_COUNT|EIO;
				*relsim_flags = RELSIM_RELEASE_AFTER_TIMEOUT;
				*timeout = 500;
			}
		}

		/*
		 * If the recovery action will consume a retry,
		 * make sure we actually have retries available.
		 */
		if ((err_action & SSQ_DECREMENT_COUNT) != 0) {
		 	if (ccb->ccb_h.retry_count > 0 &&
			    (periph->flags & CAM_PERIPH_INVALID) == 0)
		 		ccb->ccb_h.retry_count--;
			else {
				*action_string = "Retries exhausted";
				goto sense_error_done;
			}
		}

		if ((err_action & SS_MASK) >= SS_START) {
			/*
			 * Do common portions of commands that
			 * use recovery CCBs.
			 */
			orig_ccb = xpt_alloc_ccb_nowait();
			if (orig_ccb == NULL) {
				*action_string = "Can't allocate recovery CCB";
				goto sense_error_done;
			}
			/*
			 * Clear freeze flag for original request here, as
			 * this freeze will be dropped as part of ERESTART.
			 */
			ccb->ccb_h.status &= ~CAM_DEV_QFRZN;
			bcopy(ccb, orig_ccb, sizeof(*orig_ccb));
		}

		switch (err_action & SS_MASK) {
		case SS_NOP:
			*action_string = "No recovery action needed";
			error = 0;
			break;
		case SS_RETRY:
			*action_string = "Retrying command (per sense data)";
			error = ERESTART;
			break;
		case SS_FAIL:
			*action_string = "Unretryable error";
			break;
		case SS_START:
		{
			int le;

			/*
			 * Send a start unit command to the device, and
			 * then retry the command.
			 */
			*action_string = "Attempting to start unit";
			periph->flags |= CAM_PERIPH_RECOVERY_INPROG;

			/*
			 * Check for removable media and set
			 * load/eject flag appropriately.
			 */
			if (SID_IS_REMOVABLE(&cgd.inq_data))
				le = TRUE;
			else
				le = FALSE;

			scsi_start_stop(&ccb->csio,
					/*retries*/1,
					camperiphdone,
					MSG_SIMPLE_Q_TAG,
					/*start*/TRUE,
					/*load/eject*/le,
					/*immediate*/FALSE,
					SSD_FULL_SIZE,
					/*timeout*/50000);
			break;
		}
		case SS_TUR:
		{
			/*
			 * Send a Test Unit Ready to the device.
			 * If the 'many' flag is set, we send 120
			 * test unit ready commands, one every half 
			 * second.  Otherwise, we just send one TUR.
			 * We only want to do this if the retry 
			 * count has not been exhausted.
			 */
			int retries;

			if ((err_action & SSQ_MANY) != 0 && (periph->flags &
			     CAM_PERIPH_RECOVERY_WAIT_FAILED) == 0) {
				periph->flags |= CAM_PERIPH_RECOVERY_WAIT;
				*action_string = "Polling device for readiness";
				retries = 120;
			} else {
				*action_string = "Testing device for readiness";
				retries = 1;
			}
			periph->flags |= CAM_PERIPH_RECOVERY_INPROG;
			scsi_test_unit_ready(&ccb->csio,
					     retries,
					     camperiphdone,
					     MSG_SIMPLE_Q_TAG,
					     SSD_FULL_SIZE,
					     /*timeout*/5000);

			/*
			 * Accomplish our 500ms delay by deferring
			 * the release of our device queue appropriately.
			 */
			*relsim_flags = RELSIM_RELEASE_AFTER_TIMEOUT;
			*timeout = 500;
			break;
		}
		default:
			panic("Unhandled error action %x", err_action);
		}
		
		if ((err_action & SS_MASK) >= SS_START) {
			/*
			 * Drop the priority, so that the recovery
			 * CCB is the first to execute.  Freeze the queue
			 * after this command is sent so that we can
			 * restore the old csio and have it queued in
			 * the proper order before we release normal 
			 * transactions to the device.
			 */
			ccb->ccb_h.pinfo.priority--;
			ccb->ccb_h.flags |= CAM_DEV_QFREEZE;
			ccb->ccb_h.saved_ccb_ptr = orig_ccb;
			error = ERESTART;
			*orig = orig_ccb;
		}

sense_error_done:
		*action = err_action;
	}
	return (error);
}

/*
 * Generic error handler.  Peripheral drivers usually filter
 * out the errors that they handle in a unique manner, then
 * call this function.
 */
int
cam_periph_error(union ccb *ccb, cam_flags camflags,
		 u_int32_t sense_flags)
{
	struct cam_path *newpath;
	union ccb  *orig_ccb, *scan_ccb;
	struct cam_periph *periph;
	const char *action_string;
	cam_status  status;
	int	    frozen, error, openings, devctl_err;
	u_int32_t   action, relsim_flags, timeout;

	action = SSQ_PRINT_SENSE;
	periph = xpt_path_periph(ccb->ccb_h.path);
	action_string = NULL;
	status = ccb->ccb_h.status;
	frozen = (status & CAM_DEV_QFRZN) != 0;
	status &= CAM_STATUS_MASK;
	devctl_err = openings = relsim_flags = timeout = 0;
	orig_ccb = ccb;

	/* Filter the errors that should be reported via devctl */
	switch (ccb->ccb_h.status & CAM_STATUS_MASK) {
	case CAM_CMD_TIMEOUT:
	case CAM_REQ_ABORTED:
	case CAM_REQ_CMP_ERR:
	case CAM_REQ_TERMIO:
	case CAM_UNREC_HBA_ERROR:
	case CAM_DATA_RUN_ERR:
	case CAM_SCSI_STATUS_ERROR:
	case CAM_ATA_STATUS_ERROR:
	case CAM_SMP_STATUS_ERROR:
		devctl_err++;
		break;
	default:
		break;
	}

	switch (status) {
	case CAM_REQ_CMP:
		error = 0;
		action &= ~SSQ_PRINT_SENSE;
		break;
	case CAM_SCSI_STATUS_ERROR:
		error = camperiphscsistatuserror(ccb, &orig_ccb,
		    camflags, sense_flags, &openings, &relsim_flags,
		    &timeout, &action, &action_string);
		break;
	case CAM_AUTOSENSE_FAIL:
		error = EIO;	/* we have to kill the command */
		break;
	case CAM_UA_ABORT:
	case CAM_UA_TERMIO:
	case CAM_MSG_REJECT_REC:
		/* XXX Don't know that these are correct */
		error = EIO;
		break;
	case CAM_SEL_TIMEOUT:
		if ((camflags & CAM_RETRY_SELTO) != 0) {
			if (ccb->ccb_h.retry_count > 0 &&
			    (periph->flags & CAM_PERIPH_INVALID) == 0) {
				ccb->ccb_h.retry_count--;
				error = ERESTART;

				/*
				 * Wait a bit to give the device
				 * time to recover before we try again.
				 */
				relsim_flags = RELSIM_RELEASE_AFTER_TIMEOUT;
				timeout = periph_selto_delay;
				break;
			}
			action_string = "Retries exhausted";
		}
		/* FALLTHROUGH */
	case CAM_DEV_NOT_THERE:
		error = ENXIO;
		action = SSQ_LOST;
		break;
	case CAM_REQ_INVALID:
	case CAM_PATH_INVALID:
	case CAM_NO_HBA:
	case CAM_PROVIDE_FAIL:
	case CAM_REQ_TOO_BIG:
	case CAM_LUN_INVALID:
	case CAM_TID_INVALID:
	case CAM_FUNC_NOTAVAIL:
		error = EINVAL;
		break;
	case CAM_SCSI_BUS_RESET:
	case CAM_BDR_SENT:
		/*
		 * Commands that repeatedly timeout and cause these
		 * kinds of error recovery actions, should return
		 * CAM_CMD_TIMEOUT, which allows us to safely assume
		 * that this command was an innocent bystander to
		 * these events and should be unconditionally
		 * retried.
		 */
	case CAM_REQUEUE_REQ:
		/* Unconditional requeue if device is still there */
		if (periph->flags & CAM_PERIPH_INVALID) {
			action_string = "Periph was invalidated";
			error = EIO;
		} else if (sense_flags & SF_NO_RETRY) {
			error = EIO;
			action_string = "Retry was blocked";
		} else {
			error = ERESTART;
			action &= ~SSQ_PRINT_SENSE;
		}
		break;
	case CAM_RESRC_UNAVAIL:
		/* Wait a bit for the resource shortage to abate. */
		timeout = periph_noresrc_delay;
		/* FALLTHROUGH */
	case CAM_BUSY:
		if (timeout == 0) {
			/* Wait a bit for the busy condition to abate. */
			timeout = periph_busy_delay;
		}
		relsim_flags = RELSIM_RELEASE_AFTER_TIMEOUT;
		/* FALLTHROUGH */
	case CAM_ATA_STATUS_ERROR:
	case CAM_REQ_CMP_ERR:
	case CAM_CMD_TIMEOUT:
	case CAM_UNEXP_BUSFREE:
	case CAM_UNCOR_PARITY:
	case CAM_DATA_RUN_ERR:
	default:
		if (periph->flags & CAM_PERIPH_INVALID) {
			error = EIO;
			action_string = "Periph was invalidated";
		} else if (ccb->ccb_h.retry_count == 0) {
			error = EIO;
			action_string = "Retries exhausted";
		} else if (sense_flags & SF_NO_RETRY) {
			error = EIO;
			action_string = "Retry was blocked";
		} else {
			ccb->ccb_h.retry_count--;
			error = ERESTART;
		}
		break;
	}

	if ((sense_flags & SF_PRINT_ALWAYS) ||
	    CAM_DEBUGGED(ccb->ccb_h.path, CAM_DEBUG_INFO))
		action |= SSQ_PRINT_SENSE;
	else if (sense_flags & SF_NO_PRINT)
		action &= ~SSQ_PRINT_SENSE;
	if ((action & SSQ_PRINT_SENSE) != 0)
		cam_error_print(orig_ccb, CAM_ESF_ALL, CAM_EPF_ALL);
	if (error != 0 && (action & SSQ_PRINT_SENSE) != 0) {
		if (error != ERESTART) {
			if (action_string == NULL)
				action_string = "Unretryable error";
			xpt_print(ccb->ccb_h.path, "Error %d, %s\n",
			    error, action_string);
		} else if (action_string != NULL)
			xpt_print(ccb->ccb_h.path, "%s\n", action_string);
		else {
			xpt_print(ccb->ccb_h.path,
			    "Retrying command, %d more tries remain\n",
			    ccb->ccb_h.retry_count);
		}
	}

	if (devctl_err && (error != 0 || (action & SSQ_PRINT_SENSE) != 0))
		cam_periph_devctl_notify(orig_ccb);

	if ((action & SSQ_LOST) != 0) {
		lun_id_t lun_id;

		/*
		 * For a selection timeout, we consider all of the LUNs on
		 * the target to be gone.  If the status is CAM_DEV_NOT_THERE,
		 * then we only get rid of the device(s) specified by the
		 * path in the original CCB.
		 */
		if (status == CAM_SEL_TIMEOUT)
			lun_id = CAM_LUN_WILDCARD;
		else
			lun_id = xpt_path_lun_id(ccb->ccb_h.path);

		/* Should we do more if we can't create the path?? */
		if (xpt_create_path(&newpath, periph,
				    xpt_path_path_id(ccb->ccb_h.path),
				    xpt_path_target_id(ccb->ccb_h.path),
				    lun_id) == CAM_REQ_CMP) {
			/*
			 * Let peripheral drivers know that this
			 * device has gone away.
			 */
			xpt_async(AC_LOST_DEVICE, newpath, NULL);
			xpt_free_path(newpath);
		}
	}

	/* Broadcast UNIT ATTENTIONs to all periphs. */
	if ((action & SSQ_UA) != 0)
		xpt_async(AC_UNIT_ATTENTION, orig_ccb->ccb_h.path, orig_ccb);

	/* Rescan target on "Reported LUNs data has changed" */
	if ((action & SSQ_RESCAN) != 0) {
		if (xpt_create_path(&newpath, NULL,
				    xpt_path_path_id(ccb->ccb_h.path),
				    xpt_path_target_id(ccb->ccb_h.path),
				    CAM_LUN_WILDCARD) == CAM_REQ_CMP) {
			scan_ccb = xpt_alloc_ccb_nowait();
			if (scan_ccb != NULL) {
				scan_ccb->ccb_h.path = newpath;
				scan_ccb->ccb_h.func_code = XPT_SCAN_TGT;
				scan_ccb->crcn.flags = 0;
				xpt_rescan(scan_ccb);
			} else {
				xpt_print(newpath,
				    "Can't allocate CCB to rescan target\n");
				xpt_free_path(newpath);
			}
		}
	}

	/* Attempt a retry */
	if (error == ERESTART || error == 0) {
		if (frozen != 0)
			ccb->ccb_h.status &= ~CAM_DEV_QFRZN;
		if (error == ERESTART)
			xpt_action(ccb);
		if (frozen != 0)
			cam_release_devq(ccb->ccb_h.path,
					 relsim_flags,
					 openings,
					 timeout,
					 /*getcount_only*/0);
	}

	return (error);
}

#define CAM_PERIPH_DEVD_MSG_SIZE	256

static void
cam_periph_devctl_notify(union ccb *ccb)
{
	struct cam_periph *periph;
	struct ccb_getdev *cgd;
	struct sbuf sb;
	int serr, sk, asc, ascq;
	char *sbmsg, *type;

	sbmsg = malloc(CAM_PERIPH_DEVD_MSG_SIZE, M_CAMPERIPH, M_NOWAIT);
	if (sbmsg == NULL)
		return;

	sbuf_new(&sb, sbmsg, CAM_PERIPH_DEVD_MSG_SIZE, SBUF_FIXEDLEN);

	periph = xpt_path_periph(ccb->ccb_h.path);
	sbuf_printf(&sb, "device=%s%d ", periph->periph_name,
	    periph->unit_number);

	sbuf_printf(&sb, "serial=\"");
	if ((cgd = (struct ccb_getdev *)xpt_alloc_ccb_nowait()) != NULL) {
		xpt_setup_ccb(&cgd->ccb_h, ccb->ccb_h.path,
		    CAM_PRIORITY_NORMAL);
		cgd->ccb_h.func_code = XPT_GDEV_TYPE;
		xpt_action((union ccb *)cgd);

		if (cgd->ccb_h.status == CAM_REQ_CMP)
			sbuf_bcat(&sb, cgd->serial_num, cgd->serial_num_len);
		xpt_free_ccb((union ccb *)cgd);
	}
	sbuf_printf(&sb, "\" ");
	sbuf_printf(&sb, "cam_status=\"0x%x\" ", ccb->ccb_h.status);

	switch (ccb->ccb_h.status & CAM_STATUS_MASK) {
	case CAM_CMD_TIMEOUT:
		sbuf_printf(&sb, "timeout=%d ", ccb->ccb_h.timeout);
		type = "timeout";
		break;
	case CAM_SCSI_STATUS_ERROR:
		sbuf_printf(&sb, "scsi_status=%d ", ccb->csio.scsi_status);
		if (scsi_extract_sense_ccb(ccb, &serr, &sk, &asc, &ascq))
			sbuf_printf(&sb, "scsi_sense=\"%02x %02x %02x %02x\" ",
			    serr, sk, asc, ascq);
		type = "error";
		break;
	case CAM_ATA_STATUS_ERROR:
		sbuf_printf(&sb, "RES=\"");
		ata_res_sbuf(&ccb->ataio.res, &sb);
		sbuf_printf(&sb, "\" ");
		type = "error";
		break;
	default:
		type = "error";
		break;
	}

	if (ccb->ccb_h.func_code == XPT_SCSI_IO) {
		sbuf_printf(&sb, "CDB=\"");
		scsi_cdb_sbuf(scsiio_cdb_ptr(&ccb->csio), &sb);
		sbuf_printf(&sb, "\" ");
	} else if (ccb->ccb_h.func_code == XPT_ATA_IO) {
		sbuf_printf(&sb, "ACB=\"");
		ata_cmd_sbuf(&ccb->ataio.cmd, &sb);
		sbuf_printf(&sb, "\" ");
	}

	if (sbuf_finish(&sb) == 0)
		devctl_notify("CAM", "periph", type, sbuf_data(&sb));
	sbuf_delete(&sb);
	free(sbmsg, M_CAMPERIPH);
}

/*
 * Sysctl to force an invalidation of the drive right now. Can be
 * called with CTLFLAG_MPSAFE since we take periph lock.
 */
int
cam_periph_invalidate_sysctl(SYSCTL_HANDLER_ARGS)
{
	struct cam_periph *periph;
	int error, value;

	periph = arg1;
	value = 0;
	error = sysctl_handle_int(oidp, &value, 0, req);
	if (error != 0 || req->newptr == NULL || value != 1)
		return (error);

	cam_periph_lock(periph);
	cam_periph_invalidate(periph);
	cam_periph_unlock(periph);

	return (0);
}<|MERGE_RESOLUTION|>--- conflicted
+++ resolved
@@ -919,11 +919,7 @@
 		 * boundary.
 		 */
 		misaligned[i] = (lengths[i] +
-<<<<<<< HEAD
-		    (((__cheri_addr vm_offset_t)(*data_ptrs[i])) & PAGE_MASK) > MAXPHYS);
-=======
-		    (((vm_offset_t)(*data_ptrs[i])) & PAGE_MASK) > maxphys);
->>>>>>> cd853791
+		    (((__cheri_addr vm_offset_t)(*data_ptrs[i])) & PAGE_MASK) > maxphys);
 	}
 
 	/*
