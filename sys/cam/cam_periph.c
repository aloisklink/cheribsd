--- conflicted
+++ resolved
@@ -908,20 +908,6 @@
 			       (long)(lengths[i]), (u_long)maxmap);
 			return (E2BIG);
 		}
-<<<<<<< HEAD
-
-		/*
-		 * The userland data pointer passed in may not be page
-		 * aligned.  vmapbuf() truncates the address to a page
-		 * boundary, so if the address isn't page aligned, we'll
-		 * need enough space for the given transfer length, plus
-		 * whatever extra space is necessary to make it to the page
-		 * boundary.
-		 */
-		misaligned[i] = (lengths[i] +
-		    (((__cheri_addr vm_offset_t)(*data_ptrs[i])) & PAGE_MASK) > maxphys);
-=======
->>>>>>> 9093e27c
 	}
 
 	/*
