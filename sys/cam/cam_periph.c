/*-
 * Common functions for CAM "type" (peripheral) drivers.
 *
 * SPDX-License-Identifier: BSD-2-Clause-FreeBSD
 *
 * Copyright (c) 1997, 1998 Justin T. Gibbs.
 * Copyright (c) 1997, 1998, 1999, 2000 Kenneth D. Merry.
 * All rights reserved.
 *
 * Redistribution and use in source and binary forms, with or without
 * modification, are permitted provided that the following conditions
 * are met:
 * 1. Redistributions of source code must retain the above copyright
 *    notice, this list of conditions, and the following disclaimer,
 *    without modification, immediately at the beginning of the file.
 * 2. The name of the author may not be used to endorse or promote products
 *    derived from this software without specific prior written permission.
 *
 * THIS SOFTWARE IS PROVIDED BY THE AUTHOR AND CONTRIBUTORS ``AS IS'' AND
 * ANY EXPRESS OR IMPLIED WARRANTIES, INCLUDING, BUT NOT LIMITED TO, THE
 * IMPLIED WARRANTIES OF MERCHANTABILITY AND FITNESS FOR A PARTICULAR PURPOSE
 * ARE DISCLAIMED. IN NO EVENT SHALL THE AUTHOR OR CONTRIBUTORS BE LIABLE FOR
 * ANY DIRECT, INDIRECT, INCIDENTAL, SPECIAL, EXEMPLARY, OR CONSEQUENTIAL
 * DAMAGES (INCLUDING, BUT NOT LIMITED TO, PROCUREMENT OF SUBSTITUTE GOODS
 * OR SERVICES; LOSS OF USE, DATA, OR PROFITS; OR BUSINESS INTERRUPTION)
 * HOWEVER CAUSED AND ON ANY THEORY OF LIABILITY, WHETHER IN CONTRACT, STRICT
 * LIABILITY, OR TORT (INCLUDING NEGLIGENCE OR OTHERWISE) ARISING IN ANY WAY
 * OUT OF THE USE OF THIS SOFTWARE, EVEN IF ADVISED OF THE POSSIBILITY OF
 * SUCH DAMAGE.
 */

#include <sys/cdefs.h>
__FBSDID("$FreeBSD$");

#include <sys/param.h>
#include <sys/systm.h>
#include <sys/types.h>
#include <sys/malloc.h>
#include <sys/kernel.h>
#include <sys/bio.h>
#include <sys/conf.h>
#include <sys/devctl.h>
#include <sys/lock.h>
#include <sys/mutex.h>
#include <sys/buf.h>
#include <sys/proc.h>
#include <sys/devicestat.h>
#include <sys/sbuf.h>
#include <sys/sysctl.h>
#include <vm/vm.h>
#include <vm/vm_extern.h>

#include <cam/cam.h>
#include <cam/cam_ccb.h>
#include <cam/cam_queue.h>
#include <cam/cam_xpt_periph.h>
#include <cam/cam_periph.h>
#include <cam/cam_debug.h>
#include <cam/cam_sim.h>

#include <cam/scsi/scsi_all.h>
#include <cam/scsi/scsi_message.h>
#include <cam/scsi/scsi_pass.h>

static	u_int		camperiphnextunit(struct periph_driver *p_drv,
					  u_int newunit, int wired,
					  path_id_t pathid, target_id_t target,
					  lun_id_t lun);
static	u_int		camperiphunit(struct periph_driver *p_drv,
				      path_id_t pathid, target_id_t target,
				      lun_id_t lun); 
static	void		camperiphdone(struct cam_periph *periph, 
					union ccb *done_ccb);
static  void		camperiphfree(struct cam_periph *periph);
static int		camperiphscsistatuserror(union ccb *ccb,
					        union ccb **orig_ccb,
						 cam_flags camflags,
						 u_int32_t sense_flags,
						 int *openings,
						 u_int32_t *relsim_flags,
						 u_int32_t *timeout,
						 u_int32_t  *action,
						 const char **action_string);
static	int		camperiphscsisenseerror(union ccb *ccb,
					        union ccb **orig_ccb,
					        cam_flags camflags,
					        u_int32_t sense_flags,
					        int *openings,
					        u_int32_t *relsim_flags,
					        u_int32_t *timeout,
					        u_int32_t *action,
					        const char **action_string);
static void		cam_periph_devctl_notify(union ccb *ccb);

static int nperiph_drivers;
static int initialized = 0;
struct periph_driver **periph_drivers;

static MALLOC_DEFINE(M_CAMPERIPH, "CAM periph", "CAM peripheral buffers");

static int periph_selto_delay = 1000;
TUNABLE_INT("kern.cam.periph_selto_delay", &periph_selto_delay);
static int periph_noresrc_delay = 500;
TUNABLE_INT("kern.cam.periph_noresrc_delay", &periph_noresrc_delay);
static int periph_busy_delay = 500;
TUNABLE_INT("kern.cam.periph_busy_delay", &periph_busy_delay);

static u_int periph_mapmem_thresh = 65536;
SYSCTL_UINT(_kern_cam, OID_AUTO, mapmem_thresh, CTLFLAG_RWTUN,
    &periph_mapmem_thresh, 0, "Threshold for user-space buffer mapping");

void
periphdriver_register(void *data)
{
	struct periph_driver *drv = (struct periph_driver *)data;
	struct periph_driver **newdrivers, **old;
	int ndrivers;

again:
	ndrivers = nperiph_drivers + 2;
	newdrivers = malloc(sizeof(*newdrivers) * ndrivers, M_CAMPERIPH,
			    M_WAITOK);
	xpt_lock_buses();
	if (ndrivers != nperiph_drivers + 2) {
		/*
		 * Lost race against itself; go around.
		 */
		xpt_unlock_buses();
		free(newdrivers, M_CAMPERIPH);
		goto again;
	}
	if (periph_drivers)
		bcopy(periph_drivers, newdrivers,
		      sizeof(*newdrivers) * nperiph_drivers);
	newdrivers[nperiph_drivers] = drv;
	newdrivers[nperiph_drivers + 1] = NULL;
	old = periph_drivers;
	periph_drivers = newdrivers;
	nperiph_drivers++;
	xpt_unlock_buses();
	if (old)
		free(old, M_CAMPERIPH);
	/* If driver marked as early or it is late now, initialize it. */
	if (((drv->flags & CAM_PERIPH_DRV_EARLY) != 0 && initialized > 0) ||
	    initialized > 1)
		(*drv->init)();
}

int
periphdriver_unregister(void *data)
{
	struct periph_driver *drv = (struct periph_driver *)data;
	int error, n;

	/* If driver marked as early or it is late now, deinitialize it. */
	if (((drv->flags & CAM_PERIPH_DRV_EARLY) != 0 && initialized > 0) ||
	    initialized > 1) {
		if (drv->deinit == NULL) {
			printf("CAM periph driver '%s' doesn't have deinit.\n",
			    drv->driver_name);
			return (EOPNOTSUPP);
		}
		error = drv->deinit();
		if (error != 0)
			return (error);
	}

	xpt_lock_buses();
	for (n = 0; n < nperiph_drivers && periph_drivers[n] != drv; n++)
		;
	KASSERT(n < nperiph_drivers,
	    ("Periph driver '%s' was not registered", drv->driver_name));
	for (; n + 1 < nperiph_drivers; n++)
		periph_drivers[n] = periph_drivers[n + 1];
	periph_drivers[n + 1] = NULL;
	nperiph_drivers--;
	xpt_unlock_buses();
	return (0);
}

void
periphdriver_init(int level)
{
	int	i, early;

	initialized = max(initialized, level);
	for (i = 0; periph_drivers[i] != NULL; i++) {
		early = (periph_drivers[i]->flags & CAM_PERIPH_DRV_EARLY) ? 1 : 2;
		if (early == initialized)
			(*periph_drivers[i]->init)();
	}
}

cam_status
cam_periph_alloc(periph_ctor_t *periph_ctor,
		 periph_oninv_t *periph_oninvalidate,
		 periph_dtor_t *periph_dtor, periph_start_t *periph_start,
		 char *name, cam_periph_type type, struct cam_path *path,
		 ac_callback_t *ac_callback, ac_code code, void *arg)
{
	struct		periph_driver **p_drv;
	struct		cam_sim *sim;
	struct		cam_periph *periph;
	struct		cam_periph *cur_periph;
	path_id_t	path_id;
	target_id_t	target_id;
	lun_id_t	lun_id;
	cam_status	status;
	u_int		init_level;

	init_level = 0;
	/*
	 * Handle Hot-Plug scenarios.  If there is already a peripheral
	 * of our type assigned to this path, we are likely waiting for
	 * final close on an old, invalidated, peripheral.  If this is
	 * the case, queue up a deferred call to the peripheral's async
	 * handler.  If it looks like a mistaken re-allocation, complain.
	 */
	if ((periph = cam_periph_find(path, name)) != NULL) {
		if ((periph->flags & CAM_PERIPH_INVALID) != 0
		 && (periph->flags & CAM_PERIPH_NEW_DEV_FOUND) == 0) {
			periph->flags |= CAM_PERIPH_NEW_DEV_FOUND;
			periph->deferred_callback = ac_callback;
			periph->deferred_ac = code;
			return (CAM_REQ_INPROG);
		} else {
			printf("cam_periph_alloc: attempt to re-allocate "
			       "valid device %s%d rejected flags %#x "
			       "refcount %d\n", periph->periph_name,
			       periph->unit_number, periph->flags,
			       periph->refcount);
		}
		return (CAM_REQ_INVALID);
	}

	periph = (struct cam_periph *)malloc(sizeof(*periph), M_CAMPERIPH,
					     M_NOWAIT|M_ZERO);

	if (periph == NULL)
		return (CAM_RESRC_UNAVAIL);

	init_level++;

	sim = xpt_path_sim(path);
	path_id = xpt_path_path_id(path);
	target_id = xpt_path_target_id(path);
	lun_id = xpt_path_lun_id(path);
	periph->periph_start = periph_start;
	periph->periph_dtor = periph_dtor;
	periph->periph_oninval = periph_oninvalidate;
	periph->type = type;
	periph->periph_name = name;
	periph->scheduled_priority = CAM_PRIORITY_NONE;
	periph->immediate_priority = CAM_PRIORITY_NONE;
	periph->refcount = 1;		/* Dropped by invalidation. */
	periph->sim = sim;
	SLIST_INIT(&periph->ccb_list);
	status = xpt_create_path(&path, periph, path_id, target_id, lun_id);
	if (status != CAM_REQ_CMP)
		goto failure;
	periph->path = path;

	xpt_lock_buses();
	for (p_drv = periph_drivers; *p_drv != NULL; p_drv++) {
		if (strcmp((*p_drv)->driver_name, name) == 0)
			break;
	}
	if (*p_drv == NULL) {
		printf("cam_periph_alloc: invalid periph name '%s'\n", name);
		xpt_unlock_buses();
		xpt_free_path(periph->path);
		free(periph, M_CAMPERIPH);
		return (CAM_REQ_INVALID);
	}
	periph->unit_number = camperiphunit(*p_drv, path_id, target_id, lun_id);
	cur_periph = TAILQ_FIRST(&(*p_drv)->units);
	while (cur_periph != NULL
	    && cur_periph->unit_number < periph->unit_number)
		cur_periph = TAILQ_NEXT(cur_periph, unit_links);
	if (cur_periph != NULL) {
		KASSERT(cur_periph->unit_number != periph->unit_number, ("duplicate units on periph list"));
		TAILQ_INSERT_BEFORE(cur_periph, periph, unit_links);
	} else {
		TAILQ_INSERT_TAIL(&(*p_drv)->units, periph, unit_links);
		(*p_drv)->generation++;
	}
	xpt_unlock_buses();

	init_level++;

	status = xpt_add_periph(periph);
	if (status != CAM_REQ_CMP)
		goto failure;

	init_level++;
	CAM_DEBUG(periph->path, CAM_DEBUG_INFO, ("Periph created\n"));

	status = periph_ctor(periph, arg);

	if (status == CAM_REQ_CMP)
		init_level++;

failure:
	switch (init_level) {
	case 4:
		/* Initialized successfully */
		break;
	case 3:
		CAM_DEBUG(periph->path, CAM_DEBUG_INFO, ("Periph destroyed\n"));
		xpt_remove_periph(periph);
		/* FALLTHROUGH */
	case 2:
		xpt_lock_buses();
		TAILQ_REMOVE(&(*p_drv)->units, periph, unit_links);
		xpt_unlock_buses();
		xpt_free_path(periph->path);
		/* FALLTHROUGH */
	case 1:
		free(periph, M_CAMPERIPH);
		/* FALLTHROUGH */
	case 0:
		/* No cleanup to perform. */
		break;
	default:
		panic("%s: Unknown init level", __func__);
	}
	return(status);
}

/*
 * Find a peripheral structure with the specified path, target, lun, 
 * and (optionally) type.  If the name is NULL, this function will return
 * the first peripheral driver that matches the specified path.
 */
struct cam_periph *
cam_periph_find(struct cam_path *path, char *name)
{
	struct periph_driver **p_drv;
	struct cam_periph *periph;

	xpt_lock_buses();
	for (p_drv = periph_drivers; *p_drv != NULL; p_drv++) {
		if (name != NULL && (strcmp((*p_drv)->driver_name, name) != 0))
			continue;

		TAILQ_FOREACH(periph, &(*p_drv)->units, unit_links) {
			if (xpt_path_comp(periph->path, path) == 0) {
				xpt_unlock_buses();
				cam_periph_assert(periph, MA_OWNED);
				return(periph);
			}
		}
		if (name != NULL) {
			xpt_unlock_buses();
			return(NULL);
		}
	}
	xpt_unlock_buses();
	return(NULL);
}

/*
 * Find peripheral driver instances attached to the specified path.
 */
int
cam_periph_list(struct cam_path *path, struct sbuf *sb)
{
	struct sbuf local_sb;
	struct periph_driver **p_drv;
	struct cam_periph *periph;
	int count;
	int sbuf_alloc_len;

	sbuf_alloc_len = 16;
retry:
	sbuf_new(&local_sb, NULL, sbuf_alloc_len, SBUF_FIXEDLEN);
	count = 0;
	xpt_lock_buses();
	for (p_drv = periph_drivers; *p_drv != NULL; p_drv++) {
		TAILQ_FOREACH(periph, &(*p_drv)->units, unit_links) {
			if (xpt_path_comp(periph->path, path) != 0)
				continue;

			if (sbuf_len(&local_sb) != 0)
				sbuf_cat(&local_sb, ",");

			sbuf_printf(&local_sb, "%s%d", periph->periph_name,
				    periph->unit_number);

			if (sbuf_error(&local_sb) == ENOMEM) {
				sbuf_alloc_len *= 2;
				xpt_unlock_buses();
				sbuf_delete(&local_sb);
				goto retry;
			}
			count++;
		}
	}
	xpt_unlock_buses();
	sbuf_finish(&local_sb);
	if (sbuf_len(sb) != 0)
		sbuf_cat(sb, ",");
	sbuf_cat(sb, sbuf_data(&local_sb));
	sbuf_delete(&local_sb);
	return (count);
}

int
cam_periph_acquire(struct cam_periph *periph)
{
	int status;

	if (periph == NULL)
		return (EINVAL);

	status = ENOENT;
	xpt_lock_buses();
	if ((periph->flags & CAM_PERIPH_INVALID) == 0) {
		periph->refcount++;
		status = 0;
	}
	xpt_unlock_buses();

	return (status);
}

void
cam_periph_doacquire(struct cam_periph *periph)
{

	xpt_lock_buses();
	KASSERT(periph->refcount >= 1,
	    ("cam_periph_doacquire() with refcount == %d", periph->refcount));
	periph->refcount++;
	xpt_unlock_buses();
}

void
cam_periph_release_locked_buses(struct cam_periph *periph)
{

	cam_periph_assert(periph, MA_OWNED);
	KASSERT(periph->refcount >= 1, ("periph->refcount >= 1"));
	if (--periph->refcount == 0)
		camperiphfree(periph);
}

void
cam_periph_release_locked(struct cam_periph *periph)
{

	if (periph == NULL)
		return;

	xpt_lock_buses();
	cam_periph_release_locked_buses(periph);
	xpt_unlock_buses();
}

void
cam_periph_release(struct cam_periph *periph)
{
	struct mtx *mtx;

	if (periph == NULL)
		return;

	cam_periph_assert(periph, MA_NOTOWNED);
	mtx = cam_periph_mtx(periph);
	mtx_lock(mtx);
	cam_periph_release_locked(periph);
	mtx_unlock(mtx);
}

/*
 * hold/unhold act as mutual exclusion for sections of the code that
 * need to sleep and want to make sure that other sections that
 * will interfere are held off. This only protects exclusive sections
 * from each other.
 */
int
cam_periph_hold(struct cam_periph *periph, int priority)
{
	int error;

	/*
	 * Increment the reference count on the peripheral
	 * while we wait for our lock attempt to succeed
	 * to ensure the peripheral doesn't disappear out
	 * from user us while we sleep.
	 */

	if (cam_periph_acquire(periph) != 0)
		return (ENXIO);

	cam_periph_assert(periph, MA_OWNED);
	while ((periph->flags & CAM_PERIPH_LOCKED) != 0) {
		periph->flags |= CAM_PERIPH_LOCK_WANTED;
		if ((error = cam_periph_sleep(periph, periph, priority,
		    "caplck", 0)) != 0) {
			cam_periph_release_locked(periph);
			return (error);
		}
		if (periph->flags & CAM_PERIPH_INVALID) {
			cam_periph_release_locked(periph);
			return (ENXIO);
		}
	}

	periph->flags |= CAM_PERIPH_LOCKED;
	return (0);
}

void
cam_periph_unhold(struct cam_periph *periph)
{

	cam_periph_assert(periph, MA_OWNED);

	periph->flags &= ~CAM_PERIPH_LOCKED;
	if ((periph->flags & CAM_PERIPH_LOCK_WANTED) != 0) {
		periph->flags &= ~CAM_PERIPH_LOCK_WANTED;
		wakeup(periph);
	}

	cam_periph_release_locked(periph);
}

/*
 * Look for the next unit number that is not currently in use for this
 * peripheral type starting at "newunit".  Also exclude unit numbers that
 * are reserved by for future "hardwiring" unless we already know that this
 * is a potential wired device.  Only assume that the device is "wired" the
 * first time through the loop since after that we'll be looking at unit
 * numbers that did not match a wiring entry.
 */
static u_int
camperiphnextunit(struct periph_driver *p_drv, u_int newunit, int wired,
		  path_id_t pathid, target_id_t target, lun_id_t lun)
{
	struct	cam_periph *periph;
	char	*periph_name;
	int	i, val, dunit, r;
	const char *dname, *strval;

	periph_name = p_drv->driver_name;
	for (;;newunit++) {
		for (periph = TAILQ_FIRST(&p_drv->units);
		     periph != NULL && periph->unit_number != newunit;
		     periph = TAILQ_NEXT(periph, unit_links))
			;

		if (periph != NULL && periph->unit_number == newunit) {
			if (wired != 0) {
				xpt_print(periph->path, "Duplicate Wired "
				    "Device entry!\n");
				xpt_print(periph->path, "Second device (%s "
				    "device at scbus%d target %d lun %d) will "
				    "not be wired\n", periph_name, pathid,
				    target, lun);
				wired = 0;
			}
			continue;
		}
		if (wired)
			break;

		/*
		 * Don't match entries like "da 4" as a wired down
		 * device, but do match entries like "da 4 target 5"
		 * or even "da 4 scbus 1". 
		 */
		i = 0;
		dname = periph_name;
		for (;;) {
			r = resource_find_dev(&i, dname, &dunit, NULL, NULL);
			if (r != 0)
				break;
			/* if no "target" and no specific scbus, skip */
			if (resource_int_value(dname, dunit, "target", &val) &&
			    (resource_string_value(dname, dunit, "at",&strval)||
			     strcmp(strval, "scbus") == 0))
				continue;
			if (newunit == dunit)
				break;
		}
		if (r != 0)
			break;
	}
	return (newunit);
}

static u_int
camperiphunit(struct periph_driver *p_drv, path_id_t pathid,
	      target_id_t target, lun_id_t lun)
{
	u_int	unit;
	int	wired, i, val, dunit;
	const char *dname, *strval;
	char	pathbuf[32], *periph_name;

	periph_name = p_drv->driver_name;
	snprintf(pathbuf, sizeof(pathbuf), "scbus%d", pathid);
	unit = 0;
	i = 0;
	dname = periph_name;
	for (wired = 0; resource_find_dev(&i, dname, &dunit, NULL, NULL) == 0;
	     wired = 0) {
		if (resource_string_value(dname, dunit, "at", &strval) == 0) {
			if (strcmp(strval, pathbuf) != 0)
				continue;
			wired++;
		}
		if (resource_int_value(dname, dunit, "target", &val) == 0) {
			if (val != target)
				continue;
			wired++;
		}
		if (resource_int_value(dname, dunit, "lun", &val) == 0) {
			if (val != lun)
				continue;
			wired++;
		}
		if (wired != 0) {
			unit = dunit;
			break;
		}
	}

	/*
	 * Either start from 0 looking for the next unit or from
	 * the unit number given in the resource config.  This way,
	 * if we have wildcard matches, we don't return the same
	 * unit number twice.
	 */
	unit = camperiphnextunit(p_drv, unit, wired, pathid, target, lun);

	return (unit);
}

void
cam_periph_invalidate(struct cam_periph *periph)
{

	cam_periph_assert(periph, MA_OWNED);
	/*
	 * We only tear down the device the first time a peripheral is
	 * invalidated.
	 */
	if ((periph->flags & CAM_PERIPH_INVALID) != 0)
		return;

	CAM_DEBUG(periph->path, CAM_DEBUG_INFO, ("Periph invalidated\n"));
	if ((periph->flags & CAM_PERIPH_ANNOUNCED) && !rebooting) {
		struct sbuf sb;
		char buffer[160];

		sbuf_new(&sb, buffer, 160, SBUF_FIXEDLEN);
		xpt_denounce_periph_sbuf(periph, &sb);
		sbuf_finish(&sb);
		sbuf_putbuf(&sb);
	}
	periph->flags |= CAM_PERIPH_INVALID;
	periph->flags &= ~CAM_PERIPH_NEW_DEV_FOUND;
	if (periph->periph_oninval != NULL)
		periph->periph_oninval(periph);
	cam_periph_release_locked(periph);
}

static void
camperiphfree(struct cam_periph *periph)
{
	struct periph_driver **p_drv;
	struct periph_driver *drv;

	cam_periph_assert(periph, MA_OWNED);
	KASSERT(periph->periph_allocating == 0, ("%s%d: freed while allocating",
	    periph->periph_name, periph->unit_number));
	for (p_drv = periph_drivers; *p_drv != NULL; p_drv++) {
		if (strcmp((*p_drv)->driver_name, periph->periph_name) == 0)
			break;
	}
	if (*p_drv == NULL) {
		printf("camperiphfree: attempt to free non-existant periph\n");
		return;
	}
	/*
	 * Cache a pointer to the periph_driver structure.  If a
	 * periph_driver is added or removed from the array (see
	 * periphdriver_register()) while we drop the toplogy lock
	 * below, p_drv may change.  This doesn't protect against this
	 * particular periph_driver going away.  That will require full
	 * reference counting in the periph_driver infrastructure.
	 */
	drv = *p_drv;

	/*
	 * We need to set this flag before dropping the topology lock, to
	 * let anyone who is traversing the list that this peripheral is
	 * about to be freed, and there will be no more reference count
	 * checks.
	 */
	periph->flags |= CAM_PERIPH_FREE;

	/*
	 * The peripheral destructor semantics dictate calling with only the
	 * SIM mutex held.  Since it might sleep, it should not be called
	 * with the topology lock held.
	 */
	xpt_unlock_buses();

	/*
	 * We need to call the peripheral destructor prior to removing the
	 * peripheral from the list.  Otherwise, we risk running into a
	 * scenario where the peripheral unit number may get reused
	 * (because it has been removed from the list), but some resources
	 * used by the peripheral are still hanging around.  In particular,
	 * the devfs nodes used by some peripherals like the pass(4) driver
	 * aren't fully cleaned up until the destructor is run.  If the
	 * unit number is reused before the devfs instance is fully gone,
	 * devfs will panic.
	 */
	if (periph->periph_dtor != NULL)
		periph->periph_dtor(periph);

	/*
	 * The peripheral list is protected by the topology lock. We have to
	 * remove the periph from the drv list before we call deferred_ac. The
	 * AC_FOUND_DEVICE callback won't create a new periph if it's still there.
	 */
	xpt_lock_buses();

	TAILQ_REMOVE(&drv->units, periph, unit_links);
	drv->generation++;

	xpt_remove_periph(periph);

	xpt_unlock_buses();
	if ((periph->flags & CAM_PERIPH_ANNOUNCED) && !rebooting)
		xpt_print(periph->path, "Periph destroyed\n");
	else
		CAM_DEBUG(periph->path, CAM_DEBUG_INFO, ("Periph destroyed\n"));

	if (periph->flags & CAM_PERIPH_NEW_DEV_FOUND) {
		union ccb ccb;
		void *arg;

		switch (periph->deferred_ac) {
		case AC_FOUND_DEVICE:
			ccb.ccb_h.func_code = XPT_GDEV_TYPE;
			xpt_setup_ccb(&ccb.ccb_h, periph->path, CAM_PRIORITY_NORMAL);
			xpt_action(&ccb);
			arg = &ccb;
			break;
		case AC_PATH_REGISTERED:
			xpt_path_inq(&ccb.cpi, periph->path);
			arg = &ccb;
			break;
		default:
			arg = NULL;
			break;
		}
		periph->deferred_callback(NULL, periph->deferred_ac,
					  periph->path, arg);
	}
	xpt_free_path(periph->path);
	free(periph, M_CAMPERIPH);
	xpt_lock_buses();
}

/*
 * Map user virtual pointers into kernel virtual address space, so we can
 * access the memory.  This is now a generic function that centralizes most
 * of the sanity checks on the data flags, if any.
 * This also only works for up to MAXPHYS memory.  Since we use
 * buffers to map stuff in and out, we're limited to the buffer size.
 */
int
cam_periph_mapmem(union ccb *ccb, struct cam_periph_map_info *mapinfo,
    u_int maxmap)
{
	int numbufs, i;
	u_int8_t * __capability *data_ptrs[CAM_PERIPH_MAXMAPS];
	u_int32_t lengths[CAM_PERIPH_MAXMAPS];
	u_int32_t dirs[CAM_PERIPH_MAXMAPS];
	bool misaligned[CAM_PERIPH_MAXMAPS];

	bzero(mapinfo, sizeof(*mapinfo));
	if (maxmap == 0)
		maxmap = DFLTPHYS;	/* traditional default */
	else if (maxmap > MAXPHYS)
		maxmap = MAXPHYS;	/* for safety */
	switch(ccb->ccb_h.func_code) {
	case XPT_DEV_MATCH:
		if (ccb->cdm.match_buf_len == 0) {
			printf("cam_periph_mapmem: invalid match buffer "
			       "length 0\n");
			return(EINVAL);
		}
		if (ccb->cdm.pattern_buf_len > 0) {
			data_ptrs[0] = (u_int8_t * __capability *)&ccb->cdm.user_patterns;
			lengths[0] = ccb->cdm.pattern_buf_len;
			dirs[0] = CAM_DIR_OUT;
			data_ptrs[1] = (u_int8_t * __capability *)&ccb->cdm.user_matches;
			lengths[1] = ccb->cdm.match_buf_len;
			dirs[1] = CAM_DIR_IN;
			numbufs = 2;
		} else {
			data_ptrs[0] = (u_int8_t * __capability *)&ccb->cdm.user_matches;
			lengths[0] = ccb->cdm.match_buf_len;
			dirs[0] = CAM_DIR_IN;
			numbufs = 1;
		}
		/*
		 * This request will not go to the hardware, no reason
		 * to be so strict. vmapbuf() is able to map up to MAXPHYS.
		 */
		maxmap = MAXPHYS;
		break;
	case XPT_SCSI_IO:
	case XPT_CONT_TARGET_IO:
		if ((ccb->ccb_h.flags & CAM_DIR_MASK) == CAM_DIR_NONE)
			return(0);
		if ((ccb->ccb_h.flags & CAM_DATA_MASK) != CAM_DATA_VADDR)
			return (EINVAL);
		data_ptrs[0] = &ccb->csio.user_data_ptr;
		lengths[0] = ccb->csio.dxfer_len;
		dirs[0] = ccb->ccb_h.flags & CAM_DIR_MASK;
		numbufs = 1;
		break;
	case XPT_ATA_IO:
		if ((ccb->ccb_h.flags & CAM_DIR_MASK) == CAM_DIR_NONE)
			return(0);
		if ((ccb->ccb_h.flags & CAM_DATA_MASK) != CAM_DATA_VADDR)
			return (EINVAL);
		data_ptrs[0] = &ccb->ataio.user_data_ptr;
		lengths[0] = ccb->ataio.dxfer_len;
		dirs[0] = ccb->ccb_h.flags & CAM_DIR_MASK;
		numbufs = 1;
		break;
	case XPT_MMC_IO:
		if ((ccb->ccb_h.flags & CAM_DIR_MASK) == CAM_DIR_NONE)
			return(0);
		/* Two mappings: one for cmd->data and one for cmd->data->data */
		/*
		 * XXXCHERI: Don't bother with the second mapping as
		 * the code currently reads directly from a user
		 * pointer and then tries to modify the copy of the
		 * pointer in userspace.
		 */
		data_ptrs[0] = (u_int8_t * __capability *)&ccb->mmcio.cmd.user_data;
		lengths[0] = sizeof(struct mmc_data *);
		dirs[0] = ccb->ccb_h.flags & CAM_DIR_MASK;
#if 0
		data_ptrs[1] = &ccb->mmcio.cmd.data->data;
		lengths[1] = ccb->mmcio.cmd.data->len;
		dirs[1] = ccb->ccb_h.flags & CAM_DIR_MASK;
#endif
		numbufs = 1;
		break;
	case XPT_SMP_IO:
		data_ptrs[0] = &ccb->smpio.smp_user_request;
		lengths[0] = ccb->smpio.smp_request_len;
		dirs[0] = CAM_DIR_OUT;
		data_ptrs[1] = &ccb->smpio.smp_user_response;
		lengths[1] = ccb->smpio.smp_response_len;
		dirs[1] = CAM_DIR_IN;
		numbufs = 2;
		break;
	case XPT_NVME_IO:
	case XPT_NVME_ADMIN:
		if ((ccb->ccb_h.flags & CAM_DIR_MASK) == CAM_DIR_NONE)
			return (0);
		if ((ccb->ccb_h.flags & CAM_DATA_MASK) != CAM_DATA_VADDR)
			return (EINVAL);
		data_ptrs[0] = &ccb->nvmeio.user_data_ptr;
		lengths[0] = ccb->nvmeio.dxfer_len;
		dirs[0] = ccb->ccb_h.flags & CAM_DIR_MASK;
		numbufs = 1;
		break;
	case XPT_DEV_ADVINFO:
		if (ccb->cdai.bufsiz == 0)
			return (0);

		data_ptrs[0] = &ccb->cdai.user_buf;
		lengths[0] = ccb->cdai.bufsiz;
		dirs[0] = CAM_DIR_IN;
		numbufs = 1;

		/*
		 * This request will not go to the hardware, no reason
		 * to be so strict. vmapbuf() is able to map up to MAXPHYS.
		 */
		maxmap = MAXPHYS;
		break;
	default:
		return(EINVAL);
		break; /* NOTREACHED */
	}

	/*
	 * Check the transfer length and permissions first, so we don't
	 * have to unmap any previously mapped buffers.
	 */
	for (i = 0; i < numbufs; i++) {
		if (lengths[i] > maxmap) {
			printf("cam_periph_mapmem: attempt to map %lu bytes, "
			       "which is greater than %lu\n",
			       (long)(lengths[i]), (u_long)maxmap);
			return (E2BIG);
		}

		/*
		 * The userland data pointer passed in may not be page
		 * aligned.  vmapbuf() truncates the address to a page
		 * boundary, so if the address isn't page aligned, we'll
		 * need enough space for the given transfer length, plus
		 * whatever extra space is necessary to make it to the page
		 * boundary.
		 */
		misaligned[i] = (lengths[i] +
		    (((__cheri_addr vm_offset_t)(*data_ptrs[i])) & PAGE_MASK) > MAXPHYS);
	}

	/*
	 * This keeps the kernel stack of current thread from getting
	 * swapped.  In low-memory situations where the kernel stack might
	 * otherwise get swapped out, this holds it and allows the thread
	 * to make progress and release the kernel mapped pages sooner.
	 *
	 * XXX KDM should I use P_NOSWAP instead?
	 */
	PHOLD(curproc);

	for (i = 0; i < numbufs; i++) {
		/* Save the user's data address. */
		mapinfo->orig[i] = *data_ptrs[i];

		/*
		 * For small buffers use malloc+copyin/copyout instead of
		 * mapping to KVA to avoid expensive TLB shootdowns.  For
		 * small allocations malloc is backed by UMA, and so much
		 * cheaper on SMP systems.
		 */
		if ((lengths[i] <= periph_mapmem_thresh || misaligned[i]) &&
		    ccb->ccb_h.func_code != XPT_MMC_IO) {
			void *buf;

			buf = malloc(lengths[i], M_CAMPERIPH, M_WAITOK);
			if (dirs[i] != CAM_DIR_IN) {
				if (copyin(mapinfo->orig[i], buf, 
				    lengths[i]) != 0) {
					free(buf, M_CAMPERIPH);
					goto fail;
				}
			} else
				bzero(buf, lengths[i]);
			*(void **)data_ptrs[i] = buf;
			continue;
		}

		/*
		 * Get the buffer.
		 */
		mapinfo->bp[i] = uma_zalloc(pbuf_zone, M_WAITOK);

<<<<<<< HEAD
		/* set the transfer length, we know it's < MAXPHYS */
		mapinfo->bp[i]->b_bufsize = lengths[i];

=======
>>>>>>> 7d8530e5
		/* set the direction */
		mapinfo->bp[i]->b_iocmd = (dirs[i] == CAM_DIR_OUT) ?
		    BIO_WRITE : BIO_READ;

		/* Map the buffer into kernel memory. */
<<<<<<< HEAD
		if (vmapbuf(mapinfo->bp[i], *data_ptrs[i], 1) < 0) {
=======
		if (vmapbuf(mapinfo->bp[i], *data_ptrs[i], lengths[i], 1) < 0) {
>>>>>>> 7d8530e5
			uma_zfree(pbuf_zone, mapinfo->bp[i]);
			goto fail;
		}

		/* set our pointer to the new mapped area */
		*(void **)data_ptrs[i] = mapinfo->bp[i]->b_data;
	}

	/*
	 * Now that we've gotten this far, change ownership to the kernel
	 * of the buffers so that we don't run afoul of returning to user
	 * space with locks (on the buffer) held.
	 */
	for (i = 0; i < numbufs; i++) {
		if (mapinfo->bp[i])
			BUF_KERNPROC(mapinfo->bp[i]);
	}

	mapinfo->num_bufs_used = numbufs;
	return(0);

fail:
	for (i--; i >= 0; i--) {
		if (mapinfo->bp[i]) {
			vunmapbuf(mapinfo->bp[i]);
			uma_zfree(pbuf_zone, mapinfo->bp[i]);
		} else
			free(*(void **)data_ptrs[i], M_CAMPERIPH);
		*data_ptrs[i] = mapinfo->orig[i];
	}
	PRELE(curproc);
	return(EACCES);
}

/*
 * Unmap memory segments mapped into kernel virtual address space by
 * cam_periph_mapmem().
 */
void
cam_periph_unmapmem(union ccb *ccb, struct cam_periph_map_info *mapinfo)
{
	int numbufs, i;
	u_int8_t * __capability *data_ptrs[CAM_PERIPH_MAXMAPS];
	u_int32_t lengths[CAM_PERIPH_MAXMAPS];
	u_int32_t dirs[CAM_PERIPH_MAXMAPS];

	if (mapinfo->num_bufs_used <= 0) {
		/* nothing to free and the process wasn't held. */
		return;
	}

	switch (ccb->ccb_h.func_code) {
	case XPT_DEV_MATCH:
		if (ccb->cdm.pattern_buf_len > 0) {
			data_ptrs[0] = (u_int8_t * __capability *)&ccb->cdm.user_patterns;
			lengths[0] = ccb->cdm.pattern_buf_len;
			dirs[0] = CAM_DIR_OUT;
			data_ptrs[1] = (u_int8_t * __capability *)&ccb->cdm.user_matches;
			lengths[1] = ccb->cdm.match_buf_len;
			dirs[1] = CAM_DIR_IN;
			numbufs = 2;
		} else {
			data_ptrs[0] = (u_int8_t * __capability *)&ccb->cdm.user_matches;
			lengths[0] = ccb->cdm.match_buf_len;
			dirs[0] = CAM_DIR_IN;
			numbufs = 1;
		}
		break;
	case XPT_SCSI_IO:
	case XPT_CONT_TARGET_IO:
		data_ptrs[0] = &ccb->csio.user_data_ptr;
		lengths[0] = ccb->csio.dxfer_len;
		dirs[0] = ccb->ccb_h.flags & CAM_DIR_MASK;
		numbufs = 1;
		break;
	case XPT_ATA_IO:
		data_ptrs[0] = &ccb->ataio.user_data_ptr;
		lengths[0] = ccb->ataio.dxfer_len;
		dirs[0] = ccb->ccb_h.flags & CAM_DIR_MASK;
		numbufs = 1;
		break;
	case XPT_MMC_IO:
		data_ptrs[0] = (u_int8_t * __capability *)&ccb->mmcio.cmd.user_data;
		lengths[0] = sizeof(struct mmc_data *);
		dirs[0] = ccb->ccb_h.flags & CAM_DIR_MASK;
#if 0
		data_ptrs[1] = &ccb->mmcio.cmd.data->data;
		lengths[1] = ccb->mmcio.cmd.data->len;
		dirs[1] = ccb->ccb_h.flags & CAM_DIR_MASK;
#endif
		numbufs = 1;
		break;
	case XPT_SMP_IO:
		data_ptrs[0] = &ccb->smpio.smp_user_request;
		lengths[0] = ccb->smpio.smp_request_len;
		dirs[0] = CAM_DIR_OUT;
		data_ptrs[1] = &ccb->smpio.smp_user_response;
		lengths[1] = ccb->smpio.smp_response_len;
		dirs[1] = CAM_DIR_IN;
		numbufs = 2;
		break;
	case XPT_NVME_IO:
	case XPT_NVME_ADMIN:
		data_ptrs[0] = &ccb->nvmeio.user_data_ptr;
		lengths[0] = ccb->nvmeio.dxfer_len;
		dirs[0] = ccb->ccb_h.flags & CAM_DIR_MASK;
		numbufs = 1;
		break;
	case XPT_DEV_ADVINFO:
		data_ptrs[0] = &ccb->cdai.user_buf;
		lengths[0] = ccb->cdai.bufsiz;
		dirs[0] = CAM_DIR_IN;
		numbufs = 1;
		break;
	default:
		/* allow ourselves to be swapped once again */
		PRELE(curproc);
		return;
		break; /* NOTREACHED */ 
	}

	for (i = 0; i < numbufs; i++) {
		if (mapinfo->bp[i]) {
			/* unmap the buffer */
			vunmapbuf(mapinfo->bp[i]);

			/* release the buffer */
			uma_zfree(pbuf_zone, mapinfo->bp[i]);
		} else {
			void *buf;

			buf = *(void **)data_ptrs[i];
			if (dirs[i] != CAM_DIR_OUT) {
				copyout(buf, mapinfo->orig[i],
				    lengths[i]);
			}
			free(buf, M_CAMPERIPH);
		}

		/* Set the user's pointer back to the original value */
		*data_ptrs[i] = mapinfo->orig[i];
	}

	/* allow ourselves to be swapped once again */
	PRELE(curproc);
}

int
cam_periph_ioctl(struct cam_periph *periph, u_long cmd, caddr_t addr,
		 int (*error_routine)(union ccb *ccb, 
				      cam_flags camflags,
				      u_int32_t sense_flags))
{
	union ccb 	     *ccb;
	int 		     error;
	int		     found;

	error = found = 0;

	switch(cmd){
	case CAMGETPASSTHRU:
		ccb = cam_periph_getccb(periph, CAM_PRIORITY_NORMAL);
		xpt_setup_ccb(&ccb->ccb_h,
			      ccb->ccb_h.path,
			      CAM_PRIORITY_NORMAL);
		ccb->ccb_h.func_code = XPT_GDEVLIST;

		/*
		 * Basically, the point of this is that we go through
		 * getting the list of devices, until we find a passthrough
		 * device.  In the current version of the CAM code, the
		 * only way to determine what type of device we're dealing
		 * with is by its name.
		 */
		while (found == 0) {
			ccb->cgdl.index = 0;
			ccb->cgdl.status = CAM_GDEVLIST_MORE_DEVS;
			while (ccb->cgdl.status == CAM_GDEVLIST_MORE_DEVS) {
				/* we want the next device in the list */
				xpt_action(ccb);
				if (strncmp(ccb->cgdl.periph_name, 
				    "pass", 4) == 0){
					found = 1;
					break;
				}
			}
			if ((ccb->cgdl.status == CAM_GDEVLIST_LAST_DEVICE) &&
			    (found == 0)) {
				ccb->cgdl.periph_name[0] = '\0';
				ccb->cgdl.unit_number = 0;
				break;
			}
		}

		/* copy the result back out */	
		bcopy(ccb, addr, sizeof(union ccb));

		/* and release the ccb */
		xpt_release_ccb(ccb);

		break;
	default:
		error = ENOTTY;
		break;
	}
	return(error);
}

static void
cam_periph_done_panic(struct cam_periph *periph, union ccb *done_ccb)
{

	panic("%s: already done with ccb %p", __func__, done_ccb);
}

static void
cam_periph_done(struct cam_periph *periph, union ccb *done_ccb)
{

	/* Caller will release the CCB */
	xpt_path_assert(done_ccb->ccb_h.path, MA_OWNED);
	done_ccb->ccb_h.cbfcnp = cam_periph_done_panic;
	wakeup(&done_ccb->ccb_h.cbfcnp);
}

static void
cam_periph_ccbwait(union ccb *ccb)
{

	if ((ccb->ccb_h.func_code & XPT_FC_QUEUED) != 0) {
		while (ccb->ccb_h.cbfcnp != cam_periph_done_panic)
			xpt_path_sleep(ccb->ccb_h.path, &ccb->ccb_h.cbfcnp,
			    PRIBIO, "cbwait", 0);
	}
	KASSERT(ccb->ccb_h.pinfo.index == CAM_UNQUEUED_INDEX &&
	    (ccb->ccb_h.status & CAM_STATUS_MASK) != CAM_REQ_INPROG,
	    ("%s: proceeding with incomplete ccb: ccb=%p, func_code=%#x, "
	     "status=%#x, index=%d", __func__, ccb, ccb->ccb_h.func_code,
	     ccb->ccb_h.status, ccb->ccb_h.pinfo.index));
}

/*
 * Dispatch a CCB and wait for it to complete.  If the CCB has set a
 * callback function (ccb->ccb_h.cbfcnp), it will be overwritten and lost.
 */
int
cam_periph_runccb(union ccb *ccb,
		  int (*error_routine)(union ccb *ccb,
				       cam_flags camflags,
				       u_int32_t sense_flags),
		  cam_flags camflags, u_int32_t sense_flags,
		  struct devstat *ds)
{
	struct bintime *starttime;
	struct bintime ltime;
	int error;
	bool must_poll;
	uint32_t timeout = 1;

	starttime = NULL;
	xpt_path_assert(ccb->ccb_h.path, MA_OWNED);
	KASSERT((ccb->ccb_h.flags & CAM_UNLOCKED) == 0,
	    ("%s: ccb=%p, func_code=%#x, flags=%#x", __func__, ccb,
	     ccb->ccb_h.func_code, ccb->ccb_h.flags));

	/*
	 * If the user has supplied a stats structure, and if we understand
	 * this particular type of ccb, record the transaction start.
	 */
	if (ds != NULL &&
	    (ccb->ccb_h.func_code == XPT_SCSI_IO ||
	    ccb->ccb_h.func_code == XPT_ATA_IO ||
	    ccb->ccb_h.func_code == XPT_NVME_IO)) {
		starttime = &ltime;
		binuptime(starttime);
		devstat_start_transaction(ds, starttime);
	}

	/*
	 * We must poll the I/O while we're dumping. The scheduler is normally
	 * stopped for dumping, except when we call doadump from ddb. While the
	 * scheduler is running in this case, we still need to poll the I/O to
	 * avoid sleeping waiting for the ccb to complete.
	 *
	 * A panic triggered dump stops the scheduler, any callback from the
	 * shutdown_post_sync event will run with the scheduler stopped, but
	 * before we're officially dumping. To avoid hanging in adashutdown
	 * initiated commands (or other similar situations), we have to test for
	 * either SCHEDULER_STOPPED() here as well.
	 *
	 * To avoid locking problems, dumping/polling callers must call
	 * without a periph lock held.
	 */
	must_poll = dumping || SCHEDULER_STOPPED();
	ccb->ccb_h.cbfcnp = cam_periph_done;

	/*
	 * If we're polling, then we need to ensure that we have ample resources
	 * in the periph.  cam_periph_error can reschedule the ccb by calling
	 * xpt_action and returning ERESTART, so we have to effect the polling
	 * in the do loop below.
	 */
	if (must_poll) {
		timeout = xpt_poll_setup(ccb);
	}

	if (timeout == 0) {
		ccb->ccb_h.status = CAM_RESRC_UNAVAIL;
		error = EBUSY;
	} else {
		xpt_action(ccb);
		do {
			if (must_poll) {
				xpt_pollwait(ccb, timeout);
				timeout = ccb->ccb_h.timeout * 10;
			} else {
				cam_periph_ccbwait(ccb);
			}
			if ((ccb->ccb_h.status & CAM_STATUS_MASK) == CAM_REQ_CMP)
				error = 0;
			else if (error_routine != NULL) {
				ccb->ccb_h.cbfcnp = cam_periph_done;
				error = (*error_routine)(ccb, camflags, sense_flags);
			} else
				error = 0;
		} while (error == ERESTART);
	}

	if ((ccb->ccb_h.status & CAM_DEV_QFRZN) != 0) {
		cam_release_devq(ccb->ccb_h.path,
				 /* relsim_flags */0,
				 /* openings */0,
				 /* timeout */0,
				 /* getcount_only */ FALSE);
		ccb->ccb_h.status &= ~CAM_DEV_QFRZN;
	}

	if (ds != NULL) {
		uint32_t bytes;
		devstat_tag_type tag;
		bool valid = true;

		if (ccb->ccb_h.func_code == XPT_SCSI_IO) {
			bytes = ccb->csio.dxfer_len - ccb->csio.resid;
			tag = (devstat_tag_type)(ccb->csio.tag_action & 0x3);
		} else if (ccb->ccb_h.func_code == XPT_ATA_IO) {
			bytes = ccb->ataio.dxfer_len - ccb->ataio.resid;
			tag = (devstat_tag_type)0;
		} else if (ccb->ccb_h.func_code == XPT_NVME_IO) {
			bytes = ccb->nvmeio.dxfer_len; /* NB: resid no possible */
			tag = (devstat_tag_type)0;
		} else {
			valid = false;
		}
		if (valid)
			devstat_end_transaction(ds, bytes, tag,
			    ((ccb->ccb_h.flags & CAM_DIR_MASK) == CAM_DIR_NONE) ?
			    DEVSTAT_NO_DATA : (ccb->ccb_h.flags & CAM_DIR_OUT) ?
			    DEVSTAT_WRITE : DEVSTAT_READ, NULL, starttime);
	}

	return(error);
}

void
cam_freeze_devq(struct cam_path *path)
{
	struct ccb_hdr ccb_h;

	CAM_DEBUG(path, CAM_DEBUG_TRACE, ("cam_freeze_devq\n"));
	xpt_setup_ccb(&ccb_h, path, /*priority*/1);
	ccb_h.func_code = XPT_NOOP;
	ccb_h.flags = CAM_DEV_QFREEZE;
	xpt_action((union ccb *)&ccb_h);
}

u_int32_t
cam_release_devq(struct cam_path *path, u_int32_t relsim_flags,
		 u_int32_t openings, u_int32_t arg,
		 int getcount_only)
{
	struct ccb_relsim crs;

	CAM_DEBUG(path, CAM_DEBUG_TRACE, ("cam_release_devq(%u, %u, %u, %d)\n",
	    relsim_flags, openings, arg, getcount_only));
	xpt_setup_ccb(&crs.ccb_h, path, CAM_PRIORITY_NORMAL);
	crs.ccb_h.func_code = XPT_REL_SIMQ;
	crs.ccb_h.flags = getcount_only ? CAM_DEV_QFREEZE : 0;
	crs.release_flags = relsim_flags;
	crs.openings = openings;
	crs.release_timeout = arg;
	xpt_action((union ccb *)&crs);
	return (crs.qfrozen_cnt);
}

#define saved_ccb_ptr ppriv_ptr0
static void
camperiphdone(struct cam_periph *periph, union ccb *done_ccb)
{
	union ccb      *saved_ccb;
	cam_status	status;
	struct scsi_start_stop_unit *scsi_cmd;
	int		error = 0, error_code, sense_key, asc, ascq;

	scsi_cmd = (struct scsi_start_stop_unit *)
	    &done_ccb->csio.cdb_io.cdb_bytes;
	status = done_ccb->ccb_h.status;

	if ((status & CAM_STATUS_MASK) != CAM_REQ_CMP) {
		if (scsi_extract_sense_ccb(done_ccb,
		    &error_code, &sense_key, &asc, &ascq)) {
			/*
			 * If the error is "invalid field in CDB",
			 * and the load/eject flag is set, turn the
			 * flag off and try again.  This is just in
			 * case the drive in question barfs on the
			 * load eject flag.  The CAM code should set
			 * the load/eject flag by default for
			 * removable media.
			 */
			if ((scsi_cmd->opcode == START_STOP_UNIT) &&
			    ((scsi_cmd->how & SSS_LOEJ) != 0) &&
			     (asc == 0x24) && (ascq == 0x00)) {
				scsi_cmd->how &= ~SSS_LOEJ;
				if (status & CAM_DEV_QFRZN) {
					cam_release_devq(done_ccb->ccb_h.path,
					    0, 0, 0, 0);
					done_ccb->ccb_h.status &=
					    ~CAM_DEV_QFRZN;
				}
				xpt_action(done_ccb);
				goto out;
			}
		}
		error = cam_periph_error(done_ccb, 0,
		    SF_RETRY_UA | SF_NO_PRINT);
		if (error == ERESTART)
			goto out;
		if (done_ccb->ccb_h.status & CAM_DEV_QFRZN) {
			cam_release_devq(done_ccb->ccb_h.path, 0, 0, 0, 0);
			done_ccb->ccb_h.status &= ~CAM_DEV_QFRZN;
		}
	} else {
		/*
		 * If we have successfully taken a device from the not
		 * ready to ready state, re-scan the device and re-get
		 * the inquiry information.  Many devices (mostly disks)
		 * don't properly report their inquiry information unless
		 * they are spun up.
		 */
		if (scsi_cmd->opcode == START_STOP_UNIT)
			xpt_async(AC_INQ_CHANGED, done_ccb->ccb_h.path, NULL);
	}

	/* If we tried long wait and still failed, remember that. */
	if ((periph->flags & CAM_PERIPH_RECOVERY_WAIT) &&
	    (done_ccb->csio.cdb_io.cdb_bytes[0] == TEST_UNIT_READY)) {
		periph->flags &= ~CAM_PERIPH_RECOVERY_WAIT;
		if (error != 0 && done_ccb->ccb_h.retry_count == 0)
			periph->flags |= CAM_PERIPH_RECOVERY_WAIT_FAILED;
	}

	/*
	 * After recovery action(s) completed, return to the original CCB.
	 * If the recovery CCB has failed, considering its own possible
	 * retries and recovery, assume we are back in state where we have
	 * been originally, but without recovery hopes left.  In such case,
	 * after the final attempt below, we cancel any further retries,
	 * blocking by that also any new recovery attempts for this CCB,
	 * and the result will be the final one returned to the CCB owher.
	 */
	saved_ccb = (union ccb *)done_ccb->ccb_h.saved_ccb_ptr;
	bcopy(saved_ccb, done_ccb, sizeof(*done_ccb));
	xpt_free_ccb(saved_ccb);
	if (done_ccb->ccb_h.cbfcnp != camperiphdone)
		periph->flags &= ~CAM_PERIPH_RECOVERY_INPROG;
	if (error != 0)
		done_ccb->ccb_h.retry_count = 0;
	xpt_action(done_ccb);

out:
	/* Drop freeze taken due to CAM_DEV_QFREEZE flag set. */
	cam_release_devq(done_ccb->ccb_h.path, 0, 0, 0, 0);
}

/*
 * Generic Async Event handler.  Peripheral drivers usually
 * filter out the events that require personal attention,
 * and leave the rest to this function.
 */
void
cam_periph_async(struct cam_periph *periph, u_int32_t code,
		 struct cam_path *path, void *arg)
{
	switch (code) {
	case AC_LOST_DEVICE:
		cam_periph_invalidate(periph);
		break; 
	default:
		break;
	}
}

void
cam_periph_bus_settle(struct cam_periph *periph, u_int bus_settle)
{
	struct ccb_getdevstats cgds;

	xpt_setup_ccb(&cgds.ccb_h, periph->path, CAM_PRIORITY_NORMAL);
	cgds.ccb_h.func_code = XPT_GDEV_STATS;
	xpt_action((union ccb *)&cgds);
	cam_periph_freeze_after_event(periph, &cgds.last_reset, bus_settle);
}

void
cam_periph_freeze_after_event(struct cam_periph *periph,
			      struct timeval* event_time, u_int duration_ms)
{
	struct timeval delta;
	struct timeval duration_tv;

	if (!timevalisset(event_time))
		return;

	microtime(&delta);
	timevalsub(&delta, event_time);
	duration_tv.tv_sec = duration_ms / 1000;
	duration_tv.tv_usec = (duration_ms % 1000) * 1000;
	if (timevalcmp(&delta, &duration_tv, <)) {
		timevalsub(&duration_tv, &delta);

		duration_ms = duration_tv.tv_sec * 1000;
		duration_ms += duration_tv.tv_usec / 1000;
		cam_freeze_devq(periph->path); 
		cam_release_devq(periph->path,
				RELSIM_RELEASE_AFTER_TIMEOUT,
				/*reduction*/0,
				/*timeout*/duration_ms,
				/*getcount_only*/0);
	}

}

static int
camperiphscsistatuserror(union ccb *ccb, union ccb **orig_ccb,
    cam_flags camflags, u_int32_t sense_flags,
    int *openings, u_int32_t *relsim_flags,
    u_int32_t *timeout, u_int32_t *action, const char **action_string)
{
	struct cam_periph *periph;
	int error;

	switch (ccb->csio.scsi_status) {
	case SCSI_STATUS_OK:
	case SCSI_STATUS_COND_MET:
	case SCSI_STATUS_INTERMED:
	case SCSI_STATUS_INTERMED_COND_MET:
		error = 0;
		break;
	case SCSI_STATUS_CMD_TERMINATED:
	case SCSI_STATUS_CHECK_COND:
		error = camperiphscsisenseerror(ccb, orig_ccb,
					        camflags,
					        sense_flags,
					        openings,
					        relsim_flags,
					        timeout,
					        action,
					        action_string);
		break;
	case SCSI_STATUS_QUEUE_FULL:
	{
		/* no decrement */
		struct ccb_getdevstats cgds;

		/*
		 * First off, find out what the current
		 * transaction counts are.
		 */
		xpt_setup_ccb(&cgds.ccb_h,
			      ccb->ccb_h.path,
			      CAM_PRIORITY_NORMAL);
		cgds.ccb_h.func_code = XPT_GDEV_STATS;
		xpt_action((union ccb *)&cgds);

		/*
		 * If we were the only transaction active, treat
		 * the QUEUE FULL as if it were a BUSY condition.
		 */
		if (cgds.dev_active != 0) {
			int total_openings;

			/*
		 	 * Reduce the number of openings to
			 * be 1 less than the amount it took
			 * to get a queue full bounded by the
			 * minimum allowed tag count for this
			 * device.
		 	 */
			total_openings = cgds.dev_active + cgds.dev_openings;
			*openings = cgds.dev_active;
			if (*openings < cgds.mintags)
				*openings = cgds.mintags;
			if (*openings < total_openings)
				*relsim_flags = RELSIM_ADJUST_OPENINGS;
			else {
				/*
				 * Some devices report queue full for
				 * temporary resource shortages.  For
				 * this reason, we allow a minimum
				 * tag count to be entered via a
				 * quirk entry to prevent the queue
				 * count on these devices from falling
				 * to a pessimisticly low value.  We
				 * still wait for the next successful
				 * completion, however, before queueing
				 * more transactions to the device.
				 */
				*relsim_flags = RELSIM_RELEASE_AFTER_CMDCMPLT;
			}
			*timeout = 0;
			error = ERESTART;
			*action &= ~SSQ_PRINT_SENSE;
			break;
		}
		/* FALLTHROUGH */
	}
	case SCSI_STATUS_BUSY:
		/*
		 * Restart the queue after either another
		 * command completes or a 1 second timeout.
		 */
		periph = xpt_path_periph(ccb->ccb_h.path);
		if (periph->flags & CAM_PERIPH_INVALID) {
			error = EIO;
			*action_string = "Periph was invalidated";
		} else if ((sense_flags & SF_RETRY_BUSY) != 0 ||
		    ccb->ccb_h.retry_count > 0) {
			if ((sense_flags & SF_RETRY_BUSY) == 0)
				ccb->ccb_h.retry_count--;
			error = ERESTART;
			*relsim_flags = RELSIM_RELEASE_AFTER_TIMEOUT
				      | RELSIM_RELEASE_AFTER_CMDCMPLT;
			*timeout = 1000;
		} else {
			error = EIO;
			*action_string = "Retries exhausted";
		}
		break;
	case SCSI_STATUS_RESERV_CONFLICT:
	default:
		error = EIO;
		break;
	}
	return (error);
}

static int
camperiphscsisenseerror(union ccb *ccb, union ccb **orig,
    cam_flags camflags, u_int32_t sense_flags,
    int *openings, u_int32_t *relsim_flags,
    u_int32_t *timeout, u_int32_t *action, const char **action_string)
{
	struct cam_periph *periph;
	union ccb *orig_ccb = ccb;
	int error, recoveryccb;

#if defined(BUF_TRACKING) || defined(FULL_BUF_TRACKING)
	if (ccb->ccb_h.func_code == XPT_SCSI_IO && ccb->csio.bio != NULL)
		biotrack(ccb->csio.bio, __func__);
#endif

	periph = xpt_path_periph(ccb->ccb_h.path);
	recoveryccb = (ccb->ccb_h.cbfcnp == camperiphdone);
	if ((periph->flags & CAM_PERIPH_RECOVERY_INPROG) && !recoveryccb) {
		/*
		 * If error recovery is already in progress, don't attempt
		 * to process this error, but requeue it unconditionally
		 * and attempt to process it once error recovery has
		 * completed.  This failed command is probably related to
		 * the error that caused the currently active error recovery
		 * action so our  current recovery efforts should also
		 * address this command.  Be aware that the error recovery
		 * code assumes that only one recovery action is in progress
		 * on a particular peripheral instance at any given time
		 * (e.g. only one saved CCB for error recovery) so it is
		 * imperitive that we don't violate this assumption.
		 */
		error = ERESTART;
		*action &= ~SSQ_PRINT_SENSE;
	} else {
		scsi_sense_action err_action;
		struct ccb_getdev cgd;

		/*
		 * Grab the inquiry data for this device.
		 */
		xpt_setup_ccb(&cgd.ccb_h, ccb->ccb_h.path, CAM_PRIORITY_NORMAL);
		cgd.ccb_h.func_code = XPT_GDEV_TYPE;
		xpt_action((union ccb *)&cgd);

		err_action = scsi_error_action(&ccb->csio, &cgd.inq_data,
		    sense_flags);
		error = err_action & SS_ERRMASK;

		/*
		 * Do not autostart sequential access devices
		 * to avoid unexpected tape loading.
		 */
		if ((err_action & SS_MASK) == SS_START &&
		    SID_TYPE(&cgd.inq_data) == T_SEQUENTIAL) {
			*action_string = "Will not autostart a "
			    "sequential access device";
			goto sense_error_done;
		}

		/*
		 * Avoid recovery recursion if recovery action is the same.
		 */
		if ((err_action & SS_MASK) >= SS_START && recoveryccb) {
			if (((err_action & SS_MASK) == SS_START &&
			     ccb->csio.cdb_io.cdb_bytes[0] == START_STOP_UNIT) ||
			    ((err_action & SS_MASK) == SS_TUR &&
			     (ccb->csio.cdb_io.cdb_bytes[0] == TEST_UNIT_READY))) {
				err_action = SS_RETRY|SSQ_DECREMENT_COUNT|EIO;
				*relsim_flags = RELSIM_RELEASE_AFTER_TIMEOUT;
				*timeout = 500;
			}
		}

		/*
		 * If the recovery action will consume a retry,
		 * make sure we actually have retries available.
		 */
		if ((err_action & SSQ_DECREMENT_COUNT) != 0) {
		 	if (ccb->ccb_h.retry_count > 0 &&
			    (periph->flags & CAM_PERIPH_INVALID) == 0)
		 		ccb->ccb_h.retry_count--;
			else {
				*action_string = "Retries exhausted";
				goto sense_error_done;
			}
		}

		if ((err_action & SS_MASK) >= SS_START) {
			/*
			 * Do common portions of commands that
			 * use recovery CCBs.
			 */
			orig_ccb = xpt_alloc_ccb_nowait();
			if (orig_ccb == NULL) {
				*action_string = "Can't allocate recovery CCB";
				goto sense_error_done;
			}
			/*
			 * Clear freeze flag for original request here, as
			 * this freeze will be dropped as part of ERESTART.
			 */
			ccb->ccb_h.status &= ~CAM_DEV_QFRZN;
			bcopy(ccb, orig_ccb, sizeof(*orig_ccb));
		}

		switch (err_action & SS_MASK) {
		case SS_NOP:
			*action_string = "No recovery action needed";
			error = 0;
			break;
		case SS_RETRY:
			*action_string = "Retrying command (per sense data)";
			error = ERESTART;
			break;
		case SS_FAIL:
			*action_string = "Unretryable error";
			break;
		case SS_START:
		{
			int le;

			/*
			 * Send a start unit command to the device, and
			 * then retry the command.
			 */
			*action_string = "Attempting to start unit";
			periph->flags |= CAM_PERIPH_RECOVERY_INPROG;

			/*
			 * Check for removable media and set
			 * load/eject flag appropriately.
			 */
			if (SID_IS_REMOVABLE(&cgd.inq_data))
				le = TRUE;
			else
				le = FALSE;

			scsi_start_stop(&ccb->csio,
					/*retries*/1,
					camperiphdone,
					MSG_SIMPLE_Q_TAG,
					/*start*/TRUE,
					/*load/eject*/le,
					/*immediate*/FALSE,
					SSD_FULL_SIZE,
					/*timeout*/50000);
			break;
		}
		case SS_TUR:
		{
			/*
			 * Send a Test Unit Ready to the device.
			 * If the 'many' flag is set, we send 120
			 * test unit ready commands, one every half 
			 * second.  Otherwise, we just send one TUR.
			 * We only want to do this if the retry 
			 * count has not been exhausted.
			 */
			int retries;

			if ((err_action & SSQ_MANY) != 0 && (periph->flags &
			     CAM_PERIPH_RECOVERY_WAIT_FAILED) == 0) {
				periph->flags |= CAM_PERIPH_RECOVERY_WAIT;
				*action_string = "Polling device for readiness";
				retries = 120;
			} else {
				*action_string = "Testing device for readiness";
				retries = 1;
			}
			periph->flags |= CAM_PERIPH_RECOVERY_INPROG;
			scsi_test_unit_ready(&ccb->csio,
					     retries,
					     camperiphdone,
					     MSG_SIMPLE_Q_TAG,
					     SSD_FULL_SIZE,
					     /*timeout*/5000);

			/*
			 * Accomplish our 500ms delay by deferring
			 * the release of our device queue appropriately.
			 */
			*relsim_flags = RELSIM_RELEASE_AFTER_TIMEOUT;
			*timeout = 500;
			break;
		}
		default:
			panic("Unhandled error action %x", err_action);
		}
		
		if ((err_action & SS_MASK) >= SS_START) {
			/*
			 * Drop the priority, so that the recovery
			 * CCB is the first to execute.  Freeze the queue
			 * after this command is sent so that we can
			 * restore the old csio and have it queued in
			 * the proper order before we release normal 
			 * transactions to the device.
			 */
			ccb->ccb_h.pinfo.priority--;
			ccb->ccb_h.flags |= CAM_DEV_QFREEZE;
			ccb->ccb_h.saved_ccb_ptr = orig_ccb;
			error = ERESTART;
			*orig = orig_ccb;
		}

sense_error_done:
		*action = err_action;
	}
	return (error);
}

/*
 * Generic error handler.  Peripheral drivers usually filter
 * out the errors that they handle in a unique manner, then
 * call this function.
 */
int
cam_periph_error(union ccb *ccb, cam_flags camflags,
		 u_int32_t sense_flags)
{
	struct cam_path *newpath;
	union ccb  *orig_ccb, *scan_ccb;
	struct cam_periph *periph;
	const char *action_string;
	cam_status  status;
	int	    frozen, error, openings, devctl_err;
	u_int32_t   action, relsim_flags, timeout;

	action = SSQ_PRINT_SENSE;
	periph = xpt_path_periph(ccb->ccb_h.path);
	action_string = NULL;
	status = ccb->ccb_h.status;
	frozen = (status & CAM_DEV_QFRZN) != 0;
	status &= CAM_STATUS_MASK;
	devctl_err = openings = relsim_flags = timeout = 0;
	orig_ccb = ccb;

	/* Filter the errors that should be reported via devctl */
	switch (ccb->ccb_h.status & CAM_STATUS_MASK) {
	case CAM_CMD_TIMEOUT:
	case CAM_REQ_ABORTED:
	case CAM_REQ_CMP_ERR:
	case CAM_REQ_TERMIO:
	case CAM_UNREC_HBA_ERROR:
	case CAM_DATA_RUN_ERR:
	case CAM_SCSI_STATUS_ERROR:
	case CAM_ATA_STATUS_ERROR:
	case CAM_SMP_STATUS_ERROR:
		devctl_err++;
		break;
	default:
		break;
	}

	switch (status) {
	case CAM_REQ_CMP:
		error = 0;
		action &= ~SSQ_PRINT_SENSE;
		break;
	case CAM_SCSI_STATUS_ERROR:
		error = camperiphscsistatuserror(ccb, &orig_ccb,
		    camflags, sense_flags, &openings, &relsim_flags,
		    &timeout, &action, &action_string);
		break;
	case CAM_AUTOSENSE_FAIL:
		error = EIO;	/* we have to kill the command */
		break;
	case CAM_UA_ABORT:
	case CAM_UA_TERMIO:
	case CAM_MSG_REJECT_REC:
		/* XXX Don't know that these are correct */
		error = EIO;
		break;
	case CAM_SEL_TIMEOUT:
		if ((camflags & CAM_RETRY_SELTO) != 0) {
			if (ccb->ccb_h.retry_count > 0 &&
			    (periph->flags & CAM_PERIPH_INVALID) == 0) {
				ccb->ccb_h.retry_count--;
				error = ERESTART;

				/*
				 * Wait a bit to give the device
				 * time to recover before we try again.
				 */
				relsim_flags = RELSIM_RELEASE_AFTER_TIMEOUT;
				timeout = periph_selto_delay;
				break;
			}
			action_string = "Retries exhausted";
		}
		/* FALLTHROUGH */
	case CAM_DEV_NOT_THERE:
		error = ENXIO;
		action = SSQ_LOST;
		break;
	case CAM_REQ_INVALID:
	case CAM_PATH_INVALID:
	case CAM_NO_HBA:
	case CAM_PROVIDE_FAIL:
	case CAM_REQ_TOO_BIG:
	case CAM_LUN_INVALID:
	case CAM_TID_INVALID:
	case CAM_FUNC_NOTAVAIL:
		error = EINVAL;
		break;
	case CAM_SCSI_BUS_RESET:
	case CAM_BDR_SENT:
		/*
		 * Commands that repeatedly timeout and cause these
		 * kinds of error recovery actions, should return
		 * CAM_CMD_TIMEOUT, which allows us to safely assume
		 * that this command was an innocent bystander to
		 * these events and should be unconditionally
		 * retried.
		 */
	case CAM_REQUEUE_REQ:
		/* Unconditional requeue if device is still there */
		if (periph->flags & CAM_PERIPH_INVALID) {
			action_string = "Periph was invalidated";
			error = EIO;
		} else if (sense_flags & SF_NO_RETRY) {
			error = EIO;
			action_string = "Retry was blocked";
		} else {
			error = ERESTART;
			action &= ~SSQ_PRINT_SENSE;
		}
		break;
	case CAM_RESRC_UNAVAIL:
		/* Wait a bit for the resource shortage to abate. */
		timeout = periph_noresrc_delay;
		/* FALLTHROUGH */
	case CAM_BUSY:
		if (timeout == 0) {
			/* Wait a bit for the busy condition to abate. */
			timeout = periph_busy_delay;
		}
		relsim_flags = RELSIM_RELEASE_AFTER_TIMEOUT;
		/* FALLTHROUGH */
	case CAM_ATA_STATUS_ERROR:
	case CAM_REQ_CMP_ERR:
	case CAM_CMD_TIMEOUT:
	case CAM_UNEXP_BUSFREE:
	case CAM_UNCOR_PARITY:
	case CAM_DATA_RUN_ERR:
	default:
		if (periph->flags & CAM_PERIPH_INVALID) {
			error = EIO;
			action_string = "Periph was invalidated";
		} else if (ccb->ccb_h.retry_count == 0) {
			error = EIO;
			action_string = "Retries exhausted";
		} else if (sense_flags & SF_NO_RETRY) {
			error = EIO;
			action_string = "Retry was blocked";
		} else {
			ccb->ccb_h.retry_count--;
			error = ERESTART;
		}
		break;
	}

	if ((sense_flags & SF_PRINT_ALWAYS) ||
	    CAM_DEBUGGED(ccb->ccb_h.path, CAM_DEBUG_INFO))
		action |= SSQ_PRINT_SENSE;
	else if (sense_flags & SF_NO_PRINT)
		action &= ~SSQ_PRINT_SENSE;
	if ((action & SSQ_PRINT_SENSE) != 0)
		cam_error_print(orig_ccb, CAM_ESF_ALL, CAM_EPF_ALL);
	if (error != 0 && (action & SSQ_PRINT_SENSE) != 0) {
		if (error != ERESTART) {
			if (action_string == NULL)
				action_string = "Unretryable error";
			xpt_print(ccb->ccb_h.path, "Error %d, %s\n",
			    error, action_string);
		} else if (action_string != NULL)
			xpt_print(ccb->ccb_h.path, "%s\n", action_string);
		else {
			xpt_print(ccb->ccb_h.path,
			    "Retrying command, %d more tries remain\n",
			    ccb->ccb_h.retry_count);
		}
	}

	if (devctl_err && (error != 0 || (action & SSQ_PRINT_SENSE) != 0))
		cam_periph_devctl_notify(orig_ccb);

	if ((action & SSQ_LOST) != 0) {
		lun_id_t lun_id;

		/*
		 * For a selection timeout, we consider all of the LUNs on
		 * the target to be gone.  If the status is CAM_DEV_NOT_THERE,
		 * then we only get rid of the device(s) specified by the
		 * path in the original CCB.
		 */
		if (status == CAM_SEL_TIMEOUT)
			lun_id = CAM_LUN_WILDCARD;
		else
			lun_id = xpt_path_lun_id(ccb->ccb_h.path);

		/* Should we do more if we can't create the path?? */
		if (xpt_create_path(&newpath, periph,
				    xpt_path_path_id(ccb->ccb_h.path),
				    xpt_path_target_id(ccb->ccb_h.path),
				    lun_id) == CAM_REQ_CMP) {
			/*
			 * Let peripheral drivers know that this
			 * device has gone away.
			 */
			xpt_async(AC_LOST_DEVICE, newpath, NULL);
			xpt_free_path(newpath);
		}
	}

	/* Broadcast UNIT ATTENTIONs to all periphs. */
	if ((action & SSQ_UA) != 0)
		xpt_async(AC_UNIT_ATTENTION, orig_ccb->ccb_h.path, orig_ccb);

	/* Rescan target on "Reported LUNs data has changed" */
	if ((action & SSQ_RESCAN) != 0) {
		if (xpt_create_path(&newpath, NULL,
				    xpt_path_path_id(ccb->ccb_h.path),
				    xpt_path_target_id(ccb->ccb_h.path),
				    CAM_LUN_WILDCARD) == CAM_REQ_CMP) {
			scan_ccb = xpt_alloc_ccb_nowait();
			if (scan_ccb != NULL) {
				scan_ccb->ccb_h.path = newpath;
				scan_ccb->ccb_h.func_code = XPT_SCAN_TGT;
				scan_ccb->crcn.flags = 0;
				xpt_rescan(scan_ccb);
			} else {
				xpt_print(newpath,
				    "Can't allocate CCB to rescan target\n");
				xpt_free_path(newpath);
			}
		}
	}

	/* Attempt a retry */
	if (error == ERESTART || error == 0) {
		if (frozen != 0)
			ccb->ccb_h.status &= ~CAM_DEV_QFRZN;
		if (error == ERESTART)
			xpt_action(ccb);
		if (frozen != 0)
			cam_release_devq(ccb->ccb_h.path,
					 relsim_flags,
					 openings,
					 timeout,
					 /*getcount_only*/0);
	}

	return (error);
}

#define CAM_PERIPH_DEVD_MSG_SIZE	256

static void
cam_periph_devctl_notify(union ccb *ccb)
{
	struct cam_periph *periph;
	struct ccb_getdev *cgd;
	struct sbuf sb;
	int serr, sk, asc, ascq;
	char *sbmsg, *type;

	sbmsg = malloc(CAM_PERIPH_DEVD_MSG_SIZE, M_CAMPERIPH, M_NOWAIT);
	if (sbmsg == NULL)
		return;

	sbuf_new(&sb, sbmsg, CAM_PERIPH_DEVD_MSG_SIZE, SBUF_FIXEDLEN);

	periph = xpt_path_periph(ccb->ccb_h.path);
	sbuf_printf(&sb, "device=%s%d ", periph->periph_name,
	    periph->unit_number);

	sbuf_printf(&sb, "serial=\"");
	if ((cgd = (struct ccb_getdev *)xpt_alloc_ccb_nowait()) != NULL) {
		xpt_setup_ccb(&cgd->ccb_h, ccb->ccb_h.path,
		    CAM_PRIORITY_NORMAL);
		cgd->ccb_h.func_code = XPT_GDEV_TYPE;
		xpt_action((union ccb *)cgd);

		if (cgd->ccb_h.status == CAM_REQ_CMP)
			sbuf_bcat(&sb, cgd->serial_num, cgd->serial_num_len);
		xpt_free_ccb((union ccb *)cgd);
	}
	sbuf_printf(&sb, "\" ");
	sbuf_printf(&sb, "cam_status=\"0x%x\" ", ccb->ccb_h.status);

	switch (ccb->ccb_h.status & CAM_STATUS_MASK) {
	case CAM_CMD_TIMEOUT:
		sbuf_printf(&sb, "timeout=%d ", ccb->ccb_h.timeout);
		type = "timeout";
		break;
	case CAM_SCSI_STATUS_ERROR:
		sbuf_printf(&sb, "scsi_status=%d ", ccb->csio.scsi_status);
		if (scsi_extract_sense_ccb(ccb, &serr, &sk, &asc, &ascq))
			sbuf_printf(&sb, "scsi_sense=\"%02x %02x %02x %02x\" ",
			    serr, sk, asc, ascq);
		type = "error";
		break;
	case CAM_ATA_STATUS_ERROR:
		sbuf_printf(&sb, "RES=\"");
		ata_res_sbuf(&ccb->ataio.res, &sb);
		sbuf_printf(&sb, "\" ");
		type = "error";
		break;
	default:
		type = "error";
		break;
	}

	if (ccb->ccb_h.func_code == XPT_SCSI_IO) {
		sbuf_printf(&sb, "CDB=\"");
		scsi_cdb_sbuf(scsiio_cdb_ptr(&ccb->csio), &sb);
		sbuf_printf(&sb, "\" ");
	} else if (ccb->ccb_h.func_code == XPT_ATA_IO) {
		sbuf_printf(&sb, "ACB=\"");
		ata_cmd_sbuf(&ccb->ataio.cmd, &sb);
		sbuf_printf(&sb, "\" ");
	}

	if (sbuf_finish(&sb) == 0)
		devctl_notify("CAM", "periph", type, sbuf_data(&sb));
	sbuf_delete(&sb);
	free(sbmsg, M_CAMPERIPH);
}

/*
 * Sysctl to force an invalidation of the drive right now. Can be
 * called with CTLFLAG_MPSAFE since we take periph lock.
 */
int
cam_periph_invalidate_sysctl(SYSCTL_HANDLER_ARGS)
{
	struct cam_periph *periph;
	int error, value;

	periph = arg1;
	value = 0;
	error = sysctl_handle_int(oidp, &value, 0, req);
	if (error != 0 || req->newptr == NULL || value != 1)
		return (error);

	cam_periph_lock(periph);
	cam_periph_invalidate(periph);
	cam_periph_unlock(periph);

	return (0);
}<|MERGE_RESOLUTION|>--- conflicted
+++ resolved
@@ -964,22 +964,12 @@
 		 */
 		mapinfo->bp[i] = uma_zalloc(pbuf_zone, M_WAITOK);
 
-<<<<<<< HEAD
-		/* set the transfer length, we know it's < MAXPHYS */
-		mapinfo->bp[i]->b_bufsize = lengths[i];
-
-=======
->>>>>>> 7d8530e5
 		/* set the direction */
 		mapinfo->bp[i]->b_iocmd = (dirs[i] == CAM_DIR_OUT) ?
 		    BIO_WRITE : BIO_READ;
 
 		/* Map the buffer into kernel memory. */
-<<<<<<< HEAD
-		if (vmapbuf(mapinfo->bp[i], *data_ptrs[i], 1) < 0) {
-=======
 		if (vmapbuf(mapinfo->bp[i], *data_ptrs[i], lengths[i], 1) < 0) {
->>>>>>> 7d8530e5
 			uma_zfree(pbuf_zone, mapinfo->bp[i]);
 			goto fail;
 		}
