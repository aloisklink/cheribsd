--- conflicted
+++ resolved
@@ -101,23 +101,12 @@
 int
 cheri_signal_sandboxed(struct thread *td)
 {
-<<<<<<< HEAD
-#if 0
-	uintmax_t c_perms;
-
-	c_perms = cheri_getperm((void * __capability)td->td_frame->tf_elr);
-=======
 	uintmax_t c_perms;
 
 	c_perms = cheri_getperm(td->td_frame->tf_elr);
->>>>>>> 59363ec4
 	if ((c_perms & CHERI_PERM_SYSCALL) == 0) {
 		atomic_add_int(&security_cheri_sandboxed_signals, 1);
 		return (ECAPMODE);
 	}
-<<<<<<< HEAD
-#endif
-=======
->>>>>>> 59363ec4
 	return (0);
 }