--- conflicted
+++ resolved
@@ -91,22 +91,9 @@
 	(CHERI_PERM_GLOBAL | CHERI_PERM_LOAD | CHERI_PERM_LOAD_CAP |	\
 	(CHERI_PERMS_SWALL & ~CHERI_PERM_CHERIABI_VMMAP))
 
-<<<<<<< HEAD
-/*
- * XXX Will probaby want non-executive PCC when we add comparmentalization
- * support, but make all code caps executive for now.
- */
-#define	CHERI_PERMS_USERSPACE_CODE				\
-				(CHERI_PERMS_USERSPACE |		\
-				CHERI_PERM_EXECUTE |			\
-				CHERI_PERM_EXECUTIVE |			\
-				CHERI_PERM_MUTABLE_LOAD)
-=======
 #define	CHERI_PERMS_USERSPACE_CODE					\
 	(CHERI_PERMS_USERSPACE | CHERI_PERM_EXECUTE | CHERI_PERM_EXECUTIVE |	\
 	CHERI_PERM_MUTABLE_LOAD)
->>>>>>> 49837edd
-
 #define	CHERI_PERMS_USERSPACE_SEALCAP					\
 	(CHERI_PERM_GLOBAL | CHERI_PERM_SEAL | CHERI_PERM_UNSEAL)
 
@@ -134,12 +121,8 @@
  * support, but make all code caps executive for now.
  */
 #define	CHERI_PERMS_KERNEL_CODE						\
-<<<<<<< HEAD
-	(CHERI_PERMS_KERNEL | CHERI_PERM_EXECUTE | CHERI_PERM_SYSTEM_REGS | CHERI_PERM_EXECUTIVE)
-=======
 	(CHERI_PERMS_KERNEL | CHERI_PERM_EXECUTE | CHERI_PERM_SYSTEM_REGS |	\
 	CHERI_PERM_EXECUTIVE)
->>>>>>> 49837edd
 
 #define	CHERI_PERMS_KERNEL_DATA						\
 	(CHERI_PERMS_KERNEL | CHERI_PERM_STORE | CHERI_PERM_STORE_CAP |	\
