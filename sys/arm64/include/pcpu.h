--- conflicted
+++ resolved
@@ -62,19 +62,13 @@
 struct pcb;
 struct pcpu;
 
+#ifdef __CHERI_PURE_CAPABILITY__
+register struct pcpu *pcpup __asm ("c18");
+#else
 register struct pcpu *pcpup __asm ("x18");
+#endif
 
-<<<<<<< HEAD
-#ifdef __CHERI_PURE_CAPABILITY__
-	__asm __volatile("mov	%0, c18" : "=&C"(pcpu));
-#else
-	__asm __volatile("mov	%0, x18" : "=&r"(pcpu));
-#endif
-	return (pcpu);
-}
-=======
 #define	get_pcpu()	pcpup
->>>>>>> 63c858a0
 
 static inline struct thread *
 get_curthread(void)
