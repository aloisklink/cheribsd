--- conflicted
+++ resolved
@@ -180,10 +180,6 @@
 #define	HWCAP2_RNG		0x00010000
 #define	HWCAP2_BTI		0x00020000
 
-<<<<<<< HEAD
-#ifdef __CHERI_PURE_CAPABILITY__
-void elf_reloc_self(const Elf_Dyn *dynp, void *data_cap, const void *code_cap);
-=======
 #ifdef COMPAT_FREEBSD32
 /* ARM HWCAP */
 #define	HWCAP32_HALF		0x00000002	/* Always set.               */
@@ -211,7 +207,10 @@
 #define	HWCAP32_2_SHA1		0x00000004
 #define	HWCAP32_2_SHA2		0x00000008
 #define	HWCAP32_2_CRC32		0x00000010
->>>>>>> bbe80bff
+#endif
+
+#ifdef __CHERI_PURE_CAPABILITY__
+void elf_reloc_self(const Elf_Dyn *dynp, void *data_cap, const void *code_cap);
 #endif
 
 #endif /* !_MACHINE_ELF_H_ */