/*-
 * Copyright (c) 2014 Andrew Turner
 * All rights reserved.
 *
 * Redistribution and use in source and binary forms, with or without
 * modification, are permitted provided that the following conditions
 * are met:
 * 1. Redistributions of source code must retain the above copyright
 *    notice, this list of conditions and the following disclaimer.
 * 2. Redistributions in binary form must reproduce the above copyright
 *    notice, this list of conditions and the following disclaimer in the
 *    documentation and/or other materials provided with the distribution.
 *
 * THIS SOFTWARE IS PROVIDED BY THE AUTHOR AND CONTRIBUTORS ``AS IS'' AND
 * ANY EXPRESS OR IMPLIED WARRANTIES, INCLUDING, BUT NOT LIMITED TO, THE
 * IMPLIED WARRANTIES OF MERCHANTABILITY AND FITNESS FOR A PARTICULAR PURPOSE
 * ARE DISCLAIMED.  IN NO EVENT SHALL THE AUTHOR OR CONTRIBUTORS BE LIABLE
 * FOR ANY DIRECT, INDIRECT, INCIDENTAL, SPECIAL, EXEMPLARY, OR CONSEQUENTIAL
 * DAMAGES (INCLUDING, BUT NOT LIMITED TO, PROCUREMENT OF SUBSTITUTE GOODS
 * OR SERVICES; LOSS OF USE, DATA, OR PROFITS; OR BUSINESS INTERRUPTION)
 * HOWEVER CAUSED AND ON ANY THEORY OF LIABILITY, WHETHER IN CONTRACT, STRICT
 * LIABILITY, OR TORT (INCLUDING NEGLIGENCE OR OTHERWISE) ARISING IN ANY WAY
 * OUT OF THE USE OF THIS SOFTWARE, EVEN IF ADVISED OF THE POSSIBILITY OF
 * SUCH DAMAGE.
 *
 * $FreeBSD$
 */

#ifndef _MACHINE_ASM_H_
#define	_MACHINE_ASM_H_

#undef __FBSDID
#if !defined(lint) && !defined(STRIP_FBSDID)
#define	__FBSDID(s)     .ident s
#else
#define	__FBSDID(s)     /* nothing */
#endif

#define	_C_LABEL(x)	x

#define	LENTRY(sym)						\
	.text; .align 2; .type sym,#function; sym:		\
	.cfi_startproc
#define	ENTRY(sym)						\
	.globl sym; LENTRY(sym)
#define	EENTRY(sym)						\
<<<<<<< HEAD
	.globl	sym; .type sym,#function; sym:
#define	LEND(sym) .cfi_endproc; .size sym, . - sym
=======
	.globl	sym; sym:
#define	LEND(sym) .ltorg; .cfi_endproc; .size sym, . - sym
>>>>>>> 449ebf13
#define	END(sym) LEND(sym)
#define	EEND(sym) .size sym, . - sym

#define	WEAK_REFERENCE(sym, alias)				\
	.weak alias;						\
	.set alias,sym

#define	UINT64_C(x)	(x)

#if defined(PIC)
#define	PIC_SYM(x,y)	x ## @ ## y
#else
#define	PIC_SYM(x,y)	x
#endif

#define	INT_WIDTH	8
#define	INTN(n)		n
#define	INT(n)		x ## n

#if __has_feature(capabilities)
#define	CAP_WIDTH	16
#define	CAPN(n)		c ## n
#define	CAP(n)		c ## n
#else
#define	CAP_WIDTH	INT_WIDTH
#define	CAPN(n)		INTN(n)
#define	CAP(n)		INT(n)
#endif

#ifdef __CHERI_PURE_CAPABILITY__
#define	PTR_WIDTH	CAP_WIDTH
#define	PTRN(n)		CAPN(n)
#define	PTR(n)		CAP(n)
/* Alias for link register c30 */
#define	clr		c30
#else
#define	PTR_WIDTH	INT_WIDTH
#define	PTRN(n)		INTN(n)
#define	PTR(n)		INT(n)
/* Alias for link register x30 */
#define	lr		x30
#endif

/* TODO: Remove these confusing deprecated aliases. */
#define	REG_WIDTH	PTR_WIDTH
#define	REGN(n)		PTRN(n)
#define	REG(n)		PTR(n)

/*
 * Switch into C64 mode to use instructions only available in Morello.
 */
#if __has_feature(capabilities) && !defined(__CHERI_PURE_CAPABILITY__)
#define	ENTER_C64		\
	bx #4;			\
	.arch_extension	c64
#define	EXIT_C64		\
	bx #4;			\
	.arch_extension	noc64;	\
	.arch_extension	a64c
#else
#define	ENTER_C64
#define	EXIT_C64
#endif

/*
 * Helper to load addresses that can be in the literal pool in the hybrid
 * kernel but must be loaded from GOT in purecap.
 */
#ifdef __CHERI_PURE_CAPABILITY__
#define	LDR_LABEL(reg, tmpptr, label)			\
	adrp	tmpptr, :got:##label;			\
	ldr	tmpptr, [tmpptr, :got_lo12:##label];	\
	ldr	reg, [tmpptr]
#else
#define	LDR_LABEL(reg, tmpptr, label)			\
	ldr	tmpptr, =##label;			\
	ldr	reg, [tmpptr]
#endif

/*
 * Sets the trap fault handler. The exception handler will return to the
 * address in the handler register on a data abort or the xzr register to
 * clear the handler. The tmp parameter should be a register able to hold
 * the temporary data.
 */
#define	SET_FAULT_HANDLER(handler, ptmp)				\
	ldr	ptmp, [PTR(18), #PC_CURTHREAD];	/* Load curthread */	\
	ldr	ptmp, [ptmp, #TD_PCB];		/* Load the pcb */	\
	str	handler, [ptmp, #PCB_ONFAULT]	/* Set the handler */

#define	ENTER_USER_ACCESS(reg, ptmp)					\
	LDR_LABEL(reg, ptmp, has_pan);		/* Get has_pan */	\
	cbz	reg, 997f;			/* If no PAN skip */	\
	.inst	0xd500409f | (0 << 8);		/* Clear PAN */		\
	997:

#define	EXIT_USER_ACCESS(reg)						\
	cbz	reg, 998f;			/* If no PAN skip */	\
	.inst	0xd500409f | (1 << 8);		/* Set PAN */		\
	998:

#define	EXIT_USER_ACCESS_CHECK(reg, ptmp)				\
	LDR_LABEL(reg, ptmp, has_pan);		/* Get has_pan */	\
	cbz	reg, 999f;			/* If no PAN skip */	\
	.inst	0xd500409f | (1 << 8);		/* Set PAN */		\
	999:

/*
 * Some AArch64 CPUs speculate past an eret instruction. As the user may
 * control the registers at this point add a speculation barrier usable on
 * all AArch64 CPUs after the eret instruction.
 * TODO: ARMv8.5 adds a specific instruction for this, we could use that
 * if we know we are running on something that supports it.
 */
#define	ERET								\
	eret;								\
	dsb	sy;							\
	isb

#endif /* _MACHINE_ASM_H_ */<|MERGE_RESOLUTION|>--- conflicted
+++ resolved
@@ -44,13 +44,8 @@
 #define	ENTRY(sym)						\
 	.globl sym; LENTRY(sym)
 #define	EENTRY(sym)						\
-<<<<<<< HEAD
 	.globl	sym; .type sym,#function; sym:
-#define	LEND(sym) .cfi_endproc; .size sym, . - sym
-=======
-	.globl	sym; sym:
 #define	LEND(sym) .ltorg; .cfi_endproc; .size sym, . - sym
->>>>>>> 449ebf13
 #define	END(sym) LEND(sym)
 #define	EEND(sym) .size sym, . - sym
 
