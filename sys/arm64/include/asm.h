--- conflicted
+++ resolved
@@ -44,16 +44,10 @@
 #define	ENTRY(sym)						\
 	.globl sym; LENTRY(sym)
 #define	EENTRY(sym)						\
-<<<<<<< HEAD
 	.globl	sym; .type sym,#function; sym:
-#define	END(sym) .cfi_endproc; .size sym, . - sym
-#define	EEND(sym) .size sym, . - sym
-=======
-	.globl	sym; sym:
 #define	LEND(sym) .cfi_endproc; .size sym, . - sym
 #define	END(sym) LEND(sym)
-#define	EEND(sym)
->>>>>>> 6f8866af
+#define	EEND(sym) .size sym, . - sym
 
 #define	WEAK_REFERENCE(sym, alias)				\
 	.weak alias;						\
