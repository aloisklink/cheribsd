--- conflicted
+++ resolved
@@ -42,15 +42,9 @@
 	.text; .globl sym; .align 2; .type sym,#function; sym:	\
 	.cfi_startproc
 #define	EENTRY(sym)						\
-<<<<<<< HEAD
 	.globl	sym; .type sym,#function; sym:
-#define	END(sym) .size sym, . - sym
+#define	END(sym) .cfi_endproc; .size sym, . - sym
 #define	EEND(sym) .size sym, . - sym
-=======
-	.globl	sym; sym:
-#define	END(sym) .cfi_endproc; .size sym, . - sym
-#define	EEND(sym)
->>>>>>> 78599c32
 
 #define	WEAK_REFERENCE(sym, alias)				\
 	.weak alias;						\
