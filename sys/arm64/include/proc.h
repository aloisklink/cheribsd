--- conflicted
+++ resolved
@@ -55,12 +55,7 @@
 struct syscall_args {
 	u_int code;
 	struct sysent *callp;
-<<<<<<< HEAD
 	syscallarg_t args[MAXARGS];
-	int narg;
-=======
-	register_t args[MAXARGS];
->>>>>>> 5fcaff94
 };
 
 #ifdef _KERNEL
