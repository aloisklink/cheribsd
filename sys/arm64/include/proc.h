/*-
 * Copyright (c) 1991 Regents of the University of California.
 * All rights reserved.
 *
 * Redistribution and use in source and binary forms, with or without
 * modification, are permitted provided that the following conditions
 * are met:
 * 1. Redistributions of source code must retain the above copyright
 *    notice, this list of conditions and the following disclaimer.
 * 2. Redistributions in binary form must reproduce the above copyright
 *    notice, this list of conditions and the following disclaimer in the
 *    documentation and/or other materials provided with the distribution.
 * 3. Neither the name of the University nor the names of its contributors
 *    may be used to endorse or promote products derived from this software
 *    without specific prior written permission.
 *
 * THIS SOFTWARE IS PROVIDED BY THE REGENTS AND CONTRIBUTORS ``AS IS'' AND
 * ANY EXPRESS OR IMPLIED WARRANTIES, INCLUDING, BUT NOT LIMITED TO, THE
 * IMPLIED WARRANTIES OF MERCHANTABILITY AND FITNESS FOR A PARTICULAR PURPOSE
 * ARE DISCLAIMED.  IN NO EVENT SHALL THE REGENTS OR CONTRIBUTORS BE LIABLE
 * FOR ANY DIRECT, INDIRECT, INCIDENTAL, SPECIAL, EXEMPLARY, OR CONSEQUENTIAL
 * DAMAGES (INCLUDING, BUT NOT LIMITED TO, PROCUREMENT OF SUBSTITUTE GOODS
 * OR SERVICES; LOSS OF USE, DATA, OR PROFITS; OR BUSINESS INTERRUPTION)
 * HOWEVER CAUSED AND ON ANY THEORY OF LIABILITY, WHETHER IN CONTRACT, STRICT
 * LIABILITY, OR TORT (INCLUDING NEGLIGENCE OR OTHERWISE) ARISING IN ANY WAY
 * OUT OF THE USE OF THIS SOFTWARE, EVEN IF ADVISED OF THE POSSIBILITY OF
 * SUCH DAMAGE.
 *
 *      from: @(#)proc.h        7.1 (Berkeley) 5/15/91
 *	from: FreeBSD: src/sys/i386/include/proc.h,v 1.11 2001/06/29
 * $FreeBSD$
 */

#ifndef	_MACHINE_PROC_H_
#define	_MACHINE_PROC_H_

struct mdthread {
	int	md_spinlock_count;	/* (k) */
	register_t md_saved_daif;	/* (k) */
	uintptr_t md_canary;
};

struct mdproc {
#if __has_feature(capabilities)
	void * __capability md_sigcode;
#endif
	long	md_dummy;
};

#if __has_feature(capabilities)
#define	KINFO_PROC_SIZE		1248
#define	KINFO_PROC64_SIZE	1088
#else
#define	KINFO_PROC_SIZE	1088
#endif
#define	KINFO_PROC32_SIZE 816

<<<<<<< HEAD
#define	MAXARGS		8
struct syscall_args {
	u_int code;
	u_int original_code;
	struct sysent *callp;
	syscallarg_t args[MAXARGS];
};

=======
>>>>>>> 54756652
#ifdef _KERNEL

#include <machine/pcb.h>

#define	GET_STACK_USAGE(total, used) do {				\
	struct thread *td = curthread;					\
	(total) = td->td_kstack_pages * PAGE_SIZE - sizeof(struct pcb);	\
	(used) = td->td_kstack + (total) - (vm_offset_t)&td;		\
} while (0)

#endif

#endif /* !_MACHINE_PROC_H_ */<|MERGE_RESOLUTION|>--- conflicted
+++ resolved
@@ -55,17 +55,6 @@
 #endif
 #define	KINFO_PROC32_SIZE 816
 
-<<<<<<< HEAD
-#define	MAXARGS		8
-struct syscall_args {
-	u_int code;
-	u_int original_code;
-	struct sysent *callp;
-	syscallarg_t args[MAXARGS];
-};
-
-=======
->>>>>>> 54756652
 #ifdef _KERNEL
 
 #include <machine/pcb.h>
