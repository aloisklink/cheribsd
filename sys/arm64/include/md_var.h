/*-
 * Copyright (c) 1995 Bruce D. Evans.
 * All rights reserved.
 *
 * Redistribution and use in source and binary forms, with or without
 * modification, are permitted provided that the following conditions
 * are met:
 * 1. Redistributions of source code must retain the above copyright
 *    notice, this list of conditions and the following disclaimer.
 * 2. Redistributions in binary form must reproduce the above copyright
 *    notice, this list of conditions and the following disclaimer in the
 *    documentation and/or other materials provided with the distribution.
 * 3. Neither the name of the author nor the names of contributors
 *    may be used to endorse or promote products derived from this software
 *    without specific prior written permission.
 *
 * THIS SOFTWARE IS PROVIDED BY THE AUTHOR AND CONTRIBUTORS ``AS IS'' AND
 * ANY EXPRESS OR IMPLIED WARRANTIES, INCLUDING, BUT NOT LIMITED TO, THE
 * IMPLIED WARRANTIES OF MERCHANTABILITY AND FITNESS FOR A PARTICULAR PURPOSE
 * ARE DISCLAIMED.  IN NO EVENT SHALL THE AUTHOR OR CONTRIBUTORS BE LIABLE
 * FOR ANY DIRECT, INDIRECT, INCIDENTAL, SPECIAL, EXEMPLARY, OR CONSEQUENTIAL
 * DAMAGES (INCLUDING, BUT NOT LIMITED TO, PROCUREMENT OF SUBSTITUTE GOODS
 * OR SERVICES; LOSS OF USE, DATA, OR PROFITS; OR BUSINESS INTERRUPTION)
 * HOWEVER CAUSED AND ON ANY THEORY OF LIABILITY, WHETHER IN CONTRACT, STRICT
 * LIABILITY, OR TORT (INCLUDING NEGLIGENCE OR OTHERWISE) ARISING IN ANY WAY
 * OUT OF THE USE OF THIS SOFTWARE, EVEN IF ADVISED OF THE POSSIBILITY OF
 * SUCH DAMAGE.
 *
 *	from: FreeBSD: src/sys/i386/include/md_var.h,v 1.40 2001/07/12
 * $FreeBSD$
 */

#ifndef	_MACHINE_MD_VAR_H_
#define	_MACHINE_MD_VAR_H_

extern long Maxmem;
extern char sigcode[];
extern int szsigcode;
<<<<<<< HEAD
#ifdef COMPAT_FREEBSD64
extern char freebsd64_sigcode[];
extern int freebsd64_szsigcode;
#endif
extern uint64_t *vm_page_dump;
extern int vm_page_dump_size;
=======
>>>>>>> 1dc265df
extern u_long elf_hwcap;
extern u_long elf_hwcap2;

struct dumperinfo;

extern int busdma_swi_pending;
void busdma_swi(void);
int minidumpsys(struct dumperinfo *);
void generic_bs_fault(void) __asm(__STRING(generic_bs_fault));
void generic_bs_peek_1(void) __asm(__STRING(generic_bs_peek_1));
void generic_bs_peek_2(void) __asm(__STRING(generic_bs_peek_2));
void generic_bs_peek_4(void) __asm(__STRING(generic_bs_peek_4));
void generic_bs_peek_8(void) __asm(__STRING(generic_bs_peek_8));
void generic_bs_poke_1(void) __asm(__STRING(generic_bs_poke_1));
void generic_bs_poke_2(void) __asm(__STRING(generic_bs_poke_2));
void generic_bs_poke_4(void) __asm(__STRING(generic_bs_poke_4));
void generic_bs_poke_8(void) __asm(__STRING(generic_bs_poke_8));

#endif /* !_MACHINE_MD_VAR_H_ */<|MERGE_RESOLUTION|>--- conflicted
+++ resolved
@@ -36,15 +36,10 @@
 extern long Maxmem;
 extern char sigcode[];
 extern int szsigcode;
-<<<<<<< HEAD
 #ifdef COMPAT_FREEBSD64
 extern char freebsd64_sigcode[];
 extern int freebsd64_szsigcode;
 #endif
-extern uint64_t *vm_page_dump;
-extern int vm_page_dump_size;
-=======
->>>>>>> 1dc265df
 extern u_long elf_hwcap;
 extern u_long elf_hwcap2;
 
