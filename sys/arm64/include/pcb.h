/*-
 * Copyright (c) 2001 Jake Burkholder.
 * All rights reserved.
 *
 * Redistribution and use in source and binary forms, with or without
 * modification, are permitted provided that the following conditions
 * are met:
 * 1. Redistributions of source code must retain the above copyright
 *    notice, this list of conditions and the following disclaimer.
 * 2. Redistributions in binary form must reproduce the above copyright
 *    notice, this list of conditions and the following disclaimer in the
 *    documentation and/or other materials provided with the distribution.
 *
 * THIS SOFTWARE IS PROVIDED BY THE AUTHOR AND CONTRIBUTORS ``AS IS'' AND
 * ANY EXPRESS OR IMPLIED WARRANTIES, INCLUDING, BUT NOT LIMITED TO, THE
 * IMPLIED WARRANTIES OF MERCHANTABILITY AND FITNESS FOR A PARTICULAR PURPOSE
 * ARE DISCLAIMED.  IN NO EVENT SHALL THE AUTHOR OR CONTRIBUTORS BE LIABLE
 * FOR ANY DIRECT, INDIRECT, INCIDENTAL, SPECIAL, EXEMPLARY, OR CONSEQUENTIAL
 * DAMAGES (INCLUDING, BUT NOT LIMITED TO, PROCUREMENT OF SUBSTITUTE GOODS
 * OR SERVICES; LOSS OF USE, DATA, OR PROFITS; OR BUSINESS INTERRUPTION)
 * HOWEVER CAUSED AND ON ANY THEORY OF LIABILITY, WHETHER IN CONTRACT, STRICT
 * LIABILITY, OR TORT (INCLUDING NEGLIGENCE OR OTHERWISE) ARISING IN ANY WAY
 * OUT OF THE USE OF THIS SOFTWARE, EVEN IF ADVISED OF THE POSSIBILITY OF
 * SUCH DAMAGE.
 *
 * $FreeBSD$
 */

#ifndef	_MACHINE_PCB_H_
#define	_MACHINE_PCB_H_

#ifndef LOCORE

#include <machine/debug_monitor.h>
#include <machine/vfp.h>

struct trapframe;

struct pcb {
<<<<<<< HEAD
	uintptr_t	pcb_x[31];
	uintptr_t	pcb_pc;
=======
	uint64_t	pcb_x[30];
	uint64_t	pcb_lr;
	uint64_t	_reserved;	/* Was pcb_pc */
>>>>>>> 5f66d5a3
	/* These two need to be in order as we access them together */
	uintptr_t	pcb_sp;
	uintcap_t	pcb_tpidr_el0;
	uintcap_t	pcb_tpidrro_el0;
#if __has_feature(capabilities)
	uintcap_t	pcb_cid_el0;
	uintcap_t	pcb_rcsp_el0;
	uintcap_t	pcb_rddc_el0;
	uintcap_t	pcb_rctpidr_el0;
#endif

	/* Fault handler, the error value is passed in x0 */
	vm_pointer_t	pcb_onfault;

	u_int		pcb_flags;
#define	PCB_SINGLE_STEP_SHIFT	0
#define	PCB_SINGLE_STEP		(1 << PCB_SINGLE_STEP_SHIFT)

	struct vfpstate	*pcb_fpusaved;
	int		pcb_fpflags;
#define	PCB_FP_STARTED	0x01
#define	PCB_FP_KERN	0x02
#define	PCB_FP_NOSAVE	0x04
/* The bits passed to userspace in get_fpcontext */
#define	PCB_FP_USERMASK	(PCB_FP_STARTED)
	u_int		pcb_vfpcpu;	/* Last cpu this thread ran VFP code */

	/*
	 * The userspace VFP state. The pcb_fpusaved pointer will point to
	 * this unless the kernel has allocated a VFP context.
	 * Place last to simplify the asm to access the rest if the struct.
	 */
	struct vfpstate	pcb_fpustate;

	struct debug_monitor_state pcb_dbg_regs;
};

#ifdef _KERNEL
void	makectx(struct trapframe *tf, struct pcb *pcb);
int	savectx(struct pcb *pcb) __returns_twice;
#endif

#endif /* !LOCORE */

#endif /* !_MACHINE_PCB_H_ */
// CHERI CHANGES START
// {
//   "updated": 20210407,
//   "target_type": "kernel",
//   "changes_purecap": [
//     "support"
//   ]
// }
// CHERI CHANGES END<|MERGE_RESOLUTION|>--- conflicted
+++ resolved
@@ -37,14 +37,9 @@
 struct trapframe;
 
 struct pcb {
-<<<<<<< HEAD
-	uintptr_t	pcb_x[31];
-	uintptr_t	pcb_pc;
-=======
-	uint64_t	pcb_x[30];
-	uint64_t	pcb_lr;
-	uint64_t	_reserved;	/* Was pcb_pc */
->>>>>>> 5f66d5a3
+	uintptr_t	pcb_x[30];
+	uintptr_t	pcb_lr;
+	uintptr_t	_reserved;	/* Was pcb_pc */
 	/* These two need to be in order as we access them together */
 	uintptr_t	pcb_sp;
 	uintcap_t	pcb_tpidr_el0;
