--- conflicted
+++ resolved
@@ -83,7 +83,11 @@
 	int dummy;
 };
 
-<<<<<<< HEAD
+struct arm64_addr_mask {
+	__uint64_t	code;
+	__uint64_t	data;
+};
+
 #if __has_feature(capabilities)
 struct capreg {
 	__uintcap_t c[30];
@@ -101,12 +105,6 @@
 	__uint64_t pad;
 };
 #endif
-=======
-struct arm64_addr_mask {
-	__uint64_t	code;
-	__uint64_t	data;
-};
->>>>>>> 6713be31
 
 #define	__HAVE_REG32
 
