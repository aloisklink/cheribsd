/*-
 * Copyright (c) 2002 Mike Barcroft <mike@FreeBSD.org>
 * Copyright (c) 1990, 1993
 *	The Regents of the University of California.  All rights reserved.
 *
 * Redistribution and use in source and binary forms, with or without
 * modification, are permitted provided that the following conditions
 * are met:
 * 1. Redistributions of source code must retain the above copyright
 *    notice, this list of conditions and the following disclaimer.
 * 2. Redistributions in binary form must reproduce the above copyright
 *    notice, this list of conditions and the following disclaimer in the
 *    documentation and/or other materials provided with the distribution.
 * 3. Neither the name of the University nor the names of its contributors
 *    may be used to endorse or promote products derived from this software
 *    without specific prior written permission.
 *
 * THIS SOFTWARE IS PROVIDED BY THE REGENTS AND CONTRIBUTORS ``AS IS'' AND
 * ANY EXPRESS OR IMPLIED WARRANTIES, INCLUDING, BUT NOT LIMITED TO, THE
 * IMPLIED WARRANTIES OF MERCHANTABILITY AND FITNESS FOR A PARTICULAR PURPOSE
 * ARE DISCLAIMED.  IN NO EVENT SHALL THE REGENTS OR CONTRIBUTORS BE LIABLE
 * FOR ANY DIRECT, INDIRECT, INCIDENTAL, SPECIAL, EXEMPLARY, OR CONSEQUENTIAL
 * DAMAGES (INCLUDING, BUT NOT LIMITED TO, PROCUREMENT OF SUBSTITUTE GOODS
 * OR SERVICES; LOSS OF USE, DATA, OR PROFITS; OR BUSINESS INTERRUPTION)
 * HOWEVER CAUSED AND ON ANY THEORY OF LIABILITY, WHETHER IN CONTRACT, STRICT
 * LIABILITY, OR TORT (INCLUDING NEGLIGENCE OR OTHERWISE) ARISING IN ANY WAY
 * OUT OF THE USE OF THIS SOFTWARE, EVEN IF ADVISED OF THE POSSIBILITY OF
 * SUCH DAMAGE.
 *
 *	From: @(#)ansi.h	8.2 (Berkeley) 1/4/94
 *	From: @(#)types.h	8.3 (Berkeley) 1/5/94
 * $FreeBSD$
 */

#ifndef _MACHINE__TYPES_H_
#define	_MACHINE__TYPES_H_

#ifndef _SYS__TYPES_H_
#error do not include this header, use sys/_types.h
#endif

/*
 * Standard type definitions.
 */
typedef	__int32_t	__clock_t;		/* clock()... */
typedef	__int64_t	__critical_t;
#ifndef _STANDALONE
typedef	double		__double_t;
typedef	float		__float_t;
#endif
<<<<<<< HEAD
typedef	__int64_t	__intmax_t;
#ifdef __CHERI_PURE_CAPABILITY__
typedef	__intcap_t	__intfptr_t;
typedef	__intcap_t	__intptr_t;
#else
typedef	__int64_t	__intfptr_t;
typedef	__int64_t	__intptr_t;
#endif
=======
>>>>>>> 9bb8a409
typedef	__int32_t	__int_fast8_t;
typedef	__int32_t	__int_fast16_t;
typedef	__int32_t	__int_fast32_t;
typedef	__int64_t	__int_fast64_t;
typedef	__int64_t	__register_t;
typedef	__int64_t	__segsz_t;		/* segment size (in pages) */
typedef	__int64_t	__time_t;		/* time()... */
<<<<<<< HEAD
typedef	__uint64_t	__uintmax_t;
#ifdef __CHERI_PURE_CAPABILITY__
typedef	__uintcap_t	__uintfptr_t;
typedef	__uintcap_t	__uintptr_t;
#else
typedef	__uint64_t	__uintfptr_t;
typedef	__uint64_t	__uintptr_t;
#endif
=======
>>>>>>> 9bb8a409
typedef	__uint32_t	__uint_fast8_t;
typedef	__uint32_t	__uint_fast16_t;
typedef	__uint32_t	__uint_fast32_t;
typedef	__uint64_t	__uint_fast64_t;
typedef	__uint64_t	__u_register_t;
typedef	__uint64_t	__vm_paddr_t;
typedef	unsigned int	___wchar_t;

#define	__WCHAR_MIN	0		/* min value for a wchar_t */
#define	__WCHAR_MAX	__UINT_MAX	/* max value for a wchar_t */

#endif /* !_MACHINE__TYPES_H_ */<|MERGE_RESOLUTION|>--- conflicted
+++ resolved
@@ -48,17 +48,6 @@
 typedef	double		__double_t;
 typedef	float		__float_t;
 #endif
-<<<<<<< HEAD
-typedef	__int64_t	__intmax_t;
-#ifdef __CHERI_PURE_CAPABILITY__
-typedef	__intcap_t	__intfptr_t;
-typedef	__intcap_t	__intptr_t;
-#else
-typedef	__int64_t	__intfptr_t;
-typedef	__int64_t	__intptr_t;
-#endif
-=======
->>>>>>> 9bb8a409
 typedef	__int32_t	__int_fast8_t;
 typedef	__int32_t	__int_fast16_t;
 typedef	__int32_t	__int_fast32_t;
@@ -66,17 +55,6 @@
 typedef	__int64_t	__register_t;
 typedef	__int64_t	__segsz_t;		/* segment size (in pages) */
 typedef	__int64_t	__time_t;		/* time()... */
-<<<<<<< HEAD
-typedef	__uint64_t	__uintmax_t;
-#ifdef __CHERI_PURE_CAPABILITY__
-typedef	__uintcap_t	__uintfptr_t;
-typedef	__uintcap_t	__uintptr_t;
-#else
-typedef	__uint64_t	__uintfptr_t;
-typedef	__uint64_t	__uintptr_t;
-#endif
-=======
->>>>>>> 9bb8a409
 typedef	__uint32_t	__uint_fast8_t;
 typedef	__uint32_t	__uint_fast16_t;
 typedef	__uint32_t	__uint_fast32_t;
