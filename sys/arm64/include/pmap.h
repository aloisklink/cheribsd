/*-
 * Copyright (c) 1991 Regents of the University of California.
 * All rights reserved.
 *
 * This code is derived from software contributed to Berkeley by
 * the Systems Programming Group of the University of Utah Computer
 * Science Department and William Jolitz of UUNET Technologies Inc.
 *
 * Redistribution and use in source and binary forms, with or without
 * modification, are permitted provided that the following conditions
 * are met:
 * 1. Redistributions of source code must retain the above copyright
 *    notice, this list of conditions and the following disclaimer.
 * 2. Redistributions in binary form must reproduce the above copyright
 *    notice, this list of conditions and the following disclaimer in the
 *    documentation and/or other materials provided with the distribution.
 * 3. Neither the name of the University nor the names of its contributors
 *    may be used to endorse or promote products derived from this software
 *    without specific prior written permission.
 *
 * THIS SOFTWARE IS PROVIDED BY THE REGENTS AND CONTRIBUTORS ``AS IS'' AND
 * ANY EXPRESS OR IMPLIED WARRANTIES, INCLUDING, BUT NOT LIMITED TO, THE
 * IMPLIED WARRANTIES OF MERCHANTABILITY AND FITNESS FOR A PARTICULAR PURPOSE
 * ARE DISCLAIMED.  IN NO EVENT SHALL THE REGENTS OR CONTRIBUTORS BE LIABLE
 * FOR ANY DIRECT, INDIRECT, INCIDENTAL, SPECIAL, EXEMPLARY, OR CONSEQUENTIAL
 * DAMAGES (INCLUDING, BUT NOT LIMITED TO, PROCUREMENT OF SUBSTITUTE GOODS
 * OR SERVICES; LOSS OF USE, DATA, OR PROFITS; OR BUSINESS INTERRUPTION)
 * HOWEVER CAUSED AND ON ANY THEORY OF LIABILITY, WHETHER IN CONTRACT, STRICT
 * LIABILITY, OR TORT (INCLUDING NEGLIGENCE OR OTHERWISE) ARISING IN ANY WAY
 * OUT OF THE USE OF THIS SOFTWARE, EVEN IF ADVISED OF THE POSSIBILITY OF
 * SUCH DAMAGE.
 *
 * $FreeBSD$
 */

#ifndef _MACHINE_PMAP_H_
#define	_MACHINE_PMAP_H_

#include <machine/pte.h>

#ifndef LOCORE

#include <sys/cdefs.h>
#include <sys/queue.h>
#include <sys/_lock.h>
#include <sys/_mutex.h>

#include <vm/_vm_radix.h>

#ifdef _KERNEL

#define	vtophys(va)	pmap_kextract((vm_offset_t)(va))

#endif

#define	pmap_page_get_memattr(m)	((m)->md.pv_memattr)
#define	pmap_page_is_write_mapped(m)	(((m)->a.flags & PGA_WRITEABLE) != 0)
void pmap_page_set_memattr(vm_page_t m, vm_memattr_t ma);

/*
 * Pmap stuff
 */

struct md_page {
	TAILQ_HEAD(,pv_entry)	pv_list;
	int			pv_gen;
	vm_memattr_t		pv_memattr;
};

/*
 * This structure is used to hold a virtual<->physical address
 * association and is used mostly by bootstrap code
 */
struct pv_addr {
	SLIST_ENTRY(pv_addr) pv_list;
	vm_offset_t	pv_va;
	vm_paddr_t	pv_pa;
};

enum pmap_stage {
	PM_INVALID,
	PM_STAGE1,
	PM_STAGE2,
};

struct pmap {
	struct mtx		pm_mtx;
	struct pmap_statistics	pm_stats;	/* pmap statistics */
	uint64_t		pm_ttbr;
	vm_paddr_t		pm_l0_paddr;
	pd_entry_t		*pm_l0;
	TAILQ_HEAD(,pv_chunk)	pm_pvchunk;	/* list of mappings in pmap */
	struct vm_radix		pm_root;	/* spare page table pages */
	long			pm_cookie;	/* encodes the pmap's ASID */
	struct asid_set		*pm_asid_set;	/* The ASID/VMID set to use */
	enum pmap_stage		pm_stage;
	int			pm_levels;
};
typedef struct pmap *pmap_t;

typedef struct pv_entry {
	vm_offset_t		pv_va;	/* virtual address for mapping */
	TAILQ_ENTRY(pv_entry)	pv_next;
} *pv_entry_t;

/*
 * pv_entries are allocated in chunks per-process.  This avoids the
 * need to track per-pmap assignments.
 */
<<<<<<< HEAD
#ifdef __CHERI_PURE_CAPABILITY__
/*
 * XXX-AM: The packing of pv_chunks in the purecap kernel is sub-optimal,
 * leading to wasted padding space. It seems that the TAILQ in
 * pv_entry can just be a STAILQ saving a pointer for each entry.
 * This would both allow more entries and also perfectly pack into PAGE_SIZE.
 */
#define	_NPCM	2
#define	_NPCPV	83
#else
#define	_NPCM	3
#define	_NPCPV	168
#endif
=======
#if PAGE_SIZE == PAGE_SIZE_4K
#define	_NPCM	3
#define	_NPCPV	168
#define	_NPAD	0
#elif PAGE_SIZE == PAGE_SIZE_16K
#define	_NPCM	11
#define	_NPCPV	677
#define	_NPAD	1
#else
#error Unsupported page size
#endif

>>>>>>> 36f1526a
#define	PV_CHUNK_HEADER							\
	pmap_t			pc_pmap;				\
	TAILQ_ENTRY(pv_chunk)	pc_list;				\
	uint64_t		pc_map[_NPCM];	/* bitmap; 1 = free */	\
	TAILQ_ENTRY(pv_chunk)	pc_lru;

struct pv_chunk_header {
	PV_CHUNK_HEADER
};

struct pv_chunk {
	PV_CHUNK_HEADER
<<<<<<< HEAD
	struct pv_entry		pc_pventry[_NPCPV] __no_subobject_bounds;
} __aligned(PAGE_SIZE);
=======
	struct pv_entry		pc_pventry[_NPCPV];
	uint64_t		pc_pad[_NPAD];
};
>>>>>>> 36f1526a

struct thread;

#ifdef _KERNEL
extern struct pmap	kernel_pmap_store;
#define	kernel_pmap	(&kernel_pmap_store)
#define	pmap_kernel()	kernel_pmap

#define	PMAP_ASSERT_LOCKED(pmap) \
				mtx_assert(&(pmap)->pm_mtx, MA_OWNED)
#define	PMAP_LOCK(pmap)		mtx_lock(&(pmap)->pm_mtx)
#define	PMAP_LOCK_ASSERT(pmap, type) \
				mtx_assert(&(pmap)->pm_mtx, (type))
#define	PMAP_LOCK_DESTROY(pmap)	mtx_destroy(&(pmap)->pm_mtx)
#define	PMAP_LOCK_INIT(pmap)	mtx_init(&(pmap)->pm_mtx, "pmap", \
				    NULL, MTX_DEF | MTX_DUPOK)
#define	PMAP_OWNED(pmap)	mtx_owned(&(pmap)->pm_mtx)
#define	PMAP_MTX(pmap)		(&(pmap)->pm_mtx)
#define	PMAP_TRYLOCK(pmap)	mtx_trylock(&(pmap)->pm_mtx)
#define	PMAP_UNLOCK(pmap)	mtx_unlock(&(pmap)->pm_mtx)

#define	ASID_RESERVED_FOR_PID_0	0
#define	ASID_RESERVED_FOR_EFI	1
#define	ASID_FIRST_AVAILABLE	(ASID_RESERVED_FOR_EFI + 1)
#define	ASID_TO_OPERAND(asid)	({					\
	KASSERT((asid) != -1, ("invalid ASID"));			\
	(uint64_t)(asid) << TTBR_ASID_SHIFT;			\
})

extern vm_pointer_t virtual_avail;
extern vm_pointer_t virtual_end;

/*
 * Macros to test if a mapping is mappable with an L1 Section mapping
 * or an L2 Large Page mapping.
 */
#define	L1_MAPPABLE_P(va, pa, size)					\
	((((va) | (pa)) & L1_OFFSET) == 0 && (size) >= L1_SIZE)

#define	pmap_vm_page_alloc_check(m)

void	pmap_activate_vm(pmap_t);
void	pmap_bootstrap(vm_pointer_t, vm_pointer_t, vm_paddr_t, vm_size_t);
int	pmap_change_attr(vm_offset_t va, vm_size_t size, int mode);
int	pmap_change_prot(vm_offset_t va, vm_size_t size, vm_prot_t prot);
void	pmap_kenter(vm_offset_t sva, vm_size_t size, vm_paddr_t pa, int mode);
void	pmap_kenter_device(vm_offset_t, vm_size_t, vm_paddr_t);
bool	pmap_klookup(vm_offset_t va, vm_paddr_t *pa);
vm_paddr_t pmap_kextract(vm_offset_t va);
void	pmap_kremove(vm_offset_t);
void	pmap_kremove_device(vm_offset_t, vm_size_t);
void	*pmap_mapdev_attr(vm_offset_t pa, vm_size_t size, vm_memattr_t ma);
bool	pmap_page_is_mapped(vm_page_t m);
int	pmap_pinit_stage(pmap_t, enum pmap_stage, int);
bool	pmap_ps_enabled(pmap_t pmap);
uint64_t pmap_to_ttbr0(pmap_t pmap);

void	*pmap_mapdev(vm_offset_t, vm_size_t);
void	*pmap_mapbios(vm_paddr_t, vm_size_t);
void	pmap_unmapdev(vm_pointer_t, vm_size_t);
void	pmap_unmapbios(vm_pointer_t, vm_size_t);

boolean_t pmap_map_io_transient(vm_page_t *, vm_pointer_t *, int, boolean_t);
void	pmap_unmap_io_transient(vm_page_t *, vm_pointer_t *, int, boolean_t);

bool	pmap_get_tables(pmap_t, vm_offset_t, pd_entry_t **, pd_entry_t **,
    pd_entry_t **, pt_entry_t **);

int	pmap_fault(pmap_t, uint64_t, uint64_t);

struct pcb *pmap_switch(struct thread *);

extern void (*pmap_clean_stage2_tlbi)(void);
extern void (*pmap_invalidate_vpipt_icache)(void);

static inline int
pmap_vmspace_copy(pmap_t dst_pmap __unused, pmap_t src_pmap __unused)
{

	return (0);
}

#endif	/* _KERNEL */

#endif	/* !LOCORE */

#endif	/* !_MACHINE_PMAP_H_ */
// CHERI CHANGES START
// {
//   "updated": 20210420,
//   "target_type": "header",
//   "changes_purecap": [
//     "support",
//     "pointer_as_integer",
//     "subobject_bounds"
//   ]
// }
// CHERI CHANGES END<|MERGE_RESOLUTION|>--- conflicted
+++ resolved
@@ -106,35 +106,36 @@
 /*
  * pv_entries are allocated in chunks per-process.  This avoids the
  * need to track per-pmap assignments.
- */
-<<<<<<< HEAD
-#ifdef __CHERI_PURE_CAPABILITY__
-/*
+ *
  * XXX-AM: The packing of pv_chunks in the purecap kernel is sub-optimal,
  * leading to wasted padding space. It seems that the TAILQ in
  * pv_entry can just be a STAILQ saving a pointer for each entry.
  * This would both allow more entries and also perfectly pack into PAGE_SIZE.
  */
+#if PAGE_SIZE == PAGE_SIZE_4K
+#ifdef __CHERI_PURE_CAPABILITY__
 #define	_NPCM	2
 #define	_NPCPV	83
+#define	_NPAD	2
 #else
 #define	_NPCM	3
 #define	_NPCPV	168
-#endif
-=======
-#if PAGE_SIZE == PAGE_SIZE_4K
-#define	_NPCM	3
-#define	_NPCPV	168
 #define	_NPAD	0
+#endif
 #elif PAGE_SIZE == PAGE_SIZE_16K
+#ifdef __CHERI_PURE_CAPABILITY__
+#define	_NPCM	6
+#define	_NPCPV	338
+#define	_NPAD	4
+#else
 #define	_NPCM	11
 #define	_NPCPV	677
 #define	_NPAD	1
+#endif
 #else
 #error Unsupported page size
 #endif
 
->>>>>>> 36f1526a
 #define	PV_CHUNK_HEADER							\
 	pmap_t			pc_pmap;				\
 	TAILQ_ENTRY(pv_chunk)	pc_list;				\
@@ -147,14 +148,9 @@
 
 struct pv_chunk {
 	PV_CHUNK_HEADER
-<<<<<<< HEAD
 	struct pv_entry		pc_pventry[_NPCPV] __no_subobject_bounds;
-} __aligned(PAGE_SIZE);
-=======
-	struct pv_entry		pc_pventry[_NPCPV];
 	uint64_t		pc_pad[_NPAD];
 };
->>>>>>> 36f1526a
 
 struct thread;
 
