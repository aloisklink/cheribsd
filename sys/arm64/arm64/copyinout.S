/*-
 * Copyright (c) 2015 The FreeBSD Foundation
 * All rights reserved.
 *
 * This software was developed by Andrew Turner under
 * sponsorship from the FreeBSD Foundation.
 *
 * Redistribution and use in source and binary forms, with or without
 * modification, are permitted provided that the following conditions
 * are met:
 * 1. Redistributions of source code must retain the above copyright
 *    notice, this list of conditions and the following disclaimer.
 * 2. Redistributions in binary form must reproduce the above copyright
 *    notice, this list of conditions and the following disclaimer in the
 *    documentation and/or other materials provided with the distribution.
 *
 * THIS SOFTWARE IS PROVIDED BY THE AUTHOR AND CONTRIBUTORS ``AS IS'' AND
 * ANY EXPRESS OR IMPLIED WARRANTIES, INCLUDING, BUT NOT LIMITED TO, THE
 * IMPLIED WARRANTIES OF MERCHANTABILITY AND FITNESS FOR A PARTICULAR PURPOSE
 * ARE DISCLAIMED.  IN NO EVENT SHALL THE AUTHOR OR CONTRIBUTORS BE LIABLE
 * FOR ANY DIRECT, INDIRECT, INCIDENTAL, SPECIAL, EXEMPLARY, OR CONSEQUENTIAL
 * DAMAGES (INCLUDING, BUT NOT LIMITED TO, PROCUREMENT OF SUBSTITUTE GOODS
 * OR SERVICES; LOSS OF USE, DATA, OR PROFITS; OR BUSINESS INTERRUPTION)
 * HOWEVER CAUSED AND ON ANY THEORY OF LIABILITY, WHETHER IN CONTRACT, STRICT
 * LIABILITY, OR TORT (INCLUDING NEGLIGENCE OR OTHERWISE) ARISING IN ANY WAY
 * OUT OF THE USE OF THIS SOFTWARE, EVEN IF ADVISED OF THE POSSIBILITY OF
 * SUCH DAMAGE.
 *
 */

#include <machine/asm.h>
__FBSDID("$FreeBSD$");

#include <sys/errno.h>

#include <machine/vmparam.h>

#include "assym.inc"

<<<<<<< HEAD
#ifdef __CHERI_PURE_CAPABILITY__
#error TODO Port to purecap
#endif

.macro check_user_access user_arg, size_arg, bad_access_func
#if __has_feature(capabilities)
	gcvalue	x7, c\user_arg		/* Read the user capability value */
	adds	x6, x7, x\size_arg
#else
	adds	x6, x\user_arg, x\size_arg
#endif
=======
.macro check_user_access user_arg, size_arg, bad_access_func
	adds	x6, x\user_arg, x\size_arg
>>>>>>> 1dc265df
	b.cs	\bad_access_func
	ldr	x7, =VM_MAXUSER_ADDRESS
	cmp	x6, x7
	b.hi	\bad_access_func
.endm

/*
 * Fault handler for the copy{in,out} functions below.
 */
#if __has_feature(capabilities)
	.arch_extension	c64
#endif
ENTRY(copyio_c64_fault)
	EXIT_C64
EENTRY(copyio_fault)
	SET_FAULT_HANDLER(xzr, x1) /* Clear the handler */
	EXIT_USER_ACCESS_CHECK(w0, x1)
copyio_fault_nopcb:
	mov	x0, #EFAULT
	ret
EEND(copyio_fault)
END(copyio_c64_fault)

/*
 * Copies from a kernel to user address
 *
 * int copyout(const void *kaddr, void * __capability udaddr, size_t len)
 */
ENTRY(copyout)
	cbz	x2, 1f
	check_user_access 1, 2, copyio_fault_nopcb

#if __has_feature(capabilities)
	cvtd	c0, x0			/* Store through a capability */
	scbnds	c0, c0, x2		/* Set the bounds */
#endif
	b	copycommon

1:	mov	x0, xzr		/* return 0 */
	ret

END(copyout)

/*
 * Copies from a user to kernel address
 *
 * int copyin(const void * __capability uaddr, void *kdaddr, size_t len)
 */
ENTRY(copyin)
	cbz	x2, 1f
	check_user_access 0, 2, copyio_fault_nopcb
<<<<<<< HEAD

#if __has_feature(capabilities)
	cvtd	c1, x1			/* Store through a capability */
	scbnds	c1, c1, x2		/* Set the bounds */
#endif
=======
>>>>>>> 1dc265df

	b	copycommon

1:	mov	x0, xzr		/* return 0 */
	ret

END(copyin)

/*
 * Copies a string from a user to kernel address
 *
 * int copyinstr(const void * __capability udaddr, void *kaddr, size_t len,
 *         size_t *done)
 */
ENTRY(copyinstr)
	mov	x5, xzr		/* count = 0 */
	mov	w4, #1		/* If zero return faulure */
	cbz	x2, 3f		/* If len == 0 then skip loop */

#if __has_feature(capabilities)
	cvtd	c1, x1			/* Store through a capability */
	scbnds	c1, c1, x2		/* Set the bounds */
#endif

	adr	x6, copyio_fault /* Get the handler address */
	SET_FAULT_HANDLER(x6, x7) /* Set the handler */

	ldr	x7, =VM_MAXUSER_ADDRESS
	ENTER_C64
1:
#if __has_feature(capabilities)
	gcvalue	x9, c0
	cmp	x9, x7
#else
	cmp	x0, x7
#endif
	b.cs	copyio_c64_fault
#if __has_feature(capabilities)
	ldtrb	w4, [c0]	/* Load from uaddr */
	add	c0, c0, #1	/* Next char */
	strb	w4, [c1], #1	/* Store in kaddr */
#else
	ldtrb	w4, [x0]	/* Load from uaddr */
	add	x0, x0, #1	/* Next char */
	strb	w4, [x1], #1	/* Store in kaddr */
#endif
	add	x5, x5, #1	/* count++ */
	cbz	w4, 2f		/* Break when NUL-terminated */
	sub	x2, x2, #1	/* len-- */
	cbnz	x2, 1b

<<<<<<< HEAD
2:	EXIT_C64
	SET_FAULT_HANDLER(xzr, x7) /* Clear the handler */
=======
2:	SET_FAULT_HANDLER(xzr, x7) /* Clear the handler */
>>>>>>> 1dc265df


3:	cbz	x3, 4f		/* Check if done != NULL */
	str	x5, [x3]	/* done = count */

4:	mov	w1, #ENAMETOOLONG /* Load ENAMETOOLONG to return if failed */
	cmp	w4, #0		/* Check if we saved the NUL-terminator */
	csel	w0, wzr, w1, eq	/* If so return success, else failure */
	ret
END(copyinstr)

#if !__has_feature(capabilities)
/*
 * Local helper
 *
 * x0 - src pointer
 * x1 - dst pointer
 * x2 - size
 * lr - the return address, so jump here instead of calling
 *
 * This function is optimized to minimize concurrent memory accesses. In
 * present form it is suited for cores with a single memory prefetching
 * unit.
 * ARM64TODO: 
 *   Consider using separate functions for each ARM64 core. Adding memory
 *   access interleaving might increase a total throughput on A57 or A72.
 */
	.text
	.align	4
	.local	copycommon
	.type	copycommon,@function

copycommon:
	adr	x6, copyio_fault /* Get the handler address */
	SET_FAULT_HANDLER(x6, x7) /* Set the handler */
	ENTER_USER_ACCESS(w6, x7)

	/* Check alignment */
	orr	x3, x0, x1
	ands	x3, x3, 0x07
	b.eq	aligned

	/* Unaligned is byte by byte copy */
byte_by_byte:
	ldrb	w3, [x0], #0x01
	strb	w3, [x1], #0x01
	subs	x2, x2, #0x01
	b.ne	byte_by_byte
	b	ending

aligned:
	cmp	x2, #0x10
	b.lt	lead_out
	cmp	x2, #0x40
	b.lt	by_dwords_start

	/* Block copy */
	lsr	x15, x2, #0x06
by_blocks:
	ldp	x3, x4, [x0], #0x10
	ldp	x5, x6, [x0], #0x10
	ldp	x7, x8, [x0], #0x10
	ldp	x9, x10, [x0], #0x10
	stp	x3, x4, [x1], #0x10
	stp	x5, x6, [x1], #0x10
	stp	x7, x8, [x1], #0x10
	stp	x9, x10, [x1], #0x10

	subs	x15, x15, #0x01
	b.ne	by_blocks

	and	x2, x2, #0x3f

by_dwords_start:
	lsr	x15, x2, #0x04
	cbz	x15, lead_out
by_dwords:
	ldp	x3, x4, [x0], #0x10
	stp	x3, x4, [x1], #0x10
	subs	x15, x15, #0x01
	b.ne  	by_dwords

	/* Less than 16 bytes to copy */
lead_out:
	tbz	x2, #0x03, last_word
	ldr	x3, [x0], #0x08
	str	x3, [x1], #0x08

last_word:
	tbz	x2, #0x02, last_hword
	ldr	w3, [x0], #0x04
	str	w3, [x1], #0x04

last_hword:
	tbz	x2, #0x01, last_byte
	ldrh	w3, [x0], #0x02
	strh	w3, [x1], #0x02

last_byte:
	tbz	x2, #0x00, ending
	ldrb	w3, [x0]
	strb	w3, [x1]

ending:
	EXIT_USER_ACCESS_CHECK(w6, x7)
	SET_FAULT_HANDLER(xzr, x7) /* Clear the handler */

	mov	x0, xzr		/* return 0 */
	ret
	.size	copycommon, . - copycommon
#endif /* !__has_feature(capabilities) */

#if __has_feature(capabilities)
/*
 * Copy specified amount of data from the user to kernel space, preserving
 * capability tags
 *
 * int copyincap(const void * __capability uaddr, void *kdaddr, size_t len)
 */
ENTRY(copyincap)
	cbz	x2, 1f
	check_user_access 0, 2, copyio_fault_nopcb

	/* Create a capability from kdaddr */
	mov	x5, x1			/* Backup kaddr */
	cvtd	c1, x1			/* Store through a capability */
	scbnds	c1, c1, x2		/* Set the bounds */

	/* Check the length is greater than 1 capability */
	cmp	x2, #16
	b.lo	copycommon

	/* And the addresses will both align on a capability */
	gcvalue	x6, c0			/* Get uaddr's address */
	eor	x3, x5, x6		/* Compare the addresses */
	and	x3, x3, #0xf		/* Check the lower bits */
	cbnz	x3, copycommon		/* If different don't copy tags */

	b	copycapcommon

1:	mov	x0, xzr		/* return 0 */
	ret
END(copyincap)

/*
 * Copy specified amount of data from kernel to the user space, preserving
 * capability tags
 *
 * int copyoutcap(const void *kaddr, void * __capability udaddr, size_t len)
 */
ENTRY(copyoutcap)
	cbz	x2, 1f
	check_user_access 1, 2, copyio_fault_nopcb

	/* Create a capability from kaddr */
	mov	x5, x0			/* Backup kaddr */
	cvtd	c0, x0			/* Store through a capability */
	scbnds	c0, c0, x2		/* Set the bounds */

	/* Check the length is greater than 1 capability */
	cmp	x2, #16
	b.lo	copycommon

	/* And the addresses will both align on a capability */
	gcvalue	x6, c1			/* Get uaddr's address */
	eor	x3, x5, x6		/* Compare the addresses */
	and	x3, x3, #0xf		/* Check the lower bits */
	cbnz	x3, copycommon		/* If different don't copy tags */

	b	copycapcommon

1:	mov	x0, xzr		/* return 0 */
	ret
END(copyoutcap)

/*
 * Local helpers to copy through capabilities
 *
 * c0 - src pointer
 * c1 - dst pointer
 * x2 - size
 * lr - the return address, so jump here instead of calling
 *
 * In copycapcommon the bottom 4 bits of c0 and c1 must be identical so
 * they can both be aligned load & store capabilities, and size must be at
 * least one capability; if not, copycommon must be used instead, and will copy
 * dwords at a time when posible.
 */
	.text
	.align	4
	.local	copycapcommon
	.type	copycapcommon,@function

copycapcommon:
	adr	x6, copyio_fault	/* Get the handler address */
	SET_FAULT_HANDLER(x6, x7)	/* Set the handler */
	ENTER_USER_ACCESS(w6, x7)

	mov	x5, #0			/* x5 is the offset to load/store */

	/*
	 * We require c0 and c1 to have the same lower bits so need only check
	 * one of them.
	 */
	gcvalue	x3, c0
	and	x3, x3, #0x0f
	cbz	x3, copycap_main	/* Already capability-aligned, skip ahead */

	/* Byte copy until the first capability-aligned address */
copycap_byte_by_byte:
	ldrb	w4, [c0, x5]		/* Load byte from src */
	strb	w4, [c1, x5]		/* Store byte in dest */
	sub	x2, x2, #1		/* len-- */
	add	x3, x3, #1		/* cap_off++ */
	add	x5, x5, #1		/* off++ */
	cmp	x3, #16
	b.lt	copycap_byte_by_byte	/* Again if cap_off < 16 */

	/* Copy capabilities */
copycap_main:
	cmp	x2, #16
	b.lo	copycap_end_bytes
1:	ldr	c4, [c0, x5]		/* Load dword from src */
	str	c4, [c1, x5]		/* Store dword in dest */
	sub	x2, x2, #16		/* len -= 16 */
	add	x5, x5, #16		/* off += 16 */
	cmp	x2, #16
	b.ge	1b			/* Again if len >= 16 */

	/* Check if we're finished */
	cbz	x2, copycap_done

	/* Copy any remaining bytes */
copycap_end_bytes:
	ldrb	w3, [c0, x5]		/* Load byte from src */
	strb	w3, [c1, x5]		/* Store byte in dest */
	sub	x2, x2, #1		/* len-- */
	add	x5, x5, #1		/* off++ */
	cbnz	x2, copycap_end_bytes

copycap_done:
	EXIT_USER_ACCESS(w6)
	SET_FAULT_HANDLER(xzr, x7)	/* Clear the handler */

	mov	x0, xzr			/* Return 0 */
	ret
	.size	copycapcommon, . - copycapcommon

	.text
	.align	4
	.local	copycommon
	.type	copycommon,@function

copycommon:
	adr	x6, copyio_fault	/* Get the handler address */
	SET_FAULT_HANDLER(x6, x7)	/* Set the handler */
	ENTER_USER_ACCESS(w6, x7)

	mov	x5, #0			/* x5 is the offset to load/store */

	cmp	x2, #8
	b.lo	copy_end_bytes		/* Byte-copy if len < 8 */

	/*
	 * Compare lower bits of src and dest.
	 * If they are aligned with each other, we can do a dword copy.
	 */
	gcvalue	x3, c0
	gcvalue	x4, c1
	and	x3, x3, #0x03
	and	x4, x4, #0x03
	cmp	x3, x4
	b.ne	copy_end_bytes		/* Misaligned. Go to byte copy */
	cbz	x3, copy_main		/* Already word-aligned, skip ahead */

	/* Byte copy until the first word-aligned address */
copy_byte_by_byte:
	ldrb	w4, [c0, x5]		/* Load byte from src */
	strb	w4, [c1, x5]		/* Store byte in dest */
	sub	x2, x2, #1		/* len-- */
	add	x3, x3, #1		/* dword_off++ */
	add	x5, x5, #1		/* off++ */
	cmp	x3, #8
	b.lo	copy_byte_by_byte	/* Again if dword_off < 8 */

	/* Copy words */
copy_main:
	cmp	x2, #8
	b.lo	copy_end_bytes
1:	ldr	x4, [c0, x5]		/* Load dword from src */
	str	x4, [c1, x5]		/* Store dword in dest */
	sub	x2, x2, #8		/* len -= 8 */
	add	x5, x5, #8		/* off += 8 */
	cmp	x2, #8
	b.ge	1b			/* Again if len >= 8 */

	/* Check if we're finished */
	cbz	x2, copy_done

	/* Copy any remaining bytes */
copy_end_bytes:
	ldrb	w3, [c0, x5]		/* Load byte from src */
	strb	w3, [c1, x5]		/* Store byte in dest */
	sub	x2, x2, #1		/* len-- */
	add	x5, x5, #1		/* off++ */
	cbnz	x2, copy_end_bytes

copy_done:
	EXIT_USER_ACCESS(w6)
	SET_FAULT_HANDLER(xzr, x7)	/* Clear the handler */

	mov	x0, xzr			/* Return 0 */
	ret
	.size	copycommon, . - copycommon
#endif<|MERGE_RESOLUTION|>--- conflicted
+++ resolved
@@ -37,7 +37,6 @@
 
 #include "assym.inc"
 
-<<<<<<< HEAD
 #ifdef __CHERI_PURE_CAPABILITY__
 #error TODO Port to purecap
 #endif
@@ -49,10 +48,6 @@
 #else
 	adds	x6, x\user_arg, x\size_arg
 #endif
-=======
-.macro check_user_access user_arg, size_arg, bad_access_func
-	adds	x6, x\user_arg, x\size_arg
->>>>>>> 1dc265df
 	b.cs	\bad_access_func
 	ldr	x7, =VM_MAXUSER_ADDRESS
 	cmp	x6, x7
@@ -104,14 +99,11 @@
 ENTRY(copyin)
 	cbz	x2, 1f
 	check_user_access 0, 2, copyio_fault_nopcb
-<<<<<<< HEAD
 
 #if __has_feature(capabilities)
 	cvtd	c1, x1			/* Store through a capability */
 	scbnds	c1, c1, x2		/* Set the bounds */
 #endif
-=======
->>>>>>> 1dc265df
 
 	b	copycommon
 
@@ -163,13 +155,8 @@
 	sub	x2, x2, #1	/* len-- */
 	cbnz	x2, 1b
 
-<<<<<<< HEAD
 2:	EXIT_C64
 	SET_FAULT_HANDLER(xzr, x7) /* Clear the handler */
-=======
-2:	SET_FAULT_HANDLER(xzr, x7) /* Clear the handler */
->>>>>>> 1dc265df
-
 
 3:	cbz	x3, 4f		/* Check if done != NULL */
 	str	x5, [x3]	/* done = count */
