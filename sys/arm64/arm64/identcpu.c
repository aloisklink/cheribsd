/*-
 * Copyright (c) 2014 Andrew Turner
 * Copyright (c) 2014 The FreeBSD Foundation
 * All rights reserved.
 *
 * Portions of this software were developed by Semihalf
 * under sponsorship of the FreeBSD Foundation.
 *
 * Redistribution and use in source and binary forms, with or without
 * modification, are permitted provided that the following conditions
 * are met:
 * 1. Redistributions of source code must retain the above copyright
 *    notice, this list of conditions and the following disclaimer.
 * 2. Redistributions in binary form must reproduce the above copyright
 *    notice, this list of conditions and the following disclaimer in the
 *    documentation and/or other materials provided with the distribution.
 *
 * THIS SOFTWARE IS PROVIDED BY THE AUTHOR AND CONTRIBUTORS ``AS IS'' AND
 * ANY EXPRESS OR IMPLIED WARRANTIES, INCLUDING, BUT NOT LIMITED TO, THE
 * IMPLIED WARRANTIES OF MERCHANTABILITY AND FITNESS FOR A PARTICULAR PURPOSE
 * ARE DISCLAIMED.  IN NO EVENT SHALL THE AUTHOR OR CONTRIBUTORS BE LIABLE
 * FOR ANY DIRECT, INDIRECT, INCIDENTAL, SPECIAL, EXEMPLARY, OR CONSEQUENTIAL
 * DAMAGES (INCLUDING, BUT NOT LIMITED TO, PROCUREMENT OF SUBSTITUTE GOODS
 * OR SERVICES; LOSS OF USE, DATA, OR PROFITS; OR BUSINESS INTERRUPTION)
 * HOWEVER CAUSED AND ON ANY THEORY OF LIABILITY, WHETHER IN CONTRACT, STRICT
 * LIABILITY, OR TORT (INCLUDING NEGLIGENCE OR OTHERWISE) ARISING IN ANY WAY
 * OUT OF THE USE OF THIS SOFTWARE, EVEN IF ADVISED OF THE POSSIBILITY OF
 * SUCH DAMAGE.
 *
 */

#include <sys/cdefs.h>
__FBSDID("$FreeBSD$");

#include <sys/param.h>
#include <sys/kernel.h>
#include <sys/pcpu.h>
#include <sys/sbuf.h>
#include <sys/smp.h>
#include <sys/sysctl.h>
#include <sys/systm.h>

#include <machine/atomic.h>
#include <machine/cpu.h>
#include <machine/cpufunc.h>
#include <machine/elf.h>
#include <machine/md_var.h>
#include <machine/undefined.h>

static void print_cpu_features(u_int cpu);
#ifdef COMPAT_FREEBSD32
static u_long parse_cpu_features_hwcap32(void);
#endif

char machine[] = "arm64";

#ifdef SCTL_MASK32
extern int adaptive_machine_arch;
#endif

static SYSCTL_NODE(_machdep, OID_AUTO, cache, CTLFLAG_RD | CTLFLAG_MPSAFE, 0,
    "Cache management tuning");

static int allow_dic = 1;
SYSCTL_INT(_machdep_cache, OID_AUTO, allow_dic, CTLFLAG_RDTUN, &allow_dic, 0,
    "Allow optimizations based on the DIC cache bit");

static int allow_idc = 1;
SYSCTL_INT(_machdep_cache, OID_AUTO, allow_idc, CTLFLAG_RDTUN, &allow_idc, 0,
    "Allow optimizations based on the IDC cache bit");

static void check_cpu_regs(u_int cpu);

/*
 * The default implementation of I-cache sync assumes we have an
 * aliasing cache until we know otherwise.
 */
void (*arm64_icache_sync_range)(vm_pointer_t, vm_size_t) =
    &arm64_aliasing_icache_sync_range;

static int
sysctl_hw_machine(SYSCTL_HANDLER_ARGS)
{
#ifdef SCTL_MASK32
	static const char machine32[] = "arm";
#endif
	int error;

#ifdef SCTL_MASK32
	if ((req->flags & SCTL_MASK32) != 0 && adaptive_machine_arch)
		error = SYSCTL_OUT(req, machine32, sizeof(machine32));
	else
#endif
		error = SYSCTL_OUT(req, machine, sizeof(machine));
	return (error);
}

SYSCTL_PROC(_hw, HW_MACHINE, machine, CTLTYPE_STRING | CTLFLAG_RD |
	CTLFLAG_MPSAFE, NULL, 0, sysctl_hw_machine, "A", "Machine class");

static char cpu_model[64];
SYSCTL_STRING(_hw, HW_MODEL, model, CTLFLAG_RD,
	cpu_model, sizeof(cpu_model), "Machine model");

/*
 * Per-CPU affinity as provided in MPIDR_EL1
 * Indexed by CPU number in logical order selected by the system.
 * Relevant fields can be extracted using CPU_AFFn macros,
 * Aff3.Aff2.Aff1.Aff0 construct a unique CPU address in the system.
 *
 * Fields used by us:
 * Aff1 - Cluster number
 * Aff0 - CPU number in Aff1 cluster
 */
uint64_t __cpu_affinity[MAXCPU];
static u_int cpu_aff_levels;

struct cpu_desc {
	u_int		cpu_impl;
	u_int		cpu_part_num;
	u_int		cpu_variant;
	u_int		cpu_revision;
	const char	*cpu_impl_name;
	const char	*cpu_part_name;

	uint64_t	mpidr;
	uint64_t	id_aa64afr0;
	uint64_t	id_aa64afr1;
	uint64_t	id_aa64dfr0;
	uint64_t	id_aa64dfr1;
	uint64_t	id_aa64isar0;
	uint64_t	id_aa64isar1;
	uint64_t	id_aa64mmfr0;
	uint64_t	id_aa64mmfr1;
	uint64_t	id_aa64mmfr2;
	uint64_t	id_aa64pfr0;
	uint64_t	id_aa64pfr1;
	uint64_t	ctr;
#ifdef COMPAT_FREEBSD32
	uint64_t	id_isar5;
	uint64_t	mvfr0;
	uint64_t	mvfr1;
#endif
};

static struct cpu_desc cpu_desc[MAXCPU];
static struct cpu_desc kern_cpu_desc;
static struct cpu_desc user_cpu_desc;
static u_int cpu_print_regs;
#define	PRINT_ID_AA64_AFR0	0x00000001
#define	PRINT_ID_AA64_AFR1	0x00000002
#define	PRINT_ID_AA64_DFR0	0x00000010
#define	PRINT_ID_AA64_DFR1	0x00000020
#define	PRINT_ID_AA64_ISAR0	0x00000100
#define	PRINT_ID_AA64_ISAR1	0x00000200
#define	PRINT_ID_AA64_MMFR0	0x00001000
#define	PRINT_ID_AA64_MMFR1	0x00002000
#define	PRINT_ID_AA64_MMFR2	0x00004000
#define	PRINT_ID_AA64_PFR0	0x00010000
#define	PRINT_ID_AA64_PFR1	0x00020000
#ifdef COMPAT_FREEBSD32
#define	PRINT_ID_ISAR5		0x01000000
#define	PRINT_MVFR0		0x02000000
#define	PRINT_MVFR1		0x04000000
#endif
#define	PRINT_CTR_EL0		0x10000000

struct cpu_parts {
	u_int		part_id;
	const char	*part_name;
};
#define	CPU_PART_NONE	{ 0, "Unknown Processor" }

struct cpu_implementers {
	u_int			impl_id;
	const char		*impl_name;
	/*
	 * Part number is implementation defined
	 * so each vendor will have its own set of values and names.
	 */
	const struct cpu_parts	*cpu_parts;
};
#define	CPU_IMPLEMENTER_NONE	{ 0, "Unknown Implementer", cpu_parts_none }

/*
 * Per-implementer table of (PartNum, CPU Name) pairs.
 */
/* Research */
static const struct cpu_parts cpu_parts_research[] = {
	{ CPU_PART_MORELLO, "Morello SoC" },
	CPU_PART_NONE,
};

/* ARM Ltd. */
static const struct cpu_parts cpu_parts_arm[] = {
	{ CPU_PART_AEM_V8, "AEMv8" },
	{ CPU_PART_FOUNDATION, "Foundation-Model" },
	{ CPU_PART_CORTEX_A35, "Cortex-A35" },
	{ CPU_PART_CORTEX_A53, "Cortex-A53" },
	{ CPU_PART_CORTEX_A55, "Cortex-A55" },
	{ CPU_PART_CORTEX_A57, "Cortex-A57" },
	{ CPU_PART_CORTEX_A65, "Cortex-A65" },
	{ CPU_PART_CORTEX_A72, "Cortex-A72" },
	{ CPU_PART_CORTEX_A73, "Cortex-A73" },
	{ CPU_PART_CORTEX_A75, "Cortex-A75" },
	{ CPU_PART_CORTEX_A76, "Cortex-A76" },
	{ CPU_PART_CORTEX_A76AE, "Cortex-A76AE" },
	{ CPU_PART_CORTEX_A77, "Cortex-A77" },
	{ CPU_PART_NEOVERSE_N1, "Neoverse-N1" },
	CPU_PART_NONE,
};

/* Cavium */
static const struct cpu_parts cpu_parts_cavium[] = {
	{ CPU_PART_THUNDERX, "ThunderX" },
	{ CPU_PART_THUNDERX2, "ThunderX2" },
	CPU_PART_NONE,
};

/* APM / Ampere */
static const struct cpu_parts cpu_parts_apm[] = {
	{ CPU_PART_EMAG8180, "eMAG 8180" },
	CPU_PART_NONE,
};

/* Unknown */
static const struct cpu_parts cpu_parts_none[] = {
	CPU_PART_NONE,
};

/*
 * Implementers table.
 */
const struct cpu_implementers cpu_implementers[] = {
	{ CPU_IMPL_RESEARCH,	"Research",	cpu_parts_research },
	{ CPU_IMPL_ARM,		"ARM",		cpu_parts_arm },
	{ CPU_IMPL_BROADCOM,	"Broadcom",	cpu_parts_none },
	{ CPU_IMPL_CAVIUM,	"Cavium",	cpu_parts_cavium },
	{ CPU_IMPL_DEC,		"DEC",		cpu_parts_none },
	{ CPU_IMPL_INFINEON,	"IFX",		cpu_parts_none },
	{ CPU_IMPL_FREESCALE,	"Freescale",	cpu_parts_none },
	{ CPU_IMPL_NVIDIA,	"NVIDIA",	cpu_parts_none },
	{ CPU_IMPL_APM,		"APM",		cpu_parts_apm },
	{ CPU_IMPL_QUALCOMM,	"Qualcomm",	cpu_parts_none },
	{ CPU_IMPL_MARVELL,	"Marvell",	cpu_parts_none },
	{ CPU_IMPL_INTEL,	"Intel",	cpu_parts_none },
	CPU_IMPLEMENTER_NONE,
};

#define	MRS_TYPE_MASK		0xf
#define	MRS_INVALID		0
#define	MRS_EXACT		1
#define	MRS_EXACT_VAL(x)	(MRS_EXACT | ((x) << 4))
#define	MRS_EXACT_FIELD(x)	((x) >> 4)
#define	MRS_LOWER		2

struct mrs_field_value {
	uint64_t	value;
	const char	*desc;
};

#define	MRS_FIELD_VALUE(_value, _desc)					\
	{								\
		.value = (_value),					\
		.desc = (_desc),					\
	}

#define	MRS_FIELD_VALUE_NONE_IMPL(_reg, _field, _none, _impl)		\
	MRS_FIELD_VALUE(_reg ## _ ## _field ## _ ## _none, ""),		\
	MRS_FIELD_VALUE(_reg ## _ ## _field ## _ ## _impl, #_field)

#define	MRS_FIELD_VALUE_COUNT(_reg, _field, _desc)			\
	MRS_FIELD_VALUE(0ul << _reg ## _ ## _field ## _SHIFT, "1 " _desc), \
	MRS_FIELD_VALUE(1ul << _reg ## _ ## _field ## _SHIFT, "2 " _desc "s"), \
	MRS_FIELD_VALUE(2ul << _reg ## _ ## _field ## _SHIFT, "3 " _desc "s"), \
	MRS_FIELD_VALUE(3ul << _reg ## _ ## _field ## _SHIFT, "4 " _desc "s"), \
	MRS_FIELD_VALUE(4ul << _reg ## _ ## _field ## _SHIFT, "5 " _desc "s"), \
	MRS_FIELD_VALUE(5ul << _reg ## _ ## _field ## _SHIFT, "6 " _desc "s"), \
	MRS_FIELD_VALUE(6ul << _reg ## _ ## _field ## _SHIFT, "7 " _desc "s"), \
	MRS_FIELD_VALUE(7ul << _reg ## _ ## _field ## _SHIFT, "8 " _desc "s"), \
	MRS_FIELD_VALUE(8ul << _reg ## _ ## _field ## _SHIFT, "9 " _desc "s"), \
	MRS_FIELD_VALUE(9ul << _reg ## _ ## _field ## _SHIFT, "10 "_desc "s"), \
	MRS_FIELD_VALUE(10ul<< _reg ## _ ## _field ## _SHIFT, "11 "_desc "s"), \
	MRS_FIELD_VALUE(11ul<< _reg ## _ ## _field ## _SHIFT, "12 "_desc "s"), \
	MRS_FIELD_VALUE(12ul<< _reg ## _ ## _field ## _SHIFT, "13 "_desc "s"), \
	MRS_FIELD_VALUE(13ul<< _reg ## _ ## _field ## _SHIFT, "14 "_desc "s"), \
	MRS_FIELD_VALUE(14ul<< _reg ## _ ## _field ## _SHIFT, "15 "_desc "s"), \
	MRS_FIELD_VALUE(15ul<< _reg ## _ ## _field ## _SHIFT, "16 "_desc "s")

#define	MRS_FIELD_VALUE_END	{ .desc = NULL }

struct mrs_field_hwcap {
	u_long		*hwcap;
	uint64_t	min;
	u_long		hwcap_val;
};

#define	MRS_HWCAP(_hwcap, _val, _min)				\
{								\
	.hwcap = (_hwcap),					\
	.hwcap_val = (_val),					\
	.min = (_min),						\
}

#define	MRS_HWCAP_END		{ .hwcap = NULL }

struct mrs_field {
	const char	*name;
	struct mrs_field_value *values;
	struct mrs_field_hwcap *hwcaps;
	uint64_t	mask;
	bool		sign;
	u_int		type;
	u_int		shift;
};

#define	MRS_FIELD_HWCAP(_register, _name, _sign, _type, _values, _hwcap) \
	{								\
		.name = #_name,						\
		.sign = (_sign),					\
		.type = (_type),					\
		.shift = _register ## _ ## _name ## _SHIFT,		\
		.mask = _register ## _ ## _name ## _MASK,		\
		.values = (_values),					\
		.hwcaps = (_hwcap),					\
	}

#define	MRS_FIELD(_register, _name, _sign, _type, _values)		\
	MRS_FIELD_HWCAP(_register, _name, _sign, _type, _values, NULL)

#define	MRS_FIELD_END	{ .type = MRS_INVALID, }

/* ID_AA64AFR0_EL1 */
static struct mrs_field id_aa64afr0_fields[] = {
	MRS_FIELD_END,
};


/* ID_AA64AFR1_EL1 */
static struct mrs_field id_aa64afr1_fields[] = {
	MRS_FIELD_END,
};


/* ID_AA64DFR0_EL1 */
static struct mrs_field_value id_aa64dfr0_tracefilt[] = {
	MRS_FIELD_VALUE(ID_AA64DFR0_TraceFilt_NONE, ""),
	MRS_FIELD_VALUE(ID_AA64DFR0_TraceFilt_8_4, "Trace v8.4"),
	MRS_FIELD_VALUE_END,
};

static struct mrs_field_value id_aa64dfr0_doublelock[] = {
	MRS_FIELD_VALUE(ID_AA64DFR0_DoubleLock_IMPL, "DoubleLock"),
	MRS_FIELD_VALUE(ID_AA64DFR0_DoubleLock_NONE, ""),
	MRS_FIELD_VALUE_END,
};

static struct mrs_field_value id_aa64dfr0_pmsver[] = {
	MRS_FIELD_VALUE(ID_AA64DFR0_PMSVer_NONE, ""),
	MRS_FIELD_VALUE(ID_AA64DFR0_PMSVer_SPE, "SPE"),
	MRS_FIELD_VALUE(ID_AA64DFR0_PMSVer_SPE_8_3, "SPE v8.3"),
	MRS_FIELD_VALUE_END,
};

static struct mrs_field_value id_aa64dfr0_ctx_cmps[] = {
	MRS_FIELD_VALUE_COUNT(ID_AA64DFR0, CTX_CMPs, "CTX BKPT"),
	MRS_FIELD_VALUE_END,
};

static struct mrs_field_value id_aa64dfr0_wrps[] = {
	MRS_FIELD_VALUE_COUNT(ID_AA64DFR0, WRPs, "Watchpoint"),
	MRS_FIELD_VALUE_END,
};

static struct mrs_field_value id_aa64dfr0_brps[] = {
	MRS_FIELD_VALUE_COUNT(ID_AA64DFR0, BRPs, "Breakpoint"),
	MRS_FIELD_VALUE_END,
};

static struct mrs_field_value id_aa64dfr0_pmuver[] = {
	MRS_FIELD_VALUE(ID_AA64DFR0_PMUVer_NONE, ""),
	MRS_FIELD_VALUE(ID_AA64DFR0_PMUVer_3, "PMUv3"),
	MRS_FIELD_VALUE(ID_AA64DFR0_PMUVer_3_1, "PMUv3 v8.1"),
	MRS_FIELD_VALUE(ID_AA64DFR0_PMUVer_3_4, "PMUv3 v8.4"),
	MRS_FIELD_VALUE(ID_AA64DFR0_PMUVer_3_5, "PMUv3 v8.5"),
	MRS_FIELD_VALUE(ID_AA64DFR0_PMUVer_IMPL, "IMPL PMU"),
	MRS_FIELD_VALUE_END,
};

static struct mrs_field_value id_aa64dfr0_tracever[] = {
	MRS_FIELD_VALUE(ID_AA64DFR0_TraceVer_NONE, ""),
	MRS_FIELD_VALUE(ID_AA64DFR0_TraceVer_IMPL, "Trace"),
	MRS_FIELD_VALUE_END,
};

static struct mrs_field_value id_aa64dfr0_debugver[] = {
	MRS_FIELD_VALUE(ID_AA64DFR0_DebugVer_8, "Debugv8"),
	MRS_FIELD_VALUE(ID_AA64DFR0_DebugVer_8_VHE, "Debugv8_VHE"),
	MRS_FIELD_VALUE(ID_AA64DFR0_DebugVer_8_2, "Debugv8.2"),
	MRS_FIELD_VALUE(ID_AA64DFR0_DebugVer_8_4, "Debugv8.4"),
	MRS_FIELD_VALUE_END,
};

static struct mrs_field id_aa64dfr0_fields[] = {
	MRS_FIELD(ID_AA64DFR0, TraceFilt, false, MRS_EXACT,
	    id_aa64dfr0_tracefilt),
	MRS_FIELD(ID_AA64DFR0, DoubleLock, false, MRS_EXACT,
	    id_aa64dfr0_doublelock),
	MRS_FIELD(ID_AA64DFR0, PMSVer, false, MRS_EXACT, id_aa64dfr0_pmsver),
	MRS_FIELD(ID_AA64DFR0, CTX_CMPs, false, MRS_EXACT,
	    id_aa64dfr0_ctx_cmps),
	MRS_FIELD(ID_AA64DFR0, WRPs, false, MRS_LOWER, id_aa64dfr0_wrps),
	MRS_FIELD(ID_AA64DFR0, BRPs, false, MRS_LOWER, id_aa64dfr0_brps),
	MRS_FIELD(ID_AA64DFR0, PMUVer, false, MRS_EXACT, id_aa64dfr0_pmuver),
	MRS_FIELD(ID_AA64DFR0, TraceVer, false, MRS_EXACT,
	    id_aa64dfr0_tracever),
	MRS_FIELD(ID_AA64DFR0, DebugVer, false, MRS_EXACT_VAL(0x6),
	    id_aa64dfr0_debugver),
	MRS_FIELD_END,
};


/* ID_AA64DFR1_EL1 */
static struct mrs_field id_aa64dfr1_fields[] = {
	MRS_FIELD_END,
};


/* ID_AA64ISAR0_EL1 */
static struct mrs_field_value id_aa64isar0_rndr[] = {
	MRS_FIELD_VALUE(ID_AA64ISAR0_RNDR_NONE, ""),
	MRS_FIELD_VALUE(ID_AA64ISAR0_RNDR_IMPL, "RNG"),
	MRS_FIELD_VALUE_END,
};

static struct mrs_field_hwcap id_aa64isar0_rndr_caps[] = {
	MRS_HWCAP(&elf_hwcap2, HWCAP2_RNG, ID_AA64ISAR0_RNDR_IMPL),
	MRS_HWCAP_END
};

static struct mrs_field_value id_aa64isar0_tlb[] = {
	MRS_FIELD_VALUE(ID_AA64ISAR0_TLB_NONE, ""),
	MRS_FIELD_VALUE(ID_AA64ISAR0_TLB_TLBIOS, "TLBI-OS"),
	MRS_FIELD_VALUE(ID_AA64ISAR0_TLB_TLBIOSR, "TLBI-OSR"),
	MRS_FIELD_VALUE_END,
};

static struct mrs_field_value id_aa64isar0_ts[] = {
	MRS_FIELD_VALUE(ID_AA64ISAR0_TS_NONE, ""),
	MRS_FIELD_VALUE(ID_AA64ISAR0_TS_CondM_8_4, "CondM-8.4"),
	MRS_FIELD_VALUE(ID_AA64ISAR0_TS_CondM_8_5, "CondM-8.5"),
	MRS_FIELD_VALUE_END,
};

static struct mrs_field_hwcap id_aa64isar0_ts_caps[] = {
	MRS_HWCAP(&elf_hwcap, HWCAP_FLAGM, ID_AA64ISAR0_TS_CondM_8_4),
	MRS_HWCAP(&elf_hwcap2, HWCAP2_FLAGM2, ID_AA64ISAR0_TS_CondM_8_5),
	MRS_HWCAP_END
};

static struct mrs_field_value id_aa64isar0_fhm[] = {
	MRS_FIELD_VALUE_NONE_IMPL(ID_AA64ISAR0, FHM, NONE, IMPL),
	MRS_FIELD_VALUE_END,
};

static struct mrs_field_hwcap id_aa64isar0_fhm_caps[] = {
	MRS_HWCAP(&elf_hwcap, HWCAP_ASIMDFHM, ID_AA64ISAR0_FHM_IMPL),
	MRS_HWCAP_END
};

static struct mrs_field_value id_aa64isar0_dp[] = {
	MRS_FIELD_VALUE_NONE_IMPL(ID_AA64ISAR0, DP, NONE, IMPL),
	MRS_FIELD_VALUE_END,
};

static struct mrs_field_hwcap id_aa64isar0_dp_caps[] = {
	MRS_HWCAP(&elf_hwcap, HWCAP_ASIMDDP, ID_AA64ISAR0_DP_IMPL),
	MRS_HWCAP_END
};

static struct mrs_field_value id_aa64isar0_sm4[] = {
	MRS_FIELD_VALUE_NONE_IMPL(ID_AA64ISAR0, SM4, NONE, IMPL),
	MRS_FIELD_VALUE_END,
};

static struct mrs_field_hwcap id_aa64isar0_sm4_caps[] = {
	MRS_HWCAP(&elf_hwcap, HWCAP_SM4, ID_AA64ISAR0_SM4_IMPL),
	MRS_HWCAP_END
};

static struct mrs_field_value id_aa64isar0_sm3[] = {
	MRS_FIELD_VALUE_NONE_IMPL(ID_AA64ISAR0, SM3, NONE, IMPL),
	MRS_FIELD_VALUE_END,
};

static struct mrs_field_hwcap id_aa64isar0_sm3_caps[] = {
	MRS_HWCAP(&elf_hwcap, HWCAP_SM3, ID_AA64ISAR0_SM3_IMPL),
	MRS_HWCAP_END
};

static struct mrs_field_value id_aa64isar0_sha3[] = {
	MRS_FIELD_VALUE_NONE_IMPL(ID_AA64ISAR0, SHA3, NONE, IMPL),
	MRS_FIELD_VALUE_END,
};

static struct mrs_field_hwcap id_aa64isar0_sha3_caps[] = {
	MRS_HWCAP(&elf_hwcap, HWCAP_SHA3, ID_AA64ISAR0_SHA3_IMPL),
	MRS_HWCAP_END
};

static struct mrs_field_value id_aa64isar0_rdm[] = {
	MRS_FIELD_VALUE_NONE_IMPL(ID_AA64ISAR0, RDM, NONE, IMPL),
	MRS_FIELD_VALUE_END,
};

static struct mrs_field_hwcap id_aa64isar0_rdm_caps[] = {
	MRS_HWCAP(&elf_hwcap, HWCAP_ASIMDRDM, ID_AA64ISAR0_RDM_IMPL),
	MRS_HWCAP_END
};

static struct mrs_field_value id_aa64isar0_atomic[] = {
	MRS_FIELD_VALUE_NONE_IMPL(ID_AA64ISAR0, Atomic, NONE, IMPL),
	MRS_FIELD_VALUE_END,
};

static struct mrs_field_hwcap id_aa64isar0_atomic_caps[] = {
	MRS_HWCAP(&elf_hwcap, HWCAP_ATOMICS, ID_AA64ISAR0_Atomic_IMPL),
	MRS_HWCAP_END
};

static struct mrs_field_value id_aa64isar0_crc32[] = {
	MRS_FIELD_VALUE_NONE_IMPL(ID_AA64ISAR0, CRC32, NONE, BASE),
	MRS_FIELD_VALUE_END,
};

static struct mrs_field_hwcap id_aa64isar0_crc32_caps[] = {
	MRS_HWCAP(&elf_hwcap, HWCAP_CRC32, ID_AA64ISAR0_CRC32_BASE),
	MRS_HWCAP_END
};

static struct mrs_field_value id_aa64isar0_sha2[] = {
	MRS_FIELD_VALUE_NONE_IMPL(ID_AA64ISAR0, SHA2, NONE, BASE),
	MRS_FIELD_VALUE(ID_AA64ISAR0_SHA2_512, "SHA2+SHA512"),
	MRS_FIELD_VALUE_END,
};

static struct mrs_field_hwcap id_aa64isar0_sha2_caps[] = {
	MRS_HWCAP(&elf_hwcap, HWCAP_SHA2, ID_AA64ISAR0_SHA2_BASE),
	MRS_HWCAP(&elf_hwcap, HWCAP_SHA512, ID_AA64ISAR0_SHA2_512),
	MRS_HWCAP_END
};

static struct mrs_field_value id_aa64isar0_sha1[] = {
	MRS_FIELD_VALUE_NONE_IMPL(ID_AA64ISAR0, SHA1, NONE, BASE),
	MRS_FIELD_VALUE_END,
};

static struct mrs_field_hwcap id_aa64isar0_sha1_caps[] = {
	MRS_HWCAP(&elf_hwcap, HWCAP_SHA1, ID_AA64ISAR0_SHA1_BASE),
	MRS_HWCAP_END
};

static struct mrs_field_value id_aa64isar0_aes[] = {
	MRS_FIELD_VALUE_NONE_IMPL(ID_AA64ISAR0, AES, NONE, BASE),
	MRS_FIELD_VALUE(ID_AA64ISAR0_AES_PMULL, "AES+PMULL"),
	MRS_FIELD_VALUE_END,
};

static struct mrs_field_hwcap id_aa64isar0_aes_caps[] = {
	MRS_HWCAP(&elf_hwcap, HWCAP_AES, ID_AA64ISAR0_AES_BASE),
	MRS_HWCAP(&elf_hwcap, HWCAP_PMULL, ID_AA64ISAR0_AES_PMULL),
	MRS_HWCAP_END
};

static struct mrs_field id_aa64isar0_fields[] = {
	MRS_FIELD_HWCAP(ID_AA64ISAR0, RNDR, false, MRS_LOWER,
	    id_aa64isar0_rndr, id_aa64isar0_rndr_caps),
	MRS_FIELD(ID_AA64ISAR0, TLB, false, MRS_EXACT, id_aa64isar0_tlb),
	MRS_FIELD_HWCAP(ID_AA64ISAR0, TS, false, MRS_LOWER, id_aa64isar0_ts,
	    id_aa64isar0_ts_caps),
	MRS_FIELD_HWCAP(ID_AA64ISAR0, FHM, false, MRS_LOWER, id_aa64isar0_fhm,
	    id_aa64isar0_fhm_caps),
	MRS_FIELD_HWCAP(ID_AA64ISAR0, DP, false, MRS_LOWER, id_aa64isar0_dp,
	    id_aa64isar0_dp_caps),
	MRS_FIELD_HWCAP(ID_AA64ISAR0, SM4, false, MRS_LOWER, id_aa64isar0_sm4,
	    id_aa64isar0_sm4_caps),
	MRS_FIELD_HWCAP(ID_AA64ISAR0, SM3, false, MRS_LOWER, id_aa64isar0_sm3,
	    id_aa64isar0_sm3_caps),
	MRS_FIELD_HWCAP(ID_AA64ISAR0, SHA3, false, MRS_LOWER, id_aa64isar0_sha3,
	    id_aa64isar0_sha3_caps),
	MRS_FIELD_HWCAP(ID_AA64ISAR0, RDM, false, MRS_LOWER, id_aa64isar0_rdm,
	    id_aa64isar0_rdm_caps),
	MRS_FIELD_HWCAP(ID_AA64ISAR0, Atomic, false, MRS_LOWER,
	    id_aa64isar0_atomic, id_aa64isar0_atomic_caps),
	MRS_FIELD_HWCAP(ID_AA64ISAR0, CRC32, false, MRS_LOWER,
	    id_aa64isar0_crc32, id_aa64isar0_crc32_caps),
	MRS_FIELD_HWCAP(ID_AA64ISAR0, SHA2, false, MRS_LOWER, id_aa64isar0_sha2,
	    id_aa64isar0_sha2_caps),
	MRS_FIELD_HWCAP(ID_AA64ISAR0, SHA1, false, MRS_LOWER,
	    id_aa64isar0_sha1, id_aa64isar0_sha1_caps),
	MRS_FIELD_HWCAP(ID_AA64ISAR0, AES, false, MRS_LOWER, id_aa64isar0_aes,
	    id_aa64isar0_aes_caps),
	MRS_FIELD_END,
};


/* ID_AA64ISAR1_EL1 */
static struct mrs_field_value id_aa64isar1_i8mm[] = {
	MRS_FIELD_VALUE_NONE_IMPL(ID_AA64ISAR1, I8MM, NONE, IMPL),
	MRS_FIELD_VALUE_END,
};

static struct mrs_field_hwcap id_aa64isar1_i8mm_caps[] = {
	MRS_HWCAP(&elf_hwcap2, HWCAP2_I8MM, ID_AA64ISAR1_I8MM_IMPL),
	MRS_HWCAP_END
};

static struct mrs_field_value id_aa64isar1_dgh[] = {
	MRS_FIELD_VALUE_NONE_IMPL(ID_AA64ISAR1, DGH, NONE, IMPL),
	MRS_FIELD_VALUE_END,
};

static struct mrs_field_hwcap id_aa64isar1_dgh_caps[] = {
	MRS_HWCAP(&elf_hwcap2, HWCAP2_DGH, ID_AA64ISAR1_DGH_IMPL),
	MRS_HWCAP_END
};

static struct mrs_field_value id_aa64isar1_bf16[] = {
	MRS_FIELD_VALUE_NONE_IMPL(ID_AA64ISAR1, BF16, NONE, IMPL),
	MRS_FIELD_VALUE_END,
};

static struct mrs_field_hwcap id_aa64isar1_bf16_caps[] = {
	MRS_HWCAP(&elf_hwcap2, HWCAP2_BF16, ID_AA64ISAR1_BF16_IMPL),
	MRS_HWCAP_END
};

static struct mrs_field_value id_aa64isar1_specres[] = {
	MRS_FIELD_VALUE(ID_AA64ISAR1_SPECRES_NONE, ""),
	MRS_FIELD_VALUE(ID_AA64ISAR1_SPECRES_IMPL, "PredInv"),
	MRS_FIELD_VALUE_END,
};

static struct mrs_field_value id_aa64isar1_sb[] = {
	MRS_FIELD_VALUE_NONE_IMPL(ID_AA64ISAR1, SB, NONE, IMPL),
	MRS_FIELD_VALUE_END,
};

static struct mrs_field_hwcap id_aa64isar1_sb_caps[] = {
	MRS_HWCAP(&elf_hwcap, HWCAP_SB, ID_AA64ISAR1_SB_IMPL),
	MRS_HWCAP_END
};

static struct mrs_field_value id_aa64isar1_frintts[] = {
	MRS_FIELD_VALUE_NONE_IMPL(ID_AA64ISAR1, FRINTTS, NONE, IMPL),
	MRS_FIELD_VALUE_END,
};

static struct mrs_field_hwcap id_aa64isar1_frintts_caps[] = {
	MRS_HWCAP(&elf_hwcap2, HWCAP2_FRINT, ID_AA64ISAR1_FRINTTS_IMPL),
	MRS_HWCAP_END
};

static struct mrs_field_value id_aa64isar1_gpi[] = {
	MRS_FIELD_VALUE_NONE_IMPL(ID_AA64ISAR1, GPI, NONE, IMPL),
	MRS_FIELD_VALUE_END,
};

static struct mrs_field_value id_aa64isar1_gpa[] = {
	MRS_FIELD_VALUE_NONE_IMPL(ID_AA64ISAR1, GPA, NONE, IMPL),
	MRS_FIELD_VALUE_END,
};

static struct mrs_field_value id_aa64isar1_lrcpc[] = {
	MRS_FIELD_VALUE(ID_AA64ISAR1_LRCPC_NONE, ""),
	MRS_FIELD_VALUE(ID_AA64ISAR1_LRCPC_RCPC_8_3, "RCPC-8.3"),
	MRS_FIELD_VALUE(ID_AA64ISAR1_LRCPC_RCPC_8_4, "RCPC-8.4"),
	MRS_FIELD_VALUE_END,
};

static struct mrs_field_hwcap id_aa64isar1_lrcpc_caps[] = {
	MRS_HWCAP(&elf_hwcap, HWCAP_LRCPC, ID_AA64ISAR1_LRCPC_RCPC_8_3),
	MRS_HWCAP(&elf_hwcap, HWCAP_ILRCPC, ID_AA64ISAR1_LRCPC_RCPC_8_4),
	MRS_HWCAP_END
};

static struct mrs_field_value id_aa64isar1_fcma[] = {
	MRS_FIELD_VALUE_NONE_IMPL(ID_AA64ISAR1, FCMA, NONE, IMPL),
	MRS_FIELD_VALUE_END,
};

static struct mrs_field_hwcap id_aa64isar1_fcma_caps[] = {
	MRS_HWCAP(&elf_hwcap, HWCAP_FCMA, ID_AA64ISAR1_FCMA_IMPL),
	MRS_HWCAP_END
};

static struct mrs_field_value id_aa64isar1_jscvt[] = {
	MRS_FIELD_VALUE_NONE_IMPL(ID_AA64ISAR1, JSCVT, NONE, IMPL),
	MRS_FIELD_VALUE_END,
};

static struct mrs_field_hwcap id_aa64isar1_jscvt_caps[] = {
	MRS_HWCAP(&elf_hwcap, HWCAP_JSCVT, ID_AA64ISAR1_JSCVT_IMPL),
	MRS_HWCAP_END
};

static struct mrs_field_value id_aa64isar1_api[] = {
	MRS_FIELD_VALUE(ID_AA64ISAR1_API_NONE, ""),
	MRS_FIELD_VALUE(ID_AA64ISAR1_API_PAC, "API PAC"),
	MRS_FIELD_VALUE(ID_AA64ISAR1_API_EPAC, "API EPAC"),
	MRS_FIELD_VALUE_END,
};

static struct mrs_field_value id_aa64isar1_apa[] = {
	MRS_FIELD_VALUE(ID_AA64ISAR1_APA_NONE, ""),
	MRS_FIELD_VALUE(ID_AA64ISAR1_APA_PAC, "APA PAC"),
	MRS_FIELD_VALUE(ID_AA64ISAR1_APA_EPAC, "APA EPAC"),
	MRS_FIELD_VALUE_END,
};

static struct mrs_field_value id_aa64isar1_dpb[] = {
	MRS_FIELD_VALUE(ID_AA64ISAR1_DPB_NONE, ""),
	MRS_FIELD_VALUE(ID_AA64ISAR1_DPB_DCCVAP, "DCPoP"),
	MRS_FIELD_VALUE(ID_AA64ISAR1_DPB_DCCVADP, "DCCVADP"),
	MRS_FIELD_VALUE_END,
};

static struct mrs_field_hwcap id_aa64isar1_dpb_caps[] = {
	MRS_HWCAP(&elf_hwcap, HWCAP_DCPOP, ID_AA64ISAR1_DPB_DCCVAP),
	MRS_HWCAP(&elf_hwcap2, HWCAP2_DCPODP, ID_AA64ISAR1_DPB_DCCVADP),
	MRS_HWCAP_END
};

static struct mrs_field id_aa64isar1_fields[] = {
	MRS_FIELD_HWCAP(ID_AA64ISAR1, I8MM, false, MRS_LOWER,
	    id_aa64isar1_i8mm, id_aa64isar1_i8mm_caps),
	MRS_FIELD_HWCAP(ID_AA64ISAR1, DGH, false, MRS_LOWER, id_aa64isar1_dgh,
	    id_aa64isar1_dgh_caps),
	MRS_FIELD_HWCAP(ID_AA64ISAR1, BF16, false, MRS_LOWER,
	    id_aa64isar1_bf16, id_aa64isar1_bf16_caps),
	MRS_FIELD(ID_AA64ISAR1, SPECRES, false, MRS_EXACT,
	    id_aa64isar1_specres),
	MRS_FIELD_HWCAP(ID_AA64ISAR1, SB, false, MRS_LOWER, id_aa64isar1_sb,
	    id_aa64isar1_sb_caps),
	MRS_FIELD_HWCAP(ID_AA64ISAR1, FRINTTS, false, MRS_LOWER,
	    id_aa64isar1_frintts, id_aa64isar1_frintts_caps),
	MRS_FIELD(ID_AA64ISAR1, GPI, false, MRS_EXACT, id_aa64isar1_gpi),
	MRS_FIELD(ID_AA64ISAR1, GPA, false, MRS_EXACT, id_aa64isar1_gpa),
	MRS_FIELD_HWCAP(ID_AA64ISAR1, LRCPC, false, MRS_LOWER,
	    id_aa64isar1_lrcpc, id_aa64isar1_lrcpc_caps),
	MRS_FIELD_HWCAP(ID_AA64ISAR1, FCMA, false, MRS_LOWER,
	    id_aa64isar1_fcma, id_aa64isar1_fcma_caps),
	MRS_FIELD_HWCAP(ID_AA64ISAR1, JSCVT, false, MRS_LOWER,
	    id_aa64isar1_jscvt, id_aa64isar1_jscvt_caps),
	MRS_FIELD(ID_AA64ISAR1, API, false, MRS_EXACT, id_aa64isar1_api),
	MRS_FIELD(ID_AA64ISAR1, APA, false, MRS_EXACT, id_aa64isar1_apa),
	MRS_FIELD_HWCAP(ID_AA64ISAR1, DPB, false, MRS_LOWER, id_aa64isar1_dpb,
	    id_aa64isar1_dpb_caps),
	MRS_FIELD_END,
};


/* ID_AA64MMFR0_EL1 */
static struct mrs_field_value id_aa64mmfr0_exs[] = {
	MRS_FIELD_VALUE_NONE_IMPL(ID_AA64MMFR0, ExS, ALL, IMPL),
	MRS_FIELD_VALUE_END,
};

static struct mrs_field_value id_aa64mmfr0_tgran4_2[] = {
	MRS_FIELD_VALUE(ID_AA64MMFR0_TGran4_2_TGran4, ""),
	MRS_FIELD_VALUE(ID_AA64MMFR0_TGran4_2_NONE, "No S2 TGran4"),
	MRS_FIELD_VALUE(ID_AA64MMFR0_TGran4_2_IMPL, "S2 TGran4"),
	MRS_FIELD_VALUE_END,
};

static struct mrs_field_value id_aa64mmfr0_tgran64_2[] = {
	MRS_FIELD_VALUE(ID_AA64MMFR0_TGran64_2_TGran64, ""),
	MRS_FIELD_VALUE(ID_AA64MMFR0_TGran64_2_NONE, "No S2 TGran64"),
	MRS_FIELD_VALUE(ID_AA64MMFR0_TGran64_2_IMPL, "S2 TGran64"),
	MRS_FIELD_VALUE_END,
};

static struct mrs_field_value id_aa64mmfr0_tgran16_2[] = {
	MRS_FIELD_VALUE(ID_AA64MMFR0_TGran16_2_TGran16, ""),
	MRS_FIELD_VALUE(ID_AA64MMFR0_TGran16_2_NONE, "No S2 TGran16"),
	MRS_FIELD_VALUE(ID_AA64MMFR0_TGran16_2_IMPL, "S2 TGran16"),
	MRS_FIELD_VALUE_END,
};

static struct mrs_field_value id_aa64mmfr0_tgran4[] = {
	MRS_FIELD_VALUE_NONE_IMPL(ID_AA64MMFR0, TGran4,NONE, IMPL),
	MRS_FIELD_VALUE_END,
};

static struct mrs_field_value id_aa64mmfr0_tgran64[] = {
	MRS_FIELD_VALUE_NONE_IMPL(ID_AA64MMFR0, TGran64, NONE, IMPL),
	MRS_FIELD_VALUE_END,
};

static struct mrs_field_value id_aa64mmfr0_tgran16[] = {
	MRS_FIELD_VALUE_NONE_IMPL(ID_AA64MMFR0, TGran16, NONE, IMPL),
	MRS_FIELD_VALUE_END,
};

static struct mrs_field_value id_aa64mmfr0_bigendel0[] = {
	MRS_FIELD_VALUE_NONE_IMPL(ID_AA64MMFR0, BigEndEL0, FIXED, MIXED),
	MRS_FIELD_VALUE_END,
};

static struct mrs_field_value id_aa64mmfr0_snsmem[] = {
	MRS_FIELD_VALUE_NONE_IMPL(ID_AA64MMFR0, SNSMem, NONE, DISTINCT),
	MRS_FIELD_VALUE_END,
};

static struct mrs_field_value id_aa64mmfr0_bigend[] = {
	MRS_FIELD_VALUE_NONE_IMPL(ID_AA64MMFR0, BigEnd, FIXED, MIXED),
	MRS_FIELD_VALUE_END,
};

static struct mrs_field_value id_aa64mmfr0_asidbits[] = {
	MRS_FIELD_VALUE(ID_AA64MMFR0_ASIDBits_8, "8bit ASID"),
	MRS_FIELD_VALUE(ID_AA64MMFR0_ASIDBits_16, "16bit ASID"),
	MRS_FIELD_VALUE_END,
};

static struct mrs_field_value id_aa64mmfr0_parange[] = {
	MRS_FIELD_VALUE(ID_AA64MMFR0_PARange_4G, "4GB PA"),
	MRS_FIELD_VALUE(ID_AA64MMFR0_PARange_64G, "64GB PA"),
	MRS_FIELD_VALUE(ID_AA64MMFR0_PARange_1T, "1TB PA"),
	MRS_FIELD_VALUE(ID_AA64MMFR0_PARange_4T, "4TB PA"),
	MRS_FIELD_VALUE(ID_AA64MMFR0_PARange_16T, "16TB PA"),
	MRS_FIELD_VALUE(ID_AA64MMFR0_PARange_256T, "256TB PA"),
	MRS_FIELD_VALUE(ID_AA64MMFR0_PARange_4P, "4PB PA"),
	MRS_FIELD_VALUE_END,
};

static struct mrs_field id_aa64mmfr0_fields[] = {
	MRS_FIELD(ID_AA64MMFR0, ExS, false, MRS_EXACT, id_aa64mmfr0_exs),
	MRS_FIELD(ID_AA64MMFR0, TGran4_2, false, MRS_EXACT,
	    id_aa64mmfr0_tgran4_2),
	MRS_FIELD(ID_AA64MMFR0, TGran64_2, false, MRS_EXACT,
	    id_aa64mmfr0_tgran64_2),
	MRS_FIELD(ID_AA64MMFR0, TGran16_2, false, MRS_EXACT,
	    id_aa64mmfr0_tgran16_2),
	MRS_FIELD(ID_AA64MMFR0, TGran4, false, MRS_EXACT, id_aa64mmfr0_tgran4),
	MRS_FIELD(ID_AA64MMFR0, TGran64, false, MRS_EXACT,
	    id_aa64mmfr0_tgran64),
	MRS_FIELD(ID_AA64MMFR0, TGran16, false, MRS_EXACT,
	    id_aa64mmfr0_tgran16),
	MRS_FIELD(ID_AA64MMFR0, BigEndEL0, false, MRS_EXACT,
	    id_aa64mmfr0_bigendel0),
	MRS_FIELD(ID_AA64MMFR0, SNSMem, false, MRS_EXACT, id_aa64mmfr0_snsmem),
	MRS_FIELD(ID_AA64MMFR0, BigEnd, false, MRS_EXACT, id_aa64mmfr0_bigend),
	MRS_FIELD(ID_AA64MMFR0, ASIDBits, false, MRS_EXACT,
	    id_aa64mmfr0_asidbits),
	MRS_FIELD(ID_AA64MMFR0, PARange, false, MRS_EXACT,
	    id_aa64mmfr0_parange),
	MRS_FIELD_END,
};


/* ID_AA64MMFR1_EL1 */
static struct mrs_field_value id_aa64mmfr1_xnx[] = {
	MRS_FIELD_VALUE_NONE_IMPL(ID_AA64MMFR1, XNX, NONE, IMPL),
	MRS_FIELD_VALUE_END,
};

static struct mrs_field_value id_aa64mmfr1_specsei[] = {
	MRS_FIELD_VALUE_NONE_IMPL(ID_AA64MMFR1, SpecSEI, NONE, IMPL),
	MRS_FIELD_VALUE_END,
};

static struct mrs_field_value id_aa64mmfr1_pan[] = {
	MRS_FIELD_VALUE_NONE_IMPL(ID_AA64MMFR1, PAN, NONE, IMPL),
	MRS_FIELD_VALUE(ID_AA64MMFR1_PAN_ATS1E1, "PAN+ATS1E1"),
	MRS_FIELD_VALUE_END,
};

static struct mrs_field_value id_aa64mmfr1_lo[] = {
	MRS_FIELD_VALUE_NONE_IMPL(ID_AA64MMFR1, LO, NONE, IMPL),
	MRS_FIELD_VALUE_END,
};

static struct mrs_field_value id_aa64mmfr1_hpds[] = {
	MRS_FIELD_VALUE(ID_AA64MMFR1_HPDS_NONE, ""),
	MRS_FIELD_VALUE(ID_AA64MMFR1_HPDS_HPD, "HPD"),
	MRS_FIELD_VALUE(ID_AA64MMFR1_HPDS_TTPBHA, "HPD+TTPBHA"),
	MRS_FIELD_VALUE_END,
};

static struct mrs_field_value id_aa64mmfr1_vh[] = {
	MRS_FIELD_VALUE_NONE_IMPL(ID_AA64MMFR1, VH, NONE, IMPL),
	MRS_FIELD_VALUE_END,
};

static struct mrs_field_value id_aa64mmfr1_vmidbits[] = {
	MRS_FIELD_VALUE(ID_AA64MMFR1_VMIDBits_8, "8bit VMID"),
	MRS_FIELD_VALUE(ID_AA64MMFR1_VMIDBits_16, "16bit VMID"),
	MRS_FIELD_VALUE_END,
};

static struct mrs_field_value id_aa64mmfr1_hafdbs[] = {
	MRS_FIELD_VALUE(ID_AA64MMFR1_HAFDBS_NONE, ""),
	MRS_FIELD_VALUE(ID_AA64MMFR1_HAFDBS_AF, "HAF"),
	MRS_FIELD_VALUE(ID_AA64MMFR1_HAFDBS_AF_DBS, "HAF+DS"),
	MRS_FIELD_VALUE_END,
};

static struct mrs_field id_aa64mmfr1_fields[] = {
	MRS_FIELD(ID_AA64MMFR1, XNX, false, MRS_EXACT, id_aa64mmfr1_xnx),
	MRS_FIELD(ID_AA64MMFR1, SpecSEI, false, MRS_EXACT,
	    id_aa64mmfr1_specsei),
	MRS_FIELD(ID_AA64MMFR1, PAN, false, MRS_EXACT, id_aa64mmfr1_pan),
	MRS_FIELD(ID_AA64MMFR1, LO, false, MRS_EXACT, id_aa64mmfr1_lo),
	MRS_FIELD(ID_AA64MMFR1, HPDS, false, MRS_EXACT, id_aa64mmfr1_hpds),
	MRS_FIELD(ID_AA64MMFR1, VH, false, MRS_EXACT, id_aa64mmfr1_vh),
	MRS_FIELD(ID_AA64MMFR1, VMIDBits, false, MRS_EXACT,
	    id_aa64mmfr1_vmidbits),
	MRS_FIELD(ID_AA64MMFR1, HAFDBS, false, MRS_EXACT, id_aa64mmfr1_hafdbs),
	MRS_FIELD_END,
};


/* ID_AA64MMFR2_EL1 */
static struct mrs_field_value id_aa64mmfr2_e0pd[] = {
	MRS_FIELD_VALUE_NONE_IMPL(ID_AA64MMFR2, E0PD, NONE, IMPL),
	MRS_FIELD_VALUE_END,
};

static struct mrs_field_value id_aa64mmfr2_evt[] = {
	MRS_FIELD_VALUE(ID_AA64MMFR2_EVT_NONE, ""),
	MRS_FIELD_VALUE(ID_AA64MMFR2_EVT_8_2, "EVT-8.2"),
	MRS_FIELD_VALUE(ID_AA64MMFR2_EVT_8_5, "EVT-8.5"),
	MRS_FIELD_VALUE_END,
};

static struct mrs_field_value id_aa64mmfr2_bbm[] = {
	MRS_FIELD_VALUE(ID_AA64MMFR2_BBM_LEVEL0, ""),
	MRS_FIELD_VALUE(ID_AA64MMFR2_BBM_LEVEL1, "BBM level 1"),
	MRS_FIELD_VALUE(ID_AA64MMFR2_BBM_LEVEL2, "BBM level 2"),
	MRS_FIELD_VALUE_END,
};

static struct mrs_field_value id_aa64mmfr2_ttl[] = {
	MRS_FIELD_VALUE_NONE_IMPL(ID_AA64MMFR2, TTL, NONE, IMPL),
	MRS_FIELD_VALUE_END,
};

static struct mrs_field_value id_aa64mmfr2_fwb[] = {
	MRS_FIELD_VALUE_NONE_IMPL(ID_AA64MMFR2, FWB, NONE, IMPL),
	MRS_FIELD_VALUE_END,
};

static struct mrs_field_value id_aa64mmfr2_ids[] = {
	MRS_FIELD_VALUE_NONE_IMPL(ID_AA64MMFR2, IDS, NONE, IMPL),
	MRS_FIELD_VALUE_END,
};

static struct mrs_field_value id_aa64mmfr2_at[] = {
	MRS_FIELD_VALUE_NONE_IMPL(ID_AA64MMFR2, AT, NONE, IMPL),
	MRS_FIELD_VALUE_END,
};

static struct mrs_field_hwcap id_aa64mmfr2_at_caps[] = {
	MRS_HWCAP(&elf_hwcap, HWCAP_USCAT, ID_AA64MMFR2_AT_IMPL),
	MRS_HWCAP_END
};

static struct mrs_field_value id_aa64mmfr2_st[] = {
	MRS_FIELD_VALUE_NONE_IMPL(ID_AA64MMFR2, ST, NONE, IMPL),
	MRS_FIELD_VALUE_END,
};

static struct mrs_field_value id_aa64mmfr2_nv[] = {
	MRS_FIELD_VALUE_NONE_IMPL(ID_AA64MMFR2, NV, NONE, 8_3),
	MRS_FIELD_VALUE(ID_AA64MMFR2_NV_8_4, "NV v8.4"),
	MRS_FIELD_VALUE_END,
};

static struct mrs_field_value id_aa64mmfr2_ccidx[] = {
	MRS_FIELD_VALUE(ID_AA64MMFR2_CCIDX_32, "32bit CCIDX"),
	MRS_FIELD_VALUE(ID_AA64MMFR2_CCIDX_64, "64bit CCIDX"),
	MRS_FIELD_VALUE_END,
};

static struct mrs_field_value id_aa64mmfr2_varange[] = {
	MRS_FIELD_VALUE(ID_AA64MMFR2_VARange_48, "48bit VA"),
	MRS_FIELD_VALUE(ID_AA64MMFR2_VARange_52, "52bit VA"),
	MRS_FIELD_VALUE_END,
};

static struct mrs_field_value id_aa64mmfr2_iesb[] = {
	MRS_FIELD_VALUE_NONE_IMPL(ID_AA64MMFR2, IESB, NONE, IMPL),
	MRS_FIELD_VALUE_END,
};

static struct mrs_field_value id_aa64mmfr2_lsm[] = {
	MRS_FIELD_VALUE_NONE_IMPL(ID_AA64MMFR2, LSM, NONE, IMPL),
	MRS_FIELD_VALUE_END,
};

static struct mrs_field_value id_aa64mmfr2_uao[] = {
	MRS_FIELD_VALUE_NONE_IMPL(ID_AA64MMFR2, UAO, NONE, IMPL),
	MRS_FIELD_VALUE_END,
};

static struct mrs_field_value id_aa64mmfr2_cnp[] = {
	MRS_FIELD_VALUE_NONE_IMPL(ID_AA64MMFR2, CnP, NONE, IMPL),
	MRS_FIELD_VALUE_END,
};

static struct mrs_field id_aa64mmfr2_fields[] = {
	MRS_FIELD(ID_AA64MMFR2, E0PD, false, MRS_EXACT, id_aa64mmfr2_e0pd),
	MRS_FIELD(ID_AA64MMFR2, EVT, false, MRS_EXACT, id_aa64mmfr2_evt),
	MRS_FIELD(ID_AA64MMFR2, BBM, false, MRS_EXACT, id_aa64mmfr2_bbm),
	MRS_FIELD(ID_AA64MMFR2, TTL, false, MRS_EXACT, id_aa64mmfr2_ttl),
	MRS_FIELD(ID_AA64MMFR2, FWB, false, MRS_EXACT, id_aa64mmfr2_fwb),
	MRS_FIELD(ID_AA64MMFR2, IDS, false, MRS_EXACT, id_aa64mmfr2_ids),
	MRS_FIELD_HWCAP(ID_AA64MMFR2, AT, false, MRS_LOWER, id_aa64mmfr2_at,
	    id_aa64mmfr2_at_caps),
	MRS_FIELD(ID_AA64MMFR2, ST, false, MRS_EXACT, id_aa64mmfr2_st),
	MRS_FIELD(ID_AA64MMFR2, NV, false, MRS_EXACT, id_aa64mmfr2_nv),
	MRS_FIELD(ID_AA64MMFR2, CCIDX, false, MRS_EXACT, id_aa64mmfr2_ccidx),
	MRS_FIELD(ID_AA64MMFR2, VARange, false, MRS_EXACT,
	    id_aa64mmfr2_varange),
	MRS_FIELD(ID_AA64MMFR2, IESB, false, MRS_EXACT, id_aa64mmfr2_iesb),
	MRS_FIELD(ID_AA64MMFR2, LSM, false, MRS_EXACT, id_aa64mmfr2_lsm),
	MRS_FIELD(ID_AA64MMFR2, UAO, false, MRS_EXACT, id_aa64mmfr2_uao),
	MRS_FIELD(ID_AA64MMFR2, CnP, false, MRS_EXACT, id_aa64mmfr2_cnp),
	MRS_FIELD_END,
};


/* ID_AA64PFR0_EL1 */
static struct mrs_field_value id_aa64pfr0_csv3[] = {
	MRS_FIELD_VALUE(ID_AA64PFR0_CSV3_NONE, ""),
	MRS_FIELD_VALUE(ID_AA64PFR0_CSV3_ISOLATED, "CSV3"),
	MRS_FIELD_VALUE_END,
};

static struct mrs_field_value id_aa64pfr0_csv2[] = {
	MRS_FIELD_VALUE(ID_AA64PFR0_CSV2_NONE, ""),
	MRS_FIELD_VALUE(ID_AA64PFR0_CSV2_ISOLATED, "CSV2"),
	MRS_FIELD_VALUE(ID_AA64PFR0_CSV2_SCXTNUM, "SCXTNUM"),
	MRS_FIELD_VALUE_END,
};

static struct mrs_field_value id_aa64pfr0_dit[] = {
	MRS_FIELD_VALUE(ID_AA64PFR0_DIT_NONE, ""),
	MRS_FIELD_VALUE(ID_AA64PFR0_DIT_PSTATE, "PSTATE.DIT"),
	MRS_FIELD_VALUE_END,
};

static struct mrs_field_hwcap id_aa64pfr0_dit_caps[] = {
	MRS_HWCAP(&elf_hwcap, HWCAP_DIT, ID_AA64PFR0_DIT_PSTATE),
	MRS_HWCAP_END
};

static struct mrs_field_value id_aa64pfr0_amu[] = {
	MRS_FIELD_VALUE(ID_AA64PFR0_AMU_NONE, ""),
	MRS_FIELD_VALUE(ID_AA64PFR0_AMU_V1, "AMUv1"),
	MRS_FIELD_VALUE_END,
};

static struct mrs_field_value id_aa64pfr0_mpam[] = {
	MRS_FIELD_VALUE_NONE_IMPL(ID_AA64PFR0, MPAM, NONE, IMPL),
	MRS_FIELD_VALUE_END,
};

static struct mrs_field_value id_aa64pfr0_sel2[] = {
	MRS_FIELD_VALUE_NONE_IMPL(ID_AA64PFR0, SEL2, NONE, IMPL),
	MRS_FIELD_VALUE_END,
};

static struct mrs_field_value id_aa64pfr0_sve[] = {
	MRS_FIELD_VALUE_NONE_IMPL(ID_AA64PFR0, SVE, NONE, IMPL),
	MRS_FIELD_VALUE_END,
};

#if 0
/* Enable when we add SVE support */
static struct mrs_field_hwcap id_aa64pfr0_sve_caps[] = {
	MRS_HWCAP(&elf_hwcap, HWCAP_SVE, ID_AA64PFR0_SVE_IMPL),
	MRS_HWCAP_END
};
#endif

static struct mrs_field_value id_aa64pfr0_ras[] = {
	MRS_FIELD_VALUE(ID_AA64PFR0_RAS_NONE, ""),
	MRS_FIELD_VALUE(ID_AA64PFR0_RAS_IMPL, "RAS"),
	MRS_FIELD_VALUE(ID_AA64PFR0_RAS_8_4, "RAS v8.4"),
	MRS_FIELD_VALUE_END,
};

static struct mrs_field_value id_aa64pfr0_gic[] = {
	MRS_FIELD_VALUE_NONE_IMPL(ID_AA64PFR0, GIC, CPUIF_NONE, CPUIF_EN),
	MRS_FIELD_VALUE_END,
};

static struct mrs_field_value id_aa64pfr0_advsimd[] = {
	MRS_FIELD_VALUE_NONE_IMPL(ID_AA64PFR0, AdvSIMD, NONE, IMPL),
	MRS_FIELD_VALUE(ID_AA64PFR0_AdvSIMD_HP, "AdvSIMD+HP"),
	MRS_FIELD_VALUE_END,
};

static struct mrs_field_hwcap id_aa64pfr0_advsimd_caps[] = {
	MRS_HWCAP(&elf_hwcap, HWCAP_ASIMD, ID_AA64PFR0_AdvSIMD_IMPL),
	MRS_HWCAP(&elf_hwcap, HWCAP_ASIMDHP, ID_AA64PFR0_AdvSIMD_HP),
	MRS_HWCAP_END
};

static struct mrs_field_value id_aa64pfr0_fp[] = {
	MRS_FIELD_VALUE_NONE_IMPL(ID_AA64PFR0, FP, NONE, IMPL),
	MRS_FIELD_VALUE(ID_AA64PFR0_FP_HP, "FP+HP"),
	MRS_FIELD_VALUE_END,
};

static struct mrs_field_hwcap id_aa64pfr0_fp_caps[] = {
	MRS_HWCAP(&elf_hwcap, HWCAP_FP, ID_AA64PFR0_FP_IMPL),
	MRS_HWCAP(&elf_hwcap, HWCAP_FPHP, ID_AA64PFR0_FP_HP),
	MRS_HWCAP_END
};

static struct mrs_field_value id_aa64pfr0_el3[] = {
	MRS_FIELD_VALUE_NONE_IMPL(ID_AA64PFR0, EL3, NONE, 64),
	MRS_FIELD_VALUE(ID_AA64PFR0_EL3_64_32, "EL3 32"),
	MRS_FIELD_VALUE_END,
};

static struct mrs_field_value id_aa64pfr0_el2[] = {
	MRS_FIELD_VALUE_NONE_IMPL(ID_AA64PFR0, EL2, NONE, 64),
	MRS_FIELD_VALUE(ID_AA64PFR0_EL2_64_32, "EL2 32"),
	MRS_FIELD_VALUE_END,
};

static struct mrs_field_value id_aa64pfr0_el1[] = {
	MRS_FIELD_VALUE(ID_AA64PFR0_EL1_64, "EL1"),
	MRS_FIELD_VALUE(ID_AA64PFR0_EL1_64_32, "EL1 32"),
	MRS_FIELD_VALUE_END,
};

static struct mrs_field_value id_aa64pfr0_el0[] = {
	MRS_FIELD_VALUE(ID_AA64PFR0_EL0_64, "EL0"),
	MRS_FIELD_VALUE(ID_AA64PFR0_EL0_64_32, "EL0 32"),
	MRS_FIELD_VALUE_END,
};

static struct mrs_field id_aa64pfr0_fields[] = {
	MRS_FIELD(ID_AA64PFR0, CSV3, false, MRS_EXACT, id_aa64pfr0_csv3),
	MRS_FIELD(ID_AA64PFR0, CSV2, false, MRS_EXACT, id_aa64pfr0_csv2),
	MRS_FIELD_HWCAP(ID_AA64PFR0, DIT, false, MRS_LOWER, id_aa64pfr0_dit,
	    id_aa64pfr0_dit_caps),
	MRS_FIELD(ID_AA64PFR0, AMU, false, MRS_EXACT, id_aa64pfr0_amu),
	MRS_FIELD(ID_AA64PFR0, MPAM, false, MRS_EXACT, id_aa64pfr0_mpam),
	MRS_FIELD(ID_AA64PFR0, SEL2, false, MRS_EXACT, id_aa64pfr0_sel2),
	MRS_FIELD(ID_AA64PFR0, SVE, false, MRS_EXACT, id_aa64pfr0_sve),
	MRS_FIELD(ID_AA64PFR0, RAS, false, MRS_EXACT, id_aa64pfr0_ras),
	MRS_FIELD(ID_AA64PFR0, GIC, false, MRS_EXACT, id_aa64pfr0_gic),
	MRS_FIELD_HWCAP(ID_AA64PFR0, AdvSIMD, true, MRS_LOWER,
	    id_aa64pfr0_advsimd, id_aa64pfr0_advsimd_caps),
	MRS_FIELD_HWCAP(ID_AA64PFR0, FP, true,  MRS_LOWER, id_aa64pfr0_fp,
	    id_aa64pfr0_fp_caps),
	MRS_FIELD(ID_AA64PFR0, EL3, false, MRS_EXACT, id_aa64pfr0_el3),
	MRS_FIELD(ID_AA64PFR0, EL2, false, MRS_EXACT, id_aa64pfr0_el2),
	MRS_FIELD(ID_AA64PFR0, EL1, false, MRS_LOWER, id_aa64pfr0_el1),
	MRS_FIELD(ID_AA64PFR0, EL0, false, MRS_LOWER, id_aa64pfr0_el0),
	MRS_FIELD_END,
};


/* ID_AA64PFR1_EL1 */
static struct mrs_field_value id_aa64pfr1_mte[] = {
	MRS_FIELD_VALUE(ID_AA64PFR1_MTE_NONE, ""),
	MRS_FIELD_VALUE(ID_AA64PFR1_MTE_IMPL_EL0, "MTE EL0"),
	MRS_FIELD_VALUE(ID_AA64PFR1_MTE_IMPL, "MTE"),
	MRS_FIELD_VALUE_END,
};

static struct mrs_field_value id_aa64pfr1_ssbs[] = {
	MRS_FIELD_VALUE(ID_AA64PFR1_SSBS_NONE, ""),
	MRS_FIELD_VALUE(ID_AA64PFR1_SSBS_PSTATE, "PSTATE.SSBS"),
	MRS_FIELD_VALUE(ID_AA64PFR1_SSBS_PSTATE_MSR, "PSTATE.SSBS MSR"),
	MRS_FIELD_VALUE_END,
};

static struct mrs_field_hwcap id_aa64pfr1_ssbs_caps[] = {
	MRS_HWCAP(&elf_hwcap, HWCAP_SSBS, ID_AA64PFR1_SSBS_PSTATE),
	MRS_HWCAP_END
};

static struct mrs_field_value id_aa64pfr1_bt[] = {
	MRS_FIELD_VALUE(ID_AA64PFR1_BT_NONE, ""),
	MRS_FIELD_VALUE(ID_AA64PFR1_BT_IMPL, "BTI"),
	MRS_FIELD_VALUE_END,
};

<<<<<<< HEAD
static struct mrs_field_value id_aa64pfr1_ce[] = {
	MRS_FIELD_VALUE(ID_AA64PFR1_CE_NONE, ""),
	MRS_FIELD_VALUE(ID_AA64PFR1_CE_MORELLO, "Morello"),
	MRS_FIELD_VALUE_END,
};
=======
#if 0
/* Enable when we add BTI support */
static struct mrs_field_hwcap id_aa64pfr1_bt_caps[] = {
	MRS_HWCAP(&elf_hwcap2, HWCAP2_BTI, ID_AA64PFR1_BT_IMPL),
	MRS_HWCAP_END
};
#endif
>>>>>>> 1a78f44c

static struct mrs_field id_aa64pfr1_fields[] = {
	MRS_FIELD(ID_AA64PFR1, MTE, false, MRS_EXACT, id_aa64pfr1_mte),
	MRS_FIELD_HWCAP(ID_AA64PFR1, SSBS, false, MRS_LOWER, id_aa64pfr1_ssbs,
	    id_aa64pfr1_ssbs_caps),
	MRS_FIELD(ID_AA64PFR1, BT, false, MRS_EXACT, id_aa64pfr1_bt),
	MRS_FIELD(ID_AA64PFR1, CE, false, MRS_EXACT, id_aa64pfr1_ce),
	MRS_FIELD_END,
};

#ifdef COMPAT_FREEBSD32
/* ID_ISAR5_EL1 */
static struct mrs_field_value id_isar5_vcma[] = {
	MRS_FIELD_VALUE_NONE_IMPL(ID_ISAR5, VCMA, NONE, IMPL),
	MRS_FIELD_VALUE_END,
};

static struct mrs_field_value id_isar5_rdm[] = {
	MRS_FIELD_VALUE_NONE_IMPL(ID_ISAR5, RDM, NONE, IMPL),
	MRS_FIELD_VALUE_END,
};

static struct mrs_field_value id_isar5_crc32[] = {
	MRS_FIELD_VALUE_NONE_IMPL(ID_ISAR5, CRC32, NONE, IMPL),
	MRS_FIELD_VALUE_END,
};

static struct mrs_field_hwcap id_isar5_crc32_caps[] = {
	MRS_HWCAP(&elf32_hwcap2, HWCAP32_2_CRC32, ID_ISAR5_CRC32_IMPL),
	MRS_HWCAP_END
};

static struct mrs_field_value id_isar5_sha2[] = {
	MRS_FIELD_VALUE_NONE_IMPL(ID_ISAR5, SHA2, NONE, IMPL),
	MRS_FIELD_VALUE_END,
};

static struct mrs_field_hwcap id_isar5_sha2_caps[] = {
	MRS_HWCAP(&elf32_hwcap2, HWCAP32_2_SHA2, ID_ISAR5_SHA2_IMPL),
	MRS_HWCAP_END
};

static struct mrs_field_value id_isar5_sha1[] = {
	MRS_FIELD_VALUE_NONE_IMPL(ID_ISAR5, SHA1, NONE, IMPL),
	MRS_FIELD_VALUE_END,
};

static struct mrs_field_hwcap id_isar5_sha1_caps[] = {
	MRS_HWCAP(&elf32_hwcap2, HWCAP32_2_SHA1, ID_ISAR5_SHA1_IMPL),
	MRS_HWCAP_END
};

static struct mrs_field_value id_isar5_aes[] = {
	MRS_FIELD_VALUE_NONE_IMPL(ID_ISAR5, AES, NONE, BASE),
	MRS_FIELD_VALUE(ID_ISAR5_AES_VMULL, "AES+VMULL"),
	MRS_FIELD_VALUE_END,
};

static struct mrs_field_hwcap id_isar5_aes_caps[] = {
	MRS_HWCAP(&elf32_hwcap2, HWCAP32_2_AES, ID_ISAR5_AES_BASE),
	MRS_HWCAP(&elf32_hwcap2, HWCAP32_2_PMULL, ID_ISAR5_AES_VMULL),
	MRS_HWCAP_END
};

static struct mrs_field_value id_isar5_sevl[] = {
	MRS_FIELD_VALUE_NONE_IMPL(ID_ISAR5, SEVL, NOP, IMPL),
	MRS_FIELD_VALUE_END,
};

static struct mrs_field id_isar5_fields[] = {
	MRS_FIELD(ID_ISAR5, VCMA, false, MRS_LOWER, id_isar5_vcma),
	MRS_FIELD(ID_ISAR5, RDM, false, MRS_LOWER, id_isar5_rdm),
	MRS_FIELD_HWCAP(ID_ISAR5, CRC32, false, MRS_LOWER, id_isar5_crc32,
	    id_isar5_crc32_caps),
	MRS_FIELD_HWCAP(ID_ISAR5, SHA2, false, MRS_LOWER, id_isar5_sha2,
	    id_isar5_sha2_caps),
	MRS_FIELD_HWCAP(ID_ISAR5, SHA1, false, MRS_LOWER, id_isar5_sha1,
	    id_isar5_sha1_caps),
	MRS_FIELD_HWCAP(ID_ISAR5, AES, false, MRS_LOWER, id_isar5_aes,
	    id_isar5_aes_caps),
	MRS_FIELD(ID_ISAR5, SEVL, false, MRS_LOWER, id_isar5_sevl),
	MRS_FIELD_END,
};

/* MVFR0 */
static struct mrs_field_value mvfr0_fpround[] = {
	MRS_FIELD_VALUE_NONE_IMPL(MVFR0, FPRound, NONE, IMPL),
	MRS_FIELD_VALUE_END,
};

static struct mrs_field_value mvfr0_fpsqrt[] = {
	MRS_FIELD_VALUE_NONE_IMPL(MVFR0, FPSqrt, NONE, IMPL),
	MRS_FIELD_VALUE_END,
};

static struct mrs_field_value mvfr0_fpdivide[] = {
	MRS_FIELD_VALUE_NONE_IMPL(MVFR0, FPDivide, NONE, IMPL),
	MRS_FIELD_VALUE_END,
};

static struct mrs_field_value mvfr0_fptrap[] = {
	MRS_FIELD_VALUE_NONE_IMPL(MVFR0, FPTrap, NONE, IMPL),
	MRS_FIELD_VALUE_END,
};

static struct mrs_field_value mvfr0_fpdp[] = {
	MRS_FIELD_VALUE(MVFR0_FPDP_NONE, ""),
	MRS_FIELD_VALUE(MVFR0_FPDP_VFP_v2, "DP VFPv2"),
	MRS_FIELD_VALUE(MVFR0_FPDP_VFP_v3_v4, "DP VFPv3+v4"),
	MRS_FIELD_VALUE_END,
};

static struct mrs_field_hwcap mvfr0_fpdp_caps[] = {
	MRS_HWCAP(&elf32_hwcap, HWCAP32_VFP, MVFR0_FPDP_VFP_v2),
	MRS_HWCAP(&elf32_hwcap, HWCAP32_VFPv3, MVFR0_FPDP_VFP_v3_v4),
};

static struct mrs_field_value mvfr0_fpsp[] = {
	MRS_FIELD_VALUE(MVFR0_FPSP_NONE, ""),
	MRS_FIELD_VALUE(MVFR0_FPSP_VFP_v2, "SP VFPv2"),
	MRS_FIELD_VALUE(MVFR0_FPSP_VFP_v3_v4, "SP VFPv3+v4"),
	MRS_FIELD_VALUE_END,
};

static struct mrs_field_value mvfr0_simdreg[] = {
	MRS_FIELD_VALUE(MVFR0_SIMDReg_NONE, ""),
	MRS_FIELD_VALUE(MVFR0_SIMDReg_FP, "FP 16x64"),
	MRS_FIELD_VALUE(MVFR0_SIMDReg_AdvSIMD, "AdvSIMD"),
	MRS_FIELD_VALUE_END,
};

static struct mrs_field mvfr0_fields[] = {
	MRS_FIELD(MVFR0, FPRound, false, MRS_LOWER, mvfr0_fpround),
	MRS_FIELD(MVFR0, FPSqrt, false, MRS_LOWER, mvfr0_fpsqrt),
	MRS_FIELD(MVFR0, FPDivide, false, MRS_LOWER, mvfr0_fpdivide),
	MRS_FIELD(MVFR0, FPTrap, false, MRS_LOWER, mvfr0_fptrap),
	MRS_FIELD_HWCAP(MVFR0, FPDP, false, MRS_LOWER, mvfr0_fpdp,
	    mvfr0_fpdp_caps),
	MRS_FIELD(MVFR0, FPSP, false, MRS_LOWER, mvfr0_fpsp),
	MRS_FIELD(MVFR0, SIMDReg, false, MRS_LOWER, mvfr0_simdreg),
	MRS_FIELD_END,
};

/* MVFR1 */
static struct mrs_field_value mvfr1_simdfmac[] = {
	MRS_FIELD_VALUE_NONE_IMPL(MVFR1, SIMDFMAC, NONE, IMPL),
	MRS_FIELD_VALUE_END,
};

static struct mrs_field_hwcap mvfr1_simdfmac_caps[] = {
	MRS_HWCAP(&elf32_hwcap, HWCAP32_VFPv4, MVFR1_SIMDFMAC_IMPL),
	MRS_HWCAP_END
};

static struct mrs_field_value mvfr1_fphp[] = {
	MRS_FIELD_VALUE(MVFR1_FPHP_NONE, ""),
	MRS_FIELD_VALUE(MVFR1_FPHP_CONV_SP, "FPHP SP Conv"),
	MRS_FIELD_VALUE(MVFR1_FPHP_CONV_DP, "FPHP DP Conv"),
	MRS_FIELD_VALUE(MVFR1_FPHP_ARITH, "FPHP Arith"),
	MRS_FIELD_VALUE_END,
};

static struct mrs_field_value mvfr1_simdhp[] = {
	MRS_FIELD_VALUE(MVFR1_SIMDHP_NONE, ""),
	MRS_FIELD_VALUE(MVFR1_SIMDHP_CONV_SP, "SIMDHP SP Conv"),
	MRS_FIELD_VALUE(MVFR1_SIMDHP_ARITH, "SIMDHP Arith"),
	MRS_FIELD_VALUE_END,
};

static struct mrs_field_value mvfr1_simdsp[] = {
	MRS_FIELD_VALUE_NONE_IMPL(MVFR1, SIMDSP, NONE, IMPL),
	MRS_FIELD_VALUE_END,
};

static struct mrs_field_value mvfr1_simdint[] = {
	MRS_FIELD_VALUE_NONE_IMPL(MVFR1, SIMDInt, NONE, IMPL),
	MRS_FIELD_VALUE_END,
};

static struct mrs_field_value mvfr1_simdls[] = {
	MRS_FIELD_VALUE_NONE_IMPL(MVFR1, SIMDLS, NONE, IMPL),
	MRS_FIELD_VALUE_END,
};

static struct mrs_field_hwcap mvfr1_simdls_caps[] = {
	MRS_HWCAP(&elf32_hwcap, HWCAP32_VFPv4, MVFR1_SIMDFMAC_IMPL),
	MRS_HWCAP_END
};

static struct mrs_field_value mvfr1_fpdnan[] = {
	MRS_FIELD_VALUE_NONE_IMPL(MVFR1, FPDNaN, NONE, IMPL),
	MRS_FIELD_VALUE_END,
};

static struct mrs_field_value mvfr1_fpftz[] = {
	MRS_FIELD_VALUE_NONE_IMPL(MVFR1, FPFtZ, NONE, IMPL),
	MRS_FIELD_VALUE_END,
};

static struct mrs_field mvfr1_fields[] = {
	MRS_FIELD_HWCAP(MVFR1, SIMDFMAC, false, MRS_LOWER, mvfr1_simdfmac,
	    mvfr1_simdfmac_caps),
	MRS_FIELD(MVFR1, FPHP, false, MRS_LOWER, mvfr1_fphp),
	MRS_FIELD(MVFR1, SIMDHP, false, MRS_LOWER, mvfr1_simdhp),
	MRS_FIELD(MVFR1, SIMDSP, false, MRS_LOWER, mvfr1_simdsp),
	MRS_FIELD(MVFR1, SIMDInt, false, MRS_LOWER, mvfr1_simdint),
	MRS_FIELD_HWCAP(MVFR1, SIMDLS, false, MRS_LOWER, mvfr1_simdls,
	    mvfr1_simdls_caps),
	MRS_FIELD(MVFR1, FPDNaN, false, MRS_LOWER, mvfr1_fpdnan),
	MRS_FIELD(MVFR1, FPFtZ, false, MRS_LOWER, mvfr1_fpftz),
	MRS_FIELD_END,
};
#endif /* COMPAT_FREEBSD32 */

struct mrs_user_reg {
	u_int		reg;
	u_int		CRm;
	u_int		Op2;
	size_t		offset;
	struct mrs_field *fields;
};

#define	USER_REG(name, field_name)					\
	{								\
		.reg = name,						\
		.CRm = name##_CRm,					\
		.Op2 = name##_op2,					\
		.offset = __offsetof(struct cpu_desc, field_name),	\
		.fields = field_name##_fields,				\
	}
static struct mrs_user_reg user_regs[] = {
	USER_REG(ID_AA64DFR0_EL1, id_aa64dfr0),

	USER_REG(ID_AA64ISAR0_EL1, id_aa64isar0),
	USER_REG(ID_AA64ISAR1_EL1, id_aa64isar1),

	USER_REG(ID_AA64MMFR0_EL1, id_aa64mmfr0),
	USER_REG(ID_AA64MMFR1_EL1, id_aa64mmfr1),
	USER_REG(ID_AA64MMFR2_EL1, id_aa64mmfr2),

	USER_REG(ID_AA64PFR0_EL1, id_aa64pfr0),
	USER_REG(ID_AA64PFR1_EL1, id_aa64pfr1),

#ifdef COMPAT_FREEBSD32
	USER_REG(ID_ISAR5_EL1, id_isar5),

	USER_REG(MVFR0_EL1, mvfr0),
	USER_REG(MVFR1_EL1, mvfr1),
#endif /* COMPAT_FREEBSD32 */
};

#define	CPU_DESC_FIELD(desc, idx)					\
    *(uint64_t *)((char *)&(desc) + user_regs[(idx)].offset)

static int
user_mrs_handler(vm_offset_t va, uint32_t insn, struct trapframe *frame,
    uint32_t esr)
{
	uint64_t value;
	int CRm, Op2, i, reg;

	if ((insn & MRS_MASK) != MRS_VALUE)
		return (0);

	/*
	 * We only emulate Op0 == 3, Op1 == 0, CRn == 0, CRm == {0, 4-7}.
	 * These are in the EL1 CPU identification space.
	 * CRm == 0 holds MIDR_EL1, MPIDR_EL1, and REVID_EL1.
	 * CRm == {4-7} holds the ID_AA64 registers.
	 *
	 * For full details see the ARMv8 ARM (ARM DDI 0487C.a)
	 * Table D9-2 System instruction encodings for non-Debug System
	 * register accesses.
	 */
	if (mrs_Op0(insn) != 3 || mrs_Op1(insn) != 0 || mrs_CRn(insn) != 0)
		return (0);

	CRm = mrs_CRm(insn);
	if (CRm > 7 || (CRm < 4 && CRm != 0))
		return (0);

	Op2 = mrs_Op2(insn);
	value = 0;

	for (i = 0; i < nitems(user_regs); i++) {
		if (user_regs[i].CRm == CRm && user_regs[i].Op2 == Op2) {
			value = CPU_DESC_FIELD(user_cpu_desc, i);
			break;
		}
	}

	if (CRm == 0) {
		switch (Op2) {
		case 0:
			value = READ_SPECIALREG(midr_el1);
			break;
		case 5:
			value = READ_SPECIALREG(mpidr_el1);
			break;
		case 6:
			value = READ_SPECIALREG(revidr_el1);
			break;
		default:
			return (0);
		}
	}

	/*
	 * We will handle this instruction, move to the next so we
	 * don't trap here again.
	 */
	frame->tf_elr += INSN_SIZE;

	reg = MRS_REGISTER(insn);
	/* If reg is 31 then write to xzr, i.e. do nothing */
	if (reg == 31)
		return (1);

	if (reg < nitems(frame->tf_x))
		frame->tf_x[reg] = value;
	else if (reg == 30)
		frame->tf_lr = value;

	return (1);
}

bool
extract_user_id_field(u_int reg, u_int field_shift, uint8_t *val)
{
	uint64_t value;
	int i;

	for (i = 0; i < nitems(user_regs); i++) {
		if (user_regs[i].reg == reg) {
			value = CPU_DESC_FIELD(user_cpu_desc, i);
			*val = value >> field_shift;
			return (true);
		}
	}

	return (false);
}

bool
get_kernel_reg(u_int reg, uint64_t *val)
{
	int i;

	for (i = 0; i < nitems(user_regs); i++) {
		if (user_regs[i].reg == reg) {
			*val = CPU_DESC_FIELD(kern_cpu_desc, i);
			return (true);
		}
	}

	return (false);
}

/*
 * Compares two field values that may be signed or unsigned.
 * Returns:
 *  < 0 when a is less than b
 *  = 0 when a equals b
 *  > 0 when a is greater than b
 */
static int
mrs_field_cmp(uint64_t a, uint64_t b, u_int shift, int width, bool sign)
{
	uint64_t mask;

	KASSERT(width > 0 && width < 64, ("%s: Invalid width %d", __func__,
	    width));

	mask = (1ul << width) - 1;
	/* Move the field to the lower bits */
	a = (a >> shift) & mask;
	b = (b >> shift) & mask;

	if (sign) {
		/*
		 * The field is signed. Toggle the upper bit so the comparison
		 * works on unsigned values as this makes positive numbers,
		 * i.e. those with a 0 bit, larger than negative numbers,
		 * i.e. those with a 1 bit, in an unsigned comparison.
		 */
		a ^= 1ul << (width - 1);
		b ^= 1ul << (width - 1);
	}

	return (a - b);
}

static uint64_t
update_lower_register(uint64_t val, uint64_t new_val, u_int shift,
    int width, bool sign)
{
	uint64_t mask;

	KASSERT(width > 0 && width < 64, ("%s: Invalid width %d", __func__,
	    width));

	/*
	 * If the new value is less than the existing value update it.
	 */
	if (mrs_field_cmp(new_val, val, shift, width, sign) < 0) {
		mask = (1ul << width) - 1;
		val &= ~(mask << shift);
		val |= new_val & (mask << shift);
	}

	return (val);
}

void
update_special_regs(u_int cpu)
{
	struct mrs_field *fields;
	uint64_t user_reg, kern_reg, value;
	int i, j;

	if (cpu == 0) {
		/* Create a user visible cpu description with safe values */
		memset(&user_cpu_desc, 0, sizeof(user_cpu_desc));
		/* Safe values for these registers */
		user_cpu_desc.id_aa64pfr0 = ID_AA64PFR0_AdvSIMD_NONE |
		    ID_AA64PFR0_FP_NONE | ID_AA64PFR0_EL1_64 |
		    ID_AA64PFR0_EL0_64;
		user_cpu_desc.id_aa64dfr0 = ID_AA64DFR0_DebugVer_8;
	}

	for (i = 0; i < nitems(user_regs); i++) {
		value = CPU_DESC_FIELD(cpu_desc[cpu], i);
		if (cpu == 0) {
			kern_reg = value;
			user_reg = value;
		} else {
			kern_reg = CPU_DESC_FIELD(kern_cpu_desc, i);
			user_reg = CPU_DESC_FIELD(user_cpu_desc, i);
		}

		fields = user_regs[i].fields;
		for (j = 0; fields[j].type != 0; j++) {
			switch (fields[j].type & MRS_TYPE_MASK) {
			case MRS_EXACT:
				user_reg &= ~(0xful << fields[j].shift);
				user_reg |=
				    (uint64_t)MRS_EXACT_FIELD(fields[j].type) <<
				    fields[j].shift;
				break;
			case MRS_LOWER:
				user_reg = update_lower_register(user_reg,
				    value, fields[j].shift, 4, fields[j].sign);
				break;
			default:
				panic("Invalid field type: %d", fields[j].type);
			}
			kern_reg = update_lower_register(kern_reg, value,
			    fields[j].shift, 4, fields[j].sign);
		}

		CPU_DESC_FIELD(kern_cpu_desc, i) = kern_reg;
		CPU_DESC_FIELD(user_cpu_desc, i) = user_reg;
	}
}

/* HWCAP */
bool __read_frequently lse_supported = false;

bool __read_frequently icache_aliasing = false;
bool __read_frequently icache_vmid = false;

int64_t dcache_line_size;	/* The minimum D cache line size */
int64_t icache_line_size;	/* The minimum I cache line size */
int64_t idcache_line_size;	/* The minimum cache line size */

/*
 * Find the values to export to userspace as AT_HWCAP and AT_HWCAP2.
 */
static void
parse_cpu_features(void)
{
	struct mrs_field_hwcap *hwcaps;
	struct mrs_field *fields;
	uint64_t min, reg;
	int i, j, k;

	for (i = 0; i < nitems(user_regs); i++) {
		reg = CPU_DESC_FIELD(user_cpu_desc, i);
		fields = user_regs[i].fields;
		for (j = 0; fields[j].type != 0; j++) {
			hwcaps = fields[j].hwcaps;
			if (hwcaps == NULL)
				continue;

			for (k = 0; hwcaps[k].hwcap != NULL; k++) {
				min = hwcaps[k].min;

				/*
				 * If the field is greater than the minimum
				 * value we can set the hwcap;
				 */
				if (mrs_field_cmp(reg, min, fields[j].shift,
				    4, fields[j].sign) >= 0) {
					*hwcaps[k].hwcap |= hwcaps[k].hwcap_val;
				}
			}
		}
	}
}

static void
identify_cpu_sysinit(void *dummy __unused)
{
	int cpu;
	bool dic, idc;

	dic = (allow_dic != 0);
	idc = (allow_idc != 0);

	CPU_FOREACH(cpu) {
		check_cpu_regs(cpu);
		if (cpu != 0)
			update_special_regs(cpu);

		if (CTR_DIC_VAL(cpu_desc[cpu].ctr) == 0)
			dic = false;
		if (CTR_IDC_VAL(cpu_desc[cpu].ctr) == 0)
			idc = false;
	}

	/* Find the values to export to userspace as AT_HWCAP and AT_HWCAP2 */
	parse_cpu_features();

#ifdef COMPAT_FREEBSD32
	/* Set the default caps and any that need to check multiple fields */
	elf32_hwcap |= parse_cpu_features_hwcap32();
#endif

	if (dic && idc) {
		arm64_icache_sync_range = &arm64_dic_idc_icache_sync_range;
		if (bootverbose)
			printf("Enabling DIC & IDC ICache sync\n");
	}

	if ((elf_hwcap & HWCAP_ATOMICS) != 0) {
		lse_supported = true;
		if (bootverbose)
			printf("Enabling LSE atomics in the kernel\n");
	}
#ifdef LSE_ATOMICS
	if (!lse_supported)
		panic("CPU does not support LSE atomic instructions");
#endif

	install_undef_handler(true, user_mrs_handler);
}
SYSINIT(identify_cpu, SI_SUB_CPU, SI_ORDER_ANY, identify_cpu_sysinit, NULL);

static void
cpu_features_sysinit(void *dummy __unused)
{
	u_int cpu;

	CPU_FOREACH(cpu)
		print_cpu_features(cpu);
}
/* Log features before APs are released and start printing to the dmesg. */
SYSINIT(cpu_features, SI_SUB_SMP - 1, SI_ORDER_ANY, cpu_features_sysinit, NULL);

#ifdef COMPAT_FREEBSD32
static u_long
parse_cpu_features_hwcap32(void)
{
	u_long hwcap = HWCAP32_DEFAULT;

	if ((MVFR1_SIMDLS_VAL(user_cpu_desc.mvfr1) >=
	     MVFR1_SIMDLS_IMPL) &&
	    (MVFR1_SIMDInt_VAL(user_cpu_desc.mvfr1) >=
	     MVFR1_SIMDInt_IMPL) &&
	    (MVFR1_SIMDSP_VAL(user_cpu_desc.mvfr1) >=
	     MVFR1_SIMDSP_IMPL))
		hwcap |= HWCAP32_NEON;

	return (hwcap);
}
#endif /* COMPAT_FREEBSD32 */

static void
print_ctr_fields(struct sbuf *sb, uint64_t reg, void *arg)
{

	sbuf_printf(sb, "%u byte D-cacheline,", CTR_DLINE_SIZE(reg));
	sbuf_printf(sb, "%u byte I-cacheline,", CTR_ILINE_SIZE(reg));
	reg &= ~(CTR_DLINE_MASK | CTR_ILINE_MASK);

	switch(CTR_L1IP_VAL(reg)) {
	case CTR_L1IP_VPIPT:
		sbuf_printf(sb, "VPIPT");
		break;
	case CTR_L1IP_AIVIVT:
		sbuf_printf(sb, "AIVIVT");
		break;
	case CTR_L1IP_VIPT:
		sbuf_printf(sb, "VIPT");
		break;
	case CTR_L1IP_PIPT:
		sbuf_printf(sb, "PIPT");
		break;
	}
	sbuf_printf(sb, " ICache,");
	reg &= ~CTR_L1IP_MASK;

	sbuf_printf(sb, "%d byte ERG,", CTR_ERG_SIZE(reg));
	sbuf_printf(sb, "%d byte CWG", CTR_CWG_SIZE(reg));
	reg &= ~(CTR_ERG_MASK | CTR_CWG_MASK);

	if (CTR_IDC_VAL(reg) != 0)
		sbuf_printf(sb, ",IDC");
	if (CTR_DIC_VAL(reg) != 0)
		sbuf_printf(sb, ",DIC");
	reg &= ~(CTR_IDC_MASK | CTR_DIC_MASK);
	reg &= ~CTR_RES1;

	if (reg != 0)
		sbuf_printf(sb, ",%lx", reg);
}

static void
print_register(struct sbuf *sb, const char *reg_name, uint64_t reg,
    void (*print_fields)(struct sbuf *, uint64_t, void *), void *arg)
{

	sbuf_printf(sb, "%29s = <", reg_name);

	print_fields(sb, reg, arg);

	sbuf_finish(sb);
	printf("%s>\n", sbuf_data(sb));
	sbuf_clear(sb);
}

static void
print_id_fields(struct sbuf *sb, uint64_t reg, void *arg)
{
	struct mrs_field *fields = arg;
	struct mrs_field_value *fv;
	int field, i, j, printed;

#define SEP_STR	((printed++) == 0) ? "" : ","
	printed = 0;
	for (i = 0; fields[i].type != 0; i++) {
		fv = fields[i].values;

		/* TODO: Handle with an unknown message */
		if (fv == NULL)
			continue;

		field = (reg & fields[i].mask) >> fields[i].shift;
		for (j = 0; fv[j].desc != NULL; j++) {
			if ((fv[j].value >> fields[i].shift) != field)
				continue;

			if (fv[j].desc[0] != '\0')
				sbuf_printf(sb, "%s%s", SEP_STR, fv[j].desc);
			break;
		}
		if (fv[j].desc == NULL)
			sbuf_printf(sb, "%sUnknown %s(%x)", SEP_STR,
			    fields[i].name, field);

		reg &= ~(0xful << fields[i].shift);
	}

	if (reg != 0)
		sbuf_printf(sb, "%s%#lx", SEP_STR, reg);
#undef SEP_STR
}

static void
print_id_register(struct sbuf *sb, const char *reg_name, uint64_t reg,
    struct mrs_field *fields)
{

	print_register(sb, reg_name, reg, print_id_fields, fields);
}

static void
print_cpu_features(u_int cpu)
{
	struct sbuf *sb;

	sb = sbuf_new_auto();
	sbuf_printf(sb, "CPU%3d: %s %s r%dp%d", cpu,
	    cpu_desc[cpu].cpu_impl_name, cpu_desc[cpu].cpu_part_name,
	    cpu_desc[cpu].cpu_variant, cpu_desc[cpu].cpu_revision);

	sbuf_cat(sb, " affinity:");
	switch(cpu_aff_levels) {
	default:
	case 4:
		sbuf_printf(sb, " %2d", CPU_AFF3(cpu_desc[cpu].mpidr));
		/* FALLTHROUGH */
	case 3:
		sbuf_printf(sb, " %2d", CPU_AFF2(cpu_desc[cpu].mpidr));
		/* FALLTHROUGH */
	case 2:
		sbuf_printf(sb, " %2d", CPU_AFF1(cpu_desc[cpu].mpidr));
		/* FALLTHROUGH */
	case 1:
	case 0: /* On UP this will be zero */
		sbuf_printf(sb, " %2d", CPU_AFF0(cpu_desc[cpu].mpidr));
		break;
	}
	sbuf_finish(sb);
	printf("%s\n", sbuf_data(sb));
	sbuf_clear(sb);

	/*
	 * There is a hardware errata where, if one CPU is performing a TLB
	 * invalidation while another is performing a store-exclusive the
	 * store-exclusive may return the wrong status. A workaround seems
	 * to be to use an IPI to invalidate on each CPU, however given the
	 * limited number of affected units (pass 1.1 is the evaluation
	 * hardware revision), and the lack of information from Cavium
	 * this has not been implemented.
	 *
	 * At the time of writing this the only information is from:
	 * https://lkml.org/lkml/2016/8/4/722
	 */
	/*
	 * XXX: CPU_MATCH_ERRATA_CAVIUM_THUNDERX_1_1 on its own also
	 * triggers on pass 2.0+.
	 */
	if (cpu == 0 && CPU_VAR(PCPU_GET(midr)) == 0 &&
	    CPU_MATCH_ERRATA_CAVIUM_THUNDERX_1_1)
		printf("WARNING: ThunderX Pass 1.1 detected.\nThis has known "
		    "hardware bugs that may cause the incorrect operation of "
		    "atomic operations.\n");

	/* Cache Type Register */
	if (cpu == 0 || (cpu_print_regs & PRINT_CTR_EL0) != 0) {
		print_register(sb, "Cache Type",
		    cpu_desc[cpu].ctr, print_ctr_fields, NULL);
	}

	/* AArch64 Instruction Set Attribute Register 0 */
	if (cpu == 0 || (cpu_print_regs & PRINT_ID_AA64_ISAR0) != 0)
		print_id_register(sb, "Instruction Set Attributes 0",
		    cpu_desc[cpu].id_aa64isar0, id_aa64isar0_fields);

	/* AArch64 Instruction Set Attribute Register 1 */
	if (cpu == 0 || (cpu_print_regs & PRINT_ID_AA64_ISAR1) != 0)
		print_id_register(sb, "Instruction Set Attributes 1",
		    cpu_desc[cpu].id_aa64isar1, id_aa64isar1_fields);

	/* AArch64 Processor Feature Register 0 */
	if (cpu == 0 || (cpu_print_regs & PRINT_ID_AA64_PFR0) != 0)
		print_id_register(sb, "Processor Features 0",
		    cpu_desc[cpu].id_aa64pfr0, id_aa64pfr0_fields);

	/* AArch64 Processor Feature Register 1 */
	if (cpu == 0 || (cpu_print_regs & PRINT_ID_AA64_PFR1) != 0)
		print_id_register(sb, "Processor Features 1",
		    cpu_desc[cpu].id_aa64pfr1, id_aa64pfr1_fields);

	/* AArch64 Memory Model Feature Register 0 */
	if (cpu == 0 || (cpu_print_regs & PRINT_ID_AA64_MMFR0) != 0)
		print_id_register(sb, "Memory Model Features 0",
		    cpu_desc[cpu].id_aa64mmfr0, id_aa64mmfr0_fields);

	/* AArch64 Memory Model Feature Register 1 */
	if (cpu == 0 || (cpu_print_regs & PRINT_ID_AA64_MMFR1) != 0)
		print_id_register(sb, "Memory Model Features 1",
		    cpu_desc[cpu].id_aa64mmfr1, id_aa64mmfr1_fields);

	/* AArch64 Memory Model Feature Register 2 */
	if (cpu == 0 || (cpu_print_regs & PRINT_ID_AA64_MMFR2) != 0)
		print_id_register(sb, "Memory Model Features 2",
		    cpu_desc[cpu].id_aa64mmfr2, id_aa64mmfr2_fields);

	/* AArch64 Debug Feature Register 0 */
	if (cpu == 0 || (cpu_print_regs & PRINT_ID_AA64_DFR0) != 0)
		print_id_register(sb, "Debug Features 0",
		    cpu_desc[cpu].id_aa64dfr0, id_aa64dfr0_fields);

	/* AArch64 Memory Model Feature Register 1 */
	if (cpu == 0 || (cpu_print_regs & PRINT_ID_AA64_DFR1) != 0)
		print_id_register(sb, "Debug Features 1",
		    cpu_desc[cpu].id_aa64dfr1, id_aa64dfr1_fields);

	/* AArch64 Auxiliary Feature Register 0 */
	if (cpu == 0 || (cpu_print_regs & PRINT_ID_AA64_AFR0) != 0)
		print_id_register(sb, "Auxiliary Features 0",
		    cpu_desc[cpu].id_aa64afr0, id_aa64afr0_fields);

	/* AArch64 Auxiliary Feature Register 1 */
	if (cpu == 0 || (cpu_print_regs & PRINT_ID_AA64_AFR1) != 0)
		print_id_register(sb, "Auxiliary Features 1",
		    cpu_desc[cpu].id_aa64afr1, id_aa64afr1_fields);

#ifdef COMPAT_FREEBSD32
	/* AArch32 Instruction Set Attribute Register 5 */
	if (cpu == 0 || (cpu_print_regs & PRINT_ID_ISAR5) != 0)
		print_id_register(sb, "AArch32 Instruction Set Attributes 5",
		     cpu_desc[cpu].id_isar5, id_isar5_fields);

	/* AArch32 Media and VFP Feature Register 0 */
	if (cpu == 0 || (cpu_print_regs & PRINT_MVFR0) != 0)
		print_id_register(sb, "AArch32 Media and VFP Features 0",
		     cpu_desc[cpu].mvfr0, mvfr0_fields);

	/* AArch32 Media and VFP Feature Register 1 */
	if (cpu == 0 || (cpu_print_regs & PRINT_MVFR1) != 0)
		print_id_register(sb, "AArch32 Media and VFP Features 1",
		     cpu_desc[cpu].mvfr1, mvfr1_fields);
#endif

	sbuf_delete(sb);
	sb = NULL;
#undef SEP_STR
}

void
identify_cache(uint64_t ctr)
{

	/* Identify the L1 cache type */
	switch (CTR_L1IP_VAL(ctr)) {
	case CTR_L1IP_PIPT:
		break;
	case CTR_L1IP_VPIPT:
		icache_vmid = true;
		break;
	default:
	case CTR_L1IP_VIPT:
		icache_aliasing = true;
		break;
	}

	if (dcache_line_size == 0) {
		KASSERT(icache_line_size == 0, ("%s: i-cacheline size set: %ld",
		    __func__, icache_line_size));

		/* Get the D cache line size */
		dcache_line_size = CTR_DLINE_SIZE(ctr);
		/* And the same for the I cache */
		icache_line_size = CTR_ILINE_SIZE(ctr);

		idcache_line_size = MIN(dcache_line_size, icache_line_size);
	}

	if (dcache_line_size != CTR_DLINE_SIZE(ctr)) {
		printf("WARNING: D-cacheline size mismatch %ld != %d\n",
		    dcache_line_size, CTR_DLINE_SIZE(ctr));
	}

	if (icache_line_size != CTR_ILINE_SIZE(ctr)) {
		printf("WARNING: I-cacheline size mismatch %ld != %d\n",
		    icache_line_size, CTR_ILINE_SIZE(ctr));
	}
}

void
identify_cpu(u_int cpu)
{
	u_int midr;
	u_int impl_id;
	u_int part_id;
	size_t i;
	const struct cpu_parts *cpu_partsp = NULL;

	midr = get_midr();

	impl_id = CPU_IMPL(midr);
	for (i = 0; i < nitems(cpu_implementers); i++) {
		if (impl_id == cpu_implementers[i].impl_id ||
		    cpu_implementers[i].impl_id == 0) {
			cpu_desc[cpu].cpu_impl = impl_id;
			cpu_desc[cpu].cpu_impl_name =
			    cpu_implementers[i].impl_name;
			cpu_partsp = cpu_implementers[i].cpu_parts;
			break;
		}
	}

	part_id = CPU_PART(midr);
	for (i = 0; &cpu_partsp[i] != NULL; i++) {
		if (part_id == cpu_partsp[i].part_id ||
		    cpu_partsp[i].part_id == 0) {
			cpu_desc[cpu].cpu_part_num = part_id;
			cpu_desc[cpu].cpu_part_name = cpu_partsp[i].part_name;
			break;
		}
	}

	cpu_desc[cpu].cpu_revision = CPU_REV(midr);
	cpu_desc[cpu].cpu_variant = CPU_VAR(midr);

	snprintf(cpu_model, sizeof(cpu_model), "%s %s r%dp%d",
	    cpu_desc[cpu].cpu_impl_name, cpu_desc[cpu].cpu_part_name,
	    cpu_desc[cpu].cpu_variant, cpu_desc[cpu].cpu_revision);

	/* Save affinity for current CPU */
	cpu_desc[cpu].mpidr = get_mpidr();
	CPU_AFFINITY(cpu) = cpu_desc[cpu].mpidr & CPU_AFF_MASK;

	cpu_desc[cpu].ctr = READ_SPECIALREG(ctr_el0);
	cpu_desc[cpu].id_aa64dfr0 = READ_SPECIALREG(id_aa64dfr0_el1);
	cpu_desc[cpu].id_aa64dfr1 = READ_SPECIALREG(id_aa64dfr1_el1);
	cpu_desc[cpu].id_aa64isar0 = READ_SPECIALREG(id_aa64isar0_el1);
	cpu_desc[cpu].id_aa64isar1 = READ_SPECIALREG(id_aa64isar1_el1);
	cpu_desc[cpu].id_aa64mmfr0 = READ_SPECIALREG(id_aa64mmfr0_el1);
	cpu_desc[cpu].id_aa64mmfr1 = READ_SPECIALREG(id_aa64mmfr1_el1);
	cpu_desc[cpu].id_aa64mmfr2 = READ_SPECIALREG(id_aa64mmfr2_el1);
	cpu_desc[cpu].id_aa64pfr0 = READ_SPECIALREG(id_aa64pfr0_el1);
	cpu_desc[cpu].id_aa64pfr1 = READ_SPECIALREG(id_aa64pfr1_el1);
#ifdef COMPAT_FREEBSD32
	/* Only read aarch32 SRs if EL0-32 is available */
	if (ID_AA64PFR0_EL0_VAL(cpu_desc[cpu].id_aa64pfr0) ==
	    ID_AA64PFR0_EL0_64_32) {
		cpu_desc[cpu].id_isar5 = READ_SPECIALREG(id_isar5_el1);
		cpu_desc[cpu].mvfr0 = READ_SPECIALREG(mvfr0_el1);
		cpu_desc[cpu].mvfr1 = READ_SPECIALREG(mvfr1_el1);
	}
#endif
}

static void
check_cpu_regs(u_int cpu)
{

	switch (cpu_aff_levels) {
	case 0:
		if (CPU_AFF0(cpu_desc[cpu].mpidr) !=
		    CPU_AFF0(cpu_desc[0].mpidr))
			cpu_aff_levels = 1;
		/* FALLTHROUGH */
	case 1:
		if (CPU_AFF1(cpu_desc[cpu].mpidr) !=
		    CPU_AFF1(cpu_desc[0].mpidr))
			cpu_aff_levels = 2;
		/* FALLTHROUGH */
	case 2:
		if (CPU_AFF2(cpu_desc[cpu].mpidr) !=
		    CPU_AFF2(cpu_desc[0].mpidr))
			cpu_aff_levels = 3;
		/* FALLTHROUGH */
	case 3:
		if (CPU_AFF3(cpu_desc[cpu].mpidr) !=
		    CPU_AFF3(cpu_desc[0].mpidr))
			cpu_aff_levels = 4;
		break;
	}

	if (cpu_desc[cpu].id_aa64afr0 != cpu_desc[0].id_aa64afr0)
		cpu_print_regs |= PRINT_ID_AA64_AFR0;
	if (cpu_desc[cpu].id_aa64afr1 != cpu_desc[0].id_aa64afr1)
		cpu_print_regs |= PRINT_ID_AA64_AFR1;

	if (cpu_desc[cpu].id_aa64dfr0 != cpu_desc[0].id_aa64dfr0)
		cpu_print_regs |= PRINT_ID_AA64_DFR0;
	if (cpu_desc[cpu].id_aa64dfr1 != cpu_desc[0].id_aa64dfr1)
		cpu_print_regs |= PRINT_ID_AA64_DFR1;

	if (cpu_desc[cpu].id_aa64isar0 != cpu_desc[0].id_aa64isar0)
		cpu_print_regs |= PRINT_ID_AA64_ISAR0;
	if (cpu_desc[cpu].id_aa64isar1 != cpu_desc[0].id_aa64isar1)
		cpu_print_regs |= PRINT_ID_AA64_ISAR1;

	if (cpu_desc[cpu].id_aa64mmfr0 != cpu_desc[0].id_aa64mmfr0)
		cpu_print_regs |= PRINT_ID_AA64_MMFR0;
	if (cpu_desc[cpu].id_aa64mmfr1 != cpu_desc[0].id_aa64mmfr1)
		cpu_print_regs |= PRINT_ID_AA64_MMFR1;
	if (cpu_desc[cpu].id_aa64mmfr2 != cpu_desc[0].id_aa64mmfr2)
		cpu_print_regs |= PRINT_ID_AA64_MMFR2;

	if (cpu_desc[cpu].id_aa64pfr0 != cpu_desc[0].id_aa64pfr0)
		cpu_print_regs |= PRINT_ID_AA64_PFR0;
	if (cpu_desc[cpu].id_aa64pfr1 != cpu_desc[0].id_aa64pfr1)
		cpu_print_regs |= PRINT_ID_AA64_PFR1;

	if (cpu_desc[cpu].ctr != cpu_desc[0].ctr) {
		/*
		 * If the cache type register is different we may
		 * have a different l1 cache type.
		 */
		identify_cache(cpu_desc[cpu].ctr);
		cpu_print_regs |= PRINT_CTR_EL0;
	}

#ifdef COMPAT_FREEBSD32
	if (cpu_desc[cpu].id_isar5 != cpu_desc[0].id_isar5)
		cpu_print_regs |= PRINT_ID_ISAR5;
	if (cpu_desc[cpu].mvfr0 != cpu_desc[0].mvfr0)
		cpu_print_regs |= PRINT_MVFR0;
	if (cpu_desc[cpu].mvfr1 != cpu_desc[0].mvfr1)
		cpu_print_regs |= PRINT_MVFR1;
#endif
}<|MERGE_RESOLUTION|>--- conflicted
+++ resolved
@@ -1194,13 +1194,6 @@
 	MRS_FIELD_VALUE_END,
 };
 
-<<<<<<< HEAD
-static struct mrs_field_value id_aa64pfr1_ce[] = {
-	MRS_FIELD_VALUE(ID_AA64PFR1_CE_NONE, ""),
-	MRS_FIELD_VALUE(ID_AA64PFR1_CE_MORELLO, "Morello"),
-	MRS_FIELD_VALUE_END,
-};
-=======
 #if 0
 /* Enable when we add BTI support */
 static struct mrs_field_hwcap id_aa64pfr1_bt_caps[] = {
@@ -1208,7 +1201,12 @@
 	MRS_HWCAP_END
 };
 #endif
->>>>>>> 1a78f44c
+
+static struct mrs_field_value id_aa64pfr1_ce[] = {
+	MRS_FIELD_VALUE(ID_AA64PFR1_CE_NONE, ""),
+	MRS_FIELD_VALUE(ID_AA64PFR1_CE_MORELLO, "Morello"),
+	MRS_FIELD_VALUE_END,
+};
 
 static struct mrs_field id_aa64pfr1_fields[] = {
 	MRS_FIELD(ID_AA64PFR1, MTE, false, MRS_EXACT, id_aa64pfr1_mte),
