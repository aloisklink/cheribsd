/*-
 * Copyright (c) 2014 Andrew Turner
 * All rights reserved.
 *
 * Redistribution and use in source and binary forms, with or without
 * modification, are permitted provided that the following conditions
 * are met:
 * 1. Redistributions of source code must retain the above copyright
 *    notice, this list of conditions and the following disclaimer.
 * 2. Redistributions in binary form must reproduce the above copyright
 *    notice, this list of conditions and the following disclaimer in the
 *    documentation and/or other materials provided with the distribution.
 *
 * THIS SOFTWARE IS PROVIDED BY THE AUTHOR AND CONTRIBUTORS ``AS IS'' AND
 * ANY EXPRESS OR IMPLIED WARRANTIES, INCLUDING, BUT NOT LIMITED TO, THE
 * IMPLIED WARRANTIES OF MERCHANTABILITY AND FITNESS FOR A PARTICULAR PURPOSE
 * ARE DISCLAIMED.  IN NO EVENT SHALL THE AUTHOR OR CONTRIBUTORS BE LIABLE
 * FOR ANY DIRECT, INDIRECT, INCIDENTAL, SPECIAL, EXEMPLARY, OR CONSEQUENTIAL
 * DAMAGES (INCLUDING, BUT NOT LIMITED TO, PROCUREMENT OF SUBSTITUTE GOODS
 * OR SERVICES; LOSS OF USE, DATA, OR PROFITS; OR BUSINESS INTERRUPTION)
 * HOWEVER CAUSED AND ON ANY THEORY OF LIABILITY, WHETHER IN CONTRACT, STRICT
 * LIABILITY, OR TORT (INCLUDING NEGLIGENCE OR OTHERWISE) ARISING IN ANY WAY
 * OUT OF THE USE OF THIS SOFTWARE, EVEN IF ADVISED OF THE POSSIBILITY OF
 * SUCH DAMAGE.
 *
 */

#include "opt_platform.h"

#include <sys/cdefs.h>
__FBSDID("$FreeBSD$");

#include <sys/param.h>
#include <sys/systm.h>
#include <sys/limits.h>
#include <sys/proc.h>
#include <sys/sf_buf.h>
#include <sys/signal.h>
#include <sys/sysent.h>
#include <sys/unistd.h>

#include <vm/vm.h>
#include <vm/vm_page.h>
#include <vm/vm_map.h>
#include <vm/uma.h>
#include <vm/uma_int.h>

#include <machine/armreg.h>
#include <machine/cpu.h>
#include <machine/md_var.h>
#include <machine/pcb.h>
#include <machine/frame.h>

#ifdef VFP
#include <machine/vfp.h>
#endif

#if __has_feature(capabilities)
#include <cheri/cheric.h>
#endif

#include <dev/psci/psci.h>

/*
 * Finish a fork operation, with process p2 nearly set up.
 * Copy and update the pcb, set up the stack so that the child
 * ready to run and return to user mode.
 */
void
cpu_fork(struct thread *td1, struct proc *p2, struct thread *td2, int flags)
{
	struct pcb *pcb2;
	struct trapframe *tf;

	if ((flags & RFPROC) == 0)
		return;

	if (td1 == curthread) {
		/*
		 * Save the tpidr_el0 and the vfp state, these normally happen
		 * in cpu_switch, but if userland changes these then forks
		 * this may not have happened.
		 */
#if __has_feature(capabilities)
		td1->td_pcb->pcb_tpidr_el0 = READ_SPECIALREG_CAP(ctpidr_el0);
		td1->td_pcb->pcb_tpidrro_el0 = READ_SPECIALREG_CAP(ctpidrro_el0);
#else
		td1->td_pcb->pcb_tpidr_el0 = READ_SPECIALREG(tpidr_el0);
		td1->td_pcb->pcb_tpidrro_el0 = READ_SPECIALREG(tpidrro_el0);
#endif
#ifdef VFP
		if ((td1->td_pcb->pcb_fpflags & PCB_FP_STARTED) != 0)
			vfp_save_state(td1, td1->td_pcb);
#endif
#if __has_feature(capabilities)
		td1->td_pcb->pcb_cid_el0 = READ_SPECIALREG_CAP(cid_el0);
		td1->td_pcb->pcb_rcsp_el0 = READ_SPECIALREG_CAP(rcsp_el0);
		td1->td_pcb->pcb_rddc_el0 = READ_SPECIALREG_CAP(rddc_el0);
		td1->td_pcb->pcb_rctpidr_el0 = READ_SPECIALREG_CAP(rctpidr_el0);
#endif
	}

	pcb2 = (struct pcb *)(td2->td_kstack +
	    td2->td_kstack_pages * PAGE_SIZE) - 1;

	td2->td_pcb = pcb2;
	bcopy(td1->td_pcb, pcb2, sizeof(*pcb2));

	/* Clear the debug register state. */
	bzero(&pcb2->pcb_dbg_regs, sizeof(pcb2->pcb_dbg_regs));

<<<<<<< HEAD
#if __has_feature(capabilities)
	p2->p_md.md_sigcode = td1->td_proc->p_md.md_sigcode;
#endif
=======
	ptrauth_fork(td2, td1);
>>>>>>> 85b7c566

	tf = (struct trapframe *)STACKALIGN((struct trapframe *)pcb2 - 1);
	bcopy(td1->td_frame, tf, sizeof(*tf));
	tf->tf_x[0] = 0;
	tf->tf_x[1] = 0;
	tf->tf_spsr = td1->td_frame->tf_spsr & (PSR_M_32 | PSR_DAIF);

	td2->td_frame = tf;

	/* Set the return value registers for fork() */
	td2->td_pcb->pcb_x[8] = (uintptr_t)fork_return;
	td2->td_pcb->pcb_x[9] = (uintptr_t)td2;
	td2->td_pcb->pcb_lr = (uintptr_t)fork_trampoline;
	td2->td_pcb->pcb_sp = (uintptr_t)td2->td_frame;
	td2->td_pcb->pcb_fpusaved = &td2->td_pcb->pcb_fpustate;
	td2->td_pcb->pcb_vfpcpu = UINT_MAX;

	/* Setup to release spin count in fork_exit(). */
	td2->td_md.md_spinlock_count = 1;
	td2->td_md.md_saved_daif = PSR_DAIF_DEFAULT;

#if defined(PERTHREAD_SSP)
	/* Set the new canary */
	arc4random_buf(&td2->td_md.md_canary, sizeof(td2->td_md.md_canary));
#endif
}

void
cpu_reset(void)
{

	psci_reset();

	printf("cpu_reset failed");
	while(1)
		__asm volatile("wfi" ::: "memory");
}

void
cpu_thread_swapin(struct thread *td)
{
}

void
cpu_thread_swapout(struct thread *td)
{
}

void
cpu_set_syscall_retval(struct thread *td, int error)
{
	struct trapframe *frame;

	frame = td->td_frame;

	if (__predict_true(error == 0)) {
		frame->tf_x[0] = td->td_retval[0];
		frame->tf_x[1] = td->td_retval[1];
		frame->tf_spsr &= ~PSR_C;	/* carry bit */
		return;
	}

	switch (error) {
	case ERESTART:
		frame->tf_elr -= 4;
		break;
	case EJUSTRETURN:
		break;
	default:
		frame->tf_spsr |= PSR_C;	/* carry bit */
		frame->tf_x[0] = error;
		break;
	}
}

/*
 * Initialize machine state, mostly pcb and trap frame for a new
 * thread, about to return to userspace.  Put enough state in the new
 * thread's PCB to get it to go back to the fork_return(), which
 * finalizes the thread state and handles peculiarities of the first
 * return to userspace for the new thread.
 */
void
cpu_copy_thread(struct thread *td, struct thread *td0)
{
	bcopy(td0->td_frame, td->td_frame, sizeof(struct trapframe));
	bcopy(td0->td_pcb, td->td_pcb, sizeof(struct pcb));

	td->td_pcb->pcb_x[8] = (uintptr_t)fork_return;
	td->td_pcb->pcb_x[9] = (uintptr_t)td;
	td->td_pcb->pcb_lr = (uintptr_t)fork_trampoline;
	td->td_pcb->pcb_sp = (uintptr_t)td->td_frame;
	td->td_pcb->pcb_fpflags &= ~(PCB_FP_STARTED | PCB_FP_KERN | PCB_FP_NOSAVE);
	td->td_pcb->pcb_fpusaved = &td->td_pcb->pcb_fpustate;
	td->td_pcb->pcb_vfpcpu = UINT_MAX;

	/* Setup to release spin count in fork_exit(). */
	td->td_md.md_spinlock_count = 1;
	td->td_md.md_saved_daif = PSR_DAIF_DEFAULT;

#if defined(PERTHREAD_SSP)
	/* Set the new canary */
	arc4random_buf(&td->td_md.md_canary, sizeof(td->td_md.md_canary));
#endif

	/* Generate new pointer authentication keys. */
	ptrauth_copy_thread(td, td0);
}

/*
 * Set that machine state for performing an upcall that starts
 * the entry function with the given argument.
 */
void
cpu_set_upcall(struct thread *td, void (* __capability entry)(void *),
    void * __capability arg, stack_t *stack)
{
	struct trapframe *tf = td->td_frame;

	/* 32bits processes use r13 for sp */
	if (td->td_frame->tf_spsr & PSR_M_32) {
		tf->tf_x[13] = STACKALIGN((uintcap_t)stack->ss_sp + stack->ss_size);
		if ((uintcap_t)entry & 1)
			tf->tf_spsr |= PSR_T;
	} else
		tf->tf_sp = STACKALIGN((uintcap_t)stack->ss_sp + stack->ss_size);

#if __has_feature(capabilities)
	if (SV_PROC_FLAG(td->td_proc, SV_CHERI))
		trapframe_set_elr(tf, (uintcap_t)entry);
	else
		hybridabi_thread_setregs(td, (unsigned long)(uintcap_t)entry);
#else
	tf->tf_elr = (uintcap_t)entry;
#endif
	tf->tf_x[0] = (uintcap_t)arg;
}

int
cpu_set_user_tls(struct thread *td, void * __capability tls_base)
{
	struct pcb *pcb;

	if ((__cheri_addr vaddr_t)tls_base >= VM_MAXUSER_ADDRESS)
		return (EINVAL);

	pcb = td->td_pcb;
	if (td->td_frame->tf_spsr & PSR_M_32) {
		/* 32bits arm stores the user TLS into tpidrro */
		pcb->pcb_tpidrro_el0 = (uintcap_t)tls_base;
		pcb->pcb_tpidr_el0 = (uintcap_t)tls_base;
		if (td == curthread) {
#if __has_feature(capabilities)
			WRITE_SPECIALREG_CAP(ctpidrro_el0, tls_base);
			WRITE_SPECIALREG_CAP(ctpidr_el0, tls_base);
#else
			WRITE_SPECIALREG(tpidrro_el0, tls_base);
			WRITE_SPECIALREG(tpidr_el0, tls_base);
#endif
		}
	} else {
		pcb->pcb_tpidr_el0 = (uintcap_t)tls_base;
		if (td == curthread) {
#if __has_feature(capabilities)
			WRITE_SPECIALREG_CAP(ctpidr_el0, tls_base);
#else
			WRITE_SPECIALREG(tpidr_el0, tls_base);
#endif
		}
	}

	return (0);
}

void
cpu_thread_exit(struct thread *td)
{
}

void
cpu_thread_alloc(struct thread *td)
{

	td->td_pcb = (struct pcb *)(td->td_kstack +
	    td->td_kstack_pages * PAGE_SIZE) - 1;
	td->td_frame = (struct trapframe *)STACKALIGN(
	    (struct trapframe *)td->td_pcb - 1);
	ptrauth_thread_alloc(td);
}

void
cpu_thread_free(struct thread *td)
{
}

void
cpu_thread_clean(struct thread *td)
{
}

/*
 * Intercept the return address from a freshly forked process that has NOT
 * been scheduled yet.
 *
 * This is needed to make kernel threads stay in kernel mode.
 */
void
cpu_fork_kthread_handler(struct thread *td, void (*func)(void *), void *arg)
{

	td->td_pcb->pcb_x[8] = (uintptr_t)func;
	td->td_pcb->pcb_x[9] = (uintptr_t)arg;
}

void
cpu_exit(struct thread *td)
{
}

bool
cpu_exec_vmspace_reuse(struct proc *p __unused, vm_map_t map __unused)
{

	return (true);
}

int
cpu_procctl(struct thread *td __unused, int idtype __unused, id_t id __unused,
    int com __unused, void * __capability data __unused)
{

	return (EINVAL);
}<|MERGE_RESOLUTION|>--- conflicted
+++ resolved
@@ -109,13 +109,11 @@
 	/* Clear the debug register state. */
 	bzero(&pcb2->pcb_dbg_regs, sizeof(pcb2->pcb_dbg_regs));
 
-<<<<<<< HEAD
 #if __has_feature(capabilities)
 	p2->p_md.md_sigcode = td1->td_proc->p_md.md_sigcode;
 #endif
-=======
+
 	ptrauth_fork(td2, td1);
->>>>>>> 85b7c566
 
 	tf = (struct trapframe *)STACKALIGN((struct trapframe *)pcb2 - 1);
 	bcopy(td1->td_frame, tf, sizeof(*tf));
