--- conflicted
+++ resolved
@@ -55,15 +55,10 @@
 #include <machine/vfp.h>
 #endif
 
-<<<<<<< HEAD
-uint32_t initial_fpcr = VFPCR_DN;
-
 #if __has_feature(capabilities)
 #include <cheri/cheric.h>
 #endif
 
-=======
->>>>>>> df754977
 #include <dev/psci/psci.h>
 
 /*
