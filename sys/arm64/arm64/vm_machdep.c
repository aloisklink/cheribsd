/*-
 * Copyright (c) 2014 Andrew Turner
 * All rights reserved.
 *
 * Redistribution and use in source and binary forms, with or without
 * modification, are permitted provided that the following conditions
 * are met:
 * 1. Redistributions of source code must retain the above copyright
 *    notice, this list of conditions and the following disclaimer.
 * 2. Redistributions in binary form must reproduce the above copyright
 *    notice, this list of conditions and the following disclaimer in the
 *    documentation and/or other materials provided with the distribution.
 *
 * THIS SOFTWARE IS PROVIDED BY THE AUTHOR AND CONTRIBUTORS ``AS IS'' AND
 * ANY EXPRESS OR IMPLIED WARRANTIES, INCLUDING, BUT NOT LIMITED TO, THE
 * IMPLIED WARRANTIES OF MERCHANTABILITY AND FITNESS FOR A PARTICULAR PURPOSE
 * ARE DISCLAIMED.  IN NO EVENT SHALL THE AUTHOR OR CONTRIBUTORS BE LIABLE
 * FOR ANY DIRECT, INDIRECT, INCIDENTAL, SPECIAL, EXEMPLARY, OR CONSEQUENTIAL
 * DAMAGES (INCLUDING, BUT NOT LIMITED TO, PROCUREMENT OF SUBSTITUTE GOODS
 * OR SERVICES; LOSS OF USE, DATA, OR PROFITS; OR BUSINESS INTERRUPTION)
 * HOWEVER CAUSED AND ON ANY THEORY OF LIABILITY, WHETHER IN CONTRACT, STRICT
 * LIABILITY, OR TORT (INCLUDING NEGLIGENCE OR OTHERWISE) ARISING IN ANY WAY
 * OUT OF THE USE OF THIS SOFTWARE, EVEN IF ADVISED OF THE POSSIBILITY OF
 * SUCH DAMAGE.
 *
 */

#include "opt_platform.h"

#include <sys/cdefs.h>
__FBSDID("$FreeBSD$");

#include <sys/param.h>
#include <sys/systm.h>
#include <sys/limits.h>
#include <sys/proc.h>
#include <sys/sf_buf.h>
#include <sys/signal.h>
#include <sys/sysent.h>
#include <sys/unistd.h>

#include <vm/vm.h>
#include <vm/vm_page.h>
#include <vm/vm_map.h>
#include <vm/uma.h>
#include <vm/uma_int.h>

#include <machine/armreg.h>
#include <machine/cpu.h>
#include <machine/md_var.h>
#include <machine/pcb.h>
#include <machine/frame.h>

#ifdef VFP
#include <machine/vfp.h>
#endif

#if __has_feature(capabilities)
#include <cheri/cheric.h>
#endif

#include <dev/psci/psci.h>

/*
 * Finish a fork operation, with process p2 nearly set up.
 * Copy and update the pcb, set up the stack so that the child
 * ready to run and return to user mode.
 */
void
cpu_fork(struct thread *td1, struct proc *p2, struct thread *td2, int flags)
{
	struct pcb *pcb2;
	struct trapframe *tf;

	if ((flags & RFPROC) == 0)
		return;

	if (td1 == curthread) {
		/*
		 * Save the tpidr_el0 and the vfp state, these normally happen
		 * in cpu_switch, but if userland changes these then forks
		 * this may not have happened.
		 */
#if __has_feature(capabilities)
		td1->td_pcb->pcb_tpidr_el0 = READ_SPECIALREG_CAP(ctpidr_el0);
		td1->td_pcb->pcb_tpidrro_el0 = READ_SPECIALREG_CAP(ctpidrro_el0);
#else
		td1->td_pcb->pcb_tpidr_el0 = READ_SPECIALREG(tpidr_el0);
		td1->td_pcb->pcb_tpidrro_el0 = READ_SPECIALREG(tpidrro_el0);
#endif
#ifdef VFP
		if ((td1->td_pcb->pcb_fpflags & PCB_FP_STARTED) != 0)
			vfp_save_state(td1, td1->td_pcb);
#endif
#if __has_feature(capabilities)
		td1->td_pcb->pcb_cid_el0 = READ_SPECIALREG_CAP(cid_el0);
		td1->td_pcb->pcb_rcsp_el0 = READ_SPECIALREG_CAP(rcsp_el0);
		td1->td_pcb->pcb_rddc_el0 = READ_SPECIALREG_CAP(rddc_el0);
		td1->td_pcb->pcb_rctpidr_el0 = READ_SPECIALREG_CAP(rctpidr_el0);
#endif
	}

	pcb2 = (struct pcb *)(td2->td_kstack +
	    td2->td_kstack_pages * PAGE_SIZE) - 1;

	td2->td_pcb = pcb2;
	bcopy(td1->td_pcb, pcb2, sizeof(*pcb2));

	/* Clear the debug register state. */
	bzero(&pcb2->pcb_dbg_regs, sizeof(pcb2->pcb_dbg_regs));

#if __has_feature(capabilities)
	p2->p_md.md_sigcode = td1->td_proc->p_md.md_sigcode;
#endif

	tf = (struct trapframe *)STACKALIGN((struct trapframe *)pcb2 - 1);
	bcopy(td1->td_frame, tf, sizeof(*tf));
	tf->tf_x[0] = 0;
	tf->tf_x[1] = 0;
	tf->tf_spsr = td1->td_frame->tf_spsr & (PSR_M_32 | PSR_DAIF);

	td2->td_frame = tf;

	/* Set the return value registers for fork() */
	td2->td_pcb->pcb_x[8] = (uintptr_t)fork_return;
	td2->td_pcb->pcb_x[9] = (uintptr_t)td2;
	td2->td_pcb->pcb_lr = (uintptr_t)fork_trampoline;
	td2->td_pcb->pcb_sp = (uintptr_t)td2->td_frame;
	td2->td_pcb->pcb_fpusaved = &td2->td_pcb->pcb_fpustate;
	td2->td_pcb->pcb_vfpcpu = UINT_MAX;

	/* Setup to release spin count in fork_exit(). */
	td2->td_md.md_spinlock_count = 1;
	td2->td_md.md_saved_daif = PSR_DAIF_DEFAULT;
}

void
cpu_reset(void)
{

	psci_reset();

	printf("cpu_reset failed");
	while(1)
		__asm volatile("wfi" ::: "memory");
}

void
cpu_thread_swapin(struct thread *td)
{
}

void
cpu_thread_swapout(struct thread *td)
{
}

void
cpu_set_syscall_retval(struct thread *td, int error)
{
	struct trapframe *frame;

	frame = td->td_frame;

	if (__predict_true(error == 0)) {
		frame->tf_x[0] = td->td_retval[0];
		frame->tf_x[1] = td->td_retval[1];
		frame->tf_spsr &= ~PSR_C;	/* carry bit */
		return;
	}

	switch (error) {
	case ERESTART:
		frame->tf_elr -= 4;
		break;
	case EJUSTRETURN:
		break;
	default:
		frame->tf_spsr |= PSR_C;	/* carry bit */
		frame->tf_x[0] = error;
		break;
	}
}

/*
 * Initialize machine state, mostly pcb and trap frame for a new
 * thread, about to return to userspace.  Put enough state in the new
 * thread's PCB to get it to go back to the fork_return(), which
 * finalizes the thread state and handles peculiarities of the first
 * return to userspace for the new thread.
 */
void
cpu_copy_thread(struct thread *td, struct thread *td0)
{
	bcopy(td0->td_frame, td->td_frame, sizeof(struct trapframe));
	bcopy(td0->td_pcb, td->td_pcb, sizeof(struct pcb));

	td->td_pcb->pcb_x[8] = (uintptr_t)fork_return;
	td->td_pcb->pcb_x[9] = (uintptr_t)td;
	td->td_pcb->pcb_lr = (uintptr_t)fork_trampoline;
	td->td_pcb->pcb_sp = (uintptr_t)td->td_frame;
	td->td_pcb->pcb_fpflags &= ~(PCB_FP_STARTED | PCB_FP_KERN | PCB_FP_NOSAVE);
	td->td_pcb->pcb_fpusaved = &td->td_pcb->pcb_fpustate;
	td->td_pcb->pcb_vfpcpu = UINT_MAX;

	/* Setup to release spin count in fork_exit(). */
	td->td_md.md_spinlock_count = 1;
	td->td_md.md_saved_daif = PSR_DAIF_DEFAULT;
}

/*
 * Set that machine state for performing an upcall that starts
 * the entry function with the given argument.
 */
void
cpu_set_upcall(struct thread *td, void (* __capability entry)(void *),
    void * __capability arg, stack_t *stack)
{
	struct trapframe *tf = td->td_frame;

	/* 32bits processes use r13 for sp */
<<<<<<< HEAD
	if (td->td_frame->tf_spsr & PSR_M_32)
		tf->tf_x[13] = STACKALIGN((uintcap_t)stack->ss_sp + stack->ss_size);
	else
		tf->tf_sp = STACKALIGN((uintcap_t)stack->ss_sp + stack->ss_size);

#if __has_feature(capabilities)
	if (SV_PROC_FLAG(td->td_proc, SV_CHERI))
		trapframe_set_elr(tf, (uintcap_t)entry);
	else
		hybridabi_thread_setregs(td, (unsigned long)(uintcap_t)entry);
#else
	tf->tf_elr = (uintcap_t)entry;
#endif
	tf->tf_x[0] = (uintcap_t)arg;
=======
	if (td->td_frame->tf_spsr & PSR_M_32) {
		tf->tf_x[13] = STACKALIGN((uintptr_t)stack->ss_sp + stack->ss_size);
		if ((register_t)entry & 1)
			tf->tf_spsr |= PSR_T;
	} else
		tf->tf_sp = STACKALIGN((uintptr_t)stack->ss_sp + stack->ss_size);
	tf->tf_elr = (register_t)entry;
	tf->tf_x[0] = (register_t)arg;
>>>>>>> 21914737
}

int
cpu_set_user_tls(struct thread *td, void * __capability tls_base)
{
	struct pcb *pcb;

	if ((__cheri_addr vaddr_t)tls_base >= VM_MAXUSER_ADDRESS)
		return (EINVAL);

	pcb = td->td_pcb;
	if (td->td_frame->tf_spsr & PSR_M_32) {
		/* 32bits arm stores the user TLS into tpidrro */
		pcb->pcb_tpidrro_el0 = (uintcap_t)tls_base;
		pcb->pcb_tpidr_el0 = (uintcap_t)tls_base;
		if (td == curthread) {
#if __has_feature(capabilities)
			WRITE_SPECIALREG_CAP(ctpidrro_el0, tls_base);
			WRITE_SPECIALREG_CAP(ctpidr_el0, tls_base);
#else
			WRITE_SPECIALREG(tpidrro_el0, tls_base);
			WRITE_SPECIALREG(tpidr_el0, tls_base);
#endif
		}
	} else {
		pcb->pcb_tpidr_el0 = (uintcap_t)tls_base;
		if (td == curthread) {
#if __has_feature(capabilities)
			WRITE_SPECIALREG_CAP(ctpidr_el0, tls_base);
#else
			WRITE_SPECIALREG(tpidr_el0, tls_base);
#endif
		}
	}

	return (0);
}

void
cpu_thread_exit(struct thread *td)
{
}

void
cpu_thread_alloc(struct thread *td)
{

	td->td_pcb = (struct pcb *)(td->td_kstack +
	    td->td_kstack_pages * PAGE_SIZE) - 1;
	td->td_frame = (struct trapframe *)STACKALIGN(
	    (struct trapframe *)td->td_pcb - 1);
}

void
cpu_thread_free(struct thread *td)
{
}

void
cpu_thread_clean(struct thread *td)
{
}

/*
 * Intercept the return address from a freshly forked process that has NOT
 * been scheduled yet.
 *
 * This is needed to make kernel threads stay in kernel mode.
 */
void
cpu_fork_kthread_handler(struct thread *td, void (*func)(void *), void *arg)
{

	td->td_pcb->pcb_x[8] = (uintptr_t)func;
	td->td_pcb->pcb_x[9] = (uintptr_t)arg;
}

void
cpu_exit(struct thread *td)
{
}

bool
cpu_exec_vmspace_reuse(struct proc *p __unused, vm_map_t map __unused)
{

	return (true);
}

int
cpu_procctl(struct thread *td __unused, int idtype __unused, id_t id __unused,
    int com __unused, void * __capability data __unused)
{

	return (EINVAL);
}

void
swi_vm(void *v)
{

	if (busdma_swi_pending != 0)
		busdma_swi();
}<|MERGE_RESOLUTION|>--- conflicted
+++ resolved
@@ -219,10 +219,11 @@
 	struct trapframe *tf = td->td_frame;
 
 	/* 32bits processes use r13 for sp */
-<<<<<<< HEAD
-	if (td->td_frame->tf_spsr & PSR_M_32)
+	if (td->td_frame->tf_spsr & PSR_M_32) {
 		tf->tf_x[13] = STACKALIGN((uintcap_t)stack->ss_sp + stack->ss_size);
-	else
+		if ((uintcap_t)entry & 1)
+			tf->tf_spsr |= PSR_T;
+	} else
 		tf->tf_sp = STACKALIGN((uintcap_t)stack->ss_sp + stack->ss_size);
 
 #if __has_feature(capabilities)
@@ -234,16 +235,6 @@
 	tf->tf_elr = (uintcap_t)entry;
 #endif
 	tf->tf_x[0] = (uintcap_t)arg;
-=======
-	if (td->td_frame->tf_spsr & PSR_M_32) {
-		tf->tf_x[13] = STACKALIGN((uintptr_t)stack->ss_sp + stack->ss_size);
-		if ((register_t)entry & 1)
-			tf->tf_spsr |= PSR_T;
-	} else
-		tf->tf_sp = STACKALIGN((uintptr_t)stack->ss_sp + stack->ss_size);
-	tf->tf_elr = (register_t)entry;
-	tf->tf_x[0] = (register_t)arg;
->>>>>>> 21914737
 }
 
 int
