/*-
 * Copyright (c) 2014 Andrew Turner
 * All rights reserved.
 *
 * Redistribution and use in source and binary forms, with or without
 * modification, are permitted provided that the following conditions
 * are met:
 * 1. Redistributions of source code must retain the above copyright
 *    notice, this list of conditions and the following disclaimer.
 * 2. Redistributions in binary form must reproduce the above copyright
 *    notice, this list of conditions and the following disclaimer in the
 *    documentation and/or other materials provided with the distribution.
 *
 * THIS SOFTWARE IS PROVIDED BY THE AUTHOR AND CONTRIBUTORS ``AS IS'' AND
 * ANY EXPRESS OR IMPLIED WARRANTIES, INCLUDING, BUT NOT LIMITED TO, THE
 * IMPLIED WARRANTIES OF MERCHANTABILITY AND FITNESS FOR A PARTICULAR PURPOSE
 * ARE DISCLAIMED.  IN NO EVENT SHALL THE AUTHOR OR CONTRIBUTORS BE LIABLE
 * FOR ANY DIRECT, INDIRECT, INCIDENTAL, SPECIAL, EXEMPLARY, OR CONSEQUENTIAL
 * DAMAGES (INCLUDING, BUT NOT LIMITED TO, PROCUREMENT OF SUBSTITUTE GOODS
 * OR SERVICES; LOSS OF USE, DATA, OR PROFITS; OR BUSINESS INTERRUPTION)
 * HOWEVER CAUSED AND ON ANY THEORY OF LIABILITY, WHETHER IN CONTRACT, STRICT
 * LIABILITY, OR TORT (INCLUDING NEGLIGENCE OR OTHERWISE) ARISING IN ANY WAY
 * OUT OF THE USE OF THIS SOFTWARE, EVEN IF ADVISED OF THE POSSIBILITY OF
 * SUCH DAMAGE.
 *
 */

#include "opt_platform.h"

#include <sys/cdefs.h>
__FBSDID("$FreeBSD$");

#include <sys/param.h>
#include <sys/systm.h>
#include <sys/limits.h>
#include <sys/proc.h>
#include <sys/sf_buf.h>
#include <sys/signal.h>
#include <sys/sysent.h>
#include <sys/unistd.h>

#include <vm/vm.h>
#include <vm/vm_page.h>
#include <vm/vm_map.h>
#include <vm/uma.h>
#include <vm/uma_int.h>

#include <machine/armreg.h>
#include <machine/cpu.h>
#include <machine/md_var.h>
#include <machine/pcb.h>
#include <machine/frame.h>

#ifdef VFP
#include <machine/vfp.h>
#endif

#if __has_feature(capabilities)
#include <cheri/cheric.h>
#endif

#include <dev/psci/psci.h>

/*
 * Finish a fork operation, with process p2 nearly set up.
 * Copy and update the pcb, set up the stack so that the child
 * ready to run and return to user mode.
 */
void
cpu_fork(struct thread *td1, struct proc *p2, struct thread *td2, int flags)
{
	struct pcb *pcb2;
	struct trapframe *tf;

	if ((flags & RFPROC) == 0)
		return;

	if (td1 == curthread) {
		/*
		 * Save the tpidr_el0 and the vfp state, these normally happen
		 * in cpu_switch, but if userland changes these then forks
		 * this may not have happened.
		 */
#if __has_feature(capabilities)
		td1->td_pcb->pcb_tpidr_el0 = READ_SPECIALREG_CAP(ctpidr_el0);
		td1->td_pcb->pcb_tpidrro_el0 = READ_SPECIALREG_CAP(ctpidrro_el0);
#else
		td1->td_pcb->pcb_tpidr_el0 = READ_SPECIALREG(tpidr_el0);
		td1->td_pcb->pcb_tpidrro_el0 = READ_SPECIALREG(tpidrro_el0);
#endif
#ifdef VFP
		if ((td1->td_pcb->pcb_fpflags & PCB_FP_STARTED) != 0)
			vfp_save_state(td1, td1->td_pcb);
#endif
#if __has_feature(capabilities)
		td1->td_pcb->pcb_cid_el0 = READ_SPECIALREG_CAP(cid_el0);
		td1->td_pcb->pcb_rcsp_el0 = READ_SPECIALREG_CAP(rcsp_el0);
		td1->td_pcb->pcb_rddc_el0 = READ_SPECIALREG_CAP(rddc_el0);
		td1->td_pcb->pcb_rctpidr_el0 = READ_SPECIALREG_CAP(rctpidr_el0);
#endif
	}

	pcb2 = (struct pcb *)(td2->td_kstack +
	    td2->td_kstack_pages * PAGE_SIZE) - 1;

	td2->td_pcb = pcb2;
	bcopy(td1->td_pcb, pcb2, sizeof(*pcb2));

#if __has_feature(capabilities)
	p2->p_md.md_sigcode = td1->td_proc->p_md.md_sigcode;
#endif

	tf = (struct trapframe *)STACKALIGN((struct trapframe *)pcb2 - 1);
	bcopy(td1->td_frame, tf, sizeof(*tf));
	tf->tf_x[0] = 0;
	tf->tf_x[1] = 0;
	tf->tf_spsr = td1->td_frame->tf_spsr & (PSR_M_32 | PSR_DAIF);

	td2->td_frame = tf;

	/* Set the return value registers for fork() */
	td2->td_pcb->pcb_x[8] = (uintptr_t)fork_return;
	td2->td_pcb->pcb_x[9] = (uintptr_t)td2;
	td2->td_pcb->pcb_x[PCB_LR] = (uintptr_t)fork_trampoline;
	td2->td_pcb->pcb_sp = (uintptr_t)td2->td_frame;
	td2->td_pcb->pcb_fpusaved = &td2->td_pcb->pcb_fpustate;
	td2->td_pcb->pcb_vfpcpu = UINT_MAX;

	/* Setup to release spin count in fork_exit(). */
	td2->td_md.md_spinlock_count = 1;
	td2->td_md.md_saved_daif = td1->td_md.md_saved_daif & ~DAIF_I_MASKED;
}

void
cpu_reset(void)
{

	psci_reset();

	printf("cpu_reset failed");
	while(1)
		__asm volatile("wfi" ::: "memory");
}

void
cpu_thread_swapin(struct thread *td)
{
}

void
cpu_thread_swapout(struct thread *td)
{
}

void
cpu_set_syscall_retval(struct thread *td, int error)
{
	struct trapframe *frame;

	frame = td->td_frame;

	switch (error) {
	case 0:
		frame->tf_x[0] = td->td_retval[0];
		frame->tf_x[1] = td->td_retval[1];
		frame->tf_spsr &= ~PSR_C;	/* carry bit */
		break;
	case ERESTART:
		frame->tf_elr -= 4;
		break;
	case EJUSTRETURN:
		break;
	default:
		frame->tf_spsr |= PSR_C;	/* carry bit */
		frame->tf_x[0] = error;
		break;
	}
}

/*
 * Initialize machine state, mostly pcb and trap frame for a new
 * thread, about to return to userspace.  Put enough state in the new
 * thread's PCB to get it to go back to the fork_return(), which
 * finalizes the thread state and handles peculiarities of the first
 * return to userspace for the new thread.
 */
void
cpu_copy_thread(struct thread *td, struct thread *td0)
{
	bcopy(td0->td_frame, td->td_frame, sizeof(struct trapframe));
	bcopy(td0->td_pcb, td->td_pcb, sizeof(struct pcb));

	td->td_pcb->pcb_x[8] = (uintptr_t)fork_return;
	td->td_pcb->pcb_x[9] = (uintptr_t)td;
	td->td_pcb->pcb_x[PCB_LR] = (uintptr_t)fork_trampoline;
	td->td_pcb->pcb_sp = (uintptr_t)td->td_frame;
	td->td_pcb->pcb_fpusaved = &td->td_pcb->pcb_fpustate;
	td->td_pcb->pcb_vfpcpu = UINT_MAX;

	/* Setup to release spin count in fork_exit(). */
	td->td_md.md_spinlock_count = 1;
	td->td_md.md_saved_daif = td0->td_md.md_saved_daif & ~DAIF_I_MASKED;
}

/*
 * Set that machine state for performing an upcall that starts
 * the entry function with the given argument.
 */
void
cpu_set_upcall(struct thread *td, void (* __capability entry)(void *),
    void * __capability arg, stack_t *stack)
{
	struct trapframe *tf = td->td_frame;

	/* 32bits processes use r13 for sp */
	if (td->td_frame->tf_spsr & PSR_M_32)
		tf->tf_x[13] = STACKALIGN((uintcap_t)stack->ss_sp + stack->ss_size);
	else
		tf->tf_sp = STACKALIGN((uintcap_t)stack->ss_sp + stack->ss_size);

#if __has_feature(capabilities)
	if (SV_PROC_FLAG(td->td_proc, SV_CHERI))
		trapframe_set_elr(tf, (uintcap_t)entry);
	else
<<<<<<< HEAD
		hybridabi_thread_setregs(td, (__cheri_addr unsigned long)entry);
=======
		hybridabi_thread_setregs(td, (unsigned long)(uintcap_t)entry);
>>>>>>> 59363ec4
#else
	tf->tf_elr = (uintcap_t)entry;
#endif
	tf->tf_x[0] = (uintcap_t)arg;
}

int
cpu_set_user_tls(struct thread *td, void * __capability tls_base)
{
	struct pcb *pcb;

	if ((__cheri_addr vaddr_t)tls_base >= VM_MAXUSER_ADDRESS)
		return (EINVAL);

	pcb = td->td_pcb;
	if (td->td_frame->tf_spsr & PSR_M_32) {
		/* 32bits arm stores the user TLS into tpidrro */
		pcb->pcb_tpidrro_el0 = (uintcap_t)tls_base;
		pcb->pcb_tpidr_el0 = (uintcap_t)tls_base;
		if (td == curthread) {
#if __has_feature(capabilities)
			WRITE_SPECIALREG_CAP(ctpidrro_el0, tls_base);
			WRITE_SPECIALREG_CAP(ctpidr_el0, tls_base);
#else
			WRITE_SPECIALREG(tpidrro_el0, tls_base);
			WRITE_SPECIALREG(tpidr_el0, tls_base);
#endif
		}
	} else {
		pcb->pcb_tpidr_el0 = (uintcap_t)tls_base;
		if (td == curthread) {
#if __has_feature(capabilities)
			WRITE_SPECIALREG_CAP(ctpidr_el0, tls_base);
#else
			WRITE_SPECIALREG(tpidr_el0, tls_base);
#endif
		}
	}

	return (0);
}

void
cpu_thread_exit(struct thread *td)
{
}

void
cpu_thread_alloc(struct thread *td)
{

	td->td_pcb = (struct pcb *)(td->td_kstack +
	    td->td_kstack_pages * PAGE_SIZE) - 1;
	td->td_frame = (struct trapframe *)STACKALIGN(
	    (struct trapframe *)td->td_pcb - 1);
}

void
cpu_thread_free(struct thread *td)
{
}

void
cpu_thread_clean(struct thread *td)
{
}

/*
 * Intercept the return address from a freshly forked process that has NOT
 * been scheduled yet.
 *
 * This is needed to make kernel threads stay in kernel mode.
 */
void
cpu_fork_kthread_handler(struct thread *td, void (*func)(void *), void *arg)
{

	td->td_pcb->pcb_x[8] = (uintptr_t)func;
	td->td_pcb->pcb_x[9] = (uintptr_t)arg;
	td->td_pcb->pcb_x[PCB_LR] = (uintptr_t)fork_trampoline;
	td->td_pcb->pcb_sp = (uintptr_t)td->td_frame;
	td->td_pcb->pcb_fpusaved = &td->td_pcb->pcb_fpustate;
	td->td_pcb->pcb_vfpcpu = UINT_MAX;
}

void
cpu_exit(struct thread *td)
{
}

bool
cpu_exec_vmspace_reuse(struct proc *p __unused, vm_map_t map __unused)
{

	return (true);
}

int
cpu_procctl(struct thread *td __unused, int idtype __unused, id_t id __unused,
    int com __unused, void * __capability data __unused)
{

	return (EINVAL);
}

void
swi_vm(void *v)
{

	if (busdma_swi_pending != 0)
		busdma_swi();
}<|MERGE_RESOLUTION|>--- conflicted
+++ resolved
@@ -222,11 +222,7 @@
 	if (SV_PROC_FLAG(td->td_proc, SV_CHERI))
 		trapframe_set_elr(tf, (uintcap_t)entry);
 	else
-<<<<<<< HEAD
-		hybridabi_thread_setregs(td, (__cheri_addr unsigned long)entry);
-=======
 		hybridabi_thread_setregs(td, (unsigned long)(uintcap_t)entry);
->>>>>>> 59363ec4
 #else
 	tf->tf_elr = (uintcap_t)entry;
 #endif
