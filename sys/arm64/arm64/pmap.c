--- conflicted
+++ resolved
@@ -1077,35 +1077,16 @@
 				MPASS((state.pa & L1_OFFSET) == 0);
 				pmap_store(&state.l1[pmap_l1_index(state.va)],
 				    state.pa | ATTR_DEFAULT | ATTR_S1_XN |
+#if __has_feature(capabilities)
+				    ATTR_CAP_RW |
+#endif
 				    ATTR_S1_IDX(VM_MEMATTR_WRITE_BACK) |
 				    L1_BLOCK);
 			}
 			MPASS(state.pa <= physmap[i + 1]);
 
-<<<<<<< HEAD
-		/* Create the main L1 block mappings */
-		for (; state.va < DMAP_MAX_ADDRESS &&
-		    (physmap[i + 1] - state.pa) >= L1_SIZE;
-		    state.va += L1_SIZE, state.pa += L1_SIZE) {
-			/* Make sure there is a valid L1 table */
-			pmap_bootstrap_dmap_l0_table(&state);
-			MPASS((state.pa & L1_OFFSET) == 0);
-			pmap_store(&state.l1[pmap_l1_index(state.va)],
-			    state.pa | ATTR_DEFAULT | ATTR_S1_XN |
-#if __has_feature(capabilities)
-			    ATTR_CAP_RW |
-#endif
-			    ATTR_S1_IDX(VM_MEMATTR_WRITE_BACK) |
-			    L1_BLOCK);
-=======
 			/* Create L2 mappings at the end of the region */
 			pmap_bootstrap_dmap_l2_block(&state, i);
-		} else {
-			while (state.va < DMAP_MAX_ADDRESS &&
-			    (physmap[i + 1] - state.pa) >= L2_SIZE) {
-				pmap_bootstrap_dmap_l2_block(&state, i);
-			}
->>>>>>> 36f1526a
 		}
 		MPASS(state.pa <= physmap[i + 1]);
 
@@ -2542,21 +2523,22 @@
  * page management routines.
  ***************************************************/
 CTASSERT(sizeof(struct pv_chunk) == PAGE_SIZE);
-<<<<<<< HEAD
+#if PAGE_SIZE == PAGE_SIZE_4K
 #ifdef __CHERI_PURE_CAPABILITY__
 CTASSERT(_NPCM == 2);
 CTASSERT(_NPCPV == 83);
 #else
 CTASSERT(_NPCM == 3);
 CTASSERT(_NPCPV == 168);
-=======
-#if PAGE_SIZE == PAGE_SIZE_4K
-CTASSERT(_NPCM == 3);
-CTASSERT(_NPCPV == 168);
+#endif
+#else
+#ifdef __CHERI_PURE_CAPABILITY__
+CTASSERT(_NPCM == 6);
+CTASSERT(_NPCPV == 338);
 #else
 CTASSERT(_NPCM == 11);
 CTASSERT(_NPCPV == 677);
->>>>>>> 36f1526a
+#endif
 #endif
 
 static __inline struct pv_chunk *
@@ -2568,60 +2550,29 @@
 
 #define PV_PMAP(pv) (pv_to_chunk(pv)->pc_pmap)
 
-<<<<<<< HEAD
-#ifdef __CHERI_PURE_CAPABILITY__
-#define	PC_FREE0	0xfffffffffffffffful
-#define	PC_FREE1	0x000000000007fffful
-
-static const uint64_t pc_freemask[_NPCM] = { PC_FREE0, PC_FREE1 };
-
-static __inline bool
-pmap_pvchunk_empty(struct pv_chunk *pc)
-{
-	if (pc->pc_map[0] == PC_FREE0 && pc->pc_map[1] == PC_FREE1)
-		return (true);
-	return (false);
-}
-
-static __inline bool
-pmap_pvchunk_full(struct pv_chunk *pc)
-{
-	if (pc->pc_map[0] == 0 && pc->pc_map[1] == 0)
-		return (true);
-	return (false);
-}
-
-static __inline void
-pmap_pvchunk_clear_freemask(struct pv_chunk *pc)
-{
-	pc->pc_map[0] = PC_FREE0;
-	pc->pc_map[1] = PC_FREE1;
-}
-#else
-#define	PC_FREE0	0xfffffffffffffffful
-#define	PC_FREE1	0xfffffffffffffffful
-#define	PC_FREE2	0x000000fffffffffful
-=======
 #define	PC_FREEN	0xfffffffffffffffful
-#if _NPCM == 3
-#define	PC_FREEL	0x000000fffffffffful
-#elif _NPCM == 11
-#define	PC_FREEL	0x0000001ffffffffful
-#endif
+#define	PC_FREEL	((1ul << (_NPCPV % 64)) - 1)
 
 #if _NPCM == 3
 #define	PC_IS_FREE(pc)	((pc)->pc_map[0] == PC_FREEN &&			\
     (pc)->pc_map[1] == PC_FREEN && (pc)->pc_map[2] == PC_FREEL)
+#elif _NPCM == 2
+#define	PC_IS_FREE(pc)	((pc)->pc_map[0] == PC_FREEN &&			\
+    (pc)->pc_map[1] == PC_FREEL)
 #else
 #define	PC_IS_FREE(pc)							\
     (memcmp((pc)->pc_map, pc_freemask, sizeof(pc_freemask)) == 0)
 #endif
->>>>>>> 36f1526a
-
-static const uint64_t pc_freemask[] = { PC_FREEN, PC_FREEN,
+
+static const uint64_t pc_freemask[] = { PC_FREEN,
+#if _NPCM > 2
+    PC_FREEN,
+#endif
 #if _NPCM > 3
-    PC_FREEN, PC_FREEN, PC_FREEN, PC_FREEN, PC_FREEN, PC_FREEN, PC_FREEN,
-    PC_FREEN,
+    PC_FREEN, PC_FREEN, PC_FREEN,
+#endif
+#if _NPCM > 6
+    PC_FREEN, PC_FREEN, PC_FREEN, PC_FREEN, PC_FREEN,
 #endif
     PC_FREEL
 };
@@ -2629,31 +2580,13 @@
 CTASSERT(nitems(pc_freemask) == _NPCM);
 
 static __inline bool
-pmap_pvchunk_empty(struct pv_chunk *pc)
-{
-	if (pc->pc_map[0] == PC_FREE0 && pc->pc_map[1] == PC_FREE1 &&
-	    pc->pc_map[2] == PC_FREE2)
-		return (true);
-	return (false);
-}
-
-static __inline bool
 pmap_pvchunk_full(struct pv_chunk *pc)
 {
-	if (pc->pc_map[0] == 0 && pc->pc_map[1] == 0 &&
-	    pc->pc_map[2] == 0)
-		return (true);
-	return (false);
-}
-
-static __inline void
-pmap_pvchunk_clear_freemask(struct pv_chunk *pc)
-{
-	pc->pc_map[0] = PC_FREE0;
-	pc->pc_map[1] = PC_FREE1;
-	pc->pc_map[2] = PC_FREE2;
-}
-#endif
+	for (u_int i = 0; i < _NPCM; i++)
+		if (pc->pc_map[i] != 0)
+			return (false);
+	return (true);
+}
 
 #ifdef PV_STATS
 static int pc_chunk_count, pc_chunk_allocs, pc_chunk_frees, pc_chunk_tryfail;
@@ -2819,11 +2752,7 @@
 		PV_STAT(atomic_add_int(&pv_entry_spare, freed));
 		PV_STAT(atomic_subtract_long(&pv_entry_count, freed));
 		TAILQ_REMOVE(&pmap->pm_pvchunk, pc, pc_list);
-<<<<<<< HEAD
-		if (pmap_pvchunk_empty(pc)) {
-=======
 		if (PC_IS_FREE(pc)) {
->>>>>>> 36f1526a
 			PV_STAT(atomic_subtract_int(&pv_entry_spare, _NPCPV));
 			PV_STAT(atomic_subtract_int(&pc_chunk_count, 1));
 			PV_STAT(atomic_add_int(&pc_chunk_frees, 1));
@@ -2892,11 +2821,7 @@
 	field = idx / 64;
 	bit = idx % 64;
 	pc->pc_map[field] |= 1ul << bit;
-<<<<<<< HEAD
-	if (!pmap_pvchunk_empty(pc)) {
-=======
 	if (!PC_IS_FREE(pc)) {
->>>>>>> 36f1526a
 		/* 98% of the time, pc is already at the head of the list. */
 		if (__predict_false(pc != TAILQ_FIRST(&pmap->pm_pvchunk))) {
 			TAILQ_REMOVE(&pmap->pm_pvchunk, pc, pc_list);
@@ -2983,13 +2908,8 @@
 	dump_add_page(m->phys_addr);
 	pc = (void *)PHYS_TO_DMAP(m->phys_addr);
 	pc->pc_pmap = pmap;
-<<<<<<< HEAD
-	pmap_pvchunk_clear_freemask(pc);
-	pc->pc_map[0] = PC_FREE0 & ~1ul;	/* preallocated bit 0 */
-=======
 	memcpy(pc->pc_map, pc_freemask, sizeof(pc_freemask));
 	pc->pc_map[0] &= ~1ul;		/* preallocated bit 0 */
->>>>>>> 36f1526a
 	mtx_lock(&pv_chunks_mutex);
 	TAILQ_INSERT_TAIL(&pv_chunks, pc, pc_lru);
 	mtx_unlock(&pv_chunks_mutex);
@@ -3049,11 +2969,7 @@
 		dump_add_page(m->phys_addr);
 		pc = (void *)PHYS_TO_DMAP(m->phys_addr);
 		pc->pc_pmap = pmap;
-<<<<<<< HEAD
-		pmap_pvchunk_clear_freemask(pc);
-=======
 		memcpy(pc->pc_map, pc_freemask, sizeof(pc_freemask));
->>>>>>> 36f1526a
 		TAILQ_INSERT_HEAD(&pmap->pm_pvchunk, pc, pc_list);
 		TAILQ_INSERT_TAIL(&new_tail, pc, pc_lru);
 		PV_STAT(atomic_add_int(&pv_entry_spare, _NPCPV));
