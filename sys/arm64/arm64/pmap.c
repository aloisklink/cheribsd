/*-
 * Copyright (c) 1991 Regents of the University of California.
 * All rights reserved.
 * Copyright (c) 1994 John S. Dyson
 * All rights reserved.
 * Copyright (c) 1994 David Greenman
 * All rights reserved.
 * Copyright (c) 2003 Peter Wemm
 * All rights reserved.
 * Copyright (c) 2005-2010 Alan L. Cox <alc@cs.rice.edu>
 * All rights reserved.
 * Copyright (c) 2014 Andrew Turner
 * All rights reserved.
 * Copyright (c) 2014-2016 The FreeBSD Foundation
 * All rights reserved.
 *
 * This code is derived from software contributed to Berkeley by
 * the Systems Programming Group of the University of Utah Computer
 * Science Department and William Jolitz of UUNET Technologies Inc.
 *
 * This software was developed by Andrew Turner under sponsorship from
 * the FreeBSD Foundation.
 *
 * Redistribution and use in source and binary forms, with or without
 * modification, are permitted provided that the following conditions
 * are met:
 * 1. Redistributions of source code must retain the above copyright
 *    notice, this list of conditions and the following disclaimer.
 * 2. Redistributions in binary form must reproduce the above copyright
 *    notice, this list of conditions and the following disclaimer in the
 *    documentation and/or other materials provided with the distribution.
 * 3. All advertising materials mentioning features or use of this software
 *    must display the following acknowledgement:
 *	This product includes software developed by the University of
 *	California, Berkeley and its contributors.
 * 4. Neither the name of the University nor the names of its contributors
 *    may be used to endorse or promote products derived from this software
 *    without specific prior written permission.
 *
 * THIS SOFTWARE IS PROVIDED BY THE REGENTS AND CONTRIBUTORS ``AS IS'' AND
 * ANY EXPRESS OR IMPLIED WARRANTIES, INCLUDING, BUT NOT LIMITED TO, THE
 * IMPLIED WARRANTIES OF MERCHANTABILITY AND FITNESS FOR A PARTICULAR PURPOSE
 * ARE DISCLAIMED.  IN NO EVENT SHALL THE REGENTS OR CONTRIBUTORS BE LIABLE
 * FOR ANY DIRECT, INDIRECT, INCIDENTAL, SPECIAL, EXEMPLARY, OR CONSEQUENTIAL
 * DAMAGES (INCLUDING, BUT NOT LIMITED TO, PROCUREMENT OF SUBSTITUTE GOODS
 * OR SERVICES; LOSS OF USE, DATA, OR PROFITS; OR BUSINESS INTERRUPTION)
 * HOWEVER CAUSED AND ON ANY THEORY OF LIABILITY, WHETHER IN CONTRACT, STRICT
 * LIABILITY, OR TORT (INCLUDING NEGLIGENCE OR OTHERWISE) ARISING IN ANY WAY
 * OUT OF THE USE OF THIS SOFTWARE, EVEN IF ADVISED OF THE POSSIBILITY OF
 * SUCH DAMAGE.
 *
 *	from:	@(#)pmap.c	7.7 (Berkeley)	5/12/91
 */
/*-
 * Copyright (c) 2003 Networks Associates Technology, Inc.
 * All rights reserved.
 *
 * This software was developed for the FreeBSD Project by Jake Burkholder,
 * Safeport Network Services, and Network Associates Laboratories, the
 * Security Research Division of Network Associates, Inc. under
 * DARPA/SPAWAR contract N66001-01-C-8035 ("CBOSS"), as part of the DARPA
 * CHATS research program.
 *
 * Redistribution and use in source and binary forms, with or without
 * modification, are permitted provided that the following conditions
 * are met:
 * 1. Redistributions of source code must retain the above copyright
 *    notice, this list of conditions and the following disclaimer.
 * 2. Redistributions in binary form must reproduce the above copyright
 *    notice, this list of conditions and the following disclaimer in the
 *    documentation and/or other materials provided with the distribution.
 *
 * THIS SOFTWARE IS PROVIDED BY THE AUTHOR AND CONTRIBUTORS ``AS IS'' AND
 * ANY EXPRESS OR IMPLIED WARRANTIES, INCLUDING, BUT NOT LIMITED TO, THE
 * IMPLIED WARRANTIES OF MERCHANTABILITY AND FITNESS FOR A PARTICULAR PURPOSE
 * ARE DISCLAIMED.  IN NO EVENT SHALL THE AUTHOR OR CONTRIBUTORS BE LIABLE
 * FOR ANY DIRECT, INDIRECT, INCIDENTAL, SPECIAL, EXEMPLARY, OR CONSEQUENTIAL
 * DAMAGES (INCLUDING, BUT NOT LIMITED TO, PROCUREMENT OF SUBSTITUTE GOODS
 * OR SERVICES; LOSS OF USE, DATA, OR PROFITS; OR BUSINESS INTERRUPTION)
 * HOWEVER CAUSED AND ON ANY THEORY OF LIABILITY, WHETHER IN CONTRACT, STRICT
 * LIABILITY, OR TORT (INCLUDING NEGLIGENCE OR OTHERWISE) ARISING IN ANY WAY
 * OUT OF THE USE OF THIS SOFTWARE, EVEN IF ADVISED OF THE POSSIBILITY OF
 * SUCH DAMAGE.
 */

#include <sys/cdefs.h>
__FBSDID("$FreeBSD$");

/*
 *	Manages physical address maps.
 *
 *	Since the information managed by this module is
 *	also stored by the logical address mapping module,
 *	this module may throw away valid virtual-to-physical
 *	mappings at almost any time.  However, invalidations
 *	of virtual-to-physical mappings must be done as
 *	requested.
 *
 *	In order to cope with hardware architectures which
 *	make virtual-to-physical map invalidates expensive,
 *	this module may delay invalidate or reduced protection
 *	operations until such time as they are actually
 *	necessary.  This module is given full information as
 *	to which processors are currently using which maps,
 *	and to when physical maps must be made correct.
 */

#include "opt_vm.h"

#include <sys/param.h>
#include <sys/bitstring.h>
#include <sys/bus.h>
#include <sys/systm.h>
#include <sys/kernel.h>
#include <sys/ktr.h>
#include <sys/limits.h>
#include <sys/lock.h>
#include <sys/malloc.h>
#include <sys/mman.h>
#include <sys/msgbuf.h>
#include <sys/mutex.h>
#include <sys/physmem.h>
#include <sys/proc.h>
#include <sys/rwlock.h>
#include <sys/sbuf.h>
#include <sys/sx.h>
#include <sys/vmem.h>
#include <sys/vmmeter.h>
#include <sys/sched.h>
#include <sys/sysctl.h>
#include <sys/_unrhdr.h>
#include <sys/smp.h>

#include <vm/vm.h>
#include <vm/vm_param.h>
#include <vm/vm_kern.h>
#include <vm/vm_page.h>
#include <vm/vm_map.h>
#include <vm/vm_object.h>
#include <vm/vm_extern.h>
#include <vm/vm_pageout.h>
#include <vm/vm_pager.h>
#include <vm/vm_phys.h>
#include <vm/vm_radix.h>
#include <vm/vm_reserv.h>
#include <vm/vm_dumpset.h>
#include <vm/uma.h>

#include <machine/machdep.h>
#include <machine/md_var.h>
#include <machine/pcb.h>

#if __has_feature(capabilities)
#include <cheri/cheric.h>
#endif

#define	PMAP_ASSERT_STAGE1(pmap)	MPASS((pmap)->pm_stage == PM_STAGE1)
#define	PMAP_ASSERT_STAGE2(pmap)	MPASS((pmap)->pm_stage == PM_STAGE2)

#define	NL0PG		(PAGE_SIZE/(sizeof (pd_entry_t)))
#define	NL1PG		(PAGE_SIZE/(sizeof (pd_entry_t)))
#define	NL2PG		(PAGE_SIZE/(sizeof (pd_entry_t)))
#define	NL3PG		(PAGE_SIZE/(sizeof (pt_entry_t)))

#define	NUL0E		L0_ENTRIES
#define	NUL1E		(NUL0E * NL1PG)
#define	NUL2E		(NUL1E * NL2PG)

#if !defined(DIAGNOSTIC)
#ifdef __GNUC_GNU_INLINE__
#define PMAP_INLINE	__attribute__((__gnu_inline__)) inline
#else
#define PMAP_INLINE	extern inline
#endif
#else
#define PMAP_INLINE
#endif

#ifdef PV_STATS
#define PV_STAT(x)	do { x ; } while (0)
#else
#define PV_STAT(x)	do { } while (0)
#endif

#define	pmap_l0_pindex(v)	(NUL2E + NUL1E + ((v) >> L0_SHIFT))
#define	pmap_l1_pindex(v)	(NUL2E + ((v) >> L1_SHIFT))
#define	pmap_l2_pindex(v)	((v) >> L2_SHIFT)

static struct md_page *
pa_to_pvh(vm_paddr_t pa)
{
	struct vm_phys_seg *seg;
	int segind;

	for (segind = 0; segind < vm_phys_nsegs; segind++) {
		seg = &vm_phys_segs[segind];
		if (pa >= seg->start && pa < seg->end)
			return ((struct md_page *)seg->md_first +
			    (pmap_l2_pindex(pa) - pmap_l2_pindex(seg->start)));
	}
	panic("pa 0x%jx not within vm_phys_segs", (uintmax_t)pa);
}

static struct md_page *
page_to_pvh(vm_page_t m)
{
	struct vm_phys_seg *seg;

	seg = &vm_phys_segs[m->segind];
	return ((struct md_page *)seg->md_first +
	    (pmap_l2_pindex(VM_PAGE_TO_PHYS(m)) - pmap_l2_pindex(seg->start)));
}

#define	NPV_LIST_LOCKS	MAXCPU

#define	PHYS_TO_PV_LIST_LOCK(pa)	\
			(&pv_list_locks[pa_index(pa) % NPV_LIST_LOCKS])

#define	CHANGE_PV_LIST_LOCK_TO_PHYS(lockp, pa)	do {	\
	struct rwlock **_lockp = (lockp);		\
	struct rwlock *_new_lock;			\
							\
	_new_lock = PHYS_TO_PV_LIST_LOCK(pa);		\
	if (_new_lock != *_lockp) {			\
		if (*_lockp != NULL)			\
			rw_wunlock(*_lockp);		\
		*_lockp = _new_lock;			\
		rw_wlock(*_lockp);			\
	}						\
} while (0)

#define	CHANGE_PV_LIST_LOCK_TO_VM_PAGE(lockp, m)	\
			CHANGE_PV_LIST_LOCK_TO_PHYS(lockp, VM_PAGE_TO_PHYS(m))

#define	RELEASE_PV_LIST_LOCK(lockp)		do {	\
	struct rwlock **_lockp = (lockp);		\
							\
	if (*_lockp != NULL) {				\
		rw_wunlock(*_lockp);			\
		*_lockp = NULL;				\
	}						\
} while (0)

#define	VM_PAGE_TO_PV_LIST_LOCK(m)	\
			PHYS_TO_PV_LIST_LOCK(VM_PAGE_TO_PHYS(m))

/*
 * The presence of this flag indicates that the mapping is writeable.
 * If the ATTR_S1_AP_RO bit is also set, then the mapping is clean, otherwise
 * it is dirty.  This flag may only be set on managed mappings.
 *
 * The DBM bit is reserved on ARMv8.0 but it seems we can safely treat it
 * as a software managed bit.
 */
#define	ATTR_SW_DBM	ATTR_DBM

struct pmap kernel_pmap_store;

/* Used for mapping ACPI memory before VM is initialized */
#define	PMAP_PREINIT_MAPPING_COUNT	32
#define	PMAP_PREINIT_MAPPING_SIZE	(PMAP_PREINIT_MAPPING_COUNT * L2_SIZE)
static vm_pointer_t preinit_map_va;	/* Start VA of pre-init mapping space */
static int vm_initialized = 0;		/* No need to use pre-init maps when set */

/*
 * Reserve a few L2 blocks starting from 'preinit_map_va' pointer.
 * Always map entire L2 block for simplicity.
 * VA of L2 block = preinit_map_va + i * L2_SIZE
 */
static struct pmap_preinit_mapping {
	vm_paddr_t	pa;
	vm_offset_t	va;
	vm_size_t	size;
} pmap_preinit_mapping[PMAP_PREINIT_MAPPING_COUNT];

vm_pointer_t virtual_avail;	/* VA of first avail page (after kernel bss) */
vm_pointer_t virtual_end;	/* VA of last avail page (end of kernel AS) */
vm_offset_t kernel_vm_end = 0;

/*
 * Data for the pv entry allocation mechanism.
 */
static TAILQ_HEAD(pch, pv_chunk) pv_chunks = TAILQ_HEAD_INITIALIZER(pv_chunks);
static struct mtx pv_chunks_mutex;
static struct rwlock pv_list_locks[NPV_LIST_LOCKS];
static struct md_page *pv_table;
static struct md_page pv_dummy;

vm_paddr_t dmap_phys_base;	/* The start of the dmap region */
vm_paddr_t dmap_phys_max;	/* The limit of the dmap region */
vm_offset_t dmap_max_addr;	/* The virtual address limit of the dmap */
#ifdef __CHERI_PURE_CAPABILITY__
void *dmap_base_cap;		/* Capability for the direct map region */
#endif

/* This code assumes all L1 DMAP entries will be used */
CTASSERT((DMAP_MIN_ADDRESS  & ~L0_OFFSET) == DMAP_MIN_ADDRESS);
CTASSERT((DMAP_MAX_ADDRESS  & ~L0_OFFSET) == DMAP_MAX_ADDRESS);

#define	DMAP_TABLES	((DMAP_MAX_ADDRESS - DMAP_MIN_ADDRESS) >> L0_SHIFT)
extern pt_entry_t pagetable_dmap[];

#define	PHYSMAP_SIZE	(2 * (VM_PHYSSEG_MAX - 1))
static vm_paddr_t physmap[PHYSMAP_SIZE];
static u_int physmap_idx;

static SYSCTL_NODE(_vm, OID_AUTO, pmap, CTLFLAG_RD | CTLFLAG_MPSAFE, 0,
    "VM/pmap parameters");

/*
 * This ASID allocator uses a bit vector ("asid_set") to remember which ASIDs
 * that it has currently allocated to a pmap, a cursor ("asid_next") to
 * optimize its search for a free ASID in the bit vector, and an epoch number
 * ("asid_epoch") to indicate when it has reclaimed all previously allocated
 * ASIDs that are not currently active on a processor.
 *
 * The current epoch number is always in the range [0, INT_MAX).  Negative
 * numbers and INT_MAX are reserved for special cases that are described
 * below.
 */
struct asid_set {
	int asid_bits;
	bitstr_t *asid_set;
	int asid_set_size;
	int asid_next;
	int asid_epoch;
	struct mtx asid_set_mutex;
};

static struct asid_set asids;
static struct asid_set vmids;

static SYSCTL_NODE(_vm_pmap, OID_AUTO, asid, CTLFLAG_RD | CTLFLAG_MPSAFE, 0,
    "ASID allocator");
SYSCTL_INT(_vm_pmap_asid, OID_AUTO, bits, CTLFLAG_RD, &asids.asid_bits, 0,
    "The number of bits in an ASID");
SYSCTL_INT(_vm_pmap_asid, OID_AUTO, next, CTLFLAG_RD, &asids.asid_next, 0,
    "The last allocated ASID plus one");
SYSCTL_INT(_vm_pmap_asid, OID_AUTO, epoch, CTLFLAG_RD, &asids.asid_epoch, 0,
    "The current epoch number");

static SYSCTL_NODE(_vm_pmap, OID_AUTO, vmid, CTLFLAG_RD, 0, "VMID allocator");
SYSCTL_INT(_vm_pmap_vmid, OID_AUTO, bits, CTLFLAG_RD, &vmids.asid_bits, 0,
    "The number of bits in an VMID");
SYSCTL_INT(_vm_pmap_vmid, OID_AUTO, next, CTLFLAG_RD, &vmids.asid_next, 0,
    "The last allocated VMID plus one");
SYSCTL_INT(_vm_pmap_vmid, OID_AUTO, epoch, CTLFLAG_RD, &vmids.asid_epoch, 0,
    "The current epoch number");

void (*pmap_clean_stage2_tlbi)(void);
void (*pmap_invalidate_vpipt_icache)(void);

/*
 * A pmap's cookie encodes an ASID and epoch number.  Cookies for reserved
 * ASIDs have a negative epoch number, specifically, INT_MIN.  Cookies for
 * dynamically allocated ASIDs have a non-negative epoch number.
 *
 * An invalid ASID is represented by -1.
 *
 * There are two special-case cookie values: (1) COOKIE_FROM(-1, INT_MIN),
 * which indicates that an ASID should never be allocated to the pmap, and
 * (2) COOKIE_FROM(-1, INT_MAX), which indicates that an ASID should be
 * allocated when the pmap is next activated.
 */
#define	COOKIE_FROM(asid, epoch)	((long)((u_int)(asid) |	\
					    ((u_long)(epoch) << 32)))
#define	COOKIE_TO_ASID(cookie)		((int)(cookie))
#define	COOKIE_TO_EPOCH(cookie)		((int)((u_long)(cookie) >> 32))

static int superpages_enabled = 1;
SYSCTL_INT(_vm_pmap, OID_AUTO, superpages_enabled,
    CTLFLAG_RDTUN | CTLFLAG_NOFETCH, &superpages_enabled, 0,
    "Are large page mappings enabled?");

/*
 * Internal flags for pmap_enter()'s helper functions.
 */
#define	PMAP_ENTER_NORECLAIM	0x1000000	/* Don't reclaim PV entries. */
#define	PMAP_ENTER_NOREPLACE	0x2000000	/* Don't replace mappings. */

static void	free_pv_chunk(struct pv_chunk *pc);
static void	free_pv_entry(pmap_t pmap, pv_entry_t pv);
static pv_entry_t get_pv_entry(pmap_t pmap, struct rwlock **lockp);
static vm_page_t reclaim_pv_chunk(pmap_t locked_pmap, struct rwlock **lockp);
static void	pmap_pvh_free(struct md_page *pvh, pmap_t pmap, vm_offset_t va);
static pv_entry_t pmap_pvh_remove(struct md_page *pvh, pmap_t pmap,
		    vm_offset_t va);

static void pmap_abort_ptp(pmap_t pmap, vm_offset_t va, vm_page_t mpte);
static bool pmap_activate_int(pmap_t pmap);
static void pmap_alloc_asid(pmap_t pmap);
static int pmap_change_props_locked(vm_offset_t va, vm_size_t size,
    vm_prot_t prot, int mode, bool skip_unmapped);
static pt_entry_t *pmap_demote_l1(pmap_t pmap, pt_entry_t *l1, vm_offset_t va);
static pt_entry_t *pmap_demote_l2_locked(pmap_t pmap, pt_entry_t *l2,
    vm_offset_t va, struct rwlock **lockp);
static pt_entry_t *pmap_demote_l2(pmap_t pmap, pt_entry_t *l2, vm_offset_t va);
static vm_page_t pmap_enter_quick_locked(pmap_t pmap, vm_offset_t va,
    vm_page_t m, vm_prot_t prot, vm_page_t mpte, struct rwlock **lockp);
static int pmap_enter_l2(pmap_t pmap, vm_offset_t va, pd_entry_t new_l2,
    u_int flags, vm_page_t m, struct rwlock **lockp);
static int pmap_remove_l2(pmap_t pmap, pt_entry_t *l2, vm_offset_t sva,
    pd_entry_t l1e, struct spglist *free, struct rwlock **lockp);
static int pmap_remove_l3(pmap_t pmap, pt_entry_t *l3, vm_offset_t sva,
    pd_entry_t l2e, struct spglist *free, struct rwlock **lockp);
static void pmap_reset_asid_set(pmap_t pmap);
static boolean_t pmap_try_insert_pv_entry(pmap_t pmap, vm_offset_t va,
    vm_page_t m, struct rwlock **lockp);

static vm_page_t _pmap_alloc_l3(pmap_t pmap, vm_pindex_t ptepindex,
		struct rwlock **lockp);

static void _pmap_unwire_l3(pmap_t pmap, vm_offset_t va, vm_page_t m,
    struct spglist *free);
static int pmap_unuse_pt(pmap_t, vm_offset_t, pd_entry_t, struct spglist *);
static __inline vm_page_t pmap_remove_pt_page(pmap_t pmap, vm_offset_t va);

/*
 * These load the old table data and store the new value.
 * They need to be atomic as the System MMU may write to the table at
 * the same time as the CPU.
 */
#define	pmap_clear(table)		atomic_store_64(table, 0)
#define	pmap_clear_bits(table, bits)	atomic_clear_64(table, bits)
#define	pmap_load(table)		(*table)
#define	pmap_load_clear(table)		atomic_swap_64(table, 0)
#define	pmap_load_store(table, entry)	atomic_swap_64(table, entry)
#define	pmap_set_bits(table, bits)	atomic_set_64(table, bits)
#define	pmap_store(table, entry)	atomic_store_64(table, entry)

/********************/
/* Inline functions */
/********************/

static __inline void
pagecopy(void *s, void *d)
{

	memcpy(d, s, PAGE_SIZE);
}

#if __has_feature(capabilities)
static __inline void
pagecopy_cleartags(void *s, void *d)
{
	void * __capability *dst;
	void * __capability *src;
	u_int i;

	dst = d;
	src = s;
	for (i = 0; i < PAGE_SIZE / sizeof(*dst); i++)
		*dst++ = cheri_cleartag(*src++);
}
#endif

static __inline pd_entry_t *
pmap_l0(pmap_t pmap, vm_offset_t va)
{

	return (&pmap->pm_l0[pmap_l0_index(va)]);
}

static __inline pd_entry_t *
pmap_l0_to_l1(pd_entry_t *l0, vm_offset_t va)
{
	pd_entry_t *l1;

	l1 = (pd_entry_t *)PHYS_TO_DMAP(pmap_load(l0) & ~ATTR_MASK);
	return (&l1[pmap_l1_index(va)]);
}

static __inline pd_entry_t *
pmap_l1(pmap_t pmap, vm_offset_t va)
{
	pd_entry_t *l0;

	l0 = pmap_l0(pmap, va);
	if ((pmap_load(l0) & ATTR_DESCR_MASK) != L0_TABLE)
		return (NULL);

	return (pmap_l0_to_l1(l0, va));
}

static __inline pd_entry_t *
pmap_l1_to_l2(pd_entry_t *l1p, vm_offset_t va)
{
	pd_entry_t l1, *l2p;

	l1 = pmap_load(l1p);

	KASSERT(ADDR_IS_CANONICAL(va),
	    ("%s: Address not in canonical form: %lx", __func__, va));
	/*
	 * The valid bit may be clear if pmap_update_entry() is concurrently
	 * modifying the entry, so for KVA only the entry type may be checked.
	 */
	KASSERT(ADDR_IS_KERNEL(va) || (l1 & ATTR_DESCR_VALID) != 0,
	    ("%s: L1 entry %#lx for %#lx is invalid", __func__, l1, va));
	KASSERT((l1 & ATTR_DESCR_TYPE_MASK) == ATTR_DESCR_TYPE_TABLE,
	    ("%s: L1 entry %#lx for %#lx is a leaf", __func__, l1, va));
	l2p = (pd_entry_t *)PHYS_TO_DMAP(l1 & ~ATTR_MASK);
	return (&l2p[pmap_l2_index(va)]);
}

static __inline pd_entry_t *
pmap_l2(pmap_t pmap, vm_offset_t va)
{
	pd_entry_t *l1;

	l1 = pmap_l1(pmap, va);
	if ((pmap_load(l1) & ATTR_DESCR_MASK) != L1_TABLE)
		return (NULL);

	return (pmap_l1_to_l2(l1, va));
}

static __inline pt_entry_t *
pmap_l2_to_l3(pd_entry_t *l2p, vm_offset_t va)
{
	pd_entry_t l2;
	pt_entry_t *l3p;

	l2 = pmap_load(l2p);

	KASSERT(ADDR_IS_CANONICAL(va),
	    ("%s: Address not in canonical form: %lx", __func__, va));
	/*
	 * The valid bit may be clear if pmap_update_entry() is concurrently
	 * modifying the entry, so for KVA only the entry type may be checked.
	 */
	KASSERT(ADDR_IS_KERNEL(va) || (l2 & ATTR_DESCR_VALID) != 0,
	    ("%s: L2 entry %#lx for %#lx is invalid", __func__, l2, va));
	KASSERT((l2 & ATTR_DESCR_TYPE_MASK) == ATTR_DESCR_TYPE_TABLE,
	    ("%s: L2 entry %#lx for %#lx is a leaf", __func__, l2, va));
	l3p = (pt_entry_t *)PHYS_TO_DMAP(l2 & ~ATTR_MASK);
	return (&l3p[pmap_l3_index(va)]);
}

/*
 * Returns the lowest valid pde for a given virtual address.
 * The next level may or may not point to a valid page or block.
 */
static __inline pd_entry_t *
pmap_pde(pmap_t pmap, vm_offset_t va, int *level)
{
	pd_entry_t *l0, *l1, *l2, desc;

	l0 = pmap_l0(pmap, va);
	desc = pmap_load(l0) & ATTR_DESCR_MASK;
	if (desc != L0_TABLE) {
		*level = -1;
		return (NULL);
	}

	l1 = pmap_l0_to_l1(l0, va);
	desc = pmap_load(l1) & ATTR_DESCR_MASK;
	if (desc != L1_TABLE) {
		*level = 0;
		return (l0);
	}

	l2 = pmap_l1_to_l2(l1, va);
	desc = pmap_load(l2) & ATTR_DESCR_MASK;
	if (desc != L2_TABLE) {
		*level = 1;
		return (l1);
	}

	*level = 2;
	return (l2);
}

/*
 * Returns the lowest valid pte block or table entry for a given virtual
 * address. If there are no valid entries return NULL and set the level to
 * the first invalid level.
 */
static __inline pt_entry_t *
pmap_pte(pmap_t pmap, vm_offset_t va, int *level)
{
	pd_entry_t *l1, *l2, desc;
	pt_entry_t *l3;

	l1 = pmap_l1(pmap, va);
	if (l1 == NULL) {
		*level = 0;
		return (NULL);
	}
	desc = pmap_load(l1) & ATTR_DESCR_MASK;
	if (desc == L1_BLOCK) {
		*level = 1;
		return (l1);
	}

	if (desc != L1_TABLE) {
		*level = 1;
		return (NULL);
	}

	l2 = pmap_l1_to_l2(l1, va);
	desc = pmap_load(l2) & ATTR_DESCR_MASK;
	if (desc == L2_BLOCK) {
		*level = 2;
		return (l2);
	}

	if (desc != L2_TABLE) {
		*level = 2;
		return (NULL);
	}

	*level = 3;
	l3 = pmap_l2_to_l3(l2, va);
	if ((pmap_load(l3) & ATTR_DESCR_MASK) != L3_PAGE)
		return (NULL);

	return (l3);
}

/*
 * If the given pmap has an L{1,2}_BLOCK or L3_PAGE entry at the specified
 * level that maps the specified virtual address, then a pointer to that entry
 * is returned.  Otherwise, NULL is returned, unless INVARIANTS are enabled
 * and a diagnostic message is provided, in which case this function panics.
 */
static __always_inline pt_entry_t *
pmap_pte_exists(pmap_t pmap, vm_offset_t va, int level, const char *diag)
{
	pd_entry_t *l0p, *l1p, *l2p;
	pt_entry_t desc, *l3p;
	int walk_level __diagused;

	KASSERT(level >= 0 && level < 4,
	    ("%s: %s passed an out-of-range level (%d)", __func__, diag,
	    level));
	l0p = pmap_l0(pmap, va);
	desc = pmap_load(l0p) & ATTR_DESCR_MASK;
	if (desc == L0_TABLE && level > 0) {
		l1p = pmap_l0_to_l1(l0p, va);
		desc = pmap_load(l1p) & ATTR_DESCR_MASK;
		if (desc == L1_BLOCK && level == 1)
			return (l1p);
		else if (desc == L1_TABLE && level > 1) {
			l2p = pmap_l1_to_l2(l1p, va);
			desc = pmap_load(l2p) & ATTR_DESCR_MASK;
			if (desc == L2_BLOCK && level == 2)
				return (l2p);
			else if (desc == L2_TABLE && level > 2) {
				l3p = pmap_l2_to_l3(l2p, va);
				desc = pmap_load(l3p) & ATTR_DESCR_MASK;
				if (desc == L3_PAGE && level == 3)
					return (l3p);
				else
					walk_level = 3;
			} else
				walk_level = 2;
		} else
			walk_level = 1;
	} else
		walk_level = 0;
	KASSERT(diag == NULL,
	    ("%s: va %#lx not mapped at level %d, desc %ld at level %d",
	    diag, va, level, desc, walk_level));
	return (NULL);
}

bool
pmap_ps_enabled(pmap_t pmap __unused)
{

	return (superpages_enabled != 0);
}

bool
pmap_get_tables(pmap_t pmap, vm_offset_t va, pd_entry_t **l0, pd_entry_t **l1,
    pd_entry_t **l2, pt_entry_t **l3)
{
	pd_entry_t *l0p, *l1p, *l2p;

	if (pmap->pm_l0 == NULL)
		return (false);

	l0p = pmap_l0(pmap, va);
	*l0 = l0p;

	if ((pmap_load(l0p) & ATTR_DESCR_MASK) != L0_TABLE)
		return (false);

	l1p = pmap_l0_to_l1(l0p, va);
	*l1 = l1p;

	if ((pmap_load(l1p) & ATTR_DESCR_MASK) == L1_BLOCK) {
		*l2 = NULL;
		*l3 = NULL;
		return (true);
	}

	if ((pmap_load(l1p) & ATTR_DESCR_MASK) != L1_TABLE)
		return (false);

	l2p = pmap_l1_to_l2(l1p, va);
	*l2 = l2p;

	if ((pmap_load(l2p) & ATTR_DESCR_MASK) == L2_BLOCK) {
		*l3 = NULL;
		return (true);
	}

	if ((pmap_load(l2p) & ATTR_DESCR_MASK) != L2_TABLE)
		return (false);

	*l3 = pmap_l2_to_l3(l2p, va);

	return (true);
}

static __inline int
pmap_l3_valid(pt_entry_t l3)
{

	return ((l3 & ATTR_DESCR_MASK) == L3_PAGE);
}

CTASSERT(L1_BLOCK == L2_BLOCK);

static pt_entry_t
pmap_pte_memattr(pmap_t pmap, vm_memattr_t memattr)
{
	pt_entry_t val;

	if (pmap->pm_stage == PM_STAGE1) {
		val = ATTR_S1_IDX(memattr);
		if (memattr == VM_MEMATTR_DEVICE)
			val |= ATTR_S1_XN;
		return (val);
	}

	val = 0;

	switch (memattr) {
	case VM_MEMATTR_DEVICE:
		return (ATTR_S2_MEMATTR(ATTR_S2_MEMATTR_DEVICE_nGnRnE) |
		    ATTR_S2_XN(ATTR_S2_XN_ALL));
	case VM_MEMATTR_UNCACHEABLE:
		return (ATTR_S2_MEMATTR(ATTR_S2_MEMATTR_NC));
	case VM_MEMATTR_WRITE_BACK:
		return (ATTR_S2_MEMATTR(ATTR_S2_MEMATTR_WB));
	case VM_MEMATTR_WRITE_THROUGH:
		return (ATTR_S2_MEMATTR(ATTR_S2_MEMATTR_WT));
	default:
		panic("%s: invalid memory attribute %x", __func__, memattr);
	}
}

static pt_entry_t
pmap_pte_prot(pmap_t pmap, vm_prot_t prot)
{
	pt_entry_t val;

	val = 0;
	if (pmap->pm_stage == PM_STAGE1) {
		if ((prot & VM_PROT_EXECUTE) == 0)
			val |= ATTR_S1_XN;
		if ((prot & VM_PROT_WRITE) == 0)
			val |= ATTR_S1_AP(ATTR_S1_AP_RO);
#if __has_feature(capabilities)
		if ((prot & VM_PROT_READ_CAP) != 0)
			val |= ATTR_LC_ENABLED;
		if ((prot & VM_PROT_WRITE_CAP) != 0)
			val |= ATTR_SC;
#endif
	} else {
		if ((prot & VM_PROT_WRITE) != 0)
			val |= ATTR_S2_S2AP(ATTR_S2_S2AP_WRITE);
		if ((prot & VM_PROT_READ) != 0)
			val |= ATTR_S2_S2AP(ATTR_S2_S2AP_READ);
		if ((prot & VM_PROT_EXECUTE) == 0)
			val |= ATTR_S2_XN(ATTR_S2_XN_ALL);
#if __has_feature(capabilities)
		if ((prot & VM_PROT_READ_CAP) != 0)
			val |= ATTR_LC_ENABLED;
		if ((prot & VM_PROT_WRITE_CAP) != 0)
			val |= ATTR_SC;
#endif
	}

	return (val);
}

/*
 * Checks if the PTE is dirty.
 */
static inline int
pmap_pte_dirty(pmap_t pmap, pt_entry_t pte)
{

	KASSERT((pte & ATTR_SW_MANAGED) != 0, ("pte %#lx is unmanaged", pte));

	if (pmap->pm_stage == PM_STAGE1) {
		KASSERT((pte & (ATTR_S1_AP_RW_BIT | ATTR_SW_DBM)) != 0,
		    ("pte %#lx is writeable and missing ATTR_SW_DBM", pte));

		return ((pte & (ATTR_S1_AP_RW_BIT | ATTR_SW_DBM)) ==
		    (ATTR_S1_AP(ATTR_S1_AP_RW) | ATTR_SW_DBM));
	}

	return ((pte & ATTR_S2_S2AP(ATTR_S2_S2AP_WRITE)) ==
	    ATTR_S2_S2AP(ATTR_S2_S2AP_WRITE));
}

static __inline void
pmap_resident_count_inc(pmap_t pmap, int count)
{

	PMAP_LOCK_ASSERT(pmap, MA_OWNED);
	pmap->pm_stats.resident_count += count;
}

static __inline void
pmap_resident_count_dec(pmap_t pmap, int count)
{

	PMAP_LOCK_ASSERT(pmap, MA_OWNED);
	KASSERT(pmap->pm_stats.resident_count >= count,
	    ("pmap %p resident count underflow %ld %d", pmap,
	    pmap->pm_stats.resident_count, count));
	pmap->pm_stats.resident_count -= count;
}

static vm_paddr_t
pmap_early_vtophys(vm_offset_t va)
{
	vm_paddr_t pa_page;

	pa_page = arm64_address_translate_s1e1r(va) & PAR_PA_MASK;
	return (pa_page | (va & PAR_LOW_MASK));
}

<<<<<<< HEAD
static vm_pointer_t
pmap_bootstrap_dmap(vm_pointer_t kern_l1, vm_paddr_t min_pa,
    vm_pointer_t freemempos)
=======
static vm_offset_t
pmap_bootstrap_dmap_l2(vm_offset_t *va, vm_paddr_t *pa, u_int *prev_l1_slot,
    pt_entry_t **l2p, int i, vm_offset_t freemempos)
{
	pt_entry_t *l2;
	vm_paddr_t l2_pa;
	u_int l1_slot, l2_slot;
	bool first;

	l2 = *l2p;
	l1_slot = ((*va - DMAP_MIN_ADDRESS) >> L1_SHIFT);
	if (l1_slot != *prev_l1_slot) {
		*prev_l1_slot = l1_slot;
		l2 = (pt_entry_t *)freemempos;
		l2_pa = pmap_early_vtophys((vm_offset_t)l2);
		freemempos += PAGE_SIZE;

		pmap_store(&pagetable_dmap[l1_slot],
		    (l2_pa & ~Ln_TABLE_MASK) |
		    TATTR_PXN_TABLE | L1_TABLE);

		memset(l2, 0, PAGE_SIZE);
	}
	KASSERT(l2 != NULL,
	    ("pmap_bootstrap_dmap_l2: NULL l2 map"));
	for (first = true; *va < DMAP_MAX_ADDRESS && *pa < physmap[i + 1];
	    *pa += L2_SIZE, *va += L2_SIZE) {
		/*
		 * Stop if we are about to walk off the end of what the
		 * current L1 slot can address.
		 */
		if (!first && (*pa & L1_OFFSET) == 0)
			break;

		first = false;
		l2_slot = pmap_l2_index(*va);
		pmap_store(&l2[l2_slot],
		    (*pa & ~L2_OFFSET) | ATTR_DEFAULT |
		    ATTR_S1_XN |
		    ATTR_S1_IDX(VM_MEMATTR_WRITE_BACK) |
		    L2_BLOCK);
	}
	MPASS(*va == (*pa - dmap_phys_base + DMAP_MIN_ADDRESS));
	*l2p = l2;

	return (freemempos);
}

static vm_offset_t
pmap_bootstrap_dmap(vm_offset_t kern_l1, vm_paddr_t min_pa,
    vm_offset_t freemempos)
>>>>>>> ba3b6020
{
	pt_entry_t *l2;
	vm_offset_t va;
	vm_paddr_t pa;
	u_int l1_slot, prev_l1_slot;
	int i;

	dmap_phys_base = min_pa & ~L1_OFFSET;
	dmap_phys_max = 0;
	dmap_max_addr = 0;
	l2 = NULL;
	prev_l1_slot = -1;

#define	DMAP_TABLES	((DMAP_MAX_ADDRESS - DMAP_MIN_ADDRESS) >> L0_SHIFT)
	memset(pagetable_dmap, 0, PAGE_SIZE * DMAP_TABLES);

	for (i = 0; i < (physmap_idx * 2); i += 2) {
		pa = physmap[i] & ~L2_OFFSET;
		va = pa - dmap_phys_base + DMAP_MIN_ADDRESS;

		/* Create L2 mappings at the start of the region */
		if ((pa & L1_OFFSET) != 0) {
<<<<<<< HEAD
			l1_slot = ((va - DMAP_MIN_ADDRESS) >> L1_SHIFT);
			if (l1_slot != prev_l1_slot) {
				prev_l1_slot = l1_slot;
				l2 = (pt_entry_t *)freemempos;
				l2_pa = pmap_early_vtophys((vm_offset_t)l2);
				freemempos += PAGE_SIZE;

				pmap_store(&pagetable_dmap[l1_slot],
				    (l2_pa & ~Ln_TABLE_MASK) |
				    TATTR_PXN_TABLE | L1_TABLE);

				memset(l2, 0, PAGE_SIZE);
			}
			KASSERT(l2 != NULL,
			    ("pmap_bootstrap_dmap: NULL l2 map"));
			for (; va < DMAP_MAX_ADDRESS && pa < physmap[i + 1];
			    pa += L2_SIZE, va += L2_SIZE) {
				/*
				 * We are on a boundary, stop to
				 * create a level 1 block
				 */
				if ((pa & L1_OFFSET) == 0)
					break;

				l2_slot = pmap_l2_index(va);
				KASSERT(l2_slot != 0, ("..."));
				pmap_store(&l2[l2_slot],
				    (pa & ~L2_OFFSET) | ATTR_DEFAULT |
#if __has_feature(capabilities)
				    ATTR_CAP_RW |
#endif
				    ATTR_S1_XN |
				    ATTR_S1_IDX(VM_MEMATTR_WRITE_BACK) |
				    L2_BLOCK);
			}
			KASSERT(va == (pa - dmap_phys_base + DMAP_MIN_ADDRESS),
			    ("..."));
=======
			freemempos = pmap_bootstrap_dmap_l2(&va, &pa,
			    &prev_l1_slot, &l2, i, freemempos);
>>>>>>> ba3b6020
		}

		for (; va < DMAP_MAX_ADDRESS && pa < physmap[i + 1] &&
		    (physmap[i + 1] - pa) >= L1_SIZE;
		    pa += L1_SIZE, va += L1_SIZE) {
			l1_slot = ((va - DMAP_MIN_ADDRESS) >> L1_SHIFT);
			pmap_store(&pagetable_dmap[l1_slot],
			    (pa & ~L1_OFFSET) | ATTR_DEFAULT | ATTR_S1_XN |
#if __has_feature(capabilities)
			    ATTR_CAP_RW |
#endif
			    ATTR_S1_IDX(VM_MEMATTR_WRITE_BACK) | L1_BLOCK);
		}

		/* Create L2 mappings at the end of the region */
		if (pa < physmap[i + 1]) {
<<<<<<< HEAD
			l1_slot = ((va - DMAP_MIN_ADDRESS) >> L1_SHIFT);
			if (l1_slot != prev_l1_slot) {
				prev_l1_slot = l1_slot;
				l2 = (pt_entry_t *)freemempos;
				l2_pa = pmap_early_vtophys((vm_offset_t)l2);
				freemempos += PAGE_SIZE;

				pmap_store(&pagetable_dmap[l1_slot],
				    (l2_pa & ~Ln_TABLE_MASK) | L1_TABLE);

				memset(l2, 0, PAGE_SIZE);
			}
			KASSERT(l2 != NULL,
			    ("pmap_bootstrap_dmap: NULL l2 map"));
			for (; va < DMAP_MAX_ADDRESS && pa < physmap[i + 1];
			    pa += L2_SIZE, va += L2_SIZE) {
				l2_slot = pmap_l2_index(va);
				pmap_store(&l2[l2_slot],
				    (pa & ~L2_OFFSET) | ATTR_DEFAULT |
#if __has_feature(capabilities)
				    ATTR_CAP_RW |
#endif
				    ATTR_S1_XN |
				    ATTR_S1_IDX(VM_MEMATTR_WRITE_BACK) |
				    L2_BLOCK);
			}
=======
			freemempos = pmap_bootstrap_dmap_l2(&va, &pa,
			    &prev_l1_slot, &l2, i, freemempos);
>>>>>>> ba3b6020
		}

		if (pa > dmap_phys_max) {
			dmap_phys_max = pa;
			dmap_max_addr = va;
		}
	}

#ifdef __CHERI_PURE_CAPABILITY__
	dmap_base_cap = cheri_setaddress(kernel_root_cap, DMAP_MIN_ADDRESS);
	dmap_base_cap = cheri_setbounds(dmap_base_cap,
	    dmap_phys_max - dmap_phys_base);
	dmap_base_cap = cheri_andperm(dmap_base_cap,
	    CHERI_PERMS_KERNEL_CODE | CHERI_PERMS_KERNEL_DATA);
#endif

	cpu_tlb_flushID();

	return (freemempos);
}

static vm_pointer_t
pmap_bootstrap_l2(vm_pointer_t l1pt, vm_offset_t va, vm_pointer_t l2_start)
{
	vm_pointer_t l2pt;
	vm_paddr_t pa;
	pd_entry_t *l1;
	u_int l1_slot;

	KASSERT((va & L1_OFFSET) == 0, ("Invalid virtual address"));

	l1 = (pd_entry_t *)l1pt;
	l1_slot = pmap_l1_index(va);
	l2pt = l2_start;

	for (; va < VM_MAX_KERNEL_ADDRESS; l1_slot++, va += L1_SIZE) {
		KASSERT(l1_slot < Ln_ENTRIES, ("Invalid L1 index"));

		pa = pmap_early_vtophys(l2pt);
		pmap_store(&l1[l1_slot],
		    (pa & ~Ln_TABLE_MASK) | L1_TABLE);
		l2pt += PAGE_SIZE;
	}

	/* Clean the L2 page table */
	memset((void *)l2_start, 0, (ptraddr_t)l2pt - (ptraddr_t)l2_start);

	return l2pt;
}

static vm_pointer_t
pmap_bootstrap_l3(vm_pointer_t l1pt, vm_offset_t va, vm_pointer_t l3_start)
{
	vm_pointer_t l3pt;
	vm_paddr_t pa;
	pd_entry_t *l2;
	u_int l2_slot;

	KASSERT((va & L2_OFFSET) == 0, ("Invalid virtual address"));

	l2 = pmap_l2(kernel_pmap, va);
	l2 = (pd_entry_t *)rounddown2((uintptr_t)l2, PAGE_SIZE);
	l2_slot = pmap_l2_index(va);
	l3pt = l3_start;

	for (; va < VM_MAX_KERNEL_ADDRESS; l2_slot++, va += L2_SIZE) {
		KASSERT(l2_slot < Ln_ENTRIES, ("Invalid L2 index"));

		pa = pmap_early_vtophys(l3pt);
		pmap_store(&l2[l2_slot],
		    (pa & ~Ln_TABLE_MASK) | ATTR_S1_UXN | L2_TABLE);
		l3pt += PAGE_SIZE;
	}

	/* Clean the L2 page table */
	memset((void *)l3_start, 0, (ptraddr_t)l3pt - (ptraddr_t)l3_start);

	return l3pt;
}

/*
 *	Bootstrap the system enough to run with virtual memory.
 */
void
pmap_bootstrap(vm_pointer_t l0pt, vm_pointer_t l1pt, vm_paddr_t kernstart,
    vm_size_t kernlen)
{
	vm_pointer_t freemempos;
	vm_pointer_t dpcpu, msgbufpv;
	vm_paddr_t start_pa, pa, min_pa;
	uint64_t kern_delta;
	int i;

	/* Verify that the ASID is set through TTBR0. */
	KASSERT((READ_SPECIALREG(tcr_el1) & TCR_A1) == 0,
	    ("pmap_bootstrap: TCR_EL1.A1 != 0"));

	kern_delta = KERNBASE - kernstart;

	printf("pmap_bootstrap %lx %lx %lx\n", (vm_offset_t)l1pt,
	    (vm_offset_t)kernstart, kernlen);
	printf("%lx\n", (vm_offset_t)l1pt);
	printf("%lx\n", (KERNBASE >> L1_SHIFT) & Ln_ADDR_MASK);

	/* Set this early so we can use the pagetable walking functions */
	kernel_pmap_store.pm_l0 = (pd_entry_t *)l0pt;
	PMAP_LOCK_INIT(kernel_pmap);
	kernel_pmap->pm_l0_paddr = l0pt - kern_delta;
	kernel_pmap->pm_cookie = COOKIE_FROM(-1, INT_MIN);
	kernel_pmap->pm_stage = PM_STAGE1;
	kernel_pmap->pm_levels = 4;
	kernel_pmap->pm_ttbr = kernel_pmap->pm_l0_paddr;
	kernel_pmap->pm_asid_set = &asids;

	/* Assume the address we were loaded to is a valid physical address */
	min_pa = KERNBASE - kern_delta;

	physmap_idx = physmem_avail(physmap, nitems(physmap));
	physmap_idx /= 2;

	/*
	 * Find the minimum physical address. physmap is sorted,
	 * but may contain empty ranges.
	 */
	for (i = 0; i < physmap_idx * 2; i += 2) {
		if (physmap[i] == physmap[i + 1])
			continue;
		if (physmap[i] <= min_pa)
			min_pa = physmap[i];
	}

	freemempos = KERNBASE;
#ifdef __CHERI_PURE_CAPABILITY__
	freemempos = (vm_pointer_t)cheri_setaddress(kernel_root_cap,
	    freemempos);
	freemempos = cheri_setbounds(freemempos,
	    VM_MAX_KERNEL_ADDRESS - PMAP_MAPDEV_EARLY_SIZE - KERNBASE);
#endif
	freemempos = roundup2(freemempos + kernlen, PAGE_SIZE);

	/* Create a direct map region early so we can use it for pa -> va */
	freemempos = pmap_bootstrap_dmap(l1pt, min_pa, freemempos);

	start_pa = pa = KERNBASE - kern_delta;

	/*
	 * Create the l2 tables up to VM_MAX_KERNEL_ADDRESS.  We assume that the
	 * loader allocated the first and only l2 page table page used to map
	 * the kernel, preloaded files and module metadata.
	 */
	freemempos = pmap_bootstrap_l2(l1pt, KERNBASE + L1_SIZE, freemempos);
	/* And the l3 tables for the early devmap */
	freemempos = pmap_bootstrap_l3(l1pt,
	    VM_MAX_KERNEL_ADDRESS - (PMAP_MAPDEV_EARLY_SIZE), freemempos);

	cpu_tlb_flushID();

#ifdef __CHERI_PURE_CAPABILITY__
#define alloc_pages(var, np)						\
	(var) = cheri_setbounds(freemempos, (np * PAGE_SIZE));		\
	freemempos += cheri_getlen((void *)(var));			\
	memset((char *)(var), 0, ((np) * PAGE_SIZE));
#else
#define alloc_pages(var, np)						\
	(var) = freemempos;						\
	freemempos += (np * PAGE_SIZE);					\
	memset((char *)(var), 0, ((np) * PAGE_SIZE));
#endif

	/* Allocate dynamic per-cpu area. */
	alloc_pages(dpcpu, DPCPU_SIZE / PAGE_SIZE);
	dpcpu_init((void *)dpcpu, 0);

	/* Allocate memory for the msgbuf, e.g. for /sbin/dmesg */
	alloc_pages(msgbufpv, round_page(msgbufsize) / PAGE_SIZE);
	msgbufp = (void *)msgbufpv;

	/* Reserve some VA space for early BIOS/ACPI mapping */
	preinit_map_va = roundup2(freemempos, L2_SIZE);

	virtual_avail = preinit_map_va + PMAP_PREINIT_MAPPING_SIZE;
	virtual_avail = roundup2(virtual_avail, L1_SIZE);
	virtual_end = cheri_kern_setaddress(virtual_avail,
	    VM_MAX_KERNEL_ADDRESS - PMAP_MAPDEV_EARLY_SIZE);
	kernel_vm_end = virtual_avail;

	pa = pmap_early_vtophys(freemempos);

	physmem_exclude_region(start_pa, pa - start_pa, EXFLAG_NOALLOC);

	cpu_tlb_flushID();
}

/*
 *	Initialize a vm_page's machine-dependent fields.
 */
void
pmap_page_init(vm_page_t m)
{

	TAILQ_INIT(&m->md.pv_list);
	m->md.pv_memattr = VM_MEMATTR_WRITE_BACK;
}

static void
pmap_init_asids(struct asid_set *set, int bits)
{
	int i;

	set->asid_bits = bits;

	/*
	 * We may be too early in the overall initialization process to use
	 * bit_alloc().
	 */
	set->asid_set_size = 1 << set->asid_bits;
	set->asid_set = (bitstr_t *)kmem_malloc(bitstr_size(set->asid_set_size),
	    M_WAITOK | M_ZERO);
	for (i = 0; i < ASID_FIRST_AVAILABLE; i++)
		bit_set(set->asid_set, i);
	set->asid_next = ASID_FIRST_AVAILABLE;
	mtx_init(&set->asid_set_mutex, "asid set", NULL, MTX_SPIN);
}

/*
 *	Initialize the pmap module.
 *	Called by vm_init, to initialize any structures that the pmap
 *	system needs to map virtual memory.
 */
void
pmap_init(void)
{
	struct vm_phys_seg *seg, *next_seg;
	struct md_page *pvh;
	vm_size_t used_pvh;
	vm_size_t s;
	uint64_t mmfr1;
	int i, pv_npg, vmid_bits;

	/*
	 * Are large page mappings enabled?
	 */
	TUNABLE_INT_FETCH("vm.pmap.superpages_enabled", &superpages_enabled);
	if (superpages_enabled) {
		KASSERT(MAXPAGESIZES > 1 && pagesizes[1] == 0,
		    ("pmap_init: can't assign to pagesizes[1]"));
		pagesizes[1] = L2_SIZE;
		KASSERT(MAXPAGESIZES > 2 && pagesizes[2] == 0,
		    ("pmap_init: can't assign to pagesizes[2]"));
		pagesizes[2] = L1_SIZE;
	}

	/*
	 * Initialize the ASID allocator.
	 */
	pmap_init_asids(&asids,
	    (READ_SPECIALREG(tcr_el1) & TCR_ASID_16) != 0 ? 16 : 8);

	if (has_hyp()) {
		mmfr1 = READ_SPECIALREG(id_aa64mmfr1_el1);
		vmid_bits = 8;

		if (ID_AA64MMFR1_VMIDBits_VAL(mmfr1) ==
		    ID_AA64MMFR1_VMIDBits_16)
			vmid_bits = 16;
		pmap_init_asids(&vmids, vmid_bits);
	}

	/*
	 * Initialize the pv chunk list mutex.
	 */
	mtx_init(&pv_chunks_mutex, "pmap pv chunk list", NULL, MTX_DEF);

	/*
	 * Initialize the pool of pv list locks.
	 */
	for (i = 0; i < NPV_LIST_LOCKS; i++)
		rw_init(&pv_list_locks[i], "pmap pv list");

	/*
	 * Calculate the size of the pv head table for superpages.
	 */
	pv_npg = 0;
	for (i = 0; i < vm_phys_nsegs; i++) {
		seg = &vm_phys_segs[i];
		pv_npg += pmap_l2_pindex(roundup2(seg->end, L2_SIZE)) -
		    pmap_l2_pindex(seg->start);
	}

	/*
	 * Allocate memory for the pv head table for superpages.
	 */
	s = (vm_size_t)(pv_npg * sizeof(struct md_page));
	s = round_page(s);
	pv_table = (struct md_page *)kmem_malloc(s, M_WAITOK | M_ZERO);
	for (i = 0; i < pv_npg; i++)
		TAILQ_INIT(&pv_table[i].pv_list);
	TAILQ_INIT(&pv_dummy.pv_list);

	/*
	 * Set pointers from vm_phys_segs to pv_table.
	 */
	for (i = 0, pvh = pv_table; i < vm_phys_nsegs; i++) {
		seg = &vm_phys_segs[i];
		seg->md_first = pvh;
		used_pvh = pmap_l2_pindex(roundup2(seg->end, L2_SIZE)) -
		    pmap_l2_pindex(seg->start);
		pvh += used_pvh;
#ifdef __CHERI_PURE_CAPABILITY__
		seg->md_first = cheri_setbounds(seg->md_first,
		    used_pvh * sizeof(*pvh));
#endif

		/*
		 * If there is a following segment, and the final
		 * superpage of this segment and the initial superpage
		 * of the next segment are the same then adjust the
		 * pv_table entry for that next segment down by one so
		 * that the pv_table entries will be shared.
		 */
		if (i + 1 < vm_phys_nsegs) {
			next_seg = &vm_phys_segs[i + 1];
			if (pmap_l2_pindex(roundup2(seg->end, L2_SIZE)) - 1 ==
			    pmap_l2_pindex(next_seg->start)) {
				pvh--;
			}
		}
	}

	vm_initialized = 1;
}

static SYSCTL_NODE(_vm_pmap, OID_AUTO, l2, CTLFLAG_RD | CTLFLAG_MPSAFE, 0,
    "2MB page mapping counters");

static u_long pmap_l2_demotions;
SYSCTL_ULONG(_vm_pmap_l2, OID_AUTO, demotions, CTLFLAG_RD,
    &pmap_l2_demotions, 0, "2MB page demotions");

static u_long pmap_l2_mappings;
SYSCTL_ULONG(_vm_pmap_l2, OID_AUTO, mappings, CTLFLAG_RD,
    &pmap_l2_mappings, 0, "2MB page mappings");

static u_long pmap_l2_p_failures;
SYSCTL_ULONG(_vm_pmap_l2, OID_AUTO, p_failures, CTLFLAG_RD,
    &pmap_l2_p_failures, 0, "2MB page promotion failures");

static u_long pmap_l2_promotions;
SYSCTL_ULONG(_vm_pmap_l2, OID_AUTO, promotions, CTLFLAG_RD,
    &pmap_l2_promotions, 0, "2MB page promotions");

/*
 * If the given value for "final_only" is false, then any cached intermediate-
 * level entries, i.e., L{0,1,2}_TABLE entries, are invalidated in addition to
 * any cached final-level entry, i.e., either an L{1,2}_BLOCK or L3_PAGE entry.
 * Otherwise, just the cached final-level entry is invalidated.
 */
static __inline void
pmap_invalidate_kernel(uint64_t r, bool final_only)
{
	if (final_only)
		__asm __volatile("tlbi vaale1is, %0" : : "r" (r));
	else
		__asm __volatile("tlbi vaae1is, %0" : : "r" (r));
}

static __inline void
pmap_invalidate_user(uint64_t r, bool final_only)
{
	if (final_only)
		__asm __volatile("tlbi vale1is, %0" : : "r" (r));
	else
		__asm __volatile("tlbi vae1is, %0" : : "r" (r));
}

/*
 * Invalidates any cached final- and optionally intermediate-level TLB entries
 * for the specified virtual address in the given virtual address space.
 */
static __inline void
pmap_invalidate_page(pmap_t pmap, vm_offset_t va, bool final_only)
{
	uint64_t r;

	PMAP_ASSERT_STAGE1(pmap);

	dsb(ishst);
	if (pmap == kernel_pmap) {
		r = atop(va);
		pmap_invalidate_kernel(r, final_only);
	} else {
		r = ASID_TO_OPERAND(COOKIE_TO_ASID(pmap->pm_cookie)) | atop(va);
		pmap_invalidate_user(r, final_only);
	}
	dsb(ish);
	isb();
}

/*
 * Invalidates any cached final- and optionally intermediate-level TLB entries
 * for the specified virtual address range in the given virtual address space.
 */
static __inline void
pmap_invalidate_range(pmap_t pmap, vm_offset_t sva, vm_offset_t eva,
    bool final_only)
{
	uint64_t end, r, start;

	PMAP_ASSERT_STAGE1(pmap);

	dsb(ishst);
	if (pmap == kernel_pmap) {
		start = atop(sva);
		end = atop(eva);
		for (r = start; r < end; r++)
			pmap_invalidate_kernel(r, final_only);
	} else {
		start = end = ASID_TO_OPERAND(COOKIE_TO_ASID(pmap->pm_cookie));
		start |= atop(sva);
		end |= atop(eva);
		for (r = start; r < end; r++)
			pmap_invalidate_user(r, final_only);
	}
	dsb(ish);
	isb();
}

/*
 * Invalidates all cached intermediate- and final-level TLB entries for the
 * given virtual address space.
 */
static __inline void
pmap_invalidate_all(pmap_t pmap)
{
	uint64_t r;

	PMAP_ASSERT_STAGE1(pmap);

	dsb(ishst);
	if (pmap == kernel_pmap) {
		__asm __volatile("tlbi vmalle1is");
	} else {
		r = ASID_TO_OPERAND(COOKIE_TO_ASID(pmap->pm_cookie));
		__asm __volatile("tlbi aside1is, %0" : : "r" (r));
	}
	dsb(ish);
	isb();
}

/*
 *	Routine:	pmap_extract
 *	Function:
 *		Extract the physical page address associated
 *		with the given map/virtual_address pair.
 */
vm_paddr_t
pmap_extract(pmap_t pmap, vm_offset_t va)
{
	pt_entry_t *pte, tpte;
	vm_paddr_t pa;
	int lvl;

	pa = 0;
	PMAP_LOCK(pmap);
	/*
	 * Find the block or page map for this virtual address. pmap_pte
	 * will return either a valid block/page entry, or NULL.
	 */
	pte = pmap_pte(pmap, va, &lvl);
	if (pte != NULL) {
		tpte = pmap_load(pte);
		pa = tpte & ~ATTR_MASK;
		switch(lvl) {
		case 1:
			KASSERT((tpte & ATTR_DESCR_MASK) == L1_BLOCK,
			    ("pmap_extract: Invalid L1 pte found: %lx",
			    tpte & ATTR_DESCR_MASK));
			pa |= (va & L1_OFFSET);
			break;
		case 2:
			KASSERT((tpte & ATTR_DESCR_MASK) == L2_BLOCK,
			    ("pmap_extract: Invalid L2 pte found: %lx",
			    tpte & ATTR_DESCR_MASK));
			pa |= (va & L2_OFFSET);
			break;
		case 3:
			KASSERT((tpte & ATTR_DESCR_MASK) == L3_PAGE,
			    ("pmap_extract: Invalid L3 pte found: %lx",
			    tpte & ATTR_DESCR_MASK));
			pa |= (va & L3_OFFSET);
			break;
		}
	}
	PMAP_UNLOCK(pmap);
	return (pa);
}

/*
 *	Routine:	pmap_extract_and_hold
 *	Function:
 *		Atomically extract and hold the physical page
 *		with the given pmap and virtual address pair
 *		if that mapping permits the given protection.
 */
vm_page_t
pmap_extract_and_hold(pmap_t pmap, vm_offset_t va, vm_prot_t prot)
{
	pt_entry_t *pte, tpte;
	vm_offset_t off;
	vm_page_t m;
	int lvl;
	bool use;

	m = NULL;
	PMAP_LOCK(pmap);
	pte = pmap_pte(pmap, va, &lvl);
	if (pte != NULL) {
		tpte = pmap_load(pte);

		KASSERT(lvl > 0 && lvl <= 3,
		    ("pmap_extract_and_hold: Invalid level %d", lvl));
		CTASSERT(L1_BLOCK == L2_BLOCK);
		KASSERT((lvl == 3 && (tpte & ATTR_DESCR_MASK) == L3_PAGE) ||
		    (lvl < 3 && (tpte & ATTR_DESCR_MASK) == L1_BLOCK),
		    ("pmap_extract_and_hold: Invalid pte at L%d: %lx", lvl,
		     tpte & ATTR_DESCR_MASK));

		use = false;
		if ((prot & VM_PROT_WRITE) == 0)
			use = true;
		else if (pmap->pm_stage == PM_STAGE1 &&
		    (tpte & ATTR_S1_AP_RW_BIT) == ATTR_S1_AP(ATTR_S1_AP_RW))
			use = true;
		else if (pmap->pm_stage == PM_STAGE2 &&
		    ((tpte & ATTR_S2_S2AP(ATTR_S2_S2AP_WRITE)) ==
		     ATTR_S2_S2AP(ATTR_S2_S2AP_WRITE)))
			use = true;

		if (use) {
			switch (lvl) {
			case 1:
				off = va & L1_OFFSET;
				break;
			case 2:
				off = va & L2_OFFSET;
				break;
			case 3:
			default:
				off = 0;
			}
			m = PHYS_TO_VM_PAGE((tpte & ~ATTR_MASK) | off);
			if (m != NULL && !vm_page_wire_mapped(m))
				m = NULL;
		}
	}
	PMAP_UNLOCK(pmap);
	return (m);
}

/*
 * Walks the page tables to translate a kernel virtual address to a
 * physical address. Returns true if the kva is valid and stores the
 * physical address in pa if it is not NULL.
 */
bool
pmap_klookup(vm_offset_t va, vm_paddr_t *pa)
{
	pt_entry_t *pte, tpte;
	register_t intr;
	uint64_t par;

	/*
	 * Disable interrupts so we don't get interrupted between asking
	 * for address translation, and getting the result back.
	 */
	intr = intr_disable();
	par = arm64_address_translate_s1e1r(va);
	intr_restore(intr);

	if (PAR_SUCCESS(par)) {
		if (pa != NULL)
			*pa = (par & PAR_PA_MASK) | (va & PAR_LOW_MASK);
		return (true);
	}

	/*
	 * Fall back to walking the page table. The address translation
	 * instruction may fail when the page is in a break-before-make
	 * sequence. As we only clear the valid bit in said sequence we
	 * can walk the page table to find the physical address.
	 */

	pte = pmap_l1(kernel_pmap, va);
	if (pte == NULL)
		return (false);

	/*
	 * A concurrent pmap_update_entry() will clear the entry's valid bit
	 * but leave the rest of the entry unchanged.  Therefore, we treat a
	 * non-zero entry as being valid, and we ignore the valid bit when
	 * determining whether the entry maps a block, page, or table.
	 */
	tpte = pmap_load(pte);
	if (tpte == 0)
		return (false);
	if ((tpte & ATTR_DESCR_TYPE_MASK) == ATTR_DESCR_TYPE_BLOCK) {
		if (pa != NULL)
			*pa = (tpte & ~ATTR_MASK) | (va & L1_OFFSET);
		return (true);
	}
	pte = pmap_l1_to_l2(&tpte, va);
	tpte = pmap_load(pte);
	if (tpte == 0)
		return (false);
	if ((tpte & ATTR_DESCR_TYPE_MASK) == ATTR_DESCR_TYPE_BLOCK) {
		if (pa != NULL)
			*pa = (tpte & ~ATTR_MASK) | (va & L2_OFFSET);
		return (true);
	}
	pte = pmap_l2_to_l3(&tpte, va);
	tpte = pmap_load(pte);
	if (tpte == 0)
		return (false);
	if (pa != NULL)
		*pa = (tpte & ~ATTR_MASK) | (va & L3_OFFSET);
	return (true);
}

vm_paddr_t
pmap_kextract(vm_offset_t va)
{
	vm_paddr_t pa;

	if (va >= DMAP_MIN_ADDRESS && va < DMAP_MAX_ADDRESS)
		return (DMAP_TO_PHYS(va));

	if (pmap_klookup(va, &pa) == false)
		return (0);
	return (pa);
}

/***************************************************
 * Low level mapping routines.....
 ***************************************************/

void
pmap_kenter(vm_offset_t sva, vm_size_t size, vm_paddr_t pa, int mode)
{
	pd_entry_t *pde;
	pt_entry_t *pte, attr;
	vm_offset_t va;
	int lvl;

	KASSERT((pa & L3_OFFSET) == 0,
	   ("pmap_kenter: Invalid physical address"));
	KASSERT((sva & L3_OFFSET) == 0,
	   ("pmap_kenter: Invalid virtual address"));
	KASSERT((size & PAGE_MASK) == 0,
	    ("pmap_kenter: Mapping is not page-sized"));

	attr = ATTR_DEFAULT | ATTR_S1_AP(ATTR_S1_AP_RW) | ATTR_S1_XN |
	    ATTR_S1_IDX(mode) | L3_PAGE;
	va = sva;
	while (size != 0) {
		pde = pmap_pde(kernel_pmap, va, &lvl);
		KASSERT(pde != NULL,
		    ("pmap_kenter: Invalid page entry, va: 0x%lx", va));
		KASSERT(lvl == 2, ("pmap_kenter: Invalid level %d", lvl));

		pte = pmap_l2_to_l3(pde, va);
		pmap_load_store(pte, (pa & ~L3_OFFSET) | attr);

		va += PAGE_SIZE;
		pa += PAGE_SIZE;
		size -= PAGE_SIZE;
	}
	pmap_invalidate_range(kernel_pmap, sva, va, true);
}

void
pmap_kenter_device(vm_offset_t sva, vm_size_t size, vm_paddr_t pa)
{

	pmap_kenter(sva, size, pa, VM_MEMATTR_DEVICE);
}

/*
 * Remove a page from the kernel pagetables.
 */
PMAP_INLINE void
pmap_kremove(vm_offset_t va)
{
	pt_entry_t *pte;

	pte = pmap_pte_exists(kernel_pmap, va, 3, __func__);
	pmap_clear(pte);
	pmap_invalidate_page(kernel_pmap, va, true);
}

void
pmap_kremove_device(vm_offset_t sva, vm_size_t size)
{
	pt_entry_t *pte;
	vm_offset_t va;

	KASSERT((sva & L3_OFFSET) == 0,
	   ("pmap_kremove_device: Invalid virtual address"));
	KASSERT((size & PAGE_MASK) == 0,
	    ("pmap_kremove_device: Mapping is not page-sized"));

	va = sva;
	while (size != 0) {
		pte = pmap_pte_exists(kernel_pmap, va, 3, __func__);
		pmap_clear(pte);

		va += PAGE_SIZE;
		size -= PAGE_SIZE;
	}
	pmap_invalidate_range(kernel_pmap, sva, va, true);
}

/*
 *	Used to map a range of physical addresses into kernel
 *	virtual address space.
 *
 *	The value passed in '*virt' is a suggested virtual address for
 *	the mapping. Architectures which can support a direct-mapped
 *	physical to virtual region can return the appropriate address
 *	within that region, leaving '*virt' unchanged. Other
 *	architectures should map the pages starting at '*virt' and
 *	update '*virt' with the first usable address after the mapped
 *	region.
 */
vm_pointer_t
pmap_map(vm_pointer_t *virt, vm_paddr_t start, vm_paddr_t end, int prot)
{
#ifdef __CHERI_PURE_CAPABILITY__
	return cheri_andperm(cheri_setbounds(PHYS_TO_DMAP(start), end - start),
	    vm_map_prot2perms(prot));
#else
	return PHYS_TO_DMAP(start);
#endif
}

/*
 * Add a list of wired pages to the kva
 * this routine is only used for temporary
 * kernel mappings that do not need to have
 * page modification or references recorded.
 * Note that old mappings are simply written
 * over.  The page *must* be wired.
 * Note: SMP coherent.  Uses a ranged shootdown IPI.
 */
void
pmap_qenter(vm_offset_t sva, vm_page_t *ma, int count)
{
	pd_entry_t *pde;
	pt_entry_t *pte, pa;
	vm_offset_t va;
	vm_page_t m;
	int i, lvl;

	va = sva;
	for (i = 0; i < count; i++) {
		pde = pmap_pde(kernel_pmap, va, &lvl);
		KASSERT(pde != NULL,
		    ("pmap_qenter: Invalid page entry, va: 0x%lx", va));
		KASSERT(lvl == 2,
		    ("pmap_qenter: Invalid level %d", lvl));

		m = ma[i];
		pa = VM_PAGE_TO_PHYS(m) | ATTR_DEFAULT |
#if __has_feature(capabilities)
		    ATTR_CAP_RW |
#endif
		    ATTR_S1_AP(ATTR_S1_AP_RW) | ATTR_S1_XN |
		    ATTR_S1_IDX(m->md.pv_memattr) | L3_PAGE;
		pte = pmap_l2_to_l3(pde, va);
		pmap_load_store(pte, pa);

		va += L3_SIZE;
	}
	pmap_invalidate_range(kernel_pmap, sva, va, true);
}

/*
 * This routine tears out page mappings from the
 * kernel -- it is meant only for temporary mappings.
 */
void
pmap_qremove(vm_offset_t sva, int count)
{
	pt_entry_t *pte;
	vm_offset_t va;

	KASSERT(ADDR_IS_CANONICAL(sva),
	    ("%s: Address not in canonical form: %lx", __func__, sva));
	KASSERT(ADDR_IS_KERNEL(sva), ("usermode va %lx", sva));

	va = sva;
	while (count-- > 0) {
		pte = pmap_pte_exists(kernel_pmap, va, 3, NULL);
		if (pte != NULL) {
			pmap_clear(pte);
		}

		va += PAGE_SIZE;
	}
	pmap_invalidate_range(kernel_pmap, sva, va, true);
}

/***************************************************
 * Page table page management routines.....
 ***************************************************/
/*
 * Schedule the specified unused page table page to be freed.  Specifically,
 * add the page to the specified list of pages that will be released to the
 * physical memory manager after the TLB has been updated.
 */
static __inline void
pmap_add_delayed_free_list(vm_page_t m, struct spglist *free,
    boolean_t set_PG_ZERO)
{

	if (set_PG_ZERO)
		m->flags |= PG_ZERO;
	else
		m->flags &= ~PG_ZERO;
	SLIST_INSERT_HEAD(free, m, plinks.s.ss);
}

/*
 * Decrements a page table page's reference count, which is used to record the
 * number of valid page table entries within the page.  If the reference count
 * drops to zero, then the page table page is unmapped.  Returns TRUE if the
 * page table page was unmapped and FALSE otherwise.
 */
static inline boolean_t
pmap_unwire_l3(pmap_t pmap, vm_offset_t va, vm_page_t m, struct spglist *free)
{

	--m->ref_count;
	if (m->ref_count == 0) {
		_pmap_unwire_l3(pmap, va, m, free);
		return (TRUE);
	} else
		return (FALSE);
}

static void
_pmap_unwire_l3(pmap_t pmap, vm_offset_t va, vm_page_t m, struct spglist *free)
{

	PMAP_LOCK_ASSERT(pmap, MA_OWNED);
	/*
	 * unmap the page table page
	 */
	if (m->pindex >= (NUL2E + NUL1E)) {
		/* l1 page */
		pd_entry_t *l0;

		l0 = pmap_l0(pmap, va);
		pmap_clear(l0);
	} else if (m->pindex >= NUL2E) {
		/* l2 page */
		pd_entry_t *l1;

		l1 = pmap_l1(pmap, va);
		pmap_clear(l1);
	} else {
		/* l3 page */
		pd_entry_t *l2;

		l2 = pmap_l2(pmap, va);
		pmap_clear(l2);
	}
	pmap_resident_count_dec(pmap, 1);
	if (m->pindex < NUL2E) {
		/* We just released an l3, unhold the matching l2 */
		pd_entry_t *l1, tl1;
		vm_page_t l2pg;

		l1 = pmap_l1(pmap, va);
		tl1 = pmap_load(l1);
		l2pg = PHYS_TO_VM_PAGE(tl1 & ~ATTR_MASK);
		pmap_unwire_l3(pmap, va, l2pg, free);
	} else if (m->pindex < (NUL2E + NUL1E)) {
		/* We just released an l2, unhold the matching l1 */
		pd_entry_t *l0, tl0;
		vm_page_t l1pg;

		l0 = pmap_l0(pmap, va);
		tl0 = pmap_load(l0);
		l1pg = PHYS_TO_VM_PAGE(tl0 & ~ATTR_MASK);
		pmap_unwire_l3(pmap, va, l1pg, free);
	}
	pmap_invalidate_page(pmap, va, false);

	/*
	 * Put page on a list so that it is released after
	 * *ALL* TLB shootdown is done
	 */
	pmap_add_delayed_free_list(m, free, TRUE);
}

/*
 * After removing a page table entry, this routine is used to
 * conditionally free the page, and manage the reference count.
 */
static int
pmap_unuse_pt(pmap_t pmap, vm_offset_t va, pd_entry_t ptepde,
    struct spglist *free)
{
	vm_page_t mpte;

	KASSERT(ADDR_IS_CANONICAL(va),
	    ("%s: Address not in canonical form: %lx", __func__, va));
	if (ADDR_IS_KERNEL(va))
		return (0);
	KASSERT(ptepde != 0, ("pmap_unuse_pt: ptepde != 0"));
	mpte = PHYS_TO_VM_PAGE(ptepde & ~ATTR_MASK);
	return (pmap_unwire_l3(pmap, va, mpte, free));
}

/*
 * Release a page table page reference after a failed attempt to create a
 * mapping.
 */
static void
pmap_abort_ptp(pmap_t pmap, vm_offset_t va, vm_page_t mpte)
{
	struct spglist free;

	SLIST_INIT(&free);
	if (pmap_unwire_l3(pmap, va, mpte, &free))
		vm_page_free_pages_toq(&free, true);
}

void
pmap_pinit0(pmap_t pmap)
{

	PMAP_LOCK_INIT(pmap);
	bzero(&pmap->pm_stats, sizeof(pmap->pm_stats));
	pmap->pm_l0_paddr = READ_SPECIALREG(ttbr0_el1);
	pmap->pm_l0 = (pd_entry_t *)PHYS_TO_DMAP(pmap->pm_l0_paddr);
	vm_radix_init(&pmap->pm_root);
	pmap->pm_cookie = COOKIE_FROM(ASID_RESERVED_FOR_PID_0, INT_MIN);
	pmap->pm_stage = PM_STAGE1;
	pmap->pm_levels = 4;
	pmap->pm_ttbr = pmap->pm_l0_paddr;
	pmap->pm_asid_set = &asids;

	PCPU_SET(curpmap, pmap);
}

int
pmap_pinit_stage(pmap_t pmap, enum pmap_stage stage, int levels)
{
	vm_page_t m;

	/*
	 * allocate the l0 page
	 */
	m = vm_page_alloc_noobj(VM_ALLOC_WAITOK | VM_ALLOC_WIRED |
	    VM_ALLOC_ZERO);
	pmap->pm_l0_paddr = VM_PAGE_TO_PHYS(m);
	pmap->pm_l0 = (pd_entry_t *)PHYS_TO_DMAP(pmap->pm_l0_paddr);

	vm_radix_init(&pmap->pm_root);
	bzero(&pmap->pm_stats, sizeof(pmap->pm_stats));
	pmap->pm_cookie = COOKIE_FROM(-1, INT_MAX);

	MPASS(levels == 3 || levels == 4);
	pmap->pm_levels = levels;
	pmap->pm_stage = stage;
	switch (stage) {
	case PM_STAGE1:
		pmap->pm_asid_set = &asids;
		break;
	case PM_STAGE2:
		pmap->pm_asid_set = &vmids;
		break;
	default:
		panic("%s: Invalid pmap type %d", __func__, stage);
		break;
	}

	/* XXX Temporarily disable deferred ASID allocation. */
	pmap_alloc_asid(pmap);

	/*
	 * Allocate the level 1 entry to use as the root. This will increase
	 * the refcount on the level 1 page so it won't be removed until
	 * pmap_release() is called.
	 */
	if (pmap->pm_levels == 3) {
		PMAP_LOCK(pmap);
		m = _pmap_alloc_l3(pmap, NUL2E + NUL1E, NULL);
		PMAP_UNLOCK(pmap);
	}
	pmap->pm_ttbr = VM_PAGE_TO_PHYS(m);

	return (1);
}

int
pmap_pinit(pmap_t pmap)
{

	return (pmap_pinit_stage(pmap, PM_STAGE1, 4));
}

/*
 * This routine is called if the desired page table page does not exist.
 *
 * If page table page allocation fails, this routine may sleep before
 * returning NULL.  It sleeps only if a lock pointer was given.
 *
 * Note: If a page allocation fails at page table level two or three,
 * one or two pages may be held during the wait, only to be released
 * afterwards.  This conservative approach is easily argued to avoid
 * race conditions.
 */
static vm_page_t
_pmap_alloc_l3(pmap_t pmap, vm_pindex_t ptepindex, struct rwlock **lockp)
{
	vm_page_t m, l1pg, l2pg;

	PMAP_LOCK_ASSERT(pmap, MA_OWNED);

	/*
	 * Allocate a page table page.
	 */
	if ((m = vm_page_alloc_noobj(VM_ALLOC_WIRED | VM_ALLOC_ZERO)) == NULL) {
		if (lockp != NULL) {
			RELEASE_PV_LIST_LOCK(lockp);
			PMAP_UNLOCK(pmap);
			vm_wait(NULL);
			PMAP_LOCK(pmap);
		}

		/*
		 * Indicate the need to retry.  While waiting, the page table
		 * page may have been allocated.
		 */
		return (NULL);
	}
	m->pindex = ptepindex;

	/*
	 * Because of AArch64's weak memory consistency model, we must have a
	 * barrier here to ensure that the stores for zeroing "m", whether by
	 * pmap_zero_page() or an earlier function, are visible before adding
	 * "m" to the page table.  Otherwise, a page table walk by another
	 * processor's MMU could see the mapping to "m" and a stale, non-zero
	 * PTE within "m".
	 */
	dmb(ishst);

	/*
	 * Map the pagetable page into the process address space, if
	 * it isn't already there.
	 */

	if (ptepindex >= (NUL2E + NUL1E)) {
		pd_entry_t *l0p, l0e;
		vm_pindex_t l0index;

		l0index = ptepindex - (NUL2E + NUL1E);
		l0p = &pmap->pm_l0[l0index];
		KASSERT((pmap_load(l0p) & ATTR_DESCR_VALID) == 0,
		    ("%s: L0 entry %#lx is valid", __func__, pmap_load(l0p)));
		l0e = VM_PAGE_TO_PHYS(m) | L0_TABLE;

		/*
		 * Mark all kernel memory as not accessible from userspace
		 * and userspace memory as not executable from the kernel.
		 * This has been done for the bootstrap L0 entries in
		 * locore.S.
		 */
		if (pmap == kernel_pmap)
			l0e |= TATTR_UXN_TABLE | TATTR_AP_TABLE_NO_EL0;
		else
			l0e |= TATTR_PXN_TABLE;
		pmap_store(l0p, l0e);
	} else if (ptepindex >= NUL2E) {
		vm_pindex_t l0index, l1index;
		pd_entry_t *l0, *l1;
		pd_entry_t tl0;

		l1index = ptepindex - NUL2E;
		l0index = l1index >> L0_ENTRIES_SHIFT;

		l0 = &pmap->pm_l0[l0index];
		tl0 = pmap_load(l0);
		if (tl0 == 0) {
			/* recurse for allocating page dir */
			if (_pmap_alloc_l3(pmap, NUL2E + NUL1E + l0index,
			    lockp) == NULL) {
				vm_page_unwire_noq(m);
				vm_page_free_zero(m);
				return (NULL);
			}
		} else {
			l1pg = PHYS_TO_VM_PAGE(tl0 & ~ATTR_MASK);
			l1pg->ref_count++;
		}

		l1 = (pd_entry_t *)PHYS_TO_DMAP(pmap_load(l0) & ~ATTR_MASK);
		l1 = &l1[ptepindex & Ln_ADDR_MASK];
		KASSERT((pmap_load(l1) & ATTR_DESCR_VALID) == 0,
		    ("%s: L1 entry %#lx is valid", __func__, pmap_load(l1)));
		pmap_store(l1, VM_PAGE_TO_PHYS(m) | L1_TABLE);
	} else {
		vm_pindex_t l0index, l1index;
		pd_entry_t *l0, *l1, *l2;
		pd_entry_t tl0, tl1;

		l1index = ptepindex >> Ln_ENTRIES_SHIFT;
		l0index = l1index >> L0_ENTRIES_SHIFT;

		l0 = &pmap->pm_l0[l0index];
		tl0 = pmap_load(l0);
		if (tl0 == 0) {
			/* recurse for allocating page dir */
			if (_pmap_alloc_l3(pmap, NUL2E + l1index,
			    lockp) == NULL) {
				vm_page_unwire_noq(m);
				vm_page_free_zero(m);
				return (NULL);
			}
			tl0 = pmap_load(l0);
			l1 = (pd_entry_t *)PHYS_TO_DMAP(tl0 & ~ATTR_MASK);
			l1 = &l1[l1index & Ln_ADDR_MASK];
		} else {
			l1 = (pd_entry_t *)PHYS_TO_DMAP(tl0 & ~ATTR_MASK);
			l1 = &l1[l1index & Ln_ADDR_MASK];
			tl1 = pmap_load(l1);
			if (tl1 == 0) {
				/* recurse for allocating page dir */
				if (_pmap_alloc_l3(pmap, NUL2E + l1index,
				    lockp) == NULL) {
					vm_page_unwire_noq(m);
					vm_page_free_zero(m);
					return (NULL);
				}
			} else {
				l2pg = PHYS_TO_VM_PAGE(tl1 & ~ATTR_MASK);
				l2pg->ref_count++;
			}
		}

		l2 = (pd_entry_t *)PHYS_TO_DMAP(pmap_load(l1) & ~ATTR_MASK);
		l2 = &l2[ptepindex & Ln_ADDR_MASK];
		KASSERT((pmap_load(l2) & ATTR_DESCR_VALID) == 0,
		    ("%s: L2 entry %#lx is valid", __func__, pmap_load(l2)));
		pmap_store(l2, VM_PAGE_TO_PHYS(m) | L2_TABLE);
	}

	pmap_resident_count_inc(pmap, 1);

	return (m);
}

static pd_entry_t *
pmap_alloc_l2(pmap_t pmap, vm_offset_t va, vm_page_t *l2pgp,
    struct rwlock **lockp)
{
	pd_entry_t *l1, *l2;
	vm_page_t l2pg;
	vm_pindex_t l2pindex;

	KASSERT(ADDR_IS_CANONICAL(va),
	    ("%s: Address not in canonical form: %lx", __func__, va));

retry:
	l1 = pmap_l1(pmap, va);
	if (l1 != NULL && (pmap_load(l1) & ATTR_DESCR_MASK) == L1_TABLE) {
		l2 = pmap_l1_to_l2(l1, va);
		if (!ADDR_IS_KERNEL(va)) {
			/* Add a reference to the L2 page. */
			l2pg = PHYS_TO_VM_PAGE(pmap_load(l1) & ~ATTR_MASK);
			l2pg->ref_count++;
		} else
			l2pg = NULL;
	} else if (!ADDR_IS_KERNEL(va)) {
		/* Allocate a L2 page. */
		l2pindex = pmap_l2_pindex(va) >> Ln_ENTRIES_SHIFT;
		l2pg = _pmap_alloc_l3(pmap, NUL2E + l2pindex, lockp);
		if (l2pg == NULL) {
			if (lockp != NULL)
				goto retry;
			else
				return (NULL);
		}
		l2 = (pd_entry_t *)PHYS_TO_DMAP(VM_PAGE_TO_PHYS(l2pg));
		l2 = &l2[pmap_l2_index(va)];
	} else
		panic("pmap_alloc_l2: missing page table page for va %#lx",
		    va);
	*l2pgp = l2pg;
	return (l2);
}

static vm_page_t
pmap_alloc_l3(pmap_t pmap, vm_offset_t va, struct rwlock **lockp)
{
	vm_pindex_t ptepindex;
	pd_entry_t *pde, tpde;
#ifdef INVARIANTS
	pt_entry_t *pte;
#endif
	vm_page_t m;
	int lvl;

	/*
	 * Calculate pagetable page index
	 */
	ptepindex = pmap_l2_pindex(va);
retry:
	/*
	 * Get the page directory entry
	 */
	pde = pmap_pde(pmap, va, &lvl);

	/*
	 * If the page table page is mapped, we just increment the hold count,
	 * and activate it. If we get a level 2 pde it will point to a level 3
	 * table.
	 */
	switch (lvl) {
	case -1:
		break;
	case 0:
#ifdef INVARIANTS
		pte = pmap_l0_to_l1(pde, va);
		KASSERT(pmap_load(pte) == 0,
		    ("pmap_alloc_l3: TODO: l0 superpages"));
#endif
		break;
	case 1:
#ifdef INVARIANTS
		pte = pmap_l1_to_l2(pde, va);
		KASSERT(pmap_load(pte) == 0,
		    ("pmap_alloc_l3: TODO: l1 superpages"));
#endif
		break;
	case 2:
		tpde = pmap_load(pde);
		if (tpde != 0) {
			m = PHYS_TO_VM_PAGE(tpde & ~ATTR_MASK);
			m->ref_count++;
			return (m);
		}
		break;
	default:
		panic("pmap_alloc_l3: Invalid level %d", lvl);
	}

	/*
	 * Here if the pte page isn't mapped, or if it has been deallocated.
	 */
	m = _pmap_alloc_l3(pmap, ptepindex, lockp);
	if (m == NULL && lockp != NULL)
		goto retry;

	return (m);
}

/***************************************************
 * Pmap allocation/deallocation routines.
 ***************************************************/

/*
 * Release any resources held by the given physical map.
 * Called when a pmap initialized by pmap_pinit is being released.
 * Should only be called if the map contains no valid mappings.
 */
void
pmap_release(pmap_t pmap)
{
	boolean_t rv __diagused;
	struct spglist free;
	struct asid_set *set;
	vm_page_t m;
	int asid;

	if (pmap->pm_levels != 4) {
		PMAP_ASSERT_STAGE2(pmap);
		KASSERT(pmap->pm_stats.resident_count == 1,
		    ("pmap_release: pmap resident count %ld != 0",
		    pmap->pm_stats.resident_count));
		KASSERT((pmap->pm_l0[0] & ATTR_DESCR_VALID) == ATTR_DESCR_VALID,
		    ("pmap_release: Invalid l0 entry: %lx", pmap->pm_l0[0]));

		SLIST_INIT(&free);
		m = PHYS_TO_VM_PAGE(pmap->pm_ttbr);
		PMAP_LOCK(pmap);
		rv = pmap_unwire_l3(pmap, 0, m, &free);
		PMAP_UNLOCK(pmap);
		MPASS(rv == TRUE);
		vm_page_free_pages_toq(&free, true);
	}

	KASSERT(pmap->pm_stats.resident_count == 0,
	    ("pmap_release: pmap resident count %ld != 0",
	    pmap->pm_stats.resident_count));
	KASSERT(vm_radix_is_empty(&pmap->pm_root),
	    ("pmap_release: pmap has reserved page table page(s)"));

	set = pmap->pm_asid_set;
	KASSERT(set != NULL, ("%s: NULL asid set", __func__));

	/*
	 * Allow the ASID to be reused. In stage 2 VMIDs we don't invalidate
	 * the entries when removing them so rely on a later tlb invalidation.
	 * this will happen when updating the VMID generation. Because of this
	 * we don't reuse VMIDs within a generation.
	 */
	if (pmap->pm_stage == PM_STAGE1) {
		mtx_lock_spin(&set->asid_set_mutex);
		if (COOKIE_TO_EPOCH(pmap->pm_cookie) == set->asid_epoch) {
			asid = COOKIE_TO_ASID(pmap->pm_cookie);
			KASSERT(asid >= ASID_FIRST_AVAILABLE &&
			    asid < set->asid_set_size,
			    ("pmap_release: pmap cookie has out-of-range asid"));
			bit_clear(set->asid_set, asid);
		}
		mtx_unlock_spin(&set->asid_set_mutex);
	}

	m = PHYS_TO_VM_PAGE(pmap->pm_l0_paddr);
	vm_page_unwire_noq(m);
	vm_page_free_zero(m);
}

static int
kvm_size(SYSCTL_HANDLER_ARGS)
{
	unsigned long ksize = VM_MAX_KERNEL_ADDRESS - VM_MIN_KERNEL_ADDRESS;

	return sysctl_handle_long(oidp, &ksize, 0, req);
}
SYSCTL_PROC(_vm, OID_AUTO, kvm_size, CTLTYPE_LONG | CTLFLAG_RD | CTLFLAG_MPSAFE,
    0, 0, kvm_size, "LU",
    "Size of KVM");

static int
kvm_free(SYSCTL_HANDLER_ARGS)
{
	unsigned long kfree = VM_MAX_KERNEL_ADDRESS - kernel_vm_end;

	return sysctl_handle_long(oidp, &kfree, 0, req);
}
SYSCTL_PROC(_vm, OID_AUTO, kvm_free, CTLTYPE_LONG | CTLFLAG_RD | CTLFLAG_MPSAFE,
    0, 0, kvm_free, "LU",
    "Amount of KVM free");

/*
 * grow the number of kernel page table entries, if needed
 */
void
pmap_growkernel(vm_offset_t addr)
{
	vm_paddr_t paddr;
	vm_page_t nkpg;
	pd_entry_t *l0, *l1, *l2;

	mtx_assert(&kernel_map->system_mtx, MA_OWNED);

	addr = roundup2(addr, L2_SIZE);
	if (addr - 1 >= vm_map_max(kernel_map))
		addr = vm_map_max(kernel_map);
	while (kernel_vm_end < addr) {
		l0 = pmap_l0(kernel_pmap, kernel_vm_end);
		KASSERT(pmap_load(l0) != 0,
		    ("pmap_growkernel: No level 0 kernel entry"));

		l1 = pmap_l0_to_l1(l0, kernel_vm_end);
		if (pmap_load(l1) == 0) {
			/* We need a new PDP entry */
			nkpg = vm_page_alloc_noobj(VM_ALLOC_INTERRUPT |
			    VM_ALLOC_WIRED | VM_ALLOC_ZERO);
			if (nkpg == NULL)
				panic("pmap_growkernel: no memory to grow kernel");
			nkpg->pindex = kernel_vm_end >> L1_SHIFT;
			/* See the dmb() in _pmap_alloc_l3(). */
			dmb(ishst);
			paddr = VM_PAGE_TO_PHYS(nkpg);
			pmap_store(l1, paddr | L1_TABLE);
			continue; /* try again */
		}
		l2 = pmap_l1_to_l2(l1, kernel_vm_end);
		if (pmap_load(l2) != 0) {
			kernel_vm_end = (kernel_vm_end + L2_SIZE) & ~L2_OFFSET;
			if (kernel_vm_end - 1 >= vm_map_max(kernel_map)) {
				kernel_vm_end = vm_map_max(kernel_map);
				break;
			}
			continue;
		}

		nkpg = vm_page_alloc_noobj(VM_ALLOC_INTERRUPT | VM_ALLOC_WIRED |
		    VM_ALLOC_ZERO);
		if (nkpg == NULL)
			panic("pmap_growkernel: no memory to grow kernel");
		nkpg->pindex = kernel_vm_end >> L2_SHIFT;
		/* See the dmb() in _pmap_alloc_l3(). */
		dmb(ishst);
		paddr = VM_PAGE_TO_PHYS(nkpg);
		pmap_store(l2, paddr | L2_TABLE);

		kernel_vm_end = (kernel_vm_end + L2_SIZE) & ~L2_OFFSET;
		if (kernel_vm_end - 1 >= vm_map_max(kernel_map)) {
			kernel_vm_end = vm_map_max(kernel_map);
			break;
		}
	}
}

/***************************************************
 * page management routines.
 ***************************************************/
CTASSERT(sizeof(struct pv_chunk) == PAGE_SIZE);
#ifdef __CHERI_PURE_CAPABILITY__
CTASSERT(_NPCM == 2);
CTASSERT(_NPCPV == 83);
#else
CTASSERT(_NPCM == 3);
CTASSERT(_NPCPV == 168);
#endif

static __inline struct pv_chunk *
pv_to_chunk(pv_entry_t pv)
{

	return ((struct pv_chunk *)rounddown2(pv, PAGE_SIZE));
}

#define PV_PMAP(pv) (pv_to_chunk(pv)->pc_pmap)

#ifdef __CHERI_PURE_CAPABILITY__
#define	PC_FREE0	0xfffffffffffffffful
#define	PC_FREE1	0x000000000007fffful

static const uint64_t pc_freemask[_NPCM] = { PC_FREE0, PC_FREE1 };

static __inline bool
pmap_pvchunk_empty(struct pv_chunk *pc)
{
	if (pc->pc_map[0] == PC_FREE0 && pc->pc_map[1] == PC_FREE1)
		return (true);
	return (false);
}

static __inline bool
pmap_pvchunk_full(struct pv_chunk *pc)
{
	if (pc->pc_map[0] == 0 && pc->pc_map[1] == 0)
		return (true);
	return (false);
}

static __inline void
pmap_pvchunk_clear_freemask(struct pv_chunk *pc)
{
	pc->pc_map[0] = PC_FREE0;
	pc->pc_map[1] = PC_FREE1;
}
#else
#define	PC_FREE0	0xfffffffffffffffful
#define	PC_FREE1	0xfffffffffffffffful
#define	PC_FREE2	0x000000fffffffffful

static const uint64_t pc_freemask[_NPCM] = { PC_FREE0, PC_FREE1, PC_FREE2 };

static __inline bool
pmap_pvchunk_empty(struct pv_chunk *pc)
{
	if (pc->pc_map[0] == PC_FREE0 && pc->pc_map[1] == PC_FREE1 &&
	    pc->pc_map[2] == PC_FREE2)
		return (true);
	return (false);
}

static __inline bool
pmap_pvchunk_full(struct pv_chunk *pc)
{
	if (pc->pc_map[0] == 0 && pc->pc_map[1] == 0 &&
	    pc->pc_map[2] == 0)
		return (true);
	return (false);
}

static __inline void
pmap_pvchunk_clear_freemask(struct pv_chunk *pc)
{
	pc->pc_map[0] = PC_FREE0;
	pc->pc_map[1] = PC_FREE1;
	pc->pc_map[2] = PC_FREE2;
}
#endif

#ifdef PV_STATS
static int pc_chunk_count, pc_chunk_allocs, pc_chunk_frees, pc_chunk_tryfail;

SYSCTL_INT(_vm_pmap, OID_AUTO, pc_chunk_count, CTLFLAG_RD, &pc_chunk_count, 0,
	"Current number of pv entry chunks");
SYSCTL_INT(_vm_pmap, OID_AUTO, pc_chunk_allocs, CTLFLAG_RD, &pc_chunk_allocs, 0,
	"Current number of pv entry chunks allocated");
SYSCTL_INT(_vm_pmap, OID_AUTO, pc_chunk_frees, CTLFLAG_RD, &pc_chunk_frees, 0,
	"Current number of pv entry chunks frees");
SYSCTL_INT(_vm_pmap, OID_AUTO, pc_chunk_tryfail, CTLFLAG_RD, &pc_chunk_tryfail, 0,
	"Number of times tried to get a chunk page but failed.");

static long pv_entry_frees, pv_entry_allocs, pv_entry_count;
static int pv_entry_spare;

SYSCTL_LONG(_vm_pmap, OID_AUTO, pv_entry_frees, CTLFLAG_RD, &pv_entry_frees, 0,
	"Current number of pv entry frees");
SYSCTL_LONG(_vm_pmap, OID_AUTO, pv_entry_allocs, CTLFLAG_RD, &pv_entry_allocs, 0,
	"Current number of pv entry allocs");
SYSCTL_LONG(_vm_pmap, OID_AUTO, pv_entry_count, CTLFLAG_RD, &pv_entry_count, 0,
	"Current number of pv entries");
SYSCTL_INT(_vm_pmap, OID_AUTO, pv_entry_spare, CTLFLAG_RD, &pv_entry_spare, 0,
	"Current number of spare pv entries");
#endif

/*
 * We are in a serious low memory condition.  Resort to
 * drastic measures to free some pages so we can allocate
 * another pv entry chunk.
 *
 * Returns NULL if PV entries were reclaimed from the specified pmap.
 *
 * We do not, however, unmap 2mpages because subsequent accesses will
 * allocate per-page pv entries until repromotion occurs, thereby
 * exacerbating the shortage of free pv entries.
 */
static vm_page_t
reclaim_pv_chunk(pmap_t locked_pmap, struct rwlock **lockp)
{
	struct pv_chunk *pc, *pc_marker, *pc_marker_end;
	struct pv_chunk_header pc_marker_b, pc_marker_end_b;
	struct md_page *pvh;
	pd_entry_t *pde;
	pmap_t next_pmap, pmap;
	pt_entry_t *pte, tpte;
	pv_entry_t pv;
	vm_offset_t va;
	vm_page_t m, m_pc;
	struct spglist free;
	uint64_t inuse;
	int bit, field, freed, lvl;
	static int active_reclaims = 0;

	PMAP_LOCK_ASSERT(locked_pmap, MA_OWNED);
	KASSERT(lockp != NULL, ("reclaim_pv_chunk: lockp is NULL"));

	pmap = NULL;
	m_pc = NULL;
	SLIST_INIT(&free);
	bzero(&pc_marker_b, sizeof(pc_marker_b));
	bzero(&pc_marker_end_b, sizeof(pc_marker_end_b));
	pc_marker = (struct pv_chunk *)&pc_marker_b;
	pc_marker_end = (struct pv_chunk *)&pc_marker_end_b;

	mtx_lock(&pv_chunks_mutex);
	active_reclaims++;
	TAILQ_INSERT_HEAD(&pv_chunks, pc_marker, pc_lru);
	TAILQ_INSERT_TAIL(&pv_chunks, pc_marker_end, pc_lru);
	while ((pc = TAILQ_NEXT(pc_marker, pc_lru)) != pc_marker_end &&
	    SLIST_EMPTY(&free)) {
		next_pmap = pc->pc_pmap;
		if (next_pmap == NULL) {
			/*
			 * The next chunk is a marker.  However, it is
			 * not our marker, so active_reclaims must be
			 * > 1.  Consequently, the next_chunk code
			 * will not rotate the pv_chunks list.
			 */
			goto next_chunk;
		}
		mtx_unlock(&pv_chunks_mutex);

		/*
		 * A pv_chunk can only be removed from the pc_lru list
		 * when both pv_chunks_mutex is owned and the
		 * corresponding pmap is locked.
		 */
		if (pmap != next_pmap) {
			if (pmap != NULL && pmap != locked_pmap)
				PMAP_UNLOCK(pmap);
			pmap = next_pmap;
			/* Avoid deadlock and lock recursion. */
			if (pmap > locked_pmap) {
				RELEASE_PV_LIST_LOCK(lockp);
				PMAP_LOCK(pmap);
				mtx_lock(&pv_chunks_mutex);
				continue;
			} else if (pmap != locked_pmap) {
				if (PMAP_TRYLOCK(pmap)) {
					mtx_lock(&pv_chunks_mutex);
					continue;
				} else {
					pmap = NULL; /* pmap is not locked */
					mtx_lock(&pv_chunks_mutex);
					pc = TAILQ_NEXT(pc_marker, pc_lru);
					if (pc == NULL ||
					    pc->pc_pmap != next_pmap)
						continue;
					goto next_chunk;
				}
			}
		}

		/*
		 * Destroy every non-wired, 4 KB page mapping in the chunk.
		 */
		freed = 0;
		for (field = 0; field < _NPCM; field++) {
			for (inuse = ~pc->pc_map[field] & pc_freemask[field];
			    inuse != 0; inuse &= ~(1UL << bit)) {
				bit = ffsl(inuse) - 1;
				pv = &pc->pc_pventry[field * 64 + bit];
				va = pv->pv_va;
				pde = pmap_pde(pmap, va, &lvl);
				if (lvl != 2)
					continue;
				pte = pmap_l2_to_l3(pde, va);
				tpte = pmap_load(pte);
				if ((tpte & ATTR_SW_WIRED) != 0)
					continue;
				tpte = pmap_load_clear(pte);
				m = PHYS_TO_VM_PAGE(tpte & ~ATTR_MASK);
				if (pmap_pte_dirty(pmap, tpte))
					vm_page_dirty(m);
				if ((tpte & ATTR_AF) != 0) {
					pmap_invalidate_page(pmap, va, true);
					vm_page_aflag_set(m, PGA_REFERENCED);
				}
				CHANGE_PV_LIST_LOCK_TO_VM_PAGE(lockp, m);
				TAILQ_REMOVE(&m->md.pv_list, pv, pv_next);
				m->md.pv_gen++;
				if (TAILQ_EMPTY(&m->md.pv_list) &&
				    (m->flags & PG_FICTITIOUS) == 0) {
					pvh = page_to_pvh(m);
					if (TAILQ_EMPTY(&pvh->pv_list)) {
						vm_page_aflag_clear(m,
						    PGA_WRITEABLE);
					}
				}
				pc->pc_map[field] |= 1UL << bit;
				pmap_unuse_pt(pmap, va, pmap_load(pde), &free);
				freed++;
			}
		}
		if (freed == 0) {
			mtx_lock(&pv_chunks_mutex);
			goto next_chunk;
		}
		/* Every freed mapping is for a 4 KB page. */
		pmap_resident_count_dec(pmap, freed);
		PV_STAT(atomic_add_long(&pv_entry_frees, freed));
		PV_STAT(atomic_add_int(&pv_entry_spare, freed));
		PV_STAT(atomic_subtract_long(&pv_entry_count, freed));
		TAILQ_REMOVE(&pmap->pm_pvchunk, pc, pc_list);
		if (pmap_pvchunk_empty(pc)) {
			PV_STAT(atomic_subtract_int(&pv_entry_spare, _NPCPV));
			PV_STAT(atomic_subtract_int(&pc_chunk_count, 1));
			PV_STAT(atomic_add_int(&pc_chunk_frees, 1));
			/* Entire chunk is free; return it. */
			m_pc = PHYS_TO_VM_PAGE(DMAP_TO_PHYS((vm_offset_t)pc));
			dump_drop_page(m_pc->phys_addr);
			mtx_lock(&pv_chunks_mutex);
			TAILQ_REMOVE(&pv_chunks, pc, pc_lru);
			break;
		}
		TAILQ_INSERT_HEAD(&pmap->pm_pvchunk, pc, pc_list);
		mtx_lock(&pv_chunks_mutex);
		/* One freed pv entry in locked_pmap is sufficient. */
		if (pmap == locked_pmap)
			break;

next_chunk:
		TAILQ_REMOVE(&pv_chunks, pc_marker, pc_lru);
		TAILQ_INSERT_AFTER(&pv_chunks, pc, pc_marker, pc_lru);
		if (active_reclaims == 1 && pmap != NULL) {
			/*
			 * Rotate the pv chunks list so that we do not
			 * scan the same pv chunks that could not be
			 * freed (because they contained a wired
			 * and/or superpage mapping) on every
			 * invocation of reclaim_pv_chunk().
			 */
			while ((pc = TAILQ_FIRST(&pv_chunks)) != pc_marker) {
				MPASS(pc->pc_pmap != NULL);
				TAILQ_REMOVE(&pv_chunks, pc, pc_lru);
				TAILQ_INSERT_TAIL(&pv_chunks, pc, pc_lru);
			}
		}
	}
	TAILQ_REMOVE(&pv_chunks, pc_marker, pc_lru);
	TAILQ_REMOVE(&pv_chunks, pc_marker_end, pc_lru);
	active_reclaims--;
	mtx_unlock(&pv_chunks_mutex);
	if (pmap != NULL && pmap != locked_pmap)
		PMAP_UNLOCK(pmap);
	if (m_pc == NULL && !SLIST_EMPTY(&free)) {
		m_pc = SLIST_FIRST(&free);
		SLIST_REMOVE_HEAD(&free, plinks.s.ss);
		/* Recycle a freed page table page. */
		m_pc->ref_count = 1;
	}
	vm_page_free_pages_toq(&free, true);
	return (m_pc);
}

/*
 * free the pv_entry back to the free list
 */
static void
free_pv_entry(pmap_t pmap, pv_entry_t pv)
{
	struct pv_chunk *pc;
	int idx, field, bit;

	PMAP_LOCK_ASSERT(pmap, MA_OWNED);
	PV_STAT(atomic_add_long(&pv_entry_frees, 1));
	PV_STAT(atomic_add_int(&pv_entry_spare, 1));
	PV_STAT(atomic_subtract_long(&pv_entry_count, 1));
	pc = pv_to_chunk(pv);
	idx = pv - &pc->pc_pventry[0];
	field = idx / 64;
	bit = idx % 64;
	pc->pc_map[field] |= 1ul << bit;
	if (!pmap_pvchunk_empty(pc)) {
		/* 98% of the time, pc is already at the head of the list. */
		if (__predict_false(pc != TAILQ_FIRST(&pmap->pm_pvchunk))) {
			TAILQ_REMOVE(&pmap->pm_pvchunk, pc, pc_list);
			TAILQ_INSERT_HEAD(&pmap->pm_pvchunk, pc, pc_list);
		}
		return;
	}
	TAILQ_REMOVE(&pmap->pm_pvchunk, pc, pc_list);
	free_pv_chunk(pc);
}

static void
free_pv_chunk(struct pv_chunk *pc)
{
	vm_page_t m;

	mtx_lock(&pv_chunks_mutex);
 	TAILQ_REMOVE(&pv_chunks, pc, pc_lru);
	mtx_unlock(&pv_chunks_mutex);
	PV_STAT(atomic_subtract_int(&pv_entry_spare, _NPCPV));
	PV_STAT(atomic_subtract_int(&pc_chunk_count, 1));
	PV_STAT(atomic_add_int(&pc_chunk_frees, 1));
	/* entire chunk is free, return it */
	m = PHYS_TO_VM_PAGE(DMAP_TO_PHYS((vm_offset_t)pc));
	dump_drop_page(m->phys_addr);
	vm_page_unwire_noq(m);
	vm_page_free(m);
}

/*
 * Returns a new PV entry, allocating a new PV chunk from the system when
 * needed.  If this PV chunk allocation fails and a PV list lock pointer was
 * given, a PV chunk is reclaimed from an arbitrary pmap.  Otherwise, NULL is
 * returned.
 *
 * The given PV list lock may be released.
 */
static pv_entry_t
get_pv_entry(pmap_t pmap, struct rwlock **lockp)
{
	int bit, field;
	pv_entry_t pv;
	struct pv_chunk *pc;
	vm_page_t m;

	PMAP_LOCK_ASSERT(pmap, MA_OWNED);
	PV_STAT(atomic_add_long(&pv_entry_allocs, 1));
retry:
	pc = TAILQ_FIRST(&pmap->pm_pvchunk);
	if (pc != NULL) {
		for (field = 0; field < _NPCM; field++) {
			if (pc->pc_map[field]) {
				bit = ffsl(pc->pc_map[field]) - 1;
				break;
			}
		}
		if (field < _NPCM) {
			pv = &pc->pc_pventry[field * 64 + bit];
			pc->pc_map[field] &= ~(1ul << bit);
			/* If this was the last item, move it to tail */
			if (pmap_pvchunk_full(pc)) {
				TAILQ_REMOVE(&pmap->pm_pvchunk, pc, pc_list);
				TAILQ_INSERT_TAIL(&pmap->pm_pvchunk, pc,
				    pc_list);
			}
			PV_STAT(atomic_add_long(&pv_entry_count, 1));
			PV_STAT(atomic_subtract_int(&pv_entry_spare, 1));
			return (pv);
		}
	}
	/* No free items, allocate another chunk */
	m = vm_page_alloc_noobj(VM_ALLOC_WIRED);
	if (m == NULL) {
		if (lockp == NULL) {
			PV_STAT(pc_chunk_tryfail++);
			return (NULL);
		}
		m = reclaim_pv_chunk(pmap, lockp);
		if (m == NULL)
			goto retry;
	}
	PV_STAT(atomic_add_int(&pc_chunk_count, 1));
	PV_STAT(atomic_add_int(&pc_chunk_allocs, 1));
	dump_add_page(m->phys_addr);
	pc = (void *)PHYS_TO_DMAP(m->phys_addr);
	pc->pc_pmap = pmap;
	pmap_pvchunk_clear_freemask(pc);
	pc->pc_map[0] = PC_FREE0 & ~1ul;	/* preallocated bit 0 */
	mtx_lock(&pv_chunks_mutex);
	TAILQ_INSERT_TAIL(&pv_chunks, pc, pc_lru);
	mtx_unlock(&pv_chunks_mutex);
	pv = &pc->pc_pventry[0];
	TAILQ_INSERT_HEAD(&pmap->pm_pvchunk, pc, pc_list);
	PV_STAT(atomic_add_long(&pv_entry_count, 1));
	PV_STAT(atomic_add_int(&pv_entry_spare, _NPCPV - 1));
	return (pv);
}

/*
 * Ensure that the number of spare PV entries in the specified pmap meets or
 * exceeds the given count, "needed".
 *
 * The given PV list lock may be released.
 */
static void
reserve_pv_entries(pmap_t pmap, int needed, struct rwlock **lockp)
{
	struct pch new_tail;
	struct pv_chunk *pc;
	vm_page_t m;
	int avail, free;
	bool reclaimed;

	PMAP_LOCK_ASSERT(pmap, MA_OWNED);
	KASSERT(lockp != NULL, ("reserve_pv_entries: lockp is NULL"));

	/*
	 * Newly allocated PV chunks must be stored in a private list until
	 * the required number of PV chunks have been allocated.  Otherwise,
	 * reclaim_pv_chunk() could recycle one of these chunks.  In
	 * contrast, these chunks must be added to the pmap upon allocation.
	 */
	TAILQ_INIT(&new_tail);
retry:
	avail = 0;
	TAILQ_FOREACH(pc, &pmap->pm_pvchunk, pc_list) {
		bit_count((bitstr_t *)pc->pc_map, 0,
		    sizeof(pc->pc_map) * NBBY, &free);
		if (free == 0)
			break;
		avail += free;
		if (avail >= needed)
			break;
	}
	for (reclaimed = false; avail < needed; avail += _NPCPV) {
		m = vm_page_alloc_noobj(VM_ALLOC_WIRED);
		if (m == NULL) {
			m = reclaim_pv_chunk(pmap, lockp);
			if (m == NULL)
				goto retry;
			reclaimed = true;
		}
		PV_STAT(atomic_add_int(&pc_chunk_count, 1));
		PV_STAT(atomic_add_int(&pc_chunk_allocs, 1));
		dump_add_page(m->phys_addr);
		pc = (void *)PHYS_TO_DMAP(m->phys_addr);
		pc->pc_pmap = pmap;
		pmap_pvchunk_clear_freemask(pc);
		TAILQ_INSERT_HEAD(&pmap->pm_pvchunk, pc, pc_list);
		TAILQ_INSERT_TAIL(&new_tail, pc, pc_lru);
		PV_STAT(atomic_add_int(&pv_entry_spare, _NPCPV));

		/*
		 * The reclaim might have freed a chunk from the current pmap.
		 * If that chunk contained available entries, we need to
		 * re-count the number of available entries.
		 */
		if (reclaimed)
			goto retry;
	}
	if (!TAILQ_EMPTY(&new_tail)) {
		mtx_lock(&pv_chunks_mutex);
		TAILQ_CONCAT(&pv_chunks, &new_tail, pc_lru);
		mtx_unlock(&pv_chunks_mutex);
	}
}

/*
 * First find and then remove the pv entry for the specified pmap and virtual
 * address from the specified pv list.  Returns the pv entry if found and NULL
 * otherwise.  This operation can be performed on pv lists for either 4KB or
 * 2MB page mappings.
 */
static __inline pv_entry_t
pmap_pvh_remove(struct md_page *pvh, pmap_t pmap, vm_offset_t va)
{
	pv_entry_t pv;

	TAILQ_FOREACH(pv, &pvh->pv_list, pv_next) {
		if (pmap == PV_PMAP(pv) && va == pv->pv_va) {
			TAILQ_REMOVE(&pvh->pv_list, pv, pv_next);
			pvh->pv_gen++;
			break;
		}
	}
	return (pv);
}

/*
 * After demotion from a 2MB page mapping to 512 4KB page mappings,
 * destroy the pv entry for the 2MB page mapping and reinstantiate the pv
 * entries for each of the 4KB page mappings.
 */
static void
pmap_pv_demote_l2(pmap_t pmap, vm_offset_t va, vm_paddr_t pa,
    struct rwlock **lockp)
{
	struct md_page *pvh;
	struct pv_chunk *pc;
	pv_entry_t pv;
	vm_offset_t va_last;
	vm_page_t m;
	int bit, field;

	PMAP_LOCK_ASSERT(pmap, MA_OWNED);
	KASSERT((va & L2_OFFSET) == 0,
	    ("pmap_pv_demote_l2: va is not 2mpage aligned"));
	KASSERT((pa & L2_OFFSET) == 0,
	    ("pmap_pv_demote_l2: pa is not 2mpage aligned"));
	CHANGE_PV_LIST_LOCK_TO_PHYS(lockp, pa);

	/*
	 * Transfer the 2mpage's pv entry for this mapping to the first
	 * page's pv list.  Once this transfer begins, the pv list lock
	 * must not be released until the last pv entry is reinstantiated.
	 */
	pvh = pa_to_pvh(pa);
	pv = pmap_pvh_remove(pvh, pmap, va);
	KASSERT(pv != NULL, ("pmap_pv_demote_l2: pv not found"));
	m = PHYS_TO_VM_PAGE(pa);
	TAILQ_INSERT_TAIL(&m->md.pv_list, pv, pv_next);
	m->md.pv_gen++;
	/* Instantiate the remaining Ln_ENTRIES - 1 pv entries. */
	PV_STAT(atomic_add_long(&pv_entry_allocs, Ln_ENTRIES - 1));
	va_last = va + L2_SIZE - PAGE_SIZE;
	for (;;) {
		pc = TAILQ_FIRST(&pmap->pm_pvchunk);
		KASSERT(!pmap_pvchunk_full(pc),
		    ("pmap_pv_demote_l2: missing spare"));
		for (field = 0; field < _NPCM; field++) {
			while (pc->pc_map[field]) {
				bit = ffsl(pc->pc_map[field]) - 1;
				pc->pc_map[field] &= ~(1ul << bit);
				pv = &pc->pc_pventry[field * 64 + bit];
				va += PAGE_SIZE;
				pv->pv_va = va;
				m++;
				KASSERT((m->oflags & VPO_UNMANAGED) == 0,
			    ("pmap_pv_demote_l2: page %p is not managed", m));
				TAILQ_INSERT_TAIL(&m->md.pv_list, pv, pv_next);
				m->md.pv_gen++;
				if (va == va_last)
					goto out;
			}
		}
		TAILQ_REMOVE(&pmap->pm_pvchunk, pc, pc_list);
		TAILQ_INSERT_TAIL(&pmap->pm_pvchunk, pc, pc_list);
	}
out:
	if (pmap_pvchunk_full(pc)) {
		TAILQ_REMOVE(&pmap->pm_pvchunk, pc, pc_list);
		TAILQ_INSERT_TAIL(&pmap->pm_pvchunk, pc, pc_list);
	}
	PV_STAT(atomic_add_long(&pv_entry_count, Ln_ENTRIES - 1));
	PV_STAT(atomic_subtract_int(&pv_entry_spare, Ln_ENTRIES - 1));
}

/*
 * First find and then destroy the pv entry for the specified pmap and virtual
 * address.  This operation can be performed on pv lists for either 4KB or 2MB
 * page mappings.
 */
static void
pmap_pvh_free(struct md_page *pvh, pmap_t pmap, vm_offset_t va)
{
	pv_entry_t pv;

	pv = pmap_pvh_remove(pvh, pmap, va);
	KASSERT(pv != NULL, ("pmap_pvh_free: pv not found"));
	free_pv_entry(pmap, pv);
}

/*
 * Conditionally create the PV entry for a 4KB page mapping if the required
 * memory can be allocated without resorting to reclamation.
 */
static boolean_t
pmap_try_insert_pv_entry(pmap_t pmap, vm_offset_t va, vm_page_t m,
    struct rwlock **lockp)
{
	pv_entry_t pv;

	PMAP_LOCK_ASSERT(pmap, MA_OWNED);
	/* Pass NULL instead of the lock pointer to disable reclamation. */
	if ((pv = get_pv_entry(pmap, NULL)) != NULL) {
		pv->pv_va = va;
		CHANGE_PV_LIST_LOCK_TO_VM_PAGE(lockp, m);
		TAILQ_INSERT_TAIL(&m->md.pv_list, pv, pv_next);
		m->md.pv_gen++;
		return (TRUE);
	} else
		return (FALSE);
}

/*
 * Create the PV entry for a 2MB page mapping.  Always returns true unless the
 * flag PMAP_ENTER_NORECLAIM is specified.  If that flag is specified, returns
 * false if the PV entry cannot be allocated without resorting to reclamation.
 */
static bool
pmap_pv_insert_l2(pmap_t pmap, vm_offset_t va, pd_entry_t l2e, u_int flags,
    struct rwlock **lockp)
{
	struct md_page *pvh;
	pv_entry_t pv;
	vm_paddr_t pa;

	PMAP_LOCK_ASSERT(pmap, MA_OWNED);
	/* Pass NULL instead of the lock pointer to disable reclamation. */
	if ((pv = get_pv_entry(pmap, (flags & PMAP_ENTER_NORECLAIM) != 0 ?
	    NULL : lockp)) == NULL)
		return (false);
	pv->pv_va = va;
	pa = l2e & ~ATTR_MASK;
	CHANGE_PV_LIST_LOCK_TO_PHYS(lockp, pa);
	pvh = pa_to_pvh(pa);
	TAILQ_INSERT_TAIL(&pvh->pv_list, pv, pv_next);
	pvh->pv_gen++;
	return (true);
}

static void
pmap_remove_kernel_l2(pmap_t pmap, pt_entry_t *l2, vm_offset_t va)
{
	pt_entry_t newl2, oldl2 __diagused;
	vm_page_t ml3;
	vm_paddr_t ml3pa;

	KASSERT(!VIRT_IN_DMAP(va), ("removing direct mapping of %#lx", va));
	KASSERT(pmap == kernel_pmap, ("pmap %p is not kernel_pmap", pmap));
	PMAP_LOCK_ASSERT(pmap, MA_OWNED);

	ml3 = pmap_remove_pt_page(pmap, va);
	if (ml3 == NULL)
		panic("pmap_remove_kernel_l2: Missing pt page");

	ml3pa = VM_PAGE_TO_PHYS(ml3);
	newl2 = ml3pa | L2_TABLE;

	/*
	 * If this page table page was unmapped by a promotion, then it
	 * contains valid mappings.  Zero it to invalidate those mappings.
	 */
	if (ml3->valid != 0)
		pagezero((void *)PHYS_TO_DMAP(ml3pa));

	/*
	 * Demote the mapping.  The caller must have already invalidated the
	 * mapping (i.e., the "break" in break-before-make).
	 */
	oldl2 = pmap_load_store(l2, newl2);
	KASSERT(oldl2 == 0, ("%s: found existing mapping at %p: %#lx",
	    __func__, l2, oldl2));
}

/*
 * pmap_remove_l2: Do the things to unmap a level 2 superpage.
 */
static int
pmap_remove_l2(pmap_t pmap, pt_entry_t *l2, vm_offset_t sva,
    pd_entry_t l1e, struct spglist *free, struct rwlock **lockp)
{
	struct md_page *pvh;
	pt_entry_t old_l2;
	vm_page_t m, ml3, mt;

	PMAP_LOCK_ASSERT(pmap, MA_OWNED);
	KASSERT((sva & L2_OFFSET) == 0, ("pmap_remove_l2: sva is not aligned"));
	old_l2 = pmap_load_clear(l2);
	KASSERT((old_l2 & ATTR_DESCR_MASK) == L2_BLOCK,
	    ("pmap_remove_l2: L2e %lx is not a block mapping", old_l2));

	/*
	 * Since a promotion must break the 4KB page mappings before making
	 * the 2MB page mapping, a pmap_invalidate_page() suffices.
	 */
	pmap_invalidate_page(pmap, sva, true);

	if (old_l2 & ATTR_SW_WIRED)
		pmap->pm_stats.wired_count -= L2_SIZE / PAGE_SIZE;
	pmap_resident_count_dec(pmap, L2_SIZE / PAGE_SIZE);
	if (old_l2 & ATTR_SW_MANAGED) {
		m = PHYS_TO_VM_PAGE(old_l2 & ~ATTR_MASK);
		pvh = page_to_pvh(m);
		CHANGE_PV_LIST_LOCK_TO_PHYS(lockp, old_l2 & ~ATTR_MASK);
		pmap_pvh_free(pvh, pmap, sva);
		for (mt = m; mt < &m[L2_SIZE / PAGE_SIZE]; mt++) {
			if (pmap_pte_dirty(pmap, old_l2))
				vm_page_dirty(mt);
			if (old_l2 & ATTR_AF)
				vm_page_aflag_set(mt, PGA_REFERENCED);
			if (TAILQ_EMPTY(&mt->md.pv_list) &&
			    TAILQ_EMPTY(&pvh->pv_list))
				vm_page_aflag_clear(mt, PGA_WRITEABLE);
		}
	}
	if (pmap == kernel_pmap) {
		pmap_remove_kernel_l2(pmap, l2, sva);
	} else {
		ml3 = pmap_remove_pt_page(pmap, sva);
		if (ml3 != NULL) {
			KASSERT(ml3->valid == VM_PAGE_BITS_ALL,
			    ("pmap_remove_l2: l3 page not promoted"));
			pmap_resident_count_dec(pmap, 1);
			KASSERT(ml3->ref_count == NL3PG,
			    ("pmap_remove_l2: l3 page ref count error"));
			ml3->ref_count = 0;
			pmap_add_delayed_free_list(ml3, free, FALSE);
		}
	}
	return (pmap_unuse_pt(pmap, sva, l1e, free));
}

/*
 * pmap_remove_l3: do the things to unmap a page in a process
 */
static int
pmap_remove_l3(pmap_t pmap, pt_entry_t *l3, vm_offset_t va,
    pd_entry_t l2e, struct spglist *free, struct rwlock **lockp)
{
	struct md_page *pvh;
	pt_entry_t old_l3;
	vm_page_t m;

	PMAP_LOCK_ASSERT(pmap, MA_OWNED);
	old_l3 = pmap_load_clear(l3);
	pmap_invalidate_page(pmap, va, true);
	if (old_l3 & ATTR_SW_WIRED)
		pmap->pm_stats.wired_count -= 1;
	pmap_resident_count_dec(pmap, 1);
	if (old_l3 & ATTR_SW_MANAGED) {
		m = PHYS_TO_VM_PAGE(old_l3 & ~ATTR_MASK);
		if (pmap_pte_dirty(pmap, old_l3))
			vm_page_dirty(m);
		if (old_l3 & ATTR_AF)
			vm_page_aflag_set(m, PGA_REFERENCED);
		CHANGE_PV_LIST_LOCK_TO_VM_PAGE(lockp, m);
		pmap_pvh_free(&m->md, pmap, va);
		if (TAILQ_EMPTY(&m->md.pv_list) &&
		    (m->flags & PG_FICTITIOUS) == 0) {
			pvh = page_to_pvh(m);
			if (TAILQ_EMPTY(&pvh->pv_list))
				vm_page_aflag_clear(m, PGA_WRITEABLE);
		}
	}
	return (pmap_unuse_pt(pmap, va, l2e, free));
}

/*
 * Remove the specified range of addresses from the L3 page table that is
 * identified by the given L2 entry.
 */
static void
pmap_remove_l3_range(pmap_t pmap, pd_entry_t l2e, vm_offset_t sva,
    vm_offset_t eva, struct spglist *free, struct rwlock **lockp)
{
	struct md_page *pvh;
	struct rwlock *new_lock;
	pt_entry_t *l3, old_l3;
	vm_offset_t va;
	vm_page_t l3pg, m;

	KASSERT(ADDR_IS_CANONICAL(sva),
	    ("%s: Start address not in canonical form: %lx", __func__, sva));
	KASSERT(ADDR_IS_CANONICAL(eva) || eva == VM_MAX_USER_ADDRESS,
	    ("%s: End address not in canonical form: %lx", __func__, eva));

	PMAP_LOCK_ASSERT(pmap, MA_OWNED);
	KASSERT(rounddown2(sva, L2_SIZE) + L2_SIZE == roundup2(eva, L2_SIZE),
	    ("pmap_remove_l3_range: range crosses an L3 page table boundary"));
	l3pg = !ADDR_IS_KERNEL(sva) ? PHYS_TO_VM_PAGE(l2e & ~ATTR_MASK) : NULL;
	va = eva;
	for (l3 = pmap_l2_to_l3(&l2e, sva); sva != eva; l3++, sva += L3_SIZE) {
		if (!pmap_l3_valid(pmap_load(l3))) {
			if (va != eva) {
				pmap_invalidate_range(pmap, va, sva, true);
				va = eva;
			}
			continue;
		}
		old_l3 = pmap_load_clear(l3);
		if ((old_l3 & ATTR_SW_WIRED) != 0)
			pmap->pm_stats.wired_count--;
		pmap_resident_count_dec(pmap, 1);
		if ((old_l3 & ATTR_SW_MANAGED) != 0) {
			m = PHYS_TO_VM_PAGE(old_l3 & ~ATTR_MASK);
			if (pmap_pte_dirty(pmap, old_l3))
				vm_page_dirty(m);
			if ((old_l3 & ATTR_AF) != 0)
				vm_page_aflag_set(m, PGA_REFERENCED);
			new_lock = PHYS_TO_PV_LIST_LOCK(VM_PAGE_TO_PHYS(m));
			if (new_lock != *lockp) {
				if (*lockp != NULL) {
					/*
					 * Pending TLB invalidations must be
					 * performed before the PV list lock is
					 * released.  Otherwise, a concurrent
					 * pmap_remove_all() on a physical page
					 * could return while a stale TLB entry
					 * still provides access to that page. 
					 */
					if (va != eva) {
						pmap_invalidate_range(pmap, va,
						    sva, true);
						va = eva;
					}
					rw_wunlock(*lockp);
				}
				*lockp = new_lock;
				rw_wlock(*lockp);
			}
			pmap_pvh_free(&m->md, pmap, sva);
			if (TAILQ_EMPTY(&m->md.pv_list) &&
			    (m->flags & PG_FICTITIOUS) == 0) {
				pvh = page_to_pvh(m);
				if (TAILQ_EMPTY(&pvh->pv_list))
					vm_page_aflag_clear(m, PGA_WRITEABLE);
			}
		}
		if (l3pg != NULL && pmap_unwire_l3(pmap, sva, l3pg, free)) {
			/*
			 * _pmap_unwire_l3() has already invalidated the TLB
			 * entries at all levels for "sva".  So, we need not
			 * perform "sva += L3_SIZE;" here.  Moreover, we need
			 * not perform "va = sva;" if "sva" is at the start
			 * of a new valid range consisting of a single page.
			 */
			break;
		}
		if (va == eva)
			va = sva;
	}
	if (va != eva)
		pmap_invalidate_range(pmap, va, sva, true);
}

/*
 *	Remove the given range of addresses from the specified map.
 *
 *	It is assumed that the start and end are properly
 *	rounded to the page size.
 */
void
pmap_remove(pmap_t pmap, vm_offset_t sva, vm_offset_t eva)
{
	struct rwlock *lock;
	vm_offset_t va_next;
	pd_entry_t *l0, *l1, *l2;
	pt_entry_t l3_paddr;
	struct spglist free;

	/*
	 * Perform an unsynchronized read.  This is, however, safe.
	 */
	if (pmap->pm_stats.resident_count == 0)
		return;

	SLIST_INIT(&free);

	PMAP_LOCK(pmap);

	lock = NULL;
	for (; sva < eva; sva = va_next) {
		if (pmap->pm_stats.resident_count == 0)
			break;

		l0 = pmap_l0(pmap, sva);
		if (pmap_load(l0) == 0) {
			va_next = (sva + L0_SIZE) & ~L0_OFFSET;
			if (va_next < sva)
				va_next = eva;
			continue;
		}

		va_next = (sva + L1_SIZE) & ~L1_OFFSET;
		if (va_next < sva)
			va_next = eva;
		l1 = pmap_l0_to_l1(l0, sva);
		if (pmap_load(l1) == 0)
			continue;
		if ((pmap_load(l1) & ATTR_DESCR_MASK) == L1_BLOCK) {
			KASSERT(va_next <= eva,
			    ("partial update of non-transparent 1G page "
			    "l1 %#lx sva %#lx eva %#lx va_next %#lx",
			    pmap_load(l1), sva, eva, va_next));
			MPASS(pmap != kernel_pmap);
			MPASS((pmap_load(l1) & ATTR_SW_MANAGED) == 0);
			pmap_clear(l1);
			pmap_invalidate_page(pmap, sva, true);
			pmap_resident_count_dec(pmap, L1_SIZE / PAGE_SIZE);
			pmap_unuse_pt(pmap, sva, pmap_load(l0), &free);
			continue;
		}

		/*
		 * Calculate index for next page table.
		 */
		va_next = (sva + L2_SIZE) & ~L2_OFFSET;
		if (va_next < sva)
			va_next = eva;

		l2 = pmap_l1_to_l2(l1, sva);
		if (l2 == NULL)
			continue;

		l3_paddr = pmap_load(l2);

		if ((l3_paddr & ATTR_DESCR_MASK) == L2_BLOCK) {
			if (sva + L2_SIZE == va_next && eva >= va_next) {
				pmap_remove_l2(pmap, l2, sva, pmap_load(l1),
				    &free, &lock);
				continue;
			} else if (pmap_demote_l2_locked(pmap, l2, sva,
			    &lock) == NULL)
				continue;
			l3_paddr = pmap_load(l2);
		}

		/*
		 * Weed out invalid mappings.
		 */
		if ((l3_paddr & ATTR_DESCR_MASK) != L2_TABLE)
			continue;

		/*
		 * Limit our scan to either the end of the va represented
		 * by the current page table page, or to the end of the
		 * range being removed.
		 */
		if (va_next > eva)
			va_next = eva;

		pmap_remove_l3_range(pmap, l3_paddr, sva, va_next, &free,
		    &lock);
	}
	if (lock != NULL)
		rw_wunlock(lock);
	PMAP_UNLOCK(pmap);
	vm_page_free_pages_toq(&free, true);
}

/*
 *	Routine:	pmap_remove_all
 *	Function:
 *		Removes this physical page from
 *		all physical maps in which it resides.
 *		Reflects back modify bits to the pager.
 *
 *	Notes:
 *		Original versions of this routine were very
 *		inefficient because they iteratively called
 *		pmap_remove (slow...)
 */

void
pmap_remove_all(vm_page_t m)
{
	struct md_page *pvh;
	pv_entry_t pv;
	pmap_t pmap;
	struct rwlock *lock;
	pd_entry_t *pde, tpde;
	pt_entry_t *pte, tpte;
	vm_offset_t va;
	struct spglist free;
	int lvl, pvh_gen, md_gen;

	KASSERT((m->oflags & VPO_UNMANAGED) == 0,
	    ("pmap_remove_all: page %p is not managed", m));
	SLIST_INIT(&free);
	lock = VM_PAGE_TO_PV_LIST_LOCK(m);
	pvh = (m->flags & PG_FICTITIOUS) != 0 ? &pv_dummy : page_to_pvh(m);
	rw_wlock(lock);
retry:
	while ((pv = TAILQ_FIRST(&pvh->pv_list)) != NULL) {
		pmap = PV_PMAP(pv);
		if (!PMAP_TRYLOCK(pmap)) {
			pvh_gen = pvh->pv_gen;
			rw_wunlock(lock);
			PMAP_LOCK(pmap);
			rw_wlock(lock);
			if (pvh_gen != pvh->pv_gen) {
				PMAP_UNLOCK(pmap);
				goto retry;
			}
		}
		va = pv->pv_va;
		pte = pmap_pte_exists(pmap, va, 2, __func__);
		pmap_demote_l2_locked(pmap, pte, va, &lock);
		PMAP_UNLOCK(pmap);
	}
	while ((pv = TAILQ_FIRST(&m->md.pv_list)) != NULL) {
		pmap = PV_PMAP(pv);
		PMAP_ASSERT_STAGE1(pmap);
		if (!PMAP_TRYLOCK(pmap)) {
			pvh_gen = pvh->pv_gen;
			md_gen = m->md.pv_gen;
			rw_wunlock(lock);
			PMAP_LOCK(pmap);
			rw_wlock(lock);
			if (pvh_gen != pvh->pv_gen || md_gen != m->md.pv_gen) {
				PMAP_UNLOCK(pmap);
				goto retry;
			}
		}
		pmap_resident_count_dec(pmap, 1);

		pde = pmap_pde(pmap, pv->pv_va, &lvl);
		KASSERT(pde != NULL,
		    ("pmap_remove_all: no page directory entry found"));
		KASSERT(lvl == 2,
		    ("pmap_remove_all: invalid pde level %d", lvl));
		tpde = pmap_load(pde);

		pte = pmap_l2_to_l3(pde, pv->pv_va);
		tpte = pmap_load_clear(pte);
		if (tpte & ATTR_SW_WIRED)
			pmap->pm_stats.wired_count--;
		if ((tpte & ATTR_AF) != 0) {
			pmap_invalidate_page(pmap, pv->pv_va, true);
			vm_page_aflag_set(m, PGA_REFERENCED);
		}

		/*
		 * Update the vm_page_t clean and reference bits.
		 */
		if (pmap_pte_dirty(pmap, tpte))
			vm_page_dirty(m);
		pmap_unuse_pt(pmap, pv->pv_va, tpde, &free);
		TAILQ_REMOVE(&m->md.pv_list, pv, pv_next);
		m->md.pv_gen++;
		free_pv_entry(pmap, pv);
		PMAP_UNLOCK(pmap);
	}
	vm_page_aflag_clear(m, PGA_WRITEABLE);
	rw_wunlock(lock);
	vm_page_free_pages_toq(&free, true);
}

/*
 * pmap_protect_l2: do the things to protect a 2MB page in a pmap
 */
static void
pmap_protect_l2(pmap_t pmap, pt_entry_t *l2, vm_offset_t sva, pt_entry_t mask,
    pt_entry_t nbits)
{
	pd_entry_t old_l2;
	vm_page_t m, mt;

	PMAP_LOCK_ASSERT(pmap, MA_OWNED);
	PMAP_ASSERT_STAGE1(pmap);
	KASSERT((sva & L2_OFFSET) == 0,
	    ("pmap_protect_l2: sva is not 2mpage aligned"));
	old_l2 = pmap_load(l2);
	KASSERT((old_l2 & ATTR_DESCR_MASK) == L2_BLOCK,
	    ("pmap_protect_l2: L2e %lx is not a block mapping", old_l2));

	/*
	 * Return if the L2 entry already has the desired access restrictions
	 * in place.
	 */
	if ((old_l2 & mask) == nbits)
		return;

	while (!atomic_fcmpset_64(l2, &old_l2, (old_l2 & ~mask) | nbits))
		cpu_spinwait();

	/*
	 * When a dirty read/write superpage mapping is write protected,
	 * update the dirty field of each of the superpage's constituent 4KB
	 * pages.
	 */
	if ((old_l2 & ATTR_SW_MANAGED) != 0 &&
	    (nbits & ATTR_S1_AP(ATTR_S1_AP_RO)) != 0 &&
	    pmap_pte_dirty(pmap, old_l2)) {
		m = PHYS_TO_VM_PAGE(old_l2 & ~ATTR_MASK);
		for (mt = m; mt < &m[L2_SIZE / PAGE_SIZE]; mt++)
			vm_page_dirty(mt);
	}

	/*
	 * Since a promotion must break the 4KB page mappings before making
	 * the 2MB page mapping, a pmap_invalidate_page() suffices.
	 */
	pmap_invalidate_page(pmap, sva, true);
}

/*
 *	Set the physical protection on the
 *	specified range of this map as requested.
 */
void
pmap_protect(pmap_t pmap, vm_offset_t sva, vm_offset_t eva, vm_prot_t prot)
{
	vm_offset_t va, va_next;
	pd_entry_t *l0, *l1, *l2;
	pt_entry_t *l3p, l3, mask, nbits;

	PMAP_ASSERT_STAGE1(pmap);
	KASSERT((prot & ~VM_PROT_ALL) == 0, ("invalid prot %x", prot));
	if (prot == VM_PROT_NONE) {
		pmap_remove(pmap, sva, eva);
		return;
	}

	mask = nbits = 0;
	if ((prot & VM_PROT_WRITE) == 0) {
		mask |= ATTR_S1_AP_RW_BIT | ATTR_SW_DBM;
		nbits |= ATTR_S1_AP(ATTR_S1_AP_RO);
	}
	if ((prot & VM_PROT_EXECUTE) == 0) {
		mask |= ATTR_S1_XN;
		nbits |= ATTR_S1_XN;
	}
	if (mask == 0)
		return;

	PMAP_LOCK(pmap);
	for (; sva < eva; sva = va_next) {
		l0 = pmap_l0(pmap, sva);
		if (pmap_load(l0) == 0) {
			va_next = (sva + L0_SIZE) & ~L0_OFFSET;
			if (va_next < sva)
				va_next = eva;
			continue;
		}

		va_next = (sva + L1_SIZE) & ~L1_OFFSET;
		if (va_next < sva)
			va_next = eva;
		l1 = pmap_l0_to_l1(l0, sva);
		if (pmap_load(l1) == 0)
			continue;
		if ((pmap_load(l1) & ATTR_DESCR_MASK) == L1_BLOCK) {
			KASSERT(va_next <= eva,
			    ("partial update of non-transparent 1G page "
			    "l1 %#lx sva %#lx eva %#lx va_next %#lx",
			    pmap_load(l1), sva, eva, va_next));
			MPASS((pmap_load(l1) & ATTR_SW_MANAGED) == 0);
			if ((pmap_load(l1) & mask) != nbits) {
				pmap_store(l1, (pmap_load(l1) & ~mask) | nbits);
				pmap_invalidate_page(pmap, sva, true);
			}
			continue;
		}

		va_next = (sva + L2_SIZE) & ~L2_OFFSET;
		if (va_next < sva)
			va_next = eva;

		l2 = pmap_l1_to_l2(l1, sva);
		if (pmap_load(l2) == 0)
			continue;

		if ((pmap_load(l2) & ATTR_DESCR_MASK) == L2_BLOCK) {
			if (sva + L2_SIZE == va_next && eva >= va_next) {
				pmap_protect_l2(pmap, l2, sva, mask, nbits);
				continue;
			} else if (pmap_demote_l2(pmap, l2, sva) == NULL)
				continue;
		}
		KASSERT((pmap_load(l2) & ATTR_DESCR_MASK) == L2_TABLE,
		    ("pmap_protect: Invalid L2 entry after demotion"));

		if (va_next > eva)
			va_next = eva;

		va = va_next;
		for (l3p = pmap_l2_to_l3(l2, sva); sva != va_next; l3p++,
		    sva += L3_SIZE) {
			l3 = pmap_load(l3p);

			/*
			 * Go to the next L3 entry if the current one is
			 * invalid or already has the desired access
			 * restrictions in place.  (The latter case occurs
			 * frequently.  For example, in a "buildworld"
			 * workload, almost 1 out of 4 L3 entries already
			 * have the desired restrictions.)
			 */
			if (!pmap_l3_valid(l3) || (l3 & mask) == nbits) {
				if (va != va_next) {
					pmap_invalidate_range(pmap, va, sva,
					    true);
					va = va_next;
				}
				continue;
			}

			while (!atomic_fcmpset_64(l3p, &l3, (l3 & ~mask) |
			    nbits))
				cpu_spinwait();

			/*
			 * When a dirty read/write mapping is write protected,
			 * update the page's dirty field.
			 */
			if ((l3 & ATTR_SW_MANAGED) != 0 &&
			    (nbits & ATTR_S1_AP(ATTR_S1_AP_RO)) != 0 &&
			    pmap_pte_dirty(pmap, l3))
				vm_page_dirty(PHYS_TO_VM_PAGE(l3 & ~ATTR_MASK));

			if (va == va_next)
				va = sva;
		}
		if (va != va_next)
			pmap_invalidate_range(pmap, va, sva, true);
	}
	PMAP_UNLOCK(pmap);
}

/*
 * Inserts the specified page table page into the specified pmap's collection
 * of idle page table pages.  Each of a pmap's page table pages is responsible
 * for mapping a distinct range of virtual addresses.  The pmap's collection is
 * ordered by this virtual address range.
 *
 * If "promoted" is false, then the page table page "mpte" must be zero filled.
 */
static __inline int
pmap_insert_pt_page(pmap_t pmap, vm_page_t mpte, bool promoted)
{

	PMAP_LOCK_ASSERT(pmap, MA_OWNED);
	mpte->valid = promoted ? VM_PAGE_BITS_ALL : 0;
	return (vm_radix_insert(&pmap->pm_root, mpte));
}

/*
 * Removes the page table page mapping the specified virtual address from the
 * specified pmap's collection of idle page table pages, and returns it.
 * Otherwise, returns NULL if there is no page table page corresponding to the
 * specified virtual address.
 */
static __inline vm_page_t
pmap_remove_pt_page(pmap_t pmap, vm_offset_t va)
{

	PMAP_LOCK_ASSERT(pmap, MA_OWNED);
	return (vm_radix_remove(&pmap->pm_root, pmap_l2_pindex(va)));
}

/*
 * Performs a break-before-make update of a pmap entry. This is needed when
 * either promoting or demoting pages to ensure the TLB doesn't get into an
 * inconsistent state.
 */
static void
pmap_update_entry(pmap_t pmap, pd_entry_t *pte, pd_entry_t newpte,
    vm_offset_t va, vm_size_t size)
{
	register_t intr;

	PMAP_LOCK_ASSERT(pmap, MA_OWNED);

	/*
	 * Ensure we don't get switched out with the page table in an
	 * inconsistent state. We also need to ensure no interrupts fire
	 * as they may make use of an address we are about to invalidate.
	 */
	intr = intr_disable();

	/*
	 * Clear the old mapping's valid bit, but leave the rest of the entry
	 * unchanged, so that a lockless, concurrent pmap_kextract() can still
	 * lookup the physical address.
	 */
	pmap_clear_bits(pte, ATTR_DESCR_VALID);

	/*
	 * When promoting, the L{1,2}_TABLE entry that is being replaced might
	 * be cached, so we invalidate intermediate entries as well as final
	 * entries.
	 */
	pmap_invalidate_range(pmap, va, va + size, false);

	/* Create the new mapping */
	pmap_store(pte, newpte);
	dsb(ishst);

	intr_restore(intr);
}

#if VM_NRESERVLEVEL > 0
/*
 * After promotion from 512 4KB page mappings to a single 2MB page mapping,
 * replace the many pv entries for the 4KB page mappings by a single pv entry
 * for the 2MB page mapping.
 */
static void
pmap_pv_promote_l2(pmap_t pmap, vm_offset_t va, vm_paddr_t pa,
    struct rwlock **lockp)
{
	struct md_page *pvh;
	pv_entry_t pv;
	vm_offset_t va_last;
	vm_page_t m;

	KASSERT((pa & L2_OFFSET) == 0,
	    ("pmap_pv_promote_l2: pa is not 2mpage aligned"));
	CHANGE_PV_LIST_LOCK_TO_PHYS(lockp, pa);

	/*
	 * Transfer the first page's pv entry for this mapping to the 2mpage's
	 * pv list.  Aside from avoiding the cost of a call to get_pv_entry(),
	 * a transfer avoids the possibility that get_pv_entry() calls
	 * reclaim_pv_chunk() and that reclaim_pv_chunk() removes one of the
	 * mappings that is being promoted.
	 */
	m = PHYS_TO_VM_PAGE(pa);
	va = va & ~L2_OFFSET;
	pv = pmap_pvh_remove(&m->md, pmap, va);
	KASSERT(pv != NULL, ("pmap_pv_promote_l2: pv not found"));
	pvh = page_to_pvh(m);
	TAILQ_INSERT_TAIL(&pvh->pv_list, pv, pv_next);
	pvh->pv_gen++;
	/* Free the remaining NPTEPG - 1 pv entries. */
	va_last = va + L2_SIZE - PAGE_SIZE;
	do {
		m++;
		va += PAGE_SIZE;
		pmap_pvh_free(&m->md, pmap, va);
	} while (va < va_last);
}

/*
 * Tries to promote the 512, contiguous 4KB page mappings that are within a
 * single level 2 table entry to a single 2MB page mapping.  For promotion
 * to occur, two conditions must be met: (1) the 4KB page mappings must map
 * aligned, contiguous physical memory and (2) the 4KB page mappings must have
 * identical characteristics.
 */
static void
pmap_promote_l2(pmap_t pmap, pd_entry_t *l2, vm_offset_t va,
    struct rwlock **lockp)
{
	pt_entry_t *firstl3, *l3, newl2, oldl3, pa;
	vm_page_t mpte;
	vm_offset_t sva;

	PMAP_LOCK_ASSERT(pmap, MA_OWNED);
	PMAP_ASSERT_STAGE1(pmap);

	sva = va & ~L2_OFFSET;
	firstl3 = pmap_l2_to_l3(l2, sva);
	newl2 = pmap_load(firstl3);

	if (((newl2 & (~ATTR_MASK | ATTR_AF)) & L2_OFFSET) != ATTR_AF) {
		atomic_add_long(&pmap_l2_p_failures, 1);
		CTR2(KTR_PMAP, "pmap_promote_l2: failure for va %#lx"
		    " in pmap %p", va, pmap);
		return;
	}

setl2:
	if ((newl2 & (ATTR_S1_AP_RW_BIT | ATTR_SW_DBM)) ==
	    (ATTR_S1_AP(ATTR_S1_AP_RO) | ATTR_SW_DBM)) {
		/*
		 * When the mapping is clean, i.e., ATTR_S1_AP_RO is set,
		 * ATTR_SW_DBM can be cleared without a TLB invalidation.
		 */
		if (!atomic_fcmpset_64(firstl3, &newl2, newl2 & ~ATTR_SW_DBM))
			goto setl2;
		newl2 &= ~ATTR_SW_DBM;
	}

	pa = newl2 + L2_SIZE - PAGE_SIZE;
	for (l3 = firstl3 + NL3PG - 1; l3 > firstl3; l3--) {
		oldl3 = pmap_load(l3);
setl3:
		if ((oldl3 & (ATTR_S1_AP_RW_BIT | ATTR_SW_DBM)) ==
		    (ATTR_S1_AP(ATTR_S1_AP_RO) | ATTR_SW_DBM)) {
			/*
			 * When the mapping is clean, i.e., ATTR_S1_AP_RO is
			 * set, ATTR_SW_DBM can be cleared without a TLB
			 * invalidation.
			 */
			if (!atomic_fcmpset_64(l3, &oldl3, oldl3 &
			    ~ATTR_SW_DBM))
				goto setl3;
			oldl3 &= ~ATTR_SW_DBM;
		}
		if (oldl3 != pa) {
			atomic_add_long(&pmap_l2_p_failures, 1);
			CTR2(KTR_PMAP, "pmap_promote_l2: failure for va %#lx"
			    " in pmap %p", va, pmap);
			return;
		}
		pa -= PAGE_SIZE;
	}

	/*
	 * Save the page table page in its current state until the L2
	 * mapping the superpage is demoted by pmap_demote_l2() or
	 * destroyed by pmap_remove_l3().
	 */
	mpte = PHYS_TO_VM_PAGE(pmap_load(l2) & ~ATTR_MASK);
	KASSERT(mpte >= vm_page_array &&
	    mpte < &vm_page_array[vm_page_array_size],
	    ("pmap_promote_l2: page table page is out of range"));
	KASSERT(mpte->pindex == pmap_l2_pindex(va),
	    ("pmap_promote_l2: page table page's pindex is wrong"));
	if (pmap_insert_pt_page(pmap, mpte, true)) {
		atomic_add_long(&pmap_l2_p_failures, 1);
		CTR2(KTR_PMAP,
		    "pmap_promote_l2: failure for va %#lx in pmap %p", va,
		    pmap);
		return;
	}

	if ((newl2 & ATTR_SW_MANAGED) != 0)
		pmap_pv_promote_l2(pmap, va, newl2 & ~ATTR_MASK, lockp);

	newl2 &= ~ATTR_DESCR_MASK;
	newl2 |= L2_BLOCK;

	pmap_update_entry(pmap, l2, newl2, sva, L2_SIZE);

	atomic_add_long(&pmap_l2_promotions, 1);
	CTR2(KTR_PMAP, "pmap_promote_l2: success for va %#lx in pmap %p", va,
		    pmap);
}
#endif /* VM_NRESERVLEVEL > 0 */

static int
pmap_enter_largepage(pmap_t pmap, vm_offset_t va, pt_entry_t newpte, int flags,
    int psind)
{
	pd_entry_t *l0p, *l1p, *l2p, origpte;
	vm_page_t mp;

	PMAP_LOCK_ASSERT(pmap, MA_OWNED);
	KASSERT(psind > 0 && psind < MAXPAGESIZES,
	    ("psind %d unexpected", psind));
	KASSERT(((newpte & ~ATTR_MASK) & (pagesizes[psind] - 1)) == 0,
	    ("unaligned phys address %#lx newpte %#lx psind %d",
	    (newpte & ~ATTR_MASK), newpte, psind));

restart:
	if (psind == 2) {
		l0p = pmap_l0(pmap, va);
		if ((pmap_load(l0p) & ATTR_DESCR_VALID) == 0) {
			mp = _pmap_alloc_l3(pmap, pmap_l0_pindex(va), NULL);
			if (mp == NULL) {
				if ((flags & PMAP_ENTER_NOSLEEP) != 0)
					return (KERN_RESOURCE_SHORTAGE);
				PMAP_UNLOCK(pmap);
				vm_wait(NULL);
				PMAP_LOCK(pmap);
				goto restart;
			}
			l1p = pmap_l0_to_l1(l0p, va);
			KASSERT(l1p != NULL, ("va %#lx lost l1 entry", va));
			origpte = pmap_load(l1p);
		} else {
			l1p = pmap_l0_to_l1(l0p, va);
			KASSERT(l1p != NULL, ("va %#lx lost l1 entry", va));
			origpte = pmap_load(l1p);
			if ((origpte & ATTR_DESCR_VALID) == 0) {
				mp = PHYS_TO_VM_PAGE(pmap_load(l0p) &
				    ~ATTR_MASK);
				mp->ref_count++;
			}
		}
		KASSERT((origpte & ATTR_DESCR_VALID) == 0 ||
		    ((origpte & ATTR_DESCR_MASK) == L1_BLOCK &&
		     (origpte & ~ATTR_MASK) == (newpte & ~ATTR_MASK)),
		    ("va %#lx changing 1G phys page l1 %#lx newpte %#lx",
		    va, origpte, newpte));
		pmap_store(l1p, newpte);
	} else /* (psind == 1) */ {
		l2p = pmap_l2(pmap, va);
		if (l2p == NULL) {
			mp = _pmap_alloc_l3(pmap, pmap_l1_pindex(va), NULL);
			if (mp == NULL) {
				if ((flags & PMAP_ENTER_NOSLEEP) != 0)
					return (KERN_RESOURCE_SHORTAGE);
				PMAP_UNLOCK(pmap);
				vm_wait(NULL);
				PMAP_LOCK(pmap);
				goto restart;
			}
			l2p = (pd_entry_t *)PHYS_TO_DMAP(VM_PAGE_TO_PHYS(mp));
			l2p = &l2p[pmap_l2_index(va)];
			origpte = pmap_load(l2p);
		} else {
			l1p = pmap_l1(pmap, va);
			origpte = pmap_load(l2p);
			if ((origpte & ATTR_DESCR_VALID) == 0) {
				mp = PHYS_TO_VM_PAGE(pmap_load(l1p) &
				    ~ATTR_MASK);
				mp->ref_count++;
			}
		}
		KASSERT((origpte & ATTR_DESCR_VALID) == 0 ||
		    ((origpte & ATTR_DESCR_MASK) == L2_BLOCK &&
		     (origpte & ~ATTR_MASK) == (newpte & ~ATTR_MASK)),
		    ("va %#lx changing 2M phys page l2 %#lx newpte %#lx",
		    va, origpte, newpte));
		pmap_store(l2p, newpte);
	}
	dsb(ishst);

	if ((origpte & ATTR_DESCR_VALID) == 0)
		pmap_resident_count_inc(pmap, pagesizes[psind] / PAGE_SIZE);
	if ((newpte & ATTR_SW_WIRED) != 0 && (origpte & ATTR_SW_WIRED) == 0)
		pmap->pm_stats.wired_count += pagesizes[psind] / PAGE_SIZE;
	else if ((newpte & ATTR_SW_WIRED) == 0 &&
	    (origpte & ATTR_SW_WIRED) != 0)
		pmap->pm_stats.wired_count -= pagesizes[psind] / PAGE_SIZE;

	return (KERN_SUCCESS);
}

/*
 *	Insert the given physical page (p) at
 *	the specified virtual address (v) in the
 *	target physical map with the protection requested.
 *
 *	If specified, the page will be wired down, meaning
 *	that the related pte can not be reclaimed.
 *
 *	NB:  This is the only routine which MAY NOT lazy-evaluate
 *	or lose information.  That is, this routine must actually
 *	insert this page into the given map NOW.
 */
int
pmap_enter(pmap_t pmap, vm_offset_t va, vm_page_t m, vm_prot_t prot,
    u_int flags, int8_t psind)
{
	struct rwlock *lock;
	pd_entry_t *pde;
	pt_entry_t new_l3, orig_l3;
	pt_entry_t *l2, *l3;
	pv_entry_t pv;
	vm_paddr_t opa, pa;
	vm_page_t mpte, om;
	boolean_t nosleep;
	int lvl, rv;

	KASSERT(ADDR_IS_CANONICAL(va),
	    ("%s: Address not in canonical form: %lx", __func__, va));

	va = trunc_page(va);
	if ((m->oflags & VPO_UNMANAGED) == 0)
		VM_PAGE_OBJECT_BUSY_ASSERT(m);
	pa = VM_PAGE_TO_PHYS(m);
	new_l3 = (pt_entry_t)(pa | ATTR_DEFAULT | L3_PAGE);
	new_l3 |= pmap_pte_memattr(pmap, m->md.pv_memattr);
	new_l3 |= pmap_pte_prot(pmap, prot);

	if ((flags & PMAP_ENTER_WIRED) != 0)
		new_l3 |= ATTR_SW_WIRED;
	if (pmap->pm_stage == PM_STAGE1) {
		if (!ADDR_IS_KERNEL(va))
			new_l3 |= ATTR_S1_AP(ATTR_S1_AP_USER) | ATTR_S1_PXN;
		else
			new_l3 |= ATTR_S1_UXN;
		if (pmap != kernel_pmap)
			new_l3 |= ATTR_S1_nG;
	} else {
		/*
		 * Clear the access flag on executable mappings, this will be
		 * set later when the page is accessed. The fault handler is
		 * required to invalidate the I-cache.
		 *
		 * TODO: Switch to the valid flag to allow hardware management
		 * of the access flag. Much of the pmap code assumes the
		 * valid flag is set and fails to destroy the old page tables
		 * correctly if it is clear.
		 */
		if (prot & VM_PROT_EXECUTE)
			new_l3 &= ~ATTR_AF;
	}
	if ((m->oflags & VPO_UNMANAGED) == 0) {
		new_l3 |= ATTR_SW_MANAGED;
		if ((prot & VM_PROT_WRITE) != 0) {
			new_l3 |= ATTR_SW_DBM;
			if ((flags & VM_PROT_WRITE) == 0) {
				if (pmap->pm_stage == PM_STAGE1)
					new_l3 |= ATTR_S1_AP(ATTR_S1_AP_RO);
				else
					new_l3 &=
					    ~ATTR_S2_S2AP(ATTR_S2_S2AP_WRITE);
			}
		}
	}

	CTR2(KTR_PMAP, "pmap_enter: %.16lx -> %.16lx", va, pa);

	lock = NULL;
	PMAP_LOCK(pmap);
	if ((flags & PMAP_ENTER_LARGEPAGE) != 0) {
		KASSERT((m->oflags & VPO_UNMANAGED) != 0,
		    ("managed largepage va %#lx flags %#x", va, flags));
		new_l3 &= ~L3_PAGE;
		if (psind == 2)
			new_l3 |= L1_BLOCK;
		else /* (psind == 1) */
			new_l3 |= L2_BLOCK;
		rv = pmap_enter_largepage(pmap, va, new_l3, flags, psind);
		goto out;
	}
	if (psind == 1) {
		/* Assert the required virtual and physical alignment. */
		KASSERT((va & L2_OFFSET) == 0, ("pmap_enter: va unaligned"));
		KASSERT(m->psind > 0, ("pmap_enter: m->psind < psind"));
		rv = pmap_enter_l2(pmap, va, (new_l3 & ~L3_PAGE) | L2_BLOCK,
		    flags, m, &lock);
		goto out;
	}
	mpte = NULL;

	/*
	 * In the case that a page table page is not
	 * resident, we are creating it here.
	 */
retry:
	pde = pmap_pde(pmap, va, &lvl);
	if (pde != NULL && lvl == 2) {
		l3 = pmap_l2_to_l3(pde, va);
		if (!ADDR_IS_KERNEL(va) && mpte == NULL) {
			mpte = PHYS_TO_VM_PAGE(pmap_load(pde) & ~ATTR_MASK);
			mpte->ref_count++;
		}
		goto havel3;
	} else if (pde != NULL && lvl == 1) {
		l2 = pmap_l1_to_l2(pde, va);
		if ((pmap_load(l2) & ATTR_DESCR_MASK) == L2_BLOCK &&
		    (l3 = pmap_demote_l2_locked(pmap, l2, va, &lock)) != NULL) {
			l3 = &l3[pmap_l3_index(va)];
			if (!ADDR_IS_KERNEL(va)) {
				mpte = PHYS_TO_VM_PAGE(
				    pmap_load(l2) & ~ATTR_MASK);
				mpte->ref_count++;
			}
			goto havel3;
		}
		/* We need to allocate an L3 table. */
	}
	if (!ADDR_IS_KERNEL(va)) {
		nosleep = (flags & PMAP_ENTER_NOSLEEP) != 0;

		/*
		 * We use _pmap_alloc_l3() instead of pmap_alloc_l3() in order
		 * to handle the possibility that a superpage mapping for "va"
		 * was created while we slept.
		 */
		mpte = _pmap_alloc_l3(pmap, pmap_l2_pindex(va),
		    nosleep ? NULL : &lock);
		if (mpte == NULL && nosleep) {
			CTR0(KTR_PMAP, "pmap_enter: mpte == NULL");
			rv = KERN_RESOURCE_SHORTAGE;
			goto out;
		}
		goto retry;
	} else
		panic("pmap_enter: missing L3 table for kernel va %#lx", va);

havel3:
	orig_l3 = pmap_load(l3);
	opa = orig_l3 & ~ATTR_MASK;
	pv = NULL;

	/*
	 * Is the specified virtual address already mapped?
	 */
	if (pmap_l3_valid(orig_l3)) {
		/*
		 * Only allow adding new entries on stage 2 tables for now.
		 * This simplifies cache invalidation as we may need to call
		 * into EL2 to perform such actions.
		 */
		PMAP_ASSERT_STAGE1(pmap);
		/*
		 * Wiring change, just update stats. We don't worry about
		 * wiring PT pages as they remain resident as long as there
		 * are valid mappings in them. Hence, if a user page is wired,
		 * the PT page will be also.
		 */
		if ((flags & PMAP_ENTER_WIRED) != 0 &&
		    (orig_l3 & ATTR_SW_WIRED) == 0)
			pmap->pm_stats.wired_count++;
		else if ((flags & PMAP_ENTER_WIRED) == 0 &&
		    (orig_l3 & ATTR_SW_WIRED) != 0)
			pmap->pm_stats.wired_count--;

		/*
		 * Remove the extra PT page reference.
		 */
		if (mpte != NULL) {
			mpte->ref_count--;
			KASSERT(mpte->ref_count > 0,
			    ("pmap_enter: missing reference to page table page,"
			     " va: 0x%lx", va));
		}

		/*
		 * Has the physical page changed?
		 */
		if (opa == pa) {
			/*
			 * No, might be a protection or wiring change.
			 */
			if ((orig_l3 & ATTR_SW_MANAGED) != 0 &&
			    (new_l3 & ATTR_SW_DBM) != 0)
				vm_page_aflag_set(m, PGA_WRITEABLE);
			goto validate;
		}

		/*
		 * The physical page has changed.  Temporarily invalidate
		 * the mapping.
		 */
		orig_l3 = pmap_load_clear(l3);
		KASSERT((orig_l3 & ~ATTR_MASK) == opa,
		    ("pmap_enter: unexpected pa update for %#lx", va));
		if ((orig_l3 & ATTR_SW_MANAGED) != 0) {
			om = PHYS_TO_VM_PAGE(opa);

			/*
			 * The pmap lock is sufficient to synchronize with
			 * concurrent calls to pmap_page_test_mappings() and
			 * pmap_ts_referenced().
			 */
			if (pmap_pte_dirty(pmap, orig_l3))
				vm_page_dirty(om);
			if ((orig_l3 & ATTR_AF) != 0) {
				pmap_invalidate_page(pmap, va, true);
				vm_page_aflag_set(om, PGA_REFERENCED);
			}
			CHANGE_PV_LIST_LOCK_TO_PHYS(&lock, opa);
			pv = pmap_pvh_remove(&om->md, pmap, va);
			if ((m->oflags & VPO_UNMANAGED) != 0)
				free_pv_entry(pmap, pv);
			if ((om->a.flags & PGA_WRITEABLE) != 0 &&
			    TAILQ_EMPTY(&om->md.pv_list) &&
			    ((om->flags & PG_FICTITIOUS) != 0 ||
			    TAILQ_EMPTY(&page_to_pvh(om)->pv_list)))
				vm_page_aflag_clear(om, PGA_WRITEABLE);
		} else {
			KASSERT((orig_l3 & ATTR_AF) != 0,
			    ("pmap_enter: unmanaged mapping lacks ATTR_AF"));
			pmap_invalidate_page(pmap, va, true);
		}
		orig_l3 = 0;
	} else {
		/*
		 * Increment the counters.
		 */
		if ((new_l3 & ATTR_SW_WIRED) != 0)
			pmap->pm_stats.wired_count++;
		pmap_resident_count_inc(pmap, 1);
	}
	/*
	 * Enter on the PV list if part of our managed memory.
	 */
	if ((m->oflags & VPO_UNMANAGED) == 0) {
		if (pv == NULL) {
			pv = get_pv_entry(pmap, &lock);
			pv->pv_va = va;
		}
		CHANGE_PV_LIST_LOCK_TO_PHYS(&lock, pa);
		TAILQ_INSERT_TAIL(&m->md.pv_list, pv, pv_next);
		m->md.pv_gen++;
		if ((new_l3 & ATTR_SW_DBM) != 0)
			vm_page_aflag_set(m, PGA_WRITEABLE);
	}

validate:
	if (pmap->pm_stage == PM_STAGE1) {
		/*
		 * Sync icache if exec permission and attribute
		 * VM_MEMATTR_WRITE_BACK is set. Do it now, before the mapping
		 * is stored and made valid for hardware table walk. If done
		 * later, then other can access this page before caches are
		 * properly synced. Don't do it for kernel memory which is
		 * mapped with exec permission even if the memory isn't going
		 * to hold executable code. The only time when icache sync is
		 * needed is after kernel module is loaded and the relocation
		 * info is processed. And it's done in elf_cpu_load_file().
		*/
		if ((prot & VM_PROT_EXECUTE) &&  pmap != kernel_pmap &&
		    m->md.pv_memattr == VM_MEMATTR_WRITE_BACK &&
		    (opa != pa || (orig_l3 & ATTR_S1_XN))) {
			PMAP_ASSERT_STAGE1(pmap);
			cpu_icache_sync_range(PHYS_TO_DMAP(pa), PAGE_SIZE);
		}
	} else {
		cpu_dcache_wb_range(PHYS_TO_DMAP(pa), PAGE_SIZE);
	}

	/*
	 * Update the L3 entry
	 */
	if (pmap_l3_valid(orig_l3)) {
		PMAP_ASSERT_STAGE1(pmap);
		KASSERT(opa == pa, ("pmap_enter: invalid update"));
		if ((orig_l3 & ~ATTR_AF) != (new_l3 & ~ATTR_AF)) {
			/* same PA, different attributes */
			orig_l3 = pmap_load_store(l3, new_l3);
			pmap_invalidate_page(pmap, va, true);
			if ((orig_l3 & ATTR_SW_MANAGED) != 0 &&
			    pmap_pte_dirty(pmap, orig_l3))
				vm_page_dirty(m);
		} else {
			/*
			 * orig_l3 == new_l3
			 * This can happens if multiple threads simultaneously
			 * access not yet mapped page. This bad for performance
			 * since this can cause full demotion-NOP-promotion
			 * cycle.
			 * Another possible reasons are:
			 * - VM and pmap memory layout are diverged
			 * - tlb flush is missing somewhere and CPU doesn't see
			 *   actual mapping.
			 */
			CTR4(KTR_PMAP, "%s: already mapped page - "
			    "pmap %p va 0x%#lx pte 0x%lx",
			    __func__, pmap, va, new_l3);
		}
	} else {
		/* New mapping */
		pmap_store(l3, new_l3);
		dsb(ishst);
	}

#if VM_NRESERVLEVEL > 0
	/*
	 * Try to promote from level 3 pages to a level 2 superpage. This
	 * currently only works on stage 1 pmaps as pmap_promote_l2 looks at
	 * stage 1 specific fields and performs a break-before-make sequence
	 * that is incorrect a stage 2 pmap.
	 */
	if ((mpte == NULL || mpte->ref_count == NL3PG) &&
	    pmap_ps_enabled(pmap) && pmap->pm_stage == PM_STAGE1 &&
	    (m->flags & PG_FICTITIOUS) == 0 &&
	    vm_reserv_level_iffullpop(m) == 0) {
		pmap_promote_l2(pmap, pde, va, &lock);
	}
#endif

	rv = KERN_SUCCESS;
out:
	if (lock != NULL)
		rw_wunlock(lock);
	PMAP_UNLOCK(pmap);
	return (rv);
}

/*
 * Tries to create a read- and/or execute-only 2MB page mapping.  Returns true
 * if successful.  Returns false if (1) a page table page cannot be allocated
 * without sleeping, (2) a mapping already exists at the specified virtual
 * address, or (3) a PV entry cannot be allocated without reclaiming another
 * PV entry.
 */
static bool
pmap_enter_2mpage(pmap_t pmap, vm_offset_t va, vm_page_t m, vm_prot_t prot,
    struct rwlock **lockp)
{
	pd_entry_t new_l2;

	PMAP_LOCK_ASSERT(pmap, MA_OWNED);
	PMAP_ASSERT_STAGE1(pmap);
	KASSERT(ADDR_IS_CANONICAL(va),
	    ("%s: Address not in canonical form: %lx", __func__, va));

	new_l2 = (pd_entry_t)(VM_PAGE_TO_PHYS(m) | ATTR_DEFAULT |
	    ATTR_S1_IDX(m->md.pv_memattr) | ATTR_S1_AP(ATTR_S1_AP_RO) |
	    L2_BLOCK);
	if ((m->oflags & VPO_UNMANAGED) == 0) {
		new_l2 |= ATTR_SW_MANAGED;
		new_l2 &= ~ATTR_AF;
	}
	if ((prot & VM_PROT_EXECUTE) == 0 ||
	    m->md.pv_memattr == VM_MEMATTR_DEVICE)
		new_l2 |= ATTR_S1_XN;
	if (!ADDR_IS_KERNEL(va))
		new_l2 |= ATTR_S1_AP(ATTR_S1_AP_USER) | ATTR_S1_PXN;
	else
		new_l2 |= ATTR_S1_UXN;
	if (pmap != kernel_pmap)
		new_l2 |= ATTR_S1_nG;
#if __has_feature(capabilities)
	if ((prot & VM_PROT_READ_CAP) != 0)
		new_l2 |= ATTR_LC_ENABLED;
#endif
	return (pmap_enter_l2(pmap, va, new_l2, PMAP_ENTER_NOSLEEP |
	    PMAP_ENTER_NOREPLACE | PMAP_ENTER_NORECLAIM, m, lockp) ==
	    KERN_SUCCESS);
}

/*
 * Returns true if every page table entry in the specified page table is
 * zero.
 */
static bool
pmap_every_pte_zero(vm_paddr_t pa)
{
	pt_entry_t *pt_end, *pte;

	KASSERT((pa & PAGE_MASK) == 0, ("pa is misaligned"));
	pte = (pt_entry_t *)PHYS_TO_DMAP(pa);
	for (pt_end = pte + Ln_ENTRIES; pte < pt_end; pte++) {
		if (*pte != 0)
			return (false);
	}
	return (true);
}

/*
 * Tries to create the specified 2MB page mapping.  Returns KERN_SUCCESS if
 * the mapping was created, and either KERN_FAILURE or KERN_RESOURCE_SHORTAGE
 * otherwise.  Returns KERN_FAILURE if PMAP_ENTER_NOREPLACE was specified and
 * a mapping already exists at the specified virtual address.  Returns
 * KERN_RESOURCE_SHORTAGE if PMAP_ENTER_NOSLEEP was specified and a page table
 * page allocation failed.  Returns KERN_RESOURCE_SHORTAGE if
 * PMAP_ENTER_NORECLAIM was specified and a PV entry allocation failed.
 */
static int
pmap_enter_l2(pmap_t pmap, vm_offset_t va, pd_entry_t new_l2, u_int flags,
    vm_page_t m, struct rwlock **lockp)
{
	struct spglist free;
	pd_entry_t *l2, old_l2;
	vm_page_t l2pg, mt;

	PMAP_LOCK_ASSERT(pmap, MA_OWNED);
	KASSERT(ADDR_IS_CANONICAL(va),
	    ("%s: Address not in canonical form: %lx", __func__, va));

	if ((l2 = pmap_alloc_l2(pmap, va, &l2pg, (flags &
	    PMAP_ENTER_NOSLEEP) != 0 ? NULL : lockp)) == NULL) {
		CTR2(KTR_PMAP, "pmap_enter_l2: failure for va %#lx in pmap %p",
		    va, pmap);
		return (KERN_RESOURCE_SHORTAGE);
	}

	/*
	 * If there are existing mappings, either abort or remove them.
	 */
	if ((old_l2 = pmap_load(l2)) != 0) {
		KASSERT(l2pg == NULL || l2pg->ref_count > 1,
		    ("pmap_enter_l2: l2pg's ref count is too low"));
		if ((flags & PMAP_ENTER_NOREPLACE) != 0 &&
		    (!ADDR_IS_KERNEL(va) ||
		    (old_l2 & ATTR_DESCR_MASK) == L2_BLOCK ||
		    !pmap_every_pte_zero(old_l2 & ~ATTR_MASK))) {
			if (l2pg != NULL)
				l2pg->ref_count--;
			CTR2(KTR_PMAP, "pmap_enter_l2: failure for va %#lx"
			    " in pmap %p", va, pmap);
			return (KERN_FAILURE);
		}
		SLIST_INIT(&free);
		if ((old_l2 & ATTR_DESCR_MASK) == L2_BLOCK)
			(void)pmap_remove_l2(pmap, l2, va,
			    pmap_load(pmap_l1(pmap, va)), &free, lockp);
		else
			pmap_remove_l3_range(pmap, old_l2, va, va + L2_SIZE,
			    &free, lockp);
		if (!ADDR_IS_KERNEL(va)) {
			vm_page_free_pages_toq(&free, true);
			KASSERT(pmap_load(l2) == 0,
			    ("pmap_enter_l2: non-zero L2 entry %p", l2));
		} else {
			KASSERT(SLIST_EMPTY(&free),
			    ("pmap_enter_l2: freed kernel page table page"));

			/*
			 * Both pmap_remove_l2() and pmap_remove_l3_range()
			 * will leave the kernel page table page zero filled.
			 * Nonetheless, the TLB could have an intermediate
			 * entry for the kernel page table page, so request
			 * an invalidation at all levels after clearing
			 * the L2_TABLE entry.
			 */
			mt = PHYS_TO_VM_PAGE(pmap_load(l2) & ~ATTR_MASK);
			if (pmap_insert_pt_page(pmap, mt, false))
				panic("pmap_enter_l2: trie insert failed");
			pmap_clear(l2);
			pmap_invalidate_page(pmap, va, false);
		}
	}

	if ((new_l2 & ATTR_SW_MANAGED) != 0) {
		/*
		 * Abort this mapping if its PV entry could not be created.
		 */
		if (!pmap_pv_insert_l2(pmap, va, new_l2, flags, lockp)) {
			if (l2pg != NULL)
				pmap_abort_ptp(pmap, va, l2pg);
			CTR2(KTR_PMAP,
			    "pmap_enter_l2: failure for va %#lx in pmap %p",
			    va, pmap);
			return (KERN_RESOURCE_SHORTAGE);
		}
		if ((new_l2 & ATTR_SW_DBM) != 0)
			for (mt = m; mt < &m[L2_SIZE / PAGE_SIZE]; mt++)
				vm_page_aflag_set(mt, PGA_WRITEABLE);
	}

	/*
	 * Increment counters.
	 */
	if ((new_l2 & ATTR_SW_WIRED) != 0)
		pmap->pm_stats.wired_count += L2_SIZE / PAGE_SIZE;
	pmap->pm_stats.resident_count += L2_SIZE / PAGE_SIZE;

	/*
	 * Conditionally sync the icache.  See pmap_enter() for details.
	 */
	if ((new_l2 & ATTR_S1_XN) == 0 && ((new_l2 & ~ATTR_MASK) !=
	    (old_l2 & ~ATTR_MASK) || (old_l2 & ATTR_S1_XN) != 0) &&
	    pmap != kernel_pmap && m->md.pv_memattr == VM_MEMATTR_WRITE_BACK) {
		cpu_icache_sync_range(PHYS_TO_DMAP(new_l2 & ~ATTR_MASK),
		    L2_SIZE);
	}

	/*
	 * Map the superpage.
	 */
	pmap_store(l2, new_l2);
	dsb(ishst);

	atomic_add_long(&pmap_l2_mappings, 1);
	CTR2(KTR_PMAP, "pmap_enter_l2: success for va %#lx in pmap %p",
	    va, pmap);

	return (KERN_SUCCESS);
}

/*
 * Maps a sequence of resident pages belonging to the same object.
 * The sequence begins with the given page m_start.  This page is
 * mapped at the given virtual address start.  Each subsequent page is
 * mapped at a virtual address that is offset from start by the same
 * amount as the page is offset from m_start within the object.  The
 * last page in the sequence is the page with the largest offset from
 * m_start that can be mapped at a virtual address less than the given
 * virtual address end.  Not every virtual page between start and end
 * is mapped; only those for which a resident page exists with the
 * corresponding offset from m_start are mapped.
 */
void
pmap_enter_object(pmap_t pmap, vm_offset_t start, vm_offset_t end,
    vm_page_t m_start, vm_prot_t prot)
{
	struct rwlock *lock;
	vm_offset_t va;
	vm_page_t m, mpte;
	vm_pindex_t diff, psize;

	VM_OBJECT_ASSERT_LOCKED(m_start->object);

	psize = atop(end - start);
	mpte = NULL;
	m = m_start;
	lock = NULL;
	PMAP_LOCK(pmap);
	while (m != NULL && (diff = m->pindex - m_start->pindex) < psize) {
		va = start + ptoa(diff);
		if ((va & L2_OFFSET) == 0 && va + L2_SIZE <= end &&
		    m->psind == 1 && pmap_ps_enabled(pmap) &&
		    pmap_enter_2mpage(pmap, va, m, prot, &lock))
			m = &m[L2_SIZE / PAGE_SIZE - 1];
		else
			mpte = pmap_enter_quick_locked(pmap, va, m, prot, mpte,
			    &lock);
		m = TAILQ_NEXT(m, listq);
	}
	if (lock != NULL)
		rw_wunlock(lock);
	PMAP_UNLOCK(pmap);
}

/*
 * this code makes some *MAJOR* assumptions:
 * 1. Current pmap & pmap exists.
 * 2. Not wired.
 * 3. Read access.
 * 4. No page table pages.
 * but is *MUCH* faster than pmap_enter...
 */

void
pmap_enter_quick(pmap_t pmap, vm_offset_t va, vm_page_t m, vm_prot_t prot)
{
	struct rwlock *lock;

	lock = NULL;
	PMAP_LOCK(pmap);
	(void)pmap_enter_quick_locked(pmap, va, m, prot, NULL, &lock);
	if (lock != NULL)
		rw_wunlock(lock);
	PMAP_UNLOCK(pmap);
}

static vm_page_t
pmap_enter_quick_locked(pmap_t pmap, vm_offset_t va, vm_page_t m,
    vm_prot_t prot, vm_page_t mpte, struct rwlock **lockp)
{
	pd_entry_t *pde;
	pt_entry_t *l2, *l3, l3_val;
	vm_paddr_t pa;
	int lvl;

	KASSERT(!VA_IS_CLEANMAP(va) ||
	    (m->oflags & VPO_UNMANAGED) != 0,
	    ("pmap_enter_quick_locked: managed mapping within the clean submap"));
	PMAP_LOCK_ASSERT(pmap, MA_OWNED);
	PMAP_ASSERT_STAGE1(pmap);
	KASSERT(ADDR_IS_CANONICAL(va),
	    ("%s: Address not in canonical form: %lx", __func__, va));

	CTR2(KTR_PMAP, "pmap_enter_quick_locked: %p %lx", pmap, va);
	/*
	 * In the case that a page table page is not
	 * resident, we are creating it here.
	 */
	if (!ADDR_IS_KERNEL(va)) {
		vm_pindex_t l2pindex;

		/*
		 * Calculate pagetable page index
		 */
		l2pindex = pmap_l2_pindex(va);
		if (mpte && (mpte->pindex == l2pindex)) {
			mpte->ref_count++;
		} else {
			/*
			 * Get the l2 entry
			 */
			pde = pmap_pde(pmap, va, &lvl);

			/*
			 * If the page table page is mapped, we just increment
			 * the hold count, and activate it.  Otherwise, we
			 * attempt to allocate a page table page.  If this
			 * attempt fails, we don't retry.  Instead, we give up.
			 */
			if (lvl == 1) {
				l2 = pmap_l1_to_l2(pde, va);
				if ((pmap_load(l2) & ATTR_DESCR_MASK) ==
				    L2_BLOCK)
					return (NULL);
			}
			if (lvl == 2 && pmap_load(pde) != 0) {
				mpte =
				    PHYS_TO_VM_PAGE(pmap_load(pde) & ~ATTR_MASK);
				mpte->ref_count++;
			} else {
				/*
				 * Pass NULL instead of the PV list lock
				 * pointer, because we don't intend to sleep.
				 */
				mpte = _pmap_alloc_l3(pmap, l2pindex, NULL);
				if (mpte == NULL)
					return (mpte);
			}
		}
		l3 = (pt_entry_t *)PHYS_TO_DMAP(VM_PAGE_TO_PHYS(mpte));
		l3 = &l3[pmap_l3_index(va)];
	} else {
		mpte = NULL;
		pde = pmap_pde(kernel_pmap, va, &lvl);
		KASSERT(pde != NULL,
		    ("pmap_enter_quick_locked: Invalid page entry, va: 0x%lx",
		     va));
		KASSERT(lvl == 2,
		    ("pmap_enter_quick_locked: Invalid level %d", lvl));
		l3 = pmap_l2_to_l3(pde, va);
	}

	/*
	 * Abort if a mapping already exists.
	 */
	if (pmap_load(l3) != 0) {
		if (mpte != NULL)
			mpte->ref_count--;
		return (NULL);
	}

	/*
	 * Enter on the PV list if part of our managed memory.
	 */
	if ((m->oflags & VPO_UNMANAGED) == 0 &&
	    !pmap_try_insert_pv_entry(pmap, va, m, lockp)) {
		if (mpte != NULL)
			pmap_abort_ptp(pmap, va, mpte);
		return (NULL);
	}

	/*
	 * Increment counters
	 */
	pmap_resident_count_inc(pmap, 1);

	pa = VM_PAGE_TO_PHYS(m);
	l3_val = pa | ATTR_DEFAULT | ATTR_S1_IDX(m->md.pv_memattr) |
	    ATTR_S1_AP(ATTR_S1_AP_RO) | L3_PAGE;
	if ((prot & VM_PROT_EXECUTE) == 0 ||
	    m->md.pv_memattr == VM_MEMATTR_DEVICE)
		l3_val |= ATTR_S1_XN;
	if (!ADDR_IS_KERNEL(va))
		l3_val |= ATTR_S1_AP(ATTR_S1_AP_USER) | ATTR_S1_PXN;
	else
		l3_val |= ATTR_S1_UXN;
	if (pmap != kernel_pmap)
		l3_val |= ATTR_S1_nG;
#if __has_feature(capabilities)
	if ((prot & VM_PROT_READ_CAP) != 0)
		l3_val |= ATTR_LC_ENABLED;
#endif

	/*
	 * Now validate mapping with RO protection
	 */
	if ((m->oflags & VPO_UNMANAGED) == 0) {
		l3_val |= ATTR_SW_MANAGED;
		l3_val &= ~ATTR_AF;
	}

	/* Sync icache before the mapping is stored to PTE */
	if ((prot & VM_PROT_EXECUTE) && pmap != kernel_pmap &&
	    m->md.pv_memattr == VM_MEMATTR_WRITE_BACK)
		cpu_icache_sync_range(PHYS_TO_DMAP(pa), PAGE_SIZE);

	pmap_store(l3, l3_val);
	dsb(ishst);

	return (mpte);
}

/*
 * This code maps large physical mmap regions into the
 * processor address space.  Note that some shortcuts
 * are taken, but the code works.
 */
void
pmap_object_init_pt(pmap_t pmap, vm_offset_t addr, vm_object_t object,
    vm_pindex_t pindex, vm_size_t size)
{

	VM_OBJECT_ASSERT_WLOCKED(object);
	KASSERT(object->type == OBJT_DEVICE || object->type == OBJT_SG,
	    ("pmap_object_init_pt: non-device object"));
}

/*
 *	Clear the wired attribute from the mappings for the specified range of
 *	addresses in the given pmap.  Every valid mapping within that range
 *	must have the wired attribute set.  In contrast, invalid mappings
 *	cannot have the wired attribute set, so they are ignored.
 *
 *	The wired attribute of the page table entry is not a hardware feature,
 *	so there is no need to invalidate any TLB entries.
 */
void
pmap_unwire(pmap_t pmap, vm_offset_t sva, vm_offset_t eva)
{
	vm_offset_t va_next;
	pd_entry_t *l0, *l1, *l2;
	pt_entry_t *l3;

	PMAP_LOCK(pmap);
	for (; sva < eva; sva = va_next) {
		l0 = pmap_l0(pmap, sva);
		if (pmap_load(l0) == 0) {
			va_next = (sva + L0_SIZE) & ~L0_OFFSET;
			if (va_next < sva)
				va_next = eva;
			continue;
		}

		l1 = pmap_l0_to_l1(l0, sva);
		va_next = (sva + L1_SIZE) & ~L1_OFFSET;
		if (va_next < sva)
			va_next = eva;
		if (pmap_load(l1) == 0)
			continue;

		if ((pmap_load(l1) & ATTR_DESCR_MASK) == L1_BLOCK) {
			KASSERT(va_next <= eva,
			    ("partial update of non-transparent 1G page "
			    "l1 %#lx sva %#lx eva %#lx va_next %#lx",
			    pmap_load(l1), sva, eva, va_next));
			MPASS(pmap != kernel_pmap);
			MPASS((pmap_load(l1) & (ATTR_SW_MANAGED |
			    ATTR_SW_WIRED)) == ATTR_SW_WIRED);
			pmap_clear_bits(l1, ATTR_SW_WIRED);
			pmap->pm_stats.wired_count -= L1_SIZE / PAGE_SIZE;
			continue;
		}

		va_next = (sva + L2_SIZE) & ~L2_OFFSET;
		if (va_next < sva)
			va_next = eva;

		l2 = pmap_l1_to_l2(l1, sva);
		if (pmap_load(l2) == 0)
			continue;

		if ((pmap_load(l2) & ATTR_DESCR_MASK) == L2_BLOCK) {
			if ((pmap_load(l2) & ATTR_SW_WIRED) == 0)
				panic("pmap_unwire: l2 %#jx is missing "
				    "ATTR_SW_WIRED", (uintmax_t)pmap_load(l2));

			/*
			 * Are we unwiring the entire large page?  If not,
			 * demote the mapping and fall through.
			 */
			if (sva + L2_SIZE == va_next && eva >= va_next) {
				pmap_clear_bits(l2, ATTR_SW_WIRED);
				pmap->pm_stats.wired_count -= L2_SIZE /
				    PAGE_SIZE;
				continue;
			} else if (pmap_demote_l2(pmap, l2, sva) == NULL)
				panic("pmap_unwire: demotion failed");
		}
		KASSERT((pmap_load(l2) & ATTR_DESCR_MASK) == L2_TABLE,
		    ("pmap_unwire: Invalid l2 entry after demotion"));

		if (va_next > eva)
			va_next = eva;
		for (l3 = pmap_l2_to_l3(l2, sva); sva != va_next; l3++,
		    sva += L3_SIZE) {
			if (pmap_load(l3) == 0)
				continue;
			if ((pmap_load(l3) & ATTR_SW_WIRED) == 0)
				panic("pmap_unwire: l3 %#jx is missing "
				    "ATTR_SW_WIRED", (uintmax_t)pmap_load(l3));

			/*
			 * ATTR_SW_WIRED must be cleared atomically.  Although
			 * the pmap lock synchronizes access to ATTR_SW_WIRED,
			 * the System MMU may write to the entry concurrently.
			 */
			pmap_clear_bits(l3, ATTR_SW_WIRED);
			pmap->pm_stats.wired_count--;
		}
	}
	PMAP_UNLOCK(pmap);
}

/*
 *	Copy the range specified by src_addr/len
 *	from the source map to the range dst_addr/len
 *	in the destination map.
 *
 *	This routine is only advisory and need not do anything.
 *
 *	Because the executable mappings created by this routine are copied,
 *	it should not have to flush the instruction cache.
 */
void
pmap_copy(pmap_t dst_pmap, pmap_t src_pmap, vm_offset_t dst_addr, vm_size_t len,
    vm_offset_t src_addr)
{
	struct rwlock *lock;
	pd_entry_t *l0, *l1, *l2, srcptepaddr;
	pt_entry_t *dst_pte, mask, nbits, ptetemp, *src_pte;
	vm_offset_t addr, end_addr, va_next;
	vm_page_t dst_m, dstmpte, srcmpte;

	PMAP_ASSERT_STAGE1(dst_pmap);
	PMAP_ASSERT_STAGE1(src_pmap);

	if (dst_addr != src_addr)
		return;
	end_addr = src_addr + len;
	lock = NULL;
	if (dst_pmap < src_pmap) {
		PMAP_LOCK(dst_pmap);
		PMAP_LOCK(src_pmap);
	} else {
		PMAP_LOCK(src_pmap);
		PMAP_LOCK(dst_pmap);
	}
	for (addr = src_addr; addr < end_addr; addr = va_next) {
		l0 = pmap_l0(src_pmap, addr);
		if (pmap_load(l0) == 0) {
			va_next = (addr + L0_SIZE) & ~L0_OFFSET;
			if (va_next < addr)
				va_next = end_addr;
			continue;
		}

		va_next = (addr + L1_SIZE) & ~L1_OFFSET;
		if (va_next < addr)
			va_next = end_addr;
		l1 = pmap_l0_to_l1(l0, addr);
		if (pmap_load(l1) == 0)
			continue;
		if ((pmap_load(l1) & ATTR_DESCR_MASK) == L1_BLOCK) {
			KASSERT(va_next <= end_addr,
			    ("partial update of non-transparent 1G page "
			    "l1 %#lx addr %#lx end_addr %#lx va_next %#lx",
			    pmap_load(l1), addr, end_addr, va_next));
			srcptepaddr = pmap_load(l1);
			l1 = pmap_l1(dst_pmap, addr);
			if (l1 == NULL) {
				if (_pmap_alloc_l3(dst_pmap,
				    pmap_l0_pindex(addr), NULL) == NULL)
					break;
				l1 = pmap_l1(dst_pmap, addr);
			} else {
				l0 = pmap_l0(dst_pmap, addr);
				dst_m = PHYS_TO_VM_PAGE(pmap_load(l0) &
				    ~ATTR_MASK);
				dst_m->ref_count++;
			}
			KASSERT(pmap_load(l1) == 0,
			    ("1G mapping present in dst pmap "
			    "l1 %#lx addr %#lx end_addr %#lx va_next %#lx",
			    pmap_load(l1), addr, end_addr, va_next));
			pmap_store(l1, srcptepaddr & ~ATTR_SW_WIRED);
			pmap_resident_count_inc(dst_pmap, L1_SIZE / PAGE_SIZE);
			continue;
		}

		va_next = (addr + L2_SIZE) & ~L2_OFFSET;
		if (va_next < addr)
			va_next = end_addr;
		l2 = pmap_l1_to_l2(l1, addr);
		srcptepaddr = pmap_load(l2);
		if (srcptepaddr == 0)
			continue;
		if ((srcptepaddr & ATTR_DESCR_MASK) == L2_BLOCK) {
			/*
			 * We can only virtual copy whole superpages.
			 */
			if ((addr & L2_OFFSET) != 0 ||
			    addr + L2_SIZE > end_addr)
				continue;
			l2 = pmap_alloc_l2(dst_pmap, addr, &dst_m, NULL);
			if (l2 == NULL)
				break;
			if (pmap_load(l2) == 0 &&
			    ((srcptepaddr & ATTR_SW_MANAGED) == 0 ||
			    pmap_pv_insert_l2(dst_pmap, addr, srcptepaddr,
			    PMAP_ENTER_NORECLAIM, &lock))) {
				/*
				 * We leave the dirty bit unchanged because
				 * managed read/write superpage mappings are
				 * required to be dirty.  However, managed
				 * superpage mappings are not required to
				 * have their accessed bit set, so we clear
				 * it because we don't know if this mapping
				 * will be used.
				 */
				srcptepaddr &= ~ATTR_SW_WIRED;
				if ((srcptepaddr & ATTR_SW_MANAGED) != 0)
					srcptepaddr &= ~ATTR_AF;
				pmap_store(l2, srcptepaddr);
				pmap_resident_count_inc(dst_pmap, L2_SIZE /
				    PAGE_SIZE);
				atomic_add_long(&pmap_l2_mappings, 1);
			} else
				pmap_abort_ptp(dst_pmap, addr, dst_m);
			continue;
		}
		KASSERT((srcptepaddr & ATTR_DESCR_MASK) == L2_TABLE,
		    ("pmap_copy: invalid L2 entry"));
		srcptepaddr &= ~ATTR_MASK;
		srcmpte = PHYS_TO_VM_PAGE(srcptepaddr);
		KASSERT(srcmpte->ref_count > 0,
		    ("pmap_copy: source page table page is unused"));
		if (va_next > end_addr)
			va_next = end_addr;
		src_pte = (pt_entry_t *)PHYS_TO_DMAP(srcptepaddr);
		src_pte = &src_pte[pmap_l3_index(addr)];
		dstmpte = NULL;
		for (; addr < va_next; addr += PAGE_SIZE, src_pte++) {
			ptetemp = pmap_load(src_pte);

			/*
			 * We only virtual copy managed pages.
			 */
			if ((ptetemp & ATTR_SW_MANAGED) == 0)
				continue;

			if (dstmpte != NULL) {
				KASSERT(dstmpte->pindex == pmap_l2_pindex(addr),
				    ("dstmpte pindex/addr mismatch"));
				dstmpte->ref_count++;
			} else if ((dstmpte = pmap_alloc_l3(dst_pmap, addr,
			    NULL)) == NULL)
				goto out;
			dst_pte = (pt_entry_t *)
			    PHYS_TO_DMAP(VM_PAGE_TO_PHYS(dstmpte));
			dst_pte = &dst_pte[pmap_l3_index(addr)];
			if (pmap_load(dst_pte) == 0 &&
			    pmap_try_insert_pv_entry(dst_pmap, addr,
			    PHYS_TO_VM_PAGE(ptetemp & ~ATTR_MASK), &lock)) {
				/*
				 * Clear the wired, modified, and accessed
				 * (referenced) bits during the copy.
				 */
				mask = ATTR_AF | ATTR_SW_WIRED;
				nbits = 0;
				if ((ptetemp & ATTR_SW_DBM) != 0)
					nbits |= ATTR_S1_AP_RW_BIT;
				pmap_store(dst_pte, (ptetemp & ~mask) | nbits);
				pmap_resident_count_inc(dst_pmap, 1);
			} else {
				pmap_abort_ptp(dst_pmap, addr, dstmpte);
				goto out;
			}
			/* Have we copied all of the valid mappings? */ 
			if (dstmpte->ref_count >= srcmpte->ref_count)
				break;
		}
	}
out:
	/*
	 * XXX This barrier may not be needed because the destination pmap is
	 * not active.
	 */
	dsb(ishst);

	if (lock != NULL)
		rw_wunlock(lock);
	PMAP_UNLOCK(src_pmap);
	PMAP_UNLOCK(dst_pmap);
}

/*
 *	pmap_zero_page zeros the specified hardware page by mapping
 *	the page into KVM and using bzero to clear its contents.
 */
void
pmap_zero_page(vm_page_t m)
{
	vm_pointer_t va = PHYS_TO_DMAP(VM_PAGE_TO_PHYS(m));

	pagezero((void *)va);
}

/*
 *	pmap_zero_page_area zeros the specified hardware page by mapping
 *	the page into KVM and using bzero to clear its contents.
 *
 *	off and size may not cover an area beyond a single hardware page.
 */
void
pmap_zero_page_area(vm_page_t m, int off, int size)
{
	vm_pointer_t va = PHYS_TO_DMAP(VM_PAGE_TO_PHYS(m));

	if (off == 0 && size == PAGE_SIZE)
		pagezero((void *)va);
	else
		bzero((char *)va + off, size);
}

/*
 *	pmap_copy_page copies the specified (machine independent)
 *	page by mapping the page into virtual memory and using
 *	bcopy to copy the page, one machine dependent page at a
 *	time.
 */
void
pmap_copy_page(vm_page_t msrc, vm_page_t mdst)
{
	vm_pointer_t src = PHYS_TO_DMAP(VM_PAGE_TO_PHYS(msrc));
	vm_pointer_t dst = PHYS_TO_DMAP(VM_PAGE_TO_PHYS(mdst));

#if __has_feature(capabilities)
	pagecopy_cleartags((void *)src, (void *)dst);
}

void
pmap_copy_page_tags(vm_page_t msrc, vm_page_t mdst)
{
	vm_pointer_t src = PHYS_TO_DMAP(VM_PAGE_TO_PHYS(msrc));
	vm_pointer_t dst = PHYS_TO_DMAP(VM_PAGE_TO_PHYS(mdst));

#endif
	pagecopy((void *)src, (void *)dst);
}

int unmapped_buf_allowed = 1;

void
pmap_copy_pages(vm_page_t ma[], vm_offset_t a_offset, vm_page_t mb[],
    vm_offset_t b_offset, int xfersize)
{
	void *a_cp, *b_cp;
	vm_page_t m_a, m_b;
	vm_paddr_t p_a, p_b;
	vm_offset_t a_pg_offset, b_pg_offset;
	int cnt;

	while (xfersize > 0) {
		a_pg_offset = a_offset & PAGE_MASK;
		m_a = ma[a_offset >> PAGE_SHIFT];
		p_a = m_a->phys_addr;
		b_pg_offset = b_offset & PAGE_MASK;
		m_b = mb[b_offset >> PAGE_SHIFT];
		p_b = m_b->phys_addr;
		cnt = min(xfersize, PAGE_SIZE - a_pg_offset);
		cnt = min(cnt, PAGE_SIZE - b_pg_offset);
		if (__predict_false(!PHYS_IN_DMAP(p_a))) {
			panic("!DMAP a %lx", p_a);
		} else {
			a_cp = (char *)PHYS_TO_DMAP(p_a) + a_pg_offset;
		}
		if (__predict_false(!PHYS_IN_DMAP(p_b))) {
			panic("!DMAP b %lx", p_b);
		} else {
			b_cp = (char *)PHYS_TO_DMAP(p_b) + b_pg_offset;
		}
		bcopy(a_cp, b_cp, cnt);
		a_offset += cnt;
		b_offset += cnt;
		xfersize -= cnt;
	}
}

vm_pointer_t
pmap_quick_enter_page(vm_page_t m)
{

	return (PHYS_TO_DMAP(VM_PAGE_TO_PHYS(m)));
}

void
pmap_quick_remove_page(vm_offset_t addr)
{
}

/*
 * Returns true if the pmap's pv is one of the first
 * 16 pvs linked to from this page.  This count may
 * be changed upwards or downwards in the future; it
 * is only necessary that true be returned for a small
 * subset of pmaps for proper page aging.
 */
boolean_t
pmap_page_exists_quick(pmap_t pmap, vm_page_t m)
{
	struct md_page *pvh;
	struct rwlock *lock;
	pv_entry_t pv;
	int loops = 0;
	boolean_t rv;

	KASSERT((m->oflags & VPO_UNMANAGED) == 0,
	    ("pmap_page_exists_quick: page %p is not managed", m));
	rv = FALSE;
	lock = VM_PAGE_TO_PV_LIST_LOCK(m);
	rw_rlock(lock);
	TAILQ_FOREACH(pv, &m->md.pv_list, pv_next) {
		if (PV_PMAP(pv) == pmap) {
			rv = TRUE;
			break;
		}
		loops++;
		if (loops >= 16)
			break;
	}
	if (!rv && loops < 16 && (m->flags & PG_FICTITIOUS) == 0) {
		pvh = page_to_pvh(m);
		TAILQ_FOREACH(pv, &pvh->pv_list, pv_next) {
			if (PV_PMAP(pv) == pmap) {
				rv = TRUE;
				break;
			}
			loops++;
			if (loops >= 16)
				break;
		}
	}
	rw_runlock(lock);
	return (rv);
}

/*
 *	pmap_page_wired_mappings:
 *
 *	Return the number of managed mappings to the given physical page
 *	that are wired.
 */
int
pmap_page_wired_mappings(vm_page_t m)
{
	struct rwlock *lock;
	struct md_page *pvh;
	pmap_t pmap;
	pt_entry_t *pte;
	pv_entry_t pv;
	int count, md_gen, pvh_gen;

	if ((m->oflags & VPO_UNMANAGED) != 0)
		return (0);
	lock = VM_PAGE_TO_PV_LIST_LOCK(m);
	rw_rlock(lock);
restart:
	count = 0;
	TAILQ_FOREACH(pv, &m->md.pv_list, pv_next) {
		pmap = PV_PMAP(pv);
		if (!PMAP_TRYLOCK(pmap)) {
			md_gen = m->md.pv_gen;
			rw_runlock(lock);
			PMAP_LOCK(pmap);
			rw_rlock(lock);
			if (md_gen != m->md.pv_gen) {
				PMAP_UNLOCK(pmap);
				goto restart;
			}
		}
		pte = pmap_pte_exists(pmap, pv->pv_va, 3, __func__);
		if ((pmap_load(pte) & ATTR_SW_WIRED) != 0)
			count++;
		PMAP_UNLOCK(pmap);
	}
	if ((m->flags & PG_FICTITIOUS) == 0) {
		pvh = page_to_pvh(m);
		TAILQ_FOREACH(pv, &pvh->pv_list, pv_next) {
			pmap = PV_PMAP(pv);
			if (!PMAP_TRYLOCK(pmap)) {
				md_gen = m->md.pv_gen;
				pvh_gen = pvh->pv_gen;
				rw_runlock(lock);
				PMAP_LOCK(pmap);
				rw_rlock(lock);
				if (md_gen != m->md.pv_gen ||
				    pvh_gen != pvh->pv_gen) {
					PMAP_UNLOCK(pmap);
					goto restart;
				}
			}
			pte = pmap_pte_exists(pmap, pv->pv_va, 2, __func__);
			if ((pmap_load(pte) & ATTR_SW_WIRED) != 0)
				count++;
			PMAP_UNLOCK(pmap);
		}
	}
	rw_runlock(lock);
	return (count);
}

/*
 * Returns true if the given page is mapped individually or as part of
 * a 2mpage.  Otherwise, returns false.
 */
bool
pmap_page_is_mapped(vm_page_t m)
{
	struct rwlock *lock;
	bool rv;

	if ((m->oflags & VPO_UNMANAGED) != 0)
		return (false);
	lock = VM_PAGE_TO_PV_LIST_LOCK(m);
	rw_rlock(lock);
	rv = !TAILQ_EMPTY(&m->md.pv_list) ||
	    ((m->flags & PG_FICTITIOUS) == 0 &&
	    !TAILQ_EMPTY(&page_to_pvh(m)->pv_list));
	rw_runlock(lock);
	return (rv);
}

/*
 * Destroy all managed, non-wired mappings in the given user-space
 * pmap.  This pmap cannot be active on any processor besides the
 * caller.
 *
 * This function cannot be applied to the kernel pmap.  Moreover, it
 * is not intended for general use.  It is only to be used during
 * process termination.  Consequently, it can be implemented in ways
 * that make it faster than pmap_remove().  First, it can more quickly
 * destroy mappings by iterating over the pmap's collection of PV
 * entries, rather than searching the page table.  Second, it doesn't
 * have to test and clear the page table entries atomically, because
 * no processor is currently accessing the user address space.  In
 * particular, a page table entry's dirty bit won't change state once
 * this function starts.
 */
void
pmap_remove_pages(pmap_t pmap)
{
	pd_entry_t *pde;
	pt_entry_t *pte, tpte;
	struct spglist free;
	vm_page_t m, ml3, mt;
	pv_entry_t pv;
	struct md_page *pvh;
	struct pv_chunk *pc, *npc;
	struct rwlock *lock;
	int64_t bit;
	uint64_t inuse, bitmask;
	int allfree, field, freed, idx, lvl;
	vm_paddr_t pa;

	lock = NULL;

	SLIST_INIT(&free);
	PMAP_LOCK(pmap);
	TAILQ_FOREACH_SAFE(pc, &pmap->pm_pvchunk, pc_list, npc) {
		allfree = 1;
		freed = 0;
		for (field = 0; field < _NPCM; field++) {
			inuse = ~pc->pc_map[field] & pc_freemask[field];
			while (inuse != 0) {
				bit = ffsl(inuse) - 1;
				bitmask = 1UL << bit;
				idx = field * 64 + bit;
				pv = &pc->pc_pventry[idx];
				inuse &= ~bitmask;

				pde = pmap_pde(pmap, pv->pv_va, &lvl);
				KASSERT(pde != NULL,
				    ("Attempting to remove an unmapped page"));

				switch(lvl) {
				case 1:
					pte = pmap_l1_to_l2(pde, pv->pv_va);
					tpte = pmap_load(pte); 
					KASSERT((tpte & ATTR_DESCR_MASK) ==
					    L2_BLOCK,
					    ("Attempting to remove an invalid "
					    "block: %lx", tpte));
					break;
				case 2:
					pte = pmap_l2_to_l3(pde, pv->pv_va);
					tpte = pmap_load(pte);
					KASSERT((tpte & ATTR_DESCR_MASK) ==
					    L3_PAGE,
					    ("Attempting to remove an invalid "
					     "page: %lx", tpte));
					break;
				default:
					panic(
					    "Invalid page directory level: %d",
					    lvl);
				}

/*
 * We cannot remove wired pages from a process' mapping at this time
 */
				if (tpte & ATTR_SW_WIRED) {
					allfree = 0;
					continue;
				}

				/* Mark free */
				pc->pc_map[field] |= bitmask;

				/*
				 * Because this pmap is not active on other
				 * processors, the dirty bit cannot have
				 * changed state since we last loaded pte.
				 */
				pmap_clear(pte);

				pa = tpte & ~ATTR_MASK;

				m = PHYS_TO_VM_PAGE(pa);
				KASSERT(m->phys_addr == pa,
				    ("vm_page_t %p phys_addr mismatch %016jx %016jx",
				    m, (uintmax_t)m->phys_addr,
				    (uintmax_t)tpte));

				KASSERT((m->flags & PG_FICTITIOUS) != 0 ||
				    m < &vm_page_array[vm_page_array_size],
				    ("pmap_remove_pages: bad pte %#jx",
				    (uintmax_t)tpte));

				/*
				 * Update the vm_page_t clean/reference bits.
				 */
				if (pmap_pte_dirty(pmap, tpte)) {
					switch (lvl) {
					case 1:
						for (mt = m; mt < &m[L2_SIZE / PAGE_SIZE]; mt++)
							vm_page_dirty(mt);
						break;
					case 2:
						vm_page_dirty(m);
						break;
					}
				}

				CHANGE_PV_LIST_LOCK_TO_VM_PAGE(&lock, m);

				switch (lvl) {
				case 1:
					pmap_resident_count_dec(pmap,
					    L2_SIZE / PAGE_SIZE);
					pvh = page_to_pvh(m);
					TAILQ_REMOVE(&pvh->pv_list, pv,pv_next);
					pvh->pv_gen++;
					if (TAILQ_EMPTY(&pvh->pv_list)) {
						for (mt = m; mt < &m[L2_SIZE / PAGE_SIZE]; mt++)
							if ((mt->a.flags & PGA_WRITEABLE) != 0 &&
							    TAILQ_EMPTY(&mt->md.pv_list))
								vm_page_aflag_clear(mt, PGA_WRITEABLE);
					}
					ml3 = pmap_remove_pt_page(pmap,
					    pv->pv_va);
					if (ml3 != NULL) {
						KASSERT(ml3->valid == VM_PAGE_BITS_ALL,
						    ("pmap_remove_pages: l3 page not promoted"));
						pmap_resident_count_dec(pmap,1);
						KASSERT(ml3->ref_count == NL3PG,
						    ("pmap_remove_pages: l3 page ref count error"));
						ml3->ref_count = 0;
						pmap_add_delayed_free_list(ml3,
						    &free, FALSE);
					}
					break;
				case 2:
					pmap_resident_count_dec(pmap, 1);
					TAILQ_REMOVE(&m->md.pv_list, pv,
					    pv_next);
					m->md.pv_gen++;
					if ((m->a.flags & PGA_WRITEABLE) != 0 &&
					    TAILQ_EMPTY(&m->md.pv_list) &&
					    (m->flags & PG_FICTITIOUS) == 0) {
						pvh = page_to_pvh(m);
						if (TAILQ_EMPTY(&pvh->pv_list))
							vm_page_aflag_clear(m,
							    PGA_WRITEABLE);
					}
					break;
				}
				pmap_unuse_pt(pmap, pv->pv_va, pmap_load(pde),
				    &free);
				freed++;
			}
		}
		PV_STAT(atomic_add_long(&pv_entry_frees, freed));
		PV_STAT(atomic_add_int(&pv_entry_spare, freed));
		PV_STAT(atomic_subtract_long(&pv_entry_count, freed));
		if (allfree) {
			TAILQ_REMOVE(&pmap->pm_pvchunk, pc, pc_list);
			free_pv_chunk(pc);
		}
	}
	if (lock != NULL)
		rw_wunlock(lock);
	pmap_invalidate_all(pmap);
	PMAP_UNLOCK(pmap);
	vm_page_free_pages_toq(&free, true);
}

/*
 * This is used to check if a page has been accessed or modified.
 */
static boolean_t
pmap_page_test_mappings(vm_page_t m, boolean_t accessed, boolean_t modified)
{
	struct rwlock *lock;
	pv_entry_t pv;
	struct md_page *pvh;
	pt_entry_t *pte, mask, value;
	pmap_t pmap;
	int md_gen, pvh_gen;
	boolean_t rv;

	rv = FALSE;
	lock = VM_PAGE_TO_PV_LIST_LOCK(m);
	rw_rlock(lock);
restart:
	TAILQ_FOREACH(pv, &m->md.pv_list, pv_next) {
		pmap = PV_PMAP(pv);
		PMAP_ASSERT_STAGE1(pmap);
		if (!PMAP_TRYLOCK(pmap)) {
			md_gen = m->md.pv_gen;
			rw_runlock(lock);
			PMAP_LOCK(pmap);
			rw_rlock(lock);
			if (md_gen != m->md.pv_gen) {
				PMAP_UNLOCK(pmap);
				goto restart;
			}
		}
		pte = pmap_pte_exists(pmap, pv->pv_va, 3, __func__);
		mask = 0;
		value = 0;
		if (modified) {
			mask |= ATTR_S1_AP_RW_BIT;
			value |= ATTR_S1_AP(ATTR_S1_AP_RW);
		}
		if (accessed) {
			mask |= ATTR_AF | ATTR_DESCR_MASK;
			value |= ATTR_AF | L3_PAGE;
		}
		rv = (pmap_load(pte) & mask) == value;
		PMAP_UNLOCK(pmap);
		if (rv)
			goto out;
	}
	if ((m->flags & PG_FICTITIOUS) == 0) {
		pvh = page_to_pvh(m);
		TAILQ_FOREACH(pv, &pvh->pv_list, pv_next) {
			pmap = PV_PMAP(pv);
			PMAP_ASSERT_STAGE1(pmap);
			if (!PMAP_TRYLOCK(pmap)) {
				md_gen = m->md.pv_gen;
				pvh_gen = pvh->pv_gen;
				rw_runlock(lock);
				PMAP_LOCK(pmap);
				rw_rlock(lock);
				if (md_gen != m->md.pv_gen ||
				    pvh_gen != pvh->pv_gen) {
					PMAP_UNLOCK(pmap);
					goto restart;
				}
			}
			pte = pmap_pte_exists(pmap, pv->pv_va, 2, __func__);
			mask = 0;
			value = 0;
			if (modified) {
				mask |= ATTR_S1_AP_RW_BIT;
				value |= ATTR_S1_AP(ATTR_S1_AP_RW);
			}
			if (accessed) {
				mask |= ATTR_AF | ATTR_DESCR_MASK;
				value |= ATTR_AF | L2_BLOCK;
			}
			rv = (pmap_load(pte) & mask) == value;
			PMAP_UNLOCK(pmap);
			if (rv)
				goto out;
		}
	}
out:
	rw_runlock(lock);
	return (rv);
}

/*
 *	pmap_is_modified:
 *
 *	Return whether or not the specified physical page was modified
 *	in any physical maps.
 */
boolean_t
pmap_is_modified(vm_page_t m)
{

	KASSERT((m->oflags & VPO_UNMANAGED) == 0,
	    ("pmap_is_modified: page %p is not managed", m));

	/*
	 * If the page is not busied then this check is racy.
	 */
	if (!pmap_page_is_write_mapped(m))
		return (FALSE);
	return (pmap_page_test_mappings(m, FALSE, TRUE));
}

/*
 *	pmap_is_prefaultable:
 *
 *	Return whether or not the specified virtual address is eligible
 *	for prefault.
 */
boolean_t
pmap_is_prefaultable(pmap_t pmap, vm_offset_t addr)
{
	pd_entry_t *pde;
	pt_entry_t *pte;
	boolean_t rv;
	int lvl;

	/*
	 * Return TRUE if and only if the L3 entry for the specified virtual
	 * address is allocated but invalid.
	 */
	rv = FALSE;
	PMAP_LOCK(pmap);
	pde = pmap_pde(pmap, addr, &lvl);
	if (pde != NULL && lvl == 2) {
		pte = pmap_l2_to_l3(pde, addr);
		rv = pmap_load(pte) == 0;
	}
	PMAP_UNLOCK(pmap);
	return (rv);
}

/*
 *	pmap_is_referenced:
 *
 *	Return whether or not the specified physical page was referenced
 *	in any physical maps.
 */
boolean_t
pmap_is_referenced(vm_page_t m)
{

	KASSERT((m->oflags & VPO_UNMANAGED) == 0,
	    ("pmap_is_referenced: page %p is not managed", m));
	return (pmap_page_test_mappings(m, TRUE, FALSE));
}

/*
 * Clear the write and modified bits in each of the given page's mappings.
 */
void
pmap_remove_write(vm_page_t m)
{
	struct md_page *pvh;
	pmap_t pmap;
	struct rwlock *lock;
	pv_entry_t next_pv, pv;
	pt_entry_t oldpte, *pte;
	vm_offset_t va;
	int md_gen, pvh_gen;

	KASSERT((m->oflags & VPO_UNMANAGED) == 0,
	    ("pmap_remove_write: page %p is not managed", m));
	vm_page_assert_busied(m);

	if (!pmap_page_is_write_mapped(m))
		return;
	lock = VM_PAGE_TO_PV_LIST_LOCK(m);
	pvh = (m->flags & PG_FICTITIOUS) != 0 ? &pv_dummy : page_to_pvh(m);
	rw_wlock(lock);
retry:
	TAILQ_FOREACH_SAFE(pv, &pvh->pv_list, pv_next, next_pv) {
		pmap = PV_PMAP(pv);
		PMAP_ASSERT_STAGE1(pmap);
		if (!PMAP_TRYLOCK(pmap)) {
			pvh_gen = pvh->pv_gen;
			rw_wunlock(lock);
			PMAP_LOCK(pmap);
			rw_wlock(lock);
			if (pvh_gen != pvh->pv_gen) {
				PMAP_UNLOCK(pmap);
				goto retry;
			}
		}
		va = pv->pv_va;
		pte = pmap_pte_exists(pmap, va, 2, __func__);
		if ((pmap_load(pte) & ATTR_SW_DBM) != 0)
			(void)pmap_demote_l2_locked(pmap, pte, va, &lock);
		KASSERT(lock == VM_PAGE_TO_PV_LIST_LOCK(m),
		    ("inconsistent pv lock %p %p for page %p",
		    lock, VM_PAGE_TO_PV_LIST_LOCK(m), m));
		PMAP_UNLOCK(pmap);
	}
	TAILQ_FOREACH(pv, &m->md.pv_list, pv_next) {
		pmap = PV_PMAP(pv);
		PMAP_ASSERT_STAGE1(pmap);
		if (!PMAP_TRYLOCK(pmap)) {
			pvh_gen = pvh->pv_gen;
			md_gen = m->md.pv_gen;
			rw_wunlock(lock);
			PMAP_LOCK(pmap);
			rw_wlock(lock);
			if (pvh_gen != pvh->pv_gen ||
			    md_gen != m->md.pv_gen) {
				PMAP_UNLOCK(pmap);
				goto retry;
			}
		}
		pte = pmap_pte_exists(pmap, pv->pv_va, 3, __func__);
		oldpte = pmap_load(pte);
		if ((oldpte & ATTR_SW_DBM) != 0) {
			while (!atomic_fcmpset_64(pte, &oldpte,
			    (oldpte | ATTR_S1_AP_RW_BIT) & ~ATTR_SW_DBM))
				cpu_spinwait();
			if ((oldpte & ATTR_S1_AP_RW_BIT) ==
			    ATTR_S1_AP(ATTR_S1_AP_RW))
				vm_page_dirty(m);
			pmap_invalidate_page(pmap, pv->pv_va, true);
		}
		PMAP_UNLOCK(pmap);
	}
	rw_wunlock(lock);
	vm_page_aflag_clear(m, PGA_WRITEABLE);
}

/*
 *	pmap_ts_referenced:
 *
 *	Return a count of reference bits for a page, clearing those bits.
 *	It is not necessary for every reference bit to be cleared, but it
 *	is necessary that 0 only be returned when there are truly no
 *	reference bits set.
 *
 *	As an optimization, update the page's dirty field if a modified bit is
 *	found while counting reference bits.  This opportunistic update can be
 *	performed at low cost and can eliminate the need for some future calls
 *	to pmap_is_modified().  However, since this function stops after
 *	finding PMAP_TS_REFERENCED_MAX reference bits, it may not detect some
 *	dirty pages.  Those dirty pages will only be detected by a future call
 *	to pmap_is_modified().
 */
int
pmap_ts_referenced(vm_page_t m)
{
	struct md_page *pvh;
	pv_entry_t pv, pvf;
	pmap_t pmap;
	struct rwlock *lock;
	pt_entry_t *pte, tpte;
	vm_offset_t va;
	vm_paddr_t pa;
	int cleared, md_gen, not_cleared, pvh_gen;
	struct spglist free;

	KASSERT((m->oflags & VPO_UNMANAGED) == 0,
	    ("pmap_ts_referenced: page %p is not managed", m));
	SLIST_INIT(&free);
	cleared = 0;
	pa = VM_PAGE_TO_PHYS(m);
	lock = PHYS_TO_PV_LIST_LOCK(pa);
	pvh = (m->flags & PG_FICTITIOUS) != 0 ? &pv_dummy : page_to_pvh(m);
	rw_wlock(lock);
retry:
	not_cleared = 0;
	if ((pvf = TAILQ_FIRST(&pvh->pv_list)) == NULL)
		goto small_mappings;
	pv = pvf;
	do {
		if (pvf == NULL)
			pvf = pv;
		pmap = PV_PMAP(pv);
		if (!PMAP_TRYLOCK(pmap)) {
			pvh_gen = pvh->pv_gen;
			rw_wunlock(lock);
			PMAP_LOCK(pmap);
			rw_wlock(lock);
			if (pvh_gen != pvh->pv_gen) {
				PMAP_UNLOCK(pmap);
				goto retry;
			}
		}
		va = pv->pv_va;
		pte = pmap_pte_exists(pmap, va, 2, __func__);
		tpte = pmap_load(pte);
		if (pmap_pte_dirty(pmap, tpte)) {
			/*
			 * Although "tpte" is mapping a 2MB page, because
			 * this function is called at a 4KB page granularity,
			 * we only update the 4KB page under test.
			 */
			vm_page_dirty(m);
		}
		if ((tpte & ATTR_AF) != 0) {
			/*
			 * Since this reference bit is shared by 512 4KB pages,
			 * it should not be cleared every time it is tested.
			 * Apply a simple "hash" function on the physical page
			 * number, the virtual superpage number, and the pmap
			 * address to select one 4KB page out of the 512 on
			 * which testing the reference bit will result in
			 * clearing that reference bit.  This function is
			 * designed to avoid the selection of the same 4KB page
			 * for every 2MB page mapping.
			 *
			 * On demotion, a mapping that hasn't been referenced
			 * is simply destroyed.  To avoid the possibility of a
			 * subsequent page fault on a demoted wired mapping,
			 * always leave its reference bit set.  Moreover,
			 * since the superpage is wired, the current state of
			 * its reference bit won't affect page replacement.
			 */
			if ((((pa >> PAGE_SHIFT) ^ (va >> L2_SHIFT) ^
			    (uintptr_t)pmap) & (Ln_ENTRIES - 1)) == 0 &&
			    (tpte & ATTR_SW_WIRED) == 0) {
				pmap_clear_bits(pte, ATTR_AF);
				pmap_invalidate_page(pmap, va, true);
				cleared++;
			} else
				not_cleared++;
		}
		PMAP_UNLOCK(pmap);
		/* Rotate the PV list if it has more than one entry. */
		if (TAILQ_NEXT(pv, pv_next) != NULL) {
			TAILQ_REMOVE(&pvh->pv_list, pv, pv_next);
			TAILQ_INSERT_TAIL(&pvh->pv_list, pv, pv_next);
			pvh->pv_gen++;
		}
		if (cleared + not_cleared >= PMAP_TS_REFERENCED_MAX)
			goto out;
	} while ((pv = TAILQ_FIRST(&pvh->pv_list)) != pvf);
small_mappings:
	if ((pvf = TAILQ_FIRST(&m->md.pv_list)) == NULL)
		goto out;
	pv = pvf;
	do {
		if (pvf == NULL)
			pvf = pv;
		pmap = PV_PMAP(pv);
		if (!PMAP_TRYLOCK(pmap)) {
			pvh_gen = pvh->pv_gen;
			md_gen = m->md.pv_gen;
			rw_wunlock(lock);
			PMAP_LOCK(pmap);
			rw_wlock(lock);
			if (pvh_gen != pvh->pv_gen || md_gen != m->md.pv_gen) {
				PMAP_UNLOCK(pmap);
				goto retry;
			}
		}
		pte = pmap_pte_exists(pmap, pv->pv_va, 3, __func__);
		tpte = pmap_load(pte);
		if (pmap_pte_dirty(pmap, tpte))
			vm_page_dirty(m);
		if ((tpte & ATTR_AF) != 0) {
			if ((tpte & ATTR_SW_WIRED) == 0) {
				pmap_clear_bits(pte, ATTR_AF);
				pmap_invalidate_page(pmap, pv->pv_va, true);
				cleared++;
			} else
				not_cleared++;
		}
		PMAP_UNLOCK(pmap);
		/* Rotate the PV list if it has more than one entry. */
		if (TAILQ_NEXT(pv, pv_next) != NULL) {
			TAILQ_REMOVE(&m->md.pv_list, pv, pv_next);
			TAILQ_INSERT_TAIL(&m->md.pv_list, pv, pv_next);
			m->md.pv_gen++;
		}
	} while ((pv = TAILQ_FIRST(&m->md.pv_list)) != pvf && cleared +
	    not_cleared < PMAP_TS_REFERENCED_MAX);
out:
	rw_wunlock(lock);
	vm_page_free_pages_toq(&free, true);
	return (cleared + not_cleared);
}

/*
 *	Apply the given advice to the specified range of addresses within the
 *	given pmap.  Depending on the advice, clear the referenced and/or
 *	modified flags in each mapping and set the mapped page's dirty field.
 */
void
pmap_advise(pmap_t pmap, vm_offset_t sva, vm_offset_t eva, int advice)
{
	struct rwlock *lock;
	vm_offset_t va, va_next;
	vm_page_t m;
	pd_entry_t *l0, *l1, *l2, oldl2;
	pt_entry_t *l3, oldl3;

	PMAP_ASSERT_STAGE1(pmap);

	if (advice != MADV_DONTNEED && advice != MADV_FREE)
		return;

	PMAP_LOCK(pmap);
	for (; sva < eva; sva = va_next) {
		l0 = pmap_l0(pmap, sva);
		if (pmap_load(l0) == 0) {
			va_next = (sva + L0_SIZE) & ~L0_OFFSET;
			if (va_next < sva)
				va_next = eva;
			continue;
		}

		va_next = (sva + L1_SIZE) & ~L1_OFFSET;
		if (va_next < sva)
			va_next = eva;
		l1 = pmap_l0_to_l1(l0, sva);
		if (pmap_load(l1) == 0)
			continue;
		if ((pmap_load(l1) & ATTR_DESCR_MASK) == L1_BLOCK) {
			KASSERT(va_next <= eva,
			    ("partial update of non-transparent 1G page "
			    "l1 %#lx sva %#lx eva %#lx va_next %#lx",
			    pmap_load(l1), sva, eva, va_next));
			continue;
		}

		va_next = (sva + L2_SIZE) & ~L2_OFFSET;
		if (va_next < sva)
			va_next = eva;
		l2 = pmap_l1_to_l2(l1, sva);
		oldl2 = pmap_load(l2);
		if (oldl2 == 0)
			continue;
		if ((oldl2 & ATTR_DESCR_MASK) == L2_BLOCK) {
			if ((oldl2 & ATTR_SW_MANAGED) == 0)
				continue;
			lock = NULL;
			if (!pmap_demote_l2_locked(pmap, l2, sva, &lock)) {
				if (lock != NULL)
					rw_wunlock(lock);

				/*
				 * The 2MB page mapping was destroyed.
				 */
				continue;
			}

			/*
			 * Unless the page mappings are wired, remove the
			 * mapping to a single page so that a subsequent
			 * access may repromote.  Choosing the last page
			 * within the address range [sva, min(va_next, eva))
			 * generally results in more repromotions.  Since the
			 * underlying page table page is fully populated, this
			 * removal never frees a page table page.
			 */
			if ((oldl2 & ATTR_SW_WIRED) == 0) {
				va = eva;
				if (va > va_next)
					va = va_next;
				va -= PAGE_SIZE;
				KASSERT(va >= sva,
				    ("pmap_advise: no address gap"));
				l3 = pmap_l2_to_l3(l2, va);
				KASSERT(pmap_load(l3) != 0,
				    ("pmap_advise: invalid PTE"));
				pmap_remove_l3(pmap, l3, va, pmap_load(l2),
				    NULL, &lock);
			}
			if (lock != NULL)
				rw_wunlock(lock);
		}
		KASSERT((pmap_load(l2) & ATTR_DESCR_MASK) == L2_TABLE,
		    ("pmap_advise: invalid L2 entry after demotion"));
		if (va_next > eva)
			va_next = eva;
		va = va_next;
		for (l3 = pmap_l2_to_l3(l2, sva); sva != va_next; l3++,
		    sva += L3_SIZE) {
			oldl3 = pmap_load(l3);
			if ((oldl3 & (ATTR_SW_MANAGED | ATTR_DESCR_MASK)) !=
			    (ATTR_SW_MANAGED | L3_PAGE))
				goto maybe_invlrng;
			else if (pmap_pte_dirty(pmap, oldl3)) {
				if (advice == MADV_DONTNEED) {
					/*
					 * Future calls to pmap_is_modified()
					 * can be avoided by making the page
					 * dirty now.
					 */
					m = PHYS_TO_VM_PAGE(oldl3 & ~ATTR_MASK);
					vm_page_dirty(m);
				}
				while (!atomic_fcmpset_long(l3, &oldl3,
				    (oldl3 & ~ATTR_AF) |
				    ATTR_S1_AP(ATTR_S1_AP_RO)))
					cpu_spinwait();
			} else if ((oldl3 & ATTR_AF) != 0)
				pmap_clear_bits(l3, ATTR_AF);
			else
				goto maybe_invlrng;
			if (va == va_next)
				va = sva;
			continue;
maybe_invlrng:
			if (va != va_next) {
				pmap_invalidate_range(pmap, va, sva, true);
				va = va_next;
			}
		}
		if (va != va_next)
			pmap_invalidate_range(pmap, va, sva, true);
	}
	PMAP_UNLOCK(pmap);
}

/*
 *	Clear the modify bits on the specified physical page.
 */
void
pmap_clear_modify(vm_page_t m)
{
	struct md_page *pvh;
	struct rwlock *lock;
	pmap_t pmap;
	pv_entry_t next_pv, pv;
	pd_entry_t *l2, oldl2;
	pt_entry_t *l3, oldl3;
	vm_offset_t va;
	int md_gen, pvh_gen;

	KASSERT((m->oflags & VPO_UNMANAGED) == 0,
	    ("pmap_clear_modify: page %p is not managed", m));
	vm_page_assert_busied(m);

	if (!pmap_page_is_write_mapped(m))
		return;
	pvh = (m->flags & PG_FICTITIOUS) != 0 ? &pv_dummy : page_to_pvh(m);
	lock = VM_PAGE_TO_PV_LIST_LOCK(m);
	rw_wlock(lock);
restart:
	TAILQ_FOREACH_SAFE(pv, &pvh->pv_list, pv_next, next_pv) {
		pmap = PV_PMAP(pv);
		PMAP_ASSERT_STAGE1(pmap);
		if (!PMAP_TRYLOCK(pmap)) {
			pvh_gen = pvh->pv_gen;
			rw_wunlock(lock);
			PMAP_LOCK(pmap);
			rw_wlock(lock);
			if (pvh_gen != pvh->pv_gen) {
				PMAP_UNLOCK(pmap);
				goto restart;
			}
		}
		va = pv->pv_va;
		l2 = pmap_l2(pmap, va);
		oldl2 = pmap_load(l2);
		/* If oldl2 has ATTR_SW_DBM set, then it is also dirty. */
		if ((oldl2 & ATTR_SW_DBM) != 0 &&
		    pmap_demote_l2_locked(pmap, l2, va, &lock) &&
		    (oldl2 & ATTR_SW_WIRED) == 0) {
			/*
			 * Write protect the mapping to a single page so that
			 * a subsequent write access may repromote.
			 */
			va += VM_PAGE_TO_PHYS(m) - (oldl2 & ~ATTR_MASK);
			l3 = pmap_l2_to_l3(l2, va);
			oldl3 = pmap_load(l3);
			while (!atomic_fcmpset_long(l3, &oldl3,
			    (oldl3 & ~ATTR_SW_DBM) | ATTR_S1_AP(ATTR_S1_AP_RO)))
				cpu_spinwait();
			vm_page_dirty(m);
			pmap_invalidate_page(pmap, va, true);
		}
		PMAP_UNLOCK(pmap);
	}
	TAILQ_FOREACH(pv, &m->md.pv_list, pv_next) {
		pmap = PV_PMAP(pv);
		PMAP_ASSERT_STAGE1(pmap);
		if (!PMAP_TRYLOCK(pmap)) {
			md_gen = m->md.pv_gen;
			pvh_gen = pvh->pv_gen;
			rw_wunlock(lock);
			PMAP_LOCK(pmap);
			rw_wlock(lock);
			if (pvh_gen != pvh->pv_gen || md_gen != m->md.pv_gen) {
				PMAP_UNLOCK(pmap);
				goto restart;
			}
		}
		l2 = pmap_l2(pmap, pv->pv_va);
		l3 = pmap_l2_to_l3(l2, pv->pv_va);
		oldl3 = pmap_load(l3);
		if ((oldl3 & (ATTR_S1_AP_RW_BIT | ATTR_SW_DBM)) == ATTR_SW_DBM){
			pmap_set_bits(l3, ATTR_S1_AP(ATTR_S1_AP_RO));
			pmap_invalidate_page(pmap, pv->pv_va, true);
		}
		PMAP_UNLOCK(pmap);
	}
	rw_wunlock(lock);
}

void *
pmap_mapbios(vm_paddr_t pa, vm_size_t size)
{
	struct pmap_preinit_mapping *ppim;
	vm_pointer_t va;
	pd_entry_t *pde;
	pt_entry_t *l2;
	vm_offset_t offset;
	int i, lvl, l2_blocks, free_l2_count, start_idx;

	if (!vm_initialized) {
		/*
		 * No L3 ptables so map entire L2 blocks where start VA is:
		 * 	preinit_map_va + start_idx * L2_SIZE
		 * There may be duplicate mappings (multiple VA -> same PA) but
		 * ARM64 dcache is always PIPT so that's acceptable.
		 */
		 if (size == 0)
			 return (NULL);

		 /* Calculate how many L2 blocks are needed for the mapping */
		l2_blocks = (roundup2(pa + size, L2_SIZE) -
		    rounddown2(pa, L2_SIZE)) >> L2_SHIFT;

		offset = pa & L2_OFFSET;

		if (preinit_map_va == 0)
			return (NULL);

		/* Map 2MiB L2 blocks from reserved VA space */

		free_l2_count = 0;
		start_idx = -1;
		/* Find enough free contiguous VA space */
		for (i = 0; i < PMAP_PREINIT_MAPPING_COUNT; i++) {
			ppim = pmap_preinit_mapping + i;
			if (free_l2_count > 0 && ppim->pa != 0) {
				/* Not enough space here */
				free_l2_count = 0;
				start_idx = -1;
				continue;
			}

			if (ppim->pa == 0) {
				/* Free L2 block */
				if (start_idx == -1)
					start_idx = i;
				free_l2_count++;
				if (free_l2_count == l2_blocks)
					break;
			}
		}
		if (free_l2_count != l2_blocks)
			panic("%s: too many preinit mappings", __func__);

		va = preinit_map_va + (start_idx * L2_SIZE);
		for (i = start_idx; i < start_idx + l2_blocks; i++) {
			/* Mark entries as allocated */
			ppim = pmap_preinit_mapping + i;
			ppim->pa = pa;
			ppim->va = va + offset;
			ppim->size = size;
		}

		/* Map L2 blocks */
		pa = rounddown2(pa, L2_SIZE);
		for (i = 0; i < l2_blocks; i++) {
			pde = pmap_pde(kernel_pmap, va, &lvl);
			KASSERT(pde != NULL,
			    ("pmap_mapbios: Invalid page entry, va: 0x%lx",
			    (vm_offset_t)va));
			KASSERT(lvl == 1,
			    ("pmap_mapbios: Invalid level %d", lvl));

			/* Insert L2_BLOCK */
			l2 = pmap_l1_to_l2(pde, va);
			pmap_load_store(l2,
			    pa | ATTR_DEFAULT | ATTR_S1_XN |
			    ATTR_S1_IDX(VM_MEMATTR_WRITE_BACK) | L2_BLOCK);

			va += L2_SIZE;
			pa += L2_SIZE;
		}
		pmap_invalidate_all(kernel_pmap);

		va = preinit_map_va + (start_idx * L2_SIZE);

	} else {
		/* kva_alloc may be used to map the pages */
		offset = pa & PAGE_MASK;
		size = round_page(offset + size);

		va = kva_alloc(size);
		if (va == 0)
			panic("%s: Couldn't allocate KVA", __func__);

		pde = pmap_pde(kernel_pmap, va, &lvl);
		KASSERT(lvl == 2, ("pmap_mapbios: Invalid level %d", lvl));

		/* L3 table is linked */
		va = trunc_page(va);
		pa = trunc_page(pa);
		pmap_kenter(va, size, pa, memory_mapping_mode(pa));
	}

	return ((void *)(va + offset));
}

void
pmap_unmapbios(vm_pointer_t va, vm_size_t size)
{
	struct pmap_preinit_mapping *ppim;
	vm_offset_t offset, tmpsize, va_trunc;
	pd_entry_t *pde;
	pt_entry_t *l2;
	int i, lvl, l2_blocks, block;
	bool preinit_map;

	l2_blocks =
	   ((ptraddr_t)roundup2(va + size, L2_SIZE) -
	    (ptraddr_t)rounddown2(va, L2_SIZE)) >> L2_SHIFT;
	KASSERT(l2_blocks > 0, ("pmap_unmapbios: invalid size %lx", size));

	/* Remove preinit mapping */
	preinit_map = false;
	block = 0;
	for (i = 0; i < PMAP_PREINIT_MAPPING_COUNT; i++) {
		ppim = pmap_preinit_mapping + i;
		if (ppim->va == va) {
			KASSERT(ppim->size == size,
			    ("pmap_unmapbios: size mismatch"));
			ppim->va = 0;
			ppim->pa = 0;
			ppim->size = 0;
			preinit_map = true;
			offset = block * L2_SIZE;
			va_trunc = rounddown2(va, L2_SIZE) + offset;

			/* Remove L2_BLOCK */
			pde = pmap_pde(kernel_pmap, va_trunc, &lvl);
			KASSERT(pde != NULL,
			    ("pmap_unmapbios: Invalid page entry, va: 0x%lx",
			    va_trunc));
			l2 = pmap_l1_to_l2(pde, va_trunc);
			pmap_clear(l2);

			if (block == (l2_blocks - 1))
				break;
			block++;
		}
	}
	if (preinit_map) {
		pmap_invalidate_all(kernel_pmap);
		return;
	}

	/* Unmap the pages reserved with kva_alloc. */
	if (vm_initialized) {
		offset = va & PAGE_MASK;
		size = round_page(offset + size);
		va = trunc_page(va);

		pde = pmap_pde(kernel_pmap, va, &lvl);
		KASSERT(pde != NULL,
		    ("pmap_unmapbios: Invalid page entry, va: 0x%lx",
		    (vm_offset_t)va));
		KASSERT(lvl == 2, ("pmap_unmapbios: Invalid level %d", lvl));

		/* Unmap and invalidate the pages */
                for (tmpsize = 0; tmpsize < size; tmpsize += PAGE_SIZE)
			pmap_kremove(va + tmpsize);

		kva_free(va, size);
	}
}

/*
 * Sets the memory attribute for the specified page.
 */
void
pmap_page_set_memattr(vm_page_t m, vm_memattr_t ma)
{

	m->md.pv_memattr = ma;

	/*
	 * If "m" is a normal page, update its direct mapping.  This update
	 * can be relied upon to perform any cache operations that are
	 * required for data coherence.
	 */
	if ((m->flags & PG_FICTITIOUS) == 0 &&
	    pmap_change_attr(PHYS_TO_DMAP(VM_PAGE_TO_PHYS(m)), PAGE_SIZE,
	    m->md.pv_memattr) != 0)
		panic("memory attribute change on the direct map failed");
}

/*
 * Changes the specified virtual address range's memory type to that given by
 * the parameter "mode".  The specified virtual address range must be
 * completely contained within either the direct map or the kernel map.  If
 * the virtual address range is contained within the kernel map, then the
 * memory type for each of the corresponding ranges of the direct map is also
 * changed.  (The corresponding ranges of the direct map are those ranges that
 * map the same physical pages as the specified virtual address range.)  These
 * changes to the direct map are necessary because Intel describes the
 * behavior of their processors as "undefined" if two or more mappings to the
 * same physical page have different memory types.
 *
 * Returns zero if the change completed successfully, and either EINVAL or
 * ENOMEM if the change failed.  Specifically, EINVAL is returned if some part
 * of the virtual address range was not mapped, and ENOMEM is returned if
 * there was insufficient memory available to complete the change.  In the
 * latter case, the memory type may have been changed on some part of the
 * virtual address range or the direct map.
 */
int
pmap_change_attr(vm_offset_t va, vm_size_t size, int mode)
{
	int error;

	PMAP_LOCK(kernel_pmap);
	error = pmap_change_props_locked(va, size, PROT_NONE, mode, false);
	PMAP_UNLOCK(kernel_pmap);
	return (error);
}

/*
 * Changes the specified virtual address range's protections to those
 * specified by "prot".  Like pmap_change_attr(), protections for aliases
 * in the direct map are updated as well.  Protections on aliasing mappings may
 * be a subset of the requested protections; for example, mappings in the direct
 * map are never executable.
 */
int
pmap_change_prot(vm_offset_t va, vm_size_t size, vm_prot_t prot)
{
	int error;

	/* Only supported within the kernel map. */
	if (va < VM_MIN_KERNEL_ADDRESS)
		return (EINVAL);

	PMAP_LOCK(kernel_pmap);
	error = pmap_change_props_locked(va, size, prot, -1, false);
	PMAP_UNLOCK(kernel_pmap);
	return (error);
}

static int
pmap_change_props_locked(vm_offset_t va, vm_size_t size, vm_prot_t prot,
    int mode, bool skip_unmapped)
{
	vm_offset_t base, offset, tmpva;
	vm_size_t pte_size;
	vm_paddr_t pa;
	pt_entry_t pte, *ptep, *newpte;
	pt_entry_t bits, mask;
	int lvl, rv;

	PMAP_LOCK_ASSERT(kernel_pmap, MA_OWNED);
	base = trunc_page(va);
	offset = va & PAGE_MASK;
	size = round_page(offset + size);

	if (!VIRT_IN_DMAP(base) &&
	    !(base >= VM_MIN_KERNEL_ADDRESS && base < VM_MAX_KERNEL_ADDRESS))
		return (EINVAL);

	bits = 0;
	mask = 0;
	if (mode != -1) {
		bits = ATTR_S1_IDX(mode);
		mask = ATTR_S1_IDX_MASK;
		if (mode == VM_MEMATTR_DEVICE) {
			mask |= ATTR_S1_XN;
			bits |= ATTR_S1_XN;
		}
	}
	if (prot != VM_PROT_NONE) {
		/* Don't mark the DMAP as executable. It never is on arm64. */
		if (VIRT_IN_DMAP(base)) {
			prot &= ~VM_PROT_EXECUTE;
			/*
			 * XXX Mark the DMAP as writable for now. We rely
			 * on this in ddb & dtrace to insert breakpoint
			 * instructions.
			 */
			prot |= VM_PROT_WRITE;
		}

		if ((prot & VM_PROT_WRITE) == 0) {
			bits |= ATTR_S1_AP(ATTR_S1_AP_RO);
		}
		if ((prot & VM_PROT_EXECUTE) == 0) {
			bits |= ATTR_S1_PXN;
		}
		bits |= ATTR_S1_UXN;
		mask |= ATTR_S1_AP_MASK | ATTR_S1_XN;
	}

	for (tmpva = base; tmpva < base + size; ) {
		ptep = pmap_pte(kernel_pmap, tmpva, &lvl);
		if (ptep == NULL && !skip_unmapped) {
			return (EINVAL);
		} else if ((ptep == NULL && skip_unmapped) ||
		    (pmap_load(ptep) & mask) == bits) {
			/*
			 * We already have the correct attribute or there
			 * is no memory mapped at this address and we are
			 * skipping unmapped memory.
			 */
			switch (lvl) {
			default:
				panic("Invalid DMAP table level: %d\n", lvl);
			case 1:
				tmpva = (tmpva & ~L1_OFFSET) + L1_SIZE;
				break;
			case 2:
				tmpva = (tmpva & ~L2_OFFSET) + L2_SIZE;
				break;
			case 3:
				tmpva += PAGE_SIZE;
				break;
			}
		} else {
			/*
			 * Split the entry to an level 3 table, then
			 * set the new attribute.
			 */
			switch (lvl) {
			default:
				panic("Invalid DMAP table level: %d\n", lvl);
			case 1:
				if ((tmpva & L1_OFFSET) == 0 &&
				    (base + size - tmpva) >= L1_SIZE) {
					pte_size = L1_SIZE;
					break;
				}
				newpte = pmap_demote_l1(kernel_pmap, ptep,
				    tmpva & ~L1_OFFSET);
				if (newpte == NULL)
					return (EINVAL);
				ptep = pmap_l1_to_l2(ptep, tmpva);
				/* FALLTHROUGH */
			case 2:
				if ((tmpva & L2_OFFSET) == 0 &&
				    (base + size - tmpva) >= L2_SIZE) {
					pte_size = L2_SIZE;
					break;
				}
				newpte = pmap_demote_l2(kernel_pmap, ptep,
				    tmpva);
				if (newpte == NULL)
					return (EINVAL);
				ptep = pmap_l2_to_l3(ptep, tmpva);
				/* FALLTHROUGH */
			case 3:
				pte_size = PAGE_SIZE;
				break;
			}

			/* Update the entry */
			pte = pmap_load(ptep);
			pte &= ~mask;
			pte |= bits;

			pmap_update_entry(kernel_pmap, ptep, pte, tmpva,
			    pte_size);

			pa = pte & ~ATTR_MASK;
			if (!VIRT_IN_DMAP(tmpva) && PHYS_IN_DMAP(pa)) {
				/*
				 * Keep the DMAP memory in sync.
				 */
				rv = pmap_change_props_locked(
				    PHYS_TO_DMAP(pa), pte_size,
				    prot, mode, true);
				if (rv != 0)
					return (rv);
			}

			/*
			 * If moving to a non-cacheable entry flush
			 * the cache.
			 */
			if (mode == VM_MEMATTR_UNCACHEABLE)
				cpu_dcache_wbinv_range(tmpva, pte_size);
			tmpva += pte_size;
		}
	}

	return (0);
}

/*
 * Create an L2 table to map all addresses within an L1 mapping.
 */
static pt_entry_t *
pmap_demote_l1(pmap_t pmap, pt_entry_t *l1, vm_offset_t va)
{
	pt_entry_t *l2, newl2, oldl1;
	vm_pointer_t tmpl1;
	vm_paddr_t l2phys, phys;
	vm_page_t ml2;
	int i;

	PMAP_LOCK_ASSERT(pmap, MA_OWNED);
	oldl1 = pmap_load(l1);
	KASSERT((oldl1 & ATTR_DESCR_MASK) == L1_BLOCK,
	    ("pmap_demote_l1: Demoting a non-block entry"));
	KASSERT((va & L1_OFFSET) == 0,
	    ("pmap_demote_l1: Invalid virtual address %#lx", va));
	KASSERT((oldl1 & ATTR_SW_MANAGED) == 0,
	    ("pmap_demote_l1: Level 1 table shouldn't be managed"));

	tmpl1 = 0;
	if (va <= (vm_offset_t)l1 && va + L1_SIZE > (vm_offset_t)l1) {
		tmpl1 = kva_alloc(PAGE_SIZE);
		if (tmpl1 == 0)
			return (NULL);
	}

	if ((ml2 = vm_page_alloc_noobj(VM_ALLOC_INTERRUPT | VM_ALLOC_WIRED)) ==
	    NULL) {
		CTR2(KTR_PMAP, "pmap_demote_l1: failure for va %#lx"
		    " in pmap %p", va, pmap);
		l2 = NULL;
		goto fail;
	}

	l2phys = VM_PAGE_TO_PHYS(ml2);
	l2 = (pt_entry_t *)PHYS_TO_DMAP(l2phys);

	/* Address the range points at */
	phys = oldl1 & ~ATTR_MASK;
	/* The attributed from the old l1 table to be copied */
	newl2 = oldl1 & ATTR_MASK;

	/* Create the new entries */
	for (i = 0; i < Ln_ENTRIES; i++) {
		l2[i] = newl2 | phys;
		phys += L2_SIZE;
	}
	KASSERT(l2[0] == ((oldl1 & ~ATTR_DESCR_MASK) | L2_BLOCK),
	    ("Invalid l2 page (%lx != %lx)", l2[0],
	    (oldl1 & ~ATTR_DESCR_MASK) | L2_BLOCK));

	if (tmpl1 != 0) {
		pmap_kenter(tmpl1, PAGE_SIZE,
		    DMAP_TO_PHYS((vm_offset_t)l1) & ~L3_OFFSET,
		    VM_MEMATTR_WRITE_BACK);
		l1 = (pt_entry_t *)(tmpl1 + ((vm_offset_t)l1 & PAGE_MASK));
	}

	pmap_update_entry(pmap, l1, l2phys | L1_TABLE, va, PAGE_SIZE);

fail:
	if (tmpl1 != 0) {
		pmap_kremove(tmpl1);
		kva_free(tmpl1, PAGE_SIZE);
	}

	return (l2);
}

static void
pmap_fill_l3(pt_entry_t *firstl3, pt_entry_t newl3)
{
	pt_entry_t *l3;

	for (l3 = firstl3; l3 - firstl3 < Ln_ENTRIES; l3++) {
		*l3 = newl3;
		newl3 += L3_SIZE;
	}
}

static void
pmap_demote_l2_abort(pmap_t pmap, vm_offset_t va, pt_entry_t *l2,
    struct rwlock **lockp)
{
	struct spglist free;

	SLIST_INIT(&free);
	(void)pmap_remove_l2(pmap, l2, va, pmap_load(pmap_l1(pmap, va)), &free,
	    lockp);
	vm_page_free_pages_toq(&free, true);
}

/*
 * Create an L3 table to map all addresses within an L2 mapping.
 */
static pt_entry_t *
pmap_demote_l2_locked(pmap_t pmap, pt_entry_t *l2, vm_offset_t va,
    struct rwlock **lockp)
{
	pt_entry_t *l3, newl3, oldl2;
	vm_pointer_t tmpl2;
	vm_paddr_t l3phys;
	vm_page_t ml3;

	PMAP_LOCK_ASSERT(pmap, MA_OWNED);
	PMAP_ASSERT_STAGE1(pmap);
	KASSERT(ADDR_IS_CANONICAL(va),
	    ("%s: Address not in canonical form: %lx", __func__, va));

	l3 = NULL;
	oldl2 = pmap_load(l2);
	KASSERT((oldl2 & ATTR_DESCR_MASK) == L2_BLOCK,
	    ("pmap_demote_l2: Demoting a non-block entry"));
	va &= ~L2_OFFSET;

	tmpl2 = 0;
	if (va <= (vm_offset_t)l2 && va + L2_SIZE > (vm_offset_t)l2) {
		tmpl2 = kva_alloc(PAGE_SIZE);
		if (tmpl2 == 0)
			return (NULL);
	}

	/*
	 * Invalidate the 2MB page mapping and return "failure" if the
	 * mapping was never accessed.
	 */
	if ((oldl2 & ATTR_AF) == 0) {
		KASSERT((oldl2 & ATTR_SW_WIRED) == 0,
		    ("pmap_demote_l2: a wired mapping is missing ATTR_AF"));
		pmap_demote_l2_abort(pmap, va, l2, lockp);
		CTR2(KTR_PMAP, "pmap_demote_l2: failure for va %#lx in pmap %p",
		    va, pmap);
		goto fail;
	}

	if ((ml3 = pmap_remove_pt_page(pmap, va)) == NULL) {
		KASSERT((oldl2 & ATTR_SW_WIRED) == 0,
		    ("pmap_demote_l2: page table page for a wired mapping"
		    " is missing"));

		/*
		 * If the page table page is missing and the mapping
		 * is for a kernel address, the mapping must belong to
		 * either the direct map or the early kernel memory.
		 * Page table pages are preallocated for every other
		 * part of the kernel address space, so the direct map
		 * region and early kernel memory are the only parts of the
		 * kernel address space that must be handled here.
		 */
		KASSERT(!ADDR_IS_KERNEL(va) || VIRT_IN_DMAP(va) ||
		    (va >= VM_MIN_KERNEL_ADDRESS && va < kernel_vm_end),
		    ("pmap_demote_l2: No saved mpte for va %#lx", va));

		/*
		 * If the 2MB page mapping belongs to the direct map
		 * region of the kernel's address space, then the page
		 * allocation request specifies the highest possible
		 * priority (VM_ALLOC_INTERRUPT).  Otherwise, the
		 * priority is normal.
		 */
		ml3 = vm_page_alloc_noobj(
		    (VIRT_IN_DMAP(va) ? VM_ALLOC_INTERRUPT : 0) |
		    VM_ALLOC_WIRED);

		/*
		 * If the allocation of the new page table page fails,
		 * invalidate the 2MB page mapping and return "failure".
		 */
		if (ml3 == NULL) {
			pmap_demote_l2_abort(pmap, va, l2, lockp);
			CTR2(KTR_PMAP, "pmap_demote_l2: failure for va %#lx"
			    " in pmap %p", va, pmap);
			goto fail;
		}
		ml3->pindex = pmap_l2_pindex(va);

		if (!ADDR_IS_KERNEL(va)) {
			ml3->ref_count = NL3PG;
			pmap_resident_count_inc(pmap, 1);
		}
	}
	l3phys = VM_PAGE_TO_PHYS(ml3);
	l3 = (pt_entry_t *)PHYS_TO_DMAP(l3phys);
	newl3 = (oldl2 & ~ATTR_DESCR_MASK) | L3_PAGE;
	KASSERT((oldl2 & (ATTR_S1_AP_RW_BIT | ATTR_SW_DBM)) !=
	    (ATTR_S1_AP(ATTR_S1_AP_RO) | ATTR_SW_DBM),
	    ("pmap_demote_l2: L2 entry is writeable but not dirty"));

	/*
	 * If the page table page is not leftover from an earlier promotion,
	 * or the mapping attributes have changed, (re)initialize the L3 table.
	 *
	 * When pmap_update_entry() clears the old L2 mapping, it (indirectly)
	 * performs a dsb().  That dsb() ensures that the stores for filling
	 * "l3" are visible before "l3" is added to the page table.
	 */
	if (ml3->valid == 0 || (l3[0] & ATTR_MASK) != (newl3 & ATTR_MASK))
		pmap_fill_l3(l3, newl3);

	/*
	 * Map the temporary page so we don't lose access to the l2 table.
	 */
	if (tmpl2 != 0) {
		pmap_kenter(tmpl2, PAGE_SIZE,
		    DMAP_TO_PHYS((vm_offset_t)l2) & ~L3_OFFSET,
		    VM_MEMATTR_WRITE_BACK);
		l2 = (pt_entry_t *)(tmpl2 + ((vm_offset_t)l2 & PAGE_MASK));
	}

	/*
	 * The spare PV entries must be reserved prior to demoting the
	 * mapping, that is, prior to changing the PDE.  Otherwise, the state
	 * of the L2 and the PV lists will be inconsistent, which can result
	 * in reclaim_pv_chunk() attempting to remove a PV entry from the
	 * wrong PV list and pmap_pv_demote_l2() failing to find the expected
	 * PV entry for the 2MB page mapping that is being demoted.
	 */
	if ((oldl2 & ATTR_SW_MANAGED) != 0)
		reserve_pv_entries(pmap, Ln_ENTRIES - 1, lockp);

	/*
	 * Pass PAGE_SIZE so that a single TLB invalidation is performed on
	 * the 2MB page mapping.
	 */
	pmap_update_entry(pmap, l2, l3phys | L2_TABLE, va, PAGE_SIZE);

	/*
	 * Demote the PV entry.
	 */
	if ((oldl2 & ATTR_SW_MANAGED) != 0)
		pmap_pv_demote_l2(pmap, va, oldl2 & ~ATTR_MASK, lockp);

	atomic_add_long(&pmap_l2_demotions, 1);
	CTR3(KTR_PMAP, "pmap_demote_l2: success for va %#lx"
	    " in pmap %p %lx", va, pmap, l3[0]);

fail:
	if (tmpl2 != 0) {
		pmap_kremove(tmpl2);
		kva_free(tmpl2, PAGE_SIZE);
	}

	return (l3);

}

static pt_entry_t *
pmap_demote_l2(pmap_t pmap, pt_entry_t *l2, vm_offset_t va)
{
	struct rwlock *lock;
	pt_entry_t *l3;

	lock = NULL;
	l3 = pmap_demote_l2_locked(pmap, l2, va, &lock);
	if (lock != NULL)
		rw_wunlock(lock);
	return (l3);
}

/*
 * Perform the pmap work for mincore(2).  If the page is not both referenced and
 * modified by this pmap, returns its physical address so that the caller can
 * find other mappings.
 */
int
pmap_mincore(pmap_t pmap, vm_offset_t addr, vm_paddr_t *pap)
{
	pt_entry_t *pte, tpte;
	vm_paddr_t mask, pa;
	int lvl, val;
	bool managed;

	PMAP_ASSERT_STAGE1(pmap);
	PMAP_LOCK(pmap);
	pte = pmap_pte(pmap, addr, &lvl);
	if (pte != NULL) {
		tpte = pmap_load(pte);

		switch (lvl) {
		case 3:
			mask = L3_OFFSET;
			break;
		case 2:
			mask = L2_OFFSET;
			break;
		case 1:
			mask = L1_OFFSET;
			break;
		default:
			panic("pmap_mincore: invalid level %d", lvl);
		}

		managed = (tpte & ATTR_SW_MANAGED) != 0;
		val = MINCORE_INCORE;
		if (lvl != 3)
			val |= MINCORE_PSIND(3 - lvl);
		if ((managed && pmap_pte_dirty(pmap, tpte)) || (!managed &&
		    (tpte & ATTR_S1_AP_RW_BIT) == ATTR_S1_AP(ATTR_S1_AP_RW)))
			val |= MINCORE_MODIFIED | MINCORE_MODIFIED_OTHER;
		if ((tpte & ATTR_AF) == ATTR_AF)
			val |= MINCORE_REFERENCED | MINCORE_REFERENCED_OTHER;

		pa = (tpte & ~ATTR_MASK) | (addr & mask);
	} else {
		managed = false;
		val = 0;
	}

	if ((val & (MINCORE_MODIFIED_OTHER | MINCORE_REFERENCED_OTHER)) !=
	    (MINCORE_MODIFIED_OTHER | MINCORE_REFERENCED_OTHER) && managed) {
		*pap = pa;
	}
	PMAP_UNLOCK(pmap);
	return (val);
}

/*
 * Garbage collect every ASID that is neither active on a processor nor
 * reserved.
 */
static void
pmap_reset_asid_set(pmap_t pmap)
{
	pmap_t curpmap;
	int asid, cpuid, epoch;
	struct asid_set *set;
	enum pmap_stage stage;

	set = pmap->pm_asid_set;
	stage = pmap->pm_stage;

	set = pmap->pm_asid_set;
	KASSERT(set != NULL, ("%s: NULL asid set", __func__));
	mtx_assert(&set->asid_set_mutex, MA_OWNED);

	/*
	 * Ensure that the store to asid_epoch is globally visible before the
	 * loads from pc_curpmap are performed.
	 */
	epoch = set->asid_epoch + 1;
	if (epoch == INT_MAX)
		epoch = 0;
	set->asid_epoch = epoch;
	dsb(ishst);
	if (stage == PM_STAGE1) {
		__asm __volatile("tlbi vmalle1is");
	} else {
		KASSERT(pmap_clean_stage2_tlbi != NULL,
		    ("%s: Unset stage 2 tlb invalidation callback\n",
		    __func__));
		pmap_clean_stage2_tlbi();
	}
	dsb(ish);
	bit_nclear(set->asid_set, ASID_FIRST_AVAILABLE,
	    set->asid_set_size - 1);
	CPU_FOREACH(cpuid) {
		if (cpuid == curcpu)
			continue;
		if (stage == PM_STAGE1) {
			curpmap = pcpu_find(cpuid)->pc_curpmap;
			PMAP_ASSERT_STAGE1(pmap);
		} else {
			curpmap = pcpu_find(cpuid)->pc_curvmpmap;
			if (curpmap == NULL)
				continue;
			PMAP_ASSERT_STAGE2(pmap);
		}
		KASSERT(curpmap->pm_asid_set == set, ("Incorrect set"));
		asid = COOKIE_TO_ASID(curpmap->pm_cookie);
		if (asid == -1)
			continue;
		bit_set(set->asid_set, asid);
		curpmap->pm_cookie = COOKIE_FROM(asid, epoch);
	}
}

/*
 * Allocate a new ASID for the specified pmap.
 */
static void
pmap_alloc_asid(pmap_t pmap)
{
	struct asid_set *set;
	int new_asid;

	set = pmap->pm_asid_set;
	KASSERT(set != NULL, ("%s: NULL asid set", __func__));

	mtx_lock_spin(&set->asid_set_mutex);

	/*
	 * While this processor was waiting to acquire the asid set mutex,
	 * pmap_reset_asid_set() running on another processor might have
	 * updated this pmap's cookie to the current epoch.  In which case, we
	 * don't need to allocate a new ASID.
	 */
	if (COOKIE_TO_EPOCH(pmap->pm_cookie) == set->asid_epoch)
		goto out;

	bit_ffc_at(set->asid_set, set->asid_next, set->asid_set_size,
	    &new_asid);
	if (new_asid == -1) {
		bit_ffc_at(set->asid_set, ASID_FIRST_AVAILABLE,
		    set->asid_next, &new_asid);
		if (new_asid == -1) {
			pmap_reset_asid_set(pmap);
			bit_ffc_at(set->asid_set, ASID_FIRST_AVAILABLE,
			    set->asid_set_size, &new_asid);
			KASSERT(new_asid != -1, ("ASID allocation failure"));
		}
	}
	bit_set(set->asid_set, new_asid);
	set->asid_next = new_asid + 1;
	pmap->pm_cookie = COOKIE_FROM(new_asid, set->asid_epoch);
out:
	mtx_unlock_spin(&set->asid_set_mutex);
}

/*
 * Compute the value that should be stored in ttbr0 to activate the specified
 * pmap.  This value may change from time to time.
 */
uint64_t
pmap_to_ttbr0(pmap_t pmap)
{

	return (ASID_TO_OPERAND(COOKIE_TO_ASID(pmap->pm_cookie)) |
	    pmap->pm_ttbr);
}

static bool
pmap_activate_int(pmap_t pmap)
{
	struct asid_set *set;
	int epoch;

	KASSERT(PCPU_GET(curpmap) != NULL, ("no active pmap"));
	KASSERT(pmap != kernel_pmap, ("kernel pmap activation"));

	if ((pmap->pm_stage == PM_STAGE1 && pmap == PCPU_GET(curpmap)) ||
	    (pmap->pm_stage == PM_STAGE2 && pmap == PCPU_GET(curvmpmap))) {
		/*
		 * Handle the possibility that the old thread was preempted
		 * after an "ic" or "tlbi" instruction but before it performed
		 * a "dsb" instruction.  If the old thread migrates to a new
		 * processor, its completion of a "dsb" instruction on that
		 * new processor does not guarantee that the "ic" or "tlbi"
		 * instructions performed on the old processor have completed.
		 */
		dsb(ish);
		return (false);
	}

	set = pmap->pm_asid_set;
	KASSERT(set != NULL, ("%s: NULL asid set", __func__));

	/*
	 * Ensure that the store to curpmap is globally visible before the
	 * load from asid_epoch is performed.
	 */
	if (pmap->pm_stage == PM_STAGE1)
		PCPU_SET(curpmap, pmap);
	else
		PCPU_SET(curvmpmap, pmap);
	dsb(ish);
	epoch = COOKIE_TO_EPOCH(pmap->pm_cookie);
	if (epoch >= 0 && epoch != set->asid_epoch)
		pmap_alloc_asid(pmap);

	if (pmap->pm_stage == PM_STAGE1) {
		set_ttbr0(pmap_to_ttbr0(pmap));
		if (PCPU_GET(bcast_tlbi_workaround) != 0)
			invalidate_local_icache();
	}
	return (true);
}

void
pmap_activate_vm(pmap_t pmap)
{

	PMAP_ASSERT_STAGE2(pmap);

	(void)pmap_activate_int(pmap);
}

void
pmap_activate(struct thread *td)
{
	pmap_t	pmap;

	pmap = vmspace_pmap(td->td_proc->p_vmspace);
	PMAP_ASSERT_STAGE1(pmap);
	critical_enter();
	(void)pmap_activate_int(pmap);
	critical_exit();
}

/*
 * Activate the thread we are switching to.
 * To simplify the assembly in cpu_throw return the new threads pcb.
 */
struct pcb *
pmap_switch(struct thread *new)
{
	pcpu_bp_harden bp_harden;
	struct pcb *pcb;

	/* Store the new curthread */
	PCPU_SET(curthread, new);
#if defined(PERTHREAD_SSP)
	/* Set the new threads SSP canary */
	__asm("msr	sp_el0, %0" :: "r"(&new->td_md.md_canary));
#endif

	/* And the new pcb */
	pcb = new->td_pcb;
	PCPU_SET(curpcb, pcb);

	/*
	 * TODO: We may need to flush the cache here if switching
	 * to a user process.
	 */

	if (pmap_activate_int(vmspace_pmap(new->td_proc->p_vmspace))) {
		/*
		 * Stop userspace from training the branch predictor against
		 * other processes. This will call into a CPU specific
		 * function that clears the branch predictor state.
		 */
		bp_harden = PCPU_GET(bp_harden);
		if (bp_harden != NULL)
			bp_harden();
	}

	return (pcb);
}

void
pmap_sync_icache(pmap_t pmap, vm_offset_t va, vm_size_t sz)
{

	PMAP_ASSERT_STAGE1(pmap);
	KASSERT(ADDR_IS_CANONICAL(va),
	    ("%s: Address not in canonical form: %lx", __func__, va));

	if (ADDR_IS_KERNEL(va)) {
		cpu_icache_sync_range(va, sz);
	} else {
		u_int len, offset;
		vm_paddr_t pa;

		/* Find the length of data in this page to flush */
		offset = va & PAGE_MASK;
		len = imin(PAGE_SIZE - offset, sz);

		while (sz != 0) {
			/* Extract the physical address & find it in the DMAP */
			pa = pmap_extract(pmap, va);
			if (pa != 0)
				cpu_icache_sync_range(PHYS_TO_DMAP(pa), len);

			/* Move to the next page */
			sz -= len;
			va += len;
			/* Set the length for the next iteration */
			len = imin(PAGE_SIZE, sz);
		}
	}
}

static int
pmap_stage2_fault(pmap_t pmap, uint64_t esr, uint64_t far)
{
	pd_entry_t *pdep;
	pt_entry_t *ptep, pte;
	int rv, lvl, dfsc;

	PMAP_ASSERT_STAGE2(pmap);
	rv = KERN_FAILURE;

	/* Data and insn aborts use same encoding for FSC field. */
	dfsc = esr & ISS_DATA_DFSC_MASK;
	switch (dfsc) {
	case ISS_DATA_DFSC_TF_L0:
	case ISS_DATA_DFSC_TF_L1:
	case ISS_DATA_DFSC_TF_L2:
	case ISS_DATA_DFSC_TF_L3:
		PMAP_LOCK(pmap);
		pdep = pmap_pde(pmap, far, &lvl);
		if (pdep == NULL || lvl != (dfsc - ISS_DATA_DFSC_TF_L1)) {
			PMAP_LOCK(pmap);
			break;
		}

		switch (lvl) {
		case 0:
			ptep = pmap_l0_to_l1(pdep, far);
			break;
		case 1:
			ptep = pmap_l1_to_l2(pdep, far);
			break;
		case 2:
			ptep = pmap_l2_to_l3(pdep, far);
			break;
		default:
			panic("%s: Invalid pde level %d", __func__,lvl);
		}
		goto fault_exec;

	case ISS_DATA_DFSC_AFF_L1:
	case ISS_DATA_DFSC_AFF_L2:
	case ISS_DATA_DFSC_AFF_L3:
		PMAP_LOCK(pmap);
		ptep = pmap_pte(pmap, far, &lvl);
fault_exec:
		if (ptep != NULL && (pte = pmap_load(ptep)) != 0) {
			if (icache_vmid) {
				pmap_invalidate_vpipt_icache();
			} else {
				/*
				 * If accessing an executable page invalidate
				 * the I-cache so it will be valid when we
				 * continue execution in the guest. The D-cache
				 * is assumed to already be clean to the Point
				 * of Coherency.
				 */
				if ((pte & ATTR_S2_XN_MASK) !=
				    ATTR_S2_XN(ATTR_S2_XN_NONE)) {
					invalidate_icache();
				}
			}
			pmap_set_bits(ptep, ATTR_AF | ATTR_DESCR_VALID);
			rv = KERN_SUCCESS;
		}
		PMAP_UNLOCK(pmap);
		break;
	}

	return (rv);
}

int
pmap_fault(pmap_t pmap, uint64_t esr, uint64_t far)
{
	pt_entry_t pte, *ptep;
	register_t intr;
	uint64_t ec, par;
	int lvl, rv;

	rv = KERN_FAILURE;

	ec = ESR_ELx_EXCEPTION(esr);
	switch (ec) {
	case EXCP_INSN_ABORT_L:
	case EXCP_INSN_ABORT:
	case EXCP_DATA_ABORT_L:
	case EXCP_DATA_ABORT:
		break;
	default:
		return (rv);
	}

	if (pmap->pm_stage == PM_STAGE2)
		return (pmap_stage2_fault(pmap, esr, far));

	/* Data and insn aborts use same encoding for FSC field. */
	switch (esr & ISS_DATA_DFSC_MASK) {
	case ISS_DATA_DFSC_AFF_L1:
	case ISS_DATA_DFSC_AFF_L2:
	case ISS_DATA_DFSC_AFF_L3:
		PMAP_LOCK(pmap);
		ptep = pmap_pte(pmap, far, &lvl);
		if (ptep != NULL) {
			pmap_set_bits(ptep, ATTR_AF);
			rv = KERN_SUCCESS;
			/*
			 * XXXMJ as an optimization we could mark the entry
			 * dirty if this is a write fault.
			 */
		}
		PMAP_UNLOCK(pmap);
		break;
	case ISS_DATA_DFSC_PF_L1:
	case ISS_DATA_DFSC_PF_L2:
	case ISS_DATA_DFSC_PF_L3:
		if ((ec != EXCP_DATA_ABORT_L && ec != EXCP_DATA_ABORT) ||
		    (esr & ISS_DATA_WnR) == 0)
			return (rv);
		PMAP_LOCK(pmap);
		ptep = pmap_pte(pmap, far, &lvl);
		if (ptep != NULL &&
		    ((pte = pmap_load(ptep)) & ATTR_SW_DBM) != 0) {
			if ((pte & ATTR_S1_AP_RW_BIT) ==
			    ATTR_S1_AP(ATTR_S1_AP_RO)) {
				pmap_clear_bits(ptep, ATTR_S1_AP_RW_BIT);
				pmap_invalidate_page(pmap, far, true);
			}
			rv = KERN_SUCCESS;
		}
		PMAP_UNLOCK(pmap);
		break;
	case ISS_DATA_DFSC_TF_L0:
	case ISS_DATA_DFSC_TF_L1:
	case ISS_DATA_DFSC_TF_L2:
	case ISS_DATA_DFSC_TF_L3:
		/*
		 * Retry the translation.  A break-before-make sequence can
		 * produce a transient fault.
		 */
		if (pmap == kernel_pmap) {
			/*
			 * The translation fault may have occurred within a
			 * critical section.  Therefore, we must check the
			 * address without acquiring the kernel pmap's lock.
			 */
			if (pmap_klookup(far, NULL))
				rv = KERN_SUCCESS;
		} else {
			PMAP_LOCK(pmap);
			/* Ask the MMU to check the address. */
			intr = intr_disable();
			par = arm64_address_translate_s1e0r(far);
			intr_restore(intr);
			PMAP_UNLOCK(pmap);

			/*
			 * If the translation was successful, then we can
			 * return success to the trap handler.
			 */
			if (PAR_SUCCESS(par))
				rv = KERN_SUCCESS;
		}
		break;
	}

	return (rv);
}

/*
 *	Increase the starting virtual address of the given mapping if a
 *	different alignment might result in more superpage mappings.
 */
void
pmap_align_superpage(vm_object_t object, vm_ooffset_t offset,
    vm_offset_t *addr, vm_size_t size)
{
	vm_offset_t superpage_offset;

	if (size < L2_SIZE)
		return;
	if (object != NULL && (object->flags & OBJ_COLORED) != 0)
		offset += ptoa(object->pg_color);
	superpage_offset = offset & L2_OFFSET;
	if (size - ((L2_SIZE - superpage_offset) & L2_OFFSET) < L2_SIZE ||
	    (*addr & L2_OFFSET) == superpage_offset)
		return;
	if ((*addr & L2_OFFSET) < superpage_offset)
		*addr = (*addr & ~L2_OFFSET) + superpage_offset;
	else
		*addr = ((*addr + L2_OFFSET) & ~L2_OFFSET) + superpage_offset;
}

/**
 * Get the kernel virtual address of a set of physical pages. If there are
 * physical addresses not covered by the DMAP perform a transient mapping
 * that will be removed when calling pmap_unmap_io_transient.
 *
 * \param page        The pages the caller wishes to obtain the virtual
 *                    address on the kernel memory map.
 * \param vaddr       On return contains the kernel virtual memory address
 *                    of the pages passed in the page parameter.
 * \param count       Number of pages passed in.
 * \param can_fault   TRUE if the thread using the mapped pages can take
 *                    page faults, FALSE otherwise.
 *
 * \returns TRUE if the caller must call pmap_unmap_io_transient when
 *          finished or FALSE otherwise.
 *
 */
boolean_t
pmap_map_io_transient(vm_page_t page[], vm_pointer_t vaddr[], int count,
    boolean_t can_fault)
{
	vm_paddr_t paddr;
	boolean_t needs_mapping;
	int error __diagused, i;

	/*
	 * Allocate any KVA space that we need, this is done in a separate
	 * loop to prevent calling vmem_alloc while pinned.
	 */
	needs_mapping = FALSE;
	for (i = 0; i < count; i++) {
		paddr = VM_PAGE_TO_PHYS(page[i]);
		if (__predict_false(!PHYS_IN_DMAP(paddr))) {
			error = vmem_alloc(kernel_arena, PAGE_SIZE,
			    M_BESTFIT | M_WAITOK, &vaddr[i]);
			KASSERT(error == 0, ("vmem_alloc failed: %d", error));
			needs_mapping = TRUE;
		} else {
			vaddr[i] = PHYS_TO_DMAP(paddr);
		}
	}

	/* Exit early if everything is covered by the DMAP */
	if (!needs_mapping)
		return (FALSE);

	if (!can_fault)
		sched_pin();
	for (i = 0; i < count; i++) {
		paddr = VM_PAGE_TO_PHYS(page[i]);
		if (!PHYS_IN_DMAP(paddr)) {
			panic(
			   "pmap_map_io_transient: TODO: Map out of DMAP data");
		}
	}

	return (needs_mapping);
}

void
pmap_unmap_io_transient(vm_page_t page[], vm_pointer_t vaddr[], int count,
    boolean_t can_fault)
{
	vm_paddr_t paddr;
	int i;

	if (!can_fault)
		sched_unpin();
	for (i = 0; i < count; i++) {
		paddr = VM_PAGE_TO_PHYS(page[i]);
		if (!PHYS_IN_DMAP(paddr)) {
			panic("ARM64TODO: pmap_unmap_io_transient: Unmap data");
		}
	}
}

boolean_t
pmap_is_valid_memattr(pmap_t pmap __unused, vm_memattr_t mode)
{

	return (mode >= VM_MEMATTR_DEVICE && mode <= VM_MEMATTR_WRITE_THROUGH);
}

/*
 * Track a range of the kernel's virtual address space that is contiguous
 * in various mapping attributes.
 */
struct pmap_kernel_map_range {
	vm_offset_t sva;
	pt_entry_t attrs;
	int l3pages;
	int l3contig;
	int l2blocks;
	int l1blocks;
};

static void
sysctl_kmaps_dump(struct sbuf *sb, struct pmap_kernel_map_range *range,
    vm_offset_t eva)
{
	const char *mode;
	int index;

	if (eva <= range->sva)
		return;

	index = range->attrs & ATTR_S1_IDX_MASK;
	switch (index) {
	case ATTR_S1_IDX(VM_MEMATTR_DEVICE):
		mode = "DEV";
		break;
	case ATTR_S1_IDX(VM_MEMATTR_UNCACHEABLE):
		mode = "UC";
		break;
	case ATTR_S1_IDX(VM_MEMATTR_WRITE_BACK):
		mode = "WB";
		break;
	case ATTR_S1_IDX(VM_MEMATTR_WRITE_THROUGH):
		mode = "WT";
		break;
	default:
		printf(
		    "%s: unknown memory type %x for range 0x%016lx-0x%016lx\n",
		    __func__, index, range->sva, eva);
		mode = "??";
		break;
	}

	sbuf_printf(sb, "0x%016lx-0x%016lx r%c%c%c%c %3s %d %d %d %d\n",
	    range->sva, eva,
	    (range->attrs & ATTR_S1_AP_RW_BIT) == ATTR_S1_AP_RW ? 'w' : '-',
	    (range->attrs & ATTR_S1_PXN) != 0 ? '-' : 'x',
	    (range->attrs & ATTR_S1_UXN) != 0 ? '-' : 'X',
	    (range->attrs & ATTR_S1_AP(ATTR_S1_AP_USER)) != 0 ? 'u' : 's',
	    mode, range->l1blocks, range->l2blocks, range->l3contig,
	    range->l3pages);

	/* Reset to sentinel value. */
	range->sva = 0xfffffffffffffffful;
}

/*
 * Determine whether the attributes specified by a page table entry match those
 * being tracked by the current range.
 */
static bool
sysctl_kmaps_match(struct pmap_kernel_map_range *range, pt_entry_t attrs)
{

	return (range->attrs == attrs);
}

static void
sysctl_kmaps_reinit(struct pmap_kernel_map_range *range, vm_offset_t va,
    pt_entry_t attrs)
{

	memset(range, 0, sizeof(*range));
	range->sva = va;
	range->attrs = attrs;
}

/* Get the block/page attributes that correspond to the table attributes */
static pt_entry_t
sysctl_kmaps_table_attrs(pd_entry_t table)
{
	pt_entry_t attrs;

	attrs = 0;
	if ((table & TATTR_UXN_TABLE) != 0)
		attrs |= ATTR_S1_UXN;
	if ((table & TATTR_PXN_TABLE) != 0)
		attrs |= ATTR_S1_PXN;
	if ((table & TATTR_AP_TABLE_RO) != 0)
		attrs |= ATTR_S1_AP(ATTR_S1_AP_RO);

	return (attrs);
}

/* Read the block/page attributes we care about */
static pt_entry_t
sysctl_kmaps_block_attrs(pt_entry_t block)
{
	return (block & (ATTR_S1_AP_MASK | ATTR_S1_XN | ATTR_S1_IDX_MASK));
}

/*
 * Given a leaf PTE, derive the mapping's attributes.  If they do not match
 * those of the current run, dump the address range and its attributes, and
 * begin a new run.
 */
static void
sysctl_kmaps_check(struct sbuf *sb, struct pmap_kernel_map_range *range,
    vm_offset_t va, pd_entry_t l0e, pd_entry_t l1e, pd_entry_t l2e,
    pt_entry_t l3e)
{
	pt_entry_t attrs;

	attrs = sysctl_kmaps_table_attrs(l0e);

	if ((l1e & ATTR_DESCR_TYPE_MASK) == ATTR_DESCR_TYPE_BLOCK) {
		attrs |= sysctl_kmaps_block_attrs(l1e);
		goto done;
	}
	attrs |= sysctl_kmaps_table_attrs(l1e);

	if ((l2e & ATTR_DESCR_TYPE_MASK) == ATTR_DESCR_TYPE_BLOCK) {
		attrs |= sysctl_kmaps_block_attrs(l2e);
		goto done;
	}
	attrs |= sysctl_kmaps_table_attrs(l2e);
	attrs |= sysctl_kmaps_block_attrs(l3e);

done:
	if (range->sva > va || !sysctl_kmaps_match(range, attrs)) {
		sysctl_kmaps_dump(sb, range, va);
		sysctl_kmaps_reinit(range, va, attrs);
	}
}

static int
sysctl_kmaps(SYSCTL_HANDLER_ARGS)
{
	struct pmap_kernel_map_range range;
	struct sbuf sbuf, *sb;
	pd_entry_t l0e, *l1, l1e, *l2, l2e;
	pt_entry_t *l3, l3e;
	vm_offset_t sva;
	vm_paddr_t pa;
	int error, i, j, k, l;

	error = sysctl_wire_old_buffer(req, 0);
	if (error != 0)
		return (error);
	sb = &sbuf;
	sbuf_new_for_sysctl(sb, NULL, PAGE_SIZE, req);

	/* Sentinel value. */
	range.sva = 0xfffffffffffffffful;

	/*
	 * Iterate over the kernel page tables without holding the kernel pmap
	 * lock.  Kernel page table pages are never freed, so at worst we will
	 * observe inconsistencies in the output.
	 */
	for (sva = 0xffff000000000000ul, i = pmap_l0_index(sva); i < Ln_ENTRIES;
	    i++) {
		if (i == pmap_l0_index(DMAP_MIN_ADDRESS))
			sbuf_printf(sb, "\nDirect map:\n");
		else if (i == pmap_l0_index(VM_MIN_KERNEL_ADDRESS))
			sbuf_printf(sb, "\nKernel map:\n");

		l0e = kernel_pmap->pm_l0[i];
		if ((l0e & ATTR_DESCR_VALID) == 0) {
			sysctl_kmaps_dump(sb, &range, sva);
			sva += L0_SIZE;
			continue;
		}
		pa = l0e & ~ATTR_MASK;
		l1 = (pd_entry_t *)PHYS_TO_DMAP(pa);

		for (j = pmap_l1_index(sva); j < Ln_ENTRIES; j++) {
			l1e = l1[j];
			if ((l1e & ATTR_DESCR_VALID) == 0) {
				sysctl_kmaps_dump(sb, &range, sva);
				sva += L1_SIZE;
				continue;
			}
			if ((l1e & ATTR_DESCR_MASK) == L1_BLOCK) {
				sysctl_kmaps_check(sb, &range, sva, l0e, l1e,
				    0, 0);
				range.l1blocks++;
				sva += L1_SIZE;
				continue;
			}
			pa = l1e & ~ATTR_MASK;
			l2 = (pd_entry_t *)PHYS_TO_DMAP(pa);

			for (k = pmap_l2_index(sva); k < Ln_ENTRIES; k++) {
				l2e = l2[k];
				if ((l2e & ATTR_DESCR_VALID) == 0) {
					sysctl_kmaps_dump(sb, &range, sva);
					sva += L2_SIZE;
					continue;
				}
				if ((l2e & ATTR_DESCR_MASK) == L2_BLOCK) {
					sysctl_kmaps_check(sb, &range, sva,
					    l0e, l1e, l2e, 0);
					range.l2blocks++;
					sva += L2_SIZE;
					continue;
				}
				pa = l2e & ~ATTR_MASK;
				l3 = (pt_entry_t *)PHYS_TO_DMAP(pa);

				for (l = pmap_l3_index(sva); l < Ln_ENTRIES;
				    l++, sva += L3_SIZE) {
					l3e = l3[l];
					if ((l3e & ATTR_DESCR_VALID) == 0) {
						sysctl_kmaps_dump(sb, &range,
						    sva);
						continue;
					}
					sysctl_kmaps_check(sb, &range, sva,
					    l0e, l1e, l2e, l3e);
					if ((l3e & ATTR_CONTIGUOUS) != 0)
						range.l3contig += l % 16 == 0 ?
						    1 : 0;
					else
						range.l3pages++;
				}
			}
		}
	}

	error = sbuf_finish(sb);
	sbuf_delete(sb);
	return (error);
}
SYSCTL_OID(_vm_pmap, OID_AUTO, kernel_maps,
    CTLTYPE_STRING | CTLFLAG_RD | CTLFLAG_MPSAFE | CTLFLAG_SKIP,
    NULL, 0, sysctl_kmaps, "A",
    "Dump kernel address layout");
// CHERI CHANGES START
// {
//   "updated": 20210420,
//   "target_type": "kernel",
//   "changes_purecap": [
//     "support",
//     "pointer_as_integer",
//     "uintcap_arithmetic",
//     "bounds_compression"
//   ]
// }
// CHERI CHANGES END<|MERGE_RESOLUTION|>--- conflicted
+++ resolved
@@ -837,14 +837,9 @@
 	return (pa_page | (va & PAR_LOW_MASK));
 }
 
-<<<<<<< HEAD
 static vm_pointer_t
-pmap_bootstrap_dmap(vm_pointer_t kern_l1, vm_paddr_t min_pa,
-    vm_pointer_t freemempos)
-=======
-static vm_offset_t
 pmap_bootstrap_dmap_l2(vm_offset_t *va, vm_paddr_t *pa, u_int *prev_l1_slot,
-    pt_entry_t **l2p, int i, vm_offset_t freemempos)
+    pt_entry_t **l2p, int i, vm_pointer_t freemempos)
 {
 	pt_entry_t *l2;
 	vm_paddr_t l2_pa;
@@ -880,6 +875,9 @@
 		l2_slot = pmap_l2_index(*va);
 		pmap_store(&l2[l2_slot],
 		    (*pa & ~L2_OFFSET) | ATTR_DEFAULT |
+#if __has_feature(capabilities)
+		    ATTR_CAP_RW |
+#endif
 		    ATTR_S1_XN |
 		    ATTR_S1_IDX(VM_MEMATTR_WRITE_BACK) |
 		    L2_BLOCK);
@@ -891,9 +889,8 @@
 }
 
 static vm_offset_t
-pmap_bootstrap_dmap(vm_offset_t kern_l1, vm_paddr_t min_pa,
-    vm_offset_t freemempos)
->>>>>>> ba3b6020
+pmap_bootstrap_dmap(vm_pointer_t kern_l1, vm_paddr_t min_pa,
+    vm_pointer_t freemempos)
 {
 	pt_entry_t *l2;
 	vm_offset_t va;
@@ -916,48 +913,8 @@
 
 		/* Create L2 mappings at the start of the region */
 		if ((pa & L1_OFFSET) != 0) {
-<<<<<<< HEAD
-			l1_slot = ((va - DMAP_MIN_ADDRESS) >> L1_SHIFT);
-			if (l1_slot != prev_l1_slot) {
-				prev_l1_slot = l1_slot;
-				l2 = (pt_entry_t *)freemempos;
-				l2_pa = pmap_early_vtophys((vm_offset_t)l2);
-				freemempos += PAGE_SIZE;
-
-				pmap_store(&pagetable_dmap[l1_slot],
-				    (l2_pa & ~Ln_TABLE_MASK) |
-				    TATTR_PXN_TABLE | L1_TABLE);
-
-				memset(l2, 0, PAGE_SIZE);
-			}
-			KASSERT(l2 != NULL,
-			    ("pmap_bootstrap_dmap: NULL l2 map"));
-			for (; va < DMAP_MAX_ADDRESS && pa < physmap[i + 1];
-			    pa += L2_SIZE, va += L2_SIZE) {
-				/*
-				 * We are on a boundary, stop to
-				 * create a level 1 block
-				 */
-				if ((pa & L1_OFFSET) == 0)
-					break;
-
-				l2_slot = pmap_l2_index(va);
-				KASSERT(l2_slot != 0, ("..."));
-				pmap_store(&l2[l2_slot],
-				    (pa & ~L2_OFFSET) | ATTR_DEFAULT |
-#if __has_feature(capabilities)
-				    ATTR_CAP_RW |
-#endif
-				    ATTR_S1_XN |
-				    ATTR_S1_IDX(VM_MEMATTR_WRITE_BACK) |
-				    L2_BLOCK);
-			}
-			KASSERT(va == (pa - dmap_phys_base + DMAP_MIN_ADDRESS),
-			    ("..."));
-=======
 			freemempos = pmap_bootstrap_dmap_l2(&va, &pa,
 			    &prev_l1_slot, &l2, i, freemempos);
->>>>>>> ba3b6020
 		}
 
 		for (; va < DMAP_MAX_ADDRESS && pa < physmap[i + 1] &&
@@ -974,37 +931,8 @@
 
 		/* Create L2 mappings at the end of the region */
 		if (pa < physmap[i + 1]) {
-<<<<<<< HEAD
-			l1_slot = ((va - DMAP_MIN_ADDRESS) >> L1_SHIFT);
-			if (l1_slot != prev_l1_slot) {
-				prev_l1_slot = l1_slot;
-				l2 = (pt_entry_t *)freemempos;
-				l2_pa = pmap_early_vtophys((vm_offset_t)l2);
-				freemempos += PAGE_SIZE;
-
-				pmap_store(&pagetable_dmap[l1_slot],
-				    (l2_pa & ~Ln_TABLE_MASK) | L1_TABLE);
-
-				memset(l2, 0, PAGE_SIZE);
-			}
-			KASSERT(l2 != NULL,
-			    ("pmap_bootstrap_dmap: NULL l2 map"));
-			for (; va < DMAP_MAX_ADDRESS && pa < physmap[i + 1];
-			    pa += L2_SIZE, va += L2_SIZE) {
-				l2_slot = pmap_l2_index(va);
-				pmap_store(&l2[l2_slot],
-				    (pa & ~L2_OFFSET) | ATTR_DEFAULT |
-#if __has_feature(capabilities)
-				    ATTR_CAP_RW |
-#endif
-				    ATTR_S1_XN |
-				    ATTR_S1_IDX(VM_MEMATTR_WRITE_BACK) |
-				    L2_BLOCK);
-			}
-=======
 			freemempos = pmap_bootstrap_dmap_l2(&va, &pa,
 			    &prev_l1_slot, &l2, i, freemempos);
->>>>>>> ba3b6020
 		}
 
 		if (pa > dmap_phys_max) {
