/*-
 * Copyright (c) 1991 Regents of the University of California.
 * All rights reserved.
 * Copyright (c) 1994 John S. Dyson
 * All rights reserved.
 * Copyright (c) 1994 David Greenman
 * All rights reserved.
 * Copyright (c) 2003 Peter Wemm
 * All rights reserved.
 * Copyright (c) 2005-2010 Alan L. Cox <alc@cs.rice.edu>
 * All rights reserved.
 * Copyright (c) 2014 Andrew Turner
 * All rights reserved.
 * Copyright (c) 2014-2016 The FreeBSD Foundation
 * All rights reserved.
 *
 * This code is derived from software contributed to Berkeley by
 * the Systems Programming Group of the University of Utah Computer
 * Science Department and William Jolitz of UUNET Technologies Inc.
 *
 * This software was developed by Andrew Turner under sponsorship from
 * the FreeBSD Foundation.
 *
 * Redistribution and use in source and binary forms, with or without
 * modification, are permitted provided that the following conditions
 * are met:
 * 1. Redistributions of source code must retain the above copyright
 *    notice, this list of conditions and the following disclaimer.
 * 2. Redistributions in binary form must reproduce the above copyright
 *    notice, this list of conditions and the following disclaimer in the
 *    documentation and/or other materials provided with the distribution.
 * 3. All advertising materials mentioning features or use of this software
 *    must display the following acknowledgement:
 *	This product includes software developed by the University of
 *	California, Berkeley and its contributors.
 * 4. Neither the name of the University nor the names of its contributors
 *    may be used to endorse or promote products derived from this software
 *    without specific prior written permission.
 *
 * THIS SOFTWARE IS PROVIDED BY THE REGENTS AND CONTRIBUTORS ``AS IS'' AND
 * ANY EXPRESS OR IMPLIED WARRANTIES, INCLUDING, BUT NOT LIMITED TO, THE
 * IMPLIED WARRANTIES OF MERCHANTABILITY AND FITNESS FOR A PARTICULAR PURPOSE
 * ARE DISCLAIMED.  IN NO EVENT SHALL THE REGENTS OR CONTRIBUTORS BE LIABLE
 * FOR ANY DIRECT, INDIRECT, INCIDENTAL, SPECIAL, EXEMPLARY, OR CONSEQUENTIAL
 * DAMAGES (INCLUDING, BUT NOT LIMITED TO, PROCUREMENT OF SUBSTITUTE GOODS
 * OR SERVICES; LOSS OF USE, DATA, OR PROFITS; OR BUSINESS INTERRUPTION)
 * HOWEVER CAUSED AND ON ANY THEORY OF LIABILITY, WHETHER IN CONTRACT, STRICT
 * LIABILITY, OR TORT (INCLUDING NEGLIGENCE OR OTHERWISE) ARISING IN ANY WAY
 * OUT OF THE USE OF THIS SOFTWARE, EVEN IF ADVISED OF THE POSSIBILITY OF
 * SUCH DAMAGE.
 *
 *	from:	@(#)pmap.c	7.7 (Berkeley)	5/12/91
 */
/*-
 * Copyright (c) 2003 Networks Associates Technology, Inc.
 * All rights reserved.
 *
 * This software was developed for the FreeBSD Project by Jake Burkholder,
 * Safeport Network Services, and Network Associates Laboratories, the
 * Security Research Division of Network Associates, Inc. under
 * DARPA/SPAWAR contract N66001-01-C-8035 ("CBOSS"), as part of the DARPA
 * CHATS research program.
 *
 * Redistribution and use in source and binary forms, with or without
 * modification, are permitted provided that the following conditions
 * are met:
 * 1. Redistributions of source code must retain the above copyright
 *    notice, this list of conditions and the following disclaimer.
 * 2. Redistributions in binary form must reproduce the above copyright
 *    notice, this list of conditions and the following disclaimer in the
 *    documentation and/or other materials provided with the distribution.
 *
 * THIS SOFTWARE IS PROVIDED BY THE AUTHOR AND CONTRIBUTORS ``AS IS'' AND
 * ANY EXPRESS OR IMPLIED WARRANTIES, INCLUDING, BUT NOT LIMITED TO, THE
 * IMPLIED WARRANTIES OF MERCHANTABILITY AND FITNESS FOR A PARTICULAR PURPOSE
 * ARE DISCLAIMED.  IN NO EVENT SHALL THE AUTHOR OR CONTRIBUTORS BE LIABLE
 * FOR ANY DIRECT, INDIRECT, INCIDENTAL, SPECIAL, EXEMPLARY, OR CONSEQUENTIAL
 * DAMAGES (INCLUDING, BUT NOT LIMITED TO, PROCUREMENT OF SUBSTITUTE GOODS
 * OR SERVICES; LOSS OF USE, DATA, OR PROFITS; OR BUSINESS INTERRUPTION)
 * HOWEVER CAUSED AND ON ANY THEORY OF LIABILITY, WHETHER IN CONTRACT, STRICT
 * LIABILITY, OR TORT (INCLUDING NEGLIGENCE OR OTHERWISE) ARISING IN ANY WAY
 * OUT OF THE USE OF THIS SOFTWARE, EVEN IF ADVISED OF THE POSSIBILITY OF
 * SUCH DAMAGE.
 */

#include <sys/cdefs.h>
__FBSDID("$FreeBSD$");

/*
 *	Manages physical address maps.
 *
 *	Since the information managed by this module is
 *	also stored by the logical address mapping module,
 *	this module may throw away valid virtual-to-physical
 *	mappings at almost any time.  However, invalidations
 *	of virtual-to-physical mappings must be done as
 *	requested.
 *
 *	In order to cope with hardware architectures which
 *	make virtual-to-physical map invalidates expensive,
 *	this module may delay invalidate or reduced protection
 *	operations until such time as they are actually
 *	necessary.  This module is given full information as
 *	to which processors are currently using which maps,
 *	and to when physical maps must be made correct.
 */

#include "opt_vm.h"

#include <sys/param.h>
#include <sys/bitstring.h>
#include <sys/bus.h>
#include <sys/systm.h>
#include <sys/kernel.h>
#include <sys/ktr.h>
#include <sys/limits.h>
#include <sys/lock.h>
#include <sys/malloc.h>
#include <sys/mman.h>
#include <sys/msgbuf.h>
#include <sys/mutex.h>
#include <sys/physmem.h>
#include <sys/proc.h>
#include <sys/rwlock.h>
#include <sys/sbuf.h>
#include <sys/sx.h>
#include <sys/vmem.h>
#include <sys/vmmeter.h>
#include <sys/sched.h>
#include <sys/sysctl.h>
#include <sys/_unrhdr.h>
#include <sys/smp.h>

#include <vm/vm.h>
#include <vm/vm_param.h>
#include <vm/vm_kern.h>
#include <vm/vm_page.h>
#include <vm/vm_map.h>
#include <vm/vm_object.h>
#include <vm/vm_extern.h>
#include <vm/vm_pageout.h>
#include <vm/vm_pager.h>
#include <vm/vm_phys.h>
#include <vm/vm_radix.h>
#include <vm/vm_reserv.h>
#include <vm/vm_dumpset.h>
#include <vm/uma.h>

#include <machine/machdep.h>
#include <machine/md_var.h>
#include <machine/pcb.h>

#if __has_feature(capabilities)
#include <cheri/cheric.h>
#endif

#define	PMAP_ASSERT_STAGE1(pmap)	MPASS((pmap)->pm_stage == PM_STAGE1)
#define	PMAP_ASSERT_STAGE2(pmap)	MPASS((pmap)->pm_stage == PM_STAGE2)

#define	NL0PG		(PAGE_SIZE/(sizeof (pd_entry_t)))
#define	NL1PG		(PAGE_SIZE/(sizeof (pd_entry_t)))
#define	NL2PG		(PAGE_SIZE/(sizeof (pd_entry_t)))
#define	NL3PG		(PAGE_SIZE/(sizeof (pt_entry_t)))

#define	NUL0E		L0_ENTRIES
#define	NUL1E		(NUL0E * NL1PG)
#define	NUL2E		(NUL1E * NL2PG)

#if !defined(DIAGNOSTIC)
#ifdef __GNUC_GNU_INLINE__
#define PMAP_INLINE	__attribute__((__gnu_inline__)) inline
#else
#define PMAP_INLINE	extern inline
#endif
#else
#define PMAP_INLINE
#endif

#ifdef PV_STATS
#define PV_STAT(x)	do { x ; } while (0)
#else
#define PV_STAT(x)	do { } while (0)
#endif

#define	pmap_l0_pindex(v)	(NUL2E + NUL1E + ((v) >> L0_SHIFT))
#define	pmap_l1_pindex(v)	(NUL2E + ((v) >> L1_SHIFT))
#define	pmap_l2_pindex(v)	((v) >> L2_SHIFT)

static struct md_page *
pa_to_pvh(vm_paddr_t pa)
{
	struct vm_phys_seg *seg;
	int segind;

	for (segind = 0; segind < vm_phys_nsegs; segind++) {
		seg = &vm_phys_segs[segind];
		if (pa >= seg->start && pa < seg->end)
			return ((struct md_page *)seg->md_first +
			    (pmap_l2_pindex(pa) - pmap_l2_pindex(seg->start)));
	}
	panic("pa 0x%jx not within vm_phys_segs", (uintmax_t)pa);
}

static struct md_page *
page_to_pvh(vm_page_t m)
{
	struct vm_phys_seg *seg;

	seg = &vm_phys_segs[m->segind];
	return ((struct md_page *)seg->md_first +
	    (pmap_l2_pindex(VM_PAGE_TO_PHYS(m)) - pmap_l2_pindex(seg->start)));
}

#define	NPV_LIST_LOCKS	MAXCPU

#define	PHYS_TO_PV_LIST_LOCK(pa)	\
			(&pv_list_locks[pa_index(pa) % NPV_LIST_LOCKS])

#define	CHANGE_PV_LIST_LOCK_TO_PHYS(lockp, pa)	do {	\
	struct rwlock **_lockp = (lockp);		\
	struct rwlock *_new_lock;			\
							\
	_new_lock = PHYS_TO_PV_LIST_LOCK(pa);		\
	if (_new_lock != *_lockp) {			\
		if (*_lockp != NULL)			\
			rw_wunlock(*_lockp);		\
		*_lockp = _new_lock;			\
		rw_wlock(*_lockp);			\
	}						\
} while (0)

#define	CHANGE_PV_LIST_LOCK_TO_VM_PAGE(lockp, m)	\
			CHANGE_PV_LIST_LOCK_TO_PHYS(lockp, VM_PAGE_TO_PHYS(m))

#define	RELEASE_PV_LIST_LOCK(lockp)		do {	\
	struct rwlock **_lockp = (lockp);		\
							\
	if (*_lockp != NULL) {				\
		rw_wunlock(*_lockp);			\
		*_lockp = NULL;				\
	}						\
} while (0)

#define	VM_PAGE_TO_PV_LIST_LOCK(m)	\
			PHYS_TO_PV_LIST_LOCK(VM_PAGE_TO_PHYS(m))

/*
 * The presence of this flag indicates that the mapping is writeable.
 * If the ATTR_S1_AP_RO bit is also set, then the mapping is clean, otherwise
 * it is dirty.  This flag may only be set on managed mappings.
 *
 * The DBM bit is reserved on ARMv8.0 but it seems we can safely treat it
 * as a software managed bit.
 */
#define	ATTR_SW_DBM	ATTR_DBM

struct pmap kernel_pmap_store;

/* Used for mapping ACPI memory before VM is initialized */
#define	PMAP_PREINIT_MAPPING_COUNT	32
#define	PMAP_PREINIT_MAPPING_SIZE	(PMAP_PREINIT_MAPPING_COUNT * L2_SIZE)
static vm_pointer_t preinit_map_va;	/* Start VA of pre-init mapping space */
static int vm_initialized = 0;		/* No need to use pre-init maps when set */

/*
 * Reserve a few L2 blocks starting from 'preinit_map_va' pointer.
 * Always map entire L2 block for simplicity.
 * VA of L2 block = preinit_map_va + i * L2_SIZE
 */
static struct pmap_preinit_mapping {
	vm_paddr_t	pa;
	vm_offset_t	va;
	vm_size_t	size;
} pmap_preinit_mapping[PMAP_PREINIT_MAPPING_COUNT];

vm_pointer_t virtual_avail;	/* VA of first avail page (after kernel bss) */
vm_pointer_t virtual_end;	/* VA of last avail page (end of kernel AS) */
vm_offset_t kernel_vm_end = 0;

/*
 * Data for the pv entry allocation mechanism.
 */
static TAILQ_HEAD(pch, pv_chunk) pv_chunks = TAILQ_HEAD_INITIALIZER(pv_chunks);
static struct mtx pv_chunks_mutex;
static struct rwlock pv_list_locks[NPV_LIST_LOCKS];
static struct md_page *pv_table;
static struct md_page pv_dummy;

vm_paddr_t dmap_phys_base;	/* The start of the dmap region */
vm_paddr_t dmap_phys_max;	/* The limit of the dmap region */
vm_offset_t dmap_max_addr;	/* The virtual address limit of the dmap */
#ifdef __CHERI_PURE_CAPABILITY__
void *dmap_base_cap;		/* Capability for the direct map region */
#endif

/* This code assumes all L1 DMAP entries will be used */
CTASSERT((DMAP_MIN_ADDRESS  & ~L0_OFFSET) == DMAP_MIN_ADDRESS);
CTASSERT((DMAP_MAX_ADDRESS  & ~L0_OFFSET) == DMAP_MAX_ADDRESS);

extern pt_entry_t pagetable_l0_ttbr1[];

#define	PHYSMAP_SIZE	(2 * (VM_PHYSSEG_MAX - 1))
static vm_paddr_t physmap[PHYSMAP_SIZE];
static u_int physmap_idx;

static SYSCTL_NODE(_vm, OID_AUTO, pmap, CTLFLAG_RD | CTLFLAG_MPSAFE, 0,
    "VM/pmap parameters");

/*
 * This ASID allocator uses a bit vector ("asid_set") to remember which ASIDs
 * that it has currently allocated to a pmap, a cursor ("asid_next") to
 * optimize its search for a free ASID in the bit vector, and an epoch number
 * ("asid_epoch") to indicate when it has reclaimed all previously allocated
 * ASIDs that are not currently active on a processor.
 *
 * The current epoch number is always in the range [0, INT_MAX).  Negative
 * numbers and INT_MAX are reserved for special cases that are described
 * below.
 */
struct asid_set {
	int asid_bits;
	bitstr_t *asid_set;
	int asid_set_size;
	int asid_next;
	int asid_epoch;
	struct mtx asid_set_mutex;
};

static struct asid_set asids;
static struct asid_set vmids;

static SYSCTL_NODE(_vm_pmap, OID_AUTO, asid, CTLFLAG_RD | CTLFLAG_MPSAFE, 0,
    "ASID allocator");
SYSCTL_INT(_vm_pmap_asid, OID_AUTO, bits, CTLFLAG_RD, &asids.asid_bits, 0,
    "The number of bits in an ASID");
SYSCTL_INT(_vm_pmap_asid, OID_AUTO, next, CTLFLAG_RD, &asids.asid_next, 0,
    "The last allocated ASID plus one");
SYSCTL_INT(_vm_pmap_asid, OID_AUTO, epoch, CTLFLAG_RD, &asids.asid_epoch, 0,
    "The current epoch number");

static SYSCTL_NODE(_vm_pmap, OID_AUTO, vmid, CTLFLAG_RD, 0, "VMID allocator");
SYSCTL_INT(_vm_pmap_vmid, OID_AUTO, bits, CTLFLAG_RD, &vmids.asid_bits, 0,
    "The number of bits in an VMID");
SYSCTL_INT(_vm_pmap_vmid, OID_AUTO, next, CTLFLAG_RD, &vmids.asid_next, 0,
    "The last allocated VMID plus one");
SYSCTL_INT(_vm_pmap_vmid, OID_AUTO, epoch, CTLFLAG_RD, &vmids.asid_epoch, 0,
    "The current epoch number");

void (*pmap_clean_stage2_tlbi)(void);
void (*pmap_invalidate_vpipt_icache)(void);

/*
 * A pmap's cookie encodes an ASID and epoch number.  Cookies for reserved
 * ASIDs have a negative epoch number, specifically, INT_MIN.  Cookies for
 * dynamically allocated ASIDs have a non-negative epoch number.
 *
 * An invalid ASID is represented by -1.
 *
 * There are two special-case cookie values: (1) COOKIE_FROM(-1, INT_MIN),
 * which indicates that an ASID should never be allocated to the pmap, and
 * (2) COOKIE_FROM(-1, INT_MAX), which indicates that an ASID should be
 * allocated when the pmap is next activated.
 */
#define	COOKIE_FROM(asid, epoch)	((long)((u_int)(asid) |	\
					    ((u_long)(epoch) << 32)))
#define	COOKIE_TO_ASID(cookie)		((int)(cookie))
#define	COOKIE_TO_EPOCH(cookie)		((int)((u_long)(cookie) >> 32))

#define	TLBI_VA_SHIFT			12
#define	TLBI_VA_MASK			((1ul << 44) - 1)
#define	TLBI_VA(addr)			(((addr) >> TLBI_VA_SHIFT) & TLBI_VA_MASK)
#define	TLBI_VA_L3_INCR			(L3_SIZE >> TLBI_VA_SHIFT)

static int superpages_enabled = 1;
SYSCTL_INT(_vm_pmap, OID_AUTO, superpages_enabled,
    CTLFLAG_RDTUN | CTLFLAG_NOFETCH, &superpages_enabled, 0,
    "Are large page mappings enabled?");

/*
 * Internal flags for pmap_enter()'s helper functions.
 */
#define	PMAP_ENTER_NORECLAIM	0x1000000	/* Don't reclaim PV entries. */
#define	PMAP_ENTER_NOREPLACE	0x2000000	/* Don't replace mappings. */

static void	free_pv_chunk(struct pv_chunk *pc);
static void	free_pv_entry(pmap_t pmap, pv_entry_t pv);
static pv_entry_t get_pv_entry(pmap_t pmap, struct rwlock **lockp);
static vm_page_t reclaim_pv_chunk(pmap_t locked_pmap, struct rwlock **lockp);
static void	pmap_pvh_free(struct md_page *pvh, pmap_t pmap, vm_offset_t va);
static pv_entry_t pmap_pvh_remove(struct md_page *pvh, pmap_t pmap,
		    vm_offset_t va);

static void pmap_abort_ptp(pmap_t pmap, vm_offset_t va, vm_page_t mpte);
static bool pmap_activate_int(pmap_t pmap);
static void pmap_alloc_asid(pmap_t pmap);
static int pmap_change_props_locked(vm_offset_t va, vm_size_t size,
    vm_prot_t prot, int mode, bool skip_unmapped);
static pt_entry_t *pmap_demote_l1(pmap_t pmap, pt_entry_t *l1, vm_offset_t va);
static pt_entry_t *pmap_demote_l2_locked(pmap_t pmap, pt_entry_t *l2,
    vm_offset_t va, struct rwlock **lockp);
static pt_entry_t *pmap_demote_l2(pmap_t pmap, pt_entry_t *l2, vm_offset_t va);
static vm_page_t pmap_enter_quick_locked(pmap_t pmap, vm_offset_t va,
    vm_page_t m, vm_prot_t prot, vm_page_t mpte, struct rwlock **lockp);
static int pmap_enter_l2(pmap_t pmap, vm_offset_t va, pd_entry_t new_l2,
    u_int flags, vm_page_t m, struct rwlock **lockp);
static int pmap_remove_l2(pmap_t pmap, pt_entry_t *l2, vm_offset_t sva,
    pd_entry_t l1e, struct spglist *free, struct rwlock **lockp);
static int pmap_remove_l3(pmap_t pmap, pt_entry_t *l3, vm_offset_t sva,
    pd_entry_t l2e, struct spglist *free, struct rwlock **lockp);
static void pmap_reset_asid_set(pmap_t pmap);
static boolean_t pmap_try_insert_pv_entry(pmap_t pmap, vm_offset_t va,
    vm_page_t m, struct rwlock **lockp);

static vm_page_t _pmap_alloc_l3(pmap_t pmap, vm_pindex_t ptepindex,
		struct rwlock **lockp);

static void _pmap_unwire_l3(pmap_t pmap, vm_offset_t va, vm_page_t m,
    struct spglist *free);
static int pmap_unuse_pt(pmap_t, vm_offset_t, pd_entry_t, struct spglist *);
static __inline vm_page_t pmap_remove_pt_page(pmap_t pmap, vm_offset_t va);

/*
 * These load the old table data and store the new value.
 * They need to be atomic as the System MMU may write to the table at
 * the same time as the CPU.
 */
#define	pmap_clear(table)		atomic_store_64(table, 0)
#define	pmap_clear_bits(table, bits)	atomic_clear_64(table, bits)
#define	pmap_load(table)		(*table)
#define	pmap_load_clear(table)		atomic_swap_64(table, 0)
#define	pmap_load_store(table, entry)	atomic_swap_64(table, entry)
#define	pmap_set_bits(table, bits)	atomic_set_64(table, bits)
#define	pmap_store(table, entry)	atomic_store_64(table, entry)

/********************/
/* Inline functions */
/********************/

static __inline void
pagecopy(void *s, void *d)
{

	memcpy(d, s, PAGE_SIZE);
}

#if __has_feature(capabilities)
static __inline void
pagecopy_cleartags(void *s, void *d)
{
	void * __capability *dst;
	void * __capability *src;
	u_int i;

	dst = d;
	src = s;
	for (i = 0; i < PAGE_SIZE / sizeof(*dst); i++)
		*dst++ = cheri_cleartag(*src++);
}
#endif

static __inline pd_entry_t *
pmap_l0(pmap_t pmap, vm_offset_t va)
{

	return (&pmap->pm_l0[pmap_l0_index(va)]);
}

static __inline pd_entry_t *
pmap_l0_to_l1(pd_entry_t *l0, vm_offset_t va)
{
	pd_entry_t *l1;

	l1 = (pd_entry_t *)PHYS_TO_DMAP(pmap_load(l0) & ~ATTR_MASK);
	return (&l1[pmap_l1_index(va)]);
}

static __inline pd_entry_t *
pmap_l1(pmap_t pmap, vm_offset_t va)
{
	pd_entry_t *l0;

	l0 = pmap_l0(pmap, va);
	if ((pmap_load(l0) & ATTR_DESCR_MASK) != L0_TABLE)
		return (NULL);

	return (pmap_l0_to_l1(l0, va));
}

static __inline pd_entry_t *
pmap_l1_to_l2(pd_entry_t *l1p, vm_offset_t va)
{
	pd_entry_t l1, *l2p;

	l1 = pmap_load(l1p);

	KASSERT(ADDR_IS_CANONICAL(va),
	    ("%s: Address not in canonical form: %lx", __func__, va));
	/*
	 * The valid bit may be clear if pmap_update_entry() is concurrently
	 * modifying the entry, so for KVA only the entry type may be checked.
	 */
	KASSERT(ADDR_IS_KERNEL(va) || (l1 & ATTR_DESCR_VALID) != 0,
	    ("%s: L1 entry %#lx for %#lx is invalid", __func__, l1, va));
	KASSERT((l1 & ATTR_DESCR_TYPE_MASK) == ATTR_DESCR_TYPE_TABLE,
	    ("%s: L1 entry %#lx for %#lx is a leaf", __func__, l1, va));
	l2p = (pd_entry_t *)PHYS_TO_DMAP(l1 & ~ATTR_MASK);
	return (&l2p[pmap_l2_index(va)]);
}

static __inline pd_entry_t *
pmap_l2(pmap_t pmap, vm_offset_t va)
{
	pd_entry_t *l1;

	l1 = pmap_l1(pmap, va);
	if ((pmap_load(l1) & ATTR_DESCR_MASK) != L1_TABLE)
		return (NULL);

	return (pmap_l1_to_l2(l1, va));
}

static __inline pt_entry_t *
pmap_l2_to_l3(pd_entry_t *l2p, vm_offset_t va)
{
	pd_entry_t l2;
	pt_entry_t *l3p;

	l2 = pmap_load(l2p);

	KASSERT(ADDR_IS_CANONICAL(va),
	    ("%s: Address not in canonical form: %lx", __func__, va));
	/*
	 * The valid bit may be clear if pmap_update_entry() is concurrently
	 * modifying the entry, so for KVA only the entry type may be checked.
	 */
	KASSERT(ADDR_IS_KERNEL(va) || (l2 & ATTR_DESCR_VALID) != 0,
	    ("%s: L2 entry %#lx for %#lx is invalid", __func__, l2, va));
	KASSERT((l2 & ATTR_DESCR_TYPE_MASK) == ATTR_DESCR_TYPE_TABLE,
	    ("%s: L2 entry %#lx for %#lx is a leaf", __func__, l2, va));
	l3p = (pt_entry_t *)PHYS_TO_DMAP(l2 & ~ATTR_MASK);
	return (&l3p[pmap_l3_index(va)]);
}

/*
 * Returns the lowest valid pde for a given virtual address.
 * The next level may or may not point to a valid page or block.
 */
static __inline pd_entry_t *
pmap_pde(pmap_t pmap, vm_offset_t va, int *level)
{
	pd_entry_t *l0, *l1, *l2, desc;

	l0 = pmap_l0(pmap, va);
	desc = pmap_load(l0) & ATTR_DESCR_MASK;
	if (desc != L0_TABLE) {
		*level = -1;
		return (NULL);
	}

	l1 = pmap_l0_to_l1(l0, va);
	desc = pmap_load(l1) & ATTR_DESCR_MASK;
	if (desc != L1_TABLE) {
		*level = 0;
		return (l0);
	}

	l2 = pmap_l1_to_l2(l1, va);
	desc = pmap_load(l2) & ATTR_DESCR_MASK;
	if (desc != L2_TABLE) {
		*level = 1;
		return (l1);
	}

	*level = 2;
	return (l2);
}

/*
 * Returns the lowest valid pte block or table entry for a given virtual
 * address. If there are no valid entries return NULL and set the level to
 * the first invalid level.
 */
static __inline pt_entry_t *
pmap_pte(pmap_t pmap, vm_offset_t va, int *level)
{
	pd_entry_t *l1, *l2, desc;
	pt_entry_t *l3;

	l1 = pmap_l1(pmap, va);
	if (l1 == NULL) {
		*level = 0;
		return (NULL);
	}
	desc = pmap_load(l1) & ATTR_DESCR_MASK;
	if (desc == L1_BLOCK) {
		*level = 1;
		return (l1);
	}

	if (desc != L1_TABLE) {
		*level = 1;
		return (NULL);
	}

	l2 = pmap_l1_to_l2(l1, va);
	desc = pmap_load(l2) & ATTR_DESCR_MASK;
	if (desc == L2_BLOCK) {
		*level = 2;
		return (l2);
	}

	if (desc != L2_TABLE) {
		*level = 2;
		return (NULL);
	}

	*level = 3;
	l3 = pmap_l2_to_l3(l2, va);
	if ((pmap_load(l3) & ATTR_DESCR_MASK) != L3_PAGE)
		return (NULL);

	return (l3);
}

/*
 * If the given pmap has an L{1,2}_BLOCK or L3_PAGE entry at the specified
 * level that maps the specified virtual address, then a pointer to that entry
 * is returned.  Otherwise, NULL is returned, unless INVARIANTS are enabled
 * and a diagnostic message is provided, in which case this function panics.
 */
static __always_inline pt_entry_t *
pmap_pte_exists(pmap_t pmap, vm_offset_t va, int level, const char *diag)
{
	pd_entry_t *l0p, *l1p, *l2p;
	pt_entry_t desc, *l3p;
	int walk_level __diagused;

	KASSERT(level >= 0 && level < 4,
	    ("%s: %s passed an out-of-range level (%d)", __func__, diag,
	    level));
	l0p = pmap_l0(pmap, va);
	desc = pmap_load(l0p) & ATTR_DESCR_MASK;
	if (desc == L0_TABLE && level > 0) {
		l1p = pmap_l0_to_l1(l0p, va);
		desc = pmap_load(l1p) & ATTR_DESCR_MASK;
		if (desc == L1_BLOCK && level == 1)
			return (l1p);
		else if (desc == L1_TABLE && level > 1) {
			l2p = pmap_l1_to_l2(l1p, va);
			desc = pmap_load(l2p) & ATTR_DESCR_MASK;
			if (desc == L2_BLOCK && level == 2)
				return (l2p);
			else if (desc == L2_TABLE && level > 2) {
				l3p = pmap_l2_to_l3(l2p, va);
				desc = pmap_load(l3p) & ATTR_DESCR_MASK;
				if (desc == L3_PAGE && level == 3)
					return (l3p);
				else
					walk_level = 3;
			} else
				walk_level = 2;
		} else
			walk_level = 1;
	} else
		walk_level = 0;
	KASSERT(diag == NULL,
	    ("%s: va %#lx not mapped at level %d, desc %ld at level %d",
	    diag, va, level, desc, walk_level));
	return (NULL);
}

bool
pmap_ps_enabled(pmap_t pmap __unused)
{

	return (superpages_enabled != 0);
}

bool
pmap_get_tables(pmap_t pmap, vm_offset_t va, pd_entry_t **l0, pd_entry_t **l1,
    pd_entry_t **l2, pt_entry_t **l3)
{
	pd_entry_t *l0p, *l1p, *l2p;

	if (pmap->pm_l0 == NULL)
		return (false);

	l0p = pmap_l0(pmap, va);
	*l0 = l0p;

	if ((pmap_load(l0p) & ATTR_DESCR_MASK) != L0_TABLE)
		return (false);

	l1p = pmap_l0_to_l1(l0p, va);
	*l1 = l1p;

	if ((pmap_load(l1p) & ATTR_DESCR_MASK) == L1_BLOCK) {
		*l2 = NULL;
		*l3 = NULL;
		return (true);
	}

	if ((pmap_load(l1p) & ATTR_DESCR_MASK) != L1_TABLE)
		return (false);

	l2p = pmap_l1_to_l2(l1p, va);
	*l2 = l2p;

	if ((pmap_load(l2p) & ATTR_DESCR_MASK) == L2_BLOCK) {
		*l3 = NULL;
		return (true);
	}

	if ((pmap_load(l2p) & ATTR_DESCR_MASK) != L2_TABLE)
		return (false);

	*l3 = pmap_l2_to_l3(l2p, va);

	return (true);
}

static __inline int
pmap_l3_valid(pt_entry_t l3)
{

	return ((l3 & ATTR_DESCR_MASK) == L3_PAGE);
}

CTASSERT(L1_BLOCK == L2_BLOCK);

static pt_entry_t
pmap_pte_memattr(pmap_t pmap, vm_memattr_t memattr)
{
	pt_entry_t val;

	if (pmap->pm_stage == PM_STAGE1) {
		val = ATTR_S1_IDX(memattr);
		if (memattr == VM_MEMATTR_DEVICE)
			val |= ATTR_S1_XN;
		return (val);
	}

	val = 0;

	switch (memattr) {
	case VM_MEMATTR_DEVICE:
		return (ATTR_S2_MEMATTR(ATTR_S2_MEMATTR_DEVICE_nGnRnE) |
		    ATTR_S2_XN(ATTR_S2_XN_ALL));
	case VM_MEMATTR_UNCACHEABLE:
		return (ATTR_S2_MEMATTR(ATTR_S2_MEMATTR_NC));
	case VM_MEMATTR_WRITE_BACK:
		return (ATTR_S2_MEMATTR(ATTR_S2_MEMATTR_WB));
	case VM_MEMATTR_WRITE_THROUGH:
		return (ATTR_S2_MEMATTR(ATTR_S2_MEMATTR_WT));
	default:
		panic("%s: invalid memory attribute %x", __func__, memattr);
	}
}

static pt_entry_t
pmap_pte_prot(pmap_t pmap, vm_prot_t prot)
{
	pt_entry_t val;

	val = 0;
	if (pmap->pm_stage == PM_STAGE1) {
		if ((prot & VM_PROT_EXECUTE) == 0)
			val |= ATTR_S1_XN;
		if ((prot & VM_PROT_WRITE) == 0)
			val |= ATTR_S1_AP(ATTR_S1_AP_RO);
#if __has_feature(capabilities)
		if ((prot & VM_PROT_READ_CAP) != 0)
			val |= ATTR_LC_ENABLED;
		if ((prot & VM_PROT_WRITE_CAP) != 0)
			val |= ATTR_SC;
#endif
	} else {
		if ((prot & VM_PROT_WRITE) != 0)
			val |= ATTR_S2_S2AP(ATTR_S2_S2AP_WRITE);
		if ((prot & VM_PROT_READ) != 0)
			val |= ATTR_S2_S2AP(ATTR_S2_S2AP_READ);
		if ((prot & VM_PROT_EXECUTE) == 0)
			val |= ATTR_S2_XN(ATTR_S2_XN_ALL);
#if __has_feature(capabilities)
		if ((prot & VM_PROT_READ_CAP) != 0)
			val |= ATTR_LC_ENABLED;
		if ((prot & VM_PROT_WRITE_CAP) != 0)
			val |= ATTR_SC;
#endif
	}

	return (val);
}

/*
 * Checks if the PTE is dirty.
 */
static inline int
pmap_pte_dirty(pmap_t pmap, pt_entry_t pte)
{

	KASSERT((pte & ATTR_SW_MANAGED) != 0, ("pte %#lx is unmanaged", pte));

	if (pmap->pm_stage == PM_STAGE1) {
		KASSERT((pte & (ATTR_S1_AP_RW_BIT | ATTR_SW_DBM)) != 0,
		    ("pte %#lx is writeable and missing ATTR_SW_DBM", pte));

		return ((pte & (ATTR_S1_AP_RW_BIT | ATTR_SW_DBM)) ==
		    (ATTR_S1_AP(ATTR_S1_AP_RW) | ATTR_SW_DBM));
	}

	return ((pte & ATTR_S2_S2AP(ATTR_S2_S2AP_WRITE)) ==
	    ATTR_S2_S2AP(ATTR_S2_S2AP_WRITE));
}

static __inline void
pmap_resident_count_inc(pmap_t pmap, int count)
{

	PMAP_LOCK_ASSERT(pmap, MA_OWNED);
	pmap->pm_stats.resident_count += count;
}

static __inline void
pmap_resident_count_dec(pmap_t pmap, int count)
{

	PMAP_LOCK_ASSERT(pmap, MA_OWNED);
	KASSERT(pmap->pm_stats.resident_count >= count,
	    ("pmap %p resident count underflow %ld %d", pmap,
	    pmap->pm_stats.resident_count, count));
	pmap->pm_stats.resident_count -= count;
}

static vm_paddr_t
pmap_early_vtophys(vm_offset_t va)
{
	vm_paddr_t pa_page;

	pa_page = arm64_address_translate_s1e1r(va) & PAR_PA_MASK;
	return (pa_page | (va & PAR_LOW_MASK));
}

<<<<<<< HEAD
static vm_pointer_t
pmap_bootstrap_dmap_l2(vm_offset_t *va, vm_paddr_t *pa, u_int *prev_l1_slot,
    pt_entry_t **l2p, int i, vm_pointer_t freemempos)
=======
/* State of the bootstrapped DMAP page tables */
struct dmap_bootstrap_state {
	vm_offset_t	va;
	vm_paddr_t	pa;
	pt_entry_t	*l1;
	pt_entry_t	*l2;
	pt_entry_t	*l3;
	u_int		l0_slot;
	u_int		l1_slot;
	u_int		l2_slot;
	vm_offset_t	freemempos;
};

static void
pmap_bootstrap_dmap_l0_table(struct dmap_bootstrap_state *state)
{
	vm_paddr_t l1_pa;
	u_int l0_slot;

	/* Link the level 0 table to a level 1 table */
	l0_slot = pmap_l0_index(state->va);
	if (l0_slot != state->l0_slot) {
		MPASS(state->l0_slot < l0_slot ||
		    state->l0_slot == L0_ENTRIES);

		/* Create a new L0 table entry */
		state->l0_slot = l0_slot;
		state->l1 = (pt_entry_t *)state->freemempos;
		memset(state->l1, 0, PAGE_SIZE);
		state->freemempos += PAGE_SIZE;

		/* Reset lower levels */
		state->l2 = NULL;
		state->l3 = NULL;
		state->l1_slot = Ln_ENTRIES;
		state->l2_slot = Ln_ENTRIES;

		l1_pa = pmap_early_vtophys((vm_offset_t)state->l1);
		MPASS((l1_pa & Ln_TABLE_MASK) == 0);
		MPASS(pagetable_l0_ttbr1[l0_slot] == 0);
		pmap_store(&pagetable_l0_ttbr1[l0_slot], l1_pa |
		    TATTR_UXN_TABLE | TATTR_AP_TABLE_NO_EL0 | L0_TABLE);
	}
	KASSERT(state->l1 != NULL, ("%s: NULL l1", __func__));
}

static void
pmap_bootstrap_dmap_l1_table(struct dmap_bootstrap_state *state)
>>>>>>> bcd763b6
{
	vm_paddr_t l2_pa;
	u_int l1_slot;

	/* Make sure there is a valid L0 -> L1 table */
	pmap_bootstrap_dmap_l0_table(state);

	/* Link the level 1 table to a level 2 table */
	l1_slot = pmap_l1_index(state->va);
	if (l1_slot != state->l1_slot) {
		MPASS(state->l1_slot < l1_slot ||
		    state->l1_slot == Ln_ENTRIES);

		/* Create a new L1 table entry */
		state->l1_slot = l1_slot;
		state->l2 = (pt_entry_t *)state->freemempos;
		memset(state->l2, 0, PAGE_SIZE);
		state->freemempos += PAGE_SIZE;

		/* Reset lower levels */
		state->l3 = NULL;
		state->l2_slot = Ln_ENTRIES;

		l2_pa = pmap_early_vtophys((vm_offset_t)state->l2);
		MPASS((l2_pa & Ln_TABLE_MASK) == 0);
		MPASS(state->l1[l1_slot] == 0);
		pmap_store(&state->l1[l1_slot], l2_pa | TATTR_PXN_TABLE |
		    L1_TABLE);
	}
	KASSERT(state->l2 != NULL, ("%s: NULL l2", __func__));
}

static void
pmap_bootstrap_dmap_l2_table(struct dmap_bootstrap_state *state)
{
	vm_paddr_t l3_pa;
	u_int l2_slot;

	/* Make sure there is a valid L1 -> L2 table */
	pmap_bootstrap_dmap_l1_table(state);

	/* Link the level 2 table to a level 3 table */
	l2_slot = pmap_l2_index(state->va);
	if (l2_slot != state->l2_slot) {
		MPASS(state->l2_slot < l2_slot ||
		    state->l2_slot == Ln_ENTRIES);

		/* Create a new L2 table entry */
		state->l2_slot = l2_slot;
		state->l3 = (pt_entry_t *)state->freemempos;
		memset(state->l3, 0, PAGE_SIZE);
		state->freemempos += PAGE_SIZE;

		l3_pa = pmap_early_vtophys((vm_offset_t)state->l3);
		MPASS((l3_pa & Ln_TABLE_MASK) == 0);
		MPASS(state->l2[l2_slot] == 0);
		pmap_store(&state->l2[l2_slot], l3_pa | TATTR_PXN_TABLE |
		    L2_TABLE);
	}
	KASSERT(state->l3 != NULL, ("%s: NULL l3", __func__));
}

static void
pmap_bootstrap_dmap_l2_block(struct dmap_bootstrap_state *state, int i)
{
	u_int l2_slot;
	bool first;

	if ((physmap[i + 1] - state->pa) < L2_SIZE)
		return;

	/* Make sure there is a valid L1 table */
	pmap_bootstrap_dmap_l1_table(state);

	MPASS((state->va & L2_OFFSET) == 0);
	for (first = true;
	    state->va < DMAP_MAX_ADDRESS &&
	    (physmap[i + 1] - state->pa) >= L2_SIZE;
	    state->va += L2_SIZE, state->pa += L2_SIZE) {
		/*
		 * Stop if we are about to walk off the end of what the
		 * current L1 slot can address.
		 */
		if (!first && (state->pa & L1_OFFSET) == 0)
			break;

		first = false;
<<<<<<< HEAD
		l2_slot = pmap_l2_index(*va);
		pmap_store(&l2[l2_slot],
		    (*pa & ~L2_OFFSET) | ATTR_DEFAULT |
#if __has_feature(capabilities)
		    ATTR_CAP_RW |
#endif
		    ATTR_S1_XN |
		    ATTR_S1_IDX(VM_MEMATTR_WRITE_BACK) |
=======
		l2_slot = pmap_l2_index(state->va);
		MPASS((state->pa & L2_OFFSET) == 0);
		MPASS(state->l2[l2_slot] == 0);
		pmap_store(&state->l2[l2_slot], state->pa | ATTR_DEFAULT |
		    ATTR_S1_XN | ATTR_S1_IDX(VM_MEMATTR_WRITE_BACK) |
>>>>>>> bcd763b6
		    L2_BLOCK);
	}
	MPASS(state->va == (state->pa - dmap_phys_base + DMAP_MIN_ADDRESS));
}

static void
pmap_bootstrap_dmap_l3_page(struct dmap_bootstrap_state *state, int i)
{
	u_int l3_slot;
	bool first;

	if ((physmap[i + 1] - state->pa) < L3_SIZE)
		return;

	/* Make sure there is a valid L2 table */
	pmap_bootstrap_dmap_l2_table(state);

	MPASS((state->va & L3_OFFSET) == 0);
	for (first = true;
	    state->va < DMAP_MAX_ADDRESS &&
	    (physmap[i + 1] - state->pa) >= L3_SIZE;
	    state->va += L3_SIZE, state->pa += L3_SIZE) {
		/*
		 * Stop if we are about to walk off the end of what the
		 * current L2 slot can address.
		 */
		if (!first && (state->pa & L2_OFFSET) == 0)
			break;

		first = false;
		l3_slot = pmap_l3_index(state->va);
		MPASS((state->pa & L3_OFFSET) == 0);
		MPASS(state->l3[l3_slot] == 0);
		pmap_store(&state->l3[l3_slot], state->pa | ATTR_DEFAULT |
		    ATTR_S1_XN | ATTR_S1_IDX(VM_MEMATTR_WRITE_BACK) |
		    L3_PAGE);
	}
	MPASS(state->va == (state->pa - dmap_phys_base + DMAP_MIN_ADDRESS));
}

static vm_offset_t
pmap_bootstrap_dmap(vm_pointer_t kern_l1, vm_paddr_t min_pa,
    vm_pointer_t freemempos)
{
	struct dmap_bootstrap_state state;
	int i;

	dmap_phys_base = min_pa & ~L1_OFFSET;
	dmap_phys_max = 0;
	dmap_max_addr = 0;

	state.l1 = state.l2 = state.l3 = NULL;
	state.l0_slot = L0_ENTRIES;
	state.l1_slot = Ln_ENTRIES;
	state.l2_slot = Ln_ENTRIES;
	state.freemempos = freemempos;

	for (i = 0; i < (physmap_idx * 2); i += 2) {
		state.pa = physmap[i] & ~L3_OFFSET;
		state.va = state.pa - dmap_phys_base + DMAP_MIN_ADDRESS;

		/* Create L3 mappings at the start of the region */
		if ((state.pa & L2_OFFSET) != 0)
			pmap_bootstrap_dmap_l3_page(&state, i);
		MPASS(state.pa <= physmap[i + 1]);

<<<<<<< HEAD
		for (; va < DMAP_MAX_ADDRESS && pa < physmap[i + 1] &&
		    (physmap[i + 1] - pa) >= L1_SIZE;
		    pa += L1_SIZE, va += L1_SIZE) {
			l1_slot = ((va - DMAP_MIN_ADDRESS) >> L1_SHIFT);
			pmap_store(&pagetable_dmap[l1_slot],
			    (pa & ~L1_OFFSET) | ATTR_DEFAULT | ATTR_S1_XN |
#if __has_feature(capabilities)
			    ATTR_CAP_RW |
#endif
			    ATTR_S1_IDX(VM_MEMATTR_WRITE_BACK) | L1_BLOCK);
		}
=======
		/* Create L2 mappings at the start of the region */
		if ((state.pa & L1_OFFSET) != 0)
			pmap_bootstrap_dmap_l2_block(&state, i);
		MPASS(state.pa <= physmap[i + 1]);

		/* Create the main L1 block mappings */
		for (; state.va < DMAP_MAX_ADDRESS &&
		    (physmap[i + 1] - state.pa) >= L1_SIZE;
		    state.va += L1_SIZE, state.pa += L1_SIZE) {
			/* Make sure there is a valid L1 table */
			pmap_bootstrap_dmap_l0_table(&state);
			MPASS((state.pa & L1_OFFSET) == 0);
			pmap_store(&state.l1[pmap_l1_index(state.va)],
			    state.pa | ATTR_DEFAULT | ATTR_S1_XN |
			    ATTR_S1_IDX(VM_MEMATTR_WRITE_BACK) |
			    L1_BLOCK);
		}
		MPASS(state.pa <= physmap[i + 1]);
>>>>>>> bcd763b6

		/* Create L2 mappings at the end of the region */
		pmap_bootstrap_dmap_l2_block(&state, i);
		MPASS(state.pa <= physmap[i + 1]);

		/* Create L3 mappings at the end of the region */
		pmap_bootstrap_dmap_l3_page(&state, i);
		MPASS(state.pa == physmap[i + 1]);

		if (state.pa > dmap_phys_max) {
			dmap_phys_max = state.pa;
			dmap_max_addr = state.va;
		}
	}

#ifdef __CHERI_PURE_CAPABILITY__
	dmap_base_cap = cheri_setaddress(kernel_root_cap, DMAP_MIN_ADDRESS);
	dmap_base_cap = cheri_setbounds(dmap_base_cap,
	    dmap_phys_max - dmap_phys_base);
	dmap_base_cap = cheri_andperm(dmap_base_cap,
	    CHERI_PERMS_KERNEL_CODE | CHERI_PERMS_KERNEL_DATA);
#endif

	cpu_tlb_flushID();

	return (state.freemempos);
}

static vm_pointer_t
pmap_bootstrap_l2(vm_pointer_t l1pt, vm_offset_t va, vm_pointer_t l2_start)
{
	vm_pointer_t l2pt;
	vm_paddr_t pa;
	pd_entry_t *l1;
	u_int l1_slot;

	KASSERT((va & L1_OFFSET) == 0, ("Invalid virtual address"));

	l1 = (pd_entry_t *)l1pt;
	l1_slot = pmap_l1_index(va);
	l2pt = l2_start;

	for (; va < VM_MAX_KERNEL_ADDRESS; l1_slot++, va += L1_SIZE) {
		KASSERT(l1_slot < Ln_ENTRIES, ("Invalid L1 index"));

		pa = pmap_early_vtophys(l2pt);
		pmap_store(&l1[l1_slot],
		    (pa & ~Ln_TABLE_MASK) | L1_TABLE);
		l2pt += PAGE_SIZE;
	}

	/* Clean the L2 page table */
	memset((void *)l2_start, 0, (ptraddr_t)l2pt - (ptraddr_t)l2_start);

	return l2pt;
}

static vm_pointer_t
pmap_bootstrap_l3(vm_pointer_t l1pt, vm_offset_t va, vm_pointer_t l3_start)
{
	vm_pointer_t l3pt;
	vm_paddr_t pa;
	pd_entry_t *l2;
	u_int l2_slot;

	KASSERT((va & L2_OFFSET) == 0, ("Invalid virtual address"));

	l2 = pmap_l2(kernel_pmap, va);
	l2 = (pd_entry_t *)rounddown2((uintptr_t)l2, PAGE_SIZE);
	l2_slot = pmap_l2_index(va);
	l3pt = l3_start;

	for (; va < VM_MAX_KERNEL_ADDRESS; l2_slot++, va += L2_SIZE) {
		KASSERT(l2_slot < Ln_ENTRIES, ("Invalid L2 index"));

		pa = pmap_early_vtophys(l3pt);
		pmap_store(&l2[l2_slot],
		    (pa & ~Ln_TABLE_MASK) | ATTR_S1_UXN | L2_TABLE);
		l3pt += PAGE_SIZE;
	}

	/* Clean the L2 page table */
	memset((void *)l3_start, 0, (ptraddr_t)l3pt - (ptraddr_t)l3_start);

	return l3pt;
}

/*
 *	Bootstrap the system enough to run with virtual memory.
 */
void
pmap_bootstrap(vm_pointer_t l0pt, vm_pointer_t l1pt, vm_paddr_t kernstart,
    vm_size_t kernlen)
{
	vm_pointer_t freemempos;
	vm_pointer_t dpcpu, msgbufpv;
	vm_paddr_t start_pa, pa, min_pa;
	uint64_t kern_delta;
	int i;

	/* Verify that the ASID is set through TTBR0. */
	KASSERT((READ_SPECIALREG(tcr_el1) & TCR_A1) == 0,
	    ("pmap_bootstrap: TCR_EL1.A1 != 0"));

	kern_delta = KERNBASE - kernstart;

	printf("pmap_bootstrap %lx %lx %lx\n", (vm_offset_t)l1pt,
	    (vm_offset_t)kernstart, kernlen);
	printf("%lx\n", (vm_offset_t)l1pt);
	printf("%lx\n", (KERNBASE >> L1_SHIFT) & Ln_ADDR_MASK);

	/* Set this early so we can use the pagetable walking functions */
	kernel_pmap_store.pm_l0 = (pd_entry_t *)l0pt;
	PMAP_LOCK_INIT(kernel_pmap);
	kernel_pmap->pm_l0_paddr = l0pt - kern_delta;
	kernel_pmap->pm_cookie = COOKIE_FROM(-1, INT_MIN);
	kernel_pmap->pm_stage = PM_STAGE1;
	kernel_pmap->pm_levels = 4;
	kernel_pmap->pm_ttbr = kernel_pmap->pm_l0_paddr;
	kernel_pmap->pm_asid_set = &asids;

	/* Assume the address we were loaded to is a valid physical address */
	min_pa = KERNBASE - kern_delta;

	physmap_idx = physmem_avail(physmap, nitems(physmap));
	physmap_idx /= 2;

	/*
	 * Find the minimum physical address. physmap is sorted,
	 * but may contain empty ranges.
	 */
	for (i = 0; i < physmap_idx * 2; i += 2) {
		if (physmap[i] == physmap[i + 1])
			continue;
		if (physmap[i] <= min_pa)
			min_pa = physmap[i];
	}

	freemempos = KERNBASE;
#ifdef __CHERI_PURE_CAPABILITY__
	freemempos = (vm_pointer_t)cheri_setaddress(kernel_root_cap,
	    freemempos);
	freemempos = cheri_setbounds(freemempos,
	    VM_MAX_KERNEL_ADDRESS - PMAP_MAPDEV_EARLY_SIZE - KERNBASE);
#endif
	freemempos = roundup2(freemempos + kernlen, PAGE_SIZE);

	/* Create a direct map region early so we can use it for pa -> va */
	freemempos = pmap_bootstrap_dmap(l1pt, min_pa, freemempos);

	start_pa = pa = KERNBASE - kern_delta;

	/*
	 * Create the l2 tables up to VM_MAX_KERNEL_ADDRESS.  We assume that the
	 * loader allocated the first and only l2 page table page used to map
	 * the kernel, preloaded files and module metadata.
	 */
	freemempos = pmap_bootstrap_l2(l1pt, KERNBASE + L1_SIZE, freemempos);
	/* And the l3 tables for the early devmap */
	freemempos = pmap_bootstrap_l3(l1pt,
	    VM_MAX_KERNEL_ADDRESS - (PMAP_MAPDEV_EARLY_SIZE), freemempos);

	cpu_tlb_flushID();

#ifdef __CHERI_PURE_CAPABILITY__
#define alloc_pages(var, np)						\
	(var) = cheri_setbounds(freemempos, (np * PAGE_SIZE));		\
	freemempos += cheri_getlen((void *)(var));			\
	memset((char *)(var), 0, ((np) * PAGE_SIZE));
#else
#define alloc_pages(var, np)						\
	(var) = freemempos;						\
	freemempos += (np * PAGE_SIZE);					\
	memset((char *)(var), 0, ((np) * PAGE_SIZE));
#endif

	/* Allocate dynamic per-cpu area. */
	alloc_pages(dpcpu, DPCPU_SIZE / PAGE_SIZE);
	dpcpu_init((void *)dpcpu, 0);

	/* Allocate memory for the msgbuf, e.g. for /sbin/dmesg */
	alloc_pages(msgbufpv, round_page(msgbufsize) / PAGE_SIZE);
	msgbufp = (void *)msgbufpv;

	/* Reserve some VA space for early BIOS/ACPI mapping */
	preinit_map_va = roundup2(freemempos, L2_SIZE);

	virtual_avail = preinit_map_va + PMAP_PREINIT_MAPPING_SIZE;
	virtual_avail = roundup2(virtual_avail, L1_SIZE);
	virtual_end = cheri_kern_setaddress(virtual_avail,
	    VM_MAX_KERNEL_ADDRESS - PMAP_MAPDEV_EARLY_SIZE);
	kernel_vm_end = virtual_avail;

	pa = pmap_early_vtophys(freemempos);

	physmem_exclude_region(start_pa, pa - start_pa, EXFLAG_NOALLOC);

	cpu_tlb_flushID();
}

/*
 *	Initialize a vm_page's machine-dependent fields.
 */
void
pmap_page_init(vm_page_t m)
{

	TAILQ_INIT(&m->md.pv_list);
	m->md.pv_memattr = VM_MEMATTR_WRITE_BACK;
}

static void
pmap_init_asids(struct asid_set *set, int bits)
{
	int i;

	set->asid_bits = bits;

	/*
	 * We may be too early in the overall initialization process to use
	 * bit_alloc().
	 */
	set->asid_set_size = 1 << set->asid_bits;
	set->asid_set = (bitstr_t *)kmem_malloc(bitstr_size(set->asid_set_size),
	    M_WAITOK | M_ZERO);
	for (i = 0; i < ASID_FIRST_AVAILABLE; i++)
		bit_set(set->asid_set, i);
	set->asid_next = ASID_FIRST_AVAILABLE;
	mtx_init(&set->asid_set_mutex, "asid set", NULL, MTX_SPIN);
}

/*
 *	Initialize the pmap module.
 *	Called by vm_init, to initialize any structures that the pmap
 *	system needs to map virtual memory.
 */
void
pmap_init(void)
{
	struct vm_phys_seg *seg, *next_seg;
	struct md_page *pvh;
	vm_size_t used_pvh;
	vm_size_t s;
	uint64_t mmfr1;
	int i, pv_npg, vmid_bits;

	/*
	 * Are large page mappings enabled?
	 */
	TUNABLE_INT_FETCH("vm.pmap.superpages_enabled", &superpages_enabled);
	if (superpages_enabled) {
		KASSERT(MAXPAGESIZES > 1 && pagesizes[1] == 0,
		    ("pmap_init: can't assign to pagesizes[1]"));
		pagesizes[1] = L2_SIZE;
		KASSERT(MAXPAGESIZES > 2 && pagesizes[2] == 0,
		    ("pmap_init: can't assign to pagesizes[2]"));
		pagesizes[2] = L1_SIZE;
	}

	/*
	 * Initialize the ASID allocator.
	 */
	pmap_init_asids(&asids,
	    (READ_SPECIALREG(tcr_el1) & TCR_ASID_16) != 0 ? 16 : 8);

	if (has_hyp()) {
		mmfr1 = READ_SPECIALREG(id_aa64mmfr1_el1);
		vmid_bits = 8;

		if (ID_AA64MMFR1_VMIDBits_VAL(mmfr1) ==
		    ID_AA64MMFR1_VMIDBits_16)
			vmid_bits = 16;
		pmap_init_asids(&vmids, vmid_bits);
	}

	/*
	 * Initialize the pv chunk list mutex.
	 */
	mtx_init(&pv_chunks_mutex, "pmap pv chunk list", NULL, MTX_DEF);

	/*
	 * Initialize the pool of pv list locks.
	 */
	for (i = 0; i < NPV_LIST_LOCKS; i++)
		rw_init(&pv_list_locks[i], "pmap pv list");

	/*
	 * Calculate the size of the pv head table for superpages.
	 */
	pv_npg = 0;
	for (i = 0; i < vm_phys_nsegs; i++) {
		seg = &vm_phys_segs[i];
		pv_npg += pmap_l2_pindex(roundup2(seg->end, L2_SIZE)) -
		    pmap_l2_pindex(seg->start);
	}

	/*
	 * Allocate memory for the pv head table for superpages.
	 */
	s = (vm_size_t)(pv_npg * sizeof(struct md_page));
	s = round_page(s);
	pv_table = (struct md_page *)kmem_malloc(s, M_WAITOK | M_ZERO);
	for (i = 0; i < pv_npg; i++)
		TAILQ_INIT(&pv_table[i].pv_list);
	TAILQ_INIT(&pv_dummy.pv_list);

	/*
	 * Set pointers from vm_phys_segs to pv_table.
	 */
	for (i = 0, pvh = pv_table; i < vm_phys_nsegs; i++) {
		seg = &vm_phys_segs[i];
		seg->md_first = pvh;
		used_pvh = pmap_l2_pindex(roundup2(seg->end, L2_SIZE)) -
		    pmap_l2_pindex(seg->start);
		pvh += used_pvh;
#ifdef __CHERI_PURE_CAPABILITY__
		seg->md_first = cheri_setbounds(seg->md_first,
		    used_pvh * sizeof(*pvh));
#endif

		/*
		 * If there is a following segment, and the final
		 * superpage of this segment and the initial superpage
		 * of the next segment are the same then adjust the
		 * pv_table entry for that next segment down by one so
		 * that the pv_table entries will be shared.
		 */
		if (i + 1 < vm_phys_nsegs) {
			next_seg = &vm_phys_segs[i + 1];
			if (pmap_l2_pindex(roundup2(seg->end, L2_SIZE)) - 1 ==
			    pmap_l2_pindex(next_seg->start)) {
				pvh--;
			}
		}
	}

	vm_initialized = 1;
}

static SYSCTL_NODE(_vm_pmap, OID_AUTO, l2, CTLFLAG_RD | CTLFLAG_MPSAFE, 0,
    "2MB page mapping counters");

static u_long pmap_l2_demotions;
SYSCTL_ULONG(_vm_pmap_l2, OID_AUTO, demotions, CTLFLAG_RD,
    &pmap_l2_demotions, 0, "2MB page demotions");

static u_long pmap_l2_mappings;
SYSCTL_ULONG(_vm_pmap_l2, OID_AUTO, mappings, CTLFLAG_RD,
    &pmap_l2_mappings, 0, "2MB page mappings");

static u_long pmap_l2_p_failures;
SYSCTL_ULONG(_vm_pmap_l2, OID_AUTO, p_failures, CTLFLAG_RD,
    &pmap_l2_p_failures, 0, "2MB page promotion failures");

static u_long pmap_l2_promotions;
SYSCTL_ULONG(_vm_pmap_l2, OID_AUTO, promotions, CTLFLAG_RD,
    &pmap_l2_promotions, 0, "2MB page promotions");

/*
 * If the given value for "final_only" is false, then any cached intermediate-
 * level entries, i.e., L{0,1,2}_TABLE entries, are invalidated in addition to
 * any cached final-level entry, i.e., either an L{1,2}_BLOCK or L3_PAGE entry.
 * Otherwise, just the cached final-level entry is invalidated.
 */
static __inline void
pmap_invalidate_kernel(uint64_t r, bool final_only)
{
	if (final_only)
		__asm __volatile("tlbi vaale1is, %0" : : "r" (r));
	else
		__asm __volatile("tlbi vaae1is, %0" : : "r" (r));
}

static __inline void
pmap_invalidate_user(uint64_t r, bool final_only)
{
	if (final_only)
		__asm __volatile("tlbi vale1is, %0" : : "r" (r));
	else
		__asm __volatile("tlbi vae1is, %0" : : "r" (r));
}

/*
 * Invalidates any cached final- and optionally intermediate-level TLB entries
 * for the specified virtual address in the given virtual address space.
 */
static __inline void
pmap_invalidate_page(pmap_t pmap, vm_offset_t va, bool final_only)
{
	uint64_t r;

	PMAP_ASSERT_STAGE1(pmap);

	dsb(ishst);
	r = TLBI_VA(va);
	if (pmap == kernel_pmap) {
		pmap_invalidate_kernel(r, final_only);
	} else {
		r |= ASID_TO_OPERAND(COOKIE_TO_ASID(pmap->pm_cookie));
		pmap_invalidate_user(r, final_only);
	}
	dsb(ish);
	isb();
}

/*
 * Invalidates any cached final- and optionally intermediate-level TLB entries
 * for the specified virtual address range in the given virtual address space.
 */
static __inline void
pmap_invalidate_range(pmap_t pmap, vm_offset_t sva, vm_offset_t eva,
    bool final_only)
{
	uint64_t end, r, start;

	PMAP_ASSERT_STAGE1(pmap);

	dsb(ishst);
	if (pmap == kernel_pmap) {
		start = TLBI_VA(sva);
		end = TLBI_VA(eva);
		for (r = start; r < end; r += TLBI_VA_L3_INCR)
			pmap_invalidate_kernel(r, final_only);
	} else {
		start = end = ASID_TO_OPERAND(COOKIE_TO_ASID(pmap->pm_cookie));
		start |= TLBI_VA(sva);
		end |= TLBI_VA(eva);
		for (r = start; r < end; r += TLBI_VA_L3_INCR)
			pmap_invalidate_user(r, final_only);
	}
	dsb(ish);
	isb();
}

/*
 * Invalidates all cached intermediate- and final-level TLB entries for the
 * given virtual address space.
 */
static __inline void
pmap_invalidate_all(pmap_t pmap)
{
	uint64_t r;

	PMAP_ASSERT_STAGE1(pmap);

	dsb(ishst);
	if (pmap == kernel_pmap) {
		__asm __volatile("tlbi vmalle1is");
	} else {
		r = ASID_TO_OPERAND(COOKIE_TO_ASID(pmap->pm_cookie));
		__asm __volatile("tlbi aside1is, %0" : : "r" (r));
	}
	dsb(ish);
	isb();
}

/*
 *	Routine:	pmap_extract
 *	Function:
 *		Extract the physical page address associated
 *		with the given map/virtual_address pair.
 */
vm_paddr_t
pmap_extract(pmap_t pmap, vm_offset_t va)
{
	pt_entry_t *pte, tpte;
	vm_paddr_t pa;
	int lvl;

	pa = 0;
	PMAP_LOCK(pmap);
	/*
	 * Find the block or page map for this virtual address. pmap_pte
	 * will return either a valid block/page entry, or NULL.
	 */
	pte = pmap_pte(pmap, va, &lvl);
	if (pte != NULL) {
		tpte = pmap_load(pte);
		pa = tpte & ~ATTR_MASK;
		switch(lvl) {
		case 1:
			KASSERT((tpte & ATTR_DESCR_MASK) == L1_BLOCK,
			    ("pmap_extract: Invalid L1 pte found: %lx",
			    tpte & ATTR_DESCR_MASK));
			pa |= (va & L1_OFFSET);
			break;
		case 2:
			KASSERT((tpte & ATTR_DESCR_MASK) == L2_BLOCK,
			    ("pmap_extract: Invalid L2 pte found: %lx",
			    tpte & ATTR_DESCR_MASK));
			pa |= (va & L2_OFFSET);
			break;
		case 3:
			KASSERT((tpte & ATTR_DESCR_MASK) == L3_PAGE,
			    ("pmap_extract: Invalid L3 pte found: %lx",
			    tpte & ATTR_DESCR_MASK));
			pa |= (va & L3_OFFSET);
			break;
		}
	}
	PMAP_UNLOCK(pmap);
	return (pa);
}

/*
 *	Routine:	pmap_extract_and_hold
 *	Function:
 *		Atomically extract and hold the physical page
 *		with the given pmap and virtual address pair
 *		if that mapping permits the given protection.
 */
vm_page_t
pmap_extract_and_hold(pmap_t pmap, vm_offset_t va, vm_prot_t prot)
{
	pt_entry_t *pte, tpte;
	vm_offset_t off;
	vm_page_t m;
	int lvl;
	bool use;

	m = NULL;
	PMAP_LOCK(pmap);
	pte = pmap_pte(pmap, va, &lvl);
	if (pte != NULL) {
		tpte = pmap_load(pte);

		KASSERT(lvl > 0 && lvl <= 3,
		    ("pmap_extract_and_hold: Invalid level %d", lvl));
		KASSERT((lvl == 3 && (tpte & ATTR_DESCR_MASK) == L3_PAGE) ||
		    (lvl < 3 && (tpte & ATTR_DESCR_MASK) == L1_BLOCK),
		    ("pmap_extract_and_hold: Invalid pte at L%d: %lx", lvl,
		     tpte & ATTR_DESCR_MASK));

		use = false;
		if ((prot & VM_PROT_WRITE) == 0)
			use = true;
		else if (pmap->pm_stage == PM_STAGE1 &&
		    (tpte & ATTR_S1_AP_RW_BIT) == ATTR_S1_AP(ATTR_S1_AP_RW))
			use = true;
		else if (pmap->pm_stage == PM_STAGE2 &&
		    ((tpte & ATTR_S2_S2AP(ATTR_S2_S2AP_WRITE)) ==
		     ATTR_S2_S2AP(ATTR_S2_S2AP_WRITE)))
			use = true;

		if (use) {
			switch (lvl) {
			case 1:
				off = va & L1_OFFSET;
				break;
			case 2:
				off = va & L2_OFFSET;
				break;
			case 3:
			default:
				off = 0;
			}
			m = PHYS_TO_VM_PAGE((tpte & ~ATTR_MASK) | off);
			if (m != NULL && !vm_page_wire_mapped(m))
				m = NULL;
		}
	}
	PMAP_UNLOCK(pmap);
	return (m);
}

/*
 * Walks the page tables to translate a kernel virtual address to a
 * physical address. Returns true if the kva is valid and stores the
 * physical address in pa if it is not NULL.
 */
bool
pmap_klookup(vm_offset_t va, vm_paddr_t *pa)
{
	pt_entry_t *pte, tpte;
	register_t intr;
	uint64_t par;

	/*
	 * Disable interrupts so we don't get interrupted between asking
	 * for address translation, and getting the result back.
	 */
	intr = intr_disable();
	par = arm64_address_translate_s1e1r(va);
	intr_restore(intr);

	if (PAR_SUCCESS(par)) {
		if (pa != NULL)
			*pa = (par & PAR_PA_MASK) | (va & PAR_LOW_MASK);
		return (true);
	}

	/*
	 * Fall back to walking the page table. The address translation
	 * instruction may fail when the page is in a break-before-make
	 * sequence. As we only clear the valid bit in said sequence we
	 * can walk the page table to find the physical address.
	 */

	pte = pmap_l1(kernel_pmap, va);
	if (pte == NULL)
		return (false);

	/*
	 * A concurrent pmap_update_entry() will clear the entry's valid bit
	 * but leave the rest of the entry unchanged.  Therefore, we treat a
	 * non-zero entry as being valid, and we ignore the valid bit when
	 * determining whether the entry maps a block, page, or table.
	 */
	tpte = pmap_load(pte);
	if (tpte == 0)
		return (false);
	if ((tpte & ATTR_DESCR_TYPE_MASK) == ATTR_DESCR_TYPE_BLOCK) {
		if (pa != NULL)
			*pa = (tpte & ~ATTR_MASK) | (va & L1_OFFSET);
		return (true);
	}
	pte = pmap_l1_to_l2(&tpte, va);
	tpte = pmap_load(pte);
	if (tpte == 0)
		return (false);
	if ((tpte & ATTR_DESCR_TYPE_MASK) == ATTR_DESCR_TYPE_BLOCK) {
		if (pa != NULL)
			*pa = (tpte & ~ATTR_MASK) | (va & L2_OFFSET);
		return (true);
	}
	pte = pmap_l2_to_l3(&tpte, va);
	tpte = pmap_load(pte);
	if (tpte == 0)
		return (false);
	if (pa != NULL)
		*pa = (tpte & ~ATTR_MASK) | (va & L3_OFFSET);
	return (true);
}

vm_paddr_t
pmap_kextract(vm_offset_t va)
{
	vm_paddr_t pa;

	if (va >= DMAP_MIN_ADDRESS && va < DMAP_MAX_ADDRESS)
		return (DMAP_TO_PHYS(va));

	if (pmap_klookup(va, &pa) == false)
		return (0);
	return (pa);
}

/***************************************************
 * Low level mapping routines.....
 ***************************************************/

void
pmap_kenter(vm_offset_t sva, vm_size_t size, vm_paddr_t pa, int mode)
{
	pd_entry_t *pde;
	pt_entry_t *pte, attr;
	vm_offset_t va;
	int lvl;

	KASSERT((pa & L3_OFFSET) == 0,
	   ("pmap_kenter: Invalid physical address"));
	KASSERT((sva & L3_OFFSET) == 0,
	   ("pmap_kenter: Invalid virtual address"));
	KASSERT((size & PAGE_MASK) == 0,
	    ("pmap_kenter: Mapping is not page-sized"));

	attr = ATTR_DEFAULT | ATTR_S1_AP(ATTR_S1_AP_RW) | ATTR_S1_XN |
	    ATTR_S1_IDX(mode) | L3_PAGE;
	va = sva;
	while (size != 0) {
		pde = pmap_pde(kernel_pmap, va, &lvl);
		KASSERT(pde != NULL,
		    ("pmap_kenter: Invalid page entry, va: 0x%lx", va));
		KASSERT(lvl == 2, ("pmap_kenter: Invalid level %d", lvl));

		pte = pmap_l2_to_l3(pde, va);
		pmap_load_store(pte, (pa & ~L3_OFFSET) | attr);

		va += PAGE_SIZE;
		pa += PAGE_SIZE;
		size -= PAGE_SIZE;
	}
	pmap_invalidate_range(kernel_pmap, sva, va, true);
}

void
pmap_kenter_device(vm_offset_t sva, vm_size_t size, vm_paddr_t pa)
{

	pmap_kenter(sva, size, pa, VM_MEMATTR_DEVICE);
}

/*
 * Remove a page from the kernel pagetables.
 */
PMAP_INLINE void
pmap_kremove(vm_offset_t va)
{
	pt_entry_t *pte;

	pte = pmap_pte_exists(kernel_pmap, va, 3, __func__);
	pmap_clear(pte);
	pmap_invalidate_page(kernel_pmap, va, true);
}

void
pmap_kremove_device(vm_offset_t sva, vm_size_t size)
{
	pt_entry_t *pte;
	vm_offset_t va;

	KASSERT((sva & L3_OFFSET) == 0,
	   ("pmap_kremove_device: Invalid virtual address"));
	KASSERT((size & PAGE_MASK) == 0,
	    ("pmap_kremove_device: Mapping is not page-sized"));

	va = sva;
	while (size != 0) {
		pte = pmap_pte_exists(kernel_pmap, va, 3, __func__);
		pmap_clear(pte);

		va += PAGE_SIZE;
		size -= PAGE_SIZE;
	}
	pmap_invalidate_range(kernel_pmap, sva, va, true);
}

/*
 *	Used to map a range of physical addresses into kernel
 *	virtual address space.
 *
 *	The value passed in '*virt' is a suggested virtual address for
 *	the mapping. Architectures which can support a direct-mapped
 *	physical to virtual region can return the appropriate address
 *	within that region, leaving '*virt' unchanged. Other
 *	architectures should map the pages starting at '*virt' and
 *	update '*virt' with the first usable address after the mapped
 *	region.
 */
vm_pointer_t
pmap_map(vm_pointer_t *virt, vm_paddr_t start, vm_paddr_t end, int prot)
{
#ifdef __CHERI_PURE_CAPABILITY__
	return cheri_andperm(cheri_setbounds(PHYS_TO_DMAP(start), end - start),
	    vm_map_prot2perms(prot));
#else
	return PHYS_TO_DMAP(start);
#endif
}

/*
 * Add a list of wired pages to the kva
 * this routine is only used for temporary
 * kernel mappings that do not need to have
 * page modification or references recorded.
 * Note that old mappings are simply written
 * over.  The page *must* be wired.
 * Note: SMP coherent.  Uses a ranged shootdown IPI.
 */
void
pmap_qenter(vm_offset_t sva, vm_page_t *ma, int count)
{
	pd_entry_t *pde;
	pt_entry_t *pte, pa;
	vm_offset_t va;
	vm_page_t m;
	int i, lvl;

	va = sva;
	for (i = 0; i < count; i++) {
		pde = pmap_pde(kernel_pmap, va, &lvl);
		KASSERT(pde != NULL,
		    ("pmap_qenter: Invalid page entry, va: 0x%lx", va));
		KASSERT(lvl == 2,
		    ("pmap_qenter: Invalid level %d", lvl));

		m = ma[i];
		pa = VM_PAGE_TO_PHYS(m) | ATTR_DEFAULT |
#if __has_feature(capabilities)
		    ATTR_CAP_RW |
#endif
		    ATTR_S1_AP(ATTR_S1_AP_RW) | ATTR_S1_XN |
		    ATTR_S1_IDX(m->md.pv_memattr) | L3_PAGE;
		pte = pmap_l2_to_l3(pde, va);
		pmap_load_store(pte, pa);

		va += L3_SIZE;
	}
	pmap_invalidate_range(kernel_pmap, sva, va, true);
}

/*
 * This routine tears out page mappings from the
 * kernel -- it is meant only for temporary mappings.
 */
void
pmap_qremove(vm_offset_t sva, int count)
{
	pt_entry_t *pte;
	vm_offset_t va;

	KASSERT(ADDR_IS_CANONICAL(sva),
	    ("%s: Address not in canonical form: %lx", __func__, sva));
	KASSERT(ADDR_IS_KERNEL(sva), ("usermode va %lx", sva));

	va = sva;
	while (count-- > 0) {
		pte = pmap_pte_exists(kernel_pmap, va, 3, NULL);
		if (pte != NULL) {
			pmap_clear(pte);
		}

		va += PAGE_SIZE;
	}
	pmap_invalidate_range(kernel_pmap, sva, va, true);
}

/***************************************************
 * Page table page management routines.....
 ***************************************************/
/*
 * Schedule the specified unused page table page to be freed.  Specifically,
 * add the page to the specified list of pages that will be released to the
 * physical memory manager after the TLB has been updated.
 */
static __inline void
pmap_add_delayed_free_list(vm_page_t m, struct spglist *free,
    boolean_t set_PG_ZERO)
{

	if (set_PG_ZERO)
		m->flags |= PG_ZERO;
	else
		m->flags &= ~PG_ZERO;
	SLIST_INSERT_HEAD(free, m, plinks.s.ss);
}

/*
 * Decrements a page table page's reference count, which is used to record the
 * number of valid page table entries within the page.  If the reference count
 * drops to zero, then the page table page is unmapped.  Returns TRUE if the
 * page table page was unmapped and FALSE otherwise.
 */
static inline boolean_t
pmap_unwire_l3(pmap_t pmap, vm_offset_t va, vm_page_t m, struct spglist *free)
{

	--m->ref_count;
	if (m->ref_count == 0) {
		_pmap_unwire_l3(pmap, va, m, free);
		return (TRUE);
	} else
		return (FALSE);
}

static void
_pmap_unwire_l3(pmap_t pmap, vm_offset_t va, vm_page_t m, struct spglist *free)
{

	PMAP_LOCK_ASSERT(pmap, MA_OWNED);
	/*
	 * unmap the page table page
	 */
	if (m->pindex >= (NUL2E + NUL1E)) {
		/* l1 page */
		pd_entry_t *l0;

		l0 = pmap_l0(pmap, va);
		pmap_clear(l0);
	} else if (m->pindex >= NUL2E) {
		/* l2 page */
		pd_entry_t *l1;

		l1 = pmap_l1(pmap, va);
		pmap_clear(l1);
	} else {
		/* l3 page */
		pd_entry_t *l2;

		l2 = pmap_l2(pmap, va);
		pmap_clear(l2);
	}
	pmap_resident_count_dec(pmap, 1);
	if (m->pindex < NUL2E) {
		/* We just released an l3, unhold the matching l2 */
		pd_entry_t *l1, tl1;
		vm_page_t l2pg;

		l1 = pmap_l1(pmap, va);
		tl1 = pmap_load(l1);
		l2pg = PHYS_TO_VM_PAGE(tl1 & ~ATTR_MASK);
		pmap_unwire_l3(pmap, va, l2pg, free);
	} else if (m->pindex < (NUL2E + NUL1E)) {
		/* We just released an l2, unhold the matching l1 */
		pd_entry_t *l0, tl0;
		vm_page_t l1pg;

		l0 = pmap_l0(pmap, va);
		tl0 = pmap_load(l0);
		l1pg = PHYS_TO_VM_PAGE(tl0 & ~ATTR_MASK);
		pmap_unwire_l3(pmap, va, l1pg, free);
	}
	pmap_invalidate_page(pmap, va, false);

	/*
	 * Put page on a list so that it is released after
	 * *ALL* TLB shootdown is done
	 */
	pmap_add_delayed_free_list(m, free, TRUE);
}

/*
 * After removing a page table entry, this routine is used to
 * conditionally free the page, and manage the reference count.
 */
static int
pmap_unuse_pt(pmap_t pmap, vm_offset_t va, pd_entry_t ptepde,
    struct spglist *free)
{
	vm_page_t mpte;

	KASSERT(ADDR_IS_CANONICAL(va),
	    ("%s: Address not in canonical form: %lx", __func__, va));
	if (ADDR_IS_KERNEL(va))
		return (0);
	KASSERT(ptepde != 0, ("pmap_unuse_pt: ptepde != 0"));
	mpte = PHYS_TO_VM_PAGE(ptepde & ~ATTR_MASK);
	return (pmap_unwire_l3(pmap, va, mpte, free));
}

/*
 * Release a page table page reference after a failed attempt to create a
 * mapping.
 */
static void
pmap_abort_ptp(pmap_t pmap, vm_offset_t va, vm_page_t mpte)
{
	struct spglist free;

	SLIST_INIT(&free);
	if (pmap_unwire_l3(pmap, va, mpte, &free))
		vm_page_free_pages_toq(&free, true);
}

void
pmap_pinit0(pmap_t pmap)
{

	PMAP_LOCK_INIT(pmap);
	bzero(&pmap->pm_stats, sizeof(pmap->pm_stats));
	pmap->pm_l0_paddr = READ_SPECIALREG(ttbr0_el1);
	pmap->pm_l0 = (pd_entry_t *)PHYS_TO_DMAP(pmap->pm_l0_paddr);
	vm_radix_init(&pmap->pm_root);
	pmap->pm_cookie = COOKIE_FROM(ASID_RESERVED_FOR_PID_0, INT_MIN);
	pmap->pm_stage = PM_STAGE1;
	pmap->pm_levels = 4;
	pmap->pm_ttbr = pmap->pm_l0_paddr;
	pmap->pm_asid_set = &asids;

	PCPU_SET(curpmap, pmap);
}

int
pmap_pinit_stage(pmap_t pmap, enum pmap_stage stage, int levels)
{
	vm_page_t m;

	/*
	 * allocate the l0 page
	 */
	m = vm_page_alloc_noobj(VM_ALLOC_WAITOK | VM_ALLOC_WIRED |
	    VM_ALLOC_ZERO);
	pmap->pm_l0_paddr = VM_PAGE_TO_PHYS(m);
	pmap->pm_l0 = (pd_entry_t *)PHYS_TO_DMAP(pmap->pm_l0_paddr);

	vm_radix_init(&pmap->pm_root);
	bzero(&pmap->pm_stats, sizeof(pmap->pm_stats));
	pmap->pm_cookie = COOKIE_FROM(-1, INT_MAX);

	MPASS(levels == 3 || levels == 4);
	pmap->pm_levels = levels;
	pmap->pm_stage = stage;
	switch (stage) {
	case PM_STAGE1:
		pmap->pm_asid_set = &asids;
		break;
	case PM_STAGE2:
		pmap->pm_asid_set = &vmids;
		break;
	default:
		panic("%s: Invalid pmap type %d", __func__, stage);
		break;
	}

	/* XXX Temporarily disable deferred ASID allocation. */
	pmap_alloc_asid(pmap);

	/*
	 * Allocate the level 1 entry to use as the root. This will increase
	 * the refcount on the level 1 page so it won't be removed until
	 * pmap_release() is called.
	 */
	if (pmap->pm_levels == 3) {
		PMAP_LOCK(pmap);
		m = _pmap_alloc_l3(pmap, NUL2E + NUL1E, NULL);
		PMAP_UNLOCK(pmap);
	}
	pmap->pm_ttbr = VM_PAGE_TO_PHYS(m);

	return (1);
}

int
pmap_pinit(pmap_t pmap)
{

	return (pmap_pinit_stage(pmap, PM_STAGE1, 4));
}

/*
 * This routine is called if the desired page table page does not exist.
 *
 * If page table page allocation fails, this routine may sleep before
 * returning NULL.  It sleeps only if a lock pointer was given.
 *
 * Note: If a page allocation fails at page table level two or three,
 * one or two pages may be held during the wait, only to be released
 * afterwards.  This conservative approach is easily argued to avoid
 * race conditions.
 */
static vm_page_t
_pmap_alloc_l3(pmap_t pmap, vm_pindex_t ptepindex, struct rwlock **lockp)
{
	vm_page_t m, l1pg, l2pg;

	PMAP_LOCK_ASSERT(pmap, MA_OWNED);

	/*
	 * Allocate a page table page.
	 */
	if ((m = vm_page_alloc_noobj(VM_ALLOC_WIRED | VM_ALLOC_ZERO)) == NULL) {
		if (lockp != NULL) {
			RELEASE_PV_LIST_LOCK(lockp);
			PMAP_UNLOCK(pmap);
			vm_wait(NULL);
			PMAP_LOCK(pmap);
		}

		/*
		 * Indicate the need to retry.  While waiting, the page table
		 * page may have been allocated.
		 */
		return (NULL);
	}
	m->pindex = ptepindex;

	/*
	 * Because of AArch64's weak memory consistency model, we must have a
	 * barrier here to ensure that the stores for zeroing "m", whether by
	 * pmap_zero_page() or an earlier function, are visible before adding
	 * "m" to the page table.  Otherwise, a page table walk by another
	 * processor's MMU could see the mapping to "m" and a stale, non-zero
	 * PTE within "m".
	 */
	dmb(ishst);

	/*
	 * Map the pagetable page into the process address space, if
	 * it isn't already there.
	 */

	if (ptepindex >= (NUL2E + NUL1E)) {
		pd_entry_t *l0p, l0e;
		vm_pindex_t l0index;

		l0index = ptepindex - (NUL2E + NUL1E);
		l0p = &pmap->pm_l0[l0index];
		KASSERT((pmap_load(l0p) & ATTR_DESCR_VALID) == 0,
		    ("%s: L0 entry %#lx is valid", __func__, pmap_load(l0p)));
		l0e = VM_PAGE_TO_PHYS(m) | L0_TABLE;

		/*
		 * Mark all kernel memory as not accessible from userspace
		 * and userspace memory as not executable from the kernel.
		 * This has been done for the bootstrap L0 entries in
		 * locore.S.
		 */
		if (pmap == kernel_pmap)
			l0e |= TATTR_UXN_TABLE | TATTR_AP_TABLE_NO_EL0;
		else
			l0e |= TATTR_PXN_TABLE;
		pmap_store(l0p, l0e);
	} else if (ptepindex >= NUL2E) {
		vm_pindex_t l0index, l1index;
		pd_entry_t *l0, *l1;
		pd_entry_t tl0;

		l1index = ptepindex - NUL2E;
		l0index = l1index >> Ln_ENTRIES_SHIFT;

		l0 = &pmap->pm_l0[l0index];
		tl0 = pmap_load(l0);
		if (tl0 == 0) {
			/* recurse for allocating page dir */
			if (_pmap_alloc_l3(pmap, NUL2E + NUL1E + l0index,
			    lockp) == NULL) {
				vm_page_unwire_noq(m);
				vm_page_free_zero(m);
				return (NULL);
			}
		} else {
			l1pg = PHYS_TO_VM_PAGE(tl0 & ~ATTR_MASK);
			l1pg->ref_count++;
		}

		l1 = (pd_entry_t *)PHYS_TO_DMAP(pmap_load(l0) & ~ATTR_MASK);
		l1 = &l1[ptepindex & Ln_ADDR_MASK];
		KASSERT((pmap_load(l1) & ATTR_DESCR_VALID) == 0,
		    ("%s: L1 entry %#lx is valid", __func__, pmap_load(l1)));
		pmap_store(l1, VM_PAGE_TO_PHYS(m) | L1_TABLE);
	} else {
		vm_pindex_t l0index, l1index;
		pd_entry_t *l0, *l1, *l2;
		pd_entry_t tl0, tl1;

		l1index = ptepindex >> Ln_ENTRIES_SHIFT;
		l0index = l1index >> Ln_ENTRIES_SHIFT;

		l0 = &pmap->pm_l0[l0index];
		tl0 = pmap_load(l0);
		if (tl0 == 0) {
			/* recurse for allocating page dir */
			if (_pmap_alloc_l3(pmap, NUL2E + l1index,
			    lockp) == NULL) {
				vm_page_unwire_noq(m);
				vm_page_free_zero(m);
				return (NULL);
			}
			tl0 = pmap_load(l0);
			l1 = (pd_entry_t *)PHYS_TO_DMAP(tl0 & ~ATTR_MASK);
			l1 = &l1[l1index & Ln_ADDR_MASK];
		} else {
			l1 = (pd_entry_t *)PHYS_TO_DMAP(tl0 & ~ATTR_MASK);
			l1 = &l1[l1index & Ln_ADDR_MASK];
			tl1 = pmap_load(l1);
			if (tl1 == 0) {
				/* recurse for allocating page dir */
				if (_pmap_alloc_l3(pmap, NUL2E + l1index,
				    lockp) == NULL) {
					vm_page_unwire_noq(m);
					vm_page_free_zero(m);
					return (NULL);
				}
			} else {
				l2pg = PHYS_TO_VM_PAGE(tl1 & ~ATTR_MASK);
				l2pg->ref_count++;
			}
		}

		l2 = (pd_entry_t *)PHYS_TO_DMAP(pmap_load(l1) & ~ATTR_MASK);
		l2 = &l2[ptepindex & Ln_ADDR_MASK];
		KASSERT((pmap_load(l2) & ATTR_DESCR_VALID) == 0,
		    ("%s: L2 entry %#lx is valid", __func__, pmap_load(l2)));
		pmap_store(l2, VM_PAGE_TO_PHYS(m) | L2_TABLE);
	}

	pmap_resident_count_inc(pmap, 1);

	return (m);
}

static pd_entry_t *
pmap_alloc_l2(pmap_t pmap, vm_offset_t va, vm_page_t *l2pgp,
    struct rwlock **lockp)
{
	pd_entry_t *l1, *l2;
	vm_page_t l2pg;
	vm_pindex_t l2pindex;

	KASSERT(ADDR_IS_CANONICAL(va),
	    ("%s: Address not in canonical form: %lx", __func__, va));

retry:
	l1 = pmap_l1(pmap, va);
	if (l1 != NULL && (pmap_load(l1) & ATTR_DESCR_MASK) == L1_TABLE) {
		l2 = pmap_l1_to_l2(l1, va);
		if (!ADDR_IS_KERNEL(va)) {
			/* Add a reference to the L2 page. */
			l2pg = PHYS_TO_VM_PAGE(pmap_load(l1) & ~ATTR_MASK);
			l2pg->ref_count++;
		} else
			l2pg = NULL;
	} else if (!ADDR_IS_KERNEL(va)) {
		/* Allocate a L2 page. */
		l2pindex = pmap_l2_pindex(va) >> Ln_ENTRIES_SHIFT;
		l2pg = _pmap_alloc_l3(pmap, NUL2E + l2pindex, lockp);
		if (l2pg == NULL) {
			if (lockp != NULL)
				goto retry;
			else
				return (NULL);
		}
		l2 = (pd_entry_t *)PHYS_TO_DMAP(VM_PAGE_TO_PHYS(l2pg));
		l2 = &l2[pmap_l2_index(va)];
	} else
		panic("pmap_alloc_l2: missing page table page for va %#lx",
		    va);
	*l2pgp = l2pg;
	return (l2);
}

static vm_page_t
pmap_alloc_l3(pmap_t pmap, vm_offset_t va, struct rwlock **lockp)
{
	vm_pindex_t ptepindex;
	pd_entry_t *pde, tpde;
#ifdef INVARIANTS
	pt_entry_t *pte;
#endif
	vm_page_t m;
	int lvl;

	/*
	 * Calculate pagetable page index
	 */
	ptepindex = pmap_l2_pindex(va);
retry:
	/*
	 * Get the page directory entry
	 */
	pde = pmap_pde(pmap, va, &lvl);

	/*
	 * If the page table page is mapped, we just increment the hold count,
	 * and activate it. If we get a level 2 pde it will point to a level 3
	 * table.
	 */
	switch (lvl) {
	case -1:
		break;
	case 0:
#ifdef INVARIANTS
		pte = pmap_l0_to_l1(pde, va);
		KASSERT(pmap_load(pte) == 0,
		    ("pmap_alloc_l3: TODO: l0 superpages"));
#endif
		break;
	case 1:
#ifdef INVARIANTS
		pte = pmap_l1_to_l2(pde, va);
		KASSERT(pmap_load(pte) == 0,
		    ("pmap_alloc_l3: TODO: l1 superpages"));
#endif
		break;
	case 2:
		tpde = pmap_load(pde);
		if (tpde != 0) {
			m = PHYS_TO_VM_PAGE(tpde & ~ATTR_MASK);
			m->ref_count++;
			return (m);
		}
		break;
	default:
		panic("pmap_alloc_l3: Invalid level %d", lvl);
	}

	/*
	 * Here if the pte page isn't mapped, or if it has been deallocated.
	 */
	m = _pmap_alloc_l3(pmap, ptepindex, lockp);
	if (m == NULL && lockp != NULL)
		goto retry;

	return (m);
}

/***************************************************
 * Pmap allocation/deallocation routines.
 ***************************************************/

/*
 * Release any resources held by the given physical map.
 * Called when a pmap initialized by pmap_pinit is being released.
 * Should only be called if the map contains no valid mappings.
 */
void
pmap_release(pmap_t pmap)
{
	boolean_t rv __diagused;
	struct spglist free;
	struct asid_set *set;
	vm_page_t m;
	int asid;

	if (pmap->pm_levels != 4) {
		PMAP_ASSERT_STAGE2(pmap);
		KASSERT(pmap->pm_stats.resident_count == 1,
		    ("pmap_release: pmap resident count %ld != 0",
		    pmap->pm_stats.resident_count));
		KASSERT((pmap->pm_l0[0] & ATTR_DESCR_VALID) == ATTR_DESCR_VALID,
		    ("pmap_release: Invalid l0 entry: %lx", pmap->pm_l0[0]));

		SLIST_INIT(&free);
		m = PHYS_TO_VM_PAGE(pmap->pm_ttbr);
		PMAP_LOCK(pmap);
		rv = pmap_unwire_l3(pmap, 0, m, &free);
		PMAP_UNLOCK(pmap);
		MPASS(rv == TRUE);
		vm_page_free_pages_toq(&free, true);
	}

	KASSERT(pmap->pm_stats.resident_count == 0,
	    ("pmap_release: pmap resident count %ld != 0",
	    pmap->pm_stats.resident_count));
	KASSERT(vm_radix_is_empty(&pmap->pm_root),
	    ("pmap_release: pmap has reserved page table page(s)"));

	set = pmap->pm_asid_set;
	KASSERT(set != NULL, ("%s: NULL asid set", __func__));

	/*
	 * Allow the ASID to be reused. In stage 2 VMIDs we don't invalidate
	 * the entries when removing them so rely on a later tlb invalidation.
	 * this will happen when updating the VMID generation. Because of this
	 * we don't reuse VMIDs within a generation.
	 */
	if (pmap->pm_stage == PM_STAGE1) {
		mtx_lock_spin(&set->asid_set_mutex);
		if (COOKIE_TO_EPOCH(pmap->pm_cookie) == set->asid_epoch) {
			asid = COOKIE_TO_ASID(pmap->pm_cookie);
			KASSERT(asid >= ASID_FIRST_AVAILABLE &&
			    asid < set->asid_set_size,
			    ("pmap_release: pmap cookie has out-of-range asid"));
			bit_clear(set->asid_set, asid);
		}
		mtx_unlock_spin(&set->asid_set_mutex);
	}

	m = PHYS_TO_VM_PAGE(pmap->pm_l0_paddr);
	vm_page_unwire_noq(m);
	vm_page_free_zero(m);
}

static int
kvm_size(SYSCTL_HANDLER_ARGS)
{
	unsigned long ksize = VM_MAX_KERNEL_ADDRESS - VM_MIN_KERNEL_ADDRESS;

	return sysctl_handle_long(oidp, &ksize, 0, req);
}
SYSCTL_PROC(_vm, OID_AUTO, kvm_size, CTLTYPE_LONG | CTLFLAG_RD | CTLFLAG_MPSAFE,
    0, 0, kvm_size, "LU",
    "Size of KVM");

static int
kvm_free(SYSCTL_HANDLER_ARGS)
{
	unsigned long kfree = VM_MAX_KERNEL_ADDRESS - kernel_vm_end;

	return sysctl_handle_long(oidp, &kfree, 0, req);
}
SYSCTL_PROC(_vm, OID_AUTO, kvm_free, CTLTYPE_LONG | CTLFLAG_RD | CTLFLAG_MPSAFE,
    0, 0, kvm_free, "LU",
    "Amount of KVM free");

/*
 * grow the number of kernel page table entries, if needed
 */
void
pmap_growkernel(vm_offset_t addr)
{
	vm_paddr_t paddr;
	vm_page_t nkpg;
	pd_entry_t *l0, *l1, *l2;

	mtx_assert(&kernel_map->system_mtx, MA_OWNED);

	addr = roundup2(addr, L2_SIZE);
	if (addr - 1 >= vm_map_max(kernel_map))
		addr = vm_map_max(kernel_map);
	while (kernel_vm_end < addr) {
		l0 = pmap_l0(kernel_pmap, kernel_vm_end);
		KASSERT(pmap_load(l0) != 0,
		    ("pmap_growkernel: No level 0 kernel entry"));

		l1 = pmap_l0_to_l1(l0, kernel_vm_end);
		if (pmap_load(l1) == 0) {
			/* We need a new PDP entry */
			nkpg = vm_page_alloc_noobj(VM_ALLOC_INTERRUPT |
			    VM_ALLOC_WIRED | VM_ALLOC_ZERO);
			if (nkpg == NULL)
				panic("pmap_growkernel: no memory to grow kernel");
			nkpg->pindex = kernel_vm_end >> L1_SHIFT;
			/* See the dmb() in _pmap_alloc_l3(). */
			dmb(ishst);
			paddr = VM_PAGE_TO_PHYS(nkpg);
			pmap_store(l1, paddr | L1_TABLE);
			continue; /* try again */
		}
		l2 = pmap_l1_to_l2(l1, kernel_vm_end);
		if (pmap_load(l2) != 0) {
			kernel_vm_end = (kernel_vm_end + L2_SIZE) & ~L2_OFFSET;
			if (kernel_vm_end - 1 >= vm_map_max(kernel_map)) {
				kernel_vm_end = vm_map_max(kernel_map);
				break;
			}
			continue;
		}

		nkpg = vm_page_alloc_noobj(VM_ALLOC_INTERRUPT | VM_ALLOC_WIRED |
		    VM_ALLOC_ZERO);
		if (nkpg == NULL)
			panic("pmap_growkernel: no memory to grow kernel");
		nkpg->pindex = kernel_vm_end >> L2_SHIFT;
		/* See the dmb() in _pmap_alloc_l3(). */
		dmb(ishst);
		paddr = VM_PAGE_TO_PHYS(nkpg);
		pmap_store(l2, paddr | L2_TABLE);

		kernel_vm_end = (kernel_vm_end + L2_SIZE) & ~L2_OFFSET;
		if (kernel_vm_end - 1 >= vm_map_max(kernel_map)) {
			kernel_vm_end = vm_map_max(kernel_map);
			break;
		}
	}
}

/***************************************************
 * page management routines.
 ***************************************************/
CTASSERT(sizeof(struct pv_chunk) == PAGE_SIZE);
#ifdef __CHERI_PURE_CAPABILITY__
CTASSERT(_NPCM == 2);
CTASSERT(_NPCPV == 83);
#else
CTASSERT(_NPCM == 3);
CTASSERT(_NPCPV == 168);
#endif

static __inline struct pv_chunk *
pv_to_chunk(pv_entry_t pv)
{

	return ((struct pv_chunk *)rounddown2(pv, PAGE_SIZE));
}

#define PV_PMAP(pv) (pv_to_chunk(pv)->pc_pmap)

#ifdef __CHERI_PURE_CAPABILITY__
#define	PC_FREE0	0xfffffffffffffffful
#define	PC_FREE1	0x000000000007fffful

static const uint64_t pc_freemask[_NPCM] = { PC_FREE0, PC_FREE1 };

static __inline bool
pmap_pvchunk_empty(struct pv_chunk *pc)
{
	if (pc->pc_map[0] == PC_FREE0 && pc->pc_map[1] == PC_FREE1)
		return (true);
	return (false);
}

static __inline bool
pmap_pvchunk_full(struct pv_chunk *pc)
{
	if (pc->pc_map[0] == 0 && pc->pc_map[1] == 0)
		return (true);
	return (false);
}

static __inline void
pmap_pvchunk_clear_freemask(struct pv_chunk *pc)
{
	pc->pc_map[0] = PC_FREE0;
	pc->pc_map[1] = PC_FREE1;
}
#else
#define	PC_FREE0	0xfffffffffffffffful
#define	PC_FREE1	0xfffffffffffffffful
#define	PC_FREE2	0x000000fffffffffful

static const uint64_t pc_freemask[_NPCM] = { PC_FREE0, PC_FREE1, PC_FREE2 };

static __inline bool
pmap_pvchunk_empty(struct pv_chunk *pc)
{
	if (pc->pc_map[0] == PC_FREE0 && pc->pc_map[1] == PC_FREE1 &&
	    pc->pc_map[2] == PC_FREE2)
		return (true);
	return (false);
}

static __inline bool
pmap_pvchunk_full(struct pv_chunk *pc)
{
	if (pc->pc_map[0] == 0 && pc->pc_map[1] == 0 &&
	    pc->pc_map[2] == 0)
		return (true);
	return (false);
}

static __inline void
pmap_pvchunk_clear_freemask(struct pv_chunk *pc)
{
	pc->pc_map[0] = PC_FREE0;
	pc->pc_map[1] = PC_FREE1;
	pc->pc_map[2] = PC_FREE2;
}
#endif

#ifdef PV_STATS
static int pc_chunk_count, pc_chunk_allocs, pc_chunk_frees, pc_chunk_tryfail;

SYSCTL_INT(_vm_pmap, OID_AUTO, pc_chunk_count, CTLFLAG_RD, &pc_chunk_count, 0,
	"Current number of pv entry chunks");
SYSCTL_INT(_vm_pmap, OID_AUTO, pc_chunk_allocs, CTLFLAG_RD, &pc_chunk_allocs, 0,
	"Current number of pv entry chunks allocated");
SYSCTL_INT(_vm_pmap, OID_AUTO, pc_chunk_frees, CTLFLAG_RD, &pc_chunk_frees, 0,
	"Current number of pv entry chunks frees");
SYSCTL_INT(_vm_pmap, OID_AUTO, pc_chunk_tryfail, CTLFLAG_RD, &pc_chunk_tryfail, 0,
	"Number of times tried to get a chunk page but failed.");

static long pv_entry_frees, pv_entry_allocs, pv_entry_count;
static int pv_entry_spare;

SYSCTL_LONG(_vm_pmap, OID_AUTO, pv_entry_frees, CTLFLAG_RD, &pv_entry_frees, 0,
	"Current number of pv entry frees");
SYSCTL_LONG(_vm_pmap, OID_AUTO, pv_entry_allocs, CTLFLAG_RD, &pv_entry_allocs, 0,
	"Current number of pv entry allocs");
SYSCTL_LONG(_vm_pmap, OID_AUTO, pv_entry_count, CTLFLAG_RD, &pv_entry_count, 0,
	"Current number of pv entries");
SYSCTL_INT(_vm_pmap, OID_AUTO, pv_entry_spare, CTLFLAG_RD, &pv_entry_spare, 0,
	"Current number of spare pv entries");
#endif

/*
 * We are in a serious low memory condition.  Resort to
 * drastic measures to free some pages so we can allocate
 * another pv entry chunk.
 *
 * Returns NULL if PV entries were reclaimed from the specified pmap.
 *
 * We do not, however, unmap 2mpages because subsequent accesses will
 * allocate per-page pv entries until repromotion occurs, thereby
 * exacerbating the shortage of free pv entries.
 */
static vm_page_t
reclaim_pv_chunk(pmap_t locked_pmap, struct rwlock **lockp)
{
	struct pv_chunk *pc, *pc_marker, *pc_marker_end;
	struct pv_chunk_header pc_marker_b, pc_marker_end_b;
	struct md_page *pvh;
	pd_entry_t *pde;
	pmap_t next_pmap, pmap;
	pt_entry_t *pte, tpte;
	pv_entry_t pv;
	vm_offset_t va;
	vm_page_t m, m_pc;
	struct spglist free;
	uint64_t inuse;
	int bit, field, freed, lvl;
	static int active_reclaims = 0;

	PMAP_LOCK_ASSERT(locked_pmap, MA_OWNED);
	KASSERT(lockp != NULL, ("reclaim_pv_chunk: lockp is NULL"));

	pmap = NULL;
	m_pc = NULL;
	SLIST_INIT(&free);
	bzero(&pc_marker_b, sizeof(pc_marker_b));
	bzero(&pc_marker_end_b, sizeof(pc_marker_end_b));
	pc_marker = (struct pv_chunk *)&pc_marker_b;
	pc_marker_end = (struct pv_chunk *)&pc_marker_end_b;

	mtx_lock(&pv_chunks_mutex);
	active_reclaims++;
	TAILQ_INSERT_HEAD(&pv_chunks, pc_marker, pc_lru);
	TAILQ_INSERT_TAIL(&pv_chunks, pc_marker_end, pc_lru);
	while ((pc = TAILQ_NEXT(pc_marker, pc_lru)) != pc_marker_end &&
	    SLIST_EMPTY(&free)) {
		next_pmap = pc->pc_pmap;
		if (next_pmap == NULL) {
			/*
			 * The next chunk is a marker.  However, it is
			 * not our marker, so active_reclaims must be
			 * > 1.  Consequently, the next_chunk code
			 * will not rotate the pv_chunks list.
			 */
			goto next_chunk;
		}
		mtx_unlock(&pv_chunks_mutex);

		/*
		 * A pv_chunk can only be removed from the pc_lru list
		 * when both pv_chunks_mutex is owned and the
		 * corresponding pmap is locked.
		 */
		if (pmap != next_pmap) {
			if (pmap != NULL && pmap != locked_pmap)
				PMAP_UNLOCK(pmap);
			pmap = next_pmap;
			/* Avoid deadlock and lock recursion. */
			if (pmap > locked_pmap) {
				RELEASE_PV_LIST_LOCK(lockp);
				PMAP_LOCK(pmap);
				mtx_lock(&pv_chunks_mutex);
				continue;
			} else if (pmap != locked_pmap) {
				if (PMAP_TRYLOCK(pmap)) {
					mtx_lock(&pv_chunks_mutex);
					continue;
				} else {
					pmap = NULL; /* pmap is not locked */
					mtx_lock(&pv_chunks_mutex);
					pc = TAILQ_NEXT(pc_marker, pc_lru);
					if (pc == NULL ||
					    pc->pc_pmap != next_pmap)
						continue;
					goto next_chunk;
				}
			}
		}

		/*
		 * Destroy every non-wired, 4 KB page mapping in the chunk.
		 */
		freed = 0;
		for (field = 0; field < _NPCM; field++) {
			for (inuse = ~pc->pc_map[field] & pc_freemask[field];
			    inuse != 0; inuse &= ~(1UL << bit)) {
				bit = ffsl(inuse) - 1;
				pv = &pc->pc_pventry[field * 64 + bit];
				va = pv->pv_va;
				pde = pmap_pde(pmap, va, &lvl);
				if (lvl != 2)
					continue;
				pte = pmap_l2_to_l3(pde, va);
				tpte = pmap_load(pte);
				if ((tpte & ATTR_SW_WIRED) != 0)
					continue;
				tpte = pmap_load_clear(pte);
				m = PHYS_TO_VM_PAGE(tpte & ~ATTR_MASK);
				if (pmap_pte_dirty(pmap, tpte))
					vm_page_dirty(m);
				if ((tpte & ATTR_AF) != 0) {
					pmap_invalidate_page(pmap, va, true);
					vm_page_aflag_set(m, PGA_REFERENCED);
				}
				CHANGE_PV_LIST_LOCK_TO_VM_PAGE(lockp, m);
				TAILQ_REMOVE(&m->md.pv_list, pv, pv_next);
				m->md.pv_gen++;
				if (TAILQ_EMPTY(&m->md.pv_list) &&
				    (m->flags & PG_FICTITIOUS) == 0) {
					pvh = page_to_pvh(m);
					if (TAILQ_EMPTY(&pvh->pv_list)) {
						vm_page_aflag_clear(m,
						    PGA_WRITEABLE);
					}
				}
				pc->pc_map[field] |= 1UL << bit;
				pmap_unuse_pt(pmap, va, pmap_load(pde), &free);
				freed++;
			}
		}
		if (freed == 0) {
			mtx_lock(&pv_chunks_mutex);
			goto next_chunk;
		}
		/* Every freed mapping is for a 4 KB page. */
		pmap_resident_count_dec(pmap, freed);
		PV_STAT(atomic_add_long(&pv_entry_frees, freed));
		PV_STAT(atomic_add_int(&pv_entry_spare, freed));
		PV_STAT(atomic_subtract_long(&pv_entry_count, freed));
		TAILQ_REMOVE(&pmap->pm_pvchunk, pc, pc_list);
		if (pmap_pvchunk_empty(pc)) {
			PV_STAT(atomic_subtract_int(&pv_entry_spare, _NPCPV));
			PV_STAT(atomic_subtract_int(&pc_chunk_count, 1));
			PV_STAT(atomic_add_int(&pc_chunk_frees, 1));
			/* Entire chunk is free; return it. */
			m_pc = PHYS_TO_VM_PAGE(DMAP_TO_PHYS((vm_offset_t)pc));
			dump_drop_page(m_pc->phys_addr);
			mtx_lock(&pv_chunks_mutex);
			TAILQ_REMOVE(&pv_chunks, pc, pc_lru);
			break;
		}
		TAILQ_INSERT_HEAD(&pmap->pm_pvchunk, pc, pc_list);
		mtx_lock(&pv_chunks_mutex);
		/* One freed pv entry in locked_pmap is sufficient. */
		if (pmap == locked_pmap)
			break;

next_chunk:
		TAILQ_REMOVE(&pv_chunks, pc_marker, pc_lru);
		TAILQ_INSERT_AFTER(&pv_chunks, pc, pc_marker, pc_lru);
		if (active_reclaims == 1 && pmap != NULL) {
			/*
			 * Rotate the pv chunks list so that we do not
			 * scan the same pv chunks that could not be
			 * freed (because they contained a wired
			 * and/or superpage mapping) on every
			 * invocation of reclaim_pv_chunk().
			 */
			while ((pc = TAILQ_FIRST(&pv_chunks)) != pc_marker) {
				MPASS(pc->pc_pmap != NULL);
				TAILQ_REMOVE(&pv_chunks, pc, pc_lru);
				TAILQ_INSERT_TAIL(&pv_chunks, pc, pc_lru);
			}
		}
	}
	TAILQ_REMOVE(&pv_chunks, pc_marker, pc_lru);
	TAILQ_REMOVE(&pv_chunks, pc_marker_end, pc_lru);
	active_reclaims--;
	mtx_unlock(&pv_chunks_mutex);
	if (pmap != NULL && pmap != locked_pmap)
		PMAP_UNLOCK(pmap);
	if (m_pc == NULL && !SLIST_EMPTY(&free)) {
		m_pc = SLIST_FIRST(&free);
		SLIST_REMOVE_HEAD(&free, plinks.s.ss);
		/* Recycle a freed page table page. */
		m_pc->ref_count = 1;
	}
	vm_page_free_pages_toq(&free, true);
	return (m_pc);
}

/*
 * free the pv_entry back to the free list
 */
static void
free_pv_entry(pmap_t pmap, pv_entry_t pv)
{
	struct pv_chunk *pc;
	int idx, field, bit;

	PMAP_LOCK_ASSERT(pmap, MA_OWNED);
	PV_STAT(atomic_add_long(&pv_entry_frees, 1));
	PV_STAT(atomic_add_int(&pv_entry_spare, 1));
	PV_STAT(atomic_subtract_long(&pv_entry_count, 1));
	pc = pv_to_chunk(pv);
	idx = pv - &pc->pc_pventry[0];
	field = idx / 64;
	bit = idx % 64;
	pc->pc_map[field] |= 1ul << bit;
	if (!pmap_pvchunk_empty(pc)) {
		/* 98% of the time, pc is already at the head of the list. */
		if (__predict_false(pc != TAILQ_FIRST(&pmap->pm_pvchunk))) {
			TAILQ_REMOVE(&pmap->pm_pvchunk, pc, pc_list);
			TAILQ_INSERT_HEAD(&pmap->pm_pvchunk, pc, pc_list);
		}
		return;
	}
	TAILQ_REMOVE(&pmap->pm_pvchunk, pc, pc_list);
	free_pv_chunk(pc);
}

static void
free_pv_chunk(struct pv_chunk *pc)
{
	vm_page_t m;

	mtx_lock(&pv_chunks_mutex);
 	TAILQ_REMOVE(&pv_chunks, pc, pc_lru);
	mtx_unlock(&pv_chunks_mutex);
	PV_STAT(atomic_subtract_int(&pv_entry_spare, _NPCPV));
	PV_STAT(atomic_subtract_int(&pc_chunk_count, 1));
	PV_STAT(atomic_add_int(&pc_chunk_frees, 1));
	/* entire chunk is free, return it */
	m = PHYS_TO_VM_PAGE(DMAP_TO_PHYS((vm_offset_t)pc));
	dump_drop_page(m->phys_addr);
	vm_page_unwire_noq(m);
	vm_page_free(m);
}

/*
 * Returns a new PV entry, allocating a new PV chunk from the system when
 * needed.  If this PV chunk allocation fails and a PV list lock pointer was
 * given, a PV chunk is reclaimed from an arbitrary pmap.  Otherwise, NULL is
 * returned.
 *
 * The given PV list lock may be released.
 */
static pv_entry_t
get_pv_entry(pmap_t pmap, struct rwlock **lockp)
{
	int bit, field;
	pv_entry_t pv;
	struct pv_chunk *pc;
	vm_page_t m;

	PMAP_LOCK_ASSERT(pmap, MA_OWNED);
	PV_STAT(atomic_add_long(&pv_entry_allocs, 1));
retry:
	pc = TAILQ_FIRST(&pmap->pm_pvchunk);
	if (pc != NULL) {
		for (field = 0; field < _NPCM; field++) {
			if (pc->pc_map[field]) {
				bit = ffsl(pc->pc_map[field]) - 1;
				break;
			}
		}
		if (field < _NPCM) {
			pv = &pc->pc_pventry[field * 64 + bit];
			pc->pc_map[field] &= ~(1ul << bit);
			/* If this was the last item, move it to tail */
			if (pmap_pvchunk_full(pc)) {
				TAILQ_REMOVE(&pmap->pm_pvchunk, pc, pc_list);
				TAILQ_INSERT_TAIL(&pmap->pm_pvchunk, pc,
				    pc_list);
			}
			PV_STAT(atomic_add_long(&pv_entry_count, 1));
			PV_STAT(atomic_subtract_int(&pv_entry_spare, 1));
			return (pv);
		}
	}
	/* No free items, allocate another chunk */
	m = vm_page_alloc_noobj(VM_ALLOC_WIRED);
	if (m == NULL) {
		if (lockp == NULL) {
			PV_STAT(pc_chunk_tryfail++);
			return (NULL);
		}
		m = reclaim_pv_chunk(pmap, lockp);
		if (m == NULL)
			goto retry;
	}
	PV_STAT(atomic_add_int(&pc_chunk_count, 1));
	PV_STAT(atomic_add_int(&pc_chunk_allocs, 1));
	dump_add_page(m->phys_addr);
	pc = (void *)PHYS_TO_DMAP(m->phys_addr);
	pc->pc_pmap = pmap;
	pmap_pvchunk_clear_freemask(pc);
	pc->pc_map[0] = PC_FREE0 & ~1ul;	/* preallocated bit 0 */
	mtx_lock(&pv_chunks_mutex);
	TAILQ_INSERT_TAIL(&pv_chunks, pc, pc_lru);
	mtx_unlock(&pv_chunks_mutex);
	pv = &pc->pc_pventry[0];
	TAILQ_INSERT_HEAD(&pmap->pm_pvchunk, pc, pc_list);
	PV_STAT(atomic_add_long(&pv_entry_count, 1));
	PV_STAT(atomic_add_int(&pv_entry_spare, _NPCPV - 1));
	return (pv);
}

/*
 * Ensure that the number of spare PV entries in the specified pmap meets or
 * exceeds the given count, "needed".
 *
 * The given PV list lock may be released.
 */
static void
reserve_pv_entries(pmap_t pmap, int needed, struct rwlock **lockp)
{
	struct pch new_tail;
	struct pv_chunk *pc;
	vm_page_t m;
	int avail, free;
	bool reclaimed;

	PMAP_LOCK_ASSERT(pmap, MA_OWNED);
	KASSERT(lockp != NULL, ("reserve_pv_entries: lockp is NULL"));

	/*
	 * Newly allocated PV chunks must be stored in a private list until
	 * the required number of PV chunks have been allocated.  Otherwise,
	 * reclaim_pv_chunk() could recycle one of these chunks.  In
	 * contrast, these chunks must be added to the pmap upon allocation.
	 */
	TAILQ_INIT(&new_tail);
retry:
	avail = 0;
	TAILQ_FOREACH(pc, &pmap->pm_pvchunk, pc_list) {
		bit_count((bitstr_t *)pc->pc_map, 0,
		    sizeof(pc->pc_map) * NBBY, &free);
		if (free == 0)
			break;
		avail += free;
		if (avail >= needed)
			break;
	}
	for (reclaimed = false; avail < needed; avail += _NPCPV) {
		m = vm_page_alloc_noobj(VM_ALLOC_WIRED);
		if (m == NULL) {
			m = reclaim_pv_chunk(pmap, lockp);
			if (m == NULL)
				goto retry;
			reclaimed = true;
		}
		PV_STAT(atomic_add_int(&pc_chunk_count, 1));
		PV_STAT(atomic_add_int(&pc_chunk_allocs, 1));
		dump_add_page(m->phys_addr);
		pc = (void *)PHYS_TO_DMAP(m->phys_addr);
		pc->pc_pmap = pmap;
		pmap_pvchunk_clear_freemask(pc);
		TAILQ_INSERT_HEAD(&pmap->pm_pvchunk, pc, pc_list);
		TAILQ_INSERT_TAIL(&new_tail, pc, pc_lru);
		PV_STAT(atomic_add_int(&pv_entry_spare, _NPCPV));

		/*
		 * The reclaim might have freed a chunk from the current pmap.
		 * If that chunk contained available entries, we need to
		 * re-count the number of available entries.
		 */
		if (reclaimed)
			goto retry;
	}
	if (!TAILQ_EMPTY(&new_tail)) {
		mtx_lock(&pv_chunks_mutex);
		TAILQ_CONCAT(&pv_chunks, &new_tail, pc_lru);
		mtx_unlock(&pv_chunks_mutex);
	}
}

/*
 * First find and then remove the pv entry for the specified pmap and virtual
 * address from the specified pv list.  Returns the pv entry if found and NULL
 * otherwise.  This operation can be performed on pv lists for either 4KB or
 * 2MB page mappings.
 */
static __inline pv_entry_t
pmap_pvh_remove(struct md_page *pvh, pmap_t pmap, vm_offset_t va)
{
	pv_entry_t pv;

	TAILQ_FOREACH(pv, &pvh->pv_list, pv_next) {
		if (pmap == PV_PMAP(pv) && va == pv->pv_va) {
			TAILQ_REMOVE(&pvh->pv_list, pv, pv_next);
			pvh->pv_gen++;
			break;
		}
	}
	return (pv);
}

/*
 * After demotion from a 2MB page mapping to 512 4KB page mappings,
 * destroy the pv entry for the 2MB page mapping and reinstantiate the pv
 * entries for each of the 4KB page mappings.
 */
static void
pmap_pv_demote_l2(pmap_t pmap, vm_offset_t va, vm_paddr_t pa,
    struct rwlock **lockp)
{
	struct md_page *pvh;
	struct pv_chunk *pc;
	pv_entry_t pv;
	vm_offset_t va_last;
	vm_page_t m;
	int bit, field;

	PMAP_LOCK_ASSERT(pmap, MA_OWNED);
	KASSERT((va & L2_OFFSET) == 0,
	    ("pmap_pv_demote_l2: va is not 2mpage aligned"));
	KASSERT((pa & L2_OFFSET) == 0,
	    ("pmap_pv_demote_l2: pa is not 2mpage aligned"));
	CHANGE_PV_LIST_LOCK_TO_PHYS(lockp, pa);

	/*
	 * Transfer the 2mpage's pv entry for this mapping to the first
	 * page's pv list.  Once this transfer begins, the pv list lock
	 * must not be released until the last pv entry is reinstantiated.
	 */
	pvh = pa_to_pvh(pa);
	pv = pmap_pvh_remove(pvh, pmap, va);
	KASSERT(pv != NULL, ("pmap_pv_demote_l2: pv not found"));
	m = PHYS_TO_VM_PAGE(pa);
	TAILQ_INSERT_TAIL(&m->md.pv_list, pv, pv_next);
	m->md.pv_gen++;
	/* Instantiate the remaining Ln_ENTRIES - 1 pv entries. */
	PV_STAT(atomic_add_long(&pv_entry_allocs, Ln_ENTRIES - 1));
	va_last = va + L2_SIZE - PAGE_SIZE;
	for (;;) {
		pc = TAILQ_FIRST(&pmap->pm_pvchunk);
		KASSERT(!pmap_pvchunk_full(pc),
		    ("pmap_pv_demote_l2: missing spare"));
		for (field = 0; field < _NPCM; field++) {
			while (pc->pc_map[field]) {
				bit = ffsl(pc->pc_map[field]) - 1;
				pc->pc_map[field] &= ~(1ul << bit);
				pv = &pc->pc_pventry[field * 64 + bit];
				va += PAGE_SIZE;
				pv->pv_va = va;
				m++;
				KASSERT((m->oflags & VPO_UNMANAGED) == 0,
			    ("pmap_pv_demote_l2: page %p is not managed", m));
				TAILQ_INSERT_TAIL(&m->md.pv_list, pv, pv_next);
				m->md.pv_gen++;
				if (va == va_last)
					goto out;
			}
		}
		TAILQ_REMOVE(&pmap->pm_pvchunk, pc, pc_list);
		TAILQ_INSERT_TAIL(&pmap->pm_pvchunk, pc, pc_list);
	}
out:
	if (pmap_pvchunk_full(pc)) {
		TAILQ_REMOVE(&pmap->pm_pvchunk, pc, pc_list);
		TAILQ_INSERT_TAIL(&pmap->pm_pvchunk, pc, pc_list);
	}
	PV_STAT(atomic_add_long(&pv_entry_count, Ln_ENTRIES - 1));
	PV_STAT(atomic_subtract_int(&pv_entry_spare, Ln_ENTRIES - 1));
}

/*
 * First find and then destroy the pv entry for the specified pmap and virtual
 * address.  This operation can be performed on pv lists for either 4KB or 2MB
 * page mappings.
 */
static void
pmap_pvh_free(struct md_page *pvh, pmap_t pmap, vm_offset_t va)
{
	pv_entry_t pv;

	pv = pmap_pvh_remove(pvh, pmap, va);
	KASSERT(pv != NULL, ("pmap_pvh_free: pv not found"));
	free_pv_entry(pmap, pv);
}

/*
 * Conditionally create the PV entry for a 4KB page mapping if the required
 * memory can be allocated without resorting to reclamation.
 */
static boolean_t
pmap_try_insert_pv_entry(pmap_t pmap, vm_offset_t va, vm_page_t m,
    struct rwlock **lockp)
{
	pv_entry_t pv;

	PMAP_LOCK_ASSERT(pmap, MA_OWNED);
	/* Pass NULL instead of the lock pointer to disable reclamation. */
	if ((pv = get_pv_entry(pmap, NULL)) != NULL) {
		pv->pv_va = va;
		CHANGE_PV_LIST_LOCK_TO_VM_PAGE(lockp, m);
		TAILQ_INSERT_TAIL(&m->md.pv_list, pv, pv_next);
		m->md.pv_gen++;
		return (TRUE);
	} else
		return (FALSE);
}

/*
 * Create the PV entry for a 2MB page mapping.  Always returns true unless the
 * flag PMAP_ENTER_NORECLAIM is specified.  If that flag is specified, returns
 * false if the PV entry cannot be allocated without resorting to reclamation.
 */
static bool
pmap_pv_insert_l2(pmap_t pmap, vm_offset_t va, pd_entry_t l2e, u_int flags,
    struct rwlock **lockp)
{
	struct md_page *pvh;
	pv_entry_t pv;
	vm_paddr_t pa;

	PMAP_LOCK_ASSERT(pmap, MA_OWNED);
	/* Pass NULL instead of the lock pointer to disable reclamation. */
	if ((pv = get_pv_entry(pmap, (flags & PMAP_ENTER_NORECLAIM) != 0 ?
	    NULL : lockp)) == NULL)
		return (false);
	pv->pv_va = va;
	pa = l2e & ~ATTR_MASK;
	CHANGE_PV_LIST_LOCK_TO_PHYS(lockp, pa);
	pvh = pa_to_pvh(pa);
	TAILQ_INSERT_TAIL(&pvh->pv_list, pv, pv_next);
	pvh->pv_gen++;
	return (true);
}

static void
pmap_remove_kernel_l2(pmap_t pmap, pt_entry_t *l2, vm_offset_t va)
{
	pt_entry_t newl2, oldl2 __diagused;
	vm_page_t ml3;
	vm_paddr_t ml3pa;

	KASSERT(!VIRT_IN_DMAP(va), ("removing direct mapping of %#lx", va));
	KASSERT(pmap == kernel_pmap, ("pmap %p is not kernel_pmap", pmap));
	PMAP_LOCK_ASSERT(pmap, MA_OWNED);

	ml3 = pmap_remove_pt_page(pmap, va);
	if (ml3 == NULL)
		panic("pmap_remove_kernel_l2: Missing pt page");

	ml3pa = VM_PAGE_TO_PHYS(ml3);
	newl2 = ml3pa | L2_TABLE;

	/*
	 * If this page table page was unmapped by a promotion, then it
	 * contains valid mappings.  Zero it to invalidate those mappings.
	 */
	if (ml3->valid != 0)
		pagezero((void *)PHYS_TO_DMAP(ml3pa));

	/*
	 * Demote the mapping.  The caller must have already invalidated the
	 * mapping (i.e., the "break" in break-before-make).
	 */
	oldl2 = pmap_load_store(l2, newl2);
	KASSERT(oldl2 == 0, ("%s: found existing mapping at %p: %#lx",
	    __func__, l2, oldl2));
}

/*
 * pmap_remove_l2: Do the things to unmap a level 2 superpage.
 */
static int
pmap_remove_l2(pmap_t pmap, pt_entry_t *l2, vm_offset_t sva,
    pd_entry_t l1e, struct spglist *free, struct rwlock **lockp)
{
	struct md_page *pvh;
	pt_entry_t old_l2;
	vm_page_t m, ml3, mt;

	PMAP_LOCK_ASSERT(pmap, MA_OWNED);
	KASSERT((sva & L2_OFFSET) == 0, ("pmap_remove_l2: sva is not aligned"));
	old_l2 = pmap_load_clear(l2);
	KASSERT((old_l2 & ATTR_DESCR_MASK) == L2_BLOCK,
	    ("pmap_remove_l2: L2e %lx is not a block mapping", old_l2));

	/*
	 * Since a promotion must break the 4KB page mappings before making
	 * the 2MB page mapping, a pmap_invalidate_page() suffices.
	 */
	pmap_invalidate_page(pmap, sva, true);

	if (old_l2 & ATTR_SW_WIRED)
		pmap->pm_stats.wired_count -= L2_SIZE / PAGE_SIZE;
	pmap_resident_count_dec(pmap, L2_SIZE / PAGE_SIZE);
	if (old_l2 & ATTR_SW_MANAGED) {
		m = PHYS_TO_VM_PAGE(old_l2 & ~ATTR_MASK);
		pvh = page_to_pvh(m);
		CHANGE_PV_LIST_LOCK_TO_PHYS(lockp, old_l2 & ~ATTR_MASK);
		pmap_pvh_free(pvh, pmap, sva);
		for (mt = m; mt < &m[L2_SIZE / PAGE_SIZE]; mt++) {
			if (pmap_pte_dirty(pmap, old_l2))
				vm_page_dirty(mt);
			if (old_l2 & ATTR_AF)
				vm_page_aflag_set(mt, PGA_REFERENCED);
			if (TAILQ_EMPTY(&mt->md.pv_list) &&
			    TAILQ_EMPTY(&pvh->pv_list))
				vm_page_aflag_clear(mt, PGA_WRITEABLE);
		}
	}
	if (pmap == kernel_pmap) {
		pmap_remove_kernel_l2(pmap, l2, sva);
	} else {
		ml3 = pmap_remove_pt_page(pmap, sva);
		if (ml3 != NULL) {
			KASSERT(ml3->valid == VM_PAGE_BITS_ALL,
			    ("pmap_remove_l2: l3 page not promoted"));
			pmap_resident_count_dec(pmap, 1);
			KASSERT(ml3->ref_count == NL3PG,
			    ("pmap_remove_l2: l3 page ref count error"));
			ml3->ref_count = 0;
			pmap_add_delayed_free_list(ml3, free, FALSE);
		}
	}
	return (pmap_unuse_pt(pmap, sva, l1e, free));
}

/*
 * pmap_remove_l3: do the things to unmap a page in a process
 */
static int
pmap_remove_l3(pmap_t pmap, pt_entry_t *l3, vm_offset_t va,
    pd_entry_t l2e, struct spglist *free, struct rwlock **lockp)
{
	struct md_page *pvh;
	pt_entry_t old_l3;
	vm_page_t m;

	PMAP_LOCK_ASSERT(pmap, MA_OWNED);
	old_l3 = pmap_load_clear(l3);
	pmap_invalidate_page(pmap, va, true);
	if (old_l3 & ATTR_SW_WIRED)
		pmap->pm_stats.wired_count -= 1;
	pmap_resident_count_dec(pmap, 1);
	if (old_l3 & ATTR_SW_MANAGED) {
		m = PHYS_TO_VM_PAGE(old_l3 & ~ATTR_MASK);
		if (pmap_pte_dirty(pmap, old_l3))
			vm_page_dirty(m);
		if (old_l3 & ATTR_AF)
			vm_page_aflag_set(m, PGA_REFERENCED);
		CHANGE_PV_LIST_LOCK_TO_VM_PAGE(lockp, m);
		pmap_pvh_free(&m->md, pmap, va);
		if (TAILQ_EMPTY(&m->md.pv_list) &&
		    (m->flags & PG_FICTITIOUS) == 0) {
			pvh = page_to_pvh(m);
			if (TAILQ_EMPTY(&pvh->pv_list))
				vm_page_aflag_clear(m, PGA_WRITEABLE);
		}
	}
	return (pmap_unuse_pt(pmap, va, l2e, free));
}

/*
 * Remove the specified range of addresses from the L3 page table that is
 * identified by the given L2 entry.
 */
static void
pmap_remove_l3_range(pmap_t pmap, pd_entry_t l2e, vm_offset_t sva,
    vm_offset_t eva, struct spglist *free, struct rwlock **lockp)
{
	struct md_page *pvh;
	struct rwlock *new_lock;
	pt_entry_t *l3, old_l3;
	vm_offset_t va;
	vm_page_t l3pg, m;

	KASSERT(ADDR_IS_CANONICAL(sva),
	    ("%s: Start address not in canonical form: %lx", __func__, sva));
	KASSERT(ADDR_IS_CANONICAL(eva) || eva == VM_MAX_USER_ADDRESS,
	    ("%s: End address not in canonical form: %lx", __func__, eva));

	PMAP_LOCK_ASSERT(pmap, MA_OWNED);
	KASSERT(rounddown2(sva, L2_SIZE) + L2_SIZE == roundup2(eva, L2_SIZE),
	    ("pmap_remove_l3_range: range crosses an L3 page table boundary"));
	l3pg = !ADDR_IS_KERNEL(sva) ? PHYS_TO_VM_PAGE(l2e & ~ATTR_MASK) : NULL;
	va = eva;
	for (l3 = pmap_l2_to_l3(&l2e, sva); sva != eva; l3++, sva += L3_SIZE) {
		if (!pmap_l3_valid(pmap_load(l3))) {
			if (va != eva) {
				pmap_invalidate_range(pmap, va, sva, true);
				va = eva;
			}
			continue;
		}
		old_l3 = pmap_load_clear(l3);
		if ((old_l3 & ATTR_SW_WIRED) != 0)
			pmap->pm_stats.wired_count--;
		pmap_resident_count_dec(pmap, 1);
		if ((old_l3 & ATTR_SW_MANAGED) != 0) {
			m = PHYS_TO_VM_PAGE(old_l3 & ~ATTR_MASK);
			if (pmap_pte_dirty(pmap, old_l3))
				vm_page_dirty(m);
			if ((old_l3 & ATTR_AF) != 0)
				vm_page_aflag_set(m, PGA_REFERENCED);
			new_lock = PHYS_TO_PV_LIST_LOCK(VM_PAGE_TO_PHYS(m));
			if (new_lock != *lockp) {
				if (*lockp != NULL) {
					/*
					 * Pending TLB invalidations must be
					 * performed before the PV list lock is
					 * released.  Otherwise, a concurrent
					 * pmap_remove_all() on a physical page
					 * could return while a stale TLB entry
					 * still provides access to that page. 
					 */
					if (va != eva) {
						pmap_invalidate_range(pmap, va,
						    sva, true);
						va = eva;
					}
					rw_wunlock(*lockp);
				}
				*lockp = new_lock;
				rw_wlock(*lockp);
			}
			pmap_pvh_free(&m->md, pmap, sva);
			if (TAILQ_EMPTY(&m->md.pv_list) &&
			    (m->flags & PG_FICTITIOUS) == 0) {
				pvh = page_to_pvh(m);
				if (TAILQ_EMPTY(&pvh->pv_list))
					vm_page_aflag_clear(m, PGA_WRITEABLE);
			}
		}
		if (l3pg != NULL && pmap_unwire_l3(pmap, sva, l3pg, free)) {
			/*
			 * _pmap_unwire_l3() has already invalidated the TLB
			 * entries at all levels for "sva".  So, we need not
			 * perform "sva += L3_SIZE;" here.  Moreover, we need
			 * not perform "va = sva;" if "sva" is at the start
			 * of a new valid range consisting of a single page.
			 */
			break;
		}
		if (va == eva)
			va = sva;
	}
	if (va != eva)
		pmap_invalidate_range(pmap, va, sva, true);
}

/*
 *	Remove the given range of addresses from the specified map.
 *
 *	It is assumed that the start and end are properly
 *	rounded to the page size.
 */
void
pmap_remove(pmap_t pmap, vm_offset_t sva, vm_offset_t eva)
{
	struct rwlock *lock;
	vm_offset_t va_next;
	pd_entry_t *l0, *l1, *l2;
	pt_entry_t l3_paddr;
	struct spglist free;

	/*
	 * Perform an unsynchronized read.  This is, however, safe.
	 */
	if (pmap->pm_stats.resident_count == 0)
		return;

	SLIST_INIT(&free);

	PMAP_LOCK(pmap);

	lock = NULL;
	for (; sva < eva; sva = va_next) {
		if (pmap->pm_stats.resident_count == 0)
			break;

		l0 = pmap_l0(pmap, sva);
		if (pmap_load(l0) == 0) {
			va_next = (sva + L0_SIZE) & ~L0_OFFSET;
			if (va_next < sva)
				va_next = eva;
			continue;
		}

		va_next = (sva + L1_SIZE) & ~L1_OFFSET;
		if (va_next < sva)
			va_next = eva;
		l1 = pmap_l0_to_l1(l0, sva);
		if (pmap_load(l1) == 0)
			continue;
		if ((pmap_load(l1) & ATTR_DESCR_MASK) == L1_BLOCK) {
			KASSERT(va_next <= eva,
			    ("partial update of non-transparent 1G page "
			    "l1 %#lx sva %#lx eva %#lx va_next %#lx",
			    pmap_load(l1), sva, eva, va_next));
			MPASS(pmap != kernel_pmap);
			MPASS((pmap_load(l1) & ATTR_SW_MANAGED) == 0);
			pmap_clear(l1);
			pmap_invalidate_page(pmap, sva, true);
			pmap_resident_count_dec(pmap, L1_SIZE / PAGE_SIZE);
			pmap_unuse_pt(pmap, sva, pmap_load(l0), &free);
			continue;
		}

		/*
		 * Calculate index for next page table.
		 */
		va_next = (sva + L2_SIZE) & ~L2_OFFSET;
		if (va_next < sva)
			va_next = eva;

		l2 = pmap_l1_to_l2(l1, sva);
		if (l2 == NULL)
			continue;

		l3_paddr = pmap_load(l2);

		if ((l3_paddr & ATTR_DESCR_MASK) == L2_BLOCK) {
			if (sva + L2_SIZE == va_next && eva >= va_next) {
				pmap_remove_l2(pmap, l2, sva, pmap_load(l1),
				    &free, &lock);
				continue;
			} else if (pmap_demote_l2_locked(pmap, l2, sva,
			    &lock) == NULL)
				continue;
			l3_paddr = pmap_load(l2);
		}

		/*
		 * Weed out invalid mappings.
		 */
		if ((l3_paddr & ATTR_DESCR_MASK) != L2_TABLE)
			continue;

		/*
		 * Limit our scan to either the end of the va represented
		 * by the current page table page, or to the end of the
		 * range being removed.
		 */
		if (va_next > eva)
			va_next = eva;

		pmap_remove_l3_range(pmap, l3_paddr, sva, va_next, &free,
		    &lock);
	}
	if (lock != NULL)
		rw_wunlock(lock);
	PMAP_UNLOCK(pmap);
	vm_page_free_pages_toq(&free, true);
}

/*
 *	Routine:	pmap_remove_all
 *	Function:
 *		Removes this physical page from
 *		all physical maps in which it resides.
 *		Reflects back modify bits to the pager.
 *
 *	Notes:
 *		Original versions of this routine were very
 *		inefficient because they iteratively called
 *		pmap_remove (slow...)
 */

void
pmap_remove_all(vm_page_t m)
{
	struct md_page *pvh;
	pv_entry_t pv;
	pmap_t pmap;
	struct rwlock *lock;
	pd_entry_t *pde, tpde;
	pt_entry_t *pte, tpte;
	vm_offset_t va;
	struct spglist free;
	int lvl, pvh_gen, md_gen;

	KASSERT((m->oflags & VPO_UNMANAGED) == 0,
	    ("pmap_remove_all: page %p is not managed", m));
	SLIST_INIT(&free);
	lock = VM_PAGE_TO_PV_LIST_LOCK(m);
	pvh = (m->flags & PG_FICTITIOUS) != 0 ? &pv_dummy : page_to_pvh(m);
	rw_wlock(lock);
retry:
	while ((pv = TAILQ_FIRST(&pvh->pv_list)) != NULL) {
		pmap = PV_PMAP(pv);
		if (!PMAP_TRYLOCK(pmap)) {
			pvh_gen = pvh->pv_gen;
			rw_wunlock(lock);
			PMAP_LOCK(pmap);
			rw_wlock(lock);
			if (pvh_gen != pvh->pv_gen) {
				PMAP_UNLOCK(pmap);
				goto retry;
			}
		}
		va = pv->pv_va;
		pte = pmap_pte_exists(pmap, va, 2, __func__);
		pmap_demote_l2_locked(pmap, pte, va, &lock);
		PMAP_UNLOCK(pmap);
	}
	while ((pv = TAILQ_FIRST(&m->md.pv_list)) != NULL) {
		pmap = PV_PMAP(pv);
		PMAP_ASSERT_STAGE1(pmap);
		if (!PMAP_TRYLOCK(pmap)) {
			pvh_gen = pvh->pv_gen;
			md_gen = m->md.pv_gen;
			rw_wunlock(lock);
			PMAP_LOCK(pmap);
			rw_wlock(lock);
			if (pvh_gen != pvh->pv_gen || md_gen != m->md.pv_gen) {
				PMAP_UNLOCK(pmap);
				goto retry;
			}
		}
		pmap_resident_count_dec(pmap, 1);

		pde = pmap_pde(pmap, pv->pv_va, &lvl);
		KASSERT(pde != NULL,
		    ("pmap_remove_all: no page directory entry found"));
		KASSERT(lvl == 2,
		    ("pmap_remove_all: invalid pde level %d", lvl));
		tpde = pmap_load(pde);

		pte = pmap_l2_to_l3(pde, pv->pv_va);
		tpte = pmap_load_clear(pte);
		if (tpte & ATTR_SW_WIRED)
			pmap->pm_stats.wired_count--;
		if ((tpte & ATTR_AF) != 0) {
			pmap_invalidate_page(pmap, pv->pv_va, true);
			vm_page_aflag_set(m, PGA_REFERENCED);
		}

		/*
		 * Update the vm_page_t clean and reference bits.
		 */
		if (pmap_pte_dirty(pmap, tpte))
			vm_page_dirty(m);
		pmap_unuse_pt(pmap, pv->pv_va, tpde, &free);
		TAILQ_REMOVE(&m->md.pv_list, pv, pv_next);
		m->md.pv_gen++;
		free_pv_entry(pmap, pv);
		PMAP_UNLOCK(pmap);
	}
	vm_page_aflag_clear(m, PGA_WRITEABLE);
	rw_wunlock(lock);
	vm_page_free_pages_toq(&free, true);
}

/*
 * pmap_protect_l2: do the things to protect a 2MB page in a pmap
 */
static void
pmap_protect_l2(pmap_t pmap, pt_entry_t *l2, vm_offset_t sva, pt_entry_t mask,
    pt_entry_t nbits)
{
	pd_entry_t old_l2;
	vm_page_t m, mt;

	PMAP_LOCK_ASSERT(pmap, MA_OWNED);
	PMAP_ASSERT_STAGE1(pmap);
	KASSERT((sva & L2_OFFSET) == 0,
	    ("pmap_protect_l2: sva is not 2mpage aligned"));
	old_l2 = pmap_load(l2);
	KASSERT((old_l2 & ATTR_DESCR_MASK) == L2_BLOCK,
	    ("pmap_protect_l2: L2e %lx is not a block mapping", old_l2));

	/*
	 * Return if the L2 entry already has the desired access restrictions
	 * in place.
	 */
	if ((old_l2 & mask) == nbits)
		return;

	while (!atomic_fcmpset_64(l2, &old_l2, (old_l2 & ~mask) | nbits))
		cpu_spinwait();

	/*
	 * When a dirty read/write superpage mapping is write protected,
	 * update the dirty field of each of the superpage's constituent 4KB
	 * pages.
	 */
	if ((old_l2 & ATTR_SW_MANAGED) != 0 &&
	    (nbits & ATTR_S1_AP(ATTR_S1_AP_RO)) != 0 &&
	    pmap_pte_dirty(pmap, old_l2)) {
		m = PHYS_TO_VM_PAGE(old_l2 & ~ATTR_MASK);
		for (mt = m; mt < &m[L2_SIZE / PAGE_SIZE]; mt++)
			vm_page_dirty(mt);
	}

	/*
	 * Since a promotion must break the 4KB page mappings before making
	 * the 2MB page mapping, a pmap_invalidate_page() suffices.
	 */
	pmap_invalidate_page(pmap, sva, true);
}

/*
 *	Set the physical protection on the
 *	specified range of this map as requested.
 */
void
pmap_protect(pmap_t pmap, vm_offset_t sva, vm_offset_t eva, vm_prot_t prot)
{
	vm_offset_t va, va_next;
	pd_entry_t *l0, *l1, *l2;
	pt_entry_t *l3p, l3, mask, nbits;

	PMAP_ASSERT_STAGE1(pmap);
	KASSERT((prot & ~VM_PROT_ALL) == 0, ("invalid prot %x", prot));
	if (prot == VM_PROT_NONE) {
		pmap_remove(pmap, sva, eva);
		return;
	}

	mask = nbits = 0;
	if ((prot & VM_PROT_WRITE) == 0) {
		mask |= ATTR_S1_AP_RW_BIT | ATTR_SW_DBM;
		nbits |= ATTR_S1_AP(ATTR_S1_AP_RO);
	}
	if ((prot & VM_PROT_EXECUTE) == 0) {
		mask |= ATTR_S1_XN;
		nbits |= ATTR_S1_XN;
	}
	if (mask == 0)
		return;

	PMAP_LOCK(pmap);
	for (; sva < eva; sva = va_next) {
		l0 = pmap_l0(pmap, sva);
		if (pmap_load(l0) == 0) {
			va_next = (sva + L0_SIZE) & ~L0_OFFSET;
			if (va_next < sva)
				va_next = eva;
			continue;
		}

		va_next = (sva + L1_SIZE) & ~L1_OFFSET;
		if (va_next < sva)
			va_next = eva;
		l1 = pmap_l0_to_l1(l0, sva);
		if (pmap_load(l1) == 0)
			continue;
		if ((pmap_load(l1) & ATTR_DESCR_MASK) == L1_BLOCK) {
			KASSERT(va_next <= eva,
			    ("partial update of non-transparent 1G page "
			    "l1 %#lx sva %#lx eva %#lx va_next %#lx",
			    pmap_load(l1), sva, eva, va_next));
			MPASS((pmap_load(l1) & ATTR_SW_MANAGED) == 0);
			if ((pmap_load(l1) & mask) != nbits) {
				pmap_store(l1, (pmap_load(l1) & ~mask) | nbits);
				pmap_invalidate_page(pmap, sva, true);
			}
			continue;
		}

		va_next = (sva + L2_SIZE) & ~L2_OFFSET;
		if (va_next < sva)
			va_next = eva;

		l2 = pmap_l1_to_l2(l1, sva);
		if (pmap_load(l2) == 0)
			continue;

		if ((pmap_load(l2) & ATTR_DESCR_MASK) == L2_BLOCK) {
			if (sva + L2_SIZE == va_next && eva >= va_next) {
				pmap_protect_l2(pmap, l2, sva, mask, nbits);
				continue;
			} else if (pmap_demote_l2(pmap, l2, sva) == NULL)
				continue;
		}
		KASSERT((pmap_load(l2) & ATTR_DESCR_MASK) == L2_TABLE,
		    ("pmap_protect: Invalid L2 entry after demotion"));

		if (va_next > eva)
			va_next = eva;

		va = va_next;
		for (l3p = pmap_l2_to_l3(l2, sva); sva != va_next; l3p++,
		    sva += L3_SIZE) {
			l3 = pmap_load(l3p);

			/*
			 * Go to the next L3 entry if the current one is
			 * invalid or already has the desired access
			 * restrictions in place.  (The latter case occurs
			 * frequently.  For example, in a "buildworld"
			 * workload, almost 1 out of 4 L3 entries already
			 * have the desired restrictions.)
			 */
			if (!pmap_l3_valid(l3) || (l3 & mask) == nbits) {
				if (va != va_next) {
					pmap_invalidate_range(pmap, va, sva,
					    true);
					va = va_next;
				}
				continue;
			}

			while (!atomic_fcmpset_64(l3p, &l3, (l3 & ~mask) |
			    nbits))
				cpu_spinwait();

			/*
			 * When a dirty read/write mapping is write protected,
			 * update the page's dirty field.
			 */
			if ((l3 & ATTR_SW_MANAGED) != 0 &&
			    (nbits & ATTR_S1_AP(ATTR_S1_AP_RO)) != 0 &&
			    pmap_pte_dirty(pmap, l3))
				vm_page_dirty(PHYS_TO_VM_PAGE(l3 & ~ATTR_MASK));

			if (va == va_next)
				va = sva;
		}
		if (va != va_next)
			pmap_invalidate_range(pmap, va, sva, true);
	}
	PMAP_UNLOCK(pmap);
}

/*
 * Inserts the specified page table page into the specified pmap's collection
 * of idle page table pages.  Each of a pmap's page table pages is responsible
 * for mapping a distinct range of virtual addresses.  The pmap's collection is
 * ordered by this virtual address range.
 *
 * If "promoted" is false, then the page table page "mpte" must be zero filled.
 */
static __inline int
pmap_insert_pt_page(pmap_t pmap, vm_page_t mpte, bool promoted)
{

	PMAP_LOCK_ASSERT(pmap, MA_OWNED);
	mpte->valid = promoted ? VM_PAGE_BITS_ALL : 0;
	return (vm_radix_insert(&pmap->pm_root, mpte));
}

/*
 * Removes the page table page mapping the specified virtual address from the
 * specified pmap's collection of idle page table pages, and returns it.
 * Otherwise, returns NULL if there is no page table page corresponding to the
 * specified virtual address.
 */
static __inline vm_page_t
pmap_remove_pt_page(pmap_t pmap, vm_offset_t va)
{

	PMAP_LOCK_ASSERT(pmap, MA_OWNED);
	return (vm_radix_remove(&pmap->pm_root, pmap_l2_pindex(va)));
}

/*
 * Performs a break-before-make update of a pmap entry. This is needed when
 * either promoting or demoting pages to ensure the TLB doesn't get into an
 * inconsistent state.
 */
static void
pmap_update_entry(pmap_t pmap, pd_entry_t *pte, pd_entry_t newpte,
    vm_offset_t va, vm_size_t size)
{
	register_t intr;

	PMAP_LOCK_ASSERT(pmap, MA_OWNED);

	/*
	 * Ensure we don't get switched out with the page table in an
	 * inconsistent state. We also need to ensure no interrupts fire
	 * as they may make use of an address we are about to invalidate.
	 */
	intr = intr_disable();

	/*
	 * Clear the old mapping's valid bit, but leave the rest of the entry
	 * unchanged, so that a lockless, concurrent pmap_kextract() can still
	 * lookup the physical address.
	 */
	pmap_clear_bits(pte, ATTR_DESCR_VALID);

	/*
	 * When promoting, the L{1,2}_TABLE entry that is being replaced might
	 * be cached, so we invalidate intermediate entries as well as final
	 * entries.
	 */
	pmap_invalidate_range(pmap, va, va + size, false);

	/* Create the new mapping */
	pmap_store(pte, newpte);
	dsb(ishst);

	intr_restore(intr);
}

#if VM_NRESERVLEVEL > 0
/*
 * After promotion from 512 4KB page mappings to a single 2MB page mapping,
 * replace the many pv entries for the 4KB page mappings by a single pv entry
 * for the 2MB page mapping.
 */
static void
pmap_pv_promote_l2(pmap_t pmap, vm_offset_t va, vm_paddr_t pa,
    struct rwlock **lockp)
{
	struct md_page *pvh;
	pv_entry_t pv;
	vm_offset_t va_last;
	vm_page_t m;

	KASSERT((pa & L2_OFFSET) == 0,
	    ("pmap_pv_promote_l2: pa is not 2mpage aligned"));
	CHANGE_PV_LIST_LOCK_TO_PHYS(lockp, pa);

	/*
	 * Transfer the first page's pv entry for this mapping to the 2mpage's
	 * pv list.  Aside from avoiding the cost of a call to get_pv_entry(),
	 * a transfer avoids the possibility that get_pv_entry() calls
	 * reclaim_pv_chunk() and that reclaim_pv_chunk() removes one of the
	 * mappings that is being promoted.
	 */
	m = PHYS_TO_VM_PAGE(pa);
	va = va & ~L2_OFFSET;
	pv = pmap_pvh_remove(&m->md, pmap, va);
	KASSERT(pv != NULL, ("pmap_pv_promote_l2: pv not found"));
	pvh = page_to_pvh(m);
	TAILQ_INSERT_TAIL(&pvh->pv_list, pv, pv_next);
	pvh->pv_gen++;
	/* Free the remaining NPTEPG - 1 pv entries. */
	va_last = va + L2_SIZE - PAGE_SIZE;
	do {
		m++;
		va += PAGE_SIZE;
		pmap_pvh_free(&m->md, pmap, va);
	} while (va < va_last);
}

/*
 * Tries to promote the 512, contiguous 4KB page mappings that are within a
 * single level 2 table entry to a single 2MB page mapping.  For promotion
 * to occur, two conditions must be met: (1) the 4KB page mappings must map
 * aligned, contiguous physical memory and (2) the 4KB page mappings must have
 * identical characteristics.
 */
static void
pmap_promote_l2(pmap_t pmap, pd_entry_t *l2, vm_offset_t va,
    struct rwlock **lockp)
{
	pt_entry_t *firstl3, *l3, newl2, oldl3, pa;
	vm_page_t mpte;
	vm_offset_t sva;

	PMAP_LOCK_ASSERT(pmap, MA_OWNED);
	PMAP_ASSERT_STAGE1(pmap);

	sva = va & ~L2_OFFSET;
	firstl3 = pmap_l2_to_l3(l2, sva);
	newl2 = pmap_load(firstl3);

	if (((newl2 & (~ATTR_MASK | ATTR_AF)) & L2_OFFSET) != ATTR_AF) {
		atomic_add_long(&pmap_l2_p_failures, 1);
		CTR2(KTR_PMAP, "pmap_promote_l2: failure for va %#lx"
		    " in pmap %p", va, pmap);
		return;
	}

setl2:
	if ((newl2 & (ATTR_S1_AP_RW_BIT | ATTR_SW_DBM)) ==
	    (ATTR_S1_AP(ATTR_S1_AP_RO) | ATTR_SW_DBM)) {
		/*
		 * When the mapping is clean, i.e., ATTR_S1_AP_RO is set,
		 * ATTR_SW_DBM can be cleared without a TLB invalidation.
		 */
		if (!atomic_fcmpset_64(firstl3, &newl2, newl2 & ~ATTR_SW_DBM))
			goto setl2;
		newl2 &= ~ATTR_SW_DBM;
	}

	pa = newl2 + L2_SIZE - PAGE_SIZE;
	for (l3 = firstl3 + NL3PG - 1; l3 > firstl3; l3--) {
		oldl3 = pmap_load(l3);
setl3:
		if ((oldl3 & (ATTR_S1_AP_RW_BIT | ATTR_SW_DBM)) ==
		    (ATTR_S1_AP(ATTR_S1_AP_RO) | ATTR_SW_DBM)) {
			/*
			 * When the mapping is clean, i.e., ATTR_S1_AP_RO is
			 * set, ATTR_SW_DBM can be cleared without a TLB
			 * invalidation.
			 */
			if (!atomic_fcmpset_64(l3, &oldl3, oldl3 &
			    ~ATTR_SW_DBM))
				goto setl3;
			oldl3 &= ~ATTR_SW_DBM;
		}
		if (oldl3 != pa) {
			atomic_add_long(&pmap_l2_p_failures, 1);
			CTR2(KTR_PMAP, "pmap_promote_l2: failure for va %#lx"
			    " in pmap %p", va, pmap);
			return;
		}
		pa -= PAGE_SIZE;
	}

	/*
	 * Save the page table page in its current state until the L2
	 * mapping the superpage is demoted by pmap_demote_l2() or
	 * destroyed by pmap_remove_l3().
	 */
	mpte = PHYS_TO_VM_PAGE(pmap_load(l2) & ~ATTR_MASK);
	KASSERT(mpte >= vm_page_array &&
	    mpte < &vm_page_array[vm_page_array_size],
	    ("pmap_promote_l2: page table page is out of range"));
	KASSERT(mpte->pindex == pmap_l2_pindex(va),
	    ("pmap_promote_l2: page table page's pindex is wrong"));
	if (pmap_insert_pt_page(pmap, mpte, true)) {
		atomic_add_long(&pmap_l2_p_failures, 1);
		CTR2(KTR_PMAP,
		    "pmap_promote_l2: failure for va %#lx in pmap %p", va,
		    pmap);
		return;
	}

	if ((newl2 & ATTR_SW_MANAGED) != 0)
		pmap_pv_promote_l2(pmap, va, newl2 & ~ATTR_MASK, lockp);

	newl2 &= ~ATTR_DESCR_MASK;
	newl2 |= L2_BLOCK;

	pmap_update_entry(pmap, l2, newl2, sva, L2_SIZE);

	atomic_add_long(&pmap_l2_promotions, 1);
	CTR2(KTR_PMAP, "pmap_promote_l2: success for va %#lx in pmap %p", va,
		    pmap);
}
#endif /* VM_NRESERVLEVEL > 0 */

static int
pmap_enter_largepage(pmap_t pmap, vm_offset_t va, pt_entry_t newpte, int flags,
    int psind)
{
	pd_entry_t *l0p, *l1p, *l2p, origpte;
	vm_page_t mp;

	PMAP_LOCK_ASSERT(pmap, MA_OWNED);
	KASSERT(psind > 0 && psind < MAXPAGESIZES,
	    ("psind %d unexpected", psind));
	KASSERT(((newpte & ~ATTR_MASK) & (pagesizes[psind] - 1)) == 0,
	    ("unaligned phys address %#lx newpte %#lx psind %d",
	    (newpte & ~ATTR_MASK), newpte, psind));

restart:
	if (psind == 2) {
		l0p = pmap_l0(pmap, va);
		if ((pmap_load(l0p) & ATTR_DESCR_VALID) == 0) {
			mp = _pmap_alloc_l3(pmap, pmap_l0_pindex(va), NULL);
			if (mp == NULL) {
				if ((flags & PMAP_ENTER_NOSLEEP) != 0)
					return (KERN_RESOURCE_SHORTAGE);
				PMAP_UNLOCK(pmap);
				vm_wait(NULL);
				PMAP_LOCK(pmap);
				goto restart;
			}
			l1p = pmap_l0_to_l1(l0p, va);
			KASSERT(l1p != NULL, ("va %#lx lost l1 entry", va));
			origpte = pmap_load(l1p);
		} else {
			l1p = pmap_l0_to_l1(l0p, va);
			KASSERT(l1p != NULL, ("va %#lx lost l1 entry", va));
			origpte = pmap_load(l1p);
			if ((origpte & ATTR_DESCR_VALID) == 0) {
				mp = PHYS_TO_VM_PAGE(pmap_load(l0p) &
				    ~ATTR_MASK);
				mp->ref_count++;
			}
		}
		KASSERT((origpte & ATTR_DESCR_VALID) == 0 ||
		    ((origpte & ATTR_DESCR_MASK) == L1_BLOCK &&
		     (origpte & ~ATTR_MASK) == (newpte & ~ATTR_MASK)),
		    ("va %#lx changing 1G phys page l1 %#lx newpte %#lx",
		    va, origpte, newpte));
		pmap_store(l1p, newpte);
	} else /* (psind == 1) */ {
		l2p = pmap_l2(pmap, va);
		if (l2p == NULL) {
			mp = _pmap_alloc_l3(pmap, pmap_l1_pindex(va), NULL);
			if (mp == NULL) {
				if ((flags & PMAP_ENTER_NOSLEEP) != 0)
					return (KERN_RESOURCE_SHORTAGE);
				PMAP_UNLOCK(pmap);
				vm_wait(NULL);
				PMAP_LOCK(pmap);
				goto restart;
			}
			l2p = (pd_entry_t *)PHYS_TO_DMAP(VM_PAGE_TO_PHYS(mp));
			l2p = &l2p[pmap_l2_index(va)];
			origpte = pmap_load(l2p);
		} else {
			l1p = pmap_l1(pmap, va);
			origpte = pmap_load(l2p);
			if ((origpte & ATTR_DESCR_VALID) == 0) {
				mp = PHYS_TO_VM_PAGE(pmap_load(l1p) &
				    ~ATTR_MASK);
				mp->ref_count++;
			}
		}
		KASSERT((origpte & ATTR_DESCR_VALID) == 0 ||
		    ((origpte & ATTR_DESCR_MASK) == L2_BLOCK &&
		     (origpte & ~ATTR_MASK) == (newpte & ~ATTR_MASK)),
		    ("va %#lx changing 2M phys page l2 %#lx newpte %#lx",
		    va, origpte, newpte));
		pmap_store(l2p, newpte);
	}
	dsb(ishst);

	if ((origpte & ATTR_DESCR_VALID) == 0)
		pmap_resident_count_inc(pmap, pagesizes[psind] / PAGE_SIZE);
	if ((newpte & ATTR_SW_WIRED) != 0 && (origpte & ATTR_SW_WIRED) == 0)
		pmap->pm_stats.wired_count += pagesizes[psind] / PAGE_SIZE;
	else if ((newpte & ATTR_SW_WIRED) == 0 &&
	    (origpte & ATTR_SW_WIRED) != 0)
		pmap->pm_stats.wired_count -= pagesizes[psind] / PAGE_SIZE;

	return (KERN_SUCCESS);
}

/*
 *	Insert the given physical page (p) at
 *	the specified virtual address (v) in the
 *	target physical map with the protection requested.
 *
 *	If specified, the page will be wired down, meaning
 *	that the related pte can not be reclaimed.
 *
 *	NB:  This is the only routine which MAY NOT lazy-evaluate
 *	or lose information.  That is, this routine must actually
 *	insert this page into the given map NOW.
 */
int
pmap_enter(pmap_t pmap, vm_offset_t va, vm_page_t m, vm_prot_t prot,
    u_int flags, int8_t psind)
{
	struct rwlock *lock;
	pd_entry_t *pde;
	pt_entry_t new_l3, orig_l3;
	pt_entry_t *l2, *l3;
	pv_entry_t pv;
	vm_paddr_t opa, pa;
	vm_page_t mpte, om;
	boolean_t nosleep;
	int lvl, rv;

	KASSERT(ADDR_IS_CANONICAL(va),
	    ("%s: Address not in canonical form: %lx", __func__, va));

	va = trunc_page(va);
	if ((m->oflags & VPO_UNMANAGED) == 0)
		VM_PAGE_OBJECT_BUSY_ASSERT(m);
	pa = VM_PAGE_TO_PHYS(m);
	new_l3 = (pt_entry_t)(pa | ATTR_DEFAULT | L3_PAGE);
	new_l3 |= pmap_pte_memattr(pmap, m->md.pv_memattr);
	new_l3 |= pmap_pte_prot(pmap, prot);

	if ((flags & PMAP_ENTER_WIRED) != 0)
		new_l3 |= ATTR_SW_WIRED;
	if (pmap->pm_stage == PM_STAGE1) {
		if (!ADDR_IS_KERNEL(va))
			new_l3 |= ATTR_S1_AP(ATTR_S1_AP_USER) | ATTR_S1_PXN;
		else
			new_l3 |= ATTR_S1_UXN;
		if (pmap != kernel_pmap)
			new_l3 |= ATTR_S1_nG;
	} else {
		/*
		 * Clear the access flag on executable mappings, this will be
		 * set later when the page is accessed. The fault handler is
		 * required to invalidate the I-cache.
		 *
		 * TODO: Switch to the valid flag to allow hardware management
		 * of the access flag. Much of the pmap code assumes the
		 * valid flag is set and fails to destroy the old page tables
		 * correctly if it is clear.
		 */
		if (prot & VM_PROT_EXECUTE)
			new_l3 &= ~ATTR_AF;
	}
	if ((m->oflags & VPO_UNMANAGED) == 0) {
		new_l3 |= ATTR_SW_MANAGED;
		if ((prot & VM_PROT_WRITE) != 0) {
			new_l3 |= ATTR_SW_DBM;
			if ((flags & VM_PROT_WRITE) == 0) {
				if (pmap->pm_stage == PM_STAGE1)
					new_l3 |= ATTR_S1_AP(ATTR_S1_AP_RO);
				else
					new_l3 &=
					    ~ATTR_S2_S2AP(ATTR_S2_S2AP_WRITE);
			}
		}
	}

	CTR2(KTR_PMAP, "pmap_enter: %.16lx -> %.16lx", va, pa);

	lock = NULL;
	PMAP_LOCK(pmap);
	if ((flags & PMAP_ENTER_LARGEPAGE) != 0) {
		KASSERT((m->oflags & VPO_UNMANAGED) != 0,
		    ("managed largepage va %#lx flags %#x", va, flags));
		new_l3 &= ~L3_PAGE;
		if (psind == 2)
			new_l3 |= L1_BLOCK;
		else /* (psind == 1) */
			new_l3 |= L2_BLOCK;
		rv = pmap_enter_largepage(pmap, va, new_l3, flags, psind);
		goto out;
	}
	if (psind == 1) {
		/* Assert the required virtual and physical alignment. */
		KASSERT((va & L2_OFFSET) == 0, ("pmap_enter: va unaligned"));
		KASSERT(m->psind > 0, ("pmap_enter: m->psind < psind"));
		rv = pmap_enter_l2(pmap, va, (new_l3 & ~L3_PAGE) | L2_BLOCK,
		    flags, m, &lock);
		goto out;
	}
	mpte = NULL;

	/*
	 * In the case that a page table page is not
	 * resident, we are creating it here.
	 */
retry:
	pde = pmap_pde(pmap, va, &lvl);
	if (pde != NULL && lvl == 2) {
		l3 = pmap_l2_to_l3(pde, va);
		if (!ADDR_IS_KERNEL(va) && mpte == NULL) {
			mpte = PHYS_TO_VM_PAGE(pmap_load(pde) & ~ATTR_MASK);
			mpte->ref_count++;
		}
		goto havel3;
	} else if (pde != NULL && lvl == 1) {
		l2 = pmap_l1_to_l2(pde, va);
		if ((pmap_load(l2) & ATTR_DESCR_MASK) == L2_BLOCK &&
		    (l3 = pmap_demote_l2_locked(pmap, l2, va, &lock)) != NULL) {
			l3 = &l3[pmap_l3_index(va)];
			if (!ADDR_IS_KERNEL(va)) {
				mpte = PHYS_TO_VM_PAGE(
				    pmap_load(l2) & ~ATTR_MASK);
				mpte->ref_count++;
			}
			goto havel3;
		}
		/* We need to allocate an L3 table. */
	}
	if (!ADDR_IS_KERNEL(va)) {
		nosleep = (flags & PMAP_ENTER_NOSLEEP) != 0;

		/*
		 * We use _pmap_alloc_l3() instead of pmap_alloc_l3() in order
		 * to handle the possibility that a superpage mapping for "va"
		 * was created while we slept.
		 */
		mpte = _pmap_alloc_l3(pmap, pmap_l2_pindex(va),
		    nosleep ? NULL : &lock);
		if (mpte == NULL && nosleep) {
			CTR0(KTR_PMAP, "pmap_enter: mpte == NULL");
			rv = KERN_RESOURCE_SHORTAGE;
			goto out;
		}
		goto retry;
	} else
		panic("pmap_enter: missing L3 table for kernel va %#lx", va);

havel3:
	orig_l3 = pmap_load(l3);
	opa = orig_l3 & ~ATTR_MASK;
	pv = NULL;

	/*
	 * Is the specified virtual address already mapped?
	 */
	if (pmap_l3_valid(orig_l3)) {
		/*
		 * Only allow adding new entries on stage 2 tables for now.
		 * This simplifies cache invalidation as we may need to call
		 * into EL2 to perform such actions.
		 */
		PMAP_ASSERT_STAGE1(pmap);
		/*
		 * Wiring change, just update stats. We don't worry about
		 * wiring PT pages as they remain resident as long as there
		 * are valid mappings in them. Hence, if a user page is wired,
		 * the PT page will be also.
		 */
		if ((flags & PMAP_ENTER_WIRED) != 0 &&
		    (orig_l3 & ATTR_SW_WIRED) == 0)
			pmap->pm_stats.wired_count++;
		else if ((flags & PMAP_ENTER_WIRED) == 0 &&
		    (orig_l3 & ATTR_SW_WIRED) != 0)
			pmap->pm_stats.wired_count--;

		/*
		 * Remove the extra PT page reference.
		 */
		if (mpte != NULL) {
			mpte->ref_count--;
			KASSERT(mpte->ref_count > 0,
			    ("pmap_enter: missing reference to page table page,"
			     " va: 0x%lx", va));
		}

		/*
		 * Has the physical page changed?
		 */
		if (opa == pa) {
			/*
			 * No, might be a protection or wiring change.
			 */
			if ((orig_l3 & ATTR_SW_MANAGED) != 0 &&
			    (new_l3 & ATTR_SW_DBM) != 0)
				vm_page_aflag_set(m, PGA_WRITEABLE);
			goto validate;
		}

		/*
		 * The physical page has changed.  Temporarily invalidate
		 * the mapping.
		 */
		orig_l3 = pmap_load_clear(l3);
		KASSERT((orig_l3 & ~ATTR_MASK) == opa,
		    ("pmap_enter: unexpected pa update for %#lx", va));
		if ((orig_l3 & ATTR_SW_MANAGED) != 0) {
			om = PHYS_TO_VM_PAGE(opa);

			/*
			 * The pmap lock is sufficient to synchronize with
			 * concurrent calls to pmap_page_test_mappings() and
			 * pmap_ts_referenced().
			 */
			if (pmap_pte_dirty(pmap, orig_l3))
				vm_page_dirty(om);
			if ((orig_l3 & ATTR_AF) != 0) {
				pmap_invalidate_page(pmap, va, true);
				vm_page_aflag_set(om, PGA_REFERENCED);
			}
			CHANGE_PV_LIST_LOCK_TO_PHYS(&lock, opa);
			pv = pmap_pvh_remove(&om->md, pmap, va);
			if ((m->oflags & VPO_UNMANAGED) != 0)
				free_pv_entry(pmap, pv);
			if ((om->a.flags & PGA_WRITEABLE) != 0 &&
			    TAILQ_EMPTY(&om->md.pv_list) &&
			    ((om->flags & PG_FICTITIOUS) != 0 ||
			    TAILQ_EMPTY(&page_to_pvh(om)->pv_list)))
				vm_page_aflag_clear(om, PGA_WRITEABLE);
		} else {
			KASSERT((orig_l3 & ATTR_AF) != 0,
			    ("pmap_enter: unmanaged mapping lacks ATTR_AF"));
			pmap_invalidate_page(pmap, va, true);
		}
		orig_l3 = 0;
	} else {
		/*
		 * Increment the counters.
		 */
		if ((new_l3 & ATTR_SW_WIRED) != 0)
			pmap->pm_stats.wired_count++;
		pmap_resident_count_inc(pmap, 1);
	}
	/*
	 * Enter on the PV list if part of our managed memory.
	 */
	if ((m->oflags & VPO_UNMANAGED) == 0) {
		if (pv == NULL) {
			pv = get_pv_entry(pmap, &lock);
			pv->pv_va = va;
		}
		CHANGE_PV_LIST_LOCK_TO_PHYS(&lock, pa);
		TAILQ_INSERT_TAIL(&m->md.pv_list, pv, pv_next);
		m->md.pv_gen++;
		if ((new_l3 & ATTR_SW_DBM) != 0)
			vm_page_aflag_set(m, PGA_WRITEABLE);
	}

validate:
	if (pmap->pm_stage == PM_STAGE1) {
		/*
		 * Sync icache if exec permission and attribute
		 * VM_MEMATTR_WRITE_BACK is set. Do it now, before the mapping
		 * is stored and made valid for hardware table walk. If done
		 * later, then other can access this page before caches are
		 * properly synced. Don't do it for kernel memory which is
		 * mapped with exec permission even if the memory isn't going
		 * to hold executable code. The only time when icache sync is
		 * needed is after kernel module is loaded and the relocation
		 * info is processed. And it's done in elf_cpu_load_file().
		*/
		if ((prot & VM_PROT_EXECUTE) &&  pmap != kernel_pmap &&
		    m->md.pv_memattr == VM_MEMATTR_WRITE_BACK &&
		    (opa != pa || (orig_l3 & ATTR_S1_XN))) {
			PMAP_ASSERT_STAGE1(pmap);
			cpu_icache_sync_range(PHYS_TO_DMAP(pa), PAGE_SIZE);
		}
	} else {
		cpu_dcache_wb_range(PHYS_TO_DMAP(pa), PAGE_SIZE);
	}

	/*
	 * Update the L3 entry
	 */
	if (pmap_l3_valid(orig_l3)) {
		PMAP_ASSERT_STAGE1(pmap);
		KASSERT(opa == pa, ("pmap_enter: invalid update"));
		if ((orig_l3 & ~ATTR_AF) != (new_l3 & ~ATTR_AF)) {
			/* same PA, different attributes */
			orig_l3 = pmap_load_store(l3, new_l3);
			pmap_invalidate_page(pmap, va, true);
			if ((orig_l3 & ATTR_SW_MANAGED) != 0 &&
			    pmap_pte_dirty(pmap, orig_l3))
				vm_page_dirty(m);
		} else {
			/*
			 * orig_l3 == new_l3
			 * This can happens if multiple threads simultaneously
			 * access not yet mapped page. This bad for performance
			 * since this can cause full demotion-NOP-promotion
			 * cycle.
			 * Another possible reasons are:
			 * - VM and pmap memory layout are diverged
			 * - tlb flush is missing somewhere and CPU doesn't see
			 *   actual mapping.
			 */
			CTR4(KTR_PMAP, "%s: already mapped page - "
			    "pmap %p va 0x%#lx pte 0x%lx",
			    __func__, pmap, va, new_l3);
		}
	} else {
		/* New mapping */
		pmap_store(l3, new_l3);
		dsb(ishst);
	}

#if VM_NRESERVLEVEL > 0
	/*
	 * Try to promote from level 3 pages to a level 2 superpage. This
	 * currently only works on stage 1 pmaps as pmap_promote_l2 looks at
	 * stage 1 specific fields and performs a break-before-make sequence
	 * that is incorrect a stage 2 pmap.
	 */
	if ((mpte == NULL || mpte->ref_count == NL3PG) &&
	    pmap_ps_enabled(pmap) && pmap->pm_stage == PM_STAGE1 &&
	    (m->flags & PG_FICTITIOUS) == 0 &&
	    vm_reserv_level_iffullpop(m) == 0) {
		pmap_promote_l2(pmap, pde, va, &lock);
	}
#endif

	rv = KERN_SUCCESS;
out:
	if (lock != NULL)
		rw_wunlock(lock);
	PMAP_UNLOCK(pmap);
	return (rv);
}

/*
 * Tries to create a read- and/or execute-only 2MB page mapping.  Returns true
 * if successful.  Returns false if (1) a page table page cannot be allocated
 * without sleeping, (2) a mapping already exists at the specified virtual
 * address, or (3) a PV entry cannot be allocated without reclaiming another
 * PV entry.
 */
static bool
pmap_enter_2mpage(pmap_t pmap, vm_offset_t va, vm_page_t m, vm_prot_t prot,
    struct rwlock **lockp)
{
	pd_entry_t new_l2;

	PMAP_LOCK_ASSERT(pmap, MA_OWNED);
	PMAP_ASSERT_STAGE1(pmap);
	KASSERT(ADDR_IS_CANONICAL(va),
	    ("%s: Address not in canonical form: %lx", __func__, va));

	new_l2 = (pd_entry_t)(VM_PAGE_TO_PHYS(m) | ATTR_DEFAULT |
	    ATTR_S1_IDX(m->md.pv_memattr) | ATTR_S1_AP(ATTR_S1_AP_RO) |
	    L2_BLOCK);
	if ((m->oflags & VPO_UNMANAGED) == 0) {
		new_l2 |= ATTR_SW_MANAGED;
		new_l2 &= ~ATTR_AF;
	}
	if ((prot & VM_PROT_EXECUTE) == 0 ||
	    m->md.pv_memattr == VM_MEMATTR_DEVICE)
		new_l2 |= ATTR_S1_XN;
	if (!ADDR_IS_KERNEL(va))
		new_l2 |= ATTR_S1_AP(ATTR_S1_AP_USER) | ATTR_S1_PXN;
	else
		new_l2 |= ATTR_S1_UXN;
	if (pmap != kernel_pmap)
		new_l2 |= ATTR_S1_nG;
#if __has_feature(capabilities)
	if ((prot & VM_PROT_READ_CAP) != 0)
		new_l2 |= ATTR_LC_ENABLED;
#endif
	return (pmap_enter_l2(pmap, va, new_l2, PMAP_ENTER_NOSLEEP |
	    PMAP_ENTER_NOREPLACE | PMAP_ENTER_NORECLAIM, m, lockp) ==
	    KERN_SUCCESS);
}

/*
 * Returns true if every page table entry in the specified page table is
 * zero.
 */
static bool
pmap_every_pte_zero(vm_paddr_t pa)
{
	pt_entry_t *pt_end, *pte;

	KASSERT((pa & PAGE_MASK) == 0, ("pa is misaligned"));
	pte = (pt_entry_t *)PHYS_TO_DMAP(pa);
	for (pt_end = pte + Ln_ENTRIES; pte < pt_end; pte++) {
		if (*pte != 0)
			return (false);
	}
	return (true);
}

/*
 * Tries to create the specified 2MB page mapping.  Returns KERN_SUCCESS if
 * the mapping was created, and either KERN_FAILURE or KERN_RESOURCE_SHORTAGE
 * otherwise.  Returns KERN_FAILURE if PMAP_ENTER_NOREPLACE was specified and
 * a mapping already exists at the specified virtual address.  Returns
 * KERN_RESOURCE_SHORTAGE if PMAP_ENTER_NOSLEEP was specified and a page table
 * page allocation failed.  Returns KERN_RESOURCE_SHORTAGE if
 * PMAP_ENTER_NORECLAIM was specified and a PV entry allocation failed.
 */
static int
pmap_enter_l2(pmap_t pmap, vm_offset_t va, pd_entry_t new_l2, u_int flags,
    vm_page_t m, struct rwlock **lockp)
{
	struct spglist free;
	pd_entry_t *l2, old_l2;
	vm_page_t l2pg, mt;

	PMAP_LOCK_ASSERT(pmap, MA_OWNED);
	KASSERT(ADDR_IS_CANONICAL(va),
	    ("%s: Address not in canonical form: %lx", __func__, va));

	if ((l2 = pmap_alloc_l2(pmap, va, &l2pg, (flags &
	    PMAP_ENTER_NOSLEEP) != 0 ? NULL : lockp)) == NULL) {
		CTR2(KTR_PMAP, "pmap_enter_l2: failure for va %#lx in pmap %p",
		    va, pmap);
		return (KERN_RESOURCE_SHORTAGE);
	}

	/*
	 * If there are existing mappings, either abort or remove them.
	 */
	if ((old_l2 = pmap_load(l2)) != 0) {
		KASSERT(l2pg == NULL || l2pg->ref_count > 1,
		    ("pmap_enter_l2: l2pg's ref count is too low"));
		if ((flags & PMAP_ENTER_NOREPLACE) != 0 &&
		    (!ADDR_IS_KERNEL(va) ||
		    (old_l2 & ATTR_DESCR_MASK) == L2_BLOCK ||
		    !pmap_every_pte_zero(old_l2 & ~ATTR_MASK))) {
			if (l2pg != NULL)
				l2pg->ref_count--;
			CTR2(KTR_PMAP, "pmap_enter_l2: failure for va %#lx"
			    " in pmap %p", va, pmap);
			return (KERN_FAILURE);
		}
		SLIST_INIT(&free);
		if ((old_l2 & ATTR_DESCR_MASK) == L2_BLOCK)
			(void)pmap_remove_l2(pmap, l2, va,
			    pmap_load(pmap_l1(pmap, va)), &free, lockp);
		else
			pmap_remove_l3_range(pmap, old_l2, va, va + L2_SIZE,
			    &free, lockp);
		if (!ADDR_IS_KERNEL(va)) {
			vm_page_free_pages_toq(&free, true);
			KASSERT(pmap_load(l2) == 0,
			    ("pmap_enter_l2: non-zero L2 entry %p", l2));
		} else {
			KASSERT(SLIST_EMPTY(&free),
			    ("pmap_enter_l2: freed kernel page table page"));

			/*
			 * Both pmap_remove_l2() and pmap_remove_l3_range()
			 * will leave the kernel page table page zero filled.
			 * Nonetheless, the TLB could have an intermediate
			 * entry for the kernel page table page, so request
			 * an invalidation at all levels after clearing
			 * the L2_TABLE entry.
			 */
			mt = PHYS_TO_VM_PAGE(pmap_load(l2) & ~ATTR_MASK);
			if (pmap_insert_pt_page(pmap, mt, false))
				panic("pmap_enter_l2: trie insert failed");
			pmap_clear(l2);
			pmap_invalidate_page(pmap, va, false);
		}
	}

	if ((new_l2 & ATTR_SW_MANAGED) != 0) {
		/*
		 * Abort this mapping if its PV entry could not be created.
		 */
		if (!pmap_pv_insert_l2(pmap, va, new_l2, flags, lockp)) {
			if (l2pg != NULL)
				pmap_abort_ptp(pmap, va, l2pg);
			CTR2(KTR_PMAP,
			    "pmap_enter_l2: failure for va %#lx in pmap %p",
			    va, pmap);
			return (KERN_RESOURCE_SHORTAGE);
		}
		if ((new_l2 & ATTR_SW_DBM) != 0)
			for (mt = m; mt < &m[L2_SIZE / PAGE_SIZE]; mt++)
				vm_page_aflag_set(mt, PGA_WRITEABLE);
	}

	/*
	 * Increment counters.
	 */
	if ((new_l2 & ATTR_SW_WIRED) != 0)
		pmap->pm_stats.wired_count += L2_SIZE / PAGE_SIZE;
	pmap->pm_stats.resident_count += L2_SIZE / PAGE_SIZE;

	/*
	 * Conditionally sync the icache.  See pmap_enter() for details.
	 */
	if ((new_l2 & ATTR_S1_XN) == 0 && ((new_l2 & ~ATTR_MASK) !=
	    (old_l2 & ~ATTR_MASK) || (old_l2 & ATTR_S1_XN) != 0) &&
	    pmap != kernel_pmap && m->md.pv_memattr == VM_MEMATTR_WRITE_BACK) {
		cpu_icache_sync_range(PHYS_TO_DMAP(new_l2 & ~ATTR_MASK),
		    L2_SIZE);
	}

	/*
	 * Map the superpage.
	 */
	pmap_store(l2, new_l2);
	dsb(ishst);

	atomic_add_long(&pmap_l2_mappings, 1);
	CTR2(KTR_PMAP, "pmap_enter_l2: success for va %#lx in pmap %p",
	    va, pmap);

	return (KERN_SUCCESS);
}

/*
 * Maps a sequence of resident pages belonging to the same object.
 * The sequence begins with the given page m_start.  This page is
 * mapped at the given virtual address start.  Each subsequent page is
 * mapped at a virtual address that is offset from start by the same
 * amount as the page is offset from m_start within the object.  The
 * last page in the sequence is the page with the largest offset from
 * m_start that can be mapped at a virtual address less than the given
 * virtual address end.  Not every virtual page between start and end
 * is mapped; only those for which a resident page exists with the
 * corresponding offset from m_start are mapped.
 */
void
pmap_enter_object(pmap_t pmap, vm_offset_t start, vm_offset_t end,
    vm_page_t m_start, vm_prot_t prot)
{
	struct rwlock *lock;
	vm_offset_t va;
	vm_page_t m, mpte;
	vm_pindex_t diff, psize;

	VM_OBJECT_ASSERT_LOCKED(m_start->object);

	psize = atop(end - start);
	mpte = NULL;
	m = m_start;
	lock = NULL;
	PMAP_LOCK(pmap);
	while (m != NULL && (diff = m->pindex - m_start->pindex) < psize) {
		va = start + ptoa(diff);
		if ((va & L2_OFFSET) == 0 && va + L2_SIZE <= end &&
		    m->psind == 1 && pmap_ps_enabled(pmap) &&
		    pmap_enter_2mpage(pmap, va, m, prot, &lock))
			m = &m[L2_SIZE / PAGE_SIZE - 1];
		else
			mpte = pmap_enter_quick_locked(pmap, va, m, prot, mpte,
			    &lock);
		m = TAILQ_NEXT(m, listq);
	}
	if (lock != NULL)
		rw_wunlock(lock);
	PMAP_UNLOCK(pmap);
}

/*
 * this code makes some *MAJOR* assumptions:
 * 1. Current pmap & pmap exists.
 * 2. Not wired.
 * 3. Read access.
 * 4. No page table pages.
 * but is *MUCH* faster than pmap_enter...
 */

void
pmap_enter_quick(pmap_t pmap, vm_offset_t va, vm_page_t m, vm_prot_t prot)
{
	struct rwlock *lock;

	lock = NULL;
	PMAP_LOCK(pmap);
	(void)pmap_enter_quick_locked(pmap, va, m, prot, NULL, &lock);
	if (lock != NULL)
		rw_wunlock(lock);
	PMAP_UNLOCK(pmap);
}

static vm_page_t
pmap_enter_quick_locked(pmap_t pmap, vm_offset_t va, vm_page_t m,
    vm_prot_t prot, vm_page_t mpte, struct rwlock **lockp)
{
	pd_entry_t *pde;
	pt_entry_t *l2, *l3, l3_val;
	vm_paddr_t pa;
	int lvl;

	KASSERT(!VA_IS_CLEANMAP(va) ||
	    (m->oflags & VPO_UNMANAGED) != 0,
	    ("pmap_enter_quick_locked: managed mapping within the clean submap"));
	PMAP_LOCK_ASSERT(pmap, MA_OWNED);
	PMAP_ASSERT_STAGE1(pmap);
	KASSERT(ADDR_IS_CANONICAL(va),
	    ("%s: Address not in canonical form: %lx", __func__, va));

	CTR2(KTR_PMAP, "pmap_enter_quick_locked: %p %lx", pmap, va);
	/*
	 * In the case that a page table page is not
	 * resident, we are creating it here.
	 */
	if (!ADDR_IS_KERNEL(va)) {
		vm_pindex_t l2pindex;

		/*
		 * Calculate pagetable page index
		 */
		l2pindex = pmap_l2_pindex(va);
		if (mpte && (mpte->pindex == l2pindex)) {
			mpte->ref_count++;
		} else {
			/*
			 * Get the l2 entry
			 */
			pde = pmap_pde(pmap, va, &lvl);

			/*
			 * If the page table page is mapped, we just increment
			 * the hold count, and activate it.  Otherwise, we
			 * attempt to allocate a page table page.  If this
			 * attempt fails, we don't retry.  Instead, we give up.
			 */
			if (lvl == 1) {
				l2 = pmap_l1_to_l2(pde, va);
				if ((pmap_load(l2) & ATTR_DESCR_MASK) ==
				    L2_BLOCK)
					return (NULL);
			}
			if (lvl == 2 && pmap_load(pde) != 0) {
				mpte =
				    PHYS_TO_VM_PAGE(pmap_load(pde) & ~ATTR_MASK);
				mpte->ref_count++;
			} else {
				/*
				 * Pass NULL instead of the PV list lock
				 * pointer, because we don't intend to sleep.
				 */
				mpte = _pmap_alloc_l3(pmap, l2pindex, NULL);
				if (mpte == NULL)
					return (mpte);
			}
		}
		l3 = (pt_entry_t *)PHYS_TO_DMAP(VM_PAGE_TO_PHYS(mpte));
		l3 = &l3[pmap_l3_index(va)];
	} else {
		mpte = NULL;
		pde = pmap_pde(kernel_pmap, va, &lvl);
		KASSERT(pde != NULL,
		    ("pmap_enter_quick_locked: Invalid page entry, va: 0x%lx",
		     va));
		KASSERT(lvl == 2,
		    ("pmap_enter_quick_locked: Invalid level %d", lvl));
		l3 = pmap_l2_to_l3(pde, va);
	}

	/*
	 * Abort if a mapping already exists.
	 */
	if (pmap_load(l3) != 0) {
		if (mpte != NULL)
			mpte->ref_count--;
		return (NULL);
	}

	/*
	 * Enter on the PV list if part of our managed memory.
	 */
	if ((m->oflags & VPO_UNMANAGED) == 0 &&
	    !pmap_try_insert_pv_entry(pmap, va, m, lockp)) {
		if (mpte != NULL)
			pmap_abort_ptp(pmap, va, mpte);
		return (NULL);
	}

	/*
	 * Increment counters
	 */
	pmap_resident_count_inc(pmap, 1);

	pa = VM_PAGE_TO_PHYS(m);
	l3_val = pa | ATTR_DEFAULT | ATTR_S1_IDX(m->md.pv_memattr) |
	    ATTR_S1_AP(ATTR_S1_AP_RO) | L3_PAGE;
	if ((prot & VM_PROT_EXECUTE) == 0 ||
	    m->md.pv_memattr == VM_MEMATTR_DEVICE)
		l3_val |= ATTR_S1_XN;
	if (!ADDR_IS_KERNEL(va))
		l3_val |= ATTR_S1_AP(ATTR_S1_AP_USER) | ATTR_S1_PXN;
	else
		l3_val |= ATTR_S1_UXN;
	if (pmap != kernel_pmap)
		l3_val |= ATTR_S1_nG;
#if __has_feature(capabilities)
	if ((prot & VM_PROT_READ_CAP) != 0)
		l3_val |= ATTR_LC_ENABLED;
#endif

	/*
	 * Now validate mapping with RO protection
	 */
	if ((m->oflags & VPO_UNMANAGED) == 0) {
		l3_val |= ATTR_SW_MANAGED;
		l3_val &= ~ATTR_AF;
	}

	/* Sync icache before the mapping is stored to PTE */
	if ((prot & VM_PROT_EXECUTE) && pmap != kernel_pmap &&
	    m->md.pv_memattr == VM_MEMATTR_WRITE_BACK)
		cpu_icache_sync_range(PHYS_TO_DMAP(pa), PAGE_SIZE);

	pmap_store(l3, l3_val);
	dsb(ishst);

	return (mpte);
}

/*
 * This code maps large physical mmap regions into the
 * processor address space.  Note that some shortcuts
 * are taken, but the code works.
 */
void
pmap_object_init_pt(pmap_t pmap, vm_offset_t addr, vm_object_t object,
    vm_pindex_t pindex, vm_size_t size)
{

	VM_OBJECT_ASSERT_WLOCKED(object);
	KASSERT(object->type == OBJT_DEVICE || object->type == OBJT_SG,
	    ("pmap_object_init_pt: non-device object"));
}

/*
 *	Clear the wired attribute from the mappings for the specified range of
 *	addresses in the given pmap.  Every valid mapping within that range
 *	must have the wired attribute set.  In contrast, invalid mappings
 *	cannot have the wired attribute set, so they are ignored.
 *
 *	The wired attribute of the page table entry is not a hardware feature,
 *	so there is no need to invalidate any TLB entries.
 */
void
pmap_unwire(pmap_t pmap, vm_offset_t sva, vm_offset_t eva)
{
	vm_offset_t va_next;
	pd_entry_t *l0, *l1, *l2;
	pt_entry_t *l3;

	PMAP_LOCK(pmap);
	for (; sva < eva; sva = va_next) {
		l0 = pmap_l0(pmap, sva);
		if (pmap_load(l0) == 0) {
			va_next = (sva + L0_SIZE) & ~L0_OFFSET;
			if (va_next < sva)
				va_next = eva;
			continue;
		}

		l1 = pmap_l0_to_l1(l0, sva);
		va_next = (sva + L1_SIZE) & ~L1_OFFSET;
		if (va_next < sva)
			va_next = eva;
		if (pmap_load(l1) == 0)
			continue;

		if ((pmap_load(l1) & ATTR_DESCR_MASK) == L1_BLOCK) {
			KASSERT(va_next <= eva,
			    ("partial update of non-transparent 1G page "
			    "l1 %#lx sva %#lx eva %#lx va_next %#lx",
			    pmap_load(l1), sva, eva, va_next));
			MPASS(pmap != kernel_pmap);
			MPASS((pmap_load(l1) & (ATTR_SW_MANAGED |
			    ATTR_SW_WIRED)) == ATTR_SW_WIRED);
			pmap_clear_bits(l1, ATTR_SW_WIRED);
			pmap->pm_stats.wired_count -= L1_SIZE / PAGE_SIZE;
			continue;
		}

		va_next = (sva + L2_SIZE) & ~L2_OFFSET;
		if (va_next < sva)
			va_next = eva;

		l2 = pmap_l1_to_l2(l1, sva);
		if (pmap_load(l2) == 0)
			continue;

		if ((pmap_load(l2) & ATTR_DESCR_MASK) == L2_BLOCK) {
			if ((pmap_load(l2) & ATTR_SW_WIRED) == 0)
				panic("pmap_unwire: l2 %#jx is missing "
				    "ATTR_SW_WIRED", (uintmax_t)pmap_load(l2));

			/*
			 * Are we unwiring the entire large page?  If not,
			 * demote the mapping and fall through.
			 */
			if (sva + L2_SIZE == va_next && eva >= va_next) {
				pmap_clear_bits(l2, ATTR_SW_WIRED);
				pmap->pm_stats.wired_count -= L2_SIZE /
				    PAGE_SIZE;
				continue;
			} else if (pmap_demote_l2(pmap, l2, sva) == NULL)
				panic("pmap_unwire: demotion failed");
		}
		KASSERT((pmap_load(l2) & ATTR_DESCR_MASK) == L2_TABLE,
		    ("pmap_unwire: Invalid l2 entry after demotion"));

		if (va_next > eva)
			va_next = eva;
		for (l3 = pmap_l2_to_l3(l2, sva); sva != va_next; l3++,
		    sva += L3_SIZE) {
			if (pmap_load(l3) == 0)
				continue;
			if ((pmap_load(l3) & ATTR_SW_WIRED) == 0)
				panic("pmap_unwire: l3 %#jx is missing "
				    "ATTR_SW_WIRED", (uintmax_t)pmap_load(l3));

			/*
			 * ATTR_SW_WIRED must be cleared atomically.  Although
			 * the pmap lock synchronizes access to ATTR_SW_WIRED,
			 * the System MMU may write to the entry concurrently.
			 */
			pmap_clear_bits(l3, ATTR_SW_WIRED);
			pmap->pm_stats.wired_count--;
		}
	}
	PMAP_UNLOCK(pmap);
}

/*
 *	Copy the range specified by src_addr/len
 *	from the source map to the range dst_addr/len
 *	in the destination map.
 *
 *	This routine is only advisory and need not do anything.
 *
 *	Because the executable mappings created by this routine are copied,
 *	it should not have to flush the instruction cache.
 */
void
pmap_copy(pmap_t dst_pmap, pmap_t src_pmap, vm_offset_t dst_addr, vm_size_t len,
    vm_offset_t src_addr)
{
	struct rwlock *lock;
	pd_entry_t *l0, *l1, *l2, srcptepaddr;
	pt_entry_t *dst_pte, mask, nbits, ptetemp, *src_pte;
	vm_offset_t addr, end_addr, va_next;
	vm_page_t dst_m, dstmpte, srcmpte;

	PMAP_ASSERT_STAGE1(dst_pmap);
	PMAP_ASSERT_STAGE1(src_pmap);

	if (dst_addr != src_addr)
		return;
	end_addr = src_addr + len;
	lock = NULL;
	if (dst_pmap < src_pmap) {
		PMAP_LOCK(dst_pmap);
		PMAP_LOCK(src_pmap);
	} else {
		PMAP_LOCK(src_pmap);
		PMAP_LOCK(dst_pmap);
	}
	for (addr = src_addr; addr < end_addr; addr = va_next) {
		l0 = pmap_l0(src_pmap, addr);
		if (pmap_load(l0) == 0) {
			va_next = (addr + L0_SIZE) & ~L0_OFFSET;
			if (va_next < addr)
				va_next = end_addr;
			continue;
		}

		va_next = (addr + L1_SIZE) & ~L1_OFFSET;
		if (va_next < addr)
			va_next = end_addr;
		l1 = pmap_l0_to_l1(l0, addr);
		if (pmap_load(l1) == 0)
			continue;
		if ((pmap_load(l1) & ATTR_DESCR_MASK) == L1_BLOCK) {
			KASSERT(va_next <= end_addr,
			    ("partial update of non-transparent 1G page "
			    "l1 %#lx addr %#lx end_addr %#lx va_next %#lx",
			    pmap_load(l1), addr, end_addr, va_next));
			srcptepaddr = pmap_load(l1);
			l1 = pmap_l1(dst_pmap, addr);
			if (l1 == NULL) {
				if (_pmap_alloc_l3(dst_pmap,
				    pmap_l0_pindex(addr), NULL) == NULL)
					break;
				l1 = pmap_l1(dst_pmap, addr);
			} else {
				l0 = pmap_l0(dst_pmap, addr);
				dst_m = PHYS_TO_VM_PAGE(pmap_load(l0) &
				    ~ATTR_MASK);
				dst_m->ref_count++;
			}
			KASSERT(pmap_load(l1) == 0,
			    ("1G mapping present in dst pmap "
			    "l1 %#lx addr %#lx end_addr %#lx va_next %#lx",
			    pmap_load(l1), addr, end_addr, va_next));
			pmap_store(l1, srcptepaddr & ~ATTR_SW_WIRED);
			pmap_resident_count_inc(dst_pmap, L1_SIZE / PAGE_SIZE);
			continue;
		}

		va_next = (addr + L2_SIZE) & ~L2_OFFSET;
		if (va_next < addr)
			va_next = end_addr;
		l2 = pmap_l1_to_l2(l1, addr);
		srcptepaddr = pmap_load(l2);
		if (srcptepaddr == 0)
			continue;
		if ((srcptepaddr & ATTR_DESCR_MASK) == L2_BLOCK) {
			/*
			 * We can only virtual copy whole superpages.
			 */
			if ((addr & L2_OFFSET) != 0 ||
			    addr + L2_SIZE > end_addr)
				continue;
			l2 = pmap_alloc_l2(dst_pmap, addr, &dst_m, NULL);
			if (l2 == NULL)
				break;
			if (pmap_load(l2) == 0 &&
			    ((srcptepaddr & ATTR_SW_MANAGED) == 0 ||
			    pmap_pv_insert_l2(dst_pmap, addr, srcptepaddr,
			    PMAP_ENTER_NORECLAIM, &lock))) {
				/*
				 * We leave the dirty bit unchanged because
				 * managed read/write superpage mappings are
				 * required to be dirty.  However, managed
				 * superpage mappings are not required to
				 * have their accessed bit set, so we clear
				 * it because we don't know if this mapping
				 * will be used.
				 */
				srcptepaddr &= ~ATTR_SW_WIRED;
				if ((srcptepaddr & ATTR_SW_MANAGED) != 0)
					srcptepaddr &= ~ATTR_AF;
				pmap_store(l2, srcptepaddr);
				pmap_resident_count_inc(dst_pmap, L2_SIZE /
				    PAGE_SIZE);
				atomic_add_long(&pmap_l2_mappings, 1);
			} else
				pmap_abort_ptp(dst_pmap, addr, dst_m);
			continue;
		}
		KASSERT((srcptepaddr & ATTR_DESCR_MASK) == L2_TABLE,
		    ("pmap_copy: invalid L2 entry"));
		srcptepaddr &= ~ATTR_MASK;
		srcmpte = PHYS_TO_VM_PAGE(srcptepaddr);
		KASSERT(srcmpte->ref_count > 0,
		    ("pmap_copy: source page table page is unused"));
		if (va_next > end_addr)
			va_next = end_addr;
		src_pte = (pt_entry_t *)PHYS_TO_DMAP(srcptepaddr);
		src_pte = &src_pte[pmap_l3_index(addr)];
		dstmpte = NULL;
		for (; addr < va_next; addr += PAGE_SIZE, src_pte++) {
			ptetemp = pmap_load(src_pte);

			/*
			 * We only virtual copy managed pages.
			 */
			if ((ptetemp & ATTR_SW_MANAGED) == 0)
				continue;

			if (dstmpte != NULL) {
				KASSERT(dstmpte->pindex == pmap_l2_pindex(addr),
				    ("dstmpte pindex/addr mismatch"));
				dstmpte->ref_count++;
			} else if ((dstmpte = pmap_alloc_l3(dst_pmap, addr,
			    NULL)) == NULL)
				goto out;
			dst_pte = (pt_entry_t *)
			    PHYS_TO_DMAP(VM_PAGE_TO_PHYS(dstmpte));
			dst_pte = &dst_pte[pmap_l3_index(addr)];
			if (pmap_load(dst_pte) == 0 &&
			    pmap_try_insert_pv_entry(dst_pmap, addr,
			    PHYS_TO_VM_PAGE(ptetemp & ~ATTR_MASK), &lock)) {
				/*
				 * Clear the wired, modified, and accessed
				 * (referenced) bits during the copy.
				 */
				mask = ATTR_AF | ATTR_SW_WIRED;
				nbits = 0;
				if ((ptetemp & ATTR_SW_DBM) != 0)
					nbits |= ATTR_S1_AP_RW_BIT;
				pmap_store(dst_pte, (ptetemp & ~mask) | nbits);
				pmap_resident_count_inc(dst_pmap, 1);
			} else {
				pmap_abort_ptp(dst_pmap, addr, dstmpte);
				goto out;
			}
			/* Have we copied all of the valid mappings? */ 
			if (dstmpte->ref_count >= srcmpte->ref_count)
				break;
		}
	}
out:
	/*
	 * XXX This barrier may not be needed because the destination pmap is
	 * not active.
	 */
	dsb(ishst);

	if (lock != NULL)
		rw_wunlock(lock);
	PMAP_UNLOCK(src_pmap);
	PMAP_UNLOCK(dst_pmap);
}

/*
 *	pmap_zero_page zeros the specified hardware page by mapping
 *	the page into KVM and using bzero to clear its contents.
 */
void
pmap_zero_page(vm_page_t m)
{
	vm_pointer_t va = PHYS_TO_DMAP(VM_PAGE_TO_PHYS(m));

	pagezero((void *)va);
}

/*
 *	pmap_zero_page_area zeros the specified hardware page by mapping
 *	the page into KVM and using bzero to clear its contents.
 *
 *	off and size may not cover an area beyond a single hardware page.
 */
void
pmap_zero_page_area(vm_page_t m, int off, int size)
{
	vm_pointer_t va = PHYS_TO_DMAP(VM_PAGE_TO_PHYS(m));

	if (off == 0 && size == PAGE_SIZE)
		pagezero((void *)va);
	else
		bzero((char *)va + off, size);
}

/*
 *	pmap_copy_page copies the specified (machine independent)
 *	page by mapping the page into virtual memory and using
 *	bcopy to copy the page, one machine dependent page at a
 *	time.
 */
void
pmap_copy_page(vm_page_t msrc, vm_page_t mdst)
{
	vm_pointer_t src = PHYS_TO_DMAP(VM_PAGE_TO_PHYS(msrc));
	vm_pointer_t dst = PHYS_TO_DMAP(VM_PAGE_TO_PHYS(mdst));

#if __has_feature(capabilities)
	pagecopy_cleartags((void *)src, (void *)dst);
}

void
pmap_copy_page_tags(vm_page_t msrc, vm_page_t mdst)
{
	vm_pointer_t src = PHYS_TO_DMAP(VM_PAGE_TO_PHYS(msrc));
	vm_pointer_t dst = PHYS_TO_DMAP(VM_PAGE_TO_PHYS(mdst));

#endif
	pagecopy((void *)src, (void *)dst);
}

int unmapped_buf_allowed = 1;

void
pmap_copy_pages(vm_page_t ma[], vm_offset_t a_offset, vm_page_t mb[],
    vm_offset_t b_offset, int xfersize)
{
	void *a_cp, *b_cp;
	vm_page_t m_a, m_b;
	vm_paddr_t p_a, p_b;
	vm_offset_t a_pg_offset, b_pg_offset;
	int cnt;

	while (xfersize > 0) {
		a_pg_offset = a_offset & PAGE_MASK;
		m_a = ma[a_offset >> PAGE_SHIFT];
		p_a = m_a->phys_addr;
		b_pg_offset = b_offset & PAGE_MASK;
		m_b = mb[b_offset >> PAGE_SHIFT];
		p_b = m_b->phys_addr;
		cnt = min(xfersize, PAGE_SIZE - a_pg_offset);
		cnt = min(cnt, PAGE_SIZE - b_pg_offset);
		if (__predict_false(!PHYS_IN_DMAP(p_a))) {
			panic("!DMAP a %lx", p_a);
		} else {
			a_cp = (char *)PHYS_TO_DMAP(p_a) + a_pg_offset;
		}
		if (__predict_false(!PHYS_IN_DMAP(p_b))) {
			panic("!DMAP b %lx", p_b);
		} else {
			b_cp = (char *)PHYS_TO_DMAP(p_b) + b_pg_offset;
		}
		bcopy(a_cp, b_cp, cnt);
		a_offset += cnt;
		b_offset += cnt;
		xfersize -= cnt;
	}
}

vm_pointer_t
pmap_quick_enter_page(vm_page_t m)
{

	return (PHYS_TO_DMAP(VM_PAGE_TO_PHYS(m)));
}

void
pmap_quick_remove_page(vm_offset_t addr)
{
}

/*
 * Returns true if the pmap's pv is one of the first
 * 16 pvs linked to from this page.  This count may
 * be changed upwards or downwards in the future; it
 * is only necessary that true be returned for a small
 * subset of pmaps for proper page aging.
 */
boolean_t
pmap_page_exists_quick(pmap_t pmap, vm_page_t m)
{
	struct md_page *pvh;
	struct rwlock *lock;
	pv_entry_t pv;
	int loops = 0;
	boolean_t rv;

	KASSERT((m->oflags & VPO_UNMANAGED) == 0,
	    ("pmap_page_exists_quick: page %p is not managed", m));
	rv = FALSE;
	lock = VM_PAGE_TO_PV_LIST_LOCK(m);
	rw_rlock(lock);
	TAILQ_FOREACH(pv, &m->md.pv_list, pv_next) {
		if (PV_PMAP(pv) == pmap) {
			rv = TRUE;
			break;
		}
		loops++;
		if (loops >= 16)
			break;
	}
	if (!rv && loops < 16 && (m->flags & PG_FICTITIOUS) == 0) {
		pvh = page_to_pvh(m);
		TAILQ_FOREACH(pv, &pvh->pv_list, pv_next) {
			if (PV_PMAP(pv) == pmap) {
				rv = TRUE;
				break;
			}
			loops++;
			if (loops >= 16)
				break;
		}
	}
	rw_runlock(lock);
	return (rv);
}

/*
 *	pmap_page_wired_mappings:
 *
 *	Return the number of managed mappings to the given physical page
 *	that are wired.
 */
int
pmap_page_wired_mappings(vm_page_t m)
{
	struct rwlock *lock;
	struct md_page *pvh;
	pmap_t pmap;
	pt_entry_t *pte;
	pv_entry_t pv;
	int count, md_gen, pvh_gen;

	if ((m->oflags & VPO_UNMANAGED) != 0)
		return (0);
	lock = VM_PAGE_TO_PV_LIST_LOCK(m);
	rw_rlock(lock);
restart:
	count = 0;
	TAILQ_FOREACH(pv, &m->md.pv_list, pv_next) {
		pmap = PV_PMAP(pv);
		if (!PMAP_TRYLOCK(pmap)) {
			md_gen = m->md.pv_gen;
			rw_runlock(lock);
			PMAP_LOCK(pmap);
			rw_rlock(lock);
			if (md_gen != m->md.pv_gen) {
				PMAP_UNLOCK(pmap);
				goto restart;
			}
		}
		pte = pmap_pte_exists(pmap, pv->pv_va, 3, __func__);
		if ((pmap_load(pte) & ATTR_SW_WIRED) != 0)
			count++;
		PMAP_UNLOCK(pmap);
	}
	if ((m->flags & PG_FICTITIOUS) == 0) {
		pvh = page_to_pvh(m);
		TAILQ_FOREACH(pv, &pvh->pv_list, pv_next) {
			pmap = PV_PMAP(pv);
			if (!PMAP_TRYLOCK(pmap)) {
				md_gen = m->md.pv_gen;
				pvh_gen = pvh->pv_gen;
				rw_runlock(lock);
				PMAP_LOCK(pmap);
				rw_rlock(lock);
				if (md_gen != m->md.pv_gen ||
				    pvh_gen != pvh->pv_gen) {
					PMAP_UNLOCK(pmap);
					goto restart;
				}
			}
			pte = pmap_pte_exists(pmap, pv->pv_va, 2, __func__);
			if ((pmap_load(pte) & ATTR_SW_WIRED) != 0)
				count++;
			PMAP_UNLOCK(pmap);
		}
	}
	rw_runlock(lock);
	return (count);
}

/*
 * Returns true if the given page is mapped individually or as part of
 * a 2mpage.  Otherwise, returns false.
 */
bool
pmap_page_is_mapped(vm_page_t m)
{
	struct rwlock *lock;
	bool rv;

	if ((m->oflags & VPO_UNMANAGED) != 0)
		return (false);
	lock = VM_PAGE_TO_PV_LIST_LOCK(m);
	rw_rlock(lock);
	rv = !TAILQ_EMPTY(&m->md.pv_list) ||
	    ((m->flags & PG_FICTITIOUS) == 0 &&
	    !TAILQ_EMPTY(&page_to_pvh(m)->pv_list));
	rw_runlock(lock);
	return (rv);
}

/*
 * Destroy all managed, non-wired mappings in the given user-space
 * pmap.  This pmap cannot be active on any processor besides the
 * caller.
 *
 * This function cannot be applied to the kernel pmap.  Moreover, it
 * is not intended for general use.  It is only to be used during
 * process termination.  Consequently, it can be implemented in ways
 * that make it faster than pmap_remove().  First, it can more quickly
 * destroy mappings by iterating over the pmap's collection of PV
 * entries, rather than searching the page table.  Second, it doesn't
 * have to test and clear the page table entries atomically, because
 * no processor is currently accessing the user address space.  In
 * particular, a page table entry's dirty bit won't change state once
 * this function starts.
 */
void
pmap_remove_pages(pmap_t pmap)
{
	pd_entry_t *pde;
	pt_entry_t *pte, tpte;
	struct spglist free;
	vm_page_t m, ml3, mt;
	pv_entry_t pv;
	struct md_page *pvh;
	struct pv_chunk *pc, *npc;
	struct rwlock *lock;
	int64_t bit;
	uint64_t inuse, bitmask;
	int allfree, field, freed, idx, lvl;
	vm_paddr_t pa;

	lock = NULL;

	SLIST_INIT(&free);
	PMAP_LOCK(pmap);
	TAILQ_FOREACH_SAFE(pc, &pmap->pm_pvchunk, pc_list, npc) {
		allfree = 1;
		freed = 0;
		for (field = 0; field < _NPCM; field++) {
			inuse = ~pc->pc_map[field] & pc_freemask[field];
			while (inuse != 0) {
				bit = ffsl(inuse) - 1;
				bitmask = 1UL << bit;
				idx = field * 64 + bit;
				pv = &pc->pc_pventry[idx];
				inuse &= ~bitmask;

				pde = pmap_pde(pmap, pv->pv_va, &lvl);
				KASSERT(pde != NULL,
				    ("Attempting to remove an unmapped page"));

				switch(lvl) {
				case 1:
					pte = pmap_l1_to_l2(pde, pv->pv_va);
					tpte = pmap_load(pte); 
					KASSERT((tpte & ATTR_DESCR_MASK) ==
					    L2_BLOCK,
					    ("Attempting to remove an invalid "
					    "block: %lx", tpte));
					break;
				case 2:
					pte = pmap_l2_to_l3(pde, pv->pv_va);
					tpte = pmap_load(pte);
					KASSERT((tpte & ATTR_DESCR_MASK) ==
					    L3_PAGE,
					    ("Attempting to remove an invalid "
					     "page: %lx", tpte));
					break;
				default:
					panic(
					    "Invalid page directory level: %d",
					    lvl);
				}

/*
 * We cannot remove wired pages from a process' mapping at this time
 */
				if (tpte & ATTR_SW_WIRED) {
					allfree = 0;
					continue;
				}

				/* Mark free */
				pc->pc_map[field] |= bitmask;

				/*
				 * Because this pmap is not active on other
				 * processors, the dirty bit cannot have
				 * changed state since we last loaded pte.
				 */
				pmap_clear(pte);

				pa = tpte & ~ATTR_MASK;

				m = PHYS_TO_VM_PAGE(pa);
				KASSERT(m->phys_addr == pa,
				    ("vm_page_t %p phys_addr mismatch %016jx %016jx",
				    m, (uintmax_t)m->phys_addr,
				    (uintmax_t)tpte));

				KASSERT((m->flags & PG_FICTITIOUS) != 0 ||
				    m < &vm_page_array[vm_page_array_size],
				    ("pmap_remove_pages: bad pte %#jx",
				    (uintmax_t)tpte));

				/*
				 * Update the vm_page_t clean/reference bits.
				 */
				if (pmap_pte_dirty(pmap, tpte)) {
					switch (lvl) {
					case 1:
						for (mt = m; mt < &m[L2_SIZE / PAGE_SIZE]; mt++)
							vm_page_dirty(mt);
						break;
					case 2:
						vm_page_dirty(m);
						break;
					}
				}

				CHANGE_PV_LIST_LOCK_TO_VM_PAGE(&lock, m);

				switch (lvl) {
				case 1:
					pmap_resident_count_dec(pmap,
					    L2_SIZE / PAGE_SIZE);
					pvh = page_to_pvh(m);
					TAILQ_REMOVE(&pvh->pv_list, pv,pv_next);
					pvh->pv_gen++;
					if (TAILQ_EMPTY(&pvh->pv_list)) {
						for (mt = m; mt < &m[L2_SIZE / PAGE_SIZE]; mt++)
							if ((mt->a.flags & PGA_WRITEABLE) != 0 &&
							    TAILQ_EMPTY(&mt->md.pv_list))
								vm_page_aflag_clear(mt, PGA_WRITEABLE);
					}
					ml3 = pmap_remove_pt_page(pmap,
					    pv->pv_va);
					if (ml3 != NULL) {
						KASSERT(ml3->valid == VM_PAGE_BITS_ALL,
						    ("pmap_remove_pages: l3 page not promoted"));
						pmap_resident_count_dec(pmap,1);
						KASSERT(ml3->ref_count == NL3PG,
						    ("pmap_remove_pages: l3 page ref count error"));
						ml3->ref_count = 0;
						pmap_add_delayed_free_list(ml3,
						    &free, FALSE);
					}
					break;
				case 2:
					pmap_resident_count_dec(pmap, 1);
					TAILQ_REMOVE(&m->md.pv_list, pv,
					    pv_next);
					m->md.pv_gen++;
					if ((m->a.flags & PGA_WRITEABLE) != 0 &&
					    TAILQ_EMPTY(&m->md.pv_list) &&
					    (m->flags & PG_FICTITIOUS) == 0) {
						pvh = page_to_pvh(m);
						if (TAILQ_EMPTY(&pvh->pv_list))
							vm_page_aflag_clear(m,
							    PGA_WRITEABLE);
					}
					break;
				}
				pmap_unuse_pt(pmap, pv->pv_va, pmap_load(pde),
				    &free);
				freed++;
			}
		}
		PV_STAT(atomic_add_long(&pv_entry_frees, freed));
		PV_STAT(atomic_add_int(&pv_entry_spare, freed));
		PV_STAT(atomic_subtract_long(&pv_entry_count, freed));
		if (allfree) {
			TAILQ_REMOVE(&pmap->pm_pvchunk, pc, pc_list);
			free_pv_chunk(pc);
		}
	}
	if (lock != NULL)
		rw_wunlock(lock);
	pmap_invalidate_all(pmap);
	PMAP_UNLOCK(pmap);
	vm_page_free_pages_toq(&free, true);
}

/*
 * This is used to check if a page has been accessed or modified.
 */
static boolean_t
pmap_page_test_mappings(vm_page_t m, boolean_t accessed, boolean_t modified)
{
	struct rwlock *lock;
	pv_entry_t pv;
	struct md_page *pvh;
	pt_entry_t *pte, mask, value;
	pmap_t pmap;
	int md_gen, pvh_gen;
	boolean_t rv;

	rv = FALSE;
	lock = VM_PAGE_TO_PV_LIST_LOCK(m);
	rw_rlock(lock);
restart:
	TAILQ_FOREACH(pv, &m->md.pv_list, pv_next) {
		pmap = PV_PMAP(pv);
		PMAP_ASSERT_STAGE1(pmap);
		if (!PMAP_TRYLOCK(pmap)) {
			md_gen = m->md.pv_gen;
			rw_runlock(lock);
			PMAP_LOCK(pmap);
			rw_rlock(lock);
			if (md_gen != m->md.pv_gen) {
				PMAP_UNLOCK(pmap);
				goto restart;
			}
		}
		pte = pmap_pte_exists(pmap, pv->pv_va, 3, __func__);
		mask = 0;
		value = 0;
		if (modified) {
			mask |= ATTR_S1_AP_RW_BIT;
			value |= ATTR_S1_AP(ATTR_S1_AP_RW);
		}
		if (accessed) {
			mask |= ATTR_AF | ATTR_DESCR_MASK;
			value |= ATTR_AF | L3_PAGE;
		}
		rv = (pmap_load(pte) & mask) == value;
		PMAP_UNLOCK(pmap);
		if (rv)
			goto out;
	}
	if ((m->flags & PG_FICTITIOUS) == 0) {
		pvh = page_to_pvh(m);
		TAILQ_FOREACH(pv, &pvh->pv_list, pv_next) {
			pmap = PV_PMAP(pv);
			PMAP_ASSERT_STAGE1(pmap);
			if (!PMAP_TRYLOCK(pmap)) {
				md_gen = m->md.pv_gen;
				pvh_gen = pvh->pv_gen;
				rw_runlock(lock);
				PMAP_LOCK(pmap);
				rw_rlock(lock);
				if (md_gen != m->md.pv_gen ||
				    pvh_gen != pvh->pv_gen) {
					PMAP_UNLOCK(pmap);
					goto restart;
				}
			}
			pte = pmap_pte_exists(pmap, pv->pv_va, 2, __func__);
			mask = 0;
			value = 0;
			if (modified) {
				mask |= ATTR_S1_AP_RW_BIT;
				value |= ATTR_S1_AP(ATTR_S1_AP_RW);
			}
			if (accessed) {
				mask |= ATTR_AF | ATTR_DESCR_MASK;
				value |= ATTR_AF | L2_BLOCK;
			}
			rv = (pmap_load(pte) & mask) == value;
			PMAP_UNLOCK(pmap);
			if (rv)
				goto out;
		}
	}
out:
	rw_runlock(lock);
	return (rv);
}

/*
 *	pmap_is_modified:
 *
 *	Return whether or not the specified physical page was modified
 *	in any physical maps.
 */
boolean_t
pmap_is_modified(vm_page_t m)
{

	KASSERT((m->oflags & VPO_UNMANAGED) == 0,
	    ("pmap_is_modified: page %p is not managed", m));

	/*
	 * If the page is not busied then this check is racy.
	 */
	if (!pmap_page_is_write_mapped(m))
		return (FALSE);
	return (pmap_page_test_mappings(m, FALSE, TRUE));
}

/*
 *	pmap_is_prefaultable:
 *
 *	Return whether or not the specified virtual address is eligible
 *	for prefault.
 */
boolean_t
pmap_is_prefaultable(pmap_t pmap, vm_offset_t addr)
{
	pd_entry_t *pde;
	pt_entry_t *pte;
	boolean_t rv;
	int lvl;

	/*
	 * Return TRUE if and only if the L3 entry for the specified virtual
	 * address is allocated but invalid.
	 */
	rv = FALSE;
	PMAP_LOCK(pmap);
	pde = pmap_pde(pmap, addr, &lvl);
	if (pde != NULL && lvl == 2) {
		pte = pmap_l2_to_l3(pde, addr);
		rv = pmap_load(pte) == 0;
	}
	PMAP_UNLOCK(pmap);
	return (rv);
}

/*
 *	pmap_is_referenced:
 *
 *	Return whether or not the specified physical page was referenced
 *	in any physical maps.
 */
boolean_t
pmap_is_referenced(vm_page_t m)
{

	KASSERT((m->oflags & VPO_UNMANAGED) == 0,
	    ("pmap_is_referenced: page %p is not managed", m));
	return (pmap_page_test_mappings(m, TRUE, FALSE));
}

/*
 * Clear the write and modified bits in each of the given page's mappings.
 */
void
pmap_remove_write(vm_page_t m)
{
	struct md_page *pvh;
	pmap_t pmap;
	struct rwlock *lock;
	pv_entry_t next_pv, pv;
	pt_entry_t oldpte, *pte;
	vm_offset_t va;
	int md_gen, pvh_gen;

	KASSERT((m->oflags & VPO_UNMANAGED) == 0,
	    ("pmap_remove_write: page %p is not managed", m));
	vm_page_assert_busied(m);

	if (!pmap_page_is_write_mapped(m))
		return;
	lock = VM_PAGE_TO_PV_LIST_LOCK(m);
	pvh = (m->flags & PG_FICTITIOUS) != 0 ? &pv_dummy : page_to_pvh(m);
	rw_wlock(lock);
retry:
	TAILQ_FOREACH_SAFE(pv, &pvh->pv_list, pv_next, next_pv) {
		pmap = PV_PMAP(pv);
		PMAP_ASSERT_STAGE1(pmap);
		if (!PMAP_TRYLOCK(pmap)) {
			pvh_gen = pvh->pv_gen;
			rw_wunlock(lock);
			PMAP_LOCK(pmap);
			rw_wlock(lock);
			if (pvh_gen != pvh->pv_gen) {
				PMAP_UNLOCK(pmap);
				goto retry;
			}
		}
		va = pv->pv_va;
		pte = pmap_pte_exists(pmap, va, 2, __func__);
		if ((pmap_load(pte) & ATTR_SW_DBM) != 0)
			(void)pmap_demote_l2_locked(pmap, pte, va, &lock);
		KASSERT(lock == VM_PAGE_TO_PV_LIST_LOCK(m),
		    ("inconsistent pv lock %p %p for page %p",
		    lock, VM_PAGE_TO_PV_LIST_LOCK(m), m));
		PMAP_UNLOCK(pmap);
	}
	TAILQ_FOREACH(pv, &m->md.pv_list, pv_next) {
		pmap = PV_PMAP(pv);
		PMAP_ASSERT_STAGE1(pmap);
		if (!PMAP_TRYLOCK(pmap)) {
			pvh_gen = pvh->pv_gen;
			md_gen = m->md.pv_gen;
			rw_wunlock(lock);
			PMAP_LOCK(pmap);
			rw_wlock(lock);
			if (pvh_gen != pvh->pv_gen ||
			    md_gen != m->md.pv_gen) {
				PMAP_UNLOCK(pmap);
				goto retry;
			}
		}
		pte = pmap_pte_exists(pmap, pv->pv_va, 3, __func__);
		oldpte = pmap_load(pte);
		if ((oldpte & ATTR_SW_DBM) != 0) {
			while (!atomic_fcmpset_64(pte, &oldpte,
			    (oldpte | ATTR_S1_AP_RW_BIT) & ~ATTR_SW_DBM))
				cpu_spinwait();
			if ((oldpte & ATTR_S1_AP_RW_BIT) ==
			    ATTR_S1_AP(ATTR_S1_AP_RW))
				vm_page_dirty(m);
			pmap_invalidate_page(pmap, pv->pv_va, true);
		}
		PMAP_UNLOCK(pmap);
	}
	rw_wunlock(lock);
	vm_page_aflag_clear(m, PGA_WRITEABLE);
}

/*
 *	pmap_ts_referenced:
 *
 *	Return a count of reference bits for a page, clearing those bits.
 *	It is not necessary for every reference bit to be cleared, but it
 *	is necessary that 0 only be returned when there are truly no
 *	reference bits set.
 *
 *	As an optimization, update the page's dirty field if a modified bit is
 *	found while counting reference bits.  This opportunistic update can be
 *	performed at low cost and can eliminate the need for some future calls
 *	to pmap_is_modified().  However, since this function stops after
 *	finding PMAP_TS_REFERENCED_MAX reference bits, it may not detect some
 *	dirty pages.  Those dirty pages will only be detected by a future call
 *	to pmap_is_modified().
 */
int
pmap_ts_referenced(vm_page_t m)
{
	struct md_page *pvh;
	pv_entry_t pv, pvf;
	pmap_t pmap;
	struct rwlock *lock;
	pt_entry_t *pte, tpte;
	vm_offset_t va;
	vm_paddr_t pa;
	int cleared, md_gen, not_cleared, pvh_gen;
	struct spglist free;

	KASSERT((m->oflags & VPO_UNMANAGED) == 0,
	    ("pmap_ts_referenced: page %p is not managed", m));
	SLIST_INIT(&free);
	cleared = 0;
	pa = VM_PAGE_TO_PHYS(m);
	lock = PHYS_TO_PV_LIST_LOCK(pa);
	pvh = (m->flags & PG_FICTITIOUS) != 0 ? &pv_dummy : page_to_pvh(m);
	rw_wlock(lock);
retry:
	not_cleared = 0;
	if ((pvf = TAILQ_FIRST(&pvh->pv_list)) == NULL)
		goto small_mappings;
	pv = pvf;
	do {
		if (pvf == NULL)
			pvf = pv;
		pmap = PV_PMAP(pv);
		if (!PMAP_TRYLOCK(pmap)) {
			pvh_gen = pvh->pv_gen;
			rw_wunlock(lock);
			PMAP_LOCK(pmap);
			rw_wlock(lock);
			if (pvh_gen != pvh->pv_gen) {
				PMAP_UNLOCK(pmap);
				goto retry;
			}
		}
		va = pv->pv_va;
		pte = pmap_pte_exists(pmap, va, 2, __func__);
		tpte = pmap_load(pte);
		if (pmap_pte_dirty(pmap, tpte)) {
			/*
			 * Although "tpte" is mapping a 2MB page, because
			 * this function is called at a 4KB page granularity,
			 * we only update the 4KB page under test.
			 */
			vm_page_dirty(m);
		}
		if ((tpte & ATTR_AF) != 0) {
			/*
			 * Since this reference bit is shared by 512 4KB pages,
			 * it should not be cleared every time it is tested.
			 * Apply a simple "hash" function on the physical page
			 * number, the virtual superpage number, and the pmap
			 * address to select one 4KB page out of the 512 on
			 * which testing the reference bit will result in
			 * clearing that reference bit.  This function is
			 * designed to avoid the selection of the same 4KB page
			 * for every 2MB page mapping.
			 *
			 * On demotion, a mapping that hasn't been referenced
			 * is simply destroyed.  To avoid the possibility of a
			 * subsequent page fault on a demoted wired mapping,
			 * always leave its reference bit set.  Moreover,
			 * since the superpage is wired, the current state of
			 * its reference bit won't affect page replacement.
			 */
			if ((((pa >> PAGE_SHIFT) ^ (va >> L2_SHIFT) ^
			    (uintptr_t)pmap) & (Ln_ENTRIES - 1)) == 0 &&
			    (tpte & ATTR_SW_WIRED) == 0) {
				pmap_clear_bits(pte, ATTR_AF);
				pmap_invalidate_page(pmap, va, true);
				cleared++;
			} else
				not_cleared++;
		}
		PMAP_UNLOCK(pmap);
		/* Rotate the PV list if it has more than one entry. */
		if (TAILQ_NEXT(pv, pv_next) != NULL) {
			TAILQ_REMOVE(&pvh->pv_list, pv, pv_next);
			TAILQ_INSERT_TAIL(&pvh->pv_list, pv, pv_next);
			pvh->pv_gen++;
		}
		if (cleared + not_cleared >= PMAP_TS_REFERENCED_MAX)
			goto out;
	} while ((pv = TAILQ_FIRST(&pvh->pv_list)) != pvf);
small_mappings:
	if ((pvf = TAILQ_FIRST(&m->md.pv_list)) == NULL)
		goto out;
	pv = pvf;
	do {
		if (pvf == NULL)
			pvf = pv;
		pmap = PV_PMAP(pv);
		if (!PMAP_TRYLOCK(pmap)) {
			pvh_gen = pvh->pv_gen;
			md_gen = m->md.pv_gen;
			rw_wunlock(lock);
			PMAP_LOCK(pmap);
			rw_wlock(lock);
			if (pvh_gen != pvh->pv_gen || md_gen != m->md.pv_gen) {
				PMAP_UNLOCK(pmap);
				goto retry;
			}
		}
		pte = pmap_pte_exists(pmap, pv->pv_va, 3, __func__);
		tpte = pmap_load(pte);
		if (pmap_pte_dirty(pmap, tpte))
			vm_page_dirty(m);
		if ((tpte & ATTR_AF) != 0) {
			if ((tpte & ATTR_SW_WIRED) == 0) {
				pmap_clear_bits(pte, ATTR_AF);
				pmap_invalidate_page(pmap, pv->pv_va, true);
				cleared++;
			} else
				not_cleared++;
		}
		PMAP_UNLOCK(pmap);
		/* Rotate the PV list if it has more than one entry. */
		if (TAILQ_NEXT(pv, pv_next) != NULL) {
			TAILQ_REMOVE(&m->md.pv_list, pv, pv_next);
			TAILQ_INSERT_TAIL(&m->md.pv_list, pv, pv_next);
			m->md.pv_gen++;
		}
	} while ((pv = TAILQ_FIRST(&m->md.pv_list)) != pvf && cleared +
	    not_cleared < PMAP_TS_REFERENCED_MAX);
out:
	rw_wunlock(lock);
	vm_page_free_pages_toq(&free, true);
	return (cleared + not_cleared);
}

/*
 *	Apply the given advice to the specified range of addresses within the
 *	given pmap.  Depending on the advice, clear the referenced and/or
 *	modified flags in each mapping and set the mapped page's dirty field.
 */
void
pmap_advise(pmap_t pmap, vm_offset_t sva, vm_offset_t eva, int advice)
{
	struct rwlock *lock;
	vm_offset_t va, va_next;
	vm_page_t m;
	pd_entry_t *l0, *l1, *l2, oldl2;
	pt_entry_t *l3, oldl3;

	PMAP_ASSERT_STAGE1(pmap);

	if (advice != MADV_DONTNEED && advice != MADV_FREE)
		return;

	PMAP_LOCK(pmap);
	for (; sva < eva; sva = va_next) {
		l0 = pmap_l0(pmap, sva);
		if (pmap_load(l0) == 0) {
			va_next = (sva + L0_SIZE) & ~L0_OFFSET;
			if (va_next < sva)
				va_next = eva;
			continue;
		}

		va_next = (sva + L1_SIZE) & ~L1_OFFSET;
		if (va_next < sva)
			va_next = eva;
		l1 = pmap_l0_to_l1(l0, sva);
		if (pmap_load(l1) == 0)
			continue;
		if ((pmap_load(l1) & ATTR_DESCR_MASK) == L1_BLOCK) {
			KASSERT(va_next <= eva,
			    ("partial update of non-transparent 1G page "
			    "l1 %#lx sva %#lx eva %#lx va_next %#lx",
			    pmap_load(l1), sva, eva, va_next));
			continue;
		}

		va_next = (sva + L2_SIZE) & ~L2_OFFSET;
		if (va_next < sva)
			va_next = eva;
		l2 = pmap_l1_to_l2(l1, sva);
		oldl2 = pmap_load(l2);
		if (oldl2 == 0)
			continue;
		if ((oldl2 & ATTR_DESCR_MASK) == L2_BLOCK) {
			if ((oldl2 & ATTR_SW_MANAGED) == 0)
				continue;
			lock = NULL;
			if (!pmap_demote_l2_locked(pmap, l2, sva, &lock)) {
				if (lock != NULL)
					rw_wunlock(lock);

				/*
				 * The 2MB page mapping was destroyed.
				 */
				continue;
			}

			/*
			 * Unless the page mappings are wired, remove the
			 * mapping to a single page so that a subsequent
			 * access may repromote.  Choosing the last page
			 * within the address range [sva, min(va_next, eva))
			 * generally results in more repromotions.  Since the
			 * underlying page table page is fully populated, this
			 * removal never frees a page table page.
			 */
			if ((oldl2 & ATTR_SW_WIRED) == 0) {
				va = eva;
				if (va > va_next)
					va = va_next;
				va -= PAGE_SIZE;
				KASSERT(va >= sva,
				    ("pmap_advise: no address gap"));
				l3 = pmap_l2_to_l3(l2, va);
				KASSERT(pmap_load(l3) != 0,
				    ("pmap_advise: invalid PTE"));
				pmap_remove_l3(pmap, l3, va, pmap_load(l2),
				    NULL, &lock);
			}
			if (lock != NULL)
				rw_wunlock(lock);
		}
		KASSERT((pmap_load(l2) & ATTR_DESCR_MASK) == L2_TABLE,
		    ("pmap_advise: invalid L2 entry after demotion"));
		if (va_next > eva)
			va_next = eva;
		va = va_next;
		for (l3 = pmap_l2_to_l3(l2, sva); sva != va_next; l3++,
		    sva += L3_SIZE) {
			oldl3 = pmap_load(l3);
			if ((oldl3 & (ATTR_SW_MANAGED | ATTR_DESCR_MASK)) !=
			    (ATTR_SW_MANAGED | L3_PAGE))
				goto maybe_invlrng;
			else if (pmap_pte_dirty(pmap, oldl3)) {
				if (advice == MADV_DONTNEED) {
					/*
					 * Future calls to pmap_is_modified()
					 * can be avoided by making the page
					 * dirty now.
					 */
					m = PHYS_TO_VM_PAGE(oldl3 & ~ATTR_MASK);
					vm_page_dirty(m);
				}
				while (!atomic_fcmpset_long(l3, &oldl3,
				    (oldl3 & ~ATTR_AF) |
				    ATTR_S1_AP(ATTR_S1_AP_RO)))
					cpu_spinwait();
			} else if ((oldl3 & ATTR_AF) != 0)
				pmap_clear_bits(l3, ATTR_AF);
			else
				goto maybe_invlrng;
			if (va == va_next)
				va = sva;
			continue;
maybe_invlrng:
			if (va != va_next) {
				pmap_invalidate_range(pmap, va, sva, true);
				va = va_next;
			}
		}
		if (va != va_next)
			pmap_invalidate_range(pmap, va, sva, true);
	}
	PMAP_UNLOCK(pmap);
}

/*
 *	Clear the modify bits on the specified physical page.
 */
void
pmap_clear_modify(vm_page_t m)
{
	struct md_page *pvh;
	struct rwlock *lock;
	pmap_t pmap;
	pv_entry_t next_pv, pv;
	pd_entry_t *l2, oldl2;
	pt_entry_t *l3, oldl3;
	vm_offset_t va;
	int md_gen, pvh_gen;

	KASSERT((m->oflags & VPO_UNMANAGED) == 0,
	    ("pmap_clear_modify: page %p is not managed", m));
	vm_page_assert_busied(m);

	if (!pmap_page_is_write_mapped(m))
		return;
	pvh = (m->flags & PG_FICTITIOUS) != 0 ? &pv_dummy : page_to_pvh(m);
	lock = VM_PAGE_TO_PV_LIST_LOCK(m);
	rw_wlock(lock);
restart:
	TAILQ_FOREACH_SAFE(pv, &pvh->pv_list, pv_next, next_pv) {
		pmap = PV_PMAP(pv);
		PMAP_ASSERT_STAGE1(pmap);
		if (!PMAP_TRYLOCK(pmap)) {
			pvh_gen = pvh->pv_gen;
			rw_wunlock(lock);
			PMAP_LOCK(pmap);
			rw_wlock(lock);
			if (pvh_gen != pvh->pv_gen) {
				PMAP_UNLOCK(pmap);
				goto restart;
			}
		}
		va = pv->pv_va;
		l2 = pmap_l2(pmap, va);
		oldl2 = pmap_load(l2);
		/* If oldl2 has ATTR_SW_DBM set, then it is also dirty. */
		if ((oldl2 & ATTR_SW_DBM) != 0 &&
		    pmap_demote_l2_locked(pmap, l2, va, &lock) &&
		    (oldl2 & ATTR_SW_WIRED) == 0) {
			/*
			 * Write protect the mapping to a single page so that
			 * a subsequent write access may repromote.
			 */
			va += VM_PAGE_TO_PHYS(m) - (oldl2 & ~ATTR_MASK);
			l3 = pmap_l2_to_l3(l2, va);
			oldl3 = pmap_load(l3);
			while (!atomic_fcmpset_long(l3, &oldl3,
			    (oldl3 & ~ATTR_SW_DBM) | ATTR_S1_AP(ATTR_S1_AP_RO)))
				cpu_spinwait();
			vm_page_dirty(m);
			pmap_invalidate_page(pmap, va, true);
		}
		PMAP_UNLOCK(pmap);
	}
	TAILQ_FOREACH(pv, &m->md.pv_list, pv_next) {
		pmap = PV_PMAP(pv);
		PMAP_ASSERT_STAGE1(pmap);
		if (!PMAP_TRYLOCK(pmap)) {
			md_gen = m->md.pv_gen;
			pvh_gen = pvh->pv_gen;
			rw_wunlock(lock);
			PMAP_LOCK(pmap);
			rw_wlock(lock);
			if (pvh_gen != pvh->pv_gen || md_gen != m->md.pv_gen) {
				PMAP_UNLOCK(pmap);
				goto restart;
			}
		}
		l2 = pmap_l2(pmap, pv->pv_va);
		l3 = pmap_l2_to_l3(l2, pv->pv_va);
		oldl3 = pmap_load(l3);
		if ((oldl3 & (ATTR_S1_AP_RW_BIT | ATTR_SW_DBM)) == ATTR_SW_DBM){
			pmap_set_bits(l3, ATTR_S1_AP(ATTR_S1_AP_RO));
			pmap_invalidate_page(pmap, pv->pv_va, true);
		}
		PMAP_UNLOCK(pmap);
	}
	rw_wunlock(lock);
}

void *
pmap_mapbios(vm_paddr_t pa, vm_size_t size)
{
	struct pmap_preinit_mapping *ppim;
	vm_pointer_t va;
	pd_entry_t *pde;
	pt_entry_t *l2;
	vm_offset_t offset;
	int i, lvl, l2_blocks, free_l2_count, start_idx;

	if (!vm_initialized) {
		/*
		 * No L3 ptables so map entire L2 blocks where start VA is:
		 * 	preinit_map_va + start_idx * L2_SIZE
		 * There may be duplicate mappings (multiple VA -> same PA) but
		 * ARM64 dcache is always PIPT so that's acceptable.
		 */
		 if (size == 0)
			 return (NULL);

		 /* Calculate how many L2 blocks are needed for the mapping */
		l2_blocks = (roundup2(pa + size, L2_SIZE) -
		    rounddown2(pa, L2_SIZE)) >> L2_SHIFT;

		offset = pa & L2_OFFSET;

		if (preinit_map_va == 0)
			return (NULL);

		/* Map 2MiB L2 blocks from reserved VA space */

		free_l2_count = 0;
		start_idx = -1;
		/* Find enough free contiguous VA space */
		for (i = 0; i < PMAP_PREINIT_MAPPING_COUNT; i++) {
			ppim = pmap_preinit_mapping + i;
			if (free_l2_count > 0 && ppim->pa != 0) {
				/* Not enough space here */
				free_l2_count = 0;
				start_idx = -1;
				continue;
			}

			if (ppim->pa == 0) {
				/* Free L2 block */
				if (start_idx == -1)
					start_idx = i;
				free_l2_count++;
				if (free_l2_count == l2_blocks)
					break;
			}
		}
		if (free_l2_count != l2_blocks)
			panic("%s: too many preinit mappings", __func__);

		va = preinit_map_va + (start_idx * L2_SIZE);
		for (i = start_idx; i < start_idx + l2_blocks; i++) {
			/* Mark entries as allocated */
			ppim = pmap_preinit_mapping + i;
			ppim->pa = pa;
			ppim->va = va + offset;
			ppim->size = size;
		}

		/* Map L2 blocks */
		pa = rounddown2(pa, L2_SIZE);
		for (i = 0; i < l2_blocks; i++) {
			pde = pmap_pde(kernel_pmap, va, &lvl);
			KASSERT(pde != NULL,
			    ("pmap_mapbios: Invalid page entry, va: 0x%lx",
			    (vm_offset_t)va));
			KASSERT(lvl == 1,
			    ("pmap_mapbios: Invalid level %d", lvl));

			/* Insert L2_BLOCK */
			l2 = pmap_l1_to_l2(pde, va);
			pmap_load_store(l2,
			    pa | ATTR_DEFAULT | ATTR_S1_XN |
			    ATTR_S1_IDX(VM_MEMATTR_WRITE_BACK) | L2_BLOCK);

			va += L2_SIZE;
			pa += L2_SIZE;
		}
		pmap_invalidate_all(kernel_pmap);

		va = preinit_map_va + (start_idx * L2_SIZE);

	} else {
		/* kva_alloc may be used to map the pages */
		offset = pa & PAGE_MASK;
		size = round_page(offset + size);

		va = kva_alloc(size);
		if (va == 0)
			panic("%s: Couldn't allocate KVA", __func__);

		pde = pmap_pde(kernel_pmap, va, &lvl);
		KASSERT(lvl == 2, ("pmap_mapbios: Invalid level %d", lvl));

		/* L3 table is linked */
		va = trunc_page(va);
		pa = trunc_page(pa);
		pmap_kenter(va, size, pa, memory_mapping_mode(pa));
	}

	return ((void *)(va + offset));
}

void
pmap_unmapbios(vm_pointer_t va, vm_size_t size)
{
	struct pmap_preinit_mapping *ppim;
	vm_offset_t offset, tmpsize, va_trunc;
	pd_entry_t *pde;
	pt_entry_t *l2;
	int i, lvl, l2_blocks, block;
	bool preinit_map;

	l2_blocks =
	   ((ptraddr_t)roundup2(va + size, L2_SIZE) -
	    (ptraddr_t)rounddown2(va, L2_SIZE)) >> L2_SHIFT;
	KASSERT(l2_blocks > 0, ("pmap_unmapbios: invalid size %lx", size));

	/* Remove preinit mapping */
	preinit_map = false;
	block = 0;
	for (i = 0; i < PMAP_PREINIT_MAPPING_COUNT; i++) {
		ppim = pmap_preinit_mapping + i;
		if (ppim->va == va) {
			KASSERT(ppim->size == size,
			    ("pmap_unmapbios: size mismatch"));
			ppim->va = 0;
			ppim->pa = 0;
			ppim->size = 0;
			preinit_map = true;
			offset = block * L2_SIZE;
			va_trunc = rounddown2(va, L2_SIZE) + offset;

			/* Remove L2_BLOCK */
			pde = pmap_pde(kernel_pmap, va_trunc, &lvl);
			KASSERT(pde != NULL,
			    ("pmap_unmapbios: Invalid page entry, va: 0x%lx",
			    va_trunc));
			l2 = pmap_l1_to_l2(pde, va_trunc);
			pmap_clear(l2);

			if (block == (l2_blocks - 1))
				break;
			block++;
		}
	}
	if (preinit_map) {
		pmap_invalidate_all(kernel_pmap);
		return;
	}

	/* Unmap the pages reserved with kva_alloc. */
	if (vm_initialized) {
		offset = va & PAGE_MASK;
		size = round_page(offset + size);
		va = trunc_page(va);

		pde = pmap_pde(kernel_pmap, va, &lvl);
		KASSERT(pde != NULL,
		    ("pmap_unmapbios: Invalid page entry, va: 0x%lx",
		    (vm_offset_t)va));
		KASSERT(lvl == 2, ("pmap_unmapbios: Invalid level %d", lvl));

		/* Unmap and invalidate the pages */
                for (tmpsize = 0; tmpsize < size; tmpsize += PAGE_SIZE)
			pmap_kremove(va + tmpsize);

		kva_free(va, size);
	}
}

/*
 * Sets the memory attribute for the specified page.
 */
void
pmap_page_set_memattr(vm_page_t m, vm_memattr_t ma)
{

	m->md.pv_memattr = ma;

	/*
	 * If "m" is a normal page, update its direct mapping.  This update
	 * can be relied upon to perform any cache operations that are
	 * required for data coherence.
	 */
	if ((m->flags & PG_FICTITIOUS) == 0 &&
	    pmap_change_attr(PHYS_TO_DMAP(VM_PAGE_TO_PHYS(m)), PAGE_SIZE,
	    m->md.pv_memattr) != 0)
		panic("memory attribute change on the direct map failed");
}

/*
 * Changes the specified virtual address range's memory type to that given by
 * the parameter "mode".  The specified virtual address range must be
 * completely contained within either the direct map or the kernel map.  If
 * the virtual address range is contained within the kernel map, then the
 * memory type for each of the corresponding ranges of the direct map is also
 * changed.  (The corresponding ranges of the direct map are those ranges that
 * map the same physical pages as the specified virtual address range.)  These
 * changes to the direct map are necessary because Intel describes the
 * behavior of their processors as "undefined" if two or more mappings to the
 * same physical page have different memory types.
 *
 * Returns zero if the change completed successfully, and either EINVAL or
 * ENOMEM if the change failed.  Specifically, EINVAL is returned if some part
 * of the virtual address range was not mapped, and ENOMEM is returned if
 * there was insufficient memory available to complete the change.  In the
 * latter case, the memory type may have been changed on some part of the
 * virtual address range or the direct map.
 */
int
pmap_change_attr(vm_offset_t va, vm_size_t size, int mode)
{
	int error;

	PMAP_LOCK(kernel_pmap);
	error = pmap_change_props_locked(va, size, PROT_NONE, mode, false);
	PMAP_UNLOCK(kernel_pmap);
	return (error);
}

/*
 * Changes the specified virtual address range's protections to those
 * specified by "prot".  Like pmap_change_attr(), protections for aliases
 * in the direct map are updated as well.  Protections on aliasing mappings may
 * be a subset of the requested protections; for example, mappings in the direct
 * map are never executable.
 */
int
pmap_change_prot(vm_offset_t va, vm_size_t size, vm_prot_t prot)
{
	int error;

	/* Only supported within the kernel map. */
	if (va < VM_MIN_KERNEL_ADDRESS)
		return (EINVAL);

	PMAP_LOCK(kernel_pmap);
	error = pmap_change_props_locked(va, size, prot, -1, false);
	PMAP_UNLOCK(kernel_pmap);
	return (error);
}

static int
pmap_change_props_locked(vm_offset_t va, vm_size_t size, vm_prot_t prot,
    int mode, bool skip_unmapped)
{
	vm_offset_t base, offset, tmpva;
	vm_size_t pte_size;
	vm_paddr_t pa;
	pt_entry_t pte, *ptep, *newpte;
	pt_entry_t bits, mask;
	int lvl, rv;

	PMAP_LOCK_ASSERT(kernel_pmap, MA_OWNED);
	base = trunc_page(va);
	offset = va & PAGE_MASK;
	size = round_page(offset + size);

	if (!VIRT_IN_DMAP(base) &&
	    !(base >= VM_MIN_KERNEL_ADDRESS && base < VM_MAX_KERNEL_ADDRESS))
		return (EINVAL);

	bits = 0;
	mask = 0;
	if (mode != -1) {
		bits = ATTR_S1_IDX(mode);
		mask = ATTR_S1_IDX_MASK;
		if (mode == VM_MEMATTR_DEVICE) {
			mask |= ATTR_S1_XN;
			bits |= ATTR_S1_XN;
		}
	}
	if (prot != VM_PROT_NONE) {
		/* Don't mark the DMAP as executable. It never is on arm64. */
		if (VIRT_IN_DMAP(base)) {
			prot &= ~VM_PROT_EXECUTE;
			/*
			 * XXX Mark the DMAP as writable for now. We rely
			 * on this in ddb & dtrace to insert breakpoint
			 * instructions.
			 */
			prot |= VM_PROT_WRITE;
		}

		if ((prot & VM_PROT_WRITE) == 0) {
			bits |= ATTR_S1_AP(ATTR_S1_AP_RO);
		}
		if ((prot & VM_PROT_EXECUTE) == 0) {
			bits |= ATTR_S1_PXN;
		}
		bits |= ATTR_S1_UXN;
		mask |= ATTR_S1_AP_MASK | ATTR_S1_XN;
	}

	for (tmpva = base; tmpva < base + size; ) {
		ptep = pmap_pte(kernel_pmap, tmpva, &lvl);
		if (ptep == NULL && !skip_unmapped) {
			return (EINVAL);
		} else if ((ptep == NULL && skip_unmapped) ||
		    (pmap_load(ptep) & mask) == bits) {
			/*
			 * We already have the correct attribute or there
			 * is no memory mapped at this address and we are
			 * skipping unmapped memory.
			 */
			switch (lvl) {
			default:
				panic("Invalid DMAP table level: %d\n", lvl);
			case 1:
				tmpva = (tmpva & ~L1_OFFSET) + L1_SIZE;
				break;
			case 2:
				tmpva = (tmpva & ~L2_OFFSET) + L2_SIZE;
				break;
			case 3:
				tmpva += PAGE_SIZE;
				break;
			}
		} else {
			/*
			 * Split the entry to an level 3 table, then
			 * set the new attribute.
			 */
			switch (lvl) {
			default:
				panic("Invalid DMAP table level: %d\n", lvl);
			case 1:
				if ((tmpva & L1_OFFSET) == 0 &&
				    (base + size - tmpva) >= L1_SIZE) {
					pte_size = L1_SIZE;
					break;
				}
				newpte = pmap_demote_l1(kernel_pmap, ptep,
				    tmpva & ~L1_OFFSET);
				if (newpte == NULL)
					return (EINVAL);
				ptep = pmap_l1_to_l2(ptep, tmpva);
				/* FALLTHROUGH */
			case 2:
				if ((tmpva & L2_OFFSET) == 0 &&
				    (base + size - tmpva) >= L2_SIZE) {
					pte_size = L2_SIZE;
					break;
				}
				newpte = pmap_demote_l2(kernel_pmap, ptep,
				    tmpva);
				if (newpte == NULL)
					return (EINVAL);
				ptep = pmap_l2_to_l3(ptep, tmpva);
				/* FALLTHROUGH */
			case 3:
				pte_size = PAGE_SIZE;
				break;
			}

			/* Update the entry */
			pte = pmap_load(ptep);
			pte &= ~mask;
			pte |= bits;

			pmap_update_entry(kernel_pmap, ptep, pte, tmpva,
			    pte_size);

			pa = pte & ~ATTR_MASK;
			if (!VIRT_IN_DMAP(tmpva) && PHYS_IN_DMAP(pa)) {
				/*
				 * Keep the DMAP memory in sync.
				 */
				rv = pmap_change_props_locked(
				    PHYS_TO_DMAP(pa), pte_size,
				    prot, mode, true);
				if (rv != 0)
					return (rv);
			}

			/*
			 * If moving to a non-cacheable entry flush
			 * the cache.
			 */
			if (mode == VM_MEMATTR_UNCACHEABLE)
				cpu_dcache_wbinv_range(tmpva, pte_size);
			tmpva += pte_size;
		}
	}

	return (0);
}

/*
 * Create an L2 table to map all addresses within an L1 mapping.
 */
static pt_entry_t *
pmap_demote_l1(pmap_t pmap, pt_entry_t *l1, vm_offset_t va)
{
	pt_entry_t *l2, newl2, oldl1;
	vm_pointer_t tmpl1;
	vm_paddr_t l2phys, phys;
	vm_page_t ml2;
	int i;

	PMAP_LOCK_ASSERT(pmap, MA_OWNED);
	oldl1 = pmap_load(l1);
	KASSERT((oldl1 & ATTR_DESCR_MASK) == L1_BLOCK,
	    ("pmap_demote_l1: Demoting a non-block entry"));
	KASSERT((va & L1_OFFSET) == 0,
	    ("pmap_demote_l1: Invalid virtual address %#lx", va));
	KASSERT((oldl1 & ATTR_SW_MANAGED) == 0,
	    ("pmap_demote_l1: Level 1 table shouldn't be managed"));

	tmpl1 = 0;
	if (va <= (vm_offset_t)l1 && va + L1_SIZE > (vm_offset_t)l1) {
		tmpl1 = kva_alloc(PAGE_SIZE);
		if (tmpl1 == 0)
			return (NULL);
	}

	if ((ml2 = vm_page_alloc_noobj(VM_ALLOC_INTERRUPT | VM_ALLOC_WIRED)) ==
	    NULL) {
		CTR2(KTR_PMAP, "pmap_demote_l1: failure for va %#lx"
		    " in pmap %p", va, pmap);
		l2 = NULL;
		goto fail;
	}

	l2phys = VM_PAGE_TO_PHYS(ml2);
	l2 = (pt_entry_t *)PHYS_TO_DMAP(l2phys);

	/* Address the range points at */
	phys = oldl1 & ~ATTR_MASK;
	/* The attributed from the old l1 table to be copied */
	newl2 = oldl1 & ATTR_MASK;

	/* Create the new entries */
	for (i = 0; i < Ln_ENTRIES; i++) {
		l2[i] = newl2 | phys;
		phys += L2_SIZE;
	}
	KASSERT(l2[0] == ((oldl1 & ~ATTR_DESCR_MASK) | L2_BLOCK),
	    ("Invalid l2 page (%lx != %lx)", l2[0],
	    (oldl1 & ~ATTR_DESCR_MASK) | L2_BLOCK));

	if (tmpl1 != 0) {
		pmap_kenter(tmpl1, PAGE_SIZE,
		    DMAP_TO_PHYS((vm_offset_t)l1) & ~L3_OFFSET,
		    VM_MEMATTR_WRITE_BACK);
		l1 = (pt_entry_t *)(tmpl1 + ((vm_offset_t)l1 & PAGE_MASK));
	}

	pmap_update_entry(pmap, l1, l2phys | L1_TABLE, va, PAGE_SIZE);

fail:
	if (tmpl1 != 0) {
		pmap_kremove(tmpl1);
		kva_free(tmpl1, PAGE_SIZE);
	}

	return (l2);
}

static void
pmap_fill_l3(pt_entry_t *firstl3, pt_entry_t newl3)
{
	pt_entry_t *l3;

	for (l3 = firstl3; l3 - firstl3 < Ln_ENTRIES; l3++) {
		*l3 = newl3;
		newl3 += L3_SIZE;
	}
}

static void
pmap_demote_l2_abort(pmap_t pmap, vm_offset_t va, pt_entry_t *l2,
    struct rwlock **lockp)
{
	struct spglist free;

	SLIST_INIT(&free);
	(void)pmap_remove_l2(pmap, l2, va, pmap_load(pmap_l1(pmap, va)), &free,
	    lockp);
	vm_page_free_pages_toq(&free, true);
}

/*
 * Create an L3 table to map all addresses within an L2 mapping.
 */
static pt_entry_t *
pmap_demote_l2_locked(pmap_t pmap, pt_entry_t *l2, vm_offset_t va,
    struct rwlock **lockp)
{
	pt_entry_t *l3, newl3, oldl2;
	vm_pointer_t tmpl2;
	vm_paddr_t l3phys;
	vm_page_t ml3;

	PMAP_LOCK_ASSERT(pmap, MA_OWNED);
	PMAP_ASSERT_STAGE1(pmap);
	KASSERT(ADDR_IS_CANONICAL(va),
	    ("%s: Address not in canonical form: %lx", __func__, va));

	l3 = NULL;
	oldl2 = pmap_load(l2);
	KASSERT((oldl2 & ATTR_DESCR_MASK) == L2_BLOCK,
	    ("pmap_demote_l2: Demoting a non-block entry"));
	va &= ~L2_OFFSET;

	tmpl2 = 0;
	if (va <= (vm_offset_t)l2 && va + L2_SIZE > (vm_offset_t)l2) {
		tmpl2 = kva_alloc(PAGE_SIZE);
		if (tmpl2 == 0)
			return (NULL);
	}

	/*
	 * Invalidate the 2MB page mapping and return "failure" if the
	 * mapping was never accessed.
	 */
	if ((oldl2 & ATTR_AF) == 0) {
		KASSERT((oldl2 & ATTR_SW_WIRED) == 0,
		    ("pmap_demote_l2: a wired mapping is missing ATTR_AF"));
		pmap_demote_l2_abort(pmap, va, l2, lockp);
		CTR2(KTR_PMAP, "pmap_demote_l2: failure for va %#lx in pmap %p",
		    va, pmap);
		goto fail;
	}

	if ((ml3 = pmap_remove_pt_page(pmap, va)) == NULL) {
		KASSERT((oldl2 & ATTR_SW_WIRED) == 0,
		    ("pmap_demote_l2: page table page for a wired mapping"
		    " is missing"));

		/*
		 * If the page table page is missing and the mapping
		 * is for a kernel address, the mapping must belong to
		 * either the direct map or the early kernel memory.
		 * Page table pages are preallocated for every other
		 * part of the kernel address space, so the direct map
		 * region and early kernel memory are the only parts of the
		 * kernel address space that must be handled here.
		 */
		KASSERT(!ADDR_IS_KERNEL(va) || VIRT_IN_DMAP(va) ||
		    (va >= VM_MIN_KERNEL_ADDRESS && va < kernel_vm_end),
		    ("pmap_demote_l2: No saved mpte for va %#lx", va));

		/*
		 * If the 2MB page mapping belongs to the direct map
		 * region of the kernel's address space, then the page
		 * allocation request specifies the highest possible
		 * priority (VM_ALLOC_INTERRUPT).  Otherwise, the
		 * priority is normal.
		 */
		ml3 = vm_page_alloc_noobj(
		    (VIRT_IN_DMAP(va) ? VM_ALLOC_INTERRUPT : 0) |
		    VM_ALLOC_WIRED);

		/*
		 * If the allocation of the new page table page fails,
		 * invalidate the 2MB page mapping and return "failure".
		 */
		if (ml3 == NULL) {
			pmap_demote_l2_abort(pmap, va, l2, lockp);
			CTR2(KTR_PMAP, "pmap_demote_l2: failure for va %#lx"
			    " in pmap %p", va, pmap);
			goto fail;
		}
		ml3->pindex = pmap_l2_pindex(va);

		if (!ADDR_IS_KERNEL(va)) {
			ml3->ref_count = NL3PG;
			pmap_resident_count_inc(pmap, 1);
		}
	}
	l3phys = VM_PAGE_TO_PHYS(ml3);
	l3 = (pt_entry_t *)PHYS_TO_DMAP(l3phys);
	newl3 = (oldl2 & ~ATTR_DESCR_MASK) | L3_PAGE;
	KASSERT((oldl2 & (ATTR_S1_AP_RW_BIT | ATTR_SW_DBM)) !=
	    (ATTR_S1_AP(ATTR_S1_AP_RO) | ATTR_SW_DBM),
	    ("pmap_demote_l2: L2 entry is writeable but not dirty"));

	/*
	 * If the page table page is not leftover from an earlier promotion,
	 * or the mapping attributes have changed, (re)initialize the L3 table.
	 *
	 * When pmap_update_entry() clears the old L2 mapping, it (indirectly)
	 * performs a dsb().  That dsb() ensures that the stores for filling
	 * "l3" are visible before "l3" is added to the page table.
	 */
	if (ml3->valid == 0 || (l3[0] & ATTR_MASK) != (newl3 & ATTR_MASK))
		pmap_fill_l3(l3, newl3);

	/*
	 * Map the temporary page so we don't lose access to the l2 table.
	 */
	if (tmpl2 != 0) {
		pmap_kenter(tmpl2, PAGE_SIZE,
		    DMAP_TO_PHYS((vm_offset_t)l2) & ~L3_OFFSET,
		    VM_MEMATTR_WRITE_BACK);
		l2 = (pt_entry_t *)(tmpl2 + ((vm_offset_t)l2 & PAGE_MASK));
	}

	/*
	 * The spare PV entries must be reserved prior to demoting the
	 * mapping, that is, prior to changing the PDE.  Otherwise, the state
	 * of the L2 and the PV lists will be inconsistent, which can result
	 * in reclaim_pv_chunk() attempting to remove a PV entry from the
	 * wrong PV list and pmap_pv_demote_l2() failing to find the expected
	 * PV entry for the 2MB page mapping that is being demoted.
	 */
	if ((oldl2 & ATTR_SW_MANAGED) != 0)
		reserve_pv_entries(pmap, Ln_ENTRIES - 1, lockp);

	/*
	 * Pass PAGE_SIZE so that a single TLB invalidation is performed on
	 * the 2MB page mapping.
	 */
	pmap_update_entry(pmap, l2, l3phys | L2_TABLE, va, PAGE_SIZE);

	/*
	 * Demote the PV entry.
	 */
	if ((oldl2 & ATTR_SW_MANAGED) != 0)
		pmap_pv_demote_l2(pmap, va, oldl2 & ~ATTR_MASK, lockp);

	atomic_add_long(&pmap_l2_demotions, 1);
	CTR3(KTR_PMAP, "pmap_demote_l2: success for va %#lx"
	    " in pmap %p %lx", va, pmap, l3[0]);

fail:
	if (tmpl2 != 0) {
		pmap_kremove(tmpl2);
		kva_free(tmpl2, PAGE_SIZE);
	}

	return (l3);

}

static pt_entry_t *
pmap_demote_l2(pmap_t pmap, pt_entry_t *l2, vm_offset_t va)
{
	struct rwlock *lock;
	pt_entry_t *l3;

	lock = NULL;
	l3 = pmap_demote_l2_locked(pmap, l2, va, &lock);
	if (lock != NULL)
		rw_wunlock(lock);
	return (l3);
}

/*
 * Perform the pmap work for mincore(2).  If the page is not both referenced and
 * modified by this pmap, returns its physical address so that the caller can
 * find other mappings.
 */
int
pmap_mincore(pmap_t pmap, vm_offset_t addr, vm_paddr_t *pap)
{
	pt_entry_t *pte, tpte;
	vm_paddr_t mask, pa;
	int lvl, val;
	bool managed;

	PMAP_ASSERT_STAGE1(pmap);
	PMAP_LOCK(pmap);
	pte = pmap_pte(pmap, addr, &lvl);
	if (pte != NULL) {
		tpte = pmap_load(pte);

		switch (lvl) {
		case 3:
			mask = L3_OFFSET;
			break;
		case 2:
			mask = L2_OFFSET;
			break;
		case 1:
			mask = L1_OFFSET;
			break;
		default:
			panic("pmap_mincore: invalid level %d", lvl);
		}

		managed = (tpte & ATTR_SW_MANAGED) != 0;
		val = MINCORE_INCORE;
		if (lvl != 3)
			val |= MINCORE_PSIND(3 - lvl);
		if ((managed && pmap_pte_dirty(pmap, tpte)) || (!managed &&
		    (tpte & ATTR_S1_AP_RW_BIT) == ATTR_S1_AP(ATTR_S1_AP_RW)))
			val |= MINCORE_MODIFIED | MINCORE_MODIFIED_OTHER;
		if ((tpte & ATTR_AF) == ATTR_AF)
			val |= MINCORE_REFERENCED | MINCORE_REFERENCED_OTHER;

		pa = (tpte & ~ATTR_MASK) | (addr & mask);
	} else {
		managed = false;
		val = 0;
	}

	if ((val & (MINCORE_MODIFIED_OTHER | MINCORE_REFERENCED_OTHER)) !=
	    (MINCORE_MODIFIED_OTHER | MINCORE_REFERENCED_OTHER) && managed) {
		*pap = pa;
	}
	PMAP_UNLOCK(pmap);
	return (val);
}

/*
 * Garbage collect every ASID that is neither active on a processor nor
 * reserved.
 */
static void
pmap_reset_asid_set(pmap_t pmap)
{
	pmap_t curpmap;
	int asid, cpuid, epoch;
	struct asid_set *set;
	enum pmap_stage stage;

	set = pmap->pm_asid_set;
	stage = pmap->pm_stage;

	set = pmap->pm_asid_set;
	KASSERT(set != NULL, ("%s: NULL asid set", __func__));
	mtx_assert(&set->asid_set_mutex, MA_OWNED);

	/*
	 * Ensure that the store to asid_epoch is globally visible before the
	 * loads from pc_curpmap are performed.
	 */
	epoch = set->asid_epoch + 1;
	if (epoch == INT_MAX)
		epoch = 0;
	set->asid_epoch = epoch;
	dsb(ishst);
	if (stage == PM_STAGE1) {
		__asm __volatile("tlbi vmalle1is");
	} else {
		KASSERT(pmap_clean_stage2_tlbi != NULL,
		    ("%s: Unset stage 2 tlb invalidation callback\n",
		    __func__));
		pmap_clean_stage2_tlbi();
	}
	dsb(ish);
	bit_nclear(set->asid_set, ASID_FIRST_AVAILABLE,
	    set->asid_set_size - 1);
	CPU_FOREACH(cpuid) {
		if (cpuid == curcpu)
			continue;
		if (stage == PM_STAGE1) {
			curpmap = pcpu_find(cpuid)->pc_curpmap;
			PMAP_ASSERT_STAGE1(pmap);
		} else {
			curpmap = pcpu_find(cpuid)->pc_curvmpmap;
			if (curpmap == NULL)
				continue;
			PMAP_ASSERT_STAGE2(pmap);
		}
		KASSERT(curpmap->pm_asid_set == set, ("Incorrect set"));
		asid = COOKIE_TO_ASID(curpmap->pm_cookie);
		if (asid == -1)
			continue;
		bit_set(set->asid_set, asid);
		curpmap->pm_cookie = COOKIE_FROM(asid, epoch);
	}
}

/*
 * Allocate a new ASID for the specified pmap.
 */
static void
pmap_alloc_asid(pmap_t pmap)
{
	struct asid_set *set;
	int new_asid;

	set = pmap->pm_asid_set;
	KASSERT(set != NULL, ("%s: NULL asid set", __func__));

	mtx_lock_spin(&set->asid_set_mutex);

	/*
	 * While this processor was waiting to acquire the asid set mutex,
	 * pmap_reset_asid_set() running on another processor might have
	 * updated this pmap's cookie to the current epoch.  In which case, we
	 * don't need to allocate a new ASID.
	 */
	if (COOKIE_TO_EPOCH(pmap->pm_cookie) == set->asid_epoch)
		goto out;

	bit_ffc_at(set->asid_set, set->asid_next, set->asid_set_size,
	    &new_asid);
	if (new_asid == -1) {
		bit_ffc_at(set->asid_set, ASID_FIRST_AVAILABLE,
		    set->asid_next, &new_asid);
		if (new_asid == -1) {
			pmap_reset_asid_set(pmap);
			bit_ffc_at(set->asid_set, ASID_FIRST_AVAILABLE,
			    set->asid_set_size, &new_asid);
			KASSERT(new_asid != -1, ("ASID allocation failure"));
		}
	}
	bit_set(set->asid_set, new_asid);
	set->asid_next = new_asid + 1;
	pmap->pm_cookie = COOKIE_FROM(new_asid, set->asid_epoch);
out:
	mtx_unlock_spin(&set->asid_set_mutex);
}

/*
 * Compute the value that should be stored in ttbr0 to activate the specified
 * pmap.  This value may change from time to time.
 */
uint64_t
pmap_to_ttbr0(pmap_t pmap)
{

	return (ASID_TO_OPERAND(COOKIE_TO_ASID(pmap->pm_cookie)) |
	    pmap->pm_ttbr);
}

static bool
pmap_activate_int(pmap_t pmap)
{
	struct asid_set *set;
	int epoch;

	KASSERT(PCPU_GET(curpmap) != NULL, ("no active pmap"));
	KASSERT(pmap != kernel_pmap, ("kernel pmap activation"));

	if ((pmap->pm_stage == PM_STAGE1 && pmap == PCPU_GET(curpmap)) ||
	    (pmap->pm_stage == PM_STAGE2 && pmap == PCPU_GET(curvmpmap))) {
		/*
		 * Handle the possibility that the old thread was preempted
		 * after an "ic" or "tlbi" instruction but before it performed
		 * a "dsb" instruction.  If the old thread migrates to a new
		 * processor, its completion of a "dsb" instruction on that
		 * new processor does not guarantee that the "ic" or "tlbi"
		 * instructions performed on the old processor have completed.
		 */
		dsb(ish);
		return (false);
	}

	set = pmap->pm_asid_set;
	KASSERT(set != NULL, ("%s: NULL asid set", __func__));

	/*
	 * Ensure that the store to curpmap is globally visible before the
	 * load from asid_epoch is performed.
	 */
	if (pmap->pm_stage == PM_STAGE1)
		PCPU_SET(curpmap, pmap);
	else
		PCPU_SET(curvmpmap, pmap);
	dsb(ish);
	epoch = COOKIE_TO_EPOCH(pmap->pm_cookie);
	if (epoch >= 0 && epoch != set->asid_epoch)
		pmap_alloc_asid(pmap);

	if (pmap->pm_stage == PM_STAGE1) {
		set_ttbr0(pmap_to_ttbr0(pmap));
		if (PCPU_GET(bcast_tlbi_workaround) != 0)
			invalidate_local_icache();
	}
	return (true);
}

void
pmap_activate_vm(pmap_t pmap)
{

	PMAP_ASSERT_STAGE2(pmap);

	(void)pmap_activate_int(pmap);
}

void
pmap_activate(struct thread *td)
{
	pmap_t	pmap;

	pmap = vmspace_pmap(td->td_proc->p_vmspace);
	PMAP_ASSERT_STAGE1(pmap);
	critical_enter();
	(void)pmap_activate_int(pmap);
	critical_exit();
}

/*
 * Activate the thread we are switching to.
 * To simplify the assembly in cpu_throw return the new threads pcb.
 */
struct pcb *
pmap_switch(struct thread *new)
{
	pcpu_bp_harden bp_harden;
	struct pcb *pcb;

	/* Store the new curthread */
	PCPU_SET(curthread, new);
#if defined(PERTHREAD_SSP)
	/* Set the new threads SSP canary */
	__asm("msr	sp_el0, %0" :: "r"(&new->td_md.md_canary));
#endif

	/* And the new pcb */
	pcb = new->td_pcb;
	PCPU_SET(curpcb, pcb);

	/*
	 * TODO: We may need to flush the cache here if switching
	 * to a user process.
	 */

	if (pmap_activate_int(vmspace_pmap(new->td_proc->p_vmspace))) {
		/*
		 * Stop userspace from training the branch predictor against
		 * other processes. This will call into a CPU specific
		 * function that clears the branch predictor state.
		 */
		bp_harden = PCPU_GET(bp_harden);
		if (bp_harden != NULL)
			bp_harden();
	}

	return (pcb);
}

void
pmap_sync_icache(pmap_t pmap, vm_offset_t va, vm_size_t sz)
{

	PMAP_ASSERT_STAGE1(pmap);
	KASSERT(ADDR_IS_CANONICAL(va),
	    ("%s: Address not in canonical form: %lx", __func__, va));

	if (ADDR_IS_KERNEL(va)) {
		cpu_icache_sync_range(va, sz);
	} else {
		u_int len, offset;
		vm_paddr_t pa;

		/* Find the length of data in this page to flush */
		offset = va & PAGE_MASK;
		len = imin(PAGE_SIZE - offset, sz);

		while (sz != 0) {
			/* Extract the physical address & find it in the DMAP */
			pa = pmap_extract(pmap, va);
			if (pa != 0)
				cpu_icache_sync_range(PHYS_TO_DMAP(pa), len);

			/* Move to the next page */
			sz -= len;
			va += len;
			/* Set the length for the next iteration */
			len = imin(PAGE_SIZE, sz);
		}
	}
}

static int
pmap_stage2_fault(pmap_t pmap, uint64_t esr, uint64_t far)
{
	pd_entry_t *pdep;
	pt_entry_t *ptep, pte;
	int rv, lvl, dfsc;

	PMAP_ASSERT_STAGE2(pmap);
	rv = KERN_FAILURE;

	/* Data and insn aborts use same encoding for FSC field. */
	dfsc = esr & ISS_DATA_DFSC_MASK;
	switch (dfsc) {
	case ISS_DATA_DFSC_TF_L0:
	case ISS_DATA_DFSC_TF_L1:
	case ISS_DATA_DFSC_TF_L2:
	case ISS_DATA_DFSC_TF_L3:
		PMAP_LOCK(pmap);
		pdep = pmap_pde(pmap, far, &lvl);
		if (pdep == NULL || lvl != (dfsc - ISS_DATA_DFSC_TF_L1)) {
			PMAP_LOCK(pmap);
			break;
		}

		switch (lvl) {
		case 0:
			ptep = pmap_l0_to_l1(pdep, far);
			break;
		case 1:
			ptep = pmap_l1_to_l2(pdep, far);
			break;
		case 2:
			ptep = pmap_l2_to_l3(pdep, far);
			break;
		default:
			panic("%s: Invalid pde level %d", __func__,lvl);
		}
		goto fault_exec;

	case ISS_DATA_DFSC_AFF_L1:
	case ISS_DATA_DFSC_AFF_L2:
	case ISS_DATA_DFSC_AFF_L3:
		PMAP_LOCK(pmap);
		ptep = pmap_pte(pmap, far, &lvl);
fault_exec:
		if (ptep != NULL && (pte = pmap_load(ptep)) != 0) {
			if (icache_vmid) {
				pmap_invalidate_vpipt_icache();
			} else {
				/*
				 * If accessing an executable page invalidate
				 * the I-cache so it will be valid when we
				 * continue execution in the guest. The D-cache
				 * is assumed to already be clean to the Point
				 * of Coherency.
				 */
				if ((pte & ATTR_S2_XN_MASK) !=
				    ATTR_S2_XN(ATTR_S2_XN_NONE)) {
					invalidate_icache();
				}
			}
			pmap_set_bits(ptep, ATTR_AF | ATTR_DESCR_VALID);
			rv = KERN_SUCCESS;
		}
		PMAP_UNLOCK(pmap);
		break;
	}

	return (rv);
}

int
pmap_fault(pmap_t pmap, uint64_t esr, uint64_t far)
{
	pt_entry_t pte, *ptep;
	register_t intr;
	uint64_t ec, par;
	int lvl, rv;

	rv = KERN_FAILURE;

	ec = ESR_ELx_EXCEPTION(esr);
	switch (ec) {
	case EXCP_INSN_ABORT_L:
	case EXCP_INSN_ABORT:
	case EXCP_DATA_ABORT_L:
	case EXCP_DATA_ABORT:
		break;
	default:
		return (rv);
	}

	if (pmap->pm_stage == PM_STAGE2)
		return (pmap_stage2_fault(pmap, esr, far));

	/* Data and insn aborts use same encoding for FSC field. */
	switch (esr & ISS_DATA_DFSC_MASK) {
	case ISS_DATA_DFSC_AFF_L1:
	case ISS_DATA_DFSC_AFF_L2:
	case ISS_DATA_DFSC_AFF_L3:
		PMAP_LOCK(pmap);
		ptep = pmap_pte(pmap, far, &lvl);
		if (ptep != NULL) {
			pmap_set_bits(ptep, ATTR_AF);
			rv = KERN_SUCCESS;
			/*
			 * XXXMJ as an optimization we could mark the entry
			 * dirty if this is a write fault.
			 */
		}
		PMAP_UNLOCK(pmap);
		break;
	case ISS_DATA_DFSC_PF_L1:
	case ISS_DATA_DFSC_PF_L2:
	case ISS_DATA_DFSC_PF_L3:
		if ((ec != EXCP_DATA_ABORT_L && ec != EXCP_DATA_ABORT) ||
		    (esr & ISS_DATA_WnR) == 0)
			return (rv);
		PMAP_LOCK(pmap);
		ptep = pmap_pte(pmap, far, &lvl);
		if (ptep != NULL &&
		    ((pte = pmap_load(ptep)) & ATTR_SW_DBM) != 0) {
			if ((pte & ATTR_S1_AP_RW_BIT) ==
			    ATTR_S1_AP(ATTR_S1_AP_RO)) {
				pmap_clear_bits(ptep, ATTR_S1_AP_RW_BIT);
				pmap_invalidate_page(pmap, far, true);
			}
			rv = KERN_SUCCESS;
		}
		PMAP_UNLOCK(pmap);
		break;
	case ISS_DATA_DFSC_TF_L0:
	case ISS_DATA_DFSC_TF_L1:
	case ISS_DATA_DFSC_TF_L2:
	case ISS_DATA_DFSC_TF_L3:
		/*
		 * Retry the translation.  A break-before-make sequence can
		 * produce a transient fault.
		 */
		if (pmap == kernel_pmap) {
			/*
			 * The translation fault may have occurred within a
			 * critical section.  Therefore, we must check the
			 * address without acquiring the kernel pmap's lock.
			 */
			if (pmap_klookup(far, NULL))
				rv = KERN_SUCCESS;
		} else {
			PMAP_LOCK(pmap);
			/* Ask the MMU to check the address. */
			intr = intr_disable();
			par = arm64_address_translate_s1e0r(far);
			intr_restore(intr);
			PMAP_UNLOCK(pmap);

			/*
			 * If the translation was successful, then we can
			 * return success to the trap handler.
			 */
			if (PAR_SUCCESS(par))
				rv = KERN_SUCCESS;
		}
		break;
	}

	return (rv);
}

/*
 *	Increase the starting virtual address of the given mapping if a
 *	different alignment might result in more superpage mappings.
 */
void
pmap_align_superpage(vm_object_t object, vm_ooffset_t offset,
    vm_offset_t *addr, vm_size_t size)
{
	vm_offset_t superpage_offset;

	if (size < L2_SIZE)
		return;
	if (object != NULL && (object->flags & OBJ_COLORED) != 0)
		offset += ptoa(object->pg_color);
	superpage_offset = offset & L2_OFFSET;
	if (size - ((L2_SIZE - superpage_offset) & L2_OFFSET) < L2_SIZE ||
	    (*addr & L2_OFFSET) == superpage_offset)
		return;
	if ((*addr & L2_OFFSET) < superpage_offset)
		*addr = (*addr & ~L2_OFFSET) + superpage_offset;
	else
		*addr = ((*addr + L2_OFFSET) & ~L2_OFFSET) + superpage_offset;
}

/**
 * Get the kernel virtual address of a set of physical pages. If there are
 * physical addresses not covered by the DMAP perform a transient mapping
 * that will be removed when calling pmap_unmap_io_transient.
 *
 * \param page        The pages the caller wishes to obtain the virtual
 *                    address on the kernel memory map.
 * \param vaddr       On return contains the kernel virtual memory address
 *                    of the pages passed in the page parameter.
 * \param count       Number of pages passed in.
 * \param can_fault   TRUE if the thread using the mapped pages can take
 *                    page faults, FALSE otherwise.
 *
 * \returns TRUE if the caller must call pmap_unmap_io_transient when
 *          finished or FALSE otherwise.
 *
 */
boolean_t
pmap_map_io_transient(vm_page_t page[], vm_pointer_t vaddr[], int count,
    boolean_t can_fault)
{
	vm_paddr_t paddr;
	boolean_t needs_mapping;
	int error __diagused, i;

	/*
	 * Allocate any KVA space that we need, this is done in a separate
	 * loop to prevent calling vmem_alloc while pinned.
	 */
	needs_mapping = FALSE;
	for (i = 0; i < count; i++) {
		paddr = VM_PAGE_TO_PHYS(page[i]);
		if (__predict_false(!PHYS_IN_DMAP(paddr))) {
			error = vmem_alloc(kernel_arena, PAGE_SIZE,
			    M_BESTFIT | M_WAITOK, &vaddr[i]);
			KASSERT(error == 0, ("vmem_alloc failed: %d", error));
			needs_mapping = TRUE;
		} else {
			vaddr[i] = PHYS_TO_DMAP(paddr);
		}
	}

	/* Exit early if everything is covered by the DMAP */
	if (!needs_mapping)
		return (FALSE);

	if (!can_fault)
		sched_pin();
	for (i = 0; i < count; i++) {
		paddr = VM_PAGE_TO_PHYS(page[i]);
		if (!PHYS_IN_DMAP(paddr)) {
			panic(
			   "pmap_map_io_transient: TODO: Map out of DMAP data");
		}
	}

	return (needs_mapping);
}

void
pmap_unmap_io_transient(vm_page_t page[], vm_pointer_t vaddr[], int count,
    boolean_t can_fault)
{
	vm_paddr_t paddr;
	int i;

	if (!can_fault)
		sched_unpin();
	for (i = 0; i < count; i++) {
		paddr = VM_PAGE_TO_PHYS(page[i]);
		if (!PHYS_IN_DMAP(paddr)) {
			panic("ARM64TODO: pmap_unmap_io_transient: Unmap data");
		}
	}
}

boolean_t
pmap_is_valid_memattr(pmap_t pmap __unused, vm_memattr_t mode)
{

	return (mode >= VM_MEMATTR_DEVICE && mode <= VM_MEMATTR_WRITE_THROUGH);
}

/*
 * Track a range of the kernel's virtual address space that is contiguous
 * in various mapping attributes.
 */
struct pmap_kernel_map_range {
	vm_offset_t sva;
	pt_entry_t attrs;
	int l3pages;
	int l3contig;
	int l2blocks;
	int l1blocks;
};

static void
sysctl_kmaps_dump(struct sbuf *sb, struct pmap_kernel_map_range *range,
    vm_offset_t eva)
{
	const char *mode;
	int index;

	if (eva <= range->sva)
		return;

	index = range->attrs & ATTR_S1_IDX_MASK;
	switch (index) {
	case ATTR_S1_IDX(VM_MEMATTR_DEVICE):
		mode = "DEV";
		break;
	case ATTR_S1_IDX(VM_MEMATTR_UNCACHEABLE):
		mode = "UC";
		break;
	case ATTR_S1_IDX(VM_MEMATTR_WRITE_BACK):
		mode = "WB";
		break;
	case ATTR_S1_IDX(VM_MEMATTR_WRITE_THROUGH):
		mode = "WT";
		break;
	default:
		printf(
		    "%s: unknown memory type %x for range 0x%016lx-0x%016lx\n",
		    __func__, index, range->sva, eva);
		mode = "??";
		break;
	}

	sbuf_printf(sb, "0x%016lx-0x%016lx r%c%c%c%c %3s %d %d %d %d\n",
	    range->sva, eva,
	    (range->attrs & ATTR_S1_AP_RW_BIT) == ATTR_S1_AP_RW ? 'w' : '-',
	    (range->attrs & ATTR_S1_PXN) != 0 ? '-' : 'x',
	    (range->attrs & ATTR_S1_UXN) != 0 ? '-' : 'X',
	    (range->attrs & ATTR_S1_AP(ATTR_S1_AP_USER)) != 0 ? 'u' : 's',
	    mode, range->l1blocks, range->l2blocks, range->l3contig,
	    range->l3pages);

	/* Reset to sentinel value. */
	range->sva = 0xfffffffffffffffful;
}

/*
 * Determine whether the attributes specified by a page table entry match those
 * being tracked by the current range.
 */
static bool
sysctl_kmaps_match(struct pmap_kernel_map_range *range, pt_entry_t attrs)
{

	return (range->attrs == attrs);
}

static void
sysctl_kmaps_reinit(struct pmap_kernel_map_range *range, vm_offset_t va,
    pt_entry_t attrs)
{

	memset(range, 0, sizeof(*range));
	range->sva = va;
	range->attrs = attrs;
}

/* Get the block/page attributes that correspond to the table attributes */
static pt_entry_t
sysctl_kmaps_table_attrs(pd_entry_t table)
{
	pt_entry_t attrs;

	attrs = 0;
	if ((table & TATTR_UXN_TABLE) != 0)
		attrs |= ATTR_S1_UXN;
	if ((table & TATTR_PXN_TABLE) != 0)
		attrs |= ATTR_S1_PXN;
	if ((table & TATTR_AP_TABLE_RO) != 0)
		attrs |= ATTR_S1_AP(ATTR_S1_AP_RO);

	return (attrs);
}

/* Read the block/page attributes we care about */
static pt_entry_t
sysctl_kmaps_block_attrs(pt_entry_t block)
{
	return (block & (ATTR_S1_AP_MASK | ATTR_S1_XN | ATTR_S1_IDX_MASK));
}

/*
 * Given a leaf PTE, derive the mapping's attributes.  If they do not match
 * those of the current run, dump the address range and its attributes, and
 * begin a new run.
 */
static void
sysctl_kmaps_check(struct sbuf *sb, struct pmap_kernel_map_range *range,
    vm_offset_t va, pd_entry_t l0e, pd_entry_t l1e, pd_entry_t l2e,
    pt_entry_t l3e)
{
	pt_entry_t attrs;

	attrs = sysctl_kmaps_table_attrs(l0e);

	if ((l1e & ATTR_DESCR_TYPE_MASK) == ATTR_DESCR_TYPE_BLOCK) {
		attrs |= sysctl_kmaps_block_attrs(l1e);
		goto done;
	}
	attrs |= sysctl_kmaps_table_attrs(l1e);

	if ((l2e & ATTR_DESCR_TYPE_MASK) == ATTR_DESCR_TYPE_BLOCK) {
		attrs |= sysctl_kmaps_block_attrs(l2e);
		goto done;
	}
	attrs |= sysctl_kmaps_table_attrs(l2e);
	attrs |= sysctl_kmaps_block_attrs(l3e);

done:
	if (range->sva > va || !sysctl_kmaps_match(range, attrs)) {
		sysctl_kmaps_dump(sb, range, va);
		sysctl_kmaps_reinit(range, va, attrs);
	}
}

static int
sysctl_kmaps(SYSCTL_HANDLER_ARGS)
{
	struct pmap_kernel_map_range range;
	struct sbuf sbuf, *sb;
	pd_entry_t l0e, *l1, l1e, *l2, l2e;
	pt_entry_t *l3, l3e;
	vm_offset_t sva;
	vm_paddr_t pa;
	int error, i, j, k, l;

	error = sysctl_wire_old_buffer(req, 0);
	if (error != 0)
		return (error);
	sb = &sbuf;
	sbuf_new_for_sysctl(sb, NULL, PAGE_SIZE, req);

	/* Sentinel value. */
	range.sva = 0xfffffffffffffffful;

	/*
	 * Iterate over the kernel page tables without holding the kernel pmap
	 * lock.  Kernel page table pages are never freed, so at worst we will
	 * observe inconsistencies in the output.
	 */
	for (sva = 0xffff000000000000ul, i = pmap_l0_index(sva); i < Ln_ENTRIES;
	    i++) {
		if (i == pmap_l0_index(DMAP_MIN_ADDRESS))
			sbuf_printf(sb, "\nDirect map:\n");
		else if (i == pmap_l0_index(VM_MIN_KERNEL_ADDRESS))
			sbuf_printf(sb, "\nKernel map:\n");

		l0e = kernel_pmap->pm_l0[i];
		if ((l0e & ATTR_DESCR_VALID) == 0) {
			sysctl_kmaps_dump(sb, &range, sva);
			sva += L0_SIZE;
			continue;
		}
		pa = l0e & ~ATTR_MASK;
		l1 = (pd_entry_t *)PHYS_TO_DMAP(pa);

		for (j = pmap_l1_index(sva); j < Ln_ENTRIES; j++) {
			l1e = l1[j];
			if ((l1e & ATTR_DESCR_VALID) == 0) {
				sysctl_kmaps_dump(sb, &range, sva);
				sva += L1_SIZE;
				continue;
			}
			if ((l1e & ATTR_DESCR_MASK) == L1_BLOCK) {
				sysctl_kmaps_check(sb, &range, sva, l0e, l1e,
				    0, 0);
				range.l1blocks++;
				sva += L1_SIZE;
				continue;
			}
			pa = l1e & ~ATTR_MASK;
			l2 = (pd_entry_t *)PHYS_TO_DMAP(pa);

			for (k = pmap_l2_index(sva); k < Ln_ENTRIES; k++) {
				l2e = l2[k];
				if ((l2e & ATTR_DESCR_VALID) == 0) {
					sysctl_kmaps_dump(sb, &range, sva);
					sva += L2_SIZE;
					continue;
				}
				if ((l2e & ATTR_DESCR_MASK) == L2_BLOCK) {
					sysctl_kmaps_check(sb, &range, sva,
					    l0e, l1e, l2e, 0);
					range.l2blocks++;
					sva += L2_SIZE;
					continue;
				}
				pa = l2e & ~ATTR_MASK;
				l3 = (pt_entry_t *)PHYS_TO_DMAP(pa);

				for (l = pmap_l3_index(sva); l < Ln_ENTRIES;
				    l++, sva += L3_SIZE) {
					l3e = l3[l];
					if ((l3e & ATTR_DESCR_VALID) == 0) {
						sysctl_kmaps_dump(sb, &range,
						    sva);
						continue;
					}
					sysctl_kmaps_check(sb, &range, sva,
					    l0e, l1e, l2e, l3e);
					if ((l3e & ATTR_CONTIGUOUS) != 0)
						range.l3contig += l % 16 == 0 ?
						    1 : 0;
					else
						range.l3pages++;
				}
			}
		}
	}

	error = sbuf_finish(sb);
	sbuf_delete(sb);
	return (error);
}
SYSCTL_OID(_vm_pmap, OID_AUTO, kernel_maps,
    CTLTYPE_STRING | CTLFLAG_RD | CTLFLAG_MPSAFE | CTLFLAG_SKIP,
    NULL, 0, sysctl_kmaps, "A",
    "Dump kernel address layout");
// CHERI CHANGES START
// {
//   "updated": 20210420,
//   "target_type": "kernel",
//   "changes_purecap": [
//     "support",
//     "pointer_as_integer",
//     "uintcap_arithmetic",
//     "bounds_compression"
//   ]
// }
// CHERI CHANGES END<|MERGE_RESOLUTION|>--- conflicted
+++ resolved
@@ -841,11 +841,6 @@
 	return (pa_page | (va & PAR_LOW_MASK));
 }
 
-<<<<<<< HEAD
-static vm_pointer_t
-pmap_bootstrap_dmap_l2(vm_offset_t *va, vm_paddr_t *pa, u_int *prev_l1_slot,
-    pt_entry_t **l2p, int i, vm_pointer_t freemempos)
-=======
 /* State of the bootstrapped DMAP page tables */
 struct dmap_bootstrap_state {
 	vm_offset_t	va;
@@ -856,7 +851,7 @@
 	u_int		l0_slot;
 	u_int		l1_slot;
 	u_int		l2_slot;
-	vm_offset_t	freemempos;
+	vm_pointer_t	freemempos;
 };
 
 static void
@@ -894,7 +889,6 @@
 
 static void
 pmap_bootstrap_dmap_l1_table(struct dmap_bootstrap_state *state)
->>>>>>> bcd763b6
 {
 	vm_paddr_t l2_pa;
 	u_int l1_slot;
@@ -982,22 +976,14 @@
 			break;
 
 		first = false;
-<<<<<<< HEAD
-		l2_slot = pmap_l2_index(*va);
-		pmap_store(&l2[l2_slot],
-		    (*pa & ~L2_OFFSET) | ATTR_DEFAULT |
-#if __has_feature(capabilities)
-		    ATTR_CAP_RW |
-#endif
-		    ATTR_S1_XN |
-		    ATTR_S1_IDX(VM_MEMATTR_WRITE_BACK) |
-=======
 		l2_slot = pmap_l2_index(state->va);
 		MPASS((state->pa & L2_OFFSET) == 0);
 		MPASS(state->l2[l2_slot] == 0);
 		pmap_store(&state->l2[l2_slot], state->pa | ATTR_DEFAULT |
+#if __has_feature(capabilities)
+		    ATTR_CAP_RW |
+#endif
 		    ATTR_S1_XN | ATTR_S1_IDX(VM_MEMATTR_WRITE_BACK) |
->>>>>>> bcd763b6
 		    L2_BLOCK);
 	}
 	MPASS(state->va == (state->pa - dmap_phys_base + DMAP_MIN_ADDRESS));
@@ -1032,13 +1018,16 @@
 		MPASS((state->pa & L3_OFFSET) == 0);
 		MPASS(state->l3[l3_slot] == 0);
 		pmap_store(&state->l3[l3_slot], state->pa | ATTR_DEFAULT |
+#if __has_feature(capabilities)
+		    ATTR_CAP_RW |
+#endif
 		    ATTR_S1_XN | ATTR_S1_IDX(VM_MEMATTR_WRITE_BACK) |
 		    L3_PAGE);
 	}
 	MPASS(state->va == (state->pa - dmap_phys_base + DMAP_MIN_ADDRESS));
 }
 
-static vm_offset_t
+static vm_pointer_t
 pmap_bootstrap_dmap(vm_pointer_t kern_l1, vm_paddr_t min_pa,
     vm_pointer_t freemempos)
 {
@@ -1064,19 +1053,6 @@
 			pmap_bootstrap_dmap_l3_page(&state, i);
 		MPASS(state.pa <= physmap[i + 1]);
 
-<<<<<<< HEAD
-		for (; va < DMAP_MAX_ADDRESS && pa < physmap[i + 1] &&
-		    (physmap[i + 1] - pa) >= L1_SIZE;
-		    pa += L1_SIZE, va += L1_SIZE) {
-			l1_slot = ((va - DMAP_MIN_ADDRESS) >> L1_SHIFT);
-			pmap_store(&pagetable_dmap[l1_slot],
-			    (pa & ~L1_OFFSET) | ATTR_DEFAULT | ATTR_S1_XN |
-#if __has_feature(capabilities)
-			    ATTR_CAP_RW |
-#endif
-			    ATTR_S1_IDX(VM_MEMATTR_WRITE_BACK) | L1_BLOCK);
-		}
-=======
 		/* Create L2 mappings at the start of the region */
 		if ((state.pa & L1_OFFSET) != 0)
 			pmap_bootstrap_dmap_l2_block(&state, i);
@@ -1091,11 +1067,13 @@
 			MPASS((state.pa & L1_OFFSET) == 0);
 			pmap_store(&state.l1[pmap_l1_index(state.va)],
 			    state.pa | ATTR_DEFAULT | ATTR_S1_XN |
+#if __has_feature(capabilities)
+			    ATTR_CAP_RW |
+#endif
 			    ATTR_S1_IDX(VM_MEMATTR_WRITE_BACK) |
 			    L1_BLOCK);
 		}
 		MPASS(state.pa <= physmap[i + 1]);
->>>>>>> bcd763b6
 
 		/* Create L2 mappings at the end of the region */
 		pmap_bootstrap_dmap_l2_block(&state, i);
