/*-
 * Copyright (c) 1991 Regents of the University of California.
 * All rights reserved.
 * Copyright (c) 1994 John S. Dyson
 * All rights reserved.
 * Copyright (c) 1994 David Greenman
 * All rights reserved.
 * Copyright (c) 2003 Peter Wemm
 * All rights reserved.
 * Copyright (c) 2005-2010 Alan L. Cox <alc@cs.rice.edu>
 * All rights reserved.
 * Copyright (c) 2014 Andrew Turner
 * All rights reserved.
 * Copyright (c) 2014-2016 The FreeBSD Foundation
 * All rights reserved.
 *
 * This code is derived from software contributed to Berkeley by
 * the Systems Programming Group of the University of Utah Computer
 * Science Department and William Jolitz of UUNET Technologies Inc.
 *
 * This software was developed by Andrew Turner under sponsorship from
 * the FreeBSD Foundation.
 *
 * Redistribution and use in source and binary forms, with or without
 * modification, are permitted provided that the following conditions
 * are met:
 * 1. Redistributions of source code must retain the above copyright
 *    notice, this list of conditions and the following disclaimer.
 * 2. Redistributions in binary form must reproduce the above copyright
 *    notice, this list of conditions and the following disclaimer in the
 *    documentation and/or other materials provided with the distribution.
 * 3. All advertising materials mentioning features or use of this software
 *    must display the following acknowledgement:
 *	This product includes software developed by the University of
 *	California, Berkeley and its contributors.
 * 4. Neither the name of the University nor the names of its contributors
 *    may be used to endorse or promote products derived from this software
 *    without specific prior written permission.
 *
 * THIS SOFTWARE IS PROVIDED BY THE REGENTS AND CONTRIBUTORS ``AS IS'' AND
 * ANY EXPRESS OR IMPLIED WARRANTIES, INCLUDING, BUT NOT LIMITED TO, THE
 * IMPLIED WARRANTIES OF MERCHANTABILITY AND FITNESS FOR A PARTICULAR PURPOSE
 * ARE DISCLAIMED.  IN NO EVENT SHALL THE REGENTS OR CONTRIBUTORS BE LIABLE
 * FOR ANY DIRECT, INDIRECT, INCIDENTAL, SPECIAL, EXEMPLARY, OR CONSEQUENTIAL
 * DAMAGES (INCLUDING, BUT NOT LIMITED TO, PROCUREMENT OF SUBSTITUTE GOODS
 * OR SERVICES; LOSS OF USE, DATA, OR PROFITS; OR BUSINESS INTERRUPTION)
 * HOWEVER CAUSED AND ON ANY THEORY OF LIABILITY, WHETHER IN CONTRACT, STRICT
 * LIABILITY, OR TORT (INCLUDING NEGLIGENCE OR OTHERWISE) ARISING IN ANY WAY
 * OUT OF THE USE OF THIS SOFTWARE, EVEN IF ADVISED OF THE POSSIBILITY OF
 * SUCH DAMAGE.
 *
 *	from:	@(#)pmap.c	7.7 (Berkeley)	5/12/91
 */
/*-
 * Copyright (c) 2003 Networks Associates Technology, Inc.
 * All rights reserved.
 *
 * This software was developed for the FreeBSD Project by Jake Burkholder,
 * Safeport Network Services, and Network Associates Laboratories, the
 * Security Research Division of Network Associates, Inc. under
 * DARPA/SPAWAR contract N66001-01-C-8035 ("CBOSS"), as part of the DARPA
 * CHATS research program.
 *
 * Redistribution and use in source and binary forms, with or without
 * modification, are permitted provided that the following conditions
 * are met:
 * 1. Redistributions of source code must retain the above copyright
 *    notice, this list of conditions and the following disclaimer.
 * 2. Redistributions in binary form must reproduce the above copyright
 *    notice, this list of conditions and the following disclaimer in the
 *    documentation and/or other materials provided with the distribution.
 *
 * THIS SOFTWARE IS PROVIDED BY THE AUTHOR AND CONTRIBUTORS ``AS IS'' AND
 * ANY EXPRESS OR IMPLIED WARRANTIES, INCLUDING, BUT NOT LIMITED TO, THE
 * IMPLIED WARRANTIES OF MERCHANTABILITY AND FITNESS FOR A PARTICULAR PURPOSE
 * ARE DISCLAIMED.  IN NO EVENT SHALL THE AUTHOR OR CONTRIBUTORS BE LIABLE
 * FOR ANY DIRECT, INDIRECT, INCIDENTAL, SPECIAL, EXEMPLARY, OR CONSEQUENTIAL
 * DAMAGES (INCLUDING, BUT NOT LIMITED TO, PROCUREMENT OF SUBSTITUTE GOODS
 * OR SERVICES; LOSS OF USE, DATA, OR PROFITS; OR BUSINESS INTERRUPTION)
 * HOWEVER CAUSED AND ON ANY THEORY OF LIABILITY, WHETHER IN CONTRACT, STRICT
 * LIABILITY, OR TORT (INCLUDING NEGLIGENCE OR OTHERWISE) ARISING IN ANY WAY
 * OUT OF THE USE OF THIS SOFTWARE, EVEN IF ADVISED OF THE POSSIBILITY OF
 * SUCH DAMAGE.
 */

#include <sys/cdefs.h>
__FBSDID("$FreeBSD$");

/*
 *	Manages physical address maps.
 *
 *	Since the information managed by this module is
 *	also stored by the logical address mapping module,
 *	this module may throw away valid virtual-to-physical
 *	mappings at almost any time.  However, invalidations
 *	of virtual-to-physical mappings must be done as
 *	requested.
 *
 *	In order to cope with hardware architectures which
 *	make virtual-to-physical map invalidates expensive,
 *	this module may delay invalidate or reduced protection
 *	operations until such time as they are actually
 *	necessary.  This module is given full information as
 *	to which processors are currently using which maps,
 *	and to when physical maps must be made correct.
 */

#include "opt_vm.h"

#include <sys/param.h>
#include <sys/bitstring.h>
#include <sys/bus.h>
#include <sys/systm.h>
#include <sys/kernel.h>
#include <sys/ktr.h>
#include <sys/limits.h>
#include <sys/lock.h>
#include <sys/malloc.h>
#include <sys/mman.h>
#include <sys/msgbuf.h>
#include <sys/mutex.h>
#include <sys/physmem.h>
#include <sys/proc.h>
#include <sys/rwlock.h>
#include <sys/sbuf.h>
#include <sys/sx.h>
#include <sys/vmem.h>
#include <sys/vmmeter.h>
#include <sys/sched.h>
#include <sys/sysctl.h>
#include <sys/_unrhdr.h>
#include <sys/smp.h>

#include <vm/vm.h>
#include <vm/vm_param.h>
#include <vm/vm_kern.h>
#include <vm/vm_page.h>
#include <vm/vm_map.h>
#include <vm/vm_object.h>
#include <vm/vm_extern.h>
#include <vm/vm_pageout.h>
#include <vm/vm_pager.h>
#include <vm/vm_phys.h>
#include <vm/vm_radix.h>
#include <vm/vm_reserv.h>
#include <vm/vm_dumpset.h>
#include <vm/uma.h>

#include <machine/machdep.h>
#include <machine/md_var.h>
#include <machine/pcb.h>

#if __has_feature(capabilities)
#include <cheri/cheric.h>
#endif

#define	PMAP_ASSERT_STAGE1(pmap)	MPASS((pmap)->pm_stage == PM_STAGE1)
#define	PMAP_ASSERT_STAGE2(pmap)	MPASS((pmap)->pm_stage == PM_STAGE2)

#define	NL0PG		(PAGE_SIZE/(sizeof (pd_entry_t)))
#define	NL1PG		(PAGE_SIZE/(sizeof (pd_entry_t)))
#define	NL2PG		(PAGE_SIZE/(sizeof (pd_entry_t)))
#define	NL3PG		(PAGE_SIZE/(sizeof (pt_entry_t)))

#define	NUL0E		L0_ENTRIES
#define	NUL1E		(NUL0E * NL1PG)
#define	NUL2E		(NUL1E * NL2PG)

#if !defined(DIAGNOSTIC)
#ifdef __GNUC_GNU_INLINE__
#define PMAP_INLINE	__attribute__((__gnu_inline__)) inline
#else
#define PMAP_INLINE	extern inline
#endif
#else
#define PMAP_INLINE
#endif

#ifdef PV_STATS
#define PV_STAT(x)	do { x ; } while (0)
#else
#define PV_STAT(x)	do { } while (0)
#endif

#define	pmap_l0_pindex(v)	(NUL2E + NUL1E + ((v) >> L0_SHIFT))
#define	pmap_l1_pindex(v)	(NUL2E + ((v) >> L1_SHIFT))
#define	pmap_l2_pindex(v)	((v) >> L2_SHIFT)

static struct md_page *
pa_to_pvh(vm_paddr_t pa)
{
	struct vm_phys_seg *seg;
	int segind;

	for (segind = 0; segind < vm_phys_nsegs; segind++) {
		seg = &vm_phys_segs[segind];
		if (pa >= seg->start && pa < seg->end)
			return ((struct md_page *)seg->md_first +
			    pmap_l2_pindex(pa) - pmap_l2_pindex(seg->start));
	}
	panic("pa 0x%jx not within vm_phys_segs", (uintmax_t)pa);
}

static struct md_page *
page_to_pvh(vm_page_t m)
{
	struct vm_phys_seg *seg;

	seg = &vm_phys_segs[m->segind];
	return ((struct md_page *)seg->md_first +
	    pmap_l2_pindex(VM_PAGE_TO_PHYS(m)) - pmap_l2_pindex(seg->start));
}

#define	NPV_LIST_LOCKS	MAXCPU

#define	PHYS_TO_PV_LIST_LOCK(pa)	\
			(&pv_list_locks[pa_index(pa) % NPV_LIST_LOCKS])

#define	CHANGE_PV_LIST_LOCK_TO_PHYS(lockp, pa)	do {	\
	struct rwlock **_lockp = (lockp);		\
	struct rwlock *_new_lock;			\
							\
	_new_lock = PHYS_TO_PV_LIST_LOCK(pa);		\
	if (_new_lock != *_lockp) {			\
		if (*_lockp != NULL)			\
			rw_wunlock(*_lockp);		\
		*_lockp = _new_lock;			\
		rw_wlock(*_lockp);			\
	}						\
} while (0)

#define	CHANGE_PV_LIST_LOCK_TO_VM_PAGE(lockp, m)	\
			CHANGE_PV_LIST_LOCK_TO_PHYS(lockp, VM_PAGE_TO_PHYS(m))

#define	RELEASE_PV_LIST_LOCK(lockp)		do {	\
	struct rwlock **_lockp = (lockp);		\
							\
	if (*_lockp != NULL) {				\
		rw_wunlock(*_lockp);			\
		*_lockp = NULL;				\
	}						\
} while (0)

#define	VM_PAGE_TO_PV_LIST_LOCK(m)	\
			PHYS_TO_PV_LIST_LOCK(VM_PAGE_TO_PHYS(m))

/*
 * The presence of this flag indicates that the mapping is writeable.
 * If the ATTR_S1_AP_RO bit is also set, then the mapping is clean, otherwise
 * it is dirty.  This flag may only be set on managed mappings.
 *
 * The DBM bit is reserved on ARMv8.0 but it seems we can safely treat it
 * as a software managed bit.
 */
#define	ATTR_SW_DBM	ATTR_DBM

struct pmap kernel_pmap_store;

/* Used for mapping ACPI memory before VM is initialized */
#define	PMAP_PREINIT_MAPPING_COUNT	32
#define	PMAP_PREINIT_MAPPING_SIZE	(PMAP_PREINIT_MAPPING_COUNT * L2_SIZE)
static vm_offset_t preinit_map_va;	/* Start VA of pre-init mapping space */
static int vm_initialized = 0;		/* No need to use pre-init maps when set */

/*
 * Reserve a few L2 blocks starting from 'preinit_map_va' pointer.
 * Always map entire L2 block for simplicity.
 * VA of L2 block = preinit_map_va + i * L2_SIZE
 */
static struct pmap_preinit_mapping {
	vm_paddr_t	pa;
	vm_offset_t	va;
	vm_size_t	size;
} pmap_preinit_mapping[PMAP_PREINIT_MAPPING_COUNT];

vm_offset_t virtual_avail;	/* VA of first avail page (after kernel bss) */
vm_offset_t virtual_end;	/* VA of last avail page (end of kernel AS) */
vm_offset_t kernel_vm_end = 0;

/*
 * Data for the pv entry allocation mechanism.
 */
static TAILQ_HEAD(pch, pv_chunk) pv_chunks = TAILQ_HEAD_INITIALIZER(pv_chunks);
static struct mtx pv_chunks_mutex;
static struct rwlock pv_list_locks[NPV_LIST_LOCKS];
static struct md_page *pv_table;
static struct md_page pv_dummy;

vm_paddr_t dmap_phys_base;	/* The start of the dmap region */
vm_paddr_t dmap_phys_max;	/* The limit of the dmap region */
vm_offset_t dmap_max_addr;	/* The virtual address limit of the dmap */

/* This code assumes all L1 DMAP entries will be used */
CTASSERT((DMAP_MIN_ADDRESS  & ~L0_OFFSET) == DMAP_MIN_ADDRESS);
CTASSERT((DMAP_MAX_ADDRESS  & ~L0_OFFSET) == DMAP_MAX_ADDRESS);

#define	DMAP_TABLES	((DMAP_MAX_ADDRESS - DMAP_MIN_ADDRESS) >> L0_SHIFT)
extern pt_entry_t pagetable_dmap[];

#define	PHYSMAP_SIZE	(2 * (VM_PHYSSEG_MAX - 1))
static vm_paddr_t physmap[PHYSMAP_SIZE];
static u_int physmap_idx;

static SYSCTL_NODE(_vm, OID_AUTO, pmap, CTLFLAG_RD | CTLFLAG_MPSAFE, 0,
    "VM/pmap parameters");

/*
 * This ASID allocator uses a bit vector ("asid_set") to remember which ASIDs
 * that it has currently allocated to a pmap, a cursor ("asid_next") to
 * optimize its search for a free ASID in the bit vector, and an epoch number
 * ("asid_epoch") to indicate when it has reclaimed all previously allocated
 * ASIDs that are not currently active on a processor.
 *
 * The current epoch number is always in the range [0, INT_MAX).  Negative
 * numbers and INT_MAX are reserved for special cases that are described
 * below.
 */
struct asid_set {
	int asid_bits;
	bitstr_t *asid_set;
	int asid_set_size;
	int asid_next;
	int asid_epoch;
	struct mtx asid_set_mutex;
};

static struct asid_set asids;
static struct asid_set vmids;

static SYSCTL_NODE(_vm_pmap, OID_AUTO, asid, CTLFLAG_RD | CTLFLAG_MPSAFE, 0,
    "ASID allocator");
SYSCTL_INT(_vm_pmap_asid, OID_AUTO, bits, CTLFLAG_RD, &asids.asid_bits, 0,
    "The number of bits in an ASID");
SYSCTL_INT(_vm_pmap_asid, OID_AUTO, next, CTLFLAG_RD, &asids.asid_next, 0,
    "The last allocated ASID plus one");
SYSCTL_INT(_vm_pmap_asid, OID_AUTO, epoch, CTLFLAG_RD, &asids.asid_epoch, 0,
    "The current epoch number");

static SYSCTL_NODE(_vm_pmap, OID_AUTO, vmid, CTLFLAG_RD, 0, "VMID allocator");
SYSCTL_INT(_vm_pmap_vmid, OID_AUTO, bits, CTLFLAG_RD, &vmids.asid_bits, 0,
    "The number of bits in an VMID");
SYSCTL_INT(_vm_pmap_vmid, OID_AUTO, next, CTLFLAG_RD, &vmids.asid_next, 0,
    "The last allocated VMID plus one");
SYSCTL_INT(_vm_pmap_vmid, OID_AUTO, epoch, CTLFLAG_RD, &vmids.asid_epoch, 0,
    "The current epoch number");

void (*pmap_clean_stage2_tlbi)(void);
void (*pmap_invalidate_vpipt_icache)(void);

/*
 * A pmap's cookie encodes an ASID and epoch number.  Cookies for reserved
 * ASIDs have a negative epoch number, specifically, INT_MIN.  Cookies for
 * dynamically allocated ASIDs have a non-negative epoch number.
 *
 * An invalid ASID is represented by -1.
 *
 * There are two special-case cookie values: (1) COOKIE_FROM(-1, INT_MIN),
 * which indicates that an ASID should never be allocated to the pmap, and
 * (2) COOKIE_FROM(-1, INT_MAX), which indicates that an ASID should be
 * allocated when the pmap is next activated.
 */
#define	COOKIE_FROM(asid, epoch)	((long)((u_int)(asid) |	\
					    ((u_long)(epoch) << 32)))
#define	COOKIE_TO_ASID(cookie)		((int)(cookie))
#define	COOKIE_TO_EPOCH(cookie)		((int)((u_long)(cookie) >> 32))

static int superpages_enabled = 1;
SYSCTL_INT(_vm_pmap, OID_AUTO, superpages_enabled,
    CTLFLAG_RDTUN | CTLFLAG_NOFETCH, &superpages_enabled, 0,
    "Are large page mappings enabled?");

/*
 * Internal flags for pmap_enter()'s helper functions.
 */
#define	PMAP_ENTER_NORECLAIM	0x1000000	/* Don't reclaim PV entries. */
#define	PMAP_ENTER_NOREPLACE	0x2000000	/* Don't replace mappings. */

static void	free_pv_chunk(struct pv_chunk *pc);
static void	free_pv_entry(pmap_t pmap, pv_entry_t pv);
static pv_entry_t get_pv_entry(pmap_t pmap, struct rwlock **lockp);
static vm_page_t reclaim_pv_chunk(pmap_t locked_pmap, struct rwlock **lockp);
static void	pmap_pvh_free(struct md_page *pvh, pmap_t pmap, vm_offset_t va);
static pv_entry_t pmap_pvh_remove(struct md_page *pvh, pmap_t pmap,
		    vm_offset_t va);

static void pmap_abort_ptp(pmap_t pmap, vm_offset_t va, vm_page_t mpte);
static bool pmap_activate_int(pmap_t pmap);
static void pmap_alloc_asid(pmap_t pmap);
static int pmap_change_attr_locked(vm_offset_t va, vm_size_t size, int mode);
static pt_entry_t *pmap_demote_l1(pmap_t pmap, pt_entry_t *l1, vm_offset_t va);
static pt_entry_t *pmap_demote_l2_locked(pmap_t pmap, pt_entry_t *l2,
    vm_offset_t va, struct rwlock **lockp);
static pt_entry_t *pmap_demote_l2(pmap_t pmap, pt_entry_t *l2, vm_offset_t va);
static vm_page_t pmap_enter_quick_locked(pmap_t pmap, vm_offset_t va,
    vm_page_t m, vm_prot_t prot, vm_page_t mpte, struct rwlock **lockp);
static int pmap_enter_l2(pmap_t pmap, vm_offset_t va, pd_entry_t new_l2,
    u_int flags, vm_page_t m, struct rwlock **lockp);
static int pmap_remove_l2(pmap_t pmap, pt_entry_t *l2, vm_offset_t sva,
    pd_entry_t l1e, struct spglist *free, struct rwlock **lockp);
static int pmap_remove_l3(pmap_t pmap, pt_entry_t *l3, vm_offset_t sva,
    pd_entry_t l2e, struct spglist *free, struct rwlock **lockp);
static void pmap_reset_asid_set(pmap_t pmap);
static boolean_t pmap_try_insert_pv_entry(pmap_t pmap, vm_offset_t va,
    vm_page_t m, struct rwlock **lockp);

static vm_page_t _pmap_alloc_l3(pmap_t pmap, vm_pindex_t ptepindex,
		struct rwlock **lockp);

static void _pmap_unwire_l3(pmap_t pmap, vm_offset_t va, vm_page_t m,
    struct spglist *free);
static int pmap_unuse_pt(pmap_t, vm_offset_t, pd_entry_t, struct spglist *);
static __inline vm_page_t pmap_remove_pt_page(pmap_t pmap, vm_offset_t va);

/*
 * These load the old table data and store the new value.
 * They need to be atomic as the System MMU may write to the table at
 * the same time as the CPU.
 */
#define	pmap_clear(table)		atomic_store_64(table, 0)
#define	pmap_clear_bits(table, bits)	atomic_clear_64(table, bits)
#define	pmap_load(table)		(*table)
#define	pmap_load_clear(table)		atomic_swap_64(table, 0)
#define	pmap_load_store(table, entry)	atomic_swap_64(table, entry)
#define	pmap_set_bits(table, bits)	atomic_set_64(table, bits)
#define	pmap_store(table, entry)	atomic_store_64(table, entry)

/********************/
/* Inline functions */
/********************/

static __inline void
pagecopy(void *s, void *d)
{

	memcpy(d, s, PAGE_SIZE);
}

#if __has_feature(capabilities)
static __inline void
pagecopy_cleartags(void *s, void *d)
{
	void * __capability *dst;
	void * __capability *src;
	u_int i;

	dst = d;
	src = s;
	for (i = 0; i < PAGE_SIZE / sizeof(*dst); i++)
		*dst++ = cheri_cleartag(*src++);
}
#endif

static __inline pd_entry_t *
pmap_l0(pmap_t pmap, vm_offset_t va)
{

	return (&pmap->pm_l0[pmap_l0_index(va)]);
}

static __inline pd_entry_t *
pmap_l0_to_l1(pd_entry_t *l0, vm_offset_t va)
{
	pd_entry_t *l1;

	l1 = (pd_entry_t *)PHYS_TO_DMAP(pmap_load(l0) & ~ATTR_MASK);
	return (&l1[pmap_l1_index(va)]);
}

static __inline pd_entry_t *
pmap_l1(pmap_t pmap, vm_offset_t va)
{
	pd_entry_t *l0;

	l0 = pmap_l0(pmap, va);
	if ((pmap_load(l0) & ATTR_DESCR_MASK) != L0_TABLE)
		return (NULL);

	return (pmap_l0_to_l1(l0, va));
}

static __inline pd_entry_t *
pmap_l1_to_l2(pd_entry_t *l1p, vm_offset_t va)
{
	pd_entry_t l1, *l2p;

	l1 = pmap_load(l1p);

	/*
	 * The valid bit may be clear if pmap_update_entry() is concurrently
	 * modifying the entry, so for KVA only the entry type may be checked.
	 */
	KASSERT(va >= VM_MAX_USER_ADDRESS || (l1 & ATTR_DESCR_VALID) != 0,
	    ("%s: L1 entry %#lx for %#lx is invalid", __func__, l1, va));
	KASSERT((l1 & ATTR_DESCR_TYPE_MASK) == ATTR_DESCR_TYPE_TABLE,
	    ("%s: L1 entry %#lx for %#lx is a leaf", __func__, l1, va));
	l2p = (pd_entry_t *)PHYS_TO_DMAP(l1 & ~ATTR_MASK);
	return (&l2p[pmap_l2_index(va)]);
}

static __inline pd_entry_t *
pmap_l2(pmap_t pmap, vm_offset_t va)
{
	pd_entry_t *l1;

	l1 = pmap_l1(pmap, va);
	if ((pmap_load(l1) & ATTR_DESCR_MASK) != L1_TABLE)
		return (NULL);

	return (pmap_l1_to_l2(l1, va));
}

static __inline pt_entry_t *
pmap_l2_to_l3(pd_entry_t *l2p, vm_offset_t va)
{
	pd_entry_t l2;
	pt_entry_t *l3p;

	l2 = pmap_load(l2p);

	/*
	 * The valid bit may be clear if pmap_update_entry() is concurrently
	 * modifying the entry, so for KVA only the entry type may be checked.
	 */
	KASSERT(va >= VM_MAX_USER_ADDRESS || (l2 & ATTR_DESCR_VALID) != 0,
	    ("%s: L2 entry %#lx for %#lx is invalid", __func__, l2, va));
	KASSERT((l2 & ATTR_DESCR_TYPE_MASK) == ATTR_DESCR_TYPE_TABLE,
	    ("%s: L2 entry %#lx for %#lx is a leaf", __func__, l2, va));
	l3p = (pt_entry_t *)PHYS_TO_DMAP(l2 & ~ATTR_MASK);
	return (&l3p[pmap_l3_index(va)]);
}

/*
 * Returns the lowest valid pde for a given virtual address.
 * The next level may or may not point to a valid page or block.
 */
static __inline pd_entry_t *
pmap_pde(pmap_t pmap, vm_offset_t va, int *level)
{
	pd_entry_t *l0, *l1, *l2, desc;

	l0 = pmap_l0(pmap, va);
	desc = pmap_load(l0) & ATTR_DESCR_MASK;
	if (desc != L0_TABLE) {
		*level = -1;
		return (NULL);
	}

	l1 = pmap_l0_to_l1(l0, va);
	desc = pmap_load(l1) & ATTR_DESCR_MASK;
	if (desc != L1_TABLE) {
		*level = 0;
		return (l0);
	}

	l2 = pmap_l1_to_l2(l1, va);
	desc = pmap_load(l2) & ATTR_DESCR_MASK;
	if (desc != L2_TABLE) {
		*level = 1;
		return (l1);
	}

	*level = 2;
	return (l2);
}

/*
 * Returns the lowest valid pte block or table entry for a given virtual
 * address. If there are no valid entries return NULL and set the level to
 * the first invalid level.
 */
static __inline pt_entry_t *
pmap_pte(pmap_t pmap, vm_offset_t va, int *level)
{
	pd_entry_t *l1, *l2, desc;
	pt_entry_t *l3;

	l1 = pmap_l1(pmap, va);
	if (l1 == NULL) {
		*level = 0;
		return (NULL);
	}
	desc = pmap_load(l1) & ATTR_DESCR_MASK;
	if (desc == L1_BLOCK) {
		*level = 1;
		return (l1);
	}

	if (desc != L1_TABLE) {
		*level = 1;
		return (NULL);
	}

	l2 = pmap_l1_to_l2(l1, va);
	desc = pmap_load(l2) & ATTR_DESCR_MASK;
	if (desc == L2_BLOCK) {
		*level = 2;
		return (l2);
	}

	if (desc != L2_TABLE) {
		*level = 2;
		return (NULL);
	}

	*level = 3;
	l3 = pmap_l2_to_l3(l2, va);
	if ((pmap_load(l3) & ATTR_DESCR_MASK) != L3_PAGE)
		return (NULL);

	return (l3);
}

bool
pmap_ps_enabled(pmap_t pmap __unused)
{

	return (superpages_enabled != 0);
}

bool
pmap_get_tables(pmap_t pmap, vm_offset_t va, pd_entry_t **l0, pd_entry_t **l1,
    pd_entry_t **l2, pt_entry_t **l3)
{
	pd_entry_t *l0p, *l1p, *l2p;

	if (pmap->pm_l0 == NULL)
		return (false);

	l0p = pmap_l0(pmap, va);
	*l0 = l0p;

	if ((pmap_load(l0p) & ATTR_DESCR_MASK) != L0_TABLE)
		return (false);

	l1p = pmap_l0_to_l1(l0p, va);
	*l1 = l1p;

	if ((pmap_load(l1p) & ATTR_DESCR_MASK) == L1_BLOCK) {
		*l2 = NULL;
		*l3 = NULL;
		return (true);
	}

	if ((pmap_load(l1p) & ATTR_DESCR_MASK) != L1_TABLE)
		return (false);

	l2p = pmap_l1_to_l2(l1p, va);
	*l2 = l2p;

	if ((pmap_load(l2p) & ATTR_DESCR_MASK) == L2_BLOCK) {
		*l3 = NULL;
		return (true);
	}

	if ((pmap_load(l2p) & ATTR_DESCR_MASK) != L2_TABLE)
		return (false);

	*l3 = pmap_l2_to_l3(l2p, va);

	return (true);
}

static __inline int
pmap_l3_valid(pt_entry_t l3)
{

	return ((l3 & ATTR_DESCR_MASK) == L3_PAGE);
}

CTASSERT(L1_BLOCK == L2_BLOCK);

static pt_entry_t
pmap_pte_memattr(pmap_t pmap, vm_memattr_t memattr)
{
	pt_entry_t val;

	if (pmap->pm_stage == PM_STAGE1) {
		val = ATTR_S1_IDX(memattr);
		if (memattr == VM_MEMATTR_DEVICE)
			val |= ATTR_S1_XN;
		return (val);
	}

	val = 0;

	switch (memattr) {
	case VM_MEMATTR_DEVICE:
		return (ATTR_S2_MEMATTR(ATTR_S2_MEMATTR_DEVICE_nGnRnE) |
		    ATTR_S2_XN(ATTR_S2_XN_ALL));
	case VM_MEMATTR_UNCACHEABLE:
		return (ATTR_S2_MEMATTR(ATTR_S2_MEMATTR_NC));
	case VM_MEMATTR_WRITE_BACK:
		return (ATTR_S2_MEMATTR(ATTR_S2_MEMATTR_WB));
	case VM_MEMATTR_WRITE_THROUGH:
		return (ATTR_S2_MEMATTR(ATTR_S2_MEMATTR_WT));
	default:
		panic("%s: invalid memory attribute %x", __func__, memattr);
	}
}

static pt_entry_t
pmap_pte_prot(pmap_t pmap, vm_prot_t prot)
{
	pt_entry_t val;

	val = 0;
	if (pmap->pm_stage == PM_STAGE1) {
		if ((prot & VM_PROT_EXECUTE) == 0)
			val |= ATTR_S1_XN;
		if ((prot & VM_PROT_WRITE) == 0)
			val |= ATTR_S1_AP(ATTR_S1_AP_RO);
#if __has_feature(capabilities)
		if ((prot & VM_PROT_READ_CAP) != 0)
			val |= ATTR_LC_ENABLED;
		if ((prot & VM_PROT_WRITE_CAP) != 0)
			val |= ATTR_SC;
#endif
	} else {
		if ((prot & VM_PROT_WRITE) != 0)
			val |= ATTR_S2_S2AP(ATTR_S2_S2AP_WRITE);
		if ((prot & VM_PROT_READ) != 0)
			val |= ATTR_S2_S2AP(ATTR_S2_S2AP_READ);
		if ((prot & VM_PROT_EXECUTE) == 0)
			val |= ATTR_S2_XN(ATTR_S2_XN_ALL);
#if __has_feature(capabilities)
		if ((prot & VM_PROT_READ_CAP) != 0)
			val |= ATTR_LC_ENABLED;
		if ((prot & VM_PROT_WRITE_CAP) != 0)
			val |= ATTR_SC;
#endif
	}

	return (val);
}

/*
 * Checks if the PTE is dirty.
 */
static inline int
pmap_pte_dirty(pmap_t pmap, pt_entry_t pte)
{

	KASSERT((pte & ATTR_SW_MANAGED) != 0, ("pte %#lx is unmanaged", pte));

	if (pmap->pm_stage == PM_STAGE1) {
		KASSERT((pte & (ATTR_S1_AP_RW_BIT | ATTR_SW_DBM)) != 0,
		    ("pte %#lx is writeable and missing ATTR_SW_DBM", pte));

		return ((pte & (ATTR_S1_AP_RW_BIT | ATTR_SW_DBM)) ==
		    (ATTR_S1_AP(ATTR_S1_AP_RW) | ATTR_SW_DBM));
	}

	return ((pte & ATTR_S2_S2AP(ATTR_S2_S2AP_WRITE)) ==
	    ATTR_S2_S2AP(ATTR_S2_S2AP_WRITE));
}

static __inline void
pmap_resident_count_inc(pmap_t pmap, int count)
{

	PMAP_LOCK_ASSERT(pmap, MA_OWNED);
	pmap->pm_stats.resident_count += count;
}

static __inline void
pmap_resident_count_dec(pmap_t pmap, int count)
{

	PMAP_LOCK_ASSERT(pmap, MA_OWNED);
	KASSERT(pmap->pm_stats.resident_count >= count,
	    ("pmap %p resident count underflow %ld %d", pmap,
	    pmap->pm_stats.resident_count, count));
	pmap->pm_stats.resident_count -= count;
}

static pt_entry_t *
pmap_early_page_idx(vm_offset_t l1pt, vm_offset_t va, u_int *l1_slot,
    u_int *l2_slot)
{
	pt_entry_t *l2;
	pd_entry_t *l1;

	l1 = (pd_entry_t *)l1pt;
	*l1_slot = (va >> L1_SHIFT) & Ln_ADDR_MASK;

	/* Check locore has used a table L1 map */
	KASSERT((l1[*l1_slot] & ATTR_DESCR_MASK) == L1_TABLE,
	   ("Invalid bootstrap L1 table"));
	/* Find the address of the L2 table */
	l2 = (pt_entry_t *)init_pt_va;
	*l2_slot = pmap_l2_index(va);

	return (l2);
}

static vm_paddr_t
pmap_early_vtophys(vm_offset_t l1pt, vm_offset_t va)
{
	u_int l1_slot, l2_slot;
	pt_entry_t *l2;

	l2 = pmap_early_page_idx(l1pt, va, &l1_slot, &l2_slot);

	return ((l2[l2_slot] & ~ATTR_MASK) + (va & L2_OFFSET));
}

static vm_offset_t
pmap_bootstrap_dmap(vm_offset_t kern_l1, vm_paddr_t min_pa,
    vm_offset_t freemempos)
{
	pt_entry_t *l2;
	vm_offset_t va;
	vm_paddr_t l2_pa, pa;
	u_int l1_slot, l2_slot, prev_l1_slot;
	int i;

	dmap_phys_base = min_pa & ~L1_OFFSET;
	dmap_phys_max = 0;
	dmap_max_addr = 0;
	l2 = NULL;
	prev_l1_slot = -1;

#define	DMAP_TABLES	((DMAP_MAX_ADDRESS - DMAP_MIN_ADDRESS) >> L0_SHIFT)
	memset(pagetable_dmap, 0, PAGE_SIZE * DMAP_TABLES);

	for (i = 0; i < (physmap_idx * 2); i += 2) {
		pa = physmap[i] & ~L2_OFFSET;
		va = pa - dmap_phys_base + DMAP_MIN_ADDRESS;

		/* Create L2 mappings at the start of the region */
		if ((pa & L1_OFFSET) != 0) {
			l1_slot = ((va - DMAP_MIN_ADDRESS) >> L1_SHIFT);
			if (l1_slot != prev_l1_slot) {
				prev_l1_slot = l1_slot;
				l2 = (pt_entry_t *)freemempos;
				l2_pa = pmap_early_vtophys(kern_l1,
				    (vm_offset_t)l2);
				freemempos += PAGE_SIZE;

				pmap_store(&pagetable_dmap[l1_slot],
				    (l2_pa & ~Ln_TABLE_MASK) | L1_TABLE);

				memset(l2, 0, PAGE_SIZE);
			}
			KASSERT(l2 != NULL,
			    ("pmap_bootstrap_dmap: NULL l2 map"));
			for (; va < DMAP_MAX_ADDRESS && pa < physmap[i + 1];
			    pa += L2_SIZE, va += L2_SIZE) {
				/*
				 * We are on a boundary, stop to
				 * create a level 1 block
				 */
				if ((pa & L1_OFFSET) == 0)
					break;

				l2_slot = pmap_l2_index(va);
				KASSERT(l2_slot != 0, ("..."));
				pmap_store(&l2[l2_slot],
				    (pa & ~L2_OFFSET) | ATTR_DEFAULT |
#if __has_feature(capabilities)
				    ATTR_CAP_RW |
#endif
				    ATTR_S1_XN |
				    ATTR_S1_IDX(VM_MEMATTR_WRITE_BACK) |
				    L2_BLOCK);
			}
			KASSERT(va == (pa - dmap_phys_base + DMAP_MIN_ADDRESS),
			    ("..."));
		}

		for (; va < DMAP_MAX_ADDRESS && pa < physmap[i + 1] &&
		    (physmap[i + 1] - pa) >= L1_SIZE;
		    pa += L1_SIZE, va += L1_SIZE) {
			l1_slot = ((va - DMAP_MIN_ADDRESS) >> L1_SHIFT);
			pmap_store(&pagetable_dmap[l1_slot],
			    (pa & ~L1_OFFSET) | ATTR_DEFAULT | ATTR_S1_XN |
#if __has_feature(capabilities)
			    ATTR_CAP_RW |
#endif
			    ATTR_S1_IDX(VM_MEMATTR_WRITE_BACK) | L1_BLOCK);
		}

		/* Create L2 mappings at the end of the region */
		if (pa < physmap[i + 1]) {
			l1_slot = ((va - DMAP_MIN_ADDRESS) >> L1_SHIFT);
			if (l1_slot != prev_l1_slot) {
				prev_l1_slot = l1_slot;
				l2 = (pt_entry_t *)freemempos;
				l2_pa = pmap_early_vtophys(kern_l1,
				    (vm_offset_t)l2);
				freemempos += PAGE_SIZE;

				pmap_store(&pagetable_dmap[l1_slot],
				    (l2_pa & ~Ln_TABLE_MASK) | L1_TABLE);

				memset(l2, 0, PAGE_SIZE);
			}
			KASSERT(l2 != NULL,
			    ("pmap_bootstrap_dmap: NULL l2 map"));
			for (; va < DMAP_MAX_ADDRESS && pa < physmap[i + 1];
			    pa += L2_SIZE, va += L2_SIZE) {
				l2_slot = pmap_l2_index(va);
				pmap_store(&l2[l2_slot],
				    (pa & ~L2_OFFSET) | ATTR_DEFAULT |
#if __has_feature(capabilities)
				    ATTR_CAP_RW |
#endif
				    ATTR_S1_XN |
				    ATTR_S1_IDX(VM_MEMATTR_WRITE_BACK) |
				    L2_BLOCK);
			}
		}

		if (pa > dmap_phys_max) {
			dmap_phys_max = pa;
			dmap_max_addr = va;
		}
	}

	cpu_tlb_flushID();

	return (freemempos);
}

static vm_offset_t
pmap_bootstrap_l2(vm_offset_t l1pt, vm_offset_t va, vm_offset_t l2_start)
{
	vm_offset_t l2pt;
	vm_paddr_t pa;
	pd_entry_t *l1;
	u_int l1_slot;

	KASSERT((va & L1_OFFSET) == 0, ("Invalid virtual address"));

	l1 = (pd_entry_t *)l1pt;
	l1_slot = pmap_l1_index(va);
	l2pt = l2_start;

	for (; va < VM_MAX_KERNEL_ADDRESS; l1_slot++, va += L1_SIZE) {
		KASSERT(l1_slot < Ln_ENTRIES, ("Invalid L1 index"));

		pa = pmap_early_vtophys(l1pt, l2pt);
		pmap_store(&l1[l1_slot],
		    (pa & ~Ln_TABLE_MASK) | L1_TABLE);
		l2pt += PAGE_SIZE;
	}

	/* Clean the L2 page table */
	memset((void *)l2_start, 0, l2pt - l2_start);

	return l2pt;
}

static vm_offset_t
pmap_bootstrap_l3(vm_offset_t l1pt, vm_offset_t va, vm_offset_t l3_start)
{
	vm_offset_t l3pt;
	vm_paddr_t pa;
	pd_entry_t *l2;
	u_int l2_slot;

	KASSERT((va & L2_OFFSET) == 0, ("Invalid virtual address"));

	l2 = pmap_l2(kernel_pmap, va);
	l2 = (pd_entry_t *)rounddown2((uintptr_t)l2, PAGE_SIZE);
	l2_slot = pmap_l2_index(va);
	l3pt = l3_start;

	for (; va < VM_MAX_KERNEL_ADDRESS; l2_slot++, va += L2_SIZE) {
		KASSERT(l2_slot < Ln_ENTRIES, ("Invalid L2 index"));

		pa = pmap_early_vtophys(l1pt, l3pt);
		pmap_store(&l2[l2_slot],
		    (pa & ~Ln_TABLE_MASK) | ATTR_S1_UXN | L2_TABLE);
		l3pt += PAGE_SIZE;
	}

	/* Clean the L2 page table */
	memset((void *)l3_start, 0, l3pt - l3_start);

	return l3pt;
}

/*
 *	Bootstrap the system enough to run with virtual memory.
 */
void
pmap_bootstrap(vm_offset_t l0pt, vm_offset_t l1pt, vm_paddr_t kernstart,
    vm_size_t kernlen)
{
	vm_offset_t freemempos;
	vm_offset_t dpcpu, msgbufpv;
	vm_paddr_t start_pa, pa, min_pa;
	uint64_t kern_delta;
	int i;

	/* Verify that the ASID is set through TTBR0. */
	KASSERT((READ_SPECIALREG(tcr_el1) & TCR_A1) == 0,
	    ("pmap_bootstrap: TCR_EL1.A1 != 0"));

	kern_delta = KERNBASE - kernstart;

	printf("pmap_bootstrap %lx %lx %lx\n", l1pt, kernstart, kernlen);
	printf("%lx\n", l1pt);
	printf("%lx\n", (KERNBASE >> L1_SHIFT) & Ln_ADDR_MASK);

	/* Set this early so we can use the pagetable walking functions */
	kernel_pmap_store.pm_l0 = (pd_entry_t *)l0pt;
	PMAP_LOCK_INIT(kernel_pmap);
	kernel_pmap->pm_l0_paddr = l0pt - kern_delta;
	kernel_pmap->pm_cookie = COOKIE_FROM(-1, INT_MIN);
	kernel_pmap->pm_stage = PM_STAGE1;
	kernel_pmap->pm_levels = 4;
	kernel_pmap->pm_ttbr = kernel_pmap->pm_l0_paddr;
	kernel_pmap->pm_asid_set = &asids;

	/* Assume the address we were loaded to is a valid physical address */
	min_pa = KERNBASE - kern_delta;

	physmap_idx = physmem_avail(physmap, nitems(physmap));
	physmap_idx /= 2;

	/*
	 * Find the minimum physical address. physmap is sorted,
	 * but may contain empty ranges.
	 */
	for (i = 0; i < physmap_idx * 2; i += 2) {
		if (physmap[i] == physmap[i + 1])
			continue;
		if (physmap[i] <= min_pa)
			min_pa = physmap[i];
	}

	freemempos = KERNBASE + kernlen;
	freemempos = roundup2(freemempos, PAGE_SIZE);

	/* Create a direct map region early so we can use it for pa -> va */
	freemempos = pmap_bootstrap_dmap(l1pt, min_pa, freemempos);

	start_pa = pa = KERNBASE - kern_delta;

	/*
	 * Create the l2 tables up to VM_MAX_KERNEL_ADDRESS.  We assume that the
	 * loader allocated the first and only l2 page table page used to map
	 * the kernel, preloaded files and module metadata.
	 */
	freemempos = pmap_bootstrap_l2(l1pt, KERNBASE + L1_SIZE, freemempos);
	/* And the l3 tables for the early devmap */
	freemempos = pmap_bootstrap_l3(l1pt,
	    VM_MAX_KERNEL_ADDRESS - (PMAP_MAPDEV_EARLY_SIZE), freemempos);

	cpu_tlb_flushID();

#define alloc_pages(var, np)						\
	(var) = freemempos;						\
	freemempos += (np * PAGE_SIZE);					\
	memset((char *)(var), 0, ((np) * PAGE_SIZE));

	/* Allocate dynamic per-cpu area. */
	alloc_pages(dpcpu, DPCPU_SIZE / PAGE_SIZE);
	dpcpu_init((void *)dpcpu, 0);

	/* Allocate memory for the msgbuf, e.g. for /sbin/dmesg */
	alloc_pages(msgbufpv, round_page(msgbufsize) / PAGE_SIZE);
	msgbufp = (void *)msgbufpv;

	/* Reserve some VA space for early BIOS/ACPI mapping */
	preinit_map_va = roundup2(freemempos, L2_SIZE);

	virtual_avail = preinit_map_va + PMAP_PREINIT_MAPPING_SIZE;
	virtual_avail = roundup2(virtual_avail, L1_SIZE);
	virtual_end = VM_MAX_KERNEL_ADDRESS - (PMAP_MAPDEV_EARLY_SIZE);
	kernel_vm_end = virtual_avail;

	pa = pmap_early_vtophys(l1pt, freemempos);

	physmem_exclude_region(start_pa, pa - start_pa, EXFLAG_NOALLOC);

	cpu_tlb_flushID();
}

/*
 *	Initialize a vm_page's machine-dependent fields.
 */
void
pmap_page_init(vm_page_t m)
{

	TAILQ_INIT(&m->md.pv_list);
	m->md.pv_memattr = VM_MEMATTR_WRITE_BACK;
}

static void
pmap_init_asids(struct asid_set *set, int bits)
{
	int i;

	set->asid_bits = bits;

	/*
	 * We may be too early in the overall initialization process to use
	 * bit_alloc().
	 */
	set->asid_set_size = 1 << set->asid_bits;
	set->asid_set = (bitstr_t *)kmem_malloc(bitstr_size(set->asid_set_size),
	    M_WAITOK | M_ZERO);
	for (i = 0; i < ASID_FIRST_AVAILABLE; i++)
		bit_set(set->asid_set, i);
	set->asid_next = ASID_FIRST_AVAILABLE;
	mtx_init(&set->asid_set_mutex, "asid set", NULL, MTX_SPIN);
}

/*
 *	Initialize the pmap module.
 *	Called by vm_init, to initialize any structures that the pmap
 *	system needs to map virtual memory.
 */
void
pmap_init(void)
{
	struct vm_phys_seg *seg, *next_seg;
	struct md_page *pvh;
	vm_size_t s;
	uint64_t mmfr1;
	int i, pv_npg, vmid_bits;

	/*
	 * Are large page mappings enabled?
	 */
	TUNABLE_INT_FETCH("vm.pmap.superpages_enabled", &superpages_enabled);
	if (superpages_enabled) {
		KASSERT(MAXPAGESIZES > 1 && pagesizes[1] == 0,
		    ("pmap_init: can't assign to pagesizes[1]"));
		pagesizes[1] = L2_SIZE;
		KASSERT(MAXPAGESIZES > 2 && pagesizes[2] == 0,
		    ("pmap_init: can't assign to pagesizes[2]"));
		pagesizes[2] = L1_SIZE;
	}

	/*
	 * Initialize the ASID allocator.
	 */
	pmap_init_asids(&asids,
	    (READ_SPECIALREG(tcr_el1) & TCR_ASID_16) != 0 ? 16 : 8);

	if (has_hyp()) {
		mmfr1 = READ_SPECIALREG(id_aa64mmfr1_el1);
		vmid_bits = 8;

		if (ID_AA64MMFR1_VMIDBits_VAL(mmfr1) ==
		    ID_AA64MMFR1_VMIDBits_16)
			vmid_bits = 16;
		pmap_init_asids(&vmids, vmid_bits);
	}

	/*
	 * Initialize the pv chunk list mutex.
	 */
	mtx_init(&pv_chunks_mutex, "pmap pv chunk list", NULL, MTX_DEF);

	/*
	 * Initialize the pool of pv list locks.
	 */
	for (i = 0; i < NPV_LIST_LOCKS; i++)
		rw_init(&pv_list_locks[i], "pmap pv list");

	/*
	 * Calculate the size of the pv head table for superpages.
	 */
	pv_npg = 0;
	for (i = 0; i < vm_phys_nsegs; i++) {
		seg = &vm_phys_segs[i];
		pv_npg += pmap_l2_pindex(roundup2(seg->end, L2_SIZE)) -
		    pmap_l2_pindex(seg->start);
	}

	/*
	 * Allocate memory for the pv head table for superpages.
	 */
	s = (vm_size_t)(pv_npg * sizeof(struct md_page));
	s = round_page(s);
	pv_table = (struct md_page *)kmem_malloc(s, M_WAITOK | M_ZERO);
	for (i = 0; i < pv_npg; i++)
		TAILQ_INIT(&pv_table[i].pv_list);
	TAILQ_INIT(&pv_dummy.pv_list);

	/*
	 * Set pointers from vm_phys_segs to pv_table.
	 */
	for (i = 0, pvh = pv_table; i < vm_phys_nsegs; i++) {
		seg = &vm_phys_segs[i];
		seg->md_first = pvh;
		pvh += pmap_l2_pindex(roundup2(seg->end, L2_SIZE)) -
		    pmap_l2_pindex(seg->start);

		/*
		 * If there is a following segment, and the final
		 * superpage of this segment and the initial superpage
		 * of the next segment are the same then adjust the
		 * pv_table entry for that next segment down by one so
		 * that the pv_table entries will be shared.
		 */
		if (i + 1 < vm_phys_nsegs) {
			next_seg = &vm_phys_segs[i + 1];
			if (pmap_l2_pindex(roundup2(seg->end, L2_SIZE)) - 1 ==
			    pmap_l2_pindex(next_seg->start)) {
				pvh--;
			}
		}
	}

	vm_initialized = 1;
}

static SYSCTL_NODE(_vm_pmap, OID_AUTO, l2, CTLFLAG_RD | CTLFLAG_MPSAFE, 0,
    "2MB page mapping counters");

static u_long pmap_l2_demotions;
SYSCTL_ULONG(_vm_pmap_l2, OID_AUTO, demotions, CTLFLAG_RD,
    &pmap_l2_demotions, 0, "2MB page demotions");

static u_long pmap_l2_mappings;
SYSCTL_ULONG(_vm_pmap_l2, OID_AUTO, mappings, CTLFLAG_RD,
    &pmap_l2_mappings, 0, "2MB page mappings");

static u_long pmap_l2_p_failures;
SYSCTL_ULONG(_vm_pmap_l2, OID_AUTO, p_failures, CTLFLAG_RD,
    &pmap_l2_p_failures, 0, "2MB page promotion failures");

static u_long pmap_l2_promotions;
SYSCTL_ULONG(_vm_pmap_l2, OID_AUTO, promotions, CTLFLAG_RD,
    &pmap_l2_promotions, 0, "2MB page promotions");

/*
 * Invalidate a single TLB entry.
 */
static __inline void
pmap_invalidate_page(pmap_t pmap, vm_offset_t va)
{
	uint64_t r;

	PMAP_ASSERT_STAGE1(pmap);

	dsb(ishst);
	if (pmap == kernel_pmap) {
		r = atop(va);
		__asm __volatile("tlbi vaae1is, %0" : : "r" (r));
	} else {
		r = ASID_TO_OPERAND(COOKIE_TO_ASID(pmap->pm_cookie)) | atop(va);
		__asm __volatile("tlbi vae1is, %0" : : "r" (r));
	}
	dsb(ish);
	isb();
}

static __inline void
pmap_invalidate_range(pmap_t pmap, vm_offset_t sva, vm_offset_t eva)
{
	uint64_t end, r, start;

	PMAP_ASSERT_STAGE1(pmap);

	dsb(ishst);
	if (pmap == kernel_pmap) {
		start = atop(sva);
		end = atop(eva);
		for (r = start; r < end; r++)
			__asm __volatile("tlbi vaae1is, %0" : : "r" (r));
	} else {
		start = end = ASID_TO_OPERAND(COOKIE_TO_ASID(pmap->pm_cookie));
		start |= atop(sva);
		end |= atop(eva);
		for (r = start; r < end; r++)
			__asm __volatile("tlbi vae1is, %0" : : "r" (r));
	}
	dsb(ish);
	isb();
}

static __inline void
pmap_invalidate_all(pmap_t pmap)
{
	uint64_t r;

	PMAP_ASSERT_STAGE1(pmap);

	dsb(ishst);
	if (pmap == kernel_pmap) {
		__asm __volatile("tlbi vmalle1is");
	} else {
		r = ASID_TO_OPERAND(COOKIE_TO_ASID(pmap->pm_cookie));
		__asm __volatile("tlbi aside1is, %0" : : "r" (r));
	}
	dsb(ish);
	isb();
}

/*
 *	Routine:	pmap_extract
 *	Function:
 *		Extract the physical page address associated
 *		with the given map/virtual_address pair.
 */
vm_paddr_t
pmap_extract(pmap_t pmap, vm_offset_t va)
{
	pt_entry_t *pte, tpte;
	vm_paddr_t pa;
	int lvl;

	pa = 0;
	PMAP_LOCK(pmap);
	/*
	 * Find the block or page map for this virtual address. pmap_pte
	 * will return either a valid block/page entry, or NULL.
	 */
	pte = pmap_pte(pmap, va, &lvl);
	if (pte != NULL) {
		tpte = pmap_load(pte);
		pa = tpte & ~ATTR_MASK;
		switch(lvl) {
		case 1:
			KASSERT((tpte & ATTR_DESCR_MASK) == L1_BLOCK,
			    ("pmap_extract: Invalid L1 pte found: %lx",
			    tpte & ATTR_DESCR_MASK));
			pa |= (va & L1_OFFSET);
			break;
		case 2:
			KASSERT((tpte & ATTR_DESCR_MASK) == L2_BLOCK,
			    ("pmap_extract: Invalid L2 pte found: %lx",
			    tpte & ATTR_DESCR_MASK));
			pa |= (va & L2_OFFSET);
			break;
		case 3:
			KASSERT((tpte & ATTR_DESCR_MASK) == L3_PAGE,
			    ("pmap_extract: Invalid L3 pte found: %lx",
			    tpte & ATTR_DESCR_MASK));
			pa |= (va & L3_OFFSET);
			break;
		}
	}
	PMAP_UNLOCK(pmap);
	return (pa);
}

/*
 *	Routine:	pmap_extract_and_hold
 *	Function:
 *		Atomically extract and hold the physical page
 *		with the given pmap and virtual address pair
 *		if that mapping permits the given protection.
 */
vm_page_t
pmap_extract_and_hold(pmap_t pmap, vm_offset_t va, vm_prot_t prot)
{
	pt_entry_t *pte, tpte;
	vm_offset_t off;
	vm_page_t m;
	int lvl;
	bool use;

	m = NULL;
	PMAP_LOCK(pmap);
	pte = pmap_pte(pmap, va, &lvl);
	if (pte != NULL) {
		tpte = pmap_load(pte);

		KASSERT(lvl > 0 && lvl <= 3,
		    ("pmap_extract_and_hold: Invalid level %d", lvl));
		CTASSERT(L1_BLOCK == L2_BLOCK);
		KASSERT((lvl == 3 && (tpte & ATTR_DESCR_MASK) == L3_PAGE) ||
		    (lvl < 3 && (tpte & ATTR_DESCR_MASK) == L1_BLOCK),
		    ("pmap_extract_and_hold: Invalid pte at L%d: %lx", lvl,
		     tpte & ATTR_DESCR_MASK));

		use = false;
		if ((prot & VM_PROT_WRITE) == 0)
			use = true;
		else if (pmap->pm_stage == PM_STAGE1 &&
		    (tpte & ATTR_S1_AP_RW_BIT) == ATTR_S1_AP(ATTR_S1_AP_RW))
			use = true;
		else if (pmap->pm_stage == PM_STAGE2 &&
		    ((tpte & ATTR_S2_S2AP(ATTR_S2_S2AP_WRITE)) ==
		     ATTR_S2_S2AP(ATTR_S2_S2AP_WRITE)))
			use = true;

		if (use) {
			switch (lvl) {
			case 1:
				off = va & L1_OFFSET;
				break;
			case 2:
				off = va & L2_OFFSET;
				break;
			case 3:
			default:
				off = 0;
			}
			m = PHYS_TO_VM_PAGE((tpte & ~ATTR_MASK) | off);
			if (m != NULL && !vm_page_wire_mapped(m))
				m = NULL;
		}
	}
	PMAP_UNLOCK(pmap);
	return (m);
}

vm_paddr_t
pmap_kextract(vm_offset_t va)
{
	pt_entry_t *pte, tpte;

	if (va >= DMAP_MIN_ADDRESS && va < DMAP_MAX_ADDRESS)
		return (DMAP_TO_PHYS(va));
	pte = pmap_l1(kernel_pmap, va);
	if (pte == NULL)
		return (0);

	/*
	 * A concurrent pmap_update_entry() will clear the entry's valid bit
	 * but leave the rest of the entry unchanged.  Therefore, we treat a
	 * non-zero entry as being valid, and we ignore the valid bit when
	 * determining whether the entry maps a block, page, or table.
	 */
	tpte = pmap_load(pte);
	if (tpte == 0)
		return (0);
	if ((tpte & ATTR_DESCR_TYPE_MASK) == ATTR_DESCR_TYPE_BLOCK)
		return ((tpte & ~ATTR_MASK) | (va & L1_OFFSET));
	pte = pmap_l1_to_l2(&tpte, va);
	tpte = pmap_load(pte);
	if (tpte == 0)
		return (0);
	if ((tpte & ATTR_DESCR_TYPE_MASK) == ATTR_DESCR_TYPE_BLOCK)
		return ((tpte & ~ATTR_MASK) | (va & L2_OFFSET));
	pte = pmap_l2_to_l3(&tpte, va);
	tpte = pmap_load(pte);
	if (tpte == 0)
		return (0);
	return ((tpte & ~ATTR_MASK) | (va & L3_OFFSET));
}

/***************************************************
 * Low level mapping routines.....
 ***************************************************/

void
pmap_kenter(vm_offset_t sva, vm_size_t size, vm_paddr_t pa, int mode)
{
	pd_entry_t *pde;
	pt_entry_t *pte, attr;
	vm_offset_t va;
	int lvl;

	KASSERT((pa & L3_OFFSET) == 0,
	   ("pmap_kenter: Invalid physical address"));
	KASSERT((sva & L3_OFFSET) == 0,
	   ("pmap_kenter: Invalid virtual address"));
	KASSERT((size & PAGE_MASK) == 0,
	    ("pmap_kenter: Mapping is not page-sized"));

	attr = ATTR_DEFAULT | ATTR_S1_AP(ATTR_S1_AP_RW) | ATTR_S1_XN |
	    ATTR_S1_IDX(mode) | L3_PAGE;
	va = sva;
	while (size != 0) {
		pde = pmap_pde(kernel_pmap, va, &lvl);
		KASSERT(pde != NULL,
		    ("pmap_kenter: Invalid page entry, va: 0x%lx", va));
		KASSERT(lvl == 2, ("pmap_kenter: Invalid level %d", lvl));

		pte = pmap_l2_to_l3(pde, va);
		pmap_load_store(pte, (pa & ~L3_OFFSET) | attr);

		va += PAGE_SIZE;
		pa += PAGE_SIZE;
		size -= PAGE_SIZE;
	}
	pmap_invalidate_range(kernel_pmap, sva, va);
}

void
pmap_kenter_device(vm_offset_t sva, vm_size_t size, vm_paddr_t pa)
{

	pmap_kenter(sva, size, pa, VM_MEMATTR_DEVICE);
}

/*
 * Remove a page from the kernel pagetables.
 */
PMAP_INLINE void
pmap_kremove(vm_offset_t va)
{
	pt_entry_t *pte;
	int lvl;

	pte = pmap_pte(kernel_pmap, va, &lvl);
	KASSERT(pte != NULL, ("pmap_kremove: Invalid address"));
	KASSERT(lvl == 3, ("pmap_kremove: Invalid pte level %d", lvl));

	pmap_clear(pte);
	pmap_invalidate_page(kernel_pmap, va);
}

void
pmap_kremove_device(vm_offset_t sva, vm_size_t size)
{
	pt_entry_t *pte;
	vm_offset_t va;
	int lvl;

	KASSERT((sva & L3_OFFSET) == 0,
	   ("pmap_kremove_device: Invalid virtual address"));
	KASSERT((size & PAGE_MASK) == 0,
	    ("pmap_kremove_device: Mapping is not page-sized"));

	va = sva;
	while (size != 0) {
		pte = pmap_pte(kernel_pmap, va, &lvl);
		KASSERT(pte != NULL, ("Invalid page table, va: 0x%lx", va));
		KASSERT(lvl == 3,
		    ("Invalid device pagetable level: %d != 3", lvl));
		pmap_clear(pte);

		va += PAGE_SIZE;
		size -= PAGE_SIZE;
	}
	pmap_invalidate_range(kernel_pmap, sva, va);
}

/*
 *	Used to map a range of physical addresses into kernel
 *	virtual address space.
 *
 *	The value passed in '*virt' is a suggested virtual address for
 *	the mapping. Architectures which can support a direct-mapped
 *	physical to virtual region can return the appropriate address
 *	within that region, leaving '*virt' unchanged. Other
 *	architectures should map the pages starting at '*virt' and
 *	update '*virt' with the first usable address after the mapped
 *	region.
 */
vm_offset_t
pmap_map(vm_offset_t *virt, vm_paddr_t start, vm_paddr_t end, int prot)
{
	return PHYS_TO_DMAP(start);
}

/*
 * Add a list of wired pages to the kva
 * this routine is only used for temporary
 * kernel mappings that do not need to have
 * page modification or references recorded.
 * Note that old mappings are simply written
 * over.  The page *must* be wired.
 * Note: SMP coherent.  Uses a ranged shootdown IPI.
 */
void
pmap_qenter(vm_offset_t sva, vm_page_t *ma, int count)
{
	pd_entry_t *pde;
	pt_entry_t *pte, pa;
	vm_offset_t va;
	vm_page_t m;
	int i, lvl;

	va = sva;
	for (i = 0; i < count; i++) {
		pde = pmap_pde(kernel_pmap, va, &lvl);
		KASSERT(pde != NULL,
		    ("pmap_qenter: Invalid page entry, va: 0x%lx", va));
		KASSERT(lvl == 2,
		    ("pmap_qenter: Invalid level %d", lvl));

		m = ma[i];
		pa = VM_PAGE_TO_PHYS(m) | ATTR_DEFAULT |
#if __has_feature(capabilities)
		    ATTR_CAP_RW |
#endif
		    ATTR_S1_AP(ATTR_S1_AP_RW) | ATTR_S1_XN |
		    ATTR_S1_IDX(m->md.pv_memattr) | L3_PAGE;
		pte = pmap_l2_to_l3(pde, va);
		pmap_load_store(pte, pa);

		va += L3_SIZE;
	}
	pmap_invalidate_range(kernel_pmap, sva, va);
}

/*
 * This routine tears out page mappings from the
 * kernel -- it is meant only for temporary mappings.
 */
void
pmap_qremove(vm_offset_t sva, int count)
{
	pt_entry_t *pte;
	vm_offset_t va;
	int lvl;

	KASSERT(sva >= VM_MIN_KERNEL_ADDRESS, ("usermode va %lx", sva));

	va = sva;
	while (count-- > 0) {
		pte = pmap_pte(kernel_pmap, va, &lvl);
		KASSERT(lvl == 3,
		    ("Invalid device pagetable level: %d != 3", lvl));
		if (pte != NULL) {
			pmap_clear(pte);
		}

		va += PAGE_SIZE;
	}
	pmap_invalidate_range(kernel_pmap, sva, va);
}

/***************************************************
 * Page table page management routines.....
 ***************************************************/
/*
 * Schedule the specified unused page table page to be freed.  Specifically,
 * add the page to the specified list of pages that will be released to the
 * physical memory manager after the TLB has been updated.
 */
static __inline void
pmap_add_delayed_free_list(vm_page_t m, struct spglist *free,
    boolean_t set_PG_ZERO)
{

	if (set_PG_ZERO)
		m->flags |= PG_ZERO;
	else
		m->flags &= ~PG_ZERO;
	SLIST_INSERT_HEAD(free, m, plinks.s.ss);
}

/*
 * Decrements a page table page's reference count, which is used to record the
 * number of valid page table entries within the page.  If the reference count
 * drops to zero, then the page table page is unmapped.  Returns TRUE if the
 * page table page was unmapped and FALSE otherwise.
 */
static inline boolean_t
pmap_unwire_l3(pmap_t pmap, vm_offset_t va, vm_page_t m, struct spglist *free)
{

	--m->ref_count;
	if (m->ref_count == 0) {
		_pmap_unwire_l3(pmap, va, m, free);
		return (TRUE);
	} else
		return (FALSE);
}

static void
_pmap_unwire_l3(pmap_t pmap, vm_offset_t va, vm_page_t m, struct spglist *free)
{

	PMAP_LOCK_ASSERT(pmap, MA_OWNED);
	/*
	 * unmap the page table page
	 */
	if (m->pindex >= (NUL2E + NUL1E)) {
		/* l1 page */
		pd_entry_t *l0;

		l0 = pmap_l0(pmap, va);
		pmap_clear(l0);
	} else if (m->pindex >= NUL2E) {
		/* l2 page */
		pd_entry_t *l1;

		l1 = pmap_l1(pmap, va);
		pmap_clear(l1);
	} else {
		/* l3 page */
		pd_entry_t *l2;

		l2 = pmap_l2(pmap, va);
		pmap_clear(l2);
	}
	pmap_resident_count_dec(pmap, 1);
	if (m->pindex < NUL2E) {
		/* We just released an l3, unhold the matching l2 */
		pd_entry_t *l1, tl1;
		vm_page_t l2pg;

		l1 = pmap_l1(pmap, va);
		tl1 = pmap_load(l1);
		l2pg = PHYS_TO_VM_PAGE(tl1 & ~ATTR_MASK);
		pmap_unwire_l3(pmap, va, l2pg, free);
	} else if (m->pindex < (NUL2E + NUL1E)) {
		/* We just released an l2, unhold the matching l1 */
		pd_entry_t *l0, tl0;
		vm_page_t l1pg;

		l0 = pmap_l0(pmap, va);
		tl0 = pmap_load(l0);
		l1pg = PHYS_TO_VM_PAGE(tl0 & ~ATTR_MASK);
		pmap_unwire_l3(pmap, va, l1pg, free);
	}
	pmap_invalidate_page(pmap, va);

	/*
	 * Put page on a list so that it is released after
	 * *ALL* TLB shootdown is done
	 */
	pmap_add_delayed_free_list(m, free, TRUE);
}

/*
 * After removing a page table entry, this routine is used to
 * conditionally free the page, and manage the reference count.
 */
static int
pmap_unuse_pt(pmap_t pmap, vm_offset_t va, pd_entry_t ptepde,
    struct spglist *free)
{
	vm_page_t mpte;

	if (va >= VM_MAXUSER_ADDRESS)
		return (0);
	KASSERT(ptepde != 0, ("pmap_unuse_pt: ptepde != 0"));
	mpte = PHYS_TO_VM_PAGE(ptepde & ~ATTR_MASK);
	return (pmap_unwire_l3(pmap, va, mpte, free));
}

/*
 * Release a page table page reference after a failed attempt to create a
 * mapping.
 */
static void
pmap_abort_ptp(pmap_t pmap, vm_offset_t va, vm_page_t mpte)
{
	struct spglist free;

	SLIST_INIT(&free);
	if (pmap_unwire_l3(pmap, va, mpte, &free)) {
		/*
		 * Although "va" was never mapped, the TLB could nonetheless
		 * have intermediate entries that refer to the freed page
		 * table pages.  Invalidate those entries.
		 *
		 * XXX redundant invalidation (See _pmap_unwire_l3().)
		 */
		pmap_invalidate_page(pmap, va);
		vm_page_free_pages_toq(&free, true);
	}
}

void
pmap_pinit0(pmap_t pmap)
{

	PMAP_LOCK_INIT(pmap);
	bzero(&pmap->pm_stats, sizeof(pmap->pm_stats));
	pmap->pm_l0_paddr = READ_SPECIALREG(ttbr0_el1);
	pmap->pm_l0 = (pd_entry_t *)PHYS_TO_DMAP(pmap->pm_l0_paddr);
	pmap->pm_root.rt_root = 0;
	pmap->pm_cookie = COOKIE_FROM(ASID_RESERVED_FOR_PID_0, INT_MIN);
	pmap->pm_stage = PM_STAGE1;
	pmap->pm_levels = 4;
	pmap->pm_ttbr = pmap->pm_l0_paddr;
	pmap->pm_asid_set = &asids;

	PCPU_SET(curpmap, pmap);
}

int
pmap_pinit_stage(pmap_t pmap, enum pmap_stage stage, int levels)
{
	vm_page_t m;

	/*
	 * allocate the l0 page
	 */
	while ((m = vm_page_alloc(NULL, 0, VM_ALLOC_NORMAL |
	    VM_ALLOC_NOOBJ | VM_ALLOC_WIRED | VM_ALLOC_ZERO)) == NULL)
		vm_wait(NULL);

	pmap->pm_l0_paddr = VM_PAGE_TO_PHYS(m);
	pmap->pm_l0 = (pd_entry_t *)PHYS_TO_DMAP(pmap->pm_l0_paddr);

	if ((m->flags & PG_ZERO) == 0)
		pagezero(pmap->pm_l0);

	pmap->pm_root.rt_root = 0;
	bzero(&pmap->pm_stats, sizeof(pmap->pm_stats));
	pmap->pm_cookie = COOKIE_FROM(-1, INT_MAX);

	MPASS(levels == 3 || levels == 4);
	pmap->pm_levels = levels;
	pmap->pm_stage = stage;
	switch (stage) {
	case PM_STAGE1:
		pmap->pm_asid_set = &asids;
		break;
	case PM_STAGE2:
		pmap->pm_asid_set = &vmids;
		break;
	default:
		panic("%s: Invalid pmap type %d", __func__, stage);
		break;
	}

	/* XXX Temporarily disable deferred ASID allocation. */
	pmap_alloc_asid(pmap);

	/*
	 * Allocate the level 1 entry to use as the root. This will increase
	 * the refcount on the level 1 page so it won't be removed until
	 * pmap_release() is called.
	 */
	if (pmap->pm_levels == 3) {
		PMAP_LOCK(pmap);
		m = _pmap_alloc_l3(pmap, NUL2E + NUL1E, NULL);
		PMAP_UNLOCK(pmap);
	}
	pmap->pm_ttbr = VM_PAGE_TO_PHYS(m);

	return (1);
}

int
pmap_pinit(pmap_t pmap)
{

	return (pmap_pinit_stage(pmap, PM_STAGE1, 4));
}

/*
 * This routine is called if the desired page table page does not exist.
 *
 * If page table page allocation fails, this routine may sleep before
 * returning NULL.  It sleeps only if a lock pointer was given.
 *
 * Note: If a page allocation fails at page table level two or three,
 * one or two pages may be held during the wait, only to be released
 * afterwards.  This conservative approach is easily argued to avoid
 * race conditions.
 */
static vm_page_t
_pmap_alloc_l3(pmap_t pmap, vm_pindex_t ptepindex, struct rwlock **lockp)
{
	vm_page_t m, l1pg, l2pg;

	PMAP_LOCK_ASSERT(pmap, MA_OWNED);

	/*
	 * Allocate a page table page.
	 */
	if ((m = vm_page_alloc(NULL, ptepindex, VM_ALLOC_NOOBJ |
	    VM_ALLOC_WIRED | VM_ALLOC_ZERO)) == NULL) {
		if (lockp != NULL) {
			RELEASE_PV_LIST_LOCK(lockp);
			PMAP_UNLOCK(pmap);
			vm_wait(NULL);
			PMAP_LOCK(pmap);
		}

		/*
		 * Indicate the need to retry.  While waiting, the page table
		 * page may have been allocated.
		 */
		return (NULL);
	}
	if ((m->flags & PG_ZERO) == 0)
		pmap_zero_page(m);

	/*
	 * Because of AArch64's weak memory consistency model, we must have a
	 * barrier here to ensure that the stores for zeroing "m", whether by
	 * pmap_zero_page() or an earlier function, are visible before adding
	 * "m" to the page table.  Otherwise, a page table walk by another
	 * processor's MMU could see the mapping to "m" and a stale, non-zero
	 * PTE within "m".
	 */
	dmb(ishst);

	/*
	 * Map the pagetable page into the process address space, if
	 * it isn't already there.
	 */

	if (ptepindex >= (NUL2E + NUL1E)) {
		pd_entry_t *l0;
		vm_pindex_t l0index;

		l0index = ptepindex - (NUL2E + NUL1E);
		l0 = &pmap->pm_l0[l0index];
		pmap_store(l0, VM_PAGE_TO_PHYS(m) | L0_TABLE);
	} else if (ptepindex >= NUL2E) {
		vm_pindex_t l0index, l1index;
		pd_entry_t *l0, *l1;
		pd_entry_t tl0;

		l1index = ptepindex - NUL2E;
		l0index = l1index >> L0_ENTRIES_SHIFT;

		l0 = &pmap->pm_l0[l0index];
		tl0 = pmap_load(l0);
		if (tl0 == 0) {
			/* recurse for allocating page dir */
			if (_pmap_alloc_l3(pmap, NUL2E + NUL1E + l0index,
			    lockp) == NULL) {
				vm_page_unwire_noq(m);
				vm_page_free_zero(m);
				return (NULL);
			}
		} else {
			l1pg = PHYS_TO_VM_PAGE(tl0 & ~ATTR_MASK);
			l1pg->ref_count++;
		}

		l1 = (pd_entry_t *)PHYS_TO_DMAP(pmap_load(l0) & ~ATTR_MASK);
		l1 = &l1[ptepindex & Ln_ADDR_MASK];
		pmap_store(l1, VM_PAGE_TO_PHYS(m) | L1_TABLE);
	} else {
		vm_pindex_t l0index, l1index;
		pd_entry_t *l0, *l1, *l2;
		pd_entry_t tl0, tl1;

		l1index = ptepindex >> Ln_ENTRIES_SHIFT;
		l0index = l1index >> L0_ENTRIES_SHIFT;

		l0 = &pmap->pm_l0[l0index];
		tl0 = pmap_load(l0);
		if (tl0 == 0) {
			/* recurse for allocating page dir */
			if (_pmap_alloc_l3(pmap, NUL2E + l1index,
			    lockp) == NULL) {
				vm_page_unwire_noq(m);
				vm_page_free_zero(m);
				return (NULL);
			}
			tl0 = pmap_load(l0);
			l1 = (pd_entry_t *)PHYS_TO_DMAP(tl0 & ~ATTR_MASK);
			l1 = &l1[l1index & Ln_ADDR_MASK];
		} else {
			l1 = (pd_entry_t *)PHYS_TO_DMAP(tl0 & ~ATTR_MASK);
			l1 = &l1[l1index & Ln_ADDR_MASK];
			tl1 = pmap_load(l1);
			if (tl1 == 0) {
				/* recurse for allocating page dir */
				if (_pmap_alloc_l3(pmap, NUL2E + l1index,
				    lockp) == NULL) {
					vm_page_unwire_noq(m);
					vm_page_free_zero(m);
					return (NULL);
				}
			} else {
				l2pg = PHYS_TO_VM_PAGE(tl1 & ~ATTR_MASK);
				l2pg->ref_count++;
			}
		}

		l2 = (pd_entry_t *)PHYS_TO_DMAP(pmap_load(l1) & ~ATTR_MASK);
		l2 = &l2[ptepindex & Ln_ADDR_MASK];
		pmap_store(l2, VM_PAGE_TO_PHYS(m) | L2_TABLE);
	}

	pmap_resident_count_inc(pmap, 1);

	return (m);
}

static pd_entry_t *
pmap_alloc_l2(pmap_t pmap, vm_offset_t va, vm_page_t *l2pgp,
    struct rwlock **lockp)
{
	pd_entry_t *l1, *l2;
	vm_page_t l2pg;
	vm_pindex_t l2pindex;

retry:
	l1 = pmap_l1(pmap, va);
	if (l1 != NULL && (pmap_load(l1) & ATTR_DESCR_MASK) == L1_TABLE) {
		l2 = pmap_l1_to_l2(l1, va);
		if (va < VM_MAXUSER_ADDRESS) {
			/* Add a reference to the L2 page. */
			l2pg = PHYS_TO_VM_PAGE(pmap_load(l1) & ~ATTR_MASK);
			l2pg->ref_count++;
		} else
			l2pg = NULL;
	} else if (va < VM_MAXUSER_ADDRESS) {
		/* Allocate a L2 page. */
		l2pindex = pmap_l2_pindex(va) >> Ln_ENTRIES_SHIFT;
		l2pg = _pmap_alloc_l3(pmap, NUL2E + l2pindex, lockp);
		if (l2pg == NULL) {
			if (lockp != NULL)
				goto retry;
			else
				return (NULL);
		}
		l2 = (pd_entry_t *)PHYS_TO_DMAP(VM_PAGE_TO_PHYS(l2pg));
		l2 = &l2[pmap_l2_index(va)];
	} else
		panic("pmap_alloc_l2: missing page table page for va %#lx",
		    va);
	*l2pgp = l2pg;
	return (l2);
}

static vm_page_t
pmap_alloc_l3(pmap_t pmap, vm_offset_t va, struct rwlock **lockp)
{
	vm_pindex_t ptepindex;
	pd_entry_t *pde, tpde;
#ifdef INVARIANTS
	pt_entry_t *pte;
#endif
	vm_page_t m;
	int lvl;

	/*
	 * Calculate pagetable page index
	 */
	ptepindex = pmap_l2_pindex(va);
retry:
	/*
	 * Get the page directory entry
	 */
	pde = pmap_pde(pmap, va, &lvl);

	/*
	 * If the page table page is mapped, we just increment the hold count,
	 * and activate it. If we get a level 2 pde it will point to a level 3
	 * table.
	 */
	switch (lvl) {
	case -1:
		break;
	case 0:
#ifdef INVARIANTS
		pte = pmap_l0_to_l1(pde, va);
		KASSERT(pmap_load(pte) == 0,
		    ("pmap_alloc_l3: TODO: l0 superpages"));
#endif
		break;
	case 1:
#ifdef INVARIANTS
		pte = pmap_l1_to_l2(pde, va);
		KASSERT(pmap_load(pte) == 0,
		    ("pmap_alloc_l3: TODO: l1 superpages"));
#endif
		break;
	case 2:
		tpde = pmap_load(pde);
		if (tpde != 0) {
			m = PHYS_TO_VM_PAGE(tpde & ~ATTR_MASK);
			m->ref_count++;
			return (m);
		}
		break;
	default:
		panic("pmap_alloc_l3: Invalid level %d", lvl);
	}

	/*
	 * Here if the pte page isn't mapped, or if it has been deallocated.
	 */
	m = _pmap_alloc_l3(pmap, ptepindex, lockp);
	if (m == NULL && lockp != NULL)
		goto retry;

	return (m);
}

/***************************************************
 * Pmap allocation/deallocation routines.
 ***************************************************/

/*
 * Release any resources held by the given physical map.
 * Called when a pmap initialized by pmap_pinit is being released.
 * Should only be called if the map contains no valid mappings.
 */
void
pmap_release(pmap_t pmap)
{
	boolean_t rv;
	struct spglist free;
	struct asid_set *set;
	vm_page_t m;
	int asid;

	if (pmap->pm_levels != 4) {
		PMAP_ASSERT_STAGE2(pmap);
		KASSERT(pmap->pm_stats.resident_count == 1,
		    ("pmap_release: pmap resident count %ld != 0",
		    pmap->pm_stats.resident_count));
		KASSERT((pmap->pm_l0[0] & ATTR_DESCR_VALID) == ATTR_DESCR_VALID,
		    ("pmap_release: Invalid l0 entry: %lx", pmap->pm_l0[0]));

		SLIST_INIT(&free);
		m = PHYS_TO_VM_PAGE(pmap->pm_ttbr);
		PMAP_LOCK(pmap);
		rv = pmap_unwire_l3(pmap, 0, m, &free);
		PMAP_UNLOCK(pmap);
		MPASS(rv == TRUE);
		vm_page_free_pages_toq(&free, true);
	}

	KASSERT(pmap->pm_stats.resident_count == 0,
	    ("pmap_release: pmap resident count %ld != 0",
	    pmap->pm_stats.resident_count));
	KASSERT(vm_radix_is_empty(&pmap->pm_root),
	    ("pmap_release: pmap has reserved page table page(s)"));

	set = pmap->pm_asid_set;
	KASSERT(set != NULL, ("%s: NULL asid set", __func__));

	/*
	 * Allow the ASID to be reused. In stage 2 VMIDs we don't invalidate
	 * the entries when removing them so rely on a later tlb invalidation.
	 * this will happen when updating the VMID generation. Because of this
	 * we don't reuse VMIDs within a generation.
	 */
	if (pmap->pm_stage == PM_STAGE1) {
		mtx_lock_spin(&set->asid_set_mutex);
		if (COOKIE_TO_EPOCH(pmap->pm_cookie) == set->asid_epoch) {
			asid = COOKIE_TO_ASID(pmap->pm_cookie);
			KASSERT(asid >= ASID_FIRST_AVAILABLE &&
			    asid < set->asid_set_size,
			    ("pmap_release: pmap cookie has out-of-range asid"));
			bit_clear(set->asid_set, asid);
		}
		mtx_unlock_spin(&set->asid_set_mutex);
	}

	m = PHYS_TO_VM_PAGE(pmap->pm_l0_paddr);
	vm_page_unwire_noq(m);
	vm_page_free_zero(m);
}

static int
kvm_size(SYSCTL_HANDLER_ARGS)
{
	unsigned long ksize = VM_MAX_KERNEL_ADDRESS - VM_MIN_KERNEL_ADDRESS;

	return sysctl_handle_long(oidp, &ksize, 0, req);
}
SYSCTL_PROC(_vm, OID_AUTO, kvm_size, CTLTYPE_LONG | CTLFLAG_RD | CTLFLAG_MPSAFE,
    0, 0, kvm_size, "LU",
    "Size of KVM");

static int
kvm_free(SYSCTL_HANDLER_ARGS)
{
	unsigned long kfree = VM_MAX_KERNEL_ADDRESS - kernel_vm_end;

	return sysctl_handle_long(oidp, &kfree, 0, req);
}
SYSCTL_PROC(_vm, OID_AUTO, kvm_free, CTLTYPE_LONG | CTLFLAG_RD | CTLFLAG_MPSAFE,
    0, 0, kvm_free, "LU",
    "Amount of KVM free");

/*
 * grow the number of kernel page table entries, if needed
 */
void
pmap_growkernel(vm_offset_t addr)
{
	vm_paddr_t paddr;
	vm_page_t nkpg;
	pd_entry_t *l0, *l1, *l2;

	mtx_assert(&kernel_map->system_mtx, MA_OWNED);

	addr = roundup2(addr, L2_SIZE);
	if (addr - 1 >= vm_map_max(kernel_map))
		addr = vm_map_max(kernel_map);
	while (kernel_vm_end < addr) {
		l0 = pmap_l0(kernel_pmap, kernel_vm_end);
		KASSERT(pmap_load(l0) != 0,
		    ("pmap_growkernel: No level 0 kernel entry"));

		l1 = pmap_l0_to_l1(l0, kernel_vm_end);
		if (pmap_load(l1) == 0) {
			/* We need a new PDP entry */
			nkpg = vm_page_alloc(NULL, kernel_vm_end >> L1_SHIFT,
			    VM_ALLOC_INTERRUPT | VM_ALLOC_NOOBJ |
			    VM_ALLOC_WIRED | VM_ALLOC_ZERO);
			if (nkpg == NULL)
				panic("pmap_growkernel: no memory to grow kernel");
			if ((nkpg->flags & PG_ZERO) == 0)
				pmap_zero_page(nkpg);
			/* See the dmb() in _pmap_alloc_l3(). */
			dmb(ishst);
			paddr = VM_PAGE_TO_PHYS(nkpg);
			pmap_store(l1, paddr | L1_TABLE);
			continue; /* try again */
		}
		l2 = pmap_l1_to_l2(l1, kernel_vm_end);
		if (pmap_load(l2) != 0) {
			kernel_vm_end = (kernel_vm_end + L2_SIZE) & ~L2_OFFSET;
			if (kernel_vm_end - 1 >= vm_map_max(kernel_map)) {
				kernel_vm_end = vm_map_max(kernel_map);
				break;
			}
			continue;
		}

		nkpg = vm_page_alloc(NULL, kernel_vm_end >> L2_SHIFT,
		    VM_ALLOC_INTERRUPT | VM_ALLOC_NOOBJ | VM_ALLOC_WIRED |
		    VM_ALLOC_ZERO);
		if (nkpg == NULL)
			panic("pmap_growkernel: no memory to grow kernel");
		if ((nkpg->flags & PG_ZERO) == 0)
			pmap_zero_page(nkpg);
		/* See the dmb() in _pmap_alloc_l3(). */
		dmb(ishst);
		paddr = VM_PAGE_TO_PHYS(nkpg);
		pmap_store(l2, paddr | L2_TABLE);

		kernel_vm_end = (kernel_vm_end + L2_SIZE) & ~L2_OFFSET;
		if (kernel_vm_end - 1 >= vm_map_max(kernel_map)) {
			kernel_vm_end = vm_map_max(kernel_map);
			break;
		}
	}
}

/***************************************************
 * page management routines.
 ***************************************************/

CTASSERT(sizeof(struct pv_chunk) == PAGE_SIZE);
CTASSERT(_NPCM == 3);
CTASSERT(_NPCPV == 168);

static __inline struct pv_chunk *
pv_to_chunk(pv_entry_t pv)
{

	return ((struct pv_chunk *)((uintptr_t)pv & ~(uintptr_t)PAGE_MASK));
}

#define PV_PMAP(pv) (pv_to_chunk(pv)->pc_pmap)

#define	PC_FREE0	0xfffffffffffffffful
#define	PC_FREE1	0xfffffffffffffffful
#define	PC_FREE2	0x000000fffffffffful

static const uint64_t pc_freemask[_NPCM] = { PC_FREE0, PC_FREE1, PC_FREE2 };

#if 0
#ifdef PV_STATS
static int pc_chunk_count, pc_chunk_allocs, pc_chunk_frees, pc_chunk_tryfail;

SYSCTL_INT(_vm_pmap, OID_AUTO, pc_chunk_count, CTLFLAG_RD, &pc_chunk_count, 0,
	"Current number of pv entry chunks");
SYSCTL_INT(_vm_pmap, OID_AUTO, pc_chunk_allocs, CTLFLAG_RD, &pc_chunk_allocs, 0,
	"Current number of pv entry chunks allocated");
SYSCTL_INT(_vm_pmap, OID_AUTO, pc_chunk_frees, CTLFLAG_RD, &pc_chunk_frees, 0,
	"Current number of pv entry chunks frees");
SYSCTL_INT(_vm_pmap, OID_AUTO, pc_chunk_tryfail, CTLFLAG_RD, &pc_chunk_tryfail, 0,
	"Number of times tried to get a chunk page but failed.");

static long pv_entry_frees, pv_entry_allocs, pv_entry_count;
static int pv_entry_spare;

SYSCTL_LONG(_vm_pmap, OID_AUTO, pv_entry_frees, CTLFLAG_RD, &pv_entry_frees, 0,
	"Current number of pv entry frees");
SYSCTL_LONG(_vm_pmap, OID_AUTO, pv_entry_allocs, CTLFLAG_RD, &pv_entry_allocs, 0,
	"Current number of pv entry allocs");
SYSCTL_LONG(_vm_pmap, OID_AUTO, pv_entry_count, CTLFLAG_RD, &pv_entry_count, 0,
	"Current number of pv entries");
SYSCTL_INT(_vm_pmap, OID_AUTO, pv_entry_spare, CTLFLAG_RD, &pv_entry_spare, 0,
	"Current number of spare pv entries");
#endif
#endif /* 0 */

/*
 * We are in a serious low memory condition.  Resort to
 * drastic measures to free some pages so we can allocate
 * another pv entry chunk.
 *
 * Returns NULL if PV entries were reclaimed from the specified pmap.
 *
 * We do not, however, unmap 2mpages because subsequent accesses will
 * allocate per-page pv entries until repromotion occurs, thereby
 * exacerbating the shortage of free pv entries.
 */
static vm_page_t
reclaim_pv_chunk(pmap_t locked_pmap, struct rwlock **lockp)
{
	struct pv_chunk *pc, *pc_marker, *pc_marker_end;
	struct pv_chunk_header pc_marker_b, pc_marker_end_b;
	struct md_page *pvh;
	pd_entry_t *pde;
	pmap_t next_pmap, pmap;
	pt_entry_t *pte, tpte;
	pv_entry_t pv;
	vm_offset_t va;
	vm_page_t m, m_pc;
	struct spglist free;
	uint64_t inuse;
	int bit, field, freed, lvl;
	static int active_reclaims = 0;

	PMAP_LOCK_ASSERT(locked_pmap, MA_OWNED);
	KASSERT(lockp != NULL, ("reclaim_pv_chunk: lockp is NULL"));

	pmap = NULL;
	m_pc = NULL;
	SLIST_INIT(&free);
	bzero(&pc_marker_b, sizeof(pc_marker_b));
	bzero(&pc_marker_end_b, sizeof(pc_marker_end_b));
	pc_marker = (struct pv_chunk *)&pc_marker_b;
	pc_marker_end = (struct pv_chunk *)&pc_marker_end_b;

	mtx_lock(&pv_chunks_mutex);
	active_reclaims++;
	TAILQ_INSERT_HEAD(&pv_chunks, pc_marker, pc_lru);
	TAILQ_INSERT_TAIL(&pv_chunks, pc_marker_end, pc_lru);
	while ((pc = TAILQ_NEXT(pc_marker, pc_lru)) != pc_marker_end &&
	    SLIST_EMPTY(&free)) {
		next_pmap = pc->pc_pmap;
		if (next_pmap == NULL) {
			/*
			 * The next chunk is a marker.  However, it is
			 * not our marker, so active_reclaims must be
			 * > 1.  Consequently, the next_chunk code
			 * will not rotate the pv_chunks list.
			 */
			goto next_chunk;
		}
		mtx_unlock(&pv_chunks_mutex);

		/*
		 * A pv_chunk can only be removed from the pc_lru list
		 * when both pv_chunks_mutex is owned and the
		 * corresponding pmap is locked.
		 */
		if (pmap != next_pmap) {
			if (pmap != NULL && pmap != locked_pmap)
				PMAP_UNLOCK(pmap);
			pmap = next_pmap;
			/* Avoid deadlock and lock recursion. */
			if (pmap > locked_pmap) {
				RELEASE_PV_LIST_LOCK(lockp);
				PMAP_LOCK(pmap);
				mtx_lock(&pv_chunks_mutex);
				continue;
			} else if (pmap != locked_pmap) {
				if (PMAP_TRYLOCK(pmap)) {
					mtx_lock(&pv_chunks_mutex);
					continue;
				} else {
					pmap = NULL; /* pmap is not locked */
					mtx_lock(&pv_chunks_mutex);
					pc = TAILQ_NEXT(pc_marker, pc_lru);
					if (pc == NULL ||
					    pc->pc_pmap != next_pmap)
						continue;
					goto next_chunk;
				}
			}
		}

		/*
		 * Destroy every non-wired, 4 KB page mapping in the chunk.
		 */
		freed = 0;
		for (field = 0; field < _NPCM; field++) {
			for (inuse = ~pc->pc_map[field] & pc_freemask[field];
			    inuse != 0; inuse &= ~(1UL << bit)) {
				bit = ffsl(inuse) - 1;
				pv = &pc->pc_pventry[field * 64 + bit];
				va = pv->pv_va;
				pde = pmap_pde(pmap, va, &lvl);
				if (lvl != 2)
					continue;
				pte = pmap_l2_to_l3(pde, va);
				tpte = pmap_load(pte);
				if ((tpte & ATTR_SW_WIRED) != 0)
					continue;
				tpte = pmap_load_clear(pte);
				m = PHYS_TO_VM_PAGE(tpte & ~ATTR_MASK);
				if (pmap_pte_dirty(pmap, tpte))
					vm_page_dirty(m);
				if ((tpte & ATTR_AF) != 0) {
					pmap_invalidate_page(pmap, va);
					vm_page_aflag_set(m, PGA_REFERENCED);
				}
				CHANGE_PV_LIST_LOCK_TO_VM_PAGE(lockp, m);
				TAILQ_REMOVE(&m->md.pv_list, pv, pv_next);
				m->md.pv_gen++;
				if (TAILQ_EMPTY(&m->md.pv_list) &&
				    (m->flags & PG_FICTITIOUS) == 0) {
					pvh = page_to_pvh(m);
					if (TAILQ_EMPTY(&pvh->pv_list)) {
						vm_page_aflag_clear(m,
						    PGA_WRITEABLE);
					}
				}
				pc->pc_map[field] |= 1UL << bit;
				pmap_unuse_pt(pmap, va, pmap_load(pde), &free);
				freed++;
			}
		}
		if (freed == 0) {
			mtx_lock(&pv_chunks_mutex);
			goto next_chunk;
		}
		/* Every freed mapping is for a 4 KB page. */
		pmap_resident_count_dec(pmap, freed);
		PV_STAT(atomic_add_long(&pv_entry_frees, freed));
		PV_STAT(atomic_add_int(&pv_entry_spare, freed));
		PV_STAT(atomic_subtract_long(&pv_entry_count, freed));
		TAILQ_REMOVE(&pmap->pm_pvchunk, pc, pc_list);
		if (pc->pc_map[0] == PC_FREE0 && pc->pc_map[1] == PC_FREE1 &&
		    pc->pc_map[2] == PC_FREE2) {
			PV_STAT(atomic_subtract_int(&pv_entry_spare, _NPCPV));
			PV_STAT(atomic_subtract_int(&pc_chunk_count, 1));
			PV_STAT(atomic_add_int(&pc_chunk_frees, 1));
			/* Entire chunk is free; return it. */
			m_pc = PHYS_TO_VM_PAGE(DMAP_TO_PHYS((vm_offset_t)pc));
			dump_drop_page(m_pc->phys_addr);
			mtx_lock(&pv_chunks_mutex);
			TAILQ_REMOVE(&pv_chunks, pc, pc_lru);
			break;
		}
		TAILQ_INSERT_HEAD(&pmap->pm_pvchunk, pc, pc_list);
		mtx_lock(&pv_chunks_mutex);
		/* One freed pv entry in locked_pmap is sufficient. */
		if (pmap == locked_pmap)
			break;

next_chunk:
		TAILQ_REMOVE(&pv_chunks, pc_marker, pc_lru);
		TAILQ_INSERT_AFTER(&pv_chunks, pc, pc_marker, pc_lru);
		if (active_reclaims == 1 && pmap != NULL) {
			/*
			 * Rotate the pv chunks list so that we do not
			 * scan the same pv chunks that could not be
			 * freed (because they contained a wired
			 * and/or superpage mapping) on every
			 * invocation of reclaim_pv_chunk().
			 */
			while ((pc = TAILQ_FIRST(&pv_chunks)) != pc_marker) {
				MPASS(pc->pc_pmap != NULL);
				TAILQ_REMOVE(&pv_chunks, pc, pc_lru);
				TAILQ_INSERT_TAIL(&pv_chunks, pc, pc_lru);
			}
		}
	}
	TAILQ_REMOVE(&pv_chunks, pc_marker, pc_lru);
	TAILQ_REMOVE(&pv_chunks, pc_marker_end, pc_lru);
	active_reclaims--;
	mtx_unlock(&pv_chunks_mutex);
	if (pmap != NULL && pmap != locked_pmap)
		PMAP_UNLOCK(pmap);
	if (m_pc == NULL && !SLIST_EMPTY(&free)) {
		m_pc = SLIST_FIRST(&free);
		SLIST_REMOVE_HEAD(&free, plinks.s.ss);
		/* Recycle a freed page table page. */
		m_pc->ref_count = 1;
	}
	vm_page_free_pages_toq(&free, true);
	return (m_pc);
}

/*
 * free the pv_entry back to the free list
 */
static void
free_pv_entry(pmap_t pmap, pv_entry_t pv)
{
	struct pv_chunk *pc;
	int idx, field, bit;

	PMAP_LOCK_ASSERT(pmap, MA_OWNED);
	PV_STAT(atomic_add_long(&pv_entry_frees, 1));
	PV_STAT(atomic_add_int(&pv_entry_spare, 1));
	PV_STAT(atomic_subtract_long(&pv_entry_count, 1));
	pc = pv_to_chunk(pv);
	idx = pv - &pc->pc_pventry[0];
	field = idx / 64;
	bit = idx % 64;
	pc->pc_map[field] |= 1ul << bit;
	if (pc->pc_map[0] != PC_FREE0 || pc->pc_map[1] != PC_FREE1 ||
	    pc->pc_map[2] != PC_FREE2) {
		/* 98% of the time, pc is already at the head of the list. */
		if (__predict_false(pc != TAILQ_FIRST(&pmap->pm_pvchunk))) {
			TAILQ_REMOVE(&pmap->pm_pvchunk, pc, pc_list);
			TAILQ_INSERT_HEAD(&pmap->pm_pvchunk, pc, pc_list);
		}
		return;
	}
	TAILQ_REMOVE(&pmap->pm_pvchunk, pc, pc_list);
	free_pv_chunk(pc);
}

static void
free_pv_chunk(struct pv_chunk *pc)
{
	vm_page_t m;

	mtx_lock(&pv_chunks_mutex);
 	TAILQ_REMOVE(&pv_chunks, pc, pc_lru);
	mtx_unlock(&pv_chunks_mutex);
	PV_STAT(atomic_subtract_int(&pv_entry_spare, _NPCPV));
	PV_STAT(atomic_subtract_int(&pc_chunk_count, 1));
	PV_STAT(atomic_add_int(&pc_chunk_frees, 1));
	/* entire chunk is free, return it */
	m = PHYS_TO_VM_PAGE(DMAP_TO_PHYS((vm_offset_t)pc));
	dump_drop_page(m->phys_addr);
	vm_page_unwire_noq(m);
	vm_page_free(m);
}

/*
 * Returns a new PV entry, allocating a new PV chunk from the system when
 * needed.  If this PV chunk allocation fails and a PV list lock pointer was
 * given, a PV chunk is reclaimed from an arbitrary pmap.  Otherwise, NULL is
 * returned.
 *
 * The given PV list lock may be released.
 */
static pv_entry_t
get_pv_entry(pmap_t pmap, struct rwlock **lockp)
{
	int bit, field;
	pv_entry_t pv;
	struct pv_chunk *pc;
	vm_page_t m;

	PMAP_LOCK_ASSERT(pmap, MA_OWNED);
	PV_STAT(atomic_add_long(&pv_entry_allocs, 1));
retry:
	pc = TAILQ_FIRST(&pmap->pm_pvchunk);
	if (pc != NULL) {
		for (field = 0; field < _NPCM; field++) {
			if (pc->pc_map[field]) {
				bit = ffsl(pc->pc_map[field]) - 1;
				break;
			}
		}
		if (field < _NPCM) {
			pv = &pc->pc_pventry[field * 64 + bit];
			pc->pc_map[field] &= ~(1ul << bit);
			/* If this was the last item, move it to tail */
			if (pc->pc_map[0] == 0 && pc->pc_map[1] == 0 &&
			    pc->pc_map[2] == 0) {
				TAILQ_REMOVE(&pmap->pm_pvchunk, pc, pc_list);
				TAILQ_INSERT_TAIL(&pmap->pm_pvchunk, pc,
				    pc_list);
			}
			PV_STAT(atomic_add_long(&pv_entry_count, 1));
			PV_STAT(atomic_subtract_int(&pv_entry_spare, 1));
			return (pv);
		}
	}
	/* No free items, allocate another chunk */
	m = vm_page_alloc(NULL, 0, VM_ALLOC_NORMAL | VM_ALLOC_NOOBJ |
	    VM_ALLOC_WIRED);
	if (m == NULL) {
		if (lockp == NULL) {
			PV_STAT(pc_chunk_tryfail++);
			return (NULL);
		}
		m = reclaim_pv_chunk(pmap, lockp);
		if (m == NULL)
			goto retry;
	}
	PV_STAT(atomic_add_int(&pc_chunk_count, 1));
	PV_STAT(atomic_add_int(&pc_chunk_allocs, 1));
	dump_add_page(m->phys_addr);
	pc = (void *)PHYS_TO_DMAP(m->phys_addr);
	pc->pc_pmap = pmap;
	pc->pc_map[0] = PC_FREE0 & ~1ul;	/* preallocated bit 0 */
	pc->pc_map[1] = PC_FREE1;
	pc->pc_map[2] = PC_FREE2;
	mtx_lock(&pv_chunks_mutex);
	TAILQ_INSERT_TAIL(&pv_chunks, pc, pc_lru);
	mtx_unlock(&pv_chunks_mutex);
	pv = &pc->pc_pventry[0];
	TAILQ_INSERT_HEAD(&pmap->pm_pvchunk, pc, pc_list);
	PV_STAT(atomic_add_long(&pv_entry_count, 1));
	PV_STAT(atomic_add_int(&pv_entry_spare, _NPCPV - 1));
	return (pv);
}

/*
 * Ensure that the number of spare PV entries in the specified pmap meets or
 * exceeds the given count, "needed".
 *
 * The given PV list lock may be released.
 */
static void
reserve_pv_entries(pmap_t pmap, int needed, struct rwlock **lockp)
{
	struct pch new_tail;
	struct pv_chunk *pc;
	vm_page_t m;
	int avail, free;
	bool reclaimed;

	PMAP_LOCK_ASSERT(pmap, MA_OWNED);
	KASSERT(lockp != NULL, ("reserve_pv_entries: lockp is NULL"));

	/*
	 * Newly allocated PV chunks must be stored in a private list until
	 * the required number of PV chunks have been allocated.  Otherwise,
	 * reclaim_pv_chunk() could recycle one of these chunks.  In
	 * contrast, these chunks must be added to the pmap upon allocation.
	 */
	TAILQ_INIT(&new_tail);
retry:
	avail = 0;
	TAILQ_FOREACH(pc, &pmap->pm_pvchunk, pc_list) {
		bit_count((bitstr_t *)pc->pc_map, 0,
		    sizeof(pc->pc_map) * NBBY, &free);
		if (free == 0)
			break;
		avail += free;
		if (avail >= needed)
			break;
	}
	for (reclaimed = false; avail < needed; avail += _NPCPV) {
		m = vm_page_alloc(NULL, 0, VM_ALLOC_NORMAL | VM_ALLOC_NOOBJ |
		    VM_ALLOC_WIRED);
		if (m == NULL) {
			m = reclaim_pv_chunk(pmap, lockp);
			if (m == NULL)
				goto retry;
			reclaimed = true;
		}
		PV_STAT(atomic_add_int(&pc_chunk_count, 1));
		PV_STAT(atomic_add_int(&pc_chunk_allocs, 1));
		dump_add_page(m->phys_addr);
		pc = (void *)PHYS_TO_DMAP(m->phys_addr);
		pc->pc_pmap = pmap;
		pc->pc_map[0] = PC_FREE0;
		pc->pc_map[1] = PC_FREE1;
		pc->pc_map[2] = PC_FREE2;
		TAILQ_INSERT_HEAD(&pmap->pm_pvchunk, pc, pc_list);
		TAILQ_INSERT_TAIL(&new_tail, pc, pc_lru);
		PV_STAT(atomic_add_int(&pv_entry_spare, _NPCPV));

		/*
		 * The reclaim might have freed a chunk from the current pmap.
		 * If that chunk contained available entries, we need to
		 * re-count the number of available entries.
		 */
		if (reclaimed)
			goto retry;
	}
	if (!TAILQ_EMPTY(&new_tail)) {
		mtx_lock(&pv_chunks_mutex);
		TAILQ_CONCAT(&pv_chunks, &new_tail, pc_lru);
		mtx_unlock(&pv_chunks_mutex);
	}
}

/*
 * First find and then remove the pv entry for the specified pmap and virtual
 * address from the specified pv list.  Returns the pv entry if found and NULL
 * otherwise.  This operation can be performed on pv lists for either 4KB or
 * 2MB page mappings.
 */
static __inline pv_entry_t
pmap_pvh_remove(struct md_page *pvh, pmap_t pmap, vm_offset_t va)
{
	pv_entry_t pv;

	TAILQ_FOREACH(pv, &pvh->pv_list, pv_next) {
		if (pmap == PV_PMAP(pv) && va == pv->pv_va) {
			TAILQ_REMOVE(&pvh->pv_list, pv, pv_next);
			pvh->pv_gen++;
			break;
		}
	}
	return (pv);
}

/*
 * After demotion from a 2MB page mapping to 512 4KB page mappings,
 * destroy the pv entry for the 2MB page mapping and reinstantiate the pv
 * entries for each of the 4KB page mappings.
 */
static void
pmap_pv_demote_l2(pmap_t pmap, vm_offset_t va, vm_paddr_t pa,
    struct rwlock **lockp)
{
	struct md_page *pvh;
	struct pv_chunk *pc;
	pv_entry_t pv;
	vm_offset_t va_last;
	vm_page_t m;
	int bit, field;

	PMAP_LOCK_ASSERT(pmap, MA_OWNED);
	KASSERT((va & L2_OFFSET) == 0,
	    ("pmap_pv_demote_l2: va is not 2mpage aligned"));
	KASSERT((pa & L2_OFFSET) == 0,
	    ("pmap_pv_demote_l2: pa is not 2mpage aligned"));
	CHANGE_PV_LIST_LOCK_TO_PHYS(lockp, pa);

	/*
	 * Transfer the 2mpage's pv entry for this mapping to the first
	 * page's pv list.  Once this transfer begins, the pv list lock
	 * must not be released until the last pv entry is reinstantiated.
	 */
	pvh = pa_to_pvh(pa);
	pv = pmap_pvh_remove(pvh, pmap, va);
	KASSERT(pv != NULL, ("pmap_pv_demote_l2: pv not found"));
	m = PHYS_TO_VM_PAGE(pa);
	TAILQ_INSERT_TAIL(&m->md.pv_list, pv, pv_next);
	m->md.pv_gen++;
	/* Instantiate the remaining Ln_ENTRIES - 1 pv entries. */
	PV_STAT(atomic_add_long(&pv_entry_allocs, Ln_ENTRIES - 1));
	va_last = va + L2_SIZE - PAGE_SIZE;
	for (;;) {
		pc = TAILQ_FIRST(&pmap->pm_pvchunk);
		KASSERT(pc->pc_map[0] != 0 || pc->pc_map[1] != 0 ||
		    pc->pc_map[2] != 0, ("pmap_pv_demote_l2: missing spare"));
		for (field = 0; field < _NPCM; field++) {
			while (pc->pc_map[field]) {
				bit = ffsl(pc->pc_map[field]) - 1;
				pc->pc_map[field] &= ~(1ul << bit);
				pv = &pc->pc_pventry[field * 64 + bit];
				va += PAGE_SIZE;
				pv->pv_va = va;
				m++;
				KASSERT((m->oflags & VPO_UNMANAGED) == 0,
			    ("pmap_pv_demote_l2: page %p is not managed", m));
				TAILQ_INSERT_TAIL(&m->md.pv_list, pv, pv_next);
				m->md.pv_gen++;
				if (va == va_last)
					goto out;
			}
		}
		TAILQ_REMOVE(&pmap->pm_pvchunk, pc, pc_list);
		TAILQ_INSERT_TAIL(&pmap->pm_pvchunk, pc, pc_list);
	}
out:
	if (pc->pc_map[0] == 0 && pc->pc_map[1] == 0 && pc->pc_map[2] == 0) {
		TAILQ_REMOVE(&pmap->pm_pvchunk, pc, pc_list);
		TAILQ_INSERT_TAIL(&pmap->pm_pvchunk, pc, pc_list);
	}
	PV_STAT(atomic_add_long(&pv_entry_count, Ln_ENTRIES - 1));
	PV_STAT(atomic_subtract_int(&pv_entry_spare, Ln_ENTRIES - 1));
}

/*
 * First find and then destroy the pv entry for the specified pmap and virtual
 * address.  This operation can be performed on pv lists for either 4KB or 2MB
 * page mappings.
 */
static void
pmap_pvh_free(struct md_page *pvh, pmap_t pmap, vm_offset_t va)
{
	pv_entry_t pv;

	pv = pmap_pvh_remove(pvh, pmap, va);
	KASSERT(pv != NULL, ("pmap_pvh_free: pv not found"));
	free_pv_entry(pmap, pv);
}

/*
 * Conditionally create the PV entry for a 4KB page mapping if the required
 * memory can be allocated without resorting to reclamation.
 */
static boolean_t
pmap_try_insert_pv_entry(pmap_t pmap, vm_offset_t va, vm_page_t m,
    struct rwlock **lockp)
{
	pv_entry_t pv;

	PMAP_LOCK_ASSERT(pmap, MA_OWNED);
	/* Pass NULL instead of the lock pointer to disable reclamation. */
	if ((pv = get_pv_entry(pmap, NULL)) != NULL) {
		pv->pv_va = va;
		CHANGE_PV_LIST_LOCK_TO_VM_PAGE(lockp, m);
		TAILQ_INSERT_TAIL(&m->md.pv_list, pv, pv_next);
		m->md.pv_gen++;
		return (TRUE);
	} else
		return (FALSE);
}

/*
 * Create the PV entry for a 2MB page mapping.  Always returns true unless the
 * flag PMAP_ENTER_NORECLAIM is specified.  If that flag is specified, returns
 * false if the PV entry cannot be allocated without resorting to reclamation.
 */
static bool
pmap_pv_insert_l2(pmap_t pmap, vm_offset_t va, pd_entry_t l2e, u_int flags,
    struct rwlock **lockp)
{
	struct md_page *pvh;
	pv_entry_t pv;
	vm_paddr_t pa;

	PMAP_LOCK_ASSERT(pmap, MA_OWNED);
	/* Pass NULL instead of the lock pointer to disable reclamation. */
	if ((pv = get_pv_entry(pmap, (flags & PMAP_ENTER_NORECLAIM) != 0 ?
	    NULL : lockp)) == NULL)
		return (false);
	pv->pv_va = va;
	pa = l2e & ~ATTR_MASK;
	CHANGE_PV_LIST_LOCK_TO_PHYS(lockp, pa);
	pvh = pa_to_pvh(pa);
	TAILQ_INSERT_TAIL(&pvh->pv_list, pv, pv_next);
	pvh->pv_gen++;
	return (true);
}

static void
pmap_remove_kernel_l2(pmap_t pmap, pt_entry_t *l2, vm_offset_t va)
{
	pt_entry_t newl2, oldl2;
	vm_page_t ml3;
	vm_paddr_t ml3pa;

	KASSERT(!VIRT_IN_DMAP(va), ("removing direct mapping of %#lx", va));
	KASSERT(pmap == kernel_pmap, ("pmap %p is not kernel_pmap", pmap));
	PMAP_LOCK_ASSERT(pmap, MA_OWNED);

	ml3 = pmap_remove_pt_page(pmap, va);
	if (ml3 == NULL)
		panic("pmap_remove_kernel_l2: Missing pt page");

	ml3pa = VM_PAGE_TO_PHYS(ml3);
	newl2 = ml3pa | L2_TABLE;

	/*
	 * If this page table page was unmapped by a promotion, then it
	 * contains valid mappings.  Zero it to invalidate those mappings.
	 */
	if (ml3->valid != 0)
		pagezero((void *)PHYS_TO_DMAP(ml3pa));

	/*
	 * Demote the mapping.  The caller must have already invalidated the
	 * mapping (i.e., the "break" in break-before-make).
	 */
	oldl2 = pmap_load_store(l2, newl2);
	KASSERT(oldl2 == 0, ("%s: found existing mapping at %p: %#lx",
	    __func__, l2, oldl2));
}

/*
 * pmap_remove_l2: Do the things to unmap a level 2 superpage.
 */
static int
pmap_remove_l2(pmap_t pmap, pt_entry_t *l2, vm_offset_t sva,
    pd_entry_t l1e, struct spglist *free, struct rwlock **lockp)
{
	struct md_page *pvh;
	pt_entry_t old_l2;
	vm_offset_t eva, va;
	vm_page_t m, ml3;

	PMAP_LOCK_ASSERT(pmap, MA_OWNED);
	KASSERT((sva & L2_OFFSET) == 0, ("pmap_remove_l2: sva is not aligned"));
	old_l2 = pmap_load_clear(l2);
	KASSERT((old_l2 & ATTR_DESCR_MASK) == L2_BLOCK,
	    ("pmap_remove_l2: L2e %lx is not a block mapping", old_l2));

	/*
	 * Since a promotion must break the 4KB page mappings before making
	 * the 2MB page mapping, a pmap_invalidate_page() suffices.
	 */
	pmap_invalidate_page(pmap, sva);

	if (old_l2 & ATTR_SW_WIRED)
		pmap->pm_stats.wired_count -= L2_SIZE / PAGE_SIZE;
	pmap_resident_count_dec(pmap, L2_SIZE / PAGE_SIZE);
	if (old_l2 & ATTR_SW_MANAGED) {
		CHANGE_PV_LIST_LOCK_TO_PHYS(lockp, old_l2 & ~ATTR_MASK);
		pvh = pa_to_pvh(old_l2 & ~ATTR_MASK);
		pmap_pvh_free(pvh, pmap, sva);
		eva = sva + L2_SIZE;
		for (va = sva, m = PHYS_TO_VM_PAGE(old_l2 & ~ATTR_MASK);
		    va < eva; va += PAGE_SIZE, m++) {
			if (pmap_pte_dirty(pmap, old_l2))
				vm_page_dirty(m);
			if (old_l2 & ATTR_AF)
				vm_page_aflag_set(m, PGA_REFERENCED);
			if (TAILQ_EMPTY(&m->md.pv_list) &&
			    TAILQ_EMPTY(&pvh->pv_list))
				vm_page_aflag_clear(m, PGA_WRITEABLE);
		}
	}
	if (pmap == kernel_pmap) {
		pmap_remove_kernel_l2(pmap, l2, sva);
	} else {
		ml3 = pmap_remove_pt_page(pmap, sva);
		if (ml3 != NULL) {
			KASSERT(ml3->valid == VM_PAGE_BITS_ALL,
			    ("pmap_remove_l2: l3 page not promoted"));
			pmap_resident_count_dec(pmap, 1);
			KASSERT(ml3->ref_count == NL3PG,
			    ("pmap_remove_l2: l3 page ref count error"));
			ml3->ref_count = 0;
			pmap_add_delayed_free_list(ml3, free, FALSE);
		}
	}
	return (pmap_unuse_pt(pmap, sva, l1e, free));
}

/*
 * pmap_remove_l3: do the things to unmap a page in a process
 */
static int
pmap_remove_l3(pmap_t pmap, pt_entry_t *l3, vm_offset_t va,
    pd_entry_t l2e, struct spglist *free, struct rwlock **lockp)
{
	struct md_page *pvh;
	pt_entry_t old_l3;
	vm_page_t m;

	PMAP_LOCK_ASSERT(pmap, MA_OWNED);
	old_l3 = pmap_load_clear(l3);
	pmap_invalidate_page(pmap, va);
	if (old_l3 & ATTR_SW_WIRED)
		pmap->pm_stats.wired_count -= 1;
	pmap_resident_count_dec(pmap, 1);
	if (old_l3 & ATTR_SW_MANAGED) {
		m = PHYS_TO_VM_PAGE(old_l3 & ~ATTR_MASK);
		if (pmap_pte_dirty(pmap, old_l3))
			vm_page_dirty(m);
		if (old_l3 & ATTR_AF)
			vm_page_aflag_set(m, PGA_REFERENCED);
		CHANGE_PV_LIST_LOCK_TO_VM_PAGE(lockp, m);
		pmap_pvh_free(&m->md, pmap, va);
		if (TAILQ_EMPTY(&m->md.pv_list) &&
		    (m->flags & PG_FICTITIOUS) == 0) {
			pvh = page_to_pvh(m);
			if (TAILQ_EMPTY(&pvh->pv_list))
				vm_page_aflag_clear(m, PGA_WRITEABLE);
		}
	}
	return (pmap_unuse_pt(pmap, va, l2e, free));
}

/*
 * Remove the specified range of addresses from the L3 page table that is
 * identified by the given L2 entry.
 */
static void
pmap_remove_l3_range(pmap_t pmap, pd_entry_t l2e, vm_offset_t sva,
    vm_offset_t eva, struct spglist *free, struct rwlock **lockp)
{
	struct md_page *pvh;
	struct rwlock *new_lock;
	pt_entry_t *l3, old_l3;
	vm_offset_t va;
	vm_page_t l3pg, m;

	PMAP_LOCK_ASSERT(pmap, MA_OWNED);
	KASSERT(rounddown2(sva, L2_SIZE) + L2_SIZE == roundup2(eva, L2_SIZE),
	    ("pmap_remove_l3_range: range crosses an L3 page table boundary"));
	l3pg = sva < VM_MAXUSER_ADDRESS ? PHYS_TO_VM_PAGE(l2e & ~ATTR_MASK) :
	    NULL;
	va = eva;
	for (l3 = pmap_l2_to_l3(&l2e, sva); sva != eva; l3++, sva += L3_SIZE) {
		if (!pmap_l3_valid(pmap_load(l3))) {
			if (va != eva) {
				pmap_invalidate_range(pmap, va, sva);
				va = eva;
			}
			continue;
		}
		old_l3 = pmap_load_clear(l3);
		if ((old_l3 & ATTR_SW_WIRED) != 0)
			pmap->pm_stats.wired_count--;
		pmap_resident_count_dec(pmap, 1);
		if ((old_l3 & ATTR_SW_MANAGED) != 0) {
			m = PHYS_TO_VM_PAGE(old_l3 & ~ATTR_MASK);
			if (pmap_pte_dirty(pmap, old_l3))
				vm_page_dirty(m);
			if ((old_l3 & ATTR_AF) != 0)
				vm_page_aflag_set(m, PGA_REFERENCED);
			new_lock = PHYS_TO_PV_LIST_LOCK(VM_PAGE_TO_PHYS(m));
			if (new_lock != *lockp) {
				if (*lockp != NULL) {
					/*
					 * Pending TLB invalidations must be
					 * performed before the PV list lock is
					 * released.  Otherwise, a concurrent
					 * pmap_remove_all() on a physical page
					 * could return while a stale TLB entry
					 * still provides access to that page. 
					 */
					if (va != eva) {
						pmap_invalidate_range(pmap, va,
						    sva);
						va = eva;
					}
					rw_wunlock(*lockp);
				}
				*lockp = new_lock;
				rw_wlock(*lockp);
			}
			pmap_pvh_free(&m->md, pmap, sva);
			if (TAILQ_EMPTY(&m->md.pv_list) &&
			    (m->flags & PG_FICTITIOUS) == 0) {
				pvh = page_to_pvh(m);
				if (TAILQ_EMPTY(&pvh->pv_list))
					vm_page_aflag_clear(m, PGA_WRITEABLE);
			}
		}
		if (va == eva)
			va = sva;
		if (l3pg != NULL && pmap_unwire_l3(pmap, sva, l3pg, free)) {
			sva += L3_SIZE;
			break;
		}
	}
	if (va != eva)
		pmap_invalidate_range(pmap, va, sva);
}

/*
 *	Remove the given range of addresses from the specified map.
 *
 *	It is assumed that the start and end are properly
 *	rounded to the page size.
 */
void
pmap_remove(pmap_t pmap, vm_offset_t sva, vm_offset_t eva)
{
	struct rwlock *lock;
	vm_offset_t va_next;
	pd_entry_t *l0, *l1, *l2;
	pt_entry_t l3_paddr;
	struct spglist free;

	/*
	 * Perform an unsynchronized read.  This is, however, safe.
	 */
	if (pmap->pm_stats.resident_count == 0)
		return;

	SLIST_INIT(&free);

	PMAP_LOCK(pmap);

	lock = NULL;
	for (; sva < eva; sva = va_next) {
		if (pmap->pm_stats.resident_count == 0)
			break;

		l0 = pmap_l0(pmap, sva);
		if (pmap_load(l0) == 0) {
			va_next = (sva + L0_SIZE) & ~L0_OFFSET;
			if (va_next < sva)
				va_next = eva;
			continue;
		}

		va_next = (sva + L1_SIZE) & ~L1_OFFSET;
		if (va_next < sva)
			va_next = eva;
		l1 = pmap_l0_to_l1(l0, sva);
		if (pmap_load(l1) == 0)
			continue;
		if ((pmap_load(l1) & ATTR_DESCR_MASK) == L1_BLOCK) {
			KASSERT(va_next <= eva,
			    ("partial update of non-transparent 1G page "
			    "l1 %#lx sva %#lx eva %#lx va_next %#lx",
			    pmap_load(l1), sva, eva, va_next));
			MPASS(pmap != kernel_pmap);
			MPASS((pmap_load(l1) & ATTR_SW_MANAGED) == 0);
			pmap_clear(l1);
			pmap_invalidate_page(pmap, sva);
			pmap_resident_count_dec(pmap, L1_SIZE / PAGE_SIZE);
			pmap_unuse_pt(pmap, sva, pmap_load(l0), &free);
			continue;
		}

		/*
		 * Calculate index for next page table.
		 */
		va_next = (sva + L2_SIZE) & ~L2_OFFSET;
		if (va_next < sva)
			va_next = eva;

		l2 = pmap_l1_to_l2(l1, sva);
		if (l2 == NULL)
			continue;

		l3_paddr = pmap_load(l2);

		if ((l3_paddr & ATTR_DESCR_MASK) == L2_BLOCK) {
			if (sva + L2_SIZE == va_next && eva >= va_next) {
				pmap_remove_l2(pmap, l2, sva, pmap_load(l1),
				    &free, &lock);
				continue;
			} else if (pmap_demote_l2_locked(pmap, l2, sva,
			    &lock) == NULL)
				continue;
			l3_paddr = pmap_load(l2);
		}

		/*
		 * Weed out invalid mappings.
		 */
		if ((l3_paddr & ATTR_DESCR_MASK) != L2_TABLE)
			continue;

		/*
		 * Limit our scan to either the end of the va represented
		 * by the current page table page, or to the end of the
		 * range being removed.
		 */
		if (va_next > eva)
			va_next = eva;

		pmap_remove_l3_range(pmap, l3_paddr, sva, va_next, &free,
		    &lock);
	}
	if (lock != NULL)
		rw_wunlock(lock);
	PMAP_UNLOCK(pmap);
	vm_page_free_pages_toq(&free, true);
}

/*
 *	Routine:	pmap_remove_all
 *	Function:
 *		Removes this physical page from
 *		all physical maps in which it resides.
 *		Reflects back modify bits to the pager.
 *
 *	Notes:
 *		Original versions of this routine were very
 *		inefficient because they iteratively called
 *		pmap_remove (slow...)
 */

void
pmap_remove_all(vm_page_t m)
{
	struct md_page *pvh;
	pv_entry_t pv;
	pmap_t pmap;
	struct rwlock *lock;
	pd_entry_t *pde, tpde;
	pt_entry_t *pte, tpte;
	vm_offset_t va;
	struct spglist free;
	int lvl, pvh_gen, md_gen;

	KASSERT((m->oflags & VPO_UNMANAGED) == 0,
	    ("pmap_remove_all: page %p is not managed", m));
	SLIST_INIT(&free);
	lock = VM_PAGE_TO_PV_LIST_LOCK(m);
	pvh = (m->flags & PG_FICTITIOUS) != 0 ? &pv_dummy : page_to_pvh(m);
retry:
	rw_wlock(lock);
	while ((pv = TAILQ_FIRST(&pvh->pv_list)) != NULL) {
		pmap = PV_PMAP(pv);
		if (!PMAP_TRYLOCK(pmap)) {
			pvh_gen = pvh->pv_gen;
			rw_wunlock(lock);
			PMAP_LOCK(pmap);
			rw_wlock(lock);
			if (pvh_gen != pvh->pv_gen) {
				rw_wunlock(lock);
				PMAP_UNLOCK(pmap);
				goto retry;
			}
		}
		va = pv->pv_va;
		pte = pmap_pte(pmap, va, &lvl);
		KASSERT(pte != NULL,
		    ("pmap_remove_all: no page table entry found"));
		KASSERT(lvl == 2,
		    ("pmap_remove_all: invalid pte level %d", lvl));

		pmap_demote_l2_locked(pmap, pte, va, &lock);
		PMAP_UNLOCK(pmap);
	}
	while ((pv = TAILQ_FIRST(&m->md.pv_list)) != NULL) {
		pmap = PV_PMAP(pv);
		PMAP_ASSERT_STAGE1(pmap);
		if (!PMAP_TRYLOCK(pmap)) {
			pvh_gen = pvh->pv_gen;
			md_gen = m->md.pv_gen;
			rw_wunlock(lock);
			PMAP_LOCK(pmap);
			rw_wlock(lock);
			if (pvh_gen != pvh->pv_gen || md_gen != m->md.pv_gen) {
				rw_wunlock(lock);
				PMAP_UNLOCK(pmap);
				goto retry;
			}
		}
		pmap_resident_count_dec(pmap, 1);

		pde = pmap_pde(pmap, pv->pv_va, &lvl);
		KASSERT(pde != NULL,
		    ("pmap_remove_all: no page directory entry found"));
		KASSERT(lvl == 2,
		    ("pmap_remove_all: invalid pde level %d", lvl));
		tpde = pmap_load(pde);

		pte = pmap_l2_to_l3(pde, pv->pv_va);
		tpte = pmap_load_clear(pte);
		if (tpte & ATTR_SW_WIRED)
			pmap->pm_stats.wired_count--;
		if ((tpte & ATTR_AF) != 0) {
			pmap_invalidate_page(pmap, pv->pv_va);
			vm_page_aflag_set(m, PGA_REFERENCED);
		}

		/*
		 * Update the vm_page_t clean and reference bits.
		 */
		if (pmap_pte_dirty(pmap, tpte))
			vm_page_dirty(m);
		pmap_unuse_pt(pmap, pv->pv_va, tpde, &free);
		TAILQ_REMOVE(&m->md.pv_list, pv, pv_next);
		m->md.pv_gen++;
		free_pv_entry(pmap, pv);
		PMAP_UNLOCK(pmap);
	}
	vm_page_aflag_clear(m, PGA_WRITEABLE);
	rw_wunlock(lock);
	vm_page_free_pages_toq(&free, true);
}

/*
 * pmap_protect_l2: do the things to protect a 2MB page in a pmap
 */
static void
pmap_protect_l2(pmap_t pmap, pt_entry_t *l2, vm_offset_t sva, pt_entry_t mask,
    pt_entry_t nbits)
{
	pd_entry_t old_l2;
	vm_page_t m, mt;

	PMAP_LOCK_ASSERT(pmap, MA_OWNED);
	PMAP_ASSERT_STAGE1(pmap);
	KASSERT((sva & L2_OFFSET) == 0,
	    ("pmap_protect_l2: sva is not 2mpage aligned"));
	old_l2 = pmap_load(l2);
	KASSERT((old_l2 & ATTR_DESCR_MASK) == L2_BLOCK,
	    ("pmap_protect_l2: L2e %lx is not a block mapping", old_l2));

	/*
	 * Return if the L2 entry already has the desired access restrictions
	 * in place.
	 */
retry:
	if ((old_l2 & mask) == nbits)
		return;

	/*
	 * When a dirty read/write superpage mapping is write protected,
	 * update the dirty field of each of the superpage's constituent 4KB
	 * pages.
	 */
	if ((old_l2 & ATTR_SW_MANAGED) != 0 &&
	    (nbits & ATTR_S1_AP(ATTR_S1_AP_RO)) != 0 &&
	    pmap_pte_dirty(pmap, old_l2)) {
		m = PHYS_TO_VM_PAGE(old_l2 & ~ATTR_MASK);
		for (mt = m; mt < &m[L2_SIZE / PAGE_SIZE]; mt++)
			vm_page_dirty(mt);
	}

	if (!atomic_fcmpset_64(l2, &old_l2, (old_l2 & ~mask) | nbits))
		goto retry;

	/*
	 * Since a promotion must break the 4KB page mappings before making
	 * the 2MB page mapping, a pmap_invalidate_page() suffices.
	 */
	pmap_invalidate_page(pmap, sva);
}

/*
 *	Set the physical protection on the
 *	specified range of this map as requested.
 */
void
pmap_protect(pmap_t pmap, vm_offset_t sva, vm_offset_t eva, vm_prot_t prot)
{
	vm_offset_t va, va_next;
	pd_entry_t *l0, *l1, *l2;
	pt_entry_t *l3p, l3, mask, nbits;

	PMAP_ASSERT_STAGE1(pmap);
	KASSERT((prot & ~VM_PROT_ALL) == 0, ("invalid prot %x", prot));
	if (prot == VM_PROT_NONE) {
		pmap_remove(pmap, sva, eva);
		return;
	}

	mask = nbits = 0;
	if ((prot & VM_PROT_WRITE) == 0) {
		mask |= ATTR_S1_AP_RW_BIT | ATTR_SW_DBM;
		nbits |= ATTR_S1_AP(ATTR_S1_AP_RO);
	}
	if ((prot & VM_PROT_EXECUTE) == 0) {
		mask |= ATTR_S1_XN;
		nbits |= ATTR_S1_XN;
	}
	if (mask == 0)
		return;

	PMAP_LOCK(pmap);
	for (; sva < eva; sva = va_next) {
		l0 = pmap_l0(pmap, sva);
		if (pmap_load(l0) == 0) {
			va_next = (sva + L0_SIZE) & ~L0_OFFSET;
			if (va_next < sva)
				va_next = eva;
			continue;
		}

		va_next = (sva + L1_SIZE) & ~L1_OFFSET;
		if (va_next < sva)
			va_next = eva;
		l1 = pmap_l0_to_l1(l0, sva);
		if (pmap_load(l1) == 0)
			continue;
		if ((pmap_load(l1) & ATTR_DESCR_MASK) == L1_BLOCK) {
			KASSERT(va_next <= eva,
			    ("partial update of non-transparent 1G page "
			    "l1 %#lx sva %#lx eva %#lx va_next %#lx",
			    pmap_load(l1), sva, eva, va_next));
			MPASS((pmap_load(l1) & ATTR_SW_MANAGED) == 0);
			if ((pmap_load(l1) & mask) != nbits) {
				pmap_store(l1, (pmap_load(l1) & ~mask) | nbits);
				pmap_invalidate_page(pmap, sva);
			}
			continue;
		}

		va_next = (sva + L2_SIZE) & ~L2_OFFSET;
		if (va_next < sva)
			va_next = eva;

		l2 = pmap_l1_to_l2(l1, sva);
		if (pmap_load(l2) == 0)
			continue;

		if ((pmap_load(l2) & ATTR_DESCR_MASK) == L2_BLOCK) {
			if (sva + L2_SIZE == va_next && eva >= va_next) {
				pmap_protect_l2(pmap, l2, sva, mask, nbits);
				continue;
			} else if (pmap_demote_l2(pmap, l2, sva) == NULL)
				continue;
		}
		KASSERT((pmap_load(l2) & ATTR_DESCR_MASK) == L2_TABLE,
		    ("pmap_protect: Invalid L2 entry after demotion"));

		if (va_next > eva)
			va_next = eva;

		va = va_next;
		for (l3p = pmap_l2_to_l3(l2, sva); sva != va_next; l3p++,
		    sva += L3_SIZE) {
			l3 = pmap_load(l3p);
retry:
			/*
			 * Go to the next L3 entry if the current one is
			 * invalid or already has the desired access
			 * restrictions in place.  (The latter case occurs
			 * frequently.  For example, in a "buildworld"
			 * workload, almost 1 out of 4 L3 entries already
			 * have the desired restrictions.)
			 */
			if (!pmap_l3_valid(l3) || (l3 & mask) == nbits) {
				if (va != va_next) {
					pmap_invalidate_range(pmap, va, sva);
					va = va_next;
				}
				continue;
			}

			/*
			 * When a dirty read/write mapping is write protected,
			 * update the page's dirty field.
			 */
			if ((l3 & ATTR_SW_MANAGED) != 0 &&
			    (nbits & ATTR_S1_AP(ATTR_S1_AP_RO)) != 0 &&
			    pmap_pte_dirty(pmap, l3))
				vm_page_dirty(PHYS_TO_VM_PAGE(l3 & ~ATTR_MASK));

			if (!atomic_fcmpset_64(l3p, &l3, (l3 & ~mask) | nbits))
				goto retry;
			if (va == va_next)
				va = sva;
		}
		if (va != va_next)
			pmap_invalidate_range(pmap, va, sva);
	}
	PMAP_UNLOCK(pmap);
}

/*
 * Inserts the specified page table page into the specified pmap's collection
 * of idle page table pages.  Each of a pmap's page table pages is responsible
 * for mapping a distinct range of virtual addresses.  The pmap's collection is
 * ordered by this virtual address range.
 *
 * If "promoted" is false, then the page table page "mpte" must be zero filled.
 */
static __inline int
pmap_insert_pt_page(pmap_t pmap, vm_page_t mpte, bool promoted)
{

	PMAP_LOCK_ASSERT(pmap, MA_OWNED);
	mpte->valid = promoted ? VM_PAGE_BITS_ALL : 0;
	return (vm_radix_insert(&pmap->pm_root, mpte));
}

/*
 * Removes the page table page mapping the specified virtual address from the
 * specified pmap's collection of idle page table pages, and returns it.
 * Otherwise, returns NULL if there is no page table page corresponding to the
 * specified virtual address.
 */
static __inline vm_page_t
pmap_remove_pt_page(pmap_t pmap, vm_offset_t va)
{

	PMAP_LOCK_ASSERT(pmap, MA_OWNED);
	return (vm_radix_remove(&pmap->pm_root, pmap_l2_pindex(va)));
}

/*
 * Performs a break-before-make update of a pmap entry. This is needed when
 * either promoting or demoting pages to ensure the TLB doesn't get into an
 * inconsistent state.
 */
static void
pmap_update_entry(pmap_t pmap, pd_entry_t *pte, pd_entry_t newpte,
    vm_offset_t va, vm_size_t size)
{
	register_t intr;

	PMAP_LOCK_ASSERT(pmap, MA_OWNED);

	/*
	 * Ensure we don't get switched out with the page table in an
	 * inconsistent state. We also need to ensure no interrupts fire
	 * as they may make use of an address we are about to invalidate.
	 */
	intr = intr_disable();

	/*
	 * Clear the old mapping's valid bit, but leave the rest of the entry
	 * unchanged, so that a lockless, concurrent pmap_kextract() can still
	 * lookup the physical address.
	 */
	pmap_clear_bits(pte, ATTR_DESCR_VALID);
	pmap_invalidate_range(pmap, va, va + size);

	/* Create the new mapping */
	pmap_store(pte, newpte);
	dsb(ishst);

	intr_restore(intr);
}

#if VM_NRESERVLEVEL > 0
/*
 * After promotion from 512 4KB page mappings to a single 2MB page mapping,
 * replace the many pv entries for the 4KB page mappings by a single pv entry
 * for the 2MB page mapping.
 */
static void
pmap_pv_promote_l2(pmap_t pmap, vm_offset_t va, vm_paddr_t pa,
    struct rwlock **lockp)
{
	struct md_page *pvh;
	pv_entry_t pv;
	vm_offset_t va_last;
	vm_page_t m;

	KASSERT((pa & L2_OFFSET) == 0,
	    ("pmap_pv_promote_l2: pa is not 2mpage aligned"));
	CHANGE_PV_LIST_LOCK_TO_PHYS(lockp, pa);

	/*
	 * Transfer the first page's pv entry for this mapping to the 2mpage's
	 * pv list.  Aside from avoiding the cost of a call to get_pv_entry(),
	 * a transfer avoids the possibility that get_pv_entry() calls
	 * reclaim_pv_chunk() and that reclaim_pv_chunk() removes one of the
	 * mappings that is being promoted.
	 */
	m = PHYS_TO_VM_PAGE(pa);
	va = va & ~L2_OFFSET;
	pv = pmap_pvh_remove(&m->md, pmap, va);
	KASSERT(pv != NULL, ("pmap_pv_promote_l2: pv not found"));
	pvh = pa_to_pvh(pa);
	TAILQ_INSERT_TAIL(&pvh->pv_list, pv, pv_next);
	pvh->pv_gen++;
	/* Free the remaining NPTEPG - 1 pv entries. */
	va_last = va + L2_SIZE - PAGE_SIZE;
	do {
		m++;
		va += PAGE_SIZE;
		pmap_pvh_free(&m->md, pmap, va);
	} while (va < va_last);
}

/*
 * Tries to promote the 512, contiguous 4KB page mappings that are within a
 * single level 2 table entry to a single 2MB page mapping.  For promotion
 * to occur, two conditions must be met: (1) the 4KB page mappings must map
 * aligned, contiguous physical memory and (2) the 4KB page mappings must have
 * identical characteristics.
 */
static void
pmap_promote_l2(pmap_t pmap, pd_entry_t *l2, vm_offset_t va,
    struct rwlock **lockp)
{
	pt_entry_t *firstl3, *l3, newl2, oldl3, pa;
	vm_page_t mpte;
	vm_offset_t sva;

	PMAP_LOCK_ASSERT(pmap, MA_OWNED);
	PMAP_ASSERT_STAGE1(pmap);

	sva = va & ~L2_OFFSET;
	firstl3 = pmap_l2_to_l3(l2, sva);
	newl2 = pmap_load(firstl3);

setl2:
	if (((newl2 & (~ATTR_MASK | ATTR_AF)) & L2_OFFSET) != ATTR_AF) {
		atomic_add_long(&pmap_l2_p_failures, 1);
		CTR2(KTR_PMAP, "pmap_promote_l2: failure for va %#lx"
		    " in pmap %p", va, pmap);
		return;
	}

	if ((newl2 & (ATTR_S1_AP_RW_BIT | ATTR_SW_DBM)) ==
	    (ATTR_S1_AP(ATTR_S1_AP_RO) | ATTR_SW_DBM)) {
		if (!atomic_fcmpset_64(l2, &newl2, newl2 & ~ATTR_SW_DBM))
			goto setl2;
		newl2 &= ~ATTR_SW_DBM;
	}

	pa = newl2 + L2_SIZE - PAGE_SIZE;
	for (l3 = firstl3 + NL3PG - 1; l3 > firstl3; l3--) {
		oldl3 = pmap_load(l3);
setl3:
		if ((oldl3 & (ATTR_S1_AP_RW_BIT | ATTR_SW_DBM)) ==
		    (ATTR_S1_AP(ATTR_S1_AP_RO) | ATTR_SW_DBM)) {
			if (!atomic_fcmpset_64(l3, &oldl3, oldl3 &
			    ~ATTR_SW_DBM))
				goto setl3;
			oldl3 &= ~ATTR_SW_DBM;
		}
		if (oldl3 != pa) {
			atomic_add_long(&pmap_l2_p_failures, 1);
			CTR2(KTR_PMAP, "pmap_promote_l2: failure for va %#lx"
			    " in pmap %p", va, pmap);
			return;
		}
		pa -= PAGE_SIZE;
	}

	/*
	 * Save the page table page in its current state until the L2
	 * mapping the superpage is demoted by pmap_demote_l2() or
	 * destroyed by pmap_remove_l3().
	 */
	mpte = PHYS_TO_VM_PAGE(pmap_load(l2) & ~ATTR_MASK);
	KASSERT(mpte >= vm_page_array &&
	    mpte < &vm_page_array[vm_page_array_size],
	    ("pmap_promote_l2: page table page is out of range"));
	KASSERT(mpte->pindex == pmap_l2_pindex(va),
	    ("pmap_promote_l2: page table page's pindex is wrong"));
	if (pmap_insert_pt_page(pmap, mpte, true)) {
		atomic_add_long(&pmap_l2_p_failures, 1);
		CTR2(KTR_PMAP,
		    "pmap_promote_l2: failure for va %#lx in pmap %p", va,
		    pmap);
		return;
	}

	if ((newl2 & ATTR_SW_MANAGED) != 0)
		pmap_pv_promote_l2(pmap, va, newl2 & ~ATTR_MASK, lockp);

	newl2 &= ~ATTR_DESCR_MASK;
	newl2 |= L2_BLOCK;

	pmap_update_entry(pmap, l2, newl2, sva, L2_SIZE);

	atomic_add_long(&pmap_l2_promotions, 1);
	CTR2(KTR_PMAP, "pmap_promote_l2: success for va %#lx in pmap %p", va,
		    pmap);
}
#endif /* VM_NRESERVLEVEL > 0 */

static int
pmap_enter_largepage(pmap_t pmap, vm_offset_t va, pt_entry_t newpte, int flags,
    int psind)
{
	pd_entry_t *l0p, *l1p, *l2p, origpte;
	vm_page_t mp;

	PMAP_LOCK_ASSERT(pmap, MA_OWNED);
	KASSERT(psind > 0 && psind < MAXPAGESIZES,
	    ("psind %d unexpected", psind));
	KASSERT(((newpte & ~ATTR_MASK) & (pagesizes[psind] - 1)) == 0,
	    ("unaligned phys address %#lx newpte %#lx psind %d",
	    (newpte & ~ATTR_MASK), newpte, psind));

restart:
	if (psind == 2) {
		l0p = pmap_l0(pmap, va);
		if ((pmap_load(l0p) & ATTR_DESCR_VALID) == 0) {
			mp = _pmap_alloc_l3(pmap, pmap_l0_pindex(va), NULL);
			if (mp == NULL) {
				if ((flags & PMAP_ENTER_NOSLEEP) != 0)
					return (KERN_RESOURCE_SHORTAGE);
				PMAP_UNLOCK(pmap);
				vm_wait(NULL);
				PMAP_LOCK(pmap);
				goto restart;
			}
			l1p = pmap_l0_to_l1(l0p, va);
			KASSERT(l1p != NULL, ("va %#lx lost l1 entry", va));
			origpte = pmap_load(l1p);
		} else {
			l1p = pmap_l0_to_l1(l0p, va);
			KASSERT(l1p != NULL, ("va %#lx lost l1 entry", va));
			origpte = pmap_load(l1p);
			if ((origpte & ATTR_DESCR_VALID) == 0) {
				mp = PHYS_TO_VM_PAGE(pmap_load(l0p) &
				    ~ATTR_MASK);
				mp->ref_count++;
			}
		}
		KASSERT((origpte & ATTR_DESCR_VALID) == 0 ||
		    ((origpte & ATTR_DESCR_MASK) == L1_BLOCK &&
		     (origpte & ~ATTR_MASK) == (newpte & ~ATTR_MASK)),
		    ("va %#lx changing 1G phys page l1 %#lx newpte %#lx",
		    va, origpte, newpte));
		pmap_store(l1p, newpte);
	} else /* (psind == 1) */ {
		l2p = pmap_l2(pmap, va);
		if (l2p == NULL) {
			mp = _pmap_alloc_l3(pmap, pmap_l1_pindex(va), NULL);
			if (mp == NULL) {
				if ((flags & PMAP_ENTER_NOSLEEP) != 0)
					return (KERN_RESOURCE_SHORTAGE);
				PMAP_UNLOCK(pmap);
				vm_wait(NULL);
				PMAP_LOCK(pmap);
				goto restart;
			}
			l2p = (pd_entry_t *)PHYS_TO_DMAP(VM_PAGE_TO_PHYS(mp));
			l2p = &l2p[pmap_l2_index(va)];
			origpte = pmap_load(l2p);
		} else {
			l1p = pmap_l1(pmap, va);
			origpte = pmap_load(l2p);
			if ((origpte & ATTR_DESCR_VALID) == 0) {
				mp = PHYS_TO_VM_PAGE(pmap_load(l1p) &
				    ~ATTR_MASK);
				mp->ref_count++;
			}
		}
		KASSERT((origpte & ATTR_DESCR_VALID) == 0 ||
		    ((origpte & ATTR_DESCR_MASK) == L2_BLOCK &&
		     (origpte & ~ATTR_MASK) == (newpte & ~ATTR_MASK)),
		    ("va %#lx changing 2M phys page l2 %#lx newpte %#lx",
		    va, origpte, newpte));
		pmap_store(l2p, newpte);
	}
	dsb(ishst);

	if ((origpte & ATTR_DESCR_VALID) == 0)
		pmap_resident_count_inc(pmap, pagesizes[psind] / PAGE_SIZE);
	if ((newpte & ATTR_SW_WIRED) != 0 && (origpte & ATTR_SW_WIRED) == 0)
		pmap->pm_stats.wired_count += pagesizes[psind] / PAGE_SIZE;
	else if ((newpte & ATTR_SW_WIRED) == 0 &&
	    (origpte & ATTR_SW_WIRED) != 0)
		pmap->pm_stats.wired_count -= pagesizes[psind] / PAGE_SIZE;

	return (KERN_SUCCESS);
}

/*
 * Add a single SMMU entry. This function does not sleep.
 */
int
pmap_senter(pmap_t pmap, vm_offset_t va, vm_paddr_t pa,
    vm_prot_t prot, u_int flags)
{
	pd_entry_t *pde;
	pt_entry_t new_l3, orig_l3;
	pt_entry_t *l3;
	vm_page_t mpte;
	int lvl;
	int rv;

	PMAP_ASSERT_STAGE1(pmap);
	KASSERT(va < VM_MAXUSER_ADDRESS, ("wrong address space"));

	va = trunc_page(va);
	new_l3 = (pt_entry_t)(pa | ATTR_DEFAULT |
	    ATTR_S1_IDX(VM_MEMATTR_DEVICE) | L3_PAGE);
	if ((prot & VM_PROT_WRITE) == 0)
		new_l3 |= ATTR_S1_AP(ATTR_S1_AP_RO);
	new_l3 |= ATTR_S1_XN; /* Execute never. */
	new_l3 |= ATTR_S1_AP(ATTR_S1_AP_USER);
	new_l3 |= ATTR_S1_nG; /* Non global. */

	CTR2(KTR_PMAP, "pmap_senter: %.16lx -> %.16lx", va, pa);

	PMAP_LOCK(pmap);

	/*
	 * In the case that a page table page is not
	 * resident, we are creating it here.
	 */
retry:
	pde = pmap_pde(pmap, va, &lvl);
	if (pde != NULL && lvl == 2) {
		l3 = pmap_l2_to_l3(pde, va);
	} else {
		mpte = _pmap_alloc_l3(pmap, pmap_l2_pindex(va), NULL);
		if (mpte == NULL) {
			CTR0(KTR_PMAP, "pmap_enter: mpte == NULL");
			rv = KERN_RESOURCE_SHORTAGE;
			goto out;
		}
		goto retry;
	}

	orig_l3 = pmap_load(l3);
	KASSERT(!pmap_l3_valid(orig_l3), ("l3 is valid"));

	/* New mapping */
	pmap_store(l3, new_l3);
	pmap_resident_count_inc(pmap, 1);
	dsb(ishst);

	rv = KERN_SUCCESS;
out:
	PMAP_UNLOCK(pmap);

	return (rv);
}

/*
 * Remove a single SMMU entry.
 */
int
pmap_sremove(pmap_t pmap, vm_offset_t va)
{
	pt_entry_t *pte;
	int lvl;
	int rc;

	PMAP_LOCK(pmap);

	pte = pmap_pte(pmap, va, &lvl);
	KASSERT(lvl == 3,
	    ("Invalid SMMU pagetable level: %d != 3", lvl));

	if (pte != NULL) {
		pmap_resident_count_dec(pmap, 1);
		pmap_clear(pte);
		rc = KERN_SUCCESS;
	} else
		rc = KERN_FAILURE;

	PMAP_UNLOCK(pmap);

	return (rc);
}

/*
 * Remove all the allocated L1, L2 pages from SMMU pmap.
 * All the L3 entires must be cleared in advance, otherwise
 * this function panics.
 */
void
pmap_sremove_pages(pmap_t pmap)
{
	pd_entry_t l0e, *l1, l1e, *l2, l2e;
	pt_entry_t *l3, l3e;
	vm_page_t m, m0, m1;
	vm_offset_t sva;
	vm_paddr_t pa;
	vm_paddr_t pa0;
	vm_paddr_t pa1;
	int i, j, k, l;

	PMAP_LOCK(pmap);

	for (sva = VM_MINUSER_ADDRESS, i = pmap_l0_index(sva);
	    (i < Ln_ENTRIES && sva < VM_MAXUSER_ADDRESS); i++) {
		l0e = pmap->pm_l0[i];
		if ((l0e & ATTR_DESCR_VALID) == 0) {
			sva += L0_SIZE;
			continue;
		}
		pa0 = l0e & ~ATTR_MASK;
		m0 = PHYS_TO_VM_PAGE(pa0);
		l1 = (pd_entry_t *)PHYS_TO_DMAP(pa0);

		for (j = pmap_l1_index(sva); j < Ln_ENTRIES; j++) {
			l1e = l1[j];
			if ((l1e & ATTR_DESCR_VALID) == 0) {
				sva += L1_SIZE;
				continue;
			}
			if ((l1e & ATTR_DESCR_MASK) == L1_BLOCK) {
				sva += L1_SIZE;
				continue;
			}
			pa1 = l1e & ~ATTR_MASK;
			m1 = PHYS_TO_VM_PAGE(pa1);
			l2 = (pd_entry_t *)PHYS_TO_DMAP(pa1);

			for (k = pmap_l2_index(sva); k < Ln_ENTRIES; k++) {
				l2e = l2[k];
				if ((l2e & ATTR_DESCR_VALID) == 0) {
					sva += L2_SIZE;
					continue;
				}
				pa = l2e & ~ATTR_MASK;
				m = PHYS_TO_VM_PAGE(pa);
				l3 = (pt_entry_t *)PHYS_TO_DMAP(pa);

				for (l = pmap_l3_index(sva); l < Ln_ENTRIES;
				    l++, sva += L3_SIZE) {
					l3e = l3[l];
					if ((l3e & ATTR_DESCR_VALID) == 0)
						continue;
					panic("%s: l3e found for va %jx\n",
					    __func__, sva);
				}

				vm_page_unwire_noq(m1);
				vm_page_unwire_noq(m);
				pmap_resident_count_dec(pmap, 1);
				vm_page_free(m);
				pmap_clear(&l2[k]);
			}

			vm_page_unwire_noq(m0);
			pmap_resident_count_dec(pmap, 1);
			vm_page_free(m1);
			pmap_clear(&l1[j]);
		}

		pmap_resident_count_dec(pmap, 1);
		vm_page_free(m0);
		pmap_clear(&pmap->pm_l0[i]);
	}

	KASSERT(pmap->pm_stats.resident_count == 0,
	    ("Invalid resident count %jd", pmap->pm_stats.resident_count));

	PMAP_UNLOCK(pmap);
}

/*
 *	Insert the given physical page (p) at
 *	the specified virtual address (v) in the
 *	target physical map with the protection requested.
 *
 *	If specified, the page will be wired down, meaning
 *	that the related pte can not be reclaimed.
 *
 *	NB:  This is the only routine which MAY NOT lazy-evaluate
 *	or lose information.  That is, this routine must actually
 *	insert this page into the given map NOW.
 */
int
pmap_enter(pmap_t pmap, vm_offset_t va, vm_page_t m, vm_prot_t prot,
    u_int flags, int8_t psind)
{
	struct rwlock *lock;
	pd_entry_t *pde;
	pt_entry_t new_l3, orig_l3;
	pt_entry_t *l2, *l3;
	pv_entry_t pv;
	vm_paddr_t opa, pa;
	vm_page_t mpte, om;
	boolean_t nosleep;
	int lvl, rv;

	va = trunc_page(va);
	if ((m->oflags & VPO_UNMANAGED) == 0)
		VM_PAGE_OBJECT_BUSY_ASSERT(m);
	pa = VM_PAGE_TO_PHYS(m);
	new_l3 = (pt_entry_t)(pa | ATTR_DEFAULT | L3_PAGE);
	new_l3 |= pmap_pte_memattr(pmap, m->md.pv_memattr);
	new_l3 |= pmap_pte_prot(pmap, prot);

	if ((flags & PMAP_ENTER_WIRED) != 0)
		new_l3 |= ATTR_SW_WIRED;
	if (pmap->pm_stage == PM_STAGE1) {
		if (va < VM_MAXUSER_ADDRESS)
			new_l3 |= ATTR_S1_AP(ATTR_S1_AP_USER) | ATTR_S1_PXN;
		else
			new_l3 |= ATTR_S1_UXN;
		if (pmap != kernel_pmap)
			new_l3 |= ATTR_S1_nG;
	} else {
		/*
		 * Clear the access flag on executable mappings, this will be
		 * set later when the page is accessed. The fault handler is
		 * required to invalidate the I-cache.
		 *
		 * TODO: Switch to the valid flag to allow hardware management
		 * of the access flag. Much of the pmap code assumes the
		 * valid flag is set and fails to destroy the old page tables
		 * correctly if it is clear.
		 */
		if (prot & VM_PROT_EXECUTE)
			new_l3 &= ~ATTR_AF;
	}
	if ((m->oflags & VPO_UNMANAGED) == 0) {
		new_l3 |= ATTR_SW_MANAGED;
		if ((prot & VM_PROT_WRITE) != 0) {
			new_l3 |= ATTR_SW_DBM;
			if ((flags & VM_PROT_WRITE) == 0) {
				if (pmap->pm_stage == PM_STAGE1)
					new_l3 |= ATTR_S1_AP(ATTR_S1_AP_RO);
				else
					new_l3 &=
					    ~ATTR_S2_S2AP(ATTR_S2_S2AP_WRITE);
			}
		}
	}

	CTR2(KTR_PMAP, "pmap_enter: %.16lx -> %.16lx", va, pa);

	lock = NULL;
	PMAP_LOCK(pmap);
	if ((flags & PMAP_ENTER_LARGEPAGE) != 0) {
		KASSERT((m->oflags & VPO_UNMANAGED) != 0,
		    ("managed largepage va %#lx flags %#x", va, flags));
		new_l3 &= ~L3_PAGE;
		if (psind == 2)
			new_l3 |= L1_BLOCK;
		else /* (psind == 1) */
			new_l3 |= L2_BLOCK;
		rv = pmap_enter_largepage(pmap, va, new_l3, flags, psind);
		goto out;
	}
	if (psind == 1) {
		/* Assert the required virtual and physical alignment. */
		KASSERT((va & L2_OFFSET) == 0, ("pmap_enter: va unaligned"));
		KASSERT(m->psind > 0, ("pmap_enter: m->psind < psind"));
		rv = pmap_enter_l2(pmap, va, (new_l3 & ~L3_PAGE) | L2_BLOCK,
		    flags, m, &lock);
		goto out;
	}
	mpte = NULL;

	/*
	 * In the case that a page table page is not
	 * resident, we are creating it here.
	 */
retry:
	pde = pmap_pde(pmap, va, &lvl);
	if (pde != NULL && lvl == 2) {
		l3 = pmap_l2_to_l3(pde, va);
		if (va < VM_MAXUSER_ADDRESS && mpte == NULL) {
			mpte = PHYS_TO_VM_PAGE(pmap_load(pde) & ~ATTR_MASK);
			mpte->ref_count++;
		}
		goto havel3;
	} else if (pde != NULL && lvl == 1) {
		l2 = pmap_l1_to_l2(pde, va);
		if ((pmap_load(l2) & ATTR_DESCR_MASK) == L2_BLOCK &&
		    (l3 = pmap_demote_l2_locked(pmap, l2, va, &lock)) != NULL) {
			l3 = &l3[pmap_l3_index(va)];
			if (va < VM_MAXUSER_ADDRESS) {
				mpte = PHYS_TO_VM_PAGE(
				    pmap_load(l2) & ~ATTR_MASK);
				mpte->ref_count++;
			}
			goto havel3;
		}
		/* We need to allocate an L3 table. */
	}
	if (va < VM_MAXUSER_ADDRESS) {
		nosleep = (flags & PMAP_ENTER_NOSLEEP) != 0;

		/*
		 * We use _pmap_alloc_l3() instead of pmap_alloc_l3() in order
		 * to handle the possibility that a superpage mapping for "va"
		 * was created while we slept.
		 */
		mpte = _pmap_alloc_l3(pmap, pmap_l2_pindex(va),
		    nosleep ? NULL : &lock);
		if (mpte == NULL && nosleep) {
			CTR0(KTR_PMAP, "pmap_enter: mpte == NULL");
			rv = KERN_RESOURCE_SHORTAGE;
			goto out;
		}
		goto retry;
	} else
		panic("pmap_enter: missing L3 table for kernel va %#lx", va);

havel3:
	orig_l3 = pmap_load(l3);
	opa = orig_l3 & ~ATTR_MASK;
	pv = NULL;

	/*
	 * Is the specified virtual address already mapped?
	 */
	if (pmap_l3_valid(orig_l3)) {
		/*
		 * Only allow adding new entries on stage 2 tables for now.
		 * This simplifies cache invalidation as we may need to call
		 * into EL2 to perform such actions.
		 */
		PMAP_ASSERT_STAGE1(pmap);
		/*
		 * Wiring change, just update stats. We don't worry about
		 * wiring PT pages as they remain resident as long as there
		 * are valid mappings in them. Hence, if a user page is wired,
		 * the PT page will be also.
		 */
		if ((flags & PMAP_ENTER_WIRED) != 0 &&
		    (orig_l3 & ATTR_SW_WIRED) == 0)
			pmap->pm_stats.wired_count++;
		else if ((flags & PMAP_ENTER_WIRED) == 0 &&
		    (orig_l3 & ATTR_SW_WIRED) != 0)
			pmap->pm_stats.wired_count--;

		/*
		 * Remove the extra PT page reference.
		 */
		if (mpte != NULL) {
			mpte->ref_count--;
			KASSERT(mpte->ref_count > 0,
			    ("pmap_enter: missing reference to page table page,"
			     " va: 0x%lx", va));
		}

		/*
		 * Has the physical page changed?
		 */
		if (opa == pa) {
			/*
			 * No, might be a protection or wiring change.
			 */
			if ((orig_l3 & ATTR_SW_MANAGED) != 0 &&
			    (new_l3 & ATTR_SW_DBM) != 0)
				vm_page_aflag_set(m, PGA_WRITEABLE);
			goto validate;
		}

		/*
		 * The physical page has changed.  Temporarily invalidate
		 * the mapping.
		 */
		orig_l3 = pmap_load_clear(l3);
		KASSERT((orig_l3 & ~ATTR_MASK) == opa,
		    ("pmap_enter: unexpected pa update for %#lx", va));
		if ((orig_l3 & ATTR_SW_MANAGED) != 0) {
			om = PHYS_TO_VM_PAGE(opa);

			/*
			 * The pmap lock is sufficient to synchronize with
			 * concurrent calls to pmap_page_test_mappings() and
			 * pmap_ts_referenced().
			 */
			if (pmap_pte_dirty(pmap, orig_l3))
				vm_page_dirty(om);
			if ((orig_l3 & ATTR_AF) != 0) {
				pmap_invalidate_page(pmap, va);
				vm_page_aflag_set(om, PGA_REFERENCED);
			}
			CHANGE_PV_LIST_LOCK_TO_PHYS(&lock, opa);
			pv = pmap_pvh_remove(&om->md, pmap, va);
			if ((m->oflags & VPO_UNMANAGED) != 0)
				free_pv_entry(pmap, pv);
			if ((om->a.flags & PGA_WRITEABLE) != 0 &&
			    TAILQ_EMPTY(&om->md.pv_list) &&
			    ((om->flags & PG_FICTITIOUS) != 0 ||
			    TAILQ_EMPTY(&pa_to_pvh(opa)->pv_list)))
				vm_page_aflag_clear(om, PGA_WRITEABLE);
		} else {
			KASSERT((orig_l3 & ATTR_AF) != 0,
			    ("pmap_enter: unmanaged mapping lacks ATTR_AF"));
			pmap_invalidate_page(pmap, va);
		}
		orig_l3 = 0;
	} else {
		/*
		 * Increment the counters.
		 */
		if ((new_l3 & ATTR_SW_WIRED) != 0)
			pmap->pm_stats.wired_count++;
		pmap_resident_count_inc(pmap, 1);
	}
	/*
	 * Enter on the PV list if part of our managed memory.
	 */
	if ((m->oflags & VPO_UNMANAGED) == 0) {
		if (pv == NULL) {
			pv = get_pv_entry(pmap, &lock);
			pv->pv_va = va;
		}
		CHANGE_PV_LIST_LOCK_TO_PHYS(&lock, pa);
		TAILQ_INSERT_TAIL(&m->md.pv_list, pv, pv_next);
		m->md.pv_gen++;
		if ((new_l3 & ATTR_SW_DBM) != 0)
			vm_page_aflag_set(m, PGA_WRITEABLE);
	}

validate:
	if (pmap->pm_stage == PM_STAGE1) {
		/*
		 * Sync icache if exec permission and attribute
		 * VM_MEMATTR_WRITE_BACK is set. Do it now, before the mapping
		 * is stored and made valid for hardware table walk. If done
		 * later, then other can access this page before caches are
		 * properly synced. Don't do it for kernel memory which is
		 * mapped with exec permission even if the memory isn't going
		 * to hold executable code. The only time when icache sync is
		 * needed is after kernel module is loaded and the relocation
		 * info is processed. And it's done in elf_cpu_load_file().
		*/
		if ((prot & VM_PROT_EXECUTE) &&  pmap != kernel_pmap &&
		    m->md.pv_memattr == VM_MEMATTR_WRITE_BACK &&
		    (opa != pa || (orig_l3 & ATTR_S1_XN))) {
			PMAP_ASSERT_STAGE1(pmap);
			cpu_icache_sync_range(PHYS_TO_DMAP(pa), PAGE_SIZE);
		}
	} else {
		cpu_dcache_wb_range(PHYS_TO_DMAP(pa), PAGE_SIZE);
	}

	/*
	 * Update the L3 entry
	 */
	if (pmap_l3_valid(orig_l3)) {
		PMAP_ASSERT_STAGE1(pmap);
		KASSERT(opa == pa, ("pmap_enter: invalid update"));
		if ((orig_l3 & ~ATTR_AF) != (new_l3 & ~ATTR_AF)) {
			/* same PA, different attributes */
			orig_l3 = pmap_load_store(l3, new_l3);
			pmap_invalidate_page(pmap, va);
			if ((orig_l3 & ATTR_SW_MANAGED) != 0 &&
			    pmap_pte_dirty(pmap, orig_l3))
				vm_page_dirty(m);
		} else {
			/*
			 * orig_l3 == new_l3
			 * This can happens if multiple threads simultaneously
			 * access not yet mapped page. This bad for performance
			 * since this can cause full demotion-NOP-promotion
			 * cycle.
			 * Another possible reasons are:
			 * - VM and pmap memory layout are diverged
			 * - tlb flush is missing somewhere and CPU doesn't see
			 *   actual mapping.
			 */
			CTR4(KTR_PMAP, "%s: already mapped page - "
			    "pmap %p va 0x%#lx pte 0x%lx",
			    __func__, pmap, va, new_l3);
		}
	} else {
		/* New mapping */
		pmap_store(l3, new_l3);
		dsb(ishst);
	}

#if VM_NRESERVLEVEL > 0
	/*
	 * Try to promote from level 3 pages to a level 2 superpage. This
	 * currently only works on stage 1 pmaps as pmap_promote_l2 looks at
	 * stage 1 specific fields and performs a break-before-make sequence
	 * that is incorrect a stage 2 pmap.
	 */
	if ((mpte == NULL || mpte->ref_count == NL3PG) &&
	    pmap_ps_enabled(pmap) && pmap->pm_stage == PM_STAGE1 &&
	    (m->flags & PG_FICTITIOUS) == 0 &&
	    vm_reserv_level_iffullpop(m) == 0) {
		pmap_promote_l2(pmap, pde, va, &lock);
	}
#endif

	rv = KERN_SUCCESS;
out:
	if (lock != NULL)
		rw_wunlock(lock);
	PMAP_UNLOCK(pmap);
	return (rv);
}

/*
 * Tries to create a read- and/or execute-only 2MB page mapping.  Returns true
 * if successful.  Returns false if (1) a page table page cannot be allocated
 * without sleeping, (2) a mapping already exists at the specified virtual
 * address, or (3) a PV entry cannot be allocated without reclaiming another
 * PV entry.
 */
static bool
pmap_enter_2mpage(pmap_t pmap, vm_offset_t va, vm_page_t m, vm_prot_t prot,
    struct rwlock **lockp)
{
	pd_entry_t new_l2;

	PMAP_LOCK_ASSERT(pmap, MA_OWNED);
	PMAP_ASSERT_STAGE1(pmap);

	new_l2 = (pd_entry_t)(VM_PAGE_TO_PHYS(m) | ATTR_DEFAULT |
	    ATTR_S1_IDX(m->md.pv_memattr) | ATTR_S1_AP(ATTR_S1_AP_RO) |
	    L2_BLOCK);
	if ((m->oflags & VPO_UNMANAGED) == 0) {
		new_l2 |= ATTR_SW_MANAGED;
		new_l2 &= ~ATTR_AF;
	}
	if ((prot & VM_PROT_EXECUTE) == 0 ||
	    m->md.pv_memattr == VM_MEMATTR_DEVICE)
		new_l2 |= ATTR_S1_XN;
	if (va < VM_MAXUSER_ADDRESS)
		new_l2 |= ATTR_S1_AP(ATTR_S1_AP_USER) | ATTR_S1_PXN;
	else
		new_l2 |= ATTR_S1_UXN;
	if (pmap != kernel_pmap)
		new_l2 |= ATTR_S1_nG;
#if __has_feature(capabilities)
	if ((prot & VM_PROT_READ_CAP) != 0)
		new_l2 |= ATTR_LC_ENABLED;
#endif
	return (pmap_enter_l2(pmap, va, new_l2, PMAP_ENTER_NOSLEEP |
	    PMAP_ENTER_NOREPLACE | PMAP_ENTER_NORECLAIM, NULL, lockp) ==
	    KERN_SUCCESS);
}

/*
 * Returns true if every page table entry in the specified page table is
 * zero.
 */
static bool
pmap_every_pte_zero(vm_paddr_t pa)
{
	pt_entry_t *pt_end, *pte;

	KASSERT((pa & PAGE_MASK) == 0, ("pa is misaligned"));
	pte = (pt_entry_t *)PHYS_TO_DMAP(pa);
	for (pt_end = pte + Ln_ENTRIES; pte < pt_end; pte++) {
		if (*pte != 0)
			return (false);
	}
	return (true);
}

/*
 * Tries to create the specified 2MB page mapping.  Returns KERN_SUCCESS if
 * the mapping was created, and either KERN_FAILURE or KERN_RESOURCE_SHORTAGE
 * otherwise.  Returns KERN_FAILURE if PMAP_ENTER_NOREPLACE was specified and
 * a mapping already exists at the specified virtual address.  Returns
 * KERN_RESOURCE_SHORTAGE if PMAP_ENTER_NOSLEEP was specified and a page table
 * page allocation failed.  Returns KERN_RESOURCE_SHORTAGE if
 * PMAP_ENTER_NORECLAIM was specified and a PV entry allocation failed.
 *
 * The parameter "m" is only used when creating a managed, writeable mapping.
 */
static int
pmap_enter_l2(pmap_t pmap, vm_offset_t va, pd_entry_t new_l2, u_int flags,
    vm_page_t m, struct rwlock **lockp)
{
	struct spglist free;
	pd_entry_t *l2, old_l2;
	vm_page_t l2pg, mt;

	PMAP_LOCK_ASSERT(pmap, MA_OWNED);

	if ((l2 = pmap_alloc_l2(pmap, va, &l2pg, (flags &
	    PMAP_ENTER_NOSLEEP) != 0 ? NULL : lockp)) == NULL) {
		CTR2(KTR_PMAP, "pmap_enter_l2: failure for va %#lx in pmap %p",
		    va, pmap);
		return (KERN_RESOURCE_SHORTAGE);
	}

	/*
	 * If there are existing mappings, either abort or remove them.
	 */
	if ((old_l2 = pmap_load(l2)) != 0) {
		KASSERT(l2pg == NULL || l2pg->ref_count > 1,
		    ("pmap_enter_l2: l2pg's ref count is too low"));
		if ((flags & PMAP_ENTER_NOREPLACE) != 0 && (va <
		    VM_MAXUSER_ADDRESS || (old_l2 & ATTR_DESCR_MASK) ==
		    L2_BLOCK || !pmap_every_pte_zero(old_l2 & ~ATTR_MASK))) {
			if (l2pg != NULL)
				l2pg->ref_count--;
			CTR2(KTR_PMAP, "pmap_enter_l2: failure for va %#lx"
			    " in pmap %p", va, pmap);
			return (KERN_FAILURE);
		}
		SLIST_INIT(&free);
		if ((old_l2 & ATTR_DESCR_MASK) == L2_BLOCK)
			(void)pmap_remove_l2(pmap, l2, va,
			    pmap_load(pmap_l1(pmap, va)), &free, lockp);
		else
			pmap_remove_l3_range(pmap, old_l2, va, va + L2_SIZE,
			    &free, lockp);
		if (va < VM_MAXUSER_ADDRESS) {
			vm_page_free_pages_toq(&free, true);
			KASSERT(pmap_load(l2) == 0,
			    ("pmap_enter_l2: non-zero L2 entry %p", l2));
		} else {
			KASSERT(SLIST_EMPTY(&free),
			    ("pmap_enter_l2: freed kernel page table page"));

			/*
			 * Both pmap_remove_l2() and pmap_remove_l3_range()
			 * will leave the kernel page table page zero filled.
			 * Nonetheless, the TLB could have an intermediate
			 * entry for the kernel page table page.
			 */
			mt = PHYS_TO_VM_PAGE(pmap_load(l2) & ~ATTR_MASK);
			if (pmap_insert_pt_page(pmap, mt, false))
				panic("pmap_enter_l2: trie insert failed");
			pmap_clear(l2);
			pmap_invalidate_page(pmap, va);
		}
	}

	if ((new_l2 & ATTR_SW_MANAGED) != 0) {
		/*
		 * Abort this mapping if its PV entry could not be created.
		 */
		if (!pmap_pv_insert_l2(pmap, va, new_l2, flags, lockp)) {
			if (l2pg != NULL)
				pmap_abort_ptp(pmap, va, l2pg);
			CTR2(KTR_PMAP,
			    "pmap_enter_l2: failure for va %#lx in pmap %p",
			    va, pmap);
			return (KERN_RESOURCE_SHORTAGE);
		}
		if ((new_l2 & ATTR_SW_DBM) != 0)
			for (mt = m; mt < &m[L2_SIZE / PAGE_SIZE]; mt++)
				vm_page_aflag_set(mt, PGA_WRITEABLE);
	}

	/*
	 * Increment counters.
	 */
	if ((new_l2 & ATTR_SW_WIRED) != 0)
		pmap->pm_stats.wired_count += L2_SIZE / PAGE_SIZE;
	pmap->pm_stats.resident_count += L2_SIZE / PAGE_SIZE;

	/*
	 * Map the superpage.
	 */
	pmap_store(l2, new_l2);
	dsb(ishst);

	atomic_add_long(&pmap_l2_mappings, 1);
	CTR2(KTR_PMAP, "pmap_enter_l2: success for va %#lx in pmap %p",
	    va, pmap);

	return (KERN_SUCCESS);
}

/*
 * Maps a sequence of resident pages belonging to the same object.
 * The sequence begins with the given page m_start.  This page is
 * mapped at the given virtual address start.  Each subsequent page is
 * mapped at a virtual address that is offset from start by the same
 * amount as the page is offset from m_start within the object.  The
 * last page in the sequence is the page with the largest offset from
 * m_start that can be mapped at a virtual address less than the given
 * virtual address end.  Not every virtual page between start and end
 * is mapped; only those for which a resident page exists with the
 * corresponding offset from m_start are mapped.
 */
void
pmap_enter_object(pmap_t pmap, vm_offset_t start, vm_offset_t end,
    vm_page_t m_start, vm_prot_t prot)
{
	struct rwlock *lock;
	vm_offset_t va;
	vm_page_t m, mpte;
	vm_pindex_t diff, psize;

	VM_OBJECT_ASSERT_LOCKED(m_start->object);

	psize = atop(end - start);
	mpte = NULL;
	m = m_start;
	lock = NULL;
	PMAP_LOCK(pmap);
	while (m != NULL && (diff = m->pindex - m_start->pindex) < psize) {
		va = start + ptoa(diff);
		if ((va & L2_OFFSET) == 0 && va + L2_SIZE <= end &&
		    m->psind == 1 && pmap_ps_enabled(pmap) &&
		    pmap_enter_2mpage(pmap, va, m, prot, &lock))
			m = &m[L2_SIZE / PAGE_SIZE - 1];
		else
			mpte = pmap_enter_quick_locked(pmap, va, m, prot, mpte,
			    &lock);
		m = TAILQ_NEXT(m, listq);
	}
	if (lock != NULL)
		rw_wunlock(lock);
	PMAP_UNLOCK(pmap);
}

/*
 * this code makes some *MAJOR* assumptions:
 * 1. Current pmap & pmap exists.
 * 2. Not wired.
 * 3. Read access.
 * 4. No page table pages.
 * but is *MUCH* faster than pmap_enter...
 */

void
pmap_enter_quick(pmap_t pmap, vm_offset_t va, vm_page_t m, vm_prot_t prot)
{
	struct rwlock *lock;

	lock = NULL;
	PMAP_LOCK(pmap);
	(void)pmap_enter_quick_locked(pmap, va, m, prot, NULL, &lock);
	if (lock != NULL)
		rw_wunlock(lock);
	PMAP_UNLOCK(pmap);
}

static vm_page_t
pmap_enter_quick_locked(pmap_t pmap, vm_offset_t va, vm_page_t m,
    vm_prot_t prot, vm_page_t mpte, struct rwlock **lockp)
{
	pd_entry_t *pde;
	pt_entry_t *l2, *l3, l3_val;
	vm_paddr_t pa;
	int lvl;

	KASSERT(!VA_IS_CLEANMAP(va) ||
	    (m->oflags & VPO_UNMANAGED) != 0,
	    ("pmap_enter_quick_locked: managed mapping within the clean submap"));
	PMAP_LOCK_ASSERT(pmap, MA_OWNED);
	PMAP_ASSERT_STAGE1(pmap);

	CTR2(KTR_PMAP, "pmap_enter_quick_locked: %p %lx", pmap, va);
	/*
	 * In the case that a page table page is not
	 * resident, we are creating it here.
	 */
	if (va < VM_MAXUSER_ADDRESS) {
		vm_pindex_t l2pindex;

		/*
		 * Calculate pagetable page index
		 */
		l2pindex = pmap_l2_pindex(va);
		if (mpte && (mpte->pindex == l2pindex)) {
			mpte->ref_count++;
		} else {
			/*
			 * Get the l2 entry
			 */
			pde = pmap_pde(pmap, va, &lvl);

			/*
			 * If the page table page is mapped, we just increment
			 * the hold count, and activate it.  Otherwise, we
			 * attempt to allocate a page table page.  If this
			 * attempt fails, we don't retry.  Instead, we give up.
			 */
			if (lvl == 1) {
				l2 = pmap_l1_to_l2(pde, va);
				if ((pmap_load(l2) & ATTR_DESCR_MASK) ==
				    L2_BLOCK)
					return (NULL);
			}
			if (lvl == 2 && pmap_load(pde) != 0) {
				mpte =
				    PHYS_TO_VM_PAGE(pmap_load(pde) & ~ATTR_MASK);
				mpte->ref_count++;
			} else {
				/*
				 * Pass NULL instead of the PV list lock
				 * pointer, because we don't intend to sleep.
				 */
				mpte = _pmap_alloc_l3(pmap, l2pindex, NULL);
				if (mpte == NULL)
					return (mpte);
			}
		}
		l3 = (pt_entry_t *)PHYS_TO_DMAP(VM_PAGE_TO_PHYS(mpte));
		l3 = &l3[pmap_l3_index(va)];
	} else {
		mpte = NULL;
		pde = pmap_pde(kernel_pmap, va, &lvl);
		KASSERT(pde != NULL,
		    ("pmap_enter_quick_locked: Invalid page entry, va: 0x%lx",
		     va));
		KASSERT(lvl == 2,
		    ("pmap_enter_quick_locked: Invalid level %d", lvl));
		l3 = pmap_l2_to_l3(pde, va);
	}

	/*
	 * Abort if a mapping already exists.
	 */
	if (pmap_load(l3) != 0) {
		if (mpte != NULL)
			mpte->ref_count--;
		return (NULL);
	}

	/*
	 * Enter on the PV list if part of our managed memory.
	 */
	if ((m->oflags & VPO_UNMANAGED) == 0 &&
	    !pmap_try_insert_pv_entry(pmap, va, m, lockp)) {
		if (mpte != NULL)
			pmap_abort_ptp(pmap, va, mpte);
		return (NULL);
	}

	/*
	 * Increment counters
	 */
	pmap_resident_count_inc(pmap, 1);

	pa = VM_PAGE_TO_PHYS(m);
	l3_val = pa | ATTR_DEFAULT | ATTR_S1_IDX(m->md.pv_memattr) |
	    ATTR_S1_AP(ATTR_S1_AP_RO) | L3_PAGE;
	if ((prot & VM_PROT_EXECUTE) == 0 ||
	    m->md.pv_memattr == VM_MEMATTR_DEVICE)
		l3_val |= ATTR_S1_XN;
	if (va < VM_MAXUSER_ADDRESS)
		l3_val |= ATTR_S1_AP(ATTR_S1_AP_USER) | ATTR_S1_PXN;
	else
		l3_val |= ATTR_S1_UXN;
	if (pmap != kernel_pmap)
		l3_val |= ATTR_S1_nG;
#if __has_feature(capabilities)
	if ((prot & VM_PROT_READ_CAP) != 0)
		l3_val |= ATTR_LC_ENABLED;
#endif

	/*
	 * Now validate mapping with RO protection
	 */
	if ((m->oflags & VPO_UNMANAGED) == 0) {
		l3_val |= ATTR_SW_MANAGED;
		l3_val &= ~ATTR_AF;
	}

	/* Sync icache before the mapping is stored to PTE */
	if ((prot & VM_PROT_EXECUTE) && pmap != kernel_pmap &&
	    m->md.pv_memattr == VM_MEMATTR_WRITE_BACK)
		cpu_icache_sync_range(PHYS_TO_DMAP(pa), PAGE_SIZE);

	pmap_store(l3, l3_val);
	dsb(ishst);

	return (mpte);
}

/*
 * This code maps large physical mmap regions into the
 * processor address space.  Note that some shortcuts
 * are taken, but the code works.
 */
void
pmap_object_init_pt(pmap_t pmap, vm_offset_t addr, vm_object_t object,
    vm_pindex_t pindex, vm_size_t size)
{

	VM_OBJECT_ASSERT_WLOCKED(object);
	KASSERT(object->type == OBJT_DEVICE || object->type == OBJT_SG,
	    ("pmap_object_init_pt: non-device object"));
}

/*
 *	Clear the wired attribute from the mappings for the specified range of
 *	addresses in the given pmap.  Every valid mapping within that range
 *	must have the wired attribute set.  In contrast, invalid mappings
 *	cannot have the wired attribute set, so they are ignored.
 *
 *	The wired attribute of the page table entry is not a hardware feature,
 *	so there is no need to invalidate any TLB entries.
 */
void
pmap_unwire(pmap_t pmap, vm_offset_t sva, vm_offset_t eva)
{
	vm_offset_t va_next;
	pd_entry_t *l0, *l1, *l2;
	pt_entry_t *l3;

	PMAP_LOCK(pmap);
	for (; sva < eva; sva = va_next) {
		l0 = pmap_l0(pmap, sva);
		if (pmap_load(l0) == 0) {
			va_next = (sva + L0_SIZE) & ~L0_OFFSET;
			if (va_next < sva)
				va_next = eva;
			continue;
		}

		l1 = pmap_l0_to_l1(l0, sva);
		va_next = (sva + L1_SIZE) & ~L1_OFFSET;
		if (va_next < sva)
			va_next = eva;
		if (pmap_load(l1) == 0)
			continue;

		if ((pmap_load(l1) & ATTR_DESCR_MASK) == L1_BLOCK) {
			KASSERT(va_next <= eva,
			    ("partial update of non-transparent 1G page "
			    "l1 %#lx sva %#lx eva %#lx va_next %#lx",
			    pmap_load(l1), sva, eva, va_next));
			MPASS(pmap != kernel_pmap);
			MPASS((pmap_load(l1) & (ATTR_SW_MANAGED |
			    ATTR_SW_WIRED)) == ATTR_SW_WIRED);
			pmap_clear_bits(l1, ATTR_SW_WIRED);
			pmap->pm_stats.wired_count -= L1_SIZE / PAGE_SIZE;
			continue;
		}

		va_next = (sva + L2_SIZE) & ~L2_OFFSET;
		if (va_next < sva)
			va_next = eva;

		l2 = pmap_l1_to_l2(l1, sva);
		if (pmap_load(l2) == 0)
			continue;

		if ((pmap_load(l2) & ATTR_DESCR_MASK) == L2_BLOCK) {
			if ((pmap_load(l2) & ATTR_SW_WIRED) == 0)
				panic("pmap_unwire: l2 %#jx is missing "
				    "ATTR_SW_WIRED", (uintmax_t)pmap_load(l2));

			/*
			 * Are we unwiring the entire large page?  If not,
			 * demote the mapping and fall through.
			 */
			if (sva + L2_SIZE == va_next && eva >= va_next) {
				pmap_clear_bits(l2, ATTR_SW_WIRED);
				pmap->pm_stats.wired_count -= L2_SIZE /
				    PAGE_SIZE;
				continue;
			} else if (pmap_demote_l2(pmap, l2, sva) == NULL)
				panic("pmap_unwire: demotion failed");
		}
		KASSERT((pmap_load(l2) & ATTR_DESCR_MASK) == L2_TABLE,
		    ("pmap_unwire: Invalid l2 entry after demotion"));

		if (va_next > eva)
			va_next = eva;
		for (l3 = pmap_l2_to_l3(l2, sva); sva != va_next; l3++,
		    sva += L3_SIZE) {
			if (pmap_load(l3) == 0)
				continue;
			if ((pmap_load(l3) & ATTR_SW_WIRED) == 0)
				panic("pmap_unwire: l3 %#jx is missing "
				    "ATTR_SW_WIRED", (uintmax_t)pmap_load(l3));

			/*
			 * ATTR_SW_WIRED must be cleared atomically.  Although
			 * the pmap lock synchronizes access to ATTR_SW_WIRED,
			 * the System MMU may write to the entry concurrently.
			 */
			pmap_clear_bits(l3, ATTR_SW_WIRED);
			pmap->pm_stats.wired_count--;
		}
	}
	PMAP_UNLOCK(pmap);
}

/*
 *	Copy the range specified by src_addr/len
 *	from the source map to the range dst_addr/len
 *	in the destination map.
 *
 *	This routine is only advisory and need not do anything.
 *
 *	Because the executable mappings created by this routine are copied,
 *	it should not have to flush the instruction cache.
 */
void
pmap_copy(pmap_t dst_pmap, pmap_t src_pmap, vm_offset_t dst_addr, vm_size_t len,
    vm_offset_t src_addr)
{
	struct rwlock *lock;
	pd_entry_t *l0, *l1, *l2, srcptepaddr;
	pt_entry_t *dst_pte, mask, nbits, ptetemp, *src_pte;
	vm_offset_t addr, end_addr, va_next;
	vm_page_t dst_m, dstmpte, srcmpte;

	PMAP_ASSERT_STAGE1(dst_pmap);
	PMAP_ASSERT_STAGE1(src_pmap);

	if (dst_addr != src_addr)
		return;
	end_addr = src_addr + len;
	lock = NULL;
	if (dst_pmap < src_pmap) {
		PMAP_LOCK(dst_pmap);
		PMAP_LOCK(src_pmap);
	} else {
		PMAP_LOCK(src_pmap);
		PMAP_LOCK(dst_pmap);
	}
	for (addr = src_addr; addr < end_addr; addr = va_next) {
		l0 = pmap_l0(src_pmap, addr);
		if (pmap_load(l0) == 0) {
			va_next = (addr + L0_SIZE) & ~L0_OFFSET;
			if (va_next < addr)
				va_next = end_addr;
			continue;
		}

		va_next = (addr + L1_SIZE) & ~L1_OFFSET;
		if (va_next < addr)
			va_next = end_addr;
		l1 = pmap_l0_to_l1(l0, addr);
		if (pmap_load(l1) == 0)
			continue;
		if ((pmap_load(l1) & ATTR_DESCR_MASK) == L1_BLOCK) {
			KASSERT(va_next <= end_addr,
			    ("partial update of non-transparent 1G page "
			    "l1 %#lx addr %#lx end_addr %#lx va_next %#lx",
			    pmap_load(l1), addr, end_addr, va_next));
			srcptepaddr = pmap_load(l1);
			l1 = pmap_l1(dst_pmap, addr);
			if (l1 == NULL) {
				if (_pmap_alloc_l3(dst_pmap,
				    pmap_l0_pindex(addr), NULL) == NULL)
					break;
				l1 = pmap_l1(dst_pmap, addr);
			} else {
				l0 = pmap_l0(dst_pmap, addr);
				dst_m = PHYS_TO_VM_PAGE(pmap_load(l0) &
				    ~ATTR_MASK);
				dst_m->ref_count++;
			}
			KASSERT(pmap_load(l1) == 0,
			    ("1G mapping present in dst pmap "
			    "l1 %#lx addr %#lx end_addr %#lx va_next %#lx",
			    pmap_load(l1), addr, end_addr, va_next));
			pmap_store(l1, srcptepaddr & ~ATTR_SW_WIRED);
			pmap_resident_count_inc(dst_pmap, L1_SIZE / PAGE_SIZE);
			continue;
		}

		va_next = (addr + L2_SIZE) & ~L2_OFFSET;
		if (va_next < addr)
			va_next = end_addr;
		l2 = pmap_l1_to_l2(l1, addr);
		srcptepaddr = pmap_load(l2);
		if (srcptepaddr == 0)
			continue;
		if ((srcptepaddr & ATTR_DESCR_MASK) == L2_BLOCK) {
			if ((addr & L2_OFFSET) != 0 ||
			    addr + L2_SIZE > end_addr)
				continue;
			l2 = pmap_alloc_l2(dst_pmap, addr, &dst_m, NULL);
			if (l2 == NULL)
				break;
			if (pmap_load(l2) == 0 &&
			    ((srcptepaddr & ATTR_SW_MANAGED) == 0 ||
			    pmap_pv_insert_l2(dst_pmap, addr, srcptepaddr,
			    PMAP_ENTER_NORECLAIM, &lock))) {
				mask = ATTR_AF | ATTR_SW_WIRED;
				nbits = 0;
				if ((srcptepaddr & ATTR_SW_DBM) != 0)
					nbits |= ATTR_S1_AP_RW_BIT;
				pmap_store(l2, (srcptepaddr & ~mask) | nbits);
				pmap_resident_count_inc(dst_pmap, L2_SIZE /
				    PAGE_SIZE);
				atomic_add_long(&pmap_l2_mappings, 1);
			} else
				pmap_abort_ptp(dst_pmap, addr, dst_m);
			continue;
		}
		KASSERT((srcptepaddr & ATTR_DESCR_MASK) == L2_TABLE,
		    ("pmap_copy: invalid L2 entry"));
		srcptepaddr &= ~ATTR_MASK;
		srcmpte = PHYS_TO_VM_PAGE(srcptepaddr);
		KASSERT(srcmpte->ref_count > 0,
		    ("pmap_copy: source page table page is unused"));
		if (va_next > end_addr)
			va_next = end_addr;
		src_pte = (pt_entry_t *)PHYS_TO_DMAP(srcptepaddr);
		src_pte = &src_pte[pmap_l3_index(addr)];
		dstmpte = NULL;
		for (; addr < va_next; addr += PAGE_SIZE, src_pte++) {
			ptetemp = pmap_load(src_pte);

			/*
			 * We only virtual copy managed pages.
			 */
			if ((ptetemp & ATTR_SW_MANAGED) == 0)
				continue;

			if (dstmpte != NULL) {
				KASSERT(dstmpte->pindex == pmap_l2_pindex(addr),
				    ("dstmpte pindex/addr mismatch"));
				dstmpte->ref_count++;
			} else if ((dstmpte = pmap_alloc_l3(dst_pmap, addr,
			    NULL)) == NULL)
				goto out;
			dst_pte = (pt_entry_t *)
			    PHYS_TO_DMAP(VM_PAGE_TO_PHYS(dstmpte));
			dst_pte = &dst_pte[pmap_l3_index(addr)];
			if (pmap_load(dst_pte) == 0 &&
			    pmap_try_insert_pv_entry(dst_pmap, addr,
			    PHYS_TO_VM_PAGE(ptetemp & ~ATTR_MASK), &lock)) {
				/*
				 * Clear the wired, modified, and accessed
				 * (referenced) bits during the copy.
				 */
				mask = ATTR_AF | ATTR_SW_WIRED;
				nbits = 0;
				if ((ptetemp & ATTR_SW_DBM) != 0)
					nbits |= ATTR_S1_AP_RW_BIT;
				pmap_store(dst_pte, (ptetemp & ~mask) | nbits);
				pmap_resident_count_inc(dst_pmap, 1);
			} else {
				pmap_abort_ptp(dst_pmap, addr, dstmpte);
				goto out;
			}
			/* Have we copied all of the valid mappings? */ 
			if (dstmpte->ref_count >= srcmpte->ref_count)
				break;
		}
	}
out:
	/*
	 * XXX This barrier may not be needed because the destination pmap is
	 * not active.
	 */
	dsb(ishst);

	if (lock != NULL)
		rw_wunlock(lock);
	PMAP_UNLOCK(src_pmap);
	PMAP_UNLOCK(dst_pmap);
}

/*
 *	pmap_zero_page zeros the specified hardware page by mapping
 *	the page into KVM and using bzero to clear its contents.
 */
void
pmap_zero_page(vm_page_t m)
{
	vm_offset_t va = PHYS_TO_DMAP(VM_PAGE_TO_PHYS(m));

	pagezero((void *)va);
}

/*
 *	pmap_zero_page_area zeros the specified hardware page by mapping
 *	the page into KVM and using bzero to clear its contents.
 *
 *	off and size may not cover an area beyond a single hardware page.
 */
void
pmap_zero_page_area(vm_page_t m, int off, int size)
{
	vm_offset_t va = PHYS_TO_DMAP(VM_PAGE_TO_PHYS(m));

	if (off == 0 && size == PAGE_SIZE)
		pagezero((void *)va);
	else
		bzero((char *)va + off, size);
}

/*
 *	pmap_copy_page copies the specified (machine independent)
 *	page by mapping the page into virtual memory and using
 *	bcopy to copy the page, one machine dependent page at a
 *	time.
 */
void
pmap_copy_page(vm_page_t msrc, vm_page_t mdst)
{
	vm_offset_t src = PHYS_TO_DMAP(VM_PAGE_TO_PHYS(msrc));
	vm_offset_t dst = PHYS_TO_DMAP(VM_PAGE_TO_PHYS(mdst));

#if __has_feature(capabilities)
	pagecopy_cleartags((void *)src, (void *)dst);
}

void
pmap_copy_page_tags(vm_page_t msrc, vm_page_t mdst)
{
	vm_offset_t src = PHYS_TO_DMAP(VM_PAGE_TO_PHYS(msrc));
	vm_offset_t dst = PHYS_TO_DMAP(VM_PAGE_TO_PHYS(mdst));

#endif
	pagecopy((void *)src, (void *)dst);
}

int unmapped_buf_allowed = 1;

void
pmap_copy_pages(vm_page_t ma[], vm_offset_t a_offset, vm_page_t mb[],
    vm_offset_t b_offset, int xfersize)
{
	void *a_cp, *b_cp;
	vm_page_t m_a, m_b;
	vm_paddr_t p_a, p_b;
	vm_offset_t a_pg_offset, b_pg_offset;
	int cnt;

	while (xfersize > 0) {
		a_pg_offset = a_offset & PAGE_MASK;
		m_a = ma[a_offset >> PAGE_SHIFT];
		p_a = m_a->phys_addr;
		b_pg_offset = b_offset & PAGE_MASK;
		m_b = mb[b_offset >> PAGE_SHIFT];
		p_b = m_b->phys_addr;
		cnt = min(xfersize, PAGE_SIZE - a_pg_offset);
		cnt = min(cnt, PAGE_SIZE - b_pg_offset);
		if (__predict_false(!PHYS_IN_DMAP(p_a))) {
			panic("!DMAP a %lx", p_a);
		} else {
			a_cp = (char *)PHYS_TO_DMAP(p_a) + a_pg_offset;
		}
		if (__predict_false(!PHYS_IN_DMAP(p_b))) {
			panic("!DMAP b %lx", p_b);
		} else {
			b_cp = (char *)PHYS_TO_DMAP(p_b) + b_pg_offset;
		}
		bcopy(a_cp, b_cp, cnt);
		a_offset += cnt;
		b_offset += cnt;
		xfersize -= cnt;
	}
}

vm_offset_t
pmap_quick_enter_page(vm_page_t m)
{

	return (PHYS_TO_DMAP(VM_PAGE_TO_PHYS(m)));
}

void
pmap_quick_remove_page(vm_offset_t addr)
{
}

/*
 * Returns true if the pmap's pv is one of the first
 * 16 pvs linked to from this page.  This count may
 * be changed upwards or downwards in the future; it
 * is only necessary that true be returned for a small
 * subset of pmaps for proper page aging.
 */
boolean_t
pmap_page_exists_quick(pmap_t pmap, vm_page_t m)
{
	struct md_page *pvh;
	struct rwlock *lock;
	pv_entry_t pv;
	int loops = 0;
	boolean_t rv;

	KASSERT((m->oflags & VPO_UNMANAGED) == 0,
	    ("pmap_page_exists_quick: page %p is not managed", m));
	rv = FALSE;
	lock = VM_PAGE_TO_PV_LIST_LOCK(m);
	rw_rlock(lock);
	TAILQ_FOREACH(pv, &m->md.pv_list, pv_next) {
		if (PV_PMAP(pv) == pmap) {
			rv = TRUE;
			break;
		}
		loops++;
		if (loops >= 16)
			break;
	}
	if (!rv && loops < 16 && (m->flags & PG_FICTITIOUS) == 0) {
		pvh = page_to_pvh(m);
		TAILQ_FOREACH(pv, &pvh->pv_list, pv_next) {
			if (PV_PMAP(pv) == pmap) {
				rv = TRUE;
				break;
			}
			loops++;
			if (loops >= 16)
				break;
		}
	}
	rw_runlock(lock);
	return (rv);
}

/*
 *	pmap_page_wired_mappings:
 *
 *	Return the number of managed mappings to the given physical page
 *	that are wired.
 */
int
pmap_page_wired_mappings(vm_page_t m)
{
	struct rwlock *lock;
	struct md_page *pvh;
	pmap_t pmap;
	pt_entry_t *pte;
	pv_entry_t pv;
	int count, lvl, md_gen, pvh_gen;

	if ((m->oflags & VPO_UNMANAGED) != 0)
		return (0);
	lock = VM_PAGE_TO_PV_LIST_LOCK(m);
	rw_rlock(lock);
restart:
	count = 0;
	TAILQ_FOREACH(pv, &m->md.pv_list, pv_next) {
		pmap = PV_PMAP(pv);
		if (!PMAP_TRYLOCK(pmap)) {
			md_gen = m->md.pv_gen;
			rw_runlock(lock);
			PMAP_LOCK(pmap);
			rw_rlock(lock);
			if (md_gen != m->md.pv_gen) {
				PMAP_UNLOCK(pmap);
				goto restart;
			}
		}
		pte = pmap_pte(pmap, pv->pv_va, &lvl);
		if (pte != NULL && (pmap_load(pte) & ATTR_SW_WIRED) != 0)
			count++;
		PMAP_UNLOCK(pmap);
	}
	if ((m->flags & PG_FICTITIOUS) == 0) {
		pvh = page_to_pvh(m);
		TAILQ_FOREACH(pv, &pvh->pv_list, pv_next) {
			pmap = PV_PMAP(pv);
			if (!PMAP_TRYLOCK(pmap)) {
				md_gen = m->md.pv_gen;
				pvh_gen = pvh->pv_gen;
				rw_runlock(lock);
				PMAP_LOCK(pmap);
				rw_rlock(lock);
				if (md_gen != m->md.pv_gen ||
				    pvh_gen != pvh->pv_gen) {
					PMAP_UNLOCK(pmap);
					goto restart;
				}
			}
			pte = pmap_pte(pmap, pv->pv_va, &lvl);
			if (pte != NULL &&
			    (pmap_load(pte) & ATTR_SW_WIRED) != 0)
				count++;
			PMAP_UNLOCK(pmap);
		}
	}
	rw_runlock(lock);
	return (count);
}

/*
 * Returns true if the given page is mapped individually or as part of
 * a 2mpage.  Otherwise, returns false.
 */
bool
pmap_page_is_mapped(vm_page_t m)
{
	struct rwlock *lock;
	bool rv;

	if ((m->oflags & VPO_UNMANAGED) != 0)
		return (false);
	lock = VM_PAGE_TO_PV_LIST_LOCK(m);
	rw_rlock(lock);
	rv = !TAILQ_EMPTY(&m->md.pv_list) ||
	    ((m->flags & PG_FICTITIOUS) == 0 &&
	    !TAILQ_EMPTY(&page_to_pvh(m)->pv_list));
	rw_runlock(lock);
	return (rv);
}

/*
 * Destroy all managed, non-wired mappings in the given user-space
 * pmap.  This pmap cannot be active on any processor besides the
 * caller.
 *
 * This function cannot be applied to the kernel pmap.  Moreover, it
 * is not intended for general use.  It is only to be used during
 * process termination.  Consequently, it can be implemented in ways
 * that make it faster than pmap_remove().  First, it can more quickly
 * destroy mappings by iterating over the pmap's collection of PV
 * entries, rather than searching the page table.  Second, it doesn't
 * have to test and clear the page table entries atomically, because
 * no processor is currently accessing the user address space.  In
 * particular, a page table entry's dirty bit won't change state once
 * this function starts.
 */
void
pmap_remove_pages(pmap_t pmap)
{
	pd_entry_t *pde;
	pt_entry_t *pte, tpte;
	struct spglist free;
	vm_page_t m, ml3, mt;
	pv_entry_t pv;
	struct md_page *pvh;
	struct pv_chunk *pc, *npc;
	struct rwlock *lock;
	int64_t bit;
	uint64_t inuse, bitmask;
	int allfree, field, freed, idx, lvl;
	vm_paddr_t pa;

	lock = NULL;

	SLIST_INIT(&free);
	PMAP_LOCK(pmap);
	TAILQ_FOREACH_SAFE(pc, &pmap->pm_pvchunk, pc_list, npc) {
		allfree = 1;
		freed = 0;
		for (field = 0; field < _NPCM; field++) {
			inuse = ~pc->pc_map[field] & pc_freemask[field];
			while (inuse != 0) {
				bit = ffsl(inuse) - 1;
				bitmask = 1UL << bit;
				idx = field * 64 + bit;
				pv = &pc->pc_pventry[idx];
				inuse &= ~bitmask;

				pde = pmap_pde(pmap, pv->pv_va, &lvl);
				KASSERT(pde != NULL,
				    ("Attempting to remove an unmapped page"));

				switch(lvl) {
				case 1:
					pte = pmap_l1_to_l2(pde, pv->pv_va);
					tpte = pmap_load(pte); 
					KASSERT((tpte & ATTR_DESCR_MASK) ==
					    L2_BLOCK,
					    ("Attempting to remove an invalid "
					    "block: %lx", tpte));
					break;
				case 2:
					pte = pmap_l2_to_l3(pde, pv->pv_va);
					tpte = pmap_load(pte);
					KASSERT((tpte & ATTR_DESCR_MASK) ==
					    L3_PAGE,
					    ("Attempting to remove an invalid "
					     "page: %lx", tpte));
					break;
				default:
					panic(
					    "Invalid page directory level: %d",
					    lvl);
				}

/*
 * We cannot remove wired pages from a process' mapping at this time
 */
				if (tpte & ATTR_SW_WIRED) {
					allfree = 0;
					continue;
				}

				pa = tpte & ~ATTR_MASK;

				m = PHYS_TO_VM_PAGE(pa);
				KASSERT(m->phys_addr == pa,
				    ("vm_page_t %p phys_addr mismatch %016jx %016jx",
				    m, (uintmax_t)m->phys_addr,
				    (uintmax_t)tpte));

				KASSERT((m->flags & PG_FICTITIOUS) != 0 ||
				    m < &vm_page_array[vm_page_array_size],
				    ("pmap_remove_pages: bad pte %#jx",
				    (uintmax_t)tpte));

				/*
				 * Because this pmap is not active on other
				 * processors, the dirty bit cannot have
				 * changed state since we last loaded pte.
				 */
				pmap_clear(pte);

				/*
				 * Update the vm_page_t clean/reference bits.
				 */
				if (pmap_pte_dirty(pmap, tpte)) {
					switch (lvl) {
					case 1:
						for (mt = m; mt < &m[L2_SIZE / PAGE_SIZE]; mt++)
							vm_page_dirty(mt);
						break;
					case 2:
						vm_page_dirty(m);
						break;
					}
				}

				CHANGE_PV_LIST_LOCK_TO_VM_PAGE(&lock, m);

				/* Mark free */
				pc->pc_map[field] |= bitmask;
				switch (lvl) {
				case 1:
					pmap_resident_count_dec(pmap,
					    L2_SIZE / PAGE_SIZE);
					pvh = pa_to_pvh(tpte & ~ATTR_MASK);
					TAILQ_REMOVE(&pvh->pv_list, pv,pv_next);
					pvh->pv_gen++;
					if (TAILQ_EMPTY(&pvh->pv_list)) {
						for (mt = m; mt < &m[L2_SIZE / PAGE_SIZE]; mt++)
							if ((mt->a.flags & PGA_WRITEABLE) != 0 &&
							    TAILQ_EMPTY(&mt->md.pv_list))
								vm_page_aflag_clear(mt, PGA_WRITEABLE);
					}
					ml3 = pmap_remove_pt_page(pmap,
					    pv->pv_va);
					if (ml3 != NULL) {
						KASSERT(ml3->valid == VM_PAGE_BITS_ALL,
						    ("pmap_remove_pages: l3 page not promoted"));
						pmap_resident_count_dec(pmap,1);
						KASSERT(ml3->ref_count == NL3PG,
						    ("pmap_remove_pages: l3 page ref count error"));
						ml3->ref_count = 0;
						pmap_add_delayed_free_list(ml3,
						    &free, FALSE);
					}
					break;
				case 2:
					pmap_resident_count_dec(pmap, 1);
					TAILQ_REMOVE(&m->md.pv_list, pv,
					    pv_next);
					m->md.pv_gen++;
					if ((m->a.flags & PGA_WRITEABLE) != 0 &&
					    TAILQ_EMPTY(&m->md.pv_list) &&
					    (m->flags & PG_FICTITIOUS) == 0) {
						pvh = page_to_pvh(m);
						if (TAILQ_EMPTY(&pvh->pv_list))
							vm_page_aflag_clear(m,
							    PGA_WRITEABLE);
					}
					break;
				}
				pmap_unuse_pt(pmap, pv->pv_va, pmap_load(pde),
				    &free);
				freed++;
			}
		}
		PV_STAT(atomic_add_long(&pv_entry_frees, freed));
		PV_STAT(atomic_add_int(&pv_entry_spare, freed));
		PV_STAT(atomic_subtract_long(&pv_entry_count, freed));
		if (allfree) {
			TAILQ_REMOVE(&pmap->pm_pvchunk, pc, pc_list);
			free_pv_chunk(pc);
		}
	}
	if (lock != NULL)
		rw_wunlock(lock);
	pmap_invalidate_all(pmap);
	PMAP_UNLOCK(pmap);
	vm_page_free_pages_toq(&free, true);
}

/*
 * This is used to check if a page has been accessed or modified.
 */
static boolean_t
pmap_page_test_mappings(vm_page_t m, boolean_t accessed, boolean_t modified)
{
	struct rwlock *lock;
	pv_entry_t pv;
	struct md_page *pvh;
	pt_entry_t *pte, mask, value;
	pmap_t pmap;
	int lvl, md_gen, pvh_gen;
	boolean_t rv;

	rv = FALSE;
	lock = VM_PAGE_TO_PV_LIST_LOCK(m);
	rw_rlock(lock);
restart:
	TAILQ_FOREACH(pv, &m->md.pv_list, pv_next) {
		pmap = PV_PMAP(pv);
		PMAP_ASSERT_STAGE1(pmap);
		if (!PMAP_TRYLOCK(pmap)) {
			md_gen = m->md.pv_gen;
			rw_runlock(lock);
			PMAP_LOCK(pmap);
			rw_rlock(lock);
			if (md_gen != m->md.pv_gen) {
				PMAP_UNLOCK(pmap);
				goto restart;
			}
		}
		pte = pmap_pte(pmap, pv->pv_va, &lvl);
		KASSERT(lvl == 3,
		    ("pmap_page_test_mappings: Invalid level %d", lvl));
		mask = 0;
		value = 0;
		if (modified) {
			mask |= ATTR_S1_AP_RW_BIT;
			value |= ATTR_S1_AP(ATTR_S1_AP_RW);
		}
		if (accessed) {
			mask |= ATTR_AF | ATTR_DESCR_MASK;
			value |= ATTR_AF | L3_PAGE;
		}
		rv = (pmap_load(pte) & mask) == value;
		PMAP_UNLOCK(pmap);
		if (rv)
			goto out;
	}
	if ((m->flags & PG_FICTITIOUS) == 0) {
		pvh = page_to_pvh(m);
		TAILQ_FOREACH(pv, &pvh->pv_list, pv_next) {
			pmap = PV_PMAP(pv);
			PMAP_ASSERT_STAGE1(pmap);
			if (!PMAP_TRYLOCK(pmap)) {
				md_gen = m->md.pv_gen;
				pvh_gen = pvh->pv_gen;
				rw_runlock(lock);
				PMAP_LOCK(pmap);
				rw_rlock(lock);
				if (md_gen != m->md.pv_gen ||
				    pvh_gen != pvh->pv_gen) {
					PMAP_UNLOCK(pmap);
					goto restart;
				}
			}
			pte = pmap_pte(pmap, pv->pv_va, &lvl);
			KASSERT(lvl == 2,
			    ("pmap_page_test_mappings: Invalid level %d", lvl));
			mask = 0;
			value = 0;
			if (modified) {
				mask |= ATTR_S1_AP_RW_BIT;
				value |= ATTR_S1_AP(ATTR_S1_AP_RW);
			}
			if (accessed) {
				mask |= ATTR_AF | ATTR_DESCR_MASK;
				value |= ATTR_AF | L2_BLOCK;
			}
			rv = (pmap_load(pte) & mask) == value;
			PMAP_UNLOCK(pmap);
			if (rv)
				goto out;
		}
	}
out:
	rw_runlock(lock);
	return (rv);
}

/*
 *	pmap_is_modified:
 *
 *	Return whether or not the specified physical page was modified
 *	in any physical maps.
 */
boolean_t
pmap_is_modified(vm_page_t m)
{

	KASSERT((m->oflags & VPO_UNMANAGED) == 0,
	    ("pmap_is_modified: page %p is not managed", m));

	/*
	 * If the page is not busied then this check is racy.
	 */
	if (!pmap_page_is_write_mapped(m))
		return (FALSE);
	return (pmap_page_test_mappings(m, FALSE, TRUE));
}

/*
 *	pmap_is_prefaultable:
 *
 *	Return whether or not the specified virtual address is eligible
 *	for prefault.
 */
boolean_t
pmap_is_prefaultable(pmap_t pmap, vm_offset_t addr)
{
	pt_entry_t *pte;
	boolean_t rv;
	int lvl;

	rv = FALSE;
	PMAP_LOCK(pmap);
	pte = pmap_pte(pmap, addr, &lvl);
	if (pte != NULL && pmap_load(pte) != 0) {
		rv = TRUE;
	}
	PMAP_UNLOCK(pmap);
	return (rv);
}

/*
 *	pmap_is_referenced:
 *
 *	Return whether or not the specified physical page was referenced
 *	in any physical maps.
 */
boolean_t
pmap_is_referenced(vm_page_t m)
{

	KASSERT((m->oflags & VPO_UNMANAGED) == 0,
	    ("pmap_is_referenced: page %p is not managed", m));
	return (pmap_page_test_mappings(m, TRUE, FALSE));
}

/*
 * Clear the write and modified bits in each of the given page's mappings.
 */
void
pmap_remove_write(vm_page_t m)
{
	struct md_page *pvh;
	pmap_t pmap;
	struct rwlock *lock;
	pv_entry_t next_pv, pv;
	pt_entry_t oldpte, *pte;
	vm_offset_t va;
	int lvl, md_gen, pvh_gen;

	KASSERT((m->oflags & VPO_UNMANAGED) == 0,
	    ("pmap_remove_write: page %p is not managed", m));
	vm_page_assert_busied(m);

	if (!pmap_page_is_write_mapped(m))
		return;
	lock = VM_PAGE_TO_PV_LIST_LOCK(m);
	pvh = (m->flags & PG_FICTITIOUS) != 0 ? &pv_dummy : page_to_pvh(m);
retry_pv_loop:
	rw_wlock(lock);
	TAILQ_FOREACH_SAFE(pv, &pvh->pv_list, pv_next, next_pv) {
		pmap = PV_PMAP(pv);
		PMAP_ASSERT_STAGE1(pmap);
		if (!PMAP_TRYLOCK(pmap)) {
			pvh_gen = pvh->pv_gen;
			rw_wunlock(lock);
			PMAP_LOCK(pmap);
			rw_wlock(lock);
			if (pvh_gen != pvh->pv_gen) {
				PMAP_UNLOCK(pmap);
				rw_wunlock(lock);
				goto retry_pv_loop;
			}
		}
		va = pv->pv_va;
		pte = pmap_pte(pmap, pv->pv_va, &lvl);
		if ((pmap_load(pte) & ATTR_SW_DBM) != 0)
			(void)pmap_demote_l2_locked(pmap, pte, va, &lock);
		KASSERT(lock == VM_PAGE_TO_PV_LIST_LOCK(m),
		    ("inconsistent pv lock %p %p for page %p",
		    lock, VM_PAGE_TO_PV_LIST_LOCK(m), m));
		PMAP_UNLOCK(pmap);
	}
	TAILQ_FOREACH(pv, &m->md.pv_list, pv_next) {
		pmap = PV_PMAP(pv);
		PMAP_ASSERT_STAGE1(pmap);
		if (!PMAP_TRYLOCK(pmap)) {
			pvh_gen = pvh->pv_gen;
			md_gen = m->md.pv_gen;
			rw_wunlock(lock);
			PMAP_LOCK(pmap);
			rw_wlock(lock);
			if (pvh_gen != pvh->pv_gen ||
			    md_gen != m->md.pv_gen) {
				PMAP_UNLOCK(pmap);
				rw_wunlock(lock);
				goto retry_pv_loop;
			}
		}
		pte = pmap_pte(pmap, pv->pv_va, &lvl);
		oldpte = pmap_load(pte);
retry:
		if ((oldpte & ATTR_SW_DBM) != 0) {
			if (!atomic_fcmpset_long(pte, &oldpte,
			    (oldpte | ATTR_S1_AP_RW_BIT) & ~ATTR_SW_DBM))
				goto retry;
			if ((oldpte & ATTR_S1_AP_RW_BIT) ==
			    ATTR_S1_AP(ATTR_S1_AP_RW))
				vm_page_dirty(m);
			pmap_invalidate_page(pmap, pv->pv_va);
		}
		PMAP_UNLOCK(pmap);
	}
	rw_wunlock(lock);
	vm_page_aflag_clear(m, PGA_WRITEABLE);
}

/*
 *	pmap_ts_referenced:
 *
 *	Return a count of reference bits for a page, clearing those bits.
 *	It is not necessary for every reference bit to be cleared, but it
 *	is necessary that 0 only be returned when there are truly no
 *	reference bits set.
 *
 *	As an optimization, update the page's dirty field if a modified bit is
 *	found while counting reference bits.  This opportunistic update can be
 *	performed at low cost and can eliminate the need for some future calls
 *	to pmap_is_modified().  However, since this function stops after
 *	finding PMAP_TS_REFERENCED_MAX reference bits, it may not detect some
 *	dirty pages.  Those dirty pages will only be detected by a future call
 *	to pmap_is_modified().
 */
int
pmap_ts_referenced(vm_page_t m)
{
	struct md_page *pvh;
	pv_entry_t pv, pvf;
	pmap_t pmap;
	struct rwlock *lock;
	pd_entry_t *pde, tpde;
	pt_entry_t *pte, tpte;
	vm_offset_t va;
	vm_paddr_t pa;
	int cleared, lvl, md_gen, not_cleared, pvh_gen;
	struct spglist free;

	KASSERT((m->oflags & VPO_UNMANAGED) == 0,
	    ("pmap_ts_referenced: page %p is not managed", m));
	SLIST_INIT(&free);
	cleared = 0;
	pa = VM_PAGE_TO_PHYS(m);
	lock = PHYS_TO_PV_LIST_LOCK(pa);
	pvh = (m->flags & PG_FICTITIOUS) != 0 ? &pv_dummy : page_to_pvh(m);
	rw_wlock(lock);
retry:
	not_cleared = 0;
	if ((pvf = TAILQ_FIRST(&pvh->pv_list)) == NULL)
		goto small_mappings;
	pv = pvf;
	do {
		if (pvf == NULL)
			pvf = pv;
		pmap = PV_PMAP(pv);
		if (!PMAP_TRYLOCK(pmap)) {
			pvh_gen = pvh->pv_gen;
			rw_wunlock(lock);
			PMAP_LOCK(pmap);
			rw_wlock(lock);
			if (pvh_gen != pvh->pv_gen) {
				PMAP_UNLOCK(pmap);
				goto retry;
			}
		}
		va = pv->pv_va;
		pde = pmap_pde(pmap, pv->pv_va, &lvl);
		KASSERT(pde != NULL, ("pmap_ts_referenced: no l1 table found"));
		KASSERT(lvl == 1,
		    ("pmap_ts_referenced: invalid pde level %d", lvl));
		tpde = pmap_load(pde);
		KASSERT((tpde & ATTR_DESCR_MASK) == L1_TABLE,
		    ("pmap_ts_referenced: found an invalid l1 table"));
		pte = pmap_l1_to_l2(pde, pv->pv_va);
		tpte = pmap_load(pte);
		if (pmap_pte_dirty(pmap, tpte)) {
			/*
			 * Although "tpte" is mapping a 2MB page, because
			 * this function is called at a 4KB page granularity,
			 * we only update the 4KB page under test.
			 */
			vm_page_dirty(m);
		}

		if ((tpte & ATTR_AF) != 0) {
			/*
			 * Since this reference bit is shared by 512 4KB pages,
			 * it should not be cleared every time it is tested.
			 * Apply a simple "hash" function on the physical page
			 * number, the virtual superpage number, and the pmap
			 * address to select one 4KB page out of the 512 on
			 * which testing the reference bit will result in
			 * clearing that reference bit.  This function is
			 * designed to avoid the selection of the same 4KB page
			 * for every 2MB page mapping.
			 *
			 * On demotion, a mapping that hasn't been referenced
			 * is simply destroyed.  To avoid the possibility of a
			 * subsequent page fault on a demoted wired mapping,
			 * always leave its reference bit set.  Moreover,
			 * since the superpage is wired, the current state of
			 * its reference bit won't affect page replacement.
			 */
			if ((((pa >> PAGE_SHIFT) ^ (pv->pv_va >> L2_SHIFT) ^
			    (uintptr_t)pmap) & (Ln_ENTRIES - 1)) == 0 &&
			    (tpte & ATTR_SW_WIRED) == 0) {
				pmap_clear_bits(pte, ATTR_AF);
				pmap_invalidate_page(pmap, pv->pv_va);
				cleared++;
			} else
				not_cleared++;
		}
		PMAP_UNLOCK(pmap);
		/* Rotate the PV list if it has more than one entry. */
		if (pv != NULL && TAILQ_NEXT(pv, pv_next) != NULL) {
			TAILQ_REMOVE(&pvh->pv_list, pv, pv_next);
			TAILQ_INSERT_TAIL(&pvh->pv_list, pv, pv_next);
			pvh->pv_gen++;
		}
		if (cleared + not_cleared >= PMAP_TS_REFERENCED_MAX)
			goto out;
	} while ((pv = TAILQ_FIRST(&pvh->pv_list)) != pvf);
small_mappings:
	if ((pvf = TAILQ_FIRST(&m->md.pv_list)) == NULL)
		goto out;
	pv = pvf;
	do {
		if (pvf == NULL)
			pvf = pv;
		pmap = PV_PMAP(pv);
		if (!PMAP_TRYLOCK(pmap)) {
			pvh_gen = pvh->pv_gen;
			md_gen = m->md.pv_gen;
			rw_wunlock(lock);
			PMAP_LOCK(pmap);
			rw_wlock(lock);
			if (pvh_gen != pvh->pv_gen || md_gen != m->md.pv_gen) {
				PMAP_UNLOCK(pmap);
				goto retry;
			}
		}
		pde = pmap_pde(pmap, pv->pv_va, &lvl);
		KASSERT(pde != NULL, ("pmap_ts_referenced: no l2 table found"));
		KASSERT(lvl == 2,
		    ("pmap_ts_referenced: invalid pde level %d", lvl));
		tpde = pmap_load(pde);
		KASSERT((tpde & ATTR_DESCR_MASK) == L2_TABLE,
		    ("pmap_ts_referenced: found an invalid l2 table"));
		pte = pmap_l2_to_l3(pde, pv->pv_va);
		tpte = pmap_load(pte);
		if (pmap_pte_dirty(pmap, tpte))
			vm_page_dirty(m);
		if ((tpte & ATTR_AF) != 0) {
			if ((tpte & ATTR_SW_WIRED) == 0) {
				pmap_clear_bits(pte, ATTR_AF);
				pmap_invalidate_page(pmap, pv->pv_va);
				cleared++;
			} else
				not_cleared++;
		}
		PMAP_UNLOCK(pmap);
		/* Rotate the PV list if it has more than one entry. */
		if (pv != NULL && TAILQ_NEXT(pv, pv_next) != NULL) {
			TAILQ_REMOVE(&m->md.pv_list, pv, pv_next);
			TAILQ_INSERT_TAIL(&m->md.pv_list, pv, pv_next);
			m->md.pv_gen++;
		}
	} while ((pv = TAILQ_FIRST(&m->md.pv_list)) != pvf && cleared +
	    not_cleared < PMAP_TS_REFERENCED_MAX);
out:
	rw_wunlock(lock);
	vm_page_free_pages_toq(&free, true);
	return (cleared + not_cleared);
}

/*
 *	Apply the given advice to the specified range of addresses within the
 *	given pmap.  Depending on the advice, clear the referenced and/or
 *	modified flags in each mapping and set the mapped page's dirty field.
 */
void
pmap_advise(pmap_t pmap, vm_offset_t sva, vm_offset_t eva, int advice)
{
	struct rwlock *lock;
	vm_offset_t va, va_next;
	vm_page_t m;
	pd_entry_t *l0, *l1, *l2, oldl2;
	pt_entry_t *l3, oldl3;

	PMAP_ASSERT_STAGE1(pmap);

	if (advice != MADV_DONTNEED && advice != MADV_FREE)
		return;

	PMAP_LOCK(pmap);
	for (; sva < eva; sva = va_next) {
		l0 = pmap_l0(pmap, sva);
		if (pmap_load(l0) == 0) {
			va_next = (sva + L0_SIZE) & ~L0_OFFSET;
			if (va_next < sva)
				va_next = eva;
			continue;
		}

		va_next = (sva + L1_SIZE) & ~L1_OFFSET;
		if (va_next < sva)
			va_next = eva;
		l1 = pmap_l0_to_l1(l0, sva);
		if (pmap_load(l1) == 0)
			continue;
		if ((pmap_load(l1) & ATTR_DESCR_MASK) == L1_BLOCK) {
			KASSERT(va_next <= eva,
			    ("partial update of non-transparent 1G page "
			    "l1 %#lx sva %#lx eva %#lx va_next %#lx",
			    pmap_load(l1), sva, eva, va_next));
			continue;
		}

		va_next = (sva + L2_SIZE) & ~L2_OFFSET;
		if (va_next < sva)
			va_next = eva;
		l2 = pmap_l1_to_l2(l1, sva);
		oldl2 = pmap_load(l2);
		if (oldl2 == 0)
			continue;
		if ((oldl2 & ATTR_DESCR_MASK) == L2_BLOCK) {
			if ((oldl2 & ATTR_SW_MANAGED) == 0)
				continue;
			lock = NULL;
			if (!pmap_demote_l2_locked(pmap, l2, sva, &lock)) {
				if (lock != NULL)
					rw_wunlock(lock);

				/*
				 * The 2MB page mapping was destroyed.
				 */
				continue;
			}

			/*
			 * Unless the page mappings are wired, remove the
			 * mapping to a single page so that a subsequent
			 * access may repromote.  Choosing the last page
			 * within the address range [sva, min(va_next, eva))
			 * generally results in more repromotions.  Since the
			 * underlying page table page is fully populated, this
			 * removal never frees a page table page.
			 */
			if ((oldl2 & ATTR_SW_WIRED) == 0) {
				va = eva;
				if (va > va_next)
					va = va_next;
				va -= PAGE_SIZE;
				KASSERT(va >= sva,
				    ("pmap_advise: no address gap"));
				l3 = pmap_l2_to_l3(l2, va);
				KASSERT(pmap_load(l3) != 0,
				    ("pmap_advise: invalid PTE"));
				pmap_remove_l3(pmap, l3, va, pmap_load(l2),
				    NULL, &lock);
			}
			if (lock != NULL)
				rw_wunlock(lock);
		}
		KASSERT((pmap_load(l2) & ATTR_DESCR_MASK) == L2_TABLE,
		    ("pmap_advise: invalid L2 entry after demotion"));
		if (va_next > eva)
			va_next = eva;
		va = va_next;
		for (l3 = pmap_l2_to_l3(l2, sva); sva != va_next; l3++,
		    sva += L3_SIZE) {
			oldl3 = pmap_load(l3);
			if ((oldl3 & (ATTR_SW_MANAGED | ATTR_DESCR_MASK)) !=
			    (ATTR_SW_MANAGED | L3_PAGE))
				goto maybe_invlrng;
			else if (pmap_pte_dirty(pmap, oldl3)) {
				if (advice == MADV_DONTNEED) {
					/*
					 * Future calls to pmap_is_modified()
					 * can be avoided by making the page
					 * dirty now.
					 */
					m = PHYS_TO_VM_PAGE(oldl3 & ~ATTR_MASK);
					vm_page_dirty(m);
				}
				while (!atomic_fcmpset_long(l3, &oldl3,
				    (oldl3 & ~ATTR_AF) |
				    ATTR_S1_AP(ATTR_S1_AP_RO)))
					cpu_spinwait();
			} else if ((oldl3 & ATTR_AF) != 0)
				pmap_clear_bits(l3, ATTR_AF);
			else
				goto maybe_invlrng;
			if (va == va_next)
				va = sva;
			continue;
maybe_invlrng:
			if (va != va_next) {
				pmap_invalidate_range(pmap, va, sva);
				va = va_next;
			}
		}
		if (va != va_next)
			pmap_invalidate_range(pmap, va, sva);
	}
	PMAP_UNLOCK(pmap);
}

/*
 *	Clear the modify bits on the specified physical page.
 */
void
pmap_clear_modify(vm_page_t m)
{
	struct md_page *pvh;
	struct rwlock *lock;
	pmap_t pmap;
	pv_entry_t next_pv, pv;
	pd_entry_t *l2, oldl2;
	pt_entry_t *l3, oldl3;
	vm_offset_t va;
	int md_gen, pvh_gen;

	KASSERT((m->oflags & VPO_UNMANAGED) == 0,
	    ("pmap_clear_modify: page %p is not managed", m));
	vm_page_assert_busied(m);

	if (!pmap_page_is_write_mapped(m))
		return;
	pvh = (m->flags & PG_FICTITIOUS) != 0 ? &pv_dummy : page_to_pvh(m);
	lock = VM_PAGE_TO_PV_LIST_LOCK(m);
	rw_wlock(lock);
restart:
	TAILQ_FOREACH_SAFE(pv, &pvh->pv_list, pv_next, next_pv) {
		pmap = PV_PMAP(pv);
		PMAP_ASSERT_STAGE1(pmap);
		if (!PMAP_TRYLOCK(pmap)) {
			pvh_gen = pvh->pv_gen;
			rw_wunlock(lock);
			PMAP_LOCK(pmap);
			rw_wlock(lock);
			if (pvh_gen != pvh->pv_gen) {
				PMAP_UNLOCK(pmap);
				goto restart;
			}
		}
		va = pv->pv_va;
		l2 = pmap_l2(pmap, va);
		oldl2 = pmap_load(l2);
		/* If oldl2 has ATTR_SW_DBM set, then it is also dirty. */
		if ((oldl2 & ATTR_SW_DBM) != 0 &&
		    pmap_demote_l2_locked(pmap, l2, va, &lock) &&
		    (oldl2 & ATTR_SW_WIRED) == 0) {
			/*
			 * Write protect the mapping to a single page so that
			 * a subsequent write access may repromote.
			 */
			va += VM_PAGE_TO_PHYS(m) - (oldl2 & ~ATTR_MASK);
			l3 = pmap_l2_to_l3(l2, va);
			oldl3 = pmap_load(l3);
			while (!atomic_fcmpset_long(l3, &oldl3,
			    (oldl3 & ~ATTR_SW_DBM) | ATTR_S1_AP(ATTR_S1_AP_RO)))
				cpu_spinwait();
			vm_page_dirty(m);
			pmap_invalidate_page(pmap, va);
		}
		PMAP_UNLOCK(pmap);
	}
	TAILQ_FOREACH(pv, &m->md.pv_list, pv_next) {
		pmap = PV_PMAP(pv);
		PMAP_ASSERT_STAGE1(pmap);
		if (!PMAP_TRYLOCK(pmap)) {
			md_gen = m->md.pv_gen;
			pvh_gen = pvh->pv_gen;
			rw_wunlock(lock);
			PMAP_LOCK(pmap);
			rw_wlock(lock);
			if (pvh_gen != pvh->pv_gen || md_gen != m->md.pv_gen) {
				PMAP_UNLOCK(pmap);
				goto restart;
			}
		}
		l2 = pmap_l2(pmap, pv->pv_va);
		l3 = pmap_l2_to_l3(l2, pv->pv_va);
		oldl3 = pmap_load(l3);
		if (pmap_l3_valid(oldl3) &&
		    (oldl3 & (ATTR_S1_AP_RW_BIT | ATTR_SW_DBM)) == ATTR_SW_DBM){
			pmap_set_bits(l3, ATTR_S1_AP(ATTR_S1_AP_RO));
			pmap_invalidate_page(pmap, pv->pv_va);
		}
		PMAP_UNLOCK(pmap);
	}
	rw_wunlock(lock);
}

void *
pmap_mapbios(vm_paddr_t pa, vm_size_t size)
{
	struct pmap_preinit_mapping *ppim;
	vm_offset_t va, offset;
	pd_entry_t *pde;
	pt_entry_t *l2;
	int i, lvl, l2_blocks, free_l2_count, start_idx;

	if (!vm_initialized) {
		/*
		 * No L3 ptables so map entire L2 blocks where start VA is:
		 * 	preinit_map_va + start_idx * L2_SIZE
		 * There may be duplicate mappings (multiple VA -> same PA) but
		 * ARM64 dcache is always PIPT so that's acceptable.
		 */
		 if (size == 0)
			 return (NULL);

		 /* Calculate how many L2 blocks are needed for the mapping */
		l2_blocks = (roundup2(pa + size, L2_SIZE) -
		    rounddown2(pa, L2_SIZE)) >> L2_SHIFT;

		offset = pa & L2_OFFSET;

		if (preinit_map_va == 0)
			return (NULL);

		/* Map 2MiB L2 blocks from reserved VA space */

		free_l2_count = 0;
		start_idx = -1;
		/* Find enough free contiguous VA space */
		for (i = 0; i < PMAP_PREINIT_MAPPING_COUNT; i++) {
			ppim = pmap_preinit_mapping + i;
			if (free_l2_count > 0 && ppim->pa != 0) {
				/* Not enough space here */
				free_l2_count = 0;
				start_idx = -1;
				continue;
			}

			if (ppim->pa == 0) {
				/* Free L2 block */
				if (start_idx == -1)
					start_idx = i;
				free_l2_count++;
				if (free_l2_count == l2_blocks)
					break;
			}
		}
		if (free_l2_count != l2_blocks)
			panic("%s: too many preinit mappings", __func__);

		va = preinit_map_va + (start_idx * L2_SIZE);
		for (i = start_idx; i < start_idx + l2_blocks; i++) {
			/* Mark entries as allocated */
			ppim = pmap_preinit_mapping + i;
			ppim->pa = pa;
			ppim->va = va + offset;
			ppim->size = size;
		}

		/* Map L2 blocks */
		pa = rounddown2(pa, L2_SIZE);
		for (i = 0; i < l2_blocks; i++) {
			pde = pmap_pde(kernel_pmap, va, &lvl);
			KASSERT(pde != NULL,
			    ("pmap_mapbios: Invalid page entry, va: 0x%lx",
			    va));
			KASSERT(lvl == 1,
			    ("pmap_mapbios: Invalid level %d", lvl));

			/* Insert L2_BLOCK */
			l2 = pmap_l1_to_l2(pde, va);
			pmap_load_store(l2,
			    pa | ATTR_DEFAULT | ATTR_S1_XN |
			    ATTR_S1_IDX(VM_MEMATTR_WRITE_BACK) | L2_BLOCK);

			va += L2_SIZE;
			pa += L2_SIZE;
		}
		pmap_invalidate_all(kernel_pmap);

		va = preinit_map_va + (start_idx * L2_SIZE);

	} else {
		/* kva_alloc may be used to map the pages */
		offset = pa & PAGE_MASK;
		size = round_page(offset + size);

		va = kva_alloc(size);
		if (va == 0)
			panic("%s: Couldn't allocate KVA", __func__);

		pde = pmap_pde(kernel_pmap, va, &lvl);
		KASSERT(lvl == 2, ("pmap_mapbios: Invalid level %d", lvl));

		/* L3 table is linked */
		va = trunc_page(va);
		pa = trunc_page(pa);
		pmap_kenter(va, size, pa, memory_mapping_mode(pa));
	}

	return ((void *)(va + offset));
}

void
pmap_unmapbios(vm_offset_t va, vm_size_t size)
{
	struct pmap_preinit_mapping *ppim;
	vm_offset_t offset, tmpsize, va_trunc;
	pd_entry_t *pde;
	pt_entry_t *l2;
	int i, lvl, l2_blocks, block;
	bool preinit_map;

	l2_blocks =
	   (roundup2(va + size, L2_SIZE) - rounddown2(va, L2_SIZE)) >> L2_SHIFT;
	KASSERT(l2_blocks > 0, ("pmap_unmapbios: invalid size %lx", size));

	/* Remove preinit mapping */
	preinit_map = false;
	block = 0;
	for (i = 0; i < PMAP_PREINIT_MAPPING_COUNT; i++) {
		ppim = pmap_preinit_mapping + i;
		if (ppim->va == va) {
			KASSERT(ppim->size == size,
			    ("pmap_unmapbios: size mismatch"));
			ppim->va = 0;
			ppim->pa = 0;
			ppim->size = 0;
			preinit_map = true;
			offset = block * L2_SIZE;
			va_trunc = rounddown2(va, L2_SIZE) + offset;

			/* Remove L2_BLOCK */
			pde = pmap_pde(kernel_pmap, va_trunc, &lvl);
			KASSERT(pde != NULL,
			    ("pmap_unmapbios: Invalid page entry, va: 0x%lx",
			    va_trunc));
			l2 = pmap_l1_to_l2(pde, va_trunc);
			pmap_clear(l2);

			if (block == (l2_blocks - 1))
				break;
			block++;
		}
	}
	if (preinit_map) {
		pmap_invalidate_all(kernel_pmap);
		return;
	}

	/* Unmap the pages reserved with kva_alloc. */
	if (vm_initialized) {
		offset = va & PAGE_MASK;
		size = round_page(offset + size);
		va = trunc_page(va);

		pde = pmap_pde(kernel_pmap, va, &lvl);
		KASSERT(pde != NULL,
		    ("pmap_unmapbios: Invalid page entry, va: 0x%lx", va));
		KASSERT(lvl == 2, ("pmap_unmapbios: Invalid level %d", lvl));

		/* Unmap and invalidate the pages */
                for (tmpsize = 0; tmpsize < size; tmpsize += PAGE_SIZE)
			pmap_kremove(va + tmpsize);

		kva_free(va, size);
	}
}

/*
 * Sets the memory attribute for the specified page.
 */
void
pmap_page_set_memattr(vm_page_t m, vm_memattr_t ma)
{

	m->md.pv_memattr = ma;

	/*
	 * If "m" is a normal page, update its direct mapping.  This update
	 * can be relied upon to perform any cache operations that are
	 * required for data coherence.
	 */
	if ((m->flags & PG_FICTITIOUS) == 0 &&
	    pmap_change_attr(PHYS_TO_DMAP(VM_PAGE_TO_PHYS(m)), PAGE_SIZE,
	    m->md.pv_memattr) != 0)
		panic("memory attribute change on the direct map failed");
}

/*
 * Changes the specified virtual address range's memory type to that given by
 * the parameter "mode".  The specified virtual address range must be
 * completely contained within either the direct map or the kernel map.  If
 * the virtual address range is contained within the kernel map, then the
 * memory type for each of the corresponding ranges of the direct map is also
 * changed.  (The corresponding ranges of the direct map are those ranges that
 * map the same physical pages as the specified virtual address range.)  These
 * changes to the direct map are necessary because Intel describes the
 * behavior of their processors as "undefined" if two or more mappings to the
 * same physical page have different memory types.
 *
 * Returns zero if the change completed successfully, and either EINVAL or
 * ENOMEM if the change failed.  Specifically, EINVAL is returned if some part
 * of the virtual address range was not mapped, and ENOMEM is returned if
 * there was insufficient memory available to complete the change.  In the
 * latter case, the memory type may have been changed on some part of the
 * virtual address range or the direct map.
 */
int
pmap_change_attr(vm_offset_t va, vm_size_t size, int mode)
{
	int error;

	PMAP_LOCK(kernel_pmap);
	error = pmap_change_attr_locked(va, size, mode);
	PMAP_UNLOCK(kernel_pmap);
	return (error);
}

static int
pmap_change_attr_locked(vm_offset_t va, vm_size_t size, int mode)
{
	vm_offset_t base, offset, tmpva;
	pt_entry_t l3, *pte, *newpte;
	int lvl;

	PMAP_LOCK_ASSERT(kernel_pmap, MA_OWNED);
	base = trunc_page(va);
	offset = va & PAGE_MASK;
	size = round_page(offset + size);

	if (!VIRT_IN_DMAP(base) &&
	    !(base >= VM_MIN_KERNEL_ADDRESS && base < VM_MAX_KERNEL_ADDRESS))
		return (EINVAL);

	for (tmpva = base; tmpva < base + size; ) {
		pte = pmap_pte(kernel_pmap, tmpva, &lvl);
		if (pte == NULL)
			return (EINVAL);

		if ((pmap_load(pte) & ATTR_S1_IDX_MASK) == ATTR_S1_IDX(mode)) {
			/*
			 * We already have the correct attribute,
			 * ignore this entry.
			 */
			switch (lvl) {
			default:
				panic("Invalid DMAP table level: %d\n", lvl);
			case 1:
				tmpva = (tmpva & ~L1_OFFSET) + L1_SIZE;
				break;
			case 2:
				tmpva = (tmpva & ~L2_OFFSET) + L2_SIZE;
				break;
			case 3:
				tmpva += PAGE_SIZE;
				break;
			}
		} else {
			/*
			 * Split the entry to an level 3 table, then
			 * set the new attribute.
			 */
			switch (lvl) {
			default:
				panic("Invalid DMAP table level: %d\n", lvl);
			case 1:
				newpte = pmap_demote_l1(kernel_pmap, pte,
				    tmpva & ~L1_OFFSET);
				if (newpte == NULL)
					return (EINVAL);
				pte = pmap_l1_to_l2(pte, tmpva);
			case 2:
				newpte = pmap_demote_l2(kernel_pmap, pte,
				    tmpva);
				if (newpte == NULL)
					return (EINVAL);
				pte = pmap_l2_to_l3(pte, tmpva);
			case 3:
				/* Update the entry */
				l3 = pmap_load(pte);
				l3 &= ~ATTR_S1_IDX_MASK;
				l3 |= ATTR_S1_IDX(mode);
				if (mode == VM_MEMATTR_DEVICE)
					l3 |= ATTR_S1_XN;

				pmap_update_entry(kernel_pmap, pte, l3, tmpva,
				    PAGE_SIZE);

				/*
				 * If moving to a non-cacheable entry flush
				 * the cache.
				 */
				if (mode == VM_MEMATTR_UNCACHEABLE)
					cpu_dcache_wbinv_range(tmpva, L3_SIZE);

				break;
			}
			tmpva += PAGE_SIZE;
		}
	}

	return (0);
}

/*
 * Create an L2 table to map all addresses within an L1 mapping.
 */
static pt_entry_t *
pmap_demote_l1(pmap_t pmap, pt_entry_t *l1, vm_offset_t va)
{
	pt_entry_t *l2, newl2, oldl1;
	vm_offset_t tmpl1;
	vm_paddr_t l2phys, phys;
	vm_page_t ml2;
	int i;

	PMAP_LOCK_ASSERT(pmap, MA_OWNED);
	oldl1 = pmap_load(l1);
	KASSERT((oldl1 & ATTR_DESCR_MASK) == L1_BLOCK,
	    ("pmap_demote_l1: Demoting a non-block entry"));
	KASSERT((va & L1_OFFSET) == 0,
	    ("pmap_demote_l1: Invalid virtual address %#lx", va));
	KASSERT((oldl1 & ATTR_SW_MANAGED) == 0,
	    ("pmap_demote_l1: Level 1 table shouldn't be managed"));

	tmpl1 = 0;
	if (va <= (vm_offset_t)l1 && va + L1_SIZE > (vm_offset_t)l1) {
		tmpl1 = kva_alloc(PAGE_SIZE);
		if (tmpl1 == 0)
			return (NULL);
	}

	if ((ml2 = vm_page_alloc(NULL, 0, VM_ALLOC_INTERRUPT |
	    VM_ALLOC_NOOBJ | VM_ALLOC_WIRED)) == NULL) {
		CTR2(KTR_PMAP, "pmap_demote_l1: failure for va %#lx"
		    " in pmap %p", va, pmap);
		return (NULL);
	}

	l2phys = VM_PAGE_TO_PHYS(ml2);
	l2 = (pt_entry_t *)PHYS_TO_DMAP(l2phys);

	/* Address the range points at */
	phys = oldl1 & ~ATTR_MASK;
	/* The attributed from the old l1 table to be copied */
	newl2 = oldl1 & ATTR_MASK;

	/* Create the new entries */
	for (i = 0; i < Ln_ENTRIES; i++) {
		l2[i] = newl2 | phys;
		phys += L2_SIZE;
	}
	KASSERT(l2[0] == ((oldl1 & ~ATTR_DESCR_MASK) | L2_BLOCK),
	    ("Invalid l2 page (%lx != %lx)", l2[0],
	    (oldl1 & ~ATTR_DESCR_MASK) | L2_BLOCK));

	if (tmpl1 != 0) {
		pmap_kenter(tmpl1, PAGE_SIZE,
		    DMAP_TO_PHYS((vm_offset_t)l1) & ~L3_OFFSET,
		    VM_MEMATTR_WRITE_BACK);
		l1 = (pt_entry_t *)(tmpl1 + ((vm_offset_t)l1 & PAGE_MASK));
	}

	pmap_update_entry(pmap, l1, l2phys | L1_TABLE, va, PAGE_SIZE);

	if (tmpl1 != 0) {
		pmap_kremove(tmpl1);
		kva_free(tmpl1, PAGE_SIZE);
	}

	return (l2);
}

static void
pmap_fill_l3(pt_entry_t *firstl3, pt_entry_t newl3)
{
	pt_entry_t *l3;

	for (l3 = firstl3; l3 - firstl3 < Ln_ENTRIES; l3++) {
		*l3 = newl3;
		newl3 += L3_SIZE;
	}
}

static void
pmap_demote_l2_abort(pmap_t pmap, vm_offset_t va, pt_entry_t *l2,
    struct rwlock **lockp)
{
	struct spglist free;

	SLIST_INIT(&free);
	(void)pmap_remove_l2(pmap, l2, va, pmap_load(pmap_l1(pmap, va)), &free,
	    lockp);
	vm_page_free_pages_toq(&free, true);
}

/*
 * Create an L3 table to map all addresses within an L2 mapping.
 */
static pt_entry_t *
pmap_demote_l2_locked(pmap_t pmap, pt_entry_t *l2, vm_offset_t va,
    struct rwlock **lockp)
{
	pt_entry_t *l3, newl3, oldl2;
	vm_offset_t tmpl2;
	vm_paddr_t l3phys;
	vm_page_t ml3;

	PMAP_LOCK_ASSERT(pmap, MA_OWNED);
	PMAP_ASSERT_STAGE1(pmap);
	l3 = NULL;
	oldl2 = pmap_load(l2);
	KASSERT((oldl2 & ATTR_DESCR_MASK) == L2_BLOCK,
	    ("pmap_demote_l2: Demoting a non-block entry"));
	va &= ~L2_OFFSET;

	tmpl2 = 0;
	if (va <= (vm_offset_t)l2 && va + L2_SIZE > (vm_offset_t)l2) {
		tmpl2 = kva_alloc(PAGE_SIZE);
		if (tmpl2 == 0)
			return (NULL);
	}

	/*
	 * Invalidate the 2MB page mapping and return "failure" if the
	 * mapping was never accessed.
	 */
	if ((oldl2 & ATTR_AF) == 0) {
		KASSERT((oldl2 & ATTR_SW_WIRED) == 0,
		    ("pmap_demote_l2: a wired mapping is missing ATTR_AF"));
		pmap_demote_l2_abort(pmap, va, l2, lockp);
		CTR2(KTR_PMAP, "pmap_demote_l2: failure for va %#lx in pmap %p",
		    va, pmap);
		goto fail;
	}

	if ((ml3 = pmap_remove_pt_page(pmap, va)) == NULL) {
		KASSERT((oldl2 & ATTR_SW_WIRED) == 0,
		    ("pmap_demote_l2: page table page for a wired mapping"
		    " is missing"));

		/*
		 * If the page table page is missing and the mapping
		 * is for a kernel address, the mapping must belong to
		 * the direct map.  Page table pages are preallocated
		 * for every other part of the kernel address space,
		 * so the direct map region is the only part of the
		 * kernel address space that must be handled here.
		 */
		KASSERT(va < VM_MAXUSER_ADDRESS || VIRT_IN_DMAP(va),
		    ("pmap_demote_l2: No saved mpte for va %#lx", va));

		/*
		 * If the 2MB page mapping belongs to the direct map
		 * region of the kernel's address space, then the page
		 * allocation request specifies the highest possible
		 * priority (VM_ALLOC_INTERRUPT).  Otherwise, the
		 * priority is normal.
		 */
		ml3 = vm_page_alloc(NULL, pmap_l2_pindex(va),
		    (VIRT_IN_DMAP(va) ? VM_ALLOC_INTERRUPT : VM_ALLOC_NORMAL) |
		    VM_ALLOC_NOOBJ | VM_ALLOC_WIRED);

		/*
		 * If the allocation of the new page table page fails,
		 * invalidate the 2MB page mapping and return "failure".
		 */
		if (ml3 == NULL) {
			pmap_demote_l2_abort(pmap, va, l2, lockp);
			CTR2(KTR_PMAP, "pmap_demote_l2: failure for va %#lx"
			    " in pmap %p", va, pmap);
			goto fail;
		}

		if (va < VM_MAXUSER_ADDRESS) {
			ml3->ref_count = NL3PG;
			pmap_resident_count_inc(pmap, 1);
		}
	}
	l3phys = VM_PAGE_TO_PHYS(ml3);
	l3 = (pt_entry_t *)PHYS_TO_DMAP(l3phys);
	newl3 = (oldl2 & ~ATTR_DESCR_MASK) | L3_PAGE;
	KASSERT((oldl2 & (ATTR_S1_AP_RW_BIT | ATTR_SW_DBM)) !=
	    (ATTR_S1_AP(ATTR_S1_AP_RO) | ATTR_SW_DBM),
	    ("pmap_demote_l2: L2 entry is writeable but not dirty"));

	/*
	 * If the page table page is not leftover from an earlier promotion,
	 * or the mapping attributes have changed, (re)initialize the L3 table.
	 *
	 * When pmap_update_entry() clears the old L2 mapping, it (indirectly)
	 * performs a dsb().  That dsb() ensures that the stores for filling
	 * "l3" are visible before "l3" is added to the page table.
	 */
	if (ml3->valid == 0 || (l3[0] & ATTR_MASK) != (newl3 & ATTR_MASK))
		pmap_fill_l3(l3, newl3);

	/*
	 * Map the temporary page so we don't lose access to the l2 table.
	 */
	if (tmpl2 != 0) {
		pmap_kenter(tmpl2, PAGE_SIZE,
		    DMAP_TO_PHYS((vm_offset_t)l2) & ~L3_OFFSET,
		    VM_MEMATTR_WRITE_BACK);
		l2 = (pt_entry_t *)(tmpl2 + ((vm_offset_t)l2 & PAGE_MASK));
	}

	/*
	 * The spare PV entries must be reserved prior to demoting the
	 * mapping, that is, prior to changing the PDE.  Otherwise, the state
	 * of the L2 and the PV lists will be inconsistent, which can result
	 * in reclaim_pv_chunk() attempting to remove a PV entry from the
	 * wrong PV list and pmap_pv_demote_l2() failing to find the expected
	 * PV entry for the 2MB page mapping that is being demoted.
	 */
	if ((oldl2 & ATTR_SW_MANAGED) != 0)
		reserve_pv_entries(pmap, Ln_ENTRIES - 1, lockp);

	/*
	 * Pass PAGE_SIZE so that a single TLB invalidation is performed on
	 * the 2MB page mapping.
	 */
	pmap_update_entry(pmap, l2, l3phys | L2_TABLE, va, PAGE_SIZE);

	/*
	 * Demote the PV entry.
	 */
	if ((oldl2 & ATTR_SW_MANAGED) != 0)
		pmap_pv_demote_l2(pmap, va, oldl2 & ~ATTR_MASK, lockp);

	atomic_add_long(&pmap_l2_demotions, 1);
	CTR3(KTR_PMAP, "pmap_demote_l2: success for va %#lx"
	    " in pmap %p %lx", va, pmap, l3[0]);

fail:
	if (tmpl2 != 0) {
		pmap_kremove(tmpl2);
		kva_free(tmpl2, PAGE_SIZE);
	}

	return (l3);

}

static pt_entry_t *
pmap_demote_l2(pmap_t pmap, pt_entry_t *l2, vm_offset_t va)
{
	struct rwlock *lock;
	pt_entry_t *l3;

	lock = NULL;
	l3 = pmap_demote_l2_locked(pmap, l2, va, &lock);
	if (lock != NULL)
		rw_wunlock(lock);
	return (l3);
}

/*
 * Perform the pmap work for mincore(2).  If the page is not both referenced and
 * modified by this pmap, returns its physical address so that the caller can
 * find other mappings.
 */
int
pmap_mincore(pmap_t pmap, vm_offset_t addr, vm_paddr_t *pap)
{
	pt_entry_t *pte, tpte;
	vm_paddr_t mask, pa;
	int lvl, val;
	bool managed;

	PMAP_ASSERT_STAGE1(pmap);
	PMAP_LOCK(pmap);
	pte = pmap_pte(pmap, addr, &lvl);
	if (pte != NULL) {
		tpte = pmap_load(pte);

		switch (lvl) {
		case 3:
			mask = L3_OFFSET;
			break;
		case 2:
			mask = L2_OFFSET;
			break;
		case 1:
			mask = L1_OFFSET;
			break;
		default:
			panic("pmap_mincore: invalid level %d", lvl);
		}

		managed = (tpte & ATTR_SW_MANAGED) != 0;
		val = MINCORE_INCORE;
		if (lvl != 3)
			val |= MINCORE_PSIND(3 - lvl);
		if ((managed && pmap_pte_dirty(pmap, tpte)) || (!managed &&
		    (tpte & ATTR_S1_AP_RW_BIT) == ATTR_S1_AP(ATTR_S1_AP_RW)))
			val |= MINCORE_MODIFIED | MINCORE_MODIFIED_OTHER;
		if ((tpte & ATTR_AF) == ATTR_AF)
			val |= MINCORE_REFERENCED | MINCORE_REFERENCED_OTHER;

		pa = (tpte & ~ATTR_MASK) | (addr & mask);
	} else {
		managed = false;
		val = 0;
	}

	if ((val & (MINCORE_MODIFIED_OTHER | MINCORE_REFERENCED_OTHER)) !=
	    (MINCORE_MODIFIED_OTHER | MINCORE_REFERENCED_OTHER) && managed) {
		*pap = pa;
	}
	PMAP_UNLOCK(pmap);
	return (val);
}

/*
 * Garbage collect every ASID that is neither active on a processor nor
 * reserved.
 */
static void
pmap_reset_asid_set(pmap_t pmap)
{
	pmap_t curpmap;
	int asid, cpuid, epoch;
	struct asid_set *set;
	enum pmap_stage stage;

	set = pmap->pm_asid_set;
	stage = pmap->pm_stage;

	set = pmap->pm_asid_set;
	KASSERT(set != NULL, ("%s: NULL asid set", __func__));
	mtx_assert(&set->asid_set_mutex, MA_OWNED);

	/*
	 * Ensure that the store to asid_epoch is globally visible before the
	 * loads from pc_curpmap are performed.
	 */
	epoch = set->asid_epoch + 1;
	if (epoch == INT_MAX)
		epoch = 0;
	set->asid_epoch = epoch;
	dsb(ishst);
	if (stage == PM_STAGE1) {
		__asm __volatile("tlbi vmalle1is");
	} else {
		KASSERT(pmap_clean_stage2_tlbi != NULL,
		    ("%s: Unset stage 2 tlb invalidation callback\n",
		    __func__));
		pmap_clean_stage2_tlbi();
	}
	dsb(ish);
	bit_nclear(set->asid_set, ASID_FIRST_AVAILABLE,
	    set->asid_set_size - 1);
	CPU_FOREACH(cpuid) {
		if (cpuid == curcpu)
			continue;
		if (stage == PM_STAGE1) {
			curpmap = pcpu_find(cpuid)->pc_curpmap;
			PMAP_ASSERT_STAGE1(pmap);
		} else {
			curpmap = pcpu_find(cpuid)->pc_curvmpmap;
			if (curpmap == NULL)
				continue;
			PMAP_ASSERT_STAGE2(pmap);
		}
		KASSERT(curpmap->pm_asid_set == set, ("Incorrect set"));
		asid = COOKIE_TO_ASID(curpmap->pm_cookie);
		if (asid == -1)
			continue;
		bit_set(set->asid_set, asid);
		curpmap->pm_cookie = COOKIE_FROM(asid, epoch);
	}
}

/*
 * Allocate a new ASID for the specified pmap.
 */
static void
pmap_alloc_asid(pmap_t pmap)
{
	struct asid_set *set;
	int new_asid;

	set = pmap->pm_asid_set;
	KASSERT(set != NULL, ("%s: NULL asid set", __func__));

	mtx_lock_spin(&set->asid_set_mutex);

	/*
	 * While this processor was waiting to acquire the asid set mutex,
	 * pmap_reset_asid_set() running on another processor might have
	 * updated this pmap's cookie to the current epoch.  In which case, we
	 * don't need to allocate a new ASID.
	 */
	if (COOKIE_TO_EPOCH(pmap->pm_cookie) == set->asid_epoch)
		goto out;

	bit_ffc_at(set->asid_set, set->asid_next, set->asid_set_size,
	    &new_asid);
	if (new_asid == -1) {
		bit_ffc_at(set->asid_set, ASID_FIRST_AVAILABLE,
		    set->asid_next, &new_asid);
		if (new_asid == -1) {
			pmap_reset_asid_set(pmap);
			bit_ffc_at(set->asid_set, ASID_FIRST_AVAILABLE,
			    set->asid_set_size, &new_asid);
			KASSERT(new_asid != -1, ("ASID allocation failure"));
		}
	}
	bit_set(set->asid_set, new_asid);
	set->asid_next = new_asid + 1;
	pmap->pm_cookie = COOKIE_FROM(new_asid, set->asid_epoch);
out:
	mtx_unlock_spin(&set->asid_set_mutex);
}

/*
 * Compute the value that should be stored in ttbr0 to activate the specified
 * pmap.  This value may change from time to time.
 */
uint64_t
pmap_to_ttbr0(pmap_t pmap)
{

	return (ASID_TO_OPERAND(COOKIE_TO_ASID(pmap->pm_cookie)) |
	    pmap->pm_ttbr);
}

static bool
pmap_activate_int(pmap_t pmap)
{
	struct asid_set *set;
	int epoch;

	KASSERT(PCPU_GET(curpmap) != NULL, ("no active pmap"));
	KASSERT(pmap != kernel_pmap, ("kernel pmap activation"));

	if ((pmap->pm_stage == PM_STAGE1 && pmap == PCPU_GET(curpmap)) ||
	    (pmap->pm_stage == PM_STAGE2 && pmap == PCPU_GET(curvmpmap))) {
		/*
		 * Handle the possibility that the old thread was preempted
		 * after an "ic" or "tlbi" instruction but before it performed
		 * a "dsb" instruction.  If the old thread migrates to a new
		 * processor, its completion of a "dsb" instruction on that
		 * new processor does not guarantee that the "ic" or "tlbi"
		 * instructions performed on the old processor have completed.
		 */
		dsb(ish);
		return (false);
	}

	set = pmap->pm_asid_set;
	KASSERT(set != NULL, ("%s: NULL asid set", __func__));

	/*
	 * Ensure that the store to curpmap is globally visible before the
	 * load from asid_epoch is performed.
	 */
	if (pmap->pm_stage == PM_STAGE1)
		PCPU_SET(curpmap, pmap);
	else
		PCPU_SET(curvmpmap, pmap);
	dsb(ish);
	epoch = COOKIE_TO_EPOCH(pmap->pm_cookie);
	if (epoch >= 0 && epoch != set->asid_epoch)
		pmap_alloc_asid(pmap);

	if (pmap->pm_stage == PM_STAGE1) {
		set_ttbr0(pmap_to_ttbr0(pmap));
		if (PCPU_GET(bcast_tlbi_workaround) != 0)
			invalidate_local_icache();
	}
	return (true);
}

void
pmap_activate_vm(pmap_t pmap)
{

	PMAP_ASSERT_STAGE2(pmap);

	(void)pmap_activate_int(pmap);
}

void
pmap_activate(struct thread *td)
{
	pmap_t	pmap;

	pmap = vmspace_pmap(td->td_proc->p_vmspace);
	PMAP_ASSERT_STAGE1(pmap);
	critical_enter();
	(void)pmap_activate_int(pmap);
	critical_exit();
}

/*
 * To eliminate the unused parameter "old", we would have to add an instruction
 * to cpu_switch().
 */
struct pcb *
pmap_switch(struct thread *old __unused, struct thread *new)
{
	pcpu_bp_harden bp_harden;
	struct pcb *pcb;

	/* Store the new curthread */
	PCPU_SET(curthread, new);

	/* And the new pcb */
	pcb = new->td_pcb;
	PCPU_SET(curpcb, pcb);

	/*
	 * TODO: We may need to flush the cache here if switching
	 * to a user process.
	 */

	if (pmap_activate_int(vmspace_pmap(new->td_proc->p_vmspace))) {
		/*
		 * Stop userspace from training the branch predictor against
		 * other processes. This will call into a CPU specific
		 * function that clears the branch predictor state.
		 */
		bp_harden = PCPU_GET(bp_harden);
		if (bp_harden != NULL)
			bp_harden();
	}

	return (pcb);
}

void
pmap_sync_icache(pmap_t pmap, vm_offset_t va, vm_size_t sz)
{

	PMAP_ASSERT_STAGE1(pmap);
	if (va >= VM_MIN_KERNEL_ADDRESS) {
		cpu_icache_sync_range(va, sz);
	} else {
		u_int len, offset;
		vm_paddr_t pa;

		/* Find the length of data in this page to flush */
		offset = va & PAGE_MASK;
		len = imin(PAGE_SIZE - offset, sz);

		while (sz != 0) {
			/* Extract the physical address & find it in the DMAP */
			pa = pmap_extract(pmap, va);
			if (pa != 0)
				cpu_icache_sync_range(PHYS_TO_DMAP(pa), len);

			/* Move to the next page */
			sz -= len;
			va += len;
			/* Set the length for the next iteration */
			len = imin(PAGE_SIZE, sz);
		}
	}
}

static int
pmap_stage2_fault(pmap_t pmap, uint64_t esr, uint64_t far)
{
	pd_entry_t *pdep;
	pt_entry_t *ptep, pte;
	int rv, lvl, dfsc;

	PMAP_ASSERT_STAGE2(pmap);
	rv = KERN_FAILURE;

	/* Data and insn aborts use same encoding for FSC field. */
	dfsc = esr & ISS_DATA_DFSC_MASK;
	switch (dfsc) {
	case ISS_DATA_DFSC_TF_L0:
	case ISS_DATA_DFSC_TF_L1:
	case ISS_DATA_DFSC_TF_L2:
	case ISS_DATA_DFSC_TF_L3:
		PMAP_LOCK(pmap);
		pdep = pmap_pde(pmap, far, &lvl);
		if (pdep == NULL || lvl != (dfsc - ISS_DATA_DFSC_TF_L1)) {
			PMAP_LOCK(pmap);
			break;
		}

		switch (lvl) {
		case 0:
			ptep = pmap_l0_to_l1(pdep, far);
			break;
		case 1:
			ptep = pmap_l1_to_l2(pdep, far);
			break;
		case 2:
			ptep = pmap_l2_to_l3(pdep, far);
			break;
		default:
			panic("%s: Invalid pde level %d", __func__,lvl);
		}
		goto fault_exec;

	case ISS_DATA_DFSC_AFF_L1:
	case ISS_DATA_DFSC_AFF_L2:
	case ISS_DATA_DFSC_AFF_L3:
		PMAP_LOCK(pmap);
		ptep = pmap_pte(pmap, far, &lvl);
fault_exec:
		if (ptep != NULL && (pte = pmap_load(ptep)) != 0) {
			if (icache_vmid) {
				pmap_invalidate_vpipt_icache();
			} else {
				/*
				 * If accessing an executable page invalidate
				 * the I-cache so it will be valid when we
				 * continue execution in the guest. The D-cache
				 * is assumed to already be clean to the Point
				 * of Coherency.
				 */
				if ((pte & ATTR_S2_XN_MASK) !=
				    ATTR_S2_XN(ATTR_S2_XN_NONE)) {
					invalidate_icache();
				}
			}
			pmap_set_bits(ptep, ATTR_AF | ATTR_DESCR_VALID);
			rv = KERN_SUCCESS;
		}
		PMAP_UNLOCK(pmap);
		break;
	}

	return (rv);
}

int
pmap_fault(pmap_t pmap, uint64_t esr, uint64_t far)
{
	pt_entry_t pte, *ptep;
	register_t intr;
	uint64_t ec, par;
	int lvl, rv;

	rv = KERN_FAILURE;

	ec = ESR_ELx_EXCEPTION(esr);
	switch (ec) {
	case EXCP_INSN_ABORT_L:
	case EXCP_INSN_ABORT:
	case EXCP_DATA_ABORT_L:
	case EXCP_DATA_ABORT:
		break;
	default:
		return (rv);
	}

	if (pmap->pm_stage == PM_STAGE2)
		return (pmap_stage2_fault(pmap, esr, far));

	/* Data and insn aborts use same encoding for FSC field. */
	switch (esr & ISS_DATA_DFSC_MASK) {
	case ISS_DATA_DFSC_AFF_L1:
	case ISS_DATA_DFSC_AFF_L2:
	case ISS_DATA_DFSC_AFF_L3:
		PMAP_LOCK(pmap);
		ptep = pmap_pte(pmap, far, &lvl);
		if (ptep != NULL) {
			pmap_set_bits(ptep, ATTR_AF);
			rv = KERN_SUCCESS;
			/*
			 * XXXMJ as an optimization we could mark the entry
			 * dirty if this is a write fault.
			 */
		}
		PMAP_UNLOCK(pmap);
		break;
	case ISS_DATA_DFSC_PF_L1:
	case ISS_DATA_DFSC_PF_L2:
	case ISS_DATA_DFSC_PF_L3:
		if ((ec != EXCP_DATA_ABORT_L && ec != EXCP_DATA_ABORT) ||
		    (esr & ISS_DATA_WnR) == 0)
			return (rv);
		PMAP_LOCK(pmap);
		ptep = pmap_pte(pmap, far, &lvl);
		if (ptep != NULL &&
		    ((pte = pmap_load(ptep)) & ATTR_SW_DBM) != 0) {
			if ((pte & ATTR_S1_AP_RW_BIT) ==
			    ATTR_S1_AP(ATTR_S1_AP_RO)) {
				pmap_clear_bits(ptep, ATTR_S1_AP_RW_BIT);
				pmap_invalidate_page(pmap, far);
			}
			rv = KERN_SUCCESS;
		}
		PMAP_UNLOCK(pmap);
		break;
	case ISS_DATA_DFSC_TF_L0:
	case ISS_DATA_DFSC_TF_L1:
	case ISS_DATA_DFSC_TF_L2:
	case ISS_DATA_DFSC_TF_L3:
		/*
		 * Retry the translation.  A break-before-make sequence can
		 * produce a transient fault.
		 */
		if (pmap == kernel_pmap) {
			/*
			 * The translation fault may have occurred within a
			 * critical section.  Therefore, we must check the
			 * address without acquiring the kernel pmap's lock.
			 */
			if (pmap_kextract(far) != 0)
				rv = KERN_SUCCESS;
		} else {
			PMAP_LOCK(pmap);
			/* Ask the MMU to check the address. */
			intr = intr_disable();
			par = arm64_address_translate_s1e0r(far);
			intr_restore(intr);
			PMAP_UNLOCK(pmap);

			/*
			 * If the translation was successful, then we can
			 * return success to the trap handler.
			 */
			if (PAR_SUCCESS(par))
				rv = KERN_SUCCESS;
		}
		break;
	}

	return (rv);
}

/*
 *	Increase the starting virtual address of the given mapping if a
 *	different alignment might result in more superpage mappings.
 */
void
pmap_align_superpage(vm_object_t object, vm_ooffset_t offset,
    vm_offset_t *addr, vm_size_t size)
{
	vm_offset_t superpage_offset;

	if (size < L2_SIZE)
		return;
	if (object != NULL && (object->flags & OBJ_COLORED) != 0)
		offset += ptoa(object->pg_color);
	superpage_offset = offset & L2_OFFSET;
	if (size - ((L2_SIZE - superpage_offset) & L2_OFFSET) < L2_SIZE ||
	    (*addr & L2_OFFSET) == superpage_offset)
		return;
	if ((*addr & L2_OFFSET) < superpage_offset)
		*addr = (*addr & ~L2_OFFSET) + superpage_offset;
	else
		*addr = ((*addr + L2_OFFSET) & ~L2_OFFSET) + superpage_offset;
}

/**
 * Get the kernel virtual address of a set of physical pages. If there are
 * physical addresses not covered by the DMAP perform a transient mapping
 * that will be removed when calling pmap_unmap_io_transient.
 *
 * \param page        The pages the caller wishes to obtain the virtual
 *                    address on the kernel memory map.
 * \param vaddr       On return contains the kernel virtual memory address
 *                    of the pages passed in the page parameter.
 * \param count       Number of pages passed in.
 * \param can_fault   TRUE if the thread using the mapped pages can take
 *                    page faults, FALSE otherwise.
 *
 * \returns TRUE if the caller must call pmap_unmap_io_transient when
 *          finished or FALSE otherwise.
 *
 */
boolean_t
pmap_map_io_transient(vm_page_t page[], vm_offset_t vaddr[], int count,
    boolean_t can_fault)
{
	vm_paddr_t paddr;
	boolean_t needs_mapping;
	int error, i;

	/*
	 * Allocate any KVA space that we need, this is done in a separate
	 * loop to prevent calling vmem_alloc while pinned.
	 */
	needs_mapping = FALSE;
	for (i = 0; i < count; i++) {
		paddr = VM_PAGE_TO_PHYS(page[i]);
		if (__predict_false(!PHYS_IN_DMAP(paddr))) {
			error = vmem_alloc(kernel_arena, PAGE_SIZE,
			    M_BESTFIT | M_WAITOK, &vaddr[i]);
			KASSERT(error == 0, ("vmem_alloc failed: %d", error));
			needs_mapping = TRUE;
		} else {
			vaddr[i] = PHYS_TO_DMAP(paddr);
		}
	}

	/* Exit early if everything is covered by the DMAP */
	if (!needs_mapping)
		return (FALSE);

	if (!can_fault)
		sched_pin();
	for (i = 0; i < count; i++) {
		paddr = VM_PAGE_TO_PHYS(page[i]);
		if (!PHYS_IN_DMAP(paddr)) {
			panic(
			   "pmap_map_io_transient: TODO: Map out of DMAP data");
		}
	}

	return (needs_mapping);
}

void
pmap_unmap_io_transient(vm_page_t page[], vm_offset_t vaddr[], int count,
    boolean_t can_fault)
{
	vm_paddr_t paddr;
	int i;

	if (!can_fault)
		sched_unpin();
	for (i = 0; i < count; i++) {
		paddr = VM_PAGE_TO_PHYS(page[i]);
		if (!PHYS_IN_DMAP(paddr)) {
			panic("ARM64TODO: pmap_unmap_io_transient: Unmap data");
		}
	}
}

boolean_t
pmap_is_valid_memattr(pmap_t pmap __unused, vm_memattr_t mode)
{

	return (mode >= VM_MEMATTR_DEVICE && mode <= VM_MEMATTR_WRITE_THROUGH);
}

/*
 * Track a range of the kernel's virtual address space that is contiguous
 * in various mapping attributes.
 */
struct pmap_kernel_map_range {
	vm_offset_t sva;
	pt_entry_t attrs;
	int l3pages;
	int l3contig;
	int l2blocks;
	int l1blocks;
};

static void
sysctl_kmaps_dump(struct sbuf *sb, struct pmap_kernel_map_range *range,
    vm_offset_t eva)
{
	const char *mode;
	int index;

	if (eva <= range->sva)
		return;

	index = range->attrs & ATTR_S1_IDX_MASK;
	switch (index) {
	case ATTR_S1_IDX(VM_MEMATTR_DEVICE):
		mode = "DEV";
		break;
	case ATTR_S1_IDX(VM_MEMATTR_UNCACHEABLE):
		mode = "UC";
		break;
	case ATTR_S1_IDX(VM_MEMATTR_WRITE_BACK):
		mode = "WB";
		break;
	case ATTR_S1_IDX(VM_MEMATTR_WRITE_THROUGH):
		mode = "WT";
		break;
	default:
		printf(
		    "%s: unknown memory type %x for range 0x%016lx-0x%016lx\n",
		    __func__, index, range->sva, eva);
		mode = "??";
		break;
	}

	sbuf_printf(sb, "0x%016lx-0x%016lx r%c%c%c %3s %d %d %d %d\n",
	    range->sva, eva,
	    (range->attrs & ATTR_S1_AP_RW_BIT) == ATTR_S1_AP_RW ? 'w' : '-',
	    (range->attrs & ATTR_S1_PXN) != 0 ? '-' : 'x',
	    (range->attrs & ATTR_S1_AP_USER) != 0 ? 'u' : 's',
	    mode, range->l1blocks, range->l2blocks, range->l3contig,
	    range->l3pages);

	/* Reset to sentinel value. */
	range->sva = 0xfffffffffffffffful;
}

/*
 * Determine whether the attributes specified by a page table entry match those
 * being tracked by the current range.
 */
static bool
sysctl_kmaps_match(struct pmap_kernel_map_range *range, pt_entry_t attrs)
{

	return (range->attrs == attrs);
}

static void
sysctl_kmaps_reinit(struct pmap_kernel_map_range *range, vm_offset_t va,
    pt_entry_t attrs)
{

	memset(range, 0, sizeof(*range));
	range->sva = va;
	range->attrs = attrs;
}

/*
 * Given a leaf PTE, derive the mapping's attributes.  If they do not match
 * those of the current run, dump the address range and its attributes, and
 * begin a new run.
 */
static void
sysctl_kmaps_check(struct sbuf *sb, struct pmap_kernel_map_range *range,
    vm_offset_t va, pd_entry_t l0e, pd_entry_t l1e, pd_entry_t l2e,
    pt_entry_t l3e)
{
	pt_entry_t attrs;

	attrs = l0e & (ATTR_S1_AP_MASK | ATTR_S1_XN);
	attrs |= l1e & (ATTR_S1_AP_MASK | ATTR_S1_XN);
	if ((l1e & ATTR_DESCR_MASK) == L1_BLOCK)
		attrs |= l1e & ATTR_S1_IDX_MASK;
	attrs |= l2e & (ATTR_S1_AP_MASK | ATTR_S1_XN);
	if ((l2e & ATTR_DESCR_MASK) == L2_BLOCK)
		attrs |= l2e & ATTR_S1_IDX_MASK;
	attrs |= l3e & (ATTR_S1_AP_MASK | ATTR_S1_XN | ATTR_S1_IDX_MASK);

	if (range->sva > va || !sysctl_kmaps_match(range, attrs)) {
		sysctl_kmaps_dump(sb, range, va);
		sysctl_kmaps_reinit(range, va, attrs);
	}
}

static int
sysctl_kmaps(SYSCTL_HANDLER_ARGS)
{
	struct pmap_kernel_map_range range;
	struct sbuf sbuf, *sb;
	pd_entry_t l0e, *l1, l1e, *l2, l2e;
	pt_entry_t *l3, l3e;
	vm_offset_t sva;
	vm_paddr_t pa;
	int error, i, j, k, l;

	error = sysctl_wire_old_buffer(req, 0);
	if (error != 0)
		return (error);
	sb = &sbuf;
	sbuf_new_for_sysctl(sb, NULL, PAGE_SIZE, req);

	/* Sentinel value. */
	range.sva = 0xfffffffffffffffful;

	/*
	 * Iterate over the kernel page tables without holding the kernel pmap
	 * lock.  Kernel page table pages are never freed, so at worst we will
	 * observe inconsistencies in the output.
	 */
	for (sva = 0xffff000000000000ul, i = pmap_l0_index(sva); i < Ln_ENTRIES;
	    i++) {
		if (i == pmap_l0_index(DMAP_MIN_ADDRESS))
			sbuf_printf(sb, "\nDirect map:\n");
		else if (i == pmap_l0_index(VM_MIN_KERNEL_ADDRESS))
			sbuf_printf(sb, "\nKernel map:\n");

		l0e = kernel_pmap->pm_l0[i];
		if ((l0e & ATTR_DESCR_VALID) == 0) {
			sysctl_kmaps_dump(sb, &range, sva);
			sva += L0_SIZE;
			continue;
		}
		pa = l0e & ~ATTR_MASK;
		l1 = (pd_entry_t *)PHYS_TO_DMAP(pa);

		for (j = pmap_l1_index(sva); j < Ln_ENTRIES; j++) {
			l1e = l1[j];
			if ((l1e & ATTR_DESCR_VALID) == 0) {
				sysctl_kmaps_dump(sb, &range, sva);
				sva += L1_SIZE;
				continue;
			}
			if ((l1e & ATTR_DESCR_MASK) == L1_BLOCK) {
				sysctl_kmaps_check(sb, &range, sva, l0e, l1e,
				    0, 0);
				range.l1blocks++;
				sva += L1_SIZE;
				continue;
			}
			pa = l1e & ~ATTR_MASK;
			l2 = (pd_entry_t *)PHYS_TO_DMAP(pa);

			for (k = pmap_l2_index(sva); k < Ln_ENTRIES; k++) {
				l2e = l2[k];
				if ((l2e & ATTR_DESCR_VALID) == 0) {
					sysctl_kmaps_dump(sb, &range, sva);
					sva += L2_SIZE;
					continue;
				}
				if ((l2e & ATTR_DESCR_MASK) == L2_BLOCK) {
					sysctl_kmaps_check(sb, &range, sva,
					    l0e, l1e, l2e, 0);
					range.l2blocks++;
					sva += L2_SIZE;
					continue;
				}
				pa = l2e & ~ATTR_MASK;
				l3 = (pt_entry_t *)PHYS_TO_DMAP(pa);

				for (l = pmap_l3_index(sva); l < Ln_ENTRIES;
				    l++, sva += L3_SIZE) {
					l3e = l3[l];
					if ((l3e & ATTR_DESCR_VALID) == 0) {
						sysctl_kmaps_dump(sb, &range,
						    sva);
						continue;
					}
					sysctl_kmaps_check(sb, &range, sva,
					    l0e, l1e, l2e, l3e);
					if ((l3e & ATTR_CONTIGUOUS) != 0)
						range.l3contig += l % 16 == 0 ?
						    1 : 0;
					else
						range.l3pages++;
				}
			}
		}
	}

	error = sbuf_finish(sb);
	sbuf_delete(sb);
	return (error);
}
SYSCTL_OID(_vm_pmap, OID_AUTO, kernel_maps,
    CTLTYPE_STRING | CTLFLAG_RD | CTLFLAG_MPSAFE,
    NULL, 0, sysctl_kmaps, "A",
    "Dump kernel address layout");
<<<<<<< HEAD

=======
>>>>>>> dd09291a
// CHERI CHANGES START
// {
//   "updated": 20200804,
//   "target_type": "kernel",
//   "changes_purecap": [
//     "support"
//   ]
// }
// CHERI CHANGES END<|MERGE_RESOLUTION|>--- conflicted
+++ resolved
@@ -7233,10 +7233,6 @@
     CTLTYPE_STRING | CTLFLAG_RD | CTLFLAG_MPSAFE,
     NULL, 0, sysctl_kmaps, "A",
     "Dump kernel address layout");
-<<<<<<< HEAD
-
-=======
->>>>>>> dd09291a
 // CHERI CHANGES START
 // {
 //   "updated": 20200804,
