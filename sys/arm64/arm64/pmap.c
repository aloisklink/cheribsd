/*-
 * Copyright (c) 1991 Regents of the University of California.
 * All rights reserved.
 * Copyright (c) 1994 John S. Dyson
 * All rights reserved.
 * Copyright (c) 1994 David Greenman
 * All rights reserved.
 * Copyright (c) 2003 Peter Wemm
 * All rights reserved.
 * Copyright (c) 2005-2010 Alan L. Cox <alc@cs.rice.edu>
 * All rights reserved.
 * Copyright (c) 2014 Andrew Turner
 * All rights reserved.
 * Copyright (c) 2014-2016 The FreeBSD Foundation
 * All rights reserved.
 *
 * This code is derived from software contributed to Berkeley by
 * the Systems Programming Group of the University of Utah Computer
 * Science Department and William Jolitz of UUNET Technologies Inc.
 *
 * This software was developed by Andrew Turner under sponsorship from
 * the FreeBSD Foundation.
 *
 * Redistribution and use in source and binary forms, with or without
 * modification, are permitted provided that the following conditions
 * are met:
 * 1. Redistributions of source code must retain the above copyright
 *    notice, this list of conditions and the following disclaimer.
 * 2. Redistributions in binary form must reproduce the above copyright
 *    notice, this list of conditions and the following disclaimer in the
 *    documentation and/or other materials provided with the distribution.
 * 3. All advertising materials mentioning features or use of this software
 *    must display the following acknowledgement:
 *	This product includes software developed by the University of
 *	California, Berkeley and its contributors.
 * 4. Neither the name of the University nor the names of its contributors
 *    may be used to endorse or promote products derived from this software
 *    without specific prior written permission.
 *
 * THIS SOFTWARE IS PROVIDED BY THE REGENTS AND CONTRIBUTORS ``AS IS'' AND
 * ANY EXPRESS OR IMPLIED WARRANTIES, INCLUDING, BUT NOT LIMITED TO, THE
 * IMPLIED WARRANTIES OF MERCHANTABILITY AND FITNESS FOR A PARTICULAR PURPOSE
 * ARE DISCLAIMED.  IN NO EVENT SHALL THE REGENTS OR CONTRIBUTORS BE LIABLE
 * FOR ANY DIRECT, INDIRECT, INCIDENTAL, SPECIAL, EXEMPLARY, OR CONSEQUENTIAL
 * DAMAGES (INCLUDING, BUT NOT LIMITED TO, PROCUREMENT OF SUBSTITUTE GOODS
 * OR SERVICES; LOSS OF USE, DATA, OR PROFITS; OR BUSINESS INTERRUPTION)
 * HOWEVER CAUSED AND ON ANY THEORY OF LIABILITY, WHETHER IN CONTRACT, STRICT
 * LIABILITY, OR TORT (INCLUDING NEGLIGENCE OR OTHERWISE) ARISING IN ANY WAY
 * OUT OF THE USE OF THIS SOFTWARE, EVEN IF ADVISED OF THE POSSIBILITY OF
 * SUCH DAMAGE.
 *
 *	from:	@(#)pmap.c	7.7 (Berkeley)	5/12/91
 */
/*-
 * Copyright (c) 2003 Networks Associates Technology, Inc.
 * All rights reserved.
 *
 * This software was developed for the FreeBSD Project by Jake Burkholder,
 * Safeport Network Services, and Network Associates Laboratories, the
 * Security Research Division of Network Associates, Inc. under
 * DARPA/SPAWAR contract N66001-01-C-8035 ("CBOSS"), as part of the DARPA
 * CHATS research program.
 *
 * Redistribution and use in source and binary forms, with or without
 * modification, are permitted provided that the following conditions
 * are met:
 * 1. Redistributions of source code must retain the above copyright
 *    notice, this list of conditions and the following disclaimer.
 * 2. Redistributions in binary form must reproduce the above copyright
 *    notice, this list of conditions and the following disclaimer in the
 *    documentation and/or other materials provided with the distribution.
 *
 * THIS SOFTWARE IS PROVIDED BY THE AUTHOR AND CONTRIBUTORS ``AS IS'' AND
 * ANY EXPRESS OR IMPLIED WARRANTIES, INCLUDING, BUT NOT LIMITED TO, THE
 * IMPLIED WARRANTIES OF MERCHANTABILITY AND FITNESS FOR A PARTICULAR PURPOSE
 * ARE DISCLAIMED.  IN NO EVENT SHALL THE AUTHOR OR CONTRIBUTORS BE LIABLE
 * FOR ANY DIRECT, INDIRECT, INCIDENTAL, SPECIAL, EXEMPLARY, OR CONSEQUENTIAL
 * DAMAGES (INCLUDING, BUT NOT LIMITED TO, PROCUREMENT OF SUBSTITUTE GOODS
 * OR SERVICES; LOSS OF USE, DATA, OR PROFITS; OR BUSINESS INTERRUPTION)
 * HOWEVER CAUSED AND ON ANY THEORY OF LIABILITY, WHETHER IN CONTRACT, STRICT
 * LIABILITY, OR TORT (INCLUDING NEGLIGENCE OR OTHERWISE) ARISING IN ANY WAY
 * OUT OF THE USE OF THIS SOFTWARE, EVEN IF ADVISED OF THE POSSIBILITY OF
 * SUCH DAMAGE.
 */

#include <sys/cdefs.h>
__FBSDID("$FreeBSD$");

/*
 *	Manages physical address maps.
 *
 *	Since the information managed by this module is
 *	also stored by the logical address mapping module,
 *	this module may throw away valid virtual-to-physical
 *	mappings at almost any time.  However, invalidations
 *	of virtual-to-physical mappings must be done as
 *	requested.
 *
 *	In order to cope with hardware architectures which
 *	make virtual-to-physical map invalidates expensive,
 *	this module may delay invalidate or reduced protection
 *	operations until such time as they are actually
 *	necessary.  This module is given full information as
 *	to which processors are currently using which maps,
 *	and to when physical maps must be made correct.
 */

#include "opt_vm.h"

#include <sys/param.h>
#include <sys/bitstring.h>
#include <sys/bus.h>
#include <sys/systm.h>
#include <sys/kernel.h>
#include <sys/ktr.h>
#include <sys/limits.h>
#include <sys/lock.h>
#include <sys/malloc.h>
#include <sys/mman.h>
#include <sys/msgbuf.h>
#include <sys/mutex.h>
#include <sys/physmem.h>
#include <sys/proc.h>
#include <sys/rwlock.h>
#include <sys/sbuf.h>
#include <sys/sx.h>
#include <sys/vmem.h>
#include <sys/vmmeter.h>
#include <sys/sched.h>
#include <sys/sysctl.h>
#include <sys/_unrhdr.h>
#include <sys/smp.h>

#include <vm/vm.h>
#include <vm/vm_param.h>
#include <vm/vm_kern.h>
#include <vm/vm_page.h>
#include <vm/vm_map.h>
#include <vm/vm_object.h>
#include <vm/vm_extern.h>
#include <vm/vm_pageout.h>
#include <vm/vm_pager.h>
#include <vm/vm_phys.h>
#include <vm/vm_radix.h>
#include <vm/vm_reserv.h>
#include <vm/vm_dumpset.h>
#include <vm/uma.h>

#include <machine/machdep.h>
#include <machine/md_var.h>
#include <machine/pcb.h>

#if __has_feature(capabilities)
#include <cheri/cheric.h>
#endif

#define	PMAP_ASSERT_STAGE1(pmap)	MPASS((pmap)->pm_stage == PM_STAGE1)
#define	PMAP_ASSERT_STAGE2(pmap)	MPASS((pmap)->pm_stage == PM_STAGE2)

#define	NL0PG		(PAGE_SIZE/(sizeof (pd_entry_t)))
#define	NL1PG		(PAGE_SIZE/(sizeof (pd_entry_t)))
#define	NL2PG		(PAGE_SIZE/(sizeof (pd_entry_t)))
#define	NL3PG		(PAGE_SIZE/(sizeof (pt_entry_t)))

#define	NUL0E		L0_ENTRIES
#define	NUL1E		(NUL0E * NL1PG)
#define	NUL2E		(NUL1E * NL2PG)

#if !defined(DIAGNOSTIC)
#ifdef __GNUC_GNU_INLINE__
#define PMAP_INLINE	__attribute__((__gnu_inline__)) inline
#else
#define PMAP_INLINE	extern inline
#endif
#else
#define PMAP_INLINE
#endif

#ifdef PV_STATS
#define PV_STAT(x)	do { x ; } while (0)
#else
#define PV_STAT(x)	do { } while (0)
#endif

#define	pmap_l0_pindex(v)	(NUL2E + NUL1E + ((v) >> L0_SHIFT))
#define	pmap_l1_pindex(v)	(NUL2E + ((v) >> L1_SHIFT))
#define	pmap_l2_pindex(v)	((v) >> L2_SHIFT)

static struct md_page *
pa_to_pvh(vm_paddr_t pa)
{
	struct vm_phys_seg *seg;
	int segind;

	for (segind = 0; segind < vm_phys_nsegs; segind++) {
		seg = &vm_phys_segs[segind];
		if (pa >= seg->start && pa < seg->end)
			return ((struct md_page *)seg->md_first +
			    (pmap_l2_pindex(pa) - pmap_l2_pindex(seg->start)));
	}
	panic("pa 0x%jx not within vm_phys_segs", (uintmax_t)pa);
}

static struct md_page *
page_to_pvh(vm_page_t m)
{
	struct vm_phys_seg *seg;

	seg = &vm_phys_segs[m->segind];
	return ((struct md_page *)seg->md_first +
	    (pmap_l2_pindex(VM_PAGE_TO_PHYS(m)) - pmap_l2_pindex(seg->start)));
}

#define	NPV_LIST_LOCKS	MAXCPU

#define	PHYS_TO_PV_LIST_LOCK(pa)	\
			(&pv_list_locks[pa_index(pa) % NPV_LIST_LOCKS])

#define	CHANGE_PV_LIST_LOCK_TO_PHYS(lockp, pa)	do {	\
	struct rwlock **_lockp = (lockp);		\
	struct rwlock *_new_lock;			\
							\
	_new_lock = PHYS_TO_PV_LIST_LOCK(pa);		\
	if (_new_lock != *_lockp) {			\
		if (*_lockp != NULL)			\
			rw_wunlock(*_lockp);		\
		*_lockp = _new_lock;			\
		rw_wlock(*_lockp);			\
	}						\
} while (0)

#define	CHANGE_PV_LIST_LOCK_TO_VM_PAGE(lockp, m)	\
			CHANGE_PV_LIST_LOCK_TO_PHYS(lockp, VM_PAGE_TO_PHYS(m))

#define	RELEASE_PV_LIST_LOCK(lockp)		do {	\
	struct rwlock **_lockp = (lockp);		\
							\
	if (*_lockp != NULL) {				\
		rw_wunlock(*_lockp);			\
		*_lockp = NULL;				\
	}						\
} while (0)

#define	VM_PAGE_TO_PV_LIST_LOCK(m)	\
			PHYS_TO_PV_LIST_LOCK(VM_PAGE_TO_PHYS(m))

/*
 * The presence of this flag indicates that the mapping is writeable.
 * If the ATTR_S1_AP_RO bit is also set, then the mapping is clean, otherwise
 * it is dirty.  This flag may only be set on managed mappings.
 *
 * The DBM bit is reserved on ARMv8.0 but it seems we can safely treat it
 * as a software managed bit.
 */
#define	ATTR_SW_DBM	ATTR_DBM

struct pmap kernel_pmap_store;

/* Used for mapping ACPI memory before VM is initialized */
#define	PMAP_PREINIT_MAPPING_COUNT	32
#define	PMAP_PREINIT_MAPPING_SIZE	(PMAP_PREINIT_MAPPING_COUNT * L2_SIZE)
static vm_pointer_t preinit_map_va;	/* Start VA of pre-init mapping space */
static int vm_initialized = 0;		/* No need to use pre-init maps when set */

/*
 * Reserve a few L2 blocks starting from 'preinit_map_va' pointer.
 * Always map entire L2 block for simplicity.
 * VA of L2 block = preinit_map_va + i * L2_SIZE
 */
static struct pmap_preinit_mapping {
	vm_paddr_t	pa;
	vm_offset_t	va;
	vm_size_t	size;
} pmap_preinit_mapping[PMAP_PREINIT_MAPPING_COUNT];

vm_pointer_t virtual_avail;	/* VA of first avail page (after kernel bss) */
vm_pointer_t virtual_end;	/* VA of last avail page (end of kernel AS) */
vm_offset_t kernel_vm_end = 0;

/*
 * Data for the pv entry allocation mechanism.
 */
static TAILQ_HEAD(pch, pv_chunk) pv_chunks = TAILQ_HEAD_INITIALIZER(pv_chunks);
static struct mtx pv_chunks_mutex;
static struct rwlock pv_list_locks[NPV_LIST_LOCKS];
static struct md_page *pv_table;
static struct md_page pv_dummy;

vm_paddr_t dmap_phys_base;	/* The start of the dmap region */
vm_paddr_t dmap_phys_max;	/* The limit of the dmap region */
vm_offset_t dmap_max_addr;	/* The virtual address limit of the dmap */
#ifdef __CHERI_PURE_CAPABILITY__
void *dmap_base_cap;		/* Capability for the direct map region */
#endif

/* This code assumes all L1 DMAP entries will be used */
CTASSERT((DMAP_MIN_ADDRESS  & ~L0_OFFSET) == DMAP_MIN_ADDRESS);
CTASSERT((DMAP_MAX_ADDRESS  & ~L0_OFFSET) == DMAP_MAX_ADDRESS);

#define	DMAP_TABLES	((DMAP_MAX_ADDRESS - DMAP_MIN_ADDRESS) >> L0_SHIFT)
extern pt_entry_t pagetable_dmap[];

#define	PHYSMAP_SIZE	(2 * (VM_PHYSSEG_MAX - 1))
static vm_paddr_t physmap[PHYSMAP_SIZE];
static u_int physmap_idx;

static SYSCTL_NODE(_vm, OID_AUTO, pmap, CTLFLAG_RD | CTLFLAG_MPSAFE, 0,
    "VM/pmap parameters");

/*
 * This ASID allocator uses a bit vector ("asid_set") to remember which ASIDs
 * that it has currently allocated to a pmap, a cursor ("asid_next") to
 * optimize its search for a free ASID in the bit vector, and an epoch number
 * ("asid_epoch") to indicate when it has reclaimed all previously allocated
 * ASIDs that are not currently active on a processor.
 *
 * The current epoch number is always in the range [0, INT_MAX).  Negative
 * numbers and INT_MAX are reserved for special cases that are described
 * below.
 */
struct asid_set {
	int asid_bits;
	bitstr_t *asid_set;
	int asid_set_size;
	int asid_next;
	int asid_epoch;
	struct mtx asid_set_mutex;
};

static struct asid_set asids;
static struct asid_set vmids;

static SYSCTL_NODE(_vm_pmap, OID_AUTO, asid, CTLFLAG_RD | CTLFLAG_MPSAFE, 0,
    "ASID allocator");
SYSCTL_INT(_vm_pmap_asid, OID_AUTO, bits, CTLFLAG_RD, &asids.asid_bits, 0,
    "The number of bits in an ASID");
SYSCTL_INT(_vm_pmap_asid, OID_AUTO, next, CTLFLAG_RD, &asids.asid_next, 0,
    "The last allocated ASID plus one");
SYSCTL_INT(_vm_pmap_asid, OID_AUTO, epoch, CTLFLAG_RD, &asids.asid_epoch, 0,
    "The current epoch number");

static SYSCTL_NODE(_vm_pmap, OID_AUTO, vmid, CTLFLAG_RD, 0, "VMID allocator");
SYSCTL_INT(_vm_pmap_vmid, OID_AUTO, bits, CTLFLAG_RD, &vmids.asid_bits, 0,
    "The number of bits in an VMID");
SYSCTL_INT(_vm_pmap_vmid, OID_AUTO, next, CTLFLAG_RD, &vmids.asid_next, 0,
    "The last allocated VMID plus one");
SYSCTL_INT(_vm_pmap_vmid, OID_AUTO, epoch, CTLFLAG_RD, &vmids.asid_epoch, 0,
    "The current epoch number");

void (*pmap_clean_stage2_tlbi)(void);
void (*pmap_invalidate_vpipt_icache)(void);

/*
 * A pmap's cookie encodes an ASID and epoch number.  Cookies for reserved
 * ASIDs have a negative epoch number, specifically, INT_MIN.  Cookies for
 * dynamically allocated ASIDs have a non-negative epoch number.
 *
 * An invalid ASID is represented by -1.
 *
 * There are two special-case cookie values: (1) COOKIE_FROM(-1, INT_MIN),
 * which indicates that an ASID should never be allocated to the pmap, and
 * (2) COOKIE_FROM(-1, INT_MAX), which indicates that an ASID should be
 * allocated when the pmap is next activated.
 */
#define	COOKIE_FROM(asid, epoch)	((long)((u_int)(asid) |	\
					    ((u_long)(epoch) << 32)))
#define	COOKIE_TO_ASID(cookie)		((int)(cookie))
#define	COOKIE_TO_EPOCH(cookie)		((int)((u_long)(cookie) >> 32))

static int superpages_enabled = 1;
SYSCTL_INT(_vm_pmap, OID_AUTO, superpages_enabled,
    CTLFLAG_RDTUN | CTLFLAG_NOFETCH, &superpages_enabled, 0,
    "Are large page mappings enabled?");

/*
 * Internal flags for pmap_enter()'s helper functions.
 */
#define	PMAP_ENTER_NORECLAIM	0x1000000	/* Don't reclaim PV entries. */
#define	PMAP_ENTER_NOREPLACE	0x2000000	/* Don't replace mappings. */

static void	free_pv_chunk(struct pv_chunk *pc);
static void	free_pv_entry(pmap_t pmap, pv_entry_t pv);
static pv_entry_t get_pv_entry(pmap_t pmap, struct rwlock **lockp);
static vm_page_t reclaim_pv_chunk(pmap_t locked_pmap, struct rwlock **lockp);
static void	pmap_pvh_free(struct md_page *pvh, pmap_t pmap, vm_offset_t va);
static pv_entry_t pmap_pvh_remove(struct md_page *pvh, pmap_t pmap,
		    vm_offset_t va);

static void pmap_abort_ptp(pmap_t pmap, vm_offset_t va, vm_page_t mpte);
static bool pmap_activate_int(pmap_t pmap);
static void pmap_alloc_asid(pmap_t pmap);
static int pmap_change_props_locked(vm_offset_t va, vm_size_t size,
    vm_prot_t prot, int mode, bool skip_unmapped);
static pt_entry_t *pmap_demote_l1(pmap_t pmap, pt_entry_t *l1, vm_offset_t va);
static pt_entry_t *pmap_demote_l2_locked(pmap_t pmap, pt_entry_t *l2,
    vm_offset_t va, struct rwlock **lockp);
static pt_entry_t *pmap_demote_l2(pmap_t pmap, pt_entry_t *l2, vm_offset_t va);
static vm_page_t pmap_enter_quick_locked(pmap_t pmap, vm_offset_t va,
    vm_page_t m, vm_prot_t prot, vm_page_t mpte, struct rwlock **lockp);
static int pmap_enter_l2(pmap_t pmap, vm_offset_t va, pd_entry_t new_l2,
    u_int flags, vm_page_t m, struct rwlock **lockp);
static int pmap_remove_l2(pmap_t pmap, pt_entry_t *l2, vm_offset_t sva,
    pd_entry_t l1e, struct spglist *free, struct rwlock **lockp);
static int pmap_remove_l3(pmap_t pmap, pt_entry_t *l3, vm_offset_t sva,
    pd_entry_t l2e, struct spglist *free, struct rwlock **lockp);
static void pmap_reset_asid_set(pmap_t pmap);
static boolean_t pmap_try_insert_pv_entry(pmap_t pmap, vm_offset_t va,
    vm_page_t m, struct rwlock **lockp);

static vm_page_t _pmap_alloc_l3(pmap_t pmap, vm_pindex_t ptepindex,
		struct rwlock **lockp);

static void _pmap_unwire_l3(pmap_t pmap, vm_offset_t va, vm_page_t m,
    struct spglist *free);
static int pmap_unuse_pt(pmap_t, vm_offset_t, pd_entry_t, struct spglist *);
static __inline vm_page_t pmap_remove_pt_page(pmap_t pmap, vm_offset_t va);

/*
 * These load the old table data and store the new value.
 * They need to be atomic as the System MMU may write to the table at
 * the same time as the CPU.
 */
#define	pmap_clear(table)		atomic_store_64(table, 0)
#define	pmap_clear_bits(table, bits)	atomic_clear_64(table, bits)
#define	pmap_load(table)		(*table)
#define	pmap_load_clear(table)		atomic_swap_64(table, 0)
#define	pmap_load_store(table, entry)	atomic_swap_64(table, entry)
#define	pmap_set_bits(table, bits)	atomic_set_64(table, bits)
#define	pmap_store(table, entry)	atomic_store_64(table, entry)

/********************/
/* Inline functions */
/********************/

static __inline void
pagecopy(void *s, void *d)
{

	memcpy(d, s, PAGE_SIZE);
}

#if __has_feature(capabilities)
static __inline void
pagecopy_cleartags(void *s, void *d)
{
	void * __capability *dst;
	void * __capability *src;
	u_int i;

	dst = d;
	src = s;
	for (i = 0; i < PAGE_SIZE / sizeof(*dst); i++)
		*dst++ = cheri_cleartag(*src++);
}
#endif

static __inline pd_entry_t *
pmap_l0(pmap_t pmap, vm_offset_t va)
{

	return (&pmap->pm_l0[pmap_l0_index(va)]);
}

static __inline pd_entry_t *
pmap_l0_to_l1(pd_entry_t *l0, vm_offset_t va)
{
	pd_entry_t *l1;

	l1 = (pd_entry_t *)PHYS_TO_DMAP(pmap_load(l0) & ~ATTR_MASK);
	return (&l1[pmap_l1_index(va)]);
}

static __inline pd_entry_t *
pmap_l1(pmap_t pmap, vm_offset_t va)
{
	pd_entry_t *l0;

	l0 = pmap_l0(pmap, va);
	if ((pmap_load(l0) & ATTR_DESCR_MASK) != L0_TABLE)
		return (NULL);

	return (pmap_l0_to_l1(l0, va));
}

static __inline pd_entry_t *
pmap_l1_to_l2(pd_entry_t *l1p, vm_offset_t va)
{
	pd_entry_t l1, *l2p;

	l1 = pmap_load(l1p);

	KASSERT(ADDR_IS_CANONICAL(va),
	    ("%s: Address not in canonical form: %lx", __func__, va));
	/*
	 * The valid bit may be clear if pmap_update_entry() is concurrently
	 * modifying the entry, so for KVA only the entry type may be checked.
	 */
	KASSERT(ADDR_IS_KERNEL(va) || (l1 & ATTR_DESCR_VALID) != 0,
	    ("%s: L1 entry %#lx for %#lx is invalid", __func__, l1, va));
	KASSERT((l1 & ATTR_DESCR_TYPE_MASK) == ATTR_DESCR_TYPE_TABLE,
	    ("%s: L1 entry %#lx for %#lx is a leaf", __func__, l1, va));
	l2p = (pd_entry_t *)PHYS_TO_DMAP(l1 & ~ATTR_MASK);
	return (&l2p[pmap_l2_index(va)]);
}

static __inline pd_entry_t *
pmap_l2(pmap_t pmap, vm_offset_t va)
{
	pd_entry_t *l1;

	l1 = pmap_l1(pmap, va);
	if ((pmap_load(l1) & ATTR_DESCR_MASK) != L1_TABLE)
		return (NULL);

	return (pmap_l1_to_l2(l1, va));
}

static __inline pt_entry_t *
pmap_l2_to_l3(pd_entry_t *l2p, vm_offset_t va)
{
	pd_entry_t l2;
	pt_entry_t *l3p;

	l2 = pmap_load(l2p);

	KASSERT(ADDR_IS_CANONICAL(va),
	    ("%s: Address not in canonical form: %lx", __func__, va));
	/*
	 * The valid bit may be clear if pmap_update_entry() is concurrently
	 * modifying the entry, so for KVA only the entry type may be checked.
	 */
	KASSERT(ADDR_IS_KERNEL(va) || (l2 & ATTR_DESCR_VALID) != 0,
	    ("%s: L2 entry %#lx for %#lx is invalid", __func__, l2, va));
	KASSERT((l2 & ATTR_DESCR_TYPE_MASK) == ATTR_DESCR_TYPE_TABLE,
	    ("%s: L2 entry %#lx for %#lx is a leaf", __func__, l2, va));
	l3p = (pt_entry_t *)PHYS_TO_DMAP(l2 & ~ATTR_MASK);
	return (&l3p[pmap_l3_index(va)]);
}

/*
 * Returns the lowest valid pde for a given virtual address.
 * The next level may or may not point to a valid page or block.
 */
static __inline pd_entry_t *
pmap_pde(pmap_t pmap, vm_offset_t va, int *level)
{
	pd_entry_t *l0, *l1, *l2, desc;

	l0 = pmap_l0(pmap, va);
	desc = pmap_load(l0) & ATTR_DESCR_MASK;
	if (desc != L0_TABLE) {
		*level = -1;
		return (NULL);
	}

	l1 = pmap_l0_to_l1(l0, va);
	desc = pmap_load(l1) & ATTR_DESCR_MASK;
	if (desc != L1_TABLE) {
		*level = 0;
		return (l0);
	}

	l2 = pmap_l1_to_l2(l1, va);
	desc = pmap_load(l2) & ATTR_DESCR_MASK;
	if (desc != L2_TABLE) {
		*level = 1;
		return (l1);
	}

	*level = 2;
	return (l2);
}

/*
 * Returns the lowest valid pte block or table entry for a given virtual
 * address. If there are no valid entries return NULL and set the level to
 * the first invalid level.
 */
static __inline pt_entry_t *
pmap_pte(pmap_t pmap, vm_offset_t va, int *level)
{
	pd_entry_t *l1, *l2, desc;
	pt_entry_t *l3;

	l1 = pmap_l1(pmap, va);
	if (l1 == NULL) {
		*level = 0;
		return (NULL);
	}
	desc = pmap_load(l1) & ATTR_DESCR_MASK;
	if (desc == L1_BLOCK) {
		*level = 1;
		return (l1);
	}

	if (desc != L1_TABLE) {
		*level = 1;
		return (NULL);
	}

	l2 = pmap_l1_to_l2(l1, va);
	desc = pmap_load(l2) & ATTR_DESCR_MASK;
	if (desc == L2_BLOCK) {
		*level = 2;
		return (l2);
	}

	if (desc != L2_TABLE) {
		*level = 2;
		return (NULL);
	}

	*level = 3;
	l3 = pmap_l2_to_l3(l2, va);
	if ((pmap_load(l3) & ATTR_DESCR_MASK) != L3_PAGE)
		return (NULL);

	return (l3);
}

/*
 * If the given pmap has an L{1,2}_BLOCK or L3_PAGE entry at the specified
 * level that maps the specified virtual address, then a pointer to that entry
 * is returned.  Otherwise, NULL is returned, unless INVARIANTS are enabled
 * and a diagnostic message is provided, in which case this function panics.
 */
static __always_inline pt_entry_t *
pmap_pte_exists(pmap_t pmap, vm_offset_t va, int level, const char *diag)
{
	pd_entry_t *l0p, *l1p, *l2p;
	pt_entry_t desc, *l3p;
	int walk_level __diagused;

	KASSERT(level >= 0 && level < 4,
	    ("%s: %s passed an out-of-range level (%d)", __func__, diag,
	    level));
	l0p = pmap_l0(pmap, va);
	desc = pmap_load(l0p) & ATTR_DESCR_MASK;
	if (desc == L0_TABLE && level > 0) {
		l1p = pmap_l0_to_l1(l0p, va);
		desc = pmap_load(l1p) & ATTR_DESCR_MASK;
		if (desc == L1_BLOCK && level == 1)
			return (l1p);
		else if (desc == L1_TABLE && level > 1) {
			l2p = pmap_l1_to_l2(l1p, va);
			desc = pmap_load(l2p) & ATTR_DESCR_MASK;
			if (desc == L2_BLOCK && level == 2)
				return (l2p);
			else if (desc == L2_TABLE && level > 2) {
				l3p = pmap_l2_to_l3(l2p, va);
				desc = pmap_load(l3p) & ATTR_DESCR_MASK;
				if (desc == L3_PAGE && level == 3)
					return (l3p);
				else
					walk_level = 3;
			} else
				walk_level = 2;
		} else
			walk_level = 1;
	} else
		walk_level = 0;
	KASSERT(diag == NULL,
	    ("%s: va %#lx not mapped at level %d, desc %ld at level %d",
	    diag, va, level, desc, walk_level));
	return (NULL);
}

bool
pmap_ps_enabled(pmap_t pmap __unused)
{

	return (superpages_enabled != 0);
}

bool
pmap_get_tables(pmap_t pmap, vm_offset_t va, pd_entry_t **l0, pd_entry_t **l1,
    pd_entry_t **l2, pt_entry_t **l3)
{
	pd_entry_t *l0p, *l1p, *l2p;

	if (pmap->pm_l0 == NULL)
		return (false);

	l0p = pmap_l0(pmap, va);
	*l0 = l0p;

	if ((pmap_load(l0p) & ATTR_DESCR_MASK) != L0_TABLE)
		return (false);

	l1p = pmap_l0_to_l1(l0p, va);
	*l1 = l1p;

	if ((pmap_load(l1p) & ATTR_DESCR_MASK) == L1_BLOCK) {
		*l2 = NULL;
		*l3 = NULL;
		return (true);
	}

	if ((pmap_load(l1p) & ATTR_DESCR_MASK) != L1_TABLE)
		return (false);

	l2p = pmap_l1_to_l2(l1p, va);
	*l2 = l2p;

	if ((pmap_load(l2p) & ATTR_DESCR_MASK) == L2_BLOCK) {
		*l3 = NULL;
		return (true);
	}

	if ((pmap_load(l2p) & ATTR_DESCR_MASK) != L2_TABLE)
		return (false);

	*l3 = pmap_l2_to_l3(l2p, va);

	return (true);
}

static __inline int
pmap_l3_valid(pt_entry_t l3)
{

	return ((l3 & ATTR_DESCR_MASK) == L3_PAGE);
}

CTASSERT(L1_BLOCK == L2_BLOCK);

static pt_entry_t
pmap_pte_memattr(pmap_t pmap, vm_memattr_t memattr)
{
	pt_entry_t val;

	if (pmap->pm_stage == PM_STAGE1) {
		val = ATTR_S1_IDX(memattr);
		if (memattr == VM_MEMATTR_DEVICE)
			val |= ATTR_S1_XN;
		return (val);
	}

	val = 0;

	switch (memattr) {
	case VM_MEMATTR_DEVICE:
		return (ATTR_S2_MEMATTR(ATTR_S2_MEMATTR_DEVICE_nGnRnE) |
		    ATTR_S2_XN(ATTR_S2_XN_ALL));
	case VM_MEMATTR_UNCACHEABLE:
		return (ATTR_S2_MEMATTR(ATTR_S2_MEMATTR_NC));
	case VM_MEMATTR_WRITE_BACK:
		return (ATTR_S2_MEMATTR(ATTR_S2_MEMATTR_WB));
	case VM_MEMATTR_WRITE_THROUGH:
		return (ATTR_S2_MEMATTR(ATTR_S2_MEMATTR_WT));
	default:
		panic("%s: invalid memory attribute %x", __func__, memattr);
	}
}

static pt_entry_t
pmap_pte_prot(pmap_t pmap, vm_prot_t prot)
{
	pt_entry_t val;

	val = 0;
	if (pmap->pm_stage == PM_STAGE1) {
		if ((prot & VM_PROT_EXECUTE) == 0)
			val |= ATTR_S1_XN;
		if ((prot & VM_PROT_WRITE) == 0)
			val |= ATTR_S1_AP(ATTR_S1_AP_RO);
#if __has_feature(capabilities)
		if ((prot & VM_PROT_READ_CAP) != 0)
			val |= ATTR_LC_ENABLED;
		if ((prot & VM_PROT_WRITE_CAP) != 0)
			val |= ATTR_SC;
#endif
	} else {
		if ((prot & VM_PROT_WRITE) != 0)
			val |= ATTR_S2_S2AP(ATTR_S2_S2AP_WRITE);
		if ((prot & VM_PROT_READ) != 0)
			val |= ATTR_S2_S2AP(ATTR_S2_S2AP_READ);
		if ((prot & VM_PROT_EXECUTE) == 0)
			val |= ATTR_S2_XN(ATTR_S2_XN_ALL);
#if __has_feature(capabilities)
		if ((prot & VM_PROT_READ_CAP) != 0)
			val |= ATTR_LC_ENABLED;
		if ((prot & VM_PROT_WRITE_CAP) != 0)
			val |= ATTR_SC;
#endif
	}

	return (val);
}

/*
 * Checks if the PTE is dirty.
 */
static inline int
pmap_pte_dirty(pmap_t pmap, pt_entry_t pte)
{

	KASSERT((pte & ATTR_SW_MANAGED) != 0, ("pte %#lx is unmanaged", pte));

	if (pmap->pm_stage == PM_STAGE1) {
		KASSERT((pte & (ATTR_S1_AP_RW_BIT | ATTR_SW_DBM)) != 0,
		    ("pte %#lx is writeable and missing ATTR_SW_DBM", pte));

		return ((pte & (ATTR_S1_AP_RW_BIT | ATTR_SW_DBM)) ==
		    (ATTR_S1_AP(ATTR_S1_AP_RW) | ATTR_SW_DBM));
	}

	return ((pte & ATTR_S2_S2AP(ATTR_S2_S2AP_WRITE)) ==
	    ATTR_S2_S2AP(ATTR_S2_S2AP_WRITE));
}

static __inline void
pmap_resident_count_inc(pmap_t pmap, int count)
{

	PMAP_LOCK_ASSERT(pmap, MA_OWNED);
	pmap->pm_stats.resident_count += count;
}

static __inline void
pmap_resident_count_dec(pmap_t pmap, int count)
{

	PMAP_LOCK_ASSERT(pmap, MA_OWNED);
	KASSERT(pmap->pm_stats.resident_count >= count,
	    ("pmap %p resident count underflow %ld %d", pmap,
	    pmap->pm_stats.resident_count, count));
	pmap->pm_stats.resident_count -= count;
}

static vm_paddr_t
<<<<<<< HEAD
pmap_early_vtophys(vm_pointer_t l1pt, vm_offset_t va)
=======
pmap_early_vtophys(vm_offset_t va)
>>>>>>> 854d5a4f
{
	vm_paddr_t pa_page;

	pa_page = arm64_address_translate_s1e1r(va) & PAR_PA_MASK;
	return (pa_page | (va & PAR_LOW_MASK));
}

static vm_pointer_t
pmap_bootstrap_dmap(vm_pointer_t kern_l1, vm_paddr_t min_pa,
    vm_pointer_t freemempos)
{
	pt_entry_t *l2;
	vm_offset_t va;
	vm_paddr_t l2_pa, pa;
	u_int l1_slot, l2_slot, prev_l1_slot;
	int i;

	dmap_phys_base = min_pa & ~L1_OFFSET;
	dmap_phys_max = 0;
	dmap_max_addr = 0;
	l2 = NULL;
	prev_l1_slot = -1;

#define	DMAP_TABLES	((DMAP_MAX_ADDRESS - DMAP_MIN_ADDRESS) >> L0_SHIFT)
	memset(pagetable_dmap, 0, PAGE_SIZE * DMAP_TABLES);

	for (i = 0; i < (physmap_idx * 2); i += 2) {
		pa = physmap[i] & ~L2_OFFSET;
		va = pa - dmap_phys_base + DMAP_MIN_ADDRESS;

		/* Create L2 mappings at the start of the region */
		if ((pa & L1_OFFSET) != 0) {
			l1_slot = ((va - DMAP_MIN_ADDRESS) >> L1_SHIFT);
			if (l1_slot != prev_l1_slot) {
				prev_l1_slot = l1_slot;
				l2 = (pt_entry_t *)freemempos;
				l2_pa = pmap_early_vtophys((vm_offset_t)l2);
				freemempos += PAGE_SIZE;

				pmap_store(&pagetable_dmap[l1_slot],
				    (l2_pa & ~Ln_TABLE_MASK) |
				    TATTR_PXN_TABLE | L1_TABLE);

				memset(l2, 0, PAGE_SIZE);
			}
			KASSERT(l2 != NULL,
			    ("pmap_bootstrap_dmap: NULL l2 map"));
			for (; va < DMAP_MAX_ADDRESS && pa < physmap[i + 1];
			    pa += L2_SIZE, va += L2_SIZE) {
				/*
				 * We are on a boundary, stop to
				 * create a level 1 block
				 */
				if ((pa & L1_OFFSET) == 0)
					break;

				l2_slot = pmap_l2_index(va);
				KASSERT(l2_slot != 0, ("..."));
				pmap_store(&l2[l2_slot],
				    (pa & ~L2_OFFSET) | ATTR_DEFAULT |
#if __has_feature(capabilities)
				    ATTR_CAP_RW |
#endif
				    ATTR_S1_XN |
				    ATTR_S1_IDX(VM_MEMATTR_WRITE_BACK) |
				    L2_BLOCK);
			}
			KASSERT(va == (pa - dmap_phys_base + DMAP_MIN_ADDRESS),
			    ("..."));
		}

		for (; va < DMAP_MAX_ADDRESS && pa < physmap[i + 1] &&
		    (physmap[i + 1] - pa) >= L1_SIZE;
		    pa += L1_SIZE, va += L1_SIZE) {
			l1_slot = ((va - DMAP_MIN_ADDRESS) >> L1_SHIFT);
			pmap_store(&pagetable_dmap[l1_slot],
			    (pa & ~L1_OFFSET) | ATTR_DEFAULT | ATTR_S1_XN |
#if __has_feature(capabilities)
			    ATTR_CAP_RW |
#endif
			    ATTR_S1_IDX(VM_MEMATTR_WRITE_BACK) | L1_BLOCK);
		}

		/* Create L2 mappings at the end of the region */
		if (pa < physmap[i + 1]) {
			l1_slot = ((va - DMAP_MIN_ADDRESS) >> L1_SHIFT);
			if (l1_slot != prev_l1_slot) {
				prev_l1_slot = l1_slot;
				l2 = (pt_entry_t *)freemempos;
				l2_pa = pmap_early_vtophys((vm_offset_t)l2);
				freemempos += PAGE_SIZE;

				pmap_store(&pagetable_dmap[l1_slot],
				    (l2_pa & ~Ln_TABLE_MASK) | L1_TABLE);

				memset(l2, 0, PAGE_SIZE);
			}
			KASSERT(l2 != NULL,
			    ("pmap_bootstrap_dmap: NULL l2 map"));
			for (; va < DMAP_MAX_ADDRESS && pa < physmap[i + 1];
			    pa += L2_SIZE, va += L2_SIZE) {
				l2_slot = pmap_l2_index(va);
				pmap_store(&l2[l2_slot],
				    (pa & ~L2_OFFSET) | ATTR_DEFAULT |
#if __has_feature(capabilities)
				    ATTR_CAP_RW |
#endif
				    ATTR_S1_XN |
				    ATTR_S1_IDX(VM_MEMATTR_WRITE_BACK) |
				    L2_BLOCK);
			}
		}

		if (pa > dmap_phys_max) {
			dmap_phys_max = pa;
			dmap_max_addr = va;
		}
	}

#ifdef __CHERI_PURE_CAPABILITY__
	dmap_base_cap = cheri_setaddress(kernel_root_cap, DMAP_MIN_ADDRESS);
	dmap_base_cap = cheri_setbounds(dmap_base_cap,
	    dmap_phys_max - dmap_phys_base);
	dmap_base_cap = cheri_andperm(dmap_base_cap,
	    CHERI_PERMS_KERNEL_CODE | CHERI_PERMS_KERNEL_DATA);
#endif

	cpu_tlb_flushID();

	return (freemempos);
}

static vm_pointer_t
pmap_bootstrap_l2(vm_pointer_t l1pt, vm_offset_t va, vm_pointer_t l2_start)
{
	vm_pointer_t l2pt;
	vm_paddr_t pa;
	pd_entry_t *l1;
	u_int l1_slot;

	KASSERT((va & L1_OFFSET) == 0, ("Invalid virtual address"));

	l1 = (pd_entry_t *)l1pt;
	l1_slot = pmap_l1_index(va);
	l2pt = l2_start;

	for (; va < VM_MAX_KERNEL_ADDRESS; l1_slot++, va += L1_SIZE) {
		KASSERT(l1_slot < Ln_ENTRIES, ("Invalid L1 index"));

		pa = pmap_early_vtophys(l2pt);
		pmap_store(&l1[l1_slot],
		    (pa & ~Ln_TABLE_MASK) | L1_TABLE);
		l2pt += PAGE_SIZE;
	}

	/* Clean the L2 page table */
	memset((void *)l2_start, 0, (ptraddr_t)l2pt - (ptraddr_t)l2_start);

	return l2pt;
}

static vm_pointer_t
pmap_bootstrap_l3(vm_pointer_t l1pt, vm_offset_t va, vm_pointer_t l3_start)
{
	vm_pointer_t l3pt;
	vm_paddr_t pa;
	pd_entry_t *l2;
	u_int l2_slot;

	KASSERT((va & L2_OFFSET) == 0, ("Invalid virtual address"));

	l2 = pmap_l2(kernel_pmap, va);
	l2 = (pd_entry_t *)rounddown2((uintptr_t)l2, PAGE_SIZE);
	l2_slot = pmap_l2_index(va);
	l3pt = l3_start;

	for (; va < VM_MAX_KERNEL_ADDRESS; l2_slot++, va += L2_SIZE) {
		KASSERT(l2_slot < Ln_ENTRIES, ("Invalid L2 index"));

		pa = pmap_early_vtophys(l3pt);
		pmap_store(&l2[l2_slot],
		    (pa & ~Ln_TABLE_MASK) | ATTR_S1_UXN | L2_TABLE);
		l3pt += PAGE_SIZE;
	}

	/* Clean the L2 page table */
	memset((void *)l3_start, 0, (ptraddr_t)l3pt - (ptraddr_t)l3_start);

	return l3pt;
}

/*
 *	Bootstrap the system enough to run with virtual memory.
 */
void
pmap_bootstrap(vm_pointer_t l0pt, vm_pointer_t l1pt, vm_paddr_t kernstart,
    vm_size_t kernlen)
{
	vm_pointer_t freemempos;
	vm_pointer_t dpcpu, msgbufpv;
	vm_paddr_t start_pa, pa, min_pa;
	uint64_t kern_delta;
	int i;

	/* Verify that the ASID is set through TTBR0. */
	KASSERT((READ_SPECIALREG(tcr_el1) & TCR_A1) == 0,
	    ("pmap_bootstrap: TCR_EL1.A1 != 0"));

	kern_delta = KERNBASE - kernstart;

	printf("pmap_bootstrap %lx %lx %lx\n", (vm_offset_t)l1pt,
	    (vm_offset_t)kernstart, kernlen);
	printf("%lx\n", (vm_offset_t)l1pt);
	printf("%lx\n", (KERNBASE >> L1_SHIFT) & Ln_ADDR_MASK);

	/* Set this early so we can use the pagetable walking functions */
	kernel_pmap_store.pm_l0 = (pd_entry_t *)l0pt;
	PMAP_LOCK_INIT(kernel_pmap);
	kernel_pmap->pm_l0_paddr = l0pt - kern_delta;
	kernel_pmap->pm_cookie = COOKIE_FROM(-1, INT_MIN);
	kernel_pmap->pm_stage = PM_STAGE1;
	kernel_pmap->pm_levels = 4;
	kernel_pmap->pm_ttbr = kernel_pmap->pm_l0_paddr;
	kernel_pmap->pm_asid_set = &asids;

	/* Assume the address we were loaded to is a valid physical address */
	min_pa = KERNBASE - kern_delta;

	physmap_idx = physmem_avail(physmap, nitems(physmap));
	physmap_idx /= 2;

	/*
	 * Find the minimum physical address. physmap is sorted,
	 * but may contain empty ranges.
	 */
	for (i = 0; i < physmap_idx * 2; i += 2) {
		if (physmap[i] == physmap[i + 1])
			continue;
		if (physmap[i] <= min_pa)
			min_pa = physmap[i];
	}

	freemempos = KERNBASE;
#ifdef __CHERI_PURE_CAPABILITY__
	freemempos = (vm_pointer_t)cheri_setaddress(kernel_root_cap,
	    freemempos);
	freemempos = cheri_setbounds(freemempos,
	    VM_MAX_KERNEL_ADDRESS - PMAP_MAPDEV_EARLY_SIZE - KERNBASE);
#endif
	freemempos = roundup2(freemempos + kernlen, PAGE_SIZE);

	/* Create a direct map region early so we can use it for pa -> va */
	freemempos = pmap_bootstrap_dmap(l1pt, min_pa, freemempos);

	start_pa = pa = KERNBASE - kern_delta;

	/*
	 * Create the l2 tables up to VM_MAX_KERNEL_ADDRESS.  We assume that the
	 * loader allocated the first and only l2 page table page used to map
	 * the kernel, preloaded files and module metadata.
	 */
	freemempos = pmap_bootstrap_l2(l1pt, KERNBASE + L1_SIZE, freemempos);
	/* And the l3 tables for the early devmap */
	freemempos = pmap_bootstrap_l3(l1pt,
	    VM_MAX_KERNEL_ADDRESS - (PMAP_MAPDEV_EARLY_SIZE), freemempos);

	cpu_tlb_flushID();

#ifdef __CHERI_PURE_CAPABILITY__
#define alloc_pages(var, np)						\
	(var) = cheri_setbounds(freemempos, (np * PAGE_SIZE));		\
	freemempos += cheri_getlen((void *)(var));			\
	memset((char *)(var), 0, ((np) * PAGE_SIZE));
#else
#define alloc_pages(var, np)						\
	(var) = freemempos;						\
	freemempos += (np * PAGE_SIZE);					\
	memset((char *)(var), 0, ((np) * PAGE_SIZE));
#endif

	/* Allocate dynamic per-cpu area. */
	alloc_pages(dpcpu, DPCPU_SIZE / PAGE_SIZE);
	dpcpu_init((void *)dpcpu, 0);

	/* Allocate memory for the msgbuf, e.g. for /sbin/dmesg */
	alloc_pages(msgbufpv, round_page(msgbufsize) / PAGE_SIZE);
	msgbufp = (void *)msgbufpv;

	/* Reserve some VA space for early BIOS/ACPI mapping */
	preinit_map_va = roundup2(freemempos, L2_SIZE);

	virtual_avail = preinit_map_va + PMAP_PREINIT_MAPPING_SIZE;
	virtual_avail = roundup2(virtual_avail, L1_SIZE);
	virtual_end = cheri_kern_setaddress(virtual_avail,
	    VM_MAX_KERNEL_ADDRESS - PMAP_MAPDEV_EARLY_SIZE);
	kernel_vm_end = virtual_avail;

	pa = pmap_early_vtophys(freemempos);

	physmem_exclude_region(start_pa, pa - start_pa, EXFLAG_NOALLOC);

	cpu_tlb_flushID();
}

/*
 *	Initialize a vm_page's machine-dependent fields.
 */
void
pmap_page_init(vm_page_t m)
{

	TAILQ_INIT(&m->md.pv_list);
	m->md.pv_memattr = VM_MEMATTR_WRITE_BACK;
}

static void
pmap_init_asids(struct asid_set *set, int bits)
{
	int i;

	set->asid_bits = bits;

	/*
	 * We may be too early in the overall initialization process to use
	 * bit_alloc().
	 */
	set->asid_set_size = 1 << set->asid_bits;
	set->asid_set = (bitstr_t *)kmem_malloc(bitstr_size(set->asid_set_size),
	    M_WAITOK | M_ZERO);
	for (i = 0; i < ASID_FIRST_AVAILABLE; i++)
		bit_set(set->asid_set, i);
	set->asid_next = ASID_FIRST_AVAILABLE;
	mtx_init(&set->asid_set_mutex, "asid set", NULL, MTX_SPIN);
}

/*
 *	Initialize the pmap module.
 *	Called by vm_init, to initialize any structures that the pmap
 *	system needs to map virtual memory.
 */
void
pmap_init(void)
{
	struct vm_phys_seg *seg, *next_seg;
	struct md_page *pvh;
	vm_size_t used_pvh;
	vm_size_t s;
	uint64_t mmfr1;
	int i, pv_npg, vmid_bits;

	/*
	 * Are large page mappings enabled?
	 */
	TUNABLE_INT_FETCH("vm.pmap.superpages_enabled", &superpages_enabled);
	if (superpages_enabled) {
		KASSERT(MAXPAGESIZES > 1 && pagesizes[1] == 0,
		    ("pmap_init: can't assign to pagesizes[1]"));
		pagesizes[1] = L2_SIZE;
		KASSERT(MAXPAGESIZES > 2 && pagesizes[2] == 0,
		    ("pmap_init: can't assign to pagesizes[2]"));
		pagesizes[2] = L1_SIZE;
	}

	/*
	 * Initialize the ASID allocator.
	 */
	pmap_init_asids(&asids,
	    (READ_SPECIALREG(tcr_el1) & TCR_ASID_16) != 0 ? 16 : 8);

	if (has_hyp()) {
		mmfr1 = READ_SPECIALREG(id_aa64mmfr1_el1);
		vmid_bits = 8;

		if (ID_AA64MMFR1_VMIDBits_VAL(mmfr1) ==
		    ID_AA64MMFR1_VMIDBits_16)
			vmid_bits = 16;
		pmap_init_asids(&vmids, vmid_bits);
	}

	/*
	 * Initialize the pv chunk list mutex.
	 */
	mtx_init(&pv_chunks_mutex, "pmap pv chunk list", NULL, MTX_DEF);

	/*
	 * Initialize the pool of pv list locks.
	 */
	for (i = 0; i < NPV_LIST_LOCKS; i++)
		rw_init(&pv_list_locks[i], "pmap pv list");

	/*
	 * Calculate the size of the pv head table for superpages.
	 */
	pv_npg = 0;
	for (i = 0; i < vm_phys_nsegs; i++) {
		seg = &vm_phys_segs[i];
		pv_npg += pmap_l2_pindex(roundup2(seg->end, L2_SIZE)) -
		    pmap_l2_pindex(seg->start);
	}

	/*
	 * Allocate memory for the pv head table for superpages.
	 */
	s = (vm_size_t)(pv_npg * sizeof(struct md_page));
	s = round_page(s);
	pv_table = (struct md_page *)kmem_malloc(s, M_WAITOK | M_ZERO);
	for (i = 0; i < pv_npg; i++)
		TAILQ_INIT(&pv_table[i].pv_list);
	TAILQ_INIT(&pv_dummy.pv_list);

	/*
	 * Set pointers from vm_phys_segs to pv_table.
	 */
	for (i = 0, pvh = pv_table; i < vm_phys_nsegs; i++) {
		seg = &vm_phys_segs[i];
		seg->md_first = pvh;
		used_pvh = pmap_l2_pindex(roundup2(seg->end, L2_SIZE)) -
		    pmap_l2_pindex(seg->start);
		pvh += used_pvh;
#ifdef __CHERI_PURE_CAPABILITY__
		seg->md_first = cheri_setbounds(seg->md_first,
		    used_pvh * sizeof(*pvh));
#endif

		/*
		 * If there is a following segment, and the final
		 * superpage of this segment and the initial superpage
		 * of the next segment are the same then adjust the
		 * pv_table entry for that next segment down by one so
		 * that the pv_table entries will be shared.
		 */
		if (i + 1 < vm_phys_nsegs) {
			next_seg = &vm_phys_segs[i + 1];
			if (pmap_l2_pindex(roundup2(seg->end, L2_SIZE)) - 1 ==
			    pmap_l2_pindex(next_seg->start)) {
				pvh--;
			}
		}
	}

	vm_initialized = 1;
}

static SYSCTL_NODE(_vm_pmap, OID_AUTO, l2, CTLFLAG_RD | CTLFLAG_MPSAFE, 0,
    "2MB page mapping counters");

static u_long pmap_l2_demotions;
SYSCTL_ULONG(_vm_pmap_l2, OID_AUTO, demotions, CTLFLAG_RD,
    &pmap_l2_demotions, 0, "2MB page demotions");

static u_long pmap_l2_mappings;
SYSCTL_ULONG(_vm_pmap_l2, OID_AUTO, mappings, CTLFLAG_RD,
    &pmap_l2_mappings, 0, "2MB page mappings");

static u_long pmap_l2_p_failures;
SYSCTL_ULONG(_vm_pmap_l2, OID_AUTO, p_failures, CTLFLAG_RD,
    &pmap_l2_p_failures, 0, "2MB page promotion failures");

static u_long pmap_l2_promotions;
SYSCTL_ULONG(_vm_pmap_l2, OID_AUTO, promotions, CTLFLAG_RD,
    &pmap_l2_promotions, 0, "2MB page promotions");

/*
 * If the given value for "final_only" is false, then any cached intermediate-
 * level entries, i.e., L{0,1,2}_TABLE entries, are invalidated in addition to
 * any cached final-level entry, i.e., either an L{1,2}_BLOCK or L3_PAGE entry.
 * Otherwise, just the cached final-level entry is invalidated.
 */
static __inline void
pmap_invalidate_kernel(uint64_t r, bool final_only)
{
	if (final_only)
		__asm __volatile("tlbi vaale1is, %0" : : "r" (r));
	else
		__asm __volatile("tlbi vaae1is, %0" : : "r" (r));
}

static __inline void
pmap_invalidate_user(uint64_t r, bool final_only)
{
	if (final_only)
		__asm __volatile("tlbi vale1is, %0" : : "r" (r));
	else
		__asm __volatile("tlbi vae1is, %0" : : "r" (r));
}

/*
 * Invalidates any cached final- and optionally intermediate-level TLB entries
 * for the specified virtual address in the given virtual address space.
 */
static __inline void
pmap_invalidate_page(pmap_t pmap, vm_offset_t va, bool final_only)
{
	uint64_t r;

	PMAP_ASSERT_STAGE1(pmap);

	dsb(ishst);
	if (pmap == kernel_pmap) {
		r = atop(va);
		pmap_invalidate_kernel(r, final_only);
	} else {
		r = ASID_TO_OPERAND(COOKIE_TO_ASID(pmap->pm_cookie)) | atop(va);
		pmap_invalidate_user(r, final_only);
	}
	dsb(ish);
	isb();
}

/*
 * Invalidates any cached final- and optionally intermediate-level TLB entries
 * for the specified virtual address range in the given virtual address space.
 */
static __inline void
pmap_invalidate_range(pmap_t pmap, vm_offset_t sva, vm_offset_t eva,
    bool final_only)
{
	uint64_t end, r, start;

	PMAP_ASSERT_STAGE1(pmap);

	dsb(ishst);
	if (pmap == kernel_pmap) {
		start = atop(sva);
		end = atop(eva);
		for (r = start; r < end; r++)
			pmap_invalidate_kernel(r, final_only);
	} else {
		start = end = ASID_TO_OPERAND(COOKIE_TO_ASID(pmap->pm_cookie));
		start |= atop(sva);
		end |= atop(eva);
		for (r = start; r < end; r++)
			pmap_invalidate_user(r, final_only);
	}
	dsb(ish);
	isb();
}

/*
 * Invalidates all cached intermediate- and final-level TLB entries for the
 * given virtual address space.
 */
static __inline void
pmap_invalidate_all(pmap_t pmap)
{
	uint64_t r;

	PMAP_ASSERT_STAGE1(pmap);

	dsb(ishst);
	if (pmap == kernel_pmap) {
		__asm __volatile("tlbi vmalle1is");
	} else {
		r = ASID_TO_OPERAND(COOKIE_TO_ASID(pmap->pm_cookie));
		__asm __volatile("tlbi aside1is, %0" : : "r" (r));
	}
	dsb(ish);
	isb();
}

/*
 *	Routine:	pmap_extract
 *	Function:
 *		Extract the physical page address associated
 *		with the given map/virtual_address pair.
 */
vm_paddr_t
pmap_extract(pmap_t pmap, vm_offset_t va)
{
	pt_entry_t *pte, tpte;
	vm_paddr_t pa;
	int lvl;

	pa = 0;
	PMAP_LOCK(pmap);
	/*
	 * Find the block or page map for this virtual address. pmap_pte
	 * will return either a valid block/page entry, or NULL.
	 */
	pte = pmap_pte(pmap, va, &lvl);
	if (pte != NULL) {
		tpte = pmap_load(pte);
		pa = tpte & ~ATTR_MASK;
		switch(lvl) {
		case 1:
			KASSERT((tpte & ATTR_DESCR_MASK) == L1_BLOCK,
			    ("pmap_extract: Invalid L1 pte found: %lx",
			    tpte & ATTR_DESCR_MASK));
			pa |= (va & L1_OFFSET);
			break;
		case 2:
			KASSERT((tpte & ATTR_DESCR_MASK) == L2_BLOCK,
			    ("pmap_extract: Invalid L2 pte found: %lx",
			    tpte & ATTR_DESCR_MASK));
			pa |= (va & L2_OFFSET);
			break;
		case 3:
			KASSERT((tpte & ATTR_DESCR_MASK) == L3_PAGE,
			    ("pmap_extract: Invalid L3 pte found: %lx",
			    tpte & ATTR_DESCR_MASK));
			pa |= (va & L3_OFFSET);
			break;
		}
	}
	PMAP_UNLOCK(pmap);
	return (pa);
}

/*
 *	Routine:	pmap_extract_and_hold
 *	Function:
 *		Atomically extract and hold the physical page
 *		with the given pmap and virtual address pair
 *		if that mapping permits the given protection.
 */
vm_page_t
pmap_extract_and_hold(pmap_t pmap, vm_offset_t va, vm_prot_t prot)
{
	pt_entry_t *pte, tpte;
	vm_offset_t off;
	vm_page_t m;
	int lvl;
	bool use;

	m = NULL;
	PMAP_LOCK(pmap);
	pte = pmap_pte(pmap, va, &lvl);
	if (pte != NULL) {
		tpte = pmap_load(pte);

		KASSERT(lvl > 0 && lvl <= 3,
		    ("pmap_extract_and_hold: Invalid level %d", lvl));
		CTASSERT(L1_BLOCK == L2_BLOCK);
		KASSERT((lvl == 3 && (tpte & ATTR_DESCR_MASK) == L3_PAGE) ||
		    (lvl < 3 && (tpte & ATTR_DESCR_MASK) == L1_BLOCK),
		    ("pmap_extract_and_hold: Invalid pte at L%d: %lx", lvl,
		     tpte & ATTR_DESCR_MASK));

		use = false;
		if ((prot & VM_PROT_WRITE) == 0)
			use = true;
		else if (pmap->pm_stage == PM_STAGE1 &&
		    (tpte & ATTR_S1_AP_RW_BIT) == ATTR_S1_AP(ATTR_S1_AP_RW))
			use = true;
		else if (pmap->pm_stage == PM_STAGE2 &&
		    ((tpte & ATTR_S2_S2AP(ATTR_S2_S2AP_WRITE)) ==
		     ATTR_S2_S2AP(ATTR_S2_S2AP_WRITE)))
			use = true;

		if (use) {
			switch (lvl) {
			case 1:
				off = va & L1_OFFSET;
				break;
			case 2:
				off = va & L2_OFFSET;
				break;
			case 3:
			default:
				off = 0;
			}
			m = PHYS_TO_VM_PAGE((tpte & ~ATTR_MASK) | off);
			if (m != NULL && !vm_page_wire_mapped(m))
				m = NULL;
		}
	}
	PMAP_UNLOCK(pmap);
	return (m);
}

/*
 * Walks the page tables to translate a kernel virtual address to a
 * physical address. Returns true if the kva is valid and stores the
 * physical address in pa if it is not NULL.
 */
bool
pmap_klookup(vm_offset_t va, vm_paddr_t *pa)
{
	pt_entry_t *pte, tpte;
	register_t intr;
	uint64_t par;

	/*
	 * Disable interrupts so we don't get interrupted between asking
	 * for address translation, and getting the result back.
	 */
	intr = intr_disable();
	par = arm64_address_translate_s1e1r(va);
	intr_restore(intr);

	if (PAR_SUCCESS(par)) {
		if (pa != NULL)
			*pa = (par & PAR_PA_MASK) | (va & PAR_LOW_MASK);
		return (true);
	}

	/*
	 * Fall back to walking the page table. The address translation
	 * instruction may fail when the page is in a break-before-make
	 * sequence. As we only clear the valid bit in said sequence we
	 * can walk the page table to find the physical address.
	 */

	pte = pmap_l1(kernel_pmap, va);
	if (pte == NULL)
		return (false);

	/*
	 * A concurrent pmap_update_entry() will clear the entry's valid bit
	 * but leave the rest of the entry unchanged.  Therefore, we treat a
	 * non-zero entry as being valid, and we ignore the valid bit when
	 * determining whether the entry maps a block, page, or table.
	 */
	tpte = pmap_load(pte);
	if (tpte == 0)
		return (false);
	if ((tpte & ATTR_DESCR_TYPE_MASK) == ATTR_DESCR_TYPE_BLOCK) {
		if (pa != NULL)
			*pa = (tpte & ~ATTR_MASK) | (va & L1_OFFSET);
		return (true);
	}
	pte = pmap_l1_to_l2(&tpte, va);
	tpte = pmap_load(pte);
	if (tpte == 0)
		return (false);
	if ((tpte & ATTR_DESCR_TYPE_MASK) == ATTR_DESCR_TYPE_BLOCK) {
		if (pa != NULL)
			*pa = (tpte & ~ATTR_MASK) | (va & L2_OFFSET);
		return (true);
	}
	pte = pmap_l2_to_l3(&tpte, va);
	tpte = pmap_load(pte);
	if (tpte == 0)
		return (false);
	if (pa != NULL)
		*pa = (tpte & ~ATTR_MASK) | (va & L3_OFFSET);
	return (true);
}

vm_paddr_t
pmap_kextract(vm_offset_t va)
{
	vm_paddr_t pa;

	if (va >= DMAP_MIN_ADDRESS && va < DMAP_MAX_ADDRESS)
		return (DMAP_TO_PHYS(va));

	if (pmap_klookup(va, &pa) == false)
		return (0);
	return (pa);
}

/***************************************************
 * Low level mapping routines.....
 ***************************************************/

void
pmap_kenter(vm_offset_t sva, vm_size_t size, vm_paddr_t pa, int mode)
{
	pd_entry_t *pde;
	pt_entry_t *pte, attr;
	vm_offset_t va;
	int lvl;

	KASSERT((pa & L3_OFFSET) == 0,
	   ("pmap_kenter: Invalid physical address"));
	KASSERT((sva & L3_OFFSET) == 0,
	   ("pmap_kenter: Invalid virtual address"));
	KASSERT((size & PAGE_MASK) == 0,
	    ("pmap_kenter: Mapping is not page-sized"));

	attr = ATTR_DEFAULT | ATTR_S1_AP(ATTR_S1_AP_RW) | ATTR_S1_XN |
	    ATTR_S1_IDX(mode) | L3_PAGE;
	va = sva;
	while (size != 0) {
		pde = pmap_pde(kernel_pmap, va, &lvl);
		KASSERT(pde != NULL,
		    ("pmap_kenter: Invalid page entry, va: 0x%lx", va));
		KASSERT(lvl == 2, ("pmap_kenter: Invalid level %d", lvl));

		pte = pmap_l2_to_l3(pde, va);
		pmap_load_store(pte, (pa & ~L3_OFFSET) | attr);

		va += PAGE_SIZE;
		pa += PAGE_SIZE;
		size -= PAGE_SIZE;
	}
	pmap_invalidate_range(kernel_pmap, sva, va, true);
}

void
pmap_kenter_device(vm_offset_t sva, vm_size_t size, vm_paddr_t pa)
{

	pmap_kenter(sva, size, pa, VM_MEMATTR_DEVICE);
}

/*
 * Remove a page from the kernel pagetables.
 */
PMAP_INLINE void
pmap_kremove(vm_offset_t va)
{
	pt_entry_t *pte;

	pte = pmap_pte_exists(kernel_pmap, va, 3, __func__);
	pmap_clear(pte);
	pmap_invalidate_page(kernel_pmap, va, true);
}

void
pmap_kremove_device(vm_offset_t sva, vm_size_t size)
{
	pt_entry_t *pte;
	vm_offset_t va;

	KASSERT((sva & L3_OFFSET) == 0,
	   ("pmap_kremove_device: Invalid virtual address"));
	KASSERT((size & PAGE_MASK) == 0,
	    ("pmap_kremove_device: Mapping is not page-sized"));

	va = sva;
	while (size != 0) {
		pte = pmap_pte_exists(kernel_pmap, va, 3, __func__);
		pmap_clear(pte);

		va += PAGE_SIZE;
		size -= PAGE_SIZE;
	}
	pmap_invalidate_range(kernel_pmap, sva, va, true);
}

/*
 *	Used to map a range of physical addresses into kernel
 *	virtual address space.
 *
 *	The value passed in '*virt' is a suggested virtual address for
 *	the mapping. Architectures which can support a direct-mapped
 *	physical to virtual region can return the appropriate address
 *	within that region, leaving '*virt' unchanged. Other
 *	architectures should map the pages starting at '*virt' and
 *	update '*virt' with the first usable address after the mapped
 *	region.
 */
vm_pointer_t
pmap_map(vm_pointer_t *virt, vm_paddr_t start, vm_paddr_t end, int prot)
{
#ifdef __CHERI_PURE_CAPABILITY__
	return cheri_andperm(cheri_setbounds(PHYS_TO_DMAP(start), end - start),
	    vm_map_prot2perms(prot));
#else
	return PHYS_TO_DMAP(start);
#endif
}

/*
 * Add a list of wired pages to the kva
 * this routine is only used for temporary
 * kernel mappings that do not need to have
 * page modification or references recorded.
 * Note that old mappings are simply written
 * over.  The page *must* be wired.
 * Note: SMP coherent.  Uses a ranged shootdown IPI.
 */
void
pmap_qenter(vm_offset_t sva, vm_page_t *ma, int count)
{
	pd_entry_t *pde;
	pt_entry_t *pte, pa;
	vm_offset_t va;
	vm_page_t m;
	int i, lvl;

	va = sva;
	for (i = 0; i < count; i++) {
		pde = pmap_pde(kernel_pmap, va, &lvl);
		KASSERT(pde != NULL,
		    ("pmap_qenter: Invalid page entry, va: 0x%lx", va));
		KASSERT(lvl == 2,
		    ("pmap_qenter: Invalid level %d", lvl));

		m = ma[i];
		pa = VM_PAGE_TO_PHYS(m) | ATTR_DEFAULT |
#if __has_feature(capabilities)
		    ATTR_CAP_RW |
#endif
		    ATTR_S1_AP(ATTR_S1_AP_RW) | ATTR_S1_XN |
		    ATTR_S1_IDX(m->md.pv_memattr) | L3_PAGE;
		pte = pmap_l2_to_l3(pde, va);
		pmap_load_store(pte, pa);

		va += L3_SIZE;
	}
	pmap_invalidate_range(kernel_pmap, sva, va, true);
}

/*
 * This routine tears out page mappings from the
 * kernel -- it is meant only for temporary mappings.
 */
void
pmap_qremove(vm_offset_t sva, int count)
{
	pt_entry_t *pte;
	vm_offset_t va;

	KASSERT(ADDR_IS_CANONICAL(sva),
	    ("%s: Address not in canonical form: %lx", __func__, sva));
	KASSERT(ADDR_IS_KERNEL(sva), ("usermode va %lx", sva));

	va = sva;
	while (count-- > 0) {
		pte = pmap_pte_exists(kernel_pmap, va, 3, NULL);
		if (pte != NULL) {
			pmap_clear(pte);
		}

		va += PAGE_SIZE;
	}
	pmap_invalidate_range(kernel_pmap, sva, va, true);
}

/***************************************************
 * Page table page management routines.....
 ***************************************************/
/*
 * Schedule the specified unused page table page to be freed.  Specifically,
 * add the page to the specified list of pages that will be released to the
 * physical memory manager after the TLB has been updated.
 */
static __inline void
pmap_add_delayed_free_list(vm_page_t m, struct spglist *free,
    boolean_t set_PG_ZERO)
{

	if (set_PG_ZERO)
		m->flags |= PG_ZERO;
	else
		m->flags &= ~PG_ZERO;
	SLIST_INSERT_HEAD(free, m, plinks.s.ss);
}

/*
 * Decrements a page table page's reference count, which is used to record the
 * number of valid page table entries within the page.  If the reference count
 * drops to zero, then the page table page is unmapped.  Returns TRUE if the
 * page table page was unmapped and FALSE otherwise.
 */
static inline boolean_t
pmap_unwire_l3(pmap_t pmap, vm_offset_t va, vm_page_t m, struct spglist *free)
{

	--m->ref_count;
	if (m->ref_count == 0) {
		_pmap_unwire_l3(pmap, va, m, free);
		return (TRUE);
	} else
		return (FALSE);
}

static void
_pmap_unwire_l3(pmap_t pmap, vm_offset_t va, vm_page_t m, struct spglist *free)
{

	PMAP_LOCK_ASSERT(pmap, MA_OWNED);
	/*
	 * unmap the page table page
	 */
	if (m->pindex >= (NUL2E + NUL1E)) {
		/* l1 page */
		pd_entry_t *l0;

		l0 = pmap_l0(pmap, va);
		pmap_clear(l0);
	} else if (m->pindex >= NUL2E) {
		/* l2 page */
		pd_entry_t *l1;

		l1 = pmap_l1(pmap, va);
		pmap_clear(l1);
	} else {
		/* l3 page */
		pd_entry_t *l2;

		l2 = pmap_l2(pmap, va);
		pmap_clear(l2);
	}
	pmap_resident_count_dec(pmap, 1);
	if (m->pindex < NUL2E) {
		/* We just released an l3, unhold the matching l2 */
		pd_entry_t *l1, tl1;
		vm_page_t l2pg;

		l1 = pmap_l1(pmap, va);
		tl1 = pmap_load(l1);
		l2pg = PHYS_TO_VM_PAGE(tl1 & ~ATTR_MASK);
		pmap_unwire_l3(pmap, va, l2pg, free);
	} else if (m->pindex < (NUL2E + NUL1E)) {
		/* We just released an l2, unhold the matching l1 */
		pd_entry_t *l0, tl0;
		vm_page_t l1pg;

		l0 = pmap_l0(pmap, va);
		tl0 = pmap_load(l0);
		l1pg = PHYS_TO_VM_PAGE(tl0 & ~ATTR_MASK);
		pmap_unwire_l3(pmap, va, l1pg, free);
	}
	pmap_invalidate_page(pmap, va, false);

	/*
	 * Put page on a list so that it is released after
	 * *ALL* TLB shootdown is done
	 */
	pmap_add_delayed_free_list(m, free, TRUE);
}

/*
 * After removing a page table entry, this routine is used to
 * conditionally free the page, and manage the reference count.
 */
static int
pmap_unuse_pt(pmap_t pmap, vm_offset_t va, pd_entry_t ptepde,
    struct spglist *free)
{
	vm_page_t mpte;

	KASSERT(ADDR_IS_CANONICAL(va),
	    ("%s: Address not in canonical form: %lx", __func__, va));
	if (ADDR_IS_KERNEL(va))
		return (0);
	KASSERT(ptepde != 0, ("pmap_unuse_pt: ptepde != 0"));
	mpte = PHYS_TO_VM_PAGE(ptepde & ~ATTR_MASK);
	return (pmap_unwire_l3(pmap, va, mpte, free));
}

/*
 * Release a page table page reference after a failed attempt to create a
 * mapping.
 */
static void
pmap_abort_ptp(pmap_t pmap, vm_offset_t va, vm_page_t mpte)
{
	struct spglist free;

	SLIST_INIT(&free);
	if (pmap_unwire_l3(pmap, va, mpte, &free))
		vm_page_free_pages_toq(&free, true);
}

void
pmap_pinit0(pmap_t pmap)
{

	PMAP_LOCK_INIT(pmap);
	bzero(&pmap->pm_stats, sizeof(pmap->pm_stats));
	pmap->pm_l0_paddr = READ_SPECIALREG(ttbr0_el1);
	pmap->pm_l0 = (pd_entry_t *)PHYS_TO_DMAP(pmap->pm_l0_paddr);
	vm_radix_init(&pmap->pm_root);
	pmap->pm_cookie = COOKIE_FROM(ASID_RESERVED_FOR_PID_0, INT_MIN);
	pmap->pm_stage = PM_STAGE1;
	pmap->pm_levels = 4;
	pmap->pm_ttbr = pmap->pm_l0_paddr;
	pmap->pm_asid_set = &asids;

	PCPU_SET(curpmap, pmap);
}

int
pmap_pinit_stage(pmap_t pmap, enum pmap_stage stage, int levels)
{
	vm_page_t m;

	/*
	 * allocate the l0 page
	 */
	m = vm_page_alloc_noobj(VM_ALLOC_WAITOK | VM_ALLOC_WIRED |
	    VM_ALLOC_ZERO);
	pmap->pm_l0_paddr = VM_PAGE_TO_PHYS(m);
	pmap->pm_l0 = (pd_entry_t *)PHYS_TO_DMAP(pmap->pm_l0_paddr);

	vm_radix_init(&pmap->pm_root);
	bzero(&pmap->pm_stats, sizeof(pmap->pm_stats));
	pmap->pm_cookie = COOKIE_FROM(-1, INT_MAX);

	MPASS(levels == 3 || levels == 4);
	pmap->pm_levels = levels;
	pmap->pm_stage = stage;
	switch (stage) {
	case PM_STAGE1:
		pmap->pm_asid_set = &asids;
		break;
	case PM_STAGE2:
		pmap->pm_asid_set = &vmids;
		break;
	default:
		panic("%s: Invalid pmap type %d", __func__, stage);
		break;
	}

	/* XXX Temporarily disable deferred ASID allocation. */
	pmap_alloc_asid(pmap);

	/*
	 * Allocate the level 1 entry to use as the root. This will increase
	 * the refcount on the level 1 page so it won't be removed until
	 * pmap_release() is called.
	 */
	if (pmap->pm_levels == 3) {
		PMAP_LOCK(pmap);
		m = _pmap_alloc_l3(pmap, NUL2E + NUL1E, NULL);
		PMAP_UNLOCK(pmap);
	}
	pmap->pm_ttbr = VM_PAGE_TO_PHYS(m);

	return (1);
}

int
pmap_pinit(pmap_t pmap)
{

	return (pmap_pinit_stage(pmap, PM_STAGE1, 4));
}

/*
 * This routine is called if the desired page table page does not exist.
 *
 * If page table page allocation fails, this routine may sleep before
 * returning NULL.  It sleeps only if a lock pointer was given.
 *
 * Note: If a page allocation fails at page table level two or three,
 * one or two pages may be held during the wait, only to be released
 * afterwards.  This conservative approach is easily argued to avoid
 * race conditions.
 */
static vm_page_t
_pmap_alloc_l3(pmap_t pmap, vm_pindex_t ptepindex, struct rwlock **lockp)
{
	vm_page_t m, l1pg, l2pg;

	PMAP_LOCK_ASSERT(pmap, MA_OWNED);

	/*
	 * Allocate a page table page.
	 */
	if ((m = vm_page_alloc_noobj(VM_ALLOC_WIRED | VM_ALLOC_ZERO)) == NULL) {
		if (lockp != NULL) {
			RELEASE_PV_LIST_LOCK(lockp);
			PMAP_UNLOCK(pmap);
			vm_wait(NULL);
			PMAP_LOCK(pmap);
		}

		/*
		 * Indicate the need to retry.  While waiting, the page table
		 * page may have been allocated.
		 */
		return (NULL);
	}
	m->pindex = ptepindex;

	/*
	 * Because of AArch64's weak memory consistency model, we must have a
	 * barrier here to ensure that the stores for zeroing "m", whether by
	 * pmap_zero_page() or an earlier function, are visible before adding
	 * "m" to the page table.  Otherwise, a page table walk by another
	 * processor's MMU could see the mapping to "m" and a stale, non-zero
	 * PTE within "m".
	 */
	dmb(ishst);

	/*
	 * Map the pagetable page into the process address space, if
	 * it isn't already there.
	 */

	if (ptepindex >= (NUL2E + NUL1E)) {
		pd_entry_t *l0p, l0e;
		vm_pindex_t l0index;

		l0index = ptepindex - (NUL2E + NUL1E);
		l0p = &pmap->pm_l0[l0index];
		KASSERT((pmap_load(l0p) & ATTR_DESCR_VALID) == 0,
		    ("%s: L0 entry %#lx is valid", __func__, pmap_load(l0p)));
		l0e = VM_PAGE_TO_PHYS(m) | L0_TABLE;

		/*
		 * Mark all kernel memory as not accessible from userspace
		 * and userspace memory as not executable from the kernel.
		 * This has been done for the bootstrap L0 entries in
		 * locore.S.
		 */
		if (pmap == kernel_pmap)
			l0e |= TATTR_UXN_TABLE | TATTR_AP_TABLE_NO_EL0;
		else
			l0e |= TATTR_PXN_TABLE;
		pmap_store(l0p, l0e);
	} else if (ptepindex >= NUL2E) {
		vm_pindex_t l0index, l1index;
		pd_entry_t *l0, *l1;
		pd_entry_t tl0;

		l1index = ptepindex - NUL2E;
		l0index = l1index >> L0_ENTRIES_SHIFT;

		l0 = &pmap->pm_l0[l0index];
		tl0 = pmap_load(l0);
		if (tl0 == 0) {
			/* recurse for allocating page dir */
			if (_pmap_alloc_l3(pmap, NUL2E + NUL1E + l0index,
			    lockp) == NULL) {
				vm_page_unwire_noq(m);
				vm_page_free_zero(m);
				return (NULL);
			}
		} else {
			l1pg = PHYS_TO_VM_PAGE(tl0 & ~ATTR_MASK);
			l1pg->ref_count++;
		}

		l1 = (pd_entry_t *)PHYS_TO_DMAP(pmap_load(l0) & ~ATTR_MASK);
		l1 = &l1[ptepindex & Ln_ADDR_MASK];
		KASSERT((pmap_load(l1) & ATTR_DESCR_VALID) == 0,
		    ("%s: L1 entry %#lx is valid", __func__, pmap_load(l1)));
		pmap_store(l1, VM_PAGE_TO_PHYS(m) | L1_TABLE);
	} else {
		vm_pindex_t l0index, l1index;
		pd_entry_t *l0, *l1, *l2;
		pd_entry_t tl0, tl1;

		l1index = ptepindex >> Ln_ENTRIES_SHIFT;
		l0index = l1index >> L0_ENTRIES_SHIFT;

		l0 = &pmap->pm_l0[l0index];
		tl0 = pmap_load(l0);
		if (tl0 == 0) {
			/* recurse for allocating page dir */
			if (_pmap_alloc_l3(pmap, NUL2E + l1index,
			    lockp) == NULL) {
				vm_page_unwire_noq(m);
				vm_page_free_zero(m);
				return (NULL);
			}
			tl0 = pmap_load(l0);
			l1 = (pd_entry_t *)PHYS_TO_DMAP(tl0 & ~ATTR_MASK);
			l1 = &l1[l1index & Ln_ADDR_MASK];
		} else {
			l1 = (pd_entry_t *)PHYS_TO_DMAP(tl0 & ~ATTR_MASK);
			l1 = &l1[l1index & Ln_ADDR_MASK];
			tl1 = pmap_load(l1);
			if (tl1 == 0) {
				/* recurse for allocating page dir */
				if (_pmap_alloc_l3(pmap, NUL2E + l1index,
				    lockp) == NULL) {
					vm_page_unwire_noq(m);
					vm_page_free_zero(m);
					return (NULL);
				}
			} else {
				l2pg = PHYS_TO_VM_PAGE(tl1 & ~ATTR_MASK);
				l2pg->ref_count++;
			}
		}

		l2 = (pd_entry_t *)PHYS_TO_DMAP(pmap_load(l1) & ~ATTR_MASK);
		l2 = &l2[ptepindex & Ln_ADDR_MASK];
		KASSERT((pmap_load(l2) & ATTR_DESCR_VALID) == 0,
		    ("%s: L2 entry %#lx is valid", __func__, pmap_load(l2)));
		pmap_store(l2, VM_PAGE_TO_PHYS(m) | L2_TABLE);
	}

	pmap_resident_count_inc(pmap, 1);

	return (m);
}

static pd_entry_t *
pmap_alloc_l2(pmap_t pmap, vm_offset_t va, vm_page_t *l2pgp,
    struct rwlock **lockp)
{
	pd_entry_t *l1, *l2;
	vm_page_t l2pg;
	vm_pindex_t l2pindex;

	KASSERT(ADDR_IS_CANONICAL(va),
	    ("%s: Address not in canonical form: %lx", __func__, va));

retry:
	l1 = pmap_l1(pmap, va);
	if (l1 != NULL && (pmap_load(l1) & ATTR_DESCR_MASK) == L1_TABLE) {
		l2 = pmap_l1_to_l2(l1, va);
		if (!ADDR_IS_KERNEL(va)) {
			/* Add a reference to the L2 page. */
			l2pg = PHYS_TO_VM_PAGE(pmap_load(l1) & ~ATTR_MASK);
			l2pg->ref_count++;
		} else
			l2pg = NULL;
	} else if (!ADDR_IS_KERNEL(va)) {
		/* Allocate a L2 page. */
		l2pindex = pmap_l2_pindex(va) >> Ln_ENTRIES_SHIFT;
		l2pg = _pmap_alloc_l3(pmap, NUL2E + l2pindex, lockp);
		if (l2pg == NULL) {
			if (lockp != NULL)
				goto retry;
			else
				return (NULL);
		}
		l2 = (pd_entry_t *)PHYS_TO_DMAP(VM_PAGE_TO_PHYS(l2pg));
		l2 = &l2[pmap_l2_index(va)];
	} else
		panic("pmap_alloc_l2: missing page table page for va %#lx",
		    va);
	*l2pgp = l2pg;
	return (l2);
}

static vm_page_t
pmap_alloc_l3(pmap_t pmap, vm_offset_t va, struct rwlock **lockp)
{
	vm_pindex_t ptepindex;
	pd_entry_t *pde, tpde;
#ifdef INVARIANTS
	pt_entry_t *pte;
#endif
	vm_page_t m;
	int lvl;

	/*
	 * Calculate pagetable page index
	 */
	ptepindex = pmap_l2_pindex(va);
retry:
	/*
	 * Get the page directory entry
	 */
	pde = pmap_pde(pmap, va, &lvl);

	/*
	 * If the page table page is mapped, we just increment the hold count,
	 * and activate it. If we get a level 2 pde it will point to a level 3
	 * table.
	 */
	switch (lvl) {
	case -1:
		break;
	case 0:
#ifdef INVARIANTS
		pte = pmap_l0_to_l1(pde, va);
		KASSERT(pmap_load(pte) == 0,
		    ("pmap_alloc_l3: TODO: l0 superpages"));
#endif
		break;
	case 1:
#ifdef INVARIANTS
		pte = pmap_l1_to_l2(pde, va);
		KASSERT(pmap_load(pte) == 0,
		    ("pmap_alloc_l3: TODO: l1 superpages"));
#endif
		break;
	case 2:
		tpde = pmap_load(pde);
		if (tpde != 0) {
			m = PHYS_TO_VM_PAGE(tpde & ~ATTR_MASK);
			m->ref_count++;
			return (m);
		}
		break;
	default:
		panic("pmap_alloc_l3: Invalid level %d", lvl);
	}

	/*
	 * Here if the pte page isn't mapped, or if it has been deallocated.
	 */
	m = _pmap_alloc_l3(pmap, ptepindex, lockp);
	if (m == NULL && lockp != NULL)
		goto retry;

	return (m);
}

/***************************************************
 * Pmap allocation/deallocation routines.
 ***************************************************/

/*
 * Release any resources held by the given physical map.
 * Called when a pmap initialized by pmap_pinit is being released.
 * Should only be called if the map contains no valid mappings.
 */
void
pmap_release(pmap_t pmap)
{
	boolean_t rv __diagused;
	struct spglist free;
	struct asid_set *set;
	vm_page_t m;
	int asid;

	if (pmap->pm_levels != 4) {
		PMAP_ASSERT_STAGE2(pmap);
		KASSERT(pmap->pm_stats.resident_count == 1,
		    ("pmap_release: pmap resident count %ld != 0",
		    pmap->pm_stats.resident_count));
		KASSERT((pmap->pm_l0[0] & ATTR_DESCR_VALID) == ATTR_DESCR_VALID,
		    ("pmap_release: Invalid l0 entry: %lx", pmap->pm_l0[0]));

		SLIST_INIT(&free);
		m = PHYS_TO_VM_PAGE(pmap->pm_ttbr);
		PMAP_LOCK(pmap);
		rv = pmap_unwire_l3(pmap, 0, m, &free);
		PMAP_UNLOCK(pmap);
		MPASS(rv == TRUE);
		vm_page_free_pages_toq(&free, true);
	}

	KASSERT(pmap->pm_stats.resident_count == 0,
	    ("pmap_release: pmap resident count %ld != 0",
	    pmap->pm_stats.resident_count));
	KASSERT(vm_radix_is_empty(&pmap->pm_root),
	    ("pmap_release: pmap has reserved page table page(s)"));

	set = pmap->pm_asid_set;
	KASSERT(set != NULL, ("%s: NULL asid set", __func__));

	/*
	 * Allow the ASID to be reused. In stage 2 VMIDs we don't invalidate
	 * the entries when removing them so rely on a later tlb invalidation.
	 * this will happen when updating the VMID generation. Because of this
	 * we don't reuse VMIDs within a generation.
	 */
	if (pmap->pm_stage == PM_STAGE1) {
		mtx_lock_spin(&set->asid_set_mutex);
		if (COOKIE_TO_EPOCH(pmap->pm_cookie) == set->asid_epoch) {
			asid = COOKIE_TO_ASID(pmap->pm_cookie);
			KASSERT(asid >= ASID_FIRST_AVAILABLE &&
			    asid < set->asid_set_size,
			    ("pmap_release: pmap cookie has out-of-range asid"));
			bit_clear(set->asid_set, asid);
		}
		mtx_unlock_spin(&set->asid_set_mutex);
	}

	m = PHYS_TO_VM_PAGE(pmap->pm_l0_paddr);
	vm_page_unwire_noq(m);
	vm_page_free_zero(m);
}

static int
kvm_size(SYSCTL_HANDLER_ARGS)
{
	unsigned long ksize = VM_MAX_KERNEL_ADDRESS - VM_MIN_KERNEL_ADDRESS;

	return sysctl_handle_long(oidp, &ksize, 0, req);
}
SYSCTL_PROC(_vm, OID_AUTO, kvm_size, CTLTYPE_LONG | CTLFLAG_RD | CTLFLAG_MPSAFE,
    0, 0, kvm_size, "LU",
    "Size of KVM");

static int
kvm_free(SYSCTL_HANDLER_ARGS)
{
	unsigned long kfree = VM_MAX_KERNEL_ADDRESS - kernel_vm_end;

	return sysctl_handle_long(oidp, &kfree, 0, req);
}
SYSCTL_PROC(_vm, OID_AUTO, kvm_free, CTLTYPE_LONG | CTLFLAG_RD | CTLFLAG_MPSAFE,
    0, 0, kvm_free, "LU",
    "Amount of KVM free");

/*
 * grow the number of kernel page table entries, if needed
 */
void
pmap_growkernel(vm_offset_t addr)
{
	vm_paddr_t paddr;
	vm_page_t nkpg;
	pd_entry_t *l0, *l1, *l2;

	mtx_assert(&kernel_map->system_mtx, MA_OWNED);

	addr = roundup2(addr, L2_SIZE);
	if (addr - 1 >= vm_map_max(kernel_map))
		addr = vm_map_max(kernel_map);
	while (kernel_vm_end < addr) {
		l0 = pmap_l0(kernel_pmap, kernel_vm_end);
		KASSERT(pmap_load(l0) != 0,
		    ("pmap_growkernel: No level 0 kernel entry"));

		l1 = pmap_l0_to_l1(l0, kernel_vm_end);
		if (pmap_load(l1) == 0) {
			/* We need a new PDP entry */
			nkpg = vm_page_alloc_noobj(VM_ALLOC_INTERRUPT |
			    VM_ALLOC_WIRED | VM_ALLOC_ZERO);
			if (nkpg == NULL)
				panic("pmap_growkernel: no memory to grow kernel");
			nkpg->pindex = kernel_vm_end >> L1_SHIFT;
			/* See the dmb() in _pmap_alloc_l3(). */
			dmb(ishst);
			paddr = VM_PAGE_TO_PHYS(nkpg);
			pmap_store(l1, paddr | L1_TABLE);
			continue; /* try again */
		}
		l2 = pmap_l1_to_l2(l1, kernel_vm_end);
		if (pmap_load(l2) != 0) {
			kernel_vm_end = (kernel_vm_end + L2_SIZE) & ~L2_OFFSET;
			if (kernel_vm_end - 1 >= vm_map_max(kernel_map)) {
				kernel_vm_end = vm_map_max(kernel_map);
				break;
			}
			continue;
		}

		nkpg = vm_page_alloc_noobj(VM_ALLOC_INTERRUPT | VM_ALLOC_WIRED |
		    VM_ALLOC_ZERO);
		if (nkpg == NULL)
			panic("pmap_growkernel: no memory to grow kernel");
		nkpg->pindex = kernel_vm_end >> L2_SHIFT;
		/* See the dmb() in _pmap_alloc_l3(). */
		dmb(ishst);
		paddr = VM_PAGE_TO_PHYS(nkpg);
		pmap_store(l2, paddr | L2_TABLE);

		kernel_vm_end = (kernel_vm_end + L2_SIZE) & ~L2_OFFSET;
		if (kernel_vm_end - 1 >= vm_map_max(kernel_map)) {
			kernel_vm_end = vm_map_max(kernel_map);
			break;
		}
	}
}

/***************************************************
 * page management routines.
 ***************************************************/
CTASSERT(sizeof(struct pv_chunk) == PAGE_SIZE);
#ifdef __CHERI_PURE_CAPABILITY__
CTASSERT(_NPCM == 2);
CTASSERT(_NPCPV == 83);
#else
CTASSERT(_NPCM == 3);
CTASSERT(_NPCPV == 168);
#endif

static __inline struct pv_chunk *
pv_to_chunk(pv_entry_t pv)
{

	return ((struct pv_chunk *)rounddown2(pv, PAGE_SIZE));
}

#define PV_PMAP(pv) (pv_to_chunk(pv)->pc_pmap)

#ifdef __CHERI_PURE_CAPABILITY__
#define	PC_FREE0	0xfffffffffffffffful
#define	PC_FREE1	0x000000000007fffful

static const uint64_t pc_freemask[_NPCM] = { PC_FREE0, PC_FREE1 };

static __inline bool
pmap_pvchunk_empty(struct pv_chunk *pc)
{
	if (pc->pc_map[0] == PC_FREE0 && pc->pc_map[1] == PC_FREE1)
		return (true);
	return (false);
}

static __inline bool
pmap_pvchunk_full(struct pv_chunk *pc)
{
	if (pc->pc_map[0] == 0 && pc->pc_map[1] == 0)
		return (true);
	return (false);
}

static __inline void
pmap_pvchunk_clear_freemask(struct pv_chunk *pc)
{
	pc->pc_map[0] = PC_FREE0;
	pc->pc_map[1] = PC_FREE1;
}
#else
#define	PC_FREE0	0xfffffffffffffffful
#define	PC_FREE1	0xfffffffffffffffful
#define	PC_FREE2	0x000000fffffffffful

static const uint64_t pc_freemask[_NPCM] = { PC_FREE0, PC_FREE1, PC_FREE2 };

static __inline bool
pmap_pvchunk_empty(struct pv_chunk *pc)
{
	if (pc->pc_map[0] == PC_FREE0 && pc->pc_map[1] == PC_FREE1 &&
	    pc->pc_map[2] == PC_FREE2)
		return (true);
	return (false);
}

static __inline bool
pmap_pvchunk_full(struct pv_chunk *pc)
{
	if (pc->pc_map[0] == 0 && pc->pc_map[1] == 0 &&
	    pc->pc_map[2] == 0)
		return (true);
	return (false);
}

static __inline void
pmap_pvchunk_clear_freemask(struct pv_chunk *pc)
{
	pc->pc_map[0] = PC_FREE0;
	pc->pc_map[1] = PC_FREE1;
	pc->pc_map[2] = PC_FREE2;
}
#endif

#ifdef PV_STATS
static int pc_chunk_count, pc_chunk_allocs, pc_chunk_frees, pc_chunk_tryfail;

SYSCTL_INT(_vm_pmap, OID_AUTO, pc_chunk_count, CTLFLAG_RD, &pc_chunk_count, 0,
	"Current number of pv entry chunks");
SYSCTL_INT(_vm_pmap, OID_AUTO, pc_chunk_allocs, CTLFLAG_RD, &pc_chunk_allocs, 0,
	"Current number of pv entry chunks allocated");
SYSCTL_INT(_vm_pmap, OID_AUTO, pc_chunk_frees, CTLFLAG_RD, &pc_chunk_frees, 0,
	"Current number of pv entry chunks frees");
SYSCTL_INT(_vm_pmap, OID_AUTO, pc_chunk_tryfail, CTLFLAG_RD, &pc_chunk_tryfail, 0,
	"Number of times tried to get a chunk page but failed.");

static long pv_entry_frees, pv_entry_allocs, pv_entry_count;
static int pv_entry_spare;

SYSCTL_LONG(_vm_pmap, OID_AUTO, pv_entry_frees, CTLFLAG_RD, &pv_entry_frees, 0,
	"Current number of pv entry frees");
SYSCTL_LONG(_vm_pmap, OID_AUTO, pv_entry_allocs, CTLFLAG_RD, &pv_entry_allocs, 0,
	"Current number of pv entry allocs");
SYSCTL_LONG(_vm_pmap, OID_AUTO, pv_entry_count, CTLFLAG_RD, &pv_entry_count, 0,
	"Current number of pv entries");
SYSCTL_INT(_vm_pmap, OID_AUTO, pv_entry_spare, CTLFLAG_RD, &pv_entry_spare, 0,
	"Current number of spare pv entries");
#endif

/*
 * We are in a serious low memory condition.  Resort to
 * drastic measures to free some pages so we can allocate
 * another pv entry chunk.
 *
 * Returns NULL if PV entries were reclaimed from the specified pmap.
 *
 * We do not, however, unmap 2mpages because subsequent accesses will
 * allocate per-page pv entries until repromotion occurs, thereby
 * exacerbating the shortage of free pv entries.
 */
static vm_page_t
reclaim_pv_chunk(pmap_t locked_pmap, struct rwlock **lockp)
{
	struct pv_chunk *pc, *pc_marker, *pc_marker_end;
	struct pv_chunk_header pc_marker_b, pc_marker_end_b;
	struct md_page *pvh;
	pd_entry_t *pde;
	pmap_t next_pmap, pmap;
	pt_entry_t *pte, tpte;
	pv_entry_t pv;
	vm_offset_t va;
	vm_page_t m, m_pc;
	struct spglist free;
	uint64_t inuse;
	int bit, field, freed, lvl;
	static int active_reclaims = 0;

	PMAP_LOCK_ASSERT(locked_pmap, MA_OWNED);
	KASSERT(lockp != NULL, ("reclaim_pv_chunk: lockp is NULL"));

	pmap = NULL;
	m_pc = NULL;
	SLIST_INIT(&free);
	bzero(&pc_marker_b, sizeof(pc_marker_b));
	bzero(&pc_marker_end_b, sizeof(pc_marker_end_b));
	pc_marker = (struct pv_chunk *)&pc_marker_b;
	pc_marker_end = (struct pv_chunk *)&pc_marker_end_b;

	mtx_lock(&pv_chunks_mutex);
	active_reclaims++;
	TAILQ_INSERT_HEAD(&pv_chunks, pc_marker, pc_lru);
	TAILQ_INSERT_TAIL(&pv_chunks, pc_marker_end, pc_lru);
	while ((pc = TAILQ_NEXT(pc_marker, pc_lru)) != pc_marker_end &&
	    SLIST_EMPTY(&free)) {
		next_pmap = pc->pc_pmap;
		if (next_pmap == NULL) {
			/*
			 * The next chunk is a marker.  However, it is
			 * not our marker, so active_reclaims must be
			 * > 1.  Consequently, the next_chunk code
			 * will not rotate the pv_chunks list.
			 */
			goto next_chunk;
		}
		mtx_unlock(&pv_chunks_mutex);

		/*
		 * A pv_chunk can only be removed from the pc_lru list
		 * when both pv_chunks_mutex is owned and the
		 * corresponding pmap is locked.
		 */
		if (pmap != next_pmap) {
			if (pmap != NULL && pmap != locked_pmap)
				PMAP_UNLOCK(pmap);
			pmap = next_pmap;
			/* Avoid deadlock and lock recursion. */
			if (pmap > locked_pmap) {
				RELEASE_PV_LIST_LOCK(lockp);
				PMAP_LOCK(pmap);
				mtx_lock(&pv_chunks_mutex);
				continue;
			} else if (pmap != locked_pmap) {
				if (PMAP_TRYLOCK(pmap)) {
					mtx_lock(&pv_chunks_mutex);
					continue;
				} else {
					pmap = NULL; /* pmap is not locked */
					mtx_lock(&pv_chunks_mutex);
					pc = TAILQ_NEXT(pc_marker, pc_lru);
					if (pc == NULL ||
					    pc->pc_pmap != next_pmap)
						continue;
					goto next_chunk;
				}
			}
		}

		/*
		 * Destroy every non-wired, 4 KB page mapping in the chunk.
		 */
		freed = 0;
		for (field = 0; field < _NPCM; field++) {
			for (inuse = ~pc->pc_map[field] & pc_freemask[field];
			    inuse != 0; inuse &= ~(1UL << bit)) {
				bit = ffsl(inuse) - 1;
				pv = &pc->pc_pventry[field * 64 + bit];
				va = pv->pv_va;
				pde = pmap_pde(pmap, va, &lvl);
				if (lvl != 2)
					continue;
				pte = pmap_l2_to_l3(pde, va);
				tpte = pmap_load(pte);
				if ((tpte & ATTR_SW_WIRED) != 0)
					continue;
				tpte = pmap_load_clear(pte);
				m = PHYS_TO_VM_PAGE(tpte & ~ATTR_MASK);
				if (pmap_pte_dirty(pmap, tpte))
					vm_page_dirty(m);
				if ((tpte & ATTR_AF) != 0) {
					pmap_invalidate_page(pmap, va, true);
					vm_page_aflag_set(m, PGA_REFERENCED);
				}
				CHANGE_PV_LIST_LOCK_TO_VM_PAGE(lockp, m);
				TAILQ_REMOVE(&m->md.pv_list, pv, pv_next);
				m->md.pv_gen++;
				if (TAILQ_EMPTY(&m->md.pv_list) &&
				    (m->flags & PG_FICTITIOUS) == 0) {
					pvh = page_to_pvh(m);
					if (TAILQ_EMPTY(&pvh->pv_list)) {
						vm_page_aflag_clear(m,
						    PGA_WRITEABLE);
					}
				}
				pc->pc_map[field] |= 1UL << bit;
				pmap_unuse_pt(pmap, va, pmap_load(pde), &free);
				freed++;
			}
		}
		if (freed == 0) {
			mtx_lock(&pv_chunks_mutex);
			goto next_chunk;
		}
		/* Every freed mapping is for a 4 KB page. */
		pmap_resident_count_dec(pmap, freed);
		PV_STAT(atomic_add_long(&pv_entry_frees, freed));
		PV_STAT(atomic_add_int(&pv_entry_spare, freed));
		PV_STAT(atomic_subtract_long(&pv_entry_count, freed));
		TAILQ_REMOVE(&pmap->pm_pvchunk, pc, pc_list);
		if (pmap_pvchunk_empty(pc)) {
			PV_STAT(atomic_subtract_int(&pv_entry_spare, _NPCPV));
			PV_STAT(atomic_subtract_int(&pc_chunk_count, 1));
			PV_STAT(atomic_add_int(&pc_chunk_frees, 1));
			/* Entire chunk is free; return it. */
			m_pc = PHYS_TO_VM_PAGE(DMAP_TO_PHYS((vm_offset_t)pc));
			dump_drop_page(m_pc->phys_addr);
			mtx_lock(&pv_chunks_mutex);
			TAILQ_REMOVE(&pv_chunks, pc, pc_lru);
			break;
		}
		TAILQ_INSERT_HEAD(&pmap->pm_pvchunk, pc, pc_list);
		mtx_lock(&pv_chunks_mutex);
		/* One freed pv entry in locked_pmap is sufficient. */
		if (pmap == locked_pmap)
			break;

next_chunk:
		TAILQ_REMOVE(&pv_chunks, pc_marker, pc_lru);
		TAILQ_INSERT_AFTER(&pv_chunks, pc, pc_marker, pc_lru);
		if (active_reclaims == 1 && pmap != NULL) {
			/*
			 * Rotate the pv chunks list so that we do not
			 * scan the same pv chunks that could not be
			 * freed (because they contained a wired
			 * and/or superpage mapping) on every
			 * invocation of reclaim_pv_chunk().
			 */
			while ((pc = TAILQ_FIRST(&pv_chunks)) != pc_marker) {
				MPASS(pc->pc_pmap != NULL);
				TAILQ_REMOVE(&pv_chunks, pc, pc_lru);
				TAILQ_INSERT_TAIL(&pv_chunks, pc, pc_lru);
			}
		}
	}
	TAILQ_REMOVE(&pv_chunks, pc_marker, pc_lru);
	TAILQ_REMOVE(&pv_chunks, pc_marker_end, pc_lru);
	active_reclaims--;
	mtx_unlock(&pv_chunks_mutex);
	if (pmap != NULL && pmap != locked_pmap)
		PMAP_UNLOCK(pmap);
	if (m_pc == NULL && !SLIST_EMPTY(&free)) {
		m_pc = SLIST_FIRST(&free);
		SLIST_REMOVE_HEAD(&free, plinks.s.ss);
		/* Recycle a freed page table page. */
		m_pc->ref_count = 1;
	}
	vm_page_free_pages_toq(&free, true);
	return (m_pc);
}

/*
 * free the pv_entry back to the free list
 */
static void
free_pv_entry(pmap_t pmap, pv_entry_t pv)
{
	struct pv_chunk *pc;
	int idx, field, bit;

	PMAP_LOCK_ASSERT(pmap, MA_OWNED);
	PV_STAT(atomic_add_long(&pv_entry_frees, 1));
	PV_STAT(atomic_add_int(&pv_entry_spare, 1));
	PV_STAT(atomic_subtract_long(&pv_entry_count, 1));
	pc = pv_to_chunk(pv);
	idx = pv - &pc->pc_pventry[0];
	field = idx / 64;
	bit = idx % 64;
	pc->pc_map[field] |= 1ul << bit;
	if (!pmap_pvchunk_empty(pc)) {
		/* 98% of the time, pc is already at the head of the list. */
		if (__predict_false(pc != TAILQ_FIRST(&pmap->pm_pvchunk))) {
			TAILQ_REMOVE(&pmap->pm_pvchunk, pc, pc_list);
			TAILQ_INSERT_HEAD(&pmap->pm_pvchunk, pc, pc_list);
		}
		return;
	}
	TAILQ_REMOVE(&pmap->pm_pvchunk, pc, pc_list);
	free_pv_chunk(pc);
}

static void
free_pv_chunk(struct pv_chunk *pc)
{
	vm_page_t m;

	mtx_lock(&pv_chunks_mutex);
 	TAILQ_REMOVE(&pv_chunks, pc, pc_lru);
	mtx_unlock(&pv_chunks_mutex);
	PV_STAT(atomic_subtract_int(&pv_entry_spare, _NPCPV));
	PV_STAT(atomic_subtract_int(&pc_chunk_count, 1));
	PV_STAT(atomic_add_int(&pc_chunk_frees, 1));
	/* entire chunk is free, return it */
	m = PHYS_TO_VM_PAGE(DMAP_TO_PHYS((vm_offset_t)pc));
	dump_drop_page(m->phys_addr);
	vm_page_unwire_noq(m);
	vm_page_free(m);
}

/*
 * Returns a new PV entry, allocating a new PV chunk from the system when
 * needed.  If this PV chunk allocation fails and a PV list lock pointer was
 * given, a PV chunk is reclaimed from an arbitrary pmap.  Otherwise, NULL is
 * returned.
 *
 * The given PV list lock may be released.
 */
static pv_entry_t
get_pv_entry(pmap_t pmap, struct rwlock **lockp)
{
	int bit, field;
	pv_entry_t pv;
	struct pv_chunk *pc;
	vm_page_t m;

	PMAP_LOCK_ASSERT(pmap, MA_OWNED);
	PV_STAT(atomic_add_long(&pv_entry_allocs, 1));
retry:
	pc = TAILQ_FIRST(&pmap->pm_pvchunk);
	if (pc != NULL) {
		for (field = 0; field < _NPCM; field++) {
			if (pc->pc_map[field]) {
				bit = ffsl(pc->pc_map[field]) - 1;
				break;
			}
		}
		if (field < _NPCM) {
			pv = &pc->pc_pventry[field * 64 + bit];
			pc->pc_map[field] &= ~(1ul << bit);
			/* If this was the last item, move it to tail */
			if (pmap_pvchunk_full(pc)) {
				TAILQ_REMOVE(&pmap->pm_pvchunk, pc, pc_list);
				TAILQ_INSERT_TAIL(&pmap->pm_pvchunk, pc,
				    pc_list);
			}
			PV_STAT(atomic_add_long(&pv_entry_count, 1));
			PV_STAT(atomic_subtract_int(&pv_entry_spare, 1));
			return (pv);
		}
	}
	/* No free items, allocate another chunk */
	m = vm_page_alloc_noobj(VM_ALLOC_WIRED);
	if (m == NULL) {
		if (lockp == NULL) {
			PV_STAT(pc_chunk_tryfail++);
			return (NULL);
		}
		m = reclaim_pv_chunk(pmap, lockp);
		if (m == NULL)
			goto retry;
	}
	PV_STAT(atomic_add_int(&pc_chunk_count, 1));
	PV_STAT(atomic_add_int(&pc_chunk_allocs, 1));
	dump_add_page(m->phys_addr);
	pc = (void *)PHYS_TO_DMAP(m->phys_addr);
	pc->pc_pmap = pmap;
	pmap_pvchunk_clear_freemask(pc);
	pc->pc_map[0] = PC_FREE0 & ~1ul;	/* preallocated bit 0 */
	mtx_lock(&pv_chunks_mutex);
	TAILQ_INSERT_TAIL(&pv_chunks, pc, pc_lru);
	mtx_unlock(&pv_chunks_mutex);
	pv = &pc->pc_pventry[0];
	TAILQ_INSERT_HEAD(&pmap->pm_pvchunk, pc, pc_list);
	PV_STAT(atomic_add_long(&pv_entry_count, 1));
	PV_STAT(atomic_add_int(&pv_entry_spare, _NPCPV - 1));
	return (pv);
}

/*
 * Ensure that the number of spare PV entries in the specified pmap meets or
 * exceeds the given count, "needed".
 *
 * The given PV list lock may be released.
 */
static void
reserve_pv_entries(pmap_t pmap, int needed, struct rwlock **lockp)
{
	struct pch new_tail;
	struct pv_chunk *pc;
	vm_page_t m;
	int avail, free;
	bool reclaimed;

	PMAP_LOCK_ASSERT(pmap, MA_OWNED);
	KASSERT(lockp != NULL, ("reserve_pv_entries: lockp is NULL"));

	/*
	 * Newly allocated PV chunks must be stored in a private list until
	 * the required number of PV chunks have been allocated.  Otherwise,
	 * reclaim_pv_chunk() could recycle one of these chunks.  In
	 * contrast, these chunks must be added to the pmap upon allocation.
	 */
	TAILQ_INIT(&new_tail);
retry:
	avail = 0;
	TAILQ_FOREACH(pc, &pmap->pm_pvchunk, pc_list) {
		bit_count((bitstr_t *)pc->pc_map, 0,
		    sizeof(pc->pc_map) * NBBY, &free);
		if (free == 0)
			break;
		avail += free;
		if (avail >= needed)
			break;
	}
	for (reclaimed = false; avail < needed; avail += _NPCPV) {
		m = vm_page_alloc_noobj(VM_ALLOC_WIRED);
		if (m == NULL) {
			m = reclaim_pv_chunk(pmap, lockp);
			if (m == NULL)
				goto retry;
			reclaimed = true;
		}
		PV_STAT(atomic_add_int(&pc_chunk_count, 1));
		PV_STAT(atomic_add_int(&pc_chunk_allocs, 1));
		dump_add_page(m->phys_addr);
		pc = (void *)PHYS_TO_DMAP(m->phys_addr);
		pc->pc_pmap = pmap;
		pmap_pvchunk_clear_freemask(pc);
		TAILQ_INSERT_HEAD(&pmap->pm_pvchunk, pc, pc_list);
		TAILQ_INSERT_TAIL(&new_tail, pc, pc_lru);
		PV_STAT(atomic_add_int(&pv_entry_spare, _NPCPV));

		/*
		 * The reclaim might have freed a chunk from the current pmap.
		 * If that chunk contained available entries, we need to
		 * re-count the number of available entries.
		 */
		if (reclaimed)
			goto retry;
	}
	if (!TAILQ_EMPTY(&new_tail)) {
		mtx_lock(&pv_chunks_mutex);
		TAILQ_CONCAT(&pv_chunks, &new_tail, pc_lru);
		mtx_unlock(&pv_chunks_mutex);
	}
}

/*
 * First find and then remove the pv entry for the specified pmap and virtual
 * address from the specified pv list.  Returns the pv entry if found and NULL
 * otherwise.  This operation can be performed on pv lists for either 4KB or
 * 2MB page mappings.
 */
static __inline pv_entry_t
pmap_pvh_remove(struct md_page *pvh, pmap_t pmap, vm_offset_t va)
{
	pv_entry_t pv;

	TAILQ_FOREACH(pv, &pvh->pv_list, pv_next) {
		if (pmap == PV_PMAP(pv) && va == pv->pv_va) {
			TAILQ_REMOVE(&pvh->pv_list, pv, pv_next);
			pvh->pv_gen++;
			break;
		}
	}
	return (pv);
}

/*
 * After demotion from a 2MB page mapping to 512 4KB page mappings,
 * destroy the pv entry for the 2MB page mapping and reinstantiate the pv
 * entries for each of the 4KB page mappings.
 */
static void
pmap_pv_demote_l2(pmap_t pmap, vm_offset_t va, vm_paddr_t pa,
    struct rwlock **lockp)
{
	struct md_page *pvh;
	struct pv_chunk *pc;
	pv_entry_t pv;
	vm_offset_t va_last;
	vm_page_t m;
	int bit, field;

	PMAP_LOCK_ASSERT(pmap, MA_OWNED);
	KASSERT((va & L2_OFFSET) == 0,
	    ("pmap_pv_demote_l2: va is not 2mpage aligned"));
	KASSERT((pa & L2_OFFSET) == 0,
	    ("pmap_pv_demote_l2: pa is not 2mpage aligned"));
	CHANGE_PV_LIST_LOCK_TO_PHYS(lockp, pa);

	/*
	 * Transfer the 2mpage's pv entry for this mapping to the first
	 * page's pv list.  Once this transfer begins, the pv list lock
	 * must not be released until the last pv entry is reinstantiated.
	 */
	pvh = pa_to_pvh(pa);
	pv = pmap_pvh_remove(pvh, pmap, va);
	KASSERT(pv != NULL, ("pmap_pv_demote_l2: pv not found"));
	m = PHYS_TO_VM_PAGE(pa);
	TAILQ_INSERT_TAIL(&m->md.pv_list, pv, pv_next);
	m->md.pv_gen++;
	/* Instantiate the remaining Ln_ENTRIES - 1 pv entries. */
	PV_STAT(atomic_add_long(&pv_entry_allocs, Ln_ENTRIES - 1));
	va_last = va + L2_SIZE - PAGE_SIZE;
	for (;;) {
		pc = TAILQ_FIRST(&pmap->pm_pvchunk);
		KASSERT(!pmap_pvchunk_full(pc),
		    ("pmap_pv_demote_l2: missing spare"));
		for (field = 0; field < _NPCM; field++) {
			while (pc->pc_map[field]) {
				bit = ffsl(pc->pc_map[field]) - 1;
				pc->pc_map[field] &= ~(1ul << bit);
				pv = &pc->pc_pventry[field * 64 + bit];
				va += PAGE_SIZE;
				pv->pv_va = va;
				m++;
				KASSERT((m->oflags & VPO_UNMANAGED) == 0,
			    ("pmap_pv_demote_l2: page %p is not managed", m));
				TAILQ_INSERT_TAIL(&m->md.pv_list, pv, pv_next);
				m->md.pv_gen++;
				if (va == va_last)
					goto out;
			}
		}
		TAILQ_REMOVE(&pmap->pm_pvchunk, pc, pc_list);
		TAILQ_INSERT_TAIL(&pmap->pm_pvchunk, pc, pc_list);
	}
out:
	if (pmap_pvchunk_full(pc)) {
		TAILQ_REMOVE(&pmap->pm_pvchunk, pc, pc_list);
		TAILQ_INSERT_TAIL(&pmap->pm_pvchunk, pc, pc_list);
	}
	PV_STAT(atomic_add_long(&pv_entry_count, Ln_ENTRIES - 1));
	PV_STAT(atomic_subtract_int(&pv_entry_spare, Ln_ENTRIES - 1));
}

/*
 * First find and then destroy the pv entry for the specified pmap and virtual
 * address.  This operation can be performed on pv lists for either 4KB or 2MB
 * page mappings.
 */
static void
pmap_pvh_free(struct md_page *pvh, pmap_t pmap, vm_offset_t va)
{
	pv_entry_t pv;

	pv = pmap_pvh_remove(pvh, pmap, va);
	KASSERT(pv != NULL, ("pmap_pvh_free: pv not found"));
	free_pv_entry(pmap, pv);
}

/*
 * Conditionally create the PV entry for a 4KB page mapping if the required
 * memory can be allocated without resorting to reclamation.
 */
static boolean_t
pmap_try_insert_pv_entry(pmap_t pmap, vm_offset_t va, vm_page_t m,
    struct rwlock **lockp)
{
	pv_entry_t pv;

	PMAP_LOCK_ASSERT(pmap, MA_OWNED);
	/* Pass NULL instead of the lock pointer to disable reclamation. */
	if ((pv = get_pv_entry(pmap, NULL)) != NULL) {
		pv->pv_va = va;
		CHANGE_PV_LIST_LOCK_TO_VM_PAGE(lockp, m);
		TAILQ_INSERT_TAIL(&m->md.pv_list, pv, pv_next);
		m->md.pv_gen++;
		return (TRUE);
	} else
		return (FALSE);
}

/*
 * Create the PV entry for a 2MB page mapping.  Always returns true unless the
 * flag PMAP_ENTER_NORECLAIM is specified.  If that flag is specified, returns
 * false if the PV entry cannot be allocated without resorting to reclamation.
 */
static bool
pmap_pv_insert_l2(pmap_t pmap, vm_offset_t va, pd_entry_t l2e, u_int flags,
    struct rwlock **lockp)
{
	struct md_page *pvh;
	pv_entry_t pv;
	vm_paddr_t pa;

	PMAP_LOCK_ASSERT(pmap, MA_OWNED);
	/* Pass NULL instead of the lock pointer to disable reclamation. */
	if ((pv = get_pv_entry(pmap, (flags & PMAP_ENTER_NORECLAIM) != 0 ?
	    NULL : lockp)) == NULL)
		return (false);
	pv->pv_va = va;
	pa = l2e & ~ATTR_MASK;
	CHANGE_PV_LIST_LOCK_TO_PHYS(lockp, pa);
	pvh = pa_to_pvh(pa);
	TAILQ_INSERT_TAIL(&pvh->pv_list, pv, pv_next);
	pvh->pv_gen++;
	return (true);
}

static void
pmap_remove_kernel_l2(pmap_t pmap, pt_entry_t *l2, vm_offset_t va)
{
	pt_entry_t newl2, oldl2 __diagused;
	vm_page_t ml3;
	vm_paddr_t ml3pa;

	KASSERT(!VIRT_IN_DMAP(va), ("removing direct mapping of %#lx", va));
	KASSERT(pmap == kernel_pmap, ("pmap %p is not kernel_pmap", pmap));
	PMAP_LOCK_ASSERT(pmap, MA_OWNED);

	ml3 = pmap_remove_pt_page(pmap, va);
	if (ml3 == NULL)
		panic("pmap_remove_kernel_l2: Missing pt page");

	ml3pa = VM_PAGE_TO_PHYS(ml3);
	newl2 = ml3pa | L2_TABLE;

	/*
	 * If this page table page was unmapped by a promotion, then it
	 * contains valid mappings.  Zero it to invalidate those mappings.
	 */
	if (ml3->valid != 0)
		pagezero((void *)PHYS_TO_DMAP(ml3pa));

	/*
	 * Demote the mapping.  The caller must have already invalidated the
	 * mapping (i.e., the "break" in break-before-make).
	 */
	oldl2 = pmap_load_store(l2, newl2);
	KASSERT(oldl2 == 0, ("%s: found existing mapping at %p: %#lx",
	    __func__, l2, oldl2));
}

/*
 * pmap_remove_l2: Do the things to unmap a level 2 superpage.
 */
static int
pmap_remove_l2(pmap_t pmap, pt_entry_t *l2, vm_offset_t sva,
    pd_entry_t l1e, struct spglist *free, struct rwlock **lockp)
{
	struct md_page *pvh;
	pt_entry_t old_l2;
	vm_page_t m, ml3, mt;

	PMAP_LOCK_ASSERT(pmap, MA_OWNED);
	KASSERT((sva & L2_OFFSET) == 0, ("pmap_remove_l2: sva is not aligned"));
	old_l2 = pmap_load_clear(l2);
	KASSERT((old_l2 & ATTR_DESCR_MASK) == L2_BLOCK,
	    ("pmap_remove_l2: L2e %lx is not a block mapping", old_l2));

	/*
	 * Since a promotion must break the 4KB page mappings before making
	 * the 2MB page mapping, a pmap_invalidate_page() suffices.
	 */
	pmap_invalidate_page(pmap, sva, true);

	if (old_l2 & ATTR_SW_WIRED)
		pmap->pm_stats.wired_count -= L2_SIZE / PAGE_SIZE;
	pmap_resident_count_dec(pmap, L2_SIZE / PAGE_SIZE);
	if (old_l2 & ATTR_SW_MANAGED) {
		m = PHYS_TO_VM_PAGE(old_l2 & ~ATTR_MASK);
		pvh = page_to_pvh(m);
		CHANGE_PV_LIST_LOCK_TO_PHYS(lockp, old_l2 & ~ATTR_MASK);
		pmap_pvh_free(pvh, pmap, sva);
		for (mt = m; mt < &m[L2_SIZE / PAGE_SIZE]; mt++) {
			if (pmap_pte_dirty(pmap, old_l2))
				vm_page_dirty(mt);
			if (old_l2 & ATTR_AF)
				vm_page_aflag_set(mt, PGA_REFERENCED);
			if (TAILQ_EMPTY(&mt->md.pv_list) &&
			    TAILQ_EMPTY(&pvh->pv_list))
				vm_page_aflag_clear(mt, PGA_WRITEABLE);
		}
	}
	if (pmap == kernel_pmap) {
		pmap_remove_kernel_l2(pmap, l2, sva);
	} else {
		ml3 = pmap_remove_pt_page(pmap, sva);
		if (ml3 != NULL) {
			KASSERT(ml3->valid == VM_PAGE_BITS_ALL,
			    ("pmap_remove_l2: l3 page not promoted"));
			pmap_resident_count_dec(pmap, 1);
			KASSERT(ml3->ref_count == NL3PG,
			    ("pmap_remove_l2: l3 page ref count error"));
			ml3->ref_count = 0;
			pmap_add_delayed_free_list(ml3, free, FALSE);
		}
	}
	return (pmap_unuse_pt(pmap, sva, l1e, free));
}

/*
 * pmap_remove_l3: do the things to unmap a page in a process
 */
static int
pmap_remove_l3(pmap_t pmap, pt_entry_t *l3, vm_offset_t va,
    pd_entry_t l2e, struct spglist *free, struct rwlock **lockp)
{
	struct md_page *pvh;
	pt_entry_t old_l3;
	vm_page_t m;

	PMAP_LOCK_ASSERT(pmap, MA_OWNED);
	old_l3 = pmap_load_clear(l3);
	pmap_invalidate_page(pmap, va, true);
	if (old_l3 & ATTR_SW_WIRED)
		pmap->pm_stats.wired_count -= 1;
	pmap_resident_count_dec(pmap, 1);
	if (old_l3 & ATTR_SW_MANAGED) {
		m = PHYS_TO_VM_PAGE(old_l3 & ~ATTR_MASK);
		if (pmap_pte_dirty(pmap, old_l3))
			vm_page_dirty(m);
		if (old_l3 & ATTR_AF)
			vm_page_aflag_set(m, PGA_REFERENCED);
		CHANGE_PV_LIST_LOCK_TO_VM_PAGE(lockp, m);
		pmap_pvh_free(&m->md, pmap, va);
		if (TAILQ_EMPTY(&m->md.pv_list) &&
		    (m->flags & PG_FICTITIOUS) == 0) {
			pvh = page_to_pvh(m);
			if (TAILQ_EMPTY(&pvh->pv_list))
				vm_page_aflag_clear(m, PGA_WRITEABLE);
		}
	}
	return (pmap_unuse_pt(pmap, va, l2e, free));
}

/*
 * Remove the specified range of addresses from the L3 page table that is
 * identified by the given L2 entry.
 */
static void
pmap_remove_l3_range(pmap_t pmap, pd_entry_t l2e, vm_offset_t sva,
    vm_offset_t eva, struct spglist *free, struct rwlock **lockp)
{
	struct md_page *pvh;
	struct rwlock *new_lock;
	pt_entry_t *l3, old_l3;
	vm_offset_t va;
	vm_page_t l3pg, m;

	KASSERT(ADDR_IS_CANONICAL(sva),
	    ("%s: Start address not in canonical form: %lx", __func__, sva));
	KASSERT(ADDR_IS_CANONICAL(eva) || eva == VM_MAX_USER_ADDRESS,
	    ("%s: End address not in canonical form: %lx", __func__, eva));

	PMAP_LOCK_ASSERT(pmap, MA_OWNED);
	KASSERT(rounddown2(sva, L2_SIZE) + L2_SIZE == roundup2(eva, L2_SIZE),
	    ("pmap_remove_l3_range: range crosses an L3 page table boundary"));
	l3pg = !ADDR_IS_KERNEL(sva) ? PHYS_TO_VM_PAGE(l2e & ~ATTR_MASK) : NULL;
	va = eva;
	for (l3 = pmap_l2_to_l3(&l2e, sva); sva != eva; l3++, sva += L3_SIZE) {
		if (!pmap_l3_valid(pmap_load(l3))) {
			if (va != eva) {
				pmap_invalidate_range(pmap, va, sva, true);
				va = eva;
			}
			continue;
		}
		old_l3 = pmap_load_clear(l3);
		if ((old_l3 & ATTR_SW_WIRED) != 0)
			pmap->pm_stats.wired_count--;
		pmap_resident_count_dec(pmap, 1);
		if ((old_l3 & ATTR_SW_MANAGED) != 0) {
			m = PHYS_TO_VM_PAGE(old_l3 & ~ATTR_MASK);
			if (pmap_pte_dirty(pmap, old_l3))
				vm_page_dirty(m);
			if ((old_l3 & ATTR_AF) != 0)
				vm_page_aflag_set(m, PGA_REFERENCED);
			new_lock = PHYS_TO_PV_LIST_LOCK(VM_PAGE_TO_PHYS(m));
			if (new_lock != *lockp) {
				if (*lockp != NULL) {
					/*
					 * Pending TLB invalidations must be
					 * performed before the PV list lock is
					 * released.  Otherwise, a concurrent
					 * pmap_remove_all() on a physical page
					 * could return while a stale TLB entry
					 * still provides access to that page. 
					 */
					if (va != eva) {
						pmap_invalidate_range(pmap, va,
						    sva, true);
						va = eva;
					}
					rw_wunlock(*lockp);
				}
				*lockp = new_lock;
				rw_wlock(*lockp);
			}
			pmap_pvh_free(&m->md, pmap, sva);
			if (TAILQ_EMPTY(&m->md.pv_list) &&
			    (m->flags & PG_FICTITIOUS) == 0) {
				pvh = page_to_pvh(m);
				if (TAILQ_EMPTY(&pvh->pv_list))
					vm_page_aflag_clear(m, PGA_WRITEABLE);
			}
		}
		if (l3pg != NULL && pmap_unwire_l3(pmap, sva, l3pg, free)) {
			/*
			 * _pmap_unwire_l3() has already invalidated the TLB
			 * entries at all levels for "sva".  So, we need not
			 * perform "sva += L3_SIZE;" here.  Moreover, we need
			 * not perform "va = sva;" if "sva" is at the start
			 * of a new valid range consisting of a single page.
			 */
			break;
		}
		if (va == eva)
			va = sva;
	}
	if (va != eva)
		pmap_invalidate_range(pmap, va, sva, true);
}

/*
 *	Remove the given range of addresses from the specified map.
 *
 *	It is assumed that the start and end are properly
 *	rounded to the page size.
 */
void
pmap_remove(pmap_t pmap, vm_offset_t sva, vm_offset_t eva)
{
	struct rwlock *lock;
	vm_offset_t va_next;
	pd_entry_t *l0, *l1, *l2;
	pt_entry_t l3_paddr;
	struct spglist free;

	/*
	 * Perform an unsynchronized read.  This is, however, safe.
	 */
	if (pmap->pm_stats.resident_count == 0)
		return;

	SLIST_INIT(&free);

	PMAP_LOCK(pmap);

	lock = NULL;
	for (; sva < eva; sva = va_next) {
		if (pmap->pm_stats.resident_count == 0)
			break;

		l0 = pmap_l0(pmap, sva);
		if (pmap_load(l0) == 0) {
			va_next = (sva + L0_SIZE) & ~L0_OFFSET;
			if (va_next < sva)
				va_next = eva;
			continue;
		}

		va_next = (sva + L1_SIZE) & ~L1_OFFSET;
		if (va_next < sva)
			va_next = eva;
		l1 = pmap_l0_to_l1(l0, sva);
		if (pmap_load(l1) == 0)
			continue;
		if ((pmap_load(l1) & ATTR_DESCR_MASK) == L1_BLOCK) {
			KASSERT(va_next <= eva,
			    ("partial update of non-transparent 1G page "
			    "l1 %#lx sva %#lx eva %#lx va_next %#lx",
			    pmap_load(l1), sva, eva, va_next));
			MPASS(pmap != kernel_pmap);
			MPASS((pmap_load(l1) & ATTR_SW_MANAGED) == 0);
			pmap_clear(l1);
			pmap_invalidate_page(pmap, sva, true);
			pmap_resident_count_dec(pmap, L1_SIZE / PAGE_SIZE);
			pmap_unuse_pt(pmap, sva, pmap_load(l0), &free);
			continue;
		}

		/*
		 * Calculate index for next page table.
		 */
		va_next = (sva + L2_SIZE) & ~L2_OFFSET;
		if (va_next < sva)
			va_next = eva;

		l2 = pmap_l1_to_l2(l1, sva);
		if (l2 == NULL)
			continue;

		l3_paddr = pmap_load(l2);

		if ((l3_paddr & ATTR_DESCR_MASK) == L2_BLOCK) {
			if (sva + L2_SIZE == va_next && eva >= va_next) {
				pmap_remove_l2(pmap, l2, sva, pmap_load(l1),
				    &free, &lock);
				continue;
			} else if (pmap_demote_l2_locked(pmap, l2, sva,
			    &lock) == NULL)
				continue;
			l3_paddr = pmap_load(l2);
		}

		/*
		 * Weed out invalid mappings.
		 */
		if ((l3_paddr & ATTR_DESCR_MASK) != L2_TABLE)
			continue;

		/*
		 * Limit our scan to either the end of the va represented
		 * by the current page table page, or to the end of the
		 * range being removed.
		 */
		if (va_next > eva)
			va_next = eva;

		pmap_remove_l3_range(pmap, l3_paddr, sva, va_next, &free,
		    &lock);
	}
	if (lock != NULL)
		rw_wunlock(lock);
	PMAP_UNLOCK(pmap);
	vm_page_free_pages_toq(&free, true);
}

/*
 *	Routine:	pmap_remove_all
 *	Function:
 *		Removes this physical page from
 *		all physical maps in which it resides.
 *		Reflects back modify bits to the pager.
 *
 *	Notes:
 *		Original versions of this routine were very
 *		inefficient because they iteratively called
 *		pmap_remove (slow...)
 */

void
pmap_remove_all(vm_page_t m)
{
	struct md_page *pvh;
	pv_entry_t pv;
	pmap_t pmap;
	struct rwlock *lock;
	pd_entry_t *pde, tpde;
	pt_entry_t *pte, tpte;
	vm_offset_t va;
	struct spglist free;
	int lvl, pvh_gen, md_gen;

	KASSERT((m->oflags & VPO_UNMANAGED) == 0,
	    ("pmap_remove_all: page %p is not managed", m));
	SLIST_INIT(&free);
	lock = VM_PAGE_TO_PV_LIST_LOCK(m);
	pvh = (m->flags & PG_FICTITIOUS) != 0 ? &pv_dummy : page_to_pvh(m);
	rw_wlock(lock);
retry:
	while ((pv = TAILQ_FIRST(&pvh->pv_list)) != NULL) {
		pmap = PV_PMAP(pv);
		if (!PMAP_TRYLOCK(pmap)) {
			pvh_gen = pvh->pv_gen;
			rw_wunlock(lock);
			PMAP_LOCK(pmap);
			rw_wlock(lock);
			if (pvh_gen != pvh->pv_gen) {
				PMAP_UNLOCK(pmap);
				goto retry;
			}
		}
		va = pv->pv_va;
		pte = pmap_pte_exists(pmap, va, 2, __func__);
		pmap_demote_l2_locked(pmap, pte, va, &lock);
		PMAP_UNLOCK(pmap);
	}
	while ((pv = TAILQ_FIRST(&m->md.pv_list)) != NULL) {
		pmap = PV_PMAP(pv);
		PMAP_ASSERT_STAGE1(pmap);
		if (!PMAP_TRYLOCK(pmap)) {
			pvh_gen = pvh->pv_gen;
			md_gen = m->md.pv_gen;
			rw_wunlock(lock);
			PMAP_LOCK(pmap);
			rw_wlock(lock);
			if (pvh_gen != pvh->pv_gen || md_gen != m->md.pv_gen) {
				PMAP_UNLOCK(pmap);
				goto retry;
			}
		}
		pmap_resident_count_dec(pmap, 1);

		pde = pmap_pde(pmap, pv->pv_va, &lvl);
		KASSERT(pde != NULL,
		    ("pmap_remove_all: no page directory entry found"));
		KASSERT(lvl == 2,
		    ("pmap_remove_all: invalid pde level %d", lvl));
		tpde = pmap_load(pde);

		pte = pmap_l2_to_l3(pde, pv->pv_va);
		tpte = pmap_load_clear(pte);
		if (tpte & ATTR_SW_WIRED)
			pmap->pm_stats.wired_count--;
		if ((tpte & ATTR_AF) != 0) {
			pmap_invalidate_page(pmap, pv->pv_va, true);
			vm_page_aflag_set(m, PGA_REFERENCED);
		}

		/*
		 * Update the vm_page_t clean and reference bits.
		 */
		if (pmap_pte_dirty(pmap, tpte))
			vm_page_dirty(m);
		pmap_unuse_pt(pmap, pv->pv_va, tpde, &free);
		TAILQ_REMOVE(&m->md.pv_list, pv, pv_next);
		m->md.pv_gen++;
		free_pv_entry(pmap, pv);
		PMAP_UNLOCK(pmap);
	}
	vm_page_aflag_clear(m, PGA_WRITEABLE);
	rw_wunlock(lock);
	vm_page_free_pages_toq(&free, true);
}

/*
 * pmap_protect_l2: do the things to protect a 2MB page in a pmap
 */
static void
pmap_protect_l2(pmap_t pmap, pt_entry_t *l2, vm_offset_t sva, pt_entry_t mask,
    pt_entry_t nbits)
{
	pd_entry_t old_l2;
	vm_page_t m, mt;

	PMAP_LOCK_ASSERT(pmap, MA_OWNED);
	PMAP_ASSERT_STAGE1(pmap);
	KASSERT((sva & L2_OFFSET) == 0,
	    ("pmap_protect_l2: sva is not 2mpage aligned"));
	old_l2 = pmap_load(l2);
	KASSERT((old_l2 & ATTR_DESCR_MASK) == L2_BLOCK,
	    ("pmap_protect_l2: L2e %lx is not a block mapping", old_l2));

	/*
	 * Return if the L2 entry already has the desired access restrictions
	 * in place.
	 */
	if ((old_l2 & mask) == nbits)
		return;

	while (!atomic_fcmpset_64(l2, &old_l2, (old_l2 & ~mask) | nbits))
		cpu_spinwait();

	/*
	 * When a dirty read/write superpage mapping is write protected,
	 * update the dirty field of each of the superpage's constituent 4KB
	 * pages.
	 */
	if ((old_l2 & ATTR_SW_MANAGED) != 0 &&
	    (nbits & ATTR_S1_AP(ATTR_S1_AP_RO)) != 0 &&
	    pmap_pte_dirty(pmap, old_l2)) {
		m = PHYS_TO_VM_PAGE(old_l2 & ~ATTR_MASK);
		for (mt = m; mt < &m[L2_SIZE / PAGE_SIZE]; mt++)
			vm_page_dirty(mt);
	}

	/*
	 * Since a promotion must break the 4KB page mappings before making
	 * the 2MB page mapping, a pmap_invalidate_page() suffices.
	 */
	pmap_invalidate_page(pmap, sva, true);
}

/*
 *	Set the physical protection on the
 *	specified range of this map as requested.
 */
void
pmap_protect(pmap_t pmap, vm_offset_t sva, vm_offset_t eva, vm_prot_t prot)
{
	vm_offset_t va, va_next;
	pd_entry_t *l0, *l1, *l2;
	pt_entry_t *l3p, l3, mask, nbits;

	PMAP_ASSERT_STAGE1(pmap);
	KASSERT((prot & ~VM_PROT_ALL) == 0, ("invalid prot %x", prot));
	if (prot == VM_PROT_NONE) {
		pmap_remove(pmap, sva, eva);
		return;
	}

	mask = nbits = 0;
	if ((prot & VM_PROT_WRITE) == 0) {
		mask |= ATTR_S1_AP_RW_BIT | ATTR_SW_DBM;
		nbits |= ATTR_S1_AP(ATTR_S1_AP_RO);
	}
	if ((prot & VM_PROT_EXECUTE) == 0) {
		mask |= ATTR_S1_XN;
		nbits |= ATTR_S1_XN;
	}
	if (mask == 0)
		return;

	PMAP_LOCK(pmap);
	for (; sva < eva; sva = va_next) {
		l0 = pmap_l0(pmap, sva);
		if (pmap_load(l0) == 0) {
			va_next = (sva + L0_SIZE) & ~L0_OFFSET;
			if (va_next < sva)
				va_next = eva;
			continue;
		}

		va_next = (sva + L1_SIZE) & ~L1_OFFSET;
		if (va_next < sva)
			va_next = eva;
		l1 = pmap_l0_to_l1(l0, sva);
		if (pmap_load(l1) == 0)
			continue;
		if ((pmap_load(l1) & ATTR_DESCR_MASK) == L1_BLOCK) {
			KASSERT(va_next <= eva,
			    ("partial update of non-transparent 1G page "
			    "l1 %#lx sva %#lx eva %#lx va_next %#lx",
			    pmap_load(l1), sva, eva, va_next));
			MPASS((pmap_load(l1) & ATTR_SW_MANAGED) == 0);
			if ((pmap_load(l1) & mask) != nbits) {
				pmap_store(l1, (pmap_load(l1) & ~mask) | nbits);
				pmap_invalidate_page(pmap, sva, true);
			}
			continue;
		}

		va_next = (sva + L2_SIZE) & ~L2_OFFSET;
		if (va_next < sva)
			va_next = eva;

		l2 = pmap_l1_to_l2(l1, sva);
		if (pmap_load(l2) == 0)
			continue;

		if ((pmap_load(l2) & ATTR_DESCR_MASK) == L2_BLOCK) {
			if (sva + L2_SIZE == va_next && eva >= va_next) {
				pmap_protect_l2(pmap, l2, sva, mask, nbits);
				continue;
			} else if (pmap_demote_l2(pmap, l2, sva) == NULL)
				continue;
		}
		KASSERT((pmap_load(l2) & ATTR_DESCR_MASK) == L2_TABLE,
		    ("pmap_protect: Invalid L2 entry after demotion"));

		if (va_next > eva)
			va_next = eva;

		va = va_next;
		for (l3p = pmap_l2_to_l3(l2, sva); sva != va_next; l3p++,
		    sva += L3_SIZE) {
			l3 = pmap_load(l3p);

			/*
			 * Go to the next L3 entry if the current one is
			 * invalid or already has the desired access
			 * restrictions in place.  (The latter case occurs
			 * frequently.  For example, in a "buildworld"
			 * workload, almost 1 out of 4 L3 entries already
			 * have the desired restrictions.)
			 */
			if (!pmap_l3_valid(l3) || (l3 & mask) == nbits) {
				if (va != va_next) {
					pmap_invalidate_range(pmap, va, sva,
					    true);
					va = va_next;
				}
				continue;
			}

			while (!atomic_fcmpset_64(l3p, &l3, (l3 & ~mask) |
			    nbits))
				cpu_spinwait();

			/*
			 * When a dirty read/write mapping is write protected,
			 * update the page's dirty field.
			 */
			if ((l3 & ATTR_SW_MANAGED) != 0 &&
			    (nbits & ATTR_S1_AP(ATTR_S1_AP_RO)) != 0 &&
			    pmap_pte_dirty(pmap, l3))
				vm_page_dirty(PHYS_TO_VM_PAGE(l3 & ~ATTR_MASK));

			if (va == va_next)
				va = sva;
		}
		if (va != va_next)
			pmap_invalidate_range(pmap, va, sva, true);
	}
	PMAP_UNLOCK(pmap);
}

/*
 * Inserts the specified page table page into the specified pmap's collection
 * of idle page table pages.  Each of a pmap's page table pages is responsible
 * for mapping a distinct range of virtual addresses.  The pmap's collection is
 * ordered by this virtual address range.
 *
 * If "promoted" is false, then the page table page "mpte" must be zero filled.
 */
static __inline int
pmap_insert_pt_page(pmap_t pmap, vm_page_t mpte, bool promoted)
{

	PMAP_LOCK_ASSERT(pmap, MA_OWNED);
	mpte->valid = promoted ? VM_PAGE_BITS_ALL : 0;
	return (vm_radix_insert(&pmap->pm_root, mpte));
}

/*
 * Removes the page table page mapping the specified virtual address from the
 * specified pmap's collection of idle page table pages, and returns it.
 * Otherwise, returns NULL if there is no page table page corresponding to the
 * specified virtual address.
 */
static __inline vm_page_t
pmap_remove_pt_page(pmap_t pmap, vm_offset_t va)
{

	PMAP_LOCK_ASSERT(pmap, MA_OWNED);
	return (vm_radix_remove(&pmap->pm_root, pmap_l2_pindex(va)));
}

/*
 * Performs a break-before-make update of a pmap entry. This is needed when
 * either promoting or demoting pages to ensure the TLB doesn't get into an
 * inconsistent state.
 */
static void
pmap_update_entry(pmap_t pmap, pd_entry_t *pte, pd_entry_t newpte,
    vm_offset_t va, vm_size_t size)
{
	register_t intr;

	PMAP_LOCK_ASSERT(pmap, MA_OWNED);

	/*
	 * Ensure we don't get switched out with the page table in an
	 * inconsistent state. We also need to ensure no interrupts fire
	 * as they may make use of an address we are about to invalidate.
	 */
	intr = intr_disable();

	/*
	 * Clear the old mapping's valid bit, but leave the rest of the entry
	 * unchanged, so that a lockless, concurrent pmap_kextract() can still
	 * lookup the physical address.
	 */
	pmap_clear_bits(pte, ATTR_DESCR_VALID);

	/*
	 * When promoting, the L{1,2}_TABLE entry that is being replaced might
	 * be cached, so we invalidate intermediate entries as well as final
	 * entries.
	 */
	pmap_invalidate_range(pmap, va, va + size, false);

	/* Create the new mapping */
	pmap_store(pte, newpte);
	dsb(ishst);

	intr_restore(intr);
}

#if VM_NRESERVLEVEL > 0
/*
 * After promotion from 512 4KB page mappings to a single 2MB page mapping,
 * replace the many pv entries for the 4KB page mappings by a single pv entry
 * for the 2MB page mapping.
 */
static void
pmap_pv_promote_l2(pmap_t pmap, vm_offset_t va, vm_paddr_t pa,
    struct rwlock **lockp)
{
	struct md_page *pvh;
	pv_entry_t pv;
	vm_offset_t va_last;
	vm_page_t m;

	KASSERT((pa & L2_OFFSET) == 0,
	    ("pmap_pv_promote_l2: pa is not 2mpage aligned"));
	CHANGE_PV_LIST_LOCK_TO_PHYS(lockp, pa);

	/*
	 * Transfer the first page's pv entry for this mapping to the 2mpage's
	 * pv list.  Aside from avoiding the cost of a call to get_pv_entry(),
	 * a transfer avoids the possibility that get_pv_entry() calls
	 * reclaim_pv_chunk() and that reclaim_pv_chunk() removes one of the
	 * mappings that is being promoted.
	 */
	m = PHYS_TO_VM_PAGE(pa);
	va = va & ~L2_OFFSET;
	pv = pmap_pvh_remove(&m->md, pmap, va);
	KASSERT(pv != NULL, ("pmap_pv_promote_l2: pv not found"));
	pvh = page_to_pvh(m);
	TAILQ_INSERT_TAIL(&pvh->pv_list, pv, pv_next);
	pvh->pv_gen++;
	/* Free the remaining NPTEPG - 1 pv entries. */
	va_last = va + L2_SIZE - PAGE_SIZE;
	do {
		m++;
		va += PAGE_SIZE;
		pmap_pvh_free(&m->md, pmap, va);
	} while (va < va_last);
}

/*
 * Tries to promote the 512, contiguous 4KB page mappings that are within a
 * single level 2 table entry to a single 2MB page mapping.  For promotion
 * to occur, two conditions must be met: (1) the 4KB page mappings must map
 * aligned, contiguous physical memory and (2) the 4KB page mappings must have
 * identical characteristics.
 */
static void
pmap_promote_l2(pmap_t pmap, pd_entry_t *l2, vm_offset_t va,
    struct rwlock **lockp)
{
	pt_entry_t *firstl3, *l3, newl2, oldl3, pa;
	vm_page_t mpte;
	vm_offset_t sva;

	PMAP_LOCK_ASSERT(pmap, MA_OWNED);
	PMAP_ASSERT_STAGE1(pmap);

	sva = va & ~L2_OFFSET;
	firstl3 = pmap_l2_to_l3(l2, sva);
	newl2 = pmap_load(firstl3);

	if (((newl2 & (~ATTR_MASK | ATTR_AF)) & L2_OFFSET) != ATTR_AF) {
		atomic_add_long(&pmap_l2_p_failures, 1);
		CTR2(KTR_PMAP, "pmap_promote_l2: failure for va %#lx"
		    " in pmap %p", va, pmap);
		return;
	}

setl2:
	if ((newl2 & (ATTR_S1_AP_RW_BIT | ATTR_SW_DBM)) ==
	    (ATTR_S1_AP(ATTR_S1_AP_RO) | ATTR_SW_DBM)) {
		/*
		 * When the mapping is clean, i.e., ATTR_S1_AP_RO is set,
		 * ATTR_SW_DBM can be cleared without a TLB invalidation.
		 */
		if (!atomic_fcmpset_64(firstl3, &newl2, newl2 & ~ATTR_SW_DBM))
			goto setl2;
		newl2 &= ~ATTR_SW_DBM;
	}

	pa = newl2 + L2_SIZE - PAGE_SIZE;
	for (l3 = firstl3 + NL3PG - 1; l3 > firstl3; l3--) {
		oldl3 = pmap_load(l3);
setl3:
		if ((oldl3 & (ATTR_S1_AP_RW_BIT | ATTR_SW_DBM)) ==
		    (ATTR_S1_AP(ATTR_S1_AP_RO) | ATTR_SW_DBM)) {
			/*
			 * When the mapping is clean, i.e., ATTR_S1_AP_RO is
			 * set, ATTR_SW_DBM can be cleared without a TLB
			 * invalidation.
			 */
			if (!atomic_fcmpset_64(l3, &oldl3, oldl3 &
			    ~ATTR_SW_DBM))
				goto setl3;
			oldl3 &= ~ATTR_SW_DBM;
		}
		if (oldl3 != pa) {
			atomic_add_long(&pmap_l2_p_failures, 1);
			CTR2(KTR_PMAP, "pmap_promote_l2: failure for va %#lx"
			    " in pmap %p", va, pmap);
			return;
		}
		pa -= PAGE_SIZE;
	}

	/*
	 * Save the page table page in its current state until the L2
	 * mapping the superpage is demoted by pmap_demote_l2() or
	 * destroyed by pmap_remove_l3().
	 */
	mpte = PHYS_TO_VM_PAGE(pmap_load(l2) & ~ATTR_MASK);
	KASSERT(mpte >= vm_page_array &&
	    mpte < &vm_page_array[vm_page_array_size],
	    ("pmap_promote_l2: page table page is out of range"));
	KASSERT(mpte->pindex == pmap_l2_pindex(va),
	    ("pmap_promote_l2: page table page's pindex is wrong"));
	if (pmap_insert_pt_page(pmap, mpte, true)) {
		atomic_add_long(&pmap_l2_p_failures, 1);
		CTR2(KTR_PMAP,
		    "pmap_promote_l2: failure for va %#lx in pmap %p", va,
		    pmap);
		return;
	}

	if ((newl2 & ATTR_SW_MANAGED) != 0)
		pmap_pv_promote_l2(pmap, va, newl2 & ~ATTR_MASK, lockp);

	newl2 &= ~ATTR_DESCR_MASK;
	newl2 |= L2_BLOCK;

	pmap_update_entry(pmap, l2, newl2, sva, L2_SIZE);

	atomic_add_long(&pmap_l2_promotions, 1);
	CTR2(KTR_PMAP, "pmap_promote_l2: success for va %#lx in pmap %p", va,
		    pmap);
}
#endif /* VM_NRESERVLEVEL > 0 */

static int
pmap_enter_largepage(pmap_t pmap, vm_offset_t va, pt_entry_t newpte, int flags,
    int psind)
{
	pd_entry_t *l0p, *l1p, *l2p, origpte;
	vm_page_t mp;

	PMAP_LOCK_ASSERT(pmap, MA_OWNED);
	KASSERT(psind > 0 && psind < MAXPAGESIZES,
	    ("psind %d unexpected", psind));
	KASSERT(((newpte & ~ATTR_MASK) & (pagesizes[psind] - 1)) == 0,
	    ("unaligned phys address %#lx newpte %#lx psind %d",
	    (newpte & ~ATTR_MASK), newpte, psind));

restart:
	if (psind == 2) {
		l0p = pmap_l0(pmap, va);
		if ((pmap_load(l0p) & ATTR_DESCR_VALID) == 0) {
			mp = _pmap_alloc_l3(pmap, pmap_l0_pindex(va), NULL);
			if (mp == NULL) {
				if ((flags & PMAP_ENTER_NOSLEEP) != 0)
					return (KERN_RESOURCE_SHORTAGE);
				PMAP_UNLOCK(pmap);
				vm_wait(NULL);
				PMAP_LOCK(pmap);
				goto restart;
			}
			l1p = pmap_l0_to_l1(l0p, va);
			KASSERT(l1p != NULL, ("va %#lx lost l1 entry", va));
			origpte = pmap_load(l1p);
		} else {
			l1p = pmap_l0_to_l1(l0p, va);
			KASSERT(l1p != NULL, ("va %#lx lost l1 entry", va));
			origpte = pmap_load(l1p);
			if ((origpte & ATTR_DESCR_VALID) == 0) {
				mp = PHYS_TO_VM_PAGE(pmap_load(l0p) &
				    ~ATTR_MASK);
				mp->ref_count++;
			}
		}
		KASSERT((origpte & ATTR_DESCR_VALID) == 0 ||
		    ((origpte & ATTR_DESCR_MASK) == L1_BLOCK &&
		     (origpte & ~ATTR_MASK) == (newpte & ~ATTR_MASK)),
		    ("va %#lx changing 1G phys page l1 %#lx newpte %#lx",
		    va, origpte, newpte));
		pmap_store(l1p, newpte);
	} else /* (psind == 1) */ {
		l2p = pmap_l2(pmap, va);
		if (l2p == NULL) {
			mp = _pmap_alloc_l3(pmap, pmap_l1_pindex(va), NULL);
			if (mp == NULL) {
				if ((flags & PMAP_ENTER_NOSLEEP) != 0)
					return (KERN_RESOURCE_SHORTAGE);
				PMAP_UNLOCK(pmap);
				vm_wait(NULL);
				PMAP_LOCK(pmap);
				goto restart;
			}
			l2p = (pd_entry_t *)PHYS_TO_DMAP(VM_PAGE_TO_PHYS(mp));
			l2p = &l2p[pmap_l2_index(va)];
			origpte = pmap_load(l2p);
		} else {
			l1p = pmap_l1(pmap, va);
			origpte = pmap_load(l2p);
			if ((origpte & ATTR_DESCR_VALID) == 0) {
				mp = PHYS_TO_VM_PAGE(pmap_load(l1p) &
				    ~ATTR_MASK);
				mp->ref_count++;
			}
		}
		KASSERT((origpte & ATTR_DESCR_VALID) == 0 ||
		    ((origpte & ATTR_DESCR_MASK) == L2_BLOCK &&
		     (origpte & ~ATTR_MASK) == (newpte & ~ATTR_MASK)),
		    ("va %#lx changing 2M phys page l2 %#lx newpte %#lx",
		    va, origpte, newpte));
		pmap_store(l2p, newpte);
	}
	dsb(ishst);

	if ((origpte & ATTR_DESCR_VALID) == 0)
		pmap_resident_count_inc(pmap, pagesizes[psind] / PAGE_SIZE);
	if ((newpte & ATTR_SW_WIRED) != 0 && (origpte & ATTR_SW_WIRED) == 0)
		pmap->pm_stats.wired_count += pagesizes[psind] / PAGE_SIZE;
	else if ((newpte & ATTR_SW_WIRED) == 0 &&
	    (origpte & ATTR_SW_WIRED) != 0)
		pmap->pm_stats.wired_count -= pagesizes[psind] / PAGE_SIZE;

	return (KERN_SUCCESS);
}

/*
 *	Insert the given physical page (p) at
 *	the specified virtual address (v) in the
 *	target physical map with the protection requested.
 *
 *	If specified, the page will be wired down, meaning
 *	that the related pte can not be reclaimed.
 *
 *	NB:  This is the only routine which MAY NOT lazy-evaluate
 *	or lose information.  That is, this routine must actually
 *	insert this page into the given map NOW.
 */
int
pmap_enter(pmap_t pmap, vm_offset_t va, vm_page_t m, vm_prot_t prot,
    u_int flags, int8_t psind)
{
	struct rwlock *lock;
	pd_entry_t *pde;
	pt_entry_t new_l3, orig_l3;
	pt_entry_t *l2, *l3;
	pv_entry_t pv;
	vm_paddr_t opa, pa;
	vm_page_t mpte, om;
	boolean_t nosleep;
	int lvl, rv;

	KASSERT(ADDR_IS_CANONICAL(va),
	    ("%s: Address not in canonical form: %lx", __func__, va));

	va = trunc_page(va);
	if ((m->oflags & VPO_UNMANAGED) == 0)
		VM_PAGE_OBJECT_BUSY_ASSERT(m);
	pa = VM_PAGE_TO_PHYS(m);
	new_l3 = (pt_entry_t)(pa | ATTR_DEFAULT | L3_PAGE);
	new_l3 |= pmap_pte_memattr(pmap, m->md.pv_memattr);
	new_l3 |= pmap_pte_prot(pmap, prot);

	if ((flags & PMAP_ENTER_WIRED) != 0)
		new_l3 |= ATTR_SW_WIRED;
	if (pmap->pm_stage == PM_STAGE1) {
		if (!ADDR_IS_KERNEL(va))
			new_l3 |= ATTR_S1_AP(ATTR_S1_AP_USER) | ATTR_S1_PXN;
		else
			new_l3 |= ATTR_S1_UXN;
		if (pmap != kernel_pmap)
			new_l3 |= ATTR_S1_nG;
	} else {
		/*
		 * Clear the access flag on executable mappings, this will be
		 * set later when the page is accessed. The fault handler is
		 * required to invalidate the I-cache.
		 *
		 * TODO: Switch to the valid flag to allow hardware management
		 * of the access flag. Much of the pmap code assumes the
		 * valid flag is set and fails to destroy the old page tables
		 * correctly if it is clear.
		 */
		if (prot & VM_PROT_EXECUTE)
			new_l3 &= ~ATTR_AF;
	}
	if ((m->oflags & VPO_UNMANAGED) == 0) {
		new_l3 |= ATTR_SW_MANAGED;
		if ((prot & VM_PROT_WRITE) != 0) {
			new_l3 |= ATTR_SW_DBM;
			if ((flags & VM_PROT_WRITE) == 0) {
				if (pmap->pm_stage == PM_STAGE1)
					new_l3 |= ATTR_S1_AP(ATTR_S1_AP_RO);
				else
					new_l3 &=
					    ~ATTR_S2_S2AP(ATTR_S2_S2AP_WRITE);
			}
		}
	}

	CTR2(KTR_PMAP, "pmap_enter: %.16lx -> %.16lx", va, pa);

	lock = NULL;
	PMAP_LOCK(pmap);
	if ((flags & PMAP_ENTER_LARGEPAGE) != 0) {
		KASSERT((m->oflags & VPO_UNMANAGED) != 0,
		    ("managed largepage va %#lx flags %#x", va, flags));
		new_l3 &= ~L3_PAGE;
		if (psind == 2)
			new_l3 |= L1_BLOCK;
		else /* (psind == 1) */
			new_l3 |= L2_BLOCK;
		rv = pmap_enter_largepage(pmap, va, new_l3, flags, psind);
		goto out;
	}
	if (psind == 1) {
		/* Assert the required virtual and physical alignment. */
		KASSERT((va & L2_OFFSET) == 0, ("pmap_enter: va unaligned"));
		KASSERT(m->psind > 0, ("pmap_enter: m->psind < psind"));
		rv = pmap_enter_l2(pmap, va, (new_l3 & ~L3_PAGE) | L2_BLOCK,
		    flags, m, &lock);
		goto out;
	}
	mpte = NULL;

	/*
	 * In the case that a page table page is not
	 * resident, we are creating it here.
	 */
retry:
	pde = pmap_pde(pmap, va, &lvl);
	if (pde != NULL && lvl == 2) {
		l3 = pmap_l2_to_l3(pde, va);
		if (!ADDR_IS_KERNEL(va) && mpte == NULL) {
			mpte = PHYS_TO_VM_PAGE(pmap_load(pde) & ~ATTR_MASK);
			mpte->ref_count++;
		}
		goto havel3;
	} else if (pde != NULL && lvl == 1) {
		l2 = pmap_l1_to_l2(pde, va);
		if ((pmap_load(l2) & ATTR_DESCR_MASK) == L2_BLOCK &&
		    (l3 = pmap_demote_l2_locked(pmap, l2, va, &lock)) != NULL) {
			l3 = &l3[pmap_l3_index(va)];
			if (!ADDR_IS_KERNEL(va)) {
				mpte = PHYS_TO_VM_PAGE(
				    pmap_load(l2) & ~ATTR_MASK);
				mpte->ref_count++;
			}
			goto havel3;
		}
		/* We need to allocate an L3 table. */
	}
	if (!ADDR_IS_KERNEL(va)) {
		nosleep = (flags & PMAP_ENTER_NOSLEEP) != 0;

		/*
		 * We use _pmap_alloc_l3() instead of pmap_alloc_l3() in order
		 * to handle the possibility that a superpage mapping for "va"
		 * was created while we slept.
		 */
		mpte = _pmap_alloc_l3(pmap, pmap_l2_pindex(va),
		    nosleep ? NULL : &lock);
		if (mpte == NULL && nosleep) {
			CTR0(KTR_PMAP, "pmap_enter: mpte == NULL");
			rv = KERN_RESOURCE_SHORTAGE;
			goto out;
		}
		goto retry;
	} else
		panic("pmap_enter: missing L3 table for kernel va %#lx", va);

havel3:
	orig_l3 = pmap_load(l3);
	opa = orig_l3 & ~ATTR_MASK;
	pv = NULL;

	/*
	 * Is the specified virtual address already mapped?
	 */
	if (pmap_l3_valid(orig_l3)) {
		/*
		 * Only allow adding new entries on stage 2 tables for now.
		 * This simplifies cache invalidation as we may need to call
		 * into EL2 to perform such actions.
		 */
		PMAP_ASSERT_STAGE1(pmap);
		/*
		 * Wiring change, just update stats. We don't worry about
		 * wiring PT pages as they remain resident as long as there
		 * are valid mappings in them. Hence, if a user page is wired,
		 * the PT page will be also.
		 */
		if ((flags & PMAP_ENTER_WIRED) != 0 &&
		    (orig_l3 & ATTR_SW_WIRED) == 0)
			pmap->pm_stats.wired_count++;
		else if ((flags & PMAP_ENTER_WIRED) == 0 &&
		    (orig_l3 & ATTR_SW_WIRED) != 0)
			pmap->pm_stats.wired_count--;

		/*
		 * Remove the extra PT page reference.
		 */
		if (mpte != NULL) {
			mpte->ref_count--;
			KASSERT(mpte->ref_count > 0,
			    ("pmap_enter: missing reference to page table page,"
			     " va: 0x%lx", va));
		}

		/*
		 * Has the physical page changed?
		 */
		if (opa == pa) {
			/*
			 * No, might be a protection or wiring change.
			 */
			if ((orig_l3 & ATTR_SW_MANAGED) != 0 &&
			    (new_l3 & ATTR_SW_DBM) != 0)
				vm_page_aflag_set(m, PGA_WRITEABLE);
			goto validate;
		}

		/*
		 * The physical page has changed.  Temporarily invalidate
		 * the mapping.
		 */
		orig_l3 = pmap_load_clear(l3);
		KASSERT((orig_l3 & ~ATTR_MASK) == opa,
		    ("pmap_enter: unexpected pa update for %#lx", va));
		if ((orig_l3 & ATTR_SW_MANAGED) != 0) {
			om = PHYS_TO_VM_PAGE(opa);

			/*
			 * The pmap lock is sufficient to synchronize with
			 * concurrent calls to pmap_page_test_mappings() and
			 * pmap_ts_referenced().
			 */
			if (pmap_pte_dirty(pmap, orig_l3))
				vm_page_dirty(om);
			if ((orig_l3 & ATTR_AF) != 0) {
				pmap_invalidate_page(pmap, va, true);
				vm_page_aflag_set(om, PGA_REFERENCED);
			}
			CHANGE_PV_LIST_LOCK_TO_PHYS(&lock, opa);
			pv = pmap_pvh_remove(&om->md, pmap, va);
			if ((m->oflags & VPO_UNMANAGED) != 0)
				free_pv_entry(pmap, pv);
			if ((om->a.flags & PGA_WRITEABLE) != 0 &&
			    TAILQ_EMPTY(&om->md.pv_list) &&
			    ((om->flags & PG_FICTITIOUS) != 0 ||
			    TAILQ_EMPTY(&page_to_pvh(om)->pv_list)))
				vm_page_aflag_clear(om, PGA_WRITEABLE);
		} else {
			KASSERT((orig_l3 & ATTR_AF) != 0,
			    ("pmap_enter: unmanaged mapping lacks ATTR_AF"));
			pmap_invalidate_page(pmap, va, true);
		}
		orig_l3 = 0;
	} else {
		/*
		 * Increment the counters.
		 */
		if ((new_l3 & ATTR_SW_WIRED) != 0)
			pmap->pm_stats.wired_count++;
		pmap_resident_count_inc(pmap, 1);
	}
	/*
	 * Enter on the PV list if part of our managed memory.
	 */
	if ((m->oflags & VPO_UNMANAGED) == 0) {
		if (pv == NULL) {
			pv = get_pv_entry(pmap, &lock);
			pv->pv_va = va;
		}
		CHANGE_PV_LIST_LOCK_TO_PHYS(&lock, pa);
		TAILQ_INSERT_TAIL(&m->md.pv_list, pv, pv_next);
		m->md.pv_gen++;
		if ((new_l3 & ATTR_SW_DBM) != 0)
			vm_page_aflag_set(m, PGA_WRITEABLE);
	}

validate:
	if (pmap->pm_stage == PM_STAGE1) {
		/*
		 * Sync icache if exec permission and attribute
		 * VM_MEMATTR_WRITE_BACK is set. Do it now, before the mapping
		 * is stored and made valid for hardware table walk. If done
		 * later, then other can access this page before caches are
		 * properly synced. Don't do it for kernel memory which is
		 * mapped with exec permission even if the memory isn't going
		 * to hold executable code. The only time when icache sync is
		 * needed is after kernel module is loaded and the relocation
		 * info is processed. And it's done in elf_cpu_load_file().
		*/
		if ((prot & VM_PROT_EXECUTE) &&  pmap != kernel_pmap &&
		    m->md.pv_memattr == VM_MEMATTR_WRITE_BACK &&
		    (opa != pa || (orig_l3 & ATTR_S1_XN))) {
			PMAP_ASSERT_STAGE1(pmap);
			cpu_icache_sync_range(PHYS_TO_DMAP(pa), PAGE_SIZE);
		}
	} else {
		cpu_dcache_wb_range(PHYS_TO_DMAP(pa), PAGE_SIZE);
	}

	/*
	 * Update the L3 entry
	 */
	if (pmap_l3_valid(orig_l3)) {
		PMAP_ASSERT_STAGE1(pmap);
		KASSERT(opa == pa, ("pmap_enter: invalid update"));
		if ((orig_l3 & ~ATTR_AF) != (new_l3 & ~ATTR_AF)) {
			/* same PA, different attributes */
			orig_l3 = pmap_load_store(l3, new_l3);
			pmap_invalidate_page(pmap, va, true);
			if ((orig_l3 & ATTR_SW_MANAGED) != 0 &&
			    pmap_pte_dirty(pmap, orig_l3))
				vm_page_dirty(m);
		} else {
			/*
			 * orig_l3 == new_l3
			 * This can happens if multiple threads simultaneously
			 * access not yet mapped page. This bad for performance
			 * since this can cause full demotion-NOP-promotion
			 * cycle.
			 * Another possible reasons are:
			 * - VM and pmap memory layout are diverged
			 * - tlb flush is missing somewhere and CPU doesn't see
			 *   actual mapping.
			 */
			CTR4(KTR_PMAP, "%s: already mapped page - "
			    "pmap %p va 0x%#lx pte 0x%lx",
			    __func__, pmap, va, new_l3);
		}
	} else {
		/* New mapping */
		pmap_store(l3, new_l3);
		dsb(ishst);
	}

#if VM_NRESERVLEVEL > 0
	/*
	 * Try to promote from level 3 pages to a level 2 superpage. This
	 * currently only works on stage 1 pmaps as pmap_promote_l2 looks at
	 * stage 1 specific fields and performs a break-before-make sequence
	 * that is incorrect a stage 2 pmap.
	 */
	if ((mpte == NULL || mpte->ref_count == NL3PG) &&
	    pmap_ps_enabled(pmap) && pmap->pm_stage == PM_STAGE1 &&
	    (m->flags & PG_FICTITIOUS) == 0 &&
	    vm_reserv_level_iffullpop(m) == 0) {
		pmap_promote_l2(pmap, pde, va, &lock);
	}
#endif

	rv = KERN_SUCCESS;
out:
	if (lock != NULL)
		rw_wunlock(lock);
	PMAP_UNLOCK(pmap);
	return (rv);
}

/*
 * Tries to create a read- and/or execute-only 2MB page mapping.  Returns true
 * if successful.  Returns false if (1) a page table page cannot be allocated
 * without sleeping, (2) a mapping already exists at the specified virtual
 * address, or (3) a PV entry cannot be allocated without reclaiming another
 * PV entry.
 */
static bool
pmap_enter_2mpage(pmap_t pmap, vm_offset_t va, vm_page_t m, vm_prot_t prot,
    struct rwlock **lockp)
{
	pd_entry_t new_l2;

	PMAP_LOCK_ASSERT(pmap, MA_OWNED);
	PMAP_ASSERT_STAGE1(pmap);
	KASSERT(ADDR_IS_CANONICAL(va),
	    ("%s: Address not in canonical form: %lx", __func__, va));

	new_l2 = (pd_entry_t)(VM_PAGE_TO_PHYS(m) | ATTR_DEFAULT |
	    ATTR_S1_IDX(m->md.pv_memattr) | ATTR_S1_AP(ATTR_S1_AP_RO) |
	    L2_BLOCK);
	if ((m->oflags & VPO_UNMANAGED) == 0) {
		new_l2 |= ATTR_SW_MANAGED;
		new_l2 &= ~ATTR_AF;
	}
	if ((prot & VM_PROT_EXECUTE) == 0 ||
	    m->md.pv_memattr == VM_MEMATTR_DEVICE)
		new_l2 |= ATTR_S1_XN;
	if (!ADDR_IS_KERNEL(va))
		new_l2 |= ATTR_S1_AP(ATTR_S1_AP_USER) | ATTR_S1_PXN;
	else
		new_l2 |= ATTR_S1_UXN;
	if (pmap != kernel_pmap)
		new_l2 |= ATTR_S1_nG;
#if __has_feature(capabilities)
	if ((prot & VM_PROT_READ_CAP) != 0)
		new_l2 |= ATTR_LC_ENABLED;
#endif
	return (pmap_enter_l2(pmap, va, new_l2, PMAP_ENTER_NOSLEEP |
	    PMAP_ENTER_NOREPLACE | PMAP_ENTER_NORECLAIM, m, lockp) ==
	    KERN_SUCCESS);
}

/*
 * Returns true if every page table entry in the specified page table is
 * zero.
 */
static bool
pmap_every_pte_zero(vm_paddr_t pa)
{
	pt_entry_t *pt_end, *pte;

	KASSERT((pa & PAGE_MASK) == 0, ("pa is misaligned"));
	pte = (pt_entry_t *)PHYS_TO_DMAP(pa);
	for (pt_end = pte + Ln_ENTRIES; pte < pt_end; pte++) {
		if (*pte != 0)
			return (false);
	}
	return (true);
}

/*
 * Tries to create the specified 2MB page mapping.  Returns KERN_SUCCESS if
 * the mapping was created, and either KERN_FAILURE or KERN_RESOURCE_SHORTAGE
 * otherwise.  Returns KERN_FAILURE if PMAP_ENTER_NOREPLACE was specified and
 * a mapping already exists at the specified virtual address.  Returns
 * KERN_RESOURCE_SHORTAGE if PMAP_ENTER_NOSLEEP was specified and a page table
 * page allocation failed.  Returns KERN_RESOURCE_SHORTAGE if
 * PMAP_ENTER_NORECLAIM was specified and a PV entry allocation failed.
 */
static int
pmap_enter_l2(pmap_t pmap, vm_offset_t va, pd_entry_t new_l2, u_int flags,
    vm_page_t m, struct rwlock **lockp)
{
	struct spglist free;
	pd_entry_t *l2, old_l2;
	vm_page_t l2pg, mt;

	PMAP_LOCK_ASSERT(pmap, MA_OWNED);
	KASSERT(ADDR_IS_CANONICAL(va),
	    ("%s: Address not in canonical form: %lx", __func__, va));

	if ((l2 = pmap_alloc_l2(pmap, va, &l2pg, (flags &
	    PMAP_ENTER_NOSLEEP) != 0 ? NULL : lockp)) == NULL) {
		CTR2(KTR_PMAP, "pmap_enter_l2: failure for va %#lx in pmap %p",
		    va, pmap);
		return (KERN_RESOURCE_SHORTAGE);
	}

	/*
	 * If there are existing mappings, either abort or remove them.
	 */
	if ((old_l2 = pmap_load(l2)) != 0) {
		KASSERT(l2pg == NULL || l2pg->ref_count > 1,
		    ("pmap_enter_l2: l2pg's ref count is too low"));
		if ((flags & PMAP_ENTER_NOREPLACE) != 0 &&
		    (!ADDR_IS_KERNEL(va) ||
		    (old_l2 & ATTR_DESCR_MASK) == L2_BLOCK ||
		    !pmap_every_pte_zero(old_l2 & ~ATTR_MASK))) {
			if (l2pg != NULL)
				l2pg->ref_count--;
			CTR2(KTR_PMAP, "pmap_enter_l2: failure for va %#lx"
			    " in pmap %p", va, pmap);
			return (KERN_FAILURE);
		}
		SLIST_INIT(&free);
		if ((old_l2 & ATTR_DESCR_MASK) == L2_BLOCK)
			(void)pmap_remove_l2(pmap, l2, va,
			    pmap_load(pmap_l1(pmap, va)), &free, lockp);
		else
			pmap_remove_l3_range(pmap, old_l2, va, va + L2_SIZE,
			    &free, lockp);
		if (!ADDR_IS_KERNEL(va)) {
			vm_page_free_pages_toq(&free, true);
			KASSERT(pmap_load(l2) == 0,
			    ("pmap_enter_l2: non-zero L2 entry %p", l2));
		} else {
			KASSERT(SLIST_EMPTY(&free),
			    ("pmap_enter_l2: freed kernel page table page"));

			/*
			 * Both pmap_remove_l2() and pmap_remove_l3_range()
			 * will leave the kernel page table page zero filled.
			 * Nonetheless, the TLB could have an intermediate
			 * entry for the kernel page table page, so request
			 * an invalidation at all levels after clearing
			 * the L2_TABLE entry.
			 */
			mt = PHYS_TO_VM_PAGE(pmap_load(l2) & ~ATTR_MASK);
			if (pmap_insert_pt_page(pmap, mt, false))
				panic("pmap_enter_l2: trie insert failed");
			pmap_clear(l2);
			pmap_invalidate_page(pmap, va, false);
		}
	}

	if ((new_l2 & ATTR_SW_MANAGED) != 0) {
		/*
		 * Abort this mapping if its PV entry could not be created.
		 */
		if (!pmap_pv_insert_l2(pmap, va, new_l2, flags, lockp)) {
			if (l2pg != NULL)
				pmap_abort_ptp(pmap, va, l2pg);
			CTR2(KTR_PMAP,
			    "pmap_enter_l2: failure for va %#lx in pmap %p",
			    va, pmap);
			return (KERN_RESOURCE_SHORTAGE);
		}
		if ((new_l2 & ATTR_SW_DBM) != 0)
			for (mt = m; mt < &m[L2_SIZE / PAGE_SIZE]; mt++)
				vm_page_aflag_set(mt, PGA_WRITEABLE);
	}

	/*
	 * Increment counters.
	 */
	if ((new_l2 & ATTR_SW_WIRED) != 0)
		pmap->pm_stats.wired_count += L2_SIZE / PAGE_SIZE;
	pmap->pm_stats.resident_count += L2_SIZE / PAGE_SIZE;

	/*
	 * Conditionally sync the icache.  See pmap_enter() for details.
	 */
	if ((new_l2 & ATTR_S1_XN) == 0 && ((new_l2 & ~ATTR_MASK) !=
	    (old_l2 & ~ATTR_MASK) || (old_l2 & ATTR_S1_XN) != 0) &&
	    pmap != kernel_pmap && m->md.pv_memattr == VM_MEMATTR_WRITE_BACK) {
		cpu_icache_sync_range(PHYS_TO_DMAP(new_l2 & ~ATTR_MASK),
		    L2_SIZE);
	}

	/*
	 * Map the superpage.
	 */
	pmap_store(l2, new_l2);
	dsb(ishst);

	atomic_add_long(&pmap_l2_mappings, 1);
	CTR2(KTR_PMAP, "pmap_enter_l2: success for va %#lx in pmap %p",
	    va, pmap);

	return (KERN_SUCCESS);
}

/*
 * Maps a sequence of resident pages belonging to the same object.
 * The sequence begins with the given page m_start.  This page is
 * mapped at the given virtual address start.  Each subsequent page is
 * mapped at a virtual address that is offset from start by the same
 * amount as the page is offset from m_start within the object.  The
 * last page in the sequence is the page with the largest offset from
 * m_start that can be mapped at a virtual address less than the given
 * virtual address end.  Not every virtual page between start and end
 * is mapped; only those for which a resident page exists with the
 * corresponding offset from m_start are mapped.
 */
void
pmap_enter_object(pmap_t pmap, vm_offset_t start, vm_offset_t end,
    vm_page_t m_start, vm_prot_t prot)
{
	struct rwlock *lock;
	vm_offset_t va;
	vm_page_t m, mpte;
	vm_pindex_t diff, psize;

	VM_OBJECT_ASSERT_LOCKED(m_start->object);

	psize = atop(end - start);
	mpte = NULL;
	m = m_start;
	lock = NULL;
	PMAP_LOCK(pmap);
	while (m != NULL && (diff = m->pindex - m_start->pindex) < psize) {
		va = start + ptoa(diff);
		if ((va & L2_OFFSET) == 0 && va + L2_SIZE <= end &&
		    m->psind == 1 && pmap_ps_enabled(pmap) &&
		    pmap_enter_2mpage(pmap, va, m, prot, &lock))
			m = &m[L2_SIZE / PAGE_SIZE - 1];
		else
			mpte = pmap_enter_quick_locked(pmap, va, m, prot, mpte,
			    &lock);
		m = TAILQ_NEXT(m, listq);
	}
	if (lock != NULL)
		rw_wunlock(lock);
	PMAP_UNLOCK(pmap);
}

/*
 * this code makes some *MAJOR* assumptions:
 * 1. Current pmap & pmap exists.
 * 2. Not wired.
 * 3. Read access.
 * 4. No page table pages.
 * but is *MUCH* faster than pmap_enter...
 */

void
pmap_enter_quick(pmap_t pmap, vm_offset_t va, vm_page_t m, vm_prot_t prot)
{
	struct rwlock *lock;

	lock = NULL;
	PMAP_LOCK(pmap);
	(void)pmap_enter_quick_locked(pmap, va, m, prot, NULL, &lock);
	if (lock != NULL)
		rw_wunlock(lock);
	PMAP_UNLOCK(pmap);
}

static vm_page_t
pmap_enter_quick_locked(pmap_t pmap, vm_offset_t va, vm_page_t m,
    vm_prot_t prot, vm_page_t mpte, struct rwlock **lockp)
{
	pd_entry_t *pde;
	pt_entry_t *l2, *l3, l3_val;
	vm_paddr_t pa;
	int lvl;

	KASSERT(!VA_IS_CLEANMAP(va) ||
	    (m->oflags & VPO_UNMANAGED) != 0,
	    ("pmap_enter_quick_locked: managed mapping within the clean submap"));
	PMAP_LOCK_ASSERT(pmap, MA_OWNED);
	PMAP_ASSERT_STAGE1(pmap);
	KASSERT(ADDR_IS_CANONICAL(va),
	    ("%s: Address not in canonical form: %lx", __func__, va));

	CTR2(KTR_PMAP, "pmap_enter_quick_locked: %p %lx", pmap, va);
	/*
	 * In the case that a page table page is not
	 * resident, we are creating it here.
	 */
	if (!ADDR_IS_KERNEL(va)) {
		vm_pindex_t l2pindex;

		/*
		 * Calculate pagetable page index
		 */
		l2pindex = pmap_l2_pindex(va);
		if (mpte && (mpte->pindex == l2pindex)) {
			mpte->ref_count++;
		} else {
			/*
			 * Get the l2 entry
			 */
			pde = pmap_pde(pmap, va, &lvl);

			/*
			 * If the page table page is mapped, we just increment
			 * the hold count, and activate it.  Otherwise, we
			 * attempt to allocate a page table page.  If this
			 * attempt fails, we don't retry.  Instead, we give up.
			 */
			if (lvl == 1) {
				l2 = pmap_l1_to_l2(pde, va);
				if ((pmap_load(l2) & ATTR_DESCR_MASK) ==
				    L2_BLOCK)
					return (NULL);
			}
			if (lvl == 2 && pmap_load(pde) != 0) {
				mpte =
				    PHYS_TO_VM_PAGE(pmap_load(pde) & ~ATTR_MASK);
				mpte->ref_count++;
			} else {
				/*
				 * Pass NULL instead of the PV list lock
				 * pointer, because we don't intend to sleep.
				 */
				mpte = _pmap_alloc_l3(pmap, l2pindex, NULL);
				if (mpte == NULL)
					return (mpte);
			}
		}
		l3 = (pt_entry_t *)PHYS_TO_DMAP(VM_PAGE_TO_PHYS(mpte));
		l3 = &l3[pmap_l3_index(va)];
	} else {
		mpte = NULL;
		pde = pmap_pde(kernel_pmap, va, &lvl);
		KASSERT(pde != NULL,
		    ("pmap_enter_quick_locked: Invalid page entry, va: 0x%lx",
		     va));
		KASSERT(lvl == 2,
		    ("pmap_enter_quick_locked: Invalid level %d", lvl));
		l3 = pmap_l2_to_l3(pde, va);
	}

	/*
	 * Abort if a mapping already exists.
	 */
	if (pmap_load(l3) != 0) {
		if (mpte != NULL)
			mpte->ref_count--;
		return (NULL);
	}

	/*
	 * Enter on the PV list if part of our managed memory.
	 */
	if ((m->oflags & VPO_UNMANAGED) == 0 &&
	    !pmap_try_insert_pv_entry(pmap, va, m, lockp)) {
		if (mpte != NULL)
			pmap_abort_ptp(pmap, va, mpte);
		return (NULL);
	}

	/*
	 * Increment counters
	 */
	pmap_resident_count_inc(pmap, 1);

	pa = VM_PAGE_TO_PHYS(m);
	l3_val = pa | ATTR_DEFAULT | ATTR_S1_IDX(m->md.pv_memattr) |
	    ATTR_S1_AP(ATTR_S1_AP_RO) | L3_PAGE;
	if ((prot & VM_PROT_EXECUTE) == 0 ||
	    m->md.pv_memattr == VM_MEMATTR_DEVICE)
		l3_val |= ATTR_S1_XN;
	if (!ADDR_IS_KERNEL(va))
		l3_val |= ATTR_S1_AP(ATTR_S1_AP_USER) | ATTR_S1_PXN;
	else
		l3_val |= ATTR_S1_UXN;
	if (pmap != kernel_pmap)
		l3_val |= ATTR_S1_nG;
#if __has_feature(capabilities)
	if ((prot & VM_PROT_READ_CAP) != 0)
		l3_val |= ATTR_LC_ENABLED;
#endif

	/*
	 * Now validate mapping with RO protection
	 */
	if ((m->oflags & VPO_UNMANAGED) == 0) {
		l3_val |= ATTR_SW_MANAGED;
		l3_val &= ~ATTR_AF;
	}

	/* Sync icache before the mapping is stored to PTE */
	if ((prot & VM_PROT_EXECUTE) && pmap != kernel_pmap &&
	    m->md.pv_memattr == VM_MEMATTR_WRITE_BACK)
		cpu_icache_sync_range(PHYS_TO_DMAP(pa), PAGE_SIZE);

	pmap_store(l3, l3_val);
	dsb(ishst);

	return (mpte);
}

/*
 * This code maps large physical mmap regions into the
 * processor address space.  Note that some shortcuts
 * are taken, but the code works.
 */
void
pmap_object_init_pt(pmap_t pmap, vm_offset_t addr, vm_object_t object,
    vm_pindex_t pindex, vm_size_t size)
{

	VM_OBJECT_ASSERT_WLOCKED(object);
	KASSERT(object->type == OBJT_DEVICE || object->type == OBJT_SG,
	    ("pmap_object_init_pt: non-device object"));
}

/*
 *	Clear the wired attribute from the mappings for the specified range of
 *	addresses in the given pmap.  Every valid mapping within that range
 *	must have the wired attribute set.  In contrast, invalid mappings
 *	cannot have the wired attribute set, so they are ignored.
 *
 *	The wired attribute of the page table entry is not a hardware feature,
 *	so there is no need to invalidate any TLB entries.
 */
void
pmap_unwire(pmap_t pmap, vm_offset_t sva, vm_offset_t eva)
{
	vm_offset_t va_next;
	pd_entry_t *l0, *l1, *l2;
	pt_entry_t *l3;

	PMAP_LOCK(pmap);
	for (; sva < eva; sva = va_next) {
		l0 = pmap_l0(pmap, sva);
		if (pmap_load(l0) == 0) {
			va_next = (sva + L0_SIZE) & ~L0_OFFSET;
			if (va_next < sva)
				va_next = eva;
			continue;
		}

		l1 = pmap_l0_to_l1(l0, sva);
		va_next = (sva + L1_SIZE) & ~L1_OFFSET;
		if (va_next < sva)
			va_next = eva;
		if (pmap_load(l1) == 0)
			continue;

		if ((pmap_load(l1) & ATTR_DESCR_MASK) == L1_BLOCK) {
			KASSERT(va_next <= eva,
			    ("partial update of non-transparent 1G page "
			    "l1 %#lx sva %#lx eva %#lx va_next %#lx",
			    pmap_load(l1), sva, eva, va_next));
			MPASS(pmap != kernel_pmap);
			MPASS((pmap_load(l1) & (ATTR_SW_MANAGED |
			    ATTR_SW_WIRED)) == ATTR_SW_WIRED);
			pmap_clear_bits(l1, ATTR_SW_WIRED);
			pmap->pm_stats.wired_count -= L1_SIZE / PAGE_SIZE;
			continue;
		}

		va_next = (sva + L2_SIZE) & ~L2_OFFSET;
		if (va_next < sva)
			va_next = eva;

		l2 = pmap_l1_to_l2(l1, sva);
		if (pmap_load(l2) == 0)
			continue;

		if ((pmap_load(l2) & ATTR_DESCR_MASK) == L2_BLOCK) {
			if ((pmap_load(l2) & ATTR_SW_WIRED) == 0)
				panic("pmap_unwire: l2 %#jx is missing "
				    "ATTR_SW_WIRED", (uintmax_t)pmap_load(l2));

			/*
			 * Are we unwiring the entire large page?  If not,
			 * demote the mapping and fall through.
			 */
			if (sva + L2_SIZE == va_next && eva >= va_next) {
				pmap_clear_bits(l2, ATTR_SW_WIRED);
				pmap->pm_stats.wired_count -= L2_SIZE /
				    PAGE_SIZE;
				continue;
			} else if (pmap_demote_l2(pmap, l2, sva) == NULL)
				panic("pmap_unwire: demotion failed");
		}
		KASSERT((pmap_load(l2) & ATTR_DESCR_MASK) == L2_TABLE,
		    ("pmap_unwire: Invalid l2 entry after demotion"));

		if (va_next > eva)
			va_next = eva;
		for (l3 = pmap_l2_to_l3(l2, sva); sva != va_next; l3++,
		    sva += L3_SIZE) {
			if (pmap_load(l3) == 0)
				continue;
			if ((pmap_load(l3) & ATTR_SW_WIRED) == 0)
				panic("pmap_unwire: l3 %#jx is missing "
				    "ATTR_SW_WIRED", (uintmax_t)pmap_load(l3));

			/*
			 * ATTR_SW_WIRED must be cleared atomically.  Although
			 * the pmap lock synchronizes access to ATTR_SW_WIRED,
			 * the System MMU may write to the entry concurrently.
			 */
			pmap_clear_bits(l3, ATTR_SW_WIRED);
			pmap->pm_stats.wired_count--;
		}
	}
	PMAP_UNLOCK(pmap);
}

/*
 *	Copy the range specified by src_addr/len
 *	from the source map to the range dst_addr/len
 *	in the destination map.
 *
 *	This routine is only advisory and need not do anything.
 *
 *	Because the executable mappings created by this routine are copied,
 *	it should not have to flush the instruction cache.
 */
void
pmap_copy(pmap_t dst_pmap, pmap_t src_pmap, vm_offset_t dst_addr, vm_size_t len,
    vm_offset_t src_addr)
{
	struct rwlock *lock;
	pd_entry_t *l0, *l1, *l2, srcptepaddr;
	pt_entry_t *dst_pte, mask, nbits, ptetemp, *src_pte;
	vm_offset_t addr, end_addr, va_next;
	vm_page_t dst_m, dstmpte, srcmpte;

	PMAP_ASSERT_STAGE1(dst_pmap);
	PMAP_ASSERT_STAGE1(src_pmap);

	if (dst_addr != src_addr)
		return;
	end_addr = src_addr + len;
	lock = NULL;
	if (dst_pmap < src_pmap) {
		PMAP_LOCK(dst_pmap);
		PMAP_LOCK(src_pmap);
	} else {
		PMAP_LOCK(src_pmap);
		PMAP_LOCK(dst_pmap);
	}
	for (addr = src_addr; addr < end_addr; addr = va_next) {
		l0 = pmap_l0(src_pmap, addr);
		if (pmap_load(l0) == 0) {
			va_next = (addr + L0_SIZE) & ~L0_OFFSET;
			if (va_next < addr)
				va_next = end_addr;
			continue;
		}

		va_next = (addr + L1_SIZE) & ~L1_OFFSET;
		if (va_next < addr)
			va_next = end_addr;
		l1 = pmap_l0_to_l1(l0, addr);
		if (pmap_load(l1) == 0)
			continue;
		if ((pmap_load(l1) & ATTR_DESCR_MASK) == L1_BLOCK) {
			KASSERT(va_next <= end_addr,
			    ("partial update of non-transparent 1G page "
			    "l1 %#lx addr %#lx end_addr %#lx va_next %#lx",
			    pmap_load(l1), addr, end_addr, va_next));
			srcptepaddr = pmap_load(l1);
			l1 = pmap_l1(dst_pmap, addr);
			if (l1 == NULL) {
				if (_pmap_alloc_l3(dst_pmap,
				    pmap_l0_pindex(addr), NULL) == NULL)
					break;
				l1 = pmap_l1(dst_pmap, addr);
			} else {
				l0 = pmap_l0(dst_pmap, addr);
				dst_m = PHYS_TO_VM_PAGE(pmap_load(l0) &
				    ~ATTR_MASK);
				dst_m->ref_count++;
			}
			KASSERT(pmap_load(l1) == 0,
			    ("1G mapping present in dst pmap "
			    "l1 %#lx addr %#lx end_addr %#lx va_next %#lx",
			    pmap_load(l1), addr, end_addr, va_next));
			pmap_store(l1, srcptepaddr & ~ATTR_SW_WIRED);
			pmap_resident_count_inc(dst_pmap, L1_SIZE / PAGE_SIZE);
			continue;
		}

		va_next = (addr + L2_SIZE) & ~L2_OFFSET;
		if (va_next < addr)
			va_next = end_addr;
		l2 = pmap_l1_to_l2(l1, addr);
		srcptepaddr = pmap_load(l2);
		if (srcptepaddr == 0)
			continue;
		if ((srcptepaddr & ATTR_DESCR_MASK) == L2_BLOCK) {
			/*
			 * We can only virtual copy whole superpages.
			 */
			if ((addr & L2_OFFSET) != 0 ||
			    addr + L2_SIZE > end_addr)
				continue;
			l2 = pmap_alloc_l2(dst_pmap, addr, &dst_m, NULL);
			if (l2 == NULL)
				break;
			if (pmap_load(l2) == 0 &&
			    ((srcptepaddr & ATTR_SW_MANAGED) == 0 ||
			    pmap_pv_insert_l2(dst_pmap, addr, srcptepaddr,
			    PMAP_ENTER_NORECLAIM, &lock))) {
				/*
				 * We leave the dirty bit unchanged because
				 * managed read/write superpage mappings are
				 * required to be dirty.  However, managed
				 * superpage mappings are not required to
				 * have their accessed bit set, so we clear
				 * it because we don't know if this mapping
				 * will be used.
				 */
				srcptepaddr &= ~ATTR_SW_WIRED;
				if ((srcptepaddr & ATTR_SW_MANAGED) != 0)
					srcptepaddr &= ~ATTR_AF;
				pmap_store(l2, srcptepaddr);
				pmap_resident_count_inc(dst_pmap, L2_SIZE /
				    PAGE_SIZE);
				atomic_add_long(&pmap_l2_mappings, 1);
			} else
				pmap_abort_ptp(dst_pmap, addr, dst_m);
			continue;
		}
		KASSERT((srcptepaddr & ATTR_DESCR_MASK) == L2_TABLE,
		    ("pmap_copy: invalid L2 entry"));
		srcptepaddr &= ~ATTR_MASK;
		srcmpte = PHYS_TO_VM_PAGE(srcptepaddr);
		KASSERT(srcmpte->ref_count > 0,
		    ("pmap_copy: source page table page is unused"));
		if (va_next > end_addr)
			va_next = end_addr;
		src_pte = (pt_entry_t *)PHYS_TO_DMAP(srcptepaddr);
		src_pte = &src_pte[pmap_l3_index(addr)];
		dstmpte = NULL;
		for (; addr < va_next; addr += PAGE_SIZE, src_pte++) {
			ptetemp = pmap_load(src_pte);

			/*
			 * We only virtual copy managed pages.
			 */
			if ((ptetemp & ATTR_SW_MANAGED) == 0)
				continue;

			if (dstmpte != NULL) {
				KASSERT(dstmpte->pindex == pmap_l2_pindex(addr),
				    ("dstmpte pindex/addr mismatch"));
				dstmpte->ref_count++;
			} else if ((dstmpte = pmap_alloc_l3(dst_pmap, addr,
			    NULL)) == NULL)
				goto out;
			dst_pte = (pt_entry_t *)
			    PHYS_TO_DMAP(VM_PAGE_TO_PHYS(dstmpte));
			dst_pte = &dst_pte[pmap_l3_index(addr)];
			if (pmap_load(dst_pte) == 0 &&
			    pmap_try_insert_pv_entry(dst_pmap, addr,
			    PHYS_TO_VM_PAGE(ptetemp & ~ATTR_MASK), &lock)) {
				/*
				 * Clear the wired, modified, and accessed
				 * (referenced) bits during the copy.
				 */
				mask = ATTR_AF | ATTR_SW_WIRED;
				nbits = 0;
				if ((ptetemp & ATTR_SW_DBM) != 0)
					nbits |= ATTR_S1_AP_RW_BIT;
				pmap_store(dst_pte, (ptetemp & ~mask) | nbits);
				pmap_resident_count_inc(dst_pmap, 1);
			} else {
				pmap_abort_ptp(dst_pmap, addr, dstmpte);
				goto out;
			}
			/* Have we copied all of the valid mappings? */ 
			if (dstmpte->ref_count >= srcmpte->ref_count)
				break;
		}
	}
out:
	/*
	 * XXX This barrier may not be needed because the destination pmap is
	 * not active.
	 */
	dsb(ishst);

	if (lock != NULL)
		rw_wunlock(lock);
	PMAP_UNLOCK(src_pmap);
	PMAP_UNLOCK(dst_pmap);
}

/*
 *	pmap_zero_page zeros the specified hardware page by mapping
 *	the page into KVM and using bzero to clear its contents.
 */
void
pmap_zero_page(vm_page_t m)
{
	vm_pointer_t va = PHYS_TO_DMAP(VM_PAGE_TO_PHYS(m));

	pagezero((void *)va);
}

/*
 *	pmap_zero_page_area zeros the specified hardware page by mapping
 *	the page into KVM and using bzero to clear its contents.
 *
 *	off and size may not cover an area beyond a single hardware page.
 */
void
pmap_zero_page_area(vm_page_t m, int off, int size)
{
	vm_pointer_t va = PHYS_TO_DMAP(VM_PAGE_TO_PHYS(m));

	if (off == 0 && size == PAGE_SIZE)
		pagezero((void *)va);
	else
		bzero((char *)va + off, size);
}

/*
 *	pmap_copy_page copies the specified (machine independent)
 *	page by mapping the page into virtual memory and using
 *	bcopy to copy the page, one machine dependent page at a
 *	time.
 */
void
pmap_copy_page(vm_page_t msrc, vm_page_t mdst)
{
	vm_pointer_t src = PHYS_TO_DMAP(VM_PAGE_TO_PHYS(msrc));
	vm_pointer_t dst = PHYS_TO_DMAP(VM_PAGE_TO_PHYS(mdst));

#if __has_feature(capabilities)
	pagecopy_cleartags((void *)src, (void *)dst);
}

void
pmap_copy_page_tags(vm_page_t msrc, vm_page_t mdst)
{
	vm_pointer_t src = PHYS_TO_DMAP(VM_PAGE_TO_PHYS(msrc));
	vm_pointer_t dst = PHYS_TO_DMAP(VM_PAGE_TO_PHYS(mdst));

#endif
	pagecopy((void *)src, (void *)dst);
}

int unmapped_buf_allowed = 1;

void
pmap_copy_pages(vm_page_t ma[], vm_offset_t a_offset, vm_page_t mb[],
    vm_offset_t b_offset, int xfersize)
{
	void *a_cp, *b_cp;
	vm_page_t m_a, m_b;
	vm_paddr_t p_a, p_b;
	vm_offset_t a_pg_offset, b_pg_offset;
	int cnt;

	while (xfersize > 0) {
		a_pg_offset = a_offset & PAGE_MASK;
		m_a = ma[a_offset >> PAGE_SHIFT];
		p_a = m_a->phys_addr;
		b_pg_offset = b_offset & PAGE_MASK;
		m_b = mb[b_offset >> PAGE_SHIFT];
		p_b = m_b->phys_addr;
		cnt = min(xfersize, PAGE_SIZE - a_pg_offset);
		cnt = min(cnt, PAGE_SIZE - b_pg_offset);
		if (__predict_false(!PHYS_IN_DMAP(p_a))) {
			panic("!DMAP a %lx", p_a);
		} else {
			a_cp = (char *)PHYS_TO_DMAP(p_a) + a_pg_offset;
		}
		if (__predict_false(!PHYS_IN_DMAP(p_b))) {
			panic("!DMAP b %lx", p_b);
		} else {
			b_cp = (char *)PHYS_TO_DMAP(p_b) + b_pg_offset;
		}
		bcopy(a_cp, b_cp, cnt);
		a_offset += cnt;
		b_offset += cnt;
		xfersize -= cnt;
	}
}

vm_pointer_t
pmap_quick_enter_page(vm_page_t m)
{

	return (PHYS_TO_DMAP(VM_PAGE_TO_PHYS(m)));
}

void
pmap_quick_remove_page(vm_offset_t addr)
{
}

/*
 * Returns true if the pmap's pv is one of the first
 * 16 pvs linked to from this page.  This count may
 * be changed upwards or downwards in the future; it
 * is only necessary that true be returned for a small
 * subset of pmaps for proper page aging.
 */
boolean_t
pmap_page_exists_quick(pmap_t pmap, vm_page_t m)
{
	struct md_page *pvh;
	struct rwlock *lock;
	pv_entry_t pv;
	int loops = 0;
	boolean_t rv;

	KASSERT((m->oflags & VPO_UNMANAGED) == 0,
	    ("pmap_page_exists_quick: page %p is not managed", m));
	rv = FALSE;
	lock = VM_PAGE_TO_PV_LIST_LOCK(m);
	rw_rlock(lock);
	TAILQ_FOREACH(pv, &m->md.pv_list, pv_next) {
		if (PV_PMAP(pv) == pmap) {
			rv = TRUE;
			break;
		}
		loops++;
		if (loops >= 16)
			break;
	}
	if (!rv && loops < 16 && (m->flags & PG_FICTITIOUS) == 0) {
		pvh = page_to_pvh(m);
		TAILQ_FOREACH(pv, &pvh->pv_list, pv_next) {
			if (PV_PMAP(pv) == pmap) {
				rv = TRUE;
				break;
			}
			loops++;
			if (loops >= 16)
				break;
		}
	}
	rw_runlock(lock);
	return (rv);
}

/*
 *	pmap_page_wired_mappings:
 *
 *	Return the number of managed mappings to the given physical page
 *	that are wired.
 */
int
pmap_page_wired_mappings(vm_page_t m)
{
	struct rwlock *lock;
	struct md_page *pvh;
	pmap_t pmap;
	pt_entry_t *pte;
	pv_entry_t pv;
	int count, md_gen, pvh_gen;

	if ((m->oflags & VPO_UNMANAGED) != 0)
		return (0);
	lock = VM_PAGE_TO_PV_LIST_LOCK(m);
	rw_rlock(lock);
restart:
	count = 0;
	TAILQ_FOREACH(pv, &m->md.pv_list, pv_next) {
		pmap = PV_PMAP(pv);
		if (!PMAP_TRYLOCK(pmap)) {
			md_gen = m->md.pv_gen;
			rw_runlock(lock);
			PMAP_LOCK(pmap);
			rw_rlock(lock);
			if (md_gen != m->md.pv_gen) {
				PMAP_UNLOCK(pmap);
				goto restart;
			}
		}
		pte = pmap_pte_exists(pmap, pv->pv_va, 3, __func__);
		if ((pmap_load(pte) & ATTR_SW_WIRED) != 0)
			count++;
		PMAP_UNLOCK(pmap);
	}
	if ((m->flags & PG_FICTITIOUS) == 0) {
		pvh = page_to_pvh(m);
		TAILQ_FOREACH(pv, &pvh->pv_list, pv_next) {
			pmap = PV_PMAP(pv);
			if (!PMAP_TRYLOCK(pmap)) {
				md_gen = m->md.pv_gen;
				pvh_gen = pvh->pv_gen;
				rw_runlock(lock);
				PMAP_LOCK(pmap);
				rw_rlock(lock);
				if (md_gen != m->md.pv_gen ||
				    pvh_gen != pvh->pv_gen) {
					PMAP_UNLOCK(pmap);
					goto restart;
				}
			}
			pte = pmap_pte_exists(pmap, pv->pv_va, 2, __func__);
			if ((pmap_load(pte) & ATTR_SW_WIRED) != 0)
				count++;
			PMAP_UNLOCK(pmap);
		}
	}
	rw_runlock(lock);
	return (count);
}

/*
 * Returns true if the given page is mapped individually or as part of
 * a 2mpage.  Otherwise, returns false.
 */
bool
pmap_page_is_mapped(vm_page_t m)
{
	struct rwlock *lock;
	bool rv;

	if ((m->oflags & VPO_UNMANAGED) != 0)
		return (false);
	lock = VM_PAGE_TO_PV_LIST_LOCK(m);
	rw_rlock(lock);
	rv = !TAILQ_EMPTY(&m->md.pv_list) ||
	    ((m->flags & PG_FICTITIOUS) == 0 &&
	    !TAILQ_EMPTY(&page_to_pvh(m)->pv_list));
	rw_runlock(lock);
	return (rv);
}

/*
 * Destroy all managed, non-wired mappings in the given user-space
 * pmap.  This pmap cannot be active on any processor besides the
 * caller.
 *
 * This function cannot be applied to the kernel pmap.  Moreover, it
 * is not intended for general use.  It is only to be used during
 * process termination.  Consequently, it can be implemented in ways
 * that make it faster than pmap_remove().  First, it can more quickly
 * destroy mappings by iterating over the pmap's collection of PV
 * entries, rather than searching the page table.  Second, it doesn't
 * have to test and clear the page table entries atomically, because
 * no processor is currently accessing the user address space.  In
 * particular, a page table entry's dirty bit won't change state once
 * this function starts.
 */
void
pmap_remove_pages(pmap_t pmap)
{
	pd_entry_t *pde;
	pt_entry_t *pte, tpte;
	struct spglist free;
	vm_page_t m, ml3, mt;
	pv_entry_t pv;
	struct md_page *pvh;
	struct pv_chunk *pc, *npc;
	struct rwlock *lock;
	int64_t bit;
	uint64_t inuse, bitmask;
	int allfree, field, freed, idx, lvl;
	vm_paddr_t pa;

	lock = NULL;

	SLIST_INIT(&free);
	PMAP_LOCK(pmap);
	TAILQ_FOREACH_SAFE(pc, &pmap->pm_pvchunk, pc_list, npc) {
		allfree = 1;
		freed = 0;
		for (field = 0; field < _NPCM; field++) {
			inuse = ~pc->pc_map[field] & pc_freemask[field];
			while (inuse != 0) {
				bit = ffsl(inuse) - 1;
				bitmask = 1UL << bit;
				idx = field * 64 + bit;
				pv = &pc->pc_pventry[idx];
				inuse &= ~bitmask;

				pde = pmap_pde(pmap, pv->pv_va, &lvl);
				KASSERT(pde != NULL,
				    ("Attempting to remove an unmapped page"));

				switch(lvl) {
				case 1:
					pte = pmap_l1_to_l2(pde, pv->pv_va);
					tpte = pmap_load(pte); 
					KASSERT((tpte & ATTR_DESCR_MASK) ==
					    L2_BLOCK,
					    ("Attempting to remove an invalid "
					    "block: %lx", tpte));
					break;
				case 2:
					pte = pmap_l2_to_l3(pde, pv->pv_va);
					tpte = pmap_load(pte);
					KASSERT((tpte & ATTR_DESCR_MASK) ==
					    L3_PAGE,
					    ("Attempting to remove an invalid "
					     "page: %lx", tpte));
					break;
				default:
					panic(
					    "Invalid page directory level: %d",
					    lvl);
				}

/*
 * We cannot remove wired pages from a process' mapping at this time
 */
				if (tpte & ATTR_SW_WIRED) {
					allfree = 0;
					continue;
				}

				/* Mark free */
				pc->pc_map[field] |= bitmask;

				/*
				 * Because this pmap is not active on other
				 * processors, the dirty bit cannot have
				 * changed state since we last loaded pte.
				 */
				pmap_clear(pte);

				pa = tpte & ~ATTR_MASK;

				m = PHYS_TO_VM_PAGE(pa);
				KASSERT(m->phys_addr == pa,
				    ("vm_page_t %p phys_addr mismatch %016jx %016jx",
				    m, (uintmax_t)m->phys_addr,
				    (uintmax_t)tpte));

				KASSERT((m->flags & PG_FICTITIOUS) != 0 ||
				    m < &vm_page_array[vm_page_array_size],
				    ("pmap_remove_pages: bad pte %#jx",
				    (uintmax_t)tpte));

				/*
				 * Update the vm_page_t clean/reference bits.
				 */
				if (pmap_pte_dirty(pmap, tpte)) {
					switch (lvl) {
					case 1:
						for (mt = m; mt < &m[L2_SIZE / PAGE_SIZE]; mt++)
							vm_page_dirty(mt);
						break;
					case 2:
						vm_page_dirty(m);
						break;
					}
				}

				CHANGE_PV_LIST_LOCK_TO_VM_PAGE(&lock, m);

				switch (lvl) {
				case 1:
					pmap_resident_count_dec(pmap,
					    L2_SIZE / PAGE_SIZE);
					pvh = page_to_pvh(m);
					TAILQ_REMOVE(&pvh->pv_list, pv,pv_next);
					pvh->pv_gen++;
					if (TAILQ_EMPTY(&pvh->pv_list)) {
						for (mt = m; mt < &m[L2_SIZE / PAGE_SIZE]; mt++)
							if ((mt->a.flags & PGA_WRITEABLE) != 0 &&
							    TAILQ_EMPTY(&mt->md.pv_list))
								vm_page_aflag_clear(mt, PGA_WRITEABLE);
					}
					ml3 = pmap_remove_pt_page(pmap,
					    pv->pv_va);
					if (ml3 != NULL) {
						KASSERT(ml3->valid == VM_PAGE_BITS_ALL,
						    ("pmap_remove_pages: l3 page not promoted"));
						pmap_resident_count_dec(pmap,1);
						KASSERT(ml3->ref_count == NL3PG,
						    ("pmap_remove_pages: l3 page ref count error"));
						ml3->ref_count = 0;
						pmap_add_delayed_free_list(ml3,
						    &free, FALSE);
					}
					break;
				case 2:
					pmap_resident_count_dec(pmap, 1);
					TAILQ_REMOVE(&m->md.pv_list, pv,
					    pv_next);
					m->md.pv_gen++;
					if ((m->a.flags & PGA_WRITEABLE) != 0 &&
					    TAILQ_EMPTY(&m->md.pv_list) &&
					    (m->flags & PG_FICTITIOUS) == 0) {
						pvh = page_to_pvh(m);
						if (TAILQ_EMPTY(&pvh->pv_list))
							vm_page_aflag_clear(m,
							    PGA_WRITEABLE);
					}
					break;
				}
				pmap_unuse_pt(pmap, pv->pv_va, pmap_load(pde),
				    &free);
				freed++;
			}
		}
		PV_STAT(atomic_add_long(&pv_entry_frees, freed));
		PV_STAT(atomic_add_int(&pv_entry_spare, freed));
		PV_STAT(atomic_subtract_long(&pv_entry_count, freed));
		if (allfree) {
			TAILQ_REMOVE(&pmap->pm_pvchunk, pc, pc_list);
			free_pv_chunk(pc);
		}
	}
	if (lock != NULL)
		rw_wunlock(lock);
	pmap_invalidate_all(pmap);
	PMAP_UNLOCK(pmap);
	vm_page_free_pages_toq(&free, true);
}

/*
 * This is used to check if a page has been accessed or modified.
 */
static boolean_t
pmap_page_test_mappings(vm_page_t m, boolean_t accessed, boolean_t modified)
{
	struct rwlock *lock;
	pv_entry_t pv;
	struct md_page *pvh;
	pt_entry_t *pte, mask, value;
	pmap_t pmap;
	int md_gen, pvh_gen;
	boolean_t rv;

	rv = FALSE;
	lock = VM_PAGE_TO_PV_LIST_LOCK(m);
	rw_rlock(lock);
restart:
	TAILQ_FOREACH(pv, &m->md.pv_list, pv_next) {
		pmap = PV_PMAP(pv);
		PMAP_ASSERT_STAGE1(pmap);
		if (!PMAP_TRYLOCK(pmap)) {
			md_gen = m->md.pv_gen;
			rw_runlock(lock);
			PMAP_LOCK(pmap);
			rw_rlock(lock);
			if (md_gen != m->md.pv_gen) {
				PMAP_UNLOCK(pmap);
				goto restart;
			}
		}
		pte = pmap_pte_exists(pmap, pv->pv_va, 3, __func__);
		mask = 0;
		value = 0;
		if (modified) {
			mask |= ATTR_S1_AP_RW_BIT;
			value |= ATTR_S1_AP(ATTR_S1_AP_RW);
		}
		if (accessed) {
			mask |= ATTR_AF | ATTR_DESCR_MASK;
			value |= ATTR_AF | L3_PAGE;
		}
		rv = (pmap_load(pte) & mask) == value;
		PMAP_UNLOCK(pmap);
		if (rv)
			goto out;
	}
	if ((m->flags & PG_FICTITIOUS) == 0) {
		pvh = page_to_pvh(m);
		TAILQ_FOREACH(pv, &pvh->pv_list, pv_next) {
			pmap = PV_PMAP(pv);
			PMAP_ASSERT_STAGE1(pmap);
			if (!PMAP_TRYLOCK(pmap)) {
				md_gen = m->md.pv_gen;
				pvh_gen = pvh->pv_gen;
				rw_runlock(lock);
				PMAP_LOCK(pmap);
				rw_rlock(lock);
				if (md_gen != m->md.pv_gen ||
				    pvh_gen != pvh->pv_gen) {
					PMAP_UNLOCK(pmap);
					goto restart;
				}
			}
			pte = pmap_pte_exists(pmap, pv->pv_va, 2, __func__);
			mask = 0;
			value = 0;
			if (modified) {
				mask |= ATTR_S1_AP_RW_BIT;
				value |= ATTR_S1_AP(ATTR_S1_AP_RW);
			}
			if (accessed) {
				mask |= ATTR_AF | ATTR_DESCR_MASK;
				value |= ATTR_AF | L2_BLOCK;
			}
			rv = (pmap_load(pte) & mask) == value;
			PMAP_UNLOCK(pmap);
			if (rv)
				goto out;
		}
	}
out:
	rw_runlock(lock);
	return (rv);
}

/*
 *	pmap_is_modified:
 *
 *	Return whether or not the specified physical page was modified
 *	in any physical maps.
 */
boolean_t
pmap_is_modified(vm_page_t m)
{

	KASSERT((m->oflags & VPO_UNMANAGED) == 0,
	    ("pmap_is_modified: page %p is not managed", m));

	/*
	 * If the page is not busied then this check is racy.
	 */
	if (!pmap_page_is_write_mapped(m))
		return (FALSE);
	return (pmap_page_test_mappings(m, FALSE, TRUE));
}

/*
 *	pmap_is_prefaultable:
 *
 *	Return whether or not the specified virtual address is eligible
 *	for prefault.
 */
boolean_t
pmap_is_prefaultable(pmap_t pmap, vm_offset_t addr)
{
	pd_entry_t *pde;
	pt_entry_t *pte;
	boolean_t rv;
	int lvl;

	/*
	 * Return TRUE if and only if the L3 entry for the specified virtual
	 * address is allocated but invalid.
	 */
	rv = FALSE;
	PMAP_LOCK(pmap);
	pde = pmap_pde(pmap, addr, &lvl);
	if (pde != NULL && lvl == 2) {
		pte = pmap_l2_to_l3(pde, addr);
		rv = pmap_load(pte) == 0;
	}
	PMAP_UNLOCK(pmap);
	return (rv);
}

/*
 *	pmap_is_referenced:
 *
 *	Return whether or not the specified physical page was referenced
 *	in any physical maps.
 */
boolean_t
pmap_is_referenced(vm_page_t m)
{

	KASSERT((m->oflags & VPO_UNMANAGED) == 0,
	    ("pmap_is_referenced: page %p is not managed", m));
	return (pmap_page_test_mappings(m, TRUE, FALSE));
}

/*
 * Clear the write and modified bits in each of the given page's mappings.
 */
void
pmap_remove_write(vm_page_t m)
{
	struct md_page *pvh;
	pmap_t pmap;
	struct rwlock *lock;
	pv_entry_t next_pv, pv;
	pt_entry_t oldpte, *pte;
	vm_offset_t va;
	int md_gen, pvh_gen;

	KASSERT((m->oflags & VPO_UNMANAGED) == 0,
	    ("pmap_remove_write: page %p is not managed", m));
	vm_page_assert_busied(m);

	if (!pmap_page_is_write_mapped(m))
		return;
	lock = VM_PAGE_TO_PV_LIST_LOCK(m);
	pvh = (m->flags & PG_FICTITIOUS) != 0 ? &pv_dummy : page_to_pvh(m);
	rw_wlock(lock);
retry:
	TAILQ_FOREACH_SAFE(pv, &pvh->pv_list, pv_next, next_pv) {
		pmap = PV_PMAP(pv);
		PMAP_ASSERT_STAGE1(pmap);
		if (!PMAP_TRYLOCK(pmap)) {
			pvh_gen = pvh->pv_gen;
			rw_wunlock(lock);
			PMAP_LOCK(pmap);
			rw_wlock(lock);
			if (pvh_gen != pvh->pv_gen) {
				PMAP_UNLOCK(pmap);
				goto retry;
			}
		}
		va = pv->pv_va;
		pte = pmap_pte_exists(pmap, va, 2, __func__);
		if ((pmap_load(pte) & ATTR_SW_DBM) != 0)
			(void)pmap_demote_l2_locked(pmap, pte, va, &lock);
		KASSERT(lock == VM_PAGE_TO_PV_LIST_LOCK(m),
		    ("inconsistent pv lock %p %p for page %p",
		    lock, VM_PAGE_TO_PV_LIST_LOCK(m), m));
		PMAP_UNLOCK(pmap);
	}
	TAILQ_FOREACH(pv, &m->md.pv_list, pv_next) {
		pmap = PV_PMAP(pv);
		PMAP_ASSERT_STAGE1(pmap);
		if (!PMAP_TRYLOCK(pmap)) {
			pvh_gen = pvh->pv_gen;
			md_gen = m->md.pv_gen;
			rw_wunlock(lock);
			PMAP_LOCK(pmap);
			rw_wlock(lock);
			if (pvh_gen != pvh->pv_gen ||
			    md_gen != m->md.pv_gen) {
				PMAP_UNLOCK(pmap);
				goto retry;
			}
		}
		pte = pmap_pte_exists(pmap, pv->pv_va, 3, __func__);
		oldpte = pmap_load(pte);
		if ((oldpte & ATTR_SW_DBM) != 0) {
			while (!atomic_fcmpset_64(pte, &oldpte,
			    (oldpte | ATTR_S1_AP_RW_BIT) & ~ATTR_SW_DBM))
				cpu_spinwait();
			if ((oldpte & ATTR_S1_AP_RW_BIT) ==
			    ATTR_S1_AP(ATTR_S1_AP_RW))
				vm_page_dirty(m);
			pmap_invalidate_page(pmap, pv->pv_va, true);
		}
		PMAP_UNLOCK(pmap);
	}
	rw_wunlock(lock);
	vm_page_aflag_clear(m, PGA_WRITEABLE);
}

/*
 *	pmap_ts_referenced:
 *
 *	Return a count of reference bits for a page, clearing those bits.
 *	It is not necessary for every reference bit to be cleared, but it
 *	is necessary that 0 only be returned when there are truly no
 *	reference bits set.
 *
 *	As an optimization, update the page's dirty field if a modified bit is
 *	found while counting reference bits.  This opportunistic update can be
 *	performed at low cost and can eliminate the need for some future calls
 *	to pmap_is_modified().  However, since this function stops after
 *	finding PMAP_TS_REFERENCED_MAX reference bits, it may not detect some
 *	dirty pages.  Those dirty pages will only be detected by a future call
 *	to pmap_is_modified().
 */
int
pmap_ts_referenced(vm_page_t m)
{
	struct md_page *pvh;
	pv_entry_t pv, pvf;
	pmap_t pmap;
	struct rwlock *lock;
	pt_entry_t *pte, tpte;
	vm_offset_t va;
	vm_paddr_t pa;
	int cleared, md_gen, not_cleared, pvh_gen;
	struct spglist free;

	KASSERT((m->oflags & VPO_UNMANAGED) == 0,
	    ("pmap_ts_referenced: page %p is not managed", m));
	SLIST_INIT(&free);
	cleared = 0;
	pa = VM_PAGE_TO_PHYS(m);
	lock = PHYS_TO_PV_LIST_LOCK(pa);
	pvh = (m->flags & PG_FICTITIOUS) != 0 ? &pv_dummy : page_to_pvh(m);
	rw_wlock(lock);
retry:
	not_cleared = 0;
	if ((pvf = TAILQ_FIRST(&pvh->pv_list)) == NULL)
		goto small_mappings;
	pv = pvf;
	do {
		if (pvf == NULL)
			pvf = pv;
		pmap = PV_PMAP(pv);
		if (!PMAP_TRYLOCK(pmap)) {
			pvh_gen = pvh->pv_gen;
			rw_wunlock(lock);
			PMAP_LOCK(pmap);
			rw_wlock(lock);
			if (pvh_gen != pvh->pv_gen) {
				PMAP_UNLOCK(pmap);
				goto retry;
			}
		}
		va = pv->pv_va;
		pte = pmap_pte_exists(pmap, va, 2, __func__);
		tpte = pmap_load(pte);
		if (pmap_pte_dirty(pmap, tpte)) {
			/*
			 * Although "tpte" is mapping a 2MB page, because
			 * this function is called at a 4KB page granularity,
			 * we only update the 4KB page under test.
			 */
			vm_page_dirty(m);
		}
		if ((tpte & ATTR_AF) != 0) {
			/*
			 * Since this reference bit is shared by 512 4KB pages,
			 * it should not be cleared every time it is tested.
			 * Apply a simple "hash" function on the physical page
			 * number, the virtual superpage number, and the pmap
			 * address to select one 4KB page out of the 512 on
			 * which testing the reference bit will result in
			 * clearing that reference bit.  This function is
			 * designed to avoid the selection of the same 4KB page
			 * for every 2MB page mapping.
			 *
			 * On demotion, a mapping that hasn't been referenced
			 * is simply destroyed.  To avoid the possibility of a
			 * subsequent page fault on a demoted wired mapping,
			 * always leave its reference bit set.  Moreover,
			 * since the superpage is wired, the current state of
			 * its reference bit won't affect page replacement.
			 */
			if ((((pa >> PAGE_SHIFT) ^ (va >> L2_SHIFT) ^
			    (uintptr_t)pmap) & (Ln_ENTRIES - 1)) == 0 &&
			    (tpte & ATTR_SW_WIRED) == 0) {
				pmap_clear_bits(pte, ATTR_AF);
				pmap_invalidate_page(pmap, va, true);
				cleared++;
			} else
				not_cleared++;
		}
		PMAP_UNLOCK(pmap);
		/* Rotate the PV list if it has more than one entry. */
		if (TAILQ_NEXT(pv, pv_next) != NULL) {
			TAILQ_REMOVE(&pvh->pv_list, pv, pv_next);
			TAILQ_INSERT_TAIL(&pvh->pv_list, pv, pv_next);
			pvh->pv_gen++;
		}
		if (cleared + not_cleared >= PMAP_TS_REFERENCED_MAX)
			goto out;
	} while ((pv = TAILQ_FIRST(&pvh->pv_list)) != pvf);
small_mappings:
	if ((pvf = TAILQ_FIRST(&m->md.pv_list)) == NULL)
		goto out;
	pv = pvf;
	do {
		if (pvf == NULL)
			pvf = pv;
		pmap = PV_PMAP(pv);
		if (!PMAP_TRYLOCK(pmap)) {
			pvh_gen = pvh->pv_gen;
			md_gen = m->md.pv_gen;
			rw_wunlock(lock);
			PMAP_LOCK(pmap);
			rw_wlock(lock);
			if (pvh_gen != pvh->pv_gen || md_gen != m->md.pv_gen) {
				PMAP_UNLOCK(pmap);
				goto retry;
			}
		}
		pte = pmap_pte_exists(pmap, pv->pv_va, 3, __func__);
		tpte = pmap_load(pte);
		if (pmap_pte_dirty(pmap, tpte))
			vm_page_dirty(m);
		if ((tpte & ATTR_AF) != 0) {
			if ((tpte & ATTR_SW_WIRED) == 0) {
				pmap_clear_bits(pte, ATTR_AF);
				pmap_invalidate_page(pmap, pv->pv_va, true);
				cleared++;
			} else
				not_cleared++;
		}
		PMAP_UNLOCK(pmap);
		/* Rotate the PV list if it has more than one entry. */
		if (TAILQ_NEXT(pv, pv_next) != NULL) {
			TAILQ_REMOVE(&m->md.pv_list, pv, pv_next);
			TAILQ_INSERT_TAIL(&m->md.pv_list, pv, pv_next);
			m->md.pv_gen++;
		}
	} while ((pv = TAILQ_FIRST(&m->md.pv_list)) != pvf && cleared +
	    not_cleared < PMAP_TS_REFERENCED_MAX);
out:
	rw_wunlock(lock);
	vm_page_free_pages_toq(&free, true);
	return (cleared + not_cleared);
}

/*
 *	Apply the given advice to the specified range of addresses within the
 *	given pmap.  Depending on the advice, clear the referenced and/or
 *	modified flags in each mapping and set the mapped page's dirty field.
 */
void
pmap_advise(pmap_t pmap, vm_offset_t sva, vm_offset_t eva, int advice)
{
	struct rwlock *lock;
	vm_offset_t va, va_next;
	vm_page_t m;
	pd_entry_t *l0, *l1, *l2, oldl2;
	pt_entry_t *l3, oldl3;

	PMAP_ASSERT_STAGE1(pmap);

	if (advice != MADV_DONTNEED && advice != MADV_FREE)
		return;

	PMAP_LOCK(pmap);
	for (; sva < eva; sva = va_next) {
		l0 = pmap_l0(pmap, sva);
		if (pmap_load(l0) == 0) {
			va_next = (sva + L0_SIZE) & ~L0_OFFSET;
			if (va_next < sva)
				va_next = eva;
			continue;
		}

		va_next = (sva + L1_SIZE) & ~L1_OFFSET;
		if (va_next < sva)
			va_next = eva;
		l1 = pmap_l0_to_l1(l0, sva);
		if (pmap_load(l1) == 0)
			continue;
		if ((pmap_load(l1) & ATTR_DESCR_MASK) == L1_BLOCK) {
			KASSERT(va_next <= eva,
			    ("partial update of non-transparent 1G page "
			    "l1 %#lx sva %#lx eva %#lx va_next %#lx",
			    pmap_load(l1), sva, eva, va_next));
			continue;
		}

		va_next = (sva + L2_SIZE) & ~L2_OFFSET;
		if (va_next < sva)
			va_next = eva;
		l2 = pmap_l1_to_l2(l1, sva);
		oldl2 = pmap_load(l2);
		if (oldl2 == 0)
			continue;
		if ((oldl2 & ATTR_DESCR_MASK) == L2_BLOCK) {
			if ((oldl2 & ATTR_SW_MANAGED) == 0)
				continue;
			lock = NULL;
			if (!pmap_demote_l2_locked(pmap, l2, sva, &lock)) {
				if (lock != NULL)
					rw_wunlock(lock);

				/*
				 * The 2MB page mapping was destroyed.
				 */
				continue;
			}

			/*
			 * Unless the page mappings are wired, remove the
			 * mapping to a single page so that a subsequent
			 * access may repromote.  Choosing the last page
			 * within the address range [sva, min(va_next, eva))
			 * generally results in more repromotions.  Since the
			 * underlying page table page is fully populated, this
			 * removal never frees a page table page.
			 */
			if ((oldl2 & ATTR_SW_WIRED) == 0) {
				va = eva;
				if (va > va_next)
					va = va_next;
				va -= PAGE_SIZE;
				KASSERT(va >= sva,
				    ("pmap_advise: no address gap"));
				l3 = pmap_l2_to_l3(l2, va);
				KASSERT(pmap_load(l3) != 0,
				    ("pmap_advise: invalid PTE"));
				pmap_remove_l3(pmap, l3, va, pmap_load(l2),
				    NULL, &lock);
			}
			if (lock != NULL)
				rw_wunlock(lock);
		}
		KASSERT((pmap_load(l2) & ATTR_DESCR_MASK) == L2_TABLE,
		    ("pmap_advise: invalid L2 entry after demotion"));
		if (va_next > eva)
			va_next = eva;
		va = va_next;
		for (l3 = pmap_l2_to_l3(l2, sva); sva != va_next; l3++,
		    sva += L3_SIZE) {
			oldl3 = pmap_load(l3);
			if ((oldl3 & (ATTR_SW_MANAGED | ATTR_DESCR_MASK)) !=
			    (ATTR_SW_MANAGED | L3_PAGE))
				goto maybe_invlrng;
			else if (pmap_pte_dirty(pmap, oldl3)) {
				if (advice == MADV_DONTNEED) {
					/*
					 * Future calls to pmap_is_modified()
					 * can be avoided by making the page
					 * dirty now.
					 */
					m = PHYS_TO_VM_PAGE(oldl3 & ~ATTR_MASK);
					vm_page_dirty(m);
				}
				while (!atomic_fcmpset_long(l3, &oldl3,
				    (oldl3 & ~ATTR_AF) |
				    ATTR_S1_AP(ATTR_S1_AP_RO)))
					cpu_spinwait();
			} else if ((oldl3 & ATTR_AF) != 0)
				pmap_clear_bits(l3, ATTR_AF);
			else
				goto maybe_invlrng;
			if (va == va_next)
				va = sva;
			continue;
maybe_invlrng:
			if (va != va_next) {
				pmap_invalidate_range(pmap, va, sva, true);
				va = va_next;
			}
		}
		if (va != va_next)
			pmap_invalidate_range(pmap, va, sva, true);
	}
	PMAP_UNLOCK(pmap);
}

/*
 *	Clear the modify bits on the specified physical page.
 */
void
pmap_clear_modify(vm_page_t m)
{
	struct md_page *pvh;
	struct rwlock *lock;
	pmap_t pmap;
	pv_entry_t next_pv, pv;
	pd_entry_t *l2, oldl2;
	pt_entry_t *l3, oldl3;
	vm_offset_t va;
	int md_gen, pvh_gen;

	KASSERT((m->oflags & VPO_UNMANAGED) == 0,
	    ("pmap_clear_modify: page %p is not managed", m));
	vm_page_assert_busied(m);

	if (!pmap_page_is_write_mapped(m))
		return;
	pvh = (m->flags & PG_FICTITIOUS) != 0 ? &pv_dummy : page_to_pvh(m);
	lock = VM_PAGE_TO_PV_LIST_LOCK(m);
	rw_wlock(lock);
restart:
	TAILQ_FOREACH_SAFE(pv, &pvh->pv_list, pv_next, next_pv) {
		pmap = PV_PMAP(pv);
		PMAP_ASSERT_STAGE1(pmap);
		if (!PMAP_TRYLOCK(pmap)) {
			pvh_gen = pvh->pv_gen;
			rw_wunlock(lock);
			PMAP_LOCK(pmap);
			rw_wlock(lock);
			if (pvh_gen != pvh->pv_gen) {
				PMAP_UNLOCK(pmap);
				goto restart;
			}
		}
		va = pv->pv_va;
		l2 = pmap_l2(pmap, va);
		oldl2 = pmap_load(l2);
		/* If oldl2 has ATTR_SW_DBM set, then it is also dirty. */
		if ((oldl2 & ATTR_SW_DBM) != 0 &&
		    pmap_demote_l2_locked(pmap, l2, va, &lock) &&
		    (oldl2 & ATTR_SW_WIRED) == 0) {
			/*
			 * Write protect the mapping to a single page so that
			 * a subsequent write access may repromote.
			 */
			va += VM_PAGE_TO_PHYS(m) - (oldl2 & ~ATTR_MASK);
			l3 = pmap_l2_to_l3(l2, va);
			oldl3 = pmap_load(l3);
			while (!atomic_fcmpset_long(l3, &oldl3,
			    (oldl3 & ~ATTR_SW_DBM) | ATTR_S1_AP(ATTR_S1_AP_RO)))
				cpu_spinwait();
			vm_page_dirty(m);
			pmap_invalidate_page(pmap, va, true);
		}
		PMAP_UNLOCK(pmap);
	}
	TAILQ_FOREACH(pv, &m->md.pv_list, pv_next) {
		pmap = PV_PMAP(pv);
		PMAP_ASSERT_STAGE1(pmap);
		if (!PMAP_TRYLOCK(pmap)) {
			md_gen = m->md.pv_gen;
			pvh_gen = pvh->pv_gen;
			rw_wunlock(lock);
			PMAP_LOCK(pmap);
			rw_wlock(lock);
			if (pvh_gen != pvh->pv_gen || md_gen != m->md.pv_gen) {
				PMAP_UNLOCK(pmap);
				goto restart;
			}
		}
		l2 = pmap_l2(pmap, pv->pv_va);
		l3 = pmap_l2_to_l3(l2, pv->pv_va);
		oldl3 = pmap_load(l3);
		if ((oldl3 & (ATTR_S1_AP_RW_BIT | ATTR_SW_DBM)) == ATTR_SW_DBM){
			pmap_set_bits(l3, ATTR_S1_AP(ATTR_S1_AP_RO));
			pmap_invalidate_page(pmap, pv->pv_va, true);
		}
		PMAP_UNLOCK(pmap);
	}
	rw_wunlock(lock);
}

void *
pmap_mapbios(vm_paddr_t pa, vm_size_t size)
{
	struct pmap_preinit_mapping *ppim;
	vm_pointer_t va;
	pd_entry_t *pde;
	pt_entry_t *l2;
	vm_offset_t offset;
	int i, lvl, l2_blocks, free_l2_count, start_idx;

	if (!vm_initialized) {
		/*
		 * No L3 ptables so map entire L2 blocks where start VA is:
		 * 	preinit_map_va + start_idx * L2_SIZE
		 * There may be duplicate mappings (multiple VA -> same PA) but
		 * ARM64 dcache is always PIPT so that's acceptable.
		 */
		 if (size == 0)
			 return (NULL);

		 /* Calculate how many L2 blocks are needed for the mapping */
		l2_blocks = (roundup2(pa + size, L2_SIZE) -
		    rounddown2(pa, L2_SIZE)) >> L2_SHIFT;

		offset = pa & L2_OFFSET;

		if (preinit_map_va == 0)
			return (NULL);

		/* Map 2MiB L2 blocks from reserved VA space */

		free_l2_count = 0;
		start_idx = -1;
		/* Find enough free contiguous VA space */
		for (i = 0; i < PMAP_PREINIT_MAPPING_COUNT; i++) {
			ppim = pmap_preinit_mapping + i;
			if (free_l2_count > 0 && ppim->pa != 0) {
				/* Not enough space here */
				free_l2_count = 0;
				start_idx = -1;
				continue;
			}

			if (ppim->pa == 0) {
				/* Free L2 block */
				if (start_idx == -1)
					start_idx = i;
				free_l2_count++;
				if (free_l2_count == l2_blocks)
					break;
			}
		}
		if (free_l2_count != l2_blocks)
			panic("%s: too many preinit mappings", __func__);

		va = preinit_map_va + (start_idx * L2_SIZE);
		for (i = start_idx; i < start_idx + l2_blocks; i++) {
			/* Mark entries as allocated */
			ppim = pmap_preinit_mapping + i;
			ppim->pa = pa;
			ppim->va = va + offset;
			ppim->size = size;
		}

		/* Map L2 blocks */
		pa = rounddown2(pa, L2_SIZE);
		for (i = 0; i < l2_blocks; i++) {
			pde = pmap_pde(kernel_pmap, va, &lvl);
			KASSERT(pde != NULL,
			    ("pmap_mapbios: Invalid page entry, va: 0x%lx",
			    (vm_offset_t)va));
			KASSERT(lvl == 1,
			    ("pmap_mapbios: Invalid level %d", lvl));

			/* Insert L2_BLOCK */
			l2 = pmap_l1_to_l2(pde, va);
			pmap_load_store(l2,
			    pa | ATTR_DEFAULT | ATTR_S1_XN |
			    ATTR_S1_IDX(VM_MEMATTR_WRITE_BACK) | L2_BLOCK);

			va += L2_SIZE;
			pa += L2_SIZE;
		}
		pmap_invalidate_all(kernel_pmap);

		va = preinit_map_va + (start_idx * L2_SIZE);

	} else {
		/* kva_alloc may be used to map the pages */
		offset = pa & PAGE_MASK;
		size = round_page(offset + size);

		va = kva_alloc(size);
		if (va == 0)
			panic("%s: Couldn't allocate KVA", __func__);

		pde = pmap_pde(kernel_pmap, va, &lvl);
		KASSERT(lvl == 2, ("pmap_mapbios: Invalid level %d", lvl));

		/* L3 table is linked */
		va = trunc_page(va);
		pa = trunc_page(pa);
		pmap_kenter(va, size, pa, memory_mapping_mode(pa));
	}

	return ((void *)(va + offset));
}

void
pmap_unmapbios(vm_pointer_t va, vm_size_t size)
{
	struct pmap_preinit_mapping *ppim;
	vm_offset_t offset, tmpsize, va_trunc;
	pd_entry_t *pde;
	pt_entry_t *l2;
	int i, lvl, l2_blocks, block;
	bool preinit_map;

	l2_blocks =
	   ((ptraddr_t)roundup2(va + size, L2_SIZE) -
	    (ptraddr_t)rounddown2(va, L2_SIZE)) >> L2_SHIFT;
	KASSERT(l2_blocks > 0, ("pmap_unmapbios: invalid size %lx", size));

	/* Remove preinit mapping */
	preinit_map = false;
	block = 0;
	for (i = 0; i < PMAP_PREINIT_MAPPING_COUNT; i++) {
		ppim = pmap_preinit_mapping + i;
		if (ppim->va == va) {
			KASSERT(ppim->size == size,
			    ("pmap_unmapbios: size mismatch"));
			ppim->va = 0;
			ppim->pa = 0;
			ppim->size = 0;
			preinit_map = true;
			offset = block * L2_SIZE;
			va_trunc = rounddown2(va, L2_SIZE) + offset;

			/* Remove L2_BLOCK */
			pde = pmap_pde(kernel_pmap, va_trunc, &lvl);
			KASSERT(pde != NULL,
			    ("pmap_unmapbios: Invalid page entry, va: 0x%lx",
			    va_trunc));
			l2 = pmap_l1_to_l2(pde, va_trunc);
			pmap_clear(l2);

			if (block == (l2_blocks - 1))
				break;
			block++;
		}
	}
	if (preinit_map) {
		pmap_invalidate_all(kernel_pmap);
		return;
	}

	/* Unmap the pages reserved with kva_alloc. */
	if (vm_initialized) {
		offset = va & PAGE_MASK;
		size = round_page(offset + size);
		va = trunc_page(va);

		pde = pmap_pde(kernel_pmap, va, &lvl);
		KASSERT(pde != NULL,
		    ("pmap_unmapbios: Invalid page entry, va: 0x%lx",
		    (vm_offset_t)va));
		KASSERT(lvl == 2, ("pmap_unmapbios: Invalid level %d", lvl));

		/* Unmap and invalidate the pages */
                for (tmpsize = 0; tmpsize < size; tmpsize += PAGE_SIZE)
			pmap_kremove(va + tmpsize);

		kva_free(va, size);
	}
}

/*
 * Sets the memory attribute for the specified page.
 */
void
pmap_page_set_memattr(vm_page_t m, vm_memattr_t ma)
{

	m->md.pv_memattr = ma;

	/*
	 * If "m" is a normal page, update its direct mapping.  This update
	 * can be relied upon to perform any cache operations that are
	 * required for data coherence.
	 */
	if ((m->flags & PG_FICTITIOUS) == 0 &&
	    pmap_change_attr(PHYS_TO_DMAP(VM_PAGE_TO_PHYS(m)), PAGE_SIZE,
	    m->md.pv_memattr) != 0)
		panic("memory attribute change on the direct map failed");
}

/*
 * Changes the specified virtual address range's memory type to that given by
 * the parameter "mode".  The specified virtual address range must be
 * completely contained within either the direct map or the kernel map.  If
 * the virtual address range is contained within the kernel map, then the
 * memory type for each of the corresponding ranges of the direct map is also
 * changed.  (The corresponding ranges of the direct map are those ranges that
 * map the same physical pages as the specified virtual address range.)  These
 * changes to the direct map are necessary because Intel describes the
 * behavior of their processors as "undefined" if two or more mappings to the
 * same physical page have different memory types.
 *
 * Returns zero if the change completed successfully, and either EINVAL or
 * ENOMEM if the change failed.  Specifically, EINVAL is returned if some part
 * of the virtual address range was not mapped, and ENOMEM is returned if
 * there was insufficient memory available to complete the change.  In the
 * latter case, the memory type may have been changed on some part of the
 * virtual address range or the direct map.
 */
int
pmap_change_attr(vm_offset_t va, vm_size_t size, int mode)
{
	int error;

	PMAP_LOCK(kernel_pmap);
	error = pmap_change_props_locked(va, size, PROT_NONE, mode, false);
	PMAP_UNLOCK(kernel_pmap);
	return (error);
}

/*
 * Changes the specified virtual address range's protections to those
 * specified by "prot".  Like pmap_change_attr(), protections for aliases
 * in the direct map are updated as well.  Protections on aliasing mappings may
 * be a subset of the requested protections; for example, mappings in the direct
 * map are never executable.
 */
int
pmap_change_prot(vm_offset_t va, vm_size_t size, vm_prot_t prot)
{
	int error;

	/* Only supported within the kernel map. */
	if (va < VM_MIN_KERNEL_ADDRESS)
		return (EINVAL);

	PMAP_LOCK(kernel_pmap);
	error = pmap_change_props_locked(va, size, prot, -1, false);
	PMAP_UNLOCK(kernel_pmap);
	return (error);
}

static int
pmap_change_props_locked(vm_offset_t va, vm_size_t size, vm_prot_t prot,
    int mode, bool skip_unmapped)
{
	vm_offset_t base, offset, tmpva;
	vm_size_t pte_size;
	vm_paddr_t pa;
	pt_entry_t pte, *ptep, *newpte;
	pt_entry_t bits, mask;
	int lvl, rv;

	PMAP_LOCK_ASSERT(kernel_pmap, MA_OWNED);
	base = trunc_page(va);
	offset = va & PAGE_MASK;
	size = round_page(offset + size);

	if (!VIRT_IN_DMAP(base) &&
	    !(base >= VM_MIN_KERNEL_ADDRESS && base < VM_MAX_KERNEL_ADDRESS))
		return (EINVAL);

	bits = 0;
	mask = 0;
	if (mode != -1) {
		bits = ATTR_S1_IDX(mode);
		mask = ATTR_S1_IDX_MASK;
		if (mode == VM_MEMATTR_DEVICE) {
			mask |= ATTR_S1_XN;
			bits |= ATTR_S1_XN;
		}
	}
	if (prot != VM_PROT_NONE) {
		/* Don't mark the DMAP as executable. It never is on arm64. */
		if (VIRT_IN_DMAP(base)) {
			prot &= ~VM_PROT_EXECUTE;
			/*
			 * XXX Mark the DMAP as writable for now. We rely
			 * on this in ddb & dtrace to insert breakpoint
			 * instructions.
			 */
			prot |= VM_PROT_WRITE;
		}

		if ((prot & VM_PROT_WRITE) == 0) {
			bits |= ATTR_S1_AP(ATTR_S1_AP_RO);
		}
		if ((prot & VM_PROT_EXECUTE) == 0) {
			bits |= ATTR_S1_PXN;
		}
		bits |= ATTR_S1_UXN;
		mask |= ATTR_S1_AP_MASK | ATTR_S1_XN;
	}

	for (tmpva = base; tmpva < base + size; ) {
		ptep = pmap_pte(kernel_pmap, tmpva, &lvl);
		if (ptep == NULL && !skip_unmapped) {
			return (EINVAL);
		} else if ((ptep == NULL && skip_unmapped) ||
		    (pmap_load(ptep) & mask) == bits) {
			/*
			 * We already have the correct attribute or there
			 * is no memory mapped at this address and we are
			 * skipping unmapped memory.
			 */
			switch (lvl) {
			default:
				panic("Invalid DMAP table level: %d\n", lvl);
			case 1:
				tmpva = (tmpva & ~L1_OFFSET) + L1_SIZE;
				break;
			case 2:
				tmpva = (tmpva & ~L2_OFFSET) + L2_SIZE;
				break;
			case 3:
				tmpva += PAGE_SIZE;
				break;
			}
		} else {
			/*
			 * Split the entry to an level 3 table, then
			 * set the new attribute.
			 */
			switch (lvl) {
			default:
				panic("Invalid DMAP table level: %d\n", lvl);
			case 1:
				if ((tmpva & L1_OFFSET) == 0 &&
				    (base + size - tmpva) >= L1_SIZE) {
					pte_size = L1_SIZE;
					break;
				}
				newpte = pmap_demote_l1(kernel_pmap, ptep,
				    tmpva & ~L1_OFFSET);
				if (newpte == NULL)
					return (EINVAL);
				ptep = pmap_l1_to_l2(ptep, tmpva);
				/* FALLTHROUGH */
			case 2:
				if ((tmpva & L2_OFFSET) == 0 &&
				    (base + size - tmpva) >= L2_SIZE) {
					pte_size = L2_SIZE;
					break;
				}
				newpte = pmap_demote_l2(kernel_pmap, ptep,
				    tmpva);
				if (newpte == NULL)
					return (EINVAL);
				ptep = pmap_l2_to_l3(ptep, tmpva);
				/* FALLTHROUGH */
			case 3:
				pte_size = PAGE_SIZE;
				break;
			}

			/* Update the entry */
			pte = pmap_load(ptep);
			pte &= ~mask;
			pte |= bits;

			pmap_update_entry(kernel_pmap, ptep, pte, tmpva,
			    pte_size);

			pa = pte & ~ATTR_MASK;
			if (!VIRT_IN_DMAP(tmpva) && PHYS_IN_DMAP(pa)) {
				/*
				 * Keep the DMAP memory in sync.
				 */
				rv = pmap_change_props_locked(
				    PHYS_TO_DMAP(pa), pte_size,
				    prot, mode, true);
				if (rv != 0)
					return (rv);
			}

			/*
			 * If moving to a non-cacheable entry flush
			 * the cache.
			 */
			if (mode == VM_MEMATTR_UNCACHEABLE)
				cpu_dcache_wbinv_range(tmpva, pte_size);
			tmpva += pte_size;
		}
	}

	return (0);
}

/*
 * Create an L2 table to map all addresses within an L1 mapping.
 */
static pt_entry_t *
pmap_demote_l1(pmap_t pmap, pt_entry_t *l1, vm_offset_t va)
{
	pt_entry_t *l2, newl2, oldl1;
	vm_pointer_t tmpl1;
	vm_paddr_t l2phys, phys;
	vm_page_t ml2;
	int i;

	PMAP_LOCK_ASSERT(pmap, MA_OWNED);
	oldl1 = pmap_load(l1);
	KASSERT((oldl1 & ATTR_DESCR_MASK) == L1_BLOCK,
	    ("pmap_demote_l1: Demoting a non-block entry"));
	KASSERT((va & L1_OFFSET) == 0,
	    ("pmap_demote_l1: Invalid virtual address %#lx", va));
	KASSERT((oldl1 & ATTR_SW_MANAGED) == 0,
	    ("pmap_demote_l1: Level 1 table shouldn't be managed"));

	tmpl1 = 0;
	if (va <= (vm_offset_t)l1 && va + L1_SIZE > (vm_offset_t)l1) {
		tmpl1 = kva_alloc(PAGE_SIZE);
		if (tmpl1 == 0)
			return (NULL);
	}

	if ((ml2 = vm_page_alloc_noobj(VM_ALLOC_INTERRUPT | VM_ALLOC_WIRED)) ==
	    NULL) {
		CTR2(KTR_PMAP, "pmap_demote_l1: failure for va %#lx"
		    " in pmap %p", va, pmap);
		l2 = NULL;
		goto fail;
	}

	l2phys = VM_PAGE_TO_PHYS(ml2);
	l2 = (pt_entry_t *)PHYS_TO_DMAP(l2phys);

	/* Address the range points at */
	phys = oldl1 & ~ATTR_MASK;
	/* The attributed from the old l1 table to be copied */
	newl2 = oldl1 & ATTR_MASK;

	/* Create the new entries */
	for (i = 0; i < Ln_ENTRIES; i++) {
		l2[i] = newl2 | phys;
		phys += L2_SIZE;
	}
	KASSERT(l2[0] == ((oldl1 & ~ATTR_DESCR_MASK) | L2_BLOCK),
	    ("Invalid l2 page (%lx != %lx)", l2[0],
	    (oldl1 & ~ATTR_DESCR_MASK) | L2_BLOCK));

	if (tmpl1 != 0) {
		pmap_kenter(tmpl1, PAGE_SIZE,
		    DMAP_TO_PHYS((vm_offset_t)l1) & ~L3_OFFSET,
		    VM_MEMATTR_WRITE_BACK);
		l1 = (pt_entry_t *)(tmpl1 + ((vm_offset_t)l1 & PAGE_MASK));
	}

	pmap_update_entry(pmap, l1, l2phys | L1_TABLE, va, PAGE_SIZE);

fail:
	if (tmpl1 != 0) {
		pmap_kremove(tmpl1);
		kva_free(tmpl1, PAGE_SIZE);
	}

	return (l2);
}

static void
pmap_fill_l3(pt_entry_t *firstl3, pt_entry_t newl3)
{
	pt_entry_t *l3;

	for (l3 = firstl3; l3 - firstl3 < Ln_ENTRIES; l3++) {
		*l3 = newl3;
		newl3 += L3_SIZE;
	}
}

static void
pmap_demote_l2_abort(pmap_t pmap, vm_offset_t va, pt_entry_t *l2,
    struct rwlock **lockp)
{
	struct spglist free;

	SLIST_INIT(&free);
	(void)pmap_remove_l2(pmap, l2, va, pmap_load(pmap_l1(pmap, va)), &free,
	    lockp);
	vm_page_free_pages_toq(&free, true);
}

/*
 * Create an L3 table to map all addresses within an L2 mapping.
 */
static pt_entry_t *
pmap_demote_l2_locked(pmap_t pmap, pt_entry_t *l2, vm_offset_t va,
    struct rwlock **lockp)
{
	pt_entry_t *l3, newl3, oldl2;
	vm_pointer_t tmpl2;
	vm_paddr_t l3phys;
	vm_page_t ml3;

	PMAP_LOCK_ASSERT(pmap, MA_OWNED);
	PMAP_ASSERT_STAGE1(pmap);
	KASSERT(ADDR_IS_CANONICAL(va),
	    ("%s: Address not in canonical form: %lx", __func__, va));

	l3 = NULL;
	oldl2 = pmap_load(l2);
	KASSERT((oldl2 & ATTR_DESCR_MASK) == L2_BLOCK,
	    ("pmap_demote_l2: Demoting a non-block entry"));
	va &= ~L2_OFFSET;

	tmpl2 = 0;
	if (va <= (vm_offset_t)l2 && va + L2_SIZE > (vm_offset_t)l2) {
		tmpl2 = kva_alloc(PAGE_SIZE);
		if (tmpl2 == 0)
			return (NULL);
	}

	/*
	 * Invalidate the 2MB page mapping and return "failure" if the
	 * mapping was never accessed.
	 */
	if ((oldl2 & ATTR_AF) == 0) {
		KASSERT((oldl2 & ATTR_SW_WIRED) == 0,
		    ("pmap_demote_l2: a wired mapping is missing ATTR_AF"));
		pmap_demote_l2_abort(pmap, va, l2, lockp);
		CTR2(KTR_PMAP, "pmap_demote_l2: failure for va %#lx in pmap %p",
		    va, pmap);
		goto fail;
	}

	if ((ml3 = pmap_remove_pt_page(pmap, va)) == NULL) {
		KASSERT((oldl2 & ATTR_SW_WIRED) == 0,
		    ("pmap_demote_l2: page table page for a wired mapping"
		    " is missing"));

		/*
		 * If the page table page is missing and the mapping
		 * is for a kernel address, the mapping must belong to
		 * either the direct map or the early kernel memory.
		 * Page table pages are preallocated for every other
		 * part of the kernel address space, so the direct map
		 * region and early kernel memory are the only parts of the
		 * kernel address space that must be handled here.
		 */
		KASSERT(!ADDR_IS_KERNEL(va) || VIRT_IN_DMAP(va) ||
		    (va >= VM_MIN_KERNEL_ADDRESS && va < kernel_vm_end),
		    ("pmap_demote_l2: No saved mpte for va %#lx", va));

		/*
		 * If the 2MB page mapping belongs to the direct map
		 * region of the kernel's address space, then the page
		 * allocation request specifies the highest possible
		 * priority (VM_ALLOC_INTERRUPT).  Otherwise, the
		 * priority is normal.
		 */
		ml3 = vm_page_alloc_noobj(
		    (VIRT_IN_DMAP(va) ? VM_ALLOC_INTERRUPT : 0) |
		    VM_ALLOC_WIRED);

		/*
		 * If the allocation of the new page table page fails,
		 * invalidate the 2MB page mapping and return "failure".
		 */
		if (ml3 == NULL) {
			pmap_demote_l2_abort(pmap, va, l2, lockp);
			CTR2(KTR_PMAP, "pmap_demote_l2: failure for va %#lx"
			    " in pmap %p", va, pmap);
			goto fail;
		}
		ml3->pindex = pmap_l2_pindex(va);

		if (!ADDR_IS_KERNEL(va)) {
			ml3->ref_count = NL3PG;
			pmap_resident_count_inc(pmap, 1);
		}
	}
	l3phys = VM_PAGE_TO_PHYS(ml3);
	l3 = (pt_entry_t *)PHYS_TO_DMAP(l3phys);
	newl3 = (oldl2 & ~ATTR_DESCR_MASK) | L3_PAGE;
	KASSERT((oldl2 & (ATTR_S1_AP_RW_BIT | ATTR_SW_DBM)) !=
	    (ATTR_S1_AP(ATTR_S1_AP_RO) | ATTR_SW_DBM),
	    ("pmap_demote_l2: L2 entry is writeable but not dirty"));

	/*
	 * If the page table page is not leftover from an earlier promotion,
	 * or the mapping attributes have changed, (re)initialize the L3 table.
	 *
	 * When pmap_update_entry() clears the old L2 mapping, it (indirectly)
	 * performs a dsb().  That dsb() ensures that the stores for filling
	 * "l3" are visible before "l3" is added to the page table.
	 */
	if (ml3->valid == 0 || (l3[0] & ATTR_MASK) != (newl3 & ATTR_MASK))
		pmap_fill_l3(l3, newl3);

	/*
	 * Map the temporary page so we don't lose access to the l2 table.
	 */
	if (tmpl2 != 0) {
		pmap_kenter(tmpl2, PAGE_SIZE,
		    DMAP_TO_PHYS((vm_offset_t)l2) & ~L3_OFFSET,
		    VM_MEMATTR_WRITE_BACK);
		l2 = (pt_entry_t *)(tmpl2 + ((vm_offset_t)l2 & PAGE_MASK));
	}

	/*
	 * The spare PV entries must be reserved prior to demoting the
	 * mapping, that is, prior to changing the PDE.  Otherwise, the state
	 * of the L2 and the PV lists will be inconsistent, which can result
	 * in reclaim_pv_chunk() attempting to remove a PV entry from the
	 * wrong PV list and pmap_pv_demote_l2() failing to find the expected
	 * PV entry for the 2MB page mapping that is being demoted.
	 */
	if ((oldl2 & ATTR_SW_MANAGED) != 0)
		reserve_pv_entries(pmap, Ln_ENTRIES - 1, lockp);

	/*
	 * Pass PAGE_SIZE so that a single TLB invalidation is performed on
	 * the 2MB page mapping.
	 */
	pmap_update_entry(pmap, l2, l3phys | L2_TABLE, va, PAGE_SIZE);

	/*
	 * Demote the PV entry.
	 */
	if ((oldl2 & ATTR_SW_MANAGED) != 0)
		pmap_pv_demote_l2(pmap, va, oldl2 & ~ATTR_MASK, lockp);

	atomic_add_long(&pmap_l2_demotions, 1);
	CTR3(KTR_PMAP, "pmap_demote_l2: success for va %#lx"
	    " in pmap %p %lx", va, pmap, l3[0]);

fail:
	if (tmpl2 != 0) {
		pmap_kremove(tmpl2);
		kva_free(tmpl2, PAGE_SIZE);
	}

	return (l3);

}

static pt_entry_t *
pmap_demote_l2(pmap_t pmap, pt_entry_t *l2, vm_offset_t va)
{
	struct rwlock *lock;
	pt_entry_t *l3;

	lock = NULL;
	l3 = pmap_demote_l2_locked(pmap, l2, va, &lock);
	if (lock != NULL)
		rw_wunlock(lock);
	return (l3);
}

/*
 * Perform the pmap work for mincore(2).  If the page is not both referenced and
 * modified by this pmap, returns its physical address so that the caller can
 * find other mappings.
 */
int
pmap_mincore(pmap_t pmap, vm_offset_t addr, vm_paddr_t *pap)
{
	pt_entry_t *pte, tpte;
	vm_paddr_t mask, pa;
	int lvl, val;
	bool managed;

	PMAP_ASSERT_STAGE1(pmap);
	PMAP_LOCK(pmap);
	pte = pmap_pte(pmap, addr, &lvl);
	if (pte != NULL) {
		tpte = pmap_load(pte);

		switch (lvl) {
		case 3:
			mask = L3_OFFSET;
			break;
		case 2:
			mask = L2_OFFSET;
			break;
		case 1:
			mask = L1_OFFSET;
			break;
		default:
			panic("pmap_mincore: invalid level %d", lvl);
		}

		managed = (tpte & ATTR_SW_MANAGED) != 0;
		val = MINCORE_INCORE;
		if (lvl != 3)
			val |= MINCORE_PSIND(3 - lvl);
		if ((managed && pmap_pte_dirty(pmap, tpte)) || (!managed &&
		    (tpte & ATTR_S1_AP_RW_BIT) == ATTR_S1_AP(ATTR_S1_AP_RW)))
			val |= MINCORE_MODIFIED | MINCORE_MODIFIED_OTHER;
		if ((tpte & ATTR_AF) == ATTR_AF)
			val |= MINCORE_REFERENCED | MINCORE_REFERENCED_OTHER;

		pa = (tpte & ~ATTR_MASK) | (addr & mask);
	} else {
		managed = false;
		val = 0;
	}

	if ((val & (MINCORE_MODIFIED_OTHER | MINCORE_REFERENCED_OTHER)) !=
	    (MINCORE_MODIFIED_OTHER | MINCORE_REFERENCED_OTHER) && managed) {
		*pap = pa;
	}
	PMAP_UNLOCK(pmap);
	return (val);
}

/*
 * Garbage collect every ASID that is neither active on a processor nor
 * reserved.
 */
static void
pmap_reset_asid_set(pmap_t pmap)
{
	pmap_t curpmap;
	int asid, cpuid, epoch;
	struct asid_set *set;
	enum pmap_stage stage;

	set = pmap->pm_asid_set;
	stage = pmap->pm_stage;

	set = pmap->pm_asid_set;
	KASSERT(set != NULL, ("%s: NULL asid set", __func__));
	mtx_assert(&set->asid_set_mutex, MA_OWNED);

	/*
	 * Ensure that the store to asid_epoch is globally visible before the
	 * loads from pc_curpmap are performed.
	 */
	epoch = set->asid_epoch + 1;
	if (epoch == INT_MAX)
		epoch = 0;
	set->asid_epoch = epoch;
	dsb(ishst);
	if (stage == PM_STAGE1) {
		__asm __volatile("tlbi vmalle1is");
	} else {
		KASSERT(pmap_clean_stage2_tlbi != NULL,
		    ("%s: Unset stage 2 tlb invalidation callback\n",
		    __func__));
		pmap_clean_stage2_tlbi();
	}
	dsb(ish);
	bit_nclear(set->asid_set, ASID_FIRST_AVAILABLE,
	    set->asid_set_size - 1);
	CPU_FOREACH(cpuid) {
		if (cpuid == curcpu)
			continue;
		if (stage == PM_STAGE1) {
			curpmap = pcpu_find(cpuid)->pc_curpmap;
			PMAP_ASSERT_STAGE1(pmap);
		} else {
			curpmap = pcpu_find(cpuid)->pc_curvmpmap;
			if (curpmap == NULL)
				continue;
			PMAP_ASSERT_STAGE2(pmap);
		}
		KASSERT(curpmap->pm_asid_set == set, ("Incorrect set"));
		asid = COOKIE_TO_ASID(curpmap->pm_cookie);
		if (asid == -1)
			continue;
		bit_set(set->asid_set, asid);
		curpmap->pm_cookie = COOKIE_FROM(asid, epoch);
	}
}

/*
 * Allocate a new ASID for the specified pmap.
 */
static void
pmap_alloc_asid(pmap_t pmap)
{
	struct asid_set *set;
	int new_asid;

	set = pmap->pm_asid_set;
	KASSERT(set != NULL, ("%s: NULL asid set", __func__));

	mtx_lock_spin(&set->asid_set_mutex);

	/*
	 * While this processor was waiting to acquire the asid set mutex,
	 * pmap_reset_asid_set() running on another processor might have
	 * updated this pmap's cookie to the current epoch.  In which case, we
	 * don't need to allocate a new ASID.
	 */
	if (COOKIE_TO_EPOCH(pmap->pm_cookie) == set->asid_epoch)
		goto out;

	bit_ffc_at(set->asid_set, set->asid_next, set->asid_set_size,
	    &new_asid);
	if (new_asid == -1) {
		bit_ffc_at(set->asid_set, ASID_FIRST_AVAILABLE,
		    set->asid_next, &new_asid);
		if (new_asid == -1) {
			pmap_reset_asid_set(pmap);
			bit_ffc_at(set->asid_set, ASID_FIRST_AVAILABLE,
			    set->asid_set_size, &new_asid);
			KASSERT(new_asid != -1, ("ASID allocation failure"));
		}
	}
	bit_set(set->asid_set, new_asid);
	set->asid_next = new_asid + 1;
	pmap->pm_cookie = COOKIE_FROM(new_asid, set->asid_epoch);
out:
	mtx_unlock_spin(&set->asid_set_mutex);
}

/*
 * Compute the value that should be stored in ttbr0 to activate the specified
 * pmap.  This value may change from time to time.
 */
uint64_t
pmap_to_ttbr0(pmap_t pmap)
{

	return (ASID_TO_OPERAND(COOKIE_TO_ASID(pmap->pm_cookie)) |
	    pmap->pm_ttbr);
}

static bool
pmap_activate_int(pmap_t pmap)
{
	struct asid_set *set;
	int epoch;

	KASSERT(PCPU_GET(curpmap) != NULL, ("no active pmap"));
	KASSERT(pmap != kernel_pmap, ("kernel pmap activation"));

	if ((pmap->pm_stage == PM_STAGE1 && pmap == PCPU_GET(curpmap)) ||
	    (pmap->pm_stage == PM_STAGE2 && pmap == PCPU_GET(curvmpmap))) {
		/*
		 * Handle the possibility that the old thread was preempted
		 * after an "ic" or "tlbi" instruction but before it performed
		 * a "dsb" instruction.  If the old thread migrates to a new
		 * processor, its completion of a "dsb" instruction on that
		 * new processor does not guarantee that the "ic" or "tlbi"
		 * instructions performed on the old processor have completed.
		 */
		dsb(ish);
		return (false);
	}

	set = pmap->pm_asid_set;
	KASSERT(set != NULL, ("%s: NULL asid set", __func__));

	/*
	 * Ensure that the store to curpmap is globally visible before the
	 * load from asid_epoch is performed.
	 */
	if (pmap->pm_stage == PM_STAGE1)
		PCPU_SET(curpmap, pmap);
	else
		PCPU_SET(curvmpmap, pmap);
	dsb(ish);
	epoch = COOKIE_TO_EPOCH(pmap->pm_cookie);
	if (epoch >= 0 && epoch != set->asid_epoch)
		pmap_alloc_asid(pmap);

	if (pmap->pm_stage == PM_STAGE1) {
		set_ttbr0(pmap_to_ttbr0(pmap));
		if (PCPU_GET(bcast_tlbi_workaround) != 0)
			invalidate_local_icache();
	}
	return (true);
}

void
pmap_activate_vm(pmap_t pmap)
{

	PMAP_ASSERT_STAGE2(pmap);

	(void)pmap_activate_int(pmap);
}

void
pmap_activate(struct thread *td)
{
	pmap_t	pmap;

	pmap = vmspace_pmap(td->td_proc->p_vmspace);
	PMAP_ASSERT_STAGE1(pmap);
	critical_enter();
	(void)pmap_activate_int(pmap);
	critical_exit();
}

/*
 * Activate the thread we are switching to.
 * To simplify the assembly in cpu_throw return the new threads pcb.
 */
struct pcb *
pmap_switch(struct thread *new)
{
	pcpu_bp_harden bp_harden;
	struct pcb *pcb;

	/* Store the new curthread */
	PCPU_SET(curthread, new);
#if defined(PERTHREAD_SSP)
	/* Set the new threads SSP canary */
	__asm("msr	sp_el0, %0" :: "r"(&new->td_md.md_canary));
#endif

	/* And the new pcb */
	pcb = new->td_pcb;
	PCPU_SET(curpcb, pcb);

	/*
	 * TODO: We may need to flush the cache here if switching
	 * to a user process.
	 */

	if (pmap_activate_int(vmspace_pmap(new->td_proc->p_vmspace))) {
		/*
		 * Stop userspace from training the branch predictor against
		 * other processes. This will call into a CPU specific
		 * function that clears the branch predictor state.
		 */
		bp_harden = PCPU_GET(bp_harden);
		if (bp_harden != NULL)
			bp_harden();
	}

	return (pcb);
}

void
pmap_sync_icache(pmap_t pmap, vm_offset_t va, vm_size_t sz)
{

	PMAP_ASSERT_STAGE1(pmap);
	KASSERT(ADDR_IS_CANONICAL(va),
	    ("%s: Address not in canonical form: %lx", __func__, va));

	if (ADDR_IS_KERNEL(va)) {
		cpu_icache_sync_range(va, sz);
	} else {
		u_int len, offset;
		vm_paddr_t pa;

		/* Find the length of data in this page to flush */
		offset = va & PAGE_MASK;
		len = imin(PAGE_SIZE - offset, sz);

		while (sz != 0) {
			/* Extract the physical address & find it in the DMAP */
			pa = pmap_extract(pmap, va);
			if (pa != 0)
				cpu_icache_sync_range(PHYS_TO_DMAP(pa), len);

			/* Move to the next page */
			sz -= len;
			va += len;
			/* Set the length for the next iteration */
			len = imin(PAGE_SIZE, sz);
		}
	}
}

static int
pmap_stage2_fault(pmap_t pmap, uint64_t esr, uint64_t far)
{
	pd_entry_t *pdep;
	pt_entry_t *ptep, pte;
	int rv, lvl, dfsc;

	PMAP_ASSERT_STAGE2(pmap);
	rv = KERN_FAILURE;

	/* Data and insn aborts use same encoding for FSC field. */
	dfsc = esr & ISS_DATA_DFSC_MASK;
	switch (dfsc) {
	case ISS_DATA_DFSC_TF_L0:
	case ISS_DATA_DFSC_TF_L1:
	case ISS_DATA_DFSC_TF_L2:
	case ISS_DATA_DFSC_TF_L3:
		PMAP_LOCK(pmap);
		pdep = pmap_pde(pmap, far, &lvl);
		if (pdep == NULL || lvl != (dfsc - ISS_DATA_DFSC_TF_L1)) {
			PMAP_LOCK(pmap);
			break;
		}

		switch (lvl) {
		case 0:
			ptep = pmap_l0_to_l1(pdep, far);
			break;
		case 1:
			ptep = pmap_l1_to_l2(pdep, far);
			break;
		case 2:
			ptep = pmap_l2_to_l3(pdep, far);
			break;
		default:
			panic("%s: Invalid pde level %d", __func__,lvl);
		}
		goto fault_exec;

	case ISS_DATA_DFSC_AFF_L1:
	case ISS_DATA_DFSC_AFF_L2:
	case ISS_DATA_DFSC_AFF_L3:
		PMAP_LOCK(pmap);
		ptep = pmap_pte(pmap, far, &lvl);
fault_exec:
		if (ptep != NULL && (pte = pmap_load(ptep)) != 0) {
			if (icache_vmid) {
				pmap_invalidate_vpipt_icache();
			} else {
				/*
				 * If accessing an executable page invalidate
				 * the I-cache so it will be valid when we
				 * continue execution in the guest. The D-cache
				 * is assumed to already be clean to the Point
				 * of Coherency.
				 */
				if ((pte & ATTR_S2_XN_MASK) !=
				    ATTR_S2_XN(ATTR_S2_XN_NONE)) {
					invalidate_icache();
				}
			}
			pmap_set_bits(ptep, ATTR_AF | ATTR_DESCR_VALID);
			rv = KERN_SUCCESS;
		}
		PMAP_UNLOCK(pmap);
		break;
	}

	return (rv);
}

int
pmap_fault(pmap_t pmap, uint64_t esr, uint64_t far)
{
	pt_entry_t pte, *ptep;
	register_t intr;
	uint64_t ec, par;
	int lvl, rv;

	rv = KERN_FAILURE;

	ec = ESR_ELx_EXCEPTION(esr);
	switch (ec) {
	case EXCP_INSN_ABORT_L:
	case EXCP_INSN_ABORT:
	case EXCP_DATA_ABORT_L:
	case EXCP_DATA_ABORT:
		break;
	default:
		return (rv);
	}

	if (pmap->pm_stage == PM_STAGE2)
		return (pmap_stage2_fault(pmap, esr, far));

	/* Data and insn aborts use same encoding for FSC field. */
	switch (esr & ISS_DATA_DFSC_MASK) {
	case ISS_DATA_DFSC_AFF_L1:
	case ISS_DATA_DFSC_AFF_L2:
	case ISS_DATA_DFSC_AFF_L3:
		PMAP_LOCK(pmap);
		ptep = pmap_pte(pmap, far, &lvl);
		if (ptep != NULL) {
			pmap_set_bits(ptep, ATTR_AF);
			rv = KERN_SUCCESS;
			/*
			 * XXXMJ as an optimization we could mark the entry
			 * dirty if this is a write fault.
			 */
		}
		PMAP_UNLOCK(pmap);
		break;
	case ISS_DATA_DFSC_PF_L1:
	case ISS_DATA_DFSC_PF_L2:
	case ISS_DATA_DFSC_PF_L3:
		if ((ec != EXCP_DATA_ABORT_L && ec != EXCP_DATA_ABORT) ||
		    (esr & ISS_DATA_WnR) == 0)
			return (rv);
		PMAP_LOCK(pmap);
		ptep = pmap_pte(pmap, far, &lvl);
		if (ptep != NULL &&
		    ((pte = pmap_load(ptep)) & ATTR_SW_DBM) != 0) {
			if ((pte & ATTR_S1_AP_RW_BIT) ==
			    ATTR_S1_AP(ATTR_S1_AP_RO)) {
				pmap_clear_bits(ptep, ATTR_S1_AP_RW_BIT);
				pmap_invalidate_page(pmap, far, true);
			}
			rv = KERN_SUCCESS;
		}
		PMAP_UNLOCK(pmap);
		break;
	case ISS_DATA_DFSC_TF_L0:
	case ISS_DATA_DFSC_TF_L1:
	case ISS_DATA_DFSC_TF_L2:
	case ISS_DATA_DFSC_TF_L3:
		/*
		 * Retry the translation.  A break-before-make sequence can
		 * produce a transient fault.
		 */
		if (pmap == kernel_pmap) {
			/*
			 * The translation fault may have occurred within a
			 * critical section.  Therefore, we must check the
			 * address without acquiring the kernel pmap's lock.
			 */
			if (pmap_klookup(far, NULL))
				rv = KERN_SUCCESS;
		} else {
			PMAP_LOCK(pmap);
			/* Ask the MMU to check the address. */
			intr = intr_disable();
			par = arm64_address_translate_s1e0r(far);
			intr_restore(intr);
			PMAP_UNLOCK(pmap);

			/*
			 * If the translation was successful, then we can
			 * return success to the trap handler.
			 */
			if (PAR_SUCCESS(par))
				rv = KERN_SUCCESS;
		}
		break;
	}

	return (rv);
}

/*
 *	Increase the starting virtual address of the given mapping if a
 *	different alignment might result in more superpage mappings.
 */
void
pmap_align_superpage(vm_object_t object, vm_ooffset_t offset,
    vm_offset_t *addr, vm_size_t size)
{
	vm_offset_t superpage_offset;

	if (size < L2_SIZE)
		return;
	if (object != NULL && (object->flags & OBJ_COLORED) != 0)
		offset += ptoa(object->pg_color);
	superpage_offset = offset & L2_OFFSET;
	if (size - ((L2_SIZE - superpage_offset) & L2_OFFSET) < L2_SIZE ||
	    (*addr & L2_OFFSET) == superpage_offset)
		return;
	if ((*addr & L2_OFFSET) < superpage_offset)
		*addr = (*addr & ~L2_OFFSET) + superpage_offset;
	else
		*addr = ((*addr + L2_OFFSET) & ~L2_OFFSET) + superpage_offset;
}

/**
 * Get the kernel virtual address of a set of physical pages. If there are
 * physical addresses not covered by the DMAP perform a transient mapping
 * that will be removed when calling pmap_unmap_io_transient.
 *
 * \param page        The pages the caller wishes to obtain the virtual
 *                    address on the kernel memory map.
 * \param vaddr       On return contains the kernel virtual memory address
 *                    of the pages passed in the page parameter.
 * \param count       Number of pages passed in.
 * \param can_fault   TRUE if the thread using the mapped pages can take
 *                    page faults, FALSE otherwise.
 *
 * \returns TRUE if the caller must call pmap_unmap_io_transient when
 *          finished or FALSE otherwise.
 *
 */
boolean_t
pmap_map_io_transient(vm_page_t page[], vm_pointer_t vaddr[], int count,
    boolean_t can_fault)
{
	vm_paddr_t paddr;
	boolean_t needs_mapping;
	int error __diagused, i;

	/*
	 * Allocate any KVA space that we need, this is done in a separate
	 * loop to prevent calling vmem_alloc while pinned.
	 */
	needs_mapping = FALSE;
	for (i = 0; i < count; i++) {
		paddr = VM_PAGE_TO_PHYS(page[i]);
		if (__predict_false(!PHYS_IN_DMAP(paddr))) {
			error = vmem_alloc(kernel_arena, PAGE_SIZE,
			    M_BESTFIT | M_WAITOK, &vaddr[i]);
			KASSERT(error == 0, ("vmem_alloc failed: %d", error));
			needs_mapping = TRUE;
		} else {
			vaddr[i] = PHYS_TO_DMAP(paddr);
		}
	}

	/* Exit early if everything is covered by the DMAP */
	if (!needs_mapping)
		return (FALSE);

	if (!can_fault)
		sched_pin();
	for (i = 0; i < count; i++) {
		paddr = VM_PAGE_TO_PHYS(page[i]);
		if (!PHYS_IN_DMAP(paddr)) {
			panic(
			   "pmap_map_io_transient: TODO: Map out of DMAP data");
		}
	}

	return (needs_mapping);
}

void
pmap_unmap_io_transient(vm_page_t page[], vm_pointer_t vaddr[], int count,
    boolean_t can_fault)
{
	vm_paddr_t paddr;
	int i;

	if (!can_fault)
		sched_unpin();
	for (i = 0; i < count; i++) {
		paddr = VM_PAGE_TO_PHYS(page[i]);
		if (!PHYS_IN_DMAP(paddr)) {
			panic("ARM64TODO: pmap_unmap_io_transient: Unmap data");
		}
	}
}

boolean_t
pmap_is_valid_memattr(pmap_t pmap __unused, vm_memattr_t mode)
{

	return (mode >= VM_MEMATTR_DEVICE && mode <= VM_MEMATTR_WRITE_THROUGH);
}

/*
 * Track a range of the kernel's virtual address space that is contiguous
 * in various mapping attributes.
 */
struct pmap_kernel_map_range {
	vm_offset_t sva;
	pt_entry_t attrs;
	int l3pages;
	int l3contig;
	int l2blocks;
	int l1blocks;
};

static void
sysctl_kmaps_dump(struct sbuf *sb, struct pmap_kernel_map_range *range,
    vm_offset_t eva)
{
	const char *mode;
	int index;

	if (eva <= range->sva)
		return;

	index = range->attrs & ATTR_S1_IDX_MASK;
	switch (index) {
	case ATTR_S1_IDX(VM_MEMATTR_DEVICE):
		mode = "DEV";
		break;
	case ATTR_S1_IDX(VM_MEMATTR_UNCACHEABLE):
		mode = "UC";
		break;
	case ATTR_S1_IDX(VM_MEMATTR_WRITE_BACK):
		mode = "WB";
		break;
	case ATTR_S1_IDX(VM_MEMATTR_WRITE_THROUGH):
		mode = "WT";
		break;
	default:
		printf(
		    "%s: unknown memory type %x for range 0x%016lx-0x%016lx\n",
		    __func__, index, range->sva, eva);
		mode = "??";
		break;
	}

	sbuf_printf(sb, "0x%016lx-0x%016lx r%c%c%c%c %3s %d %d %d %d\n",
	    range->sva, eva,
	    (range->attrs & ATTR_S1_AP_RW_BIT) == ATTR_S1_AP_RW ? 'w' : '-',
	    (range->attrs & ATTR_S1_PXN) != 0 ? '-' : 'x',
	    (range->attrs & ATTR_S1_UXN) != 0 ? '-' : 'X',
	    (range->attrs & ATTR_S1_AP(ATTR_S1_AP_USER)) != 0 ? 'u' : 's',
	    mode, range->l1blocks, range->l2blocks, range->l3contig,
	    range->l3pages);

	/* Reset to sentinel value. */
	range->sva = 0xfffffffffffffffful;
}

/*
 * Determine whether the attributes specified by a page table entry match those
 * being tracked by the current range.
 */
static bool
sysctl_kmaps_match(struct pmap_kernel_map_range *range, pt_entry_t attrs)
{

	return (range->attrs == attrs);
}

static void
sysctl_kmaps_reinit(struct pmap_kernel_map_range *range, vm_offset_t va,
    pt_entry_t attrs)
{

	memset(range, 0, sizeof(*range));
	range->sva = va;
	range->attrs = attrs;
}

/* Get the block/page attributes that correspond to the table attributes */
static pt_entry_t
sysctl_kmaps_table_attrs(pd_entry_t table)
{
	pt_entry_t attrs;

	attrs = 0;
	if ((table & TATTR_UXN_TABLE) != 0)
		attrs |= ATTR_S1_UXN;
	if ((table & TATTR_PXN_TABLE) != 0)
		attrs |= ATTR_S1_PXN;
	if ((table & TATTR_AP_TABLE_RO) != 0)
		attrs |= ATTR_S1_AP(ATTR_S1_AP_RO);

	return (attrs);
}

/* Read the block/page attributes we care about */
static pt_entry_t
sysctl_kmaps_block_attrs(pt_entry_t block)
{
	return (block & (ATTR_S1_AP_MASK | ATTR_S1_XN | ATTR_S1_IDX_MASK));
}

/*
 * Given a leaf PTE, derive the mapping's attributes.  If they do not match
 * those of the current run, dump the address range and its attributes, and
 * begin a new run.
 */
static void
sysctl_kmaps_check(struct sbuf *sb, struct pmap_kernel_map_range *range,
    vm_offset_t va, pd_entry_t l0e, pd_entry_t l1e, pd_entry_t l2e,
    pt_entry_t l3e)
{
	pt_entry_t attrs;

	attrs = sysctl_kmaps_table_attrs(l0e);

	if ((l1e & ATTR_DESCR_TYPE_MASK) == ATTR_DESCR_TYPE_BLOCK) {
		attrs |= sysctl_kmaps_block_attrs(l1e);
		goto done;
	}
	attrs |= sysctl_kmaps_table_attrs(l1e);

	if ((l2e & ATTR_DESCR_TYPE_MASK) == ATTR_DESCR_TYPE_BLOCK) {
		attrs |= sysctl_kmaps_block_attrs(l2e);
		goto done;
	}
	attrs |= sysctl_kmaps_table_attrs(l2e);
	attrs |= sysctl_kmaps_block_attrs(l3e);

done:
	if (range->sva > va || !sysctl_kmaps_match(range, attrs)) {
		sysctl_kmaps_dump(sb, range, va);
		sysctl_kmaps_reinit(range, va, attrs);
	}
}

static int
sysctl_kmaps(SYSCTL_HANDLER_ARGS)
{
	struct pmap_kernel_map_range range;
	struct sbuf sbuf, *sb;
	pd_entry_t l0e, *l1, l1e, *l2, l2e;
	pt_entry_t *l3, l3e;
	vm_offset_t sva;
	vm_paddr_t pa;
	int error, i, j, k, l;

	error = sysctl_wire_old_buffer(req, 0);
	if (error != 0)
		return (error);
	sb = &sbuf;
	sbuf_new_for_sysctl(sb, NULL, PAGE_SIZE, req);

	/* Sentinel value. */
	range.sva = 0xfffffffffffffffful;

	/*
	 * Iterate over the kernel page tables without holding the kernel pmap
	 * lock.  Kernel page table pages are never freed, so at worst we will
	 * observe inconsistencies in the output.
	 */
	for (sva = 0xffff000000000000ul, i = pmap_l0_index(sva); i < Ln_ENTRIES;
	    i++) {
		if (i == pmap_l0_index(DMAP_MIN_ADDRESS))
			sbuf_printf(sb, "\nDirect map:\n");
		else if (i == pmap_l0_index(VM_MIN_KERNEL_ADDRESS))
			sbuf_printf(sb, "\nKernel map:\n");

		l0e = kernel_pmap->pm_l0[i];
		if ((l0e & ATTR_DESCR_VALID) == 0) {
			sysctl_kmaps_dump(sb, &range, sva);
			sva += L0_SIZE;
			continue;
		}
		pa = l0e & ~ATTR_MASK;
		l1 = (pd_entry_t *)PHYS_TO_DMAP(pa);

		for (j = pmap_l1_index(sva); j < Ln_ENTRIES; j++) {
			l1e = l1[j];
			if ((l1e & ATTR_DESCR_VALID) == 0) {
				sysctl_kmaps_dump(sb, &range, sva);
				sva += L1_SIZE;
				continue;
			}
			if ((l1e & ATTR_DESCR_MASK) == L1_BLOCK) {
				sysctl_kmaps_check(sb, &range, sva, l0e, l1e,
				    0, 0);
				range.l1blocks++;
				sva += L1_SIZE;
				continue;
			}
			pa = l1e & ~ATTR_MASK;
			l2 = (pd_entry_t *)PHYS_TO_DMAP(pa);

			for (k = pmap_l2_index(sva); k < Ln_ENTRIES; k++) {
				l2e = l2[k];
				if ((l2e & ATTR_DESCR_VALID) == 0) {
					sysctl_kmaps_dump(sb, &range, sva);
					sva += L2_SIZE;
					continue;
				}
				if ((l2e & ATTR_DESCR_MASK) == L2_BLOCK) {
					sysctl_kmaps_check(sb, &range, sva,
					    l0e, l1e, l2e, 0);
					range.l2blocks++;
					sva += L2_SIZE;
					continue;
				}
				pa = l2e & ~ATTR_MASK;
				l3 = (pt_entry_t *)PHYS_TO_DMAP(pa);

				for (l = pmap_l3_index(sva); l < Ln_ENTRIES;
				    l++, sva += L3_SIZE) {
					l3e = l3[l];
					if ((l3e & ATTR_DESCR_VALID) == 0) {
						sysctl_kmaps_dump(sb, &range,
						    sva);
						continue;
					}
					sysctl_kmaps_check(sb, &range, sva,
					    l0e, l1e, l2e, l3e);
					if ((l3e & ATTR_CONTIGUOUS) != 0)
						range.l3contig += l % 16 == 0 ?
						    1 : 0;
					else
						range.l3pages++;
				}
			}
		}
	}

	error = sbuf_finish(sb);
	sbuf_delete(sb);
	return (error);
}
SYSCTL_OID(_vm_pmap, OID_AUTO, kernel_maps,
    CTLTYPE_STRING | CTLFLAG_RD | CTLFLAG_MPSAFE | CTLFLAG_SKIP,
    NULL, 0, sysctl_kmaps, "A",
    "Dump kernel address layout");
// CHERI CHANGES START
// {
//   "updated": 20210420,
//   "target_type": "kernel",
//   "changes_purecap": [
//     "support",
//     "pointer_as_integer",
//     "uintcap_arithmetic",
//     "bounds_compression"
//   ]
// }
// CHERI CHANGES END<|MERGE_RESOLUTION|>--- conflicted
+++ resolved
@@ -829,11 +829,7 @@
 }
 
 static vm_paddr_t
-<<<<<<< HEAD
-pmap_early_vtophys(vm_pointer_t l1pt, vm_offset_t va)
-=======
 pmap_early_vtophys(vm_offset_t va)
->>>>>>> 854d5a4f
 {
 	vm_paddr_t pa_page;
 
