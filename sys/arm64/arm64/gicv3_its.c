/*-
 * Copyright (c) 2015-2016 The FreeBSD Foundation
 * All rights reserved.
 *
 * This software was developed by Andrew Turner under
 * the sponsorship of the FreeBSD Foundation.
 *
 * This software was developed by Semihalf under
 * the sponsorship of the FreeBSD Foundation.
 *
 * Redistribution and use in source and binary forms, with or without
 * modification, are permitted provided that the following conditions
 * are met:
 * 1. Redistributions of source code must retain the above copyright
 *    notice, this list of conditions and the following disclaimer.
 * 2. Redistributions in binary form must reproduce the above copyright
 *    notice, this list of conditions and the following disclaimer in the
 *    documentation and/or other materials provided with the distribution.
 *
 * THIS SOFTWARE IS PROVIDED BY THE AUTHOR AND CONTRIBUTORS ``AS IS'' AND
 * ANY EXPRESS OR IMPLIED WARRANTIES, INCLUDING, BUT NOT LIMITED TO, THE
 * IMPLIED WARRANTIES OF MERCHANTABILITY AND FITNESS FOR A PARTICULAR PURPOSE
 * ARE DISCLAIMED. IN NO EVENT SHALL THE AUTHOR OR CONTRIBUTORS BE LIABLE
 * FOR ANY DIRECT, INDIRECT, INCIDENTAL, SPECIAL, EXEMPLARY, OR CONSEQUENTIAL
 * DAMAGES (INCLUDING, BUT NOT LIMITED TO, PROCUREMENT OF SUBSTITUTE GOODS
 * OR SERVICES; LOSS OF USE, DATA, OR PROFITS; OR BUSINESS INTERRUPTION)
 * HOWEVER CAUSED AND ON ANY THEORY OF LIABILITY, WHETHER IN CONTRACT, STRICT
 * LIABILITY, OR TORT (INCLUDING NEGLIGENCE OR OTHERWISE) ARISING IN ANY WAY
 * OUT OF THE USE OF THIS SOFTWARE, EVEN IF ADVISED OF THE POSSIBILITY OF
 * SUCH DAMAGE.
 */

#include "opt_acpi.h"
#include "opt_platform.h"
#include "opt_iommu.h"

#include <sys/cdefs.h>
__FBSDID("$FreeBSD$");

#include <sys/param.h>
#include <sys/systm.h>
#include <sys/bus.h>
#include <sys/cpuset.h>
#include <sys/domainset.h>
#include <sys/endian.h>
#include <sys/kernel.h>
#include <sys/lock.h>
#include <sys/malloc.h>
#include <sys/module.h>
#include <sys/mutex.h>
#include <sys/proc.h>
#include <sys/taskqueue.h>
#include <sys/tree.h>
#include <sys/queue.h>
#include <sys/rman.h>
#include <sys/sbuf.h>
#include <sys/smp.h>
#include <sys/sysctl.h>
#include <sys/vmem.h>

#include <vm/vm.h>
#include <vm/pmap.h>
#include <vm/vm_page.h>

#include <machine/bus.h>
#include <machine/intr.h>

#include <arm/arm/gic_common.h>
#include <arm64/arm64/gic_v3_reg.h>
#include <arm64/arm64/gic_v3_var.h>

#ifdef FDT
#include <dev/ofw/openfirm.h>
#include <dev/ofw/ofw_bus.h>
#include <dev/ofw/ofw_bus_subr.h>
#endif
#include <dev/pci/pcireg.h>
#include <dev/pci/pcivar.h>

#ifdef IOMMU
#include <dev/iommu/iommu.h>
#include <dev/iommu/iommu_gas.h>
#endif

#include "pcib_if.h"
#include "pic_if.h"
#include "msi_if.h"

MALLOC_DEFINE(M_GICV3_ITS, "GICv3 ITS",
    "ARM GICv3 Interrupt Translation Service");

#define	LPI_NIRQS		(64 * 1024)

/* The size and alignment of the command circular buffer */
#define	ITS_CMDQ_SIZE		(64 * 1024)	/* Must be a multiple of 4K */
#define	ITS_CMDQ_ALIGN		(64 * 1024)

#define	LPI_CONFTAB_SIZE	LPI_NIRQS
#define	LPI_CONFTAB_ALIGN	(64 * 1024)
#define	LPI_CONFTAB_MAX_ADDR	((1ul << 48) - 1) /* We need a 47 bit PA */

/* 1 bit per SPI, PPI, and SGI (8k), and 1 bit per LPI (LPI_CONFTAB_SIZE) */
#define	LPI_PENDTAB_SIZE	((LPI_NIRQS + GIC_FIRST_LPI) / 8)
#define	LPI_PENDTAB_ALIGN	(64 * 1024)
#define	LPI_PENDTAB_MAX_ADDR	((1ul << 48) - 1) /* We need a 47 bit PA */

#define	LPI_INT_TRANS_TAB_ALIGN	256
#define	LPI_INT_TRANS_TAB_MAX_ADDR ((1ul << 48) - 1)

/* ITS commands encoding */
#define	ITS_CMD_MOVI		(0x01)
#define	ITS_CMD_SYNC		(0x05)
#define	ITS_CMD_MAPD		(0x08)
#define	ITS_CMD_MAPC		(0x09)
#define	ITS_CMD_MAPTI		(0x0a)
#define	ITS_CMD_MAPI		(0x0b)
#define	ITS_CMD_INV		(0x0c)
#define	ITS_CMD_INVALL		(0x0d)
/* Command */
#define	CMD_COMMAND_MASK	(0xFFUL)
/* PCI device ID */
#define	CMD_DEVID_SHIFT		(32)
#define	CMD_DEVID_MASK		(0xFFFFFFFFUL << CMD_DEVID_SHIFT)
/* Size of IRQ ID bitfield */
#define	CMD_SIZE_MASK		(0xFFUL)
/* Virtual LPI ID */
#define	CMD_ID_MASK		(0xFFFFFFFFUL)
/* Physical LPI ID */
#define	CMD_PID_SHIFT		(32)
#define	CMD_PID_MASK		(0xFFFFFFFFUL << CMD_PID_SHIFT)
/* Collection */
#define	CMD_COL_MASK		(0xFFFFUL)
/* Target (CPU or Re-Distributor) */
#define	CMD_TARGET_SHIFT	(16)
#define	CMD_TARGET_MASK		(0xFFFFFFFFUL << CMD_TARGET_SHIFT)
/* Interrupt Translation Table address */
#define	CMD_ITT_MASK		(0xFFFFFFFFFF00UL)
/* Valid command bit */
#define	CMD_VALID_SHIFT		(63)
#define	CMD_VALID_MASK		(1UL << CMD_VALID_SHIFT)

#define	ITS_TARGET_NONE		0xFBADBEEF

/* LPI chunk owned by ITS device */
struct lpi_chunk {
	u_int	lpi_base;
	u_int	lpi_free;	/* First free LPI in set */
	u_int	lpi_num;	/* Total number of LPIs in chunk */
	u_int	lpi_busy;	/* Number of busy LPIs in chink */
};

/* ITS device */
struct its_dev {
	TAILQ_ENTRY(its_dev)	entry;
	/* PCI device */
	device_t		pci_dev;
	/* Device ID (i.e. PCI device ID) */
	uint32_t		devid;
	/* List of assigned LPIs */
	struct lpi_chunk	lpis;
	/* Virtual address of ITT */
	vm_pointer_t		itt;
	size_t			itt_size;
};

/*
 * ITS command descriptor.
 * Idea for command description passing taken from Linux.
 */
struct its_cmd_desc {
	uint8_t cmd_type;

	union {
		struct {
			struct its_dev *its_dev;
			struct its_col *col;
			uint32_t id;
		} cmd_desc_movi;

		struct {
			struct its_col *col;
		} cmd_desc_sync;

		struct {
			struct its_col *col;
			uint8_t valid;
		} cmd_desc_mapc;

		struct {
			struct its_dev *its_dev;
			struct its_col *col;
			uint32_t pid;
			uint32_t id;
		} cmd_desc_mapvi;

		struct {
			struct its_dev *its_dev;
			struct its_col *col;
			uint32_t pid;
		} cmd_desc_mapi;

		struct {
			struct its_dev *its_dev;
			uint8_t valid;
		} cmd_desc_mapd;

		struct {
			struct its_dev *its_dev;
			struct its_col *col;
			uint32_t pid;
		} cmd_desc_inv;

		struct {
			struct its_col *col;
		} cmd_desc_invall;
	};
};

/* ITS command. Each command is 32 bytes long */
struct its_cmd {
	uint64_t	cmd_dword[4];	/* ITS command double word */
};

/* An ITS private table */
struct its_ptable {
	vm_offset_t	ptab_vaddr;
	unsigned long	ptab_size;
};

/* ITS collection description. */
struct its_col {
	uint64_t	col_target;	/* Target Re-Distributor */
	uint64_t	col_id;		/* Collection ID */
};

struct gicv3_its_irqsrc {
	struct intr_irqsrc	gi_isrc;
	u_int			gi_id;
	u_int			gi_lpi;
	struct its_dev		*gi_its_dev;
	TAILQ_ENTRY(gicv3_its_irqsrc) gi_link;
};

struct gicv3_its_softc {
	device_t	dev;
	struct intr_pic *sc_pic;
	struct resource *sc_its_res;

	cpuset_t	sc_cpus;
	struct domainset *sc_ds;
	u_int		gic_irq_cpu;

	struct its_ptable sc_its_ptab[GITS_BASER_NUM];
	struct its_col *sc_its_cols[MAXCPU];	/* Per-CPU collections */

	/*
	 * TODO: We should get these from the parent as we only want a
	 * single copy of each across the interrupt controller.
	 */
	uint8_t		*sc_conf_base;
	vm_offset_t sc_pend_base[MAXCPU];

	/* Command handling */
	struct mtx sc_its_cmd_lock;
	struct its_cmd *sc_its_cmd_base; /* Command circular buffer address */
	size_t sc_its_cmd_next_idx;

	vmem_t *sc_irq_alloc;
	struct gicv3_its_irqsrc	**sc_irqs;
	u_int	sc_irq_base;
	u_int	sc_irq_length;
	u_int	sc_irq_count;

	struct mtx sc_its_dev_lock;
	TAILQ_HEAD(its_dev_list, its_dev) sc_its_dev_list;
	TAILQ_HEAD(free_irqs, gicv3_its_irqsrc) sc_free_irqs;

#define	ITS_FLAGS_CMDQ_FLUSH		0x00000001
#define	ITS_FLAGS_LPI_CONF_FLUSH	0x00000002
#define	ITS_FLAGS_ERRATA_CAVIUM_22375	0x00000004
	u_int sc_its_flags;
	bool	trace_enable;
	vm_page_t ma; /* fake msi page */
};

static void *conf_base;

typedef void (its_quirk_func_t)(device_t);
static its_quirk_func_t its_quirk_cavium_22375;

static const struct {
	const char *desc;
	uint32_t iidr;
	uint32_t iidr_mask;
	its_quirk_func_t *func;
} its_quirks[] = {
	{
		/* Cavium ThunderX Pass 1.x */
		.desc = "Cavium ThunderX errata: 22375, 24313",
		.iidr = GITS_IIDR_RAW(GITS_IIDR_IMPL_CAVIUM,
		    GITS_IIDR_PROD_THUNDER, GITS_IIDR_VAR_THUNDER_1, 0),
		.iidr_mask = ~GITS_IIDR_REVISION_MASK,
		.func = its_quirk_cavium_22375,
	},
};

#define	gic_its_read_4(sc, reg)			\
    bus_read_4((sc)->sc_its_res, (reg))
#define	gic_its_read_8(sc, reg)			\
    bus_read_8((sc)->sc_its_res, (reg))

#define	gic_its_write_4(sc, reg, val)		\
    bus_write_4((sc)->sc_its_res, (reg), (val))
#define	gic_its_write_8(sc, reg, val)		\
    bus_write_8((sc)->sc_its_res, (reg), (val))

static device_attach_t gicv3_its_attach;
static device_detach_t gicv3_its_detach;

static pic_disable_intr_t gicv3_its_disable_intr;
static pic_enable_intr_t gicv3_its_enable_intr;
static pic_map_intr_t gicv3_its_map_intr;
static pic_setup_intr_t gicv3_its_setup_intr;
static pic_post_filter_t gicv3_its_post_filter;
static pic_post_ithread_t gicv3_its_post_ithread;
static pic_pre_ithread_t gicv3_its_pre_ithread;
static pic_bind_intr_t gicv3_its_bind_intr;
#ifdef SMP
static pic_init_secondary_t gicv3_its_init_secondary;
#endif
static msi_alloc_msi_t gicv3_its_alloc_msi;
static msi_release_msi_t gicv3_its_release_msi;
static msi_alloc_msix_t gicv3_its_alloc_msix;
static msi_release_msix_t gicv3_its_release_msix;
static msi_map_msi_t gicv3_its_map_msi;
#ifdef IOMMU
static msi_iommu_init_t gicv3_iommu_init;
static msi_iommu_deinit_t gicv3_iommu_deinit;
#endif

static void its_cmd_movi(device_t, struct gicv3_its_irqsrc *);
static void its_cmd_mapc(device_t, struct its_col *, uint8_t);
static void its_cmd_mapti(device_t, struct gicv3_its_irqsrc *);
static void its_cmd_mapd(device_t, struct its_dev *, uint8_t);
static void its_cmd_inv(device_t, struct its_dev *, struct gicv3_its_irqsrc *);
static void its_cmd_invall(device_t, struct its_col *);

static device_method_t gicv3_its_methods[] = {
	/* Device interface */
	DEVMETHOD(device_detach,	gicv3_its_detach),

	/* Interrupt controller interface */
	DEVMETHOD(pic_disable_intr,	gicv3_its_disable_intr),
	DEVMETHOD(pic_enable_intr,	gicv3_its_enable_intr),
	DEVMETHOD(pic_map_intr,		gicv3_its_map_intr),
	DEVMETHOD(pic_setup_intr,	gicv3_its_setup_intr),
	DEVMETHOD(pic_post_filter,	gicv3_its_post_filter),
	DEVMETHOD(pic_post_ithread,	gicv3_its_post_ithread),
	DEVMETHOD(pic_pre_ithread,	gicv3_its_pre_ithread),
#ifdef SMP
	DEVMETHOD(pic_bind_intr,	gicv3_its_bind_intr),
	DEVMETHOD(pic_init_secondary,	gicv3_its_init_secondary),
#endif

	/* MSI/MSI-X */
	DEVMETHOD(msi_alloc_msi,	gicv3_its_alloc_msi),
	DEVMETHOD(msi_release_msi,	gicv3_its_release_msi),
	DEVMETHOD(msi_alloc_msix,	gicv3_its_alloc_msix),
	DEVMETHOD(msi_release_msix,	gicv3_its_release_msix),
	DEVMETHOD(msi_map_msi,		gicv3_its_map_msi),
#ifdef IOMMU
	DEVMETHOD(msi_iommu_init,	gicv3_iommu_init),
	DEVMETHOD(msi_iommu_deinit,	gicv3_iommu_deinit),
#endif

	/* End */
	DEVMETHOD_END
};

static DEFINE_CLASS_0(gic, gicv3_its_driver, gicv3_its_methods,
    sizeof(struct gicv3_its_softc));

static void
gicv3_its_cmdq_init(struct gicv3_its_softc *sc)
{
	vm_paddr_t cmd_paddr;
	uint64_t reg, tmp;

	/* Set up the command circular buffer */
	sc->sc_its_cmd_base = contigmalloc_domainset(ITS_CMDQ_SIZE, M_GICV3_ITS,
	    sc->sc_ds, M_WAITOK | M_ZERO, 0, (1ul << 48) - 1, ITS_CMDQ_ALIGN,
	    0);
	sc->sc_its_cmd_next_idx = 0;

	cmd_paddr = vtophys(sc->sc_its_cmd_base);

	/* Set the base of the command buffer */
	reg = GITS_CBASER_VALID |
	    (GITS_CBASER_CACHE_NIWAWB << GITS_CBASER_CACHE_SHIFT) |
	    cmd_paddr | (GITS_CBASER_SHARE_IS << GITS_CBASER_SHARE_SHIFT) |
	    (ITS_CMDQ_SIZE / 4096 - 1);
	gic_its_write_8(sc, GITS_CBASER, reg);

	/* Read back to check for fixed value fields */
	tmp = gic_its_read_8(sc, GITS_CBASER);

	if ((tmp & GITS_CBASER_SHARE_MASK) !=
	    (GITS_CBASER_SHARE_IS << GITS_CBASER_SHARE_SHIFT)) {
		/* Check if the hardware reported non-shareable */
		if ((tmp & GITS_CBASER_SHARE_MASK) ==
		    (GITS_CBASER_SHARE_NS << GITS_CBASER_SHARE_SHIFT)) {
			/* If so remove the cache attribute */
			reg &= ~GITS_CBASER_CACHE_MASK;
			reg &= ~GITS_CBASER_SHARE_MASK;
			/* Set to Non-cacheable, Non-shareable */
			reg |= GITS_CBASER_CACHE_NIN << GITS_CBASER_CACHE_SHIFT;
			reg |= GITS_CBASER_SHARE_NS << GITS_CBASER_SHARE_SHIFT;

			gic_its_write_8(sc, GITS_CBASER, reg);
		}

		/* The command queue has to be flushed after each command */
		sc->sc_its_flags |= ITS_FLAGS_CMDQ_FLUSH;
	}

	/* Get the next command from the start of the buffer */
	gic_its_write_8(sc, GITS_CWRITER, 0x0);
}

static int
gicv3_its_table_init(device_t dev, struct gicv3_its_softc *sc)
{
	vm_offset_t table;
	vm_paddr_t paddr;
	uint64_t cache, reg, share, tmp, type;
	size_t esize, its_tbl_size, nidents, nitspages, npages;
	int i, page_size;
	int devbits;

	if ((sc->sc_its_flags & ITS_FLAGS_ERRATA_CAVIUM_22375) != 0) {
		/*
		 * GITS_TYPER[17:13] of ThunderX reports that device IDs
		 * are to be 21 bits in length. The entry size of the ITS
		 * table can be read from GITS_BASERn[52:48] and on ThunderX
		 * is supposed to be 8 bytes in length (for device table).
		 * Finally the page size that is to be used by ITS to access
		 * this table will be set to 64KB.
		 *
		 * This gives 0x200000 entries of size 0x8 bytes covered by
		 * 256 pages each of which 64KB in size. The number of pages
		 * (minus 1) should then be written to GITS_BASERn[7:0]. In
		 * that case this value would be 0xFF but on ThunderX the
		 * maximum value that HW accepts is 0xFD.
		 *
		 * Set an arbitrary number of device ID bits to 20 in order
		 * to limit the number of entries in ITS device table to
		 * 0x100000 and the table size to 8MB.
		 */
		devbits = 20;
		cache = 0;
	} else {
		devbits = GITS_TYPER_DEVB(gic_its_read_8(sc, GITS_TYPER));
		cache = GITS_BASER_CACHE_WAWB;
	}
	share = GITS_BASER_SHARE_IS;
	page_size = PAGE_SIZE_64K;

	for (i = 0; i < GITS_BASER_NUM; i++) {
		reg = gic_its_read_8(sc, GITS_BASER(i));
		/* The type of table */
		type = GITS_BASER_TYPE(reg);
		/* The table entry size */
		esize = GITS_BASER_ESIZE(reg);

		switch(type) {
		case GITS_BASER_TYPE_DEV:
			nidents = (1 << devbits);
			its_tbl_size = esize * nidents;
			its_tbl_size = roundup2(its_tbl_size, PAGE_SIZE_64K);
			break;
		case GITS_BASER_TYPE_VP:
		case GITS_BASER_TYPE_PP: /* Undocumented? */
		case GITS_BASER_TYPE_IC:
			its_tbl_size = page_size;
			break;
		default:
			continue;
		}
		npages = howmany(its_tbl_size, PAGE_SIZE);

		/* Allocate the table */
		table = (vm_offset_t)contigmalloc_domainset(npages * PAGE_SIZE,
		    M_GICV3_ITS, sc->sc_ds, M_WAITOK | M_ZERO, 0,
		    (1ul << 48) - 1, PAGE_SIZE_64K, 0);

		sc->sc_its_ptab[i].ptab_vaddr = table;
		sc->sc_its_ptab[i].ptab_size = npages * PAGE_SIZE;

		paddr = vtophys(table);

		while (1) {
			nitspages = howmany(its_tbl_size, page_size);

			/* Clear the fields we will be setting */
			reg &= ~(GITS_BASER_VALID |
			    GITS_BASER_CACHE_MASK | GITS_BASER_TYPE_MASK |
			    GITS_BASER_ESIZE_MASK | GITS_BASER_PA_MASK |
			    GITS_BASER_SHARE_MASK | GITS_BASER_PSZ_MASK |
			    GITS_BASER_SIZE_MASK);
			/* Set the new values */
			reg |= GITS_BASER_VALID |
			    (cache << GITS_BASER_CACHE_SHIFT) |
			    (type << GITS_BASER_TYPE_SHIFT) |
			    ((esize - 1) << GITS_BASER_ESIZE_SHIFT) |
			    paddr | (share << GITS_BASER_SHARE_SHIFT) |
			    (nitspages - 1);

			switch (page_size) {
			case PAGE_SIZE_4K:	/* 4KB */
				reg |=
				    GITS_BASER_PSZ_4K << GITS_BASER_PSZ_SHIFT;
				break;
			case PAGE_SIZE_16K:	/* 16KB */
				reg |=
				    GITS_BASER_PSZ_16K << GITS_BASER_PSZ_SHIFT;
				break;
			case PAGE_SIZE_64K:	/* 64KB */
				reg |=
				    GITS_BASER_PSZ_64K << GITS_BASER_PSZ_SHIFT;
				break;
			}

			gic_its_write_8(sc, GITS_BASER(i), reg);

			/* Read back to check */
			tmp = gic_its_read_8(sc, GITS_BASER(i));

			/* Do the shareability masks line up? */
			if ((tmp & GITS_BASER_SHARE_MASK) !=
			    (reg & GITS_BASER_SHARE_MASK)) {
				share = (tmp & GITS_BASER_SHARE_MASK) >>
				    GITS_BASER_SHARE_SHIFT;
				continue;
			}

			if ((tmp & GITS_BASER_PSZ_MASK) !=
			    (reg & GITS_BASER_PSZ_MASK)) {
				switch (page_size) {
				case PAGE_SIZE_16K:
					page_size = PAGE_SIZE_4K;
					continue;
				case PAGE_SIZE_64K:
					page_size = PAGE_SIZE_16K;
					continue;
				}
			}

			if (tmp != reg) {
				device_printf(dev, "GITS_BASER%d: "
				    "unable to be updated: %lx != %lx\n",
				    i, reg, tmp);
				return (ENXIO);
			}

			/* We should have made all needed changes */
			break;
		}
	}

	return (0);
}

static void
gicv3_its_conftable_init(struct gicv3_its_softc *sc)
{
	void *conf_table;

	conf_table = atomic_load_ptr(&conf_base);
	if (conf_table == NULL) {
		conf_table = contigmalloc(LPI_CONFTAB_SIZE,
		    M_GICV3_ITS, M_WAITOK, 0, LPI_CONFTAB_MAX_ADDR,
		    LPI_CONFTAB_ALIGN, 0);

		if (atomic_cmpset_ptr((uintptr_t *)&conf_base,
		    (uintptr_t)NULL, (uintptr_t)conf_table) == 0) {
			contigfree(conf_table, LPI_CONFTAB_SIZE, M_GICV3_ITS);
			conf_table = atomic_load_ptr(&conf_base);
		}
	}
	sc->sc_conf_base = conf_table;

	/* Set the default configuration */
	memset(sc->sc_conf_base, GIC_PRIORITY_MAX | LPI_CONF_GROUP1,
	    LPI_CONFTAB_SIZE);

	/* Flush the table to memory */
	cpu_dcache_wb_range((vm_offset_t)sc->sc_conf_base, LPI_CONFTAB_SIZE);
}

static void
gicv3_its_pendtables_init(struct gicv3_its_softc *sc)
{
	int i;

	for (i = 0; i <= mp_maxid; i++) {
		if (CPU_ISSET(i, &sc->sc_cpus) == 0)
			continue;

		sc->sc_pend_base[i] = (vm_offset_t)contigmalloc(
		    LPI_PENDTAB_SIZE, M_GICV3_ITS, M_WAITOK | M_ZERO,
		    0, LPI_PENDTAB_MAX_ADDR, LPI_PENDTAB_ALIGN, 0);

		/* Flush so the ITS can see the memory */
		cpu_dcache_wb_range((vm_offset_t)sc->sc_pend_base[i],
		    LPI_PENDTAB_SIZE);
	}
}

static void
its_init_cpu_lpi(device_t dev, struct gicv3_its_softc *sc)
{
	device_t gicv3;
	uint64_t xbaser, tmp;
	uint32_t ctlr;
	u_int cpuid;

	gicv3 = device_get_parent(dev);
	cpuid = PCPU_GET(cpuid);

	/* Disable LPIs */
	ctlr = gic_r_read_4(gicv3, GICR_CTLR);
	ctlr &= ~GICR_CTLR_LPI_ENABLE;
	gic_r_write_4(gicv3, GICR_CTLR, ctlr);

	/* Make sure changes are observable my the GIC */
	dsb(sy);

	/*
	 * Set the redistributor base
	 */
	xbaser = vtophys(sc->sc_conf_base) |
	    (GICR_PROPBASER_SHARE_IS << GICR_PROPBASER_SHARE_SHIFT) |
	    (GICR_PROPBASER_CACHE_NIWAWB << GICR_PROPBASER_CACHE_SHIFT) |
	    (flsl(LPI_CONFTAB_SIZE | GIC_FIRST_LPI) - 1);
	gic_r_write_8(gicv3, GICR_PROPBASER, xbaser);

	/* Check the cache attributes we set */
	tmp = gic_r_read_8(gicv3, GICR_PROPBASER);

	if ((tmp & GICR_PROPBASER_SHARE_MASK) !=
	    (xbaser & GICR_PROPBASER_SHARE_MASK)) {
		if ((tmp & GICR_PROPBASER_SHARE_MASK) ==
		    (GICR_PROPBASER_SHARE_NS << GICR_PROPBASER_SHARE_SHIFT)) {
			/* We need to mark as non-cacheable */
			xbaser &= ~(GICR_PROPBASER_SHARE_MASK |
			    GICR_PROPBASER_CACHE_MASK);
			/* Non-cacheable */
			xbaser |= GICR_PROPBASER_CACHE_NIN <<
			    GICR_PROPBASER_CACHE_SHIFT;
			/* Non-sareable */
			xbaser |= GICR_PROPBASER_SHARE_NS <<
			    GICR_PROPBASER_SHARE_SHIFT;
			gic_r_write_8(gicv3, GICR_PROPBASER, xbaser);
		}
		sc->sc_its_flags |= ITS_FLAGS_LPI_CONF_FLUSH;
	}

	/*
	 * Set the LPI pending table base
	 */
	xbaser = vtophys(sc->sc_pend_base[cpuid]) |
	    (GICR_PENDBASER_CACHE_NIWAWB << GICR_PENDBASER_CACHE_SHIFT) |
	    (GICR_PENDBASER_SHARE_IS << GICR_PENDBASER_SHARE_SHIFT);

	gic_r_write_8(gicv3, GICR_PENDBASER, xbaser);

	tmp = gic_r_read_8(gicv3, GICR_PENDBASER);

	if ((tmp & GICR_PENDBASER_SHARE_MASK) ==
	    (GICR_PENDBASER_SHARE_NS << GICR_PENDBASER_SHARE_SHIFT)) {
		/* Clear the cahce and shareability bits */
		xbaser &= ~(GICR_PENDBASER_CACHE_MASK |
		    GICR_PENDBASER_SHARE_MASK);
		/* Mark as non-shareable */
		xbaser |= GICR_PENDBASER_SHARE_NS << GICR_PENDBASER_SHARE_SHIFT;
		/* And non-cacheable */
		xbaser |= GICR_PENDBASER_CACHE_NIN <<
		    GICR_PENDBASER_CACHE_SHIFT;
	}

	/* Enable LPIs */
	ctlr = gic_r_read_4(gicv3, GICR_CTLR);
	ctlr |= GICR_CTLR_LPI_ENABLE;
	gic_r_write_4(gicv3, GICR_CTLR, ctlr);

	/* Make sure the GIC has seen everything */
	dsb(sy);
}

static int
its_init_cpu(device_t dev, struct gicv3_its_softc *sc)
{
	device_t gicv3;
	vm_paddr_t target;
	u_int cpuid;
	struct redist_pcpu *rpcpu;

	gicv3 = device_get_parent(dev);
	cpuid = PCPU_GET(cpuid);
	if (!CPU_ISSET(cpuid, &sc->sc_cpus))
		return (0);

	/* Check if the ITS is enabled on this CPU */
	if ((gic_r_read_4(gicv3, GICR_TYPER) & GICR_TYPER_PLPIS) == 0)
		return (ENXIO);

	rpcpu = gicv3_get_redist(dev);

	/* Do per-cpu LPI init once */
	if (!rpcpu->lpi_enabled) {
		its_init_cpu_lpi(dev, sc);
		rpcpu->lpi_enabled = true;
	}

	if ((gic_its_read_8(sc, GITS_TYPER) & GITS_TYPER_PTA) != 0) {
		/* This ITS wants the redistributor physical address */
		target = vtophys(rman_get_virtual(&rpcpu->res));
	} else {
		/* This ITS wants the unique processor number */
		target = GICR_TYPER_CPUNUM(gic_r_read_8(gicv3, GICR_TYPER)) <<
		    CMD_TARGET_SHIFT;
	}

	sc->sc_its_cols[cpuid]->col_target = target;
	sc->sc_its_cols[cpuid]->col_id = cpuid;

	its_cmd_mapc(dev, sc->sc_its_cols[cpuid], 1);
	its_cmd_invall(dev, sc->sc_its_cols[cpuid]);

	return (0);
}

static int
gicv3_its_sysctl_trace_enable(SYSCTL_HANDLER_ARGS)
{
	struct gicv3_its_softc *sc;
	int rv;

	sc = arg1;

	rv = sysctl_handle_bool(oidp, &sc->trace_enable, 0, req);
	if (rv != 0 || req->newptr == NULL)
		return (rv);
	if (sc->trace_enable)
		gic_its_write_8(sc, GITS_TRKCTLR, 3);
	else
		gic_its_write_8(sc, GITS_TRKCTLR, 0);

	return (0);
}

static int
gicv3_its_sysctl_trace_regs(SYSCTL_HANDLER_ARGS)
{
	struct gicv3_its_softc *sc;
	struct sbuf *sb;
	int err;

	sc = arg1;
	sb = sbuf_new_for_sysctl(NULL, NULL, 128, req);
	if (sb == NULL) {
		device_printf(sc->dev, "Could not allocate sbuf for output.\n");
		return (ENOMEM);
	}
	sbuf_cat(sb, "\n");
	sbuf_printf(sb, "GITS_TRKCTLR: 0x%08X\n",
	    gic_its_read_4(sc, GITS_TRKCTLR));
	sbuf_printf(sb, "GITS_TRKR:    0x%08X\n",
	    gic_its_read_4(sc, GITS_TRKR));
	sbuf_printf(sb, "GITS_TRKDIDR: 0x%08X\n",
	    gic_its_read_4(sc, GITS_TRKDIDR));
	sbuf_printf(sb, "GITS_TRKPIDR: 0x%08X\n",
	    gic_its_read_4(sc, GITS_TRKPIDR));
	sbuf_printf(sb, "GITS_TRKVIDR: 0x%08X\n",
	    gic_its_read_4(sc, GITS_TRKVIDR));
	sbuf_printf(sb, "GITS_TRKTGTR: 0x%08X\n",
	   gic_its_read_4(sc, GITS_TRKTGTR));

	err = sbuf_finish(sb);
	if (err)
		device_printf(sc->dev, "Error finishing sbuf: %d\n", err);
	sbuf_delete(sb);
	return(err);
}

static int
gicv3_its_init_sysctl(struct gicv3_its_softc *sc)
{
	struct sysctl_oid *oid, *child;
	struct sysctl_ctx_list *ctx_list;

	ctx_list = device_get_sysctl_ctx(sc->dev);
	child = device_get_sysctl_tree(sc->dev);
	oid = SYSCTL_ADD_NODE(ctx_list,
	    SYSCTL_CHILDREN(child), OID_AUTO, "tracing",
	    CTLFLAG_RD| CTLFLAG_MPSAFE, NULL, "Messages tracing");
	if (oid == NULL)
		return (ENXIO);

	/* Add registers */
	SYSCTL_ADD_PROC(ctx_list,
	    SYSCTL_CHILDREN(oid), OID_AUTO, "enable",
	    CTLTYPE_U8 | CTLFLAG_RW | CTLFLAG_MPSAFE, sc, 0,
	    gicv3_its_sysctl_trace_enable, "CU", "Enable tracing");
	SYSCTL_ADD_PROC(ctx_list,
	    SYSCTL_CHILDREN(oid), OID_AUTO, "capture",
	    CTLTYPE_STRING | CTLFLAG_RW | CTLFLAG_MPSAFE, sc, 0,
	    gicv3_its_sysctl_trace_regs, "", "Captured tracing registers.");

	return (0);
}

static int
gicv3_its_attach(device_t dev)
{
	struct gicv3_its_softc *sc;
	int domain, err, i, rid;
	uint64_t phys;
	uint32_t iidr;

	sc = device_get_softc(dev);

	sc->sc_irq_length = gicv3_get_nirqs(dev);
	sc->sc_irq_base = GIC_FIRST_LPI;
	sc->sc_irq_base += device_get_unit(dev) * sc->sc_irq_length;

	rid = 0;
	sc->sc_its_res = bus_alloc_resource_any(dev, SYS_RES_MEMORY, &rid,
	    RF_ACTIVE);
	if (sc->sc_its_res == NULL) {
		device_printf(dev, "Could not allocate memory\n");
		return (ENXIO);
	}

	phys = rounddown2(vtophys(rman_get_virtual(sc->sc_its_res)) +
	    GITS_TRANSLATER, PAGE_SIZE);
	sc->ma = malloc(sizeof(struct vm_page), M_DEVBUF, M_WAITOK | M_ZERO);
	vm_page_initfake(sc->ma, phys, VM_MEMATTR_DEFAULT);

	CPU_COPY(&all_cpus, &sc->sc_cpus);
	iidr = gic_its_read_4(sc, GITS_IIDR);
	for (i = 0; i < nitems(its_quirks); i++) {
		if ((iidr & its_quirks[i].iidr_mask) == its_quirks[i].iidr) {
			if (bootverbose) {
				device_printf(dev, "Applying %s\n",
				    its_quirks[i].desc);
			}
			its_quirks[i].func(dev);
			break;
		}
	}

	if (bus_get_domain(dev, &domain) == 0 && domain < MAXMEMDOM) {
		sc->sc_ds = DOMAINSET_PREF(domain);
	} else {
		sc->sc_ds = DOMAINSET_RR();
	}

	/* Allocate the private tables */
	err = gicv3_its_table_init(dev, sc);
	if (err != 0)
		return (err);

	/* Protects access to the device list */
	mtx_init(&sc->sc_its_dev_lock, "ITS device lock", NULL, MTX_SPIN);

	/* Protects access to the ITS command circular buffer. */
	mtx_init(&sc->sc_its_cmd_lock, "ITS cmd lock", NULL, MTX_SPIN);

	/* Allocate the command circular buffer */
	gicv3_its_cmdq_init(sc);

	/* Allocate the per-CPU collections */
	for (int cpu = 0; cpu <= mp_maxid; cpu++)
		if (CPU_ISSET(cpu, &sc->sc_cpus) != 0)
			sc->sc_its_cols[cpu] = malloc_domainset(
			    sizeof(*sc->sc_its_cols[0]), M_GICV3_ITS,
			    DOMAINSET_PREF(pcpu_find(cpu)->pc_domain),
			    M_WAITOK | M_ZERO);
		else
			sc->sc_its_cols[cpu] = NULL;

	/* Enable the ITS */
	gic_its_write_4(sc, GITS_CTLR,
	    gic_its_read_4(sc, GITS_CTLR) | GITS_CTLR_EN);

	/* Create the LPI configuration table */
	gicv3_its_conftable_init(sc);

	/* And the pending tebles */
	gicv3_its_pendtables_init(sc);

	/* Enable LPIs on this CPU */
	its_init_cpu(dev, sc);

	TAILQ_INIT(&sc->sc_its_dev_list);
	TAILQ_INIT(&sc->sc_free_irqs);

	/*
	 * Create the vmem object to allocate INTRNG IRQs from. We try to
	 * use all IRQs not already used by the GICv3.
	 * XXX: This assumes there are no other interrupt controllers in the
	 * system.
	 */
	sc->sc_irq_alloc = vmem_create(device_get_nameunit(dev), 0,
	    gicv3_get_nirqs(dev), 1, 0, M_FIRSTFIT | M_WAITOK, 0);

	sc->sc_irqs = malloc(sizeof(*sc->sc_irqs) * sc->sc_irq_length,
	    M_GICV3_ITS, M_WAITOK | M_ZERO);

	/* For GIC-500 install tracking sysctls. */
	if ((iidr & (GITS_IIDR_PRODUCT_MASK | GITS_IIDR_IMPLEMENTOR_MASK)) ==
	    GITS_IIDR_RAW(GITS_IIDR_IMPL_ARM, GITS_IIDR_PROD_GIC500, 0, 0))
		gicv3_its_init_sysctl(sc);

	return (0);
}

static int
gicv3_its_detach(device_t dev)
{

	return (ENXIO);
}

static void
its_quirk_cavium_22375(device_t dev)
{
	struct gicv3_its_softc *sc;
	int domain;

	sc = device_get_softc(dev);
	sc->sc_its_flags |= ITS_FLAGS_ERRATA_CAVIUM_22375;

	/*
	 * We need to limit which CPUs we send these interrupts to on
	 * the original dual socket ThunderX as it is unable to
	 * forward them between the two sockets.
	 */
	if (bus_get_domain(dev, &domain) == 0) {
		if (domain < MAXMEMDOM) {
			CPU_COPY(&cpuset_domain[domain], &sc->sc_cpus);
		} else {
			CPU_ZERO(&sc->sc_cpus);
		}
	}
}

static void
gicv3_its_disable_intr(device_t dev, struct intr_irqsrc *isrc)
{
	struct gicv3_its_softc *sc;
	struct gicv3_its_irqsrc *girq;
	uint8_t *conf;

	sc = device_get_softc(dev);
	girq = (struct gicv3_its_irqsrc *)isrc;
	conf = sc->sc_conf_base;

	conf[girq->gi_lpi] &= ~LPI_CONF_ENABLE;

	if ((sc->sc_its_flags & ITS_FLAGS_LPI_CONF_FLUSH) != 0) {
		/* Clean D-cache under command. */
		cpu_dcache_wb_range((vm_offset_t)&conf[girq->gi_lpi], 1);
	} else {
		/* DSB inner shareable, store */
		dsb(ishst);
	}

	its_cmd_inv(dev, girq->gi_its_dev, girq);
}

static void
gicv3_its_enable_intr(device_t dev, struct intr_irqsrc *isrc)
{
	struct gicv3_its_softc *sc;
	struct gicv3_its_irqsrc *girq;
	uint8_t *conf;

	sc = device_get_softc(dev);
	girq = (struct gicv3_its_irqsrc *)isrc;
	conf = sc->sc_conf_base;

	conf[girq->gi_lpi] |= LPI_CONF_ENABLE;

	if ((sc->sc_its_flags & ITS_FLAGS_LPI_CONF_FLUSH) != 0) {
		/* Clean D-cache under command. */
		cpu_dcache_wb_range((vm_offset_t)&conf[girq->gi_lpi], 1);
	} else {
		/* DSB inner shareable, store */
		dsb(ishst);
	}

	its_cmd_inv(dev, girq->gi_its_dev, girq);
}

static int
gicv3_its_intr(void *arg, intr_irq_t irq)
{
	struct gicv3_its_softc *sc = arg;
	struct gicv3_its_irqsrc *girq;
	struct trapframe *tf;

	irq -= sc->sc_irq_base;
	girq = sc->sc_irqs[irq];
	if (girq == NULL)
		panic("gicv3_its_intr: Invalid interrupt %ld",
		    irq + sc->sc_irq_base);

	tf = curthread->td_intr_frame;
	intr_isrc_dispatch(&girq->gi_isrc, tf);
	return (FILTER_HANDLED);
}

static void
gicv3_its_pre_ithread(device_t dev, struct intr_irqsrc *isrc)
{
	struct gicv3_its_irqsrc *girq;
	struct gicv3_its_softc *sc;

	sc = device_get_softc(dev);
	girq = (struct gicv3_its_irqsrc *)isrc;
	gic_icc_write(EOIR1, girq->gi_lpi + GIC_FIRST_LPI);
}

static void
gicv3_its_post_ithread(device_t dev, struct intr_irqsrc *isrc)
{

}

static void
gicv3_its_post_filter(device_t dev, struct intr_irqsrc *isrc)
{
	struct gicv3_its_irqsrc *girq;
	struct gicv3_its_softc *sc;

	sc = device_get_softc(dev);
	girq = (struct gicv3_its_irqsrc *)isrc;
	gic_icc_write(EOIR1, girq->gi_lpi + GIC_FIRST_LPI);
}

static int
gicv3_its_select_cpu(device_t dev, struct intr_irqsrc *isrc)
{
	struct gicv3_its_softc *sc;

	sc = device_get_softc(dev);
	if (CPU_EMPTY(&isrc->isrc_cpu)) {
		sc->gic_irq_cpu = intr_irq_next_cpu(sc->gic_irq_cpu,
		    &sc->sc_cpus);
		CPU_SETOF(sc->gic_irq_cpu, &isrc->isrc_cpu);
	}

	return (0);
}

static int
gicv3_its_bind_intr(device_t dev, struct intr_irqsrc *isrc)
{
	struct gicv3_its_irqsrc *girq;

	gicv3_its_select_cpu(dev, isrc);

	girq = (struct gicv3_its_irqsrc *)isrc;
	its_cmd_movi(dev, girq);
	return (0);
}

static int
gicv3_its_map_intr(device_t dev, struct intr_map_data *data,
    struct intr_irqsrc **isrcp)
{

	/*
	 * This should never happen, we only call this function to map
	 * interrupts found before the controller driver is ready.
	 */
	panic("gicv3_its_map_intr: Unable to map a MSI interrupt");
}

static int
gicv3_its_setup_intr(device_t dev, struct intr_irqsrc *isrc,
    struct resource *res, struct intr_map_data *data)
{

	/* Bind the interrupt to a CPU */
	gicv3_its_bind_intr(dev, isrc);

	return (0);
}

#ifdef SMP
static void
gicv3_its_init_secondary(device_t dev)
{
	struct gicv3_its_softc *sc;

	sc = device_get_softc(dev);

	/*
	 * This is fatal as otherwise we may bind interrupts to this CPU.
	 * We need a way to tell the interrupt framework to only bind to a
	 * subset of given CPUs when it performs the shuffle.
	 */
	if (its_init_cpu(dev, sc) != 0)
		panic("gicv3_its_init_secondary: No usable ITS on CPU%d",
		    PCPU_GET(cpuid));
}
#endif

static uint32_t
its_get_devid(device_t pci_dev)
{
	uintptr_t id;

	if (pci_get_id(pci_dev, PCI_ID_MSI, &id) != 0)
		panic("its_get_devid: Unable to get the MSI DeviceID");

	return (id);
}

static struct its_dev *
its_device_find(device_t dev, device_t child)
{
	struct gicv3_its_softc *sc;
	struct its_dev *its_dev = NULL;

	sc = device_get_softc(dev);

	mtx_lock_spin(&sc->sc_its_dev_lock);
	TAILQ_FOREACH(its_dev, &sc->sc_its_dev_list, entry) {
		if (its_dev->pci_dev == child)
			break;
	}
	mtx_unlock_spin(&sc->sc_its_dev_lock);

	return (its_dev);
}

static struct its_dev *
its_device_get(device_t dev, device_t child, u_int nvecs)
{
	struct gicv3_its_softc *sc;
	struct its_dev *its_dev;
	vmem_addr_t irq_base;
	size_t esize;

	sc = device_get_softc(dev);

	its_dev = its_device_find(dev, child);
	if (its_dev != NULL)
		return (its_dev);

	its_dev = malloc(sizeof(*its_dev), M_GICV3_ITS, M_NOWAIT | M_ZERO);
	if (its_dev == NULL)
		return (NULL);

	its_dev->pci_dev = child;
	its_dev->devid = its_get_devid(child);

	its_dev->lpis.lpi_busy = 0;
	its_dev->lpis.lpi_num = nvecs;
	its_dev->lpis.lpi_free = nvecs;

	if (vmem_alloc(sc->sc_irq_alloc, nvecs, M_FIRSTFIT | M_NOWAIT,
	    &irq_base) != 0) {
		free(its_dev, M_GICV3_ITS);
		return (NULL);
	}
	its_dev->lpis.lpi_base = irq_base;

	/* Get ITT entry size */
	esize = GITS_TYPER_ITTES(gic_its_read_8(sc, GITS_TYPER));

	/*
	 * Allocate ITT for this device.
	 * PA has to be 256 B aligned. At least two entries for device.
	 */
	its_dev->itt_size = roundup2(MAX(nvecs, 2) * esize, 256);
<<<<<<< HEAD
	its_dev->itt = (vm_pointer_t)contigmalloc(its_dev->itt_size,
	    M_GICV3_ITS, M_NOWAIT | M_ZERO, 0, LPI_INT_TRANS_TAB_MAX_ADDR,
	    LPI_INT_TRANS_TAB_ALIGN, 0);
=======
	its_dev->itt = (vm_offset_t)contigmalloc_domainset(its_dev->itt_size,
	    M_GICV3_ITS, sc->sc_ds, M_NOWAIT | M_ZERO, 0,
	    LPI_INT_TRANS_TAB_MAX_ADDR, LPI_INT_TRANS_TAB_ALIGN, 0);
>>>>>>> 3046eb03
	if (its_dev->itt == 0) {
		vmem_free(sc->sc_irq_alloc, its_dev->lpis.lpi_base, nvecs);
		free(its_dev, M_GICV3_ITS);
		return (NULL);
	}

	mtx_lock_spin(&sc->sc_its_dev_lock);
	TAILQ_INSERT_TAIL(&sc->sc_its_dev_list, its_dev, entry);
	mtx_unlock_spin(&sc->sc_its_dev_lock);

	/* Map device to its ITT */
	its_cmd_mapd(dev, its_dev, 1);

	return (its_dev);
}

static void
its_device_release(device_t dev, struct its_dev *its_dev)
{
	struct gicv3_its_softc *sc;

	KASSERT(its_dev->lpis.lpi_busy == 0,
	    ("its_device_release: Trying to release an inuse ITS device"));

	/* Unmap device in ITS */
	its_cmd_mapd(dev, its_dev, 0);

	sc = device_get_softc(dev);

	/* Remove the device from the list of devices */
	mtx_lock_spin(&sc->sc_its_dev_lock);
	TAILQ_REMOVE(&sc->sc_its_dev_list, its_dev, entry);
	mtx_unlock_spin(&sc->sc_its_dev_lock);

	/* Free ITT */
	KASSERT(its_dev->itt != 0, ("Invalid ITT in valid ITS device"));
	contigfree((void *)its_dev->itt, its_dev->itt_size, M_GICV3_ITS);

	/* Free the IRQ allocation */
	vmem_free(sc->sc_irq_alloc, its_dev->lpis.lpi_base,
	    its_dev->lpis.lpi_num);

	free(its_dev, M_GICV3_ITS);
}

static struct gicv3_its_irqsrc *
gicv3_its_alloc_irqsrc(device_t dev, struct gicv3_its_softc *sc, u_int irq)
{
	struct gicv3_its_irqsrc *girq = NULL;

	KASSERT(sc->sc_irqs[irq] == NULL,
	    ("%s: Interrupt %u already allocated", __func__, irq));
	mtx_lock_spin(&sc->sc_its_dev_lock);
	if (!TAILQ_EMPTY(&sc->sc_free_irqs)) {
		girq = TAILQ_FIRST(&sc->sc_free_irqs);
		TAILQ_REMOVE(&sc->sc_free_irqs, girq, gi_link);
	}
	mtx_unlock_spin(&sc->sc_its_dev_lock);
	if (girq == NULL) {
		girq = malloc(sizeof(*girq), M_GICV3_ITS,
		    M_NOWAIT | M_ZERO);
		if (girq == NULL)
			return (NULL);
		girq->gi_id = -1;
		if (intr_isrc_register(&girq->gi_isrc, dev, 0,
		    "%s,%u", device_get_nameunit(dev), irq) != 0) {
			free(girq, M_GICV3_ITS);
			return (NULL);
		}
	}
	girq->gi_lpi = irq + sc->sc_irq_base - GIC_FIRST_LPI;
	sc->sc_irqs[irq] = girq;

	return (girq);
}

static void
gicv3_its_release_irqsrc(struct gicv3_its_softc *sc,
    struct gicv3_its_irqsrc *girq)
{
	u_int irq;

	mtx_assert(&sc->sc_its_dev_lock, MA_OWNED);

	irq = girq->gi_lpi + GIC_FIRST_LPI - sc->sc_irq_base;
	sc->sc_irqs[irq] = NULL;

	girq->gi_id = -1;
	girq->gi_its_dev = NULL;
	TAILQ_INSERT_TAIL(&sc->sc_free_irqs, girq, gi_link);
}

static int
gicv3_its_alloc_msi(device_t dev, device_t child, int count, int maxcount,
    device_t *pic, struct intr_irqsrc **srcs)
{
	struct gicv3_its_softc *sc;
	struct gicv3_its_irqsrc *girq;
	struct its_dev *its_dev;
	u_int irq;
	int i;

	its_dev = its_device_get(dev, child, count);
	if (its_dev == NULL)
		return (ENXIO);

	KASSERT(its_dev->lpis.lpi_free >= count,
	    ("gicv3_its_alloc_msi: No free LPIs"));
	sc = device_get_softc(dev);
	irq = its_dev->lpis.lpi_base + its_dev->lpis.lpi_num -
	    its_dev->lpis.lpi_free;

	/* Allocate the irqsrc for each MSI */
	for (i = 0; i < count; i++, irq++) {
		its_dev->lpis.lpi_free--;
		srcs[i] = (struct intr_irqsrc *)gicv3_its_alloc_irqsrc(dev,
		    sc, irq);
		if (srcs[i] == NULL)
			break;
	}

	/* The allocation failed, release them */
	if (i != count) {
		mtx_lock_spin(&sc->sc_its_dev_lock);
		for (i = 0; i < count; i++) {
			girq = (struct gicv3_its_irqsrc *)srcs[i];
			if (girq == NULL)
				break;
			gicv3_its_release_irqsrc(sc, girq);
			srcs[i] = NULL;
		}
		mtx_unlock_spin(&sc->sc_its_dev_lock);
		return (ENXIO);
	}

	/* Finish the allocation now we have all MSI irqsrcs */
	for (i = 0; i < count; i++) {
		girq = (struct gicv3_its_irqsrc *)srcs[i];
		girq->gi_id = i;
		girq->gi_its_dev = its_dev;

		/* Map the message to the given IRQ */
		gicv3_its_select_cpu(dev, (struct intr_irqsrc *)girq);
		its_cmd_mapti(dev, girq);
	}
	its_dev->lpis.lpi_busy += count;
	*pic = dev;

	return (0);
}

static int
gicv3_its_release_msi(device_t dev, device_t child, int count,
    struct intr_irqsrc **isrc)
{
	struct gicv3_its_softc *sc;
	struct gicv3_its_irqsrc *girq;
	struct its_dev *its_dev;
	int i;

	its_dev = its_device_find(dev, child);

	KASSERT(its_dev != NULL,
	    ("gicv3_its_release_msi: Releasing a MSI interrupt with "
	     "no ITS device"));
	KASSERT(its_dev->lpis.lpi_busy >= count,
	    ("gicv3_its_release_msi: Releasing more interrupts than "
	     "were allocated: releasing %d, allocated %d", count,
	     its_dev->lpis.lpi_busy));

	sc = device_get_softc(dev);
	mtx_lock_spin(&sc->sc_its_dev_lock);
	for (i = 0; i < count; i++) {
		girq = (struct gicv3_its_irqsrc *)isrc[i];
		gicv3_its_release_irqsrc(sc, girq);
	}
	mtx_unlock_spin(&sc->sc_its_dev_lock);
	its_dev->lpis.lpi_busy -= count;

	if (its_dev->lpis.lpi_busy == 0)
		its_device_release(dev, its_dev);

	return (0);
}

static int
gicv3_its_alloc_msix(device_t dev, device_t child, device_t *pic,
    struct intr_irqsrc **isrcp)
{
	struct gicv3_its_softc *sc;
	struct gicv3_its_irqsrc *girq;
	struct its_dev *its_dev;
	u_int nvecs, irq;

	nvecs = pci_msix_count(child);
	its_dev = its_device_get(dev, child, nvecs);
	if (its_dev == NULL)
		return (ENXIO);

	KASSERT(its_dev->lpis.lpi_free > 0,
	    ("gicv3_its_alloc_msix: No free LPIs"));
	sc = device_get_softc(dev);
	irq = its_dev->lpis.lpi_base + its_dev->lpis.lpi_num -
	    its_dev->lpis.lpi_free;

	girq = gicv3_its_alloc_irqsrc(dev, sc, irq);
	if (girq == NULL)
		return (ENXIO);
	girq->gi_id = its_dev->lpis.lpi_busy;
	girq->gi_its_dev = its_dev;

	its_dev->lpis.lpi_free--;
	its_dev->lpis.lpi_busy++;

	/* Map the message to the given IRQ */
	gicv3_its_select_cpu(dev, (struct intr_irqsrc *)girq);
	its_cmd_mapti(dev, girq);

	*pic = dev;
	*isrcp = (struct intr_irqsrc *)girq;

	return (0);
}

static int
gicv3_its_release_msix(device_t dev, device_t child, struct intr_irqsrc *isrc)
{
	struct gicv3_its_softc *sc;
	struct gicv3_its_irqsrc *girq;
	struct its_dev *its_dev;

	its_dev = its_device_find(dev, child);

	KASSERT(its_dev != NULL,
	    ("gicv3_its_release_msix: Releasing a MSI-X interrupt with "
	     "no ITS device"));
	KASSERT(its_dev->lpis.lpi_busy > 0,
	    ("gicv3_its_release_msix: Releasing more interrupts than "
	     "were allocated: allocated %d", its_dev->lpis.lpi_busy));

	sc = device_get_softc(dev);
	girq = (struct gicv3_its_irqsrc *)isrc;
	mtx_lock_spin(&sc->sc_its_dev_lock);
	gicv3_its_release_irqsrc(sc, girq);
	mtx_unlock_spin(&sc->sc_its_dev_lock);
	its_dev->lpis.lpi_busy--;

	if (its_dev->lpis.lpi_busy == 0)
		its_device_release(dev, its_dev);

	return (0);
}

static int
gicv3_its_map_msi(device_t dev, device_t child, struct intr_irqsrc *isrc,
    uint64_t *addr, uint32_t *data)
{
	struct gicv3_its_softc *sc;
	struct gicv3_its_irqsrc *girq;

	sc = device_get_softc(dev);
	girq = (struct gicv3_its_irqsrc *)isrc;

	*addr = vtophys(rman_get_virtual(sc->sc_its_res)) + GITS_TRANSLATER;
	*data = girq->gi_id;

	return (0);
}

#ifdef IOMMU
static int
gicv3_iommu_init(device_t dev, device_t child, struct iommu_domain **domain)
{
	struct gicv3_its_softc *sc;
	struct iommu_ctx *ctx;
	int error;

	sc = device_get_softc(dev);
	ctx = iommu_get_dev_ctx(child);
	error = iommu_map_msi(ctx, PAGE_SIZE, GITS_TRANSLATER,
	    IOMMU_MAP_ENTRY_WRITE, IOMMU_MF_CANWAIT, &sc->ma);
	*domain = iommu_get_ctx_domain(ctx);

	return (error);
}

static void
gicv3_iommu_deinit(device_t dev, device_t child)
{
	struct iommu_ctx *ctx;

	ctx = iommu_get_dev_ctx(child);
	iommu_unmap_msi(ctx);
}
#endif

/*
 * Commands handling.
 */

static __inline void
cmd_format_command(struct its_cmd *cmd, uint8_t cmd_type)
{
	/* Command field: DW0 [7:0] */
	cmd->cmd_dword[0] &= htole64(~CMD_COMMAND_MASK);
	cmd->cmd_dword[0] |= htole64(cmd_type);
}

static __inline void
cmd_format_devid(struct its_cmd *cmd, uint32_t devid)
{
	/* Device ID field: DW0 [63:32] */
	cmd->cmd_dword[0] &= htole64(~CMD_DEVID_MASK);
	cmd->cmd_dword[0] |= htole64((uint64_t)devid << CMD_DEVID_SHIFT);
}

static __inline void
cmd_format_size(struct its_cmd *cmd, uint16_t size)
{
	/* Size field: DW1 [4:0] */
	cmd->cmd_dword[1] &= htole64(~CMD_SIZE_MASK);
	cmd->cmd_dword[1] |= htole64((size & CMD_SIZE_MASK));
}

static __inline void
cmd_format_id(struct its_cmd *cmd, uint32_t id)
{
	/* ID field: DW1 [31:0] */
	cmd->cmd_dword[1] &= htole64(~CMD_ID_MASK);
	cmd->cmd_dword[1] |= htole64(id);
}

static __inline void
cmd_format_pid(struct its_cmd *cmd, uint32_t pid)
{
	/* Physical ID field: DW1 [63:32] */
	cmd->cmd_dword[1] &= htole64(~CMD_PID_MASK);
	cmd->cmd_dword[1] |= htole64((uint64_t)pid << CMD_PID_SHIFT);
}

static __inline void
cmd_format_col(struct its_cmd *cmd, uint16_t col_id)
{
	/* Collection field: DW2 [16:0] */
	cmd->cmd_dword[2] &= htole64(~CMD_COL_MASK);
	cmd->cmd_dword[2] |= htole64(col_id);
}

static __inline void
cmd_format_target(struct its_cmd *cmd, uint64_t target)
{
	/* Target Address field: DW2 [47:16] */
	cmd->cmd_dword[2] &= htole64(~CMD_TARGET_MASK);
	cmd->cmd_dword[2] |= htole64(target & CMD_TARGET_MASK);
}

static __inline void
cmd_format_itt(struct its_cmd *cmd, uint64_t itt)
{
	/* ITT Address field: DW2 [47:8] */
	cmd->cmd_dword[2] &= htole64(~CMD_ITT_MASK);
	cmd->cmd_dword[2] |= htole64(itt & CMD_ITT_MASK);
}

static __inline void
cmd_format_valid(struct its_cmd *cmd, uint8_t valid)
{
	/* Valid field: DW2 [63] */
	cmd->cmd_dword[2] &= htole64(~CMD_VALID_MASK);
	cmd->cmd_dword[2] |= htole64((uint64_t)valid << CMD_VALID_SHIFT);
}

static inline bool
its_cmd_queue_full(struct gicv3_its_softc *sc)
{
	size_t read_idx, next_write_idx;

	/* Get the index of the next command */
	next_write_idx = (sc->sc_its_cmd_next_idx + 1) %
	    (ITS_CMDQ_SIZE / sizeof(struct its_cmd));
	/* And the index of the current command being read */
	read_idx = gic_its_read_4(sc, GITS_CREADR) / sizeof(struct its_cmd);

	/*
	 * The queue is full when the write offset points
	 * at the command before the current read offset.
	 */
	return (next_write_idx == read_idx);
}

static inline void
its_cmd_sync(struct gicv3_its_softc *sc, struct its_cmd *cmd)
{

	if ((sc->sc_its_flags & ITS_FLAGS_CMDQ_FLUSH) != 0) {
		/* Clean D-cache under command. */
		cpu_dcache_wb_range((vm_offset_t)cmd, sizeof(*cmd));
	} else {
		/* DSB inner shareable, store */
		dsb(ishst);
	}

}

static inline uint64_t
its_cmd_cwriter_offset(struct gicv3_its_softc *sc, struct its_cmd *cmd)
{
	uint64_t off;

	off = (cmd - sc->sc_its_cmd_base) * sizeof(*cmd);

	return (off);
}

static void
its_cmd_wait_completion(device_t dev, struct its_cmd *cmd_first,
    struct its_cmd *cmd_last)
{
	struct gicv3_its_softc *sc;
	uint64_t first, last, read;
	size_t us_left;

	sc = device_get_softc(dev);

	/*
	 * XXX ARM64TODO: This is obviously a significant delay.
	 * The reason for that is that currently the time frames for
	 * the command to complete are not known.
	 */
	us_left = 1000000;

	first = its_cmd_cwriter_offset(sc, cmd_first);
	last = its_cmd_cwriter_offset(sc, cmd_last);

	for (;;) {
		read = gic_its_read_8(sc, GITS_CREADR);
		if (first < last) {
			if (read < first || read >= last)
				break;
		} else if (read < first && read >= last)
			break;

		if (us_left-- == 0) {
			/* This means timeout */
			device_printf(dev,
			    "Timeout while waiting for CMD completion.\n");
			return;
		}
		DELAY(1);
	}
}

static struct its_cmd *
its_cmd_alloc_locked(device_t dev)
{
	struct gicv3_its_softc *sc;
	struct its_cmd *cmd;
	size_t us_left;

	sc = device_get_softc(dev);

	/*
	 * XXX ARM64TODO: This is obviously a significant delay.
	 * The reason for that is that currently the time frames for
	 * the command to complete (and therefore free the descriptor)
	 * are not known.
	 */
	us_left = 1000000;

	mtx_assert(&sc->sc_its_cmd_lock, MA_OWNED);
	while (its_cmd_queue_full(sc)) {
		if (us_left-- == 0) {
			/* Timeout while waiting for free command */
			device_printf(dev,
			    "Timeout while waiting for free command\n");
			return (NULL);
		}
		DELAY(1);
	}

	cmd = &sc->sc_its_cmd_base[sc->sc_its_cmd_next_idx];
	sc->sc_its_cmd_next_idx++;
	sc->sc_its_cmd_next_idx %= ITS_CMDQ_SIZE / sizeof(struct its_cmd);

	return (cmd);
}

static uint64_t
its_cmd_prepare(struct its_cmd *cmd, struct its_cmd_desc *desc)
{
	uint64_t target;
	uint8_t cmd_type;
	u_int size;

	cmd_type = desc->cmd_type;
	target = ITS_TARGET_NONE;

	switch (cmd_type) {
	case ITS_CMD_MOVI:	/* Move interrupt ID to another collection */
		target = desc->cmd_desc_movi.col->col_target;
		cmd_format_command(cmd, ITS_CMD_MOVI);
		cmd_format_id(cmd, desc->cmd_desc_movi.id);
		cmd_format_col(cmd, desc->cmd_desc_movi.col->col_id);
		cmd_format_devid(cmd, desc->cmd_desc_movi.its_dev->devid);
		break;
	case ITS_CMD_SYNC:	/* Wait for previous commands completion */
		target = desc->cmd_desc_sync.col->col_target;
		cmd_format_command(cmd, ITS_CMD_SYNC);
		cmd_format_target(cmd, target);
		break;
	case ITS_CMD_MAPD:	/* Assign ITT to device */
		cmd_format_command(cmd, ITS_CMD_MAPD);
		cmd_format_itt(cmd, vtophys(desc->cmd_desc_mapd.its_dev->itt));
		/*
		 * Size describes number of bits to encode interrupt IDs
		 * supported by the device minus one.
		 * When V (valid) bit is zero, this field should be written
		 * as zero.
		 */
		if (desc->cmd_desc_mapd.valid != 0) {
			size = fls(desc->cmd_desc_mapd.its_dev->lpis.lpi_num);
			size = MAX(1, size) - 1;
		} else
			size = 0;

		cmd_format_size(cmd, size);
		cmd_format_devid(cmd, desc->cmd_desc_mapd.its_dev->devid);
		cmd_format_valid(cmd, desc->cmd_desc_mapd.valid);
		break;
	case ITS_CMD_MAPC:	/* Map collection to Re-Distributor */
		target = desc->cmd_desc_mapc.col->col_target;
		cmd_format_command(cmd, ITS_CMD_MAPC);
		cmd_format_col(cmd, desc->cmd_desc_mapc.col->col_id);
		cmd_format_valid(cmd, desc->cmd_desc_mapc.valid);
		cmd_format_target(cmd, target);
		break;
	case ITS_CMD_MAPTI:
		target = desc->cmd_desc_mapvi.col->col_target;
		cmd_format_command(cmd, ITS_CMD_MAPTI);
		cmd_format_devid(cmd, desc->cmd_desc_mapvi.its_dev->devid);
		cmd_format_id(cmd, desc->cmd_desc_mapvi.id);
		cmd_format_pid(cmd, desc->cmd_desc_mapvi.pid);
		cmd_format_col(cmd, desc->cmd_desc_mapvi.col->col_id);
		break;
	case ITS_CMD_MAPI:
		target = desc->cmd_desc_mapi.col->col_target;
		cmd_format_command(cmd, ITS_CMD_MAPI);
		cmd_format_devid(cmd, desc->cmd_desc_mapi.its_dev->devid);
		cmd_format_id(cmd, desc->cmd_desc_mapi.pid);
		cmd_format_col(cmd, desc->cmd_desc_mapi.col->col_id);
		break;
	case ITS_CMD_INV:
		target = desc->cmd_desc_inv.col->col_target;
		cmd_format_command(cmd, ITS_CMD_INV);
		cmd_format_devid(cmd, desc->cmd_desc_inv.its_dev->devid);
		cmd_format_id(cmd, desc->cmd_desc_inv.pid);
		break;
	case ITS_CMD_INVALL:
		cmd_format_command(cmd, ITS_CMD_INVALL);
		cmd_format_col(cmd, desc->cmd_desc_invall.col->col_id);
		break;
	default:
		panic("its_cmd_prepare: Invalid command: %x", cmd_type);
	}

	return (target);
}

static int
its_cmd_send(device_t dev, struct its_cmd_desc *desc)
{
	struct gicv3_its_softc *sc;
	struct its_cmd *cmd, *cmd_sync, *cmd_write;
	struct its_col col_sync;
	struct its_cmd_desc desc_sync;
	uint64_t target, cwriter;

	sc = device_get_softc(dev);
	mtx_lock_spin(&sc->sc_its_cmd_lock);
	cmd = its_cmd_alloc_locked(dev);
	if (cmd == NULL) {
		device_printf(dev, "could not allocate ITS command\n");
		mtx_unlock_spin(&sc->sc_its_cmd_lock);
		return (EBUSY);
	}

	target = its_cmd_prepare(cmd, desc);
	its_cmd_sync(sc, cmd);

	if (target != ITS_TARGET_NONE) {
		cmd_sync = its_cmd_alloc_locked(dev);
		if (cmd_sync != NULL) {
			desc_sync.cmd_type = ITS_CMD_SYNC;
			col_sync.col_target = target;
			desc_sync.cmd_desc_sync.col = &col_sync;
			its_cmd_prepare(cmd_sync, &desc_sync);
			its_cmd_sync(sc, cmd_sync);
		}
	}

	/* Update GITS_CWRITER */
	cwriter = sc->sc_its_cmd_next_idx * sizeof(struct its_cmd);
	gic_its_write_8(sc, GITS_CWRITER, cwriter);
	cmd_write = &sc->sc_its_cmd_base[sc->sc_its_cmd_next_idx];
	mtx_unlock_spin(&sc->sc_its_cmd_lock);

	its_cmd_wait_completion(dev, cmd, cmd_write);

	return (0);
}

/* Handlers to send commands */
static void
its_cmd_movi(device_t dev, struct gicv3_its_irqsrc *girq)
{
	struct gicv3_its_softc *sc;
	struct its_cmd_desc desc;
	struct its_col *col;

	sc = device_get_softc(dev);
	col = sc->sc_its_cols[CPU_FFS(&girq->gi_isrc.isrc_cpu) - 1];

	desc.cmd_type = ITS_CMD_MOVI;
	desc.cmd_desc_movi.its_dev = girq->gi_its_dev;
	desc.cmd_desc_movi.col = col;
	desc.cmd_desc_movi.id = girq->gi_id;

	its_cmd_send(dev, &desc);
}

static void
its_cmd_mapc(device_t dev, struct its_col *col, uint8_t valid)
{
	struct its_cmd_desc desc;

	desc.cmd_type = ITS_CMD_MAPC;
	desc.cmd_desc_mapc.col = col;
	/*
	 * Valid bit set - map the collection.
	 * Valid bit cleared - unmap the collection.
	 */
	desc.cmd_desc_mapc.valid = valid;

	its_cmd_send(dev, &desc);
}

static void
its_cmd_mapti(device_t dev, struct gicv3_its_irqsrc *girq)
{
	struct gicv3_its_softc *sc;
	struct its_cmd_desc desc;
	struct its_col *col;
	u_int col_id;

	sc = device_get_softc(dev);

	col_id = CPU_FFS(&girq->gi_isrc.isrc_cpu) - 1;
	col = sc->sc_its_cols[col_id];

	desc.cmd_type = ITS_CMD_MAPTI;
	desc.cmd_desc_mapvi.its_dev = girq->gi_its_dev;
	desc.cmd_desc_mapvi.col = col;
	/* The EventID sent to the device */
	desc.cmd_desc_mapvi.id = girq->gi_id;
	/* The physical interrupt presented to softeware */
	desc.cmd_desc_mapvi.pid = girq->gi_lpi + GIC_FIRST_LPI;

	its_cmd_send(dev, &desc);
}

static void
its_cmd_mapd(device_t dev, struct its_dev *its_dev, uint8_t valid)
{
	struct its_cmd_desc desc;

	desc.cmd_type = ITS_CMD_MAPD;
	desc.cmd_desc_mapd.its_dev = its_dev;
	desc.cmd_desc_mapd.valid = valid;

	its_cmd_send(dev, &desc);
}

static void
its_cmd_inv(device_t dev, struct its_dev *its_dev,
    struct gicv3_its_irqsrc *girq)
{
	struct gicv3_its_softc *sc;
	struct its_cmd_desc desc;
	struct its_col *col;

	sc = device_get_softc(dev);
	col = sc->sc_its_cols[CPU_FFS(&girq->gi_isrc.isrc_cpu) - 1];

	desc.cmd_type = ITS_CMD_INV;
	/* The EventID sent to the device */
	desc.cmd_desc_inv.pid = girq->gi_id;
	desc.cmd_desc_inv.its_dev = its_dev;
	desc.cmd_desc_inv.col = col;

	its_cmd_send(dev, &desc);
}

static void
its_cmd_invall(device_t dev, struct its_col *col)
{
	struct its_cmd_desc desc;

	desc.cmd_type = ITS_CMD_INVALL;
	desc.cmd_desc_invall.col = col;

	its_cmd_send(dev, &desc);
}

#ifdef FDT
static device_probe_t gicv3_its_fdt_probe;
static device_attach_t gicv3_its_fdt_attach;

static device_method_t gicv3_its_fdt_methods[] = {
	/* Device interface */
	DEVMETHOD(device_probe,		gicv3_its_fdt_probe),
	DEVMETHOD(device_attach,	gicv3_its_fdt_attach),

	/* End */
	DEVMETHOD_END
};

#define its_baseclasses its_fdt_baseclasses
DEFINE_CLASS_1(its, gicv3_its_fdt_driver, gicv3_its_fdt_methods,
    sizeof(struct gicv3_its_softc), gicv3_its_driver);
#undef its_baseclasses
static devclass_t gicv3_its_fdt_devclass;

EARLY_DRIVER_MODULE(its_fdt, gic, gicv3_its_fdt_driver,
    gicv3_its_fdt_devclass, 0, 0, BUS_PASS_INTERRUPT + BUS_PASS_ORDER_MIDDLE);

static int
gicv3_its_fdt_probe(device_t dev)
{

	if (!ofw_bus_status_okay(dev))
		return (ENXIO);

	if (!ofw_bus_is_compatible(dev, "arm,gic-v3-its"))
		return (ENXIO);

	device_set_desc(dev, "ARM GIC Interrupt Translation Service");
	return (BUS_PROBE_DEFAULT);
}

static int
gicv3_its_fdt_attach(device_t dev)
{
	struct gicv3_its_softc *sc;
	phandle_t xref;
	int err;

	sc = device_get_softc(dev);
	sc->dev = dev;
	err = gicv3_its_attach(dev);
	if (err != 0)
		return (err);

	/* Register this device as a interrupt controller */
	xref = OF_xref_from_node(ofw_bus_get_node(dev));
	sc->sc_pic = intr_pic_register(dev, xref);
	intr_pic_add_handler(device_get_parent(dev), sc->sc_pic,
	    gicv3_its_intr, sc, sc->sc_irq_base, sc->sc_irq_length);

	/* Register this device to handle MSI interrupts */
	intr_msi_register(dev, xref);

	return (0);
}
#endif

#ifdef DEV_ACPI
static device_probe_t gicv3_its_acpi_probe;
static device_attach_t gicv3_its_acpi_attach;

static device_method_t gicv3_its_acpi_methods[] = {
	/* Device interface */
	DEVMETHOD(device_probe,		gicv3_its_acpi_probe),
	DEVMETHOD(device_attach,	gicv3_its_acpi_attach),

	/* End */
	DEVMETHOD_END
};

#define its_baseclasses its_acpi_baseclasses
DEFINE_CLASS_1(its, gicv3_its_acpi_driver, gicv3_its_acpi_methods,
    sizeof(struct gicv3_its_softc), gicv3_its_driver);
#undef its_baseclasses
static devclass_t gicv3_its_acpi_devclass;

EARLY_DRIVER_MODULE(its_acpi, gic, gicv3_its_acpi_driver,
    gicv3_its_acpi_devclass, 0, 0, BUS_PASS_INTERRUPT + BUS_PASS_ORDER_MIDDLE);

static int
gicv3_its_acpi_probe(device_t dev)
{

	if (gic_get_bus(dev) != GIC_BUS_ACPI)
		return (EINVAL);

	if (gic_get_hw_rev(dev) < 3)
		return (EINVAL);

	device_set_desc(dev, "ARM GIC Interrupt Translation Service");
	return (BUS_PROBE_DEFAULT);
}

static int
gicv3_its_acpi_attach(device_t dev)
{
	struct gicv3_its_softc *sc;
	struct gic_v3_devinfo *di;
	int err;

	sc = device_get_softc(dev);
	sc->dev = dev;
	err = gicv3_its_attach(dev);
	if (err != 0)
		return (err);

	di = device_get_ivars(dev);
	sc->sc_pic = intr_pic_register(dev, di->msi_xref);
	intr_pic_add_handler(device_get_parent(dev), sc->sc_pic,
	    gicv3_its_intr, sc, sc->sc_irq_base, sc->sc_irq_length);

	/* Register this device to handle MSI interrupts */
	intr_msi_register(dev, di->msi_xref);

	return (0);
}
#endif
// CHERI CHANGES START
// {
//   "updated": 20210427,
//   "target_type": "kernel",
//   "changes_purecap": [
//     "pointer-as-integer"
//   ]
// }
// CHERI CHANGES END<|MERGE_RESOLUTION|>--- conflicted
+++ resolved
@@ -1188,15 +1188,9 @@
 	 * PA has to be 256 B aligned. At least two entries for device.
 	 */
 	its_dev->itt_size = roundup2(MAX(nvecs, 2) * esize, 256);
-<<<<<<< HEAD
-	its_dev->itt = (vm_pointer_t)contigmalloc(its_dev->itt_size,
-	    M_GICV3_ITS, M_NOWAIT | M_ZERO, 0, LPI_INT_TRANS_TAB_MAX_ADDR,
-	    LPI_INT_TRANS_TAB_ALIGN, 0);
-=======
-	its_dev->itt = (vm_offset_t)contigmalloc_domainset(its_dev->itt_size,
+	its_dev->itt = (vm_pointer_t)contigmalloc_domainset(its_dev->itt_size,
 	    M_GICV3_ITS, sc->sc_ds, M_NOWAIT | M_ZERO, 0,
 	    LPI_INT_TRANS_TAB_MAX_ADDR, LPI_INT_TRANS_TAB_ALIGN, 0);
->>>>>>> 3046eb03
 	if (its_dev->itt == 0) {
 		vmem_free(sc->sc_irq_alloc, its_dev->lpis.lpi_base, nvecs);
 		free(its_dev, M_GICV3_ITS);
