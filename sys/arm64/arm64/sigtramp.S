/*-
 * Copyright (c) 2014 The FreeBSD Foundation
 *
 * This software was developed by Andrew Turner under sponsorship from
 * the FreeBSD Foundation.
 *
 * Redistribution and use in source and binary forms, with or without
 * modification, are permitted provided that the following conditions
 * are met:
 * 1. Redistributions of source code must retain the above copyright
 *    notice, this list of conditions and the following disclaimer.
 * 2. Redistributions in binary form must reproduce the above copyright
 *    notice, this list of conditions and the following disclaimer in the
 *    documentation and/or other materials provided with the distribution.
 *
 * THIS SOFTWARE IS PROVIDED BY THE AUTHOR AND CONTRIBUTORS ``AS IS'' AND
 * ANY EXPRESS OR IMPLIED WARRANTIES, INCLUDING, BUT NOT LIMITED TO, THE
 * IMPLIED WARRANTIES OF MERCHANTABILITY AND FITNESS FOR A PARTICULAR PURPOSE
 * ARE DISCLAIMED.  IN NO EVENT SHALL THE AUTHOR OR CONTRIBUTORS BE LIABLE
 * FOR ANY DIRECT, INDIRECT, INCIDENTAL, SPECIAL, EXEMPLARY, OR CONSEQUENTIAL
 * DAMAGES (INCLUDING, BUT NOT LIMITED TO, PROCUREMENT OF SUBSTITUTE GOODS
 * OR SERVICES; LOSS OF USE, DATA, OR PROFITS; OR BUSINESS INTERRUPTION)
 * HOWEVER CAUSED AND ON ANY THEORY OF LIABILITY, WHETHER IN CONTRACT, STRICT
 * LIABILITY, OR TORT (INCLUDING NEGLIGENCE OR OTHERWISE) ARISING IN ANY WAY
 * OUT OF THE USE OF THIS SOFTWARE, EVEN IF ADVISED OF THE POSSIBILITY OF
 * SUCH DAMAGE.
 */

#include "assym.inc"
#include <sys/syscall.h>
#include <machine/asm.h>

<<<<<<< HEAD
/*
 * sigcode has to be labeled as an #object type so that the symbols
 * resolve to the correct address as a source for copies.  This also
 * ensures that captable pointers to it will be able to read it.  This
 * is fine as the code is never executed directly in the kernel, just
 * copied to places for userland to execute.
 */
#define	SIGCODE(sym)						\
	.section .rodata; .globl sym; .align 2; .type sym,#object; sym:	\
	.cfi_startproc

SIGCODE(sigcode)
#if __has_feature(capabilities)
#ifndef __CHERI_PURE_CAPABILITY__
	.arch_extension c64
#endif
	add	c0, csp, #SF_UC
#else
=======
ENTRY(sigcode)
	blr	x8
>>>>>>> db3a1eec
	mov	x0, sp
	add	x0, x0, #SF_UC
#endif

1:
	mov	x8, #SYS_sigreturn
	svc	0

	/* sigreturn failed, exit */
	mov	x8, #SYS_exit
	svc	0

	b	1b
#if __has_feature(capabilities)
#ifndef __CHERI_PURE_CAPABILITY__
	.arch_extension noc64
	.arch_extension a64c
#endif
#endif
	/* This may be copied to the stack, keep it 16-byte aligned */
	.align	3
END(sigcode)
esigcode:

	.data
	.align	3
	.global	szsigcode
	.type	szsigcode,#object
	.size	szsigcode, 8
szsigcode:
	.quad	esigcode - sigcode<|MERGE_RESOLUTION|>--- conflicted
+++ resolved
@@ -30,7 +30,6 @@
 #include <sys/syscall.h>
 #include <machine/asm.h>
 
-<<<<<<< HEAD
 /*
  * sigcode has to be labeled as an #object type so that the symbols
  * resolve to the correct address as a source for copies.  This also
@@ -47,12 +46,10 @@
 #ifndef __CHERI_PURE_CAPABILITY__
 	.arch_extension c64
 #endif
+	blr	c8
 	add	c0, csp, #SF_UC
 #else
-=======
-ENTRY(sigcode)
 	blr	x8
->>>>>>> db3a1eec
 	mov	x0, sp
 	add	x0, x0, #SF_UC
 #endif
