/*-
 * Copyright (c) 2014 Andrew Turner
 * All rights reserved.
 *
 * Redistribution and use in source and binary forms, with or without
 * modification, are permitted provided that the following conditions
 * are met:
 * 1. Redistributions of source code must retain the above copyright
 *    notice, this list of conditions and the following disclaimer.
 * 2. Redistributions in binary form must reproduce the above copyright
 *    notice, this list of conditions and the following disclaimer in the
 *    documentation and/or other materials provided with the distribution.
 *
 * THIS SOFTWARE IS PROVIDED BY THE AUTHOR AND CONTRIBUTORS ``AS IS'' AND
 * ANY EXPRESS OR IMPLIED WARRANTIES, INCLUDING, BUT NOT LIMITED TO, THE
 * IMPLIED WARRANTIES OF MERCHANTABILITY AND FITNESS FOR A PARTICULAR PURPOSE
 * ARE DISCLAIMED.  IN NO EVENT SHALL THE AUTHOR OR CONTRIBUTORS BE LIABLE
 * FOR ANY DIRECT, INDIRECT, INCIDENTAL, SPECIAL, EXEMPLARY, OR CONSEQUENTIAL
 * DAMAGES (INCLUDING, BUT NOT LIMITED TO, PROCUREMENT OF SUBSTITUTE GOODS
 * OR SERVICES; LOSS OF USE, DATA, OR PROFITS; OR BUSINESS INTERRUPTION)
 * HOWEVER CAUSED AND ON ANY THEORY OF LIABILITY, WHETHER IN CONTRACT, STRICT
 * LIABILITY, OR TORT (INCLUDING NEGLIGENCE OR OTHERWISE) ARISING IN ANY WAY
 * OUT OF THE USE OF THIS SOFTWARE, EVEN IF ADVISED OF THE POSSIBILITY OF
 * SUCH DAMAGE.
 *
 */

#include "opt_acpi.h"
#include "opt_platform.h"
#include "opt_ddb.h"

#include <sys/cdefs.h>
__FBSDID("$FreeBSD$");

#include <sys/param.h>
#include <sys/systm.h>
#include <sys/buf.h>
#include <sys/bus.h>
#include <sys/cons.h>
#include <sys/cpu.h>
#include <sys/csan.h>
#include <sys/devmap.h>
#include <sys/efi.h>
#include <sys/exec.h>
#include <sys/imgact.h>
#include <sys/kdb.h>
#include <sys/kernel.h>
#include <sys/ktr.h>
#include <sys/limits.h>
#include <sys/linker.h>
#include <sys/msgbuf.h>
#include <sys/pcpu.h>
#include <sys/physmem.h>
#include <sys/proc.h>
#include <sys/ptrace.h>
#include <sys/reboot.h>
#include <sys/reg.h>
#include <sys/rwlock.h>
#include <sys/sched.h>
#include <sys/signalvar.h>
#include <sys/syscallsubr.h>
#include <sys/sysent.h>
#include <sys/sysproto.h>
#include <sys/ucontext.h>
#include <sys/vdso.h>
#include <sys/vmmeter.h>

#include <vm/vm.h>
#include <vm/vm_param.h>
#include <vm/vm_kern.h>
#include <vm/vm_object.h>
#include <vm/vm_page.h>
#include <vm/vm_phys.h>
#include <vm/pmap.h>
#include <vm/vm_map.h>
#include <vm/vm_pager.h>

#include <machine/armreg.h>
#include <machine/cpu.h>
#include <machine/debug_monitor.h>
#include <machine/kdb.h>
#include <machine/machdep.h>
#include <machine/metadata.h>
#include <machine/md_var.h>
#include <machine/pcb.h>
#include <machine/undefined.h>
#include <machine/vmparam.h>

#ifdef VFP
#include <machine/vfp.h>
#endif

#if __has_feature(capabilities)
#include <cheri/cheric.h>
#endif

#ifdef DEV_ACPI
#include <contrib/dev/acpica/include/acpi.h>
#include <machine/acpica_machdep.h>
#endif

#ifdef FDT
#include <dev/fdt/fdt_common.h>
#include <dev/ofw/openfirm.h>
#endif

enum arm64_bus arm64_bus_method = ARM64_BUS_NONE;

struct pcpu __pcpu[MAXCPU];

static struct trapframe proc0_tf;

int early_boot = 1;
int cold = 1;
static int boot_el;

struct kva_md_info kmi;

int64_t dczva_line_size;	/* The size of cache line the dc zva zeroes */
int has_pan;

/*
 * Physical address of the EFI System Table. Stashed from the metadata hints
 * passed into the kernel and used by the EFI code to call runtime services.
 */
vm_paddr_t efi_systbl_phys;
static struct efi_map_header *efihdr;

/* pagezero_* implementations are provided in support.S */
void pagezero_simple(void *);
void pagezero_cache(void *);

/* pagezero_simple is default pagezero */
void (*pagezero)(void *p) = pagezero_simple;

int (*apei_nmi)(void);

static void
pan_setup(void)
{
	uint64_t id_aa64mfr1;

	id_aa64mfr1 = READ_SPECIALREG(id_aa64mmfr1_el1);
	if (ID_AA64MMFR1_PAN_VAL(id_aa64mfr1) != ID_AA64MMFR1_PAN_NONE)
		has_pan = 1;
}

void
pan_enable(void)
{

	/*
	 * The LLVM integrated assembler doesn't understand the PAN
	 * PSTATE field. Because of this we need to manually create
	 * the instruction in an asm block. This is equivalent to:
	 * msr pan, #1
	 *
	 * This sets the PAN bit, stopping the kernel from accessing
	 * memory when userspace can also access it unless the kernel
	 * uses the userspace load/store instructions.
	 */
	if (has_pan) {
		WRITE_SPECIALREG(sctlr_el1,
		    READ_SPECIALREG(sctlr_el1) & ~SCTLR_SPAN);
		__asm __volatile(".inst 0xd500409f | (0x1 << 8)");
	}
}

bool
has_hyp(void)
{

	return (boot_el == 2);
}

static void
cpu_startup(void *dummy)
{
	vm_paddr_t size;
	int i;

	printf("real memory  = %ju (%ju MB)\n", ptoa((uintmax_t)realmem),
	    ptoa((uintmax_t)realmem) / 1024 / 1024);

	if (bootverbose) {
		printf("Physical memory chunk(s):\n");
		for (i = 0; phys_avail[i + 1] != 0; i += 2) {
			size = phys_avail[i + 1] - phys_avail[i];
			printf("%#016jx - %#016jx, %ju bytes (%ju pages)\n",
			    (uintmax_t)phys_avail[i],
			    (uintmax_t)phys_avail[i + 1] - 1,
			    (uintmax_t)size, (uintmax_t)size / PAGE_SIZE);
		}
	}

	printf("avail memory = %ju (%ju MB)\n",
	    ptoa((uintmax_t)vm_free_count()),
	    ptoa((uintmax_t)vm_free_count()) / 1024 / 1024);

	undef_init();
	install_cpu_errata();

	vm_ksubmap_init(&kmi);
	bufinit();
	vm_pager_bufferinit();
}

SYSINIT(cpu, SI_SUB_CPU, SI_ORDER_FIRST, cpu_startup, NULL);

static void
late_ifunc_resolve(void *dummy __unused)
{
	link_elf_late_ireloc();
}
SYSINIT(late_ifunc_resolve, SI_SUB_CPU, SI_ORDER_ANY, late_ifunc_resolve, NULL);

int
cpu_idle_wakeup(int cpu)
{

	return (0);
}

<<<<<<< HEAD
int
fill_regs(struct thread *td, struct reg *regs)
{
	struct trapframe *frame;
#if __has_feature(capabilities)
	int i;
#endif

	frame = td->td_frame;
	regs->sp = frame->tf_sp;
	regs->lr = frame->tf_lr;
	regs->elr = frame->tf_elr;
	regs->spsr = frame->tf_spsr;

#if __has_feature(capabilities)
	for (i = 0; i < nitems(frame->tf_x); i++)
		regs->x[i] = frame->tf_x[i];
#else
	memcpy(regs->x, frame->tf_x, sizeof(regs->x));
#endif

#ifdef COMPAT_FREEBSD32
	/*
	 * We may be called here for a 32bits process, if we're using a
	 * 64bits debugger. If so, put PC and SPSR where it expects it.
	 */
	if (SV_PROC_FLAG(td->td_proc, SV_ILP32)) {
		regs->x[15] = frame->tf_elr;
		regs->x[16] = frame->tf_spsr;
	}
#endif
	return (0);
}

int
set_regs(struct thread *td, struct reg *regs)
{
	struct trapframe *frame;
#if __has_feature(capabilities)
	int i;
#endif

	frame = td->td_frame;
	frame->tf_sp = regs->sp;
	frame->tf_lr = regs->lr;
	frame->tf_spsr &= ~PSR_FLAGS;

#if __has_feature(capabilities)
	for (i = 0; i < nitems(frame->tf_x); i++)
		frame->tf_x[i] = regs->x[i];
#else
	memcpy(frame->tf_x, regs->x, sizeof(frame->tf_x));
#endif

#ifdef COMPAT_FREEBSD32
	if (SV_PROC_FLAG(td->td_proc, SV_ILP32)) {
		/*
		 * We may be called for a 32bits process if we're using
		 * a 64bits debugger. If so, get PC and SPSR from where
		 * it put it.
		 */
		frame->tf_elr = regs->x[15];
		frame->tf_spsr |= regs->x[16] & PSR_FLAGS;
	} else
#endif
	{
		frame->tf_elr = regs->elr;
		frame->tf_spsr |= regs->spsr & PSR_FLAGS;
	}
	return (0);
}

int
fill_fpregs(struct thread *td, struct fpreg *regs)
{
#ifdef VFP
	struct pcb *pcb;

	pcb = td->td_pcb;
	if ((pcb->pcb_fpflags & PCB_FP_STARTED) != 0) {
		/*
		 * If we have just been running VFP instructions we will
		 * need to save the state to memcpy it below.
		 */
		if (td == curthread)
			vfp_save_state(td, pcb);

		KASSERT(pcb->pcb_fpusaved == &pcb->pcb_fpustate,
		    ("Called fill_fpregs while the kernel is using the VFP"));
		memcpy(regs->fp_q, pcb->pcb_fpustate.vfp_regs,
		    sizeof(regs->fp_q));
		regs->fp_cr = pcb->pcb_fpustate.vfp_fpcr;
		regs->fp_sr = pcb->pcb_fpustate.vfp_fpsr;
	} else
#endif
		memset(regs, 0, sizeof(*regs));
	return (0);
}

int
set_fpregs(struct thread *td, struct fpreg *regs)
{
#ifdef VFP
	struct pcb *pcb;

	pcb = td->td_pcb;
	KASSERT(pcb->pcb_fpusaved == &pcb->pcb_fpustate,
	    ("Called set_fpregs while the kernel is using the VFP"));
	memcpy(pcb->pcb_fpustate.vfp_regs, regs->fp_q, sizeof(regs->fp_q));
	pcb->pcb_fpustate.vfp_fpcr = regs->fp_cr;
	pcb->pcb_fpustate.vfp_fpsr = regs->fp_sr;
#endif
	return (0);
}

int
fill_dbregs(struct thread *td, struct dbreg *regs)
{
	struct debug_monitor_state *monitor;
	int i;
	uint8_t debug_ver, nbkpts, nwtpts;

	memset(regs, 0, sizeof(*regs));

	extract_user_id_field(ID_AA64DFR0_EL1, ID_AA64DFR0_DebugVer_SHIFT,
	    &debug_ver);
	extract_user_id_field(ID_AA64DFR0_EL1, ID_AA64DFR0_BRPs_SHIFT,
	    &nbkpts);
	extract_user_id_field(ID_AA64DFR0_EL1, ID_AA64DFR0_WRPs_SHIFT,
	    &nwtpts);

	/*
	 * The BRPs field contains the number of breakpoints - 1. Armv8-A
	 * allows the hardware to provide 2-16 breakpoints so this won't
	 * overflow an 8 bit value. The same applies to the WRPs field.
	 */
	nbkpts++;
	nwtpts++;

	regs->db_debug_ver = debug_ver;
	regs->db_nbkpts = nbkpts;
	regs->db_nwtpts = nwtpts;

	monitor = &td->td_pcb->pcb_dbg_regs;
	if ((monitor->dbg_flags & DBGMON_ENABLED) != 0) {
		for (i = 0; i < nbkpts; i++) {
			regs->db_breakregs[i].dbr_addr = monitor->dbg_bvr[i];
			regs->db_breakregs[i].dbr_ctrl = monitor->dbg_bcr[i];
		}
		for (i = 0; i < nwtpts; i++) {
			regs->db_watchregs[i].dbw_addr = monitor->dbg_wvr[i];
			regs->db_watchregs[i].dbw_ctrl = monitor->dbg_wcr[i];
		}
	}

	return (0);
}

int
set_dbregs(struct thread *td, struct dbreg *regs)
{
	struct debug_monitor_state *monitor;
	uint64_t addr;
	uint32_t ctrl;
	int count;
	int i;

	monitor = &td->td_pcb->pcb_dbg_regs;
	count = 0;
	monitor->dbg_enable_count = 0;

	for (i = 0; i < DBG_BRP_MAX; i++) {
		addr = regs->db_breakregs[i].dbr_addr;
		ctrl = regs->db_breakregs[i].dbr_ctrl;

		/*
		 * Don't let the user set a breakpoint on a kernel or
		 * non-canonical user address.
		 */
		if (addr >= VM_MAXUSER_ADDRESS)
			return (EINVAL);

		/*
		 * The lowest 2 bits are ignored, so record the effective
		 * address.
		 */
		addr = rounddown2(addr, 4);

		/*
		 * Some control fields are ignored, and other bits reserved.
		 * Only unlinked, address-matching breakpoints are supported.
		 *
		 * XXX: fields that appear unvalidated, such as BAS, have
		 * constrained undefined behaviour. If the user mis-programs
		 * these, there is no risk to the system.
		 */
		ctrl &= DBG_BCR_EN | DBG_BCR_PMC | DBG_BCR_BAS;
		if ((ctrl & DBG_BCR_EN) != 0) {
			/* Only target EL0. */
			if ((ctrl & DBG_BCR_PMC) != DBG_BCR_PMC_EL0)
				return (EINVAL);

			monitor->dbg_enable_count++;
		}

		monitor->dbg_bvr[i] = addr;
		monitor->dbg_bcr[i] = ctrl;
	}

	for (i = 0; i < DBG_WRP_MAX; i++) {
		addr = regs->db_watchregs[i].dbw_addr;
		ctrl = regs->db_watchregs[i].dbw_ctrl;

		/*
		 * Don't let the user set a watchpoint on a kernel or
		 * non-canonical user address.
		 */
		if (addr >= VM_MAXUSER_ADDRESS)
			return (EINVAL);

		/*
		 * Some control fields are ignored, and other bits reserved.
		 * Only unlinked watchpoints are supported.
		 */
		ctrl &= DBG_WCR_EN | DBG_WCR_PAC | DBG_WCR_LSC | DBG_WCR_BAS |
		    DBG_WCR_MASK;

		if ((ctrl & DBG_WCR_EN) != 0) {
			/* Only target EL0. */
			if ((ctrl & DBG_WCR_PAC) != DBG_WCR_PAC_EL0)
				return (EINVAL);

			/* Must set at least one of the load/store bits. */
			if ((ctrl & DBG_WCR_LSC) == 0)
				return (EINVAL);

			/*
			 * When specifying the address range with BAS, the MASK
			 * field must be zero.
			 */
			if ((ctrl & DBG_WCR_BAS) != DBG_WCR_BAS_MASK &&
			    (ctrl & DBG_WCR_MASK) != 0)
				return (EINVAL);

			monitor->dbg_enable_count++;
		}
		monitor->dbg_wvr[i] = addr;
		monitor->dbg_wcr[i] = ctrl;
	}

	if (monitor->dbg_enable_count > 0)
		monitor->dbg_flags |= DBGMON_ENABLED;

	return (0);
}

#ifdef COMPAT_FREEBSD32
int
fill_regs32(struct thread *td, struct reg32 *regs)
{
	int i;
	struct trapframe *tf;

	tf = td->td_frame;
	for (i = 0; i < 13; i++)
		regs->r[i] = tf->tf_x[i];
	/* For arm32, SP is r13 and LR is r14 */
	regs->r_sp = tf->tf_x[13];
	regs->r_lr = tf->tf_x[14];
	regs->r_pc = tf->tf_elr;
	regs->r_cpsr = tf->tf_spsr;

	return (0);
}

int
set_regs32(struct thread *td, struct reg32 *regs)
{
	int i;
	struct trapframe *tf;

	tf = td->td_frame;
	for (i = 0; i < 13; i++)
		tf->tf_x[i] = regs->r[i];
	/* For arm 32, SP is r13 an LR is r14 */
	tf->tf_x[13] = regs->r_sp;
	tf->tf_x[14] = regs->r_lr;
	tf->tf_elr = regs->r_pc;
	tf->tf_spsr &= ~PSR_FLAGS;
	tf->tf_spsr |= regs->r_cpsr & PSR_FLAGS;

	return (0);
}

/* XXX fill/set dbregs/fpregs are stubbed on 32-bit arm. */
int
fill_fpregs32(struct thread *td, struct fpreg32 *regs)
{

	memset(regs, 0, sizeof(*regs));
	return (0);
}

int
set_fpregs32(struct thread *td, struct fpreg32 *regs)
{

	return (0);
}

int
fill_dbregs32(struct thread *td, struct dbreg32 *regs)
{

	memset(regs, 0, sizeof(*regs));
	return (0);
}

int
set_dbregs32(struct thread *td, struct dbreg32 *regs)
{

	return (0);
}
#endif

#if __has_feature(capabilities)
int
fill_capregs(struct thread *td, struct capreg *regs)
{
	struct trapframe *frame;
	int i;

	frame = td->td_frame;
	regs->csp = frame->tf_sp;
	regs->clr = frame->tf_lr;
	regs->celr = frame->tf_elr;
	regs->ddc = frame->tf_ddc;
	regs->ctpidr = td->td_pcb->pcb_tpidr_el0;
	regs->ctpidrro = td->td_pcb->pcb_tpidrro_el0;
	regs->cid = td->td_pcb->pcb_cid_el0;
	regs->rcsp = td->td_pcb->pcb_rcsp_el0;
	regs->rddc = td->td_pcb->pcb_rddc_el0;
	regs->rctpidr = td->td_pcb->pcb_rctpidr_el0;

	for (i = 0; i < nitems(frame->tf_x); i++) {
		regs->c[i] = frame->tf_x[i];
		if (cheri_gettag((void * __capability)frame->tf_x[i]))
			regs->tagmask |= (uint64_t)1 << i;
	}
	if (cheri_gettag((void * __capability)frame->tf_lr))
		regs->tagmask |= (uint64_t)1 << i;
	i++;
	if (cheri_gettag((void * __capability)frame->tf_sp))
		regs->tagmask |= (uint64_t)1 << i;
	i++;
	if (cheri_gettag((void * __capability)frame->tf_elr))
		regs->tagmask |= (uint64_t)1 << i;
	i++;
	if (cheri_gettag((void * __capability)frame->tf_ddc))
		regs->tagmask |= (uint64_t)1 << i;
	i++;
	if (cheri_gettag((void * __capability)regs->ctpidr))
		regs->tagmask |= (uint64_t)1 << i;
	i++;
	if (cheri_gettag((void * __capability)regs->ctpidrro))
		regs->tagmask |= (uint64_t)1 << i;
	i++;
	if (cheri_gettag((void * __capability)regs->cid))
		regs->tagmask |= (uint64_t)1 << i;
	i++;
	if (cheri_gettag((void * __capability)regs->rcsp))
		regs->tagmask |= (uint64_t)1 << i;
	i++;
	if (cheri_gettag((void * __capability)regs->rddc))
		regs->tagmask |= (uint64_t)1 << i;
	i++;
	if (cheri_gettag((void * __capability)regs->rctpidr))
		regs->tagmask |= (uint64_t)1 << i;

	return (0);
}

int
set_capregs(struct thread *td, struct capreg *regs)
{

	return (EOPNOTSUPP);
}
#endif

int
ptrace_set_pc(struct thread *td, u_long addr)
{

	td->td_frame->tf_elr = addr;
	return (0);
}

int
ptrace_single_step(struct thread *td)
{

	td->td_frame->tf_spsr |= PSR_SS;
	td->td_pcb->pcb_flags |= PCB_SINGLE_STEP;
	return (0);
}

int
ptrace_clear_single_step(struct thread *td)
{

	td->td_frame->tf_spsr &= ~PSR_SS;
	td->td_pcb->pcb_flags &= ~PCB_SINGLE_STEP;
	return (0);
}

void
exec_setregs(struct thread *td, struct image_params *imgp, uintcap_t stack)
{
	struct trapframe *tf = td->td_frame;
	struct pcb *pcb = td->td_pcb;

	memset(tf, 0, sizeof(struct trapframe));

#if __has_feature(capabilities)
	if (SV_PROC_FLAG(td->td_proc, SV_CHERI)) {
		tf->tf_x[0] = (uintcap_t)imgp->auxv;
		tf->tf_sp = stack;
		tf->tf_lr = (uintcap_t)cheri_exec_pcc(td, imgp);
		trapframe_set_elr(tf, tf->tf_lr);
		td->td_proc->p_md.md_sigcode = cheri_sigcode_capability(td);
	} else
#endif
	{
		tf->tf_x[0] = (register_t)stack;
		tf->tf_sp = STACKALIGN((register_t)stack);
		tf->tf_lr = imgp->entry_addr;
#if __has_feature(capabilities)
		hybridabi_thread_setregs(td, imgp->entry_addr);
#else
		tf->tf_elr = imgp->entry_addr;
#endif
	}

	td->td_pcb->pcb_tpidr_el0 = 0;
	td->td_pcb->pcb_tpidrro_el0 = 0;
#if __has_feature(capabilities)
	WRITE_SPECIALREG_CAP(ctpidrro_el0, 0);
	WRITE_SPECIALREG_CAP(ctpidr_el0, 0);
#else
	WRITE_SPECIALREG(tpidrro_el0, 0);
	WRITE_SPECIALREG(tpidr_el0, 0);
#endif
#if __has_feature(capabilities)
	td->td_pcb->pcb_cid_el0 = 0;
	td->td_pcb->pcb_rcsp_el0 = 0;
	td->td_pcb->pcb_rddc_el0 = 0;
	td->td_pcb->pcb_rctpidr_el0 = 0;
	WRITE_SPECIALREG_CAP(cid_el0, 0);
	WRITE_SPECIALREG_CAP(rcsp_el0, 0);
	WRITE_SPECIALREG_CAP(rddc_el0, 0);
	WRITE_SPECIALREG_CAP(rctpidr_el0, 0);
#endif

	td->td_pcb->pcb_tpidr_el0 = 0;
	td->td_pcb->pcb_tpidrro_el0 = 0;
	WRITE_SPECIALREG(tpidrro_el0, 0);
	WRITE_SPECIALREG(tpidr_el0, 0);

#ifdef VFP
	vfp_reset_state(td, pcb);
#endif

	/*
	 * Clear debug register state. It is not applicable to the new process.
	 */
	bzero(&pcb->pcb_dbg_regs, sizeof(pcb->pcb_dbg_regs));
}

/* Sanity check these are the same size, they will be memcpy'd to and fro */
#if __has_feature(capabilities)
CTASSERT(sizeof(((struct trapframe *)0)->tf_x) ==
    sizeof((struct capregs *)0)->cap_x);
CTASSERT(sizeof(((struct trapframe *)0)->tf_x) ==
    sizeof((struct capreg *)0)->c);
#else
CTASSERT(sizeof(((struct trapframe *)0)->tf_x) ==
    sizeof((struct gpregs *)0)->gp_x);
CTASSERT(sizeof(((struct trapframe *)0)->tf_x) ==
    sizeof((struct reg *)0)->x);
#endif

#if __has_feature(capabilities)
int
get_mcontext(struct thread *td, mcontext_t *mcp, int clear_ret)
{
	struct trapframe *tf = td->td_frame;

	if (clear_ret & GET_MC_CLEAR_RET) {
		mcp->mc_capregs.cap_x[0] = 0;
		mcp->mc_spsr = tf->tf_spsr & ~PSR_C;
	} else {
		mcp->mc_capregs.cap_x[0] = tf->tf_x[0];
		mcp->mc_spsr = tf->tf_spsr;
	}

	memcpy(&mcp->mc_capregs.cap_x[1], &tf->tf_x[1],
	    sizeof(mcp->mc_capregs.cap_x[1]) *
	    (nitems(mcp->mc_capregs.cap_x) - 1));

	mcp->mc_capregs.cap_sp = tf->tf_sp;
	mcp->mc_capregs.cap_lr = tf->tf_lr;
	mcp->mc_capregs.cap_elr = tf->tf_elr;
	mcp->mc_capregs.cap_ddc = tf->tf_ddc;
	get_fpcontext(td, mcp);

	return (0);
}

int
set_mcontext(struct thread *td, mcontext_t *mcp)
{
	struct trapframe *tf = td->td_frame;
	uint32_t spsr;

	spsr = mcp->mc_spsr;
	if ((spsr & PSR_M_MASK) != PSR_M_EL0t ||
	    (spsr & PSR_AARCH32) != 0 ||
	    (spsr & PSR_DAIF) != (td->td_frame->tf_spsr & PSR_DAIF))
		return (EINVAL);

	memcpy(tf->tf_x, mcp->mc_capregs.cap_x, sizeof(tf->tf_x));

	tf->tf_sp = mcp->mc_capregs.cap_sp;
	tf->tf_lr = mcp->mc_capregs.cap_lr;
	tf->tf_elr = mcp->mc_capregs.cap_elr;
	tf->tf_ddc = mcp->mc_capregs.cap_ddc;
	tf->tf_spsr = mcp->mc_spsr;
	set_fpcontext(td, mcp);

	return (0);
}
#else
int
get_mcontext(struct thread *td, mcontext_t *mcp, int clear_ret)
{
	struct trapframe *tf = td->td_frame;

	if (clear_ret & GET_MC_CLEAR_RET) {
		mcp->mc_gpregs.gp_x[0] = 0;
		mcp->mc_gpregs.gp_spsr = tf->tf_spsr & ~PSR_C;
	} else {
		mcp->mc_gpregs.gp_x[0] = tf->tf_x[0];
		mcp->mc_gpregs.gp_spsr = tf->tf_spsr;
	}

	memcpy(&mcp->mc_gpregs.gp_x[1], &tf->tf_x[1],
	    sizeof(mcp->mc_gpregs.gp_x[1]) * (nitems(mcp->mc_gpregs.gp_x) - 1));

	mcp->mc_gpregs.gp_sp = tf->tf_sp;
	mcp->mc_gpregs.gp_lr = tf->tf_lr;
	mcp->mc_gpregs.gp_elr = tf->tf_elr;
	get_fpcontext(td, mcp);

	return (0);
}

int
set_mcontext(struct thread *td, mcontext_t *mcp)
{
	struct trapframe *tf = td->td_frame;
	uint32_t spsr;

	spsr = mcp->mc_gpregs.gp_spsr;
	if ((spsr & PSR_M_MASK) != PSR_M_EL0t ||
	    (spsr & PSR_AARCH32) != 0 ||
	    (spsr & PSR_DAIF) != (td->td_frame->tf_spsr & PSR_DAIF))
		return (EINVAL); 

	memcpy(tf->tf_x, mcp->mc_gpregs.gp_x, sizeof(tf->tf_x));

	tf->tf_sp = mcp->mc_gpregs.gp_sp;
	tf->tf_lr = mcp->mc_gpregs.gp_lr;
	tf->tf_elr = mcp->mc_gpregs.gp_elr;
	tf->tf_spsr = mcp->mc_gpregs.gp_spsr;
	set_fpcontext(td, mcp);

	return (0);
}
#endif

static void
get_fpcontext(struct thread *td, mcontext_t *mcp)
{
#ifdef VFP
	struct pcb *curpcb;

	critical_enter();

	curpcb = curthread->td_pcb;

	if ((curpcb->pcb_fpflags & PCB_FP_STARTED) != 0) {
		/*
		 * If we have just been running VFP instructions we will
		 * need to save the state to memcpy it below.
		 */
		vfp_save_state(td, curpcb);

		KASSERT(curpcb->pcb_fpusaved == &curpcb->pcb_fpustate,
		    ("Called get_fpcontext while the kernel is using the VFP"));
		KASSERT((curpcb->pcb_fpflags & ~PCB_FP_USERMASK) == 0,
		    ("Non-userspace FPU flags set in get_fpcontext"));
		memcpy(mcp->mc_fpregs.fp_q, curpcb->pcb_fpustate.vfp_regs,
		    sizeof(mcp->mc_fpregs.fp_q));
		mcp->mc_fpregs.fp_cr = curpcb->pcb_fpustate.vfp_fpcr;
		mcp->mc_fpregs.fp_sr = curpcb->pcb_fpustate.vfp_fpsr;
		mcp->mc_fpregs.fp_flags = curpcb->pcb_fpflags;
		mcp->mc_flags |= _MC_FP_VALID;
	}

	critical_exit();
#endif
}

static void
set_fpcontext(struct thread *td, mcontext_t *mcp)
{
#ifdef VFP
	struct pcb *curpcb;

	critical_enter();

	if ((mcp->mc_flags & _MC_FP_VALID) != 0) {
		curpcb = curthread->td_pcb;

		/*
		 * Discard any vfp state for the current thread, we
		 * are about to override it.
		 */
		vfp_discard(td);

		KASSERT(curpcb->pcb_fpusaved == &curpcb->pcb_fpustate,
		    ("Called set_fpcontext while the kernel is using the VFP"));
		memcpy(curpcb->pcb_fpustate.vfp_regs, mcp->mc_fpregs.fp_q,
		    sizeof(mcp->mc_fpregs.fp_q));
		curpcb->pcb_fpustate.vfp_fpcr = mcp->mc_fpregs.fp_cr;
		curpcb->pcb_fpustate.vfp_fpsr = mcp->mc_fpregs.fp_sr;
		curpcb->pcb_fpflags = mcp->mc_fpregs.fp_flags & PCB_FP_USERMASK;
	}

	critical_exit();
#endif
}

=======
>>>>>>> b4ae6b16
void
cpu_idle(int busy)
{

	spinlock_enter();
	if (!busy)
		cpu_idleclock();
	if (!sched_runnable())
		__asm __volatile(
		    "dsb sy \n"
		    "wfi    \n");
	if (!busy)
		cpu_activeclock();
	spinlock_exit();
}

void
cpu_halt(void)
{

	/* We should have shutdown by now, if not enter a low power sleep */
	intr_disable();
	while (1) {
		__asm __volatile("wfi");
	}
}

/*
 * Flush the D-cache for non-DMA I/O so that the I-cache can
 * be made coherent later.
 */
void
cpu_flush_dcache(void *ptr, size_t len)
{

	/* ARM64TODO TBD */
}

/* Get current clock frequency for the given CPU ID. */
int
cpu_est_clockrate(int cpu_id, uint64_t *rate)
{
	struct pcpu *pc;

	pc = pcpu_find(cpu_id);
	if (pc == NULL || rate == NULL)
		return (EINVAL);

	if (pc->pc_clock == 0)
		return (EOPNOTSUPP);

	*rate = pc->pc_clock;
	return (0);
}

void
cpu_pcpu_init(struct pcpu *pcpu, int cpuid, size_t size)
{

	pcpu->pc_acpi_id = 0xffffffff;
	pcpu->pc_mpidr = 0xffffffff;
}

void
spinlock_enter(void)
{
	struct thread *td;
	register_t daif;

	td = curthread;
	if (td->td_md.md_spinlock_count == 0) {
		daif = intr_disable();
		td->td_md.md_spinlock_count = 1;
		td->td_md.md_saved_daif = daif;
		critical_enter();
	} else
		td->td_md.md_spinlock_count++;
}

void
spinlock_exit(void)
{
	struct thread *td;
	register_t daif;

	td = curthread;
	daif = td->td_md.md_saved_daif;
	td->td_md.md_spinlock_count--;
	if (td->td_md.md_spinlock_count == 0) {
		critical_exit();
		intr_restore(daif);
	}
}

<<<<<<< HEAD
#ifndef	_SYS_SYSPROTO_H_
struct sigreturn_args {
	ucontext_t *ucp;
};
#endif

int
sys_sigreturn(struct thread *td, struct sigreturn_args *uap)
{
	ucontext_t uc;
	int error;

	if (copyincap(uap->sigcntxp, &uc, sizeof(uc)))
		return (EFAULT);

	error = set_mcontext(td, &uc.uc_mcontext);
	if (error != 0)
		return (error);

	/* Restore signal mask. */
	kern_sigprocmask(td, SIG_SETMASK, &uc.uc_sigmask, NULL, 0);

	return (EJUSTRETURN);
}

=======
>>>>>>> b4ae6b16
/*
 * Construct a PCB from a trapframe. This is called from kdb_trap() where
 * we want to start a backtrace from the function that caused us to enter
 * the debugger. We have the context in the trapframe, but base the trace
 * on the PCB. The PCB doesn't have to be perfect, as long as it contains
 * enough for a backtrace.
 */
void
makectx(struct trapframe *tf, struct pcb *pcb)
{
	int i;

	for (i = 0; i < nitems(pcb->pcb_x); i++)
		pcb->pcb_x[i] = tf->tf_x[i];

	/* NB: pcb_lr is the PC, see PC_REGS() in db_machdep.h */
	pcb->pcb_lr = tf->tf_elr;
	pcb->pcb_sp = tf->tf_sp;
}

<<<<<<< HEAD
void
sendsig(sig_t catcher, ksiginfo_t *ksi, sigset_t *mask)
{
	struct thread *td;
	struct proc *p;
	struct trapframe *tf;
	struct sigframe * __capability fp, frame;
	struct sigacts *psp;
	struct sysentvec *sysent;
	int onstack, sig;

	td = curthread;
	p = td->td_proc;
	PROC_LOCK_ASSERT(p, MA_OWNED);

	sig = ksi->ksi_signo;
	psp = p->p_sigacts;
	mtx_assert(&psp->ps_mtx, MA_OWNED);

	tf = td->td_frame;
	onstack = sigonstack(tf->tf_sp);

	CTR4(KTR_SIG, "sendsig: td=%p (%s) catcher=%p sig=%d", td, p->p_comm,
	    catcher, sig);

	/* Allocate and validate space for the signal handler context. */
	if ((td->td_pflags & TDP_ALTSTACK) != 0 && !onstack &&
	    SIGISMEMBER(psp->ps_sigonstack, sig)) {
		fp = (struct sigframe * __capability)((uintcap_t)td->td_sigstk.ss_sp +
		    td->td_sigstk.ss_size);
#if defined(COMPAT_43)
		td->td_sigstk.ss_flags |= SS_ONSTACK;
#endif
	} else {
		fp = (struct sigframe * __capability)td->td_frame->tf_sp;
	}

	/* Make room, keeping the stack aligned */
	fp--;
	fp = (struct sigframe * __capability)STACKALIGN(fp);

	/* Fill in the frame to copy out */
	bzero(&frame, sizeof(frame));
	get_mcontext(td, &frame.sf_uc.uc_mcontext, 0);
	frame.sf_si = ksi->ksi_info;
	frame.sf_uc.uc_sigmask = *mask;
	frame.sf_uc.uc_stack = td->td_sigstk;
	frame.sf_uc.uc_stack.ss_flags = (td->td_pflags & TDP_ALTSTACK) != 0 ?
	    (onstack ? SS_ONSTACK : 0) : SS_DISABLE;
	mtx_unlock(&psp->ps_mtx);
	PROC_UNLOCK(td->td_proc);

	/* Copy the sigframe out to the user's stack. */
	if (copyoutcap(&frame, fp, sizeof(*fp)) != 0) {
		/* Process has trashed its stack. Kill it. */
		CTR2(KTR_SIG, "sendsig: sigexit td=%p fp=%p", td, fp);
		PROC_LOCK(p);
		sigexit(td, SIGILL);
	}

	tf->tf_x[0]= sig;
#if __has_feature(capabilities)
	tf->tf_x[1] = (uintcap_t)cheri_setbounds(&fp->sf_si,
	    sizeof(fp->sf_si));
	tf->tf_x[2] = (uintcap_t)cheri_setbounds(&fp->sf_uc,
	    sizeof(fp->sf_uc));
#else
	tf->tf_x[1] = (register_t)&fp->sf_si;
	tf->tf_x[2] = (register_t)&fp->sf_uc;
#endif

#if __has_feature(capabilities)
	trapframe_set_elr(tf, (uintcap_t)catcher);
#else
	tf->tf_elr = (uintcap_t)catcher;
#endif
	tf->tf_sp = (uintcap_t)fp;
	sysent = p->p_sysent;
#if __has_feature(capabilities)
	tf->tf_lr = (uintcap_t)p->p_md.md_sigcode;
#else
	if (sysent->sv_sigcode_base != 0)
		tf->tf_lr = (register_t)sysent->sv_sigcode_base;
	else
		tf->tf_lr = (register_t)(p->p_psstrings -
		    *(sysent->sv_szsigcode));
#endif

	CTR3(KTR_SIG, "sendsig: return td=%p pc=%#x sp=%#x", td, tf->tf_elr,
	    tf->tf_sp);

	PROC_LOCK(p);
	mtx_lock(&psp->ps_mtx);
}

=======
>>>>>>> b4ae6b16
static void
init_proc0(vm_pointer_t kstack)
{
	struct pcpu *pcpup = &__pcpu[0];

	/* XXX-AM: We need to set bounds on pcb and kstack here as in MIPS */
	proc_linkup0(&proc0, &thread0);
	thread0.td_kstack = kstack;
	thread0.td_kstack_pages = KSTACK_PAGES;
	thread0.td_pcb = (struct pcb *)(thread0.td_kstack +
	    thread0.td_kstack_pages * PAGE_SIZE) - 1;
	thread0.td_pcb->pcb_fpflags = 0;
	thread0.td_pcb->pcb_fpusaved = &thread0.td_pcb->pcb_fpustate;
	thread0.td_pcb->pcb_vfpcpu = UINT_MAX;
	thread0.td_frame = &proc0_tf;
	pcpup->pc_curpcb = thread0.td_pcb;

	/*
	 * Unmask SError exceptions. They are used to signal a RAS failure,
	 * or other hardware error.
	 */
	serror_enable();
}

/*
 * Get an address to be used to write to kernel data that may be mapped
 * read-only, e.g. to patch kernel code.
 */
bool
arm64_get_writable_addr(vm_pointer_t addr, vm_pointer_t *out)
{
	vm_paddr_t pa;

	/* Check if the page is writable */
	if (PAR_SUCCESS(arm64_address_translate_s1e1w(addr))) {
		*out = addr;
		return (true);
	}

	/*
	 * Find the physical address of the given page.
	 */
	if (!pmap_klookup(addr, &pa)) {
		return (false);
	}

	/*
	 * If it is within the DMAP region and is writable use that.
	 */
	if (PHYS_IN_DMAP(pa)) {
		addr = PHYS_TO_DMAP(pa);
		if (PAR_SUCCESS(arm64_address_translate_s1e1w(addr))) {
			*out = addr;
			return (true);
		}
	}

	return (false);
}

typedef struct {
	uint32_t type;
	uint64_t phys_start;
	uint64_t virt_start;
	uint64_t num_pages;
	uint64_t attr;
} EFI_MEMORY_DESCRIPTOR;

typedef void (*efi_map_entry_cb)(struct efi_md *);

static void
foreach_efi_map_entry(struct efi_map_header *efihdr, efi_map_entry_cb cb)
{
	struct efi_md *map, *p;
	size_t efisz;
	int ndesc, i;

	/*
	 * Memory map data provided by UEFI via the GetMemoryMap
	 * Boot Services API.
	 */
	efisz = (sizeof(struct efi_map_header) + 0xf) & ~0xf;
	map = (struct efi_md *)((uint8_t *)efihdr + efisz); 

	if (efihdr->descriptor_size == 0)
		return;
	ndesc = efihdr->memory_size / efihdr->descriptor_size;

	for (i = 0, p = map; i < ndesc; i++,
	    p = efi_next_descriptor(p, efihdr->descriptor_size)) {
		cb(p);
	}
}

static void
exclude_efi_map_entry(struct efi_md *p)
{

	switch (p->md_type) {
	case EFI_MD_TYPE_CODE:
	case EFI_MD_TYPE_DATA:
	case EFI_MD_TYPE_BS_CODE:
	case EFI_MD_TYPE_BS_DATA:
	case EFI_MD_TYPE_FREE:
		/*
		 * We're allowed to use any entry with these types.
		 */
		break;
	default:
		physmem_exclude_region(p->md_phys, p->md_pages * PAGE_SIZE,
		    EXFLAG_NOALLOC);
	}
}

static void
exclude_efi_map_entries(struct efi_map_header *efihdr)
{

	foreach_efi_map_entry(efihdr, exclude_efi_map_entry);
}

static void
add_efi_map_entry(struct efi_md *p)
{

	switch (p->md_type) {
	case EFI_MD_TYPE_RT_DATA:
		/*
		 * Runtime data will be excluded after the DMAP
		 * region is created to stop it from being added
		 * to phys_avail.
		 */
	case EFI_MD_TYPE_CODE:
	case EFI_MD_TYPE_DATA:
	case EFI_MD_TYPE_BS_CODE:
	case EFI_MD_TYPE_BS_DATA:
	case EFI_MD_TYPE_FREE:
		/*
		 * We're allowed to use any entry with these types.
		 */
		physmem_hardware_region(p->md_phys,
		    p->md_pages * PAGE_SIZE);
		break;
	}
}

static void
add_efi_map_entries(struct efi_map_header *efihdr)
{

	foreach_efi_map_entry(efihdr, add_efi_map_entry);
}

static void
print_efi_map_entry(struct efi_md *p)
{
	const char *type;
	static const char *types[] = {
		"Reserved",
		"LoaderCode",
		"LoaderData",
		"BootServicesCode",
		"BootServicesData",
		"RuntimeServicesCode",
		"RuntimeServicesData",
		"ConventionalMemory",
		"UnusableMemory",
		"ACPIReclaimMemory",
		"ACPIMemoryNVS",
		"MemoryMappedIO",
		"MemoryMappedIOPortSpace",
		"PalCode",
		"PersistentMemory"
	};

	if (p->md_type < nitems(types))
		type = types[p->md_type];
	else
		type = "<INVALID>";
	printf("%23s %012lx %012lx %08lx ", type, p->md_phys,
	    p->md_virt, p->md_pages);
	if (p->md_attr & EFI_MD_ATTR_UC)
		printf("UC ");
	if (p->md_attr & EFI_MD_ATTR_WC)
		printf("WC ");
	if (p->md_attr & EFI_MD_ATTR_WT)
		printf("WT ");
	if (p->md_attr & EFI_MD_ATTR_WB)
		printf("WB ");
	if (p->md_attr & EFI_MD_ATTR_UCE)
		printf("UCE ");
	if (p->md_attr & EFI_MD_ATTR_WP)
		printf("WP ");
	if (p->md_attr & EFI_MD_ATTR_RP)
		printf("RP ");
	if (p->md_attr & EFI_MD_ATTR_XP)
		printf("XP ");
	if (p->md_attr & EFI_MD_ATTR_NV)
		printf("NV ");
	if (p->md_attr & EFI_MD_ATTR_MORE_RELIABLE)
		printf("MORE_RELIABLE ");
	if (p->md_attr & EFI_MD_ATTR_RO)
		printf("RO ");
	if (p->md_attr & EFI_MD_ATTR_RT)
		printf("RUNTIME");
	printf("\n");
}

static void
print_efi_map_entries(struct efi_map_header *efihdr)
{

	printf("%23s %12s %12s %8s %4s\n",
	    "Type", "Physical", "Virtual", "#Pages", "Attr");
	foreach_efi_map_entry(efihdr, print_efi_map_entry);
}

#ifdef FDT
static void
try_load_dtb(caddr_t kmdp)
{
	vm_pointer_t dtbp;

	dtbp = MD_FETCH(kmdp, MODINFOMD_DTBP, vm_offset_t);
#if defined(FDT_DTB_STATIC)
	/*
	 * In case the device tree blob was not retrieved (from metadata) try
	 * to use the statically embedded one.
	 */
	if (dtbp == 0)
		dtbp = (vm_pointer_t)__unbounded_addressof(fdt_static_dtb);
#endif

	if (dtbp == (vm_offset_t)NULL) {
#ifndef TSLOG
		printf("ERROR loading DTB\n");
#endif
		return;
	}

	if (OF_install(OFW_FDT, 0) == FALSE)
		panic("Cannot install FDT");

	if (OF_init((void *)dtbp) != 0)
		panic("OF_init failed with the found device tree");

	parse_fdt_bootargs();
}
#endif

static bool
bus_probe(void)
{
	bool has_acpi, has_fdt;
	char *order, *env;

	has_acpi = has_fdt = false;

#ifdef FDT
	has_fdt = (OF_peer(0) != 0);
#endif
#ifdef DEV_ACPI
	has_acpi = (AcpiOsGetRootPointer() != 0);
#endif

	env = kern_getenv("kern.cfg.order");
	if (env != NULL) {
		order = env;
		while (order != NULL) {
			if (has_acpi &&
			    strncmp(order, "acpi", 4) == 0 &&
			    (order[4] == ',' || order[4] == '\0')) {
				arm64_bus_method = ARM64_BUS_ACPI;
				break;
			}
			if (has_fdt &&
			    strncmp(order, "fdt", 3) == 0 &&
			    (order[3] == ',' || order[3] == '\0')) {
				arm64_bus_method = ARM64_BUS_FDT;
				break;
			}
			order = strchr(order, ',');
		}
		freeenv(env);

		/* If we set the bus method it is valid */
		if (arm64_bus_method != ARM64_BUS_NONE)
			return (true);
	}
	/* If no order or an invalid order was set use the default */
	if (arm64_bus_method == ARM64_BUS_NONE) {
		if (has_fdt)
			arm64_bus_method = ARM64_BUS_FDT;
		else if (has_acpi)
			arm64_bus_method = ARM64_BUS_ACPI;
	}

	/*
	 * If no option was set the default is valid, otherwise we are
	 * setting one to get cninit() working, then calling panic to tell
	 * the user about the invalid bus setup.
	 */
	return (env == NULL);
}

static void
cache_setup(void)
{
	int dczva_line_shift;
	uint32_t dczid_el0;

	identify_cache(READ_SPECIALREG(ctr_el0));

	dczid_el0 = READ_SPECIALREG(dczid_el0);

	/* Check if dc zva is not prohibited */
	if (dczid_el0 & DCZID_DZP)
		dczva_line_size = 0;
	else {
		/* Same as with above calculations */
		dczva_line_shift = DCZID_BS_SIZE(dczid_el0);
		dczva_line_size = sizeof(int) << dczva_line_shift;

		/* Change pagezero function */
		pagezero = pagezero_cache;
	}
}

int
memory_mapping_mode(vm_paddr_t pa)
{
	struct efi_md *map, *p;
	size_t efisz;
	int ndesc, i;

	if (efihdr == NULL)
		return (VM_MEMATTR_WRITE_BACK);

	/*
	 * Memory map data provided by UEFI via the GetMemoryMap
	 * Boot Services API.
	 */
	efisz = (sizeof(struct efi_map_header) + 0xf) & ~0xf;
	map = (struct efi_md *)((uint8_t *)efihdr + efisz);

	if (efihdr->descriptor_size == 0)
		return (VM_MEMATTR_WRITE_BACK);
	ndesc = efihdr->memory_size / efihdr->descriptor_size;

	for (i = 0, p = map; i < ndesc; i++,
	    p = efi_next_descriptor(p, efihdr->descriptor_size)) {
		if (pa < p->md_phys ||
		    pa >= p->md_phys + p->md_pages * EFI_PAGE_SIZE)
			continue;
		if (p->md_type == EFI_MD_TYPE_IOMEM ||
		    p->md_type == EFI_MD_TYPE_IOPORT)
			return (VM_MEMATTR_DEVICE);
		else if ((p->md_attr & EFI_MD_ATTR_WB) != 0 ||
		    p->md_type == EFI_MD_TYPE_RECLAIM)
			return (VM_MEMATTR_WRITE_BACK);
		else if ((p->md_attr & EFI_MD_ATTR_WT) != 0)
			return (VM_MEMATTR_WRITE_THROUGH);
		else if ((p->md_attr & EFI_MD_ATTR_WC) != 0)
			return (VM_MEMATTR_WRITE_COMBINING);
		break;
	}

	return (VM_MEMATTR_DEVICE);
}

void
initarm(struct arm64_bootparams *abp)
{
	struct efi_fb *efifb;
	struct pcpu *pcpup;
	char *env;
#ifdef FDT
	struct mem_region mem_regions[FDT_MEM_REGIONS];
	int mem_regions_sz;
	phandle_t root;
	char dts_version[255];
#endif
	vm_offset_t lastaddr;
	caddr_t kmdp;
	bool valid;

	TSRAW(&thread0, TS_ENTER, __func__, NULL);

	boot_el = abp->boot_el;

	/* Parse loader or FDT boot parametes. Determine last used address. */
	lastaddr = parse_boot_param(abp);

	/* Find the kernel address */
	kmdp = preload_search_by_type("elf kernel");
	if (kmdp == NULL)
		kmdp = preload_search_by_type("elf64 kernel");

	identify_cpu(0);
	update_special_regs(0);

	link_elf_ireloc(kmdp);
	try_load_dtb(kmdp);

	efi_systbl_phys = MD_FETCH(kmdp, MODINFOMD_FW_HANDLE, vm_paddr_t);

	/* Load the physical memory ranges */
	efihdr = (struct efi_map_header *)preload_search_info(kmdp,
	    MODINFO_METADATA | MODINFOMD_EFI_MAP);
	if (efihdr != NULL)
		add_efi_map_entries(efihdr);
#ifdef FDT
	else {
		/* Grab physical memory regions information from device tree. */
		if (fdt_get_mem_regions(mem_regions, &mem_regions_sz,
		    NULL) != 0)
			panic("Cannot get physical memory regions");
		physmem_hardware_regions(mem_regions, mem_regions_sz);
	}
	if (fdt_get_reserved_mem(mem_regions, &mem_regions_sz) == 0)
		physmem_exclude_regions(mem_regions, mem_regions_sz,
		    EXFLAG_NODUMP | EXFLAG_NOALLOC);
#endif

	/* Exclude the EFI framebuffer from our view of physical memory. */
	efifb = (struct efi_fb *)preload_search_info(kmdp,
	    MODINFO_METADATA | MODINFOMD_EFI_FB);
	if (efifb != NULL)
		physmem_exclude_region(efifb->fb_addr, efifb->fb_size,
		    EXFLAG_NOALLOC);

	/* Set the pcpu data, this is needed by pmap_bootstrap */
	pcpup = &__pcpu[0];
	pcpu_init(pcpup, 0, sizeof(struct pcpu));

	/* Initialize the pcpu pointer for this cpu. */
	init_cpu_pcpup(pcpup);

	PCPU_SET(curthread, &thread0);
	PCPU_SET(midr, get_midr());

	/* Do basic tuning, hz etc */
	init_param1();

	cache_setup();
	pan_setup();

	/* Bootstrap enough of pmap  to enter the kernel proper */
	pmap_bootstrap(abp->kern_l0pt, abp->kern_l1pt,
	    KERNBASE - abp->kern_delta, lastaddr - KERNBASE);
	/* Exclude entries neexed in teh DMAP region, but not phys_avail */
	if (efihdr != NULL)
		exclude_efi_map_entries(efihdr);
	physmem_init_kernel_globals();

	devmap_bootstrap(0, NULL);

	valid = bus_probe();

	cninit();
	set_ttbr0(abp->kern_ttbr0);
	cpu_tlb_flushID();

	if (!valid)
		panic("Invalid bus configuration: %s",
		    kern_getenv("kern.cfg.order"));

	/*
	 * Dump the boot metadata. We have to wait for cninit() since console
	 * output is required. If it's grossly incorrect the kernel will never
	 * make it this far.
	 */
	if (getenv_is_true("debug.dump_modinfo_at_boot"))
		preload_dump();

	init_proc0(abp->kern_stack);
	msgbufinit(msgbufp, msgbufsize);
	mutex_init();
	init_param2(physmem);

	dbg_init();
	kdb_init();
	pan_enable();

	kcsan_cpu_init(0);

	env = kern_getenv("kernelname");
	if (env != NULL)
		strlcpy(kernelname, env, sizeof(kernelname));

#ifdef FDT
	if (arm64_bus_method == ARM64_BUS_FDT) {
		root = OF_finddevice("/");
		if (OF_getprop(root, "freebsd,dts-version", dts_version, sizeof(dts_version)) > 0) {
			if (strcmp(LINUX_DTS_VERSION, dts_version) != 0)
				printf("WARNING: DTB version is %s while kernel expects %s, "
				    "please update the DTB in the ESP\n",
				    dts_version,
				    LINUX_DTS_VERSION);
		} else {
			printf("WARNING: Cannot find freebsd,dts-version property, "
			    "cannot check DTB compliance\n");
		}
	}
#endif

	if (boothowto & RB_VERBOSE) {
		if (efihdr != NULL)
			print_efi_map_entries(efihdr);
		physmem_print_tables();
	}

	early_boot = 0;

	TSEXIT();
}

void
dbg_init(void)
{

	/* Clear OS lock */
	WRITE_SPECIALREG(oslar_el1, 0);

	/* This permits DDB to use debug registers for watchpoints. */
	dbg_monitor_init();

	/* TODO: Eventually will need to initialize debug registers here. */
}

#ifdef DDB
#include <ddb/ddb.h>

DB_SHOW_COMMAND(specialregs, db_show_spregs)
{
#define	PRINT_REG(reg)	\
    db_printf(__STRING(reg) " = %#016lx\n", READ_SPECIALREG(reg))

#if __has_feature(capabilities)
#define	PRINT_REG_CAP(reg)						\
do {									\
    void * __capability _tmp = (void * __capability)READ_SPECIALREG_CAP(reg); \
    db_printf(__STRING(reg) " = %#.16lp\n", _tmp);				\
} while (0)
#endif

	PRINT_REG(actlr_el1);
	PRINT_REG(afsr0_el1);
	PRINT_REG(afsr1_el1);
	PRINT_REG(aidr_el1);
	PRINT_REG(amair_el1);
	PRINT_REG(ccsidr_el1);
#if __has_feature(capabilities)
	PRINT_REG(cctlr_el0);
#endif
	PRINT_REG(clidr_el1);
	PRINT_REG(contextidr_el1);
	PRINT_REG(cpacr_el1);
	PRINT_REG(csselr_el1);
	PRINT_REG(ctr_el0);
	PRINT_REG(currentel);
	PRINT_REG(daif);
	PRINT_REG(dczid_el0);
	PRINT_REG(elr_el1);
	PRINT_REG(esr_el1);
	PRINT_REG(far_el1);
#if 0
	/* ARM64TODO: Enable VFP before reading floating-point registers */
	PRINT_REG(fpcr);
	PRINT_REG(fpsr);
#endif
	PRINT_REG(id_aa64afr0_el1);
	PRINT_REG(id_aa64afr1_el1);
	PRINT_REG(id_aa64dfr0_el1);
	PRINT_REG(id_aa64dfr1_el1);
	PRINT_REG(id_aa64isar0_el1);
	PRINT_REG(id_aa64isar1_el1);
	PRINT_REG(id_aa64pfr0_el1);
	PRINT_REG(id_aa64pfr1_el1);
	PRINT_REG(id_afr0_el1);
	PRINT_REG(id_dfr0_el1);
	PRINT_REG(id_isar0_el1);
	PRINT_REG(id_isar1_el1);
	PRINT_REG(id_isar2_el1);
	PRINT_REG(id_isar3_el1);
	PRINT_REG(id_isar4_el1);
	PRINT_REG(id_isar5_el1);
	PRINT_REG(id_mmfr0_el1);
	PRINT_REG(id_mmfr1_el1);
	PRINT_REG(id_mmfr2_el1);
	PRINT_REG(id_mmfr3_el1);
#if 0
	/* Missing from llvm */
	PRINT_REG(id_mmfr4_el1);
#endif
	PRINT_REG(id_pfr0_el1);
	PRINT_REG(id_pfr1_el1);
	PRINT_REG(isr_el1);
	PRINT_REG(mair_el1);
	PRINT_REG(midr_el1);
	PRINT_REG(mpidr_el1);
	PRINT_REG(mvfr0_el1);
	PRINT_REG(mvfr1_el1);
	PRINT_REG(mvfr2_el1);
	PRINT_REG(revidr_el1);
	PRINT_REG(sctlr_el1);
	PRINT_REG(sp_el0);
	PRINT_REG(spsel);
	PRINT_REG(spsr_el1);
	PRINT_REG(tcr_el1);
#if __has_feature(capabilities)
	PRINT_REG_CAP(ctpidr_el0);
#else
	PRINT_REG(tpidr_el0);
#endif
	PRINT_REG(tpidr_el1);
#if __has_feature(capabilities)
	PRINT_REG_CAP(ctpidrro_el0);
#else
	PRINT_REG(tpidrro_el0);
#endif
	PRINT_REG(ttbr0_el1);
	PRINT_REG(ttbr1_el1);
#if __has_feature(capabilities)
	PRINT_REG_CAP(cvbar_el1);
#else
	PRINT_REG(vbar_el1);
#endif
#undef PRINT_REG
#if __has_feature(capabilities)
#undef PRINT_REG_CAP
#endif
}

DB_SHOW_COMMAND(vtop, db_show_vtop)
{
	uint64_t phys;

	if (have_addr) {
		phys = arm64_address_translate_s1e1r(addr);
		db_printf("EL1 physical address reg (read):  0x%016lx\n", phys);
		phys = arm64_address_translate_s1e1w(addr);
		db_printf("EL1 physical address reg (write): 0x%016lx\n", phys);
		phys = arm64_address_translate_s1e0r(addr);
		db_printf("EL0 physical address reg (read):  0x%016lx\n", phys);
		phys = arm64_address_translate_s1e0w(addr);
		db_printf("EL0 physical address reg (write): 0x%016lx\n", phys);
	} else
		db_printf("show vtop <virt_addr>\n");
}
#endif
// CHERI CHANGES START
// {
//   "updated": 20210413,
//   "target_type": "kernel",
//   "changes_purecap": [
//     "pointer_as_integer",
//     "support"
//   ]
// }
// CHERI CHANGES END<|MERGE_RESOLUTION|>--- conflicted
+++ resolved
@@ -221,664 +221,6 @@
 	return (0);
 }
 
-<<<<<<< HEAD
-int
-fill_regs(struct thread *td, struct reg *regs)
-{
-	struct trapframe *frame;
-#if __has_feature(capabilities)
-	int i;
-#endif
-
-	frame = td->td_frame;
-	regs->sp = frame->tf_sp;
-	regs->lr = frame->tf_lr;
-	regs->elr = frame->tf_elr;
-	regs->spsr = frame->tf_spsr;
-
-#if __has_feature(capabilities)
-	for (i = 0; i < nitems(frame->tf_x); i++)
-		regs->x[i] = frame->tf_x[i];
-#else
-	memcpy(regs->x, frame->tf_x, sizeof(regs->x));
-#endif
-
-#ifdef COMPAT_FREEBSD32
-	/*
-	 * We may be called here for a 32bits process, if we're using a
-	 * 64bits debugger. If so, put PC and SPSR where it expects it.
-	 */
-	if (SV_PROC_FLAG(td->td_proc, SV_ILP32)) {
-		regs->x[15] = frame->tf_elr;
-		regs->x[16] = frame->tf_spsr;
-	}
-#endif
-	return (0);
-}
-
-int
-set_regs(struct thread *td, struct reg *regs)
-{
-	struct trapframe *frame;
-#if __has_feature(capabilities)
-	int i;
-#endif
-
-	frame = td->td_frame;
-	frame->tf_sp = regs->sp;
-	frame->tf_lr = regs->lr;
-	frame->tf_spsr &= ~PSR_FLAGS;
-
-#if __has_feature(capabilities)
-	for (i = 0; i < nitems(frame->tf_x); i++)
-		frame->tf_x[i] = regs->x[i];
-#else
-	memcpy(frame->tf_x, regs->x, sizeof(frame->tf_x));
-#endif
-
-#ifdef COMPAT_FREEBSD32
-	if (SV_PROC_FLAG(td->td_proc, SV_ILP32)) {
-		/*
-		 * We may be called for a 32bits process if we're using
-		 * a 64bits debugger. If so, get PC and SPSR from where
-		 * it put it.
-		 */
-		frame->tf_elr = regs->x[15];
-		frame->tf_spsr |= regs->x[16] & PSR_FLAGS;
-	} else
-#endif
-	{
-		frame->tf_elr = regs->elr;
-		frame->tf_spsr |= regs->spsr & PSR_FLAGS;
-	}
-	return (0);
-}
-
-int
-fill_fpregs(struct thread *td, struct fpreg *regs)
-{
-#ifdef VFP
-	struct pcb *pcb;
-
-	pcb = td->td_pcb;
-	if ((pcb->pcb_fpflags & PCB_FP_STARTED) != 0) {
-		/*
-		 * If we have just been running VFP instructions we will
-		 * need to save the state to memcpy it below.
-		 */
-		if (td == curthread)
-			vfp_save_state(td, pcb);
-
-		KASSERT(pcb->pcb_fpusaved == &pcb->pcb_fpustate,
-		    ("Called fill_fpregs while the kernel is using the VFP"));
-		memcpy(regs->fp_q, pcb->pcb_fpustate.vfp_regs,
-		    sizeof(regs->fp_q));
-		regs->fp_cr = pcb->pcb_fpustate.vfp_fpcr;
-		regs->fp_sr = pcb->pcb_fpustate.vfp_fpsr;
-	} else
-#endif
-		memset(regs, 0, sizeof(*regs));
-	return (0);
-}
-
-int
-set_fpregs(struct thread *td, struct fpreg *regs)
-{
-#ifdef VFP
-	struct pcb *pcb;
-
-	pcb = td->td_pcb;
-	KASSERT(pcb->pcb_fpusaved == &pcb->pcb_fpustate,
-	    ("Called set_fpregs while the kernel is using the VFP"));
-	memcpy(pcb->pcb_fpustate.vfp_regs, regs->fp_q, sizeof(regs->fp_q));
-	pcb->pcb_fpustate.vfp_fpcr = regs->fp_cr;
-	pcb->pcb_fpustate.vfp_fpsr = regs->fp_sr;
-#endif
-	return (0);
-}
-
-int
-fill_dbregs(struct thread *td, struct dbreg *regs)
-{
-	struct debug_monitor_state *monitor;
-	int i;
-	uint8_t debug_ver, nbkpts, nwtpts;
-
-	memset(regs, 0, sizeof(*regs));
-
-	extract_user_id_field(ID_AA64DFR0_EL1, ID_AA64DFR0_DebugVer_SHIFT,
-	    &debug_ver);
-	extract_user_id_field(ID_AA64DFR0_EL1, ID_AA64DFR0_BRPs_SHIFT,
-	    &nbkpts);
-	extract_user_id_field(ID_AA64DFR0_EL1, ID_AA64DFR0_WRPs_SHIFT,
-	    &nwtpts);
-
-	/*
-	 * The BRPs field contains the number of breakpoints - 1. Armv8-A
-	 * allows the hardware to provide 2-16 breakpoints so this won't
-	 * overflow an 8 bit value. The same applies to the WRPs field.
-	 */
-	nbkpts++;
-	nwtpts++;
-
-	regs->db_debug_ver = debug_ver;
-	regs->db_nbkpts = nbkpts;
-	regs->db_nwtpts = nwtpts;
-
-	monitor = &td->td_pcb->pcb_dbg_regs;
-	if ((monitor->dbg_flags & DBGMON_ENABLED) != 0) {
-		for (i = 0; i < nbkpts; i++) {
-			regs->db_breakregs[i].dbr_addr = monitor->dbg_bvr[i];
-			regs->db_breakregs[i].dbr_ctrl = monitor->dbg_bcr[i];
-		}
-		for (i = 0; i < nwtpts; i++) {
-			regs->db_watchregs[i].dbw_addr = monitor->dbg_wvr[i];
-			regs->db_watchregs[i].dbw_ctrl = monitor->dbg_wcr[i];
-		}
-	}
-
-	return (0);
-}
-
-int
-set_dbregs(struct thread *td, struct dbreg *regs)
-{
-	struct debug_monitor_state *monitor;
-	uint64_t addr;
-	uint32_t ctrl;
-	int count;
-	int i;
-
-	monitor = &td->td_pcb->pcb_dbg_regs;
-	count = 0;
-	monitor->dbg_enable_count = 0;
-
-	for (i = 0; i < DBG_BRP_MAX; i++) {
-		addr = regs->db_breakregs[i].dbr_addr;
-		ctrl = regs->db_breakregs[i].dbr_ctrl;
-
-		/*
-		 * Don't let the user set a breakpoint on a kernel or
-		 * non-canonical user address.
-		 */
-		if (addr >= VM_MAXUSER_ADDRESS)
-			return (EINVAL);
-
-		/*
-		 * The lowest 2 bits are ignored, so record the effective
-		 * address.
-		 */
-		addr = rounddown2(addr, 4);
-
-		/*
-		 * Some control fields are ignored, and other bits reserved.
-		 * Only unlinked, address-matching breakpoints are supported.
-		 *
-		 * XXX: fields that appear unvalidated, such as BAS, have
-		 * constrained undefined behaviour. If the user mis-programs
-		 * these, there is no risk to the system.
-		 */
-		ctrl &= DBG_BCR_EN | DBG_BCR_PMC | DBG_BCR_BAS;
-		if ((ctrl & DBG_BCR_EN) != 0) {
-			/* Only target EL0. */
-			if ((ctrl & DBG_BCR_PMC) != DBG_BCR_PMC_EL0)
-				return (EINVAL);
-
-			monitor->dbg_enable_count++;
-		}
-
-		monitor->dbg_bvr[i] = addr;
-		monitor->dbg_bcr[i] = ctrl;
-	}
-
-	for (i = 0; i < DBG_WRP_MAX; i++) {
-		addr = regs->db_watchregs[i].dbw_addr;
-		ctrl = regs->db_watchregs[i].dbw_ctrl;
-
-		/*
-		 * Don't let the user set a watchpoint on a kernel or
-		 * non-canonical user address.
-		 */
-		if (addr >= VM_MAXUSER_ADDRESS)
-			return (EINVAL);
-
-		/*
-		 * Some control fields are ignored, and other bits reserved.
-		 * Only unlinked watchpoints are supported.
-		 */
-		ctrl &= DBG_WCR_EN | DBG_WCR_PAC | DBG_WCR_LSC | DBG_WCR_BAS |
-		    DBG_WCR_MASK;
-
-		if ((ctrl & DBG_WCR_EN) != 0) {
-			/* Only target EL0. */
-			if ((ctrl & DBG_WCR_PAC) != DBG_WCR_PAC_EL0)
-				return (EINVAL);
-
-			/* Must set at least one of the load/store bits. */
-			if ((ctrl & DBG_WCR_LSC) == 0)
-				return (EINVAL);
-
-			/*
-			 * When specifying the address range with BAS, the MASK
-			 * field must be zero.
-			 */
-			if ((ctrl & DBG_WCR_BAS) != DBG_WCR_BAS_MASK &&
-			    (ctrl & DBG_WCR_MASK) != 0)
-				return (EINVAL);
-
-			monitor->dbg_enable_count++;
-		}
-		monitor->dbg_wvr[i] = addr;
-		monitor->dbg_wcr[i] = ctrl;
-	}
-
-	if (monitor->dbg_enable_count > 0)
-		monitor->dbg_flags |= DBGMON_ENABLED;
-
-	return (0);
-}
-
-#ifdef COMPAT_FREEBSD32
-int
-fill_regs32(struct thread *td, struct reg32 *regs)
-{
-	int i;
-	struct trapframe *tf;
-
-	tf = td->td_frame;
-	for (i = 0; i < 13; i++)
-		regs->r[i] = tf->tf_x[i];
-	/* For arm32, SP is r13 and LR is r14 */
-	regs->r_sp = tf->tf_x[13];
-	regs->r_lr = tf->tf_x[14];
-	regs->r_pc = tf->tf_elr;
-	regs->r_cpsr = tf->tf_spsr;
-
-	return (0);
-}
-
-int
-set_regs32(struct thread *td, struct reg32 *regs)
-{
-	int i;
-	struct trapframe *tf;
-
-	tf = td->td_frame;
-	for (i = 0; i < 13; i++)
-		tf->tf_x[i] = regs->r[i];
-	/* For arm 32, SP is r13 an LR is r14 */
-	tf->tf_x[13] = regs->r_sp;
-	tf->tf_x[14] = regs->r_lr;
-	tf->tf_elr = regs->r_pc;
-	tf->tf_spsr &= ~PSR_FLAGS;
-	tf->tf_spsr |= regs->r_cpsr & PSR_FLAGS;
-
-	return (0);
-}
-
-/* XXX fill/set dbregs/fpregs are stubbed on 32-bit arm. */
-int
-fill_fpregs32(struct thread *td, struct fpreg32 *regs)
-{
-
-	memset(regs, 0, sizeof(*regs));
-	return (0);
-}
-
-int
-set_fpregs32(struct thread *td, struct fpreg32 *regs)
-{
-
-	return (0);
-}
-
-int
-fill_dbregs32(struct thread *td, struct dbreg32 *regs)
-{
-
-	memset(regs, 0, sizeof(*regs));
-	return (0);
-}
-
-int
-set_dbregs32(struct thread *td, struct dbreg32 *regs)
-{
-
-	return (0);
-}
-#endif
-
-#if __has_feature(capabilities)
-int
-fill_capregs(struct thread *td, struct capreg *regs)
-{
-	struct trapframe *frame;
-	int i;
-
-	frame = td->td_frame;
-	regs->csp = frame->tf_sp;
-	regs->clr = frame->tf_lr;
-	regs->celr = frame->tf_elr;
-	regs->ddc = frame->tf_ddc;
-	regs->ctpidr = td->td_pcb->pcb_tpidr_el0;
-	regs->ctpidrro = td->td_pcb->pcb_tpidrro_el0;
-	regs->cid = td->td_pcb->pcb_cid_el0;
-	regs->rcsp = td->td_pcb->pcb_rcsp_el0;
-	regs->rddc = td->td_pcb->pcb_rddc_el0;
-	regs->rctpidr = td->td_pcb->pcb_rctpidr_el0;
-
-	for (i = 0; i < nitems(frame->tf_x); i++) {
-		regs->c[i] = frame->tf_x[i];
-		if (cheri_gettag((void * __capability)frame->tf_x[i]))
-			regs->tagmask |= (uint64_t)1 << i;
-	}
-	if (cheri_gettag((void * __capability)frame->tf_lr))
-		regs->tagmask |= (uint64_t)1 << i;
-	i++;
-	if (cheri_gettag((void * __capability)frame->tf_sp))
-		regs->tagmask |= (uint64_t)1 << i;
-	i++;
-	if (cheri_gettag((void * __capability)frame->tf_elr))
-		regs->tagmask |= (uint64_t)1 << i;
-	i++;
-	if (cheri_gettag((void * __capability)frame->tf_ddc))
-		regs->tagmask |= (uint64_t)1 << i;
-	i++;
-	if (cheri_gettag((void * __capability)regs->ctpidr))
-		regs->tagmask |= (uint64_t)1 << i;
-	i++;
-	if (cheri_gettag((void * __capability)regs->ctpidrro))
-		regs->tagmask |= (uint64_t)1 << i;
-	i++;
-	if (cheri_gettag((void * __capability)regs->cid))
-		regs->tagmask |= (uint64_t)1 << i;
-	i++;
-	if (cheri_gettag((void * __capability)regs->rcsp))
-		regs->tagmask |= (uint64_t)1 << i;
-	i++;
-	if (cheri_gettag((void * __capability)regs->rddc))
-		regs->tagmask |= (uint64_t)1 << i;
-	i++;
-	if (cheri_gettag((void * __capability)regs->rctpidr))
-		regs->tagmask |= (uint64_t)1 << i;
-
-	return (0);
-}
-
-int
-set_capregs(struct thread *td, struct capreg *regs)
-{
-
-	return (EOPNOTSUPP);
-}
-#endif
-
-int
-ptrace_set_pc(struct thread *td, u_long addr)
-{
-
-	td->td_frame->tf_elr = addr;
-	return (0);
-}
-
-int
-ptrace_single_step(struct thread *td)
-{
-
-	td->td_frame->tf_spsr |= PSR_SS;
-	td->td_pcb->pcb_flags |= PCB_SINGLE_STEP;
-	return (0);
-}
-
-int
-ptrace_clear_single_step(struct thread *td)
-{
-
-	td->td_frame->tf_spsr &= ~PSR_SS;
-	td->td_pcb->pcb_flags &= ~PCB_SINGLE_STEP;
-	return (0);
-}
-
-void
-exec_setregs(struct thread *td, struct image_params *imgp, uintcap_t stack)
-{
-	struct trapframe *tf = td->td_frame;
-	struct pcb *pcb = td->td_pcb;
-
-	memset(tf, 0, sizeof(struct trapframe));
-
-#if __has_feature(capabilities)
-	if (SV_PROC_FLAG(td->td_proc, SV_CHERI)) {
-		tf->tf_x[0] = (uintcap_t)imgp->auxv;
-		tf->tf_sp = stack;
-		tf->tf_lr = (uintcap_t)cheri_exec_pcc(td, imgp);
-		trapframe_set_elr(tf, tf->tf_lr);
-		td->td_proc->p_md.md_sigcode = cheri_sigcode_capability(td);
-	} else
-#endif
-	{
-		tf->tf_x[0] = (register_t)stack;
-		tf->tf_sp = STACKALIGN((register_t)stack);
-		tf->tf_lr = imgp->entry_addr;
-#if __has_feature(capabilities)
-		hybridabi_thread_setregs(td, imgp->entry_addr);
-#else
-		tf->tf_elr = imgp->entry_addr;
-#endif
-	}
-
-	td->td_pcb->pcb_tpidr_el0 = 0;
-	td->td_pcb->pcb_tpidrro_el0 = 0;
-#if __has_feature(capabilities)
-	WRITE_SPECIALREG_CAP(ctpidrro_el0, 0);
-	WRITE_SPECIALREG_CAP(ctpidr_el0, 0);
-#else
-	WRITE_SPECIALREG(tpidrro_el0, 0);
-	WRITE_SPECIALREG(tpidr_el0, 0);
-#endif
-#if __has_feature(capabilities)
-	td->td_pcb->pcb_cid_el0 = 0;
-	td->td_pcb->pcb_rcsp_el0 = 0;
-	td->td_pcb->pcb_rddc_el0 = 0;
-	td->td_pcb->pcb_rctpidr_el0 = 0;
-	WRITE_SPECIALREG_CAP(cid_el0, 0);
-	WRITE_SPECIALREG_CAP(rcsp_el0, 0);
-	WRITE_SPECIALREG_CAP(rddc_el0, 0);
-	WRITE_SPECIALREG_CAP(rctpidr_el0, 0);
-#endif
-
-	td->td_pcb->pcb_tpidr_el0 = 0;
-	td->td_pcb->pcb_tpidrro_el0 = 0;
-	WRITE_SPECIALREG(tpidrro_el0, 0);
-	WRITE_SPECIALREG(tpidr_el0, 0);
-
-#ifdef VFP
-	vfp_reset_state(td, pcb);
-#endif
-
-	/*
-	 * Clear debug register state. It is not applicable to the new process.
-	 */
-	bzero(&pcb->pcb_dbg_regs, sizeof(pcb->pcb_dbg_regs));
-}
-
-/* Sanity check these are the same size, they will be memcpy'd to and fro */
-#if __has_feature(capabilities)
-CTASSERT(sizeof(((struct trapframe *)0)->tf_x) ==
-    sizeof((struct capregs *)0)->cap_x);
-CTASSERT(sizeof(((struct trapframe *)0)->tf_x) ==
-    sizeof((struct capreg *)0)->c);
-#else
-CTASSERT(sizeof(((struct trapframe *)0)->tf_x) ==
-    sizeof((struct gpregs *)0)->gp_x);
-CTASSERT(sizeof(((struct trapframe *)0)->tf_x) ==
-    sizeof((struct reg *)0)->x);
-#endif
-
-#if __has_feature(capabilities)
-int
-get_mcontext(struct thread *td, mcontext_t *mcp, int clear_ret)
-{
-	struct trapframe *tf = td->td_frame;
-
-	if (clear_ret & GET_MC_CLEAR_RET) {
-		mcp->mc_capregs.cap_x[0] = 0;
-		mcp->mc_spsr = tf->tf_spsr & ~PSR_C;
-	} else {
-		mcp->mc_capregs.cap_x[0] = tf->tf_x[0];
-		mcp->mc_spsr = tf->tf_spsr;
-	}
-
-	memcpy(&mcp->mc_capregs.cap_x[1], &tf->tf_x[1],
-	    sizeof(mcp->mc_capregs.cap_x[1]) *
-	    (nitems(mcp->mc_capregs.cap_x) - 1));
-
-	mcp->mc_capregs.cap_sp = tf->tf_sp;
-	mcp->mc_capregs.cap_lr = tf->tf_lr;
-	mcp->mc_capregs.cap_elr = tf->tf_elr;
-	mcp->mc_capregs.cap_ddc = tf->tf_ddc;
-	get_fpcontext(td, mcp);
-
-	return (0);
-}
-
-int
-set_mcontext(struct thread *td, mcontext_t *mcp)
-{
-	struct trapframe *tf = td->td_frame;
-	uint32_t spsr;
-
-	spsr = mcp->mc_spsr;
-	if ((spsr & PSR_M_MASK) != PSR_M_EL0t ||
-	    (spsr & PSR_AARCH32) != 0 ||
-	    (spsr & PSR_DAIF) != (td->td_frame->tf_spsr & PSR_DAIF))
-		return (EINVAL);
-
-	memcpy(tf->tf_x, mcp->mc_capregs.cap_x, sizeof(tf->tf_x));
-
-	tf->tf_sp = mcp->mc_capregs.cap_sp;
-	tf->tf_lr = mcp->mc_capregs.cap_lr;
-	tf->tf_elr = mcp->mc_capregs.cap_elr;
-	tf->tf_ddc = mcp->mc_capregs.cap_ddc;
-	tf->tf_spsr = mcp->mc_spsr;
-	set_fpcontext(td, mcp);
-
-	return (0);
-}
-#else
-int
-get_mcontext(struct thread *td, mcontext_t *mcp, int clear_ret)
-{
-	struct trapframe *tf = td->td_frame;
-
-	if (clear_ret & GET_MC_CLEAR_RET) {
-		mcp->mc_gpregs.gp_x[0] = 0;
-		mcp->mc_gpregs.gp_spsr = tf->tf_spsr & ~PSR_C;
-	} else {
-		mcp->mc_gpregs.gp_x[0] = tf->tf_x[0];
-		mcp->mc_gpregs.gp_spsr = tf->tf_spsr;
-	}
-
-	memcpy(&mcp->mc_gpregs.gp_x[1], &tf->tf_x[1],
-	    sizeof(mcp->mc_gpregs.gp_x[1]) * (nitems(mcp->mc_gpregs.gp_x) - 1));
-
-	mcp->mc_gpregs.gp_sp = tf->tf_sp;
-	mcp->mc_gpregs.gp_lr = tf->tf_lr;
-	mcp->mc_gpregs.gp_elr = tf->tf_elr;
-	get_fpcontext(td, mcp);
-
-	return (0);
-}
-
-int
-set_mcontext(struct thread *td, mcontext_t *mcp)
-{
-	struct trapframe *tf = td->td_frame;
-	uint32_t spsr;
-
-	spsr = mcp->mc_gpregs.gp_spsr;
-	if ((spsr & PSR_M_MASK) != PSR_M_EL0t ||
-	    (spsr & PSR_AARCH32) != 0 ||
-	    (spsr & PSR_DAIF) != (td->td_frame->tf_spsr & PSR_DAIF))
-		return (EINVAL); 
-
-	memcpy(tf->tf_x, mcp->mc_gpregs.gp_x, sizeof(tf->tf_x));
-
-	tf->tf_sp = mcp->mc_gpregs.gp_sp;
-	tf->tf_lr = mcp->mc_gpregs.gp_lr;
-	tf->tf_elr = mcp->mc_gpregs.gp_elr;
-	tf->tf_spsr = mcp->mc_gpregs.gp_spsr;
-	set_fpcontext(td, mcp);
-
-	return (0);
-}
-#endif
-
-static void
-get_fpcontext(struct thread *td, mcontext_t *mcp)
-{
-#ifdef VFP
-	struct pcb *curpcb;
-
-	critical_enter();
-
-	curpcb = curthread->td_pcb;
-
-	if ((curpcb->pcb_fpflags & PCB_FP_STARTED) != 0) {
-		/*
-		 * If we have just been running VFP instructions we will
-		 * need to save the state to memcpy it below.
-		 */
-		vfp_save_state(td, curpcb);
-
-		KASSERT(curpcb->pcb_fpusaved == &curpcb->pcb_fpustate,
-		    ("Called get_fpcontext while the kernel is using the VFP"));
-		KASSERT((curpcb->pcb_fpflags & ~PCB_FP_USERMASK) == 0,
-		    ("Non-userspace FPU flags set in get_fpcontext"));
-		memcpy(mcp->mc_fpregs.fp_q, curpcb->pcb_fpustate.vfp_regs,
-		    sizeof(mcp->mc_fpregs.fp_q));
-		mcp->mc_fpregs.fp_cr = curpcb->pcb_fpustate.vfp_fpcr;
-		mcp->mc_fpregs.fp_sr = curpcb->pcb_fpustate.vfp_fpsr;
-		mcp->mc_fpregs.fp_flags = curpcb->pcb_fpflags;
-		mcp->mc_flags |= _MC_FP_VALID;
-	}
-
-	critical_exit();
-#endif
-}
-
-static void
-set_fpcontext(struct thread *td, mcontext_t *mcp)
-{
-#ifdef VFP
-	struct pcb *curpcb;
-
-	critical_enter();
-
-	if ((mcp->mc_flags & _MC_FP_VALID) != 0) {
-		curpcb = curthread->td_pcb;
-
-		/*
-		 * Discard any vfp state for the current thread, we
-		 * are about to override it.
-		 */
-		vfp_discard(td);
-
-		KASSERT(curpcb->pcb_fpusaved == &curpcb->pcb_fpustate,
-		    ("Called set_fpcontext while the kernel is using the VFP"));
-		memcpy(curpcb->pcb_fpustate.vfp_regs, mcp->mc_fpregs.fp_q,
-		    sizeof(mcp->mc_fpregs.fp_q));
-		curpcb->pcb_fpustate.vfp_fpcr = mcp->mc_fpregs.fp_cr;
-		curpcb->pcb_fpustate.vfp_fpsr = mcp->mc_fpregs.fp_sr;
-		curpcb->pcb_fpflags = mcp->mc_fpregs.fp_flags & PCB_FP_USERMASK;
-	}
-
-	critical_exit();
-#endif
-}
-
-=======
->>>>>>> b4ae6b16
 void
 cpu_idle(int busy)
 {
@@ -973,34 +315,6 @@
 	}
 }
 
-<<<<<<< HEAD
-#ifndef	_SYS_SYSPROTO_H_
-struct sigreturn_args {
-	ucontext_t *ucp;
-};
-#endif
-
-int
-sys_sigreturn(struct thread *td, struct sigreturn_args *uap)
-{
-	ucontext_t uc;
-	int error;
-
-	if (copyincap(uap->sigcntxp, &uc, sizeof(uc)))
-		return (EFAULT);
-
-	error = set_mcontext(td, &uc.uc_mcontext);
-	if (error != 0)
-		return (error);
-
-	/* Restore signal mask. */
-	kern_sigprocmask(td, SIG_SETMASK, &uc.uc_sigmask, NULL, 0);
-
-	return (EJUSTRETURN);
-}
-
-=======
->>>>>>> b4ae6b16
 /*
  * Construct a PCB from a trapframe. This is called from kdb_trap() where
  * we want to start a backtrace from the function that caused us to enter
@@ -1021,104 +335,6 @@
 	pcb->pcb_sp = tf->tf_sp;
 }
 
-<<<<<<< HEAD
-void
-sendsig(sig_t catcher, ksiginfo_t *ksi, sigset_t *mask)
-{
-	struct thread *td;
-	struct proc *p;
-	struct trapframe *tf;
-	struct sigframe * __capability fp, frame;
-	struct sigacts *psp;
-	struct sysentvec *sysent;
-	int onstack, sig;
-
-	td = curthread;
-	p = td->td_proc;
-	PROC_LOCK_ASSERT(p, MA_OWNED);
-
-	sig = ksi->ksi_signo;
-	psp = p->p_sigacts;
-	mtx_assert(&psp->ps_mtx, MA_OWNED);
-
-	tf = td->td_frame;
-	onstack = sigonstack(tf->tf_sp);
-
-	CTR4(KTR_SIG, "sendsig: td=%p (%s) catcher=%p sig=%d", td, p->p_comm,
-	    catcher, sig);
-
-	/* Allocate and validate space for the signal handler context. */
-	if ((td->td_pflags & TDP_ALTSTACK) != 0 && !onstack &&
-	    SIGISMEMBER(psp->ps_sigonstack, sig)) {
-		fp = (struct sigframe * __capability)((uintcap_t)td->td_sigstk.ss_sp +
-		    td->td_sigstk.ss_size);
-#if defined(COMPAT_43)
-		td->td_sigstk.ss_flags |= SS_ONSTACK;
-#endif
-	} else {
-		fp = (struct sigframe * __capability)td->td_frame->tf_sp;
-	}
-
-	/* Make room, keeping the stack aligned */
-	fp--;
-	fp = (struct sigframe * __capability)STACKALIGN(fp);
-
-	/* Fill in the frame to copy out */
-	bzero(&frame, sizeof(frame));
-	get_mcontext(td, &frame.sf_uc.uc_mcontext, 0);
-	frame.sf_si = ksi->ksi_info;
-	frame.sf_uc.uc_sigmask = *mask;
-	frame.sf_uc.uc_stack = td->td_sigstk;
-	frame.sf_uc.uc_stack.ss_flags = (td->td_pflags & TDP_ALTSTACK) != 0 ?
-	    (onstack ? SS_ONSTACK : 0) : SS_DISABLE;
-	mtx_unlock(&psp->ps_mtx);
-	PROC_UNLOCK(td->td_proc);
-
-	/* Copy the sigframe out to the user's stack. */
-	if (copyoutcap(&frame, fp, sizeof(*fp)) != 0) {
-		/* Process has trashed its stack. Kill it. */
-		CTR2(KTR_SIG, "sendsig: sigexit td=%p fp=%p", td, fp);
-		PROC_LOCK(p);
-		sigexit(td, SIGILL);
-	}
-
-	tf->tf_x[0]= sig;
-#if __has_feature(capabilities)
-	tf->tf_x[1] = (uintcap_t)cheri_setbounds(&fp->sf_si,
-	    sizeof(fp->sf_si));
-	tf->tf_x[2] = (uintcap_t)cheri_setbounds(&fp->sf_uc,
-	    sizeof(fp->sf_uc));
-#else
-	tf->tf_x[1] = (register_t)&fp->sf_si;
-	tf->tf_x[2] = (register_t)&fp->sf_uc;
-#endif
-
-#if __has_feature(capabilities)
-	trapframe_set_elr(tf, (uintcap_t)catcher);
-#else
-	tf->tf_elr = (uintcap_t)catcher;
-#endif
-	tf->tf_sp = (uintcap_t)fp;
-	sysent = p->p_sysent;
-#if __has_feature(capabilities)
-	tf->tf_lr = (uintcap_t)p->p_md.md_sigcode;
-#else
-	if (sysent->sv_sigcode_base != 0)
-		tf->tf_lr = (register_t)sysent->sv_sigcode_base;
-	else
-		tf->tf_lr = (register_t)(p->p_psstrings -
-		    *(sysent->sv_szsigcode));
-#endif
-
-	CTR3(KTR_SIG, "sendsig: return td=%p pc=%#x sp=%#x", td, tf->tf_elr,
-	    tf->tf_sp);
-
-	PROC_LOCK(p);
-	mtx_lock(&psp->ps_mtx);
-}
-
-=======
->>>>>>> b4ae6b16
 static void
 init_proc0(vm_pointer_t kstack)
 {
