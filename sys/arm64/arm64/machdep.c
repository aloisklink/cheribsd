/*-
 * Copyright (c) 2014 Andrew Turner
 * All rights reserved.
 *
 * Redistribution and use in source and binary forms, with or without
 * modification, are permitted provided that the following conditions
 * are met:
 * 1. Redistributions of source code must retain the above copyright
 *    notice, this list of conditions and the following disclaimer.
 * 2. Redistributions in binary form must reproduce the above copyright
 *    notice, this list of conditions and the following disclaimer in the
 *    documentation and/or other materials provided with the distribution.
 *
 * THIS SOFTWARE IS PROVIDED BY THE AUTHOR AND CONTRIBUTORS ``AS IS'' AND
 * ANY EXPRESS OR IMPLIED WARRANTIES, INCLUDING, BUT NOT LIMITED TO, THE
 * IMPLIED WARRANTIES OF MERCHANTABILITY AND FITNESS FOR A PARTICULAR PURPOSE
 * ARE DISCLAIMED.  IN NO EVENT SHALL THE AUTHOR OR CONTRIBUTORS BE LIABLE
 * FOR ANY DIRECT, INDIRECT, INCIDENTAL, SPECIAL, EXEMPLARY, OR CONSEQUENTIAL
 * DAMAGES (INCLUDING, BUT NOT LIMITED TO, PROCUREMENT OF SUBSTITUTE GOODS
 * OR SERVICES; LOSS OF USE, DATA, OR PROFITS; OR BUSINESS INTERRUPTION)
 * HOWEVER CAUSED AND ON ANY THEORY OF LIABILITY, WHETHER IN CONTRACT, STRICT
 * LIABILITY, OR TORT (INCLUDING NEGLIGENCE OR OTHERWISE) ARISING IN ANY WAY
 * OUT OF THE USE OF THIS SOFTWARE, EVEN IF ADVISED OF THE POSSIBILITY OF
 * SUCH DAMAGE.
 *
 */

#include "opt_acpi.h"
#include "opt_platform.h"
#include "opt_ddb.h"

#include <sys/cdefs.h>
__FBSDID("$FreeBSD$");

#include <sys/param.h>
#include <sys/systm.h>
#include <sys/buf.h>
#include <sys/bus.h>
#include <sys/cons.h>
#include <sys/cpu.h>
#include <sys/csan.h>
#include <sys/devmap.h>
#include <sys/efi.h>
#include <sys/exec.h>
#include <sys/imgact.h>
#include <sys/kdb.h>
#include <sys/kernel.h>
#include <sys/ktr.h>
#include <sys/limits.h>
#include <sys/linker.h>
#include <sys/msgbuf.h>
#include <sys/pcpu.h>
#include <sys/physmem.h>
#include <sys/proc.h>
#include <sys/ptrace.h>
#include <sys/reboot.h>
#include <sys/rwlock.h>
#include <sys/sched.h>
#include <sys/signalvar.h>
#include <sys/syscallsubr.h>
#include <sys/sysent.h>
#include <sys/sysproto.h>
#include <sys/ucontext.h>
#include <sys/vdso.h>
#include <sys/vmmeter.h>

#include <vm/vm.h>
#include <vm/vm_param.h>
#include <vm/vm_kern.h>
#include <vm/vm_object.h>
#include <vm/vm_page.h>
#include <vm/vm_phys.h>
#include <vm/pmap.h>
#include <vm/vm_map.h>
#include <vm/vm_pager.h>

#include <machine/armreg.h>
#include <machine/cpu.h>
#include <machine/debug_monitor.h>
#include <machine/kdb.h>
#include <machine/machdep.h>
#include <machine/metadata.h>
#include <machine/md_var.h>
#include <machine/pcb.h>
#include <machine/reg.h>
#include <machine/undefined.h>
#include <machine/vmparam.h>

#ifdef VFP
#include <machine/vfp.h>
#endif

#if __has_feature(capabilities)
#include <cheri/cheric.h>
#endif

#ifdef DEV_ACPI
#include <contrib/dev/acpica/include/acpi.h>
#include <machine/acpica_machdep.h>
#endif

#ifdef FDT
#include <dev/fdt/fdt_common.h>
#include <dev/ofw/openfirm.h>
#endif

static void get_fpcontext(struct thread *td, mcontext_t *mcp);
static void set_fpcontext(struct thread *td, mcontext_t *mcp);

enum arm64_bus arm64_bus_method = ARM64_BUS_NONE;

struct pcpu __pcpu[MAXCPU];

static struct trapframe proc0_tf;

int early_boot = 1;
int cold = 1;
static int boot_el;

struct kva_md_info kmi;

int64_t dczva_line_size;	/* The size of cache line the dc zva zeroes */
int has_pan;

/*
 * Physical address of the EFI System Table. Stashed from the metadata hints
 * passed into the kernel and used by the EFI code to call runtime services.
 */
vm_paddr_t efi_systbl_phys;
static struct efi_map_header *efihdr;

/* pagezero_* implementations are provided in support.S */
void pagezero_simple(void *);
void pagezero_cache(void *);

/* pagezero_simple is default pagezero */
void (*pagezero)(void *p) = pagezero_simple;

int (*apei_nmi)(void);

static void
pan_setup(void)
{
	uint64_t id_aa64mfr1;

	id_aa64mfr1 = READ_SPECIALREG(id_aa64mmfr1_el1);
	if (ID_AA64MMFR1_PAN_VAL(id_aa64mfr1) != ID_AA64MMFR1_PAN_NONE)
		has_pan = 1;
}

void
pan_enable(void)
{

	/*
	 * The LLVM integrated assembler doesn't understand the PAN
	 * PSTATE field. Because of this we need to manually create
	 * the instruction in an asm block. This is equivalent to:
	 * msr pan, #1
	 *
	 * This sets the PAN bit, stopping the kernel from accessing
	 * memory when userspace can also access it unless the kernel
	 * uses the userspace load/store instructions.
	 */
	if (has_pan) {
		WRITE_SPECIALREG(sctlr_el1,
		    READ_SPECIALREG(sctlr_el1) & ~SCTLR_SPAN);
		__asm __volatile(".inst 0xd500409f | (0x1 << 8)");
	}
}

bool
has_hyp(void)
{

	return (boot_el == 2);
}

static void
cpu_startup(void *dummy)
{
	vm_paddr_t size;
	int i;

	printf("real memory  = %ju (%ju MB)\n", ptoa((uintmax_t)realmem),
	    ptoa((uintmax_t)realmem) / 1024 / 1024);

	if (bootverbose) {
		printf("Physical memory chunk(s):\n");
		for (i = 0; phys_avail[i + 1] != 0; i += 2) {
			size = phys_avail[i + 1] - phys_avail[i];
			printf("%#016jx - %#016jx, %ju bytes (%ju pages)\n",
			    (uintmax_t)phys_avail[i],
			    (uintmax_t)phys_avail[i + 1] - 1,
			    (uintmax_t)size, (uintmax_t)size / PAGE_SIZE);
		}
	}

	printf("avail memory = %ju (%ju MB)\n",
	    ptoa((uintmax_t)vm_free_count()),
	    ptoa((uintmax_t)vm_free_count()) / 1024 / 1024);

	undef_init();
	install_cpu_errata();

	vm_ksubmap_init(&kmi);
	bufinit();
	vm_pager_bufferinit();
}

SYSINIT(cpu, SI_SUB_CPU, SI_ORDER_FIRST, cpu_startup, NULL);

static void
late_ifunc_resolve(void *dummy __unused)
{
	link_elf_late_ireloc();
}
SYSINIT(late_ifunc_resolve, SI_SUB_CPU, SI_ORDER_ANY, late_ifunc_resolve, NULL);

int
cpu_idle_wakeup(int cpu)
{

	return (0);
}

int
fill_regs(struct thread *td, struct reg *regs)
{
	struct trapframe *frame;
#if __has_feature(capabilities)
	int i;
#endif

	frame = td->td_frame;
	regs->sp = frame->tf_sp;
	regs->lr = frame->tf_lr;
	regs->elr = frame->tf_elr;
	regs->spsr = frame->tf_spsr;

#if __has_feature(capabilities)
	for (i = 0; i < nitems(frame->tf_x); i++)
		regs->x[i] = frame->tf_x[i];
#else
	memcpy(regs->x, frame->tf_x, sizeof(regs->x));
#endif

#ifdef COMPAT_FREEBSD32
	/*
	 * We may be called here for a 32bits process, if we're using a
	 * 64bits debugger. If so, put PC and SPSR where it expects it.
	 */
	if (SV_PROC_FLAG(td->td_proc, SV_ILP32)) {
		regs->x[15] = frame->tf_elr;
		regs->x[16] = frame->tf_spsr;
	}
#endif
	return (0);
}

int
set_regs(struct thread *td, struct reg *regs)
{
	struct trapframe *frame;
#if __has_feature(capabilities)
	int i;
#endif

	frame = td->td_frame;
	frame->tf_sp = regs->sp;
	frame->tf_lr = regs->lr;
	frame->tf_elr = regs->elr;
	frame->tf_spsr &= ~PSR_FLAGS;
	frame->tf_spsr |= regs->spsr & PSR_FLAGS;

#if __has_feature(capabilities)
	for (i = 0; i < nitems(frame->tf_x); i++)
		frame->tf_x[i] = regs->x[i];
#else
	memcpy(frame->tf_x, regs->x, sizeof(frame->tf_x));
#endif

#ifdef COMPAT_FREEBSD32
	if (SV_PROC_FLAG(td->td_proc, SV_ILP32)) {
		/*
		 * We may be called for a 32bits process if we're using
		 * a 64bits debugger. If so, get PC and SPSR from where
		 * it put it.
		 */
		frame->tf_elr = regs->x[15];
		frame->tf_spsr = regs->x[16] & PSR_FLAGS;
	}
#endif
	return (0);
}

int
fill_fpregs(struct thread *td, struct fpreg *regs)
{
#ifdef VFP
	struct pcb *pcb;

	pcb = td->td_pcb;
	if ((pcb->pcb_fpflags & PCB_FP_STARTED) != 0) {
		/*
		 * If we have just been running VFP instructions we will
		 * need to save the state to memcpy it below.
		 */
		if (td == curthread)
			vfp_save_state(td, pcb);

		KASSERT(pcb->pcb_fpusaved == &pcb->pcb_fpustate,
		    ("Called fill_fpregs while the kernel is using the VFP"));
		memcpy(regs->fp_q, pcb->pcb_fpustate.vfp_regs,
		    sizeof(regs->fp_q));
		regs->fp_cr = pcb->pcb_fpustate.vfp_fpcr;
		regs->fp_sr = pcb->pcb_fpustate.vfp_fpsr;
	} else
#endif
		memset(regs, 0, sizeof(*regs));
	return (0);
}

int
set_fpregs(struct thread *td, struct fpreg *regs)
{
#ifdef VFP
	struct pcb *pcb;

	pcb = td->td_pcb;
	KASSERT(pcb->pcb_fpusaved == &pcb->pcb_fpustate,
	    ("Called set_fpregs while the kernel is using the VFP"));
	memcpy(pcb->pcb_fpustate.vfp_regs, regs->fp_q, sizeof(regs->fp_q));
	pcb->pcb_fpustate.vfp_fpcr = regs->fp_cr;
	pcb->pcb_fpustate.vfp_fpsr = regs->fp_sr;
#endif
	return (0);
}

int
fill_dbregs(struct thread *td, struct dbreg *regs)
{
	struct debug_monitor_state *monitor;
	int i;
	uint8_t debug_ver, nbkpts, nwtpts;

	memset(regs, 0, sizeof(*regs));

	extract_user_id_field(ID_AA64DFR0_EL1, ID_AA64DFR0_DebugVer_SHIFT,
	    &debug_ver);
	extract_user_id_field(ID_AA64DFR0_EL1, ID_AA64DFR0_BRPs_SHIFT,
	    &nbkpts);
	extract_user_id_field(ID_AA64DFR0_EL1, ID_AA64DFR0_WRPs_SHIFT,
	    &nwtpts);

	/*
	 * The BRPs field contains the number of breakpoints - 1. Armv8-A
	 * allows the hardware to provide 2-16 breakpoints so this won't
	 * overflow an 8 bit value. The same applies to the WRPs field.
	 */
	nbkpts++;
	nwtpts++;

	regs->db_debug_ver = debug_ver;
	regs->db_nbkpts = nbkpts;
	regs->db_nwtpts = nwtpts;

	monitor = &td->td_pcb->pcb_dbg_regs;
	if ((monitor->dbg_flags & DBGMON_ENABLED) != 0) {
		for (i = 0; i < nbkpts; i++) {
			regs->db_breakregs[i].dbr_addr = monitor->dbg_bvr[i];
			regs->db_breakregs[i].dbr_ctrl = monitor->dbg_bcr[i];
		}
		for (i = 0; i < nwtpts; i++) {
			regs->db_watchregs[i].dbw_addr = monitor->dbg_wvr[i];
			regs->db_watchregs[i].dbw_ctrl = monitor->dbg_wcr[i];
		}
	}

	return (0);
}

int
set_dbregs(struct thread *td, struct dbreg *regs)
{
	struct debug_monitor_state *monitor;
	uint64_t addr;
	uint32_t ctrl;
	int count;
	int i;

	monitor = &td->td_pcb->pcb_dbg_regs;
	count = 0;
	monitor->dbg_enable_count = 0;

	for (i = 0; i < DBG_BRP_MAX; i++) {
		addr = regs->db_breakregs[i].dbr_addr;
		ctrl = regs->db_breakregs[i].dbr_ctrl;

		/* Don't let the user set a breakpoint on a kernel address. */
		if (addr >= VM_MAXUSER_ADDRESS)
			return (EINVAL);

		/*
		 * The lowest 2 bits are ignored, so record the effective
		 * address.
		 */
		addr = rounddown2(addr, 4);

		/*
		 * Some control fields are ignored, and other bits reserved.
		 * Only unlinked, address-matching breakpoints are supported.
		 *
		 * XXX: fields that appear unvalidated, such as BAS, have
		 * constrained undefined behaviour. If the user mis-programs
		 * these, there is no risk to the system.
		 */
		ctrl &= DBG_BCR_EN | DBG_BCR_PMC | DBG_BCR_BAS;
		if ((ctrl & DBG_BCR_EN) != 0) {
			/* Only target EL0. */
			if ((ctrl & DBG_BCR_PMC) != DBG_BCR_PMC_EL0)
				return (EINVAL);

			monitor->dbg_enable_count++;
		}

		monitor->dbg_bvr[i] = addr;
		monitor->dbg_bcr[i] = ctrl;
	}

	for (i = 0; i < DBG_WRP_MAX; i++) {
		addr = regs->db_watchregs[i].dbw_addr;
		ctrl = regs->db_watchregs[i].dbw_ctrl;

		/* Don't let the user set a watchpoint on a kernel address. */
		if (addr >= VM_MAXUSER_ADDRESS)
			return (EINVAL);

		/*
		 * Some control fields are ignored, and other bits reserved.
		 * Only unlinked watchpoints are supported.
		 */
		ctrl &= DBG_WCR_EN | DBG_WCR_PAC | DBG_WCR_LSC | DBG_WCR_BAS |
		    DBG_WCR_MASK;

		if ((ctrl & DBG_WCR_EN) != 0) {
			/* Only target EL0. */
			if ((ctrl & DBG_WCR_PAC) != DBG_WCR_PAC_EL0)
				return (EINVAL);

			/* Must set at least one of the load/store bits. */
			if ((ctrl & DBG_WCR_LSC) == 0)
				return (EINVAL);

			/*
			 * When specifying the address range with BAS, the MASK
			 * field must be zero.
			 */
			if ((ctrl & DBG_WCR_BAS) != DBG_WCR_BAS_MASK &&
			    (ctrl & DBG_WCR_MASK) != 0)
				return (EINVAL);

			monitor->dbg_enable_count++;
		}
		monitor->dbg_wvr[i] = addr;
		monitor->dbg_wcr[i] = ctrl;
	}

	if (monitor->dbg_enable_count > 0)
		monitor->dbg_flags |= DBGMON_ENABLED;

	return (0);
}

#ifdef COMPAT_FREEBSD32
int
fill_regs32(struct thread *td, struct reg32 *regs)
{
	int i;
	struct trapframe *tf;

	tf = td->td_frame;
	for (i = 0; i < 13; i++)
		regs->r[i] = tf->tf_x[i];
	/* For arm32, SP is r13 and LR is r14 */
	regs->r_sp = tf->tf_x[13];
	regs->r_lr = tf->tf_x[14];
	regs->r_pc = tf->tf_elr;
	regs->r_cpsr = tf->tf_spsr;

	return (0);
}

int
set_regs32(struct thread *td, struct reg32 *regs)
{
	int i;
	struct trapframe *tf;

	tf = td->td_frame;
	for (i = 0; i < 13; i++)
		tf->tf_x[i] = regs->r[i];
	/* For arm 32, SP is r13 an LR is r14 */
	tf->tf_x[13] = regs->r_sp;
	tf->tf_x[14] = regs->r_lr;
	tf->tf_elr = regs->r_pc;
	tf->tf_spsr = regs->r_cpsr;

	return (0);
}

/* XXX fill/set dbregs/fpregs are stubbed on 32-bit arm. */
int
fill_fpregs32(struct thread *td, struct fpreg32 *regs)
{

	memset(regs, 0, sizeof(*regs));
	return (0);
}

int
set_fpregs32(struct thread *td, struct fpreg32 *regs)
{

	return (0);
}

int
fill_dbregs32(struct thread *td, struct dbreg32 *regs)
{

	memset(regs, 0, sizeof(*regs));
	return (0);
}

int
set_dbregs32(struct thread *td, struct dbreg32 *regs)
{

	return (0);
}
#endif

#if __has_feature(capabilities)
int
fill_capregs(struct thread *td, struct capreg *regs)
{
	struct trapframe *frame;
	int i;

	frame = td->td_frame;
	regs->csp = frame->tf_sp;
	regs->clr = frame->tf_lr;
	regs->celr = frame->tf_elr;
	regs->ddc = frame->tf_ddc;
	regs->ctpidr = td->td_pcb->pcb_tpidr_el0;
	regs->ctpidrro = td->td_pcb->pcb_tpidrro_el0;
	regs->cid = td->td_pcb->pcb_cid_el0;
	regs->rcsp = td->td_pcb->pcb_rcsp_el0;
	regs->rddc = td->td_pcb->pcb_rddc_el0;
	regs->rctpidr = td->td_pcb->pcb_rctpidr_el0;

	for (i = 0; i < nitems(frame->tf_x); i++) {
		regs->c[i] = frame->tf_x[i];
		if (cheri_gettag((void * __capability)frame->tf_x[i]))
			regs->tagmask |= (uint64_t)1 << i;
	}
	if (cheri_gettag((void * __capability)frame->tf_lr))
		regs->tagmask |= (uint64_t)1 << i;
	i++;
	if (cheri_gettag((void * __capability)frame->tf_sp))
		regs->tagmask |= (uint64_t)1 << i;
	i++;
	if (cheri_gettag((void * __capability)frame->tf_elr))
		regs->tagmask |= (uint64_t)1 << i;
	i++;
	if (cheri_gettag((void * __capability)frame->tf_ddc))
		regs->tagmask |= (uint64_t)1 << i;
	i++;
	if (cheri_gettag((void * __capability)regs->ctpidr))
		regs->tagmask |= (uint64_t)1 << i;
	i++;
	if (cheri_gettag((void * __capability)regs->ctpidrro))
		regs->tagmask |= (uint64_t)1 << i;
	i++;
	if (cheri_gettag((void * __capability)regs->cid))
		regs->tagmask |= (uint64_t)1 << i;
	i++;
	if (cheri_gettag((void * __capability)regs->rcsp))
		regs->tagmask |= (uint64_t)1 << i;
	i++;
	if (cheri_gettag((void * __capability)regs->rddc))
		regs->tagmask |= (uint64_t)1 << i;
	i++;
	if (cheri_gettag((void * __capability)regs->rctpidr))
		regs->tagmask |= (uint64_t)1 << i;

	return (0);
}

int
set_capregs(struct thread *td, struct capreg *regs)
{

	return (EOPNOTSUPP);
}
#endif

int
ptrace_set_pc(struct thread *td, u_long addr)
{

	td->td_frame->tf_elr = addr;
	return (0);
}

int
ptrace_single_step(struct thread *td)
{

	td->td_frame->tf_spsr |= PSR_SS;
	td->td_pcb->pcb_flags |= PCB_SINGLE_STEP;
	return (0);
}

int
ptrace_clear_single_step(struct thread *td)
{

	td->td_frame->tf_spsr &= ~PSR_SS;
	td->td_pcb->pcb_flags &= ~PCB_SINGLE_STEP;
	return (0);
}

void
exec_setregs(struct thread *td, struct image_params *imgp, uintcap_t stack)
{
	struct trapframe *tf = td->td_frame;
	struct pcb *pcb = td->td_pcb;

	memset(tf, 0, sizeof(struct trapframe));

#if __has_feature(capabilities)
	if (SV_PROC_FLAG(td->td_proc, SV_CHERI)) {
		tf->tf_x[0] = (uintcap_t)imgp->auxv;
		tf->tf_sp = stack;
		tf->tf_lr = (uintcap_t)cheri_exec_pcc(td, imgp);
		trapframe_set_elr(tf, tf->tf_lr);
		td->td_proc->p_md.md_sigcode = cheri_sigcode_capability(td);
	} else
#endif
	{
		tf->tf_x[0] = (register_t)stack;
		tf->tf_sp = STACKALIGN((register_t)stack);
		tf->tf_lr = imgp->entry_addr;
#if __has_feature(capabilities)
		hybridabi_thread_setregs(td, imgp->entry_addr);
#else
		tf->tf_elr = imgp->entry_addr;
#endif
	}

	td->td_pcb->pcb_tpidr_el0 = 0;
	td->td_pcb->pcb_tpidrro_el0 = 0;
#if __has_feature(capabilities)
	WRITE_SPECIALREG_CAP(ctpidrro_el0, 0);
	WRITE_SPECIALREG_CAP(ctpidr_el0, 0);
#else
	WRITE_SPECIALREG(tpidrro_el0, 0);
	WRITE_SPECIALREG(tpidr_el0, 0);
#endif
#if __has_feature(capabilities)
	td->td_pcb->pcb_cid_el0 = 0;
	td->td_pcb->pcb_rcsp_el0 = 0;
	td->td_pcb->pcb_rddc_el0 = 0;
	td->td_pcb->pcb_rctpidr_el0 = 0;
	WRITE_SPECIALREG_CAP(cid_el0, 0);
	WRITE_SPECIALREG_CAP(rcsp_el0, 0);
	WRITE_SPECIALREG_CAP(rddc_el0, 0);
	WRITE_SPECIALREG_CAP(rctpidr_el0, 0);
#endif

	td->td_pcb->pcb_tpidr_el0 = 0;
	td->td_pcb->pcb_tpidrro_el0 = 0;
	WRITE_SPECIALREG(tpidrro_el0, 0);
	WRITE_SPECIALREG(tpidr_el0, 0);

#ifdef VFP
	vfp_reset_state(td, pcb);
#endif

	/*
	 * Clear debug register state. It is not applicable to the new process.
	 */
	bzero(&pcb->pcb_dbg_regs, sizeof(pcb->pcb_dbg_regs));
}

/* Sanity check these are the same size, they will be memcpy'd to and fro */
#if __has_feature(capabilities)
CTASSERT(sizeof(((struct trapframe *)0)->tf_x) ==
    sizeof((struct capregs *)0)->cap_x);
CTASSERT(sizeof(((struct trapframe *)0)->tf_x) ==
    sizeof((struct capreg *)0)->c);
#else
CTASSERT(sizeof(((struct trapframe *)0)->tf_x) ==
    sizeof((struct gpregs *)0)->gp_x);
CTASSERT(sizeof(((struct trapframe *)0)->tf_x) ==
    sizeof((struct reg *)0)->x);
#endif

#if __has_feature(capabilities)
int
get_mcontext(struct thread *td, mcontext_t *mcp, int clear_ret)
{
	struct trapframe *tf = td->td_frame;

	if (clear_ret & GET_MC_CLEAR_RET) {
		mcp->mc_capregs.cap_x[0] = 0;
		mcp->mc_spsr = tf->tf_spsr & ~PSR_C;
	} else {
		mcp->mc_capregs.cap_x[0] = tf->tf_x[0];
		mcp->mc_spsr = tf->tf_spsr;
	}

	memcpy(&mcp->mc_capregs.cap_x[1], &tf->tf_x[1],
	    sizeof(mcp->mc_capregs.cap_x[1]) *
	    (nitems(mcp->mc_capregs.cap_x) - 1));

	mcp->mc_capregs.cap_sp = tf->tf_sp;
	mcp->mc_capregs.cap_lr = tf->tf_lr;
	mcp->mc_capregs.cap_elr = tf->tf_elr;
	mcp->mc_capregs.cap_ddc = tf->tf_ddc;
	get_fpcontext(td, mcp);

	return (0);
}

int
set_mcontext(struct thread *td, mcontext_t *mcp)
{
	struct trapframe *tf = td->td_frame;
	uint32_t spsr;

	spsr = mcp->mc_spsr;
	if ((spsr & PSR_M_MASK) != PSR_M_EL0t ||
	    (spsr & PSR_AARCH32) != 0 ||
	    (spsr & PSR_DAIF) != (td->td_frame->tf_spsr & PSR_DAIF))
		return (EINVAL);

	memcpy(tf->tf_x, mcp->mc_capregs.cap_x, sizeof(tf->tf_x));

	tf->tf_sp = mcp->mc_capregs.cap_sp;
	tf->tf_lr = mcp->mc_capregs.cap_lr;
	tf->tf_elr = mcp->mc_capregs.cap_elr;
	tf->tf_ddc = mcp->mc_capregs.cap_ddc;
	tf->tf_spsr = mcp->mc_spsr;
	set_fpcontext(td, mcp);

	return (0);
}
#else
int
get_mcontext(struct thread *td, mcontext_t *mcp, int clear_ret)
{
	struct trapframe *tf = td->td_frame;

	if (clear_ret & GET_MC_CLEAR_RET) {
		mcp->mc_gpregs.gp_x[0] = 0;
		mcp->mc_gpregs.gp_spsr = tf->tf_spsr & ~PSR_C;
	} else {
		mcp->mc_gpregs.gp_x[0] = tf->tf_x[0];
		mcp->mc_gpregs.gp_spsr = tf->tf_spsr;
	}

	memcpy(&mcp->mc_gpregs.gp_x[1], &tf->tf_x[1],
	    sizeof(mcp->mc_gpregs.gp_x[1]) * (nitems(mcp->mc_gpregs.gp_x) - 1));

	mcp->mc_gpregs.gp_sp = tf->tf_sp;
	mcp->mc_gpregs.gp_lr = tf->tf_lr;
	mcp->mc_gpregs.gp_elr = tf->tf_elr;
	get_fpcontext(td, mcp);

	return (0);
}

int
set_mcontext(struct thread *td, mcontext_t *mcp)
{
	struct trapframe *tf = td->td_frame;
	uint32_t spsr;

	spsr = mcp->mc_gpregs.gp_spsr;
	if ((spsr & PSR_M_MASK) != PSR_M_EL0t ||
	    (spsr & PSR_AARCH32) != 0 ||
	    (spsr & PSR_DAIF) != (td->td_frame->tf_spsr & PSR_DAIF))
		return (EINVAL); 

	memcpy(tf->tf_x, mcp->mc_gpregs.gp_x, sizeof(tf->tf_x));

	tf->tf_sp = mcp->mc_gpregs.gp_sp;
	tf->tf_lr = mcp->mc_gpregs.gp_lr;
	tf->tf_elr = mcp->mc_gpregs.gp_elr;
	tf->tf_spsr = mcp->mc_gpregs.gp_spsr;
	set_fpcontext(td, mcp);

	return (0);
}
#endif

static void
get_fpcontext(struct thread *td, mcontext_t *mcp)
{
#ifdef VFP
	struct pcb *curpcb;

	critical_enter();

	curpcb = curthread->td_pcb;

	if ((curpcb->pcb_fpflags & PCB_FP_STARTED) != 0) {
		/*
		 * If we have just been running VFP instructions we will
		 * need to save the state to memcpy it below.
		 */
		vfp_save_state(td, curpcb);

		KASSERT(curpcb->pcb_fpusaved == &curpcb->pcb_fpustate,
		    ("Called get_fpcontext while the kernel is using the VFP"));
		KASSERT((curpcb->pcb_fpflags & ~PCB_FP_USERMASK) == 0,
		    ("Non-userspace FPU flags set in get_fpcontext"));
		memcpy(mcp->mc_fpregs.fp_q, curpcb->pcb_fpustate.vfp_regs,
		    sizeof(mcp->mc_fpregs.fp_q));
		mcp->mc_fpregs.fp_cr = curpcb->pcb_fpustate.vfp_fpcr;
		mcp->mc_fpregs.fp_sr = curpcb->pcb_fpustate.vfp_fpsr;
		mcp->mc_fpregs.fp_flags = curpcb->pcb_fpflags;
		mcp->mc_flags |= _MC_FP_VALID;
	}

	critical_exit();
#endif
}

static void
set_fpcontext(struct thread *td, mcontext_t *mcp)
{
#ifdef VFP
	struct pcb *curpcb;

	critical_enter();

	if ((mcp->mc_flags & _MC_FP_VALID) != 0) {
		curpcb = curthread->td_pcb;

		/*
		 * Discard any vfp state for the current thread, we
		 * are about to override it.
		 */
		vfp_discard(td);

		KASSERT(curpcb->pcb_fpusaved == &curpcb->pcb_fpustate,
		    ("Called set_fpcontext while the kernel is using the VFP"));
		memcpy(curpcb->pcb_fpustate.vfp_regs, mcp->mc_fpregs.fp_q,
		    sizeof(mcp->mc_fpregs.fp_q));
		curpcb->pcb_fpustate.vfp_fpcr = mcp->mc_fpregs.fp_cr;
		curpcb->pcb_fpustate.vfp_fpsr = mcp->mc_fpregs.fp_sr;
		curpcb->pcb_fpflags = mcp->mc_fpregs.fp_flags & PCB_FP_USERMASK;
	}

	critical_exit();
#endif
}

void
cpu_idle(int busy)
{

	spinlock_enter();
	if (!busy)
		cpu_idleclock();
	if (!sched_runnable())
		__asm __volatile(
		    "dsb sy \n"
		    "wfi    \n");
	if (!busy)
		cpu_activeclock();
	spinlock_exit();
}

void
cpu_halt(void)
{

	/* We should have shutdown by now, if not enter a low power sleep */
	intr_disable();
	while (1) {
		__asm __volatile("wfi");
	}
}

/*
 * Flush the D-cache for non-DMA I/O so that the I-cache can
 * be made coherent later.
 */
void
cpu_flush_dcache(void *ptr, size_t len)
{

	/* ARM64TODO TBD */
}

/* Get current clock frequency for the given CPU ID. */
int
cpu_est_clockrate(int cpu_id, uint64_t *rate)
{
	struct pcpu *pc;

	pc = pcpu_find(cpu_id);
	if (pc == NULL || rate == NULL)
		return (EINVAL);

	if (pc->pc_clock == 0)
		return (EOPNOTSUPP);

	*rate = pc->pc_clock;
	return (0);
}

void
cpu_pcpu_init(struct pcpu *pcpu, int cpuid, size_t size)
{

	pcpu->pc_acpi_id = 0xffffffff;
	pcpu->pc_mpidr = 0xffffffff;
}

void
spinlock_enter(void)
{
	struct thread *td;
	register_t daif;

	td = curthread;
	if (td->td_md.md_spinlock_count == 0) {
		daif = intr_disable();
		td->td_md.md_spinlock_count = 1;
		td->td_md.md_saved_daif = daif;
		critical_enter();
	} else
		td->td_md.md_spinlock_count++;
}

void
spinlock_exit(void)
{
	struct thread *td;
	register_t daif;

	td = curthread;
	daif = td->td_md.md_saved_daif;
	td->td_md.md_spinlock_count--;
	if (td->td_md.md_spinlock_count == 0) {
		critical_exit();
		intr_restore(daif);
	}
}

#ifndef	_SYS_SYSPROTO_H_
struct sigreturn_args {
	ucontext_t *ucp;
};
#endif

int
sys_sigreturn(struct thread *td, struct sigreturn_args *uap)
{
	ucontext_t uc;
	int error;

	if (copyincap(uap->sigcntxp, &uc, sizeof(uc)))
		return (EFAULT);

	error = set_mcontext(td, &uc.uc_mcontext);
	if (error != 0)
		return (error);

	/* Restore signal mask. */
	kern_sigprocmask(td, SIG_SETMASK, &uc.uc_sigmask, NULL, 0);

	return (EJUSTRETURN);
}

/*
 * Construct a PCB from a trapframe. This is called from kdb_trap() where
 * we want to start a backtrace from the function that caused us to enter
 * the debugger. We have the context in the trapframe, but base the trace
 * on the PCB. The PCB doesn't have to be perfect, as long as it contains
 * enough for a backtrace.
 */
void
makectx(struct trapframe *tf, struct pcb *pcb)
{
	int i;

	for (i = 0; i < nitems(pcb->pcb_x); i++)
		pcb->pcb_x[i] = tf->tf_x[i];

	/* NB: pcb_lr is the PC, see PC_REGS() in db_machdep.h */
	pcb->pcb_lr = tf->tf_elr;
	pcb->pcb_sp = tf->tf_sp;
}

void
sendsig(sig_t catcher, ksiginfo_t *ksi, sigset_t *mask)
{
	struct thread *td;
	struct proc *p;
	struct trapframe *tf;
	struct sigframe * __capability fp, frame;
	struct sigacts *psp;
	struct sysentvec *sysent;
	int onstack, sig;

	td = curthread;
	p = td->td_proc;
	PROC_LOCK_ASSERT(p, MA_OWNED);

	sig = ksi->ksi_signo;
	psp = p->p_sigacts;
	mtx_assert(&psp->ps_mtx, MA_OWNED);

	tf = td->td_frame;
	onstack = sigonstack(tf->tf_sp);

	CTR4(KTR_SIG, "sendsig: td=%p (%s) catcher=%p sig=%d", td, p->p_comm,
	    catcher, sig);

	/* Allocate and validate space for the signal handler context. */
	if ((td->td_pflags & TDP_ALTSTACK) != 0 && !onstack &&
	    SIGISMEMBER(psp->ps_sigonstack, sig)) {
		fp = (struct sigframe * __capability)((uintcap_t)td->td_sigstk.ss_sp +
		    td->td_sigstk.ss_size);
#if defined(COMPAT_43)
		td->td_sigstk.ss_flags |= SS_ONSTACK;
#endif
	} else {
		fp = (struct sigframe * __capability)td->td_frame->tf_sp;
	}

	/* Make room, keeping the stack aligned */
	fp--;
	fp = (struct sigframe * __capability)STACKALIGN(fp);

	/* Fill in the frame to copy out */
	bzero(&frame, sizeof(frame));
	get_mcontext(td, &frame.sf_uc.uc_mcontext, 0);
	frame.sf_si = ksi->ksi_info;
	frame.sf_uc.uc_sigmask = *mask;
	frame.sf_uc.uc_stack = td->td_sigstk;
	frame.sf_uc.uc_stack.ss_flags = (td->td_pflags & TDP_ALTSTACK) != 0 ?
	    (onstack ? SS_ONSTACK : 0) : SS_DISABLE;
	mtx_unlock(&psp->ps_mtx);
	PROC_UNLOCK(td->td_proc);

	/* Copy the sigframe out to the user's stack. */
	if (copyoutcap(&frame, fp, sizeof(*fp)) != 0) {
		/* Process has trashed its stack. Kill it. */
		CTR2(KTR_SIG, "sendsig: sigexit td=%p fp=%p", td, fp);
		PROC_LOCK(p);
		sigexit(td, SIGILL);
	}

	tf->tf_x[0]= sig;
#if __has_feature(capabilities)
	tf->tf_x[1] = (uintcap_t)cheri_setbounds(&fp->sf_si,
	    sizeof(fp->sf_si));
	tf->tf_x[2] = (uintcap_t)cheri_setbounds(&fp->sf_uc,
	    sizeof(fp->sf_uc));
#else
	tf->tf_x[1] = (register_t)&fp->sf_si;
	tf->tf_x[2] = (register_t)&fp->sf_uc;
#endif

#if __has_feature(capabilities)
	trapframe_set_elr(tf, (uintcap_t)catcher);
#else
	tf->tf_elr = (uintcap_t)catcher;
#endif
	tf->tf_sp = (uintcap_t)fp;
	sysent = p->p_sysent;
#if __has_feature(capabilities)
	tf->tf_lr = (uintcap_t)p->p_md.md_sigcode;
#else
	if (sysent->sv_sigcode_base != 0)
		tf->tf_lr = (register_t)sysent->sv_sigcode_base;
	else
		tf->tf_lr = (register_t)(p->p_psstrings -
		    *(sysent->sv_szsigcode));
#endif

	CTR3(KTR_SIG, "sendsig: return td=%p pc=%#x sp=%#x", td, tf->tf_elr,
	    tf->tf_sp);

	PROC_LOCK(p);
	mtx_lock(&psp->ps_mtx);
}

static void
init_proc0(vm_pointer_t kstack)
{
	struct pcpu *pcpup = &__pcpu[0];

	/* XXX-AM: We need to set bounds on pcb and kstack here as in MIPS */
	proc_linkup0(&proc0, &thread0);
	thread0.td_kstack = kstack;
	thread0.td_kstack_pages = KSTACK_PAGES;
	thread0.td_pcb = (struct pcb *)(thread0.td_kstack +
	    thread0.td_kstack_pages * PAGE_SIZE) - 1;
	thread0.td_pcb->pcb_fpflags = 0;
	thread0.td_pcb->pcb_fpusaved = &thread0.td_pcb->pcb_fpustate;
	thread0.td_pcb->pcb_vfpcpu = UINT_MAX;
	thread0.td_frame = &proc0_tf;
	pcpup->pc_curpcb = thread0.td_pcb;
}

typedef struct {
	uint32_t type;
	uint64_t phys_start;
	uint64_t virt_start;
	uint64_t num_pages;
	uint64_t attr;
} EFI_MEMORY_DESCRIPTOR;

typedef void (*efi_map_entry_cb)(struct efi_md *);

static void
foreach_efi_map_entry(struct efi_map_header *efihdr, efi_map_entry_cb cb)
{
	struct efi_md *map, *p;
	size_t efisz;
	int ndesc, i;

	/*
	 * Memory map data provided by UEFI via the GetMemoryMap
	 * Boot Services API.
	 */
	efisz = (sizeof(struct efi_map_header) + 0xf) & ~0xf;
	map = (struct efi_md *)((uint8_t *)efihdr + efisz); 

	if (efihdr->descriptor_size == 0)
		return;
	ndesc = efihdr->memory_size / efihdr->descriptor_size;

	for (i = 0, p = map; i < ndesc; i++,
	    p = efi_next_descriptor(p, efihdr->descriptor_size)) {
		cb(p);
	}
}

static void
exclude_efi_map_entry(struct efi_md *p)
{

	switch (p->md_type) {
	case EFI_MD_TYPE_CODE:
	case EFI_MD_TYPE_DATA:
	case EFI_MD_TYPE_BS_CODE:
	case EFI_MD_TYPE_BS_DATA:
	case EFI_MD_TYPE_FREE:
		/*
		 * We're allowed to use any entry with these types.
		 */
		break;
	default:
		physmem_exclude_region(p->md_phys, p->md_pages * PAGE_SIZE,
		    EXFLAG_NOALLOC);
	}
}

static void
exclude_efi_map_entries(struct efi_map_header *efihdr)
{

	foreach_efi_map_entry(efihdr, exclude_efi_map_entry);
}

static void
add_efi_map_entry(struct efi_md *p)
{

	switch (p->md_type) {
	case EFI_MD_TYPE_RT_DATA:
		/*
		 * Runtime data will be excluded after the DMAP
		 * region is created to stop it from being added
		 * to phys_avail.
		 */
	case EFI_MD_TYPE_CODE:
	case EFI_MD_TYPE_DATA:
	case EFI_MD_TYPE_BS_CODE:
	case EFI_MD_TYPE_BS_DATA:
	case EFI_MD_TYPE_FREE:
		/*
		 * We're allowed to use any entry with these types.
		 */
		physmem_hardware_region(p->md_phys,
		    p->md_pages * PAGE_SIZE);
		break;
	}
}

static void
add_efi_map_entries(struct efi_map_header *efihdr)
{

	foreach_efi_map_entry(efihdr, add_efi_map_entry);
}

static void
print_efi_map_entry(struct efi_md *p)
{
	const char *type;
	static const char *types[] = {
		"Reserved",
		"LoaderCode",
		"LoaderData",
		"BootServicesCode",
		"BootServicesData",
		"RuntimeServicesCode",
		"RuntimeServicesData",
		"ConventionalMemory",
		"UnusableMemory",
		"ACPIReclaimMemory",
		"ACPIMemoryNVS",
		"MemoryMappedIO",
		"MemoryMappedIOPortSpace",
		"PalCode",
		"PersistentMemory"
	};

	if (p->md_type < nitems(types))
		type = types[p->md_type];
	else
		type = "<INVALID>";
<<<<<<< HEAD
	printf("%23s %012lx %#12lx %08lx ", type, p->md_phys,
=======
	printf("%23s %012lx %012lx %08lx ", type, p->md_phys,
>>>>>>> c78ad207
	    p->md_virt, p->md_pages);
	if (p->md_attr & EFI_MD_ATTR_UC)
		printf("UC ");
	if (p->md_attr & EFI_MD_ATTR_WC)
		printf("WC ");
	if (p->md_attr & EFI_MD_ATTR_WT)
		printf("WT ");
	if (p->md_attr & EFI_MD_ATTR_WB)
		printf("WB ");
	if (p->md_attr & EFI_MD_ATTR_UCE)
		printf("UCE ");
	if (p->md_attr & EFI_MD_ATTR_WP)
		printf("WP ");
	if (p->md_attr & EFI_MD_ATTR_RP)
		printf("RP ");
	if (p->md_attr & EFI_MD_ATTR_XP)
		printf("XP ");
	if (p->md_attr & EFI_MD_ATTR_NV)
		printf("NV ");
	if (p->md_attr & EFI_MD_ATTR_MORE_RELIABLE)
		printf("MORE_RELIABLE ");
	if (p->md_attr & EFI_MD_ATTR_RO)
		printf("RO ");
	if (p->md_attr & EFI_MD_ATTR_RT)
		printf("RUNTIME");
	printf("\n");
}

static void
print_efi_map_entries(struct efi_map_header *efihdr)
{

	printf("%23s %12s %12s %8s %4s\n",
	    "Type", "Physical", "Virtual", "#Pages", "Attr");
	foreach_efi_map_entry(efihdr, print_efi_map_entry);
}

#ifdef FDT
static void
try_load_dtb(caddr_t kmdp)
{
	vm_pointer_t dtbp;

	dtbp = MD_FETCH(kmdp, MODINFOMD_DTBP, vm_offset_t);
#if defined(FDT_DTB_STATIC)
	/*
	 * In case the device tree blob was not retrieved (from metadata) try
	 * to use the statically embedded one.
	 */
	if (dtbp == 0)
		dtbp = (vm_pointer_t)__unbounded_addressof(fdt_static_dtb);
#endif

	if (dtbp == (vm_offset_t)NULL) {
		printf("ERROR loading DTB\n");
		return;
	}

	if (OF_install(OFW_FDT, 0) == FALSE)
		panic("Cannot install FDT");

	if (OF_init((void *)dtbp) != 0)
		panic("OF_init failed with the found device tree");

	parse_fdt_bootargs();
}
#endif

static bool
bus_probe(void)
{
	bool has_acpi, has_fdt;
	char *order, *env;

	has_acpi = has_fdt = false;

#ifdef FDT
	has_fdt = (OF_peer(0) != 0);
#endif
#ifdef DEV_ACPI
	has_acpi = (AcpiOsGetRootPointer() != 0);
#endif

	env = kern_getenv("kern.cfg.order");
	if (env != NULL) {
		order = env;
		while (order != NULL) {
			if (has_acpi &&
			    strncmp(order, "acpi", 4) == 0 &&
			    (order[4] == ',' || order[4] == '\0')) {
				arm64_bus_method = ARM64_BUS_ACPI;
				break;
			}
			if (has_fdt &&
			    strncmp(order, "fdt", 3) == 0 &&
			    (order[3] == ',' || order[3] == '\0')) {
				arm64_bus_method = ARM64_BUS_FDT;
				break;
			}
			order = strchr(order, ',');
		}
		freeenv(env);

		/* If we set the bus method it is valid */
		if (arm64_bus_method != ARM64_BUS_NONE)
			return (true);
	}
	/* If no order or an invalid order was set use the default */
	if (arm64_bus_method == ARM64_BUS_NONE) {
		if (has_fdt)
			arm64_bus_method = ARM64_BUS_FDT;
		else if (has_acpi)
			arm64_bus_method = ARM64_BUS_ACPI;
	}

	/*
	 * If no option was set the default is valid, otherwise we are
	 * setting one to get cninit() working, then calling panic to tell
	 * the user about the invalid bus setup.
	 */
	return (env == NULL);
}

static void
cache_setup(void)
{
	int dczva_line_shift;
	uint32_t dczid_el0;

	identify_cache(READ_SPECIALREG(ctr_el0));

	dczid_el0 = READ_SPECIALREG(dczid_el0);

	/* Check if dc zva is not prohibited */
	if (dczid_el0 & DCZID_DZP)
		dczva_line_size = 0;
	else {
		/* Same as with above calculations */
		dczva_line_shift = DCZID_BS_SIZE(dczid_el0);
		dczva_line_size = sizeof(int) << dczva_line_shift;

		/* Change pagezero function */
		pagezero = pagezero_cache;
	}
}

int
memory_mapping_mode(vm_paddr_t pa)
{
	struct efi_md *map, *p;
	size_t efisz;
	int ndesc, i;

	if (efihdr == NULL)
		return (VM_MEMATTR_WRITE_BACK);

	/*
	 * Memory map data provided by UEFI via the GetMemoryMap
	 * Boot Services API.
	 */
	efisz = (sizeof(struct efi_map_header) + 0xf) & ~0xf;
	map = (struct efi_md *)((uint8_t *)efihdr + efisz);

	if (efihdr->descriptor_size == 0)
		return (VM_MEMATTR_WRITE_BACK);
	ndesc = efihdr->memory_size / efihdr->descriptor_size;

	for (i = 0, p = map; i < ndesc; i++,
	    p = efi_next_descriptor(p, efihdr->descriptor_size)) {
		if (pa < p->md_phys ||
		    pa >= p->md_phys + p->md_pages * EFI_PAGE_SIZE)
			continue;
		if (p->md_type == EFI_MD_TYPE_IOMEM ||
		    p->md_type == EFI_MD_TYPE_IOPORT)
			return (VM_MEMATTR_DEVICE);
		else if ((p->md_attr & EFI_MD_ATTR_WB) != 0 ||
		    p->md_type == EFI_MD_TYPE_RECLAIM)
			return (VM_MEMATTR_WRITE_BACK);
		else if ((p->md_attr & EFI_MD_ATTR_WT) != 0)
			return (VM_MEMATTR_WRITE_THROUGH);
		else if ((p->md_attr & EFI_MD_ATTR_WC) != 0)
			return (VM_MEMATTR_WRITE_COMBINING);
		break;
	}

	return (VM_MEMATTR_DEVICE);
}

void
initarm(struct arm64_bootparams *abp)
{
	struct efi_fb *efifb;
	struct pcpu *pcpup;
	char *env;
#ifdef FDT
	struct mem_region mem_regions[FDT_MEM_REGIONS];
	int mem_regions_sz;
	phandle_t root;
	char dts_version[255];
#endif
	vm_offset_t lastaddr;
	caddr_t kmdp;
	bool valid;

	boot_el = abp->boot_el;

	/* Parse loader or FDT boot parametes. Determine last used address. */
	lastaddr = parse_boot_param(abp);

	/* Find the kernel address */
	kmdp = preload_search_by_type("elf kernel");
	if (kmdp == NULL)
		kmdp = preload_search_by_type("elf64 kernel");

	identify_cpu(0);
	update_special_regs(0);

	link_elf_ireloc(kmdp);
	try_load_dtb(kmdp);

	efi_systbl_phys = MD_FETCH(kmdp, MODINFOMD_FW_HANDLE, vm_paddr_t);

	/* Load the physical memory ranges */
	efihdr = (struct efi_map_header *)preload_search_info(kmdp,
	    MODINFO_METADATA | MODINFOMD_EFI_MAP);
	if (efihdr != NULL)
		add_efi_map_entries(efihdr);
#ifdef FDT
	else {
		/* Grab physical memory regions information from device tree. */
		if (fdt_get_mem_regions(mem_regions, &mem_regions_sz,
		    NULL) != 0)
			panic("Cannot get physical memory regions");
		physmem_hardware_regions(mem_regions, mem_regions_sz);
	}
	if (fdt_get_reserved_mem(mem_regions, &mem_regions_sz) == 0)
		physmem_exclude_regions(mem_regions, mem_regions_sz,
		    EXFLAG_NODUMP | EXFLAG_NOALLOC);
#endif

	/* Exclude the EFI framebuffer from our view of physical memory. */
	efifb = (struct efi_fb *)preload_search_info(kmdp,
	    MODINFO_METADATA | MODINFOMD_EFI_FB);
	if (efifb != NULL)
		physmem_exclude_region(efifb->fb_addr, efifb->fb_size,
		    EXFLAG_NOALLOC);

	/* Set the pcpu data, this is needed by pmap_bootstrap */
	pcpup = &__pcpu[0];
	pcpu_init(pcpup, 0, sizeof(struct pcpu));

	/* Initialize the pcpu pointer for this cpu. */
	init_cpu_pcpup(pcpup);

	PCPU_SET(curthread, &thread0);
	PCPU_SET(midr, get_midr());

	/* Do basic tuning, hz etc */
	init_param1();

	cache_setup();
	pan_setup();

	/* Bootstrap enough of pmap  to enter the kernel proper */
	pmap_bootstrap(abp->kern_l0pt, abp->kern_l1pt,
	    KERNBASE - abp->kern_delta, lastaddr - KERNBASE);
	/* Exclude entries neexed in teh DMAP region, but not phys_avail */
	if (efihdr != NULL)
		exclude_efi_map_entries(efihdr);
	physmem_init_kernel_globals();

	devmap_bootstrap(0, NULL);

	valid = bus_probe();

	cninit();
	set_ttbr0(abp->kern_ttbr0);
	cpu_tlb_flushID();

	if (!valid)
		panic("Invalid bus configuration: %s",
		    kern_getenv("kern.cfg.order"));

	/*
	 * Dump the boot metadata. We have to wait for cninit() since console
	 * output is required. If it's grossly incorrect the kernel will never
	 * make it this far.
	 */
	if (getenv_is_true("debug.dump_modinfo_at_boot"))
		preload_dump();

	init_proc0(abp->kern_stack);
	msgbufinit(msgbufp, msgbufsize);
	mutex_init();
	init_param2(physmem);

	dbg_init();
	kdb_init();
	pan_enable();

	kcsan_cpu_init(0);

	env = kern_getenv("kernelname");
	if (env != NULL)
		strlcpy(kernelname, env, sizeof(kernelname));

#ifdef FDT
	if (arm64_bus_method == ARM64_BUS_FDT) {
		root = OF_finddevice("/");
		if (OF_getprop(root, "freebsd,dts-version", dts_version, sizeof(dts_version)) > 0) {
			if (strcmp(LINUX_DTS_VERSION, dts_version) != 0)
				printf("WARNING: DTB version is %s while kernel expects %s, "
				    "please update the DTB in the ESP\n",
				    dts_version,
				    LINUX_DTS_VERSION);
		} else {
			printf("WARNING: Cannot find freebsd,dts-version property, "
			    "cannot check DTB compliance\n");
		}
	}
#endif

	if (boothowto & RB_VERBOSE) {
		if (efihdr != NULL)
			print_efi_map_entries(efihdr);
		physmem_print_tables();
	}

	early_boot = 0;
}

void
dbg_init(void)
{

	/* Clear OS lock */
	WRITE_SPECIALREG(oslar_el1, 0);

	/* This permits DDB to use debug registers for watchpoints. */
	dbg_monitor_init();

	/* TODO: Eventually will need to initialize debug registers here. */
}

#ifdef DDB
#include <ddb/ddb.h>

DB_SHOW_COMMAND(specialregs, db_show_spregs)
{
#define	PRINT_REG(reg)	\
    db_printf(__STRING(reg) " = %#016lx\n", READ_SPECIALREG(reg))

#if __has_feature(capabilities)
#define	PRINT_REG_CAP(reg)						\
do {									\
    void * __capability _tmp = (void * __capability)READ_SPECIALREG_CAP(reg); \
    db_printf(__STRING(reg) " = %#.16lp\n", _tmp);				\
} while (0)
#endif

	PRINT_REG(actlr_el1);
	PRINT_REG(afsr0_el1);
	PRINT_REG(afsr1_el1);
	PRINT_REG(aidr_el1);
	PRINT_REG(amair_el1);
	PRINT_REG(ccsidr_el1);
#if __has_feature(capabilities)
	PRINT_REG(cctlr_el0);
#endif
	PRINT_REG(clidr_el1);
	PRINT_REG(contextidr_el1);
	PRINT_REG(cpacr_el1);
	PRINT_REG(csselr_el1);
	PRINT_REG(ctr_el0);
	PRINT_REG(currentel);
	PRINT_REG(daif);
	PRINT_REG(dczid_el0);
	PRINT_REG(elr_el1);
	PRINT_REG(esr_el1);
	PRINT_REG(far_el1);
#if 0
	/* ARM64TODO: Enable VFP before reading floating-point registers */
	PRINT_REG(fpcr);
	PRINT_REG(fpsr);
#endif
	PRINT_REG(id_aa64afr0_el1);
	PRINT_REG(id_aa64afr1_el1);
	PRINT_REG(id_aa64dfr0_el1);
	PRINT_REG(id_aa64dfr1_el1);
	PRINT_REG(id_aa64isar0_el1);
	PRINT_REG(id_aa64isar1_el1);
	PRINT_REG(id_aa64pfr0_el1);
	PRINT_REG(id_aa64pfr1_el1);
	PRINT_REG(id_afr0_el1);
	PRINT_REG(id_dfr0_el1);
	PRINT_REG(id_isar0_el1);
	PRINT_REG(id_isar1_el1);
	PRINT_REG(id_isar2_el1);
	PRINT_REG(id_isar3_el1);
	PRINT_REG(id_isar4_el1);
	PRINT_REG(id_isar5_el1);
	PRINT_REG(id_mmfr0_el1);
	PRINT_REG(id_mmfr1_el1);
	PRINT_REG(id_mmfr2_el1);
	PRINT_REG(id_mmfr3_el1);
#if 0
	/* Missing from llvm */
	PRINT_REG(id_mmfr4_el1);
#endif
	PRINT_REG(id_pfr0_el1);
	PRINT_REG(id_pfr1_el1);
	PRINT_REG(isr_el1);
	PRINT_REG(mair_el1);
	PRINT_REG(midr_el1);
	PRINT_REG(mpidr_el1);
	PRINT_REG(mvfr0_el1);
	PRINT_REG(mvfr1_el1);
	PRINT_REG(mvfr2_el1);
	PRINT_REG(revidr_el1);
	PRINT_REG(sctlr_el1);
	PRINT_REG(sp_el0);
	PRINT_REG(spsel);
	PRINT_REG(spsr_el1);
	PRINT_REG(tcr_el1);
#if __has_feature(capabilities)
	PRINT_REG_CAP(ctpidr_el0);
#else
	PRINT_REG(tpidr_el0);
#endif
	PRINT_REG(tpidr_el1);
#if __has_feature(capabilities)
	PRINT_REG_CAP(ctpidrro_el0);
#else
	PRINT_REG(tpidrro_el0);
#endif
	PRINT_REG(ttbr0_el1);
	PRINT_REG(ttbr1_el1);
#if __has_feature(capabilities)
	PRINT_REG_CAP(cvbar_el1);
#else
	PRINT_REG(vbar_el1);
#endif
#undef PRINT_REG
#if __has_feature(capabilities)
#undef PRINT_REG_CAP
#endif
}

DB_SHOW_COMMAND(vtop, db_show_vtop)
{
	uint64_t phys;

	if (have_addr) {
		phys = arm64_address_translate_s1e1r(addr);
		db_printf("EL1 physical address reg (read):  0x%016lx\n", phys);
		phys = arm64_address_translate_s1e1w(addr);
		db_printf("EL1 physical address reg (write): 0x%016lx\n", phys);
		phys = arm64_address_translate_s1e0r(addr);
		db_printf("EL0 physical address reg (read):  0x%016lx\n", phys);
		phys = arm64_address_translate_s1e0w(addr);
		db_printf("EL0 physical address reg (write): 0x%016lx\n", phys);
	} else
		db_printf("show vtop <virt_addr>\n");
}
#endif
// CHERI CHANGES START
// {
//   "updated": 20210413,
//   "target_type": "kernel",
//   "changes_purecap": [
//     "pointer_as_integer",
//     "support"
//   ]
// }
// CHERI CHANGES END<|MERGE_RESOLUTION|>--- conflicted
+++ resolved
@@ -1241,11 +1241,7 @@
 		type = types[p->md_type];
 	else
 		type = "<INVALID>";
-<<<<<<< HEAD
-	printf("%23s %012lx %#12lx %08lx ", type, p->md_phys,
-=======
 	printf("%23s %012lx %012lx %08lx ", type, p->md_phys,
->>>>>>> c78ad207
 	    p->md_virt, p->md_pages);
 	if (p->md_attr & EFI_MD_ATTR_UC)
 		printf("UC ");
