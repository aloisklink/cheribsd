--- conflicted
+++ resolved
@@ -116,15 +116,6 @@
 	[ISS_DATA_DFSC_PF_L3] = data_abort,
 	[ISS_DATA_DFSC_ALIGN] = align_abort,
 	[ISS_DATA_DFSC_EXT] =  external_abort,
-<<<<<<< HEAD
-#if __has_feature(capabilities)
-	[ISS_DATA_DFSC_CAP_TAG] = cap_abort,
-	[ISS_DATA_DFSC_CAP_SEALED] = cap_abort,
-	[ISS_DATA_DFSC_CAP_BOUND] = cap_abort,
-	[ISS_DATA_DFSC_CAP_PERM] = cap_abort,
-	[ISS_DATA_DFSC_LC_SC] = data_abort,
-#endif
-=======
 	[ISS_DATA_DFSC_EXT_L0] =  external_abort,
 	[ISS_DATA_DFSC_EXT_L1] =  external_abort,
 	[ISS_DATA_DFSC_EXT_L2] =  external_abort,
@@ -134,7 +125,13 @@
 	[ISS_DATA_DFSC_ECC_L1] =  external_abort,
 	[ISS_DATA_DFSC_ECC_L2] =  external_abort,
 	[ISS_DATA_DFSC_ECC_L3] =  external_abort,
->>>>>>> dcfd6058
+#if __has_feature(capabilities)
+	[ISS_DATA_DFSC_CAP_TAG] = cap_abort,
+	[ISS_DATA_DFSC_CAP_SEALED] = cap_abort,
+	[ISS_DATA_DFSC_CAP_BOUND] = cap_abort,
+	[ISS_DATA_DFSC_CAP_PERM] = cap_abort,
+	[ISS_DATA_DFSC_LC_SC] = data_abort,
+#endif
 };
 
 static __inline void
