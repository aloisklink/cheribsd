/*-
 * Copyright (c) 2014 Andrew Turner
 * All rights reserved.
 *
 * Redistribution and use in source and binary forms, with or without
 * modification, are permitted provided that the following conditions
 * are met:
 * 1. Redistributions of source code must retain the above copyright
 *    notice, this list of conditions and the following disclaimer.
 * 2. Redistributions in binary form must reproduce the above copyright
 *    notice, this list of conditions and the following disclaimer in the
 *    documentation and/or other materials provided with the distribution.
 *
 * THIS SOFTWARE IS PROVIDED BY THE AUTHOR AND CONTRIBUTORS ``AS IS'' AND
 * ANY EXPRESS OR IMPLIED WARRANTIES, INCLUDING, BUT NOT LIMITED TO, THE
 * IMPLIED WARRANTIES OF MERCHANTABILITY AND FITNESS FOR A PARTICULAR PURPOSE
 * ARE DISCLAIMED.  IN NO EVENT SHALL THE AUTHOR OR CONTRIBUTORS BE LIABLE
 * FOR ANY DIRECT, INDIRECT, INCIDENTAL, SPECIAL, EXEMPLARY, OR CONSEQUENTIAL
 * DAMAGES (INCLUDING, BUT NOT LIMITED TO, PROCUREMENT OF SUBSTITUTE GOODS
 * OR SERVICES; LOSS OF USE, DATA, OR PROFITS; OR BUSINESS INTERRUPTION)
 * HOWEVER CAUSED AND ON ANY THEORY OF LIABILITY, WHETHER IN CONTRACT, STRICT
 * LIABILITY, OR TORT (INCLUDING NEGLIGENCE OR OTHERWISE) ARISING IN ANY WAY
 * OUT OF THE USE OF THIS SOFTWARE, EVEN IF ADVISED OF THE POSSIBILITY OF
 * SUCH DAMAGE.
 *
 */

#include "opt_ddb.h"

#include <sys/cdefs.h>
__FBSDID("$FreeBSD$");

#include <sys/param.h>
#include <sys/systm.h>
#include <sys/kernel.h>
#include <sys/ktr.h>
#include <sys/lock.h>
#include <sys/mutex.h>
#include <sys/proc.h>
#include <sys/ptrace.h>
#include <sys/syscall.h>
#include <sys/sysent.h>
#ifdef KDB
#include <sys/kdb.h>
#endif

#include <vm/vm.h>
#include <vm/pmap.h>
#include <vm/vm_kern.h>
#include <vm/vm_map.h>
#include <vm/vm_param.h>
#include <vm/vm_extern.h>

#if __has_feature(capabilities)
#include <cheri/cheric.h>
#endif

#include <machine/frame.h>
#include <machine/md_var.h>
#include <machine/pcb.h>
#include <machine/pcpu.h>
#include <machine/undefined.h>

#ifdef KDTRACE_HOOKS
#include <sys/dtrace_bsd.h>
#endif

#ifdef VFP
#include <machine/vfp.h>
#endif

#ifdef KDB
#include <machine/db_machdep.h>
#endif

#ifdef DDB
#include <ddb/ddb.h>
#include <ddb/db_sym.h>
#endif

#if __has_feature(capabilities)
int log_user_cheri_exceptions = 0;
SYSCTL_INT(_machdep, OID_AUTO, log_user_cheri_exceptions, CTLFLAG_RWTUN,
    &log_user_cheri_exceptions, 0,
    "Print registers and process details on user CHERI exceptions");
#endif

/* Called from exception.S */
void do_el1h_sync(struct thread *, struct trapframe *);
void do_el0_sync(struct thread *, struct trapframe *);
void do_el0_error(struct trapframe *);
void do_serror(struct trapframe *);
void unhandled_exception(struct trapframe *);

static void print_gp_register(const char *name, uint64_t value);
static void print_registers(struct trapframe *frame);

int (*dtrace_invop_jump_addr)(struct trapframe *);

typedef void (abort_handler)(struct thread *, struct trapframe *, uint64_t,
    uint64_t, int);

static abort_handler align_abort;
#if __has_feature(capabilities)
static abort_handler cap_abort;
#endif
static abort_handler data_abort;
static abort_handler external_abort;

static abort_handler *abort_handlers[] = {
	[ISS_DATA_DFSC_TF_L0] = data_abort,
	[ISS_DATA_DFSC_TF_L1] = data_abort,
	[ISS_DATA_DFSC_TF_L2] = data_abort,
	[ISS_DATA_DFSC_TF_L3] = data_abort,
	[ISS_DATA_DFSC_AFF_L1] = data_abort,
	[ISS_DATA_DFSC_AFF_L2] = data_abort,
	[ISS_DATA_DFSC_AFF_L3] = data_abort,
	[ISS_DATA_DFSC_PF_L1] = data_abort,
	[ISS_DATA_DFSC_PF_L2] = data_abort,
	[ISS_DATA_DFSC_PF_L3] = data_abort,
	[ISS_DATA_DFSC_ALIGN] = align_abort,
	[ISS_DATA_DFSC_EXT] =  external_abort,
	[ISS_DATA_DFSC_EXT_L0] =  external_abort,
	[ISS_DATA_DFSC_EXT_L1] =  external_abort,
	[ISS_DATA_DFSC_EXT_L2] =  external_abort,
	[ISS_DATA_DFSC_EXT_L3] =  external_abort,
	[ISS_DATA_DFSC_ECC] =  external_abort,
	[ISS_DATA_DFSC_ECC_L0] =  external_abort,
	[ISS_DATA_DFSC_ECC_L1] =  external_abort,
	[ISS_DATA_DFSC_ECC_L2] =  external_abort,
	[ISS_DATA_DFSC_ECC_L3] =  external_abort,
#if __has_feature(capabilities)
	[ISS_DATA_DFSC_CAP_TAG] = cap_abort,
	[ISS_DATA_DFSC_CAP_SEALED] = cap_abort,
	[ISS_DATA_DFSC_CAP_BOUND] = cap_abort,
	[ISS_DATA_DFSC_CAP_PERM] = cap_abort,
	[ISS_DATA_DFSC_LC_SC] = data_abort,
#endif
};

static __inline void
call_trapsignal(struct thread *td, int sig, int code, void * __capability addr,
    int trapno)
{
	ksiginfo_t ksi;

	ksiginfo_init_trap(&ksi);
	ksi.ksi_signo = sig;
	ksi.ksi_code = code;
	ksi.ksi_addr = addr;
	ksi.ksi_trapno = trapno;
	trapsignal(td, &ksi);
}

int
cpu_fetch_syscall_args(struct thread *td)
{
	struct proc *p;
	syscallarg_t *ap, *dst_ap;
	struct syscall_args *sa;

	p = td->td_proc;
	sa = &td->td_sa;
	ap = td->td_frame->tf_x;
	dst_ap = &sa->args[0];

	sa->code = td->td_frame->tf_x[8];
	sa->original_code = sa->code;

	if (__predict_false(sa->code == SYS_syscall || sa->code == SYS___syscall)) {
		sa->code = *ap++;
	} else {
		*dst_ap++ = *ap++;
	}

	if (__predict_false(sa->code >= p->p_sysent->sv_size))
		sa->callp = &p->p_sysent->sv_table[0];
	else
		sa->callp = &p->p_sysent->sv_table[sa->code];

	KASSERT(sa->callp->sy_narg <= nitems(sa->args),
	    ("Syscall %d takes too many arguments", sa->code));

	memcpy(dst_ap, ap, (MAXARGS - 1) * sizeof(syscallarg_t));

	td->td_retval[0] = 0;
	td->td_retval[1] = 0;

	return (0);
}

#include "../../kern/subr_syscall.c"

/*
 * Test for fault generated by given access instruction in
 * bus_peek_<foo> or bus_poke_<foo> bus function.
 */
extern uint32_t generic_bs_peek_1f, generic_bs_peek_2f;
extern uint32_t generic_bs_peek_4f, generic_bs_peek_8f;
extern uint32_t generic_bs_poke_1f, generic_bs_poke_2f;
extern uint32_t generic_bs_poke_4f, generic_bs_poke_8f;

static bool
test_bs_fault(uintcap_t addr)
{
	return (addr == (uintcap_t)&generic_bs_peek_1f ||
	    addr == (uintcap_t)&generic_bs_peek_2f ||
	    addr == (uintcap_t)&generic_bs_peek_4f ||
	    addr == (uintcap_t)&generic_bs_peek_8f ||
	    addr == (uintcap_t)&generic_bs_poke_1f ||
	    addr == (uintcap_t)&generic_bs_poke_2f ||
	    addr == (uintcap_t)&generic_bs_poke_4f ||
	    addr == (uintcap_t)&generic_bs_poke_8f);
}

static void
svc_handler(struct thread *td, struct trapframe *frame)
{

	if ((frame->tf_esr & ESR_ELx_ISS_MASK) == 0) {
		syscallenter(td);
		syscallret(td);
	} else {
		call_trapsignal(td, SIGILL, ILL_ILLOPN,
		    (void * __capability)frame->tf_elr,
		    ESR_ELx_EXCEPTION(frame->tf_esr));
		userret(td, frame);
	}
}

static void
align_abort(struct thread *td, struct trapframe *frame, uint64_t esr,
    uint64_t far, int lower)
{
	if (!lower) {
		print_registers(frame);
		print_gp_register("far", far);
		printf(" esr:         %.8lx\n", esr);
		panic("Misaligned access from kernel space!");
	}

	call_trapsignal(td, SIGBUS, BUS_ADRALN,
	    (void * __capability)frame->tf_elr,
	    ESR_ELx_EXCEPTION(frame->tf_esr));
	userret(td, frame);
}


static void
external_abort(struct thread *td, struct trapframe *frame, uint64_t esr,
    uint64_t far, int lower)
{

	/*
	 * Try to handle synchronous external aborts caused by
	 * bus_space_peek() and/or bus_space_poke() functions.
	 */
	if (!lower && test_bs_fault((uintcap_t)frame->tf_elr)) {
#if __has_feature(capabilities)
		trapframe_set_elr(frame,
		    (uintcap_t)cheri_setaddress(cheri_getpcc(),
		    (uint64_t)generic_bs_fault));
#else
		frame->tf_elr = (uint64_t)generic_bs_fault;
#endif
		return;
	}

	print_registers(frame);
	print_gp_register("far", far);
	panic("Unhandled EL%d external data abort", lower ? 0: 1);
}

#if __has_feature(capabilities)
static void
cap_abort(struct thread *td, struct trapframe *frame, uint64_t esr,
    uint64_t far, int lower)
{
	struct pcb *pcb;

	pcb = td->td_pcb;
	if (!lower) {
		if (td->td_intr_nesting_level == 0 &&
		    pcb->pcb_onfault != 0) {
			frame->tf_x[0] = EPROT;
			trapframe_set_elr(frame,
			    (uintcap_t)cheri_setaddress(cheri_getpcc(),
			    pcb->pcb_onfault));
			return;
		}
		print_registers(frame);
		printf(" far: %16lx\n", far);
		printf(" esr:         %.8lx\n", esr);
		panic("Capability abort from kernel space: %s",
		    cheri_fsc_string(esr & ISS_DATA_DFSC_MASK));
	}

	if (log_user_cheri_exceptions) {
		printf("pid %d tid %d (%s) uid %d: capability abort, %s\n",
		    td->td_proc->p_pid, td->td_tid, td->td_proc->p_comm,
		    td->td_ucred->cr_uid,
		    cheri_fsc_string(esr & ISS_DATA_DFSC_MASK));
		print_registers(frame);
		printf(" far: %16lx\n", far);
		printf(" esr:         %.8lx\n", esr);
	}

	call_trapsignal(td, SIGPROT, cheri_esr_to_sicode(esr),
	    (void * __capability)frame->tf_elr, ESR_ELx_EXCEPTION(esr));
	userret(td, frame);
}
#endif

static void
data_abort(struct thread *td, struct trapframe *frame, uint64_t esr,
    uint64_t far, int lower)
{
	struct vm_map *map;
	struct proc *p;
	struct pcb *pcb;
	vm_prot_t ftype;
	int error, sig, ucode;
#ifdef KDB
	bool handled;
#endif

	/*
	 * According to the ARMv8-A rev. A.g, B2.10.5 "Load-Exclusive
	 * and Store-Exclusive instruction usage restrictions", state
	 * of the exclusive monitors after data abort exception is unknown.
	 */
	clrex();

#ifdef KDB
	if (kdb_active) {
		kdb_reenter();
		return;
	}
#endif

	pcb = td->td_pcb;
	p = td->td_proc;
	if (lower)
		map = &p->p_vmspace->vm_map;
	else {
		intr_enable();

		/* We received a TBI/PAC/etc. fault from the kernel */
		if (!ADDR_IS_CANONICAL(far)) {
			error = KERN_INVALID_ADDRESS;
			goto bad_far;
		}

		/* The top bit tells us which range to use */
		if (ADDR_IS_KERNEL(far)) {
			map = kernel_map;
		} else {
			map = &p->p_vmspace->vm_map;
			if (map == NULL)
				map = kernel_map;
		}
	}

	/*
	 * Try to handle translation, access flag, and permission faults.
	 * Translation faults may occur as a result of the required
	 * break-before-make sequence used when promoting or demoting
	 * superpages.  Such faults must not occur while holding the pmap lock,
	 * or pmap_fault() will recurse on that lock.
	 */
	if ((lower || map == kernel_map || pcb->pcb_onfault != 0) &&
	    pmap_fault(map->pmap, esr, far) == KERN_SUCCESS)
		return;

	KASSERT(td->td_md.md_spinlock_count == 0,
	    ("data abort with spinlock held"));
	if (td->td_critnest != 0 || WITNESS_CHECK(WARN_SLEEPOK |
	    WARN_GIANTOK, NULL, "Kernel page fault") != 0) {
		print_registers(frame);
		print_gp_register("far", far);
		printf(" esr:         %.8lx\n", esr);
		panic("data abort in critical section or under mutex");
	}

#if __has_feature(capabilities)
	if ((esr & ISS_DATA_DFSC_MASK) == ISS_DATA_DFSC_LC_SC) {
		sig = SIGSEGV;
		ucode = (esr & ISS_DATA_WnR) == 0 ? SEGV_LOADTAG :
		    SEGV_STORETAG;
		error = KERN_FAILURE;
	} else
#endif
	{
		switch (ESR_ELx_EXCEPTION(esr)) {
		case EXCP_INSN_ABORT:
		case EXCP_INSN_ABORT_L:
			ftype = VM_PROT_EXECUTE;
			break;
		default:
			ftype = (esr & ISS_DATA_WnR) == 0 ? VM_PROT_READ :
			    VM_PROT_WRITE;
			break;
		}

		/* Fault in the page. */
		error = vm_fault_trap(map, far, ftype, VM_FAULT_NORMAL, &sig,
		    &ucode);
	}
	if (error != KERN_SUCCESS) {
bad_far:
		if (lower) {
			call_trapsignal(td, sig, ucode,
			    (void * __capability)(uintcap_t)far,
			    ESR_ELx_EXCEPTION(esr));
		} else {
			if (td->td_intr_nesting_level == 0 &&
			    pcb->pcb_onfault != 0) {
				frame->tf_x[0] = error;
#if __has_feature(capabilities)
				trapframe_set_elr(frame,
				    (uintcap_t)cheri_setaddress(cheri_getpcc(),
				    pcb->pcb_onfault));
#else
				frame->tf_elr = pcb->pcb_onfault;
#endif
				return;
			}

			printf("Fatal data abort:\n");
			print_registers(frame);
			print_gp_register("far", far);
			printf(" esr:         %.8lx\n", esr);

#ifdef KDB
			if (debugger_on_trap) {
				kdb_why = KDB_WHY_TRAP;
				handled = kdb_trap(ESR_ELx_EXCEPTION(esr), 0,
				    frame);
				kdb_why = KDB_WHY_UNSET;
				if (handled)
					return;
			}
#endif
			panic("vm_fault failed: %lx error %d",
			    (uint64_t)frame->tf_elr, error);
		}
	}

	if (lower)
		userret(td, frame);
}

#if __has_feature(capabilities)
#define PRINT_REG(name, value)					\
	printf(name ": %#.16lp\n", (void * __capability)(value))
#define PRINT_REG_N(array, n)					\
	printf(" %sc%d: %#.16lp\n",				\
	    ((n) < 10) ? " " : "", n, (void * __capability)(array)[n])
#else
#define PRINT_REG(name, value)	printf(name ": %16lx\n", value)
#define PRINT_REG_N(array, n)					\
	printf(" %sx%d: %16lx\n",				\
	    ((n) < 10) ? " " : "", n, (array)[n])
#endif

static void
print_gp_register(const char *name, uint64_t value)
{
#if defined(DDB)
	c_db_sym_t sym;
	const char *sym_name;
	db_expr_t sym_value;
	db_expr_t offset;
#endif

	printf(" %s: %16lx", name, value);
#if defined(DDB)
	/* If this looks like a kernel address try to find the symbol */
	if (value >= VM_MIN_KERNEL_ADDRESS) {
		sym = db_search_symbol(value, DB_STGY_ANY, &offset);
		if (sym != C_DB_SYM_NULL) {
			db_symbol_values(sym, &sym_name, &sym_value);
			printf(" (%s + %lx)", sym_name, offset);
		}
	}
#endif
	printf("\n");
}

static void
print_registers(struct trapframe *frame)
{
	char name[4];
	u_int reg;

	for (reg = 0; reg < nitems(frame->tf_x); reg++) {
<<<<<<< HEAD
		PRINT_REG_N(frame->tf_x, reg);
	}
#if __has_feature(capabilities)
	PRINT_REG(" ddc", frame->tf_ddc);
#endif
	PRINT_REG("  sp", frame->tf_sp);
	PRINT_REG("  lr", frame->tf_lr);
	PRINT_REG(" elr", frame->tf_elr);
=======
		snprintf(name, sizeof(name), "%sx%d", (reg < 10) ? " " : "",
		    reg);
		print_gp_register(name, frame->tf_x[reg]);
	}
	printf("  sp: %16lx\n", frame->tf_sp);
	print_gp_register(" lr", frame->tf_lr);
	print_gp_register("elr", frame->tf_lr);
>>>>>>> 7ec86b66
	printf("spsr:         %8x\n", frame->tf_spsr);
}

void
do_el1h_sync(struct thread *td, struct trapframe *frame)
{
	uint32_t exception;
	uint64_t esr, far;
	int dfsc;

	/* Read the esr register to get the exception details */
	esr = frame->tf_esr;
	exception = ESR_ELx_EXCEPTION(esr);

#ifdef KDTRACE_HOOKS
	if (dtrace_trap_func != NULL && (*dtrace_trap_func)(frame, exception))
		return;
#endif

	CTR4(KTR_TRAP,
	    "do_el1_sync: curthread: %p, esr %lx, elr: %lx, frame: %p", td,
	    esr, frame->tf_elr, frame);

	/*
	 * Enable debug exceptions if we aren't already handling one. They will
	 * be masked again in the exception handler's epilogue.
	 */
	if (exception != EXCP_BRK && exception != EXCP_WATCHPT_EL1 &&
	    exception != EXCP_SOFTSTP_EL1)
		dbg_enable();

	switch (exception) {
	case EXCP_FP_SIMD:
	case EXCP_TRAP_FP:
#ifdef VFP
		if ((td->td_pcb->pcb_fpflags & PCB_FP_KERN) != 0) {
			vfp_restore_state();
		} else
#endif
		{
			print_registers(frame);
			printf(" esr:         %.8lx\n", esr);
			panic("VFP exception in the kernel");
		}
		break;
	case EXCP_INSN_ABORT:
	case EXCP_DATA_ABORT:
		far = READ_SPECIALREG(far_el1);
		dfsc = esr & ISS_DATA_DFSC_MASK;
		if (dfsc < nitems(abort_handlers) &&
		    abort_handlers[dfsc] != NULL) {
			abort_handlers[dfsc](td, frame, esr, far, 0);
		} else {
			print_registers(frame);
			print_gp_register("far", far);
			printf(" esr:         %.8lx\n", esr);
			panic("Unhandled EL1 %s abort: %x",
			    exception == EXCP_INSN_ABORT ? "instruction" :
			    "data", dfsc);
		}
		break;
	case EXCP_BRK:
#ifdef KDTRACE_HOOKS
		if ((esr & ESR_ELx_ISS_MASK) == 0x40d && \
		    dtrace_invop_jump_addr != 0) {
			dtrace_invop_jump_addr(frame);
			break;
		}
#endif
#ifdef KDB
		kdb_trap(exception, 0, frame);
#else
		panic("No debugger in kernel.");
#endif
		break;
	case EXCP_WATCHPT_EL1:
	case EXCP_SOFTSTP_EL1:
#ifdef KDB
		kdb_trap(exception, 0, frame);
#else
		panic("No debugger in kernel.");
#endif
		break;
	case EXCP_UNKNOWN:
		if (undef_insn(1, frame))
			break;
		/* FALLTHROUGH */
	default:
		print_registers(frame);
		print_gp_register("far", READ_SPECIALREG(far_el1));
		panic("Unknown kernel exception %x esr_el1 %lx", exception,
		    esr);
	}
}

void
do_el0_sync(struct thread *td, struct trapframe *frame)
{
	pcpu_bp_harden bp_harden;
	uint32_t exception;
	uint64_t esr, far;
	int dfsc;

	/* Check we have a sane environment when entering from userland */
	KASSERT((uintptr_t)get_pcpu() >= VM_MIN_KERNEL_ADDRESS,
	    ("Invalid pcpu address from userland: %p (tpidr %lx)",
	     get_pcpu(), READ_SPECIALREG(tpidr_el1)));

	esr = frame->tf_esr;
	exception = ESR_ELx_EXCEPTION(esr);
	switch (exception) {
	case EXCP_INSN_ABORT_L:
		far = READ_SPECIALREG(far_el1);

		/*
		 * Userspace may be trying to train the branch predictor to
		 * attack the kernel. If we are on a CPU affected by this
		 * call the handler to clear the branch predictor state.
		 */
		if (far > VM_MAXUSER_ADDRESS) {
			bp_harden = PCPU_GET(bp_harden);
			if (bp_harden != NULL)
				bp_harden();
		}
		break;
	case EXCP_UNKNOWN:
	case EXCP_DATA_ABORT_L:
	case EXCP_DATA_ABORT:
	case EXCP_WATCHPT_EL0:
		far = READ_SPECIALREG(far_el1);
		break;
	}
	intr_enable();

	CTR4(KTR_TRAP,
	    "do_el0_sync: curthread: %p, esr %lx, elr: %lx, frame: %p", td, esr,
	    frame->tf_elr, frame);

	switch (exception) {
	case EXCP_FP_SIMD:
	case EXCP_TRAP_FP:
#ifdef VFP
		vfp_restore_state();
#else
		panic("VFP exception in userland");
#endif
		break;
	case EXCP_SVC32:
	case EXCP_SVC64:
		svc_handler(td, frame);
		break;
	case EXCP_INSN_ABORT_L:
	case EXCP_DATA_ABORT_L:
	case EXCP_DATA_ABORT:
		dfsc = esr & ISS_DATA_DFSC_MASK;
		if (dfsc < nitems(abort_handlers) &&
		    abort_handlers[dfsc] != NULL)
			abort_handlers[dfsc](td, frame, esr, far, 1);
		else {
			print_registers(frame);
			print_gp_register("far", far);
			printf(" esr:         %.8lx\n", esr);
			panic("Unhandled EL0 %s abort: %x",
			    exception == EXCP_INSN_ABORT_L ? "instruction" :
			    "data", dfsc);
		}
		break;
	case EXCP_UNKNOWN:
		if (!undef_insn(0, frame))
			call_trapsignal(td, SIGILL, ILL_ILLTRP,
			    (void * __capability)(uintcap_t)far, exception);
		userret(td, frame);
		break;
	case EXCP_SP_ALIGN:
		call_trapsignal(td, SIGBUS, BUS_ADRALN,
		    (void * __capability)frame->tf_sp, exception);
		userret(td, frame);
		break;
	case EXCP_PC_ALIGN:
		call_trapsignal(td, SIGBUS, BUS_ADRALN,
		    (void * __capability)frame->tf_elr, exception);
		userret(td, frame);
		break;
	case EXCP_BRKPT_EL0:
	case EXCP_BRK:
#ifdef COMPAT_FREEBSD32
	case EXCP_BRKPT_32:
#endif /* COMPAT_FREEBSD32 */
		call_trapsignal(td, SIGTRAP, TRAP_BRKPT,
		    (void * __capability)frame->tf_elr, exception);
		userret(td, frame);
		break;
	case EXCP_WATCHPT_EL0:
		call_trapsignal(td, SIGTRAP, TRAP_TRACE,
		    (void * __capability)(uintcap_t)far, exception);
		userret(td, frame);
		break;
	case EXCP_MSR:
		/*
		 * The CPU can raise EXCP_MSR when userspace executes an mrs
		 * instruction to access a special register userspace doesn't
		 * have access to.
		 */
		if (!undef_insn(0, frame))
			call_trapsignal(td, SIGILL, ILL_PRVOPC,
			    (void * __capability)frame->tf_elr, exception); 
		userret(td, frame);
		break;
	case EXCP_SOFTSTP_EL0:
		td->td_frame->tf_spsr &= ~PSR_SS;
		td->td_pcb->pcb_flags &= ~PCB_SINGLE_STEP;
		WRITE_SPECIALREG(mdscr_el1,
		    READ_SPECIALREG(mdscr_el1) & ~DBG_MDSCR_SS);
		call_trapsignal(td, SIGTRAP, TRAP_TRACE,
		    (void * __capability)frame->tf_elr, exception);
		userret(td, frame);
		break;
	default:
		call_trapsignal(td, SIGBUS, BUS_OBJERR,
		    (void * __capability)frame->tf_elr, exception);
		userret(td, frame);
		break;
	}

	KASSERT((td->td_pcb->pcb_fpflags & ~PCB_FP_USERMASK) == 0,
	    ("Kernel VFP flags set while entering userspace"));
	KASSERT(
	    td->td_pcb->pcb_fpusaved == &td->td_pcb->pcb_fpustate,
	    ("Kernel VFP state in use when entering userspace"));
}

/*
 * TODO: We will need to handle these later when we support ARMv8.2 RAS.
 */
void
do_serror(struct trapframe *frame)
{
	uint64_t esr, far;

	far = READ_SPECIALREG(far_el1);
	esr = frame->tf_esr;

	print_registers(frame);
	print_gp_register("far", far);
	printf(" esr:         %.8lx\n", esr);
	panic("Unhandled System Error");
}

void
unhandled_exception(struct trapframe *frame)
{
	uint64_t esr, far;

	far = READ_SPECIALREG(far_el1);
	esr = frame->tf_esr;

	print_registers(frame);
	print_gp_register("far", far);
	printf(" esr:         %.8lx\n", esr);
	panic("Unhandled exception");
}<|MERGE_RESOLUTION|>--- conflicted
+++ resolved
@@ -92,7 +92,7 @@
 void do_serror(struct trapframe *);
 void unhandled_exception(struct trapframe *);
 
-static void print_gp_register(const char *name, uint64_t value);
+static void print_gp_register(const char *name, uintcap_t value);
 static void print_registers(struct trapframe *frame);
 
 int (*dtrace_invop_jump_addr)(struct trapframe *);
@@ -452,19 +452,13 @@
 
 #if __has_feature(capabilities)
 #define PRINT_REG(name, value)					\
-	printf(name ": %#.16lp\n", (void * __capability)(value))
-#define PRINT_REG_N(array, n)					\
-	printf(" %sc%d: %#.16lp\n",				\
-	    ((n) < 10) ? " " : "", n, (void * __capability)(array)[n])
+	printf(" %s: %#.16lp\n", name, (void * __capability)(value))
 #else
-#define PRINT_REG(name, value)	printf(name ": %16lx\n", value)
-#define PRINT_REG_N(array, n)					\
-	printf(" %sx%d: %16lx\n",				\
-	    ((n) < 10) ? " " : "", n, (array)[n])
+#define PRINT_REG(name, value)	printf(" %s: %16lx\n", name, value)
 #endif
 
 static void
-print_gp_register(const char *name, uint64_t value)
+print_gp_register(const char *name, uintcap_t value)
 {
 #if defined(DDB)
 	c_db_sym_t sym;
@@ -473,7 +467,11 @@
 	db_expr_t offset;
 #endif
 
+#if __has_feature(capabilities)
+	printf(" %s: %#.16lp", name, (void * __capability)value);
+#else
 	printf(" %s: %16lx", name, value);
+#endif
 #if defined(DDB)
 	/* If this looks like a kernel address try to find the symbol */
 	if (value >= VM_MIN_KERNEL_ADDRESS) {
@@ -494,24 +492,16 @@
 	u_int reg;
 
 	for (reg = 0; reg < nitems(frame->tf_x); reg++) {
-<<<<<<< HEAD
-		PRINT_REG_N(frame->tf_x, reg);
-	}
-#if __has_feature(capabilities)
-	PRINT_REG(" ddc", frame->tf_ddc);
-#endif
-	PRINT_REG("  sp", frame->tf_sp);
-	PRINT_REG("  lr", frame->tf_lr);
-	PRINT_REG(" elr", frame->tf_elr);
-=======
 		snprintf(name, sizeof(name), "%sx%d", (reg < 10) ? " " : "",
 		    reg);
 		print_gp_register(name, frame->tf_x[reg]);
 	}
-	printf("  sp: %16lx\n", frame->tf_sp);
+#if __has_feature(capabilities)
+	PRINT_REG("ddc", frame->tf_ddc);
+#endif
+	PRINT_REG(" sp", frame->tf_sp);
 	print_gp_register(" lr", frame->tf_lr);
 	print_gp_register("elr", frame->tf_lr);
->>>>>>> 7ec86b66
 	printf("spsr:         %8x\n", frame->tf_spsr);
 }
 
