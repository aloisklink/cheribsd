--- conflicted
+++ resolved
@@ -406,27 +406,15 @@
 		panic("data abort in critical section or under mutex");
 	}
 
-<<<<<<< HEAD
 #if __has_feature(capabilities)
 	if ((esr & ISS_DATA_DFSC_MASK) == ISS_DATA_DFSC_LC_SC) {
 		sig = SIGSEGV;
 		ucode = (esr & ISS_DATA_WnR) == 0 ? SEGV_LOADTAG :
 		    SEGV_STORETAG;
 		error = KERN_FAILURE;
-	} else
-#endif
-	{
-		switch (ESR_ELx_EXCEPTION(esr)) {
-		case EXCP_INSN_ABORT:
-		case EXCP_INSN_ABORT_L:
-			ftype = VM_PROT_EXECUTE;
-			break;
-		default:
-			ftype = (esr & ISS_DATA_WnR) == 0 ? VM_PROT_READ :
-			    VM_PROT_WRITE;
-			break;
-		}
-=======
+		goto bad_far;
+	}
+#endif
 	switch (ESR_ELx_EXCEPTION(esr)) {
 	case EXCP_INSN_ABORT:
 	case EXCP_INSN_ABORT_L:
@@ -445,12 +433,9 @@
 			ftype = VM_PROT_WRITE;
 		break;
 	}
->>>>>>> 029c1c48
-
-		/* Fault in the page. */
-		error = vm_fault_trap(map, far, ftype, VM_FAULT_NORMAL, &sig,
-		    &ucode);
-	}
+
+	/* Fault in the page. */
+	error = vm_fault_trap(map, far, ftype, VM_FAULT_NORMAL, &sig, &ucode);
 	if (error != KERN_SUCCESS) {
 bad_far:
 		if (lower) {
