/*-
 * Copyright (c) 2014 Andrew Turner
 * All rights reserved.
 *
 * Redistribution and use in source and binary forms, with or without
 * modification, are permitted provided that the following conditions
 * are met:
 * 1. Redistributions of source code must retain the above copyright
 *    notice, this list of conditions and the following disclaimer.
 * 2. Redistributions in binary form must reproduce the above copyright
 *    notice, this list of conditions and the following disclaimer in the
 *    documentation and/or other materials provided with the distribution.
 *
 * THIS SOFTWARE IS PROVIDED BY THE AUTHOR AND CONTRIBUTORS ``AS IS'' AND
 * ANY EXPRESS OR IMPLIED WARRANTIES, INCLUDING, BUT NOT LIMITED TO, THE
 * IMPLIED WARRANTIES OF MERCHANTABILITY AND FITNESS FOR A PARTICULAR PURPOSE
 * ARE DISCLAIMED.  IN NO EVENT SHALL THE AUTHOR OR CONTRIBUTORS BE LIABLE
 * FOR ANY DIRECT, INDIRECT, INCIDENTAL, SPECIAL, EXEMPLARY, OR CONSEQUENTIAL
 * DAMAGES (INCLUDING, BUT NOT LIMITED TO, PROCUREMENT OF SUBSTITUTE GOODS
 * OR SERVICES; LOSS OF USE, DATA, OR PROFITS; OR BUSINESS INTERRUPTION)
 * HOWEVER CAUSED AND ON ANY THEORY OF LIABILITY, WHETHER IN CONTRACT, STRICT
 * LIABILITY, OR TORT (INCLUDING NEGLIGENCE OR OTHERWISE) ARISING IN ANY WAY
 * OUT OF THE USE OF THIS SOFTWARE, EVEN IF ADVISED OF THE POSSIBILITY OF
 * SUCH DAMAGE.
 *
 */

#include "opt_ddb.h"

#include <sys/cdefs.h>
__FBSDID("$FreeBSD$");

#include <sys/param.h>
#include <sys/systm.h>
#include <sys/kernel.h>
#include <sys/ktr.h>
#include <sys/lock.h>
#include <sys/mutex.h>
#include <sys/proc.h>
#include <sys/ptrace.h>
#include <sys/syscall.h>
#include <sys/sysent.h>
#ifdef KDB
#include <sys/kdb.h>
#endif

#include <vm/vm.h>
#include <vm/pmap.h>
#include <vm/vm_kern.h>
#include <vm/vm_map.h>
#include <vm/vm_param.h>
#include <vm/vm_extern.h>

#if __has_feature(capabilities)
#include <cheri/cheric.h>
#endif

#include <machine/frame.h>
#include <machine/md_var.h>
#include <machine/pcb.h>
#include <machine/pcpu.h>
#include <machine/undefined.h>

#ifdef KDTRACE_HOOKS
#include <sys/dtrace_bsd.h>
#endif

#ifdef VFP
#include <machine/vfp.h>
#endif

#ifdef KDB
#include <machine/db_machdep.h>
#endif

#ifdef DDB
#include <ddb/ddb.h>
#include <ddb/db_sym.h>
#endif

#if __has_feature(capabilities)
int log_user_cheri_exceptions = 0;
SYSCTL_INT(_machdep, OID_AUTO, log_user_cheri_exceptions, CTLFLAG_RWTUN,
    &log_user_cheri_exceptions, 0,
    "Print registers and process details on user CHERI exceptions");
#endif

/* Called from exception.S */
void do_el1h_sync(struct thread *, struct trapframe *);
void do_el0_sync(struct thread *, struct trapframe *);
void do_el0_error(struct trapframe *);
void do_serror(struct trapframe *);
void unhandled_exception(struct trapframe *);

static void print_gp_register(const char *name, uintcap_t value);
static void print_registers(struct trapframe *frame);

int (*dtrace_invop_jump_addr)(struct trapframe *);

typedef void (abort_handler)(struct thread *, struct trapframe *, uint64_t,
    uint64_t, int);

static abort_handler align_abort;
#if __has_feature(capabilities)
static abort_handler cap_abort;
#endif
static abort_handler data_abort;
static abort_handler external_abort;

static abort_handler *abort_handlers[] = {
	[ISS_DATA_DFSC_TF_L0] = data_abort,
	[ISS_DATA_DFSC_TF_L1] = data_abort,
	[ISS_DATA_DFSC_TF_L2] = data_abort,
	[ISS_DATA_DFSC_TF_L3] = data_abort,
	[ISS_DATA_DFSC_AFF_L1] = data_abort,
	[ISS_DATA_DFSC_AFF_L2] = data_abort,
	[ISS_DATA_DFSC_AFF_L3] = data_abort,
	[ISS_DATA_DFSC_PF_L1] = data_abort,
	[ISS_DATA_DFSC_PF_L2] = data_abort,
	[ISS_DATA_DFSC_PF_L3] = data_abort,
	[ISS_DATA_DFSC_ALIGN] = align_abort,
	[ISS_DATA_DFSC_EXT] =  external_abort,
	[ISS_DATA_DFSC_EXT_L0] =  external_abort,
	[ISS_DATA_DFSC_EXT_L1] =  external_abort,
	[ISS_DATA_DFSC_EXT_L2] =  external_abort,
	[ISS_DATA_DFSC_EXT_L3] =  external_abort,
	[ISS_DATA_DFSC_ECC] =  external_abort,
	[ISS_DATA_DFSC_ECC_L0] =  external_abort,
	[ISS_DATA_DFSC_ECC_L1] =  external_abort,
	[ISS_DATA_DFSC_ECC_L2] =  external_abort,
	[ISS_DATA_DFSC_ECC_L3] =  external_abort,
#if __has_feature(capabilities)
	[ISS_DATA_DFSC_CAP_TAG] = cap_abort,
	[ISS_DATA_DFSC_CAP_SEALED] = cap_abort,
	[ISS_DATA_DFSC_CAP_BOUND] = cap_abort,
	[ISS_DATA_DFSC_CAP_PERM] = cap_abort,
	[ISS_DATA_DFSC_LC_SC] = data_abort,
#endif
};

static __inline void
call_trapsignal(struct thread *td, int sig, int code, void * __capability addr,
    int trapno)
{
	ksiginfo_t ksi;

	ksiginfo_init_trap(&ksi);
	ksi.ksi_signo = sig;
	ksi.ksi_code = code;
	ksi.ksi_addr = addr;
	ksi.ksi_trapno = trapno;
	trapsignal(td, &ksi);
}

int
cpu_fetch_syscall_args(struct thread *td)
{
	struct proc *p;
	syscallarg_t *ap, *dst_ap;
	struct syscall_args *sa;

	p = td->td_proc;
	sa = &td->td_sa;
	ap = td->td_frame->tf_x;
	dst_ap = &sa->args[0];

	sa->code = td->td_frame->tf_x[8];
	sa->original_code = sa->code;

	if (__predict_false(sa->code == SYS_syscall || sa->code == SYS___syscall)) {
		sa->code = *ap++;
	} else {
		*dst_ap++ = *ap++;
	}

	if (__predict_false(sa->code >= p->p_sysent->sv_size))
		sa->callp = &p->p_sysent->sv_table[0];
	else
		sa->callp = &p->p_sysent->sv_table[sa->code];

	KASSERT(sa->callp->sy_narg <= nitems(sa->args),
	    ("Syscall %d takes too many arguments", sa->code));

<<<<<<< HEAD
	memcpy(dst_ap, ap, (MAXARGS - 1) * sizeof(syscallarg_t));
=======
	memcpy(dst_ap, ap, (nitems(sa->args) - 1) * sizeof(register_t));
>>>>>>> adb12675

	td->td_retval[0] = 0;
	td->td_retval[1] = 0;

	return (0);
}

#include "../../kern/subr_syscall.c"

/*
 * Test for fault generated by given access instruction in
 * bus_peek_<foo> or bus_poke_<foo> bus function.
 */
extern uint32_t generic_bs_peek_1f, generic_bs_peek_2f;
extern uint32_t generic_bs_peek_4f, generic_bs_peek_8f;
extern uint32_t generic_bs_poke_1f, generic_bs_poke_2f;
extern uint32_t generic_bs_poke_4f, generic_bs_poke_8f;

static bool
test_bs_fault(uintcap_t addr)
{
	return (addr == (uintcap_t)&generic_bs_peek_1f ||
	    addr == (uintcap_t)&generic_bs_peek_2f ||
	    addr == (uintcap_t)&generic_bs_peek_4f ||
	    addr == (uintcap_t)&generic_bs_peek_8f ||
	    addr == (uintcap_t)&generic_bs_poke_1f ||
	    addr == (uintcap_t)&generic_bs_poke_2f ||
	    addr == (uintcap_t)&generic_bs_poke_4f ||
	    addr == (uintcap_t)&generic_bs_poke_8f);
}

static void
svc_handler(struct thread *td, struct trapframe *frame)
{

	if ((frame->tf_esr & ESR_ELx_ISS_MASK) == 0) {
		syscallenter(td);
		syscallret(td);
	} else {
		call_trapsignal(td, SIGILL, ILL_ILLOPN,
		    (void * __capability)frame->tf_elr,
		    ESR_ELx_EXCEPTION(frame->tf_esr));
		userret(td, frame);
	}
}

static void
align_abort(struct thread *td, struct trapframe *frame, uint64_t esr,
    uint64_t far, int lower)
{
	if (!lower) {
		print_registers(frame);
		print_gp_register("far", far);
		printf(" esr:         %.8lx\n", esr);
		panic("Misaligned access from kernel space!");
	}

	call_trapsignal(td, SIGBUS, BUS_ADRALN,
	    (void * __capability)frame->tf_elr,
	    ESR_ELx_EXCEPTION(frame->tf_esr));
	userret(td, frame);
}


static void
external_abort(struct thread *td, struct trapframe *frame, uint64_t esr,
    uint64_t far, int lower)
{

	/*
	 * Try to handle synchronous external aborts caused by
	 * bus_space_peek() and/or bus_space_poke() functions.
	 */
	if (!lower && test_bs_fault((uintcap_t)frame->tf_elr)) {
#if __has_feature(capabilities)
		trapframe_set_elr(frame,
		    (uintcap_t)cheri_setaddress(cheri_getpcc(),
		    (uint64_t)generic_bs_fault));
#else
		frame->tf_elr = (uint64_t)generic_bs_fault;
#endif
		return;
	}

	print_registers(frame);
	print_gp_register("far", far);
	panic("Unhandled EL%d external data abort", lower ? 0: 1);
}

#if __has_feature(capabilities)
static void
cap_abort(struct thread *td, struct trapframe *frame, uint64_t esr,
    uint64_t far, int lower)
{
	struct pcb *pcb;

	pcb = td->td_pcb;
	if (!lower) {
		if (td->td_intr_nesting_level == 0 &&
		    pcb->pcb_onfault != 0) {
			frame->tf_x[0] = EPROT;
			trapframe_set_elr(frame,
			    (uintcap_t)cheri_setaddress(cheri_getpcc(),
			    pcb->pcb_onfault));
			return;
		}
		print_registers(frame);
		printf(" far: %16lx\n", far);
		printf(" esr:         %.8lx\n", esr);
		panic("Capability abort from kernel space: %s",
		    cheri_fsc_string(esr & ISS_DATA_DFSC_MASK));
	}

	if (log_user_cheri_exceptions) {
		printf("pid %d tid %d (%s) uid %d: capability abort, %s\n",
		    td->td_proc->p_pid, td->td_tid, td->td_proc->p_comm,
		    td->td_ucred->cr_uid,
		    cheri_fsc_string(esr & ISS_DATA_DFSC_MASK));
		print_registers(frame);
		printf(" far: %16lx\n", far);
		printf(" esr:         %.8lx\n", esr);
	}

	call_trapsignal(td, SIGPROT, cheri_esr_to_sicode(esr),
	    (void * __capability)frame->tf_elr, ESR_ELx_EXCEPTION(esr));
	userret(td, frame);
}
#endif

static void
data_abort(struct thread *td, struct trapframe *frame, uint64_t esr,
    uint64_t far, int lower)
{
	struct vm_map *map;
	struct proc *p;
	struct pcb *pcb;
	vm_prot_t ftype;
	int error, sig, ucode;
#ifdef KDB
	bool handled;
#endif

	/*
	 * According to the ARMv8-A rev. A.g, B2.10.5 "Load-Exclusive
	 * and Store-Exclusive instruction usage restrictions", state
	 * of the exclusive monitors after data abort exception is unknown.
	 */
	clrex();

#ifdef KDB
	if (kdb_active) {
		kdb_reenter();
		return;
	}
#endif

	pcb = td->td_pcb;
	p = td->td_proc;
	if (lower)
		map = &p->p_vmspace->vm_map;
	else {
		intr_enable();

		/* We received a TBI/PAC/etc. fault from the kernel */
		if (!ADDR_IS_CANONICAL(far)) {
			error = KERN_INVALID_ADDRESS;
			goto bad_far;
		}

		/* The top bit tells us which range to use */
		if (ADDR_IS_KERNEL(far)) {
			map = kernel_map;
		} else {
			map = &p->p_vmspace->vm_map;
			if (map == NULL)
				map = kernel_map;
		}
	}

	/*
	 * Try to handle translation, access flag, and permission faults.
	 * Translation faults may occur as a result of the required
	 * break-before-make sequence used when promoting or demoting
	 * superpages.  Such faults must not occur while holding the pmap lock,
	 * or pmap_fault() will recurse on that lock.
	 */
	if ((lower || map == kernel_map || pcb->pcb_onfault != 0) &&
	    pmap_fault(map->pmap, esr, far) == KERN_SUCCESS)
		return;

	KASSERT(td->td_md.md_spinlock_count == 0,
	    ("data abort with spinlock held"));
	if (td->td_critnest != 0 || WITNESS_CHECK(WARN_SLEEPOK |
	    WARN_GIANTOK, NULL, "Kernel page fault") != 0) {
		print_registers(frame);
		print_gp_register("far", far);
		printf(" esr:         %.8lx\n", esr);
		panic("data abort in critical section or under mutex");
	}

#if __has_feature(capabilities)
	if ((esr & ISS_DATA_DFSC_MASK) == ISS_DATA_DFSC_LC_SC) {
		sig = SIGSEGV;
		ucode = (esr & ISS_DATA_WnR) == 0 ? SEGV_LOADTAG :
		    SEGV_STORETAG;
		error = KERN_FAILURE;
	} else
#endif
	{
		switch (ESR_ELx_EXCEPTION(esr)) {
		case EXCP_INSN_ABORT:
		case EXCP_INSN_ABORT_L:
			ftype = VM_PROT_EXECUTE;
			break;
		default:
			ftype = (esr & ISS_DATA_WnR) == 0 ? VM_PROT_READ :
			    VM_PROT_WRITE;
			break;
		}

		/* Fault in the page. */
		error = vm_fault_trap(map, far, ftype, VM_FAULT_NORMAL, &sig,
		    &ucode);
	}
	if (error != KERN_SUCCESS) {
bad_far:
		if (lower) {
			call_trapsignal(td, sig, ucode,
			    (void * __capability)(uintcap_t)far,
			    ESR_ELx_EXCEPTION(esr));
		} else {
			if (td->td_intr_nesting_level == 0 &&
			    pcb->pcb_onfault != 0) {
				frame->tf_x[0] = error;
#if __has_feature(capabilities)
				trapframe_set_elr(frame,
				    (uintcap_t)cheri_setaddress(cheri_getpcc(),
				    pcb->pcb_onfault));
#else
				frame->tf_elr = pcb->pcb_onfault;
#endif
				return;
			}

			printf("Fatal data abort:\n");
			print_registers(frame);
			print_gp_register("far", far);
			printf(" esr:         %.8lx\n", esr);

#ifdef KDB
			if (debugger_on_trap) {
				kdb_why = KDB_WHY_TRAP;
				handled = kdb_trap(ESR_ELx_EXCEPTION(esr), 0,
				    frame);
				kdb_why = KDB_WHY_UNSET;
				if (handled)
					return;
			}
#endif
			panic("vm_fault failed: %lx error %d",
			    (uint64_t)frame->tf_elr, error);
		}
	}

	if (lower)
		userret(td, frame);
}

#if __has_feature(capabilities)
#define PRINT_REG(name, value)					\
	printf(" %s: %#.16lp\n", name, (void * __capability)(value))
#else
#define PRINT_REG(name, value)	printf(" %s: %16lx\n", name, value)
#endif

static void
print_gp_register(const char *name, uintcap_t value)
{
#if defined(DDB)
	c_db_sym_t sym;
	const char *sym_name;
	db_expr_t sym_value;
	db_expr_t offset;
#endif

#if __has_feature(capabilities)
	printf(" %s: %#.16lp", name, (void * __capability)value);
#else
	printf(" %s: %16lx", name, value);
#endif
#if defined(DDB)
	/* If this looks like a kernel address try to find the symbol */
	if (value >= VM_MIN_KERNEL_ADDRESS) {
		sym = db_search_symbol(value, DB_STGY_ANY, &offset);
		if (sym != C_DB_SYM_NULL) {
			db_symbol_values(sym, &sym_name, &sym_value);
			printf(" (%s + %lx)", sym_name, offset);
		}
	}
#endif
	printf("\n");
}

static void
print_registers(struct trapframe *frame)
{
	char name[4];
	u_int reg;

	for (reg = 0; reg < nitems(frame->tf_x); reg++) {
		snprintf(name, sizeof(name), "%sx%d", (reg < 10) ? " " : "",
		    reg);
		print_gp_register(name, frame->tf_x[reg]);
	}
#if __has_feature(capabilities)
	PRINT_REG("ddc", frame->tf_ddc);
#endif
	PRINT_REG(" sp", frame->tf_sp);
	print_gp_register(" lr", frame->tf_lr);
	print_gp_register("elr", frame->tf_elr);
	printf("spsr:         %8x\n", frame->tf_spsr);
}

void
do_el1h_sync(struct thread *td, struct trapframe *frame)
{
	uint32_t exception;
	uint64_t esr, far;
	int dfsc;

	/* Read the esr register to get the exception details */
	esr = frame->tf_esr;
	exception = ESR_ELx_EXCEPTION(esr);

#ifdef KDTRACE_HOOKS
	if (dtrace_trap_func != NULL && (*dtrace_trap_func)(frame, exception))
		return;
#endif

	CTR4(KTR_TRAP,
	    "do_el1_sync: curthread: %p, esr %lx, elr: %lx, frame: %p", td,
	    esr, frame->tf_elr, frame);

	/*
	 * Enable debug exceptions if we aren't already handling one. They will
	 * be masked again in the exception handler's epilogue.
	 */
	if (exception != EXCP_BRK && exception != EXCP_WATCHPT_EL1 &&
	    exception != EXCP_SOFTSTP_EL1)
		dbg_enable();

	switch (exception) {
	case EXCP_FP_SIMD:
	case EXCP_TRAP_FP:
#ifdef VFP
		if ((td->td_pcb->pcb_fpflags & PCB_FP_KERN) != 0) {
			vfp_restore_state();
		} else
#endif
		{
			print_registers(frame);
			printf(" esr:         %.8lx\n", esr);
			panic("VFP exception in the kernel");
		}
		break;
	case EXCP_INSN_ABORT:
	case EXCP_DATA_ABORT:
		far = READ_SPECIALREG(far_el1);
		dfsc = esr & ISS_DATA_DFSC_MASK;
		if (dfsc < nitems(abort_handlers) &&
		    abort_handlers[dfsc] != NULL) {
			abort_handlers[dfsc](td, frame, esr, far, 0);
		} else {
			print_registers(frame);
			print_gp_register("far", far);
			printf(" esr:         %.8lx\n", esr);
			panic("Unhandled EL1 %s abort: %x",
			    exception == EXCP_INSN_ABORT ? "instruction" :
			    "data", dfsc);
		}
		break;
	case EXCP_BRK:
#ifdef KDTRACE_HOOKS
		if ((esr & ESR_ELx_ISS_MASK) == 0x40d && \
		    dtrace_invop_jump_addr != 0) {
			dtrace_invop_jump_addr(frame);
			break;
		}
#endif
#ifdef KDB
		kdb_trap(exception, 0, frame);
#else
		panic("No debugger in kernel.");
#endif
		break;
	case EXCP_WATCHPT_EL1:
	case EXCP_SOFTSTP_EL1:
#ifdef KDB
		kdb_trap(exception, 0, frame);
#else
		panic("No debugger in kernel.");
#endif
		break;
	case EXCP_UNKNOWN:
		if (undef_insn(1, frame))
			break;
		/* FALLTHROUGH */
	default:
		print_registers(frame);
		print_gp_register("far", READ_SPECIALREG(far_el1));
		panic("Unknown kernel exception %x esr_el1 %lx", exception,
		    esr);
	}
}

void
do_el0_sync(struct thread *td, struct trapframe *frame)
{
	pcpu_bp_harden bp_harden;
	uint32_t exception;
	uint64_t esr, far;
	int dfsc;

	/* Check we have a sane environment when entering from userland */
	KASSERT((uintptr_t)get_pcpu() >= VM_MIN_KERNEL_ADDRESS,
	    ("Invalid pcpu address from userland: %p (tpidr %lx)",
	     get_pcpu(), READ_SPECIALREG(tpidr_el1)));

	esr = frame->tf_esr;
	exception = ESR_ELx_EXCEPTION(esr);
	switch (exception) {
	case EXCP_INSN_ABORT_L:
		far = READ_SPECIALREG(far_el1);

		/*
		 * Userspace may be trying to train the branch predictor to
		 * attack the kernel. If we are on a CPU affected by this
		 * call the handler to clear the branch predictor state.
		 */
		if (far > VM_MAXUSER_ADDRESS) {
			bp_harden = PCPU_GET(bp_harden);
			if (bp_harden != NULL)
				bp_harden();
		}
		break;
	case EXCP_UNKNOWN:
	case EXCP_DATA_ABORT_L:
	case EXCP_DATA_ABORT:
	case EXCP_WATCHPT_EL0:
		far = READ_SPECIALREG(far_el1);
		break;
	}
	intr_enable();

	CTR4(KTR_TRAP,
	    "do_el0_sync: curthread: %p, esr %lx, elr: %lx, frame: %p", td, esr,
	    frame->tf_elr, frame);

	switch (exception) {
	case EXCP_FP_SIMD:
	case EXCP_TRAP_FP:
#ifdef VFP
		vfp_restore_state();
#else
		panic("VFP exception in userland");
#endif
		break;
	case EXCP_SVC32:
	case EXCP_SVC64:
		svc_handler(td, frame);
		break;
	case EXCP_INSN_ABORT_L:
	case EXCP_DATA_ABORT_L:
	case EXCP_DATA_ABORT:
		dfsc = esr & ISS_DATA_DFSC_MASK;
		if (dfsc < nitems(abort_handlers) &&
		    abort_handlers[dfsc] != NULL)
			abort_handlers[dfsc](td, frame, esr, far, 1);
		else {
			print_registers(frame);
			print_gp_register("far", far);
			printf(" esr:         %.8lx\n", esr);
			panic("Unhandled EL0 %s abort: %x",
			    exception == EXCP_INSN_ABORT_L ? "instruction" :
			    "data", dfsc);
		}
		break;
	case EXCP_UNKNOWN:
		if (!undef_insn(0, frame))
			call_trapsignal(td, SIGILL, ILL_ILLTRP,
			    (void * __capability)(uintcap_t)far, exception);
		userret(td, frame);
		break;
	case EXCP_SP_ALIGN:
		call_trapsignal(td, SIGBUS, BUS_ADRALN,
		    (void * __capability)frame->tf_sp, exception);
		userret(td, frame);
		break;
	case EXCP_PC_ALIGN:
		call_trapsignal(td, SIGBUS, BUS_ADRALN,
		    (void * __capability)frame->tf_elr, exception);
		userret(td, frame);
		break;
	case EXCP_BRKPT_EL0:
	case EXCP_BRK:
#ifdef COMPAT_FREEBSD32
	case EXCP_BRKPT_32:
#endif /* COMPAT_FREEBSD32 */
		call_trapsignal(td, SIGTRAP, TRAP_BRKPT,
		    (void * __capability)frame->tf_elr, exception);
		userret(td, frame);
		break;
	case EXCP_WATCHPT_EL0:
		call_trapsignal(td, SIGTRAP, TRAP_TRACE,
		    (void * __capability)(uintcap_t)far, exception);
		userret(td, frame);
		break;
	case EXCP_MSR:
		/*
		 * The CPU can raise EXCP_MSR when userspace executes an mrs
		 * instruction to access a special register userspace doesn't
		 * have access to.
		 */
		if (!undef_insn(0, frame))
			call_trapsignal(td, SIGILL, ILL_PRVOPC,
			    (void * __capability)frame->tf_elr, exception); 
		userret(td, frame);
		break;
	case EXCP_SOFTSTP_EL0:
		td->td_frame->tf_spsr &= ~PSR_SS;
		td->td_pcb->pcb_flags &= ~PCB_SINGLE_STEP;
		WRITE_SPECIALREG(mdscr_el1,
		    READ_SPECIALREG(mdscr_el1) & ~DBG_MDSCR_SS);
		call_trapsignal(td, SIGTRAP, TRAP_TRACE,
		    (void * __capability)frame->tf_elr, exception);
		userret(td, frame);
		break;
	default:
		call_trapsignal(td, SIGBUS, BUS_OBJERR,
		    (void * __capability)frame->tf_elr, exception);
		userret(td, frame);
		break;
	}

	KASSERT((td->td_pcb->pcb_fpflags & ~PCB_FP_USERMASK) == 0,
	    ("Kernel VFP flags set while entering userspace"));
	KASSERT(
	    td->td_pcb->pcb_fpusaved == &td->td_pcb->pcb_fpustate,
	    ("Kernel VFP state in use when entering userspace"));
}

/*
 * TODO: We will need to handle these later when we support ARMv8.2 RAS.
 */
void
do_serror(struct trapframe *frame)
{
	uint64_t esr, far;

	far = READ_SPECIALREG(far_el1);
	esr = frame->tf_esr;

	print_registers(frame);
	print_gp_register("far", far);
	printf(" esr:         %.8lx\n", esr);
	panic("Unhandled System Error");
}

void
unhandled_exception(struct trapframe *frame)
{
	uint64_t esr, far;

	far = READ_SPECIALREG(far_el1);
	esr = frame->tf_esr;

	print_registers(frame);
	print_gp_register("far", far);
	printf(" esr:         %.8lx\n", esr);
	panic("Unhandled exception");
}<|MERGE_RESOLUTION|>--- conflicted
+++ resolved
@@ -181,11 +181,7 @@
 	KASSERT(sa->callp->sy_narg <= nitems(sa->args),
 	    ("Syscall %d takes too many arguments", sa->code));
 
-<<<<<<< HEAD
-	memcpy(dst_ap, ap, (MAXARGS - 1) * sizeof(syscallarg_t));
-=======
-	memcpy(dst_ap, ap, (nitems(sa->args) - 1) * sizeof(register_t));
->>>>>>> adb12675
+	memcpy(dst_ap, ap, (nitems(sa->args) - 1) * sizeof(syscallarg_t));
 
 	td->td_retval[0] = 0;
 	td->td_retval[1] = 0;
