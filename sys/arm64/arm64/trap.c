--- conflicted
+++ resolved
@@ -104,11 +104,8 @@
 };
 
 static __inline void
-<<<<<<< HEAD
-call_trapsignal(struct thread *td, int sig, int code, void * __capability addr)
-=======
-call_trapsignal(struct thread *td, int sig, int code, void *addr, int trapno)
->>>>>>> a9c79eb4
+call_trapsignal(struct thread *td, int sig, int code, void * __capability addr,
+    int trapno)
 {
 	ksiginfo_t ksi;
 
@@ -166,13 +163,9 @@
 		syscallenter(td);
 		syscallret(td);
 	} else {
-<<<<<<< HEAD
 		call_trapsignal(td, SIGILL, ILL_ILLOPN,
-		    (void * __capability)frame->tf_elr);
-=======
-		call_trapsignal(td, SIGILL, ILL_ILLOPN, (void *)frame->tf_elr,
+		    (void * __capability)frame->tf_elr,
 		    ESR_ELx_EXCEPTION(frame->tf_esr));
->>>>>>> a9c79eb4
 		userret(td, frame);
 	}
 }
@@ -188,13 +181,9 @@
 		panic("Misaligned access from kernel space!");
 	}
 
-<<<<<<< HEAD
 	call_trapsignal(td, SIGBUS, BUS_ADRALN,
-	    (void * __capability)frame->tf_elr);
-=======
-	call_trapsignal(td, SIGBUS, BUS_ADRALN, (void *)frame->tf_elr,
+	    (void * __capability)frame->tf_elr,
 	    ESR_ELx_EXCEPTION(frame->tf_esr));
->>>>>>> a9c79eb4
 	userret(td, frame);
 }
 
@@ -278,13 +267,9 @@
 	error = vm_fault_trap(map, far, ftype, VM_FAULT_NORMAL, &sig, &ucode);
 	if (error != KERN_SUCCESS) {
 		if (lower) {
-<<<<<<< HEAD
 			call_trapsignal(td, sig, ucode,
-			    (void * __capability)(uintcap_t)far);
-=======
-			call_trapsignal(td, sig, ucode, (void *)far,
+			    (void * __capability)(uintcap_t)far,
 			    ESR_ELx_EXCEPTION(esr));
->>>>>>> a9c79eb4
 		} else {
 			if (td->td_intr_nesting_level == 0 &&
 			    pcb->pcb_onfault != 0) {
@@ -510,49 +495,29 @@
 		break;
 	case EXCP_UNKNOWN:
 		if (!undef_insn(0, frame))
-<<<<<<< HEAD
-			call_trapsignal(td, SIGILL, ILL_ILLTRP, (void * __capability)(uintcap_t)far);
+			call_trapsignal(td, SIGILL, ILL_ILLTRP,
+			    (void * __capability)(uintcap_t)far, exception);
 		userret(td, frame);
 		break;
 	case EXCP_SP_ALIGN:
-		call_trapsignal(td, SIGBUS, BUS_ADRALN, (void * __capability)frame->tf_sp);
+		call_trapsignal(td, SIGBUS, BUS_ADRALN,
+		    (void * __capability)frame->tf_sp, exception);
 		userret(td, frame);
 		break;
 	case EXCP_PC_ALIGN:
-		call_trapsignal(td, SIGBUS, BUS_ADRALN, (void * __capability)frame->tf_elr);
-=======
-			call_trapsignal(td, SIGILL, ILL_ILLTRP, (void *)far,
-			    exception);
-		userret(td, frame);
-		break;
-	case EXCP_SP_ALIGN:
-		call_trapsignal(td, SIGBUS, BUS_ADRALN, (void *)frame->tf_sp,
-		    exception);
-		userret(td, frame);
-		break;
-	case EXCP_PC_ALIGN:
-		call_trapsignal(td, SIGBUS, BUS_ADRALN, (void *)frame->tf_elr,
-		    exception);
->>>>>>> a9c79eb4
+		call_trapsignal(td, SIGBUS, BUS_ADRALN,
+		    (void * __capability)frame->tf_elr, exception);
 		userret(td, frame);
 		break;
 	case EXCP_BRKPT_EL0:
 	case EXCP_BRK:
-<<<<<<< HEAD
-		call_trapsignal(td, SIGTRAP, TRAP_BRKPT, (void * __capability)frame->tf_elr);
+		call_trapsignal(td, SIGTRAP, TRAP_BRKPT,
+		    (void * __capability)frame->tf_elr, exception);
 		userret(td, frame);
 		break;
 	case EXCP_MSR:
-		call_trapsignal(td, SIGILL, ILL_PRVOPC, (void * __capability)frame->tf_elr); 
-=======
-		call_trapsignal(td, SIGTRAP, TRAP_BRKPT, (void *)frame->tf_elr,
-		    exception);
-		userret(td, frame);
-		break;
-	case EXCP_MSR:
-		call_trapsignal(td, SIGILL, ILL_PRVOPC, (void *)frame->tf_elr,
-		    exception);
->>>>>>> a9c79eb4
+		call_trapsignal(td, SIGILL, ILL_PRVOPC,
+		    (void * __capability)frame->tf_elr, exception); 
 		userret(td, frame);
 		break;
 	case EXCP_SOFTSTP_EL0:
@@ -561,20 +526,12 @@
 		WRITE_SPECIALREG(mdscr_el1,
 		    READ_SPECIALREG(mdscr_el1) & ~DBG_MDSCR_SS);
 		call_trapsignal(td, SIGTRAP, TRAP_TRACE,
-<<<<<<< HEAD
-		    (void * __capability)frame->tf_elr);
+		    (void * __capability)frame->tf_elr, exception);
 		userret(td, frame);
 		break;
 	default:
-		call_trapsignal(td, SIGBUS, BUS_OBJERR, (void * __capability)frame->tf_elr);
-=======
-		    (void *)frame->tf_elr, exception);
-		userret(td, frame);
-		break;
-	default:
-		call_trapsignal(td, SIGBUS, BUS_OBJERR, (void *)frame->tf_elr,
-		    exception);
->>>>>>> a9c79eb4
+		call_trapsignal(td, SIGBUS, BUS_OBJERR,
+		    (void * __capability)frame->tf_elr, exception);
 		userret(td, frame);
 		break;
 	}
