/*-
 * Copyright (c) 2012-2014 Andrew Turner
 * All rights reserved.
 *
 * Redistribution and use in source and binary forms, with or without
 * modification, are permitted provided that the following conditions
 * are met:
 * 1. Redistributions of source code must retain the above copyright
 *    notice, this list of conditions and the following disclaimer.
 * 2. Redistributions in binary form must reproduce the above copyright
 *    notice, this list of conditions and the following disclaimer in the
 *    documentation and/or other materials provided with the distribution.
 *
 * THIS SOFTWARE IS PROVIDED BY THE AUTHOR AND CONTRIBUTORS ``AS IS'' AND
 * ANY EXPRESS OR IMPLIED WARRANTIES, INCLUDING, BUT NOT LIMITED TO, THE
 * IMPLIED WARRANTIES OF MERCHANTABILITY AND FITNESS FOR A PARTICULAR PURPOSE
 * ARE DISCLAIMED.  IN NO EVENT SHALL THE AUTHOR OR CONTRIBUTORS BE LIABLE
 * FOR ANY DIRECT, INDIRECT, INCIDENTAL, SPECIAL, EXEMPLARY, OR CONSEQUENTIAL
 * DAMAGES (INCLUDING, BUT NOT LIMITED TO, PROCUREMENT OF SUBSTITUTE GOODS
 * OR SERVICES; LOSS OF USE, DATA, OR PROFITS; OR BUSINESS INTERRUPTION)
 * HOWEVER CAUSED AND ON ANY THEORY OF LIABILITY, WHETHER IN CONTRACT, STRICT
 * LIABILITY, OR TORT (INCLUDING NEGLIGENCE OR OTHERWISE) ARISING IN ANY WAY
 * OUT OF THE USE OF THIS SOFTWARE, EVEN IF ADVISED OF THE POSSIBILITY OF
 * SUCH DAMAGE.
 *
 * $FreeBSD$
 */

#include "assym.inc"
#include "opt_kstack_pages.h"
#include <sys/syscall.h>
#include <machine/asm.h>
#include <machine/armreg.h>
#include <machine/hypervisor.h>
#include <machine/param.h>
#include <machine/pte.h>
#include <machine/vm.h>
#include <machine/vmparam.h>

#include <machine/cherireg.h>

#define	VIRT_BITS	48
#define	DMAP_TABLES	((DMAP_MAX_ADDRESS - DMAP_MIN_ADDRESS) >> L0_SHIFT)

	.globl	kernbase
	.set	kernbase, KERNBASE

/*
 * We assume:
 *  MMU      on with an identity map, or off
 *  D-Cache: off
 *  I-Cache: on or off
 *  We are loaded at a 2MiB aligned address
 *
 *  In CHERI kernels we assume that DDC is a valid root capability
 *  covering the whole address space and PCC is a valid root
 *  executable capability covering the whole address space.
 */

/*
 * Relocate kernel vaddr to the boot identity mapping
 */
.macro early_idmap_addr dreg, sym, delta
	ldr	\dreg, =\sym
	add	\dreg, \dreg, \delta
.endmacro

/*
 * Build kernel pointer for the given data symbol
 * assuming the kernel mmu mapping is enabled
 */
.macro buildptr dregn, sym, size
	ldr	x\dregn, =\sym
#ifdef __CHERI_PURE_CAPABILITY__
	cvtd	c\dregn, x\dregn
	scbnds	c\dregn, c\dregn, \size
#endif
.endmacro

.macro buildptr_range sregn, eregn, start_sym, end_sym, clrperm = x
	ldr	x\sregn, =\start_sym
	ldr	x\eregn, =\end_sym
#ifdef __CHERI_PURE_CAPABILITY__
	sub	x\eregn, x\eregn, x\sregn
	cvtd	c\sregn, x\sregn
	scbnds	c\sregn, c\sregn, x\eregn
	clrperm	c\sregn, c\sregn, \clrperm
	add	c\eregn, c\sregn, x\eregn
#endif
.endmacro

/*
 * Jump into the kernel virtual address at the given position
 * This also restricts the kernel PCC
 */
.macro enter_kern_vaddr regn, scratch1n, scratch2n, dstsym
	ldr	x\regn, =\dstsym
#ifdef __CHERI_PURE_CAPABILITY__
	orr	x\regn, x\regn, #1	/* c64 mode */
	ldr	x\scratch2n, =etext	/* XXX-AM: TODO use correct end symbol */
	ldr	x\scratch1n, =KERNBASE
	sub	x\scratch2n, x\scratch2n, x\scratch1n
	cvtp	c\scratch1n, x\scratch1n
	//scbnds	c\scratch1n, c\scratch1n, x\scratch2n /* XXX-AM: needs reordering of ELF sections */
	scvalue	c\regn, c\scratch1n, x\regn
	clrperm	c\regn, c\regn, w
#endif
	br	PTR(\regn)
.endmacro

/*
 * Helper to clear ddc and all other general-purpose capability registers,
 * except c0.
 */
.macro clear_capregs
#ifdef __CHERI_PURE_CAPABILITY__
	msr	ddc, czr
	mov	x1, xzr
	mov	x2, xzr
	mov	x3, xzr
	mov	x4, xzr
	mov	x5, xzr
	mov	x6, xzr
	mov	x7, xzr
	mov	x8, xzr
	mov	x9, xzr
	mov	x10, xzr
	mov	x11, xzr
	mov	x12, xzr
	mov	x13, xzr
	mov	x14, xzr
	mov	x15, xzr
	mov	x16, xzr
	mov	x17, xzr
	mov	x18, xzr
	mov	x19, xzr
	mov	x20, xzr
	mov	x21, xzr
	mov	x22, xzr
	mov	x23, xzr
	mov	x24, xzr
	mov	x25, xzr
	mov	x26, xzr
	mov	x27, xzr
	mov	x28, xzr
	mov	x29, xzr
	mov	x30, xzr
#endif
.endmacro

/*
 * Initialize morello on a cpu
 */
.macro morello_cpu_init
#if __has_feature(capabilities)
	/* Enable Morello instructions at EL0 and EL1 */
	mrs	x2, cpacr_el1
	bic	x2, x2, CPACR_CEN_MASK
	orr	x2, x2, CPACR_CEN_TRAP_NONE
	msr	cpacr_el1, x2
	isb

	/*
	 * Allow access to CNTVCT_EL0 without PCC System permission and enable
	 * capability sealing for branch and link at EL0.
	 *
	 * XXXBFG should this be done somewhere else? Maybe eventually per-process or
	 * compartment?
	 */
	mrs x2, cctlr_el0
	orr x2, x2, #(CCTLR_PERMVCT_MASK | CCTLR_SBL_MASK)
	msr cctlr_el0, x2

#ifdef __CHERI_PURE_CAPABILITY__
	/*
	 * Enable capablity sealing for branch and link at EL1
	 * Use PCC/DDC address interpretation.
	 * Use DDC as base for adrdp.
	 */
	mrs	x2, cctlr_el1
	bic	x2, x2, #(CCTLR_PCCBO_MASK | CCTLR_DDCBO_MASK | CCTLR_ADRDPB_MASK)
	orr	x2, x2, #(CCTLR_SBL_MASK)
	msr	cctlr_el1, x2

	/* We assume that we enter here in a64 mode. */
	bx	#4
	.arch_extension c64
#endif
#endif
.endmacro

ENTRY(_start)
#ifdef __CHERI_PURE_CAPABILITY__
	.arch_extension noc64
	.arch_extension a64c
#endif

	/*
	 * Drop to EL1
	 * Note: this is done while still in A64 mode.
	 */
	bl	drop_to_el1

	/* Initialize morello capability ISA and switch to C64 if needed */
	morello_cpu_init

	/*
	 * Disable the MMU. We may have entered the kernel with it on and
	 * will need to update the tables later. If this has been set up
	 * with anything other than a VA == PA map then this will fail,
	 * but in this case the code to find where we are running from
	 * would have also failed.
	 */
	dsb	sy
	mrs	x2, sctlr_el1
	bic	x2, x2, SCTLR_M
	msr	sctlr_el1, x2
	isb

	/* Set the context id */
	msr	contextidr_el1, xzr

	/* Get the virt -> phys offset */
	bl	get_virt_delta

	/*
	 * At this point:
	 * x29 = PA - VA
	 * x28 = Our physical load address
	 */

	/* Create the page tables */
	bl	create_pagetables

	/*
	 * At this point:
	 * x27 = TTBR0 table phys addr
	 * x26 = Kernel L1 table phys addr
	 * x24 = TTBR1 table phys addr
	 */

	/* Enable the mmu */
	bl	start_mmu

	/* Load the new ttbr0 pagetable */
	early_idmap_addr x27, pagetable_l0_ttbr0, x29

	/* Jump to the virtual address space */
	enter_kern_vaddr 15, 7, 8, virtdone

virtdone:
	/* Set up the stack */
	mov	x7, #(PAGE_SIZE * KSTACK_PAGES)
	buildptr 25, initstack, x7
	/* Preserve initstack in x/c25 for bootparams */
	add	PTR(7), PTR(25), x7
	/*
	 * Can not yet enforce bounds between PCB and KSTACK as we have
	 * no place to store the PCB pointer here.
	 * XXX-AM: It could be another bootparam if needed
	 */
	mov	PTRN(sp), PTR(7)
	sub	PTRN(sp), PTRN(sp), #PCB_SIZE

	/* Zero the BSS */
	buildptr_range 15, 14, _bss_start, _end
1:
	str	xzr, [PTR(15)], #8
	cmp	PTR(15), PTR(14)
	b.lo	1b

#if defined(PERTHREAD_SSP)
	/* Set sp_el0 to the boot canary for early per-thread SSP to work */
	adrp	x15, boot_canary
	add	x15, x15, :lo12:boot_canary
	msr	sp_el0, x15
#endif

	/* Backup the module pointer */
	mov	x19, x0

#if __has_feature(capabilities)
#ifdef __CHERI_PURE_CAPABILITY__
	/* Do capability relocations */
	mrs	c1, ddc
	adr	c2, #0
	/* Assume can we reach _DYNAMIC from PCC */
	adrp	c0, _DYNAMIC
	add	c0, c0, :lo12:_DYNAMIC
	bl	elf_reloc_self
#endif
	/* Initialize capabilities. */
	mrs	c0, ddc
	bl	cheri_init_capabilities
#endif

	/* Make the page table base a virtual address */
	sub	x26, x26, x29
	sub	x24, x24, x29
#ifdef __CHERI_PURE_CAPABILITY__
	/*
	 * Convert modulep into a capability
	 * XXX-AM: can we set bounds on this?
	 * TODO: clear perms
	 */
	cvtd	c19, x19

	/* Rebuild L1PT and L0PT capabilities */
	mov	x6, #PAGE_SIZE
	ldr	x7, =.Lpagetable_clrperms
	cvtd	c24, x24
	scbnds	c24, c24, x6
	clrperm	c24, c24, x7
	cvtd	c26, x26
	scbnds	c26, c26, x6
	clrperm	c26, c26, x7
#endif

	/* Negate the delta so it is VA -> PA */
	neg	x29, x29

	sub	PTRN(sp), PTRN(sp), #BOOTPARAMS_SIZE
	mov	PTR(0), PTRN(sp)

	str	PTR(19), [PTR(0), #BP_MODULEP]
	str	PTR(26), [PTR(0), #BP_KERN_L1PT]
	str	x29, [PTR(0), #BP_KERN_DELTA]
	str	PTR(25), [PTR(0), #BP_KERN_STACK]
	str	PTR(24), [PTR(0), #BP_KERN_L0PT]
	str	x27, [PTR(0), #BP_KERN_TTBR0]
	str	x23, [PTR(0), #BP_BOOT_EL]

	/* trace back starts here */
	mov	fp, #0

	/* Branch to C code */
	clear_capregs
	bl	initarm
	/* We are done with the boot params */
	add	PTRN(sp), PTRN(sp), #BOOTPARAMS_SIZE

#ifdef PAC
	/*
	 * Enable pointer authentication in the kernel. We set the keys for
	 * thread0 in initarm so have to wait until it returns to enable it.
	 * If we were to enable it in initarm then any authentication when
	 * returning would fail as it was called with pointer authentication
	 * disabled.
	 */
	bl	ptrauth_start
#endif

	bl	mi_startup

	/* We should not get here */
	brk	0

	.align 3
END(_start)
#ifdef __CHERI_PURE_CAPABILITY__
.Lpagetable_clrperms:
	.quad ~(CHERI_PERM_GLOBAL | CHERI_PERM_LOAD | CHERI_PERM_STORE)
#endif

#ifdef SMP
/*
 * mpentry(unsigned long)
 *
 * Called by a core when it is being brought online.
 * The data in x0 is passed straight to init_secondary.
 */
ENTRY(mpentry)
#ifdef __CHERI_PURE_CAPABILITY__
	.arch_extension noc64
	.arch_extension a64c
#endif
	/* Disable interrupts */
	msr	daifset, #DAIF_INTR

	/* Drop to EL1 */
	bl	drop_to_el1

	/* Initialize morello capability ISA and switch to C64 if needed */
	morello_cpu_init

	/* Set the context id */
	msr	contextidr_el1, xzr

	/* Get the virt -> phys offset */
	bl	get_virt_delta

	/* Load the kernel page table */
	early_idmap_addr x24, pagetable_l0_ttbr1, x29
	/* Load the identity page table */
	early_idmap_addr x27, pagetable_l0_ttbr0_bootstrap, x29

	/* Enable the mmu */
	bl	start_mmu

	/* Load the new ttbr0 pagetable */
	early_idmap_addr x27, pagetable_l0_ttbr0, x29

	/* Jump to the virtual address space */
	enter_kern_vaddr 15, 7, 8, mp_virtdone

mp_virtdone:
	/* Start using the AP boot stack */
	LDR_LABEL(PTR(4), PTR(4), bootstack)
	mov	PTRN(sp), PTR(4)

#if defined(PERTHREAD_SSP)
	/* Set sp_el0 to the boot canary for early per-thread SSP to work */
	adrp	x15, boot_canary
	add	x15, x15, :lo12:boot_canary
	msr	sp_el0, x15
#endif

	/* Load the kernel ttbr0 pagetable */
	msr	ttbr0_el1, x27
	isb

	/* Invalidate the TLB */
	tlbi	vmalle1
	dsb	sy
	isb

	clear_capregs

	b	init_secondary
END(mpentry)
#endif

/*
 * If we are started in EL2, configure the required hypervisor
 * registers and drop to EL1.
 */
LENTRY(drop_to_el1)
#ifdef __CHERI_PURE_CAPABILITY__
	.arch_extension noc64
	.arch_extension a64c
#endif
	mrs	x23, CurrentEL
	lsr	x23, x23, #2
	cmp	x23, #0x2
	b.eq	1f
	ret
1:
	/* Configure the Hypervisor */
	ldr	x2, =(HCR_RW | HCR_APK | HCR_API)
	msr	hcr_el2, x2

	/* Load the Virtualization Process ID Register */
	mrs	x2, midr_el1
	msr	vpidr_el2, x2

	/* Load the Virtualization Multiprocess ID Register */
	mrs	x2, mpidr_el1
	msr	vmpidr_el2, x2

	/* Set the bits that need to be 1 in sctlr_el1 */
	ldr	x2, .Lsctlr_res1
	msr	sctlr_el1, x2

	/* Don't trap to EL2 for exceptions */
	mov	x2, #CPTR_RES1
	msr	cptr_el2, x2

#if __has_feature(capabilities)
	/*
	 * Wait for the write to cptr_el2 to complete. It will enable the
	 * use of capabilities at EL2 that we need below. When not using
	 * capabilities this is unneeded as the eret instruction will
	 * act as in place of this barrier.
	 */
	isb
#endif

	/* Don't trap to EL2 for CP15 traps */
	msr	hstr_el2, xzr

	/* Enable access to the physical timers at EL1 */
	mrs	x2, cnthctl_el2
	orr	x2, x2, #(CNTHCTL_EL1PCTEN | CNTHCTL_EL1PCEN)
	msr	cnthctl_el2, x2

	/* Set the counter offset to a known value */
	msr	cntvoff_el2, xzr

	/* Hypervisor trap functions */
	adrp	x2, hyp_vectors
	add	x2, x2, :lo12:hyp_vectors
#if __has_feature(capabilities)
	cvtp	c2, x2
	msr	cvbar_el2, c2
#else
	msr	vbar_el2, x2
#endif

	mov	x2, #(PSR_F | PSR_I | PSR_A | PSR_D | PSR_M_EL1h)
	msr	spsr_el2, x2

	/* Configure GICv3 CPU interface */
	mrs	x2, id_aa64pfr0_el1
	/* Extract GIC bits from the register */
	ubfx	x2, x2, #ID_AA64PFR0_GIC_SHIFT, #ID_AA64PFR0_GIC_BITS
	/* GIC[3:0] == 0001 - GIC CPU interface via special regs. supported */
	cmp	x2, #(ID_AA64PFR0_GIC_CPUIF_EN >> ID_AA64PFR0_GIC_SHIFT)
	b.ne	2f

	mrs	x2, icc_sre_el2
	orr	x2, x2, #ICC_SRE_EL2_EN	/* Enable access from insecure EL1 */
	orr	x2, x2, #ICC_SRE_EL2_SRE	/* Enable system registers */
	msr	icc_sre_el2, x2
2:

	/* Set the address to return to our return address */
#if __has_feature(capabilities)
	cvtp	c30, x30
	msr	celr_el2, c30
#else
	msr	elr_el2, x30
#endif
	isb

	eret
#ifdef __CHERI_PURE_CAPABILITY__
	.arch_extension c64
#endif

	.align 3
.Lsctlr_res1:
	.quad SCTLR_RES1
LEND(drop_to_el1)

#define	VECT_EMPTY	\
	.align 7;	\
	1:	b	1b

	.align 11
hyp_vectors:
	VECT_EMPTY	/* Synchronous EL2t */
	VECT_EMPTY	/* IRQ EL2t */
	VECT_EMPTY	/* FIQ EL2t */
	VECT_EMPTY	/* Error EL2t */

	VECT_EMPTY	/* Synchronous EL2h */
	VECT_EMPTY	/* IRQ EL2h */
	VECT_EMPTY	/* FIQ EL2h */
	VECT_EMPTY	/* Error EL2h */

	VECT_EMPTY	/* Synchronous 64-bit EL1 */
	VECT_EMPTY	/* IRQ 64-bit EL1 */
	VECT_EMPTY	/* FIQ 64-bit EL1 */
	VECT_EMPTY	/* Error 64-bit EL1 */

	VECT_EMPTY	/* Synchronous 32-bit EL1 */
	VECT_EMPTY	/* IRQ 32-bit EL1 */
	VECT_EMPTY	/* FIQ 32-bit EL1 */
	VECT_EMPTY	/* Error 32-bit EL1 */

/*
 * Get the delta between the physical address we were loaded to and the
 * virtual address we expect to run from. This is used when building the
 * initial page table.
 */
LENTRY(get_virt_delta)
	/* Load the physical address of virt_map */
	adrp	PTR(29), virt_map
	add	PTR(29), PTR(29), :lo12:virt_map
	/* Load the virtual address of virt_map stored in virt_map */
	ldr	x28, [PTR(29)]
	/* Find PA - VA as PA' = VA' - VA + PA = VA' + (PA - VA) = VA' + x29 */
	sub	x29, x29, x28
	/* Find the load address for the kernel */
	mov	x28, #(KERNBASE)
	add	x28, x28, x29
	ret

	.align 3
virt_map:
	.quad	virt_map
LEND(get_virt_delta)

/*
 * This builds the page tables containing the identity map, and the kernel
 * virtual map.
 *
 * It relys on:
 *  We were loaded to an address that is on a 2MiB boundary
 *  All the memory must not cross a 1GiB boundaty
 *  x28 contains the physical address we were loaded from
 *  x29 contains the load address delta (PA - VA)
 *
 * Returns:
 *  x27 TTBR0 table phys addr
 *  x26 Kernel L1 table phys addr
 *  x24 TTBR1 table phys addr
 *
 * TODO: This is out of date.
 *  There are at least 5 pages before that address for the page tables
 *   The pages used are:
 *    - The Kernel L2 table
 *    - The Kernel L1 table
 *    - The Kernel L0 table             (TTBR1)
 *    - The identity (PA = VA) L1 table
 *    - The identity (PA = VA) L0 table (TTBR0)
 *    - The DMAP L1 tables
 */
LENTRY(create_pagetables)
	/* Save the Link register */
	mov	PTR(5), PTR(30)

	/* Clean the page table */
	/*
	 * Get pointer to the pagetable in the .init_pagetable section
	 * We need to manually relocate the address to access it using
	 * the boot identity map
	 */
	ldr	x6, =pagetable
	add	x6, x6, x29
	ldr	x27, =pagetable_end
	add	x27, x27, x29
#ifdef __CHERI_PURE_CAPABILITY__
	sub	x7, x27, x6
	cvtd	c6, x6
	scbnds	c6, c6, x7
	ldr	x7, =.Lpagetable_clrperms
	clrperm	c6, c6, x7
	scvalue	c27, c6, x27
#endif
	mov	PTR(26), PTR(6)	/* Save start addr for later */
1:
	stp	xzr, xzr, [PTR(6)], #16
	stp	xzr, xzr, [PTR(6)], #16
	stp	xzr, xzr, [PTR(6)], #16
	stp	xzr, xzr, [PTR(6)], #16
	cmp	PTR(6), PTR(27)
	b.lo	1b

	/*
	 * Build the TTBR1 maps.
	 */

	/* Find the size of the kernel */
	mov	x6, #(KERNBASE)

#if defined(LINUX_BOOT_ABI)
	/* X19 is used as 'map FDT data' flag */
	mov	x19, xzr

	/* No modules or FDT pointer ? */
	cbz	x0, booti_no_fdt

	/*
	 * Test if x0 points to modules descriptor(virtual address) or
	 * to FDT (physical address)
	 */
	cmp	x0, x6		/* x6 is #(KERNBASE) */
	b.lo	booti_fdt
#endif

	/* Booted with modules pointer */
	/* Find modulep - begin */
	sub	x8, x0, x6
	/* Add two 2MiB pages for the module data and round up */
	ldr	x7, =(3 * L2_SIZE - 1)
	add	x8, x8, x7
	b	common

#if defined(LINUX_BOOT_ABI)
booti_fdt:
	/* Booted by U-Boot booti with FDT data */
	/* Set 'map FDT data' flag */
	mov	x19, #1

booti_no_fdt:
	/* Booted by U-Boot booti without FTD data */
	/* Find the end - begin */
	ldr     x7, =_end
	sub     x8, x7, x6

	/*
	 * Add one 2MiB page for copy of FDT data (maximum FDT size),
	 * one for metadata and round up
	 */
	ldr	x7, =(3 * L2_SIZE - 1)
	add	x8, x8, x7
#endif

common:
	/* Get the number of l2 pages to allocate, rounded down */
	lsr	x10, x8, #(L2_SHIFT)

	/* Create the kernel space L2 table */
	mov	PTR(6), PTR(26)
	mov	x7, #(ATTR_S1_IDX(VM_MEMATTR_WRITE_BACK))
	mov	x8, #(KERNBASE & L2_BLOCK_MASK)
	mov	x9, x28
	bl	build_l2_block_pagetable

	/* Move to the l1 table */
	add	PTR(26), PTR(26), #PAGE_SIZE

	/* Link the l1 -> l2 table */
	mov	x9, x6
	mov	PTR(6), PTR(26)
	bl	link_l1_pagetable

	/* Move to the l0 table */
	add	PTR(24), PTR(26), #PAGE_SIZE

	/* Link the l0 -> l1 table */
	mov	x9, x6
	mov	PTR(6), PTR(24)
	mov	x10, #1
	bl	link_l0_pagetable

	/* Link the DMAP tables */
	ldr	x8, =DMAP_MIN_ADDRESS
	early_idmap_addr x9, pagetable_dmap, x29
	mov	x10, #DMAP_TABLES
	bl	link_l0_pagetable

	/*
	 * Build the TTBR0 maps.  As TTBR0 maps, they must specify ATTR_S1_nG.
	 * They are only needed early on, so the VA = PA map is uncached.
	 */
	add	PTR(27), PTR(24), #PAGE_SIZE

	mov	PTR(6), PTR(27)		/* The initial page table */

	/* Create the VA = PA map */
	mov	x7, #(ATTR_S1_nG | ATTR_S1_IDX(VM_MEMATTR_WRITE_BACK))
	adrp	PTR(16), _start
	and	x16, x16, #(~L2_OFFSET)
	mov	x9, x16		/* PA start */
	mov	x8, x16		/* VA start (== PA start) */
	mov	x10, #1
	bl	build_l2_block_pagetable

#if defined(SOCDEV_PA)
#ifdef __CHERI_PURE_CAPABILITY__
#error "TODO Implement for purecap kernel"
#endif
	/* Create a table for the UART */
	mov	x7, #(ATTR_S1_nG | ATTR_S1_IDX(VM_MEMATTR_DEVICE))
	add	x16, x16, #(L2_SIZE)	/* VA start */
	mov	x8, x16

	/* Store the socdev virtual address */
	add	x17, x8, #(SOCDEV_PA & L2_OFFSET)
	adrp	x9, socdev_va
	str	x17, [x9, :lo12:socdev_va]

	mov	x9, #(SOCDEV_PA & ~L2_OFFSET)	/* PA start */
	mov	x10, #1
	bl	build_l2_block_pagetable
#endif

#if defined(LINUX_BOOT_ABI)
	/* Map FDT data ? */
	cbz	x19, 1f

	/* Create the mapping for FDT data (2 MiB max) */
	mov	x7, #(ATTR_S1_nG | ATTR_S1_IDX(VM_MEMATTR_WRITE_BACK))
	add	x16, x16, #(L2_SIZE)	/* VA start */
	mov	x8, x16
	mov	x9, x0			/* PA start */
	/* Update the module pointer to point at the allocated memory */
	and	x0, x0, #(L2_OFFSET)	/* Keep the lower bits */
	add	x0, x0, x8		/* Add the aligned virtual address */

	mov	x10, #1
	bl	build_l2_block_pagetable

1:
#endif

	/* Move to the l1 table */
	add	PTR(27), PTR(27), #PAGE_SIZE

	/* Link the l1 -> l2 table */
	mov	x9, x6
	mov	PTR(6), PTR(27)
	bl	link_l1_pagetable

	/* Move to the l0 table */
	add	PTR(27), PTR(27), #PAGE_SIZE

	/* Link the l0 -> l1 table */
	mov	x9, x6
	mov	PTR(6), PTR(27)
	mov	x10, #1
	bl	link_l0_pagetable

#ifdef __CHERI_PURE_CAPABILITY__
	/*
	 * Return physical addresses instead of capabilities
	 * into the identity-mapped early address space.
	 */
	gcvalue x24, c24
	gcvalue x26, c26
	gcvalue x27, c27
#endif

	/* Restore the Link register */
	mov	PTR(30), PTR(5)
	ret
LEND(create_pagetables)

/*
 * Builds an L0 -> L1 table descriptor
 *
 *  x/c6  = L0 table
 *  x8  = Virtual Address
 *  x9  = L1 PA (trashed)
 *  x10 = Entry count (trashed)
 *  x11, x12 and x13 are trashed
 */
LENTRY(link_l0_pagetable)
	/*
	 * Link an L0 -> L1 table entry.
	 */
	/* Find the table index */
	lsr	x11, x8, #L0_SHIFT
	and	x11, x11, #L0_ADDR_MASK

	/* Build the L0 block entry */
	mov	x12, #L0_TABLE
	orr	x12, x12, #(TATTR_UXN_TABLE | TATTR_AP_TABLE_NO_EL0)

	/* Only use the output address bits */
	lsr	x9, x9, #PAGE_SHIFT
1:	orr	x13, x12, x9, lsl #PAGE_SHIFT

	/* Store the entry */
	str	x13, [PTR(6), x11, lsl #3]

	sub	x10, x10, #1
	add	x11, x11, #1
	add	x9, x9, #1
	cbnz	x10, 1b

	ret
LEND(link_l0_pagetable)

/*
 * Builds an L1 -> L2 table descriptor
 *
 *  x/c6  = L1 table
 *  x8  = Virtual Address
 *  x9  = L2 PA (trashed)
 *  x11, x12 and x13 are trashed
 */
LENTRY(link_l1_pagetable)
	/*
	 * Link an L1 -> L2 table entry.
	 */
	/* Find the table index */
	lsr	x11, x8, #L1_SHIFT
	and	x11, x11, #Ln_ADDR_MASK

	/* Build the L1 block entry */
	mov	x12, #L1_TABLE

	/* Only use the output address bits */
	lsr	x9, x9, #PAGE_SHIFT
	orr	x13, x12, x9, lsl #PAGE_SHIFT

	/* Store the entry */
	str	x13, [PTR(6), x11, lsl #3]

	ret
LEND(link_l1_pagetable)

/*
 * Builds count 2 MiB page table entry
 *  x/c6  = L2 table
 *  x7  = Block attributes
 *  x8  = VA start
 *  x9  = PA start (trashed)
 *  x10 = Entry count (trashed)
 *  x11, x12 and x13 are trashed
 */
LENTRY(build_l2_block_pagetable)
	/*
	 * Build the L2 table entry.
	 */
	/* Find the table index */
	lsr	x11, x8, #L2_SHIFT
	and	x11, x11, #Ln_ADDR_MASK

	/* Build the L2 block entry */
	orr	x12, x7, #L2_BLOCK
#if __has_feature(capabilities)
	orr	x12, x12, #(ATTR_CAP_RW)
#endif
	orr	x12, x12, #(ATTR_DEFAULT)
	orr	x12, x12, #(ATTR_S1_UXN)

	/* Only use the output address bits */
	lsr	x9, x9, #L2_SHIFT

	/* Set the physical address for this virtual address */
1:	orr	x13, x12, x9, lsl #L2_SHIFT

	/* Store the entry */
	str	x13, [PTR(6), x11, lsl #3]

	sub	x10, x10, #1
	add	x11, x11, #1
	add	x9, x9, #1
	cbnz	x10, 1b

	ret
LEND(build_l2_block_pagetable)

LENTRY(start_mmu)
	dsb	sy

	/* Load the exception vectors */
	ldr	x2, =exception_vectors
#if __has_feature(capabilities)
	cvtp	c2, x2
	msr	cvbar_el1, c2
#ifdef __CHERI_PURE_CAPABILITY__
	/* Enter exception handlers in C64 mode */
	mrs	x2, cctlr_el1
	orr	x2, x2, #(CCTLR_EL1_C64E_MASK)
	msr	cctlr_el1, x2
#endif
#else
	msr	vbar_el1, x2
#endif

	/* Load ttbr0 and ttbr1 */
	msr	ttbr0_el1, x27
	msr	ttbr1_el1, x24
	isb

	/* Clear the Monitor Debug System control register */
	msr	mdscr_el1, xzr

	/* Invalidate the TLB */
	tlbi	vmalle1is
	dsb	ish
	isb

	ldr	x2, mair
	msr	mair_el1, x2

	/*
	 * Setup TCR according to the PARange and ASIDBits fields
	 * from ID_AA64MMFR0_EL1 and the HAFDBS field from the
	 * ID_AA64MMFR1_EL1.  More precisely, set TCR_EL1.AS
	 * to 1 only if the ASIDBits field equals 0b0010.
	 */
	ldr	x2, tcr
	mrs	x3, id_aa64mmfr0_el1

	/* Copy the bottom 3 bits from id_aa64mmfr0_el1 into TCR.IPS */
	bfi	x2, x3, #(TCR_IPS_SHIFT), #(TCR_IPS_WIDTH)
	and	x3, x3, #(ID_AA64MMFR0_ASIDBits_MASK)

	/* Check if the HW supports 16 bit ASIDS */
	cmp	x3, #(ID_AA64MMFR0_ASIDBits_16)
	/* If so x3 == 1, else x3 == 0 */
	cset	x3, eq
	/* Set TCR.AS with x3 */
	bfi	x2, x3, #(TCR_ASID_SHIFT), #(TCR_ASID_WIDTH)

	/*
	 * Check if the HW supports access flag and dirty state updates,
	 * and set TCR_EL1.HA and TCR_EL1.HD accordingly.
	 */
	mrs	x3, id_aa64mmfr1_el1
	and	x3, x3, #(ID_AA64MMFR1_HAFDBS_MASK)
	cmp	x3, #1
	b.ne	1f
	orr 	x2, x2, #(TCR_HA)
	b	2f
1:
	cmp	x3, #2
	b.ne	2f
	orr 	x2, x2, #(TCR_HA | TCR_HD)
2:
	msr	tcr_el1, x2

	/*
	 * Setup SCTLR.
	 */
	ldr	x2, sctlr_set
	ldr	x3, sctlr_clear
	mrs	x1, sctlr_el1
	bic	x1, x1, x3	/* Clear the required bits */
	orr	x1, x1, x2	/* Set the required bits */
	msr	sctlr_el1, x1
	isb

	ret

	.align 3
mair:
	.quad	MAIR_ATTR(MAIR_DEVICE_nGnRnE, VM_MEMATTR_DEVICE_nGnRnE) | \
		MAIR_ATTR(MAIR_NORMAL_NC, VM_MEMATTR_UNCACHEABLE)   |	\
		MAIR_ATTR(MAIR_NORMAL_WB, VM_MEMATTR_WRITE_BACK)    |	\
		MAIR_ATTR(MAIR_NORMAL_WT, VM_MEMATTR_WRITE_THROUGH) |	\
		MAIR_ATTR(MAIR_DEVICE_nGnRE, VM_MEMATTR_DEVICE_nGnRE)
tcr:
<<<<<<< HEAD
#if __has_feature(capabilities)
#define	TCR_MORELLO	(TCR_HPD0 | TCR_HPD1 | TCR_HWU0 | TCR_HWU1)
#else
#define	TCR_MORELLO	0
#endif
	.quad (TCR_TxSZ(64 - VIRT_BITS) | TCR_TG1_4K | \
	    TCR_CACHE_ATTRS | TCR_SMP_ATTRS | TCR_MORELLO)
=======
	.quad (TCR_TxSZ(64 - VIRT_BITS) | TCR_TG1_4K | TCR_TG0_4K | \
	    TCR_CACHE_ATTRS | TCR_SMP_ATTRS)
>>>>>>> f62e099e
sctlr_set:
	/* Bits to set */
	.quad (SCTLR_LSMAOE | SCTLR_nTLSMD | SCTLR_UCI | SCTLR_SPAN | \
	    SCTLR_nTWE | SCTLR_nTWI | SCTLR_UCT | SCTLR_DZE | \
	    SCTLR_I | SCTLR_SED | SCTLR_SA0 | SCTLR_SA | SCTLR_C | \
	    SCTLR_M | SCTLR_CP15BEN)
sctlr_clear:
	/* Bits to clear */
	.quad (SCTLR_EE | SCTLR_E0E | SCTLR_IESB | SCTLR_WXN | SCTLR_UMA | \
	    SCTLR_ITD | SCTLR_A)
LEND(start_mmu)

ENTRY(abort)
	b abort
END(abort)

	.section .init_pagetable, "aw", %nobits
	.align PAGE_SHIFT
	/*
	 * 6 initial tables (in the following order):
	 *           L2 for kernel (High addresses)
	 *           L1 for kernel
	 *           L0 for kernel
	 *           L1 bootstrap for user   (Low addresses)
	 *           L0 bootstrap for user
	 *           L0 for user
	 */
pagetable:
	.space	PAGE_SIZE
pagetable_l1_ttbr1:
	.space	PAGE_SIZE
pagetable_l0_ttbr1:
	.space	PAGE_SIZE
pagetable_l2_ttbr0_bootstrap:
	.space	PAGE_SIZE
pagetable_l1_ttbr0_bootstrap:
	.space	PAGE_SIZE
pagetable_l0_ttbr0_bootstrap:
	.space	PAGE_SIZE
pagetable_l0_ttbr0:
	.space	PAGE_SIZE

	.globl	pagetable_dmap
	.type	pagetable_dmap,#object
pagetable_dmap:
	.space	PAGE_SIZE * DMAP_TABLES
pagetable_end:
	.size	pagetable_dmap, pagetable_end - pagetable_dmap

	.type	el2_pagetable,#object
el2_pagetable:
	.space	PAGE_SIZE
	.size	el2_pagetable, . - el2_pagetable

	.align	4
	.type	initstack,#object
initstack:
	.space	(PAGE_SIZE * KSTACK_PAGES)
initstack_end:
	.size	initstack, initstack_end - initstack

/*
 * sigcode has to be labeled as an #object type so that the symbols
 * resolve to the correct address as a source for copies.  This also
 * ensures that captable pointers to it will be able to read it.  This
 * is fine as the code is never executed directly in the kernel, just
 * copied to places for userland to execute.
 */
#define	SIGCODE(sym)						\
	.section .rodata; .globl sym; .align 2; .type sym,#object; sym:	\
	.cfi_startproc

#ifdef COMPAT_FREEBSD64
SIGCODE(freebsd64_sigcode)
	mov	x0, sp
	add	x0, x0, #SF_UC64

1:
	mov	x8, #SYS_sigreturn
	svc	0

	/* sigreturn failed, exit */
	mov	x8, #SYS_exit
	svc	0

	b	1b
	/* This may be copied to the stack, keep it 16-byte aligned */
	.align	3
END(freebsd64_sigcode)
freebsd64_esigcode:

	.data
	.align	3
	.global	freebsd64_szsigcode
	.type	freebsd64_szsigcode,#object
	.size	freebsd64_szsigcode, 8
freebsd64_szsigcode:
	.quad	freebsd64_esigcode - freebsd64_sigcode
#endif

SIGCODE(aarch32_sigcode)
	.word 0xe1a0000d	// mov r0, sp
	.word 0xe2800040	// add r0, r0, #SIGF_UC
	.word 0xe59f700c	// ldr r7, [pc, #12]
	.word 0xef000000	// swi #0
	.word 0xe59f7008	// ldr r7, [pc, #8]
	.word 0xef000000	// swi #0
	.word 0xeafffffa	// b . - 16
	.word SYS_sigreturn
	.word SYS_exit
	.align	3
END(aarch32_sigcode)
aarch32_esigcode:

	.data
	.global sz_aarch32_sigcode
	.type	sz_aarch32_sigcode,#object
	.size	sz_aarch32_sigcode, 8
sz_aarch32_sigcode:
	.quad aarch32_esigcode - aarch32_sigcode<|MERGE_RESOLUTION|>--- conflicted
+++ resolved
@@ -1007,18 +1007,13 @@
 		MAIR_ATTR(MAIR_NORMAL_WT, VM_MEMATTR_WRITE_THROUGH) |	\
 		MAIR_ATTR(MAIR_DEVICE_nGnRE, VM_MEMATTR_DEVICE_nGnRE)
 tcr:
-<<<<<<< HEAD
 #if __has_feature(capabilities)
 #define	TCR_MORELLO	(TCR_HPD0 | TCR_HPD1 | TCR_HWU0 | TCR_HWU1)
 #else
 #define	TCR_MORELLO	0
 #endif
-	.quad (TCR_TxSZ(64 - VIRT_BITS) | TCR_TG1_4K | \
+	.quad (TCR_TxSZ(64 - VIRT_BITS) | TCR_TG1_4K | TCR_TG0_4K | \
 	    TCR_CACHE_ATTRS | TCR_SMP_ATTRS | TCR_MORELLO)
-=======
-	.quad (TCR_TxSZ(64 - VIRT_BITS) | TCR_TG1_4K | TCR_TG0_4K | \
-	    TCR_CACHE_ATTRS | TCR_SMP_ATTRS)
->>>>>>> f62e099e
 sctlr_set:
 	/* Bits to set */
 	.quad (SCTLR_LSMAOE | SCTLR_nTLSMD | SCTLR_UCI | SCTLR_SPAN | \
