/*-
 * Copyright (c) 2012-2014 Andrew Turner
 * All rights reserved.
 *
 * Redistribution and use in source and binary forms, with or without
 * modification, are permitted provided that the following conditions
 * are met:
 * 1. Redistributions of source code must retain the above copyright
 *    notice, this list of conditions and the following disclaimer.
 * 2. Redistributions in binary form must reproduce the above copyright
 *    notice, this list of conditions and the following disclaimer in the
 *    documentation and/or other materials provided with the distribution.
 *
 * THIS SOFTWARE IS PROVIDED BY THE AUTHOR AND CONTRIBUTORS ``AS IS'' AND
 * ANY EXPRESS OR IMPLIED WARRANTIES, INCLUDING, BUT NOT LIMITED TO, THE
 * IMPLIED WARRANTIES OF MERCHANTABILITY AND FITNESS FOR A PARTICULAR PURPOSE
 * ARE DISCLAIMED.  IN NO EVENT SHALL THE AUTHOR OR CONTRIBUTORS BE LIABLE
 * FOR ANY DIRECT, INDIRECT, INCIDENTAL, SPECIAL, EXEMPLARY, OR CONSEQUENTIAL
 * DAMAGES (INCLUDING, BUT NOT LIMITED TO, PROCUREMENT OF SUBSTITUTE GOODS
 * OR SERVICES; LOSS OF USE, DATA, OR PROFITS; OR BUSINESS INTERRUPTION)
 * HOWEVER CAUSED AND ON ANY THEORY OF LIABILITY, WHETHER IN CONTRACT, STRICT
 * LIABILITY, OR TORT (INCLUDING NEGLIGENCE OR OTHERWISE) ARISING IN ANY WAY
 * OUT OF THE USE OF THIS SOFTWARE, EVEN IF ADVISED OF THE POSSIBILITY OF
 * SUCH DAMAGE.
 *
 * $FreeBSD$
 */

#include "assym.inc"
#include "opt_kstack_pages.h"
#include <sys/syscall.h>
#include <machine/asm.h>
#include <machine/armreg.h>
#include <machine/hypervisor.h>
#include <machine/param.h>
#include <machine/pte.h>
#include <machine/vm.h>
#include <machine/vmparam.h>

#define	VIRT_BITS	48
#define	DMAP_TABLES	((DMAP_MAX_ADDRESS - DMAP_MIN_ADDRESS) >> L0_SHIFT)

	.globl	kernbase
	.set	kernbase, KERNBASE


/* U-Boot booti related constants. */
#if defined(LINUX_BOOT_ABI)
#ifndef UBOOT_IMAGE_OFFSET
#define	UBOOT_IMAGE_OFFSET	0		/* Image offset from start of */
#endif						/*  2 MiB page */

#ifndef UBOOT_IMAGE_SIZE			/* Total size of image */
#define	UBOOT_IMAGE_SIZE	 _end - _start
#endif

#ifndef UBOOT_IMAGE_FLAGS
#define	UBOOT_IMAGE_FLAGS	0		/* LE kernel, unspecified */
#endif						/*  page size */
#endif /* defined(LINUX_BOOT_ABI) */

/*
 * We assume:
 *  MMU      on with an identity map, or off
 *  D-Cache: off
 *  I-Cache: on or off
 *  We are loaded at a 2MiB aligned address
 */

	.text
	.globl _start
_start:
#if defined(LINUX_BOOT_ABI)
	/* U-boot image header */
	b	1f			/* code 0 */
	.long	0			/* code 1 */
	.quad	UBOOT_IMAGE_OFFSET	/* Image offset in 2 MiB page, LE */
	.quad	UBOOT_IMAGE_SIZE	/* Image size, LE */
	.quad	UBOOT_IMAGE_FLAGS	/* Flags for kernel. LE */
	.quad 	0			/* Reserved */
	.quad 	0			/* Reserved */
	.quad 	0			/* Reserved */
	.long 	0x644d5241		/* Magic  "ARM\x64", LE */
	.long 	0			/* Reserved for PE COFF offset*/
1:
#endif /* defined(LINUX_BOOT_ABI) */

	/* Drop to EL1 */
	bl	drop_to_el1

#if __has_feature(capabilities)
	/*
	 * Enable Morello instructions at EL1. We will enable them at EL0
	 * later when we know userspace is expecting to use them.
	 */
	mrs	x2, cpacr_el1
	bic	x2, x2, CPACR_CEN_MASK
	orr	x2, x2, CPACR_CEN_TRAP_NONE
	msr	cpacr_el1, x2
<<<<<<< HEAD
=======
	isb
>>>>>>> 59363ec4

	/*
	 * Allow access to CNTVCT_EL0 without PCC System permission and enable
	 * capability sealing for branch and link at EL0.
	 *
	 * XXXBFG should this be done somewhere else? Maybe eventually per-process or
	 * compartment?
	 */
	mrs x2, cctlr_el0
	orr x2, x2, #(CCTLR_PERMVCT_MASK | CCTLR_SBL_MASK)
	msr cctlr_el0, x2
#endif

	/*
	 * Disable the MMU. We may have entered the kernel with it on and
	 * will need to update the tables later. If this has been set up
	 * with anything other than a VA == PA map then this will fail,
	 * but in this case the code to find where we are running from
	 * would have also failed.
	 */
	dsb	sy
	mrs	x2, sctlr_el1
	bic	x2, x2, SCTLR_M
	msr	sctlr_el1, x2
	isb

	/* Set the context id */
	msr	contextidr_el1, xzr

	/* Get the virt -> phys offset */
	bl	get_virt_delta

	/*
	 * At this point:
	 * x29 = PA - VA
	 * x28 = Our physical load address
	 */

	/* Create the page tables */
	bl	create_pagetables

	/*
	 * At this point:
	 * x27 = TTBR0 table
	 * x26 = Kernel L1 table
	 * x24 = TTBR1 table
	 */

	/* Enable the mmu */
	bl	start_mmu

	/* Load the new ttbr0 pagetable */
	adr	x27, pagetable_l0_ttbr0

	/* Jump to the virtual address space */
	ldr	x15, .Lvirtdone
	br	x15

virtdone:
	/* Set up the stack */
	adr	x25, initstack_end
	mov	sp, x25
	sub	sp, sp, #PCB_SIZE

	/* Zero the BSS */
	ldr	x15, .Lbss
	ldr	x14, .Lend
1:
	str	xzr, [x15], #8
	cmp	x15, x14
	b.lo	1b

	/* Backup the module pointer */
	mov	x19, x0

#if __has_feature(capabilities)
	/* Initialize capabilities. */
	mrs	c0, ddc
	bl	cheri_init_capabilities
#endif

	/* Make the page table base a virtual address */
	sub	x26, x26, x29
	sub	x24, x24, x29

	sub	sp, sp, #BOOTPARAMS_SIZE
	mov	x0, sp

	/* Degate the delda so it is VA -> PA */
	neg	x29, x29

	str	x19, [x0, #BP_MODULEP]
	str	x26, [x0, #BP_KERN_L1PT]
	str	x29, [x0, #BP_KERN_DELTA]
	adr	x25, initstack
	str	x25, [x0, #BP_KERN_STACK]
	str	x24, [x0, #BP_KERN_L0PT]
	str	x23, [x0, #BP_BOOT_EL]
	str	x27, [x0, 40]	/* kern_ttbr0 */

	/* trace back starts here */
	mov	fp, #0
	/* Branch to C code */
	bl	initarm
	bl	mi_startup

	/* We should not get here */
	brk	0

	.align 3
.Lvirtdone:
	.quad	virtdone
.Lbss:
	.quad	__bss_start
.Lend:
	.quad	_end

#ifdef SMP
/*
 * mpentry(unsigned long)
 *
 * Called by a core when it is being brought online.
 * The data in x0 is passed straight to init_secondary.
 */
ENTRY(mpentry)
	/* Disable interrupts */
	msr	daifset, #2

	/* Drop to EL1 */
	bl	drop_to_el1

#if __has_feature(capabilities)
	/*
	 * Enable Morello instructions at EL1. We will enable them at EL0
	 * later when we know userspace is expecting to use them.
	 */
	mrs	x2, cpacr_el1
	bic	x2, x2, CPACR_CEN_MASK
	orr	x2, x2, CPACR_CEN_TRAP_NONE
	msr	cpacr_el1, x2
<<<<<<< HEAD
=======
	isb
>>>>>>> 59363ec4

	/*
	 * Allow access to CNTVCT_EL0 without PCC System permission and enable
	 * capability sealing for branch and link at EL0.
	 *
	 * XXXBFG should this be done somewhere else? Maybe eventually per-process or
	 * compartment?
	 */
	mrs x2, cctlr_el0
	orr x2, x2, #(CCTLR_PERMVCT_MASK | CCTLR_SBL_MASK)
	msr cctlr_el0, x2
#endif

	/* Set the context id */
	msr	contextidr_el1, xzr

	/* Load the kernel page table */
	adr	x24, pagetable_l0_ttbr1
	/* Load the identity page table */
	adr	x27, pagetable_l0_ttbr0_boostrap

	/* Enable the mmu */
	bl	start_mmu

	/* Load the new ttbr0 pagetable */
	adr	x27, pagetable_l0_ttbr0

	/* Jump to the virtual address space */
	ldr	x15, =mp_virtdone
	br	x15

mp_virtdone:
	/* Start using the AP boot stack */
	ldr	x4, =bootstack
	ldr	x4, [x4]
	mov	sp, x4

	/* Load the kernel ttbr0 pagetable */
	msr	ttbr0_el1, x27
	isb

	/* Invalidate the TLB */
	tlbi	vmalle1
	dsb	sy
	isb

	b	init_secondary
END(mpentry)
#endif

/*
 * If we are started in EL2, configure the required hypervisor
 * registers and drop to EL1.
 */
drop_to_el1:
	mrs	x23, CurrentEL
	lsr	x23, x23, #2
	cmp	x23, #0x2
	b.eq	1f
	ret
1:
	/* Configure the Hypervisor */
	mov	x2, #(HCR_RW)
	msr	hcr_el2, x2

	/* Load the Virtualization Process ID Register */
	mrs	x2, midr_el1
	msr	vpidr_el2, x2

	/* Load the Virtualization Multiprocess ID Register */
	mrs	x2, mpidr_el1
	msr	vmpidr_el2, x2

	/* Set the bits that need to be 1 in sctlr_el1 */
	ldr	x2, .Lsctlr_res1
	msr	sctlr_el1, x2

	/* Don't trap to EL2 for exceptions */
	mov	x2, #CPTR_RES1
	msr	cptr_el2, x2

	/* Don't trap to EL2 for CP15 traps */
	msr	hstr_el2, xzr

	/* Enable access to the physical timers at EL1 */
	mrs	x2, cnthctl_el2
	orr	x2, x2, #(CNTHCTL_EL1PCTEN | CNTHCTL_EL1PCEN)
	msr	cnthctl_el2, x2

	/* Set the counter offset to a known value */
	msr	cntvoff_el2, xzr

	/* Hypervisor trap functions */
	adr	x2, hyp_vectors
#if __has_feature(capabilities)
	cvtp	c2, x2
	msr	cvbar_el2, c2
#else
	msr	vbar_el2, x2
#endif

	mov	x2, #(PSR_F | PSR_I | PSR_A | PSR_D | PSR_M_EL1h)
	msr	spsr_el2, x2

	/* Configure GICv3 CPU interface */
	mrs	x2, id_aa64pfr0_el1
	/* Extract GIC bits from the register */
	ubfx	x2, x2, #ID_AA64PFR0_GIC_SHIFT, #ID_AA64PFR0_GIC_BITS
	/* GIC[3:0] == 0001 - GIC CPU interface via special regs. supported */
	cmp	x2, #(ID_AA64PFR0_GIC_CPUIF_EN >> ID_AA64PFR0_GIC_SHIFT)
	b.ne	2f

	mrs	x2, icc_sre_el2
	orr	x2, x2, #ICC_SRE_EL2_EN	/* Enable access from insecure EL1 */
	orr	x2, x2, #ICC_SRE_EL2_SRE	/* Enable system registers */
	msr	icc_sre_el2, x2
2:

	/* Set the address to return to our return address */
#if __has_feature(capabilities)
	cvtp	c30, x30
	msr	celr_el2, c30
#else
	msr	elr_el2, x30
#endif
	isb

	eret

	.align 3
.Lsctlr_res1:
	.quad SCTLR_RES1

#define	VECT_EMPTY	\
	.align 7;	\
	1:	b	1b

	.align 11
hyp_vectors:
	VECT_EMPTY	/* Synchronous EL2t */
	VECT_EMPTY	/* IRQ EL2t */
	VECT_EMPTY	/* FIQ EL2t */
	VECT_EMPTY	/* Error EL2t */

	VECT_EMPTY	/* Synchronous EL2h */
	VECT_EMPTY	/* IRQ EL2h */
	VECT_EMPTY	/* FIQ EL2h */
	VECT_EMPTY	/* Error EL2h */

	VECT_EMPTY	/* Synchronous 64-bit EL1 */
	VECT_EMPTY	/* IRQ 64-bit EL1 */
	VECT_EMPTY	/* FIQ 64-bit EL1 */
	VECT_EMPTY	/* Error 64-bit EL1 */

	VECT_EMPTY	/* Synchronous 32-bit EL1 */
	VECT_EMPTY	/* IRQ 32-bit EL1 */
	VECT_EMPTY	/* FIQ 32-bit EL1 */
	VECT_EMPTY	/* Error 32-bit EL1 */

/*
 * Get the delta between the physical address we were loaded to and the
 * virtual address we expect to run from. This is used when building the
 * initial page table.
 */
get_virt_delta:
	/* Load the physical address of virt_map */
	adr	x29, virt_map
	/* Load the virtual address of virt_map stored in virt_map */
	ldr	x28, [x29]
	/* Find PA - VA as PA' = VA' - VA + PA = VA' + (PA - VA) = VA' + x29 */
	sub	x29, x29, x28
	/* Find the load address for the kernel */
	mov	x28, #(KERNBASE)
	add	x28, x28, x29
	ret

	.align 3
virt_map:
	.quad	virt_map

/*
 * This builds the page tables containing the identity map, and the kernel
 * virtual map.
 *
 * It relys on:
 *  We were loaded to an address that is on a 2MiB boundary
 *  All the memory must not cross a 1GiB boundaty
 *  x28 contains the physical address we were loaded from
 *
 * TODO: This is out of date.
 *  There are at least 5 pages before that address for the page tables
 *   The pages used are:
 *    - The Kernel L2 table
 *    - The Kernel L1 table
 *    - The Kernel L0 table             (TTBR1)
 *    - The identity (PA = VA) L1 table
 *    - The identity (PA = VA) L0 table (TTBR0)
 *    - The DMAP L1 tables
 */
create_pagetables:
	/* Save the Link register */
	mov	x5, x30

	/* Clean the page table */
	adr	x6, pagetable
	mov	x26, x6
	adr	x27, pagetable_end
1:
	stp	xzr, xzr, [x6], #16
	stp	xzr, xzr, [x6], #16
	stp	xzr, xzr, [x6], #16
	stp	xzr, xzr, [x6], #16
	cmp	x6, x27
	b.lo	1b

	/*
	 * Build the TTBR1 maps.
	 */

	/* Find the size of the kernel */
	mov	x6, #(KERNBASE)

#if defined(LINUX_BOOT_ABI)
	/* X19 is used as 'map FDT data' flag */
	mov	x19, xzr

	/* No modules or FDT pointer ? */
	cbz	x0, booti_no_fdt

	/*
	 * Test if x0 points to modules descriptor(virtual address) or
	 * to FDT (physical address)
	 */
	cmp	x0, x6		/* x6 is #(KERNBASE) */
	b.lo	booti_fdt
#endif

	/* Booted with modules pointer */
	/* Find modulep - begin */
	sub	x8, x0, x6
	/* Add two 2MiB pages for the module data and round up */
	ldr	x7, =(3 * L2_SIZE - 1)
	add	x8, x8, x7
	b	common

#if defined(LINUX_BOOT_ABI)
booti_fdt:
	/* Booted by U-Boot booti with FDT data */
	/* Set 'map FDT data' flag */
	mov	x19, #1

booti_no_fdt:
	/* Booted by U-Boot booti without FTD data */
	/* Find the end - begin */
	ldr     x7, .Lend
	sub     x8, x7, x6

	/*
	 * Add one 2MiB page for copy of FDT data (maximum FDT size),
	 * one for metadata and round up
	 */
	ldr	x7, =(3 * L2_SIZE - 1)
	add	x8, x8, x7
#endif

common:
	/* Get the number of l2 pages to allocate, rounded down */
	lsr	x10, x8, #(L2_SHIFT)

	/* Create the kernel space L2 table */
	mov	x6, x26
	mov	x7, #VM_MEMATTR_WRITE_BACK
	mov	x8, #(KERNBASE & L2_BLOCK_MASK)
	mov	x9, x28
	bl	build_l2_block_pagetable

	/* Move to the l1 table */
	add	x26, x26, #PAGE_SIZE

	/* Link the l1 -> l2 table */
	mov	x9, x6
	mov	x6, x26
	bl	link_l1_pagetable

	/* Move to the l0 table */
	add	x24, x26, #PAGE_SIZE

	/* Link the l0 -> l1 table */
	mov	x9, x6
	mov	x6, x24
	mov	x10, #1
	bl	link_l0_pagetable

	/* Link the DMAP tables */
	ldr	x8, =DMAP_MIN_ADDRESS
	adr	x9, pagetable_dmap;
	mov	x10, #DMAP_TABLES
	bl	link_l0_pagetable

	/*
	 * Build the TTBR0 maps.  As TTBR0 maps, they must specify ATTR_S1_nG.
	 * They are only needed early on, so the VA = PA map is uncached.
	 */
	add	x27, x24, #PAGE_SIZE

	mov	x6, x27		/* The initial page table */
#if defined(SOCDEV_PA) && defined(SOCDEV_VA)
	/* Create a table for the UART */
	mov	x7, #(ATTR_S1_nG | ATTR_S1_IDX(VM_MEMATTR_DEVICE))
	mov	x8, #(SOCDEV_VA)	/* VA start */
	mov	x9, #(SOCDEV_PA)	/* PA start */
	mov	x10, #1
	bl	build_l1_block_pagetable
#endif

#if defined(LINUX_BOOT_ABI)
	/* Map FDT data ? */
	cbz	x19, 1f

	/* Create the identity mapping for FDT data (2 MiB max) */
	mov	x7, #(ATTR_S1_nG | ATTR_S1_IDX(VM_MEMATTR_WRITE_BACK))
	mov	x9, x0
	mov	x8, x0		/* VA start (== PA start) */
	mov	x10, #1
	bl	build_l1_block_pagetable

1:
#endif

	/* Create the VA = PA map */
	mov	x7, #(ATTR_S1_nG | ATTR_S1_IDX(VM_MEMATTR_WRITE_BACK))
	mov	x9, x27
	mov	x8, x9		/* VA start (== PA start) */
	mov	x10, #1
	bl	build_l1_block_pagetable

	/* Move to the l0 table */
	add	x27, x27, #PAGE_SIZE

	/* Link the l0 -> l1 table */
	mov	x9, x6
	mov	x6, x27
	mov	x10, #1
	bl	link_l0_pagetable

	/* Restore the Link register */
	mov	x30, x5
	ret

/*
 * Builds an L0 -> L1 table descriptor
 *
 * This is a link for a 512GiB block of memory with up to 1GiB regions mapped
 * within it by build_l1_block_pagetable.
 *
 *  x6  = L0 table
 *  x8  = Virtual Address
 *  x9  = L1 PA (trashed)
 *  x10 = Entry count
 *  x11, x12 and x13 are trashed
 */
link_l0_pagetable:
	/*
	 * Link an L0 -> L1 table entry.
	 */
	/* Find the table index */
	lsr	x11, x8, #L0_SHIFT
	and	x11, x11, #L0_ADDR_MASK

	/* Build the L0 block entry */
	mov	x12, #L0_TABLE

	/* Only use the output address bits */
	lsr	x9, x9, #PAGE_SHIFT
1:	orr	x13, x12, x9, lsl #PAGE_SHIFT

	/* Store the entry */
	str	x13, [x6, x11, lsl #3]

	sub	x10, x10, #1
	add	x11, x11, #1
	add	x9, x9, #1
	cbnz	x10, 1b

	ret

/*
 * Builds an L1 -> L2 table descriptor
 *
 * This is a link for a 1GiB block of memory with up to 2MiB regions mapped
 * within it by build_l2_block_pagetable.
 *
 *  x6  = L1 table
 *  x8  = Virtual Address
 *  x9  = L2 PA (trashed)
 *  x11, x12 and x13 are trashed
 */
link_l1_pagetable:
	/*
	 * Link an L1 -> L2 table entry.
	 */
	/* Find the table index */
	lsr	x11, x8, #L1_SHIFT
	and	x11, x11, #Ln_ADDR_MASK

	/* Build the L1 block entry */
	mov	x12, #L1_TABLE

	/* Only use the output address bits */
	lsr	x9, x9, #PAGE_SHIFT
	orr	x13, x12, x9, lsl #PAGE_SHIFT

	/* Store the entry */
	str	x13, [x6, x11, lsl #3]

	ret

/*
 * Builds count 1 GiB page table entry
 *  x6  = L1 table
 *  x7  = Variable lower block attributes
 *  x8  = VA start
 *  x9  = PA start (trashed)
 *  x10 = Entry count
 *  x11, x12 and x13 are trashed
 */
build_l1_block_pagetable:
	/*
	 * Build the L1 table entry.
	 */
	/* Find the table index */
	lsr	x11, x8, #L1_SHIFT
	and	x11, x11, #Ln_ADDR_MASK

	/* Build the L1 block entry */
	orr	x12, x7, #L1_BLOCK
#if __has_feature(capabilities)
	orr	x12, x12, #(ATTR_CAP_RW)
#endif
	orr	x12, x12, #(ATTR_DEFAULT)

	/* Only use the output address bits */
	lsr	x9, x9, #L1_SHIFT

	/* Set the physical address for this virtual address */
1:	orr	x13, x12, x9, lsl #L1_SHIFT

	/* Store the entry */
	str	x13, [x6, x11, lsl #3]

	sub	x10, x10, #1
	add	x11, x11, #1
	add	x9, x9, #1
	cbnz	x10, 1b

	ret

/*
 * Builds count 2 MiB page table entry
 *  x6  = L2 table
 *  x7  = Type (0 = Device, 1 = Normal)
 *  x8  = VA start
 *  x9  = PA start (trashed)
 *  x10 = Entry count
 *  x11, x12 and x13 are trashed
 */
build_l2_block_pagetable:
	/*
	 * Build the L2 table entry.
	 */
	/* Find the table index */
	lsr	x11, x8, #L2_SHIFT
	and	x11, x11, #Ln_ADDR_MASK

	/* Build the L2 block entry */
	lsl	x12, x7, #2
	orr	x12, x12, #L2_BLOCK
#if __has_feature(capabilities)
	orr	x12, x12, #(ATTR_CAP_RW)
#endif
	orr	x12, x12, #(ATTR_DEFAULT)
	orr	x12, x12, #(ATTR_S1_UXN)

	/* Only use the output address bits */
	lsr	x9, x9, #L2_SHIFT

	/* Set the physical address for this virtual address */
1:	orr	x13, x12, x9, lsl #L2_SHIFT

	/* Store the entry */
	str	x13, [x6, x11, lsl #3]

	sub	x10, x10, #1
	add	x11, x11, #1
	add	x9, x9, #1
	cbnz	x10, 1b

	ret

start_mmu:
	dsb	sy

	/* Load the exception vectors */
	ldr	x2, =exception_vectors
#if __has_feature(capabilities)
	cvtp	c2, x2
	msr	cvbar_el1, c2
#else
	msr	vbar_el1, x2
#endif

	/* Load ttbr0 and ttbr1 */
	msr	ttbr0_el1, x27
	msr	ttbr1_el1, x24
	isb

	/* Clear the Monitor Debug System control register */
	msr	mdscr_el1, xzr

	/* Invalidate the TLB */
	tlbi	vmalle1is
	dsb	ish
	isb

	ldr	x2, mair
	msr	mair_el1, x2

	/*
	 * Setup TCR according to the PARange and ASIDBits fields
	 * from ID_AA64MMFR0_EL1 and the HAFDBS field from the
	 * ID_AA64MMFR1_EL1.  More precisely, set TCR_EL1.AS
	 * to 1 only if the ASIDBits field equals 0b0010.
	 */
	ldr	x2, tcr
	mrs	x3, id_aa64mmfr0_el1

	/* Copy the bottom 3 bits from id_aa64mmfr0_el1 into TCR.IPS */
	bfi	x2, x3, #(TCR_IPS_SHIFT), #(TCR_IPS_WIDTH)
	and	x3, x3, #(ID_AA64MMFR0_ASIDBits_MASK)

	/* Check if the HW supports 16 bit ASIDS */
	cmp	x3, #(ID_AA64MMFR0_ASIDBits_16)
	/* If so x3 == 1, else x3 == 0 */
	cset	x3, eq
	/* Set TCR.AS with x3 */
	bfi	x2, x3, #(TCR_ASID_SHIFT), #(TCR_ASID_WIDTH)

	/*
	 * Check if the HW supports access flag and dirty state updates,
	 * and set TCR_EL1.HA and TCR_EL1.HD accordingly.
	 */
	mrs	x3, id_aa64mmfr1_el1
	and	x3, x3, #(ID_AA64MMFR1_HAFDBS_MASK)
	cmp	x3, #1
	b.ne	1f
	orr 	x2, x2, #(TCR_HA)
	b	2f
1:
	cmp	x3, #2
	b.ne	2f
	orr 	x2, x2, #(TCR_HA | TCR_HD)
2:
	msr	tcr_el1, x2

	/*
	 * Setup SCTLR.
	 */
	ldr	x2, sctlr_set
	ldr	x3, sctlr_clear
	mrs	x1, sctlr_el1
	bic	x1, x1, x3	/* Clear the required bits */
	orr	x1, x1, x2	/* Set the required bits */
	msr	sctlr_el1, x1
	isb

	ret

	.align 3
mair:
	.quad	MAIR_ATTR(MAIR_DEVICE_nGnRnE, VM_MEMATTR_DEVICE)    |	\
		MAIR_ATTR(MAIR_NORMAL_NC, VM_MEMATTR_UNCACHEABLE)   |	\
		MAIR_ATTR(MAIR_NORMAL_WB, VM_MEMATTR_WRITE_BACK)    |	\
		MAIR_ATTR(MAIR_NORMAL_WT, VM_MEMATTR_WRITE_THROUGH)
tcr:
#if __has_feature(capabilities)
#define	TCR_MORELLO	(TCR_HPD0 | TCR_HPD1 | TCR_HWU0 | TCR_HWU1)
#else
#define	TCR_MORELLO	0
#endif
	.quad (TCR_TxSZ(64 - VIRT_BITS) | TCR_TG1_4K | \
	    TCR_CACHE_ATTRS | TCR_SMP_ATTRS | TCR_MORELLO)
sctlr_set:
	/* Bits to set */
	.quad (SCTLR_LSMAOE | SCTLR_nTLSMD | SCTLR_UCI | SCTLR_SPAN | \
	    SCTLR_nTWE | SCTLR_nTWI | SCTLR_UCT | SCTLR_DZE | \
	    SCTLR_I | SCTLR_SED | SCTLR_SA0 | SCTLR_SA | SCTLR_C | \
	    SCTLR_M | SCTLR_CP15BEN)
sctlr_clear:
	/* Bits to clear */
	.quad (SCTLR_EE | SCTLR_EOE | SCTLR_IESB | SCTLR_WXN | SCTLR_UMA | \
	    SCTLR_ITD | SCTLR_A)

	.globl abort
abort:
	b abort

	//.section .init_pagetable
	.align 12 /* 4KiB aligned */
	/*
	 * 6 initial tables (in the following order):
	 *           L2 for kernel (High addresses)
	 *           L1 for kernel
	 *           L0 for kernel
	 *           L1 bootstrap for user   (Low addresses)
	 *           L0 bootstrap for user
	 *           L0 for user
	 */
pagetable:
	.space	PAGE_SIZE
pagetable_l1_ttbr1:
	.space	PAGE_SIZE
pagetable_l0_ttbr1:
	.space	PAGE_SIZE
pagetable_l1_ttbr0_bootstrap:
	.space	PAGE_SIZE
pagetable_l0_ttbr0_boostrap:
	.space	PAGE_SIZE
pagetable_l0_ttbr0:
	.space	PAGE_SIZE

	.globl pagetable_dmap
pagetable_dmap:
	.space	PAGE_SIZE * DMAP_TABLES
pagetable_end:

el2_pagetable:
	.space	PAGE_SIZE

	.globl init_pt_va
init_pt_va:
	.quad pagetable		/* XXX: Keep page tables VA */

	.align	4
initstack:
	.space	(PAGE_SIZE * KSTACK_PAGES)
initstack_end:

/*
 * sigcode has to be labeled as an #object type so that the symbols
 * resolve to the correct address as a source for copies.  This also
 * ensures that captable pointers to it will be able to read it.  This
 * is fine as the code is never executed directly in the kernel, just
 * copied to places for userland to execute.
 */
#define	SIGCODE(sym)						\
	.text; .globl sym; .align 2; .type sym,#object; sym:

SIGCODE(sigcode)
#if __has_feature(capabilities)
#ifndef __CHERI_PURE_CAPABILITY__
	.arch_extension c64
#endif
	add	c0, csp, #SF_UC
#else
	mov	x0, sp
	add	x0, x0, #SF_UC
#endif

1:
	mov	x8, #SYS_sigreturn
	svc	0

	/* sigreturn failed, exit */
	mov	x8, #SYS_exit
	svc	0

	b	1b
#if __has_feature(capabilities)
#ifndef __CHERI_PURE_CAPABILITY__
	.arch_extension noc64
	.arch_extension a64c
#endif
#endif
END(sigcode)
	/* This may be copied to the stack, keep it 16-byte aligned */
	.align	3
esigcode:

	.data
	.align	3
	.global	szsigcode
szsigcode:
	.quad	esigcode - sigcode

#ifdef COMPAT_FREEBSD64
SIGCODE(freebsd64_sigcode)
	mov	x0, sp
	add	x0, x0, #SF_UC64

1:
	mov	x8, #SYS_sigreturn
	svc	0

	/* sigreturn failed, exit */
	mov	x8, #SYS_exit
	svc	0

	b	1b
END(freebsd64_sigcode)
	/* This may be copied to the stack, keep it 16-byte aligned */
	.align	3
freebsd64_esigcode:

	.data
	.align	3
	.global	freebsd64_szsigcode
freebsd64_szsigcode:
	.quad	freebsd64_esigcode - freebsd64_sigcode
#endif

SIGCODE(aarch32_sigcode)
	.word 0xe1a0000d	// mov r0, sp
	.word 0xe2800040	// add r0, r0, #SIGF_UC
	.word 0xe59f700c	// ldr r7, [pc, #12]
	.word 0xef000000	// swi #0
	.word 0xe59f7008	// ldr r7, [pc, #8]
	.word 0xef000000	// swi #0
	.word 0xeafffffa	// b . - 16
END(aarch32_sigcode)
	.word SYS_sigreturn
	.word SYS_exit
	.align	3
aarch32_esigcode:
	.data
	.global sz_aarch32_sigcode
sz_aarch32_sigcode:
	.quad aarch32_esigcode - aarch32_sigcode<|MERGE_RESOLUTION|>--- conflicted
+++ resolved
@@ -97,10 +97,7 @@
 	bic	x2, x2, CPACR_CEN_MASK
 	orr	x2, x2, CPACR_CEN_TRAP_NONE
 	msr	cpacr_el1, x2
-<<<<<<< HEAD
-=======
 	isb
->>>>>>> 59363ec4
 
 	/*
 	 * Allow access to CNTVCT_EL0 without PCC System permission and enable
@@ -241,10 +238,7 @@
 	bic	x2, x2, CPACR_CEN_MASK
 	orr	x2, x2, CPACR_CEN_TRAP_NONE
 	msr	cpacr_el1, x2
-<<<<<<< HEAD
-=======
 	isb
->>>>>>> 59363ec4
 
 	/*
 	 * Allow access to CNTVCT_EL0 without PCC System permission and enable
