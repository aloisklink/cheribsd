--- conflicted
+++ resolved
@@ -722,7 +722,7 @@
 	lsr	x10, x8, #(L3_SHIFT)
 
 	/* Create the kernel space L2 table */
-	mov	x6, x26
+	mov	PTR(6), PTR(26)
 	mov	x7, #(ATTR_S1_IDX(VM_MEMATTR_WRITE_BACK))
 	mov	x8, #(KERNBASE)
 	mov	x9, x28
@@ -730,11 +730,11 @@
 
 	/* Move to the l2 table */
 	ldr	x9, =(PAGE_SIZE * L3_PAGE_COUNT)
-	add	x26, x26, x9
+	add	PTR(26), PTR(26), x9
 
 	/* Link the l2 -> l3 table */
 	mov	x9, x6
-	mov	x6, x26
+	mov	PTR(6), PTR(26)
 	bl	link_l2_pagetable
 #else
 	/* Get the number of l2 pages to allocate, rounded down */
@@ -965,7 +965,7 @@
 /*
  * Builds an L2 -> L3 table descriptor
  *
- *  x6  = L2 table
+ *  x/c6  = L2 table
  *  x8  = Virtual Address
  *  x9  = L3 PA (trashed)
  *  x11, x12 and x13 are trashed
@@ -986,14 +986,14 @@
 	orr	x13, x12, x9, lsl #PAGE_SHIFT
 
 	/* Store the entry */
-	str	x13, [x6, x11, lsl #3]
+	str	x13, [PTR(6), x11, lsl #3]
 
 	ret
 LEND(link_l2_pagetable)
 
 /*
  * Builds count level 3 page table entries
- *  x6  = L3 table
+ *  x/c6  = L3 table
  *  x7  = Block attributes
  *  x8  = VA start
  *  x9  = PA start (trashed)
@@ -1010,6 +1010,9 @@
 
 	/* Build the L3 page entry */
 	orr	x12, x7, #L3_PAGE
+#if __has_feature(capabilities)
+	orr	x12, x12, #(ATTR_CAP_RW)
+#endif
 	orr	x12, x12, #(ATTR_DEFAULT)
 	orr	x12, x12, #(ATTR_S1_UXN)
 
@@ -1020,7 +1023,7 @@
 1:	orr	x13, x12, x9, lsl #L3_SHIFT
 
 	/* Store the entry */
-	str	x13, [x6, x11, lsl #3]
+	str	x13, [PTR(6), x11, lsl #3]
 
 	sub	x10, x10, #1
 	add	x11, x11, #1
@@ -1123,15 +1126,6 @@
 		MAIR_ATTR(MAIR_NORMAL_WT, VM_MEMATTR_WRITE_THROUGH) |	\
 		MAIR_ATTR(MAIR_DEVICE_nGnRE, VM_MEMATTR_DEVICE_nGnRE)
 tcr:
-<<<<<<< HEAD
-#if __has_feature(capabilities)
-#define	TCR_MORELLO	(TCR_HPD0 | TCR_HPD1 | TCR_HWU0 | TCR_HWU1)
-#else
-#define	TCR_MORELLO	0
-#endif
-	.quad (TCR_TxSZ(64 - VIRT_BITS) | TCR_TG1_4K | TCR_TG0_4K | \
-	    TCR_CACHE_ATTRS | TCR_SMP_ATTRS | TCR_MORELLO)
-=======
 #if PAGE_SIZE == PAGE_SIZE_4K
 #define	TCR_TG	(TCR_TG1_4K | TCR_TG0_4K)
 #elif PAGE_SIZE == PAGE_SIZE_16K
@@ -1140,9 +1134,14 @@
 #error Unsupported page size
 #endif
 
+#if __has_feature(capabilities)
+#define	TCR_MORELLO	(TCR_HPD0 | TCR_HPD1 | TCR_HWU0 | TCR_HWU1)
+#else
+#define	TCR_MORELLO	0
+#endif
+
 	.quad (TCR_TxSZ(64 - VIRT_BITS) | TCR_TG | \
-	    TCR_CACHE_ATTRS | TCR_SMP_ATTRS)
->>>>>>> 36f1526a
+	    TCR_CACHE_ATTRS | TCR_SMP_ATTRS | TCR_MORELLO)
 sctlr_set:
 	/* Bits to set */
 	.quad (SCTLR_LSMAOE | SCTLR_nTLSMD | SCTLR_UCI | SCTLR_SPAN | \
