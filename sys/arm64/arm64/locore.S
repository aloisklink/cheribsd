/*-
 * Copyright (c) 2012-2014 Andrew Turner
 * All rights reserved.
 *
 * Redistribution and use in source and binary forms, with or without
 * modification, are permitted provided that the following conditions
 * are met:
 * 1. Redistributions of source code must retain the above copyright
 *    notice, this list of conditions and the following disclaimer.
 * 2. Redistributions in binary form must reproduce the above copyright
 *    notice, this list of conditions and the following disclaimer in the
 *    documentation and/or other materials provided with the distribution.
 *
 * THIS SOFTWARE IS PROVIDED BY THE AUTHOR AND CONTRIBUTORS ``AS IS'' AND
 * ANY EXPRESS OR IMPLIED WARRANTIES, INCLUDING, BUT NOT LIMITED TO, THE
 * IMPLIED WARRANTIES OF MERCHANTABILITY AND FITNESS FOR A PARTICULAR PURPOSE
 * ARE DISCLAIMED.  IN NO EVENT SHALL THE AUTHOR OR CONTRIBUTORS BE LIABLE
 * FOR ANY DIRECT, INDIRECT, INCIDENTAL, SPECIAL, EXEMPLARY, OR CONSEQUENTIAL
 * DAMAGES (INCLUDING, BUT NOT LIMITED TO, PROCUREMENT OF SUBSTITUTE GOODS
 * OR SERVICES; LOSS OF USE, DATA, OR PROFITS; OR BUSINESS INTERRUPTION)
 * HOWEVER CAUSED AND ON ANY THEORY OF LIABILITY, WHETHER IN CONTRACT, STRICT
 * LIABILITY, OR TORT (INCLUDING NEGLIGENCE OR OTHERWISE) ARISING IN ANY WAY
 * OUT OF THE USE OF THIS SOFTWARE, EVEN IF ADVISED OF THE POSSIBILITY OF
 * SUCH DAMAGE.
 *
 * $FreeBSD$
 */

#include "assym.inc"
#include "opt_kstack_pages.h"
#include <sys/syscall.h>
#include <machine/asm.h>
#include <machine/armreg.h>
#include <machine/hypervisor.h>
#include <machine/param.h>
#include <machine/pte.h>
#include <machine/vm.h>
#include <machine/vmparam.h>

#include <machine/cherireg.h>

#define	VIRT_BITS	48
#define	DMAP_TABLES	((DMAP_MAX_ADDRESS - DMAP_MIN_ADDRESS) >> L0_SHIFT)

	.globl	kernbase
	.set	kernbase, KERNBASE

/*
 * We assume:
 *  MMU      on with an identity map, or off
 *  D-Cache: off
 *  I-Cache: on or off
 *  We are loaded at a 2MiB aligned address
 *
 *  In CHERI kernels we assume that DDC is a valid root capability
 *  covering the whole address space and PCC is a valid root
 *  executable capability covering the whole address space.
 */

/*
 * Relocate kernel vaddr to the boot identity mapping
 */
.macro early_idmap_addr dreg, sym, delta
	ldr	\dreg, =\sym
	add	\dreg, \dreg, \delta
.endmacro

/*
 * Build kernel pointer for the given data symbol
 * assuming the kernel mmu mapping is enabled
 */
.macro buildptr dregn, sym, size
	ldr	x\dregn, =\sym
#ifdef __CHERI_PURE_CAPABILITY__
	cvtd	c\dregn, x\dregn
	scbnds	c\dregn, c\dregn, \size
#endif
.endmacro

.macro buildptr_range sregn, eregn, start_sym, end_sym, clrperm = x
	ldr	x\sregn, =\start_sym
	ldr	x\eregn, =\end_sym
#ifdef __CHERI_PURE_CAPABILITY__
	sub	x\eregn, x\eregn, x\sregn
	cvtd	c\sregn, x\sregn
	scbnds	c\sregn, c\sregn, x\eregn
	clrperm	c\sregn, c\sregn, \clrperm
	add	c\eregn, c\sregn, x\eregn
#endif
.endmacro

/*
 * Jump into the kernel virtual address at the given position
 * This also restricts the kernel PCC
 */
.macro enter_kern_vaddr regn, scratch1n, scratch2n, dstsym
	ldr	x\regn, =\dstsym
#ifdef __CHERI_PURE_CAPABILITY__
	orr	x\regn, x\regn, #1	/* c64 mode */
	ldr	x\scratch2n, =etext	/* XXX-AM: TODO use correct end symbol */
	ldr	x\scratch1n, =KERNBASE
	sub	x\scratch2n, x\scratch2n, x\scratch1n
	cvtp	c\scratch1n, x\scratch1n
	//scbnds	c\scratch1n, c\scratch1n, x\scratch2n /* XXX-AM: needs reordering of ELF sections */
	scvalue	c\regn, c\scratch1n, x\regn
	clrperm	c\regn, c\regn, w
#endif
	br	PTR(\regn)
.endmacro

/*
 * Helper to clear ddc and all other general-purpose capability registers,
 * except c0.
 */
.macro clear_capregs
#ifdef __CHERI_PURE_CAPABILITY__
	msr	ddc, czr
	mov	x1, xzr
	mov	x2, xzr
	mov	x3, xzr
	mov	x4, xzr
	mov	x5, xzr
	mov	x6, xzr
	mov	x7, xzr
	mov	x8, xzr
	mov	x9, xzr
	mov	x10, xzr
	mov	x11, xzr
	mov	x12, xzr
	mov	x13, xzr
	mov	x14, xzr
	mov	x15, xzr
	mov	x16, xzr
	mov	x17, xzr
	mov	x18, xzr
	mov	x19, xzr
	mov	x20, xzr
	mov	x21, xzr
	mov	x22, xzr
	mov	x23, xzr
	mov	x24, xzr
	mov	x25, xzr
	mov	x26, xzr
	mov	x27, xzr
	mov	x28, xzr
	mov	x29, xzr
	mov	x30, xzr
#endif
.endmacro

/*
 * Initialize morello on a cpu
 */
.macro morello_cpu_init
#if __has_feature(capabilities)
	/*
	 * Enable Morello instructions at EL1. We will enable them at EL0
	 * later when we know userspace is expecting to use them.
	 */
	mrs	x2, cpacr_el1
	bic	x2, x2, CPACR_CEN_MASK
	orr	x2, x2, CPACR_CEN_TRAP_NONE
	msr	cpacr_el1, x2
	isb

	/*
	 * Allow access to CNTVCT_EL0 without PCC System permission and enable
	 * capability sealing for branch and link at EL0.
	 *
	 * XXXBFG should this be done somewhere else? Maybe eventually per-process or
	 * compartment?
	 */
	mrs x2, cctlr_el0
	orr x2, x2, #(CCTLR_PERMVCT_MASK | CCTLR_SBL_MASK)
	msr cctlr_el0, x2

#ifdef __CHERI_PURE_CAPABILITY__
	/*
	 * Enable capablity sealing for branch and link at EL1
	 * Use PCC/DDC address interpretation.
	 * Use DDC as base for adrdp.
	 */
	mrs	x2, cctlr_el1
	bic	x2, x2, #(CCTLR_PCCBO_MASK | CCTLR_DDCBO_MASK | CCTLR_ADRDPB_MASK)
	orr	x2, x2, #(CCTLR_SBL_MASK)
	msr	cctlr_el1, x2

	/* We assume that we enter here in a64 mode. */
	bx	#4
	.arch_extension c64
#endif
#endif
.endmacro

ENTRY(_start)
#ifdef __CHERI_PURE_CAPABILITY__
	.arch_extension noc64
	.arch_extension a64c
#endif

	/*
	 * Drop to EL1
	 * Note: this is done while still in A64 mode.
	 */
	bl	drop_to_el1

	/* Initialize morello capability ISA and switch to C64 if needed */
	morello_cpu_init

	/*
	 * Disable the MMU. We may have entered the kernel with it on and
	 * will need to update the tables later. If this has been set up
	 * with anything other than a VA == PA map then this will fail,
	 * but in this case the code to find where we are running from
	 * would have also failed.
	 */
	dsb	sy
	mrs	x2, sctlr_el1
	bic	x2, x2, SCTLR_M
	msr	sctlr_el1, x2
	isb

	/* Set the context id */
	msr	contextidr_el1, xzr

	/* Get the virt -> phys offset */
	bl	get_virt_delta

	/*
	 * At this point:
	 * x29 = PA - VA
	 * x28 = Our physical load address
	 */

	/* Create the page tables */
	bl	create_pagetables

	/*
	 * At this point:
	 * x27 = TTBR0 table phys addr
	 * x26 = Kernel L1 table phys addr
	 * x24 = TTBR1 table phys addr
	 */

	/* Enable the mmu */
	bl	start_mmu

	/* Load the new ttbr0 pagetable */
	early_idmap_addr x27, pagetable_l0_ttbr0, x29

	/* Jump to the virtual address space */
	enter_kern_vaddr 15, 7, 8, virtdone

virtdone:
	/* Set up the stack */
	mov	x7, #(PAGE_SIZE * KSTACK_PAGES)
	buildptr 25, initstack, x7
	/* Preserve initstack in x/c25 for bootparams */
	add	PTR(7), PTR(25), x7
	/*
	 * Can not yet enforce bounds between PCB and KSTACK as we have
	 * no place to store the PCB pointer here.
	 * XXX-AM: It could be another bootparam if needed
	 */
	mov	PTRN(sp), PTR(7)
	sub	PTRN(sp), PTRN(sp), #PCB_SIZE

	/* Zero the BSS */
	buildptr_range 15, 14, _bss_start, _end
1:
	str	xzr, [PTR(15)], #8
	cmp	PTR(15), PTR(14)
	b.lo	1b

#if defined(PERTHREAD_SSP)
	/* Set sp_el0 to the boot canary for early per-thread SSP to work */
	adrp	x15, boot_canary
	add	x15, x15, :lo12:boot_canary
	msr	sp_el0, x15
#endif

	/* Backup the module pointer */
	mov	x19, x0

#if __has_feature(capabilities)
#ifdef __CHERI_PURE_CAPABILITY__
	/* Do capability relocations */
	mrs	c1, ddc
	adr	c2, #0
	/* Assume can we reach _DYNAMIC from PCC */
	adrp	c0, _DYNAMIC
	add	c0, c0, :lo12:_DYNAMIC
	bl	elf_reloc_self
#endif
	/* Initialize capabilities. */
	mrs	c0, ddc
	bl	cheri_init_capabilities
#endif

	/* Make the page table base a virtual address */
	sub	x26, x26, x29
	sub	x24, x24, x29
#ifdef __CHERI_PURE_CAPABILITY__
	/*
	 * Convert modulep into a capability
	 * XXX-AM: can we set bounds on this?
	 * TODO: clear perms
	 */
	cvtd	c19, x19

	/* Rebuild L1PT and L0PT capabilities */
	mov	x6, #PAGE_SIZE
	ldr	x7, =.Lpagetable_clrperms
	cvtd	c24, x24
	scbnds	c24, c24, x6
	clrperm	c24, c24, x7
	cvtd	c26, x26
	scbnds	c26, c26, x6
	clrperm	c26, c26, x7
#endif

	/* Negate the delta so it is VA -> PA */
	neg	x29, x29

	sub	PTRN(sp), PTRN(sp), #BOOTPARAMS_SIZE
	mov	PTR(0), PTRN(sp)

	str	PTR(19), [PTR(0), #BP_MODULEP]
	str	PTR(26), [PTR(0), #BP_KERN_L1PT]
	str	x29, [PTR(0), #BP_KERN_DELTA]
	str	PTR(25), [PTR(0), #BP_KERN_STACK]
	str	PTR(24), [PTR(0), #BP_KERN_L0PT]
	str	x27, [PTR(0), #BP_KERN_TTBR0]
	str	x23, [PTR(0), #BP_BOOT_EL]

	/* trace back starts here */
	mov	fp, #0

	/* Branch to C code */
	clear_capregs
	bl	initarm
	/* We are done with the boot params */
	add	PTRN(sp), PTRN(sp), #BOOTPARAMS_SIZE
	bl	mi_startup

	/* We should not get here */
	brk	0

	.align 3
END(_start)
#ifdef __CHERI_PURE_CAPABILITY__
.Lpagetable_clrperms:
	.quad ~(CHERI_PERM_GLOBAL | CHERI_PERM_LOAD | CHERI_PERM_STORE)
#endif

#ifdef SMP
/*
 * mpentry(unsigned long)
 *
 * Called by a core when it is being brought online.
 * The data in x0 is passed straight to init_secondary.
 */
ENTRY(mpentry)
#ifdef __CHERI_PURE_CAPABILITY__
	.arch_extension noc64
	.arch_extension a64c
#endif
	/* Disable interrupts */
	msr	daifset, #DAIF_INTR

	/* Drop to EL1 */
	bl	drop_to_el1

	/* Initialize morello capability ISA and switch to C64 if needed */
	morello_cpu_init

	/* Set the context id */
	msr	contextidr_el1, xzr

	/* Get the virt -> phys offset */
	bl	get_virt_delta

	/* Load the kernel page table */
	early_idmap_addr x24, pagetable_l0_ttbr1, x29
	/* Load the identity page table */
	early_idmap_addr x27, pagetable_l0_ttbr0_bootstrap, x29

	/* Enable the mmu */
	bl	start_mmu

	/* Load the new ttbr0 pagetable */
	early_idmap_addr x27, pagetable_l0_ttbr0, x29

	/* Jump to the virtual address space */
	enter_kern_vaddr 15, 7, 8, mp_virtdone

mp_virtdone:
	/* Start using the AP boot stack */
	LDR_LABEL(PTR(4), PTR(4), bootstack)
	mov	PTRN(sp), PTR(4)

#if defined(PERTHREAD_SSP)
	/* Set sp_el0 to the boot canary for early per-thread SSP to work */
	adrp	x15, boot_canary
	add	x15, x15, :lo12:boot_canary
	msr	sp_el0, x15
#endif

	/* Load the kernel ttbr0 pagetable */
	msr	ttbr0_el1, x27
	isb

	/* Invalidate the TLB */
	tlbi	vmalle1
	dsb	sy
	isb

	clear_capregs

	b	init_secondary
END(mpentry)
#endif

/*
 * If we are started in EL2, configure the required hypervisor
 * registers and drop to EL1.
 */
LENTRY(drop_to_el1)
#ifdef __CHERI_PURE_CAPABILITY__
	.arch_extension noc64
	.arch_extension a64c
#endif
	mrs	x23, CurrentEL
	lsr	x23, x23, #2
	cmp	x23, #0x2
	b.eq	1f
	ret
1:
	/* Configure the Hypervisor */
	mov	x2, #(HCR_RW)
	msr	hcr_el2, x2

	/* Load the Virtualization Process ID Register */
	mrs	x2, midr_el1
	msr	vpidr_el2, x2

	/* Load the Virtualization Multiprocess ID Register */
	mrs	x2, mpidr_el1
	msr	vmpidr_el2, x2

	/* Set the bits that need to be 1 in sctlr_el1 */
	ldr	x2, .Lsctlr_res1
	msr	sctlr_el1, x2

	/* Don't trap to EL2 for exceptions */
	mov	x2, #CPTR_RES1
	msr	cptr_el2, x2

#if __has_feature(capabilities)
	/*
	 * Wait for the write to cptr_el2 to complete. It will enable the
	 * use of capabilities at EL2 that we need below. When not using
	 * capabilities this is unneeded as the eret instruction will
	 * act as in place of this barrier.
	 */
	isb
#endif

	/* Don't trap to EL2 for CP15 traps */
	msr	hstr_el2, xzr

	/* Enable access to the physical timers at EL1 */
	mrs	x2, cnthctl_el2
	orr	x2, x2, #(CNTHCTL_EL1PCTEN | CNTHCTL_EL1PCEN)
	msr	cnthctl_el2, x2

	/* Set the counter offset to a known value */
	msr	cntvoff_el2, xzr

	/* Hypervisor trap functions */
	adrp	x2, hyp_vectors
	add	x2, x2, :lo12:hyp_vectors
#if __has_feature(capabilities)
	cvtp	c2, x2
	msr	cvbar_el2, c2
#else
	msr	vbar_el2, x2
#endif

	mov	x2, #(PSR_F | PSR_I | PSR_A | PSR_D | PSR_M_EL1h)
	msr	spsr_el2, x2

	/* Configure GICv3 CPU interface */
	mrs	x2, id_aa64pfr0_el1
	/* Extract GIC bits from the register */
	ubfx	x2, x2, #ID_AA64PFR0_GIC_SHIFT, #ID_AA64PFR0_GIC_BITS
	/* GIC[3:0] == 0001 - GIC CPU interface via special regs. supported */
	cmp	x2, #(ID_AA64PFR0_GIC_CPUIF_EN >> ID_AA64PFR0_GIC_SHIFT)
	b.ne	2f

	mrs	x2, icc_sre_el2
	orr	x2, x2, #ICC_SRE_EL2_EN	/* Enable access from insecure EL1 */
	orr	x2, x2, #ICC_SRE_EL2_SRE	/* Enable system registers */
	msr	icc_sre_el2, x2
2:

	/* Set the address to return to our return address */
#if __has_feature(capabilities)
	cvtp	c30, x30
	msr	celr_el2, c30
#else
	msr	elr_el2, x30
#endif
	isb

	eret
#ifdef __CHERI_PURE_CAPABILITY__
	.arch_extension c64
#endif

	.align 3
.Lsctlr_res1:
	.quad SCTLR_RES1
LEND(drop_to_el1)

#define	VECT_EMPTY	\
	.align 7;	\
	1:	b	1b

	.align 11
hyp_vectors:
	VECT_EMPTY	/* Synchronous EL2t */
	VECT_EMPTY	/* IRQ EL2t */
	VECT_EMPTY	/* FIQ EL2t */
	VECT_EMPTY	/* Error EL2t */

	VECT_EMPTY	/* Synchronous EL2h */
	VECT_EMPTY	/* IRQ EL2h */
	VECT_EMPTY	/* FIQ EL2h */
	VECT_EMPTY	/* Error EL2h */

	VECT_EMPTY	/* Synchronous 64-bit EL1 */
	VECT_EMPTY	/* IRQ 64-bit EL1 */
	VECT_EMPTY	/* FIQ 64-bit EL1 */
	VECT_EMPTY	/* Error 64-bit EL1 */

	VECT_EMPTY	/* Synchronous 32-bit EL1 */
	VECT_EMPTY	/* IRQ 32-bit EL1 */
	VECT_EMPTY	/* FIQ 32-bit EL1 */
	VECT_EMPTY	/* Error 32-bit EL1 */

/*
 * Get the delta between the physical address we were loaded to and the
 * virtual address we expect to run from. This is used when building the
 * initial page table.
 */
LENTRY(get_virt_delta)
	/* Load the physical address of virt_map */
	adrp	PTR(29), virt_map
	add	PTR(29), PTR(29), :lo12:virt_map
	/* Load the virtual address of virt_map stored in virt_map */
	ldr	x28, [PTR(29)]
	/* Find PA - VA as PA' = VA' - VA + PA = VA' + (PA - VA) = VA' + x29 */
	sub	x29, x29, x28
	/* Find the load address for the kernel */
	mov	x28, #(KERNBASE)
	add	x28, x28, x29
	ret

	.align 3
virt_map:
	.quad	virt_map
LEND(get_virt_delta)

/*
 * This builds the page tables containing the identity map, and the kernel
 * virtual map.
 *
 * It relys on:
 *  We were loaded to an address that is on a 2MiB boundary
 *  All the memory must not cross a 1GiB boundaty
 *  x28 contains the physical address we were loaded from
 *  x29 contains the load address delta (PA - VA)
 *
 * Returns:
 *  x27 TTBR0 table phys addr
 *  x26 Kernel L1 table phys addr
 *  x24 TTBR1 table phys addr
 *
 * TODO: This is out of date.
 *  There are at least 5 pages before that address for the page tables
 *   The pages used are:
 *    - The Kernel L2 table
 *    - The Kernel L1 table
 *    - The Kernel L0 table             (TTBR1)
 *    - The identity (PA = VA) L1 table
 *    - The identity (PA = VA) L0 table (TTBR0)
 *    - The DMAP L1 tables
 */
LENTRY(create_pagetables)
	/* Save the Link register */
	mov	PTR(5), PTR(30)

	/* Clean the page table */
	/*
	 * Get pointer to the pagetable in the .init_pagetable section
	 * We need to manually relocate the address to access it using
	 * the boot identity map
	 */
	ldr	x6, =pagetable
	add	x6, x6, x29
	ldr	x27, =pagetable_end
	add	x27, x27, x29
#ifdef __CHERI_PURE_CAPABILITY__
	sub	x7, x27, x6
	cvtd	c6, x6
	scbnds	c6, c6, x7
	ldr	x7, =.Lpagetable_clrperms
	clrperm	c6, c6, x7
	scvalue	c27, c6, x27
#endif
	mov	PTR(26), PTR(6)	/* Save start addr for later */
1:
	stp	xzr, xzr, [PTR(6)], #16
	stp	xzr, xzr, [PTR(6)], #16
	stp	xzr, xzr, [PTR(6)], #16
	stp	xzr, xzr, [PTR(6)], #16
	cmp	PTR(6), PTR(27)
	b.lo	1b

	/*
	 * Build the TTBR1 maps.
	 */

	/* Find the size of the kernel */
	mov	x6, #(KERNBASE)

#if defined(LINUX_BOOT_ABI)
	/* X19 is used as 'map FDT data' flag */
	mov	x19, xzr

	/* No modules or FDT pointer ? */
	cbz	x0, booti_no_fdt

	/*
	 * Test if x0 points to modules descriptor(virtual address) or
	 * to FDT (physical address)
	 */
	cmp	x0, x6		/* x6 is #(KERNBASE) */
	b.lo	booti_fdt
#endif

	/* Booted with modules pointer */
	/* Find modulep - begin */
	sub	x8, x0, x6
	/* Add two 2MiB pages for the module data and round up */
	ldr	x7, =(3 * L2_SIZE - 1)
	add	x8, x8, x7
	b	common

#if defined(LINUX_BOOT_ABI)
booti_fdt:
	/* Booted by U-Boot booti with FDT data */
	/* Set 'map FDT data' flag */
	mov	x19, #1

booti_no_fdt:
	/* Booted by U-Boot booti without FTD data */
	/* Find the end - begin */
	ldr     x7, =_end
	sub     x8, x7, x6

	/*
	 * Add one 2MiB page for copy of FDT data (maximum FDT size),
	 * one for metadata and round up
	 */
	ldr	x7, =(3 * L2_SIZE - 1)
	add	x8, x8, x7
#endif

common:
	/* Get the number of l2 pages to allocate, rounded down */
	lsr	x10, x8, #(L2_SHIFT)

	/* Create the kernel space L2 table */
	mov	PTR(6), PTR(26)
	mov	x7, #(ATTR_S1_IDX(VM_MEMATTR_WRITE_BACK))
	mov	x8, #(KERNBASE & L2_BLOCK_MASK)
	mov	x9, x28
	bl	build_l2_block_pagetable

	/* Move to the l1 table */
	add	PTR(26), PTR(26), #PAGE_SIZE

	/* Link the l1 -> l2 table */
	mov	x9, x6
	mov	PTR(6), PTR(26)
	bl	link_l1_pagetable

	/* Move to the l0 table */
	add	PTR(24), PTR(26), #PAGE_SIZE

	/* Link the l0 -> l1 table */
	mov	x9, x6
	mov	PTR(6), PTR(24)
	mov	x10, #1
	bl	link_l0_pagetable

	/* Link the DMAP tables */
	ldr	x8, =DMAP_MIN_ADDRESS
	early_idmap_addr x9, pagetable_dmap, x29
	mov	x10, #DMAP_TABLES
	bl	link_l0_pagetable

	/*
	 * Build the TTBR0 maps.  As TTBR0 maps, they must specify ATTR_S1_nG.
	 * They are only needed early on, so the VA = PA map is uncached.
	 */
	add	PTR(27), PTR(24), #PAGE_SIZE

	mov	PTR(6), PTR(27)		/* The initial page table */

	/* Create the VA = PA map */
	mov	x7, #(ATTR_S1_nG | ATTR_S1_IDX(VM_MEMATTR_WRITE_BACK))
	adrp	PTR(16), _start
	and	x16, x16, #(~L2_OFFSET)
	mov	x9, x16		/* PA start */
	mov	x8, x16		/* VA start (== PA start) */
	mov	x10, #1
	bl	build_l2_block_pagetable

#if defined(SOCDEV_PA)
#ifdef __CHERI_PURE_CAPABILITY__
#error "TODO Implement for purecap kernel"
#endif
	/* Create a table for the UART */
	mov	x7, #(ATTR_S1_nG | ATTR_S1_IDX(VM_MEMATTR_DEVICE))
	add	x16, x16, #(L2_SIZE)	/* VA start */
	mov	x8, x16

	/* Store the socdev virtual address */
	add	x17, x8, #(SOCDEV_PA & L2_OFFSET)
	adrp	x9, socdev_va
	str	x17, [x9, :lo12:socdev_va]

	mov	x9, #(SOCDEV_PA & ~L2_OFFSET)	/* PA start */
	mov	x10, #1
	bl	build_l2_block_pagetable
#endif

#if defined(LINUX_BOOT_ABI)
	/* Map FDT data ? */
	cbz	x19, 1f

	/* Create the mapping for FDT data (2 MiB max) */
	mov	x7, #(ATTR_S1_nG | ATTR_S1_IDX(VM_MEMATTR_WRITE_BACK))
	add	x16, x16, #(L2_SIZE)	/* VA start */
	mov	x8, x16
	mov	x9, x0			/* PA start */
	/* Update the module pointer to point at the allocated memory */
	and	x0, x0, #(L2_OFFSET)	/* Keep the lower bits */
	add	x0, x0, x8		/* Add the aligned virtual address */

	mov	x10, #1
	bl	build_l2_block_pagetable

1:
#endif

	/* Move to the l1 table */
	add	PTR(27), PTR(27), #PAGE_SIZE

	/* Link the l1 -> l2 table */
	mov	x9, x6
	mov	PTR(6), PTR(27)
	bl	link_l1_pagetable

	/* Move to the l0 table */
	add	PTR(27), PTR(27), #PAGE_SIZE

	/* Link the l0 -> l1 table */
	mov	x9, x6
	mov	PTR(6), PTR(27)
	mov	x10, #1
	bl	link_l0_pagetable

#ifdef __CHERI_PURE_CAPABILITY__
	/*
	 * Return physical addresses instead of capabilities
	 * into the identity-mapped early address space.
	 */
	gcvalue x24, c24
	gcvalue x26, c26
	gcvalue x27, c27
#endif

	/* Restore the Link register */
	mov	PTR(30), PTR(5)
	ret
LEND(create_pagetables)

/*
 * Builds an L0 -> L1 table descriptor
 *
 *  x/c6  = L0 table
 *  x8  = Virtual Address
 *  x9  = L1 PA (trashed)
 *  x10 = Entry count (trashed)
 *  x11, x12 and x13 are trashed
 */
LENTRY(link_l0_pagetable)
	/*
	 * Link an L0 -> L1 table entry.
	 */
	/* Find the table index */
	lsr	x11, x8, #L0_SHIFT
	and	x11, x11, #L0_ADDR_MASK

	/* Build the L0 block entry */
	mov	x12, #L0_TABLE
	orr	x12, x12, #(TATTR_UXN_TABLE | TATTR_AP_TABLE_NO_EL0)

	/* Only use the output address bits */
	lsr	x9, x9, #PAGE_SHIFT
1:	orr	x13, x12, x9, lsl #PAGE_SHIFT

	/* Store the entry */
	str	x13, [PTR(6), x11, lsl #3]

	sub	x10, x10, #1
	add	x11, x11, #1
	add	x9, x9, #1
	cbnz	x10, 1b

	ret
LEND(link_l0_pagetable)

/*
 * Builds an L1 -> L2 table descriptor
 *
 *  x/c6  = L1 table
 *  x8  = Virtual Address
 *  x9  = L2 PA (trashed)
 *  x11, x12 and x13 are trashed
 */
LENTRY(link_l1_pagetable)
	/*
	 * Link an L1 -> L2 table entry.
	 */
	/* Find the table index */
	lsr	x11, x8, #L1_SHIFT
	and	x11, x11, #Ln_ADDR_MASK

	/* Build the L1 block entry */
	mov	x12, #L1_TABLE

	/* Only use the output address bits */
	lsr	x9, x9, #PAGE_SHIFT
	orr	x13, x12, x9, lsl #PAGE_SHIFT

	/* Store the entry */
	str	x13, [PTR(6), x11, lsl #3]

	ret
LEND(link_l1_pagetable)

/*
 * Builds count 2 MiB page table entry
 *  x/c6  = L2 table
 *  x7  = Block attributes
 *  x8  = VA start
 *  x9  = PA start (trashed)
 *  x10 = Entry count (trashed)
 *  x11, x12 and x13 are trashed
 */
LENTRY(build_l2_block_pagetable)
	/*
	 * Build the L2 table entry.
	 */
	/* Find the table index */
	lsr	x11, x8, #L2_SHIFT
	and	x11, x11, #Ln_ADDR_MASK

	/* Build the L2 block entry */
	orr	x12, x7, #L2_BLOCK
#if __has_feature(capabilities)
	orr	x12, x12, #(ATTR_CAP_RW)
#endif
	orr	x12, x12, #(ATTR_DEFAULT)
	orr	x12, x12, #(ATTR_S1_UXN)

	/* Only use the output address bits */
	lsr	x9, x9, #L2_SHIFT

	/* Set the physical address for this virtual address */
1:	orr	x13, x12, x9, lsl #L2_SHIFT

	/* Store the entry */
	str	x13, [PTR(6), x11, lsl #3]

	sub	x10, x10, #1
	add	x11, x11, #1
	add	x9, x9, #1
	cbnz	x10, 1b

	ret
LEND(build_l2_block_pagetable)

LENTRY(start_mmu)
	dsb	sy

	/* Load the exception vectors */
	ldr	x2, =exception_vectors
#if __has_feature(capabilities)
	cvtp	c2, x2
	msr	cvbar_el1, c2
#ifdef __CHERI_PURE_CAPABILITY__
	/* Enter exception handlers in C64 mode */
	mrs	x2, cctlr_el1
	orr	x2, x2, #(CCTLR_EL1_C64E_MASK)
	msr	cctlr_el1, x2
#endif
#else
	msr	vbar_el1, x2
#endif

	/* Load ttbr0 and ttbr1 */
	msr	ttbr0_el1, x27
	msr	ttbr1_el1, x24
	isb

	/* Clear the Monitor Debug System control register */
	msr	mdscr_el1, xzr

	/* Invalidate the TLB */
	tlbi	vmalle1is
	dsb	ish
	isb

	ldr	x2, mair
	msr	mair_el1, x2

	/*
	 * Setup TCR according to the PARange and ASIDBits fields
	 * from ID_AA64MMFR0_EL1 and the HAFDBS field from the
	 * ID_AA64MMFR1_EL1.  More precisely, set TCR_EL1.AS
	 * to 1 only if the ASIDBits field equals 0b0010.
	 */
	ldr	x2, tcr
	mrs	x3, id_aa64mmfr0_el1

	/* Copy the bottom 3 bits from id_aa64mmfr0_el1 into TCR.IPS */
	bfi	x2, x3, #(TCR_IPS_SHIFT), #(TCR_IPS_WIDTH)
	and	x3, x3, #(ID_AA64MMFR0_ASIDBits_MASK)

	/* Check if the HW supports 16 bit ASIDS */
	cmp	x3, #(ID_AA64MMFR0_ASIDBits_16)
	/* If so x3 == 1, else x3 == 0 */
	cset	x3, eq
	/* Set TCR.AS with x3 */
	bfi	x2, x3, #(TCR_ASID_SHIFT), #(TCR_ASID_WIDTH)

	/*
	 * Check if the HW supports access flag and dirty state updates,
	 * and set TCR_EL1.HA and TCR_EL1.HD accordingly.
	 */
	mrs	x3, id_aa64mmfr1_el1
	and	x3, x3, #(ID_AA64MMFR1_HAFDBS_MASK)
	cmp	x3, #1
	b.ne	1f
	orr 	x2, x2, #(TCR_HA)
	b	2f
1:
	cmp	x3, #2
	b.ne	2f
	orr 	x2, x2, #(TCR_HA | TCR_HD)
2:
	msr	tcr_el1, x2

	/*
	 * Setup SCTLR.
	 */
	ldr	x2, sctlr_set
	ldr	x3, sctlr_clear
	mrs	x1, sctlr_el1
	bic	x1, x1, x3	/* Clear the required bits */
	orr	x1, x1, x2	/* Set the required bits */
	msr	sctlr_el1, x1
	isb

	ret

	.align 3
mair:
	.quad	MAIR_ATTR(MAIR_DEVICE_nGnRnE, VM_MEMATTR_DEVICE_nGnRnE) | \
		MAIR_ATTR(MAIR_NORMAL_NC, VM_MEMATTR_UNCACHEABLE)   |	\
		MAIR_ATTR(MAIR_NORMAL_WB, VM_MEMATTR_WRITE_BACK)    |	\
		MAIR_ATTR(MAIR_NORMAL_WT, VM_MEMATTR_WRITE_THROUGH) |	\
		MAIR_ATTR(MAIR_DEVICE_nGnRE, VM_MEMATTR_DEVICE_nGnRE)
tcr:
#if __has_feature(capabilities)
#define	TCR_MORELLO	(TCR_HPD0 | TCR_HPD1 | TCR_HWU0 | TCR_HWU1)
#else
#define	TCR_MORELLO	0
#endif
	.quad (TCR_TxSZ(64 - VIRT_BITS) | TCR_TG1_4K | \
	    TCR_CACHE_ATTRS | TCR_SMP_ATTRS | TCR_MORELLO)
sctlr_set:
	/* Bits to set */
	.quad (SCTLR_LSMAOE | SCTLR_nTLSMD | SCTLR_UCI | SCTLR_SPAN | \
	    SCTLR_nTWE | SCTLR_nTWI | SCTLR_UCT | SCTLR_DZE | \
	    SCTLR_I | SCTLR_SED | SCTLR_SA0 | SCTLR_SA | SCTLR_C | \
	    SCTLR_M | SCTLR_CP15BEN)
sctlr_clear:
	/* Bits to clear */
	.quad (SCTLR_EE | SCTLR_E0E | SCTLR_IESB | SCTLR_WXN | SCTLR_UMA | \
	    SCTLR_ITD | SCTLR_A)
LEND(start_mmu)

ENTRY(abort)
	b abort
END(abort)

	.section .init_pagetable, "aw", %nobits
	.align PAGE_SHIFT
	/*
	 * 6 initial tables (in the following order):
	 *           L2 for kernel (High addresses)
	 *           L1 for kernel
	 *           L0 for kernel
	 *           L1 bootstrap for user   (Low addresses)
	 *           L0 bootstrap for user
	 *           L0 for user
	 */
pagetable:
	.space	PAGE_SIZE
pagetable_l1_ttbr1:
	.space	PAGE_SIZE
pagetable_l0_ttbr1:
	.space	PAGE_SIZE
pagetable_l2_ttbr0_bootstrap:
	.space	PAGE_SIZE
pagetable_l1_ttbr0_bootstrap:
	.space	PAGE_SIZE
pagetable_l0_ttbr0_bootstrap:
	.space	PAGE_SIZE
pagetable_l0_ttbr0:
	.space	PAGE_SIZE

	.globl	pagetable_dmap
	.type	pagetable_dmap,#object
pagetable_dmap:
	.space	PAGE_SIZE * DMAP_TABLES
pagetable_end:
	.size	pagetable_dmap, pagetable_end - pagetable_dmap

	.type	el2_pagetable,#object
el2_pagetable:
	.space	PAGE_SIZE
	.size	el2_pagetable, . - el2_pagetable

	.align	4
	.type	initstack,#object
initstack:
	.space	(PAGE_SIZE * KSTACK_PAGES)
initstack_end:
	.size	initstack, initstack_end - initstack

<<<<<<< HEAD
/*
 * sigcode has to be labeled as an #object type so that the symbols
 * resolve to the correct address as a source for copies.  This also
 * ensures that captable pointers to it will be able to read it.  This
 * is fine as the code is never executed directly in the kernel, just
 * copied to places for userland to execute.
 */
#define	SIGCODE(sym)						\
	.section .rodata; .globl sym; .align 2; .type sym,#object; sym:	\
	.cfi_startproc

SIGCODE(sigcode)
#if __has_feature(capabilities)
#ifndef __CHERI_PURE_CAPABILITY__
	.arch_extension c64
#endif
	add	c0, csp, #SF_UC
#else
	mov	x0, sp
	add	x0, x0, #SF_UC
#endif

1:
	mov	x8, #SYS_sigreturn
	svc	0

	/* sigreturn failed, exit */
	mov	x8, #SYS_exit
	svc	0

	b	1b
#if __has_feature(capabilities)
#ifndef __CHERI_PURE_CAPABILITY__
	.arch_extension noc64
	.arch_extension a64c
#endif
#endif
	/* This may be copied to the stack, keep it 16-byte aligned */
	.align	3
END(sigcode)
esigcode:

	.data
	.align	3
	.global	szsigcode
	.type	szsigcode,#object
	.size	szsigcode, 8
szsigcode:
	.quad	esigcode - sigcode

#ifdef COMPAT_FREEBSD64
SIGCODE(freebsd64_sigcode)
	mov	x0, sp
	add	x0, x0, #SF_UC64

1:
	mov	x8, #SYS_sigreturn
	svc	0

	/* sigreturn failed, exit */
	mov	x8, #SYS_exit
	svc	0

	b	1b
	/* This may be copied to the stack, keep it 16-byte aligned */
	.align	3
END(freebsd64_sigcode)
freebsd64_esigcode:

	.data
	.align	3
	.global	freebsd64_szsigcode
	.type	freebsd64_szsigcode,#object
	.size	freebsd64_szsigcode, 8
freebsd64_szsigcode:
	.quad	freebsd64_esigcode - freebsd64_sigcode
#endif

SIGCODE(aarch32_sigcode)
=======

.text
EENTRY(aarch32_sigcode)
>>>>>>> 8ddb4b9b
	.word 0xe1a0000d	// mov r0, sp
	.word 0xe2800040	// add r0, r0, #SIGF_UC
	.word 0xe59f700c	// ldr r7, [pc, #12]
	.word 0xef000000	// swi #0
	.word 0xe59f7008	// ldr r7, [pc, #8]
	.word 0xef000000	// swi #0
	.word 0xeafffffa	// b . - 16
	.word SYS_sigreturn
	.word SYS_exit
	.align	3
END(aarch32_sigcode)
aarch32_esigcode:

	.data
	.global sz_aarch32_sigcode
	.type	sz_aarch32_sigcode,#object
	.size	sz_aarch32_sigcode, 8
sz_aarch32_sigcode:
	.quad aarch32_esigcode - aarch32_sigcode<|MERGE_RESOLUTION|>--- conflicted
+++ resolved
@@ -1066,7 +1066,6 @@
 initstack_end:
 	.size	initstack, initstack_end - initstack
 
-<<<<<<< HEAD
 /*
  * sigcode has to be labeled as an #object type so that the symbols
  * resolve to the correct address as a source for copies.  This also
@@ -1077,45 +1076,6 @@
 #define	SIGCODE(sym)						\
 	.section .rodata; .globl sym; .align 2; .type sym,#object; sym:	\
 	.cfi_startproc
-
-SIGCODE(sigcode)
-#if __has_feature(capabilities)
-#ifndef __CHERI_PURE_CAPABILITY__
-	.arch_extension c64
-#endif
-	add	c0, csp, #SF_UC
-#else
-	mov	x0, sp
-	add	x0, x0, #SF_UC
-#endif
-
-1:
-	mov	x8, #SYS_sigreturn
-	svc	0
-
-	/* sigreturn failed, exit */
-	mov	x8, #SYS_exit
-	svc	0
-
-	b	1b
-#if __has_feature(capabilities)
-#ifndef __CHERI_PURE_CAPABILITY__
-	.arch_extension noc64
-	.arch_extension a64c
-#endif
-#endif
-	/* This may be copied to the stack, keep it 16-byte aligned */
-	.align	3
-END(sigcode)
-esigcode:
-
-	.data
-	.align	3
-	.global	szsigcode
-	.type	szsigcode,#object
-	.size	szsigcode, 8
-szsigcode:
-	.quad	esigcode - sigcode
 
 #ifdef COMPAT_FREEBSD64
 SIGCODE(freebsd64_sigcode)
@@ -1146,11 +1106,6 @@
 #endif
 
 SIGCODE(aarch32_sigcode)
-=======
-
-.text
-EENTRY(aarch32_sigcode)
->>>>>>> 8ddb4b9b
 	.word 0xe1a0000d	// mov r0, sp
 	.word 0xe2800040	// add r0, r0, #SIGF_UC
 	.word 0xe59f700c	// ldr r7, [pc, #12]
