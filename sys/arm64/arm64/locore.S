/*-
 * Copyright (c) 2012-2014 Andrew Turner
 * All rights reserved.
 *
 * Redistribution and use in source and binary forms, with or without
 * modification, are permitted provided that the following conditions
 * are met:
 * 1. Redistributions of source code must retain the above copyright
 *    notice, this list of conditions and the following disclaimer.
 * 2. Redistributions in binary form must reproduce the above copyright
 *    notice, this list of conditions and the following disclaimer in the
 *    documentation and/or other materials provided with the distribution.
 *
 * THIS SOFTWARE IS PROVIDED BY THE AUTHOR AND CONTRIBUTORS ``AS IS'' AND
 * ANY EXPRESS OR IMPLIED WARRANTIES, INCLUDING, BUT NOT LIMITED TO, THE
 * IMPLIED WARRANTIES OF MERCHANTABILITY AND FITNESS FOR A PARTICULAR PURPOSE
 * ARE DISCLAIMED.  IN NO EVENT SHALL THE AUTHOR OR CONTRIBUTORS BE LIABLE
 * FOR ANY DIRECT, INDIRECT, INCIDENTAL, SPECIAL, EXEMPLARY, OR CONSEQUENTIAL
 * DAMAGES (INCLUDING, BUT NOT LIMITED TO, PROCUREMENT OF SUBSTITUTE GOODS
 * OR SERVICES; LOSS OF USE, DATA, OR PROFITS; OR BUSINESS INTERRUPTION)
 * HOWEVER CAUSED AND ON ANY THEORY OF LIABILITY, WHETHER IN CONTRACT, STRICT
 * LIABILITY, OR TORT (INCLUDING NEGLIGENCE OR OTHERWISE) ARISING IN ANY WAY
 * OUT OF THE USE OF THIS SOFTWARE, EVEN IF ADVISED OF THE POSSIBILITY OF
 * SUCH DAMAGE.
 *
 * $FreeBSD$
 */

#include "assym.inc"
#include "opt_kstack_pages.h"
#include <sys/syscall.h>
#include <machine/asm.h>
#include <machine/armreg.h>
#include <machine/hypervisor.h>
#include <machine/param.h>
#include <machine/pte.h>
#include <machine/vm.h>
#include <machine/vmparam.h>

#include <machine/cherireg.h>

#define	VIRT_BITS	48
#define	DMAP_TABLES	((DMAP_MAX_ADDRESS - DMAP_MIN_ADDRESS) >> L0_SHIFT)

	.globl	kernbase
	.set	kernbase, KERNBASE


/* U-Boot booti related constants. */
#if defined(LINUX_BOOT_ABI)
#ifndef UBOOT_IMAGE_OFFSET
#define	UBOOT_IMAGE_OFFSET	0		/* Image offset from start of */
#endif						/*  2 MiB page */

#ifndef UBOOT_IMAGE_SIZE			/* Total size of image */
#define	UBOOT_IMAGE_SIZE	 _end - _start
#endif

#ifndef UBOOT_IMAGE_FLAGS
#define	UBOOT_IMAGE_FLAGS	0		/* LE kernel, unspecified */
#endif						/*  page size */
#endif /* defined(LINUX_BOOT_ABI) */

/*
 * We assume:
 *  MMU      on with an identity map, or off
 *  D-Cache: off
 *  I-Cache: on or off
 *  We are loaded at a 2MiB aligned address
 *
 *  In CHERI kernels we assume that DDC is a valid root capability
 *  covering the whole address space and PCC is a valid root
 *  executable capability covering the whole address space.
 */

/*
 * Relocate kernel vaddr to the boot identity mapping
 */
.macro early_idmap_addr dreg, sym, delta
	ldr	\dreg, =\sym
	add	\dreg, \dreg, \delta
.endmacro

/*
 * Build kernel pointer for the given data symbol
 * assuming the kernel mmu mapping is enabled
 */
.macro buildptr dregn, sym, size
	ldr	x\dregn, =\sym
#ifdef __CHERI_PURE_CAPABILITY__
	cvtd	c\dregn, x\dregn
	scbnds	c\dregn, c\dregn, \size
#endif
.endmacro

.macro buildptr_range sregn, eregn, start_sym, end_sym, clrperm = x
	ldr	x\sregn, =\start_sym
	ldr	x\eregn, =\end_sym
#ifdef __CHERI_PURE_CAPABILITY__
	sub	x\eregn, x\eregn, x\sregn
	cvtd	c\sregn, x\sregn
	scbnds	c\sregn, c\sregn, x\eregn
	clrperm	c\sregn, c\sregn, \clrperm
	add	c\eregn, c\sregn, x\eregn
#endif
.endmacro

/*
 * Jump into the kernel virtual address at the given position
 * This also restricts the kernel PCC
 */
.macro enter_kern_vaddr regn, scratch1n, scratch2n, dstsym
	ldr	x\regn, =\dstsym
#ifdef __CHERI_PURE_CAPABILITY__
	orr	x\regn, x\regn, #1	/* c64 mode */
	ldr	x\scratch2n, =etext	/* XXX-AM: TODO use correct end symbol */
	ldr	x\scratch1n, =KERNBASE
	sub	x\scratch2n, x\scratch2n, x\scratch1n
	cvtp	c\scratch1n, x\scratch1n
	//scbnds	c\scratch1n, c\scratch1n, x\scratch2n /* XXX-AM: needs reordering of ELF sections */
	scvalue	c\regn, c\scratch1n, x\regn
	clrperm	c\regn, c\regn, w
#endif
	br	PTR(\regn)
.endmacro

/*
 * Helper to clear ddc and all other general-purpose capability registers,
 * except c0.
 */
.macro clear_capregs
#ifdef __CHERI_PURE_CAPABILITY__
	msr	ddc, czr
	mov	x1, xzr
	mov	x2, xzr
	mov	x3, xzr
	mov	x4, xzr
	mov	x5, xzr
	mov	x6, xzr
	mov	x7, xzr
	mov	x8, xzr
	mov	x9, xzr
	mov	x10, xzr
	mov	x11, xzr
	mov	x12, xzr
	mov	x13, xzr
	mov	x14, xzr
	mov	x15, xzr
	mov	x16, xzr
	mov	x17, xzr
	mov	x18, xzr
	mov	x19, xzr
	mov	x20, xzr
	mov	x21, xzr
	mov	x22, xzr
	mov	x23, xzr
	mov	x24, xzr
	mov	x25, xzr
	mov	x26, xzr
	mov	x27, xzr
	mov	x28, xzr
	mov	x29, xzr
	mov	x30, xzr
#endif
.endmacro

/*
 * Initialize morello on a cpu
 */
.macro morello_cpu_init
#if __has_feature(capabilities)
	/*
	 * Enable Morello instructions at EL1. We will enable them at EL0
	 * later when we know userspace is expecting to use them.
	 */
	mrs	x2, cpacr_el1
	bic	x2, x2, CPACR_CEN_MASK
	orr	x2, x2, CPACR_CEN_TRAP_NONE
	msr	cpacr_el1, x2
	isb

	/*
	 * Allow access to CNTVCT_EL0 without PCC System permission and enable
	 * capability sealing for branch and link at EL0.
	 *
	 * XXXBFG should this be done somewhere else? Maybe eventually per-process or
	 * compartment?
	 */
	mrs x2, cctlr_el0
	orr x2, x2, #(CCTLR_PERMVCT_MASK | CCTLR_SBL_MASK)
	msr cctlr_el0, x2

#ifdef __CHERI_PURE_CAPABILITY__
	/*
	 * Enable capablity sealing for branch and link at EL1
	 * Use PCC/DDC address interpretation.
	 * Use DDC as base for adrdp.
	 */
	mrs	x2, cctlr_el1
	bic	x2, x2, #(CCTLR_PCCBO_MASK | CCTLR_DDCBO_MASK | CCTLR_ADRDPB_MASK)
	orr	x2, x2, #(CCTLR_SBL_MASK)
	msr	cctlr_el1, x2

	/* We assume that we enter here in a64 mode. */
	bx	#4
	.arch_extension c64
#endif
#endif
.endmacro

	.text
	.globl _start
_start:
#ifdef __CHERI_PURE_CAPABILITY__
	.arch_extension noc64
	.arch_extension a64c
#endif
#if defined(LINUX_BOOT_ABI)
	/* U-boot image header */
	b	1f			/* code 0 */
	.long	0			/* code 1 */
	.quad	UBOOT_IMAGE_OFFSET	/* Image offset in 2 MiB page, LE */
	.quad	UBOOT_IMAGE_SIZE	/* Image size, LE */
	.quad	UBOOT_IMAGE_FLAGS	/* Flags for kernel. LE */
	.quad 	0			/* Reserved */
	.quad 	0			/* Reserved */
	.quad 	0			/* Reserved */
	.long 	0x644d5241		/* Magic  "ARM\x64", LE */
	.long 	0			/* Reserved for PE COFF offset*/
1:
#endif /* defined(LINUX_BOOT_ABI) */

	/*
	 * Drop to EL1
	 * Note: this is done while still in A64 mode.
	 */
	bl	drop_to_el1

	/* Initialize morello capability ISA and switch to C64 if needed */
	morello_cpu_init

	/*
	 * Disable the MMU. We may have entered the kernel with it on and
	 * will need to update the tables later. If this has been set up
	 * with anything other than a VA == PA map then this will fail,
	 * but in this case the code to find where we are running from
	 * would have also failed.
	 */
	dsb	sy
	mrs	x2, sctlr_el1
	bic	x2, x2, SCTLR_M
	msr	sctlr_el1, x2
	isb

	/* Set the context id */
	msr	contextidr_el1, xzr

	/* Get the virt -> phys offset */
	bl	get_virt_delta

	/*
	 * At this point:
	 * x29 = PA - VA
	 * x28 = Our physical load address
	 */

	/* Create the page tables */
	bl	create_pagetables

	/*
	 * At this point:
	 * x27 = TTBR0 table phys addr
	 * x26 = Kernel L1 table phys addr
	 * x24 = TTBR1 table phys addr
	 */

	/* Enable the mmu */
	bl	start_mmu

	/* Load the new ttbr0 pagetable */
<<<<<<< HEAD
	early_idmap_addr x27, pagetable_l0_ttbr0, x29
=======
	adrp	x27, pagetable_l0_ttbr0
	add	x27, x27, :lo12:pagetable_l0_ttbr0
>>>>>>> 659f1a6a

	/* Jump to the virtual address space */
	enter_kern_vaddr 15, 7, 8, virtdone

virtdone:
	/* Set up the stack */
<<<<<<< HEAD
	mov	x7, #(PAGE_SIZE * KSTACK_PAGES)
	buildptr 25, initstack, x7
	/* Preserve initstack in x/c25 for bootparams */
	add	PTR(7), PTR(25), x7
	/*
	 * Can not yet enforce bounds between PCB and KSTACK as we have
	 * no place to store the PCB pointer here.
	 * XXX-AM: It could be another bootparam if needed
	 */
	mov	PTRN(sp), PTR(7)
	sub	PTRN(sp), PTRN(sp), #PCB_SIZE
=======
	adrp	x25, initstack_end
	add	x25, x25, :lo12:initstack_end
	mov	sp, x25
	sub	sp, sp, #PCB_SIZE
>>>>>>> 659f1a6a

	/* Zero the BSS */
	buildptr_range 15, 14, _bss_start, _end
1:
	stp	PTR(zr), PTR(zr), [PTR(15)], #(2 * PTR_WIDTH)
	cmp	PTR(15), PTR(14)
	b.lo	1b

	/* Backup the module pointer */
	mov	x19, x0

#if __has_feature(capabilities)
#ifdef __CHERI_PURE_CAPABILITY__
	/* Do capability relocations */
	mrs	c1, ddc
	adr	c2, #0
	/* Assume can we reach _DYNAMIC from PCC */
	adrp	c0, _DYNAMIC
	add	c0, c0, :lo12:_DYNAMIC
	bl	elf_reloc_self
#endif
	/* Initialize capabilities. */
	mrs	c0, ddc
	bl	cheri_init_capabilities
#endif

	/* Make the page table base a virtual address */
	sub	x26, x26, x29
	sub	x24, x24, x29
#ifdef __CHERI_PURE_CAPABILITY__
	/*
	 * Convert modulep into a capability
	 * XXX-AM: can we set bounds on this?
	 * TODO: clear perms
	 */
	cvtd	c19, x19

	/* Rebuild L1PT and L0PT capabilities */
	mov	x6, #PAGE_SIZE
	ldr	x7, =.Lpagetable_clrperms
	cvtd	c24, x24
	scbnds	c24, c24, x6
	clrperm	c24, c24, x7
	cvtd	c26, x26
	scbnds	c26, c26, x6
	clrperm	c26, c26, x7
#endif

	/* Negate the delta so it is VA -> PA */
	neg	x29, x29

<<<<<<< HEAD
	sub	PTRN(sp), PTRN(sp), #BOOTPARAMS_SIZE
	mov	PTR(0), PTRN(sp)

	str	PTR(19), [PTR(0), #BP_MODULEP]
	str	PTR(26), [PTR(0), #BP_KERN_L1PT]
	str	x29, [PTR(0), #BP_KERN_DELTA]
	str	PTR(25), [PTR(0), #BP_KERN_STACK]
	str	PTR(24), [PTR(0), #BP_KERN_L0PT]
	str	x27, [PTR(0), #BP_KERN_TTBR0]
	str	x23, [PTR(0), #BP_BOOT_EL]
=======
	str	x1,  [x0, #BP_MODULEP]
	str	x26, [x0, #BP_KERN_L1PT]
	str	x29, [x0, #BP_KERN_DELTA]
	adrp	x25, initstack
	add	x25, x25, :lo12:initstack
	str	x25, [x0, #BP_KERN_STACK]
	str	x24, [x0, #BP_KERN_L0PT]
	str	x27, [x0, #BP_KERN_TTBR0]
	str	x23, [x0, #BP_BOOT_EL]
>>>>>>> 659f1a6a

	/* trace back starts here */
	mov	fp, #0

	/* Branch to C code */
	clear_capregs
	bl	initarm
	/* We are done with the boot params */
	add	PTRN(sp), PTRN(sp), #BOOTPARAMS_SIZE
	bl	mi_startup

	/* We should not get here */
	brk	0

	.align 3
#ifdef __CHERI_PURE_CAPABILITY__
.Lpagetable_clrperms:
	.quad ~(CHERI_PERM_GLOBAL | CHERI_PERM_LOAD | CHERI_PERM_STORE)
#endif

#ifdef SMP
/*
 * mpentry(unsigned long)
 *
 * Called by a core when it is being brought online.
 * The data in x0 is passed straight to init_secondary.
 */
ENTRY(mpentry)
#ifdef __CHERI_PURE_CAPABILITY__
	.arch_extension noc64
	.arch_extension a64c
#endif
	/* Disable interrupts */
	msr	daifset, #2

	/* Drop to EL1 */
	bl	drop_to_el1

	/* Initialize morello capability ISA and switch to C64 if needed */
	morello_cpu_init

	/* Set the context id */
	msr	contextidr_el1, xzr

	/* Get the virt -> phys offset */
	bl	get_virt_delta

	/* Load the kernel page table */
<<<<<<< HEAD
	early_idmap_addr x24, pagetable_l0_ttbr1, x29
	/* Load the identity page table */
	early_idmap_addr x27, pagetable_l0_ttbr0_bootstrap, x29
=======
	adrp	x24, pagetable_l0_ttbr1
	add	x24, x24, :lo12:pagetable_l0_ttbr1
	/* Load the identity page table */
	adrp	x27, pagetable_l0_ttbr0_boostrap
	add	x27, x27, :lo12:pagetable_l0_ttbr0_boostrap
>>>>>>> 659f1a6a

	/* Enable the mmu */
	bl	start_mmu

	/* Load the new ttbr0 pagetable */
<<<<<<< HEAD
	early_idmap_addr x27, pagetable_l0_ttbr0, x29
=======
	adrp	x27, pagetable_l0_ttbr0
	add	x27, x27, :lo12:pagetable_l0_ttbr0
>>>>>>> 659f1a6a

	/* Jump to the virtual address space */
	enter_kern_vaddr 15, 7, 8, mp_virtdone

mp_virtdone:
	/* Start using the AP boot stack */
	LDR_LABEL(PTR(4), PTR(4), bootstack)
	mov	PTRN(sp), PTR(4)

	/* Load the kernel ttbr0 pagetable */
	msr	ttbr0_el1, x27
	isb

	/* Invalidate the TLB */
	tlbi	vmalle1
	dsb	sy
	isb

	clear_capregs

	b	init_secondary
END(mpentry)
#endif

/*
 * If we are started in EL2, configure the required hypervisor
 * registers and drop to EL1.
 */
drop_to_el1:
#ifdef __CHERI_PURE_CAPABILITY__
	.arch_extension noc64
	.arch_extension a64c
#endif
	mrs	x23, CurrentEL
	lsr	x23, x23, #2
	cmp	x23, #0x2
	b.eq	1f
	ret
1:
	/* Configure the Hypervisor */
	mov	x2, #(HCR_RW)
	msr	hcr_el2, x2

	/* Load the Virtualization Process ID Register */
	mrs	x2, midr_el1
	msr	vpidr_el2, x2

	/* Load the Virtualization Multiprocess ID Register */
	mrs	x2, mpidr_el1
	msr	vmpidr_el2, x2

	/* Set the bits that need to be 1 in sctlr_el1 */
	ldr	x2, .Lsctlr_res1
	msr	sctlr_el1, x2

	/* Don't trap to EL2 for exceptions */
	mov	x2, #CPTR_RES1
	msr	cptr_el2, x2

#if __has_feature(capabilities)
	/*
	 * Wait for the write to cptr_el2 to complete. It will enable the
	 * use of capabilities at EL2 that we need below. When not using
	 * capabilities this is unneeded as the eret instruction will
	 * act as in place of this barrier.
	 */
	isb
#endif

	/* Don't trap to EL2 for CP15 traps */
	msr	hstr_el2, xzr

	/* Enable access to the physical timers at EL1 */
	mrs	x2, cnthctl_el2
	orr	x2, x2, #(CNTHCTL_EL1PCTEN | CNTHCTL_EL1PCEN)
	msr	cnthctl_el2, x2

	/* Set the counter offset to a known value */
	msr	cntvoff_el2, xzr

	/* Hypervisor trap functions */
<<<<<<< HEAD
	adr	x2, hyp_vectors
#if __has_feature(capabilities)
	cvtp	c2, x2
	msr	cvbar_el2, c2
#else
=======
	adrp	x2, hyp_vectors
	add	x2, x2, :lo12:hyp_vectors
>>>>>>> 659f1a6a
	msr	vbar_el2, x2
#endif

	mov	x2, #(PSR_F | PSR_I | PSR_A | PSR_D | PSR_M_EL1h)
	msr	spsr_el2, x2

	/* Configure GICv3 CPU interface */
	mrs	x2, id_aa64pfr0_el1
	/* Extract GIC bits from the register */
	ubfx	x2, x2, #ID_AA64PFR0_GIC_SHIFT, #ID_AA64PFR0_GIC_BITS
	/* GIC[3:0] == 0001 - GIC CPU interface via special regs. supported */
	cmp	x2, #(ID_AA64PFR0_GIC_CPUIF_EN >> ID_AA64PFR0_GIC_SHIFT)
	b.ne	2f

	mrs	x2, icc_sre_el2
	orr	x2, x2, #ICC_SRE_EL2_EN	/* Enable access from insecure EL1 */
	orr	x2, x2, #ICC_SRE_EL2_SRE	/* Enable system registers */
	msr	icc_sre_el2, x2
2:

	/* Set the address to return to our return address */
#if __has_feature(capabilities)
	cvtp	c30, x30
	msr	celr_el2, c30
#else
	msr	elr_el2, x30
#endif
	isb

	eret
#ifdef __CHERI_PURE_CAPABILITY__
	.arch_extension c64
#endif

	.align 3
.Lsctlr_res1:
	.quad SCTLR_RES1

#define	VECT_EMPTY	\
	.align 7;	\
	1:	b	1b

	.align 11
hyp_vectors:
	VECT_EMPTY	/* Synchronous EL2t */
	VECT_EMPTY	/* IRQ EL2t */
	VECT_EMPTY	/* FIQ EL2t */
	VECT_EMPTY	/* Error EL2t */

	VECT_EMPTY	/* Synchronous EL2h */
	VECT_EMPTY	/* IRQ EL2h */
	VECT_EMPTY	/* FIQ EL2h */
	VECT_EMPTY	/* Error EL2h */

	VECT_EMPTY	/* Synchronous 64-bit EL1 */
	VECT_EMPTY	/* IRQ 64-bit EL1 */
	VECT_EMPTY	/* FIQ 64-bit EL1 */
	VECT_EMPTY	/* Error 64-bit EL1 */

	VECT_EMPTY	/* Synchronous 32-bit EL1 */
	VECT_EMPTY	/* IRQ 32-bit EL1 */
	VECT_EMPTY	/* FIQ 32-bit EL1 */
	VECT_EMPTY	/* Error 32-bit EL1 */

/*
 * Get the delta between the physical address we were loaded to and the
 * virtual address we expect to run from. This is used when building the
 * initial page table.
 */
get_virt_delta:
	/* Load the physical address of virt_map */
<<<<<<< HEAD
	adr	PTR(29), virt_map
=======
	adrp	x29, virt_map
	add	x29, x29, :lo12:virt_map
>>>>>>> 659f1a6a
	/* Load the virtual address of virt_map stored in virt_map */
	ldr	x28, [PTR(29)]
	/* Find PA - VA as PA' = VA' - VA + PA = VA' + (PA - VA) = VA' + x29 */
	sub	x29, x29, x28
	/* Find the load address for the kernel */
	mov	x28, #(KERNBASE)
	add	x28, x28, x29
	ret

	.align 3
virt_map:
	.quad	virt_map

/*
 * This builds the page tables containing the identity map, and the kernel
 * virtual map.
 *
 * It relys on:
 *  We were loaded to an address that is on a 2MiB boundary
 *  All the memory must not cross a 1GiB boundaty
 *  x28 contains the physical address we were loaded from
 *  x29 contains the load address delta (PA - VA)
 *
 * Returns:
 *  x27 TTBR0 table phys addr
 *  x26 Kernel L1 table phys addr
 *  x24 TTBR1 table phys addr
 *
 * TODO: This is out of date.
 *  There are at least 5 pages before that address for the page tables
 *   The pages used are:
 *    - The Kernel L2 table
 *    - The Kernel L1 table
 *    - The Kernel L0 table             (TTBR1)
 *    - The identity (PA = VA) L1 table
 *    - The identity (PA = VA) L0 table (TTBR0)
 *    - The DMAP L1 tables
 */
create_pagetables:
	/* Save the Link register */
	mov	PTR(5), PTR(30)

	/* Clean the page table */
<<<<<<< HEAD
	/*
	 * Get pointer to the pagetable in the .init_pagetable section
	 * We need to manually relocate the address to access it using
	 * the boot identity map
	 */
	ldr	x6, =pagetable
	add	x6, x6, x29
	ldr	x27, =pagetable_end
	add	x27, x27, x29
#ifdef __CHERI_PURE_CAPABILITY__
	sub	x7, x27, x6
	cvtd	c6, x6
	scbnds	c6, c6, x7
	ldr	x7, =.Lpagetable_clrperms
	clrperm	c6, c6, x7
	scvalue	c27, c6, x27
#endif
	mov	PTR(26), PTR(6)	/* Save start addr for later */
=======
	adrp	x6, pagetable
	add	x6, x6, :lo12:pagetable
	mov	x26, x6
	adrp	x27, pagetable_end
	add	x27, x27, :lo12:pagetable_end
>>>>>>> 659f1a6a
1:
	stp	xzr, xzr, [PTR(6)], #16
	stp	xzr, xzr, [PTR(6)], #16
	stp	xzr, xzr, [PTR(6)], #16
	stp	xzr, xzr, [PTR(6)], #16
	cmp	PTR(6), PTR(27)
	b.lo	1b

	/*
	 * Build the TTBR1 maps.
	 */

	/* Find the size of the kernel */
	mov	x6, #(KERNBASE)

#if defined(LINUX_BOOT_ABI)
	/* X19 is used as 'map FDT data' flag */
	mov	x19, xzr

	/* No modules or FDT pointer ? */
	cbz	x0, booti_no_fdt

	/*
	 * Test if x0 points to modules descriptor(virtual address) or
	 * to FDT (physical address)
	 */
	cmp	x0, x6		/* x6 is #(KERNBASE) */
	b.lo	booti_fdt
#endif

	/* Booted with modules pointer */
	/* Find modulep - begin */
	sub	x8, x0, x6
	/* Add two 2MiB pages for the module data and round up */
	ldr	x7, =(3 * L2_SIZE - 1)
	add	x8, x8, x7
	b	common

#if defined(LINUX_BOOT_ABI)
booti_fdt:
	/* Booted by U-Boot booti with FDT data */
	/* Set 'map FDT data' flag */
	mov	x19, #1

booti_no_fdt:
	/* Booted by U-Boot booti without FTD data */
	/* Find the end - begin */
	ldr     x7, =_end
	sub     x8, x7, x6

	/*
	 * Add one 2MiB page for copy of FDT data (maximum FDT size),
	 * one for metadata and round up
	 */
	ldr	x7, =(3 * L2_SIZE - 1)
	add	x8, x8, x7
#endif

common:
	/* Get the number of l2 pages to allocate, rounded down */
	lsr	x10, x8, #(L2_SHIFT)

	/* Create the kernel space L2 table */
	mov	PTR(6), PTR(26)
	mov	x7, #(ATTR_S1_IDX(VM_MEMATTR_WRITE_BACK))
	mov	x8, #(KERNBASE & L2_BLOCK_MASK)
	mov	x9, x28
	bl	build_l2_block_pagetable

	/* Move to the l1 table */
	add	PTR(26), PTR(26), #PAGE_SIZE

	/* Link the l1 -> l2 table */
	mov	x9, x6
	mov	PTR(6), PTR(26)
	bl	link_l1_pagetable

	/* Move to the l0 table */
	add	PTR(24), PTR(26), #PAGE_SIZE

	/* Link the l0 -> l1 table */
	mov	x9, x6
	mov	PTR(6), PTR(24)
	mov	x10, #1
	bl	link_l0_pagetable

	/* Link the DMAP tables */
	ldr	x8, =DMAP_MIN_ADDRESS
<<<<<<< HEAD
	early_idmap_addr x9, pagetable_dmap, x29
=======
	adrp	x9, pagetable_dmap
	add	x9, x9, :lo12:pagetable_dmap
>>>>>>> 659f1a6a
	mov	x10, #DMAP_TABLES
	bl	link_l0_pagetable

	/*
	 * Build the TTBR0 maps.  As TTBR0 maps, they must specify ATTR_S1_nG.
	 * They are only needed early on, so the VA = PA map is uncached.
	 */
	add	PTR(27), PTR(24), #PAGE_SIZE

	mov	PTR(6), PTR(27)		/* The initial page table */

	/* Create the VA = PA map */
	mov	x7, #(ATTR_S1_nG | ATTR_S1_IDX(VM_MEMATTR_WRITE_BACK))
	adrp	PTR(16), _start
	and	x16, x16, #(~L2_OFFSET)
	mov	x9, x16		/* PA start */
	mov	x8, x16		/* VA start (== PA start) */
	mov	x10, #1
	bl	build_l2_block_pagetable

#if defined(SOCDEV_PA)
#ifdef __CHERI_PURE_CAPABILITY__
#error "TODO Implement for purecap kernel"
#endif
	/* Create a table for the UART */
	mov	x7, #(ATTR_S1_nG | ATTR_S1_IDX(VM_MEMATTR_DEVICE))
	add	x16, x16, #(L2_SIZE)	/* VA start */
	mov	x8, x16

	/* Store the socdev virtual address */
	add	x17, x8, #(SOCDEV_PA & L2_OFFSET)
	adrp	x9, socdev_va
	str	x17, [x9, :lo12:socdev_va]

	mov	x9, #(SOCDEV_PA & ~L2_OFFSET)	/* PA start */
	mov	x10, #1
	bl	build_l2_block_pagetable
#endif

#if defined(LINUX_BOOT_ABI)
	/* Map FDT data ? */
	cbz	x19, 1f

	/* Create the mapping for FDT data (2 MiB max) */
	mov	x7, #(ATTR_S1_nG | ATTR_S1_IDX(VM_MEMATTR_WRITE_BACK))
	add	x16, x16, #(L2_SIZE)	/* VA start */
	mov	x8, x16
	mov	x9, x0			/* PA start */
	/* Update the module pointer to point at the allocated memory */
	and	x0, x0, #(L2_OFFSET)	/* Keep the lower bits */
	add	x0, x0, x8		/* Add the aligned virtual address */

	mov	x10, #1
	bl	build_l2_block_pagetable

1:
#endif

	/* Move to the l1 table */
	add	PTR(27), PTR(27), #PAGE_SIZE

	/* Link the l1 -> l2 table */
	mov	x9, x6
	mov	PTR(6), PTR(27)
	bl	link_l1_pagetable

	/* Move to the l0 table */
	add	PTR(27), PTR(27), #PAGE_SIZE

	/* Link the l0 -> l1 table */
	mov	x9, x6
	mov	PTR(6), PTR(27)
	mov	x10, #1
	bl	link_l0_pagetable

#ifdef __CHERI_PURE_CAPABILITY__
	/*
	 * Return physical addresses instead of capabilities
	 * into the identity-mapped early address space.
	 */
	gcvalue x24, c24
	gcvalue x26, c26
	gcvalue x27, c27
#endif

	/* Restore the Link register */
	mov	PTR(30), PTR(5)
	ret

/*
 * Builds an L0 -> L1 table descriptor
 *
 *  x/c6  = L0 table
 *  x8  = Virtual Address
 *  x9  = L1 PA (trashed)
 *  x10 = Entry count (trashed)
 *  x11, x12 and x13 are trashed
 */
link_l0_pagetable:
	/*
	 * Link an L0 -> L1 table entry.
	 */
	/* Find the table index */
	lsr	x11, x8, #L0_SHIFT
	and	x11, x11, #L0_ADDR_MASK

	/* Build the L0 block entry */
	mov	x12, #L0_TABLE

	/* Only use the output address bits */
	lsr	x9, x9, #PAGE_SHIFT
1:	orr	x13, x12, x9, lsl #PAGE_SHIFT

	/* Store the entry */
	str	x13, [PTR(6), x11, lsl #3]

	sub	x10, x10, #1
	add	x11, x11, #1
	add	x9, x9, #1
	cbnz	x10, 1b

	ret

/*
 * Builds an L1 -> L2 table descriptor
 *
 *  x/c6  = L1 table
 *  x8  = Virtual Address
 *  x9  = L2 PA (trashed)
 *  x11, x12 and x13 are trashed
 */
link_l1_pagetable:
	/*
	 * Link an L1 -> L2 table entry.
	 */
	/* Find the table index */
	lsr	x11, x8, #L1_SHIFT
	and	x11, x11, #Ln_ADDR_MASK

	/* Build the L1 block entry */
	mov	x12, #L1_TABLE

	/* Only use the output address bits */
	lsr	x9, x9, #PAGE_SHIFT
	orr	x13, x12, x9, lsl #PAGE_SHIFT

	/* Store the entry */
	str	x13, [PTR(6), x11, lsl #3]

	ret

/*
 * Builds count 2 MiB page table entry
 *  x/c6  = L2 table
 *  x7  = Block attributes
 *  x8  = VA start
 *  x9  = PA start (trashed)
 *  x10 = Entry count (trashed)
 *  x11, x12 and x13 are trashed
 */
build_l2_block_pagetable:
	/*
	 * Build the L2 table entry.
	 */
	/* Find the table index */
	lsr	x11, x8, #L2_SHIFT
	and	x11, x11, #Ln_ADDR_MASK

	/* Build the L2 block entry */
	orr	x12, x7, #L2_BLOCK
#if __has_feature(capabilities)
	orr	x12, x12, #(ATTR_CAP_RW)
#endif
	orr	x12, x12, #(ATTR_DEFAULT)
	orr	x12, x12, #(ATTR_S1_UXN)

	/* Only use the output address bits */
	lsr	x9, x9, #L2_SHIFT

	/* Set the physical address for this virtual address */
1:	orr	x13, x12, x9, lsl #L2_SHIFT

	/* Store the entry */
	str	x13, [PTR(6), x11, lsl #3]

	sub	x10, x10, #1
	add	x11, x11, #1
	add	x9, x9, #1
	cbnz	x10, 1b

	ret

start_mmu:
	dsb	sy

	/* Load the exception vectors */
	ldr	x2, =exception_vectors
#if __has_feature(capabilities)
	cvtp	c2, x2
	msr	cvbar_el1, c2
#ifdef __CHERI_PURE_CAPABILITY__
	/* Enter exception handlers in C64 mode */
	mrs	x2, cctlr_el1
	orr	x2, x2, #(CCTLR_EL1_C64E_MASK)
	msr	cctlr_el1, x2
#endif
#else
	msr	vbar_el1, x2
#endif

	/* Load ttbr0 and ttbr1 */
	msr	ttbr0_el1, x27
	msr	ttbr1_el1, x24
	isb

	/* Clear the Monitor Debug System control register */
	msr	mdscr_el1, xzr

	/* Invalidate the TLB */
	tlbi	vmalle1is
	dsb	ish
	isb

	ldr	x2, mair
	msr	mair_el1, x2

	/*
	 * Setup TCR according to the PARange and ASIDBits fields
	 * from ID_AA64MMFR0_EL1 and the HAFDBS field from the
	 * ID_AA64MMFR1_EL1.  More precisely, set TCR_EL1.AS
	 * to 1 only if the ASIDBits field equals 0b0010.
	 */
	ldr	x2, tcr
	mrs	x3, id_aa64mmfr0_el1

	/* Copy the bottom 3 bits from id_aa64mmfr0_el1 into TCR.IPS */
	bfi	x2, x3, #(TCR_IPS_SHIFT), #(TCR_IPS_WIDTH)
	and	x3, x3, #(ID_AA64MMFR0_ASIDBits_MASK)

	/* Check if the HW supports 16 bit ASIDS */
	cmp	x3, #(ID_AA64MMFR0_ASIDBits_16)
	/* If so x3 == 1, else x3 == 0 */
	cset	x3, eq
	/* Set TCR.AS with x3 */
	bfi	x2, x3, #(TCR_ASID_SHIFT), #(TCR_ASID_WIDTH)

	/*
	 * Check if the HW supports access flag and dirty state updates,
	 * and set TCR_EL1.HA and TCR_EL1.HD accordingly.
	 */
	mrs	x3, id_aa64mmfr1_el1
	and	x3, x3, #(ID_AA64MMFR1_HAFDBS_MASK)
	cmp	x3, #1
	b.ne	1f
	orr 	x2, x2, #(TCR_HA)
	b	2f
1:
	cmp	x3, #2
	b.ne	2f
	orr 	x2, x2, #(TCR_HA | TCR_HD)
2:
	msr	tcr_el1, x2

	/*
	 * Setup SCTLR.
	 */
	ldr	x2, sctlr_set
	ldr	x3, sctlr_clear
	mrs	x1, sctlr_el1
	bic	x1, x1, x3	/* Clear the required bits */
	orr	x1, x1, x2	/* Set the required bits */
	msr	sctlr_el1, x1
	isb

	ret

	.align 3
mair:
	.quad	MAIR_ATTR(MAIR_DEVICE_nGnRnE, VM_MEMATTR_DEVICE)    |	\
		MAIR_ATTR(MAIR_NORMAL_NC, VM_MEMATTR_UNCACHEABLE)   |	\
		MAIR_ATTR(MAIR_NORMAL_WB, VM_MEMATTR_WRITE_BACK)    |	\
		MAIR_ATTR(MAIR_NORMAL_WT, VM_MEMATTR_WRITE_THROUGH)
tcr:
#if __has_feature(capabilities)
#define	TCR_MORELLO	(TCR_HPD0 | TCR_HPD1 | TCR_HWU0 | TCR_HWU1)
#else
#define	TCR_MORELLO	0
#endif
	.quad (TCR_TxSZ(64 - VIRT_BITS) | TCR_TG1_4K | \
	    TCR_CACHE_ATTRS | TCR_SMP_ATTRS | TCR_MORELLO)
sctlr_set:
	/* Bits to set */
	.quad (SCTLR_LSMAOE | SCTLR_nTLSMD | SCTLR_UCI | SCTLR_SPAN | \
	    SCTLR_nTWE | SCTLR_nTWI | SCTLR_UCT | SCTLR_DZE | \
	    SCTLR_I | SCTLR_SED | SCTLR_SA0 | SCTLR_SA | SCTLR_C | \
	    SCTLR_M | SCTLR_CP15BEN)
sctlr_clear:
	/* Bits to clear */
	.quad (SCTLR_EE | SCTLR_EOE | SCTLR_IESB | SCTLR_WXN | SCTLR_UMA | \
	    SCTLR_ITD | SCTLR_A)

ENTRY(abort)
	b abort
END(abort)

	.section .init_pagetable, "aw"
	.align 12 /* 4KiB aligned */
	/*
	 * 6 initial tables (in the following order):
	 *           L2 for kernel (High addresses)
	 *           L1 for kernel
	 *           L0 for kernel
	 *           L1 bootstrap for user   (Low addresses)
	 *           L0 bootstrap for user
	 *           L0 for user
	 */
pagetable:
	.space	PAGE_SIZE
pagetable_l1_ttbr1:
	.space	PAGE_SIZE
pagetable_l0_ttbr1:
	.space	PAGE_SIZE
pagetable_l2_ttbr0_bootstrap:
	.space	PAGE_SIZE
pagetable_l1_ttbr0_bootstrap:
	.space	PAGE_SIZE
pagetable_l0_ttbr0_bootstrap:
	.space	PAGE_SIZE
pagetable_l0_ttbr0:
	.space	PAGE_SIZE

	.globl	pagetable_dmap
	.type	pagetable_dmap,#object
pagetable_dmap:
	.space	PAGE_SIZE * DMAP_TABLES
pagetable_end:
	.size	pagetable_dmap, pagetable_end - pagetable_dmap

	.type	el2_pagetable,#object
el2_pagetable:
	.space	PAGE_SIZE
	.size	el2_pagetable, . - el2_pagetable

	.globl init_pt_va
init_pt_va:
	.quad pagetable		/* XXX: Keep page tables VA */

	.align	4
	.type	initstack,#object
initstack:
	.space	(PAGE_SIZE * KSTACK_PAGES)
initstack_end:
	.size	initstack, initstack_end - initstack

/*
 * sigcode has to be labeled as an #object type so that the symbols
 * resolve to the correct address as a source for copies.  This also
 * ensures that captable pointers to it will be able to read it.  This
 * is fine as the code is never executed directly in the kernel, just
 * copied to places for userland to execute.
 */
#define	SIGCODE(sym)						\
	.section .rodata; .globl sym; .align 2; .type sym,#object; sym:	\
	.cfi_startproc

SIGCODE(sigcode)
#if __has_feature(capabilities)
#ifndef __CHERI_PURE_CAPABILITY__
	.arch_extension c64
#endif
	add	c0, csp, #SF_UC
#else
	mov	x0, sp
	add	x0, x0, #SF_UC
#endif

1:
	mov	x8, #SYS_sigreturn
	svc	0

	/* sigreturn failed, exit */
	mov	x8, #SYS_exit
	svc	0

	b	1b
#if __has_feature(capabilities)
#ifndef __CHERI_PURE_CAPABILITY__
	.arch_extension noc64
	.arch_extension a64c
#endif
#endif
	/* This may be copied to the stack, keep it 16-byte aligned */
	.align	3
END(sigcode)
esigcode:

	.data
	.align	3
	.global	szsigcode
	.type	szsigcode,#object
	.size	szsigcode, 8
szsigcode:
	.quad	esigcode - sigcode

#ifdef COMPAT_FREEBSD64
SIGCODE(freebsd64_sigcode)
	mov	x0, sp
	add	x0, x0, #SF_UC64

1:
	mov	x8, #SYS_sigreturn
	svc	0

	/* sigreturn failed, exit */
	mov	x8, #SYS_exit
	svc	0

	b	1b
	/* This may be copied to the stack, keep it 16-byte aligned */
	.align	3
END(freebsd64_sigcode)
freebsd64_esigcode:

	.data
	.align	3
	.global	freebsd64_szsigcode
	.type	freebsd64_szsigcode,#object
	.size	freebsd64_szsigcode, 8
freebsd64_szsigcode:
	.quad	freebsd64_esigcode - freebsd64_sigcode
#endif

SIGCODE(aarch32_sigcode)
	.word 0xe1a0000d	// mov r0, sp
	.word 0xe2800040	// add r0, r0, #SIGF_UC
	.word 0xe59f700c	// ldr r7, [pc, #12]
	.word 0xef000000	// swi #0
	.word 0xe59f7008	// ldr r7, [pc, #8]
	.word 0xef000000	// swi #0
	.word 0xeafffffa	// b . - 16

	.word SYS_sigreturn
	.word SYS_exit
	.align	3
END(aarch32_sigcode)
aarch32_esigcode:

	.data
	.global sz_aarch32_sigcode
	.type	sz_aarch32_sigcode,#object
	.size	sz_aarch32_sigcode, 8
sz_aarch32_sigcode:
	.quad aarch32_esigcode - aarch32_sigcode<|MERGE_RESOLUTION|>--- conflicted
+++ resolved
@@ -278,19 +278,13 @@
 	bl	start_mmu
 
 	/* Load the new ttbr0 pagetable */
-<<<<<<< HEAD
 	early_idmap_addr x27, pagetable_l0_ttbr0, x29
-=======
-	adrp	x27, pagetable_l0_ttbr0
-	add	x27, x27, :lo12:pagetable_l0_ttbr0
->>>>>>> 659f1a6a
 
 	/* Jump to the virtual address space */
 	enter_kern_vaddr 15, 7, 8, virtdone
 
 virtdone:
 	/* Set up the stack */
-<<<<<<< HEAD
 	mov	x7, #(PAGE_SIZE * KSTACK_PAGES)
 	buildptr 25, initstack, x7
 	/* Preserve initstack in x/c25 for bootparams */
@@ -302,12 +296,6 @@
 	 */
 	mov	PTRN(sp), PTR(7)
 	sub	PTRN(sp), PTRN(sp), #PCB_SIZE
-=======
-	adrp	x25, initstack_end
-	add	x25, x25, :lo12:initstack_end
-	mov	sp, x25
-	sub	sp, sp, #PCB_SIZE
->>>>>>> 659f1a6a
 
 	/* Zero the BSS */
 	buildptr_range 15, 14, _bss_start, _end
@@ -359,7 +347,6 @@
 	/* Negate the delta so it is VA -> PA */
 	neg	x29, x29
 
-<<<<<<< HEAD
 	sub	PTRN(sp), PTRN(sp), #BOOTPARAMS_SIZE
 	mov	PTR(0), PTRN(sp)
 
@@ -370,17 +357,6 @@
 	str	PTR(24), [PTR(0), #BP_KERN_L0PT]
 	str	x27, [PTR(0), #BP_KERN_TTBR0]
 	str	x23, [PTR(0), #BP_BOOT_EL]
-=======
-	str	x1,  [x0, #BP_MODULEP]
-	str	x26, [x0, #BP_KERN_L1PT]
-	str	x29, [x0, #BP_KERN_DELTA]
-	adrp	x25, initstack
-	add	x25, x25, :lo12:initstack
-	str	x25, [x0, #BP_KERN_STACK]
-	str	x24, [x0, #BP_KERN_L0PT]
-	str	x27, [x0, #BP_KERN_TTBR0]
-	str	x23, [x0, #BP_BOOT_EL]
->>>>>>> 659f1a6a
 
 	/* trace back starts here */
 	mov	fp, #0
@@ -429,28 +405,15 @@
 	bl	get_virt_delta
 
 	/* Load the kernel page table */
-<<<<<<< HEAD
 	early_idmap_addr x24, pagetable_l0_ttbr1, x29
 	/* Load the identity page table */
 	early_idmap_addr x27, pagetable_l0_ttbr0_bootstrap, x29
-=======
-	adrp	x24, pagetable_l0_ttbr1
-	add	x24, x24, :lo12:pagetable_l0_ttbr1
-	/* Load the identity page table */
-	adrp	x27, pagetable_l0_ttbr0_boostrap
-	add	x27, x27, :lo12:pagetable_l0_ttbr0_boostrap
->>>>>>> 659f1a6a
 
 	/* Enable the mmu */
 	bl	start_mmu
 
 	/* Load the new ttbr0 pagetable */
-<<<<<<< HEAD
 	early_idmap_addr x27, pagetable_l0_ttbr0, x29
-=======
-	adrp	x27, pagetable_l0_ttbr0
-	add	x27, x27, :lo12:pagetable_l0_ttbr0
->>>>>>> 659f1a6a
 
 	/* Jump to the virtual address space */
 	enter_kern_vaddr 15, 7, 8, mp_virtdone
@@ -532,16 +495,12 @@
 	msr	cntvoff_el2, xzr
 
 	/* Hypervisor trap functions */
-<<<<<<< HEAD
-	adr	x2, hyp_vectors
+	adrp	x2, hyp_vectors
+	add	x2, x2, :lo12:hyp_vectors
 #if __has_feature(capabilities)
 	cvtp	c2, x2
 	msr	cvbar_el2, c2
 #else
-=======
-	adrp	x2, hyp_vectors
-	add	x2, x2, :lo12:hyp_vectors
->>>>>>> 659f1a6a
 	msr	vbar_el2, x2
 #endif
 
@@ -613,12 +572,8 @@
  */
 get_virt_delta:
 	/* Load the physical address of virt_map */
-<<<<<<< HEAD
-	adr	PTR(29), virt_map
-=======
-	adrp	x29, virt_map
-	add	x29, x29, :lo12:virt_map
->>>>>>> 659f1a6a
+	adrp	PTR(29), virt_map
+	add	PTR(29), PTR(29), :lo12:virt_map
 	/* Load the virtual address of virt_map stored in virt_map */
 	ldr	x28, [PTR(29)]
 	/* Find PA - VA as PA' = VA' - VA + PA = VA' + (PA - VA) = VA' + x29 */
@@ -662,7 +617,6 @@
 	mov	PTR(5), PTR(30)
 
 	/* Clean the page table */
-<<<<<<< HEAD
 	/*
 	 * Get pointer to the pagetable in the .init_pagetable section
 	 * We need to manually relocate the address to access it using
@@ -681,13 +635,6 @@
 	scvalue	c27, c6, x27
 #endif
 	mov	PTR(26), PTR(6)	/* Save start addr for later */
-=======
-	adrp	x6, pagetable
-	add	x6, x6, :lo12:pagetable
-	mov	x26, x6
-	adrp	x27, pagetable_end
-	add	x27, x27, :lo12:pagetable_end
->>>>>>> 659f1a6a
 1:
 	stp	xzr, xzr, [PTR(6)], #16
 	stp	xzr, xzr, [PTR(6)], #16
@@ -776,12 +723,7 @@
 
 	/* Link the DMAP tables */
 	ldr	x8, =DMAP_MIN_ADDRESS
-<<<<<<< HEAD
 	early_idmap_addr x9, pagetable_dmap, x29
-=======
-	adrp	x9, pagetable_dmap
-	add	x9, x9, :lo12:pagetable_dmap
->>>>>>> 659f1a6a
 	mov	x10, #DMAP_TABLES
 	bl	link_l0_pagetable
 
