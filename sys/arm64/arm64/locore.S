/*-
 * Copyright (c) 2012-2014 Andrew Turner
 * All rights reserved.
 *
 * Redistribution and use in source and binary forms, with or without
 * modification, are permitted provided that the following conditions
 * are met:
 * 1. Redistributions of source code must retain the above copyright
 *    notice, this list of conditions and the following disclaimer.
 * 2. Redistributions in binary form must reproduce the above copyright
 *    notice, this list of conditions and the following disclaimer in the
 *    documentation and/or other materials provided with the distribution.
 *
 * THIS SOFTWARE IS PROVIDED BY THE AUTHOR AND CONTRIBUTORS ``AS IS'' AND
 * ANY EXPRESS OR IMPLIED WARRANTIES, INCLUDING, BUT NOT LIMITED TO, THE
 * IMPLIED WARRANTIES OF MERCHANTABILITY AND FITNESS FOR A PARTICULAR PURPOSE
 * ARE DISCLAIMED.  IN NO EVENT SHALL THE AUTHOR OR CONTRIBUTORS BE LIABLE
 * FOR ANY DIRECT, INDIRECT, INCIDENTAL, SPECIAL, EXEMPLARY, OR CONSEQUENTIAL
 * DAMAGES (INCLUDING, BUT NOT LIMITED TO, PROCUREMENT OF SUBSTITUTE GOODS
 * OR SERVICES; LOSS OF USE, DATA, OR PROFITS; OR BUSINESS INTERRUPTION)
 * HOWEVER CAUSED AND ON ANY THEORY OF LIABILITY, WHETHER IN CONTRACT, STRICT
 * LIABILITY, OR TORT (INCLUDING NEGLIGENCE OR OTHERWISE) ARISING IN ANY WAY
 * OUT OF THE USE OF THIS SOFTWARE, EVEN IF ADVISED OF THE POSSIBILITY OF
 * SUCH DAMAGE.
 *
 * $FreeBSD$
 */

#include "assym.inc"
#include "opt_kstack_pages.h"
#include <sys/syscall.h>
#include <machine/asm.h>
#include <machine/armreg.h>
#include <machine/hypervisor.h>
#include <machine/param.h>
#include <machine/pte.h>
#include <machine/vm.h>
#include <machine/vmparam.h>

#include <machine/cherireg.h>

#define	VIRT_BITS	48
#define	DMAP_TABLES	((DMAP_MAX_ADDRESS - DMAP_MIN_ADDRESS) >> L0_SHIFT)

	.globl	kernbase
	.set	kernbase, KERNBASE


/* U-Boot booti related constants. */
#if defined(LINUX_BOOT_ABI)
#ifndef UBOOT_IMAGE_OFFSET
#define	UBOOT_IMAGE_OFFSET	0		/* Image offset from start of */
#endif						/*  2 MiB page */

#ifndef UBOOT_IMAGE_SIZE			/* Total size of image */
#define	UBOOT_IMAGE_SIZE	 _end - _start
#endif

#ifndef UBOOT_IMAGE_FLAGS
#define	UBOOT_IMAGE_FLAGS	0		/* LE kernel, unspecified */
#endif						/*  page size */
#endif /* defined(LINUX_BOOT_ABI) */

/*
 * We assume:
 *  MMU      on with an identity map, or off
 *  D-Cache: off
 *  I-Cache: on or off
 *  We are loaded at a 2MiB aligned address
 *
 *  In CHERI kernels we assume that DDC is a valid root capability
 *  covering the whole address space and PCC is a valid root
 *  executable capability covering the whole address space.
 */

/*
 * Relocate kernel vaddr to the boot identity mapping
 */
.macro early_idmap_addr dreg, sym, delta
	ldr	\dreg, =\sym
	add	\dreg, \dreg, \delta
.endmacro

/*
 * Build kernel pointer for the given data symbol
 * assuming the kernel mmu mapping is enabled
 */
.macro buildptr dregn, sym, size
	ldr	x\dregn, =\sym
#ifdef __CHERI_PURE_CAPABILITY__
	cvtd	c\dregn, x\dregn
	scbnds	c\dregn, c\dregn, \size
#endif
.endmacro

.macro buildptr_range sregn, eregn, start_sym, end_sym, clrperm = x
	ldr	x\sregn, =\start_sym
	ldr	x\eregn, =\end_sym
#ifdef __CHERI_PURE_CAPABILITY__
	sub	x\eregn, x\eregn, x\sregn
	cvtd	c\sregn, x\sregn
	scbnds	c\sregn, c\sregn, x\eregn
	clrperm	c\sregn, c\sregn, \clrperm
	add	c\eregn, c\sregn, x\eregn
#endif
.endmacro

/*
 * Jump into the kernel virtual address at the given position
 * This also restricts the kernel PCC
 */
.macro enter_kern_vaddr regn, scratch1n, scratch2n, dstsym
	ldr	x\regn, =\dstsym
#ifdef __CHERI_PURE_CAPABILITY__
	orr	x\regn, x\regn, #1	/* c64 mode */
	ldr	x\scratch2n, =etext	/* XXX-AM: TODO use correct end symbol */
	ldr	x\scratch1n, =KERNBASE
	sub	x\scratch2n, x\scratch2n, x\scratch1n
	cvtp	c\scratch1n, x\scratch1n
	//scbnds	c\scratch1n, c\scratch1n, x\scratch2n /* XXX-AM: needs reordering of ELF sections */
	scvalue	c\regn, c\scratch1n, x\regn
	clrperm	c\regn, c\regn, w
#endif
	br	PTR(\regn)
.endmacro

/*
 * Helper to clear ddc and all other general-purpose capability registers,
 * except c0.
 */
.macro clear_capregs
#ifdef __CHERI_PURE_CAPABILITY__
	msr	ddc, czr
	mov	x1, xzr
	mov	x2, xzr
	mov	x3, xzr
	mov	x4, xzr
	mov	x5, xzr
	mov	x6, xzr
	mov	x7, xzr
	mov	x8, xzr
	mov	x9, xzr
	mov	x10, xzr
	mov	x11, xzr
	mov	x12, xzr
	mov	x13, xzr
	mov	x14, xzr
	mov	x15, xzr
	mov	x16, xzr
	mov	x17, xzr
	mov	x18, xzr
	mov	x19, xzr
	mov	x20, xzr
	mov	x21, xzr
	mov	x22, xzr
	mov	x23, xzr
	mov	x24, xzr
	mov	x25, xzr
	mov	x26, xzr
	mov	x27, xzr
	mov	x28, xzr
	mov	x29, xzr
	mov	x30, xzr
#endif
.endmacro

/*
 * Initialize morello on a cpu
 */
.macro morello_cpu_init
#if __has_feature(capabilities)
	/*
	 * Enable Morello instructions at EL1. We will enable them at EL0
	 * later when we know userspace is expecting to use them.
	 */
	mrs	x2, cpacr_el1
	bic	x2, x2, CPACR_CEN_MASK
	orr	x2, x2, CPACR_CEN_TRAP_NONE
	msr	cpacr_el1, x2
	isb

	/*
	 * Allow access to CNTVCT_EL0 without PCC System permission and enable
	 * capability sealing for branch and link at EL0.
	 *
	 * XXXBFG should this be done somewhere else? Maybe eventually per-process or
	 * compartment?
	 */
	mrs x2, cctlr_el0
	orr x2, x2, #(CCTLR_PERMVCT_MASK | CCTLR_SBL_MASK)
	msr cctlr_el0, x2

#ifdef __CHERI_PURE_CAPABILITY__
	/*
	 * Enable capablity sealing for branch and link at EL1
	 * Use PCC/DDC address interpretation.
	 * Use DDC as base for adrdp.
	 */
	mrs	x2, cctlr_el1
	bic	x2, x2, #(CCTLR_PCCBO_MASK | CCTLR_DDCBO_MASK | CCTLR_ADRDPB_MASK)
	orr	x2, x2, #(CCTLR_SBL_MASK)
	msr	cctlr_el1, x2

	/* We assume that we enter here in a64 mode. */
	bx	#4
	.arch_extension c64
#endif
#endif
.endmacro

<<<<<<< HEAD
	.text
	.globl _start
_start:
#ifdef __CHERI_PURE_CAPABILITY__
	.arch_extension noc64
	.arch_extension a64c
#endif
=======
ENTRY(_start)
>>>>>>> edb48ff6
#if defined(LINUX_BOOT_ABI)
	/* U-boot image header */
	b	1f			/* code 0 */
	.long	0			/* code 1 */
	.quad	UBOOT_IMAGE_OFFSET	/* Image offset in 2 MiB page, LE */
	.quad	UBOOT_IMAGE_SIZE	/* Image size, LE */
	.quad	UBOOT_IMAGE_FLAGS	/* Flags for kernel. LE */
	.quad 	0			/* Reserved */
	.quad 	0			/* Reserved */
	.quad 	0			/* Reserved */
	.long 	0x644d5241		/* Magic  "ARM\x64", LE */
	.long 	0			/* Reserved for PE COFF offset*/
1:
#endif /* defined(LINUX_BOOT_ABI) */

	/*
	 * Drop to EL1
	 * Note: this is done while still in A64 mode.
	 */
	bl	drop_to_el1

	/* Initialize morello capability ISA and switch to C64 if needed */
	morello_cpu_init

	/*
	 * Disable the MMU. We may have entered the kernel with it on and
	 * will need to update the tables later. If this has been set up
	 * with anything other than a VA == PA map then this will fail,
	 * but in this case the code to find where we are running from
	 * would have also failed.
	 */
	dsb	sy
	mrs	x2, sctlr_el1
	bic	x2, x2, SCTLR_M
	msr	sctlr_el1, x2
	isb

	/* Set the context id */
	msr	contextidr_el1, xzr

	/* Get the virt -> phys offset */
	bl	get_virt_delta

	/*
	 * At this point:
	 * x29 = PA - VA
	 * x28 = Our physical load address
	 */

	/* Create the page tables */
	bl	create_pagetables

	/*
	 * At this point:
	 * x27 = TTBR0 table phys addr
	 * x26 = Kernel L1 table phys addr
	 * x24 = TTBR1 table phys addr
	 */

	/* Enable the mmu */
	bl	start_mmu

	/* Load the new ttbr0 pagetable */
	early_idmap_addr x27, pagetable_l0_ttbr0, x29

	/* Jump to the virtual address space */
	enter_kern_vaddr 15, 7, 8, virtdone

virtdone:
	/* Set up the stack */
	mov	x7, #(PAGE_SIZE * KSTACK_PAGES)
	buildptr 25, initstack, x7
	/* Preserve initstack in x/c25 for bootparams */
	add	PTR(7), PTR(25), x7
	/*
	 * Can not yet enforce bounds between PCB and KSTACK as we have
	 * no place to store the PCB pointer here.
	 * XXX-AM: It could be another bootparam if needed
	 */
	mov	PTRN(sp), PTR(7)
	sub	PTRN(sp), PTRN(sp), #PCB_SIZE

	/* Zero the BSS */
	buildptr_range 15, 14, _bss_start, _end
1:
	stp	PTR(zr), PTR(zr), [PTR(15)], #(2 * PTR_WIDTH)
	cmp	PTR(15), PTR(14)
	b.lo	1b

	/* Backup the module pointer */
	mov	x19, x0

#if __has_feature(capabilities)
#ifdef __CHERI_PURE_CAPABILITY__
	/* Do capability relocations */
	mrs	c1, ddc
	adr	c2, #0
	/* Assume can we reach _DYNAMIC from PCC */
	adrp	c0, _DYNAMIC
	add	c0, c0, :lo12:_DYNAMIC
	bl	elf_reloc_self
#endif
	/* Initialize capabilities. */
	mrs	c0, ddc
	bl	cheri_init_capabilities
#endif

	/* Make the page table base a virtual address */
	sub	x26, x26, x29
	sub	x24, x24, x29
#ifdef __CHERI_PURE_CAPABILITY__
	/*
	 * Convert modulep into a capability
	 * XXX-AM: can we set bounds on this?
	 * TODO: clear perms
	 */
	cvtd	c19, x19

	/* Rebuild L1PT and L0PT capabilities */
	mov	x6, #PAGE_SIZE
	ldr	x7, =.Lpagetable_clrperms
	cvtd	c24, x24
	scbnds	c24, c24, x6
	clrperm	c24, c24, x7
	cvtd	c26, x26
	scbnds	c26, c26, x6
	clrperm	c26, c26, x7
#endif

	/* Negate the delta so it is VA -> PA */
	neg	x29, x29

	sub	PTRN(sp), PTRN(sp), #BOOTPARAMS_SIZE
	mov	PTR(0), PTRN(sp)

	str	PTR(19), [PTR(0), #BP_MODULEP]
	str	PTR(26), [PTR(0), #BP_KERN_L1PT]
	str	x29, [PTR(0), #BP_KERN_DELTA]
	str	PTR(25), [PTR(0), #BP_KERN_STACK]
	str	PTR(24), [PTR(0), #BP_KERN_L0PT]
	str	x27, [PTR(0), #BP_KERN_TTBR0]
	str	x23, [PTR(0), #BP_BOOT_EL]

	/* trace back starts here */
	mov	fp, #0

	/* Branch to C code */
	clear_capregs
	bl	initarm
	/* We are done with the boot params */
	add	PTRN(sp), PTRN(sp), #BOOTPARAMS_SIZE
	bl	mi_startup

	/* We should not get here */
	brk	0

	.align 3
<<<<<<< HEAD
#ifdef __CHERI_PURE_CAPABILITY__
.Lpagetable_clrperms:
	.quad ~(CHERI_PERM_GLOBAL | CHERI_PERM_LOAD | CHERI_PERM_STORE)
#endif
=======
.Lvirtdone:
	.quad	virtdone
.Lbss:
	.quad	__bss_start
.Lend:
	.quad	__bss_end
END(_start)
>>>>>>> edb48ff6

#ifdef SMP
/*
 * mpentry(unsigned long)
 *
 * Called by a core when it is being brought online.
 * The data in x0 is passed straight to init_secondary.
 */
ENTRY(mpentry)
#ifdef __CHERI_PURE_CAPABILITY__
	.arch_extension noc64
	.arch_extension a64c
#endif
	/* Disable interrupts */
	msr	daifset, #2

	/* Drop to EL1 */
	bl	drop_to_el1

	/* Initialize morello capability ISA and switch to C64 if needed */
	morello_cpu_init

	/* Set the context id */
	msr	contextidr_el1, xzr

	/* Get the virt -> phys offset */
	bl	get_virt_delta

	/* Load the kernel page table */
	early_idmap_addr x24, pagetable_l0_ttbr1, x29
	/* Load the identity page table */
	early_idmap_addr x27, pagetable_l0_ttbr0_bootstrap, x29

	/* Enable the mmu */
	bl	start_mmu

	/* Load the new ttbr0 pagetable */
	early_idmap_addr x27, pagetable_l0_ttbr0, x29

	/* Jump to the virtual address space */
	enter_kern_vaddr 15, 7, 8, mp_virtdone

mp_virtdone:
	/* Start using the AP boot stack */
	LDR_LABEL(PTR(4), PTR(4), bootstack)
	mov	PTRN(sp), PTR(4)

	/* Load the kernel ttbr0 pagetable */
	msr	ttbr0_el1, x27
	isb

	/* Invalidate the TLB */
	tlbi	vmalle1
	dsb	sy
	isb

	clear_capregs

	b	init_secondary
END(mpentry)
#endif

/*
 * If we are started in EL2, configure the required hypervisor
 * registers and drop to EL1.
 */
<<<<<<< HEAD
drop_to_el1:
#ifdef __CHERI_PURE_CAPABILITY__
	.arch_extension noc64
	.arch_extension a64c
#endif
=======
LENTRY(drop_to_el1)
>>>>>>> edb48ff6
	mrs	x23, CurrentEL
	lsr	x23, x23, #2
	cmp	x23, #0x2
	b.eq	1f
	ret
1:
	/* Configure the Hypervisor */
	mov	x2, #(HCR_RW)
	msr	hcr_el2, x2

	/* Load the Virtualization Process ID Register */
	mrs	x2, midr_el1
	msr	vpidr_el2, x2

	/* Load the Virtualization Multiprocess ID Register */
	mrs	x2, mpidr_el1
	msr	vmpidr_el2, x2

	/* Set the bits that need to be 1 in sctlr_el1 */
	ldr	x2, .Lsctlr_res1
	msr	sctlr_el1, x2

	/* Don't trap to EL2 for exceptions */
	mov	x2, #CPTR_RES1
	msr	cptr_el2, x2

#if __has_feature(capabilities)
	/*
	 * Wait for the write to cptr_el2 to complete. It will enable the
	 * use of capabilities at EL2 that we need below. When not using
	 * capabilities this is unneeded as the eret instruction will
	 * act as in place of this barrier.
	 */
	isb
#endif

	/* Don't trap to EL2 for CP15 traps */
	msr	hstr_el2, xzr

	/* Enable access to the physical timers at EL1 */
	mrs	x2, cnthctl_el2
	orr	x2, x2, #(CNTHCTL_EL1PCTEN | CNTHCTL_EL1PCEN)
	msr	cnthctl_el2, x2

	/* Set the counter offset to a known value */
	msr	cntvoff_el2, xzr

	/* Hypervisor trap functions */
	adrp	x2, hyp_vectors
	add	x2, x2, :lo12:hyp_vectors
#if __has_feature(capabilities)
	cvtp	c2, x2
	msr	cvbar_el2, c2
#else
	msr	vbar_el2, x2
#endif

	mov	x2, #(PSR_F | PSR_I | PSR_A | PSR_D | PSR_M_EL1h)
	msr	spsr_el2, x2

	/* Configure GICv3 CPU interface */
	mrs	x2, id_aa64pfr0_el1
	/* Extract GIC bits from the register */
	ubfx	x2, x2, #ID_AA64PFR0_GIC_SHIFT, #ID_AA64PFR0_GIC_BITS
	/* GIC[3:0] == 0001 - GIC CPU interface via special regs. supported */
	cmp	x2, #(ID_AA64PFR0_GIC_CPUIF_EN >> ID_AA64PFR0_GIC_SHIFT)
	b.ne	2f

	mrs	x2, icc_sre_el2
	orr	x2, x2, #ICC_SRE_EL2_EN	/* Enable access from insecure EL1 */
	orr	x2, x2, #ICC_SRE_EL2_SRE	/* Enable system registers */
	msr	icc_sre_el2, x2
2:

	/* Set the address to return to our return address */
#if __has_feature(capabilities)
	cvtp	c30, x30
	msr	celr_el2, c30
#else
	msr	elr_el2, x30
#endif
	isb

	eret
#ifdef __CHERI_PURE_CAPABILITY__
	.arch_extension c64
#endif

	.align 3
.Lsctlr_res1:
	.quad SCTLR_RES1
LEND(drop_to_el1)

#define	VECT_EMPTY	\
	.align 7;	\
	1:	b	1b

	.align 11
hyp_vectors:
	VECT_EMPTY	/* Synchronous EL2t */
	VECT_EMPTY	/* IRQ EL2t */
	VECT_EMPTY	/* FIQ EL2t */
	VECT_EMPTY	/* Error EL2t */

	VECT_EMPTY	/* Synchronous EL2h */
	VECT_EMPTY	/* IRQ EL2h */
	VECT_EMPTY	/* FIQ EL2h */
	VECT_EMPTY	/* Error EL2h */

	VECT_EMPTY	/* Synchronous 64-bit EL1 */
	VECT_EMPTY	/* IRQ 64-bit EL1 */
	VECT_EMPTY	/* FIQ 64-bit EL1 */
	VECT_EMPTY	/* Error 64-bit EL1 */

	VECT_EMPTY	/* Synchronous 32-bit EL1 */
	VECT_EMPTY	/* IRQ 32-bit EL1 */
	VECT_EMPTY	/* FIQ 32-bit EL1 */
	VECT_EMPTY	/* Error 32-bit EL1 */

/*
 * Get the delta between the physical address we were loaded to and the
 * virtual address we expect to run from. This is used when building the
 * initial page table.
 */
LENTRY(get_virt_delta)
	/* Load the physical address of virt_map */
	adrp	PTR(29), virt_map
	add	PTR(29), PTR(29), :lo12:virt_map
	/* Load the virtual address of virt_map stored in virt_map */
	ldr	x28, [PTR(29)]
	/* Find PA - VA as PA' = VA' - VA + PA = VA' + (PA - VA) = VA' + x29 */
	sub	x29, x29, x28
	/* Find the load address for the kernel */
	mov	x28, #(KERNBASE)
	add	x28, x28, x29
	ret

	.align 3
virt_map:
	.quad	virt_map
LEND(get_virt_delta)

/*
 * This builds the page tables containing the identity map, and the kernel
 * virtual map.
 *
 * It relys on:
 *  We were loaded to an address that is on a 2MiB boundary
 *  All the memory must not cross a 1GiB boundaty
 *  x28 contains the physical address we were loaded from
 *  x29 contains the load address delta (PA - VA)
 *
 * Returns:
 *  x27 TTBR0 table phys addr
 *  x26 Kernel L1 table phys addr
 *  x24 TTBR1 table phys addr
 *
 * TODO: This is out of date.
 *  There are at least 5 pages before that address for the page tables
 *   The pages used are:
 *    - The Kernel L2 table
 *    - The Kernel L1 table
 *    - The Kernel L0 table             (TTBR1)
 *    - The identity (PA = VA) L1 table
 *    - The identity (PA = VA) L0 table (TTBR0)
 *    - The DMAP L1 tables
 */
LENTRY(create_pagetables)
	/* Save the Link register */
	mov	PTR(5), PTR(30)

	/* Clean the page table */
	/*
	 * Get pointer to the pagetable in the .init_pagetable section
	 * We need to manually relocate the address to access it using
	 * the boot identity map
	 */
	ldr	x6, =pagetable
	add	x6, x6, x29
	ldr	x27, =pagetable_end
	add	x27, x27, x29
#ifdef __CHERI_PURE_CAPABILITY__
	sub	x7, x27, x6
	cvtd	c6, x6
	scbnds	c6, c6, x7
	ldr	x7, =.Lpagetable_clrperms
	clrperm	c6, c6, x7
	scvalue	c27, c6, x27
#endif
	mov	PTR(26), PTR(6)	/* Save start addr for later */
1:
	stp	xzr, xzr, [PTR(6)], #16
	stp	xzr, xzr, [PTR(6)], #16
	stp	xzr, xzr, [PTR(6)], #16
	stp	xzr, xzr, [PTR(6)], #16
	cmp	PTR(6), PTR(27)
	b.lo	1b

	/*
	 * Build the TTBR1 maps.
	 */

	/* Find the size of the kernel */
	mov	x6, #(KERNBASE)

#if defined(LINUX_BOOT_ABI)
	/* X19 is used as 'map FDT data' flag */
	mov	x19, xzr

	/* No modules or FDT pointer ? */
	cbz	x0, booti_no_fdt

	/*
	 * Test if x0 points to modules descriptor(virtual address) or
	 * to FDT (physical address)
	 */
	cmp	x0, x6		/* x6 is #(KERNBASE) */
	b.lo	booti_fdt
#endif

	/* Booted with modules pointer */
	/* Find modulep - begin */
	sub	x8, x0, x6
	/* Add two 2MiB pages for the module data and round up */
	ldr	x7, =(3 * L2_SIZE - 1)
	add	x8, x8, x7
	b	common

#if defined(LINUX_BOOT_ABI)
booti_fdt:
	/* Booted by U-Boot booti with FDT data */
	/* Set 'map FDT data' flag */
	mov	x19, #1

booti_no_fdt:
	/* Booted by U-Boot booti without FTD data */
	/* Find the end - begin */
	ldr     x7, =_end
	sub     x8, x7, x6

	/*
	 * Add one 2MiB page for copy of FDT data (maximum FDT size),
	 * one for metadata and round up
	 */
	ldr	x7, =(3 * L2_SIZE - 1)
	add	x8, x8, x7
#endif

common:
	/* Get the number of l2 pages to allocate, rounded down */
	lsr	x10, x8, #(L2_SHIFT)

	/* Create the kernel space L2 table */
	mov	PTR(6), PTR(26)
	mov	x7, #(ATTR_S1_IDX(VM_MEMATTR_WRITE_BACK))
	mov	x8, #(KERNBASE & L2_BLOCK_MASK)
	mov	x9, x28
	bl	build_l2_block_pagetable

	/* Move to the l1 table */
	add	PTR(26), PTR(26), #PAGE_SIZE

	/* Link the l1 -> l2 table */
	mov	x9, x6
	mov	PTR(6), PTR(26)
	bl	link_l1_pagetable

	/* Move to the l0 table */
	add	PTR(24), PTR(26), #PAGE_SIZE

	/* Link the l0 -> l1 table */
	mov	x9, x6
	mov	PTR(6), PTR(24)
	mov	x10, #1
	bl	link_l0_pagetable

	/* Link the DMAP tables */
	ldr	x8, =DMAP_MIN_ADDRESS
	early_idmap_addr x9, pagetable_dmap, x29
	mov	x10, #DMAP_TABLES
	bl	link_l0_pagetable

	/*
	 * Build the TTBR0 maps.  As TTBR0 maps, they must specify ATTR_S1_nG.
	 * They are only needed early on, so the VA = PA map is uncached.
	 */
	add	PTR(27), PTR(24), #PAGE_SIZE

	mov	PTR(6), PTR(27)		/* The initial page table */

	/* Create the VA = PA map */
	mov	x7, #(ATTR_S1_nG | ATTR_S1_IDX(VM_MEMATTR_WRITE_BACK))
	adrp	PTR(16), _start
	and	x16, x16, #(~L2_OFFSET)
	mov	x9, x16		/* PA start */
	mov	x8, x16		/* VA start (== PA start) */
	mov	x10, #1
	bl	build_l2_block_pagetable

#if defined(SOCDEV_PA)
#ifdef __CHERI_PURE_CAPABILITY__
#error "TODO Implement for purecap kernel"
#endif
	/* Create a table for the UART */
	mov	x7, #(ATTR_S1_nG | ATTR_S1_IDX(VM_MEMATTR_DEVICE))
	add	x16, x16, #(L2_SIZE)	/* VA start */
	mov	x8, x16

	/* Store the socdev virtual address */
	add	x17, x8, #(SOCDEV_PA & L2_OFFSET)
	adrp	x9, socdev_va
	str	x17, [x9, :lo12:socdev_va]

	mov	x9, #(SOCDEV_PA & ~L2_OFFSET)	/* PA start */
	mov	x10, #1
	bl	build_l2_block_pagetable
#endif

#if defined(LINUX_BOOT_ABI)
	/* Map FDT data ? */
	cbz	x19, 1f

	/* Create the mapping for FDT data (2 MiB max) */
	mov	x7, #(ATTR_S1_nG | ATTR_S1_IDX(VM_MEMATTR_WRITE_BACK))
	add	x16, x16, #(L2_SIZE)	/* VA start */
	mov	x8, x16
	mov	x9, x0			/* PA start */
	/* Update the module pointer to point at the allocated memory */
	and	x0, x0, #(L2_OFFSET)	/* Keep the lower bits */
	add	x0, x0, x8		/* Add the aligned virtual address */

	mov	x10, #1
	bl	build_l2_block_pagetable

1:
#endif

	/* Move to the l1 table */
	add	PTR(27), PTR(27), #PAGE_SIZE

	/* Link the l1 -> l2 table */
	mov	x9, x6
	mov	PTR(6), PTR(27)
	bl	link_l1_pagetable

	/* Move to the l0 table */
	add	PTR(27), PTR(27), #PAGE_SIZE

	/* Link the l0 -> l1 table */
	mov	x9, x6
	mov	PTR(6), PTR(27)
	mov	x10, #1
	bl	link_l0_pagetable

#ifdef __CHERI_PURE_CAPABILITY__
	/*
	 * Return physical addresses instead of capabilities
	 * into the identity-mapped early address space.
	 */
	gcvalue x24, c24
	gcvalue x26, c26
	gcvalue x27, c27
#endif

	/* Restore the Link register */
	mov	PTR(30), PTR(5)
	ret
LEND(create_pagetables)

/*
 * Builds an L0 -> L1 table descriptor
 *
 *  x/c6  = L0 table
 *  x8  = Virtual Address
 *  x9  = L1 PA (trashed)
 *  x10 = Entry count (trashed)
 *  x11, x12 and x13 are trashed
 */
LENTRY(link_l0_pagetable)
	/*
	 * Link an L0 -> L1 table entry.
	 */
	/* Find the table index */
	lsr	x11, x8, #L0_SHIFT
	and	x11, x11, #L0_ADDR_MASK

	/* Build the L0 block entry */
	mov	x12, #L0_TABLE

	/* Only use the output address bits */
	lsr	x9, x9, #PAGE_SHIFT
1:	orr	x13, x12, x9, lsl #PAGE_SHIFT

	/* Store the entry */
	str	x13, [PTR(6), x11, lsl #3]

	sub	x10, x10, #1
	add	x11, x11, #1
	add	x9, x9, #1
	cbnz	x10, 1b

	ret
LEND(link_l0_pagetable)

/*
 * Builds an L1 -> L2 table descriptor
 *
 *  x/c6  = L1 table
 *  x8  = Virtual Address
 *  x9  = L2 PA (trashed)
 *  x11, x12 and x13 are trashed
 */
LENTRY(link_l1_pagetable)
	/*
	 * Link an L1 -> L2 table entry.
	 */
	/* Find the table index */
	lsr	x11, x8, #L1_SHIFT
	and	x11, x11, #Ln_ADDR_MASK

	/* Build the L1 block entry */
	mov	x12, #L1_TABLE

	/* Only use the output address bits */
	lsr	x9, x9, #PAGE_SHIFT
	orr	x13, x12, x9, lsl #PAGE_SHIFT

	/* Store the entry */
<<<<<<< HEAD
	str	x13, [PTR(6), x11, lsl #3]
=======
	str	x13, [x6, x11, lsl #3]

	ret
LEND(link_l1_pagetable)

/*
 * Builds count 1 GiB page table entry
 *  x6  = L1 table
 *  x7  = Variable lower block attributes
 *  x8  = VA start
 *  x9  = PA start (trashed)
 *  x10 = Entry count
 *  x11, x12 and x13 are trashed
 */
LENTRY(build_l1_block_pagetable)
	/*
	 * Build the L1 table entry.
	 */
	/* Find the table index */
	lsr	x11, x8, #L1_SHIFT
	and	x11, x11, #Ln_ADDR_MASK

	/* Build the L1 block entry */
	orr	x12, x7, #L1_BLOCK
	orr	x12, x12, #(ATTR_DEFAULT)

	/* Only use the output address bits */
	lsr	x9, x9, #L1_SHIFT

	/* Set the physical address for this virtual address */
1:	orr	x13, x12, x9, lsl #L1_SHIFT

	/* Store the entry */
	str	x13, [x6, x11, lsl #3]

	sub	x10, x10, #1
	add	x11, x11, #1
	add	x9, x9, #1
	cbnz	x10, 1b
>>>>>>> edb48ff6

	ret
LEND(build_l1_block_pagetable)

/*
 * Builds count 2 MiB page table entry
 *  x/c6  = L2 table
 *  x7  = Block attributes
 *  x8  = VA start
 *  x9  = PA start (trashed)
 *  x10 = Entry count (trashed)
 *  x11, x12 and x13 are trashed
 */
LENTRY(build_l2_block_pagetable)
	/*
	 * Build the L2 table entry.
	 */
	/* Find the table index */
	lsr	x11, x8, #L2_SHIFT
	and	x11, x11, #Ln_ADDR_MASK

	/* Build the L2 block entry */
	orr	x12, x7, #L2_BLOCK
#if __has_feature(capabilities)
	orr	x12, x12, #(ATTR_CAP_RW)
#endif
	orr	x12, x12, #(ATTR_DEFAULT)
	orr	x12, x12, #(ATTR_S1_UXN)

	/* Only use the output address bits */
	lsr	x9, x9, #L2_SHIFT

	/* Set the physical address for this virtual address */
1:	orr	x13, x12, x9, lsl #L2_SHIFT

	/* Store the entry */
	str	x13, [PTR(6), x11, lsl #3]

	sub	x10, x10, #1
	add	x11, x11, #1
	add	x9, x9, #1
	cbnz	x10, 1b

	ret
LEND(build_l2_block_pagetable)

LENTRY(start_mmu)
	dsb	sy

	/* Load the exception vectors */
	ldr	x2, =exception_vectors
#if __has_feature(capabilities)
	cvtp	c2, x2
	msr	cvbar_el1, c2
#ifdef __CHERI_PURE_CAPABILITY__
	/* Enter exception handlers in C64 mode */
	mrs	x2, cctlr_el1
	orr	x2, x2, #(CCTLR_EL1_C64E_MASK)
	msr	cctlr_el1, x2
#endif
#else
	msr	vbar_el1, x2
#endif

	/* Load ttbr0 and ttbr1 */
	msr	ttbr0_el1, x27
	msr	ttbr1_el1, x24
	isb

	/* Clear the Monitor Debug System control register */
	msr	mdscr_el1, xzr

	/* Invalidate the TLB */
	tlbi	vmalle1is
	dsb	ish
	isb

	ldr	x2, mair
	msr	mair_el1, x2

	/*
	 * Setup TCR according to the PARange and ASIDBits fields
	 * from ID_AA64MMFR0_EL1 and the HAFDBS field from the
	 * ID_AA64MMFR1_EL1.  More precisely, set TCR_EL1.AS
	 * to 1 only if the ASIDBits field equals 0b0010.
	 */
	ldr	x2, tcr
	mrs	x3, id_aa64mmfr0_el1

	/* Copy the bottom 3 bits from id_aa64mmfr0_el1 into TCR.IPS */
	bfi	x2, x3, #(TCR_IPS_SHIFT), #(TCR_IPS_WIDTH)
	and	x3, x3, #(ID_AA64MMFR0_ASIDBits_MASK)

	/* Check if the HW supports 16 bit ASIDS */
	cmp	x3, #(ID_AA64MMFR0_ASIDBits_16)
	/* If so x3 == 1, else x3 == 0 */
	cset	x3, eq
	/* Set TCR.AS with x3 */
	bfi	x2, x3, #(TCR_ASID_SHIFT), #(TCR_ASID_WIDTH)

	/*
	 * Check if the HW supports access flag and dirty state updates,
	 * and set TCR_EL1.HA and TCR_EL1.HD accordingly.
	 */
	mrs	x3, id_aa64mmfr1_el1
	and	x3, x3, #(ID_AA64MMFR1_HAFDBS_MASK)
	cmp	x3, #1
	b.ne	1f
	orr 	x2, x2, #(TCR_HA)
	b	2f
1:
	cmp	x3, #2
	b.ne	2f
	orr 	x2, x2, #(TCR_HA | TCR_HD)
2:
	msr	tcr_el1, x2

	/*
	 * Setup SCTLR.
	 */
	ldr	x2, sctlr_set
	ldr	x3, sctlr_clear
	mrs	x1, sctlr_el1
	bic	x1, x1, x3	/* Clear the required bits */
	orr	x1, x1, x2	/* Set the required bits */
	msr	sctlr_el1, x1
	isb

	ret

	.align 3
mair:
	.quad	MAIR_ATTR(MAIR_DEVICE_nGnRnE, VM_MEMATTR_DEVICE)    |	\
		MAIR_ATTR(MAIR_NORMAL_NC, VM_MEMATTR_UNCACHEABLE)   |	\
		MAIR_ATTR(MAIR_NORMAL_WB, VM_MEMATTR_WRITE_BACK)    |	\
		MAIR_ATTR(MAIR_NORMAL_WT, VM_MEMATTR_WRITE_THROUGH)
tcr:
#if __has_feature(capabilities)
#define	TCR_MORELLO	(TCR_HPD0 | TCR_HPD1 | TCR_HWU0 | TCR_HWU1)
#else
#define	TCR_MORELLO	0
#endif
	.quad (TCR_TxSZ(64 - VIRT_BITS) | TCR_TG1_4K | \
	    TCR_CACHE_ATTRS | TCR_SMP_ATTRS | TCR_MORELLO)
sctlr_set:
	/* Bits to set */
	.quad (SCTLR_LSMAOE | SCTLR_nTLSMD | SCTLR_UCI | SCTLR_SPAN | \
	    SCTLR_nTWE | SCTLR_nTWI | SCTLR_UCT | SCTLR_DZE | \
	    SCTLR_I | SCTLR_SED | SCTLR_SA0 | SCTLR_SA | SCTLR_C | \
	    SCTLR_M | SCTLR_CP15BEN)
sctlr_clear:
	/* Bits to clear */
	.quad (SCTLR_EE | SCTLR_EOE | SCTLR_IESB | SCTLR_WXN | SCTLR_UMA | \
	    SCTLR_ITD | SCTLR_A)
LEND(start_mmu)

ENTRY(abort)
	b abort
END(abort)

	.align 3
init_pt_va:
	.quad pagetable		/* XXX: Keep page tables VA */

	.section .init_pagetable, "aw", %nobits
	.align PAGE_SHIFT
	/*
	 * 6 initial tables (in the following order):
	 *           L2 for kernel (High addresses)
	 *           L1 for kernel
	 *           L0 for kernel
	 *           L1 bootstrap for user   (Low addresses)
	 *           L0 bootstrap for user
	 *           L0 for user
	 */
pagetable:
	.space	PAGE_SIZE
pagetable_l1_ttbr1:
	.space	PAGE_SIZE
pagetable_l0_ttbr1:
	.space	PAGE_SIZE
pagetable_l2_ttbr0_bootstrap:
	.space	PAGE_SIZE
pagetable_l1_ttbr0_bootstrap:
	.space	PAGE_SIZE
pagetable_l0_ttbr0_bootstrap:
	.space	PAGE_SIZE
pagetable_l0_ttbr0:
	.space	PAGE_SIZE

	.globl	pagetable_dmap
	.type	pagetable_dmap,#object
pagetable_dmap:
	.space	PAGE_SIZE * DMAP_TABLES
pagetable_end:
	.size	pagetable_dmap, pagetable_end - pagetable_dmap

	.type	el2_pagetable,#object
el2_pagetable:
	.space	PAGE_SIZE
	.size	el2_pagetable, . - el2_pagetable

	.globl init_pt_va

	.align	4
	.type	initstack,#object
initstack:
	.space	(PAGE_SIZE * KSTACK_PAGES)
initstack_end:
	.size	initstack, initstack_end - initstack

/*
 * sigcode has to be labeled as an #object type so that the symbols
 * resolve to the correct address as a source for copies.  This also
 * ensures that captable pointers to it will be able to read it.  This
 * is fine as the code is never executed directly in the kernel, just
 * copied to places for userland to execute.
 */
#define	SIGCODE(sym)						\
	.section .rodata; .globl sym; .align 2; .type sym,#object; sym:	\
	.cfi_startproc

SIGCODE(sigcode)
#if __has_feature(capabilities)
#ifndef __CHERI_PURE_CAPABILITY__
	.arch_extension c64
#endif
	add	c0, csp, #SF_UC
#else
	mov	x0, sp
	add	x0, x0, #SF_UC
#endif

1:
	mov	x8, #SYS_sigreturn
	svc	0

	/* sigreturn failed, exit */
	mov	x8, #SYS_exit
	svc	0

	b	1b
#if __has_feature(capabilities)
#ifndef __CHERI_PURE_CAPABILITY__
	.arch_extension noc64
	.arch_extension a64c
#endif
#endif
	/* This may be copied to the stack, keep it 16-byte aligned */
	.align	3
END(sigcode)
esigcode:

	.data
	.align	3
	.global	szsigcode
	.type	szsigcode,#object
	.size	szsigcode, 8
szsigcode:
	.quad	esigcode - sigcode

#ifdef COMPAT_FREEBSD64
SIGCODE(freebsd64_sigcode)
	mov	x0, sp
	add	x0, x0, #SF_UC64

1:
	mov	x8, #SYS_sigreturn
	svc	0

	/* sigreturn failed, exit */
	mov	x8, #SYS_exit
	svc	0

	b	1b
	/* This may be copied to the stack, keep it 16-byte aligned */
	.align	3
END(freebsd64_sigcode)
freebsd64_esigcode:

	.data
	.align	3
	.global	freebsd64_szsigcode
	.type	freebsd64_szsigcode,#object
	.size	freebsd64_szsigcode, 8
freebsd64_szsigcode:
	.quad	freebsd64_esigcode - freebsd64_sigcode
#endif

SIGCODE(aarch32_sigcode)
	.word 0xe1a0000d	// mov r0, sp
	.word 0xe2800040	// add r0, r0, #SIGF_UC
	.word 0xe59f700c	// ldr r7, [pc, #12]
	.word 0xef000000	// swi #0
	.word 0xe59f7008	// ldr r7, [pc, #8]
	.word 0xef000000	// swi #0
	.word 0xeafffffa	// b . - 16

	.word SYS_sigreturn
	.word SYS_exit
	.align	3
END(aarch32_sigcode)
aarch32_esigcode:

	.data
	.global sz_aarch32_sigcode
	.type	sz_aarch32_sigcode,#object
	.size	sz_aarch32_sigcode, 8
sz_aarch32_sigcode:
	.quad aarch32_esigcode - aarch32_sigcode<|MERGE_RESOLUTION|>--- conflicted
+++ resolved
@@ -208,17 +208,11 @@
 #endif
 .endmacro
 
-<<<<<<< HEAD
-	.text
-	.globl _start
-_start:
+ENTRY(_start)
 #ifdef __CHERI_PURE_CAPABILITY__
 	.arch_extension noc64
 	.arch_extension a64c
 #endif
-=======
-ENTRY(_start)
->>>>>>> edb48ff6
 #if defined(LINUX_BOOT_ABI)
 	/* U-boot image header */
 	b	1f			/* code 0 */
@@ -376,20 +370,11 @@
 	brk	0
 
 	.align 3
-<<<<<<< HEAD
+END(_start)
 #ifdef __CHERI_PURE_CAPABILITY__
 .Lpagetable_clrperms:
 	.quad ~(CHERI_PERM_GLOBAL | CHERI_PERM_LOAD | CHERI_PERM_STORE)
 #endif
-=======
-.Lvirtdone:
-	.quad	virtdone
-.Lbss:
-	.quad	__bss_start
-.Lend:
-	.quad	__bss_end
-END(_start)
->>>>>>> edb48ff6
 
 #ifdef SMP
 /*
@@ -456,15 +441,11 @@
  * If we are started in EL2, configure the required hypervisor
  * registers and drop to EL1.
  */
-<<<<<<< HEAD
-drop_to_el1:
+LENTRY(drop_to_el1)
 #ifdef __CHERI_PURE_CAPABILITY__
 	.arch_extension noc64
 	.arch_extension a64c
 #endif
-=======
-LENTRY(drop_to_el1)
->>>>>>> edb48ff6
 	mrs	x23, CurrentEL
 	lsr	x23, x23, #2
 	cmp	x23, #0x2
@@ -893,10 +874,7 @@
 	orr	x13, x12, x9, lsl #PAGE_SHIFT
 
 	/* Store the entry */
-<<<<<<< HEAD
 	str	x13, [PTR(6), x11, lsl #3]
-=======
-	str	x13, [x6, x11, lsl #3]
 
 	ret
 LEND(link_l1_pagetable)
@@ -935,7 +913,6 @@
 	add	x11, x11, #1
 	add	x9, x9, #1
 	cbnz	x10, 1b
->>>>>>> edb48ff6
 
 	ret
 LEND(build_l1_block_pagetable)
