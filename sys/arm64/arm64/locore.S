/*-
 * Copyright (c) 2012-2014 Andrew Turner
 * All rights reserved.
 *
 * Redistribution and use in source and binary forms, with or without
 * modification, are permitted provided that the following conditions
 * are met:
 * 1. Redistributions of source code must retain the above copyright
 *    notice, this list of conditions and the following disclaimer.
 * 2. Redistributions in binary form must reproduce the above copyright
 *    notice, this list of conditions and the following disclaimer in the
 *    documentation and/or other materials provided with the distribution.
 *
 * THIS SOFTWARE IS PROVIDED BY THE AUTHOR AND CONTRIBUTORS ``AS IS'' AND
 * ANY EXPRESS OR IMPLIED WARRANTIES, INCLUDING, BUT NOT LIMITED TO, THE
 * IMPLIED WARRANTIES OF MERCHANTABILITY AND FITNESS FOR A PARTICULAR PURPOSE
 * ARE DISCLAIMED.  IN NO EVENT SHALL THE AUTHOR OR CONTRIBUTORS BE LIABLE
 * FOR ANY DIRECT, INDIRECT, INCIDENTAL, SPECIAL, EXEMPLARY, OR CONSEQUENTIAL
 * DAMAGES (INCLUDING, BUT NOT LIMITED TO, PROCUREMENT OF SUBSTITUTE GOODS
 * OR SERVICES; LOSS OF USE, DATA, OR PROFITS; OR BUSINESS INTERRUPTION)
 * HOWEVER CAUSED AND ON ANY THEORY OF LIABILITY, WHETHER IN CONTRACT, STRICT
 * LIABILITY, OR TORT (INCLUDING NEGLIGENCE OR OTHERWISE) ARISING IN ANY WAY
 * OUT OF THE USE OF THIS SOFTWARE, EVEN IF ADVISED OF THE POSSIBILITY OF
 * SUCH DAMAGE.
 *
 * $FreeBSD$
 */

#include "assym.inc"
#include "opt_kstack_pages.h"
#include <sys/syscall.h>
#include <machine/asm.h>
#include <machine/armreg.h>
#include <machine/hypervisor.h>
#include <machine/param.h>
#include <machine/pte.h>
#include <machine/vm.h>
#include <machine/vmparam.h>

#include <machine/cherireg.h>

#define	VIRT_BITS	48
#define	DMAP_TABLES	((DMAP_MAX_ADDRESS - DMAP_MIN_ADDRESS) >> L0_SHIFT)

	.globl	kernbase
	.set	kernbase, KERNBASE


/* U-Boot booti related constants. */
#if defined(LINUX_BOOT_ABI)
#ifndef UBOOT_IMAGE_OFFSET
#define	UBOOT_IMAGE_OFFSET	0		/* Image offset from start of */
#endif						/*  2 MiB page */

#ifndef UBOOT_IMAGE_SIZE			/* Total size of image */
#define	UBOOT_IMAGE_SIZE	 _end - _start
#endif

#ifndef UBOOT_IMAGE_FLAGS
#define	UBOOT_IMAGE_FLAGS	0		/* LE kernel, unspecified */
#endif						/*  page size */
#endif /* defined(LINUX_BOOT_ABI) */

/*
 * We assume:
 *  MMU      on with an identity map, or off
 *  D-Cache: off
 *  I-Cache: on or off
 *  We are loaded at a 2MiB aligned address
 *
 *  In CHERI kernels we assume that DDC is a valid root capability
 *  covering the whole address space and PCC is a valid root
 *  executable capability covering the whole address space.
 */

/*
 * Relocate kernel vaddr to the boot identity mapping
 */
.macro early_idmap_addr dreg, sym, delta
	ldr	\dreg, =\sym
	add	\dreg, \dreg, \delta
.endmacro

/*
 * Build kernel pointer for the given data symbol
 * assuming the kernel mmu mapping is enabled
 */
.macro buildptr dregn, sym, size
	ldr	x\dregn, =\sym
#ifdef __CHERI_PURE_CAPABILITY__
	cvtd	c\dregn, x\dregn
	scbnds	c\dregn, c\dregn, \size
#endif
.endmacro

.macro buildptr_range sregn, eregn, start_sym, end_sym, clrperm = x
	ldr	x\sregn, =\start_sym
	ldr	x\eregn, =\end_sym
#ifdef __CHERI_PURE_CAPABILITY__
	sub	x\eregn, x\eregn, x\sregn
	cvtd	c\sregn, x\sregn
	scbnds	c\sregn, c\sregn, x\eregn
	clrperm	c\sregn, c\sregn, \clrperm
	add	c\eregn, c\sregn, x\eregn
#endif
.endmacro

/*
 * Jump into the kernel virtual address at the given position
 * This also restricts the kernel PCC
 */
.macro enter_kern_vaddr regn, scratch1n, scratch2n, dstsym
	ldr	x\regn, =\dstsym
#ifdef __CHERI_PURE_CAPABILITY__
	orr	x\regn, x\regn, #1	/* c64 mode */
	ldr	x\scratch2n, =etext	/* XXX-AM: TODO use correct end symbol */
	ldr	x\scratch1n, =KERNBASE
	sub	x\scratch2n, x\scratch2n, x\scratch1n
	cvtp	c\scratch1n, x\scratch1n
	//scbnds	c\scratch1n, c\scratch1n, x\scratch2n /* XXX-AM: needs reordering of ELF sections */
	scvalue	c\regn, c\scratch1n, x\regn
	clrperm	c\regn, c\regn, w
#endif
	br	PTR(\regn)
.endmacro

/*
 * Helper to clear ddc and all other general-purpose capability registers,
 * except c0.
 */
.macro clear_capregs
#ifdef __CHERI_PURE_CAPABILITY__
	msr	ddc, czr
	mov	x1, xzr
	mov	x2, xzr
	mov	x3, xzr
	mov	x4, xzr
	mov	x5, xzr
	mov	x6, xzr
	mov	x7, xzr
	mov	x8, xzr
	mov	x9, xzr
	mov	x10, xzr
	mov	x11, xzr
	mov	x12, xzr
	mov	x13, xzr
	mov	x14, xzr
	mov	x15, xzr
	mov	x16, xzr
	mov	x17, xzr
	mov	x18, xzr
	mov	x19, xzr
	mov	x20, xzr
	mov	x21, xzr
	mov	x22, xzr
	mov	x23, xzr
	mov	x24, xzr
	mov	x25, xzr
	mov	x26, xzr
	mov	x27, xzr
	mov	x28, xzr
	mov	x29, xzr
	mov	x30, xzr
#endif
.endmacro

/*
 * Initialize morello on a cpu
 */
.macro morello_cpu_init
#if __has_feature(capabilities)
	/*
	 * Enable Morello instructions at EL1. We will enable them at EL0
	 * later when we know userspace is expecting to use them.
	 */
	mrs	x2, cpacr_el1
	bic	x2, x2, CPACR_CEN_MASK
	orr	x2, x2, CPACR_CEN_TRAP_NONE
	msr	cpacr_el1, x2
	isb

	/*
	 * Allow access to CNTVCT_EL0 without PCC System permission and enable
	 * capability sealing for branch and link at EL0.
	 *
	 * XXXBFG should this be done somewhere else? Maybe eventually per-process or
	 * compartment?
	 */
	mrs x2, cctlr_el0
	orr x2, x2, #(CCTLR_PERMVCT_MASK | CCTLR_SBL_MASK)
	msr cctlr_el0, x2

#ifdef __CHERI_PURE_CAPABILITY__
	/*
	 * Enable capablity sealing for branch and link at EL1
	 * Use PCC/DDC address interpretation.
	 * Use DDC as base for adrdp.
	 */
	mrs	x2, cctlr_el1
	bic	x2, x2, #(CCTLR_PCCBO_MASK | CCTLR_DDCBO_MASK | CCTLR_ADRDPB_MASK)
	orr	x2, x2, #(CCTLR_SBL_MASK)
	msr	cctlr_el1, x2

	/* We assume that we enter here in a64 mode. */
	bx	#4
	.arch_extension c64
#endif
#endif
.endmacro

	.text
	.globl _start
_start:
#ifdef __CHERI_PURE_CAPABILITY__
	.arch_extension noc64
	.arch_extension a64c
#endif
#if defined(LINUX_BOOT_ABI)
	/* U-boot image header */
	b	1f			/* code 0 */
	.long	0			/* code 1 */
	.quad	UBOOT_IMAGE_OFFSET	/* Image offset in 2 MiB page, LE */
	.quad	UBOOT_IMAGE_SIZE	/* Image size, LE */
	.quad	UBOOT_IMAGE_FLAGS	/* Flags for kernel. LE */
	.quad 	0			/* Reserved */
	.quad 	0			/* Reserved */
	.quad 	0			/* Reserved */
	.long 	0x644d5241		/* Magic  "ARM\x64", LE */
	.long 	0			/* Reserved for PE COFF offset*/
1:
#endif /* defined(LINUX_BOOT_ABI) */

	/*
	 * Drop to EL1
	 * Note: this is done while still in A64 mode.
	 */
	bl	drop_to_el1

	/* Initialize morello capability ISA and switch to C64 if needed */
	morello_cpu_init

	/*
	 * Disable the MMU. We may have entered the kernel with it on and
	 * will need to update the tables later. If this has been set up
	 * with anything other than a VA == PA map then this will fail,
	 * but in this case the code to find where we are running from
	 * would have also failed.
	 */
	dsb	sy
	mrs	x2, sctlr_el1
	bic	x2, x2, SCTLR_M
	msr	sctlr_el1, x2
	isb

	/* Set the context id */
	msr	contextidr_el1, xzr

	/* Get the virt -> phys offset */
	bl	get_virt_delta

	/*
	 * At this point:
	 * x29 = PA - VA
	 * x28 = Our physical load address
	 */

	/* Create the page tables */
	bl	create_pagetables

	/*
	 * At this point:
	 * x27 = TTBR0 table phys addr
	 * x26 = Kernel L1 table phys addr
	 * x24 = TTBR1 table phys addr
	 */

	/* Enable the mmu */
	bl	start_mmu

	/* Load the new ttbr0 pagetable */
	early_idmap_addr x27, pagetable_l0_ttbr0, x29

	/* Jump to the virtual address space */
	enter_kern_vaddr 15, 7, 8, virtdone

virtdone:
	/* Set up the stack */
	mov	x7, #(PAGE_SIZE * KSTACK_PAGES)
	buildptr 25, initstack, x7
	/* Preserve initstack in x/c25 for bootparams */
	add	PTR(7), PTR(25), x7
	/*
	 * Can not yet enforce bounds between PCB and KSTACK as we have
	 * no place to store the PCB pointer here.
	 * XXX-AM: It could be another bootparam if needed
	 */
	mov	PTRN(sp), PTR(7)
	sub	PTRN(sp), PTRN(sp), #PCB_SIZE

	/* Zero the BSS */
	buildptr_range 15, 14, _bss_start, _end
1:
	stp	PTR(zr), PTR(zr), [PTR(15)], #(2 * PTR_WIDTH)
	cmp	PTR(15), PTR(14)
	b.lo	1b

	/* Backup the module pointer */
	mov	x19, x0

#if __has_feature(capabilities)
#ifdef __CHERI_PURE_CAPABILITY__
	/* Do capability relocations */
	mrs	c1, ddc
	adr	c2, #0
	/* Assume can we reach _DYNAMIC from PCC */
	adrp	c0, _DYNAMIC
	add	c0, c0, :lo12:_DYNAMIC
	bl	elf_reloc_self
#endif
	/* Initialize capabilities. */
	mrs	c0, ddc
	bl	cheri_init_capabilities
#endif

	/* Make the page table base a virtual address */
	sub	x26, x26, x29
	sub	x24, x24, x29
#ifdef __CHERI_PURE_CAPABILITY__
	/*
	 * Convert modulep into a capability
	 * XXX-AM: can we set bounds on this?
	 * TODO: clear perms
	 */
	cvtd	c19, x19

	/* Rebuild L1PT and L0PT capabilities */
	mov	x6, #PAGE_SIZE
	ldr	x7, =.Lpagetable_clrperms
	cvtd	c24, x24
	scbnds	c24, c24, x6
	clrperm	c24, c24, x7
	cvtd	c26, x26
	scbnds	c26, c26, x6
	clrperm	c26, c26, x7
#endif

	/* Negate the delta so it is VA -> PA */
	neg	x29, x29

<<<<<<< HEAD
	sub	PTRN(sp), PTRN(sp), #BOOTPARAMS_SIZE
	mov	PTR(0), PTRN(sp)

	str	PTR(19), [PTR(0), #BP_MODULEP]
	str	PTR(26), [PTR(0), #BP_KERN_L1PT]
	str	x29, [PTR(0), #BP_KERN_DELTA]
	str	PTR(25), [PTR(0), #BP_KERN_STACK]
	str	PTR(24), [PTR(0), #BP_KERN_L0PT]
	str	x23, [PTR(0), #BP_BOOT_EL]
	str	x27, [PTR(0), #BP_KERN_TTBR0]
=======
	str	x1,  [x0, #BP_MODULEP]
	str	x26, [x0, #BP_KERN_L1PT]
	str	x29, [x0, #BP_KERN_DELTA]
	adr	x25, initstack
	str	x25, [x0, #BP_KERN_STACK]
	str	x24, [x0, #BP_KERN_L0PT]
	str	x27, [x0, #BP_KERN_TTBR0]
	str	x23, [x0, #BP_BOOT_EL]
>>>>>>> 047110df

	/* trace back starts here */
	mov	fp, #0

	/* Branch to C code */
	clear_capregs
	bl	initarm
	/* We are done with the boot params */
	add	PTRN(sp), PTRN(sp), #BOOTPARAMS_SIZE
	bl	mi_startup

	/* We should not get here */
	brk	0

	.align 3
#ifdef __CHERI_PURE_CAPABILITY__
.Lpagetable_clrperms:
	.quad ~(CHERI_PERM_GLOBAL | CHERI_PERM_LOAD | CHERI_PERM_STORE)
#endif

#ifdef SMP
/*
 * mpentry(unsigned long)
 *
 * Called by a core when it is being brought online.
 * The data in x0 is passed straight to init_secondary.
 */
ENTRY(mpentry)
#ifdef __CHERI_PURE_CAPABILITY__
	.arch_extension noc64
	.arch_extension a64c
#endif
	/* Disable interrupts */
	msr	daifset, #2

	/* Drop to EL1 */
	bl	drop_to_el1

	/* Initialize morello capability ISA and switch to C64 if needed */
	morello_cpu_init

	/* Set the context id */
	msr	contextidr_el1, xzr

	/* Get the virt -> phys offset */
	bl	get_virt_delta

	/* Load the kernel page table */
	early_idmap_addr x24, pagetable_l0_ttbr1, x29
	/* Load the identity page table */
	early_idmap_addr x27, pagetable_l0_ttbr0_bootstrap, x29

	/* Enable the mmu */
	bl	start_mmu

	/* Load the new ttbr0 pagetable */
	early_idmap_addr x27, pagetable_l0_ttbr0, x29

	/* Jump to the virtual address space */
	enter_kern_vaddr 15, 7, 8, mp_virtdone

mp_virtdone:
	/* Start using the AP boot stack */
	LDR_LABEL(PTR(4), PTR(4), bootstack)
	mov	PTRN(sp), PTR(4)

	/* Load the kernel ttbr0 pagetable */
	msr	ttbr0_el1, x27
	isb

	/* Invalidate the TLB */
	tlbi	vmalle1
	dsb	sy
	isb

	clear_capregs

	b	init_secondary
END(mpentry)
#endif

/*
 * If we are started in EL2, configure the required hypervisor
 * registers and drop to EL1.
 */
drop_to_el1:
#ifdef __CHERI_PURE_CAPABILITY__
	.arch_extension noc64
	.arch_extension a64c
#endif
	mrs	x23, CurrentEL
	lsr	x23, x23, #2
	cmp	x23, #0x2
	b.eq	1f
	ret
1:
	/* Configure the Hypervisor */
	mov	x2, #(HCR_RW)
	msr	hcr_el2, x2

	/* Load the Virtualization Process ID Register */
	mrs	x2, midr_el1
	msr	vpidr_el2, x2

	/* Load the Virtualization Multiprocess ID Register */
	mrs	x2, mpidr_el1
	msr	vmpidr_el2, x2

	/* Set the bits that need to be 1 in sctlr_el1 */
	ldr	x2, .Lsctlr_res1
	msr	sctlr_el1, x2

	/* Don't trap to EL2 for exceptions */
	mov	x2, #CPTR_RES1
	msr	cptr_el2, x2

#if __has_feature(capabilities)
	/*
	 * Wait for the write to cptr_el2 to complete. It will enable the
	 * use of capabilities at EL2 that we need below. When not using
	 * capabilities this is unneeded as the eret instruction will
	 * act as in place of this barrier.
	 */
	isb
#endif

	/* Don't trap to EL2 for CP15 traps */
	msr	hstr_el2, xzr

	/* Enable access to the physical timers at EL1 */
	mrs	x2, cnthctl_el2
	orr	x2, x2, #(CNTHCTL_EL1PCTEN | CNTHCTL_EL1PCEN)
	msr	cnthctl_el2, x2

	/* Set the counter offset to a known value */
	msr	cntvoff_el2, xzr

	/* Hypervisor trap functions */
	adr	x2, hyp_vectors
#if __has_feature(capabilities)
	cvtp	c2, x2
	msr	cvbar_el2, c2
#else
	msr	vbar_el2, x2
#endif

	mov	x2, #(PSR_F | PSR_I | PSR_A | PSR_D | PSR_M_EL1h)
	msr	spsr_el2, x2

	/* Configure GICv3 CPU interface */
	mrs	x2, id_aa64pfr0_el1
	/* Extract GIC bits from the register */
	ubfx	x2, x2, #ID_AA64PFR0_GIC_SHIFT, #ID_AA64PFR0_GIC_BITS
	/* GIC[3:0] == 0001 - GIC CPU interface via special regs. supported */
	cmp	x2, #(ID_AA64PFR0_GIC_CPUIF_EN >> ID_AA64PFR0_GIC_SHIFT)
	b.ne	2f

	mrs	x2, icc_sre_el2
	orr	x2, x2, #ICC_SRE_EL2_EN	/* Enable access from insecure EL1 */
	orr	x2, x2, #ICC_SRE_EL2_SRE	/* Enable system registers */
	msr	icc_sre_el2, x2
2:

	/* Set the address to return to our return address */
#if __has_feature(capabilities)
	cvtp	c30, x30
	msr	celr_el2, c30
#else
	msr	elr_el2, x30
#endif
	isb

	eret
#ifdef __CHERI_PURE_CAPABILITY__
	.arch_extension c64
#endif

	.align 3
.Lsctlr_res1:
	.quad SCTLR_RES1

#define	VECT_EMPTY	\
	.align 7;	\
	1:	b	1b

	.align 11
hyp_vectors:
	VECT_EMPTY	/* Synchronous EL2t */
	VECT_EMPTY	/* IRQ EL2t */
	VECT_EMPTY	/* FIQ EL2t */
	VECT_EMPTY	/* Error EL2t */

	VECT_EMPTY	/* Synchronous EL2h */
	VECT_EMPTY	/* IRQ EL2h */
	VECT_EMPTY	/* FIQ EL2h */
	VECT_EMPTY	/* Error EL2h */

	VECT_EMPTY	/* Synchronous 64-bit EL1 */
	VECT_EMPTY	/* IRQ 64-bit EL1 */
	VECT_EMPTY	/* FIQ 64-bit EL1 */
	VECT_EMPTY	/* Error 64-bit EL1 */

	VECT_EMPTY	/* Synchronous 32-bit EL1 */
	VECT_EMPTY	/* IRQ 32-bit EL1 */
	VECT_EMPTY	/* FIQ 32-bit EL1 */
	VECT_EMPTY	/* Error 32-bit EL1 */

/*
 * Get the delta between the physical address we were loaded to and the
 * virtual address we expect to run from. This is used when building the
 * initial page table.
 */
get_virt_delta:
	/* Load the physical address of virt_map */
	adr	PTR(29), virt_map
	/* Load the virtual address of virt_map stored in virt_map */
	ldr	x28, [PTR(29)]
	/* Find PA - VA as PA' = VA' - VA + PA = VA' + (PA - VA) = VA' + x29 */
	sub	x29, x29, x28
	/* Find the load address for the kernel */
	mov	x28, #(KERNBASE)
	add	x28, x28, x29
	ret

	.align 3
virt_map:
	.quad	virt_map

/*
 * This builds the page tables containing the identity map, and the kernel
 * virtual map.
 *
 * It relys on:
 *  We were loaded to an address that is on a 2MiB boundary
 *  All the memory must not cross a 1GiB boundaty
 *  x28 contains the physical address we were loaded from
 *  x29 contains the load address delta (PA - VA)
 *
 * Returns:
 *  x27 TTBR0 table phys addr
 *  x26 Kernel L1 table phys addr
 *  x24 TTBR1 table phys addr
 *
 * TODO: This is out of date.
 *  There are at least 5 pages before that address for the page tables
 *   The pages used are:
 *    - The Kernel L2 table
 *    - The Kernel L1 table
 *    - The Kernel L0 table             (TTBR1)
 *    - The identity (PA = VA) L1 table
 *    - The identity (PA = VA) L0 table (TTBR0)
 *    - The DMAP L1 tables
 */
create_pagetables:
	/* Save the Link register */
	mov	PTR(5), PTR(30)

	/* Clean the page table */
	/*
	 * Get pointer to the pagetable in the .init_pagetable section
	 * We need to manually relocate the address to access it using
	 * the boot identity map
	 */
	ldr	x6, =pagetable
	add	x6, x6, x29
	ldr	x27, =pagetable_end
	add	x27, x27, x29
#ifdef __CHERI_PURE_CAPABILITY__
	sub	x7, x27, x6
	cvtd	c6, x6
	scbnds	c6, c6, x7
	ldr	x7, =.Lpagetable_clrperms
	clrperm	c6, c6, x7
	scvalue	c27, c6, x27
#endif
	mov	PTR(26), PTR(6)	/* Save start addr for later */
1:
	stp	xzr, xzr, [PTR(6)], #16
	stp	xzr, xzr, [PTR(6)], #16
	stp	xzr, xzr, [PTR(6)], #16
	stp	xzr, xzr, [PTR(6)], #16
	cmp	PTR(6), PTR(27)
	b.lo	1b

	/*
	 * Build the TTBR1 maps.
	 */

	/* Find the size of the kernel */
	mov	x6, #(KERNBASE)

#if defined(LINUX_BOOT_ABI)
	/* X19 is used as 'map FDT data' flag */
	mov	x19, xzr

	/* No modules or FDT pointer ? */
	cbz	x0, booti_no_fdt

	/*
	 * Test if x0 points to modules descriptor(virtual address) or
	 * to FDT (physical address)
	 */
	cmp	x0, x6		/* x6 is #(KERNBASE) */
	b.lo	booti_fdt
#endif

	/* Booted with modules pointer */
	/* Find modulep - begin */
	sub	x8, x0, x6
	/* Add two 2MiB pages for the module data and round up */
	ldr	x7, =(3 * L2_SIZE - 1)
	add	x8, x8, x7
	b	common

#if defined(LINUX_BOOT_ABI)
booti_fdt:
	/* Booted by U-Boot booti with FDT data */
	/* Set 'map FDT data' flag */
	mov	x19, #1

booti_no_fdt:
	/* Booted by U-Boot booti without FTD data */
	/* Find the end - begin */
	ldr     x7, =_end
	sub     x8, x7, x6

	/*
	 * Add one 2MiB page for copy of FDT data (maximum FDT size),
	 * one for metadata and round up
	 */
	ldr	x7, =(3 * L2_SIZE - 1)
	add	x8, x8, x7
#endif

common:
	/* Get the number of l2 pages to allocate, rounded down */
	lsr	x10, x8, #(L2_SHIFT)

	/* Create the kernel space L2 table */
	mov	PTR(6), PTR(26)
	mov	x7, #(ATTR_S1_IDX(VM_MEMATTR_WRITE_BACK))
	mov	x8, #(KERNBASE & L2_BLOCK_MASK)
	mov	x9, x28
	bl	build_l2_block_pagetable

	/* Move to the l1 table */
	add	PTR(26), PTR(26), #PAGE_SIZE

	/* Link the l1 -> l2 table */
	mov	x9, x6
	mov	PTR(6), PTR(26)
	bl	link_l1_pagetable

	/* Move to the l0 table */
	add	PTR(24), PTR(26), #PAGE_SIZE

	/* Link the l0 -> l1 table */
	mov	x9, x6
	mov	PTR(6), PTR(24)
	mov	x10, #1
	bl	link_l0_pagetable

	/* Link the DMAP tables */
	ldr	x8, =DMAP_MIN_ADDRESS
	early_idmap_addr x9, pagetable_dmap, x29
	mov	x10, #DMAP_TABLES
	bl	link_l0_pagetable

	/*
	 * Build the TTBR0 maps.  As TTBR0 maps, they must specify ATTR_S1_nG.
	 * They are only needed early on, so the VA = PA map is uncached.
	 */
	add	PTR(27), PTR(24), #PAGE_SIZE

	mov	PTR(6), PTR(27)		/* The initial page table */

	/* Create the VA = PA map */
	mov	x7, #(ATTR_S1_nG | ATTR_S1_IDX(VM_MEMATTR_WRITE_BACK))
	adrp	PTR(16), _start
	and	x16, x16, #(~L2_OFFSET)
	mov	x9, x16		/* PA start */
	mov	x8, x16		/* VA start (== PA start) */
	mov	x10, #1
	bl	build_l2_block_pagetable

#if defined(SOCDEV_PA)
#ifdef __CHERI_PURE_CAPABILITY__
#error "TODO Implement for purecap kernel"
#endif
	/* Create a table for the UART */
	mov	x7, #(ATTR_S1_nG | ATTR_S1_IDX(VM_MEMATTR_DEVICE))
	add	x16, x16, #(L2_SIZE)	/* VA start */
	mov	x8, x16

	/* Store the socdev virtual address */
	add	x17, x8, #(SOCDEV_PA & L2_OFFSET)
	adrp	x9, socdev_va
	str	x17, [x9, :lo12:socdev_va]

	mov	x9, #(SOCDEV_PA & ~L2_OFFSET)	/* PA start */
	mov	x10, #1
	bl	build_l2_block_pagetable
#endif

#if defined(LINUX_BOOT_ABI)
	/* Map FDT data ? */
	cbz	x19, 1f

	/* Create the mapping for FDT data (2 MiB max) */
	mov	x7, #(ATTR_S1_nG | ATTR_S1_IDX(VM_MEMATTR_WRITE_BACK))
	add	x16, x16, #(L2_SIZE)	/* VA start */
	mov	x8, x16
	mov	x9, x0			/* PA start */
	/* Update the module pointer to point at the allocated memory */
	and	x0, x0, #(L2_OFFSET)	/* Keep the lower bits */
	add	x0, x0, x8		/* Add the aligned virtual address */

	mov	x10, #1
	bl	build_l2_block_pagetable

1:
#endif

	/* Move to the l1 table */
	add	PTR(27), PTR(27), #PAGE_SIZE

	/* Link the l1 -> l2 table */
	mov	x9, x6
	mov	PTR(6), PTR(27)
	bl	link_l1_pagetable

	/* Move to the l0 table */
	add	PTR(27), PTR(27), #PAGE_SIZE

	/* Link the l0 -> l1 table */
	mov	x9, x6
	mov	PTR(6), PTR(27)
	mov	x10, #1
	bl	link_l0_pagetable

#ifdef __CHERI_PURE_CAPABILITY__
	/*
	 * Return physical addresses instead of capabilities
	 * into the identity-mapped early address space.
	 */
	gcvalue x24, c24
	gcvalue x26, c26
	gcvalue x27, c27
#endif

	/* Restore the Link register */
	mov	PTR(30), PTR(5)
	ret

/*
 * Builds an L0 -> L1 table descriptor
 *
 *  x/c6  = L0 table
 *  x8  = Virtual Address
 *  x9  = L1 PA (trashed)
 *  x10 = Entry count (trashed)
 *  x11, x12 and x13 are trashed
 */
link_l0_pagetable:
	/*
	 * Link an L0 -> L1 table entry.
	 */
	/* Find the table index */
	lsr	x11, x8, #L0_SHIFT
	and	x11, x11, #L0_ADDR_MASK

	/* Build the L0 block entry */
	mov	x12, #L0_TABLE

	/* Only use the output address bits */
	lsr	x9, x9, #PAGE_SHIFT
1:	orr	x13, x12, x9, lsl #PAGE_SHIFT

	/* Store the entry */
	str	x13, [PTR(6), x11, lsl #3]

	sub	x10, x10, #1
	add	x11, x11, #1
	add	x9, x9, #1
	cbnz	x10, 1b

	ret

/*
 * Builds an L1 -> L2 table descriptor
 *
 *  x/c6  = L1 table
 *  x8  = Virtual Address
 *  x9  = L2 PA (trashed)
 *  x11, x12 and x13 are trashed
 */
link_l1_pagetable:
	/*
	 * Link an L1 -> L2 table entry.
	 */
	/* Find the table index */
	lsr	x11, x8, #L1_SHIFT
	and	x11, x11, #Ln_ADDR_MASK

	/* Build the L1 block entry */
	mov	x12, #L1_TABLE

	/* Only use the output address bits */
	lsr	x9, x9, #PAGE_SHIFT
	orr	x13, x12, x9, lsl #PAGE_SHIFT

	/* Store the entry */
	str	x13, [PTR(6), x11, lsl #3]

	ret

/*
 * Builds count 2 MiB page table entry
 *  x/c6  = L2 table
 *  x7  = Block attributes
 *  x8  = VA start
 *  x9  = PA start (trashed)
 *  x10 = Entry count (trashed)
 *  x11, x12 and x13 are trashed
 */
build_l2_block_pagetable:
	/*
	 * Build the L2 table entry.
	 */
	/* Find the table index */
	lsr	x11, x8, #L2_SHIFT
	and	x11, x11, #Ln_ADDR_MASK

	/* Build the L2 block entry */
	orr	x12, x7, #L2_BLOCK
#if __has_feature(capabilities)
	orr	x12, x12, #(ATTR_CAP_RW)
#endif
	orr	x12, x12, #(ATTR_DEFAULT)
	orr	x12, x12, #(ATTR_S1_UXN)

	/* Only use the output address bits */
	lsr	x9, x9, #L2_SHIFT

	/* Set the physical address for this virtual address */
1:	orr	x13, x12, x9, lsl #L2_SHIFT

	/* Store the entry */
	str	x13, [PTR(6), x11, lsl #3]

	sub	x10, x10, #1
	add	x11, x11, #1
	add	x9, x9, #1
	cbnz	x10, 1b

	ret

start_mmu:
	dsb	sy

	/* Load the exception vectors */
	ldr	x2, =exception_vectors
#if __has_feature(capabilities)
	cvtp	c2, x2
	msr	cvbar_el1, c2
#ifdef __CHERI_PURE_CAPABILITY__
	/* Enter exception handlers in C64 mode */
	mrs	x2, cctlr_el1
	orr	x2, x2, #(CCTLR_EL1_C64E_MASK)
	msr	cctlr_el1, x2
#endif
#else
	msr	vbar_el1, x2
#endif

	/* Load ttbr0 and ttbr1 */
	msr	ttbr0_el1, x27
	msr	ttbr1_el1, x24
	isb

	/* Clear the Monitor Debug System control register */
	msr	mdscr_el1, xzr

	/* Invalidate the TLB */
	tlbi	vmalle1is
	dsb	ish
	isb

	ldr	x2, mair
	msr	mair_el1, x2

	/*
	 * Setup TCR according to the PARange and ASIDBits fields
	 * from ID_AA64MMFR0_EL1 and the HAFDBS field from the
	 * ID_AA64MMFR1_EL1.  More precisely, set TCR_EL1.AS
	 * to 1 only if the ASIDBits field equals 0b0010.
	 */
	ldr	x2, tcr
	mrs	x3, id_aa64mmfr0_el1

	/* Copy the bottom 3 bits from id_aa64mmfr0_el1 into TCR.IPS */
	bfi	x2, x3, #(TCR_IPS_SHIFT), #(TCR_IPS_WIDTH)
	and	x3, x3, #(ID_AA64MMFR0_ASIDBits_MASK)

	/* Check if the HW supports 16 bit ASIDS */
	cmp	x3, #(ID_AA64MMFR0_ASIDBits_16)
	/* If so x3 == 1, else x3 == 0 */
	cset	x3, eq
	/* Set TCR.AS with x3 */
	bfi	x2, x3, #(TCR_ASID_SHIFT), #(TCR_ASID_WIDTH)

	/*
	 * Check if the HW supports access flag and dirty state updates,
	 * and set TCR_EL1.HA and TCR_EL1.HD accordingly.
	 */
	mrs	x3, id_aa64mmfr1_el1
	and	x3, x3, #(ID_AA64MMFR1_HAFDBS_MASK)
	cmp	x3, #1
	b.ne	1f
	orr 	x2, x2, #(TCR_HA)
	b	2f
1:
	cmp	x3, #2
	b.ne	2f
	orr 	x2, x2, #(TCR_HA | TCR_HD)
2:
	msr	tcr_el1, x2

	/*
	 * Setup SCTLR.
	 */
	ldr	x2, sctlr_set
	ldr	x3, sctlr_clear
	mrs	x1, sctlr_el1
	bic	x1, x1, x3	/* Clear the required bits */
	orr	x1, x1, x2	/* Set the required bits */
	msr	sctlr_el1, x1
	isb

	ret

	.align 3
mair:
	.quad	MAIR_ATTR(MAIR_DEVICE_nGnRnE, VM_MEMATTR_DEVICE)    |	\
		MAIR_ATTR(MAIR_NORMAL_NC, VM_MEMATTR_UNCACHEABLE)   |	\
		MAIR_ATTR(MAIR_NORMAL_WB, VM_MEMATTR_WRITE_BACK)    |	\
		MAIR_ATTR(MAIR_NORMAL_WT, VM_MEMATTR_WRITE_THROUGH)
tcr:
#if __has_feature(capabilities)
#define	TCR_MORELLO	(TCR_HPD0 | TCR_HPD1 | TCR_HWU0 | TCR_HWU1)
#else
#define	TCR_MORELLO	0
#endif
	.quad (TCR_TxSZ(64 - VIRT_BITS) | TCR_TG1_4K | \
	    TCR_CACHE_ATTRS | TCR_SMP_ATTRS | TCR_MORELLO)
sctlr_set:
	/* Bits to set */
	.quad (SCTLR_LSMAOE | SCTLR_nTLSMD | SCTLR_UCI | SCTLR_SPAN | \
	    SCTLR_nTWE | SCTLR_nTWI | SCTLR_UCT | SCTLR_DZE | \
	    SCTLR_I | SCTLR_SED | SCTLR_SA0 | SCTLR_SA | SCTLR_C | \
	    SCTLR_M | SCTLR_CP15BEN)
sctlr_clear:
	/* Bits to clear */
	.quad (SCTLR_EE | SCTLR_EOE | SCTLR_IESB | SCTLR_WXN | SCTLR_UMA | \
	    SCTLR_ITD | SCTLR_A)

ENTRY(abort)
	b abort
END(abort)

	.section .init_pagetable, "aw"
	.align 12 /* 4KiB aligned */
	/*
	 * 6 initial tables (in the following order):
	 *           L2 for kernel (High addresses)
	 *           L1 for kernel
	 *           L0 for kernel
	 *           L1 bootstrap for user   (Low addresses)
	 *           L0 bootstrap for user
	 *           L0 for user
	 */
pagetable:
	.space	PAGE_SIZE
pagetable_l1_ttbr1:
	.space	PAGE_SIZE
pagetable_l0_ttbr1:
	.space	PAGE_SIZE
pagetable_l2_ttbr0_bootstrap:
	.space	PAGE_SIZE
pagetable_l1_ttbr0_bootstrap:
	.space	PAGE_SIZE
pagetable_l0_ttbr0_bootstrap:
	.space	PAGE_SIZE
pagetable_l0_ttbr0:
	.space	PAGE_SIZE

	.globl	pagetable_dmap
	.type	pagetable_dmap,#object
pagetable_dmap:
	.space	PAGE_SIZE * DMAP_TABLES
pagetable_end:
	.size	pagetable_dmap, pagetable_end - pagetable_dmap

	.type	el2_pagetable,#object
el2_pagetable:
	.space	PAGE_SIZE
	.size	el2_pagetable, . - el2_pagetable

	.globl init_pt_va
init_pt_va:
	.quad pagetable		/* XXX: Keep page tables VA */

	.align	4
	.type	initstack,#object
initstack:
	.space	(PAGE_SIZE * KSTACK_PAGES)
initstack_end:
	.size	initstack, initstack_end - initstack

/*
 * sigcode has to be labeled as an #object type so that the symbols
 * resolve to the correct address as a source for copies.  This also
 * ensures that captable pointers to it will be able to read it.  This
 * is fine as the code is never executed directly in the kernel, just
 * copied to places for userland to execute.
 */
#define	SIGCODE(sym)						\
	.section .rodata; .globl sym; .align 2; .type sym,#object; sym:	\
	.cfi_startproc

SIGCODE(sigcode)
#if __has_feature(capabilities)
#ifndef __CHERI_PURE_CAPABILITY__
	.arch_extension c64
#endif
	add	c0, csp, #SF_UC
#else
	mov	x0, sp
	add	x0, x0, #SF_UC
#endif

1:
	mov	x8, #SYS_sigreturn
	svc	0

	/* sigreturn failed, exit */
	mov	x8, #SYS_exit
	svc	0

	b	1b
#if __has_feature(capabilities)
#ifndef __CHERI_PURE_CAPABILITY__
	.arch_extension noc64
	.arch_extension a64c
#endif
#endif
	/* This may be copied to the stack, keep it 16-byte aligned */
	.align	3
END(sigcode)
esigcode:

	.data
	.align	3
	.global	szsigcode
	.type	szsigcode,#object
	.size	szsigcode, 8
szsigcode:
	.quad	esigcode - sigcode

#ifdef COMPAT_FREEBSD64
SIGCODE(freebsd64_sigcode)
	mov	x0, sp
	add	x0, x0, #SF_UC64

1:
	mov	x8, #SYS_sigreturn
	svc	0

	/* sigreturn failed, exit */
	mov	x8, #SYS_exit
	svc	0

	b	1b
	/* This may be copied to the stack, keep it 16-byte aligned */
	.align	3
END(freebsd64_sigcode)
freebsd64_esigcode:

	.data
	.align	3
	.global	freebsd64_szsigcode
	.type	freebsd64_szsigcode,#object
	.size	freebsd64_szsigcode, 8
freebsd64_szsigcode:
	.quad	freebsd64_esigcode - freebsd64_sigcode
#endif

SIGCODE(aarch32_sigcode)
	.word 0xe1a0000d	// mov r0, sp
	.word 0xe2800040	// add r0, r0, #SIGF_UC
	.word 0xe59f700c	// ldr r7, [pc, #12]
	.word 0xef000000	// swi #0
	.word 0xe59f7008	// ldr r7, [pc, #8]
	.word 0xef000000	// swi #0
	.word 0xeafffffa	// b . - 16

	.word SYS_sigreturn
	.word SYS_exit
	.align	3
END(aarch32_sigcode)
aarch32_esigcode:

	.data
	.global sz_aarch32_sigcode
	.type	sz_aarch32_sigcode,#object
	.size	sz_aarch32_sigcode, 8
sz_aarch32_sigcode:
	.quad aarch32_esigcode - aarch32_sigcode<|MERGE_RESOLUTION|>--- conflicted
+++ resolved
@@ -347,7 +347,6 @@
 	/* Negate the delta so it is VA -> PA */
 	neg	x29, x29
 
-<<<<<<< HEAD
 	sub	PTRN(sp), PTRN(sp), #BOOTPARAMS_SIZE
 	mov	PTR(0), PTRN(sp)
 
@@ -356,18 +355,8 @@
 	str	x29, [PTR(0), #BP_KERN_DELTA]
 	str	PTR(25), [PTR(0), #BP_KERN_STACK]
 	str	PTR(24), [PTR(0), #BP_KERN_L0PT]
+	str	x27, [PTR(0), #BP_KERN_TTBR0]
 	str	x23, [PTR(0), #BP_BOOT_EL]
-	str	x27, [PTR(0), #BP_KERN_TTBR0]
-=======
-	str	x1,  [x0, #BP_MODULEP]
-	str	x26, [x0, #BP_KERN_L1PT]
-	str	x29, [x0, #BP_KERN_DELTA]
-	adr	x25, initstack
-	str	x25, [x0, #BP_KERN_STACK]
-	str	x24, [x0, #BP_KERN_L0PT]
-	str	x27, [x0, #BP_KERN_TTBR0]
-	str	x23, [x0, #BP_BOOT_EL]
->>>>>>> 047110df
 
 	/* trace back starts here */
 	mov	fp, #0
