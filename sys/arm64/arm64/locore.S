/*-
 * Copyright (c) 2012-2014 Andrew Turner
 * All rights reserved.
 *
 * Redistribution and use in source and binary forms, with or without
 * modification, are permitted provided that the following conditions
 * are met:
 * 1. Redistributions of source code must retain the above copyright
 *    notice, this list of conditions and the following disclaimer.
 * 2. Redistributions in binary form must reproduce the above copyright
 *    notice, this list of conditions and the following disclaimer in the
 *    documentation and/or other materials provided with the distribution.
 *
 * THIS SOFTWARE IS PROVIDED BY THE AUTHOR AND CONTRIBUTORS ``AS IS'' AND
 * ANY EXPRESS OR IMPLIED WARRANTIES, INCLUDING, BUT NOT LIMITED TO, THE
 * IMPLIED WARRANTIES OF MERCHANTABILITY AND FITNESS FOR A PARTICULAR PURPOSE
 * ARE DISCLAIMED.  IN NO EVENT SHALL THE AUTHOR OR CONTRIBUTORS BE LIABLE
 * FOR ANY DIRECT, INDIRECT, INCIDENTAL, SPECIAL, EXEMPLARY, OR CONSEQUENTIAL
 * DAMAGES (INCLUDING, BUT NOT LIMITED TO, PROCUREMENT OF SUBSTITUTE GOODS
 * OR SERVICES; LOSS OF USE, DATA, OR PROFITS; OR BUSINESS INTERRUPTION)
 * HOWEVER CAUSED AND ON ANY THEORY OF LIABILITY, WHETHER IN CONTRACT, STRICT
 * LIABILITY, OR TORT (INCLUDING NEGLIGENCE OR OTHERWISE) ARISING IN ANY WAY
 * OUT OF THE USE OF THIS SOFTWARE, EVEN IF ADVISED OF THE POSSIBILITY OF
 * SUCH DAMAGE.
 *
 * $FreeBSD$
 */

#include "assym.inc"
#include "opt_kstack_pages.h"
#include <sys/syscall.h>
#include <machine/asm.h>
#include <machine/armreg.h>
#include <machine/hypervisor.h>
#include <machine/param.h>
#include <machine/pte.h>
#include <machine/vm.h>
#include <machine/vmparam.h>

#include <machine/cherireg.h>

#define	VIRT_BITS	48
#define	DMAP_TABLES	((DMAP_MAX_ADDRESS - DMAP_MIN_ADDRESS) >> L0_SHIFT)

	.globl	kernbase
	.set	kernbase, KERNBASE

/*
 * We assume:
 *  MMU      on with an identity map, or off
 *  D-Cache: off
 *  I-Cache: on or off
 *  We are loaded at a 2MiB aligned address
 *
 *  In CHERI kernels we assume that DDC is a valid root capability
 *  covering the whole address space and PCC is a valid root
 *  executable capability covering the whole address space.
 */

/*
 * Relocate kernel vaddr to the boot identity mapping
 */
.macro early_idmap_addr dreg, sym, delta
	ldr	\dreg, =\sym
	add	\dreg, \dreg, \delta
.endmacro

/*
 * Build kernel pointer for the given data symbol
 * assuming the kernel mmu mapping is enabled
 */
.macro buildptr dregn, sym, size
	ldr	x\dregn, =\sym
#ifdef __CHERI_PURE_CAPABILITY__
	cvtd	c\dregn, x\dregn
	scbnds	c\dregn, c\dregn, \size
#endif
.endmacro

.macro buildptr_range sregn, eregn, start_sym, end_sym, clrperm = x
	ldr	x\sregn, =\start_sym
	ldr	x\eregn, =\end_sym
#ifdef __CHERI_PURE_CAPABILITY__
	sub	x\eregn, x\eregn, x\sregn
	cvtd	c\sregn, x\sregn
	scbnds	c\sregn, c\sregn, x\eregn
	clrperm	c\sregn, c\sregn, \clrperm
	add	c\eregn, c\sregn, x\eregn
#endif
.endmacro

/*
 * Jump into the kernel virtual address at the given position
 * This also restricts the kernel PCC
 */
.macro enter_kern_vaddr regn, scratch1n, scratch2n, dstsym
	ldr	x\regn, =\dstsym
#ifdef __CHERI_PURE_CAPABILITY__
	orr	x\regn, x\regn, #1	/* c64 mode */
	ldr	x\scratch2n, =etext	/* XXX-AM: TODO use correct end symbol */
	ldr	x\scratch1n, =KERNBASE
	sub	x\scratch2n, x\scratch2n, x\scratch1n
	cvtp	c\scratch1n, x\scratch1n
	//scbnds	c\scratch1n, c\scratch1n, x\scratch2n /* XXX-AM: needs reordering of ELF sections */
	scvalue	c\regn, c\scratch1n, x\regn
	clrperm	c\regn, c\regn, w
#endif
	br	PTR(\regn)
.endmacro

/*
 * Helper to clear ddc and all other general-purpose capability registers,
 * except c0.
 */
.macro clear_capregs
#ifdef __CHERI_PURE_CAPABILITY__
	msr	ddc, czr
	mov	x1, xzr
	mov	x2, xzr
	mov	x3, xzr
	mov	x4, xzr
	mov	x5, xzr
	mov	x6, xzr
	mov	x7, xzr
	mov	x8, xzr
	mov	x9, xzr
	mov	x10, xzr
	mov	x11, xzr
	mov	x12, xzr
	mov	x13, xzr
	mov	x14, xzr
	mov	x15, xzr
	mov	x16, xzr
	mov	x17, xzr
	mov	x18, xzr
	mov	x19, xzr
	mov	x20, xzr
	mov	x21, xzr
	mov	x22, xzr
	mov	x23, xzr
	mov	x24, xzr
	mov	x25, xzr
	mov	x26, xzr
	mov	x27, xzr
	mov	x28, xzr
	mov	x29, xzr
	mov	x30, xzr
#endif
.endmacro

/*
 * Initialize morello on a cpu
 */
.macro morello_cpu_init
#if __has_feature(capabilities)
	/*
	 * Enable Morello instructions at EL1. We will enable them at EL0
	 * later when we know userspace is expecting to use them.
	 */
	mrs	x2, cpacr_el1
	bic	x2, x2, CPACR_CEN_MASK
	orr	x2, x2, CPACR_CEN_TRAP_NONE
	msr	cpacr_el1, x2
	isb

	/*
	 * Allow access to CNTVCT_EL0 without PCC System permission and enable
	 * capability sealing for branch and link at EL0.
	 *
	 * XXXBFG should this be done somewhere else? Maybe eventually per-process or
	 * compartment?
	 */
	mrs x2, cctlr_el0
	orr x2, x2, #(CCTLR_PERMVCT_MASK | CCTLR_SBL_MASK)
	msr cctlr_el0, x2

#ifdef __CHERI_PURE_CAPABILITY__
	/*
	 * Enable capablity sealing for branch and link at EL1
	 * Use PCC/DDC address interpretation.
	 * Use DDC as base for adrdp.
	 */
	mrs	x2, cctlr_el1
	bic	x2, x2, #(CCTLR_PCCBO_MASK | CCTLR_DDCBO_MASK | CCTLR_ADRDPB_MASK)
	orr	x2, x2, #(CCTLR_SBL_MASK)
	msr	cctlr_el1, x2

	/* We assume that we enter here in a64 mode. */
	bx	#4
	.arch_extension c64
#endif
#endif
.endmacro

ENTRY(_start)
#ifdef __CHERI_PURE_CAPABILITY__
	.arch_extension noc64
	.arch_extension a64c
#endif

	/*
	 * Drop to EL1
	 * Note: this is done while still in A64 mode.
	 */
	bl	drop_to_el1

	/* Initialize morello capability ISA and switch to C64 if needed */
	morello_cpu_init

	/*
	 * Disable the MMU. We may have entered the kernel with it on and
	 * will need to update the tables later. If this has been set up
	 * with anything other than a VA == PA map then this will fail,
	 * but in this case the code to find where we are running from
	 * would have also failed.
	 */
	dsb	sy
	mrs	x2, sctlr_el1
	bic	x2, x2, SCTLR_M
	msr	sctlr_el1, x2
	isb

	/* Set the context id */
	msr	contextidr_el1, xzr

	/* Get the virt -> phys offset */
	bl	get_virt_delta

	/*
	 * At this point:
	 * x29 = PA - VA
	 * x28 = Our physical load address
	 */

	/* Create the page tables */
	bl	create_pagetables

	/*
	 * At this point:
	 * x27 = TTBR0 table phys addr
	 * x26 = Kernel L1 table phys addr
	 * x24 = TTBR1 table phys addr
	 */

	/* Enable the mmu */
	bl	start_mmu

	/* Load the new ttbr0 pagetable */
	early_idmap_addr x27, pagetable_l0_ttbr0, x29

	/* Jump to the virtual address space */
	enter_kern_vaddr 15, 7, 8, virtdone

virtdone:
	/* Set up the stack */
	mov	x7, #(PAGE_SIZE * KSTACK_PAGES)
	buildptr 25, initstack, x7
	/* Preserve initstack in x/c25 for bootparams */
	add	PTR(7), PTR(25), x7
	/*
	 * Can not yet enforce bounds between PCB and KSTACK as we have
	 * no place to store the PCB pointer here.
	 * XXX-AM: It could be another bootparam if needed
	 */
	mov	PTRN(sp), PTR(7)
	sub	PTRN(sp), PTRN(sp), #PCB_SIZE

	/* Zero the BSS */
	buildptr_range 15, 14, _bss_start, _end
1:
	stp	PTR(zr), PTR(zr), [PTR(15)], #(2 * PTR_WIDTH)
	cmp	PTR(15), PTR(14)
	b.lo	1b

	/* Backup the module pointer */
	mov	x19, x0

#if __has_feature(capabilities)
#ifdef __CHERI_PURE_CAPABILITY__
	/* Do capability relocations */
	mrs	c1, ddc
	adr	c2, #0
	/* Assume can we reach _DYNAMIC from PCC */
	adrp	c0, _DYNAMIC
	add	c0, c0, :lo12:_DYNAMIC
	bl	elf_reloc_self
#endif
	/* Initialize capabilities. */
	mrs	c0, ddc
	bl	cheri_init_capabilities
#endif

	/* Make the page table base a virtual address */
	sub	x26, x26, x29
	sub	x24, x24, x29
#ifdef __CHERI_PURE_CAPABILITY__
	/*
	 * Convert modulep into a capability
	 * XXX-AM: can we set bounds on this?
	 * TODO: clear perms
	 */
	cvtd	c19, x19

	/* Rebuild L1PT and L0PT capabilities */
	mov	x6, #PAGE_SIZE
	ldr	x7, =.Lpagetable_clrperms
	cvtd	c24, x24
	scbnds	c24, c24, x6
	clrperm	c24, c24, x7
	cvtd	c26, x26
	scbnds	c26, c26, x6
	clrperm	c26, c26, x7
#endif

	/* Negate the delta so it is VA -> PA */
	neg	x29, x29

	sub	PTRN(sp), PTRN(sp), #BOOTPARAMS_SIZE
	mov	PTR(0), PTRN(sp)

	str	PTR(19), [PTR(0), #BP_MODULEP]
	str	PTR(26), [PTR(0), #BP_KERN_L1PT]
	str	x29, [PTR(0), #BP_KERN_DELTA]
	str	PTR(25), [PTR(0), #BP_KERN_STACK]
	str	PTR(24), [PTR(0), #BP_KERN_L0PT]
	str	x27, [PTR(0), #BP_KERN_TTBR0]
	str	x23, [PTR(0), #BP_BOOT_EL]

	/* trace back starts here */
	mov	fp, #0

	/* Branch to C code */
	clear_capregs
	bl	initarm
	/* We are done with the boot params */
	add	PTRN(sp), PTRN(sp), #BOOTPARAMS_SIZE
	bl	mi_startup

	/* We should not get here */
	brk	0

	.align 3
END(_start)
#ifdef __CHERI_PURE_CAPABILITY__
.Lpagetable_clrperms:
	.quad ~(CHERI_PERM_GLOBAL | CHERI_PERM_LOAD | CHERI_PERM_STORE)
#endif

#ifdef SMP
/*
 * mpentry(unsigned long)
 *
 * Called by a core when it is being brought online.
 * The data in x0 is passed straight to init_secondary.
 */
ENTRY(mpentry)
#ifdef __CHERI_PURE_CAPABILITY__
	.arch_extension noc64
	.arch_extension a64c
#endif
	/* Disable interrupts */
	msr	daifset, #2

	/* Drop to EL1 */
	bl	drop_to_el1

	/* Initialize morello capability ISA and switch to C64 if needed */
	morello_cpu_init

	/* Set the context id */
	msr	contextidr_el1, xzr

	/* Get the virt -> phys offset */
	bl	get_virt_delta

	/* Load the kernel page table */
	early_idmap_addr x24, pagetable_l0_ttbr1, x29
	/* Load the identity page table */
	early_idmap_addr x27, pagetable_l0_ttbr0_bootstrap, x29

	/* Enable the mmu */
	bl	start_mmu

	/* Load the new ttbr0 pagetable */
	early_idmap_addr x27, pagetable_l0_ttbr0, x29

	/* Jump to the virtual address space */
	enter_kern_vaddr 15, 7, 8, mp_virtdone

mp_virtdone:
	/* Start using the AP boot stack */
	LDR_LABEL(PTR(4), PTR(4), bootstack)
	mov	PTRN(sp), PTR(4)

	/* Load the kernel ttbr0 pagetable */
	msr	ttbr0_el1, x27
	isb

	/* Invalidate the TLB */
	tlbi	vmalle1
	dsb	sy
	isb

	clear_capregs

	b	init_secondary
END(mpentry)
#endif

/*
 * If we are started in EL2, configure the required hypervisor
 * registers and drop to EL1.
 */
LENTRY(drop_to_el1)
#ifdef __CHERI_PURE_CAPABILITY__
	.arch_extension noc64
	.arch_extension a64c
#endif
	mrs	x23, CurrentEL
	lsr	x23, x23, #2
	cmp	x23, #0x2
	b.eq	1f
	ret
1:
	/* Configure the Hypervisor */
	mov	x2, #(HCR_RW)
	msr	hcr_el2, x2

	/* Load the Virtualization Process ID Register */
	mrs	x2, midr_el1
	msr	vpidr_el2, x2

	/* Load the Virtualization Multiprocess ID Register */
	mrs	x2, mpidr_el1
	msr	vmpidr_el2, x2

	/* Set the bits that need to be 1 in sctlr_el1 */
	ldr	x2, .Lsctlr_res1
	msr	sctlr_el1, x2

	/* Don't trap to EL2 for exceptions */
	mov	x2, #CPTR_RES1
	msr	cptr_el2, x2

#if __has_feature(capabilities)
	/*
	 * Wait for the write to cptr_el2 to complete. It will enable the
	 * use of capabilities at EL2 that we need below. When not using
	 * capabilities this is unneeded as the eret instruction will
	 * act as in place of this barrier.
	 */
	isb
#endif

	/* Don't trap to EL2 for CP15 traps */
	msr	hstr_el2, xzr

	/* Enable access to the physical timers at EL1 */
	mrs	x2, cnthctl_el2
	orr	x2, x2, #(CNTHCTL_EL1PCTEN | CNTHCTL_EL1PCEN)
	msr	cnthctl_el2, x2

	/* Set the counter offset to a known value */
	msr	cntvoff_el2, xzr

	/* Hypervisor trap functions */
	adrp	x2, hyp_vectors
	add	x2, x2, :lo12:hyp_vectors
#if __has_feature(capabilities)
	cvtp	c2, x2
	msr	cvbar_el2, c2
#else
	msr	vbar_el2, x2
#endif

	mov	x2, #(PSR_F | PSR_I | PSR_A | PSR_D | PSR_M_EL1h)
	msr	spsr_el2, x2

	/* Configure GICv3 CPU interface */
	mrs	x2, id_aa64pfr0_el1
	/* Extract GIC bits from the register */
	ubfx	x2, x2, #ID_AA64PFR0_GIC_SHIFT, #ID_AA64PFR0_GIC_BITS
	/* GIC[3:0] == 0001 - GIC CPU interface via special regs. supported */
	cmp	x2, #(ID_AA64PFR0_GIC_CPUIF_EN >> ID_AA64PFR0_GIC_SHIFT)
	b.ne	2f

	mrs	x2, icc_sre_el2
	orr	x2, x2, #ICC_SRE_EL2_EN	/* Enable access from insecure EL1 */
	orr	x2, x2, #ICC_SRE_EL2_SRE	/* Enable system registers */
	msr	icc_sre_el2, x2
2:

	/* Set the address to return to our return address */
#if __has_feature(capabilities)
	cvtp	c30, x30
	msr	celr_el2, c30
#else
	msr	elr_el2, x30
#endif
	isb

	eret
#ifdef __CHERI_PURE_CAPABILITY__
	.arch_extension c64
#endif

	.align 3
.Lsctlr_res1:
	.quad SCTLR_RES1
LEND(drop_to_el1)

#define	VECT_EMPTY	\
	.align 7;	\
	1:	b	1b

	.align 11
hyp_vectors:
	VECT_EMPTY	/* Synchronous EL2t */
	VECT_EMPTY	/* IRQ EL2t */
	VECT_EMPTY	/* FIQ EL2t */
	VECT_EMPTY	/* Error EL2t */

	VECT_EMPTY	/* Synchronous EL2h */
	VECT_EMPTY	/* IRQ EL2h */
	VECT_EMPTY	/* FIQ EL2h */
	VECT_EMPTY	/* Error EL2h */

	VECT_EMPTY	/* Synchronous 64-bit EL1 */
	VECT_EMPTY	/* IRQ 64-bit EL1 */
	VECT_EMPTY	/* FIQ 64-bit EL1 */
	VECT_EMPTY	/* Error 64-bit EL1 */

	VECT_EMPTY	/* Synchronous 32-bit EL1 */
	VECT_EMPTY	/* IRQ 32-bit EL1 */
	VECT_EMPTY	/* FIQ 32-bit EL1 */
	VECT_EMPTY	/* Error 32-bit EL1 */

/*
 * Get the delta between the physical address we were loaded to and the
 * virtual address we expect to run from. This is used when building the
 * initial page table.
 */
LENTRY(get_virt_delta)
	/* Load the physical address of virt_map */
	adrp	PTR(29), virt_map
	add	PTR(29), PTR(29), :lo12:virt_map
	/* Load the virtual address of virt_map stored in virt_map */
	ldr	x28, [PTR(29)]
	/* Find PA - VA as PA' = VA' - VA + PA = VA' + (PA - VA) = VA' + x29 */
	sub	x29, x29, x28
	/* Find the load address for the kernel */
	mov	x28, #(KERNBASE)
	add	x28, x28, x29
	ret

	.align 3
virt_map:
	.quad	virt_map
LEND(get_virt_delta)

/*
 * This builds the page tables containing the identity map, and the kernel
 * virtual map.
 *
 * It relys on:
 *  We were loaded to an address that is on a 2MiB boundary
 *  All the memory must not cross a 1GiB boundaty
 *  x28 contains the physical address we were loaded from
 *  x29 contains the load address delta (PA - VA)
 *
 * Returns:
 *  x27 TTBR0 table phys addr
 *  x26 Kernel L1 table phys addr
 *  x24 TTBR1 table phys addr
 *
 * TODO: This is out of date.
 *  There are at least 5 pages before that address for the page tables
 *   The pages used are:
 *    - The Kernel L2 table
 *    - The Kernel L1 table
 *    - The Kernel L0 table             (TTBR1)
 *    - The identity (PA = VA) L1 table
 *    - The identity (PA = VA) L0 table (TTBR0)
 *    - The DMAP L1 tables
 */
LENTRY(create_pagetables)
	/* Save the Link register */
	mov	PTR(5), PTR(30)

	/* Clean the page table */
	/*
	 * Get pointer to the pagetable in the .init_pagetable section
	 * We need to manually relocate the address to access it using
	 * the boot identity map
	 */
	ldr	x6, =pagetable
	add	x6, x6, x29
	ldr	x27, =pagetable_end
	add	x27, x27, x29
#ifdef __CHERI_PURE_CAPABILITY__
	sub	x7, x27, x6
	cvtd	c6, x6
	scbnds	c6, c6, x7
	ldr	x7, =.Lpagetable_clrperms
	clrperm	c6, c6, x7
	scvalue	c27, c6, x27
#endif
	mov	PTR(26), PTR(6)	/* Save start addr for later */
1:
	stp	xzr, xzr, [PTR(6)], #16
	stp	xzr, xzr, [PTR(6)], #16
	stp	xzr, xzr, [PTR(6)], #16
	stp	xzr, xzr, [PTR(6)], #16
	cmp	PTR(6), PTR(27)
	b.lo	1b

	/*
	 * Build the TTBR1 maps.
	 */

	/* Find the size of the kernel */
	mov	x6, #(KERNBASE)

#if defined(LINUX_BOOT_ABI)
	/* X19 is used as 'map FDT data' flag */
	mov	x19, xzr

	/* No modules or FDT pointer ? */
	cbz	x0, booti_no_fdt

	/*
	 * Test if x0 points to modules descriptor(virtual address) or
	 * to FDT (physical address)
	 */
	cmp	x0, x6		/* x6 is #(KERNBASE) */
	b.lo	booti_fdt
#endif

	/* Booted with modules pointer */
	/* Find modulep - begin */
	sub	x8, x0, x6
	/* Add two 2MiB pages for the module data and round up */
	ldr	x7, =(3 * L2_SIZE - 1)
	add	x8, x8, x7
	b	common

#if defined(LINUX_BOOT_ABI)
booti_fdt:
	/* Booted by U-Boot booti with FDT data */
	/* Set 'map FDT data' flag */
	mov	x19, #1

booti_no_fdt:
	/* Booted by U-Boot booti without FTD data */
	/* Find the end - begin */
	ldr     x7, =_end
	sub     x8, x7, x6

	/*
	 * Add one 2MiB page for copy of FDT data (maximum FDT size),
	 * one for metadata and round up
	 */
	ldr	x7, =(3 * L2_SIZE - 1)
	add	x8, x8, x7
#endif

common:
	/* Get the number of l2 pages to allocate, rounded down */
	lsr	x10, x8, #(L2_SHIFT)

	/* Create the kernel space L2 table */
	mov	PTR(6), PTR(26)
	mov	x7, #(ATTR_S1_IDX(VM_MEMATTR_WRITE_BACK))
	mov	x8, #(KERNBASE & L2_BLOCK_MASK)
	mov	x9, x28
	bl	build_l2_block_pagetable

	/* Move to the l1 table */
	add	PTR(26), PTR(26), #PAGE_SIZE

	/* Link the l1 -> l2 table */
	mov	x9, x6
	mov	PTR(6), PTR(26)
	bl	link_l1_pagetable

	/* Move to the l0 table */
	add	PTR(24), PTR(26), #PAGE_SIZE

	/* Link the l0 -> l1 table */
	mov	x9, x6
	mov	PTR(6), PTR(24)
	mov	x10, #1
	bl	link_l0_pagetable

	/* Link the DMAP tables */
	ldr	x8, =DMAP_MIN_ADDRESS
	early_idmap_addr x9, pagetable_dmap, x29
	mov	x10, #DMAP_TABLES
	bl	link_l0_pagetable

	/*
	 * Build the TTBR0 maps.  As TTBR0 maps, they must specify ATTR_S1_nG.
	 * They are only needed early on, so the VA = PA map is uncached.
	 */
	add	PTR(27), PTR(24), #PAGE_SIZE

	mov	PTR(6), PTR(27)		/* The initial page table */

	/* Create the VA = PA map */
	mov	x7, #(ATTR_S1_nG | ATTR_S1_IDX(VM_MEMATTR_WRITE_BACK))
	adrp	PTR(16), _start
	and	x16, x16, #(~L2_OFFSET)
	mov	x9, x16		/* PA start */
	mov	x8, x16		/* VA start (== PA start) */
	mov	x10, #1
	bl	build_l2_block_pagetable

#if defined(SOCDEV_PA)
#ifdef __CHERI_PURE_CAPABILITY__
#error "TODO Implement for purecap kernel"
#endif
	/* Create a table for the UART */
	mov	x7, #(ATTR_S1_nG | ATTR_S1_IDX(VM_MEMATTR_DEVICE))
	add	x16, x16, #(L2_SIZE)	/* VA start */
	mov	x8, x16

	/* Store the socdev virtual address */
	add	x17, x8, #(SOCDEV_PA & L2_OFFSET)
	adrp	x9, socdev_va
	str	x17, [x9, :lo12:socdev_va]

	mov	x9, #(SOCDEV_PA & ~L2_OFFSET)	/* PA start */
	mov	x10, #1
	bl	build_l2_block_pagetable
#endif

#if defined(LINUX_BOOT_ABI)
	/* Map FDT data ? */
	cbz	x19, 1f

	/* Create the mapping for FDT data (2 MiB max) */
	mov	x7, #(ATTR_S1_nG | ATTR_S1_IDX(VM_MEMATTR_WRITE_BACK))
	add	x16, x16, #(L2_SIZE)	/* VA start */
	mov	x8, x16
	mov	x9, x0			/* PA start */
	/* Update the module pointer to point at the allocated memory */
	and	x0, x0, #(L2_OFFSET)	/* Keep the lower bits */
	add	x0, x0, x8		/* Add the aligned virtual address */

	mov	x10, #1
	bl	build_l2_block_pagetable

1:
#endif

	/* Move to the l1 table */
	add	PTR(27), PTR(27), #PAGE_SIZE

	/* Link the l1 -> l2 table */
	mov	x9, x6
	mov	PTR(6), PTR(27)
	bl	link_l1_pagetable

	/* Move to the l0 table */
	add	PTR(27), PTR(27), #PAGE_SIZE

	/* Link the l0 -> l1 table */
	mov	x9, x6
	mov	PTR(6), PTR(27)
	mov	x10, #1
	bl	link_l0_pagetable

#ifdef __CHERI_PURE_CAPABILITY__
	/*
	 * Return physical addresses instead of capabilities
	 * into the identity-mapped early address space.
	 */
	gcvalue x24, c24
	gcvalue x26, c26
	gcvalue x27, c27
#endif

	/* Restore the Link register */
	mov	PTR(30), PTR(5)
	ret
LEND(create_pagetables)

/*
 * Builds an L0 -> L1 table descriptor
 *
 *  x/c6  = L0 table
 *  x8  = Virtual Address
 *  x9  = L1 PA (trashed)
 *  x10 = Entry count (trashed)
 *  x11, x12 and x13 are trashed
 */
LENTRY(link_l0_pagetable)
	/*
	 * Link an L0 -> L1 table entry.
	 */
	/* Find the table index */
	lsr	x11, x8, #L0_SHIFT
	and	x11, x11, #L0_ADDR_MASK

	/* Build the L0 block entry */
	mov	x12, #L0_TABLE

	/* Only use the output address bits */
	lsr	x9, x9, #PAGE_SHIFT
1:	orr	x13, x12, x9, lsl #PAGE_SHIFT

	/* Store the entry */
	str	x13, [PTR(6), x11, lsl #3]

	sub	x10, x10, #1
	add	x11, x11, #1
	add	x9, x9, #1
	cbnz	x10, 1b

	ret
LEND(link_l0_pagetable)

/*
 * Builds an L1 -> L2 table descriptor
 *
 *  x/c6  = L1 table
 *  x8  = Virtual Address
 *  x9  = L2 PA (trashed)
 *  x11, x12 and x13 are trashed
 */
LENTRY(link_l1_pagetable)
	/*
	 * Link an L1 -> L2 table entry.
	 */
	/* Find the table index */
	lsr	x11, x8, #L1_SHIFT
	and	x11, x11, #Ln_ADDR_MASK

	/* Build the L1 block entry */
	mov	x12, #L1_TABLE

	/* Only use the output address bits */
	lsr	x9, x9, #PAGE_SHIFT
	orr	x13, x12, x9, lsl #PAGE_SHIFT

	/* Store the entry */
	str	x13, [PTR(6), x11, lsl #3]

	ret
LEND(link_l1_pagetable)

/*
 * Builds count 2 MiB page table entry
 *  x/c6  = L2 table
 *  x7  = Block attributes
 *  x8  = VA start
 *  x9  = PA start (trashed)
 *  x10 = Entry count (trashed)
 *  x11, x12 and x13 are trashed
 */
LENTRY(build_l2_block_pagetable)
	/*
	 * Build the L2 table entry.
	 */
	/* Find the table index */
	lsr	x11, x8, #L2_SHIFT
	and	x11, x11, #Ln_ADDR_MASK

	/* Build the L2 block entry */
	orr	x12, x7, #L2_BLOCK
#if __has_feature(capabilities)
	orr	x12, x12, #(ATTR_CAP_RW)
#endif
	orr	x12, x12, #(ATTR_DEFAULT)
	orr	x12, x12, #(ATTR_S1_UXN)

	/* Only use the output address bits */
	lsr	x9, x9, #L2_SHIFT

	/* Set the physical address for this virtual address */
1:	orr	x13, x12, x9, lsl #L2_SHIFT

	/* Store the entry */
	str	x13, [PTR(6), x11, lsl #3]

	sub	x10, x10, #1
	add	x11, x11, #1
	add	x9, x9, #1
	cbnz	x10, 1b

	ret
LEND(build_l2_block_pagetable)

LENTRY(start_mmu)
	dsb	sy

	/* Load the exception vectors */
	ldr	x2, =exception_vectors
#if __has_feature(capabilities)
	cvtp	c2, x2
	msr	cvbar_el1, c2
#ifdef __CHERI_PURE_CAPABILITY__
	/* Enter exception handlers in C64 mode */
	mrs	x2, cctlr_el1
	orr	x2, x2, #(CCTLR_EL1_C64E_MASK)
	msr	cctlr_el1, x2
#endif
#else
	msr	vbar_el1, x2
#endif

	/* Load ttbr0 and ttbr1 */
	msr	ttbr0_el1, x27
	msr	ttbr1_el1, x24
	isb

	/* Clear the Monitor Debug System control register */
	msr	mdscr_el1, xzr

	/* Invalidate the TLB */
	tlbi	vmalle1is
	dsb	ish
	isb

	ldr	x2, mair
	msr	mair_el1, x2

	/*
	 * Setup TCR according to the PARange and ASIDBits fields
	 * from ID_AA64MMFR0_EL1 and the HAFDBS field from the
	 * ID_AA64MMFR1_EL1.  More precisely, set TCR_EL1.AS
	 * to 1 only if the ASIDBits field equals 0b0010.
	 */
	ldr	x2, tcr
	mrs	x3, id_aa64mmfr0_el1

	/* Copy the bottom 3 bits from id_aa64mmfr0_el1 into TCR.IPS */
	bfi	x2, x3, #(TCR_IPS_SHIFT), #(TCR_IPS_WIDTH)
	and	x3, x3, #(ID_AA64MMFR0_ASIDBits_MASK)

	/* Check if the HW supports 16 bit ASIDS */
	cmp	x3, #(ID_AA64MMFR0_ASIDBits_16)
	/* If so x3 == 1, else x3 == 0 */
	cset	x3, eq
	/* Set TCR.AS with x3 */
	bfi	x2, x3, #(TCR_ASID_SHIFT), #(TCR_ASID_WIDTH)

	/*
	 * Check if the HW supports access flag and dirty state updates,
	 * and set TCR_EL1.HA and TCR_EL1.HD accordingly.
	 */
	mrs	x3, id_aa64mmfr1_el1
	and	x3, x3, #(ID_AA64MMFR1_HAFDBS_MASK)
	cmp	x3, #1
	b.ne	1f
	orr 	x2, x2, #(TCR_HA)
	b	2f
1:
	cmp	x3, #2
	b.ne	2f
	orr 	x2, x2, #(TCR_HA | TCR_HD)
2:
	msr	tcr_el1, x2

	/*
	 * Setup SCTLR.
	 */
	ldr	x2, sctlr_set
	ldr	x3, sctlr_clear
	mrs	x1, sctlr_el1
	bic	x1, x1, x3	/* Clear the required bits */
	orr	x1, x1, x2	/* Set the required bits */
	msr	sctlr_el1, x1
	isb

	ret

	.align 3
mair:
	.quad	MAIR_ATTR(MAIR_DEVICE_nGnRnE, VM_MEMATTR_DEVICE_nGnRnE) | \
		MAIR_ATTR(MAIR_NORMAL_NC, VM_MEMATTR_UNCACHEABLE)   |	\
		MAIR_ATTR(MAIR_NORMAL_WB, VM_MEMATTR_WRITE_BACK)    |	\
		MAIR_ATTR(MAIR_NORMAL_WT, VM_MEMATTR_WRITE_THROUGH) |	\
		MAIR_ATTR(MAIR_DEVICE_nGnRE, VM_MEMATTR_DEVICE_nGnRE)
tcr:
#if __has_feature(capabilities)
#define	TCR_MORELLO	(TCR_HPD0 | TCR_HPD1 | TCR_HWU0 | TCR_HWU1)
#else
#define	TCR_MORELLO	0
#endif
	.quad (TCR_TxSZ(64 - VIRT_BITS) | TCR_TG1_4K | \
	    TCR_CACHE_ATTRS | TCR_SMP_ATTRS | TCR_MORELLO)
sctlr_set:
	/* Bits to set */
	.quad (SCTLR_LSMAOE | SCTLR_nTLSMD | SCTLR_UCI | SCTLR_SPAN | \
	    SCTLR_nTWE | SCTLR_nTWI | SCTLR_UCT | SCTLR_DZE | \
	    SCTLR_I | SCTLR_SED | SCTLR_SA0 | SCTLR_SA | SCTLR_C | \
	    SCTLR_M | SCTLR_CP15BEN)
sctlr_clear:
	/* Bits to clear */
	.quad (SCTLR_EE | SCTLR_EOE | SCTLR_IESB | SCTLR_WXN | SCTLR_UMA | \
	    SCTLR_ITD | SCTLR_A)
LEND(start_mmu)

ENTRY(abort)
	b abort
END(abort)

	.align 3
init_pt_va:
	.quad pagetable		/* XXX: Keep page tables VA */

	.section .init_pagetable, "aw", %nobits
	.align PAGE_SHIFT
	/*
	 * 6 initial tables (in the following order):
	 *           L2 for kernel (High addresses)
	 *           L1 for kernel
	 *           L0 for kernel
	 *           L1 bootstrap for user   (Low addresses)
	 *           L0 bootstrap for user
	 *           L0 for user
	 */
pagetable:
	.space	PAGE_SIZE
pagetable_l1_ttbr1:
	.space	PAGE_SIZE
pagetable_l0_ttbr1:
	.space	PAGE_SIZE
pagetable_l2_ttbr0_bootstrap:
	.space	PAGE_SIZE
pagetable_l1_ttbr0_bootstrap:
	.space	PAGE_SIZE
pagetable_l0_ttbr0_bootstrap:
	.space	PAGE_SIZE
pagetable_l0_ttbr0:
	.space	PAGE_SIZE

	.globl	pagetable_dmap
	.type	pagetable_dmap,#object
pagetable_dmap:
	.space	PAGE_SIZE * DMAP_TABLES
pagetable_end:
	.size	pagetable_dmap, pagetable_end - pagetable_dmap

	.type	el2_pagetable,#object
el2_pagetable:
	.space	PAGE_SIZE
	.size	el2_pagetable, . - el2_pagetable

	.globl init_pt_va

	.align	4
	.type	initstack,#object
initstack:
	.space	(PAGE_SIZE * KSTACK_PAGES)
initstack_end:
	.size	initstack, initstack_end - initstack

/*
 * sigcode has to be labeled as an #object type so that the symbols
 * resolve to the correct address as a source for copies.  This also
 * ensures that captable pointers to it will be able to read it.  This
 * is fine as the code is never executed directly in the kernel, just
 * copied to places for userland to execute.
 */
#define	SIGCODE(sym)						\
	.section .rodata; .globl sym; .align 2; .type sym,#object; sym:	\
	.cfi_startproc

SIGCODE(sigcode)
#if __has_feature(capabilities)
#ifndef __CHERI_PURE_CAPABILITY__
	.arch_extension c64
#endif
	add	c0, csp, #SF_UC
#else
	mov	x0, sp
	add	x0, x0, #SF_UC
#endif

1:
	mov	x8, #SYS_sigreturn
	svc	0

	/* sigreturn failed, exit */
	mov	x8, #SYS_exit
	svc	0

	b	1b
#if __has_feature(capabilities)
#ifndef __CHERI_PURE_CAPABILITY__
	.arch_extension noc64
	.arch_extension a64c
#endif
#endif
	/* This may be copied to the stack, keep it 16-byte aligned */
	.align	3
END(sigcode)
esigcode:

	.data
	.align	3
	.global	szsigcode
	.type	szsigcode,#object
	.size	szsigcode, 8
szsigcode:
	.quad	esigcode - sigcode

<<<<<<< HEAD
#ifdef COMPAT_FREEBSD64
SIGCODE(freebsd64_sigcode)
	mov	x0, sp
	add	x0, x0, #SF_UC64

1:
	mov	x8, #SYS_sigreturn
	svc	0

	/* sigreturn failed, exit */
	mov	x8, #SYS_exit
	svc	0

	b	1b
	/* This may be copied to the stack, keep it 16-byte aligned */
	.align	3
END(freebsd64_sigcode)
freebsd64_esigcode:

	.data
	.align	3
	.global	freebsd64_szsigcode
	.type	freebsd64_szsigcode,#object
	.size	freebsd64_szsigcode, 8
freebsd64_szsigcode:
	.quad	freebsd64_esigcode - freebsd64_sigcode
#endif

SIGCODE(aarch32_sigcode)
=======
EENTRY(aarch32_sigcode)
>>>>>>> c328f64d
	.word 0xe1a0000d	// mov r0, sp
	.word 0xe2800040	// add r0, r0, #SIGF_UC
	.word 0xe59f700c	// ldr r7, [pc, #12]
	.word 0xef000000	// swi #0
	.word 0xe59f7008	// ldr r7, [pc, #8]
	.word 0xef000000	// swi #0
	.word 0xeafffffa	// b . - 16
<<<<<<< HEAD

=======
EEND(aarch32_sigcode)
>>>>>>> c328f64d
	.word SYS_sigreturn
	.word SYS_exit
	.align	3
END(aarch32_sigcode)
aarch32_esigcode:

	.data
	.global sz_aarch32_sigcode
	.type	sz_aarch32_sigcode,#object
	.size	sz_aarch32_sigcode, 8
sz_aarch32_sigcode:
	.quad aarch32_esigcode - aarch32_sigcode<|MERGE_RESOLUTION|>--- conflicted
+++ resolved
@@ -1107,7 +1107,6 @@
 szsigcode:
 	.quad	esigcode - sigcode
 
-<<<<<<< HEAD
 #ifdef COMPAT_FREEBSD64
 SIGCODE(freebsd64_sigcode)
 	mov	x0, sp
@@ -1137,9 +1136,6 @@
 #endif
 
 SIGCODE(aarch32_sigcode)
-=======
-EENTRY(aarch32_sigcode)
->>>>>>> c328f64d
 	.word 0xe1a0000d	// mov r0, sp
 	.word 0xe2800040	// add r0, r0, #SIGF_UC
 	.word 0xe59f700c	// ldr r7, [pc, #12]
@@ -1147,11 +1143,6 @@
 	.word 0xe59f7008	// ldr r7, [pc, #8]
 	.word 0xef000000	// swi #0
 	.word 0xeafffffa	// b . - 16
-<<<<<<< HEAD
-
-=======
-EEND(aarch32_sigcode)
->>>>>>> c328f64d
 	.word SYS_sigreturn
 	.word SYS_exit
 	.align	3
