--- conflicted
+++ resolved
@@ -340,10 +340,7 @@
 	clear_capregs
 	bl	initarm
 	/* We are done with the boot params */
-<<<<<<< HEAD
 	add	PTRN(sp), PTRN(sp), #BOOTPARAMS_SIZE
-=======
-	add	sp, sp, #BOOTPARAMS_SIZE
 
 	/*
 	 * Enable pointer authentication in the kernel. We set the keys for
@@ -354,7 +351,6 @@
 	 */
 	bl	ptrauth_start
 
->>>>>>> 85b7c566
 	bl	mi_startup
 
 	/* We should not get here */
