/*-
 * Copyright (c) 2003 Alan L. Cox <alc@cs.rice.edu>
 * All rights reserved.
 *
 * Redistribution and use in source and binary forms, with or without
 * modification, are permitted provided that the following conditions
 * are met:
 * 1. Redistributions of source code must retain the above copyright
 *    notice, this list of conditions and the following disclaimer.
 * 2. Redistributions in binary form must reproduce the above copyright
 *    notice, this list of conditions and the following disclaimer in the
 *    documentation and/or other materials provided with the distribution.
 *
 * THIS SOFTWARE IS PROVIDED BY THE AUTHOR AND CONTRIBUTORS ``AS IS'' AND
 * ANY EXPRESS OR IMPLIED WARRANTIES, INCLUDING, BUT NOT LIMITED TO, THE
 * IMPLIED WARRANTIES OF MERCHANTABILITY AND FITNESS FOR A PARTICULAR PURPOSE
 * ARE DISCLAIMED.  IN NO EVENT SHALL THE AUTHOR OR CONTRIBUTORS BE LIABLE
 * FOR ANY DIRECT, INDIRECT, INCIDENTAL, SPECIAL, EXEMPLARY, OR CONSEQUENTIAL
 * DAMAGES (INCLUDING, BUT NOT LIMITED TO, PROCUREMENT OF SUBSTITUTE GOODS
 * OR SERVICES; LOSS OF USE, DATA, OR PROFITS; OR BUSINESS INTERRUPTION)
 * HOWEVER CAUSED AND ON ANY THEORY OF LIABILITY, WHETHER IN CONTRACT, STRICT
 * LIABILITY, OR TORT (INCLUDING NEGLIGENCE OR OTHERWISE) ARISING IN ANY WAY
 * OUT OF THE USE OF THIS SOFTWARE, EVEN IF ADVISED OF THE POSSIBILITY OF
 * SUCH DAMAGE.
 */

#include <sys/cdefs.h>
__FBSDID("$FreeBSD$");

#include <sys/param.h>
#include <sys/malloc.h>
#include <vm/vm.h>
#include <vm/vm_param.h>
#include <vm/vm_page.h>
#include <vm/vm_phys.h>
#include <vm/vm_dumpset.h>
#include <vm/uma.h>
#include <vm/uma_int.h>
#include <machine/machdep.h>

#include <cheri/cheric.h>

void *
uma_small_alloc(uma_zone_t zone, vm_size_t bytes, int domain, u_int8_t *flags,
    int wait)
{
	vm_page_t m;
	vm_paddr_t pa;
	void *va;

	*flags = UMA_SLAB_PRIV;
	m = vm_page_alloc_noobj_domain(domain, malloc2vm_flags(wait) |
	    VM_ALLOC_WIRED);
	if (m == NULL)
		return (NULL);
	pa = m->phys_addr;
	if ((wait & M_NODUMP) == 0)
		dump_add_page(pa);
	va = (void *)PHYS_TO_DMAP(pa);
<<<<<<< HEAD
#ifdef __CHERI_PURE_CAPABILITY__
	va = cheri_setbounds(va, bytes);
	va = cheri_andperm(va, CHERI_PERMS_KERNEL_DATA |
	    CHERI_PERMS_KERNEL_CODE);
#endif
	if ((wait & M_ZERO) && (m->flags & PG_ZERO) == 0)
		pagezero(va);
=======
>>>>>>> a4667e09
	return (va);
}

void
uma_small_free(void *mem, vm_size_t size, u_int8_t flags)
{
	vm_page_t m;
	vm_paddr_t pa;

#ifdef __CHERI_PURE_CAPABILITY__
	KASSERT(!cheri_getsealed(mem),
	    ("uma_small_free: Unexpected sealed capability %#p", mem));
	KASSERT(cheri_gettag(mem),
	    ("uma_small_free: Attempt to free invalid capability %#p", mem));
#endif
	pa = DMAP_TO_PHYS((vm_offset_t)mem);
	dump_drop_page(pa);
	m = PHYS_TO_VM_PAGE(pa);
	vm_page_unwire_noq(m);
	vm_page_free(m);
}<|MERGE_RESOLUTION|>--- conflicted
+++ resolved
@@ -57,16 +57,11 @@
 	if ((wait & M_NODUMP) == 0)
 		dump_add_page(pa);
 	va = (void *)PHYS_TO_DMAP(pa);
-<<<<<<< HEAD
 #ifdef __CHERI_PURE_CAPABILITY__
 	va = cheri_setbounds(va, bytes);
 	va = cheri_andperm(va, CHERI_PERMS_KERNEL_DATA |
 	    CHERI_PERMS_KERNEL_CODE);
 #endif
-	if ((wait & M_ZERO) && (m->flags & PG_ZERO) == 0)
-		pagezero(va);
-=======
->>>>>>> a4667e09
 	return (va);
 }
 
