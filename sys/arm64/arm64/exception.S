/*-
 * Copyright (c) 2014 Andrew Turner
 * All rights reserved.
 *
 * Redistribution and use in source and binary forms, with or without
 * modification, are permitted provided that the following conditions
 * are met:
 * 1. Redistributions of source code must retain the above copyright
 *    notice, this list of conditions and the following disclaimer.
 * 2. Redistributions in binary form must reproduce the above copyright
 *    notice, this list of conditions and the following disclaimer in the
 *    documentation and/or other materials provided with the distribution.
 *
 * THIS SOFTWARE IS PROVIDED BY THE AUTHOR AND CONTRIBUTORS ``AS IS'' AND
 * ANY EXPRESS OR IMPLIED WARRANTIES, INCLUDING, BUT NOT LIMITED TO, THE
 * IMPLIED WARRANTIES OF MERCHANTABILITY AND FITNESS FOR A PARTICULAR PURPOSE
 * ARE DISCLAIMED.  IN NO EVENT SHALL THE AUTHOR OR CONTRIBUTORS BE LIABLE
 * FOR ANY DIRECT, INDIRECT, INCIDENTAL, SPECIAL, EXEMPLARY, OR CONSEQUENTIAL
 * DAMAGES (INCLUDING, BUT NOT LIMITED TO, PROCUREMENT OF SUBSTITUTE GOODS
 * OR SERVICES; LOSS OF USE, DATA, OR PROFITS; OR BUSINESS INTERRUPTION)
 * HOWEVER CAUSED AND ON ANY THEORY OF LIABILITY, WHETHER IN CONTRACT, STRICT
 * LIABILITY, OR TORT (INCLUDING NEGLIGENCE OR OTHERWISE) ARISING IN ANY WAY
 * OUT OF THE USE OF THIS SOFTWARE, EVEN IF ADVISED OF THE POSSIBILITY OF
 * SUCH DAMAGE.
 *
 */

#include <machine/asm.h>
#include <machine/armreg.h>
__FBSDID("$FreeBSD$");

#include "assym.inc"

	.text

/*
 * This is limited to 28 instructions as it's placed in the exception vector
 * slot that is 32 instructions long. We need one for the branch, and three
 * for the prolog.
 */
.macro	save_registers_head el
.if \el == 1
	mov	PTR(18), PTRN(sp)
	sub	PTRN(sp), PTRN(sp), #128
.endif
	stp	PTR(29), PTRN(lr), [PTRN(sp), #(-2 * PTR_WIDTH)]!
	sub	PTRN(sp), PTRN(sp), #(TF_SIZE)
	stp	CAP(28), CAP(29), [PTRN(sp), #(TF_X + 28 * CAP_WIDTH)]
	stp	CAP(26), CAP(27), [PTRN(sp), #(TF_X + 26 * CAP_WIDTH)]
	stp	CAP(24), CAP(25), [PTRN(sp), #(TF_X + 24 * CAP_WIDTH)]
	stp	CAP(22), CAP(23), [PTRN(sp), #(TF_X + 22 * CAP_WIDTH)]
	stp	CAP(20), CAP(21), [PTRN(sp), #(TF_X + 20 * CAP_WIDTH)]
	stp	CAP(18), CAP(19), [PTRN(sp), #(TF_X + 18 * CAP_WIDTH)]
	stp	CAP(16), CAP(17), [PTRN(sp), #(TF_X + 16 * CAP_WIDTH)]
	stp	CAP(14), CAP(15), [PTRN(sp), #(TF_X + 14 * CAP_WIDTH)]
	stp	CAP(12), CAP(13), [PTRN(sp), #(TF_X + 12 * CAP_WIDTH)]
	stp	CAP(10), CAP(11), [PTRN(sp), #(TF_X + 10 * CAP_WIDTH)]
	stp	CAP(8),  CAP(9),  [PTRN(sp), #(TF_X + 8  * CAP_WIDTH)]
	stp	CAP(6),  CAP(7),  [PTRN(sp), #(TF_X + 6  * CAP_WIDTH)]
	stp	CAP(4),  CAP(5),  [PTRN(sp), #(TF_X + 4  * CAP_WIDTH)]
	stp	CAP(2),  CAP(3),  [PTRN(sp), #(TF_X + 2  * CAP_WIDTH)]
	stp	CAP(0),  CAP(1),  [PTRN(sp), #(TF_X + 0  * CAP_WIDTH)]
#if __has_feature(capabilities)
	mrs	c9, ddc_el0
#endif
	mrs	CAP(10), CAPN(elr_el1)
	mrs	x11, spsr_el1
	mrs	x12, esr_el1
.if \el == 0
	mrs	CAP(18), CAPN(sp_el0)
.endif
#if __has_feature(capabilities)
	stp	c10, c9, [PTRN(sp), #(TF_ELR)]
#else
	str	x10, [sp, #(TF_ELR)]
<<<<<<< HEAD
#endif
	stp	w11, w12, [PTRN(sp), #(TF_SPSR)]
	stp	CAP(18), CAPN(lr), [PTRN(sp), #(TF_SP)]
	mrs	PTR(18), PTRN(tpidr_el1)
	add	PTR(29), PTRN(sp), #(TF_SIZE)
=======
	stp	w11, w12, [sp, #(TF_SPSR)]
	stp	x18,  lr, [sp, #(TF_SP)]
	mrs	x18, tpidr_el1
	add	x29, sp, #(TF_SIZE)
.endm

.macro	save_registers el
>>>>>>> 77402d28
.if \el == 0
#if defined(PERTHREAD_SSP)
	/* Load the SSP canary to sp_el0 */
	ldr	x1, [x18, #(PC_CURTHREAD)]
	add	x1, x1, #(TD_MD_CANARY)
	msr	sp_el0, x1
#endif

	/* Apply the SSBD (CVE-2018-3639) workaround if needed */
	ldr	PTR(1), [PTR(18), #PC_SSBD]
	cbz	x1, 1f
	mov	w0, #1
	blr	PTR(1)
1:

	ldr	PTR(0), [PTR(18), #(PC_CURTHREAD)]
	bl	dbg_monitor_enter

	/* Unmask debug and SError exceptions */
	msr	daifclr, #(DAIF_D | DAIF_A)
.else
	/*
	 * Unmask debug and SError exceptions.
	 * For EL1, debug exceptions are conditionally unmasked in
	 * do_el1h_sync().
	 */
	msr	daifclr, #(DAIF_A)
.endif
.endm

.macro	restore_registers el
	/*
	 * Mask all exceptions, x18 may change in the interrupt exception
	 * handler.
	 */
	msr	daifset, #(DAIF_ALL)
.if \el == 0
	ldr	PTR(0), [PTR(18), #PC_CURTHREAD]
	mov	PTR(1), PTRN(sp)
	bl	dbg_monitor_exit

	/* Remove the SSBD (CVE-2018-3639) workaround if needed */
	ldr	PTR(1), [PTR(18), #PC_SSBD]
	cbz	x1, 1f
	mov	w0, #0
	blr	PTR(1)
1:
.endif
	ldp	CAP(18), CAPN(lr), [PTRN(sp), #(TF_SP)]
#if __has_feature(capabilities)
	ldr	w11, [PTRN(sp), #(TF_SPSR)]
	ldp	c10, c9, [PTRN(sp), #(TF_ELR)]
#else
	ldp	x10, x11, [sp, #(TF_ELR)]
#endif
.if \el == 0
	msr	CAPN(sp_el0), CAP(18)
.endif
	msr	spsr_el1, x11
	msr	CAPN(elr_el1), CAP(10)
#if __has_feature(capabilities)
	msr	ddc_el0, c9
#endif
	ldp	CAP(0),  CAP(1),  [PTRN(sp), #(TF_X + 0  * CAP_WIDTH)]
	ldp	CAP(2),  CAP(3),  [PTRN(sp), #(TF_X + 2  * CAP_WIDTH)]
	ldp	CAP(4),  CAP(5),  [PTRN(sp), #(TF_X + 4  * CAP_WIDTH)]
	ldp	CAP(6),  CAP(7),  [PTRN(sp), #(TF_X + 6  * CAP_WIDTH)]
	ldp	CAP(8),  CAP(9),  [PTRN(sp), #(TF_X + 8  * CAP_WIDTH)]
	ldp	CAP(10), CAP(11), [PTRN(sp), #(TF_X + 10 * CAP_WIDTH)]
	ldp	CAP(12), CAP(13), [PTRN(sp), #(TF_X + 12 * CAP_WIDTH)]
	ldp	CAP(14), CAP(15), [PTRN(sp), #(TF_X + 14 * CAP_WIDTH)]
	ldp	CAP(16), CAP(17), [PTRN(sp), #(TF_X + 16 * CAP_WIDTH)]
#if !__has_feature(capabilities) || defined(__CHERI_PURE_CAPABILITY__)
.if \el == 0
	/*
	 * We only restore the callee saved registers when returning to
	 * userland as they may have been updated by a system call or signal.
	 * Hybrid kernels, however, won't preserve the full capability
	 * registers so must always do this.
	 */
#endif
	ldp	CAP(18), CAP(19), [PTRN(sp), #(TF_X + 18 * CAP_WIDTH)]
	ldp	CAP(20), CAP(21), [PTRN(sp), #(TF_X + 20 * CAP_WIDTH)]
	ldp	CAP(22), CAP(23), [PTRN(sp), #(TF_X + 22 * CAP_WIDTH)]
	ldp	CAP(24), CAP(25), [PTRN(sp), #(TF_X + 24 * CAP_WIDTH)]
	ldp	CAP(26), CAP(27), [PTRN(sp), #(TF_X + 26 * CAP_WIDTH)]
	ldp	CAP(28), CAP(29), [PTRN(sp), #(TF_X + 28 * CAP_WIDTH)]
#if !__has_feature(capabilities) || defined(__CHERI_PURE_CAPABILITY__)
.else
	ldr	         CAP(29), [PTRN(sp), #(TF_X + 29 * CAP_WIDTH)]
.endif
#endif
.if \el == 0
	add	PTRN(sp), PTRN(sp), #(TF_SIZE + 2 * PTR_WIDTH)
.else
	mov	PTRN(sp), PTR(18)
	mrs	PTR(18), PTRN(tpidr_el1)
.endif
.endm

.macro	do_ast
	mrs	x19, daif
	/* Make sure the IRQs are enabled before calling ast() */
	bic	x19, x19, #PSR_I
1:
	/*
	 * Mask interrupts while checking the ast pending flag
	 */
	msr	daifset, #(DAIF_INTR)

	/* Read the current thread flags */
	ldr	PTR(1), [PTR(18), #PC_CURTHREAD]	/* Load curthread */
	ldr	w2, [PTR(1), #TD_FLAGS]

	/* Check if we have either bits set */
	mov	x3, #((TDF_ASTPENDING|TDF_NEEDRESCHED) >> 8)
	lsl	x3, x3, #8
	and	x2, x2, x3
	cbz	x2, 2f

	/* Restore interrupts */
	msr	daif, x19

	/* handle the ast */
	mov	PTR(0), PTRN(sp)
	bl	_C_LABEL(ast)

	/* Re-check for new ast scheduled */
	b	1b
2:
.endm

ENTRY(handle_el1h_sync)
	save_registers 1
	ldr	PTR(0), [PTR(18), #PC_CURTHREAD]
	mov	PTR(1), PTRN(sp)
	bl	do_el1h_sync
	restore_registers 1
	ERET
END(handle_el1h_sync)

ENTRY(handle_el1h_irq)
	save_registers 1
	mov	PTR(0), PTRN(sp)
	bl	intr_irq_handler
	restore_registers 1
	ERET
END(handle_el1h_irq)

ENTRY(handle_el0_sync)
	save_registers 0
	ldr	PTR(0), [PTR(18), #PC_CURTHREAD]
	mov	PTR(1), PTRN(sp)
	str	PTR(1), [PTR(0), #TD_FRAME]
	bl	do_el0_sync
	do_ast
	restore_registers 0
	ERET
END(handle_el0_sync)

ENTRY(handle_el0_irq)
	save_registers 0
	mov	PTR(0), PTRN(sp)
	bl	intr_irq_handler
	do_ast
	restore_registers 0
	ERET
END(handle_el0_irq)

ENTRY(handle_serror)
	save_registers 0
	mov	PTR(0), PTRN(sp)
1:	bl	do_serror
	b	1b
END(handle_serror)

ENTRY(handle_empty_exception)
	save_registers 0
	mov	PTR(0), PTRN(sp)
1:	bl	unhandled_exception
	b	1b
END(handle_empty_exception)

.macro	vector	name, el
	.align 7
	save_registers_head \el
	b	handle_\name
	dsb	sy
	isb
	/* Break instruction to ensure we aren't executing code here. */
	brk	0x42
.endm

.macro	vempty el
	vector	empty_exception \el
.endm

	.align 11
	.globl exception_vectors
exception_vectors:
	vempty 1		/* Synchronous EL1t */
	vempty 1		/* IRQ EL1t */
	vempty 1		/* FIQ EL1t */
	vempty 1		/* Error EL1t */

	vector el1h_sync 1	/* Synchronous EL1h */
	vector el1h_irq 1	/* IRQ EL1h */
	vempty 1		/* FIQ EL1h */
	vector serror 1		/* Error EL1h */

	vector el0_sync 0	/* Synchronous 64-bit EL0 */
	vector el0_irq 0	/* IRQ 64-bit EL0 */
	vempty 0		/* FIQ 64-bit EL0 */
	vector serror 0		/* Error 64-bit EL0 */

	vector el0_sync 0	/* Synchronous 32-bit EL0 */
	vector el0_irq 0	/* IRQ 32-bit EL0 */
	vempty 0		/* FIQ 32-bit EL0 */
	vector serror 0		/* Error 32-bit EL0 */
<|MERGE_RESOLUTION|>--- conflicted
+++ resolved
@@ -73,21 +73,14 @@
 	stp	c10, c9, [PTRN(sp), #(TF_ELR)]
 #else
 	str	x10, [sp, #(TF_ELR)]
-<<<<<<< HEAD
 #endif
 	stp	w11, w12, [PTRN(sp), #(TF_SPSR)]
 	stp	CAP(18), CAPN(lr), [PTRN(sp), #(TF_SP)]
 	mrs	PTR(18), PTRN(tpidr_el1)
+.endm
+
+.macro	save_registers el
 	add	PTR(29), PTRN(sp), #(TF_SIZE)
-=======
-	stp	w11, w12, [sp, #(TF_SPSR)]
-	stp	x18,  lr, [sp, #(TF_SP)]
-	mrs	x18, tpidr_el1
-	add	x29, sp, #(TF_SIZE)
-.endm
-
-.macro	save_registers el
->>>>>>> 77402d28
 .if \el == 0
 #if defined(PERTHREAD_SSP)
 	/* Load the SSP canary to sp_el0 */
