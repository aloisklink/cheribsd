/*-
 * Copyright (c) 2014 Andrew Turner
 * All rights reserved.
 *
 * Redistribution and use in source and binary forms, with or without
 * modification, are permitted provided that the following conditions
 * are met:
 * 1. Redistributions of source code must retain the above copyright
 *    notice, this list of conditions and the following disclaimer.
 * 2. Redistributions in binary form must reproduce the above copyright
 *    notice, this list of conditions and the following disclaimer in the
 *    documentation and/or other materials provided with the distribution.
 *
 * THIS SOFTWARE IS PROVIDED BY THE AUTHOR AND CONTRIBUTORS ``AS IS'' AND
 * ANY EXPRESS OR IMPLIED WARRANTIES, INCLUDING, BUT NOT LIMITED TO, THE
 * IMPLIED WARRANTIES OF MERCHANTABILITY AND FITNESS FOR A PARTICULAR PURPOSE
 * ARE DISCLAIMED.  IN NO EVENT SHALL THE AUTHOR OR CONTRIBUTORS BE LIABLE
 * FOR ANY DIRECT, INDIRECT, INCIDENTAL, SPECIAL, EXEMPLARY, OR CONSEQUENTIAL
 * DAMAGES (INCLUDING, BUT NOT LIMITED TO, PROCUREMENT OF SUBSTITUTE GOODS
 * OR SERVICES; LOSS OF USE, DATA, OR PROFITS; OR BUSINESS INTERRUPTION)
 * HOWEVER CAUSED AND ON ANY THEORY OF LIABILITY, WHETHER IN CONTRACT, STRICT
 * LIABILITY, OR TORT (INCLUDING NEGLIGENCE OR OTHERWISE) ARISING IN ANY WAY
 * OUT OF THE USE OF THIS SOFTWARE, EVEN IF ADVISED OF THE POSSIBILITY OF
 * SUCH DAMAGE.
 *
 */

#include <sys/cdefs.h>
__FBSDID("$FreeBSD$");

#include <sys/param.h>
#include <sys/systm.h>
#include <sys/exec.h>
#include <sys/imgact.h>
#include <sys/kdb.h>
#include <sys/kernel.h>
#include <sys/ktr.h>
#include <sys/limits.h>
#include <sys/lock.h>
#include <sys/mutex.h>
#include <sys/proc.h>
#include <sys/ptrace.h>
#include <sys/reg.h>
#include <sys/rwlock.h>
#include <sys/signalvar.h>
#include <sys/syscallsubr.h>
#include <sys/sysent.h>
#include <sys/sysproto.h>
#include <sys/ucontext.h>

#include <vm/vm.h>
#include <vm/vm_param.h>

#include <machine/armreg.h>
#include <machine/kdb.h>
#include <machine/md_var.h>
#include <machine/pcb.h>

#ifdef VFP
#include <machine/vfp.h>
#endif

static void get_fpcontext(struct thread *td, mcontext_t *mcp);
static void set_fpcontext(struct thread *td, mcontext_t *mcp);

int
fill_regs(struct thread *td, struct reg *regs)
{
	struct trapframe *frame;
#if __has_feature(capabilities)
	int i;
#endif

	frame = td->td_frame;
	regs->sp = frame->tf_sp;
	regs->lr = frame->tf_lr;
	regs->elr = frame->tf_elr;
	regs->spsr = frame->tf_spsr;

#if __has_feature(capabilities)
	for (i = 0; i < nitems(frame->tf_x); i++)
		regs->x[i] = frame->tf_x[i];
#else
	memcpy(regs->x, frame->tf_x, sizeof(regs->x));
#endif

#ifdef COMPAT_FREEBSD32
	/*
	 * We may be called here for a 32bits process, if we're using a
	 * 64bits debugger. If so, put PC and SPSR where it expects it.
	 */
	if (SV_PROC_FLAG(td->td_proc, SV_ILP32)) {
		regs->x[15] = frame->tf_elr;
		regs->x[16] = frame->tf_spsr;
	}
#endif
	return (0);
}

int
set_regs(struct thread *td, struct reg *regs)
{
	struct trapframe *frame;
#if __has_feature(capabilities)
	int i;
#endif

	frame = td->td_frame;
	frame->tf_sp = regs->sp;
	frame->tf_lr = regs->lr;
	frame->tf_spsr &= ~PSR_FLAGS;

#if __has_feature(capabilities)
	for (i = 0; i < nitems(frame->tf_x); i++)
		frame->tf_x[i] = regs->x[i];
#else
	memcpy(frame->tf_x, regs->x, sizeof(frame->tf_x));
#endif

#ifdef COMPAT_FREEBSD32
	if (SV_PROC_FLAG(td->td_proc, SV_ILP32)) {
		/*
		 * We may be called for a 32bits process if we're using
		 * a 64bits debugger. If so, get PC and SPSR from where
		 * it put it.
		 */
		frame->tf_elr = regs->x[15];
		frame->tf_spsr |= regs->x[16] & PSR_FLAGS;
	} else
#endif
	{
		frame->tf_elr = regs->elr;
		frame->tf_spsr |= regs->spsr & PSR_FLAGS;
	}
	return (0);
}

int
fill_fpregs(struct thread *td, struct fpreg *regs)
{
#ifdef VFP
	struct pcb *pcb;

	pcb = td->td_pcb;
	if ((pcb->pcb_fpflags & PCB_FP_STARTED) != 0) {
		/*
		 * If we have just been running VFP instructions we will
		 * need to save the state to memcpy it below.
		 */
		if (td == curthread)
			vfp_save_state(td, pcb);

		KASSERT(pcb->pcb_fpusaved == &pcb->pcb_fpustate,
		    ("Called fill_fpregs while the kernel is using the VFP"));
		memcpy(regs->fp_q, pcb->pcb_fpustate.vfp_regs,
		    sizeof(regs->fp_q));
		regs->fp_cr = pcb->pcb_fpustate.vfp_fpcr;
		regs->fp_sr = pcb->pcb_fpustate.vfp_fpsr;
	} else
#endif
		memset(regs, 0, sizeof(*regs));
	return (0);
}

int
set_fpregs(struct thread *td, struct fpreg *regs)
{
#ifdef VFP
	struct pcb *pcb;

	pcb = td->td_pcb;
	KASSERT(pcb->pcb_fpusaved == &pcb->pcb_fpustate,
	    ("Called set_fpregs while the kernel is using the VFP"));
	memcpy(pcb->pcb_fpustate.vfp_regs, regs->fp_q, sizeof(regs->fp_q));
	pcb->pcb_fpustate.vfp_fpcr = regs->fp_cr;
	pcb->pcb_fpustate.vfp_fpsr = regs->fp_sr;
#endif
	return (0);
}

int
fill_dbregs(struct thread *td, struct dbreg *regs)
{
	struct debug_monitor_state *monitor;
	int i;
	uint8_t debug_ver, nbkpts, nwtpts;

	memset(regs, 0, sizeof(*regs));

	extract_user_id_field(ID_AA64DFR0_EL1, ID_AA64DFR0_DebugVer_SHIFT,
	    &debug_ver);
	extract_user_id_field(ID_AA64DFR0_EL1, ID_AA64DFR0_BRPs_SHIFT,
	    &nbkpts);
	extract_user_id_field(ID_AA64DFR0_EL1, ID_AA64DFR0_WRPs_SHIFT,
	    &nwtpts);

	/*
	 * The BRPs field contains the number of breakpoints - 1. Armv8-A
	 * allows the hardware to provide 2-16 breakpoints so this won't
	 * overflow an 8 bit value. The same applies to the WRPs field.
	 */
	nbkpts++;
	nwtpts++;

	regs->db_debug_ver = debug_ver;
	regs->db_nbkpts = nbkpts;
	regs->db_nwtpts = nwtpts;

	monitor = &td->td_pcb->pcb_dbg_regs;
	if ((monitor->dbg_flags & DBGMON_ENABLED) != 0) {
		for (i = 0; i < nbkpts; i++) {
			regs->db_breakregs[i].dbr_addr = monitor->dbg_bvr[i];
			regs->db_breakregs[i].dbr_ctrl = monitor->dbg_bcr[i];
		}
		for (i = 0; i < nwtpts; i++) {
			regs->db_watchregs[i].dbw_addr = monitor->dbg_wvr[i];
			regs->db_watchregs[i].dbw_ctrl = monitor->dbg_wcr[i];
		}
	}

	return (0);
}

int
set_dbregs(struct thread *td, struct dbreg *regs)
{
	struct debug_monitor_state *monitor;
	uint64_t addr;
	uint32_t ctrl;
	int i;

	monitor = &td->td_pcb->pcb_dbg_regs;
	monitor->dbg_enable_count = 0;

	for (i = 0; i < DBG_BRP_MAX; i++) {
		addr = regs->db_breakregs[i].dbr_addr;
		ctrl = regs->db_breakregs[i].dbr_ctrl;

		/*
		 * Don't let the user set a breakpoint on a kernel or
		 * non-canonical user address.
		 */
		if (addr >= VM_MAXUSER_ADDRESS)
			return (EINVAL);

		/*
		 * The lowest 2 bits are ignored, so record the effective
		 * address.
		 */
		addr = rounddown2(addr, 4);

		/*
		 * Some control fields are ignored, and other bits reserved.
		 * Only unlinked, address-matching breakpoints are supported.
		 *
		 * XXX: fields that appear unvalidated, such as BAS, have
		 * constrained undefined behaviour. If the user mis-programs
		 * these, there is no risk to the system.
		 */
		ctrl &= DBG_BCR_EN | DBG_BCR_PMC | DBG_BCR_BAS;
		if ((ctrl & DBG_BCR_EN) != 0) {
			/* Only target EL0. */
			if ((ctrl & DBG_BCR_PMC) != DBG_BCR_PMC_EL0)
				return (EINVAL);

			monitor->dbg_enable_count++;
		}

		monitor->dbg_bvr[i] = addr;
		monitor->dbg_bcr[i] = ctrl;
	}

	for (i = 0; i < DBG_WRP_MAX; i++) {
		addr = regs->db_watchregs[i].dbw_addr;
		ctrl = regs->db_watchregs[i].dbw_ctrl;

		/*
		 * Don't let the user set a watchpoint on a kernel or
		 * non-canonical user address.
		 */
		if (addr >= VM_MAXUSER_ADDRESS)
			return (EINVAL);

		/*
		 * Some control fields are ignored, and other bits reserved.
		 * Only unlinked watchpoints are supported.
		 */
		ctrl &= DBG_WCR_EN | DBG_WCR_PAC | DBG_WCR_LSC | DBG_WCR_BAS |
		    DBG_WCR_MASK;

		if ((ctrl & DBG_WCR_EN) != 0) {
			/* Only target EL0. */
			if ((ctrl & DBG_WCR_PAC) != DBG_WCR_PAC_EL0)
				return (EINVAL);

			/* Must set at least one of the load/store bits. */
			if ((ctrl & DBG_WCR_LSC) == 0)
				return (EINVAL);

			/*
			 * When specifying the address range with BAS, the MASK
			 * field must be zero.
			 */
			if ((ctrl & DBG_WCR_BAS) != DBG_WCR_BAS_MASK &&
			    (ctrl & DBG_WCR_MASK) != 0)
				return (EINVAL);

			monitor->dbg_enable_count++;
		}
		monitor->dbg_wvr[i] = addr;
		monitor->dbg_wcr[i] = ctrl;
	}

	if (monitor->dbg_enable_count > 0)
		monitor->dbg_flags |= DBGMON_ENABLED;

	return (0);
}

#ifdef COMPAT_FREEBSD32
int
fill_regs32(struct thread *td, struct reg32 *regs)
{
	int i;
	struct trapframe *tf;

	tf = td->td_frame;
	for (i = 0; i < 13; i++)
		regs->r[i] = tf->tf_x[i];
	/* For arm32, SP is r13 and LR is r14 */
	regs->r_sp = tf->tf_x[13];
	regs->r_lr = tf->tf_x[14];
	regs->r_pc = tf->tf_elr;
	regs->r_cpsr = tf->tf_spsr;

	return (0);
}

int
set_regs32(struct thread *td, struct reg32 *regs)
{
	int i;
	struct trapframe *tf;

	tf = td->td_frame;
	for (i = 0; i < 13; i++)
		tf->tf_x[i] = regs->r[i];
	/* For arm 32, SP is r13 an LR is r14 */
	tf->tf_x[13] = regs->r_sp;
	tf->tf_x[14] = regs->r_lr;
	tf->tf_elr = regs->r_pc;
	tf->tf_spsr &= ~PSR_FLAGS;
	tf->tf_spsr |= regs->r_cpsr & PSR_FLAGS;

	return (0);
}

/* XXX fill/set dbregs/fpregs are stubbed on 32-bit arm. */
int
fill_fpregs32(struct thread *td, struct fpreg32 *regs)
{

	memset(regs, 0, sizeof(*regs));
	return (0);
}

int
set_fpregs32(struct thread *td, struct fpreg32 *regs)
{

	return (0);
}

int
fill_dbregs32(struct thread *td, struct dbreg32 *regs)
{

	memset(regs, 0, sizeof(*regs));
	return (0);
}

int
set_dbregs32(struct thread *td, struct dbreg32 *regs)
{

	return (0);
}
#endif

#if __has_feature(capabilities)
int
fill_capregs(struct thread *td, struct capreg *regs)
{
	struct trapframe *frame;
	int i;

	frame = td->td_frame;
	regs->csp = frame->tf_sp;
	regs->clr = frame->tf_lr;
	regs->celr = frame->tf_elr;
	regs->ddc = frame->tf_ddc;
	regs->ctpidr = td->td_pcb->pcb_tpidr_el0;
	regs->ctpidrro = td->td_pcb->pcb_tpidrro_el0;
	regs->cid = td->td_pcb->pcb_cid_el0;
	regs->rcsp = td->td_pcb->pcb_rcsp_el0;
	regs->rddc = td->td_pcb->pcb_rddc_el0;
	regs->rctpidr = td->td_pcb->pcb_rctpidr_el0;

	for (i = 0; i < nitems(frame->tf_x); i++) {
		regs->c[i] = frame->tf_x[i];
		if (cheri_gettag((void * __capability)frame->tf_x[i]))
			regs->tagmask |= (uint64_t)1 << i;
	}
	if (cheri_gettag((void * __capability)frame->tf_lr))
		regs->tagmask |= (uint64_t)1 << i;
	i++;
	if (cheri_gettag((void * __capability)frame->tf_sp))
		regs->tagmask |= (uint64_t)1 << i;
	i++;
	if (cheri_gettag((void * __capability)frame->tf_elr))
		regs->tagmask |= (uint64_t)1 << i;
	i++;
	if (cheri_gettag((void * __capability)frame->tf_ddc))
		regs->tagmask |= (uint64_t)1 << i;
	i++;
	if (cheri_gettag((void * __capability)regs->ctpidr))
		regs->tagmask |= (uint64_t)1 << i;
	i++;
	if (cheri_gettag((void * __capability)regs->ctpidrro))
		regs->tagmask |= (uint64_t)1 << i;
	i++;
	if (cheri_gettag((void * __capability)regs->cid))
		regs->tagmask |= (uint64_t)1 << i;
	i++;
	if (cheri_gettag((void * __capability)regs->rcsp))
		regs->tagmask |= (uint64_t)1 << i;
	i++;
	if (cheri_gettag((void * __capability)regs->rddc))
		regs->tagmask |= (uint64_t)1 << i;
	i++;
	if (cheri_gettag((void * __capability)regs->rctpidr))
		regs->tagmask |= (uint64_t)1 << i;

	return (0);
}

int
set_capregs(struct thread *td, struct capreg *regs)
{

	return (EOPNOTSUPP);
}
#endif

void
exec_setregs(struct thread *td, struct image_params *imgp, uintcap_t stack)
{
	struct trapframe *tf = td->td_frame;
	struct pcb *pcb = td->td_pcb;

	memset(tf, 0, sizeof(struct trapframe));

#if __has_feature(capabilities)
	if (SV_PROC_FLAG(td->td_proc, SV_CHERI)) {
		tf->tf_x[0] = (uintcap_t)imgp->auxv;
		tf->tf_sp = stack;
		tf->tf_lr = (uintcap_t)cheri_exec_pcc(td, imgp);
		trapframe_set_elr(tf, tf->tf_lr);
		td->td_proc->p_md.md_sigcode = cheri_sigcode_capability(td);
	} else
#endif
	{
		tf->tf_x[0] = (register_t)stack;
		tf->tf_sp = STACKALIGN((register_t)stack);
		tf->tf_lr = imgp->entry_addr;
#if __has_feature(capabilities)
		hybridabi_thread_setregs(td, imgp->entry_addr);
#else
		tf->tf_elr = imgp->entry_addr;
#endif
	}

	td->td_pcb->pcb_tpidr_el0 = 0;
	td->td_pcb->pcb_tpidrro_el0 = 0;
#if __has_feature(capabilities)
	WRITE_SPECIALREG_CAP(ctpidrro_el0, 0);
	WRITE_SPECIALREG_CAP(ctpidr_el0, 0);
#else
	WRITE_SPECIALREG(tpidrro_el0, 0);
	WRITE_SPECIALREG(tpidr_el0, 0);
#endif
#if __has_feature(capabilities)
	td->td_pcb->pcb_cid_el0 = 0;
	td->td_pcb->pcb_rcsp_el0 = 0;
	td->td_pcb->pcb_rddc_el0 = 0;
	td->td_pcb->pcb_rctpidr_el0 = 0;
	WRITE_SPECIALREG_CAP(cid_el0, 0);
	WRITE_SPECIALREG_CAP(rcsp_el0, 0);
	WRITE_SPECIALREG_CAP(rddc_el0, 0);
	WRITE_SPECIALREG_CAP(rctpidr_el0, 0);
#endif

	td->td_pcb->pcb_tpidr_el0 = 0;
	td->td_pcb->pcb_tpidrro_el0 = 0;
	WRITE_SPECIALREG(tpidrro_el0, 0);
	WRITE_SPECIALREG(tpidr_el0, 0);

#ifdef VFP
	vfp_reset_state(td, pcb);
#endif

	/*
	 * Clear debug register state. It is not applicable to the new process.
	 */
	bzero(&pcb->pcb_dbg_regs, sizeof(pcb->pcb_dbg_regs));
}

/* Sanity check these are the same size, they will be memcpy'd to and fro */
#if __has_feature(capabilities)
CTASSERT(sizeof(((struct trapframe *)0)->tf_x) ==
    sizeof((struct capregs *)0)->cap_x);
CTASSERT(sizeof(((struct trapframe *)0)->tf_x) ==
    sizeof((struct capreg *)0)->c);
#else
CTASSERT(sizeof(((struct trapframe *)0)->tf_x) ==
    sizeof((struct gpregs *)0)->gp_x);
CTASSERT(sizeof(((struct trapframe *)0)->tf_x) ==
    sizeof((struct reg *)0)->x);
#endif

#if __has_feature(capabilities)
int
get_mcontext(struct thread *td, mcontext_t *mcp, int clear_ret)
{
	struct trapframe *tf = td->td_frame;

	if (clear_ret & GET_MC_CLEAR_RET) {
		mcp->mc_capregs.cap_x[0] = 0;
		mcp->mc_spsr = tf->tf_spsr & ~PSR_C;
	} else {
		mcp->mc_capregs.cap_x[0] = tf->tf_x[0];
		mcp->mc_spsr = tf->tf_spsr;
	}

	memcpy(&mcp->mc_capregs.cap_x[1], &tf->tf_x[1],
	    sizeof(mcp->mc_capregs.cap_x[1]) *
	    (nitems(mcp->mc_capregs.cap_x) - 1));

	mcp->mc_capregs.cap_sp = tf->tf_sp;
	mcp->mc_capregs.cap_lr = tf->tf_lr;
	mcp->mc_capregs.cap_elr = tf->tf_elr;
	mcp->mc_capregs.cap_ddc = tf->tf_ddc;
	get_fpcontext(td, mcp);

	return (0);
}

int
set_mcontext(struct thread *td, mcontext_t *mcp)
{
	struct trapframe *tf = td->td_frame;
	uint32_t spsr;

	spsr = mcp->mc_spsr;
	if ((spsr & PSR_M_MASK) != PSR_M_EL0t ||
	    (spsr & PSR_AARCH32) != 0 ||
	    (spsr & PSR_DAIF) != (td->td_frame->tf_spsr & PSR_DAIF))
		return (EINVAL);

	memcpy(tf->tf_x, mcp->mc_capregs.cap_x, sizeof(tf->tf_x));

	tf->tf_sp = mcp->mc_capregs.cap_sp;
	tf->tf_lr = mcp->mc_capregs.cap_lr;
	tf->tf_elr = mcp->mc_capregs.cap_elr;
	tf->tf_ddc = mcp->mc_capregs.cap_ddc;
	tf->tf_spsr = mcp->mc_spsr;
	set_fpcontext(td, mcp);

	return (0);
}
#else
int
get_mcontext(struct thread *td, mcontext_t *mcp, int clear_ret)
{
	struct trapframe *tf = td->td_frame;

	if (clear_ret & GET_MC_CLEAR_RET) {
		mcp->mc_gpregs.gp_x[0] = 0;
		mcp->mc_gpregs.gp_spsr = tf->tf_spsr & ~PSR_C;
	} else {
		mcp->mc_gpregs.gp_x[0] = tf->tf_x[0];
		mcp->mc_gpregs.gp_spsr = tf->tf_spsr;
	}

	memcpy(&mcp->mc_gpregs.gp_x[1], &tf->tf_x[1],
	    sizeof(mcp->mc_gpregs.gp_x[1]) * (nitems(mcp->mc_gpregs.gp_x) - 1));

	mcp->mc_gpregs.gp_sp = tf->tf_sp;
	mcp->mc_gpregs.gp_lr = tf->tf_lr;
	mcp->mc_gpregs.gp_elr = tf->tf_elr;
	get_fpcontext(td, mcp);

	return (0);
}

int
set_mcontext(struct thread *td, mcontext_t *mcp)
{
	struct trapframe *tf = td->td_frame;
	uint32_t spsr;

	spsr = mcp->mc_gpregs.gp_spsr;
	if ((spsr & PSR_M_MASK) != PSR_M_EL0t ||
	    (spsr & PSR_AARCH32) != 0 ||
	    (spsr & PSR_DAIF) != (td->td_frame->tf_spsr & PSR_DAIF))
		return (EINVAL); 

	memcpy(tf->tf_x, mcp->mc_gpregs.gp_x, sizeof(tf->tf_x));

	tf->tf_sp = mcp->mc_gpregs.gp_sp;
	tf->tf_lr = mcp->mc_gpregs.gp_lr;
	tf->tf_elr = mcp->mc_gpregs.gp_elr;
	tf->tf_spsr = mcp->mc_gpregs.gp_spsr;
	set_fpcontext(td, mcp);

	return (0);
}
#endif

static void
get_fpcontext(struct thread *td, mcontext_t *mcp)
{
#ifdef VFP
	struct pcb *curpcb;

	critical_enter();

	curpcb = curthread->td_pcb;

	if ((curpcb->pcb_fpflags & PCB_FP_STARTED) != 0) {
		/*
		 * If we have just been running VFP instructions we will
		 * need to save the state to memcpy it below.
		 */
		vfp_save_state(td, curpcb);

		KASSERT(curpcb->pcb_fpusaved == &curpcb->pcb_fpustate,
		    ("Called get_fpcontext while the kernel is using the VFP"));
		KASSERT((curpcb->pcb_fpflags & ~PCB_FP_USERMASK) == 0,
		    ("Non-userspace FPU flags set in get_fpcontext"));
		memcpy(mcp->mc_fpregs.fp_q, curpcb->pcb_fpustate.vfp_regs,
		    sizeof(mcp->mc_fpregs.fp_q));
		mcp->mc_fpregs.fp_cr = curpcb->pcb_fpustate.vfp_fpcr;
		mcp->mc_fpregs.fp_sr = curpcb->pcb_fpustate.vfp_fpsr;
		mcp->mc_fpregs.fp_flags = curpcb->pcb_fpflags;
		mcp->mc_flags |= _MC_FP_VALID;
	}

	critical_exit();
#endif
}

static void
set_fpcontext(struct thread *td, mcontext_t *mcp)
{
#ifdef VFP
	struct pcb *curpcb;

	critical_enter();

	if ((mcp->mc_flags & _MC_FP_VALID) != 0) {
		curpcb = curthread->td_pcb;

		/*
		 * Discard any vfp state for the current thread, we
		 * are about to override it.
		 */
		vfp_discard(td);

		KASSERT(curpcb->pcb_fpusaved == &curpcb->pcb_fpustate,
		    ("Called set_fpcontext while the kernel is using the VFP"));
		memcpy(curpcb->pcb_fpustate.vfp_regs, mcp->mc_fpregs.fp_q,
		    sizeof(mcp->mc_fpregs.fp_q));
		curpcb->pcb_fpustate.vfp_fpcr = mcp->mc_fpregs.fp_cr;
		curpcb->pcb_fpustate.vfp_fpsr = mcp->mc_fpregs.fp_sr;
		curpcb->pcb_fpflags = mcp->mc_fpregs.fp_flags & PCB_FP_USERMASK;
	}

	critical_exit();
#endif
}

int
sys_sigreturn(struct thread *td, struct sigreturn_args *uap)
{
	ucontext_t uc;
	int error;

	if (copyincap(uap->sigcntxp, &uc, sizeof(uc)))
		return (EFAULT);

	error = set_mcontext(td, &uc.uc_mcontext);
	if (error != 0)
		return (error);

	/* Restore signal mask. */
	kern_sigprocmask(td, SIG_SETMASK, &uc.uc_sigmask, NULL, 0);

	return (EJUSTRETURN);
}

void
sendsig(sig_t catcher, ksiginfo_t *ksi, sigset_t *mask)
{
	struct thread *td;
	struct proc *p;
	struct trapframe *tf;
	struct sigframe * __capability fp, frame;
	struct sigacts *psp;
	int onstack, sig;

	td = curthread;
	p = td->td_proc;
	PROC_LOCK_ASSERT(p, MA_OWNED);

	sig = ksi->ksi_signo;
	psp = p->p_sigacts;
	mtx_assert(&psp->ps_mtx, MA_OWNED);

	tf = td->td_frame;
	onstack = sigonstack(tf->tf_sp);

	CTR4(KTR_SIG, "sendsig: td=%p (%s) catcher=%p sig=%d", td, p->p_comm,
	    catcher, sig);

	/* Allocate and validate space for the signal handler context. */
	if ((td->td_pflags & TDP_ALTSTACK) != 0 && !onstack &&
	    SIGISMEMBER(psp->ps_sigonstack, sig)) {
		fp = (struct sigframe * __capability)((uintcap_t)td->td_sigstk.ss_sp +
		    td->td_sigstk.ss_size);
#if defined(COMPAT_43)
		td->td_sigstk.ss_flags |= SS_ONSTACK;
#endif
	} else {
		fp = (struct sigframe * __capability)td->td_frame->tf_sp;
	}

	/* Make room, keeping the stack aligned */
	fp--;
	fp = (struct sigframe * __capability)STACKALIGN(fp);

	/* Fill in the frame to copy out */
	bzero(&frame, sizeof(frame));
	get_mcontext(td, &frame.sf_uc.uc_mcontext, 0);
	frame.sf_si = ksi->ksi_info;
	frame.sf_uc.uc_sigmask = *mask;
	frame.sf_uc.uc_stack = td->td_sigstk;
	frame.sf_uc.uc_stack.ss_flags = (td->td_pflags & TDP_ALTSTACK) != 0 ?
	    (onstack ? SS_ONSTACK : 0) : SS_DISABLE;
	mtx_unlock(&psp->ps_mtx);
	PROC_UNLOCK(td->td_proc);

	/* Copy the sigframe out to the user's stack. */
	if (copyoutcap(&frame, fp, sizeof(*fp)) != 0) {
		/* Process has trashed its stack. Kill it. */
		CTR2(KTR_SIG, "sendsig: sigexit td=%p fp=%p", td, fp);
		PROC_LOCK(p);
		sigexit(td, SIGILL);
	}

	tf->tf_x[0]= sig;
#if __has_feature(capabilities)
	tf->tf_x[1] = (uintcap_t)cheri_setbounds(&fp->sf_si,
	    sizeof(fp->sf_si));
	tf->tf_x[2] = (uintcap_t)cheri_setbounds(&fp->sf_uc,
	    sizeof(fp->sf_uc));
#else
	tf->tf_x[1] = (register_t)&fp->sf_si;
	tf->tf_x[2] = (register_t)&fp->sf_uc;
#endif

<<<<<<< HEAD
#if __has_feature(capabilities)
	trapframe_set_elr(tf, (uintcap_t)catcher);
#else
	tf->tf_elr = (uintcap_t)catcher;
#endif
	tf->tf_sp = (uintcap_t)fp;
	sysent = p->p_sysent;
#if __has_feature(capabilities)
	tf->tf_lr = (uintcap_t)p->p_md.md_sigcode;
#else
	if (sysent->sv_sigcode_base != 0)
		tf->tf_lr = (register_t)sysent->sv_sigcode_base;
	else
		tf->tf_lr = (register_t)(p->p_psstrings -
		    *(sysent->sv_szsigcode));
#endif
=======
	tf->tf_elr = (register_t)catcher;
	tf->tf_sp = (register_t)fp;
	tf->tf_lr = (register_t)p->p_sysent->sv_sigcode_base;
>>>>>>> fbdca149

	CTR3(KTR_SIG, "sendsig: return td=%p pc=%#x sp=%#x", td, tf->tf_elr,
	    tf->tf_sp);

	PROC_LOCK(p);
	mtx_lock(&psp->ps_mtx);
}<|MERGE_RESOLUTION|>--- conflicted
+++ resolved
@@ -779,28 +779,17 @@
 	tf->tf_x[2] = (register_t)&fp->sf_uc;
 #endif
 
-<<<<<<< HEAD
 #if __has_feature(capabilities)
 	trapframe_set_elr(tf, (uintcap_t)catcher);
 #else
 	tf->tf_elr = (uintcap_t)catcher;
 #endif
 	tf->tf_sp = (uintcap_t)fp;
-	sysent = p->p_sysent;
 #if __has_feature(capabilities)
 	tf->tf_lr = (uintcap_t)p->p_md.md_sigcode;
 #else
-	if (sysent->sv_sigcode_base != 0)
-		tf->tf_lr = (register_t)sysent->sv_sigcode_base;
-	else
-		tf->tf_lr = (register_t)(p->p_psstrings -
-		    *(sysent->sv_szsigcode));
-#endif
-=======
-	tf->tf_elr = (register_t)catcher;
-	tf->tf_sp = (register_t)fp;
 	tf->tf_lr = (register_t)p->p_sysent->sv_sigcode_base;
->>>>>>> fbdca149
+#endif
 
 	CTR3(KTR_SIG, "sendsig: return td=%p pc=%#x sp=%#x", td, tf->tf_elr,
 	    tf->tf_sp);
