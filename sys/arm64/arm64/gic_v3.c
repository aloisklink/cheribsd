/*-
 * Copyright (c) 2015-2016 The FreeBSD Foundation
 * All rights reserved.
 *
 * This software was developed by Andrew Turner under
 * the sponsorship of the FreeBSD Foundation.
 *
 * This software was developed by Semihalf under
 * the sponsorship of the FreeBSD Foundation.
 *
 * Redistribution and use in source and binary forms, with or without
 * modification, are permitted provided that the following conditions
 * are met:
 * 1. Redistributions of source code must retain the above copyright
 *    notice, this list of conditions and the following disclaimer.
 * 2. Redistributions in binary form must reproduce the above copyright
 *    notice, this list of conditions and the following disclaimer in the
 *    documentation and/or other materials provided with the distribution.
 *
 * THIS SOFTWARE IS PROVIDED BY THE AUTHOR AND CONTRIBUTORS ``AS IS'' AND
 * ANY EXPRESS OR IMPLIED WARRANTIES, INCLUDING, BUT NOT LIMITED TO, THE
 * IMPLIED WARRANTIES OF MERCHANTABILITY AND FITNESS FOR A PARTICULAR PURPOSE
 * ARE DISCLAIMED. IN NO EVENT SHALL THE AUTHOR OR CONTRIBUTORS BE LIABLE
 * FOR ANY DIRECT, INDIRECT, INCIDENTAL, SPECIAL, EXEMPLARY, OR CONSEQUENTIAL
 * DAMAGES (INCLUDING, BUT NOT LIMITED TO, PROCUREMENT OF SUBSTITUTE GOODS
 * OR SERVICES; LOSS OF USE, DATA, OR PROFITS; OR BUSINESS INTERRUPTION)
 * HOWEVER CAUSED AND ON ANY THEORY OF LIABILITY, WHETHER IN CONTRACT, STRICT
 * LIABILITY, OR TORT (INCLUDING NEGLIGENCE OR OTHERWISE) ARISING IN ANY WAY
 * OUT OF THE USE OF THIS SOFTWARE, EVEN IF ADVISED OF THE POSSIBILITY OF
 * SUCH DAMAGE.
 */

#include "opt_acpi.h"
#include "opt_platform.h"

#include <sys/cdefs.h>
__FBSDID("$FreeBSD$");

#include <sys/param.h>
#include <sys/systm.h>
#include <sys/bitstring.h>
#include <sys/bus.h>
#include <sys/kernel.h>
#include <sys/ktr.h>
#include <sys/malloc.h>
#include <sys/module.h>
#include <sys/rman.h>
#include <sys/pcpu.h>
#include <sys/proc.h>
#include <sys/cpuset.h>
#include <sys/lock.h>
#include <sys/mutex.h>
#include <sys/smp.h>
#include <sys/interrupt.h>

#include <vm/vm.h>
#include <vm/pmap.h>

#include <machine/bus.h>
#include <machine/cpu.h>
#include <machine/intr.h>

#ifdef FDT
#include <dev/fdt/fdt_intr.h>
#include <dev/ofw/ofw_bus_subr.h>
#endif

#ifdef DEV_ACPI
#include <contrib/dev/acpica/include/acpi.h>
#include <dev/acpica/acpivar.h>
#endif

#include "pic_if.h"
#include "msi_if.h"

#include <arm/arm/gic_common.h>
#include "gic_v3_reg.h"
#include "gic_v3_var.h"

static bus_get_domain_t gic_v3_get_domain;
static bus_read_ivar_t gic_v3_read_ivar;

static pic_disable_intr_t gic_v3_disable_intr;
static pic_enable_intr_t gic_v3_enable_intr;
static pic_map_intr_t gic_v3_map_intr;
static pic_setup_intr_t gic_v3_setup_intr;
static pic_teardown_intr_t gic_v3_teardown_intr;
static pic_post_filter_t gic_v3_post_filter;
static pic_post_ithread_t gic_v3_post_ithread;
static pic_pre_ithread_t gic_v3_pre_ithread;
static pic_bind_intr_t gic_v3_bind_intr;
#ifdef SMP
static pic_init_secondary_t gic_v3_init_secondary;
static pic_ipi_send_t gic_v3_ipi_send;
static pic_ipi_setup_t gic_v3_ipi_setup;
#endif

static msi_alloc_msi_t gic_v3_alloc_msi;
static msi_release_msi_t gic_v3_release_msi;
static msi_alloc_msix_t gic_v3_alloc_msix;
static msi_release_msix_t gic_v3_release_msix;
static msi_map_msi_t gic_v3_map_msi;

static u_int gic_irq_cpu;
#ifdef SMP
static u_int sgi_to_ipi[GIC_LAST_SGI - GIC_FIRST_SGI + 1];
static u_int sgi_first_unused = GIC_FIRST_SGI;
#endif

static device_method_t gic_v3_methods[] = {
	/* Device interface */
	DEVMETHOD(device_detach,	gic_v3_detach),

	/* Bus interface */
	DEVMETHOD(bus_get_domain,	gic_v3_get_domain),
	DEVMETHOD(bus_read_ivar,	gic_v3_read_ivar),

	/* Interrupt controller interface */
	DEVMETHOD(pic_disable_intr,	gic_v3_disable_intr),
	DEVMETHOD(pic_enable_intr,	gic_v3_enable_intr),
	DEVMETHOD(pic_map_intr,		gic_v3_map_intr),
	DEVMETHOD(pic_setup_intr,	gic_v3_setup_intr),
	DEVMETHOD(pic_teardown_intr,	gic_v3_teardown_intr),
	DEVMETHOD(pic_post_filter,	gic_v3_post_filter),
	DEVMETHOD(pic_post_ithread,	gic_v3_post_ithread),
	DEVMETHOD(pic_pre_ithread,	gic_v3_pre_ithread),
#ifdef SMP
	DEVMETHOD(pic_bind_intr,	gic_v3_bind_intr),
	DEVMETHOD(pic_init_secondary,	gic_v3_init_secondary),
	DEVMETHOD(pic_ipi_send,		gic_v3_ipi_send),
	DEVMETHOD(pic_ipi_setup,	gic_v3_ipi_setup),
#endif

	/* MSI/MSI-X */
	DEVMETHOD(msi_alloc_msi,        gic_v3_alloc_msi),
	DEVMETHOD(msi_release_msi,      gic_v3_release_msi),
	DEVMETHOD(msi_alloc_msix,       gic_v3_alloc_msix),
	DEVMETHOD(msi_release_msix,     gic_v3_release_msix),
	DEVMETHOD(msi_map_msi,          gic_v3_map_msi),

	/* End */
	DEVMETHOD_END
};

DEFINE_CLASS_0(gic, gic_v3_driver, gic_v3_methods,
    sizeof(struct gic_v3_softc));

/*
 * Driver-specific definitions.
 */
MALLOC_DEFINE(M_GIC_V3, "GICv3", GIC_V3_DEVSTR);

/*
 * Helper functions and definitions.
 */
/* Destination registers, either Distributor or Re-Distributor */
enum gic_v3_xdist {
	DIST = 0,
	REDIST,
};

struct gic_v3_irqsrc {
	struct intr_irqsrc	gi_isrc __subobject_use_container_bounds;
	uint32_t		gi_irq;
	enum intr_polarity	gi_pol;
	enum intr_trigger	gi_trig;
#define GI_FLAG_MSI		(1 << 1) /* This interrupt source should only */
					 /* be used for MSI/MSI-X interrupts */
#define GI_FLAG_MSI_USED	(1 << 2) /* This irq is already allocated */
					 /* for a MSI/MSI-X interrupt */
	u_int			gi_flags;
};

/* Helper routines starting with gic_v3_ */
static int gic_v3_dist_init(struct gic_v3_softc *);
static int gic_v3_redist_alloc(struct gic_v3_softc *);
static int gic_v3_redist_find(struct gic_v3_softc *);
static int gic_v3_redist_init(struct gic_v3_softc *);
static int gic_v3_cpu_init(struct gic_v3_softc *);
static void gic_v3_wait_for_rwp(struct gic_v3_softc *, enum gic_v3_xdist);

/* A sequence of init functions for primary (boot) CPU */
typedef int (*gic_v3_initseq_t) (struct gic_v3_softc *);
/* Primary CPU initialization sequence */
static gic_v3_initseq_t gic_v3_primary_init[] = {
	gic_v3_dist_init,
	gic_v3_redist_alloc,
	gic_v3_redist_init,
	gic_v3_cpu_init,
	NULL
};

#ifdef SMP
/* Secondary CPU initialization sequence */
static gic_v3_initseq_t gic_v3_secondary_init[] = {
	gic_v3_redist_init,
	gic_v3_cpu_init,
	NULL
};
#endif

uint32_t
gic_r_read_4(device_t dev, bus_size_t offset)
{
	struct gic_v3_softc *sc;
	struct resource *rdist;

	sc = device_get_softc(dev);
	rdist = &sc->gic_redists.pcpu[PCPU_GET(cpuid)]->res;
	return (bus_read_4(rdist, offset));
}

uint64_t
gic_r_read_8(device_t dev, bus_size_t offset)
{
	struct gic_v3_softc *sc;
	struct resource *rdist;

	sc = device_get_softc(dev);
	rdist = &sc->gic_redists.pcpu[PCPU_GET(cpuid)]->res;
	return (bus_read_8(rdist, offset));
}

void
gic_r_write_4(device_t dev, bus_size_t offset, uint32_t val)
{
	struct gic_v3_softc *sc;
	struct resource *rdist;

	sc = device_get_softc(dev);
	rdist = &sc->gic_redists.pcpu[PCPU_GET(cpuid)]->res;
	bus_write_4(rdist, offset, val);
}

void
gic_r_write_8(device_t dev, bus_size_t offset, uint64_t val)
{
	struct gic_v3_softc *sc;
	struct resource *rdist;

	sc = device_get_softc(dev);
	rdist = &sc->gic_redists.pcpu[PCPU_GET(cpuid)]->res;
	bus_write_8(rdist, offset, val);
}

/*
 * Device interface.
 */
int
gic_v3_attach(device_t dev)
{
	struct gic_v3_softc *sc;
	gic_v3_initseq_t *init_func;
	uint32_t typer;
	int rid;
	int err;
	size_t i;
	u_int irq;
	const char *name;

	sc = device_get_softc(dev);
	sc->gic_registered = FALSE;
	sc->dev = dev;
	err = 0;

	/* Initialize mutex */
	mtx_init(&sc->gic_mtx, "GICv3 lock", NULL, MTX_SPIN);

	/*
	 * Allocate array of struct resource.
	 * One entry for Distributor and all remaining for Re-Distributor.
	 */
	sc->gic_res = malloc(
	    sizeof(*sc->gic_res) * (sc->gic_redists.nregions + 1),
	    M_GIC_V3, M_WAITOK);

	/* Now allocate corresponding resources */
	for (i = 0, rid = 0; i < (sc->gic_redists.nregions + 1); i++, rid++) {
		sc->gic_res[rid] = bus_alloc_resource_any(dev, SYS_RES_MEMORY,
		    &rid, RF_ACTIVE);
		if (sc->gic_res[rid] == NULL)
			return (ENXIO);
	}

	/*
	 * Distributor interface
	 */
	sc->gic_dist = sc->gic_res[0];

	/*
	 * Re-Dristributor interface
	 */
	/* Allocate space under region descriptions */
	sc->gic_redists.regions = malloc(
	    sizeof(*sc->gic_redists.regions) * sc->gic_redists.nregions,
	    M_GIC_V3, M_WAITOK);

	/* Fill-up bus_space information for each region. */
	for (i = 0, rid = 1; i < sc->gic_redists.nregions; i++, rid++)
		sc->gic_redists.regions[i] = sc->gic_res[rid];

	/* Get the number of supported SPI interrupts */
	typer = gic_d_read(sc, 4, GICD_TYPER);
	sc->gic_nirqs = GICD_TYPER_I_NUM(typer);
	if (sc->gic_nirqs > GIC_I_NUM_MAX)
		sc->gic_nirqs = GIC_I_NUM_MAX;

	sc->gic_irqs = malloc(sizeof(*sc->gic_irqs) * sc->gic_nirqs,
	    M_GIC_V3, M_WAITOK | M_ZERO);
	name = device_get_nameunit(dev);
	for (irq = 0; irq < sc->gic_nirqs; irq++) {
		struct intr_irqsrc *isrc;

		sc->gic_irqs[irq].gi_irq = irq;
		sc->gic_irqs[irq].gi_pol = INTR_POLARITY_CONFORM;
		sc->gic_irqs[irq].gi_trig = INTR_TRIGGER_CONFORM;

		isrc = &sc->gic_irqs[irq].gi_isrc;
		if (irq <= GIC_LAST_SGI) {
			err = intr_isrc_register(isrc, sc->dev,
			    INTR_ISRCF_IPI, "%s,i%u", name, irq - GIC_FIRST_SGI);
		} else if (irq <= GIC_LAST_PPI) {
			err = intr_isrc_register(isrc, sc->dev,
			    INTR_ISRCF_PPI, "%s,p%u", name, irq - GIC_FIRST_PPI);
		} else {
			err = intr_isrc_register(isrc, sc->dev, 0,
			    "%s,s%u", name, irq - GIC_FIRST_SPI);
		}
		if (err != 0) {
			/* XXX call intr_isrc_deregister() */
			free(sc->gic_irqs, M_DEVBUF);
			return (err);
		}
	}

	if (sc->gic_mbi_start > 0) {
		/* Reserve these interrupts for MSI/MSI-X use */
		for (irq = sc->gic_mbi_start; irq <= sc->gic_mbi_end; irq++) {
			sc->gic_irqs[irq].gi_pol = INTR_POLARITY_HIGH;
			sc->gic_irqs[irq].gi_trig = INTR_TRIGGER_EDGE;
			sc->gic_irqs[irq].gi_flags |= GI_FLAG_MSI;
		}

		mtx_init(&sc->gic_mbi_mtx, "GICv3 mbi lock", NULL, MTX_DEF);

		if (bootverbose) {
			device_printf(dev, "using spi %u to %u\n", sc->gic_mbi_start,
					sc->gic_mbi_end);
		}
	}

	/*
	 * Read the Peripheral ID2 register. This is an implementation
	 * defined register, but seems to be implemented in all GICv3
	 * parts and Linux expects it to be there.
	 */
	sc->gic_pidr2 = gic_d_read(sc, 4, GICD_PIDR2);

	/* Get the number of supported interrupt identifier bits */
	sc->gic_idbits = GICD_TYPER_IDBITS(typer);

	if (bootverbose) {
		device_printf(dev, "SPIs: %u, IDs: %u\n",
		    sc->gic_nirqs, (1 << sc->gic_idbits) - 1);
	}

	/* Train init sequence for boot CPU */
	for (init_func = gic_v3_primary_init; *init_func != NULL; init_func++) {
		err = (*init_func)(sc);
		if (err != 0)
			return (err);
	}

	return (0);
}

int
gic_v3_detach(device_t dev)
{
	struct gic_v3_softc *sc;
	size_t i;
	int rid;

	sc = device_get_softc(dev);

	if (device_is_attached(dev)) {
		/*
		 * XXX: We should probably deregister PIC
		 */
		if (sc->gic_registered)
			panic("Trying to detach registered PIC");
	}
	for (rid = 0; rid < (sc->gic_redists.nregions + 1); rid++)
		bus_release_resource(dev, SYS_RES_MEMORY, rid, sc->gic_res[rid]);

	for (i = 0; i <= mp_maxid; i++)
		free(sc->gic_redists.pcpu[i], M_GIC_V3);

	free(sc->gic_res, M_GIC_V3);
	free(sc->gic_redists.regions, M_GIC_V3);

	return (0);
}

static int
gic_v3_get_domain(device_t dev, device_t child, int *domain)
{
	struct gic_v3_devinfo *di;

	di = device_get_ivars(child);
	if (di->gic_domain < 0)
		return (ENOENT);

	*domain = di->gic_domain;
	return (0);
}

static int
gic_v3_read_ivar(device_t dev, device_t child, int which, uintptr_t *result)
{
	struct gic_v3_softc *sc;

	sc = device_get_softc(dev);

	switch (which) {
	case GICV3_IVAR_NIRQS:
		*result = (intr_nirq - sc->gic_nirqs) / sc->gic_nchildren;
		return (0);
	case GICV3_IVAR_REDIST:
		*result = (uintptr_t)sc->gic_redists.pcpu[PCPU_GET(cpuid)];
		return (0);
	case GIC_IVAR_HW_REV:
		KASSERT(
		    GICR_PIDR2_ARCH(sc->gic_pidr2) == GICR_PIDR2_ARCH_GICv3 ||
		    GICR_PIDR2_ARCH(sc->gic_pidr2) == GICR_PIDR2_ARCH_GICv4,
		    ("gic_v3_read_ivar: Invalid GIC architecture: %d (%.08X)",
		     GICR_PIDR2_ARCH(sc->gic_pidr2), sc->gic_pidr2));
		*result = GICR_PIDR2_ARCH(sc->gic_pidr2);
		return (0);
	case GIC_IVAR_BUS:
		KASSERT(sc->gic_bus != GIC_BUS_UNKNOWN,
		    ("gic_v3_read_ivar: Unknown bus type"));
		KASSERT(sc->gic_bus <= GIC_BUS_MAX,
		    ("gic_v3_read_ivar: Invalid bus type %u", sc->gic_bus));
		*result = sc->gic_bus;
		return (0);
	}

	return (ENOENT);
}

int
arm_gic_v3_intr(void *arg)
{
	struct gic_v3_softc *sc = arg;
	struct gic_v3_irqsrc *gi;
	struct intr_pic *pic;
	uint64_t active_irq;
	struct trapframe *tf;

	pic = sc->gic_pic;

	while (1) {
		if (CPU_MATCH_ERRATA_CAVIUM_THUNDERX_1_1) {
			/*
			 * Hardware:		Cavium ThunderX
			 * Chip revision:	Pass 1.0 (early version)
			 *			Pass 1.1 (production)
			 * ERRATUM:		22978, 23154
			 */
			__asm __volatile(
			    "nop;nop;nop;nop;nop;nop;nop;nop;	\n"
			    "mrs %0, ICC_IAR1_EL1		\n"
			    "nop;nop;nop;nop;			\n"
			    "dsb sy				\n"
			    : "=&r" (active_irq));
		} else {
			active_irq = gic_icc_read(IAR1);
		}

		if (active_irq >= GIC_FIRST_LPI) {
			intr_child_irq_handler(pic, active_irq);
			continue;
		}

		if (__predict_false(active_irq >= sc->gic_nirqs))
			return (FILTER_HANDLED);

		tf = curthread->td_intr_frame;
		gi = &sc->gic_irqs[active_irq];
		if (active_irq <= GIC_LAST_SGI) {
			/* Call EOI for all IPI before dispatch. */
			gic_icc_write(EOIR1, (uint64_t)active_irq);
#ifdef SMP
			intr_ipi_dispatch(sgi_to_ipi[gi->gi_irq], tf);
#else
			device_printf(sc->dev, "SGI %ju on UP system detected\n",
			    (uintmax_t)(active_irq - GIC_FIRST_SGI));
#endif
		} else if (active_irq >= GIC_FIRST_PPI &&
		    active_irq <= GIC_LAST_SPI) {
			if (gi->gi_trig == INTR_TRIGGER_EDGE)
				gic_icc_write(EOIR1, gi->gi_irq);

			if (intr_isrc_dispatch(&gi->gi_isrc, tf) != 0) {
				if (gi->gi_trig != INTR_TRIGGER_EDGE)
					gic_icc_write(EOIR1, gi->gi_irq);
				gic_v3_disable_intr(sc->dev, &gi->gi_isrc);
				device_printf(sc->dev,
				    "Stray irq %lu disabled\n", active_irq);
			}
		}
	}
}

#ifdef FDT
static int
gic_map_fdt(device_t dev, u_int ncells, pcell_t *cells, u_int *irqp,
    enum intr_polarity *polp, enum intr_trigger *trigp)
{
	u_int irq;

	if (ncells < 3)
		return (EINVAL);

	/*
	 * The 1st cell is the interrupt type:
	 *	0 = SPI
	 *	1 = PPI
	 * The 2nd cell contains the interrupt number:
	 *	[0 - 987] for SPI
	 *	[0 -  15] for PPI
	 * The 3rd cell is the flags, encoded as follows:
	 *   bits[3:0] trigger type and level flags
	 *	1 = edge triggered
	 *      2 = edge triggered (PPI only)
	 *	4 = level-sensitive
	 *	8 = level-sensitive (PPI only)
	 */
	switch (cells[0]) {
	case 0:
		irq = GIC_FIRST_SPI + cells[1];
		/* SPI irq is checked later. */
		break;
	case 1:
		irq = GIC_FIRST_PPI + cells[1];
		if (irq > GIC_LAST_PPI) {
			device_printf(dev, "unsupported PPI interrupt "
			    "number %u\n", cells[1]);
			return (EINVAL);
		}
		break;
	default:
		device_printf(dev, "unsupported interrupt type "
		    "configuration %u\n", cells[0]);
		return (EINVAL);
	}

	switch (cells[2] & FDT_INTR_MASK) {
	case FDT_INTR_EDGE_RISING:
		*trigp = INTR_TRIGGER_EDGE;
		*polp = INTR_POLARITY_HIGH;
		break;
	case FDT_INTR_EDGE_FALLING:
		*trigp = INTR_TRIGGER_EDGE;
		*polp = INTR_POLARITY_LOW;
		break;
	case FDT_INTR_LEVEL_HIGH:
		*trigp = INTR_TRIGGER_LEVEL;
		*polp = INTR_POLARITY_HIGH;
		break;
	case FDT_INTR_LEVEL_LOW:
		*trigp = INTR_TRIGGER_LEVEL;
		*polp = INTR_POLARITY_LOW;
		break;
	default:
		device_printf(dev, "unsupported trigger/polarity "
		    "configuration 0x%02x\n", cells[2]);
		return (EINVAL);
	}

	/* Check the interrupt is valid */
	if (irq >= GIC_FIRST_SPI && *polp != INTR_POLARITY_HIGH)
		return (EINVAL);

	*irqp = irq;
	return (0);
}
#endif

static int
gic_map_msi(device_t dev, struct intr_map_data_msi *msi_data, u_int *irqp,
    enum intr_polarity *polp, enum intr_trigger *trigp)
{
	struct gic_v3_irqsrc *gi;

	/* SPI-mapped MSI */
	gi = (struct gic_v3_irqsrc *)msi_data->isrc;
	if (gi == NULL)
		return (ENXIO);

	*irqp = gi->gi_irq;

	/* MSI/MSI-X interrupts are always edge triggered with high polarity */
	*polp = INTR_POLARITY_HIGH;
	*trigp = INTR_TRIGGER_EDGE;

	return (0);
}

static int
do_gic_v3_map_intr(device_t dev, struct intr_map_data *data, u_int *irqp,
    enum intr_polarity *polp, enum intr_trigger *trigp)
{
	struct gic_v3_softc *sc;
	enum intr_polarity pol;
	enum intr_trigger trig;
	struct intr_map_data_msi *dam;
#ifdef FDT
	struct intr_map_data_fdt *daf;
#endif
#ifdef DEV_ACPI
	struct intr_map_data_acpi *daa;
#endif
	u_int irq;

	sc = device_get_softc(dev);

	switch (data->type) {
#ifdef FDT
	case INTR_MAP_DATA_FDT:
		daf = (struct intr_map_data_fdt *)data;
		if (gic_map_fdt(dev, daf->ncells, daf->cells, &irq, &pol,
		    &trig) != 0)
			return (EINVAL);
		break;
#endif
#ifdef DEV_ACPI
	case INTR_MAP_DATA_ACPI:
		daa = (struct intr_map_data_acpi *)data;
		irq = daa->irq;
		pol = daa->pol;
		trig = daa->trig;
		break;
#endif
	case INTR_MAP_DATA_MSI:
		/* SPI-mapped MSI */
		dam = (struct intr_map_data_msi *)data;
		if (gic_map_msi(dev, dam, &irq, &pol, &trig) != 0)
			return (EINVAL);
		break;
	default:
		return (EINVAL);
	}

	if (irq >= sc->gic_nirqs)
		return (EINVAL);
	switch (pol) {
	case INTR_POLARITY_CONFORM:
	case INTR_POLARITY_LOW:
	case INTR_POLARITY_HIGH:
		break;
	default:
		return (EINVAL);
	}
	switch (trig) {
	case INTR_TRIGGER_CONFORM:
	case INTR_TRIGGER_EDGE:
	case INTR_TRIGGER_LEVEL:
		break;
	default:
		return (EINVAL);
	}

	*irqp = irq;
	if (polp != NULL)
		*polp = pol;
	if (trigp != NULL)
		*trigp = trig;
	return (0);
}

static int
gic_v3_map_intr(device_t dev, struct intr_map_data *data,
    struct intr_irqsrc **isrcp)
{
	struct gic_v3_softc *sc;
	int error;
	u_int irq;

	error = do_gic_v3_map_intr(dev, data, &irq, NULL, NULL);
	if (error == 0) {
		sc = device_get_softc(dev);
		*isrcp = GIC_INTR_ISRC(sc, irq);
	}
	return (error);
}

static int
gic_v3_setup_intr(device_t dev, struct intr_irqsrc *isrc,
    struct resource *res, struct intr_map_data *data)
{
	struct gic_v3_softc *sc = device_get_softc(dev);
	struct gic_v3_irqsrc *gi = (struct gic_v3_irqsrc *)isrc;
	enum intr_trigger trig;
	enum intr_polarity pol;
	uint32_t reg;
	u_int irq;
	int error;

	if (data == NULL)
		return (ENOTSUP);

	error = do_gic_v3_map_intr(dev, data, &irq, &pol, &trig);
	if (error != 0)
		return (error);

	if (gi->gi_irq != irq || pol == INTR_POLARITY_CONFORM ||
	    trig == INTR_TRIGGER_CONFORM)
		return (EINVAL);

	/* Compare config if this is not first setup. */
	if (isrc->isrc_handlers != 0) {
		if (pol != gi->gi_pol || trig != gi->gi_trig)
			return (EINVAL);
		else
			return (0);
	}

	/* For MSI/MSI-X we should have already configured these */
	if ((gi->gi_flags & GI_FLAG_MSI) == 0) {
		gi->gi_pol = pol;
		gi->gi_trig = trig;
	}

	/*
	 * XXX - In case that per CPU interrupt is going to be enabled in time
	 *       when SMP is already started, we need some IPI call which
	 *       enables it on others CPUs. Further, it's more complicated as
	 *       pic_enable_source() and pic_disable_source() should act on
	 *       per CPU basis only. Thus, it should be solved here somehow.
	 */
	if (isrc->isrc_flags & INTR_ISRCF_PPI)
		CPU_SET(PCPU_GET(cpuid), &isrc->isrc_cpu);

	if (irq >= GIC_FIRST_PPI && irq <= GIC_LAST_SPI) {
		mtx_lock_spin(&sc->gic_mtx);

		/* Set the trigger and polarity */
		if (irq <= GIC_LAST_PPI)
			reg = gic_r_read(sc, 4,
			    GICR_SGI_BASE_SIZE + GICD_ICFGR(irq));
		else
			reg = gic_d_read(sc, 4, GICD_ICFGR(irq));
		if (trig == INTR_TRIGGER_LEVEL)
			reg &= ~(2 << ((irq % 16) * 2));
		else
			reg |= 2 << ((irq % 16) * 2);

		if (irq <= GIC_LAST_PPI) {
			gic_r_write(sc, 4,
			    GICR_SGI_BASE_SIZE + GICD_ICFGR(irq), reg);
			gic_v3_wait_for_rwp(sc, REDIST);
		} else {
			gic_d_write(sc, 4, GICD_ICFGR(irq), reg);
			gic_v3_wait_for_rwp(sc, DIST);
		}

		mtx_unlock_spin(&sc->gic_mtx);

		gic_v3_bind_intr(dev, isrc);
	}

	return (0);
}

static int
gic_v3_teardown_intr(device_t dev, struct intr_irqsrc *isrc,
    struct resource *res, struct intr_map_data *data)
{
	struct gic_v3_irqsrc *gi = (struct gic_v3_irqsrc *)isrc;

	if (isrc->isrc_handlers == 0 && (gi->gi_flags & GI_FLAG_MSI) == 0) {
		gi->gi_pol = INTR_POLARITY_CONFORM;
		gi->gi_trig = INTR_TRIGGER_CONFORM;
	}

	return (0);
}

static void
gic_v3_disable_intr(device_t dev, struct intr_irqsrc *isrc)
{
	struct gic_v3_softc *sc;
	struct gic_v3_irqsrc *gi;
	u_int irq;

	sc = device_get_softc(dev);
	gi = (struct gic_v3_irqsrc *)isrc;
	irq = gi->gi_irq;

	if (irq <= GIC_LAST_PPI) {
		/* SGIs and PPIs in corresponding Re-Distributor */
		gic_r_write(sc, 4, GICR_SGI_BASE_SIZE + GICD_ICENABLER(irq),
		    GICD_I_MASK(irq));
		gic_v3_wait_for_rwp(sc, REDIST);
	} else if (irq >= GIC_FIRST_SPI && irq <= GIC_LAST_SPI) {
		/* SPIs in distributor */
		gic_d_write(sc, 4, GICD_ICENABLER(irq), GICD_I_MASK(irq));
		gic_v3_wait_for_rwp(sc, DIST);
	} else
		panic("%s: Unsupported IRQ %u", __func__, irq);
}

static void
gic_v3_enable_intr(device_t dev, struct intr_irqsrc *isrc)
{
	struct gic_v3_softc *sc;
	struct gic_v3_irqsrc *gi;
	u_int irq;

	sc = device_get_softc(dev);
	gi = (struct gic_v3_irqsrc *)isrc;
	irq = gi->gi_irq;

	if (irq <= GIC_LAST_PPI) {
		/* SGIs and PPIs in corresponding Re-Distributor */
		gic_r_write(sc, 4, GICR_SGI_BASE_SIZE + GICD_ISENABLER(irq),
		    GICD_I_MASK(irq));
		gic_v3_wait_for_rwp(sc, REDIST);
	} else if (irq >= GIC_FIRST_SPI && irq <= GIC_LAST_SPI) {
		/* SPIs in distributor */
		gic_d_write(sc, 4, GICD_ISENABLER(irq), GICD_I_MASK(irq));
		gic_v3_wait_for_rwp(sc, DIST);
	} else
		panic("%s: Unsupported IRQ %u", __func__, irq);
}

static void
gic_v3_pre_ithread(device_t dev, struct intr_irqsrc *isrc)
{
	struct gic_v3_irqsrc *gi = (struct gic_v3_irqsrc *)isrc;

	gic_v3_disable_intr(dev, isrc);
	gic_icc_write(EOIR1, gi->gi_irq);
}

static void
gic_v3_post_ithread(device_t dev, struct intr_irqsrc *isrc)
{

	gic_v3_enable_intr(dev, isrc);
}

static void
gic_v3_post_filter(device_t dev, struct intr_irqsrc *isrc)
{
	struct gic_v3_irqsrc *gi = (struct gic_v3_irqsrc *)isrc;

	if (gi->gi_trig == INTR_TRIGGER_EDGE)
		return;

	gic_icc_write(EOIR1, gi->gi_irq);
}

static int
gic_v3_bind_intr(device_t dev, struct intr_irqsrc *isrc)
{
	struct gic_v3_softc *sc;
	struct gic_v3_irqsrc *gi;
	int cpu;

	gi = (struct gic_v3_irqsrc *)isrc;
	if (gi->gi_irq <= GIC_LAST_PPI)
		return (EINVAL);

	KASSERT(gi->gi_irq >= GIC_FIRST_SPI && gi->gi_irq <= GIC_LAST_SPI,
	    ("%s: Attempting to bind an invalid IRQ", __func__));

	sc = device_get_softc(dev);

	if (CPU_EMPTY(&isrc->isrc_cpu)) {
		gic_irq_cpu = intr_irq_next_cpu(gic_irq_cpu, &all_cpus);
		CPU_SETOF(gic_irq_cpu, &isrc->isrc_cpu);
		gic_d_write(sc, 8, GICD_IROUTER(gi->gi_irq),
		    CPU_AFFINITY(gic_irq_cpu));
	} else {
		/*
		 * We can only bind to a single CPU so select
		 * the first CPU found.
		 */
		cpu = CPU_FFS(&isrc->isrc_cpu) - 1;
		gic_d_write(sc, 8, GICD_IROUTER(gi->gi_irq), CPU_AFFINITY(cpu));
	}

	return (0);
}

#ifdef SMP
static void
gic_v3_init_secondary(device_t dev)
{
	device_t child;
	struct gic_v3_softc *sc;
	gic_v3_initseq_t *init_func;
	struct intr_irqsrc *isrc;
	u_int cpu, irq;
	int err, i;

	sc = device_get_softc(dev);
	cpu = PCPU_GET(cpuid);

	/* Train init sequence for boot CPU */
	for (init_func = gic_v3_secondary_init; *init_func != NULL;
	    init_func++) {
		err = (*init_func)(sc);
		if (err != 0) {
			device_printf(dev,
			    "Could not initialize GIC for CPU%u\n", cpu);
			return;
		}
	}

	/* Unmask attached SGI interrupts. */
	for (irq = GIC_FIRST_SGI; irq <= GIC_LAST_SGI; irq++) {
		isrc = GIC_INTR_ISRC(sc, irq);
		if (intr_isrc_init_on_cpu(isrc, cpu))
			gic_v3_enable_intr(dev, isrc);
	}

	/* Unmask attached PPI interrupts. */
	for (irq = GIC_FIRST_PPI; irq <= GIC_LAST_PPI; irq++) {
		isrc = GIC_INTR_ISRC(sc, irq);
		if (intr_isrc_init_on_cpu(isrc, cpu))
			gic_v3_enable_intr(dev, isrc);
	}

	for (i = 0; i < sc->gic_nchildren; i++) {
		child = sc->gic_children[i];
		PIC_INIT_SECONDARY(child);
	}
}

static void
gic_v3_ipi_send(device_t dev, struct intr_irqsrc *isrc, cpuset_t cpus,
    u_int ipi)
{
	struct gic_v3_irqsrc *gi = (struct gic_v3_irqsrc *)isrc;
	uint64_t aff, val, irq;
	int i;

#define	GIC_AFF_MASK	(CPU_AFF3_MASK | CPU_AFF2_MASK | CPU_AFF1_MASK)
#define	GIC_AFFINITY(i)	(CPU_AFFINITY(i) & GIC_AFF_MASK)
	aff = GIC_AFFINITY(0);
	irq = gi->gi_irq;
	val = 0;

	/* Iterate through all CPUs in set */
	for (i = 0; i <= mp_maxid; i++) {
		/* Move to the next affinity group */
		if (aff != GIC_AFFINITY(i)) {
			/* Send the IPI */
			if (val != 0) {
				gic_icc_write(SGI1R, val);
				val = 0;
			}
			aff = GIC_AFFINITY(i);
		}

		/* Send the IPI to this cpu */
		if (CPU_ISSET(i, &cpus)) {
#define	ICC_SGI1R_AFFINITY(aff)					\
    (((uint64_t)CPU_AFF3(aff) << ICC_SGI1R_EL1_AFF3_SHIFT) |	\
     ((uint64_t)CPU_AFF2(aff) << ICC_SGI1R_EL1_AFF2_SHIFT) |	\
     ((uint64_t)CPU_AFF1(aff) << ICC_SGI1R_EL1_AFF1_SHIFT))
			/* Set the affinity when the first at this level */
			if (val == 0)
				val = ICC_SGI1R_AFFINITY(aff) |
				    irq << ICC_SGI1R_EL1_SGIID_SHIFT;
			/* Set the bit to send the IPI to te CPU */
			val |= 1 << CPU_AFF0(CPU_AFFINITY(i));
		}
	}

	/* Send the IPI to the last cpu affinity group */
	if (val != 0)
		gic_icc_write(SGI1R, val);
#undef GIC_AFF_MASK
#undef GIC_AFFINITY
}

static int
gic_v3_ipi_setup(device_t dev, u_int ipi, struct intr_irqsrc **isrcp)
{
	struct intr_irqsrc *isrc;
	struct gic_v3_softc *sc = device_get_softc(dev);

	if (sgi_first_unused > GIC_LAST_SGI)
		return (ENOSPC);

	isrc = GIC_INTR_ISRC(sc, sgi_first_unused);
	sgi_to_ipi[sgi_first_unused++] = ipi;

	CPU_SET(PCPU_GET(cpuid), &isrc->isrc_cpu);

	*isrcp = isrc;
	return (0);
}
#endif /* SMP */

/*
 * Helper routines
 */
static void
gic_v3_wait_for_rwp(struct gic_v3_softc *sc, enum gic_v3_xdist xdist)
{
	struct resource *res;
	u_int cpuid;
	size_t us_left = 1000000;

	cpuid = PCPU_GET(cpuid);

	switch (xdist) {
	case DIST:
		res = sc->gic_dist;
		break;
	case REDIST:
		res = &sc->gic_redists.pcpu[cpuid]->res;
		break;
	default:
		KASSERT(0, ("%s: Attempt to wait for unknown RWP", __func__));
		return;
	}

	while ((bus_read_4(res, GICD_CTLR) & GICD_CTLR_RWP) != 0) {
		DELAY(1);
		if (us_left-- == 0)
			panic("GICD Register write pending for too long");
	}
}

/* CPU interface. */
static __inline void
gic_v3_cpu_priority(uint64_t mask)
{

	/* Set prority mask */
	gic_icc_write(PMR, mask & ICC_PMR_EL1_PRIO_MASK);
}

static int
gic_v3_cpu_enable_sre(struct gic_v3_softc *sc)
{
	uint64_t sre;
	u_int cpuid;

	cpuid = PCPU_GET(cpuid);
	/*
	 * Set the SRE bit to enable access to GIC CPU interface
	 * via system registers.
	 */
	sre = READ_SPECIALREG(icc_sre_el1);
	sre |= ICC_SRE_EL1_SRE;
	WRITE_SPECIALREG(icc_sre_el1, sre);
	isb();
	/*
	 * Now ensure that the bit is set.
	 */
	sre = READ_SPECIALREG(icc_sre_el1);
	if ((sre & ICC_SRE_EL1_SRE) == 0) {
		/* We are done. This was disabled in EL2 */
		device_printf(sc->dev, "ERROR: CPU%u cannot enable CPU interface "
		    "via system registers\n", cpuid);
		return (ENXIO);
	} else if (bootverbose) {
		device_printf(sc->dev,
		    "CPU%u enabled CPU interface via system registers\n",
		    cpuid);
	}

	return (0);
}

static int
gic_v3_cpu_init(struct gic_v3_softc *sc)
{
	int err;

	/* Enable access to CPU interface via system registers */
	err = gic_v3_cpu_enable_sre(sc);
	if (err != 0)
		return (err);
	/* Priority mask to minimum - accept all interrupts */
	gic_v3_cpu_priority(GIC_PRIORITY_MIN);
	/* Disable EOI mode */
	gic_icc_clear(CTLR, ICC_CTLR_EL1_EOIMODE);
	/* Enable group 1 (insecure) interrups */
	gic_icc_set(IGRPEN1, ICC_IGRPEN0_EL1_EN);

	return (0);
}

/* Distributor */
static int
gic_v3_dist_init(struct gic_v3_softc *sc)
{
	uint64_t aff;
	u_int i;

	/*
	 * 1. Disable the Distributor
	 */
	gic_d_write(sc, 4, GICD_CTLR, 0);
	gic_v3_wait_for_rwp(sc, DIST);

	/*
	 * 2. Configure the Distributor
	 */
	/* Set all SPIs to be Group 1 Non-secure */
	for (i = GIC_FIRST_SPI; i < sc->gic_nirqs; i += GICD_I_PER_IGROUPRn)
		gic_d_write(sc, 4, GICD_IGROUPR(i), 0xFFFFFFFF);

	/* Set all global interrupts to be level triggered, active low. */
	for (i = GIC_FIRST_SPI; i < sc->gic_nirqs; i += GICD_I_PER_ICFGRn)
		gic_d_write(sc, 4, GICD_ICFGR(i), 0x00000000);

	/* Set priority to all shared interrupts */
	for (i = GIC_FIRST_SPI;
	    i < sc->gic_nirqs; i += GICD_I_PER_IPRIORITYn) {
		/* Set highest priority */
		gic_d_write(sc, 4, GICD_IPRIORITYR(i), GIC_PRIORITY_MAX);
	}

	/*
	 * Disable all interrupts. Leave PPI and SGIs as they are enabled in
	 * Re-Distributor registers.
	 */
	for (i = GIC_FIRST_SPI; i < sc->gic_nirqs; i += GICD_I_PER_ISENABLERn)
		gic_d_write(sc, 4, GICD_ICENABLER(i), 0xFFFFFFFF);

	gic_v3_wait_for_rwp(sc, DIST);

	/*
	 * 3. Enable Distributor
	 */
	/* Enable Distributor with ARE, Group 1 */
	gic_d_write(sc, 4, GICD_CTLR, GICD_CTLR_ARE_NS | GICD_CTLR_G1A |
	    GICD_CTLR_G1);

	/*
	 * 4. Route all interrupts to boot CPU.
	 */
	aff = CPU_AFFINITY(0);
	for (i = GIC_FIRST_SPI; i < sc->gic_nirqs; i++)
		gic_d_write(sc, 8, GICD_IROUTER(i), aff);

	return (0);
}

/* Re-Distributor */
static int
gic_v3_redist_alloc(struct gic_v3_softc *sc)
{
	u_int cpuid;

	/* Allocate struct resource for all CPU's Re-Distributor registers */
	for (cpuid = 0; cpuid <= mp_maxid; cpuid++)
		if (CPU_ISSET(cpuid, &all_cpus) != 0)
			sc->gic_redists.pcpu[cpuid] =
				malloc(sizeof(*sc->gic_redists.pcpu[0]),
				    M_GIC_V3, M_WAITOK);
		else
			sc->gic_redists.pcpu[cpuid] = NULL;
	return (0);
}

static int
gic_v3_redist_find(struct gic_v3_softc *sc)
{
	struct resource r_res;
	bus_space_handle_t r_bsh;
	uint64_t aff;
	uint64_t typer;
	uint32_t pidr2;
	u_int cpuid;
	size_t i;

	cpuid = PCPU_GET(cpuid);

	aff = CPU_AFFINITY(cpuid);
	/* Affinity in format for comparison with typer */
	aff = (CPU_AFF3(aff) << 24) | (CPU_AFF2(aff) << 16) |
	    (CPU_AFF1(aff) << 8) | CPU_AFF0(aff);

	if (bootverbose) {
		device_printf(sc->dev,
		    "Start searching for Re-Distributor\n");
	}
	/* Iterate through Re-Distributor regions */
	for (i = 0; i < sc->gic_redists.nregions; i++) {
		/* Take a copy of the region's resource */
		r_res = *sc->gic_redists.regions[i];
		r_bsh = rman_get_bushandle(&r_res);

		pidr2 = bus_read_4(&r_res, GICR_PIDR2);
		switch (GICR_PIDR2_ARCH(pidr2)) {
		case GICR_PIDR2_ARCH_GICv3: /* fall through */
		case GICR_PIDR2_ARCH_GICv4:
			break;
		default:
			device_printf(sc->dev,
			    "No Re-Distributor found for CPU%u\n", cpuid);
			return (ENODEV);
		}

		do {
			typer = bus_read_8(&r_res, GICR_TYPER);
			if ((typer >> GICR_TYPER_AFF_SHIFT) == aff) {
				KASSERT(sc->gic_redists.pcpu[cpuid] != NULL,
				    ("Invalid pointer to per-CPU redistributor"));
				/* Copy res contents to its final destination */
				sc->gic_redists.pcpu[cpuid]->res = r_res;
				sc->gic_redists.pcpu[cpuid]->lpi_enabled = false;
				if (bootverbose) {
					device_printf(sc->dev,
					    "CPU%u Re-Distributor has been found\n",
					    cpuid);
				}
				return (0);
			}

			r_bsh += (GICR_RD_BASE_SIZE + GICR_SGI_BASE_SIZE);
			if ((typer & GICR_TYPER_VLPIS) != 0) {
				r_bsh +=
				    (GICR_VLPI_BASE_SIZE + GICR_RESERVED_SIZE);
			}

			rman_set_bushandle(&r_res, r_bsh);
		} while ((typer & GICR_TYPER_LAST) == 0);
	}

	device_printf(sc->dev, "No Re-Distributor found for CPU%u\n", cpuid);
	return (ENXIO);
}

static int
gic_v3_redist_wake(struct gic_v3_softc *sc)
{
	uint32_t waker;
	size_t us_left = 1000000;

	waker = gic_r_read(sc, 4, GICR_WAKER);
	/* Wake up Re-Distributor for this CPU */
	waker &= ~GICR_WAKER_PS;
	gic_r_write(sc, 4, GICR_WAKER, waker);
	/*
	 * When clearing ProcessorSleep bit it is required to wait for
	 * ChildrenAsleep to become zero following the processor power-on.
	 */
	while ((gic_r_read(sc, 4, GICR_WAKER) & GICR_WAKER_CA) != 0) {
		DELAY(1);
		if (us_left-- == 0) {
			panic("Could not wake Re-Distributor for CPU%u",
			    PCPU_GET(cpuid));
		}
	}

	if (bootverbose) {
		device_printf(sc->dev, "CPU%u Re-Distributor woke up\n",
		    PCPU_GET(cpuid));
	}

	return (0);
}

static int
gic_v3_redist_init(struct gic_v3_softc *sc)
{
	int err;
	size_t i;

	err = gic_v3_redist_find(sc);
	if (err != 0)
		return (err);

	err = gic_v3_redist_wake(sc);
	if (err != 0)
		return (err);

	/* Configure SGIs and PPIs to be Group1 Non-secure */
	gic_r_write(sc, 4, GICR_SGI_BASE_SIZE + GICR_IGROUPR0,
	    0xFFFFFFFF);

	/* Disable SPIs */
	gic_r_write(sc, 4, GICR_SGI_BASE_SIZE + GICR_ICENABLER0,
	    GICR_I_ENABLER_PPI_MASK);
	/* Enable SGIs */
	gic_r_write(sc, 4, GICR_SGI_BASE_SIZE + GICR_ISENABLER0,
	    GICR_I_ENABLER_SGI_MASK);

	/* Set priority for SGIs and PPIs */
	for (i = 0; i <= GIC_LAST_PPI; i += GICR_I_PER_IPRIORITYn) {
		gic_r_write(sc, 4, GICR_SGI_BASE_SIZE + GICD_IPRIORITYR(i),
		    GIC_PRIORITY_MAX);
	}

	gic_v3_wait_for_rwp(sc, REDIST);

	return (0);
}
<<<<<<< HEAD
// CHERI CHANGES START
// {
//   "updated": 20210427,
//   "target_type": "kernel",
//   "changes_purecap": [
//     "subobject-bounds"
//   ]
// }
// CHERI CHANGES END
=======

/*
 * SPI-mapped Message Based Interrupts -- a GICv3 MSI/MSI-X controller.
 */

static int
gic_v3_alloc_msi(device_t dev, device_t child, int count, int maxcount,
    device_t *pic, struct intr_irqsrc **srcs)
{
	struct gic_v3_softc *sc;
	int i, irq, end_irq;
	bool found;

	KASSERT(powerof2(count), ("%s: bad count", __func__));
	KASSERT(powerof2(maxcount), ("%s: bad maxcount", __func__));

	sc = device_get_softc(dev);

	mtx_lock(&sc->gic_mbi_mtx);

	found = false;
	for (irq = sc->gic_mbi_start; irq < sc->gic_mbi_end; irq++) {
		/* Start on an aligned interrupt */
		if ((irq & (maxcount - 1)) != 0)
			continue;

		/* Assume we found a valid range until shown otherwise */
		found = true;

		/* Check this range is valid */
		for (end_irq = irq; end_irq != irq + count; end_irq++) {
			/* No free interrupts */
			if (end_irq == sc->gic_mbi_end) {
				found = false;
				break;
			}

			KASSERT((sc->gic_irqs[end_irq].gi_flags & GI_FLAG_MSI)!= 0,
			    ("%s: Non-MSI interrupt found", __func__));

			/* This is already used */
			if ((sc->gic_irqs[end_irq].gi_flags & GI_FLAG_MSI_USED) ==
			    GI_FLAG_MSI_USED) {
				found = false;
				break;
			}
		}
		if (found)
			break;
	}

	/* Not enough interrupts were found */
	if (!found || irq == sc->gic_mbi_end) {
		mtx_unlock(&sc->gic_mbi_mtx);
		return (ENXIO);
	}

	for (i = 0; i < count; i++) {
		/* Mark the interrupt as used */
		sc->gic_irqs[irq + i].gi_flags |= GI_FLAG_MSI_USED;
	}
	mtx_unlock(&sc->gic_mbi_mtx);

	for (i = 0; i < count; i++)
		srcs[i] = (struct intr_irqsrc *)&sc->gic_irqs[irq + i];
	*pic = dev;

	return (0);
}

static int
gic_v3_release_msi(device_t dev, device_t child, int count,
    struct intr_irqsrc **isrc)
{
	struct gic_v3_softc *sc;
	struct gic_v3_irqsrc *gi;
	int i;

	sc = device_get_softc(dev);

	mtx_lock(&sc->gic_mbi_mtx);
	for (i = 0; i < count; i++) {
		gi = (struct gic_v3_irqsrc *)isrc[i];

		KASSERT((gi->gi_flags & GI_FLAG_MSI_USED) == GI_FLAG_MSI_USED,
		    ("%s: Trying to release an unused MSI-X interrupt",
		    __func__));

		gi->gi_flags &= ~GI_FLAG_MSI_USED;
	}
	mtx_unlock(&sc->gic_mbi_mtx);

	return (0);
}

static int
gic_v3_alloc_msix(device_t dev, device_t child, device_t *pic,
    struct intr_irqsrc **isrcp)
{
	struct gic_v3_softc *sc;
	int irq;

	sc = device_get_softc(dev);

	mtx_lock(&sc->gic_mbi_mtx);
	/* Find an unused interrupt */
	for (irq = sc->gic_mbi_start; irq < sc->gic_mbi_end; irq++) {
		KASSERT((sc->gic_irqs[irq].gi_flags & GI_FLAG_MSI) != 0,
		    ("%s: Non-MSI interrupt found", __func__));
		if ((sc->gic_irqs[irq].gi_flags & GI_FLAG_MSI_USED) == 0)
			break;
	}
	/* No free interrupt was found */
	if (irq == sc->gic_mbi_end) {
		mtx_unlock(&sc->gic_mbi_mtx);
		return (ENXIO);
	}

	/* Mark the interrupt as used */
	sc->gic_irqs[irq].gi_flags |= GI_FLAG_MSI_USED;
	mtx_unlock(&sc->gic_mbi_mtx);

	*isrcp = (struct intr_irqsrc *)&sc->gic_irqs[irq];
	*pic = dev;

	return (0);
}

static int
gic_v3_release_msix(device_t dev, device_t child, struct intr_irqsrc *isrc)
{
	struct gic_v3_softc *sc;
	struct gic_v3_irqsrc *gi;

	sc = device_get_softc(dev);
	gi = (struct gic_v3_irqsrc *)isrc;

	KASSERT((gi->gi_flags & GI_FLAG_MSI_USED) == GI_FLAG_MSI_USED,
	    ("%s: Trying to release an unused MSI-X interrupt", __func__));

	mtx_lock(&sc->gic_mbi_mtx);
	gi->gi_flags &= ~GI_FLAG_MSI_USED;
	mtx_unlock(&sc->gic_mbi_mtx);

	return (0);
}

static int
gic_v3_map_msi(device_t dev, device_t child, struct intr_irqsrc *isrc,
    uint64_t *addr, uint32_t *data)
{
	struct gic_v3_softc *sc = device_get_softc(dev);
	struct gic_v3_irqsrc *gi = (struct gic_v3_irqsrc *)isrc;

#define GICD_SETSPI_NSR 0x40
	*addr = vtophys(rman_get_virtual(sc->gic_dist)) + GICD_SETSPI_NSR;
	*data = gi->gi_irq;

	return (0);
}
>>>>>>> 35ebd8d3
<|MERGE_RESOLUTION|>--- conflicted
+++ resolved
@@ -1308,17 +1308,6 @@
 
 	return (0);
 }
-<<<<<<< HEAD
-// CHERI CHANGES START
-// {
-//   "updated": 20210427,
-//   "target_type": "kernel",
-//   "changes_purecap": [
-//     "subobject-bounds"
-//   ]
-// }
-// CHERI CHANGES END
-=======
 
 /*
  * SPI-mapped Message Based Interrupts -- a GICv3 MSI/MSI-X controller.
@@ -1479,4 +1468,12 @@
 
 	return (0);
 }
->>>>>>> 35ebd8d3
+// CHERI CHANGES START
+// {
+//   "updated": 20210427,
+//   "target_type": "kernel",
+//   "changes_purecap": [
+//     "subobject-bounds"
+//   ]
+// }
+// CHERI CHANGES END