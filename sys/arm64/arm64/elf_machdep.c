--- conflicted
+++ resolved
@@ -142,13 +142,8 @@
  * in order for the -zifunc-noplt optimization to work.
  */
 static int
-<<<<<<< HEAD
 elf_reloc_internal(linker_file_t lf, char *relocbase, const void *data,
-    int type, int local, elf_lookup_fn lookup)
-=======
-elf_reloc_internal(linker_file_t lf, Elf_Addr relocbase, const void *data,
     int type, int flags, elf_lookup_fn lookup)
->>>>>>> 39cdd1c2
 {
 #define	ARM64_ELF_RELOC_LOCAL		(1 << 0)
 #define	ARM64_ELF_RELOC_LATE_IFUNC	(1 << 1)
@@ -257,7 +252,7 @@
 }
 
 int
-elf_reloc_late(linker_file_t lf, Elf_Addr relocbase, const void *data,
+elf_reloc_late(linker_file_t lf, char *relocbase, const void *data,
     int type, elf_lookup_fn lookup)
 {
 
