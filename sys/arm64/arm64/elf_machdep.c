--- conflicted
+++ resolved
@@ -155,12 +155,7 @@
 ELF_REGSET(regset_arm64_addr_mask);
 
 void
-<<<<<<< HEAD
-__elfN(dump_thread)(struct thread *td __unused, void *dst __unused,
-    size_t *off __unused)
-=======
-elf64_dump_thread(struct thread *td, void *dst, size_t *off)
->>>>>>> 6713be31
+__elfN(dump_thread)(struct thread *td, void *dst, size_t *off)
 {
 	struct arm64_addr_mask addr_mask;
 	size_t len, mask_size;
@@ -171,10 +166,10 @@
 		get_arm64_addr_mask(&regset_arm64_addr_mask, td, &addr_mask,
 		    &mask_size);
 
-		len += elf64_populate_note(NT_ARM_ADDR_MASK, &addr_mask, dst,
+		len += __elfN(populate_note)(NT_ARM_ADDR_MASK, &addr_mask, dst,
 		    sizeof(addr_mask), NULL);
 	} else {
-		len += elf64_populate_note(NT_ARM_ADDR_MASK, NULL, NULL,
+		len += __elfN(populate_note)(NT_ARM_ADDR_MASK, NULL, NULL,
 		    sizeof(addr_mask), NULL);
 	}
 
