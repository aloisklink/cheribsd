/*-
 * Copyright (c) 2014, 2015 The FreeBSD Foundation.
 * Copyright (c) 2014 Andrew Turner.
 * All rights reserved.
 *
 * This software was developed by Andrew Turner under
 * sponsorship from the FreeBSD Foundation.
 *
 * Portions of this software were developed by Konstantin Belousov
 * under sponsorship from the FreeBSD Foundation.
 *
 * Redistribution and use in source and binary forms, with or without
 * modification, are permitted provided that the following conditions
 * are met:
 * 1. Redistributions of source code must retain the above copyright
 *    notice, this list of conditions and the following disclaimer.
 * 2. Redistributions in binary form must reproduce the above copyright
 *    notice, this list of conditions and the following disclaimer in the
 *    documentation and/or other materials provided with the distribution.
 *
 * THIS SOFTWARE IS PROVIDED BY THE AUTHOR AND CONTRIBUTORS ``AS IS'' AND
 * ANY EXPRESS OR IMPLIED WARRANTIES, INCLUDING, BUT NOT LIMITED TO, THE
 * IMPLIED WARRANTIES OF MERCHANTABILITY AND FITNESS FOR A PARTICULAR PURPOSE
 * ARE DISCLAIMED.  IN NO EVENT SHALL THE AUTHOR OR CONTRIBUTORS BE LIABLE
 * FOR ANY DIRECT, INDIRECT, INCIDENTAL, SPECIAL, EXEMPLARY, OR CONSEQUENTIAL
 * DAMAGES (INCLUDING, BUT NOT LIMITED TO, PROCUREMENT OF SUBSTITUTE GOODS
 * OR SERVICES; LOSS OF USE, DATA, OR PROFITS; OR BUSINESS INTERRUPTION)
 * HOWEVER CAUSED AND ON ANY THEORY OF LIABILITY, WHETHER IN CONTRACT, STRICT
 * LIABILITY, OR TORT (INCLUDING NEGLIGENCE OR OTHERWISE) ARISING IN ANY WAY
 * OUT OF THE USE OF THIS SOFTWARE, EVEN IF ADVISED OF THE POSSIBILITY OF
 * SUCH DAMAGE.
 */

#include <sys/cdefs.h>
__FBSDID("$FreeBSD$");

#include <sys/param.h>
#include <sys/kernel.h>
#include <sys/systm.h>
#include <sys/exec.h>
#include <sys/imgact.h>
#include <sys/linker.h>
#include <sys/proc.h>
#include <sys/sysent.h>
#include <sys/imgact_elf.h>
#include <sys/syscall.h>
#include <sys/signalvar.h>
#include <sys/vnode.h>

#include <vm/vm.h>
#include <vm/vm_param.h>

#include <machine/elf.h>
#include <machine/md_var.h>

#include "linker_if.h"

u_long __read_frequently elf_hwcap;
u_long __read_frequently elf_hwcap2;

static struct sysentvec elf64_freebsd_sysvec = {
	.sv_size	= SYS_MAXSYSCALL,
	.sv_table	= sysent,
	.sv_transtrap	= NULL,
	.sv_fixup	= __elfN(freebsd_fixup),
	.sv_sendsig	= sendsig,
	.sv_sigcode	= sigcode,
	.sv_szsigcode	= &szsigcode,
#if __has_feature(capabilities)
	.sv_name	= "FreeBSD ELF64C",	/* CheriABI */
#else
	.sv_name	= "FreeBSD ELF64",
#endif
	.sv_coredump	= __elfN(coredump),
	.sv_elf_core_osabi = ELFOSABI_FREEBSD,
	.sv_elf_core_abi_vendor = FREEBSD_ABI_VENDOR,
	.sv_elf_core_prepare_notes = __elfN(prepare_notes),
	.sv_imgact_try	= NULL,
	.sv_minsigstksz	= MINSIGSTKSZ,
	.sv_minuser	= VM_MIN_ADDRESS,
	.sv_maxuser	= VM_MAXUSER_ADDRESS,
	.sv_usrstack	= USRSTACK,
<<<<<<< HEAD
	.sv_szpsstrings	= sizeof(struct ps_strings),
	.sv_stackprot	= VM_PROT_RW_CAP,
=======
	.sv_psstrings	= PS_STRINGS,
	.sv_psstringssz	= sizeof(struct ps_strings),
	.sv_stackprot	= VM_PROT_READ | VM_PROT_WRITE,
>>>>>>> 3fc21fdd
	.sv_copyout_auxargs = __elfN(freebsd_copyout_auxargs),
	.sv_copyout_strings = exec_copyout_strings,
	.sv_setregs	= exec_setregs,
	.sv_fixlimit	= NULL,
	.sv_maxssiz	= NULL,
	.sv_flags	= SV_SHP | SV_TIMEKEEP | SV_ABI_FREEBSD | SV_LP64 |
	    SV_RNG_SEED_VER |
#if __has_feature(capabilities)
	    SV_CHERI,
#else
	    SV_ASLR,
#endif
	.sv_set_syscall_retval = cpu_set_syscall_retval,
	.sv_fetch_syscall_args = cpu_fetch_syscall_args,
	.sv_syscallnames = syscallnames,
	.sv_shared_page_base = SHAREDPAGE,
	.sv_shared_page_len = PAGE_SIZE,
	.sv_schedtail	= NULL,
	.sv_thread_detach = NULL,
	.sv_trap	= NULL,
#if !__has_feature(capabilities)
	.sv_stackgap	= elf64_stackgap,
#endif
	.sv_hwcap	= &elf_hwcap,
	.sv_hwcap2	= &elf_hwcap2,
	.sv_onexec_old	= exec_onexec_old,
	.sv_onexit	= exit_onexit,
};
INIT_SYSENTVEC(elf64_sysvec, &elf64_freebsd_sysvec);

static __ElfN(Brandinfo) freebsd_brand_info = {
	.brand		= ELFOSABI_FREEBSD,
	.machine	= EM_AARCH64,
	.compat_3_brand	= "FreeBSD",
	.emul_path	= NULL,
	.interp_path	= "/libexec/ld-elf.so.1",
	.sysvec		= &elf64_freebsd_sysvec,
#if __has_feature(capabilities)
	.interp_newpath	= "/libexec/ld-elf64c.so.1",
#else
	.interp_newpath	= NULL,
#endif
	.brand_note	= &__elfN(freebsd_brandnote),
	.flags		= BI_CAN_EXEC_DYN | BI_BRAND_NOTE
};

SYSINIT(elf64, SI_SUB_EXEC, SI_ORDER_FIRST,
    (sysinit_cfunc_t)__elfN(insert_brand_entry), &freebsd_brand_info);

void
__elfN(dump_thread)(struct thread *td __unused, void *dst __unused,
    size_t *off __unused)
{

}

bool
elf_is_ifunc_reloc(Elf_Size r_info __unused)
{

	return (ELF_R_TYPE(r_info) == R_AARCH64_IRELATIVE);
}

static int
reloc_instr_imm(Elf32_Addr *where, Elf_Addr val, u_int msb, u_int lsb)
{

	/* Check bounds: upper bits must be all ones or all zeros. */
	if ((uint64_t)((int64_t)val >> (msb + 1)) + 1 > 1)
		return (-1);
	val >>= lsb;
	val &= (1 << (msb - lsb + 1)) - 1;
	*where |= (Elf32_Addr)val;
	return (0);
}

#if __has_feature(capabilities)
static uintcap_t
build_cap_from_fragment(Elf_Addr *fragment, Elf_Addr relocbase,
    Elf_Addr offset, void * __capability data_cap,
    const void * __capability code_cap)
{
	Elf_Addr addr, size;
	uint8_t perms;
	uintcap_t cap;

	addr = fragment[0];
	size = fragment[1] & ((1UL << (8 * sizeof(Elf_Addr) - 8)) - 1);
	perms = fragment[1] >> (8 * sizeof(Elf_Addr) - 8);

	cap = perms == MORELLO_FRAG_EXECUTABLE ?
	    (uintcap_t)code_cap : (uintcap_t)data_cap;
	cap = cheri_setaddress(cap, relocbase + addr);

	if (perms == MORELLO_FRAG_EXECUTABLE ||
	    perms == MORELLO_FRAG_RODATA) {
		cap = cheri_clearperm(cap, CHERI_PERM_SEAL |
		    CHERI_PERM_STORE | CHERI_PERM_STORE_CAP |
		    CHERI_PERM_STORE_LOCAL_CAP);
	}
	if (perms == MORELLO_FRAG_RWDATA ||
	    perms == MORELLO_FRAG_RODATA) {
		cap = cheri_clearperm(cap, CHERI_PERM_SEAL |
		    CHERI_PERM_EXECUTE);
		cap = cheri_setbounds(cap, size);
	}
	cap += offset;
	if (perms == MORELLO_FRAG_EXECUTABLE) {
		cap = cheri_sealentry(cap);
	}
	KASSERT(cheri_gettag(cap) != 0,
	    ("Relocation produce invalid capability %#lp",
	    (void * __capability)cap));
	return (cap);
}
#endif

/*
 * Process a relocation.  Support for some static relocations is required
 * in order for the -zifunc-noplt optimization to work.
 */
static int
elf_reloc_internal(linker_file_t lf, char *relocbase, const void *data,
    int type, int flags, elf_lookup_fn lookup)
{
#define	ARM64_ELF_RELOC_LOCAL		(1 << 0)
#define	ARM64_ELF_RELOC_LATE_IFUNC	(1 << 1)
	Elf_Addr *where, addr, addend;
#if __has_feature(capabilities)
	uintcap_t cap;
#endif
#ifndef __CHERI_PURE_CAPABILITY__
	Elf_Addr val;
#endif
	Elf_Word rtype, symidx;
	const Elf_Rel *rel;
	const Elf_Rela *rela;
	int error;

	switch (type) {
	case ELF_RELOC_REL:
		rel = (const Elf_Rel *)data;
		where = (Elf_Addr *) (relocbase + rel->r_offset);
		addend = *where;
		rtype = ELF_R_TYPE(rel->r_info);
		symidx = ELF_R_SYM(rel->r_info);
		break;
	case ELF_RELOC_RELA:
		rela = (const Elf_Rela *)data;
		where = (Elf_Addr *) (relocbase + rela->r_offset);
		addend = rela->r_addend;
		rtype = ELF_R_TYPE(rela->r_info);
		symidx = ELF_R_SYM(rela->r_info);
		break;
	default:
		panic("unknown reloc type %d\n", type);
	}

	if ((flags & ARM64_ELF_RELOC_LATE_IFUNC) != 0) {
		KASSERT(type == ELF_RELOC_RELA,
		    ("Only RELA ifunc relocations are supported"));
		if (rtype != R_AARCH64_IRELATIVE)
			return (0);
	}

	if ((flags & ARM64_ELF_RELOC_LOCAL) != 0) {
		if (rtype == R_AARCH64_RELATIVE)
			*where = elf_relocaddr(lf, (Elf_Addr)relocbase + addend);
#if __has_feature(capabilities)
		else if (rtype == R_MORELLO_RELATIVE) {
			cap = build_cap_from_fragment(where,
			    (Elf_Addr)relocbase, addend,
			    (__cheri_tocap void * __capability)relocbase,
			    (__cheri_tocap void * __capability)relocbase);
			*(uintcap_t *)(void *)where = cap;
		}
#endif
		return (0);
	}

	error = 0;
	switch (rtype) {
	case R_AARCH64_NONE:
	case R_AARCH64_RELATIVE:
		break;
	case R_AARCH64_TSTBR14:
		error = lookup(lf, symidx, 1, &addr);
		if (error != 0)
			return (-1);
		error = reloc_instr_imm((Elf32_Addr *)where,
		    addr + addend - (Elf_Addr)where, 15, 2);
		break;
	case R_AARCH64_CONDBR19:
		error = lookup(lf, symidx, 1, &addr);
		if (error != 0)
			return (-1);
		error = reloc_instr_imm((Elf32_Addr *)where,
		    addr + addend - (Elf_Addr)where, 20, 2);
		break;
	case R_AARCH64_JUMP26:
	case R_AARCH64_CALL26:
		error = lookup(lf, symidx, 1, &addr);
		if (error != 0)
			return (-1);
		error = reloc_instr_imm((Elf32_Addr *)where,
		    addr + addend - (Elf_Addr)where, 27, 2);
		break;
	case R_AARCH64_ABS64:
	case R_AARCH64_GLOB_DAT:
	case R_AARCH64_JUMP_SLOT:
		error = lookup(lf, symidx, 1, &addr);
		if (error != 0)
			return (-1);
		*where = addr + addend;
		break;
	case R_AARCH64_IRELATIVE:
#ifdef __CHERI_PURE_CAPABILITY__
		printf("kldload: AARCH64_IRELATIVE relocation should not "
		    "exist in purecap CHERI kernel modules\n");
		return (-1);
#else
		addr = (Elf_Addr)relocbase + addend;
		val = ((Elf64_Addr (*)(void))addr)();
		if (*where != val)
			*where = val;
#endif
		break;
#if __has_feature(capabilities)
	case R_MORELLO_RELATIVE:
		break;
#ifdef __CHERI_PURE_CAPABILITY__
	case R_MORELLO_CAPINIT:
	case R_MORELLO_GLOB_DAT:
		error = LINKER_SYMIDX_CAPABILITY(lf, symidx, 1, &cap);
		if (error != 0)
			return (-1);
		cap += addend;
		*(uintcap_t *)where = cap;
		break;
	case R_MORELLO_JUMP_SLOT:
		error = LINKER_SYMIDX_CAPABILITY(lf, symidx, 1, &cap);
		if (error != 0)
			return (-1);
		cap = cheri_clearperm(cap, CHERI_PERM_SEAL |
		    CHERI_PERM_STORE | CHERI_PERM_STORE_CAP |
		    CHERI_PERM_STORE_LOCAL_CAP);
		*(uintcap_t *)where = cheri_sealentry(cap);
		break;
	case R_MORELLO_IRELATIVE:
		panic("TODO implement R_MORELLO_IRELATIVE relocation");
		break;
#endif
#endif
	default:
		printf("kldload: unexpected relocation type %d, "
		    "symbol index %d\n", rtype, symidx);
		return (-1);
	}
	return (error);
}

int
elf_reloc_local(linker_file_t lf, char *relocbase, const void *data,
    int type, elf_lookup_fn lookup)
{

	return (elf_reloc_internal(lf, relocbase, data, type,
	    ARM64_ELF_RELOC_LOCAL, lookup));
}

/* Process one elf relocation with addend. */
int
elf_reloc(linker_file_t lf, char *relocbase, const void *data, int type,
    elf_lookup_fn lookup)
{

	return (elf_reloc_internal(lf, relocbase, data, type, 0, lookup));
}

int
elf_reloc_late(linker_file_t lf, char *relocbase, const void *data,
    int type, elf_lookup_fn lookup)
{

	return (elf_reloc_internal(lf, relocbase, data, type,
	    ARM64_ELF_RELOC_LATE_IFUNC, lookup));
}

int
elf_cpu_load_file(linker_file_t lf)
{

	if (lf->id != 1)
		cpu_icache_sync_range((vm_pointer_t)lf->address, lf->size);
	return (0);
}

int
elf_cpu_unload_file(linker_file_t lf __unused)
{

	return (0);
}

int
elf_cpu_parse_dynamic(caddr_t loadbase __unused, Elf_Dyn *dynamic __unused)
{

	return (0);
}

#ifdef __CHERI_PURE_CAPABILITY__
/*
 * Handle boot-time kernel relocations, this is called by locore.
 */
void
elf_reloc_self(const Elf_Dyn *dynp, void *data_cap, const void *code_cap)
{
	const Elf_Rela *rela = NULL, *rela_end;
	Elf_Addr *fragment;
	uintptr_t cap;
	size_t rela_size = 0;

	for (; dynp->d_tag != DT_NULL; dynp++) {
		switch (dynp->d_tag) {
		case DT_RELA:
			rela = (const Elf_Rela *)((const char *)data_cap +
			    dynp->d_un.d_ptr);
			break;
		case DT_RELASZ:
			rela_size = dynp->d_un.d_val;
			break;
		}
	}

	rela = cheri_setbounds(rela, rela_size);
	rela_end = (const Elf_Rela *)((const char *)rela + rela_size);

	for (; rela < rela_end; rela++) {
		/* Can not panic yet */
		if (ELF_R_TYPE(rela->r_info) != R_MORELLO_RELATIVE)
			continue;

		fragment = (Elf_Addr *)((char *)data_cap + rela->r_offset);
		cap = build_cap_from_fragment(fragment, 0, rela->r_addend,
		    data_cap, code_cap);
		*((uintptr_t *)fragment) = cap;
	}
}
#endif
// CHERI CHANGES START
// {
//   "updated": 20200804,
//   "target_type": "kernel",
//   "changes_purecap": [
//     "support",
//     "pointer_as_integer"
//   ]
// }
// CHERI CHANGES END<|MERGE_RESOLUTION|>--- conflicted
+++ resolved
@@ -80,14 +80,8 @@
 	.sv_minuser	= VM_MIN_ADDRESS,
 	.sv_maxuser	= VM_MAXUSER_ADDRESS,
 	.sv_usrstack	= USRSTACK,
-<<<<<<< HEAD
-	.sv_szpsstrings	= sizeof(struct ps_strings),
+	.sv_psstringssz	= sizeof(struct ps_strings),
 	.sv_stackprot	= VM_PROT_RW_CAP,
-=======
-	.sv_psstrings	= PS_STRINGS,
-	.sv_psstringssz	= sizeof(struct ps_strings),
-	.sv_stackprot	= VM_PROT_READ | VM_PROT_WRITE,
->>>>>>> 3fc21fdd
 	.sv_copyout_auxargs = __elfN(freebsd_copyout_auxargs),
 	.sv_copyout_strings = exec_copyout_strings,
 	.sv_setregs	= exec_setregs,
