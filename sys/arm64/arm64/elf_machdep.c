--- conflicted
+++ resolved
@@ -77,13 +77,8 @@
 	.sv_minuser	= VM_MIN_ADDRESS,
 	.sv_maxuser	= VM_MAXUSER_ADDRESS,
 	.sv_usrstack	= USRSTACK,
-<<<<<<< HEAD
-	.sv_psstrings	= PS_STRINGS,
+	.sv_szpsstrings	= sizeof(struct ps_strings),
 	.sv_stackprot	= VM_PROT_RW_CAP,
-=======
-	.sv_szpsstrings	= sizeof(struct ps_strings),
-	.sv_stackprot	= VM_PROT_READ | VM_PROT_WRITE,
->>>>>>> 362d4886
 	.sv_copyout_auxargs = __elfN(freebsd_copyout_auxargs),
 	.sv_copyout_strings = exec_copyout_strings,
 	.sv_setregs	= exec_setregs,
