--- conflicted
+++ resolved
@@ -223,11 +223,7 @@
 		struct linux_ioctl_args *p = params;
 		iarg[0] = p->fd; /* l_uint */
 		iarg[1] = p->cmd; /* l_uint */
-<<<<<<< HEAD
-		uarg[2] = (intptr_t) p->arg; /* uintptr_t */
-=======
 		iarg[2] = p->arg; /* l_ulong */
->>>>>>> 1b54e5a8
 		*n_args = 3;
 		break;
 	}
@@ -1632,17 +1628,10 @@
 	case 206: {
 		struct linux_sendto_args *p = params;
 		iarg[0] = p->s; /* l_int */
-<<<<<<< HEAD
 		uarg[1] = (intptr_t) p->msg; /* l_uintptr_t */
-		iarg[2] = p->len; /* l_int */
-		iarg[3] = p->flags; /* l_int */
-		uarg[4] = (intptr_t) p->to; /* l_uintptr_t */
-=======
-		iarg[1] = p->msg; /* l_uintptr_t */
 		iarg[2] = p->len; /* l_size_t */
 		iarg[3] = p->flags; /* l_uint */
-		iarg[4] = p->to; /* l_uintptr_t */
->>>>>>> 1b54e5a8
+		uarg[4] = (intptr_t) p->to; /* l_uintptr_t */
 		iarg[5] = p->tolen; /* l_int */
 		*n_args = 6;
 		break;
@@ -1653,15 +1642,9 @@
 		iarg[0] = p->s; /* l_int */
 		uarg[1] = (intptr_t) p->buf; /* l_uintptr_t */
 		iarg[2] = p->len; /* l_size_t */
-<<<<<<< HEAD
-		iarg[3] = p->flags; /* l_int */
+		iarg[3] = p->flags; /* l_uint */
 		uarg[4] = (intptr_t) p->from; /* l_uintptr_t */
 		uarg[5] = (intptr_t) p->fromlen; /* l_uintptr_t */
-=======
-		iarg[3] = p->flags; /* l_uint */
-		iarg[4] = p->from; /* l_uintptr_t */
-		iarg[5] = p->fromlen; /* l_uintptr_t */
->>>>>>> 1b54e5a8
 		*n_args = 6;
 		break;
 	}
@@ -1699,13 +1682,8 @@
 	case 211: {
 		struct linux_sendmsg_args *p = params;
 		iarg[0] = p->s; /* l_int */
-<<<<<<< HEAD
 		uarg[1] = (intptr_t) p->msg; /* l_uintptr_t */
-		iarg[2] = p->flags; /* l_int */
-=======
-		iarg[1] = p->msg; /* l_uintptr_t */
 		iarg[2] = p->flags; /* l_uint */
->>>>>>> 1b54e5a8
 		*n_args = 3;
 		break;
 	}
@@ -1713,13 +1691,8 @@
 	case 212: {
 		struct linux_recvmsg_args *p = params;
 		iarg[0] = p->s; /* l_int */
-<<<<<<< HEAD
 		uarg[1] = (intptr_t) p->msg; /* l_uintptr_t */
-		iarg[2] = p->flags; /* l_int */
-=======
-		iarg[1] = p->msg; /* l_uintptr_t */
 		iarg[2] = p->flags; /* l_uint */
->>>>>>> 1b54e5a8
 		*n_args = 3;
 		break;
 	}
@@ -1931,15 +1904,9 @@
 	case 242: {
 		struct linux_accept4_args *p = params;
 		iarg[0] = p->s; /* l_int */
-<<<<<<< HEAD
 		uarg[1] = (intptr_t) p->addr; /* l_uintptr_t */
 		uarg[2] = (intptr_t) p->namelen; /* l_uintptr_t */
-		iarg[3] = p->flags; /* int */
-=======
-		iarg[1] = p->addr; /* l_uintptr_t */
-		iarg[2] = p->namelen; /* l_uintptr_t */
 		iarg[3] = p->flags; /* l_int */
->>>>>>> 1b54e5a8
 		*n_args = 4;
 		break;
 	}
