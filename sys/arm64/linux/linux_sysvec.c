--- conflicted
+++ resolved
@@ -81,8 +81,6 @@
 				 * of the native SHAREDPAGE
 				 */
 #define	LINUX_USRSTACK		LINUX_SHAREDPAGE
-#define	LINUX_PS_STRINGS	(LINUX_USRSTACK - \
-				    sizeof(struct ps_strings))
 
 static int linux_szsigcode;
 static vm_object_t linux_vdso_obj;
@@ -438,13 +436,8 @@
 	.sv_minsigstksz	= LINUX_MINSIGSTKSZ,
 	.sv_minuser	= VM_MIN_ADDRESS,
 	.sv_maxuser	= VM_MAXUSER_ADDRESS,
-<<<<<<< HEAD
-	.sv_usrstack	= USRSTACK,
+	.sv_usrstack	= LINUX_USRSTACK,
 	.sv_szpsstrings	= sizeof(struct ps_strings), /* XXX */
-=======
-	.sv_usrstack	= LINUX_USRSTACK,
-	.sv_psstrings	= LINUX_PS_STRINGS,
->>>>>>> 9931033b
 	.sv_stackprot	= VM_PROT_READ | VM_PROT_WRITE,
 	.sv_copyout_auxargs = linux_copyout_auxargs,
 	.sv_copyout_strings = linux_copyout_strings,
