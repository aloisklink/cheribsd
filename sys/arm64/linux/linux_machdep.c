/*-
 * SPDX-License-Identifier: BSD-2-Clause-FreeBSD
 *
 * Copyright (c) 2018 Turing Robotic Industries Inc.
 * Copyright (c) 2000 Marcel Moolenaar
 *
 * Redistribution and use in source and binary forms, with or without
 * modification, are permitted provided that the following conditions
 * are met:
 * 1. Redistributions of source code must retain the above copyright
 *    notice, this list of conditions and the following disclaimer.
 * 2. Redistributions in binary form must reproduce the above copyright
 *    notice, this list of conditions and the following disclaimer in the
 *    documentation and/or other materials provided with the distribution.
 *
 * THIS SOFTWARE IS PROVIDED BY THE AUTHOR AND CONTRIBUTORS ``AS IS'' AND
 * ANY EXPRESS OR IMPLIED WARRANTIES, INCLUDING, BUT NOT LIMITED TO, THE
 * IMPLIED WARRANTIES OF MERCHANTABILITY AND FITNESS FOR A PARTICULAR PURPOSE
 * ARE DISCLAIMED.  IN NO EVENT SHALL THE AUTHOR OR CONTRIBUTORS BE LIABLE
 * FOR ANY DIRECT, INDIRECT, INCIDENTAL, SPECIAL, EXEMPLARY, OR CONSEQUENTIAL
 * DAMAGES (INCLUDING, BUT NOT LIMITED TO, PROCUREMENT OF SUBSTITUTE GOODS
 * OR SERVICES; LOSS OF USE, DATA, OR PROFITS; OR BUSINESS INTERRUPTION)
 * HOWEVER CAUSED AND ON ANY THEORY OF LIABILITY, WHETHER IN CONTRACT, STRICT
 * LIABILITY, OR TORT (INCLUDING NEGLIGENCE OR OTHERWISE) ARISING IN ANY WAY
 * OUT OF THE USE OF THIS SOFTWARE, EVEN IF ADVISED OF THE POSSIBILITY OF
 * SUCH DAMAGE.
 *
 * $FreeBSD$
 */

#include <sys/cdefs.h>
__FBSDID("$FreeBSD$");

#include <sys/param.h>
#include <sys/fcntl.h>
#include <sys/imgact.h>
#include <sys/ktr.h>
#include <sys/proc.h>
#include <sys/sdt.h>

#include <arm64/linux/linux.h>
#include <arm64/linux/linux_proto.h>
#include <compat/linux/linux_dtrace.h>
#include <compat/linux/linux_emul.h>
#include <compat/linux/linux_misc.h>
#include <compat/linux/linux_mmap.h>
#include <compat/linux/linux_util.h>

/* DTrace init */
LIN_SDT_PROVIDER_DECLARE(LINUX_DTRACE);

/* DTrace probes */
LIN_SDT_PROBE_DEFINE0(machdep, linux_set_upcall_kse, todo);
LIN_SDT_PROBE_DEFINE0(machdep, linux_mmap2, todo);
LIN_SDT_PROBE_DEFINE0(machdep, linux_rt_sigsuspend, todo);
LIN_SDT_PROBE_DEFINE0(machdep, linux_sigaltstack, todo);
LIN_SDT_PROBE_DEFINE0(machdep, linux_set_cloned_tls, todo);

/*
 * LINUXTODO: deduplicate; linux_execve is common across archs.
 */
int
linux_execve(struct thread *td, struct linux_execve_args *uap)
{
	struct image_args eargs;
	char *path;
	int error;

<<<<<<< HEAD
	LCONVPATHEXIST(td, uap->path, &path);

	error = exec_copyin_args(&eargs, PTR2CAP(path), UIO_SYSSPACE,
	    __USER_CAP_UNBOUND(uap->argp), __USER_CAP_UNBOUND(uap->envp));
	LFREEPATH(path);
=======
	if (!LUSECONVPATH(td)) {
		error = exec_copyin_args(&eargs, uap->path, UIO_USERSPACE,
		    uap->argp, uap->envp);
	} else {
		LCONVPATHEXIST(td, uap->path, &path);
		error = exec_copyin_args(&eargs, path, UIO_SYSSPACE,
		    uap->argp, uap->envp);
		LFREEPATH(path);
	}
>>>>>>> 3501867e
	if (error == 0)
		error = linux_common_execve(td, &eargs);
	return (error);
}

/* LINUXTODO: implement (or deduplicate) arm64 linux_set_upcall_kse */
int
linux_set_upcall_kse(struct thread *td, register_t stack)
{

	LIN_SDT_PROBE0(machdep, linux_set_upcall_kse, todo);
	return (EDOOFUS);
}

/* LINUXTODO: deduplicate arm64 linux_mmap2 */
int
linux_mmap2(struct thread *td, struct linux_mmap2_args *uap)
{

	LIN_SDT_PROBE0(machdep, linux_mmap2, todo);
	return (linux_mmap_common(td, PTROUT(uap->addr), uap->len, uap->prot,
	    uap->flags, uap->fd, uap->pgoff));
}

int
linux_mprotect(struct thread *td, struct linux_mprotect_args *uap)
{

	return (linux_mprotect_common(td, PTROUT(uap->addr), uap->len,
	    uap->prot));
}

int
linux_madvise(struct thread *td, struct linux_madvise_args *uap)
{

	return (linux_madvise_common(td, PTROUT(uap->addr), uap->len, uap->behav));
}

/* LINUXTODO: implement arm64 linux_rt_sigsuspend */
int
linux_rt_sigsuspend(struct thread *td, struct linux_rt_sigsuspend_args *uap)
{

	LIN_SDT_PROBE0(machdep, linux_rt_sigsuspend, todo);
	return (EDOOFUS);
}

/* LINUXTODO: implement arm64 linux_sigaltstack */
int
linux_sigaltstack(struct thread *td, struct linux_sigaltstack_args *uap)
{

	LIN_SDT_PROBE0(machdep, linux_sigaltstack, todo);
	return (EDOOFUS);
}

/* LINUXTODO: implement arm64 linux_set_cloned_tls */
int
linux_set_cloned_tls(struct thread *td, void *desc)
{

	LIN_SDT_PROBE0(machdep, linux_set_cloned_tls, todo);
	return (EDOOFUS);
}<|MERGE_RESOLUTION|>--- conflicted
+++ resolved
@@ -66,23 +66,17 @@
 	char *path;
 	int error;
 
-<<<<<<< HEAD
-	LCONVPATHEXIST(td, uap->path, &path);
-
-	error = exec_copyin_args(&eargs, PTR2CAP(path), UIO_SYSSPACE,
-	    __USER_CAP_UNBOUND(uap->argp), __USER_CAP_UNBOUND(uap->envp));
-	LFREEPATH(path);
-=======
 	if (!LUSECONVPATH(td)) {
-		error = exec_copyin_args(&eargs, uap->path, UIO_USERSPACE,
-		    uap->argp, uap->envp);
+		error = exec_copyin_args(&eargs, __USER_CAP_PATH(uap->path),
+		    UIO_USERSPACE, __USER_CAP_UNBOUND(uap->argp),
+		    __USER_CAP_UNBOUND(uap->envp));
 	} else {
 		LCONVPATHEXIST(td, uap->path, &path);
-		error = exec_copyin_args(&eargs, path, UIO_SYSSPACE,
-		    uap->argp, uap->envp);
+		error = exec_copyin_args(&eargs, PTR2CAP(path), UIO_SYSSPACE,
+		    __USER_CAP_UNBOUND(uap->argp),
+		    __USER_CAP_UNBOUND(uap->envp));
 		LFREEPATH(path);
 	}
->>>>>>> 3501867e
 	if (error == 0)
 		error = linux_common_execve(td, &eargs);
 	return (error);
