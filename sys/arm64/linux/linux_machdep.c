/*-
 * SPDX-License-Identifier: BSD-2-Clause-FreeBSD
 *
 * Copyright (c) 2018 Turing Robotic Industries Inc.
 * Copyright (c) 2000 Marcel Moolenaar
 *
 * Redistribution and use in source and binary forms, with or without
 * modification, are permitted provided that the following conditions
 * are met:
 * 1. Redistributions of source code must retain the above copyright
 *    notice, this list of conditions and the following disclaimer.
 * 2. Redistributions in binary form must reproduce the above copyright
 *    notice, this list of conditions and the following disclaimer in the
 *    documentation and/or other materials provided with the distribution.
 *
 * THIS SOFTWARE IS PROVIDED BY THE AUTHOR AND CONTRIBUTORS ``AS IS'' AND
 * ANY EXPRESS OR IMPLIED WARRANTIES, INCLUDING, BUT NOT LIMITED TO, THE
 * IMPLIED WARRANTIES OF MERCHANTABILITY AND FITNESS FOR A PARTICULAR PURPOSE
 * ARE DISCLAIMED.  IN NO EVENT SHALL THE AUTHOR OR CONTRIBUTORS BE LIABLE
 * FOR ANY DIRECT, INDIRECT, INCIDENTAL, SPECIAL, EXEMPLARY, OR CONSEQUENTIAL
 * DAMAGES (INCLUDING, BUT NOT LIMITED TO, PROCUREMENT OF SUBSTITUTE GOODS
 * OR SERVICES; LOSS OF USE, DATA, OR PROFITS; OR BUSINESS INTERRUPTION)
 * HOWEVER CAUSED AND ON ANY THEORY OF LIABILITY, WHETHER IN CONTRACT, STRICT
 * LIABILITY, OR TORT (INCLUDING NEGLIGENCE OR OTHERWISE) ARISING IN ANY WAY
 * OUT OF THE USE OF THIS SOFTWARE, EVEN IF ADVISED OF THE POSSIBILITY OF
 * SUCH DAMAGE.
 *
 * $FreeBSD$
 */

#include <sys/cdefs.h>
__FBSDID("$FreeBSD$");

#include <sys/param.h>
#include <sys/fcntl.h>
#include <sys/imgact.h>
#include <sys/ktr.h>
#include <sys/proc.h>
#include <sys/ptrace.h>
#include <sys/reg.h>
#include <sys/sdt.h>

#include <security/audit/audit.h>

#include <arm64/linux/linux.h>
#include <arm64/linux/linux_proto.h>
#include <compat/linux/linux_dtrace.h>
#include <compat/linux/linux_emul.h>
#include <compat/linux/linux_fork.h>
#include <compat/linux/linux_misc.h>
#include <compat/linux/linux_mmap.h>
#include <compat/linux/linux_util.h>

#define	LINUX_ARCH_AARCH64		0xc00000b7

/* DTrace init */
LIN_SDT_PROVIDER_DECLARE(LINUX_DTRACE);

/* DTrace probes */
LIN_SDT_PROBE_DEFINE0(machdep, linux_mmap2, todo);

/*
 * LINUXTODO: deduplicate; linux_execve is common across archs.
 */
int
linux_execve(struct thread *td, struct linux_execve_args *uap)
{
	struct image_args eargs;
	char *path;
	int error;

	if (!LUSECONVPATH(td)) {
		error = exec_copyin_args(&eargs, __USER_CAP_PATH(uap->path),
		    UIO_USERSPACE, __USER_CAP_UNBOUND(uap->argp),
		    __USER_CAP_UNBOUND(uap->envp));
	} else {
<<<<<<< HEAD
		LCONVPATHEXIST(td, uap->path, &path);
		error = exec_copyin_args(&eargs, PTR2CAP(path), UIO_SYSSPACE,
		    __USER_CAP_UNBOUND(uap->argp),
		    __USER_CAP_UNBOUND(uap->envp));
=======
		LCONVPATHEXIST(uap->path, &path);
		error = exec_copyin_args(&eargs, path, UIO_SYSSPACE,
		    uap->argp, uap->envp);
>>>>>>> af4051d2
		LFREEPATH(path);
	}
	if (error == 0)
		error = linux_common_execve(td, &eargs);
	AUDIT_SYSCALL_EXIT(error == EJUSTRETURN ? 0 : error, td);
	return (error);
}

int
linux_set_upcall(struct thread *td, register_t stack)
{

	if (stack)
		td->td_frame->tf_sp = stack;

	/*
	 * The newly created Linux thread returns
	 * to the user space by the same path that a parent does.
	 */
	td->td_frame->tf_x[0] = 0;
	return (0);
}

/* LINUXTODO: deduplicate arm64 linux_mmap2 */
int
linux_mmap2(struct thread *td, struct linux_mmap2_args *uap)
{

	LIN_SDT_PROBE0(machdep, linux_mmap2, todo);
	return (linux_mmap_common(td, PTROUT(uap->addr), uap->len, uap->prot,
	    uap->flags, uap->fd, uap->pgoff));
}

int
linux_mprotect(struct thread *td, struct linux_mprotect_args *uap)
{

	return (linux_mprotect_common(td, PTROUT(uap->addr), uap->len,
	    uap->prot));
}

int
linux_madvise(struct thread *td, struct linux_madvise_args *uap)
{

	return (linux_madvise_common(td, PTROUT(uap->addr), uap->len, uap->behav));
}

int
linux_set_cloned_tls(struct thread *td, void *desc)
{

	if ((uint64_t)desc >= VM_MAXUSER_ADDRESS)
		return (EPERM);

	return (cpu_set_user_tls(td, desc));
}

void
bsd_to_linux_regset(const struct reg *b_reg, struct linux_pt_regset *l_regset)
{

	KASSERT(sizeof(l_regset->x) == sizeof(b_reg->x) + sizeof(l_ulong),
	    ("%s: size mismatch\n", __func__));
	memcpy(l_regset->x, b_reg->x, sizeof(b_reg->x));

	l_regset->x[30] = b_reg->lr;
	l_regset->sp = b_reg->sp;
	l_regset->pc = b_reg->elr;
	l_regset->cpsr = b_reg->spsr;
}

void
linux_to_bsd_regset(struct reg *b_reg, const struct linux_pt_regset *l_regset)
{

	KASSERT(sizeof(l_regset->x) == sizeof(b_reg->x) + sizeof(l_ulong),
	    ("%s: size mismatch\n", __func__));

	memcpy(b_reg->x, l_regset->x, sizeof(b_reg->x));
	b_reg->sp = l_regset->sp;
	b_reg->elr = l_regset->pc;
	b_reg->spsr = l_regset->cpsr;
}

void
linux_ptrace_get_syscall_info_machdep(const struct reg *reg,
    struct syscall_info *si)
{

	si->arch = LINUX_ARCH_AARCH64;
	si->instruction_pointer = reg->lr;
	si->stack_pointer = reg->sp;
}

int
linux_ptrace_getregs_machdep(struct thread *td __unused, pid_t pid __unused,
    struct linux_pt_regset *l_regset __unused)
{

	return (0);
}
<|MERGE_RESOLUTION|>--- conflicted
+++ resolved
@@ -74,16 +74,10 @@
 		    UIO_USERSPACE, __USER_CAP_UNBOUND(uap->argp),
 		    __USER_CAP_UNBOUND(uap->envp));
 	} else {
-<<<<<<< HEAD
-		LCONVPATHEXIST(td, uap->path, &path);
+		LCONVPATHEXIST(uap->path, &path);
 		error = exec_copyin_args(&eargs, PTR2CAP(path), UIO_SYSSPACE,
 		    __USER_CAP_UNBOUND(uap->argp),
 		    __USER_CAP_UNBOUND(uap->envp));
-=======
-		LCONVPATHEXIST(uap->path, &path);
-		error = exec_copyin_args(&eargs, path, UIO_SYSSPACE,
-		    uap->argp, uap->envp);
->>>>>>> af4051d2
 		LFREEPATH(path);
 	}
 	if (error == 0)
