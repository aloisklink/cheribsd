/*-
 * SPDX-License-Identifier: BSD-2-Clause
 *
 * Copyright (c) 2019 Ruslan Bukin <br@bsdpad.com>
 *
 * This software was developed by SRI International and the University of
 * Cambridge Computer Laboratory (Department of Computer Science and
 * Technology) under DARPA contract HR0011-18-C-0016 ("ECATS"), as part of the
 * DARPA SSITH research programme.
 *
 * Redistribution and use in source and binary forms, with or without
 * modification, are permitted provided that the following conditions
 * are met:
 * 1. Redistributions of source code must retain the above copyright
 *    notice, this list of conditions and the following disclaimer.
 * 2. Redistributions in binary form must reproduce the above copyright
 *    notice, this list of conditions and the following disclaimer in the
 *    documentation and/or other materials provided with the distribution.
 *
 * THIS SOFTWARE IS PROVIDED BY THE AUTHOR AND CONTRIBUTORS ``AS IS'' AND
 * ANY EXPRESS OR IMPLIED WARRANTIES, INCLUDING, BUT NOT LIMITED TO, THE
 * IMPLIED WARRANTIES OF MERCHANTABILITY AND FITNESS FOR A PARTICULAR PURPOSE
 * ARE DISCLAIMED.  IN NO EVENT SHALL THE AUTHOR OR CONTRIBUTORS BE LIABLE
 * FOR ANY DIRECT, INDIRECT, INCIDENTAL, SPECIAL, EXEMPLARY, OR CONSEQUENTIAL
 * DAMAGES (INCLUDING, BUT NOT LIMITED TO, PROCUREMENT OF SUBSTITUTE GOODS
 * OR SERVICES; LOSS OF USE, DATA, OR PROFITS; OR BUSINESS INTERRUPTION)
 * HOWEVER CAUSED AND ON ANY THEORY OF LIABILITY, WHETHER IN CONTRACT, STRICT
 * LIABILITY, OR TORT (INCLUDING NEGLIGENCE OR OTHERWISE) ARISING IN ANY WAY
 * OUT OF THE USE OF THIS SOFTWARE, EVEN IF ADVISED OF THE POSSIBILITY OF
 * SUCH DAMAGE.
 */

/*
 * Intel Stratix 10 FPGA Manager.
 */

#include <sys/cdefs.h>
__FBSDID("$FreeBSD$");

#include <sys/param.h>
#include <sys/systm.h>
#include <sys/bus.h>
#include <sys/kernel.h>
#include <sys/module.h>
#include <sys/malloc.h>
#include <sys/rman.h>
#include <sys/timeet.h>
#include <sys/timetc.h>
#include <sys/conf.h>
#include <sys/uio.h>
#include <sys/sx.h>

#include <dev/ofw/openfirm.h>
#include <dev/ofw/ofw_bus.h>
#include <dev/ofw/ofw_bus_subr.h>

#include <arm64/intel/stratix10-svc.h>

#include <machine/bus.h>
#include <machine/cpu.h>
#include <machine/intr.h>

#define	SVC_BUF_SIZE	(2 * 1024 * 1024)

struct fpgamgr_s10_softc {
	struct cdev		*mgr_cdev;
	struct cdev		*mgr_cdev_partial;
	device_t		dev;
	device_t		s10_svc_dev;
	struct s10_svc_mem	mem;
	struct sx		sx;
	int			opened;
};

static int
fpga_open(struct cdev *dev, int flags __unused,
    int fmt __unused, struct thread *td __unused)
{
	struct fpgamgr_s10_softc *sc;
	struct s10_svc_msg msg;
	int ret;
	int err;

	sc = dev->si_drv1;

	sx_xlock(&sc->sx);
	if (sc->opened) {
		sx_xunlock(&sc->sx);
		return (EBUSY);
	}

	err = s10_svc_allocate_memory(sc->s10_svc_dev,
	    &sc->mem, SVC_BUF_SIZE);
	if (err != 0) {
		sx_xunlock(&sc->sx);
		return (ENXIO);
	}

	bzero(&msg, sizeof(struct s10_svc_msg));
	msg.command = COMMAND_RECONFIG;
	if (dev == sc->mgr_cdev_partial)
		msg.flags |= COMMAND_RECONFIG_FLAG_PARTIAL;
	ret = s10_svc_send(sc->s10_svc_dev, &msg);
	if (ret != 0) {
		sx_xunlock(&sc->sx);
		return (ENXIO);
	}

	sc->opened = 1;
	sx_xunlock(&sc->sx);

	return (0);
}

static int
fpga_write(struct cdev *dev, struct uio *uio, int ioflag)
{
	struct fpgamgr_s10_softc *sc;
	vm_pointer_t addr;
	int amnt;

	sc = dev->si_drv1;

	sx_xlock(&sc->sx);
	if (sc->opened == 0) {
		/* Device closed. */
		sx_xunlock(&sc->sx);
		return (ENXIO);
	}

	while (uio->uio_resid > 0) {
		addr = sc->mem.vaddr + sc->mem.fill;
		if (sc->mem.fill >= SVC_BUF_SIZE)
			return (ENOMEM);
		amnt = MIN(uio->uio_resid, (SVC_BUF_SIZE - sc->mem.fill));
		uiomove((void *)addr, amnt, uio);
		sc->mem.fill += amnt;
	}

	sx_xunlock(&sc->sx);

	return (0);
}

static int
fpga_close(struct cdev *dev, int flags __unused,
    int fmt __unused, struct thread *td __unused)
{
	struct fpgamgr_s10_softc *sc;
	struct s10_svc_msg msg;
	int ret;

	sc = dev->si_drv1;

	sx_xlock(&sc->sx);
	if (sc->opened == 0) {
		/* Device closed. */
		sx_xunlock(&sc->sx);
		return (ENXIO);
	}

	/* Submit bitstream */
	bzero(&msg, sizeof(struct s10_svc_msg));
	msg.command = COMMAND_RECONFIG_DATA_SUBMIT;
	msg.payload = (void *)sc->mem.paddr;
	msg.payload_length = sc->mem.fill;
	ret = s10_svc_send(sc->s10_svc_dev, &msg);
	if (ret != 0) {
		device_printf(sc->dev, "Failed to submit data\n");
		s10_svc_free_memory(sc->s10_svc_dev, &sc->mem);
		sc->opened = 0;
		sx_xunlock(&sc->sx);
		return (0);
	}

	/* Claim memory buffer back */
	bzero(&msg, sizeof(struct s10_svc_msg));
	msg.command = COMMAND_RECONFIG_DATA_CLAIM;
	s10_svc_send(sc->s10_svc_dev, &msg);

	s10_svc_free_memory(sc->s10_svc_dev, &sc->mem);
	sc->opened = 0;
	sx_xunlock(&sc->sx);

	return (0);
}

static int
fpga_ioctl(struct cdev *dev, u_long cmd, caddr_t addr, int flags,
    struct thread *td)
{

	return (0);
}

static struct cdevsw fpga_cdevsw = {
	.d_version =	D_VERSION,
	.d_open =	fpga_open,
	.d_close =	fpga_close,
	.d_write =	fpga_write,
	.d_ioctl =	fpga_ioctl,
	.d_name =	"FPGA Manager",
};

static int
fpgamgr_s10_probe(device_t dev)
{

	if (!ofw_bus_status_okay(dev))
		return (ENXIO);

	if (!ofw_bus_is_compatible(dev, "intel,stratix10-soc-fpga-mgr"))
		return (ENXIO);

	device_set_desc(dev, "Stratix 10 SOC FPGA Manager");

	return (BUS_PROBE_DEFAULT);
}

static int
fpgamgr_s10_attach(device_t dev)
{
	struct fpgamgr_s10_softc *sc;
	devclass_t dc;

	sc = device_get_softc(dev);
	sc->dev = dev;

	dc = devclass_find("s10_svc");
	if (dc == NULL)
		return (ENXIO);

	sc->s10_svc_dev = devclass_get_device(dc, 0);
	if (sc->s10_svc_dev == NULL)
		return (ENXIO);

	sc->mgr_cdev = make_dev(&fpga_cdevsw, 0, UID_ROOT, GID_WHEEL,
	    0600, "fpga%d", device_get_unit(sc->dev));
	if (sc->mgr_cdev == NULL) {
		device_printf(dev, "Failed to create character device.\n");
		return (ENXIO);
	}

	sc->mgr_cdev_partial = make_dev(&fpga_cdevsw, 0, UID_ROOT, GID_WHEEL,
	    0600, "fpga_partial%d", device_get_unit(sc->dev));
	if (sc->mgr_cdev_partial == NULL) {
		device_printf(dev, "Failed to create character device.\n");
		return (ENXIO);
	}

	sx_init(&sc->sx, "s10 fpga");

	sc->mgr_cdev->si_drv1 = sc;
	sc->mgr_cdev_partial->si_drv1 = sc;

	return (0);
}

static int
fpgamgr_s10_detach(device_t dev)
{
	struct fpgamgr_s10_softc *sc;

	sc = device_get_softc(dev);

	destroy_dev(sc->mgr_cdev);
	destroy_dev(sc->mgr_cdev_partial);

	sx_destroy(&sc->sx);

	return (0);
}

static device_method_t fpgamgr_s10_methods[] = {
	DEVMETHOD(device_probe,		fpgamgr_s10_probe),
	DEVMETHOD(device_attach,	fpgamgr_s10_attach),
	DEVMETHOD(device_detach,	fpgamgr_s10_detach),
	{ 0, 0 }
};

static driver_t fpgamgr_s10_driver = {
	"fpgamgr_s10",
	fpgamgr_s10_methods,
	sizeof(struct fpgamgr_s10_softc),
};

<<<<<<< HEAD
static devclass_t fpgamgr_s10_devclass;

DRIVER_MODULE(fpgamgr_s10, simplebus, fpgamgr_s10_driver,
    fpgamgr_s10_devclass, 0, 0);
// CHERI CHANGES START
// {
//   "updated": 20210407,
//   "target_type": "kernel",
//   "changes_purecap": [
//     "pointer_as_integer"
//   ]
// }
// CHERI CHANGES END
=======
DRIVER_MODULE(fpgamgr_s10, simplebus, fpgamgr_s10_driver, 0, 0);
>>>>>>> 3d2549ce
<|MERGE_RESOLUTION|>--- conflicted
+++ resolved
@@ -284,11 +284,7 @@
 	sizeof(struct fpgamgr_s10_softc),
 };
 
-<<<<<<< HEAD
-static devclass_t fpgamgr_s10_devclass;
-
-DRIVER_MODULE(fpgamgr_s10, simplebus, fpgamgr_s10_driver,
-    fpgamgr_s10_devclass, 0, 0);
+DRIVER_MODULE(fpgamgr_s10, simplebus, fpgamgr_s10_driver, 0, 0);
 // CHERI CHANGES START
 // {
 //   "updated": 20210407,
@@ -297,7 +293,4 @@
 //     "pointer_as_integer"
 //   ]
 // }
-// CHERI CHANGES END
-=======
-DRIVER_MODULE(fpgamgr_s10, simplebus, fpgamgr_s10_driver, 0, 0);
->>>>>>> 3d2549ce
+// CHERI CHANGES END