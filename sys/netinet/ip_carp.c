/*-
 * SPDX-License-Identifier: BSD-2-Clause-FreeBSD
 *
 * Copyright (c) 2002 Michael Shalayeff.
 * Copyright (c) 2003 Ryan McBride.
 * Copyright (c) 2011 Gleb Smirnoff <glebius@FreeBSD.org>
 * All rights reserved.
 *
 * Redistribution and use in source and binary forms, with or without
 * modification, are permitted provided that the following conditions
 * are met:
 * 1. Redistributions of source code must retain the above copyright
 *    notice, this list of conditions and the following disclaimer.
 * 2. Redistributions in binary form must reproduce the above copyright
 *    notice, this list of conditions and the following disclaimer in the
 *    documentation and/or other materials provided with the distribution.
 *
 * THIS SOFTWARE IS PROVIDED BY THE AUTHOR ``AS IS'' AND ANY EXPRESS OR
 * IMPLIED WARRANTIES, INCLUDING, BUT NOT LIMITED TO, THE IMPLIED WARRANTIES
 * OF MERCHANTABILITY AND FITNESS FOR A PARTICULAR PURPOSE ARE DISCLAIMED.
 * IN NO EVENT SHALL THE AUTHOR OR HIS RELATIVES BE LIABLE FOR ANY DIRECT,
 * INDIRECT, INCIDENTAL, SPECIAL, EXEMPLARY, OR CONSEQUENTIAL DAMAGES
 * (INCLUDING, BUT NOT LIMITED TO, PROCUREMENT OF SUBSTITUTE GOODS OR
 * SERVICES; LOSS OF MIND, USE, DATA, OR PROFITS; OR BUSINESS INTERRUPTION)
 * HOWEVER CAUSED AND ON ANY THEORY OF LIABILITY, WHETHER IN CONTRACT,
 * STRICT LIABILITY, OR TORT (INCLUDING NEGLIGENCE OR OTHERWISE) ARISING
 * IN ANY WAY OUT OF THE USE OF THIS SOFTWARE, EVEN IF ADVISED OF
 * THE POSSIBILITY OF SUCH DAMAGE.
 */

#include <sys/cdefs.h>
__FBSDID("$FreeBSD$");

#include "opt_bpf.h"
#include "opt_inet.h"
#include "opt_inet6.h"

#define	EXPLICIT_USER_ACCESS

#include <sys/param.h>
#include <sys/systm.h>
#include <sys/bus.h>
#include <sys/jail.h>
#include <sys/kernel.h>
#include <sys/limits.h>
#include <sys/malloc.h>
#include <sys/mbuf.h>
#include <sys/module.h>
#include <sys/priv.h>
#include <sys/proc.h>
#include <sys/protosw.h>
#include <sys/socket.h>
#include <sys/sockio.h>
#include <sys/sysctl.h>
#include <sys/syslog.h>
#include <sys/taskqueue.h>
#include <sys/counter.h>

#include <net/ethernet.h>
#include <net/if.h>
#include <net/if_var.h>
#include <net/if_dl.h>
#include <net/if_llatbl.h>
#include <net/if_types.h>
#include <net/route.h>
#include <net/vnet.h>

#if defined(INET) || defined(INET6)
#include <netinet/in.h>
#include <netinet/in_var.h>
#include <netinet/ip_carp.h>
#include <netinet/ip.h>
#include <machine/in_cksum.h>
#endif
#ifdef INET
#include <netinet/ip_var.h>
#include <netinet/if_ether.h>
#endif

#ifdef INET6
#include <netinet/icmp6.h>
#include <netinet/ip6.h>
#include <netinet6/in6_var.h>
#include <netinet6/ip6_var.h>
#include <netinet6/scope6_var.h>
#include <netinet6/nd6.h>
#endif

#include <crypto/sha1.h>

static MALLOC_DEFINE(M_CARP, "CARP", "CARP addresses");

struct carp_softc {
	struct ifnet		*sc_carpdev;	/* Pointer to parent ifnet. */
	struct ifaddr		**sc_ifas;	/* Our ifaddrs. */
	struct sockaddr_dl	sc_addr;	/* Our link level address. */
	struct callout		sc_ad_tmo;	/* Advertising timeout. */
#ifdef INET
	struct callout		sc_md_tmo;	/* Master down timeout. */
#endif
#ifdef INET6
	struct callout 		sc_md6_tmo;	/* XXX: Master down timeout. */
#endif
	struct mtx		sc_mtx;

	int			sc_vhid;
	int			sc_advskew;
	int			sc_advbase;

	int			sc_naddrs;
	int			sc_naddrs6;
	int			sc_ifasiz;
	enum { INIT = 0, BACKUP, MASTER }	sc_state;
	int			sc_suppress;
	int			sc_sendad_errors;
#define	CARP_SENDAD_MAX_ERRORS	3
	int			sc_sendad_success;
#define	CARP_SENDAD_MIN_SUCCESS 3

	int			sc_init_counter;
	uint64_t		sc_counter;

	/* authentication */
#define	CARP_HMAC_PAD	64
	unsigned char sc_key[CARP_KEY_LEN];
	unsigned char sc_pad[CARP_HMAC_PAD];
	SHA1_CTX sc_sha1;

	TAILQ_ENTRY(carp_softc)	sc_list;	/* On the carp_if list. */
	LIST_ENTRY(carp_softc)	sc_next;	/* On the global list. */
};

struct carp_if {
#ifdef INET
	int	cif_naddrs;
#endif
#ifdef INET6
	int	cif_naddrs6;
#endif
	TAILQ_HEAD(, carp_softc) cif_vrs;
#ifdef INET
	struct ip_moptions 	 cif_imo;
#endif
#ifdef INET6
	struct ip6_moptions 	 cif_im6o;
#endif
	struct ifnet	*cif_ifp;
	struct mtx	cif_mtx;
	uint32_t	cif_flags;
#define	CIF_PROMISC	0x00000001
};

#define	CARP_INET	0
#define	CARP_INET6	1
static int proto_reg[] = {-1, -1};

/*
 * Brief design of carp(4).
 *
 * Any carp-capable ifnet may have a list of carp softcs hanging off
 * its ifp->if_carp pointer. Each softc represents one unique virtual
 * host id, or vhid. The softc has a back pointer to the ifnet. All
 * softcs are joined in a global list, which has quite limited use.
 *
 * Any interface address that takes part in CARP negotiation has a
 * pointer to the softc of its vhid, ifa->ifa_carp. That could be either
 * AF_INET or AF_INET6 address.
 *
 * Although, one can get the softc's backpointer to ifnet and traverse
 * through its ifp->if_addrhead queue to find all interface addresses
 * involved in CARP, we keep a growable array of ifaddr pointers. This
 * allows us to avoid grabbing the IF_ADDR_LOCK() in many traversals that
 * do calls into the network stack, thus avoiding LORs.
 *
 * Locking:
 *
 * Each softc has a lock sc_mtx. It is used to synchronise carp_input_c(),
 * callout-driven events and ioctl()s.
 *
 * To traverse the list of softcs on an ifnet we use CIF_LOCK() or carp_sx.
 * To traverse the global list we use the mutex carp_mtx.
 *
 * Known issues with locking:
 *
 * - Sending ad, we put the pointer to the softc in an mtag, and no reference
 *   counting is done on the softc.
 * - On module unload we may race (?) with packet processing thread
 *   dereferencing our function pointers.
 */

/* Accept incoming CARP packets. */
VNET_DEFINE_STATIC(int, carp_allow) = 1;
#define	V_carp_allow	VNET(carp_allow)

/* Set DSCP in outgoing CARP packets. */
VNET_DEFINE_STATIC(int, carp_dscp) = 56;
#define	V_carp_dscp	VNET(carp_dscp)

/* Preempt slower nodes. */
VNET_DEFINE_STATIC(int, carp_preempt) = 0;
#define	V_carp_preempt	VNET(carp_preempt)

/* Log level. */
VNET_DEFINE_STATIC(int, carp_log) = 1;
#define	V_carp_log	VNET(carp_log)

/* Global advskew demotion. */
VNET_DEFINE_STATIC(int, carp_demotion) = 0;
#define	V_carp_demotion	VNET(carp_demotion)

/* Send error demotion factor. */
VNET_DEFINE_STATIC(int, carp_senderr_adj) = CARP_MAXSKEW;
#define	V_carp_senderr_adj	VNET(carp_senderr_adj)

/* Iface down demotion factor. */
VNET_DEFINE_STATIC(int, carp_ifdown_adj) = CARP_MAXSKEW;
#define	V_carp_ifdown_adj	VNET(carp_ifdown_adj)

static int carp_allow_sysctl(SYSCTL_HANDLER_ARGS);
static int carp_dscp_sysctl(SYSCTL_HANDLER_ARGS);
static int carp_demote_adj_sysctl(SYSCTL_HANDLER_ARGS);

SYSCTL_NODE(_net_inet, IPPROTO_CARP,	carp,	CTLFLAG_RW, 0,	"CARP");
SYSCTL_PROC(_net_inet_carp, OID_AUTO, allow,
    CTLFLAG_VNET | CTLTYPE_INT | CTLFLAG_RW, 0, 0, carp_allow_sysctl, "I",
    "Accept incoming CARP packets");
SYSCTL_PROC(_net_inet_carp, OID_AUTO, dscp,
    CTLFLAG_VNET | CTLTYPE_INT | CTLFLAG_RW, 0, 0, carp_dscp_sysctl, "I",
    "DSCP value for carp packets");
SYSCTL_INT(_net_inet_carp, OID_AUTO, preempt, CTLFLAG_VNET | CTLFLAG_RW,
    &VNET_NAME(carp_preempt), 0, "High-priority backup preemption mode");
SYSCTL_INT(_net_inet_carp, OID_AUTO, log, CTLFLAG_VNET | CTLFLAG_RW,
    &VNET_NAME(carp_log), 0, "CARP log level");
SYSCTL_PROC(_net_inet_carp, OID_AUTO, demotion,
    CTLFLAG_VNET | CTLTYPE_INT | CTLFLAG_RW,
    0, 0, carp_demote_adj_sysctl, "I",
    "Adjust demotion factor (skew of advskew)");
SYSCTL_INT(_net_inet_carp, OID_AUTO, senderr_demotion_factor,
    CTLFLAG_VNET | CTLFLAG_RW,
    &VNET_NAME(carp_senderr_adj), 0, "Send error demotion factor adjustment");
SYSCTL_INT(_net_inet_carp, OID_AUTO, ifdown_demotion_factor,
    CTLFLAG_VNET | CTLFLAG_RW,
    &VNET_NAME(carp_ifdown_adj), 0,
    "Interface down demotion factor adjustment");

VNET_PCPUSTAT_DEFINE(struct carpstats, carpstats);
VNET_PCPUSTAT_SYSINIT(carpstats);
VNET_PCPUSTAT_SYSUNINIT(carpstats);

#define	CARPSTATS_ADD(name, val)	\
    counter_u64_add(VNET(carpstats)[offsetof(struct carpstats, name) / \
	sizeof(uint64_t)], (val))
#define	CARPSTATS_INC(name)		CARPSTATS_ADD(name, 1)

SYSCTL_VNET_PCPUSTAT(_net_inet_carp, OID_AUTO, stats, struct carpstats,
    carpstats, "CARP statistics (struct carpstats, netinet/ip_carp.h)");

#define	CARP_LOCK_INIT(sc)	mtx_init(&(sc)->sc_mtx, "carp_softc",   \
	NULL, MTX_DEF)
#define	CARP_LOCK_DESTROY(sc)	mtx_destroy(&(sc)->sc_mtx)
#define	CARP_LOCK_ASSERT(sc)	mtx_assert(&(sc)->sc_mtx, MA_OWNED)
#define	CARP_LOCK(sc)		mtx_lock(&(sc)->sc_mtx)
#define	CARP_UNLOCK(sc)		mtx_unlock(&(sc)->sc_mtx)
#define	CIF_LOCK_INIT(cif)	mtx_init(&(cif)->cif_mtx, "carp_if",   \
	NULL, MTX_DEF)
#define	CIF_LOCK_DESTROY(cif)	mtx_destroy(&(cif)->cif_mtx)
#define	CIF_LOCK_ASSERT(cif)	mtx_assert(&(cif)->cif_mtx, MA_OWNED)
#define	CIF_LOCK(cif)		mtx_lock(&(cif)->cif_mtx)
#define	CIF_UNLOCK(cif)		mtx_unlock(&(cif)->cif_mtx)
#define	CIF_FREE(cif)	do {				\
		CIF_LOCK(cif);				\
		if (TAILQ_EMPTY(&(cif)->cif_vrs))	\
			carp_free_if(cif);		\
		else					\
			CIF_UNLOCK(cif);		\
} while (0)

#define	CARP_LOG(...)	do {				\
	if (V_carp_log > 0)				\
		log(LOG_INFO, "carp: " __VA_ARGS__);	\
} while (0)

#define	CARP_DEBUG(...)	do {				\
	if (V_carp_log > 1)				\
		log(LOG_DEBUG, __VA_ARGS__);		\
} while (0)

#define	IFNET_FOREACH_IFA(ifp, ifa)					\
	CK_STAILQ_FOREACH((ifa), &(ifp)->if_addrhead, ifa_link)	\
		if ((ifa)->ifa_carp != NULL)

#define	CARP_FOREACH_IFA(sc, ifa)					\
	CARP_LOCK_ASSERT(sc);						\
	for (int _i = 0;						\
		_i < (sc)->sc_naddrs + (sc)->sc_naddrs6 &&		\
		((ifa) = sc->sc_ifas[_i]) != NULL;			\
		++_i)

#define	IFNET_FOREACH_CARP(ifp, sc)					\
	KASSERT(mtx_owned(&ifp->if_carp->cif_mtx) ||			\
	    sx_xlocked(&carp_sx), ("cif_vrs not locked"));		\
	TAILQ_FOREACH((sc), &(ifp)->if_carp->cif_vrs, sc_list)

#define	DEMOTE_ADVSKEW(sc)					\
    (((sc)->sc_advskew + V_carp_demotion > CARP_MAXSKEW) ?	\
    CARP_MAXSKEW : ((sc)->sc_advskew + V_carp_demotion))

static void	carp_input_c(struct mbuf *, struct carp_header *, sa_family_t);
static struct carp_softc
		*carp_alloc(struct ifnet *);
static void	carp_destroy(struct carp_softc *);
static struct carp_if
		*carp_alloc_if(struct ifnet *);
static void	carp_free_if(struct carp_if *);
static void	carp_set_state(struct carp_softc *, int, const char* reason);
static void	carp_sc_state(struct carp_softc *);
static void	carp_setrun(struct carp_softc *, sa_family_t);
static void	carp_master_down(void *);
static void	carp_master_down_locked(struct carp_softc *,
    		    const char* reason);
static void	carp_send_ad(void *);
static void	carp_send_ad_locked(struct carp_softc *);
static void	carp_addroute(struct carp_softc *);
static void	carp_ifa_addroute(struct ifaddr *);
static void	carp_delroute(struct carp_softc *);
static void	carp_ifa_delroute(struct ifaddr *);
static void	carp_send_ad_all(void *, int);
static void	carp_demote_adj(int, char *);

static LIST_HEAD(, carp_softc) carp_list;
static struct mtx carp_mtx;
static struct sx carp_sx;
static struct task carp_sendall_task =
    TASK_INITIALIZER(0, carp_send_ad_all, NULL);

static void
carp_hmac_prepare(struct carp_softc *sc)
{
	uint8_t version = CARP_VERSION, type = CARP_ADVERTISEMENT;
	uint8_t vhid = sc->sc_vhid & 0xff;
	struct ifaddr *ifa;
	int i, found;
#ifdef INET
	struct in_addr last, cur, in;
#endif
#ifdef INET6
	struct in6_addr last6, cur6, in6;
#endif

	CARP_LOCK_ASSERT(sc);

	/* Compute ipad from key. */
	bzero(sc->sc_pad, sizeof(sc->sc_pad));
	bcopy(sc->sc_key, sc->sc_pad, sizeof(sc->sc_key));
	for (i = 0; i < sizeof(sc->sc_pad); i++)
		sc->sc_pad[i] ^= 0x36;

	/* Precompute first part of inner hash. */
	SHA1Init(&sc->sc_sha1);
	SHA1Update(&sc->sc_sha1, sc->sc_pad, sizeof(sc->sc_pad));
	SHA1Update(&sc->sc_sha1, (void *)&version, sizeof(version));
	SHA1Update(&sc->sc_sha1, (void *)&type, sizeof(type));
	SHA1Update(&sc->sc_sha1, (void *)&vhid, sizeof(vhid));
#ifdef INET
	cur.s_addr = 0;
	do {
		found = 0;
		last = cur;
		cur.s_addr = 0xffffffff;
		CARP_FOREACH_IFA(sc, ifa) {
			in.s_addr = ifatoia(ifa)->ia_addr.sin_addr.s_addr;
			if (ifa->ifa_addr->sa_family == AF_INET &&
			    ntohl(in.s_addr) > ntohl(last.s_addr) &&
			    ntohl(in.s_addr) < ntohl(cur.s_addr)) {
				cur.s_addr = in.s_addr;
				found++;
			}
		}
		if (found)
			SHA1Update(&sc->sc_sha1, (void *)&cur, sizeof(cur));
	} while (found);
#endif /* INET */
#ifdef INET6
	memset(&cur6, 0, sizeof(cur6));
	do {
		found = 0;
		last6 = cur6;
		memset(&cur6, 0xff, sizeof(cur6));
		CARP_FOREACH_IFA(sc, ifa) {
			in6 = ifatoia6(ifa)->ia_addr.sin6_addr;
			if (IN6_IS_SCOPE_EMBED(&in6))
				in6.s6_addr16[1] = 0;
			if (ifa->ifa_addr->sa_family == AF_INET6 &&
			    memcmp(&in6, &last6, sizeof(in6)) > 0 &&
			    memcmp(&in6, &cur6, sizeof(in6)) < 0) {
				cur6 = in6;
				found++;
			}
		}
		if (found)
			SHA1Update(&sc->sc_sha1, (void *)&cur6, sizeof(cur6));
	} while (found);
#endif /* INET6 */

	/* convert ipad to opad */
	for (i = 0; i < sizeof(sc->sc_pad); i++)
		sc->sc_pad[i] ^= 0x36 ^ 0x5c;
}

static void
carp_hmac_generate(struct carp_softc *sc, uint32_t counter[2],
    unsigned char md[20])
{
	SHA1_CTX sha1ctx;

	CARP_LOCK_ASSERT(sc);

	/* fetch first half of inner hash */
	bcopy(&sc->sc_sha1, &sha1ctx, sizeof(sha1ctx));

	SHA1Update(&sha1ctx, (void *)counter, sizeof(sc->sc_counter));
	SHA1Final(md, &sha1ctx);

	/* outer hash */
	SHA1Init(&sha1ctx);
	SHA1Update(&sha1ctx, sc->sc_pad, sizeof(sc->sc_pad));
	SHA1Update(&sha1ctx, md, 20);
	SHA1Final(md, &sha1ctx);
}

static int
carp_hmac_verify(struct carp_softc *sc, uint32_t counter[2],
    unsigned char md[20])
{
	unsigned char md2[20];

	CARP_LOCK_ASSERT(sc);

	carp_hmac_generate(sc, counter, md2);

	return (bcmp(md, md2, sizeof(md2)));
}

/*
 * process input packet.
 * we have rearranged checks order compared to the rfc,
 * but it seems more efficient this way or not possible otherwise.
 */
#ifdef INET
int
carp_input(struct mbuf **mp, int *offp, int proto)
{
	struct mbuf *m = *mp;
	struct ip *ip = mtod(m, struct ip *);
	struct carp_header *ch;
	int iplen, len;

	iplen = *offp;
	*mp = NULL;

	CARPSTATS_INC(carps_ipackets);

	if (!V_carp_allow) {
		m_freem(m);
		return (IPPROTO_DONE);
	}

	/* verify that the IP TTL is 255.  */
	if (ip->ip_ttl != CARP_DFLTTL) {
		CARPSTATS_INC(carps_badttl);
		CARP_DEBUG("%s: received ttl %d != 255 on %s\n", __func__,
		    ip->ip_ttl,
		    m->m_pkthdr.rcvif->if_xname);
		m_freem(m);
		return (IPPROTO_DONE);
	}

	iplen = ip->ip_hl << 2;

	if (m->m_pkthdr.len < iplen + sizeof(*ch)) {
		CARPSTATS_INC(carps_badlen);
		CARP_DEBUG("%s: received len %zd < sizeof(struct carp_header) "
		    "on %s\n", __func__, m->m_len - sizeof(struct ip),
		    m->m_pkthdr.rcvif->if_xname);
		m_freem(m);
		return (IPPROTO_DONE);
	}

	if (iplen + sizeof(*ch) < m->m_len) {
		if ((m = m_pullup(m, iplen + sizeof(*ch))) == NULL) {
			CARPSTATS_INC(carps_hdrops);
			CARP_DEBUG("%s: pullup failed\n", __func__);
			return (IPPROTO_DONE);
		}
		ip = mtod(m, struct ip *);
	}
	ch = (struct carp_header *)((char *)ip + iplen);

	/*
	 * verify that the received packet length is
	 * equal to the CARP header
	 */
	len = iplen + sizeof(*ch);
	if (len > m->m_pkthdr.len) {
		CARPSTATS_INC(carps_badlen);
		CARP_DEBUG("%s: packet too short %d on %s\n", __func__,
		    m->m_pkthdr.len,
		    m->m_pkthdr.rcvif->if_xname);
		m_freem(m);
		return (IPPROTO_DONE);
	}

	if ((m = m_pullup(m, len)) == NULL) {
		CARPSTATS_INC(carps_hdrops);
		return (IPPROTO_DONE);
	}
	ip = mtod(m, struct ip *);
	ch = (struct carp_header *)((char *)ip + iplen);

	/* verify the CARP checksum */
	m->m_data += iplen;
	if (in_cksum(m, len - iplen)) {
		CARPSTATS_INC(carps_badsum);
		CARP_DEBUG("%s: checksum failed on %s\n", __func__,
		    m->m_pkthdr.rcvif->if_xname);
		m_freem(m);
		return (IPPROTO_DONE);
	}
	m->m_data -= iplen;

	carp_input_c(m, ch, AF_INET);
	return (IPPROTO_DONE);
}
#endif

#ifdef INET6
int
carp6_input(struct mbuf **mp, int *offp, int proto)
{
	struct mbuf *m = *mp;
	struct ip6_hdr *ip6 = mtod(m, struct ip6_hdr *);
	struct carp_header *ch;
	u_int len;

	CARPSTATS_INC(carps_ipackets6);

	if (!V_carp_allow) {
		m_freem(m);
		return (IPPROTO_DONE);
	}

	/* check if received on a valid carp interface */
	if (m->m_pkthdr.rcvif->if_carp == NULL) {
		CARPSTATS_INC(carps_badif);
		CARP_DEBUG("%s: packet received on non-carp interface: %s\n",
		    __func__, m->m_pkthdr.rcvif->if_xname);
		m_freem(m);
		return (IPPROTO_DONE);
	}

	/* verify that the IP TTL is 255 */
	if (ip6->ip6_hlim != CARP_DFLTTL) {
		CARPSTATS_INC(carps_badttl);
		CARP_DEBUG("%s: received ttl %d != 255 on %s\n", __func__,
		    ip6->ip6_hlim, m->m_pkthdr.rcvif->if_xname);
		m_freem(m);
		return (IPPROTO_DONE);
	}

	/* verify that we have a complete carp packet */
	if (m->m_len < *offp + sizeof(*ch)) {
		len = m->m_len;
		m = m_pullup(m, *offp + sizeof(*ch));
		if (m == NULL) {
			CARPSTATS_INC(carps_badlen);
			CARP_DEBUG("%s: packet size %u too small\n", __func__, len);
			return (IPPROTO_DONE);
		}
	}
	ch = (struct carp_header *)(mtod(m, char *) + *offp);


	/* verify the CARP checksum */
	m->m_data += *offp;
	if (in_cksum(m, sizeof(*ch))) {
		CARPSTATS_INC(carps_badsum);
		CARP_DEBUG("%s: checksum failed, on %s\n", __func__,
		    m->m_pkthdr.rcvif->if_xname);
		m_freem(m);
		return (IPPROTO_DONE);
	}
	m->m_data -= *offp;

	carp_input_c(m, ch, AF_INET6);
	return (IPPROTO_DONE);
}
#endif /* INET6 */

/*
 * This routine should not be necessary at all, but some switches
 * (VMWare ESX vswitches) can echo our own packets back at us,
 * and we must ignore them or they will cause us to drop out of
 * MASTER mode.
 *
 * We cannot catch all cases of network loops.  Instead, what we
 * do here is catch any packet that arrives with a carp header
 * with a VHID of 0, that comes from an address that is our own.
 * These packets are by definition "from us" (even if they are from
 * a misconfigured host that is pretending to be us).
 *
 * The VHID test is outside this mini-function.
 */
static int
carp_source_is_self(struct mbuf *m, struct ifaddr *ifa, sa_family_t af)
{
#ifdef INET
	struct ip *ip4;
	struct in_addr in4;
#endif
#ifdef INET6
	struct ip6_hdr *ip6;
	struct in6_addr in6;
#endif

	switch (af) {
#ifdef INET
	case AF_INET:
		ip4 = mtod(m, struct ip *);
		in4 = ifatoia(ifa)->ia_addr.sin_addr;
		return (in4.s_addr == ip4->ip_src.s_addr);
#endif
#ifdef INET6
	case AF_INET6:
		ip6 = mtod(m, struct ip6_hdr *);
		in6 = ifatoia6(ifa)->ia_addr.sin6_addr;
		return (memcmp(&in6, &ip6->ip6_src, sizeof(in6)) == 0);
#endif
	default:
		break;
	}
	return (0);
}

static void
carp_input_c(struct mbuf *m, struct carp_header *ch, sa_family_t af)
{
	struct ifnet *ifp = m->m_pkthdr.rcvif;
	struct ifaddr *ifa, *match;
	struct carp_softc *sc;
	uint64_t tmp_counter;
	struct timeval sc_tv, ch_tv;
	int error;

	NET_EPOCH_ASSERT();

	/*
	 * Verify that the VHID is valid on the receiving interface.
	 *
	 * There should be just one match.  If there are none
	 * the VHID is not valid and we drop the packet.  If
	 * there are multiple VHID matches, take just the first
	 * one, for compatibility with previous code.  While we're
	 * scanning, check for obvious loops in the network topology
	 * (these should never happen, and as noted above, we may
	 * miss real loops; this is just a double-check).
	 */
	error = 0;
	match = NULL;
	IFNET_FOREACH_IFA(ifp, ifa) {
		if (match == NULL && ifa->ifa_carp != NULL &&
		    ifa->ifa_addr->sa_family == af &&
		    ifa->ifa_carp->sc_vhid == ch->carp_vhid)
			match = ifa;
		if (ch->carp_vhid == 0 && carp_source_is_self(m, ifa, af))
			error = ELOOP;
	}
	ifa = error ? NULL : match;
	if (ifa != NULL)
		ifa_ref(ifa);

	if (ifa == NULL) {
		if (error == ELOOP) {
			CARP_DEBUG("dropping looped packet on interface %s\n",
			    ifp->if_xname);
			CARPSTATS_INC(carps_badif);	/* ??? */
		} else {
			CARPSTATS_INC(carps_badvhid);
		}
		m_freem(m);
		return;
	}

	/* verify the CARP version. */
	if (ch->carp_version != CARP_VERSION) {
		CARPSTATS_INC(carps_badver);
		CARP_DEBUG("%s: invalid version %d\n", ifp->if_xname,
		    ch->carp_version);
		ifa_free(ifa);
		m_freem(m);
		return;
	}

	sc = ifa->ifa_carp;
	CARP_LOCK(sc);
	ifa_free(ifa);

	if (carp_hmac_verify(sc, ch->carp_counter, ch->carp_md)) {
		CARPSTATS_INC(carps_badauth);
		CARP_DEBUG("%s: incorrect hash for VHID %u@%s\n", __func__,
		    sc->sc_vhid, ifp->if_xname);
		goto out;
	}

	tmp_counter = ntohl(ch->carp_counter[0]);
	tmp_counter = tmp_counter<<32;
	tmp_counter += ntohl(ch->carp_counter[1]);

	/* XXX Replay protection goes here */

	sc->sc_init_counter = 0;
	sc->sc_counter = tmp_counter;

	sc_tv.tv_sec = sc->sc_advbase;
	sc_tv.tv_usec = DEMOTE_ADVSKEW(sc) * 1000000 / 256;
	ch_tv.tv_sec = ch->carp_advbase;
	ch_tv.tv_usec = ch->carp_advskew * 1000000 / 256;

	switch (sc->sc_state) {
	case INIT:
		break;
	case MASTER:
		/*
		 * If we receive an advertisement from a master who's going to
		 * be more frequent than us, go into BACKUP state.
		 */
		if (timevalcmp(&sc_tv, &ch_tv, >) ||
		    timevalcmp(&sc_tv, &ch_tv, ==)) {
			callout_stop(&sc->sc_ad_tmo);
			carp_set_state(sc, BACKUP,
			    "more frequent advertisement received");
			carp_setrun(sc, 0);
			carp_delroute(sc);
		}
		break;
	case BACKUP:
		/*
		 * If we're pre-empting masters who advertise slower than us,
		 * and this one claims to be slower, treat him as down.
		 */
		if (V_carp_preempt && timevalcmp(&sc_tv, &ch_tv, <)) {
			carp_master_down_locked(sc,
			    "preempting a slower master");
			break;
		}

		/*
		 *  If the master is going to advertise at such a low frequency
		 *  that he's guaranteed to time out, we'd might as well just
		 *  treat him as timed out now.
		 */
		sc_tv.tv_sec = sc->sc_advbase * 3;
		if (timevalcmp(&sc_tv, &ch_tv, <)) {
			carp_master_down_locked(sc, "master will time out");
			break;
		}

		/*
		 * Otherwise, we reset the counter and wait for the next
		 * advertisement.
		 */
		carp_setrun(sc, af);
		break;
	}

out:
	CARP_UNLOCK(sc);
	m_freem(m);
}

static int
carp_prepare_ad(struct mbuf *m, struct carp_softc *sc, struct carp_header *ch)
{
	struct m_tag *mtag;

	if (sc->sc_init_counter) {
		/* this could also be seconds since unix epoch */
		sc->sc_counter = arc4random();
		sc->sc_counter = sc->sc_counter << 32;
		sc->sc_counter += arc4random();
	} else
		sc->sc_counter++;

	ch->carp_counter[0] = htonl((sc->sc_counter>>32)&0xffffffff);
	ch->carp_counter[1] = htonl(sc->sc_counter&0xffffffff);

	carp_hmac_generate(sc, ch->carp_counter, ch->carp_md);

	/* Tag packet for carp_output */
	if ((mtag = m_tag_get(PACKET_TAG_CARP, sizeof(struct carp_softc *),
	    M_NOWAIT)) == NULL) {
		m_freem(m);
		CARPSTATS_INC(carps_onomem);
		return (ENOMEM);
	}
	bcopy(&sc, mtag + 1, sizeof(sc));
	m_tag_prepend(m, mtag);

	return (0);
}

/*
 * To avoid LORs and possible recursions this function shouldn't
 * be called directly, but scheduled via taskqueue.
 */
static void
carp_send_ad_all(void *ctx __unused, int pending __unused)
{
	struct carp_softc *sc;

	mtx_lock(&carp_mtx);
	LIST_FOREACH(sc, &carp_list, sc_next)
		if (sc->sc_state == MASTER) {
			CARP_LOCK(sc);
			CURVNET_SET(sc->sc_carpdev->if_vnet);
			carp_send_ad_locked(sc);
			CURVNET_RESTORE();
			CARP_UNLOCK(sc);
		}
	mtx_unlock(&carp_mtx);
}

/* Send a periodic advertisement, executed in callout context. */
static void
carp_send_ad(void *v)
{
	struct carp_softc *sc = v;

	CARP_LOCK_ASSERT(sc);
	CURVNET_SET(sc->sc_carpdev->if_vnet);
	carp_send_ad_locked(sc);
	CURVNET_RESTORE();
	CARP_UNLOCK(sc);
}

static void
carp_send_ad_error(struct carp_softc *sc, int error)
{

	if (error) {
		if (sc->sc_sendad_errors < INT_MAX)
			sc->sc_sendad_errors++;
		if (sc->sc_sendad_errors == CARP_SENDAD_MAX_ERRORS) {
			static const char fmt[] = "send error %d on %s";
			char msg[sizeof(fmt) + IFNAMSIZ];

			sprintf(msg, fmt, error, sc->sc_carpdev->if_xname);
			carp_demote_adj(V_carp_senderr_adj, msg);
		}
		sc->sc_sendad_success = 0;
	} else {
		if (sc->sc_sendad_errors >= CARP_SENDAD_MAX_ERRORS &&
		    ++sc->sc_sendad_success >= CARP_SENDAD_MIN_SUCCESS) {
			static const char fmt[] = "send ok on %s";
			char msg[sizeof(fmt) + IFNAMSIZ];

			sprintf(msg, fmt, sc->sc_carpdev->if_xname);
			carp_demote_adj(-V_carp_senderr_adj, msg);
			sc->sc_sendad_errors = 0;
		} else
			sc->sc_sendad_errors = 0;
	}
}

/*
 * Pick the best ifaddr on the given ifp for sending CARP
 * advertisements.
 *
 * "Best" here is defined by ifa_preferred().  This function is much
 * much like ifaof_ifpforaddr() except that we just use ifa_preferred().
 *
 * (This could be simplified to return the actual address, except that
 * it has a different format in AF_INET and AF_INET6.)
 */
static struct ifaddr *
carp_best_ifa(int af, struct ifnet *ifp)
{
	struct ifaddr *ifa, *best;

	NET_EPOCH_ASSERT();

	if (af >= AF_MAX)
		return (NULL);
	best = NULL;
	CK_STAILQ_FOREACH(ifa, &ifp->if_addrhead, ifa_link) {
		if (ifa->ifa_addr->sa_family == af &&
		    (best == NULL || ifa_preferred(best, ifa)))
			best = ifa;
	}
	if (best != NULL)
		ifa_ref(best);
	return (best);
}

static void
carp_send_ad_locked(struct carp_softc *sc)
{
	struct carp_header ch;
	struct timeval tv;
	struct ifaddr *ifa;
	struct carp_header *ch_ptr;
	struct mbuf *m;
	int len, advskew;

	CARP_LOCK_ASSERT(sc);

	advskew = DEMOTE_ADVSKEW(sc);
	tv.tv_sec = sc->sc_advbase;
	tv.tv_usec = advskew * 1000000 / 256;

	ch.carp_version = CARP_VERSION;
	ch.carp_type = CARP_ADVERTISEMENT;
	ch.carp_vhid = sc->sc_vhid;
	ch.carp_advbase = sc->sc_advbase;
	ch.carp_advskew = advskew;
	ch.carp_authlen = 7;	/* XXX DEFINE */
	ch.carp_pad1 = 0;	/* must be zero */
	ch.carp_cksum = 0;

	/* XXXGL: OpenBSD picks first ifaddr with needed family. */

#ifdef INET
	if (sc->sc_naddrs) {
		struct ip *ip;

		m = m_gethdr(M_NOWAIT, MT_DATA);
		if (m == NULL) {
			CARPSTATS_INC(carps_onomem);
			goto resched;
		}
		len = sizeof(*ip) + sizeof(ch);
		m->m_pkthdr.len = len;
		m->m_pkthdr.rcvif = NULL;
		m->m_len = len;
		M_ALIGN(m, m->m_len);
		m->m_flags |= M_MCAST;
		ip = mtod(m, struct ip *);
		ip->ip_v = IPVERSION;
		ip->ip_hl = sizeof(*ip) >> 2;
		ip->ip_tos = V_carp_dscp << IPTOS_DSCP_OFFSET;
		ip->ip_len = htons(len);
		ip->ip_off = htons(IP_DF);
		ip->ip_ttl = CARP_DFLTTL;
		ip->ip_p = IPPROTO_CARP;
		ip->ip_sum = 0;
		ip_fillid(ip);

		ifa = carp_best_ifa(AF_INET, sc->sc_carpdev);
		if (ifa != NULL) {
			ip->ip_src.s_addr =
			    ifatoia(ifa)->ia_addr.sin_addr.s_addr;
			ifa_free(ifa);
		} else
			ip->ip_src.s_addr = 0;
		ip->ip_dst.s_addr = htonl(INADDR_CARP_GROUP);

		ch_ptr = (struct carp_header *)(&ip[1]);
		bcopy(&ch, ch_ptr, sizeof(ch));
		if (carp_prepare_ad(m, sc, ch_ptr))
			goto resched;

		m->m_data += sizeof(*ip);
		ch_ptr->carp_cksum = in_cksum(m, len - sizeof(*ip));
		m->m_data -= sizeof(*ip);

		CARPSTATS_INC(carps_opackets);

		carp_send_ad_error(sc, ip_output(m, NULL, NULL, IP_RAWOUTPUT,
		    &sc->sc_carpdev->if_carp->cif_imo, NULL));
	}
#endif /* INET */
#ifdef INET6
	if (sc->sc_naddrs6) {
		struct epoch_tracker et;
		struct ip6_hdr *ip6;

		m = m_gethdr(M_NOWAIT, MT_DATA);
		if (m == NULL) {
			CARPSTATS_INC(carps_onomem);
			goto resched;
		}
		len = sizeof(*ip6) + sizeof(ch);
		m->m_pkthdr.len = len;
		m->m_pkthdr.rcvif = NULL;
		m->m_len = len;
		M_ALIGN(m, m->m_len);
		m->m_flags |= M_MCAST;
		ip6 = mtod(m, struct ip6_hdr *);
		bzero(ip6, sizeof(*ip6));
		ip6->ip6_vfc |= IPV6_VERSION;
		/* Traffic class isn't defined in ip6 struct instead
		 * it gets offset into flowid field */
		ip6->ip6_flow |= htonl(V_carp_dscp << (IPV6_FLOWLABEL_LEN +
		    IPTOS_DSCP_OFFSET));
		ip6->ip6_hlim = CARP_DFLTTL;
		ip6->ip6_nxt = IPPROTO_CARP;

		/* set the source address */
		ifa = carp_best_ifa(AF_INET6, sc->sc_carpdev);
		if (ifa != NULL) {
			bcopy(IFA_IN6(ifa), &ip6->ip6_src,
			    sizeof(struct in6_addr));
			ifa_free(ifa);
		} else
			/* This should never happen with IPv6. */
			bzero(&ip6->ip6_src, sizeof(struct in6_addr));

		/* Set the multicast destination. */
		ip6->ip6_dst.s6_addr16[0] = htons(0xff02);
		ip6->ip6_dst.s6_addr8[15] = 0x12;
		if (in6_setscope(&ip6->ip6_dst, sc->sc_carpdev, NULL) != 0) {
			m_freem(m);
			CARP_DEBUG("%s: in6_setscope failed\n", __func__);
			goto resched;
		}

		ch_ptr = (struct carp_header *)(&ip6[1]);
		bcopy(&ch, ch_ptr, sizeof(ch));
		if (carp_prepare_ad(m, sc, ch_ptr))
			goto resched;

		m->m_data += sizeof(*ip6);
		ch_ptr->carp_cksum = in_cksum(m, len - sizeof(*ip6));
		m->m_data -= sizeof(*ip6);

		CARPSTATS_INC(carps_opackets6);

		NET_EPOCH_ENTER(et);
		carp_send_ad_error(sc, ip6_output(m, NULL, NULL, 0,
		    &sc->sc_carpdev->if_carp->cif_im6o, NULL, NULL));
		NET_EPOCH_EXIT(et);
	}
#endif /* INET6 */

resched:
	callout_reset(&sc->sc_ad_tmo, tvtohz(&tv), carp_send_ad, sc);
}

static void
carp_addroute(struct carp_softc *sc)
{
	struct ifaddr *ifa;

	CARP_FOREACH_IFA(sc, ifa)
		carp_ifa_addroute(ifa);
}

static void
carp_ifa_addroute(struct ifaddr *ifa)
{

	switch (ifa->ifa_addr->sa_family) {
#ifdef INET
	case AF_INET:
		in_addprefix(ifatoia(ifa), RTF_UP);
		ifa_add_loopback_route(ifa,
		    (struct sockaddr *)&ifatoia(ifa)->ia_addr);
		break;
#endif
#ifdef INET6
	case AF_INET6:
		ifa_add_loopback_route(ifa,
		    (struct sockaddr *)&ifatoia6(ifa)->ia_addr);
		nd6_add_ifa_lle(ifatoia6(ifa));
		break;
#endif
	}
}

static void
carp_delroute(struct carp_softc *sc)
{
	struct ifaddr *ifa;

	CARP_FOREACH_IFA(sc, ifa)
		carp_ifa_delroute(ifa);
}

static void
carp_ifa_delroute(struct ifaddr *ifa)
{

	switch (ifa->ifa_addr->sa_family) {
#ifdef INET
	case AF_INET:
		ifa_del_loopback_route(ifa,
		    (struct sockaddr *)&ifatoia(ifa)->ia_addr);
		in_scrubprefix(ifatoia(ifa), LLE_STATIC);
		break;
#endif
#ifdef INET6
	case AF_INET6:
		ifa_del_loopback_route(ifa,
		    (struct sockaddr *)&ifatoia6(ifa)->ia_addr);
		nd6_rem_ifa_lle(ifatoia6(ifa), 1);
		break;
#endif
	}
}

int
carp_master(struct ifaddr *ifa)
{
	struct carp_softc *sc = ifa->ifa_carp;

	return (sc->sc_state == MASTER);
}

#ifdef INET
/*
 * Broadcast a gratuitous ARP request containing
 * the virtual router MAC address for each IP address
 * associated with the virtual router.
 */
static void
carp_send_arp(struct carp_softc *sc)
{
	struct ifaddr *ifa;
	struct in_addr addr;

	CARP_FOREACH_IFA(sc, ifa) {
		if (ifa->ifa_addr->sa_family != AF_INET)
			continue;
		addr = ((struct sockaddr_in *)ifa->ifa_addr)->sin_addr;
		arp_announce_ifaddr(sc->sc_carpdev, addr, LLADDR(&sc->sc_addr));
	}
}

int
carp_iamatch(struct ifaddr *ifa, uint8_t **enaddr)
{
	struct carp_softc *sc = ifa->ifa_carp;

	if (sc->sc_state == MASTER) {
		*enaddr = LLADDR(&sc->sc_addr);
		return (1);
	}

	return (0);
}
#endif

#ifdef INET6
static void
carp_send_na(struct carp_softc *sc)
{
	static struct in6_addr mcast = IN6ADDR_LINKLOCAL_ALLNODES_INIT;
	struct ifaddr *ifa;
	struct in6_addr *in6;

	CARP_FOREACH_IFA(sc, ifa) {
		if (ifa->ifa_addr->sa_family != AF_INET6)
			continue;

		in6 = IFA_IN6(ifa);
		nd6_na_output(sc->sc_carpdev, &mcast, in6,
		    ND_NA_FLAG_OVERRIDE, 1, NULL);
		DELAY(1000);	/* XXX */
	}
}

/*
 * Returns ifa in case it's a carp address and it is MASTER, or if the address
 * matches and is not a carp address.  Returns NULL otherwise.
 */
struct ifaddr *
carp_iamatch6(struct ifnet *ifp, struct in6_addr *taddr)
{
	struct ifaddr *ifa;

	NET_EPOCH_ASSERT();

	ifa = NULL;
	CK_STAILQ_FOREACH(ifa, &ifp->if_addrhead, ifa_link) {
		if (ifa->ifa_addr->sa_family != AF_INET6)
			continue;
		if (!IN6_ARE_ADDR_EQUAL(taddr, IFA_IN6(ifa)))
			continue;
		if (ifa->ifa_carp && ifa->ifa_carp->sc_state != MASTER)
			ifa = NULL;
		else
			ifa_ref(ifa);
		break;
	}

	return (ifa);
}

char *
carp_macmatch6(struct ifnet *ifp, struct mbuf *m, const struct in6_addr *taddr)
{
	struct ifaddr *ifa;

	NET_EPOCH_ASSERT();

	IFNET_FOREACH_IFA(ifp, ifa)
		if (ifa->ifa_addr->sa_family == AF_INET6 &&
		    IN6_ARE_ADDR_EQUAL(taddr, IFA_IN6(ifa))) {
			struct carp_softc *sc = ifa->ifa_carp;
			struct m_tag *mtag;

			mtag = m_tag_get(PACKET_TAG_CARP,
			    sizeof(struct carp_softc *), M_NOWAIT);
			if (mtag == NULL)
				/* Better a bit than nothing. */
				return (LLADDR(&sc->sc_addr));

			bcopy(&sc, mtag + 1, sizeof(sc));
			m_tag_prepend(m, mtag);

			return (LLADDR(&sc->sc_addr));
		}

	return (NULL);
}
#endif /* INET6 */

int
carp_forus(struct ifnet *ifp, u_char *dhost)
{
	struct carp_softc *sc;
	uint8_t *ena = dhost;

	if (ena[0] || ena[1] || ena[2] != 0x5e || ena[3] || ena[4] != 1)
		return (0);

	CIF_LOCK(ifp->if_carp);
	IFNET_FOREACH_CARP(ifp, sc) {
		CARP_LOCK(sc);
		if (sc->sc_state == MASTER && !bcmp(dhost, LLADDR(&sc->sc_addr),
		    ETHER_ADDR_LEN)) {
			CARP_UNLOCK(sc);
			CIF_UNLOCK(ifp->if_carp);
			return (1);
		}
		CARP_UNLOCK(sc);
	}
	CIF_UNLOCK(ifp->if_carp);

	return (0);
}

/* Master down timeout event, executed in callout context. */
static void
carp_master_down(void *v)
{
	struct carp_softc *sc = v;

	CARP_LOCK_ASSERT(sc);

	CURVNET_SET(sc->sc_carpdev->if_vnet);
	if (sc->sc_state == BACKUP) {
		carp_master_down_locked(sc, "master timed out");
	}
	CURVNET_RESTORE();

	CARP_UNLOCK(sc);
}

static void
carp_master_down_locked(struct carp_softc *sc, const char *reason)
{

	CARP_LOCK_ASSERT(sc);

	switch (sc->sc_state) {
	case BACKUP:
		carp_set_state(sc, MASTER, reason);
		carp_send_ad_locked(sc);
#ifdef INET
		carp_send_arp(sc);
#endif
#ifdef INET6
		carp_send_na(sc);
#endif
		carp_setrun(sc, 0);
		carp_addroute(sc);
		break;
	case INIT:
	case MASTER:
#ifdef INVARIANTS
		panic("carp: VHID %u@%s: master_down event in %s state\n",
		    sc->sc_vhid,
		    sc->sc_carpdev->if_xname,
		    sc->sc_state ? "MASTER" : "INIT");
#endif
		break;
	}
}

/*
 * When in backup state, af indicates whether to reset the master down timer
 * for v4 or v6. If it's set to zero, reset the ones which are already pending.
 */
static void
carp_setrun(struct carp_softc *sc, sa_family_t af)
{
	struct timeval tv;

	CARP_LOCK_ASSERT(sc);

	if ((sc->sc_carpdev->if_flags & IFF_UP) == 0 ||
	    sc->sc_carpdev->if_link_state != LINK_STATE_UP ||
	    (sc->sc_naddrs == 0 && sc->sc_naddrs6 == 0) ||
	    !V_carp_allow)
		return;

	switch (sc->sc_state) {
	case INIT:
		carp_set_state(sc, BACKUP, "initialization complete");
		carp_setrun(sc, 0);
		break;
	case BACKUP:
		callout_stop(&sc->sc_ad_tmo);
		tv.tv_sec = 3 * sc->sc_advbase;
		tv.tv_usec = sc->sc_advskew * 1000000 / 256;
		switch (af) {
#ifdef INET
		case AF_INET:
			callout_reset(&sc->sc_md_tmo, tvtohz(&tv),
			    carp_master_down, sc);
			break;
#endif
#ifdef INET6
		case AF_INET6:
			callout_reset(&sc->sc_md6_tmo, tvtohz(&tv),
			    carp_master_down, sc);
			break;
#endif
		default:
#ifdef INET
			if (sc->sc_naddrs)
				callout_reset(&sc->sc_md_tmo, tvtohz(&tv),
				    carp_master_down, sc);
#endif
#ifdef INET6
			if (sc->sc_naddrs6)
				callout_reset(&sc->sc_md6_tmo, tvtohz(&tv),
				    carp_master_down, sc);
#endif
			break;
		}
		break;
	case MASTER:
		tv.tv_sec = sc->sc_advbase;
		tv.tv_usec = sc->sc_advskew * 1000000 / 256;
		callout_reset(&sc->sc_ad_tmo, tvtohz(&tv),
		    carp_send_ad, sc);
		break;
	}
}

/*
 * Setup multicast structures.
 */
static int
carp_multicast_setup(struct carp_if *cif, sa_family_t sa)
{
	struct ifnet *ifp = cif->cif_ifp;
	int error = 0;

	switch (sa) {
#ifdef INET
	case AF_INET:
	    {
		struct ip_moptions *imo = &cif->cif_imo;
		struct in_mfilter *imf;
		struct in_addr addr;

		if (ip_mfilter_first(&imo->imo_head) != NULL)
			return (0);

		imf = ip_mfilter_alloc(M_WAITOK, 0, 0);
		ip_mfilter_init(&imo->imo_head);
		imo->imo_multicast_vif = -1;

		addr.s_addr = htonl(INADDR_CARP_GROUP);
		if ((error = in_joingroup(ifp, &addr, NULL,
		    &imf->imf_inm)) != 0) {
			ip_mfilter_free(imf);
			break;
		}

		ip_mfilter_insert(&imo->imo_head, imf);
		imo->imo_multicast_ifp = ifp;
		imo->imo_multicast_ttl = CARP_DFLTTL;
		imo->imo_multicast_loop = 0;
		break;
	   }
#endif
#ifdef INET6
	case AF_INET6:
	    {
		struct ip6_moptions *im6o = &cif->cif_im6o;
		struct in6_mfilter *im6f[2];
		struct in6_addr in6;

		if (ip6_mfilter_first(&im6o->im6o_head))
			return (0);

		im6f[0] = ip6_mfilter_alloc(M_WAITOK, 0, 0);
		im6f[1] = ip6_mfilter_alloc(M_WAITOK, 0, 0);

		ip6_mfilter_init(&im6o->im6o_head);
		im6o->im6o_multicast_hlim = CARP_DFLTTL;
		im6o->im6o_multicast_ifp = ifp;

		/* Join IPv6 CARP multicast group. */
		bzero(&in6, sizeof(in6));
		in6.s6_addr16[0] = htons(0xff02);
		in6.s6_addr8[15] = 0x12;
		if ((error = in6_setscope(&in6, ifp, NULL)) != 0) {
			ip6_mfilter_free(im6f[0]);
			ip6_mfilter_free(im6f[1]);
			break;
		}
		if ((error = in6_joingroup(ifp, &in6, NULL, &im6f[0]->im6f_in6m, 0)) != 0) {
			ip6_mfilter_free(im6f[0]);
			ip6_mfilter_free(im6f[1]);
			break;
		}

		/* Join solicited multicast address. */
		bzero(&in6, sizeof(in6));
		in6.s6_addr16[0] = htons(0xff02);
		in6.s6_addr32[1] = 0;
		in6.s6_addr32[2] = htonl(1);
		in6.s6_addr32[3] = 0;
		in6.s6_addr8[12] = 0xff;

		if ((error = in6_setscope(&in6, ifp, NULL)) != 0) {
			ip6_mfilter_free(im6f[0]);
			ip6_mfilter_free(im6f[1]);
			break;
		}

		if ((error = in6_joingroup(ifp, &in6, NULL, &im6f[1]->im6f_in6m, 0)) != 0) {
			in6_leavegroup(im6f[0]->im6f_in6m, NULL);
			ip6_mfilter_free(im6f[0]);
			ip6_mfilter_free(im6f[1]);
			break;
		}
		ip6_mfilter_insert(&im6o->im6o_head, im6f[0]);
		ip6_mfilter_insert(&im6o->im6o_head, im6f[1]);
		break;
	    }
#endif
	}

	return (error);
}

/*
 * Free multicast structures.
 */
static void
carp_multicast_cleanup(struct carp_if *cif, sa_family_t sa)
{
#ifdef INET
	struct ip_moptions *imo = &cif->cif_imo;
	struct in_mfilter *imf;
#endif
#ifdef INET6
	struct ip6_moptions *im6o = &cif->cif_im6o;
	struct in6_mfilter *im6f;
#endif
	sx_assert(&carp_sx, SA_XLOCKED);

	switch (sa) {
#ifdef INET
	case AF_INET:
		if (cif->cif_naddrs != 0)
			break;

		while ((imf = ip_mfilter_first(&imo->imo_head)) != NULL) {
			ip_mfilter_remove(&imo->imo_head, imf);
			in_leavegroup(imf->imf_inm, NULL);
			ip_mfilter_free(imf);
		}
		break;
#endif
#ifdef INET6
	case AF_INET6:
		if (cif->cif_naddrs6 != 0)
			break;

		while ((im6f = ip6_mfilter_first(&im6o->im6o_head)) != NULL) {
			ip6_mfilter_remove(&im6o->im6o_head, im6f);
			in6_leavegroup(im6f->im6f_in6m, NULL);
			ip6_mfilter_free(im6f);
		}
		break;
#endif
	}
}

int
carp_output(struct ifnet *ifp, struct mbuf *m, const struct sockaddr *sa)
{
	struct m_tag *mtag;
	struct carp_softc *sc;

	if (!sa)
		return (0);

	switch (sa->sa_family) {
#ifdef INET
	case AF_INET:
		break;
#endif
#ifdef INET6
	case AF_INET6:
		break;
#endif
	default:
		return (0);
	}

	mtag = m_tag_find(m, PACKET_TAG_CARP, NULL);
	if (mtag == NULL)
		return (0);

	bcopy(mtag + 1, &sc, sizeof(sc));

	/* Set the source MAC address to the Virtual Router MAC Address. */
	switch (ifp->if_type) {
	case IFT_ETHER:
	case IFT_BRIDGE:
	case IFT_L2VLAN: {
			struct ether_header *eh;

			eh = mtod(m, struct ether_header *);
			eh->ether_shost[0] = 0;
			eh->ether_shost[1] = 0;
			eh->ether_shost[2] = 0x5e;
			eh->ether_shost[3] = 0;
			eh->ether_shost[4] = 1;
			eh->ether_shost[5] = sc->sc_vhid;
		}
		break;
	default:
		printf("%s: carp is not supported for the %d interface type\n",
		    ifp->if_xname, ifp->if_type);
		return (EOPNOTSUPP);
	}

	return (0);
}

static struct carp_softc*
carp_alloc(struct ifnet *ifp)
{
	struct carp_softc *sc;
	struct carp_if *cif;

	sx_assert(&carp_sx, SA_XLOCKED);

	if ((cif = ifp->if_carp) == NULL)
		cif = carp_alloc_if(ifp);

	sc = malloc(sizeof(*sc), M_CARP, M_WAITOK|M_ZERO);

	sc->sc_advbase = CARP_DFLTINTV;
	sc->sc_vhid = -1;	/* required setting */
	sc->sc_init_counter = 1;
	sc->sc_state = INIT;

	sc->sc_ifasiz = sizeof(struct ifaddr *);
	sc->sc_ifas = malloc(sc->sc_ifasiz, M_CARP, M_WAITOK|M_ZERO);
	sc->sc_carpdev = ifp;

	CARP_LOCK_INIT(sc);
#ifdef INET
	callout_init_mtx(&sc->sc_md_tmo, &sc->sc_mtx, CALLOUT_RETURNUNLOCKED);
#endif
#ifdef INET6
	callout_init_mtx(&sc->sc_md6_tmo, &sc->sc_mtx, CALLOUT_RETURNUNLOCKED);
#endif
	callout_init_mtx(&sc->sc_ad_tmo, &sc->sc_mtx, CALLOUT_RETURNUNLOCKED);

	CIF_LOCK(cif);
	TAILQ_INSERT_TAIL(&cif->cif_vrs, sc, sc_list);
	CIF_UNLOCK(cif);

	mtx_lock(&carp_mtx);
	LIST_INSERT_HEAD(&carp_list, sc, sc_next);
	mtx_unlock(&carp_mtx);

	return (sc);
}

static void
carp_grow_ifas(struct carp_softc *sc)
{
	struct ifaddr **new;

	new = malloc(sc->sc_ifasiz * 2, M_CARP, M_WAITOK | M_ZERO);
	CARP_LOCK(sc);
	bcopy(sc->sc_ifas, new, sc->sc_ifasiz);
	free(sc->sc_ifas, M_CARP);
	sc->sc_ifas = new;
	sc->sc_ifasiz *= 2;
	CARP_UNLOCK(sc);
}

static void
carp_destroy(struct carp_softc *sc)
{
	struct ifnet *ifp = sc->sc_carpdev;
	struct carp_if *cif = ifp->if_carp;

	sx_assert(&carp_sx, SA_XLOCKED);

	if (sc->sc_suppress)
		carp_demote_adj(-V_carp_ifdown_adj, "vhid removed");
	CARP_UNLOCK(sc);

	CIF_LOCK(cif);
	TAILQ_REMOVE(&cif->cif_vrs, sc, sc_list);
	CIF_UNLOCK(cif);

	mtx_lock(&carp_mtx);
	LIST_REMOVE(sc, sc_next);
	mtx_unlock(&carp_mtx);

	callout_drain(&sc->sc_ad_tmo);
#ifdef INET
	callout_drain(&sc->sc_md_tmo);
#endif
#ifdef INET6
	callout_drain(&sc->sc_md6_tmo);
#endif
	CARP_LOCK_DESTROY(sc);

	free(sc->sc_ifas, M_CARP);
	free(sc, M_CARP);
}

static struct carp_if*
carp_alloc_if(struct ifnet *ifp)
{
	struct carp_if *cif;
	int error;

	cif = malloc(sizeof(*cif), M_CARP, M_WAITOK|M_ZERO);

	if ((error = ifpromisc(ifp, 1)) != 0)
		printf("%s: ifpromisc(%s) failed: %d\n",
		    __func__, ifp->if_xname, error);
	else
		cif->cif_flags |= CIF_PROMISC;

	CIF_LOCK_INIT(cif);
	cif->cif_ifp = ifp;
	TAILQ_INIT(&cif->cif_vrs);

	IF_ADDR_WLOCK(ifp);
	ifp->if_carp = cif;
	if_ref(ifp);
	IF_ADDR_WUNLOCK(ifp);

	return (cif);
}

static void
carp_free_if(struct carp_if *cif)
{
	struct ifnet *ifp = cif->cif_ifp;

	CIF_LOCK_ASSERT(cif);
	KASSERT(TAILQ_EMPTY(&cif->cif_vrs), ("%s: softc list not empty",
	    __func__));

	IF_ADDR_WLOCK(ifp);
	ifp->if_carp = NULL;
	IF_ADDR_WUNLOCK(ifp);

	CIF_LOCK_DESTROY(cif);

	if (cif->cif_flags & CIF_PROMISC)
		ifpromisc(ifp, 0);
	if_rele(ifp);

	free(cif, M_CARP);
}

static void
carp_carprcp(struct carpreq *carpr, struct carp_softc *sc, int priv)
{

	CARP_LOCK(sc);
	carpr->carpr_state = sc->sc_state;
	carpr->carpr_vhid = sc->sc_vhid;
	carpr->carpr_advbase = sc->sc_advbase;
	carpr->carpr_advskew = sc->sc_advskew;
	if (priv)
		bcopy(sc->sc_key, carpr->carpr_key, sizeof(carpr->carpr_key));
	else
		bzero(carpr->carpr_key, sizeof(carpr->carpr_key));
	CARP_UNLOCK(sc);
}

int
carp_ioctl(struct ifreq *ifr, u_long cmd, struct thread *td)
{
	struct carpreq carpr;
	struct ifnet *ifp;
	struct carp_softc *sc = NULL;
	int error = 0, locked = 0;

	if ((error = copyin(ifr_data_get_ptr(ifr), &carpr, sizeof carpr)))
		return (error);

	ifp = ifunit_ref(ifr->ifr_name);
	if (ifp == NULL)
		return (ENXIO);

	switch (ifp->if_type) {
	case IFT_ETHER:
	case IFT_L2VLAN:
	case IFT_BRIDGE:
		break;
	default:
		error = EOPNOTSUPP;
		goto out;
	}

	if ((ifp->if_flags & IFF_MULTICAST) == 0) {
		error = EADDRNOTAVAIL;
		goto out;
	}

	sx_xlock(&carp_sx);
	switch (cmd) {
	case CASE_IOC_IFREQ(SIOCSVH):
		if ((error = priv_check(td, PRIV_NETINET_CARP)))
			break;
		if (carpr.carpr_vhid <= 0 || carpr.carpr_vhid > CARP_MAXVHID ||
		    carpr.carpr_advbase < 0 || carpr.carpr_advskew < 0) {
			error = EINVAL;
			break;
		}

		if (ifp->if_carp) {
			IFNET_FOREACH_CARP(ifp, sc)
				if (sc->sc_vhid == carpr.carpr_vhid)
					break;
		}
		if (sc == NULL) {
			sc = carp_alloc(ifp);
			CARP_LOCK(sc);
			sc->sc_vhid = carpr.carpr_vhid;
			LLADDR(&sc->sc_addr)[0] = 0;
			LLADDR(&sc->sc_addr)[1] = 0;
			LLADDR(&sc->sc_addr)[2] = 0x5e;
			LLADDR(&sc->sc_addr)[3] = 0;
			LLADDR(&sc->sc_addr)[4] = 1;
			LLADDR(&sc->sc_addr)[5] = sc->sc_vhid;
		} else
			CARP_LOCK(sc);
		locked = 1;
		if (carpr.carpr_advbase > 0) {
			if (carpr.carpr_advbase > 255 ||
			    carpr.carpr_advbase < CARP_DFLTINTV) {
				error = EINVAL;
				break;
			}
			sc->sc_advbase = carpr.carpr_advbase;
		}
		if (carpr.carpr_advskew >= 255) {
			error = EINVAL;
			break;
		}
		sc->sc_advskew = carpr.carpr_advskew;
		if (carpr.carpr_key[0] != '\0') {
			bcopy(carpr.carpr_key, sc->sc_key, sizeof(sc->sc_key));
			carp_hmac_prepare(sc);
		}
		if (sc->sc_state != INIT &&
		    carpr.carpr_state != sc->sc_state) {
			switch (carpr.carpr_state) {
			case BACKUP:
				callout_stop(&sc->sc_ad_tmo);
				carp_set_state(sc, BACKUP,
				    "user requested via ifconfig");
				carp_setrun(sc, 0);
				carp_delroute(sc);
				break;
			case MASTER:
				carp_master_down_locked(sc,
				    "user requested via ifconfig");
				break;
			default:
				break;
			}
		}
		break;

	case CASE_IOC_IFREQ(SIOCGVH):
	    {
		int priveleged;

		if (carpr.carpr_vhid < 0 || carpr.carpr_vhid > CARP_MAXVHID) {
			error = EINVAL;
			break;
		}
		if (carpr.carpr_count < 1) {
			error = EMSGSIZE;
			break;
		}
		if (ifp->if_carp == NULL) {
			error = ENOENT;
			break;
		}

		priveleged = (priv_check(td, PRIV_NETINET_CARP) == 0);
		if (carpr.carpr_vhid != 0) {
			IFNET_FOREACH_CARP(ifp, sc)
				if (sc->sc_vhid == carpr.carpr_vhid)
					break;
			if (sc == NULL) {
				error = ENOENT;
				break;
			}
			carp_carprcp(&carpr, sc, priveleged);
			error = copyout(&carpr, ifr_data_get_ptr(ifr),
			    sizeof(carpr));
		} else  {
			int i, count;

			count = 0;
			IFNET_FOREACH_CARP(ifp, sc)
				count++;

			if (count > carpr.carpr_count) {
				CIF_UNLOCK(ifp->if_carp);
				error = EMSGSIZE;
				break;
			}

			i = 0;
			IFNET_FOREACH_CARP(ifp, sc) {
				carp_carprcp(&carpr, sc, priveleged);
				carpr.carpr_count = count;
				error = copyout(&carpr,
<<<<<<< HEAD
				    (char * __capability)ifr_data_get_ptr(ifr) +
=======
				    (char *)ifr_data_get_ptr(ifr) +
>>>>>>> a93b5bbe
				    (i * sizeof(carpr)), sizeof(carpr));
				if (error) {
					CIF_UNLOCK(ifp->if_carp);
					break;
				}
				i++;
			}
		}
		break;
	    }
	default:
		error = EINVAL;
	}
	sx_xunlock(&carp_sx);

out:
	if (locked)
		CARP_UNLOCK(sc);
	if_rele(ifp);

	return (error);
}

static int
carp_get_vhid(struct ifaddr *ifa)
{

	if (ifa == NULL || ifa->ifa_carp == NULL)
		return (0);

	return (ifa->ifa_carp->sc_vhid);
}

int
carp_attach(struct ifaddr *ifa, int vhid)
{
	struct ifnet *ifp = ifa->ifa_ifp;
	struct carp_if *cif = ifp->if_carp;
	struct carp_softc *sc;
	int index, error;

	KASSERT(ifa->ifa_carp == NULL, ("%s: ifa %p attached", __func__, ifa));

	switch (ifa->ifa_addr->sa_family) {
#ifdef INET
	case AF_INET:
#endif
#ifdef INET6
	case AF_INET6:
#endif
		break;
	default:
		return (EPROTOTYPE);
	}

	sx_xlock(&carp_sx);
	if (ifp->if_carp == NULL) {
		sx_xunlock(&carp_sx);
		return (ENOPROTOOPT);
	}

	IFNET_FOREACH_CARP(ifp, sc)
		if (sc->sc_vhid == vhid)
			break;
	if (sc == NULL) {
		sx_xunlock(&carp_sx);
		return (ENOENT);
	}

	error = carp_multicast_setup(cif, ifa->ifa_addr->sa_family);
	if (error) {
		CIF_FREE(cif);
		sx_xunlock(&carp_sx);
		return (error);
	}

	index = sc->sc_naddrs + sc->sc_naddrs6 + 1;
	if (index > sc->sc_ifasiz / sizeof(struct ifaddr *))
		carp_grow_ifas(sc);

	switch (ifa->ifa_addr->sa_family) {
#ifdef INET
	case AF_INET:
		cif->cif_naddrs++;
		sc->sc_naddrs++;
		break;
#endif
#ifdef INET6
	case AF_INET6:
		cif->cif_naddrs6++;
		sc->sc_naddrs6++;
		break;
#endif
	}

	ifa_ref(ifa);

	CARP_LOCK(sc);
	sc->sc_ifas[index - 1] = ifa;
	ifa->ifa_carp = sc;
	carp_hmac_prepare(sc);
	carp_sc_state(sc);
	CARP_UNLOCK(sc);

	sx_xunlock(&carp_sx);

	return (0);
}

void
carp_detach(struct ifaddr *ifa, bool keep_cif)
{
	struct ifnet *ifp = ifa->ifa_ifp;
	struct carp_if *cif = ifp->if_carp;
	struct carp_softc *sc = ifa->ifa_carp;
	int i, index;

	KASSERT(sc != NULL, ("%s: %p not attached", __func__, ifa));

	sx_xlock(&carp_sx);

	CARP_LOCK(sc);
	/* Shift array. */
	index = sc->sc_naddrs + sc->sc_naddrs6;
	for (i = 0; i < index; i++)
		if (sc->sc_ifas[i] == ifa)
			break;
	KASSERT(i < index, ("%s: %p no backref", __func__, ifa));
	for (; i < index - 1; i++)
		sc->sc_ifas[i] = sc->sc_ifas[i+1];
	sc->sc_ifas[index - 1] = NULL;

	switch (ifa->ifa_addr->sa_family) {
#ifdef INET
	case AF_INET:
		cif->cif_naddrs--;
		sc->sc_naddrs--;
		break;
#endif
#ifdef INET6
	case AF_INET6:
		cif->cif_naddrs6--;
		sc->sc_naddrs6--;
		break;
#endif
	}

	carp_ifa_delroute(ifa);
	carp_multicast_cleanup(cif, ifa->ifa_addr->sa_family);

	ifa->ifa_carp = NULL;
	ifa_free(ifa);

	carp_hmac_prepare(sc);
	carp_sc_state(sc);

	if (!keep_cif && sc->sc_naddrs == 0 && sc->sc_naddrs6 == 0)
		carp_destroy(sc);
	else
		CARP_UNLOCK(sc);

	if (!keep_cif)
		CIF_FREE(cif);

	sx_xunlock(&carp_sx);
}

static void
carp_set_state(struct carp_softc *sc, int state, const char *reason)
{

	CARP_LOCK_ASSERT(sc);

	if (sc->sc_state != state) {
		const char *carp_states[] = { CARP_STATES };
		char subsys[IFNAMSIZ+5];

		snprintf(subsys, IFNAMSIZ+5, "%u@%s", sc->sc_vhid,
		    sc->sc_carpdev->if_xname);

		CARP_LOG("%s: %s -> %s (%s)\n", subsys,
		    carp_states[sc->sc_state], carp_states[state], reason);

		sc->sc_state = state;

		devctl_notify("CARP", subsys, carp_states[state], NULL);
	}
}

static void
carp_linkstate(struct ifnet *ifp)
{
	struct carp_softc *sc;

	CIF_LOCK(ifp->if_carp);
	IFNET_FOREACH_CARP(ifp, sc) {
		CARP_LOCK(sc);
		carp_sc_state(sc);
		CARP_UNLOCK(sc);
	}
	CIF_UNLOCK(ifp->if_carp);
}

static void
carp_sc_state(struct carp_softc *sc)
{

	CARP_LOCK_ASSERT(sc);

	if (sc->sc_carpdev->if_link_state != LINK_STATE_UP ||
	    !(sc->sc_carpdev->if_flags & IFF_UP) ||
	    !V_carp_allow) {
		callout_stop(&sc->sc_ad_tmo);
#ifdef INET
		callout_stop(&sc->sc_md_tmo);
#endif
#ifdef INET6
		callout_stop(&sc->sc_md6_tmo);
#endif
		carp_set_state(sc, INIT, "hardware interface down");
		carp_setrun(sc, 0);
		if (!sc->sc_suppress)
			carp_demote_adj(V_carp_ifdown_adj, "interface down");
		sc->sc_suppress = 1;
	} else {
		carp_set_state(sc, INIT, "hardware interface up");
		carp_setrun(sc, 0);
		if (sc->sc_suppress)
			carp_demote_adj(-V_carp_ifdown_adj, "interface up");
		sc->sc_suppress = 0;
	}
}

static void
carp_demote_adj(int adj, char *reason)
{
	atomic_add_int(&V_carp_demotion, adj);
	CARP_LOG("demoted by %d to %d (%s)\n", adj, V_carp_demotion, reason);
	taskqueue_enqueue(taskqueue_swi, &carp_sendall_task);
}

static int
carp_allow_sysctl(SYSCTL_HANDLER_ARGS)
{
	int new, error;
	struct carp_softc *sc;

	new = V_carp_allow;
	error = sysctl_handle_int(oidp, &new, 0, req);
	if (error || !req->newptr)
		return (error);

	if (V_carp_allow != new) {
		V_carp_allow = new;

		mtx_lock(&carp_mtx);
		LIST_FOREACH(sc, &carp_list, sc_next) {
			CARP_LOCK(sc);
			if (curvnet == sc->sc_carpdev->if_vnet)
				carp_sc_state(sc);
			CARP_UNLOCK(sc);
		}
		mtx_unlock(&carp_mtx);
	}

	return (0);
}

static int
carp_dscp_sysctl(SYSCTL_HANDLER_ARGS)
{
	int new, error;

	new = V_carp_dscp;
	error = sysctl_handle_int(oidp, &new, 0, req);
	if (error || !req->newptr)
		return (error);

	if (new < 0 || new > 63)
		return (EINVAL);

	V_carp_dscp = new;

	return (0);
}

static int
carp_demote_adj_sysctl(SYSCTL_HANDLER_ARGS)
{
	int new, error;

	new = V_carp_demotion;
	error = sysctl_handle_int(oidp, &new, 0, req);
	if (error || !req->newptr)
		return (error);

	carp_demote_adj(new, "sysctl");

	return (0);
}

#ifdef INET
extern  struct domain inetdomain;
static struct protosw in_carp_protosw = {
	.pr_type =		SOCK_RAW,
	.pr_domain =		&inetdomain,
	.pr_protocol =		IPPROTO_CARP,
	.pr_flags =		PR_ATOMIC|PR_ADDR,
	.pr_input =		carp_input,
	.pr_output =		rip_output,
	.pr_ctloutput =		rip_ctloutput,
	.pr_usrreqs =		&rip_usrreqs
};
#endif

#ifdef INET6
extern	struct domain inet6domain;
static struct protosw in6_carp_protosw = {
	.pr_type =		SOCK_RAW,
	.pr_domain =		&inet6domain,
	.pr_protocol =		IPPROTO_CARP,
	.pr_flags =		PR_ATOMIC|PR_ADDR,
	.pr_input =		carp6_input,
	.pr_output =		rip6_output,
	.pr_ctloutput =		rip6_ctloutput,
	.pr_usrreqs =		&rip6_usrreqs
};
#endif

static void
carp_mod_cleanup(void)
{

#ifdef INET
	if (proto_reg[CARP_INET] == 0) {
		(void)ipproto_unregister(IPPROTO_CARP);
		pf_proto_unregister(PF_INET, IPPROTO_CARP, SOCK_RAW);
		proto_reg[CARP_INET] = -1;
	}
	carp_iamatch_p = NULL;
#endif
#ifdef INET6
	if (proto_reg[CARP_INET6] == 0) {
		(void)ip6proto_unregister(IPPROTO_CARP);
		pf_proto_unregister(PF_INET6, IPPROTO_CARP, SOCK_RAW);
		proto_reg[CARP_INET6] = -1;
	}
	carp_iamatch6_p = NULL;
	carp_macmatch6_p = NULL;
#endif
	carp_ioctl_p = NULL;
	carp_attach_p = NULL;
	carp_detach_p = NULL;
	carp_get_vhid_p = NULL;
	carp_linkstate_p = NULL;
	carp_forus_p = NULL;
	carp_output_p = NULL;
	carp_demote_adj_p = NULL;
	carp_master_p = NULL;
	mtx_unlock(&carp_mtx);
	taskqueue_drain(taskqueue_swi, &carp_sendall_task);
	mtx_destroy(&carp_mtx);
	sx_destroy(&carp_sx);
}

static int
carp_mod_load(void)
{
	int err;

	mtx_init(&carp_mtx, "carp_mtx", NULL, MTX_DEF);
	sx_init(&carp_sx, "carp_sx");
	LIST_INIT(&carp_list);
	carp_get_vhid_p = carp_get_vhid;
	carp_forus_p = carp_forus;
	carp_output_p = carp_output;
	carp_linkstate_p = carp_linkstate;
	carp_ioctl_p = carp_ioctl;
	carp_attach_p = carp_attach;
	carp_detach_p = carp_detach;
	carp_demote_adj_p = carp_demote_adj;
	carp_master_p = carp_master;
#ifdef INET6
	carp_iamatch6_p = carp_iamatch6;
	carp_macmatch6_p = carp_macmatch6;
	proto_reg[CARP_INET6] = pf_proto_register(PF_INET6,
	    (struct protosw *)&in6_carp_protosw);
	if (proto_reg[CARP_INET6]) {
		printf("carp: error %d attaching to PF_INET6\n",
		    proto_reg[CARP_INET6]);
		carp_mod_cleanup();
		return (proto_reg[CARP_INET6]);
	}
	err = ip6proto_register(IPPROTO_CARP);
	if (err) {
		printf("carp: error %d registering with INET6\n", err);
		carp_mod_cleanup();
		return (err);
	}
#endif
#ifdef INET
	carp_iamatch_p = carp_iamatch;
	proto_reg[CARP_INET] = pf_proto_register(PF_INET, &in_carp_protosw);
	if (proto_reg[CARP_INET]) {
		printf("carp: error %d attaching to PF_INET\n",
		    proto_reg[CARP_INET]);
		carp_mod_cleanup();
		return (proto_reg[CARP_INET]);
	}
	err = ipproto_register(IPPROTO_CARP);
	if (err) {
		printf("carp: error %d registering with INET\n", err);
		carp_mod_cleanup();
		return (err);
	}
#endif
	return (0);
}

static int
carp_modevent(module_t mod, int type, void *data)
{
	switch (type) {
	case MOD_LOAD:
		return carp_mod_load();
		/* NOTREACHED */
	case MOD_UNLOAD:
		mtx_lock(&carp_mtx);
		if (LIST_EMPTY(&carp_list))
			carp_mod_cleanup();
		else {
			mtx_unlock(&carp_mtx);
			return (EBUSY);
		}
		break;

	default:
		return (EINVAL);
	}

	return (0);
}

static moduledata_t carp_mod = {
	"carp",
	carp_modevent,
	0
};

DECLARE_MODULE(carp, carp_mod, SI_SUB_PROTO_DOMAIN, SI_ORDER_ANY);
// CHERI CHANGES START
// {
//   "updated": 20181114,
//   "target_type": "kernel",
//   "changes": [
//     "ioctl:net",
//     "user_capabilities"
//   ]
// }
// CHERI CHANGES END<|MERGE_RESOLUTION|>--- conflicted
+++ resolved
@@ -1852,11 +1852,7 @@
 				carp_carprcp(&carpr, sc, priveleged);
 				carpr.carpr_count = count;
 				error = copyout(&carpr,
-<<<<<<< HEAD
 				    (char * __capability)ifr_data_get_ptr(ifr) +
-=======
-				    (char *)ifr_data_get_ptr(ifr) +
->>>>>>> a93b5bbe
 				    (i * sizeof(carpr)), sizeof(carpr));
 				if (error) {
 					CIF_UNLOCK(ifp->if_carp);
