--- conflicted
+++ resolved
@@ -152,11 +152,6 @@
 #endif
 
 /* useful macros */
-<<<<<<< HEAD
-#define CAST_PTR_INT(X) (*((int * __capability)(X)))
-
-=======
->>>>>>> acaa8abf
 #define UPPER_SHORT(X)	(((X) & 0xFFFF0000) >> 16)
 #define LOWER_SHORT(X)	((X) & 0x0000FFFF)
 
