--- conflicted
+++ resolved
@@ -368,10 +368,7 @@
 	inp_gen_t	xig_gen;	/* generation count at this time */
 	so_gen_t	xig_sogen;	/* socket generation count this time */
 	uint64_t	_xig_spare64[4];
-<<<<<<< HEAD
 } __aligned(sizeof(void *));
-=======
-} __aligned(8);
 
 struct sockopt_parameters {
 	struct in_conninfo sop_inc;
@@ -381,7 +378,6 @@
 	char sop_optval[];
 };
 
->>>>>>> a35bdd44
 #ifdef	_KERNEL
 int	sysctl_setsockopt(SYSCTL_HANDLER_ARGS, struct inpcbinfo *pcbinfo,
 	    int (*ctloutput_set)(struct inpcb *, struct sockopt *));
