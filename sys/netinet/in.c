--- conflicted
+++ resolved
@@ -227,13 +227,8 @@
 in_control(struct socket *so, u_long cmd, caddr_t data, struct ifnet *ifp,
     struct thread *td)
 {
-<<<<<<< HEAD
 	struct sockaddr_in *addr = (struct sockaddr_in *)ifr_addr_get_sa(data);
-=======
-	struct ifreq *ifr = (struct ifreq *)data;
-	struct sockaddr_in *addr = (struct sockaddr_in *)&ifr->ifr_addr;
 	struct epoch_tracker et;
->>>>>>> 6d8cc191
 	struct ifaddr *ifa;
 	struct in_ifaddr *ia;
 	int error;
