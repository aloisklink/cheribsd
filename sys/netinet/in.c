/*-
 * SPDX-License-Identifier: BSD-3-Clause
 *
 * Copyright (c) 1982, 1986, 1991, 1993
 *	The Regents of the University of California.  All rights reserved.
 * Copyright (C) 2001 WIDE Project.  All rights reserved.
 *
 * Redistribution and use in source and binary forms, with or without
 * modification, are permitted provided that the following conditions
 * are met:
 * 1. Redistributions of source code must retain the above copyright
 *    notice, this list of conditions and the following disclaimer.
 * 2. Redistributions in binary form must reproduce the above copyright
 *    notice, this list of conditions and the following disclaimer in the
 *    documentation and/or other materials provided with the distribution.
 * 3. Neither the name of the University nor the names of its contributors
 *    may be used to endorse or promote products derived from this software
 *    without specific prior written permission.
 *
 * THIS SOFTWARE IS PROVIDED BY THE REGENTS AND CONTRIBUTORS ``AS IS'' AND
 * ANY EXPRESS OR IMPLIED WARRANTIES, INCLUDING, BUT NOT LIMITED TO, THE
 * IMPLIED WARRANTIES OF MERCHANTABILITY AND FITNESS FOR A PARTICULAR PURPOSE
 * ARE DISCLAIMED.  IN NO EVENT SHALL THE REGENTS OR CONTRIBUTORS BE LIABLE
 * FOR ANY DIRECT, INDIRECT, INCIDENTAL, SPECIAL, EXEMPLARY, OR CONSEQUENTIAL
 * DAMAGES (INCLUDING, BUT NOT LIMITED TO, PROCUREMENT OF SUBSTITUTE GOODS
 * OR SERVICES; LOSS OF USE, DATA, OR PROFITS; OR BUSINESS INTERRUPTION)
 * HOWEVER CAUSED AND ON ANY THEORY OF LIABILITY, WHETHER IN CONTRACT, STRICT
 * LIABILITY, OR TORT (INCLUDING NEGLIGENCE OR OTHERWISE) ARISING IN ANY WAY
 * OUT OF THE USE OF THIS SOFTWARE, EVEN IF ADVISED OF THE POSSIBILITY OF
 * SUCH DAMAGE.
 *
 *	@(#)in.c	8.4 (Berkeley) 1/9/95
 */

#include <sys/cdefs.h>
__FBSDID("$FreeBSD$");

#include <sys/param.h>
#include <sys/eventhandler.h>
#include <sys/systm.h>
#include <sys/sockio.h>
#include <sys/malloc.h>
#include <sys/priv.h>
#include <sys/socket.h>
#include <sys/jail.h>
#include <sys/kernel.h>
#include <sys/lock.h>
#include <sys/proc.h>
#include <sys/rmlock.h>
#include <sys/sysctl.h>
#include <sys/syslog.h>
#include <sys/sx.h>

#include <net/if.h>
#include <net/if_var.h>
#include <net/if_arp.h>
#include <net/if_dl.h>
#include <net/if_llatbl.h>
#include <net/if_types.h>
#include <net/route.h>
#include <net/vnet.h>

#include <netinet/if_ether.h>
#include <netinet/in.h>
#include <netinet/in_var.h>
#include <netinet/in_pcb.h>
#include <netinet/ip_var.h>
#include <netinet/ip_carp.h>
#include <netinet/igmp_var.h>
#include <netinet/udp.h>
#include <netinet/udp_var.h>

static int in_aifaddr_ioctl(u_long, caddr_t, struct ifnet *, struct thread *);
static int in_difaddr_ioctl(u_long, caddr_t, struct ifnet *, struct thread *);
static int in_gifaddr_ioctl(u_long, caddr_t, struct ifnet *, struct thread *);

static void	in_socktrim(struct sockaddr_in *);
static void	in_purgemaddrs(struct ifnet *);

VNET_DEFINE_STATIC(int, nosameprefix);
#define	V_nosameprefix			VNET(nosameprefix)
SYSCTL_INT(_net_inet_ip, OID_AUTO, no_same_prefix, CTLFLAG_VNET | CTLFLAG_RW,
	&VNET_NAME(nosameprefix), 0,
	"Refuse to create same prefixes on different interfaces");

VNET_DECLARE(struct inpcbinfo, ripcbinfo);
#define	V_ripcbinfo			VNET(ripcbinfo)

static struct sx in_control_sx;
SX_SYSINIT(in_control_sx, &in_control_sx, "in_control");

/*
 * Return 1 if an internet address is for a ``local'' host
 * (one to which we have a connection).
 */
int
in_localaddr(struct in_addr in)
{
	struct rm_priotracker in_ifa_tracker;
	u_long i = ntohl(in.s_addr);
	struct in_ifaddr *ia;

	IN_IFADDR_RLOCK(&in_ifa_tracker);
	CK_STAILQ_FOREACH(ia, &V_in_ifaddrhead, ia_link) {
		if ((i & ia->ia_subnetmask) == ia->ia_subnet) {
			IN_IFADDR_RUNLOCK(&in_ifa_tracker);
			return (1);
		}
	}
	IN_IFADDR_RUNLOCK(&in_ifa_tracker);
	return (0);
}

/*
 * Return 1 if an internet address is for the local host and configured
 * on one of its interfaces.
 */
int
in_localip(struct in_addr in)
{
	struct rm_priotracker in_ifa_tracker;
	struct in_ifaddr *ia;

	IN_IFADDR_RLOCK(&in_ifa_tracker);
	LIST_FOREACH(ia, INADDR_HASH(in.s_addr), ia_hash) {
		if (IA_SIN(ia)->sin_addr.s_addr == in.s_addr) {
			IN_IFADDR_RUNLOCK(&in_ifa_tracker);
			return (1);
		}
	}
	IN_IFADDR_RUNLOCK(&in_ifa_tracker);
	return (0);
}

/*
 * Return 1 if an internet address is configured on an interface.
 */
int
in_ifhasaddr(struct ifnet *ifp, struct in_addr in)
{
	struct ifaddr *ifa;
	struct in_ifaddr *ia;

	NET_EPOCH_ASSERT();

	CK_STAILQ_FOREACH(ifa, &ifp->if_addrhead, ifa_link) {
		if (ifa->ifa_addr->sa_family != AF_INET)
			continue;
		ia = (struct in_ifaddr *)ifa;
		if (ia->ia_addr.sin_addr.s_addr == in.s_addr)
			return (1);
	}

	return (0);
}

/*
 * Return a reference to the interface address which is different to
 * the supplied one but with same IP address value.
 */
static struct in_ifaddr *
in_localip_more(struct in_ifaddr *ia)
{
	struct rm_priotracker in_ifa_tracker;
	in_addr_t in = IA_SIN(ia)->sin_addr.s_addr;
	struct in_ifaddr *it;

	IN_IFADDR_RLOCK(&in_ifa_tracker);
	LIST_FOREACH(it, INADDR_HASH(in), ia_hash) {
		if (it != ia && IA_SIN(it)->sin_addr.s_addr == in) {
			ifa_ref(&it->ia_ifa);
			IN_IFADDR_RUNLOCK(&in_ifa_tracker);
			return (it);
		}
	}
	IN_IFADDR_RUNLOCK(&in_ifa_tracker);

	return (NULL);
}

/*
 * Determine whether an IP address is in a reserved set of addresses
 * that may not be forwarded, or whether datagrams to that destination
 * may be forwarded.
 */
int
in_canforward(struct in_addr in)
{
	u_long i = ntohl(in.s_addr);

	if (IN_EXPERIMENTAL(i) || IN_MULTICAST(i) || IN_LINKLOCAL(i) ||
	    IN_ZERONET(i) || IN_LOOPBACK(i))
		return (0);
	return (1);
}

/*
 * Trim a mask in a sockaddr
 */
static void
in_socktrim(struct sockaddr_in *ap)
{
    char *cplim = (char *) &ap->sin_addr;
    char *cp = (char *) (&ap->sin_addr + 1);

    ap->sin_len = 0;
    while (--cp >= cplim)
	if (*cp) {
	    (ap)->sin_len = cp - (char *) (ap) + 1;
	    break;
	}
}

/*
 * Generic internet control operations (ioctl's).
 */
int
in_control(struct socket *so, u_long cmd, caddr_t data, struct ifnet *ifp,
    struct thread *td)
{
	struct sockaddr_in *addr = (struct sockaddr_in *)ifr_addr_get_sa(data);
	struct epoch_tracker et;
	struct ifaddr *ifa;
	struct in_ifaddr *ia;
	int error;

	if (ifp == NULL)
		return (EADDRNOTAVAIL);

	/*
	 * Filter out 4 ioctls we implement directly.  Forward the rest
	 * to specific functions and ifp->if_ioctl().
	 */
	switch (cmd) {
	case CASE_IOC_IFREQ(SIOCGIFADDR):
	case CASE_IOC_IFREQ(SIOCGIFBRDADDR):
	case CASE_IOC_IFREQ(SIOCGIFDSTADDR):
	case CASE_IOC_IFREQ(SIOCGIFNETMASK):
		break;
<<<<<<< HEAD
	case CASE_IOC_IFREQ(SIOCDIFADDR):
=======
	case SIOCGIFALIAS:
		sx_xlock(&in_control_sx);
		error = in_gifaddr_ioctl(cmd, data, ifp, td);
		sx_xunlock(&in_control_sx);
		return (error);
	case SIOCDIFADDR:
>>>>>>> 917a85eb
		sx_xlock(&in_control_sx);
		error = in_difaddr_ioctl(cmd, data, ifp, td);
		sx_xunlock(&in_control_sx);
		return (error);
	case OSIOCAIFADDR:	/* 9.x compat */
	case SIOCAIFADDR:
		sx_xlock(&in_control_sx);
		error = in_aifaddr_ioctl(cmd, data, ifp, td);
		sx_xunlock(&in_control_sx);
		return (error);
	case CASE_IOC_IFREQ(SIOCSIFADDR):
	case CASE_IOC_IFREQ(SIOCSIFBRDADDR):
	case CASE_IOC_IFREQ(SIOCSIFDSTADDR):
	case CASE_IOC_IFREQ(SIOCSIFNETMASK):
		/* We no longer support that old commands. */
		return (EINVAL);
	default:
		if (ifp->if_ioctl == NULL)
			return (EOPNOTSUPP);
		return ((*ifp->if_ioctl)(ifp, cmd, data));
	}

	if (addr->sin_addr.s_addr != INADDR_ANY &&
	    prison_check_ip4(td->td_ucred, &addr->sin_addr) != 0)
		return (EADDRNOTAVAIL);

	/*
	 * Find address for this interface, if it exists.  If an
	 * address was specified, find that one instead of the
	 * first one on the interface, if possible.
	 */
	NET_EPOCH_ENTER(et);
	CK_STAILQ_FOREACH(ifa, &ifp->if_addrhead, ifa_link) {
		if (ifa->ifa_addr->sa_family != AF_INET)
			continue;
		ia = (struct in_ifaddr *)ifa;
		if (ia->ia_addr.sin_addr.s_addr == addr->sin_addr.s_addr)
			break;
	}
	if (ifa == NULL)
		CK_STAILQ_FOREACH(ifa, &ifp->if_addrhead, ifa_link)
			if (ifa->ifa_addr->sa_family == AF_INET) {
				ia = (struct in_ifaddr *)ifa;
				if (prison_check_ip4(td->td_ucred,
				    &ia->ia_addr.sin_addr) == 0)
					break;
			}

	if (ifa == NULL) {
		NET_EPOCH_EXIT(et);
		return (EADDRNOTAVAIL);
	}

	error = 0;
	switch (cmd) {
	case CASE_IOC_IFREQ(SIOCGIFADDR):
		*addr = ia->ia_addr;
		break;

	case CASE_IOC_IFREQ(SIOCGIFBRDADDR):
		if ((ifp->if_flags & IFF_BROADCAST) == 0) {
			error = EINVAL;
			break;
		}
		*addr = ia->ia_broadaddr;
		break;

	case CASE_IOC_IFREQ(SIOCGIFDSTADDR):
		if ((ifp->if_flags & IFF_POINTOPOINT) == 0) {
			error = EINVAL;
			break;
		}
		*addr = ia->ia_dstaddr;
		break;

	case CASE_IOC_IFREQ(SIOCGIFNETMASK):
		*addr = ia->ia_sockmask;
		break;
	}

	NET_EPOCH_EXIT(et);

	return (error);
}

static int
in_aifaddr_ioctl(u_long cmd, caddr_t data, struct ifnet *ifp, struct thread *td)
{
	const struct in_aliasreq *ifra = (struct in_aliasreq *)data;
	const struct sockaddr_in *addr = &ifra->ifra_addr;
	const struct sockaddr_in *broadaddr = &ifra->ifra_broadaddr;
	const struct sockaddr_in *mask = &ifra->ifra_mask;
	const struct sockaddr_in *dstaddr = &ifra->ifra_dstaddr;
	const int vhid = (cmd == SIOCAIFADDR) ? ifra->ifra_vhid : 0;
	struct epoch_tracker et;
	struct ifaddr *ifa;
	struct in_ifaddr *ia;
	bool iaIsFirst;
	int error = 0;

	error = priv_check(td, PRIV_NET_ADDIFADDR);
	if (error)
		return (error);

	/*
	 * ifra_addr must be present and be of INET family.
	 * ifra_broadaddr/ifra_dstaddr and ifra_mask are optional.
	 */
	if (addr->sin_len != sizeof(struct sockaddr_in) ||
	    addr->sin_family != AF_INET)
		return (EINVAL);
	if (broadaddr->sin_len != 0 &&
	    (broadaddr->sin_len != sizeof(struct sockaddr_in) ||
	    broadaddr->sin_family != AF_INET))
		return (EINVAL);
	if (mask->sin_len != 0 &&
	    (mask->sin_len != sizeof(struct sockaddr_in) ||
	    mask->sin_family != AF_INET))
		return (EINVAL);
	if ((ifp->if_flags & IFF_POINTOPOINT) &&
	    (dstaddr->sin_len != sizeof(struct sockaddr_in) ||
	     dstaddr->sin_addr.s_addr == INADDR_ANY))
		return (EDESTADDRREQ);
	if (vhid > 0 && carp_attach_p == NULL)
		return (EPROTONOSUPPORT);

	/*
	 * See whether address already exist.
	 */
	iaIsFirst = true;
	ia = NULL;
	NET_EPOCH_ENTER(et);
	CK_STAILQ_FOREACH(ifa, &ifp->if_addrhead, ifa_link) {
		struct in_ifaddr *it;

		if (ifa->ifa_addr->sa_family != AF_INET)
			continue;

		it = (struct in_ifaddr *)ifa;
		if (it->ia_addr.sin_addr.s_addr == addr->sin_addr.s_addr &&
		    prison_check_ip4(td->td_ucred, &addr->sin_addr) == 0)
			ia = it;
		else
			iaIsFirst = false;
	}
	NET_EPOCH_EXIT(et);

	if (ia != NULL)
		(void )in_difaddr_ioctl(cmd, data, ifp, td);

	ifa = ifa_alloc(sizeof(struct in_ifaddr), M_WAITOK);
	ia = (struct in_ifaddr *)ifa;
	ifa->ifa_addr = (struct sockaddr *)&ia->ia_addr;
	ifa->ifa_dstaddr = (struct sockaddr *)&ia->ia_dstaddr;
	ifa->ifa_netmask = (struct sockaddr *)&ia->ia_sockmask;
	callout_init_rw(&ia->ia_garp_timer, &ifp->if_addr_lock,
	    CALLOUT_RETURNUNLOCKED);

	ia->ia_ifp = ifp;
	ia->ia_addr = *addr;
	if (mask->sin_len != 0) {
		ia->ia_sockmask = *mask;
		ia->ia_subnetmask = ntohl(ia->ia_sockmask.sin_addr.s_addr);
	} else {
		in_addr_t i = ntohl(addr->sin_addr.s_addr);

		/*
	 	 * Be compatible with network classes, if netmask isn't
		 * supplied, guess it based on classes.
	 	 */
		if (IN_CLASSA(i))
			ia->ia_subnetmask = IN_CLASSA_NET;
		else if (IN_CLASSB(i))
			ia->ia_subnetmask = IN_CLASSB_NET;
		else
			ia->ia_subnetmask = IN_CLASSC_NET;
		ia->ia_sockmask.sin_addr.s_addr = htonl(ia->ia_subnetmask);
	}
	ia->ia_subnet = ntohl(addr->sin_addr.s_addr) & ia->ia_subnetmask;
	in_socktrim(&ia->ia_sockmask);

	if (ifp->if_flags & IFF_BROADCAST) {
		if (broadaddr->sin_len != 0) {
			ia->ia_broadaddr = *broadaddr;
		} else if (ia->ia_subnetmask == IN_RFC3021_MASK) {
			ia->ia_broadaddr.sin_addr.s_addr = INADDR_BROADCAST;
			ia->ia_broadaddr.sin_len = sizeof(struct sockaddr_in);
			ia->ia_broadaddr.sin_family = AF_INET;
		} else {
			ia->ia_broadaddr.sin_addr.s_addr =
			    htonl(ia->ia_subnet | ~ia->ia_subnetmask);
			ia->ia_broadaddr.sin_len = sizeof(struct sockaddr_in);
			ia->ia_broadaddr.sin_family = AF_INET;
		}
	}

	if (ifp->if_flags & IFF_POINTOPOINT)
		ia->ia_dstaddr = *dstaddr;

	/* XXXGL: rtinit() needs this strange assignment. */
	if (ifp->if_flags & IFF_LOOPBACK)
                ia->ia_dstaddr = ia->ia_addr;

	if (vhid != 0) {
		error = (*carp_attach_p)(&ia->ia_ifa, vhid);
		if (error)
			return (error);
	}

	/* if_addrhead is already referenced by ifa_alloc() */
	IF_ADDR_WLOCK(ifp);
	CK_STAILQ_INSERT_TAIL(&ifp->if_addrhead, ifa, ifa_link);
	IF_ADDR_WUNLOCK(ifp);

	ifa_ref(ifa);			/* in_ifaddrhead */
	IN_IFADDR_WLOCK();
	CK_STAILQ_INSERT_TAIL(&V_in_ifaddrhead, ia, ia_link);
	LIST_INSERT_HEAD(INADDR_HASH(ia->ia_addr.sin_addr.s_addr), ia, ia_hash);
	IN_IFADDR_WUNLOCK();

	/*
	 * Give the interface a chance to initialize
	 * if this is its first address,
	 * and to validate the address if necessary.
	 */
	if (ifp->if_ioctl != NULL) {
		error = (*ifp->if_ioctl)(ifp, SIOCSIFADDR, (caddr_t)ia);
		if (error)
			goto fail1;
	}

	/*
	 * Add route for the network.
	 */
	if (vhid == 0) {
		int flags = RTF_UP;

		if (ifp->if_flags & (IFF_LOOPBACK|IFF_POINTOPOINT))
			flags |= RTF_HOST;

		error = in_addprefix(ia, flags);
		if (error)
			goto fail1;
	}

	/*
	 * Add a loopback route to self.
	 */
	if (vhid == 0 && (ifp->if_flags & IFF_LOOPBACK) == 0 &&
	    ia->ia_addr.sin_addr.s_addr != INADDR_ANY &&
	    !((ifp->if_flags & IFF_POINTOPOINT) &&
	     ia->ia_dstaddr.sin_addr.s_addr == ia->ia_addr.sin_addr.s_addr)) {
		struct in_ifaddr *eia;

		eia = in_localip_more(ia);

		if (eia == NULL) {
			error = ifa_add_loopback_route((struct ifaddr *)ia,
			    (struct sockaddr *)&ia->ia_addr);
			if (error)
				goto fail2;
		} else
			ifa_free(&eia->ia_ifa);
	}

	if (iaIsFirst && (ifp->if_flags & IFF_MULTICAST)) {
		struct in_addr allhosts_addr;
		struct in_ifinfo *ii;

		ii = ((struct in_ifinfo *)ifp->if_afdata[AF_INET]);
		allhosts_addr.s_addr = htonl(INADDR_ALLHOSTS_GROUP);

		error = in_joingroup(ifp, &allhosts_addr, NULL,
			&ii->ii_allhosts);
	}

	/*
	 * Note: we don't need extra reference for ifa, since we called
	 * with sx lock held, and ifaddr can not be deleted in concurrent
	 * thread.
	 */
	EVENTHANDLER_INVOKE(ifaddr_event_ext, ifp, ifa, IFADDR_EVENT_ADD);

	return (error);

fail2:
	if (vhid == 0)
		(void )in_scrubprefix(ia, LLE_STATIC);

fail1:
	if (ia->ia_ifa.ifa_carp)
		(*carp_detach_p)(&ia->ia_ifa, false);

	IF_ADDR_WLOCK(ifp);
	CK_STAILQ_REMOVE(&ifp->if_addrhead, &ia->ia_ifa, ifaddr, ifa_link);
	IF_ADDR_WUNLOCK(ifp);
	ifa_free(&ia->ia_ifa);		/* if_addrhead */

	IN_IFADDR_WLOCK();
	CK_STAILQ_REMOVE(&V_in_ifaddrhead, ia, in_ifaddr, ia_link);
	LIST_REMOVE(ia, ia_hash);
	IN_IFADDR_WUNLOCK();
	ifa_free(&ia->ia_ifa);		/* in_ifaddrhead */

	return (error);
}

static int
in_difaddr_ioctl(u_long cmd, caddr_t data, struct ifnet *ifp, struct thread *td)
{
	const struct sockaddr_in *addr = (struct sockaddr_in *)
	    ifr_addr_get_sa(data);
	struct ifaddr *ifa;
	struct in_ifaddr *ia;
	bool deleteAny, iaIsLast;
	int error;

	if (td != NULL) {
		error = priv_check(td, PRIV_NET_DELIFADDR);
		if (error)
			return (error);
	}

	if (addr->sin_len != sizeof(struct sockaddr_in) ||
	    addr->sin_family != AF_INET)
		deleteAny = true;
	else
		deleteAny = false;

	iaIsLast = true;
	ia = NULL;
	IF_ADDR_WLOCK(ifp);
	CK_STAILQ_FOREACH(ifa, &ifp->if_addrhead, ifa_link) {
		struct in_ifaddr *it;

		if (ifa->ifa_addr->sa_family != AF_INET)
			continue;

		it = (struct in_ifaddr *)ifa;
		if (deleteAny && ia == NULL && (td == NULL ||
		    prison_check_ip4(td->td_ucred, &it->ia_addr.sin_addr) == 0))
			ia = it;

		if (it->ia_addr.sin_addr.s_addr == addr->sin_addr.s_addr &&
		    (td == NULL || prison_check_ip4(td->td_ucred,
		    &addr->sin_addr) == 0))
			ia = it;

		if (it != ia)
			iaIsLast = false;
	}

	if (ia == NULL) {
		IF_ADDR_WUNLOCK(ifp);
		return (EADDRNOTAVAIL);
	}

	CK_STAILQ_REMOVE(&ifp->if_addrhead, &ia->ia_ifa, ifaddr, ifa_link);
	IF_ADDR_WUNLOCK(ifp);
	ifa_free(&ia->ia_ifa);		/* if_addrhead */

	IN_IFADDR_WLOCK();
	CK_STAILQ_REMOVE(&V_in_ifaddrhead, ia, in_ifaddr, ia_link);
	LIST_REMOVE(ia, ia_hash);
	IN_IFADDR_WUNLOCK();

	/*
	 * in_scrubprefix() kills the interface route.
	 */
	in_scrubprefix(ia, LLE_STATIC);

	/*
	 * in_ifadown gets rid of all the rest of
	 * the routes.  This is not quite the right
	 * thing to do, but at least if we are running
	 * a routing process they will come back.
	 */
	in_ifadown(&ia->ia_ifa, 1);

	if (ia->ia_ifa.ifa_carp) {
		switch (cmd) {
		case CASE_IOC_IFREQ(SIOCDIFADDR):
			(*carp_detach_p)(&ia->ia_ifa, false);
		default:
			(*carp_detach_p)(&ia->ia_ifa, true);
		}
	}

	/*
	 * If this is the last IPv4 address configured on this
	 * interface, leave the all-hosts group.
	 * No state-change report need be transmitted.
	 */
	if (iaIsLast && (ifp->if_flags & IFF_MULTICAST)) {
		struct in_ifinfo *ii;

		ii = ((struct in_ifinfo *)ifp->if_afdata[AF_INET]);
		if (ii->ii_allhosts) {
			(void)in_leavegroup(ii->ii_allhosts, NULL);
			ii->ii_allhosts = NULL;
		}
	}

	IF_ADDR_WLOCK(ifp);
	if (callout_stop(&ia->ia_garp_timer) == 1) {
		ifa_free(&ia->ia_ifa);
	}
	IF_ADDR_WUNLOCK(ifp);

	EVENTHANDLER_INVOKE(ifaddr_event_ext, ifp, &ia->ia_ifa,
	    IFADDR_EVENT_DEL);
	ifa_free(&ia->ia_ifa);		/* in_ifaddrhead */

	return (0);
}

static int
in_gifaddr_ioctl(u_long cmd, caddr_t data, struct ifnet *ifp, struct thread *td)
{
	struct in_aliasreq *ifra = (struct in_aliasreq *)data;
	const struct sockaddr_in *addr = &ifra->ifra_addr;
	struct epoch_tracker et;
	struct ifaddr *ifa;
	struct in_ifaddr *ia;

	/*
	 * ifra_addr must be present and be of INET family.
	 */
	if (addr->sin_len != sizeof(struct sockaddr_in) ||
	    addr->sin_family != AF_INET)
		return (EINVAL);

	/*
	 * See whether address exist.
	 */
	ia = NULL;
	NET_EPOCH_ENTER(et);
	CK_STAILQ_FOREACH(ifa, &ifp->if_addrhead, ifa_link) {
		struct in_ifaddr *it;

		if (ifa->ifa_addr->sa_family != AF_INET)
			continue;

		it = (struct in_ifaddr *)ifa;
		if (it->ia_addr.sin_addr.s_addr == addr->sin_addr.s_addr &&
		    prison_check_ip4(td->td_ucred, &addr->sin_addr) == 0) {
			ia = it;
			break;
		}
	}
	if (ia == NULL) {
		NET_EPOCH_EXIT(et);
		return (EADDRNOTAVAIL);
	}

	ifra->ifra_mask = ia->ia_sockmask;
	if ((ifp->if_flags & IFF_POINTOPOINT) &&
	    ia->ia_dstaddr.sin_family == AF_INET)
		ifra->ifra_dstaddr = ia->ia_dstaddr;
	else if ((ifp->if_flags & IFF_BROADCAST) &&
	    ia->ia_broadaddr.sin_family == AF_INET)
		ifra->ifra_broadaddr = ia->ia_broadaddr;
	else
		memset(&ifra->ifra_broadaddr, 0,
		    sizeof(ifra->ifra_broadaddr));

	NET_EPOCH_EXIT(et);
	return (0);
}

#define rtinitflags(x) \
	((((x)->ia_ifp->if_flags & (IFF_LOOPBACK | IFF_POINTOPOINT)) != 0) \
	    ? RTF_HOST : 0)

/*
 * Check if we have a route for the given prefix already or add one accordingly.
 */
int
in_addprefix(struct in_ifaddr *target, int flags)
{
	struct rm_priotracker in_ifa_tracker;
	struct in_ifaddr *ia;
	struct in_addr prefix, mask, p, m;
	int error;

	if ((flags & RTF_HOST) != 0) {
		prefix = target->ia_dstaddr.sin_addr;
		mask.s_addr = 0;
	} else {
		prefix = target->ia_addr.sin_addr;
		mask = target->ia_sockmask.sin_addr;
		prefix.s_addr &= mask.s_addr;
	}

	IN_IFADDR_RLOCK(&in_ifa_tracker);
	/* Look for an existing address with the same prefix, mask, and fib */
	CK_STAILQ_FOREACH(ia, &V_in_ifaddrhead, ia_link) {
		if (rtinitflags(ia)) {
			p = ia->ia_dstaddr.sin_addr;

			if (prefix.s_addr != p.s_addr)
				continue;
		} else {
			p = ia->ia_addr.sin_addr;
			m = ia->ia_sockmask.sin_addr;
			p.s_addr &= m.s_addr;

			if (prefix.s_addr != p.s_addr ||
			    mask.s_addr != m.s_addr)
				continue;
		}
		if (target->ia_ifp->if_fib != ia->ia_ifp->if_fib)
			continue;

		/*
		 * If we got a matching prefix route inserted by other
		 * interface address, we are done here.
		 */
		if (ia->ia_flags & IFA_ROUTE) {
			if (V_nosameprefix) {
				IN_IFADDR_RUNLOCK(&in_ifa_tracker);
				return (EEXIST);
			} else {
				int fibnum;

				fibnum = V_rt_add_addr_allfibs ? RT_ALL_FIBS :
					target->ia_ifp->if_fib;
				rt_addrmsg(RTM_ADD, &target->ia_ifa, fibnum);
				IN_IFADDR_RUNLOCK(&in_ifa_tracker);
				return (0);
			}
		}
	}
	IN_IFADDR_RUNLOCK(&in_ifa_tracker);

	/*
	 * No-one seem to have this prefix route, so we try to insert it.
	 */
	error = rtinit(&target->ia_ifa, (int)RTM_ADD, flags);
	if (!error)
		target->ia_flags |= IFA_ROUTE;
	return (error);
}

/*
 * Removes either all lle entries for given @ia, or lle
 * corresponding to @ia address.
 */
static void
in_scrubprefixlle(struct in_ifaddr *ia, int all, u_int flags)
{
	struct sockaddr_in addr, mask;
	struct sockaddr *saddr, *smask;
	struct ifnet *ifp;

	saddr = (struct sockaddr *)&addr;
	bzero(&addr, sizeof(addr));
	addr.sin_len = sizeof(addr);
	addr.sin_family = AF_INET;
	smask = (struct sockaddr *)&mask;
	bzero(&mask, sizeof(mask));
	mask.sin_len = sizeof(mask);
	mask.sin_family = AF_INET;
	mask.sin_addr.s_addr = ia->ia_subnetmask;
	ifp = ia->ia_ifp;

	if (all) {
		/*
		 * Remove all L2 entries matching given prefix.
		 * Convert address to host representation to avoid
		 * doing this on every callback. ia_subnetmask is already
		 * stored in host representation.
		 */
		addr.sin_addr.s_addr = ntohl(ia->ia_addr.sin_addr.s_addr);
		lltable_prefix_free(AF_INET, saddr, smask, flags);
	} else {
		/* Remove interface address only */
		addr.sin_addr.s_addr = ia->ia_addr.sin_addr.s_addr;
		lltable_delete_addr(LLTABLE(ifp), LLE_IFADDR, saddr);
	}
}

/*
 * If there is no other address in the system that can serve a route to the
 * same prefix, remove the route.  Hand over the route to the new address
 * otherwise.
 */
int
in_scrubprefix(struct in_ifaddr *target, u_int flags)
{
	struct rm_priotracker in_ifa_tracker;
	struct in_ifaddr *ia;
	struct in_addr prefix, mask, p, m;
	int error = 0;

	/*
	 * Remove the loopback route to the interface address.
	 */
	if ((target->ia_addr.sin_addr.s_addr != INADDR_ANY) &&
	    !(target->ia_ifp->if_flags & IFF_LOOPBACK) &&
	    (flags & LLE_STATIC)) {
		struct in_ifaddr *eia;

		/*
		 * XXXME: add fib-aware in_localip.
		 * We definitely don't want to switch between
		 * prefixes in different fibs.
		 */
		eia = in_localip_more(target);

		if (eia != NULL) {
			error = ifa_switch_loopback_route((struct ifaddr *)eia,
			    (struct sockaddr *)&target->ia_addr);
			ifa_free(&eia->ia_ifa);
		} else {
			error = ifa_del_loopback_route((struct ifaddr *)target,
			    (struct sockaddr *)&target->ia_addr);
		}
	}

	if (rtinitflags(target)) {
		prefix = target->ia_dstaddr.sin_addr;
		mask.s_addr = 0;
	} else {
		prefix = target->ia_addr.sin_addr;
		mask = target->ia_sockmask.sin_addr;
		prefix.s_addr &= mask.s_addr;
	}

	if ((target->ia_flags & IFA_ROUTE) == 0) {
		int fibnum;

		fibnum = V_rt_add_addr_allfibs ? RT_ALL_FIBS :
			target->ia_ifp->if_fib;
		rt_addrmsg(RTM_DELETE, &target->ia_ifa, fibnum);

		/*
		 * Removing address from !IFF_UP interface or
		 * prefix which exists on other interface (along with route).
		 * No entries should exist here except target addr.
		 * Given that, delete this entry only.
		 */
		in_scrubprefixlle(target, 0, flags);
		return (0);
	}

	IN_IFADDR_RLOCK(&in_ifa_tracker);
	CK_STAILQ_FOREACH(ia, &V_in_ifaddrhead, ia_link) {
		if (rtinitflags(ia)) {
			p = ia->ia_dstaddr.sin_addr;

			if (prefix.s_addr != p.s_addr)
				continue;
		} else {
			p = ia->ia_addr.sin_addr;
			m = ia->ia_sockmask.sin_addr;
			p.s_addr &= m.s_addr;

			if (prefix.s_addr != p.s_addr ||
			    mask.s_addr != m.s_addr)
				continue;
		}

		if ((ia->ia_ifp->if_flags & IFF_UP) == 0)
			continue;

		/*
		 * If we got a matching prefix address, move IFA_ROUTE and
		 * the route itself to it.  Make sure that routing daemons
		 * get a heads-up.
		 */
		if ((ia->ia_flags & IFA_ROUTE) == 0) {
			ifa_ref(&ia->ia_ifa);
			IN_IFADDR_RUNLOCK(&in_ifa_tracker);
			error = rtinit(&(target->ia_ifa), (int)RTM_DELETE,
			    rtinitflags(target));
			if (error == 0)
				target->ia_flags &= ~IFA_ROUTE;
			else
				log(LOG_INFO, "in_scrubprefix: err=%d, old prefix delete failed\n",
					error);
			/* Scrub all entries IFF interface is different */
			in_scrubprefixlle(target, target->ia_ifp != ia->ia_ifp,
			    flags);
			error = rtinit(&ia->ia_ifa, (int)RTM_ADD,
			    rtinitflags(ia) | RTF_UP);
			if (error == 0)
				ia->ia_flags |= IFA_ROUTE;
			else
				log(LOG_INFO, "in_scrubprefix: err=%d, new prefix add failed\n",
					error);
			ifa_free(&ia->ia_ifa);
			return (error);
		}
	}
	IN_IFADDR_RUNLOCK(&in_ifa_tracker);

	/*
	 * remove all L2 entries on the given prefix
	 */
	in_scrubprefixlle(target, 1, flags);

	/*
	 * As no-one seem to have this prefix, we can remove the route.
	 */
	error = rtinit(&(target->ia_ifa), (int)RTM_DELETE, rtinitflags(target));
	if (error == 0)
		target->ia_flags &= ~IFA_ROUTE;
	else
		log(LOG_INFO, "in_scrubprefix: err=%d, prefix delete failed\n", error);
	return (error);
}

#undef rtinitflags

void
in_ifscrub_all(void)
{
	struct ifnet *ifp;
	struct ifaddr *ifa, *nifa;
	struct ifaliasreq ifr;

	IFNET_RLOCK();
	CK_STAILQ_FOREACH(ifp, &V_ifnet, if_link) {
		/* Cannot lock here - lock recursion. */
		/* NET_EPOCH_ENTER(et); */
		CK_STAILQ_FOREACH_SAFE(ifa, &ifp->if_addrhead, ifa_link, nifa) {
			if (ifa->ifa_addr->sa_family != AF_INET)
				continue;

			/*
			 * This is ugly but the only way for legacy IP to
			 * cleanly remove addresses and everything attached.
			 */
			bzero(&ifr, sizeof(ifr));
			ifr.ifra_addr = *ifa->ifa_addr;
			if (ifa->ifa_dstaddr)
			ifr.ifra_broadaddr = *ifa->ifa_dstaddr;
			(void)in_control(NULL, SIOCDIFADDR, (caddr_t)&ifr,
			    ifp, NULL);
		}
		/* NET_EPOCH_EXIT(et); */
		in_purgemaddrs(ifp);
		igmp_domifdetach(ifp);
	}
	IFNET_RUNLOCK();
}

int
in_ifaddr_broadcast(struct in_addr in, struct in_ifaddr *ia)
{

	return ((in.s_addr == ia->ia_broadaddr.sin_addr.s_addr ||
	     /*
	      * Check for old-style (host 0) broadcast, but
	      * taking into account that RFC 3021 obsoletes it.
	      */
	    (ia->ia_subnetmask != IN_RFC3021_MASK &&
	    ntohl(in.s_addr) == ia->ia_subnet)) &&
	     /*
	      * Check for an all one subnetmask. These
	      * only exist when an interface gets a secondary
	      * address.
	      */
	    ia->ia_subnetmask != (u_long)0xffffffff);
}

/*
 * Return 1 if the address might be a local broadcast address.
 */
int
in_broadcast(struct in_addr in, struct ifnet *ifp)
{
	struct ifaddr *ifa;
	int found;

	NET_EPOCH_ASSERT();

	if (in.s_addr == INADDR_BROADCAST ||
	    in.s_addr == INADDR_ANY)
		return (1);
	if ((ifp->if_flags & IFF_BROADCAST) == 0)
		return (0);
	found = 0;
	/*
	 * Look through the list of addresses for a match
	 * with a broadcast address.
	 */
	CK_STAILQ_FOREACH(ifa, &ifp->if_addrhead, ifa_link)
		if (ifa->ifa_addr->sa_family == AF_INET &&
		    in_ifaddr_broadcast(in, (struct in_ifaddr *)ifa)) {
			found = 1;
			break;
		}
	return (found);
}

/*
 * On interface removal, clean up IPv4 data structures hung off of the ifnet.
 */
void
in_ifdetach(struct ifnet *ifp)
{
	IN_MULTI_LOCK();
	in_pcbpurgeif0(&V_ripcbinfo, ifp);
	in_pcbpurgeif0(&V_udbinfo, ifp);
	in_pcbpurgeif0(&V_ulitecbinfo, ifp);
	in_purgemaddrs(ifp);
	IN_MULTI_UNLOCK();

	/*
	 * Make sure all multicast deletions invoking if_ioctl() are
	 * completed before returning. Else we risk accessing a freed
	 * ifnet structure pointer.
	 */
	inm_release_wait(NULL);
}

/*
 * Delete all IPv4 multicast address records, and associated link-layer
 * multicast address records, associated with ifp.
 * XXX It looks like domifdetach runs AFTER the link layer cleanup.
 * XXX This should not race with ifma_protospec being set during
 * a new allocation, if it does, we have bigger problems.
 */
static void
in_purgemaddrs(struct ifnet *ifp)
{
	struct in_multi_head purgeinms;
	struct in_multi		*inm;
	struct ifmultiaddr	*ifma, *next;

	SLIST_INIT(&purgeinms);
	IN_MULTI_LIST_LOCK();

	/*
	 * Extract list of in_multi associated with the detaching ifp
	 * which the PF_INET layer is about to release.
	 * We need to do this as IF_ADDR_LOCK() may be re-acquired
	 * by code further down.
	 */
	IF_ADDR_WLOCK(ifp);
 restart:
	CK_STAILQ_FOREACH_SAFE(ifma, &ifp->if_multiaddrs, ifma_link, next) {
		if (ifma->ifma_addr->sa_family != AF_INET ||
		    ifma->ifma_protospec == NULL)
			continue;
		inm = (struct in_multi *)ifma->ifma_protospec;
		inm_rele_locked(&purgeinms, inm);
		if (__predict_false(ifma_restart)) {
			ifma_restart = true;
			goto restart;
		}
	}
	IF_ADDR_WUNLOCK(ifp);

	inm_release_list_deferred(&purgeinms);
	igmp_ifdetach(ifp);
	IN_MULTI_LIST_UNLOCK();
}

struct in_llentry {
	struct llentry		base;
};

#define	IN_LLTBL_DEFAULT_HSIZE	32
#define	IN_LLTBL_HASH(k, h) \
	(((((((k >> 8) ^ k) >> 8) ^ k) >> 8) ^ k) & ((h) - 1))

/*
 * Do actual deallocation of @lle.
 */
static void
in_lltable_destroy_lle_unlocked(epoch_context_t ctx)
{
	struct llentry *lle;

	lle = __containerof(ctx, struct llentry, lle_epoch_ctx);
	LLE_LOCK_DESTROY(lle);
	LLE_REQ_DESTROY(lle);
	free(lle, M_LLTABLE);
}

/*
 * Called by the datapath to indicate that
 * the entry was used.
 */
static void
in_lltable_mark_used(struct llentry *lle)
{

	LLE_REQ_LOCK(lle);
	lle->r_skip_req = 0;
	LLE_REQ_UNLOCK(lle);
}

/*
 * Called by LLE_FREE_LOCKED when number of references
 * drops to zero.
 */
static void
in_lltable_destroy_lle(struct llentry *lle)
{

	LLE_WUNLOCK(lle);
	NET_EPOCH_CALL(in_lltable_destroy_lle_unlocked, &lle->lle_epoch_ctx);
}

static struct llentry *
in_lltable_new(struct in_addr addr4, u_int flags)
{
	struct in_llentry *lle;

	lle = malloc(sizeof(struct in_llentry), M_LLTABLE, M_NOWAIT | M_ZERO);
	if (lle == NULL)		/* NB: caller generates msg */
		return NULL;

	/*
	 * For IPv4 this will trigger "arpresolve" to generate
	 * an ARP request.
	 */
	lle->base.la_expire = time_uptime; /* mark expired */
	lle->base.r_l3addr.addr4 = addr4;
	lle->base.lle_refcnt = 1;
	lle->base.lle_free = in_lltable_destroy_lle;
	LLE_LOCK_INIT(&lle->base);
	LLE_REQ_INIT(&lle->base);
	callout_init(&lle->base.lle_timer, 1);

	return (&lle->base);
}

#define IN_ARE_MASKED_ADDR_EQUAL(d, a, m)	(		\
	((((d).s_addr ^ (a).s_addr) & (m).s_addr)) == 0 )

static int
in_lltable_match_prefix(const struct sockaddr *saddr,
    const struct sockaddr *smask, u_int flags, struct llentry *lle)
{
	struct in_addr addr, mask, lle_addr;

	addr = ((const struct sockaddr_in *)saddr)->sin_addr;
	mask = ((const struct sockaddr_in *)smask)->sin_addr;
	lle_addr.s_addr = ntohl(lle->r_l3addr.addr4.s_addr);

	if (IN_ARE_MASKED_ADDR_EQUAL(lle_addr, addr, mask) == 0)
		return (0);

	if (lle->la_flags & LLE_IFADDR) {
		/*
		 * Delete LLE_IFADDR records IFF address & flag matches.
		 * Note that addr is the interface address within prefix
		 * being matched.
		 * Note also we should handle 'ifdown' cases without removing
		 * ifaddr macs.
		 */
		if (addr.s_addr == lle_addr.s_addr && (flags & LLE_STATIC) != 0)
			return (1);
		return (0);
	}

	/* flags & LLE_STATIC means deleting both dynamic and static entries */
	if ((flags & LLE_STATIC) || !(lle->la_flags & LLE_STATIC))
		return (1);

	return (0);
}

static void
in_lltable_free_entry(struct lltable *llt, struct llentry *lle)
{
	size_t pkts_dropped;

	LLE_WLOCK_ASSERT(lle);
	KASSERT(llt != NULL, ("lltable is NULL"));

	/* Unlink entry from table if not already */
	if ((lle->la_flags & LLE_LINKED) != 0) {
		IF_AFDATA_WLOCK_ASSERT(llt->llt_ifp);
		lltable_unlink_entry(llt, lle);
	}

	/* Drop hold queue */
	pkts_dropped = llentry_free(lle);
	ARPSTAT_ADD(dropped, pkts_dropped);
}

static int
in_lltable_rtcheck(struct ifnet *ifp, u_int flags, const struct sockaddr *l3addr)
{
	struct rt_addrinfo info;
	struct sockaddr_in rt_key, rt_mask;
	struct sockaddr rt_gateway;
	int rt_flags;

	KASSERT(l3addr->sa_family == AF_INET,
	    ("sin_family %d", l3addr->sa_family));

	bzero(&rt_key, sizeof(rt_key));
	rt_key.sin_len = sizeof(rt_key);
	bzero(&rt_mask, sizeof(rt_mask));
	rt_mask.sin_len = sizeof(rt_mask);
	bzero(&rt_gateway, sizeof(rt_gateway));
	rt_gateway.sa_len = sizeof(rt_gateway);

	bzero(&info, sizeof(info));
	info.rti_info[RTAX_DST] = (struct sockaddr *)&rt_key;
	info.rti_info[RTAX_NETMASK] = (struct sockaddr *)&rt_mask;
	info.rti_info[RTAX_GATEWAY] = (struct sockaddr *)&rt_gateway;

	if (rib_lookup_info(ifp->if_fib, l3addr, NHR_REF, 0, &info) != 0)
		return (EINVAL);

	rt_flags = info.rti_flags;

	/*
	 * If the gateway for an existing host route matches the target L3
	 * address, which is a special route inserted by some implementation
	 * such as MANET, and the interface is of the correct type, then
	 * allow for ARP to proceed.
	 */
	if (rt_flags & RTF_GATEWAY) {
		if (!(rt_flags & RTF_HOST) || !info.rti_ifp ||
		    info.rti_ifp->if_type != IFT_ETHER ||
		    (info.rti_ifp->if_flags & (IFF_NOARP | IFF_STATICARP)) != 0 ||
		    memcmp(rt_gateway.sa_data, l3addr->sa_data,
		    sizeof(in_addr_t)) != 0) {
			rib_free_info(&info);
			return (EINVAL);
		}
	}
	rib_free_info(&info);

	/*
	 * Make sure that at least the destination address is covered
	 * by the route. This is for handling the case where 2 or more
	 * interfaces have the same prefix. An incoming packet arrives
	 * on one interface and the corresponding outgoing packet leaves
	 * another interface.
	 */
	if (!(rt_flags & RTF_HOST) && info.rti_ifp != ifp) {
		const char *sa, *mask, *addr, *lim;
		const struct sockaddr_in *l3sin;

		mask = (const char *)&rt_mask;
		/*
		 * Just being extra cautious to avoid some custom
		 * code getting into trouble.
		 */
		if ((info.rti_addrs & RTA_NETMASK) == 0)
			return (EINVAL);

		sa = (const char *)&rt_key;
		addr = (const char *)l3addr;
		l3sin = (const struct sockaddr_in *)l3addr;
		lim = addr + l3sin->sin_len;

		for ( ; addr < lim; sa++, mask++, addr++) {
			if ((*sa ^ *addr) & *mask) {
#ifdef DIAGNOSTIC
				char addrbuf[INET_ADDRSTRLEN];

				log(LOG_INFO, "IPv4 address: \"%s\" "
				    "is not on the network\n",
				    inet_ntoa_r(l3sin->sin_addr, addrbuf));
#endif
				return (EINVAL);
			}
		}
	}

	return (0);
}

static inline uint32_t
in_lltable_hash_dst(const struct in_addr dst, uint32_t hsize)
{

	return (IN_LLTBL_HASH(dst.s_addr, hsize));
}

static uint32_t
in_lltable_hash(const struct llentry *lle, uint32_t hsize)
{

	return (in_lltable_hash_dst(lle->r_l3addr.addr4, hsize));
}

static void
in_lltable_fill_sa_entry(const struct llentry *lle, struct sockaddr *sa)
{
	struct sockaddr_in *sin;

	sin = (struct sockaddr_in *)sa;
	bzero(sin, sizeof(*sin));
	sin->sin_family = AF_INET;
	sin->sin_len = sizeof(*sin);
	sin->sin_addr = lle->r_l3addr.addr4;
}

static inline struct llentry *
in_lltable_find_dst(struct lltable *llt, struct in_addr dst)
{
	struct llentry *lle;
	struct llentries *lleh;
	u_int hashidx;

	hashidx = in_lltable_hash_dst(dst, llt->llt_hsize);
	lleh = &llt->lle_head[hashidx];
	CK_LIST_FOREACH(lle, lleh, lle_next) {
		if (lle->la_flags & LLE_DELETED)
			continue;
		if (lle->r_l3addr.addr4.s_addr == dst.s_addr)
			break;
	}

	return (lle);
}

static void
in_lltable_delete_entry(struct lltable *llt, struct llentry *lle)
{

	lle->la_flags |= LLE_DELETED;
	EVENTHANDLER_INVOKE(lle_event, lle, LLENTRY_DELETED);
#ifdef DIAGNOSTIC
	log(LOG_INFO, "ifaddr cache = %p is deleted\n", lle);
#endif
	llentry_free(lle);
}

static struct llentry *
in_lltable_alloc(struct lltable *llt, u_int flags, const struct sockaddr *l3addr)
{
	const struct sockaddr_in *sin = (const struct sockaddr_in *)l3addr;
	struct ifnet *ifp = llt->llt_ifp;
	struct llentry *lle;
	char linkhdr[LLE_MAX_LINKHDR];
	size_t linkhdrsize;
	int lladdr_off;

	KASSERT(l3addr->sa_family == AF_INET,
	    ("sin_family %d", l3addr->sa_family));

	/*
	 * A route that covers the given address must have
	 * been installed 1st because we are doing a resolution,
	 * verify this.
	 */
	if (!(flags & LLE_IFADDR) &&
	    in_lltable_rtcheck(ifp, flags, l3addr) != 0)
		return (NULL);

	lle = in_lltable_new(sin->sin_addr, flags);
	if (lle == NULL) {
		log(LOG_INFO, "lla_lookup: new lle malloc failed\n");
		return (NULL);
	}
	lle->la_flags = flags;
	if (flags & LLE_STATIC)
		lle->r_flags |= RLLE_VALID;
	if ((flags & LLE_IFADDR) == LLE_IFADDR) {
		linkhdrsize = LLE_MAX_LINKHDR;
		if (lltable_calc_llheader(ifp, AF_INET, IF_LLADDR(ifp),
		    linkhdr, &linkhdrsize, &lladdr_off) != 0) {
			NET_EPOCH_CALL(in_lltable_destroy_lle_unlocked, &lle->lle_epoch_ctx);
			return (NULL);
		}
		lltable_set_entry_addr(ifp, lle, linkhdr, linkhdrsize,
		    lladdr_off);
		lle->la_flags |= LLE_STATIC;
		lle->r_flags |= (RLLE_VALID | RLLE_IFADDR);
	}

	return (lle);
}

/*
 * Return NULL if not found or marked for deletion.
 * If found return lle read locked.
 */
static struct llentry *
in_lltable_lookup(struct lltable *llt, u_int flags, const struct sockaddr *l3addr)
{
	const struct sockaddr_in *sin = (const struct sockaddr_in *)l3addr;
	struct llentry *lle;

	IF_AFDATA_LOCK_ASSERT(llt->llt_ifp);
	KASSERT(l3addr->sa_family == AF_INET,
	    ("sin_family %d", l3addr->sa_family));
	KASSERT((flags & (LLE_UNLOCKED | LLE_EXCLUSIVE)) !=
	    (LLE_UNLOCKED | LLE_EXCLUSIVE),
	    ("wrong lle request flags: %#x", flags));

	lle = in_lltable_find_dst(llt, sin->sin_addr);
	if (lle == NULL)
		return (NULL);
	if (flags & LLE_UNLOCKED)
		return (lle);

	if (flags & LLE_EXCLUSIVE)
		LLE_WLOCK(lle);
	else
		LLE_RLOCK(lle);

	/*
	 * If the afdata lock is not held, the LLE may have been unlinked while
	 * we were blocked on the LLE lock.  Check for this case.
	 */
	if (__predict_false((lle->la_flags & LLE_LINKED) == 0)) {
		if (flags & LLE_EXCLUSIVE)
			LLE_WUNLOCK(lle);
		else
			LLE_RUNLOCK(lle);
		return (NULL);
	}
	return (lle);
}

static int
in_lltable_dump_entry(struct lltable *llt, struct llentry *lle,
    struct sysctl_req *wr)
{
	struct ifnet *ifp = llt->llt_ifp;
	/* XXX stack use */
	struct {
		struct rt_msghdr	rtm;
		struct sockaddr_in	sin;
		struct sockaddr_dl	sdl;
	} arpc;
	struct sockaddr_dl *sdl;
	int error;

	bzero(&arpc, sizeof(arpc));
	/* skip deleted entries */
	if ((lle->la_flags & LLE_DELETED) == LLE_DELETED)
		return (0);
	/* Skip if jailed and not a valid IP of the prison. */
	lltable_fill_sa_entry(lle,(struct sockaddr *)&arpc.sin);
	if (prison_if(wr->td->td_ucred, (struct sockaddr *)&arpc.sin) != 0)
		return (0);
	/*
	 * produce a msg made of:
	 *  struct rt_msghdr;
	 *  struct sockaddr_in; (IPv4)
	 *  struct sockaddr_dl;
	 */
	arpc.rtm.rtm_msglen = sizeof(arpc);
	arpc.rtm.rtm_version = RTM_VERSION;
	arpc.rtm.rtm_type = RTM_GET;
	arpc.rtm.rtm_flags = RTF_UP;
	arpc.rtm.rtm_addrs = RTA_DST | RTA_GATEWAY;

	/* publish */
	if (lle->la_flags & LLE_PUB)
		arpc.rtm.rtm_flags |= RTF_ANNOUNCE;

	sdl = &arpc.sdl;
	sdl->sdl_family = AF_LINK;
	sdl->sdl_len = sizeof(*sdl);
	sdl->sdl_index = ifp->if_index;
	sdl->sdl_type = ifp->if_type;
	if ((lle->la_flags & LLE_VALID) == LLE_VALID) {
		sdl->sdl_alen = ifp->if_addrlen;
		bcopy(lle->ll_addr, LLADDR(sdl), ifp->if_addrlen);
	} else {
		sdl->sdl_alen = 0;
		bzero(LLADDR(sdl), ifp->if_addrlen);
	}

	arpc.rtm.rtm_rmx.rmx_expire =
	    lle->la_flags & LLE_STATIC ? 0 : lle->la_expire;
	arpc.rtm.rtm_flags |= (RTF_HOST | RTF_LLDATA);
	if (lle->la_flags & LLE_STATIC)
		arpc.rtm.rtm_flags |= RTF_STATIC;
	if (lle->la_flags & LLE_IFADDR)
		arpc.rtm.rtm_flags |= RTF_PINNED;
	arpc.rtm.rtm_index = ifp->if_index;
	error = SYSCTL_OUT(wr, &arpc, sizeof(arpc));

	return (error);
}

static struct lltable *
in_lltattach(struct ifnet *ifp)
{
	struct lltable *llt;

	llt = lltable_allocate_htbl(IN_LLTBL_DEFAULT_HSIZE);
 	llt->llt_af = AF_INET;
 	llt->llt_ifp = ifp;

	llt->llt_lookup = in_lltable_lookup;
	llt->llt_alloc_entry = in_lltable_alloc;
	llt->llt_delete_entry = in_lltable_delete_entry;
	llt->llt_dump_entry = in_lltable_dump_entry;
	llt->llt_hash = in_lltable_hash;
	llt->llt_fill_sa_entry = in_lltable_fill_sa_entry;
	llt->llt_free_entry = in_lltable_free_entry;
	llt->llt_match_prefix = in_lltable_match_prefix;
	llt->llt_mark_used = in_lltable_mark_used;
 	lltable_link(llt);

	return (llt);
}

void *
in_domifattach(struct ifnet *ifp)
{
	struct in_ifinfo *ii;

	ii = malloc(sizeof(struct in_ifinfo), M_IFADDR, M_WAITOK|M_ZERO);

	ii->ii_llt = in_lltattach(ifp);
	ii->ii_igmp = igmp_domifattach(ifp);

	return (ii);
}

void
in_domifdetach(struct ifnet *ifp, void *aux)
{
	struct in_ifinfo *ii = (struct in_ifinfo *)aux;

	igmp_domifdetach(ifp);
	lltable_free(ii->ii_llt);
	free(ii, M_IFADDR);
}
// CHERI CHANGES START
// {
//   "updated": 20181114,
//   "target_type": "kernel",
//   "changes": [
//     "ioctl:net"
//   ]
// }
// CHERI CHANGES END<|MERGE_RESOLUTION|>--- conflicted
+++ resolved
@@ -237,16 +237,12 @@
 	case CASE_IOC_IFREQ(SIOCGIFDSTADDR):
 	case CASE_IOC_IFREQ(SIOCGIFNETMASK):
 		break;
-<<<<<<< HEAD
-	case CASE_IOC_IFREQ(SIOCDIFADDR):
-=======
 	case SIOCGIFALIAS:
 		sx_xlock(&in_control_sx);
 		error = in_gifaddr_ioctl(cmd, data, ifp, td);
 		sx_xunlock(&in_control_sx);
 		return (error);
-	case SIOCDIFADDR:
->>>>>>> 917a85eb
+	case CASE_IOC_IFREQ(SIOCDIFADDR):
 		sx_xlock(&in_control_sx);
 		error = in_difaddr_ioctl(cmd, data, ifp, td);
 		sx_xunlock(&in_control_sx);
