/*-
 * SPDX-License-Identifier: BSD-2-Clause-FreeBSD
 *
 * Copyright (c) 2009-2013
 * 	Swinburne University of Technology, Melbourne, Australia
 * All rights reserved.
 *
 * This software was developed at the Centre for Advanced Internet
 * Architectures, Swinburne University of Technology, by David Hayes, made
 * possible in part by a gift from The Cisco University Research Program Fund,
 * a corporate advised fund of Silicon Valley Community Foundation. Development
 * and testing were further assisted by a grant from the FreeBSD Foundation.
 *
 * Redistribution and use in source and binary forms, with or without
 * modification, are permitted provided that the following conditions
 * are met:
 * 1. Redistributions of source code must retain the above copyright
 *    notice, this list of conditions and the following disclaimer.
 * 2. Redistributions in binary form must reproduce the above copyright
 *    notice, this list of conditions and the following disclaimer in the
 *    documentation and/or other materials provided with the distribution.
 *
 * THIS SOFTWARE IS PROVIDED BY THE AUTHOR AND CONTRIBUTORS ``AS IS'' AND
 * ANY EXPRESS OR IMPLIED WARRANTIES, INCLUDING, BUT NOT LIMITED TO, THE
 * IMPLIED WARRANTIES OF MERCHANTABILITY AND FITNESS FOR A PARTICULAR PURPOSE
 * ARE DISCLAIMED. IN NO EVENT SHALL THE AUTHOR OR CONTRIBUTORS BE LIABLE
 * FOR ANY DIRECT, INDIRECT, INCIDENTAL, SPECIAL, EXEMPLARY, OR CONSEQUENTIAL
 * DAMAGES (INCLUDING, BUT NOT LIMITED TO, PROCUREMENT OF SUBSTITUTE GOODS
 * OR SERVICES; LOSS OF USE, DATA, OR PROFITS; OR BUSINESS INTERRUPTION)
 * HOWEVER CAUSED AND ON ANY THEORY OF LIABILITY, WHETHER IN CONTRACT, STRICT
 * LIABILITY, OR TORT (INCLUDING NEGLIGENCE OR OTHERWISE) ARISING IN ANY WAY
 * OUT OF THE USE OF THIS SOFTWARE, EVEN IF ADVISED OF THE POSSIBILITY OF
 * SUCH DAMAGE.
 */

/*
 * CAIA Delay-Gradient (CDG) congestion control algorithm
 *
 * An implemention of the delay-gradient congestion control algorithm proposed
 * in the following paper:
 *
 * D. A. Hayes and G. Armitage, "Revisiting TCP Congestion Control using Delay
 * Gradients", in IFIP Networking, Valencia, Spain, 9-13 May 2011.
 *
 * Developed as part of the NewTCP research project at Swinburne University of
 * Technology's Centre for Advanced Internet Architectures, Melbourne,
 * Australia. More details are available at:
 *   http://caia.swin.edu.au/urp/newtcp/
 */

#include <sys/cdefs.h>
__FBSDID("$FreeBSD$");

#include <sys/param.h>
#include <sys/hhook.h>
#include <sys/kernel.h>
#include <sys/khelp.h>
#include <sys/limits.h>
#include <sys/lock.h>
#include <sys/malloc.h>
#include <sys/module.h>
#include <sys/queue.h>
#include <sys/socket.h>
#include <sys/socketvar.h>
#include <sys/sysctl.h>
#include <sys/systm.h>

#include <net/vnet.h>

#include <netinet/tcp.h>
#include <netinet/tcp_seq.h>
#include <netinet/tcp_timer.h>
#include <netinet/tcp_var.h>
#include <netinet/cc/cc.h>
#include <netinet/cc/cc_module.h>

#include <netinet/khelp/h_ertt.h>

#include <vm/uma.h>

#define	CDG_VERSION "0.1"

<<<<<<< HEAD
#define	CAST_PTR_INT(X) (*((int * __capability)(X)))

=======
>>>>>>> acaa8abf
/* Private delay-gradient induced congestion control signal. */
#define	CC_CDG_DELAY 0x01000000

/* NewReno window deflation factor on loss (as a percentage). */
#define	RENO_BETA 50

/* Queue states. */
#define	CDG_Q_EMPTY	1
#define	CDG_Q_RISING	2
#define	CDG_Q_FALLING	3
#define	CDG_Q_FULL	4
#define	CDG_Q_UNKNOWN	9999

/* Number of bit shifts used in probexp lookup table. */
#define	EXP_PREC 15

/* Largest gradient represented in probexp lookup table. */
#define	MAXGRAD 5

/*
 * Delay Precision Enhance - number of bit shifts used for qtrend related
 * integer arithmetic precision.
 */
#define	D_P_E 7

struct qdiff_sample {
	long qdiff;
	STAILQ_ENTRY(qdiff_sample) qdiff_lnk;
};

struct cdg {
	long max_qtrend;
	long min_qtrend;
	STAILQ_HEAD(minrtts_head, qdiff_sample) qdiffmin_q;
	STAILQ_HEAD(maxrtts_head, qdiff_sample) qdiffmax_q;
	long window_incr;
	/* rttcount for window increase when in congestion avoidance */
	long rtt_count;
	/* maximum measured rtt within an rtt period */
	int maxrtt_in_rtt;
	/* maximum measured rtt within prev rtt period */
	int maxrtt_in_prevrtt;
	/* minimum measured rtt within an rtt period */
	int minrtt_in_rtt;
	/* minimum measured rtt within prev rtt period */
	int minrtt_in_prevrtt;
	/* consecutive congestion episode counter */
	uint32_t consec_cong_cnt;
	/* when tracking a new reno type loss window */
	uint32_t shadow_w;
	/* maximum number of samples in the moving average queue */
	int sample_q_size;
	/* number of samples in the moving average queue */
	int num_samples;
	/* estimate of the queue state of the path */
	int queue_state;
};

/*
 * Lookup table for:
 *   (1 - exp(-x)) << EXP_PREC, where x = [0,MAXGRAD] in 2^-7 increments
 *
 * Note: probexp[0] is set to 10 (not 0) as a safety for very low increase
 * gradients.
 */
static const int probexp[641] = {
   10,255,508,759,1008,1255,1501,1744,1985,2225,2463,2698,2932,3165,3395,3624,
   3850,4075,4299,4520,4740,4958,5175,5389,5602,5814,6024,6232,6438,6643,6846,
   7048,7248,7447,7644,7839,8033,8226,8417,8606,8794,8981,9166,9350,9532,9713,
   9892,10070,10247,10422,10596,10769,10940,11110,11278,11445,11611,11776,11939,
   12101,12262,12422,12580,12737,12893,13048,13201,13354,13505,13655,13803,13951,
   14097,14243,14387,14530,14672,14813,14952,15091,15229,15365,15500,15635,15768,
   15900,16032,16162,16291,16419,16547,16673,16798,16922,17046,17168,17289,17410,
   17529,17648,17766,17882,17998,18113,18227,18340,18453,18564,18675,18784,18893,
   19001,19108,19215,19320,19425,19529,19632,19734,19835,19936,20036,20135,20233,
   20331,20427,20523,20619,20713,20807,20900,20993,21084,21175,21265,21355,21444,
   21532,21619,21706,21792,21878,21962,22046,22130,22213,22295,22376,22457,22537,
   22617,22696,22774,22852,22929,23006,23082,23157,23232,23306,23380,23453,23525,
   23597,23669,23739,23810,23879,23949,24017,24085,24153,24220,24286,24352,24418,
   24483,24547,24611,24675,24738,24800,24862,24924,24985,25045,25106,25165,25224,
   25283,25341,25399,25456,25513,25570,25626,25681,25737,25791,25846,25899,25953,
   26006,26059,26111,26163,26214,26265,26316,26366,26416,26465,26514,26563,26611,
   26659,26707,26754,26801,26847,26893,26939,26984,27029,27074,27118,27162,27206,
   27249,27292,27335,27377,27419,27460,27502,27543,27583,27624,27664,27703,27743,
   27782,27821,27859,27897,27935,27973,28010,28047,28084,28121,28157,28193,28228,
   28263,28299,28333,28368,28402,28436,28470,28503,28536,28569,28602,28634,28667,
   28699,28730,28762,28793,28824,28854,28885,28915,28945,28975,29004,29034,29063,
   29092,29120,29149,29177,29205,29232,29260,29287,29314,29341,29368,29394,29421,
   29447,29472,29498,29524,29549,29574,29599,29623,29648,29672,29696,29720,29744,
   29767,29791,29814,29837,29860,29882,29905,29927,29949,29971,29993,30014,30036,
   30057,30078,30099,30120,30141,30161,30181,30201,30221,30241,30261,30280,30300,
   30319,30338,30357,30376,30394,30413,30431,30449,30467,30485,30503,30521,30538,
   30555,30573,30590,30607,30624,30640,30657,30673,30690,30706,30722,30738,30753,
   30769,30785,30800,30815,30831,30846,30861,30876,30890,30905,30919,30934,30948,
   30962,30976,30990,31004,31018,31031,31045,31058,31072,31085,31098,31111,31124,
   31137,31149,31162,31174,31187,31199,31211,31223,31235,31247,31259,31271,31283,
   31294,31306,31317,31328,31339,31351,31362,31373,31383,31394,31405,31416,31426,
   31436,31447,31457,31467,31477,31487,31497,31507,31517,31527,31537,31546,31556,
   31565,31574,31584,31593,31602,31611,31620,31629,31638,31647,31655,31664,31673,
   31681,31690,31698,31706,31715,31723,31731,31739,31747,31755,31763,31771,31778,
   31786,31794,31801,31809,31816,31824,31831,31838,31846,31853,31860,31867,31874,
   31881,31888,31895,31902,31908,31915,31922,31928,31935,31941,31948,31954,31960,
   31967,31973,31979,31985,31991,31997,32003,32009,32015,32021,32027,32033,32038,
   32044,32050,32055,32061,32066,32072,32077,32083,32088,32093,32098,32104,32109,
   32114,32119,32124,32129,32134,32139,32144,32149,32154,32158,32163,32168,32173,
   32177,32182,32186,32191,32195,32200,32204,32209,32213,32217,32222,32226,32230,
   32234,32238,32242,32247,32251,32255,32259,32263,32267,32270,32274,32278,32282,
   32286,32290,32293,32297,32301,32304,32308,32311,32315,32318,32322,32325,32329,
   32332,32336,32339,32342,32346,32349,32352,32356,32359,32362,32365,32368,32371,
   32374,32377,32381,32384,32387,32389,32392,32395,32398,32401,32404,32407,32410,
   32412,32415,32418,32421,32423,32426,32429,32431,32434,32437,32439,32442,32444,
   32447,32449,32452,32454,32457,32459,32461,32464,32466,32469,32471,32473,32476,
   32478,32480,32482,32485,32487,32489,32491,32493,32495,32497,32500,32502,32504,
   32506,32508,32510,32512,32514,32516,32518,32520,32522,32524,32526,32527,32529,
   32531,32533,32535,32537,32538,32540,32542,32544,32545,32547};

static uma_zone_t qdiffsample_zone;

static MALLOC_DEFINE(M_CDG, "cdg data",
  "Per connection data required for the CDG congestion control algorithm");

static int ertt_id;

VNET_DEFINE_STATIC(uint32_t, cdg_alpha_inc);
VNET_DEFINE_STATIC(uint32_t, cdg_beta_delay);
VNET_DEFINE_STATIC(uint32_t, cdg_beta_loss);
VNET_DEFINE_STATIC(uint32_t, cdg_smoothing_factor);
VNET_DEFINE_STATIC(uint32_t, cdg_exp_backoff_scale);
VNET_DEFINE_STATIC(uint32_t, cdg_consec_cong);
VNET_DEFINE_STATIC(uint32_t, cdg_hold_backoff);
#define	V_cdg_alpha_inc		VNET(cdg_alpha_inc)
#define	V_cdg_beta_delay	VNET(cdg_beta_delay)
#define	V_cdg_beta_loss		VNET(cdg_beta_loss)
#define	V_cdg_smoothing_factor	VNET(cdg_smoothing_factor)
#define	V_cdg_exp_backoff_scale	VNET(cdg_exp_backoff_scale)
#define	V_cdg_consec_cong	VNET(cdg_consec_cong)
#define	V_cdg_hold_backoff	VNET(cdg_hold_backoff)

/* Function prototypes. */
static int cdg_mod_init(void);
static int cdg_mod_destroy(void);
static void cdg_conn_init(struct cc_var *ccv);
static int cdg_cb_init(struct cc_var *ccv);
static void cdg_cb_destroy(struct cc_var *ccv);
static void cdg_cong_signal(struct cc_var *ccv, uint32_t signal_type);
static void cdg_ack_received(struct cc_var *ccv, uint16_t ack_type);

struct cc_algo cdg_cc_algo = {
	.name = "cdg",
	.mod_init = cdg_mod_init,
	.ack_received = cdg_ack_received,
	.cb_destroy = cdg_cb_destroy,
	.cb_init = cdg_cb_init,
	.conn_init = cdg_conn_init,
	.cong_signal = cdg_cong_signal,
	.mod_destroy = cdg_mod_destroy
};

/* Vnet created and being initialised. */
static void
cdg_init_vnet(const void *unused __unused)
{

	V_cdg_alpha_inc = 0;
	V_cdg_beta_delay = 70;
	V_cdg_beta_loss = 50;
	V_cdg_smoothing_factor = 8;
	V_cdg_exp_backoff_scale = 3;
	V_cdg_consec_cong = 5;
	V_cdg_hold_backoff = 5;
}

static int
cdg_mod_init(void)
{
	VNET_ITERATOR_DECL(v);

	ertt_id = khelp_get_id("ertt");
	if (ertt_id <= 0)
		return (EINVAL);

	qdiffsample_zone = uma_zcreate("cdg_qdiffsample",
	    sizeof(struct qdiff_sample), NULL, NULL, NULL, NULL, 0, 0);

	VNET_LIST_RLOCK();
	VNET_FOREACH(v) {
		CURVNET_SET(v);
		cdg_init_vnet(NULL);
		CURVNET_RESTORE();
	}
	VNET_LIST_RUNLOCK();

	cdg_cc_algo.post_recovery = newreno_cc_algo.post_recovery;
	cdg_cc_algo.after_idle = newreno_cc_algo.after_idle;

	return (0);
}

static int
cdg_mod_destroy(void)
{

	uma_zdestroy(qdiffsample_zone);
	return (0);
}

static int
cdg_cb_init(struct cc_var *ccv)
{
	struct cdg *cdg_data;

	cdg_data = malloc(sizeof(struct cdg), M_CDG, M_NOWAIT);
	if (cdg_data == NULL)
		return (ENOMEM);

	cdg_data->shadow_w = 0;
	cdg_data->max_qtrend = 0;
	cdg_data->min_qtrend = 0;
	cdg_data->queue_state = CDG_Q_UNKNOWN;
	cdg_data->maxrtt_in_rtt = 0;
	cdg_data->maxrtt_in_prevrtt = 0;
	cdg_data->minrtt_in_rtt = INT_MAX;
	cdg_data->minrtt_in_prevrtt = 0;
	cdg_data->window_incr = 0;
	cdg_data->rtt_count = 0;
	cdg_data->consec_cong_cnt = 0;
	cdg_data->sample_q_size = V_cdg_smoothing_factor;
	cdg_data->num_samples = 0;
	STAILQ_INIT(&cdg_data->qdiffmin_q);
	STAILQ_INIT(&cdg_data->qdiffmax_q);

	ccv->cc_data = cdg_data;

	return (0);
}

static void
cdg_conn_init(struct cc_var *ccv)
{
	struct cdg *cdg_data = ccv->cc_data;

	/*
	 * Initialise the shadow_cwnd in case we are competing with loss based
	 * flows from the start
	 */
	cdg_data->shadow_w = CCV(ccv, snd_cwnd);
}

static void
cdg_cb_destroy(struct cc_var *ccv)
{
	struct cdg *cdg_data;
	struct qdiff_sample *qds, *qds_n;

	cdg_data = ccv->cc_data;

	qds = STAILQ_FIRST(&cdg_data->qdiffmin_q);
	while (qds != NULL) {
		qds_n = STAILQ_NEXT(qds, qdiff_lnk);
		uma_zfree(qdiffsample_zone,qds);
		qds = qds_n;
	}

	qds = STAILQ_FIRST(&cdg_data->qdiffmax_q);
	while (qds != NULL) {
		qds_n = STAILQ_NEXT(qds, qdiff_lnk);
		uma_zfree(qdiffsample_zone,qds);
		qds = qds_n;
	}

	free(ccv->cc_data, M_CDG);
}

static int
cdg_beta_handler(SYSCTL_HANDLER_ARGS)
{
	int error;
	uint32_t new;

	new = *(uint32_t *)arg1;
	error = sysctl_handle_int(oidp, &new, 0, req);
	if (error == 0 && req->newptr != NULL) {
		if (new == 0 || new > 100)
			error = EINVAL;
		else
			*(uint32_t *)arg1 = new;
	}

	return (error);
}

static int
cdg_exp_backoff_scale_handler(SYSCTL_HANDLER_ARGS)
{
	int error;
	uint32_t new;

	new = *(uint32_t *)arg1;
	error = sysctl_handle_int(oidp, &new, 0, req);
	if (error == 0 && req->newptr != NULL) {
		if (new < 1)
			error = EINVAL;
		else
			*(uint32_t *)arg1 = new;
	}

	return (error);
}

static inline uint32_t
cdg_window_decrease(struct cc_var *ccv, unsigned long owin, unsigned int beta)
{

	return ((ulmin(CCV(ccv, snd_wnd), owin) * beta) / 100);
}

/*
 * Window increase function
 * This window increase function is independent of the initial window size
 * to ensure small window flows are not discriminated against (i.e. fairness).
 * It increases at 1pkt/rtt like Reno for alpha_inc rtts, and then 2pkts/rtt for
 * the next alpha_inc rtts, etc.
 */
static void
cdg_window_increase(struct cc_var *ccv, int new_measurement)
{
	struct cdg *cdg_data;
	int incr, s_w_incr;

	cdg_data = ccv->cc_data;
	incr = s_w_incr = 0;

	if (CCV(ccv, snd_cwnd) <= CCV(ccv, snd_ssthresh)) {
		/* Slow start. */
		incr = CCV(ccv, t_maxseg);
		s_w_incr = incr;
		cdg_data->window_incr = cdg_data->rtt_count = 0;
	} else {
		/* Congestion avoidance. */
		if (new_measurement) {
			s_w_incr = CCV(ccv, t_maxseg);
			if (V_cdg_alpha_inc == 0) {
				incr = CCV(ccv, t_maxseg);
			} else {
				if (++cdg_data->rtt_count >= V_cdg_alpha_inc) {
					cdg_data->window_incr++;
					cdg_data->rtt_count = 0;
				}
				incr = CCV(ccv, t_maxseg) *
				    cdg_data->window_incr;
			}
		}
	}

	if (cdg_data->shadow_w > 0)
		cdg_data->shadow_w = ulmin(cdg_data->shadow_w + s_w_incr,
		    TCP_MAXWIN << CCV(ccv, snd_scale));

	CCV(ccv, snd_cwnd) = ulmin(CCV(ccv, snd_cwnd) + incr,
	    TCP_MAXWIN << CCV(ccv, snd_scale));
}

static void
cdg_cong_signal(struct cc_var *ccv, uint32_t signal_type)
{
	struct cdg *cdg_data = ccv->cc_data;

	switch(signal_type) {
	case CC_CDG_DELAY:
		CCV(ccv, snd_ssthresh) = cdg_window_decrease(ccv,
		    CCV(ccv, snd_cwnd), V_cdg_beta_delay);
		CCV(ccv, snd_cwnd) = CCV(ccv, snd_ssthresh);
		CCV(ccv, snd_recover) = CCV(ccv, snd_max);
		cdg_data->window_incr = cdg_data->rtt_count = 0;
		ENTER_CONGRECOVERY(CCV(ccv, t_flags));
		break;
	case CC_NDUPACK:
		/*
		 * If already responding to congestion OR we have guessed no
		 * queue in the path is full.
		 */
		if (IN_CONGRECOVERY(CCV(ccv, t_flags)) ||
		    cdg_data->queue_state < CDG_Q_FULL) {
			CCV(ccv, snd_ssthresh) = CCV(ccv, snd_cwnd);
			CCV(ccv, snd_recover) = CCV(ccv, snd_max);
		} else {
			/*
			 * Loss is likely to be congestion related. We have
			 * inferred a queue full state, so have shadow window
			 * react to loss as NewReno would.
			 */
			if (cdg_data->shadow_w > 0)
				cdg_data->shadow_w = cdg_window_decrease(ccv,
				    cdg_data->shadow_w, RENO_BETA);

			CCV(ccv, snd_ssthresh) = max(cdg_data->shadow_w,
			    cdg_window_decrease(ccv, CCV(ccv, snd_cwnd),
			    V_cdg_beta_loss));

			cdg_data->window_incr = cdg_data->rtt_count = 0;
		}
		ENTER_RECOVERY(CCV(ccv, t_flags));
		break;
	default:
		newreno_cc_algo.cong_signal(ccv, signal_type);
		break;
	}
}

/*
 * Using a negative exponential probabilistic backoff so that sources with
 * varying RTTs which share the same link will, on average, have the same
 * probability of backoff over time.
 *
 * Prob_backoff = 1 - exp(-qtrend / V_cdg_exp_backoff_scale), where
 * V_cdg_exp_backoff_scale is the average qtrend for the exponential backoff.
 */
static inline int
prob_backoff(long qtrend)
{
	int backoff, idx, p;

	backoff = (qtrend > ((MAXGRAD * V_cdg_exp_backoff_scale) << D_P_E));

	if (!backoff) {
		if (V_cdg_exp_backoff_scale > 1)
			idx = (qtrend + V_cdg_exp_backoff_scale / 2) /
			    V_cdg_exp_backoff_scale;
		else
			idx = qtrend;

		/* Backoff probability proportional to rate of queue growth. */
		p = (INT_MAX / (1 << EXP_PREC)) * probexp[idx];
		backoff = (random() < p);
	}

	return (backoff);
}

static inline void
calc_moving_average(struct cdg *cdg_data, long qdiff_max, long qdiff_min)
{
	struct qdiff_sample *qds;

	++cdg_data->num_samples;
	if (cdg_data->num_samples > cdg_data->sample_q_size) {
		/* Minimum RTT. */
		qds = STAILQ_FIRST(&cdg_data->qdiffmin_q);
		cdg_data->min_qtrend =  cdg_data->min_qtrend +
		    (qdiff_min - qds->qdiff) / cdg_data->sample_q_size;
		STAILQ_REMOVE_HEAD(&cdg_data->qdiffmin_q, qdiff_lnk);
		qds->qdiff = qdiff_min;
		STAILQ_INSERT_TAIL(&cdg_data->qdiffmin_q, qds, qdiff_lnk);

		/* Maximum RTT. */
		qds = STAILQ_FIRST(&cdg_data->qdiffmax_q);
		cdg_data->max_qtrend =  cdg_data->max_qtrend +
		    (qdiff_max - qds->qdiff) / cdg_data->sample_q_size;
		STAILQ_REMOVE_HEAD(&cdg_data->qdiffmax_q, qdiff_lnk);
		qds->qdiff = qdiff_max;
		STAILQ_INSERT_TAIL(&cdg_data->qdiffmax_q, qds, qdiff_lnk);
		--cdg_data->num_samples;
	} else {
		qds = uma_zalloc(qdiffsample_zone, M_NOWAIT);
		if (qds != NULL) {
			cdg_data->min_qtrend = cdg_data->min_qtrend +
			    qdiff_min / cdg_data->sample_q_size;
			qds->qdiff = qdiff_min;
			STAILQ_INSERT_TAIL(&cdg_data->qdiffmin_q, qds,
			    qdiff_lnk);
		}

		qds = uma_zalloc(qdiffsample_zone, M_NOWAIT);
		if (qds) {
			cdg_data->max_qtrend = cdg_data->max_qtrend +
			    qdiff_max / cdg_data->sample_q_size;
			qds->qdiff = qdiff_max;
			STAILQ_INSERT_TAIL(&cdg_data->qdiffmax_q, qds,
			    qdiff_lnk);
		}
	}
}

static void
cdg_ack_received(struct cc_var *ccv, uint16_t ack_type)
{
	struct cdg *cdg_data;
	struct ertt *e_t;
	long qdiff_max, qdiff_min;
	int congestion, new_measurement, slowstart;

	cdg_data = ccv->cc_data;
	e_t = (struct ertt *)khelp_get_osd(CCV(ccv, osd), ertt_id);
	new_measurement = e_t->flags & ERTT_NEW_MEASUREMENT;
	congestion = 0;
	cdg_data->maxrtt_in_rtt = imax(e_t->rtt, cdg_data->maxrtt_in_rtt);
	cdg_data->minrtt_in_rtt = imin(e_t->rtt, cdg_data->minrtt_in_rtt);

	if (new_measurement) {
		slowstart = (CCV(ccv, snd_cwnd) <= CCV(ccv, snd_ssthresh));
		/*
		 * Update smoothed gradient measurements. Since we are only
		 * using one measurement per RTT, use max or min rtt_in_rtt.
		 * This is also less noisy than a sample RTT measurement. Max
		 * RTT measurements can have trouble due to OS issues.
		 */
		if (cdg_data->maxrtt_in_prevrtt) {
			qdiff_max = ((long)(cdg_data->maxrtt_in_rtt -
			    cdg_data->maxrtt_in_prevrtt) << D_P_E );
			qdiff_min = ((long)(cdg_data->minrtt_in_rtt -
			    cdg_data->minrtt_in_prevrtt) << D_P_E );

			calc_moving_average(cdg_data, qdiff_max, qdiff_min);

			/* Probabilistic backoff with respect to gradient. */
			if (slowstart && qdiff_min > 0)
				congestion = prob_backoff(qdiff_min);
			else if (cdg_data->min_qtrend > 0)
				congestion = prob_backoff(cdg_data->min_qtrend);
			else if (slowstart && qdiff_max > 0)
				congestion = prob_backoff(qdiff_max);
			else if (cdg_data->max_qtrend > 0)
				congestion = prob_backoff(cdg_data->max_qtrend);
			
			/* Update estimate of queue state. */
			if (cdg_data->min_qtrend > 0 &&
			    cdg_data->max_qtrend <= 0) {
				cdg_data->queue_state = CDG_Q_FULL;
			} else if (cdg_data->min_qtrend >= 0 &&
			    cdg_data->max_qtrend < 0) {
				cdg_data->queue_state = CDG_Q_EMPTY;
				cdg_data->shadow_w = 0;
			} else if (cdg_data->min_qtrend > 0 &&
			    cdg_data->max_qtrend > 0) {
				cdg_data->queue_state = CDG_Q_RISING;
			} else if (cdg_data->min_qtrend < 0 &&
			    cdg_data->max_qtrend < 0) {
				cdg_data->queue_state = CDG_Q_FALLING;
			}

			if (cdg_data->min_qtrend < 0 ||
			    cdg_data->max_qtrend < 0)
				cdg_data->consec_cong_cnt = 0;
		}

		cdg_data->minrtt_in_prevrtt = cdg_data->minrtt_in_rtt;
		cdg_data->minrtt_in_rtt = INT_MAX;
		cdg_data->maxrtt_in_prevrtt = cdg_data->maxrtt_in_rtt;
		cdg_data->maxrtt_in_rtt = 0;
		e_t->flags &= ~ERTT_NEW_MEASUREMENT;
	}

	if (congestion) {
		cdg_data->consec_cong_cnt++;
		if (!IN_RECOVERY(CCV(ccv, t_flags))) {
			if (cdg_data->consec_cong_cnt <= V_cdg_consec_cong)
				cdg_cong_signal(ccv, CC_CDG_DELAY);
			else
				/*
				 * We have been backing off but the queue is not
				 * falling. Assume we are competing with
				 * loss-based flows and don't back off for the
				 * next V_cdg_hold_backoff RTT periods.
				 */
				if (cdg_data->consec_cong_cnt >=
				    V_cdg_consec_cong + V_cdg_hold_backoff)
					cdg_data->consec_cong_cnt = 0;

			/* Won't see effect until 2nd RTT. */
			cdg_data->maxrtt_in_prevrtt = 0;
			/*
			 * Resync shadow window in case we are competing with a
			 * loss based flow
			 */
			cdg_data->shadow_w = ulmax(CCV(ccv, snd_cwnd),
			    cdg_data->shadow_w);
		}
	} else if (ack_type == CC_ACK)
		cdg_window_increase(ccv, new_measurement);
}

/* When a vnet is created and being initialised, init the per-stack CDG vars. */
VNET_SYSINIT(cdg_init_vnet, SI_SUB_PROTO_BEGIN, SI_ORDER_FIRST,
    cdg_init_vnet, NULL);

SYSCTL_DECL(_net_inet_tcp_cc_cdg);
SYSCTL_NODE(_net_inet_tcp_cc, OID_AUTO, cdg, CTLFLAG_RW, NULL,
    "CAIA delay-gradient congestion control related settings");

SYSCTL_STRING(_net_inet_tcp_cc_cdg, OID_AUTO, version,
    CTLFLAG_RD, CDG_VERSION, sizeof(CDG_VERSION) - 1,
    "Current algorithm/implementation version number");

SYSCTL_UINT(_net_inet_tcp_cc_cdg, OID_AUTO, alpha_inc,
    CTLFLAG_VNET | CTLFLAG_RW, &VNET_NAME(cdg_alpha_inc), 0,
    "Increment the window increase factor alpha by 1 MSS segment every "
    "alpha_inc RTTs during congestion avoidance mode.");

SYSCTL_PROC(_net_inet_tcp_cc_cdg, OID_AUTO, beta_delay,
    CTLFLAG_VNET | CTLTYPE_UINT | CTLFLAG_RW, &VNET_NAME(cdg_beta_delay), 70,
    &cdg_beta_handler, "IU",
    "Delay-based window decrease factor as a percentage "
    "(on delay-based backoff, w = w * beta_delay / 100)");

SYSCTL_PROC(_net_inet_tcp_cc_cdg, OID_AUTO, beta_loss,
    CTLFLAG_VNET | CTLTYPE_UINT | CTLFLAG_RW, &VNET_NAME(cdg_beta_loss), 50,
    &cdg_beta_handler, "IU",
    "Loss-based window decrease factor as a percentage "
    "(on loss-based backoff, w = w * beta_loss / 100)");

SYSCTL_PROC(_net_inet_tcp_cc_cdg, OID_AUTO, exp_backoff_scale,
    CTLFLAG_VNET | CTLTYPE_UINT | CTLFLAG_RW,
    &VNET_NAME(cdg_exp_backoff_scale), 2, &cdg_exp_backoff_scale_handler, "IU",
    "Scaling parameter for the probabilistic exponential backoff");

SYSCTL_UINT(_net_inet_tcp_cc_cdg,  OID_AUTO, smoothing_factor,
    CTLFLAG_VNET | CTLFLAG_RW, &VNET_NAME(cdg_smoothing_factor), 8,
    "Number of samples used for moving average smoothing (0 = no smoothing)");

SYSCTL_UINT(_net_inet_tcp_cc_cdg, OID_AUTO, loss_compete_consec_cong,
    CTLFLAG_VNET | CTLFLAG_RW, &VNET_NAME(cdg_consec_cong), 5,
    "Number of consecutive delay-gradient based congestion episodes which will "
    "trigger loss based CC compatibility");

SYSCTL_UINT(_net_inet_tcp_cc_cdg, OID_AUTO, loss_compete_hold_backoff,
    CTLFLAG_VNET | CTLFLAG_RW, &VNET_NAME(cdg_hold_backoff), 5,
    "Number of consecutive delay-gradient based congestion episodes to hold "
    "the window backoff for loss based CC compatibility");

DECLARE_CC_MODULE(cdg, &cdg_cc_algo);

MODULE_DEPEND(cdg, ertt, 1, 1, 1);
// CHERI CHANGES START
// {
//   "updated": 20181121,
//   "target_type": "kernel",
//   "changes": [
//     "integer_provenance"
//   ]
// }
// CHERI CHANGES END<|MERGE_RESOLUTION|>--- conflicted
+++ resolved
@@ -80,11 +80,6 @@
 
 #define	CDG_VERSION "0.1"
 
-<<<<<<< HEAD
-#define	CAST_PTR_INT(X) (*((int * __capability)(X)))
-
-=======
->>>>>>> acaa8abf
 /* Private delay-gradient induced congestion control signal. */
 #define	CC_CDG_DELAY 0x01000000
 
