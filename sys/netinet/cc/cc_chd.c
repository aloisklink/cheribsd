/*-
 * SPDX-License-Identifier: BSD-2-Clause-FreeBSD
 *
 * Copyright (c) 2009-2010
 *	Swinburne University of Technology, Melbourne, Australia
 * Copyright (c) 2010-2011 The FreeBSD Foundation
 * All rights reserved.
 *
 * This software was developed at the Centre for Advanced Internet
 * Architectures, Swinburne University of Technology, by David Hayes and
 * Lawrence Stewart, made possible in part by a grant from the Cisco University
 * Research Program Fund at Community Foundation Silicon Valley.
 *
 * Portions of this software were developed at the Centre for Advanced Internet
 * Architectures, Swinburne University of Technology, Melbourne, Australia by
 * David Hayes under sponsorship from the FreeBSD Foundation.
 *
 * Redistribution and use in source and binary forms, with or without
 * modification, are permitted provided that the following conditions
 * are met:
 * 1. Redistributions of source code must retain the above copyright
 *    notice, this list of conditions and the following disclaimer.
 * 2. Redistributions in binary form must reproduce the above copyright
 *    notice, this list of conditions and the following disclaimer in the
 *    documentation and/or other materials provided with the distribution.
 *
 * THIS SOFTWARE IS PROVIDED BY THE AUTHOR AND CONTRIBUTORS ``AS IS'' AND
 * ANY EXPRESS OR IMPLIED WARRANTIES, INCLUDING, BUT NOT LIMITED TO, THE
 * IMPLIED WARRANTIES OF MERCHANTABILITY AND FITNESS FOR A PARTICULAR PURPOSE
 * ARE DISCLAIMED. IN NO EVENT SHALL THE AUTHOR OR CONTRIBUTORS BE LIABLE
 * FOR ANY DIRECT, INDIRECT, INCIDENTAL, SPECIAL, EXEMPLARY, OR CONSEQUENTIAL
 * DAMAGES (INCLUDING, BUT NOT LIMITED TO, PROCUREMENT OF SUBSTITUTE GOODS
 * OR SERVICES; LOSS OF USE, DATA, OR PROFITS; OR BUSINESS INTERRUPTION)
 * HOWEVER CAUSED AND ON ANY THEORY OF LIABILITY, WHETHER IN CONTRACT, STRICT
 * LIABILITY, OR TORT (INCLUDING NEGLIGENCE OR OTHERWISE) ARISING IN ANY WAY
 * OUT OF THE USE OF THIS SOFTWARE, EVEN IF ADVISED OF THE POSSIBILITY OF
 * SUCH DAMAGE.
 */

/*
 * An implementation of the CAIA-Hamilton delay based congestion control
 * algorithm, based on "Improved coexistence and loss tolerance for delay based
 * TCP congestion control" by D. A. Hayes and G. Armitage., in 35th Annual IEEE
 * Conference on Local Computer Networks (LCN 2010), Denver, Colorado, USA,
 * 11-14 October 2010.
 *
 * Originally released as part of the NewTCP research project at Swinburne
 * University of Technology's Centre for Advanced Internet Architectures,
 * Melbourne, Australia, which was made possible in part by a grant from the
 * Cisco University Research Program Fund at Community Foundation Silicon
 * Valley. More details are available at:
 *   http://caia.swin.edu.au/urp/newtcp/
 */

#include <sys/cdefs.h>
__FBSDID("$FreeBSD$");

#include <sys/param.h>
#include <sys/kernel.h>
#include <sys/khelp.h>
#include <sys/limits.h>
#include <sys/malloc.h>
#include <sys/module.h>
#include <sys/queue.h>
#include <sys/socket.h>
#include <sys/socketvar.h>
#include <sys/sysctl.h>
#include <sys/systm.h>

#include <net/vnet.h>

#include <netinet/tcp.h>
#include <netinet/tcp_seq.h>
#include <netinet/tcp_timer.h>
#include <netinet/tcp_var.h>
#include <netinet/cc/cc.h>
#include <netinet/cc/cc_module.h>

#include <netinet/khelp/h_ertt.h>

<<<<<<< HEAD
#define	CAST_PTR_INT(X)	(*((int * __capability)(X)))

=======
>>>>>>> acaa8abf
/*
 * Private signal type for rate based congestion signal.
 * See <netinet/cc.h> for appropriate bit-range to use for private signals.
 */
#define	CC_CHD_DELAY	0x02000000

/* Largest possible number returned by random(). */
#define	RANDOM_MAX	INT_MAX

static void	chd_ack_received(struct cc_var *ccv, uint16_t ack_type);
static void	chd_cb_destroy(struct cc_var *ccv);
static int	chd_cb_init(struct cc_var *ccv);
static void	chd_cong_signal(struct cc_var *ccv, uint32_t signal_type);
static void	chd_conn_init(struct cc_var *ccv);
static int	chd_mod_init(void);

struct chd {
	/*
	 * Shadow window - keeps track of what the NewReno congestion window
	 * would have been if delay-based cwnd backoffs had not been made. This
	 * functionality aids coexistence with loss-based TCP flows which may be
	 * sharing links along the path.
	 */
	unsigned long shadow_w;
	/*
	 * Loss-based TCP compatibility flag - When set, it turns on the shadow
	 * window functionality.
	 */
	int loss_compete;
	 /* The maximum round trip time seen within a measured rtt period. */
	int maxrtt_in_rtt;
	/* The previous qdly that caused cwnd to backoff. */
	int prev_backoff_qdly;
};

static int ertt_id;

VNET_DEFINE_STATIC(uint32_t, chd_qmin) = 5;
VNET_DEFINE_STATIC(uint32_t, chd_pmax) = 50;
VNET_DEFINE_STATIC(uint32_t, chd_loss_fair) = 1;
VNET_DEFINE_STATIC(uint32_t, chd_use_max) = 1;
VNET_DEFINE_STATIC(uint32_t, chd_qthresh) = 20;
#define	V_chd_qthresh	VNET(chd_qthresh)
#define	V_chd_qmin	VNET(chd_qmin)
#define	V_chd_pmax	VNET(chd_pmax)
#define	V_chd_loss_fair	VNET(chd_loss_fair)
#define	V_chd_use_max	VNET(chd_use_max)

static MALLOC_DEFINE(M_CHD, "chd data",
    "Per connection data required for the CHD congestion control algorithm");

struct cc_algo chd_cc_algo = {
	.name = "chd",
	.ack_received = chd_ack_received,
	.cb_destroy = chd_cb_destroy,
	.cb_init = chd_cb_init,
	.cong_signal = chd_cong_signal,
	.conn_init = chd_conn_init,
	.mod_init = chd_mod_init
};

static __inline void
chd_window_decrease(struct cc_var *ccv)
{
	unsigned long win;

	win = min(CCV(ccv, snd_wnd), CCV(ccv, snd_cwnd)) / CCV(ccv, t_maxseg);
	win -= max((win / 2), 1);
	CCV(ccv, snd_ssthresh) = max(win, 2) * CCV(ccv, t_maxseg);
}

/*
 * Probabilistic backoff function. Returns 1 if we should backoff or 0
 * otherwise. The calculation of p is similar to the calculation of p in cc_hd.
 */
static __inline int
should_backoff(int qdly, int maxqdly, struct chd *chd_data)
{
	unsigned long p, rand;

	rand = random();

	if (qdly < V_chd_qthresh) {
		chd_data->loss_compete = 0;
		p = (((RANDOM_MAX / 100) * V_chd_pmax) /
		    (V_chd_qthresh - V_chd_qmin)) *
		    (qdly - V_chd_qmin);
	} else {
		if (qdly > V_chd_qthresh) {
			p = (((RANDOM_MAX / 100) * V_chd_pmax) /
			    (maxqdly - V_chd_qthresh)) *
			    (maxqdly - qdly);
			if (V_chd_loss_fair && rand < p)
				chd_data->loss_compete = 1;
		} else {
			p = (RANDOM_MAX / 100) * V_chd_pmax;
			chd_data->loss_compete = 0;
		}
	}

	return (rand < p);
}

static __inline void
chd_window_increase(struct cc_var *ccv, int new_measurement)
{
	struct chd *chd_data;
	int incr;

	chd_data = ccv->cc_data;
	incr = 0;

	if (CCV(ccv, snd_cwnd) <= CCV(ccv, snd_ssthresh)) {
		/* Adapted from NewReno slow start. */
		if (V_tcp_do_rfc3465) {
			/* In slow-start with ABC enabled. */
			if (CCV(ccv, snd_nxt) == CCV(ccv, snd_max)) {
				/* Not due to RTO. */
				incr = min(ccv->bytes_this_ack,
				    V_tcp_abc_l_var * CCV(ccv, t_maxseg));
			} else {
				/* Due to RTO. */
				incr = min(ccv->bytes_this_ack,
				    CCV(ccv, t_maxseg));
			}
		} else
			incr = CCV(ccv, t_maxseg);

	} else { /* Congestion avoidance. */
		if (V_tcp_do_rfc3465) {
			if (ccv->flags & CCF_ABC_SENTAWND) {
				ccv->flags &= ~CCF_ABC_SENTAWND;
				incr = CCV(ccv, t_maxseg);
			}
		} else if (new_measurement)
			incr = CCV(ccv, t_maxseg);
	}

	if (chd_data->shadow_w > 0) {
		/* Track NewReno window. */
		chd_data->shadow_w = min(chd_data->shadow_w + incr,
		    TCP_MAXWIN << CCV(ccv, snd_scale));
	}

	CCV(ccv,snd_cwnd) = min(CCV(ccv, snd_cwnd) + incr,
	    TCP_MAXWIN << CCV(ccv, snd_scale));
}

/*
 * All ACK signals are used for timing measurements to determine delay-based
 * congestion. However, window increases are only performed when
 * ack_type == CC_ACK.
 */
static void
chd_ack_received(struct cc_var *ccv, uint16_t ack_type)
{
	struct chd *chd_data;
	struct ertt *e_t;
	int backoff, new_measurement, qdly, rtt;

	e_t = khelp_get_osd(CCV(ccv, osd), ertt_id);
	chd_data = ccv->cc_data;
	new_measurement = e_t->flags & ERTT_NEW_MEASUREMENT;
	backoff = qdly = 0;

	chd_data->maxrtt_in_rtt = imax(e_t->rtt, chd_data->maxrtt_in_rtt);

	if (new_measurement) {
		/*
		 * There is a new per RTT measurement, so check to see if there
		 * is delay based congestion.
		 */
		rtt = V_chd_use_max ? chd_data->maxrtt_in_rtt : e_t->rtt;
		chd_data->maxrtt_in_rtt = 0;

		if (rtt && e_t->minrtt && !IN_RECOVERY(CCV(ccv, t_flags))) {
			qdly = rtt - e_t->minrtt;
			if (qdly > V_chd_qmin) {
				/*
				 * Probabilistic delay based congestion
				 * indication.
				 */
				backoff = should_backoff(qdly,
				    e_t->maxrtt - e_t->minrtt, chd_data);
			} else
				chd_data->loss_compete = 0;
		}
		/* Reset per RTT measurement flag to start a new measurement. */
		e_t->flags &= ~ERTT_NEW_MEASUREMENT;
	}

	if (backoff) {
		/*
		 * Update shadow_w before delay based backoff.
		 */
		if (chd_data->loss_compete ||
		    qdly > chd_data->prev_backoff_qdly) {
			/*
			 * Delay is higher than when we backed off previously,
			 * so it is possible that this flow is competing with
			 * loss based flows.
			 */
			chd_data->shadow_w = max(CCV(ccv, snd_cwnd),
			    chd_data->shadow_w);
		} else {
			/*
			 * Reset shadow_w, as it is probable that this flow is
			 * not competing with loss based flows at the moment.
			 */
			chd_data->shadow_w = 0;
		}

		chd_data->prev_backoff_qdly = qdly;
		/*
		 * Send delay-based congestion signal to the congestion signal
		 * handler.
		 */
		chd_cong_signal(ccv, CC_CHD_DELAY);

	} else if (ack_type == CC_ACK)
		chd_window_increase(ccv, new_measurement);
}

static void
chd_cb_destroy(struct cc_var *ccv)
{

	free(ccv->cc_data, M_CHD);
}

static int
chd_cb_init(struct cc_var *ccv)
{
	struct chd *chd_data;

	chd_data = malloc(sizeof(struct chd), M_CHD, M_NOWAIT);
	if (chd_data == NULL)
		return (ENOMEM);

	chd_data->shadow_w = 0;
	ccv->cc_data = chd_data;

	return (0);
}

static void
chd_cong_signal(struct cc_var *ccv, uint32_t signal_type)
{
	struct ertt *e_t;
	struct chd *chd_data;
	int qdly;

	e_t = khelp_get_osd(CCV(ccv, osd), ertt_id);
	chd_data = ccv->cc_data;
	qdly = imax(e_t->rtt, chd_data->maxrtt_in_rtt) - e_t->minrtt;

	switch(signal_type) {
	case CC_CHD_DELAY:
		chd_window_decrease(ccv); /* Set new ssthresh. */
		CCV(ccv, snd_cwnd) = CCV(ccv, snd_ssthresh);
		CCV(ccv, snd_recover) = CCV(ccv, snd_max);
		ENTER_CONGRECOVERY(CCV(ccv, t_flags));
		break;

	case CC_NDUPACK: /* Packet loss. */
		/*
		 * Only react to loss as a congestion signal if qdly >
		 * V_chd_qthresh.  If qdly is less than qthresh, presume that
		 * this is a non congestion related loss. If qdly is greater
		 * than qthresh, assume that we are competing with loss based
		 * tcp flows and restore window from any unnecessary backoffs,
		 * before the decrease.
		 */
		if (!IN_RECOVERY(CCV(ccv, t_flags)) && qdly > V_chd_qthresh) {
			if (chd_data->loss_compete) {
				CCV(ccv, snd_cwnd) = max(CCV(ccv, snd_cwnd),
				    chd_data->shadow_w);
			}
			chd_window_decrease(ccv);
		} else {
			 /*
			  * This loss isn't congestion related, or already
			  * recovering from congestion.
			  */
			CCV(ccv, snd_ssthresh) = CCV(ccv, snd_cwnd);
			CCV(ccv, snd_recover) = CCV(ccv, snd_max);
		}

		if (chd_data->shadow_w > 0) {
			chd_data->shadow_w = max(chd_data->shadow_w /
			    CCV(ccv, t_maxseg) / 2, 2) * CCV(ccv, t_maxseg);
		}
		ENTER_FASTRECOVERY(CCV(ccv, t_flags));
		break;

	default:
		newreno_cc_algo.cong_signal(ccv, signal_type);
	}
}

static void
chd_conn_init(struct cc_var *ccv)
{
	struct chd *chd_data;

	chd_data = ccv->cc_data;
	chd_data->prev_backoff_qdly = 0;
	chd_data->maxrtt_in_rtt = 0;
	chd_data->loss_compete = 0;
	/*
	 * Initialise the shadow_cwnd to be equal to snd_cwnd in case we are
	 * competing with loss based flows from the start.
	 */
	chd_data->shadow_w = CCV(ccv, snd_cwnd);
}

static int
chd_mod_init(void)
{

	ertt_id = khelp_get_id("ertt");
	if (ertt_id <= 0) {
		printf("%s: h_ertt module not found\n", __func__);
		return (ENOENT);
	}

	chd_cc_algo.after_idle = newreno_cc_algo.after_idle;
	chd_cc_algo.post_recovery = newreno_cc_algo.post_recovery;

	return (0);
}

static int
chd_loss_fair_handler(SYSCTL_HANDLER_ARGS)
{
	int error;
	uint32_t new;

	new = V_chd_loss_fair;
	error = sysctl_handle_int(oidp, &new, 0, req);
	if (error == 0 && req->newptr != NULL) {
		if (new > 1)
			error = EINVAL;
		else
			V_chd_loss_fair = new;
	}

	return (error);
}

static int
chd_pmax_handler(SYSCTL_HANDLER_ARGS)
{
	int error;
	uint32_t new;

	new = V_chd_pmax;
	error = sysctl_handle_int(oidp, &new, 0, req);
	if (error == 0 && req->newptr != NULL) {
		if (new == 0 || new > 100)
			error = EINVAL;
		else
			V_chd_pmax = new;
	}

	return (error);
}

static int
chd_qthresh_handler(SYSCTL_HANDLER_ARGS)
{
	int error;
	uint32_t new;

	new = V_chd_qthresh;
	error = sysctl_handle_int(oidp, &new, 0, req);
	if (error == 0 && req->newptr != NULL) {
		if (new <= V_chd_qmin)
			error = EINVAL;
		else
			V_chd_qthresh = new;
	}

	return (error);
}

SYSCTL_DECL(_net_inet_tcp_cc_chd);
SYSCTL_NODE(_net_inet_tcp_cc, OID_AUTO, chd, CTLFLAG_RW, NULL,
    "CAIA Hamilton delay-based congestion control related settings");

SYSCTL_PROC(_net_inet_tcp_cc_chd, OID_AUTO, loss_fair,
    CTLFLAG_VNET | CTLTYPE_UINT | CTLFLAG_RW,
    &VNET_NAME(chd_loss_fair), 1, &chd_loss_fair_handler,
    "IU", "Flag to enable shadow window functionality.");

SYSCTL_PROC(_net_inet_tcp_cc_chd, OID_AUTO, pmax,
    CTLFLAG_VNET | CTLTYPE_UINT | CTLFLAG_RW,
    &VNET_NAME(chd_pmax), 5, &chd_pmax_handler,
    "IU", "Per RTT maximum backoff probability as a percentage");

SYSCTL_PROC(_net_inet_tcp_cc_chd, OID_AUTO, queue_threshold,
    CTLFLAG_VNET | CTLTYPE_UINT | CTLFLAG_RW,
    &VNET_NAME(chd_qthresh), 20, &chd_qthresh_handler,
    "IU", "Queueing congestion threshold in ticks");

SYSCTL_UINT(_net_inet_tcp_cc_chd, OID_AUTO, queue_min,
    CTLFLAG_VNET | CTLFLAG_RW, &VNET_NAME(chd_qmin), 5,
    "Minimum queueing delay threshold in ticks");

SYSCTL_UINT(_net_inet_tcp_cc_chd,  OID_AUTO, use_max,
    CTLFLAG_VNET | CTLFLAG_RW, &VNET_NAME(chd_use_max), 1,
    "Use the maximum RTT seen within the measurement period (RTT) "
    "as the basic delay measurement for the algorithm.");

DECLARE_CC_MODULE(chd, &chd_cc_algo);
MODULE_DEPEND(chd, ertt, 1, 1, 1);
// CHERI CHANGES START
// {
//   "updated": 20181121,
//   "target_type": "kernel",
//   "changes": [
//     "integer_provenance"
//   ]
// }
// CHERI CHANGES END<|MERGE_RESOLUTION|>--- conflicted
+++ resolved
@@ -78,11 +78,6 @@
 
 #include <netinet/khelp/h_ertt.h>
 
-<<<<<<< HEAD
-#define	CAST_PTR_INT(X)	(*((int * __capability)(X)))
-
-=======
->>>>>>> acaa8abf
 /*
  * Private signal type for rate based congestion signal.
  * See <netinet/cc.h> for appropriate bit-range to use for private signals.
