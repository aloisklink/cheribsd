/*-
 * Copyright (c) 2007-2008
 *	Swinburne University of Technology, Melbourne, Australia
 * Copyright (c) 2009-2010 Lawrence Stewart <lstewart@freebsd.org>
 * Copyright (c) 2014 Midori Kato <katoon@sfc.wide.ad.jp>
 * Copyright (c) 2014 The FreeBSD Foundation
 * All rights reserved.
 *
 * Redistribution and use in source and binary forms, with or without
 * modification, are permitted provided that the following conditions
 * are met:
 * 1. Redistributions of source code must retain the above copyright
 *    notice, this list of conditions and the following disclaimer.
 * 2. Redistributions in binary form must reproduce the above copyright
 *    notice, this list of conditions and the following disclaimer in the
 *    documentation and/or other materials provided with the distribution.
 *
 * THIS SOFTWARE IS PROVIDED BY THE AUTHOR AND CONTRIBUTORS ``AS IS'' AND
 * ANY EXPRESS OR IMPLIED WARRANTIES, INCLUDING, BUT NOT LIMITED TO, THE
 * IMPLIED WARRANTIES OF MERCHANTABILITY AND FITNESS FOR A PARTICULAR PURPOSE
 * ARE DISCLAIMED. IN NO EVENT SHALL THE AUTHOR OR CONTRIBUTORS BE LIABLE
 * FOR ANY DIRECT, INDIRECT, INCIDENTAL, SPECIAL, EXEMPLARY, OR CONSEQUENTIAL
 * DAMAGES (INCLUDING, BUT NOT LIMITED TO, PROCUREMENT OF SUBSTITUTE GOODS
 * OR SERVICES; LOSS OF USE, DATA, OR PROFITS; OR BUSINESS INTERRUPTION)
 * HOWEVER CAUSED AND ON ANY THEORY OF LIABILITY, WHETHER IN CONTRACT, STRICT
 * LIABILITY, OR TORT (INCLUDING NEGLIGENCE OR OTHERWISE) ARISING IN ANY WAY
 * OUT OF THE USE OF THIS SOFTWARE, EVEN IF ADVISED OF THE POSSIBILITY OF
 * SUCH DAMAGE.
 */

/*
 * An implementation of the DCTCP algorithm for FreeBSD, based on
 * "Data Center TCP (DCTCP)" by M. Alizadeh, A. Greenberg, D. A. Maltz,
 * J. Padhye, P. Patel, B. Prabhakar, S. Sengupta, and M. Sridharan.,
 * in ACM Conference on SIGCOMM 2010, New York, USA,
 * Originally released as the contribution of Microsoft Research project.
 */

#include <sys/cdefs.h>
__FBSDID("$FreeBSD$");

#include <sys/param.h>
#include <sys/kernel.h>
#include <sys/malloc.h>
#include <sys/module.h>
#include <sys/socket.h>
#include <sys/socketvar.h>
#include <sys/sysctl.h>
#include <sys/systm.h>

#include <net/vnet.h>

#include <netinet/tcp.h>
#include <netinet/tcp_seq.h>
#include <netinet/tcp_var.h>
#include <netinet/cc/cc.h>
#include <netinet/cc/cc_module.h>

<<<<<<< HEAD
#define	CAST_PTR_INT(X)	(*((int * __capability)(X)))

=======
>>>>>>> acaa8abf
#define MAX_ALPHA_VALUE 1024
VNET_DEFINE_STATIC(uint32_t, dctcp_alpha) = 0;
#define V_dctcp_alpha	    VNET(dctcp_alpha)
VNET_DEFINE_STATIC(uint32_t, dctcp_shift_g) = 4;
#define	V_dctcp_shift_g	    VNET(dctcp_shift_g)
VNET_DEFINE_STATIC(uint32_t, dctcp_slowstart) = 0;
#define	V_dctcp_slowstart   VNET(dctcp_slowstart)

struct dctcp {
	int     bytes_ecn;	/* # of marked bytes during a RTT */
	int     bytes_total;	/* # of acked bytes during a RTT */
	int     alpha;		/* the fraction of marked bytes */
	int     ce_prev;	/* CE state of the last segment */
	int     save_sndnxt;	/* end sequence number of the current window */
	int	ece_curr;	/* ECE flag in this segment */
	int	ece_prev;	/* ECE flag in the last segment */
	uint32_t    num_cong_events; /* # of congestion events */
};

static MALLOC_DEFINE(M_dctcp, "dctcp data",
    "Per connection data required for the dctcp algorithm");

static void	dctcp_ack_received(struct cc_var *ccv, uint16_t type);
static void	dctcp_after_idle(struct cc_var *ccv);
static void	dctcp_cb_destroy(struct cc_var *ccv);
static int	dctcp_cb_init(struct cc_var *ccv);
static void	dctcp_cong_signal(struct cc_var *ccv, uint32_t type);
static void	dctcp_conn_init(struct cc_var *ccv);
static void	dctcp_post_recovery(struct cc_var *ccv);
static void	dctcp_ecnpkt_handler(struct cc_var *ccv);
static void	dctcp_update_alpha(struct cc_var *ccv);

struct cc_algo dctcp_cc_algo = {
	.name = "dctcp",
	.ack_received = dctcp_ack_received,
	.cb_destroy = dctcp_cb_destroy,
	.cb_init = dctcp_cb_init,
	.cong_signal = dctcp_cong_signal,
	.conn_init = dctcp_conn_init,
	.post_recovery = dctcp_post_recovery,
	.ecnpkt_handler = dctcp_ecnpkt_handler,
	.after_idle = dctcp_after_idle,
};

static void
dctcp_ack_received(struct cc_var *ccv, uint16_t type)
{
	struct dctcp *dctcp_data;
	int bytes_acked = 0;

	dctcp_data = ccv->cc_data;

	if (CCV(ccv, t_flags) & TF_ECN_PERMIT) {
		/*
		 * DCTCP doesn't treat receipt of ECN marked packet as a
		 * congestion event. Thus, DCTCP always executes the ACK
		 * processing out of congestion recovery.
		 */
		if (IN_CONGRECOVERY(CCV(ccv, t_flags))) {
			EXIT_CONGRECOVERY(CCV(ccv, t_flags));
			newreno_cc_algo.ack_received(ccv, type);
			ENTER_CONGRECOVERY(CCV(ccv, t_flags));
		} else
			newreno_cc_algo.ack_received(ccv, type);

		if (type == CC_DUPACK)
			bytes_acked = CCV(ccv, t_maxseg);

		if (type == CC_ACK)
			bytes_acked = ccv->bytes_this_ack;

		/* Update total bytes. */
		dctcp_data->bytes_total += bytes_acked;

		/* Update total marked bytes. */
		if (dctcp_data->ece_curr) {
			if (!dctcp_data->ece_prev
			    && bytes_acked > CCV(ccv, t_maxseg)) {
				dctcp_data->bytes_ecn +=
				    (bytes_acked - CCV(ccv, t_maxseg));
			} else
				dctcp_data->bytes_ecn += bytes_acked;
			dctcp_data->ece_prev = 1;
		} else {
			if (dctcp_data->ece_prev
			    && bytes_acked > CCV(ccv, t_maxseg))
				dctcp_data->bytes_ecn += CCV(ccv, t_maxseg);
			dctcp_data->ece_prev = 0;
		}
		dctcp_data->ece_curr = 0;

		/*
		 * Update the fraction of marked bytes at the end of
		 * current window size.
		 */
		if ((IN_FASTRECOVERY(CCV(ccv, t_flags)) &&
		    SEQ_GEQ(ccv->curack, CCV(ccv, snd_recover))) ||
		    (!IN_FASTRECOVERY(CCV(ccv, t_flags)) &&
		    SEQ_GT(ccv->curack, dctcp_data->save_sndnxt)))
			dctcp_update_alpha(ccv);
	} else
		newreno_cc_algo.ack_received(ccv, type);
}

static void
dctcp_after_idle(struct cc_var *ccv)
{
	struct dctcp *dctcp_data;

	dctcp_data = ccv->cc_data;

	/* Initialize internal parameters after idle time */
	dctcp_data->bytes_ecn = 0;
	dctcp_data->bytes_total = 0;
	dctcp_data->save_sndnxt = CCV(ccv, snd_nxt);
	dctcp_data->alpha = V_dctcp_alpha;
	dctcp_data->ece_curr = 0;
	dctcp_data->ece_prev = 0;
	dctcp_data->num_cong_events = 0;

	dctcp_cc_algo.after_idle = newreno_cc_algo.after_idle;
}

static void
dctcp_cb_destroy(struct cc_var *ccv)
{
	free(ccv->cc_data, M_dctcp);
}

static int
dctcp_cb_init(struct cc_var *ccv)
{
	struct dctcp *dctcp_data;

	dctcp_data = malloc(sizeof(struct dctcp), M_dctcp, M_NOWAIT|M_ZERO);

	if (dctcp_data == NULL)
		return (ENOMEM);

	/* Initialize some key variables with sensible defaults. */
	dctcp_data->bytes_ecn = 0;
	dctcp_data->bytes_total = 0;
	/*
	 * When alpha is set to 0 in the beginning, DCTCP sender transfers as
	 * much data as possible until the value converges which may expand the
	 * queueing delay at the switch. When alpha is set to 1, queueing delay
	 * is kept small.
	 * Throughput-sensitive applications should have alpha = 0
	 * Latency-sensitive applications should have alpha = 1
	 *
	 * Note: DCTCP draft suggests initial alpha to be 1 but we've decided to
	 * keep it 0 as default.
	 */
	dctcp_data->alpha = V_dctcp_alpha;
	dctcp_data->save_sndnxt = 0;
	dctcp_data->ce_prev = 0;
	dctcp_data->ece_curr = 0;
	dctcp_data->ece_prev = 0;
	dctcp_data->num_cong_events = 0;

	ccv->cc_data = dctcp_data;
	return (0);
}

/*
 * Perform any necessary tasks before we enter congestion recovery.
 */
static void
dctcp_cong_signal(struct cc_var *ccv, uint32_t type)
{
	struct dctcp *dctcp_data;
	u_int win, mss;

	dctcp_data = ccv->cc_data;
	win = CCV(ccv, snd_cwnd);
	mss = CCV(ccv, t_maxseg);

	switch (type) {
	case CC_NDUPACK:
		if (!IN_FASTRECOVERY(CCV(ccv, t_flags))) {
			if (!IN_CONGRECOVERY(CCV(ccv, t_flags))) {
				CCV(ccv, snd_ssthresh) = mss *
				    max(win / 2 / mss, 2);
				dctcp_data->num_cong_events++;
			} else {
				/* cwnd has already updated as congestion
				 * recovery. Reverse cwnd value using
				 * snd_cwnd_prev and recalculate snd_ssthresh
				 */
				win = CCV(ccv, snd_cwnd_prev);
				CCV(ccv, snd_ssthresh) =
				    max(win / 2 / mss, 2) * mss;
			}
			ENTER_RECOVERY(CCV(ccv, t_flags));
		}
		break;
	case CC_ECN:
		/*
		 * Save current snd_cwnd when the host encounters both
		 * congestion recovery and fast recovery.
		 */
		CCV(ccv, snd_cwnd_prev) = win;
		if (!IN_CONGRECOVERY(CCV(ccv, t_flags))) {
			if (V_dctcp_slowstart &&
			    dctcp_data->num_cong_events++ == 0) {
				CCV(ccv, snd_ssthresh) =
				    mss * max(win / 2 / mss, 2);
				dctcp_data->alpha = MAX_ALPHA_VALUE;
				dctcp_data->bytes_ecn = 0;
				dctcp_data->bytes_total = 0;
				dctcp_data->save_sndnxt = CCV(ccv, snd_nxt);
			} else
				CCV(ccv, snd_ssthresh) = max((win - ((win *
				    dctcp_data->alpha) >> 11)) / mss, 2) * mss;
			CCV(ccv, snd_cwnd) = CCV(ccv, snd_ssthresh);
			ENTER_CONGRECOVERY(CCV(ccv, t_flags));
		}
		dctcp_data->ece_curr = 1;
		break;
	case CC_RTO:
		if (CCV(ccv, t_flags) & TF_ECN_PERMIT) {
			CCV(ccv, t_flags) |= TF_ECN_SND_CWR;
			dctcp_update_alpha(ccv);
			dctcp_data->save_sndnxt += CCV(ccv, t_maxseg);
			dctcp_data->num_cong_events++;
		}
		break;
	}
}

static void
dctcp_conn_init(struct cc_var *ccv)
{
	struct dctcp *dctcp_data;

	dctcp_data = ccv->cc_data;

	if (CCV(ccv, t_flags) & TF_ECN_PERMIT)
		dctcp_data->save_sndnxt = CCV(ccv, snd_nxt);
}

/*
 * Perform any necessary tasks before we exit congestion recovery.
 */
static void
dctcp_post_recovery(struct cc_var *ccv)
{
	dctcp_cc_algo.post_recovery = newreno_cc_algo.post_recovery;

	if (CCV(ccv, t_flags) & TF_ECN_PERMIT)
		dctcp_update_alpha(ccv);
}

/*
 * Execute an additional ECN processing using ECN field in IP header and the CWR
 * bit in TCP header.
 *
 * delay_ack == 0 - Delayed ACK disabled
 * delay_ack == 1 - Delayed ACK enabled
 */

static void
dctcp_ecnpkt_handler(struct cc_var *ccv)
{
	struct dctcp *dctcp_data;
	uint32_t ccflag;
	int delay_ack;

	dctcp_data = ccv->cc_data;
	ccflag = ccv->flags;
	delay_ack = 1;

	/*
	 * DCTCP responses an ACK immediately when the CE state
	 * in between this segment and the last segment is not same.
	 */
	if (ccflag & CCF_IPHDR_CE) {
		if (!dctcp_data->ce_prev && (ccflag & CCF_DELACK))
			delay_ack = 0;
		dctcp_data->ce_prev = 1;
		CCV(ccv, t_flags) |= TF_ECN_SND_ECE;
	} else {
		if (dctcp_data->ce_prev && (ccflag & CCF_DELACK))
			delay_ack = 0;
		dctcp_data->ce_prev = 0;
		CCV(ccv, t_flags) &= ~TF_ECN_SND_ECE;
	}

	/* DCTCP sets delayed ack when this segment sets the CWR flag. */
	if ((ccflag & CCF_DELACK) && (ccflag & CCF_TCPHDR_CWR))
		delay_ack = 1;

	if (delay_ack == 0)
		ccv->flags |= CCF_ACKNOW;
	else
		ccv->flags &= ~CCF_ACKNOW;
}

/*
 * Update the fraction of marked bytes represented as 'alpha'.
 * Also initialize several internal parameters at the end of this function.
 */
static void
dctcp_update_alpha(struct cc_var *ccv)
{
	struct dctcp *dctcp_data;
	int alpha_prev;

	dctcp_data = ccv->cc_data;
	alpha_prev = dctcp_data->alpha;
	dctcp_data->bytes_total = max(dctcp_data->bytes_total, 1);

	/*
	 * Update alpha: alpha = (1 - g) * alpha + g * F.
	 * Here:
	 * g is weight factor
	 *	recommaded to be set to 1/16
	 *	small g = slow convergence between competitive DCTCP flows
	 *	large g = impacts low utilization of bandwidth at switches
	 * F is fraction of marked segments in last RTT
	 *	updated every RTT
	 * Alpha must be round to 0 - MAX_ALPHA_VALUE.
	 */
	dctcp_data->alpha = min(alpha_prev - (alpha_prev >> V_dctcp_shift_g) +
	    (dctcp_data->bytes_ecn << (10 - V_dctcp_shift_g)) /
	    dctcp_data->bytes_total, MAX_ALPHA_VALUE);

	/* Initialize internal parameters for next alpha calculation */
	dctcp_data->bytes_ecn = 0;
	dctcp_data->bytes_total = 0;
	dctcp_data->save_sndnxt = CCV(ccv, snd_nxt);
}

static int
dctcp_alpha_handler(SYSCTL_HANDLER_ARGS)
{
	uint32_t new;
	int error;

	new = V_dctcp_alpha;
	error = sysctl_handle_int(oidp, &new, 0, req);
	if (error == 0 && req->newptr != NULL) {
		if (new > 1)
			error = EINVAL;
		else {
			if (new > MAX_ALPHA_VALUE)
				V_dctcp_alpha = MAX_ALPHA_VALUE;
			else
				V_dctcp_alpha = new;
		}
	}

	return (error);
}

static int
dctcp_shift_g_handler(SYSCTL_HANDLER_ARGS)
{
	uint32_t new;
	int error;

	new = V_dctcp_shift_g;
	error = sysctl_handle_int(oidp, &new, 0, req);
	if (error == 0 && req->newptr != NULL) {
		if (new > 1)
			error = EINVAL;
		else
			V_dctcp_shift_g = new;
	}

	return (error);
}

static int
dctcp_slowstart_handler(SYSCTL_HANDLER_ARGS)
{
	uint32_t new;
	int error;

	new = V_dctcp_slowstart;
	error = sysctl_handle_int(oidp, &new, 0, req);
	if (error == 0 && req->newptr != NULL) {
		if (new > 1)
			error = EINVAL;
		else
			V_dctcp_slowstart = new;
	}

	return (error);
}

SYSCTL_DECL(_net_inet_tcp_cc_dctcp);
SYSCTL_NODE(_net_inet_tcp_cc, OID_AUTO, dctcp, CTLFLAG_RW, NULL,
    "dctcp congestion control related settings");

SYSCTL_PROC(_net_inet_tcp_cc_dctcp, OID_AUTO, alpha,
    CTLFLAG_VNET|CTLTYPE_UINT|CTLFLAG_RW, &VNET_NAME(dctcp_alpha), 0,
    &dctcp_alpha_handler,
    "IU", "dctcp alpha parameter");

SYSCTL_PROC(_net_inet_tcp_cc_dctcp, OID_AUTO, shift_g,
    CTLFLAG_VNET|CTLTYPE_UINT|CTLFLAG_RW, &VNET_NAME(dctcp_shift_g), 4,
    &dctcp_shift_g_handler,
    "IU", "dctcp shift parameter");

SYSCTL_PROC(_net_inet_tcp_cc_dctcp, OID_AUTO, slowstart,
    CTLFLAG_VNET|CTLTYPE_UINT|CTLFLAG_RW, &VNET_NAME(dctcp_slowstart), 0,
    &dctcp_slowstart_handler,
    "IU", "half CWND reduction after the first slow start");

DECLARE_CC_MODULE(dctcp, &dctcp_cc_algo);
// CHERI CHANGES START
// {
//   "updated": 20181121,
//   "target_type": "kernel",
//   "changes": [
//     "integer_provenance"
//   ]
// }
// CHERI CHANGES END<|MERGE_RESOLUTION|>--- conflicted
+++ resolved
@@ -56,11 +56,6 @@
 #include <netinet/cc/cc.h>
 #include <netinet/cc/cc_module.h>
 
-<<<<<<< HEAD
-#define	CAST_PTR_INT(X)	(*((int * __capability)(X)))
-
-=======
->>>>>>> acaa8abf
 #define MAX_ALPHA_VALUE 1024
 VNET_DEFINE_STATIC(uint32_t, dctcp_alpha) = 0;
 #define V_dctcp_alpha	    VNET(dctcp_alpha)
