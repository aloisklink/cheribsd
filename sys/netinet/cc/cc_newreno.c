--- conflicted
+++ resolved
@@ -79,11 +79,6 @@
 static MALLOC_DEFINE(M_NEWRENO, "newreno data",
 	"newreno beta values");
 
-<<<<<<< HEAD
-#define	CAST_PTR_INT(X) (*((int * __capability)(X)))
-
-=======
->>>>>>> acaa8abf
 static void	newreno_cb_destroy(struct cc_var *ccv);
 static void	newreno_ack_received(struct cc_var *ccv, uint16_t type);
 static void	newreno_after_idle(struct cc_var *ccv);
