/*-
 * Copyright (c) 1982, 1986, 1989, 1990, 1993
 *	The Regents of the University of California.  All rights reserved.
 *
 * Redistribution and use in source and binary forms, with or without
 * modification, are permitted provided that the following conditions
 * are met:
 * 1. Redistributions of source code must retain the above copyright
 *    notice, this list of conditions and the following disclaimer.
 * 2. Redistributions in binary form must reproduce the above copyright
 *    notice, this list of conditions and the following disclaimer in the
 *    documentation and/or other materials provided with the distribution.
 * 3. Neither the name of the University nor the names of its contributors
 *    may be used to endorse or promote products derived from this software
 *    without specific prior written permission.
 *
 * THIS SOFTWARE IS PROVIDED BY THE REGENTS AND CONTRIBUTORS ``AS IS'' AND
 * ANY EXPRESS OR IMPLIED WARRANTIES, INCLUDING, BUT NOT LIMITED TO, THE
 * IMPLIED WARRANTIES OF MERCHANTABILITY AND FITNESS FOR A PARTICULAR PURPOSE
 * ARE DISCLAIMED.  IN NO EVENT SHALL THE REGENTS OR CONTRIBUTORS BE LIABLE
 * FOR ANY DIRECT, INDIRECT, INCIDENTAL, SPECIAL, EXEMPLARY, OR CONSEQUENTIAL
 * DAMAGES (INCLUDING, BUT NOT LIMITED TO, PROCUREMENT OF SUBSTITUTE GOODS
 * OR SERVICES; LOSS OF USE, DATA, OR PROFITS; OR BUSINESS INTERRUPTION)
 * HOWEVER CAUSED AND ON ANY THEORY OF LIABILITY, WHETHER IN CONTRACT, STRICT
 * LIABILITY, OR TORT (INCLUDING NEGLIGENCE OR OTHERWISE) ARISING IN ANY WAY
 * OUT OF THE USE OF THIS SOFTWARE, EVEN IF ADVISED OF THE POSSIBILITY OF
 * SUCH DAMAGE.
 *
 */

#include <sys/cdefs.h>
__FBSDID("$FreeBSD$");

#include "opt_capsicum.h"
#include "opt_sctp.h"
#include "opt_ktrace.h"

#include <sys/param.h>
#include <sys/systm.h>
#include <sys/capsicum.h>
#include <sys/kernel.h>
#include <sys/lock.h>
#include <sys/mutex.h>
#include <sys/sysproto.h>
#include <sys/malloc.h>
#include <sys/filedesc.h>
#include <sys/event.h>
#include <sys/proc.h>
#include <sys/fcntl.h>
#include <sys/file.h>
#include <sys/filio.h>
#include <sys/jail.h>
#include <sys/mount.h>
#include <sys/mbuf.h>
#include <sys/protosw.h>
#include <sys/sf_buf.h>
#include <sys/sysent.h>
#include <sys/socket.h>
#include <sys/socketvar.h>
#include <sys/signalvar.h>
#include <sys/syscall.h>
#include <sys/syscallsubr.h>
#include <sys/sysctl.h>
#include <sys/uio.h>
#include <sys/vnode.h>
#ifdef KTRACE
#include <sys/ktrace.h>
#endif
#ifdef COMPAT_FREEBSD32
#include <compat/freebsd32/freebsd32.h>
#include <compat/freebsd32/freebsd32_syscall.h>
#include <compat/freebsd32/freebsd32_util.h>
#include <compat/freebsd32/freebsd32_syscall.h>
#include <compat/freebsd32/freebsd32_proto.h>
#endif
#ifdef COMPAT_FREEBSD64
#include <compat/freebsd64/freebsd64.h>
#include <compat/freebsd64/freebsd64_util.h>
#include <compat/freebsd64/freebsd64_syscall.h>
#include <compat/freebsd64/freebsd64_proto.h>
#endif

#include <net/vnet.h>

#include <security/audit/audit.h>
#include <security/mac/mac_framework.h>

#include <netinet/sctp.h>
#include <netinet/sctp_os_bsd.h>
#include <netinet/sctp_peeloff.h>

static struct syscall_helper_data sctp_syscalls[] = {
	SYSCALL_INIT_HELPER_F(sctp_peeloff, SYF_CAPENABLED),
	SYSCALL_INIT_HELPER_F(sctp_generic_sendmsg, SYF_CAPENABLED),
	SYSCALL_INIT_HELPER_F(sctp_generic_sendmsg_iov, SYF_CAPENABLED),
	SYSCALL_INIT_HELPER_F(sctp_generic_recvmsg, SYF_CAPENABLED),
	SYSCALL_INIT_LAST
};

#ifdef COMPAT_FREEBSD32
static struct syscall_helper_data sctp32_syscalls[] = {
	SYSCALL32_INIT_HELPER_COMPAT(sctp_peeloff),
	SYSCALL32_INIT_HELPER_COMPAT(sctp_generic_sendmsg),
	SYSCALL32_INIT_HELPER(freebsd32_sctp_generic_sendmsg_iov),
	SYSCALL32_INIT_HELPER(freebsd32_sctp_generic_recvmsg),
	SYSCALL_INIT_LAST
};
#endif

#ifdef COMPAT_FREEBSD64
static struct syscall_helper_data sctp64_syscalls[] = {
	FREEBSD64_SYSCALL_INIT_HELPER_COMPAT(sctp_peeloff),
	FREEBSD64_SYSCALL_INIT_HELPER(freebsd64_sctp_generic_sendmsg),
	FREEBSD64_SYSCALL_INIT_HELPER(freebsd64_sctp_generic_sendmsg_iov),
	FREEBSD64_SYSCALL_INIT_HELPER(freebsd64_sctp_generic_recvmsg),
	SYSCALL_INIT_LAST
};
#endif

static int	kern_sys_sctp_generic_sendmsg(struct thread *td, int sd,
		    void * __capability msg, int mlen,
		    const struct sockaddr * __capability uto, socklen_t tolen,
		    struct sctp_sndrcvinfo * __capability usinfo, int flags);
static int	kern_sctp_generic_sendmsg_iov(struct thread *td, int sd,
		    struct iovec * __capability uiov, int iovlen,
		    const struct sockaddr * __capability uto, socklen_t tolen,
		    struct sctp_sndrcvinfo * __capability usinfo, int flags,
		    copyiniov_t *copyiniov_f);
static int	kern_sctp_generic_recvmsg(struct thread *td, int sd,
		    struct iovec * __capability uiov, int iovlen,
		    struct sockaddr * __capability from,
		    socklen_t * __capability fromlenaddr,
		    struct sctp_sndrcvinfo * __capability usinfo,
		    int * __capability umsg_flags,
		    copyiniov_t *copyiniov_f);

int
sctp_syscalls_init(void)
{
	int error;

	error = syscall_helper_register(sctp_syscalls, SY_THR_STATIC_KLD);
	if (error != 0)
		return (error);
#ifdef COMPAT_FREEBSD32
	error = syscall32_helper_register(sctp32_syscalls, SY_THR_STATIC_KLD);
	if (error != 0)
		return (error);
#endif
#ifdef COMPAT_FREEBSD64
	error = freebsd64_syscall_helper_register(sctp64_syscalls,
	    SY_THR_STATIC_KLD);
	if (error != 0)
		return (error);
#endif
	return (0);
}

#ifdef SCTP
SYSINIT(sctp_syscalls, SI_SUB_SYSCALLS, SI_ORDER_ANY, sctp_syscalls_init, NULL);
#endif

int
sctp_syscalls_uninit(void)
{
	int error;

#ifdef COMPAT_FREEBSD64
	error = freebsd64_syscall_helper_unregister(sctp64_syscalls);
	if (error != 0)
		return (error);
#endif
#ifdef COMPAT_FREEBSD32
	error = syscall32_helper_unregister(sctp32_syscalls);
	if (error != 0)
		return (error);
#endif
	error = syscall_helper_unregister(sctp_syscalls);
	if (error != 0)
		return (error);
	return (0);
}

/*
 * SCTP syscalls.
 */
#ifndef _SYS_SYSPROTO_H_
struct sctp_peeloff_args {
int	sd;
	caddr_t	name;
};
#endif
int
sys_sctp_peeloff(struct thread *td, struct sctp_peeloff_args *uap)
{
	struct file *headfp, *nfp = NULL;
	struct socket *head, *so;
	cap_rights_t rights;
	u_int fflag;
	int error, fd;

	AUDIT_ARG_FD(uap->sd);
	error = getsock_cap(td, uap->sd, cap_rights_init_one(&rights, CAP_PEELOFF),
	    &headfp, &fflag, NULL);
	if (error != 0)
		goto done2;
	head = headfp->f_data;
	if (head->so_proto->pr_protocol != IPPROTO_SCTP) {
		error = EOPNOTSUPP;
		goto done;
	}
	error = sctp_can_peel_off(head, (sctp_assoc_t)uap->name);
	if (error != 0)
		goto done;
	/*
	 * At this point we know we do have a assoc to pull
	 * we proceed to get the fd setup. This may block
	 * but that is ok.
	 */

	error = falloc(td, &nfp, &fd, 0);
	if (error != 0)
		goto done;
	td->td_retval[0] = fd;

	CURVNET_SET(head->so_vnet);
	so = sopeeloff(head);
	if (so == NULL) {
		error = ENOMEM;
		goto noconnection;
	}
	finit(nfp, fflag, DTYPE_SOCKET, so, &socketops);
	error = sctp_do_peeloff(head, so, (sctp_assoc_t)uap->name);
	if (error != 0)
		goto noconnection;
	if (head->so_sigio != NULL)
		fsetown(fgetown(&head->so_sigio), &so->so_sigio);

noconnection:
	/*
	 * close the new descriptor, assuming someone hasn't ripped it
	 * out from under us.
	 */
	if (error != 0)
		fdclose(td, nfp, fd);

	/*
	 * Release explicitly held references before returning.
	 */
	CURVNET_RESTORE();
done:
	if (nfp != NULL)
		fdrop(nfp, td);
	fdrop(headfp, td);
done2:
	return (error);
}

#ifndef _SYS_SYSPROTO_H_
struct sctp_generic_sendmsg_args {
	int sd;
	caddr_t msg;
	int mlen;
	const struct sockaddr *to;
	__socklen_t tolen;
	struct sctp_sndrcvinfo *sinfo;
	int flags;
};
#endif
int
sys_sctp_generic_sendmsg(struct thread *td,
    struct sctp_generic_sendmsg_args *uap)
{

	return (kern_sys_sctp_generic_sendmsg(td, uap->sd, uap->msg, uap->mlen,
	    uap->to, uap->tolen, uap->sinfo, uap->flags));
}

#ifdef COMPAT_FREEBSD64
int
freebsd64_sctp_generic_sendmsg(struct thread *td,
    struct freebsd64_sctp_generic_sendmsg_args *uap)
{

	return (kern_sys_sctp_generic_sendmsg(td, uap->sd,
	    __USER_CAP(uap->msg, uap->mlen), uap->mlen,
	    __USER_CAP(uap->to, uap->tolen), uap->tolen,
	    __USER_CAP_OBJ(uap->sinfo), uap->flags));
}
#endif

static int
kern_sys_sctp_generic_sendmsg(struct thread *td, int sd,
    void * __capability msg, int mlen, const struct sockaddr * __capability uto,
    socklen_t tolen, struct sctp_sndrcvinfo * __capability usinfo, int flags)
{
	struct sctp_sndrcvinfo sinfo, *u_sinfo = NULL;
	struct socket *so;
	struct file *fp = NULL;
	struct sockaddr *to = NULL;
#ifdef KTRACE
	struct uio *ktruio = NULL;
#endif
	struct uio auio;
	struct iovec iov[1];
	cap_rights_t rights;
	int error = 0, len;

	if (usinfo != NULL) {
		error = copyin(usinfo, &sinfo, sizeof(sinfo));
		if (error != 0)
			return (error);
		u_sinfo = &sinfo;
	}

	cap_rights_init_one(&rights, CAP_SEND);
	if (tolen != 0) {
		error = getsockaddr(&to, uto, tolen);
		if (error != 0) {
			to = NULL;
			goto sctp_bad2;
		}
		cap_rights_set_one(&rights, CAP_CONNECT);
	}

	AUDIT_ARG_FD(sd);
	error = getsock_cap(td, sd, &rights, &fp, NULL, NULL);
	if (error != 0)
		goto sctp_bad;
#ifdef KTRACE
	if (to && (KTRPOINT(td, KTR_STRUCT)))
		ktrsockaddr(to);
#endif

	IOVEC_INIT_C(&iov[0], msg, mlen);

	so = (struct socket *)fp->f_data;
	if (so->so_proto->pr_protocol != IPPROTO_SCTP) {
		error = EOPNOTSUPP;
		goto sctp_bad;
	}
#ifdef MAC
	error = mac_socket_check_send(td->td_ucred, so);
	if (error != 0)
		goto sctp_bad;
#endif /* MAC */

	auio.uio_iov =  iov;
	auio.uio_iovcnt = 1;
	auio.uio_segflg = UIO_USERSPACE;
	auio.uio_rw = UIO_WRITE;
	auio.uio_td = td;
	auio.uio_offset = 0;			/* XXX */
	auio.uio_resid = 0;
#ifdef KTRACE
	if (KTRPOINT(td, KTR_GENIO))
		ktruio = cloneuio(&auio);
#endif /* KTRACE */
	len = auio.uio_resid = mlen;
	CURVNET_SET(so->so_vnet);
	error = sctp_lower_sosend(so, to, &auio, (struct mbuf *)NULL,
	    (struct mbuf *)NULL, flags, u_sinfo, td);
	CURVNET_RESTORE();
	if (error != 0) {
		if (auio.uio_resid != len && (error == ERESTART ||
		    error == EINTR || error == EWOULDBLOCK))
			error = 0;
		/* Generation of SIGPIPE can be controlled per socket. */
		if (error == EPIPE && !(so->so_options & SO_NOSIGPIPE) &&
		    !(flags & MSG_NOSIGNAL)) {
			PROC_LOCK(td->td_proc);
			tdsignal(td, SIGPIPE);
			PROC_UNLOCK(td->td_proc);
		}
	}
	if (error == 0)
		td->td_retval[0] = len - auio.uio_resid;
#ifdef KTRACE
	if (ktruio != NULL) {
		ktruio->uio_resid = td->td_retval[0];
		ktrgenio(sd, UIO_WRITE, ktruio, error);
	}
#endif /* KTRACE */
sctp_bad:
	if (fp != NULL)
		fdrop(fp, td);
sctp_bad2:
	free(to, M_SONAME);
	return (error);
}

#ifndef _SYS_SYSPROTO_H_
struct sctp_generic_sendmsg_iov_args {
	int sd;
	struct iovec *iov;
	int iovlen;
	struct sockaddr *to;
	__socklen_t tolen;
	struct sctp_sndrcvinfo *sinfo;
	int flags;
};
#endif
int
sys_sctp_generic_sendmsg_iov(struct thread *td,
    struct sctp_generic_sendmsg_iov_args *uap)
{

	return (kern_sctp_generic_sendmsg_iov(td, uap->sd, uap->iov,
	    uap->iovlen, uap->to, uap->tolen, uap->sinfo, uap->flags,
	    copyiniov));
}

#ifdef COMPAT_FREEBSD32
int
freebsd32_sctp_generic_sendmsg_iov(struct thread *td,
    struct freebsd32_sctp_generic_sendmsg_iov_args *uap)
{

	return (kern_sctp_generic_sendmsg_iov(td, uap->sd,
	    (struct iovec * __capability)__USER_CAP_ARRAY(uap->iov, uap->iovlen),
	    uap->iovlen, __USER_CAP(uap->to, uap->tolen), uap->tolen,
	    __USER_CAP_OBJ(uap->sinfo), uap->flags, freebsd32_copyiniov));
}
#endif

#ifdef COMPAT_FREEBSD64
int
freebsd64_sctp_generic_sendmsg_iov(struct thread *td,
    struct freebsd64_sctp_generic_sendmsg_iov_args *uap)
{

	return (kern_sctp_generic_sendmsg_iov(td, uap->sd,
	    (struct iovec * __capability)__USER_CAP_ARRAY(uap->iov, uap->iovlen),
	    uap->iovlen, __USER_CAP(uap->to, uap->tolen), uap->tolen,
	    __USER_CAP_OBJ(uap->sinfo), uap->flags, freebsd64_copyiniov));
}
#endif

static int
kern_sctp_generic_sendmsg_iov(struct thread *td, int sd,
    struct iovec * __capability uiov, int iovlen,
    const struct sockaddr * __capability uto, socklen_t tolen,
    struct sctp_sndrcvinfo * __capability usinfo, int flags,
    copyiniov_t *copyiniov_f)
{
	struct sctp_sndrcvinfo sinfo, *u_sinfo = NULL;
	struct socket *so;
	struct file *fp = NULL;
	struct sockaddr *to = NULL;
#ifdef KTRACE
	struct uio *ktruio = NULL;
#endif
	struct uio auio;
	struct iovec *iov, *tiov;
	cap_rights_t rights;
	ssize_t len;
	int error, i;

	if (usinfo != NULL) {
		error = copyin(usinfo, &sinfo, sizeof(sinfo));
		if (error != 0)
			return (error);
		u_sinfo = &sinfo;
	}
	cap_rights_init_one(&rights, CAP_SEND);
	if (tolen != 0) {
		error = getsockaddr(&to, uto, tolen);
		if (error != 0) {
			to = NULL;
			goto sctp_bad2;
		}
		cap_rights_set_one(&rights, CAP_CONNECT);
	}

	AUDIT_ARG_FD(sd);
	error = getsock_cap(td, sd, &rights, &fp, NULL, NULL);
	if (error != 0)
		goto sctp_bad1;

	error = copyiniov_f(uiov, iovlen, &iov, EMSGSIZE);
	if (error != 0)
		goto sctp_bad1;
#ifdef KTRACE
	if (to && (KTRPOINT(td, KTR_STRUCT)))
		ktrsockaddr(to);
#endif

	so = (struct socket *)fp->f_data;
	if (so->so_proto->pr_protocol != IPPROTO_SCTP) {
		error = EOPNOTSUPP;
		goto sctp_bad;
	}
#ifdef MAC
	error = mac_socket_check_send(td->td_ucred, so);
	if (error != 0)
		goto sctp_bad;
#endif /* MAC */

	auio.uio_iov = iov;
	auio.uio_iovcnt = iovlen;
	auio.uio_segflg = UIO_USERSPACE;
	auio.uio_rw = UIO_WRITE;
	auio.uio_td = td;
	auio.uio_offset = 0;			/* XXX */
	auio.uio_resid = 0;
	tiov = iov;
	for (i = 0; i <iovlen; i++, tiov++) {
		if ((auio.uio_resid += tiov->iov_len) < 0) {
			error = EINVAL;
			goto sctp_bad;
		}
	}
#ifdef KTRACE
	if (KTRPOINT(td, KTR_GENIO))
		ktruio = cloneuio(&auio);
#endif /* KTRACE */
	len = auio.uio_resid;
	CURVNET_SET(so->so_vnet);
	error = sctp_lower_sosend(so, to, &auio,
		    (struct mbuf *)NULL, (struct mbuf *)NULL,
		    flags, u_sinfo, td);
	CURVNET_RESTORE();
	if (error != 0) {
		if (auio.uio_resid != len && (error == ERESTART ||
		    error == EINTR || error == EWOULDBLOCK))
			error = 0;
		/* Generation of SIGPIPE can be controlled per socket */
		if (error == EPIPE && !(so->so_options & SO_NOSIGPIPE) &&
		    !(flags & MSG_NOSIGNAL)) {
			PROC_LOCK(td->td_proc);
			tdsignal(td, SIGPIPE);
			PROC_UNLOCK(td->td_proc);
		}
	}
	if (error == 0)
		td->td_retval[0] = len - auio.uio_resid;
#ifdef KTRACE
	if (ktruio != NULL) {
		ktruio->uio_resid = td->td_retval[0];
		ktrgenio(sd, UIO_WRITE, ktruio, error);
	}
#endif /* KTRACE */
sctp_bad:
	free(iov, M_IOV);
sctp_bad1:
	if (fp != NULL)
		fdrop(fp, td);
sctp_bad2:
	free(to, M_SONAME);
	return (error);
}

#ifndef _SYS_SYSPROTO_H_
struct sctp_generic_recvmsg_args {
	int sd;
	struct iovec *iov;
	int iovlen;
	struct sockaddr *from;
	__socklen_t *fromlenaddr;
	struct sctp_sndrcvinfo *sinfo;
	int *msg_flags;
};
#endif
int
sys_sctp_generic_recvmsg(struct thread *td,
    struct sctp_generic_recvmsg_args *uap)
{

	return (kern_sctp_generic_recvmsg(td, uap->sd, uap->iov, uap->iovlen,
	    uap->from, uap->fromlenaddr, uap->sinfo, uap->msg_flags,
	    copyiniov));
}

#ifdef COMPAT_FREEBSD32
int
freebsd32_sctp_generic_recvmsg(struct thread *td,
    struct freebsd32_sctp_generic_recvmsg_args *uap)
{

	return (kern_sctp_generic_recvmsg(td, uap->sd,
	    (struct iovec * __capability)__USER_CAP_ARRAY(uap->iov, uap->iovlen),
	    uap->iovlen, __USER_CAP_UNBOUND(uap->from),
	    __USER_CAP_OBJ(uap->fromlenaddr), __USER_CAP_OBJ(uap->sinfo),
	    __USER_CAP_OBJ(uap->msg_flags), freebsd32_copyiniov));
}
#endif

#ifdef COMPAT_FREEBSD64
int
freebsd64_sctp_generic_recvmsg(struct thread *td,
    struct freebsd64_sctp_generic_recvmsg_args *uap)
{

	return (kern_sctp_generic_recvmsg(td, uap->sd,
	    (struct iovec * __capability)__USER_CAP_ARRAY(uap->iov, uap->iovlen),
	    uap->iovlen, __USER_CAP_UNBOUND(uap->from),
	    __USER_CAP_OBJ(uap->fromlenaddr), __USER_CAP_OBJ(uap->sinfo),
	    __USER_CAP_OBJ(uap->msg_flags), freebsd64_copyiniov));
}
#endif

static int
kern_sctp_generic_recvmsg(struct thread *td, int sd,
    struct iovec * __capability uiov, int iovlen,
    struct sockaddr * __capability from, socklen_t * __capability fromlenaddr,
    struct sctp_sndrcvinfo * __capability usinfo,
    int * __capability umsg_flags, copyiniov_t *copyiniov_f)
{
	uint8_t sockbufstore[256];
	struct uio auio;
	struct iovec *iov, *tiov;
	struct sctp_sndrcvinfo sinfo;
	struct socket *so;
	struct file *fp = NULL;
	struct sockaddr *fromsa;
	cap_rights_t rights;
#ifdef KTRACE
	struct uio *ktruio = NULL;
#endif
	ssize_t len;
	int error, fromlen, i, msg_flags;

<<<<<<< HEAD
	AUDIT_ARG_FD(sd);
	error = getsock_cap(td, sd, cap_rights_init(&rights, CAP_RECV),
=======
	AUDIT_ARG_FD(uap->sd);
	error = getsock_cap(td, uap->sd, cap_rights_init_one(&rights, CAP_RECV),
>>>>>>> 6b3a9a0f
	    &fp, NULL, NULL);
	if (error != 0)
		return (error);
	error = copyiniov_f(uiov, iovlen, &iov, EMSGSIZE);
	if (error != 0)
		goto out1;

	so = fp->f_data;
	if (so->so_proto->pr_protocol != IPPROTO_SCTP) {
		error = EOPNOTSUPP;
		goto out;
	}
#ifdef MAC
	error = mac_socket_check_receive(td->td_ucred, so);
	if (error != 0)
		goto out;
#endif /* MAC */

	if (fromlenaddr != NULL) {
		error = copyin(fromlenaddr, &fromlen, sizeof(fromlen));
		if (error != 0)
			goto out;
	} else {
		fromlen = 0;
	}
	if (umsg_flags) {
		error = copyin(umsg_flags, &msg_flags, sizeof(int));
		if (error != 0)
			goto out;
	} else {
		msg_flags = 0;
	}
	auio.uio_iov = iov;
	auio.uio_iovcnt = iovlen;
	auio.uio_segflg = UIO_USERSPACE;
	auio.uio_rw = UIO_READ;
	auio.uio_td = td;
	auio.uio_offset = 0;			/* XXX */
	auio.uio_resid = 0;
	tiov = iov;
	for (i = 0; i <iovlen; i++, tiov++) {
		if ((auio.uio_resid += tiov->iov_len) < 0) {
			error = EINVAL;
			goto out;
		}
	}
	len = auio.uio_resid;
	fromsa = (struct sockaddr *)sockbufstore;

#ifdef KTRACE
	if (KTRPOINT(td, KTR_GENIO))
		ktruio = cloneuio(&auio);
#endif /* KTRACE */
	memset(&sinfo, 0, sizeof(struct sctp_sndrcvinfo));
	CURVNET_SET(so->so_vnet);
	error = sctp_sorecvmsg(so, &auio, (struct mbuf **)NULL,
		    fromsa, fromlen, &msg_flags,
		    (struct sctp_sndrcvinfo *)&sinfo, 1);
	CURVNET_RESTORE();
	if (error != 0) {
		if (auio.uio_resid != len && (error == ERESTART ||
		    error == EINTR || error == EWOULDBLOCK))
			error = 0;
	} else {
		if (usinfo)
			error = copyout(&sinfo, usinfo, sizeof(sinfo));
	}
#ifdef KTRACE
	if (ktruio != NULL) {
		ktruio->uio_resid = len - auio.uio_resid;
		ktrgenio(sd, UIO_READ, ktruio, error);
	}
#endif /* KTRACE */
	if (error != 0)
		goto out;
	td->td_retval[0] = len - auio.uio_resid;

	if (fromlen && from != NULL) {
		len = fromlen;
		if (len <= 0 || fromsa == NULL)
			len = 0;
		else {
			len = MIN(len, fromsa->sa_len);
			error = copyout(fromsa, from, (size_t)len);
			if (error != 0)
				goto out;
		}
		error = copyout(&len, fromlenaddr, sizeof (socklen_t));
		if (error != 0)
			goto out;
	}
#ifdef KTRACE
	if (KTRPOINT(td, KTR_STRUCT))
		ktrsockaddr(fromsa);
#endif
	if (umsg_flags) {
		error = copyout(&msg_flags, umsg_flags, sizeof (int));
		if (error != 0)
			goto out;
	}
out:
	free(iov, M_IOV);
out1:
	if (fp != NULL)
		fdrop(fp, td);

	return (error);
}
// CHERI CHANGES START
// {
//   "updated": 20191025,
//   "target_type": "kernel",
//   "changes": [
//     "iovec-macros",
//     "user_capabilities"
//   ]
// }
// CHERI CHANGES END<|MERGE_RESOLUTION|>--- conflicted
+++ resolved
@@ -620,13 +620,8 @@
 	ssize_t len;
 	int error, fromlen, i, msg_flags;
 
-<<<<<<< HEAD
 	AUDIT_ARG_FD(sd);
-	error = getsock_cap(td, sd, cap_rights_init(&rights, CAP_RECV),
-=======
-	AUDIT_ARG_FD(uap->sd);
-	error = getsock_cap(td, uap->sd, cap_rights_init_one(&rights, CAP_RECV),
->>>>>>> 6b3a9a0f
+	error = getsock_cap(td, sd, cap_rights_init_one(&rights, CAP_RECV),
 	    &fp, NULL, NULL);
 	if (error != 0)
 		return (error);
