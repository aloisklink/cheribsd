--- conflicted
+++ resolved
@@ -1075,14 +1075,10 @@
 			break;
 		}
 		break;
-<<<<<<< HEAD
 	default:
 		error = EINVAL;
 		break;
-	}	
-=======
-	}
->>>>>>> 9dd40705
+	}
 	return (error);
 }
 
