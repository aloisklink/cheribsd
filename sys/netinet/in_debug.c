/*-
 * SPDX-License-Identifier: BSD-2-Clause-FreeBSD
 *
 * Copyright (c) 2010 Bjoern A. Zeeb <bz@FreeBSD.org>
 * All rights reserved.
 *
 * Redistribution and use in source and binary forms, with or without
 * modification, are permitted provided that the following conditions
 * are met:
 * 1. Redistributions of source code must retain the above copyright
 *    notice, this list of conditions and the following disclaimer.
 * 2. Redistributions in binary form must reproduce the above copyright
 *    notice, this list of conditions and the following disclaimer in the
 *    documentation and/or other materials provided with the distribution.
 *
 * THIS SOFTWARE IS PROVIDED BY THE AUTHOR AND CONTRIBUTORS ``AS IS'' AND
 * ANY EXPRESS OR IMPLIED WARRANTIES, INCLUDING, BUT NOT LIMITED TO, THE
 * IMPLIED WARRANTIES OF MERCHANTABILITY AND FITNESS FOR A PARTICULAR PURPOSE
 * ARE DISCLAIMED. IN NO EVENT SHALL THE AUTHOR OR CONTRIBUTORS BE LIABLE
 * FOR ANY DIRECT, INDIRECT, INCIDENTAL, SPECIAL, EXEMPLARY, OR CONSEQUENTIAL
 * DAMAGES (INCLUDING, BUT NOT LIMITED TO, PROCUREMENT OF SUBSTITUTE GOODS
 * OR SERVICES; LOSS OF USE, DATA, OR PROFITS; OR BUSINESS INTERRUPTION)
 * HOWEVER CAUSED AND ON ANY THEORY OF LIABILITY, WHETHER IN CONTRACT, STRICT
 * LIABILITY, OR TORT (INCLUDING NEGLIGENCE OR OTHERWISE) ARISING IN ANY WAY
 * OUT OF THE USE OF THIS SOFTWARE, EVEN IF ADVISED OF THE POSSIBILITY OF
 * SUCH DAMAGE.
 */

#include <sys/cdefs.h>
__FBSDID("$FreeBSD$");

#include "opt_ddb.h"

#include <sys/param.h>
#include <sys/systm.h>
#include <sys/socket.h>

#ifdef DDB
#include <ddb/ddb.h>
#endif

#include <net/if.h>
#include <net/if_var.h>

#include <netinet/in.h>
#include <netinet/in_var.h>

#ifdef DDB
static void
in_show_sockaddr_in(struct sockaddr_in *sin)
{

#define	SIN_DB_RPINTF(f, e)	db_printf("\t   %s = " f "\n", #e, sin->e);
	db_printf("\tsockaddr_in = %p\n", sin);
	SIN_DB_RPINTF("%u", sin_len);
	SIN_DB_RPINTF("%u", sin_family);
	SIN_DB_RPINTF("%u", sin_port);
	SIN_DB_RPINTF("0x%08x", sin_addr.s_addr);
	db_printf("\t   %s = %02x%02x%02x%02x%02x%02x%02x%02x\n",
	    "sin_zero[8]",
	    sin->sin_zero[0], sin->sin_zero[1],
	    sin->sin_zero[2], sin->sin_zero[3],
	    sin->sin_zero[4], sin->sin_zero[5],
	    sin->sin_zero[6], sin->sin_zero[7]);
#undef SIN_DB_RPINTF
}

DB_SHOW_COMMAND(sin, db_show_sin)
{
	struct sockaddr_in *sin;

	if (!have_addr) {
<<<<<<< HEAD
=======
		/* usage: No need to confess if you didn't sin. */
>>>>>>> 5714f9f7
		db_printf("usage: show sin <struct sockaddr_in *>\n");
		return;
	}

<<<<<<< HEAD
	sin = DB_DATA_PTR(addr, sizeof(*sin));
=======
	sin = DB_DATA_PTR(addr, struct sockaddr_in);
>>>>>>> 5714f9f7
	in_show_sockaddr_in(sin);
}

static void
in_show_in_ifaddr(struct in_ifaddr *ia)
{

#define	IA_DB_RPINTF(f, e)	db_printf("\t   %s = " f "\n", #e, ia->e);
#define	IA_DB_RPINTF_PTR(f, e)	db_printf("\t   %s = " f "\n", #e, &ia->e);
#define	IA_DB_RPINTF_DPTR(f, e)	db_printf("\t  *%s = " f "\n", #e, *ia->e);
	db_printf("\tin_ifaddr = %p\n", ia);
	IA_DB_RPINTF_PTR("%p", ia_ifa);
	IA_DB_RPINTF("0x%08lx", ia_subnet);
	IA_DB_RPINTF("0x%08lx", ia_subnetmask);
	IA_DB_RPINTF("%p", ia_hash.le_next);
	IA_DB_RPINTF("%p", ia_hash.le_prev);
	IA_DB_RPINTF_DPTR("%p", ia_hash.le_prev);
	IA_DB_RPINTF("%p", ia_link.cstqe_next);
	IA_DB_RPINTF_PTR("%p", ia_addr);
	IA_DB_RPINTF_PTR("%p", ia_dstaddr);
	IA_DB_RPINTF_PTR("%p", ia_sockmask);
#undef IA_DB_RPINTF_DPTR
#undef IA_DB_RPINTF_PTR
#undef IA_DB_RPINTF
}

DB_SHOW_COMMAND(in_ifaddr, db_show_in_ifaddr)
{
	struct in_ifaddr *ia;

	if (!have_addr) {
		db_printf("usage: show in_ifaddr <struct in_ifaddr *>\n");
		return;
	}

<<<<<<< HEAD
	ia = DB_DATA_PTR(addr, sizeof(*ia));
	in_show_in_ifaddr(ia);
}
#endif

=======
	ia = DB_DATA_PTR(addr, struct in_ifaddr);
	in_show_in_ifaddr(ia);
}
#endif
>>>>>>> 5714f9f7
// CHERI CHANGES START
// {
//   "updated": 20200803,
//   "target_type": "kernel",
//   "changes_purecap": [
//     "kdb"
//   ]
// }
// CHERI CHANGES END<|MERGE_RESOLUTION|>--- conflicted
+++ resolved
@@ -70,19 +70,12 @@
 	struct sockaddr_in *sin;
 
 	if (!have_addr) {
-<<<<<<< HEAD
-=======
 		/* usage: No need to confess if you didn't sin. */
->>>>>>> 5714f9f7
 		db_printf("usage: show sin <struct sockaddr_in *>\n");
 		return;
 	}
 
-<<<<<<< HEAD
-	sin = DB_DATA_PTR(addr, sizeof(*sin));
-=======
 	sin = DB_DATA_PTR(addr, struct sockaddr_in);
->>>>>>> 5714f9f7
 	in_show_sockaddr_in(sin);
 }
 
@@ -118,18 +111,10 @@
 		return;
 	}
 
-<<<<<<< HEAD
-	ia = DB_DATA_PTR(addr, sizeof(*ia));
-	in_show_in_ifaddr(ia);
-}
-#endif
-
-=======
 	ia = DB_DATA_PTR(addr, struct in_ifaddr);
 	in_show_in_ifaddr(ia);
 }
 #endif
->>>>>>> 5714f9f7
 // CHERI CHANGES START
 // {
 //   "updated": 20200803,
