/*-
 * SPDX-License-Identifier: BSD-3-Clause
 *
 * Copyright (c) 1980, 1986, 1993
 *	The Regents of the University of California.  All rights reserved.
 *
 * Redistribution and use in source and binary forms, with or without
 * modification, are permitted provided that the following conditions
 * are met:
 * 1. Redistributions of source code must retain the above copyright
 *    notice, this list of conditions and the following disclaimer.
 * 2. Redistributions in binary form must reproduce the above copyright
 *    notice, this list of conditions and the following disclaimer in the
 *    documentation and/or other materials provided with the distribution.
 * 3. Neither the name of the University nor the names of its contributors
 *    may be used to endorse or promote products derived from this software
 *    without specific prior written permission.
 *
 * THIS SOFTWARE IS PROVIDED BY THE REGENTS AND CONTRIBUTORS ``AS IS'' AND
 * ANY EXPRESS OR IMPLIED WARRANTIES, INCLUDING, BUT NOT LIMITED TO, THE
 * IMPLIED WARRANTIES OF MERCHANTABILITY AND FITNESS FOR A PARTICULAR PURPOSE
 * ARE DISCLAIMED.  IN NO EVENT SHALL THE REGENTS OR CONTRIBUTORS BE LIABLE
 * FOR ANY DIRECT, INDIRECT, INCIDENTAL, SPECIAL, EXEMPLARY, OR CONSEQUENTIAL
 * DAMAGES (INCLUDING, BUT NOT LIMITED TO, PROCUREMENT OF SUBSTITUTE GOODS
 * OR SERVICES; LOSS OF USE, DATA, OR PROFITS; OR BUSINESS INTERRUPTION)
 * HOWEVER CAUSED AND ON ANY THEORY OF LIABILITY, WHETHER IN CONTRACT, STRICT
 * LIABILITY, OR TORT (INCLUDING NEGLIGENCE OR OTHERWISE) ARISING IN ANY WAY
 * OUT OF THE USE OF THIS SOFTWARE, EVEN IF ADVISED OF THE POSSIBILITY OF
 * SUCH DAMAGE.
 *
 *	@(#)if.c	8.5 (Berkeley) 1/9/95
 * $FreeBSD$
 */

#include "opt_inet6.h"
#include "opt_inet.h"

#include <sys/param.h>
#include <sys/conf.h>
#include <sys/eventhandler.h>
#include <sys/malloc.h>
#include <sys/domainset.h>
#include <sys/sbuf.h>
#include <sys/bus.h>
#include <sys/epoch.h>
#include <sys/mbuf.h>
#include <sys/systm.h>
#include <sys/priv.h>
#include <sys/proc.h>
#include <sys/socket.h>
#include <sys/socketvar.h>
#include <sys/protosw.h>
#include <sys/kernel.h>
#include <sys/lock.h>
#include <sys/refcount.h>
#include <sys/module.h>
#include <sys/rwlock.h>
#include <sys/sockio.h>
#include <sys/syslog.h>
#include <sys/sysctl.h>
#include <sys/sysent.h>
#include <sys/taskqueue.h>
#include <sys/domain.h>
#include <sys/jail.h>
#include <sys/priv.h>

#include <machine/stdarg.h>
#include <vm/uma.h>

#include <net/bpf.h>
#include <net/ethernet.h>
#include <net/if.h>
#include <net/if_arp.h>
#include <net/if_clone.h>
#include <net/if_dl.h>
#include <net/if_types.h>
#include <net/if_var.h>
#include <net/if_media.h>
#include <net/if_vlan_var.h>
#include <net/radix.h>
#include <net/route.h>
#include <net/vnet.h>

#if defined(INET) || defined(INET6)
#include <net/ethernet.h>
#include <netinet/in.h>
#include <netinet/in_var.h>
#include <netinet/ip.h>
#include <netinet/ip_carp.h>
#ifdef INET
#include <netinet/if_ether.h>
#include <netinet/netdump/netdump.h>
#endif /* INET */
#ifdef INET6
#include <netinet6/in6_var.h>
#include <netinet6/in6_ifattach.h>
#endif /* INET6 */
#endif /* INET || INET6 */

#include <security/mac/mac_framework.h>

/*
 * Consumers of struct ifreq such as tcpdump assume no pad between ifr_name
 * and ifr_ifru when it is used in SIOCGIFCONF.
 */
_Static_assert(sizeof(((struct ifreq *)0)->ifr_name) ==
    offsetof(struct ifreq, ifr_ifru), "gap between ifr_name and ifr_ifru");

__read_mostly epoch_t net_epoch_preempt;
__read_mostly epoch_t net_epoch;
#ifdef COMPAT_FREEBSD32
#include <sys/mount.h>
#include <compat/freebsd32/freebsd32.h>
#endif

#ifdef COMPAT_CHERIABI
struct ifgroupreq_c {
	char	ifgr_name[IFNAMSIZ];
	u_int	ifgr_len;
	union {
		char		ifgru_group[IFNAMSIZ];
		struct ifg_req * __capability ifgru_groups;
	} ifgr_ifgru;
};

struct ifmediareq64 {
	char	ifm_name[IFNAMSIZ];
	int	ifm_current;
	int	ifm_mask;
	int	ifm_status;
	int	ifm_active;
	int	ifm_count;
	int	*ifm_ulist;
};
#define	SIOCGIFMEDIA64	_IOC_NEWTYPE(SIOCGIFMEDIA, struct ifmediareq64)
#define	SIOCGIFXMEDIA64	_IOC_NEWTYPE(SIOCGIFXMEDIA, struct ifmediareq64)

#define	_CASE_IOC_IFGROUPREQ_C(cmd)				\
    _IOC_NEWTYPE((cmd), struct ifgroupreq_c): case
#else
#define _CASE_IOC_IFGROUPREQ_C(cmd)
#endif

#ifdef COMPAT_FREEBSD32
struct ifreq_buffer32 {
	uint32_t	length;		/* (size_t) */
	uint32_t	buffer;		/* (void *) */
};

/*
 * Interface request structure used for socket
 * ioctl's.  All interface ioctl's must have parameter
 * definitions which begin with ifr_name.  The
 * remainder may be interface specific.
 */
struct ifreq32 {
	char	ifr_name[IFNAMSIZ];		/* if name, e.g. "en0" */
	union {
		struct sockaddr	ifru_addr;
		struct sockaddr	ifru_dstaddr;
		struct sockaddr	ifru_broadaddr;
		struct ifreq_buffer32 ifru_buffer;
		short		ifru_flags[2];
		short		ifru_index;
		int		ifru_jid;
		int		ifru_metric;
		int		ifru_mtu;
		int		ifru_phys;
		int		ifru_media;
		uint32_t	ifru_data;
		int		ifru_cap[2];
		u_int		ifru_fib;
		u_char		ifru_vlan_pcp;
	} ifr_ifru;
};
CTASSERT(sizeof(struct ifreq) == sizeof(struct ifreq32));
CTASSERT(__offsetof(struct ifreq, ifr_ifru) ==
    __offsetof(struct ifreq32, ifr_ifru));

struct ifgroupreq32 {
	char	ifgr_name[IFNAMSIZ];
	u_int	ifgr_len;
	union {
		char		ifgru_group[IFNAMSIZ];
		uint32_t	ifgru_groups;
	} ifgr_ifgru;
};

struct ifmediareq32 {
	char		ifm_name[IFNAMSIZ];
	int		ifm_current;
	int		ifm_mask;
	int		ifm_status;
	int		ifm_active;
	int		ifm_count;
	uint32_t	ifm_ulist;	/* (int *) */
};
#define	SIOCGIFMEDIA32	_IOC_NEWTYPE(SIOCGIFMEDIA, struct ifmediareq32)
#define	SIOCGIFXMEDIA32	_IOC_NEWTYPE(SIOCGIFXMEDIA, struct ifmediareq32)

#define	_CASE_IOC_IFGROUPREQ_32(cmd)				\
    _IOC_NEWTYPE((cmd), struct ifgroupreq32): case
#else /* !COMPAT_FREEBSD32 */
#define _CASE_IOC_IFGROUPREQ_32(cmd)
#endif /* !COMPAT_FREEBSD32 */

#define CASE_IOC_IFGROUPREQ(cmd)	\
    _CASE_IOC_IFGROUPREQ_32(cmd)	\
    _CASE_IOC_IFGROUPREQ_C(cmd)		\
    (cmd)

union ifreq_union {
	struct ifreq	ifr;
#ifdef COMPAT_CHERIABI
	struct ifreq_c	ifr_c;
#endif
#ifdef COMPAT_FREEBSD32
	struct ifreq32	ifr32;
#endif
};

union ifgroupreq_union {
	struct ifgroupreq ifgr;
#ifdef COMPAT_CHERIABI
	struct ifgroupreq_c ifgr_c;
#endif
#ifdef COMPAT_FREEBSD32
	struct ifgroupreq32 ifgr32;
#endif
};

SYSCTL_NODE(_net, PF_LINK, link, CTLFLAG_RW, 0, "Link layers");
SYSCTL_NODE(_net_link, 0, generic, CTLFLAG_RW, 0, "Generic link-management");

SYSCTL_INT(_net_link, OID_AUTO, ifqmaxlen, CTLFLAG_RDTUN,
    &ifqmaxlen, 0, "max send queue size");

/* Log link state change events */
static int log_link_state_change = 1;

SYSCTL_INT(_net_link, OID_AUTO, log_link_state_change, CTLFLAG_RW,
	&log_link_state_change, 0,
	"log interface link state change events");

/* Log promiscuous mode change events */
static int log_promisc_mode_change = 1;

SYSCTL_INT(_net_link, OID_AUTO, log_promisc_mode_change, CTLFLAG_RDTUN,
	&log_promisc_mode_change, 1,
	"log promiscuous mode change events");

/* Interface description */
static unsigned int ifdescr_maxlen = 1024;
SYSCTL_UINT(_net, OID_AUTO, ifdescr_maxlen, CTLFLAG_RW,
	&ifdescr_maxlen, 0,
	"administrative maximum length for interface description");

static MALLOC_DEFINE(M_IFDESCR, "ifdescr", "ifnet descriptions");

/* global sx for non-critical path ifdescr */
static struct sx ifdescr_sx;
SX_SYSINIT(ifdescr_sx, &ifdescr_sx, "ifnet descr");

void	(*ng_ether_link_state_p)(struct ifnet *ifp, int state);
void	(*lagg_linkstate_p)(struct ifnet *ifp, int state);
/* These are external hooks for CARP. */
void	(*carp_linkstate_p)(struct ifnet *ifp);
void	(*carp_demote_adj_p)(int, char *);
int	(*carp_master_p)(struct ifaddr *);
#if defined(INET) || defined(INET6)
int	(*carp_forus_p)(struct ifnet *ifp, u_char *dhost);
int	(*carp_output_p)(struct ifnet *ifp, struct mbuf *m,
    const struct sockaddr *sa);
int	(*carp_ioctl_p)(struct ifreq *, u_long, struct thread *);   
int	(*carp_attach_p)(struct ifaddr *, int);
void	(*carp_detach_p)(struct ifaddr *, bool);
#endif
#ifdef INET
int	(*carp_iamatch_p)(struct ifaddr *, uint8_t **);
#endif
#ifdef INET6
struct ifaddr *(*carp_iamatch6_p)(struct ifnet *ifp, struct in6_addr *taddr6);
caddr_t	(*carp_macmatch6_p)(struct ifnet *ifp, struct mbuf *m,
    const struct in6_addr *taddr);
#endif

struct mbuf *(*tbr_dequeue_ptr)(struct ifaltq *, int) = NULL;

/*
 * XXX: Style; these should be sorted alphabetically, and unprototyped
 * static functions should be prototyped. Currently they are sorted by
 * declaration order.
 */
static void	if_attachdomain(void *);
static void	if_attachdomain1(struct ifnet *);
static int	ifconf(u_long, struct ifconf *);
static void	*if_grow(void);
static void	if_input_default(struct ifnet *, struct mbuf *);
static int	if_requestencap_default(struct ifnet *, struct if_encap_req *);
static void	if_route(struct ifnet *, int flag, int fam);
static int	if_setflag(struct ifnet *, int, int, int *, int);
static int	if_transmit(struct ifnet *ifp, struct mbuf *m);
static void	if_unroute(struct ifnet *, int flag, int fam);
static int	if_delmulti_locked(struct ifnet *, struct ifmultiaddr *, int);
static void	do_link_state_change(void *, int);
static int	if_getgroup(struct ifgroupreq *, struct ifnet *);
static int	if_getgroupmembers(struct ifgroupreq *);
static void	if_delgroups(struct ifnet *);
static void	if_attach_internal(struct ifnet *, int, struct if_clone *);
static int	if_detach_internal(struct ifnet *, int, struct if_clone **);
#ifdef VIMAGE
static void	if_vmove(struct ifnet *, struct vnet *);
#endif

#ifdef INET6
/*
 * XXX: declare here to avoid to include many inet6 related files..
 * should be more generalized?
 */
extern void	nd6_setmtu(struct ifnet *);
#endif

/* ipsec helper hooks */
VNET_DEFINE(struct hhook_head *, ipsec_hhh_in[HHOOK_IPSEC_COUNT]);
VNET_DEFINE(struct hhook_head *, ipsec_hhh_out[HHOOK_IPSEC_COUNT]);

VNET_DEFINE(int, if_index);
int	ifqmaxlen = IFQ_MAXLEN;
VNET_DEFINE(struct ifnethead, ifnet);	/* depend on static init XXX */
VNET_DEFINE(struct ifgrouphead, ifg_head);

VNET_DEFINE_STATIC(int, if_indexlim) = 8;

/* Table of ifnet by index. */
VNET_DEFINE(struct ifnet **, ifindex_table);

#define	V_if_indexlim		VNET(if_indexlim)
#define	V_ifindex_table		VNET(ifindex_table)

/*
 * The global network interface list (V_ifnet) and related state (such as
 * if_index, if_indexlim, and ifindex_table) are protected by an sxlock and
 * an rwlock.  Either may be acquired shared to stablize the list, but both
 * must be acquired writable to modify the list.  This model allows us to
 * both stablize the interface list during interrupt thread processing, but
 * also to stablize it over long-running ioctls, without introducing priority
 * inversions and deadlocks.
 */
struct rwlock ifnet_rwlock;
RW_SYSINIT_FLAGS(ifnet_rw, &ifnet_rwlock, "ifnet_rw", RW_RECURSE);
struct sx ifnet_sxlock;
SX_SYSINIT_FLAGS(ifnet_sx, &ifnet_sxlock, "ifnet_sx", SX_RECURSE);

/*
 * The allocation of network interfaces is a rather non-atomic affair; we
 * need to select an index before we are ready to expose the interface for
 * use, so will use this pointer value to indicate reservation.
 */
#define	IFNET_HOLD	(void *)(uintptr_t)(-1)

static	if_com_alloc_t *if_com_alloc[256];
static	if_com_free_t *if_com_free[256];

static MALLOC_DEFINE(M_IFNET, "ifnet", "interface internals");
MALLOC_DEFINE(M_IFADDR, "ifaddr", "interface address");
MALLOC_DEFINE(M_IFMADDR, "ether_multi", "link-level multicast address");

struct ifnet *
ifnet_byindex_locked(u_short idx)
{

	if (idx > V_if_index)
		return (NULL);
	if (V_ifindex_table[idx] == IFNET_HOLD)
		return (NULL);
	return (V_ifindex_table[idx]);
}

struct ifnet *
ifnet_byindex(u_short idx)
{
	struct ifnet *ifp;

	ifp = ifnet_byindex_locked(idx);
	return (ifp);
}

struct ifnet *
ifnet_byindex_ref(u_short idx)
{
	struct ifnet *ifp;

	NET_EPOCH_ASSERT();

	ifp = ifnet_byindex_locked(idx);
	if (ifp == NULL || (ifp->if_flags & IFF_DYING))
		return (NULL);
	if_ref(ifp);
	return (ifp);
}

/*
 * Allocate an ifindex array entry; return 0 on success or an error on
 * failure.
 */
static u_short
ifindex_alloc(void **old)
{
	u_short idx;

	IFNET_WLOCK_ASSERT();
	/*
	 * Try to find an empty slot below V_if_index.  If we fail, take the
	 * next slot.
	 */
	for (idx = 1; idx <= V_if_index; idx++) {
		if (V_ifindex_table[idx] == NULL)
			break;
	}

	/* Catch if_index overflow. */
	if (idx >= V_if_indexlim) {
		*old = if_grow();
		return (USHRT_MAX);
	}
	if (idx > V_if_index)
		V_if_index = idx;
	return (idx);
}

static void
ifindex_free_locked(u_short idx)
{

	IFNET_WLOCK_ASSERT();

	V_ifindex_table[idx] = NULL;
	while (V_if_index > 0 &&
	    V_ifindex_table[V_if_index] == NULL)
		V_if_index--;
}

static void
ifindex_free(u_short idx)
{

	IFNET_WLOCK();
	ifindex_free_locked(idx);
	IFNET_WUNLOCK();
}

static void
ifnet_setbyindex(u_short idx, struct ifnet *ifp)
{

	V_ifindex_table[idx] = ifp;
}

struct ifaddr *
ifaddr_byindex(u_short idx)
{
	struct ifnet *ifp;
	struct ifaddr *ifa = NULL;

	NET_EPOCH_ASSERT();

	ifp = ifnet_byindex_locked(idx);
	if (ifp != NULL && (ifa = ifp->if_addr) != NULL)
		ifa_ref(ifa);
	return (ifa);
}

/*
 * Network interface utility routines.
 *
 * Routines with ifa_ifwith* names take sockaddr *'s as
 * parameters.
 */

static void
vnet_if_init(const void *unused __unused)
{
	void *old;

	CK_STAILQ_INIT(&V_ifnet);
	CK_STAILQ_INIT(&V_ifg_head);
	IFNET_WLOCK();
	old = if_grow();				/* create initial table */
	IFNET_WUNLOCK();
	epoch_wait_preempt(net_epoch_preempt);
	free(old, M_IFNET);
	vnet_if_clone_init();
}
VNET_SYSINIT(vnet_if_init, SI_SUB_INIT_IF, SI_ORDER_SECOND, vnet_if_init,
    NULL);

#ifdef VIMAGE
static void
vnet_if_uninit(const void *unused __unused)
{

	VNET_ASSERT(CK_STAILQ_EMPTY(&V_ifnet), ("%s:%d tailq &V_ifnet=%p "
	    "not empty", __func__, __LINE__, &V_ifnet));
	VNET_ASSERT(CK_STAILQ_EMPTY(&V_ifg_head), ("%s:%d tailq &V_ifg_head=%p "
	    "not empty", __func__, __LINE__, &V_ifg_head));

	free((caddr_t)V_ifindex_table, M_IFNET);
}
VNET_SYSUNINIT(vnet_if_uninit, SI_SUB_INIT_IF, SI_ORDER_FIRST,
    vnet_if_uninit, NULL);

static void
vnet_if_return(const void *unused __unused)
{
	struct ifnet *ifp, *nifp;

	/* Return all inherited interfaces to their parent vnets. */
	CK_STAILQ_FOREACH_SAFE(ifp, &V_ifnet, if_link, nifp) {
		if (ifp->if_home_vnet != ifp->if_vnet)
			if_vmove(ifp, ifp->if_home_vnet);
	}
}
VNET_SYSUNINIT(vnet_if_return, SI_SUB_VNET_DONE, SI_ORDER_ANY,
    vnet_if_return, NULL);
#endif


static void *
if_grow(void)
{
	int oldlim;
	u_int n;
	struct ifnet **e;
	void *old;

	old = NULL;
	IFNET_WLOCK_ASSERT();
	oldlim = V_if_indexlim;
	IFNET_WUNLOCK();
	n = (oldlim << 1) * sizeof(*e);
	e = malloc(n, M_IFNET, M_WAITOK | M_ZERO);
	IFNET_WLOCK();
	if (V_if_indexlim != oldlim) {
		free(e, M_IFNET);
		return (NULL);
	}
	if (V_ifindex_table != NULL) {
		memcpy((caddr_t)e, (caddr_t)V_ifindex_table, n/2);
		old = V_ifindex_table;
	}
	V_if_indexlim <<= 1;
	V_ifindex_table = e;
	return (old);
}

/*
 * Allocate a struct ifnet and an index for an interface.  A layer 2
 * common structure will also be allocated if an allocation routine is
 * registered for the passed type.
 */
struct ifnet *
if_alloc_domain(u_char type, int numa_domain)
{
	struct ifnet *ifp;
	u_short idx;
	void *old;

	KASSERT(numa_domain <= IF_NODOM, ("numa_domain too large"));
	if (numa_domain == IF_NODOM)
		ifp = malloc(sizeof(struct ifnet), M_IFNET,
		    M_WAITOK | M_ZERO);
	else
		ifp = malloc_domainset(sizeof(struct ifnet), M_IFNET,
		    DOMAINSET_PREF(numa_domain), M_WAITOK | M_ZERO);
 restart:
	IFNET_WLOCK();
	idx = ifindex_alloc(&old);
	if (__predict_false(idx == USHRT_MAX)) {
		IFNET_WUNLOCK();
		epoch_wait_preempt(net_epoch_preempt);
		free(old, M_IFNET);
		goto restart;
	}
	ifnet_setbyindex(idx, IFNET_HOLD);
	IFNET_WUNLOCK();
	ifp->if_index = idx;
	ifp->if_type = type;
	ifp->if_alloctype = type;
	ifp->if_numa_domain = numa_domain;
#ifdef VIMAGE
	ifp->if_vnet = curvnet;
#endif
	if (if_com_alloc[type] != NULL) {
		ifp->if_l2com = if_com_alloc[type](type, ifp);
		if (ifp->if_l2com == NULL) {
			free(ifp, M_IFNET);
			ifindex_free(idx);
			return (NULL);
		}
	}

	IF_ADDR_LOCK_INIT(ifp);
	TASK_INIT(&ifp->if_linktask, 0, do_link_state_change, ifp);
	ifp->if_afdata_initialized = 0;
	IF_AFDATA_LOCK_INIT(ifp);
	CK_STAILQ_INIT(&ifp->if_addrhead);
	CK_STAILQ_INIT(&ifp->if_multiaddrs);
	CK_STAILQ_INIT(&ifp->if_groups);
#ifdef MAC
	mac_ifnet_init(ifp);
#endif
	ifq_init(&ifp->if_snd, ifp);

	refcount_init(&ifp->if_refcount, 1);	/* Index reference. */
	for (int i = 0; i < IFCOUNTERS; i++)
		ifp->if_counters[i] = counter_u64_alloc(M_WAITOK);
	ifp->if_get_counter = if_get_counter_default;
	ifp->if_pcp = IFNET_PCP_NONE;
	ifnet_setbyindex(ifp->if_index, ifp);
	return (ifp);
}

struct ifnet *
if_alloc_dev(u_char type, device_t dev)
{
	int numa_domain;

	if (dev == NULL || bus_get_domain(dev, &numa_domain) != 0)
		return (if_alloc_domain(type, IF_NODOM));
	return (if_alloc_domain(type, numa_domain));
}

struct ifnet *
if_alloc(u_char type)
{

	return (if_alloc_domain(type, IF_NODOM));
}
/*
 * Do the actual work of freeing a struct ifnet, and layer 2 common
 * structure.  This call is made when the last reference to an
 * interface is released.
 */
static void
if_free_internal(struct ifnet *ifp)
{

	KASSERT((ifp->if_flags & IFF_DYING),
	    ("if_free_internal: interface not dying"));

	if (if_com_free[ifp->if_alloctype] != NULL)
		if_com_free[ifp->if_alloctype](ifp->if_l2com,
		    ifp->if_alloctype);

#ifdef MAC
	mac_ifnet_destroy(ifp);
#endif /* MAC */
	IF_AFDATA_DESTROY(ifp);
	IF_ADDR_LOCK_DESTROY(ifp);
	ifq_delete(&ifp->if_snd);

	for (int i = 0; i < IFCOUNTERS; i++)
		counter_u64_free(ifp->if_counters[i]);

	free(ifp->if_description, M_IFDESCR);
	free(ifp->if_hw_addr, M_IFADDR);
	if (ifp->if_numa_domain == IF_NODOM)
		free(ifp, M_IFNET);
	else
		free_domain(ifp, M_IFNET);
}

static void
if_destroy(epoch_context_t ctx)
{
	struct ifnet *ifp;

	ifp = __containerof(ctx, struct ifnet, if_epoch_ctx);
	if_free_internal(ifp);
}

/*
 * Deregister an interface and free the associated storage.
 */
void
if_free(struct ifnet *ifp)
{

	ifp->if_flags |= IFF_DYING;			/* XXX: Locking */

	CURVNET_SET_QUIET(ifp->if_vnet);
	IFNET_WLOCK();
	KASSERT(ifp == ifnet_byindex_locked(ifp->if_index),
	    ("%s: freeing unallocated ifnet", ifp->if_xname));

	ifindex_free_locked(ifp->if_index);
	IFNET_WUNLOCK();

	if (refcount_release(&ifp->if_refcount))
		epoch_call(net_epoch_preempt, &ifp->if_epoch_ctx, if_destroy);
	CURVNET_RESTORE();
}

/*
 * Interfaces to keep an ifnet type-stable despite the possibility of the
 * driver calling if_free().  If there are additional references, we defer
 * freeing the underlying data structure.
 */
void
if_ref(struct ifnet *ifp)
{

	/* We don't assert the ifnet list lock here, but arguably should. */
	refcount_acquire(&ifp->if_refcount);
}

void
if_rele(struct ifnet *ifp)
{

	if (!refcount_release(&ifp->if_refcount))
		return;
	epoch_call(net_epoch_preempt, &ifp->if_epoch_ctx, if_destroy);
}

void
ifq_init(struct ifaltq *ifq, struct ifnet *ifp)
{
	
	mtx_init(&ifq->ifq_mtx, ifp->if_xname, "if send queue", MTX_DEF);

	if (ifq->ifq_maxlen == 0) 
		ifq->ifq_maxlen = ifqmaxlen;

	ifq->altq_type = 0;
	ifq->altq_disc = NULL;
	ifq->altq_flags &= ALTQF_CANTCHANGE;
	ifq->altq_tbr  = NULL;
	ifq->altq_ifp  = ifp;
}

void
ifq_delete(struct ifaltq *ifq)
{
	mtx_destroy(&ifq->ifq_mtx);
}

/*
 * Perform generic interface initialization tasks and attach the interface
 * to the list of "active" interfaces.  If vmove flag is set on entry
 * to if_attach_internal(), perform only a limited subset of initialization
 * tasks, given that we are moving from one vnet to another an ifnet which
 * has already been fully initialized.
 *
 * Note that if_detach_internal() removes group membership unconditionally
 * even when vmove flag is set, and if_attach_internal() adds only IFG_ALL.
 * Thus, when if_vmove() is applied to a cloned interface, group membership
 * is lost while a cloned one always joins a group whose name is
 * ifc->ifc_name.  To recover this after if_detach_internal() and
 * if_attach_internal(), the cloner should be specified to
 * if_attach_internal() via ifc.  If it is non-NULL, if_attach_internal()
 * attempts to join a group whose name is ifc->ifc_name.
 *
 * XXX:
 *  - The decision to return void and thus require this function to
 *    succeed is questionable.
 *  - We should probably do more sanity checking.  For instance we don't
 *    do anything to insure if_xname is unique or non-empty.
 */
void
if_attach(struct ifnet *ifp)
{

	if_attach_internal(ifp, 0, NULL);
}

/*
 * Compute the least common TSO limit.
 */
void
if_hw_tsomax_common(if_t ifp, struct ifnet_hw_tsomax *pmax)
{
	/*
	 * 1) If there is no limit currently, take the limit from
	 * the network adapter.
	 *
	 * 2) If the network adapter has a limit below the current
	 * limit, apply it.
	 */
	if (pmax->tsomaxbytes == 0 || (ifp->if_hw_tsomax != 0 &&
	    ifp->if_hw_tsomax < pmax->tsomaxbytes)) {
		pmax->tsomaxbytes = ifp->if_hw_tsomax;
	}
	if (pmax->tsomaxsegcount == 0 || (ifp->if_hw_tsomaxsegcount != 0 &&
	    ifp->if_hw_tsomaxsegcount < pmax->tsomaxsegcount)) {
		pmax->tsomaxsegcount = ifp->if_hw_tsomaxsegcount;
	}
	if (pmax->tsomaxsegsize == 0 || (ifp->if_hw_tsomaxsegsize != 0 &&
	    ifp->if_hw_tsomaxsegsize < pmax->tsomaxsegsize)) {
		pmax->tsomaxsegsize = ifp->if_hw_tsomaxsegsize;
	}
}

/*
 * Update TSO limit of a network adapter.
 *
 * Returns zero if no change. Else non-zero.
 */
int
if_hw_tsomax_update(if_t ifp, struct ifnet_hw_tsomax *pmax)
{
	int retval = 0;
	if (ifp->if_hw_tsomax != pmax->tsomaxbytes) {
		ifp->if_hw_tsomax = pmax->tsomaxbytes;
		retval++;
	}
	if (ifp->if_hw_tsomaxsegsize != pmax->tsomaxsegsize) {
		ifp->if_hw_tsomaxsegsize = pmax->tsomaxsegsize;
		retval++;
	}
	if (ifp->if_hw_tsomaxsegcount != pmax->tsomaxsegcount) {
		ifp->if_hw_tsomaxsegcount = pmax->tsomaxsegcount;
		retval++;
	}
	return (retval);
}

static void
if_attach_internal(struct ifnet *ifp, int vmove, struct if_clone *ifc)
{
	unsigned socksize, ifasize;
	int namelen, masklen;
	struct sockaddr_dl *sdl;
	struct ifaddr *ifa;

	if (ifp->if_index == 0 || ifp != ifnet_byindex(ifp->if_index))
		panic ("%s: BUG: if_attach called without if_alloc'd input()\n",
		    ifp->if_xname);

#ifdef VIMAGE
	ifp->if_vnet = curvnet;
	if (ifp->if_home_vnet == NULL)
		ifp->if_home_vnet = curvnet;
#endif

	if_addgroup(ifp, IFG_ALL);

	/* Restore group membership for cloned interfaces. */
	if (vmove && ifc != NULL)
		if_clone_addgroup(ifp, ifc);

	getmicrotime(&ifp->if_lastchange);
	ifp->if_epoch = time_uptime;

	KASSERT((ifp->if_transmit == NULL && ifp->if_qflush == NULL) ||
	    (ifp->if_transmit != NULL && ifp->if_qflush != NULL),
	    ("transmit and qflush must both either be set or both be NULL"));
	if (ifp->if_transmit == NULL) {
		ifp->if_transmit = if_transmit;
		ifp->if_qflush = if_qflush;
	}
	if (ifp->if_input == NULL)
		ifp->if_input = if_input_default;

	if (ifp->if_requestencap == NULL)
		ifp->if_requestencap = if_requestencap_default;

	if (!vmove) {
#ifdef MAC
		mac_ifnet_create(ifp);
#endif

		/*
		 * Create a Link Level name for this device.
		 */
		namelen = strlen(ifp->if_xname);
		/*
		 * Always save enough space for any possiable name so we
		 * can do a rename in place later.
		 */
		masklen = offsetof(struct sockaddr_dl, sdl_data[0]) + IFNAMSIZ;
		socksize = masklen + ifp->if_addrlen;
		if (socksize < sizeof(*sdl))
			socksize = sizeof(*sdl);
		socksize = roundup2(socksize, sizeof(long));
		ifasize = sizeof(*ifa) + 2 * socksize;
		ifa = ifa_alloc(ifasize, M_WAITOK);
		sdl = (struct sockaddr_dl *)(ifa + 1);
		sdl->sdl_len = socksize;
		sdl->sdl_family = AF_LINK;
		bcopy(ifp->if_xname, sdl->sdl_data, namelen);
		sdl->sdl_nlen = namelen;
		sdl->sdl_index = ifp->if_index;
		sdl->sdl_type = ifp->if_type;
		ifp->if_addr = ifa;
		ifa->ifa_ifp = ifp;
		ifa->ifa_addr = (struct sockaddr *)sdl;
		sdl = (struct sockaddr_dl *)(socksize + (caddr_t)sdl);
		ifa->ifa_netmask = (struct sockaddr *)sdl;
		sdl->sdl_len = masklen;
		while (namelen != 0)
			sdl->sdl_data[--namelen] = 0xff;
		CK_STAILQ_INSERT_HEAD(&ifp->if_addrhead, ifa, ifa_link);
		/* Reliably crash if used uninitialized. */
		ifp->if_broadcastaddr = NULL;

		if (ifp->if_type == IFT_ETHER) {
			ifp->if_hw_addr = malloc(ifp->if_addrlen, M_IFADDR,
			    M_WAITOK | M_ZERO);
		}

#if defined(INET) || defined(INET6)
		/* Use defaults for TSO, if nothing is set */
		if (ifp->if_hw_tsomax == 0 &&
		    ifp->if_hw_tsomaxsegcount == 0 &&
		    ifp->if_hw_tsomaxsegsize == 0) {
			/*
			 * The TSO defaults needs to be such that an
			 * NFS mbuf list of 35 mbufs totalling just
			 * below 64K works and that a chain of mbufs
			 * can be defragged into at most 32 segments:
			 */
			ifp->if_hw_tsomax = min(IP_MAXPACKET, (32 * MCLBYTES) -
			    (ETHER_HDR_LEN + ETHER_VLAN_ENCAP_LEN));
			ifp->if_hw_tsomaxsegcount = 35;
			ifp->if_hw_tsomaxsegsize = 2048;	/* 2K */

			/* XXX some drivers set IFCAP_TSO after ethernet attach */
			if (ifp->if_capabilities & IFCAP_TSO) {
				if_printf(ifp, "Using defaults for TSO: %u/%u/%u\n",
				    ifp->if_hw_tsomax,
				    ifp->if_hw_tsomaxsegcount,
				    ifp->if_hw_tsomaxsegsize);
			}
		}
#endif
	}
#ifdef VIMAGE
	else {
		/*
		 * Update the interface index in the link layer address
		 * of the interface.
		 */
		for (ifa = ifp->if_addr; ifa != NULL;
		    ifa = CK_STAILQ_NEXT(ifa, ifa_link)) {
			if (ifa->ifa_addr->sa_family == AF_LINK) {
				sdl = (struct sockaddr_dl *)ifa->ifa_addr;
				sdl->sdl_index = ifp->if_index;
			}
		}
	}
#endif

	IFNET_WLOCK();
	CK_STAILQ_INSERT_TAIL(&V_ifnet, ifp, if_link);
#ifdef VIMAGE
	curvnet->vnet_ifcnt++;
#endif
	IFNET_WUNLOCK();

	if (domain_init_status >= 2)
		if_attachdomain1(ifp);

	EVENTHANDLER_INVOKE(ifnet_arrival_event, ifp);
	if (IS_DEFAULT_VNET(curvnet))
		devctl_notify("IFNET", ifp->if_xname, "ATTACH", NULL);

	/* Announce the interface. */
	rt_ifannouncemsg(ifp, IFAN_ARRIVAL);
}

static void
if_epochalloc(void *dummy __unused)
{

	net_epoch_preempt = epoch_alloc("Net preemptible", EPOCH_PREEMPT);
	net_epoch = epoch_alloc("Net", 0);
}
SYSINIT(ifepochalloc, SI_SUB_TASKQ + 1, SI_ORDER_ANY,
    if_epochalloc, NULL);

static void
if_attachdomain(void *dummy)
{
	struct ifnet *ifp;

	CK_STAILQ_FOREACH(ifp, &V_ifnet, if_link)
		if_attachdomain1(ifp);
}
SYSINIT(domainifattach, SI_SUB_PROTO_IFATTACHDOMAIN, SI_ORDER_SECOND,
    if_attachdomain, NULL);

static void
if_attachdomain1(struct ifnet *ifp)
{
	struct domain *dp;

	/*
	 * Since dp->dom_ifattach calls malloc() with M_WAITOK, we
	 * cannot lock ifp->if_afdata initialization, entirely.
	 */
	IF_AFDATA_LOCK(ifp);
	if (ifp->if_afdata_initialized >= domain_init_status) {
		IF_AFDATA_UNLOCK(ifp);
		log(LOG_WARNING, "%s called more than once on %s\n",
		    __func__, ifp->if_xname);
		return;
	}
	ifp->if_afdata_initialized = domain_init_status;
	IF_AFDATA_UNLOCK(ifp);

	/* address family dependent data region */
	bzero(ifp->if_afdata, sizeof(ifp->if_afdata));
	for (dp = domains; dp; dp = dp->dom_next) {
		if (dp->dom_ifattach)
			ifp->if_afdata[dp->dom_family] =
			    (*dp->dom_ifattach)(ifp);
	}
}

/*
 * Remove any unicast or broadcast network addresses from an interface.
 */
void
if_purgeaddrs(struct ifnet *ifp)
{
	struct ifaddr *ifa;

	while (1) {
		struct epoch_tracker et;

		NET_EPOCH_ENTER(et);
		CK_STAILQ_FOREACH(ifa, &ifp->if_addrhead, ifa_link) {
			if (ifa->ifa_addr->sa_family != AF_LINK)
				break;
		}
		NET_EPOCH_EXIT(et);

		if (ifa == NULL)
			break;
#ifdef INET
		/* XXX: Ugly!! ad hoc just for INET */
		if (ifa->ifa_addr->sa_family == AF_INET) {
			struct ifaliasreq ifr;

			bzero(&ifr, sizeof(ifr));
			ifr.ifra_addr = *ifa->ifa_addr;
			if (ifa->ifa_dstaddr)
				ifr.ifra_broadaddr = *ifa->ifa_dstaddr;
			if (in_control(NULL, SIOCDIFADDR, (caddr_t)&ifr, ifp,
			    NULL) == 0)
				continue;
		}
#endif /* INET */
#ifdef INET6
		if (ifa->ifa_addr->sa_family == AF_INET6) {
			in6_purgeaddr(ifa);
			/* ifp_addrhead is already updated */
			continue;
		}
#endif /* INET6 */
		IF_ADDR_WLOCK(ifp);
		CK_STAILQ_REMOVE(&ifp->if_addrhead, ifa, ifaddr, ifa_link);
		IF_ADDR_WUNLOCK(ifp);
		ifa_free(ifa);
	}
}

/*
 * Remove any multicast network addresses from an interface when an ifnet
 * is going away.
 */
static void
if_purgemaddrs(struct ifnet *ifp)
{
	struct ifmultiaddr *ifma;

	IF_ADDR_WLOCK(ifp);
	while (!CK_STAILQ_EMPTY(&ifp->if_multiaddrs)) {
		ifma = CK_STAILQ_FIRST(&ifp->if_multiaddrs);
		CK_STAILQ_REMOVE(&ifp->if_multiaddrs, ifma, ifmultiaddr, ifma_link);
		if_delmulti_locked(ifp, ifma, 1);
	}
	IF_ADDR_WUNLOCK(ifp);
}

/*
 * Detach an interface, removing it from the list of "active" interfaces.
 * If vmove flag is set on entry to if_detach_internal(), perform only a
 * limited subset of cleanup tasks, given that we are moving an ifnet from
 * one vnet to another, where it must be fully operational.
 *
 * XXXRW: There are some significant questions about event ordering, and
 * how to prevent things from starting to use the interface during detach.
 */
void
if_detach(struct ifnet *ifp)
{

	CURVNET_SET_QUIET(ifp->if_vnet);
	if_detach_internal(ifp, 0, NULL);
	CURVNET_RESTORE();
}

/*
 * The vmove flag, if set, indicates that we are called from a callpath
 * that is moving an interface to a different vnet instance.
 *
 * The shutdown flag, if set, indicates that we are called in the
 * process of shutting down a vnet instance.  Currently only the
 * vnet_if_return SYSUNINIT function sets it.  Note: we can be called
 * on a vnet instance shutdown without this flag being set, e.g., when
 * the cloned interfaces are destoyed as first thing of teardown.
 */
static int
if_detach_internal(struct ifnet *ifp, int vmove, struct if_clone **ifcp)
{
	struct ifaddr *ifa;
	int i;
	struct domain *dp;
 	struct ifnet *iter;
 	int found = 0;
#ifdef VIMAGE
	bool shutdown;

	shutdown = ifp->if_vnet->vnet_shutdown;
#endif
	IFNET_WLOCK();
	CK_STAILQ_FOREACH(iter, &V_ifnet, if_link)
		if (iter == ifp) {
			CK_STAILQ_REMOVE(&V_ifnet, ifp, ifnet, if_link);
			if (!vmove)
				ifp->if_flags |= IFF_DYING;
			found = 1;
			break;
		}
	IFNET_WUNLOCK();
	if (!found) {
		/*
		 * While we would want to panic here, we cannot
		 * guarantee that the interface is indeed still on
		 * the list given we don't hold locks all the way.
		 */
		return (ENOENT);
#if 0
		if (vmove)
			panic("%s: ifp=%p not on the ifnet tailq %p",
			    __func__, ifp, &V_ifnet);
		else
			return; /* XXX this should panic as well? */
#endif
	}

	/*
	 * At this point we know the interface still was on the ifnet list
	 * and we removed it so we are in a stable state.
	 */
#ifdef VIMAGE
	curvnet->vnet_ifcnt--;
#endif
	epoch_wait_preempt(net_epoch_preempt);

	/*
	 * Ensure all pending EPOCH(9) callbacks have been executed. This
	 * fixes issues about late destruction of multicast options
	 * which lead to leave group calls, which in turn access the
	 * belonging ifnet structure:
	 */
	epoch_drain_callbacks(net_epoch_preempt);

	/*
	 * In any case (destroy or vmove) detach us from the groups
	 * and remove/wait for pending events on the taskq.
	 * XXX-BZ in theory an interface could still enqueue a taskq change?
	 */
	if_delgroups(ifp);

	taskqueue_drain(taskqueue_swi, &ifp->if_linktask);

	/*
	 * Check if this is a cloned interface or not. Must do even if
	 * shutting down as a if_vmove_reclaim() would move the ifp and
	 * the if_clone_addgroup() will have a corrupted string overwise
	 * from a gibberish pointer.
	 */
	if (vmove && ifcp != NULL)
		*ifcp = if_clone_findifc(ifp);

	if_down(ifp);

#ifdef VIMAGE
	/*
	 * On VNET shutdown abort here as the stack teardown will do all
	 * the work top-down for us.
	 */
	if (shutdown) {
		/* Give interface users the chance to clean up. */
		EVENTHANDLER_INVOKE(ifnet_departure_event, ifp);

		/*
		 * In case of a vmove we are done here without error.
		 * If we would signal an error it would lead to the same
		 * abort as if we did not find the ifnet anymore.
		 * if_detach() calls us in void context and does not care
		 * about an early abort notification, so life is splendid :)
		 */
		goto finish_vnet_shutdown;
	}
#endif

	/*
	 * At this point we are not tearing down a VNET and are either
	 * going to destroy or vmove the interface and have to cleanup
	 * accordingly.
	 */

	/*
	 * Remove routes and flush queues.
	 */
#ifdef ALTQ
	if (ALTQ_IS_ENABLED(&ifp->if_snd))
		altq_disable(&ifp->if_snd);
	if (ALTQ_IS_ATTACHED(&ifp->if_snd))
		altq_detach(&ifp->if_snd);
#endif

	if_purgeaddrs(ifp);

#ifdef INET
	in_ifdetach(ifp);
#endif

#ifdef INET6
	/*
	 * Remove all IPv6 kernel structs related to ifp.  This should be done
	 * before removing routing entries below, since IPv6 interface direct
	 * routes are expected to be removed by the IPv6-specific kernel API.
	 * Otherwise, the kernel will detect some inconsistency and bark it.
	 */
	in6_ifdetach(ifp);
#endif
	if_purgemaddrs(ifp);

	/* Announce that the interface is gone. */
	rt_ifannouncemsg(ifp, IFAN_DEPARTURE);
	EVENTHANDLER_INVOKE(ifnet_departure_event, ifp);
	if (IS_DEFAULT_VNET(curvnet))
		devctl_notify("IFNET", ifp->if_xname, "DETACH", NULL);

	if (!vmove) {
		/*
		 * Prevent further calls into the device driver via ifnet.
		 */
		if_dead(ifp);

		/*
		 * Clean up all addresses.
		 */
		IF_ADDR_WLOCK(ifp);
		if (!CK_STAILQ_EMPTY(&ifp->if_addrhead)) {
			ifa = CK_STAILQ_FIRST(&ifp->if_addrhead);
			CK_STAILQ_REMOVE(&ifp->if_addrhead, ifa, ifaddr, ifa_link);
			IF_ADDR_WUNLOCK(ifp);
			ifa_free(ifa);
		} else
			IF_ADDR_WUNLOCK(ifp);
	}

	rt_flushifroutes(ifp);

#ifdef VIMAGE
finish_vnet_shutdown:
#endif
	/*
	 * We cannot hold the lock over dom_ifdetach calls as they might
	 * sleep, for example trying to drain a callout, thus open up the
	 * theoretical race with re-attaching.
	 */
	IF_AFDATA_LOCK(ifp);
	i = ifp->if_afdata_initialized;
	ifp->if_afdata_initialized = 0;
	IF_AFDATA_UNLOCK(ifp);
	for (dp = domains; i > 0 && dp; dp = dp->dom_next) {
		if (dp->dom_ifdetach && ifp->if_afdata[dp->dom_family]) {
			(*dp->dom_ifdetach)(ifp,
			    ifp->if_afdata[dp->dom_family]);
			ifp->if_afdata[dp->dom_family] = NULL;
		}
	}

	return (0);
}

#ifdef VIMAGE
/*
 * if_vmove() performs a limited version of if_detach() in current
 * vnet and if_attach()es the ifnet to the vnet specified as 2nd arg.
 * An attempt is made to shrink if_index in current vnet, find an
 * unused if_index in target vnet and calls if_grow() if necessary,
 * and finally find an unused if_xname for the target vnet.
 */
static void
if_vmove(struct ifnet *ifp, struct vnet *new_vnet)
{
	struct if_clone *ifc;
	u_int bif_dlt, bif_hdrlen;
	void *old;
	int rc;

 	/*
	 * if_detach_internal() will call the eventhandler to notify
	 * interface departure.  That will detach if_bpf.  We need to
	 * safe the dlt and hdrlen so we can re-attach it later.
	 */
	bpf_get_bp_params(ifp->if_bpf, &bif_dlt, &bif_hdrlen);

	/*
	 * Detach from current vnet, but preserve LLADDR info, do not
	 * mark as dead etc. so that the ifnet can be reattached later.
	 * If we cannot find it, we lost the race to someone else.
	 */
	rc = if_detach_internal(ifp, 1, &ifc);
	if (rc != 0)
		return;

	/*
	 * Unlink the ifnet from ifindex_table[] in current vnet, and shrink
	 * the if_index for that vnet if possible.
	 *
	 * NOTE: IFNET_WLOCK/IFNET_WUNLOCK() are assumed to be unvirtualized,
	 * or we'd lock on one vnet and unlock on another.
	 */
	IFNET_WLOCK();
	ifindex_free_locked(ifp->if_index);
	IFNET_WUNLOCK();

	/*
	 * Perform interface-specific reassignment tasks, if provided by
	 * the driver.
	 */
	if (ifp->if_reassign != NULL)
		ifp->if_reassign(ifp, new_vnet, NULL);

	/*
	 * Switch to the context of the target vnet.
	 */
	CURVNET_SET_QUIET(new_vnet);
 restart:
	IFNET_WLOCK();
	ifp->if_index = ifindex_alloc(&old);
	if (__predict_false(ifp->if_index == USHRT_MAX)) {
		IFNET_WUNLOCK();
		epoch_wait_preempt(net_epoch_preempt);
		free(old, M_IFNET);
		goto restart;
	}
	ifnet_setbyindex(ifp->if_index, ifp);
	IFNET_WUNLOCK();

	if_attach_internal(ifp, 1, ifc);

	if (ifp->if_bpf == NULL)
		bpfattach(ifp, bif_dlt, bif_hdrlen);

	CURVNET_RESTORE();
}

/*
 * Move an ifnet to or from another child prison/vnet, specified by the jail id.
 */
static int
if_vmove_loan(struct thread *td, struct ifnet *ifp, char *ifname, int jid)
{
	struct prison *pr;
	struct ifnet *difp;

	/* Try to find the prison within our visibility. */
	sx_slock(&allprison_lock);
	pr = prison_find_child(td->td_ucred->cr_prison, jid);
	sx_sunlock(&allprison_lock);
	if (pr == NULL)
		return (ENXIO);
	prison_hold_locked(pr);
	mtx_unlock(&pr->pr_mtx);

	/* Do not try to move the iface from and to the same prison. */
	if (pr->pr_vnet == ifp->if_vnet) {
		prison_free(pr);
		return (EEXIST);
	}

	/* Make sure the named iface does not exists in the dst. prison/vnet. */
	/* XXX Lock interfaces to avoid races. */
	CURVNET_SET_QUIET(pr->pr_vnet);
	difp = ifunit(ifname);
	if (difp != NULL) {
		CURVNET_RESTORE();
		prison_free(pr);
		return (EEXIST);
	}

	/* Make sure the VNET is stable. */
	if (ifp->if_vnet->vnet_shutdown) {
		CURVNET_RESTORE();
		prison_free(pr);
		return (EBUSY);
	}
	CURVNET_RESTORE();

	/* Move the interface into the child jail/vnet. */
	if_vmove(ifp, pr->pr_vnet);

	/* Report the new if_xname back to the userland. */
	sprintf(ifname, "%s", ifp->if_xname);

	prison_free(pr);
	return (0);
}

static int
if_vmove_reclaim(struct thread *td, char *ifname, int jid)
{
	struct prison *pr;
	struct vnet *vnet_dst;
	struct ifnet *ifp;

	/* Try to find the prison within our visibility. */
	sx_slock(&allprison_lock);
	pr = prison_find_child(td->td_ucred->cr_prison, jid);
	sx_sunlock(&allprison_lock);
	if (pr == NULL)
		return (ENXIO);
	prison_hold_locked(pr);
	mtx_unlock(&pr->pr_mtx);

	/* Make sure the named iface exists in the source prison/vnet. */
	CURVNET_SET(pr->pr_vnet);
	ifp = ifunit(ifname);		/* XXX Lock to avoid races. */
	if (ifp == NULL) {
		CURVNET_RESTORE();
		prison_free(pr);
		return (ENXIO);
	}

	/* Do not try to move the iface from and to the same prison. */
	vnet_dst = TD_TO_VNET(td);
	if (vnet_dst == ifp->if_vnet) {
		CURVNET_RESTORE();
		prison_free(pr);
		return (EEXIST);
	}

	/* Make sure the VNET is stable. */
	if (ifp->if_vnet->vnet_shutdown) {
		CURVNET_RESTORE();
		prison_free(pr);
		return (EBUSY);
	}

	/* Get interface back from child jail/vnet. */
	if_vmove(ifp, vnet_dst);
	CURVNET_RESTORE();

	/* Report the new if_xname back to the userland. */
	sprintf(ifname, "%s", ifp->if_xname);

	prison_free(pr);
	return (0);
}
#endif /* VIMAGE */

/*
 * Add a group to an interface
 */
int
if_addgroup(struct ifnet *ifp, const char *groupname)
{
	struct ifg_list		*ifgl;
	struct ifg_group	*ifg = NULL;
	struct ifg_member	*ifgm;
	int 			 new = 0;

	if (groupname[0] && groupname[strlen(groupname) - 1] >= '0' &&
	    groupname[strlen(groupname) - 1] <= '9')
		return (EINVAL);

	IFNET_WLOCK();
	CK_STAILQ_FOREACH(ifgl, &ifp->if_groups, ifgl_next)
		if (!strcmp(ifgl->ifgl_group->ifg_group, groupname)) {
			IFNET_WUNLOCK();
			return (EEXIST);
		}

	if ((ifgl = (struct ifg_list *)malloc(sizeof(struct ifg_list), M_TEMP,
	    M_NOWAIT)) == NULL) {
	    	IFNET_WUNLOCK();
		return (ENOMEM);
	}

	if ((ifgm = (struct ifg_member *)malloc(sizeof(struct ifg_member),
	    M_TEMP, M_NOWAIT)) == NULL) {
		free(ifgl, M_TEMP);
		IFNET_WUNLOCK();
		return (ENOMEM);
	}

	CK_STAILQ_FOREACH(ifg, &V_ifg_head, ifg_next)
		if (!strcmp(ifg->ifg_group, groupname))
			break;

	if (ifg == NULL) {
		if ((ifg = (struct ifg_group *)malloc(sizeof(struct ifg_group),
		    M_TEMP, M_NOWAIT)) == NULL) {
			free(ifgl, M_TEMP);
			free(ifgm, M_TEMP);
			IFNET_WUNLOCK();
			return (ENOMEM);
		}
		strlcpy(ifg->ifg_group, groupname, sizeof(ifg->ifg_group));
		ifg->ifg_refcnt = 0;
		CK_STAILQ_INIT(&ifg->ifg_members);
		CK_STAILQ_INSERT_TAIL(&V_ifg_head, ifg, ifg_next);
		new = 1;
	}

	ifg->ifg_refcnt++;
	ifgl->ifgl_group = ifg;
	ifgm->ifgm_ifp = ifp;

	IF_ADDR_WLOCK(ifp);
	CK_STAILQ_INSERT_TAIL(&ifg->ifg_members, ifgm, ifgm_next);
	CK_STAILQ_INSERT_TAIL(&ifp->if_groups, ifgl, ifgl_next);
	IF_ADDR_WUNLOCK(ifp);

	IFNET_WUNLOCK();

	if (new)
		EVENTHANDLER_INVOKE(group_attach_event, ifg);
	EVENTHANDLER_INVOKE(group_change_event, groupname);

	return (0);
}

/*
 * Remove a group from an interface
 */
int
if_delgroup(struct ifnet *ifp, const char *groupname)
{
	struct ifg_list		*ifgl;
	struct ifg_member	*ifgm;
	int freeifgl;

	IFNET_WLOCK();
	CK_STAILQ_FOREACH(ifgl, &ifp->if_groups, ifgl_next)
		if (!strcmp(ifgl->ifgl_group->ifg_group, groupname))
			break;
	if (ifgl == NULL) {
		IFNET_WUNLOCK();
		return (ENOENT);
	}

	freeifgl = 0;
	IF_ADDR_WLOCK(ifp);
	CK_STAILQ_REMOVE(&ifp->if_groups, ifgl, ifg_list, ifgl_next);
	IF_ADDR_WUNLOCK(ifp);

	CK_STAILQ_FOREACH(ifgm, &ifgl->ifgl_group->ifg_members, ifgm_next)
		if (ifgm->ifgm_ifp == ifp)
			break;

	if (ifgm != NULL)
		CK_STAILQ_REMOVE(&ifgl->ifgl_group->ifg_members, ifgm, ifg_member, ifgm_next);

	if (--ifgl->ifgl_group->ifg_refcnt == 0) {
		CK_STAILQ_REMOVE(&V_ifg_head, ifgl->ifgl_group, ifg_group, ifg_next);
		freeifgl = 1;
	}
	IFNET_WUNLOCK();

	epoch_wait_preempt(net_epoch_preempt);
	if (freeifgl) {
		EVENTHANDLER_INVOKE(group_detach_event, ifgl->ifgl_group);
		free(ifgl->ifgl_group, M_TEMP);
	}
	free(ifgm, M_TEMP);
	free(ifgl, M_TEMP);

	EVENTHANDLER_INVOKE(group_change_event, groupname);

	return (0);
}

/*
 * Remove an interface from all groups
 */
static void
if_delgroups(struct ifnet *ifp)
{
	struct ifg_list		*ifgl;
	struct ifg_member	*ifgm;
	char groupname[IFNAMSIZ];
	int ifglfree;

	IFNET_WLOCK();
	while (!CK_STAILQ_EMPTY(&ifp->if_groups)) {
		ifgl = CK_STAILQ_FIRST(&ifp->if_groups);

		strlcpy(groupname, ifgl->ifgl_group->ifg_group, IFNAMSIZ);

		IF_ADDR_WLOCK(ifp);
		CK_STAILQ_REMOVE(&ifp->if_groups, ifgl, ifg_list, ifgl_next);
		IF_ADDR_WUNLOCK(ifp);

		CK_STAILQ_FOREACH(ifgm, &ifgl->ifgl_group->ifg_members, ifgm_next)
			if (ifgm->ifgm_ifp == ifp)
				break;

		if (ifgm != NULL)
			CK_STAILQ_REMOVE(&ifgl->ifgl_group->ifg_members, ifgm, ifg_member,
			    ifgm_next);
		ifglfree = 0;
		if (--ifgl->ifgl_group->ifg_refcnt == 0) {
			CK_STAILQ_REMOVE(&V_ifg_head, ifgl->ifgl_group, ifg_group, ifg_next);
			ifglfree = 1;
		}

		IFNET_WUNLOCK();
		epoch_wait_preempt(net_epoch_preempt);
		free(ifgm, M_TEMP);
		if (ifglfree) {
			EVENTHANDLER_INVOKE(group_detach_event,
								ifgl->ifgl_group);
			free(ifgl->ifgl_group, M_TEMP);
		}
		EVENTHANDLER_INVOKE(group_change_event, groupname);

		IFNET_WLOCK();
	}
	IFNET_WUNLOCK();
}

static char *
ifgr_group_get(void *ifgrp)
{
	union ifgroupreq_union *ifgrup;

	ifgrup = ifgrp;
#ifdef COMPAT_CHERIABI
	if (SV_CURPROC_FLAG(SV_CHERI))
		return (&ifgrup->ifgr_c.ifgr_ifgru.ifgru_group[0]);
#endif
#ifdef COMPAT_FREEBSD32
	if (SV_CURPROC_FLAG(SV_ILP32))
		return (&ifgrup->ifgr32.ifgr_ifgru.ifgru_group[0]);
#endif
	return (&ifgrup->ifgr.ifgr_ifgru.ifgru_group[0]);
}

static struct ifg_req * __capability
ifgr_groups_get(void *ifgrp)
{
	union ifgroupreq_union *ifgrup;

	ifgrup = ifgrp;
#ifdef COMPAT_CHERIABI
	if (SV_CURPROC_FLAG(SV_CHERI))
		return (ifgrup->ifgr_c.ifgr_ifgru.ifgru_groups);
#endif
#ifdef COMPAT_FREEBSD32
	if (SV_CURPROC_FLAG(SV_ILP32))
		return (__USER_CAP((struct ifg_req *)(uintptr_t)
		    ifgrup->ifgr32.ifgr_ifgru.ifgru_groups,
		    ifgrup->ifgr32.ifgr_len));
#endif
	return (__USER_CAP(ifgrup->ifgr.ifgr_ifgru.ifgru_groups,
	    ifgrup->ifgr.ifgr_len));
}

/*
 * Stores all groups from an interface in memory pointed to by ifgr.
 */
static int
if_getgroup(struct ifgroupreq *ifgr, struct ifnet *ifp)
{
	int			 len, error;
	struct ifg_list		*ifgl;
	struct ifg_req		 ifgrq, * __capability ifgp;

	NET_EPOCH_ASSERT();

	if (ifgr->ifgr_len == 0) {
		CK_STAILQ_FOREACH(ifgl, &ifp->if_groups, ifgl_next)
			ifgr->ifgr_len += sizeof(struct ifg_req);
		return (0);
	}

	len = ifgr->ifgr_len;
	ifgp = ifgr_groups_get(ifgr);
	/* XXX: wire */
	CK_STAILQ_FOREACH(ifgl, &ifp->if_groups, ifgl_next) {
		if (len < sizeof(ifgrq))
			return (EINVAL);
		bzero(&ifgrq, sizeof ifgrq);
		strlcpy(ifgrq.ifgrq_group, ifgl->ifgl_group->ifg_group,
		    sizeof(ifgrq.ifgrq_group));
<<<<<<< HEAD
		if ((error = copyout_c(&ifgrq, ifgp, sizeof(struct ifg_req)))) {
		    	NET_EPOCH_EXIT(et);
=======
		if ((error = copyout(&ifgrq, ifgp, sizeof(struct ifg_req))))
>>>>>>> 337378e0
			return (error);
		len -= sizeof(ifgrq);
		ifgp++;
	}

	return (0);
}

/*
 * Stores all members of a group in memory pointed to by igfr
 */
static int
if_getgroupmembers(struct ifgroupreq *ifgr)
{
	struct ifg_group	*ifg;
	struct ifg_member	*ifgm;
	struct ifg_req		 ifgrq, * __capability ifgp;
	int			 len, error;

	IFNET_RLOCK();
	CK_STAILQ_FOREACH(ifg, &V_ifg_head, ifg_next)
		if (!strcmp(ifg->ifg_group, ifgr->ifgr_name))
			break;
	if (ifg == NULL) {
		IFNET_RUNLOCK();
		return (ENOENT);
	}

	if (ifgr->ifgr_len == 0) {
		CK_STAILQ_FOREACH(ifgm, &ifg->ifg_members, ifgm_next)
			ifgr->ifgr_len += sizeof(ifgrq);
		IFNET_RUNLOCK();
		return (0);
	}

	len = ifgr->ifgr_len;
	ifgp = ifgr_groups_get(ifgr);
	CK_STAILQ_FOREACH(ifgm, &ifg->ifg_members, ifgm_next) {
		if (len < sizeof(ifgrq)) {
			IFNET_RUNLOCK();
			return (EINVAL);
		}
		bzero(&ifgrq, sizeof ifgrq);
		strlcpy(ifgrq.ifgrq_member, ifgm->ifgm_ifp->if_xname,
		    sizeof(ifgrq.ifgrq_member));
		if ((error = copyout_c(&ifgrq, ifgp, sizeof(struct ifg_req)))) {
			IFNET_RUNLOCK();
			return (error);
		}
		len -= sizeof(ifgrq);
		ifgp++;
	}
	IFNET_RUNLOCK();

	return (0);
}

/*
 * Return counter values from counter(9)s stored in ifnet.
 */
uint64_t
if_get_counter_default(struct ifnet *ifp, ift_counter cnt)
{

	KASSERT(cnt < IFCOUNTERS, ("%s: invalid cnt %d", __func__, cnt));

	return (counter_u64_fetch(ifp->if_counters[cnt]));
}

/*
 * Increase an ifnet counter. Usually used for counters shared
 * between the stack and a driver, but function supports them all.
 */
void
if_inc_counter(struct ifnet *ifp, ift_counter cnt, int64_t inc)
{

	KASSERT(cnt < IFCOUNTERS, ("%s: invalid cnt %d", __func__, cnt));

	counter_u64_add(ifp->if_counters[cnt], inc);
}

/*
 * Copy data from ifnet to userland API structure if_data.
 */
void
if_data_copy(struct ifnet *ifp, struct if_data *ifd)
{

	ifd->ifi_type = ifp->if_type;
	ifd->ifi_physical = 0;
	ifd->ifi_addrlen = ifp->if_addrlen;
	ifd->ifi_hdrlen = ifp->if_hdrlen;
	ifd->ifi_link_state = ifp->if_link_state;
	ifd->ifi_vhid = 0;
	ifd->ifi_datalen = sizeof(struct if_data);
	ifd->ifi_mtu = ifp->if_mtu;
	ifd->ifi_metric = ifp->if_metric;
	ifd->ifi_baudrate = ifp->if_baudrate;
	ifd->ifi_hwassist = ifp->if_hwassist;
	ifd->ifi_epoch = ifp->if_epoch;
	ifd->ifi_lastchange = ifp->if_lastchange;

	ifd->ifi_ipackets = ifp->if_get_counter(ifp, IFCOUNTER_IPACKETS);
	ifd->ifi_ierrors = ifp->if_get_counter(ifp, IFCOUNTER_IERRORS);
	ifd->ifi_opackets = ifp->if_get_counter(ifp, IFCOUNTER_OPACKETS);
	ifd->ifi_oerrors = ifp->if_get_counter(ifp, IFCOUNTER_OERRORS);
	ifd->ifi_collisions = ifp->if_get_counter(ifp, IFCOUNTER_COLLISIONS);
	ifd->ifi_ibytes = ifp->if_get_counter(ifp, IFCOUNTER_IBYTES);
	ifd->ifi_obytes = ifp->if_get_counter(ifp, IFCOUNTER_OBYTES);
	ifd->ifi_imcasts = ifp->if_get_counter(ifp, IFCOUNTER_IMCASTS);
	ifd->ifi_omcasts = ifp->if_get_counter(ifp, IFCOUNTER_OMCASTS);
	ifd->ifi_iqdrops = ifp->if_get_counter(ifp, IFCOUNTER_IQDROPS);
	ifd->ifi_oqdrops = ifp->if_get_counter(ifp, IFCOUNTER_OQDROPS);
	ifd->ifi_noproto = ifp->if_get_counter(ifp, IFCOUNTER_NOPROTO);
}

/*
 * Wrapper functions for struct ifnet address list locking macros.  These are
 * used by kernel modules to avoid encoding programming interface or binary
 * interface assumptions that may be violated when kernel-internal locking
 * approaches change.
 */
void
if_addr_rlock(struct ifnet *ifp)
{

	epoch_enter_preempt(net_epoch_preempt, curthread->td_et);
}

void
if_addr_runlock(struct ifnet *ifp)
{

	epoch_exit_preempt(net_epoch_preempt, curthread->td_et);
}

void
if_maddr_rlock(if_t ifp)
{

	epoch_enter_preempt(net_epoch_preempt, curthread->td_et);
}

void
if_maddr_runlock(if_t ifp)
{

	epoch_exit_preempt(net_epoch_preempt, curthread->td_et);
}

/*
 * Initialization, destruction and refcounting functions for ifaddrs.
 */
struct ifaddr *
ifa_alloc(size_t size, int flags)
{
	struct ifaddr *ifa;

	KASSERT(size >= sizeof(struct ifaddr),
	    ("%s: invalid size %zu", __func__, size));

	ifa = malloc(size, M_IFADDR, M_ZERO | flags);
	if (ifa == NULL)
		return (NULL);

	if ((ifa->ifa_opackets = counter_u64_alloc(flags)) == NULL)
		goto fail;
	if ((ifa->ifa_ipackets = counter_u64_alloc(flags)) == NULL)
		goto fail;
	if ((ifa->ifa_obytes = counter_u64_alloc(flags)) == NULL)
		goto fail;
	if ((ifa->ifa_ibytes = counter_u64_alloc(flags)) == NULL)
		goto fail;

	refcount_init(&ifa->ifa_refcnt, 1);

	return (ifa);

fail:
	/* free(NULL) is okay */
	counter_u64_free(ifa->ifa_opackets);
	counter_u64_free(ifa->ifa_ipackets);
	counter_u64_free(ifa->ifa_obytes);
	counter_u64_free(ifa->ifa_ibytes);
	free(ifa, M_IFADDR);

	return (NULL);
}

void
ifa_ref(struct ifaddr *ifa)
{

	refcount_acquire(&ifa->ifa_refcnt);
}

static void
ifa_destroy(epoch_context_t ctx)
{
	struct ifaddr *ifa;

	ifa = __containerof(ctx, struct ifaddr, ifa_epoch_ctx);
	counter_u64_free(ifa->ifa_opackets);
	counter_u64_free(ifa->ifa_ipackets);
	counter_u64_free(ifa->ifa_obytes);
	counter_u64_free(ifa->ifa_ibytes);
	free(ifa, M_IFADDR);
}

void
ifa_free(struct ifaddr *ifa)
{

	if (refcount_release(&ifa->ifa_refcnt))
		epoch_call(net_epoch_preempt, &ifa->ifa_epoch_ctx, ifa_destroy);
}


static int
ifa_maintain_loopback_route(int cmd, const char *otype, struct ifaddr *ifa,
    struct sockaddr *ia)
{
	struct epoch_tracker et;
	int error;
	struct rt_addrinfo info;
	struct sockaddr_dl null_sdl;
	struct ifnet *ifp;

	ifp = ifa->ifa_ifp;

	bzero(&info, sizeof(info));
	if (cmd != RTM_DELETE)
		info.rti_ifp = V_loif;
	if (cmd == RTM_ADD) {
		/* explicitly specify (loopback) ifa */
		if (info.rti_ifp != NULL) {
			NET_EPOCH_ENTER(et);
			info.rti_ifa = ifaof_ifpforaddr(ifa->ifa_addr, info.rti_ifp);
			if (info.rti_ifa != NULL)
				ifa_ref(info.rti_ifa);
			NET_EPOCH_EXIT(et);
		}
	}
	info.rti_flags = ifa->ifa_flags | RTF_HOST | RTF_STATIC | RTF_PINNED;
	info.rti_info[RTAX_DST] = ia;
	info.rti_info[RTAX_GATEWAY] = (struct sockaddr *)&null_sdl;
	link_init_sdl(ifp, (struct sockaddr *)&null_sdl, ifp->if_type);

	error = rtrequest1_fib(cmd, &info, NULL, ifp->if_fib);

	if (error != 0 &&
	    !(cmd == RTM_ADD && error == EEXIST) &&
	    !(cmd == RTM_DELETE && error == ENOENT))
		if_printf(ifp, "%s failed: %d\n", otype, error);

	return (error);
}

int
ifa_add_loopback_route(struct ifaddr *ifa, struct sockaddr *ia)
{

	return (ifa_maintain_loopback_route(RTM_ADD, "insertion", ifa, ia));
}

int
ifa_del_loopback_route(struct ifaddr *ifa, struct sockaddr *ia)
{

	return (ifa_maintain_loopback_route(RTM_DELETE, "deletion", ifa, ia));
}

int
ifa_switch_loopback_route(struct ifaddr *ifa, struct sockaddr *ia)
{

	return (ifa_maintain_loopback_route(RTM_CHANGE, "switch", ifa, ia));
}

/*
 * XXX: Because sockaddr_dl has deeper structure than the sockaddr
 * structs used to represent other address families, it is necessary
 * to perform a different comparison.
 */

#define	sa_dl_equal(a1, a2)	\
	((((const struct sockaddr_dl *)(a1))->sdl_len ==		\
	 ((const struct sockaddr_dl *)(a2))->sdl_len) &&		\
	 (bcmp(CLLADDR((const struct sockaddr_dl *)(a1)),		\
	       CLLADDR((const struct sockaddr_dl *)(a2)),		\
	       ((const struct sockaddr_dl *)(a1))->sdl_alen) == 0))

/*
 * Locate an interface based on a complete address.
 */
/*ARGSUSED*/
struct ifaddr *
ifa_ifwithaddr(const struct sockaddr *addr)
{
	struct ifnet *ifp;
	struct ifaddr *ifa;

	NET_EPOCH_ASSERT();

	CK_STAILQ_FOREACH(ifp, &V_ifnet, if_link) {
		CK_STAILQ_FOREACH(ifa, &ifp->if_addrhead, ifa_link) {
			if (ifa->ifa_addr->sa_family != addr->sa_family)
				continue;
			if (sa_equal(addr, ifa->ifa_addr)) {
				goto done;
			}
			/* IP6 doesn't have broadcast */
			if ((ifp->if_flags & IFF_BROADCAST) &&
			    ifa->ifa_broadaddr &&
			    ifa->ifa_broadaddr->sa_len != 0 &&
			    sa_equal(ifa->ifa_broadaddr, addr)) {
				goto done;
			}
		}
	}
	ifa = NULL;
done:
	return (ifa);
}

int
ifa_ifwithaddr_check(const struct sockaddr *addr)
{
	struct epoch_tracker et;
	int rc;

	NET_EPOCH_ENTER(et);
	rc = (ifa_ifwithaddr(addr) != NULL);
	NET_EPOCH_EXIT(et);
	return (rc);
}

/*
 * Locate an interface based on the broadcast address.
 */
/* ARGSUSED */
struct ifaddr *
ifa_ifwithbroadaddr(const struct sockaddr *addr, int fibnum)
{
	struct ifnet *ifp;
	struct ifaddr *ifa;

	MPASS(in_epoch(net_epoch_preempt));
	CK_STAILQ_FOREACH(ifp, &V_ifnet, if_link) {
		if ((fibnum != RT_ALL_FIBS) && (ifp->if_fib != fibnum))
			continue;
		CK_STAILQ_FOREACH(ifa, &ifp->if_addrhead, ifa_link) {
			if (ifa->ifa_addr->sa_family != addr->sa_family)
				continue;
			if ((ifp->if_flags & IFF_BROADCAST) &&
			    ifa->ifa_broadaddr &&
			    ifa->ifa_broadaddr->sa_len != 0 &&
			    sa_equal(ifa->ifa_broadaddr, addr)) {
				goto done;
			}
		}
	}
	ifa = NULL;
done:
	return (ifa);
}

/*
 * Locate the point to point interface with a given destination address.
 */
/*ARGSUSED*/
struct ifaddr *
ifa_ifwithdstaddr(const struct sockaddr *addr, int fibnum)
{
	struct ifnet *ifp;
	struct ifaddr *ifa;

	MPASS(in_epoch(net_epoch_preempt));
	CK_STAILQ_FOREACH(ifp, &V_ifnet, if_link) {
		if ((ifp->if_flags & IFF_POINTOPOINT) == 0)
			continue;
		if ((fibnum != RT_ALL_FIBS) && (ifp->if_fib != fibnum))
			continue;
		CK_STAILQ_FOREACH(ifa, &ifp->if_addrhead, ifa_link) {
			if (ifa->ifa_addr->sa_family != addr->sa_family)
				continue;
			if (ifa->ifa_dstaddr != NULL &&
			    sa_equal(addr, ifa->ifa_dstaddr)) {
				goto done;
			}
		}
	}
	ifa = NULL;
done:
	return (ifa);
}

/*
 * Find an interface on a specific network.  If many, choice
 * is most specific found.
 */
struct ifaddr *
ifa_ifwithnet(const struct sockaddr *addr, int ignore_ptp, int fibnum)
{
	struct ifnet *ifp;
	struct ifaddr *ifa;
	struct ifaddr *ifa_maybe = NULL;
	u_int af = addr->sa_family;
	const char *addr_data = addr->sa_data, *cplim;

	MPASS(in_epoch(net_epoch_preempt));
	/*
	 * AF_LINK addresses can be looked up directly by their index number,
	 * so do that if we can.
	 */
	if (af == AF_LINK) {
	    const struct sockaddr_dl *sdl = (const struct sockaddr_dl *)addr;
	    if (sdl->sdl_index && sdl->sdl_index <= V_if_index)
		return (ifaddr_byindex(sdl->sdl_index));
	}

	/*
	 * Scan though each interface, looking for ones that have addresses
	 * in this address family and the requested fib.
	 */
	CK_STAILQ_FOREACH(ifp, &V_ifnet, if_link) {
		if ((fibnum != RT_ALL_FIBS) && (ifp->if_fib != fibnum))
			continue;
		CK_STAILQ_FOREACH(ifa, &ifp->if_addrhead, ifa_link) {
			const char *cp, *cp2, *cp3;

			if (ifa->ifa_addr->sa_family != af)
next:				continue;
			if (af == AF_INET && 
			    ifp->if_flags & IFF_POINTOPOINT && !ignore_ptp) {
				/*
				 * This is a bit broken as it doesn't
				 * take into account that the remote end may
				 * be a single node in the network we are
				 * looking for.
				 * The trouble is that we don't know the
				 * netmask for the remote end.
				 */
				if (ifa->ifa_dstaddr != NULL &&
				    sa_equal(addr, ifa->ifa_dstaddr)) {
					goto done;
				}
			} else {
				/*
				 * Scan all the bits in the ifa's address.
				 * If a bit dissagrees with what we are
				 * looking for, mask it with the netmask
				 * to see if it really matters.
				 * (A byte at a time)
				 */
				if (ifa->ifa_netmask == 0)
					continue;
				cp = addr_data;
				cp2 = ifa->ifa_addr->sa_data;
				cp3 = ifa->ifa_netmask->sa_data;
				cplim = ifa->ifa_netmask->sa_len
					+ (char *)ifa->ifa_netmask;
				while (cp3 < cplim)
					if ((*cp++ ^ *cp2++) & *cp3++)
						goto next; /* next address! */
				/*
				 * If the netmask of what we just found
				 * is more specific than what we had before
				 * (if we had one), or if the virtual status
				 * of new prefix is better than of the old one,
				 * then remember the new one before continuing
				 * to search for an even better one.
				 */
				if (ifa_maybe == NULL ||
				    ifa_preferred(ifa_maybe, ifa) ||
				    rn_refines((caddr_t)ifa->ifa_netmask,
				    (caddr_t)ifa_maybe->ifa_netmask)) {
					ifa_maybe = ifa;
				}
			}
		}
	}
	ifa = ifa_maybe;
	ifa_maybe = NULL;
done:
	return (ifa);
}

/*
 * Find an interface address specific to an interface best matching
 * a given address.
 */
struct ifaddr *
ifaof_ifpforaddr(const struct sockaddr *addr, struct ifnet *ifp)
{
	struct ifaddr *ifa;
	const char *cp, *cp2, *cp3;
	char *cplim;
	struct ifaddr *ifa_maybe = NULL;
	u_int af = addr->sa_family;

	if (af >= AF_MAX)
		return (NULL);

	MPASS(in_epoch(net_epoch_preempt));
	CK_STAILQ_FOREACH(ifa, &ifp->if_addrhead, ifa_link) {
		if (ifa->ifa_addr->sa_family != af)
			continue;
		if (ifa_maybe == NULL)
			ifa_maybe = ifa;
		if (ifa->ifa_netmask == 0) {
			if (sa_equal(addr, ifa->ifa_addr) ||
			    (ifa->ifa_dstaddr &&
			    sa_equal(addr, ifa->ifa_dstaddr)))
				goto done;
			continue;
		}
		if (ifp->if_flags & IFF_POINTOPOINT) {
			if (sa_equal(addr, ifa->ifa_dstaddr))
				goto done;
		} else {
			cp = addr->sa_data;
			cp2 = ifa->ifa_addr->sa_data;
			cp3 = ifa->ifa_netmask->sa_data;
			cplim = ifa->ifa_netmask->sa_len + (char *)ifa->ifa_netmask;
			for (; cp3 < cplim; cp3++)
				if ((*cp++ ^ *cp2++) & *cp3)
					break;
			if (cp3 == cplim)
				goto done;
		}
	}
	ifa = ifa_maybe;
done:
	return (ifa);
}

/*
 * See whether new ifa is better than current one:
 * 1) A non-virtual one is preferred over virtual.
 * 2) A virtual in master state preferred over any other state.
 *
 * Used in several address selecting functions.
 */
int
ifa_preferred(struct ifaddr *cur, struct ifaddr *next)
{

	return (cur->ifa_carp && (!next->ifa_carp ||
	    ((*carp_master_p)(next) && !(*carp_master_p)(cur))));
}

struct sockaddr_dl *
link_alloc_sdl(size_t size, int flags)
{

	return (malloc(size, M_TEMP, flags));
}

void
link_free_sdl(struct sockaddr *sa)
{
	free(sa, M_TEMP);
}

/*
 * Fills in given sdl with interface basic info.
 * Returns pointer to filled sdl.
 */
struct sockaddr_dl *
link_init_sdl(struct ifnet *ifp, struct sockaddr *paddr, u_char iftype)
{
	struct sockaddr_dl *sdl;

	sdl = (struct sockaddr_dl *)paddr;
	memset(sdl, 0, sizeof(struct sockaddr_dl));
	sdl->sdl_len = sizeof(struct sockaddr_dl);
	sdl->sdl_family = AF_LINK;
	sdl->sdl_index = ifp->if_index;
	sdl->sdl_type = iftype;

	return (sdl);
}

/*
 * Mark an interface down and notify protocols of
 * the transition.
 */
static void
if_unroute(struct ifnet *ifp, int flag, int fam)
{
	struct ifaddr *ifa;

	KASSERT(flag == IFF_UP, ("if_unroute: flag != IFF_UP"));

	ifp->if_flags &= ~flag;
	getmicrotime(&ifp->if_lastchange);
	CK_STAILQ_FOREACH(ifa, &ifp->if_addrhead, ifa_link)
		if (fam == PF_UNSPEC || (fam == ifa->ifa_addr->sa_family))
			pfctlinput(PRC_IFDOWN, ifa->ifa_addr);
	ifp->if_qflush(ifp);

	if (ifp->if_carp)
		(*carp_linkstate_p)(ifp);
	rt_ifmsg(ifp);
}

/*
 * Mark an interface up and notify protocols of
 * the transition.
 */
static void
if_route(struct ifnet *ifp, int flag, int fam)
{
	struct ifaddr *ifa;

	KASSERT(flag == IFF_UP, ("if_route: flag != IFF_UP"));

	ifp->if_flags |= flag;
	getmicrotime(&ifp->if_lastchange);
	CK_STAILQ_FOREACH(ifa, &ifp->if_addrhead, ifa_link)
		if (fam == PF_UNSPEC || (fam == ifa->ifa_addr->sa_family))
			pfctlinput(PRC_IFUP, ifa->ifa_addr);
	if (ifp->if_carp)
		(*carp_linkstate_p)(ifp);
	rt_ifmsg(ifp);
#ifdef INET6
	in6_if_up(ifp);
#endif
}

void	(*vlan_link_state_p)(struct ifnet *);	/* XXX: private from if_vlan */
void	(*vlan_trunk_cap_p)(struct ifnet *);		/* XXX: private from if_vlan */
struct ifnet *(*vlan_trunkdev_p)(struct ifnet *);
struct	ifnet *(*vlan_devat_p)(struct ifnet *, uint16_t);
int	(*vlan_tag_p)(struct ifnet *, uint16_t *);
int	(*vlan_pcp_p)(struct ifnet *, uint16_t *);
int	(*vlan_setcookie_p)(struct ifnet *, void *);
void	*(*vlan_cookie_p)(struct ifnet *);

/*
 * Handle a change in the interface link state. To avoid LORs
 * between driver lock and upper layer locks, as well as possible
 * recursions, we post event to taskqueue, and all job
 * is done in static do_link_state_change().
 */
void
if_link_state_change(struct ifnet *ifp, int link_state)
{
	/* Return if state hasn't changed. */
	if (ifp->if_link_state == link_state)
		return;

	ifp->if_link_state = link_state;

	/* XXXGL: reference ifp? */
	taskqueue_enqueue(taskqueue_swi, &ifp->if_linktask);
}

static void
do_link_state_change(void *arg, int pending)
{
	struct epoch_tracker et;
	struct ifnet *ifp;
	int link_state;

	NET_EPOCH_ENTER(et);
	ifp = arg;
	link_state = ifp->if_link_state;

	CURVNET_SET(ifp->if_vnet);
	rt_ifmsg(ifp);
	if (ifp->if_vlantrunk != NULL)
		(*vlan_link_state_p)(ifp);

	if ((ifp->if_type == IFT_ETHER || ifp->if_type == IFT_L2VLAN) &&
	    ifp->if_l2com != NULL)
		(*ng_ether_link_state_p)(ifp, link_state);
	if (ifp->if_carp)
		(*carp_linkstate_p)(ifp);
	if (ifp->if_bridge)
		ifp->if_bridge_linkstate(ifp);
	if (ifp->if_lagg)
		(*lagg_linkstate_p)(ifp, link_state);

	if (IS_DEFAULT_VNET(curvnet))
		devctl_notify("IFNET", ifp->if_xname,
		    (link_state == LINK_STATE_UP) ? "LINK_UP" : "LINK_DOWN",
		    NULL);
	if (pending > 1)
		if_printf(ifp, "%d link states coalesced\n", pending);
	if (log_link_state_change)
		if_printf(ifp, "link state changed to %s\n",
		    (link_state == LINK_STATE_UP) ? "UP" : "DOWN" );
	EVENTHANDLER_INVOKE(ifnet_link_event, ifp, link_state);
	CURVNET_RESTORE();
	NET_EPOCH_EXIT(et);
}

/*
 * Mark an interface down and notify protocols of
 * the transition.
 */
void
if_down(struct ifnet *ifp)
{

	EVENTHANDLER_INVOKE(ifnet_event, ifp, IFNET_EVENT_DOWN);
	if_unroute(ifp, IFF_UP, AF_UNSPEC);
}

/*
 * Mark an interface up and notify protocols of
 * the transition.
 */
void
if_up(struct ifnet *ifp)
{

	if_route(ifp, IFF_UP, AF_UNSPEC);
	EVENTHANDLER_INVOKE(ifnet_event, ifp, IFNET_EVENT_UP);
}

/*
 * Flush an interface queue.
 */
void
if_qflush(struct ifnet *ifp)
{
	struct mbuf *m, *n;
	struct ifaltq *ifq;
	
	ifq = &ifp->if_snd;
	IFQ_LOCK(ifq);
#ifdef ALTQ
	if (ALTQ_IS_ENABLED(ifq))
		ALTQ_PURGE(ifq);
#endif
	n = ifq->ifq_head;
	while ((m = n) != NULL) {
		n = m->m_nextpkt;
		m_freem(m);
	}
	ifq->ifq_head = 0;
	ifq->ifq_tail = 0;
	ifq->ifq_len = 0;
	IFQ_UNLOCK(ifq);
}

/*
 * Map interface name to interface structure pointer, with or without
 * returning a reference.
 */
struct ifnet *
ifunit_ref(const char *name)
{
	struct epoch_tracker et;
	struct ifnet *ifp;

	NET_EPOCH_ENTER(et);
	CK_STAILQ_FOREACH(ifp, &V_ifnet, if_link) {
		if (strncmp(name, ifp->if_xname, IFNAMSIZ) == 0 &&
		    !(ifp->if_flags & IFF_DYING))
			break;
	}
	if (ifp != NULL)
		if_ref(ifp);
	NET_EPOCH_EXIT(et);
	return (ifp);
}

struct ifnet *
ifunit(const char *name)
{
	struct epoch_tracker et;
	struct ifnet *ifp;

	NET_EPOCH_ENTER(et);
	CK_STAILQ_FOREACH(ifp, &V_ifnet, if_link) {
		if (strncmp(name, ifp->if_xname, IFNAMSIZ) == 0)
			break;
	}
	NET_EPOCH_EXIT(et);
	return (ifp);
}

static int
ifr__int0_get(void *ifrp)
{
	union ifreq_union *ifrup;

	ifrup = ifrp;
#ifdef COMPAT_CHERIABI
	if (SV_CURPROC_FLAG(SV_CHERI))
		return (ifrup->ifr_c.ifr_ifru.ifru_cap[0]);
#endif
#ifdef COMPAT_FREEBSD32
	if (SV_CURPROC_FLAG(SV_ILP32))
		return (ifrup->ifr32.ifr_ifru.ifru_cap[0]);
#endif
	return (ifrup->ifr.ifr_ifru.ifru_cap[0]);
}

static void
ifr__int0_set(void *ifrp, int val)
{
	union ifreq_union *ifrup;

	ifrup = ifrp;
#ifdef COMPAT_CHERIABI
	if (SV_CURPROC_FLAG(SV_CHERI))
		ifrup->ifr_c.ifr_ifru.ifru_cap[0] = val;
	else
#endif
#ifdef COMPAT_FREEBSD32
	if (SV_CURPROC_FLAG(SV_ILP32))
		ifrup->ifr32.ifr_ifru.ifru_cap[0] = val;
	else
#endif
		ifrup->ifr.ifr_ifru.ifru_cap[0] = val;
}

static void
ifr__int1_set(void *ifrp, int val)
{
	union ifreq_union *ifrup;

	ifrup = ifrp;
#ifdef COMPAT_CHERIABI
	if (SV_CURPROC_FLAG(SV_CHERI))
		ifrup->ifr_c.ifr_ifru.ifru_cap[1] = val;
	else
#endif
#ifdef COMPAT_FREEBSD32
	if (SV_CURPROC_FLAG(SV_ILP32))
		ifrup->ifr32.ifr_ifru.ifru_cap[1] = val;
	else
#endif
		ifrup->ifr.ifr_ifru.ifru_cap[1] = val;
}

static short
ifr__short0_get(void *ifrp)
{
	union ifreq_union *ifrup;

	ifrup = ifrp;
#ifdef COMPAT_CHERIABI
	if (SV_CURPROC_FLAG(SV_CHERI))
		return (ifrup->ifr_c.ifr_ifru.ifru_flags[0]);
#endif
#ifdef COMPAT_FREEBSD32
	if (SV_CURPROC_FLAG(SV_ILP32))
		return (ifrup->ifr32.ifr_ifru.ifru_flags[0]);
#endif
	return (ifrup->ifr.ifr_ifru.ifru_flags[0]);
}

static void
ifr__short0_set(void *ifrp, short val)
{
	union ifreq_union *ifrup;

	ifrup = ifrp;
#ifdef COMPAT_CHERIABI
	if (SV_CURPROC_FLAG(SV_CHERI))
		ifrup->ifr_c.ifr_ifru.ifru_flags[0] = val;
	else
#endif
#ifdef COMPAT_FREEBSD32
	if (SV_CURPROC_FLAG(SV_ILP32))
		ifrup->ifr32.ifr_ifru.ifru_flags[0] = val;
	else
#endif
		ifrup->ifr.ifr_ifru.ifru_flags[0] = val;
}

static short
ifr__short1_get(void *ifrp)
{
	union ifreq_union *ifrup;

	ifrup = ifrp;
#ifdef COMPAT_CHERIABI
	if (SV_CURPROC_FLAG(SV_CHERI))
		return (ifrup->ifr_c.ifr_ifru.ifru_flags[1]);
#endif
#ifdef COMPAT_FREEBSD32
	if (SV_CURPROC_FLAG(SV_ILP32))
		return (ifrup->ifr32.ifr_ifru.ifru_flags[1]);
#endif
	return (ifrup->ifr.ifr_ifru.ifru_flags[1]);
}

static void
ifr__short1_set(void *ifrp, short val)
{
	union ifreq_union *ifrup;

	ifrup = ifrp;
#ifdef COMPAT_CHERIABI
	if (SV_CURPROC_FLAG(SV_CHERI))
		ifrup->ifr_c.ifr_ifru.ifru_flags[1] = val;
	else
#endif
#ifdef COMPAT_FREEBSD32
	if (SV_CURPROC_FLAG(SV_ILP32))
		ifrup->ifr32.ifr_ifru.ifru_flags[1] = val;
	else
#endif
		ifrup->ifr.ifr_ifru.ifru_flags[1] = val;
}

static u_char
ifr__u_char_get(void *ifrp)
{
	union ifreq_union *ifrup;

	ifrup = ifrp;
#ifdef COMPAT_CHERIABI
	if (SV_CURPROC_FLAG(SV_CHERI))
		return (ifrup->ifr_c.ifr_ifru.ifru_vlan_pcp);
#endif
#ifdef COMPAT_FREEBSD32
	if (SV_CURPROC_FLAG(SV_ILP32))
		return (ifrup->ifr32.ifr_ifru.ifru_vlan_pcp);
#endif
	return (ifrup->ifr.ifr_ifru.ifru_vlan_pcp);
}

static void
ifr__u_char_set(void *ifrp, u_char val)
{
	union ifreq_union *ifrup;

	ifrup = ifrp;
#ifdef COMPAT_CHERIABI
	if (SV_CURPROC_FLAG(SV_CHERI))
		ifrup->ifr_c.ifr_ifru.ifru_vlan_pcp = val;
	else
#endif
#ifdef COMPAT_FREEBSD32
	if (SV_CURPROC_FLAG(SV_ILP32))
		ifrup->ifr32.ifr_ifru.ifru_vlan_pcp = val;
	else
#endif
		ifrup->ifr.ifr_ifru.ifru_vlan_pcp = val;
}

char *
ifr_addr_get_data(void *ifrp)
{

	return (&ifr_addr_get_sa(ifrp)->sa_data[0]);
}

sa_family_t
ifr_addr_get_family(void *ifrp)
{

	return (ifr_addr_get_sa(ifrp)->sa_family);
}

unsigned char
ifr_addr_get_len(void *ifrp)
{

	return (ifr_addr_get_sa(ifrp)->sa_len);
}

struct sockaddr *
ifr_addr_get_sa(void *ifrp)
{
	union ifreq_union *ifrup;

	ifrup = ifrp;
#ifdef COMPAT_CHERIABI
	if (SV_CURPROC_FLAG(SV_CHERI))
		return (&ifrup->ifr_c.ifr_ifru.ifru_addr);
#endif
#ifdef COMPAT_FREEBSD32
	if (SV_CURPROC_FLAG(SV_ILP32))
		return (&ifrup->ifr32.ifr_ifru.ifru_addr);
#endif
	return (&ifrup->ifr.ifr_ifru.ifru_addr);
}

static void * __capability
ifr_buffer_get_buffer(void *data)
{
	union ifreq_union *ifrup;

	ifrup = data;
#ifdef COMPAT_CHERIABI
	if (SV_CURPROC_FLAG(SV_CHERI))
		return (ifrup->ifr_c.ifr_ifru.ifru_buffer.buffer);
	else
#endif
#ifdef COMPAT_FREEBSD32
	if (SV_CURPROC_FLAG(SV_ILP32))
		return (__USER_CAP((void *)(uintptr_t)
		    ifrup->ifr32.ifr_ifru.ifru_buffer.buffer,
		    ifrup->ifr32.ifr_ifru.ifru_buffer.length));
	else
#endif
		return (__USER_CAP(ifrup->ifr.ifr_ifru.ifru_buffer.buffer,
		    ifrup->ifr.ifr_ifru.ifru_buffer.length));
}

static void
ifr_buffer_set_buffer_null(void *data)
{
	union ifreq_union *ifrup;

	ifrup = data;
#ifdef COMPAT_CHERIABI
	if (SV_CURPROC_FLAG(SV_CHERI))
		ifrup->ifr_c.ifr_ifru.ifru_buffer.buffer = NULL;
	else
#endif
#ifdef COMPAT_FREEBSD32
	if (SV_CURPROC_FLAG(SV_ILP32))
		ifrup->ifr32.ifr_ifru.ifru_buffer.buffer = 0;
	else
#endif
		ifrup->ifr.ifr_ifru.ifru_buffer.buffer = NULL;
}

static size_t
ifr_buffer_get_length(void *data)
{
	union ifreq_union *ifrup;

	ifrup = data;
#ifdef COMPAT_CHERIABI
	if (SV_CURPROC_FLAG(SV_CHERI))
		return (ifrup->ifr_c.ifr_ifru.ifru_buffer.length);
	else
#endif
#ifdef COMPAT_FREEBSD32
	if (SV_CURPROC_FLAG(SV_ILP32))
		return (ifrup->ifr32.ifr_ifru.ifru_buffer.length);
	else
#endif
		return (ifrup->ifr.ifr_ifru.ifru_buffer.length);
}

static void
ifr_buffer_set_length(void *data, size_t len)
{
	union ifreq_union *ifrup;

	ifrup = data;
#ifdef COMPAT_CHERIABI
	if (SV_CURPROC_FLAG(SV_CHERI))
		ifrup->ifr_c.ifr_ifru.ifru_buffer.length = len;
	else
#endif
#ifdef COMPAT_FREEBSD32
	if (SV_CURPROC_FLAG(SV_ILP32))
		ifrup->ifr32.ifr_ifru.ifru_buffer.length = len;
	else
#endif
		ifrup->ifr.ifr_ifru.ifru_buffer.length = len;
}

static void
ifr_curcap_set(void *ifrp, int val)
{

	/* ifr_ifru.ifru_cap[1] */
	ifr__int1_set(ifrp, val);
}

void * __capability
ifr_data_get_ptr(void *ifrp)
{
	union ifreq_union *ifrup;

	ifrup = ifrp;
#ifdef COMPAT_CHERIABI
	if (SV_CURPROC_FLAG(SV_CHERI))
		return (ifrup->ifr_c.ifr_ifru.ifru_data);
#endif
#ifdef COMPAT_FREEBSD32
	if (SV_CURPROC_FLAG(SV_ILP32))
		return (__USER_CAP_UNBOUND((void *)(uintptr_t)
		    ifrup->ifr32.ifr_ifru.ifru_data));
#endif
		return (__USER_CAP_UNBOUND(ifrup->ifr.ifr_ifru.ifru_data));
}

u_int
ifr_fib_get(void *ifrp)
{

	return ((u_int)ifr__int0_get(ifrp));
}

void
ifr_fib_set(void *ifrp, u_int fib)
{

	ifr__int0_set(ifrp, (u_int)fib);
}

short
ifr_flags_get(void *ifrp)
{

	return (ifr__short0_get(ifrp));
}

static void
ifr_flags_set(void *ifrp, short val)
{

	ifr__short0_set(ifrp, val);
}

static short
ifr_flagshigh_get(void *ifrp)
{

	return (ifr__short1_get(ifrp));
}

static void
ifr_flagshigh_set(void *ifrp, short val)
{

	ifr__short1_set(ifrp, val);
}

static void
ifr_index_set(void *ifrp, short idx)
{

	ifr__short0_set(ifrp, idx);
}

#ifdef VIMAGE
static int
ifr_jid_get(void *ifrp)
{
	
	return (ifr__int0_get(ifrp));
}
#endif

int
ifr_media_get(void *ifrp)
{
	
	return (ifr__int0_get(ifrp));
}

static int
ifr_metric_get(void *ifrp)
{
	
	return (ifr__int0_get(ifrp));
}

static void
ifr_metric_set(void *ifrp, int val)
{

	ifr__int0_set(ifrp, val);
}

int
ifr_mtu_get(void *ifrp)
{
	
	return (ifr__int0_get(ifrp));
}

void
ifr_mtu_set(void *ifrp, int val)
{

	ifr__int0_set(ifrp, val);
}

static void
ifr_phys_set(void *ifrp, int val)
{

	ifr__int0_set(ifrp, val);
}

int
ifr_reqcap_get(void *ifrp)
{

	/* ifr_ifru.ifru_cap[0] */
	return (ifr__int0_get(ifrp));
}

static void
ifr_reqcap_set(void *ifrp, int val)
{

	/* ifr_ifru.ifru_cap[0] */
	ifr__int0_set(ifrp, val);
}

u_char
ifr_lan_pcp_get(void *ifrp)
{

	return (ifr__u_char_get(ifrp));
}

void
ifr_lan_pcp_set(void *ifrp, u_char pcp)
{

	ifr__u_char_set(ifrp, pcp);
}

u_char
ifr_vlan_pcp_get(void *ifrp)
{

	return (ifr__u_char_get(ifrp));
}

void
ifr_vlan_pcp_set(void *ifrp, u_char pcp)
{

	ifr__u_char_set(ifrp, pcp);
}

/*
 * Hardware specific interface ioctls.
 */
int
ifhwioctl(u_long cmd, struct ifnet *ifp, caddr_t data, struct thread *td)
{
	struct ifreq *ifr;
	int error = 0, do_ifup = 0;
	int new_flags, temp_flags;
	size_t namelen, onamelen;
	size_t descrlen;
	char *descrbuf, *odescrbuf;
	char new_name[IFNAMSIZ];
	struct ifaddr *ifa;
	struct sockaddr_dl *sdl;

	ifr = (struct ifreq *)data;
	switch (cmd) {
	case CASE_IOC_IFREQ(SIOCGIFINDEX):
		ifr_index_set(ifr, ifp->if_index);
		break;

	case CASE_IOC_IFREQ(SIOCGIFFLAGS):
		temp_flags = ifp->if_flags | ifp->if_drv_flags;
		ifr_flags_set(ifr, temp_flags & 0xffff);
		ifr_flagshigh_set(ifr, temp_flags >> 16);
		break;

	case CASE_IOC_IFREQ(SIOCGIFCAP):
		ifr_reqcap_set(ifr, ifp->if_capabilities);
		ifr_curcap_set(ifr, ifp->if_capenable);
		break;

#ifdef MAC
	case CASE_IOC_IFREQ(SIOCGIFMAC):
		error = mac_ifnet_ioctl_get(td->td_ucred, ifr, ifp);
		break;
#endif

	case CASE_IOC_IFREQ(SIOCGIFMETRIC):
		ifr_metric_set(ifr, ifp->if_metric);
		break;

	case CASE_IOC_IFREQ(SIOCGIFMTU):
		ifr_mtu_set(ifr, ifp->if_mtu);
		break;

	case CASE_IOC_IFREQ(SIOCGIFPHYS):
		/* XXXGL: did this ever worked? */
		ifr_phys_set(ifr, 0);
		break;

	case CASE_IOC_IFREQ(SIOCGIFDESCR):
		error = 0;
		sx_slock(&ifdescr_sx);
		if (ifp->if_description == NULL)
			error = ENOMSG;
		else {
			/* space for terminating nul */
			descrlen = strlen(ifp->if_description) + 1;
			if (ifr_buffer_get_length(ifr) < descrlen)
				ifr_buffer_set_buffer_null(ifr);
			else
				error = copyout_c(ifp->if_description,
				    ifr_buffer_get_buffer(ifr), descrlen);
			ifr_buffer_set_length(ifr, descrlen);
		}
		sx_sunlock(&ifdescr_sx);
		break;

	case CASE_IOC_IFREQ(SIOCSIFDESCR):
		error = priv_check(td, PRIV_NET_SETIFDESCR);
		if (error)
			return (error);

		/*
		 * Copy only (length-1) bytes to make sure that
		 * if_description is always nul terminated.  The
		 * length parameter is supposed to count the
		 * terminating nul in.
		 */
		if (ifr_buffer_get_length(ifr) > ifdescr_maxlen)
			return (ENAMETOOLONG);
		else if (ifr_buffer_get_length(ifr) == 0)
			descrbuf = NULL;
		else {
			descrbuf = malloc(ifr_buffer_get_length(ifr),
			    M_IFDESCR, M_WAITOK | M_ZERO);
			error = copyin_c(ifr_buffer_get_buffer(ifr),
			    descrbuf, ifr_buffer_get_length(ifr) - 1);
			if (error) {
				free(descrbuf, M_IFDESCR);
				break;
			}
		}

		sx_xlock(&ifdescr_sx);
		odescrbuf = ifp->if_description;
		ifp->if_description = descrbuf;
		sx_xunlock(&ifdescr_sx);

		getmicrotime(&ifp->if_lastchange);
		free(odescrbuf, M_IFDESCR);
		break;

	case CASE_IOC_IFREQ(SIOCGIFFIB):
		ifr_fib_set(ifr, ifp->if_fib);
		break;

	case CASE_IOC_IFREQ(SIOCSIFFIB):
		error = priv_check(td, PRIV_NET_SETIFFIB);
		if (error)
			return (error);
		if (ifr_fib_get(ifr) >= rt_numfibs)
			return (EINVAL);

		ifp->if_fib = ifr_fib_get(ifr);
		break;

	case CASE_IOC_IFREQ(SIOCSIFFLAGS):
		error = priv_check(td, PRIV_NET_SETIFFLAGS);
		if (error)
			return (error);
		/*
		 * Currently, no driver owned flags pass the IFF_CANTCHANGE
		 * check, so we don't need special handling here yet.
		 */
		new_flags = (ifr_flags_get(ifr) & 0xffff) |
		    (ifr_flagshigh_get(ifr) << 16);
		if (ifp->if_flags & IFF_UP &&
		    (new_flags & IFF_UP) == 0) {
			if_down(ifp);
		} else if (new_flags & IFF_UP &&
		    (ifp->if_flags & IFF_UP) == 0) {
			do_ifup = 1;
		}
		/* See if permanently promiscuous mode bit is about to flip */
		if ((ifp->if_flags ^ new_flags) & IFF_PPROMISC) {
			if (new_flags & IFF_PPROMISC)
				ifp->if_flags |= IFF_PROMISC;
			else if (ifp->if_pcount == 0)
				ifp->if_flags &= ~IFF_PROMISC;
			if (log_promisc_mode_change)
                                if_printf(ifp, "permanently promiscuous mode %s\n",
                                    ((new_flags & IFF_PPROMISC) ?
                                     "enabled" : "disabled"));
		}
		ifp->if_flags = (ifp->if_flags & IFF_CANTCHANGE) |
			(new_flags &~ IFF_CANTCHANGE);
		if (ifp->if_ioctl) {
			(void) (*ifp->if_ioctl)(ifp, cmd, data);
		}
		if (do_ifup)
			if_up(ifp);
		getmicrotime(&ifp->if_lastchange);
		break;

	case CASE_IOC_IFREQ(SIOCSIFCAP):
		error = priv_check(td, PRIV_NET_SETIFCAP);
		if (error)
			return (error);
		if (ifp->if_ioctl == NULL)
			return (EOPNOTSUPP);
		if (ifr_reqcap_get(ifr) & ~ifp->if_capabilities)
			return (EINVAL);
		error = (*ifp->if_ioctl)(ifp, cmd, data);
		if (error == 0)
			getmicrotime(&ifp->if_lastchange);
		break;

#ifdef MAC
	case CASE_IOC_IFREQ(SIOCSIFMAC):
		error = mac_ifnet_ioctl_set(td->td_ucred, ifr, ifp);
		break;
#endif

	case CASE_IOC_IFREQ(SIOCSIFNAME):
		error = priv_check(td, PRIV_NET_SETIFNAME);
		if (error)
			return (error);
		error = copyinstr_c(ifr_data_get_ptr(ifr), new_name, IFNAMSIZ,
		    NULL);
		if (error != 0)
			return (error);
		if (new_name[0] == '\0')
			return (EINVAL);
		if (new_name[IFNAMSIZ-1] != '\0') {
			new_name[IFNAMSIZ-1] = '\0';
			if (strlen(new_name) == IFNAMSIZ-1)
				return (EINVAL);
		}
		if (strcmp(new_name, ifp->if_xname) == 0)
			break;
		if (ifunit(new_name) != NULL)
			return (EEXIST);

		/*
		 * XXX: Locking.  Nothing else seems to lock if_flags,
		 * and there are numerous other races with the
		 * ifunit() checks not being atomic with namespace
		 * changes (renames, vmoves, if_attach, etc).
		 */
		ifp->if_flags |= IFF_RENAMING;
		
		/* Announce the departure of the interface. */
		rt_ifannouncemsg(ifp, IFAN_DEPARTURE);
		EVENTHANDLER_INVOKE(ifnet_departure_event, ifp);

		if_printf(ifp, "changing name to '%s'\n", new_name);

		IF_ADDR_WLOCK(ifp);
		strlcpy(ifp->if_xname, new_name, sizeof(ifp->if_xname));
		ifa = ifp->if_addr;
		sdl = (struct sockaddr_dl *)ifa->ifa_addr;
		namelen = strlen(new_name);
		onamelen = sdl->sdl_nlen;
		/*
		 * Move the address if needed.  This is safe because we
		 * allocate space for a name of length IFNAMSIZ when we
		 * create this in if_attach().
		 */
		if (namelen != onamelen) {
			bcopy(sdl->sdl_data + onamelen,
			    sdl->sdl_data + namelen, sdl->sdl_alen);
		}
		bcopy(new_name, sdl->sdl_data, namelen);
		sdl->sdl_nlen = namelen;
		sdl = (struct sockaddr_dl *)ifa->ifa_netmask;
		bzero(sdl->sdl_data, onamelen);
		while (namelen != 0)
			sdl->sdl_data[--namelen] = 0xff;
		IF_ADDR_WUNLOCK(ifp);

		EVENTHANDLER_INVOKE(ifnet_arrival_event, ifp);
		/* Announce the return of the interface. */
		rt_ifannouncemsg(ifp, IFAN_ARRIVAL);

		ifp->if_flags &= ~IFF_RENAMING;
		break;

#ifdef VIMAGE
	case CASE_IOC_IFREQ(SIOCSIFVNET):
		error = priv_check(td, PRIV_NET_SETIFVNET);
		if (error)
			return (error);
		error = if_vmove_loan(td, ifp, ifr->ifr_name, ifr_jid_get(ifr));
		break;
#endif

	case CASE_IOC_IFREQ(SIOCSIFMETRIC):
		error = priv_check(td, PRIV_NET_SETIFMETRIC);
		if (error)
			return (error);
		ifp->if_metric = ifr_metric_get(ifr);
		getmicrotime(&ifp->if_lastchange);
		break;

	case CASE_IOC_IFREQ(SIOCSIFPHYS):
		error = priv_check(td, PRIV_NET_SETIFPHYS);
		if (error)
			return (error);
		if (ifp->if_ioctl == NULL)
			return (EOPNOTSUPP);
		error = (*ifp->if_ioctl)(ifp, cmd, data);
		if (error == 0)
			getmicrotime(&ifp->if_lastchange);
		break;

	case CASE_IOC_IFREQ(SIOCSIFMTU):
	{
		u_long oldmtu = ifp->if_mtu;

		error = priv_check(td, PRIV_NET_SETIFMTU);
		if (error)
			return (error);
		if (ifr_mtu_get(ifr) < IF_MINMTU ||
		    ifr_mtu_get(ifr) > IF_MAXMTU)
			return (EINVAL);
		if (ifp->if_ioctl == NULL)
			return (EOPNOTSUPP);
		error = (*ifp->if_ioctl)(ifp, cmd, data);
		if (error == 0) {
			getmicrotime(&ifp->if_lastchange);
			rt_ifmsg(ifp);
#ifdef INET
			NETDUMP_REINIT(ifp);
#endif
		}
		/*
		 * If the link MTU changed, do network layer specific procedure.
		 */
		if (ifp->if_mtu != oldmtu) {
#ifdef INET6
			nd6_setmtu(ifp);
#endif
			rt_updatemtu(ifp);
		}
		break;
	}

	case CASE_IOC_IFREQ(SIOCADDMULTI):
	case CASE_IOC_IFREQ(SIOCDELMULTI):
		error = priv_check(td, PRIV_NET_ADDMULTI);
		if (error)
			return (error);

		/* Don't allow group membership on non-multicast interfaces. */
		if ((ifp->if_flags & IFF_MULTICAST) == 0)
			return (EOPNOTSUPP);

		/* Don't let users screw up protocols' entries. */
		if (ifr_addr_get_family(ifr) != AF_LINK)
			return (EINVAL);

		switch (cmd) {
		case CASE_IOC_IFREQ(SIOCADDMULTI):
		{
			struct epoch_tracker et;
			struct ifmultiaddr *ifma;

			/*
			 * Userland is only permitted to join groups once
			 * via the if_addmulti() KPI, because it cannot hold
			 * struct ifmultiaddr * between calls. It may also
			 * lose a race while we check if the membership
			 * already exists.
			 */
			NET_EPOCH_ENTER(et);
			ifma = if_findmulti(ifp, ifr_addr_get_sa(ifr));
			NET_EPOCH_EXIT(et);
			if (ifma != NULL)
				error = EADDRINUSE;
			else
				error = if_addmulti(ifp, ifr_addr_get_sa(ifr),
				    &ifma);
			break;
		}
		case CASE_IOC_IFREQ(SIOCDELMULTI):
			error = if_delmulti(ifp, ifr_addr_get_sa(ifr));
			break;
		}
		if (error == 0)
			getmicrotime(&ifp->if_lastchange);
		break;

	case SIOCSIFPHYADDR:
	case CASE_IOC_IFREQ(SIOCDIFPHYADDR):
#ifdef INET6
	case SIOCSIFPHYADDR_IN6:
#endif
	case CASE_IOC_IFREQ(SIOCSIFMEDIA):
	case CASE_IOC_IFREQ(SIOCSIFGENERIC):
		error = priv_check(td, PRIV_NET_HWIOCTL);
		if (error)
			return (error);
		if (ifp->if_ioctl == NULL)
			return (EOPNOTSUPP);
		error = (*ifp->if_ioctl)(ifp, cmd, data);
		if (error == 0)
			getmicrotime(&ifp->if_lastchange);
		break;

	case SIOCGIFSTATUS:
	case CASE_IOC_IFREQ(SIOCGIFPSRCADDR):
	case CASE_IOC_IFREQ(SIOCGIFPDSTADDR):
	case SIOCGIFMEDIA:
	case SIOCGIFXMEDIA:
	case CASE_IOC_IFREQ(SIOCGIFGENERIC):
	case SIOCGIFRSSKEY:
	case SIOCGIFRSSHASH:
	case SIOCGIFDOWNREASON:
		if (ifp->if_ioctl == NULL)
			return (EOPNOTSUPP);
		error = (*ifp->if_ioctl)(ifp, cmd, data);
		break;

	case CASE_IOC_IFREQ(SIOCSIFLLADDR):
		error = priv_check(td, PRIV_NET_SETLLADDR);
		if (error)
			return (error);
		error = if_setlladdr(ifp, ifr_addr_get_data(ifr),
		    ifr_addr_get_len(ifr));
		break;

	case CASE_IOC_IFREQ(SIOCGHWADDR):
		error = if_gethwaddr(ifp, ifr);
		break;

	case CASE_IOC_IFGROUPREQ(SIOCAIFGROUP):
		error = priv_check(td, PRIV_NET_ADDIFGROUP);
		if (error)
			return (error);
		if ((error = if_addgroup(ifp,
		    ifgr_group_get((struct ifgroupreq *)data))))
			return (error);
		break;

	case CASE_IOC_IFGROUPREQ(SIOCGIFGROUP):
	{
		struct epoch_tracker et;

		NET_EPOCH_ENTER(et);
		error = if_getgroup((struct ifgroupreq *)data, ifp);
		NET_EPOCH_EXIT(et);
		break;
	}

	case CASE_IOC_IFGROUPREQ(SIOCDIFGROUP):
		error = priv_check(td, PRIV_NET_DELIFGROUP);
		if (error)
			return (error);
		if ((error = if_delgroup(ifp,
		    ifgr_group_get((struct ifgroupreq *)data))))
			return (error);
		break;

	default:
		error = ENOIOCTL;
		break;
	}
	return (error);
}

#ifdef COMPAT_FREEBSD32
struct ifconf32 {
	int32_t	ifc_len;
	union {
		uint32_t	ifcu_buf;
		uint32_t	ifcu_req;
	} ifc_ifcu;
};
#define	SIOCGIFCONF32	_IOWR('i', 36, struct ifconf32)
#endif
#ifdef COMPAT_FREEBSD64
_Pragma("pointer_interpretation push")
_Pragma("pointer_interpretation integer")
struct ifconf64 {
	int	ifc_len;
	union {
		char		*ifcu_buf;
		struct ifreq	*ifcu_req;
	} ifc_ifcu;
};
_Pragma("pointer_interpretation pop")
#define	SIOCGIFCONF64	_IOC_NEWTYPE(SIOCGIFCONF, struct ifconf64)
#endif

static void
ifmr_init(struct ifmediareq *ifmr, caddr_t data)
{
#ifdef COMPAT_CHERIABI
	struct ifmediareq64 *ifmr64;
#endif
#ifdef COMPAT_FREEBSD32
	struct ifmediareq32 *ifmr32;
#endif

#ifdef COMPAT_CHERIABI
	if (SV_CURPROC_FLAG(SV_LP64) && !SV_CURPROC_FLAG(SV_CHERI)) {
		ifmr64 = (struct ifmediareq64 *)data;
		memcpy(ifmr->ifm_name, ifmr64->ifm_name,
		    sizeof(ifmr->ifm_name));
		ifmr->ifm_current = ifmr64->ifm_current;
		ifmr->ifm_mask = ifmr64->ifm_mask;
		ifmr->ifm_status = ifmr64->ifm_status;
		ifmr->ifm_active = ifmr64->ifm_active;
		ifmr->ifm_count = ifmr64->ifm_count;
		ifmr->ifm_ulist =
		    __USER_CAP(ifmr64->ifm_ulist,
			ifmr64->ifm_count * sizeof(int));
	} else
#endif
#ifdef COMPAT_FREEBSD32
	if (SV_CURPROC_FLAG(SV_ILP32)) {
		ifmr32 = (struct ifmediareq32 *)data;
		memcpy(ifmr->ifm_name, ifmr32->ifm_name,
		    sizeof(ifmr->ifm_name));
		ifmr->ifm_current = ifmr32->ifm_current;
		ifmr->ifm_mask = ifmr32->ifm_mask;
		ifmr->ifm_status = ifmr32->ifm_status;
		ifmr->ifm_active = ifmr32->ifm_active;
		ifmr->ifm_count = ifmr32->ifm_count;
		ifmr->ifm_ulist =
		    __USER_CAP((int *)(uintptr_t)ifmr32->ifm_ulist,
			ifrm32->ifm_count * sizeof(int));
	} else
#endif
		cheri_memcpy(ifmr, data, sizeof(struct ifmediareq));
}

static void
ifmr_update(const struct ifmediareq *ifmr, caddr_t data)
{
#ifdef COMPAT_CHERIABI
	struct ifmediareq64 *ifmr64;
#endif
#ifdef COMPAT_FREEBSD32
	struct ifmediareq32 *ifmr32;
#endif

#ifdef COMPAT_CHERIABI
	if (SV_CURPROC_FLAG(SV_LP64) && !SV_CURPROC_FLAG(SV_CHERI)) {
		ifmr64 = (struct ifmediareq64 *)data;
		ifmr64->ifm_current = ifmr->ifm_current;
		ifmr64->ifm_mask = ifmr->ifm_mask;
		ifmr64->ifm_status = ifmr->ifm_status;
		ifmr64->ifm_active = ifmr->ifm_active;
		ifmr64->ifm_count = ifmr->ifm_count;
	} else
#endif
#ifdef COMPAT_FREEBSD32
	if (SV_CURPROC_FLAG(SV_ILP32)) {
		ifmr32 = (struct ifmediareq32 *)data;
		ifmr32->ifm_current = ifmr->ifm_current;
		ifmr32->ifm_mask = ifmr->ifm_mask;
		ifmr32->ifm_status = ifmr->ifm_status;
		ifmr32->ifm_active = ifmr->ifm_active;
		ifmr32->ifm_count = ifmr->ifm_count;
	} else
#endif
		cheri_memcpy(data, ifmr, sizeof(struct ifmediareq));
}

/*
 * Interface ioctls.
 */
int
ifioctl(struct socket *so, u_long cmd, caddr_t data, struct thread *td)
{
#if defined(COMPAT_FREEBSD32) || defined(COMPAT_CHERIABI)
	caddr_t saved_data = NULL;
	struct ifmediareq ifmr;
<<<<<<< HEAD
	struct ifmediareq *ifmrp;
#ifdef COMPAT_FREEBSD32
	struct ifconf32 *ifc32;
#endif
#ifdef COMPAT_FREEBSD64
	struct ifconf64 *ifc64;
#endif
	struct ifconf ifc;
=======
	struct ifmediareq *ifmrp = NULL;
>>>>>>> 337378e0
#endif
	struct ifnet *ifp;
	struct ifreq *ifr;
	int error;
	int oif_flags;

	CURVNET_SET(so->so_vnet);
#ifdef VIMAGE
	/* Make sure the VNET is stable. */
	if (so->so_vnet->vnet_shutdown) {
		CURVNET_RESTORE();
		return (EBUSY);
	}
#endif

	switch (cmd) {
	case SIOCGIFCONF:
<<<<<<< HEAD
		error = ifconf(cmd, (struct ifconf *)data);
		CURVNET_RESTORE();
		return (error);
=======
		error = ifconf(cmd, data);
		goto out_noref;
>>>>>>> 337378e0

#ifdef COMPAT_FREEBSD32
	case SIOCGIFCONF32:
		ifc32 = (struct ifconf32 *)data;
		ifc.ifc_len = ifc32->ifc_len;
		ifc.ifc_buf = __USER_CAP(PTRIN(ifc32->ifc_buf), ifc32->ifc_len);

		error = ifconf(SIOCGIFCONF, (void *)&ifc);
		CURVNET_RESTORE();
		if (error == 0)
			ifc32->ifc_len = ifc.ifc_len;
		return (error);
#endif

#ifdef COMPAT_FREEBSD64
	case SIOCGIFCONF64:
		ifc64 = (struct ifconf64 *)data;
		ifc.ifc_len = ifc64->ifc_len;
		ifc.ifc_buf = __USER_CAP(ifc64->ifc_buf, ifc64->ifc_len);

<<<<<<< HEAD
		error = ifconf(SIOCGIFCONF, (void *)&ifc);
		CURVNET_RESTORE();
		if (error == 0)
			ifc64->ifc_len = ifc.ifc_len;
		return (error);
#endif
	}

#if defined(COMPAT_FREEBSD32) || defined(COMPAT_CHERIABI)
	ifmrp = NULL;
=======
			error = ifconf(SIOCGIFCONF, (void *)&ifc);
			if (error == 0)
				ifc32->ifc_len = ifc.ifc_len;
			goto out_noref;
		}
#endif
	}

#ifdef COMPAT_FREEBSD32
>>>>>>> 337378e0
	switch (cmd) {
#ifdef COMPAT_FREEBSD32
	case SIOCGIFMEDIA32:
	case SIOCGIFXMEDIA32:
#endif
#ifdef COMPAT_CHERIABI
	case SIOCGIFMEDIA64:
	case SIOCGIFXMEDIA64:
#endif
		ifmrp = &ifmr;
		ifmr_init(ifmrp, data);
		cmd = _IOC_NEWTYPE(cmd, struct ifmediareq);
		saved_data = data;
		data = (caddr_t)ifmrp;
	}
#endif	/* defined(COMPAT_FREEBSD32) || defined(COMPAT_CHERIABI) */

	ifr = (struct ifreq *)data;
	switch (cmd) {
#ifdef VIMAGE
	case CASE_IOC_IFREQ(SIOCSIFRVNET):
		error = priv_check(td, PRIV_NET_SETIFVNET);
		if (error == 0)
			error = if_vmove_reclaim(td, ifr->ifr_name,
			    ifr_jid_get(ifr));
		goto out_noref;
#endif
	case CASE_IOC_IFREQ(SIOCIFCREATE):
		error = priv_check(td, PRIV_NET_IFCREATE);
		if (error == 0)
			error = if_clone_create(ifr->ifr_name,
			    sizeof(ifr->ifr_name), NULL);
		goto out_noref;

	case CASE_IOC_IFREQ(SIOCIFCREATE2):
		error = priv_check(td, PRIV_NET_IFCREATE);
		if (error == 0)
			error = if_clone_create(ifr->ifr_name,
			    sizeof(ifr->ifr_name), ifr_data_get_ptr(ifr));
		goto out_noref;

	case CASE_IOC_IFREQ(SIOCIFDESTROY):
		error = priv_check(td, PRIV_NET_IFDESTROY);
		if (error == 0)
			error = if_clone_destroy(ifr->ifr_name);
		goto out_noref;

	case SIOCIFGCLONERS:
		error = if_clone_list((struct if_clonereq *)data);
		goto out_noref;

	case CASE_IOC_IFGROUPREQ(SIOCGIFGMEMB):
		error = if_getgroupmembers((struct ifgroupreq *)data);
		goto out_noref;
#if defined(INET) || defined(INET6)
	case CASE_IOC_IFREQ(SIOCSVH):
	case CASE_IOC_IFREQ(SIOCGVH):
		if (carp_ioctl_p == NULL)
			error = EPROTONOSUPPORT;
		else
			error = (*carp_ioctl_p)(ifr, cmd, td);
		goto out_noref;
#endif
	}

	ifp = ifunit_ref(ifr->ifr_name);
	if (ifp == NULL) {
		error = ENXIO;
		goto out_noref;
	}

	error = ifhwioctl(cmd, ifp, data, td);
	if (error != ENOIOCTL)
		goto out_ref;

	oif_flags = ifp->if_flags;
	if (so->so_proto == NULL) {
		error = EOPNOTSUPP;
		goto out_ref;
	}

	/*
	 * Pass the request on to the socket control method, and if the
	 * latter returns EOPNOTSUPP, directly to the interface.
	 *
	 * Make an exception for the legacy SIOCSIF* requests.  Drivers
	 * trust SIOCSIFADDR et al to come from an already privileged
	 * layer, and do not perform any credentials checks or input
	 * validation.
	 */
	error = ((*so->so_proto->pr_usrreqs->pru_control)(so, cmd, data,
	    ifp, td));
	if (error == EOPNOTSUPP && ifp != NULL && ifp->if_ioctl != NULL)
		switch (cmd) {
		case CASE_IOC_IFREQ(SIOCSIFADDR):
		case CASE_IOC_IFREQ(SIOCSIFBRDADDR):
		case CASE_IOC_IFREQ(SIOCSIFDSTADDR):
		case CASE_IOC_IFREQ(SIOCSIFNETMASK):
			break;
		default:
			error = (*ifp->if_ioctl)(ifp, cmd, data);
		}

	if ((oif_flags ^ ifp->if_flags) & IFF_UP) {
#ifdef INET6
		if (ifp->if_flags & IFF_UP)
			in6_if_up(ifp);
#endif
	}

out_ref:
	if_rele(ifp);
out_noref:
#if defined(COMPAT_FREEBSD32) || defined(COMPAT_CHERIABI)
	if (ifmrp != NULL) {
		KASSERT((cmd == SIOCGIFMEDIA || cmd == SIOCGIFXMEDIA),
		    ("ifmrp non-NULL, but cmd is not an ifmedia req 0x%lx",
		     cmd));
		data = saved_data;
		ifmr_update(ifmrp, data);
	}
#endif
	CURVNET_RESTORE();
	return (error);
}

/*
 * The code common to handling reference counted flags,
 * e.g., in ifpromisc() and if_allmulti().
 * The "pflag" argument can specify a permanent mode flag to check,
 * such as IFF_PPROMISC for promiscuous mode; should be 0 if none.
 *
 * Only to be used on stack-owned flags, not driver-owned flags.
 */
static int
if_setflag(struct ifnet *ifp, int flag, int pflag, int *refcount, int onswitch)
{
	struct ifreq ifr;
	int error;
	int oldflags, oldcount;

	/* Sanity checks to catch programming errors */
	KASSERT((flag & (IFF_DRV_OACTIVE|IFF_DRV_RUNNING)) == 0,
	    ("%s: setting driver-owned flag %d", __func__, flag));

	if (onswitch)
		KASSERT(*refcount >= 0,
		    ("%s: increment negative refcount %d for flag %d",
		    __func__, *refcount, flag));
	else
		KASSERT(*refcount > 0,
		    ("%s: decrement non-positive refcount %d for flag %d",
		    __func__, *refcount, flag));

	/* In case this mode is permanent, just touch refcount */
	if (ifp->if_flags & pflag) {
		*refcount += onswitch ? 1 : -1;
		return (0);
	}

	/* Save ifnet parameters for if_ioctl() may fail */
	oldcount = *refcount;
	oldflags = ifp->if_flags;
	
	/*
	 * See if we aren't the only and touching refcount is enough.
	 * Actually toggle interface flag if we are the first or last.
	 */
	if (onswitch) {
		if ((*refcount)++)
			return (0);
		ifp->if_flags |= flag;
	} else {
		if (--(*refcount))
			return (0);
		ifp->if_flags &= ~flag;
	}

	/* Call down the driver since we've changed interface flags */
	if (ifp->if_ioctl == NULL) {
		error = EOPNOTSUPP;
		goto recover;
	}
	ifr.ifr_ifru.ifru_flags[0] = ifp->if_flags & 0xffff;
	ifr.ifr_ifru.ifru_flags[1] = ifp->if_flags >> 16;
	error = (*ifp->if_ioctl)(ifp, SIOCSIFFLAGS, (caddr_t)&ifr);
	if (error)
		goto recover;
	/* Notify userland that interface flags have changed */
	rt_ifmsg(ifp);
	return (0);

recover:
	/* Recover after driver error */
	*refcount = oldcount;
	ifp->if_flags = oldflags;
	return (error);
}

/*
 * Set/clear promiscuous mode on interface ifp based on the truth value
 * of pswitch.  The calls are reference counted so that only the first
 * "on" request actually has an effect, as does the final "off" request.
 * Results are undefined if the "off" and "on" requests are not matched.
 */
int
ifpromisc(struct ifnet *ifp, int pswitch)
{
	int error;
	int oldflags = ifp->if_flags;

	error = if_setflag(ifp, IFF_PROMISC, IFF_PPROMISC,
			   &ifp->if_pcount, pswitch);
	/* If promiscuous mode status has changed, log a message */
	if (error == 0 && ((ifp->if_flags ^ oldflags) & IFF_PROMISC) &&
            log_promisc_mode_change)
		if_printf(ifp, "promiscuous mode %s\n",
		    (ifp->if_flags & IFF_PROMISC) ? "enabled" : "disabled");
	return (error);
}

/*
 * Return interface configuration
 * of system.  List may be used
 * in later ioctl's (above) to get
 * other information.
 */
/*ARGSUSED*/
static int
ifconf(u_long cmd, struct ifconf *ifc)
{
	struct ifnet *ifp;
	struct ifaddr *ifa;
	struct ifreq ifr;
	struct sbuf *sb;
	int error, full = 0, valid_len, max_len;

	/* Limit initial buffer size to MAXPHYS to avoid DoS from userspace. */
	max_len = MAXPHYS - 1;

	/* Prevent hostile input from being able to crash the system */
	if (ifc->ifc_len <= 0)
		return (EINVAL);

again:
	if (ifc->ifc_len <= max_len) {
		max_len = ifc->ifc_len;
		full = 1;
	}
	sb = sbuf_new(NULL, NULL, max_len + 1, SBUF_FIXEDLEN);
	max_len = 0;
	valid_len = 0;

	IFNET_RLOCK();
	CK_STAILQ_FOREACH(ifp, &V_ifnet, if_link) {
		struct epoch_tracker et;
		int addrs;

		/*
		 * Zero the ifr to make sure we don't disclose the contents
		 * of the stack.
		 */
		memset(&ifr, 0, sizeof(ifr));

		if (strlcpy(ifr.ifr_name, ifp->if_xname, sizeof(ifr.ifr_name))
		    >= sizeof(ifr.ifr_name)) {
			sbuf_delete(sb);
			IFNET_RUNLOCK();
			return (ENAMETOOLONG);
		}

		addrs = 0;
		NET_EPOCH_ENTER(et);
		CK_STAILQ_FOREACH(ifa, &ifp->if_addrhead, ifa_link) {
			struct sockaddr *sa = ifa->ifa_addr;

			if (prison_if(curthread->td_ucred, sa) != 0)
				continue;
			addrs++;
			if (sa->sa_len <= sizeof(*sa)) {
				if (sa->sa_len < sizeof(*sa)) {
					memset(&ifr.ifr_ifru.ifru_addr, 0,
					    sizeof(ifr.ifr_ifru.ifru_addr));
					memcpy(&ifr.ifr_ifru.ifru_addr, sa,
					    sa->sa_len);
				} else
					ifr.ifr_ifru.ifru_addr = *sa;
				sbuf_bcat(sb, &ifr, sizeof(ifr));
				max_len += sizeof(ifr);
			} else {
				sbuf_bcat(sb, &ifr,
				    offsetof(struct ifreq, ifr_ifru));
				max_len += offsetof(struct ifreq, ifr_ifru);
				sbuf_bcat(sb, sa, sa->sa_len);
				max_len += sa->sa_len;
			}

			if (sbuf_error(sb) == 0)
				valid_len = sbuf_len(sb);
		}
		NET_EPOCH_EXIT(et);
		if (addrs == 0) {
			sbuf_bcat(sb, &ifr, sizeof(ifr));
			max_len += sizeof(ifr);

			if (sbuf_error(sb) == 0)
				valid_len = sbuf_len(sb);
		}
	}
	IFNET_RUNLOCK();

	/*
	 * If we didn't allocate enough space (uncommon), try again.  If
	 * we have already allocated as much space as we are allowed,
	 * return what we've got.
	 */
	if (valid_len != max_len && !full) {
		sbuf_delete(sb);
		goto again;
	}

	ifc->ifc_len = valid_len;
	sbuf_finish(sb);
	error = copyout_c(sbuf_data(sb), ifc->ifc_req, ifc->ifc_len);
	sbuf_delete(sb);
	return (error);
}

/*
 * Just like ifpromisc(), but for all-multicast-reception mode.
 */
int
if_allmulti(struct ifnet *ifp, int onswitch)
{

	return (if_setflag(ifp, IFF_ALLMULTI, 0, &ifp->if_amcount, onswitch));
}

struct ifmultiaddr *
if_findmulti(struct ifnet *ifp, const struct sockaddr *sa)
{
	struct ifmultiaddr *ifma;

	IF_ADDR_LOCK_ASSERT(ifp);

	CK_STAILQ_FOREACH(ifma, &ifp->if_multiaddrs, ifma_link) {
		if (sa->sa_family == AF_LINK) {
			if (sa_dl_equal(ifma->ifma_addr, sa))
				break;
		} else {
			if (sa_equal(ifma->ifma_addr, sa))
				break;
		}
	}

	return ifma;
}

/*
 * Allocate a new ifmultiaddr and initialize based on passed arguments.  We
 * make copies of passed sockaddrs.  The ifmultiaddr will not be added to
 * the ifnet multicast address list here, so the caller must do that and
 * other setup work (such as notifying the device driver).  The reference
 * count is initialized to 1.
 */
static struct ifmultiaddr *
if_allocmulti(struct ifnet *ifp, struct sockaddr *sa, struct sockaddr *llsa,
    int mflags)
{
	struct ifmultiaddr *ifma;
	struct sockaddr *dupsa;

	ifma = malloc(sizeof *ifma, M_IFMADDR, mflags |
	    M_ZERO);
	if (ifma == NULL)
		return (NULL);

	dupsa = malloc(sa->sa_len, M_IFMADDR, mflags);
	if (dupsa == NULL) {
		free(ifma, M_IFMADDR);
		return (NULL);
	}
	bcopy(sa, dupsa, sa->sa_len);
	ifma->ifma_addr = dupsa;

	ifma->ifma_ifp = ifp;
	ifma->ifma_refcount = 1;
	ifma->ifma_protospec = NULL;

	if (llsa == NULL) {
		ifma->ifma_lladdr = NULL;
		return (ifma);
	}

	dupsa = malloc(llsa->sa_len, M_IFMADDR, mflags);
	if (dupsa == NULL) {
		free(ifma->ifma_addr, M_IFMADDR);
		free(ifma, M_IFMADDR);
		return (NULL);
	}
	bcopy(llsa, dupsa, llsa->sa_len);
	ifma->ifma_lladdr = dupsa;

	return (ifma);
}

/*
 * if_freemulti: free ifmultiaddr structure and possibly attached related
 * addresses.  The caller is responsible for implementing reference
 * counting, notifying the driver, handling routing messages, and releasing
 * any dependent link layer state.
 */
#ifdef MCAST_VERBOSE
extern void kdb_backtrace(void);
#endif
static void
if_freemulti_internal(struct ifmultiaddr *ifma)
{

	KASSERT(ifma->ifma_refcount == 0, ("if_freemulti: refcount %d",
	    ifma->ifma_refcount));

	if (ifma->ifma_lladdr != NULL)
		free(ifma->ifma_lladdr, M_IFMADDR);
#ifdef MCAST_VERBOSE
	kdb_backtrace();
	printf("%s freeing ifma: %p\n", __func__, ifma);
#endif
	free(ifma->ifma_addr, M_IFMADDR);
	free(ifma, M_IFMADDR);
}

static void
if_destroymulti(epoch_context_t ctx)
{
	struct ifmultiaddr *ifma;

	ifma = __containerof(ctx, struct ifmultiaddr, ifma_epoch_ctx);
	if_freemulti_internal(ifma);
}

void
if_freemulti(struct ifmultiaddr *ifma)
{
	KASSERT(ifma->ifma_refcount == 0, ("if_freemulti_epoch: refcount %d",
	    ifma->ifma_refcount));

	epoch_call(net_epoch_preempt, &ifma->ifma_epoch_ctx, if_destroymulti);
}


/*
 * Register an additional multicast address with a network interface.
 *
 * - If the address is already present, bump the reference count on the
 *   address and return.
 * - If the address is not link-layer, look up a link layer address.
 * - Allocate address structures for one or both addresses, and attach to the
 *   multicast address list on the interface.  If automatically adding a link
 *   layer address, the protocol address will own a reference to the link
 *   layer address, to be freed when it is freed.
 * - Notify the network device driver of an addition to the multicast address
 *   list.
 *
 * 'sa' points to caller-owned memory with the desired multicast address.
 *
 * 'retifma' will be used to return a pointer to the resulting multicast
 * address reference, if desired.
 */
int
if_addmulti(struct ifnet *ifp, struct sockaddr *sa,
    struct ifmultiaddr **retifma)
{
	struct ifmultiaddr *ifma, *ll_ifma;
	struct sockaddr *llsa;
	struct sockaddr_dl sdl;
	int error;

#ifdef INET
	IN_MULTI_LIST_UNLOCK_ASSERT();
#endif
#ifdef INET6
	IN6_MULTI_LIST_UNLOCK_ASSERT();
#endif
	/*
	 * If the address is already present, return a new reference to it;
	 * otherwise, allocate storage and set up a new address.
	 */
	IF_ADDR_WLOCK(ifp);
	ifma = if_findmulti(ifp, sa);
	if (ifma != NULL) {
		ifma->ifma_refcount++;
		if (retifma != NULL)
			*retifma = ifma;
		IF_ADDR_WUNLOCK(ifp);
		return (0);
	}

	/*
	 * The address isn't already present; resolve the protocol address
	 * into a link layer address, and then look that up, bump its
	 * refcount or allocate an ifma for that also.
	 * Most link layer resolving functions returns address data which
	 * fits inside default sockaddr_dl structure. However callback
	 * can allocate another sockaddr structure, in that case we need to
	 * free it later.
	 */
	llsa = NULL;
	ll_ifma = NULL;
	if (ifp->if_resolvemulti != NULL) {
		/* Provide called function with buffer size information */
		sdl.sdl_len = sizeof(sdl);
		llsa = (struct sockaddr *)&sdl;
		error = ifp->if_resolvemulti(ifp, &llsa, sa);
		if (error)
			goto unlock_out;
	}

	/*
	 * Allocate the new address.  Don't hook it up yet, as we may also
	 * need to allocate a link layer multicast address.
	 */
	ifma = if_allocmulti(ifp, sa, llsa, M_NOWAIT);
	if (ifma == NULL) {
		error = ENOMEM;
		goto free_llsa_out;
	}

	/*
	 * If a link layer address is found, we'll need to see if it's
	 * already present in the address list, or allocate is as well.
	 * When this block finishes, the link layer address will be on the
	 * list.
	 */
	if (llsa != NULL) {
		ll_ifma = if_findmulti(ifp, llsa);
		if (ll_ifma == NULL) {
			ll_ifma = if_allocmulti(ifp, llsa, NULL, M_NOWAIT);
			if (ll_ifma == NULL) {
				--ifma->ifma_refcount;
				if_freemulti(ifma);
				error = ENOMEM;
				goto free_llsa_out;
			}
			ll_ifma->ifma_flags |= IFMA_F_ENQUEUED;
			CK_STAILQ_INSERT_HEAD(&ifp->if_multiaddrs, ll_ifma,
			    ifma_link);
		} else
			ll_ifma->ifma_refcount++;
		ifma->ifma_llifma = ll_ifma;
	}

	/*
	 * We now have a new multicast address, ifma, and possibly a new or
	 * referenced link layer address.  Add the primary address to the
	 * ifnet address list.
	 */
	ifma->ifma_flags |= IFMA_F_ENQUEUED;
	CK_STAILQ_INSERT_HEAD(&ifp->if_multiaddrs, ifma, ifma_link);

	if (retifma != NULL)
		*retifma = ifma;

	/*
	 * Must generate the message while holding the lock so that 'ifma'
	 * pointer is still valid.
	 */
	rt_newmaddrmsg(RTM_NEWMADDR, ifma);
	IF_ADDR_WUNLOCK(ifp);

	/*
	 * We are certain we have added something, so call down to the
	 * interface to let them know about it.
	 */
	if (ifp->if_ioctl != NULL) {
		(void) (*ifp->if_ioctl)(ifp, SIOCADDMULTI, 0);
	}

	if ((llsa != NULL) && (llsa != (struct sockaddr *)&sdl))
		link_free_sdl(llsa);

	return (0);

free_llsa_out:
	if ((llsa != NULL) && (llsa != (struct sockaddr *)&sdl))
		link_free_sdl(llsa);

unlock_out:
	IF_ADDR_WUNLOCK(ifp);
	return (error);
}

/*
 * Delete a multicast group membership by network-layer group address.
 *
 * Returns ENOENT if the entry could not be found. If ifp no longer
 * exists, results are undefined. This entry point should only be used
 * from subsystems which do appropriate locking to hold ifp for the
 * duration of the call.
 * Network-layer protocol domains must use if_delmulti_ifma().
 */
int
if_delmulti(struct ifnet *ifp, struct sockaddr *sa)
{
	struct ifmultiaddr *ifma;
	int lastref;
#ifdef INVARIANTS
	struct ifnet *oifp;

	NET_EPOCH_ASSERT();

	CK_STAILQ_FOREACH(oifp, &V_ifnet, if_link)
		if (ifp == oifp)
			break;
	if (ifp != oifp)
		ifp = NULL;

	KASSERT(ifp != NULL, ("%s: ifnet went away", __func__));
#endif
	if (ifp == NULL)
		return (ENOENT);

	IF_ADDR_WLOCK(ifp);
	lastref = 0;
	ifma = if_findmulti(ifp, sa);
	if (ifma != NULL)
		lastref = if_delmulti_locked(ifp, ifma, 0);
	IF_ADDR_WUNLOCK(ifp);

	if (ifma == NULL)
		return (ENOENT);

	if (lastref && ifp->if_ioctl != NULL) {
		(void)(*ifp->if_ioctl)(ifp, SIOCDELMULTI, 0);
	}

	return (0);
}

/*
 * Delete all multicast group membership for an interface.
 * Should be used to quickly flush all multicast filters.
 */
void
if_delallmulti(struct ifnet *ifp)
{
	struct ifmultiaddr *ifma;
	struct ifmultiaddr *next;

	IF_ADDR_WLOCK(ifp);
	CK_STAILQ_FOREACH_SAFE(ifma, &ifp->if_multiaddrs, ifma_link, next)
		if_delmulti_locked(ifp, ifma, 0);
	IF_ADDR_WUNLOCK(ifp);
}

void
if_delmulti_ifma(struct ifmultiaddr *ifma)
{
	if_delmulti_ifma_flags(ifma, 0);
}

/*
 * Delete a multicast group membership by group membership pointer.
 * Network-layer protocol domains must use this routine.
 *
 * It is safe to call this routine if the ifp disappeared.
 */
void
if_delmulti_ifma_flags(struct ifmultiaddr *ifma, int flags)
{
	struct ifnet *ifp;
	int lastref;
	MCDPRINTF("%s freeing ifma: %p\n", __func__, ifma);
#ifdef INET
	IN_MULTI_LIST_UNLOCK_ASSERT();
#endif
	ifp = ifma->ifma_ifp;
#ifdef DIAGNOSTIC
	if (ifp == NULL) {
		printf("%s: ifma_ifp seems to be detached\n", __func__);
	} else {
		struct ifnet *oifp;

		NET_EPOCH_ASSERT();

		CK_STAILQ_FOREACH(oifp, &V_ifnet, if_link)
			if (ifp == oifp)
				break;
		if (ifp != oifp)
			ifp = NULL;
	}
#endif
	/*
	 * If and only if the ifnet instance exists: Acquire the address lock.
	 */
	if (ifp != NULL)
		IF_ADDR_WLOCK(ifp);

	lastref = if_delmulti_locked(ifp, ifma, flags);

	if (ifp != NULL) {
		/*
		 * If and only if the ifnet instance exists:
		 *  Release the address lock.
		 *  If the group was left: update the hardware hash filter.
		 */
		IF_ADDR_WUNLOCK(ifp);
		if (lastref && ifp->if_ioctl != NULL) {
			(void)(*ifp->if_ioctl)(ifp, SIOCDELMULTI, 0);
		}
	}
}

/*
 * Perform deletion of network-layer and/or link-layer multicast address.
 *
 * Return 0 if the reference count was decremented.
 * Return 1 if the final reference was released, indicating that the
 * hardware hash filter should be reprogrammed.
 */
static int
if_delmulti_locked(struct ifnet *ifp, struct ifmultiaddr *ifma, int detaching)
{
	struct ifmultiaddr *ll_ifma;

	if (ifp != NULL && ifma->ifma_ifp != NULL) {
		KASSERT(ifma->ifma_ifp == ifp,
		    ("%s: inconsistent ifp %p", __func__, ifp));
		IF_ADDR_WLOCK_ASSERT(ifp);
	}

	ifp = ifma->ifma_ifp;
	MCDPRINTF("%s freeing %p from %s \n", __func__, ifma, ifp ? ifp->if_xname : "");

	/*
	 * If the ifnet is detaching, null out references to ifnet,
	 * so that upper protocol layers will notice, and not attempt
	 * to obtain locks for an ifnet which no longer exists. The
	 * routing socket announcement must happen before the ifnet
	 * instance is detached from the system.
	 */
	if (detaching) {
#ifdef DIAGNOSTIC
		printf("%s: detaching ifnet instance %p\n", __func__, ifp);
#endif
		/*
		 * ifp may already be nulled out if we are being reentered
		 * to delete the ll_ifma.
		 */
		if (ifp != NULL) {
			rt_newmaddrmsg(RTM_DELMADDR, ifma);
			ifma->ifma_ifp = NULL;
		}
	}

	if (--ifma->ifma_refcount > 0)
		return 0;

	if (ifp != NULL && detaching == 0 && (ifma->ifma_flags & IFMA_F_ENQUEUED)) {
		CK_STAILQ_REMOVE(&ifp->if_multiaddrs, ifma, ifmultiaddr, ifma_link);
		ifma->ifma_flags &= ~IFMA_F_ENQUEUED;
	}
	/*
	 * If this ifma is a network-layer ifma, a link-layer ifma may
	 * have been associated with it. Release it first if so.
	 */
	ll_ifma = ifma->ifma_llifma;
	if (ll_ifma != NULL) {
		KASSERT(ifma->ifma_lladdr != NULL,
		    ("%s: llifma w/o lladdr", __func__));
		if (detaching)
			ll_ifma->ifma_ifp = NULL;	/* XXX */
		if (--ll_ifma->ifma_refcount == 0) {
			if (ifp != NULL) {
				if (ll_ifma->ifma_flags & IFMA_F_ENQUEUED) {
					CK_STAILQ_REMOVE(&ifp->if_multiaddrs, ll_ifma, ifmultiaddr,
						ifma_link);
					ll_ifma->ifma_flags &= ~IFMA_F_ENQUEUED;
				}
			}
			if_freemulti(ll_ifma);
		}
	}
#ifdef INVARIANTS
	if (ifp) {
		struct ifmultiaddr *ifmatmp;

		CK_STAILQ_FOREACH(ifmatmp, &ifp->if_multiaddrs, ifma_link)
			MPASS(ifma != ifmatmp);
	}
#endif
	if_freemulti(ifma);
	/*
	 * The last reference to this instance of struct ifmultiaddr
	 * was released; the hardware should be notified of this change.
	 */
	return 1;
}

/*
 * Set the link layer address on an interface.
 *
 * At this time we only support certain types of interfaces,
 * and we don't allow the length of the address to change.
 *
 * Set noinline to be dtrace-friendly
 */
__noinline int
if_setlladdr(struct ifnet *ifp, const u_char *lladdr, int len)
{
	struct sockaddr_dl *sdl;
	struct ifaddr *ifa;
	struct ifreq ifr;
	int rc;

	NET_EPOCH_ASSERT();

	rc = 0;
	ifa = ifp->if_addr;
	if (ifa == NULL) {
		rc = EINVAL;
		goto out;
	}

	sdl = (struct sockaddr_dl *)ifa->ifa_addr;
	if (sdl == NULL) {
		rc = EINVAL;
		goto out;
	}
	if (len != sdl->sdl_alen) {	/* don't allow length to change */
		rc = EINVAL;
		goto out;
	}
	switch (ifp->if_type) {
	case IFT_ETHER:
	case IFT_XETHER:
	case IFT_L2VLAN:
	case IFT_BRIDGE:
	case IFT_IEEE8023ADLAG:
		bcopy(lladdr, LLADDR(sdl), len);
		break;
	default:
		rc = ENODEV;
		goto out;
	}

	/*
	 * If the interface is already up, we need
	 * to re-init it in order to reprogram its
	 * address filter.
	 */
	if ((ifp->if_flags & IFF_UP) != 0) {
		if (ifp->if_ioctl) {
			ifp->if_flags &= ~IFF_UP;
			ifr.ifr_ifru.ifru_flags[0] = ifp->if_flags & 0xffff;
			ifr.ifr_ifru.ifru_flags[1] = ifp->if_flags >> 16;
			(*ifp->if_ioctl)(ifp, SIOCSIFFLAGS, (caddr_t)&ifr);
			ifp->if_flags |= IFF_UP;
			ifr.ifr_ifru.ifru_flags[0] = ifp->if_flags & 0xffff;
			ifr.ifr_ifru.ifru_flags[1] = ifp->if_flags >> 16;
			(*ifp->if_ioctl)(ifp, SIOCSIFFLAGS, (caddr_t)&ifr);
		}
	}
	EVENTHANDLER_INVOKE(iflladdr_event, ifp);
	return (0);
out:
	return (rc);
}

/*
 * Compat function for handling basic encapsulation requests.
 * Not converted stacks (FDDI, IB, ..) supports traditional
 * output model: ARP (and other similar L2 protocols) are handled
 * inside output routine, arpresolve/nd6_resolve() returns MAC
 * address instead of full prepend.
 *
 * This function creates calculated header==MAC for IPv4/IPv6 and
 * returns EAFNOSUPPORT (which is then handled in ARP code) for other
 * address families.
 */
static int
if_requestencap_default(struct ifnet *ifp, struct if_encap_req *req)
{

	if (req->rtype != IFENCAP_LL)
		return (EOPNOTSUPP);

	if (req->bufsize < req->lladdr_len)
		return (ENOMEM);

	switch (req->family) {
	case AF_INET:
	case AF_INET6:
		break;
	default:
		return (EAFNOSUPPORT);
	}

	/* Copy lladdr to storage as is */
	memmove(req->buf, req->lladdr, req->lladdr_len);
	req->bufsize = req->lladdr_len;
	req->lladdr_off = 0;

	return (0);
}

/*
 * Tunnel interfaces can nest, also they may cause infinite recursion
 * calls when misconfigured. We'll prevent this by detecting loops.
 * High nesting level may cause stack exhaustion. We'll prevent this
 * by introducing upper limit.
 *
 * Return 0, if tunnel nesting count is equal or less than limit.
 */
int
if_tunnel_check_nesting(struct ifnet *ifp, struct mbuf *m, uint32_t cookie,
    int limit)
{
	struct m_tag *mtag;
	int count;

	count = 1;
	mtag = NULL;
	while ((mtag = m_tag_locate(m, cookie, 0, mtag)) != NULL) {
		if (*(struct ifnet **)(mtag + 1) == ifp) {
			log(LOG_NOTICE, "%s: loop detected\n", if_name(ifp));
			return (EIO);
		}
		count++;
	}
	if (count > limit) {
		log(LOG_NOTICE,
		    "%s: if_output recursively called too many times(%d)\n",
		    if_name(ifp), count);
		return (EIO);
	}
	mtag = m_tag_alloc(cookie, 0, sizeof(struct ifnet *), M_NOWAIT);
	if (mtag == NULL)
		return (ENOMEM);
	*(struct ifnet **)(mtag + 1) = ifp;
	m_tag_prepend(m, mtag);
	return (0);
}

/*
 * Get the link layer address that was read from the hardware at attach.
 *
 * This is only set by Ethernet NICs (IFT_ETHER), but laggX interfaces re-type
 * their component interfaces as IFT_IEEE8023ADLAG.
 */
int
if_gethwaddr(struct ifnet *ifp, struct ifreq *ifr)
{

	if (ifp->if_hw_addr == NULL)
		return (ENODEV);

	switch (ifp->if_type) {
	case IFT_ETHER:
	case IFT_IEEE8023ADLAG:
		bcopy(ifp->if_hw_addr, ifr_addr_get_data(ifr), ifp->if_addrlen);
		return (0);
	default:
		return (ENODEV);
	}
}

/*
 * The name argument must be a pointer to storage which will last as
 * long as the interface does.  For physical devices, the result of
 * device_get_name(dev) is a good choice and for pseudo-devices a
 * static string works well.
 */
void
if_initname(struct ifnet *ifp, const char *name, int unit)
{
	ifp->if_dname = name;
	ifp->if_dunit = unit;
	if (unit != IF_DUNIT_NONE)
		snprintf(ifp->if_xname, IFNAMSIZ, "%s%d", name, unit);
	else
		strlcpy(ifp->if_xname, name, IFNAMSIZ);
}

int
if_printf(struct ifnet *ifp, const char *fmt, ...)
{
	char if_fmt[256];
	va_list ap;

	snprintf(if_fmt, sizeof(if_fmt), "%s: %s", ifp->if_xname, fmt);
	va_start(ap, fmt);
	vlog(LOG_INFO, if_fmt, ap);
	va_end(ap);
	return (0);
}

void
if_start(struct ifnet *ifp)
{

	(*(ifp)->if_start)(ifp);
}

/*
 * Backwards compatibility interface for drivers 
 * that have not implemented it
 */
static int
if_transmit(struct ifnet *ifp, struct mbuf *m)
{
	int error;

	IFQ_HANDOFF(ifp, m, error);
	return (error);
}

static void
if_input_default(struct ifnet *ifp __unused, struct mbuf *m)
{

	m_freem(m);
}

int
if_handoff(struct ifqueue *ifq, struct mbuf *m, struct ifnet *ifp, int adjust)
{
	int active = 0;

	IF_LOCK(ifq);
	if (_IF_QFULL(ifq)) {
		IF_UNLOCK(ifq);
		if_inc_counter(ifp, IFCOUNTER_OQDROPS, 1);
		m_freem(m);
		return (0);
	}
	if (ifp != NULL) {
		if_inc_counter(ifp, IFCOUNTER_OBYTES, m->m_pkthdr.len + adjust);
		if (m->m_flags & (M_BCAST|M_MCAST))
			if_inc_counter(ifp, IFCOUNTER_OMCASTS, 1);
		active = ifp->if_drv_flags & IFF_DRV_OACTIVE;
	}
	_IF_ENQUEUE(ifq, m);
	IF_UNLOCK(ifq);
	if (ifp != NULL && !active)
		(*(ifp)->if_start)(ifp);
	return (1);
}

void
if_register_com_alloc(u_char type,
    if_com_alloc_t *a, if_com_free_t *f)
{
	
	KASSERT(if_com_alloc[type] == NULL,
	    ("if_register_com_alloc: %d already registered", type));
	KASSERT(if_com_free[type] == NULL,
	    ("if_register_com_alloc: %d free already registered", type));

	if_com_alloc[type] = a;
	if_com_free[type] = f;
}

void
if_deregister_com_alloc(u_char type)
{
	
	KASSERT(if_com_alloc[type] != NULL,
	    ("if_deregister_com_alloc: %d not registered", type));
	KASSERT(if_com_free[type] != NULL,
	    ("if_deregister_com_alloc: %d free not registered", type));
	if_com_alloc[type] = NULL;
	if_com_free[type] = NULL;
}

/* API for driver access to network stack owned ifnet.*/
uint64_t
if_setbaudrate(struct ifnet *ifp, uint64_t baudrate)
{
	uint64_t oldbrate;

	oldbrate = ifp->if_baudrate;
	ifp->if_baudrate = baudrate;
	return (oldbrate);
}

uint64_t
if_getbaudrate(if_t ifp)
{

	return (((struct ifnet *)ifp)->if_baudrate);
}

int
if_setcapabilities(if_t ifp, int capabilities)
{
	((struct ifnet *)ifp)->if_capabilities = capabilities;
	return (0);
}

int
if_setcapabilitiesbit(if_t ifp, int setbit, int clearbit)
{
	((struct ifnet *)ifp)->if_capabilities |= setbit;
	((struct ifnet *)ifp)->if_capabilities &= ~clearbit;

	return (0);
}

int
if_getcapabilities(if_t ifp)
{
	return ((struct ifnet *)ifp)->if_capabilities;
}

int 
if_setcapenable(if_t ifp, int capabilities)
{
	((struct ifnet *)ifp)->if_capenable = capabilities;
	return (0);
}

int 
if_setcapenablebit(if_t ifp, int setcap, int clearcap)
{
	if(setcap) 
		((struct ifnet *)ifp)->if_capenable |= setcap;
	if(clearcap)
		((struct ifnet *)ifp)->if_capenable &= ~clearcap;

	return (0);
}

const char *
if_getdname(if_t ifp)
{
	return ((struct ifnet *)ifp)->if_dname;
}

int 
if_togglecapenable(if_t ifp, int togglecap)
{
	((struct ifnet *)ifp)->if_capenable ^= togglecap;
	return (0);
}

int
if_getcapenable(if_t ifp)
{
	return ((struct ifnet *)ifp)->if_capenable;
}

/*
 * This is largely undesirable because it ties ifnet to a device, but does
 * provide flexiblity for an embedded product vendor. Should be used with
 * the understanding that it violates the interface boundaries, and should be
 * a last resort only.
 */
int
if_setdev(if_t ifp, void *dev)
{
	return (0);
}

int
if_setdrvflagbits(if_t ifp, int set_flags, int clear_flags)
{
	((struct ifnet *)ifp)->if_drv_flags |= set_flags;
	((struct ifnet *)ifp)->if_drv_flags &= ~clear_flags;

	return (0);
}

int
if_getdrvflags(if_t ifp)
{
	return ((struct ifnet *)ifp)->if_drv_flags;
}
 
int
if_setdrvflags(if_t ifp, int flags)
{
	((struct ifnet *)ifp)->if_drv_flags = flags;
	return (0);
}


int
if_setflags(if_t ifp, int flags)
{
	((struct ifnet *)ifp)->if_flags = flags;
	return (0);
}

int
if_setflagbits(if_t ifp, int set, int clear)
{
	((struct ifnet *)ifp)->if_flags |= set;
	((struct ifnet *)ifp)->if_flags &= ~clear;

	return (0);
}

int
if_getflags(if_t ifp)
{
	return ((struct ifnet *)ifp)->if_flags;
}

int
if_clearhwassist(if_t ifp)
{
	((struct ifnet *)ifp)->if_hwassist = 0;
	return (0);
}

int
if_sethwassistbits(if_t ifp, int toset, int toclear)
{
	((struct ifnet *)ifp)->if_hwassist |= toset;
	((struct ifnet *)ifp)->if_hwassist &= ~toclear;

	return (0);
}

int
if_sethwassist(if_t ifp, int hwassist_bit)
{
	((struct ifnet *)ifp)->if_hwassist = hwassist_bit;
	return (0);
}

int
if_gethwassist(if_t ifp)
{
	return ((struct ifnet *)ifp)->if_hwassist;
}

int
if_setmtu(if_t ifp, int mtu)
{
	((struct ifnet *)ifp)->if_mtu = mtu;
	return (0);
}

int
if_getmtu(if_t ifp)
{
	return ((struct ifnet *)ifp)->if_mtu;
}

int
if_getmtu_family(if_t ifp, int family)
{
	struct domain *dp;

	for (dp = domains; dp; dp = dp->dom_next) {
		if (dp->dom_family == family && dp->dom_ifmtu != NULL)
			return (dp->dom_ifmtu((struct ifnet *)ifp));
	}

	return (((struct ifnet *)ifp)->if_mtu);
}

int
if_setsoftc(if_t ifp, void *softc)
{
	((struct ifnet *)ifp)->if_softc = softc;
	return (0);
}

void *
if_getsoftc(if_t ifp)
{
	return ((struct ifnet *)ifp)->if_softc;
}

void 
if_setrcvif(struct mbuf *m, if_t ifp)
{

	MPASS((m->m_pkthdr.csum_flags & CSUM_SND_TAG) == 0);
	m->m_pkthdr.rcvif = (struct ifnet *)ifp;
}

void 
if_setvtag(struct mbuf *m, uint16_t tag)
{
	m->m_pkthdr.ether_vtag = tag;	
}

uint16_t
if_getvtag(struct mbuf *m)
{

	return (m->m_pkthdr.ether_vtag);
}

int
if_sendq_empty(if_t ifp)
{
	return IFQ_DRV_IS_EMPTY(&((struct ifnet *)ifp)->if_snd);
}

struct ifaddr *
if_getifaddr(if_t ifp)
{
	return ((struct ifnet *)ifp)->if_addr;
}

int
if_getamcount(if_t ifp)
{
	return ((struct ifnet *)ifp)->if_amcount;
}


int
if_setsendqready(if_t ifp)
{
	IFQ_SET_READY(&((struct ifnet *)ifp)->if_snd);
	return (0);
}

int
if_setsendqlen(if_t ifp, int tx_desc_count)
{
	IFQ_SET_MAXLEN(&((struct ifnet *)ifp)->if_snd, tx_desc_count);
	((struct ifnet *)ifp)->if_snd.ifq_drv_maxlen = tx_desc_count;

	return (0);
}

int
if_vlantrunkinuse(if_t ifp)
{
	return ((struct ifnet *)ifp)->if_vlantrunk != NULL?1:0;
}

int
if_input(if_t ifp, struct mbuf* sendmp)
{
	(*((struct ifnet *)ifp)->if_input)((struct ifnet *)ifp, sendmp);
	return (0);

}

/* XXX */
#ifndef ETH_ADDR_LEN
#define ETH_ADDR_LEN 6
#endif

int 
if_setupmultiaddr(if_t ifp, void *mta, int *cnt, int max)
{
	struct ifmultiaddr *ifma;
	uint8_t *lmta = (uint8_t *)mta;
	int mcnt = 0;

	CK_STAILQ_FOREACH(ifma, &((struct ifnet *)ifp)->if_multiaddrs, ifma_link) {
		if (ifma->ifma_addr->sa_family != AF_LINK)
			continue;

		if (mcnt == max)
			break;

		bcopy(LLADDR((struct sockaddr_dl *)ifma->ifma_addr),
		    &lmta[mcnt * ETH_ADDR_LEN], ETH_ADDR_LEN);
		mcnt++;
	}
	*cnt = mcnt;

	return (0);
}

int
if_multiaddr_array(if_t ifp, void *mta, int *cnt, int max)
{
	int error;

	if_maddr_rlock(ifp);
	error = if_setupmultiaddr(ifp, mta, cnt, max);
	if_maddr_runlock(ifp);
	return (error);
}

int
if_multiaddr_count(if_t ifp, int max)
{
	struct ifmultiaddr *ifma;
	int count;

	count = 0;
	if_maddr_rlock(ifp);
	CK_STAILQ_FOREACH(ifma, &((struct ifnet *)ifp)->if_multiaddrs, ifma_link) {
		if (ifma->ifma_addr->sa_family != AF_LINK)
			continue;
		count++;
		if (count == max)
			break;
	}
	if_maddr_runlock(ifp);
	return (count);
}

int
if_multi_apply(struct ifnet *ifp, int (*filter)(void *, struct ifmultiaddr *, int), void *arg)
{
	struct ifmultiaddr *ifma;
	int cnt = 0;

	if_maddr_rlock(ifp);
	CK_STAILQ_FOREACH(ifma, &ifp->if_multiaddrs, ifma_link)
		cnt += filter(arg, ifma, cnt);
	if_maddr_runlock(ifp);
	return (cnt);
}

struct mbuf *
if_dequeue(if_t ifp)
{
	struct mbuf *m;
	IFQ_DRV_DEQUEUE(&((struct ifnet *)ifp)->if_snd, m);

	return (m);
}

int
if_sendq_prepend(if_t ifp, struct mbuf *m)
{
	IFQ_DRV_PREPEND(&((struct ifnet *)ifp)->if_snd, m);
	return (0);
}

int
if_setifheaderlen(if_t ifp, int len)
{
	((struct ifnet *)ifp)->if_hdrlen = len;
	return (0);
}

caddr_t
if_getlladdr(if_t ifp)
{
	return (IF_LLADDR((struct ifnet *)ifp));
}

void *
if_gethandle(u_char type)
{
	return (if_alloc(type));
}

void
if_bpfmtap(if_t ifh, struct mbuf *m)
{
	struct ifnet *ifp = (struct ifnet *)ifh;

	BPF_MTAP(ifp, m);
}

void
if_etherbpfmtap(if_t ifh, struct mbuf *m)
{
	struct ifnet *ifp = (struct ifnet *)ifh;

	ETHER_BPF_MTAP(ifp, m);
}

void
if_vlancap(if_t ifh)
{
	struct ifnet *ifp = (struct ifnet *)ifh;
	VLAN_CAPABILITIES(ifp);
}

int
if_sethwtsomax(if_t ifp, u_int if_hw_tsomax)
{

	((struct ifnet *)ifp)->if_hw_tsomax = if_hw_tsomax;
        return (0);
}

int
if_sethwtsomaxsegcount(if_t ifp, u_int if_hw_tsomaxsegcount)
{

	((struct ifnet *)ifp)->if_hw_tsomaxsegcount = if_hw_tsomaxsegcount;
        return (0);
}

int
if_sethwtsomaxsegsize(if_t ifp, u_int if_hw_tsomaxsegsize)
{

	((struct ifnet *)ifp)->if_hw_tsomaxsegsize = if_hw_tsomaxsegsize;
        return (0);
}

u_int
if_gethwtsomax(if_t ifp)
{

	return (((struct ifnet *)ifp)->if_hw_tsomax);
}

u_int
if_gethwtsomaxsegcount(if_t ifp)
{

	return (((struct ifnet *)ifp)->if_hw_tsomaxsegcount);
}

u_int
if_gethwtsomaxsegsize(if_t ifp)
{

	return (((struct ifnet *)ifp)->if_hw_tsomaxsegsize);
}

void
if_setinitfn(if_t ifp, void (*init_fn)(void *))
{
	((struct ifnet *)ifp)->if_init = init_fn;
}

void
if_setioctlfn(if_t ifp, int (*ioctl_fn)(if_t, u_long, caddr_t))
{
	((struct ifnet *)ifp)->if_ioctl = (void *)ioctl_fn;
}

void
if_setstartfn(if_t ifp, void (*start_fn)(if_t))
{
	((struct ifnet *)ifp)->if_start = (void *)start_fn;
}

void
if_settransmitfn(if_t ifp, if_transmit_fn_t start_fn)
{
	((struct ifnet *)ifp)->if_transmit = start_fn;
}

void if_setqflushfn(if_t ifp, if_qflush_fn_t flush_fn)
{
	((struct ifnet *)ifp)->if_qflush = flush_fn;
	
}

void
if_setgetcounterfn(if_t ifp, if_get_counter_t fn)
{

	ifp->if_get_counter = fn;
}

/* Revisit these - These are inline functions originally. */
int
drbr_inuse_drv(if_t ifh, struct buf_ring *br)
{
	return drbr_inuse(ifh, br);
}

struct mbuf*
drbr_dequeue_drv(if_t ifh, struct buf_ring *br)
{
	return drbr_dequeue(ifh, br);
}

int
drbr_needs_enqueue_drv(if_t ifh, struct buf_ring *br)
{
	return drbr_needs_enqueue(ifh, br);
}

int
drbr_enqueue_drv(if_t ifh, struct buf_ring *br, struct mbuf *m)
{
	return drbr_enqueue(ifh, br, m);

}
// CHERI CHANGES START
// {
//   "updated": 20181127,
//   "target_type": "kernel",
//   "changes": [
//     "ioctl:net",
//     "user_capabilities"
//   ]
// }
// CHERI CHANGES END<|MERGE_RESOLUTION|>--- conflicted
+++ resolved
@@ -1704,12 +1704,7 @@
 		bzero(&ifgrq, sizeof ifgrq);
 		strlcpy(ifgrq.ifgrq_group, ifgl->ifgl_group->ifg_group,
 		    sizeof(ifgrq.ifgrq_group));
-<<<<<<< HEAD
-		if ((error = copyout_c(&ifgrq, ifgp, sizeof(struct ifg_req)))) {
-		    	NET_EPOCH_EXIT(et);
-=======
-		if ((error = copyout(&ifgrq, ifgp, sizeof(struct ifg_req))))
->>>>>>> 337378e0
+		if ((error = copyout_c(&ifgrq, ifgp, sizeof(struct ifg_req))))
 			return (error);
 		len -= sizeof(ifgrq);
 		ifgp++;
@@ -3479,8 +3474,7 @@
 #if defined(COMPAT_FREEBSD32) || defined(COMPAT_CHERIABI)
 	caddr_t saved_data = NULL;
 	struct ifmediareq ifmr;
-<<<<<<< HEAD
-	struct ifmediareq *ifmrp;
+	struct ifmediareq *ifmrp = NULL;
 #ifdef COMPAT_FREEBSD32
 	struct ifconf32 *ifc32;
 #endif
@@ -3488,9 +3482,6 @@
 	struct ifconf64 *ifc64;
 #endif
 	struct ifconf ifc;
-=======
-	struct ifmediareq *ifmrp = NULL;
->>>>>>> 337378e0
 #endif
 	struct ifnet *ifp;
 	struct ifreq *ifr;
@@ -3508,14 +3499,8 @@
 
 	switch (cmd) {
 	case SIOCGIFCONF:
-<<<<<<< HEAD
 		error = ifconf(cmd, (struct ifconf *)data);
-		CURVNET_RESTORE();
-		return (error);
-=======
-		error = ifconf(cmd, data);
 		goto out_noref;
->>>>>>> 337378e0
 
 #ifdef COMPAT_FREEBSD32
 	case SIOCGIFCONF32:
@@ -3527,7 +3512,7 @@
 		CURVNET_RESTORE();
 		if (error == 0)
 			ifc32->ifc_len = ifc.ifc_len;
-		return (error);
+		goto out_noref;
 #endif
 
 #ifdef COMPAT_FREEBSD64
@@ -3536,34 +3521,20 @@
 		ifc.ifc_len = ifc64->ifc_len;
 		ifc.ifc_buf = __USER_CAP(ifc64->ifc_buf, ifc64->ifc_len);
 
-<<<<<<< HEAD
 		error = ifconf(SIOCGIFCONF, (void *)&ifc);
-		CURVNET_RESTORE();
 		if (error == 0)
 			ifc64->ifc_len = ifc.ifc_len;
-		return (error);
-#endif
-	}
-
-#if defined(COMPAT_FREEBSD32) || defined(COMPAT_CHERIABI)
-	ifmrp = NULL;
-=======
-			error = ifconf(SIOCGIFCONF, (void *)&ifc);
-			if (error == 0)
-				ifc32->ifc_len = ifc.ifc_len;
-			goto out_noref;
-		}
-#endif
-	}
-
-#ifdef COMPAT_FREEBSD32
->>>>>>> 337378e0
+		goto out_noref;
+#endif
+	}
+
+#if defined(COMPAT_FREEBSD32) || defined(COMPAT_FREEBSD64)
 	switch (cmd) {
 #ifdef COMPAT_FREEBSD32
 	case SIOCGIFMEDIA32:
 	case SIOCGIFXMEDIA32:
 #endif
-#ifdef COMPAT_CHERIABI
+#ifdef COMPAT_FREEBSD64
 	case SIOCGIFMEDIA64:
 	case SIOCGIFXMEDIA64:
 #endif
@@ -3573,7 +3544,7 @@
 		saved_data = data;
 		data = (caddr_t)ifmrp;
 	}
-#endif	/* defined(COMPAT_FREEBSD32) || defined(COMPAT_CHERIABI) */
+#endif	/* defined(COMPAT_FREEBSD32) || defined(COMPAT_FREEBSD64) */
 
 	ifr = (struct ifreq *)data;
 	switch (cmd) {
