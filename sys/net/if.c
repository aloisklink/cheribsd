/*-
 * SPDX-License-Identifier: BSD-3-Clause
 *
 * Copyright (c) 1980, 1986, 1993
 *	The Regents of the University of California.  All rights reserved.
 *
 * Redistribution and use in source and binary forms, with or without
 * modification, are permitted provided that the following conditions
 * are met:
 * 1. Redistributions of source code must retain the above copyright
 *    notice, this list of conditions and the following disclaimer.
 * 2. Redistributions in binary form must reproduce the above copyright
 *    notice, this list of conditions and the following disclaimer in the
 *    documentation and/or other materials provided with the distribution.
 * 3. Neither the name of the University nor the names of its contributors
 *    may be used to endorse or promote products derived from this software
 *    without specific prior written permission.
 *
 * THIS SOFTWARE IS PROVIDED BY THE REGENTS AND CONTRIBUTORS ``AS IS'' AND
 * ANY EXPRESS OR IMPLIED WARRANTIES, INCLUDING, BUT NOT LIMITED TO, THE
 * IMPLIED WARRANTIES OF MERCHANTABILITY AND FITNESS FOR A PARTICULAR PURPOSE
 * ARE DISCLAIMED.  IN NO EVENT SHALL THE REGENTS OR CONTRIBUTORS BE LIABLE
 * FOR ANY DIRECT, INDIRECT, INCIDENTAL, SPECIAL, EXEMPLARY, OR CONSEQUENTIAL
 * DAMAGES (INCLUDING, BUT NOT LIMITED TO, PROCUREMENT OF SUBSTITUTE GOODS
 * OR SERVICES; LOSS OF USE, DATA, OR PROFITS; OR BUSINESS INTERRUPTION)
 * HOWEVER CAUSED AND ON ANY THEORY OF LIABILITY, WHETHER IN CONTRACT, STRICT
 * LIABILITY, OR TORT (INCLUDING NEGLIGENCE OR OTHERWISE) ARISING IN ANY WAY
 * OUT OF THE USE OF THIS SOFTWARE, EVEN IF ADVISED OF THE POSSIBILITY OF
 * SUCH DAMAGE.
 *
 *	@(#)if.c	8.5 (Berkeley) 1/9/95
 * $FreeBSD$
 */

#include "opt_bpf.h"
#include "opt_inet6.h"
#include "opt_inet.h"

#include <sys/param.h>
#include <sys/conf.h>
#include <sys/eventhandler.h>
#include <sys/malloc.h>
#include <sys/domainset.h>
#include <sys/sbuf.h>
#include <sys/bus.h>
#include <sys/epoch.h>
#include <sys/mbuf.h>
#include <sys/systm.h>
#include <sys/priv.h>
#include <sys/proc.h>
#include <sys/socket.h>
#include <sys/socketvar.h>
#include <sys/protosw.h>
#include <sys/kernel.h>
#include <sys/lock.h>
#include <sys/refcount.h>
#include <sys/module.h>
#include <sys/rwlock.h>
#include <sys/sockio.h>
#include <sys/syslog.h>
#include <sys/sysctl.h>
#include <sys/sysent.h>
#include <sys/taskqueue.h>
#include <sys/domain.h>
#include <sys/jail.h>
#include <sys/priv.h>

#include <machine/stdarg.h>
#include <vm/uma.h>

#include <net/bpf.h>
#include <net/ethernet.h>
#include <net/if.h>
#include <net/if_arp.h>
#include <net/if_clone.h>
#include <net/if_dl.h>
#include <net/if_types.h>
#include <net/if_var.h>
#include <net/if_media.h>
#include <net/if_vlan_var.h>
#include <net/radix.h>
#include <net/route.h>
#include <net/vnet.h>

#if defined(INET) || defined(INET6)
#include <net/ethernet.h>
#include <netinet/in.h>
#include <netinet/in_var.h>
#include <netinet/ip.h>
#include <netinet/ip_carp.h>
#ifdef INET
#include <net/debugnet.h>
#include <netinet/if_ether.h>
#endif /* INET */
#ifdef INET6
#include <netinet6/in6_var.h>
#include <netinet6/in6_ifattach.h>
#endif /* INET6 */
#endif /* INET || INET6 */

#include <security/mac/mac_framework.h>

#if !__has_feature(capabilities)
/*
 * Consumers of struct ifreq such as tcpdump assume no pad between ifr_name
 * and ifr_ifru when it is used in SIOCGIFCONF.
 * XXX-AM: We seem not to care about this for CheriABI so the assertion is
 * disabled for the CHERI kernel.
 */
_Static_assert(sizeof(((struct ifreq *)0)->ifr_name) ==
    offsetof(struct ifreq, ifr_ifru), "gap between ifr_name and ifr_ifru");
#endif

__read_mostly epoch_t net_epoch_preempt;
#ifdef COMPAT_FREEBSD32
#include <sys/mount.h>
#include <compat/freebsd32/freebsd32.h>
#endif

<<<<<<< HEAD
#ifdef COMPAT_FREEBSD64
struct ifgroupreq64 {
	char	ifgr_name[IFNAMSIZ];
	u_int	ifgr_len;
	union {
		char		ifgru_group[IFNAMSIZ];
		uint64_t	ifgru_groups; /* (struct ifg_req *) */
	} ifgr_ifgru;
};

#define	_CASE_IOC_IFGROUPREQ_C(cmd)				\
    _IOC_NEWTYPE((cmd), struct ifgroupreq_c): case
#else
#define _CASE_IOC_IFGROUPREQ_C(cmd)
#endif

#if defined(COMPAT_FREEBSD64)
struct ifmediareq64 {
	char	ifm_name[IFNAMSIZ];
	int	ifm_current;
	int	ifm_mask;
	int	ifm_status;
	int	ifm_active;
	int	ifm_count;
	uint64_t	ifm_ulist; /* (int *) */
};
#define	SIOCGIFMEDIA64	_IOC_NEWTYPE(SIOCGIFMEDIA, struct ifmediareq64)
#define	SIOCGIFXMEDIA64	_IOC_NEWTYPE(SIOCGIFXMEDIA, struct ifmediareq64)
#define	_CASE_IOC_IFGROUPREQ_64(cmd)				\
    _IOC_NEWTYPE((cmd), struct ifgroupreq64): case
#else /* ! FREEBSD_COMPAT64 */
#define _CASE_IOC_IFGROUPREQ_64(cmd)
#endif /* ! FREEBSD_COMPAT64 */

=======
>>>>>>> 46b172b1
#ifdef COMPAT_FREEBSD32
struct ifreq_buffer32 {
	uint32_t	length;		/* (size_t) */
	uint32_t	buffer;		/* (void *) */
};

/*
 * Interface request structure used for socket
 * ioctl's.  All interface ioctl's must have parameter
 * definitions which begin with ifr_name.  The
 * remainder may be interface specific.
 */
struct ifreq32 {
	char	ifr_name[IFNAMSIZ];		/* if name, e.g. "en0" */
	union {
		struct sockaddr	ifru_addr;
		struct sockaddr	ifru_dstaddr;
		struct sockaddr	ifru_broadaddr;
		struct ifreq_buffer32 ifru_buffer;
		short		ifru_flags[2];
		short		ifru_index;
		int		ifru_jid;
		int		ifru_metric;
		int		ifru_mtu;
		int		ifru_phys;
		int		ifru_media;
		uint32_t	ifru_data;
		int		ifru_cap[2];
		u_int		ifru_fib;
		u_char		ifru_vlan_pcp;
	} ifr_ifru;
};
#if !__has_feature(capabilities)
CTASSERT(sizeof(struct ifreq) == sizeof(struct ifreq32));
#endif
#ifdef COMPAT_FREEBSD64
CTASSERT(sizeof(struct ifreq64) == sizeof(struct ifreq32));
#endif
CTASSERT(__offsetof(struct ifreq, ifr_ifru) ==
    __offsetof(struct ifreq32, ifr_ifru));

struct ifgroupreq32 {
	char	ifgr_name[IFNAMSIZ];
	u_int	ifgr_len;
	union {
		char		ifgru_group[IFNAMSIZ];
		uint32_t	ifgru_groups;
	} ifgr_ifgru;
};

struct ifmediareq32 {
	char		ifm_name[IFNAMSIZ];
	int		ifm_current;
	int		ifm_mask;
	int		ifm_status;
	int		ifm_active;
	int		ifm_count;
	uint32_t	ifm_ulist;	/* (int *) */
};
#define	SIOCGIFMEDIA32	_IOC_NEWTYPE(SIOCGIFMEDIA, struct ifmediareq32)
#define	SIOCGIFXMEDIA32	_IOC_NEWTYPE(SIOCGIFXMEDIA, struct ifmediareq32)

#define	_CASE_IOC_IFGROUPREQ_32(cmd)				\
    _IOC_NEWTYPE((cmd), struct ifgroupreq32): case
#else /* !COMPAT_FREEBSD32 */
#define _CASE_IOC_IFGROUPREQ_32(cmd)
#endif /* !COMPAT_FREEBSD32 */

#ifdef COMPAT_FREEBSD64
struct ifgroupreq64 {
	char	ifgr_name[IFNAMSIZ];
	u_int	ifgr_len;
	union {
		char		ifgru_group[IFNAMSIZ];
		uint64_t	ifgru_groups;
	} ifgr_ifgru;
};

struct ifmediareq64 {
	char	ifm_name[IFNAMSIZ];
	int	ifm_current;
	int	ifm_mask;
	int	ifm_status;
	int	ifm_active;
	int	ifm_count;
	int	*ifm_ulist;
};
#define	SIOCGIFMEDIA64	_IOC_NEWTYPE(SIOCGIFMEDIA, struct ifmediareq64)
#define	SIOCGIFXMEDIA64	_IOC_NEWTYPE(SIOCGIFXMEDIA, struct ifmediareq64)

#define	_CASE_IOC_IFGROUPREQ_64(cmd)				\
    _IOC_NEWTYPE((cmd), struct ifgroupreq64): case
#else /* !COMPAT_FREEBSD64 */
#define _CASE_IOC_IFGROUPREQ_64(cmd)
#endif /* !COMPAT_FREEBSD64 */

#define CASE_IOC_IFGROUPREQ(cmd)	\
    _CASE_IOC_IFGROUPREQ_32(cmd)	\
<<<<<<< HEAD
    _CASE_IOC_IFGROUPREQ_64(cmd)		\
=======
    _CASE_IOC_IFGROUPREQ_64(cmd)	\
>>>>>>> 46b172b1
    (cmd)

union ifreq_union {
	struct ifreq	ifr;
<<<<<<< HEAD
#ifdef COMPAT_FREEBSD64
	struct ifreq64	ifr64;
#endif
=======
>>>>>>> 46b172b1
#ifdef COMPAT_FREEBSD32
	struct ifreq32	ifr32;
#endif
#ifdef COMPAT_FREEBSD64
	struct ifreq64	ifr64;
#endif
};

union ifgroupreq_union {
	struct ifgroupreq ifgr;
<<<<<<< HEAD
#ifdef COMPAT_FREEBSD64
	struct ifgroupreq64 ifgr64;
#endif
=======
>>>>>>> 46b172b1
#ifdef COMPAT_FREEBSD32
	struct ifgroupreq32 ifgr32;
#endif
#ifdef COMPAT_FREEBSD64
	struct ifgroupreq64 ifgr64;
#endif
};

SYSCTL_NODE(_net, PF_LINK, link, CTLFLAG_RW | CTLFLAG_MPSAFE, 0,
    "Link layers");
SYSCTL_NODE(_net_link, 0, generic, CTLFLAG_RW | CTLFLAG_MPSAFE, 0,
    "Generic link-management");

SYSCTL_INT(_net_link, OID_AUTO, ifqmaxlen, CTLFLAG_RDTUN,
    &ifqmaxlen, 0, "max send queue size");

/* Log link state change events */
static int log_link_state_change = 1;

SYSCTL_INT(_net_link, OID_AUTO, log_link_state_change, CTLFLAG_RW,
	&log_link_state_change, 0,
	"log interface link state change events");

/* Log promiscuous mode change events */
static int log_promisc_mode_change = 1;

SYSCTL_INT(_net_link, OID_AUTO, log_promisc_mode_change, CTLFLAG_RDTUN,
	&log_promisc_mode_change, 1,
	"log promiscuous mode change events");

/* Interface description */
static unsigned int ifdescr_maxlen = 1024;
SYSCTL_UINT(_net, OID_AUTO, ifdescr_maxlen, CTLFLAG_RW,
	&ifdescr_maxlen, 0,
	"administrative maximum length for interface description");

static MALLOC_DEFINE(M_IFDESCR, "ifdescr", "ifnet descriptions");

/* global sx for non-critical path ifdescr */
static struct sx ifdescr_sx;
SX_SYSINIT(ifdescr_sx, &ifdescr_sx, "ifnet descr");

void	(*ng_ether_link_state_p)(struct ifnet *ifp, int state);
void	(*lagg_linkstate_p)(struct ifnet *ifp, int state);
/* These are external hooks for CARP. */
void	(*carp_linkstate_p)(struct ifnet *ifp);
void	(*carp_demote_adj_p)(int, char *);
int	(*carp_master_p)(struct ifaddr *);
#if defined(INET) || defined(INET6)
int	(*carp_forus_p)(struct ifnet *ifp, u_char *dhost);
int	(*carp_output_p)(struct ifnet *ifp, struct mbuf *m,
    const struct sockaddr *sa);
int	(*carp_ioctl_p)(struct ifreq *, u_long, struct thread *);
int	(*carp_attach_p)(struct ifaddr *, int);
void	(*carp_detach_p)(struct ifaddr *, bool);
#endif
#ifdef INET
int	(*carp_iamatch_p)(struct ifaddr *, uint8_t **);
#endif
#ifdef INET6
struct ifaddr *(*carp_iamatch6_p)(struct ifnet *ifp, struct in6_addr *taddr6);
caddr_t	(*carp_macmatch6_p)(struct ifnet *ifp, struct mbuf *m,
    const struct in6_addr *taddr);
#endif

struct mbuf *(*tbr_dequeue_ptr)(struct ifaltq *, int) = NULL;

/*
 * XXX: Style; these should be sorted alphabetically, and unprototyped
 * static functions should be prototyped. Currently they are sorted by
 * declaration order.
 */
static void	if_attachdomain(void *);
static void	if_attachdomain1(struct ifnet *);
static int	ifconf(u_long, struct ifconf *);
static void	*if_grow(void);
static void	if_input_default(struct ifnet *, struct mbuf *);
static int	if_requestencap_default(struct ifnet *, struct if_encap_req *);
static void	if_route(struct ifnet *, int flag, int fam);
static int	if_setflag(struct ifnet *, int, int, int *, int);
static int	if_transmit(struct ifnet *ifp, struct mbuf *m);
static void	if_unroute(struct ifnet *, int flag, int fam);
static int	if_delmulti_locked(struct ifnet *, struct ifmultiaddr *, int);
static void	do_link_state_change(void *, int);
static int	if_getgroup(struct ifgroupreq *, struct ifnet *);
static int	if_getgroupmembers(struct ifgroupreq *);
static void	if_delgroups(struct ifnet *);
static void	if_attach_internal(struct ifnet *, int, struct if_clone *);
static int	if_detach_internal(struct ifnet *, int, struct if_clone **);
static void	if_siocaddmulti(void *, int);
#ifdef VIMAGE
static int	if_vmove(struct ifnet *, struct vnet *);
#endif

#ifdef INET6
/*
 * XXX: declare here to avoid to include many inet6 related files..
 * should be more generalized?
 */
extern void	nd6_setmtu(struct ifnet *);
#endif

/* ipsec helper hooks */
VNET_DEFINE(struct hhook_head *, ipsec_hhh_in[HHOOK_IPSEC_COUNT]);
VNET_DEFINE(struct hhook_head *, ipsec_hhh_out[HHOOK_IPSEC_COUNT]);

VNET_DEFINE(int, if_index);
int	ifqmaxlen = IFQ_MAXLEN;
VNET_DEFINE(struct ifnethead, ifnet);	/* depend on static init XXX */
VNET_DEFINE(struct ifgrouphead, ifg_head);

VNET_DEFINE_STATIC(int, if_indexlim) = 8;

/* Table of ifnet by index. */
VNET_DEFINE(struct ifnet **, ifindex_table);

#define	V_if_indexlim		VNET(if_indexlim)
#define	V_ifindex_table		VNET(ifindex_table)

/*
 * The global network interface list (V_ifnet) and related state (such as
 * if_index, if_indexlim, and ifindex_table) are protected by an sxlock and
 * an rwlock.  Either may be acquired shared to stablize the list, but both
 * must be acquired writable to modify the list.  This model allows us to
 * both stablize the interface list during interrupt thread processing, but
 * also to stablize it over long-running ioctls, without introducing priority
 * inversions and deadlocks.
 */
struct rwlock ifnet_rwlock;
RW_SYSINIT_FLAGS(ifnet_rw, &ifnet_rwlock, "ifnet_rw", RW_RECURSE);
struct sx ifnet_sxlock;
SX_SYSINIT_FLAGS(ifnet_sx, &ifnet_sxlock, "ifnet_sx", SX_RECURSE);

/*
 * The allocation of network interfaces is a rather non-atomic affair; we
 * need to select an index before we are ready to expose the interface for
 * use, so will use this pointer value to indicate reservation.
 */
#define	IFNET_HOLD	(void *)(uintptr_t)(-1)

#ifdef VIMAGE
#define	VNET_IS_SHUTTING_DOWN(_vnet)					\
    ((_vnet)->vnet_shutdown && (_vnet)->vnet_state < SI_SUB_VNET_DONE)
#endif

static	if_com_alloc_t *if_com_alloc[256];
static	if_com_free_t *if_com_free[256];

static MALLOC_DEFINE(M_IFNET, "ifnet", "interface internals");
MALLOC_DEFINE(M_IFADDR, "ifaddr", "interface address");
MALLOC_DEFINE(M_IFMADDR, "ether_multi", "link-level multicast address");

struct ifnet *
ifnet_byindex(u_short idx)
{
	struct ifnet *ifp;

	if (__predict_false(idx > V_if_index))
		return (NULL);

	ifp = *(struct ifnet * const volatile *)(V_ifindex_table + idx);
	return (__predict_false(ifp == IFNET_HOLD) ? NULL : ifp);
}

struct ifnet *
ifnet_byindex_ref(u_short idx)
{
	struct ifnet *ifp;

	NET_EPOCH_ASSERT();

	ifp = ifnet_byindex(idx);
	if (ifp == NULL || (ifp->if_flags & IFF_DYING))
		return (NULL);
	if_ref(ifp);
	return (ifp);
}

/*
 * Allocate an ifindex array entry; return 0 on success or an error on
 * failure.
 */
static u_short
ifindex_alloc(void **old)
{
	u_short idx;

	IFNET_WLOCK_ASSERT();
	/*
	 * Try to find an empty slot below V_if_index.  If we fail, take the
	 * next slot.
	 */
	for (idx = 1; idx <= V_if_index; idx++) {
		if (V_ifindex_table[idx] == NULL)
			break;
	}

	/* Catch if_index overflow. */
	if (idx >= V_if_indexlim) {
		*old = if_grow();
		return (USHRT_MAX);
	}
	if (idx > V_if_index)
		V_if_index = idx;
	return (idx);
}

static void
ifindex_free_locked(u_short idx)
{

	IFNET_WLOCK_ASSERT();

	V_ifindex_table[idx] = NULL;
	while (V_if_index > 0 &&
	    V_ifindex_table[V_if_index] == NULL)
		V_if_index--;
}

static void
ifindex_free(u_short idx)
{

	IFNET_WLOCK();
	ifindex_free_locked(idx);
	IFNET_WUNLOCK();
}

static void
ifnet_setbyindex(u_short idx, struct ifnet *ifp)
{

	V_ifindex_table[idx] = ifp;
}

struct ifaddr *
ifaddr_byindex(u_short idx)
{
	struct ifnet *ifp;
	struct ifaddr *ifa = NULL;

	NET_EPOCH_ASSERT();

	ifp = ifnet_byindex(idx);
	if (ifp != NULL && (ifa = ifp->if_addr) != NULL)
		ifa_ref(ifa);
	return (ifa);
}

/*
 * Network interface utility routines.
 *
 * Routines with ifa_ifwith* names take sockaddr *'s as
 * parameters.
 */

static void
vnet_if_init(const void *unused __unused)
{
	void *old;

	CK_STAILQ_INIT(&V_ifnet);
	CK_STAILQ_INIT(&V_ifg_head);
	IFNET_WLOCK();
	old = if_grow();				/* create initial table */
	IFNET_WUNLOCK();
	epoch_wait_preempt(net_epoch_preempt);
	free(old, M_IFNET);
	vnet_if_clone_init();
}
VNET_SYSINIT(vnet_if_init, SI_SUB_INIT_IF, SI_ORDER_SECOND, vnet_if_init,
    NULL);

#ifdef VIMAGE
static void
vnet_if_uninit(const void *unused __unused)
{

	VNET_ASSERT(CK_STAILQ_EMPTY(&V_ifnet), ("%s:%d tailq &V_ifnet=%p "
	    "not empty", __func__, __LINE__, &V_ifnet));
	VNET_ASSERT(CK_STAILQ_EMPTY(&V_ifg_head), ("%s:%d tailq &V_ifg_head=%p "
	    "not empty", __func__, __LINE__, &V_ifg_head));

	free((caddr_t)V_ifindex_table, M_IFNET);
}
VNET_SYSUNINIT(vnet_if_uninit, SI_SUB_INIT_IF, SI_ORDER_FIRST,
    vnet_if_uninit, NULL);

static void
vnet_if_return(const void *unused __unused)
{
	struct ifnet *ifp, *nifp;

	/* Return all inherited interfaces to their parent vnets. */
	CK_STAILQ_FOREACH_SAFE(ifp, &V_ifnet, if_link, nifp) {
		if (ifp->if_home_vnet != ifp->if_vnet)
			if_vmove(ifp, ifp->if_home_vnet);
	}
}
VNET_SYSUNINIT(vnet_if_return, SI_SUB_VNET_DONE, SI_ORDER_ANY,
    vnet_if_return, NULL);
#endif


static void *
if_grow(void)
{
	int oldlim;
	u_int n;
	struct ifnet **e;
	void *old;

	old = NULL;
	IFNET_WLOCK_ASSERT();
	oldlim = V_if_indexlim;
	IFNET_WUNLOCK();
	n = (oldlim << 1) * sizeof(*e);
	e = malloc(n, M_IFNET, M_WAITOK | M_ZERO);
	IFNET_WLOCK();
	if (V_if_indexlim != oldlim) {
		free(e, M_IFNET);
		return (NULL);
	}
	if (V_ifindex_table != NULL) {
		memcpy((caddr_t)e, (caddr_t)V_ifindex_table, n/2);
		old = V_ifindex_table;
	}
	V_if_indexlim <<= 1;
	V_ifindex_table = e;
	return (old);
}

/*
 * Allocate a struct ifnet and an index for an interface.  A layer 2
 * common structure will also be allocated if an allocation routine is
 * registered for the passed type.
 */
struct ifnet *
if_alloc_domain(u_char type, int numa_domain)
{
	struct ifnet *ifp;
	u_short idx;
	void *old;

	KASSERT(numa_domain <= IF_NODOM, ("numa_domain too large"));
	if (numa_domain == IF_NODOM)
		ifp = malloc(sizeof(struct ifnet), M_IFNET,
		    M_WAITOK | M_ZERO);
	else
		ifp = malloc_domainset(sizeof(struct ifnet), M_IFNET,
		    DOMAINSET_PREF(numa_domain), M_WAITOK | M_ZERO);
 restart:
	IFNET_WLOCK();
	idx = ifindex_alloc(&old);
	if (__predict_false(idx == USHRT_MAX)) {
		IFNET_WUNLOCK();
		epoch_wait_preempt(net_epoch_preempt);
		free(old, M_IFNET);
		goto restart;
	}
	ifnet_setbyindex(idx, IFNET_HOLD);
	IFNET_WUNLOCK();
	ifp->if_index = idx;
	ifp->if_type = type;
	ifp->if_alloctype = type;
	ifp->if_numa_domain = numa_domain;
#ifdef VIMAGE
	ifp->if_vnet = curvnet;
#endif
	if (if_com_alloc[type] != NULL) {
		ifp->if_l2com = if_com_alloc[type](type, ifp);
		if (ifp->if_l2com == NULL) {
			free(ifp, M_IFNET);
			ifindex_free(idx);
			return (NULL);
		}
	}

	IF_ADDR_LOCK_INIT(ifp);
	TASK_INIT(&ifp->if_linktask, 0, do_link_state_change, ifp);
	TASK_INIT(&ifp->if_addmultitask, 0, if_siocaddmulti, ifp);
	ifp->if_afdata_initialized = 0;
	IF_AFDATA_LOCK_INIT(ifp);
	CK_STAILQ_INIT(&ifp->if_addrhead);
	CK_STAILQ_INIT(&ifp->if_multiaddrs);
	CK_STAILQ_INIT(&ifp->if_groups);
#ifdef MAC
	mac_ifnet_init(ifp);
#endif
	ifq_init(&ifp->if_snd, ifp);

	refcount_init(&ifp->if_refcount, 1);	/* Index reference. */
	for (int i = 0; i < IFCOUNTERS; i++)
		ifp->if_counters[i] = counter_u64_alloc(M_WAITOK);
	ifp->if_get_counter = if_get_counter_default;
	ifp->if_pcp = IFNET_PCP_NONE;
	ifnet_setbyindex(ifp->if_index, ifp);
	return (ifp);
}

struct ifnet *
if_alloc_dev(u_char type, device_t dev)
{
	int numa_domain;

	if (dev == NULL || bus_get_domain(dev, &numa_domain) != 0)
		return (if_alloc_domain(type, IF_NODOM));
	return (if_alloc_domain(type, numa_domain));
}

struct ifnet *
if_alloc(u_char type)
{

	return (if_alloc_domain(type, IF_NODOM));
}
/*
 * Do the actual work of freeing a struct ifnet, and layer 2 common
 * structure.  This call is made when the last reference to an
 * interface is released.
 */
static void
if_free_internal(struct ifnet *ifp)
{

	KASSERT((ifp->if_flags & IFF_DYING),
	    ("if_free_internal: interface not dying"));

	if (if_com_free[ifp->if_alloctype] != NULL)
		if_com_free[ifp->if_alloctype](ifp->if_l2com,
		    ifp->if_alloctype);

#ifdef MAC
	mac_ifnet_destroy(ifp);
#endif /* MAC */
	IF_AFDATA_DESTROY(ifp);
	IF_ADDR_LOCK_DESTROY(ifp);
	ifq_delete(&ifp->if_snd);

	for (int i = 0; i < IFCOUNTERS; i++)
		counter_u64_free(ifp->if_counters[i]);

	free(ifp->if_description, M_IFDESCR);
	free(ifp->if_hw_addr, M_IFADDR);
	if (ifp->if_numa_domain == IF_NODOM)
		free(ifp, M_IFNET);
	else
		free_domain(ifp, M_IFNET);
}

static void
if_destroy(epoch_context_t ctx)
{
	struct ifnet *ifp;

	ifp = __containerof(ctx, struct ifnet, if_epoch_ctx);
	if_free_internal(ifp);
}

/*
 * Deregister an interface and free the associated storage.
 */
void
if_free(struct ifnet *ifp)
{

	ifp->if_flags |= IFF_DYING;			/* XXX: Locking */

	CURVNET_SET_QUIET(ifp->if_vnet);
	IFNET_WLOCK();
	KASSERT(ifp == ifnet_byindex(ifp->if_index),
	    ("%s: freeing unallocated ifnet", ifp->if_xname));

	ifindex_free_locked(ifp->if_index);
	IFNET_WUNLOCK();

	if (refcount_release(&ifp->if_refcount))
		NET_EPOCH_CALL(if_destroy, &ifp->if_epoch_ctx);
	CURVNET_RESTORE();
}

/*
 * Interfaces to keep an ifnet type-stable despite the possibility of the
 * driver calling if_free().  If there are additional references, we defer
 * freeing the underlying data structure.
 */
void
if_ref(struct ifnet *ifp)
{

	/* We don't assert the ifnet list lock here, but arguably should. */
	refcount_acquire(&ifp->if_refcount);
}

void
if_rele(struct ifnet *ifp)
{

	if (!refcount_release(&ifp->if_refcount))
		return;
	NET_EPOCH_CALL(if_destroy, &ifp->if_epoch_ctx);
}

void
ifq_init(struct ifaltq *ifq, struct ifnet *ifp)
{

	mtx_init(&ifq->ifq_mtx, ifp->if_xname, "if send queue", MTX_DEF);

	if (ifq->ifq_maxlen == 0)
		ifq->ifq_maxlen = ifqmaxlen;

	ifq->altq_type = 0;
	ifq->altq_disc = NULL;
	ifq->altq_flags &= ALTQF_CANTCHANGE;
	ifq->altq_tbr  = NULL;
	ifq->altq_ifp  = ifp;
}

void
ifq_delete(struct ifaltq *ifq)
{
	mtx_destroy(&ifq->ifq_mtx);
}

/*
 * Perform generic interface initialization tasks and attach the interface
 * to the list of "active" interfaces.  If vmove flag is set on entry
 * to if_attach_internal(), perform only a limited subset of initialization
 * tasks, given that we are moving from one vnet to another an ifnet which
 * has already been fully initialized.
 *
 * Note that if_detach_internal() removes group membership unconditionally
 * even when vmove flag is set, and if_attach_internal() adds only IFG_ALL.
 * Thus, when if_vmove() is applied to a cloned interface, group membership
 * is lost while a cloned one always joins a group whose name is
 * ifc->ifc_name.  To recover this after if_detach_internal() and
 * if_attach_internal(), the cloner should be specified to
 * if_attach_internal() via ifc.  If it is non-NULL, if_attach_internal()
 * attempts to join a group whose name is ifc->ifc_name.
 *
 * XXX:
 *  - The decision to return void and thus require this function to
 *    succeed is questionable.
 *  - We should probably do more sanity checking.  For instance we don't
 *    do anything to insure if_xname is unique or non-empty.
 */
void
if_attach(struct ifnet *ifp)
{

	if_attach_internal(ifp, 0, NULL);
}

/*
 * Compute the least common TSO limit.
 */
void
if_hw_tsomax_common(if_t ifp, struct ifnet_hw_tsomax *pmax)
{
	/*
	 * 1) If there is no limit currently, take the limit from
	 * the network adapter.
	 *
	 * 2) If the network adapter has a limit below the current
	 * limit, apply it.
	 */
	if (pmax->tsomaxbytes == 0 || (ifp->if_hw_tsomax != 0 &&
	    ifp->if_hw_tsomax < pmax->tsomaxbytes)) {
		pmax->tsomaxbytes = ifp->if_hw_tsomax;
	}
	if (pmax->tsomaxsegcount == 0 || (ifp->if_hw_tsomaxsegcount != 0 &&
	    ifp->if_hw_tsomaxsegcount < pmax->tsomaxsegcount)) {
		pmax->tsomaxsegcount = ifp->if_hw_tsomaxsegcount;
	}
	if (pmax->tsomaxsegsize == 0 || (ifp->if_hw_tsomaxsegsize != 0 &&
	    ifp->if_hw_tsomaxsegsize < pmax->tsomaxsegsize)) {
		pmax->tsomaxsegsize = ifp->if_hw_tsomaxsegsize;
	}
}

/*
 * Update TSO limit of a network adapter.
 *
 * Returns zero if no change. Else non-zero.
 */
int
if_hw_tsomax_update(if_t ifp, struct ifnet_hw_tsomax *pmax)
{
	int retval = 0;
	if (ifp->if_hw_tsomax != pmax->tsomaxbytes) {
		ifp->if_hw_tsomax = pmax->tsomaxbytes;
		retval++;
	}
	if (ifp->if_hw_tsomaxsegsize != pmax->tsomaxsegsize) {
		ifp->if_hw_tsomaxsegsize = pmax->tsomaxsegsize;
		retval++;
	}
	if (ifp->if_hw_tsomaxsegcount != pmax->tsomaxsegcount) {
		ifp->if_hw_tsomaxsegcount = pmax->tsomaxsegcount;
		retval++;
	}
	return (retval);
}

static void
if_attach_internal(struct ifnet *ifp, int vmove, struct if_clone *ifc)
{
	unsigned socksize, ifasize;
	int namelen, masklen;
	struct sockaddr_dl *sdl;
	struct ifaddr *ifa;

	if (ifp->if_index == 0 || ifp != ifnet_byindex(ifp->if_index))
		panic ("%s: BUG: if_attach called without if_alloc'd input()\n",
		    ifp->if_xname);

#ifdef VIMAGE
	ifp->if_vnet = curvnet;
	if (ifp->if_home_vnet == NULL)
		ifp->if_home_vnet = curvnet;
#endif

	if_addgroup(ifp, IFG_ALL);

	/* Restore group membership for cloned interfaces. */
	if (vmove && ifc != NULL)
		if_clone_addgroup(ifp, ifc);

	getmicrotime(&ifp->if_lastchange);
	ifp->if_epoch = time_uptime;

	KASSERT((ifp->if_transmit == NULL && ifp->if_qflush == NULL) ||
	    (ifp->if_transmit != NULL && ifp->if_qflush != NULL),
	    ("transmit and qflush must both either be set or both be NULL"));
	if (ifp->if_transmit == NULL) {
		ifp->if_transmit = if_transmit;
		ifp->if_qflush = if_qflush;
	}
	if (ifp->if_input == NULL)
		ifp->if_input = if_input_default;

	if (ifp->if_requestencap == NULL)
		ifp->if_requestencap = if_requestencap_default;

	if (!vmove) {
#ifdef MAC
		mac_ifnet_create(ifp);
#endif

		/*
		 * Create a Link Level name for this device.
		 */
		namelen = strlen(ifp->if_xname);
		/*
		 * Always save enough space for any possiable name so we
		 * can do a rename in place later.
		 */
		masklen = offsetof(struct sockaddr_dl, sdl_data[0]) + IFNAMSIZ;
		socksize = masklen + ifp->if_addrlen;
		if (socksize < sizeof(*sdl))
			socksize = sizeof(*sdl);
		socksize = roundup2(socksize, sizeof(long));
		ifasize = sizeof(*ifa) + 2 * socksize;
		ifa = ifa_alloc(ifasize, M_WAITOK);
		sdl = (struct sockaddr_dl *)(ifa + 1);
		sdl->sdl_len = socksize;
		sdl->sdl_family = AF_LINK;
		bcopy(ifp->if_xname, sdl->sdl_data, namelen);
		sdl->sdl_nlen = namelen;
		sdl->sdl_index = ifp->if_index;
		sdl->sdl_type = ifp->if_type;
		ifp->if_addr = ifa;
		ifa->ifa_ifp = ifp;
		ifa->ifa_addr = (struct sockaddr *)sdl;
		sdl = (struct sockaddr_dl *)(socksize + (caddr_t)sdl);
		ifa->ifa_netmask = (struct sockaddr *)sdl;
		sdl->sdl_len = masklen;
		while (namelen != 0)
			sdl->sdl_data[--namelen] = 0xff;
		CK_STAILQ_INSERT_HEAD(&ifp->if_addrhead, ifa, ifa_link);
		/* Reliably crash if used uninitialized. */
		ifp->if_broadcastaddr = NULL;

		if (ifp->if_type == IFT_ETHER) {
			ifp->if_hw_addr = malloc(ifp->if_addrlen, M_IFADDR,
			    M_WAITOK | M_ZERO);
		}

#if defined(INET) || defined(INET6)
		/* Use defaults for TSO, if nothing is set */
		if (ifp->if_hw_tsomax == 0 &&
		    ifp->if_hw_tsomaxsegcount == 0 &&
		    ifp->if_hw_tsomaxsegsize == 0) {
			/*
			 * The TSO defaults needs to be such that an
			 * NFS mbuf list of 35 mbufs totalling just
			 * below 64K works and that a chain of mbufs
			 * can be defragged into at most 32 segments:
			 */
			ifp->if_hw_tsomax = min(IP_MAXPACKET, (32 * MCLBYTES) -
			    (ETHER_HDR_LEN + ETHER_VLAN_ENCAP_LEN));
			ifp->if_hw_tsomaxsegcount = 35;
			ifp->if_hw_tsomaxsegsize = 2048;	/* 2K */

			/* XXX some drivers set IFCAP_TSO after ethernet attach */
			if (ifp->if_capabilities & IFCAP_TSO) {
				if_printf(ifp, "Using defaults for TSO: %u/%u/%u\n",
				    ifp->if_hw_tsomax,
				    ifp->if_hw_tsomaxsegcount,
				    ifp->if_hw_tsomaxsegsize);
			}
		}
#endif
	}
#ifdef VIMAGE
	else {
		/*
		 * Update the interface index in the link layer address
		 * of the interface.
		 */
		for (ifa = ifp->if_addr; ifa != NULL;
		    ifa = CK_STAILQ_NEXT(ifa, ifa_link)) {
			if (ifa->ifa_addr->sa_family == AF_LINK) {
				sdl = (struct sockaddr_dl *)ifa->ifa_addr;
				sdl->sdl_index = ifp->if_index;
			}
		}
	}
#endif

	IFNET_WLOCK();
	CK_STAILQ_INSERT_TAIL(&V_ifnet, ifp, if_link);
#ifdef VIMAGE
	curvnet->vnet_ifcnt++;
#endif
	IFNET_WUNLOCK();

	if (domain_init_status >= 2)
		if_attachdomain1(ifp);

	EVENTHANDLER_INVOKE(ifnet_arrival_event, ifp);
	if (IS_DEFAULT_VNET(curvnet))
		devctl_notify("IFNET", ifp->if_xname, "ATTACH", NULL);

	/* Announce the interface. */
	rt_ifannouncemsg(ifp, IFAN_ARRIVAL);
}

static void
if_epochalloc(void *dummy __unused)
{

	net_epoch_preempt = epoch_alloc("Net preemptible", EPOCH_PREEMPT);
}
SYSINIT(ifepochalloc, SI_SUB_EPOCH, SI_ORDER_ANY, if_epochalloc, NULL);

static void
if_attachdomain(void *dummy)
{
	struct ifnet *ifp;

	CK_STAILQ_FOREACH(ifp, &V_ifnet, if_link)
		if_attachdomain1(ifp);
}
SYSINIT(domainifattach, SI_SUB_PROTO_IFATTACHDOMAIN, SI_ORDER_SECOND,
    if_attachdomain, NULL);

static void
if_attachdomain1(struct ifnet *ifp)
{
	struct domain *dp;

	/*
	 * Since dp->dom_ifattach calls malloc() with M_WAITOK, we
	 * cannot lock ifp->if_afdata initialization, entirely.
	 */
	IF_AFDATA_LOCK(ifp);
	if (ifp->if_afdata_initialized >= domain_init_status) {
		IF_AFDATA_UNLOCK(ifp);
		log(LOG_WARNING, "%s called more than once on %s\n",
		    __func__, ifp->if_xname);
		return;
	}
	ifp->if_afdata_initialized = domain_init_status;
	IF_AFDATA_UNLOCK(ifp);

	/* address family dependent data region */
	bzero(ifp->if_afdata, sizeof(ifp->if_afdata));
	for (dp = domains; dp; dp = dp->dom_next) {
		if (dp->dom_ifattach)
			ifp->if_afdata[dp->dom_family] =
			    (*dp->dom_ifattach)(ifp);
	}
}

/*
 * Remove any unicast or broadcast network addresses from an interface.
 */
void
if_purgeaddrs(struct ifnet *ifp)
{
	struct ifaddr *ifa;

	while (1) {
		struct epoch_tracker et;

		NET_EPOCH_ENTER(et);
		CK_STAILQ_FOREACH(ifa, &ifp->if_addrhead, ifa_link) {
			if (ifa->ifa_addr->sa_family != AF_LINK)
				break;
		}
		NET_EPOCH_EXIT(et);

		if (ifa == NULL)
			break;
#ifdef INET
		/* XXX: Ugly!! ad hoc just for INET */
		if (ifa->ifa_addr->sa_family == AF_INET) {
			struct ifaliasreq ifr;

			bzero(&ifr, sizeof(ifr));
			ifr.ifra_addr = *ifa->ifa_addr;
			if (ifa->ifa_dstaddr)
				ifr.ifra_broadaddr = *ifa->ifa_dstaddr;
			if (in_control(NULL, SIOCDIFADDR, (caddr_t)&ifr, ifp,
			    NULL) == 0)
				continue;
		}
#endif /* INET */
#ifdef INET6
		if (ifa->ifa_addr->sa_family == AF_INET6) {
			in6_purgeaddr(ifa);
			/* ifp_addrhead is already updated */
			continue;
		}
#endif /* INET6 */
		IF_ADDR_WLOCK(ifp);
		CK_STAILQ_REMOVE(&ifp->if_addrhead, ifa, ifaddr, ifa_link);
		IF_ADDR_WUNLOCK(ifp);
		ifa_free(ifa);
	}
}

/*
 * Remove any multicast network addresses from an interface when an ifnet
 * is going away.
 */
static void
if_purgemaddrs(struct ifnet *ifp)
{
	struct ifmultiaddr *ifma;

	IF_ADDR_WLOCK(ifp);
	while (!CK_STAILQ_EMPTY(&ifp->if_multiaddrs)) {
		ifma = CK_STAILQ_FIRST(&ifp->if_multiaddrs);
		CK_STAILQ_REMOVE(&ifp->if_multiaddrs, ifma, ifmultiaddr, ifma_link);
		if_delmulti_locked(ifp, ifma, 1);
	}
	IF_ADDR_WUNLOCK(ifp);
}

/*
 * Detach an interface, removing it from the list of "active" interfaces.
 * If vmove flag is set on entry to if_detach_internal(), perform only a
 * limited subset of cleanup tasks, given that we are moving an ifnet from
 * one vnet to another, where it must be fully operational.
 *
 * XXXRW: There are some significant questions about event ordering, and
 * how to prevent things from starting to use the interface during detach.
 */
void
if_detach(struct ifnet *ifp)
{

	CURVNET_SET_QUIET(ifp->if_vnet);
	if_detach_internal(ifp, 0, NULL);
	CURVNET_RESTORE();
}

/*
 * The vmove flag, if set, indicates that we are called from a callpath
 * that is moving an interface to a different vnet instance.
 *
 * The shutdown flag, if set, indicates that we are called in the
 * process of shutting down a vnet instance.  Currently only the
 * vnet_if_return SYSUNINIT function sets it.  Note: we can be called
 * on a vnet instance shutdown without this flag being set, e.g., when
 * the cloned interfaces are destoyed as first thing of teardown.
 */
static int
if_detach_internal(struct ifnet *ifp, int vmove, struct if_clone **ifcp)
{
	struct ifaddr *ifa;
	int i;
	struct domain *dp;
 	struct ifnet *iter;
 	int found = 0;
#ifdef VIMAGE
	bool shutdown;

	shutdown = VNET_IS_SHUTTING_DOWN(ifp->if_vnet);
#endif
	IFNET_WLOCK();
	CK_STAILQ_FOREACH(iter, &V_ifnet, if_link)
		if (iter == ifp) {
			CK_STAILQ_REMOVE(&V_ifnet, ifp, ifnet, if_link);
			if (!vmove)
				ifp->if_flags |= IFF_DYING;
			found = 1;
			break;
		}
	IFNET_WUNLOCK();
	if (!found) {
		/*
		 * While we would want to panic here, we cannot
		 * guarantee that the interface is indeed still on
		 * the list given we don't hold locks all the way.
		 */
		return (ENOENT);
#if 0
		if (vmove)
			panic("%s: ifp=%p not on the ifnet tailq %p",
			    __func__, ifp, &V_ifnet);
		else
			return; /* XXX this should panic as well? */
#endif
	}

	/*
	 * At this point we know the interface still was on the ifnet list
	 * and we removed it so we are in a stable state.
	 */
#ifdef VIMAGE
	curvnet->vnet_ifcnt--;
#endif
	epoch_wait_preempt(net_epoch_preempt);

	/*
	 * Ensure all pending EPOCH(9) callbacks have been executed. This
	 * fixes issues about late destruction of multicast options
	 * which lead to leave group calls, which in turn access the
	 * belonging ifnet structure:
	 */
	epoch_drain_callbacks(net_epoch_preempt);

	/*
	 * In any case (destroy or vmove) detach us from the groups
	 * and remove/wait for pending events on the taskq.
	 * XXX-BZ in theory an interface could still enqueue a taskq change?
	 */
	if_delgroups(ifp);

	taskqueue_drain(taskqueue_swi, &ifp->if_linktask);
	taskqueue_drain(taskqueue_swi, &ifp->if_addmultitask);

	/*
	 * Check if this is a cloned interface or not. Must do even if
	 * shutting down as a if_vmove_reclaim() would move the ifp and
	 * the if_clone_addgroup() will have a corrupted string overwise
	 * from a gibberish pointer.
	 */
	if (vmove && ifcp != NULL)
		*ifcp = if_clone_findifc(ifp);

	if_down(ifp);

#ifdef VIMAGE
	/*
	 * On VNET shutdown abort here as the stack teardown will do all
	 * the work top-down for us.
	 */
	if (shutdown) {
		/* Give interface users the chance to clean up. */
		EVENTHANDLER_INVOKE(ifnet_departure_event, ifp);

		/*
		 * In case of a vmove we are done here without error.
		 * If we would signal an error it would lead to the same
		 * abort as if we did not find the ifnet anymore.
		 * if_detach() calls us in void context and does not care
		 * about an early abort notification, so life is splendid :)
		 */
		goto finish_vnet_shutdown;
	}
#endif

	/*
	 * At this point we are not tearing down a VNET and are either
	 * going to destroy or vmove the interface and have to cleanup
	 * accordingly.
	 */

	/*
	 * Remove routes and flush queues.
	 */
#ifdef ALTQ
	if (ALTQ_IS_ENABLED(&ifp->if_snd))
		altq_disable(&ifp->if_snd);
	if (ALTQ_IS_ATTACHED(&ifp->if_snd))
		altq_detach(&ifp->if_snd);
#endif

	if_purgeaddrs(ifp);

#ifdef INET
	in_ifdetach(ifp);
#endif

#ifdef INET6
	/*
	 * Remove all IPv6 kernel structs related to ifp.  This should be done
	 * before removing routing entries below, since IPv6 interface direct
	 * routes are expected to be removed by the IPv6-specific kernel API.
	 * Otherwise, the kernel will detect some inconsistency and bark it.
	 */
	in6_ifdetach(ifp);
#endif
	if_purgemaddrs(ifp);

	/* Announce that the interface is gone. */
	rt_ifannouncemsg(ifp, IFAN_DEPARTURE);
	EVENTHANDLER_INVOKE(ifnet_departure_event, ifp);
	if (IS_DEFAULT_VNET(curvnet))
		devctl_notify("IFNET", ifp->if_xname, "DETACH", NULL);

	if (!vmove) {
		/*
		 * Prevent further calls into the device driver via ifnet.
		 */
		if_dead(ifp);

		/*
		 * Clean up all addresses.
		 */
		IF_ADDR_WLOCK(ifp);
		if (!CK_STAILQ_EMPTY(&ifp->if_addrhead)) {
			ifa = CK_STAILQ_FIRST(&ifp->if_addrhead);
			CK_STAILQ_REMOVE(&ifp->if_addrhead, ifa, ifaddr, ifa_link);
			IF_ADDR_WUNLOCK(ifp);
			ifa_free(ifa);
		} else
			IF_ADDR_WUNLOCK(ifp);
	}

	rt_flushifroutes(ifp);

#ifdef VIMAGE
finish_vnet_shutdown:
#endif
	/*
	 * We cannot hold the lock over dom_ifdetach calls as they might
	 * sleep, for example trying to drain a callout, thus open up the
	 * theoretical race with re-attaching.
	 */
	IF_AFDATA_LOCK(ifp);
	i = ifp->if_afdata_initialized;
	ifp->if_afdata_initialized = 0;
	IF_AFDATA_UNLOCK(ifp);
	for (dp = domains; i > 0 && dp; dp = dp->dom_next) {
		if (dp->dom_ifdetach && ifp->if_afdata[dp->dom_family]) {
			(*dp->dom_ifdetach)(ifp,
			    ifp->if_afdata[dp->dom_family]);
			ifp->if_afdata[dp->dom_family] = NULL;
		}
	}

	return (0);
}

#ifdef VIMAGE
/*
 * if_vmove() performs a limited version of if_detach() in current
 * vnet and if_attach()es the ifnet to the vnet specified as 2nd arg.
 * An attempt is made to shrink if_index in current vnet, find an
 * unused if_index in target vnet and calls if_grow() if necessary,
 * and finally find an unused if_xname for the target vnet.
 */
static int
if_vmove(struct ifnet *ifp, struct vnet *new_vnet)
{
	struct if_clone *ifc;
#ifdef DEV_BPF
	u_int bif_dlt, bif_hdrlen;
#endif
	void *old;
	int rc;

#ifdef DEV_BPF
 	/*
	 * if_detach_internal() will call the eventhandler to notify
	 * interface departure.  That will detach if_bpf.  We need to
	 * safe the dlt and hdrlen so we can re-attach it later.
	 */
	bpf_get_bp_params(ifp->if_bpf, &bif_dlt, &bif_hdrlen);
#endif

	/*
	 * Detach from current vnet, but preserve LLADDR info, do not
	 * mark as dead etc. so that the ifnet can be reattached later.
	 * If we cannot find it, we lost the race to someone else.
	 */
	rc = if_detach_internal(ifp, 1, &ifc);
	if (rc != 0)
		return (rc);

	/*
	 * Unlink the ifnet from ifindex_table[] in current vnet, and shrink
	 * the if_index for that vnet if possible.
	 *
	 * NOTE: IFNET_WLOCK/IFNET_WUNLOCK() are assumed to be unvirtualized,
	 * or we'd lock on one vnet and unlock on another.
	 */
	IFNET_WLOCK();
	ifindex_free_locked(ifp->if_index);
	IFNET_WUNLOCK();

	/*
	 * Perform interface-specific reassignment tasks, if provided by
	 * the driver.
	 */
	if (ifp->if_reassign != NULL)
		ifp->if_reassign(ifp, new_vnet, NULL);

	/*
	 * Switch to the context of the target vnet.
	 */
	CURVNET_SET_QUIET(new_vnet);
 restart:
	IFNET_WLOCK();
	ifp->if_index = ifindex_alloc(&old);
	if (__predict_false(ifp->if_index == USHRT_MAX)) {
		IFNET_WUNLOCK();
		epoch_wait_preempt(net_epoch_preempt);
		free(old, M_IFNET);
		goto restart;
	}
	ifnet_setbyindex(ifp->if_index, ifp);
	IFNET_WUNLOCK();

	if_attach_internal(ifp, 1, ifc);

#ifdef DEV_BPF
	if (ifp->if_bpf == NULL)
		bpfattach(ifp, bif_dlt, bif_hdrlen);
#endif

	CURVNET_RESTORE();
	return (0);
}

/*
 * Move an ifnet to or from another child prison/vnet, specified by the jail id.
 */
static int
if_vmove_loan(struct thread *td, struct ifnet *ifp, char *ifname, int jid)
{
	struct prison *pr;
	struct ifnet *difp;
	int error;
	bool shutdown;

	/* Try to find the prison within our visibility. */
	sx_slock(&allprison_lock);
	pr = prison_find_child(td->td_ucred->cr_prison, jid);
	sx_sunlock(&allprison_lock);
	if (pr == NULL)
		return (ENXIO);
	prison_hold_locked(pr);
	mtx_unlock(&pr->pr_mtx);

	/* Do not try to move the iface from and to the same prison. */
	if (pr->pr_vnet == ifp->if_vnet) {
		prison_free(pr);
		return (EEXIST);
	}

	/* Make sure the named iface does not exists in the dst. prison/vnet. */
	/* XXX Lock interfaces to avoid races. */
	CURVNET_SET_QUIET(pr->pr_vnet);
	difp = ifunit(ifname);
	if (difp != NULL) {
		CURVNET_RESTORE();
		prison_free(pr);
		return (EEXIST);
	}

	/* Make sure the VNET is stable. */
	shutdown = VNET_IS_SHUTTING_DOWN(ifp->if_vnet);
	if (shutdown) {
		CURVNET_RESTORE();
		prison_free(pr);
		return (EBUSY);
	}
	CURVNET_RESTORE();

	/* Move the interface into the child jail/vnet. */
	error = if_vmove(ifp, pr->pr_vnet);

	/* Report the new if_xname back to the userland on success. */
	if (error == 0)
		sprintf(ifname, "%s", ifp->if_xname);

	prison_free(pr);
	return (error);
}

static int
if_vmove_reclaim(struct thread *td, char *ifname, int jid)
{
	struct prison *pr;
	struct vnet *vnet_dst;
	struct ifnet *ifp;
	int error;
 	bool shutdown;

	/* Try to find the prison within our visibility. */
	sx_slock(&allprison_lock);
	pr = prison_find_child(td->td_ucred->cr_prison, jid);
	sx_sunlock(&allprison_lock);
	if (pr == NULL)
		return (ENXIO);
	prison_hold_locked(pr);
	mtx_unlock(&pr->pr_mtx);

	/* Make sure the named iface exists in the source prison/vnet. */
	CURVNET_SET(pr->pr_vnet);
	ifp = ifunit(ifname);		/* XXX Lock to avoid races. */
	if (ifp == NULL) {
		CURVNET_RESTORE();
		prison_free(pr);
		return (ENXIO);
	}

	/* Do not try to move the iface from and to the same prison. */
	vnet_dst = TD_TO_VNET(td);
	if (vnet_dst == ifp->if_vnet) {
		CURVNET_RESTORE();
		prison_free(pr);
		return (EEXIST);
	}

	/* Make sure the VNET is stable. */
	shutdown = VNET_IS_SHUTTING_DOWN(ifp->if_vnet);
	if (shutdown) {
		CURVNET_RESTORE();
		prison_free(pr);
		return (EBUSY);
	}

	/* Get interface back from child jail/vnet. */
	error = if_vmove(ifp, vnet_dst);
	CURVNET_RESTORE();

	/* Report the new if_xname back to the userland on success. */
	if (error == 0)
		sprintf(ifname, "%s", ifp->if_xname);

	prison_free(pr);
	return (error);
}
#endif /* VIMAGE */

/*
 * Add a group to an interface
 */
int
if_addgroup(struct ifnet *ifp, const char *groupname)
{
	struct ifg_list		*ifgl;
	struct ifg_group	*ifg = NULL;
	struct ifg_member	*ifgm;
	int 			 new = 0;

	if (groupname[0] && groupname[strlen(groupname) - 1] >= '0' &&
	    groupname[strlen(groupname) - 1] <= '9')
		return (EINVAL);

	IFNET_WLOCK();
	CK_STAILQ_FOREACH(ifgl, &ifp->if_groups, ifgl_next)
		if (!strcmp(ifgl->ifgl_group->ifg_group, groupname)) {
			IFNET_WUNLOCK();
			return (EEXIST);
		}

	if ((ifgl = malloc(sizeof(*ifgl), M_TEMP, M_NOWAIT)) == NULL) {
	    	IFNET_WUNLOCK();
		return (ENOMEM);
	}

	if ((ifgm = malloc(sizeof(*ifgm), M_TEMP, M_NOWAIT)) == NULL) {
		free(ifgl, M_TEMP);
		IFNET_WUNLOCK();
		return (ENOMEM);
	}

	CK_STAILQ_FOREACH(ifg, &V_ifg_head, ifg_next)
		if (!strcmp(ifg->ifg_group, groupname))
			break;

	if (ifg == NULL) {
		if ((ifg = malloc(sizeof(*ifg), M_TEMP, M_NOWAIT)) == NULL) {
			free(ifgl, M_TEMP);
			free(ifgm, M_TEMP);
			IFNET_WUNLOCK();
			return (ENOMEM);
		}
		strlcpy(ifg->ifg_group, groupname, sizeof(ifg->ifg_group));
		ifg->ifg_refcnt = 0;
		CK_STAILQ_INIT(&ifg->ifg_members);
		CK_STAILQ_INSERT_TAIL(&V_ifg_head, ifg, ifg_next);
		new = 1;
	}

	ifg->ifg_refcnt++;
	ifgl->ifgl_group = ifg;
	ifgm->ifgm_ifp = ifp;

	IF_ADDR_WLOCK(ifp);
	CK_STAILQ_INSERT_TAIL(&ifg->ifg_members, ifgm, ifgm_next);
	CK_STAILQ_INSERT_TAIL(&ifp->if_groups, ifgl, ifgl_next);
	IF_ADDR_WUNLOCK(ifp);

	IFNET_WUNLOCK();

	if (new)
		EVENTHANDLER_INVOKE(group_attach_event, ifg);
	EVENTHANDLER_INVOKE(group_change_event, groupname);

	return (0);
}

/*
 * Helper function to remove a group out of an interface.  Expects the global
 * ifnet lock to be write-locked, and drops it before returning.
 */
static void
_if_delgroup_locked(struct ifnet *ifp, struct ifg_list *ifgl,
    const char *groupname)
{
	struct ifg_member *ifgm;
	bool freeifgl;

	IFNET_WLOCK_ASSERT();

	IF_ADDR_WLOCK(ifp);
	CK_STAILQ_REMOVE(&ifp->if_groups, ifgl, ifg_list, ifgl_next);
	IF_ADDR_WUNLOCK(ifp);

	CK_STAILQ_FOREACH(ifgm, &ifgl->ifgl_group->ifg_members, ifgm_next) {
		if (ifgm->ifgm_ifp == ifp) {
			CK_STAILQ_REMOVE(&ifgl->ifgl_group->ifg_members, ifgm,
			    ifg_member, ifgm_next);
			break;
		}
	}

	if (--ifgl->ifgl_group->ifg_refcnt == 0) {
		CK_STAILQ_REMOVE(&V_ifg_head, ifgl->ifgl_group, ifg_group,
		    ifg_next);
		freeifgl = true;
	} else {
		freeifgl = false;
	}
	IFNET_WUNLOCK();

	epoch_wait_preempt(net_epoch_preempt);
	if (freeifgl) {
		EVENTHANDLER_INVOKE(group_detach_event, ifgl->ifgl_group);
		free(ifgl->ifgl_group, M_TEMP);
	}
	free(ifgm, M_TEMP);
	free(ifgl, M_TEMP);

	EVENTHANDLER_INVOKE(group_change_event, groupname);
}

/*
 * Remove a group from an interface
 */
int
if_delgroup(struct ifnet *ifp, const char *groupname)
{
	struct ifg_list *ifgl;

	IFNET_WLOCK();
	CK_STAILQ_FOREACH(ifgl, &ifp->if_groups, ifgl_next)
		if (strcmp(ifgl->ifgl_group->ifg_group, groupname) == 0)
			break;
	if (ifgl == NULL) {
		IFNET_WUNLOCK();
		return (ENOENT);
	}

	_if_delgroup_locked(ifp, ifgl, groupname);

	return (0);
}

/*
 * Remove an interface from all groups
 */
static void
if_delgroups(struct ifnet *ifp)
{
	struct ifg_list *ifgl;
	char groupname[IFNAMSIZ];

	IFNET_WLOCK();
	while ((ifgl = CK_STAILQ_FIRST(&ifp->if_groups)) != NULL) {
		strlcpy(groupname, ifgl->ifgl_group->ifg_group, IFNAMSIZ);
		_if_delgroup_locked(ifp, ifgl, groupname);
		IFNET_WLOCK();
	}
	IFNET_WUNLOCK();
}

static char *
ifgr_group_get(void *ifgrp)
{
	union ifgroupreq_union *ifgrup;

	ifgrup = ifgrp;
<<<<<<< HEAD
#if __has_feature(capabilities)
	if (SV_CURPROC_FLAG(SV_CHERI))
		return (&ifgrup->ifgr.ifgr_ifgru.ifgru_group[0]);
#endif
=======
>>>>>>> 46b172b1
#ifdef COMPAT_FREEBSD32
	if (SV_CURPROC_FLAG(SV_ILP32))
		return (&ifgrup->ifgr32.ifgr_ifgru.ifgru_group[0]);
#endif
#ifdef COMPAT_FREEBSD64
<<<<<<< HEAD
	return (&ifgrup->ifgr64.ifgr_ifgru.ifgru_group[0]);
#else
=======
	if (!SV_CURPROC_FLAG(SV_CHERI))
		return (&ifgrup->ifgr64.ifgr_ifgru.ifgru_group[0]);
#endif
>>>>>>> 46b172b1
	return (&ifgrup->ifgr.ifgr_ifgru.ifgru_group[0]);
#endif
}

static struct ifg_req * __capability
ifgr_groups_get(void *ifgrp)
{
	union ifgroupreq_union *ifgrup;

	ifgrup = ifgrp;
<<<<<<< HEAD
#if __has_feature(capabilities)
	if (SV_CURPROC_FLAG(SV_CHERI))
		return (ifgrup->ifgr.ifgr_ifgru.ifgru_groups);
#endif
=======
>>>>>>> 46b172b1
#ifdef COMPAT_FREEBSD32
	if (SV_CURPROC_FLAG(SV_ILP32))
		return (__USER_CAP((struct ifg_req *)(uintptr_t)
		    ifgrup->ifgr32.ifgr_ifgru.ifgru_groups,
		    ifgrup->ifgr32.ifgr_len));
#endif
#ifdef COMPAT_FREEBSD64
<<<<<<< HEAD
	return (__USER_CAP((struct ifg_req *)(uintptr_t)
	    ifgrup->ifgr64.ifgr_ifgru.ifgru_groups,
	    ifgrup->ifgr64.ifgr_len));
#else
	return (__USER_CAP(ifgrup->ifgr.ifgr_ifgru.ifgru_groups,
	    ifgrup->ifgr.ifgr_len));
#endif
=======
	if (!SV_CURPROC_FLAG(SV_CHERI))
		return (__USER_CAP((struct ifg_req *)(uintptr_t)
		    ifgrup->ifgr64.ifgr_ifgru.ifgru_groups,
		    ifgrup->ifgr64.ifgr_len));
#endif
	return (ifgrup->ifgr.ifgr_ifgru.ifgru_groups);
>>>>>>> 46b172b1
}

/*
 * Stores all groups from an interface in memory pointed to by ifgr.
 */
static int
if_getgroup(struct ifgroupreq *ifgr, struct ifnet *ifp)
{
	int			 len, error;
	struct ifg_list		*ifgl;
	struct ifg_req		 ifgrq, * __capability ifgp;

	NET_EPOCH_ASSERT();

	if (ifgr->ifgr_len == 0) {
		CK_STAILQ_FOREACH(ifgl, &ifp->if_groups, ifgl_next)
			ifgr->ifgr_len += sizeof(struct ifg_req);
		return (0);
	}

	len = ifgr->ifgr_len;
	ifgp = ifgr_groups_get(ifgr);
	/* XXX: wire */
	CK_STAILQ_FOREACH(ifgl, &ifp->if_groups, ifgl_next) {
		if (len < sizeof(ifgrq))
			return (EINVAL);
		bzero(&ifgrq, sizeof ifgrq);
		strlcpy(ifgrq.ifgrq_group, ifgl->ifgl_group->ifg_group,
		    sizeof(ifgrq.ifgrq_group));
		if ((error = copyout_c(&ifgrq, ifgp, sizeof(struct ifg_req))))
			return (error);
		len -= sizeof(ifgrq);
		ifgp++;
	}

	return (0);
}

/*
 * Stores all members of a group in memory pointed to by igfr
 */
static int
if_getgroupmembers(struct ifgroupreq *ifgr)
{
	struct ifg_group	*ifg;
	struct ifg_member	*ifgm;
	struct ifg_req		 ifgrq, * __capability ifgp;
	int			 len, error;

	IFNET_RLOCK();
	CK_STAILQ_FOREACH(ifg, &V_ifg_head, ifg_next)
		if (strcmp(ifg->ifg_group, ifgr->ifgr_name) == 0)
			break;
	if (ifg == NULL) {
		IFNET_RUNLOCK();
		return (ENOENT);
	}

	if (ifgr->ifgr_len == 0) {
		CK_STAILQ_FOREACH(ifgm, &ifg->ifg_members, ifgm_next)
			ifgr->ifgr_len += sizeof(ifgrq);
		IFNET_RUNLOCK();
		return (0);
	}

	len = ifgr->ifgr_len;
	ifgp = ifgr_groups_get(ifgr);
	CK_STAILQ_FOREACH(ifgm, &ifg->ifg_members, ifgm_next) {
		if (len < sizeof(ifgrq)) {
			IFNET_RUNLOCK();
			return (EINVAL);
		}
		bzero(&ifgrq, sizeof ifgrq);
		strlcpy(ifgrq.ifgrq_member, ifgm->ifgm_ifp->if_xname,
		    sizeof(ifgrq.ifgrq_member));
		if ((error = copyout_c(&ifgrq, ifgp, sizeof(struct ifg_req)))) {
			IFNET_RUNLOCK();
			return (error);
		}
		len -= sizeof(ifgrq);
		ifgp++;
	}
	IFNET_RUNLOCK();

	return (0);
}

/*
 * Return counter values from counter(9)s stored in ifnet.
 */
uint64_t
if_get_counter_default(struct ifnet *ifp, ift_counter cnt)
{

	KASSERT(cnt < IFCOUNTERS, ("%s: invalid cnt %d", __func__, cnt));

	return (counter_u64_fetch(ifp->if_counters[cnt]));
}

/*
 * Increase an ifnet counter. Usually used for counters shared
 * between the stack and a driver, but function supports them all.
 */
void
if_inc_counter(struct ifnet *ifp, ift_counter cnt, int64_t inc)
{

	KASSERT(cnt < IFCOUNTERS, ("%s: invalid cnt %d", __func__, cnt));

	counter_u64_add(ifp->if_counters[cnt], inc);
}

/*
 * Copy data from ifnet to userland API structure if_data.
 */
void
if_data_copy(struct ifnet *ifp, struct if_data *ifd)
{

	ifd->ifi_type = ifp->if_type;
	ifd->ifi_physical = 0;
	ifd->ifi_addrlen = ifp->if_addrlen;
	ifd->ifi_hdrlen = ifp->if_hdrlen;
	ifd->ifi_link_state = ifp->if_link_state;
	ifd->ifi_vhid = 0;
	ifd->ifi_datalen = sizeof(struct if_data);
	ifd->ifi_mtu = ifp->if_mtu;
	ifd->ifi_metric = ifp->if_metric;
	ifd->ifi_baudrate = ifp->if_baudrate;
	ifd->ifi_hwassist = ifp->if_hwassist;
	ifd->ifi_epoch = ifp->if_epoch;
	ifd->ifi_lastchange = ifp->if_lastchange;

	ifd->ifi_ipackets = ifp->if_get_counter(ifp, IFCOUNTER_IPACKETS);
	ifd->ifi_ierrors = ifp->if_get_counter(ifp, IFCOUNTER_IERRORS);
	ifd->ifi_opackets = ifp->if_get_counter(ifp, IFCOUNTER_OPACKETS);
	ifd->ifi_oerrors = ifp->if_get_counter(ifp, IFCOUNTER_OERRORS);
	ifd->ifi_collisions = ifp->if_get_counter(ifp, IFCOUNTER_COLLISIONS);
	ifd->ifi_ibytes = ifp->if_get_counter(ifp, IFCOUNTER_IBYTES);
	ifd->ifi_obytes = ifp->if_get_counter(ifp, IFCOUNTER_OBYTES);
	ifd->ifi_imcasts = ifp->if_get_counter(ifp, IFCOUNTER_IMCASTS);
	ifd->ifi_omcasts = ifp->if_get_counter(ifp, IFCOUNTER_OMCASTS);
	ifd->ifi_iqdrops = ifp->if_get_counter(ifp, IFCOUNTER_IQDROPS);
	ifd->ifi_oqdrops = ifp->if_get_counter(ifp, IFCOUNTER_OQDROPS);
	ifd->ifi_noproto = ifp->if_get_counter(ifp, IFCOUNTER_NOPROTO);
}

/*
 * Initialization, destruction and refcounting functions for ifaddrs.
 */
struct ifaddr *
ifa_alloc(size_t size, int flags)
{
	struct ifaddr *ifa;

	KASSERT(size >= sizeof(struct ifaddr),
	    ("%s: invalid size %zu", __func__, size));

	ifa = malloc(size, M_IFADDR, M_ZERO | flags);
	if (ifa == NULL)
		return (NULL);

	if ((ifa->ifa_opackets = counter_u64_alloc(flags)) == NULL)
		goto fail;
	if ((ifa->ifa_ipackets = counter_u64_alloc(flags)) == NULL)
		goto fail;
	if ((ifa->ifa_obytes = counter_u64_alloc(flags)) == NULL)
		goto fail;
	if ((ifa->ifa_ibytes = counter_u64_alloc(flags)) == NULL)
		goto fail;

	refcount_init(&ifa->ifa_refcnt, 1);

	return (ifa);

fail:
	/* free(NULL) is okay */
	counter_u64_free(ifa->ifa_opackets);
	counter_u64_free(ifa->ifa_ipackets);
	counter_u64_free(ifa->ifa_obytes);
	counter_u64_free(ifa->ifa_ibytes);
	free(ifa, M_IFADDR);

	return (NULL);
}

void
ifa_ref(struct ifaddr *ifa)
{

	refcount_acquire(&ifa->ifa_refcnt);
}

static void
ifa_destroy(epoch_context_t ctx)
{
	struct ifaddr *ifa;

	ifa = __containerof(ctx, struct ifaddr, ifa_epoch_ctx);
	counter_u64_free(ifa->ifa_opackets);
	counter_u64_free(ifa->ifa_ipackets);
	counter_u64_free(ifa->ifa_obytes);
	counter_u64_free(ifa->ifa_ibytes);
	free(ifa, M_IFADDR);
}

void
ifa_free(struct ifaddr *ifa)
{

	if (refcount_release(&ifa->ifa_refcnt))
		NET_EPOCH_CALL(ifa_destroy, &ifa->ifa_epoch_ctx);
}


static int
ifa_maintain_loopback_route(int cmd, const char *otype, struct ifaddr *ifa,
    struct sockaddr *ia)
{
	struct epoch_tracker et;
	int error;
	struct rt_addrinfo info;
	struct sockaddr_dl null_sdl;
	struct ifnet *ifp;
	struct ifaddr *rti_ifa = NULL;

	ifp = ifa->ifa_ifp;

	bzero(&info, sizeof(info));
	if (cmd != RTM_DELETE)
		info.rti_ifp = V_loif;
	if (cmd == RTM_ADD) {
		/* explicitly specify (loopback) ifa */
		if (info.rti_ifp != NULL) {
			NET_EPOCH_ENTER(et);
			rti_ifa = ifaof_ifpforaddr(ifa->ifa_addr, info.rti_ifp);
			if (rti_ifa != NULL)
				ifa_ref(rti_ifa);
			info.rti_ifa = rti_ifa;
			NET_EPOCH_EXIT(et);
		}
	}
	info.rti_flags = ifa->ifa_flags | RTF_HOST | RTF_STATIC | RTF_PINNED;
	info.rti_info[RTAX_DST] = ia;
	info.rti_info[RTAX_GATEWAY] = (struct sockaddr *)&null_sdl;
	link_init_sdl(ifp, (struct sockaddr *)&null_sdl, ifp->if_type);

	error = rtrequest1_fib(cmd, &info, NULL, ifp->if_fib);

	if (rti_ifa != NULL)
		ifa_free(rti_ifa);

	if (error == 0 ||
	    (cmd == RTM_ADD && error == EEXIST) ||
	    (cmd == RTM_DELETE && (error == ENOENT || error == ESRCH)))
		return (error);

	log(LOG_DEBUG, "%s: %s failed for interface %s: %u\n",
		__func__, otype, if_name(ifp), error);

	return (error);
}

int
ifa_add_loopback_route(struct ifaddr *ifa, struct sockaddr *ia)
{

	return (ifa_maintain_loopback_route(RTM_ADD, "insertion", ifa, ia));
}

int
ifa_del_loopback_route(struct ifaddr *ifa, struct sockaddr *ia)
{

	return (ifa_maintain_loopback_route(RTM_DELETE, "deletion", ifa, ia));
}

int
ifa_switch_loopback_route(struct ifaddr *ifa, struct sockaddr *ia)
{

	return (ifa_maintain_loopback_route(RTM_CHANGE, "switch", ifa, ia));
}

/*
 * XXX: Because sockaddr_dl has deeper structure than the sockaddr
 * structs used to represent other address families, it is necessary
 * to perform a different comparison.
 */

#define	sa_dl_equal(a1, a2)	\
	((((const struct sockaddr_dl *)(a1))->sdl_len ==		\
	 ((const struct sockaddr_dl *)(a2))->sdl_len) &&		\
	 (bcmp(CLLADDR((const struct sockaddr_dl *)(a1)),		\
	       CLLADDR((const struct sockaddr_dl *)(a2)),		\
	       ((const struct sockaddr_dl *)(a1))->sdl_alen) == 0))

/*
 * Locate an interface based on a complete address.
 */
/*ARGSUSED*/
struct ifaddr *
ifa_ifwithaddr(const struct sockaddr *addr)
{
	struct ifnet *ifp;
	struct ifaddr *ifa;

	NET_EPOCH_ASSERT();

	CK_STAILQ_FOREACH(ifp, &V_ifnet, if_link) {
		CK_STAILQ_FOREACH(ifa, &ifp->if_addrhead, ifa_link) {
			if (ifa->ifa_addr->sa_family != addr->sa_family)
				continue;
			if (sa_equal(addr, ifa->ifa_addr)) {
				goto done;
			}
			/* IP6 doesn't have broadcast */
			if ((ifp->if_flags & IFF_BROADCAST) &&
			    ifa->ifa_broadaddr &&
			    ifa->ifa_broadaddr->sa_len != 0 &&
			    sa_equal(ifa->ifa_broadaddr, addr)) {
				goto done;
			}
		}
	}
	ifa = NULL;
done:
	return (ifa);
}

int
ifa_ifwithaddr_check(const struct sockaddr *addr)
{
	struct epoch_tracker et;
	int rc;

	NET_EPOCH_ENTER(et);
	rc = (ifa_ifwithaddr(addr) != NULL);
	NET_EPOCH_EXIT(et);
	return (rc);
}

/*
 * Locate an interface based on the broadcast address.
 */
/* ARGSUSED */
struct ifaddr *
ifa_ifwithbroadaddr(const struct sockaddr *addr, int fibnum)
{
	struct ifnet *ifp;
	struct ifaddr *ifa;

	NET_EPOCH_ASSERT();
	CK_STAILQ_FOREACH(ifp, &V_ifnet, if_link) {
		if ((fibnum != RT_ALL_FIBS) && (ifp->if_fib != fibnum))
			continue;
		CK_STAILQ_FOREACH(ifa, &ifp->if_addrhead, ifa_link) {
			if (ifa->ifa_addr->sa_family != addr->sa_family)
				continue;
			if ((ifp->if_flags & IFF_BROADCAST) &&
			    ifa->ifa_broadaddr &&
			    ifa->ifa_broadaddr->sa_len != 0 &&
			    sa_equal(ifa->ifa_broadaddr, addr)) {
				goto done;
			}
		}
	}
	ifa = NULL;
done:
	return (ifa);
}

/*
 * Locate the point to point interface with a given destination address.
 */
/*ARGSUSED*/
struct ifaddr *
ifa_ifwithdstaddr(const struct sockaddr *addr, int fibnum)
{
	struct ifnet *ifp;
	struct ifaddr *ifa;

	NET_EPOCH_ASSERT();
	CK_STAILQ_FOREACH(ifp, &V_ifnet, if_link) {
		if ((ifp->if_flags & IFF_POINTOPOINT) == 0)
			continue;
		if ((fibnum != RT_ALL_FIBS) && (ifp->if_fib != fibnum))
			continue;
		CK_STAILQ_FOREACH(ifa, &ifp->if_addrhead, ifa_link) {
			if (ifa->ifa_addr->sa_family != addr->sa_family)
				continue;
			if (ifa->ifa_dstaddr != NULL &&
			    sa_equal(addr, ifa->ifa_dstaddr)) {
				goto done;
			}
		}
	}
	ifa = NULL;
done:
	return (ifa);
}

/*
 * Find an interface on a specific network.  If many, choice
 * is most specific found.
 */
struct ifaddr *
ifa_ifwithnet(const struct sockaddr *addr, int ignore_ptp, int fibnum)
{
	struct ifnet *ifp;
	struct ifaddr *ifa;
	struct ifaddr *ifa_maybe = NULL;
	u_int af = addr->sa_family;
	const char *addr_data = addr->sa_data, *cplim;

	NET_EPOCH_ASSERT();
	/*
	 * AF_LINK addresses can be looked up directly by their index number,
	 * so do that if we can.
	 */
	if (af == AF_LINK) {
	    const struct sockaddr_dl *sdl = (const struct sockaddr_dl *)addr;
	    if (sdl->sdl_index && sdl->sdl_index <= V_if_index)
		return (ifaddr_byindex(sdl->sdl_index));
	}

	/*
	 * Scan though each interface, looking for ones that have addresses
	 * in this address family and the requested fib.
	 */
	CK_STAILQ_FOREACH(ifp, &V_ifnet, if_link) {
		if ((fibnum != RT_ALL_FIBS) && (ifp->if_fib != fibnum))
			continue;
		CK_STAILQ_FOREACH(ifa, &ifp->if_addrhead, ifa_link) {
			const char *cp, *cp2, *cp3;

			if (ifa->ifa_addr->sa_family != af)
next:				continue;
			if (af == AF_INET && 
			    ifp->if_flags & IFF_POINTOPOINT && !ignore_ptp) {
				/*
				 * This is a bit broken as it doesn't
				 * take into account that the remote end may
				 * be a single node in the network we are
				 * looking for.
				 * The trouble is that we don't know the
				 * netmask for the remote end.
				 */
				if (ifa->ifa_dstaddr != NULL &&
				    sa_equal(addr, ifa->ifa_dstaddr)) {
					goto done;
				}
			} else {
				/*
				 * Scan all the bits in the ifa's address.
				 * If a bit dissagrees with what we are
				 * looking for, mask it with the netmask
				 * to see if it really matters.
				 * (A byte at a time)
				 */
				if (ifa->ifa_netmask == 0)
					continue;
				cp = addr_data;
				cp2 = ifa->ifa_addr->sa_data;
				cp3 = ifa->ifa_netmask->sa_data;
				cplim = (char *)ifa->ifa_netmask
					+ ifa->ifa_netmask->sa_len;
				while (cp3 < cplim)
					if ((*cp++ ^ *cp2++) & *cp3++)
						goto next; /* next address! */
				/*
				 * If the netmask of what we just found
				 * is more specific than what we had before
				 * (if we had one), or if the virtual status
				 * of new prefix is better than of the old one,
				 * then remember the new one before continuing
				 * to search for an even better one.
				 */
				if (ifa_maybe == NULL ||
				    ifa_preferred(ifa_maybe, ifa) ||
				    rn_refines((caddr_t)ifa->ifa_netmask,
				    (caddr_t)ifa_maybe->ifa_netmask)) {
					ifa_maybe = ifa;
				}
			}
		}
	}
	ifa = ifa_maybe;
	ifa_maybe = NULL;
done:
	return (ifa);
}

/*
 * Find an interface address specific to an interface best matching
 * a given address.
 */
struct ifaddr *
ifaof_ifpforaddr(const struct sockaddr *addr, struct ifnet *ifp)
{
	struct ifaddr *ifa;
	const char *cp, *cp2, *cp3;
	char *cplim;
	struct ifaddr *ifa_maybe = NULL;
	u_int af = addr->sa_family;

	if (af >= AF_MAX)
		return (NULL);

	NET_EPOCH_ASSERT();
	CK_STAILQ_FOREACH(ifa, &ifp->if_addrhead, ifa_link) {
		if (ifa->ifa_addr->sa_family != af)
			continue;
		if (ifa_maybe == NULL)
			ifa_maybe = ifa;
		if (ifa->ifa_netmask == 0) {
			if (sa_equal(addr, ifa->ifa_addr) ||
			    (ifa->ifa_dstaddr &&
			    sa_equal(addr, ifa->ifa_dstaddr)))
				goto done;
			continue;
		}
		if (ifp->if_flags & IFF_POINTOPOINT) {
			if (sa_equal(addr, ifa->ifa_dstaddr))
				goto done;
		} else {
			cp = addr->sa_data;
			cp2 = ifa->ifa_addr->sa_data;
			cp3 = ifa->ifa_netmask->sa_data;
			cplim = (char *)ifa->ifa_netmask + ifa->ifa_netmask->sa_len;
			for (; cp3 < cplim; cp3++)
				if ((*cp++ ^ *cp2++) & *cp3)
					break;
			if (cp3 == cplim)
				goto done;
		}
	}
	ifa = ifa_maybe;
done:
	return (ifa);
}

/*
 * See whether new ifa is better than current one:
 * 1) A non-virtual one is preferred over virtual.
 * 2) A virtual in master state preferred over any other state.
 *
 * Used in several address selecting functions.
 */
int
ifa_preferred(struct ifaddr *cur, struct ifaddr *next)
{

	return (cur->ifa_carp && (!next->ifa_carp ||
	    ((*carp_master_p)(next) && !(*carp_master_p)(cur))));
}

struct sockaddr_dl *
link_alloc_sdl(size_t size, int flags)
{

	return (malloc(size, M_TEMP, flags));
}

void
link_free_sdl(struct sockaddr *sa)
{
	free(sa, M_TEMP);
}

/*
 * Fills in given sdl with interface basic info.
 * Returns pointer to filled sdl.
 */
struct sockaddr_dl *
link_init_sdl(struct ifnet *ifp, struct sockaddr *paddr, u_char iftype)
{
	struct sockaddr_dl *sdl;

	sdl = (struct sockaddr_dl *)paddr;
	memset(sdl, 0, sizeof(struct sockaddr_dl));
	sdl->sdl_len = sizeof(struct sockaddr_dl);
	sdl->sdl_family = AF_LINK;
	sdl->sdl_index = ifp->if_index;
	sdl->sdl_type = iftype;

	return (sdl);
}

/*
 * Mark an interface down and notify protocols of
 * the transition.
 */
static void
if_unroute(struct ifnet *ifp, int flag, int fam)
{
	struct ifaddr *ifa;

	KASSERT(flag == IFF_UP, ("if_unroute: flag != IFF_UP"));

	ifp->if_flags &= ~flag;
	getmicrotime(&ifp->if_lastchange);
	CK_STAILQ_FOREACH(ifa, &ifp->if_addrhead, ifa_link)
		if (fam == PF_UNSPEC || (fam == ifa->ifa_addr->sa_family))
			pfctlinput(PRC_IFDOWN, ifa->ifa_addr);
	ifp->if_qflush(ifp);

	if (ifp->if_carp)
		(*carp_linkstate_p)(ifp);
	rt_ifmsg(ifp);
}

/*
 * Mark an interface up and notify protocols of
 * the transition.
 */
static void
if_route(struct ifnet *ifp, int flag, int fam)
{
	struct ifaddr *ifa;

	KASSERT(flag == IFF_UP, ("if_route: flag != IFF_UP"));

	ifp->if_flags |= flag;
	getmicrotime(&ifp->if_lastchange);
	CK_STAILQ_FOREACH(ifa, &ifp->if_addrhead, ifa_link)
		if (fam == PF_UNSPEC || (fam == ifa->ifa_addr->sa_family))
			pfctlinput(PRC_IFUP, ifa->ifa_addr);
	if (ifp->if_carp)
		(*carp_linkstate_p)(ifp);
	rt_ifmsg(ifp);
#ifdef INET6
	in6_if_up(ifp);
#endif
}

void	(*vlan_link_state_p)(struct ifnet *);	/* XXX: private from if_vlan */
void	(*vlan_trunk_cap_p)(struct ifnet *);		/* XXX: private from if_vlan */
struct ifnet *(*vlan_trunkdev_p)(struct ifnet *);
struct	ifnet *(*vlan_devat_p)(struct ifnet *, uint16_t);
int	(*vlan_tag_p)(struct ifnet *, uint16_t *);
int	(*vlan_pcp_p)(struct ifnet *, uint16_t *);
int	(*vlan_setcookie_p)(struct ifnet *, void *);
void	*(*vlan_cookie_p)(struct ifnet *);

/*
 * Handle a change in the interface link state. To avoid LORs
 * between driver lock and upper layer locks, as well as possible
 * recursions, we post event to taskqueue, and all job
 * is done in static do_link_state_change().
 */
void
if_link_state_change(struct ifnet *ifp, int link_state)
{
	/* Return if state hasn't changed. */
	if (ifp->if_link_state == link_state)
		return;

	ifp->if_link_state = link_state;

	/* XXXGL: reference ifp? */
	taskqueue_enqueue(taskqueue_swi, &ifp->if_linktask);
}

static void
do_link_state_change(void *arg, int pending)
{
	struct ifnet *ifp;
	int link_state;

	ifp = arg;
	link_state = ifp->if_link_state;

	CURVNET_SET(ifp->if_vnet);
	rt_ifmsg(ifp);
	if (ifp->if_vlantrunk != NULL)
		(*vlan_link_state_p)(ifp);

	if ((ifp->if_type == IFT_ETHER || ifp->if_type == IFT_L2VLAN) &&
	    ifp->if_l2com != NULL)
		(*ng_ether_link_state_p)(ifp, link_state);
	if (ifp->if_carp)
		(*carp_linkstate_p)(ifp);
	if (ifp->if_bridge)
		ifp->if_bridge_linkstate(ifp);
	if (ifp->if_lagg)
		(*lagg_linkstate_p)(ifp, link_state);

	if (IS_DEFAULT_VNET(curvnet))
		devctl_notify("IFNET", ifp->if_xname,
		    (link_state == LINK_STATE_UP) ? "LINK_UP" : "LINK_DOWN",
		    NULL);
	if (pending > 1)
		if_printf(ifp, "%d link states coalesced\n", pending);
	if (log_link_state_change)
		if_printf(ifp, "link state changed to %s\n",
		    (link_state == LINK_STATE_UP) ? "UP" : "DOWN" );
	EVENTHANDLER_INVOKE(ifnet_link_event, ifp, link_state);
	CURVNET_RESTORE();
}

/*
 * Mark an interface down and notify protocols of
 * the transition.
 */
void
if_down(struct ifnet *ifp)
{

	EVENTHANDLER_INVOKE(ifnet_event, ifp, IFNET_EVENT_DOWN);
	if_unroute(ifp, IFF_UP, AF_UNSPEC);
}

/*
 * Mark an interface up and notify protocols of
 * the transition.
 */
void
if_up(struct ifnet *ifp)
{

	if_route(ifp, IFF_UP, AF_UNSPEC);
	EVENTHANDLER_INVOKE(ifnet_event, ifp, IFNET_EVENT_UP);
}

/*
 * Flush an interface queue.
 */
void
if_qflush(struct ifnet *ifp)
{
	struct mbuf *m, *n;
	struct ifaltq *ifq;
	
	ifq = &ifp->if_snd;
	IFQ_LOCK(ifq);
#ifdef ALTQ
	if (ALTQ_IS_ENABLED(ifq))
		ALTQ_PURGE(ifq);
#endif
	n = ifq->ifq_head;
	while ((m = n) != NULL) {
		n = m->m_nextpkt;
		m_freem(m);
	}
	ifq->ifq_head = 0;
	ifq->ifq_tail = 0;
	ifq->ifq_len = 0;
	IFQ_UNLOCK(ifq);
}

/*
 * Map interface name to interface structure pointer, with or without
 * returning a reference.
 */
struct ifnet *
ifunit_ref(const char *name)
{
	struct epoch_tracker et;
	struct ifnet *ifp;

	NET_EPOCH_ENTER(et);
	CK_STAILQ_FOREACH(ifp, &V_ifnet, if_link) {
		if (strncmp(name, ifp->if_xname, IFNAMSIZ) == 0 &&
		    !(ifp->if_flags & IFF_DYING))
			break;
	}
	if (ifp != NULL)
		if_ref(ifp);
	NET_EPOCH_EXIT(et);
	return (ifp);
}

struct ifnet *
ifunit(const char *name)
{
	struct epoch_tracker et;
	struct ifnet *ifp;

	NET_EPOCH_ENTER(et);
	CK_STAILQ_FOREACH(ifp, &V_ifnet, if_link) {
		if (strncmp(name, ifp->if_xname, IFNAMSIZ) == 0)
			break;
	}
	NET_EPOCH_EXIT(et);
	return (ifp);
}

static int
ifr__int0_get(void *ifrp)
{
	union ifreq_union *ifrup;

	ifrup = ifrp;
<<<<<<< HEAD
#if __has_feature(capabilities)
	if (SV_CURPROC_FLAG(SV_CHERI))
		return (ifrup->ifr.ifr_ifru.ifru_cap[0]);
#endif
=======
>>>>>>> 46b172b1
#ifdef COMPAT_FREEBSD32
	if (SV_CURPROC_FLAG(SV_ILP32))
		return (ifrup->ifr32.ifr_ifru.ifru_cap[0]);
#endif
#ifdef COMPAT_FREEBSD64
<<<<<<< HEAD
	return (ifrup->ifr64.ifr_ifru.ifru_cap[0]);
#else
=======
	if (!SV_CURPROC_FLAG(SV_CHERI))
		return (ifrup->ifr64.ifr_ifru.ifru_cap[0]);
#endif
>>>>>>> 46b172b1
	return (ifrup->ifr.ifr_ifru.ifru_cap[0]);
#endif
}

static void
ifr__int0_set(void *ifrp, int val)
{
	union ifreq_union *ifrup;

	ifrup = ifrp;
<<<<<<< HEAD
#if __has_feature(capabilities)
	if (SV_CURPROC_FLAG(SV_CHERI))
		ifrup->ifr.ifr_ifru.ifru_cap[0] = val;
	else
#endif
=======
>>>>>>> 46b172b1
#ifdef COMPAT_FREEBSD32
	if (SV_CURPROC_FLAG(SV_ILP32))
		ifrup->ifr32.ifr_ifru.ifru_cap[0] = val;
	else
#endif
#ifdef COMPAT_FREEBSD64
<<<<<<< HEAD
		ifrup->ifr64.ifr_ifru.ifru_cap[0] = val;
#else
=======
	if (!SV_CURPROC_FLAG(SV_CHERI))
		ifrup->ifr64.ifr_ifru.ifru_cap[0] = val;
	else
#endif
>>>>>>> 46b172b1
		ifrup->ifr.ifr_ifru.ifru_cap[0] = val;
#endif
}

static void
ifr__int1_set(void *ifrp, int val)
{
	union ifreq_union *ifrup;

	ifrup = ifrp;
<<<<<<< HEAD
#if __has_feature(capabilities)
	if (SV_CURPROC_FLAG(SV_CHERI))
		ifrup->ifr.ifr_ifru.ifru_cap[1] = val;
	else
#endif
=======
>>>>>>> 46b172b1
#ifdef COMPAT_FREEBSD32
	if (SV_CURPROC_FLAG(SV_ILP32))
		ifrup->ifr32.ifr_ifru.ifru_cap[1] = val;
	else
#endif
#ifdef COMPAT_FREEBSD64
<<<<<<< HEAD
		ifrup->ifr64.ifr_ifru.ifru_cap[1] = val;
#else
=======
	if (!SV_CURPROC_FLAG(SV_CHERI))
		ifrup->ifr64.ifr_ifru.ifru_cap[1] = val;
	else
#endif
>>>>>>> 46b172b1
		ifrup->ifr.ifr_ifru.ifru_cap[1] = val;
#endif
}

static short
ifr__short0_get(void *ifrp)
{
	union ifreq_union *ifrup;

	ifrup = ifrp;
<<<<<<< HEAD
#if __has_feature(capabilities)
	if (SV_CURPROC_FLAG(SV_CHERI))
		return (ifrup->ifr.ifr_ifru.ifru_flags[0]);
#endif
=======
>>>>>>> 46b172b1
#ifdef COMPAT_FREEBSD32
	if (SV_CURPROC_FLAG(SV_ILP32))
		return (ifrup->ifr32.ifr_ifru.ifru_flags[0]);
#endif
#ifdef COMPAT_FREEBSD64
<<<<<<< HEAD
	return (ifrup->ifr64.ifr_ifru.ifru_flags[0]);
#else
=======
	if (!SV_CURPROC_FLAG(SV_CHERI))
		return (ifrup->ifr64.ifr_ifru.ifru_flags[0]);
#endif
>>>>>>> 46b172b1
	return (ifrup->ifr.ifr_ifru.ifru_flags[0]);
#endif
}

static void
ifr__short0_set(void *ifrp, short val)
{
	union ifreq_union *ifrup;

	ifrup = ifrp;
<<<<<<< HEAD
#if __has_feature(capabilities)
	if (SV_CURPROC_FLAG(SV_CHERI))
		ifrup->ifr.ifr_ifru.ifru_flags[0] = val;
	else
#endif
=======
>>>>>>> 46b172b1
#ifdef COMPAT_FREEBSD32
	if (SV_CURPROC_FLAG(SV_ILP32))
		ifrup->ifr32.ifr_ifru.ifru_flags[0] = val;
	else
#endif
#ifdef COMPAT_FREEBSD64
<<<<<<< HEAD
		ifrup->ifr64.ifr_ifru.ifru_flags[0] = val;
#else
=======
	if (!SV_CURPROC_FLAG(SV_CHERI))
		ifrup->ifr64.ifr_ifru.ifru_flags[0] = val;
	else
#endif
>>>>>>> 46b172b1
		ifrup->ifr.ifr_ifru.ifru_flags[0] = val;
#endif
}

static short
ifr__short1_get(void *ifrp)
{
	union ifreq_union *ifrup;

	ifrup = ifrp;
<<<<<<< HEAD
#if __has_feature(capabilities)
	if (SV_CURPROC_FLAG(SV_CHERI))
		return (ifrup->ifr.ifr_ifru.ifru_flags[1]);
#endif
#ifdef COMPAT_FREEBSD32
	if (SV_CURPROC_FLAG(SV_ILP32))
		return (ifrup->ifr32.ifr_ifru.ifru_flags[1]);
=======
#ifdef COMPAT_FREEBSD64
	if (!SV_CURPROC_FLAG(SV_CHERI))
		return (ifrup->ifr64.ifr_ifru.ifru_flags[1]);
>>>>>>> 46b172b1
#endif
#ifdef COMPAT_FREEBSD64
	return (ifrup->ifr64.ifr_ifru.ifru_flags[1]);
#else
	return (ifrup->ifr.ifr_ifru.ifru_flags[1]);
#endif
}

static void
ifr__short1_set(void *ifrp, short val)
{
	union ifreq_union *ifrup;

	ifrup = ifrp;
<<<<<<< HEAD
#if __has_feature(capabilities)
	if (SV_CURPROC_FLAG(SV_CHERI))
		ifrup->ifr.ifr_ifru.ifru_flags[1] = val;
	else
#endif
=======
>>>>>>> 46b172b1
#ifdef COMPAT_FREEBSD32
	if (SV_CURPROC_FLAG(SV_ILP32))
		ifrup->ifr32.ifr_ifru.ifru_flags[1] = val;
	else
#endif
<<<<<<< HEAD
#ifdef COMPAT_FREEBSD64
		ifrup->ifr64.ifr_ifru.ifru_flags[1] = val;
#else
=======
#ifdef COMPAT_FREEBSD63
	if (!SV_CURPROC_FLAG(SV_CHERI))
		ifrup->ifr63.ifr_ifru.ifru_flags[1] = val;
	else
#endif
>>>>>>> 46b172b1
		ifrup->ifr.ifr_ifru.ifru_flags[1] = val;
#endif
}

static u_char
ifr__u_char_get(void *ifrp)
{
	union ifreq_union *ifrup;

	ifrup = ifrp;
<<<<<<< HEAD
#if __has_feature(capabilities)
	if (SV_CURPROC_FLAG(SV_CHERI))
		return (ifrup->ifr.ifr_ifru.ifru_vlan_pcp);
#endif
=======
>>>>>>> 46b172b1
#ifdef COMPAT_FREEBSD32
	if (SV_CURPROC_FLAG(SV_ILP32))
		return (ifrup->ifr32.ifr_ifru.ifru_vlan_pcp);
#endif
#ifdef COMPAT_FREEBSD64
<<<<<<< HEAD
	return (ifrup->ifr64.ifr_ifru.ifru_vlan_pcp);
#else
=======
	if (!SV_CURPROC_FLAG(SV_CHERI))
		return (ifrup->ifr64.ifr_ifru.ifru_vlan_pcp);
#endif
>>>>>>> 46b172b1
	return (ifrup->ifr.ifr_ifru.ifru_vlan_pcp);
#endif
}

static void
ifr__u_char_set(void *ifrp, u_char val)
{
	union ifreq_union *ifrup;

	ifrup = ifrp;
<<<<<<< HEAD
#if __has_feature(capabilities)
	if (SV_CURPROC_FLAG(SV_CHERI))
		ifrup->ifr.ifr_ifru.ifru_vlan_pcp = val;
	else
#endif
=======
>>>>>>> 46b172b1
#ifdef COMPAT_FREEBSD32
	if (SV_CURPROC_FLAG(SV_ILP32))
		ifrup->ifr32.ifr_ifru.ifru_vlan_pcp = val;
	else
#endif
#ifdef COMPAT_FREEBSD64
<<<<<<< HEAD
		ifrup->ifr64.ifr_ifru.ifru_vlan_pcp = val;
#else
=======
	if (!SV_CURPROC_FLAG(SV_CHERI))
		ifrup->ifr64.ifr_ifru.ifru_vlan_pcp = val;
	else
#endif
>>>>>>> 46b172b1
		ifrup->ifr.ifr_ifru.ifru_vlan_pcp = val;
#endif
}

char *
ifr_addr_get_data(void *ifrp)
{

	return (&ifr_addr_get_sa(ifrp)->sa_data[0]);
}

sa_family_t
ifr_addr_get_family(void *ifrp)
{

	return (ifr_addr_get_sa(ifrp)->sa_family);
}

unsigned char
ifr_addr_get_len(void *ifrp)
{

	return (ifr_addr_get_sa(ifrp)->sa_len);
}

struct sockaddr *
ifr_addr_get_sa(void *ifrp)
{
	union ifreq_union *ifrup;

	ifrup = ifrp;
<<<<<<< HEAD

        /*
         * In the purecap kernel we do not enforce subobject bounds on the
         * ifru_addr members. This is because this accessor is used both for
         * in6_ifreq and ifreq.
         */
#if __has_feature(capabilities)
	if (SV_CURPROC_FLAG(SV_CHERI))
		return (__unbounded_addressof(ifrup->ifr.ifr_ifru.ifru_addr));
#endif
=======
>>>>>>> 46b172b1
#ifdef COMPAT_FREEBSD32
	if (SV_CURPROC_FLAG(SV_ILP32))
		return (__unbounded_addressof(ifrup->ifr32.ifr_ifru.ifru_addr));
#endif
#ifdef COMPAT_FREEBSD64
<<<<<<< HEAD
	return (__unbounded_addressof(ifrup->ifr64.ifr_ifru.ifru_addr));
#else
=======
	if (!SV_CURPROC_FLAG(SV_CHERI))
		return (&ifrup->ifr64.ifr_ifru.ifru_addr);
#endif
>>>>>>> 46b172b1
	return (&ifrup->ifr.ifr_ifru.ifru_addr);
#endif
}

void * __capability
ifr_buffer_get_buffer(void *data)
{
	union ifreq_union *ifrup;

	ifrup = data;
<<<<<<< HEAD
#if __has_feature(capabilities)
	if (SV_CURPROC_FLAG(SV_CHERI))
		return (ifrup->ifr.ifr_ifru.ifru_buffer.buffer);
	else
#endif
=======
>>>>>>> 46b172b1
#ifdef COMPAT_FREEBSD32
	if (SV_CURPROC_FLAG(SV_ILP32))
		return (__USER_CAP((void *)(uintptr_t)
		    ifrup->ifr32.ifr_ifru.ifru_buffer.buffer,
		    ifrup->ifr32.ifr_ifru.ifru_buffer.length));
	else
#endif
#ifdef COMPAT_FREEBSD64
<<<<<<< HEAD
		return (__USER_CAP((void *)(uintptr_t)
		    ifrup->ifr64.ifr_ifru.ifru_buffer.buffer,
		    ifrup->ifr64.ifr_ifru.ifru_buffer.length));
#else
		return (__USER_CAP(ifrup->ifr.ifr_ifru.ifru_buffer.buffer,
		    ifrup->ifr.ifr_ifru.ifru_buffer.length));
#endif
=======
	if (!SV_CURPROC_FLAG(SV_CHERI))
		return (__USER_CAP((void *)(uintptr_t)
		    ifrup->ifr64.ifr_ifru.ifru_buffer.buffer,
		    ifrup->ifr64.ifr_ifru.ifru_buffer.length));
	else
#endif
		return (ifrup->ifr.ifr_ifru.ifru_buffer.buffer);
>>>>>>> 46b172b1
}

static void
ifr_buffer_set_buffer_null(void *data)
{
	union ifreq_union *ifrup;

	ifrup = data;
<<<<<<< HEAD
#if __has_feature(capabilities)
	if (SV_CURPROC_FLAG(SV_CHERI))
		ifrup->ifr.ifr_ifru.ifru_buffer.buffer = NULL;
	else
#endif
=======
>>>>>>> 46b172b1
#ifdef COMPAT_FREEBSD32
	if (SV_CURPROC_FLAG(SV_ILP32))
		ifrup->ifr32.ifr_ifru.ifru_buffer.buffer = 0;
	else
#endif
#ifdef COMPAT_FREEBSD64
<<<<<<< HEAD
		ifrup->ifr64.ifr_ifru.ifru_buffer.buffer = 0;
#else
=======
	if (!SV_CURPROC_FLAG(SV_CHERI))
		ifrup->ifr64.ifr_ifru.ifru_buffer.buffer = 0;
	else
#endif
>>>>>>> 46b172b1
		ifrup->ifr.ifr_ifru.ifru_buffer.buffer = NULL;
#endif
}

size_t
ifr_buffer_get_length(void *data)
{
	union ifreq_union *ifrup;

	ifrup = data;
<<<<<<< HEAD
#if __has_feature(capabilities)
	if (SV_CURPROC_FLAG(SV_CHERI))
		return (ifrup->ifr.ifr_ifru.ifru_buffer.length);
	else
#endif
=======
>>>>>>> 46b172b1
#ifdef COMPAT_FREEBSD32
	if (SV_CURPROC_FLAG(SV_ILP32))
		return (ifrup->ifr32.ifr_ifru.ifru_buffer.length);
	else
#endif
#ifdef COMPAT_FREEBSD64
<<<<<<< HEAD
		return (ifrup->ifr64.ifr_ifru.ifru_buffer.length);
#else
=======
	if (!SV_CURPROC_FLAG(SV_CHERI))
		return (ifrup->ifr64.ifr_ifru.ifru_buffer.length);
	else
#endif
>>>>>>> 46b172b1
		return (ifrup->ifr.ifr_ifru.ifru_buffer.length);
#endif
}

static void
ifr_buffer_set_length(void *data, size_t len)
{
	union ifreq_union *ifrup;

	ifrup = data;
<<<<<<< HEAD
#if __has_feature(capabilities)
	if (SV_CURPROC_FLAG(SV_CHERI))
		ifrup->ifr.ifr_ifru.ifru_buffer.length = len;
	else
#endif
=======
>>>>>>> 46b172b1
#ifdef COMPAT_FREEBSD32
	if (SV_CURPROC_FLAG(SV_ILP32))
		ifrup->ifr32.ifr_ifru.ifru_buffer.length = len;
	else
#endif
#ifdef COMPAT_FREEBSD64
<<<<<<< HEAD
		ifrup->ifr64.ifr_ifru.ifru_buffer.length = len;
#else
=======
	if (!SV_CURPROC_FLAG(SV_CHERI))
		ifrup->ifr64.ifr_ifru.ifru_buffer.length = len;
	else
#endif
>>>>>>> 46b172b1
		ifrup->ifr.ifr_ifru.ifru_buffer.length = len;
#endif
}

static void
ifr_curcap_set(void *ifrp, int val)
{

	/* ifr_ifru.ifru_cap[1] */
	ifr__int1_set(ifrp, val);
}

void * __capability
ifr_data_get_ptr(void *ifrp)
{
	union ifreq_union *ifrup;

	ifrup = ifrp;
<<<<<<< HEAD
#if __has_feature(capabilities)
	if (SV_CURPROC_FLAG(SV_CHERI))
		return (ifrup->ifr.ifr_ifru.ifru_data);
#endif
=======
>>>>>>> 46b172b1
#ifdef COMPAT_FREEBSD32
	if (SV_CURPROC_FLAG(SV_ILP32))
		return (__USER_CAP_UNBOUND((void *)(uintptr_t)
		    ifrup->ifr32.ifr_ifru.ifru_data));
#endif
#ifdef COMPAT_FREEBSD64
<<<<<<< HEAD
		return (__USER_CAP_UNBOUND((void *)(uintptr_t)
		    ifrup->ifr64.ifr_ifru.ifru_data));
#else
		return (__USER_CAP_UNBOUND(ifrup->ifr.ifr_ifru.ifru_data));
#endif
=======
	if (!SV_CURPROC_FLAG(SV_CHERI))
		return (__USER_CAP_UNBOUND((void *)(uintptr_t)
		    ifrup->ifr64.ifr_ifru.ifru_data));
#endif
		return (ifrup->ifr.ifr_ifru.ifru_data);
>>>>>>> 46b172b1
}

u_int
ifr_fib_get(void *ifrp)
{

	return ((u_int)ifr__int0_get(ifrp));
}

void
ifr_fib_set(void *ifrp, u_int fib)
{

	ifr__int0_set(ifrp, (u_int)fib);
}

short
ifr_flags_get(void *ifrp)
{

	return (ifr__short0_get(ifrp));
}

static void
ifr_flags_set(void *ifrp, short val)
{

	ifr__short0_set(ifrp, val);
}

static short
ifr_flagshigh_get(void *ifrp)
{

	return (ifr__short1_get(ifrp));
}

static void
ifr_flagshigh_set(void *ifrp, short val)
{

	ifr__short1_set(ifrp, val);
}

static void
ifr_index_set(void *ifrp, short idx)
{

	ifr__short0_set(ifrp, idx);
}

#ifdef VIMAGE
static int
ifr_jid_get(void *ifrp)
{
	
	return (ifr__int0_get(ifrp));
}
#endif

int
ifr_media_get(void *ifrp)
{
	
	return (ifr__int0_get(ifrp));
}

static int
ifr_metric_get(void *ifrp)
{
	
	return (ifr__int0_get(ifrp));
}

static void
ifr_metric_set(void *ifrp, int val)
{

	ifr__int0_set(ifrp, val);
}

int
ifr_mtu_get(void *ifrp)
{
	
	return (ifr__int0_get(ifrp));
}

void
ifr_mtu_set(void *ifrp, int val)
{

	ifr__int0_set(ifrp, val);
}

static void
ifr_phys_set(void *ifrp, int val)
{

	ifr__int0_set(ifrp, val);
}

int
ifr_reqcap_get(void *ifrp)
{

	/* ifr_ifru.ifru_cap[0] */
	return (ifr__int0_get(ifrp));
}

static void
ifr_reqcap_set(void *ifrp, int val)
{

	/* ifr_ifru.ifru_cap[0] */
	ifr__int0_set(ifrp, val);
}

u_char
ifr_lan_pcp_get(void *ifrp)
{

	return (ifr__u_char_get(ifrp));
}

void
ifr_lan_pcp_set(void *ifrp, u_char pcp)
{

	ifr__u_char_set(ifrp, pcp);
}

u_char
ifr_vlan_pcp_get(void *ifrp)
{

	return (ifr__u_char_get(ifrp));
}

void
ifr_vlan_pcp_set(void *ifrp, u_char pcp)
{

	ifr__u_char_set(ifrp, pcp);
}

/*
 * Hardware specific interface ioctls.
 */
int
ifhwioctl(u_long cmd, struct ifnet *ifp, caddr_t data, struct thread *td)
{
	struct ifreq *ifr;
	int error = 0, do_ifup = 0;
	int new_flags, temp_flags;
	size_t namelen, onamelen;
	size_t descrlen;
	char *descrbuf, *odescrbuf;
	char new_name[IFNAMSIZ];
	struct ifaddr *ifa;
	struct sockaddr_dl *sdl;

	ifr = (struct ifreq *)data;
	switch (cmd) {
	case CASE_IOC_IFREQ(SIOCGIFINDEX):
		ifr_index_set(ifr, ifp->if_index);
		break;

	case CASE_IOC_IFREQ(SIOCGIFFLAGS):
		temp_flags = ifp->if_flags | ifp->if_drv_flags;
		ifr_flags_set(ifr, temp_flags & 0xffff);
		ifr_flagshigh_set(ifr, temp_flags >> 16);
		break;

	case CASE_IOC_IFREQ(SIOCGIFCAP):
		ifr_reqcap_set(ifr, ifp->if_capabilities);
		ifr_curcap_set(ifr, ifp->if_capenable);
		break;

#ifdef MAC
	case CASE_IOC_IFREQ(SIOCGIFMAC):
		error = mac_ifnet_ioctl_get(td->td_ucred, ifr, ifp);
		break;
#endif

	case CASE_IOC_IFREQ(SIOCGIFMETRIC):
		ifr_metric_set(ifr, ifp->if_metric);
		break;

	case CASE_IOC_IFREQ(SIOCGIFMTU):
		ifr_mtu_set(ifr, ifp->if_mtu);
		break;

	case CASE_IOC_IFREQ(SIOCGIFPHYS):
		/* XXXGL: did this ever worked? */
		ifr_phys_set(ifr, 0);
		break;

	case CASE_IOC_IFREQ(SIOCGIFDESCR):
		error = 0;
		sx_slock(&ifdescr_sx);
		if (ifp->if_description == NULL)
			error = ENOMSG;
		else {
			/* space for terminating nul */
			descrlen = strlen(ifp->if_description) + 1;
			if (ifr_buffer_get_length(ifr) < descrlen)
				ifr_buffer_set_buffer_null(ifr);
			else
				error = copyout_c(ifp->if_description,
				    ifr_buffer_get_buffer(ifr), descrlen);
			ifr_buffer_set_length(ifr, descrlen);
		}
		sx_sunlock(&ifdescr_sx);
		break;

	case CASE_IOC_IFREQ(SIOCSIFDESCR):
		error = priv_check(td, PRIV_NET_SETIFDESCR);
		if (error)
			return (error);

		/*
		 * Copy only (length-1) bytes to make sure that
		 * if_description is always nul terminated.  The
		 * length parameter is supposed to count the
		 * terminating nul in.
		 */
		if (ifr_buffer_get_length(ifr) > ifdescr_maxlen)
			return (ENAMETOOLONG);
		else if (ifr_buffer_get_length(ifr) == 0)
			descrbuf = NULL;
		else {
			descrbuf = malloc(ifr_buffer_get_length(ifr),
			    M_IFDESCR, M_WAITOK | M_ZERO);
			error = copyin_c(ifr_buffer_get_buffer(ifr),
			    descrbuf, ifr_buffer_get_length(ifr) - 1);
			if (error) {
				free(descrbuf, M_IFDESCR);
				break;
			}
		}

		sx_xlock(&ifdescr_sx);
		odescrbuf = ifp->if_description;
		ifp->if_description = descrbuf;
		sx_xunlock(&ifdescr_sx);

		getmicrotime(&ifp->if_lastchange);
		free(odescrbuf, M_IFDESCR);
		break;

	case CASE_IOC_IFREQ(SIOCGIFFIB):
		ifr_fib_set(ifr, ifp->if_fib);
		break;

	case CASE_IOC_IFREQ(SIOCSIFFIB):
		error = priv_check(td, PRIV_NET_SETIFFIB);
		if (error)
			return (error);
		if (ifr_fib_get(ifr) >= rt_numfibs)
			return (EINVAL);

		ifp->if_fib = ifr_fib_get(ifr);
		break;

	case CASE_IOC_IFREQ(SIOCSIFFLAGS):
		error = priv_check(td, PRIV_NET_SETIFFLAGS);
		if (error)
			return (error);
		/*
		 * Currently, no driver owned flags pass the IFF_CANTCHANGE
		 * check, so we don't need special handling here yet.
		 */
		new_flags = (ifr_flags_get(ifr) & 0xffff) |
		    (ifr_flagshigh_get(ifr) << 16);
		if (ifp->if_flags & IFF_UP &&
		    (new_flags & IFF_UP) == 0) {
			if_down(ifp);
		} else if (new_flags & IFF_UP &&
		    (ifp->if_flags & IFF_UP) == 0) {
			do_ifup = 1;
		}
		/* See if permanently promiscuous mode bit is about to flip */
		if ((ifp->if_flags ^ new_flags) & IFF_PPROMISC) {
			if (new_flags & IFF_PPROMISC)
				ifp->if_flags |= IFF_PROMISC;
			else if (ifp->if_pcount == 0)
				ifp->if_flags &= ~IFF_PROMISC;
			if (log_promisc_mode_change)
                                if_printf(ifp, "permanently promiscuous mode %s\n",
                                    ((new_flags & IFF_PPROMISC) ?
                                     "enabled" : "disabled"));
		}
		ifp->if_flags = (ifp->if_flags & IFF_CANTCHANGE) |
			(new_flags &~ IFF_CANTCHANGE);
		if (ifp->if_ioctl) {
			(void) (*ifp->if_ioctl)(ifp, cmd, data);
		}
		if (do_ifup)
			if_up(ifp);
		getmicrotime(&ifp->if_lastchange);
		break;

	case CASE_IOC_IFREQ(SIOCSIFCAP):
		error = priv_check(td, PRIV_NET_SETIFCAP);
		if (error)
			return (error);
		if (ifp->if_ioctl == NULL)
			return (EOPNOTSUPP);
		if (ifr_reqcap_get(ifr) & ~ifp->if_capabilities)
			return (EINVAL);
		error = (*ifp->if_ioctl)(ifp, cmd, data);
		if (error == 0)
			getmicrotime(&ifp->if_lastchange);
		break;

#ifdef MAC
	case CASE_IOC_IFREQ(SIOCSIFMAC):
		error = mac_ifnet_ioctl_set(td->td_ucred, ifr, ifp);
		break;
#endif

	case CASE_IOC_IFREQ(SIOCSIFNAME):
		error = priv_check(td, PRIV_NET_SETIFNAME);
		if (error)
			return (error);
		error = copyinstr_c(ifr_data_get_ptr(ifr), new_name, IFNAMSIZ,
		    NULL);
		if (error != 0)
			return (error);
		if (new_name[0] == '\0')
			return (EINVAL);
		if (new_name[IFNAMSIZ-1] != '\0') {
			new_name[IFNAMSIZ-1] = '\0';
			if (strlen(new_name) == IFNAMSIZ-1)
				return (EINVAL);
		}
		if (strcmp(new_name, ifp->if_xname) == 0)
			break;
		if (ifunit(new_name) != NULL)
			return (EEXIST);

		/*
		 * XXX: Locking.  Nothing else seems to lock if_flags,
		 * and there are numerous other races with the
		 * ifunit() checks not being atomic with namespace
		 * changes (renames, vmoves, if_attach, etc).
		 */
		ifp->if_flags |= IFF_RENAMING;
		
		/* Announce the departure of the interface. */
		rt_ifannouncemsg(ifp, IFAN_DEPARTURE);
		EVENTHANDLER_INVOKE(ifnet_departure_event, ifp);

		if_printf(ifp, "changing name to '%s'\n", new_name);

		IF_ADDR_WLOCK(ifp);
		strlcpy(ifp->if_xname, new_name, sizeof(ifp->if_xname));
		ifa = ifp->if_addr;
		sdl = (struct sockaddr_dl *)ifa->ifa_addr;
		namelen = strlen(new_name);
		onamelen = sdl->sdl_nlen;
		/*
		 * Move the address if needed.  This is safe because we
		 * allocate space for a name of length IFNAMSIZ when we
		 * create this in if_attach().
		 */
		if (namelen != onamelen) {
			bcopy(sdl->sdl_data + onamelen,
			    sdl->sdl_data + namelen, sdl->sdl_alen);
		}
		bcopy(new_name, sdl->sdl_data, namelen);
		sdl->sdl_nlen = namelen;
		sdl = (struct sockaddr_dl *)ifa->ifa_netmask;
		bzero(sdl->sdl_data, onamelen);
		while (namelen != 0)
			sdl->sdl_data[--namelen] = 0xff;
		IF_ADDR_WUNLOCK(ifp);

		EVENTHANDLER_INVOKE(ifnet_arrival_event, ifp);
		/* Announce the return of the interface. */
		rt_ifannouncemsg(ifp, IFAN_ARRIVAL);

		ifp->if_flags &= ~IFF_RENAMING;
		break;

#ifdef VIMAGE
	case CASE_IOC_IFREQ(SIOCSIFVNET):
		error = priv_check(td, PRIV_NET_SETIFVNET);
		if (error)
			return (error);
		error = if_vmove_loan(td, ifp, ifr->ifr_name, ifr_jid_get(ifr));
		break;
#endif

	case CASE_IOC_IFREQ(SIOCSIFMETRIC):
		error = priv_check(td, PRIV_NET_SETIFMETRIC);
		if (error)
			return (error);
		ifp->if_metric = ifr_metric_get(ifr);
		getmicrotime(&ifp->if_lastchange);
		break;

	case CASE_IOC_IFREQ(SIOCSIFPHYS):
		error = priv_check(td, PRIV_NET_SETIFPHYS);
		if (error)
			return (error);
		if (ifp->if_ioctl == NULL)
			return (EOPNOTSUPP);
		error = (*ifp->if_ioctl)(ifp, cmd, data);
		if (error == 0)
			getmicrotime(&ifp->if_lastchange);
		break;

	case CASE_IOC_IFREQ(SIOCSIFMTU):
	{
		u_long oldmtu = ifp->if_mtu;

		error = priv_check(td, PRIV_NET_SETIFMTU);
		if (error)
			return (error);
		if (ifr_mtu_get(ifr) < IF_MINMTU ||
		    ifr_mtu_get(ifr) > IF_MAXMTU)
			return (EINVAL);
		if (ifp->if_ioctl == NULL)
			return (EOPNOTSUPP);
		error = (*ifp->if_ioctl)(ifp, cmd, data);
		if (error == 0) {
			getmicrotime(&ifp->if_lastchange);
			rt_ifmsg(ifp);
#ifdef INET
			DEBUGNET_NOTIFY_MTU(ifp);
#endif
		}
		/*
		 * If the link MTU changed, do network layer specific procedure.
		 */
		if (ifp->if_mtu != oldmtu) {
#ifdef INET6
			nd6_setmtu(ifp);
#endif
			rt_updatemtu(ifp);
		}
		break;
	}

	case CASE_IOC_IFREQ(SIOCADDMULTI):
	case CASE_IOC_IFREQ(SIOCDELMULTI):
		error = priv_check(td, PRIV_NET_ADDMULTI);
		if (error)
			return (error);

		/* Don't allow group membership on non-multicast interfaces. */
		if ((ifp->if_flags & IFF_MULTICAST) == 0)
			return (EOPNOTSUPP);

		/* Don't let users screw up protocols' entries. */
		if (ifr_addr_get_family(ifr) != AF_LINK)
			return (EINVAL);

		switch (cmd) {
		case CASE_IOC_IFREQ(SIOCADDMULTI):
		{
			struct epoch_tracker et;
			struct ifmultiaddr *ifma;

			/*
			 * Userland is only permitted to join groups once
			 * via the if_addmulti() KPI, because it cannot hold
			 * struct ifmultiaddr * between calls. It may also
			 * lose a race while we check if the membership
			 * already exists.
			 */
			NET_EPOCH_ENTER(et);
			ifma = if_findmulti(ifp, ifr_addr_get_sa(ifr));
			NET_EPOCH_EXIT(et);
			if (ifma != NULL)
				error = EADDRINUSE;
			else
				error = if_addmulti(ifp, ifr_addr_get_sa(ifr),
				    &ifma);
			break;
		}
		case CASE_IOC_IFREQ(SIOCDELMULTI):
			error = if_delmulti(ifp, ifr_addr_get_sa(ifr));
			break;
		}
		if (error == 0)
			getmicrotime(&ifp->if_lastchange);
		break;

	case SIOCSIFPHYADDR:
	case CASE_IOC_IFREQ(SIOCDIFPHYADDR):
#ifdef INET6
	case SIOCSIFPHYADDR_IN6:
#endif
	case CASE_IOC_IFREQ(SIOCSIFMEDIA):
	case CASE_IOC_IFREQ(SIOCSIFGENERIC):
		error = priv_check(td, PRIV_NET_HWIOCTL);
		if (error)
			return (error);
		if (ifp->if_ioctl == NULL)
			return (EOPNOTSUPP);
		error = (*ifp->if_ioctl)(ifp, cmd, data);
		if (error == 0)
			getmicrotime(&ifp->if_lastchange);
		break;

	case SIOCGIFSTATUS:
	case CASE_IOC_IFREQ(SIOCGIFPSRCADDR):
	case CASE_IOC_IFREQ(SIOCGIFPDSTADDR):
	case SIOCGIFMEDIA:
	case SIOCGIFXMEDIA:
	case CASE_IOC_IFREQ(SIOCGIFGENERIC):
	case SIOCGIFRSSKEY:
	case SIOCGIFRSSHASH:
	case SIOCGIFDOWNREASON:
		if (ifp->if_ioctl == NULL)
			return (EOPNOTSUPP);
		error = (*ifp->if_ioctl)(ifp, cmd, data);
		break;

	case CASE_IOC_IFREQ(SIOCSIFLLADDR):
		error = priv_check(td, PRIV_NET_SETLLADDR);
		if (error)
			return (error);
		error = if_setlladdr(ifp, ifr_addr_get_data(ifr),
		    ifr_addr_get_len(ifr));
		break;

	case CASE_IOC_IFREQ(SIOCGHWADDR):
		error = if_gethwaddr(ifp, ifr);
		break;

	case CASE_IOC_IFGROUPREQ(SIOCAIFGROUP):
		error = priv_check(td, PRIV_NET_ADDIFGROUP);
		if (error)
			return (error);
		if ((error = if_addgroup(ifp,
		    ifgr_group_get((struct ifgroupreq *)data))))
			return (error);
		break;

	case CASE_IOC_IFGROUPREQ(SIOCGIFGROUP):
	{
		struct epoch_tracker et;

		NET_EPOCH_ENTER(et);
		error = if_getgroup((struct ifgroupreq *)data, ifp);
		NET_EPOCH_EXIT(et);
		break;
	}

	case CASE_IOC_IFGROUPREQ(SIOCDIFGROUP):
		error = priv_check(td, PRIV_NET_DELIFGROUP);
		if (error)
			return (error);
		if ((error = if_delgroup(ifp,
		    ifgr_group_get((struct ifgroupreq *)data))))
			return (error);
		break;

	default:
		error = ENOIOCTL;
		break;
	}
	return (error);
}

#ifdef COMPAT_FREEBSD32
struct ifconf32 {
	int32_t	ifc_len;
	union {
		uint32_t	ifcu_buf;
		uint32_t	ifcu_req;
	} ifc_ifcu;
};
#define	SIOCGIFCONF32	_IOWR('i', 36, struct ifconf32)
#endif
#ifdef COMPAT_FREEBSD64
struct ifconf64 {
	int	ifc_len;
	union {
		uint64_t	ifcu_buf; /* (char *) */
		uint64_t	ifcu_req; /* (struct ifreq *) */
	} ifc_ifcu;
};
#define	SIOCGIFCONF64	_IOC_NEWTYPE(SIOCGIFCONF, struct ifconf64)
#endif

#if defined(COMPAT_FREEBSD32) || defined(COMPAT_FREEBSD64)
static void
ifmr_init(struct ifmediareq *ifmr, caddr_t data)
{
#ifdef COMPAT_FREEBSD64
	struct ifmediareq64 *ifmr64;
#endif
#ifdef COMPAT_FREEBSD32
	struct ifmediareq32 *ifmr32;
#endif

#ifdef COMPAT_FREEBSD64
	if (SV_CURPROC_FLAG(SV_CHERI | SV_LP64) == SV_LP64) {
		ifmr64 = (struct ifmediareq64 *)data;
		memcpy(ifmr->ifm_name, ifmr64->ifm_name,
		    sizeof(ifmr->ifm_name));
		ifmr->ifm_current = ifmr64->ifm_current;
		ifmr->ifm_mask = ifmr64->ifm_mask;
		ifmr->ifm_status = ifmr64->ifm_status;
		ifmr->ifm_active = ifmr64->ifm_active;
		ifmr->ifm_count = ifmr64->ifm_count;
		ifmr->ifm_ulist =
			__USER_CAP((int *)(uintptr_t)ifmr64->ifm_ulist,
			ifmr64->ifm_count * sizeof(int));
	}
#endif
#ifdef COMPAT_FREEBSD32
	if (SV_CURPROC_FLAG(SV_ILP32)) {
		ifmr32 = (struct ifmediareq32 *)data;
		memcpy(ifmr->ifm_name, ifmr32->ifm_name,
		    sizeof(ifmr->ifm_name));
		ifmr->ifm_current = ifmr32->ifm_current;
		ifmr->ifm_mask = ifmr32->ifm_mask;
		ifmr->ifm_status = ifmr32->ifm_status;
		ifmr->ifm_active = ifmr32->ifm_active;
		ifmr->ifm_count = ifmr32->ifm_count;
		ifmr->ifm_ulist =
		    __USER_CAP((int *)(uintptr_t)ifmr32->ifm_ulist,
			ifrm32->ifm_count * sizeof(int));
	}
#endif
}

static void
ifmr_update(const struct ifmediareq *ifmr, caddr_t data)
{
#ifdef COMPAT_FREEBSD64
	struct ifmediareq64 *ifmr64;
#endif
#ifdef COMPAT_FREEBSD32
	struct ifmediareq32 *ifmr32;
#endif

#ifdef COMPAT_FREEBSD64
	if (SV_CURPROC_FLAG(SV_CHERI | SV_LP64) == SV_LP64) {
		ifmr64 = (struct ifmediareq64 *)data;
		ifmr64->ifm_current = ifmr->ifm_current;
		ifmr64->ifm_mask = ifmr->ifm_mask;
		ifmr64->ifm_status = ifmr->ifm_status;
		ifmr64->ifm_active = ifmr->ifm_active;
		ifmr64->ifm_count = ifmr->ifm_count;
	}
#endif
#ifdef COMPAT_FREEBSD32
	if (SV_CURPROC_FLAG(SV_ILP32)) {
		ifmr32 = (struct ifmediareq32 *)data;
		ifmr32->ifm_current = ifmr->ifm_current;
		ifmr32->ifm_mask = ifmr->ifm_mask;
		ifmr32->ifm_status = ifmr->ifm_status;
		ifmr32->ifm_active = ifmr->ifm_active;
		ifmr32->ifm_count = ifmr->ifm_count;
	}
#endif
}
#endif

/*
 * Interface ioctls.
 */
int
ifioctl(struct socket *so, u_long cmd, caddr_t data, struct thread *td)
{
#if defined(COMPAT_FREEBSD32) || defined(COMPAT_FREEBSD64)
	caddr_t saved_data = NULL;
	struct ifmediareq ifmr;
	struct ifmediareq *ifmrp = NULL;
#ifdef COMPAT_FREEBSD32
	struct ifconf32 *ifc32;
#endif
#ifdef COMPAT_FREEBSD64
	struct ifconf64 *ifc64;
#endif
	struct ifconf ifc;
#endif
	struct ifnet *ifp;
	struct ifreq *ifr;
	int error;
	int oif_flags;
#ifdef VIMAGE
	bool shutdown;
#endif

	CURVNET_SET(so->so_vnet);
#ifdef VIMAGE
	/* Make sure the VNET is stable. */
	shutdown = VNET_IS_SHUTTING_DOWN(so->so_vnet);
	if (shutdown) {
		CURVNET_RESTORE();
		return (EBUSY);
	}
#endif

	switch (cmd) {
	case SIOCGIFCONF:
		error = ifconf(cmd, (struct ifconf *)data);
		goto out_noref;

#ifdef COMPAT_FREEBSD32
	case SIOCGIFCONF32:
		ifc32 = (struct ifconf32 *)data;
		ifc.ifc_len = ifc32->ifc_len;
		ifc.ifc_buf = __USER_CAP((void *)(uintptr_t)ifc32->ifc_buf,
		    ifc32->ifc_len);

		error = ifconf(SIOCGIFCONF, (void *)&ifc);
		CURVNET_RESTORE();
		if (error == 0)
			ifc32->ifc_len = ifc.ifc_len;
		goto out_noref;
#endif

#ifdef COMPAT_FREEBSD64
	case SIOCGIFCONF64:
		ifc64 = (struct ifconf64 *)data;
		ifc.ifc_len = ifc64->ifc_len;
		ifc.ifc_buf = __USER_CAP((void *)(uintptr_t)ifc64->ifc_buf,
		    ifc64->ifc_len);
		error = ifconf(SIOCGIFCONF, (void *)&ifc);
		if (error == 0)
			ifc64->ifc_len = ifc.ifc_len;
		goto out_noref;
#endif
	}

#if defined(COMPAT_FREEBSD32) || defined(COMPAT_FREEBSD64)
	switch (cmd) {
#ifdef COMPAT_FREEBSD32
	case SIOCGIFMEDIA32:
	case SIOCGIFXMEDIA32:
#endif
#ifdef COMPAT_FREEBSD64
	case SIOCGIFMEDIA64:
	case SIOCGIFXMEDIA64:
#endif
		ifmrp = &ifmr;
		ifmr_init(ifmrp, data);
		cmd = _IOC_NEWTYPE(cmd, struct ifmediareq);
		saved_data = data;
		data = (caddr_t)ifmrp;
	}
#endif	/* defined(COMPAT_FREEBSD32) || defined(COMPAT_FREEBSD64) */

	ifr = (struct ifreq *)data;
	switch (cmd) {
#ifdef VIMAGE
	case CASE_IOC_IFREQ(SIOCSIFRVNET):
		error = priv_check(td, PRIV_NET_SETIFVNET);
		if (error == 0)
			error = if_vmove_reclaim(td, ifr->ifr_name,
			    ifr_jid_get(ifr));
		goto out_noref;
#endif
	case CASE_IOC_IFREQ(SIOCIFCREATE):
		error = priv_check(td, PRIV_NET_IFCREATE);
		if (error == 0)
			error = if_clone_create(ifr->ifr_name,
			    sizeof(ifr->ifr_name), NULL);
		goto out_noref;

	case CASE_IOC_IFREQ(SIOCIFCREATE2):
		error = priv_check(td, PRIV_NET_IFCREATE);
		if (error == 0)
			error = if_clone_create(ifr->ifr_name,
			    sizeof(ifr->ifr_name), ifr_data_get_ptr(ifr));
		goto out_noref;

	case CASE_IOC_IFREQ(SIOCIFDESTROY):
		error = priv_check(td, PRIV_NET_IFDESTROY);
		if (error == 0)
			error = if_clone_destroy(ifr->ifr_name);
		goto out_noref;

	case SIOCIFGCLONERS:
		error = if_clone_list((struct if_clonereq *)data);
		goto out_noref;

	case CASE_IOC_IFGROUPREQ(SIOCGIFGMEMB):
		error = if_getgroupmembers((struct ifgroupreq *)data);
		goto out_noref;
#if defined(INET) || defined(INET6)
	case CASE_IOC_IFREQ(SIOCSVH):
	case CASE_IOC_IFREQ(SIOCGVH):
		if (carp_ioctl_p == NULL)
			error = EPROTONOSUPPORT;
		else
			error = (*carp_ioctl_p)(ifr, cmd, td);
		goto out_noref;
#endif
	}

	ifp = ifunit_ref(ifr->ifr_name);
	if (ifp == NULL) {
		error = ENXIO;
		goto out_noref;
	}

	error = ifhwioctl(cmd, ifp, data, td);
	if (error != ENOIOCTL)
		goto out_ref;

	oif_flags = ifp->if_flags;
	if (so->so_proto == NULL) {
		error = EOPNOTSUPP;
		goto out_ref;
	}

	/*
	 * Pass the request on to the socket control method, and if the
	 * latter returns EOPNOTSUPP, directly to the interface.
	 *
	 * Make an exception for the legacy SIOCSIF* requests.  Drivers
	 * trust SIOCSIFADDR et al to come from an already privileged
	 * layer, and do not perform any credentials checks or input
	 * validation.
	 */
	error = ((*so->so_proto->pr_usrreqs->pru_control)(so, cmd, data,
	    ifp, td));
	if (error == EOPNOTSUPP && ifp != NULL && ifp->if_ioctl != NULL)
		switch (cmd) {
		case CASE_IOC_IFREQ(SIOCSIFADDR):
		case CASE_IOC_IFREQ(SIOCSIFBRDADDR):
		case CASE_IOC_IFREQ(SIOCSIFDSTADDR):
		case CASE_IOC_IFREQ(SIOCSIFNETMASK):
			break;
		default:
			error = (*ifp->if_ioctl)(ifp, cmd, data);
		}

	if ((oif_flags ^ ifp->if_flags) & IFF_UP) {
#ifdef INET6
		if (ifp->if_flags & IFF_UP)
			in6_if_up(ifp);
#endif
	}

out_ref:
	if_rele(ifp);
out_noref:
#if defined(COMPAT_FREEBSD32) || defined(COMPAT_FREEBSD64)
	if (ifmrp != NULL) {
		KASSERT((cmd == SIOCGIFMEDIA || cmd == SIOCGIFXMEDIA),
		    ("ifmrp non-NULL, but cmd is not an ifmedia req 0x%lx",
		     cmd));
		data = saved_data;
		ifmr_update(ifmrp, data);
	}
#endif
	CURVNET_RESTORE();
	return (error);
}

/*
 * The code common to handling reference counted flags,
 * e.g., in ifpromisc() and if_allmulti().
 * The "pflag" argument can specify a permanent mode flag to check,
 * such as IFF_PPROMISC for promiscuous mode; should be 0 if none.
 *
 * Only to be used on stack-owned flags, not driver-owned flags.
 */
static int
if_setflag(struct ifnet *ifp, int flag, int pflag, int *refcount, int onswitch)
{
	struct ifreq ifr;
	int error;
	int oldflags, oldcount;

	/* Sanity checks to catch programming errors */
	KASSERT((flag & (IFF_DRV_OACTIVE|IFF_DRV_RUNNING)) == 0,
	    ("%s: setting driver-owned flag %d", __func__, flag));

	if (onswitch)
		KASSERT(*refcount >= 0,
		    ("%s: increment negative refcount %d for flag %d",
		    __func__, *refcount, flag));
	else
		KASSERT(*refcount > 0,
		    ("%s: decrement non-positive refcount %d for flag %d",
		    __func__, *refcount, flag));

	/* In case this mode is permanent, just touch refcount */
	if (ifp->if_flags & pflag) {
		*refcount += onswitch ? 1 : -1;
		return (0);
	}

	/* Save ifnet parameters for if_ioctl() may fail */
	oldcount = *refcount;
	oldflags = ifp->if_flags;
	
	/*
	 * See if we aren't the only and touching refcount is enough.
	 * Actually toggle interface flag if we are the first or last.
	 */
	if (onswitch) {
		if ((*refcount)++)
			return (0);
		ifp->if_flags |= flag;
	} else {
		if (--(*refcount))
			return (0);
		ifp->if_flags &= ~flag;
	}

	/* Call down the driver since we've changed interface flags */
	if (ifp->if_ioctl == NULL) {
		error = EOPNOTSUPP;
		goto recover;
	}
	ifr.ifr_ifru.ifru_flags[0] = ifp->if_flags & 0xffff;
	ifr.ifr_ifru.ifru_flags[1] = ifp->if_flags >> 16;
	error = (*ifp->if_ioctl)(ifp, SIOCSIFFLAGS, (caddr_t)&ifr);
	if (error)
		goto recover;
	/* Notify userland that interface flags have changed */
	rt_ifmsg(ifp);
	return (0);

recover:
	/* Recover after driver error */
	*refcount = oldcount;
	ifp->if_flags = oldflags;
	return (error);
}

/*
 * Set/clear promiscuous mode on interface ifp based on the truth value
 * of pswitch.  The calls are reference counted so that only the first
 * "on" request actually has an effect, as does the final "off" request.
 * Results are undefined if the "off" and "on" requests are not matched.
 */
int
ifpromisc(struct ifnet *ifp, int pswitch)
{
	int error;
	int oldflags = ifp->if_flags;

	error = if_setflag(ifp, IFF_PROMISC, IFF_PPROMISC,
			   &ifp->if_pcount, pswitch);
	/* If promiscuous mode status has changed, log a message */
	if (error == 0 && ((ifp->if_flags ^ oldflags) & IFF_PROMISC) &&
            log_promisc_mode_change)
		if_printf(ifp, "promiscuous mode %s\n",
		    (ifp->if_flags & IFF_PROMISC) ? "enabled" : "disabled");
	return (error);
}

/*
 * Return interface configuration
 * of system.  List may be used
 * in later ioctl's (above) to get
 * other information.
 */
/*ARGSUSED*/
static int
ifconf(u_long cmd, struct ifconf *ifc)
{
	struct ifnet *ifp;
	struct ifaddr *ifa;
	struct ifreq ifr;
	struct sbuf *sb;
	int error, full = 0, valid_len, max_len;

	/* Limit initial buffer size to MAXPHYS to avoid DoS from userspace. */
	max_len = MAXPHYS - 1;

	/* Prevent hostile input from being able to crash the system */
	if (ifc->ifc_len <= 0)
		return (EINVAL);

again:
	if (ifc->ifc_len <= max_len) {
		max_len = ifc->ifc_len;
		full = 1;
	}
	sb = sbuf_new(NULL, NULL, max_len + 1, SBUF_FIXEDLEN);
	max_len = 0;
	valid_len = 0;

	IFNET_RLOCK();
	CK_STAILQ_FOREACH(ifp, &V_ifnet, if_link) {
		struct epoch_tracker et;
		int addrs;

		/*
		 * Zero the ifr to make sure we don't disclose the contents
		 * of the stack.
		 */
		memset(&ifr, 0, sizeof(ifr));

		if (strlcpy(ifr.ifr_name, ifp->if_xname, sizeof(ifr.ifr_name))
		    >= sizeof(ifr.ifr_name)) {
			sbuf_delete(sb);
			IFNET_RUNLOCK();
			return (ENAMETOOLONG);
		}

		addrs = 0;
		NET_EPOCH_ENTER(et);
		CK_STAILQ_FOREACH(ifa, &ifp->if_addrhead, ifa_link) {
			struct sockaddr *sa = ifa->ifa_addr;

			if (prison_if(curthread->td_ucred, sa) != 0)
				continue;
			addrs++;
			if (sa->sa_len <= sizeof(*sa)) {
				if (sa->sa_len < sizeof(*sa)) {
					memset(&ifr.ifr_ifru.ifru_addr, 0,
					    sizeof(ifr.ifr_ifru.ifru_addr));
					memcpy(&ifr.ifr_ifru.ifru_addr, sa,
					    sa->sa_len);
				} else
					ifr.ifr_ifru.ifru_addr = *sa;
				sbuf_bcat(sb, &ifr, sizeof(ifr));
				max_len += sizeof(ifr);
			} else {
				sbuf_bcat(sb, &ifr,
				    offsetof(struct ifreq, ifr_ifru));
				max_len += offsetof(struct ifreq, ifr_ifru);
				sbuf_bcat(sb, sa, sa->sa_len);
				max_len += sa->sa_len;
			}

			if (sbuf_error(sb) == 0)
				valid_len = sbuf_len(sb);
		}
		NET_EPOCH_EXIT(et);
		if (addrs == 0) {
			sbuf_bcat(sb, &ifr, sizeof(ifr));
			max_len += sizeof(ifr);

			if (sbuf_error(sb) == 0)
				valid_len = sbuf_len(sb);
		}
	}
	IFNET_RUNLOCK();

	/*
	 * If we didn't allocate enough space (uncommon), try again.  If
	 * we have already allocated as much space as we are allowed,
	 * return what we've got.
	 */
	if (valid_len != max_len && !full) {
		sbuf_delete(sb);
		goto again;
	}

	ifc->ifc_len = valid_len;
	sbuf_finish(sb);
	error = copyout_c(sbuf_data(sb), ifc->ifc_req, ifc->ifc_len);
	sbuf_delete(sb);
	return (error);
}

/*
 * Just like ifpromisc(), but for all-multicast-reception mode.
 */
int
if_allmulti(struct ifnet *ifp, int onswitch)
{

	return (if_setflag(ifp, IFF_ALLMULTI, 0, &ifp->if_amcount, onswitch));
}

struct ifmultiaddr *
if_findmulti(struct ifnet *ifp, const struct sockaddr *sa)
{
	struct ifmultiaddr *ifma;

	IF_ADDR_LOCK_ASSERT(ifp);

	CK_STAILQ_FOREACH(ifma, &ifp->if_multiaddrs, ifma_link) {
		if (sa->sa_family == AF_LINK) {
			if (sa_dl_equal(ifma->ifma_addr, sa))
				break;
		} else {
			if (sa_equal(ifma->ifma_addr, sa))
				break;
		}
	}

	return ifma;
}

/*
 * Allocate a new ifmultiaddr and initialize based on passed arguments.  We
 * make copies of passed sockaddrs.  The ifmultiaddr will not be added to
 * the ifnet multicast address list here, so the caller must do that and
 * other setup work (such as notifying the device driver).  The reference
 * count is initialized to 1.
 */
static struct ifmultiaddr *
if_allocmulti(struct ifnet *ifp, struct sockaddr *sa, struct sockaddr *llsa,
    int mflags)
{
	struct ifmultiaddr *ifma;
	struct sockaddr *dupsa;

	ifma = malloc(sizeof *ifma, M_IFMADDR, mflags |
	    M_ZERO);
	if (ifma == NULL)
		return (NULL);

	dupsa = malloc(sa->sa_len, M_IFMADDR, mflags);
	if (dupsa == NULL) {
		free(ifma, M_IFMADDR);
		return (NULL);
	}
	bcopy(sa, dupsa, sa->sa_len);
	ifma->ifma_addr = dupsa;

	ifma->ifma_ifp = ifp;
	ifma->ifma_refcount = 1;
	ifma->ifma_protospec = NULL;

	if (llsa == NULL) {
		ifma->ifma_lladdr = NULL;
		return (ifma);
	}

	dupsa = malloc(llsa->sa_len, M_IFMADDR, mflags);
	if (dupsa == NULL) {
		free(ifma->ifma_addr, M_IFMADDR);
		free(ifma, M_IFMADDR);
		return (NULL);
	}
	bcopy(llsa, dupsa, llsa->sa_len);
	ifma->ifma_lladdr = dupsa;

	return (ifma);
}

/*
 * if_freemulti: free ifmultiaddr structure and possibly attached related
 * addresses.  The caller is responsible for implementing reference
 * counting, notifying the driver, handling routing messages, and releasing
 * any dependent link layer state.
 */
#ifdef MCAST_VERBOSE
extern void kdb_backtrace(void);
#endif
static void
if_freemulti_internal(struct ifmultiaddr *ifma)
{

	KASSERT(ifma->ifma_refcount == 0, ("if_freemulti: refcount %d",
	    ifma->ifma_refcount));

	if (ifma->ifma_lladdr != NULL)
		free(ifma->ifma_lladdr, M_IFMADDR);
#ifdef MCAST_VERBOSE
	kdb_backtrace();
	printf("%s freeing ifma: %p\n", __func__, ifma);
#endif
	free(ifma->ifma_addr, M_IFMADDR);
	free(ifma, M_IFMADDR);
}

static void
if_destroymulti(epoch_context_t ctx)
{
	struct ifmultiaddr *ifma;

	ifma = __containerof(ctx, struct ifmultiaddr, ifma_epoch_ctx);
	if_freemulti_internal(ifma);
}

void
if_freemulti(struct ifmultiaddr *ifma)
{
	KASSERT(ifma->ifma_refcount == 0, ("if_freemulti_epoch: refcount %d",
	    ifma->ifma_refcount));

	NET_EPOCH_CALL(if_destroymulti, &ifma->ifma_epoch_ctx);
}


/*
 * Register an additional multicast address with a network interface.
 *
 * - If the address is already present, bump the reference count on the
 *   address and return.
 * - If the address is not link-layer, look up a link layer address.
 * - Allocate address structures for one or both addresses, and attach to the
 *   multicast address list on the interface.  If automatically adding a link
 *   layer address, the protocol address will own a reference to the link
 *   layer address, to be freed when it is freed.
 * - Notify the network device driver of an addition to the multicast address
 *   list.
 *
 * 'sa' points to caller-owned memory with the desired multicast address.
 *
 * 'retifma' will be used to return a pointer to the resulting multicast
 * address reference, if desired.
 */
int
if_addmulti(struct ifnet *ifp, struct sockaddr *sa,
    struct ifmultiaddr **retifma)
{
	struct ifmultiaddr *ifma, *ll_ifma;
	struct sockaddr *llsa;
	struct sockaddr_dl sdl;
	int error;

#ifdef INET
	IN_MULTI_LIST_UNLOCK_ASSERT();
#endif
#ifdef INET6
	IN6_MULTI_LIST_UNLOCK_ASSERT();
#endif
	/*
	 * If the address is already present, return a new reference to it;
	 * otherwise, allocate storage and set up a new address.
	 */
	IF_ADDR_WLOCK(ifp);
	ifma = if_findmulti(ifp, sa);
	if (ifma != NULL) {
		ifma->ifma_refcount++;
		if (retifma != NULL)
			*retifma = ifma;
		IF_ADDR_WUNLOCK(ifp);
		return (0);
	}

	/*
	 * The address isn't already present; resolve the protocol address
	 * into a link layer address, and then look that up, bump its
	 * refcount or allocate an ifma for that also.
	 * Most link layer resolving functions returns address data which
	 * fits inside default sockaddr_dl structure. However callback
	 * can allocate another sockaddr structure, in that case we need to
	 * free it later.
	 */
	llsa = NULL;
	ll_ifma = NULL;
	if (ifp->if_resolvemulti != NULL) {
		/* Provide called function with buffer size information */
		sdl.sdl_len = sizeof(sdl);
		llsa = (struct sockaddr *)&sdl;
		error = ifp->if_resolvemulti(ifp, &llsa, sa);
		if (error)
			goto unlock_out;
	}

	/*
	 * Allocate the new address.  Don't hook it up yet, as we may also
	 * need to allocate a link layer multicast address.
	 */
	ifma = if_allocmulti(ifp, sa, llsa, M_NOWAIT);
	if (ifma == NULL) {
		error = ENOMEM;
		goto free_llsa_out;
	}

	/*
	 * If a link layer address is found, we'll need to see if it's
	 * already present in the address list, or allocate is as well.
	 * When this block finishes, the link layer address will be on the
	 * list.
	 */
	if (llsa != NULL) {
		ll_ifma = if_findmulti(ifp, llsa);
		if (ll_ifma == NULL) {
			ll_ifma = if_allocmulti(ifp, llsa, NULL, M_NOWAIT);
			if (ll_ifma == NULL) {
				--ifma->ifma_refcount;
				if_freemulti(ifma);
				error = ENOMEM;
				goto free_llsa_out;
			}
			ll_ifma->ifma_flags |= IFMA_F_ENQUEUED;
			CK_STAILQ_INSERT_HEAD(&ifp->if_multiaddrs, ll_ifma,
			    ifma_link);
		} else
			ll_ifma->ifma_refcount++;
		ifma->ifma_llifma = ll_ifma;
	}

	/*
	 * We now have a new multicast address, ifma, and possibly a new or
	 * referenced link layer address.  Add the primary address to the
	 * ifnet address list.
	 */
	ifma->ifma_flags |= IFMA_F_ENQUEUED;
	CK_STAILQ_INSERT_HEAD(&ifp->if_multiaddrs, ifma, ifma_link);

	if (retifma != NULL)
		*retifma = ifma;

	/*
	 * Must generate the message while holding the lock so that 'ifma'
	 * pointer is still valid.
	 */
	rt_newmaddrmsg(RTM_NEWMADDR, ifma);
	IF_ADDR_WUNLOCK(ifp);

	/*
	 * We are certain we have added something, so call down to the
	 * interface to let them know about it.
	 */
	if (ifp->if_ioctl != NULL) {
		if (THREAD_CAN_SLEEP())
			(void )(*ifp->if_ioctl)(ifp, SIOCADDMULTI, 0);
		else
			taskqueue_enqueue(taskqueue_swi, &ifp->if_addmultitask);
	}

	if ((llsa != NULL) && (llsa != (struct sockaddr *)&sdl))
		link_free_sdl(llsa);

	return (0);

free_llsa_out:
	if ((llsa != NULL) && (llsa != (struct sockaddr *)&sdl))
		link_free_sdl(llsa);

unlock_out:
	IF_ADDR_WUNLOCK(ifp);
	return (error);
}

static void
if_siocaddmulti(void *arg, int pending)
{
	struct ifnet *ifp;

	ifp = arg;
#ifdef DIAGNOSTIC
	if (pending > 1)
		if_printf(ifp, "%d SIOCADDMULTI coalesced\n", pending);
#endif
	CURVNET_SET(ifp->if_vnet);
	(void )(*ifp->if_ioctl)(ifp, SIOCADDMULTI, 0);
	CURVNET_RESTORE();
}

/*
 * Delete a multicast group membership by network-layer group address.
 *
 * Returns ENOENT if the entry could not be found. If ifp no longer
 * exists, results are undefined. This entry point should only be used
 * from subsystems which do appropriate locking to hold ifp for the
 * duration of the call.
 * Network-layer protocol domains must use if_delmulti_ifma().
 */
int
if_delmulti(struct ifnet *ifp, struct sockaddr *sa)
{
	struct ifmultiaddr *ifma;
	int lastref;

	KASSERT(ifp, ("%s: NULL ifp", __func__));

	IF_ADDR_WLOCK(ifp);
	lastref = 0;
	ifma = if_findmulti(ifp, sa);
	if (ifma != NULL)
		lastref = if_delmulti_locked(ifp, ifma, 0);
	IF_ADDR_WUNLOCK(ifp);

	if (ifma == NULL)
		return (ENOENT);

	if (lastref && ifp->if_ioctl != NULL) {
		(void)(*ifp->if_ioctl)(ifp, SIOCDELMULTI, 0);
	}

	return (0);
}

/*
 * Delete all multicast group membership for an interface.
 * Should be used to quickly flush all multicast filters.
 */
void
if_delallmulti(struct ifnet *ifp)
{
	struct ifmultiaddr *ifma;
	struct ifmultiaddr *next;

	IF_ADDR_WLOCK(ifp);
	CK_STAILQ_FOREACH_SAFE(ifma, &ifp->if_multiaddrs, ifma_link, next)
		if_delmulti_locked(ifp, ifma, 0);
	IF_ADDR_WUNLOCK(ifp);
}

void
if_delmulti_ifma(struct ifmultiaddr *ifma)
{
	if_delmulti_ifma_flags(ifma, 0);
}

/*
 * Delete a multicast group membership by group membership pointer.
 * Network-layer protocol domains must use this routine.
 *
 * It is safe to call this routine if the ifp disappeared.
 */
void
if_delmulti_ifma_flags(struct ifmultiaddr *ifma, int flags)
{
	struct ifnet *ifp;
	int lastref;
	MCDPRINTF("%s freeing ifma: %p\n", __func__, ifma);
#ifdef INET
	IN_MULTI_LIST_UNLOCK_ASSERT();
#endif
	ifp = ifma->ifma_ifp;
#ifdef DIAGNOSTIC
	if (ifp == NULL) {
		printf("%s: ifma_ifp seems to be detached\n", __func__);
	} else {
		struct epoch_tracker et;
		struct ifnet *oifp;

		NET_EPOCH_ENTER(et);
		CK_STAILQ_FOREACH(oifp, &V_ifnet, if_link)
			if (ifp == oifp)
				break;
		NET_EPOCH_EXIT(et);
		if (ifp != oifp)
			ifp = NULL;
	}
#endif
	/*
	 * If and only if the ifnet instance exists: Acquire the address lock.
	 */
	if (ifp != NULL)
		IF_ADDR_WLOCK(ifp);

	lastref = if_delmulti_locked(ifp, ifma, flags);

	if (ifp != NULL) {
		/*
		 * If and only if the ifnet instance exists:
		 *  Release the address lock.
		 *  If the group was left: update the hardware hash filter.
		 */
		IF_ADDR_WUNLOCK(ifp);
		if (lastref && ifp->if_ioctl != NULL) {
			(void)(*ifp->if_ioctl)(ifp, SIOCDELMULTI, 0);
		}
	}
}

/*
 * Perform deletion of network-layer and/or link-layer multicast address.
 *
 * Return 0 if the reference count was decremented.
 * Return 1 if the final reference was released, indicating that the
 * hardware hash filter should be reprogrammed.
 */
static int
if_delmulti_locked(struct ifnet *ifp, struct ifmultiaddr *ifma, int detaching)
{
	struct ifmultiaddr *ll_ifma;

	if (ifp != NULL && ifma->ifma_ifp != NULL) {
		KASSERT(ifma->ifma_ifp == ifp,
		    ("%s: inconsistent ifp %p", __func__, ifp));
		IF_ADDR_WLOCK_ASSERT(ifp);
	}

	ifp = ifma->ifma_ifp;
	MCDPRINTF("%s freeing %p from %s \n", __func__, ifma, ifp ? ifp->if_xname : "");

	/*
	 * If the ifnet is detaching, null out references to ifnet,
	 * so that upper protocol layers will notice, and not attempt
	 * to obtain locks for an ifnet which no longer exists. The
	 * routing socket announcement must happen before the ifnet
	 * instance is detached from the system.
	 */
	if (detaching) {
#ifdef DIAGNOSTIC
		printf("%s: detaching ifnet instance %p\n", __func__, ifp);
#endif
		/*
		 * ifp may already be nulled out if we are being reentered
		 * to delete the ll_ifma.
		 */
		if (ifp != NULL) {
			rt_newmaddrmsg(RTM_DELMADDR, ifma);
			ifma->ifma_ifp = NULL;
		}
	}

	if (--ifma->ifma_refcount > 0)
		return 0;

	if (ifp != NULL && detaching == 0 && (ifma->ifma_flags & IFMA_F_ENQUEUED)) {
		CK_STAILQ_REMOVE(&ifp->if_multiaddrs, ifma, ifmultiaddr, ifma_link);
		ifma->ifma_flags &= ~IFMA_F_ENQUEUED;
	}
	/*
	 * If this ifma is a network-layer ifma, a link-layer ifma may
	 * have been associated with it. Release it first if so.
	 */
	ll_ifma = ifma->ifma_llifma;
	if (ll_ifma != NULL) {
		KASSERT(ifma->ifma_lladdr != NULL,
		    ("%s: llifma w/o lladdr", __func__));
		if (detaching)
			ll_ifma->ifma_ifp = NULL;	/* XXX */
		if (--ll_ifma->ifma_refcount == 0) {
			if (ifp != NULL) {
				if (ll_ifma->ifma_flags & IFMA_F_ENQUEUED) {
					CK_STAILQ_REMOVE(&ifp->if_multiaddrs, ll_ifma, ifmultiaddr,
						ifma_link);
					ll_ifma->ifma_flags &= ~IFMA_F_ENQUEUED;
				}
			}
			if_freemulti(ll_ifma);
		}
	}
#ifdef INVARIANTS
	if (ifp) {
		struct ifmultiaddr *ifmatmp;

		CK_STAILQ_FOREACH(ifmatmp, &ifp->if_multiaddrs, ifma_link)
			MPASS(ifma != ifmatmp);
	}
#endif
	if_freemulti(ifma);
	/*
	 * The last reference to this instance of struct ifmultiaddr
	 * was released; the hardware should be notified of this change.
	 */
	return 1;
}

/*
 * Set the link layer address on an interface.
 *
 * At this time we only support certain types of interfaces,
 * and we don't allow the length of the address to change.
 *
 * Set noinline to be dtrace-friendly
 */
__noinline int
if_setlladdr(struct ifnet *ifp, const u_char *lladdr, int len)
{
	struct sockaddr_dl *sdl;
	struct ifaddr *ifa;
	struct ifreq ifr;

	ifa = ifp->if_addr;
	if (ifa == NULL)
		return (EINVAL);

	sdl = (struct sockaddr_dl *)ifa->ifa_addr;
	if (sdl == NULL)
		return (EINVAL);

	if (len != sdl->sdl_alen)	/* don't allow length to change */
		return (EINVAL);

	switch (ifp->if_type) {
	case IFT_ETHER:
	case IFT_XETHER:
	case IFT_L2VLAN:
	case IFT_BRIDGE:
	case IFT_IEEE8023ADLAG:
		bcopy(lladdr, LLADDR(sdl), len);
		break;
	default:
		return (ENODEV);
	}

	/*
	 * If the interface is already up, we need
	 * to re-init it in order to reprogram its
	 * address filter.
	 */
	if ((ifp->if_flags & IFF_UP) != 0) {
		if (ifp->if_ioctl) {
			ifp->if_flags &= ~IFF_UP;
			ifr.ifr_ifru.ifru_flags[0] = ifp->if_flags & 0xffff;
			ifr.ifr_ifru.ifru_flags[1] = ifp->if_flags >> 16;
			(*ifp->if_ioctl)(ifp, SIOCSIFFLAGS, (caddr_t)&ifr);
			ifp->if_flags |= IFF_UP;
			ifr.ifr_ifru.ifru_flags[0] = ifp->if_flags & 0xffff;
			ifr.ifr_ifru.ifru_flags[1] = ifp->if_flags >> 16;
			(*ifp->if_ioctl)(ifp, SIOCSIFFLAGS, (caddr_t)&ifr);
		}
	}
	EVENTHANDLER_INVOKE(iflladdr_event, ifp);

	return (0);
}

/*
 * Compat function for handling basic encapsulation requests.
 * Not converted stacks (FDDI, IB, ..) supports traditional
 * output model: ARP (and other similar L2 protocols) are handled
 * inside output routine, arpresolve/nd6_resolve() returns MAC
 * address instead of full prepend.
 *
 * This function creates calculated header==MAC for IPv4/IPv6 and
 * returns EAFNOSUPPORT (which is then handled in ARP code) for other
 * address families.
 */
static int
if_requestencap_default(struct ifnet *ifp, struct if_encap_req *req)
{

	if (req->rtype != IFENCAP_LL)
		return (EOPNOTSUPP);

	if (req->bufsize < req->lladdr_len)
		return (ENOMEM);

	switch (req->family) {
	case AF_INET:
	case AF_INET6:
		break;
	default:
		return (EAFNOSUPPORT);
	}

	/* Copy lladdr to storage as is */
	memmove(req->buf, req->lladdr, req->lladdr_len);
	req->bufsize = req->lladdr_len;
	req->lladdr_off = 0;

	return (0);
}

/*
 * Tunnel interfaces can nest, also they may cause infinite recursion
 * calls when misconfigured. We'll prevent this by detecting loops.
 * High nesting level may cause stack exhaustion. We'll prevent this
 * by introducing upper limit.
 *
 * Return 0, if tunnel nesting count is equal or less than limit.
 */
int
if_tunnel_check_nesting(struct ifnet *ifp, struct mbuf *m, uint32_t cookie,
    int limit)
{
	struct m_tag *mtag;
	int count;

	count = 1;
	mtag = NULL;
	while ((mtag = m_tag_locate(m, cookie, 0, mtag)) != NULL) {
		if (*(struct ifnet **)(mtag + 1) == ifp) {
			log(LOG_NOTICE, "%s: loop detected\n", if_name(ifp));
			return (EIO);
		}
		count++;
	}
	if (count > limit) {
		log(LOG_NOTICE,
		    "%s: if_output recursively called too many times(%d)\n",
		    if_name(ifp), count);
		return (EIO);
	}
	mtag = m_tag_alloc(cookie, 0, sizeof(struct ifnet *), M_NOWAIT);
	if (mtag == NULL)
		return (ENOMEM);
	*(struct ifnet **)(mtag + 1) = ifp;
	m_tag_prepend(m, mtag);
	return (0);
}

/*
 * Get the link layer address that was read from the hardware at attach.
 *
 * This is only set by Ethernet NICs (IFT_ETHER), but laggX interfaces re-type
 * their component interfaces as IFT_IEEE8023ADLAG.
 */
int
if_gethwaddr(struct ifnet *ifp, struct ifreq *ifr)
{

	if (ifp->if_hw_addr == NULL)
		return (ENODEV);

	switch (ifp->if_type) {
	case IFT_ETHER:
	case IFT_IEEE8023ADLAG:
		bcopy(ifp->if_hw_addr, ifr_addr_get_data(ifr), ifp->if_addrlen);
		return (0);
	default:
		return (ENODEV);
	}
}

/*
 * The name argument must be a pointer to storage which will last as
 * long as the interface does.  For physical devices, the result of
 * device_get_name(dev) is a good choice and for pseudo-devices a
 * static string works well.
 */
void
if_initname(struct ifnet *ifp, const char *name, int unit)
{
	ifp->if_dname = name;
	ifp->if_dunit = unit;
	if (unit != IF_DUNIT_NONE)
		snprintf(ifp->if_xname, IFNAMSIZ, "%s%d", name, unit);
	else
		strlcpy(ifp->if_xname, name, IFNAMSIZ);
}

int
if_printf(struct ifnet *ifp, const char *fmt, ...)
{
	char if_fmt[256];
	va_list ap;

	snprintf(if_fmt, sizeof(if_fmt), "%s: %s", ifp->if_xname, fmt);
	va_start(ap, fmt);
	vlog(LOG_INFO, if_fmt, ap);
	va_end(ap);
	return (0);
}

void
if_start(struct ifnet *ifp)
{

	(*(ifp)->if_start)(ifp);
}

/*
 * Backwards compatibility interface for drivers 
 * that have not implemented it
 */
static int
if_transmit(struct ifnet *ifp, struct mbuf *m)
{
	int error;

	IFQ_HANDOFF(ifp, m, error);
	return (error);
}

static void
if_input_default(struct ifnet *ifp __unused, struct mbuf *m)
{

	m_freem(m);
}

int
if_handoff(struct ifqueue *ifq, struct mbuf *m, struct ifnet *ifp, int adjust)
{
	int active = 0;

	IF_LOCK(ifq);
	if (_IF_QFULL(ifq)) {
		IF_UNLOCK(ifq);
		if_inc_counter(ifp, IFCOUNTER_OQDROPS, 1);
		m_freem(m);
		return (0);
	}
	if (ifp != NULL) {
		if_inc_counter(ifp, IFCOUNTER_OBYTES, m->m_pkthdr.len + adjust);
		if (m->m_flags & (M_BCAST|M_MCAST))
			if_inc_counter(ifp, IFCOUNTER_OMCASTS, 1);
		active = ifp->if_drv_flags & IFF_DRV_OACTIVE;
	}
	_IF_ENQUEUE(ifq, m);
	IF_UNLOCK(ifq);
	if (ifp != NULL && !active)
		(*(ifp)->if_start)(ifp);
	return (1);
}

void
if_register_com_alloc(u_char type,
    if_com_alloc_t *a, if_com_free_t *f)
{
	
	KASSERT(if_com_alloc[type] == NULL,
	    ("if_register_com_alloc: %d already registered", type));
	KASSERT(if_com_free[type] == NULL,
	    ("if_register_com_alloc: %d free already registered", type));

	if_com_alloc[type] = a;
	if_com_free[type] = f;
}

void
if_deregister_com_alloc(u_char type)
{
	
	KASSERT(if_com_alloc[type] != NULL,
	    ("if_deregister_com_alloc: %d not registered", type));
	KASSERT(if_com_free[type] != NULL,
	    ("if_deregister_com_alloc: %d free not registered", type));
	if_com_alloc[type] = NULL;
	if_com_free[type] = NULL;
}

/* API for driver access to network stack owned ifnet.*/
uint64_t
if_setbaudrate(struct ifnet *ifp, uint64_t baudrate)
{
	uint64_t oldbrate;

	oldbrate = ifp->if_baudrate;
	ifp->if_baudrate = baudrate;
	return (oldbrate);
}

uint64_t
if_getbaudrate(if_t ifp)
{

	return (((struct ifnet *)ifp)->if_baudrate);
}

int
if_setcapabilities(if_t ifp, int capabilities)
{
	((struct ifnet *)ifp)->if_capabilities = capabilities;
	return (0);
}

int
if_setcapabilitiesbit(if_t ifp, int setbit, int clearbit)
{
	((struct ifnet *)ifp)->if_capabilities |= setbit;
	((struct ifnet *)ifp)->if_capabilities &= ~clearbit;

	return (0);
}

int
if_getcapabilities(if_t ifp)
{
	return ((struct ifnet *)ifp)->if_capabilities;
}

int 
if_setcapenable(if_t ifp, int capabilities)
{
	((struct ifnet *)ifp)->if_capenable = capabilities;
	return (0);
}

int 
if_setcapenablebit(if_t ifp, int setcap, int clearcap)
{
	if(setcap) 
		((struct ifnet *)ifp)->if_capenable |= setcap;
	if(clearcap)
		((struct ifnet *)ifp)->if_capenable &= ~clearcap;

	return (0);
}

const char *
if_getdname(if_t ifp)
{
	return ((struct ifnet *)ifp)->if_dname;
}

int 
if_togglecapenable(if_t ifp, int togglecap)
{
	((struct ifnet *)ifp)->if_capenable ^= togglecap;
	return (0);
}

int
if_getcapenable(if_t ifp)
{
	return ((struct ifnet *)ifp)->if_capenable;
}

/*
 * This is largely undesirable because it ties ifnet to a device, but does
 * provide flexiblity for an embedded product vendor. Should be used with
 * the understanding that it violates the interface boundaries, and should be
 * a last resort only.
 */
int
if_setdev(if_t ifp, void *dev)
{
	return (0);
}

int
if_setdrvflagbits(if_t ifp, int set_flags, int clear_flags)
{
	((struct ifnet *)ifp)->if_drv_flags |= set_flags;
	((struct ifnet *)ifp)->if_drv_flags &= ~clear_flags;

	return (0);
}

int
if_getdrvflags(if_t ifp)
{
	return ((struct ifnet *)ifp)->if_drv_flags;
}
 
int
if_setdrvflags(if_t ifp, int flags)
{
	((struct ifnet *)ifp)->if_drv_flags = flags;
	return (0);
}


int
if_setflags(if_t ifp, int flags)
{

	ifp->if_flags = flags;
	return (0);
}

int
if_setflagbits(if_t ifp, int set, int clear)
{
	((struct ifnet *)ifp)->if_flags |= set;
	((struct ifnet *)ifp)->if_flags &= ~clear;

	return (0);
}

int
if_getflags(if_t ifp)
{
	return ((struct ifnet *)ifp)->if_flags;
}

int
if_clearhwassist(if_t ifp)
{
	((struct ifnet *)ifp)->if_hwassist = 0;
	return (0);
}

int
if_sethwassistbits(if_t ifp, int toset, int toclear)
{
	((struct ifnet *)ifp)->if_hwassist |= toset;
	((struct ifnet *)ifp)->if_hwassist &= ~toclear;

	return (0);
}

int
if_sethwassist(if_t ifp, int hwassist_bit)
{
	((struct ifnet *)ifp)->if_hwassist = hwassist_bit;
	return (0);
}

int
if_gethwassist(if_t ifp)
{
	return ((struct ifnet *)ifp)->if_hwassist;
}

int
if_setmtu(if_t ifp, int mtu)
{
	((struct ifnet *)ifp)->if_mtu = mtu;
	return (0);
}

int
if_getmtu(if_t ifp)
{
	return ((struct ifnet *)ifp)->if_mtu;
}

int
if_getmtu_family(if_t ifp, int family)
{
	struct domain *dp;

	for (dp = domains; dp; dp = dp->dom_next) {
		if (dp->dom_family == family && dp->dom_ifmtu != NULL)
			return (dp->dom_ifmtu((struct ifnet *)ifp));
	}

	return (((struct ifnet *)ifp)->if_mtu);
}

/*
 * Methods for drivers to access interface unicast and multicast
 * link level addresses.  Driver shall not know 'struct ifaddr' neither
 * 'struct ifmultiaddr'.
 */
u_int
if_lladdr_count(if_t ifp)
{
	struct epoch_tracker et;
	struct ifaddr *ifa;
	u_int count;

	count = 0;
	NET_EPOCH_ENTER(et);
	CK_STAILQ_FOREACH(ifa, &ifp->if_addrhead, ifa_link)
		if (ifa->ifa_addr->sa_family == AF_LINK)
			count++;
	NET_EPOCH_EXIT(et);

	return (count);
}

u_int
if_foreach_lladdr(if_t ifp, iflladdr_cb_t cb, void *cb_arg)
{
	struct epoch_tracker et;
	struct ifaddr *ifa;
	u_int count;

	MPASS(cb);

	count = 0;
	NET_EPOCH_ENTER(et);
	CK_STAILQ_FOREACH(ifa, &ifp->if_addrhead, ifa_link) {
		if (ifa->ifa_addr->sa_family != AF_LINK)
			continue;
		count += (*cb)(cb_arg, (struct sockaddr_dl *)ifa->ifa_addr,
		    count);
	}
	NET_EPOCH_EXIT(et);

	return (count);
}

u_int
if_llmaddr_count(if_t ifp)
{
	struct epoch_tracker et;
	struct ifmultiaddr *ifma;
	int count;

	count = 0;
	NET_EPOCH_ENTER(et);
	CK_STAILQ_FOREACH(ifma, &ifp->if_multiaddrs, ifma_link)
		if (ifma->ifma_addr->sa_family == AF_LINK)
			count++;
	NET_EPOCH_EXIT(et);

	return (count);
}

u_int
if_foreach_llmaddr(if_t ifp, iflladdr_cb_t cb, void *cb_arg)
{
	struct epoch_tracker et;
	struct ifmultiaddr *ifma;
	u_int count;

	MPASS(cb);

	count = 0;
	NET_EPOCH_ENTER(et);
	CK_STAILQ_FOREACH(ifma, &ifp->if_multiaddrs, ifma_link) {
		if (ifma->ifma_addr->sa_family != AF_LINK)
			continue;
		count += (*cb)(cb_arg, (struct sockaddr_dl *)ifma->ifma_addr,
		    count);
	}
	NET_EPOCH_EXIT(et);

	return (count);
}

int
if_setsoftc(if_t ifp, void *softc)
{
	((struct ifnet *)ifp)->if_softc = softc;
	return (0);
}

void *
if_getsoftc(if_t ifp)
{
	return ((struct ifnet *)ifp)->if_softc;
}

void 
if_setrcvif(struct mbuf *m, if_t ifp)
{

	MPASS((m->m_pkthdr.csum_flags & CSUM_SND_TAG) == 0);
	m->m_pkthdr.rcvif = (struct ifnet *)ifp;
}

void 
if_setvtag(struct mbuf *m, uint16_t tag)
{
	m->m_pkthdr.ether_vtag = tag;	
}

uint16_t
if_getvtag(struct mbuf *m)
{

	return (m->m_pkthdr.ether_vtag);
}

int
if_sendq_empty(if_t ifp)
{
	return IFQ_DRV_IS_EMPTY(&((struct ifnet *)ifp)->if_snd);
}

struct ifaddr *
if_getifaddr(if_t ifp)
{
	return ((struct ifnet *)ifp)->if_addr;
}

int
if_getamcount(if_t ifp)
{
	return ((struct ifnet *)ifp)->if_amcount;
}


int
if_setsendqready(if_t ifp)
{
	IFQ_SET_READY(&((struct ifnet *)ifp)->if_snd);
	return (0);
}

int
if_setsendqlen(if_t ifp, int tx_desc_count)
{
	IFQ_SET_MAXLEN(&((struct ifnet *)ifp)->if_snd, tx_desc_count);
	((struct ifnet *)ifp)->if_snd.ifq_drv_maxlen = tx_desc_count;

	return (0);
}

int
if_vlantrunkinuse(if_t ifp)
{
	return ((struct ifnet *)ifp)->if_vlantrunk != NULL?1:0;
}

int
if_input(if_t ifp, struct mbuf* sendmp)
{
	(*((struct ifnet *)ifp)->if_input)((struct ifnet *)ifp, sendmp);
	return (0);

}

struct mbuf *
if_dequeue(if_t ifp)
{
	struct mbuf *m;
	IFQ_DRV_DEQUEUE(&((struct ifnet *)ifp)->if_snd, m);

	return (m);
}

int
if_sendq_prepend(if_t ifp, struct mbuf *m)
{
	IFQ_DRV_PREPEND(&((struct ifnet *)ifp)->if_snd, m);
	return (0);
}

int
if_setifheaderlen(if_t ifp, int len)
{
	((struct ifnet *)ifp)->if_hdrlen = len;
	return (0);
}

caddr_t
if_getlladdr(if_t ifp)
{
	return (IF_LLADDR((struct ifnet *)ifp));
}

void *
if_gethandle(u_char type)
{
	return (if_alloc(type));
}

void
if_bpfmtap(if_t ifh, struct mbuf *m)
{
	struct ifnet *ifp = (struct ifnet *)ifh;

	BPF_MTAP(ifp, m);
}

void
if_etherbpfmtap(if_t ifh, struct mbuf *m)
{
	struct ifnet *ifp = (struct ifnet *)ifh;

	ETHER_BPF_MTAP(ifp, m);
}

void
if_vlancap(if_t ifh)
{
	struct ifnet *ifp = (struct ifnet *)ifh;
	VLAN_CAPABILITIES(ifp);
}

int
if_sethwtsomax(if_t ifp, u_int if_hw_tsomax)
{

	((struct ifnet *)ifp)->if_hw_tsomax = if_hw_tsomax;
        return (0);
}

int
if_sethwtsomaxsegcount(if_t ifp, u_int if_hw_tsomaxsegcount)
{

	((struct ifnet *)ifp)->if_hw_tsomaxsegcount = if_hw_tsomaxsegcount;
        return (0);
}

int
if_sethwtsomaxsegsize(if_t ifp, u_int if_hw_tsomaxsegsize)
{

	((struct ifnet *)ifp)->if_hw_tsomaxsegsize = if_hw_tsomaxsegsize;
        return (0);
}

u_int
if_gethwtsomax(if_t ifp)
{

	return (((struct ifnet *)ifp)->if_hw_tsomax);
}

u_int
if_gethwtsomaxsegcount(if_t ifp)
{

	return (((struct ifnet *)ifp)->if_hw_tsomaxsegcount);
}

u_int
if_gethwtsomaxsegsize(if_t ifp)
{

	return (((struct ifnet *)ifp)->if_hw_tsomaxsegsize);
}

void
if_setinitfn(if_t ifp, void (*init_fn)(void *))
{
	((struct ifnet *)ifp)->if_init = init_fn;
}

void
if_setioctlfn(if_t ifp, int (*ioctl_fn)(if_t, u_long, caddr_t))
{
	((struct ifnet *)ifp)->if_ioctl = (void *)ioctl_fn;
}

void
if_setstartfn(if_t ifp, void (*start_fn)(if_t))
{
	((struct ifnet *)ifp)->if_start = (void *)start_fn;
}

void
if_settransmitfn(if_t ifp, if_transmit_fn_t start_fn)
{
	((struct ifnet *)ifp)->if_transmit = start_fn;
}

void if_setqflushfn(if_t ifp, if_qflush_fn_t flush_fn)
{
	((struct ifnet *)ifp)->if_qflush = flush_fn;
	
}

void
if_setgetcounterfn(if_t ifp, if_get_counter_t fn)
{

	ifp->if_get_counter = fn;
}

/* Revisit these - These are inline functions originally. */
int
drbr_inuse_drv(if_t ifh, struct buf_ring *br)
{
	return drbr_inuse(ifh, br);
}

struct mbuf*
drbr_dequeue_drv(if_t ifh, struct buf_ring *br)
{
	return drbr_dequeue(ifh, br);
}

int
drbr_needs_enqueue_drv(if_t ifh, struct buf_ring *br)
{
	return drbr_needs_enqueue(ifh, br);
}

int
drbr_enqueue_drv(if_t ifh, struct buf_ring *br, struct mbuf *m)
{
	return drbr_enqueue(ifh, br, m);

}
// CHERI CHANGES START
// {
//   "updated": 20190603,
//   "target_type": "kernel",
//   "changes": [
//     "ioctl:net",
//     "user_capabilities"
//   ],
//   "changes_purecap": [
//     "ioctl:net"
//   ]
// }
// CHERI CHANGES END<|MERGE_RESOLUTION|>--- conflicted
+++ resolved
@@ -117,43 +117,6 @@
 #include <compat/freebsd32/freebsd32.h>
 #endif
 
-<<<<<<< HEAD
-#ifdef COMPAT_FREEBSD64
-struct ifgroupreq64 {
-	char	ifgr_name[IFNAMSIZ];
-	u_int	ifgr_len;
-	union {
-		char		ifgru_group[IFNAMSIZ];
-		uint64_t	ifgru_groups; /* (struct ifg_req *) */
-	} ifgr_ifgru;
-};
-
-#define	_CASE_IOC_IFGROUPREQ_C(cmd)				\
-    _IOC_NEWTYPE((cmd), struct ifgroupreq_c): case
-#else
-#define _CASE_IOC_IFGROUPREQ_C(cmd)
-#endif
-
-#if defined(COMPAT_FREEBSD64)
-struct ifmediareq64 {
-	char	ifm_name[IFNAMSIZ];
-	int	ifm_current;
-	int	ifm_mask;
-	int	ifm_status;
-	int	ifm_active;
-	int	ifm_count;
-	uint64_t	ifm_ulist; /* (int *) */
-};
-#define	SIOCGIFMEDIA64	_IOC_NEWTYPE(SIOCGIFMEDIA, struct ifmediareq64)
-#define	SIOCGIFXMEDIA64	_IOC_NEWTYPE(SIOCGIFXMEDIA, struct ifmediareq64)
-#define	_CASE_IOC_IFGROUPREQ_64(cmd)				\
-    _IOC_NEWTYPE((cmd), struct ifgroupreq64): case
-#else /* ! FREEBSD_COMPAT64 */
-#define _CASE_IOC_IFGROUPREQ_64(cmd)
-#endif /* ! FREEBSD_COMPAT64 */
-
-=======
->>>>>>> 46b172b1
 #ifdef COMPAT_FREEBSD32
 struct ifreq_buffer32 {
 	uint32_t	length;		/* (size_t) */
@@ -252,37 +215,21 @@
 
 #define CASE_IOC_IFGROUPREQ(cmd)	\
     _CASE_IOC_IFGROUPREQ_32(cmd)	\
-<<<<<<< HEAD
-    _CASE_IOC_IFGROUPREQ_64(cmd)		\
-=======
     _CASE_IOC_IFGROUPREQ_64(cmd)	\
->>>>>>> 46b172b1
     (cmd)
 
 union ifreq_union {
 	struct ifreq	ifr;
-<<<<<<< HEAD
+#ifdef COMPAT_FREEBSD32
+	struct ifreq32	ifr32;
+#endif
 #ifdef COMPAT_FREEBSD64
 	struct ifreq64	ifr64;
 #endif
-=======
->>>>>>> 46b172b1
-#ifdef COMPAT_FREEBSD32
-	struct ifreq32	ifr32;
-#endif
-#ifdef COMPAT_FREEBSD64
-	struct ifreq64	ifr64;
-#endif
 };
 
 union ifgroupreq_union {
 	struct ifgroupreq ifgr;
-<<<<<<< HEAD
-#ifdef COMPAT_FREEBSD64
-	struct ifgroupreq64 ifgr64;
-#endif
-=======
->>>>>>> 46b172b1
 #ifdef COMPAT_FREEBSD32
 	struct ifgroupreq32 ifgr32;
 #endif
@@ -1706,28 +1653,15 @@
 	union ifgroupreq_union *ifgrup;
 
 	ifgrup = ifgrp;
-<<<<<<< HEAD
-#if __has_feature(capabilities)
-	if (SV_CURPROC_FLAG(SV_CHERI))
-		return (&ifgrup->ifgr.ifgr_ifgru.ifgru_group[0]);
-#endif
-=======
->>>>>>> 46b172b1
 #ifdef COMPAT_FREEBSD32
 	if (SV_CURPROC_FLAG(SV_ILP32))
 		return (&ifgrup->ifgr32.ifgr_ifgru.ifgru_group[0]);
 #endif
 #ifdef COMPAT_FREEBSD64
-<<<<<<< HEAD
-	return (&ifgrup->ifgr64.ifgr_ifgru.ifgru_group[0]);
-#else
-=======
 	if (!SV_CURPROC_FLAG(SV_CHERI))
 		return (&ifgrup->ifgr64.ifgr_ifgru.ifgru_group[0]);
 #endif
->>>>>>> 46b172b1
 	return (&ifgrup->ifgr.ifgr_ifgru.ifgru_group[0]);
-#endif
 }
 
 static struct ifg_req * __capability
@@ -1736,13 +1670,6 @@
 	union ifgroupreq_union *ifgrup;
 
 	ifgrup = ifgrp;
-<<<<<<< HEAD
-#if __has_feature(capabilities)
-	if (SV_CURPROC_FLAG(SV_CHERI))
-		return (ifgrup->ifgr.ifgr_ifgru.ifgru_groups);
-#endif
-=======
->>>>>>> 46b172b1
 #ifdef COMPAT_FREEBSD32
 	if (SV_CURPROC_FLAG(SV_ILP32))
 		return (__USER_CAP((struct ifg_req *)(uintptr_t)
@@ -1750,22 +1677,12 @@
 		    ifgrup->ifgr32.ifgr_len));
 #endif
 #ifdef COMPAT_FREEBSD64
-<<<<<<< HEAD
-	return (__USER_CAP((struct ifg_req *)(uintptr_t)
-	    ifgrup->ifgr64.ifgr_ifgru.ifgru_groups,
-	    ifgrup->ifgr64.ifgr_len));
-#else
-	return (__USER_CAP(ifgrup->ifgr.ifgr_ifgru.ifgru_groups,
-	    ifgrup->ifgr.ifgr_len));
-#endif
-=======
 	if (!SV_CURPROC_FLAG(SV_CHERI))
 		return (__USER_CAP((struct ifg_req *)(uintptr_t)
 		    ifgrup->ifgr64.ifgr_ifgru.ifgru_groups,
 		    ifgrup->ifgr64.ifgr_len));
 #endif
 	return (ifgrup->ifgr.ifgr_ifgru.ifgru_groups);
->>>>>>> 46b172b1
 }
 
 /*
@@ -2204,7 +2121,7 @@
 
 			if (ifa->ifa_addr->sa_family != af)
 next:				continue;
-			if (af == AF_INET && 
+			if (af == AF_INET &&
 			    ifp->if_flags & IFF_POINTOPOINT && !ignore_ptp) {
 				/*
 				 * This is a bit broken as it doesn't
@@ -2499,7 +2416,7 @@
 {
 	struct mbuf *m, *n;
 	struct ifaltq *ifq;
-	
+
 	ifq = &ifp->if_snd;
 	IFQ_LOCK(ifq);
 #ifdef ALTQ
@@ -2560,28 +2477,15 @@
 	union ifreq_union *ifrup;
 
 	ifrup = ifrp;
-<<<<<<< HEAD
-#if __has_feature(capabilities)
-	if (SV_CURPROC_FLAG(SV_CHERI))
-		return (ifrup->ifr.ifr_ifru.ifru_cap[0]);
-#endif
-=======
->>>>>>> 46b172b1
 #ifdef COMPAT_FREEBSD32
 	if (SV_CURPROC_FLAG(SV_ILP32))
 		return (ifrup->ifr32.ifr_ifru.ifru_cap[0]);
 #endif
 #ifdef COMPAT_FREEBSD64
-<<<<<<< HEAD
-	return (ifrup->ifr64.ifr_ifru.ifru_cap[0]);
-#else
-=======
 	if (!SV_CURPROC_FLAG(SV_CHERI))
 		return (ifrup->ifr64.ifr_ifru.ifru_cap[0]);
 #endif
->>>>>>> 46b172b1
 	return (ifrup->ifr.ifr_ifru.ifru_cap[0]);
-#endif
 }
 
 static void
@@ -2590,31 +2494,17 @@
 	union ifreq_union *ifrup;
 
 	ifrup = ifrp;
-<<<<<<< HEAD
-#if __has_feature(capabilities)
-	if (SV_CURPROC_FLAG(SV_CHERI))
-		ifrup->ifr.ifr_ifru.ifru_cap[0] = val;
-	else
-#endif
-=======
->>>>>>> 46b172b1
 #ifdef COMPAT_FREEBSD32
 	if (SV_CURPROC_FLAG(SV_ILP32))
 		ifrup->ifr32.ifr_ifru.ifru_cap[0] = val;
 	else
 #endif
 #ifdef COMPAT_FREEBSD64
-<<<<<<< HEAD
-		ifrup->ifr64.ifr_ifru.ifru_cap[0] = val;
-#else
-=======
 	if (!SV_CURPROC_FLAG(SV_CHERI))
 		ifrup->ifr64.ifr_ifru.ifru_cap[0] = val;
 	else
 #endif
->>>>>>> 46b172b1
 		ifrup->ifr.ifr_ifru.ifru_cap[0] = val;
-#endif
 }
 
 static void
@@ -2623,31 +2513,17 @@
 	union ifreq_union *ifrup;
 
 	ifrup = ifrp;
-<<<<<<< HEAD
-#if __has_feature(capabilities)
-	if (SV_CURPROC_FLAG(SV_CHERI))
-		ifrup->ifr.ifr_ifru.ifru_cap[1] = val;
-	else
-#endif
-=======
->>>>>>> 46b172b1
 #ifdef COMPAT_FREEBSD32
 	if (SV_CURPROC_FLAG(SV_ILP32))
 		ifrup->ifr32.ifr_ifru.ifru_cap[1] = val;
 	else
 #endif
 #ifdef COMPAT_FREEBSD64
-<<<<<<< HEAD
-		ifrup->ifr64.ifr_ifru.ifru_cap[1] = val;
-#else
-=======
 	if (!SV_CURPROC_FLAG(SV_CHERI))
 		ifrup->ifr64.ifr_ifru.ifru_cap[1] = val;
 	else
 #endif
->>>>>>> 46b172b1
 		ifrup->ifr.ifr_ifru.ifru_cap[1] = val;
-#endif
 }
 
 static short
@@ -2656,28 +2532,15 @@
 	union ifreq_union *ifrup;
 
 	ifrup = ifrp;
-<<<<<<< HEAD
-#if __has_feature(capabilities)
-	if (SV_CURPROC_FLAG(SV_CHERI))
-		return (ifrup->ifr.ifr_ifru.ifru_flags[0]);
-#endif
-=======
->>>>>>> 46b172b1
 #ifdef COMPAT_FREEBSD32
 	if (SV_CURPROC_FLAG(SV_ILP32))
 		return (ifrup->ifr32.ifr_ifru.ifru_flags[0]);
 #endif
 #ifdef COMPAT_FREEBSD64
-<<<<<<< HEAD
-	return (ifrup->ifr64.ifr_ifru.ifru_flags[0]);
-#else
-=======
 	if (!SV_CURPROC_FLAG(SV_CHERI))
 		return (ifrup->ifr64.ifr_ifru.ifru_flags[0]);
 #endif
->>>>>>> 46b172b1
 	return (ifrup->ifr.ifr_ifru.ifru_flags[0]);
-#endif
 }
 
 static void
@@ -2686,31 +2549,17 @@
 	union ifreq_union *ifrup;
 
 	ifrup = ifrp;
-<<<<<<< HEAD
-#if __has_feature(capabilities)
-	if (SV_CURPROC_FLAG(SV_CHERI))
-		ifrup->ifr.ifr_ifru.ifru_flags[0] = val;
-	else
-#endif
-=======
->>>>>>> 46b172b1
 #ifdef COMPAT_FREEBSD32
 	if (SV_CURPROC_FLAG(SV_ILP32))
 		ifrup->ifr32.ifr_ifru.ifru_flags[0] = val;
 	else
 #endif
 #ifdef COMPAT_FREEBSD64
-<<<<<<< HEAD
-		ifrup->ifr64.ifr_ifru.ifru_flags[0] = val;
-#else
-=======
 	if (!SV_CURPROC_FLAG(SV_CHERI))
 		ifrup->ifr64.ifr_ifru.ifru_flags[0] = val;
 	else
 #endif
->>>>>>> 46b172b1
 		ifrup->ifr.ifr_ifru.ifru_flags[0] = val;
-#endif
 }
 
 static short
@@ -2719,25 +2568,15 @@
 	union ifreq_union *ifrup;
 
 	ifrup = ifrp;
-<<<<<<< HEAD
-#if __has_feature(capabilities)
-	if (SV_CURPROC_FLAG(SV_CHERI))
-		return (ifrup->ifr.ifr_ifru.ifru_flags[1]);
-#endif
 #ifdef COMPAT_FREEBSD32
 	if (SV_CURPROC_FLAG(SV_ILP32))
 		return (ifrup->ifr32.ifr_ifru.ifru_flags[1]);
-=======
+#endif
 #ifdef COMPAT_FREEBSD64
 	if (!SV_CURPROC_FLAG(SV_CHERI))
 		return (ifrup->ifr64.ifr_ifru.ifru_flags[1]);
->>>>>>> 46b172b1
-#endif
-#ifdef COMPAT_FREEBSD64
-	return (ifrup->ifr64.ifr_ifru.ifru_flags[1]);
-#else
-	return (ifrup->ifr.ifr_ifru.ifru_flags[1]);
-#endif
+#endif
+  return (ifrup->ifr.ifr_ifru.ifru_flags[1]);
 }
 
 static void
@@ -2746,32 +2585,17 @@
 	union ifreq_union *ifrup;
 
 	ifrup = ifrp;
-<<<<<<< HEAD
-#if __has_feature(capabilities)
-	if (SV_CURPROC_FLAG(SV_CHERI))
-		ifrup->ifr.ifr_ifru.ifru_flags[1] = val;
-	else
-#endif
-=======
->>>>>>> 46b172b1
 #ifdef COMPAT_FREEBSD32
 	if (SV_CURPROC_FLAG(SV_ILP32))
 		ifrup->ifr32.ifr_ifru.ifru_flags[1] = val;
 	else
 #endif
-<<<<<<< HEAD
 #ifdef COMPAT_FREEBSD64
+	if (!SV_CURPROC_FLAG(SV_CHERI))
 		ifrup->ifr64.ifr_ifru.ifru_flags[1] = val;
-#else
-=======
-#ifdef COMPAT_FREEBSD63
-	if (!SV_CURPROC_FLAG(SV_CHERI))
-		ifrup->ifr63.ifr_ifru.ifru_flags[1] = val;
 	else
 #endif
->>>>>>> 46b172b1
 		ifrup->ifr.ifr_ifru.ifru_flags[1] = val;
-#endif
 }
 
 static u_char
@@ -2780,28 +2604,15 @@
 	union ifreq_union *ifrup;
 
 	ifrup = ifrp;
-<<<<<<< HEAD
-#if __has_feature(capabilities)
-	if (SV_CURPROC_FLAG(SV_CHERI))
-		return (ifrup->ifr.ifr_ifru.ifru_vlan_pcp);
-#endif
-=======
->>>>>>> 46b172b1
 #ifdef COMPAT_FREEBSD32
 	if (SV_CURPROC_FLAG(SV_ILP32))
 		return (ifrup->ifr32.ifr_ifru.ifru_vlan_pcp);
 #endif
 #ifdef COMPAT_FREEBSD64
-<<<<<<< HEAD
-	return (ifrup->ifr64.ifr_ifru.ifru_vlan_pcp);
-#else
-=======
 	if (!SV_CURPROC_FLAG(SV_CHERI))
 		return (ifrup->ifr64.ifr_ifru.ifru_vlan_pcp);
 #endif
->>>>>>> 46b172b1
 	return (ifrup->ifr.ifr_ifru.ifru_vlan_pcp);
-#endif
 }
 
 static void
@@ -2810,31 +2621,17 @@
 	union ifreq_union *ifrup;
 
 	ifrup = ifrp;
-<<<<<<< HEAD
-#if __has_feature(capabilities)
-	if (SV_CURPROC_FLAG(SV_CHERI))
-		ifrup->ifr.ifr_ifru.ifru_vlan_pcp = val;
-	else
-#endif
-=======
->>>>>>> 46b172b1
 #ifdef COMPAT_FREEBSD32
 	if (SV_CURPROC_FLAG(SV_ILP32))
 		ifrup->ifr32.ifr_ifru.ifru_vlan_pcp = val;
 	else
 #endif
 #ifdef COMPAT_FREEBSD64
-<<<<<<< HEAD
-		ifrup->ifr64.ifr_ifru.ifru_vlan_pcp = val;
-#else
-=======
 	if (!SV_CURPROC_FLAG(SV_CHERI))
 		ifrup->ifr64.ifr_ifru.ifru_vlan_pcp = val;
 	else
 #endif
->>>>>>> 46b172b1
 		ifrup->ifr.ifr_ifru.ifru_vlan_pcp = val;
-#endif
 }
 
 char *
@@ -2864,34 +2661,20 @@
 	union ifreq_union *ifrup;
 
 	ifrup = ifrp;
-<<<<<<< HEAD
-
-        /*
-         * In the purecap kernel we do not enforce subobject bounds on the
-         * ifru_addr members. This is because this accessor is used both for
-         * in6_ifreq and ifreq.
-         */
-#if __has_feature(capabilities)
-	if (SV_CURPROC_FLAG(SV_CHERI))
-		return (__unbounded_addressof(ifrup->ifr.ifr_ifru.ifru_addr));
-#endif
-=======
->>>>>>> 46b172b1
 #ifdef COMPAT_FREEBSD32
 	if (SV_CURPROC_FLAG(SV_ILP32))
 		return (__unbounded_addressof(ifrup->ifr32.ifr_ifru.ifru_addr));
 #endif
 #ifdef COMPAT_FREEBSD64
-<<<<<<< HEAD
-	return (__unbounded_addressof(ifrup->ifr64.ifr_ifru.ifru_addr));
-#else
-=======
 	if (!SV_CURPROC_FLAG(SV_CHERI))
-		return (&ifrup->ifr64.ifr_ifru.ifru_addr);
-#endif
->>>>>>> 46b172b1
-	return (&ifrup->ifr.ifr_ifru.ifru_addr);
-#endif
+		return (__unbounded_addressof(ifrup->ifr64.ifr_ifru.ifru_addr));
+#endif
+	/*
+	* In the purecap kernel we do not enforce subobject bounds on the
+	* ifru_addr members. This is because this accessor is used both for
+	* in6_ifreq and ifreq.
+	*/
+	return (__unbounded_addressof(ifrup->ifr.ifr_ifru.ifru_addr));
 }
 
 void * __capability
@@ -2900,14 +2683,6 @@
 	union ifreq_union *ifrup;
 
 	ifrup = data;
-<<<<<<< HEAD
-#if __has_feature(capabilities)
-	if (SV_CURPROC_FLAG(SV_CHERI))
-		return (ifrup->ifr.ifr_ifru.ifru_buffer.buffer);
-	else
-#endif
-=======
->>>>>>> 46b172b1
 #ifdef COMPAT_FREEBSD32
 	if (SV_CURPROC_FLAG(SV_ILP32))
 		return (__USER_CAP((void *)(uintptr_t)
@@ -2916,15 +2691,6 @@
 	else
 #endif
 #ifdef COMPAT_FREEBSD64
-<<<<<<< HEAD
-		return (__USER_CAP((void *)(uintptr_t)
-		    ifrup->ifr64.ifr_ifru.ifru_buffer.buffer,
-		    ifrup->ifr64.ifr_ifru.ifru_buffer.length));
-#else
-		return (__USER_CAP(ifrup->ifr.ifr_ifru.ifru_buffer.buffer,
-		    ifrup->ifr.ifr_ifru.ifru_buffer.length));
-#endif
-=======
 	if (!SV_CURPROC_FLAG(SV_CHERI))
 		return (__USER_CAP((void *)(uintptr_t)
 		    ifrup->ifr64.ifr_ifru.ifru_buffer.buffer,
@@ -2932,7 +2698,6 @@
 	else
 #endif
 		return (ifrup->ifr.ifr_ifru.ifru_buffer.buffer);
->>>>>>> 46b172b1
 }
 
 static void
@@ -2941,31 +2706,17 @@
 	union ifreq_union *ifrup;
 
 	ifrup = data;
-<<<<<<< HEAD
-#if __has_feature(capabilities)
-	if (SV_CURPROC_FLAG(SV_CHERI))
-		ifrup->ifr.ifr_ifru.ifru_buffer.buffer = NULL;
-	else
-#endif
-=======
->>>>>>> 46b172b1
 #ifdef COMPAT_FREEBSD32
 	if (SV_CURPROC_FLAG(SV_ILP32))
 		ifrup->ifr32.ifr_ifru.ifru_buffer.buffer = 0;
 	else
 #endif
 #ifdef COMPAT_FREEBSD64
-<<<<<<< HEAD
-		ifrup->ifr64.ifr_ifru.ifru_buffer.buffer = 0;
-#else
-=======
 	if (!SV_CURPROC_FLAG(SV_CHERI))
 		ifrup->ifr64.ifr_ifru.ifru_buffer.buffer = 0;
 	else
 #endif
->>>>>>> 46b172b1
 		ifrup->ifr.ifr_ifru.ifru_buffer.buffer = NULL;
-#endif
 }
 
 size_t
@@ -2974,31 +2725,17 @@
 	union ifreq_union *ifrup;
 
 	ifrup = data;
-<<<<<<< HEAD
-#if __has_feature(capabilities)
-	if (SV_CURPROC_FLAG(SV_CHERI))
-		return (ifrup->ifr.ifr_ifru.ifru_buffer.length);
-	else
-#endif
-=======
->>>>>>> 46b172b1
 #ifdef COMPAT_FREEBSD32
 	if (SV_CURPROC_FLAG(SV_ILP32))
 		return (ifrup->ifr32.ifr_ifru.ifru_buffer.length);
 	else
 #endif
 #ifdef COMPAT_FREEBSD64
-<<<<<<< HEAD
-		return (ifrup->ifr64.ifr_ifru.ifru_buffer.length);
-#else
-=======
 	if (!SV_CURPROC_FLAG(SV_CHERI))
 		return (ifrup->ifr64.ifr_ifru.ifru_buffer.length);
 	else
 #endif
->>>>>>> 46b172b1
 		return (ifrup->ifr.ifr_ifru.ifru_buffer.length);
-#endif
 }
 
 static void
@@ -3007,31 +2744,17 @@
 	union ifreq_union *ifrup;
 
 	ifrup = data;
-<<<<<<< HEAD
-#if __has_feature(capabilities)
-	if (SV_CURPROC_FLAG(SV_CHERI))
-		ifrup->ifr.ifr_ifru.ifru_buffer.length = len;
-	else
-#endif
-=======
->>>>>>> 46b172b1
 #ifdef COMPAT_FREEBSD32
 	if (SV_CURPROC_FLAG(SV_ILP32))
 		ifrup->ifr32.ifr_ifru.ifru_buffer.length = len;
 	else
 #endif
 #ifdef COMPAT_FREEBSD64
-<<<<<<< HEAD
-		ifrup->ifr64.ifr_ifru.ifru_buffer.length = len;
-#else
-=======
 	if (!SV_CURPROC_FLAG(SV_CHERI))
 		ifrup->ifr64.ifr_ifru.ifru_buffer.length = len;
 	else
 #endif
->>>>>>> 46b172b1
 		ifrup->ifr.ifr_ifru.ifru_buffer.length = len;
-#endif
 }
 
 static void
@@ -3048,32 +2771,17 @@
 	union ifreq_union *ifrup;
 
 	ifrup = ifrp;
-<<<<<<< HEAD
-#if __has_feature(capabilities)
-	if (SV_CURPROC_FLAG(SV_CHERI))
-		return (ifrup->ifr.ifr_ifru.ifru_data);
-#endif
-=======
->>>>>>> 46b172b1
 #ifdef COMPAT_FREEBSD32
 	if (SV_CURPROC_FLAG(SV_ILP32))
 		return (__USER_CAP_UNBOUND((void *)(uintptr_t)
 		    ifrup->ifr32.ifr_ifru.ifru_data));
 #endif
 #ifdef COMPAT_FREEBSD64
-<<<<<<< HEAD
-		return (__USER_CAP_UNBOUND((void *)(uintptr_t)
-		    ifrup->ifr64.ifr_ifru.ifru_data));
-#else
-		return (__USER_CAP_UNBOUND(ifrup->ifr.ifr_ifru.ifru_data));
-#endif
-=======
 	if (!SV_CURPROC_FLAG(SV_CHERI))
 		return (__USER_CAP_UNBOUND((void *)(uintptr_t)
 		    ifrup->ifr64.ifr_ifru.ifru_data));
 #endif
 		return (ifrup->ifr.ifr_ifru.ifru_data);
->>>>>>> 46b172b1
 }
 
 u_int
@@ -3129,7 +2837,7 @@
 static int
 ifr_jid_get(void *ifrp)
 {
-	
+
 	return (ifr__int0_get(ifrp));
 }
 #endif
@@ -3137,14 +2845,14 @@
 int
 ifr_media_get(void *ifrp)
 {
-	
+
 	return (ifr__int0_get(ifrp));
 }
 
 static int
 ifr_metric_get(void *ifrp)
 {
-	
+
 	return (ifr__int0_get(ifrp));
 }
 
@@ -3158,7 +2866,7 @@
 int
 ifr_mtu_get(void *ifrp)
 {
-	
+
 	return (ifr__int0_get(ifrp));
 }
 
@@ -3423,7 +3131,7 @@
 		 * changes (renames, vmoves, if_attach, etc).
 		 */
 		ifp->if_flags |= IFF_RENAMING;
-		
+
 		/* Announce the departure of the interface. */
 		rt_ifannouncemsg(ifp, IFAN_DEPARTURE);
 		EVENTHANDLER_INVOKE(ifnet_departure_event, ifp);
@@ -3972,7 +3680,7 @@
 	/* Save ifnet parameters for if_ioctl() may fail */
 	oldcount = *refcount;
 	oldflags = ifp->if_flags;
-	
+
 	/*
 	 * See if we aren't the only and touching refcount is enough.
 	 * Actually toggle interface flag if we are the first or last.
@@ -4810,7 +4518,7 @@
 }
 
 /*
- * Backwards compatibility interface for drivers 
+ * Backwards compatibility interface for drivers
  * that have not implemented it
  */
 static int
@@ -4858,7 +4566,7 @@
 if_register_com_alloc(u_char type,
     if_com_alloc_t *a, if_com_free_t *f)
 {
-	
+
 	KASSERT(if_com_alloc[type] == NULL,
 	    ("if_register_com_alloc: %d already registered", type));
 	KASSERT(if_com_free[type] == NULL,
@@ -4871,7 +4579,7 @@
 void
 if_deregister_com_alloc(u_char type)
 {
-	
+
 	KASSERT(if_com_alloc[type] != NULL,
 	    ("if_deregister_com_alloc: %d not registered", type));
 	KASSERT(if_com_free[type] != NULL,
@@ -4920,17 +4628,17 @@
 	return ((struct ifnet *)ifp)->if_capabilities;
 }
 
-int 
+int
 if_setcapenable(if_t ifp, int capabilities)
 {
 	((struct ifnet *)ifp)->if_capenable = capabilities;
 	return (0);
 }
 
-int 
+int
 if_setcapenablebit(if_t ifp, int setcap, int clearcap)
 {
-	if(setcap) 
+	if(setcap)
 		((struct ifnet *)ifp)->if_capenable |= setcap;
 	if(clearcap)
 		((struct ifnet *)ifp)->if_capenable &= ~clearcap;
@@ -4944,7 +4652,7 @@
 	return ((struct ifnet *)ifp)->if_dname;
 }
 
-int 
+int
 if_togglecapenable(if_t ifp, int togglecap)
 {
 	((struct ifnet *)ifp)->if_capenable ^= togglecap;
@@ -4983,7 +4691,7 @@
 {
 	return ((struct ifnet *)ifp)->if_drv_flags;
 }
- 
+
 int
 if_setdrvflags(if_t ifp, int flags)
 {
@@ -5166,7 +4874,7 @@
 	return ((struct ifnet *)ifp)->if_softc;
 }
 
-void 
+void
 if_setrcvif(struct mbuf *m, if_t ifp)
 {
 
@@ -5174,10 +4882,10 @@
 	m->m_pkthdr.rcvif = (struct ifnet *)ifp;
 }
 
-void 
+void
 if_setvtag(struct mbuf *m, uint16_t tag)
 {
-	m->m_pkthdr.ether_vtag = tag;	
+	m->m_pkthdr.ether_vtag = tag;
 }
 
 uint16_t
@@ -5366,7 +5074,7 @@
 void if_setqflushfn(if_t ifp, if_qflush_fn_t flush_fn)
 {
 	((struct ifnet *)ifp)->if_qflush = flush_fn;
-	
+
 }
 
 void
