/*-
 * SPDX-License-Identifier: BSD-3-Clause
 *
 * Copyright (c) 1980, 1986, 1993
 *	The Regents of the University of California.  All rights reserved.
 *
 * Redistribution and use in source and binary forms, with or without
 * modification, are permitted provided that the following conditions
 * are met:
 * 1. Redistributions of source code must retain the above copyright
 *    notice, this list of conditions and the following disclaimer.
 * 2. Redistributions in binary form must reproduce the above copyright
 *    notice, this list of conditions and the following disclaimer in the
 *    documentation and/or other materials provided with the distribution.
 * 3. Neither the name of the University nor the names of its contributors
 *    may be used to endorse or promote products derived from this software
 *    without specific prior written permission.
 *
 * THIS SOFTWARE IS PROVIDED BY THE REGENTS AND CONTRIBUTORS ``AS IS'' AND
 * ANY EXPRESS OR IMPLIED WARRANTIES, INCLUDING, BUT NOT LIMITED TO, THE
 * IMPLIED WARRANTIES OF MERCHANTABILITY AND FITNESS FOR A PARTICULAR PURPOSE
 * ARE DISCLAIMED.  IN NO EVENT SHALL THE REGENTS OR CONTRIBUTORS BE LIABLE
 * FOR ANY DIRECT, INDIRECT, INCIDENTAL, SPECIAL, EXEMPLARY, OR CONSEQUENTIAL
 * DAMAGES (INCLUDING, BUT NOT LIMITED TO, PROCUREMENT OF SUBSTITUTE GOODS
 * OR SERVICES; LOSS OF USE, DATA, OR PROFITS; OR BUSINESS INTERRUPTION)
 * HOWEVER CAUSED AND ON ANY THEORY OF LIABILITY, WHETHER IN CONTRACT, STRICT
 * LIABILITY, OR TORT (INCLUDING NEGLIGENCE OR OTHERWISE) ARISING IN ANY WAY
 * OUT OF THE USE OF THIS SOFTWARE, EVEN IF ADVISED OF THE POSSIBILITY OF
 * SUCH DAMAGE.
 *
 *	@(#)if.c	8.5 (Berkeley) 1/9/95
 * $FreeBSD$
 */

#include "opt_inet6.h"
#include "opt_inet.h"

#include <sys/param.h>
#include <sys/types.h>
#include <sys/conf.h>
#include <sys/malloc.h>
#include <sys/sbuf.h>
#include <sys/bus.h>
#include <sys/epoch.h>
#include <sys/mbuf.h>
#include <sys/systm.h>
#include <sys/priv.h>
#include <sys/proc.h>
#include <sys/socket.h>
#include <sys/socketvar.h>
#include <sys/protosw.h>
#include <sys/kernel.h>
#include <sys/lock.h>
#include <sys/refcount.h>
#include <sys/module.h>
#include <sys/rwlock.h>
#include <sys/sockio.h>
#include <sys/syslog.h>
#include <sys/sysctl.h>
#include <sys/sysent.h>
#include <sys/taskqueue.h>
#include <sys/domain.h>
#include <sys/jail.h>
#include <sys/priv.h>

#include <machine/stdarg.h>
#include <vm/uma.h>

#include <net/bpf.h>
#include <net/ethernet.h>
#include <net/if.h>
#include <net/if_arp.h>
#include <net/if_clone.h>
#include <net/if_dl.h>
#include <net/if_types.h>
#include <net/if_var.h>
#include <net/if_media.h>
#include <net/if_vlan_var.h>
#include <net/radix.h>
#include <net/route.h>
#include <net/vnet.h>

#if defined(INET) || defined(INET6)
#include <net/ethernet.h>
#include <netinet/in.h>
#include <netinet/in_var.h>
#include <netinet/ip.h>
#include <netinet/ip_carp.h>
#ifdef INET
#include <netinet/if_ether.h>
#include <netinet/netdump/netdump.h>
#endif /* INET */
#ifdef INET6
#include <netinet6/in6_var.h>
#include <netinet6/in6_ifattach.h>
#endif /* INET6 */
#endif /* INET || INET6 */

#include <security/mac/mac_framework.h>

/*
 * Consumers of struct ifreq such as tcpdump assume no pad between ifr_name
 * and ifr_ifru when it is used in SIOCGIFCONF.
 */
_Static_assert(sizeof(((struct ifreq *)0)->ifr_name) ==
    offsetof(struct ifreq, ifr_ifru), "gap between ifr_name and ifr_ifru");

__read_mostly epoch_t net_epoch_preempt;
__read_mostly epoch_t net_epoch;
#ifdef COMPAT_FREEBSD32
#include <sys/mount.h>
#include <compat/freebsd32/freebsd32.h>
#endif

#ifdef COMPAT_CHERIABI
struct ifgroupreq_c {
	char	ifgr_name[IFNAMSIZ];
	u_int	ifgr_len;
	union {
		char		ifgru_group[IFNAMSIZ];
		struct ifg_req * __capability ifgru_groups;
	} ifgr_ifgru;
};

struct ifmediareq64 {
	char	ifm_name[IFNAMSIZ];
	int	ifm_current;
	int	ifm_mask;
	int	ifm_status;
	int	ifm_active;
	int	ifm_count;
	int	*ifm_ulist;
};
#define	SIOCGIFMEDIA64	_IOC_NEWTYPE(SIOCGIFMEDIA, struct ifmediareq64)
#define	SIOCGIFXMEDIA64	_IOC_NEWTYPE(SIOCGIFXMEDIA, struct ifmediareq64)

#define	_CASE_IOC_IFGROUPREQ_C(cmd)				\
    _IOC_NEWTYPE((cmd), struct ifgroupreq_c): case
#else
#define _CASE_IOC_IFGROUPREQ_C(cmd)
#endif

#ifdef COMPAT_FREEBSD32
struct ifreq_buffer32 {
	uint32_t	length;		/* (size_t) */
	uint32_t	buffer;		/* (void *) */
};

/*
 * Interface request structure used for socket
 * ioctl's.  All interface ioctl's must have parameter
 * definitions which begin with ifr_name.  The
 * remainder may be interface specific.
 */
struct ifreq32 {
	char	ifr_name[IFNAMSIZ];		/* if name, e.g. "en0" */
	union {
		struct sockaddr	ifru_addr;
		struct sockaddr	ifru_dstaddr;
		struct sockaddr	ifru_broadaddr;
		struct ifreq_buffer32 ifru_buffer;
		short		ifru_flags[2];
		short		ifru_index;
		int		ifru_jid;
		int		ifru_metric;
		int		ifru_mtu;
		int		ifru_phys;
		int		ifru_media;
		uint32_t	ifru_data;
		int		ifru_cap[2];
		u_int		ifru_fib;
		u_char		ifru_vlan_pcp;
	} ifr_ifru;
};
CTASSERT(sizeof(struct ifreq) == sizeof(struct ifreq32));
CTASSERT(__offsetof(struct ifreq, ifr_ifru) ==
    __offsetof(struct ifreq32, ifr_ifru));

struct ifgroupreq32 {
	char	ifgr_name[IFNAMSIZ];
	u_int	ifgr_len;
	union {
		char		ifgru_group[IFNAMSIZ];
		uint32_t	ifgru_groups;
	} ifgr_ifgru;
};

struct ifmediareq32 {
	char		ifm_name[IFNAMSIZ];
	int		ifm_current;
	int		ifm_mask;
	int		ifm_status;
	int		ifm_active;
	int		ifm_count;
	uint32_t	ifm_ulist;	/* (int *) */
};
#define	SIOCGIFMEDIA32	_IOC_NEWTYPE(SIOCGIFMEDIA, struct ifmediareq32)
#define	SIOCGIFXMEDIA32	_IOC_NEWTYPE(SIOCGIFXMEDIA, struct ifmediareq32)

#define	_CASE_IOC_IFGROUPREQ_32(cmd)				\
    _IOC_NEWTYPE((cmd), struct ifgroupreq32): case
#else /* !COMPAT_FREEBSD32 */
#define _CASE_IOC_IFGROUPREQ_32(cmd)
#endif /* !COMPAT_FREEBSD32 */

#define CASE_IOC_IFGROUPREQ(cmd)	\
    _CASE_IOC_IFGROUPREQ_32(cmd)	\
    _CASE_IOC_IFGROUPREQ_C(cmd)		\
    (cmd)

union ifreq_union {
	struct ifreq	ifr;
#ifdef COMPAT_CHERIABI
	struct ifreq_c	ifr_c;
#endif
#ifdef COMPAT_FREEBSD32
	struct ifreq32	ifr32;
#endif
};

union ifgroupreq_union {
	struct ifgroupreq ifgr;
#ifdef COMPAT_CHERIABI
	struct ifgroupreq_c ifgr_c;
#endif
#ifdef COMPAT_FREEBSD32
	struct ifgroupreq32 ifgr32;
#endif
};

SYSCTL_NODE(_net, PF_LINK, link, CTLFLAG_RW, 0, "Link layers");
SYSCTL_NODE(_net_link, 0, generic, CTLFLAG_RW, 0, "Generic link-management");

SYSCTL_INT(_net_link, OID_AUTO, ifqmaxlen, CTLFLAG_RDTUN,
    &ifqmaxlen, 0, "max send queue size");

/* Log link state change events */
static int log_link_state_change = 1;

SYSCTL_INT(_net_link, OID_AUTO, log_link_state_change, CTLFLAG_RW,
	&log_link_state_change, 0,
	"log interface link state change events");

/* Log promiscuous mode change events */
static int log_promisc_mode_change = 1;

SYSCTL_INT(_net_link, OID_AUTO, log_promisc_mode_change, CTLFLAG_RDTUN,
	&log_promisc_mode_change, 1,
	"log promiscuous mode change events");

/* Interface description */
static unsigned int ifdescr_maxlen = 1024;
SYSCTL_UINT(_net, OID_AUTO, ifdescr_maxlen, CTLFLAG_RW,
	&ifdescr_maxlen, 0,
	"administrative maximum length for interface description");

static MALLOC_DEFINE(M_IFDESCR, "ifdescr", "ifnet descriptions");

/* global sx for non-critical path ifdescr */
static struct sx ifdescr_sx;
SX_SYSINIT(ifdescr_sx, &ifdescr_sx, "ifnet descr");

void	(*ng_ether_link_state_p)(struct ifnet *ifp, int state);
void	(*lagg_linkstate_p)(struct ifnet *ifp, int state);
/* These are external hooks for CARP. */
void	(*carp_linkstate_p)(struct ifnet *ifp);
void	(*carp_demote_adj_p)(int, char *);
int	(*carp_master_p)(struct ifaddr *);
#if defined(INET) || defined(INET6)
int	(*carp_forus_p)(struct ifnet *ifp, u_char *dhost);
int	(*carp_output_p)(struct ifnet *ifp, struct mbuf *m,
    const struct sockaddr *sa);
int	(*carp_ioctl_p)(struct ifreq *, u_long, struct thread *);   
int	(*carp_attach_p)(struct ifaddr *, int);
void	(*carp_detach_p)(struct ifaddr *, bool);
#endif
#ifdef INET
int	(*carp_iamatch_p)(struct ifaddr *, uint8_t **);
#endif
#ifdef INET6
struct ifaddr *(*carp_iamatch6_p)(struct ifnet *ifp, struct in6_addr *taddr6);
caddr_t	(*carp_macmatch6_p)(struct ifnet *ifp, struct mbuf *m,
    const struct in6_addr *taddr);
#endif

struct mbuf *(*tbr_dequeue_ptr)(struct ifaltq *, int) = NULL;

/*
 * XXX: Style; these should be sorted alphabetically, and unprototyped
 * static functions should be prototyped. Currently they are sorted by
 * declaration order.
 */
static void	if_attachdomain(void *);
static void	if_attachdomain1(struct ifnet *);
static int	ifconf(u_long, struct ifconf *);
static void	*if_grow(void);
static void	if_input_default(struct ifnet *, struct mbuf *);
static int	if_requestencap_default(struct ifnet *, struct if_encap_req *);
static void	if_route(struct ifnet *, int flag, int fam);
static int	if_setflag(struct ifnet *, int, int, int *, int);
static int	if_transmit(struct ifnet *ifp, struct mbuf *m);
static void	if_unroute(struct ifnet *, int flag, int fam);
static void	link_rtrequest(int, struct rtentry *, struct rt_addrinfo *);
static int	if_delmulti_locked(struct ifnet *, struct ifmultiaddr *, int);
static void	do_link_state_change(void *, int);
static int	if_getgroup(struct ifgroupreq *, struct ifnet *);
static int	if_getgroupmembers(struct ifgroupreq *);
static void	if_delgroups(struct ifnet *);
static void	if_attach_internal(struct ifnet *, int, struct if_clone *);
static int	if_detach_internal(struct ifnet *, int, struct if_clone **);
#ifdef VIMAGE
static void	if_vmove(struct ifnet *, struct vnet *);
#endif

#ifdef INET6
/*
 * XXX: declare here to avoid to include many inet6 related files..
 * should be more generalized?
 */
extern void	nd6_setmtu(struct ifnet *);
#endif

/* ipsec helper hooks */
VNET_DEFINE(struct hhook_head *, ipsec_hhh_in[HHOOK_IPSEC_COUNT]);
VNET_DEFINE(struct hhook_head *, ipsec_hhh_out[HHOOK_IPSEC_COUNT]);

VNET_DEFINE(int, if_index);
int	ifqmaxlen = IFQ_MAXLEN;
VNET_DEFINE(struct ifnethead, ifnet);	/* depend on static init XXX */
VNET_DEFINE(struct ifgrouphead, ifg_head);

VNET_DEFINE_STATIC(int, if_indexlim) = 8;

/* Table of ifnet by index. */
VNET_DEFINE(struct ifnet **, ifindex_table);

#define	V_if_indexlim		VNET(if_indexlim)
#define	V_ifindex_table		VNET(ifindex_table)

/*
 * The global network interface list (V_ifnet) and related state (such as
 * if_index, if_indexlim, and ifindex_table) are protected by an sxlock and
 * an rwlock.  Either may be acquired shared to stablize the list, but both
 * must be acquired writable to modify the list.  This model allows us to
 * both stablize the interface list during interrupt thread processing, but
 * also to stablize it over long-running ioctls, without introducing priority
 * inversions and deadlocks.
 */
struct rwlock ifnet_rwlock;
RW_SYSINIT_FLAGS(ifnet_rw, &ifnet_rwlock, "ifnet_rw", RW_RECURSE);
struct sx ifnet_sxlock;
SX_SYSINIT_FLAGS(ifnet_sx, &ifnet_sxlock, "ifnet_sx", SX_RECURSE);

/*
 * The allocation of network interfaces is a rather non-atomic affair; we
 * need to select an index before we are ready to expose the interface for
 * use, so will use this pointer value to indicate reservation.
 */
#define	IFNET_HOLD	(void *)(uintptr_t)(-1)

static	if_com_alloc_t *if_com_alloc[256];
static	if_com_free_t *if_com_free[256];

static MALLOC_DEFINE(M_IFNET, "ifnet", "interface internals");
MALLOC_DEFINE(M_IFADDR, "ifaddr", "interface address");
MALLOC_DEFINE(M_IFMADDR, "ether_multi", "link-level multicast address");

struct ifnet *
ifnet_byindex_locked(u_short idx)
{

	if (idx > V_if_index)
		return (NULL);
	if (V_ifindex_table[idx] == IFNET_HOLD)
		return (NULL);
	return (V_ifindex_table[idx]);
}

struct ifnet *
ifnet_byindex(u_short idx)
{
	struct ifnet *ifp;

	ifp = ifnet_byindex_locked(idx);
	return (ifp);
}

struct ifnet *
ifnet_byindex_ref(u_short idx)
{
	struct epoch_tracker et;
	struct ifnet *ifp;

	NET_EPOCH_ENTER(et);
	ifp = ifnet_byindex_locked(idx);
	if (ifp == NULL || (ifp->if_flags & IFF_DYING)) {
		NET_EPOCH_EXIT(et);
		return (NULL);
	}
	if_ref(ifp);
	NET_EPOCH_EXIT(et);
	return (ifp);
}

/*
 * Allocate an ifindex array entry; return 0 on success or an error on
 * failure.
 */
static u_short
ifindex_alloc(void **old)
{
	u_short idx;

	IFNET_WLOCK_ASSERT();
	/*
	 * Try to find an empty slot below V_if_index.  If we fail, take the
	 * next slot.
	 */
	for (idx = 1; idx <= V_if_index; idx++) {
		if (V_ifindex_table[idx] == NULL)
			break;
	}

	/* Catch if_index overflow. */
	if (idx >= V_if_indexlim) {
		*old = if_grow();
		return (USHRT_MAX);
	}
	if (idx > V_if_index)
		V_if_index = idx;
	return (idx);
}

static void
ifindex_free_locked(u_short idx)
{

	IFNET_WLOCK_ASSERT();

	V_ifindex_table[idx] = NULL;
	while (V_if_index > 0 &&
	    V_ifindex_table[V_if_index] == NULL)
		V_if_index--;
}

static void
ifindex_free(u_short idx)
{

	IFNET_WLOCK();
	ifindex_free_locked(idx);
	IFNET_WUNLOCK();
}

static void
ifnet_setbyindex(u_short idx, struct ifnet *ifp)
{

	V_ifindex_table[idx] = ifp;
}

struct ifaddr *
ifaddr_byindex(u_short idx)
{
	struct epoch_tracker et;
	struct ifnet *ifp;
	struct ifaddr *ifa = NULL;

	NET_EPOCH_ENTER(et);
	ifp = ifnet_byindex_locked(idx);
	if (ifp != NULL && (ifa = ifp->if_addr) != NULL)
		ifa_ref(ifa);
	NET_EPOCH_EXIT(et);
	return (ifa);
}

/*
 * Network interface utility routines.
 *
 * Routines with ifa_ifwith* names take sockaddr *'s as
 * parameters.
 */

static void
vnet_if_init(const void *unused __unused)
{
	void *old;

	CK_STAILQ_INIT(&V_ifnet);
	CK_STAILQ_INIT(&V_ifg_head);
	IFNET_WLOCK();
	old = if_grow();				/* create initial table */
	IFNET_WUNLOCK();
	epoch_wait_preempt(net_epoch_preempt);
	free(old, M_IFNET);
	vnet_if_clone_init();
}
VNET_SYSINIT(vnet_if_init, SI_SUB_INIT_IF, SI_ORDER_SECOND, vnet_if_init,
    NULL);

#ifdef VIMAGE
static void
vnet_if_uninit(const void *unused __unused)
{

	VNET_ASSERT(CK_STAILQ_EMPTY(&V_ifnet), ("%s:%d tailq &V_ifnet=%p "
	    "not empty", __func__, __LINE__, &V_ifnet));
	VNET_ASSERT(CK_STAILQ_EMPTY(&V_ifg_head), ("%s:%d tailq &V_ifg_head=%p "
	    "not empty", __func__, __LINE__, &V_ifg_head));

	free((caddr_t)V_ifindex_table, M_IFNET);
}
VNET_SYSUNINIT(vnet_if_uninit, SI_SUB_INIT_IF, SI_ORDER_FIRST,
    vnet_if_uninit, NULL);

static void
vnet_if_return(const void *unused __unused)
{
	struct ifnet *ifp, *nifp;

	/* Return all inherited interfaces to their parent vnets. */
	CK_STAILQ_FOREACH_SAFE(ifp, &V_ifnet, if_link, nifp) {
		if (ifp->if_home_vnet != ifp->if_vnet)
			if_vmove(ifp, ifp->if_home_vnet);
	}
}
VNET_SYSUNINIT(vnet_if_return, SI_SUB_VNET_DONE, SI_ORDER_ANY,
    vnet_if_return, NULL);
#endif


static void *
if_grow(void)
{
	int oldlim;
	u_int n;
	struct ifnet **e;
	void *old;

	old = NULL;
	IFNET_WLOCK_ASSERT();
	oldlim = V_if_indexlim;
	IFNET_WUNLOCK();
	n = (oldlim << 1) * sizeof(*e);
	e = malloc(n, M_IFNET, M_WAITOK | M_ZERO);
	IFNET_WLOCK();
	if (V_if_indexlim != oldlim) {
		free(e, M_IFNET);
		return (NULL);
	}
	if (V_ifindex_table != NULL) {
		memcpy((caddr_t)e, (caddr_t)V_ifindex_table, n/2);
		old = V_ifindex_table;
	}
	V_if_indexlim <<= 1;
	V_ifindex_table = e;
	return (old);
}

/*
 * Allocate a struct ifnet and an index for an interface.  A layer 2
 * common structure will also be allocated if an allocation routine is
 * registered for the passed type.
 */
struct ifnet *
if_alloc(u_char type)
{
	struct ifnet *ifp;
	u_short idx;
	void *old;

	ifp = malloc(sizeof(struct ifnet), M_IFNET, M_WAITOK|M_ZERO);
 restart:
	IFNET_WLOCK();
	idx = ifindex_alloc(&old);
	if (__predict_false(idx == USHRT_MAX)) {
		IFNET_WUNLOCK();
		epoch_wait_preempt(net_epoch_preempt);
		free(old, M_IFNET);
		goto restart;
	}
	ifnet_setbyindex(idx, IFNET_HOLD);
	IFNET_WUNLOCK();
	ifp->if_index = idx;
	ifp->if_type = type;
	ifp->if_alloctype = type;
#ifdef VIMAGE
	ifp->if_vnet = curvnet;
#endif
	if (if_com_alloc[type] != NULL) {
		ifp->if_l2com = if_com_alloc[type](type, ifp);
		if (ifp->if_l2com == NULL) {
			free(ifp, M_IFNET);
			ifindex_free(idx);
			return (NULL);
		}
	}

	IF_ADDR_LOCK_INIT(ifp);
	TASK_INIT(&ifp->if_linktask, 0, do_link_state_change, ifp);
	ifp->if_afdata_initialized = 0;
	IF_AFDATA_LOCK_INIT(ifp);
	CK_STAILQ_INIT(&ifp->if_addrhead);
	CK_STAILQ_INIT(&ifp->if_multiaddrs);
	CK_STAILQ_INIT(&ifp->if_groups);
#ifdef MAC
	mac_ifnet_init(ifp);
#endif
	ifq_init(&ifp->if_snd, ifp);

	refcount_init(&ifp->if_refcount, 1);	/* Index reference. */
	for (int i = 0; i < IFCOUNTERS; i++)
		ifp->if_counters[i] = counter_u64_alloc(M_WAITOK);
	ifp->if_get_counter = if_get_counter_default;
	ifp->if_pcp = IFNET_PCP_NONE;
	ifnet_setbyindex(ifp->if_index, ifp);
	return (ifp);
}

/*
 * Do the actual work of freeing a struct ifnet, and layer 2 common
 * structure.  This call is made when the last reference to an
 * interface is released.
 */
static void
if_free_internal(struct ifnet *ifp)
{

	KASSERT((ifp->if_flags & IFF_DYING),
	    ("if_free_internal: interface not dying"));

	if (if_com_free[ifp->if_alloctype] != NULL)
		if_com_free[ifp->if_alloctype](ifp->if_l2com,
		    ifp->if_alloctype);

#ifdef MAC
	mac_ifnet_destroy(ifp);
#endif /* MAC */
	IF_AFDATA_DESTROY(ifp);
	IF_ADDR_LOCK_DESTROY(ifp);
	ifq_delete(&ifp->if_snd);

	for (int i = 0; i < IFCOUNTERS; i++)
		counter_u64_free(ifp->if_counters[i]);

	free(ifp->if_description, M_IFDESCR);
	free(ifp->if_hw_addr, M_IFADDR);
	free(ifp, M_IFNET);
}

static void
if_destroy(epoch_context_t ctx)
{
	struct ifnet *ifp;

	ifp = __containerof(ctx, struct ifnet, if_epoch_ctx);
	if_free_internal(ifp);
}

/*
 * Deregister an interface and free the associated storage.
 */
void
if_free(struct ifnet *ifp)
{

	ifp->if_flags |= IFF_DYING;			/* XXX: Locking */

	CURVNET_SET_QUIET(ifp->if_vnet);
	IFNET_WLOCK();
	KASSERT(ifp == ifnet_byindex_locked(ifp->if_index),
	    ("%s: freeing unallocated ifnet", ifp->if_xname));

	ifindex_free_locked(ifp->if_index);
	IFNET_WUNLOCK();

	if (refcount_release(&ifp->if_refcount))
		epoch_call(net_epoch_preempt, &ifp->if_epoch_ctx, if_destroy);
	CURVNET_RESTORE();
}

/*
 * Interfaces to keep an ifnet type-stable despite the possibility of the
 * driver calling if_free().  If there are additional references, we defer
 * freeing the underlying data structure.
 */
void
if_ref(struct ifnet *ifp)
{

	/* We don't assert the ifnet list lock here, but arguably should. */
	refcount_acquire(&ifp->if_refcount);
}

void
if_rele(struct ifnet *ifp)
{

	if (!refcount_release(&ifp->if_refcount))
		return;
	epoch_call(net_epoch_preempt, &ifp->if_epoch_ctx, if_destroy);
}

void
ifq_init(struct ifaltq *ifq, struct ifnet *ifp)
{
	
	mtx_init(&ifq->ifq_mtx, ifp->if_xname, "if send queue", MTX_DEF);

	if (ifq->ifq_maxlen == 0) 
		ifq->ifq_maxlen = ifqmaxlen;

	ifq->altq_type = 0;
	ifq->altq_disc = NULL;
	ifq->altq_flags &= ALTQF_CANTCHANGE;
	ifq->altq_tbr  = NULL;
	ifq->altq_ifp  = ifp;
}

void
ifq_delete(struct ifaltq *ifq)
{
	mtx_destroy(&ifq->ifq_mtx);
}

/*
 * Perform generic interface initialization tasks and attach the interface
 * to the list of "active" interfaces.  If vmove flag is set on entry
 * to if_attach_internal(), perform only a limited subset of initialization
 * tasks, given that we are moving from one vnet to another an ifnet which
 * has already been fully initialized.
 *
 * Note that if_detach_internal() removes group membership unconditionally
 * even when vmove flag is set, and if_attach_internal() adds only IFG_ALL.
 * Thus, when if_vmove() is applied to a cloned interface, group membership
 * is lost while a cloned one always joins a group whose name is
 * ifc->ifc_name.  To recover this after if_detach_internal() and
 * if_attach_internal(), the cloner should be specified to
 * if_attach_internal() via ifc.  If it is non-NULL, if_attach_internal()
 * attempts to join a group whose name is ifc->ifc_name.
 *
 * XXX:
 *  - The decision to return void and thus require this function to
 *    succeed is questionable.
 *  - We should probably do more sanity checking.  For instance we don't
 *    do anything to insure if_xname is unique or non-empty.
 */
void
if_attach(struct ifnet *ifp)
{

	if_attach_internal(ifp, 0, NULL);
}

/*
 * Compute the least common TSO limit.
 */
void
if_hw_tsomax_common(if_t ifp, struct ifnet_hw_tsomax *pmax)
{
	/*
	 * 1) If there is no limit currently, take the limit from
	 * the network adapter.
	 *
	 * 2) If the network adapter has a limit below the current
	 * limit, apply it.
	 */
	if (pmax->tsomaxbytes == 0 || (ifp->if_hw_tsomax != 0 &&
	    ifp->if_hw_tsomax < pmax->tsomaxbytes)) {
		pmax->tsomaxbytes = ifp->if_hw_tsomax;
	}
	if (pmax->tsomaxsegcount == 0 || (ifp->if_hw_tsomaxsegcount != 0 &&
	    ifp->if_hw_tsomaxsegcount < pmax->tsomaxsegcount)) {
		pmax->tsomaxsegcount = ifp->if_hw_tsomaxsegcount;
	}
	if (pmax->tsomaxsegsize == 0 || (ifp->if_hw_tsomaxsegsize != 0 &&
	    ifp->if_hw_tsomaxsegsize < pmax->tsomaxsegsize)) {
		pmax->tsomaxsegsize = ifp->if_hw_tsomaxsegsize;
	}
}

/*
 * Update TSO limit of a network adapter.
 *
 * Returns zero if no change. Else non-zero.
 */
int
if_hw_tsomax_update(if_t ifp, struct ifnet_hw_tsomax *pmax)
{
	int retval = 0;
	if (ifp->if_hw_tsomax != pmax->tsomaxbytes) {
		ifp->if_hw_tsomax = pmax->tsomaxbytes;
		retval++;
	}
	if (ifp->if_hw_tsomaxsegsize != pmax->tsomaxsegsize) {
		ifp->if_hw_tsomaxsegsize = pmax->tsomaxsegsize;
		retval++;
	}
	if (ifp->if_hw_tsomaxsegcount != pmax->tsomaxsegcount) {
		ifp->if_hw_tsomaxsegcount = pmax->tsomaxsegcount;
		retval++;
	}
	return (retval);
}

static void
if_attach_internal(struct ifnet *ifp, int vmove, struct if_clone *ifc)
{
	unsigned socksize, ifasize;
	int namelen, masklen;
	struct sockaddr_dl *sdl;
	struct ifaddr *ifa;

	if (ifp->if_index == 0 || ifp != ifnet_byindex(ifp->if_index))
		panic ("%s: BUG: if_attach called without if_alloc'd input()\n",
		    ifp->if_xname);

#ifdef VIMAGE
	ifp->if_vnet = curvnet;
	if (ifp->if_home_vnet == NULL)
		ifp->if_home_vnet = curvnet;
#endif

	if_addgroup(ifp, IFG_ALL);

	/* Restore group membership for cloned interfaces. */
	if (vmove && ifc != NULL)
		if_clone_addgroup(ifp, ifc);

	getmicrotime(&ifp->if_lastchange);
	ifp->if_epoch = time_uptime;

	KASSERT((ifp->if_transmit == NULL && ifp->if_qflush == NULL) ||
	    (ifp->if_transmit != NULL && ifp->if_qflush != NULL),
	    ("transmit and qflush must both either be set or both be NULL"));
	if (ifp->if_transmit == NULL) {
		ifp->if_transmit = if_transmit;
		ifp->if_qflush = if_qflush;
	}
	if (ifp->if_input == NULL)
		ifp->if_input = if_input_default;

	if (ifp->if_requestencap == NULL)
		ifp->if_requestencap = if_requestencap_default;

	if (!vmove) {
#ifdef MAC
		mac_ifnet_create(ifp);
#endif

		/*
		 * Create a Link Level name for this device.
		 */
		namelen = strlen(ifp->if_xname);
		/*
		 * Always save enough space for any possiable name so we
		 * can do a rename in place later.
		 */
		masklen = offsetof(struct sockaddr_dl, sdl_data[0]) + IFNAMSIZ;
		socksize = masklen + ifp->if_addrlen;
		if (socksize < sizeof(*sdl))
			socksize = sizeof(*sdl);
		socksize = roundup2(socksize, sizeof(long));
		ifasize = sizeof(*ifa) + 2 * socksize;
		ifa = ifa_alloc(ifasize, M_WAITOK);
		sdl = (struct sockaddr_dl *)(ifa + 1);
		sdl->sdl_len = socksize;
		sdl->sdl_family = AF_LINK;
		bcopy(ifp->if_xname, sdl->sdl_data, namelen);
		sdl->sdl_nlen = namelen;
		sdl->sdl_index = ifp->if_index;
		sdl->sdl_type = ifp->if_type;
		ifp->if_addr = ifa;
		ifa->ifa_ifp = ifp;
		ifa->ifa_rtrequest = link_rtrequest;
		ifa->ifa_addr = (struct sockaddr *)sdl;
		sdl = (struct sockaddr_dl *)(socksize + (caddr_t)sdl);
		ifa->ifa_netmask = (struct sockaddr *)sdl;
		sdl->sdl_len = masklen;
		while (namelen != 0)
			sdl->sdl_data[--namelen] = 0xff;
		CK_STAILQ_INSERT_HEAD(&ifp->if_addrhead, ifa, ifa_link);
		/* Reliably crash if used uninitialized. */
		ifp->if_broadcastaddr = NULL;

		if (ifp->if_type == IFT_ETHER) {
			ifp->if_hw_addr = malloc(ifp->if_addrlen, M_IFADDR,
			    M_WAITOK | M_ZERO);
		}

#if defined(INET) || defined(INET6)
		/* Use defaults for TSO, if nothing is set */
		if (ifp->if_hw_tsomax == 0 &&
		    ifp->if_hw_tsomaxsegcount == 0 &&
		    ifp->if_hw_tsomaxsegsize == 0) {
			/*
			 * The TSO defaults needs to be such that an
			 * NFS mbuf list of 35 mbufs totalling just
			 * below 64K works and that a chain of mbufs
			 * can be defragged into at most 32 segments:
			 */
			ifp->if_hw_tsomax = min(IP_MAXPACKET, (32 * MCLBYTES) -
			    (ETHER_HDR_LEN + ETHER_VLAN_ENCAP_LEN));
			ifp->if_hw_tsomaxsegcount = 35;
			ifp->if_hw_tsomaxsegsize = 2048;	/* 2K */

			/* XXX some drivers set IFCAP_TSO after ethernet attach */
			if (ifp->if_capabilities & IFCAP_TSO) {
				if_printf(ifp, "Using defaults for TSO: %u/%u/%u\n",
				    ifp->if_hw_tsomax,
				    ifp->if_hw_tsomaxsegcount,
				    ifp->if_hw_tsomaxsegsize);
			}
		}
#endif
	}
#ifdef VIMAGE
	else {
		/*
		 * Update the interface index in the link layer address
		 * of the interface.
		 */
		for (ifa = ifp->if_addr; ifa != NULL;
		    ifa = CK_STAILQ_NEXT(ifa, ifa_link)) {
			if (ifa->ifa_addr->sa_family == AF_LINK) {
				sdl = (struct sockaddr_dl *)ifa->ifa_addr;
				sdl->sdl_index = ifp->if_index;
			}
		}
	}
#endif

	IFNET_WLOCK();
	CK_STAILQ_INSERT_TAIL(&V_ifnet, ifp, if_link);
#ifdef VIMAGE
	curvnet->vnet_ifcnt++;
#endif
	IFNET_WUNLOCK();

	if (domain_init_status >= 2)
		if_attachdomain1(ifp);

	EVENTHANDLER_INVOKE(ifnet_arrival_event, ifp);
	if (IS_DEFAULT_VNET(curvnet))
		devctl_notify("IFNET", ifp->if_xname, "ATTACH", NULL);

	/* Announce the interface. */
	rt_ifannouncemsg(ifp, IFAN_ARRIVAL);
}

static void
if_epochalloc(void *dummy __unused)
{

	net_epoch_preempt = epoch_alloc(EPOCH_PREEMPT);
	net_epoch = epoch_alloc(0);
}
SYSINIT(ifepochalloc, SI_SUB_TASKQ + 1, SI_ORDER_ANY,
    if_epochalloc, NULL);

static void
if_attachdomain(void *dummy)
{
	struct ifnet *ifp;

	CK_STAILQ_FOREACH(ifp, &V_ifnet, if_link)
		if_attachdomain1(ifp);
}
SYSINIT(domainifattach, SI_SUB_PROTO_IFATTACHDOMAIN, SI_ORDER_SECOND,
    if_attachdomain, NULL);

static void
if_attachdomain1(struct ifnet *ifp)
{
	struct domain *dp;

	/*
	 * Since dp->dom_ifattach calls malloc() with M_WAITOK, we
	 * cannot lock ifp->if_afdata initialization, entirely.
	 */
	IF_AFDATA_LOCK(ifp);
	if (ifp->if_afdata_initialized >= domain_init_status) {
		IF_AFDATA_UNLOCK(ifp);
		log(LOG_WARNING, "%s called more than once on %s\n",
		    __func__, ifp->if_xname);
		return;
	}
	ifp->if_afdata_initialized = domain_init_status;
	IF_AFDATA_UNLOCK(ifp);

	/* address family dependent data region */
	bzero(ifp->if_afdata, sizeof(ifp->if_afdata));
	for (dp = domains; dp; dp = dp->dom_next) {
		if (dp->dom_ifattach)
			ifp->if_afdata[dp->dom_family] =
			    (*dp->dom_ifattach)(ifp);
	}
}

/*
 * Remove any unicast or broadcast network addresses from an interface.
 */
void
if_purgeaddrs(struct ifnet *ifp)
{
	struct ifaddr *ifa;

	while (1) {
		struct epoch_tracker et;

		NET_EPOCH_ENTER(et);
		CK_STAILQ_FOREACH(ifa, &ifp->if_addrhead, ifa_link) {
			if (ifa->ifa_addr->sa_family != AF_LINK)
				break;
		}
		NET_EPOCH_EXIT(et);

		if (ifa == NULL)
			break;
#ifdef INET
		/* XXX: Ugly!! ad hoc just for INET */
		if (ifa->ifa_addr->sa_family == AF_INET) {
			struct ifaliasreq ifr;

			bzero(&ifr, sizeof(ifr));
			ifr.ifra_addr = *ifa->ifa_addr;
			if (ifa->ifa_dstaddr)
				ifr.ifra_broadaddr = *ifa->ifa_dstaddr;
			if (in_control(NULL, SIOCDIFADDR, (caddr_t)&ifr, ifp,
			    NULL) == 0)
				continue;
		}
#endif /* INET */
#ifdef INET6
		if (ifa->ifa_addr->sa_family == AF_INET6) {
			in6_purgeaddr(ifa);
			/* ifp_addrhead is already updated */
			continue;
		}
#endif /* INET6 */
		IF_ADDR_WLOCK(ifp);
		CK_STAILQ_REMOVE(&ifp->if_addrhead, ifa, ifaddr, ifa_link);
		IF_ADDR_WUNLOCK(ifp);
		ifa_free(ifa);
	}
}

/*
 * Remove any multicast network addresses from an interface when an ifnet
 * is going away.
 */
static void
if_purgemaddrs(struct ifnet *ifp)
{
	struct ifmultiaddr *ifma;

	IF_ADDR_WLOCK(ifp);
	while (!CK_STAILQ_EMPTY(&ifp->if_multiaddrs)) {
		ifma = CK_STAILQ_FIRST(&ifp->if_multiaddrs);
		CK_STAILQ_REMOVE(&ifp->if_multiaddrs, ifma, ifmultiaddr, ifma_link);
		if_delmulti_locked(ifp, ifma, 1);
	}
	IF_ADDR_WUNLOCK(ifp);
}

/*
 * Detach an interface, removing it from the list of "active" interfaces.
 * If vmove flag is set on entry to if_detach_internal(), perform only a
 * limited subset of cleanup tasks, given that we are moving an ifnet from
 * one vnet to another, where it must be fully operational.
 *
 * XXXRW: There are some significant questions about event ordering, and
 * how to prevent things from starting to use the interface during detach.
 */
void
if_detach(struct ifnet *ifp)
{

	CURVNET_SET_QUIET(ifp->if_vnet);
	if_detach_internal(ifp, 0, NULL);
	CURVNET_RESTORE();
}

/*
 * The vmove flag, if set, indicates that we are called from a callpath
 * that is moving an interface to a different vnet instance.
 *
 * The shutdown flag, if set, indicates that we are called in the
 * process of shutting down a vnet instance.  Currently only the
 * vnet_if_return SYSUNINIT function sets it.  Note: we can be called
 * on a vnet instance shutdown without this flag being set, e.g., when
 * the cloned interfaces are destoyed as first thing of teardown.
 */
static int
if_detach_internal(struct ifnet *ifp, int vmove, struct if_clone **ifcp)
{
	struct ifaddr *ifa;
	int i;
	struct domain *dp;
 	struct ifnet *iter;
 	int found = 0;
#ifdef VIMAGE
	int shutdown;

	shutdown = (ifp->if_vnet->vnet_state > SI_SUB_VNET &&
		 ifp->if_vnet->vnet_state < SI_SUB_VNET_DONE) ? 1 : 0;
#endif
	IFNET_WLOCK();
	CK_STAILQ_FOREACH(iter, &V_ifnet, if_link)
		if (iter == ifp) {
			CK_STAILQ_REMOVE(&V_ifnet, ifp, ifnet, if_link);
			if (!vmove)
				ifp->if_flags |= IFF_DYING;
			found = 1;
			break;
		}
	IFNET_WUNLOCK();
	if (!found) {
		/*
		 * While we would want to panic here, we cannot
		 * guarantee that the interface is indeed still on
		 * the list given we don't hold locks all the way.
		 */
		return (ENOENT);
#if 0
		if (vmove)
			panic("%s: ifp=%p not on the ifnet tailq %p",
			    __func__, ifp, &V_ifnet);
		else
			return; /* XXX this should panic as well? */
#endif
	}

	/*
	 * At this point we know the interface still was on the ifnet list
	 * and we removed it so we are in a stable state.
	 */
#ifdef VIMAGE
	curvnet->vnet_ifcnt--;
#endif
	epoch_wait_preempt(net_epoch_preempt);
	/*
	 * In any case (destroy or vmove) detach us from the groups
	 * and remove/wait for pending events on the taskq.
	 * XXX-BZ in theory an interface could still enqueue a taskq change?
	 */
	if_delgroups(ifp);

	taskqueue_drain(taskqueue_swi, &ifp->if_linktask);

	/*
	 * Check if this is a cloned interface or not. Must do even if
	 * shutting down as a if_vmove_reclaim() would move the ifp and
	 * the if_clone_addgroup() will have a corrupted string overwise
	 * from a gibberish pointer.
	 */
	if (vmove && ifcp != NULL)
		*ifcp = if_clone_findifc(ifp);

	if_down(ifp);

#ifdef VIMAGE
	/*
	 * On VNET shutdown abort here as the stack teardown will do all
	 * the work top-down for us.
	 */
	if (shutdown) {
		/* Give interface users the chance to clean up. */
		EVENTHANDLER_INVOKE(ifnet_departure_event, ifp);

		/*
		 * In case of a vmove we are done here without error.
		 * If we would signal an error it would lead to the same
		 * abort as if we did not find the ifnet anymore.
		 * if_detach() calls us in void context and does not care
		 * about an early abort notification, so life is splendid :)
		 */
		goto finish_vnet_shutdown;
	}
#endif

	/*
	 * At this point we are not tearing down a VNET and are either
	 * going to destroy or vmove the interface and have to cleanup
	 * accordingly.
	 */

	/*
	 * Remove routes and flush queues.
	 */
#ifdef ALTQ
	if (ALTQ_IS_ENABLED(&ifp->if_snd))
		altq_disable(&ifp->if_snd);
	if (ALTQ_IS_ATTACHED(&ifp->if_snd))
		altq_detach(&ifp->if_snd);
#endif

	if_purgeaddrs(ifp);

#ifdef INET
	in_ifdetach(ifp);
#endif

#ifdef INET6
	/*
	 * Remove all IPv6 kernel structs related to ifp.  This should be done
	 * before removing routing entries below, since IPv6 interface direct
	 * routes are expected to be removed by the IPv6-specific kernel API.
	 * Otherwise, the kernel will detect some inconsistency and bark it.
	 */
	in6_ifdetach(ifp);
#endif
	if_purgemaddrs(ifp);

	/* Announce that the interface is gone. */
	rt_ifannouncemsg(ifp, IFAN_DEPARTURE);
	EVENTHANDLER_INVOKE(ifnet_departure_event, ifp);
	if (IS_DEFAULT_VNET(curvnet))
		devctl_notify("IFNET", ifp->if_xname, "DETACH", NULL);

	if (!vmove) {
		/*
		 * Prevent further calls into the device driver via ifnet.
		 */
		if_dead(ifp);

		/*
		 * Clean up all addresses.
		 */
		IF_ADDR_WLOCK(ifp);
		if (!CK_STAILQ_EMPTY(&ifp->if_addrhead)) {
			ifa = CK_STAILQ_FIRST(&ifp->if_addrhead);
			CK_STAILQ_REMOVE(&ifp->if_addrhead, ifa, ifaddr, ifa_link);
			IF_ADDR_WUNLOCK(ifp);
			ifa_free(ifa);
		} else
			IF_ADDR_WUNLOCK(ifp);
	}

	rt_flushifroutes(ifp);

#ifdef VIMAGE
finish_vnet_shutdown:
#endif
	/*
	 * We cannot hold the lock over dom_ifdetach calls as they might
	 * sleep, for example trying to drain a callout, thus open up the
	 * theoretical race with re-attaching.
	 */
	IF_AFDATA_LOCK(ifp);
	i = ifp->if_afdata_initialized;
	ifp->if_afdata_initialized = 0;
	IF_AFDATA_UNLOCK(ifp);
	for (dp = domains; i > 0 && dp; dp = dp->dom_next) {
		if (dp->dom_ifdetach && ifp->if_afdata[dp->dom_family]) {
			(*dp->dom_ifdetach)(ifp,
			    ifp->if_afdata[dp->dom_family]);
			ifp->if_afdata[dp->dom_family] = NULL;
		}
	}

	return (0);
}

#ifdef VIMAGE
/*
 * if_vmove() performs a limited version of if_detach() in current
 * vnet and if_attach()es the ifnet to the vnet specified as 2nd arg.
 * An attempt is made to shrink if_index in current vnet, find an
 * unused if_index in target vnet and calls if_grow() if necessary,
 * and finally find an unused if_xname for the target vnet.
 */
static void
if_vmove(struct ifnet *ifp, struct vnet *new_vnet)
{
	struct if_clone *ifc;
	u_int bif_dlt, bif_hdrlen;
	void *old;
	int rc;

 	/*
	 * if_detach_internal() will call the eventhandler to notify
	 * interface departure.  That will detach if_bpf.  We need to
	 * safe the dlt and hdrlen so we can re-attach it later.
	 */
	bpf_get_bp_params(ifp->if_bpf, &bif_dlt, &bif_hdrlen);

	/*
	 * Detach from current vnet, but preserve LLADDR info, do not
	 * mark as dead etc. so that the ifnet can be reattached later.
	 * If we cannot find it, we lost the race to someone else.
	 */
	rc = if_detach_internal(ifp, 1, &ifc);
	if (rc != 0)
		return;

	/*
	 * Unlink the ifnet from ifindex_table[] in current vnet, and shrink
	 * the if_index for that vnet if possible.
	 *
	 * NOTE: IFNET_WLOCK/IFNET_WUNLOCK() are assumed to be unvirtualized,
	 * or we'd lock on one vnet and unlock on another.
	 */
	IFNET_WLOCK();
	ifindex_free_locked(ifp->if_index);
	IFNET_WUNLOCK();

	/*
	 * Perform interface-specific reassignment tasks, if provided by
	 * the driver.
	 */
	if (ifp->if_reassign != NULL)
		ifp->if_reassign(ifp, new_vnet, NULL);

	/*
	 * Switch to the context of the target vnet.
	 */
	CURVNET_SET_QUIET(new_vnet);
 restart:
	IFNET_WLOCK();
	ifp->if_index = ifindex_alloc(&old);
	if (__predict_false(ifp->if_index == USHRT_MAX)) {
		IFNET_WUNLOCK();
		epoch_wait_preempt(net_epoch_preempt);
		free(old, M_IFNET);
		goto restart;
	}
	ifnet_setbyindex(ifp->if_index, ifp);
	IFNET_WUNLOCK();

	if_attach_internal(ifp, 1, ifc);

	if (ifp->if_bpf == NULL)
		bpfattach(ifp, bif_dlt, bif_hdrlen);

	CURVNET_RESTORE();
}

/*
 * Move an ifnet to or from another child prison/vnet, specified by the jail id.
 */
static int
if_vmove_loan(struct thread *td, struct ifnet *ifp, char *ifname, int jid)
{
	struct prison *pr;
	struct ifnet *difp;
	int shutdown;

	/* Try to find the prison within our visibility. */
	sx_slock(&allprison_lock);
	pr = prison_find_child(td->td_ucred->cr_prison, jid);
	sx_sunlock(&allprison_lock);
	if (pr == NULL)
		return (ENXIO);
	prison_hold_locked(pr);
	mtx_unlock(&pr->pr_mtx);

	/* Do not try to move the iface from and to the same prison. */
	if (pr->pr_vnet == ifp->if_vnet) {
		prison_free(pr);
		return (EEXIST);
	}

	/* Make sure the named iface does not exists in the dst. prison/vnet. */
	/* XXX Lock interfaces to avoid races. */
	CURVNET_SET_QUIET(pr->pr_vnet);
	difp = ifunit(ifname);
	if (difp != NULL) {
		CURVNET_RESTORE();
		prison_free(pr);
		return (EEXIST);
	}

	/* Make sure the VNET is stable. */
	shutdown = (ifp->if_vnet->vnet_state > SI_SUB_VNET &&
		 ifp->if_vnet->vnet_state < SI_SUB_VNET_DONE) ? 1 : 0;
	if (shutdown) {
		CURVNET_RESTORE();
		prison_free(pr);
		return (EBUSY);
	}
	CURVNET_RESTORE();

	/* Move the interface into the child jail/vnet. */
	if_vmove(ifp, pr->pr_vnet);

	/* Report the new if_xname back to the userland. */
	sprintf(ifname, "%s", ifp->if_xname);

	prison_free(pr);
	return (0);
}

static int
if_vmove_reclaim(struct thread *td, char *ifname, int jid)
{
	struct prison *pr;
	struct vnet *vnet_dst;
	struct ifnet *ifp;
 	int shutdown;

	/* Try to find the prison within our visibility. */
	sx_slock(&allprison_lock);
	pr = prison_find_child(td->td_ucred->cr_prison, jid);
	sx_sunlock(&allprison_lock);
	if (pr == NULL)
		return (ENXIO);
	prison_hold_locked(pr);
	mtx_unlock(&pr->pr_mtx);

	/* Make sure the named iface exists in the source prison/vnet. */
	CURVNET_SET(pr->pr_vnet);
	ifp = ifunit(ifname);		/* XXX Lock to avoid races. */
	if (ifp == NULL) {
		CURVNET_RESTORE();
		prison_free(pr);
		return (ENXIO);
	}

	/* Do not try to move the iface from and to the same prison. */
	vnet_dst = TD_TO_VNET(td);
	if (vnet_dst == ifp->if_vnet) {
		CURVNET_RESTORE();
		prison_free(pr);
		return (EEXIST);
	}

	/* Make sure the VNET is stable. */
	shutdown = (ifp->if_vnet->vnet_state > SI_SUB_VNET &&
		 ifp->if_vnet->vnet_state < SI_SUB_VNET_DONE) ? 1 : 0;
	if (shutdown) {
		CURVNET_RESTORE();
		prison_free(pr);
		return (EBUSY);
	}

	/* Get interface back from child jail/vnet. */
	if_vmove(ifp, vnet_dst);
	CURVNET_RESTORE();

	/* Report the new if_xname back to the userland. */
	sprintf(ifname, "%s", ifp->if_xname);

	prison_free(pr);
	return (0);
}
#endif /* VIMAGE */

/*
 * Add a group to an interface
 */
int
if_addgroup(struct ifnet *ifp, const char *groupname)
{
	struct ifg_list		*ifgl;
	struct ifg_group	*ifg = NULL;
	struct ifg_member	*ifgm;
	int 			 new = 0;

	if (groupname[0] && groupname[strlen(groupname) - 1] >= '0' &&
	    groupname[strlen(groupname) - 1] <= '9')
		return (EINVAL);

	IFNET_WLOCK();
	CK_STAILQ_FOREACH(ifgl, &ifp->if_groups, ifgl_next)
		if (!strcmp(ifgl->ifgl_group->ifg_group, groupname)) {
			IFNET_WUNLOCK();
			return (EEXIST);
		}

	if ((ifgl = (struct ifg_list *)malloc(sizeof(struct ifg_list), M_TEMP,
	    M_NOWAIT)) == NULL) {
	    	IFNET_WUNLOCK();
		return (ENOMEM);
	}

	if ((ifgm = (struct ifg_member *)malloc(sizeof(struct ifg_member),
	    M_TEMP, M_NOWAIT)) == NULL) {
		free(ifgl, M_TEMP);
		IFNET_WUNLOCK();
		return (ENOMEM);
	}

	CK_STAILQ_FOREACH(ifg, &V_ifg_head, ifg_next)
		if (!strcmp(ifg->ifg_group, groupname))
			break;

	if (ifg == NULL) {
		if ((ifg = (struct ifg_group *)malloc(sizeof(struct ifg_group),
		    M_TEMP, M_NOWAIT)) == NULL) {
			free(ifgl, M_TEMP);
			free(ifgm, M_TEMP);
			IFNET_WUNLOCK();
			return (ENOMEM);
		}
		strlcpy(ifg->ifg_group, groupname, sizeof(ifg->ifg_group));
		ifg->ifg_refcnt = 0;
		CK_STAILQ_INIT(&ifg->ifg_members);
		CK_STAILQ_INSERT_TAIL(&V_ifg_head, ifg, ifg_next);
		new = 1;
	}

	ifg->ifg_refcnt++;
	ifgl->ifgl_group = ifg;
	ifgm->ifgm_ifp = ifp;

	IF_ADDR_WLOCK(ifp);
	CK_STAILQ_INSERT_TAIL(&ifg->ifg_members, ifgm, ifgm_next);
	CK_STAILQ_INSERT_TAIL(&ifp->if_groups, ifgl, ifgl_next);
	IF_ADDR_WUNLOCK(ifp);

	IFNET_WUNLOCK();

	if (new)
		EVENTHANDLER_INVOKE(group_attach_event, ifg);
	EVENTHANDLER_INVOKE(group_change_event, groupname);

	return (0);
}

/*
 * Remove a group from an interface
 */
int
if_delgroup(struct ifnet *ifp, const char *groupname)
{
	struct ifg_list		*ifgl;
	struct ifg_member	*ifgm;
	int freeifgl;

	IFNET_WLOCK();
	CK_STAILQ_FOREACH(ifgl, &ifp->if_groups, ifgl_next)
		if (!strcmp(ifgl->ifgl_group->ifg_group, groupname))
			break;
	if (ifgl == NULL) {
		IFNET_WUNLOCK();
		return (ENOENT);
	}

	freeifgl = 0;
	IF_ADDR_WLOCK(ifp);
	CK_STAILQ_REMOVE(&ifp->if_groups, ifgl, ifg_list, ifgl_next);
	IF_ADDR_WUNLOCK(ifp);

	CK_STAILQ_FOREACH(ifgm, &ifgl->ifgl_group->ifg_members, ifgm_next)
		if (ifgm->ifgm_ifp == ifp)
			break;

	if (ifgm != NULL)
		CK_STAILQ_REMOVE(&ifgl->ifgl_group->ifg_members, ifgm, ifg_member, ifgm_next);

	if (--ifgl->ifgl_group->ifg_refcnt == 0) {
		CK_STAILQ_REMOVE(&V_ifg_head, ifgl->ifgl_group, ifg_group, ifg_next);
		freeifgl = 1;
	}
	IFNET_WUNLOCK();

	epoch_wait_preempt(net_epoch_preempt);
	if (freeifgl) {
		EVENTHANDLER_INVOKE(group_detach_event, ifgl->ifgl_group);
		free(ifgl->ifgl_group, M_TEMP);
	}
	free(ifgm, M_TEMP);
	free(ifgl, M_TEMP);

	EVENTHANDLER_INVOKE(group_change_event, groupname);

	return (0);
}

/*
 * Remove an interface from all groups
 */
static void
if_delgroups(struct ifnet *ifp)
{
	struct ifg_list		*ifgl;
	struct ifg_member	*ifgm;
	char groupname[IFNAMSIZ];
	int ifglfree;

	IFNET_WLOCK();
	while (!CK_STAILQ_EMPTY(&ifp->if_groups)) {
		ifgl = CK_STAILQ_FIRST(&ifp->if_groups);

		strlcpy(groupname, ifgl->ifgl_group->ifg_group, IFNAMSIZ);

		IF_ADDR_WLOCK(ifp);
		CK_STAILQ_REMOVE(&ifp->if_groups, ifgl, ifg_list, ifgl_next);
		IF_ADDR_WUNLOCK(ifp);

		CK_STAILQ_FOREACH(ifgm, &ifgl->ifgl_group->ifg_members, ifgm_next)
			if (ifgm->ifgm_ifp == ifp)
				break;

		if (ifgm != NULL)
			CK_STAILQ_REMOVE(&ifgl->ifgl_group->ifg_members, ifgm, ifg_member,
			    ifgm_next);
		ifglfree = 0;
		if (--ifgl->ifgl_group->ifg_refcnt == 0) {
			CK_STAILQ_REMOVE(&V_ifg_head, ifgl->ifgl_group, ifg_group, ifg_next);
			ifglfree = 1;
		}

		IFNET_WUNLOCK();
		epoch_wait_preempt(net_epoch_preempt);
		free(ifgm, M_TEMP);
		if (ifglfree) {
			EVENTHANDLER_INVOKE(group_detach_event,
								ifgl->ifgl_group);
			free(ifgl->ifgl_group, M_TEMP);
		}
		EVENTHANDLER_INVOKE(group_change_event, groupname);

		IFNET_WLOCK();
	}
	IFNET_WUNLOCK();
}

static char *
ifgr_group_get(void *ifgrp)
{
	union ifgroupreq_union *ifgrup;

	ifgrup = ifgrp;
#ifdef COMPAT_CHERIABI
	if (SV_CURPROC_FLAG(SV_CHERI))
		return (&ifgrup->ifgr_c.ifgr_ifgru.ifgru_group[0]);
#endif
#ifdef COMPAT_FREEBSD32
	if (SV_CURPROC_FLAG(SV_ILP32))
		return (&ifgrup->ifgr32.ifgr_ifgru.ifgru_group[0]);
#endif
	return (&ifgrup->ifgr.ifgr_ifgru.ifgru_group[0]);
}

static struct ifg_req * __capability
ifgr_groups_get(void *ifgrp)
{
	union ifgroupreq_union *ifgrup;

	ifgrup = ifgrp;
#ifdef COMPAT_CHERIABI
	if (SV_CURPROC_FLAG(SV_CHERI))
		return (ifgrup->ifgr_c.ifgr_ifgru.ifgru_groups);
#endif
#ifdef COMPAT_FREEBSD32
	if (SV_CURPROC_FLAG(SV_ILP32))
		return (__USER_CAP((struct ifg_req *)(uintptr_t)
		    ifgrup->ifgr32.ifgr_ifgru.ifgru_groups,
		    ifgrup->ifgr32.ifgr_len));
#endif
	return (__USER_CAP(ifgrup->ifgr.ifgr_ifgru.ifgru_groups,
	    ifgrup->ifgr.ifgr_len));
}

/*
 * Stores all groups from an interface in memory pointed to by ifgr.
 */
static int
if_getgroup(struct ifgroupreq *ifgr, struct ifnet *ifp)
{
	struct epoch_tracker	 et;
	int			 len, error;
	struct ifg_list		*ifgl;
	struct ifg_req		 ifgrq, * __capability ifgp;

	if (ifgr->ifgr_len == 0) {
		NET_EPOCH_ENTER(et);
		CK_STAILQ_FOREACH(ifgl, &ifp->if_groups, ifgl_next)
			ifgr->ifgr_len += sizeof(struct ifg_req);
		NET_EPOCH_EXIT(et);
		return (0);
	}

	len = ifgr->ifgr_len;
	ifgp = ifgr_groups_get(ifgr);
	/* XXX: wire */
	NET_EPOCH_ENTER(et);
	CK_STAILQ_FOREACH(ifgl, &ifp->if_groups, ifgl_next) {
		if (len < sizeof(ifgrq)) {
			NET_EPOCH_EXIT(et);
			return (EINVAL);
		}
		bzero(&ifgrq, sizeof ifgrq);
		strlcpy(ifgrq.ifgrq_group, ifgl->ifgl_group->ifg_group,
		    sizeof(ifgrq.ifgrq_group));
<<<<<<< HEAD
		if ((error = copyout_c(&ifgrq, ifgp, sizeof(struct ifg_req)))) {
		    	IF_ADDR_RUNLOCK(ifp);
=======
		if ((error = copyout(&ifgrq, ifgp, sizeof(struct ifg_req)))) {
		    	NET_EPOCH_EXIT(et);
>>>>>>> 6d8cc191
			return (error);
		}
		len -= sizeof(ifgrq);
		ifgp++;
	}
	NET_EPOCH_EXIT(et);

	return (0);
}

/*
 * Stores all members of a group in memory pointed to by igfr
 */
static int
if_getgroupmembers(struct ifgroupreq *ifgr)
{
	struct ifg_group	*ifg;
	struct ifg_member	*ifgm;
	struct ifg_req		 ifgrq, * __capability ifgp;
	int			 len, error;

	IFNET_RLOCK();
	CK_STAILQ_FOREACH(ifg, &V_ifg_head, ifg_next)
		if (!strcmp(ifg->ifg_group, ifgr->ifgr_name))
			break;
	if (ifg == NULL) {
		IFNET_RUNLOCK();
		return (ENOENT);
	}

	if (ifgr->ifgr_len == 0) {
		CK_STAILQ_FOREACH(ifgm, &ifg->ifg_members, ifgm_next)
			ifgr->ifgr_len += sizeof(ifgrq);
		IFNET_RUNLOCK();
		return (0);
	}

	len = ifgr->ifgr_len;
	ifgp = ifgr_groups_get(ifgr);
	CK_STAILQ_FOREACH(ifgm, &ifg->ifg_members, ifgm_next) {
		if (len < sizeof(ifgrq)) {
			IFNET_RUNLOCK();
			return (EINVAL);
		}
		bzero(&ifgrq, sizeof ifgrq);
		strlcpy(ifgrq.ifgrq_member, ifgm->ifgm_ifp->if_xname,
		    sizeof(ifgrq.ifgrq_member));
		if ((error = copyout_c(&ifgrq, ifgp, sizeof(struct ifg_req)))) {
			IFNET_RUNLOCK();
			return (error);
		}
		len -= sizeof(ifgrq);
		ifgp++;
	}
	IFNET_RUNLOCK();

	return (0);
}

/*
 * Return counter values from counter(9)s stored in ifnet.
 */
uint64_t
if_get_counter_default(struct ifnet *ifp, ift_counter cnt)
{

	KASSERT(cnt < IFCOUNTERS, ("%s: invalid cnt %d", __func__, cnt));

	return (counter_u64_fetch(ifp->if_counters[cnt]));
}

/*
 * Increase an ifnet counter. Usually used for counters shared
 * between the stack and a driver, but function supports them all.
 */
void
if_inc_counter(struct ifnet *ifp, ift_counter cnt, int64_t inc)
{

	KASSERT(cnt < IFCOUNTERS, ("%s: invalid cnt %d", __func__, cnt));

	counter_u64_add(ifp->if_counters[cnt], inc);
}

/*
 * Copy data from ifnet to userland API structure if_data.
 */
void
if_data_copy(struct ifnet *ifp, struct if_data *ifd)
{

	ifd->ifi_type = ifp->if_type;
	ifd->ifi_physical = 0;
	ifd->ifi_addrlen = ifp->if_addrlen;
	ifd->ifi_hdrlen = ifp->if_hdrlen;
	ifd->ifi_link_state = ifp->if_link_state;
	ifd->ifi_vhid = 0;
	ifd->ifi_datalen = sizeof(struct if_data);
	ifd->ifi_mtu = ifp->if_mtu;
	ifd->ifi_metric = ifp->if_metric;
	ifd->ifi_baudrate = ifp->if_baudrate;
	ifd->ifi_hwassist = ifp->if_hwassist;
	ifd->ifi_epoch = ifp->if_epoch;
	ifd->ifi_lastchange = ifp->if_lastchange;

	ifd->ifi_ipackets = ifp->if_get_counter(ifp, IFCOUNTER_IPACKETS);
	ifd->ifi_ierrors = ifp->if_get_counter(ifp, IFCOUNTER_IERRORS);
	ifd->ifi_opackets = ifp->if_get_counter(ifp, IFCOUNTER_OPACKETS);
	ifd->ifi_oerrors = ifp->if_get_counter(ifp, IFCOUNTER_OERRORS);
	ifd->ifi_collisions = ifp->if_get_counter(ifp, IFCOUNTER_COLLISIONS);
	ifd->ifi_ibytes = ifp->if_get_counter(ifp, IFCOUNTER_IBYTES);
	ifd->ifi_obytes = ifp->if_get_counter(ifp, IFCOUNTER_OBYTES);
	ifd->ifi_imcasts = ifp->if_get_counter(ifp, IFCOUNTER_IMCASTS);
	ifd->ifi_omcasts = ifp->if_get_counter(ifp, IFCOUNTER_OMCASTS);
	ifd->ifi_iqdrops = ifp->if_get_counter(ifp, IFCOUNTER_IQDROPS);
	ifd->ifi_oqdrops = ifp->if_get_counter(ifp, IFCOUNTER_OQDROPS);
	ifd->ifi_noproto = ifp->if_get_counter(ifp, IFCOUNTER_NOPROTO);
}

/*
 * Wrapper functions for struct ifnet address list locking macros.  These are
 * used by kernel modules to avoid encoding programming interface or binary
 * interface assumptions that may be violated when kernel-internal locking
 * approaches change.
 */
void
if_addr_rlock(struct ifnet *ifp)
{

	epoch_enter_preempt(net_epoch_preempt, curthread->td_et);
}

void
if_addr_runlock(struct ifnet *ifp)
{

	epoch_exit_preempt(net_epoch_preempt, curthread->td_et);
}

void
if_maddr_rlock(if_t ifp)
{

	epoch_enter_preempt(net_epoch_preempt, curthread->td_et);
}

void
if_maddr_runlock(if_t ifp)
{

	epoch_exit_preempt(net_epoch_preempt, curthread->td_et);
}

/*
 * Initialization, destruction and refcounting functions for ifaddrs.
 */
struct ifaddr *
ifa_alloc(size_t size, int flags)
{
	struct ifaddr *ifa;

	KASSERT(size >= sizeof(struct ifaddr),
	    ("%s: invalid size %zu", __func__, size));

	ifa = malloc(size, M_IFADDR, M_ZERO | flags);
	if (ifa == NULL)
		return (NULL);

	if ((ifa->ifa_opackets = counter_u64_alloc(flags)) == NULL)
		goto fail;
	if ((ifa->ifa_ipackets = counter_u64_alloc(flags)) == NULL)
		goto fail;
	if ((ifa->ifa_obytes = counter_u64_alloc(flags)) == NULL)
		goto fail;
	if ((ifa->ifa_ibytes = counter_u64_alloc(flags)) == NULL)
		goto fail;

	refcount_init(&ifa->ifa_refcnt, 1);

	return (ifa);

fail:
	/* free(NULL) is okay */
	counter_u64_free(ifa->ifa_opackets);
	counter_u64_free(ifa->ifa_ipackets);
	counter_u64_free(ifa->ifa_obytes);
	counter_u64_free(ifa->ifa_ibytes);
	free(ifa, M_IFADDR);

	return (NULL);
}

void
ifa_ref(struct ifaddr *ifa)
{

	refcount_acquire(&ifa->ifa_refcnt);
}

static void
ifa_destroy(epoch_context_t ctx)
{
	struct ifaddr *ifa;

	ifa = __containerof(ctx, struct ifaddr, ifa_epoch_ctx);
	counter_u64_free(ifa->ifa_opackets);
	counter_u64_free(ifa->ifa_ipackets);
	counter_u64_free(ifa->ifa_obytes);
	counter_u64_free(ifa->ifa_ibytes);
	free(ifa, M_IFADDR);
}

void
ifa_free(struct ifaddr *ifa)
{

	if (refcount_release(&ifa->ifa_refcnt))
		epoch_call(net_epoch_preempt, &ifa->ifa_epoch_ctx, ifa_destroy);
}


static int
ifa_maintain_loopback_route(int cmd, const char *otype, struct ifaddr *ifa,
    struct sockaddr *ia)
{
	int error;
	struct rt_addrinfo info;
	struct sockaddr_dl null_sdl;
	struct ifnet *ifp;

	ifp = ifa->ifa_ifp;

	bzero(&info, sizeof(info));
	if (cmd != RTM_DELETE)
		info.rti_ifp = V_loif;
	info.rti_flags = ifa->ifa_flags | RTF_HOST | RTF_STATIC | RTF_PINNED;
	info.rti_info[RTAX_DST] = ia;
	info.rti_info[RTAX_GATEWAY] = (struct sockaddr *)&null_sdl;
	link_init_sdl(ifp, (struct sockaddr *)&null_sdl, ifp->if_type);

	error = rtrequest1_fib(cmd, &info, NULL, ifp->if_fib);

	if (error != 0 &&
	    !(cmd == RTM_ADD && error == EEXIST) &&
	    !(cmd == RTM_DELETE && error == ENOENT))
		if_printf(ifp, "%s failed: %d\n", otype, error);

	return (error);
}

int
ifa_add_loopback_route(struct ifaddr *ifa, struct sockaddr *ia)
{

	return (ifa_maintain_loopback_route(RTM_ADD, "insertion", ifa, ia));
}

int
ifa_del_loopback_route(struct ifaddr *ifa, struct sockaddr *ia)
{

	return (ifa_maintain_loopback_route(RTM_DELETE, "deletion", ifa, ia));
}

int
ifa_switch_loopback_route(struct ifaddr *ifa, struct sockaddr *ia)
{

	return (ifa_maintain_loopback_route(RTM_CHANGE, "switch", ifa, ia));
}

/*
 * XXX: Because sockaddr_dl has deeper structure than the sockaddr
 * structs used to represent other address families, it is necessary
 * to perform a different comparison.
 */

#define	sa_dl_equal(a1, a2)	\
	((((const struct sockaddr_dl *)(a1))->sdl_len ==		\
	 ((const struct sockaddr_dl *)(a2))->sdl_len) &&		\
	 (bcmp(CLLADDR((const struct sockaddr_dl *)(a1)),		\
	       CLLADDR((const struct sockaddr_dl *)(a2)),		\
	       ((const struct sockaddr_dl *)(a1))->sdl_alen) == 0))

/*
 * Locate an interface based on a complete address.
 */
/*ARGSUSED*/
struct ifaddr *
ifa_ifwithaddr(const struct sockaddr *addr)
{
	struct ifnet *ifp;
	struct ifaddr *ifa;

	MPASS(in_epoch(net_epoch_preempt));
	CK_STAILQ_FOREACH(ifp, &V_ifnet, if_link) {
		CK_STAILQ_FOREACH(ifa, &ifp->if_addrhead, ifa_link) {
			if (ifa->ifa_addr->sa_family != addr->sa_family)
				continue;
			if (sa_equal(addr, ifa->ifa_addr)) {
				goto done;
			}
			/* IP6 doesn't have broadcast */
			if ((ifp->if_flags & IFF_BROADCAST) &&
			    ifa->ifa_broadaddr &&
			    ifa->ifa_broadaddr->sa_len != 0 &&
			    sa_equal(ifa->ifa_broadaddr, addr)) {
				goto done;
			}
		}
	}
	ifa = NULL;
done:
	return (ifa);
}

int
ifa_ifwithaddr_check(const struct sockaddr *addr)
{
	struct epoch_tracker et;
	int rc;

	NET_EPOCH_ENTER(et);
	rc = (ifa_ifwithaddr(addr) != NULL);
	NET_EPOCH_EXIT(et);
	return (rc);
}

/*
 * Locate an interface based on the broadcast address.
 */
/* ARGSUSED */
struct ifaddr *
ifa_ifwithbroadaddr(const struct sockaddr *addr, int fibnum)
{
	struct ifnet *ifp;
	struct ifaddr *ifa;

	MPASS(in_epoch(net_epoch_preempt));
	CK_STAILQ_FOREACH(ifp, &V_ifnet, if_link) {
		if ((fibnum != RT_ALL_FIBS) && (ifp->if_fib != fibnum))
			continue;
		CK_STAILQ_FOREACH(ifa, &ifp->if_addrhead, ifa_link) {
			if (ifa->ifa_addr->sa_family != addr->sa_family)
				continue;
			if ((ifp->if_flags & IFF_BROADCAST) &&
			    ifa->ifa_broadaddr &&
			    ifa->ifa_broadaddr->sa_len != 0 &&
			    sa_equal(ifa->ifa_broadaddr, addr)) {
				goto done;
			}
		}
	}
	ifa = NULL;
done:
	return (ifa);
}

/*
 * Locate the point to point interface with a given destination address.
 */
/*ARGSUSED*/
struct ifaddr *
ifa_ifwithdstaddr(const struct sockaddr *addr, int fibnum)
{
	struct ifnet *ifp;
	struct ifaddr *ifa;

	MPASS(in_epoch(net_epoch_preempt));
	CK_STAILQ_FOREACH(ifp, &V_ifnet, if_link) {
		if ((ifp->if_flags & IFF_POINTOPOINT) == 0)
			continue;
		if ((fibnum != RT_ALL_FIBS) && (ifp->if_fib != fibnum))
			continue;
		CK_STAILQ_FOREACH(ifa, &ifp->if_addrhead, ifa_link) {
			if (ifa->ifa_addr->sa_family != addr->sa_family)
				continue;
			if (ifa->ifa_dstaddr != NULL &&
			    sa_equal(addr, ifa->ifa_dstaddr)) {
				goto done;
			}
		}
	}
	ifa = NULL;
done:
	return (ifa);
}

/*
 * Find an interface on a specific network.  If many, choice
 * is most specific found.
 */
struct ifaddr *
ifa_ifwithnet(const struct sockaddr *addr, int ignore_ptp, int fibnum)
{
	struct ifnet *ifp;
	struct ifaddr *ifa;
	struct ifaddr *ifa_maybe = NULL;
	u_int af = addr->sa_family;
	const char *addr_data = addr->sa_data, *cplim;

	MPASS(in_epoch(net_epoch_preempt));
	/*
	 * AF_LINK addresses can be looked up directly by their index number,
	 * so do that if we can.
	 */
	if (af == AF_LINK) {
	    const struct sockaddr_dl *sdl = (const struct sockaddr_dl *)addr;
	    if (sdl->sdl_index && sdl->sdl_index <= V_if_index)
		return (ifaddr_byindex(sdl->sdl_index));
	}

	/*
	 * Scan though each interface, looking for ones that have addresses
	 * in this address family and the requested fib.
	 */
	CK_STAILQ_FOREACH(ifp, &V_ifnet, if_link) {
		if ((fibnum != RT_ALL_FIBS) && (ifp->if_fib != fibnum))
			continue;
		CK_STAILQ_FOREACH(ifa, &ifp->if_addrhead, ifa_link) {
			const char *cp, *cp2, *cp3;

			if (ifa->ifa_addr->sa_family != af)
next:				continue;
			if (af == AF_INET && 
			    ifp->if_flags & IFF_POINTOPOINT && !ignore_ptp) {
				/*
				 * This is a bit broken as it doesn't
				 * take into account that the remote end may
				 * be a single node in the network we are
				 * looking for.
				 * The trouble is that we don't know the
				 * netmask for the remote end.
				 */
				if (ifa->ifa_dstaddr != NULL &&
				    sa_equal(addr, ifa->ifa_dstaddr)) {
					goto done;
				}
			} else {
				/*
				 * Scan all the bits in the ifa's address.
				 * If a bit dissagrees with what we are
				 * looking for, mask it with the netmask
				 * to see if it really matters.
				 * (A byte at a time)
				 */
				if (ifa->ifa_netmask == 0)
					continue;
				cp = addr_data;
				cp2 = ifa->ifa_addr->sa_data;
				cp3 = ifa->ifa_netmask->sa_data;
				cplim = ifa->ifa_netmask->sa_len
					+ (char *)ifa->ifa_netmask;
				while (cp3 < cplim)
					if ((*cp++ ^ *cp2++) & *cp3++)
						goto next; /* next address! */
				/*
				 * If the netmask of what we just found
				 * is more specific than what we had before
				 * (if we had one), or if the virtual status
				 * of new prefix is better than of the old one,
				 * then remember the new one before continuing
				 * to search for an even better one.
				 */
				if (ifa_maybe == NULL ||
				    ifa_preferred(ifa_maybe, ifa) ||
				    rn_refines((caddr_t)ifa->ifa_netmask,
				    (caddr_t)ifa_maybe->ifa_netmask)) {
					ifa_maybe = ifa;
				}
			}
		}
	}
	ifa = ifa_maybe;
	ifa_maybe = NULL;
done:
	return (ifa);
}

/*
 * Find an interface address specific to an interface best matching
 * a given address.
 */
struct ifaddr *
ifaof_ifpforaddr(const struct sockaddr *addr, struct ifnet *ifp)
{
	struct ifaddr *ifa;
	const char *cp, *cp2, *cp3;
	char *cplim;
	struct ifaddr *ifa_maybe = NULL;
	u_int af = addr->sa_family;

	if (af >= AF_MAX)
		return (NULL);

	MPASS(in_epoch(net_epoch_preempt));
	CK_STAILQ_FOREACH(ifa, &ifp->if_addrhead, ifa_link) {
		if (ifa->ifa_addr->sa_family != af)
			continue;
		if (ifa_maybe == NULL)
			ifa_maybe = ifa;
		if (ifa->ifa_netmask == 0) {
			if (sa_equal(addr, ifa->ifa_addr) ||
			    (ifa->ifa_dstaddr &&
			    sa_equal(addr, ifa->ifa_dstaddr)))
				goto done;
			continue;
		}
		if (ifp->if_flags & IFF_POINTOPOINT) {
			if (sa_equal(addr, ifa->ifa_dstaddr))
				goto done;
		} else {
			cp = addr->sa_data;
			cp2 = ifa->ifa_addr->sa_data;
			cp3 = ifa->ifa_netmask->sa_data;
			cplim = ifa->ifa_netmask->sa_len + (char *)ifa->ifa_netmask;
			for (; cp3 < cplim; cp3++)
				if ((*cp++ ^ *cp2++) & *cp3)
					break;
			if (cp3 == cplim)
				goto done;
		}
	}
	ifa = ifa_maybe;
done:
	return (ifa);
}

/*
 * See whether new ifa is better than current one:
 * 1) A non-virtual one is preferred over virtual.
 * 2) A virtual in master state preferred over any other state.
 *
 * Used in several address selecting functions.
 */
int
ifa_preferred(struct ifaddr *cur, struct ifaddr *next)
{

	return (cur->ifa_carp && (!next->ifa_carp ||
	    ((*carp_master_p)(next) && !(*carp_master_p)(cur))));
}

#include <net/if_llatbl.h>

/*
 * Default action when installing a route with a Link Level gateway.
 * Lookup an appropriate real ifa to point to.
 * This should be moved to /sys/net/link.c eventually.
 */
static void
link_rtrequest(int cmd, struct rtentry *rt, struct rt_addrinfo *info)
{
	struct epoch_tracker et;
	struct ifaddr *ifa, *oifa;
	struct sockaddr *dst;
	struct ifnet *ifp;

	if (cmd != RTM_ADD || ((ifa = rt->rt_ifa) == NULL) ||
	    ((ifp = ifa->ifa_ifp) == NULL) || ((dst = rt_key(rt)) == NULL))
		return;
	NET_EPOCH_ENTER(et);
	ifa = ifaof_ifpforaddr(dst, ifp);
	if (ifa) {
		oifa = rt->rt_ifa;
		if (oifa != ifa) {
			ifa_free(oifa);
			ifa_ref(ifa);
		}
		rt->rt_ifa = ifa;
		if (ifa->ifa_rtrequest && ifa->ifa_rtrequest != link_rtrequest)
			ifa->ifa_rtrequest(cmd, rt, info);
	}
	NET_EPOCH_EXIT(et);
}

struct sockaddr_dl *
link_alloc_sdl(size_t size, int flags)
{

	return (malloc(size, M_TEMP, flags));
}

void
link_free_sdl(struct sockaddr *sa)
{
	free(sa, M_TEMP);
}

/*
 * Fills in given sdl with interface basic info.
 * Returns pointer to filled sdl.
 */
struct sockaddr_dl *
link_init_sdl(struct ifnet *ifp, struct sockaddr *paddr, u_char iftype)
{
	struct sockaddr_dl *sdl;

	sdl = (struct sockaddr_dl *)paddr;
	memset(sdl, 0, sizeof(struct sockaddr_dl));
	sdl->sdl_len = sizeof(struct sockaddr_dl);
	sdl->sdl_family = AF_LINK;
	sdl->sdl_index = ifp->if_index;
	sdl->sdl_type = iftype;

	return (sdl);
}

/*
 * Mark an interface down and notify protocols of
 * the transition.
 */
static void
if_unroute(struct ifnet *ifp, int flag, int fam)
{
	struct ifaddr *ifa;

	KASSERT(flag == IFF_UP, ("if_unroute: flag != IFF_UP"));

	ifp->if_flags &= ~flag;
	getmicrotime(&ifp->if_lastchange);
	CK_STAILQ_FOREACH(ifa, &ifp->if_addrhead, ifa_link)
		if (fam == PF_UNSPEC || (fam == ifa->ifa_addr->sa_family))
			pfctlinput(PRC_IFDOWN, ifa->ifa_addr);
	ifp->if_qflush(ifp);

	if (ifp->if_carp)
		(*carp_linkstate_p)(ifp);
	rt_ifmsg(ifp);
}

/*
 * Mark an interface up and notify protocols of
 * the transition.
 */
static void
if_route(struct ifnet *ifp, int flag, int fam)
{
	struct ifaddr *ifa;

	KASSERT(flag == IFF_UP, ("if_route: flag != IFF_UP"));

	ifp->if_flags |= flag;
	getmicrotime(&ifp->if_lastchange);
	CK_STAILQ_FOREACH(ifa, &ifp->if_addrhead, ifa_link)
		if (fam == PF_UNSPEC || (fam == ifa->ifa_addr->sa_family))
			pfctlinput(PRC_IFUP, ifa->ifa_addr);
	if (ifp->if_carp)
		(*carp_linkstate_p)(ifp);
	rt_ifmsg(ifp);
#ifdef INET6
	in6_if_up(ifp);
#endif
}

void	(*vlan_link_state_p)(struct ifnet *);	/* XXX: private from if_vlan */
void	(*vlan_trunk_cap_p)(struct ifnet *);		/* XXX: private from if_vlan */
struct ifnet *(*vlan_trunkdev_p)(struct ifnet *);
struct	ifnet *(*vlan_devat_p)(struct ifnet *, uint16_t);
int	(*vlan_tag_p)(struct ifnet *, uint16_t *);
int	(*vlan_pcp_p)(struct ifnet *, uint16_t *);
int	(*vlan_setcookie_p)(struct ifnet *, void *);
void	*(*vlan_cookie_p)(struct ifnet *);

/*
 * Handle a change in the interface link state. To avoid LORs
 * between driver lock and upper layer locks, as well as possible
 * recursions, we post event to taskqueue, and all job
 * is done in static do_link_state_change().
 */
void
if_link_state_change(struct ifnet *ifp, int link_state)
{
	/* Return if state hasn't changed. */
	if (ifp->if_link_state == link_state)
		return;

	ifp->if_link_state = link_state;

	taskqueue_enqueue(taskqueue_swi, &ifp->if_linktask);
}

static void
do_link_state_change(void *arg, int pending)
{
	struct ifnet *ifp = (struct ifnet *)arg;
	int link_state = ifp->if_link_state;
	CURVNET_SET(ifp->if_vnet);

	/* Notify that the link state has changed. */
	rt_ifmsg(ifp);
	if (ifp->if_vlantrunk != NULL)
		(*vlan_link_state_p)(ifp);

	if ((ifp->if_type == IFT_ETHER || ifp->if_type == IFT_L2VLAN) &&
	    ifp->if_l2com != NULL)
		(*ng_ether_link_state_p)(ifp, link_state);
	if (ifp->if_carp)
		(*carp_linkstate_p)(ifp);
	if (ifp->if_bridge)
		ifp->if_bridge_linkstate(ifp);
	if (ifp->if_lagg)
		(*lagg_linkstate_p)(ifp, link_state);

	if (IS_DEFAULT_VNET(curvnet))
		devctl_notify("IFNET", ifp->if_xname,
		    (link_state == LINK_STATE_UP) ? "LINK_UP" : "LINK_DOWN",
		    NULL);
	if (pending > 1)
		if_printf(ifp, "%d link states coalesced\n", pending);
	if (log_link_state_change)
		if_printf(ifp, "link state changed to %s\n",
		    (link_state == LINK_STATE_UP) ? "UP" : "DOWN" );
	EVENTHANDLER_INVOKE(ifnet_link_event, ifp, link_state);
	CURVNET_RESTORE();
}

/*
 * Mark an interface down and notify protocols of
 * the transition.
 */
void
if_down(struct ifnet *ifp)
{

	EVENTHANDLER_INVOKE(ifnet_event, ifp, IFNET_EVENT_DOWN);
	if_unroute(ifp, IFF_UP, AF_UNSPEC);
}

/*
 * Mark an interface up and notify protocols of
 * the transition.
 */
void
if_up(struct ifnet *ifp)
{

	if_route(ifp, IFF_UP, AF_UNSPEC);
	EVENTHANDLER_INVOKE(ifnet_event, ifp, IFNET_EVENT_UP);
}

/*
 * Flush an interface queue.
 */
void
if_qflush(struct ifnet *ifp)
{
	struct mbuf *m, *n;
	struct ifaltq *ifq;
	
	ifq = &ifp->if_snd;
	IFQ_LOCK(ifq);
#ifdef ALTQ
	if (ALTQ_IS_ENABLED(ifq))
		ALTQ_PURGE(ifq);
#endif
	n = ifq->ifq_head;
	while ((m = n) != NULL) {
		n = m->m_nextpkt;
		m_freem(m);
	}
	ifq->ifq_head = 0;
	ifq->ifq_tail = 0;
	ifq->ifq_len = 0;
	IFQ_UNLOCK(ifq);
}

/*
 * Map interface name to interface structure pointer, with or without
 * returning a reference.
 */
struct ifnet *
ifunit_ref(const char *name)
{
	struct epoch_tracker et;
	struct ifnet *ifp;

	NET_EPOCH_ENTER(et);
	CK_STAILQ_FOREACH(ifp, &V_ifnet, if_link) {
		if (strncmp(name, ifp->if_xname, IFNAMSIZ) == 0 &&
		    !(ifp->if_flags & IFF_DYING))
			break;
	}
	if (ifp != NULL)
		if_ref(ifp);
	NET_EPOCH_EXIT(et);
	return (ifp);
}

struct ifnet *
ifunit(const char *name)
{
	struct epoch_tracker et;
	struct ifnet *ifp;

	NET_EPOCH_ENTER(et);
	CK_STAILQ_FOREACH(ifp, &V_ifnet, if_link) {
		if (strncmp(name, ifp->if_xname, IFNAMSIZ) == 0)
			break;
	}
	NET_EPOCH_EXIT(et);
	return (ifp);
}

static int
ifr__int0_get(void *ifrp)
{
	union ifreq_union *ifrup;

	ifrup = ifrp;
#ifdef COMPAT_CHERIABI
	if (SV_CURPROC_FLAG(SV_CHERI))
		return (ifrup->ifr_c.ifr_ifru.ifru_cap[0]);
#endif
#ifdef COMPAT_FREEBSD32
	if (SV_CURPROC_FLAG(SV_ILP32))
		return (ifrup->ifr32.ifr_ifru.ifru_cap[0]);
#endif
	return (ifrup->ifr.ifr_ifru.ifru_cap[0]);
}

static void
ifr__int0_set(void *ifrp, int val)
{
	union ifreq_union *ifrup;

	ifrup = ifrp;
#ifdef COMPAT_CHERIABI
	if (SV_CURPROC_FLAG(SV_CHERI))
		ifrup->ifr_c.ifr_ifru.ifru_cap[0] = val;
	else
#endif
#ifdef COMPAT_FREEBSD32
	if (SV_CURPROC_FLAG(SV_ILP32))
		ifrup->ifr32.ifr_ifru.ifru_cap[0] = val;
	else
#endif
		ifrup->ifr.ifr_ifru.ifru_cap[0] = val;
}

static void
ifr__int1_set(void *ifrp, int val)
{
	union ifreq_union *ifrup;

	ifrup = ifrp;
#ifdef COMPAT_CHERIABI
	if (SV_CURPROC_FLAG(SV_CHERI))
		ifrup->ifr_c.ifr_ifru.ifru_cap[1] = val;
	else
#endif
#ifdef COMPAT_FREEBSD32
	if (SV_CURPROC_FLAG(SV_ILP32))
		ifrup->ifr32.ifr_ifru.ifru_cap[1] = val;
	else
#endif
		ifrup->ifr.ifr_ifru.ifru_cap[1] = val;
}

static short
ifr__short0_get(void *ifrp)
{
	union ifreq_union *ifrup;

	ifrup = ifrp;
#ifdef COMPAT_CHERIABI
	if (SV_CURPROC_FLAG(SV_CHERI))
		return (ifrup->ifr_c.ifr_ifru.ifru_flags[0]);
#endif
#ifdef COMPAT_FREEBSD32
	if (SV_CURPROC_FLAG(SV_ILP32))
		return (ifrup->ifr32.ifr_ifru.ifru_flags[0]);
#endif
	return (ifrup->ifr.ifr_ifru.ifru_flags[0]);
}

static void
ifr__short0_set(void *ifrp, short val)
{
	union ifreq_union *ifrup;

	ifrup = ifrp;
#ifdef COMPAT_CHERIABI
	if (SV_CURPROC_FLAG(SV_CHERI))
		ifrup->ifr_c.ifr_ifru.ifru_flags[0] = val;
	else
#endif
#ifdef COMPAT_FREEBSD32
	if (SV_CURPROC_FLAG(SV_ILP32))
		ifrup->ifr32.ifr_ifru.ifru_flags[0] = val;
	else
#endif
		ifrup->ifr.ifr_ifru.ifru_flags[0] = val;
}

static short
ifr__short1_get(void *ifrp)
{
	union ifreq_union *ifrup;

	ifrup = ifrp;
#ifdef COMPAT_CHERIABI
	if (SV_CURPROC_FLAG(SV_CHERI))
		return (ifrup->ifr_c.ifr_ifru.ifru_flags[1]);
#endif
#ifdef COMPAT_FREEBSD32
	if (SV_CURPROC_FLAG(SV_ILP32))
		return (ifrup->ifr32.ifr_ifru.ifru_flags[1]);
#endif
	return (ifrup->ifr.ifr_ifru.ifru_flags[1]);
}

static void
ifr__short1_set(void *ifrp, short val)
{
	union ifreq_union *ifrup;

	ifrup = ifrp;
#ifdef COMPAT_CHERIABI
	if (SV_CURPROC_FLAG(SV_CHERI))
		ifrup->ifr_c.ifr_ifru.ifru_flags[1] = val;
	else
#endif
#ifdef COMPAT_FREEBSD32
	if (SV_CURPROC_FLAG(SV_ILP32))
		ifrup->ifr32.ifr_ifru.ifru_flags[1] = val;
	else
#endif
		ifrup->ifr.ifr_ifru.ifru_flags[1] = val;
}

static u_char
ifr__u_char_get(void *ifrp)
{
	union ifreq_union *ifrup;

	ifrup = ifrp;
#ifdef COMPAT_CHERIABI
	if (SV_CURPROC_FLAG(SV_CHERI))
		return (ifrup->ifr_c.ifr_ifru.ifru_vlan_pcp);
#endif
#ifdef COMPAT_FREEBSD32
	if (SV_CURPROC_FLAG(SV_ILP32))
		return (ifrup->ifr32.ifr_ifru.ifru_vlan_pcp);
#endif
	return (ifrup->ifr.ifr_ifru.ifru_vlan_pcp);
}

static void
ifr__u_char_set(void *ifrp, u_char val)
{
	union ifreq_union *ifrup;

	ifrup = ifrp;
#ifdef COMPAT_CHERIABI
	if (SV_CURPROC_FLAG(SV_CHERI))
		ifrup->ifr_c.ifr_ifru.ifru_vlan_pcp = val;
	else
#endif
#ifdef COMPAT_FREEBSD32
	if (SV_CURPROC_FLAG(SV_ILP32))
		ifrup->ifr32.ifr_ifru.ifru_vlan_pcp = val;
	else
#endif
		ifrup->ifr.ifr_ifru.ifru_vlan_pcp = val;
}

char *
ifr_addr_get_data(void *ifrp)
{

	return (&ifr_addr_get_sa(ifrp)->sa_data[0]);
}

sa_family_t
ifr_addr_get_family(void *ifrp)
{

	return (ifr_addr_get_sa(ifrp)->sa_family);
}

unsigned char
ifr_addr_get_len(void *ifrp)
{

	return (ifr_addr_get_sa(ifrp)->sa_len);
}

struct sockaddr *
ifr_addr_get_sa(void *ifrp)
{
	union ifreq_union *ifrup;

	ifrup = ifrp;
#ifdef COMPAT_CHERIABI
	if (SV_CURPROC_FLAG(SV_CHERI))
		return (&ifrup->ifr_c.ifr_ifru.ifru_addr);
#endif
#ifdef COMPAT_FREEBSD32
	if (SV_CURPROC_FLAG(SV_ILP32))
		return (&ifrup->ifr32.ifr_ifru.ifru_addr);
#endif
	return (&ifrup->ifr.ifr_ifru.ifru_addr);
}

static void * __capability
ifr_buffer_get_buffer(void *data)
{
	union ifreq_union *ifrup;

	ifrup = data;
#ifdef COMPAT_CHERIABI
	if (SV_CURPROC_FLAG(SV_CHERI))
		return (ifrup->ifr_c.ifr_ifru.ifru_buffer.buffer);
	else
#endif
#ifdef COMPAT_FREEBSD32
	if (SV_CURPROC_FLAG(SV_ILP32))
		return (__USER_CAP((void *)(uintptr_t)
		    ifrup->ifr32.ifr_ifru.ifru_buffer.buffer,
		    ifrup->ifr32.ifr_ifru.ifru_buffer.length));
	else
#endif
		return (__USER_CAP(ifrup->ifr.ifr_ifru.ifru_buffer.buffer,
		    ifrup->ifr.ifr_ifru.ifru_buffer.length));
}

static void
ifr_buffer_set_buffer_null(void *data)
{
	union ifreq_union *ifrup;

	ifrup = data;
#ifdef COMPAT_CHERIABI
	if (SV_CURPROC_FLAG(SV_CHERI))
		ifrup->ifr_c.ifr_ifru.ifru_buffer.buffer = NULL;
	else
#endif
#ifdef COMPAT_FREEBSD32
	if (SV_CURPROC_FLAG(SV_ILP32))
		ifrup->ifr32.ifr_ifru.ifru_buffer.buffer = 0;
	else
#endif
		ifrup->ifr.ifr_ifru.ifru_buffer.buffer = NULL;
}

static size_t
ifr_buffer_get_length(void *data)
{
	union ifreq_union *ifrup;

	ifrup = data;
#ifdef COMPAT_CHERIABI
	if (SV_CURPROC_FLAG(SV_CHERI))
		return (ifrup->ifr_c.ifr_ifru.ifru_buffer.length);
	else
#endif
#ifdef COMPAT_FREEBSD32
	if (SV_CURPROC_FLAG(SV_ILP32))
		return (ifrup->ifr32.ifr_ifru.ifru_buffer.length);
	else
#endif
		return (ifrup->ifr.ifr_ifru.ifru_buffer.length);
}

static void
ifr_buffer_set_length(void *data, size_t len)
{
	union ifreq_union *ifrup;

	ifrup = data;
#ifdef COMPAT_CHERIABI
	if (SV_CURPROC_FLAG(SV_CHERI))
		ifrup->ifr_c.ifr_ifru.ifru_buffer.length = len;
	else
#endif
#ifdef COMPAT_FREEBSD32
	if (SV_CURPROC_FLAG(SV_ILP32))
		ifrup->ifr32.ifr_ifru.ifru_buffer.length = len;
	else
#endif
		ifrup->ifr.ifr_ifru.ifru_buffer.length = len;
}

static void
ifr_curcap_set(void *ifrp, int val)
{

	/* ifr_ifru.ifru_cap[1] */
	ifr__int1_set(ifrp, val);
}

void * __capability
ifr_data_get_ptr(void *ifrp)
{
	union ifreq_union *ifrup;

	ifrup = ifrp;
#ifdef COMPAT_CHERIABI
	if (SV_CURPROC_FLAG(SV_CHERI))
		return (ifrup->ifr_c.ifr_ifru.ifru_data);
#endif
#ifdef COMPAT_FREEBSD32
	if (SV_CURPROC_FLAG(SV_ILP32))
		return (__USER_CAP_UNBOUND((void *)(uintptr_t)
		    ifrup->ifr32.ifr_ifru.ifru_data));
#endif
		return (__USER_CAP_UNBOUND(ifrup->ifr.ifr_ifru.ifru_data));
}

u_int
ifr_fib_get(void *ifrp)
{

	return ((u_int)ifr__int0_get(ifrp));
}

void
ifr_fib_set(void *ifrp, u_int fib)
{

	ifr__int0_set(ifrp, (u_int)fib);
}

short
ifr_flags_get(void *ifrp)
{

	return (ifr__short0_get(ifrp));
}

static void
ifr_flags_set(void *ifrp, short val)
{

	ifr__short0_set(ifrp, val);
}

static short
ifr_flagshigh_get(void *ifrp)
{

	return (ifr__short1_get(ifrp));
}

static void
ifr_flagshigh_set(void *ifrp, short val)
{

	ifr__short1_set(ifrp, val);
}

static void
ifr_index_set(void *ifrp, short idx)
{

	ifr__short0_set(ifrp, idx);
}

#ifdef VIMAGE
static int
ifr_jid_get(void *ifrp)
{
	
	return (ifr__int0_get(ifrp));
}
#endif

int
ifr_media_get(void *ifrp)
{
	
	return (ifr__int0_get(ifrp));
}

static int
ifr_metric_get(void *ifrp)
{
	
	return (ifr__int0_get(ifrp));
}

static void
ifr_metric_set(void *ifrp, int val)
{

	ifr__int0_set(ifrp, val);
}

int
ifr_mtu_get(void *ifrp)
{
	
	return (ifr__int0_get(ifrp));
}

void
ifr_mtu_set(void *ifrp, int val)
{

	ifr__int0_set(ifrp, val);
}

static void
ifr_phys_set(void *ifrp, int val)
{

	ifr__int0_set(ifrp, val);
}

int
ifr_reqcap_get(void *ifrp)
{

	/* ifr_ifru.ifru_cap[0] */
	return (ifr__int0_get(ifrp));
}

static void
ifr_reqcap_set(void *ifrp, int val)
{

	/* ifr_ifru.ifru_cap[0] */
	ifr__int0_set(ifrp, val);
}

u_char
ifr_lan_pcp_get(void *ifrp)
{

	return (ifr__u_char_get(ifrp));
}

void
ifr_lan_pcp_set(void *ifrp, u_char pcp)
{

	ifr__u_char_set(ifrp, pcp);
}

u_char
ifr_vlan_pcp_get(void *ifrp)
{

	return (ifr__u_char_get(ifrp));
}

void
ifr_vlan_pcp_set(void *ifrp, u_char pcp)
{

	ifr__u_char_set(ifrp, pcp);
}

/*
 * Hardware specific interface ioctls.
 */
int
ifhwioctl(u_long cmd, struct ifnet *ifp, caddr_t data, struct thread *td)
{
	struct ifreq *ifr;
	int error = 0, do_ifup = 0;
	int new_flags, temp_flags;
	size_t namelen, onamelen;
	size_t descrlen;
	char *descrbuf, *odescrbuf;
	char new_name[IFNAMSIZ];
	struct ifaddr *ifa;
	struct sockaddr_dl *sdl;

	ifr = (struct ifreq *)data;
	switch (cmd) {
	case CASE_IOC_IFREQ(SIOCGIFINDEX):
		ifr_index_set(ifr, ifp->if_index);
		break;

	case CASE_IOC_IFREQ(SIOCGIFFLAGS):
		temp_flags = ifp->if_flags | ifp->if_drv_flags;
		ifr_flags_set(ifr, temp_flags & 0xffff);
		ifr_flagshigh_set(ifr, temp_flags >> 16);
		break;

	case CASE_IOC_IFREQ(SIOCGIFCAP):
		ifr_reqcap_set(ifr, ifp->if_capabilities);
		ifr_curcap_set(ifr, ifp->if_capenable);
		break;

#ifdef MAC
	case CASE_IOC_IFREQ(SIOCGIFMAC):
		error = mac_ifnet_ioctl_get(td->td_ucred, ifr, ifp);
		break;
#endif

	case CASE_IOC_IFREQ(SIOCGIFMETRIC):
		ifr_metric_set(ifr, ifp->if_metric);
		break;

	case CASE_IOC_IFREQ(SIOCGIFMTU):
		ifr_mtu_set(ifr, ifp->if_mtu);
		break;

	case CASE_IOC_IFREQ(SIOCGIFPHYS):
		/* XXXGL: did this ever worked? */
		ifr_phys_set(ifr, 0);
		break;

	case CASE_IOC_IFREQ(SIOCGIFDESCR):
		error = 0;
		sx_slock(&ifdescr_sx);
		if (ifp->if_description == NULL)
			error = ENOMSG;
		else {
			/* space for terminating nul */
			descrlen = strlen(ifp->if_description) + 1;
			if (ifr_buffer_get_length(ifr) < descrlen)
				ifr_buffer_set_buffer_null(ifr);
			else
				error = copyout_c(ifp->if_description,
				    ifr_buffer_get_buffer(ifr), descrlen);
			ifr_buffer_set_length(ifr, descrlen);
		}
		sx_sunlock(&ifdescr_sx);
		break;

	case CASE_IOC_IFREQ(SIOCSIFDESCR):
		error = priv_check(td, PRIV_NET_SETIFDESCR);
		if (error)
			return (error);

		/*
		 * Copy only (length-1) bytes to make sure that
		 * if_description is always nul terminated.  The
		 * length parameter is supposed to count the
		 * terminating nul in.
		 */
		if (ifr_buffer_get_length(ifr) > ifdescr_maxlen)
			return (ENAMETOOLONG);
		else if (ifr_buffer_get_length(ifr) == 0)
			descrbuf = NULL;
		else {
			descrbuf = malloc(ifr_buffer_get_length(ifr),
			    M_IFDESCR, M_WAITOK | M_ZERO);
			error = copyin_c(ifr_buffer_get_buffer(ifr),
			    descrbuf, ifr_buffer_get_length(ifr) - 1);
			if (error) {
				free(descrbuf, M_IFDESCR);
				break;
			}
		}

		sx_xlock(&ifdescr_sx);
		odescrbuf = ifp->if_description;
		ifp->if_description = descrbuf;
		sx_xunlock(&ifdescr_sx);

		getmicrotime(&ifp->if_lastchange);
		free(odescrbuf, M_IFDESCR);
		break;

	case CASE_IOC_IFREQ(SIOCGIFFIB):
		ifr_fib_set(ifr, ifp->if_fib);
		break;

	case CASE_IOC_IFREQ(SIOCSIFFIB):
		error = priv_check(td, PRIV_NET_SETIFFIB);
		if (error)
			return (error);
		if (ifr_fib_get(ifr) >= rt_numfibs)
			return (EINVAL);

		ifp->if_fib = ifr_fib_get(ifr);
		break;

	case CASE_IOC_IFREQ(SIOCSIFFLAGS):
		error = priv_check(td, PRIV_NET_SETIFFLAGS);
		if (error)
			return (error);
		/*
		 * Currently, no driver owned flags pass the IFF_CANTCHANGE
		 * check, so we don't need special handling here yet.
		 */
		new_flags = (ifr_flags_get(ifr) & 0xffff) |
		    (ifr_flagshigh_get(ifr) << 16);
		if (ifp->if_flags & IFF_UP &&
		    (new_flags & IFF_UP) == 0) {
			if_down(ifp);
		} else if (new_flags & IFF_UP &&
		    (ifp->if_flags & IFF_UP) == 0) {
			do_ifup = 1;
		}
		/* See if permanently promiscuous mode bit is about to flip */
		if ((ifp->if_flags ^ new_flags) & IFF_PPROMISC) {
			if (new_flags & IFF_PPROMISC)
				ifp->if_flags |= IFF_PROMISC;
			else if (ifp->if_pcount == 0)
				ifp->if_flags &= ~IFF_PROMISC;
			if (log_promisc_mode_change)
                                if_printf(ifp, "permanently promiscuous mode %s\n",
                                    ((new_flags & IFF_PPROMISC) ?
                                     "enabled" : "disabled"));
		}
		ifp->if_flags = (ifp->if_flags & IFF_CANTCHANGE) |
			(new_flags &~ IFF_CANTCHANGE);
		if (ifp->if_ioctl) {
			(void) (*ifp->if_ioctl)(ifp, cmd, data);
		}
		if (do_ifup)
			if_up(ifp);
		getmicrotime(&ifp->if_lastchange);
		break;

	case CASE_IOC_IFREQ(SIOCSIFCAP):
		error = priv_check(td, PRIV_NET_SETIFCAP);
		if (error)
			return (error);
		if (ifp->if_ioctl == NULL)
			return (EOPNOTSUPP);
		if (ifr_reqcap_get(ifr) & ~ifp->if_capabilities)
			return (EINVAL);
		error = (*ifp->if_ioctl)(ifp, cmd, data);
		if (error == 0)
			getmicrotime(&ifp->if_lastchange);
		break;

#ifdef MAC
	case CASE_IOC_IFREQ(SIOCSIFMAC):
		error = mac_ifnet_ioctl_set(td->td_ucred, ifr, ifp);
		break;
#endif

	case CASE_IOC_IFREQ(SIOCSIFNAME):
		error = priv_check(td, PRIV_NET_SETIFNAME);
		if (error)
			return (error);
		error = copyinstr_c(ifr_data_get_ptr(ifr), new_name, IFNAMSIZ,
		    NULL);
		if (error != 0)
			return (error);
		if (new_name[0] == '\0')
			return (EINVAL);
		if (new_name[IFNAMSIZ-1] != '\0') {
			new_name[IFNAMSIZ-1] = '\0';
			if (strlen(new_name) == IFNAMSIZ-1)
				return (EINVAL);
		}
		if (ifunit(new_name) != NULL)
			return (EEXIST);

		/*
		 * XXX: Locking.  Nothing else seems to lock if_flags,
		 * and there are numerous other races with the
		 * ifunit() checks not being atomic with namespace
		 * changes (renames, vmoves, if_attach, etc).
		 */
		ifp->if_flags |= IFF_RENAMING;
		
		/* Announce the departure of the interface. */
		rt_ifannouncemsg(ifp, IFAN_DEPARTURE);
		EVENTHANDLER_INVOKE(ifnet_departure_event, ifp);

		if_printf(ifp, "changing name to '%s'\n", new_name);

		IF_ADDR_WLOCK(ifp);
		strlcpy(ifp->if_xname, new_name, sizeof(ifp->if_xname));
		ifa = ifp->if_addr;
		sdl = (struct sockaddr_dl *)ifa->ifa_addr;
		namelen = strlen(new_name);
		onamelen = sdl->sdl_nlen;
		/*
		 * Move the address if needed.  This is safe because we
		 * allocate space for a name of length IFNAMSIZ when we
		 * create this in if_attach().
		 */
		if (namelen != onamelen) {
			bcopy(sdl->sdl_data + onamelen,
			    sdl->sdl_data + namelen, sdl->sdl_alen);
		}
		bcopy(new_name, sdl->sdl_data, namelen);
		sdl->sdl_nlen = namelen;
		sdl = (struct sockaddr_dl *)ifa->ifa_netmask;
		bzero(sdl->sdl_data, onamelen);
		while (namelen != 0)
			sdl->sdl_data[--namelen] = 0xff;
		IF_ADDR_WUNLOCK(ifp);

		EVENTHANDLER_INVOKE(ifnet_arrival_event, ifp);
		/* Announce the return of the interface. */
		rt_ifannouncemsg(ifp, IFAN_ARRIVAL);

		ifp->if_flags &= ~IFF_RENAMING;
		break;

#ifdef VIMAGE
	case CASE_IOC_IFREQ(SIOCSIFVNET):
		error = priv_check(td, PRIV_NET_SETIFVNET);
		if (error)
			return (error);
		error = if_vmove_loan(td, ifp, ifr->ifr_name, ifr_jid_get(ifr));
		break;
#endif

	case CASE_IOC_IFREQ(SIOCSIFMETRIC):
		error = priv_check(td, PRIV_NET_SETIFMETRIC);
		if (error)
			return (error);
		ifp->if_metric = ifr_metric_get(ifr);
		getmicrotime(&ifp->if_lastchange);
		break;

	case CASE_IOC_IFREQ(SIOCSIFPHYS):
		error = priv_check(td, PRIV_NET_SETIFPHYS);
		if (error)
			return (error);
		if (ifp->if_ioctl == NULL)
			return (EOPNOTSUPP);
		error = (*ifp->if_ioctl)(ifp, cmd, data);
		if (error == 0)
			getmicrotime(&ifp->if_lastchange);
		break;

	case CASE_IOC_IFREQ(SIOCSIFMTU):
	{
		u_long oldmtu = ifp->if_mtu;

		error = priv_check(td, PRIV_NET_SETIFMTU);
		if (error)
			return (error);
		if (ifr_mtu_get(ifr) < IF_MINMTU ||
		    ifr_mtu_get(ifr) > IF_MAXMTU)
			return (EINVAL);
		if (ifp->if_ioctl == NULL)
			return (EOPNOTSUPP);
		error = (*ifp->if_ioctl)(ifp, cmd, data);
		if (error == 0) {
			getmicrotime(&ifp->if_lastchange);
			rt_ifmsg(ifp);
#ifdef INET
			NETDUMP_REINIT(ifp);
#endif
		}
		/*
		 * If the link MTU changed, do network layer specific procedure.
		 */
		if (ifp->if_mtu != oldmtu) {
#ifdef INET6
			nd6_setmtu(ifp);
#endif
			rt_updatemtu(ifp);
		}
		break;
	}

	case CASE_IOC_IFREQ(SIOCADDMULTI):
	{
		struct ifmultiaddr *ifma;

		error = priv_check(td, PRIV_NET_ADDMULTI);
		if (error)
			return (error);

		/* Don't allow group membership on non-multicast interfaces. */
		if ((ifp->if_flags & IFF_MULTICAST) == 0)
			return (EOPNOTSUPP);

		/* Don't let users screw up protocols' entries. */
		if (ifr_addr_get_family(ifr) != AF_LINK)
			return (EINVAL);

<<<<<<< HEAD
		/*
		 * Userland is only permitted to join groups once
		 * via the if_addmulti() KPI, because it cannot hold
		 * struct ifmultiaddr * between calls. It may also
		 * lose a race while we check if the membership
		 * already exists.
		 */
		IF_ADDR_RLOCK(ifp);
		ifma = if_findmulti(ifp, ifr_addr_get_sa(ifr));
		IF_ADDR_RUNLOCK(ifp);
		if (ifma != NULL)
			error = EADDRINUSE;
		else
			error = if_addmulti(ifp, ifr_addr_get_sa(ifr), &ifma);
		if (error == 0)
			getmicrotime(&ifp->if_lastchange);
		break;
	}

	case CASE_IOC_IFREQ(SIOCDELMULTI):
		error = priv_check(td, PRIV_NET_DELMULTI);
		if (error)
			return (error);

		/* Don't allow group membership on non-multicast interfaces. */
		if ((ifp->if_flags & IFF_MULTICAST) == 0)
			return (EOPNOTSUPP);

		/* Don't let users screw up protocols' entries. */
		if (ifr_addr_get_family(ifr) != AF_LINK)
			return (EINVAL);

		error = if_delmulti(ifp, ifr_addr_get_sa(ifr));
=======
		if (cmd == SIOCADDMULTI) {
			struct epoch_tracker et;
			struct ifmultiaddr *ifma;

			/*
			 * Userland is only permitted to join groups once
			 * via the if_addmulti() KPI, because it cannot hold
			 * struct ifmultiaddr * between calls. It may also
			 * lose a race while we check if the membership
			 * already exists.
			 */
			NET_EPOCH_ENTER(et);
			ifma = if_findmulti(ifp, &ifr->ifr_addr);
			NET_EPOCH_EXIT(et);
			if (ifma != NULL)
				error = EADDRINUSE;
			else
				error = if_addmulti(ifp, &ifr->ifr_addr, &ifma);
		} else {
			error = if_delmulti(ifp, &ifr->ifr_addr);
		}
>>>>>>> 6d8cc191
		if (error == 0)
			getmicrotime(&ifp->if_lastchange);
		break;

	case SIOCSIFPHYADDR:
	case CASE_IOC_IFREQ(SIOCDIFPHYADDR):
#ifdef INET6
	case SIOCSIFPHYADDR_IN6:
#endif
	case CASE_IOC_IFREQ(SIOCSIFMEDIA):
	case CASE_IOC_IFREQ(SIOCSIFGENERIC):
		error = priv_check(td, PRIV_NET_HWIOCTL);
		if (error)
			return (error);
		if (ifp->if_ioctl == NULL)
			return (EOPNOTSUPP);
		error = (*ifp->if_ioctl)(ifp, cmd, data);
		if (error == 0)
			getmicrotime(&ifp->if_lastchange);
		break;

	case SIOCGIFSTATUS:
	case CASE_IOC_IFREQ(SIOCGIFPSRCADDR):
	case CASE_IOC_IFREQ(SIOCGIFPDSTADDR):
	case SIOCGIFMEDIA:
	case SIOCGIFXMEDIA:
	case CASE_IOC_IFREQ(SIOCGIFGENERIC):
	case SIOCGIFRSSKEY:
	case SIOCGIFRSSHASH:
		if (ifp->if_ioctl == NULL)
			return (EOPNOTSUPP);
		error = (*ifp->if_ioctl)(ifp, cmd, data);
		break;

	case CASE_IOC_IFREQ(SIOCSIFLLADDR):
		error = priv_check(td, PRIV_NET_SETLLADDR);
		if (error)
			return (error);
		error = if_setlladdr(ifp, ifr_addr_get_data(ifr),
		    ifr_addr_get_len(ifr));
		break;

	case CASE_IOC_IFREQ(SIOCGHWADDR):
		error = if_gethwaddr(ifp, ifr);
		break;

	case CASE_IOC_IFGROUPREQ(SIOCAIFGROUP):
		error = priv_check(td, PRIV_NET_ADDIFGROUP);
		if (error)
			return (error);
		if ((error = if_addgroup(ifp,
		    ifgr_group_get((struct ifgroupreq *)data))))
			return (error);
		break;

	case CASE_IOC_IFGROUPREQ(SIOCGIFGROUP):
		if ((error = if_getgroup((struct ifgroupreq *)ifr, ifp)))
			return (error);
		break;

	case CASE_IOC_IFGROUPREQ(SIOCDIFGROUP):
		error = priv_check(td, PRIV_NET_DELIFGROUP);
		if (error)
			return (error);
		if ((error = if_delgroup(ifp,
		    ifgr_group_get((struct ifgroupreq *)data))))
			return (error);
		break;

	default:
		error = ENOIOCTL;
		break;
	}
	return (error);
}

#ifdef COMPAT_FREEBSD32
struct ifconf32 {
	int32_t	ifc_len;
	union {
		uint32_t	ifcu_buf;
		uint32_t	ifcu_req;
	} ifc_ifcu;
};
#define	SIOCGIFCONF32	_IOWR('i', 36, struct ifconf32)
#endif
#ifdef COMPAT_CHERIABI
#define COMPAT_FREEBSD64
#endif
#ifdef COMPAT_FREEBSD64
_Pragma("pointer_interpretation push")
_Pragma("pointer_interpretation integer")
struct ifconf64 {
	int	ifc_len;
	union {
		char		*ifcu_buf;
		struct ifreq	*ifcu_req;
	} ifc_ifcu;
};
_Pragma("pointer_interpretation pop")
#define	SIOCGIFCONF64	_IOC_NEWTYPE(SIOCGIFCONF, struct ifconf64)
#endif

static void
ifmr_init(struct ifmediareq *ifmr, caddr_t data)
{
#ifdef COMPAT_CHERIABI
	struct ifmediareq64 *ifmr64;
#endif
#ifdef COMPAT_FREEBSD32
	struct ifmediareq32 *ifmr32;
#endif

#ifdef COMPAT_CHERIABI
	if (SV_CURPROC_FLAG(SV_LP64) && !SV_CURPROC_FLAG(SV_CHERI)) {
		ifmr64 = (struct ifmediareq64 *)data;
		memcpy(ifmr->ifm_name, ifmr64->ifm_name,
		    sizeof(ifmr->ifm_name));
		ifmr->ifm_current = ifmr64->ifm_current;
		ifmr->ifm_mask = ifmr64->ifm_mask;
		ifmr->ifm_status = ifmr64->ifm_status;
		ifmr->ifm_active = ifmr64->ifm_active;
		ifmr->ifm_count = ifmr64->ifm_count;
		ifmr->ifm_ulist =
		    __USER_CAP(ifmr64->ifm_ulist,
			ifmr64->ifm_count * sizeof(int));
	} else
#endif
#ifdef COMPAT_FREEBSD32
	if (SV_CURPROC_FLAG(SV_ILP32)) {
		ifmr32 = (struct ifmediareq32 *)data;
		memcpy(ifmr->ifm_name, ifmr32->ifm_name,
		    sizeof(ifmr->ifm_name));
		ifmr->ifm_current = ifmr32->ifm_current;
		ifmr->ifm_mask = ifmr32->ifm_mask;
		ifmr->ifm_status = ifmr32->ifm_status;
		ifmr->ifm_active = ifmr32->ifm_active;
		ifmr->ifm_count = ifmr32->ifm_count;
		ifmr->ifm_ulist =
		    __USER_CAP((int *)(uintptr_t)ifmr32->ifm_ulist,
			ifrm32->ifm_count * sizeof(int));
	} else
#endif
		cheri_memcpy(ifmr, data, sizeof(struct ifmediareq));
}

static void
ifmr_update(const struct ifmediareq *ifmr, caddr_t data)
{
#ifdef COMPAT_CHERIABI
	struct ifmediareq64 *ifmr64;
#endif
#ifdef COMPAT_FREEBSD32
	struct ifmediareq32 *ifmr32;
#endif

#ifdef COMPAT_CHERIABI
	if (SV_CURPROC_FLAG(SV_LP64) && !SV_CURPROC_FLAG(SV_CHERI)) {
		ifmr64 = (struct ifmediareq64 *)data;
		ifmr64->ifm_current = ifmr->ifm_current;
		ifmr64->ifm_mask = ifmr->ifm_mask;
		ifmr64->ifm_status = ifmr->ifm_status;
		ifmr64->ifm_active = ifmr->ifm_active;
		ifmr64->ifm_count = ifmr->ifm_count;
	} else
#endif
#ifdef COMPAT_FREEBSD32
	if (SV_CURPROC_FLAG(SV_ILP32)) {
		ifmr32 = (struct ifmediareq32 *)data;
		ifmr32->ifm_current = ifmr->ifm_current;
		ifmr32->ifm_mask = ifmr->ifm_mask;
		ifmr32->ifm_status = ifmr->ifm_status;
		ifmr32->ifm_active = ifmr->ifm_active;
		ifmr32->ifm_count = ifmr->ifm_count;
	} else
#endif
		cheri_memcpy(data, ifmr, sizeof(struct ifmediareq));
}

/*
 * Interface ioctls.
 */
int
ifioctl(struct socket *so, u_long cmd, caddr_t data, struct thread *td)
{
#if defined(COMPAT_FREEBSD32) || defined(COMPAT_CHERIABI)
	caddr_t saved_data = NULL;
	struct ifmediareq ifmr;
	struct ifmediareq *ifmrp;
#ifdef COMPAT_FREEBSD32
	struct ifconf32 *ifc32;
#endif
#ifdef COMPAT_FREEBSD64
	struct ifconf64 *ifc64;
#endif
	struct ifconf ifc;
#endif
	struct ifnet *ifp;
	struct ifreq *ifr;
	int error;
	int oif_flags;
#ifdef VIMAGE
	int shutdown;
#endif

	CURVNET_SET(so->so_vnet);
#ifdef VIMAGE
	/* Make sure the VNET is stable. */
	shutdown = (so->so_vnet->vnet_state > SI_SUB_VNET &&
		 so->so_vnet->vnet_state < SI_SUB_VNET_DONE) ? 1 : 0;
	if (shutdown) {
		CURVNET_RESTORE();
		return (EBUSY);
	}
#endif


	switch (cmd) {
	case SIOCGIFCONF:
		error = ifconf(cmd, (struct ifconf *)data);
		CURVNET_RESTORE();
		return (error);

#ifdef COMPAT_FREEBSD32
	case SIOCGIFCONF32:
		ifc32 = (struct ifconf32 *)data;
		ifc.ifc_len = ifc32->ifc_len;
		ifc.ifc_buf = __USER_CAP(PTRIN(ifc32->ifc_buf), ifc32->ifc_len);

		error = ifconf(SIOCGIFCONF, (void *)&ifc);
		CURVNET_RESTORE();
		if (error == 0)
			ifc32->ifc_len = ifc.ifc_len;
		return (error);
#endif

#ifdef COMPAT_FREEBSD64
	case SIOCGIFCONF64:
		ifc64 = (struct ifconf64 *)data;
		ifc.ifc_len = ifc64->ifc_len;
		ifc.ifc_buf = __USER_CAP(ifc64->ifc_buf, ifc64->ifc_len);

		error = ifconf(SIOCGIFCONF, (void *)&ifc);
		CURVNET_RESTORE();
		if (error == 0)
			ifc64->ifc_len = ifc.ifc_len;
		return (error);
#endif
	}

#if defined(COMPAT_FREEBSD32) || defined(COMPAT_CHERIABI)
	ifmrp = NULL;
	switch (cmd) {
#ifdef COMPAT_FREEBSD32
	case SIOCGIFMEDIA32:
	case SIOCGIFXMEDIA32:
#endif
#ifdef COMPAT_CHERIABI
	case SIOCGIFMEDIA64:
	case SIOCGIFXMEDIA64:
#endif
		ifmrp = &ifmr;
		ifmr_init(ifmrp, data);
		cmd = _IOC_NEWTYPE(cmd, struct ifmediareq);
		saved_data = data;
		data = (caddr_t)ifmrp;
	}
#endif	/* defined(COMPAT_FREEBSD32) || defined(COMPAT_CHERIABI) */

	ifr = (struct ifreq *)data;
	switch (cmd) {
#ifdef VIMAGE
	case CASE_IOC_IFREQ(SIOCSIFRVNET):
		error = priv_check(td, PRIV_NET_SETIFVNET);
		if (error == 0)
			error = if_vmove_reclaim(td, ifr->ifr_name,
			    ifr_jid_get(ifr));
		goto out_noref;
#endif
	case CASE_IOC_IFREQ(SIOCIFCREATE):
		error = priv_check(td, PRIV_NET_IFCREATE);
		if (error == 0)
			error = if_clone_create(ifr->ifr_name,
			    sizeof(ifr->ifr_name), NULL);
		goto out_noref;

	case CASE_IOC_IFREQ(SIOCIFCREATE2):
		error = priv_check(td, PRIV_NET_IFCREATE);
		if (error == 0)
			error = if_clone_create(ifr->ifr_name,
			    sizeof(ifr->ifr_name), ifr_data_get_ptr(ifr));
		goto out_noref;

	case CASE_IOC_IFREQ(SIOCIFDESTROY):
		error = priv_check(td, PRIV_NET_IFDESTROY);
		if (error == 0)
			error = if_clone_destroy(ifr->ifr_name);
		goto out_noref;

	case SIOCIFGCLONERS:
		error = if_clone_list((struct if_clonereq *)data);
		goto out_noref;

	case CASE_IOC_IFGROUPREQ(SIOCGIFGMEMB):
		error = if_getgroupmembers((struct ifgroupreq *)data);
		goto out_noref;
#if defined(INET) || defined(INET6)
	case CASE_IOC_IFREQ(SIOCSVH):
	case CASE_IOC_IFREQ(SIOCGVH):
		if (carp_ioctl_p == NULL)
			error = EPROTONOSUPPORT;
		else
			error = (*carp_ioctl_p)(ifr, cmd, td);
		goto out_noref;
#endif
	}

	ifp = ifunit_ref(ifr->ifr_name);
	if (ifp == NULL) {
		error = ENXIO;
		goto out_noref;
	}

	error = ifhwioctl(cmd, ifp, data, td);
	if (error != ENOIOCTL)
		goto out_ref;

	oif_flags = ifp->if_flags;
	if (so->so_proto == NULL) {
		error = EOPNOTSUPP;
		goto out_ref;
	}

	/*
	 * Pass the request on to the socket control method, and if the
	 * latter returns EOPNOTSUPP, directly to the interface.
	 *
	 * Make an exception for the legacy SIOCSIF* requests.  Drivers
	 * trust SIOCSIFADDR et al to come from an already privileged
	 * layer, and do not perform any credentials checks or input
	 * validation.
	 */
	error = ((*so->so_proto->pr_usrreqs->pru_control)(so, cmd, data,
	    ifp, td));
	if (error == EOPNOTSUPP && ifp != NULL && ifp->if_ioctl != NULL)
		switch (cmd) {
		case CASE_IOC_IFREQ(SIOCSIFADDR):
		case CASE_IOC_IFREQ(SIOCSIFBRDADDR):
		case CASE_IOC_IFREQ(SIOCSIFDSTADDR):
		case CASE_IOC_IFREQ(SIOCSIFNETMASK):
			break;
		default:
			error = (*ifp->if_ioctl)(ifp, cmd, data);
		}

	if ((oif_flags ^ ifp->if_flags) & IFF_UP) {
#ifdef INET6
		if (ifp->if_flags & IFF_UP)
			in6_if_up(ifp);
#endif
	}

out_ref:
	if_rele(ifp);
out_noref:
#if defined(COMPAT_FREEBSD32) || defined(COMPAT_CHERIABI)
	if (ifmrp != NULL) {
		KASSERT((cmd == SIOCGIFMEDIA || cmd == SIOCGIFXMEDIA),
		    ("ifmrp non-NULL, but cmd is not an ifmedia req 0x%lx",
		     cmd));
		data = saved_data;
		ifmr_update(ifmrp, data);
	}
#endif
	CURVNET_RESTORE();
	return (error);
}

/*
 * The code common to handling reference counted flags,
 * e.g., in ifpromisc() and if_allmulti().
 * The "pflag" argument can specify a permanent mode flag to check,
 * such as IFF_PPROMISC for promiscuous mode; should be 0 if none.
 *
 * Only to be used on stack-owned flags, not driver-owned flags.
 */
static int
if_setflag(struct ifnet *ifp, int flag, int pflag, int *refcount, int onswitch)
{
	struct ifreq ifr;
	int error;
	int oldflags, oldcount;

	/* Sanity checks to catch programming errors */
	KASSERT((flag & (IFF_DRV_OACTIVE|IFF_DRV_RUNNING)) == 0,
	    ("%s: setting driver-owned flag %d", __func__, flag));

	if (onswitch)
		KASSERT(*refcount >= 0,
		    ("%s: increment negative refcount %d for flag %d",
		    __func__, *refcount, flag));
	else
		KASSERT(*refcount > 0,
		    ("%s: decrement non-positive refcount %d for flag %d",
		    __func__, *refcount, flag));

	/* In case this mode is permanent, just touch refcount */
	if (ifp->if_flags & pflag) {
		*refcount += onswitch ? 1 : -1;
		return (0);
	}

	/* Save ifnet parameters for if_ioctl() may fail */
	oldcount = *refcount;
	oldflags = ifp->if_flags;
	
	/*
	 * See if we aren't the only and touching refcount is enough.
	 * Actually toggle interface flag if we are the first or last.
	 */
	if (onswitch) {
		if ((*refcount)++)
			return (0);
		ifp->if_flags |= flag;
	} else {
		if (--(*refcount))
			return (0);
		ifp->if_flags &= ~flag;
	}

	/* Call down the driver since we've changed interface flags */
	if (ifp->if_ioctl == NULL) {
		error = EOPNOTSUPP;
		goto recover;
	}
	ifr.ifr_ifru.ifru_flags[0] = ifp->if_flags & 0xffff;
	ifr.ifr_ifru.ifru_flags[1] = ifp->if_flags >> 16;
	error = (*ifp->if_ioctl)(ifp, SIOCSIFFLAGS, (caddr_t)&ifr);
	if (error)
		goto recover;
	/* Notify userland that interface flags have changed */
	rt_ifmsg(ifp);
	return (0);

recover:
	/* Recover after driver error */
	*refcount = oldcount;
	ifp->if_flags = oldflags;
	return (error);
}

/*
 * Set/clear promiscuous mode on interface ifp based on the truth value
 * of pswitch.  The calls are reference counted so that only the first
 * "on" request actually has an effect, as does the final "off" request.
 * Results are undefined if the "off" and "on" requests are not matched.
 */
int
ifpromisc(struct ifnet *ifp, int pswitch)
{
	int error;
	int oldflags = ifp->if_flags;

	error = if_setflag(ifp, IFF_PROMISC, IFF_PPROMISC,
			   &ifp->if_pcount, pswitch);
	/* If promiscuous mode status has changed, log a message */
	if (error == 0 && ((ifp->if_flags ^ oldflags) & IFF_PROMISC) &&
            log_promisc_mode_change)
		if_printf(ifp, "promiscuous mode %s\n",
		    (ifp->if_flags & IFF_PROMISC) ? "enabled" : "disabled");
	return (error);
}

/*
 * Return interface configuration
 * of system.  List may be used
 * in later ioctl's (above) to get
 * other information.
 */
/*ARGSUSED*/
static int
ifconf(u_long cmd, struct ifconf *ifc)
{
	struct ifnet *ifp;
	struct ifaddr *ifa;
	struct ifreq ifr;
	struct sbuf *sb;
	int error, full = 0, valid_len, max_len;

	/* Limit initial buffer size to MAXPHYS to avoid DoS from userspace. */
	max_len = MAXPHYS - 1;

	/* Prevent hostile input from being able to crash the system */
	if (ifc->ifc_len <= 0)
		return (EINVAL);

again:
	if (ifc->ifc_len <= max_len) {
		max_len = ifc->ifc_len;
		full = 1;
	}
	sb = sbuf_new(NULL, NULL, max_len + 1, SBUF_FIXEDLEN);
	max_len = 0;
	valid_len = 0;

	IFNET_RLOCK();
	CK_STAILQ_FOREACH(ifp, &V_ifnet, if_link) {
		struct epoch_tracker et;
		int addrs;

		/*
		 * Zero the ifr to make sure we don't disclose the contents
		 * of the stack.
		 */
		memset(&ifr, 0, sizeof(ifr));

		if (strlcpy(ifr.ifr_name, ifp->if_xname, sizeof(ifr.ifr_name))
		    >= sizeof(ifr.ifr_name)) {
			sbuf_delete(sb);
			IFNET_RUNLOCK();
			return (ENAMETOOLONG);
		}

		addrs = 0;
		NET_EPOCH_ENTER(et);
		CK_STAILQ_FOREACH(ifa, &ifp->if_addrhead, ifa_link) {
			struct sockaddr *sa = ifa->ifa_addr;

			if (prison_if(curthread->td_ucred, sa) != 0)
				continue;
			addrs++;
			if (sa->sa_len <= sizeof(*sa)) {
				if (sa->sa_len < sizeof(*sa)) {
					memset(&ifr.ifr_ifru.ifru_addr, 0,
					    sizeof(ifr.ifr_ifru.ifru_addr));
					memcpy(&ifr.ifr_ifru.ifru_addr, sa,
					    sa->sa_len);
				} else
					ifr.ifr_ifru.ifru_addr = *sa;
				sbuf_bcat(sb, &ifr, sizeof(ifr));
				max_len += sizeof(ifr);
			} else {
				sbuf_bcat(sb, &ifr,
				    offsetof(struct ifreq, ifr_ifru));
				max_len += offsetof(struct ifreq, ifr_ifru);
				sbuf_bcat(sb, sa, sa->sa_len);
				max_len += sa->sa_len;
			}

			if (sbuf_error(sb) == 0)
				valid_len = sbuf_len(sb);
		}
		NET_EPOCH_EXIT(et);
		if (addrs == 0) {
			sbuf_bcat(sb, &ifr, sizeof(ifr));
			max_len += sizeof(ifr);

			if (sbuf_error(sb) == 0)
				valid_len = sbuf_len(sb);
		}
	}
	IFNET_RUNLOCK();

	/*
	 * If we didn't allocate enough space (uncommon), try again.  If
	 * we have already allocated as much space as we are allowed,
	 * return what we've got.
	 */
	if (valid_len != max_len && !full) {
		sbuf_delete(sb);
		goto again;
	}

	ifc->ifc_len = valid_len;
	sbuf_finish(sb);
	error = copyout_c(sbuf_data(sb), ifc->ifc_req, ifc->ifc_len);
	sbuf_delete(sb);
	return (error);
}

/*
 * Just like ifpromisc(), but for all-multicast-reception mode.
 */
int
if_allmulti(struct ifnet *ifp, int onswitch)
{

	return (if_setflag(ifp, IFF_ALLMULTI, 0, &ifp->if_amcount, onswitch));
}

struct ifmultiaddr *
if_findmulti(struct ifnet *ifp, const struct sockaddr *sa)
{
	struct ifmultiaddr *ifma;

	IF_ADDR_LOCK_ASSERT(ifp);

	CK_STAILQ_FOREACH(ifma, &ifp->if_multiaddrs, ifma_link) {
		if (sa->sa_family == AF_LINK) {
			if (sa_dl_equal(ifma->ifma_addr, sa))
				break;
		} else {
			if (sa_equal(ifma->ifma_addr, sa))
				break;
		}
	}

	return ifma;
}

/*
 * Allocate a new ifmultiaddr and initialize based on passed arguments.  We
 * make copies of passed sockaddrs.  The ifmultiaddr will not be added to
 * the ifnet multicast address list here, so the caller must do that and
 * other setup work (such as notifying the device driver).  The reference
 * count is initialized to 1.
 */
static struct ifmultiaddr *
if_allocmulti(struct ifnet *ifp, struct sockaddr *sa, struct sockaddr *llsa,
    int mflags)
{
	struct ifmultiaddr *ifma;
	struct sockaddr *dupsa;

	ifma = malloc(sizeof *ifma, M_IFMADDR, mflags |
	    M_ZERO);
	if (ifma == NULL)
		return (NULL);

	dupsa = malloc(sa->sa_len, M_IFMADDR, mflags);
	if (dupsa == NULL) {
		free(ifma, M_IFMADDR);
		return (NULL);
	}
	bcopy(sa, dupsa, sa->sa_len);
	ifma->ifma_addr = dupsa;

	ifma->ifma_ifp = ifp;
	ifma->ifma_refcount = 1;
	ifma->ifma_protospec = NULL;

	if (llsa == NULL) {
		ifma->ifma_lladdr = NULL;
		return (ifma);
	}

	dupsa = malloc(llsa->sa_len, M_IFMADDR, mflags);
	if (dupsa == NULL) {
		free(ifma->ifma_addr, M_IFMADDR);
		free(ifma, M_IFMADDR);
		return (NULL);
	}
	bcopy(llsa, dupsa, llsa->sa_len);
	ifma->ifma_lladdr = dupsa;

	return (ifma);
}

/*
 * if_freemulti: free ifmultiaddr structure and possibly attached related
 * addresses.  The caller is responsible for implementing reference
 * counting, notifying the driver, handling routing messages, and releasing
 * any dependent link layer state.
 */
#ifdef MCAST_VERBOSE
extern void kdb_backtrace(void);
#endif
static void
if_freemulti_internal(struct ifmultiaddr *ifma)
{

	KASSERT(ifma->ifma_refcount == 0, ("if_freemulti: refcount %d",
	    ifma->ifma_refcount));

	if (ifma->ifma_lladdr != NULL)
		free(ifma->ifma_lladdr, M_IFMADDR);
#ifdef MCAST_VERBOSE
	kdb_backtrace();
	printf("%s freeing ifma: %p\n", __func__, ifma);
#endif
	free(ifma->ifma_addr, M_IFMADDR);
	free(ifma, M_IFMADDR);
}

static void
if_destroymulti(epoch_context_t ctx)
{
	struct ifmultiaddr *ifma;

	ifma = __containerof(ctx, struct ifmultiaddr, ifma_epoch_ctx);
	if_freemulti_internal(ifma);
}

void
if_freemulti(struct ifmultiaddr *ifma)
{
	KASSERT(ifma->ifma_refcount == 0, ("if_freemulti_epoch: refcount %d",
	    ifma->ifma_refcount));

	epoch_call(net_epoch_preempt, &ifma->ifma_epoch_ctx, if_destroymulti);
}


/*
 * Register an additional multicast address with a network interface.
 *
 * - If the address is already present, bump the reference count on the
 *   address and return.
 * - If the address is not link-layer, look up a link layer address.
 * - Allocate address structures for one or both addresses, and attach to the
 *   multicast address list on the interface.  If automatically adding a link
 *   layer address, the protocol address will own a reference to the link
 *   layer address, to be freed when it is freed.
 * - Notify the network device driver of an addition to the multicast address
 *   list.
 *
 * 'sa' points to caller-owned memory with the desired multicast address.
 *
 * 'retifma' will be used to return a pointer to the resulting multicast
 * address reference, if desired.
 */
int
if_addmulti(struct ifnet *ifp, struct sockaddr *sa,
    struct ifmultiaddr **retifma)
{
	struct ifmultiaddr *ifma, *ll_ifma;
	struct sockaddr *llsa;
	struct sockaddr_dl sdl;
	int error;

#ifdef INET
	IN_MULTI_LIST_UNLOCK_ASSERT();
#endif
#ifdef INET6
	IN6_MULTI_LIST_UNLOCK_ASSERT();
#endif
	/*
	 * If the address is already present, return a new reference to it;
	 * otherwise, allocate storage and set up a new address.
	 */
	IF_ADDR_WLOCK(ifp);
	ifma = if_findmulti(ifp, sa);
	if (ifma != NULL) {
		ifma->ifma_refcount++;
		if (retifma != NULL)
			*retifma = ifma;
		IF_ADDR_WUNLOCK(ifp);
		return (0);
	}

	/*
	 * The address isn't already present; resolve the protocol address
	 * into a link layer address, and then look that up, bump its
	 * refcount or allocate an ifma for that also.
	 * Most link layer resolving functions returns address data which
	 * fits inside default sockaddr_dl structure. However callback
	 * can allocate another sockaddr structure, in that case we need to
	 * free it later.
	 */
	llsa = NULL;
	ll_ifma = NULL;
	if (ifp->if_resolvemulti != NULL) {
		/* Provide called function with buffer size information */
		sdl.sdl_len = sizeof(sdl);
		llsa = (struct sockaddr *)&sdl;
		error = ifp->if_resolvemulti(ifp, &llsa, sa);
		if (error)
			goto unlock_out;
	}

	/*
	 * Allocate the new address.  Don't hook it up yet, as we may also
	 * need to allocate a link layer multicast address.
	 */
	ifma = if_allocmulti(ifp, sa, llsa, M_NOWAIT);
	if (ifma == NULL) {
		error = ENOMEM;
		goto free_llsa_out;
	}

	/*
	 * If a link layer address is found, we'll need to see if it's
	 * already present in the address list, or allocate is as well.
	 * When this block finishes, the link layer address will be on the
	 * list.
	 */
	if (llsa != NULL) {
		ll_ifma = if_findmulti(ifp, llsa);
		if (ll_ifma == NULL) {
			ll_ifma = if_allocmulti(ifp, llsa, NULL, M_NOWAIT);
			if (ll_ifma == NULL) {
				--ifma->ifma_refcount;
				if_freemulti(ifma);
				error = ENOMEM;
				goto free_llsa_out;
			}
			ll_ifma->ifma_flags |= IFMA_F_ENQUEUED;
			CK_STAILQ_INSERT_HEAD(&ifp->if_multiaddrs, ll_ifma,
			    ifma_link);
		} else
			ll_ifma->ifma_refcount++;
		ifma->ifma_llifma = ll_ifma;
	}

	/*
	 * We now have a new multicast address, ifma, and possibly a new or
	 * referenced link layer address.  Add the primary address to the
	 * ifnet address list.
	 */
	ifma->ifma_flags |= IFMA_F_ENQUEUED;
	CK_STAILQ_INSERT_HEAD(&ifp->if_multiaddrs, ifma, ifma_link);

	if (retifma != NULL)
		*retifma = ifma;

	/*
	 * Must generate the message while holding the lock so that 'ifma'
	 * pointer is still valid.
	 */
	rt_newmaddrmsg(RTM_NEWMADDR, ifma);
	IF_ADDR_WUNLOCK(ifp);

	/*
	 * We are certain we have added something, so call down to the
	 * interface to let them know about it.
	 */
	if (ifp->if_ioctl != NULL) {
		(void) (*ifp->if_ioctl)(ifp, SIOCADDMULTI, 0);
	}

	if ((llsa != NULL) && (llsa != (struct sockaddr *)&sdl))
		link_free_sdl(llsa);

	return (0);

free_llsa_out:
	if ((llsa != NULL) && (llsa != (struct sockaddr *)&sdl))
		link_free_sdl(llsa);

unlock_out:
	IF_ADDR_WUNLOCK(ifp);
	return (error);
}

/*
 * Delete a multicast group membership by network-layer group address.
 *
 * Returns ENOENT if the entry could not be found. If ifp no longer
 * exists, results are undefined. This entry point should only be used
 * from subsystems which do appropriate locking to hold ifp for the
 * duration of the call.
 * Network-layer protocol domains must use if_delmulti_ifma().
 */
int
if_delmulti(struct ifnet *ifp, struct sockaddr *sa)
{
	struct ifmultiaddr *ifma;
	int lastref;
#ifdef INVARIANTS
	struct epoch_tracker et;
	struct ifnet *oifp;

	NET_EPOCH_ENTER(et);
	CK_STAILQ_FOREACH(oifp, &V_ifnet, if_link)
		if (ifp == oifp)
			break;
	if (ifp != oifp)
		ifp = NULL;
	NET_EPOCH_EXIT(et);

	KASSERT(ifp != NULL, ("%s: ifnet went away", __func__));
#endif
	if (ifp == NULL)
		return (ENOENT);

	IF_ADDR_WLOCK(ifp);
	lastref = 0;
	ifma = if_findmulti(ifp, sa);
	if (ifma != NULL)
		lastref = if_delmulti_locked(ifp, ifma, 0);
	IF_ADDR_WUNLOCK(ifp);

	if (ifma == NULL)
		return (ENOENT);

	if (lastref && ifp->if_ioctl != NULL) {
		(void)(*ifp->if_ioctl)(ifp, SIOCDELMULTI, 0);
	}

	return (0);
}

/*
 * Delete all multicast group membership for an interface.
 * Should be used to quickly flush all multicast filters.
 */
void
if_delallmulti(struct ifnet *ifp)
{
	struct ifmultiaddr *ifma;
	struct ifmultiaddr *next;

	IF_ADDR_WLOCK(ifp);
	CK_STAILQ_FOREACH_SAFE(ifma, &ifp->if_multiaddrs, ifma_link, next)
		if_delmulti_locked(ifp, ifma, 0);
	IF_ADDR_WUNLOCK(ifp);
}

void
if_delmulti_ifma(struct ifmultiaddr *ifma)
{
	if_delmulti_ifma_flags(ifma, 0);
}

/*
 * Delete a multicast group membership by group membership pointer.
 * Network-layer protocol domains must use this routine.
 *
 * It is safe to call this routine if the ifp disappeared.
 */
void
if_delmulti_ifma_flags(struct ifmultiaddr *ifma, int flags)
{
	struct ifnet *ifp;
	int lastref;
	MCDPRINTF("%s freeing ifma: %p\n", __func__, ifma);
#ifdef INET
	IN_MULTI_LIST_UNLOCK_ASSERT();
#endif
	ifp = ifma->ifma_ifp;
#ifdef DIAGNOSTIC
	if (ifp == NULL) {
		printf("%s: ifma_ifp seems to be detached\n", __func__);
	} else {
		struct epoch_tracker et;
		struct ifnet *oifp;

		NET_EPOCH_ENTER(et);
		CK_STAILQ_FOREACH(oifp, &V_ifnet, if_link)
			if (ifp == oifp)
				break;
		if (ifp != oifp)
			ifp = NULL;
		NET_EPOCH_EXIT(et);
	}
#endif
	/*
	 * If and only if the ifnet instance exists: Acquire the address lock.
	 */
	if (ifp != NULL)
		IF_ADDR_WLOCK(ifp);

	lastref = if_delmulti_locked(ifp, ifma, flags);

	if (ifp != NULL) {
		/*
		 * If and only if the ifnet instance exists:
		 *  Release the address lock.
		 *  If the group was left: update the hardware hash filter.
		 */
		IF_ADDR_WUNLOCK(ifp);
		if (lastref && ifp->if_ioctl != NULL) {
			(void)(*ifp->if_ioctl)(ifp, SIOCDELMULTI, 0);
		}
	}
}

/*
 * Perform deletion of network-layer and/or link-layer multicast address.
 *
 * Return 0 if the reference count was decremented.
 * Return 1 if the final reference was released, indicating that the
 * hardware hash filter should be reprogrammed.
 */
static int
if_delmulti_locked(struct ifnet *ifp, struct ifmultiaddr *ifma, int detaching)
{
	struct ifmultiaddr *ll_ifma;

	if (ifp != NULL && ifma->ifma_ifp != NULL) {
		KASSERT(ifma->ifma_ifp == ifp,
		    ("%s: inconsistent ifp %p", __func__, ifp));
		IF_ADDR_WLOCK_ASSERT(ifp);
	}

	ifp = ifma->ifma_ifp;
	MCDPRINTF("%s freeing %p from %s \n", __func__, ifma, ifp ? ifp->if_xname : "");

	/*
	 * If the ifnet is detaching, null out references to ifnet,
	 * so that upper protocol layers will notice, and not attempt
	 * to obtain locks for an ifnet which no longer exists. The
	 * routing socket announcement must happen before the ifnet
	 * instance is detached from the system.
	 */
	if (detaching) {
#ifdef DIAGNOSTIC
		printf("%s: detaching ifnet instance %p\n", __func__, ifp);
#endif
		/*
		 * ifp may already be nulled out if we are being reentered
		 * to delete the ll_ifma.
		 */
		if (ifp != NULL) {
			rt_newmaddrmsg(RTM_DELMADDR, ifma);
			ifma->ifma_ifp = NULL;
		}
	}

	if (--ifma->ifma_refcount > 0)
		return 0;

	if (ifp != NULL && detaching == 0 && (ifma->ifma_flags & IFMA_F_ENQUEUED)) {
		CK_STAILQ_REMOVE(&ifp->if_multiaddrs, ifma, ifmultiaddr, ifma_link);
		ifma->ifma_flags &= ~IFMA_F_ENQUEUED;
	}
	/*
	 * If this ifma is a network-layer ifma, a link-layer ifma may
	 * have been associated with it. Release it first if so.
	 */
	ll_ifma = ifma->ifma_llifma;
	if (ll_ifma != NULL) {
		KASSERT(ifma->ifma_lladdr != NULL,
		    ("%s: llifma w/o lladdr", __func__));
		if (detaching)
			ll_ifma->ifma_ifp = NULL;	/* XXX */
		if (--ll_ifma->ifma_refcount == 0) {
			if (ifp != NULL) {
				if (ll_ifma->ifma_flags & IFMA_F_ENQUEUED) {
					CK_STAILQ_REMOVE(&ifp->if_multiaddrs, ll_ifma, ifmultiaddr,
						ifma_link);
					ll_ifma->ifma_flags &= ~IFMA_F_ENQUEUED;
				}
			}
			if_freemulti(ll_ifma);
		}
	}
#ifdef INVARIANTS
	if (ifp) {
		struct ifmultiaddr *ifmatmp;

		CK_STAILQ_FOREACH(ifmatmp, &ifp->if_multiaddrs, ifma_link)
			MPASS(ifma != ifmatmp);
	}
#endif
	if_freemulti(ifma);
	/*
	 * The last reference to this instance of struct ifmultiaddr
	 * was released; the hardware should be notified of this change.
	 */
	return 1;
}

/*
 * Set the link layer address on an interface.
 *
 * At this time we only support certain types of interfaces,
 * and we don't allow the length of the address to change.
 *
 * Set noinline to be dtrace-friendly
 */
__noinline int
if_setlladdr(struct ifnet *ifp, const u_char *lladdr, int len)
{
	struct sockaddr_dl *sdl;
	struct ifaddr *ifa;
	struct ifreq ifr;
	struct epoch_tracker et;
	int rc;

	rc = 0;
	NET_EPOCH_ENTER(et);
	ifa = ifp->if_addr;
	if (ifa == NULL) {
		rc = EINVAL;
		goto out;
	}

	sdl = (struct sockaddr_dl *)ifa->ifa_addr;
	if (sdl == NULL) {
		rc = EINVAL;
		goto out;
	}
	if (len != sdl->sdl_alen) {	/* don't allow length to change */
		rc = EINVAL;
		goto out;
	}
	switch (ifp->if_type) {
	case IFT_ETHER:
	case IFT_XETHER:
	case IFT_L2VLAN:
	case IFT_BRIDGE:
	case IFT_IEEE8023ADLAG:
		bcopy(lladdr, LLADDR(sdl), len);
		break;
	default:
		rc = ENODEV;
		goto out;
	}

	/*
	 * If the interface is already up, we need
	 * to re-init it in order to reprogram its
	 * address filter.
	 */
	NET_EPOCH_EXIT(et);
	if ((ifp->if_flags & IFF_UP) != 0) {
		if (ifp->if_ioctl) {
			ifp->if_flags &= ~IFF_UP;
			ifr.ifr_ifru.ifru_flags[0] = ifp->if_flags & 0xffff;
			ifr.ifr_ifru.ifru_flags[1] = ifp->if_flags >> 16;
			(*ifp->if_ioctl)(ifp, SIOCSIFFLAGS, (caddr_t)&ifr);
			ifp->if_flags |= IFF_UP;
			ifr.ifr_ifru.ifru_flags[0] = ifp->if_flags & 0xffff;
			ifr.ifr_ifru.ifru_flags[1] = ifp->if_flags >> 16;
			(*ifp->if_ioctl)(ifp, SIOCSIFFLAGS, (caddr_t)&ifr);
		}
	}
	EVENTHANDLER_INVOKE(iflladdr_event, ifp);
	return (0);
 out:
	NET_EPOCH_EXIT(et);
	return (rc);
}

/*
 * Compat function for handling basic encapsulation requests.
 * Not converted stacks (FDDI, IB, ..) supports traditional
 * output model: ARP (and other similar L2 protocols) are handled
 * inside output routine, arpresolve/nd6_resolve() returns MAC
 * address instead of full prepend.
 *
 * This function creates calculated header==MAC for IPv4/IPv6 and
 * returns EAFNOSUPPORT (which is then handled in ARP code) for other
 * address families.
 */
static int
if_requestencap_default(struct ifnet *ifp, struct if_encap_req *req)
{

	if (req->rtype != IFENCAP_LL)
		return (EOPNOTSUPP);

	if (req->bufsize < req->lladdr_len)
		return (ENOMEM);

	switch (req->family) {
	case AF_INET:
	case AF_INET6:
		break;
	default:
		return (EAFNOSUPPORT);
	}

	/* Copy lladdr to storage as is */
	memmove(req->buf, req->lladdr, req->lladdr_len);
	req->bufsize = req->lladdr_len;
	req->lladdr_off = 0;

	return (0);
}

/*
 * Tunnel interfaces can nest, also they may cause infinite recursion
 * calls when misconfigured. We'll prevent this by detecting loops.
 * High nesting level may cause stack exhaustion. We'll prevent this
 * by introducing upper limit.
 *
 * Return 0, if tunnel nesting count is equal or less than limit.
 */
int
if_tunnel_check_nesting(struct ifnet *ifp, struct mbuf *m, uint32_t cookie,
    int limit)
{
	struct m_tag *mtag;
	int count;

	count = 1;
	mtag = NULL;
	while ((mtag = m_tag_locate(m, cookie, 0, mtag)) != NULL) {
		if (*(struct ifnet **)(mtag + 1) == ifp) {
			log(LOG_NOTICE, "%s: loop detected\n", if_name(ifp));
			return (EIO);
		}
		count++;
	}
	if (count > limit) {
		log(LOG_NOTICE,
		    "%s: if_output recursively called too many times(%d)\n",
		    if_name(ifp), count);
		return (EIO);
	}
	mtag = m_tag_alloc(cookie, 0, sizeof(struct ifnet *), M_NOWAIT);
	if (mtag == NULL)
		return (ENOMEM);
	*(struct ifnet **)(mtag + 1) = ifp;
	m_tag_prepend(m, mtag);
	return (0);
}

/*
 * Get the link layer address that was read from the hardware at attach.
 *
 * This is only set by Ethernet NICs (IFT_ETHER), but laggX interfaces re-type
 * their component interfaces as IFT_IEEE8023ADLAG.
 */
int
if_gethwaddr(struct ifnet *ifp, struct ifreq *ifr)
{

	if (ifp->if_hw_addr == NULL)
		return (ENODEV);

	switch (ifp->if_type) {
	case IFT_ETHER:
	case IFT_IEEE8023ADLAG:
		bcopy(ifp->if_hw_addr, ifr_addr_get_data(ifr), ifp->if_addrlen);
		return (0);
	default:
		return (ENODEV);
	}
}

/*
 * The name argument must be a pointer to storage which will last as
 * long as the interface does.  For physical devices, the result of
 * device_get_name(dev) is a good choice and for pseudo-devices a
 * static string works well.
 */
void
if_initname(struct ifnet *ifp, const char *name, int unit)
{
	ifp->if_dname = name;
	ifp->if_dunit = unit;
	if (unit != IF_DUNIT_NONE)
		snprintf(ifp->if_xname, IFNAMSIZ, "%s%d", name, unit);
	else
		strlcpy(ifp->if_xname, name, IFNAMSIZ);
}

int
if_printf(struct ifnet *ifp, const char *fmt, ...)
{
	char if_fmt[256];
	va_list ap;

	snprintf(if_fmt, sizeof(if_fmt), "%s: %s", ifp->if_xname, fmt);
	va_start(ap, fmt);
	vlog(LOG_INFO, if_fmt, ap);
	va_end(ap);
	return (0);
}

void
if_start(struct ifnet *ifp)
{

	(*(ifp)->if_start)(ifp);
}

/*
 * Backwards compatibility interface for drivers 
 * that have not implemented it
 */
static int
if_transmit(struct ifnet *ifp, struct mbuf *m)
{
	int error;

	IFQ_HANDOFF(ifp, m, error);
	return (error);
}

static void
if_input_default(struct ifnet *ifp __unused, struct mbuf *m)
{

	m_freem(m);
}

int
if_handoff(struct ifqueue *ifq, struct mbuf *m, struct ifnet *ifp, int adjust)
{
	int active = 0;

	IF_LOCK(ifq);
	if (_IF_QFULL(ifq)) {
		IF_UNLOCK(ifq);
		if_inc_counter(ifp, IFCOUNTER_OQDROPS, 1);
		m_freem(m);
		return (0);
	}
	if (ifp != NULL) {
		if_inc_counter(ifp, IFCOUNTER_OBYTES, m->m_pkthdr.len + adjust);
		if (m->m_flags & (M_BCAST|M_MCAST))
			if_inc_counter(ifp, IFCOUNTER_OMCASTS, 1);
		active = ifp->if_drv_flags & IFF_DRV_OACTIVE;
	}
	_IF_ENQUEUE(ifq, m);
	IF_UNLOCK(ifq);
	if (ifp != NULL && !active)
		(*(ifp)->if_start)(ifp);
	return (1);
}

void
if_register_com_alloc(u_char type,
    if_com_alloc_t *a, if_com_free_t *f)
{
	
	KASSERT(if_com_alloc[type] == NULL,
	    ("if_register_com_alloc: %d already registered", type));
	KASSERT(if_com_free[type] == NULL,
	    ("if_register_com_alloc: %d free already registered", type));

	if_com_alloc[type] = a;
	if_com_free[type] = f;
}

void
if_deregister_com_alloc(u_char type)
{
	
	KASSERT(if_com_alloc[type] != NULL,
	    ("if_deregister_com_alloc: %d not registered", type));
	KASSERT(if_com_free[type] != NULL,
	    ("if_deregister_com_alloc: %d free not registered", type));
	if_com_alloc[type] = NULL;
	if_com_free[type] = NULL;
}

/* API for driver access to network stack owned ifnet.*/
uint64_t
if_setbaudrate(struct ifnet *ifp, uint64_t baudrate)
{
	uint64_t oldbrate;

	oldbrate = ifp->if_baudrate;
	ifp->if_baudrate = baudrate;
	return (oldbrate);
}

uint64_t
if_getbaudrate(if_t ifp)
{

	return (((struct ifnet *)ifp)->if_baudrate);
}

int
if_setcapabilities(if_t ifp, int capabilities)
{
	((struct ifnet *)ifp)->if_capabilities = capabilities;
	return (0);
}

int
if_setcapabilitiesbit(if_t ifp, int setbit, int clearbit)
{
	((struct ifnet *)ifp)->if_capabilities |= setbit;
	((struct ifnet *)ifp)->if_capabilities &= ~clearbit;

	return (0);
}

int
if_getcapabilities(if_t ifp)
{
	return ((struct ifnet *)ifp)->if_capabilities;
}

int 
if_setcapenable(if_t ifp, int capabilities)
{
	((struct ifnet *)ifp)->if_capenable = capabilities;
	return (0);
}

int 
if_setcapenablebit(if_t ifp, int setcap, int clearcap)
{
	if(setcap) 
		((struct ifnet *)ifp)->if_capenable |= setcap;
	if(clearcap)
		((struct ifnet *)ifp)->if_capenable &= ~clearcap;

	return (0);
}

const char *
if_getdname(if_t ifp)
{
	return ((struct ifnet *)ifp)->if_dname;
}

int 
if_togglecapenable(if_t ifp, int togglecap)
{
	((struct ifnet *)ifp)->if_capenable ^= togglecap;
	return (0);
}

int
if_getcapenable(if_t ifp)
{
	return ((struct ifnet *)ifp)->if_capenable;
}

/*
 * This is largely undesirable because it ties ifnet to a device, but does
 * provide flexiblity for an embedded product vendor. Should be used with
 * the understanding that it violates the interface boundaries, and should be
 * a last resort only.
 */
int
if_setdev(if_t ifp, void *dev)
{
	return (0);
}

int
if_setdrvflagbits(if_t ifp, int set_flags, int clear_flags)
{
	((struct ifnet *)ifp)->if_drv_flags |= set_flags;
	((struct ifnet *)ifp)->if_drv_flags &= ~clear_flags;

	return (0);
}

int
if_getdrvflags(if_t ifp)
{
	return ((struct ifnet *)ifp)->if_drv_flags;
}
 
int
if_setdrvflags(if_t ifp, int flags)
{
	((struct ifnet *)ifp)->if_drv_flags = flags;
	return (0);
}


int
if_setflags(if_t ifp, int flags)
{
	((struct ifnet *)ifp)->if_flags = flags;
	return (0);
}

int
if_setflagbits(if_t ifp, int set, int clear)
{
	((struct ifnet *)ifp)->if_flags |= set;
	((struct ifnet *)ifp)->if_flags &= ~clear;

	return (0);
}

int
if_getflags(if_t ifp)
{
	return ((struct ifnet *)ifp)->if_flags;
}

int
if_clearhwassist(if_t ifp)
{
	((struct ifnet *)ifp)->if_hwassist = 0;
	return (0);
}

int
if_sethwassistbits(if_t ifp, int toset, int toclear)
{
	((struct ifnet *)ifp)->if_hwassist |= toset;
	((struct ifnet *)ifp)->if_hwassist &= ~toclear;

	return (0);
}

int
if_sethwassist(if_t ifp, int hwassist_bit)
{
	((struct ifnet *)ifp)->if_hwassist = hwassist_bit;
	return (0);
}

int
if_gethwassist(if_t ifp)
{
	return ((struct ifnet *)ifp)->if_hwassist;
}

int
if_setmtu(if_t ifp, int mtu)
{
	((struct ifnet *)ifp)->if_mtu = mtu;
	return (0);
}

int
if_getmtu(if_t ifp)
{
	return ((struct ifnet *)ifp)->if_mtu;
}

int
if_getmtu_family(if_t ifp, int family)
{
	struct domain *dp;

	for (dp = domains; dp; dp = dp->dom_next) {
		if (dp->dom_family == family && dp->dom_ifmtu != NULL)
			return (dp->dom_ifmtu((struct ifnet *)ifp));
	}

	return (((struct ifnet *)ifp)->if_mtu);
}

int
if_setsoftc(if_t ifp, void *softc)
{
	((struct ifnet *)ifp)->if_softc = softc;
	return (0);
}

void *
if_getsoftc(if_t ifp)
{
	return ((struct ifnet *)ifp)->if_softc;
}

void 
if_setrcvif(struct mbuf *m, if_t ifp)
{
	m->m_pkthdr.rcvif = (struct ifnet *)ifp;
}

void 
if_setvtag(struct mbuf *m, uint16_t tag)
{
	m->m_pkthdr.ether_vtag = tag;	
}

uint16_t
if_getvtag(struct mbuf *m)
{

	return (m->m_pkthdr.ether_vtag);
}

int
if_sendq_empty(if_t ifp)
{
	return IFQ_DRV_IS_EMPTY(&((struct ifnet *)ifp)->if_snd);
}

struct ifaddr *
if_getifaddr(if_t ifp)
{
	return ((struct ifnet *)ifp)->if_addr;
}

int
if_getamcount(if_t ifp)
{
	return ((struct ifnet *)ifp)->if_amcount;
}


int
if_setsendqready(if_t ifp)
{
	IFQ_SET_READY(&((struct ifnet *)ifp)->if_snd);
	return (0);
}

int
if_setsendqlen(if_t ifp, int tx_desc_count)
{
	IFQ_SET_MAXLEN(&((struct ifnet *)ifp)->if_snd, tx_desc_count);
	((struct ifnet *)ifp)->if_snd.ifq_drv_maxlen = tx_desc_count;

	return (0);
}

int
if_vlantrunkinuse(if_t ifp)
{
	return ((struct ifnet *)ifp)->if_vlantrunk != NULL?1:0;
}

int
if_input(if_t ifp, struct mbuf* sendmp)
{
	(*((struct ifnet *)ifp)->if_input)((struct ifnet *)ifp, sendmp);
	return (0);

}

/* XXX */
#ifndef ETH_ADDR_LEN
#define ETH_ADDR_LEN 6
#endif

int 
if_setupmultiaddr(if_t ifp, void *mta, int *cnt, int max)
{
	struct ifmultiaddr *ifma;
	uint8_t *lmta = (uint8_t *)mta;
	int mcnt = 0;

	CK_STAILQ_FOREACH(ifma, &((struct ifnet *)ifp)->if_multiaddrs, ifma_link) {
		if (ifma->ifma_addr->sa_family != AF_LINK)
			continue;

		if (mcnt == max)
			break;

		bcopy(LLADDR((struct sockaddr_dl *)ifma->ifma_addr),
		    &lmta[mcnt * ETH_ADDR_LEN], ETH_ADDR_LEN);
		mcnt++;
	}
	*cnt = mcnt;

	return (0);
}

int
if_multiaddr_array(if_t ifp, void *mta, int *cnt, int max)
{
	int error;

	if_maddr_rlock(ifp);
	error = if_setupmultiaddr(ifp, mta, cnt, max);
	if_maddr_runlock(ifp);
	return (error);
}

int
if_multiaddr_count(if_t ifp, int max)
{
	struct ifmultiaddr *ifma;
	int count;

	count = 0;
	if_maddr_rlock(ifp);
	CK_STAILQ_FOREACH(ifma, &((struct ifnet *)ifp)->if_multiaddrs, ifma_link) {
		if (ifma->ifma_addr->sa_family != AF_LINK)
			continue;
		count++;
		if (count == max)
			break;
	}
	if_maddr_runlock(ifp);
	return (count);
}

int
if_multi_apply(struct ifnet *ifp, int (*filter)(void *, struct ifmultiaddr *, int), void *arg)
{
	struct ifmultiaddr *ifma;
	int cnt = 0;

	if_maddr_rlock(ifp);
	CK_STAILQ_FOREACH(ifma, &ifp->if_multiaddrs, ifma_link)
		cnt += filter(arg, ifma, cnt);
	if_maddr_runlock(ifp);
	return (cnt);
}

struct mbuf *
if_dequeue(if_t ifp)
{
	struct mbuf *m;
	IFQ_DRV_DEQUEUE(&((struct ifnet *)ifp)->if_snd, m);

	return (m);
}

int
if_sendq_prepend(if_t ifp, struct mbuf *m)
{
	IFQ_DRV_PREPEND(&((struct ifnet *)ifp)->if_snd, m);
	return (0);
}

int
if_setifheaderlen(if_t ifp, int len)
{
	((struct ifnet *)ifp)->if_hdrlen = len;
	return (0);
}

caddr_t
if_getlladdr(if_t ifp)
{
	return (IF_LLADDR((struct ifnet *)ifp));
}

void *
if_gethandle(u_char type)
{
	return (if_alloc(type));
}

void
if_bpfmtap(if_t ifh, struct mbuf *m)
{
	struct ifnet *ifp = (struct ifnet *)ifh;

	BPF_MTAP(ifp, m);
}

void
if_etherbpfmtap(if_t ifh, struct mbuf *m)
{
	struct ifnet *ifp = (struct ifnet *)ifh;

	ETHER_BPF_MTAP(ifp, m);
}

void
if_vlancap(if_t ifh)
{
	struct ifnet *ifp = (struct ifnet *)ifh;
	VLAN_CAPABILITIES(ifp);
}

int
if_sethwtsomax(if_t ifp, u_int if_hw_tsomax)
{

	((struct ifnet *)ifp)->if_hw_tsomax = if_hw_tsomax;
        return (0);
}

int
if_sethwtsomaxsegcount(if_t ifp, u_int if_hw_tsomaxsegcount)
{

	((struct ifnet *)ifp)->if_hw_tsomaxsegcount = if_hw_tsomaxsegcount;
        return (0);
}

int
if_sethwtsomaxsegsize(if_t ifp, u_int if_hw_tsomaxsegsize)
{

	((struct ifnet *)ifp)->if_hw_tsomaxsegsize = if_hw_tsomaxsegsize;
        return (0);
}

u_int
if_gethwtsomax(if_t ifp)
{

	return (((struct ifnet *)ifp)->if_hw_tsomax);
}

u_int
if_gethwtsomaxsegcount(if_t ifp)
{

	return (((struct ifnet *)ifp)->if_hw_tsomaxsegcount);
}

u_int
if_gethwtsomaxsegsize(if_t ifp)
{

	return (((struct ifnet *)ifp)->if_hw_tsomaxsegsize);
}

void
if_setinitfn(if_t ifp, void (*init_fn)(void *))
{
	((struct ifnet *)ifp)->if_init = init_fn;
}

void
if_setioctlfn(if_t ifp, int (*ioctl_fn)(if_t, u_long, caddr_t))
{
	((struct ifnet *)ifp)->if_ioctl = (void *)ioctl_fn;
}

void
if_setstartfn(if_t ifp, void (*start_fn)(if_t))
{
	((struct ifnet *)ifp)->if_start = (void *)start_fn;
}

void
if_settransmitfn(if_t ifp, if_transmit_fn_t start_fn)
{
	((struct ifnet *)ifp)->if_transmit = start_fn;
}

void if_setqflushfn(if_t ifp, if_qflush_fn_t flush_fn)
{
	((struct ifnet *)ifp)->if_qflush = flush_fn;
	
}

void
if_setgetcounterfn(if_t ifp, if_get_counter_t fn)
{

	ifp->if_get_counter = fn;
}

/* Revisit these - These are inline functions originally. */
int
drbr_inuse_drv(if_t ifh, struct buf_ring *br)
{
	return drbr_inuse(ifh, br);
}

struct mbuf*
drbr_dequeue_drv(if_t ifh, struct buf_ring *br)
{
	return drbr_dequeue(ifh, br);
}

int
drbr_needs_enqueue_drv(if_t ifh, struct buf_ring *br)
{
	return drbr_needs_enqueue(ifh, br);
}

int
drbr_enqueue_drv(if_t ifh, struct buf_ring *br, struct mbuf *m)
{
	return drbr_enqueue(ifh, br, m);

}
// CHERI CHANGES START
// {
//   "updated": 20181127,
//   "target_type": "kernel",
//   "changes": [
//     "ioctl:net",
//     "user_capabilities"
//   ]
// }
// CHERI CHANGES END<|MERGE_RESOLUTION|>--- conflicted
+++ resolved
@@ -1685,13 +1685,8 @@
 		bzero(&ifgrq, sizeof ifgrq);
 		strlcpy(ifgrq.ifgrq_group, ifgl->ifgl_group->ifg_group,
 		    sizeof(ifgrq.ifgrq_group));
-<<<<<<< HEAD
 		if ((error = copyout_c(&ifgrq, ifgp, sizeof(struct ifg_req)))) {
-		    	IF_ADDR_RUNLOCK(ifp);
-=======
-		if ((error = copyout(&ifgrq, ifgp, sizeof(struct ifg_req)))) {
 		    	NET_EPOCH_EXIT(et);
->>>>>>> 6d8cc191
 			return (error);
 		}
 		len -= sizeof(ifgrq);
@@ -3245,9 +3240,7 @@
 	}
 
 	case CASE_IOC_IFREQ(SIOCADDMULTI):
-	{
-		struct ifmultiaddr *ifma;
-
+	case CASE_IOC_IFREQ(SIOCDELMULTI):
 		error = priv_check(td, PRIV_NET_ADDMULTI);
 		if (error)
 			return (error);
@@ -3260,42 +3253,9 @@
 		if (ifr_addr_get_family(ifr) != AF_LINK)
 			return (EINVAL);
 
-<<<<<<< HEAD
-		/*
-		 * Userland is only permitted to join groups once
-		 * via the if_addmulti() KPI, because it cannot hold
-		 * struct ifmultiaddr * between calls. It may also
-		 * lose a race while we check if the membership
-		 * already exists.
-		 */
-		IF_ADDR_RLOCK(ifp);
-		ifma = if_findmulti(ifp, ifr_addr_get_sa(ifr));
-		IF_ADDR_RUNLOCK(ifp);
-		if (ifma != NULL)
-			error = EADDRINUSE;
-		else
-			error = if_addmulti(ifp, ifr_addr_get_sa(ifr), &ifma);
-		if (error == 0)
-			getmicrotime(&ifp->if_lastchange);
-		break;
-	}
-
-	case CASE_IOC_IFREQ(SIOCDELMULTI):
-		error = priv_check(td, PRIV_NET_DELMULTI);
-		if (error)
-			return (error);
-
-		/* Don't allow group membership on non-multicast interfaces. */
-		if ((ifp->if_flags & IFF_MULTICAST) == 0)
-			return (EOPNOTSUPP);
-
-		/* Don't let users screw up protocols' entries. */
-		if (ifr_addr_get_family(ifr) != AF_LINK)
-			return (EINVAL);
-
-		error = if_delmulti(ifp, ifr_addr_get_sa(ifr));
-=======
-		if (cmd == SIOCADDMULTI) {
+		switch (cmd) {
+		case CASE_IOC_IFREQ(SIOCADDMULTI):
+		{
 			struct epoch_tracker et;
 			struct ifmultiaddr *ifma;
 
@@ -3307,16 +3267,19 @@
 			 * already exists.
 			 */
 			NET_EPOCH_ENTER(et);
-			ifma = if_findmulti(ifp, &ifr->ifr_addr);
+			ifma = if_findmulti(ifp, ifr_addr_get_sa(ifr));
 			NET_EPOCH_EXIT(et);
 			if (ifma != NULL)
 				error = EADDRINUSE;
 			else
-				error = if_addmulti(ifp, &ifr->ifr_addr, &ifma);
-		} else {
-			error = if_delmulti(ifp, &ifr->ifr_addr);
+				error = if_addmulti(ifp, ifr_addr_get_sa(ifr),
+				    &ifma);
+			break;
 		}
->>>>>>> 6d8cc191
+		case CASE_IOC_IFREQ(SIOCDELMULTI):
+			error = if_delmulti(ifp, ifr_addr_get_sa(ifr));
+			break;
+		}
 		if (error == 0)
 			getmicrotime(&ifp->if_lastchange);
 		break;
