--- conflicted
+++ resolved
@@ -3502,13 +3502,8 @@
 #endif
 	}
 
-<<<<<<< HEAD
+#if defined(COMPAT_FREEBSD32) || defined(COMPAT_CHERIABI)
 	ifmrp = NULL;
-#if defined(COMPAT_FREEBSD32) || defined(COMPAT_CHERIABI)
-=======
-#ifdef COMPAT_FREEBSD32
-	ifmrp = NULL;
->>>>>>> 3886e431
 	switch (cmd) {
 #ifdef COMPAT_FREEBSD32
 	case SIOCGIFMEDIA32:
