/*-
 * SPDX-License-Identifier: BSD-3-Clause
 *
 * Copyright (c) 1980, 1986, 1993
 *	The Regents of the University of California.  All rights reserved.
 *
 * Redistribution and use in source and binary forms, with or without
 * modification, are permitted provided that the following conditions
 * are met:
 * 1. Redistributions of source code must retain the above copyright
 *    notice, this list of conditions and the following disclaimer.
 * 2. Redistributions in binary form must reproduce the above copyright
 *    notice, this list of conditions and the following disclaimer in the
 *    documentation and/or other materials provided with the distribution.
 * 3. Neither the name of the University nor the names of its contributors
 *    may be used to endorse or promote products derived from this software
 *    without specific prior written permission.
 *
 * THIS SOFTWARE IS PROVIDED BY THE REGENTS AND CONTRIBUTORS ``AS IS'' AND
 * ANY EXPRESS OR IMPLIED WARRANTIES, INCLUDING, BUT NOT LIMITED TO, THE
 * IMPLIED WARRANTIES OF MERCHANTABILITY AND FITNESS FOR A PARTICULAR PURPOSE
 * ARE DISCLAIMED.  IN NO EVENT SHALL THE REGENTS OR CONTRIBUTORS BE LIABLE
 * FOR ANY DIRECT, INDIRECT, INCIDENTAL, SPECIAL, EXEMPLARY, OR CONSEQUENTIAL
 * DAMAGES (INCLUDING, BUT NOT LIMITED TO, PROCUREMENT OF SUBSTITUTE GOODS
 * OR SERVICES; LOSS OF USE, DATA, OR PROFITS; OR BUSINESS INTERRUPTION)
 * HOWEVER CAUSED AND ON ANY THEORY OF LIABILITY, WHETHER IN CONTRACT, STRICT
 * LIABILITY, OR TORT (INCLUDING NEGLIGENCE OR OTHERWISE) ARISING IN ANY WAY
 * OUT OF THE USE OF THIS SOFTWARE, EVEN IF ADVISED OF THE POSSIBILITY OF
 * SUCH DAMAGE.
 *
 *	@(#)if.c	8.5 (Berkeley) 1/9/95
 * $FreeBSD$
 */

#include "opt_inet6.h"
#include "opt_inet.h"

#include <sys/param.h>
#include <sys/types.h>
#include <sys/conf.h>
#include <sys/malloc.h>
#include <sys/sbuf.h>
#include <sys/bus.h>
#include <sys/epoch.h>
#include <sys/mbuf.h>
#include <sys/systm.h>
#include <sys/priv.h>
#include <sys/proc.h>
#include <sys/socket.h>
#include <sys/socketvar.h>
#include <sys/protosw.h>
#include <sys/kernel.h>
#include <sys/lock.h>
#include <sys/refcount.h>
#include <sys/module.h>
#include <sys/rwlock.h>
#include <sys/sockio.h>
#include <sys/syslog.h>
#include <sys/sysctl.h>
#include <sys/sysent.h>
#include <sys/taskqueue.h>
#include <sys/domain.h>
#include <sys/jail.h>
#include <sys/priv.h>

#include <machine/stdarg.h>
#include <vm/uma.h>

#include <net/bpf.h>
#include <net/ethernet.h>
#include <net/if.h>
#include <net/if_arp.h>
#include <net/if_clone.h>
#include <net/if_dl.h>
#include <net/if_types.h>
#include <net/if_var.h>
#include <net/if_media.h>
#include <net/if_vlan_var.h>
#include <net/radix.h>
#include <net/route.h>
#include <net/vnet.h>

#if defined(INET) || defined(INET6)
#include <net/ethernet.h>
#include <netinet/in.h>
#include <netinet/in_var.h>
#include <netinet/ip.h>
#include <netinet/ip_carp.h>
#ifdef INET
#include <netinet/if_ether.h>
#include <netinet/netdump/netdump.h>
#endif /* INET */
#ifdef INET6
#include <netinet6/in6_var.h>
#include <netinet6/in6_ifattach.h>
#endif /* INET6 */
#endif /* INET || INET6 */

#include <security/mac/mac_framework.h>

/*
 * Consumers of struct ifreq such as tcpdump assume no pad between ifr_name
 * and ifr_ifru when it is used in SIOCGIFCONF.
 */
_Static_assert(sizeof(((struct ifreq *)0)->ifr_name) ==
    offsetof(struct ifreq, ifr_ifru), "gap between ifr_name and ifr_ifru");

__read_mostly epoch_t net_epoch_preempt;
__read_mostly epoch_t net_epoch;
#ifdef COMPAT_FREEBSD32
#include <sys/mount.h>
#include <compat/freebsd32/freebsd32.h>
#endif

#ifdef COMPAT_CHERIABI
struct ifgroupreq_c {
	char	ifgr_name[IFNAMSIZ];
	u_int	ifgr_len;
	union {
		char		ifgru_group[IFNAMSIZ];
		struct ifg_req * __capability ifgru_groups;
	} ifgr_ifgru;
};

struct ifmediareq64 {
	char	ifm_name[IFNAMSIZ];
	int	ifm_current;
	int	ifm_mask;
	int	ifm_status;
	int	ifm_active;
	int	ifm_count;
	int	*ifm_ulist;
};
#define	SIOCGIFMEDIA64	_IOC_NEWTYPE(SIOCGIFMEDIA, struct ifmediareq64)
#define	SIOCGIFXMEDIA64	_IOC_NEWTYPE(SIOCGIFXMEDIA, struct ifmediareq64)

#define	_CASE_IOC_IFGROUPREQ_C(cmd)				\
    _IOC_NEWTYPE((cmd), struct ifgroupreq_c): case
#else
#define _CASE_IOC_IFGROUPREQ_C(cmd)
#endif

#ifdef COMPAT_FREEBSD32
struct ifreq_buffer32 {
	uint32_t	length;		/* (size_t) */
	uint32_t	buffer;		/* (void *) */
};

/*
 * Interface request structure used for socket
 * ioctl's.  All interface ioctl's must have parameter
 * definitions which begin with ifr_name.  The
 * remainder may be interface specific.
 */
struct ifreq32 {
	char	ifr_name[IFNAMSIZ];		/* if name, e.g. "en0" */
	union {
		struct sockaddr	ifru_addr;
		struct sockaddr	ifru_dstaddr;
		struct sockaddr	ifru_broadaddr;
		struct ifreq_buffer32 ifru_buffer;
		short		ifru_flags[2];
		short		ifru_index;
		int		ifru_jid;
		int		ifru_metric;
		int		ifru_mtu;
		int		ifru_phys;
		int		ifru_media;
		uint32_t	ifru_data;
		int		ifru_cap[2];
		u_int		ifru_fib;
		u_char		ifru_vlan_pcp;
	} ifr_ifru;
};
CTASSERT(sizeof(struct ifreq) == sizeof(struct ifreq32));
CTASSERT(__offsetof(struct ifreq, ifr_ifru) ==
    __offsetof(struct ifreq32, ifr_ifru));

struct ifgroupreq32 {
	char	ifgr_name[IFNAMSIZ];
	u_int	ifgr_len;
	union {
		char		ifgru_group[IFNAMSIZ];
		uint32_t	ifgru_groups;
	} ifgr_ifgru;
};

struct ifmediareq32 {
	char		ifm_name[IFNAMSIZ];
	int		ifm_current;
	int		ifm_mask;
	int		ifm_status;
	int		ifm_active;
	int		ifm_count;
	uint32_t	ifm_ulist;	/* (int *) */
};
#define	SIOCGIFMEDIA32	_IOC_NEWTYPE(SIOCGIFMEDIA, struct ifmediareq32)
#define	SIOCGIFXMEDIA32	_IOC_NEWTYPE(SIOCGIFXMEDIA, struct ifmediareq32)

#define	_CASE_IOC_IFGROUPREQ_32(cmd)				\
    _IOC_NEWTYPE((cmd), struct ifgroupreq32): case
#else /* !COMPAT_FREEBSD32 */
#define _CASE_IOC_IFGROUPREQ_32(cmd)
#endif /* !COMPAT_FREEBSD32 */

#define CASE_IOC_IFGROUPREQ(cmd)	\
    _CASE_IOC_IFGROUPREQ_32(cmd)	\
    _CASE_IOC_IFGROUPREQ_C(cmd)		\
    (cmd)

union ifreq_union {
	struct ifreq	ifr;
#ifdef COMPAT_CHERIABI
	struct ifreq_c	ifr_c;
#endif
#ifdef COMPAT_FREEBSD32
	struct ifreq32	ifr32;
#endif
};

union ifgroupreq_union {
	struct ifgroupreq ifgr;
#ifdef COMPAT_CHERIABI
	struct ifgroupreq_c ifgr_c;
#endif
#ifdef COMPAT_FREEBSD32
	struct ifgroupreq32 ifgr32;
#endif
};

SYSCTL_NODE(_net, PF_LINK, link, CTLFLAG_RW, 0, "Link layers");
SYSCTL_NODE(_net_link, 0, generic, CTLFLAG_RW, 0, "Generic link-management");

SYSCTL_INT(_net_link, OID_AUTO, ifqmaxlen, CTLFLAG_RDTUN,
    &ifqmaxlen, 0, "max send queue size");

/* Log link state change events */
static int log_link_state_change = 1;

SYSCTL_INT(_net_link, OID_AUTO, log_link_state_change, CTLFLAG_RW,
	&log_link_state_change, 0,
	"log interface link state change events");

/* Log promiscuous mode change events */
static int log_promisc_mode_change = 1;

SYSCTL_INT(_net_link, OID_AUTO, log_promisc_mode_change, CTLFLAG_RDTUN,
	&log_promisc_mode_change, 1,
	"log promiscuous mode change events");

/* Interface description */
static unsigned int ifdescr_maxlen = 1024;
SYSCTL_UINT(_net, OID_AUTO, ifdescr_maxlen, CTLFLAG_RW,
	&ifdescr_maxlen, 0,
	"administrative maximum length for interface description");

static MALLOC_DEFINE(M_IFDESCR, "ifdescr", "ifnet descriptions");

/* global sx for non-critical path ifdescr */
static struct sx ifdescr_sx;
SX_SYSINIT(ifdescr_sx, &ifdescr_sx, "ifnet descr");

void	(*ng_ether_link_state_p)(struct ifnet *ifp, int state);
void	(*lagg_linkstate_p)(struct ifnet *ifp, int state);
/* These are external hooks for CARP. */
void	(*carp_linkstate_p)(struct ifnet *ifp);
void	(*carp_demote_adj_p)(int, char *);
int	(*carp_master_p)(struct ifaddr *);
#if defined(INET) || defined(INET6)
int	(*carp_forus_p)(struct ifnet *ifp, u_char *dhost);
int	(*carp_output_p)(struct ifnet *ifp, struct mbuf *m,
    const struct sockaddr *sa);
int	(*carp_ioctl_p)(struct ifreq *, u_long, struct thread *);   
int	(*carp_attach_p)(struct ifaddr *, int);
void	(*carp_detach_p)(struct ifaddr *, bool);
#endif
#ifdef INET
int	(*carp_iamatch_p)(struct ifaddr *, uint8_t **);
#endif
#ifdef INET6
struct ifaddr *(*carp_iamatch6_p)(struct ifnet *ifp, struct in6_addr *taddr6);
caddr_t	(*carp_macmatch6_p)(struct ifnet *ifp, struct mbuf *m,
    const struct in6_addr *taddr);
#endif

struct mbuf *(*tbr_dequeue_ptr)(struct ifaltq *, int) = NULL;

/*
 * XXX: Style; these should be sorted alphabetically, and unprototyped
 * static functions should be prototyped. Currently they are sorted by
 * declaration order.
 */
static void	if_attachdomain(void *);
static void	if_attachdomain1(struct ifnet *);
static int	ifconf(u_long, caddr_t);
static void	if_grow(void);
static void	if_input_default(struct ifnet *, struct mbuf *);
static int	if_requestencap_default(struct ifnet *, struct if_encap_req *);
static void	if_route(struct ifnet *, int flag, int fam);
static int	if_setflag(struct ifnet *, int, int, int *, int);
static int	if_transmit(struct ifnet *ifp, struct mbuf *m);
static void	if_unroute(struct ifnet *, int flag, int fam);
static void	link_rtrequest(int, struct rtentry *, struct rt_addrinfo *);
static int	ifhwioctl(u_long, struct ifnet *, caddr_t, struct thread *);
static int	if_delmulti_locked(struct ifnet *, struct ifmultiaddr *, int);
static void	do_link_state_change(void *, int);
static int	if_getgroup(struct ifgroupreq *, struct ifnet *);
static int	if_getgroupmembers(struct ifgroupreq *);
static void	if_delgroups(struct ifnet *);
static void	if_attach_internal(struct ifnet *, int, struct if_clone *);
static int	if_detach_internal(struct ifnet *, int, struct if_clone **);
#ifdef VIMAGE
static void	if_vmove(struct ifnet *, struct vnet *);
#endif

#ifdef INET6
/*
 * XXX: declare here to avoid to include many inet6 related files..
 * should be more generalized?
 */
extern void	nd6_setmtu(struct ifnet *);
#endif

/* ipsec helper hooks */
VNET_DEFINE(struct hhook_head *, ipsec_hhh_in[HHOOK_IPSEC_COUNT]);
VNET_DEFINE(struct hhook_head *, ipsec_hhh_out[HHOOK_IPSEC_COUNT]);

VNET_DEFINE(int, if_index);
int	ifqmaxlen = IFQ_MAXLEN;
VNET_DEFINE(struct ifnethead, ifnet);	/* depend on static init XXX */
VNET_DEFINE(struct ifgrouphead, ifg_head);

static VNET_DEFINE(int, if_indexlim) = 8;

/* Table of ifnet by index. */
VNET_DEFINE(struct ifnet **, ifindex_table);

#define	V_if_indexlim		VNET(if_indexlim)
#define	V_ifindex_table		VNET(ifindex_table)

/*
 * The global network interface list (V_ifnet) and related state (such as
 * if_index, if_indexlim, and ifindex_table) are protected by an sxlock and
 * an rwlock.  Either may be acquired shared to stablize the list, but both
 * must be acquired writable to modify the list.  This model allows us to
 * both stablize the interface list during interrupt thread processing, but
 * also to stablize it over long-running ioctls, without introducing priority
 * inversions and deadlocks.
 */
struct rwlock ifnet_rwlock;
RW_SYSINIT_FLAGS(ifnet_rw, &ifnet_rwlock, "ifnet_rw", RW_RECURSE);
struct sx ifnet_sxlock;
SX_SYSINIT_FLAGS(ifnet_sx, &ifnet_sxlock, "ifnet_sx", SX_RECURSE);

/*
 * The allocation of network interfaces is a rather non-atomic affair; we
 * need to select an index before we are ready to expose the interface for
 * use, so will use this pointer value to indicate reservation.
 */
#define	IFNET_HOLD	(void *)(uintptr_t)(-1)

static	if_com_alloc_t *if_com_alloc[256];
static	if_com_free_t *if_com_free[256];

static MALLOC_DEFINE(M_IFNET, "ifnet", "interface internals");
MALLOC_DEFINE(M_IFADDR, "ifaddr", "interface address");
MALLOC_DEFINE(M_IFMADDR, "ether_multi", "link-level multicast address");

struct ifnet *
ifnet_byindex_locked(u_short idx)
{

	if (idx > V_if_index)
		return (NULL);
	if (V_ifindex_table[idx] == IFNET_HOLD)
		return (NULL);
	return (V_ifindex_table[idx]);
}

struct ifnet *
ifnet_byindex(u_short idx)
{
	struct ifnet *ifp;

	IFNET_RLOCK_NOSLEEP();
	ifp = ifnet_byindex_locked(idx);
	IFNET_RUNLOCK_NOSLEEP();
	return (ifp);
}

struct ifnet *
ifnet_byindex_ref(u_short idx)
{
	struct ifnet *ifp;

	IFNET_RLOCK_NOSLEEP();
	ifp = ifnet_byindex_locked(idx);
	if (ifp == NULL || (ifp->if_flags & IFF_DYING)) {
		IFNET_RUNLOCK_NOSLEEP();
		return (NULL);
	}
	if_ref(ifp);
	IFNET_RUNLOCK_NOSLEEP();
	return (ifp);
}

/*
 * Allocate an ifindex array entry; return 0 on success or an error on
 * failure.
 */
static u_short
ifindex_alloc(void)
{
	u_short idx;

	IFNET_WLOCK_ASSERT();
retry:
	/*
	 * Try to find an empty slot below V_if_index.  If we fail, take the
	 * next slot.
	 */
	for (idx = 1; idx <= V_if_index; idx++) {
		if (V_ifindex_table[idx] == NULL)
			break;
	}

	/* Catch if_index overflow. */
	if (idx >= V_if_indexlim) {
		if_grow();
		goto retry;
	}
	if (idx > V_if_index)
		V_if_index = idx;
	return (idx);
}

static void
ifindex_free_locked(u_short idx)
{

	IFNET_WLOCK_ASSERT();

	V_ifindex_table[idx] = NULL;
	while (V_if_index > 0 &&
	    V_ifindex_table[V_if_index] == NULL)
		V_if_index--;
}

static void
ifindex_free(u_short idx)
{

	IFNET_WLOCK();
	ifindex_free_locked(idx);
	IFNET_WUNLOCK();
}

static void
ifnet_setbyindex_locked(u_short idx, struct ifnet *ifp)
{

	IFNET_WLOCK_ASSERT();

	V_ifindex_table[idx] = ifp;
}

static void
ifnet_setbyindex(u_short idx, struct ifnet *ifp)
{

	IFNET_WLOCK();
	ifnet_setbyindex_locked(idx, ifp);
	IFNET_WUNLOCK();
}

struct ifaddr *
ifaddr_byindex(u_short idx)
{
	struct ifnet *ifp;
	struct ifaddr *ifa = NULL;

	IFNET_RLOCK_NOSLEEP();
	ifp = ifnet_byindex_locked(idx);
	if (ifp != NULL && (ifa = ifp->if_addr) != NULL)
		ifa_ref(ifa);
	IFNET_RUNLOCK_NOSLEEP();
	return (ifa);
}

/*
 * Network interface utility routines.
 *
 * Routines with ifa_ifwith* names take sockaddr *'s as
 * parameters.
 */

static void
vnet_if_init(const void *unused __unused)
{

	TAILQ_INIT(&V_ifnet);
	TAILQ_INIT(&V_ifg_head);
	IFNET_WLOCK();
	if_grow();				/* create initial table */
	IFNET_WUNLOCK();
	vnet_if_clone_init();
}
VNET_SYSINIT(vnet_if_init, SI_SUB_INIT_IF, SI_ORDER_SECOND, vnet_if_init,
    NULL);

#ifdef VIMAGE
static void
vnet_if_uninit(const void *unused __unused)
{

	VNET_ASSERT(TAILQ_EMPTY(&V_ifnet), ("%s:%d tailq &V_ifnet=%p "
	    "not empty", __func__, __LINE__, &V_ifnet));
	VNET_ASSERT(TAILQ_EMPTY(&V_ifg_head), ("%s:%d tailq &V_ifg_head=%p "
	    "not empty", __func__, __LINE__, &V_ifg_head));

	free((caddr_t)V_ifindex_table, M_IFNET);
}
VNET_SYSUNINIT(vnet_if_uninit, SI_SUB_INIT_IF, SI_ORDER_FIRST,
    vnet_if_uninit, NULL);

static void
vnet_if_return(const void *unused __unused)
{
	struct ifnet *ifp, *nifp;

	/* Return all inherited interfaces to their parent vnets. */
	TAILQ_FOREACH_SAFE(ifp, &V_ifnet, if_link, nifp) {
		if (ifp->if_home_vnet != ifp->if_vnet)
			if_vmove(ifp, ifp->if_home_vnet);
	}
}
VNET_SYSUNINIT(vnet_if_return, SI_SUB_VNET_DONE, SI_ORDER_ANY,
    vnet_if_return, NULL);
#endif

static void
if_grow(void)
{
	int oldlim;
	u_int n;
	struct ifnet **e;

	IFNET_WLOCK_ASSERT();
	oldlim = V_if_indexlim;
	IFNET_WUNLOCK();
	n = (oldlim << 1) * sizeof(*e);
	e = malloc(n, M_IFNET, M_WAITOK | M_ZERO);
	IFNET_WLOCK();
	if (V_if_indexlim != oldlim) {
		free(e, M_IFNET);
		return;
	}
	if (V_ifindex_table != NULL) {
		memcpy((caddr_t)e, (caddr_t)V_ifindex_table, n/2);
		free((caddr_t)V_ifindex_table, M_IFNET);
	}
	V_if_indexlim <<= 1;
	V_ifindex_table = e;
}

/*
 * Allocate a struct ifnet and an index for an interface.  A layer 2
 * common structure will also be allocated if an allocation routine is
 * registered for the passed type.
 */
struct ifnet *
if_alloc(u_char type)
{
	struct ifnet *ifp;
	u_short idx;

	ifp = malloc(sizeof(struct ifnet), M_IFNET, M_WAITOK|M_ZERO);
	IFNET_WLOCK();
	idx = ifindex_alloc();
	ifnet_setbyindex_locked(idx, IFNET_HOLD);
	IFNET_WUNLOCK();
	ifp->if_index = idx;
	ifp->if_type = type;
	ifp->if_alloctype = type;
#ifdef VIMAGE
	ifp->if_vnet = curvnet;
#endif
	if (if_com_alloc[type] != NULL) {
		ifp->if_l2com = if_com_alloc[type](type, ifp);
		if (ifp->if_l2com == NULL) {
			free(ifp, M_IFNET);
			ifindex_free(idx);
			return (NULL);
		}
	}

	IF_ADDR_LOCK_INIT(ifp);
	TASK_INIT(&ifp->if_linktask, 0, do_link_state_change, ifp);
	ifp->if_afdata_initialized = 0;
	IF_AFDATA_LOCK_INIT(ifp);
	CK_STAILQ_INIT(&ifp->if_addrhead);
	CK_STAILQ_INIT(&ifp->if_multiaddrs);
	TAILQ_INIT(&ifp->if_groups);
#ifdef MAC
	mac_ifnet_init(ifp);
#endif
	ifq_init(&ifp->if_snd, ifp);

	refcount_init(&ifp->if_refcount, 1);	/* Index reference. */
	for (int i = 0; i < IFCOUNTERS; i++)
		ifp->if_counters[i] = counter_u64_alloc(M_WAITOK);
	ifp->if_get_counter = if_get_counter_default;
	ifp->if_pcp = IFNET_PCP_NONE;
	ifnet_setbyindex(ifp->if_index, ifp);
	return (ifp);
}

/*
 * Do the actual work of freeing a struct ifnet, and layer 2 common
 * structure.  This call is made when the last reference to an
 * interface is released.
 */
static void
if_free_internal(struct ifnet *ifp)
{

	KASSERT((ifp->if_flags & IFF_DYING),
	    ("if_free_internal: interface not dying"));

	if (if_com_free[ifp->if_alloctype] != NULL)
		if_com_free[ifp->if_alloctype](ifp->if_l2com,
		    ifp->if_alloctype);

#ifdef MAC
	mac_ifnet_destroy(ifp);
#endif /* MAC */
	if (ifp->if_description != NULL)
		free(ifp->if_description, M_IFDESCR);
	IF_AFDATA_DESTROY(ifp);
	IF_ADDR_LOCK_DESTROY(ifp);
	ifq_delete(&ifp->if_snd);

	for (int i = 0; i < IFCOUNTERS; i++)
		counter_u64_free(ifp->if_counters[i]);

	free(ifp, M_IFNET);
}

/*
 * Deregister an interface and free the associated storage.
 */
void
if_free(struct ifnet *ifp)
{

	ifp->if_flags |= IFF_DYING;			/* XXX: Locking */

	CURVNET_SET_QUIET(ifp->if_vnet);
	IFNET_WLOCK();
	KASSERT(ifp == ifnet_byindex_locked(ifp->if_index),
	    ("%s: freeing unallocated ifnet", ifp->if_xname));

	ifindex_free_locked(ifp->if_index);
	IFNET_WUNLOCK();

	if (refcount_release(&ifp->if_refcount))
		if_free_internal(ifp);
	CURVNET_RESTORE();
}

/*
 * Interfaces to keep an ifnet type-stable despite the possibility of the
 * driver calling if_free().  If there are additional references, we defer
 * freeing the underlying data structure.
 */
void
if_ref(struct ifnet *ifp)
{

	/* We don't assert the ifnet list lock here, but arguably should. */
	refcount_acquire(&ifp->if_refcount);
}

void
if_rele(struct ifnet *ifp)
{

	if (!refcount_release(&ifp->if_refcount))
		return;
	if_free_internal(ifp);
}

void
ifq_init(struct ifaltq *ifq, struct ifnet *ifp)
{
	
	mtx_init(&ifq->ifq_mtx, ifp->if_xname, "if send queue", MTX_DEF);

	if (ifq->ifq_maxlen == 0) 
		ifq->ifq_maxlen = ifqmaxlen;

	ifq->altq_type = 0;
	ifq->altq_disc = NULL;
	ifq->altq_flags &= ALTQF_CANTCHANGE;
	ifq->altq_tbr  = NULL;
	ifq->altq_ifp  = ifp;
}

void
ifq_delete(struct ifaltq *ifq)
{
	mtx_destroy(&ifq->ifq_mtx);
}

/*
 * Perform generic interface initialization tasks and attach the interface
 * to the list of "active" interfaces.  If vmove flag is set on entry
 * to if_attach_internal(), perform only a limited subset of initialization
 * tasks, given that we are moving from one vnet to another an ifnet which
 * has already been fully initialized.
 *
 * Note that if_detach_internal() removes group membership unconditionally
 * even when vmove flag is set, and if_attach_internal() adds only IFG_ALL.
 * Thus, when if_vmove() is applied to a cloned interface, group membership
 * is lost while a cloned one always joins a group whose name is
 * ifc->ifc_name.  To recover this after if_detach_internal() and
 * if_attach_internal(), the cloner should be specified to
 * if_attach_internal() via ifc.  If it is non-NULL, if_attach_internal()
 * attempts to join a group whose name is ifc->ifc_name.
 *
 * XXX:
 *  - The decision to return void and thus require this function to
 *    succeed is questionable.
 *  - We should probably do more sanity checking.  For instance we don't
 *    do anything to insure if_xname is unique or non-empty.
 */
void
if_attach(struct ifnet *ifp)
{

	if_attach_internal(ifp, 0, NULL);
}

/*
 * Compute the least common TSO limit.
 */
void
if_hw_tsomax_common(if_t ifp, struct ifnet_hw_tsomax *pmax)
{
	/*
	 * 1) If there is no limit currently, take the limit from
	 * the network adapter.
	 *
	 * 2) If the network adapter has a limit below the current
	 * limit, apply it.
	 */
	if (pmax->tsomaxbytes == 0 || (ifp->if_hw_tsomax != 0 &&
	    ifp->if_hw_tsomax < pmax->tsomaxbytes)) {
		pmax->tsomaxbytes = ifp->if_hw_tsomax;
	}
	if (pmax->tsomaxsegcount == 0 || (ifp->if_hw_tsomaxsegcount != 0 &&
	    ifp->if_hw_tsomaxsegcount < pmax->tsomaxsegcount)) {
		pmax->tsomaxsegcount = ifp->if_hw_tsomaxsegcount;
	}
	if (pmax->tsomaxsegsize == 0 || (ifp->if_hw_tsomaxsegsize != 0 &&
	    ifp->if_hw_tsomaxsegsize < pmax->tsomaxsegsize)) {
		pmax->tsomaxsegsize = ifp->if_hw_tsomaxsegsize;
	}
}

/*
 * Update TSO limit of a network adapter.
 *
 * Returns zero if no change. Else non-zero.
 */
int
if_hw_tsomax_update(if_t ifp, struct ifnet_hw_tsomax *pmax)
{
	int retval = 0;
	if (ifp->if_hw_tsomax != pmax->tsomaxbytes) {
		ifp->if_hw_tsomax = pmax->tsomaxbytes;
		retval++;
	}
	if (ifp->if_hw_tsomaxsegsize != pmax->tsomaxsegsize) {
		ifp->if_hw_tsomaxsegsize = pmax->tsomaxsegsize;
		retval++;
	}
	if (ifp->if_hw_tsomaxsegcount != pmax->tsomaxsegcount) {
		ifp->if_hw_tsomaxsegcount = pmax->tsomaxsegcount;
		retval++;
	}
	return (retval);
}

static void
if_attach_internal(struct ifnet *ifp, int vmove, struct if_clone *ifc)
{
	unsigned socksize, ifasize;
	int namelen, masklen;
	struct sockaddr_dl *sdl;
	struct ifaddr *ifa;

	if (ifp->if_index == 0 || ifp != ifnet_byindex(ifp->if_index))
		panic ("%s: BUG: if_attach called without if_alloc'd input()\n",
		    ifp->if_xname);

#ifdef VIMAGE
	ifp->if_vnet = curvnet;
	if (ifp->if_home_vnet == NULL)
		ifp->if_home_vnet = curvnet;
#endif

	if_addgroup(ifp, IFG_ALL);

	/* Restore group membership for cloned interfaces. */
	if (vmove && ifc != NULL)
		if_clone_addgroup(ifp, ifc);

	getmicrotime(&ifp->if_lastchange);
	ifp->if_epoch = time_uptime;

	KASSERT((ifp->if_transmit == NULL && ifp->if_qflush == NULL) ||
	    (ifp->if_transmit != NULL && ifp->if_qflush != NULL),
	    ("transmit and qflush must both either be set or both be NULL"));
	if (ifp->if_transmit == NULL) {
		ifp->if_transmit = if_transmit;
		ifp->if_qflush = if_qflush;
	}
	if (ifp->if_input == NULL)
		ifp->if_input = if_input_default;

	if (ifp->if_requestencap == NULL)
		ifp->if_requestencap = if_requestencap_default;

	if (!vmove) {
#ifdef MAC
		mac_ifnet_create(ifp);
#endif

		/*
		 * Create a Link Level name for this device.
		 */
		namelen = strlen(ifp->if_xname);
		/*
		 * Always save enough space for any possiable name so we
		 * can do a rename in place later.
		 */
		masklen = offsetof(struct sockaddr_dl, sdl_data[0]) + IFNAMSIZ;
		socksize = masklen + ifp->if_addrlen;
		if (socksize < sizeof(*sdl))
			socksize = sizeof(*sdl);
		socksize = roundup2(socksize, sizeof(long));
		ifasize = sizeof(*ifa) + 2 * socksize;
		ifa = ifa_alloc(ifasize, M_WAITOK);
		sdl = (struct sockaddr_dl *)(ifa + 1);
		sdl->sdl_len = socksize;
		sdl->sdl_family = AF_LINK;
		bcopy(ifp->if_xname, sdl->sdl_data, namelen);
		sdl->sdl_nlen = namelen;
		sdl->sdl_index = ifp->if_index;
		sdl->sdl_type = ifp->if_type;
		ifp->if_addr = ifa;
		ifa->ifa_ifp = ifp;
		ifa->ifa_rtrequest = link_rtrequest;
		ifa->ifa_addr = (struct sockaddr *)sdl;
		sdl = (struct sockaddr_dl *)(socksize + (caddr_t)sdl);
		ifa->ifa_netmask = (struct sockaddr *)sdl;
		sdl->sdl_len = masklen;
		while (namelen != 0)
			sdl->sdl_data[--namelen] = 0xff;
		CK_STAILQ_INSERT_HEAD(&ifp->if_addrhead, ifa, ifa_link);
		/* Reliably crash if used uninitialized. */
		ifp->if_broadcastaddr = NULL;

		if (ifp->if_type == IFT_ETHER) {
			ifp->if_hw_addr = malloc(ifp->if_addrlen, M_IFADDR,
			    M_WAITOK | M_ZERO);
		}

#if defined(INET) || defined(INET6)
		/* Use defaults for TSO, if nothing is set */
		if (ifp->if_hw_tsomax == 0 &&
		    ifp->if_hw_tsomaxsegcount == 0 &&
		    ifp->if_hw_tsomaxsegsize == 0) {
			/*
			 * The TSO defaults needs to be such that an
			 * NFS mbuf list of 35 mbufs totalling just
			 * below 64K works and that a chain of mbufs
			 * can be defragged into at most 32 segments:
			 */
			ifp->if_hw_tsomax = min(IP_MAXPACKET, (32 * MCLBYTES) -
			    (ETHER_HDR_LEN + ETHER_VLAN_ENCAP_LEN));
			ifp->if_hw_tsomaxsegcount = 35;
			ifp->if_hw_tsomaxsegsize = 2048;	/* 2K */

			/* XXX some drivers set IFCAP_TSO after ethernet attach */
			if (ifp->if_capabilities & IFCAP_TSO) {
				if_printf(ifp, "Using defaults for TSO: %u/%u/%u\n",
				    ifp->if_hw_tsomax,
				    ifp->if_hw_tsomaxsegcount,
				    ifp->if_hw_tsomaxsegsize);
			}
		}
#endif
	}
#ifdef VIMAGE
	else {
		/*
		 * Update the interface index in the link layer address
		 * of the interface.
		 */
		for (ifa = ifp->if_addr; ifa != NULL;
		    ifa = CK_STAILQ_NEXT(ifa, ifa_link)) {
			if (ifa->ifa_addr->sa_family == AF_LINK) {
				sdl = (struct sockaddr_dl *)ifa->ifa_addr;
				sdl->sdl_index = ifp->if_index;
			}
		}
	}
#endif

	IFNET_WLOCK();
	TAILQ_INSERT_TAIL(&V_ifnet, ifp, if_link);
#ifdef VIMAGE
	curvnet->vnet_ifcnt++;
#endif
	IFNET_WUNLOCK();

	if (domain_init_status >= 2)
		if_attachdomain1(ifp);

	EVENTHANDLER_INVOKE(ifnet_arrival_event, ifp);
	if (IS_DEFAULT_VNET(curvnet))
		devctl_notify("IFNET", ifp->if_xname, "ATTACH", NULL);

	/* Announce the interface. */
	rt_ifannouncemsg(ifp, IFAN_ARRIVAL);
}

static void
if_epochalloc(void *dummy __unused)
{

	net_epoch_preempt = epoch_alloc(EPOCH_PREEMPT);
	net_epoch = epoch_alloc(0);
}
SYSINIT(ifepochalloc, SI_SUB_TASKQ + 1, SI_ORDER_ANY,
    if_epochalloc, NULL);

static void
if_attachdomain(void *dummy)
{
	struct ifnet *ifp;

	TAILQ_FOREACH(ifp, &V_ifnet, if_link)
		if_attachdomain1(ifp);
}
SYSINIT(domainifattach, SI_SUB_PROTO_IFATTACHDOMAIN, SI_ORDER_SECOND,
    if_attachdomain, NULL);

static void
if_attachdomain1(struct ifnet *ifp)
{
	struct domain *dp;

	/*
	 * Since dp->dom_ifattach calls malloc() with M_WAITOK, we
	 * cannot lock ifp->if_afdata initialization, entirely.
	 */
	IF_AFDATA_LOCK(ifp);
	if (ifp->if_afdata_initialized >= domain_init_status) {
		IF_AFDATA_UNLOCK(ifp);
		log(LOG_WARNING, "%s called more than once on %s\n",
		    __func__, ifp->if_xname);
		return;
	}
	ifp->if_afdata_initialized = domain_init_status;
	IF_AFDATA_UNLOCK(ifp);

	/* address family dependent data region */
	bzero(ifp->if_afdata, sizeof(ifp->if_afdata));
	for (dp = domains; dp; dp = dp->dom_next) {
		if (dp->dom_ifattach)
			ifp->if_afdata[dp->dom_family] =
			    (*dp->dom_ifattach)(ifp);
	}
}

/*
 * Remove any unicast or broadcast network addresses from an interface.
 */
void
if_purgeaddrs(struct ifnet *ifp)
{
	struct ifaddr *ifa, *next;

	/* XXX cannot hold IF_ADDR_WLOCK over called functions. */
	CK_STAILQ_FOREACH_SAFE(ifa, &ifp->if_addrhead, ifa_link, next) {
		if (ifa->ifa_addr->sa_family == AF_LINK)
			continue;
#ifdef INET
		/* XXX: Ugly!! ad hoc just for INET */
		if (ifa->ifa_addr->sa_family == AF_INET) {
			struct ifaliasreq ifr;

			bzero(&ifr, sizeof(ifr));
			ifr.ifra_addr = *ifa->ifa_addr;
			if (ifa->ifa_dstaddr)
				ifr.ifra_broadaddr = *ifa->ifa_dstaddr;
			if (in_control(NULL, SIOCDIFADDR, (caddr_t)&ifr, ifp,
			    NULL) == 0)
				continue;
		}
#endif /* INET */
#ifdef INET6
		if (ifa->ifa_addr->sa_family == AF_INET6) {
			in6_purgeaddr(ifa);
			/* ifp_addrhead is already updated */
			continue;
		}
#endif /* INET6 */
		IF_ADDR_WLOCK(ifp);
		CK_STAILQ_REMOVE(&ifp->if_addrhead, ifa, ifaddr, ifa_link);
		IF_ADDR_WUNLOCK(ifp);
		ifa_free(ifa);
	}
}

/*
 * Remove any multicast network addresses from an interface when an ifnet
 * is going away.
 */
static void
if_purgemaddrs(struct ifnet *ifp)
{
	struct ifmultiaddr *ifma;

	IF_ADDR_WLOCK(ifp);
	while (!CK_STAILQ_EMPTY(&ifp->if_multiaddrs)) {
		ifma = CK_STAILQ_FIRST(&ifp->if_multiaddrs);
		CK_STAILQ_REMOVE(&ifp->if_multiaddrs, ifma, ifmultiaddr, ifma_link);
		if_delmulti_locked(ifp, ifma, 1);
	}
	IF_ADDR_WUNLOCK(ifp);
}

/*
 * Detach an interface, removing it from the list of "active" interfaces.
 * If vmove flag is set on entry to if_detach_internal(), perform only a
 * limited subset of cleanup tasks, given that we are moving an ifnet from
 * one vnet to another, where it must be fully operational.
 *
 * XXXRW: There are some significant questions about event ordering, and
 * how to prevent things from starting to use the interface during detach.
 */
void
if_detach(struct ifnet *ifp)
{

	CURVNET_SET_QUIET(ifp->if_vnet);
	if_detach_internal(ifp, 0, NULL);
	CURVNET_RESTORE();
}

/*
 * The vmove flag, if set, indicates that we are called from a callpath
 * that is moving an interface to a different vnet instance.
 *
 * The shutdown flag, if set, indicates that we are called in the
 * process of shutting down a vnet instance.  Currently only the
 * vnet_if_return SYSUNINIT function sets it.  Note: we can be called
 * on a vnet instance shutdown without this flag being set, e.g., when
 * the cloned interfaces are destoyed as first thing of teardown.
 */
static int
if_detach_internal(struct ifnet *ifp, int vmove, struct if_clone **ifcp)
{
	struct ifaddr *ifa;
	int i;
	struct domain *dp;
 	struct ifnet *iter;
 	int found = 0;
#ifdef VIMAGE
	int shutdown;

	shutdown = (ifp->if_vnet->vnet_state > SI_SUB_VNET &&
		 ifp->if_vnet->vnet_state < SI_SUB_VNET_DONE) ? 1 : 0;
#endif
	IFNET_WLOCK();
	TAILQ_FOREACH(iter, &V_ifnet, if_link)
		if (iter == ifp) {
			TAILQ_REMOVE(&V_ifnet, ifp, if_link);
			found = 1;
			break;
		}
	IFNET_WUNLOCK();
	if (!found) {
		/*
		 * While we would want to panic here, we cannot
		 * guarantee that the interface is indeed still on
		 * the list given we don't hold locks all the way.
		 */
		return (ENOENT);
#if 0
		if (vmove)
			panic("%s: ifp=%p not on the ifnet tailq %p",
			    __func__, ifp, &V_ifnet);
		else
			return; /* XXX this should panic as well? */
#endif
	}

	/*
	 * At this point we know the interface still was on the ifnet list
	 * and we removed it so we are in a stable state.
	 */
#ifdef VIMAGE
	curvnet->vnet_ifcnt--;
#endif

	/*
	 * In any case (destroy or vmove) detach us from the groups
	 * and remove/wait for pending events on the taskq.
	 * XXX-BZ in theory an interface could still enqueue a taskq change?
	 */
	if_delgroups(ifp);

	taskqueue_drain(taskqueue_swi, &ifp->if_linktask);

	/*
	 * Check if this is a cloned interface or not. Must do even if
	 * shutting down as a if_vmove_reclaim() would move the ifp and
	 * the if_clone_addgroup() will have a corrupted string overwise
	 * from a gibberish pointer.
	 */
	if (vmove && ifcp != NULL)
		*ifcp = if_clone_findifc(ifp);

	if_down(ifp);

#ifdef VIMAGE
	/*
	 * On VNET shutdown abort here as the stack teardown will do all
	 * the work top-down for us.
	 */
	if (shutdown) {
		/*
		 * In case of a vmove we are done here without error.
		 * If we would signal an error it would lead to the same
		 * abort as if we did not find the ifnet anymore.
		 * if_detach() calls us in void context and does not care
		 * about an early abort notification, so life is splendid :)
		 */
		goto finish_vnet_shutdown;
	}
#endif

	/*
	 * At this point we are not tearing down a VNET and are either
	 * going to destroy or vmove the interface and have to cleanup
	 * accordingly.
	 */

	/*
	 * Remove routes and flush queues.
	 */
#ifdef ALTQ
	if (ALTQ_IS_ENABLED(&ifp->if_snd))
		altq_disable(&ifp->if_snd);
	if (ALTQ_IS_ATTACHED(&ifp->if_snd))
		altq_detach(&ifp->if_snd);
#endif

	if_purgeaddrs(ifp);

#ifdef INET
	in_ifdetach(ifp);
#endif

#ifdef INET6
	/*
	 * Remove all IPv6 kernel structs related to ifp.  This should be done
	 * before removing routing entries below, since IPv6 interface direct
	 * routes are expected to be removed by the IPv6-specific kernel API.
	 * Otherwise, the kernel will detect some inconsistency and bark it.
	 */
	in6_ifdetach(ifp);
#endif
	if_purgemaddrs(ifp);

	/* Announce that the interface is gone. */
	rt_ifannouncemsg(ifp, IFAN_DEPARTURE);
	EVENTHANDLER_INVOKE(ifnet_departure_event, ifp);
	if (IS_DEFAULT_VNET(curvnet))
		devctl_notify("IFNET", ifp->if_xname, "DETACH", NULL);

	if (!vmove) {
		/*
		 * Prevent further calls into the device driver via ifnet.
		 */
		if_dead(ifp);

		/*
		 * Remove link ifaddr pointer and maybe decrement if_index.
		 * Clean up all addresses.
		 */
		free(ifp->if_hw_addr, M_IFADDR);
		ifp->if_hw_addr = NULL;
		ifp->if_addr = NULL;

		/* We can now free link ifaddr. */
		IF_ADDR_WLOCK(ifp);
		if (!CK_STAILQ_EMPTY(&ifp->if_addrhead)) {
			ifa = CK_STAILQ_FIRST(&ifp->if_addrhead);
			CK_STAILQ_REMOVE(&ifp->if_addrhead, ifa, ifaddr, ifa_link);
			IF_ADDR_WUNLOCK(ifp);
			ifa_free(ifa);
		} else
			IF_ADDR_WUNLOCK(ifp);
	}

	rt_flushifroutes(ifp);

#ifdef VIMAGE
finish_vnet_shutdown:
#endif
	/*
	 * We cannot hold the lock over dom_ifdetach calls as they might
	 * sleep, for example trying to drain a callout, thus open up the
	 * theoretical race with re-attaching.
	 */
	IF_AFDATA_LOCK(ifp);
	i = ifp->if_afdata_initialized;
	ifp->if_afdata_initialized = 0;
	IF_AFDATA_UNLOCK(ifp);
	for (dp = domains; i > 0 && dp; dp = dp->dom_next) {
		if (dp->dom_ifdetach && ifp->if_afdata[dp->dom_family]) {
			(*dp->dom_ifdetach)(ifp,
			    ifp->if_afdata[dp->dom_family]);
			ifp->if_afdata[dp->dom_family] = NULL;
		}
	}

	return (0);
}

#ifdef VIMAGE
/*
 * if_vmove() performs a limited version of if_detach() in current
 * vnet and if_attach()es the ifnet to the vnet specified as 2nd arg.
 * An attempt is made to shrink if_index in current vnet, find an
 * unused if_index in target vnet and calls if_grow() if necessary,
 * and finally find an unused if_xname for the target vnet.
 */
static void
if_vmove(struct ifnet *ifp, struct vnet *new_vnet)
{
	struct if_clone *ifc;
	u_int bif_dlt, bif_hdrlen;
	int rc;

 	/*
	 * if_detach_internal() will call the eventhandler to notify
	 * interface departure.  That will detach if_bpf.  We need to
	 * safe the dlt and hdrlen so we can re-attach it later.
	 */
	bpf_get_bp_params(ifp->if_bpf, &bif_dlt, &bif_hdrlen);

	/*
	 * Detach from current vnet, but preserve LLADDR info, do not
	 * mark as dead etc. so that the ifnet can be reattached later.
	 * If we cannot find it, we lost the race to someone else.
	 */
	rc = if_detach_internal(ifp, 1, &ifc);
	if (rc != 0)
		return;

	/*
	 * Unlink the ifnet from ifindex_table[] in current vnet, and shrink
	 * the if_index for that vnet if possible.
	 *
	 * NOTE: IFNET_WLOCK/IFNET_WUNLOCK() are assumed to be unvirtualized,
	 * or we'd lock on one vnet and unlock on another.
	 */
	IFNET_WLOCK();
	ifindex_free_locked(ifp->if_index);
	IFNET_WUNLOCK();

	/*
	 * Perform interface-specific reassignment tasks, if provided by
	 * the driver.
	 */
	if (ifp->if_reassign != NULL)
		ifp->if_reassign(ifp, new_vnet, NULL);

	/*
	 * Switch to the context of the target vnet.
	 */
	CURVNET_SET_QUIET(new_vnet);

	IFNET_WLOCK();
	ifp->if_index = ifindex_alloc();
	ifnet_setbyindex_locked(ifp->if_index, ifp);
	IFNET_WUNLOCK();

	if_attach_internal(ifp, 1, ifc);

	if (ifp->if_bpf == NULL)
		bpfattach(ifp, bif_dlt, bif_hdrlen);

	CURVNET_RESTORE();
}

/*
 * Move an ifnet to or from another child prison/vnet, specified by the jail id.
 */
static int
if_vmove_loan(struct thread *td, struct ifnet *ifp, char *ifname, int jid)
{
	struct prison *pr;
	struct ifnet *difp;
	int shutdown;

	/* Try to find the prison within our visibility. */
	sx_slock(&allprison_lock);
	pr = prison_find_child(td->td_ucred->cr_prison, jid);
	sx_sunlock(&allprison_lock);
	if (pr == NULL)
		return (ENXIO);
	prison_hold_locked(pr);
	mtx_unlock(&pr->pr_mtx);

	/* Do not try to move the iface from and to the same prison. */
	if (pr->pr_vnet == ifp->if_vnet) {
		prison_free(pr);
		return (EEXIST);
	}

	/* Make sure the named iface does not exists in the dst. prison/vnet. */
	/* XXX Lock interfaces to avoid races. */
	CURVNET_SET_QUIET(pr->pr_vnet);
	difp = ifunit(ifname);
	if (difp != NULL) {
		CURVNET_RESTORE();
		prison_free(pr);
		return (EEXIST);
	}

	/* Make sure the VNET is stable. */
	shutdown = (ifp->if_vnet->vnet_state > SI_SUB_VNET &&
		 ifp->if_vnet->vnet_state < SI_SUB_VNET_DONE) ? 1 : 0;
	if (shutdown) {
		CURVNET_RESTORE();
		prison_free(pr);
		return (EBUSY);
	}
	CURVNET_RESTORE();

	/* Move the interface into the child jail/vnet. */
	if_vmove(ifp, pr->pr_vnet);

	/* Report the new if_xname back to the userland. */
	sprintf(ifname, "%s", ifp->if_xname);

	prison_free(pr);
	return (0);
}

static int
if_vmove_reclaim(struct thread *td, char *ifname, int jid)
{
	struct prison *pr;
	struct vnet *vnet_dst;
	struct ifnet *ifp;
 	int shutdown;

	/* Try to find the prison within our visibility. */
	sx_slock(&allprison_lock);
	pr = prison_find_child(td->td_ucred->cr_prison, jid);
	sx_sunlock(&allprison_lock);
	if (pr == NULL)
		return (ENXIO);
	prison_hold_locked(pr);
	mtx_unlock(&pr->pr_mtx);

	/* Make sure the named iface exists in the source prison/vnet. */
	CURVNET_SET(pr->pr_vnet);
	ifp = ifunit(ifname);		/* XXX Lock to avoid races. */
	if (ifp == NULL) {
		CURVNET_RESTORE();
		prison_free(pr);
		return (ENXIO);
	}

	/* Do not try to move the iface from and to the same prison. */
	vnet_dst = TD_TO_VNET(td);
	if (vnet_dst == ifp->if_vnet) {
		CURVNET_RESTORE();
		prison_free(pr);
		return (EEXIST);
	}

	/* Make sure the VNET is stable. */
	shutdown = (ifp->if_vnet->vnet_state > SI_SUB_VNET &&
		 ifp->if_vnet->vnet_state < SI_SUB_VNET_DONE) ? 1 : 0;
	if (shutdown) {
		CURVNET_RESTORE();
		prison_free(pr);
		return (EBUSY);
	}

	/* Get interface back from child jail/vnet. */
	if_vmove(ifp, vnet_dst);
	CURVNET_RESTORE();

	/* Report the new if_xname back to the userland. */
	sprintf(ifname, "%s", ifp->if_xname);

	prison_free(pr);
	return (0);
}
#endif /* VIMAGE */

/*
 * Add a group to an interface
 */
int
if_addgroup(struct ifnet *ifp, const char *groupname)
{
	struct ifg_list		*ifgl;
	struct ifg_group	*ifg = NULL;
	struct ifg_member	*ifgm;
	int 			 new = 0;

	if (groupname[0] && groupname[strlen(groupname) - 1] >= '0' &&
	    groupname[strlen(groupname) - 1] <= '9')
		return (EINVAL);

	IFNET_WLOCK();
	TAILQ_FOREACH(ifgl, &ifp->if_groups, ifgl_next)
		if (!strcmp(ifgl->ifgl_group->ifg_group, groupname)) {
			IFNET_WUNLOCK();
			return (EEXIST);
		}

	if ((ifgl = (struct ifg_list *)malloc(sizeof(struct ifg_list), M_TEMP,
	    M_NOWAIT)) == NULL) {
	    	IFNET_WUNLOCK();
		return (ENOMEM);
	}

	if ((ifgm = (struct ifg_member *)malloc(sizeof(struct ifg_member),
	    M_TEMP, M_NOWAIT)) == NULL) {
		free(ifgl, M_TEMP);
		IFNET_WUNLOCK();
		return (ENOMEM);
	}

	TAILQ_FOREACH(ifg, &V_ifg_head, ifg_next)
		if (!strcmp(ifg->ifg_group, groupname))
			break;

	if (ifg == NULL) {
		if ((ifg = (struct ifg_group *)malloc(sizeof(struct ifg_group),
		    M_TEMP, M_NOWAIT)) == NULL) {
			free(ifgl, M_TEMP);
			free(ifgm, M_TEMP);
			IFNET_WUNLOCK();
			return (ENOMEM);
		}
		strlcpy(ifg->ifg_group, groupname, sizeof(ifg->ifg_group));
		ifg->ifg_refcnt = 0;
		TAILQ_INIT(&ifg->ifg_members);
		TAILQ_INSERT_TAIL(&V_ifg_head, ifg, ifg_next);
		new = 1;
	}

	ifg->ifg_refcnt++;
	ifgl->ifgl_group = ifg;
	ifgm->ifgm_ifp = ifp;

	IF_ADDR_WLOCK(ifp);
	TAILQ_INSERT_TAIL(&ifg->ifg_members, ifgm, ifgm_next);
	TAILQ_INSERT_TAIL(&ifp->if_groups, ifgl, ifgl_next);
	IF_ADDR_WUNLOCK(ifp);

	IFNET_WUNLOCK();

	if (new)
		EVENTHANDLER_INVOKE(group_attach_event, ifg);
	EVENTHANDLER_INVOKE(group_change_event, groupname);

	return (0);
}

/*
 * Remove a group from an interface
 */
int
if_delgroup(struct ifnet *ifp, const char *groupname)
{
	struct ifg_list		*ifgl;
	struct ifg_member	*ifgm;

	IFNET_WLOCK();
	TAILQ_FOREACH(ifgl, &ifp->if_groups, ifgl_next)
		if (!strcmp(ifgl->ifgl_group->ifg_group, groupname))
			break;
	if (ifgl == NULL) {
		IFNET_WUNLOCK();
		return (ENOENT);
	}

	IF_ADDR_WLOCK(ifp);
	TAILQ_REMOVE(&ifp->if_groups, ifgl, ifgl_next);
	IF_ADDR_WUNLOCK(ifp);

	TAILQ_FOREACH(ifgm, &ifgl->ifgl_group->ifg_members, ifgm_next)
		if (ifgm->ifgm_ifp == ifp)
			break;

	if (ifgm != NULL) {
		TAILQ_REMOVE(&ifgl->ifgl_group->ifg_members, ifgm, ifgm_next);
		free(ifgm, M_TEMP);
	}

	if (--ifgl->ifgl_group->ifg_refcnt == 0) {
		TAILQ_REMOVE(&V_ifg_head, ifgl->ifgl_group, ifg_next);
		IFNET_WUNLOCK();
		EVENTHANDLER_INVOKE(group_detach_event, ifgl->ifgl_group);
		free(ifgl->ifgl_group, M_TEMP);
	} else
		IFNET_WUNLOCK();

	free(ifgl, M_TEMP);

	EVENTHANDLER_INVOKE(group_change_event, groupname);

	return (0);
}

/*
 * Remove an interface from all groups
 */
static void
if_delgroups(struct ifnet *ifp)
{
	struct ifg_list		*ifgl;
	struct ifg_member	*ifgm;
	char groupname[IFNAMSIZ];

	IFNET_WLOCK();
	while (!TAILQ_EMPTY(&ifp->if_groups)) {
		ifgl = TAILQ_FIRST(&ifp->if_groups);

		strlcpy(groupname, ifgl->ifgl_group->ifg_group, IFNAMSIZ);

		IF_ADDR_WLOCK(ifp);
		TAILQ_REMOVE(&ifp->if_groups, ifgl, ifgl_next);
		IF_ADDR_WUNLOCK(ifp);

		TAILQ_FOREACH(ifgm, &ifgl->ifgl_group->ifg_members, ifgm_next)
			if (ifgm->ifgm_ifp == ifp)
				break;

		if (ifgm != NULL) {
			TAILQ_REMOVE(&ifgl->ifgl_group->ifg_members, ifgm,
			    ifgm_next);
			free(ifgm, M_TEMP);
		}

		if (--ifgl->ifgl_group->ifg_refcnt == 0) {
			TAILQ_REMOVE(&V_ifg_head, ifgl->ifgl_group, ifg_next);
			IFNET_WUNLOCK();
			EVENTHANDLER_INVOKE(group_detach_event,
			    ifgl->ifgl_group);
			free(ifgl->ifgl_group, M_TEMP);
		} else
			IFNET_WUNLOCK();

		free(ifgl, M_TEMP);

		EVENTHANDLER_INVOKE(group_change_event, groupname);

		IFNET_WLOCK();
	}
	IFNET_WUNLOCK();
}

static char *
ifgr_group_get(void *ifgrp)
{
	union ifgroupreq_union *ifgrup;

	ifgrup = ifgrp;
#ifdef COMPAT_CHERIABI
	if (SV_CURPROC_FLAG(SV_CHERI))
		return (&ifgrup->ifgr_c.ifgr_ifgru.ifgru_group[0]);
#endif
#ifdef COMPAT_FREEBSD32
	if (SV_CURPROC_FLAG(SV_ILP32))
		return (&ifgrup->ifgr32.ifgr_ifgru.ifgru_group[0]);
#endif
	return (&ifgrup->ifgr.ifgr_ifgru.ifgru_group[0]);
}

static struct ifg_req * __capability
ifgr_groups_get(void *ifgrp)
{
	union ifgroupreq_union *ifgrup;

	ifgrup = ifgrp;
#ifdef COMPAT_CHERIABI
	if (SV_CURPROC_FLAG(SV_CHERI))
		return (ifgrup->ifgr_c.ifgr_ifgru.ifgru_groups);
#endif
#ifdef COMPAT_FREEBSD32
	if (SV_CURPROC_FLAG(SV_ILP32))
		return (__USER_CAP((struct ifg_req *)(uintptr_t)
		    ifgrup->ifgr32.ifgr_ifgru.ifgru_groups,
		    ifgrup->ifgr32.ifgr_len));
#endif
	return (__USER_CAP(ifgrup->ifgr.ifgr_ifgru.ifgru_groups,
	    ifgrup->ifgr.ifgr_len));
}

/*
 * Stores all groups from an interface in memory pointed to by ifgr.
 */
static int
if_getgroup(struct ifgroupreq *ifgr, struct ifnet *ifp)
{
	int			 len, error;
	struct ifg_list		*ifgl;
	struct ifg_req		 ifgrq, * __capability ifgp;

	if (ifgr->ifgr_len == 0) {
		IF_ADDR_RLOCK(ifp);
		TAILQ_FOREACH(ifgl, &ifp->if_groups, ifgl_next)
			ifgr->ifgr_len += sizeof(struct ifg_req);
		IF_ADDR_RUNLOCK(ifp);
		return (0);
	}

	len = ifgr->ifgr_len;
	ifgp = ifgr_groups_get(ifgr);
	/* XXX: wire */
	IF_ADDR_RLOCK(ifp);
	TAILQ_FOREACH(ifgl, &ifp->if_groups, ifgl_next) {
		if (len < sizeof(ifgrq)) {
			IF_ADDR_RUNLOCK(ifp);
			return (EINVAL);
		}
		bzero(&ifgrq, sizeof ifgrq);
		strlcpy(ifgrq.ifgrq_group, ifgl->ifgl_group->ifg_group,
		    sizeof(ifgrq.ifgrq_group));
		if ((error = copyout_c(&ifgrq, ifgp, sizeof(struct ifg_req)))) {
		    	IF_ADDR_RUNLOCK(ifp);
			return (error);
		}
		len -= sizeof(ifgrq);
		ifgp++;
	}
	IF_ADDR_RUNLOCK(ifp);

	return (0);
}

/*
 * Stores all members of a group in memory pointed to by igfr
 */
static int
if_getgroupmembers(struct ifgroupreq *ifgr)
{
	struct ifg_group	*ifg;
	struct ifg_member	*ifgm;
	struct ifg_req		 ifgrq, * __capability ifgp;
	int			 len, error;

	IFNET_RLOCK();
	TAILQ_FOREACH(ifg, &V_ifg_head, ifg_next)
		if (!strcmp(ifg->ifg_group, ifgr->ifgr_name))
			break;
	if (ifg == NULL) {
		IFNET_RUNLOCK();
		return (ENOENT);
	}

	if (ifgr->ifgr_len == 0) {
		TAILQ_FOREACH(ifgm, &ifg->ifg_members, ifgm_next)
			ifgr->ifgr_len += sizeof(ifgrq);
		IFNET_RUNLOCK();
		return (0);
	}

	len = ifgr->ifgr_len;
	ifgp = ifgr_groups_get(ifgr);
	TAILQ_FOREACH(ifgm, &ifg->ifg_members, ifgm_next) {
		if (len < sizeof(ifgrq)) {
			IFNET_RUNLOCK();
			return (EINVAL);
		}
		bzero(&ifgrq, sizeof ifgrq);
		strlcpy(ifgrq.ifgrq_member, ifgm->ifgm_ifp->if_xname,
		    sizeof(ifgrq.ifgrq_member));
		if ((error = copyout_c(&ifgrq, ifgp, sizeof(struct ifg_req)))) {
			IFNET_RUNLOCK();
			return (error);
		}
		len -= sizeof(ifgrq);
		ifgp++;
	}
	IFNET_RUNLOCK();

	return (0);
}

/*
 * Return counter values from counter(9)s stored in ifnet.
 */
uint64_t
if_get_counter_default(struct ifnet *ifp, ift_counter cnt)
{

	KASSERT(cnt < IFCOUNTERS, ("%s: invalid cnt %d", __func__, cnt));

	return (counter_u64_fetch(ifp->if_counters[cnt]));
}

/*
 * Increase an ifnet counter. Usually used for counters shared
 * between the stack and a driver, but function supports them all.
 */
void
if_inc_counter(struct ifnet *ifp, ift_counter cnt, int64_t inc)
{

	KASSERT(cnt < IFCOUNTERS, ("%s: invalid cnt %d", __func__, cnt));

	counter_u64_add(ifp->if_counters[cnt], inc);
}

/*
 * Copy data from ifnet to userland API structure if_data.
 */
void
if_data_copy(struct ifnet *ifp, struct if_data *ifd)
{

	ifd->ifi_type = ifp->if_type;
	ifd->ifi_physical = 0;
	ifd->ifi_addrlen = ifp->if_addrlen;
	ifd->ifi_hdrlen = ifp->if_hdrlen;
	ifd->ifi_link_state = ifp->if_link_state;
	ifd->ifi_vhid = 0;
	ifd->ifi_datalen = sizeof(struct if_data);
	ifd->ifi_mtu = ifp->if_mtu;
	ifd->ifi_metric = ifp->if_metric;
	ifd->ifi_baudrate = ifp->if_baudrate;
	ifd->ifi_hwassist = ifp->if_hwassist;
	ifd->ifi_epoch = ifp->if_epoch;
	ifd->ifi_lastchange = ifp->if_lastchange;

	ifd->ifi_ipackets = ifp->if_get_counter(ifp, IFCOUNTER_IPACKETS);
	ifd->ifi_ierrors = ifp->if_get_counter(ifp, IFCOUNTER_IERRORS);
	ifd->ifi_opackets = ifp->if_get_counter(ifp, IFCOUNTER_OPACKETS);
	ifd->ifi_oerrors = ifp->if_get_counter(ifp, IFCOUNTER_OERRORS);
	ifd->ifi_collisions = ifp->if_get_counter(ifp, IFCOUNTER_COLLISIONS);
	ifd->ifi_ibytes = ifp->if_get_counter(ifp, IFCOUNTER_IBYTES);
	ifd->ifi_obytes = ifp->if_get_counter(ifp, IFCOUNTER_OBYTES);
	ifd->ifi_imcasts = ifp->if_get_counter(ifp, IFCOUNTER_IMCASTS);
	ifd->ifi_omcasts = ifp->if_get_counter(ifp, IFCOUNTER_OMCASTS);
	ifd->ifi_iqdrops = ifp->if_get_counter(ifp, IFCOUNTER_IQDROPS);
	ifd->ifi_oqdrops = ifp->if_get_counter(ifp, IFCOUNTER_OQDROPS);
	ifd->ifi_noproto = ifp->if_get_counter(ifp, IFCOUNTER_NOPROTO);
}

/*
 * Wrapper functions for struct ifnet address list locking macros.  These are
 * used by kernel modules to avoid encoding programming interface or binary
 * interface assumptions that may be violated when kernel-internal locking
 * approaches change.
 */
void
if_addr_rlock(struct ifnet *ifp)
{

	IF_ADDR_RLOCK(ifp);
}

void
if_addr_runlock(struct ifnet *ifp)
{

	IF_ADDR_RUNLOCK(ifp);
}

void
if_maddr_rlock(if_t ifp)
{

	IF_ADDR_RLOCK((struct ifnet *)ifp);
}

void
if_maddr_runlock(if_t ifp)
{

	IF_ADDR_RUNLOCK((struct ifnet *)ifp);
}

/*
 * Initialization, destruction and refcounting functions for ifaddrs.
 */
struct ifaddr *
ifa_alloc(size_t size, int flags)
{
	struct ifaddr *ifa;

	KASSERT(size >= sizeof(struct ifaddr),
	    ("%s: invalid size %zu", __func__, size));

	ifa = malloc(size, M_IFADDR, M_ZERO | flags);
	if (ifa == NULL)
		return (NULL);

	if ((ifa->ifa_opackets = counter_u64_alloc(flags)) == NULL)
		goto fail;
	if ((ifa->ifa_ipackets = counter_u64_alloc(flags)) == NULL)
		goto fail;
	if ((ifa->ifa_obytes = counter_u64_alloc(flags)) == NULL)
		goto fail;
	if ((ifa->ifa_ibytes = counter_u64_alloc(flags)) == NULL)
		goto fail;

	refcount_init(&ifa->ifa_refcnt, 1);

	return (ifa);

fail:
	/* free(NULL) is okay */
	counter_u64_free(ifa->ifa_opackets);
	counter_u64_free(ifa->ifa_ipackets);
	counter_u64_free(ifa->ifa_obytes);
	counter_u64_free(ifa->ifa_ibytes);
	free(ifa, M_IFADDR);

	return (NULL);
}

void
ifa_ref(struct ifaddr *ifa)
{

	refcount_acquire(&ifa->ifa_refcnt);
}

static void
ifa_destroy(epoch_context_t ctx)
{
	struct ifaddr *ifa;

	ifa = __containerof(ctx, struct ifaddr, ifa_epoch_ctx);
	counter_u64_free(ifa->ifa_opackets);
	counter_u64_free(ifa->ifa_ipackets);
	counter_u64_free(ifa->ifa_obytes);
	counter_u64_free(ifa->ifa_ibytes);
	free(ifa, M_IFADDR);
}

void
ifa_free(struct ifaddr *ifa)
{

	if (refcount_release(&ifa->ifa_refcnt))
		epoch_call(net_epoch_preempt, &ifa->ifa_epoch_ctx, ifa_destroy);
}


static int
ifa_maintain_loopback_route(int cmd, const char *otype, struct ifaddr *ifa,
    struct sockaddr *ia)
{
	int error;
	struct rt_addrinfo info;
	struct sockaddr_dl null_sdl;
	struct ifnet *ifp;

	ifp = ifa->ifa_ifp;

	bzero(&info, sizeof(info));
	if (cmd != RTM_DELETE)
		info.rti_ifp = V_loif;
	info.rti_flags = ifa->ifa_flags | RTF_HOST | RTF_STATIC | RTF_PINNED;
	info.rti_info[RTAX_DST] = ia;
	info.rti_info[RTAX_GATEWAY] = (struct sockaddr *)&null_sdl;
	link_init_sdl(ifp, (struct sockaddr *)&null_sdl, ifp->if_type);

	error = rtrequest1_fib(cmd, &info, NULL, ifp->if_fib);

	if (error != 0 &&
	    !(cmd == RTM_ADD && error == EEXIST) &&
	    !(cmd == RTM_DELETE && error == ENOENT))
		if_printf(ifp, "%s failed: %d\n", otype, error);

	return (error);
}

int
ifa_add_loopback_route(struct ifaddr *ifa, struct sockaddr *ia)
{

	return (ifa_maintain_loopback_route(RTM_ADD, "insertion", ifa, ia));
}

int
ifa_del_loopback_route(struct ifaddr *ifa, struct sockaddr *ia)
{

	return (ifa_maintain_loopback_route(RTM_DELETE, "deletion", ifa, ia));
}

int
ifa_switch_loopback_route(struct ifaddr *ifa, struct sockaddr *ia)
{

	return (ifa_maintain_loopback_route(RTM_CHANGE, "switch", ifa, ia));
}

/*
 * XXX: Because sockaddr_dl has deeper structure than the sockaddr
 * structs used to represent other address families, it is necessary
 * to perform a different comparison.
 */

#define	sa_dl_equal(a1, a2)	\
	((((const struct sockaddr_dl *)(a1))->sdl_len ==		\
	 ((const struct sockaddr_dl *)(a2))->sdl_len) &&		\
	 (bcmp(CLLADDR((const struct sockaddr_dl *)(a1)),		\
	       CLLADDR((const struct sockaddr_dl *)(a2)),		\
	       ((const struct sockaddr_dl *)(a1))->sdl_alen) == 0))

/*
 * Locate an interface based on a complete address.
 */
/*ARGSUSED*/
static struct ifaddr *
ifa_ifwithaddr_internal(const struct sockaddr *addr, int getref)
{
	struct ifnet *ifp;
	struct ifaddr *ifa;

	IFNET_RLOCK_NOSLEEP();
	TAILQ_FOREACH(ifp, &V_ifnet, if_link) {
		IF_ADDR_RLOCK(ifp);
		CK_STAILQ_FOREACH(ifa, &ifp->if_addrhead, ifa_link) {
			if (ifa->ifa_addr->sa_family != addr->sa_family)
				continue;
			if (sa_equal(addr, ifa->ifa_addr)) {
				if (getref)
					ifa_ref(ifa);
				IF_ADDR_RUNLOCK(ifp);
				goto done;
			}
			/* IP6 doesn't have broadcast */
			if ((ifp->if_flags & IFF_BROADCAST) &&
			    ifa->ifa_broadaddr &&
			    ifa->ifa_broadaddr->sa_len != 0 &&
			    sa_equal(ifa->ifa_broadaddr, addr)) {
				if (getref)
					ifa_ref(ifa);
				IF_ADDR_RUNLOCK(ifp);
				goto done;
			}
		}
		IF_ADDR_RUNLOCK(ifp);
	}
	ifa = NULL;
done:
	IFNET_RUNLOCK_NOSLEEP();
	return (ifa);
}

struct ifaddr *
ifa_ifwithaddr(const struct sockaddr *addr)
{

	return (ifa_ifwithaddr_internal(addr, 1));
}

int
ifa_ifwithaddr_check(const struct sockaddr *addr)
{

	return (ifa_ifwithaddr_internal(addr, 0) != NULL);
}

/*
 * Locate an interface based on the broadcast address.
 */
/* ARGSUSED */
struct ifaddr *
ifa_ifwithbroadaddr(const struct sockaddr *addr, int fibnum)
{
	struct ifnet *ifp;
	struct ifaddr *ifa;

	IFNET_RLOCK_NOSLEEP();
	TAILQ_FOREACH(ifp, &V_ifnet, if_link) {
		if ((fibnum != RT_ALL_FIBS) && (ifp->if_fib != fibnum))
			continue;
		IF_ADDR_RLOCK(ifp);
		CK_STAILQ_FOREACH(ifa, &ifp->if_addrhead, ifa_link) {
			if (ifa->ifa_addr->sa_family != addr->sa_family)
				continue;
			if ((ifp->if_flags & IFF_BROADCAST) &&
			    ifa->ifa_broadaddr &&
			    ifa->ifa_broadaddr->sa_len != 0 &&
			    sa_equal(ifa->ifa_broadaddr, addr)) {
				ifa_ref(ifa);
				IF_ADDR_RUNLOCK(ifp);
				goto done;
			}
		}
		IF_ADDR_RUNLOCK(ifp);
	}
	ifa = NULL;
done:
	IFNET_RUNLOCK_NOSLEEP();
	return (ifa);
}

/*
 * Locate the point to point interface with a given destination address.
 */
/*ARGSUSED*/
struct ifaddr *
ifa_ifwithdstaddr(const struct sockaddr *addr, int fibnum)
{
	struct ifnet *ifp;
	struct ifaddr *ifa;

	IFNET_RLOCK_NOSLEEP();
	TAILQ_FOREACH(ifp, &V_ifnet, if_link) {
		if ((ifp->if_flags & IFF_POINTOPOINT) == 0)
			continue;
		if ((fibnum != RT_ALL_FIBS) && (ifp->if_fib != fibnum))
			continue;
		IF_ADDR_RLOCK(ifp);
		CK_STAILQ_FOREACH(ifa, &ifp->if_addrhead, ifa_link) {
			if (ifa->ifa_addr->sa_family != addr->sa_family)
				continue;
			if (ifa->ifa_dstaddr != NULL &&
			    sa_equal(addr, ifa->ifa_dstaddr)) {
				ifa_ref(ifa);
				IF_ADDR_RUNLOCK(ifp);
				goto done;
			}
		}
		IF_ADDR_RUNLOCK(ifp);
	}
	ifa = NULL;
done:
	IFNET_RUNLOCK_NOSLEEP();
	return (ifa);
}

/*
 * Find an interface on a specific network.  If many, choice
 * is most specific found.
 */
struct ifaddr *
ifa_ifwithnet(const struct sockaddr *addr, int ignore_ptp, int fibnum)
{
	struct ifnet *ifp;
	struct ifaddr *ifa;
	struct ifaddr *ifa_maybe = NULL;
	u_int af = addr->sa_family;
	const char *addr_data = addr->sa_data, *cplim;

	/*
	 * AF_LINK addresses can be looked up directly by their index number,
	 * so do that if we can.
	 */
	if (af == AF_LINK) {
	    const struct sockaddr_dl *sdl = (const struct sockaddr_dl *)addr;
	    if (sdl->sdl_index && sdl->sdl_index <= V_if_index)
		return (ifaddr_byindex(sdl->sdl_index));
	}

	/*
	 * Scan though each interface, looking for ones that have addresses
	 * in this address family and the requested fib.  Maintain a reference
	 * on ifa_maybe once we find one, as we release the IF_ADDR_RLOCK() that
	 * kept it stable when we move onto the next interface.
	 */
	IFNET_RLOCK_NOSLEEP();
	TAILQ_FOREACH(ifp, &V_ifnet, if_link) {
		if ((fibnum != RT_ALL_FIBS) && (ifp->if_fib != fibnum))
			continue;
		IF_ADDR_RLOCK(ifp);
		CK_STAILQ_FOREACH(ifa, &ifp->if_addrhead, ifa_link) {
			const char *cp, *cp2, *cp3;

			if (ifa->ifa_addr->sa_family != af)
next:				continue;
			if (af == AF_INET && 
			    ifp->if_flags & IFF_POINTOPOINT && !ignore_ptp) {
				/*
				 * This is a bit broken as it doesn't
				 * take into account that the remote end may
				 * be a single node in the network we are
				 * looking for.
				 * The trouble is that we don't know the
				 * netmask for the remote end.
				 */
				if (ifa->ifa_dstaddr != NULL &&
				    sa_equal(addr, ifa->ifa_dstaddr)) {
					ifa_ref(ifa);
					IF_ADDR_RUNLOCK(ifp);
					goto done;
				}
			} else {
				/*
				 * Scan all the bits in the ifa's address.
				 * If a bit dissagrees with what we are
				 * looking for, mask it with the netmask
				 * to see if it really matters.
				 * (A byte at a time)
				 */
				if (ifa->ifa_netmask == 0)
					continue;
				cp = addr_data;
				cp2 = ifa->ifa_addr->sa_data;
				cp3 = ifa->ifa_netmask->sa_data;
				cplim = ifa->ifa_netmask->sa_len
					+ (char *)ifa->ifa_netmask;
				while (cp3 < cplim)
					if ((*cp++ ^ *cp2++) & *cp3++)
						goto next; /* next address! */
				/*
				 * If the netmask of what we just found
				 * is more specific than what we had before
				 * (if we had one), or if the virtual status
				 * of new prefix is better than of the old one,
				 * then remember the new one before continuing
				 * to search for an even better one.
				 */
				if (ifa_maybe == NULL ||
				    ifa_preferred(ifa_maybe, ifa) ||
				    rn_refines((caddr_t)ifa->ifa_netmask,
				    (caddr_t)ifa_maybe->ifa_netmask)) {
					if (ifa_maybe != NULL)
						ifa_free(ifa_maybe);
					ifa_maybe = ifa;
					ifa_ref(ifa_maybe);
				}
			}
		}
		IF_ADDR_RUNLOCK(ifp);
	}
	ifa = ifa_maybe;
	ifa_maybe = NULL;
done:
	IFNET_RUNLOCK_NOSLEEP();
	if (ifa_maybe != NULL)
		ifa_free(ifa_maybe);
	return (ifa);
}

/*
 * Find an interface address specific to an interface best matching
 * a given address.
 */
struct ifaddr *
ifaof_ifpforaddr(const struct sockaddr *addr, struct ifnet *ifp)
{
	struct ifaddr *ifa;
	const char *cp, *cp2, *cp3;
	char *cplim;
	struct ifaddr *ifa_maybe = NULL;
	u_int af = addr->sa_family;

	if (af >= AF_MAX)
		return (NULL);
	IF_ADDR_RLOCK(ifp);
	CK_STAILQ_FOREACH(ifa, &ifp->if_addrhead, ifa_link) {
		if (ifa->ifa_addr->sa_family != af)
			continue;
		if (ifa_maybe == NULL)
			ifa_maybe = ifa;
		if (ifa->ifa_netmask == 0) {
			if (sa_equal(addr, ifa->ifa_addr) ||
			    (ifa->ifa_dstaddr &&
			    sa_equal(addr, ifa->ifa_dstaddr)))
				goto done;
			continue;
		}
		if (ifp->if_flags & IFF_POINTOPOINT) {
			if (sa_equal(addr, ifa->ifa_dstaddr))
				goto done;
		} else {
			cp = addr->sa_data;
			cp2 = ifa->ifa_addr->sa_data;
			cp3 = ifa->ifa_netmask->sa_data;
			cplim = ifa->ifa_netmask->sa_len + (char *)ifa->ifa_netmask;
			for (; cp3 < cplim; cp3++)
				if ((*cp++ ^ *cp2++) & *cp3)
					break;
			if (cp3 == cplim)
				goto done;
		}
	}
	ifa = ifa_maybe;
done:
	if (ifa != NULL)
		ifa_ref(ifa);
	IF_ADDR_RUNLOCK(ifp);
	return (ifa);
}

/*
 * See whether new ifa is better than current one:
 * 1) A non-virtual one is preferred over virtual.
 * 2) A virtual in master state preferred over any other state.
 *
 * Used in several address selecting functions.
 */
int
ifa_preferred(struct ifaddr *cur, struct ifaddr *next)
{

	return (cur->ifa_carp && (!next->ifa_carp ||
	    ((*carp_master_p)(next) && !(*carp_master_p)(cur))));
}

#include <net/if_llatbl.h>

/*
 * Default action when installing a route with a Link Level gateway.
 * Lookup an appropriate real ifa to point to.
 * This should be moved to /sys/net/link.c eventually.
 */
static void
link_rtrequest(int cmd, struct rtentry *rt, struct rt_addrinfo *info)
{
	struct ifaddr *ifa, *oifa;
	struct sockaddr *dst;
	struct ifnet *ifp;

	if (cmd != RTM_ADD || ((ifa = rt->rt_ifa) == NULL) ||
	    ((ifp = ifa->ifa_ifp) == NULL) || ((dst = rt_key(rt)) == NULL))
		return;
	ifa = ifaof_ifpforaddr(dst, ifp);
	if (ifa) {
		oifa = rt->rt_ifa;
		rt->rt_ifa = ifa;
		ifa_free(oifa);
		if (ifa->ifa_rtrequest && ifa->ifa_rtrequest != link_rtrequest)
			ifa->ifa_rtrequest(cmd, rt, info);
	}
}

struct sockaddr_dl *
link_alloc_sdl(size_t size, int flags)
{

	return (malloc(size, M_TEMP, flags));
}

void
link_free_sdl(struct sockaddr *sa)
{
	free(sa, M_TEMP);
}

/*
 * Fills in given sdl with interface basic info.
 * Returns pointer to filled sdl.
 */
struct sockaddr_dl *
link_init_sdl(struct ifnet *ifp, struct sockaddr *paddr, u_char iftype)
{
	struct sockaddr_dl *sdl;

	sdl = (struct sockaddr_dl *)paddr;
	memset(sdl, 0, sizeof(struct sockaddr_dl));
	sdl->sdl_len = sizeof(struct sockaddr_dl);
	sdl->sdl_family = AF_LINK;
	sdl->sdl_index = ifp->if_index;
	sdl->sdl_type = iftype;

	return (sdl);
}

/*
 * Mark an interface down and notify protocols of
 * the transition.
 */
static void
if_unroute(struct ifnet *ifp, int flag, int fam)
{
	struct ifaddr *ifa;

	KASSERT(flag == IFF_UP, ("if_unroute: flag != IFF_UP"));

	ifp->if_flags &= ~flag;
	getmicrotime(&ifp->if_lastchange);
	CK_STAILQ_FOREACH(ifa, &ifp->if_addrhead, ifa_link)
		if (fam == PF_UNSPEC || (fam == ifa->ifa_addr->sa_family))
			pfctlinput(PRC_IFDOWN, ifa->ifa_addr);
	ifp->if_qflush(ifp);

	if (ifp->if_carp)
		(*carp_linkstate_p)(ifp);
	rt_ifmsg(ifp);
}

/*
 * Mark an interface up and notify protocols of
 * the transition.
 */
static void
if_route(struct ifnet *ifp, int flag, int fam)
{
	struct ifaddr *ifa;

	KASSERT(flag == IFF_UP, ("if_route: flag != IFF_UP"));

	ifp->if_flags |= flag;
	getmicrotime(&ifp->if_lastchange);
	CK_STAILQ_FOREACH(ifa, &ifp->if_addrhead, ifa_link)
		if (fam == PF_UNSPEC || (fam == ifa->ifa_addr->sa_family))
			pfctlinput(PRC_IFUP, ifa->ifa_addr);
	if (ifp->if_carp)
		(*carp_linkstate_p)(ifp);
	rt_ifmsg(ifp);
#ifdef INET6
	in6_if_up(ifp);
#endif
}

void	(*vlan_link_state_p)(struct ifnet *);	/* XXX: private from if_vlan */
void	(*vlan_trunk_cap_p)(struct ifnet *);		/* XXX: private from if_vlan */
struct ifnet *(*vlan_trunkdev_p)(struct ifnet *);
struct	ifnet *(*vlan_devat_p)(struct ifnet *, uint16_t);
int	(*vlan_tag_p)(struct ifnet *, uint16_t *);
int	(*vlan_setcookie_p)(struct ifnet *, void *);
void	*(*vlan_cookie_p)(struct ifnet *);

/*
 * Handle a change in the interface link state. To avoid LORs
 * between driver lock and upper layer locks, as well as possible
 * recursions, we post event to taskqueue, and all job
 * is done in static do_link_state_change().
 */
void
if_link_state_change(struct ifnet *ifp, int link_state)
{
	/* Return if state hasn't changed. */
	if (ifp->if_link_state == link_state)
		return;

	ifp->if_link_state = link_state;

	taskqueue_enqueue(taskqueue_swi, &ifp->if_linktask);
}

static void
do_link_state_change(void *arg, int pending)
{
	struct ifnet *ifp = (struct ifnet *)arg;
	int link_state = ifp->if_link_state;
	CURVNET_SET(ifp->if_vnet);

	/* Notify that the link state has changed. */
	rt_ifmsg(ifp);
	if (ifp->if_vlantrunk != NULL)
		(*vlan_link_state_p)(ifp);

	if ((ifp->if_type == IFT_ETHER || ifp->if_type == IFT_L2VLAN) &&
	    ifp->if_l2com != NULL)
		(*ng_ether_link_state_p)(ifp, link_state);
	if (ifp->if_carp)
		(*carp_linkstate_p)(ifp);
	if (ifp->if_bridge)
		ifp->if_bridge_linkstate(ifp);
	if (ifp->if_lagg)
		(*lagg_linkstate_p)(ifp, link_state);

	if (IS_DEFAULT_VNET(curvnet))
		devctl_notify("IFNET", ifp->if_xname,
		    (link_state == LINK_STATE_UP) ? "LINK_UP" : "LINK_DOWN",
		    NULL);
	if (pending > 1)
		if_printf(ifp, "%d link states coalesced\n", pending);
	if (log_link_state_change)
		if_printf(ifp, "link state changed to %s\n",
		    (link_state == LINK_STATE_UP) ? "UP" : "DOWN" );
	EVENTHANDLER_INVOKE(ifnet_link_event, ifp, link_state);
	CURVNET_RESTORE();
}

/*
 * Mark an interface down and notify protocols of
 * the transition.
 */
void
if_down(struct ifnet *ifp)
{

	EVENTHANDLER_INVOKE(ifnet_event, ifp, IFNET_EVENT_DOWN);
	if_unroute(ifp, IFF_UP, AF_UNSPEC);
}

/*
 * Mark an interface up and notify protocols of
 * the transition.
 */
void
if_up(struct ifnet *ifp)
{

	if_route(ifp, IFF_UP, AF_UNSPEC);
	EVENTHANDLER_INVOKE(ifnet_event, ifp, IFNET_EVENT_UP);
}

/*
 * Flush an interface queue.
 */
void
if_qflush(struct ifnet *ifp)
{
	struct mbuf *m, *n;
	struct ifaltq *ifq;
	
	ifq = &ifp->if_snd;
	IFQ_LOCK(ifq);
#ifdef ALTQ
	if (ALTQ_IS_ENABLED(ifq))
		ALTQ_PURGE(ifq);
#endif
	n = ifq->ifq_head;
	while ((m = n) != NULL) {
		n = m->m_nextpkt;
		m_freem(m);
	}
	ifq->ifq_head = 0;
	ifq->ifq_tail = 0;
	ifq->ifq_len = 0;
	IFQ_UNLOCK(ifq);
}

/*
 * Map interface name to interface structure pointer, with or without
 * returning a reference.
 */
struct ifnet *
ifunit_ref(const char *name)
{
	struct ifnet *ifp;

	IFNET_RLOCK_NOSLEEP();
	TAILQ_FOREACH(ifp, &V_ifnet, if_link) {
		if (strncmp(name, ifp->if_xname, IFNAMSIZ) == 0 &&
		    !(ifp->if_flags & IFF_DYING))
			break;
	}
	if (ifp != NULL)
		if_ref(ifp);
	IFNET_RUNLOCK_NOSLEEP();
	return (ifp);
}

struct ifnet *
ifunit(const char *name)
{
	struct ifnet *ifp;

	IFNET_RLOCK_NOSLEEP();
	TAILQ_FOREACH(ifp, &V_ifnet, if_link) {
		if (strncmp(name, ifp->if_xname, IFNAMSIZ) == 0)
			break;
	}
	IFNET_RUNLOCK_NOSLEEP();
	return (ifp);
}

static int
ifr__int0_get(void *ifrp)
{
	union ifreq_union *ifrup;

	ifrup = ifrp;
#ifdef COMPAT_CHERIABI
	if (SV_CURPROC_FLAG(SV_CHERI))
		return (ifrup->ifr_c.ifr_ifru.ifru_cap[0]);
#endif
#ifdef COMPAT_FREEBSD32
	if (SV_CURPROC_FLAG(SV_ILP32))
		return (ifrup->ifr32.ifr_ifru.ifru_cap[0]);
#endif
	return (ifrup->ifr.ifr_ifru.ifru_cap[0]);
}

static void
ifr__int0_set(void *ifrp, int val)
{
	union ifreq_union *ifrup;

	ifrup = ifrp;
#ifdef COMPAT_CHERIABI
	if (SV_CURPROC_FLAG(SV_CHERI))
		ifrup->ifr_c.ifr_ifru.ifru_cap[0] = val;
	else
#endif
#ifdef COMPAT_FREEBSD32
	if (SV_CURPROC_FLAG(SV_ILP32))
		ifrup->ifr32.ifr_ifru.ifru_cap[0] = val;
	else
#endif
		ifrup->ifr.ifr_ifru.ifru_cap[0] = val;
}

static void
ifr__int1_set(void *ifrp, int val)
{
	union ifreq_union *ifrup;

	ifrup = ifrp;
#ifdef COMPAT_CHERIABI
	if (SV_CURPROC_FLAG(SV_CHERI))
		ifrup->ifr_c.ifr_ifru.ifru_cap[1] = val;
	else
#endif
#ifdef COMPAT_FREEBSD32
	if (SV_CURPROC_FLAG(SV_ILP32))
		ifrup->ifr32.ifr_ifru.ifru_cap[1] = val;
	else
#endif
		ifrup->ifr.ifr_ifru.ifru_cap[1] = val;
}

static short
ifr__short0_get(void *ifrp)
{
	union ifreq_union *ifrup;

	ifrup = ifrp;
#ifdef COMPAT_CHERIABI
	if (SV_CURPROC_FLAG(SV_CHERI))
		return (ifrup->ifr_c.ifr_ifru.ifru_flags[0]);
#endif
#ifdef COMPAT_FREEBSD32
	if (SV_CURPROC_FLAG(SV_ILP32))
		return (ifrup->ifr32.ifr_ifru.ifru_flags[0]);
#endif
	return (ifrup->ifr.ifr_ifru.ifru_flags[0]);
}

static void
ifr__short0_set(void *ifrp, short val)
{
	union ifreq_union *ifrup;

	ifrup = ifrp;
#ifdef COMPAT_CHERIABI
	if (SV_CURPROC_FLAG(SV_CHERI))
		ifrup->ifr_c.ifr_ifru.ifru_flags[0] = val;
	else
#endif
#ifdef COMPAT_FREEBSD32
	if (SV_CURPROC_FLAG(SV_ILP32))
		ifrup->ifr32.ifr_ifru.ifru_flags[0] = val;
	else
#endif
		ifrup->ifr.ifr_ifru.ifru_flags[0] = val;
}

static short
ifr__short1_get(void *ifrp)
{
	union ifreq_union *ifrup;

	ifrup = ifrp;
#ifdef COMPAT_CHERIABI
	if (SV_CURPROC_FLAG(SV_CHERI))
		return (ifrup->ifr_c.ifr_ifru.ifru_flags[1]);
#endif
#ifdef COMPAT_FREEBSD32
	if (SV_CURPROC_FLAG(SV_ILP32))
		return (ifrup->ifr32.ifr_ifru.ifru_flags[1]);
#endif
	return (ifrup->ifr.ifr_ifru.ifru_flags[1]);
}

static void
ifr__short1_set(void *ifrp, short val)
{
	union ifreq_union *ifrup;

	ifrup = ifrp;
#ifdef COMPAT_CHERIABI
	if (SV_CURPROC_FLAG(SV_CHERI))
		ifrup->ifr_c.ifr_ifru.ifru_flags[1] = val;
	else
#endif
#ifdef COMPAT_FREEBSD32
	if (SV_CURPROC_FLAG(SV_ILP32))
		ifrup->ifr32.ifr_ifru.ifru_flags[1] = val;
	else
#endif
		ifrup->ifr.ifr_ifru.ifru_flags[1] = val;
}

static u_char
ifr__u_char_get(void *ifrp)
{
	union ifreq_union *ifrup;

	ifrup = ifrp;
#ifdef COMPAT_CHERIABI
	if (SV_CURPROC_FLAG(SV_CHERI))
		return (ifrup->ifr_c.ifr_ifru.ifru_vlan_pcp);
#endif
#ifdef COMPAT_FREEBSD32
	if (SV_CURPROC_FLAG(SV_ILP32))
		return (ifrup->ifr32.ifr_ifru.ifru_vlan_pcp);
#endif
	return (ifrup->ifr.ifr_ifru.ifru_vlan_pcp);
}

static void
ifr__u_char_set(void *ifrp, u_char val)
{
	union ifreq_union *ifrup;

	ifrup = ifrp;
#ifdef COMPAT_CHERIABI
	if (SV_CURPROC_FLAG(SV_CHERI))
		ifrup->ifr_c.ifr_ifru.ifru_vlan_pcp = val;
	else
#endif
#ifdef COMPAT_FREEBSD32
	if (SV_CURPROC_FLAG(SV_ILP32))
		ifrup->ifr32.ifr_ifru.ifru_vlan_pcp = val;
	else
#endif
		ifrup->ifr.ifr_ifru.ifru_vlan_pcp = val;
}

char *
ifr_addr_get_data(void *ifrp)
{

	return (&ifr_addr_get_sa(ifrp)->sa_data[0]);
}

sa_family_t
ifr_addr_get_family(void *ifrp)
{

	return (ifr_addr_get_sa(ifrp)->sa_family);
}

unsigned char
ifr_addr_get_len(void *ifrp)
{

	return (ifr_addr_get_sa(ifrp)->sa_len);
}

struct sockaddr *
ifr_addr_get_sa(void *ifrp)
{
	union ifreq_union *ifrup;

	ifrup = ifrp;
#ifdef COMPAT_CHERIABI
	if (SV_CURPROC_FLAG(SV_CHERI))
		return (&ifrup->ifr_c.ifr_ifru.ifru_addr);
#endif
#ifdef COMPAT_FREEBSD32
	if (SV_CURPROC_FLAG(SV_ILP32))
		return (&ifrup->ifr32.ifr_ifru.ifru_addr);
#endif
	return (&ifrup->ifr.ifr_ifru.ifru_addr);
}

static void * __capability
ifr_buffer_get_buffer(void *data)
{
	union ifreq_union *ifrup;

	ifrup = data;
#ifdef COMPAT_CHERIABI
	if (SV_CURPROC_FLAG(SV_CHERI))
		return (ifrup->ifr_c.ifr_ifru.ifru_buffer.buffer);
	else
#endif
#ifdef COMPAT_FREEBSD32
	if (SV_CURPROC_FLAG(SV_ILP32))
		return (__USER_CAP((void *)(uintptr_t)
		    ifrup->ifr32.ifr_ifru.ifru_buffer.buffer,
		    ifrup->ifr32.ifr_ifru.ifru_buffer.length));
	else
#endif
		return (__USER_CAP(ifrup->ifr.ifr_ifru.ifru_buffer.buffer,
		    ifrup->ifr.ifr_ifru.ifru_buffer.length));
}

static void
ifr_buffer_set_buffer_null(void *data)
{
	union ifreq_union *ifrup;

	ifrup = data;
#ifdef COMPAT_CHERIABI
	if (SV_CURPROC_FLAG(SV_CHERI))
		ifrup->ifr_c.ifr_ifru.ifru_buffer.buffer = NULL;
	else
#endif
#ifdef COMPAT_FREEBSD32
	if (SV_CURPROC_FLAG(SV_ILP32))
		ifrup->ifr32.ifr_ifru.ifru_buffer.buffer = 0;
	else
#endif
		ifrup->ifr.ifr_ifru.ifru_buffer.buffer = NULL;
}

static size_t
ifr_buffer_get_length(void *data)
{
	union ifreq_union *ifrup;

	ifrup = data;
#ifdef COMPAT_CHERIABI
	if (SV_CURPROC_FLAG(SV_CHERI))
		return (ifrup->ifr_c.ifr_ifru.ifru_buffer.length);
	else
#endif
#ifdef COMPAT_FREEBSD32
	if (SV_CURPROC_FLAG(SV_ILP32))
		return (ifrup->ifr32.ifr_ifru.ifru_buffer.length);
	else
#endif
		return (ifrup->ifr.ifr_ifru.ifru_buffer.length);
}

static void
ifr_buffer_set_length(void *data, size_t len)
{
	union ifreq_union *ifrup;

	ifrup = data;
#ifdef COMPAT_CHERIABI
	if (SV_CURPROC_FLAG(SV_CHERI))
		ifrup->ifr_c.ifr_ifru.ifru_buffer.length = len;
	else
#endif
#ifdef COMPAT_FREEBSD32
	if (SV_CURPROC_FLAG(SV_ILP32))
		ifrup->ifr32.ifr_ifru.ifru_buffer.length = len;
	else
#endif
		ifrup->ifr.ifr_ifru.ifru_buffer.length = len;
}

static void
ifr_curcap_set(void *ifrp, int val)
{

	/* ifr_ifru.ifru_cap[1] */
	ifr__int1_set(ifrp, val);
}

void * __capability
ifr_data_get_ptr(void *ifrp)
{
	union ifreq_union *ifrup;

	ifrup = ifrp;
#ifdef COMPAT_CHERIABI
	if (SV_CURPROC_FLAG(SV_CHERI))
		return (ifrup->ifr_c.ifr_ifru.ifru_data);
#endif
#ifdef COMPAT_FREEBSD32
	if (SV_CURPROC_FLAG(SV_ILP32))
		return (__USER_CAP_UNBOUND((void *)(uintptr_t)
		    ifrup->ifr32.ifr_ifru.ifru_data));
#endif
		return (__USER_CAP_UNBOUND(ifrup->ifr.ifr_ifru.ifru_data));
}

u_int
ifr_fib_get(void *ifrp)
{

	return ((u_int)ifr__int0_get(ifrp));
}

void
ifr_fib_set(void *ifrp, u_int fib)
{

	ifr__int0_set(ifrp, (u_int)fib);
}

short
ifr_flags_get(void *ifrp)
{

	return (ifr__short0_get(ifrp));
}

static void
ifr_flags_set(void *ifrp, short val)
{

	ifr__short0_set(ifrp, val);
}

static short
ifr_flagshigh_get(void *ifrp)
{

	return (ifr__short1_get(ifrp));
}

static void
ifr_flagshigh_set(void *ifrp, short val)
{

	ifr__short1_set(ifrp, val);
}

static void
ifr_index_set(void *ifrp, short idx)
{

	ifr__short0_set(ifrp, idx);
}

#ifdef VIMAGE
static int
ifr_jid_get(void *ifrp)
{
	
	return (ifr__int0_get(ifrp));
}
#endif

int
ifr_media_get(void *ifrp)
{
	
	return (ifr__int0_get(ifrp));
}

static int
ifr_metric_get(void *ifrp)
{
	
	return (ifr__int0_get(ifrp));
}

static void
ifr_metric_set(void *ifrp, int val)
{

	ifr__int0_set(ifrp, val);
}

int
ifr_mtu_get(void *ifrp)
{
	
	return (ifr__int0_get(ifrp));
}

void
ifr_mtu_set(void *ifrp, int val)
{

	ifr__int0_set(ifrp, val);
}

static void
ifr_phys_set(void *ifrp, int val)
{

	ifr__int0_set(ifrp, val);
}

int
ifr_reqcap_get(void *ifrp)
{

	/* ifr_ifru.ifru_cap[0] */
	return (ifr__int0_get(ifrp));
}

static void
ifr_reqcap_set(void *ifrp, int val)
{

	/* ifr_ifru.ifru_cap[0] */
	ifr__int0_set(ifrp, val);
}

u_char
ifr_lan_pcp_get(void *ifrp)
{

	return (ifr__u_char_get(ifrp));
}

void
ifr_lan_pcp_set(void *ifrp, u_char pcp)
{

	ifr__u_char_set(ifrp, pcp);
}

u_char
ifr_vlan_pcp_get(void *ifrp)
{

	return (ifr__u_char_get(ifrp));
}

void
ifr_vlan_pcp_set(void *ifrp, u_char pcp)
{

	ifr__u_char_set(ifrp, pcp);
}

/*
 * Hardware specific interface ioctls.
 */
static int
ifhwioctl(u_long cmd, struct ifnet *ifp, caddr_t data, struct thread *td)
{
	struct ifreq *ifr;
	int error = 0, do_ifup = 0;
	int new_flags, temp_flags;
	size_t namelen, onamelen;
	size_t descrlen;
	char *descrbuf, *odescrbuf;
	char new_name[IFNAMSIZ];
	struct ifaddr *ifa;
	struct sockaddr_dl *sdl;

	ifr = (struct ifreq *)data;
	switch (cmd) {
	case CASE_IOC_IFREQ(SIOCGIFINDEX):
		ifr_index_set(ifr, ifp->if_index);
		break;

	case CASE_IOC_IFREQ(SIOCGIFFLAGS):
		temp_flags = ifp->if_flags | ifp->if_drv_flags;
		ifr_flags_set(ifr, temp_flags & 0xffff);
		ifr_flagshigh_set(ifr, temp_flags >> 16);
		break;

	case CASE_IOC_IFREQ(SIOCGIFCAP):
		ifr_reqcap_set(ifr, ifp->if_capabilities);
		ifr_curcap_set(ifr, ifp->if_capenable);
		break;

#ifdef MAC
	case CASE_IOC_IFREQ(SIOCGIFMAC):
		error = mac_ifnet_ioctl_get(td->td_ucred, ifr, ifp);
		break;
#endif

	case CASE_IOC_IFREQ(SIOCGIFMETRIC):
		ifr_metric_set(ifr, ifp->if_metric);
		break;

	case CASE_IOC_IFREQ(SIOCGIFMTU):
		ifr_mtu_set(ifr, ifp->if_mtu);
		break;

	case CASE_IOC_IFREQ(SIOCGIFPHYS):
		/* XXXGL: did this ever worked? */
		ifr_phys_set(ifr, 0);
		break;

	case CASE_IOC_IFREQ(SIOCGIFDESCR):
		error = 0;
		sx_slock(&ifdescr_sx);
		if (ifp->if_description == NULL)
			error = ENOMSG;
		else {
			/* space for terminating nul */
			descrlen = strlen(ifp->if_description) + 1;
			if (ifr_buffer_get_length(ifr) < descrlen)
				ifr_buffer_set_buffer_null(ifr);
			else
				error = copyout_c(ifp->if_description,
				    ifr_buffer_get_buffer(ifr), descrlen);
			ifr_buffer_set_length(ifr, descrlen);
		}
		sx_sunlock(&ifdescr_sx);
		break;

	case CASE_IOC_IFREQ(SIOCSIFDESCR):
		error = priv_check(td, PRIV_NET_SETIFDESCR);
		if (error)
			return (error);

		/*
		 * Copy only (length-1) bytes to make sure that
		 * if_description is always nul terminated.  The
		 * length parameter is supposed to count the
		 * terminating nul in.
		 */
		if (ifr_buffer_get_length(ifr) > ifdescr_maxlen)
			return (ENAMETOOLONG);
		else if (ifr_buffer_get_length(ifr) == 0)
			descrbuf = NULL;
		else {
			descrbuf = malloc(ifr_buffer_get_length(ifr),
			    M_IFDESCR, M_WAITOK | M_ZERO);
			error = copyin_c(ifr_buffer_get_buffer(ifr),
			    descrbuf, ifr_buffer_get_length(ifr) - 1);
			if (error) {
				free(descrbuf, M_IFDESCR);
				break;
			}
		}

		sx_xlock(&ifdescr_sx);
		odescrbuf = ifp->if_description;
		ifp->if_description = descrbuf;
		sx_xunlock(&ifdescr_sx);

		getmicrotime(&ifp->if_lastchange);
		free(odescrbuf, M_IFDESCR);
		break;

	case CASE_IOC_IFREQ(SIOCGIFFIB):
		ifr_fib_set(ifr, ifp->if_fib);
		break;

	case CASE_IOC_IFREQ(SIOCSIFFIB):
		error = priv_check(td, PRIV_NET_SETIFFIB);
		if (error)
			return (error);
		if (ifr_fib_get(ifr) >= rt_numfibs)
			return (EINVAL);

		ifp->if_fib = ifr_fib_get(ifr);
		break;

	case CASE_IOC_IFREQ(SIOCSIFFLAGS):
		error = priv_check(td, PRIV_NET_SETIFFLAGS);
		if (error)
			return (error);
		/*
		 * Currently, no driver owned flags pass the IFF_CANTCHANGE
		 * check, so we don't need special handling here yet.
		 */
		new_flags = (ifr_flags_get(ifr) & 0xffff) |
		    (ifr_flagshigh_get(ifr) << 16);
		if (ifp->if_flags & IFF_UP &&
		    (new_flags & IFF_UP) == 0) {
			if_down(ifp);
		} else if (new_flags & IFF_UP &&
		    (ifp->if_flags & IFF_UP) == 0) {
			do_ifup = 1;
		}
		/* See if permanently promiscuous mode bit is about to flip */
		if ((ifp->if_flags ^ new_flags) & IFF_PPROMISC) {
			if (new_flags & IFF_PPROMISC)
				ifp->if_flags |= IFF_PROMISC;
			else if (ifp->if_pcount == 0)
				ifp->if_flags &= ~IFF_PROMISC;
			if (log_promisc_mode_change)
                                if_printf(ifp, "permanently promiscuous mode %s\n",
                                    ((new_flags & IFF_PPROMISC) ?
                                     "enabled" : "disabled"));
		}
		ifp->if_flags = (ifp->if_flags & IFF_CANTCHANGE) |
			(new_flags &~ IFF_CANTCHANGE);
		if (ifp->if_ioctl) {
			(void) (*ifp->if_ioctl)(ifp, cmd, data);
		}
		if (do_ifup)
			if_up(ifp);
		getmicrotime(&ifp->if_lastchange);
		break;

	case CASE_IOC_IFREQ(SIOCSIFCAP):
		error = priv_check(td, PRIV_NET_SETIFCAP);
		if (error)
			return (error);
		if (ifp->if_ioctl == NULL)
			return (EOPNOTSUPP);
		if (ifr_reqcap_get(ifr) & ~ifp->if_capabilities)
			return (EINVAL);
		error = (*ifp->if_ioctl)(ifp, cmd, data);
		if (error == 0)
			getmicrotime(&ifp->if_lastchange);
		break;

#ifdef MAC
	case CASE_IOC_IFREQ(SIOCSIFMAC):
		error = mac_ifnet_ioctl_set(td->td_ucred, ifr, ifp);
		break;
#endif

	case CASE_IOC_IFREQ(SIOCSIFNAME):
		error = priv_check(td, PRIV_NET_SETIFNAME);
		if (error)
			return (error);
		error = copyinstr_c(ifr_data_get_ptr(ifr), new_name, IFNAMSIZ,
		    NULL);
		if (error != 0)
			return (error);
		if (new_name[0] == '\0')
			return (EINVAL);
		if (new_name[IFNAMSIZ-1] != '\0') {
			new_name[IFNAMSIZ-1] = '\0';
			if (strlen(new_name) == IFNAMSIZ-1)
				return (EINVAL);
		}
		if (ifunit(new_name) != NULL)
			return (EEXIST);

		/*
		 * XXX: Locking.  Nothing else seems to lock if_flags,
		 * and there are numerous other races with the
		 * ifunit() checks not being atomic with namespace
		 * changes (renames, vmoves, if_attach, etc).
		 */
		ifp->if_flags |= IFF_RENAMING;
		
		/* Announce the departure of the interface. */
		rt_ifannouncemsg(ifp, IFAN_DEPARTURE);
		EVENTHANDLER_INVOKE(ifnet_departure_event, ifp);

		if_printf(ifp, "changing name to '%s'\n", new_name);

		IF_ADDR_WLOCK(ifp);
		strlcpy(ifp->if_xname, new_name, sizeof(ifp->if_xname));
		ifa = ifp->if_addr;
		sdl = (struct sockaddr_dl *)ifa->ifa_addr;
		namelen = strlen(new_name);
		onamelen = sdl->sdl_nlen;
		/*
		 * Move the address if needed.  This is safe because we
		 * allocate space for a name of length IFNAMSIZ when we
		 * create this in if_attach().
		 */
		if (namelen != onamelen) {
			bcopy(sdl->sdl_data + onamelen,
			    sdl->sdl_data + namelen, sdl->sdl_alen);
		}
		bcopy(new_name, sdl->sdl_data, namelen);
		sdl->sdl_nlen = namelen;
		sdl = (struct sockaddr_dl *)ifa->ifa_netmask;
		bzero(sdl->sdl_data, onamelen);
		while (namelen != 0)
			sdl->sdl_data[--namelen] = 0xff;
		IF_ADDR_WUNLOCK(ifp);

		EVENTHANDLER_INVOKE(ifnet_arrival_event, ifp);
		/* Announce the return of the interface. */
		rt_ifannouncemsg(ifp, IFAN_ARRIVAL);

		ifp->if_flags &= ~IFF_RENAMING;
		break;

#ifdef VIMAGE
	case CASE_IOC_IFREQ(SIOCSIFVNET):
		error = priv_check(td, PRIV_NET_SETIFVNET);
		if (error)
			return (error);
		error = if_vmove_loan(td, ifp, ifr->ifr_name, ifr_jid_get(ifr));
		break;
#endif

	case CASE_IOC_IFREQ(SIOCSIFMETRIC):
		error = priv_check(td, PRIV_NET_SETIFMETRIC);
		if (error)
			return (error);
		ifp->if_metric = ifr_metric_get(ifr);
		getmicrotime(&ifp->if_lastchange);
		break;

	case CASE_IOC_IFREQ(SIOCSIFPHYS):
		error = priv_check(td, PRIV_NET_SETIFPHYS);
		if (error)
			return (error);
		if (ifp->if_ioctl == NULL)
			return (EOPNOTSUPP);
		error = (*ifp->if_ioctl)(ifp, cmd, data);
		if (error == 0)
			getmicrotime(&ifp->if_lastchange);
		break;

	case CASE_IOC_IFREQ(SIOCSIFMTU):
	{
		u_long oldmtu = ifp->if_mtu;

		error = priv_check(td, PRIV_NET_SETIFMTU);
		if (error)
			return (error);
		if (ifr_mtu_get(ifr) < IF_MINMTU ||
		    ifr_mtu_get(ifr) > IF_MAXMTU)
			return (EINVAL);
		if (ifp->if_ioctl == NULL)
			return (EOPNOTSUPP);
		error = (*ifp->if_ioctl)(ifp, cmd, data);
		if (error == 0) {
			getmicrotime(&ifp->if_lastchange);
			rt_ifmsg(ifp);
#ifdef INET
			NETDUMP_REINIT(ifp);
#endif
		}
		/*
		 * If the link MTU changed, do network layer specific procedure.
		 */
		if (ifp->if_mtu != oldmtu) {
#ifdef INET6
			nd6_setmtu(ifp);
#endif
			rt_updatemtu(ifp);
		}
		break;
	}

	case CASE_IOC_IFREQ(SIOCADDMULTI):
	{
		struct ifmultiaddr *ifma;

		error = priv_check(td, PRIV_NET_ADDMULTI);
		if (error)
			return (error);

		/* Don't allow group membership on non-multicast interfaces. */
		if ((ifp->if_flags & IFF_MULTICAST) == 0)
			return (EOPNOTSUPP);

		/* Don't let users screw up protocols' entries. */
		if (ifr_addr_get_family(ifr) != AF_LINK)
			return (EINVAL);

		/*
		 * Userland is only permitted to join groups once
		 * via the if_addmulti() KPI, because it cannot hold
		 * struct ifmultiaddr * between calls. It may also
		 * lose a race while we check if the membership
		 * already exists.
		 */
		IF_ADDR_RLOCK(ifp);
		ifma = if_findmulti(ifp, ifr_addr_get_sa(ifr));
		IF_ADDR_RUNLOCK(ifp);
		if (ifma != NULL)
			error = EADDRINUSE;
		else
			error = if_addmulti(ifp, ifr_addr_get_sa(ifr), &ifma);
		if (error == 0)
			getmicrotime(&ifp->if_lastchange);
		break;
	}

	case CASE_IOC_IFREQ(SIOCDELMULTI):
		error = priv_check(td, PRIV_NET_DELMULTI);
		if (error)
			return (error);

		/* Don't allow group membership on non-multicast interfaces. */
		if ((ifp->if_flags & IFF_MULTICAST) == 0)
			return (EOPNOTSUPP);

		/* Don't let users screw up protocols' entries. */
		if (ifr_addr_get_family(ifr) != AF_LINK)
			return (EINVAL);

		error = if_delmulti(ifp, ifr_addr_get_sa(ifr));
		if (error == 0)
			getmicrotime(&ifp->if_lastchange);
		break;

	case SIOCSIFPHYADDR:
	case CASE_IOC_IFREQ(SIOCDIFPHYADDR):
#ifdef INET6
	case SIOCSIFPHYADDR_IN6:
#endif
	case CASE_IOC_IFREQ(SIOCSIFMEDIA):
	case CASE_IOC_IFREQ(SIOCSIFGENERIC):
		error = priv_check(td, PRIV_NET_HWIOCTL);
		if (error)
			return (error);
		if (ifp->if_ioctl == NULL)
			return (EOPNOTSUPP);
		error = (*ifp->if_ioctl)(ifp, cmd, data);
		if (error == 0)
			getmicrotime(&ifp->if_lastchange);
		break;

	case SIOCGIFSTATUS:
	case CASE_IOC_IFREQ(SIOCGIFPSRCADDR):
	case CASE_IOC_IFREQ(SIOCGIFPDSTADDR):
	case SIOCGIFMEDIA:
	case SIOCGIFXMEDIA:
	case CASE_IOC_IFREQ(SIOCGIFGENERIC):
	case SIOCGIFRSSKEY:
	case SIOCGIFRSSHASH:
		if (ifp->if_ioctl == NULL)
			return (EOPNOTSUPP);
		error = (*ifp->if_ioctl)(ifp, cmd, data);
		break;

	case CASE_IOC_IFREQ(SIOCSIFLLADDR):
		error = priv_check(td, PRIV_NET_SETLLADDR);
		if (error)
			return (error);
		error = if_setlladdr(ifp, ifr_addr_get_data(ifr),
		    ifr_addr_get_len(ifr));
		break;

	case CASE_IOC_IFREQ(SIOCGHWADDR):
		error = if_gethwaddr(ifp, ifr);
		break;

	case CASE_IOC_IFGROUPREQ(SIOCAIFGROUP):
		error = priv_check(td, PRIV_NET_ADDIFGROUP);
		if (error)
			return (error);
		if ((error = if_addgroup(ifp,
		    ifgr_group_get((struct ifgroupreq *)data))))
			return (error);
		break;

	case CASE_IOC_IFGROUPREQ(SIOCGIFGROUP):
		if ((error = if_getgroup((struct ifgroupreq *)ifr, ifp)))
			return (error);
		break;

	case CASE_IOC_IFGROUPREQ(SIOCDIFGROUP):
		error = priv_check(td, PRIV_NET_DELIFGROUP);
		if (error)
			return (error);
		if ((error = if_delgroup(ifp,
		    ifgr_group_get((struct ifgroupreq *)data))))
			return (error);
		break;

	default:
		error = ENOIOCTL;
		break;
	}
	return (error);
}

#ifdef COMPAT_FREEBSD32
struct ifconf32 {
	int32_t	ifc_len;
	union {
		uint32_t	ifcu_buf;
		uint32_t	ifcu_req;
	} ifc_ifcu;
};
#define	SIOCGIFCONF32	_IOWR('i', 36, struct ifconf32)
#endif

static void
ifmr_init(struct ifmediareq *ifmr, caddr_t data)
{
#ifdef COMPAT_CHERIABI
	struct ifmediareq64 *ifmr64;
#endif
#ifdef COMPAT_FREEBSD32
	struct ifmediareq32 *ifmr32;
#endif

#ifdef COMPAT_CHERIABI
	if (SV_CURPROC_FLAG(SV_LP64) && !SV_CURPROC_FLAG(SV_CHERI)) {
		ifmr64 = (struct ifmediareq64 *)data;
		memcpy(ifmr->ifm_name, ifmr64->ifm_name,
		    sizeof(ifmr->ifm_name));
		ifmr->ifm_current = ifmr64->ifm_current;
		ifmr->ifm_mask = ifmr64->ifm_mask;
		ifmr->ifm_status = ifmr64->ifm_status;
		ifmr->ifm_active = ifmr64->ifm_active;
		ifmr->ifm_count = ifmr64->ifm_count;
		ifmr->ifm_ulist =
		    __USER_CAP(ifmr64->ifm_ulist,
			ifmr64->ifm_count * sizeof(int));
	} else
#endif
#ifdef COMPAT_FREEBSD32
	if (SV_CURPROC_FLAG(SV_ILP32)) {
		ifmr32 = (struct ifmediareq32 *)data;
		memcpy(ifmr->ifm_name, ifmr32->ifm_name,
		    sizeof(ifmr->ifm_name));
		ifmr->ifm_current = ifmr32->ifm_current;
		ifmr->ifm_mask = ifmr32->ifm_mask;
		ifmr->ifm_status = ifmr32->ifm_status;
		ifmr->ifm_active = ifmr32->ifm_active;
		ifmr->ifm_count = ifmr32->ifm_count;
		ifmr->ifm_ulist =
		    __USER_CAP((int *)(uintptr_t)ifmr32->ifm_ulist,
			ifrm32->ifm_count * sizeof(int));
	} else
#endif
		cheri_memcpy(ifmr, data, sizeof(struct ifmediareq));
}

static void
ifmr_update(const struct ifmediareq *ifmr, caddr_t data)
{
#ifdef COMPAT_CHERIABI
	struct ifmediareq64 *ifmr64;
#endif
#ifdef COMPAT_FREEBSD32
	struct ifmediareq32 *ifmr32;
#endif

#ifdef COMPAT_CHERIABI
	if (SV_CURPROC_FLAG(SV_LP64) && !SV_CURPROC_FLAG(SV_CHERI)) {
		ifmr64 = (struct ifmediareq64 *)data;
		ifmr64->ifm_current = ifmr->ifm_current;
		ifmr64->ifm_mask = ifmr->ifm_mask;
		ifmr64->ifm_status = ifmr->ifm_status;
		ifmr64->ifm_active = ifmr->ifm_active;
		ifmr64->ifm_count = ifmr->ifm_count;
	} else
#endif
#ifdef COMPAT_FREEBSD32
	if (SV_CURPROC_FLAG(SV_ILP32)) {
		ifmr32 = (struct ifmediareq32 *)data;
		ifmr32->ifm_current = ifmr->ifm_current;
		ifmr32->ifm_mask = ifmr->ifm_mask;
		ifmr32->ifm_status = ifmr->ifm_status;
		ifmr32->ifm_active = ifmr->ifm_active;
		ifmr32->ifm_count = ifmr->ifm_count;
	} else
#endif
		cheri_memcpy(data, ifmr, sizeof(struct ifmediareq));
}

/*
 * Interface ioctls.
 */
int
ifioctl(struct socket *so, u_long cmd, caddr_t data, struct thread *td)
{
<<<<<<< HEAD
#if defined(COMPAT_FREEBSD32) || defined(COMPAT_CHERIABI)
	caddr_t saved_data;
=======
#ifdef COMPAT_FREEBSD32
	caddr_t saved_data = NULL;
>>>>>>> da84b7fa
	struct ifmediareq ifmr;
#endif
	struct ifmediareq *ifmrp;
	struct ifnet *ifp;
	struct ifreq *ifr;
	int error;
	int oif_flags;
#ifdef VIMAGE
	int shutdown;
#endif

	CURVNET_SET(so->so_vnet);
#ifdef VIMAGE
	/* Make sure the VNET is stable. */
	shutdown = (so->so_vnet->vnet_state > SI_SUB_VNET &&
		 so->so_vnet->vnet_state < SI_SUB_VNET_DONE) ? 1 : 0;
	if (shutdown) {
		CURVNET_RESTORE();
		return (EBUSY);
	}
#endif


	switch (cmd) {
	case SIOCGIFCONF:
		error = ifconf(cmd, data);
		CURVNET_RESTORE();
		return (error);

#ifdef COMPAT_FREEBSD32
	case SIOCGIFCONF32:
		{
			struct ifconf32 *ifc32;
			struct ifconf ifc;

			ifc32 = (struct ifconf32 *)data;
			ifc.ifc_len = ifc32->ifc_len;
			ifc.ifc_buf = PTRIN(ifc32->ifc_buf);

			error = ifconf(SIOCGIFCONF, (void *)&ifc);
			CURVNET_RESTORE();
			if (error == 0)
				ifc32->ifc_len = ifc.ifc_len;
			return (error);
		}
#endif
	}

	ifmrp = NULL;
#if defined(COMPAT_FREEBSD32) || defined(COMPAT_CHERIABI)
	switch (cmd) {
#ifdef COMPAT_FREEBSD32
	case SIOCGIFMEDIA32:
	case SIOCGIFXMEDIA32:
#endif
#ifdef COMPAT_CHERIABI
	case SIOCGIFMEDIA64:
	case SIOCGIFXMEDIA64:
#endif
		ifmrp = &ifmr;
		ifmr_init(ifmrp, data);
		cmd = _IOC_NEWTYPE(cmd, struct ifmediareq);
		saved_data = data;
		data = (caddr_t)ifmrp;
	}
#endif	/* defined(COMPAT_FREEBSD32) || defined(COMPAT_CHERIABI) */

	ifr = (struct ifreq *)data;
	switch (cmd) {
#ifdef VIMAGE
	case CASE_IOC_IFREQ(SIOCSIFRVNET):
		error = priv_check(td, PRIV_NET_SETIFVNET);
		if (error == 0)
			error = if_vmove_reclaim(td, ifr->ifr_name,
			    ifr_jid_get(ifr));
		goto out_noref;
#endif
	case CASE_IOC_IFREQ(SIOCIFCREATE):
		error = priv_check(td, PRIV_NET_IFCREATE);
		if (error == 0)
			error = if_clone_create(ifr->ifr_name,
			    sizeof(ifr->ifr_name), NULL);
		goto out_noref;

	case CASE_IOC_IFREQ(SIOCIFCREATE2):
		error = priv_check(td, PRIV_NET_IFCREATE);
		if (error == 0)
			error = if_clone_create(ifr->ifr_name,
			    sizeof(ifr->ifr_name), ifr_data_get_ptr(ifr));
		goto out_noref;

	case CASE_IOC_IFREQ(SIOCIFDESTROY):
		error = priv_check(td, PRIV_NET_IFDESTROY);
		if (error == 0)
			error = if_clone_destroy(ifr->ifr_name);
		goto out_noref;

	case SIOCIFGCLONERS:
		error = if_clone_list((struct if_clonereq *)data);
		goto out_noref;

	case CASE_IOC_IFGROUPREQ(SIOCGIFGMEMB):
		error = if_getgroupmembers((struct ifgroupreq *)data);
		goto out_noref;
#if defined(INET) || defined(INET6)
	case CASE_IOC_IFREQ(SIOCSVH):
	case CASE_IOC_IFREQ(SIOCGVH):
		if (carp_ioctl_p == NULL)
			error = EPROTONOSUPPORT;
		else
			error = (*carp_ioctl_p)(ifr, cmd, td);
		goto out_noref;
#endif
	}

	ifp = ifunit_ref(ifr->ifr_name);
	if (ifp == NULL) {
		error = ENXIO;
		goto out_noref;
	}

	error = ifhwioctl(cmd, ifp, data, td);
	if (error != ENOIOCTL)
		goto out_ref;

	oif_flags = ifp->if_flags;
	if (so->so_proto == NULL) {
		error = EOPNOTSUPP;
		goto out_ref;
	}

	/*
	 * Pass the request on to the socket control method, and if the
	 * latter returns EOPNOTSUPP, directly to the interface.
	 *
	 * Make an exception for the legacy SIOCSIF* requests.  Drivers
	 * trust SIOCSIFADDR et al to come from an already privileged
	 * layer, and do not perform any credentials checks or input
	 * validation.
	 */
	error = ((*so->so_proto->pr_usrreqs->pru_control)(so, cmd, data,
	    ifp, td));
	if (error == EOPNOTSUPP && ifp != NULL && ifp->if_ioctl != NULL)
		switch (cmd) {
		case CASE_IOC_IFREQ(SIOCSIFADDR):
		case CASE_IOC_IFREQ(SIOCSIFBRDADDR):
		case CASE_IOC_IFREQ(SIOCSIFDSTADDR):
		case CASE_IOC_IFREQ(SIOCSIFNETMASK):
			break;
		default:
			error = (*ifp->if_ioctl)(ifp, cmd, data);
		}

	if ((oif_flags ^ ifp->if_flags) & IFF_UP) {
#ifdef INET6
		if (ifp->if_flags & IFF_UP)
			in6_if_up(ifp);
#endif
	}

out_ref:
	if_rele(ifp);
out_noref:
#if defined(COMPAT_FREEBSD32) || defined(COMPAT_CHERIABI)
	if (ifmrp != NULL) {
		KASSERT((cmd == SIOCGIFMEDIA || cmd == SIOCGIFXMEDIA),
		    ("ifmrp non-NULL, but cmd is not an ifmedia req 0x%lx",
		     cmd));
		data = saved_data;
		ifmr_update(ifmrp, data);
	}
#endif
	CURVNET_RESTORE();
	return (error);
}

/*
 * The code common to handling reference counted flags,
 * e.g., in ifpromisc() and if_allmulti().
 * The "pflag" argument can specify a permanent mode flag to check,
 * such as IFF_PPROMISC for promiscuous mode; should be 0 if none.
 *
 * Only to be used on stack-owned flags, not driver-owned flags.
 */
static int
if_setflag(struct ifnet *ifp, int flag, int pflag, int *refcount, int onswitch)
{
	struct ifreq ifr;
	int error;
	int oldflags, oldcount;

	/* Sanity checks to catch programming errors */
	KASSERT((flag & (IFF_DRV_OACTIVE|IFF_DRV_RUNNING)) == 0,
	    ("%s: setting driver-owned flag %d", __func__, flag));

	if (onswitch)
		KASSERT(*refcount >= 0,
		    ("%s: increment negative refcount %d for flag %d",
		    __func__, *refcount, flag));
	else
		KASSERT(*refcount > 0,
		    ("%s: decrement non-positive refcount %d for flag %d",
		    __func__, *refcount, flag));

	/* In case this mode is permanent, just touch refcount */
	if (ifp->if_flags & pflag) {
		*refcount += onswitch ? 1 : -1;
		return (0);
	}

	/* Save ifnet parameters for if_ioctl() may fail */
	oldcount = *refcount;
	oldflags = ifp->if_flags;
	
	/*
	 * See if we aren't the only and touching refcount is enough.
	 * Actually toggle interface flag if we are the first or last.
	 */
	if (onswitch) {
		if ((*refcount)++)
			return (0);
		ifp->if_flags |= flag;
	} else {
		if (--(*refcount))
			return (0);
		ifp->if_flags &= ~flag;
	}

	/* Call down the driver since we've changed interface flags */
	if (ifp->if_ioctl == NULL) {
		error = EOPNOTSUPP;
		goto recover;
	}
	ifr.ifr_ifru.ifru_flags[0] = ifp->if_flags & 0xffff;
	ifr.ifr_ifru.ifru_flags[1] = ifp->if_flags >> 16;
	error = (*ifp->if_ioctl)(ifp, SIOCSIFFLAGS, (caddr_t)&ifr);
	if (error)
		goto recover;
	/* Notify userland that interface flags have changed */
	rt_ifmsg(ifp);
	return (0);

recover:
	/* Recover after driver error */
	*refcount = oldcount;
	ifp->if_flags = oldflags;
	return (error);
}

/*
 * Set/clear promiscuous mode on interface ifp based on the truth value
 * of pswitch.  The calls are reference counted so that only the first
 * "on" request actually has an effect, as does the final "off" request.
 * Results are undefined if the "off" and "on" requests are not matched.
 */
int
ifpromisc(struct ifnet *ifp, int pswitch)
{
	int error;
	int oldflags = ifp->if_flags;

	error = if_setflag(ifp, IFF_PROMISC, IFF_PPROMISC,
			   &ifp->if_pcount, pswitch);
	/* If promiscuous mode status has changed, log a message */
	if (error == 0 && ((ifp->if_flags ^ oldflags) & IFF_PROMISC) &&
            log_promisc_mode_change)
		if_printf(ifp, "promiscuous mode %s\n",
		    (ifp->if_flags & IFF_PROMISC) ? "enabled" : "disabled");
	return (error);
}

/*
 * Return interface configuration
 * of system.  List may be used
 * in later ioctl's (above) to get
 * other information.
 */
/*ARGSUSED*/
static int
ifconf(u_long cmd, caddr_t data)
{
	struct ifconf *ifc = (struct ifconf *)data;
	struct ifnet *ifp;
	struct ifaddr *ifa;
	struct ifreq ifr;
	struct sbuf *sb;
	int error, full = 0, valid_len, max_len;

	/* Limit initial buffer size to MAXPHYS to avoid DoS from userspace. */
	max_len = MAXPHYS - 1;

	/* Prevent hostile input from being able to crash the system */
	if (ifc->ifc_len <= 0)
		return (EINVAL);

again:
	if (ifc->ifc_len <= max_len) {
		max_len = ifc->ifc_len;
		full = 1;
	}
	sb = sbuf_new(NULL, NULL, max_len + 1, SBUF_FIXEDLEN);
	max_len = 0;
	valid_len = 0;

	IFNET_RLOCK();
	TAILQ_FOREACH(ifp, &V_ifnet, if_link) {
		int addrs;

		/*
		 * Zero the ifr to make sure we don't disclose the contents
		 * of the stack.
		 */
		memset(&ifr, 0, sizeof(ifr));

		if (strlcpy(ifr.ifr_name, ifp->if_xname, sizeof(ifr.ifr_name))
		    >= sizeof(ifr.ifr_name)) {
			sbuf_delete(sb);
			IFNET_RUNLOCK();
			return (ENAMETOOLONG);
		}

		addrs = 0;
		IF_ADDR_RLOCK(ifp);
		CK_STAILQ_FOREACH(ifa, &ifp->if_addrhead, ifa_link) {
			struct sockaddr *sa = ifa->ifa_addr;

			if (prison_if(curthread->td_ucred, sa) != 0)
				continue;
			addrs++;
			if (sa->sa_len <= sizeof(*sa)) {
				if (sa->sa_len < sizeof(*sa)) {
					memset(&ifr.ifr_ifru.ifru_addr, 0,
					    sizeof(ifr.ifr_ifru.ifru_addr));
					memcpy(&ifr.ifr_ifru.ifru_addr, sa,
					    sa->sa_len);
				} else
					ifr.ifr_ifru.ifru_addr = *sa;
				sbuf_bcat(sb, &ifr, sizeof(ifr));
				max_len += sizeof(ifr);
			} else {
				sbuf_bcat(sb, &ifr,
				    offsetof(struct ifreq, ifr_ifru));
				max_len += offsetof(struct ifreq, ifr_ifru);
				sbuf_bcat(sb, sa, sa->sa_len);
				max_len += sa->sa_len;
			}

			if (sbuf_error(sb) == 0)
				valid_len = sbuf_len(sb);
		}
		IF_ADDR_RUNLOCK(ifp);
		if (addrs == 0) {
			sbuf_bcat(sb, &ifr, sizeof(ifr));
			max_len += sizeof(ifr);

			if (sbuf_error(sb) == 0)
				valid_len = sbuf_len(sb);
		}
	}
	IFNET_RUNLOCK();

	/*
	 * If we didn't allocate enough space (uncommon), try again.  If
	 * we have already allocated as much space as we are allowed,
	 * return what we've got.
	 */
	if (valid_len != max_len && !full) {
		sbuf_delete(sb);
		goto again;
	}

	ifc->ifc_len = valid_len;
	sbuf_finish(sb);
	error = copyout(sbuf_data(sb), ifc->ifc_req, ifc->ifc_len);
	sbuf_delete(sb);
	return (error);
}

/*
 * Just like ifpromisc(), but for all-multicast-reception mode.
 */
int
if_allmulti(struct ifnet *ifp, int onswitch)
{

	return (if_setflag(ifp, IFF_ALLMULTI, 0, &ifp->if_amcount, onswitch));
}

struct ifmultiaddr *
if_findmulti(struct ifnet *ifp, const struct sockaddr *sa)
{
	struct ifmultiaddr *ifma;

	IF_ADDR_LOCK_ASSERT(ifp);

	CK_STAILQ_FOREACH(ifma, &ifp->if_multiaddrs, ifma_link) {
		if (sa->sa_family == AF_LINK) {
			if (sa_dl_equal(ifma->ifma_addr, sa))
				break;
		} else {
			if (sa_equal(ifma->ifma_addr, sa))
				break;
		}
	}

	return ifma;
}

/*
 * Allocate a new ifmultiaddr and initialize based on passed arguments.  We
 * make copies of passed sockaddrs.  The ifmultiaddr will not be added to
 * the ifnet multicast address list here, so the caller must do that and
 * other setup work (such as notifying the device driver).  The reference
 * count is initialized to 1.
 */
static struct ifmultiaddr *
if_allocmulti(struct ifnet *ifp, struct sockaddr *sa, struct sockaddr *llsa,
    int mflags)
{
	struct ifmultiaddr *ifma;
	struct sockaddr *dupsa;

	ifma = malloc(sizeof *ifma, M_IFMADDR, mflags |
	    M_ZERO);
	if (ifma == NULL)
		return (NULL);

	dupsa = malloc(sa->sa_len, M_IFMADDR, mflags);
	if (dupsa == NULL) {
		free(ifma, M_IFMADDR);
		return (NULL);
	}
	bcopy(sa, dupsa, sa->sa_len);
	ifma->ifma_addr = dupsa;

	ifma->ifma_ifp = ifp;
	ifma->ifma_refcount = 1;
	ifma->ifma_protospec = NULL;

	if (llsa == NULL) {
		ifma->ifma_lladdr = NULL;
		return (ifma);
	}

	dupsa = malloc(llsa->sa_len, M_IFMADDR, mflags);
	if (dupsa == NULL) {
		free(ifma->ifma_addr, M_IFMADDR);
		free(ifma, M_IFMADDR);
		return (NULL);
	}
	bcopy(llsa, dupsa, llsa->sa_len);
	ifma->ifma_lladdr = dupsa;

	return (ifma);
}

/*
 * if_freemulti: free ifmultiaddr structure and possibly attached related
 * addresses.  The caller is responsible for implementing reference
 * counting, notifying the driver, handling routing messages, and releasing
 * any dependent link layer state.
 */
#ifdef MCAST_VERBOSE
extern void kdb_backtrace(void);
#endif
static void
if_freemulti_internal(struct ifmultiaddr *ifma)
{

	KASSERT(ifma->ifma_refcount == 0, ("if_freemulti: refcount %d",
	    ifma->ifma_refcount));

	if (ifma->ifma_lladdr != NULL)
		free(ifma->ifma_lladdr, M_IFMADDR);
#ifdef MCAST_VERBOSE
	kdb_backtrace();
	printf("%s freeing ifma: %p\n", __func__, ifma);
#endif
	free(ifma->ifma_addr, M_IFMADDR);
	free(ifma, M_IFMADDR);
}

static void
if_destroymulti(epoch_context_t ctx)
{
	struct ifmultiaddr *ifma;

	ifma = __containerof(ctx, struct ifmultiaddr, ifma_epoch_ctx);
	if_freemulti_internal(ifma);
}

void
if_freemulti(struct ifmultiaddr *ifma)
{
	KASSERT(ifma->ifma_refcount == 0, ("if_freemulti_epoch: refcount %d",
	    ifma->ifma_refcount));

	epoch_call(net_epoch_preempt, &ifma->ifma_epoch_ctx, if_destroymulti);
}


/*
 * Register an additional multicast address with a network interface.
 *
 * - If the address is already present, bump the reference count on the
 *   address and return.
 * - If the address is not link-layer, look up a link layer address.
 * - Allocate address structures for one or both addresses, and attach to the
 *   multicast address list on the interface.  If automatically adding a link
 *   layer address, the protocol address will own a reference to the link
 *   layer address, to be freed when it is freed.
 * - Notify the network device driver of an addition to the multicast address
 *   list.
 *
 * 'sa' points to caller-owned memory with the desired multicast address.
 *
 * 'retifma' will be used to return a pointer to the resulting multicast
 * address reference, if desired.
 */
int
if_addmulti(struct ifnet *ifp, struct sockaddr *sa,
    struct ifmultiaddr **retifma)
{
	struct ifmultiaddr *ifma, *ll_ifma;
	struct sockaddr *llsa;
	struct sockaddr_dl sdl;
	int error;

#ifdef INET
	IN_MULTI_LIST_UNLOCK_ASSERT();
#endif
#ifdef INET6
	IN6_MULTI_LIST_UNLOCK_ASSERT();
#endif
	/*
	 * If the address is already present, return a new reference to it;
	 * otherwise, allocate storage and set up a new address.
	 */
	IF_ADDR_WLOCK(ifp);
	ifma = if_findmulti(ifp, sa);
	if (ifma != NULL) {
		ifma->ifma_refcount++;
		if (retifma != NULL)
			*retifma = ifma;
		IF_ADDR_WUNLOCK(ifp);
		return (0);
	}

	/*
	 * The address isn't already present; resolve the protocol address
	 * into a link layer address, and then look that up, bump its
	 * refcount or allocate an ifma for that also.
	 * Most link layer resolving functions returns address data which
	 * fits inside default sockaddr_dl structure. However callback
	 * can allocate another sockaddr structure, in that case we need to
	 * free it later.
	 */
	llsa = NULL;
	ll_ifma = NULL;
	if (ifp->if_resolvemulti != NULL) {
		/* Provide called function with buffer size information */
		sdl.sdl_len = sizeof(sdl);
		llsa = (struct sockaddr *)&sdl;
		error = ifp->if_resolvemulti(ifp, &llsa, sa);
		if (error)
			goto unlock_out;
	}

	/*
	 * Allocate the new address.  Don't hook it up yet, as we may also
	 * need to allocate a link layer multicast address.
	 */
	ifma = if_allocmulti(ifp, sa, llsa, M_NOWAIT);
	if (ifma == NULL) {
		error = ENOMEM;
		goto free_llsa_out;
	}

	/*
	 * If a link layer address is found, we'll need to see if it's
	 * already present in the address list, or allocate is as well.
	 * When this block finishes, the link layer address will be on the
	 * list.
	 */
	if (llsa != NULL) {
		ll_ifma = if_findmulti(ifp, llsa);
		if (ll_ifma == NULL) {
			ll_ifma = if_allocmulti(ifp, llsa, NULL, M_NOWAIT);
			if (ll_ifma == NULL) {
				--ifma->ifma_refcount;
				if_freemulti(ifma);
				error = ENOMEM;
				goto free_llsa_out;
			}
			CK_STAILQ_INSERT_HEAD(&ifp->if_multiaddrs, ll_ifma,
			    ifma_link);
		} else
			ll_ifma->ifma_refcount++;
		ifma->ifma_llifma = ll_ifma;
	}

	/*
	 * We now have a new multicast address, ifma, and possibly a new or
	 * referenced link layer address.  Add the primary address to the
	 * ifnet address list.
	 */
	CK_STAILQ_INSERT_HEAD(&ifp->if_multiaddrs, ifma, ifma_link);

	if (retifma != NULL)
		*retifma = ifma;

	/*
	 * Must generate the message while holding the lock so that 'ifma'
	 * pointer is still valid.
	 */
	rt_newmaddrmsg(RTM_NEWMADDR, ifma);
	IF_ADDR_WUNLOCK(ifp);

	/*
	 * We are certain we have added something, so call down to the
	 * interface to let them know about it.
	 */
	if (ifp->if_ioctl != NULL) {
		(void) (*ifp->if_ioctl)(ifp, SIOCADDMULTI, 0);
	}

	if ((llsa != NULL) && (llsa != (struct sockaddr *)&sdl))
		link_free_sdl(llsa);

	return (0);

free_llsa_out:
	if ((llsa != NULL) && (llsa != (struct sockaddr *)&sdl))
		link_free_sdl(llsa);

unlock_out:
	IF_ADDR_WUNLOCK(ifp);
	return (error);
}

/*
 * Delete a multicast group membership by network-layer group address.
 *
 * Returns ENOENT if the entry could not be found. If ifp no longer
 * exists, results are undefined. This entry point should only be used
 * from subsystems which do appropriate locking to hold ifp for the
 * duration of the call.
 * Network-layer protocol domains must use if_delmulti_ifma().
 */
int
if_delmulti(struct ifnet *ifp, struct sockaddr *sa)
{
	struct ifmultiaddr *ifma;
	int lastref;
#ifdef INVARIANTS
	struct ifnet *oifp;

	IFNET_RLOCK_NOSLEEP();
	TAILQ_FOREACH(oifp, &V_ifnet, if_link)
		if (ifp == oifp)
			break;
	if (ifp != oifp)
		ifp = NULL;
	IFNET_RUNLOCK_NOSLEEP();

	KASSERT(ifp != NULL, ("%s: ifnet went away", __func__));
#endif
	if (ifp == NULL)
		return (ENOENT);

	IF_ADDR_WLOCK(ifp);
	lastref = 0;
	ifma = if_findmulti(ifp, sa);
	if (ifma != NULL)
		lastref = if_delmulti_locked(ifp, ifma, 0);
	IF_ADDR_WUNLOCK(ifp);

	if (ifma == NULL)
		return (ENOENT);

	if (lastref && ifp->if_ioctl != NULL) {
		(void)(*ifp->if_ioctl)(ifp, SIOCDELMULTI, 0);
	}

	return (0);
}

/*
 * Delete all multicast group membership for an interface.
 * Should be used to quickly flush all multicast filters.
 */
void
if_delallmulti(struct ifnet *ifp)
{
	struct ifmultiaddr *ifma;
	struct ifmultiaddr *next;

	IF_ADDR_WLOCK(ifp);
	CK_STAILQ_FOREACH_SAFE(ifma, &ifp->if_multiaddrs, ifma_link, next)
		if_delmulti_locked(ifp, ifma, 0);
	IF_ADDR_WUNLOCK(ifp);
}

void
if_delmulti_ifma(struct ifmultiaddr *ifma)
{
	if_delmulti_ifma_flags(ifma, 0);
}

/*
 * Delete a multicast group membership by group membership pointer.
 * Network-layer protocol domains must use this routine.
 *
 * It is safe to call this routine if the ifp disappeared.
 */
void
if_delmulti_ifma_flags(struct ifmultiaddr *ifma, int flags)
{
	struct ifnet *ifp;
	int lastref;
	MCDPRINTF("%s freeing ifma: %p\n", __func__, ifma);
#ifdef INET
	IN_MULTI_LIST_UNLOCK_ASSERT();
#endif
	ifp = ifma->ifma_ifp;
#ifdef DIAGNOSTIC
	if (ifp == NULL) {
		printf("%s: ifma_ifp seems to be detached\n", __func__);
	} else {
		struct ifnet *oifp;

		IFNET_RLOCK_NOSLEEP();
		TAILQ_FOREACH(oifp, &V_ifnet, if_link)
			if (ifp == oifp)
				break;
		if (ifp != oifp) {
			printf("%s: ifnet %p disappeared\n", __func__, ifp);
			ifp = NULL;
		}
		IFNET_RUNLOCK_NOSLEEP();
	}
#endif
	/*
	 * If and only if the ifnet instance exists: Acquire the address lock.
	 */
	if (ifp != NULL)
		IF_ADDR_WLOCK(ifp);

	lastref = if_delmulti_locked(ifp, ifma, flags);

	if (ifp != NULL) {
		/*
		 * If and only if the ifnet instance exists:
		 *  Release the address lock.
		 *  If the group was left: update the hardware hash filter.
		 */
		IF_ADDR_WUNLOCK(ifp);
		if (lastref && ifp->if_ioctl != NULL) {
			(void)(*ifp->if_ioctl)(ifp, SIOCDELMULTI, 0);
		}
	}
}

/*
 * Perform deletion of network-layer and/or link-layer multicast address.
 *
 * Return 0 if the reference count was decremented.
 * Return 1 if the final reference was released, indicating that the
 * hardware hash filter should be reprogrammed.
 */
static int
if_delmulti_locked(struct ifnet *ifp, struct ifmultiaddr *ifma, int detaching)
{
	struct ifmultiaddr *ll_ifma;

	if (ifp != NULL && ifma->ifma_ifp != NULL) {
		KASSERT(ifma->ifma_ifp == ifp,
		    ("%s: inconsistent ifp %p", __func__, ifp));
		IF_ADDR_WLOCK_ASSERT(ifp);
	}

	ifp = ifma->ifma_ifp;
	MCDPRINTF("%s freeing %p from %s \n", __func__, ifma, ifp ? ifp->if_xname : "");

	/*
	 * If the ifnet is detaching, null out references to ifnet,
	 * so that upper protocol layers will notice, and not attempt
	 * to obtain locks for an ifnet which no longer exists. The
	 * routing socket announcement must happen before the ifnet
	 * instance is detached from the system.
	 */
	if (detaching) {
#ifdef DIAGNOSTIC
		printf("%s: detaching ifnet instance %p\n", __func__, ifp);
#endif
		/*
		 * ifp may already be nulled out if we are being reentered
		 * to delete the ll_ifma.
		 */
		if (ifp != NULL) {
			rt_newmaddrmsg(RTM_DELMADDR, ifma);
			ifma->ifma_ifp = NULL;
		}
	}

	if (--ifma->ifma_refcount > 0)
		return 0;

	if (ifp != NULL && detaching == 0)
		CK_STAILQ_REMOVE(&ifp->if_multiaddrs, ifma, ifmultiaddr, ifma_link);

	/*
	 * If this ifma is a network-layer ifma, a link-layer ifma may
	 * have been associated with it. Release it first if so.
	 */
	ll_ifma = ifma->ifma_llifma;
	if (ll_ifma != NULL) {
		KASSERT(ifma->ifma_lladdr != NULL,
		    ("%s: llifma w/o lladdr", __func__));
		if (detaching)
			ll_ifma->ifma_ifp = NULL;	/* XXX */
		if (--ll_ifma->ifma_refcount == 0) {
			if (ifp != NULL) {
				CK_STAILQ_REMOVE(&ifp->if_multiaddrs, ll_ifma, ifmultiaddr,
				    ifma_link);
			}
			if_freemulti(ll_ifma);
		}
	}
#ifdef INVARIANTS
	if (ifp) {
		struct ifmultiaddr *ifmatmp;

		CK_STAILQ_FOREACH(ifmatmp, &ifp->if_multiaddrs, ifma_link)
			MPASS(ifma != ifmatmp);
	}
#endif
	if_freemulti(ifma);
	/*
	 * The last reference to this instance of struct ifmultiaddr
	 * was released; the hardware should be notified of this change.
	 */
	return 1;
}

/*
 * Set the link layer address on an interface.
 *
 * At this time we only support certain types of interfaces,
 * and we don't allow the length of the address to change.
 *
 * Set noinline to be dtrace-friendly
 */
__noinline int
if_setlladdr(struct ifnet *ifp, const u_char *lladdr, int len)
{
	struct sockaddr_dl *sdl;
	struct ifaddr *ifa;
	struct ifreq ifr;

	IF_ADDR_RLOCK(ifp);
	ifa = ifp->if_addr;
	if (ifa == NULL) {
		IF_ADDR_RUNLOCK(ifp);
		return (EINVAL);
	}
	ifa_ref(ifa);
	IF_ADDR_RUNLOCK(ifp);
	sdl = (struct sockaddr_dl *)ifa->ifa_addr;
	if (sdl == NULL) {
		ifa_free(ifa);
		return (EINVAL);
	}
	if (len != sdl->sdl_alen) {	/* don't allow length to change */
		ifa_free(ifa);
		return (EINVAL);
	}
	switch (ifp->if_type) {
	case IFT_ETHER:
	case IFT_XETHER:
	case IFT_L2VLAN:
	case IFT_BRIDGE:
	case IFT_IEEE8023ADLAG:
		bcopy(lladdr, LLADDR(sdl), len);
		ifa_free(ifa);
		break;
	default:
		ifa_free(ifa);
		return (ENODEV);
	}

	/*
	 * If the interface is already up, we need
	 * to re-init it in order to reprogram its
	 * address filter.
	 */
	if ((ifp->if_flags & IFF_UP) != 0) {
		if (ifp->if_ioctl) {
			ifp->if_flags &= ~IFF_UP;
			ifr.ifr_ifru.ifru_flags[0] = ifp->if_flags & 0xffff;
			ifr.ifr_ifru.ifru_flags[1] = ifp->if_flags >> 16;
			(*ifp->if_ioctl)(ifp, SIOCSIFFLAGS, (caddr_t)&ifr);
			ifp->if_flags |= IFF_UP;
			ifr.ifr_ifru.ifru_flags[0] = ifp->if_flags & 0xffff;
			ifr.ifr_ifru.ifru_flags[1] = ifp->if_flags >> 16;
			(*ifp->if_ioctl)(ifp, SIOCSIFFLAGS, (caddr_t)&ifr);
		}
	}
	EVENTHANDLER_INVOKE(iflladdr_event, ifp);
	return (0);
}

/*
 * Compat function for handling basic encapsulation requests.
 * Not converted stacks (FDDI, IB, ..) supports traditional
 * output model: ARP (and other similar L2 protocols) are handled
 * inside output routine, arpresolve/nd6_resolve() returns MAC
 * address instead of full prepend.
 *
 * This function creates calculated header==MAC for IPv4/IPv6 and
 * returns EAFNOSUPPORT (which is then handled in ARP code) for other
 * address families.
 */
static int
if_requestencap_default(struct ifnet *ifp, struct if_encap_req *req)
{

	if (req->rtype != IFENCAP_LL)
		return (EOPNOTSUPP);

	if (req->bufsize < req->lladdr_len)
		return (ENOMEM);

	switch (req->family) {
	case AF_INET:
	case AF_INET6:
		break;
	default:
		return (EAFNOSUPPORT);
	}

	/* Copy lladdr to storage as is */
	memmove(req->buf, req->lladdr, req->lladdr_len);
	req->bufsize = req->lladdr_len;
	req->lladdr_off = 0;

	return (0);
}

/*
 * Get the link layer address that was read from the hardware at attach.
 *
 * This is only set by Ethernet NICs (IFT_ETHER), but laggX interfaces re-type
 * their component interfaces as IFT_IEEE8023ADLAG.
 */
int
if_gethwaddr(struct ifnet *ifp, struct ifreq *ifr)
{

	if (ifp->if_hw_addr == NULL)
		return (ENODEV);

	switch (ifp->if_type) {
	case IFT_ETHER:
	case IFT_IEEE8023ADLAG:
		bcopy(ifp->if_hw_addr, ifr_addr_get_data(ifr), ifp->if_addrlen);
		return (0);
	default:
		return (ENODEV);
	}
}

/*
 * The name argument must be a pointer to storage which will last as
 * long as the interface does.  For physical devices, the result of
 * device_get_name(dev) is a good choice and for pseudo-devices a
 * static string works well.
 */
void
if_initname(struct ifnet *ifp, const char *name, int unit)
{
	ifp->if_dname = name;
	ifp->if_dunit = unit;
	if (unit != IF_DUNIT_NONE)
		snprintf(ifp->if_xname, IFNAMSIZ, "%s%d", name, unit);
	else
		strlcpy(ifp->if_xname, name, IFNAMSIZ);
}

int
if_printf(struct ifnet *ifp, const char *fmt, ...)
{
	char if_fmt[256];
	va_list ap;

	snprintf(if_fmt, sizeof(if_fmt), "%s: %s", ifp->if_xname, fmt);
	va_start(ap, fmt);
	vlog(LOG_INFO, if_fmt, ap);
	va_end(ap);
	return (0);
}

void
if_start(struct ifnet *ifp)
{

	(*(ifp)->if_start)(ifp);
}

/*
 * Backwards compatibility interface for drivers 
 * that have not implemented it
 */
static int
if_transmit(struct ifnet *ifp, struct mbuf *m)
{
	int error;

	IFQ_HANDOFF(ifp, m, error);
	return (error);
}

static void
if_input_default(struct ifnet *ifp __unused, struct mbuf *m)
{

	m_freem(m);
}

int
if_handoff(struct ifqueue *ifq, struct mbuf *m, struct ifnet *ifp, int adjust)
{
	int active = 0;

	IF_LOCK(ifq);
	if (_IF_QFULL(ifq)) {
		IF_UNLOCK(ifq);
		if_inc_counter(ifp, IFCOUNTER_OQDROPS, 1);
		m_freem(m);
		return (0);
	}
	if (ifp != NULL) {
		if_inc_counter(ifp, IFCOUNTER_OBYTES, m->m_pkthdr.len + adjust);
		if (m->m_flags & (M_BCAST|M_MCAST))
			if_inc_counter(ifp, IFCOUNTER_OMCASTS, 1);
		active = ifp->if_drv_flags & IFF_DRV_OACTIVE;
	}
	_IF_ENQUEUE(ifq, m);
	IF_UNLOCK(ifq);
	if (ifp != NULL && !active)
		(*(ifp)->if_start)(ifp);
	return (1);
}

void
if_register_com_alloc(u_char type,
    if_com_alloc_t *a, if_com_free_t *f)
{
	
	KASSERT(if_com_alloc[type] == NULL,
	    ("if_register_com_alloc: %d already registered", type));
	KASSERT(if_com_free[type] == NULL,
	    ("if_register_com_alloc: %d free already registered", type));

	if_com_alloc[type] = a;
	if_com_free[type] = f;
}

void
if_deregister_com_alloc(u_char type)
{
	
	KASSERT(if_com_alloc[type] != NULL,
	    ("if_deregister_com_alloc: %d not registered", type));
	KASSERT(if_com_free[type] != NULL,
	    ("if_deregister_com_alloc: %d free not registered", type));
	if_com_alloc[type] = NULL;
	if_com_free[type] = NULL;
}

/* API for driver access to network stack owned ifnet.*/
uint64_t
if_setbaudrate(struct ifnet *ifp, uint64_t baudrate)
{
	uint64_t oldbrate;

	oldbrate = ifp->if_baudrate;
	ifp->if_baudrate = baudrate;
	return (oldbrate);
}

uint64_t
if_getbaudrate(if_t ifp)
{

	return (((struct ifnet *)ifp)->if_baudrate);
}

int
if_setcapabilities(if_t ifp, int capabilities)
{
	((struct ifnet *)ifp)->if_capabilities = capabilities;
	return (0);
}

int
if_setcapabilitiesbit(if_t ifp, int setbit, int clearbit)
{
	((struct ifnet *)ifp)->if_capabilities |= setbit;
	((struct ifnet *)ifp)->if_capabilities &= ~clearbit;

	return (0);
}

int
if_getcapabilities(if_t ifp)
{
	return ((struct ifnet *)ifp)->if_capabilities;
}

int 
if_setcapenable(if_t ifp, int capabilities)
{
	((struct ifnet *)ifp)->if_capenable = capabilities;
	return (0);
}

int 
if_setcapenablebit(if_t ifp, int setcap, int clearcap)
{
	if(setcap) 
		((struct ifnet *)ifp)->if_capenable |= setcap;
	if(clearcap)
		((struct ifnet *)ifp)->if_capenable &= ~clearcap;

	return (0);
}

const char *
if_getdname(if_t ifp)
{
	return ((struct ifnet *)ifp)->if_dname;
}

int 
if_togglecapenable(if_t ifp, int togglecap)
{
	((struct ifnet *)ifp)->if_capenable ^= togglecap;
	return (0);
}

int
if_getcapenable(if_t ifp)
{
	return ((struct ifnet *)ifp)->if_capenable;
}

/*
 * This is largely undesirable because it ties ifnet to a device, but does
 * provide flexiblity for an embedded product vendor. Should be used with
 * the understanding that it violates the interface boundaries, and should be
 * a last resort only.
 */
int
if_setdev(if_t ifp, void *dev)
{
	return (0);
}

int
if_setdrvflagbits(if_t ifp, int set_flags, int clear_flags)
{
	((struct ifnet *)ifp)->if_drv_flags |= set_flags;
	((struct ifnet *)ifp)->if_drv_flags &= ~clear_flags;

	return (0);
}

int
if_getdrvflags(if_t ifp)
{
	return ((struct ifnet *)ifp)->if_drv_flags;
}
 
int
if_setdrvflags(if_t ifp, int flags)
{
	((struct ifnet *)ifp)->if_drv_flags = flags;
	return (0);
}


int
if_setflags(if_t ifp, int flags)
{
	((struct ifnet *)ifp)->if_flags = flags;
	return (0);
}

int
if_setflagbits(if_t ifp, int set, int clear)
{
	((struct ifnet *)ifp)->if_flags |= set;
	((struct ifnet *)ifp)->if_flags &= ~clear;

	return (0);
}

int
if_getflags(if_t ifp)
{
	return ((struct ifnet *)ifp)->if_flags;
}

int
if_clearhwassist(if_t ifp)
{
	((struct ifnet *)ifp)->if_hwassist = 0;
	return (0);
}

int
if_sethwassistbits(if_t ifp, int toset, int toclear)
{
	((struct ifnet *)ifp)->if_hwassist |= toset;
	((struct ifnet *)ifp)->if_hwassist &= ~toclear;

	return (0);
}

int
if_sethwassist(if_t ifp, int hwassist_bit)
{
	((struct ifnet *)ifp)->if_hwassist = hwassist_bit;
	return (0);
}

int
if_gethwassist(if_t ifp)
{
	return ((struct ifnet *)ifp)->if_hwassist;
}

int
if_setmtu(if_t ifp, int mtu)
{
	((struct ifnet *)ifp)->if_mtu = mtu;
	return (0);
}

int
if_getmtu(if_t ifp)
{
	return ((struct ifnet *)ifp)->if_mtu;
}

int
if_getmtu_family(if_t ifp, int family)
{
	struct domain *dp;

	for (dp = domains; dp; dp = dp->dom_next) {
		if (dp->dom_family == family && dp->dom_ifmtu != NULL)
			return (dp->dom_ifmtu((struct ifnet *)ifp));
	}

	return (((struct ifnet *)ifp)->if_mtu);
}

int
if_setsoftc(if_t ifp, void *softc)
{
	((struct ifnet *)ifp)->if_softc = softc;
	return (0);
}

void *
if_getsoftc(if_t ifp)
{
	return ((struct ifnet *)ifp)->if_softc;
}

void 
if_setrcvif(struct mbuf *m, if_t ifp)
{
	m->m_pkthdr.rcvif = (struct ifnet *)ifp;
}

void 
if_setvtag(struct mbuf *m, uint16_t tag)
{
	m->m_pkthdr.ether_vtag = tag;	
}

uint16_t
if_getvtag(struct mbuf *m)
{

	return (m->m_pkthdr.ether_vtag);
}

int
if_sendq_empty(if_t ifp)
{
	return IFQ_DRV_IS_EMPTY(&((struct ifnet *)ifp)->if_snd);
}

struct ifaddr *
if_getifaddr(if_t ifp)
{
	return ((struct ifnet *)ifp)->if_addr;
}

int
if_getamcount(if_t ifp)
{
	return ((struct ifnet *)ifp)->if_amcount;
}


int
if_setsendqready(if_t ifp)
{
	IFQ_SET_READY(&((struct ifnet *)ifp)->if_snd);
	return (0);
}

int
if_setsendqlen(if_t ifp, int tx_desc_count)
{
	IFQ_SET_MAXLEN(&((struct ifnet *)ifp)->if_snd, tx_desc_count);
	((struct ifnet *)ifp)->if_snd.ifq_drv_maxlen = tx_desc_count;

	return (0);
}

int
if_vlantrunkinuse(if_t ifp)
{
	return ((struct ifnet *)ifp)->if_vlantrunk != NULL?1:0;
}

int
if_input(if_t ifp, struct mbuf* sendmp)
{
	(*((struct ifnet *)ifp)->if_input)((struct ifnet *)ifp, sendmp);
	return (0);

}

/* XXX */
#ifndef ETH_ADDR_LEN
#define ETH_ADDR_LEN 6
#endif

int 
if_setupmultiaddr(if_t ifp, void *mta, int *cnt, int max)
{
	struct ifmultiaddr *ifma;
	uint8_t *lmta = (uint8_t *)mta;
	int mcnt = 0;

	CK_STAILQ_FOREACH(ifma, &((struct ifnet *)ifp)->if_multiaddrs, ifma_link) {
		if (ifma->ifma_addr->sa_family != AF_LINK)
			continue;

		if (mcnt == max)
			break;

		bcopy(LLADDR((struct sockaddr_dl *)ifma->ifma_addr),
		    &lmta[mcnt * ETH_ADDR_LEN], ETH_ADDR_LEN);
		mcnt++;
	}
	*cnt = mcnt;

	return (0);
}

int
if_multiaddr_array(if_t ifp, void *mta, int *cnt, int max)
{
	int error;

	if_maddr_rlock(ifp);
	error = if_setupmultiaddr(ifp, mta, cnt, max);
	if_maddr_runlock(ifp);
	return (error);
}

int
if_multiaddr_count(if_t ifp, int max)
{
	struct ifmultiaddr *ifma;
	int count;

	count = 0;
	if_maddr_rlock(ifp);
	CK_STAILQ_FOREACH(ifma, &((struct ifnet *)ifp)->if_multiaddrs, ifma_link) {
		if (ifma->ifma_addr->sa_family != AF_LINK)
			continue;
		count++;
		if (count == max)
			break;
	}
	if_maddr_runlock(ifp);
	return (count);
}

int
if_multi_apply(struct ifnet *ifp, int (*filter)(void *, struct ifmultiaddr *, int), void *arg)
{
	struct ifmultiaddr *ifma;
	int cnt = 0;

	if_maddr_rlock(ifp);
	CK_STAILQ_FOREACH(ifma, &ifp->if_multiaddrs, ifma_link)
		cnt += filter(arg, ifma, cnt);
	if_maddr_runlock(ifp);
	return (cnt);
}

struct mbuf *
if_dequeue(if_t ifp)
{
	struct mbuf *m;
	IFQ_DRV_DEQUEUE(&((struct ifnet *)ifp)->if_snd, m);

	return (m);
}

int
if_sendq_prepend(if_t ifp, struct mbuf *m)
{
	IFQ_DRV_PREPEND(&((struct ifnet *)ifp)->if_snd, m);
	return (0);
}

int
if_setifheaderlen(if_t ifp, int len)
{
	((struct ifnet *)ifp)->if_hdrlen = len;
	return (0);
}

caddr_t
if_getlladdr(if_t ifp)
{
	return (IF_LLADDR((struct ifnet *)ifp));
}

void *
if_gethandle(u_char type)
{
	return (if_alloc(type));
}

void
if_bpfmtap(if_t ifh, struct mbuf *m)
{
	struct ifnet *ifp = (struct ifnet *)ifh;

	BPF_MTAP(ifp, m);
}

void
if_etherbpfmtap(if_t ifh, struct mbuf *m)
{
	struct ifnet *ifp = (struct ifnet *)ifh;

	ETHER_BPF_MTAP(ifp, m);
}

void
if_vlancap(if_t ifh)
{
	struct ifnet *ifp = (struct ifnet *)ifh;
	VLAN_CAPABILITIES(ifp);
}

int
if_sethwtsomax(if_t ifp, u_int if_hw_tsomax)
{

	((struct ifnet *)ifp)->if_hw_tsomax = if_hw_tsomax;
        return (0);
}

int
if_sethwtsomaxsegcount(if_t ifp, u_int if_hw_tsomaxsegcount)
{

	((struct ifnet *)ifp)->if_hw_tsomaxsegcount = if_hw_tsomaxsegcount;
        return (0);
}

int
if_sethwtsomaxsegsize(if_t ifp, u_int if_hw_tsomaxsegsize)
{

	((struct ifnet *)ifp)->if_hw_tsomaxsegsize = if_hw_tsomaxsegsize;
        return (0);
}

u_int
if_gethwtsomax(if_t ifp)
{

	return (((struct ifnet *)ifp)->if_hw_tsomax);
}

u_int
if_gethwtsomaxsegcount(if_t ifp)
{

	return (((struct ifnet *)ifp)->if_hw_tsomaxsegcount);
}

u_int
if_gethwtsomaxsegsize(if_t ifp)
{

	return (((struct ifnet *)ifp)->if_hw_tsomaxsegsize);
}

void
if_setinitfn(if_t ifp, void (*init_fn)(void *))
{
	((struct ifnet *)ifp)->if_init = init_fn;
}

void
if_setioctlfn(if_t ifp, int (*ioctl_fn)(if_t, u_long, caddr_t))
{
	((struct ifnet *)ifp)->if_ioctl = (void *)ioctl_fn;
}

void
if_setstartfn(if_t ifp, void (*start_fn)(if_t))
{
	((struct ifnet *)ifp)->if_start = (void *)start_fn;
}

void
if_settransmitfn(if_t ifp, if_transmit_fn_t start_fn)
{
	((struct ifnet *)ifp)->if_transmit = start_fn;
}

void if_setqflushfn(if_t ifp, if_qflush_fn_t flush_fn)
{
	((struct ifnet *)ifp)->if_qflush = flush_fn;
	
}

void
if_setgetcounterfn(if_t ifp, if_get_counter_t fn)
{

	ifp->if_get_counter = fn;
}

/* Revisit these - These are inline functions originally. */
int
drbr_inuse_drv(if_t ifh, struct buf_ring *br)
{
	return drbr_inuse(ifh, br);
}

struct mbuf*
drbr_dequeue_drv(if_t ifh, struct buf_ring *br)
{
	return drbr_dequeue(ifh, br);
}

int
drbr_needs_enqueue_drv(if_t ifh, struct buf_ring *br)
{
	return drbr_needs_enqueue(ifh, br);
}

int
drbr_enqueue_drv(if_t ifh, struct buf_ring *br, struct mbuf *m)
{
	return drbr_enqueue(ifh, br, m);

}
// CHERI CHANGES START
// {
//   "updated": 20180629,
//   "target_type": "kernel",
//   "changes": [
//     "ioctl:net",
//     "user_capabilities"
//   ]
// }
// CHERI CHANGES END<|MERGE_RESOLUTION|>--- conflicted
+++ resolved
@@ -3452,13 +3452,8 @@
 int
 ifioctl(struct socket *so, u_long cmd, caddr_t data, struct thread *td)
 {
-<<<<<<< HEAD
 #if defined(COMPAT_FREEBSD32) || defined(COMPAT_CHERIABI)
-	caddr_t saved_data;
-=======
-#ifdef COMPAT_FREEBSD32
 	caddr_t saved_data = NULL;
->>>>>>> da84b7fa
 	struct ifmediareq ifmr;
 #endif
 	struct ifmediareq *ifmrp;
