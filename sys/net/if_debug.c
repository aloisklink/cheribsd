/*-
 * SPDX-License-Identifier: BSD-2-Clause-FreeBSD
 *
 * Copyright (c) 2010 Bjoern A. Zeeb <bz@FreeBSD.org>
 * All rights reserved.
 *
 * Redistribution and use in source and binary forms, with or without
 * modification, are permitted provided that the following conditions
 * are met:
 * 1. Redistributions of source code must retain the above copyright
 *    notice, this list of conditions and the following disclaimer.
 * 2. Redistributions in binary form must reproduce the above copyright
 *    notice, this list of conditions and the following disclaimer in the
 *    documentation and/or other materials provided with the distribution.
 *
 * THIS SOFTWARE IS PROVIDED BY THE AUTHOR AND CONTRIBUTORS ``AS IS'' AND
 * ANY EXPRESS OR IMPLIED WARRANTIES, INCLUDING, BUT NOT LIMITED TO, THE
 * IMPLIED WARRANTIES OF MERCHANTABILITY AND FITNESS FOR A PARTICULAR PURPOSE
 * ARE DISCLAIMED. IN NO EVENT SHALL THE AUTHOR OR CONTRIBUTORS BE LIABLE
 * FOR ANY DIRECT, INDIRECT, INCIDENTAL, SPECIAL, EXEMPLARY, OR CONSEQUENTIAL
 * DAMAGES (INCLUDING, BUT NOT LIMITED TO, PROCUREMENT OF SUBSTITUTE GOODS
 * OR SERVICES; LOSS OF USE, DATA, OR PROFITS; OR BUSINESS INTERRUPTION)
 * HOWEVER CAUSED AND ON ANY THEORY OF LIABILITY, WHETHER IN CONTRACT, STRICT
 * LIABILITY, OR TORT (INCLUDING NEGLIGENCE OR OTHERWISE) ARISING IN ANY WAY
 * OUT OF THE USE OF THIS SOFTWARE, EVEN IF ADVISED OF THE POSSIBILITY OF
 * SUCH DAMAGE.
 */

#include <sys/cdefs.h>
__FBSDID("$FreeBSD$");

#include "opt_ddb.h"

#include <sys/param.h>
#include <sys/socket.h>
#include <sys/types.h>

#ifdef DDB
#include <ddb/ddb.h>
#endif

#include <net/if.h>
#include <net/if_types.h>
#include <net/if_var.h>
#include <net/vnet.h>

#ifdef DDB
struct ifindex_entry {
	struct  ifnet *ife_ifnet;
};
VNET_DECLARE(struct ifindex_entry *, ifindex_table);
#define	V_ifindex_table		VNET(ifindex_table)

static void
if_show_ifnet(struct ifnet *ifp)
{

	if (ifp == NULL)
		return;
	db_printf("%s:\n", ifp->if_xname);
#define	IF_DB_PRINTF(f, e)	db_printf("   %s = " f "\n", #e, ifp->e);
	IF_DB_PRINTF("%s", if_dname);
	IF_DB_PRINTF("%d", if_dunit);
	IF_DB_PRINTF("%s", if_description);
	IF_DB_PRINTF("%u", if_index);
	IF_DB_PRINTF("%u", if_refcount);
	IF_DB_PRINTF("%d", if_index_reserved);
	IF_DB_PRINTF("%p", if_softc);
	IF_DB_PRINTF("%p", if_l2com);
	IF_DB_PRINTF("%p", if_llsoftc);
	IF_DB_PRINTF("%d", if_amcount);
	IF_DB_PRINTF("%p", if_addr);
	IF_DB_PRINTF("%p", if_broadcastaddr);
	IF_DB_PRINTF("%p", if_afdata);
	IF_DB_PRINTF("%d", if_afdata_initialized);
	IF_DB_PRINTF("%u", if_fib);
	IF_DB_PRINTF("%p", if_vnet);
	IF_DB_PRINTF("%p", if_home_vnet);
	IF_DB_PRINTF("%p", if_vlantrunk);
	IF_DB_PRINTF("%p", if_bpf);
	IF_DB_PRINTF("%u", if_pcount);
	IF_DB_PRINTF("%p", if_bridge);
	IF_DB_PRINTF("%p", if_lagg);
	IF_DB_PRINTF("%p", if_pf_kif);
	IF_DB_PRINTF("%p", if_carp);
	IF_DB_PRINTF("%p", if_label);
	IF_DB_PRINTF("%p", if_netmap);
	IF_DB_PRINTF("0x%08x", if_flags);
	IF_DB_PRINTF("0x%08x", if_drv_flags);
	IF_DB_PRINTF("0x%08x", if_capabilities);
	IF_DB_PRINTF("0x%08x", if_capenable);
	IF_DB_PRINTF("%p", if_snd.ifq_head);
	IF_DB_PRINTF("%p", if_snd.ifq_tail);
	IF_DB_PRINTF("%d", if_snd.ifq_len);
	IF_DB_PRINTF("%d", if_snd.ifq_maxlen);
	IF_DB_PRINTF("%p", if_snd.ifq_drv_head);
	IF_DB_PRINTF("%p", if_snd.ifq_drv_tail);
	IF_DB_PRINTF("%d", if_snd.ifq_drv_len);
	IF_DB_PRINTF("%d", if_snd.ifq_drv_maxlen);
	IF_DB_PRINTF("%d", if_snd.altq_type);
	IF_DB_PRINTF("%x", if_snd.altq_flags);
#undef IF_DB_PRINTF
}

DB_SHOW_COMMAND(ifnet, db_show_ifnet)
{

	if (!have_addr) {
		db_printf("usage: show ifnet <struct ifnet *>\n");
		return;
	}

<<<<<<< HEAD
	if_show_ifnet(DB_DATA_PTR(addr, sizeof(struct ifnet)));
=======
	if_show_ifnet(DB_DATA_PTR(addr, struct ifnet));
>>>>>>> 5714f9f7
}

DB_SHOW_ALL_COMMAND(ifnets, db_show_all_ifnets)
{
	VNET_ITERATOR_DECL(vnet_iter);
	struct ifnet *ifp;
	u_short idx;

	VNET_FOREACH(vnet_iter) {
		CURVNET_SET_QUIET(vnet_iter);
#ifdef VIMAGE
		db_printf("vnet=%p\n", curvnet);
#endif
		for (idx = 1; idx <= V_if_index; idx++) {
			ifp = V_ifindex_table[idx].ife_ifnet;
			if (ifp == NULL)
				continue;
			db_printf( "%20s ifp=%p\n", ifp->if_xname, ifp);
			if (db_pager_quit)
				break;
		}
		CURVNET_RESTORE();
	}
}
#endif
<<<<<<< HEAD

=======
>>>>>>> 5714f9f7
// CHERI CHANGES START
// {
//   "updated": 20200803,
//   "target_type": "kernel",
//   "changes_purecap": [
//     "kdb"
//   ]
// }
// CHERI CHANGES END<|MERGE_RESOLUTION|>--- conflicted
+++ resolved
@@ -110,11 +110,7 @@
 		return;
 	}
 
-<<<<<<< HEAD
-	if_show_ifnet(DB_DATA_PTR(addr, sizeof(struct ifnet)));
-=======
 	if_show_ifnet(DB_DATA_PTR(addr, struct ifnet));
->>>>>>> 5714f9f7
 }
 
 DB_SHOW_ALL_COMMAND(ifnets, db_show_all_ifnets)
@@ -140,10 +136,6 @@
 	}
 }
 #endif
-<<<<<<< HEAD
-
-=======
->>>>>>> 5714f9f7
 // CHERI CHANGES START
 // {
 //   "updated": 20200803,
