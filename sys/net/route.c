--- conflicted
+++ resolved
@@ -142,10 +142,7 @@
 
 static int rtrequest1_fib_change(struct radix_node_head *, struct rt_addrinfo *,
     struct rtentry **, u_int);
-<<<<<<< HEAD
-=======
 static void rt_setmetrics(const struct rt_addrinfo *, struct rtentry *);
->>>>>>> 5e9f15ac
 
 /*
  * handler for net.my_fibnum
@@ -1437,10 +1434,6 @@
 #undef ifpaddr
 #undef flags
 
-<<<<<<< HEAD
-#define	senderr(e) { error = e; goto bad; }
-=======
->>>>>>> 5e9f15ac
 static int
 rtrequest1_fib_change(struct radix_node_head *rnh, struct rt_addrinfo *info,
     struct rtentry **ret_nrt, u_int fibnum)
@@ -1485,11 +1478,7 @@
 			free_ifa = 1;
 
 		if (error != 0)
-<<<<<<< HEAD
-			senderr(error);
-=======
 			goto bad;
->>>>>>> 5e9f15ac
 	}
 
 	/* Check if outgoing interface has changed */
@@ -1502,11 +1491,7 @@
 	if (info->rti_info[RTAX_GATEWAY] != NULL) {
 		error = rt_setgate(rt, rt_key(rt), info->rti_info[RTAX_GATEWAY]);
 		if (error != 0)
-<<<<<<< HEAD
-			senderr(error);
-=======
 			goto bad;
->>>>>>> 5e9f15ac
 
 		rt->rt_flags &= ~RTF_GATEWAY;
 		rt->rt_flags |= (RTF_GATEWAY & info->rti_flags);
@@ -1524,11 +1509,8 @@
 	if (rt->rt_ifa && rt->rt_ifa->ifa_rtrequest != NULL)
 	       rt->rt_ifa->ifa_rtrequest(RTM_ADD, rt, info);
 
-<<<<<<< HEAD
-=======
 	rt_setmetrics(info, rt);
 
->>>>>>> 5e9f15ac
 	if (ret_nrt) {
 		*ret_nrt = rt;
 		RT_ADDREF(rt);
@@ -1539,10 +1521,6 @@
 		ifa_free(info->rti_ifa);
 	return (error);
 }
-<<<<<<< HEAD
-#undef senderr
-
-=======
 
 static void
 rt_setmetrics(const struct rt_addrinfo *info, struct rtentry *rt)
@@ -1557,7 +1535,6 @@
 		rt->rt_expire = info->rti_rmx->rmx_expire ?
 		    info->rti_rmx->rmx_expire - time_second + time_uptime : 0;
 }
->>>>>>> 5e9f15ac
 
 int
 rt_setgate(struct rtentry *rt, struct sockaddr *dst, struct sockaddr *gate)
