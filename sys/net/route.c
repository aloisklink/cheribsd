--- conflicted
+++ resolved
@@ -1157,10 +1157,7 @@
 
 	KASSERT((fibnum < rt_numfibs), ("rtrequest1_fib: bad fibnum"));
 	KASSERT((info->rti_flags & RTF_RNH_LOCKED) == 0, ("rtrequest1_fib: locked"));
-<<<<<<< HEAD
-=======
 	NET_EPOCH_ASSERT();
->>>>>>> b7d37578
 
 	dst = info->rti_info[RTAX_DST];
 
@@ -1210,357 +1207,8 @@
 		error = EOPNOTSUPP;
 	}
 
-<<<<<<< HEAD
-	return (error);
-}
-
-static int
-add_route(struct rib_head *rnh, struct rt_addrinfo *info,
-    struct rtentry **ret_nrt)
-{
-	struct sockaddr *dst, *ndst, *gateway, *netmask;
-	struct rtentry *rt, *rt_old;
-	struct nhop_object *nh;
-	struct radix_node *rn;
-	struct ifaddr *ifa;
-	int error, flags;
-	struct epoch_tracker et;
-
-	dst = info->rti_info[RTAX_DST];
-	gateway = info->rti_info[RTAX_GATEWAY];
-	netmask = info->rti_info[RTAX_NETMASK];
-	flags = info->rti_flags;
-
-	if ((flags & RTF_GATEWAY) && !gateway)
-		return (EINVAL);
-	if (dst && gateway && (dst->sa_family != gateway->sa_family) &&
-	    (gateway->sa_family != AF_UNSPEC) && (gateway->sa_family != AF_LINK))
-		return (EINVAL);
-
-	if (dst->sa_len > sizeof(((struct rtentry *)NULL)->rt_dstb))
-		return (EINVAL);
-
-	if (info->rti_ifa == NULL) {
-		error = rt_getifa_fib(info, rnh->rib_fibnum);
-		if (error)
-			return (error);
-	} else {
-		ifa_ref(info->rti_ifa);
-	}
-
-	NET_EPOCH_ENTER(et);
-	error = nhop_create_from_info(rnh, info, &nh);
-	NET_EPOCH_EXIT(et);
-	if (error != 0) {
-		ifa_free(info->rti_ifa);
-		return (error);
-	}
-
-	rt = uma_zalloc(V_rtzone, M_NOWAIT);
-	if (rt == NULL) {
-		ifa_free(info->rti_ifa);
-		nhop_free(nh);
-		return (ENOBUFS);
-	}
-	rt->rt_flags = RTF_UP | flags;
-	rt->rt_nhop = nh;
-
-	/* Fill in dst */
-	memcpy(&rt->rt_dst, dst, dst->sa_len);
-	rt_key(rt) = &rt->rt_dst;
-
-	/*
-	 * point to the (possibly newly malloc'd) dest address.
-	 */
-	ndst = (struct sockaddr *)rt_key(rt);
-
-	/*
-	 * make sure it contains the value we want (masked if needed).
-	 */
-	if (netmask) {
-		rt_maskedcopy(dst, ndst, netmask);
-	} else
-		bcopy(dst, ndst, dst->sa_len);
-
-	/*
-	 * We use the ifa reference returned by rt_getifa_fib().
-	 * This moved from below so that rnh->rnh_addaddr() can
-	 * examine the ifa and  ifa->ifa_ifp if it so desires.
-	 */
-	ifa = info->rti_ifa;
-	rt->rt_weight = 1;
-
-	rt_setmetrics(info, rt);
-
-	RIB_WLOCK(rnh);
-	RT_LOCK(rt);
-#ifdef RADIX_MPATH
-	/* do not permit exactly the same dst/mask/gw pair */
-	if (rt_mpath_capable(rnh) &&
-		rt_mpath_conflict(rnh, rt, netmask)) {
-		RIB_WUNLOCK(rnh);
-
-		nhop_free(nh);
-		uma_zfree(V_rtzone, rt);
-		return (EEXIST);
-	}
-#endif
-
-	rn = rnh->rnh_addaddr(ndst, netmask, &rnh->head, rt->rt_nodes);
-
-	if (rn != NULL && rt->rt_expire > 0)
-		tmproutes_update(rnh, rt);
-
-	rt_old = NULL;
-	if (rn == NULL && (info->rti_flags & RTF_PINNED) != 0) {
-
-		/*
-		 * Force removal and re-try addition
-		 * TODO: better multipath&pinned support
-		 */
-		struct sockaddr *info_dst = info->rti_info[RTAX_DST];
-		info->rti_info[RTAX_DST] = ndst;
-		/* Do not delete existing PINNED(interface) routes */
-		info->rti_flags &= ~RTF_PINNED;
-		rt_old = rt_unlinkrte(rnh, info, &error);
-		info->rti_flags |= RTF_PINNED;
-		info->rti_info[RTAX_DST] = info_dst;
-		if (rt_old != NULL)
-			rn = rnh->rnh_addaddr(ndst, netmask, &rnh->head,
-			    rt->rt_nodes);
-	}
-	RIB_WUNLOCK(rnh);
-
-	if (rt_old != NULL)
-		RT_UNLOCK(rt_old);
-
-	/*
-	 * If it still failed to go into the tree,
-	 * then un-make it (this should be a function)
-	 */
-	if (rn == NULL) {
-		nhop_free(nh);
-		uma_zfree(V_rtzone, rt);
-		return (EEXIST);
-	}
-
-	if (rt_old != NULL) {
-		rt_notifydelete(rt_old, info);
-		RTFREE(rt_old);
-	}
-
-	/*
-	 * If this protocol has something to add to this then
-	 * allow it to do that as well.
-	 */
-	if (ifa->ifa_rtrequest)
-		ifa->ifa_rtrequest(RTM_ADD, rt, rt->rt_nhop, info);
-
-	/*
-	 * actually return a resultant rtentry and
-	 * give the caller a single reference.
-	 */
-	if (ret_nrt) {
-		*ret_nrt = rt;
-		RT_ADDREF(rt);
-	}
-	rnh->rnh_gen++;		/* Routing table updated */
-	RT_UNLOCK(rt);
-
-	return (0);
-}
-
-static int
-del_route(struct rib_head *rnh, struct rt_addrinfo *info,
-    struct rtentry **ret_nrt)
-{
-	struct sockaddr *dst, *netmask;
-	struct sockaddr_storage mdst;
-	struct rtentry *rt;
-	int error;
-
-	dst = info->rti_info[RTAX_DST];
-	netmask = info->rti_info[RTAX_NETMASK];
-
-	if (netmask) {
-		if (dst->sa_len > sizeof(mdst))
-			return (EINVAL);
-		rt_maskedcopy(dst, (struct sockaddr *)&mdst, netmask);
-		dst = (struct sockaddr *)&mdst;
-	}
-
-	RIB_WLOCK(rnh);
-	rt = rt_unlinkrte(rnh, info, &error);
-	RIB_WUNLOCK(rnh);
-	if (error != 0)
-		return (error);
-
-	rt_notifydelete(rt, info);
-
-	/*
-	 * If the caller wants it, then it can have it,
-	 * but it's up to it to free the rtentry as we won't be
-	 * doing it.
-	 */
-	if (ret_nrt) {
-		*ret_nrt = rt;
-		RT_UNLOCK(rt);
-	} else
-		RTFREE_LOCKED(rt);
-
-	return (0);
-}
-
-static int
-change_route_one(struct rib_head *rnh, struct rt_addrinfo *info,
-    struct rtentry **ret_nrt)
-{
-	RIB_RLOCK_TRACKER;
-	struct rtentry *rt = NULL;
-	int error = 0;
-	int free_ifa = 0;
-	struct nhop_object *nh, *nh_orig;
-
-	RIB_RLOCK(rnh);
-	rt = (struct rtentry *)rnh->rnh_lookup(info->rti_info[RTAX_DST],
-	    info->rti_info[RTAX_NETMASK], &rnh->head);
-
-	if (rt == NULL) {
-		RIB_RUNLOCK(rnh);
-		return (ESRCH);
-	}
-
-#ifdef RADIX_MPATH
-	/*
-	 * If we got multipath routes,
-	 * we require users to specify a matching RTAX_GATEWAY.
-	 */
-	if (rt_mpath_capable(rnh)) {
-		rt = rt_mpath_matchgate(rt, info->rti_info[RTAX_GATEWAY]);
-		if (rt == NULL) {
-			RIB_RUNLOCK(rnh);
-			return (ESRCH);
-		}
-	}
-#endif
-	nh_orig = rt->rt_nhop;
-
-	RIB_RUNLOCK(rnh);
-
-	rt = NULL;
-	nh = NULL;
-
-	/*
-	 * New gateway could require new ifaddr, ifp;
-	 * flags may also be different; ifp may be specified
-	 * by ll sockaddr when protocol address is ambiguous
-	 */
-	if (((nh_orig->nh_flags & NHF_GATEWAY) &&
-	    info->rti_info[RTAX_GATEWAY] != NULL) ||
-	    info->rti_info[RTAX_IFP] != NULL ||
-	    (info->rti_info[RTAX_IFA] != NULL &&
-	     !sa_equal(info->rti_info[RTAX_IFA], nh_orig->nh_ifa->ifa_addr))) {
-		error = rt_getifa_fib(info, rnh->rib_fibnum);
-		if (info->rti_ifa != NULL)
-			free_ifa = 1;
-
-		if (error != 0) {
-			if (free_ifa) {
-				ifa_free(info->rti_ifa);
-				info->rti_ifa = NULL;
-			}
-
-			return (error);
-		}
-	}
-
-	error = nhop_create_from_nhop(rnh, nh_orig, info, &nh);
-	if (free_ifa) {
-		ifa_free(info->rti_ifa);
-		info->rti_ifa = NULL;
-	}
-	if (error != 0)
-		return (error);
-
-	RIB_WLOCK(rnh);
-
-	/* Lookup rtentry once again and check if nexthop is still the same */
-	rt = (struct rtentry *)rnh->rnh_lookup(info->rti_info[RTAX_DST],
-	    info->rti_info[RTAX_NETMASK], &rnh->head);
-
-	if (rt == NULL) {
-		RIB_WUNLOCK(rnh);
-		nhop_free(nh);
-		return (ESRCH);
-	}
-
-	if (rt->rt_nhop != nh_orig) {
-		RIB_WUNLOCK(rnh);
-		nhop_free(nh);
-		return (EAGAIN);
-	}
-
-	/* Proceed with the update */
-	RT_LOCK(rt);
-
-	/* Provide notification to the protocols.*/
-	if ((nh_orig->nh_ifa != nh->nh_ifa) && nh_orig->nh_ifa->ifa_rtrequest)
-		nh_orig->nh_ifa->ifa_rtrequest(RTM_DELETE, rt, nh_orig, info);
-
-	rt->rt_nhop = nh;
-	rt_setmetrics(info, rt);
-
-	if ((nh_orig->nh_ifa != nh->nh_ifa) && nh_orig->nh_ifa->ifa_rtrequest)
-		nh_orig->nh_ifa->ifa_rtrequest(RTM_DELETE, rt, nh_orig, info);
-
-	if (ret_nrt != NULL) {
-		*ret_nrt = rt;
-		RT_ADDREF(rt);
-	}
-
-	RT_UNLOCK(rt);
-
-	/* Update generation id to reflect rtable change */
-	rnh->rnh_gen++;
-
-	RIB_WUNLOCK(rnh);
-
-	nhop_free(nh_orig);
-
-	return (0);
-}
-
-static int
-change_route(struct rib_head *rnh, struct rt_addrinfo *info,
-    struct rtentry **ret_nrt)
-{
-	struct epoch_tracker et;
-	int error;
-
-	/* Check if updated gateway exists */
-	if ((info->rti_flags & RTF_GATEWAY) &&
-	    (info->rti_info[RTAX_GATEWAY] == NULL))
-		return (EINVAL);
-
-	NET_EPOCH_ENTER(et);
-
-	/*
-	 * route change is done in multiple steps, with dropping and
-	 * reacquiring lock. In the situations with multiple processes
-	 * changes the same route in can lead to the case when route
-	 * is changed between the steps. Address it by retrying the operation
-	 * multiple times before failing.
-	 */
-	for (int i = 0; i < RIB_MAX_RETRIES; i++) {
-		error = change_route_one(rnh, info, ret_nrt);
-		if (error != EAGAIN)
-			break;
-	}
-	NET_EPOCH_EXIT(et);
-=======
 	if (ret_nrt != NULL)
 		*ret_nrt = rc.rc_rt;
->>>>>>> b7d37578
 
 	return (error);
 }
