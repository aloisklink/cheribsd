/*	$OpenBSD: if_trunk.c,v 1.30 2007/01/31 06:20:19 reyk Exp $	*/

/*
 * Copyright (c) 2005, 2006 Reyk Floeter <reyk@openbsd.org>
 * Copyright (c) 2007 Andrew Thompson <thompsa@FreeBSD.org>
 * Copyright (c) 2014, 2016 Marcelo Araujo <araujo@FreeBSD.org>
 *
 * Permission to use, copy, modify, and distribute this software for any
 * purpose with or without fee is hereby granted, provided that the above
 * copyright notice and this permission notice appear in all copies.
 *
 * THE SOFTWARE IS PROVIDED "AS IS" AND THE AUTHOR DISCLAIMS ALL WARRANTIES
 * WITH REGARD TO THIS SOFTWARE INCLUDING ALL IMPLIED WARRANTIES OF
 * MERCHANTABILITY AND FITNESS. IN NO EVENT SHALL THE AUTHOR BE LIABLE FOR
 * ANY SPECIAL, DIRECT, INDIRECT, OR CONSEQUENTIAL DAMAGES OR ANY DAMAGES
 * WHATSOEVER RESULTING FROM LOSS OF USE, DATA OR PROFITS, WHETHER IN AN
 * ACTION OF CONTRACT, NEGLIGENCE OR OTHER TORTIOUS ACTION, ARISING OUT OF
 * OR IN CONNECTION WITH THE USE OR PERFORMANCE OF THIS SOFTWARE.
 */

#include <sys/cdefs.h>
__FBSDID("$FreeBSD$");

#include "opt_inet.h"
#include "opt_inet6.h"
#include "opt_ratelimit.h"

#include <sys/param.h>
#include <sys/kernel.h>
#include <sys/malloc.h>
#include <sys/mbuf.h>
#include <sys/queue.h>
#include <sys/socket.h>
#include <sys/sockio.h>
#include <sys/sysctl.h>
#include <sys/module.h>
#include <sys/priv.h>
#include <sys/systm.h>
#include <sys/proc.h>
#include <sys/lock.h>
#include <sys/rmlock.h>
#include <sys/sx.h>
#include <sys/taskqueue.h>
#include <sys/eventhandler.h>

#include <net/ethernet.h>
#include <net/if.h>
#include <net/if_clone.h>
#include <net/if_arp.h>
#include <net/if_dl.h>
#include <net/if_media.h>
#include <net/if_types.h>
#include <net/if_var.h>
#include <net/bpf.h>
#include <net/vnet.h>

#if defined(INET) || defined(INET6)
#include <netinet/in.h>
#include <netinet/ip.h>
#endif
#ifdef INET
#include <netinet/in_systm.h>
#include <netinet/if_ether.h>
#endif

#ifdef INET6
#include <netinet/ip6.h>
#include <netinet6/in6_var.h>
#include <netinet6/in6_ifattach.h>
#endif

#include <net/if_vlan_var.h>
#include <net/if_lagg.h>
#include <net/ieee8023ad_lacp.h>

#define	LAGG_RLOCK()	epoch_enter(net_epoch)
#define	LAGG_RUNLOCK()	epoch_exit(net_epoch)
#define	LAGG_RLOCK_ASSERT()	MPASS(in_epoch())
#define	LAGG_UNLOCK_ASSERT()	MPASS(!in_epoch())

#define	LAGG_SX_INIT(_sc)	sx_init(&(_sc)->sc_sx, "if_lagg sx")
#define	LAGG_SX_DESTROY(_sc)	sx_destroy(&(_sc)->sc_sx)
#define	LAGG_XLOCK(_sc)		sx_xlock(&(_sc)->sc_sx)
#define	LAGG_XUNLOCK(_sc)	sx_xunlock(&(_sc)->sc_sx)
#define	LAGG_SXLOCK_ASSERT(_sc)	sx_assert(&(_sc)->sc_sx, SA_LOCKED)
#define	LAGG_XLOCK_ASSERT(_sc)	sx_assert(&(_sc)->sc_sx, SA_XLOCKED)

/* Special flags we should propagate to the lagg ports. */
static struct {
	int flag;
	int (*func)(struct ifnet *, int);
} lagg_pflags[] = {
	{IFF_PROMISC, ifpromisc},
	{IFF_ALLMULTI, if_allmulti},
	{0, NULL}
};

VNET_DEFINE(SLIST_HEAD(__trhead, lagg_softc), lagg_list); /* list of laggs */
#define	V_lagg_list	VNET(lagg_list)
static VNET_DEFINE(struct mtx, lagg_list_mtx);
#define	V_lagg_list_mtx	VNET(lagg_list_mtx)
#define	LAGG_LIST_LOCK_INIT(x)		mtx_init(&V_lagg_list_mtx, \
					"if_lagg list", NULL, MTX_DEF)
#define	LAGG_LIST_LOCK_DESTROY(x)	mtx_destroy(&V_lagg_list_mtx)
#define	LAGG_LIST_LOCK(x)		mtx_lock(&V_lagg_list_mtx)
#define	LAGG_LIST_UNLOCK(x)		mtx_unlock(&V_lagg_list_mtx)
eventhandler_tag	lagg_detach_cookie = NULL;

static int	lagg_clone_create(struct if_clone *, int, void * __capability);
static void	lagg_clone_destroy(struct ifnet *);
static VNET_DEFINE(struct if_clone *, lagg_cloner);
#define	V_lagg_cloner	VNET(lagg_cloner)
static const char laggname[] = "lagg";

static void	lagg_capabilities(struct lagg_softc *);
static int	lagg_port_create(struct lagg_softc *, struct ifnet *);
static int	lagg_port_destroy(struct lagg_port *, int);
static struct mbuf *lagg_input(struct ifnet *, struct mbuf *);
static void	lagg_linkstate(struct lagg_softc *);
static void	lagg_port_state(struct ifnet *, int);
static int	lagg_port_ioctl(struct ifnet *, u_long, caddr_t);
static int	lagg_port_output(struct ifnet *, struct mbuf *,
		    const struct sockaddr *, struct route *);
static void	lagg_port_ifdetach(void *arg __unused, struct ifnet *);
#ifdef LAGG_PORT_STACKING
static int	lagg_port_checkstacking(struct lagg_softc *);
#endif
static void	lagg_port2req(struct lagg_port *, struct lagg_reqport *);
static void	lagg_init(void *);
static void	lagg_stop(struct lagg_softc *);
static int	lagg_ioctl(struct ifnet *, u_long, caddr_t);
#ifdef RATELIMIT
static int	lagg_snd_tag_alloc(struct ifnet *,
		    union if_snd_tag_alloc_params *,
		    struct m_snd_tag **);
#endif
static int	lagg_setmulti(struct lagg_port *);
static int	lagg_clrmulti(struct lagg_port *);
static	int	lagg_setcaps(struct lagg_port *, int cap);
static	int	lagg_setflag(struct lagg_port *, int, int,
		    int (*func)(struct ifnet *, int));
static	int	lagg_setflags(struct lagg_port *, int status);
static uint64_t lagg_get_counter(struct ifnet *ifp, ift_counter cnt);
static int	lagg_transmit(struct ifnet *, struct mbuf *);
static void	lagg_qflush(struct ifnet *);
static int	lagg_media_change(struct ifnet *);
static void	lagg_media_status(struct ifnet *, struct ifmediareq *);
static struct lagg_port *lagg_link_active(struct lagg_softc *,
	    struct lagg_port *);

/* Simple round robin */
static void	lagg_rr_attach(struct lagg_softc *);
static int	lagg_rr_start(struct lagg_softc *, struct mbuf *);
static struct mbuf *lagg_rr_input(struct lagg_softc *, struct lagg_port *,
		    struct mbuf *);

/* Active failover */
static int	lagg_fail_start(struct lagg_softc *, struct mbuf *);
static struct mbuf *lagg_fail_input(struct lagg_softc *, struct lagg_port *,
		    struct mbuf *);

/* Loadbalancing */
static void	lagg_lb_attach(struct lagg_softc *);
static void	lagg_lb_detach(struct lagg_softc *);
static int	lagg_lb_port_create(struct lagg_port *);
static void	lagg_lb_port_destroy(struct lagg_port *);
static int	lagg_lb_start(struct lagg_softc *, struct mbuf *);
static struct mbuf *lagg_lb_input(struct lagg_softc *, struct lagg_port *,
		    struct mbuf *);
static int	lagg_lb_porttable(struct lagg_softc *, struct lagg_port *);

/* Broadcast */
static int    lagg_bcast_start(struct lagg_softc *, struct mbuf *);
static struct mbuf *lagg_bcast_input(struct lagg_softc *, struct lagg_port *,
		    struct mbuf *);

/* 802.3ad LACP */
static void	lagg_lacp_attach(struct lagg_softc *);
static void	lagg_lacp_detach(struct lagg_softc *);
static int	lagg_lacp_start(struct lagg_softc *, struct mbuf *);
static struct mbuf *lagg_lacp_input(struct lagg_softc *, struct lagg_port *,
		    struct mbuf *);
static void	lagg_lacp_lladdr(struct lagg_softc *);

/* lagg protocol table */
static const struct lagg_proto {
	lagg_proto	pr_num;
	void		(*pr_attach)(struct lagg_softc *);
	void		(*pr_detach)(struct lagg_softc *);
	int		(*pr_start)(struct lagg_softc *, struct mbuf *);
	struct mbuf *	(*pr_input)(struct lagg_softc *, struct lagg_port *,
			    struct mbuf *);
	int		(*pr_addport)(struct lagg_port *);
	void		(*pr_delport)(struct lagg_port *);
	void		(*pr_linkstate)(struct lagg_port *);
	void 		(*pr_init)(struct lagg_softc *);
	void 		(*pr_stop)(struct lagg_softc *);
	void 		(*pr_lladdr)(struct lagg_softc *);
	void		(*pr_request)(struct lagg_softc *, void *);
	void		(*pr_portreq)(struct lagg_port *, void *);
} lagg_protos[] = {
    {
	.pr_num = LAGG_PROTO_NONE
    },
    {
	.pr_num = LAGG_PROTO_ROUNDROBIN,
	.pr_attach = lagg_rr_attach,
	.pr_start = lagg_rr_start,
	.pr_input = lagg_rr_input,
    },
    {
	.pr_num = LAGG_PROTO_FAILOVER,
	.pr_start = lagg_fail_start,
	.pr_input = lagg_fail_input,
    },
    {
	.pr_num = LAGG_PROTO_LOADBALANCE,
	.pr_attach = lagg_lb_attach,
	.pr_detach = lagg_lb_detach,
	.pr_start = lagg_lb_start,
	.pr_input = lagg_lb_input,
	.pr_addport = lagg_lb_port_create,
	.pr_delport = lagg_lb_port_destroy,
    },
    {
	.pr_num = LAGG_PROTO_LACP,
	.pr_attach = lagg_lacp_attach,
	.pr_detach = lagg_lacp_detach,
	.pr_start = lagg_lacp_start,
	.pr_input = lagg_lacp_input,
	.pr_addport = lacp_port_create,
	.pr_delport = lacp_port_destroy,
	.pr_linkstate = lacp_linkstate,
	.pr_init = lacp_init,
	.pr_stop = lacp_stop,
	.pr_lladdr = lagg_lacp_lladdr,
	.pr_request = lacp_req,
	.pr_portreq = lacp_portreq,
    },
    {
	.pr_num = LAGG_PROTO_BROADCAST,
	.pr_start = lagg_bcast_start,
	.pr_input = lagg_bcast_input,
    },
};

SYSCTL_DECL(_net_link);
SYSCTL_NODE(_net_link, OID_AUTO, lagg, CTLFLAG_RW, 0,
    "Link Aggregation");

/* Allow input on any failover links */
static VNET_DEFINE(int, lagg_failover_rx_all);
#define	V_lagg_failover_rx_all	VNET(lagg_failover_rx_all)
SYSCTL_INT(_net_link_lagg, OID_AUTO, failover_rx_all, CTLFLAG_RW | CTLFLAG_VNET,
    &VNET_NAME(lagg_failover_rx_all), 0,
    "Accept input from any interface in a failover lagg");

/* Default value for using flowid */
static VNET_DEFINE(int, def_use_flowid) = 0;
#define	V_def_use_flowid	VNET(def_use_flowid)
SYSCTL_INT(_net_link_lagg, OID_AUTO, default_use_flowid, CTLFLAG_RWTUN,
    &VNET_NAME(def_use_flowid), 0,
    "Default setting for using flow id for load sharing");

/* Default value for flowid shift */
static VNET_DEFINE(int, def_flowid_shift) = 16;
#define	V_def_flowid_shift	VNET(def_flowid_shift)
SYSCTL_INT(_net_link_lagg, OID_AUTO, default_flowid_shift, CTLFLAG_RWTUN,
    &VNET_NAME(def_flowid_shift), 0,
    "Default setting for flowid shift for load sharing");

static void
vnet_lagg_init(const void *unused __unused)
{

	LAGG_LIST_LOCK_INIT();
	SLIST_INIT(&V_lagg_list);
	V_lagg_cloner = if_clone_simple(laggname, lagg_clone_create,
	    lagg_clone_destroy, 0);
}
VNET_SYSINIT(vnet_lagg_init, SI_SUB_PROTO_IFATTACHDOMAIN, SI_ORDER_ANY,
    vnet_lagg_init, NULL);

static void
vnet_lagg_uninit(const void *unused __unused)
{

	if_clone_detach(V_lagg_cloner);
	LAGG_LIST_LOCK_DESTROY();
}
VNET_SYSUNINIT(vnet_lagg_uninit, SI_SUB_INIT_IF, SI_ORDER_ANY,
    vnet_lagg_uninit, NULL);

static int
lagg_modevent(module_t mod, int type, void *data)
{

	switch (type) {
	case MOD_LOAD:
		lagg_input_p = lagg_input;
		lagg_linkstate_p = lagg_port_state;
		lagg_detach_cookie = EVENTHANDLER_REGISTER(
		    ifnet_departure_event, lagg_port_ifdetach, NULL,
		    EVENTHANDLER_PRI_ANY);
		break;
	case MOD_UNLOAD:
		EVENTHANDLER_DEREGISTER(ifnet_departure_event,
		    lagg_detach_cookie);
		lagg_input_p = NULL;
		lagg_linkstate_p = NULL;
		break;
	default:
		return (EOPNOTSUPP);
	}
	return (0);
}

static moduledata_t lagg_mod = {
	"if_lagg",
	lagg_modevent,
	0
};

DECLARE_MODULE(if_lagg, lagg_mod, SI_SUB_PSEUDO, SI_ORDER_ANY);
MODULE_VERSION(if_lagg, 1);

static void
lagg_proto_attach(struct lagg_softc *sc, lagg_proto pr)
{

	LAGG_XLOCK_ASSERT(sc);
	KASSERT(sc->sc_proto == LAGG_PROTO_NONE, ("%s: sc %p has proto",
	    __func__, sc));

	if (sc->sc_ifflags & IFF_DEBUG)
		if_printf(sc->sc_ifp, "using proto %u\n", pr);

	if (lagg_protos[pr].pr_attach != NULL)
		lagg_protos[pr].pr_attach(sc);
	sc->sc_proto = pr;
}

static void
lagg_proto_detach(struct lagg_softc *sc)
{
	lagg_proto pr;

	LAGG_XLOCK_ASSERT(sc);
	pr = sc->sc_proto;
	sc->sc_proto = LAGG_PROTO_NONE;

	if (lagg_protos[pr].pr_detach != NULL)
		lagg_protos[pr].pr_detach(sc);
}

static int
lagg_proto_start(struct lagg_softc *sc, struct mbuf *m)
{

	return (lagg_protos[sc->sc_proto].pr_start(sc, m));
}

static struct mbuf *
lagg_proto_input(struct lagg_softc *sc, struct lagg_port *lp, struct mbuf *m)
{

	return (lagg_protos[sc->sc_proto].pr_input(sc, lp, m));
}

static int
lagg_proto_addport(struct lagg_softc *sc, struct lagg_port *lp)
{

	if (lagg_protos[sc->sc_proto].pr_addport == NULL)
		return (0);
	else
		return (lagg_protos[sc->sc_proto].pr_addport(lp));
}

static void
lagg_proto_delport(struct lagg_softc *sc, struct lagg_port *lp)
{

	if (lagg_protos[sc->sc_proto].pr_delport != NULL)
		lagg_protos[sc->sc_proto].pr_delport(lp);
}

static void
lagg_proto_linkstate(struct lagg_softc *sc, struct lagg_port *lp)
{

	if (lagg_protos[sc->sc_proto].pr_linkstate != NULL)
		lagg_protos[sc->sc_proto].pr_linkstate(lp);
}

static void
lagg_proto_init(struct lagg_softc *sc)
{

	if (lagg_protos[sc->sc_proto].pr_init != NULL)
		lagg_protos[sc->sc_proto].pr_init(sc);
}

static void
lagg_proto_stop(struct lagg_softc *sc)
{

	if (lagg_protos[sc->sc_proto].pr_stop != NULL)
		lagg_protos[sc->sc_proto].pr_stop(sc);
}

static void
lagg_proto_lladdr(struct lagg_softc *sc)
{

	if (lagg_protos[sc->sc_proto].pr_lladdr != NULL)
		lagg_protos[sc->sc_proto].pr_lladdr(sc);
}

static void
lagg_proto_request(struct lagg_softc *sc, void *v)
{

	if (lagg_protos[sc->sc_proto].pr_request != NULL)
		lagg_protos[sc->sc_proto].pr_request(sc, v);
}

static void
lagg_proto_portreq(struct lagg_softc *sc, struct lagg_port *lp, void *v)
{

	if (lagg_protos[sc->sc_proto].pr_portreq != NULL)
		lagg_protos[sc->sc_proto].pr_portreq(lp, v);
}

/*
 * This routine is run via an vlan
 * config EVENT
 */
static void
lagg_register_vlan(void *arg, struct ifnet *ifp, u_int16_t vtag)
{
	struct lagg_softc *sc = ifp->if_softc;
	struct lagg_port *lp;

	if (ifp->if_softc !=  arg)   /* Not our event */
		return;

	LAGG_RLOCK();
	CK_SLIST_FOREACH(lp, &sc->sc_ports, lp_entries)
		EVENTHANDLER_INVOKE(vlan_config, lp->lp_ifp, vtag);
	LAGG_RUNLOCK();
}

/*
 * This routine is run via an vlan
 * unconfig EVENT
 */
static void
lagg_unregister_vlan(void *arg, struct ifnet *ifp, u_int16_t vtag)
{
	struct lagg_softc *sc = ifp->if_softc;
	struct lagg_port *lp;

	if (ifp->if_softc !=  arg)   /* Not our event */
		return;

	LAGG_RLOCK();
	CK_SLIST_FOREACH(lp, &sc->sc_ports, lp_entries)
		EVENTHANDLER_INVOKE(vlan_unconfig, lp->lp_ifp, vtag);
	LAGG_RUNLOCK();
}

static int
lagg_clone_create(struct if_clone *ifc, int unit, void * __capability params)
{
	struct lagg_softc *sc;
	struct ifnet *ifp;
	static const u_char eaddr[6];	/* 00:00:00:00:00:00 */

	sc = malloc(sizeof(*sc), M_DEVBUF, M_WAITOK|M_ZERO);
	ifp = sc->sc_ifp = if_alloc(IFT_ETHER);
	if (ifp == NULL) {
		free(sc, M_DEVBUF);
		return (ENOSPC);
	}
	LAGG_SX_INIT(sc);

	LAGG_XLOCK(sc);
	if (V_def_use_flowid)
		sc->sc_opts |= LAGG_OPT_USE_FLOWID;
	sc->flowid_shift = V_def_flowid_shift;

	/* Hash all layers by default */
	sc->sc_flags = MBUF_HASHFLAG_L2|MBUF_HASHFLAG_L3|MBUF_HASHFLAG_L4;

	lagg_proto_attach(sc, LAGG_PROTO_DEFAULT);

	SLIST_INIT(&sc->sc_ports);

	/* Initialise pseudo media types */
	ifmedia_init(&sc->sc_media, 0, lagg_media_change,
	    lagg_media_status);
	ifmedia_add(&sc->sc_media, IFM_ETHER | IFM_AUTO, 0, NULL);
	ifmedia_set(&sc->sc_media, IFM_ETHER | IFM_AUTO);

	if_initname(ifp, laggname, unit);
	ifp->if_softc = sc;
	ifp->if_transmit = lagg_transmit;
	ifp->if_qflush = lagg_qflush;
	ifp->if_init = lagg_init;
	ifp->if_ioctl = lagg_ioctl;
	ifp->if_get_counter = lagg_get_counter;
	ifp->if_flags = IFF_SIMPLEX | IFF_BROADCAST | IFF_MULTICAST;
#ifdef RATELIMIT
	ifp->if_snd_tag_alloc = lagg_snd_tag_alloc;
	ifp->if_capenable = ifp->if_capabilities = IFCAP_HWSTATS | IFCAP_TXRTLMT;
#else
	ifp->if_capenable = ifp->if_capabilities = IFCAP_HWSTATS;
#endif

	/*
	 * Attach as an ordinary ethernet device, children will be attached
	 * as special device IFT_IEEE8023ADLAG.
	 */
	ether_ifattach(ifp, eaddr);

	sc->vlan_attach = EVENTHANDLER_REGISTER(vlan_config,
		lagg_register_vlan, sc, EVENTHANDLER_PRI_FIRST);
	sc->vlan_detach = EVENTHANDLER_REGISTER(vlan_unconfig,
		lagg_unregister_vlan, sc, EVENTHANDLER_PRI_FIRST);

	/* Insert into the global list of laggs */
	LAGG_LIST_LOCK();
	SLIST_INSERT_HEAD(&V_lagg_list, sc, sc_entries);
	LAGG_LIST_UNLOCK();
	LAGG_XUNLOCK(sc);

	return (0);
}

static void
lagg_clone_destroy(struct ifnet *ifp)
{
	struct lagg_softc *sc = (struct lagg_softc *)ifp->if_softc;
	struct lagg_port *lp;

	LAGG_XLOCK(sc);
	sc->sc_destroying = 1;
	lagg_stop(sc);
	ifp->if_flags &= ~IFF_UP;

	EVENTHANDLER_DEREGISTER(vlan_config, sc->vlan_attach);
	EVENTHANDLER_DEREGISTER(vlan_unconfig, sc->vlan_detach);

	/* Shutdown and remove lagg ports */
	while ((lp = SLIST_FIRST(&sc->sc_ports)) != NULL)
		lagg_port_destroy(lp, 1);

	/* Unhook the aggregation protocol */
	lagg_proto_detach(sc);
	LAGG_XUNLOCK(sc);

	ifmedia_removeall(&sc->sc_media);
	ether_ifdetach(ifp);
	if_free(ifp);

	LAGG_LIST_LOCK();
	SLIST_REMOVE(&V_lagg_list, sc, lagg_softc, sc_entries);
	LAGG_LIST_UNLOCK();

	LAGG_SX_DESTROY(sc);
	free(sc, M_DEVBUF);
}

static void
lagg_capabilities(struct lagg_softc *sc)
{
	struct lagg_port *lp;
	int cap, ena, pena;
	uint64_t hwa;
	struct ifnet_hw_tsomax hw_tsomax;

	LAGG_XLOCK_ASSERT(sc);

	/* Get common enabled capabilities for the lagg ports */
	ena = ~0;
	CK_SLIST_FOREACH(lp, &sc->sc_ports, lp_entries)
		ena &= lp->lp_ifp->if_capenable;
	ena = (ena == ~0 ? 0 : ena);

	/*
	 * Apply common enabled capabilities back to the lagg ports.
	 * May require several iterations if they are dependent.
	 */
	do {
		pena = ena;
		CK_SLIST_FOREACH(lp, &sc->sc_ports, lp_entries) {
			lagg_setcaps(lp, ena);
			ena &= lp->lp_ifp->if_capenable;
		}
	} while (pena != ena);

	/* Get other capabilities from the lagg ports */
	cap = ~0;
	hwa = ~(uint64_t)0;
	memset(&hw_tsomax, 0, sizeof(hw_tsomax));
	CK_SLIST_FOREACH(lp, &sc->sc_ports, lp_entries) {
		cap &= lp->lp_ifp->if_capabilities;
		hwa &= lp->lp_ifp->if_hwassist;
		if_hw_tsomax_common(lp->lp_ifp, &hw_tsomax);
	}
	cap = (cap == ~0 ? 0 : cap);
	hwa = (hwa == ~(uint64_t)0 ? 0 : hwa);

	if (sc->sc_ifp->if_capabilities != cap ||
	    sc->sc_ifp->if_capenable != ena ||
	    sc->sc_ifp->if_hwassist != hwa ||
	    if_hw_tsomax_update(sc->sc_ifp, &hw_tsomax) != 0) {
		sc->sc_ifp->if_capabilities = cap;
		sc->sc_ifp->if_capenable = ena;
		sc->sc_ifp->if_hwassist = hwa;
		getmicrotime(&sc->sc_ifp->if_lastchange);

		if (sc->sc_ifflags & IFF_DEBUG)
			if_printf(sc->sc_ifp,
			    "capabilities 0x%08x enabled 0x%08x\n", cap, ena);
	}
}

static int
lagg_port_create(struct lagg_softc *sc, struct ifnet *ifp)
{
	struct lagg_softc *sc_ptr;
	struct lagg_port *lp, *tlp;
	int error, i;
	uint64_t *pval;

	LAGG_XLOCK_ASSERT(sc);

	/* Limit the maximal number of lagg ports */
	if (sc->sc_count >= LAGG_MAX_PORTS)
		return (ENOSPC);

	/* Check if port has already been associated to a lagg */
	if (ifp->if_lagg != NULL) {
		/* Port is already in the current lagg? */
		lp = (struct lagg_port *)ifp->if_lagg;
		if (lp->lp_softc == sc)
			return (EEXIST);
		return (EBUSY);
	}

	/* XXX Disallow non-ethernet interfaces (this should be any of 802) */
	if (ifp->if_type != IFT_ETHER && ifp->if_type != IFT_L2VLAN)
		return (EPROTONOSUPPORT);

	/* Allow the first Ethernet member to define the MTU */
	if (SLIST_EMPTY(&sc->sc_ports))
		sc->sc_ifp->if_mtu = ifp->if_mtu;
	else if (sc->sc_ifp->if_mtu != ifp->if_mtu) {
		if_printf(sc->sc_ifp, "invalid MTU for %s\n",
		    ifp->if_xname);
		return (EINVAL);
	}

	lp = malloc(sizeof(struct lagg_port), M_DEVBUF, M_WAITOK|M_ZERO);
	lp->lp_softc = sc;

	/* Check if port is a stacked lagg */
	LAGG_LIST_LOCK();
	SLIST_FOREACH(sc_ptr, &V_lagg_list, sc_entries) {
		if (ifp == sc_ptr->sc_ifp) {
			LAGG_LIST_UNLOCK();
			free(lp, M_DEVBUF);
			return (EINVAL);
			/* XXX disable stacking for the moment, its untested */
#ifdef LAGG_PORT_STACKING
			lp->lp_flags |= LAGG_PORT_STACK;
			if (lagg_port_checkstacking(sc_ptr) >=
			    LAGG_MAX_STACKING) {
				LAGG_LIST_UNLOCK();
				free(lp, M_DEVBUF);
				return (E2BIG);
			}
#endif
		}
	}
	LAGG_LIST_UNLOCK();

	if_ref(ifp);
	lp->lp_ifp = ifp;

	bcopy(IF_LLADDR(ifp), lp->lp_lladdr, ETHER_ADDR_LEN);
	lp->lp_ifcapenable = ifp->if_capenable;
	if (SLIST_EMPTY(&sc->sc_ports)) {
		bcopy(IF_LLADDR(ifp), IF_LLADDR(sc->sc_ifp), ETHER_ADDR_LEN);
		lagg_proto_lladdr(sc);
		EVENTHANDLER_INVOKE(iflladdr_event, sc->sc_ifp);
	} else {
		if_setlladdr(ifp, IF_LLADDR(sc->sc_ifp), ETHER_ADDR_LEN);
	}
	lagg_setflags(lp, 1);

	if (SLIST_EMPTY(&sc->sc_ports))
		sc->sc_primary = lp;

	/* Change the interface type */
	lp->lp_iftype = ifp->if_type;
	ifp->if_type = IFT_IEEE8023ADLAG;
	ifp->if_lagg = lp;
	lp->lp_ioctl = ifp->if_ioctl;
	ifp->if_ioctl = lagg_port_ioctl;
	lp->lp_output = ifp->if_output;
	ifp->if_output = lagg_port_output;

	/* Read port counters */
	pval = lp->port_counters.val;
	for (i = 0; i < IFCOUNTERS; i++, pval++)
		*pval = ifp->if_get_counter(ifp, i);

	/*
	 * Insert into the list of ports.
	 * Keep ports sorted by if_index. It is handy, when configuration
	 * is predictable and `ifconfig laggN create ...` command
	 * will lead to the same result each time.
	 */
	LAGG_RLOCK();
	CK_SLIST_FOREACH(tlp, &sc->sc_ports, lp_entries) {
		if (tlp->lp_ifp->if_index < ifp->if_index && (
		    SLIST_NEXT(tlp, lp_entries) == NULL ||
		    SLIST_NEXT(tlp, lp_entries)->lp_ifp->if_index >
		    ifp->if_index))
			break;
	}
	LAGG_RUNLOCK();
	if (tlp != NULL)
		SLIST_INSERT_AFTER(tlp, lp, lp_entries);
	else
		SLIST_INSERT_HEAD(&sc->sc_ports, lp, lp_entries);
	sc->sc_count++;

	lagg_setmulti(lp);


	if ((error = lagg_proto_addport(sc, lp)) != 0) {
		/* Remove the port, without calling pr_delport. */
		lagg_port_destroy(lp, 0);
		return (error);
	}

	/* Update lagg capabilities */
	lagg_capabilities(sc);
	lagg_linkstate(sc);

	return (0);
}

#ifdef LAGG_PORT_STACKING
static int
lagg_port_checkstacking(struct lagg_softc *sc)
{
	struct lagg_softc *sc_ptr;
	struct lagg_port *lp;
	int m = 0;

	LAGG_SXLOCK_ASSERT(sc);
	CK_SLIST_FOREACH(lp, &sc->sc_ports, lp_entries) {
		if (lp->lp_flags & LAGG_PORT_STACK) {
			sc_ptr = (struct lagg_softc *)lp->lp_ifp->if_softc;
			m = MAX(m, lagg_port_checkstacking(sc_ptr));
		}
	}

	return (m + 1);
}
#endif

static void
lagg_port_destroy_cb(epoch_context_t ec)
{
	struct lagg_port *lp;
	struct ifnet *ifp;

	lp = __containerof(ec, struct lagg_port, lp_epoch_ctx);
	ifp = lp->lp_ifp;

	if_rele(ifp);
	free(lp, M_DEVBUF);
}

static int
lagg_port_destroy(struct lagg_port *lp, int rundelport)
{
	struct lagg_softc *sc = lp->lp_softc;
	struct lagg_port *lp_ptr, *lp0;
	struct ifnet *ifp = lp->lp_ifp;
	uint64_t *pval, vdiff;
	int i;

	LAGG_XLOCK_ASSERT(sc);

	if (rundelport)
		lagg_proto_delport(sc, lp);

	if (lp->lp_detaching == 0)
		lagg_clrmulti(lp);

	/* Restore interface */
	ifp->if_type = lp->lp_iftype;
	ifp->if_ioctl = lp->lp_ioctl;
	ifp->if_output = lp->lp_output;
	ifp->if_lagg = NULL;

	/* Update detached port counters */
	pval = lp->port_counters.val;
	for (i = 0; i < IFCOUNTERS; i++, pval++) {
		vdiff = ifp->if_get_counter(ifp, i) - *pval;
		sc->detached_counters.val[i] += vdiff;
	}

	/* Finally, remove the port from the lagg */
	CK_SLIST_REMOVE(&sc->sc_ports, lp, lagg_port, lp_entries);
	sc->sc_count--;

	/* Update the primary interface */
	if (lp == sc->sc_primary) {
		uint8_t lladdr[ETHER_ADDR_LEN];

		if ((lp0 = SLIST_FIRST(&sc->sc_ports)) == NULL)
			bzero(&lladdr, ETHER_ADDR_LEN);
		else
			bcopy(lp0->lp_lladdr, lladdr, ETHER_ADDR_LEN);
		sc->sc_primary = lp0;
		if (sc->sc_destroying == 0) {
			bcopy(lladdr, IF_LLADDR(sc->sc_ifp), ETHER_ADDR_LEN);
			lagg_proto_lladdr(sc);
			EVENTHANDLER_INVOKE(iflladdr_event, sc->sc_ifp);
		}

		/*
		 * Update lladdr for each port (new primary needs update
		 * as well, to switch from old lladdr to its 'real' one)
		 */
		CK_SLIST_FOREACH(lp_ptr, &sc->sc_ports, lp_entries)
			if_setlladdr(lp_ptr->lp_ifp, lladdr, ETHER_ADDR_LEN);
	}

	if (lp->lp_ifflags)
		if_printf(ifp, "%s: lp_ifflags unclean\n", __func__);

	if (lp->lp_detaching == 0) {
		lagg_setflags(lp, 0);
		lagg_setcaps(lp, lp->lp_ifcapenable);
		if_setlladdr(ifp, lp->lp_lladdr, ETHER_ADDR_LEN);
	}

	/*
	 * free port and release it's ifnet reference after a grace period has
	 * elapsed.
	 */
	epoch_call(net_epoch, &lp->lp_epoch_ctx, lagg_port_destroy_cb);
	/* Update lagg capabilities */
	lagg_capabilities(sc);
	lagg_linkstate(sc);

	return (0);
}

static int
lagg_port_ioctl(struct ifnet *ifp, u_long cmd, caddr_t data)
{
	struct lagg_reqport *rp = (struct lagg_reqport *)data;
	struct lagg_softc *sc;
	struct lagg_port *lp = NULL;
	int error = 0;

	/* Should be checked by the caller */
	if (ifp->if_type != IFT_IEEE8023ADLAG ||
	    (lp = ifp->if_lagg) == NULL || (sc = lp->lp_softc) == NULL)
		goto fallback;

	switch (cmd) {
	case SIOCGLAGGPORT:
		if (rp->rp_portname[0] == '\0' ||
		    ifunit(rp->rp_portname) != ifp) {
			error = EINVAL;
			break;
		}

		LAGG_RLOCK();
		if ((lp = ifp->if_lagg) == NULL || lp->lp_softc != sc) {
			error = ENOENT;
			LAGG_RUNLOCK();
			break;
		}

		lagg_port2req(lp, rp);
		LAGG_RUNLOCK();
		break;

	case CASE_IOC_IFREQ(SIOCSIFCAP):
		if (lp->lp_ioctl == NULL) {
			error = EINVAL;
			break;
		}
		error = (*lp->lp_ioctl)(ifp, cmd, data);
		if (error)
			break;

		/* Update lagg interface capabilities */
		LAGG_XLOCK(sc);
		lagg_capabilities(sc);
		LAGG_XUNLOCK(sc);
		VLAN_CAPABILITIES(sc->sc_ifp);
		break;

	case CASE_IOC_IFREQ(SIOCSIFMTU):
		/* Do not allow the MTU to be changed once joined */
		error = EINVAL;
		break;

	default:
		goto fallback;
	}

	return (error);

fallback:
	if (lp != NULL && lp->lp_ioctl != NULL)
		return ((*lp->lp_ioctl)(ifp, cmd, data));

	return (EINVAL);
}

/*
 * Requests counter @cnt data. 
 *
 * Counter value is calculated the following way:
 * 1) for each port, sum  difference between current and "initial" measurements.
 * 2) add lagg logical interface counters.
 * 3) add data from detached_counters array.
 *
 * We also do the following things on ports attach/detach:
 * 1) On port attach we store all counters it has into port_counter array. 
 * 2) On port detach we add the different between "initial" and
 *   current counters data to detached_counters array.
 */
static uint64_t
lagg_get_counter(struct ifnet *ifp, ift_counter cnt)
{
	struct lagg_softc *sc;
	struct lagg_port *lp;
	struct ifnet *lpifp;
	uint64_t newval, oldval, vsum;

	/* Revise this when we've got non-generic counters. */
	KASSERT(cnt < IFCOUNTERS, ("%s: invalid cnt %d", __func__, cnt));

	sc = (struct lagg_softc *)ifp->if_softc;

	vsum = 0;
	LAGG_RLOCK();
	CK_SLIST_FOREACH(lp, &sc->sc_ports, lp_entries) {
		/* Saved attached value */
		oldval = lp->port_counters.val[cnt];
		/* current value */
		lpifp = lp->lp_ifp;
		newval = lpifp->if_get_counter(lpifp, cnt);
		/* Calculate diff and save new */
		vsum += newval - oldval;
	}
	LAGG_RUNLOCK();

	/*
	 * Add counter data which might be added by upper
	 * layer protocols operating on logical interface.
	 */
	vsum += if_get_counter_default(ifp, cnt);

	/*
	 * Add counter data from detached ports counters
	 */
	vsum += sc->detached_counters.val[cnt];


	return (vsum);
}

/*
 * For direct output to child ports.
 */
static int
lagg_port_output(struct ifnet *ifp, struct mbuf *m,
	const struct sockaddr *dst, struct route *ro)
{
	struct lagg_port *lp = ifp->if_lagg;

	switch (dst->sa_family) {
		case pseudo_AF_HDRCMPLT:
		case AF_UNSPEC:
			return ((*lp->lp_output)(ifp, m, dst, ro));
	}

	/* drop any other frames */
	m_freem(m);
	return (ENETDOWN);
}

static void
lagg_port_ifdetach(void *arg __unused, struct ifnet *ifp)
{
	struct lagg_port *lp;
	struct lagg_softc *sc;

	if ((lp = ifp->if_lagg) == NULL)
		return;
	/* If the ifnet is just being renamed, don't do anything. */
	if (ifp->if_flags & IFF_RENAMING)
		return;

	sc = lp->lp_softc;

	LAGG_XLOCK(sc);
	lp->lp_detaching = 1;
	lagg_port_destroy(lp, 1);
	LAGG_XUNLOCK(sc);
	VLAN_CAPABILITIES(sc->sc_ifp);
}

static void
lagg_port2req(struct lagg_port *lp, struct lagg_reqport *rp)
{
	struct lagg_softc *sc = lp->lp_softc;

	strlcpy(rp->rp_ifname, sc->sc_ifname, sizeof(rp->rp_ifname));
	strlcpy(rp->rp_portname, lp->lp_ifp->if_xname, sizeof(rp->rp_portname));
	rp->rp_prio = lp->lp_prio;
	rp->rp_flags = lp->lp_flags;
	lagg_proto_portreq(sc, lp, &rp->rp_psc);

	/* Add protocol specific flags */
	switch (sc->sc_proto) {
		case LAGG_PROTO_FAILOVER:
			if (lp == sc->sc_primary)
				rp->rp_flags |= LAGG_PORT_MASTER;
			if (lp == lagg_link_active(sc, sc->sc_primary))
				rp->rp_flags |= LAGG_PORT_ACTIVE;
			break;

		case LAGG_PROTO_ROUNDROBIN:
		case LAGG_PROTO_LOADBALANCE:
		case LAGG_PROTO_BROADCAST:
			if (LAGG_PORTACTIVE(lp))
				rp->rp_flags |= LAGG_PORT_ACTIVE;
			break;

		case LAGG_PROTO_LACP:
			/* LACP has a different definition of active */
			if (lacp_isactive(lp))
				rp->rp_flags |= LAGG_PORT_ACTIVE;
			if (lacp_iscollecting(lp))
				rp->rp_flags |= LAGG_PORT_COLLECTING;
			if (lacp_isdistributing(lp))
				rp->rp_flags |= LAGG_PORT_DISTRIBUTING;
			break;
	}

}

static void
lagg_init(void *xsc)
{
	struct lagg_softc *sc = (struct lagg_softc *)xsc;
	struct ifnet *ifp = sc->sc_ifp;
	struct lagg_port *lp;

	LAGG_XLOCK(sc);
	if (ifp->if_drv_flags & IFF_DRV_RUNNING) {
		LAGG_XUNLOCK(sc);
		return;
	}

	ifp->if_drv_flags |= IFF_DRV_RUNNING;

	/*
	 * Update the port lladdrs if needed.
	 * This might be if_setlladdr() notification
	 * that lladdr has been changed.
	 */
	CK_SLIST_FOREACH(lp, &sc->sc_ports, lp_entries) {
		if (memcmp(IF_LLADDR(ifp), IF_LLADDR(lp->lp_ifp),
		    ETHER_ADDR_LEN) != 0)
			if_setlladdr(lp->lp_ifp, IF_LLADDR(ifp), ETHER_ADDR_LEN);
	}

	lagg_proto_init(sc);

	LAGG_XUNLOCK(sc);
}

static void
lagg_stop(struct lagg_softc *sc)
{
	struct ifnet *ifp = sc->sc_ifp;

	LAGG_XLOCK_ASSERT(sc);

	if ((ifp->if_drv_flags & IFF_DRV_RUNNING) == 0)
		return;

	ifp->if_drv_flags &= ~IFF_DRV_RUNNING;

	lagg_proto_stop(sc);
}

static int
lagg_ioctl(struct ifnet *ifp, u_long cmd, caddr_t data)
{
	struct lagg_softc *sc = (struct lagg_softc *)ifp->if_softc;
	struct lagg_reqall *ra = (struct lagg_reqall *)data;
	struct lagg_reqopts *ro = (struct lagg_reqopts *)data;
	struct lagg_reqport *rp = (struct lagg_reqport *)data, rpbuf;
	struct lagg_reqflags *rf = (struct lagg_reqflags *)data;
	struct ifreq *ifr = (struct ifreq *)data;
	struct lagg_port *lp;
	struct ifnet *tpif;
	struct thread *td = curthread;
	char *buf, *outbuf;
	int count, buflen, len, error = 0;

	bzero(&rpbuf, sizeof(rpbuf));

	switch (cmd) {
	case SIOCGLAGG:
		LAGG_XLOCK(sc);
		buflen = sc->sc_count * sizeof(struct lagg_reqport);
		outbuf = malloc(buflen, M_TEMP, M_WAITOK | M_ZERO);
		ra->ra_proto = sc->sc_proto;
		lagg_proto_request(sc, &ra->ra_psc);
		count = 0;
		buf = outbuf;
		len = min(ra->ra_size, buflen);
		CK_SLIST_FOREACH(lp, &sc->sc_ports, lp_entries) {
			if (len < sizeof(rpbuf))
				break;

			lagg_port2req(lp, &rpbuf);
			memcpy(buf, &rpbuf, sizeof(rpbuf));
			count++;
			buf += sizeof(rpbuf);
			len -= sizeof(rpbuf);
		}
		LAGG_XUNLOCK(sc);
		ra->ra_ports = count;
		ra->ra_size = count * sizeof(rpbuf);
		error = copyout(outbuf, ra->ra_port, ra->ra_size);
		free(outbuf, M_TEMP);
		break;
	case SIOCSLAGG:
		error = priv_check(td, PRIV_NET_LAGG);
		if (error)
			break;
		if (ra->ra_proto >= LAGG_PROTO_MAX) {
			error = EPROTONOSUPPORT;
			break;
		}

		LAGG_XLOCK(sc);
		lagg_proto_detach(sc);
		LAGG_UNLOCK_ASSERT();
		lagg_proto_attach(sc, ra->ra_proto);
		LAGG_XUNLOCK(sc);
		break;
	case SIOCGLAGGOPTS:
		LAGG_XLOCK(sc);
		ro->ro_opts = sc->sc_opts;
		if (sc->sc_proto == LAGG_PROTO_LACP) {
			struct lacp_softc *lsc;

			lsc = (struct lacp_softc *)sc->sc_psc;
			if (lsc->lsc_debug.lsc_tx_test != 0)
				ro->ro_opts |= LAGG_OPT_LACP_TXTEST;
			if (lsc->lsc_debug.lsc_rx_test != 0)
				ro->ro_opts |= LAGG_OPT_LACP_RXTEST;
			if (lsc->lsc_strict_mode != 0)
				ro->ro_opts |= LAGG_OPT_LACP_STRICT;
			if (lsc->lsc_fast_timeout != 0)
				ro->ro_opts |= LAGG_OPT_LACP_TIMEOUT;

			ro->ro_active = sc->sc_active;
		} else {
			ro->ro_active = 0;
			CK_SLIST_FOREACH(lp, &sc->sc_ports, lp_entries)
				ro->ro_active += LAGG_PORTACTIVE(lp);
		}
		ro->ro_bkt = sc->sc_bkt;
		ro->ro_flapping = sc->sc_flapping;
		ro->ro_flowid_shift = sc->flowid_shift;
		LAGG_XUNLOCK(sc);
		break;
	case SIOCSLAGGOPTS:
		if (sc->sc_proto == LAGG_PROTO_ROUNDROBIN) {
			if (ro->ro_bkt == 0)
				sc->sc_bkt = 1; // Minimum 1 packet per iface.
			else
				sc->sc_bkt = ro->ro_bkt;
		}
		error = priv_check(td, PRIV_NET_LAGG);
		if (error)
			break;
		if (ro->ro_opts == 0)
			break;
		/*
		 * Set options.  LACP options are stored in sc->sc_psc,
		 * not in sc_opts.
		 */
		int valid, lacp;

		switch (ro->ro_opts) {
		case LAGG_OPT_USE_FLOWID:
		case -LAGG_OPT_USE_FLOWID:
		case LAGG_OPT_FLOWIDSHIFT:
			valid = 1;
			lacp = 0;
			break;
		case LAGG_OPT_LACP_TXTEST:
		case -LAGG_OPT_LACP_TXTEST:
		case LAGG_OPT_LACP_RXTEST:
		case -LAGG_OPT_LACP_RXTEST:
		case LAGG_OPT_LACP_STRICT:
		case -LAGG_OPT_LACP_STRICT:
		case LAGG_OPT_LACP_TIMEOUT:
		case -LAGG_OPT_LACP_TIMEOUT:
			valid = lacp = 1;
			break;
		default:
			valid = lacp = 0;
			break;
		}

		LAGG_XLOCK(sc);

		if (valid == 0 ||
		    (lacp == 1 && sc->sc_proto != LAGG_PROTO_LACP)) {
			/* Invalid combination of options specified. */
			error = EINVAL;
			LAGG_XUNLOCK(sc);
			break;	/* Return from SIOCSLAGGOPTS. */ 
		}
		/*
		 * Store new options into sc->sc_opts except for
		 * FLOWIDSHIFT and LACP options.
		 */
		if (lacp == 0) {
			if (ro->ro_opts == LAGG_OPT_FLOWIDSHIFT)
				sc->flowid_shift = ro->ro_flowid_shift;
			else if (ro->ro_opts > 0)
				sc->sc_opts |= ro->ro_opts;
			else
				sc->sc_opts &= ~ro->ro_opts;
		} else {
			struct lacp_softc *lsc;
			struct lacp_port *lp;

			lsc = (struct lacp_softc *)sc->sc_psc;

			switch (ro->ro_opts) {
			case LAGG_OPT_LACP_TXTEST:
				lsc->lsc_debug.lsc_tx_test = 1;
				break;
			case -LAGG_OPT_LACP_TXTEST:
				lsc->lsc_debug.lsc_tx_test = 0;
				break;
			case LAGG_OPT_LACP_RXTEST:
				lsc->lsc_debug.lsc_rx_test = 1;
				break;
			case -LAGG_OPT_LACP_RXTEST:
				lsc->lsc_debug.lsc_rx_test = 0;
				break;
			case LAGG_OPT_LACP_STRICT:
				lsc->lsc_strict_mode = 1;
				break;
			case -LAGG_OPT_LACP_STRICT:
				lsc->lsc_strict_mode = 0;
				break;
			case LAGG_OPT_LACP_TIMEOUT:
				LACP_LOCK(lsc);
        			LIST_FOREACH(lp, &lsc->lsc_ports, lp_next)
                        		lp->lp_state |= LACP_STATE_TIMEOUT;
				LACP_UNLOCK(lsc);
				lsc->lsc_fast_timeout = 1;
				break;
			case -LAGG_OPT_LACP_TIMEOUT:
				LACP_LOCK(lsc);
        			LIST_FOREACH(lp, &lsc->lsc_ports, lp_next)
                        		lp->lp_state &= ~LACP_STATE_TIMEOUT;
				LACP_UNLOCK(lsc);
				lsc->lsc_fast_timeout = 0;
				break;
			}
		}
		LAGG_XUNLOCK(sc);
		break;
	case SIOCGLAGGFLAGS:
		rf->rf_flags = 0;
		LAGG_XLOCK(sc);
		if (sc->sc_flags & MBUF_HASHFLAG_L2)
			rf->rf_flags |= LAGG_F_HASHL2;
		if (sc->sc_flags & MBUF_HASHFLAG_L3)
			rf->rf_flags |= LAGG_F_HASHL3;
		if (sc->sc_flags & MBUF_HASHFLAG_L4)
			rf->rf_flags |= LAGG_F_HASHL4;
		LAGG_XUNLOCK(sc);
		break;
	case SIOCSLAGGHASH:
		error = priv_check(td, PRIV_NET_LAGG);
		if (error)
			break;
		if ((rf->rf_flags & LAGG_F_HASHMASK) == 0) {
			error = EINVAL;
			break;
		}
		LAGG_XLOCK(sc);
		sc->sc_flags = 0;
		if (rf->rf_flags & LAGG_F_HASHL2)
			sc->sc_flags |= MBUF_HASHFLAG_L2;
		if (rf->rf_flags & LAGG_F_HASHL3)
			sc->sc_flags |= MBUF_HASHFLAG_L3;
		if (rf->rf_flags & LAGG_F_HASHL4)
			sc->sc_flags |= MBUF_HASHFLAG_L4;
		LAGG_XUNLOCK(sc);
		break;
	case SIOCGLAGGPORT:
		if (rp->rp_portname[0] == '\0' ||
		    (tpif = ifunit_ref(rp->rp_portname)) == NULL) {
			error = EINVAL;
			break;
		}

		LAGG_RLOCK();
		if ((lp = (struct lagg_port *)tpif->if_lagg) == NULL ||
		    lp->lp_softc != sc) {
			error = ENOENT;
			LAGG_RUNLOCK();
			if_rele(tpif);
			break;
		}

		lagg_port2req(lp, rp);
		LAGG_RUNLOCK();
		if_rele(tpif);
		break;
	case SIOCSLAGGPORT:
		error = priv_check(td, PRIV_NET_LAGG);
		if (error)
			break;
		if (rp->rp_portname[0] == '\0' ||
		    (tpif = ifunit_ref(rp->rp_portname)) == NULL) {
			error = EINVAL;
			break;
		}
#ifdef INET6
		/*
		 * A laggport interface should not have inet6 address
		 * because two interfaces with a valid link-local
		 * scope zone must not be merged in any form.  This
		 * restriction is needed to prevent violation of
		 * link-local scope zone.  Attempts to add a laggport
		 * interface which has inet6 addresses triggers
		 * removal of all inet6 addresses on the member
		 * interface.
		 */
		if (in6ifa_llaonifp(tpif)) {
			in6_ifdetach(tpif);
				if_printf(sc->sc_ifp,
				    "IPv6 addresses on %s have been removed "
				    "before adding it as a member to prevent "
				    "IPv6 address scope violation.\n",
				    tpif->if_xname);
		}
#endif
		LAGG_XLOCK(sc);
		error = lagg_port_create(sc, tpif);
		LAGG_XUNLOCK(sc);
		if_rele(tpif);
		VLAN_CAPABILITIES(ifp);
		break;
	case SIOCSLAGGDELPORT:
		error = priv_check(td, PRIV_NET_LAGG);
		if (error)
			break;
		if (rp->rp_portname[0] == '\0' ||
		    (tpif = ifunit_ref(rp->rp_portname)) == NULL) {
			error = EINVAL;
			break;
		}

		LAGG_XLOCK(sc);
		if ((lp = (struct lagg_port *)tpif->if_lagg) == NULL ||
		    lp->lp_softc != sc) {
			error = ENOENT;
			LAGG_XUNLOCK(sc);
			if_rele(tpif);
			break;
		}

		error = lagg_port_destroy(lp, 1);
		LAGG_XUNLOCK(sc);
		if_rele(tpif);
		VLAN_CAPABILITIES(ifp);
		break;
	case CASE_IOC_IFREQ(SIOCSIFFLAGS):
		/* Set flags on ports too */
		LAGG_XLOCK(sc);
		CK_SLIST_FOREACH(lp, &sc->sc_ports, lp_entries) {
			lagg_setflags(lp, 1);
		}

		if (!(ifp->if_flags & IFF_UP) &&
		    (ifp->if_drv_flags & IFF_DRV_RUNNING)) {
			/*
			 * If interface is marked down and it is running,
			 * then stop and disable it.
			 */
			lagg_stop(sc);
			LAGG_XUNLOCK(sc);
		} else if ((ifp->if_flags & IFF_UP) &&
		    !(ifp->if_drv_flags & IFF_DRV_RUNNING)) {
			/*
			 * If interface is marked up and it is stopped, then
			 * start it.
			 */
			LAGG_XUNLOCK(sc);
			(*ifp->if_init)(sc);
		} else
			LAGG_XUNLOCK(sc);
		break;
<<<<<<< HEAD
	case CASE_IOC_IFREQ(SIOCADDMULTI):
	case CASE_IOC_IFREQ(SIOCDELMULTI):
		LAGG_WLOCK(sc);
		SLIST_FOREACH(lp, &sc->sc_ports, lp_entries) {
=======
	case SIOCADDMULTI:
	case SIOCDELMULTI:
		LAGG_XLOCK(sc);
		CK_SLIST_FOREACH(lp, &sc->sc_ports, lp_entries) {
>>>>>>> 8b4a96b1
			lagg_clrmulti(lp);
			lagg_setmulti(lp);
		}
		LAGG_XUNLOCK(sc);
		error = 0;
		break;
	case CASE_IOC_IFREQ(SIOCSIFMEDIA):
	case SIOCGIFMEDIA:
		error = ifmedia_ioctl(ifp, ifr, &sc->sc_media, cmd);
		break;

	case CASE_IOC_IFREQ(SIOCSIFCAP):
		LAGG_XLOCK(sc);
		CK_SLIST_FOREACH(lp, &sc->sc_ports, lp_entries) {
			if (lp->lp_ioctl != NULL)
				(*lp->lp_ioctl)(lp->lp_ifp, cmd, data);
		}
		lagg_capabilities(sc);
		LAGG_XUNLOCK(sc);
		VLAN_CAPABILITIES(ifp);
		error = 0;
		break;

	case CASE_IOC_IFREQ(SIOCSIFMTU):
		/* Do not allow the MTU to be directly changed */
		error = EINVAL;
		break;

	default:
		error = ether_ioctl(ifp, cmd, data);
		break;
	}
	return (error);
}

#ifdef RATELIMIT
static int
lagg_snd_tag_alloc(struct ifnet *ifp,
    union if_snd_tag_alloc_params *params,
    struct m_snd_tag **ppmt)
{
	struct lagg_softc *sc = (struct lagg_softc *)ifp->if_softc;
	struct lagg_port *lp;
	struct lagg_lb *lb;
	uint32_t p;

	switch (sc->sc_proto) {
	case LAGG_PROTO_FAILOVER:
		lp = lagg_link_active(sc, sc->sc_primary);
		break;
	case LAGG_PROTO_LOADBALANCE:
		if ((sc->sc_opts & LAGG_OPT_USE_FLOWID) == 0 ||
		    params->hdr.flowtype == M_HASHTYPE_NONE)
			return (EOPNOTSUPP);
		p = params->hdr.flowid >> sc->flowid_shift;
		p %= sc->sc_count;
		lb = (struct lagg_lb *)sc->sc_psc;
		lp = lb->lb_ports[p];
		lp = lagg_link_active(sc, lp);
		break;
	case LAGG_PROTO_LACP:
		if ((sc->sc_opts & LAGG_OPT_USE_FLOWID) == 0 ||
		    params->hdr.flowtype == M_HASHTYPE_NONE)
			return (EOPNOTSUPP);
		lp = lacp_select_tx_port_by_hash(sc, params->hdr.flowid);
		break;
	default:
		return (EOPNOTSUPP);
	}
	if (lp == NULL)
		return (EOPNOTSUPP);
	ifp = lp->lp_ifp;
	if (ifp == NULL || ifp->if_snd_tag_alloc == NULL ||
	    (ifp->if_capenable & IFCAP_TXRTLMT) == 0)
		return (EOPNOTSUPP);

	/* forward allocation request */
	return (ifp->if_snd_tag_alloc(ifp, params, ppmt));
}
#endif

static int
lagg_setmulti(struct lagg_port *lp)
{
	struct lagg_softc *sc = lp->lp_softc;
	struct ifnet *ifp = lp->lp_ifp;
	struct ifnet *scifp = sc->sc_ifp;
	struct lagg_mc *mc;
	struct ifmultiaddr *ifma;
	int error;

	IF_ADDR_WLOCK(scifp);
	TAILQ_FOREACH(ifma, &scifp->if_multiaddrs, ifma_link) {
		if (ifma->ifma_addr->sa_family != AF_LINK)
			continue;
		mc = malloc(sizeof(struct lagg_mc), M_DEVBUF, M_NOWAIT);
		if (mc == NULL) {
			IF_ADDR_WUNLOCK(scifp);
			return (ENOMEM);
		}
		bcopy(ifma->ifma_addr, &mc->mc_addr,
		    ifma->ifma_addr->sa_len);
		mc->mc_addr.sdl_index = ifp->if_index;
		mc->mc_ifma = NULL;
		SLIST_INSERT_HEAD(&lp->lp_mc_head, mc, mc_entries);
	}
	IF_ADDR_WUNLOCK(scifp);
	SLIST_FOREACH (mc, &lp->lp_mc_head, mc_entries) {
		error = if_addmulti(ifp,
		    (struct sockaddr *)&mc->mc_addr, &mc->mc_ifma);
		if (error)
			return (error);
	}
	return (0);
}

static int
lagg_clrmulti(struct lagg_port *lp)
{
	struct lagg_mc *mc;

	LAGG_XLOCK_ASSERT(lp->lp_softc);
	while ((mc = SLIST_FIRST(&lp->lp_mc_head)) != NULL) {
		SLIST_REMOVE(&lp->lp_mc_head, mc, lagg_mc, mc_entries);
		if (mc->mc_ifma && lp->lp_detaching == 0)
			if_delmulti_ifma(mc->mc_ifma);
		free(mc, M_DEVBUF);
	}
	return (0);
}

static int
lagg_setcaps(struct lagg_port *lp, int cap)
{
	struct ifreq ifr;

	if (lp->lp_ifp->if_capenable == cap)
		return (0);
	if (lp->lp_ioctl == NULL)
		return (ENXIO);
	ifr.ifr_ifru.ifru_cap[0] = cap;	/* ifr_reqcap */
	return ((*lp->lp_ioctl)(lp->lp_ifp, SIOCSIFCAP, (caddr_t)&ifr));
}

/* Handle a ref counted flag that should be set on the lagg port as well */
static int
lagg_setflag(struct lagg_port *lp, int flag, int status,
    int (*func)(struct ifnet *, int))
{
	struct lagg_softc *sc = lp->lp_softc;
	struct ifnet *scifp = sc->sc_ifp;
	struct ifnet *ifp = lp->lp_ifp;
	int error;

	LAGG_XLOCK_ASSERT(sc);

	status = status ? (scifp->if_flags & flag) : 0;
	/* Now "status" contains the flag value or 0 */

	/*
	 * See if recorded ports status is different from what
	 * we want it to be.  If it is, flip it.  We record ports
	 * status in lp_ifflags so that we won't clear ports flag
	 * we haven't set.  In fact, we don't clear or set ports
	 * flags directly, but get or release references to them.
	 * That's why we can be sure that recorded flags still are
	 * in accord with actual ports flags.
	 */
	if (status != (lp->lp_ifflags & flag)) {
		error = (*func)(ifp, status);
		if (error)
			return (error);
		lp->lp_ifflags &= ~flag;
		lp->lp_ifflags |= status;
	}
	return (0);
}

/*
 * Handle IFF_* flags that require certain changes on the lagg port
 * if "status" is true, update ports flags respective to the lagg
 * if "status" is false, forcedly clear the flags set on port.
 */
static int
lagg_setflags(struct lagg_port *lp, int status)
{
	int error, i;

	for (i = 0; lagg_pflags[i].flag; i++) {
		error = lagg_setflag(lp, lagg_pflags[i].flag,
		    status, lagg_pflags[i].func);
		if (error)
			return (error);
	}
	return (0);
}

static int
lagg_transmit(struct ifnet *ifp, struct mbuf *m)
{
	struct lagg_softc *sc = (struct lagg_softc *)ifp->if_softc;
	int error, len, mcast;

	len = m->m_pkthdr.len;
	mcast = (m->m_flags & (M_MCAST | M_BCAST)) ? 1 : 0;

	LAGG_RLOCK();
	/* We need a Tx algorithm and at least one port */
	if (sc->sc_proto == LAGG_PROTO_NONE || sc->sc_count == 0) {
		LAGG_RUNLOCK();
		m_freem(m);
		if_inc_counter(ifp, IFCOUNTER_OERRORS, 1);
		return (ENXIO);
	}

	ETHER_BPF_MTAP(ifp, m);

	error = lagg_proto_start(sc, m);
	LAGG_RUNLOCK();

	if (error != 0)
		if_inc_counter(ifp, IFCOUNTER_OERRORS, 1);

	return (error);
}

/*
 * The ifp->if_qflush entry point for lagg(4) is no-op.
 */
static void
lagg_qflush(struct ifnet *ifp __unused)
{
}

static struct mbuf *
lagg_input(struct ifnet *ifp, struct mbuf *m)
{
	struct lagg_port *lp = ifp->if_lagg;
	struct lagg_softc *sc = lp->lp_softc;
	struct ifnet *scifp = sc->sc_ifp;

	LAGG_RLOCK();
	if ((scifp->if_drv_flags & IFF_DRV_RUNNING) == 0 ||
	    (lp->lp_flags & LAGG_PORT_DISABLED) ||
	    sc->sc_proto == LAGG_PROTO_NONE) {
		LAGG_RUNLOCK();
		m_freem(m);
		return (NULL);
	}

	ETHER_BPF_MTAP(scifp, m);

	if (lp->lp_detaching != 0) {
		m_freem(m);
		m = NULL;
	} else
		m = lagg_proto_input(sc, lp, m);

	if (m != NULL) {
		if (scifp->if_flags & IFF_MONITOR) {
			m_freem(m);
			m = NULL;
		}
	}

	LAGG_RUNLOCK();
	return (m);
}

static int
lagg_media_change(struct ifnet *ifp)
{
	struct lagg_softc *sc = (struct lagg_softc *)ifp->if_softc;

	if (sc->sc_ifflags & IFF_DEBUG)
		printf("%s\n", __func__);

	/* Ignore */
	return (0);
}

static void
lagg_media_status(struct ifnet *ifp, struct ifmediareq *imr)
{
	struct lagg_softc *sc = (struct lagg_softc *)ifp->if_softc;
	struct lagg_port *lp;

	imr->ifm_status = IFM_AVALID;
	imr->ifm_active = IFM_ETHER | IFM_AUTO;

	LAGG_RLOCK();
	CK_SLIST_FOREACH(lp, &sc->sc_ports, lp_entries) {
		if (LAGG_PORTACTIVE(lp))
			imr->ifm_status |= IFM_ACTIVE;
	}
	LAGG_RUNLOCK();
}

static void
lagg_linkstate(struct lagg_softc *sc)
{
	struct lagg_port *lp;
	int new_link = LINK_STATE_DOWN;
	uint64_t speed;

	LAGG_XLOCK_ASSERT(sc);

	/* Our link is considered up if at least one of our ports is active */
	LAGG_RLOCK();
	CK_SLIST_FOREACH(lp, &sc->sc_ports, lp_entries) {
		if (lp->lp_ifp->if_link_state == LINK_STATE_UP) {
			new_link = LINK_STATE_UP;
			break;
		}
	}
	LAGG_RUNLOCK();
	if_link_state_change(sc->sc_ifp, new_link);

	/* Update if_baudrate to reflect the max possible speed */
	switch (sc->sc_proto) {
		case LAGG_PROTO_FAILOVER:
			sc->sc_ifp->if_baudrate = sc->sc_primary != NULL ?
			    sc->sc_primary->lp_ifp->if_baudrate : 0;
			break;
		case LAGG_PROTO_ROUNDROBIN:
		case LAGG_PROTO_LOADBALANCE:
		case LAGG_PROTO_BROADCAST:
			speed = 0;
			LAGG_RLOCK();
			CK_SLIST_FOREACH(lp, &sc->sc_ports, lp_entries)
				speed += lp->lp_ifp->if_baudrate;
			LAGG_RUNLOCK();
			sc->sc_ifp->if_baudrate = speed;
			break;
		case LAGG_PROTO_LACP:
			/* LACP updates if_baudrate itself */
			break;
	}
}

static void
lagg_port_state(struct ifnet *ifp, int state)
{
	struct lagg_port *lp = (struct lagg_port *)ifp->if_lagg;
	struct lagg_softc *sc = NULL;

	if (lp != NULL)
		sc = lp->lp_softc;
	if (sc == NULL)
		return;

	LAGG_XLOCK(sc);
	lagg_linkstate(sc);
	lagg_proto_linkstate(sc, lp);
	LAGG_XUNLOCK(sc);
}

struct lagg_port *
lagg_link_active(struct lagg_softc *sc, struct lagg_port *lp)
{
	struct lagg_port *lp_next, *rval = NULL;

	/*
	 * Search a port which reports an active link state.
	 */

	if (lp == NULL)
		goto search;
	if (LAGG_PORTACTIVE(lp)) {
		rval = lp;
		goto found;
	}
	if ((lp_next = SLIST_NEXT(lp, lp_entries)) != NULL &&
	    LAGG_PORTACTIVE(lp_next)) {
		rval = lp_next;
		goto found;
	}

 search:
	LAGG_RLOCK();
	CK_SLIST_FOREACH(lp_next, &sc->sc_ports, lp_entries) {
		if (LAGG_PORTACTIVE(lp_next)) {
			LAGG_RUNLOCK();
			rval = lp_next;
			goto found;
		}
	}
	LAGG_RUNLOCK();
found:
	return (rval);
}

int
lagg_enqueue(struct ifnet *ifp, struct mbuf *m)
{

	return (ifp->if_transmit)(ifp, m);
}

/*
 * Simple round robin aggregation
 */
static void
lagg_rr_attach(struct lagg_softc *sc)
{
	sc->sc_seq = 0;
	sc->sc_bkt_count = sc->sc_bkt;
}

static int
lagg_rr_start(struct lagg_softc *sc, struct mbuf *m)
{
	struct lagg_port *lp;
	uint32_t p;

	if (sc->sc_bkt_count == 0 && sc->sc_bkt > 0)
		sc->sc_bkt_count = sc->sc_bkt;

	if (sc->sc_bkt > 0) {
		atomic_subtract_int(&sc->sc_bkt_count, 1);
	if (atomic_cmpset_int(&sc->sc_bkt_count, 0, sc->sc_bkt))
		p = atomic_fetchadd_32(&sc->sc_seq, 1);
	else
		p = sc->sc_seq; 
	} else
		p = atomic_fetchadd_32(&sc->sc_seq, 1);

	p %= sc->sc_count;
	lp = SLIST_FIRST(&sc->sc_ports);

	while (p--)
		lp = SLIST_NEXT(lp, lp_entries);

	/*
	 * Check the port's link state. This will return the next active
	 * port if the link is down or the port is NULL.
	 */
	if ((lp = lagg_link_active(sc, lp)) == NULL) {
		m_freem(m);
		return (ENETDOWN);
	}

	/* Send mbuf */
	return (lagg_enqueue(lp->lp_ifp, m));
}

static struct mbuf *
lagg_rr_input(struct lagg_softc *sc, struct lagg_port *lp, struct mbuf *m)
{
	struct ifnet *ifp = sc->sc_ifp;

	/* Just pass in the packet to our lagg device */
	m->m_pkthdr.rcvif = ifp;

	return (m);
}

/*
 * Broadcast mode
 */
static int
lagg_bcast_start(struct lagg_softc *sc, struct mbuf *m)
{
	int active_ports = 0;
	int errors = 0;
	int ret;
	struct lagg_port *lp, *last = NULL;
	struct mbuf *m0;

	LAGG_RLOCK();
	CK_SLIST_FOREACH(lp, &sc->sc_ports, lp_entries) {
		if (!LAGG_PORTACTIVE(lp))
			continue;

		active_ports++;

		if (last != NULL) {
			m0 = m_copym(m, 0, M_COPYALL, M_NOWAIT);
			if (m0 == NULL) {
				ret = ENOBUFS;
				errors++;
				break;
			}

			ret = lagg_enqueue(last->lp_ifp, m0);
			if (ret != 0)
				errors++;
		}
		last = lp;
	}
	LAGG_RUNLOCK();

	if (last == NULL) {
		m_freem(m);
		return (ENOENT);
	}
	if ((last = lagg_link_active(sc, last)) == NULL) {
		m_freem(m);
		return (ENETDOWN);
	}

	ret = lagg_enqueue(last->lp_ifp, m);
	if (ret != 0)
		errors++;

	if (errors == 0)
		return (ret);

	return (0);
}

static struct mbuf*
lagg_bcast_input(struct lagg_softc *sc, struct lagg_port *lp, struct mbuf *m)
{
	struct ifnet *ifp = sc->sc_ifp;

	/* Just pass in the packet to our lagg device */
	m->m_pkthdr.rcvif = ifp;
	return (m);
}

/*
 * Active failover
 */
static int
lagg_fail_start(struct lagg_softc *sc, struct mbuf *m)
{
	struct lagg_port *lp;

	/* Use the master port if active or the next available port */
	if ((lp = lagg_link_active(sc, sc->sc_primary)) == NULL) {
		m_freem(m);
		return (ENETDOWN);
	}

	/* Send mbuf */
	return (lagg_enqueue(lp->lp_ifp, m));
}

static struct mbuf *
lagg_fail_input(struct lagg_softc *sc, struct lagg_port *lp, struct mbuf *m)
{
	struct ifnet *ifp = sc->sc_ifp;
	struct lagg_port *tmp_tp;

	if (lp == sc->sc_primary || V_lagg_failover_rx_all) {
		m->m_pkthdr.rcvif = ifp;
		return (m);
	}

	if (!LAGG_PORTACTIVE(sc->sc_primary)) {
		tmp_tp = lagg_link_active(sc, sc->sc_primary);
		/*
		 * If tmp_tp is null, we've received a packet when all
		 * our links are down. Weird, but process it anyways.
		 */
		if ((tmp_tp == NULL || tmp_tp == lp)) {
			m->m_pkthdr.rcvif = ifp;
			return (m);
		}
	}

	m_freem(m);
	return (NULL);
}

/*
 * Loadbalancing
 */
static void
lagg_lb_attach(struct lagg_softc *sc)
{
	struct lagg_port *lp;
	struct lagg_lb *lb;

	LAGG_XLOCK_ASSERT(sc);
	lb = malloc(sizeof(struct lagg_lb), M_DEVBUF, M_WAITOK | M_ZERO);
	lb->lb_key = m_ether_tcpip_hash_init();
	sc->sc_psc = lb;

	CK_SLIST_FOREACH(lp, &sc->sc_ports, lp_entries)
		lagg_lb_port_create(lp);
}

static void
lagg_lb_detach(struct lagg_softc *sc)
{
	struct lagg_lb *lb;

	lb = (struct lagg_lb *)sc->sc_psc;
	if (lb != NULL)
		free(lb, M_DEVBUF);
}

static int
lagg_lb_porttable(struct lagg_softc *sc, struct lagg_port *lp)
{
	struct lagg_lb *lb = (struct lagg_lb *)sc->sc_psc;
	struct lagg_port *lp_next;
	int i = 0;

	bzero(&lb->lb_ports, sizeof(lb->lb_ports));
	LAGG_RLOCK();
	CK_SLIST_FOREACH(lp_next, &sc->sc_ports, lp_entries) {
		if (lp_next == lp)
			continue;
		if (i >= LAGG_MAX_PORTS)
			return (EINVAL);
		if (sc->sc_ifflags & IFF_DEBUG)
			printf("%s: port %s at index %d\n",
			    sc->sc_ifname, lp_next->lp_ifp->if_xname, i);
		lb->lb_ports[i++] = lp_next;
	}
	LAGG_RUNLOCK();

	return (0);
}

static int
lagg_lb_port_create(struct lagg_port *lp)
{
	struct lagg_softc *sc = lp->lp_softc;
	return (lagg_lb_porttable(sc, NULL));
}

static void
lagg_lb_port_destroy(struct lagg_port *lp)
{
	struct lagg_softc *sc = lp->lp_softc;
	lagg_lb_porttable(sc, lp);
}

static int
lagg_lb_start(struct lagg_softc *sc, struct mbuf *m)
{
	struct lagg_lb *lb = (struct lagg_lb *)sc->sc_psc;
	struct lagg_port *lp = NULL;
	uint32_t p = 0;

	if ((sc->sc_opts & LAGG_OPT_USE_FLOWID) &&
	    M_HASHTYPE_GET(m) != M_HASHTYPE_NONE)
		p = m->m_pkthdr.flowid >> sc->flowid_shift;
	else
		p = m_ether_tcpip_hash(sc->sc_flags, m, lb->lb_key);
	p %= sc->sc_count;
	lp = lb->lb_ports[p];

	/*
	 * Check the port's link state. This will return the next active
	 * port if the link is down or the port is NULL.
	 */
	if ((lp = lagg_link_active(sc, lp)) == NULL) {
		m_freem(m);
		return (ENETDOWN);
	}

	/* Send mbuf */
	return (lagg_enqueue(lp->lp_ifp, m));
}

static struct mbuf *
lagg_lb_input(struct lagg_softc *sc, struct lagg_port *lp, struct mbuf *m)
{
	struct ifnet *ifp = sc->sc_ifp;

	/* Just pass in the packet to our lagg device */
	m->m_pkthdr.rcvif = ifp;

	return (m);
}

/*
 * 802.3ad LACP
 */
static void
lagg_lacp_attach(struct lagg_softc *sc)
{
	struct lagg_port *lp;

	lacp_attach(sc);
	LAGG_XLOCK_ASSERT(sc);
	CK_SLIST_FOREACH(lp, &sc->sc_ports, lp_entries)
		lacp_port_create(lp);
}

static void
lagg_lacp_detach(struct lagg_softc *sc)
{
	struct lagg_port *lp;
	void *psc;

	LAGG_XLOCK_ASSERT(sc);
	CK_SLIST_FOREACH(lp, &sc->sc_ports, lp_entries)
		lacp_port_destroy(lp);

	psc = sc->sc_psc;
	sc->sc_psc = NULL;
	lacp_detach(psc);
}

static void
lagg_lacp_lladdr(struct lagg_softc *sc)
{
	struct lagg_port *lp;

	LAGG_SXLOCK_ASSERT(sc);

	/* purge all the lacp ports */
	CK_SLIST_FOREACH(lp, &sc->sc_ports, lp_entries)
		lacp_port_destroy(lp);

	/* add them back in */
	CK_SLIST_FOREACH(lp, &sc->sc_ports, lp_entries)
		lacp_port_create(lp);
}

static int
lagg_lacp_start(struct lagg_softc *sc, struct mbuf *m)
{
	struct lagg_port *lp;

	lp = lacp_select_tx_port(sc, m);
	if (lp == NULL) {
		m_freem(m);
		return (ENETDOWN);
	}

	/* Send mbuf */
	return (lagg_enqueue(lp->lp_ifp, m));
}

static struct mbuf *
lagg_lacp_input(struct lagg_softc *sc, struct lagg_port *lp, struct mbuf *m)
{
	struct ifnet *ifp = sc->sc_ifp;
	struct ether_header *eh;
	u_short etype;

	eh = mtod(m, struct ether_header *);
	etype = ntohs(eh->ether_type);

	/* Tap off LACP control messages */
	if ((m->m_flags & M_VLANTAG) == 0 && etype == ETHERTYPE_SLOW) {
		m = lacp_input(lp, m);
		if (m == NULL)
			return (NULL);
	}

	/*
	 * If the port is not collecting or not in the active aggregator then
	 * free and return.
	 */
	if (lacp_iscollecting(lp) == 0 || lacp_isactive(lp) == 0) {
		m_freem(m);
		return (NULL);
	}

	m->m_pkthdr.rcvif = ifp;
	return (m);
}

// CHERI CHANGES START
// {
//   "updated": 20180629,
//   "target_type": "kernel",
//   "changes": [
//     "ioctl:net",
//     "user_capabilities"
//   ]
// }
// CHERI CHANGES END<|MERGE_RESOLUTION|>--- conflicted
+++ resolved
@@ -1436,17 +1436,10 @@
 		} else
 			LAGG_XUNLOCK(sc);
 		break;
-<<<<<<< HEAD
 	case CASE_IOC_IFREQ(SIOCADDMULTI):
 	case CASE_IOC_IFREQ(SIOCDELMULTI):
-		LAGG_WLOCK(sc);
-		SLIST_FOREACH(lp, &sc->sc_ports, lp_entries) {
-=======
-	case SIOCADDMULTI:
-	case SIOCDELMULTI:
 		LAGG_XLOCK(sc);
 		CK_SLIST_FOREACH(lp, &sc->sc_ports, lp_entries) {
->>>>>>> 8b4a96b1
 			lagg_clrmulti(lp);
 			lagg_setmulti(lp);
 		}
