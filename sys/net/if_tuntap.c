/*	$NetBSD: if_tun.c,v 1.14 1994/06/29 06:36:25 cgd Exp $	*/
/*-
 * SPDX-License-Identifier: BSD-2-Clause-FreeBSD
 *
 * Copyright (C) 1999-2000 by Maksim Yevmenkin <m_evmenkin@yahoo.com>
 * All rights reserved.
 * Copyright (c) 2019 Kyle Evans <kevans@FreeBSD.org>
 *
 * Redistribution and use in source and binary forms, with or without
 * modification, are permitted provided that the following conditions
 * are met:
 *
 * 1. Redistributions of source code must retain the above copyright
 *    notice, this list of conditions and the following disclaimer.
 * 2. Redistributions in binary form must reproduce the above copyright
 *    notice, this list of conditions and the following disclaimer in the
 *    documentation and/or other materials provided with the distribution.
 *
 * THIS SOFTWARE IS PROVIDED BY THE AUTHOR AND CONTRIBUTORS ``AS IS'' AND
 * ANY EXPRESS OR IMPLIED WARRANTIES, INCLUDING, BUT NOT LIMITED TO, THE
 * IMPLIED WARRANTIES OF MERCHANTABILITY AND FITNESS FOR A PARTICULAR PURPOSE
 * ARE DISCLAIMED.  IN NO EVENT SHALL THE AUTHOR OR CONTRIBUTORS BE LIABLE
 * FOR ANY DIRECT, INDIRECT, INCIDENTAL, SPECIAL, EXEMPLARY, OR CONSEQUENTIAL
 * DAMAGES (INCLUDING, BUT NOT LIMITED TO, PROCUREMENT OF SUBSTITUTE GOODS
 * OR SERVICES; LOSS OF USE, DATA, OR PROFITS; OR BUSINESS INTERRUPTION)
 * HOWEVER CAUSED AND ON ANY THEORY OF LIABILITY, WHETHER IN CONTRACT, STRICT
 * LIABILITY, OR TORT (INCLUDING NEGLIGENCE OR OTHERWISE) ARISING IN ANY WAY
 * OUT OF THE USE OF THIS SOFTWARE, EVEN IF ADVISED OF THE POSSIBILITY OF
 * SUCH DAMAGE.
 *
 * BASED ON:
 * -------------------------------------------------------------------------
 *
 * Copyright (c) 1988, Julian Onions <jpo@cs.nott.ac.uk>
 * Nottingham University 1987.
 *
 * This source may be freely distributed, however I would be interested
 * in any changes that are made.
 *
 * This driver takes packets off the IP i/f and hands them up to a
 * user process to have its wicked way with. This driver has it's
 * roots in a similar driver written by Phil Cockcroft (formerly) at
 * UCL. This driver is based much more on read/write/poll mode of
 * operation though.
 *
 * $FreeBSD$
 */


#include "opt_inet.h"
#include "opt_inet6.h"

#define EXPLICIT_USER_ACCESS

#include <sys/param.h>
#include <sys/lock.h>
#include <sys/priv.h>
#include <sys/proc.h>
#include <sys/systm.h>
#include <sys/jail.h>
#include <sys/mbuf.h>
#include <sys/module.h>
#include <sys/socket.h>
#include <sys/eventhandler.h>
#include <sys/fcntl.h>
#include <sys/filio.h>
#include <sys/sockio.h>
#include <sys/sx.h>
#include <sys/ttycom.h>
#include <sys/poll.h>
#include <sys/selinfo.h>
#include <sys/signalvar.h>
#include <sys/filedesc.h>
#include <sys/kernel.h>
#include <sys/sysctl.h>
#include <sys/conf.h>
#include <sys/uio.h>
#include <sys/malloc.h>
#include <sys/random.h>
#include <sys/ctype.h>

#include <net/ethernet.h>
#include <net/if.h>
#include <net/if_var.h>
#include <net/if_clone.h>
#include <net/if_dl.h>
#include <net/if_media.h>
#include <net/if_types.h>
#include <net/netisr.h>
#include <net/route.h>
#include <net/vnet.h>
#ifdef INET
#include <netinet/in.h>
#endif
#include <net/bpf.h>
#include <net/if_tap.h>
#include <net/if_tun.h>

#include <sys/queue.h>
#include <sys/condvar.h>
#include <security/mac/mac_framework.h>

struct tuntap_driver;

/*
 * tun_list is protected by global tunmtx.  Other mutable fields are
 * protected by tun->tun_mtx, or by their owning subsystem.  tun_dev is
 * static for the duration of a tunnel interface.
 */
struct tuntap_softc {
	TAILQ_ENTRY(tuntap_softc)	 tun_list;
	struct cdev			*tun_dev;
	u_short				 tun_flags;	/* misc flags */
#define	TUN_OPEN	0x0001
#define	TUN_INITED	0x0002
#define	TUN_RCOLL	0x0004
#define	TUN_IASET	0x0008
#define	TUN_DSTADDR	0x0010
#define	TUN_LMODE	0x0020
#define	TUN_RWAIT	0x0040
#define	TUN_ASYNC	0x0080
#define	TUN_IFHEAD	0x0100
#define	TUN_DYING	0x0200
#define	TUN_L2		0x0400
#define	TUN_VMNET	0x0800

#define	TUN_DRIVER_IDENT_MASK	(TUN_L2 | TUN_VMNET)
#define	TUN_READY		(TUN_OPEN | TUN_INITED)

	pid_t			 tun_pid;	/* owning pid */
	struct ifnet		*tun_ifp;	/* the interface */
	struct sigio		*tun_sigio;	/* async I/O info */
	struct tuntap_driver	*tun_drv;	/* appropriate driver */
	struct selinfo		 tun_rsel;	/* read select */
	struct mtx		 tun_mtx;	/* softc field mutex */
	struct cv		 tun_cv;	/* for ref'd dev destroy */
	struct ether_addr	 tun_ether;	/* remote address */
};
#define	TUN2IFP(sc)	((sc)->tun_ifp)

#define	TUNDEBUG	if (tundebug) if_printf

#define	TUN_LOCK(tp)	mtx_lock(&(tp)->tun_mtx)
#define	TUN_UNLOCK(tp)	mtx_unlock(&(tp)->tun_mtx)

#define	TUN_VMIO_FLAG_MASK	0x0fff

/*
 * All mutable global variables in if_tun are locked using tunmtx, with
 * the exception of tundebug, which is used unlocked, and the drivers' *clones,
 * which are static after setup.
 */
static struct mtx tunmtx;
static eventhandler_tag tag;
static const char tunname[] = "tun";
static const char tapname[] = "tap";
static const char vmnetname[] = "vmnet";
static MALLOC_DEFINE(M_TUN, tunname, "Tunnel Interface");
static int tundebug = 0;
static int tundclone = 1;
static int tap_allow_uopen = 0;	/* allow user open() */
static int tapuponopen = 0;	/* IFF_UP on open() */
static int tapdclone = 1;	/* enable devfs cloning */

static TAILQ_HEAD(,tuntap_softc)	tunhead = TAILQ_HEAD_INITIALIZER(tunhead);
SYSCTL_INT(_debug, OID_AUTO, if_tun_debug, CTLFLAG_RW, &tundebug, 0, "");

static struct sx tun_ioctl_sx;
SX_SYSINIT(tun_ioctl_sx, &tun_ioctl_sx, "tun_ioctl");

SYSCTL_DECL(_net_link);
/* tun */
static SYSCTL_NODE(_net_link, OID_AUTO, tun, CTLFLAG_RW, 0,
    "IP tunnel software network interface.");
SYSCTL_INT(_net_link_tun, OID_AUTO, devfs_cloning, CTLFLAG_RWTUN, &tundclone, 0,
    "Enable legacy devfs interface creation.");

/* tap */
static SYSCTL_NODE(_net_link, OID_AUTO, tap, CTLFLAG_RW, 0,
    "Ethernet tunnel software network interface");
SYSCTL_INT(_net_link_tap, OID_AUTO, user_open, CTLFLAG_RW, &tap_allow_uopen, 0,
    "Allow user to open /dev/tap (based on node permissions)");
SYSCTL_INT(_net_link_tap, OID_AUTO, up_on_open, CTLFLAG_RW, &tapuponopen, 0,
    "Bring interface up when /dev/tap is opened");
SYSCTL_INT(_net_link_tap, OID_AUTO, devfs_cloning, CTLFLAG_RWTUN, &tapdclone, 0,
    "Enable legacy devfs interface creation");
SYSCTL_INT(_net_link_tap, OID_AUTO, debug, CTLFLAG_RW, &tundebug, 0, "");

static int	tuntap_name2info(const char *name, int *unit, int *flags);
static void	tunclone(void *arg, struct ucred *cred, char *name,
		    int namelen, struct cdev **dev);
static void	tuncreate(struct cdev *dev, struct tuntap_driver *);
static int	tunifioctl(struct ifnet *, u_long, caddr_t);
static void	tuninit(struct ifnet *);
static void	tunifinit(void *xtp);
static int	tuntapmodevent(module_t, int, void *);
static int	tunoutput(struct ifnet *, struct mbuf *,
		    const struct sockaddr *, struct route *ro);
static void	tunstart(struct ifnet *);
static void	tunstart_l2(struct ifnet *);

static int	tun_clone_match(struct if_clone *ifc, const char *name);
static int	tap_clone_match(struct if_clone *ifc, const char *name);
static int	vmnet_clone_match(struct if_clone *ifc, const char *name);
static int	tun_clone_create(struct if_clone *, char *, size_t,
		    void * __capability);
static int	tun_clone_destroy(struct if_clone *, struct ifnet *);

static d_open_t		tunopen;
static d_close_t	tunclose;
static d_read_t		tunread;
static d_write_t	tunwrite;
static d_ioctl_t	tunioctl;
static d_poll_t		tunpoll;
static d_kqfilter_t	tunkqfilter;

static int		tunkqread(struct knote *, long);
static int		tunkqwrite(struct knote *, long);
static void		tunkqdetach(struct knote *);

static struct filterops tun_read_filterops = {
	.f_isfd =	1,
	.f_attach =	NULL,
	.f_detach =	tunkqdetach,
	.f_event =	tunkqread,
};

static struct filterops tun_write_filterops = {
	.f_isfd =	1,
	.f_attach =	NULL,
	.f_detach =	tunkqdetach,
	.f_event =	tunkqwrite,
};

static struct tuntap_driver {
	struct cdevsw		 cdevsw;
	int			 ident_flags;
	struct unrhdr		*unrhdr;
	struct clonedevs	*clones;
	ifc_match_t		*clone_match_fn;
	ifc_create_t		*clone_create_fn;
	ifc_destroy_t		*clone_destroy_fn;
} tuntap_drivers[] = {
	{
		.ident_flags =	0,
		.cdevsw =	{
		    .d_version =	D_VERSION,
		    .d_flags =		D_NEEDMINOR,
		    .d_open =		tunopen,
		    .d_close =		tunclose,
		    .d_read =		tunread,
		    .d_write =		tunwrite,
		    .d_ioctl =		tunioctl,
		    .d_poll =		tunpoll,
		    .d_kqfilter =	tunkqfilter,
		    .d_name =		tunname,
		},
		.clone_match_fn =	tun_clone_match,
		.clone_create_fn =	tun_clone_create,
		.clone_destroy_fn =	tun_clone_destroy,
	},
	{
		.ident_flags =	TUN_L2,
		.cdevsw =	{
		    .d_version =	D_VERSION,
		    .d_flags =		D_NEEDMINOR,
		    .d_open =		tunopen,
		    .d_close =		tunclose,
		    .d_read =		tunread,
		    .d_write =		tunwrite,
		    .d_ioctl =		tunioctl,
		    .d_poll =		tunpoll,
		    .d_kqfilter =	tunkqfilter,
		    .d_name =		tapname,
		},
		.clone_match_fn =	tap_clone_match,
		.clone_create_fn =	tun_clone_create,
		.clone_destroy_fn =	tun_clone_destroy,
	},
	{
		.ident_flags =	TUN_L2 | TUN_VMNET,
		.cdevsw =	{
		    .d_version =	D_VERSION,
		    .d_flags =		D_NEEDMINOR,
		    .d_open =		tunopen,
		    .d_close =		tunclose,
		    .d_read =		tunread,
		    .d_write =		tunwrite,
		    .d_ioctl =		tunioctl,
		    .d_poll =		tunpoll,
		    .d_kqfilter =	tunkqfilter,
		    .d_name =		vmnetname,
		},
		.clone_match_fn =	vmnet_clone_match,
		.clone_create_fn =	tun_clone_create,
		.clone_destroy_fn =	tun_clone_destroy,
	},
};

struct tuntap_driver_cloner {
	SLIST_ENTRY(tuntap_driver_cloner)	 link;
	struct tuntap_driver			*drv;
	struct if_clone				*cloner;
};

VNET_DEFINE_STATIC(SLIST_HEAD(, tuntap_driver_cloner), tuntap_driver_cloners) =
    SLIST_HEAD_INITIALIZER(tuntap_driver_cloners);

#define	V_tuntap_driver_cloners	VNET(tuntap_driver_cloners)

/*
 * Sets unit and/or flags given the device name.  Must be called with correct
 * vnet context.
 */
static int
tuntap_name2info(const char *name, int *outunit, int *outflags)
{
	struct tuntap_driver *drv;
	struct tuntap_driver_cloner *drvc;
	char *dname;
	int flags, unit;
	bool found;

	if (name == NULL)
		return (EINVAL);

	/*
	 * Needed for dev_stdclone, but dev_stdclone will not modify, it just
	 * wants to be able to pass back a char * through the second param. We
	 * will always set that as NULL here, so we'll fake it.
	 */
	dname = __DECONST(char *, name);
	found = false;

	KASSERT(!SLIST_EMPTY(&V_tuntap_driver_cloners),
	    ("tuntap_driver_cloners failed to initialize"));
	SLIST_FOREACH(drvc, &V_tuntap_driver_cloners, link) {
		KASSERT(drvc->drv != NULL,
		    ("tuntap_driver_cloners entry not properly initialized"));
		drv = drvc->drv;

		if (strcmp(name, drv->cdevsw.d_name) == 0) {
			found = true;
			unit = -1;
			flags = drv->ident_flags;
			break;
		}

		if (dev_stdclone(dname, NULL, drv->cdevsw.d_name, &unit) == 1) {
			found = true;
			flags = drv->ident_flags;
			break;
		}
	}

	if (!found)
		return (ENXIO);

	if (outunit != NULL)
		*outunit = unit;
	if (outflags != NULL)
		*outflags = flags;
	return (0);
}

/*
 * Get driver information from a set of flags specified.  Masks the identifying
 * part of the flags and compares it against all of the available
 * tuntap_drivers. Must be called with correct vnet context.
 */
static struct tuntap_driver *
tuntap_driver_from_flags(int tun_flags)
{
	struct tuntap_driver *drv;
	struct tuntap_driver_cloner *drvc;

	KASSERT(!SLIST_EMPTY(&V_tuntap_driver_cloners),
	    ("tuntap_driver_cloners failed to initialize"));
	SLIST_FOREACH(drvc, &V_tuntap_driver_cloners, link) {
		KASSERT(drvc->drv != NULL,
		    ("tuntap_driver_cloners entry not properly initialized"));
		drv = drvc->drv;
		if ((tun_flags & TUN_DRIVER_IDENT_MASK) == drv->ident_flags)
			return (drv);
	}

	return (NULL);
}



static int
tun_clone_match(struct if_clone *ifc, const char *name)
{
	int tunflags;

	if (tuntap_name2info(name, NULL, &tunflags) == 0) {
		if ((tunflags & TUN_L2) == 0)
			return (1);
	}

	return (0);
}

static int
tap_clone_match(struct if_clone *ifc, const char *name)
{
	int tunflags;

	if (tuntap_name2info(name, NULL, &tunflags) == 0) {
		if ((tunflags & (TUN_L2 | TUN_VMNET)) == TUN_L2)
			return (1);
	}

	return (0);
}

static int
vmnet_clone_match(struct if_clone *ifc, const char *name)
{
	int tunflags;

	if (tuntap_name2info(name, NULL, &tunflags) == 0) {
		if ((tunflags & TUN_VMNET) != 0)
			return (1);
	}

	return (0);
}

static int
tun_clone_create(struct if_clone *ifc, char *name, size_t len,
    void * __capability  params)
{
	struct tuntap_driver *drv;
	struct cdev *dev;
	int err, i, tunflags, unit;

	tunflags = 0;
	/* The name here tells us exactly what we're creating */
	err = tuntap_name2info(name, &unit, &tunflags);
	if (err != 0)
		return (err);

	drv = tuntap_driver_from_flags(tunflags);
	if (drv == NULL)
		return (ENXIO);

	if (unit != -1) {
		/* If this unit number is still available that/s okay. */
		if (alloc_unr_specific(drv->unrhdr, unit) == -1)
			return (EEXIST);
	} else {
		unit = alloc_unr(drv->unrhdr);
	}

	snprintf(name, IFNAMSIZ, "%s%d", drv->cdevsw.d_name, unit);

	/* find any existing device, or allocate new unit number */
	i = clone_create(&drv->clones, &drv->cdevsw, &unit, &dev, 0);
	if (i) {
		/* No preexisting struct cdev *, create one */
		dev = make_dev(&drv->cdevsw, unit, UID_UUCP, GID_DIALER, 0600,
		    "%s%d", drv->cdevsw.d_name, unit);
	}

	tuncreate(dev, drv);

	return (0);
}

static void
tunclone(void *arg, struct ucred *cred, char *name, int namelen,
    struct cdev **dev)
{
	char devname[SPECNAMELEN + 1];
	struct tuntap_driver *drv;
	int append_unit, i, u, tunflags;
	bool mayclone;

	if (*dev != NULL)
		return;

	tunflags = 0;
	CURVNET_SET(CRED_TO_VNET(cred));
	if (tuntap_name2info(name, &u, &tunflags) != 0)
		goto out;	/* Not recognized */

	if (u != -1 && u > IF_MAXUNIT)
		goto out;	/* Unit number too high */

	mayclone = priv_check_cred(cred, PRIV_NET_IFCREATE) == 0;
	if ((tunflags & TUN_L2) != 0) {
		/* tap/vmnet allow user open with a sysctl */
		mayclone = (mayclone || tap_allow_uopen) && tapdclone;
	} else {
		mayclone = mayclone && tundclone;
	}

	/*
	 * If tun cloning is enabled, only the superuser can create an
	 * interface.
	 */
	if (!mayclone)
		goto out;

	if (u == -1)
		append_unit = 1;
	else
		append_unit = 0;

	drv = tuntap_driver_from_flags(tunflags);
	if (drv == NULL)
		goto out;

	/* find any existing device, or allocate new unit number */
	i = clone_create(&drv->clones, &drv->cdevsw, &u, dev, 0);
	if (i) {
		if (append_unit) {
			namelen = snprintf(devname, sizeof(devname), "%s%d",
			    name, u);
			name = devname;
		}
		/* No preexisting struct cdev *, create one */
		*dev = make_dev_credf(MAKEDEV_REF, &drv->cdevsw, u, cred,
		    UID_UUCP, GID_DIALER, 0600, "%s", name);
	}

	if_clone_create(name, namelen, NULL);
out:
	CURVNET_RESTORE();
}

static void
tun_destroy(struct tuntap_softc *tp)
{

	TUN_LOCK(tp);
	tp->tun_flags |= TUN_DYING;
	if ((tp->tun_flags & TUN_OPEN) != 0)
		cv_wait_unlock(&tp->tun_cv, &tp->tun_mtx);
	else
		TUN_UNLOCK(tp);

	CURVNET_SET(TUN2IFP(tp)->if_vnet);

	destroy_dev(tp->tun_dev);
	seldrain(&tp->tun_rsel);
	knlist_clear(&tp->tun_rsel.si_note, 0);
	knlist_destroy(&tp->tun_rsel.si_note);
	if ((tp->tun_flags & TUN_L2) != 0) {
		ether_ifdetach(TUN2IFP(tp));
	} else {
		bpfdetach(TUN2IFP(tp));
		if_detach(TUN2IFP(tp));
	}
	sx_xlock(&tun_ioctl_sx);
	TUN2IFP(tp)->if_softc = NULL;
	sx_xunlock(&tun_ioctl_sx);
	free_unr(tp->tun_drv->unrhdr, TUN2IFP(tp)->if_dunit);
	if_free(TUN2IFP(tp));
	mtx_destroy(&tp->tun_mtx);
	cv_destroy(&tp->tun_cv);
	free(tp, M_TUN);
	CURVNET_RESTORE();
}

static int
tun_clone_destroy(struct if_clone *ifc __unused, struct ifnet *ifp)
{
	struct tuntap_softc *tp = ifp->if_softc;

	mtx_lock(&tunmtx);
	TAILQ_REMOVE(&tunhead, tp, tun_list);
	mtx_unlock(&tunmtx);
	tun_destroy(tp);

	return (0);
}

static void
vnet_tun_init(const void *unused __unused)
{
	struct tuntap_driver *drv;
	struct tuntap_driver_cloner *drvc;
	int i;

	for (i = 0; i < nitems(tuntap_drivers); ++i) {
		drv = &tuntap_drivers[i];
		drvc = malloc(sizeof(*drvc), M_TUN, M_WAITOK | M_ZERO);

		drvc->drv = drv;
		drvc->cloner = if_clone_advanced(drv->cdevsw.d_name, 0,
		    drv->clone_match_fn, drv->clone_create_fn,
		    drv->clone_destroy_fn);
		SLIST_INSERT_HEAD(&V_tuntap_driver_cloners, drvc, link);
	};
}
VNET_SYSINIT(vnet_tun_init, SI_SUB_PROTO_IF, SI_ORDER_ANY,
		vnet_tun_init, NULL);

static void
vnet_tun_uninit(const void *unused __unused)
{
	struct tuntap_driver_cloner *drvc;

	while (!SLIST_EMPTY(&V_tuntap_driver_cloners)) {
		drvc = SLIST_FIRST(&V_tuntap_driver_cloners);
		SLIST_REMOVE_HEAD(&V_tuntap_driver_cloners, link);

		if_clone_detach(drvc->cloner);
		free(drvc, M_TUN);
	}
}
VNET_SYSUNINIT(vnet_tun_uninit, SI_SUB_PROTO_IF, SI_ORDER_ANY,
    vnet_tun_uninit, NULL);

static void
tun_uninit(const void *unused __unused)
{
	struct tuntap_driver *drv;
	struct tuntap_softc *tp;
	int i;

	EVENTHANDLER_DEREGISTER(dev_clone, tag);
	drain_dev_clone_events();

	mtx_lock(&tunmtx);
	while ((tp = TAILQ_FIRST(&tunhead)) != NULL) {
		TAILQ_REMOVE(&tunhead, tp, tun_list);
		mtx_unlock(&tunmtx);
		tun_destroy(tp);
		mtx_lock(&tunmtx);
	}
	mtx_unlock(&tunmtx);
	for (i = 0; i < nitems(tuntap_drivers); ++i) {
		drv = &tuntap_drivers[i];
		delete_unrhdr(drv->unrhdr);
		clone_cleanup(&drv->clones);
	}
	mtx_destroy(&tunmtx);
}
SYSUNINIT(tun_uninit, SI_SUB_PROTO_IF, SI_ORDER_ANY, tun_uninit, NULL);

static int
tuntapmodevent(module_t mod, int type, void *data)
{
	struct tuntap_driver *drv;
	int i;

	switch (type) {
	case MOD_LOAD:
		mtx_init(&tunmtx, "tunmtx", NULL, MTX_DEF);
		for (i = 0; i < nitems(tuntap_drivers); ++i) {
			drv = &tuntap_drivers[i];
			clone_setup(&drv->clones);
			drv->unrhdr = new_unrhdr(0, IF_MAXUNIT, &tunmtx);
		}
		tag = EVENTHANDLER_REGISTER(dev_clone, tunclone, 0, 1000);
		if (tag == NULL)
			return (ENOMEM);
		break;
	case MOD_UNLOAD:
		/* See tun_uninit, so it's done after the vnet_sysuninit() */
		break;
	default:
		return EOPNOTSUPP;
	}
	return 0;
}

static moduledata_t tuntap_mod = {
	"if_tuntap",
	tuntapmodevent,
	0
};

DECLARE_MODULE(if_tuntap, tuntap_mod, SI_SUB_PSEUDO, SI_ORDER_ANY);
MODULE_VERSION(if_tuntap, 1);

static void
tunstart(struct ifnet *ifp)
{
	struct tuntap_softc *tp = ifp->if_softc;
	struct mbuf *m;

	TUNDEBUG(ifp, "starting\n");
	if (ALTQ_IS_ENABLED(&ifp->if_snd)) {
		IFQ_LOCK(&ifp->if_snd);
		IFQ_POLL_NOLOCK(&ifp->if_snd, m);
		if (m == NULL) {
			IFQ_UNLOCK(&ifp->if_snd);
			return;
		}
		IFQ_UNLOCK(&ifp->if_snd);
	}

	TUN_LOCK(tp);
	if (tp->tun_flags & TUN_RWAIT) {
		tp->tun_flags &= ~TUN_RWAIT;
		wakeup(tp);
	}
	selwakeuppri(&tp->tun_rsel, PZERO + 1);
	KNOTE_LOCKED(&tp->tun_rsel.si_note, 0);
	if (tp->tun_flags & TUN_ASYNC && tp->tun_sigio) {
		TUN_UNLOCK(tp);
		pgsigio(&tp->tun_sigio, SIGIO, 0);
	} else
		TUN_UNLOCK(tp);
}

/*
 * tunstart_l2
 *
 * queue packets from higher level ready to put out
 */
static void
tunstart_l2(struct ifnet *ifp)
{
	struct tuntap_softc	*tp = ifp->if_softc;

	TUNDEBUG(ifp, "starting\n");

	/*
	 * do not junk pending output if we are in VMnet mode.
	 * XXX: can this do any harm because of queue overflow?
	 */

	TUN_LOCK(tp);
	if (((tp->tun_flags & TUN_VMNET) == 0) &&
	    ((tp->tun_flags & TUN_READY) != TUN_READY)) {
		struct mbuf *m;

		/* Unlocked read. */
		TUNDEBUG(ifp, "not ready, tun_flags = 0x%x\n", tp->tun_flags);

		for (;;) {
			IF_DEQUEUE(&ifp->if_snd, m);
			if (m != NULL) {
				m_freem(m);
				if_inc_counter(ifp, IFCOUNTER_OERRORS, 1);
			} else
				break;
		}
		TUN_UNLOCK(tp);

		return;
	}

	ifp->if_drv_flags |= IFF_DRV_OACTIVE;

	if (!IFQ_IS_EMPTY(&ifp->if_snd)) {
		if (tp->tun_flags & TUN_RWAIT) {
			tp->tun_flags &= ~TUN_RWAIT;
			wakeup(tp);
		}

		if ((tp->tun_flags & TUN_ASYNC) && (tp->tun_sigio != NULL)) {
			TUN_UNLOCK(tp);
			pgsigio(&tp->tun_sigio, SIGIO, 0);
			TUN_LOCK(tp);
		}

		selwakeuppri(&tp->tun_rsel, PZERO+1);
		KNOTE_LOCKED(&tp->tun_rsel.si_note, 0);
		if_inc_counter(ifp, IFCOUNTER_OPACKETS, 1); /* obytes are counted in ether_output */
	}

	ifp->if_drv_flags &= ~IFF_DRV_OACTIVE;
	TUN_UNLOCK(tp);
} /* tunstart_l2 */


/* XXX: should return an error code so it can fail. */
static void
tuncreate(struct cdev *dev, struct tuntap_driver *drv)
{
	struct tuntap_softc *sc;
	struct ifnet *ifp;
	struct ether_addr eaddr;
	int iflags;
	u_char type;

	sc = malloc(sizeof(*sc), M_TUN, M_WAITOK | M_ZERO);
	mtx_init(&sc->tun_mtx, "tun_mtx", NULL, MTX_DEF);
	cv_init(&sc->tun_cv, "tun_condvar");
	sc->tun_flags = drv->ident_flags;
	sc->tun_dev = dev;
	sc->tun_drv = drv;
	mtx_lock(&tunmtx);
	TAILQ_INSERT_TAIL(&tunhead, sc, tun_list);
	mtx_unlock(&tunmtx);

	iflags = IFF_MULTICAST;
	if ((sc->tun_flags & TUN_L2) != 0) {
		type = IFT_ETHER;
		iflags |= IFF_BROADCAST | IFF_SIMPLEX;
	} else {
		type = IFT_PPP;
		iflags |= IFF_POINTOPOINT;
	}
	ifp = sc->tun_ifp = if_alloc(type);
	if (ifp == NULL)
		panic("%s%d: failed to if_alloc() interface.\n",
		    drv->cdevsw.d_name, dev2unit(dev));
	ifp->if_softc = sc;
	if_initname(ifp, drv->cdevsw.d_name, dev2unit(dev));
	ifp->if_ioctl = tunifioctl;
	ifp->if_flags = iflags;
	IFQ_SET_MAXLEN(&ifp->if_snd, ifqmaxlen);
	knlist_init_mtx(&sc->tun_rsel.si_note, &sc->tun_mtx);
	ifp->if_capabilities |= IFCAP_LINKSTATE;
	ifp->if_capenable |= IFCAP_LINKSTATE;

	if ((sc->tun_flags & TUN_L2) != 0) {
		ifp->if_mtu = ETHERMTU;
		ifp->if_init = tunifinit;
		ifp->if_start = tunstart_l2;

		ether_gen_addr(ifp, &eaddr);
		ether_ifattach(ifp, eaddr.octet);
	} else {
		ifp->if_mtu = TUNMTU;
		ifp->if_start = tunstart;
		ifp->if_output = tunoutput;

		ifp->if_snd.ifq_drv_maxlen = 0;
		IFQ_SET_READY(&ifp->if_snd);

		if_attach(ifp);
		bpfattach(ifp, DLT_NULL, sizeof(u_int32_t));
	}
	dev->si_drv1 = sc;

	TUN_LOCK(sc);
	sc->tun_flags |= TUN_INITED;
	TUN_UNLOCK(sc);

	TUNDEBUG(ifp, "interface %s is created, minor = %#x\n",
	    ifp->if_xname, dev2unit(dev));
}

static int
tunopen(struct cdev *dev, int flag, int mode, struct thread *td)
{
	struct ifnet	*ifp;
	struct tuntap_driver *drv;
	struct tuntap_softc *tp;
	int error, tunflags;

	tunflags = 0;
	CURVNET_SET(TD_TO_VNET(td));
	error = tuntap_name2info(dev->si_name, NULL, &tunflags);
	if (error != 0) {
		CURVNET_RESTORE();
		return (error);	/* Shouldn't happen */
	}

	if ((tunflags & TUN_L2) != 0) {
		/* Restrict? */
		if (tap_allow_uopen == 0) {
			error = priv_check(td, PRIV_NET_TAP);
			if (error != 0) {
				CURVNET_RESTORE();
				return (error);
			}
		}
	}

	/*
	 * XXXRW: Non-atomic test and set of dev->si_drv1 requires
	 * synchronization.
	 */
	tp = dev->si_drv1;
	if (!tp) {
		drv = tuntap_driver_from_flags(tunflags);
		if (drv == NULL) {
			CURVNET_RESTORE();
			return (ENXIO);
		}
		tuncreate(dev, drv);
		tp = dev->si_drv1;
	}

	TUN_LOCK(tp);
	if ((tp->tun_flags & (TUN_OPEN | TUN_DYING)) != 0) {
		TUN_UNLOCK(tp);
		CURVNET_RESTORE();
		return (EBUSY);
	}

	ifp = TUN2IFP(tp);

	if ((tp->tun_flags & TUN_L2) != 0) {
		bcopy(IF_LLADDR(ifp), tp->tun_ether.octet,
		    sizeof(tp->tun_ether.octet));

		ifp->if_drv_flags |= IFF_DRV_RUNNING;
		ifp->if_drv_flags &= ~IFF_DRV_OACTIVE;

		if (tapuponopen)
			ifp->if_flags |= IFF_UP;
	}

	tp->tun_pid = td->td_proc->p_pid;
	tp->tun_flags |= TUN_OPEN;

	if_link_state_change(ifp, LINK_STATE_UP);
	TUNDEBUG(ifp, "open\n");
	TUN_UNLOCK(tp);
	CURVNET_RESTORE();
	return (0);
}

/*
 * tunclose - close the device - mark i/f down & delete
 * routing info
 */
static	int
tunclose(struct cdev *dev, int foo, int bar, struct thread *td)
{
	struct tuntap_softc *tp;
	struct ifnet *ifp;
	bool l2tun;

	tp = dev->si_drv1;
	ifp = TUN2IFP(tp);

	TUN_LOCK(tp);
	/*
	 * Simply close the device if this isn't the controlling process.  This
	 * may happen if, for instance, the tunnel has been handed off to
	 * another process.  The original controller should be able to close it
	 * without putting us into an inconsistent state.
	 */
	if (td->td_proc->p_pid != tp->tun_pid) {
		TUN_UNLOCK(tp);
		return (0);
	}

	/*
	 * junk all pending output
	 */
	CURVNET_SET(ifp->if_vnet);

	l2tun = false;
	if ((tp->tun_flags & TUN_L2) != 0) {
		l2tun = true;
		IF_DRAIN(&ifp->if_snd);
	} else {
		IFQ_PURGE(&ifp->if_snd);
	}

	/* For vmnet, we won't do most of the address/route bits */
	if ((tp->tun_flags & TUN_VMNET) != 0 ||
	    (l2tun && (ifp->if_flags & IFF_LINK0) != 0))
		goto out;

	if (ifp->if_flags & IFF_UP) {
		TUN_UNLOCK(tp);
		if_down(ifp);
		TUN_LOCK(tp);
	}

	/* Delete all addresses and routes which reference this interface. */
	if (ifp->if_drv_flags & IFF_DRV_RUNNING) {
		struct ifaddr *ifa;

		ifp->if_drv_flags &= ~IFF_DRV_RUNNING;
		TUN_UNLOCK(tp);
		CK_STAILQ_FOREACH(ifa, &ifp->if_addrhead, ifa_link) {
			/* deal w/IPv4 PtP destination; unlocked read */
			if (!l2tun && ifa->ifa_addr->sa_family == AF_INET) {
				rtinit(ifa, (int)RTM_DELETE,
				    tp->tun_flags & TUN_DSTADDR ? RTF_HOST : 0);
			} else {
				rtinit(ifa, (int)RTM_DELETE, 0);
			}
		}
		if_purgeaddrs(ifp);
		TUN_LOCK(tp);
	}

out:
	if_link_state_change(ifp, LINK_STATE_DOWN);
	CURVNET_RESTORE();

	funsetown(&tp->tun_sigio);
	selwakeuppri(&tp->tun_rsel, PZERO + 1);
	KNOTE_LOCKED(&tp->tun_rsel.si_note, 0);
	TUNDEBUG (ifp, "closed\n");
	tp->tun_flags &= ~TUN_OPEN;
	tp->tun_pid = 0;

	cv_broadcast(&tp->tun_cv);
	TUN_UNLOCK(tp);
	return (0);
}

static void
tuninit(struct ifnet *ifp)
{
	struct tuntap_softc *tp = ifp->if_softc;
#ifdef INET
	struct ifaddr *ifa;
#endif

	TUNDEBUG(ifp, "tuninit\n");

	TUN_LOCK(tp);
	ifp->if_drv_flags |= IFF_DRV_RUNNING;
	if ((tp->tun_flags & TUN_L2) == 0) {
		ifp->if_flags |= IFF_UP;
		getmicrotime(&ifp->if_lastchange);
#ifdef INET
		if_addr_rlock(ifp);
		CK_STAILQ_FOREACH(ifa, &ifp->if_addrhead, ifa_link) {
			if (ifa->ifa_addr->sa_family == AF_INET) {
				struct sockaddr_in *si;

				si = (struct sockaddr_in *)ifa->ifa_addr;
				if (si->sin_addr.s_addr)
					tp->tun_flags |= TUN_IASET;

				si = (struct sockaddr_in *)ifa->ifa_dstaddr;
				if (si && si->sin_addr.s_addr)
					tp->tun_flags |= TUN_DSTADDR;
			}
		}
		if_addr_runlock(ifp);
#endif
		TUN_UNLOCK(tp);
	} else {
		ifp->if_drv_flags &= ~IFF_DRV_OACTIVE;
		TUN_UNLOCK(tp);
		/* attempt to start output */
		tunstart_l2(ifp);
	}

}

/*
 * Used only for l2 tunnel.
 */
static void
tunifinit(void *xtp)
{
	struct tuntap_softc *tp;

	tp = (struct tuntap_softc *)xtp;
	tuninit(tp->tun_ifp);
}

/*
 * Process an ioctl request.
 */
static int
tunifioctl(struct ifnet *ifp, u_long cmd, caddr_t data)
{
	struct ifreq *ifr = (struct ifreq *)data;
	struct tuntap_softc *tp;
	struct ifstat *ifs;
	struct ifmediareq	*ifmr;
	int		dummy, error = 0;
	bool		l2tun;

	ifmr = NULL;
	sx_xlock(&tun_ioctl_sx);
	tp = ifp->if_softc;
	if (tp == NULL) {
		error = ENXIO;
		goto bad;
	}
	l2tun = (tp->tun_flags & TUN_L2) != 0;
	switch(cmd) {
	case SIOCGIFSTATUS:
		ifs = (struct ifstat *)data;
		TUN_LOCK(tp);
		if (tp->tun_pid)
			snprintf(ifs->ascii, sizeof(ifs->ascii),
			    "\tOpened by PID %d\n", tp->tun_pid);
		else
			ifs->ascii[0] = '\0';
		TUN_UNLOCK(tp);
		break;
	case CASE_IOC_IFREQ(SIOCSIFADDR):
		if (l2tun)
			error = ether_ioctl(ifp, cmd, data);
		else
			tuninit(ifp);
		if (error == 0)
		    TUNDEBUG(ifp, "address set\n");
		break;
	case CASE_IOC_IFREQ(SIOCSIFMTU):
		ifp->if_mtu = ifr_mtu_get(ifr);
		TUNDEBUG(ifp, "mtu set\n");
		break;
	case CASE_IOC_IFREQ(SIOCSIFFLAGS):
	case CASE_IOC_IFREQ(SIOCADDMULTI):
	case CASE_IOC_IFREQ(SIOCDELMULTI):
		break;
	case SIOCGIFMEDIA:
		if (!l2tun) {
			error = EINVAL;
			break;
		}

		ifmr = (struct ifmediareq *)data;
		dummy = ifmr->ifm_count;
		ifmr->ifm_count = 1;
		ifmr->ifm_status = IFM_AVALID;
		ifmr->ifm_active = IFM_ETHER;
		if (tp->tun_flags & TUN_OPEN)
			ifmr->ifm_status |= IFM_ACTIVE;
		ifmr->ifm_current = ifmr->ifm_active;
		if (dummy >= 1) {
			int media = IFM_ETHER;
			error = copyout(&media, ifmr->ifm_ulist, sizeof(int));
		}
		break;
	default:
		if (l2tun) {
			error = ether_ioctl(ifp, cmd, data);
		} else {
			error = EINVAL;
		}
	}
bad:
	sx_xunlock(&tun_ioctl_sx);
	return (error);
}

/*
 * tunoutput - queue packets from higher level ready to put out.
 */
static int
tunoutput(struct ifnet *ifp, struct mbuf *m0, const struct sockaddr *dst,
    struct route *ro)
{
	struct tuntap_softc *tp = ifp->if_softc;
	u_short cached_tun_flags;
	int error;
	u_int32_t af;

	TUNDEBUG (ifp, "tunoutput\n");

#ifdef MAC
	error = mac_ifnet_check_transmit(ifp, m0);
	if (error) {
		m_freem(m0);
		return (error);
	}
#endif

	/* Could be unlocked read? */
	TUN_LOCK(tp);
	cached_tun_flags = tp->tun_flags;
	TUN_UNLOCK(tp);
	if ((cached_tun_flags & TUN_READY) != TUN_READY) {
		TUNDEBUG (ifp, "not ready 0%o\n", tp->tun_flags);
		m_freem (m0);
		return (EHOSTDOWN);
	}

	if ((ifp->if_flags & IFF_UP) != IFF_UP) {
		m_freem (m0);
		return (EHOSTDOWN);
	}

	/* BPF writes need to be handled specially. */
	if (dst->sa_family == AF_UNSPEC)
		bcopy(dst->sa_data, &af, sizeof(af));
	else
		af = dst->sa_family;

	if (bpf_peers_present(ifp->if_bpf))
		bpf_mtap2(ifp->if_bpf, &af, sizeof(af), m0);

	/* prepend sockaddr? this may abort if the mbuf allocation fails */
	if (cached_tun_flags & TUN_LMODE) {
		/* allocate space for sockaddr */
		M_PREPEND(m0, dst->sa_len, M_NOWAIT);

		/* if allocation failed drop packet */
		if (m0 == NULL) {
			if_inc_counter(ifp, IFCOUNTER_IQDROPS, 1);
			if_inc_counter(ifp, IFCOUNTER_OERRORS, 1);
			return (ENOBUFS);
		} else {
			bcopy(dst, m0->m_data, dst->sa_len);
		}
	}

	if (cached_tun_flags & TUN_IFHEAD) {
		/* Prepend the address family */
		M_PREPEND(m0, 4, M_NOWAIT);

		/* if allocation failed drop packet */
		if (m0 == NULL) {
			if_inc_counter(ifp, IFCOUNTER_IQDROPS, 1);
			if_inc_counter(ifp, IFCOUNTER_OERRORS, 1);
			return (ENOBUFS);
		} else
			*(u_int32_t *)m0->m_data = htonl(af);
	} else {
#ifdef INET
		if (af != AF_INET)
#endif
		{
			m_freem(m0);
			return (EAFNOSUPPORT);
		}
	}

	error = (ifp->if_transmit)(ifp, m0);
	if (error)
		return (ENOBUFS);
	if_inc_counter(ifp, IFCOUNTER_OPACKETS, 1);
	return (0);
}

/*
 * the cdevsw interface is now pretty minimal.
 */
static	int
tunioctl(struct cdev *dev, u_long cmd, caddr_t data, int flag,
    struct thread *td)
{
	struct ifreq ifr, *ifrp;
	struct tuntap_softc *tp = dev->si_drv1;
	struct tuninfo *tunp;
	int error, iflags;
#if defined(COMPAT_FREEBSD6) || defined(COMPAT_FREEBSD5) || \
    defined(COMPAT_FREEBSD4)
	int	ival;
#endif
	bool	l2tun;

	l2tun = (tp->tun_flags & TUN_L2) != 0;
	if (l2tun) {
		/* tap specific ioctls */
		switch(cmd) {
<<<<<<< HEAD
		case CASE_IOC_IFREQ(TAPGIFNAME):
			ifrp = (struct ifreq *)data;
			strlcpy(ifrp->ifr_name, TUN2IFP(tp)->if_xname,
			    IFNAMSIZ);

			return (0);
=======
>>>>>>> f4b6c837
		/* VMware/VMnet port ioctl's */
#if defined(COMPAT_FREEBSD6) || defined(COMPAT_FREEBSD5) || \
    defined(COMPAT_FREEBSD4)
		case _IO('V', 0):
			ival = IOCPARM_IVAL(data);
			data = (caddr_t)&ival;
			/* FALLTHROUGH */
#endif
		case VMIO_SIOCSIFFLAGS: /* VMware/VMnet SIOCSIFFLAGS */
			iflags = *(int *)data;
			iflags &= TUN_VMIO_FLAG_MASK;
			iflags &= ~IFF_CANTCHANGE;
			iflags |= IFF_UP;

			TUN_LOCK(tp);
			TUN2IFP(tp)->if_flags = iflags |
			    (TUN2IFP(tp)->if_flags & IFF_CANTCHANGE);
			TUN_UNLOCK(tp);

			return (0);
		case CASE_IOC_IFREQ(SIOCGIFADDR):	/* get MAC address of the remote side */
			TUN_LOCK(tp);
			bcopy(&tp->tun_ether.octet, data,
			    sizeof(tp->tun_ether.octet));
			TUN_UNLOCK(tp);

			return (0);
		case CASE_IOC_IFREQ(SIOCSIFADDR):	/* set MAC address of the remote side */
			TUN_LOCK(tp);
			bcopy(data, &tp->tun_ether.octet,
			    sizeof(tp->tun_ether.octet));
			TUN_UNLOCK(tp);

			return (0);
		}

		/* Fall through to the common ioctls if unhandled */
	} else {
		switch (cmd) {
		case TUNSLMODE:
			TUN_LOCK(tp);
			if (*(int *)data) {
				tp->tun_flags |= TUN_LMODE;
				tp->tun_flags &= ~TUN_IFHEAD;
			} else
				tp->tun_flags &= ~TUN_LMODE;
			TUN_UNLOCK(tp);

			return (0);
		case TUNSIFHEAD:
			TUN_LOCK(tp);
			if (*(int *)data) {
				tp->tun_flags |= TUN_IFHEAD;
				tp->tun_flags &= ~TUN_LMODE;
			} else
				tp->tun_flags &= ~TUN_IFHEAD;
			TUN_UNLOCK(tp);

			return (0);
		case TUNGIFHEAD:
			TUN_LOCK(tp);
			*(int *)data = (tp->tun_flags & TUN_IFHEAD) ? 1 : 0;
			TUN_UNLOCK(tp);

			return (0);
		case TUNSIFMODE:
			/* deny this if UP */
			if (TUN2IFP(tp)->if_flags & IFF_UP)
				return (EBUSY);

			switch (*(int *)data & ~IFF_MULTICAST) {
			case IFF_POINTOPOINT:
			case IFF_BROADCAST:
				TUN_LOCK(tp);
				TUN2IFP(tp)->if_flags &=
				    ~(IFF_BROADCAST|IFF_POINTOPOINT|IFF_MULTICAST);
				TUN2IFP(tp)->if_flags |= *(int *)data;
				TUN_UNLOCK(tp);

				break;
			default:
				return (EINVAL);
			}

			return (0);
		case TUNSIFPID:
			TUN_LOCK(tp);
			tp->tun_pid = curthread->td_proc->p_pid;
			TUN_UNLOCK(tp);

			return (0);
		}
		/* Fall through to the common ioctls if unhandled */
	}

	switch (cmd) {
	case TUNGIFNAME:
		ifrp = (struct ifreq *)data;
		strlcpy(ifrp->ifr_name, TUN2IFP(tp)->if_xname, IFNAMSIZ);

		return (0);
	case TUNSIFINFO:
		tunp = (struct tuninfo *)data;
		if (TUN2IFP(tp)->if_type != tunp->type)
			return (EPROTOTYPE);
		TUN_LOCK(tp);
		if (TUN2IFP(tp)->if_mtu != tunp->mtu) {
			strlcpy(ifr.ifr_name, if_name(TUN2IFP(tp)), IFNAMSIZ);
			ifr_mtu_set(&ifr, tunp->mtu);
			CURVNET_SET(TUN2IFP(tp)->if_vnet);
			error = ifhwioctl(SIOCSIFMTU, TUN2IFP(tp),
			    (caddr_t)&ifr, td);
			CURVNET_RESTORE();
			if (error) {
				TUN_UNLOCK(tp);
				return (error);
			}
		}
		TUN2IFP(tp)->if_baudrate = tunp->baudrate;
		TUN_UNLOCK(tp);
		break;
	case TUNGIFINFO:
		tunp = (struct tuninfo *)data;
		TUN_LOCK(tp);
		tunp->mtu = TUN2IFP(tp)->if_mtu;
		tunp->type = TUN2IFP(tp)->if_type;
		tunp->baudrate = TUN2IFP(tp)->if_baudrate;
		TUN_UNLOCK(tp);
		break;
	case TUNSDEBUG:
		tundebug = *(int *)data;
		break;
	case TUNGDEBUG:
		*(int *)data = tundebug;
		break;
	case FIONBIO:
		break;
	case FIOASYNC:
		TUN_LOCK(tp);
		if (*(int *)data)
			tp->tun_flags |= TUN_ASYNC;
		else
			tp->tun_flags &= ~TUN_ASYNC;
		TUN_UNLOCK(tp);
		break;
	case FIONREAD:
		if (!IFQ_IS_EMPTY(&TUN2IFP(tp)->if_snd)) {
			struct mbuf *mb;
			IFQ_LOCK(&TUN2IFP(tp)->if_snd);
			IFQ_POLL_NOLOCK(&TUN2IFP(tp)->if_snd, mb);
			for (*(int *)data = 0; mb != NULL; mb = mb->m_next)
				*(int *)data += mb->m_len;
			IFQ_UNLOCK(&TUN2IFP(tp)->if_snd);
		} else
			*(int *)data = 0;
		break;
	case FIOSETOWN:
		return (fsetown(*(int *)data, &tp->tun_sigio));

	case FIOGETOWN:
		*(int *)data = fgetown(&tp->tun_sigio);
		return (0);

	/* This is deprecated, FIOSETOWN should be used instead. */
	case TIOCSPGRP:
		return (fsetown(-(*(int *)data), &tp->tun_sigio));

	/* This is deprecated, FIOGETOWN should be used instead. */
	case TIOCGPGRP:
		*(int *)data = -fgetown(&tp->tun_sigio);
		return (0);

	default:
		return (ENOTTY);
	}
	return (0);
}

/*
 * The cdevsw read interface - reads a packet at a time, or at
 * least as much of a packet as can be read.
 */
static	int
tunread(struct cdev *dev, struct uio *uio, int flag)
{
	struct tuntap_softc *tp = dev->si_drv1;
	struct ifnet	*ifp = TUN2IFP(tp);
	struct mbuf	*m;
	int		error=0, len;

	TUNDEBUG (ifp, "read\n");
	TUN_LOCK(tp);
	if ((tp->tun_flags & TUN_READY) != TUN_READY) {
		TUN_UNLOCK(tp);
		TUNDEBUG (ifp, "not ready 0%o\n", tp->tun_flags);
		return (EHOSTDOWN);
	}

	tp->tun_flags &= ~TUN_RWAIT;

	do {
		IFQ_DEQUEUE(&ifp->if_snd, m);
		if (m == NULL) {
			if (flag & O_NONBLOCK) {
				TUN_UNLOCK(tp);
				return (EWOULDBLOCK);
			}
			tp->tun_flags |= TUN_RWAIT;
			error = mtx_sleep(tp, &tp->tun_mtx, PCATCH | (PZERO + 1),
			    "tunread", 0);
			if (error != 0) {
				TUN_UNLOCK(tp);
				return (error);
			}
		}
	} while (m == NULL);
	TUN_UNLOCK(tp);

	if ((tp->tun_flags & TUN_L2) != 0)
		BPF_MTAP(ifp, m);

	while (m && uio->uio_resid > 0 && error == 0) {
		len = min(uio->uio_resid, m->m_len);
		if (len != 0)
			error = uiomove(mtod(m, void *), len, uio);
		m = m_free(m);
	}

	if (m) {
		TUNDEBUG(ifp, "Dropping mbuf\n");
		m_freem(m);
	}
	return (error);
}

static int
tunwrite_l2(struct tuntap_softc *tp, struct mbuf *m)
{
	struct ether_header *eh;
	struct ifnet *ifp;

	ifp = TUN2IFP(tp);

	/*
	 * Only pass a unicast frame to ether_input(), if it would
	 * actually have been received by non-virtual hardware.
	 */
	if (m->m_len < sizeof(struct ether_header)) {
		m_freem(m);
		return (0);
	}

	eh = mtod(m, struct ether_header *);

	if (eh && (ifp->if_flags & IFF_PROMISC) == 0 &&
	    !ETHER_IS_MULTICAST(eh->ether_dhost) &&
	    bcmp(eh->ether_dhost, IF_LLADDR(ifp), ETHER_ADDR_LEN) != 0) {
		m_freem(m);
		return (0);
	}

	/* Pass packet up to parent. */
	CURVNET_SET(ifp->if_vnet);
	(*ifp->if_input)(ifp, m);
	CURVNET_RESTORE();
	/* ibytes are counted in parent */
	if_inc_counter(ifp, IFCOUNTER_IPACKETS, 1);
	return (0);
}

static int
tunwrite_l3(struct tuntap_softc *tp, struct mbuf *m)
{
	struct ifnet *ifp;
	int family, isr;

	ifp = TUN2IFP(tp);
	/* Could be unlocked read? */
	TUN_LOCK(tp);
	if (tp->tun_flags & TUN_IFHEAD) {
		TUN_UNLOCK(tp);
		if (m->m_len < sizeof(family) &&
		(m = m_pullup(m, sizeof(family))) == NULL)
			return (ENOBUFS);
		family = ntohl(*mtod(m, u_int32_t *));
		m_adj(m, sizeof(family));
	} else {
		TUN_UNLOCK(tp);
		family = AF_INET;
	}

	BPF_MTAP2(ifp, &family, sizeof(family), m);

	switch (family) {
#ifdef INET
	case AF_INET:
		isr = NETISR_IP;
		break;
#endif
#ifdef INET6
	case AF_INET6:
		isr = NETISR_IPV6;
		break;
#endif
	default:
		m_freem(m);
		return (EAFNOSUPPORT);
	}
	random_harvest_queue(m, sizeof(*m), RANDOM_NET_TUN);
	if_inc_counter(ifp, IFCOUNTER_IBYTES, m->m_pkthdr.len);
	if_inc_counter(ifp, IFCOUNTER_IPACKETS, 1);
	CURVNET_SET(ifp->if_vnet);
	M_SETFIB(m, ifp->if_fib);
	netisr_dispatch(isr, m);
	CURVNET_RESTORE();
	return (0);
}

/*
 * the cdevsw write interface - an atomic write is a packet - or else!
 */
static	int
tunwrite(struct cdev *dev, struct uio *uio, int flag)
{
	struct tuntap_softc *tp;
	struct ifnet	*ifp;
	struct mbuf	*m;
	uint32_t	mru;
	int		align;
	bool		l2tun;

	tp = dev->si_drv1;
	ifp = TUN2IFP(tp);
	TUNDEBUG(ifp, "tunwrite\n");
	if ((ifp->if_flags & IFF_UP) != IFF_UP)
		/* ignore silently */
		return (0);

	if (uio->uio_resid == 0)
		return (0);

	l2tun = (tp->tun_flags & TUN_L2) != 0;
	align = 0;
	mru = l2tun ? TAPMRU : TUNMRU;
	if (l2tun)
		align = ETHER_ALIGN;
	else if ((tp->tun_flags & TUN_IFHEAD) != 0)
		mru += sizeof(uint32_t);	/* family */
	if (uio->uio_resid < 0 || uio->uio_resid > mru) {
		TUNDEBUG(ifp, "len=%zd!\n", uio->uio_resid);
		return (EIO);
	}

	if ((m = m_uiotombuf(uio, M_NOWAIT, 0, align, M_PKTHDR)) == NULL) {
		if_inc_counter(ifp, IFCOUNTER_IERRORS, 1);
		return (ENOBUFS);
	}

	m->m_pkthdr.rcvif = ifp;
#ifdef MAC
	mac_ifnet_create_mbuf(ifp, m);
#endif

	if (l2tun)
		return (tunwrite_l2(tp, m));

	return (tunwrite_l3(tp, m));
}

/*
 * tunpoll - the poll interface, this is only useful on reads
 * really. The write detect always returns true, write never blocks
 * anyway, it either accepts the packet or drops it.
 */
static	int
tunpoll(struct cdev *dev, int events, struct thread *td)
{
	struct tuntap_softc *tp = dev->si_drv1;
	struct ifnet	*ifp = TUN2IFP(tp);
	int		revents = 0;

	TUNDEBUG(ifp, "tunpoll\n");

	if (events & (POLLIN | POLLRDNORM)) {
		IFQ_LOCK(&ifp->if_snd);
		if (!IFQ_IS_EMPTY(&ifp->if_snd)) {
			TUNDEBUG(ifp, "tunpoll q=%d\n", ifp->if_snd.ifq_len);
			revents |= events & (POLLIN | POLLRDNORM);
		} else {
			TUNDEBUG(ifp, "tunpoll waiting\n");
			selrecord(td, &tp->tun_rsel);
		}
		IFQ_UNLOCK(&ifp->if_snd);
	}
	if (events & (POLLOUT | POLLWRNORM))
		revents |= events & (POLLOUT | POLLWRNORM);

	return (revents);
}

/*
 * tunkqfilter - support for the kevent() system call.
 */
static int
tunkqfilter(struct cdev *dev, struct knote *kn)
{
	struct tuntap_softc	*tp = dev->si_drv1;
	struct ifnet	*ifp = TUN2IFP(tp);

	switch(kn->kn_filter) {
	case EVFILT_READ:
		TUNDEBUG(ifp, "%s kqfilter: EVFILT_READ, minor = %#x\n",
		    ifp->if_xname, dev2unit(dev));
		kn->kn_fop = &tun_read_filterops;
		break;

	case EVFILT_WRITE:
		TUNDEBUG(ifp, "%s kqfilter: EVFILT_WRITE, minor = %#x\n",
		    ifp->if_xname, dev2unit(dev));
		kn->kn_fop = &tun_write_filterops;
		break;

	default:
		TUNDEBUG(ifp, "%s kqfilter: invalid filter, minor = %#x\n",
		    ifp->if_xname, dev2unit(dev));
		return(EINVAL);
	}

	kn->kn_hook = tp;
	knlist_add(&tp->tun_rsel.si_note, kn, 0);

	return (0);
}

/*
 * Return true of there is data in the interface queue.
 */
static int
tunkqread(struct knote *kn, long hint)
{
	int			ret;
	struct tuntap_softc	*tp = kn->kn_hook;
	struct cdev		*dev = tp->tun_dev;
	struct ifnet	*ifp = TUN2IFP(tp);

	if ((kn->kn_data = ifp->if_snd.ifq_len) > 0) {
		TUNDEBUG(ifp,
		    "%s have data in the queue.  Len = %d, minor = %#x\n",
		    ifp->if_xname, ifp->if_snd.ifq_len, dev2unit(dev));
		ret = 1;
	} else {
		TUNDEBUG(ifp,
		    "%s waiting for data, minor = %#x\n", ifp->if_xname,
		    dev2unit(dev));
		ret = 0;
	}

	return (ret);
}

/*
 * Always can write, always return MTU in kn->data.
 */
static int
tunkqwrite(struct knote *kn, long hint)
{
	struct tuntap_softc	*tp = kn->kn_hook;
	struct ifnet	*ifp = TUN2IFP(tp);

	kn->kn_data = ifp->if_mtu;

	return (1);
}

static void
tunkqdetach(struct knote *kn)
{
	struct tuntap_softc	*tp = kn->kn_hook;

	knlist_remove(&tp->tun_rsel.si_note, kn, 0);
}<|MERGE_RESOLUTION|>--- conflicted
+++ resolved
@@ -1240,15 +1240,6 @@
 	if (l2tun) {
 		/* tap specific ioctls */
 		switch(cmd) {
-<<<<<<< HEAD
-		case CASE_IOC_IFREQ(TAPGIFNAME):
-			ifrp = (struct ifreq *)data;
-			strlcpy(ifrp->ifr_name, TUN2IFP(tp)->if_xname,
-			    IFNAMSIZ);
-
-			return (0);
-=======
->>>>>>> f4b6c837
 		/* VMware/VMnet port ioctl's */
 #if defined(COMPAT_FREEBSD6) || defined(COMPAT_FREEBSD5) || \
     defined(COMPAT_FREEBSD4)
@@ -1345,7 +1336,7 @@
 	}
 
 	switch (cmd) {
-	case TUNGIFNAME:
+	case CASE_IOC_IFREQ(TUNGIFNAME):
 		ifrp = (struct ifreq *)data;
 		strlcpy(ifrp->ifr_name, TUN2IFP(tp)->if_xname, IFNAMSIZ);
 
