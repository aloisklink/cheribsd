/*-
 * Copyright 1998 Massachusetts Institute of Technology
 * Copyright 2012 ADARA Networks, Inc.
 * Copyright 2017 Dell EMC Isilon
 *
 * Portions of this software were developed by Robert N. M. Watson under
 * contract to ADARA Networks, Inc.
 *
 * Permission to use, copy, modify, and distribute this software and
 * its documentation for any purpose and without fee is hereby
 * granted, provided that both the above copyright notice and this
 * permission notice appear in all copies, that both the above
 * copyright notice and this permission notice appear in all
 * supporting documentation, and that the name of M.I.T. not be used
 * in advertising or publicity pertaining to distribution of the
 * software without specific, written prior permission.  M.I.T. makes
 * no representations about the suitability of this software for any
 * purpose.  It is provided "as is" without express or implied
 * warranty.
 *
 * THIS SOFTWARE IS PROVIDED BY M.I.T. ``AS IS''.  M.I.T. DISCLAIMS
 * ALL EXPRESS OR IMPLIED WARRANTIES WITH REGARD TO THIS SOFTWARE,
 * INCLUDING, BUT NOT LIMITED TO, THE IMPLIED WARRANTIES OF
 * MERCHANTABILITY AND FITNESS FOR A PARTICULAR PURPOSE. IN NO EVENT
 * SHALL M.I.T. BE LIABLE FOR ANY DIRECT, INDIRECT, INCIDENTAL,
 * SPECIAL, EXEMPLARY, OR CONSEQUENTIAL DAMAGES (INCLUDING, BUT NOT
 * LIMITED TO, PROCUREMENT OF SUBSTITUTE GOODS OR SERVICES; LOSS OF
 * USE, DATA, OR PROFITS; OR BUSINESS INTERRUPTION) HOWEVER CAUSED AND
 * ON ANY THEORY OF LIABILITY, WHETHER IN CONTRACT, STRICT LIABILITY,
 * OR TORT (INCLUDING NEGLIGENCE OR OTHERWISE) ARISING IN ANY WAY OUT
 * OF THE USE OF THIS SOFTWARE, EVEN IF ADVISED OF THE POSSIBILITY OF
 * SUCH DAMAGE.
 */

/*
 * if_vlan.c - pseudo-device driver for IEEE 802.1Q virtual LANs.
 * This is sort of sneaky in the implementation, since
 * we need to pretend to be enough of an Ethernet implementation
 * to make arp work.  The way we do this is by telling everyone
 * that we are an Ethernet, and then catch the packets that
 * ether_output() sends to us via if_transmit(), rewrite them for
 * use by the real outgoing interface, and ask it to send them.
 */

#include <sys/cdefs.h>
__FBSDID("$FreeBSD$");

#include "opt_inet.h"
#include "opt_inet6.h"
#include "opt_kern_tls.h"
#include "opt_vlan.h"
#include "opt_ratelimit.h"

#include <sys/param.h>
#include <sys/eventhandler.h>
#include <sys/kernel.h>
#include <sys/lock.h>
#include <sys/malloc.h>
#include <sys/mbuf.h>
#include <sys/module.h>
#include <sys/rmlock.h>
#include <sys/priv.h>
#include <sys/queue.h>
#include <sys/socket.h>
#include <sys/sockio.h>
#include <sys/sysctl.h>
#include <sys/systm.h>
#include <sys/sx.h>
#include <sys/taskqueue.h>

#include <net/bpf.h>
#include <net/ethernet.h>
#include <net/if.h>
#include <net/if_var.h>
#include <net/if_clone.h>
#include <net/if_dl.h>
#include <net/if_types.h>
#include <net/if_vlan_var.h>
#include <net/route.h>
#include <net/vnet.h>

#ifdef INET
#include <netinet/in.h>
#include <netinet/if_ether.h>
#endif

#ifdef INET6
/*
 * XXX: declare here to avoid to include many inet6 related files..
 * should be more generalized?
 */
extern void	nd6_setmtu(struct ifnet *);
#endif

#define	VLAN_DEF_HWIDTH	4
#define	VLAN_IFFLAGS	(IFF_BROADCAST | IFF_MULTICAST)

#define	UP_AND_RUNNING(ifp) \
    ((ifp)->if_flags & IFF_UP && (ifp)->if_drv_flags & IFF_DRV_RUNNING)

CK_SLIST_HEAD(ifvlanhead, ifvlan);

struct ifvlantrunk {
	struct	ifnet   *parent;	/* parent interface of this trunk */
	struct	mtx	lock;
#ifdef VLAN_ARRAY
#define	VLAN_ARRAY_SIZE	(EVL_VLID_MASK + 1)
	struct	ifvlan	*vlans[VLAN_ARRAY_SIZE]; /* static table */
#else
	struct	ifvlanhead *hash;	/* dynamic hash-list table */
	uint16_t	hmask;
	uint16_t	hwidth;
#endif
	int		refcnt;
};

#if defined(KERN_TLS) || defined(RATELIMIT)
struct vlan_snd_tag {
	struct m_snd_tag com;
	struct m_snd_tag *tag;
};

static inline struct vlan_snd_tag *
mst_to_vst(struct m_snd_tag *mst)
{

	return (__containerof(mst, struct vlan_snd_tag, com));
}
#endif

/*
 * This macro provides a facility to iterate over every vlan on a trunk with
 * the assumption that none will be added/removed during iteration.
 */
#ifdef VLAN_ARRAY
#define VLAN_FOREACH(_ifv, _trunk) \
	size_t _i; \
	for (_i = 0; _i < VLAN_ARRAY_SIZE; _i++) \
		if (((_ifv) = (_trunk)->vlans[_i]) != NULL)
#else /* VLAN_ARRAY */
#define VLAN_FOREACH(_ifv, _trunk) \
	struct ifvlan *_next; \
	size_t _i; \
	for (_i = 0; _i < (1 << (_trunk)->hwidth); _i++) \
		CK_SLIST_FOREACH_SAFE((_ifv), &(_trunk)->hash[_i], ifv_list, _next)
#endif /* VLAN_ARRAY */

/*
 * This macro provides a facility to iterate over every vlan on a trunk while
 * also modifying the number of vlans on the trunk. The iteration continues
 * until some condition is met or there are no more vlans on the trunk.
 */
#ifdef VLAN_ARRAY
/* The VLAN_ARRAY case is simple -- just a for loop using the condition. */
#define VLAN_FOREACH_UNTIL_SAFE(_ifv, _trunk, _cond) \
	size_t _i; \
	for (_i = 0; !(_cond) && _i < VLAN_ARRAY_SIZE; _i++) \
		if (((_ifv) = (_trunk)->vlans[_i]))
#else /* VLAN_ARRAY */
/*
 * The hash table case is more complicated. We allow for the hash table to be
 * modified (i.e. vlans removed) while we are iterating over it. To allow for
 * this we must restart the iteration every time we "touch" something during
 * the iteration, since removal will resize the hash table and invalidate our
 * current position. If acting on the touched element causes the trunk to be
 * emptied, then iteration also stops.
 */
#define VLAN_FOREACH_UNTIL_SAFE(_ifv, _trunk, _cond) \
	size_t _i; \
	bool _touch = false; \
	for (_i = 0; \
	    !(_cond) && _i < (1 << (_trunk)->hwidth); \
	    _i = (_touch && ((_trunk) != NULL) ? 0 : _i + 1), _touch = false) \
		if (((_ifv) = CK_SLIST_FIRST(&(_trunk)->hash[_i])) != NULL && \
		    (_touch = true))
#endif /* VLAN_ARRAY */

struct vlan_mc_entry {
	struct sockaddr_dl		mc_addr;
	CK_SLIST_ENTRY(vlan_mc_entry)	mc_entries;
	struct epoch_context		mc_epoch_ctx;
};

struct ifvlan {
	struct	ifvlantrunk *ifv_trunk;
	struct	ifnet *ifv_ifp;
#define	TRUNK(ifv)	((ifv)->ifv_trunk)
#define	PARENT(ifv)	(TRUNK(ifv)->parent)
	void	*ifv_cookie;
	int	ifv_pflags;	/* special flags we have set on parent */
	int	ifv_capenable;
	int	ifv_encaplen;	/* encapsulation length */
	int	ifv_mtufudge;	/* MTU fudged by this much */
	int	ifv_mintu;	/* min transmission unit */
	struct  ether_8021q_tag ifv_qtag;
#define ifv_proto	ifv_qtag.proto
#define ifv_vid		ifv_qtag.vid
#define ifv_pcp		ifv_qtag.pcp
	struct task lladdr_task;
	CK_SLIST_HEAD(, vlan_mc_entry) vlan_mc_listhead;
#ifndef VLAN_ARRAY
	CK_SLIST_ENTRY(ifvlan) ifv_list;
#endif
};

/* Special flags we should propagate to parent. */
static struct {
	int flag;
	int (*func)(struct ifnet *, int);
} vlan_pflags[] = {
	{IFF_PROMISC, ifpromisc},
	{IFF_ALLMULTI, if_allmulti},
	{0, NULL}
};

extern int vlan_mtag_pcp;

static const char vlanname[] = "vlan";
static MALLOC_DEFINE(M_VLAN, vlanname, "802.1Q Virtual LAN Interface");

static eventhandler_tag ifdetach_tag;
static eventhandler_tag iflladdr_tag;

/*
 * if_vlan uses two module-level synchronizations primitives to allow concurrent
 * modification of vlan interfaces and (mostly) allow for vlans to be destroyed
 * while they are being used for tx/rx. To accomplish this in a way that has
 * acceptable performance and cooperation with other parts of the network stack
 * there is a non-sleepable epoch(9) and an sx(9).
 *
 * The performance-sensitive paths that warrant using the epoch(9) are
 * vlan_transmit and vlan_input. Both have to check for the vlan interface's
 * existence using if_vlantrunk, and being in the network tx/rx paths the use
 * of an epoch(9) gives a measureable improvement in performance.
 *
 * The reason for having an sx(9) is mostly because there are still areas that
 * must be sleepable and also have safe concurrent access to a vlan interface.
 * Since the sx(9) exists, it is used by default in most paths unless sleeping
 * is not permitted, or if it is not clear whether sleeping is permitted.
 *
 */
#define _VLAN_SX_ID ifv_sx

static struct sx _VLAN_SX_ID;

#define VLAN_LOCKING_INIT() \
	sx_init_flags(&_VLAN_SX_ID, "vlan_sx", SX_RECURSE)

#define VLAN_LOCKING_DESTROY() \
	sx_destroy(&_VLAN_SX_ID)

#define	VLAN_SLOCK()			sx_slock(&_VLAN_SX_ID)
#define	VLAN_SUNLOCK()			sx_sunlock(&_VLAN_SX_ID)
#define	VLAN_XLOCK()			sx_xlock(&_VLAN_SX_ID)
#define	VLAN_XUNLOCK()			sx_xunlock(&_VLAN_SX_ID)
#define	VLAN_SLOCK_ASSERT()		sx_assert(&_VLAN_SX_ID, SA_SLOCKED)
#define	VLAN_XLOCK_ASSERT()		sx_assert(&_VLAN_SX_ID, SA_XLOCKED)
#define	VLAN_SXLOCK_ASSERT()		sx_assert(&_VLAN_SX_ID, SA_LOCKED)

/*
 * We also have a per-trunk mutex that should be acquired when changing
 * its state.
 */
#define	TRUNK_LOCK_INIT(trunk)		mtx_init(&(trunk)->lock, vlanname, NULL, MTX_DEF)
#define	TRUNK_LOCK_DESTROY(trunk)	mtx_destroy(&(trunk)->lock)
#define	TRUNK_WLOCK(trunk)		mtx_lock(&(trunk)->lock)
#define	TRUNK_WUNLOCK(trunk)		mtx_unlock(&(trunk)->lock)
#define	TRUNK_WLOCK_ASSERT(trunk)	mtx_assert(&(trunk)->lock, MA_OWNED);

/*
 * The VLAN_ARRAY substitutes the dynamic hash with a static array
 * with 4096 entries. In theory this can give a boost in processing,
 * however in practice it does not. Probably this is because the array
 * is too big to fit into CPU cache.
 */
#ifndef VLAN_ARRAY
static	void vlan_inithash(struct ifvlantrunk *trunk);
static	void vlan_freehash(struct ifvlantrunk *trunk);
static	int vlan_inshash(struct ifvlantrunk *trunk, struct ifvlan *ifv);
static	int vlan_remhash(struct ifvlantrunk *trunk, struct ifvlan *ifv);
static	void vlan_growhash(struct ifvlantrunk *trunk, int howmuch);
static __inline struct ifvlan * vlan_gethash(struct ifvlantrunk *trunk,
	uint16_t vid);
#endif
static	void trunk_destroy(struct ifvlantrunk *trunk);

static	void vlan_init(void *foo);
static	void vlan_input(struct ifnet *ifp, struct mbuf *m);
static	int vlan_ioctl(struct ifnet *ifp, u_long cmd, caddr_t addr);
#if defined(KERN_TLS) || defined(RATELIMIT)
static	int vlan_snd_tag_alloc(struct ifnet *,
    union if_snd_tag_alloc_params *, struct m_snd_tag **);
static	int vlan_snd_tag_modify(struct m_snd_tag *,
    union if_snd_tag_modify_params *);
static	int vlan_snd_tag_query(struct m_snd_tag *,
    union if_snd_tag_query_params *);
static	void vlan_snd_tag_free(struct m_snd_tag *);
#endif
static	void vlan_qflush(struct ifnet *ifp);
static	int vlan_setflag(struct ifnet *ifp, int flag, int status,
    int (*func)(struct ifnet *, int));
static	int vlan_setflags(struct ifnet *ifp, int status);
static	int vlan_setmulti(struct ifnet *ifp);
static	int vlan_transmit(struct ifnet *ifp, struct mbuf *m);
static	int vlan_output(struct ifnet *ifp, struct mbuf *m,
    const struct sockaddr *dst, struct route *ro);
static	void vlan_unconfig(struct ifnet *ifp);
static	void vlan_unconfig_locked(struct ifnet *ifp, int departing);
static	int vlan_config(struct ifvlan *ifv, struct ifnet *p, uint16_t tag,
	uint16_t proto);
static	void vlan_link_state(struct ifnet *ifp);
static	void vlan_capabilities(struct ifvlan *ifv);
static	void vlan_trunk_capabilities(struct ifnet *ifp);

static	struct ifnet *vlan_clone_match_ethervid(const char *, int *);
static	int vlan_clone_match(struct if_clone *, const char *);
static	int vlan_clone_create(struct if_clone *, char *, size_t,
	    void * __capability);
static	int vlan_clone_destroy(struct if_clone *, struct ifnet *);

static	void vlan_ifdetach(void *arg, struct ifnet *ifp);
static  void vlan_iflladdr(void *arg, struct ifnet *ifp);

static  void vlan_lladdr_fn(void *arg, int pending);

static struct if_clone *vlan_cloner;

#ifdef VIMAGE
VNET_DEFINE_STATIC(struct if_clone *, vlan_cloner);
#define	V_vlan_cloner	VNET(vlan_cloner)
#endif

static void
vlan_mc_free(struct epoch_context *ctx)
{
	struct vlan_mc_entry *mc = __containerof(ctx, struct vlan_mc_entry, mc_epoch_ctx);
	free(mc, M_VLAN);
}

#ifndef VLAN_ARRAY
#define HASH(n, m)	((((n) >> 8) ^ ((n) >> 4) ^ (n)) & (m))

static void
vlan_inithash(struct ifvlantrunk *trunk)
{
	int i, n;

	/*
	 * The trunk must not be locked here since we call malloc(M_WAITOK).
	 * It is OK in case this function is called before the trunk struct
	 * gets hooked up and becomes visible from other threads.
	 */

	KASSERT(trunk->hwidth == 0 && trunk->hash == NULL,
	    ("%s: hash already initialized", __func__));

	trunk->hwidth = VLAN_DEF_HWIDTH;
	n = 1 << trunk->hwidth;
	trunk->hmask = n - 1;
	trunk->hash = malloc(sizeof(struct ifvlanhead) * n, M_VLAN, M_WAITOK);
	for (i = 0; i < n; i++)
		CK_SLIST_INIT(&trunk->hash[i]);
}

static void
vlan_freehash(struct ifvlantrunk *trunk)
{
#ifdef INVARIANTS
	int i;

	KASSERT(trunk->hwidth > 0, ("%s: hwidth not positive", __func__));
	for (i = 0; i < (1 << trunk->hwidth); i++)
		KASSERT(CK_SLIST_EMPTY(&trunk->hash[i]),
		    ("%s: hash table not empty", __func__));
#endif
	free(trunk->hash, M_VLAN);
	trunk->hash = NULL;
	trunk->hwidth = trunk->hmask = 0;
}

static int
vlan_inshash(struct ifvlantrunk *trunk, struct ifvlan *ifv)
{
	int i, b;
	struct ifvlan *ifv2;

	VLAN_XLOCK_ASSERT();
	KASSERT(trunk->hwidth > 0, ("%s: hwidth not positive", __func__));

	b = 1 << trunk->hwidth;
	i = HASH(ifv->ifv_vid, trunk->hmask);
	CK_SLIST_FOREACH(ifv2, &trunk->hash[i], ifv_list)
		if (ifv->ifv_vid == ifv2->ifv_vid)
			return (EEXIST);

	/*
	 * Grow the hash when the number of vlans exceeds half of the number of
	 * hash buckets squared. This will make the average linked-list length
	 * buckets/2.
	 */
	if (trunk->refcnt > (b * b) / 2) {
		vlan_growhash(trunk, 1);
		i = HASH(ifv->ifv_vid, trunk->hmask);
	}
	CK_SLIST_INSERT_HEAD(&trunk->hash[i], ifv, ifv_list);
	trunk->refcnt++;

	return (0);
}

static int
vlan_remhash(struct ifvlantrunk *trunk, struct ifvlan *ifv)
{
	int i, b;
	struct ifvlan *ifv2;

	VLAN_XLOCK_ASSERT();
	KASSERT(trunk->hwidth > 0, ("%s: hwidth not positive", __func__));

	b = 1 << trunk->hwidth;
	i = HASH(ifv->ifv_vid, trunk->hmask);
	CK_SLIST_FOREACH(ifv2, &trunk->hash[i], ifv_list)
		if (ifv2 == ifv) {
			trunk->refcnt--;
			CK_SLIST_REMOVE(&trunk->hash[i], ifv2, ifvlan, ifv_list);
			if (trunk->refcnt < (b * b) / 2)
				vlan_growhash(trunk, -1);
			return (0);
		}

	panic("%s: vlan not found\n", __func__);
	return (ENOENT); /*NOTREACHED*/
}

/*
 * Grow the hash larger or smaller if memory permits.
 */
static void
vlan_growhash(struct ifvlantrunk *trunk, int howmuch)
{
	struct ifvlan *ifv;
	struct ifvlanhead *hash2;
	int hwidth2, i, j, n, n2;

	VLAN_XLOCK_ASSERT();
	KASSERT(trunk->hwidth > 0, ("%s: hwidth not positive", __func__));

	if (howmuch == 0) {
		/* Harmless yet obvious coding error */
		printf("%s: howmuch is 0\n", __func__);
		return;
	}

	hwidth2 = trunk->hwidth + howmuch;
	n = 1 << trunk->hwidth;
	n2 = 1 << hwidth2;
	/* Do not shrink the table below the default */
	if (hwidth2 < VLAN_DEF_HWIDTH)
		return;

	hash2 = malloc(sizeof(struct ifvlanhead) * n2, M_VLAN, M_WAITOK);
	if (hash2 == NULL) {
		printf("%s: out of memory -- hash size not changed\n",
		    __func__);
		return;		/* We can live with the old hash table */
	}
	for (j = 0; j < n2; j++)
		CK_SLIST_INIT(&hash2[j]);
	for (i = 0; i < n; i++)
		while ((ifv = CK_SLIST_FIRST(&trunk->hash[i])) != NULL) {
			CK_SLIST_REMOVE(&trunk->hash[i], ifv, ifvlan, ifv_list);
			j = HASH(ifv->ifv_vid, n2 - 1);
			CK_SLIST_INSERT_HEAD(&hash2[j], ifv, ifv_list);
		}
	NET_EPOCH_WAIT();
	free(trunk->hash, M_VLAN);
	trunk->hash = hash2;
	trunk->hwidth = hwidth2;
	trunk->hmask = n2 - 1;

	if (bootverbose)
		if_printf(trunk->parent,
		    "VLAN hash table resized from %d to %d buckets\n", n, n2);
}

static __inline struct ifvlan *
vlan_gethash(struct ifvlantrunk *trunk, uint16_t vid)
{
	struct ifvlan *ifv;

	NET_EPOCH_ASSERT();

	CK_SLIST_FOREACH(ifv, &trunk->hash[HASH(vid, trunk->hmask)], ifv_list)
		if (ifv->ifv_vid == vid)
			return (ifv);
	return (NULL);
}

#if 0
/* Debugging code to view the hashtables. */
static void
vlan_dumphash(struct ifvlantrunk *trunk)
{
	int i;
	struct ifvlan *ifv;

	for (i = 0; i < (1 << trunk->hwidth); i++) {
		printf("%d: ", i);
		CK_SLIST_FOREACH(ifv, &trunk->hash[i], ifv_list)
			printf("%s ", ifv->ifv_ifp->if_xname);
		printf("\n");
	}
}
#endif /* 0 */
#else

static __inline struct ifvlan *
vlan_gethash(struct ifvlantrunk *trunk, uint16_t vid)
{

	return trunk->vlans[vid];
}

static __inline int
vlan_inshash(struct ifvlantrunk *trunk, struct ifvlan *ifv)
{

	if (trunk->vlans[ifv->ifv_vid] != NULL)
		return EEXIST;
	trunk->vlans[ifv->ifv_vid] = ifv;
	trunk->refcnt++;

	return (0);
}

static __inline int
vlan_remhash(struct ifvlantrunk *trunk, struct ifvlan *ifv)
{

	trunk->vlans[ifv->ifv_vid] = NULL;
	trunk->refcnt--;

	return (0);
}

static __inline void
vlan_freehash(struct ifvlantrunk *trunk)
{
}

static __inline void
vlan_inithash(struct ifvlantrunk *trunk)
{
}

#endif /* !VLAN_ARRAY */

static void
trunk_destroy(struct ifvlantrunk *trunk)
{
	VLAN_XLOCK_ASSERT();

	vlan_freehash(trunk);
	trunk->parent->if_vlantrunk = NULL;
	TRUNK_LOCK_DESTROY(trunk);
	if_rele(trunk->parent);
	free(trunk, M_VLAN);
}

/*
 * Program our multicast filter. What we're actually doing is
 * programming the multicast filter of the parent. This has the
 * side effect of causing the parent interface to receive multicast
 * traffic that it doesn't really want, which ends up being discarded
 * later by the upper protocol layers. Unfortunately, there's no way
 * to avoid this: there really is only one physical interface.
 */
static int
vlan_setmulti(struct ifnet *ifp)
{
	struct ifnet		*ifp_p;
	struct ifmultiaddr	*ifma;
	struct ifvlan		*sc;
	struct vlan_mc_entry	*mc;
	int			error;

	VLAN_XLOCK_ASSERT();

	/* Find the parent. */
	sc = ifp->if_softc;
	ifp_p = PARENT(sc);

	CURVNET_SET_QUIET(ifp_p->if_vnet);

	/* First, remove any existing filter entries. */
	while ((mc = CK_SLIST_FIRST(&sc->vlan_mc_listhead)) != NULL) {
		CK_SLIST_REMOVE_HEAD(&sc->vlan_mc_listhead, mc_entries);
		(void)if_delmulti(ifp_p, (struct sockaddr *)&mc->mc_addr);
		NET_EPOCH_CALL(vlan_mc_free, &mc->mc_epoch_ctx);
	}

	/* Now program new ones. */
	IF_ADDR_WLOCK(ifp);
	CK_STAILQ_FOREACH(ifma, &ifp->if_multiaddrs, ifma_link) {
		if (ifma->ifma_addr->sa_family != AF_LINK)
			continue;
		mc = malloc(sizeof(struct vlan_mc_entry), M_VLAN, M_NOWAIT);
		if (mc == NULL) {
			IF_ADDR_WUNLOCK(ifp);
			return (ENOMEM);
		}
		bcopy(ifma->ifma_addr, &mc->mc_addr, ifma->ifma_addr->sa_len);
		mc->mc_addr.sdl_index = ifp_p->if_index;
		CK_SLIST_INSERT_HEAD(&sc->vlan_mc_listhead, mc, mc_entries);
	}
	IF_ADDR_WUNLOCK(ifp);
	CK_SLIST_FOREACH (mc, &sc->vlan_mc_listhead, mc_entries) {
		error = if_addmulti(ifp_p, (struct sockaddr *)&mc->mc_addr,
		    NULL);
		if (error)
			return (error);
	}

	CURVNET_RESTORE();
	return (0);
}

/*
 * A handler for parent interface link layer address changes.
 * If the parent interface link layer address is changed we
 * should also change it on all children vlans.
 */
static void
vlan_iflladdr(void *arg __unused, struct ifnet *ifp)
{
	struct epoch_tracker et;
	struct ifvlan *ifv;
	struct ifnet *ifv_ifp;
	struct ifvlantrunk *trunk;
	struct sockaddr_dl *sdl;

	/* Need the epoch since this is run on taskqueue_swi. */
	NET_EPOCH_ENTER(et);
	trunk = ifp->if_vlantrunk;
	if (trunk == NULL) {
		NET_EPOCH_EXIT(et);
		return;
	}

	/*
	 * OK, it's a trunk.  Loop over and change all vlan's lladdrs on it.
	 * We need an exclusive lock here to prevent concurrent SIOCSIFLLADDR
	 * ioctl calls on the parent garbling the lladdr of the child vlan.
	 */
	TRUNK_WLOCK(trunk);
	VLAN_FOREACH(ifv, trunk) {
		/*
		 * Copy new new lladdr into the ifv_ifp, enqueue a task
		 * to actually call if_setlladdr. if_setlladdr needs to
		 * be deferred to a taskqueue because it will call into
		 * the if_vlan ioctl path and try to acquire the global
		 * lock.
		 */
		ifv_ifp = ifv->ifv_ifp;
		bcopy(IF_LLADDR(ifp), IF_LLADDR(ifv_ifp),
		    ifp->if_addrlen);
		sdl = (struct sockaddr_dl *)ifv_ifp->if_addr->ifa_addr;
		sdl->sdl_alen = ifp->if_addrlen;
		taskqueue_enqueue(taskqueue_thread, &ifv->lladdr_task);
	}
	TRUNK_WUNLOCK(trunk);
	NET_EPOCH_EXIT(et);
}

/*
 * A handler for network interface departure events.
 * Track departure of trunks here so that we don't access invalid
 * pointers or whatever if a trunk is ripped from under us, e.g.,
 * by ejecting its hot-plug card.  However, if an ifnet is simply
 * being renamed, then there's no need to tear down the state.
 */
static void
vlan_ifdetach(void *arg __unused, struct ifnet *ifp)
{
	struct ifvlan *ifv;
	struct ifvlantrunk *trunk;

	/* If the ifnet is just being renamed, don't do anything. */
	if (ifp->if_flags & IFF_RENAMING)
		return;
	VLAN_XLOCK();
	trunk = ifp->if_vlantrunk;
	if (trunk == NULL) {
		VLAN_XUNLOCK();
		return;
	}

	/*
	 * OK, it's a trunk.  Loop over and detach all vlan's on it.
	 * Check trunk pointer after each vlan_unconfig() as it will
	 * free it and set to NULL after the last vlan was detached.
	 */
	VLAN_FOREACH_UNTIL_SAFE(ifv, ifp->if_vlantrunk,
	    ifp->if_vlantrunk == NULL)
		vlan_unconfig_locked(ifv->ifv_ifp, 1);

	/* Trunk should have been destroyed in vlan_unconfig(). */
	KASSERT(ifp->if_vlantrunk == NULL, ("%s: purge failed", __func__));
	VLAN_XUNLOCK();
}

/*
 * Return the trunk device for a virtual interface.
 */
static struct ifnet  *
vlan_trunkdev(struct ifnet *ifp)
{
	struct ifvlan *ifv;

	NET_EPOCH_ASSERT();

	if (ifp->if_type != IFT_L2VLAN)
		return (NULL);

	ifv = ifp->if_softc;
	ifp = NULL;
	if (ifv->ifv_trunk)
		ifp = PARENT(ifv);
	return (ifp);
}

/*
 * Return the 12-bit VLAN VID for this interface, for use by external
 * components such as Infiniband.
 *
 * XXXRW: Note that the function name here is historical; it should be named
 * vlan_vid().
 */
static int
vlan_tag(struct ifnet *ifp, uint16_t *vidp)
{
	struct ifvlan *ifv;

	if (ifp->if_type != IFT_L2VLAN)
		return (EINVAL);
	ifv = ifp->if_softc;
	*vidp = ifv->ifv_vid;
	return (0);
}

static int
vlan_pcp(struct ifnet *ifp, uint16_t *pcpp)
{
	struct ifvlan *ifv;

	if (ifp->if_type != IFT_L2VLAN)
		return (EINVAL);
	ifv = ifp->if_softc;
	*pcpp = ifv->ifv_pcp;
	return (0);
}

/*
 * Return a driver specific cookie for this interface.  Synchronization
 * with setcookie must be provided by the driver.
 */
static void *
vlan_cookie(struct ifnet *ifp)
{
	struct ifvlan *ifv;

	if (ifp->if_type != IFT_L2VLAN)
		return (NULL);
	ifv = ifp->if_softc;
	return (ifv->ifv_cookie);
}

/*
 * Store a cookie in our softc that drivers can use to store driver
 * private per-instance data in.
 */
static int
vlan_setcookie(struct ifnet *ifp, void *cookie)
{
	struct ifvlan *ifv;

	if (ifp->if_type != IFT_L2VLAN)
		return (EINVAL);
	ifv = ifp->if_softc;
	ifv->ifv_cookie = cookie;
	return (0);
}

/*
 * Return the vlan device present at the specific VID.
 */
static struct ifnet *
vlan_devat(struct ifnet *ifp, uint16_t vid)
{
	struct ifvlantrunk *trunk;
	struct ifvlan *ifv;

	NET_EPOCH_ASSERT();

	trunk = ifp->if_vlantrunk;
	if (trunk == NULL)
		return (NULL);
	ifp = NULL;
	ifv = vlan_gethash(trunk, vid);
	if (ifv)
		ifp = ifv->ifv_ifp;
	return (ifp);
}

/*
 * VLAN support can be loaded as a module.  The only place in the
 * system that's intimately aware of this is ether_input.  We hook
 * into this code through vlan_input_p which is defined there and
 * set here.  No one else in the system should be aware of this so
 * we use an explicit reference here.
 */
extern	void (*vlan_input_p)(struct ifnet *, struct mbuf *);

/* For if_link_state_change() eyes only... */
extern	void (*vlan_link_state_p)(struct ifnet *);

static int
vlan_modevent(module_t mod, int type, void *data)
{

	switch (type) {
	case MOD_LOAD:
		ifdetach_tag = EVENTHANDLER_REGISTER(ifnet_departure_event,
		    vlan_ifdetach, NULL, EVENTHANDLER_PRI_ANY);
		if (ifdetach_tag == NULL)
			return (ENOMEM);
		iflladdr_tag = EVENTHANDLER_REGISTER(iflladdr_event,
		    vlan_iflladdr, NULL, EVENTHANDLER_PRI_ANY);
		if (iflladdr_tag == NULL)
			return (ENOMEM);
		VLAN_LOCKING_INIT();
		vlan_input_p = vlan_input;
		vlan_link_state_p = vlan_link_state;
		vlan_trunk_cap_p = vlan_trunk_capabilities;
		vlan_trunkdev_p = vlan_trunkdev;
		vlan_cookie_p = vlan_cookie;
		vlan_setcookie_p = vlan_setcookie;
		vlan_tag_p = vlan_tag;
		vlan_pcp_p = vlan_pcp;
		vlan_devat_p = vlan_devat;
#ifndef VIMAGE
		vlan_cloner = if_clone_advanced(vlanname, 0, vlan_clone_match,
		    vlan_clone_create, vlan_clone_destroy);
#endif
		if (bootverbose)
			printf("vlan: initialized, using "
#ifdef VLAN_ARRAY
			       "full-size arrays"
#else
			       "hash tables with chaining"
#endif

			       "\n");
		break;
	case MOD_UNLOAD:
#ifndef VIMAGE
		if_clone_detach(vlan_cloner);
#endif
		EVENTHANDLER_DEREGISTER(ifnet_departure_event, ifdetach_tag);
		EVENTHANDLER_DEREGISTER(iflladdr_event, iflladdr_tag);
		vlan_input_p = NULL;
		vlan_link_state_p = NULL;
		vlan_trunk_cap_p = NULL;
		vlan_trunkdev_p = NULL;
		vlan_tag_p = NULL;
		vlan_cookie_p = NULL;
		vlan_setcookie_p = NULL;
		vlan_devat_p = NULL;
		VLAN_LOCKING_DESTROY();
		if (bootverbose)
			printf("vlan: unloaded\n");
		break;
	default:
		return (EOPNOTSUPP);
	}
	return (0);
}

static moduledata_t vlan_mod = {
	"if_vlan",
	vlan_modevent,
	0
};

DECLARE_MODULE(if_vlan, vlan_mod, SI_SUB_PSEUDO, SI_ORDER_ANY);
MODULE_VERSION(if_vlan, 3);

#ifdef VIMAGE
static void
vnet_vlan_init(const void *unused __unused)
{

	vlan_cloner = if_clone_advanced(vlanname, 0, vlan_clone_match,
		    vlan_clone_create, vlan_clone_destroy);
	V_vlan_cloner = vlan_cloner;
}
VNET_SYSINIT(vnet_vlan_init, SI_SUB_PROTO_IFATTACHDOMAIN, SI_ORDER_ANY,
    vnet_vlan_init, NULL);

static void
vnet_vlan_uninit(const void *unused __unused)
{

	if_clone_detach(V_vlan_cloner);
}
VNET_SYSUNINIT(vnet_vlan_uninit, SI_SUB_INIT_IF, SI_ORDER_ANY,
    vnet_vlan_uninit, NULL);
#endif

/*
 * Check for <etherif>.<vlan>[.<vlan> ...] style interface names.
 */
static struct ifnet *
vlan_clone_match_ethervid(const char *name, int *vidp)
{
	char ifname[IFNAMSIZ];
	char *cp;
	struct ifnet *ifp;
	int vid;

	strlcpy(ifname, name, IFNAMSIZ);
	if ((cp = strrchr(ifname, '.')) == NULL)
		return (NULL);
	*cp = '\0';
	if ((ifp = ifunit_ref(ifname)) == NULL)
		return (NULL);
	/* Parse VID. */
	if (*++cp == '\0') {
		if_rele(ifp);
		return (NULL);
	}
	vid = 0;
	for(; *cp >= '0' && *cp <= '9'; cp++)
		vid = (vid * 10) + (*cp - '0');
	if (*cp != '\0') {
		if_rele(ifp);
		return (NULL);
	}
	if (vidp != NULL)
		*vidp = vid;

	return (ifp);
}

static int
vlan_clone_match(struct if_clone *ifc, const char *name)
{
	struct ifnet *ifp;
	const char *cp;

	ifp = vlan_clone_match_ethervid(name, NULL);
	if (ifp != NULL) {
		if_rele(ifp);
		return (1);
	}

	if (strncmp(vlanname, name, strlen(vlanname)) != 0)
		return (0);
	for (cp = name + 4; *cp != '\0'; cp++) {
		if (*cp < '0' || *cp > '9')
			return (0);
	}

	return (1);
}

static int
vlan_clone_create(struct if_clone *ifc, char *name, size_t len,
    void * __capability params)
{
	char *dp;
	int wildcard;
	int unit;
	int error;
	int vid;
	uint16_t proto;
	struct ifvlan *ifv;
	struct ifnet *ifp;
	struct ifnet *p;
	struct ifaddr *ifa;
	struct sockaddr_dl *sdl;
	struct vlanreq vlr;
	static const u_char eaddr[ETHER_ADDR_LEN];	/* 00:00:00:00:00:00 */

	proto = ETHERTYPE_VLAN;

	/*
	 * There are two ways to specify the cloned device:
	 * o pass a parameter block with the clone request.
	 * o specify no parameters and get an unattached device that
	 *   must be configured separately.
	 * The first technique is preferred; the latter is supported
	 * for backwards compatibility.
	 *
	 * XXXRW: Note historic use of the word "tag" here.  New ioctls may be
	 * called for.
	 */
	if (params) {
		error = copyin(params, &vlr, sizeof(vlr));
		if (error)
			return error;
		p = ifunit_ref(vlr.vlr_parent);
		if (p == NULL)
			return (ENXIO);
		error = ifc_name2unit(name, &unit);
		if (error != 0) {
			if_rele(p);
			return (error);
		}
		vid = vlr.vlr_tag;
		proto = vlr.vlr_proto;
		wildcard = (unit < 0);
	} else {
		p = NULL;
		error = ifc_name2unit(name, &unit);
		if (error != 0)
			return (error);

		wildcard = (unit < 0);
	}

	error = ifc_alloc_unit(ifc, &unit);
	if (error != 0) {
		if (p != NULL)
			if_rele(p);
		return (error);
	}

	/* In the wildcard case, we need to update the name. */
	if (wildcard) {
		for (dp = name; *dp != '\0'; dp++);
		if (snprintf(dp, len - (dp-name), "%d", unit) >
		    len - (dp-name) - 1) {
			panic("%s: interface name too long", __func__);
		}
	}

	ifv = malloc(sizeof(struct ifvlan), M_VLAN, M_WAITOK | M_ZERO);
	ifp = ifv->ifv_ifp = if_alloc(IFT_ETHER);
	if (ifp == NULL) {
		ifc_free_unit(ifc, unit);
		free(ifv, M_VLAN);
		if (p != NULL)
			if_rele(p);
		return (ENOSPC);
	}
	CK_SLIST_INIT(&ifv->vlan_mc_listhead);
	ifp->if_softc = ifv;
	/*
	 * Set the name manually rather than using if_initname because
	 * we don't conform to the default naming convention for interfaces.
	 */
	strlcpy(ifp->if_xname, name, IFNAMSIZ);
	ifp->if_dname = vlanname;
	ifp->if_dunit = unit;

	ifp->if_init = vlan_init;
	ifp->if_transmit = vlan_transmit;
	ifp->if_qflush = vlan_qflush;
	ifp->if_ioctl = vlan_ioctl;
#if defined(KERN_TLS) || defined(RATELIMIT)
	ifp->if_snd_tag_alloc = vlan_snd_tag_alloc;
	ifp->if_snd_tag_modify = vlan_snd_tag_modify;
	ifp->if_snd_tag_query = vlan_snd_tag_query;
	ifp->if_snd_tag_free = vlan_snd_tag_free;
#endif
	ifp->if_flags = VLAN_IFFLAGS;
	ether_ifattach(ifp, eaddr);
	/* Now undo some of the damage... */
	ifp->if_baudrate = 0;
	ifp->if_type = IFT_L2VLAN;
	ifp->if_hdrlen = ETHER_VLAN_ENCAP_LEN;
	ifa = ifp->if_addr;
	sdl = (struct sockaddr_dl *)ifa->ifa_addr;
	sdl->sdl_type = IFT_L2VLAN;

	if (p != NULL) {
		error = vlan_config(ifv, p, vid, proto);
		if_rele(p);
		if (error != 0) {
			/*
			 * Since we've partially failed, we need to back
			 * out all the way, otherwise userland could get
			 * confused.  Thus, we destroy the interface.
			 */
			ether_ifdetach(ifp);
			vlan_unconfig(ifp);
			if_free(ifp);
			ifc_free_unit(ifc, unit);
			free(ifv, M_VLAN);

			return (error);
		}
	}

	return (0);
}

static int
vlan_clone_destroy(struct if_clone *ifc, struct ifnet *ifp)
{
	struct ifvlan *ifv = ifp->if_softc;

	if (ifp->if_vlantrunk)
		return (EBUSY);

	ether_ifdetach(ifp);	/* first, remove it from system-wide lists */
	vlan_unconfig(ifp);	/* now it can be unconfigured and freed */
	/*
	 * We should have the only reference to the ifv now, so we can now
	 * drain any remaining lladdr task before freeing the ifnet and the
	 * ifvlan.
	 */
	taskqueue_drain(taskqueue_thread, &ifv->lladdr_task);
	NET_EPOCH_WAIT();
	if_free(ifp);
	free(ifv, M_VLAN);
	ifc_free_unit(ifc, ifp->if_dunit);

	return (0);
}

/*
 * The ifp->if_init entry point for vlan(4) is a no-op.
 */
static void
vlan_init(void *foo __unused)
{
}

/*
 * The if_transmit method for vlan(4) interface.
 */
static int
vlan_transmit(struct ifnet *ifp, struct mbuf *m)
{
	struct ifvlan *ifv;
	struct ifnet *p;
	int error, len, mcast;

	NET_EPOCH_ASSERT();

	ifv = ifp->if_softc;
	if (TRUNK(ifv) == NULL) {
		if_inc_counter(ifp, IFCOUNTER_OERRORS, 1);
		m_freem(m);
		return (ENETDOWN);
	}
	p = PARENT(ifv);
	len = m->m_pkthdr.len;
	mcast = (m->m_flags & (M_MCAST | M_BCAST)) ? 1 : 0;

	BPF_MTAP(ifp, m);

#if defined(KERN_TLS) || defined(RATELIMIT)
	if (m->m_pkthdr.csum_flags & CSUM_SND_TAG) {
		struct vlan_snd_tag *vst;
		struct m_snd_tag *mst;

		MPASS(m->m_pkthdr.snd_tag->ifp == ifp);
		mst = m->m_pkthdr.snd_tag;
		vst = mst_to_vst(mst);
		if (vst->tag->ifp != p) {
			if_inc_counter(ifp, IFCOUNTER_OERRORS, 1);
			m_freem(m);
			return (EAGAIN);
		}

		m->m_pkthdr.snd_tag = m_snd_tag_ref(vst->tag);
		m_snd_tag_rele(mst);
	}
#endif

	/*
	 * Do not run parent's if_transmit() if the parent is not up,
	 * or parent's driver will cause a system crash.
	 */
	if (!UP_AND_RUNNING(p)) {
		if_inc_counter(ifp, IFCOUNTER_OERRORS, 1);
		m_freem(m);
		return (ENETDOWN);
	}

	if (!ether_8021q_frame(&m, ifp, p, &ifv->ifv_qtag)) {
		if_inc_counter(ifp, IFCOUNTER_OERRORS, 1);
		return (0);
	}

	/*
	 * Send it, precisely as ether_output() would have.
	 */
	error = (p->if_transmit)(p, m);
	if (error == 0) {
		if_inc_counter(ifp, IFCOUNTER_OPACKETS, 1);
		if_inc_counter(ifp, IFCOUNTER_OBYTES, len);
		if_inc_counter(ifp, IFCOUNTER_OMCASTS, mcast);
	} else
		if_inc_counter(ifp, IFCOUNTER_OERRORS, 1);
	return (error);
}

static int
vlan_output(struct ifnet *ifp, struct mbuf *m, const struct sockaddr *dst,
    struct route *ro)
{
	struct ifvlan *ifv;
	struct ifnet *p;

	NET_EPOCH_ASSERT();

	/*
	 * Find the first non-VLAN parent interface.
	 */
	ifv = ifp->if_softc;
	do {
		if (TRUNK(ifv) == NULL) {
			m_freem(m);
			return (ENETDOWN);
		}
		p = PARENT(ifv);
		ifv = p->if_softc;
	} while (p->if_type == IFT_L2VLAN);

	return p->if_output(ifp, m, dst, ro);
}

/*
 * The ifp->if_qflush entry point for vlan(4) is a no-op.
 */
static void
vlan_qflush(struct ifnet *ifp __unused)
{
}

static void
vlan_input(struct ifnet *ifp, struct mbuf *m)
{
	struct ifvlantrunk *trunk;
	struct ifvlan *ifv;
	struct m_tag *mtag;
	uint16_t vid, tag;

	NET_EPOCH_ASSERT();

	trunk = ifp->if_vlantrunk;
	if (trunk == NULL) {
		m_freem(m);
		return;
	}

	if (m->m_flags & M_VLANTAG) {
		/*
		 * Packet is tagged, but m contains a normal
		 * Ethernet frame; the tag is stored out-of-band.
		 */
		tag = m->m_pkthdr.ether_vtag;
		m->m_flags &= ~M_VLANTAG;
	} else {
		struct ether_vlan_header *evl;

		/*
		 * Packet is tagged in-band as specified by 802.1q.
		 */
		switch (ifp->if_type) {
		case IFT_ETHER:
			if (m->m_len < sizeof(*evl) &&
			    (m = m_pullup(m, sizeof(*evl))) == NULL) {
				if_printf(ifp, "cannot pullup VLAN header\n");
				return;
			}
			evl = mtod(m, struct ether_vlan_header *);
			tag = ntohs(evl->evl_tag);

			/*
			 * Remove the 802.1q header by copying the Ethernet
			 * addresses over it and adjusting the beginning of
			 * the data in the mbuf.  The encapsulated Ethernet
			 * type field is already in place.
			 */
			bcopy((char *)evl, (char *)evl + ETHER_VLAN_ENCAP_LEN,
			      ETHER_HDR_LEN - ETHER_TYPE_LEN);
			m_adj(m, ETHER_VLAN_ENCAP_LEN);
			break;

		default:
#ifdef INVARIANTS
			panic("%s: %s has unsupported if_type %u",
			      __func__, ifp->if_xname, ifp->if_type);
#endif
			if_inc_counter(ifp, IFCOUNTER_NOPROTO, 1);
			m_freem(m);
			return;
		}
	}

	vid = EVL_VLANOFTAG(tag);

	ifv = vlan_gethash(trunk, vid);
	if (ifv == NULL || !UP_AND_RUNNING(ifv->ifv_ifp)) {
		if_inc_counter(ifp, IFCOUNTER_NOPROTO, 1);
		m_freem(m);
		return;
	}

	if (vlan_mtag_pcp) {
		/*
		 * While uncommon, it is possible that we will find a 802.1q
		 * packet encapsulated inside another packet that also had an
		 * 802.1q header.  For example, ethernet tunneled over IPSEC
		 * arriving over ethernet.  In that case, we replace the
		 * existing 802.1q PCP m_tag value.
		 */
		mtag = m_tag_locate(m, MTAG_8021Q, MTAG_8021Q_PCP_IN, NULL);
		if (mtag == NULL) {
			mtag = m_tag_alloc(MTAG_8021Q, MTAG_8021Q_PCP_IN,
			    sizeof(uint8_t), M_NOWAIT);
			if (mtag == NULL) {
				if_inc_counter(ifp, IFCOUNTER_IERRORS, 1);
				m_freem(m);
				return;
			}
			m_tag_prepend(m, mtag);
		}
		*(uint8_t *)(mtag + 1) = EVL_PRIOFTAG(tag);
	}

	m->m_pkthdr.rcvif = ifv->ifv_ifp;
	if_inc_counter(ifv->ifv_ifp, IFCOUNTER_IPACKETS, 1);

	/* Pass it back through the parent's input routine. */
	(*ifv->ifv_ifp->if_input)(ifv->ifv_ifp, m);
}

static void
vlan_lladdr_fn(void *arg, int pending __unused)
{
	struct ifvlan *ifv;
	struct ifnet *ifp;

	ifv = (struct ifvlan *)arg;
	ifp = ifv->ifv_ifp;

	CURVNET_SET(ifp->if_vnet);

	/* The ifv_ifp already has the lladdr copied in. */
	if_setlladdr(ifp, IF_LLADDR(ifp), ifp->if_addrlen);

	CURVNET_RESTORE();
}

static int
vlan_config(struct ifvlan *ifv, struct ifnet *p, uint16_t vid,
	uint16_t proto)
{
	struct epoch_tracker et;
	struct ifvlantrunk *trunk;
	struct ifnet *ifp;
	int error = 0;

	/*
	 * We can handle non-ethernet hardware types as long as
	 * they handle the tagging and headers themselves.
	 */
	if (p->if_type != IFT_ETHER &&
	    p->if_type != IFT_L2VLAN &&
	    (p->if_capenable & IFCAP_VLAN_HWTAGGING) == 0)
		return (EPROTONOSUPPORT);
	if ((p->if_flags & VLAN_IFFLAGS) != VLAN_IFFLAGS)
		return (EPROTONOSUPPORT);
	/*
	 * Don't let the caller set up a VLAN VID with
	 * anything except VLID bits.
	 * VID numbers 0x0 and 0xFFF are reserved.
	 */
	if (vid == 0 || vid == 0xFFF || (vid & ~EVL_VLID_MASK))
		return (EINVAL);
	if (ifv->ifv_trunk)
		return (EBUSY);

	VLAN_XLOCK();
	if (p->if_vlantrunk == NULL) {
		trunk = malloc(sizeof(struct ifvlantrunk),
		    M_VLAN, M_WAITOK | M_ZERO);
		vlan_inithash(trunk);
		TRUNK_LOCK_INIT(trunk);
		TRUNK_WLOCK(trunk);
		p->if_vlantrunk = trunk;
		trunk->parent = p;
		if_ref(trunk->parent);
		TRUNK_WUNLOCK(trunk);
	} else {
		trunk = p->if_vlantrunk;
	}

	ifv->ifv_vid = vid;	/* must set this before vlan_inshash() */
	ifv->ifv_pcp = 0;       /* Default: best effort delivery. */
	error = vlan_inshash(trunk, ifv);
	if (error)
		goto done;
	ifv->ifv_proto = proto;
	ifv->ifv_encaplen = ETHER_VLAN_ENCAP_LEN;
	ifv->ifv_mintu = ETHERMIN;
	ifv->ifv_pflags = 0;
	ifv->ifv_capenable = -1;

	/*
	 * If the parent supports the VLAN_MTU capability,
	 * i.e. can Tx/Rx larger than ETHER_MAX_LEN frames,
	 * use it.
	 */
	if (p->if_capenable & IFCAP_VLAN_MTU) {
		/*
		 * No need to fudge the MTU since the parent can
		 * handle extended frames.
		 */
		ifv->ifv_mtufudge = 0;
	} else {
		/*
		 * Fudge the MTU by the encapsulation size.  This
		 * makes us incompatible with strictly compliant
		 * 802.1Q implementations, but allows us to use
		 * the feature with other NetBSD implementations,
		 * which might still be useful.
		 */
		ifv->ifv_mtufudge = ifv->ifv_encaplen;
	}

	ifv->ifv_trunk = trunk;
	ifp = ifv->ifv_ifp;
	/*
	 * Initialize fields from our parent.  This duplicates some
	 * work with ether_ifattach() but allows for non-ethernet
	 * interfaces to also work.
	 */
	ifp->if_mtu = p->if_mtu - ifv->ifv_mtufudge;
	ifp->if_baudrate = p->if_baudrate;
	ifp->if_input = p->if_input;
	ifp->if_resolvemulti = p->if_resolvemulti;
	ifp->if_addrlen = p->if_addrlen;
	ifp->if_broadcastaddr = p->if_broadcastaddr;
	ifp->if_pcp = ifv->ifv_pcp;

	/*
	 * We wrap the parent's if_output using vlan_output to ensure that it
	 * can't become stale.
	 */
	ifp->if_output = vlan_output;

	/*
	 * Copy only a selected subset of flags from the parent.
	 * Other flags are none of our business.
	 */
#define VLAN_COPY_FLAGS (IFF_SIMPLEX)
	ifp->if_flags &= ~VLAN_COPY_FLAGS;
	ifp->if_flags |= p->if_flags & VLAN_COPY_FLAGS;
#undef VLAN_COPY_FLAGS

	ifp->if_link_state = p->if_link_state;

	NET_EPOCH_ENTER(et);
	vlan_capabilities(ifv);
	NET_EPOCH_EXIT(et);

	/*
	 * Set up our interface address to reflect the underlying
	 * physical interface's.
	 */
	TASK_INIT(&ifv->lladdr_task, 0, vlan_lladdr_fn, ifv);
	((struct sockaddr_dl *)ifp->if_addr->ifa_addr)->sdl_alen =
	    p->if_addrlen;

	/*
	 * Do not schedule link address update if it was the same
	 * as previous parent's. This helps avoid updating for each
	 * associated llentry.
	 */
	if (memcmp(IF_LLADDR(p), IF_LLADDR(ifp), p->if_addrlen) != 0) {
		bcopy(IF_LLADDR(p), IF_LLADDR(ifp), p->if_addrlen);
		taskqueue_enqueue(taskqueue_thread, &ifv->lladdr_task);
	}

	/* We are ready for operation now. */
	ifp->if_drv_flags |= IFF_DRV_RUNNING;

	/* Update flags on the parent, if necessary. */
	vlan_setflags(ifp, 1);

	/*
	 * Configure multicast addresses that may already be
	 * joined on the vlan device.
	 */
	(void)vlan_setmulti(ifp);

done:
	if (error == 0)
		EVENTHANDLER_INVOKE(vlan_config, p, ifv->ifv_vid);
	VLAN_XUNLOCK();

	return (error);
}

static void
vlan_unconfig(struct ifnet *ifp)
{

	VLAN_XLOCK();
	vlan_unconfig_locked(ifp, 0);
	VLAN_XUNLOCK();
}

static void
vlan_unconfig_locked(struct ifnet *ifp, int departing)
{
	struct ifvlantrunk *trunk;
	struct vlan_mc_entry *mc;
	struct ifvlan *ifv;
	struct ifnet  *parent;
	int error;

	VLAN_XLOCK_ASSERT();

	ifv = ifp->if_softc;
	trunk = ifv->ifv_trunk;
	parent = NULL;

	if (trunk != NULL) {
		parent = trunk->parent;

		/*
		 * Since the interface is being unconfigured, we need to
		 * empty the list of multicast groups that we may have joined
		 * while we were alive from the parent's list.
		 */
		while ((mc = CK_SLIST_FIRST(&ifv->vlan_mc_listhead)) != NULL) {
			/*
			 * If the parent interface is being detached,
			 * all its multicast addresses have already
			 * been removed.  Warn about errors if
			 * if_delmulti() does fail, but don't abort as
			 * all callers expect vlan destruction to
			 * succeed.
			 */
			if (!departing) {
				error = if_delmulti(parent,
				    (struct sockaddr *)&mc->mc_addr);
				if (error)
					if_printf(ifp,
		    "Failed to delete multicast address from parent: %d\n",
					    error);
			}
			CK_SLIST_REMOVE_HEAD(&ifv->vlan_mc_listhead, mc_entries);
			NET_EPOCH_CALL(vlan_mc_free, &mc->mc_epoch_ctx);
		}

		vlan_setflags(ifp, 0); /* clear special flags on parent */

		vlan_remhash(trunk, ifv);
		ifv->ifv_trunk = NULL;

		/*
		 * Check if we were the last.
		 */
		if (trunk->refcnt == 0) {
			parent->if_vlantrunk = NULL;
			NET_EPOCH_WAIT();
			trunk_destroy(trunk);
		}
	}

	/* Disconnect from parent. */
	if (ifv->ifv_pflags)
		if_printf(ifp, "%s: ifv_pflags unclean\n", __func__);
	ifp->if_mtu = ETHERMTU;
	ifp->if_link_state = LINK_STATE_UNKNOWN;
	ifp->if_drv_flags &= ~IFF_DRV_RUNNING;

	/*
	 * Only dispatch an event if vlan was
	 * attached, otherwise there is nothing
	 * to cleanup anyway.
	 */
	if (parent != NULL)
		EVENTHANDLER_INVOKE(vlan_unconfig, parent, ifv->ifv_vid);
}

/* Handle a reference counted flag that should be set on the parent as well */
static int
vlan_setflag(struct ifnet *ifp, int flag, int status,
	     int (*func)(struct ifnet *, int))
{
	struct ifvlan *ifv;
	int error;

	VLAN_SXLOCK_ASSERT();

	ifv = ifp->if_softc;
	status = status ? (ifp->if_flags & flag) : 0;
	/* Now "status" contains the flag value or 0 */

	/*
	 * See if recorded parent's status is different from what
	 * we want it to be.  If it is, flip it.  We record parent's
	 * status in ifv_pflags so that we won't clear parent's flag
	 * we haven't set.  In fact, we don't clear or set parent's
	 * flags directly, but get or release references to them.
	 * That's why we can be sure that recorded flags still are
	 * in accord with actual parent's flags.
	 */
	if (status != (ifv->ifv_pflags & flag)) {
		error = (*func)(PARENT(ifv), status);
		if (error)
			return (error);
		ifv->ifv_pflags &= ~flag;
		ifv->ifv_pflags |= status;
	}
	return (0);
}

/*
 * Handle IFF_* flags that require certain changes on the parent:
 * if "status" is true, update parent's flags respective to our if_flags;
 * if "status" is false, forcedly clear the flags set on parent.
 */
static int
vlan_setflags(struct ifnet *ifp, int status)
{
	int error, i;

	for (i = 0; vlan_pflags[i].flag; i++) {
		error = vlan_setflag(ifp, vlan_pflags[i].flag,
				     status, vlan_pflags[i].func);
		if (error)
			return (error);
	}
	return (0);
}

/* Inform all vlans that their parent has changed link state */
static void
vlan_link_state(struct ifnet *ifp)
{
	struct epoch_tracker et;
	struct ifvlantrunk *trunk;
	struct ifvlan *ifv;

	NET_EPOCH_ENTER(et);
	trunk = ifp->if_vlantrunk;
	if (trunk == NULL) {
		NET_EPOCH_EXIT(et);
		return;
	}

	TRUNK_WLOCK(trunk);
	VLAN_FOREACH(ifv, trunk) {
		ifv->ifv_ifp->if_baudrate = trunk->parent->if_baudrate;
		if_link_state_change(ifv->ifv_ifp,
		    trunk->parent->if_link_state);
	}
	TRUNK_WUNLOCK(trunk);
	NET_EPOCH_EXIT(et);
}

static void
vlan_capabilities(struct ifvlan *ifv)
{
	struct ifnet *p;
	struct ifnet *ifp;
	struct ifnet_hw_tsomax hw_tsomax;
	int cap = 0, ena = 0, mena;
	u_long hwa = 0;

	NET_EPOCH_ASSERT();
	VLAN_SXLOCK_ASSERT();

	p = PARENT(ifv);
	ifp = ifv->ifv_ifp;

	/* Mask parent interface enabled capabilities disabled by user. */
	mena = p->if_capenable & ifv->ifv_capenable;

	/*
	 * If the parent interface can do checksum offloading
	 * on VLANs, then propagate its hardware-assisted
	 * checksumming flags. Also assert that checksum
	 * offloading requires hardware VLAN tagging.
	 */
	if (p->if_capabilities & IFCAP_VLAN_HWCSUM)
		cap |= p->if_capabilities & (IFCAP_HWCSUM | IFCAP_HWCSUM_IPV6);
	if (p->if_capenable & IFCAP_VLAN_HWCSUM &&
	    p->if_capenable & IFCAP_VLAN_HWTAGGING) {
		ena |= mena & (IFCAP_HWCSUM | IFCAP_HWCSUM_IPV6);
		if (ena & IFCAP_TXCSUM)
			hwa |= p->if_hwassist & (CSUM_IP | CSUM_TCP |
			    CSUM_UDP | CSUM_SCTP);
		if (ena & IFCAP_TXCSUM_IPV6)
			hwa |= p->if_hwassist & (CSUM_TCP_IPV6 |
			    CSUM_UDP_IPV6 | CSUM_SCTP_IPV6);
	}

	/*
	 * If the parent interface can do TSO on VLANs then
	 * propagate the hardware-assisted flag. TSO on VLANs
	 * does not necessarily require hardware VLAN tagging.
	 */
	memset(&hw_tsomax, 0, sizeof(hw_tsomax));
	if_hw_tsomax_common(p, &hw_tsomax);
	if_hw_tsomax_update(ifp, &hw_tsomax);
	if (p->if_capabilities & IFCAP_VLAN_HWTSO)
		cap |= p->if_capabilities & IFCAP_TSO;
	if (p->if_capenable & IFCAP_VLAN_HWTSO) {
		ena |= mena & IFCAP_TSO;
		if (ena & IFCAP_TSO)
			hwa |= p->if_hwassist & CSUM_TSO;
	}

	/*
	 * If the parent interface can do LRO and checksum offloading on
	 * VLANs, then guess it may do LRO on VLANs.  False positive here
	 * cost nothing, while false negative may lead to some confusions.
	 */
	if (p->if_capabilities & IFCAP_VLAN_HWCSUM)
		cap |= p->if_capabilities & IFCAP_LRO;
	if (p->if_capenable & IFCAP_VLAN_HWCSUM)
		ena |= p->if_capenable & IFCAP_LRO;

	/*
	 * If the parent interface can offload TCP connections over VLANs then
	 * propagate its TOE capability to the VLAN interface.
	 *
	 * All TOE drivers in the tree today can deal with VLANs.  If this
	 * changes then IFCAP_VLAN_TOE should be promoted to a full capability
	 * with its own bit.
	 */
#define	IFCAP_VLAN_TOE IFCAP_TOE
	if (p->if_capabilities & IFCAP_VLAN_TOE)
		cap |= p->if_capabilities & IFCAP_TOE;
	if (p->if_capenable & IFCAP_VLAN_TOE) {
		TOEDEV(ifp) = TOEDEV(p);
		ena |= mena & IFCAP_TOE;
	}

	/*
	 * If the parent interface supports dynamic link state, so does the
	 * VLAN interface.
	 */
	cap |= (p->if_capabilities & IFCAP_LINKSTATE);
	ena |= (mena & IFCAP_LINKSTATE);

#ifdef RATELIMIT
	/*
	 * If the parent interface supports ratelimiting, so does the
	 * VLAN interface.
	 */
	cap |= (p->if_capabilities & IFCAP_TXRTLMT);
	ena |= (mena & IFCAP_TXRTLMT);
#endif

	/*
	 * If the parent interface supports unmapped mbufs, so does
	 * the VLAN interface.  Note that this should be fine even for
	 * interfaces that don't support hardware tagging as headers
	 * are prepended in normal mbufs to unmapped mbufs holding
	 * payload data.
	 */
	cap |= (p->if_capabilities & IFCAP_NOMAP);
	ena |= (mena & IFCAP_NOMAP);

	/*
	 * If the parent interface can offload encryption and segmentation
	 * of TLS records over TCP, propagate it's capability to the VLAN
	 * interface.
	 *
	 * All TLS drivers in the tree today can deal with VLANs.  If
	 * this ever changes, then a new IFCAP_VLAN_TXTLS can be
	 * defined.
	 */
	if (p->if_capabilities & IFCAP_TXTLS)
		cap |= p->if_capabilities & IFCAP_TXTLS;
	if (p->if_capenable & IFCAP_TXTLS)
		ena |= mena & IFCAP_TXTLS;

	ifp->if_capabilities = cap;
	ifp->if_capenable = ena;
	ifp->if_hwassist = hwa;
}

static void
vlan_trunk_capabilities(struct ifnet *ifp)
{
	struct epoch_tracker et;
	struct ifvlantrunk *trunk;
	struct ifvlan *ifv;

	VLAN_SLOCK();
	trunk = ifp->if_vlantrunk;
	if (trunk == NULL) {
		VLAN_SUNLOCK();
		return;
	}
	NET_EPOCH_ENTER(et);
	VLAN_FOREACH(ifv, trunk)
		vlan_capabilities(ifv);
	NET_EPOCH_EXIT(et);
	VLAN_SUNLOCK();
}

static int
vlan_ioctl(struct ifnet *ifp, u_long cmd, caddr_t data)
{
	struct ifnet *p;
	struct ifreq *ifr;
	struct ifaddr *ifa;
	struct ifvlan *ifv;
	struct ifvlantrunk *trunk;
	struct vlanreq vlr;
	int error = 0, oldmtu;

	ifr = (struct ifreq *)data;
	ifa = (struct ifaddr *) data;
	ifv = ifp->if_softc;

	switch (cmd) {
	case CASE_IOC_IFREQ(SIOCSIFADDR):
		ifp->if_flags |= IFF_UP;
#ifdef INET
		if (ifa->ifa_addr->sa_family == AF_INET)
			arp_ifinit(ifp, ifa);
#endif
		break;
	case CASE_IOC_IFREQ(SIOCGIFADDR):
		bcopy(IF_LLADDR(ifp), ifr_addr_get_data(ifr), ifp->if_addrlen);
		break;
	case SIOCGIFMEDIA:
		VLAN_SLOCK();
		if (TRUNK(ifv) != NULL) {
			p = PARENT(ifv);
			if_ref(p);
			error = (*p->if_ioctl)(p, SIOCGIFMEDIA, data);
			if_rele(p);
			/* Limit the result to the parent's current config. */
			if (error == 0) {
				struct ifmediareq *ifmr;

				ifmr = (struct ifmediareq *)data;
				if (ifmr->ifm_count >= 1 && ifmr->ifm_ulist) {
					ifmr->ifm_count = 1;
					error = copyout(&ifmr->ifm_current,
						ifmr->ifm_ulist,
						sizeof(int));
				}
			}
		} else {
			error = EINVAL;
		}
		VLAN_SUNLOCK();
		break;

	case CASE_IOC_IFREQ(SIOCSIFMEDIA):
		error = EINVAL;
		break;

	case CASE_IOC_IFREQ(SIOCSIFMTU):
		/*
		 * Set the interface MTU.
		 */
		VLAN_SLOCK();
		trunk = TRUNK(ifv);
		if (trunk != NULL) {
			TRUNK_WLOCK(trunk);
			if (ifr_mtu_get(ifr) >
			     (PARENT(ifv)->if_mtu - ifv->ifv_mtufudge) ||
			    ifr_mtu_get(ifr) <
			     (ifv->ifv_mintu - ifv->ifv_mtufudge))
				error = EINVAL;
			else
				ifp->if_mtu = ifr_mtu_get(ifr);
			TRUNK_WUNLOCK(trunk);
		} else
			error = EINVAL;
		VLAN_SUNLOCK();
		break;

	case CASE_IOC_IFREQ(SIOCSETVLAN):
	case O_SIOCSETVLAN:
#ifdef VIMAGE
		/*
		 * XXXRW/XXXBZ: The goal in these checks is to allow a VLAN
		 * interface to be delegated to a jail without allowing the
		 * jail to change what underlying interface/VID it is
		 * associated with.  We are not entirely convinced that this
		 * is the right way to accomplish that policy goal.
		 */
		if (ifp->if_vnet != ifp->if_home_vnet) {
			error = EPERM;
			break;
		}
#endif
		error = copyin(ifr_data_get_ptr(ifr), &vlr, sizeof(vlr));
		if (error)
			break;
		if (vlr.vlr_parent[0] == '\0') {
			vlan_unconfig(ifp);
			break;
		}
		p = ifunit_ref(vlr.vlr_parent);
		if (p == NULL) {
			error = ENOENT;
			break;
		}
		oldmtu = ifp->if_mtu;
		error = vlan_config(ifv, p, vlr.vlr_tag, vlr.vlr_proto);
		if_rele(p);

		/*
		 * VLAN MTU may change during addition of the vlandev.
		 * If it did, do network layer specific procedure.
		 */
		if (ifp->if_mtu != oldmtu) {
#ifdef INET6
			nd6_setmtu(ifp);
#endif
			rt_updatemtu(ifp);
		}
		break;

	case CASE_IOC_IFREQ(SIOCGETVLAN):
	case O_SIOCGETVLAN:
#ifdef VIMAGE
		if (ifp->if_vnet != ifp->if_home_vnet) {
			error = EPERM;
			break;
		}
#endif
		bzero(&vlr, sizeof(vlr));
		VLAN_SLOCK();
		if (TRUNK(ifv) != NULL) {
			strlcpy(vlr.vlr_parent, PARENT(ifv)->if_xname,
			    sizeof(vlr.vlr_parent));
			vlr.vlr_tag = ifv->ifv_vid;
			vlr.vlr_proto = ifv->ifv_proto;
		}
		VLAN_SUNLOCK();
		error = copyout(&vlr, ifr_data_get_ptr(ifr), sizeof(vlr));
		break;
<<<<<<< HEAD
		
	case CASE_IOC_IFREQ(SIOCSIFFLAGS):
=======

	case SIOCSIFFLAGS:
>>>>>>> 608c014b
		/*
		 * We should propagate selected flags to the parent,
		 * e.g., promiscuous mode.
		 */
		VLAN_XLOCK();
		if (TRUNK(ifv) != NULL)
			error = vlan_setflags(ifp, 1);
		VLAN_XUNLOCK();
		break;

	case CASE_IOC_IFREQ(SIOCADDMULTI):
	case CASE_IOC_IFREQ(SIOCDELMULTI):
		/*
		 * If we don't have a parent, just remember the membership for
		 * when we do.
		 *
		 * XXX We need the rmlock here to avoid sleeping while
		 * holding in6_multi_mtx.
		 */
		VLAN_XLOCK();
		trunk = TRUNK(ifv);
		if (trunk != NULL)
			error = vlan_setmulti(ifp);
		VLAN_XUNLOCK();

		break;
	case CASE_IOC_IFREQ(SIOCGVLANPCP):
#ifdef VIMAGE
		if (ifp->if_vnet != ifp->if_home_vnet) {
			error = EPERM;
			break;
		}
#endif
		ifr_vlan_pcp_set(ifr, ifv->ifv_pcp);
		break;

	case CASE_IOC_IFREQ(SIOCSVLANPCP):
#ifdef VIMAGE
		if (ifp->if_vnet != ifp->if_home_vnet) {
			error = EPERM;
			break;
		}
#endif
		error = priv_check(curthread, PRIV_NET_SETVLANPCP);
		if (error)
			break;
		if (ifr_vlan_pcp_get(ifr) > 7) {
			error = EINVAL;
			break;
		}
		ifv->ifv_pcp = ifr_vlan_pcp_get(ifr);
		ifp->if_pcp = ifv->ifv_pcp;
		/* broadcast event about PCP change */
		EVENTHANDLER_INVOKE(ifnet_event, ifp, IFNET_EVENT_PCP);
		break;

	case CASE_IOC_IFREQ(SIOCSIFCAP):
		VLAN_SLOCK();
		ifv->ifv_capenable = ifr_reqcap_get(ifr);
		trunk = TRUNK(ifv);
		if (trunk != NULL) {
			struct epoch_tracker et;

			NET_EPOCH_ENTER(et);
			vlan_capabilities(ifv);
			NET_EPOCH_EXIT(et);
		}
		VLAN_SUNLOCK();
		break;

	default:
		error = EINVAL;
		break;
	}

	return (error);
}

#if defined(KERN_TLS) || defined(RATELIMIT)
static int
vlan_snd_tag_alloc(struct ifnet *ifp,
    union if_snd_tag_alloc_params *params,
    struct m_snd_tag **ppmt)
{
	struct epoch_tracker et;
	struct vlan_snd_tag *vst;
	struct ifvlan *ifv;
	struct ifnet *parent;
	int error;

	NET_EPOCH_ENTER(et);
	ifv = ifp->if_softc;
	if (ifv->ifv_trunk != NULL)
		parent = PARENT(ifv);
	else
		parent = NULL;
	if (parent == NULL || parent->if_snd_tag_alloc == NULL) {
		NET_EPOCH_EXIT(et);
		return (EOPNOTSUPP);
	}
	if_ref(parent);
	NET_EPOCH_EXIT(et);

	vst = malloc(sizeof(*vst), M_VLAN, M_NOWAIT);
	if (vst == NULL) {
		if_rele(parent);
		return (ENOMEM);
	}

	error = parent->if_snd_tag_alloc(parent, params, &vst->tag);
	if_rele(parent);
	if (error) {
		free(vst, M_VLAN);
		return (error);
	}

	m_snd_tag_init(&vst->com, ifp, vst->tag->type);

	*ppmt = &vst->com;
	return (0);
}

static int
vlan_snd_tag_modify(struct m_snd_tag *mst,
    union if_snd_tag_modify_params *params)
{
	struct vlan_snd_tag *vst;

	vst = mst_to_vst(mst);
	return (vst->tag->ifp->if_snd_tag_modify(vst->tag, params));
}

static int
vlan_snd_tag_query(struct m_snd_tag *mst,
    union if_snd_tag_query_params *params)
{
	struct vlan_snd_tag *vst;

	vst = mst_to_vst(mst);
	return (vst->tag->ifp->if_snd_tag_query(vst->tag, params));
}

static void
vlan_snd_tag_free(struct m_snd_tag *mst)
{
	struct vlan_snd_tag *vst;

	vst = mst_to_vst(mst);
	m_snd_tag_rele(vst->tag);
	free(vst, M_VLAN);
}
#endif
// CHERI CHANGES START
// {
//   "updated": 20181127,
//   "target_type": "kernel",
//   "changes": [
//     "ioctl:net",
//     "user_capabilities"
//   ]
// }
// CHERI CHANGES END<|MERGE_RESOLUTION|>--- conflicted
+++ resolved
@@ -1952,13 +1952,8 @@
 		VLAN_SUNLOCK();
 		error = copyout(&vlr, ifr_data_get_ptr(ifr), sizeof(vlr));
 		break;
-<<<<<<< HEAD
 		
 	case CASE_IOC_IFREQ(SIOCSIFFLAGS):
-=======
-
-	case SIOCSIFFLAGS:
->>>>>>> 608c014b
 		/*
 		 * We should propagate selected flags to the parent,
 		 * e.g., promiscuous mode.
