--- conflicted
+++ resolved
@@ -2118,7 +2118,22 @@
 	m_snd_tag_rele(vst->tag);
 	free(vst, M_VLAN);
 }
-<<<<<<< HEAD
+
+static void
+vlan_ratelimit_query(struct ifnet *ifp __unused, struct if_ratelimit_query_results *q)
+{
+	/*
+	 * For vlan, we have an indirect
+	 * interface. The caller needs to
+	 * get a ratelimit tag on the actual
+	 * interface the flow will go on.
+	 */
+	q->rate_table = NULL;
+	q->flags = RT_IS_INDIRECT;
+	q->max_flows = 0;
+	q->number_of_rates = 0;
+}
+
 #endif
 // CHERI CHANGES START
 // {
@@ -2132,23 +2147,4 @@
 //     "subobject_bounds"
 //   ]
 // }
-// CHERI CHANGES END
-=======
-
-static void
-vlan_ratelimit_query(struct ifnet *ifp __unused, struct if_ratelimit_query_results *q)
-{
-	/*
-	 * For vlan, we have an indirect
-	 * interface. The caller needs to
-	 * get a ratelimit tag on the actual
-	 * interface the flow will go on.
-	 */
-	q->rate_table = NULL;
-	q->flags = RT_IS_INDIRECT;
-	q->max_flows = 0;
-	q->number_of_rates = 0;
-}
-
-#endif
->>>>>>> 1a714ff2
+// CHERI CHANGES END