/*-
 * Copyright 1998 Massachusetts Institute of Technology
 * Copyright 2012 ADARA Networks, Inc.
 * Copyright 2017 Dell EMC Isilon
 *
 * Portions of this software were developed by Robert N. M. Watson under
 * contract to ADARA Networks, Inc.
 *
 * Permission to use, copy, modify, and distribute this software and
 * its documentation for any purpose and without fee is hereby
 * granted, provided that both the above copyright notice and this
 * permission notice appear in all copies, that both the above
 * copyright notice and this permission notice appear in all
 * supporting documentation, and that the name of M.I.T. not be used
 * in advertising or publicity pertaining to distribution of the
 * software without specific, written prior permission.  M.I.T. makes
 * no representations about the suitability of this software for any
 * purpose.  It is provided "as is" without express or implied
 * warranty.
 * 
 * THIS SOFTWARE IS PROVIDED BY M.I.T. ``AS IS''.  M.I.T. DISCLAIMS
 * ALL EXPRESS OR IMPLIED WARRANTIES WITH REGARD TO THIS SOFTWARE,
 * INCLUDING, BUT NOT LIMITED TO, THE IMPLIED WARRANTIES OF
 * MERCHANTABILITY AND FITNESS FOR A PARTICULAR PURPOSE. IN NO EVENT
 * SHALL M.I.T. BE LIABLE FOR ANY DIRECT, INDIRECT, INCIDENTAL,
 * SPECIAL, EXEMPLARY, OR CONSEQUENTIAL DAMAGES (INCLUDING, BUT NOT
 * LIMITED TO, PROCUREMENT OF SUBSTITUTE GOODS OR SERVICES; LOSS OF
 * USE, DATA, OR PROFITS; OR BUSINESS INTERRUPTION) HOWEVER CAUSED AND
 * ON ANY THEORY OF LIABILITY, WHETHER IN CONTRACT, STRICT LIABILITY,
 * OR TORT (INCLUDING NEGLIGENCE OR OTHERWISE) ARISING IN ANY WAY OUT
 * OF THE USE OF THIS SOFTWARE, EVEN IF ADVISED OF THE POSSIBILITY OF
 * SUCH DAMAGE.
 */

/*
 * if_vlan.c - pseudo-device driver for IEEE 802.1Q virtual LANs.
 * This is sort of sneaky in the implementation, since
 * we need to pretend to be enough of an Ethernet implementation
 * to make arp work.  The way we do this is by telling everyone
 * that we are an Ethernet, and then catch the packets that
 * ether_output() sends to us via if_transmit(), rewrite them for
 * use by the real outgoing interface, and ask it to send them.
 */

#include <sys/cdefs.h>
__FBSDID("$FreeBSD$");

#include "opt_inet.h"
#include "opt_vlan.h"
#include "opt_ratelimit.h"

#define	EXPLICIT_USER_ACCESS

#include <sys/param.h>
#include <sys/eventhandler.h>
#include <sys/kernel.h>
#include <sys/lock.h>
#include <sys/malloc.h>
#include <sys/mbuf.h>
#include <sys/module.h>
#include <sys/rmlock.h>
#include <sys/priv.h>
#include <sys/queue.h>
#include <sys/socket.h>
#include <sys/sockio.h>
#include <sys/sysctl.h>
#include <sys/systm.h>
#include <sys/sx.h>
#include <sys/taskqueue.h>

#include <net/bpf.h>
#include <net/ethernet.h>
#include <net/if.h>
#include <net/if_var.h>
#include <net/if_clone.h>
#include <net/if_dl.h>
#include <net/if_types.h>
#include <net/if_vlan_var.h>
#include <net/vnet.h>

#ifdef INET
#include <netinet/in.h>
#include <netinet/if_ether.h>
#endif

#define	VLAN_DEF_HWIDTH	4
#define	VLAN_IFFLAGS	(IFF_BROADCAST | IFF_MULTICAST)

#define	UP_AND_RUNNING(ifp) \
    ((ifp)->if_flags & IFF_UP && (ifp)->if_drv_flags & IFF_DRV_RUNNING)

CK_SLIST_HEAD(ifvlanhead, ifvlan);

struct ifvlantrunk {
	struct	ifnet   *parent;	/* parent interface of this trunk */
	struct	mtx	lock;
#ifdef VLAN_ARRAY
#define	VLAN_ARRAY_SIZE	(EVL_VLID_MASK + 1)
	struct	ifvlan	*vlans[VLAN_ARRAY_SIZE]; /* static table */
#else
	struct	ifvlanhead *hash;	/* dynamic hash-list table */
	uint16_t	hmask;
	uint16_t	hwidth;
#endif
	int		refcnt;
};

/*
 * This macro provides a facility to iterate over every vlan on a trunk with
 * the assumption that none will be added/removed during iteration.
 */
#ifdef VLAN_ARRAY
#define VLAN_FOREACH(_ifv, _trunk) \
	size_t _i; \
	for (_i = 0; _i < VLAN_ARRAY_SIZE; _i++) \
		if (((_ifv) = (_trunk)->vlans[_i]) != NULL)
#else /* VLAN_ARRAY */
#define VLAN_FOREACH(_ifv, _trunk) \
	struct ifvlan *_next; \
	size_t _i; \
	for (_i = 0; _i < (1 << (_trunk)->hwidth); _i++) \
		CK_SLIST_FOREACH_SAFE((_ifv), &(_trunk)->hash[_i], ifv_list, _next)
#endif /* VLAN_ARRAY */

/*
 * This macro provides a facility to iterate over every vlan on a trunk while
 * also modifying the number of vlans on the trunk. The iteration continues
 * until some condition is met or there are no more vlans on the trunk.
 */
#ifdef VLAN_ARRAY
/* The VLAN_ARRAY case is simple -- just a for loop using the condition. */
#define VLAN_FOREACH_UNTIL_SAFE(_ifv, _trunk, _cond) \
	size_t _i; \
	for (_i = 0; !(_cond) && _i < VLAN_ARRAY_SIZE; _i++) \
		if (((_ifv) = (_trunk)->vlans[_i]))
#else /* VLAN_ARRAY */
/*
 * The hash table case is more complicated. We allow for the hash table to be
 * modified (i.e. vlans removed) while we are iterating over it. To allow for
 * this we must restart the iteration every time we "touch" something during
 * the iteration, since removal will resize the hash table and invalidate our
 * current position. If acting on the touched element causes the trunk to be
 * emptied, then iteration also stops.
 */
#define VLAN_FOREACH_UNTIL_SAFE(_ifv, _trunk, _cond) \
	size_t _i; \
	bool _touch = false; \
	for (_i = 0; \
	    !(_cond) && _i < (1 << (_trunk)->hwidth); \
	    _i = (_touch && ((_trunk) != NULL) ? 0 : _i + 1), _touch = false) \
		if (((_ifv) = CK_SLIST_FIRST(&(_trunk)->hash[_i])) != NULL && \
		    (_touch = true))
#endif /* VLAN_ARRAY */

struct vlan_mc_entry {
	struct sockaddr_dl		mc_addr;
	CK_SLIST_ENTRY(vlan_mc_entry)	mc_entries;
};

struct	ifvlan {
	struct	ifvlantrunk *ifv_trunk;
	struct	ifnet *ifv_ifp;
#define	TRUNK(ifv)	((ifv)->ifv_trunk)
#define	PARENT(ifv)	((ifv)->ifv_trunk->parent)
	void	*ifv_cookie;
	int	ifv_pflags;	/* special flags we have set on parent */
	int	ifv_capenable;
	struct	ifv_linkmib {
		int	ifvm_encaplen;	/* encapsulation length */
		int	ifvm_mtufudge;	/* MTU fudged by this much */
		int	ifvm_mintu;	/* min transmission unit */
		uint16_t ifvm_proto;	/* encapsulation ethertype */
		uint16_t ifvm_tag;	/* tag to apply on packets leaving if */
              	uint16_t ifvm_vid;	/* VLAN ID */
		uint8_t	ifvm_pcp;	/* Priority Code Point (PCP). */
	}	ifv_mib;
	struct task lladdr_task;
	CK_SLIST_HEAD(, vlan_mc_entry) vlan_mc_listhead;
#ifndef VLAN_ARRAY
	CK_SLIST_ENTRY(ifvlan) ifv_list;
#endif
};
#define	ifv_proto	ifv_mib.ifvm_proto
#define	ifv_tag		ifv_mib.ifvm_tag
#define	ifv_vid 	ifv_mib.ifvm_vid
#define	ifv_pcp		ifv_mib.ifvm_pcp
#define	ifv_encaplen	ifv_mib.ifvm_encaplen
#define	ifv_mtufudge	ifv_mib.ifvm_mtufudge
#define	ifv_mintu	ifv_mib.ifvm_mintu

/* Special flags we should propagate to parent. */
static struct {
	int flag;
	int (*func)(struct ifnet *, int);
} vlan_pflags[] = {
	{IFF_PROMISC, ifpromisc},
	{IFF_ALLMULTI, if_allmulti},
	{0, NULL}
};

extern int vlan_mtag_pcp;

static const char vlanname[] = "vlan";
static MALLOC_DEFINE(M_VLAN, vlanname, "802.1Q Virtual LAN Interface");

static eventhandler_tag ifdetach_tag;
static eventhandler_tag iflladdr_tag;

/*
 * if_vlan uses two module-level synchronizations primitives to allow concurrent 
 * modification of vlan interfaces and (mostly) allow for vlans to be destroyed 
 * while they are being used for tx/rx. To accomplish this in a way that has 
 * acceptable performance and cooperation with other parts of the network stack
 * there is a non-sleepable epoch(9) and an sx(9).
 *
 * The performance-sensitive paths that warrant using the epoch(9) are
 * vlan_transmit and vlan_input. Both have to check for the vlan interface's
 * existence using if_vlantrunk, and being in the network tx/rx paths the use
 * of an epoch(9) gives a measureable improvement in performance.
 *
 * The reason for having an sx(9) is mostly because there are still areas that
 * must be sleepable and also have safe concurrent access to a vlan interface.
 * Since the sx(9) exists, it is used by default in most paths unless sleeping
 * is not permitted, or if it is not clear whether sleeping is permitted.
 *
 */
#define _VLAN_SX_ID ifv_sx

static struct sx _VLAN_SX_ID;

#define VLAN_LOCKING_INIT() \
	sx_init(&_VLAN_SX_ID, "vlan_sx")

#define VLAN_LOCKING_DESTROY() \
	sx_destroy(&_VLAN_SX_ID)

#define	VLAN_RLOCK()			NET_EPOCH_ENTER();
#define	VLAN_RUNLOCK()			NET_EPOCH_EXIT();
#define	VLAN_RLOCK_ASSERT()		MPASS(in_epoch(net_epoch_preempt))

#define	VLAN_SLOCK()			sx_slock(&_VLAN_SX_ID)
#define	VLAN_SUNLOCK()			sx_sunlock(&_VLAN_SX_ID)
#define	VLAN_XLOCK()			sx_xlock(&_VLAN_SX_ID)
#define	VLAN_XUNLOCK()			sx_xunlock(&_VLAN_SX_ID)
#define	VLAN_SLOCK_ASSERT()		sx_assert(&_VLAN_SX_ID, SA_SLOCKED)
#define	VLAN_XLOCK_ASSERT()		sx_assert(&_VLAN_SX_ID, SA_XLOCKED)
#define	VLAN_SXLOCK_ASSERT()		sx_assert(&_VLAN_SX_ID, SA_LOCKED)


/*
 * We also have a per-trunk mutex that should be acquired when changing
 * its state.
 */
#define	TRUNK_LOCK_INIT(trunk)		mtx_init(&(trunk)->lock, vlanname, NULL, MTX_DEF)
#define	TRUNK_LOCK_DESTROY(trunk)	mtx_destroy(&(trunk)->lock)
#define	TRUNK_RLOCK(trunk)		NET_EPOCH_ENTER()
#define	TRUNK_WLOCK(trunk)		mtx_lock(&(trunk)->lock)
#define	TRUNK_RUNLOCK(trunk)		NET_EPOCH_EXIT();
#define	TRUNK_WUNLOCK(trunk)		mtx_unlock(&(trunk)->lock)
#define	TRUNK_RLOCK_ASSERT(trunk)	MPASS(in_epoch(net_epoch_preempt))
#define	TRUNK_LOCK_ASSERT(trunk)	MPASS(in_epoch(net_epoch_preempt) || mtx_owned(&(trunk)->lock))
#define	TRUNK_WLOCK_ASSERT(trunk)	mtx_assert(&(trunk)->lock, MA_OWNED);

/*
 * The VLAN_ARRAY substitutes the dynamic hash with a static array
 * with 4096 entries. In theory this can give a boost in processing,
 * however in practice it does not. Probably this is because the array
 * is too big to fit into CPU cache.
 */
#ifndef VLAN_ARRAY
static	void vlan_inithash(struct ifvlantrunk *trunk);
static	void vlan_freehash(struct ifvlantrunk *trunk);
static	int vlan_inshash(struct ifvlantrunk *trunk, struct ifvlan *ifv);
static	int vlan_remhash(struct ifvlantrunk *trunk, struct ifvlan *ifv);
static	void vlan_growhash(struct ifvlantrunk *trunk, int howmuch);
static __inline struct ifvlan * vlan_gethash(struct ifvlantrunk *trunk,
	uint16_t vid);
#endif
static	void trunk_destroy(struct ifvlantrunk *trunk);

static	void vlan_init(void *foo);
static	void vlan_input(struct ifnet *ifp, struct mbuf *m);
static	int vlan_ioctl(struct ifnet *ifp, u_long cmd, caddr_t addr);
#ifdef RATELIMIT
static	int vlan_snd_tag_alloc(struct ifnet *,
    union if_snd_tag_alloc_params *, struct m_snd_tag **);
#endif
static	void vlan_qflush(struct ifnet *ifp);
static	int vlan_setflag(struct ifnet *ifp, int flag, int status,
    int (*func)(struct ifnet *, int));
static	int vlan_setflags(struct ifnet *ifp, int status);
static	int vlan_setmulti(struct ifnet *ifp);
static	int vlan_transmit(struct ifnet *ifp, struct mbuf *m);
static	void vlan_unconfig(struct ifnet *ifp);
static	void vlan_unconfig_locked(struct ifnet *ifp, int departing);
static	int vlan_config(struct ifvlan *ifv, struct ifnet *p, uint16_t tag);
static	void vlan_link_state(struct ifnet *ifp);
static	void vlan_capabilities(struct ifvlan *ifv);
static	void vlan_trunk_capabilities(struct ifnet *ifp);

static	struct ifnet *vlan_clone_match_ethervid(const char *, int *);
static	int vlan_clone_match(struct if_clone *, const char *);
static	int vlan_clone_create(struct if_clone *, char *, size_t,
	    void * __capability);
static	int vlan_clone_destroy(struct if_clone *, struct ifnet *);

static	void vlan_ifdetach(void *arg, struct ifnet *ifp);
static  void vlan_iflladdr(void *arg, struct ifnet *ifp);

static  void vlan_lladdr_fn(void *arg, int pending);

static struct if_clone *vlan_cloner;

#ifdef VIMAGE
VNET_DEFINE_STATIC(struct if_clone *, vlan_cloner);
#define	V_vlan_cloner	VNET(vlan_cloner)
#endif

#ifndef VLAN_ARRAY
#define HASH(n, m)	((((n) >> 8) ^ ((n) >> 4) ^ (n)) & (m))

static void
vlan_inithash(struct ifvlantrunk *trunk)
{
	int i, n;
	
	/*
	 * The trunk must not be locked here since we call malloc(M_WAITOK).
	 * It is OK in case this function is called before the trunk struct
	 * gets hooked up and becomes visible from other threads.
	 */

	KASSERT(trunk->hwidth == 0 && trunk->hash == NULL,
	    ("%s: hash already initialized", __func__));

	trunk->hwidth = VLAN_DEF_HWIDTH;
	n = 1 << trunk->hwidth;
	trunk->hmask = n - 1;
	trunk->hash = malloc(sizeof(struct ifvlanhead) * n, M_VLAN, M_WAITOK);
	for (i = 0; i < n; i++)
		CK_SLIST_INIT(&trunk->hash[i]);
}

static void
vlan_freehash(struct ifvlantrunk *trunk)
{
#ifdef INVARIANTS
	int i;

	KASSERT(trunk->hwidth > 0, ("%s: hwidth not positive", __func__));
	for (i = 0; i < (1 << trunk->hwidth); i++)
		KASSERT(CK_SLIST_EMPTY(&trunk->hash[i]),
		    ("%s: hash table not empty", __func__));
#endif
	free(trunk->hash, M_VLAN);
	trunk->hash = NULL;
	trunk->hwidth = trunk->hmask = 0;
}

static int
vlan_inshash(struct ifvlantrunk *trunk, struct ifvlan *ifv)
{
	int i, b;
	struct ifvlan *ifv2;

	VLAN_XLOCK_ASSERT();
	KASSERT(trunk->hwidth > 0, ("%s: hwidth not positive", __func__));

	b = 1 << trunk->hwidth;
	i = HASH(ifv->ifv_vid, trunk->hmask);
	CK_SLIST_FOREACH(ifv2, &trunk->hash[i], ifv_list)
		if (ifv->ifv_vid == ifv2->ifv_vid)
			return (EEXIST);

	/*
	 * Grow the hash when the number of vlans exceeds half of the number of
	 * hash buckets squared. This will make the average linked-list length
	 * buckets/2.
	 */
	if (trunk->refcnt > (b * b) / 2) {
		vlan_growhash(trunk, 1);
		i = HASH(ifv->ifv_vid, trunk->hmask);
	}
	CK_SLIST_INSERT_HEAD(&trunk->hash[i], ifv, ifv_list);
	trunk->refcnt++;

	return (0);
}

static int
vlan_remhash(struct ifvlantrunk *trunk, struct ifvlan *ifv)
{
	int i, b;
	struct ifvlan *ifv2;

	VLAN_XLOCK_ASSERT();
	KASSERT(trunk->hwidth > 0, ("%s: hwidth not positive", __func__));
	
	b = 1 << trunk->hwidth;
	i = HASH(ifv->ifv_vid, trunk->hmask);
	CK_SLIST_FOREACH(ifv2, &trunk->hash[i], ifv_list)
		if (ifv2 == ifv) {
			trunk->refcnt--;
			CK_SLIST_REMOVE(&trunk->hash[i], ifv2, ifvlan, ifv_list);
			if (trunk->refcnt < (b * b) / 2)
				vlan_growhash(trunk, -1);
			return (0);
		}

	panic("%s: vlan not found\n", __func__);
	return (ENOENT); /*NOTREACHED*/
}

/*
 * Grow the hash larger or smaller if memory permits.
 */
static void
vlan_growhash(struct ifvlantrunk *trunk, int howmuch)
{
	struct ifvlan *ifv;
	struct ifvlanhead *hash2;
	int hwidth2, i, j, n, n2;

	VLAN_XLOCK_ASSERT();
	KASSERT(trunk->hwidth > 0, ("%s: hwidth not positive", __func__));

	if (howmuch == 0) {
		/* Harmless yet obvious coding error */
		printf("%s: howmuch is 0\n", __func__);
		return;
	}

	hwidth2 = trunk->hwidth + howmuch;
	n = 1 << trunk->hwidth;
	n2 = 1 << hwidth2;
	/* Do not shrink the table below the default */
	if (hwidth2 < VLAN_DEF_HWIDTH)
		return;

	hash2 = malloc(sizeof(struct ifvlanhead) * n2, M_VLAN, M_WAITOK);
	if (hash2 == NULL) {
		printf("%s: out of memory -- hash size not changed\n",
		    __func__);
		return;		/* We can live with the old hash table */
	}
	for (j = 0; j < n2; j++)
		CK_SLIST_INIT(&hash2[j]);
	for (i = 0; i < n; i++)
		while ((ifv = CK_SLIST_FIRST(&trunk->hash[i])) != NULL) {
			CK_SLIST_REMOVE(&trunk->hash[i], ifv, ifvlan, ifv_list);
			j = HASH(ifv->ifv_vid, n2 - 1);
			CK_SLIST_INSERT_HEAD(&hash2[j], ifv, ifv_list);
		}
	NET_EPOCH_WAIT();
	free(trunk->hash, M_VLAN);
	trunk->hash = hash2;
	trunk->hwidth = hwidth2;
	trunk->hmask = n2 - 1;

	if (bootverbose)
		if_printf(trunk->parent,
		    "VLAN hash table resized from %d to %d buckets\n", n, n2);
}

static __inline struct ifvlan *
vlan_gethash(struct ifvlantrunk *trunk, uint16_t vid)
{
	struct ifvlan *ifv;

	TRUNK_RLOCK_ASSERT(trunk);

	CK_SLIST_FOREACH(ifv, &trunk->hash[HASH(vid, trunk->hmask)], ifv_list)
		if (ifv->ifv_vid == vid)
			return (ifv);
	return (NULL);
}

#if 0
/* Debugging code to view the hashtables. */
static void
vlan_dumphash(struct ifvlantrunk *trunk)
{
	int i;
	struct ifvlan *ifv;

	for (i = 0; i < (1 << trunk->hwidth); i++) {
		printf("%d: ", i);
		CK_SLIST_FOREACH(ifv, &trunk->hash[i], ifv_list)
			printf("%s ", ifv->ifv_ifp->if_xname);
		printf("\n");
	}
}
#endif /* 0 */
#else

static __inline struct ifvlan *
vlan_gethash(struct ifvlantrunk *trunk, uint16_t vid)
{

	return trunk->vlans[vid];
}

static __inline int
vlan_inshash(struct ifvlantrunk *trunk, struct ifvlan *ifv)
{

	if (trunk->vlans[ifv->ifv_vid] != NULL)
		return EEXIST;
	trunk->vlans[ifv->ifv_vid] = ifv;
	trunk->refcnt++;

	return (0);
}

static __inline int
vlan_remhash(struct ifvlantrunk *trunk, struct ifvlan *ifv)
{

	trunk->vlans[ifv->ifv_vid] = NULL;
	trunk->refcnt--;

	return (0);
}

static __inline void
vlan_freehash(struct ifvlantrunk *trunk)
{
}

static __inline void
vlan_inithash(struct ifvlantrunk *trunk)
{
}

#endif /* !VLAN_ARRAY */

static void
trunk_destroy(struct ifvlantrunk *trunk)
{
	VLAN_XLOCK_ASSERT();

	vlan_freehash(trunk);
	trunk->parent->if_vlantrunk = NULL;
	TRUNK_LOCK_DESTROY(trunk);
	if_rele(trunk->parent);
	free(trunk, M_VLAN);
}

/*
 * Program our multicast filter. What we're actually doing is
 * programming the multicast filter of the parent. This has the
 * side effect of causing the parent interface to receive multicast
 * traffic that it doesn't really want, which ends up being discarded
 * later by the upper protocol layers. Unfortunately, there's no way
 * to avoid this: there really is only one physical interface.
 */
static int
vlan_setmulti(struct ifnet *ifp)
{
	struct ifnet		*ifp_p;
	struct ifmultiaddr	*ifma;
	struct ifvlan		*sc;
	struct vlan_mc_entry	*mc;
	int			error;

	VLAN_XLOCK_ASSERT();

	/* Find the parent. */
	sc = ifp->if_softc;
	ifp_p = PARENT(sc);

	CURVNET_SET_QUIET(ifp_p->if_vnet);

	/* First, remove any existing filter entries. */
	while ((mc = CK_SLIST_FIRST(&sc->vlan_mc_listhead)) != NULL) {
		CK_SLIST_REMOVE_HEAD(&sc->vlan_mc_listhead, mc_entries);
		(void)if_delmulti(ifp_p, (struct sockaddr *)&mc->mc_addr);
		NET_EPOCH_WAIT();
		free(mc, M_VLAN);
	}

	/* Now program new ones. */
	IF_ADDR_WLOCK(ifp);
	CK_STAILQ_FOREACH(ifma, &ifp->if_multiaddrs, ifma_link) {
		if (ifma->ifma_addr->sa_family != AF_LINK)
			continue;
		mc = malloc(sizeof(struct vlan_mc_entry), M_VLAN, M_NOWAIT);
		if (mc == NULL) {
			IF_ADDR_WUNLOCK(ifp);
			return (ENOMEM);
		}
		bcopy(ifma->ifma_addr, &mc->mc_addr, ifma->ifma_addr->sa_len);
		mc->mc_addr.sdl_index = ifp_p->if_index;
		CK_SLIST_INSERT_HEAD(&sc->vlan_mc_listhead, mc, mc_entries);
	}
	IF_ADDR_WUNLOCK(ifp);
	CK_SLIST_FOREACH (mc, &sc->vlan_mc_listhead, mc_entries) {
		error = if_addmulti(ifp_p, (struct sockaddr *)&mc->mc_addr,
		    NULL);
		if (error)
			return (error);
	}

	CURVNET_RESTORE();
	return (0);
}

/*
 * A handler for parent interface link layer address changes.
 * If the parent interface link layer address is changed we
 * should also change it on all children vlans.
 */
static void
vlan_iflladdr(void *arg __unused, struct ifnet *ifp)
{
	struct ifvlan *ifv;
	struct ifnet *ifv_ifp;
	struct ifvlantrunk *trunk;
	struct sockaddr_dl *sdl;

	/* Need the rmlock since this is run on taskqueue_swi. */
	VLAN_RLOCK();
	trunk = ifp->if_vlantrunk;
	if (trunk == NULL) {
		VLAN_RUNLOCK();
		return;
	}

	/*
	 * OK, it's a trunk.  Loop over and change all vlan's lladdrs on it.
	 * We need an exclusive lock here to prevent concurrent SIOCSIFLLADDR
	 * ioctl calls on the parent garbling the lladdr of the child vlan.
	 */
	TRUNK_WLOCK(trunk);
	VLAN_FOREACH(ifv, trunk) {
		/*
		 * Copy new new lladdr into the ifv_ifp, enqueue a task
		 * to actually call if_setlladdr. if_setlladdr needs to
		 * be deferred to a taskqueue because it will call into
		 * the if_vlan ioctl path and try to acquire the global
		 * lock.
		 */
		ifv_ifp = ifv->ifv_ifp;
		bcopy(IF_LLADDR(ifp), IF_LLADDR(ifv_ifp),
		    ifp->if_addrlen);
		sdl = (struct sockaddr_dl *)ifv_ifp->if_addr->ifa_addr;
		sdl->sdl_alen = ifp->if_addrlen;
		taskqueue_enqueue(taskqueue_thread, &ifv->lladdr_task);
	}
	TRUNK_WUNLOCK(trunk);
	VLAN_RUNLOCK();
}

/*
 * A handler for network interface departure events.
 * Track departure of trunks here so that we don't access invalid
 * pointers or whatever if a trunk is ripped from under us, e.g.,
 * by ejecting its hot-plug card.  However, if an ifnet is simply
 * being renamed, then there's no need to tear down the state.
 */
static void
vlan_ifdetach(void *arg __unused, struct ifnet *ifp)
{
	struct ifvlan *ifv;
	struct ifvlantrunk *trunk;

	/* If the ifnet is just being renamed, don't do anything. */
	if (ifp->if_flags & IFF_RENAMING)
		return;
	VLAN_XLOCK();
	trunk = ifp->if_vlantrunk;
	if (trunk == NULL) {
		VLAN_XUNLOCK();
		return;
	}

	/*
	 * OK, it's a trunk.  Loop over and detach all vlan's on it.
	 * Check trunk pointer after each vlan_unconfig() as it will
	 * free it and set to NULL after the last vlan was detached.
	 */
	VLAN_FOREACH_UNTIL_SAFE(ifv, ifp->if_vlantrunk,
	    ifp->if_vlantrunk == NULL)
		vlan_unconfig_locked(ifv->ifv_ifp, 1);

	/* Trunk should have been destroyed in vlan_unconfig(). */
	KASSERT(ifp->if_vlantrunk == NULL, ("%s: purge failed", __func__));
	VLAN_XUNLOCK();
}

/*
 * Return the trunk device for a virtual interface.
 */
static struct ifnet  *
vlan_trunkdev(struct ifnet *ifp)
{
	struct ifvlan *ifv;

	if (ifp->if_type != IFT_L2VLAN)
		return (NULL);

	VLAN_RLOCK();
	ifv = ifp->if_softc;
	ifp = NULL;
	if (ifv->ifv_trunk)
		ifp = PARENT(ifv);
	VLAN_RUNLOCK();
	return (ifp);
}

/*
 * Return the 12-bit VLAN VID for this interface, for use by external
 * components such as Infiniband.
 *
 * XXXRW: Note that the function name here is historical; it should be named
 * vlan_vid().
 */
static int
vlan_tag(struct ifnet *ifp, uint16_t *vidp)
{
	struct ifvlan *ifv;

	if (ifp->if_type != IFT_L2VLAN)
		return (EINVAL);
	ifv = ifp->if_softc;
	*vidp = ifv->ifv_vid;
	return (0);
}

static int
vlan_pcp(struct ifnet *ifp, uint16_t *pcpp)
{
	struct ifvlan *ifv;

	if (ifp->if_type != IFT_L2VLAN)
		return (EINVAL);
	ifv = ifp->if_softc;
	*pcpp = ifv->ifv_pcp;
	return (0);
}

/*
 * Return a driver specific cookie for this interface.  Synchronization
 * with setcookie must be provided by the driver. 
 */
static void *
vlan_cookie(struct ifnet *ifp)
{
	struct ifvlan *ifv;

	if (ifp->if_type != IFT_L2VLAN)
		return (NULL);
	ifv = ifp->if_softc;
	return (ifv->ifv_cookie);
}

/*
 * Store a cookie in our softc that drivers can use to store driver
 * private per-instance data in.
 */
static int
vlan_setcookie(struct ifnet *ifp, void *cookie)
{
	struct ifvlan *ifv;

	if (ifp->if_type != IFT_L2VLAN)
		return (EINVAL);
	ifv = ifp->if_softc;
	ifv->ifv_cookie = cookie;
	return (0);
}

/*
 * Return the vlan device present at the specific VID.
 */
static struct ifnet *
vlan_devat(struct ifnet *ifp, uint16_t vid)
{
	struct ifvlantrunk *trunk;
	struct ifvlan *ifv;

	VLAN_RLOCK();
	trunk = ifp->if_vlantrunk;
	if (trunk == NULL) {
		VLAN_RUNLOCK();
		return (NULL);
	}
	ifp = NULL;
	ifv = vlan_gethash(trunk, vid);
	if (ifv)
		ifp = ifv->ifv_ifp;
	VLAN_RUNLOCK();
	return (ifp);
}

/*
 * Recalculate the cached VLAN tag exposed via the MIB.
 */
static void
vlan_tag_recalculate(struct ifvlan *ifv)
{

       ifv->ifv_tag = EVL_MAKETAG(ifv->ifv_vid, ifv->ifv_pcp, 0);
}

/*
 * VLAN support can be loaded as a module.  The only place in the
 * system that's intimately aware of this is ether_input.  We hook
 * into this code through vlan_input_p which is defined there and
 * set here.  No one else in the system should be aware of this so
 * we use an explicit reference here.
 */
extern	void (*vlan_input_p)(struct ifnet *, struct mbuf *);

/* For if_link_state_change() eyes only... */
extern	void (*vlan_link_state_p)(struct ifnet *);

static int
vlan_modevent(module_t mod, int type, void *data)
{

	switch (type) {
	case MOD_LOAD:
		ifdetach_tag = EVENTHANDLER_REGISTER(ifnet_departure_event,
		    vlan_ifdetach, NULL, EVENTHANDLER_PRI_ANY);
		if (ifdetach_tag == NULL)
			return (ENOMEM);
		iflladdr_tag = EVENTHANDLER_REGISTER(iflladdr_event,
		    vlan_iflladdr, NULL, EVENTHANDLER_PRI_ANY);
		if (iflladdr_tag == NULL)
			return (ENOMEM);
		VLAN_LOCKING_INIT();
		vlan_input_p = vlan_input;
		vlan_link_state_p = vlan_link_state;
		vlan_trunk_cap_p = vlan_trunk_capabilities;
		vlan_trunkdev_p = vlan_trunkdev;
		vlan_cookie_p = vlan_cookie;
		vlan_setcookie_p = vlan_setcookie;
		vlan_tag_p = vlan_tag;
		vlan_pcp_p = vlan_pcp;
		vlan_devat_p = vlan_devat;
#ifndef VIMAGE
		vlan_cloner = if_clone_advanced(vlanname, 0, vlan_clone_match,
		    vlan_clone_create, vlan_clone_destroy);
#endif
		if (bootverbose)
			printf("vlan: initialized, using "
#ifdef VLAN_ARRAY
			       "full-size arrays"
#else
			       "hash tables with chaining"
#endif
			
			       "\n");
		break;
	case MOD_UNLOAD:
#ifndef VIMAGE
		if_clone_detach(vlan_cloner);
#endif
		EVENTHANDLER_DEREGISTER(ifnet_departure_event, ifdetach_tag);
		EVENTHANDLER_DEREGISTER(iflladdr_event, iflladdr_tag);
		vlan_input_p = NULL;
		vlan_link_state_p = NULL;
		vlan_trunk_cap_p = NULL;
		vlan_trunkdev_p = NULL;
		vlan_tag_p = NULL;
		vlan_cookie_p = NULL;
		vlan_setcookie_p = NULL;
		vlan_devat_p = NULL;
		VLAN_LOCKING_DESTROY();
		if (bootverbose)
			printf("vlan: unloaded\n");
		break;
	default:
		return (EOPNOTSUPP);
	}
	return (0);
}

static moduledata_t vlan_mod = {
	"if_vlan",
	vlan_modevent,
	0
};

DECLARE_MODULE(if_vlan, vlan_mod, SI_SUB_PSEUDO, SI_ORDER_ANY);
MODULE_VERSION(if_vlan, 3);

#ifdef VIMAGE
static void
vnet_vlan_init(const void *unused __unused)
{

	vlan_cloner = if_clone_advanced(vlanname, 0, vlan_clone_match,
		    vlan_clone_create, vlan_clone_destroy);
	V_vlan_cloner = vlan_cloner;
}
VNET_SYSINIT(vnet_vlan_init, SI_SUB_PROTO_IFATTACHDOMAIN, SI_ORDER_ANY,
    vnet_vlan_init, NULL);

static void
vnet_vlan_uninit(const void *unused __unused)
{

	if_clone_detach(V_vlan_cloner);
}
VNET_SYSUNINIT(vnet_vlan_uninit, SI_SUB_INIT_IF, SI_ORDER_FIRST,
    vnet_vlan_uninit, NULL);
#endif

/*
 * Check for <etherif>.<vlan> style interface names.
 */
static struct ifnet *
vlan_clone_match_ethervid(const char *name, int *vidp)
{
	char ifname[IFNAMSIZ];
	char *cp;
	struct ifnet *ifp;
	int vid;

	strlcpy(ifname, name, IFNAMSIZ);
	if ((cp = strchr(ifname, '.')) == NULL)
		return (NULL);
	*cp = '\0';
	if ((ifp = ifunit_ref(ifname)) == NULL)
		return (NULL);
	/* Parse VID. */
	if (*++cp == '\0') {
		if_rele(ifp);
		return (NULL);
	}
	vid = 0;
	for(; *cp >= '0' && *cp <= '9'; cp++)
		vid = (vid * 10) + (*cp - '0');
	if (*cp != '\0') {
		if_rele(ifp);
		return (NULL);
	}
	if (vidp != NULL)
		*vidp = vid;

	return (ifp);
}

static int
vlan_clone_match(struct if_clone *ifc, const char *name)
{
	const char *cp;

	if (vlan_clone_match_ethervid(name, NULL) != NULL)
		return (1);

	if (strncmp(vlanname, name, strlen(vlanname)) != 0)
		return (0);
	for (cp = name + 4; *cp != '\0'; cp++) {
		if (*cp < '0' || *cp > '9')
			return (0);
	}

	return (1);
}

static int
vlan_clone_create(struct if_clone *ifc, char *name, size_t len,
    void * __capability params)
{
	char *dp;
	int wildcard;
	int unit;
	int error;
	int vid;
	struct ifvlan *ifv;
	struct ifnet *ifp;
	struct ifnet *p;
	struct ifaddr *ifa;
	struct sockaddr_dl *sdl;
	struct vlanreq vlr;
	static const u_char eaddr[ETHER_ADDR_LEN];	/* 00:00:00:00:00:00 */

	/*
	 * There are 3 (ugh) ways to specify the cloned device:
	 * o pass a parameter block with the clone request.
	 * o specify parameters in the text of the clone device name
	 * o specify no parameters and get an unattached device that
	 *   must be configured separately.
	 * The first technique is preferred; the latter two are
	 * supported for backwards compatibility.
	 *
	 * XXXRW: Note historic use of the word "tag" here.  New ioctls may be
	 * called for.
	 */
	if (params) {
		error = copyin(params, &vlr, sizeof(vlr));
		if (error)
			return error;
		p = ifunit_ref(vlr.vlr_parent);
		if (p == NULL)
			return (ENXIO);
		error = ifc_name2unit(name, &unit);
		if (error != 0) {
			if_rele(p);
			return (error);
		}
		vid = vlr.vlr_tag;
		wildcard = (unit < 0);
	} else if ((p = vlan_clone_match_ethervid(name, &vid)) != NULL) {
		unit = -1;
		wildcard = 0;
	} else {
		p = NULL;
		error = ifc_name2unit(name, &unit);
		if (error != 0)
			return (error);

		wildcard = (unit < 0);
	}

	error = ifc_alloc_unit(ifc, &unit);
	if (error != 0) {
		if (p != NULL)
			if_rele(p);
		return (error);
	}

	/* In the wildcard case, we need to update the name. */
	if (wildcard) {
		for (dp = name; *dp != '\0'; dp++);
		if (snprintf(dp, len - (dp-name), "%d", unit) >
		    len - (dp-name) - 1) {
			panic("%s: interface name too long", __func__);
		}
	}

	ifv = malloc(sizeof(struct ifvlan), M_VLAN, M_WAITOK | M_ZERO);
	ifp = ifv->ifv_ifp = if_alloc(IFT_ETHER);
	if (ifp == NULL) {
		ifc_free_unit(ifc, unit);
		free(ifv, M_VLAN);
		if (p != NULL)
			if_rele(p);
		return (ENOSPC);
	}
	CK_SLIST_INIT(&ifv->vlan_mc_listhead);
	ifp->if_softc = ifv;
	/*
	 * Set the name manually rather than using if_initname because
	 * we don't conform to the default naming convention for interfaces.
	 */
	strlcpy(ifp->if_xname, name, IFNAMSIZ);
	ifp->if_dname = vlanname;
	ifp->if_dunit = unit;
	/* NB: flags are not set here */
	ifp->if_linkmib = &ifv->ifv_mib;
	ifp->if_linkmiblen = sizeof(ifv->ifv_mib);
	/* NB: mtu is not set here */

	ifp->if_init = vlan_init;
	ifp->if_transmit = vlan_transmit;
	ifp->if_qflush = vlan_qflush;
	ifp->if_ioctl = vlan_ioctl;
#ifdef RATELIMIT
	ifp->if_snd_tag_alloc = vlan_snd_tag_alloc;
#endif
	ifp->if_flags = VLAN_IFFLAGS;
	ether_ifattach(ifp, eaddr);
	/* Now undo some of the damage... */
	ifp->if_baudrate = 0;
	ifp->if_type = IFT_L2VLAN;
	ifp->if_hdrlen = ETHER_VLAN_ENCAP_LEN;
	ifa = ifp->if_addr;
	sdl = (struct sockaddr_dl *)ifa->ifa_addr;
	sdl->sdl_type = IFT_L2VLAN;

	if (p != NULL) {
		error = vlan_config(ifv, p, vid);
		if_rele(p);
		if (error != 0) {
			/*
			 * Since we've partially failed, we need to back
			 * out all the way, otherwise userland could get
			 * confused.  Thus, we destroy the interface.
			 */
			ether_ifdetach(ifp);
			vlan_unconfig(ifp);
			if_free(ifp);
			ifc_free_unit(ifc, unit);
			free(ifv, M_VLAN);

			return (error);
		}
	}

	return (0);
}

static int
vlan_clone_destroy(struct if_clone *ifc, struct ifnet *ifp)
{
	struct ifvlan *ifv = ifp->if_softc;
	int unit = ifp->if_dunit;

	ether_ifdetach(ifp);	/* first, remove it from system-wide lists */
	vlan_unconfig(ifp);	/* now it can be unconfigured and freed */
	/*
	 * We should have the only reference to the ifv now, so we can now
	 * drain any remaining lladdr task before freeing the ifnet and the
	 * ifvlan.
	 */
	taskqueue_drain(taskqueue_thread, &ifv->lladdr_task);
	NET_EPOCH_WAIT();
	if_free(ifp);
	free(ifv, M_VLAN);
	ifc_free_unit(ifc, unit);

	return (0);
}

/*
 * The ifp->if_init entry point for vlan(4) is a no-op.
 */
static void
vlan_init(void *foo __unused)
{
}

/*
 * The if_transmit method for vlan(4) interface.
 */
static int
vlan_transmit(struct ifnet *ifp, struct mbuf *m)
{
	struct ifvlan *ifv;
	struct ifnet *p;
	int error, len, mcast;

	VLAN_RLOCK();
	ifv = ifp->if_softc;
	if (TRUNK(ifv) == NULL) {
		if_inc_counter(ifp, IFCOUNTER_OERRORS, 1);
		VLAN_RUNLOCK();
		m_freem(m);
		return (ENETDOWN);
	}
	p = PARENT(ifv);
	len = m->m_pkthdr.len;
	mcast = (m->m_flags & (M_MCAST | M_BCAST)) ? 1 : 0;

	BPF_MTAP(ifp, m);

	/*
	 * Do not run parent's if_transmit() if the parent is not up,
	 * or parent's driver will cause a system crash.
	 */
	if (!UP_AND_RUNNING(p)) {
		if_inc_counter(ifp, IFCOUNTER_OERRORS, 1);
		VLAN_RUNLOCK();
		m_freem(m);
		return (ENETDOWN);
	}

	if (!ether_8021q_frame(&m, ifp, p, ifv->ifv_vid, ifv->ifv_pcp)) {
		if_inc_counter(ifp, IFCOUNTER_OERRORS, 1);
		VLAN_RUNLOCK();
		return (0);
	}

	/*
	 * Send it, precisely as ether_output() would have.
	 */
	error = (p->if_transmit)(p, m);
	if (error == 0) {
		if_inc_counter(ifp, IFCOUNTER_OPACKETS, 1);
		if_inc_counter(ifp, IFCOUNTER_OBYTES, len);
		if_inc_counter(ifp, IFCOUNTER_OMCASTS, mcast);
	} else
		if_inc_counter(ifp, IFCOUNTER_OERRORS, 1);
	VLAN_RUNLOCK();
	return (error);
}

/*
 * The ifp->if_qflush entry point for vlan(4) is a no-op.
 */
static void
vlan_qflush(struct ifnet *ifp __unused)
{
}

static void
vlan_input(struct ifnet *ifp, struct mbuf *m)
{
	struct ifvlantrunk *trunk;
	struct ifvlan *ifv;
	struct m_tag *mtag;
	uint16_t vid, tag;

	VLAN_RLOCK();
	trunk = ifp->if_vlantrunk;
	if (trunk == NULL) {
		VLAN_RUNLOCK();
		m_freem(m);
		return;
	}

	if (m->m_flags & M_VLANTAG) {
		/*
		 * Packet is tagged, but m contains a normal
		 * Ethernet frame; the tag is stored out-of-band.
		 */
		tag = m->m_pkthdr.ether_vtag;
		m->m_flags &= ~M_VLANTAG;
	} else {
		struct ether_vlan_header *evl;

		/*
		 * Packet is tagged in-band as specified by 802.1q.
		 */
		switch (ifp->if_type) {
		case IFT_ETHER:
			if (m->m_len < sizeof(*evl) &&
			    (m = m_pullup(m, sizeof(*evl))) == NULL) {
				if_printf(ifp, "cannot pullup VLAN header\n");
				VLAN_RUNLOCK();
				return;
			}
			evl = mtod(m, struct ether_vlan_header *);
			tag = ntohs(evl->evl_tag);

			/*
			 * Remove the 802.1q header by copying the Ethernet
			 * addresses over it and adjusting the beginning of
			 * the data in the mbuf.  The encapsulated Ethernet
			 * type field is already in place.
			 */
			bcopy((char *)evl, (char *)evl + ETHER_VLAN_ENCAP_LEN,
			      ETHER_HDR_LEN - ETHER_TYPE_LEN);
			m_adj(m, ETHER_VLAN_ENCAP_LEN);
			break;

		default:
#ifdef INVARIANTS
			panic("%s: %s has unsupported if_type %u",
			      __func__, ifp->if_xname, ifp->if_type);
#endif
			if_inc_counter(ifp, IFCOUNTER_NOPROTO, 1);
			VLAN_RUNLOCK();
			m_freem(m);
			return;
		}
	}

	vid = EVL_VLANOFTAG(tag);

	ifv = vlan_gethash(trunk, vid);
	if (ifv == NULL || !UP_AND_RUNNING(ifv->ifv_ifp)) {
		VLAN_RUNLOCK();
		if_inc_counter(ifp, IFCOUNTER_NOPROTO, 1);
		m_freem(m);
		return;
	}

	if (vlan_mtag_pcp) {
		/*
		 * While uncommon, it is possible that we will find a 802.1q
		 * packet encapsulated inside another packet that also had an
		 * 802.1q header.  For example, ethernet tunneled over IPSEC
		 * arriving over ethernet.  In that case, we replace the
		 * existing 802.1q PCP m_tag value.
		 */
		mtag = m_tag_locate(m, MTAG_8021Q, MTAG_8021Q_PCP_IN, NULL);
		if (mtag == NULL) {
			mtag = m_tag_alloc(MTAG_8021Q, MTAG_8021Q_PCP_IN,
			    sizeof(uint8_t), M_NOWAIT);
			if (mtag == NULL) {
				if_inc_counter(ifp, IFCOUNTER_IERRORS, 1);
				VLAN_RUNLOCK();
				m_freem(m);
				return;
			}
			m_tag_prepend(m, mtag);
		}
		*(uint8_t *)(mtag + 1) = EVL_PRIOFTAG(tag);
	}

	m->m_pkthdr.rcvif = ifv->ifv_ifp;
	if_inc_counter(ifv->ifv_ifp, IFCOUNTER_IPACKETS, 1);
	VLAN_RUNLOCK();

	/* Pass it back through the parent's input routine. */
	(*ifv->ifv_ifp->if_input)(ifv->ifv_ifp, m);
}

static void
vlan_lladdr_fn(void *arg, int pending __unused)
{
	struct ifvlan *ifv;
	struct ifnet *ifp;

	ifv = (struct ifvlan *)arg;
	ifp = ifv->ifv_ifp;
	/* The ifv_ifp already has the lladdr copied in. */
	if_setlladdr(ifp, IF_LLADDR(ifp), ifp->if_addrlen);
}

static int
vlan_config(struct ifvlan *ifv, struct ifnet *p, uint16_t vid)
{
	struct ifvlantrunk *trunk;
	struct ifnet *ifp;
	int error = 0;

	/*
	 * We can handle non-ethernet hardware types as long as
	 * they handle the tagging and headers themselves.
	 */
	if (p->if_type != IFT_ETHER &&
	    (p->if_capenable & IFCAP_VLAN_HWTAGGING) == 0)
		return (EPROTONOSUPPORT);
	if ((p->if_flags & VLAN_IFFLAGS) != VLAN_IFFLAGS)
		return (EPROTONOSUPPORT);
	/*
	 * Don't let the caller set up a VLAN VID with
	 * anything except VLID bits.
	 * VID numbers 0x0 and 0xFFF are reserved.
	 */
	if (vid == 0 || vid == 0xFFF || (vid & ~EVL_VLID_MASK))
		return (EINVAL);
	if (ifv->ifv_trunk)
		return (EBUSY);

	VLAN_XLOCK();
	if (p->if_vlantrunk == NULL) {
		trunk = malloc(sizeof(struct ifvlantrunk),
		    M_VLAN, M_WAITOK | M_ZERO);
		vlan_inithash(trunk);
		TRUNK_LOCK_INIT(trunk);
		TRUNK_WLOCK(trunk);
		p->if_vlantrunk = trunk;
		trunk->parent = p;
		if_ref(trunk->parent);
		TRUNK_WUNLOCK(trunk);
	} else {
		trunk = p->if_vlantrunk;
	}

	ifv->ifv_vid = vid;	/* must set this before vlan_inshash() */
	ifv->ifv_pcp = 0;       /* Default: best effort delivery. */
	vlan_tag_recalculate(ifv);
	error = vlan_inshash(trunk, ifv);
	if (error)
		goto done;
	ifv->ifv_proto = ETHERTYPE_VLAN;
	ifv->ifv_encaplen = ETHER_VLAN_ENCAP_LEN;
	ifv->ifv_mintu = ETHERMIN;
	ifv->ifv_pflags = 0;
	ifv->ifv_capenable = -1;

	/*
	 * If the parent supports the VLAN_MTU capability,
	 * i.e. can Tx/Rx larger than ETHER_MAX_LEN frames,
	 * use it.
	 */
	if (p->if_capenable & IFCAP_VLAN_MTU) {
		/*
		 * No need to fudge the MTU since the parent can
		 * handle extended frames.
		 */
		ifv->ifv_mtufudge = 0;
	} else {
		/*
		 * Fudge the MTU by the encapsulation size.  This
		 * makes us incompatible with strictly compliant
		 * 802.1Q implementations, but allows us to use
		 * the feature with other NetBSD implementations,
		 * which might still be useful.
		 */
		ifv->ifv_mtufudge = ifv->ifv_encaplen;
	}

	ifv->ifv_trunk = trunk;
	ifp = ifv->ifv_ifp;
	/*
	 * Initialize fields from our parent.  This duplicates some
	 * work with ether_ifattach() but allows for non-ethernet
	 * interfaces to also work.
	 */
	ifp->if_mtu = p->if_mtu - ifv->ifv_mtufudge;
	ifp->if_baudrate = p->if_baudrate;
	ifp->if_output = p->if_output;
	ifp->if_input = p->if_input;
	ifp->if_resolvemulti = p->if_resolvemulti;
	ifp->if_addrlen = p->if_addrlen;
	ifp->if_broadcastaddr = p->if_broadcastaddr;
	ifp->if_pcp = ifv->ifv_pcp;

	/*
	 * Copy only a selected subset of flags from the parent.
	 * Other flags are none of our business.
	 */
#define VLAN_COPY_FLAGS (IFF_SIMPLEX)
	ifp->if_flags &= ~VLAN_COPY_FLAGS;
	ifp->if_flags |= p->if_flags & VLAN_COPY_FLAGS;
#undef VLAN_COPY_FLAGS

	ifp->if_link_state = p->if_link_state;

	TRUNK_RLOCK(TRUNK(ifv));
	vlan_capabilities(ifv);
	TRUNK_RUNLOCK(TRUNK(ifv));

	/*
	 * Set up our interface address to reflect the underlying
	 * physical interface's.
	 */
	bcopy(IF_LLADDR(p), IF_LLADDR(ifp), p->if_addrlen);
	((struct sockaddr_dl *)ifp->if_addr->ifa_addr)->sdl_alen =
	    p->if_addrlen;

	TASK_INIT(&ifv->lladdr_task, 0, vlan_lladdr_fn, ifv);

	/* We are ready for operation now. */
	ifp->if_drv_flags |= IFF_DRV_RUNNING;

	/* Update flags on the parent, if necessary. */
	vlan_setflags(ifp, 1);

	/*
	 * Configure multicast addresses that may already be
	 * joined on the vlan device.
	 */
	(void)vlan_setmulti(ifp);

done:
	if (error == 0)
		EVENTHANDLER_INVOKE(vlan_config, p, ifv->ifv_vid);
	VLAN_XUNLOCK();

	return (error);
}

static void
vlan_unconfig(struct ifnet *ifp)
{

	VLAN_XLOCK();
	vlan_unconfig_locked(ifp, 0);
	VLAN_XUNLOCK();
}

static void
vlan_unconfig_locked(struct ifnet *ifp, int departing)
{
	struct ifvlantrunk *trunk;
	struct vlan_mc_entry *mc;
	struct ifvlan *ifv;
	struct ifnet  *parent;
	int error;

	VLAN_XLOCK_ASSERT();

	ifv = ifp->if_softc;
	trunk = ifv->ifv_trunk;
	parent = NULL;

	if (trunk != NULL) {
		parent = trunk->parent;

		/*
		 * Since the interface is being unconfigured, we need to
		 * empty the list of multicast groups that we may have joined
		 * while we were alive from the parent's list.
		 */
		while ((mc = CK_SLIST_FIRST(&ifv->vlan_mc_listhead)) != NULL) {
			/*
			 * If the parent interface is being detached,
			 * all its multicast addresses have already
			 * been removed.  Warn about errors if
			 * if_delmulti() does fail, but don't abort as
			 * all callers expect vlan destruction to
			 * succeed.
			 */
			if (!departing) {
				error = if_delmulti(parent,
				    (struct sockaddr *)&mc->mc_addr);
				if (error)
					if_printf(ifp,
		    "Failed to delete multicast address from parent: %d\n",
					    error);
			}
			CK_SLIST_REMOVE_HEAD(&ifv->vlan_mc_listhead, mc_entries);
			NET_EPOCH_WAIT();
			free(mc, M_VLAN);
		}

		vlan_setflags(ifp, 0); /* clear special flags on parent */

		vlan_remhash(trunk, ifv);
		ifv->ifv_trunk = NULL;

		/*
		 * Check if we were the last.
		 */
		if (trunk->refcnt == 0) {
			parent->if_vlantrunk = NULL;
			NET_EPOCH_WAIT();
			trunk_destroy(trunk);
		}
	}

	/* Disconnect from parent. */
	if (ifv->ifv_pflags)
		if_printf(ifp, "%s: ifv_pflags unclean\n", __func__);
	ifp->if_mtu = ETHERMTU;
	ifp->if_link_state = LINK_STATE_UNKNOWN;
	ifp->if_drv_flags &= ~IFF_DRV_RUNNING;

	/*
	 * Only dispatch an event if vlan was
	 * attached, otherwise there is nothing
	 * to cleanup anyway.
	 */
	if (parent != NULL)
		EVENTHANDLER_INVOKE(vlan_unconfig, parent, ifv->ifv_vid);
}

/* Handle a reference counted flag that should be set on the parent as well */
static int
vlan_setflag(struct ifnet *ifp, int flag, int status,
	     int (*func)(struct ifnet *, int))
{
	struct ifvlan *ifv;
	int error;

	VLAN_SXLOCK_ASSERT();

	ifv = ifp->if_softc;
	status = status ? (ifp->if_flags & flag) : 0;
	/* Now "status" contains the flag value or 0 */

	/*
	 * See if recorded parent's status is different from what
	 * we want it to be.  If it is, flip it.  We record parent's
	 * status in ifv_pflags so that we won't clear parent's flag
	 * we haven't set.  In fact, we don't clear or set parent's
	 * flags directly, but get or release references to them.
	 * That's why we can be sure that recorded flags still are
	 * in accord with actual parent's flags.
	 */
	if (status != (ifv->ifv_pflags & flag)) {
		error = (*func)(PARENT(ifv), status);
		if (error)
			return (error);
		ifv->ifv_pflags &= ~flag;
		ifv->ifv_pflags |= status;
	}
	return (0);
}

/*
 * Handle IFF_* flags that require certain changes on the parent:
 * if "status" is true, update parent's flags respective to our if_flags;
 * if "status" is false, forcedly clear the flags set on parent.
 */
static int
vlan_setflags(struct ifnet *ifp, int status)
{
	int error, i;
	
	for (i = 0; vlan_pflags[i].flag; i++) {
		error = vlan_setflag(ifp, vlan_pflags[i].flag,
				     status, vlan_pflags[i].func);
		if (error)
			return (error);
	}
	return (0);
}

/* Inform all vlans that their parent has changed link state */
static void
vlan_link_state(struct ifnet *ifp)
{
	struct ifvlantrunk *trunk;
	struct ifvlan *ifv;

	/* Called from a taskqueue_swi task, so we cannot sleep. */
	VLAN_RLOCK();
	trunk = ifp->if_vlantrunk;
	if (trunk == NULL) {
		VLAN_RUNLOCK();
		return;
	}

	TRUNK_WLOCK(trunk);
	VLAN_FOREACH(ifv, trunk) {
		ifv->ifv_ifp->if_baudrate = trunk->parent->if_baudrate;
		if_link_state_change(ifv->ifv_ifp,
		    trunk->parent->if_link_state);
	}
	TRUNK_WUNLOCK(trunk);
	VLAN_RUNLOCK();
}

static void
vlan_capabilities(struct ifvlan *ifv)
{
	struct ifnet *p;
	struct ifnet *ifp;
	struct ifnet_hw_tsomax hw_tsomax;
	int cap = 0, ena = 0, mena;
	u_long hwa = 0;

	VLAN_SXLOCK_ASSERT();
	TRUNK_RLOCK_ASSERT(TRUNK(ifv));
	p = PARENT(ifv);
	ifp = ifv->ifv_ifp;

	/* Mask parent interface enabled capabilities disabled by user. */
	mena = p->if_capenable & ifv->ifv_capenable;

	/*
	 * If the parent interface can do checksum offloading
	 * on VLANs, then propagate its hardware-assisted
	 * checksumming flags. Also assert that checksum
	 * offloading requires hardware VLAN tagging.
	 */
	if (p->if_capabilities & IFCAP_VLAN_HWCSUM)
		cap |= p->if_capabilities & (IFCAP_HWCSUM | IFCAP_HWCSUM_IPV6);
	if (p->if_capenable & IFCAP_VLAN_HWCSUM &&
	    p->if_capenable & IFCAP_VLAN_HWTAGGING) {
		ena |= mena & (IFCAP_HWCSUM | IFCAP_HWCSUM_IPV6);
		if (ena & IFCAP_TXCSUM)
			hwa |= p->if_hwassist & (CSUM_IP | CSUM_TCP |
			    CSUM_UDP | CSUM_SCTP);
		if (ena & IFCAP_TXCSUM_IPV6)
			hwa |= p->if_hwassist & (CSUM_TCP_IPV6 |
			    CSUM_UDP_IPV6 | CSUM_SCTP_IPV6);
	}

	/*
	 * If the parent interface can do TSO on VLANs then
	 * propagate the hardware-assisted flag. TSO on VLANs
	 * does not necessarily require hardware VLAN tagging.
	 */
	memset(&hw_tsomax, 0, sizeof(hw_tsomax));
	if_hw_tsomax_common(p, &hw_tsomax);
	if_hw_tsomax_update(ifp, &hw_tsomax);
	if (p->if_capabilities & IFCAP_VLAN_HWTSO)
		cap |= p->if_capabilities & IFCAP_TSO;
	if (p->if_capenable & IFCAP_VLAN_HWTSO) {
		ena |= mena & IFCAP_TSO;
		if (ena & IFCAP_TSO)
			hwa |= p->if_hwassist & CSUM_TSO;
	}

	/*
	 * If the parent interface can do LRO and checksum offloading on
	 * VLANs, then guess it may do LRO on VLANs.  False positive here
	 * cost nothing, while false negative may lead to some confusions.
	 */
	if (p->if_capabilities & IFCAP_VLAN_HWCSUM)
		cap |= p->if_capabilities & IFCAP_LRO;
	if (p->if_capenable & IFCAP_VLAN_HWCSUM)
		ena |= p->if_capenable & IFCAP_LRO;

	/*
	 * If the parent interface can offload TCP connections over VLANs then
	 * propagate its TOE capability to the VLAN interface.
	 *
	 * All TOE drivers in the tree today can deal with VLANs.  If this
	 * changes then IFCAP_VLAN_TOE should be promoted to a full capability
	 * with its own bit.
	 */
#define	IFCAP_VLAN_TOE IFCAP_TOE
	if (p->if_capabilities & IFCAP_VLAN_TOE)
		cap |= p->if_capabilities & IFCAP_TOE;
	if (p->if_capenable & IFCAP_VLAN_TOE) {
		TOEDEV(ifp) = TOEDEV(p);
		ena |= mena & IFCAP_TOE;
	}

	/*
	 * If the parent interface supports dynamic link state, so does the
	 * VLAN interface.
	 */
	cap |= (p->if_capabilities & IFCAP_LINKSTATE);
	ena |= (mena & IFCAP_LINKSTATE);

#ifdef RATELIMIT
	/*
	 * If the parent interface supports ratelimiting, so does the
	 * VLAN interface.
	 */
	cap |= (p->if_capabilities & IFCAP_TXRTLMT);
	ena |= (mena & IFCAP_TXRTLMT);
#endif

	ifp->if_capabilities = cap;
	ifp->if_capenable = ena;
	ifp->if_hwassist = hwa;
}

static void
vlan_trunk_capabilities(struct ifnet *ifp)
{
	struct ifvlantrunk *trunk;
	struct ifvlan *ifv;

	VLAN_SLOCK();
	trunk = ifp->if_vlantrunk;
	if (trunk == NULL) {
		VLAN_SUNLOCK();
		return;
	}
	TRUNK_RLOCK(trunk);
	VLAN_FOREACH(ifv, trunk) {
		vlan_capabilities(ifv);
	}
	TRUNK_RUNLOCK(trunk);
	VLAN_SUNLOCK();
}

static int
vlan_ioctl(struct ifnet *ifp, u_long cmd, caddr_t data)
{
	struct ifnet *p;
	struct ifreq *ifr;
	struct ifaddr *ifa;
	struct ifvlan *ifv;
	struct ifvlantrunk *trunk;
	struct vlanreq vlr;
	int error = 0;

	ifr = (struct ifreq *)data;
	ifa = (struct ifaddr *) data;
	ifv = ifp->if_softc;

	switch (cmd) {
	case CASE_IOC_IFREQ(SIOCSIFADDR):
		ifp->if_flags |= IFF_UP;
#ifdef INET
		if (ifa->ifa_addr->sa_family == AF_INET)
			arp_ifinit(ifp, ifa);
#endif
		break;
	case CASE_IOC_IFREQ(SIOCGIFADDR):
		bcopy(IF_LLADDR(ifp), ifr_addr_get_data(ifr), ifp->if_addrlen);
		break;
	case SIOCGIFMEDIA:
		VLAN_SLOCK();
		if (TRUNK(ifv) != NULL) {
			p = PARENT(ifv);
			if_ref(p);
			error = (*p->if_ioctl)(p, SIOCGIFMEDIA, data);
			if_rele(p);
			/* Limit the result to the parent's current config. */
			if (error == 0) {
				struct ifmediareq *ifmr;

				ifmr = (struct ifmediareq *)data;
				if (ifmr->ifm_count >= 1 && ifmr->ifm_ulist) {
					ifmr->ifm_count = 1;
					error = copyout(&ifmr->ifm_current,
						ifmr->ifm_ulist,
						sizeof(int));
				}
			}
		} else {
			error = EINVAL;
		}
		VLAN_SUNLOCK();
		break;

	case CASE_IOC_IFREQ(SIOCSIFMEDIA):
		error = EINVAL;
		break;

	case CASE_IOC_IFREQ(SIOCSIFMTU):
		/*
		 * Set the interface MTU.
		 */
		VLAN_SLOCK();
		trunk = TRUNK(ifv);
		if (trunk != NULL) {
			TRUNK_WLOCK(trunk);
			if (ifr_mtu_get(ifr) >
			     (PARENT(ifv)->if_mtu - ifv->ifv_mtufudge) ||
			    ifr_mtu_get(ifr) <
			     (ifv->ifv_mintu - ifv->ifv_mtufudge))
				error = EINVAL;
			else
				ifp->if_mtu = ifr_mtu_get(ifr);
			TRUNK_WUNLOCK(trunk);
		} else
			error = EINVAL;
		VLAN_SUNLOCK();
		break;

	case CASE_IOC_IFREQ(SIOCSETVLAN):
	case O_SIOCSETVLAN:
#ifdef VIMAGE
		/*
		 * XXXRW/XXXBZ: The goal in these checks is to allow a VLAN
		 * interface to be delegated to a jail without allowing the
		 * jail to change what underlying interface/VID it is
		 * associated with.  We are not entirely convinced that this
		 * is the right way to accomplish that policy goal.
		 */
		if (ifp->if_vnet != ifp->if_home_vnet) {
			error = EPERM;
			break;
		}
#endif
		error = copyin(ifr_data_get_ptr(ifr), &vlr, sizeof(vlr));
		if (error)
			break;
		if (vlr.vlr_parent[0] == '\0') {
			vlan_unconfig(ifp);
			break;
		}
		p = ifunit_ref(vlr.vlr_parent);
		if (p == NULL) {
			error = ENOENT;
			break;
		}
		error = vlan_config(ifv, p, vlr.vlr_tag);
		if_rele(p);
		break;

	case CASE_IOC_IFREQ(SIOCGETVLAN):
	case O_SIOCGETVLAN:
#ifdef VIMAGE
		if (ifp->if_vnet != ifp->if_home_vnet) {
			error = EPERM;
			break;
		}
#endif
		bzero(&vlr, sizeof(vlr));
		VLAN_SLOCK();
		if (TRUNK(ifv) != NULL) {
			strlcpy(vlr.vlr_parent, PARENT(ifv)->if_xname,
			    sizeof(vlr.vlr_parent));
			vlr.vlr_tag = ifv->ifv_vid;
		}
		VLAN_SUNLOCK();
		error = copyout(&vlr, ifr_data_get_ptr(ifr), sizeof(vlr));
		break;
		
	case CASE_IOC_IFREQ(SIOCSIFFLAGS):
		/*
		 * We should propagate selected flags to the parent,
		 * e.g., promiscuous mode.
		 */
		VLAN_XLOCK();
		if (TRUNK(ifv) != NULL)
			error = vlan_setflags(ifp, 1);
		VLAN_XUNLOCK();
		break;

	case CASE_IOC_IFREQ(SIOCADDMULTI):
	case CASE_IOC_IFREQ(SIOCDELMULTI):
		/*
		 * If we don't have a parent, just remember the membership for
		 * when we do.
		 *
		 * XXX We need the rmlock here to avoid sleeping while
		 * holding in6_multi_mtx.
		 */
		VLAN_XLOCK();
		trunk = TRUNK(ifv);
		if (trunk != NULL)
			error = vlan_setmulti(ifp);
		VLAN_XUNLOCK();

<<<<<<< HEAD
	case CASE_IOC_IFREQ(SIOCGVLANPCP):
=======
		break;
	case SIOCGVLANPCP:
>>>>>>> d09bac9d
#ifdef VIMAGE
		if (ifp->if_vnet != ifp->if_home_vnet) {
			error = EPERM;
			break;
		}
#endif
		ifr_vlan_pcp_set(ifr, ifv->ifv_pcp);
		break;

	case CASE_IOC_IFREQ(SIOCSVLANPCP):
#ifdef VIMAGE
		if (ifp->if_vnet != ifp->if_home_vnet) {
			error = EPERM;
			break;
		}
#endif
		error = priv_check(curthread, PRIV_NET_SETVLANPCP);
		if (error)
			break;
		if (ifr_vlan_pcp_get(ifr) > 7) {
			error = EINVAL;
			break;
		}
		ifv->ifv_pcp = ifr_vlan_pcp_get(ifr);
		ifp->if_pcp = ifv->ifv_pcp;
		vlan_tag_recalculate(ifv);
		/* broadcast event about PCP change */
		EVENTHANDLER_INVOKE(ifnet_event, ifp, IFNET_EVENT_PCP);
		break;

	case CASE_IOC_IFREQ(SIOCSIFCAP):
		VLAN_SLOCK();
		ifv->ifv_capenable = ifr_reqcap_get(ifr);
		trunk = TRUNK(ifv);
		if (trunk != NULL) {
			TRUNK_RLOCK(trunk);
			vlan_capabilities(ifv);
			TRUNK_RUNLOCK(trunk);
		}
		VLAN_SUNLOCK();
		break;

	default:
		error = EINVAL;
		break;
	}

	return (error);
}

#ifdef RATELIMIT
static int
vlan_snd_tag_alloc(struct ifnet *ifp,
    union if_snd_tag_alloc_params *params,
    struct m_snd_tag **ppmt)
{

	/* get trunk device */
	ifp = vlan_trunkdev(ifp);
	if (ifp == NULL || (ifp->if_capenable & IFCAP_TXRTLMT) == 0)
		return (EOPNOTSUPP);
	/* forward allocation request */
	return (ifp->if_snd_tag_alloc(ifp, params, ppmt));
}
#endif
// CHERI CHANGES START
// {
//   "updated": 20180629,
//   "target_type": "kernel",
//   "changes": [
//     "ioctl:net",
//     "user_capabilities"
//   ]
// }
// CHERI CHANGES END<|MERGE_RESOLUTION|>--- conflicted
+++ resolved
@@ -1872,12 +1872,8 @@
 			error = vlan_setmulti(ifp);
 		VLAN_XUNLOCK();
 
-<<<<<<< HEAD
+		break;
 	case CASE_IOC_IFREQ(SIOCGVLANPCP):
-=======
-		break;
-	case SIOCGVLANPCP:
->>>>>>> d09bac9d
 #ifdef VIMAGE
 		if (ifp->if_vnet != ifp->if_home_vnet) {
 			error = EPERM;
