/*-
 * Copyright (C) 1999-2000 by Maksim Yevmenkin <m_evmenkin@yahoo.com>
 * All rights reserved.
 *
 * Redistribution and use in source and binary forms, with or without
 * modification, are permitted provided that the following conditions
 * are met:
 * 1. Redistributions of source code must retain the above copyright
 *    notice, this list of conditions and the following disclaimer.
 * 2. Redistributions in binary form must reproduce the above copyright
 *    notice, this list of conditions and the following disclaimer in the
 *    documentation and/or other materials provided with the distribution.
 *
 * THIS SOFTWARE IS PROVIDED BY THE AUTHOR AND CONTRIBUTORS ``AS IS'' AND
 * ANY EXPRESS OR IMPLIED WARRANTIES, INCLUDING, BUT NOT LIMITED TO, THE
 * IMPLIED WARRANTIES OF MERCHANTABILITY AND FITNESS FOR A PARTICULAR PURPOSE
 * ARE DISCLAIMED.  IN NO EVENT SHALL THE AUTHOR OR CONTRIBUTORS BE LIABLE
 * FOR ANY DIRECT, INDIRECT, INCIDENTAL, SPECIAL, EXEMPLARY, OR CONSEQUENTIAL
 * DAMAGES (INCLUDING, BUT NOT LIMITED TO, PROCUREMENT OF SUBSTITUTE GOODS
 * OR SERVICES; LOSS OF USE, DATA, OR PROFITS; OR BUSINESS INTERRUPTION)
 * HOWEVER CAUSED AND ON ANY THEORY OF LIABILITY, WHETHER IN CONTRACT, STRICT
 * LIABILITY, OR TORT (INCLUDING NEGLIGENCE OR OTHERWISE) ARISING IN ANY WAY
 * OUT OF THE USE OF THIS SOFTWARE, EVEN IF ADVISED OF THE POSSIBILITY OF
 * SUCH DAMAGE.
 *
 * BASED ON:
 * -------------------------------------------------------------------------
 *
 * Copyright (c) 1988, Julian Onions <jpo@cs.nott.ac.uk>
 * Nottingham University 1987.
 */

/*
 * $FreeBSD$
 * $Id: if_tap.c,v 0.21 2000/07/23 21:46:02 max Exp $
 */

#include "opt_compat.h"
#include "opt_inet.h"

#include <sys/param.h>
#include <sys/conf.h>
#include <sys/fcntl.h>
#include <sys/filio.h>
#include <sys/kernel.h>
#include <sys/malloc.h>
#include <sys/mbuf.h>
#include <sys/module.h>
#include <sys/poll.h>
#include <sys/priv.h>
#include <sys/proc.h>
#include <sys/selinfo.h>
#include <sys/signalvar.h>
#include <sys/socket.h>
#include <sys/sockio.h>
#include <sys/sysctl.h>
#include <sys/systm.h>
#include <sys/ttycom.h>
#include <sys/uio.h>
#include <sys/queue.h>

#include <net/bpf.h>
#include <net/ethernet.h>
#include <net/if.h>
#include <net/if_clone.h>
#include <net/if_dl.h>
<<<<<<< HEAD
=======
#include <net/if_media.h>
#include <net/if_types.h>
>>>>>>> 85823a3b
#include <net/route.h>
#include <net/if_types.h>

#include <netinet/in.h>

#include <net/if_tapvar.h>
#include <net/if_tap.h>


#define CDEV_NAME	"tap"
#define TAPDEBUG	if (tapdebug) printf

static const char tapname[] = "tap";
static const char vmnetname[] = "vmnet";
#define TAPMAXUNIT	0x7fff
#define VMNET_DEV_MASK	CLONE_FLAG0

/* module */
static int		tapmodevent(module_t, int, void *);

/* device */
static void		tapclone(void *, struct ucred *, char *, int,
			    struct cdev **);
static void		tapcreate(struct cdev *);

/* network interface */
static void		tapifstart(struct ifnet *);
static int		tapifioctl(struct ifnet *, u_long, caddr_t);
static void		tapifinit(void *);

static int		tap_clone_create(struct if_clone *, int, caddr_t);
static void		tap_clone_destroy(struct ifnet *);
static struct if_clone *tap_cloner;
static int		vmnet_clone_create(struct if_clone *, int, caddr_t);
static void		vmnet_clone_destroy(struct ifnet *);
static struct if_clone *vmnet_cloner;

/* character device */
static d_open_t		tapopen;
static d_close_t	tapclose;
static d_read_t		tapread;
static d_write_t	tapwrite;
static d_ioctl_t	tapioctl;
static d_poll_t		tappoll;
static d_kqfilter_t	tapkqfilter;

/* kqueue(2) */
static int		tapkqread(struct knote *, long);
static int		tapkqwrite(struct knote *, long);
static void		tapkqdetach(struct knote *);

static struct filterops	tap_read_filterops = {
	.f_isfd =	1,
	.f_attach =	NULL,
	.f_detach =	tapkqdetach,
	.f_event =	tapkqread,
};

static struct filterops	tap_write_filterops = {
	.f_isfd =	1,
	.f_attach =	NULL,
	.f_detach =	tapkqdetach,
	.f_event =	tapkqwrite,
};

static struct cdevsw	tap_cdevsw = {
	.d_version =	D_VERSION,
	.d_flags =	D_NEEDMINOR,
	.d_open =	tapopen,
	.d_close =	tapclose,
	.d_read =	tapread,
	.d_write =	tapwrite,
	.d_ioctl =	tapioctl,
	.d_poll =	tappoll,
	.d_name =	CDEV_NAME,
	.d_kqfilter =	tapkqfilter,
};

/*
 * All global variables in if_tap.c are locked with tapmtx, with the
 * exception of tapdebug, which is accessed unlocked; tapclones is
 * static at runtime.
 */
static struct mtx		tapmtx;
static int			tapdebug = 0;        /* debug flag   */
static int			tapuopen = 0;        /* allow user open() */
static int			tapuponopen = 0;    /* IFF_UP on open() */
static int			tapdclone = 1;	/* enable devfs cloning */
static SLIST_HEAD(, tap_softc)	taphead;             /* first device */
static struct clonedevs 	*tapclones;

MALLOC_DECLARE(M_TAP);
MALLOC_DEFINE(M_TAP, CDEV_NAME, "Ethernet tunnel interface");
SYSCTL_INT(_debug, OID_AUTO, if_tap_debug, CTLFLAG_RW, &tapdebug, 0, "");

SYSCTL_DECL(_net_link);
static SYSCTL_NODE(_net_link, OID_AUTO, tap, CTLFLAG_RW, 0,
    "Ethernet tunnel software network interface");
SYSCTL_INT(_net_link_tap, OID_AUTO, user_open, CTLFLAG_RW, &tapuopen, 0,
	"Allow user to open /dev/tap (based on node permissions)");
SYSCTL_INT(_net_link_tap, OID_AUTO, up_on_open, CTLFLAG_RW, &tapuponopen, 0,
	"Bring interface up when /dev/tap is opened");
SYSCTL_INT(_net_link_tap, OID_AUTO, devfs_cloning, CTLFLAG_RW, &tapdclone, 0,
	"Enably legacy devfs interface creation");
SYSCTL_INT(_net_link_tap, OID_AUTO, debug, CTLFLAG_RW, &tapdebug, 0, "");

TUNABLE_INT("net.link.tap.devfs_cloning", &tapdclone);

DEV_MODULE(if_tap, tapmodevent, NULL);

static int
tap_clone_create(struct if_clone *ifc, int unit, caddr_t params)
{
	struct cdev *dev;
	int i;

	/* Find any existing device, or allocate new unit number. */
	i = clone_create(&tapclones, &tap_cdevsw, &unit, &dev, 0);
	if (i) {
		dev = make_dev(&tap_cdevsw, 0, UID_ROOT, GID_WHEEL, 0600,
		    "%s%d", tapname, unit);
	}

	tapcreate(dev);
	return (0);
}

/* vmnet devices are tap devices in disguise */
static int
vmnet_clone_create(struct if_clone *ifc, int unit, caddr_t params)
{
	struct cdev *dev;
	int i;

	/* Find any existing device, or allocate new unit number. */
	i = clone_create(&tapclones, &tap_cdevsw, &unit, &dev, VMNET_DEV_MASK);
	if (i) {
		dev = make_dev(&tap_cdevsw, unit | VMNET_DEV_MASK, UID_ROOT,
		    GID_WHEEL, 0600, "%s%d", tapname, unit);
	}

	tapcreate(dev);
	return (0);
}

static void
tap_destroy(struct tap_softc *tp)
{
	struct ifnet *ifp = tp->tap_ifp;

<<<<<<< HEAD
	/* Unlocked read. */
	KASSERT(!(tp->tap_flags & TAP_OPEN),
		("%s flags is out of sync", ifp->if_xname));

=======
	CURVNET_SET(ifp->if_vnet);
	destroy_dev(tp->tap_dev);
>>>>>>> 85823a3b
	seldrain(&tp->tap_rsel);
	knlist_destroy(&tp->tap_rsel.si_note);
	ether_ifdetach(ifp);
	if_free(ifp);

	mtx_destroy(&tp->tap_mtx);
	free(tp, M_TAP);
}

static void
tap_clone_destroy(struct ifnet *ifp)
{
	struct tap_softc *tp = ifp->if_softc;

	mtx_lock(&tapmtx);
	SLIST_REMOVE(&taphead, tp, tap_softc, tap_next);
	mtx_unlock(&tapmtx);
	tap_destroy(tp);
}

/* vmnet devices are tap devices in disguise */
static void
vmnet_clone_destroy(struct ifnet *ifp)
{
	tap_clone_destroy(ifp);
}

/*
 * tapmodevent
 *
 * module event handler
 */
static int
tapmodevent(module_t mod, int type, void *data)
{
	static eventhandler_tag	 eh_tag = NULL;
	struct tap_softc	*tp = NULL;
	struct ifnet		*ifp = NULL;

	switch (type) {
	case MOD_LOAD:

		/* intitialize device */

		mtx_init(&tapmtx, "tapmtx", NULL, MTX_DEF);
		SLIST_INIT(&taphead);

		clone_setup(&tapclones);
		eh_tag = EVENTHANDLER_REGISTER(dev_clone, tapclone, 0, 1000);
		if (eh_tag == NULL) {
			clone_cleanup(&tapclones);
			mtx_destroy(&tapmtx);
			return (ENOMEM);
		}
		tap_cloner = if_clone_simple(tapname, tap_clone_create,
		    tap_clone_destroy, 0);
		vmnet_cloner = if_clone_simple(vmnetname, vmnet_clone_create,
		    vmnet_clone_destroy, 0);
		return (0);

	case MOD_UNLOAD:
		/*
		 * The EBUSY algorithm here can't quite atomically
		 * guarantee that this is race-free since we have to
		 * release the tap mtx to deregister the clone handler.
		 */
		mtx_lock(&tapmtx);
		SLIST_FOREACH(tp, &taphead, tap_next) {
			mtx_lock(&tp->tap_mtx);
			if (tp->tap_flags & TAP_OPEN) {
				mtx_unlock(&tp->tap_mtx);
				mtx_unlock(&tapmtx);
				return (EBUSY);
			}
			mtx_unlock(&tp->tap_mtx);
		}
		mtx_unlock(&tapmtx);

		EVENTHANDLER_DEREGISTER(dev_clone, eh_tag);
		if_clone_detach(tap_cloner);
		if_clone_detach(vmnet_cloner);
		drain_dev_clone_events();

		mtx_lock(&tapmtx);
		while ((tp = SLIST_FIRST(&taphead)) != NULL) {
			SLIST_REMOVE_HEAD(&taphead, tap_next);
			mtx_unlock(&tapmtx);

			ifp = tp->tap_ifp;

			TAPDEBUG("detaching %s\n", ifp->if_xname);

			tap_destroy(tp);
			mtx_lock(&tapmtx);
		}
		mtx_unlock(&tapmtx);
		clone_cleanup(&tapclones);

		mtx_destroy(&tapmtx);

		break;

	default:
		return (EOPNOTSUPP);
	}

	return (0);
} /* tapmodevent */


/*
 * DEVFS handler
 *
 * We need to support two kind of devices - tap and vmnet
 */
static void
tapclone(void *arg, struct ucred *cred, char *name, int namelen, struct cdev **dev)
{
	char		devname[SPECNAMELEN + 1];
	int		i, unit, append_unit;
	int		extra;

	if (*dev != NULL)
		return;

	if (!tapdclone ||
	    (!tapuopen && priv_check_cred(cred, PRIV_NET_IFCREATE, 0) != 0))
		return;

	unit = 0;
	append_unit = 0;
	extra = 0;

	/* We're interested in only tap/vmnet devices. */
	if (strcmp(name, tapname) == 0) {
		unit = -1;
	} else if (strcmp(name, vmnetname) == 0) {
		unit = -1;
		extra = VMNET_DEV_MASK;
	} else if (dev_stdclone(name, NULL, tapname, &unit) != 1) {
		if (dev_stdclone(name, NULL, vmnetname, &unit) != 1) {
			return;
		} else {
			extra = VMNET_DEV_MASK;
		}
	}

	if (unit == -1)
		append_unit = 1;

	/* find any existing device, or allocate new unit number */
	i = clone_create(&tapclones, &tap_cdevsw, &unit, dev, extra);
	if (i) {
		if (append_unit) {
			/*
			 * We were passed 'tun' or 'tap', with no unit specified
			 * so we'll need to append it now.
			 */
			namelen = snprintf(devname, sizeof(devname), "%s%d", name,
			    unit);
			name = devname;
		}

		*dev = make_dev_credf(MAKEDEV_REF, &tap_cdevsw, unit | extra,
		     cred, UID_ROOT, GID_WHEEL, 0600, "%s", name);
	}

	if_clone_create(name, namelen, NULL);
} /* tapclone */


/*
 * tapcreate
 *
 * to create interface
 */
static void
tapcreate(struct cdev *dev)
{
	struct ifnet		*ifp = NULL;
	struct tap_softc	*tp = NULL;
	unsigned short		 macaddr_hi;
	uint32_t		 macaddr_mid;
	int			 unit;
	const char		*name = NULL;
	u_char			eaddr[6];

	dev->si_flags &= ~SI_CHEAPCLONE;

	/* allocate driver storage and create device */
	tp = malloc(sizeof(*tp), M_TAP, M_WAITOK | M_ZERO);
	mtx_init(&tp->tap_mtx, "tap_mtx", NULL, MTX_DEF);
	mtx_lock(&tapmtx);
	SLIST_INSERT_HEAD(&taphead, tp, tap_next);
	mtx_unlock(&tapmtx);

	unit = dev2unit(dev);

	/* select device: tap or vmnet */
	if (unit & VMNET_DEV_MASK) {
		name = vmnetname;
		tp->tap_flags |= TAP_VMNET;
	} else
		name = tapname;

	unit &= TAPMAXUNIT;

	TAPDEBUG("tapcreate(%s%d). minor = %#x\n", name, unit, dev2unit(dev));

	/* generate fake MAC address: 00 bd xx xx xx unit_no */
	macaddr_hi = htons(0x00bd);
	macaddr_mid = (uint32_t) ticks;
	bcopy(&macaddr_hi, eaddr, sizeof(short));
	bcopy(&macaddr_mid, &eaddr[2], sizeof(uint32_t));
	eaddr[5] = (u_char)unit;

	/* fill the rest and attach interface */
	ifp = tp->tap_ifp = if_alloc(IFT_ETHER);
	if (ifp == NULL)
		panic("%s%d: can not if_alloc()", name, unit);
	ifp->if_softc = tp;
	if_initname(ifp, name, unit);
	ifp->if_init = tapifinit;
	ifp->if_start = tapifstart;
	ifp->if_ioctl = tapifioctl;
	ifp->if_mtu = ETHERMTU;
	ifp->if_flags = (IFF_BROADCAST|IFF_SIMPLEX|IFF_MULTICAST);
	IFQ_SET_MAXLEN(&ifp->if_snd, ifqmaxlen);
	ifp->if_capabilities |= IFCAP_LINKSTATE;
	ifp->if_capenable |= IFCAP_LINKSTATE;

	dev->si_drv1 = tp;
	tp->tap_dev = dev;

	ether_ifattach(ifp, eaddr);

	mtx_lock(&tp->tap_mtx);
	tp->tap_flags |= TAP_INITED;
	mtx_unlock(&tp->tap_mtx);

	knlist_init_mtx(&tp->tap_rsel.si_note, &tp->tap_mtx);

	TAPDEBUG("interface %s is created. minor = %#x\n", 
		ifp->if_xname, dev2unit(dev));
} /* tapcreate */


/*
 * tapopen
 *
 * to open tunnel. must be superuser
 */
static int
tapopen(struct cdev *dev, int flag, int mode, struct thread *td)
{
	struct tap_softc	*tp = NULL;
	struct ifnet		*ifp = NULL;
	int			 error;

	if (tapuopen == 0) {
		error = priv_check(td, PRIV_NET_TAP);
		if (error)
			return (error);
	}

	if ((dev2unit(dev) & CLONE_UNITMASK) > TAPMAXUNIT)
		return (ENXIO);

	tp = dev->si_drv1;

	mtx_lock(&tp->tap_mtx);
	if (tp->tap_flags & TAP_OPEN) {
		mtx_unlock(&tp->tap_mtx);
		return (EBUSY);
	}

	bcopy(IF_LLADDR(tp->tap_ifp), tp->ether_addr, sizeof(tp->ether_addr));
	tp->tap_pid = td->td_proc->p_pid;
	tp->tap_flags |= TAP_OPEN;
	ifp = tp->tap_ifp;

	ifp->if_drv_flags |= IFF_DRV_RUNNING;
	ifp->if_drv_flags &= ~IFF_DRV_OACTIVE;
	if (tapuponopen)
		ifp->if_flags |= IFF_UP;
	if_link_state_change(ifp, LINK_STATE_UP);
	mtx_unlock(&tp->tap_mtx);

	TAPDEBUG("%s is open. minor = %#x\n", ifp->if_xname, dev2unit(dev));

	return (0);
} /* tapopen */


/*
 * tapclose
 *
 * close the device - mark i/f down & delete routing info
 */
static int
tapclose(struct cdev *dev, int foo, int bar, struct thread *td)
{
	struct ifaddr		*ifa;
	struct tap_softc	*tp = dev->si_drv1;
	struct ifnet		*ifp = tp->tap_ifp;

	/* junk all pending output */
	mtx_lock(&tp->tap_mtx);
	IF_DRAIN(&ifp->if_snd);

	/*
	 * do not bring the interface down, and do not anything with
	 * interface, if we are in VMnet mode. just close the device.
	 */

	if (((tp->tap_flags & TAP_VMNET) == 0) && (ifp->if_flags & IFF_UP)) {
		mtx_unlock(&tp->tap_mtx);
		if_down(ifp);
		mtx_lock(&tp->tap_mtx);
		if (ifp->if_drv_flags & IFF_DRV_RUNNING) {
			ifp->if_drv_flags &= ~IFF_DRV_RUNNING;
			mtx_unlock(&tp->tap_mtx);
			TAILQ_FOREACH(ifa, &ifp->if_addrhead, ifa_link) {
				rtinit(ifa, (int)RTM_DELETE, 0);
			}
			if_purgeaddrs(ifp);
			mtx_lock(&tp->tap_mtx);
		}
	}

	if_link_state_change(ifp, LINK_STATE_DOWN);
	funsetown(&tp->tap_sigio);
	selwakeuppri(&tp->tap_rsel, PZERO+1);
	KNOTE_LOCKED(&tp->tap_rsel.si_note, 0);

	tp->tap_flags &= ~TAP_OPEN;
	tp->tap_pid = 0;
	mtx_unlock(&tp->tap_mtx);

	TAPDEBUG("%s is closed. minor = %#x\n", 
		ifp->if_xname, dev2unit(dev));

	return (0);
} /* tapclose */


/*
 * tapifinit
 *
 * network interface initialization function
 */
static void
tapifinit(void *xtp)
{
	struct tap_softc	*tp = (struct tap_softc *)xtp;
	struct ifnet		*ifp = tp->tap_ifp;

	TAPDEBUG("initializing %s\n", ifp->if_xname);

	mtx_lock(&tp->tap_mtx);
	ifp->if_drv_flags |= IFF_DRV_RUNNING;
	ifp->if_drv_flags &= ~IFF_DRV_OACTIVE;
	mtx_unlock(&tp->tap_mtx);

	/* attempt to start output */
	tapifstart(ifp);
} /* tapifinit */


/*
 * tapifioctl
 *
 * Process an ioctl request on network interface
 */
static int
tapifioctl(struct ifnet *ifp, u_long cmd, caddr_t data)
{
	struct tap_softc	*tp = ifp->if_softc;
	struct ifreq		*ifr = (struct ifreq *)data;
	struct ifstat		*ifs = NULL;
	struct ifmediareq	*ifmr = NULL;
	int			 dummy, error = 0;

	switch (cmd) {
		case SIOCSIFFLAGS: /* XXX -- just like vmnet does */
		case SIOCADDMULTI:
		case SIOCDELMULTI:
			break;

		case SIOCGIFMEDIA:
			ifmr = (struct ifmediareq *)data;
			dummy = ifmr->ifm_count;
			ifmr->ifm_count = 1;
			ifmr->ifm_status = IFM_AVALID;
			ifmr->ifm_active = IFM_ETHER;
			if (tp->tap_flags & TAP_OPEN)
				ifmr->ifm_status |= IFM_ACTIVE;
			ifmr->ifm_current = ifmr->ifm_active;
			if (dummy >= 1) {
				int media = IFM_ETHER;
				error = copyout(&media, ifmr->ifm_ulist,
				    sizeof(int));
			}
			break;

		case SIOCSIFMTU:
			ifp->if_mtu = ifr->ifr_mtu;
			break;

		case SIOCGIFSTATUS:
			ifs = (struct ifstat *)data;
			dummy = strlen(ifs->ascii);
			mtx_lock(&tp->tap_mtx);
			if (tp->tap_pid != 0 && dummy < sizeof(ifs->ascii))
				snprintf(ifs->ascii + dummy,
					sizeof(ifs->ascii) - dummy,
					"\tOpened by PID %d\n", tp->tap_pid);
			mtx_unlock(&tp->tap_mtx);
			break;

		default:
			error = ether_ioctl(ifp, cmd, data);
			break;
	}

	return (error);
} /* tapifioctl */


/*
 * tapifstart
 *
 * queue packets from higher level ready to put out
 */
static void
tapifstart(struct ifnet *ifp)
{
	struct tap_softc	*tp = ifp->if_softc;

	TAPDEBUG("%s starting\n", ifp->if_xname);

	/*
	 * do not junk pending output if we are in VMnet mode.
	 * XXX: can this do any harm because of queue overflow?
	 */

	mtx_lock(&tp->tap_mtx);
	if (((tp->tap_flags & TAP_VMNET) == 0) &&
	    ((tp->tap_flags & TAP_READY) != TAP_READY)) {
		struct mbuf *m;

		/* Unlocked read. */
		TAPDEBUG("%s not ready, tap_flags = 0x%x\n", ifp->if_xname, 
		    tp->tap_flags);

		for (;;) {
			IF_DEQUEUE(&ifp->if_snd, m);
			if (m != NULL) {
				m_freem(m);
				ifp->if_oerrors++;
			} else
				break;
		}
		mtx_unlock(&tp->tap_mtx);

		return;
	}

	ifp->if_drv_flags |= IFF_DRV_OACTIVE;

	if (!IFQ_IS_EMPTY(&ifp->if_snd)) {
		if (tp->tap_flags & TAP_RWAIT) {
			tp->tap_flags &= ~TAP_RWAIT;
			wakeup(tp);
		}

		if ((tp->tap_flags & TAP_ASYNC) && (tp->tap_sigio != NULL)) {
			mtx_unlock(&tp->tap_mtx);
			pgsigio(&tp->tap_sigio, SIGIO, 0);
			mtx_lock(&tp->tap_mtx);
		}

		selwakeuppri(&tp->tap_rsel, PZERO+1);
		KNOTE_LOCKED(&tp->tap_rsel.si_note, 0);
		ifp->if_opackets ++; /* obytes are counted in ether_output */
	}

	ifp->if_drv_flags &= ~IFF_DRV_OACTIVE;
	mtx_unlock(&tp->tap_mtx);
} /* tapifstart */


/*
 * tapioctl
 *
 * the cdevsw interface is now pretty minimal
 */
static int
tapioctl(struct cdev *dev, u_long cmd, caddr_t data, int flag, struct thread *td)
{
	struct tap_softc	*tp = dev->si_drv1;
	struct ifnet		*ifp = tp->tap_ifp;
	struct tapinfo		*tapp = NULL;
	int			 f;
#if defined(COMPAT_FREEBSD6) || defined(COMPAT_FREEBSD5) || \
    defined(COMPAT_FREEBSD4)
	int			 ival;
#endif

	switch (cmd) {
		case TAPSIFINFO:
			tapp = (struct tapinfo *)data;
			mtx_lock(&tp->tap_mtx);
			ifp->if_mtu = tapp->mtu;
			ifp->if_type = tapp->type;
			ifp->if_baudrate = tapp->baudrate;
			mtx_unlock(&tp->tap_mtx);
			break;

		case TAPGIFINFO:
			tapp = (struct tapinfo *)data;
			mtx_lock(&tp->tap_mtx);
			tapp->mtu = ifp->if_mtu;
			tapp->type = ifp->if_type;
			tapp->baudrate = ifp->if_baudrate;
			mtx_unlock(&tp->tap_mtx);
			break;

		case TAPSDEBUG:
			tapdebug = *(int *)data;
			break;

		case TAPGDEBUG:
			*(int *)data = tapdebug;
			break;

		case TAPGIFNAME: {
			struct ifreq	*ifr = (struct ifreq *) data;

			strlcpy(ifr->ifr_name, ifp->if_xname, IFNAMSIZ);
			} break;

		case FIONBIO:
			break;

		case FIOASYNC:
			mtx_lock(&tp->tap_mtx);
			if (*(int *)data)
				tp->tap_flags |= TAP_ASYNC;
			else
				tp->tap_flags &= ~TAP_ASYNC;
			mtx_unlock(&tp->tap_mtx);
			break;

		case FIONREAD:
			if (!IFQ_IS_EMPTY(&ifp->if_snd)) {
				struct mbuf *mb;

				IFQ_LOCK(&ifp->if_snd);
				IFQ_POLL_NOLOCK(&ifp->if_snd, mb);
				for (*(int *)data = 0; mb != NULL;
				     mb = mb->m_next)
					*(int *)data += mb->m_len;
				IFQ_UNLOCK(&ifp->if_snd);
			} else
				*(int *)data = 0;
			break;

		case FIOSETOWN:
			return (fsetown(*(int *)data, &tp->tap_sigio));

		case FIOGETOWN:
			*(int *)data = fgetown(&tp->tap_sigio);
			return (0);

		/* this is deprecated, FIOSETOWN should be used instead */
		case TIOCSPGRP:
			return (fsetown(-(*(int *)data), &tp->tap_sigio));

		/* this is deprecated, FIOGETOWN should be used instead */
		case TIOCGPGRP:
			*(int *)data = -fgetown(&tp->tap_sigio);
			return (0);

		/* VMware/VMnet port ioctl's */

#if defined(COMPAT_FREEBSD6) || defined(COMPAT_FREEBSD5) || \
    defined(COMPAT_FREEBSD4)
		case _IO('V', 0):
			ival = IOCPARM_IVAL(data);
			data = (caddr_t)&ival;
			/* FALLTHROUGH */
#endif
		case VMIO_SIOCSIFFLAGS: /* VMware/VMnet SIOCSIFFLAGS */
			f = *(int *)data;
			f &= 0x0fff;
			f &= ~IFF_CANTCHANGE;
			f |= IFF_UP;

			mtx_lock(&tp->tap_mtx);
			ifp->if_flags = f | (ifp->if_flags & IFF_CANTCHANGE);
			mtx_unlock(&tp->tap_mtx);
			break;

		case OSIOCGIFADDR:	/* get MAC address of the remote side */
		case SIOCGIFADDR:
			mtx_lock(&tp->tap_mtx);
			bcopy(tp->ether_addr, data, sizeof(tp->ether_addr));
			mtx_unlock(&tp->tap_mtx);
			break;

		case SIOCSIFADDR:	/* set MAC address of the remote side */
			mtx_lock(&tp->tap_mtx);
			bcopy(data, tp->ether_addr, sizeof(tp->ether_addr));
			mtx_unlock(&tp->tap_mtx);
			break;

		default:
			return (ENOTTY);
	}
	return (0);
} /* tapioctl */


/*
 * tapread
 *
 * the cdevsw read interface - reads a packet at a time, or at
 * least as much of a packet as can be read
 */
static int
tapread(struct cdev *dev, struct uio *uio, int flag)
{
	struct tap_softc	*tp = dev->si_drv1;
	struct ifnet		*ifp = tp->tap_ifp;
	struct mbuf		*m = NULL;
	int			 error = 0, len;

	TAPDEBUG("%s reading, minor = %#x\n", ifp->if_xname, dev2unit(dev));

	mtx_lock(&tp->tap_mtx);
	if ((tp->tap_flags & TAP_READY) != TAP_READY) {
		mtx_unlock(&tp->tap_mtx);

		/* Unlocked read. */
		TAPDEBUG("%s not ready. minor = %#x, tap_flags = 0x%x\n",
			ifp->if_xname, dev2unit(dev), tp->tap_flags);

		return (EHOSTDOWN);
	}

	tp->tap_flags &= ~TAP_RWAIT;

	/* sleep until we get a packet */
	do {
		IF_DEQUEUE(&ifp->if_snd, m);

		if (m == NULL) {
			if (flag & O_NONBLOCK) {
				mtx_unlock(&tp->tap_mtx);
				return (EWOULDBLOCK);
			}

			tp->tap_flags |= TAP_RWAIT;
			error = mtx_sleep(tp, &tp->tap_mtx, PCATCH | (PZERO + 1),
			    "taprd", 0);
			if (error) {
				mtx_unlock(&tp->tap_mtx);
				return (error);
			}
		}
	} while (m == NULL);
	mtx_unlock(&tp->tap_mtx);

	/* feed packet to bpf */
	BPF_MTAP(ifp, m);

	/* xfer packet to user space */
	while ((m != NULL) && (uio->uio_resid > 0) && (error == 0)) {
		len = min(uio->uio_resid, m->m_len);
		if (len == 0)
			break;

		error = uiomove(mtod(m, void *), len, uio);
		m = m_free(m);
	}

	if (m != NULL) {
		TAPDEBUG("%s dropping mbuf, minor = %#x\n", ifp->if_xname, 
			dev2unit(dev));
		m_freem(m);
	}

	return (error);
} /* tapread */


/*
 * tapwrite
 *
 * the cdevsw write interface - an atomic write is a packet - or else!
 */
static int
tapwrite(struct cdev *dev, struct uio *uio, int flag)
{
	struct ether_header	*eh;
	struct tap_softc	*tp = dev->si_drv1;
	struct ifnet		*ifp = tp->tap_ifp;
	struct mbuf		*m;

	TAPDEBUG("%s writing, minor = %#x\n", 
		ifp->if_xname, dev2unit(dev));

	if (uio->uio_resid == 0)
		return (0);

	if ((uio->uio_resid < 0) || (uio->uio_resid > TAPMRU)) {
		TAPDEBUG("%s invalid packet len = %zd, minor = %#x\n",
			ifp->if_xname, uio->uio_resid, dev2unit(dev));

		return (EIO);
	}

	if ((m = m_uiotombuf(uio, M_DONTWAIT, 0, ETHER_ALIGN,
	    M_PKTHDR)) == NULL) {
		ifp->if_ierrors ++;
		return (ENOBUFS);
	}

	m->m_pkthdr.rcvif = ifp;

	/*
	 * Only pass a unicast frame to ether_input(), if it would actually
	 * have been received by non-virtual hardware.
	 */
	if (m->m_len < sizeof(struct ether_header)) {
		m_freem(m);
		return (0);
	}
	eh = mtod(m, struct ether_header *);

	if (eh && (ifp->if_flags & IFF_PROMISC) == 0 &&
	    !ETHER_IS_MULTICAST(eh->ether_dhost) &&
	    bcmp(eh->ether_dhost, IF_LLADDR(ifp), ETHER_ADDR_LEN) != 0) {
		m_freem(m);
		return (0);
	}

	/* Pass packet up to parent. */
	(*ifp->if_input)(ifp, m);
	ifp->if_ipackets ++; /* ibytes are counted in parent */

	return (0);
} /* tapwrite */


/*
 * tappoll
 *
 * the poll interface, this is only useful on reads
 * really. the write detect always returns true, write never blocks
 * anyway, it either accepts the packet or drops it
 */
static int
tappoll(struct cdev *dev, int events, struct thread *td)
{
	struct tap_softc	*tp = dev->si_drv1;
	struct ifnet		*ifp = tp->tap_ifp;
	int			 revents = 0;

	TAPDEBUG("%s polling, minor = %#x\n", 
		ifp->if_xname, dev2unit(dev));

	if (events & (POLLIN | POLLRDNORM)) {
		IFQ_LOCK(&ifp->if_snd);
		if (!IFQ_IS_EMPTY(&ifp->if_snd)) {
			TAPDEBUG("%s have data in queue. len = %d, " \
				"minor = %#x\n", ifp->if_xname,
				ifp->if_snd.ifq_len, dev2unit(dev));

			revents |= (events & (POLLIN | POLLRDNORM));
		} else {
			TAPDEBUG("%s waiting for data, minor = %#x\n",
				ifp->if_xname, dev2unit(dev));

			selrecord(td, &tp->tap_rsel);
		}
		IFQ_UNLOCK(&ifp->if_snd);
	}

	if (events & (POLLOUT | POLLWRNORM))
		revents |= (events & (POLLOUT | POLLWRNORM));

	return (revents);
} /* tappoll */


/*
 * tap_kqfilter
 *
 * support for kevent() system call
 */
static int
tapkqfilter(struct cdev *dev, struct knote *kn)
{
	struct tap_softc	*tp = dev->si_drv1;
	struct ifnet		*ifp = tp->tap_ifp;

	switch (kn->kn_filter) {
	case EVFILT_READ:
		TAPDEBUG("%s kqfilter: EVFILT_READ, minor = %#x\n",
			ifp->if_xname, dev2unit(dev));
		kn->kn_fop = &tap_read_filterops;
		break;

	case EVFILT_WRITE:
		TAPDEBUG("%s kqfilter: EVFILT_WRITE, minor = %#x\n",
			ifp->if_xname, dev2unit(dev));
		kn->kn_fop = &tap_write_filterops;
		break;

	default:
		TAPDEBUG("%s kqfilter: invalid filter, minor = %#x\n",
			ifp->if_xname, dev2unit(dev));
		return (EINVAL);
		/* NOT REACHED */
	}

	kn->kn_hook = tp;
	knlist_add(&tp->tap_rsel.si_note, kn, 0);

	return (0);
} /* tapkqfilter */


/*
 * tap_kqread
 * 
 * Return true if there is data in the interface queue
 */
static int
tapkqread(struct knote *kn, long hint)
{
	int			 ret;
	struct tap_softc	*tp = kn->kn_hook;
	struct cdev		*dev = tp->tap_dev;
	struct ifnet		*ifp = tp->tap_ifp;

	if ((kn->kn_data = ifp->if_snd.ifq_len) > 0) {
		TAPDEBUG("%s have data in queue. len = %d, minor = %#x\n",
			ifp->if_xname, ifp->if_snd.ifq_len, dev2unit(dev));
		ret = 1;
	} else {
		TAPDEBUG("%s waiting for data, minor = %#x\n",
			ifp->if_xname, dev2unit(dev));
		ret = 0;
	}

	return (ret);
} /* tapkqread */


/*
 * tap_kqwrite
 *
 * Always can write. Return the MTU in kn->data
 */
static int
tapkqwrite(struct knote *kn, long hint)
{
	struct tap_softc	*tp = kn->kn_hook;
	struct ifnet		*ifp = tp->tap_ifp;

	kn->kn_data = ifp->if_mtu;

	return (1);
} /* tapkqwrite */


static void
tapkqdetach(struct knote *kn)
{
	struct tap_softc	*tp = kn->kn_hook;

	knlist_remove(&tp->tap_rsel.si_note, kn, 0);
} /* tapkqdetach */
<|MERGE_RESOLUTION|>--- conflicted
+++ resolved
@@ -42,6 +42,7 @@
 #include <sys/conf.h>
 #include <sys/fcntl.h>
 #include <sys/filio.h>
+#include <sys/jail.h>
 #include <sys/kernel.h>
 #include <sys/malloc.h>
 #include <sys/mbuf.h>
@@ -64,13 +65,10 @@
 #include <net/if.h>
 #include <net/if_clone.h>
 #include <net/if_dl.h>
-<<<<<<< HEAD
-=======
 #include <net/if_media.h>
 #include <net/if_types.h>
->>>>>>> 85823a3b
 #include <net/route.h>
-#include <net/if_types.h>
+#include <net/vnet.h>
 
 #include <netinet/in.h>
 
@@ -219,15 +217,8 @@
 {
 	struct ifnet *ifp = tp->tap_ifp;
 
-<<<<<<< HEAD
-	/* Unlocked read. */
-	KASSERT(!(tp->tap_flags & TAP_OPEN),
-		("%s flags is out of sync", ifp->if_xname));
-
-=======
 	CURVNET_SET(ifp->if_vnet);
 	destroy_dev(tp->tap_dev);
->>>>>>> 85823a3b
 	seldrain(&tp->tap_rsel);
 	knlist_destroy(&tp->tap_rsel.si_note);
 	ether_ifdetach(ifp);
@@ -235,6 +226,7 @@
 
 	mtx_destroy(&tp->tap_mtx);
 	free(tp, M_TAP);
+	CURVNET_RESTORE();
 }
 
 static void
@@ -378,6 +370,7 @@
 	if (unit == -1)
 		append_unit = 1;
 
+	CURVNET_SET(CRED_TO_VNET(cred));
 	/* find any existing device, or allocate new unit number */
 	i = clone_create(&tapclones, &tap_cdevsw, &unit, dev, extra);
 	if (i) {
@@ -396,6 +389,7 @@
 	}
 
 	if_clone_create(name, namelen, NULL);
+	CURVNET_RESTORE();
 } /* tapclone */
 
 
@@ -536,6 +530,7 @@
 
 	/* junk all pending output */
 	mtx_lock(&tp->tap_mtx);
+	CURVNET_SET(ifp->if_vnet);
 	IF_DRAIN(&ifp->if_snd);
 
 	/*
@@ -559,6 +554,8 @@
 	}
 
 	if_link_state_change(ifp, LINK_STATE_DOWN);
+	CURVNET_RESTORE();
+
 	funsetown(&tp->tap_sigio);
 	selwakeuppri(&tp->tap_rsel, PZERO+1);
 	KNOTE_LOCKED(&tp->tap_rsel.si_note, 0);
@@ -977,7 +974,9 @@
 	}
 
 	/* Pass packet up to parent. */
+	CURVNET_SET(ifp->if_vnet);
 	(*ifp->if_input)(ifp, m);
+	CURVNET_RESTORE();
 	ifp->if_ipackets ++; /* ibytes are counted in parent */
 
 	return (0);
