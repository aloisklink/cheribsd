/*-
 * SPDX-License-Identifier: BSD-2-Clause
 *
 * Copyright (c) 2001 Daniel Hartmeier
 * All rights reserved.
 *
 * Redistribution and use in source and binary forms, with or without
 * modification, are permitted provided that the following conditions
 * are met:
 *
 *    - Redistributions of source code must retain the above copyright
 *      notice, this list of conditions and the following disclaimer.
 *    - Redistributions in binary form must reproduce the above
 *      copyright notice, this list of conditions and the following
 *      disclaimer in the documentation and/or other materials provided
 *      with the distribution.
 *
 * THIS SOFTWARE IS PROVIDED BY THE COPYRIGHT HOLDERS AND CONTRIBUTORS
 * "AS IS" AND ANY EXPRESS OR IMPLIED WARRANTIES, INCLUDING, BUT NOT
 * LIMITED TO, THE IMPLIED WARRANTIES OF MERCHANTABILITY AND FITNESS
 * FOR A PARTICULAR PURPOSE ARE DISCLAIMED. IN NO EVENT SHALL THE
 * COPYRIGHT HOLDERS OR CONTRIBUTORS BE LIABLE FOR ANY DIRECT, INDIRECT,
 * INCIDENTAL, SPECIAL, EXEMPLARY, OR CONSEQUENTIAL DAMAGES (INCLUDING,
 * BUT NOT LIMITED TO, PROCUREMENT OF SUBSTITUTE GOODS OR SERVICES;
 * LOSS OF USE, DATA, OR PROFITS; OR BUSINESS INTERRUPTION) HOWEVER
 * CAUSED AND ON ANY THEORY OF LIABILITY, WHETHER IN CONTRACT, STRICT
 * LIABILITY, OR TORT (INCLUDING NEGLIGENCE OR OTHERWISE) ARISING IN
 * ANY WAY OUT OF THE USE OF THIS SOFTWARE, EVEN IF ADVISED OF THE
 * POSSIBILITY OF SUCH DAMAGE.
 *
 *	$OpenBSD: pfvar.h,v 1.282 2009/01/29 15:12:28 pyr Exp $
 *	$FreeBSD$
 */

#ifndef _NET_PFVAR_H_
#define _NET_PFVAR_H_

#include <sys/param.h>
#include <sys/queue.h>
#include <sys/counter.h>
#include <sys/cpuset.h>
#include <sys/malloc.h>
#include <sys/nv.h>
#include <sys/refcount.h>
#include <sys/sdt.h>
#include <sys/sysctl.h>
#include <sys/smp.h>
#include <sys/lock.h>
#include <sys/rmlock.h>
#include <sys/tree.h>
#include <sys/seqc.h>
#include <vm/uma.h>

#include <net/radix.h>
#include <netinet/in.h>
#ifdef _KERNEL
#include <netinet/ip.h>
#include <netinet/tcp.h>
#include <netinet/udp.h>
#include <netinet/ip_icmp.h>
#include <netinet/icmp6.h>
#endif

#include <netpfil/pf/pf.h>
#include <netpfil/pf/pf_altq.h>
#include <netpfil/pf/pf_mtag.h>

#ifdef _KERNEL

#if defined(__arm__)
#define PF_WANT_32_TO_64_COUNTER
#endif

/*
 * A hybrid of 32-bit and 64-bit counters which can be used on platforms where
 * counter(9) is very expensive.
 *
 * As 32-bit counters are expected to overflow, a periodic job sums them up to
 * a saved 64-bit state. Fetching the value still walks all CPUs to get the most
 * current snapshot.
 */
#ifdef PF_WANT_32_TO_64_COUNTER
struct pf_counter_u64_pcpu {
	u_int32_t current;
	u_int32_t snapshot;
};

struct pf_counter_u64 {
	struct pf_counter_u64_pcpu *pfcu64_pcpu;
	u_int64_t pfcu64_value;
	seqc_t	pfcu64_seqc;
};

static inline int
pf_counter_u64_init(struct pf_counter_u64 *pfcu64, int flags)
{

	pfcu64->pfcu64_value = 0;
	pfcu64->pfcu64_seqc = 0;
	pfcu64->pfcu64_pcpu = uma_zalloc_pcpu(pcpu_zone_8, flags | M_ZERO);
	if (__predict_false(pfcu64->pfcu64_pcpu == NULL))
		return (ENOMEM);
	return (0);
}

static inline void
pf_counter_u64_deinit(struct pf_counter_u64 *pfcu64)
{

	uma_zfree_pcpu(pcpu_zone_8, pfcu64->pfcu64_pcpu);
}

static inline void
pf_counter_u64_critical_enter(void)
{

	critical_enter();
}

static inline void
pf_counter_u64_critical_exit(void)
{

	critical_exit();
}

static inline void
pf_counter_u64_add_protected(struct pf_counter_u64 *pfcu64, uint32_t n)
{
	struct pf_counter_u64_pcpu *pcpu;
	u_int32_t val;

	MPASS(curthread->td_critnest > 0);
	pcpu = zpcpu_get(pfcu64->pfcu64_pcpu);
	val = atomic_load_int(&pcpu->current);
	atomic_store_int(&pcpu->current, val + n);
}

static inline void
pf_counter_u64_add(struct pf_counter_u64 *pfcu64, uint32_t n)
{

	critical_enter();
	pf_counter_u64_add_protected(pfcu64, n);
	critical_exit();
}

static inline u_int64_t
pf_counter_u64_periodic(struct pf_counter_u64 *pfcu64)
{
	struct pf_counter_u64_pcpu *pcpu;
	u_int64_t sum;
	u_int32_t val;
	int cpu;

	MPASS(curthread->td_critnest > 0);
	seqc_write_begin(&pfcu64->pfcu64_seqc);
	sum = pfcu64->pfcu64_value;
	CPU_FOREACH(cpu) {
		pcpu = zpcpu_get_cpu(pfcu64->pfcu64_pcpu, cpu);
		val = atomic_load_int(&pcpu->current);
		sum += (uint32_t)(val - pcpu->snapshot);
		pcpu->snapshot = val;
	}
	pfcu64->pfcu64_value = sum;
	seqc_write_end(&pfcu64->pfcu64_seqc);
	return (sum);
}

static inline u_int64_t
pf_counter_u64_fetch(struct pf_counter_u64 *pfcu64)
{
	struct pf_counter_u64_pcpu *pcpu;
	u_int64_t sum;
	seqc_t seqc;
	int cpu;

	for (;;) {
		seqc = seqc_read(&pfcu64->pfcu64_seqc);
		sum = 0;
		CPU_FOREACH(cpu) {
			pcpu = zpcpu_get_cpu(pfcu64->pfcu64_pcpu, cpu);
			sum += (uint32_t)(atomic_load_int(&pcpu->current) -pcpu->snapshot);
		}
		sum += pfcu64->pfcu64_value;
		if (seqc_consistent(&pfcu64->pfcu64_seqc, seqc))
			break;
	}
	return (sum);
}

static inline void
pf_counter_u64_zero_protected(struct pf_counter_u64 *pfcu64)
{
	struct pf_counter_u64_pcpu *pcpu;
	int cpu;

	MPASS(curthread->td_critnest > 0);
	seqc_write_begin(&pfcu64->pfcu64_seqc);
	CPU_FOREACH(cpu) {
		pcpu = zpcpu_get_cpu(pfcu64->pfcu64_pcpu, cpu);
		pcpu->snapshot = atomic_load_int(&pcpu->current);
	}
	pfcu64->pfcu64_value = 0;
	seqc_write_end(&pfcu64->pfcu64_seqc);
}

static inline void
pf_counter_u64_zero(struct pf_counter_u64 *pfcu64)
{

	critical_enter();
	pf_counter_u64_zero_protected(pfcu64);
	critical_exit();
}
#else
struct pf_counter_u64 {
	counter_u64_t counter;
};

static inline int
pf_counter_u64_init(struct pf_counter_u64 *pfcu64, int flags)
{

	pfcu64->counter = counter_u64_alloc(flags);
	if (__predict_false(pfcu64->counter == NULL))
		return (ENOMEM);
	return (0);
}

static inline void
pf_counter_u64_deinit(struct pf_counter_u64 *pfcu64)
{

	counter_u64_free(pfcu64->counter);
}

static inline void
pf_counter_u64_critical_enter(void)
{

}

static inline void
pf_counter_u64_critical_exit(void)
{

}

static inline void
pf_counter_u64_add_protected(struct pf_counter_u64 *pfcu64, uint32_t n)
{

	counter_u64_add(pfcu64->counter, n);
}

static inline void
pf_counter_u64_add(struct pf_counter_u64 *pfcu64, uint32_t n)
{

	pf_counter_u64_add_protected(pfcu64, n);
}

static inline u_int64_t
pf_counter_u64_fetch(struct pf_counter_u64 *pfcu64)
{

	return (counter_u64_fetch(pfcu64->counter));
}

static inline void
pf_counter_u64_zero_protected(struct pf_counter_u64 *pfcu64)
{

	counter_u64_zero(pfcu64->counter);
}

static inline void
pf_counter_u64_zero(struct pf_counter_u64 *pfcu64)
{

	pf_counter_u64_zero_protected(pfcu64);
}
#endif

SYSCTL_DECL(_net_pf);
MALLOC_DECLARE(M_PFHASH);

SDT_PROVIDER_DECLARE(pf);

struct pfi_dynaddr {
	TAILQ_ENTRY(pfi_dynaddr)	 entry;
	struct pf_addr			 pfid_addr4;
	struct pf_addr			 pfid_mask4;
	struct pf_addr			 pfid_addr6;
	struct pf_addr			 pfid_mask6;
	struct pfr_ktable		*pfid_kt;
	struct pfi_kkif			*pfid_kif;
	int				 pfid_net;	/* mask or 128 */
	int				 pfid_acnt4;	/* address count IPv4 */
	int				 pfid_acnt6;	/* address count IPv6 */
	sa_family_t			 pfid_af;	/* rule af */
	u_int8_t			 pfid_iflags;	/* PFI_AFLAG_* */
};

/*
 * Address manipulation macros
 */
#define	HTONL(x)	(x) = htonl((__uint32_t)(x))
#define	HTONS(x)	(x) = htons((__uint16_t)(x))
#define	NTOHL(x)	(x) = ntohl((__uint32_t)(x))
#define	NTOHS(x)	(x) = ntohs((__uint16_t)(x))

#define	PF_NAME		"pf"

#define	PF_HASHROW_ASSERT(h)	mtx_assert(&(h)->lock, MA_OWNED)
#define	PF_HASHROW_LOCK(h)	mtx_lock(&(h)->lock)
#define	PF_HASHROW_UNLOCK(h)	mtx_unlock(&(h)->lock)

#ifdef INVARIANTS
#define	PF_STATE_LOCK(s)						\
	do {								\
		struct pf_kstate *_s = (s);				\
		struct pf_idhash *_ih = &V_pf_idhash[PF_IDHASH(_s)];	\
		MPASS(_s->lock == &_ih->lock);				\
		mtx_lock(_s->lock);					\
	} while (0)
#define	PF_STATE_UNLOCK(s)						\
	do {								\
		struct pf_kstate *_s = (s);				\
		struct pf_idhash *_ih = &V_pf_idhash[PF_IDHASH(_s)];	\
		MPASS(_s->lock == &_ih->lock);				\
		mtx_unlock(_s->lock);					\
	} while (0)
#else
#define	PF_STATE_LOCK(s)	mtx_lock(s->lock)
#define	PF_STATE_UNLOCK(s)	mtx_unlock(s->lock)
#endif

#ifdef INVARIANTS
#define	PF_STATE_LOCK_ASSERT(s)						\
	do {								\
		struct pf_kstate *_s = (s);				\
		struct pf_idhash *_ih = &V_pf_idhash[PF_IDHASH(_s)];	\
		MPASS(_s->lock == &_ih->lock);				\
		PF_HASHROW_ASSERT(_ih);					\
	} while (0)
#else /* !INVARIANTS */
#define	PF_STATE_LOCK_ASSERT(s)		do {} while (0)
#endif /* INVARIANTS */

extern struct mtx_padalign pf_unlnkdrules_mtx;
#define	PF_UNLNKDRULES_LOCK()	mtx_lock(&pf_unlnkdrules_mtx)
#define	PF_UNLNKDRULES_UNLOCK()	mtx_unlock(&pf_unlnkdrules_mtx)

extern struct rmlock pf_rules_lock;
#define	PF_RULES_RLOCK_TRACKER	struct rm_priotracker _pf_rules_tracker
#define	PF_RULES_RLOCK()	rm_rlock(&pf_rules_lock, &_pf_rules_tracker)
#define	PF_RULES_RUNLOCK()	rm_runlock(&pf_rules_lock, &_pf_rules_tracker)
#define	PF_RULES_WLOCK()	rm_wlock(&pf_rules_lock)
#define	PF_RULES_WUNLOCK()	rm_wunlock(&pf_rules_lock)
#define	PF_RULES_WOWNED()	rm_wowned(&pf_rules_lock)
#define	PF_RULES_ASSERT()	rm_assert(&pf_rules_lock, RA_LOCKED)
#define	PF_RULES_RASSERT()	rm_assert(&pf_rules_lock, RA_RLOCKED)
#define	PF_RULES_WASSERT()	rm_assert(&pf_rules_lock, RA_WLOCKED)

extern struct mtx_padalign pf_table_stats_lock;
#define	PF_TABLE_STATS_LOCK()	mtx_lock(&pf_table_stats_lock)
#define	PF_TABLE_STATS_UNLOCK()	mtx_unlock(&pf_table_stats_lock)
#define	PF_TABLE_STATS_OWNED()	mtx_owned(&pf_table_stats_lock)
#define	PF_TABLE_STATS_ASSERT()	mtx_assert(&pf_rules_lock, MA_OWNED)

extern struct sx pf_end_lock;

#define	PF_MODVER	1
#define	PFLOG_MODVER	1
#define	PFSYNC_MODVER	1

#define	PFLOG_MINVER	1
#define	PFLOG_PREFVER	PFLOG_MODVER
#define	PFLOG_MAXVER	1
#define	PFSYNC_MINVER	1
#define	PFSYNC_PREFVER	PFSYNC_MODVER
#define	PFSYNC_MAXVER	1

#ifdef INET
#ifndef INET6
#define	PF_INET_ONLY
#endif /* ! INET6 */
#endif /* INET */

#ifdef INET6
#ifndef INET
#define	PF_INET6_ONLY
#endif /* ! INET */
#endif /* INET6 */

#ifdef INET
#ifdef INET6
#define	PF_INET_INET6
#endif /* INET6 */
#endif /* INET */

#else

#define	PF_INET_INET6

#endif /* _KERNEL */

/* Both IPv4 and IPv6 */
#ifdef PF_INET_INET6

#define PF_AEQ(a, b, c) \
	((c == AF_INET && (a)->addr32[0] == (b)->addr32[0]) || \
	(c == AF_INET6 && (a)->addr32[3] == (b)->addr32[3] && \
	(a)->addr32[2] == (b)->addr32[2] && \
	(a)->addr32[1] == (b)->addr32[1] && \
	(a)->addr32[0] == (b)->addr32[0])) \

#define PF_ANEQ(a, b, c) \
	((c == AF_INET && (a)->addr32[0] != (b)->addr32[0]) || \
	(c == AF_INET6 && ((a)->addr32[0] != (b)->addr32[0] || \
	(a)->addr32[1] != (b)->addr32[1] || \
	(a)->addr32[2] != (b)->addr32[2] || \
	(a)->addr32[3] != (b)->addr32[3]))) \

#define PF_AZERO(a, c) \
	((c == AF_INET && !(a)->addr32[0]) || \
	(c == AF_INET6 && !(a)->addr32[0] && !(a)->addr32[1] && \
	!(a)->addr32[2] && !(a)->addr32[3] )) \

#define PF_MATCHA(n, a, m, b, f) \
	pf_match_addr(n, a, m, b, f)

#define PF_ACPY(a, b, f) \
	pf_addrcpy(a, b, f)

#define PF_AINC(a, f) \
	pf_addr_inc(a, f)

#define PF_POOLMASK(a, b, c, d, f) \
	pf_poolmask(a, b, c, d, f)

#else

/* Just IPv6 */

#ifdef PF_INET6_ONLY

#define PF_AEQ(a, b, c) \
	((a)->addr32[3] == (b)->addr32[3] && \
	(a)->addr32[2] == (b)->addr32[2] && \
	(a)->addr32[1] == (b)->addr32[1] && \
	(a)->addr32[0] == (b)->addr32[0]) \

#define PF_ANEQ(a, b, c) \
	((a)->addr32[3] != (b)->addr32[3] || \
	(a)->addr32[2] != (b)->addr32[2] || \
	(a)->addr32[1] != (b)->addr32[1] || \
	(a)->addr32[0] != (b)->addr32[0]) \

#define PF_AZERO(a, c) \
	(!(a)->addr32[0] && \
	!(a)->addr32[1] && \
	!(a)->addr32[2] && \
	!(a)->addr32[3] ) \

#define PF_MATCHA(n, a, m, b, f) \
	pf_match_addr(n, a, m, b, f)

#define PF_ACPY(a, b, f) \
	pf_addrcpy(a, b, f)

#define PF_AINC(a, f) \
	pf_addr_inc(a, f)

#define PF_POOLMASK(a, b, c, d, f) \
	pf_poolmask(a, b, c, d, f)

#else

/* Just IPv4 */
#ifdef PF_INET_ONLY

#define PF_AEQ(a, b, c) \
	((a)->addr32[0] == (b)->addr32[0])

#define PF_ANEQ(a, b, c) \
	((a)->addr32[0] != (b)->addr32[0])

#define PF_AZERO(a, c) \
	(!(a)->addr32[0])

#define PF_MATCHA(n, a, m, b, f) \
	pf_match_addr(n, a, m, b, f)

#define PF_ACPY(a, b, f) \
	(a)->v4.s_addr = (b)->v4.s_addr

#define PF_AINC(a, f) \
	do { \
		(a)->addr32[0] = htonl(ntohl((a)->addr32[0]) + 1); \
	} while (0)

#define PF_POOLMASK(a, b, c, d, f) \
	do { \
		(a)->addr32[0] = ((b)->addr32[0] & (c)->addr32[0]) | \
		(((c)->addr32[0] ^ 0xffffffff ) & (d)->addr32[0]); \
	} while (0)

#endif /* PF_INET_ONLY */
#endif /* PF_INET6_ONLY */
#endif /* PF_INET_INET6 */

/*
 * XXX callers not FIB-aware in our version of pf yet.
 * OpenBSD fixed it later it seems, 2010/05/07 13:33:16 claudio.
 */
#define	PF_MISMATCHAW(aw, x, af, neg, ifp, rtid)			\
	(								\
		(((aw)->type == PF_ADDR_NOROUTE &&			\
		    pf_routable((x), (af), NULL, (rtid))) ||		\
		(((aw)->type == PF_ADDR_URPFFAILED && (ifp) != NULL &&	\
		    pf_routable((x), (af), (ifp), (rtid))) ||		\
		((aw)->type == PF_ADDR_TABLE &&				\
		    !pfr_match_addr((aw)->p.tbl, (x), (af))) ||		\
		((aw)->type == PF_ADDR_DYNIFTL &&			\
		    !pfi_match_addr((aw)->p.dyn, (x), (af))) ||		\
		((aw)->type == PF_ADDR_RANGE &&				\
		    !pf_match_addr_range(&(aw)->v.a.addr,		\
		    &(aw)->v.a.mask, (x), (af))) ||			\
		((aw)->type == PF_ADDR_ADDRMASK &&			\
		    !PF_AZERO(&(aw)->v.a.mask, (af)) &&			\
		    !PF_MATCHA(0, &(aw)->v.a.addr,			\
		    &(aw)->v.a.mask, (x), (af))))) !=			\
		(neg)							\
	)

#define PF_ALGNMNT(off) (((off) % 2) == 0)

#ifdef _KERNEL

struct pf_kpooladdr {
	struct pf_addr_wrap		 addr;
	TAILQ_ENTRY(pf_kpooladdr)	 entries;
	char				 ifname[IFNAMSIZ];
	struct pfi_kkif			*kif;
};

TAILQ_HEAD(pf_kpalist, pf_kpooladdr);

struct pf_kpool {
	struct pf_kpalist	 list;
	struct pf_kpooladdr	*cur;
	struct pf_poolhashkey	 key;
	struct pf_addr		 counter;
	struct pf_mape_portset	 mape;
	int			 tblidx;
	u_int16_t		 proxy_port[2];
	u_int8_t		 opts;
};

struct pf_rule_actions {
	u_int32_t       qid;
	u_int32_t       pqid;
};

union pf_krule_ptr {
	struct pf_krule		*ptr;
	u_int32_t		 nr;
};

struct pf_krule {
	struct pf_rule_addr	 src;
	struct pf_rule_addr	 dst;
	union pf_krule_ptr	 skip[PF_SKIP_COUNT];
	char			 label[PF_RULE_MAX_LABEL_COUNT][PF_RULE_LABEL_SIZE];
	char			 ifname[IFNAMSIZ];
	char			 qname[PF_QNAME_SIZE];
	char			 pqname[PF_QNAME_SIZE];
	char			 tagname[PF_TAG_NAME_SIZE];
	char			 match_tagname[PF_TAG_NAME_SIZE];

	char			 overload_tblname[PF_TABLE_NAME_SIZE];

	TAILQ_ENTRY(pf_krule)	 entries;
	struct pf_kpool		 rpool;

	struct pf_counter_u64	 evaluations;
	struct pf_counter_u64	 packets[2];
	struct pf_counter_u64	 bytes[2];

	struct pfi_kkif		*kif;
	struct pf_kanchor	*anchor;
	struct pfr_ktable	*overload_tbl;

	pf_osfp_t		 os_fingerprint;

	int			 rtableid;
	u_int32_t		 timeout[PFTM_MAX];
	u_int32_t		 max_states;
	u_int32_t		 max_src_nodes;
	u_int32_t		 max_src_states;
	u_int32_t		 max_src_conn;
	struct {
		u_int32_t		limit;
		u_int32_t		seconds;
	}			 max_src_conn_rate;
	u_int32_t		 qid;
	u_int32_t		 pqid;
	u_int32_t		 nr;
	u_int32_t		 prob;
	uid_t			 cuid;
	pid_t			 cpid;

	counter_u64_t		 states_cur;
	counter_u64_t		 states_tot;
	counter_u64_t		 src_nodes;

	u_int16_t		 return_icmp;
	u_int16_t		 return_icmp6;
	u_int16_t		 max_mss;
	u_int16_t		 tag;
	u_int16_t		 match_tag;
	u_int16_t		 scrub_flags;

	struct pf_rule_uid	 uid;
	struct pf_rule_gid	 gid;

	u_int32_t		 rule_flag;
	uint32_t		 rule_ref;
	u_int8_t		 action;
	u_int8_t		 direction;
	u_int8_t		 log;
	u_int8_t		 logif;
	u_int8_t		 quick;
	u_int8_t		 ifnot;
	u_int8_t		 match_tag_not;
	u_int8_t		 natpass;

	u_int8_t		 keep_state;
	sa_family_t		 af;
	u_int8_t		 proto;
	u_int8_t		 type;
	u_int8_t		 code;
	u_int8_t		 flags;
	u_int8_t		 flagset;
	u_int8_t		 min_ttl;
	u_int8_t		 allow_opts;
	u_int8_t		 rt;
	u_int8_t		 return_ttl;
	u_int8_t		 tos;
	u_int8_t		 set_tos;
	u_int8_t		 anchor_relative;
	u_int8_t		 anchor_wildcard;

	u_int8_t		 flush;
	u_int8_t		 prio;
	u_int8_t		 set_prio[2];

	struct {
		struct pf_addr		addr;
		u_int16_t		port;
	}			divert;

#ifdef PF_WANT_32_TO_64_COUNTER
	LIST_ENTRY(pf_krule)	 allrulelist;
	bool			 allrulelinked;
#endif
};

struct pf_ksrc_node {
	LIST_ENTRY(pf_ksrc_node) entry;
	struct pf_addr	 addr;
	struct pf_addr	 raddr;
	union pf_krule_ptr rule;
	struct pfi_kkif	*kif;
	counter_u64_t	 bytes[2];
	counter_u64_t	 packets[2];
	u_int32_t	 states;
	u_int32_t	 conn;
	struct pf_threshold	conn_rate;
	u_int32_t	 creation;
	u_int32_t	 expire;
	sa_family_t	 af;
	u_int8_t	 ruletype;
};
#endif

struct pf_state_scrub {
	struct timeval	pfss_last;	/* time received last packet	*/
	u_int32_t	pfss_tsecr;	/* last echoed timestamp	*/
	u_int32_t	pfss_tsval;	/* largest timestamp		*/
	u_int32_t	pfss_tsval0;	/* original timestamp		*/
	u_int16_t	pfss_flags;
#define PFSS_TIMESTAMP	0x0001		/* modulate timestamp		*/
#define PFSS_PAWS	0x0010		/* stricter PAWS checks		*/
#define PFSS_PAWS_IDLED	0x0020		/* was idle too long.  no PAWS	*/
#define PFSS_DATA_TS	0x0040		/* timestamp on data packets	*/
#define PFSS_DATA_NOTS	0x0080		/* no timestamp on data packets	*/
	u_int8_t	pfss_ttl;	/* stashed TTL			*/
	u_int8_t	pad;
	u_int32_t	pfss_ts_mod;	/* timestamp modulation		*/
};

struct pf_state_host {
	struct pf_addr	addr;
	u_int16_t	port;
	u_int16_t	pad;
};

struct pf_state_peer {
	struct pf_state_scrub	*scrub;	/* state is scrubbed		*/
	u_int32_t	seqlo;		/* Max sequence number sent	*/
	u_int32_t	seqhi;		/* Max the other end ACKd + win	*/
	u_int32_t	seqdiff;	/* Sequence number modulator	*/
	u_int16_t	max_win;	/* largest window (pre scaling)	*/
	u_int16_t	mss;		/* Maximum segment size option	*/
	u_int8_t	state;		/* active state level		*/
	u_int8_t	wscale;		/* window scaling factor	*/
	u_int8_t	tcp_est;	/* Did we reach TCPS_ESTABLISHED */
	u_int8_t	pad[1];
};

/* Keep synced with struct pf_state_key. */
struct pf_state_key_cmp {
	struct pf_addr	 addr[2];
	u_int16_t	 port[2];
	sa_family_t	 af;
	u_int8_t	 proto;
	u_int8_t	 pad[2];
};

struct pf_state_key {
	struct pf_addr	 addr[2];
	u_int16_t	 port[2];
	sa_family_t	 af;
	u_int8_t	 proto;
	u_int8_t	 pad[2];

	LIST_ENTRY(pf_state_key) entry;
	TAILQ_HEAD(, pf_kstate)	 states[2];
};

/* Keep synced with struct pf_kstate. */
struct pf_state_cmp {
	u_int64_t		 id;
	u_int32_t		 creatorid;
	u_int8_t		 direction;
	u_int8_t		 pad[3];
};

#define	PFSTATE_ALLOWOPTS	0x01
#define	PFSTATE_SLOPPY		0x02
/*  was	PFSTATE_PFLOW		0x04 */
#define	PFSTATE_NOSYNC		0x08
#define	PFSTATE_ACK		0x10
#define	PFSTATE_SETPRIO		0x0200
#define	PFSTATE_SETMASK   (PFSTATE_SETPRIO)

struct pf_state_scrub_export {
	uint16_t	pfss_flags;
	uint8_t		pfss_ttl;	/* stashed TTL		*/
#define PF_SCRUB_FLAG_VALID		0x01
	uint8_t		scrub_flag;
	uint32_t	pfss_ts_mod;	/* timestamp modulation	*/
};

struct pf_state_key_export {
	struct pf_addr	 addr[2];
	uint16_t	 port[2];
};

struct pf_state_peer_export {
	struct pf_state_scrub_export	scrub;	/* state is scrubbed	*/
	uint32_t	seqlo;		/* Max sequence number sent	*/
	uint32_t	seqhi;		/* Max the other end ACKd + win	*/
	uint32_t	seqdiff;	/* Sequence number modulator	*/
	uint16_t	max_win;	/* largest window (pre scaling)	*/
	uint16_t	mss;		/* Maximum segment size option	*/
	uint8_t		state;		/* active state level		*/
	uint8_t		wscale;		/* window scaling factor	*/
	uint8_t		dummy[6];
};
_Static_assert(sizeof(struct pf_state_peer_export) == 32, "size incorrect");

struct pf_state_export {
	uint64_t	 version;
#define	PF_STATE_VERSION	20210706
	uint64_t	 id;
	char		 ifname[IFNAMSIZ];
	char		 orig_ifname[IFNAMSIZ];
	struct pf_state_key_export	 key[2];
	struct pf_state_peer_export	 src;
	struct pf_state_peer_export	 dst;
	struct pf_addr	 rt_addr;
	uint32_t	 rule;
	uint32_t	 anchor;
	uint32_t	 nat_rule;
	uint32_t	 creation;
	uint32_t	 expire;
	uint32_t	 spare0;
	uint64_t	 packets[2];
	uint64_t	 bytes[2];
	uint32_t	 creatorid;
	uint32_t	 spare1;
	sa_family_t	 af;
	uint8_t		 proto;
	uint8_t		 direction;
	uint8_t		 log;
	uint8_t		 state_flags;
	uint8_t		 timeout;
	uint8_t		 sync_flags;
	uint8_t		 updates;

	uint8_t		 spare[112];
};
_Static_assert(sizeof(struct pf_state_export) == 384, "size incorrect");

#ifdef _KERNEL
struct pf_kstate {
	/*
	 * Area shared with pf_state_cmp
	 */
	u_int64_t		 id;
	u_int32_t		 creatorid;
	u_int8_t		 direction;
	u_int8_t		 pad[3];
	/*
	 * end of the area
	 */

	u_int8_t		 state_flags;
	u_int8_t		 timeout;
	u_int8_t		 sync_state; /* PFSYNC_S_x */
	u_int8_t		 sync_updates; /* XXX */
	u_int			 refs;
	struct mtx		*lock;
	TAILQ_ENTRY(pf_kstate)	 sync_list;
	TAILQ_ENTRY(pf_kstate)	 key_list[2];
	LIST_ENTRY(pf_kstate)	 entry;
	struct pf_state_peer	 src;
	struct pf_state_peer	 dst;
	union pf_krule_ptr	 rule;
	union pf_krule_ptr	 anchor;
	union pf_krule_ptr	 nat_rule;
	struct pf_addr		 rt_addr;
	struct pf_state_key	*key[2];	/* addresses stack and wire  */
	struct pfi_kkif		*kif;
	struct pfi_kkif		*orig_kif;	/* The real kif, even if we're a floating state (i.e. if == V_pfi_all). */
	struct pfi_kkif		*rt_kif;
	struct pf_ksrc_node	*src_node;
	struct pf_ksrc_node	*nat_src_node;
	u_int64_t		 packets[2];
	u_int64_t		 bytes[2];
	u_int32_t		 creation;
	u_int32_t	 	 expire;
	u_int32_t		 pfsync_time;
	u_int32_t                qid;
	u_int32_t                pqid;
	u_int16_t		 tag;
	u_int8_t		 log;
};

/*
 * Size <= fits 13 objects per page on LP64. Try to not grow the struct beyond that.
 */
_Static_assert(sizeof(struct pf_kstate) <= 312, "pf_kstate size crosses 312 bytes");
#endif

/*
 * Unified state structures for pulling states out of the kernel
 * used by pfsync(4) and the pf(4) ioctl.
 */
struct pfsync_state_scrub {
	u_int16_t	pfss_flags;
	u_int8_t	pfss_ttl;	/* stashed TTL		*/
#define PFSYNC_SCRUB_FLAG_VALID		0x01
	u_int8_t	scrub_flag;
	u_int32_t	pfss_ts_mod;	/* timestamp modulation	*/
} __packed;

struct pfsync_state_peer {
	struct pfsync_state_scrub scrub;	/* state is scrubbed	*/
	u_int32_t	seqlo;		/* Max sequence number sent	*/
	u_int32_t	seqhi;		/* Max the other end ACKd + win	*/
	u_int32_t	seqdiff;	/* Sequence number modulator	*/
	u_int16_t	max_win;	/* largest window (pre scaling)	*/
	u_int16_t	mss;		/* Maximum segment size option	*/
	u_int8_t	state;		/* active state level		*/
	u_int8_t	wscale;		/* window scaling factor	*/
	u_int8_t	pad[6];
} __packed;

struct pfsync_state_key {
	struct pf_addr	 addr[2];
	u_int16_t	 port[2];
};

struct pfsync_state {
	u_int64_t	 id;
	char		 ifname[IFNAMSIZ];
	struct pfsync_state_key	key[2];
	struct pfsync_state_peer src;
	struct pfsync_state_peer dst;
	struct pf_addr	 rt_addr;
	u_int32_t	 rule;
	u_int32_t	 anchor;
	u_int32_t	 nat_rule;
	u_int32_t	 creation;
	u_int32_t	 expire;
	u_int32_t	 packets[2][2];
	u_int32_t	 bytes[2][2];
	u_int32_t	 creatorid;
	sa_family_t	 af;
	u_int8_t	 proto;
	u_int8_t	 direction;
	u_int8_t	 __spare[2];
	u_int8_t	 log;
	u_int8_t	 state_flags;
	u_int8_t	 timeout;
	u_int8_t	 sync_flags;
	u_int8_t	 updates;
} __packed;

#ifdef _KERNEL
/* pfsync */
typedef int		pfsync_state_import_t(struct pfsync_state *, u_int8_t);
typedef	void		pfsync_insert_state_t(struct pf_kstate *);
typedef	void		pfsync_update_state_t(struct pf_kstate *);
typedef	void		pfsync_delete_state_t(struct pf_kstate *);
typedef void		pfsync_clear_states_t(u_int32_t, const char *);
typedef int		pfsync_defer_t(struct pf_kstate *, struct mbuf *);
typedef void		pfsync_detach_ifnet_t(struct ifnet *);

VNET_DECLARE(pfsync_state_import_t *, pfsync_state_import_ptr);
#define V_pfsync_state_import_ptr	VNET(pfsync_state_import_ptr)
VNET_DECLARE(pfsync_insert_state_t *, pfsync_insert_state_ptr);
#define V_pfsync_insert_state_ptr	VNET(pfsync_insert_state_ptr)
VNET_DECLARE(pfsync_update_state_t *, pfsync_update_state_ptr);
#define V_pfsync_update_state_ptr	VNET(pfsync_update_state_ptr)
VNET_DECLARE(pfsync_delete_state_t *, pfsync_delete_state_ptr);
#define V_pfsync_delete_state_ptr	VNET(pfsync_delete_state_ptr)
VNET_DECLARE(pfsync_clear_states_t *, pfsync_clear_states_ptr);
#define V_pfsync_clear_states_ptr	VNET(pfsync_clear_states_ptr)
VNET_DECLARE(pfsync_defer_t *, pfsync_defer_ptr);
#define V_pfsync_defer_ptr		VNET(pfsync_defer_ptr)
extern pfsync_detach_ifnet_t	*pfsync_detach_ifnet_ptr;

void			pfsync_state_export(struct pfsync_state *,
			    struct pf_kstate *);
void			pf_state_export(struct pf_state_export *,
			    struct pf_kstate *);

/* pflog */
struct pf_kruleset;
struct pf_pdesc;
typedef int pflog_packet_t(struct pfi_kkif *, struct mbuf *, sa_family_t,
    u_int8_t, u_int8_t, struct pf_krule *, struct pf_krule *,
    struct pf_kruleset *, struct pf_pdesc *, int);
extern pflog_packet_t		*pflog_packet_ptr;

#endif /* _KERNEL */

#define	PFSYNC_FLAG_SRCNODE	0x04
#define	PFSYNC_FLAG_NATSRCNODE	0x08

/* for copies to/from network byte order */
/* ioctl interface also uses network byte order */
#define pf_state_peer_hton(s,d) do {		\
	(d)->seqlo = htonl((s)->seqlo);		\
	(d)->seqhi = htonl((s)->seqhi);		\
	(d)->seqdiff = htonl((s)->seqdiff);	\
	(d)->max_win = htons((s)->max_win);	\
	(d)->mss = htons((s)->mss);		\
	(d)->state = (s)->state;		\
	(d)->wscale = (s)->wscale;		\
	if ((s)->scrub) {						\
		(d)->scrub.pfss_flags = 				\
		    htons((s)->scrub->pfss_flags & PFSS_TIMESTAMP);	\
		(d)->scrub.pfss_ttl = (s)->scrub->pfss_ttl;		\
		(d)->scrub.pfss_ts_mod = htonl((s)->scrub->pfss_ts_mod);\
		(d)->scrub.scrub_flag = PFSYNC_SCRUB_FLAG_VALID;	\
	}								\
} while (0)

#define pf_state_peer_ntoh(s,d) do {		\
	(d)->seqlo = ntohl((s)->seqlo);		\
	(d)->seqhi = ntohl((s)->seqhi);		\
	(d)->seqdiff = ntohl((s)->seqdiff);	\
	(d)->max_win = ntohs((s)->max_win);	\
	(d)->mss = ntohs((s)->mss);		\
	(d)->state = (s)->state;		\
	(d)->wscale = (s)->wscale;		\
	if ((s)->scrub.scrub_flag == PFSYNC_SCRUB_FLAG_VALID && 	\
	    (d)->scrub != NULL) {					\
		(d)->scrub->pfss_flags =				\
		    ntohs((s)->scrub.pfss_flags) & PFSS_TIMESTAMP;	\
		(d)->scrub->pfss_ttl = (s)->scrub.pfss_ttl;		\
		(d)->scrub->pfss_ts_mod = ntohl((s)->scrub.pfss_ts_mod);\
	}								\
} while (0)

#define pf_state_counter_hton(s,d) do {				\
	d[0] = htonl((s>>32)&0xffffffff);			\
	d[1] = htonl(s&0xffffffff);				\
} while (0)

#define pf_state_counter_from_pfsync(s)				\
	(((u_int64_t)(s[0])<<32) | (u_int64_t)(s[1]))

#define pf_state_counter_ntoh(s,d) do {				\
	d = ntohl(s[0]);					\
	d = d<<32;						\
	d += ntohl(s[1]);					\
} while (0)

TAILQ_HEAD(pf_krulequeue, pf_krule);

struct pf_kanchor;

struct pf_kruleset {
	struct {
		struct pf_krulequeue	 queues[2];
		struct {
			struct pf_krulequeue	*ptr;
			struct pf_krule		**ptr_array;
			u_int32_t		 rcount;
			u_int32_t		 ticket;
			int			 open;
		}			 active, inactive;
	}			 rules[PF_RULESET_MAX];
	struct pf_kanchor	*anchor;
	u_int32_t		 tticket;
	int			 tables;
	int			 topen;
};

RB_HEAD(pf_kanchor_global, pf_kanchor);
RB_HEAD(pf_kanchor_node, pf_kanchor);
struct pf_kanchor {
	RB_ENTRY(pf_kanchor)	 entry_global;
	RB_ENTRY(pf_kanchor)	 entry_node;
	struct pf_kanchor	*parent;
	struct pf_kanchor_node	 children;
	char			 name[PF_ANCHOR_NAME_SIZE];
	char			 path[MAXPATHLEN];
	struct pf_kruleset	 ruleset;
	int			 refcnt;	/* anchor rules */
	int			 match;	/* XXX: used for pfctl black magic */
};
RB_PROTOTYPE(pf_kanchor_global, pf_kanchor, entry_global, pf_anchor_compare);
RB_PROTOTYPE(pf_kanchor_node, pf_kanchor, entry_node, pf_kanchor_compare);

#define PF_RESERVED_ANCHOR	"_pf"

#define PFR_TFLAG_PERSIST	0x00000001
#define PFR_TFLAG_CONST		0x00000002
#define PFR_TFLAG_ACTIVE	0x00000004
#define PFR_TFLAG_INACTIVE	0x00000008
#define PFR_TFLAG_REFERENCED	0x00000010
#define PFR_TFLAG_REFDANCHOR	0x00000020
#define PFR_TFLAG_COUNTERS	0x00000040
/* Adjust masks below when adding flags. */
#define PFR_TFLAG_USRMASK	(PFR_TFLAG_PERSIST	| \
				 PFR_TFLAG_CONST	| \
				 PFR_TFLAG_COUNTERS)
#define PFR_TFLAG_SETMASK	(PFR_TFLAG_ACTIVE	| \
				 PFR_TFLAG_INACTIVE	| \
				 PFR_TFLAG_REFERENCED	| \
				 PFR_TFLAG_REFDANCHOR)
#define PFR_TFLAG_ALLMASK	(PFR_TFLAG_PERSIST	| \
				 PFR_TFLAG_CONST	| \
				 PFR_TFLAG_ACTIVE	| \
				 PFR_TFLAG_INACTIVE	| \
				 PFR_TFLAG_REFERENCED	| \
				 PFR_TFLAG_REFDANCHOR	| \
				 PFR_TFLAG_COUNTERS)

struct pf_kanchor_stackframe;

struct pfr_table {
	char			 pfrt_anchor[MAXPATHLEN];
	char			 pfrt_name[PF_TABLE_NAME_SIZE];
	u_int32_t		 pfrt_flags;
	u_int8_t		 pfrt_fback;
};

enum { PFR_FB_NONE, PFR_FB_MATCH, PFR_FB_ADDED, PFR_FB_DELETED,
	PFR_FB_CHANGED, PFR_FB_CLEARED, PFR_FB_DUPLICATE,
	PFR_FB_NOTMATCH, PFR_FB_CONFLICT, PFR_FB_NOCOUNT, PFR_FB_MAX };

struct pfr_addr {
	union {
		struct in_addr	 _pfra_ip4addr;
		struct in6_addr	 _pfra_ip6addr;
	}		 pfra_u;
	u_int8_t	 pfra_af;
	u_int8_t	 pfra_net;
	u_int8_t	 pfra_not;
	u_int8_t	 pfra_fback;
};
#define	pfra_ip4addr	pfra_u._pfra_ip4addr
#define	pfra_ip6addr	pfra_u._pfra_ip6addr

enum { PFR_DIR_IN, PFR_DIR_OUT, PFR_DIR_MAX };
enum { PFR_OP_BLOCK, PFR_OP_PASS, PFR_OP_ADDR_MAX, PFR_OP_TABLE_MAX };
enum { PFR_TYPE_PACKETS, PFR_TYPE_BYTES, PFR_TYPE_MAX };
#define	PFR_NUM_COUNTERS	(PFR_DIR_MAX * PFR_OP_ADDR_MAX * PFR_TYPE_MAX)
#define PFR_OP_XPASS	PFR_OP_ADDR_MAX

struct pfr_astats {
	struct pfr_addr	 pfras_a;
	u_int64_t	 pfras_packets[PFR_DIR_MAX][PFR_OP_ADDR_MAX];
	u_int64_t	 pfras_bytes[PFR_DIR_MAX][PFR_OP_ADDR_MAX];
	long		 pfras_tzero;
};

enum { PFR_REFCNT_RULE, PFR_REFCNT_ANCHOR, PFR_REFCNT_MAX };

struct pfr_tstats {
	struct pfr_table pfrts_t;
	u_int64_t	 pfrts_packets[PFR_DIR_MAX][PFR_OP_TABLE_MAX];
	u_int64_t	 pfrts_bytes[PFR_DIR_MAX][PFR_OP_TABLE_MAX];
	u_int64_t	 pfrts_match;
	u_int64_t	 pfrts_nomatch;
	long		 pfrts_tzero;
	int		 pfrts_cnt;
	int		 pfrts_refcnt[PFR_REFCNT_MAX];
};

#ifdef _KERNEL

struct pfr_kstate_counter {
	counter_u64_t	pkc_pcpu;
	u_int64_t	pkc_zero;
};

static inline int
pfr_kstate_counter_init(struct pfr_kstate_counter *pfrc, int flags)
{

	pfrc->pkc_zero = 0;
	pfrc->pkc_pcpu = counter_u64_alloc(flags);
	if (pfrc->pkc_pcpu == NULL)
		return (ENOMEM);
	return (0);
}

static inline void
pfr_kstate_counter_deinit(struct pfr_kstate_counter *pfrc)
{

	counter_u64_free(pfrc->pkc_pcpu);
}

static inline u_int64_t
pfr_kstate_counter_fetch(struct pfr_kstate_counter *pfrc)
{
	u_int64_t c;

	c = counter_u64_fetch(pfrc->pkc_pcpu);
	c -= pfrc->pkc_zero;
	return (c);
}

static inline void
pfr_kstate_counter_zero(struct pfr_kstate_counter *pfrc)
{
	u_int64_t c;

	c = counter_u64_fetch(pfrc->pkc_pcpu);
	pfrc->pkc_zero = c;
}

static inline void
pfr_kstate_counter_add(struct pfr_kstate_counter *pfrc, int64_t n)
{

	counter_u64_add(pfrc->pkc_pcpu, n);
}

struct pfr_ktstats {
	struct pfr_table pfrts_t;
	struct pfr_kstate_counter	 pfrkts_packets[PFR_DIR_MAX][PFR_OP_TABLE_MAX];
	struct pfr_kstate_counter	 pfrkts_bytes[PFR_DIR_MAX][PFR_OP_TABLE_MAX];
	struct pfr_kstate_counter	 pfrkts_match;
	struct pfr_kstate_counter	 pfrkts_nomatch;
	long		 pfrkts_tzero;
	int		 pfrkts_cnt;
	int		 pfrkts_refcnt[PFR_REFCNT_MAX];
};

#endif /* _KERNEL */

#define	pfrts_name	pfrts_t.pfrt_name
#define pfrts_flags	pfrts_t.pfrt_flags

#ifndef _SOCKADDR_UNION_DEFINED
#define	_SOCKADDR_UNION_DEFINED
union sockaddr_union {
	struct sockaddr		sa;
	struct sockaddr_in	sin;
	struct sockaddr_in6	sin6;
};
#endif /* _SOCKADDR_UNION_DEFINED */

struct pfr_kcounters {
	counter_u64_t		 pfrkc_counters;
	long			 pfrkc_tzero;
};
#define	pfr_kentry_counter(kc, dir, op, t)		\
	((kc)->pfrkc_counters +				\
	    (dir) * PFR_OP_ADDR_MAX * PFR_TYPE_MAX + (op) * PFR_TYPE_MAX + (t))

#ifdef _KERNEL
SLIST_HEAD(pfr_kentryworkq, pfr_kentry);
struct pfr_kentry {
	struct radix_node	 pfrke_node[2];
	union sockaddr_union	 pfrke_sa;
	SLIST_ENTRY(pfr_kentry)	 pfrke_workq;
	struct pfr_kcounters	 pfrke_counters;
	u_int8_t		 pfrke_af;
	u_int8_t		 pfrke_net;
	u_int8_t		 pfrke_not;
	u_int8_t		 pfrke_mark;
};

SLIST_HEAD(pfr_ktableworkq, pfr_ktable);
RB_HEAD(pfr_ktablehead, pfr_ktable);
struct pfr_ktable {
	struct pfr_ktstats	 pfrkt_kts;
	RB_ENTRY(pfr_ktable)	 pfrkt_tree;
	SLIST_ENTRY(pfr_ktable)	 pfrkt_workq;
	struct radix_node_head	*pfrkt_ip4;
	struct radix_node_head	*pfrkt_ip6;
	struct pfr_ktable	*pfrkt_shadow;
	struct pfr_ktable	*pfrkt_root;
	struct pf_kruleset	*pfrkt_rs;
	long			 pfrkt_larg;
	int			 pfrkt_nflags;
};
#define pfrkt_t		pfrkt_kts.pfrts_t
#define pfrkt_name	pfrkt_t.pfrt_name
#define pfrkt_anchor	pfrkt_t.pfrt_anchor
#define pfrkt_ruleset	pfrkt_t.pfrt_ruleset
#define pfrkt_flags	pfrkt_t.pfrt_flags
#define pfrkt_cnt	pfrkt_kts.pfrkts_cnt
#define pfrkt_refcnt	pfrkt_kts.pfrkts_refcnt
#define pfrkt_packets	pfrkt_kts.pfrkts_packets
#define pfrkt_bytes	pfrkt_kts.pfrkts_bytes
#define pfrkt_match	pfrkt_kts.pfrkts_match
#define pfrkt_nomatch	pfrkt_kts.pfrkts_nomatch
#define pfrkt_tzero	pfrkt_kts.pfrkts_tzero
#endif

#ifdef _KERNEL
struct pfi_kkif {
	char				 pfik_name[IFNAMSIZ];
	union {
		RB_ENTRY(pfi_kkif)	 _pfik_tree;
		LIST_ENTRY(pfi_kkif)	 _pfik_list;
	} _pfik_glue;
#define	pfik_tree	_pfik_glue._pfik_tree
#define	pfik_list	_pfik_glue._pfik_list
	struct pf_counter_u64		 pfik_packets[2][2][2];
	struct pf_counter_u64		 pfik_bytes[2][2][2];
	u_int32_t			 pfik_tzero;
	u_int				 pfik_flags;
	struct ifnet			*pfik_ifp;
	struct ifg_group		*pfik_group;
	u_int				 pfik_rulerefs;
	TAILQ_HEAD(, pfi_dynaddr)	 pfik_dynaddrs;
#ifdef PF_WANT_32_TO_64_COUNTER
	LIST_ENTRY(pfi_kkif)		 pfik_allkiflist;
#endif
};
#endif

#define	PFI_IFLAG_REFS		0x0001	/* has state references */
#define PFI_IFLAG_SKIP		0x0100	/* skip filtering on interface */

#ifdef _KERNEL
struct pf_pdesc {
	struct {
		int	 done;
		uid_t	 uid;
		gid_t	 gid;
	}		 lookup;
	u_int64_t	 tot_len;	/* Make Mickey money */
	union pf_headers {
		struct tcphdr		tcp;
		struct udphdr		udp;
		struct icmp		icmp;
#ifdef INET6
		struct icmp6_hdr	icmp6;
#endif /* INET6 */
		char any[0];
	} hdr;

	struct pf_krule	*nat_rule;	/* nat/rdr rule applied to packet */
	struct pf_addr	*src;		/* src address */
	struct pf_addr	*dst;		/* dst address */
	u_int16_t *sport;
	u_int16_t *dport;
	struct pf_mtag	*pf_mtag;
	struct pf_rule_actions	act;

	u_int32_t	 p_len;		/* total length of payload */

	u_int16_t	*ip_sum;
	u_int16_t	*proto_sum;
	u_int16_t	 flags;		/* Let SCRUB trigger behavior in
					 * state code. Easier than tags */
#define PFDESC_TCP_NORM	0x0001		/* TCP shall be statefully scrubbed */
#define PFDESC_IP_REAS	0x0002		/* IP frags would've been reassembled */
	sa_family_t	 af;
	u_int8_t	 proto;
	u_int8_t	 tos;
	u_int8_t	 dir;		/* direction */
	u_int8_t	 sidx;		/* key index for source */
	u_int8_t	 didx;		/* key index for destination */
};
#endif

/* flags for RDR options */
#define PF_DPORT_RANGE	0x01		/* Dest port uses range */
#define PF_RPORT_RANGE	0x02		/* RDR'ed port uses range */

/* UDP state enumeration */
#define PFUDPS_NO_TRAFFIC	0
#define PFUDPS_SINGLE		1
#define PFUDPS_MULTIPLE		2

#define PFUDPS_NSTATES		3	/* number of state levels */

#define PFUDPS_NAMES { \
	"NO_TRAFFIC", \
	"SINGLE", \
	"MULTIPLE", \
	NULL \
}

/* Other protocol state enumeration */
#define PFOTHERS_NO_TRAFFIC	0
#define PFOTHERS_SINGLE		1
#define PFOTHERS_MULTIPLE	2

#define PFOTHERS_NSTATES	3	/* number of state levels */

#define PFOTHERS_NAMES { \
	"NO_TRAFFIC", \
	"SINGLE", \
	"MULTIPLE", \
	NULL \
}

#define ACTION_SET(a, x) \
	do { \
		if ((a) != NULL) \
			*(a) = (x); \
	} while (0)

#define REASON_SET(a, x) \
	do { \
		if ((a) != NULL) \
			*(a) = (x); \
		if (x < PFRES_MAX) \
			counter_u64_add(V_pf_status.counters[x], 1); \
	} while (0)

enum pf_syncookies_mode {
	PF_SYNCOOKIES_NEVER = 0,
	PF_SYNCOOKIES_ALWAYS = 1,
	PF_SYNCOOKIES_MODE_MAX = PF_SYNCOOKIES_ALWAYS
};

#ifdef _KERNEL
struct pf_kstatus {
	counter_u64_t	counters[PFRES_MAX]; /* reason for passing/dropping */
	counter_u64_t	lcounters[LCNT_MAX]; /* limit counters */
	struct pf_counter_u64	fcounters[FCNT_MAX]; /* state operation counters */
	counter_u64_t	scounters[SCNT_MAX]; /* src_node operation counters */
	uint32_t	states;
	uint32_t	src_nodes;
	uint32_t	running;
	uint32_t	since;
	uint32_t	debug;
	uint32_t	hostid;
	char		ifname[IFNAMSIZ];
	uint8_t		pf_chksum[PF_MD5_DIGEST_LENGTH];
	bool		keep_counters;
	enum pf_syncookies_mode	syncookies_mode;
	bool		syncookies_active;
};
#endif

struct pf_divert {
	union {
		struct in_addr	ipv4;
		struct in6_addr	ipv6;
	}		addr;
	u_int16_t	port;
};

#define PFFRAG_FRENT_HIWAT	5000	/* Number of fragment entries */
#define PFR_KENTRY_HIWAT	200000	/* Number of table entries */

/*
 * Limit the length of the fragment queue traversal.  Remember
 * search entry points based on the fragment offset.
 */
#define PF_FRAG_ENTRY_POINTS		16

/*
 * The number of entries in the fragment queue must be limited
 * to avoid DoS by linear seaching.  Instead of a global limit,
 * use a limit per entry point.  For large packets these sum up.
 */
#define PF_FRAG_ENTRY_LIMIT		64

/*
 * ioctl parameter structures
 */

struct pfioc_pooladdr {
	u_int32_t		 action;
	u_int32_t		 ticket;
	u_int32_t		 nr;
	u_int32_t		 r_num;
	u_int8_t		 r_action;
	u_int8_t		 r_last;
	u_int8_t		 af;
	char			 anchor[MAXPATHLEN];
	struct pf_pooladdr	 addr;
};

struct pfioc_rule {
	u_int32_t	 action;
	u_int32_t	 ticket;
	u_int32_t	 pool_ticket;
	u_int32_t	 nr;
	char		 anchor[MAXPATHLEN];
	char		 anchor_call[MAXPATHLEN];
	struct pf_rule	 rule;
};

struct pfioc_natlook {
	struct pf_addr	 saddr;
	struct pf_addr	 daddr;
	struct pf_addr	 rsaddr;
	struct pf_addr	 rdaddr;
	u_int16_t	 sport;
	u_int16_t	 dport;
	u_int16_t	 rsport;
	u_int16_t	 rdport;
	sa_family_t	 af;
	u_int8_t	 proto;
	u_int8_t	 direction;
};

struct pfioc_state {
	struct pfsync_state	state;
};

struct pfioc_src_node_kill {
	sa_family_t psnk_af;
	struct pf_rule_addr psnk_src;
	struct pf_rule_addr psnk_dst;
	u_int		    psnk_killed;
};

#ifdef _KERNEL
struct pf_kstate_kill {
	struct pf_state_cmp	psk_pfcmp;
	sa_family_t		psk_af;
	int			psk_proto;
	struct pf_rule_addr	psk_src;
	struct pf_rule_addr	psk_dst;
	struct pf_rule_addr	psk_rt_addr;
	char			psk_ifname[IFNAMSIZ];
	char			psk_label[PF_RULE_LABEL_SIZE];
	u_int			psk_killed;
	bool			psk_kill_match;
};
#endif

struct pfioc_state_kill {
	struct pf_state_cmp	psk_pfcmp;
	sa_family_t		psk_af;
	int			psk_proto;
	struct pf_rule_addr	psk_src;
	struct pf_rule_addr	psk_dst;
	char			psk_ifname[IFNAMSIZ];
	char			psk_label[PF_RULE_LABEL_SIZE];
	u_int			psk_killed;
};

struct pfioc_states {
	int	ps_len;
	union {
		char * __kerncap 	 psu_buf;
		struct pfsync_state	* __kerncap psu_states;
	} ps_u;
#define ps_buf		ps_u.psu_buf
#define ps_states	ps_u.psu_states
};

struct pfioc_states_v2 {
	int		ps_len;
	uint64_t	ps_req_version;
	union {
		char * __kerncap 	 psu_buf;
		struct pf_state_export	* __kerncap psu_states;
	} ps_u;
#define ps_buf		ps_u.psu_buf
#define ps_states	ps_u.psu_states
};

struct pfioc_src_nodes {
	int	psn_len;
	union {
		char * __kerncap		 psu_buf;
		struct pf_src_node	* __kerncap psu_src_nodes;
	} psn_u;
#define psn_buf		psn_u.psu_buf
#define psn_src_nodes	psn_u.psu_src_nodes
};

struct pfioc_if {
	char		 ifname[IFNAMSIZ];
};

struct pfioc_tm {
	int		 timeout;
	int		 seconds;
};

struct pfioc_limit {
	int		 index;
	unsigned	 limit;
};

struct pfioc_altq_v0 {
	u_int32_t	 action;
	u_int32_t	 ticket;
	u_int32_t	 nr;
	struct pf_altq_v0 altq;
};

struct pfioc_altq_v1 {
	u_int32_t	 action;
	u_int32_t	 ticket;
	u_int32_t	 nr;
	/*
	 * Placed here so code that only uses the above parameters can be
	 * written entirely in terms of the v0 or v1 type.
	 */
	u_int32_t	 version;
	struct pf_altq_v1 altq;
};

/*
 * Latest version of struct pfioc_altq_vX.  This must move in lock-step with
 * the latest version of struct pf_altq_vX as it has that struct as a
 * member.
 */
#define PFIOC_ALTQ_VERSION	PF_ALTQ_VERSION

struct pfioc_qstats_v0 {
	u_int32_t	 ticket;
	u_int32_t	 nr;
	void		*buf;
	int		 nbytes;
	u_int8_t	 scheduler;
};

struct pfioc_qstats_v1 {
	u_int32_t	 ticket;
	u_int32_t	 nr;
	void		*buf;
	int		 nbytes;
	u_int8_t	 scheduler;
	/*
	 * Placed here so code that only uses the above parameters can be
	 * written entirely in terms of the v0 or v1 type.
	 */
	u_int32_t	 version;  /* Requested version of stats struct */
};

/* Latest version of struct pfioc_qstats_vX */
#define PFIOC_QSTATS_VERSION	1

struct pfioc_ruleset {
	u_int32_t	 nr;
	char		 path[MAXPATHLEN];
	char		 name[PF_ANCHOR_NAME_SIZE];
};

#define PF_RULESET_ALTQ		(PF_RULESET_MAX)
#define PF_RULESET_TABLE	(PF_RULESET_MAX+1)
struct pfioc_trans {
	int		 size;	/* number of elements */
	int		 esize; /* size of each element in bytes */
	struct pfioc_trans_e {
		int		rs_num;
		char		anchor[MAXPATHLEN];
		u_int32_t	ticket;
	}		* __kerncap array;
};

#define PFR_FLAG_ATOMIC		0x00000001	/* unused */
#define PFR_FLAG_DUMMY		0x00000002
#define PFR_FLAG_FEEDBACK	0x00000004
#define PFR_FLAG_CLSTATS	0x00000008
#define PFR_FLAG_ADDRSTOO	0x00000010
#define PFR_FLAG_REPLACE	0x00000020
#define PFR_FLAG_ALLRSETS	0x00000040
#define PFR_FLAG_ALLMASK	0x0000007F
#ifdef _KERNEL
#define PFR_FLAG_USERIOCTL	0x10000000
#endif

struct pfioc_table {
	struct pfr_table	 pfrio_table;
	void * __kerncap	 pfrio_buffer;
	int			 pfrio_esize;
	int			 pfrio_size;
	int			 pfrio_size2;
	int			 pfrio_nadd;
	int			 pfrio_ndel;
	int			 pfrio_nchange;
	int			 pfrio_flags;
	u_int32_t		 pfrio_ticket;
};
#define	pfrio_exists	pfrio_nadd
#define	pfrio_nzero	pfrio_nadd
#define	pfrio_nmatch	pfrio_nadd
#define pfrio_naddr	pfrio_size2
#define pfrio_setflag	pfrio_size2
#define pfrio_clrflag	pfrio_nadd

struct pfioc_iface {
	char	 pfiio_name[IFNAMSIZ];
	void	* __kerncap pfiio_buffer;
	int	 pfiio_esize;
	int	 pfiio_size;
	int	 pfiio_nzero;
	int	 pfiio_flags;
};

/*
 * ioctl operations
 */

#define DIOCSTART	_IO  ('D',  1)
#define DIOCSTOP	_IO  ('D',  2)
#define DIOCADDRULE	_IOWR('D',  4, struct pfioc_rule)
#define DIOCADDRULENV	_IOWR('D',  4, struct pfioc_nv)
#define DIOCGETRULES	_IOWR('D',  6, struct pfioc_rule)
#define DIOCGETRULE	_IOWR('D',  7, struct pfioc_rule)
#define DIOCGETRULENV	_IOWR('D',  7, struct pfioc_nv)
/* XXX cut 8 - 17 */
#define DIOCCLRSTATES	_IOWR('D', 18, struct pfioc_state_kill)
#define DIOCCLRSTATESNV	_IOWR('D', 18, struct pfioc_nv)
#define DIOCGETSTATE	_IOWR('D', 19, struct pfioc_state)
#define DIOCGETSTATENV	_IOWR('D', 19, struct pfioc_nv)
#define DIOCSETSTATUSIF _IOWR('D', 20, struct pfioc_if)
#define DIOCGETSTATUS	_IOWR('D', 21, struct pf_status)
#define DIOCCLRSTATUS	_IO  ('D', 22)
#define DIOCNATLOOK	_IOWR('D', 23, struct pfioc_natlook)
#define DIOCSETDEBUG	_IOWR('D', 24, u_int32_t)
#define DIOCGETSTATES	_IOWR('D', 25, struct pfioc_states)
<<<<<<< HEAD
#if defined(__CHERI_PURE_CAPABILITY__) ||			\
   (defined(_KERNEL) && __has_feature(capabilities))
#define DIOCGETSTATESNV	_IOWR('D', 24, struct pfioc_nv)
#else
#define DIOCGETSTATESNV	_IOWR('D', 25, struct pfioc_nv)
#endif
=======
>>>>>>> b69019c1
#define DIOCCHANGERULE	_IOWR('D', 26, struct pfioc_rule)
/* XXX cut 26 - 28 */
#define DIOCSETTIMEOUT	_IOWR('D', 29, struct pfioc_tm)
#define DIOCGETTIMEOUT	_IOWR('D', 30, struct pfioc_tm)
#define DIOCADDSTATE	_IOWR('D', 37, struct pfioc_state)
#define DIOCCLRRULECTRS	_IO  ('D', 38)
#define DIOCGETLIMIT	_IOWR('D', 39, struct pfioc_limit)
#define DIOCSETLIMIT	_IOWR('D', 40, struct pfioc_limit)
#define DIOCKILLSTATES	_IOWR('D', 41, struct pfioc_state_kill)
#define DIOCKILLSTATESNV	_IOWR('D', 41, struct pfioc_nv)
#define DIOCSTARTALTQ	_IO  ('D', 42)
#define DIOCSTOPALTQ	_IO  ('D', 43)
#define DIOCADDALTQV0	_IOWR('D', 45, struct pfioc_altq_v0)
#define DIOCADDALTQV1	_IOWR('D', 45, struct pfioc_altq_v1)
#define DIOCGETALTQSV0	_IOWR('D', 47, struct pfioc_altq_v0)
#define DIOCGETALTQSV1	_IOWR('D', 47, struct pfioc_altq_v1)
#define DIOCGETALTQV0	_IOWR('D', 48, struct pfioc_altq_v0)
#define DIOCGETALTQV1	_IOWR('D', 48, struct pfioc_altq_v1)
#define DIOCCHANGEALTQV0 _IOWR('D', 49, struct pfioc_altq_v0)
#define DIOCCHANGEALTQV1 _IOWR('D', 49, struct pfioc_altq_v1)
#define DIOCGETQSTATSV0	_IOWR('D', 50, struct pfioc_qstats_v0)
#define DIOCGETQSTATSV1	_IOWR('D', 50, struct pfioc_qstats_v1)
#define DIOCBEGINADDRS	_IOWR('D', 51, struct pfioc_pooladdr)
#define DIOCADDADDR	_IOWR('D', 52, struct pfioc_pooladdr)
#define DIOCGETADDRS	_IOWR('D', 53, struct pfioc_pooladdr)
#define DIOCGETADDR	_IOWR('D', 54, struct pfioc_pooladdr)
#define DIOCCHANGEADDR	_IOWR('D', 55, struct pfioc_pooladdr)
/* XXX cut 55 - 57 */
#define	DIOCGETRULESETS	_IOWR('D', 58, struct pfioc_ruleset)
#define	DIOCGETRULESET	_IOWR('D', 59, struct pfioc_ruleset)
#define	DIOCRCLRTABLES	_IOWR('D', 60, struct pfioc_table)
#define	DIOCRADDTABLES	_IOWR('D', 61, struct pfioc_table)
#define	DIOCRDELTABLES	_IOWR('D', 62, struct pfioc_table)
#define	DIOCRGETTABLES	_IOWR('D', 63, struct pfioc_table)
#define	DIOCRGETTSTATS	_IOWR('D', 64, struct pfioc_table)
#define DIOCRCLRTSTATS	_IOWR('D', 65, struct pfioc_table)
#define	DIOCRCLRADDRS	_IOWR('D', 66, struct pfioc_table)
#define	DIOCRADDADDRS	_IOWR('D', 67, struct pfioc_table)
#define	DIOCRDELADDRS	_IOWR('D', 68, struct pfioc_table)
#define	DIOCRSETADDRS	_IOWR('D', 69, struct pfioc_table)
#define	DIOCRGETADDRS	_IOWR('D', 70, struct pfioc_table)
#define	DIOCRGETASTATS	_IOWR('D', 71, struct pfioc_table)
#define	DIOCRCLRASTATS	_IOWR('D', 72, struct pfioc_table)
#define	DIOCRTSTADDRS	_IOWR('D', 73, struct pfioc_table)
#define	DIOCRSETTFLAGS	_IOWR('D', 74, struct pfioc_table)
#define	DIOCRINADEFINE	_IOWR('D', 77, struct pfioc_table)
#define	DIOCOSFPFLUSH	_IO('D', 78)
#define	DIOCOSFPADD	_IOWR('D', 79, struct pf_osfp_ioctl)
#define	DIOCOSFPGET	_IOWR('D', 80, struct pf_osfp_ioctl)
#define	DIOCXBEGIN	_IOWR('D', 81, struct pfioc_trans)
#define	DIOCXCOMMIT	_IOWR('D', 82, struct pfioc_trans)
#define	DIOCXROLLBACK	_IOWR('D', 83, struct pfioc_trans)
#define	DIOCGETSRCNODES	_IOWR('D', 84, struct pfioc_src_nodes)
#define	DIOCCLRSRCNODES	_IO('D', 85)
#define	DIOCSETHOSTID	_IOWR('D', 86, u_int32_t)
#define	DIOCIGETIFACES	_IOWR('D', 87, struct pfioc_iface)
#define	DIOCSETIFFLAG	_IOWR('D', 89, struct pfioc_iface)
#define	DIOCCLRIFFLAG	_IOWR('D', 90, struct pfioc_iface)
#define	DIOCKILLSRCNODES	_IOWR('D', 91, struct pfioc_src_node_kill)
#define	DIOCGIFSPEEDV0	_IOWR('D', 92, struct pf_ifspeed_v0)
#define	DIOCGIFSPEEDV1	_IOWR('D', 92, struct pf_ifspeed_v1)
#define DIOCGETSTATESV2	_IOWR('D', 93, struct pfioc_states_v2)
#define	DIOCGETSYNCOOKIES	_IOWR('D', 94, struct pfioc_nv)
#define	DIOCSETSYNCOOKIES	_IOWR('D', 95, struct pfioc_nv)
#define	DIOCKEEPCOUNTERS	_IOWR('D', 96, struct pfioc_nv)

struct pf_ifspeed_v0 {
	char			ifname[IFNAMSIZ];
	u_int32_t		baudrate;
};

struct pf_ifspeed_v1 {
	char			ifname[IFNAMSIZ];
	u_int32_t		baudrate32;
	/* layout identical to struct pf_ifspeed_v0 up to this point */
	u_int64_t		baudrate;
};

/* Latest version of struct pf_ifspeed_vX */
#define PF_IFSPEED_VERSION	1

/*
 * Compatibility and convenience macros
 */
#ifndef _KERNEL
#ifdef PFIOC_USE_LATEST
/*
 * Maintaining in-tree consumers of the ioctl interface is easier when that
 * code can be written in terms old names that refer to the latest interface
 * version as that reduces the required changes in the consumers to those
 * that are functionally necessary to accommodate a new interface version.
 */
#define	pfioc_altq	__CONCAT(pfioc_altq_v, PFIOC_ALTQ_VERSION)
#define	pfioc_qstats	__CONCAT(pfioc_qstats_v, PFIOC_QSTATS_VERSION)
#define	pf_ifspeed	__CONCAT(pf_ifspeed_v, PF_IFSPEED_VERSION)

#define	DIOCADDALTQ	__CONCAT(DIOCADDALTQV, PFIOC_ALTQ_VERSION)
#define	DIOCGETALTQS	__CONCAT(DIOCGETALTQSV, PFIOC_ALTQ_VERSION)
#define	DIOCGETALTQ	__CONCAT(DIOCGETALTQV, PFIOC_ALTQ_VERSION)
#define	DIOCCHANGEALTQ	__CONCAT(DIOCCHANGEALTQV, PFIOC_ALTQ_VERSION)
#define	DIOCGETQSTATS	__CONCAT(DIOCGETQSTATSV, PFIOC_QSTATS_VERSION)
#define	DIOCGIFSPEED	__CONCAT(DIOCGIFSPEEDV, PF_IFSPEED_VERSION)
#else
/*
 * When building out-of-tree code that is written for the old interface,
 * such as may exist in ports for example, resolve the old struct tags and
 * ioctl command names to the v0 versions.
 */
#define	pfioc_altq	__CONCAT(pfioc_altq_v, 0)
#define	pfioc_qstats	__CONCAT(pfioc_qstats_v, 0)
#define	pf_ifspeed	__CONCAT(pf_ifspeed_v, 0)

#define	DIOCADDALTQ	__CONCAT(DIOCADDALTQV, 0)
#define	DIOCGETALTQS	__CONCAT(DIOCGETALTQSV, 0)
#define	DIOCGETALTQ	__CONCAT(DIOCGETALTQV, 0)
#define	DIOCCHANGEALTQ	__CONCAT(DIOCCHANGEALTQV, 0)
#define	DIOCGETQSTATS	__CONCAT(DIOCGETQSTATSV, 0)
#define	DIOCGIFSPEED	__CONCAT(DIOCGIFSPEEDV, 0)
#endif /* PFIOC_USE_LATEST */
#endif /* _KERNEL */

#ifdef _KERNEL
LIST_HEAD(pf_ksrc_node_list, pf_ksrc_node);
struct pf_srchash {
	struct pf_ksrc_node_list		nodes;
	struct mtx			lock;
};

struct pf_keyhash {
	LIST_HEAD(, pf_state_key)	keys;
	struct mtx			lock;
};

struct pf_idhash {
	LIST_HEAD(, pf_kstate)		states;
	struct mtx			lock;
};

extern u_long		pf_ioctl_maxcount;
extern u_long		pf_hashmask;
extern u_long		pf_srchashmask;
#define	PF_HASHSIZ	(131072)
#define	PF_SRCHASHSIZ	(PF_HASHSIZ/4)
VNET_DECLARE(struct pf_keyhash *, pf_keyhash);
VNET_DECLARE(struct pf_idhash *, pf_idhash);
#define V_pf_keyhash	VNET(pf_keyhash)
#define	V_pf_idhash	VNET(pf_idhash)
VNET_DECLARE(struct pf_srchash *, pf_srchash);
#define	V_pf_srchash	VNET(pf_srchash)

#define PF_IDHASH(s)	(be64toh((s)->id) % (pf_hashmask + 1))

VNET_DECLARE(void *, pf_swi_cookie);
#define V_pf_swi_cookie	VNET(pf_swi_cookie)
VNET_DECLARE(struct intr_event *, pf_swi_ie);
#define	V_pf_swi_ie	VNET(pf_swi_ie)

VNET_DECLARE(uint64_t, pf_stateid[MAXCPU]);
#define	V_pf_stateid	VNET(pf_stateid)

TAILQ_HEAD(pf_altqqueue, pf_altq);
VNET_DECLARE(struct pf_altqqueue,	 pf_altqs[4]);
#define	V_pf_altqs			 VNET(pf_altqs)
VNET_DECLARE(struct pf_kpalist,		 pf_pabuf);
#define	V_pf_pabuf			 VNET(pf_pabuf)

VNET_DECLARE(u_int32_t,			 ticket_altqs_active);
#define	V_ticket_altqs_active		 VNET(ticket_altqs_active)
VNET_DECLARE(u_int32_t,			 ticket_altqs_inactive);
#define	V_ticket_altqs_inactive		 VNET(ticket_altqs_inactive)
VNET_DECLARE(int,			 altqs_inactive_open);
#define	V_altqs_inactive_open		 VNET(altqs_inactive_open)
VNET_DECLARE(u_int32_t,			 ticket_pabuf);
#define	V_ticket_pabuf			 VNET(ticket_pabuf)
VNET_DECLARE(struct pf_altqqueue *,	 pf_altqs_active);
#define	V_pf_altqs_active		 VNET(pf_altqs_active)
VNET_DECLARE(struct pf_altqqueue *,	 pf_altq_ifs_active);
#define	V_pf_altq_ifs_active		 VNET(pf_altq_ifs_active)
VNET_DECLARE(struct pf_altqqueue *,	 pf_altqs_inactive);
#define	V_pf_altqs_inactive		 VNET(pf_altqs_inactive)
VNET_DECLARE(struct pf_altqqueue *,	 pf_altq_ifs_inactive);
#define	V_pf_altq_ifs_inactive		 VNET(pf_altq_ifs_inactive)

VNET_DECLARE(struct pf_krulequeue, pf_unlinked_rules);
#define	V_pf_unlinked_rules	VNET(pf_unlinked_rules)

#ifdef PF_WANT_32_TO_64_COUNTER
LIST_HEAD(allkiflist_head, pfi_kkif);
VNET_DECLARE(struct allkiflist_head, pf_allkiflist);
#define V_pf_allkiflist     VNET(pf_allkiflist)
VNET_DECLARE(size_t, pf_allkifcount);
#define V_pf_allkifcount     VNET(pf_allkifcount)
VNET_DECLARE(struct pfi_kkif *, pf_kifmarker);
#define V_pf_kifmarker     VNET(pf_kifmarker)

LIST_HEAD(allrulelist_head, pf_krule);
VNET_DECLARE(struct allrulelist_head, pf_allrulelist);
#define V_pf_allrulelist     VNET(pf_allrulelist)
VNET_DECLARE(size_t, pf_allrulecount);
#define V_pf_allrulecount     VNET(pf_allrulecount)
VNET_DECLARE(struct pf_krule *, pf_rulemarker);
#define V_pf_rulemarker     VNET(pf_rulemarker)
#endif

void				 pf_initialize(void);
void				 pf_mtag_initialize(void);
void				 pf_mtag_cleanup(void);
void				 pf_cleanup(void);

struct pf_mtag			*pf_get_mtag(struct mbuf *);

extern void			 pf_calc_skip_steps(struct pf_krulequeue *);
#ifdef ALTQ
extern	void			 pf_altq_ifnet_event(struct ifnet *, int);
#endif
VNET_DECLARE(uma_zone_t,	 pf_state_z);
#define	V_pf_state_z		 VNET(pf_state_z)
VNET_DECLARE(uma_zone_t,	 pf_state_key_z);
#define	V_pf_state_key_z	 VNET(pf_state_key_z)
VNET_DECLARE(uma_zone_t,	 pf_state_scrub_z);
#define	V_pf_state_scrub_z	 VNET(pf_state_scrub_z)

extern void			 pf_purge_thread(void *);
extern void			 pf_unload_vnet_purge(void);
extern void			 pf_intr(void *);
extern void			 pf_purge_expired_src_nodes(void);

extern int			 pf_unlink_state(struct pf_kstate *, u_int);
#define	PF_ENTER_LOCKED		0x00000001
#define	PF_RETURN_LOCKED	0x00000002
extern int			 pf_state_insert(struct pfi_kkif *,
				    struct pfi_kkif *,
				    struct pf_state_key *,
				    struct pf_state_key *,
				    struct pf_kstate *);
extern struct pf_kstate		*pf_alloc_state(int);
extern void			 pf_free_state(struct pf_kstate *);

static __inline void
pf_ref_state(struct pf_kstate *s)
{

	refcount_acquire(&s->refs);
}

static __inline int
pf_release_state(struct pf_kstate *s)
{

	if (refcount_release(&s->refs)) {
		pf_free_state(s);
		return (1);
	} else
		return (0);
}

static __inline int
pf_release_staten(struct pf_kstate *s, u_int n)
{

	if (refcount_releasen(&s->refs, n)) {
		pf_free_state(s);
		return (1);
	} else
		return (0);
}

extern struct pf_kstate		*pf_find_state_byid(uint64_t, uint32_t);
extern struct pf_kstate		*pf_find_state_all(struct pf_state_key_cmp *,
				    u_int, int *);
extern bool			pf_find_state_all_exists(struct pf_state_key_cmp *,
				    u_int);
extern struct pf_ksrc_node	*pf_find_src_node(struct pf_addr *,
				    struct pf_krule *, sa_family_t, int);
extern void			 pf_unlink_src_node(struct pf_ksrc_node *);
extern u_int			 pf_free_src_nodes(struct pf_ksrc_node_list *);
extern void			 pf_print_state(struct pf_kstate *);
extern void			 pf_print_flags(u_int8_t);
extern u_int16_t		 pf_cksum_fixup(u_int16_t, u_int16_t, u_int16_t,
				    u_int8_t);
extern u_int16_t		 pf_proto_cksum_fixup(struct mbuf *, u_int16_t,
				    u_int16_t, u_int16_t, u_int8_t);

VNET_DECLARE(struct ifnet *,		 sync_ifp);
#define	V_sync_ifp		 	 VNET(sync_ifp);
VNET_DECLARE(struct pf_krule,		 pf_default_rule);
#define	V_pf_default_rule		  VNET(pf_default_rule)
extern void			 pf_addrcpy(struct pf_addr *, struct pf_addr *,
				    u_int8_t);
void				pf_free_rule(struct pf_krule *);

#ifdef INET
int	pf_test(int, int, struct ifnet *, struct mbuf **, struct inpcb *);
int	pf_normalize_ip(struct mbuf **, int, struct pfi_kkif *, u_short *,
	    struct pf_pdesc *);
#endif /* INET */

#ifdef INET6
int	pf_test6(int, int, struct ifnet *, struct mbuf **, struct inpcb *);
int	pf_normalize_ip6(struct mbuf **, int, struct pfi_kkif *, u_short *,
	    struct pf_pdesc *);
void	pf_poolmask(struct pf_addr *, struct pf_addr*,
	    struct pf_addr *, struct pf_addr *, u_int8_t);
void	pf_addr_inc(struct pf_addr *, sa_family_t);
int	pf_refragment6(struct ifnet *, struct mbuf **, struct m_tag *);
#endif /* INET6 */

u_int32_t	pf_new_isn(struct pf_kstate *);
void   *pf_pull_hdr(struct mbuf *, int, void *, int, u_short *, u_short *,
	    sa_family_t);
void	pf_change_a(void *, u_int16_t *, u_int32_t, u_int8_t);
void	pf_change_proto_a(struct mbuf *, void *, u_int16_t *, u_int32_t,
	    u_int8_t);
void	pf_change_tcp_a(struct mbuf *, void *, u_int16_t *, u_int32_t);
void	pf_patch_16_unaligned(struct mbuf *, u_int16_t *, void *, u_int16_t,
	    bool, u_int8_t);
void	pf_patch_32_unaligned(struct mbuf *, u_int16_t *, void *, u_int32_t,
    bool, u_int8_t);
void	pf_send_deferred_syn(struct pf_kstate *);
int	pf_match_addr(u_int8_t, struct pf_addr *, struct pf_addr *,
	    struct pf_addr *, sa_family_t);
int	pf_match_addr_range(struct pf_addr *, struct pf_addr *,
	    struct pf_addr *, sa_family_t);
int	pf_match_port(u_int8_t, u_int16_t, u_int16_t, u_int16_t);

void	pf_normalize_init(void);
void	pf_normalize_cleanup(void);
int	pf_normalize_tcp(int, struct pfi_kkif *, struct mbuf *, int, int, void *,
	    struct pf_pdesc *);
void	pf_normalize_tcp_cleanup(struct pf_kstate *);
int	pf_normalize_tcp_init(struct mbuf *, int, struct pf_pdesc *,
	    struct tcphdr *, struct pf_state_peer *, struct pf_state_peer *);
int	pf_normalize_tcp_stateful(struct mbuf *, int, struct pf_pdesc *,
	    u_short *, struct tcphdr *, struct pf_kstate *,
	    struct pf_state_peer *, struct pf_state_peer *, int *);
u_int32_t
	pf_state_expires(const struct pf_kstate *);
void	pf_purge_expired_fragments(void);
void	pf_purge_fragments(uint32_t);
int	pf_routable(struct pf_addr *addr, sa_family_t af, struct pfi_kkif *,
	    int);
int	pf_socket_lookup(int, struct pf_pdesc *, struct mbuf *);
struct pf_state_key *pf_alloc_state_key(int);
void	pfr_initialize(void);
void	pfr_cleanup(void);
int	pfr_match_addr(struct pfr_ktable *, struct pf_addr *, sa_family_t);
void	pfr_update_stats(struct pfr_ktable *, struct pf_addr *, sa_family_t,
	    u_int64_t, int, int, int);
int	pfr_pool_get(struct pfr_ktable *, int *, struct pf_addr *, sa_family_t);
void	pfr_dynaddr_update(struct pfr_ktable *, struct pfi_dynaddr *);
struct pfr_ktable *
	pfr_attach_table(struct pf_kruleset *, char *);
void	pfr_detach_table(struct pfr_ktable *);
int	pfr_clr_tables(struct pfr_table *, int *, int);
int	pfr_add_tables(struct pfr_table *, int, int *, int);
int	pfr_del_tables(struct pfr_table *, int, int *, int);
int	pfr_table_count(struct pfr_table *, int);
int	pfr_get_tables(struct pfr_table *, struct pfr_table *, int *, int);
int	pfr_get_tstats(struct pfr_table *, struct pfr_tstats *, int *, int);
int	pfr_clr_tstats(struct pfr_table *, int, int *, int);
int	pfr_set_tflags(struct pfr_table *, int, int, int, int *, int *, int);
int	pfr_clr_addrs(struct pfr_table *, int *, int);
int	pfr_insert_kentry(struct pfr_ktable *, struct pfr_addr *, long);
int	pfr_add_addrs(struct pfr_table *, struct pfr_addr *, int, int *,
	    int);
int	pfr_del_addrs(struct pfr_table *, struct pfr_addr *, int, int *,
	    int);
int	pfr_set_addrs(struct pfr_table *, struct pfr_addr *, int, int *,
	    int *, int *, int *, int, u_int32_t);
int	pfr_get_addrs(struct pfr_table *, struct pfr_addr *, int *, int);
int	pfr_get_astats(struct pfr_table *, struct pfr_astats *, int *, int);
int	pfr_clr_astats(struct pfr_table *, struct pfr_addr *, int, int *,
	    int);
int	pfr_tst_addrs(struct pfr_table *, struct pfr_addr *, int, int *,
	    int);
int	pfr_ina_begin(struct pfr_table *, u_int32_t *, int *, int);
int	pfr_ina_rollback(struct pfr_table *, u_int32_t, int *, int);
int	pfr_ina_commit(struct pfr_table *, u_int32_t, int *, int *, int);
int	pfr_ina_define(struct pfr_table *, struct pfr_addr *, int, int *,
	    int *, u_int32_t, int);

MALLOC_DECLARE(PFI_MTYPE);
VNET_DECLARE(struct pfi_kkif *,		 pfi_all);
#define	V_pfi_all	 		 VNET(pfi_all)

void		 pfi_initialize(void);
void		 pfi_initialize_vnet(void);
void		 pfi_cleanup(void);
void		 pfi_cleanup_vnet(void);
void		 pfi_kkif_ref(struct pfi_kkif *);
void		 pfi_kkif_unref(struct pfi_kkif *);
struct pfi_kkif	*pfi_kkif_find(const char *);
struct pfi_kkif	*pfi_kkif_attach(struct pfi_kkif *, const char *);
int		 pfi_kkif_match(struct pfi_kkif *, struct pfi_kkif *);
void		 pfi_kkif_purge(void);
int		 pfi_match_addr(struct pfi_dynaddr *, struct pf_addr *,
		    sa_family_t);
int		 pfi_dynaddr_setup(struct pf_addr_wrap *, sa_family_t);
void		 pfi_dynaddr_remove(struct pfi_dynaddr *);
void		 pfi_dynaddr_copyout(struct pf_addr_wrap *);
void		 pfi_update_status(const char *, struct pf_status *);
void		 pfi_get_ifaces(const char *, struct pfi_kif *, int *);
int		 pfi_set_flags(const char *, int);
int		 pfi_clear_flags(const char *, int);

int		 pf_match_tag(struct mbuf *, struct pf_krule *, int *, int);
int		 pf_tag_packet(struct mbuf *, struct pf_pdesc *, int);
int		 pf_addr_cmp(struct pf_addr *, struct pf_addr *,
		    sa_family_t);
void		 pf_qid2qname(u_int32_t, char *);

u_int16_t	 pf_get_mss(struct mbuf *, int, u_int16_t, sa_family_t);
u_int8_t	 pf_get_wscale(struct mbuf *, int, u_int16_t, sa_family_t);
struct mbuf 	*pf_build_tcp(const struct pf_krule *, sa_family_t,
		    const struct pf_addr *, const struct pf_addr *,
		    u_int16_t, u_int16_t, u_int32_t, u_int32_t,
		    u_int8_t, u_int16_t, u_int16_t, u_int8_t, int,
		    u_int16_t);
void		 pf_send_tcp(const struct pf_krule *, sa_family_t,
			    const struct pf_addr *, const struct pf_addr *,
			    u_int16_t, u_int16_t, u_int32_t, u_int32_t,
			    u_int8_t, u_int16_t, u_int16_t, u_int8_t, int,
			    u_int16_t);

void			 pf_syncookies_init(void);
void			 pf_syncookies_cleanup(void);
int			 pf_get_syncookies(struct pfioc_nv *);
int			 pf_set_syncookies(struct pfioc_nv *);
int			 pf_synflood_check(struct pf_pdesc *);
void			 pf_syncookie_send(struct mbuf *m, int off,
			    struct pf_pdesc *);
u_int8_t		 pf_syncookie_validate(struct pf_pdesc *);
struct mbuf *		 pf_syncookie_recreate_syn(uint8_t, int,
			    struct pf_pdesc *);

VNET_DECLARE(struct pf_kstatus, pf_status);
#define	V_pf_status	VNET(pf_status)

struct pf_limit {
	uma_zone_t	zone;
	u_int		limit;
};
VNET_DECLARE(struct pf_limit, pf_limits[PF_LIMIT_MAX]);
#define	V_pf_limits VNET(pf_limits)

#endif /* _KERNEL */

#ifdef _KERNEL
VNET_DECLARE(struct pf_kanchor_global,		 pf_anchors);
#define	V_pf_anchors				 VNET(pf_anchors)
VNET_DECLARE(struct pf_kanchor,			 pf_main_anchor);
#define	V_pf_main_anchor			 VNET(pf_main_anchor)
#define pf_main_ruleset	V_pf_main_anchor.ruleset

void			 pf_init_kruleset(struct pf_kruleset *);
int			 pf_kanchor_setup(struct pf_krule *,
			    const struct pf_kruleset *, const char *);
int			 pf_kanchor_nvcopyout(const struct pf_kruleset *,
			    const struct pf_krule *, nvlist_t *);
int			 pf_kanchor_copyout(const struct pf_kruleset *,
			    const struct pf_krule *, struct pfioc_rule *);
void			 pf_kanchor_remove(struct pf_krule *);
void			 pf_remove_if_empty_kruleset(struct pf_kruleset *);
struct pf_kruleset	*pf_find_kruleset(const char *);
struct pf_kruleset	*pf_find_or_create_kruleset(const char *);
void			 pf_rs_initialize(void);

void			 pf_krule_free(struct pf_krule *);
#endif

/* The fingerprint functions can be linked into userland programs (tcpdump) */
int	pf_osfp_add(struct pf_osfp_ioctl *);
#ifdef _KERNEL
struct pf_osfp_enlist *
	pf_osfp_fingerprint(struct pf_pdesc *, struct mbuf *, int,
	    const struct tcphdr *);
#endif /* _KERNEL */
void	pf_osfp_flush(void);
int	pf_osfp_get(struct pf_osfp_ioctl *);
int	pf_osfp_match(struct pf_osfp_enlist *, pf_osfp_t);

#ifdef _KERNEL
void			 pf_print_host(struct pf_addr *, u_int16_t, u_int8_t);

void			 pf_step_into_anchor(struct pf_kanchor_stackframe *, int *,
			    struct pf_kruleset **, int, struct pf_krule **,
			    struct pf_krule **, int *);
int			 pf_step_out_of_anchor(struct pf_kanchor_stackframe *, int *,
			    struct pf_kruleset **, int, struct pf_krule **,
			    struct pf_krule **, int *);

int			 pf_map_addr(u_int8_t, struct pf_krule *,
			    struct pf_addr *, struct pf_addr *,
			    struct pf_addr *, struct pf_ksrc_node **);
struct pf_krule		*pf_get_translation(struct pf_pdesc *, struct mbuf *,
			    int, int, struct pfi_kkif *, struct pf_ksrc_node **,
			    struct pf_state_key **, struct pf_state_key **,
			    struct pf_addr *, struct pf_addr *,
			    uint16_t, uint16_t, struct pf_kanchor_stackframe *);

struct pf_state_key	*pf_state_key_setup(struct pf_pdesc *, struct pf_addr *,
			    struct pf_addr *, u_int16_t, u_int16_t);
struct pf_state_key	*pf_state_key_clone(struct pf_state_key *);

struct pfi_kkif		*pf_kkif_create(int);
void			 pf_kkif_free(struct pfi_kkif *);
void			 pf_kkif_zero(struct pfi_kkif *);
#endif /* _KERNEL */

#endif /* _NET_PFVAR_H_ */<|MERGE_RESOLUTION|>--- conflicted
+++ resolved
@@ -1671,15 +1671,6 @@
 #define DIOCNATLOOK	_IOWR('D', 23, struct pfioc_natlook)
 #define DIOCSETDEBUG	_IOWR('D', 24, u_int32_t)
 #define DIOCGETSTATES	_IOWR('D', 25, struct pfioc_states)
-<<<<<<< HEAD
-#if defined(__CHERI_PURE_CAPABILITY__) ||			\
-   (defined(_KERNEL) && __has_feature(capabilities))
-#define DIOCGETSTATESNV	_IOWR('D', 24, struct pfioc_nv)
-#else
-#define DIOCGETSTATESNV	_IOWR('D', 25, struct pfioc_nv)
-#endif
-=======
->>>>>>> b69019c1
 #define DIOCCHANGERULE	_IOWR('D', 26, struct pfioc_rule)
 /* XXX cut 26 - 28 */
 #define DIOCSETTIMEOUT	_IOWR('D', 29, struct pfioc_tm)
