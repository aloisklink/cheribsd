--- conflicted
+++ resolved
@@ -428,15 +428,10 @@
 #define	ifr_lan_pcp	ifr_ifru.ifru_vlan_pcp	/* VLAN priority */
 #endif /* !defined(_KERNEL) */
 
-<<<<<<< HEAD
-#if defined(_KERNEL) && ! defined(CHERI_KERNEL) && __has_feature(capabilities)
-struct ifreq_buffer_c {
-=======
 #if defined(_KERNEL) && defined(COMPAT_FREEBSD64)
 /* XXX-AM: fix for freebsd64 */
 
 struct ifreq_buffer64 {
->>>>>>> 7967ebc7
 	size_t			length;		/* (size_t) */
 	void * __capability	buffer;		/* (void *) */
 };
