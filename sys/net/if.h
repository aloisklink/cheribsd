/*-
 * SPDX-License-Identifier: BSD-3-Clause
 *
 * Copyright (c) 1982, 1986, 1989, 1993
 *	The Regents of the University of California.  All rights reserved.
 *
 * Redistribution and use in source and binary forms, with or without
 * modification, are permitted provided that the following conditions
 * are met:
 * 1. Redistributions of source code must retain the above copyright
 *    notice, this list of conditions and the following disclaimer.
 * 2. Redistributions in binary form must reproduce the above copyright
 *    notice, this list of conditions and the following disclaimer in the
 *    documentation and/or other materials provided with the distribution.
 * 3. Neither the name of the University nor the names of its contributors
 *    may be used to endorse or promote products derived from this software
 *    without specific prior written permission.
 *
 * THIS SOFTWARE IS PROVIDED BY THE REGENTS AND CONTRIBUTORS ``AS IS'' AND
 * ANY EXPRESS OR IMPLIED WARRANTIES, INCLUDING, BUT NOT LIMITED TO, THE
 * IMPLIED WARRANTIES OF MERCHANTABILITY AND FITNESS FOR A PARTICULAR PURPOSE
 * ARE DISCLAIMED.  IN NO EVENT SHALL THE REGENTS OR CONTRIBUTORS BE LIABLE
 * FOR ANY DIRECT, INDIRECT, INCIDENTAL, SPECIAL, EXEMPLARY, OR CONSEQUENTIAL
 * DAMAGES (INCLUDING, BUT NOT LIMITED TO, PROCUREMENT OF SUBSTITUTE GOODS
 * OR SERVICES; LOSS OF USE, DATA, OR PROFITS; OR BUSINESS INTERRUPTION)
 * HOWEVER CAUSED AND ON ANY THEORY OF LIABILITY, WHETHER IN CONTRACT, STRICT
 * LIABILITY, OR TORT (INCLUDING NEGLIGENCE OR OTHERWISE) ARISING IN ANY WAY
 * OUT OF THE USE OF THIS SOFTWARE, EVEN IF ADVISED OF THE POSSIBILITY OF
 * SUCH DAMAGE.
 *
 *	@(#)if.h	8.1 (Berkeley) 6/10/93
 * $FreeBSD$
 */

#ifndef _NET_IF_H_
#define	_NET_IF_H_

#include <sys/cdefs.h>

#if __BSD_VISIBLE
/*
 * <net/if.h> does not depend on <sys/time.h> on most other systems.  This
 * helps userland compatibility.  (struct timeval ifi_lastchange)
 * The same holds for <sys/socket.h>.  (struct sockaddr ifru_addr)
 */
#ifndef _KERNEL
#include <sys/time.h>
#include <sys/socket.h>
#endif
#endif

/*
 * Length of interface external name, including terminating '\0'.
 * Note: this is the same size as a generic device's external name.
 */
#define		IF_NAMESIZE	16
#if __BSD_VISIBLE
#define		IFNAMSIZ	IF_NAMESIZE
#define		IF_MAXUNIT	0x7fff	/* historical value */
#endif
#if __BSD_VISIBLE

/*
 * Structure used to query names of interface cloners.
 */

struct if_clonereq {
	int	ifcr_total;		/* total cloners (out) */
	int	ifcr_count;		/* room for this many in user buffer */
	char * __kerncap ifcr_buffer;	/* buffer for cloner names */
};

/*
 * Structure describing information about an interface
 * which may be of interest to management entities.
 */
struct if_data {
	/* generic interface information */
	uint8_t	ifi_type;		/* ethernet, tokenring, etc */
	uint8_t	ifi_physical;		/* e.g., AUI, Thinnet, 10base-T, etc */
	uint8_t	ifi_addrlen;		/* media address length */
	uint8_t	ifi_hdrlen;		/* media header length */
	uint8_t	ifi_link_state;		/* current link state */
	uint8_t	ifi_vhid;		/* carp vhid */
	uint16_t	ifi_datalen;	/* length of this data struct */
	uint32_t	ifi_mtu;	/* maximum transmission unit */
	uint32_t	ifi_metric;	/* routing metric (external only) */
	uint64_t	ifi_baudrate;	/* linespeed */
	/* volatile statistics */
	uint64_t	ifi_ipackets;	/* packets received on interface */
	uint64_t	ifi_ierrors;	/* input errors on interface */
	uint64_t	ifi_opackets;	/* packets sent on interface */
	uint64_t	ifi_oerrors;	/* output errors on interface */
	uint64_t	ifi_collisions;	/* collisions on csma interfaces */
	uint64_t	ifi_ibytes;	/* total number of octets received */
	uint64_t	ifi_obytes;	/* total number of octets sent */
	uint64_t	ifi_imcasts;	/* packets received via multicast */
	uint64_t	ifi_omcasts;	/* packets sent via multicast */
	uint64_t	ifi_iqdrops;	/* dropped on input */
	uint64_t	ifi_oqdrops;	/* dropped on output */
	uint64_t	ifi_noproto;	/* destined for unsupported protocol */
	uint64_t	ifi_hwassist;	/* HW offload capabilities, see IFCAP */

	/* Unions are here to make sizes MI. */
	union {				/* uptime at attach or stat reset */
		time_t		tt;
		uint64_t	ph;
	} __ifi_epoch;
#define	ifi_epoch	__ifi_epoch.tt
	union {				/* time of last administrative change */
		struct timeval	tv;
		struct {
			uint64_t ph1;
			uint64_t ph2;
		} ph;
	} __ifi_lastchange;
#define	ifi_lastchange	__ifi_lastchange.tv
};

/*-
 * Interface flags are of two types: network stack owned flags, and driver
 * owned flags.  Historically, these values were stored in the same ifnet
 * flags field, but with the advent of fine-grained locking, they have been
 * broken out such that the network stack is responsible for synchronizing
 * the stack-owned fields, and the device driver the device-owned fields.
 * Both halves can perform lockless reads of the other half's field, subject
 * to accepting the involved races.
 *
 * Both sets of flags come from the same number space, and should not be
 * permitted to conflict, as they are exposed to user space via a single
 * field.
 *
 * The following symbols identify read and write requirements for fields:
 *
 * (i) if_flags field set by device driver before attach, read-only there
 *     after.
 * (n) if_flags field written only by the network stack, read by either the
 *     stack or driver.
 * (d) if_drv_flags field written only by the device driver, read by either
 *     the stack or driver.
 */
#define	IFF_UP		0x1		/* (n) interface is up */
#define	IFF_BROADCAST	0x2		/* (i) broadcast address valid */
#define	IFF_DEBUG	0x4		/* (n) turn on debugging */
#define	IFF_LOOPBACK	0x8		/* (i) is a loopback net */
#define	IFF_POINTOPOINT	0x10		/* (i) is a point-to-point link */
#define	IFF_KNOWSEPOCH	0x20		/* (i) calls if_input in net epoch */
#define	IFF_DRV_RUNNING	0x40		/* (d) resources allocated */
#define	IFF_NOARP	0x80		/* (n) no address resolution protocol */
#define	IFF_PROMISC	0x100		/* (n) receive all packets */
#define	IFF_ALLMULTI	0x200		/* (n) receive all multicast packets */
#define	IFF_DRV_OACTIVE	0x400		/* (d) tx hardware queue is full */
#define	IFF_SIMPLEX	0x800		/* (i) can't hear own transmissions */
#define	IFF_LINK0	0x1000		/* per link layer defined bit */
#define	IFF_LINK1	0x2000		/* per link layer defined bit */
#define	IFF_LINK2	0x4000		/* per link layer defined bit */
#define	IFF_ALTPHYS	IFF_LINK2	/* use alternate physical connection */
#define	IFF_MULTICAST	0x8000		/* (i) supports multicast */
#define	IFF_CANTCONFIG	0x10000		/* (i) unconfigurable using ioctl(2) */
#define	IFF_PPROMISC	0x20000		/* (n) user-requested promisc mode */
#define	IFF_MONITOR	0x40000		/* (n) user-requested monitor mode */
#define	IFF_STATICARP	0x80000		/* (n) static ARP */
#define	IFF_DYING	0x200000	/* (n) interface is winding down */
#define	IFF_RENAMING	0x400000	/* (n) interface is being renamed */
#define	IFF_NOGROUP	0x800000	/* (n) interface is not part of any groups */

/*
 * Old names for driver flags so that user space tools can continue to use
 * the old (portable) names.
 */
#ifndef _KERNEL
#define	IFF_RUNNING	IFF_DRV_RUNNING
#define	IFF_OACTIVE	IFF_DRV_OACTIVE
#endif

/* flags set internally only: */
#define	IFF_CANTCHANGE \
	(IFF_BROADCAST|IFF_POINTOPOINT|IFF_DRV_RUNNING|IFF_DRV_OACTIVE|\
	    IFF_SIMPLEX|IFF_MULTICAST|IFF_ALLMULTI|IFF_PROMISC|\
	    IFF_DYING|IFF_CANTCONFIG|IFF_KNOWSEPOCH)

/*
 * Values for if_link_state.
 */
#define	LINK_STATE_UNKNOWN	0	/* link invalid/unknown */
#define	LINK_STATE_DOWN		1	/* link is down */
#define	LINK_STATE_UP		2	/* link is up */

/*
 * Some convenience macros used for setting ifi_baudrate.
 * XXX 1000 vs. 1024? --thorpej@netbsd.org
 */
#define	IF_Kbps(x)	((uintmax_t)(x) * 1000)	/* kilobits/sec. */
#define	IF_Mbps(x)	(IF_Kbps((x) * 1000))	/* megabits/sec. */
#define	IF_Gbps(x)	(IF_Mbps((x) * 1000))	/* gigabits/sec. */

/*
 * Capabilities that interfaces can advertise.
 *
 * struct ifnet.if_capabilities
 *   contains the optional features & capabilities a particular interface
 *   supports (not only the driver but also the detected hw revision).
 *   Capabilities are defined by IFCAP_* below.
 * struct ifnet.if_capenable
 *   contains the enabled (either by default or through ifconfig) optional
 *   features & capabilities on this interface.
 *   Capabilities are defined by IFCAP_* below.
 * struct if_data.ifi_hwassist in mbuf CSUM_ flag form, controlled by above
 *   contains the enabled optional feature & capabilites that can be used
 *   individually per packet and are specified in the mbuf pkthdr.csum_flags
 *   field.  IFCAP_* and CSUM_* do not match one to one and CSUM_* may be
 *   more detailed or differentiated than IFCAP_*.
 *   Hwassist features are defined CSUM_* in sys/mbuf.h
 *
 * Capabilities that cannot be arbitrarily changed with ifconfig/ioctl
 * are listed in IFCAP_CANTCHANGE, similar to IFF_CANTCHANGE.
 * This is not strictly necessary because the common code never
 * changes capabilities, and it is left to the individual driver
 * to do the right thing. However, having the filter here
 * avoids replication of the same code in all individual drivers.
 */
#define	IFCAP_RXCSUM		0x00001  /* can offload checksum on RX */
#define	IFCAP_TXCSUM		0x00002  /* can offload checksum on TX */
#define	IFCAP_NETCONS		0x00004  /* can be a network console */
#define	IFCAP_VLAN_MTU		0x00008	/* VLAN-compatible MTU */
#define	IFCAP_VLAN_HWTAGGING	0x00010	/* hardware VLAN tag support */
#define	IFCAP_JUMBO_MTU		0x00020	/* 9000 byte MTU supported */
#define	IFCAP_POLLING		0x00040	/* driver supports polling */
#define	IFCAP_VLAN_HWCSUM	0x00080	/* can do IFCAP_HWCSUM on VLANs */
#define	IFCAP_TSO4		0x00100	/* can do TCP Segmentation Offload */
#define	IFCAP_TSO6		0x00200	/* can do TCP6 Segmentation Offload */
#define	IFCAP_LRO		0x00400	/* can do Large Receive Offload */
#define	IFCAP_WOL_UCAST		0x00800	/* wake on any unicast frame */
#define	IFCAP_WOL_MCAST		0x01000	/* wake on any multicast frame */
#define	IFCAP_WOL_MAGIC		0x02000	/* wake on any Magic Packet */
#define	IFCAP_TOE4		0x04000	/* interface can offload TCP */
#define	IFCAP_TOE6		0x08000	/* interface can offload TCP6 */
#define	IFCAP_VLAN_HWFILTER	0x10000 /* interface hw can filter vlan tag */
#define	IFCAP_NV		0x20000 /* can do SIOCGIFCAPNV/SIOCSIFCAPNV */
#define	IFCAP_VLAN_HWTSO	0x40000 /* can do IFCAP_TSO on VLANs */
#define	IFCAP_LINKSTATE		0x80000 /* the runtime link state is dynamic */
#define	IFCAP_NETMAP		0x100000 /* netmap mode supported/enabled */
#define	IFCAP_RXCSUM_IPV6	0x200000  /* can offload checksum on IPv6 RX */
#define	IFCAP_TXCSUM_IPV6	0x400000  /* can offload checksum on IPv6 TX */
#define	IFCAP_HWSTATS		0x800000 /* manages counters internally */
#define	IFCAP_TXRTLMT		0x1000000 /* hardware supports TX rate limiting */
#define	IFCAP_HWRXTSTMP		0x2000000 /* hardware rx timestamping */
#define	IFCAP_MEXTPG		0x4000000 /* understands M_EXTPG mbufs */
#define	IFCAP_TXTLS4		0x8000000 /* can do TLS encryption and segmentation for TCP */
#define	IFCAP_TXTLS6		0x10000000 /* can do TLS encryption and segmentation for TCP6 */
#define	IFCAP_VXLAN_HWCSUM	0x20000000 /* can do IFCAN_HWCSUM on VXLANs */
#define	IFCAP_VXLAN_HWTSO	0x40000000 /* can do IFCAP_TSO on VXLANs */
#define	IFCAP_TXTLS_RTLMT	0x80000000 /* can do TLS with rate limiting */

#define IFCAP_HWCSUM_IPV6	(IFCAP_RXCSUM_IPV6 | IFCAP_TXCSUM_IPV6)

#define IFCAP_HWCSUM	(IFCAP_RXCSUM | IFCAP_TXCSUM)
#define	IFCAP_TSO	(IFCAP_TSO4 | IFCAP_TSO6)
#define	IFCAP_WOL	(IFCAP_WOL_UCAST | IFCAP_WOL_MCAST | IFCAP_WOL_MAGIC)
#define	IFCAP_TOE	(IFCAP_TOE4 | IFCAP_TOE6)
#define	IFCAP_TXTLS	(IFCAP_TXTLS4 | IFCAP_TXTLS6)

#define	IFCAP_CANTCHANGE	(IFCAP_NETMAP | IFCAP_NV)
#define	IFCAP_ALLCAPS		0xffffffff

#define	IFCAP_RXCSUM_NAME	"RXCSUM"
#define	IFCAP_TXCSUM_NAME	"TXCSUM"
#define	IFCAP_NETCONS_NAME	"NETCONS"
#define	IFCAP_VLAN_MTU_NAME	"VLAN_MTU"
#define	IFCAP_VLAN_HWTAGGING_NAME "VLAN_HWTAGGING"
#define	IFCAP_JUMBO_MTU_NAME	"JUMBO_MTU"
#define	IFCAP_POLLING_NAME	"POLLING"
#define	IFCAP_VLAN_HWCSUM_NAME	"VLAN_HWCSUM"
#define	IFCAP_TSO4_NAME		"TSO4"
#define	IFCAP_TSO6_NAME		"TSO6"
#define	IFCAP_LRO_NAME		"LRO"
#define	IFCAP_WOL_UCAST_NAME	"WOL_UCAST"
#define	IFCAP_WOL_MCAST_NAME	"WOL_MCAST"
#define	IFCAP_WOL_MAGIC_NAME	"WOL_MAGIC"
#define	IFCAP_TOE4_NAME		"TOE4"
#define	IFCAP_TOE6_NAME		"TOE6"
#define	IFCAP_VLAN_HWFILTER_NAME "VLAN_HWFILTER"
#define	IFCAP_VLAN_HWTSO_NAME	"VLAN_HWTSO"
#define	IFCAP_LINKSTATE_NAME	"LINKSTATE"
#define	IFCAP_NETMAP_NAME	"NETMAP"
#define	IFCAP_RXCSUM_IPV6_NAME	"RXCSUM_IPV6"
#define	IFCAP_TXCSUM_IPV6_NAME	"TXCSUM_IPV6"
#define	IFCAP_HWSTATS_NAME	"HWSTATS"
#define	IFCAP_TXRTLMT_NAME	"TXRTLMT"
#define	IFCAP_HWRXTSTMP_NAME	"HWRXTSTMP"
#define	IFCAP_MEXTPG_NAME	"MEXTPG"
#define	IFCAP_TXTLS4_NAME	"TXTLS4"
#define	IFCAP_TXTLS6_NAME	"TXTLS6"
#define	IFCAP_VXLAN_HWCSUM_NAME	"VXLAN_HWCSUM"
#define	IFCAP_VXLAN_HWTSO_NAME	"VXLAN_HWTSO"
#define	IFCAP_TXTLS_RTLMT_NAME	"TXTLS_RTLMT"

#define	IFQ_MAXLEN	50
#define	IFNET_SLOWHZ	1		/* granularity is 1 second */

/*
 * Message format for use in obtaining information about interfaces
 * from getkerninfo and the routing socket
 * For the new, extensible interface see struct if_msghdrl below.
 */
struct if_msghdr {
	u_short	ifm_msglen;	/* to skip over non-understood messages */
	u_char	ifm_version;	/* future binary compatibility */
	u_char	ifm_type;	/* message type */
	int	ifm_addrs;	/* like rtm_addrs */
	int	ifm_flags;	/* value of if_flags */
	u_short	ifm_index;	/* index for associated ifp */
	u_short	_ifm_spare1;
	struct	if_data ifm_data;/* statistics and other data about if */
};

/*
 * The 'l' version shall be used by new interfaces, like NET_RT_IFLISTL.  It is
 * extensible after ifm_data_off or within ifm_data.  Both the if_msghdr and
 * if_data now have a member field detailing the struct length in addition to
 * the routing message length.  Macros are provided to find the start of
 * ifm_data and the start of the socket address strucutres immediately following
 * struct if_msghdrl given a pointer to struct if_msghdrl.
 */
#define	IF_MSGHDRL_IFM_DATA(_l) \
    (struct if_data *)((char *)(_l) + (_l)->ifm_data_off)
#define	IF_MSGHDRL_RTA(_l) \
    (void *)((uintptr_t)(_l) + (_l)->ifm_len)
struct if_msghdrl {
	u_short	ifm_msglen;	/* to skip over non-understood messages */
	u_char	ifm_version;	/* future binary compatibility */
	u_char	ifm_type;	/* message type */
	int	ifm_addrs;	/* like rtm_addrs */
	int	ifm_flags;	/* value of if_flags */
	u_short	ifm_index;	/* index for associated ifp */
	u_short _ifm_spare1;	/* spare space to grow if_index, see if_var.h */
	u_short	ifm_len;	/* length of if_msghdrl incl. if_data */
	u_short	ifm_data_off;	/* offset of if_data from beginning */
	int	_ifm_spare2;
	struct	if_data ifm_data;/* statistics and other data about if */
};

/*
 * Message format for use in obtaining information about interface addresses
 * from getkerninfo and the routing socket
 * For the new, extensible interface see struct ifa_msghdrl below.
 */
struct ifa_msghdr {
	u_short	ifam_msglen;	/* to skip over non-understood messages */
	u_char	ifam_version;	/* future binary compatibility */
	u_char	ifam_type;	/* message type */
	int	ifam_addrs;	/* like rtm_addrs */
	int	ifam_flags;	/* value of ifa_flags */
	u_short	ifam_index;	/* index for associated ifp */
	u_short	_ifam_spare1;
	int	ifam_metric;	/* value of ifa_ifp->if_metric */
};

/*
 * The 'l' version shall be used by new interfaces, like NET_RT_IFLISTL.  It is
 * extensible after ifam_metric or within ifam_data.  Both the ifa_msghdrl and
 * if_data now have a member field detailing the struct length in addition to
 * the routing message length.  Macros are provided to find the start of
 * ifm_data and the start of the socket address strucutres immediately following
 * struct ifa_msghdrl given a pointer to struct ifa_msghdrl.
 */
#define	IFA_MSGHDRL_IFAM_DATA(_l) \
    (struct if_data *)((char *)(_l) + (_l)->ifam_data_off)
#define	IFA_MSGHDRL_RTA(_l) \
    (void *)((uintptr_t)(_l) + (_l)->ifam_len)
struct ifa_msghdrl {
	u_short	ifam_msglen;	/* to skip over non-understood messages */
	u_char	ifam_version;	/* future binary compatibility */
	u_char	ifam_type;	/* message type */
	int	ifam_addrs;	/* like rtm_addrs */
	int	ifam_flags;	/* value of ifa_flags */
	u_short	ifam_index;	/* index for associated ifp */
	u_short _ifam_spare1;	/* spare space to grow if_index, see if_var.h */
	u_short	ifam_len;	/* length of ifa_msghdrl incl. if_data */
	u_short	ifam_data_off;	/* offset of if_data from beginning */
	int	ifam_metric;	/* value of ifa_ifp->if_metric */
	struct	if_data ifam_data;/* statistics and other data about if or
				 * address */
};

/*
 * Message format for use in obtaining information about multicast addresses
 * from the routing socket
 */
struct ifma_msghdr {
	u_short	ifmam_msglen;	/* to skip over non-understood messages */
	u_char	ifmam_version;	/* future binary compatibility */
	u_char	ifmam_type;	/* message type */
	int	ifmam_addrs;	/* like rtm_addrs */
	int	ifmam_flags;	/* value of ifa_flags */
	u_short	ifmam_index;	/* index for associated ifp */
	u_short	_ifmam_spare1;
};

/*
 * Message format announcing the arrival or departure of a network interface.
 */
struct if_announcemsghdr {
	u_short	ifan_msglen;	/* to skip over non-understood messages */
	u_char	ifan_version;	/* future binary compatibility */
	u_char	ifan_type;	/* message type */
	u_short	ifan_index;	/* index for associated ifp */
	char	ifan_name[IFNAMSIZ]; /* if name, e.g. "en0" */
	u_short	ifan_what;	/* what type of announcement */
};

#define	IFAN_ARRIVAL	0	/* interface arrival */
#define	IFAN_DEPARTURE	1	/* interface departure */

/*
 * Buffer with length to be used in SIOCGIFDESCR/SIOCSIFDESCR requests
 */
struct ifreq_buffer {
	size_t	length;
	void * __kerncap buffer;
};

struct ifreq_nv_req {
	u_int	buf_length;	/* Total size of buffer,
				   u_int for ABI struct ifreq */
	u_int	length;		/* Length of the filled part */
	void	*buffer;	/* Buffer itself, containing packed nv */
};

#define	IFR_CAP_NV_MAXBUFSIZE	(2 * 1024 * 1024)

/*
 * Interface request structure used for socket
 * ioctl's.  All interface ioctl's must have parameter
 * definitions which begin with ifr_name.  The
 * remainder may be interface specific.
 */
struct ifreq {
	char	ifr_name[IFNAMSIZ];		/* if name, e.g. "en0" */
	union {
		struct	sockaddr ifru_addr;
		struct	sockaddr ifru_dstaddr;
		struct	sockaddr ifru_broadaddr;
		struct	ifreq_buffer ifru_buffer;
		short	ifru_flags[2];
		short	ifru_index;
		int	ifru_jid;
		int	ifru_metric;
		int	ifru_mtu;
		int	ifru_phys;
		int	ifru_media;
		char * __kerncap ifru_data;
		int	ifru_cap[2];
		u_int	ifru_fib;
		u_char	ifru_vlan_pcp;
		struct	ifreq_nv_req ifru_nv;
	} ifr_ifru;
};
#define	ifr_addr	ifr_ifru.ifru_addr	/* address */
#define	ifr_dstaddr	ifr_ifru.ifru_dstaddr	/* other end of p-to-p link */
#define	ifr_broadaddr	ifr_ifru.ifru_broadaddr	/* broadcast address */
#ifndef _KERNEL
#define	ifr_buffer	ifr_ifru.ifru_buffer	/* user supplied buffer with its length */
#endif
#define	ifr_flags	ifr_ifru.ifru_flags[0]	/* flags (low 16 bits) */
#define	ifr_flagshigh	ifr_ifru.ifru_flags[1]	/* flags (high 16 bits) */
#define	ifr_jid		ifr_ifru.ifru_jid	/* jail/vnet */
#define	ifr_metric	ifr_ifru.ifru_metric	/* metric */
#define	ifr_mtu		ifr_ifru.ifru_mtu	/* mtu */
#define ifr_phys	ifr_ifru.ifru_phys	/* physical wire */
#define ifr_media	ifr_ifru.ifru_media	/* physical media */
#ifndef _KERNEL
#define	ifr_data	ifr_ifru.ifru_data	/* for use by interface */
#endif
#define	ifr_reqcap	ifr_ifru.ifru_cap[0]	/* requested capabilities */
#define	ifr_curcap	ifr_ifru.ifru_cap[1]	/* current capabilities */
#define	ifr_index	ifr_ifru.ifru_index	/* interface index */
#define	ifr_fib		ifr_ifru.ifru_fib	/* interface fib */
#define	ifr_vlan_pcp	ifr_ifru.ifru_vlan_pcp	/* VLAN priority */
#define	ifr_lan_pcp	ifr_ifru.ifru_vlan_pcp	/* VLAN priority */
<<<<<<< HEAD
=======
#define	ifr_cap_nv	ifr_ifru.ifru_nv	/* nv-based cap interface */
};
>>>>>>> 051e7d78

#define	_SIZEOF_ADDR_IFREQ(ifr) \
	((ifr).ifr_addr.sa_len > sizeof(struct sockaddr) ? \
	 (sizeof(struct ifreq) - sizeof(struct sockaddr) + \
	  (ifr).ifr_addr.sa_len) : sizeof(struct ifreq))

struct ifaliasreq {
	char	ifra_name[IFNAMSIZ];		/* if name, e.g. "en0" */
	struct	sockaddr ifra_addr;
	struct	sockaddr ifra_broadaddr;
	struct	sockaddr ifra_mask;
	int	ifra_vhid;
};

/* 9.x compat */
struct oifaliasreq {
	char	ifra_name[IFNAMSIZ];
	struct	sockaddr ifra_addr;
	struct	sockaddr ifra_broadaddr;
	struct	sockaddr ifra_mask;
};

struct ifmediareq {
	char	ifm_name[IFNAMSIZ];	/* if name, e.g. "en0" */
	int	ifm_current;		/* current media options */
	int	ifm_mask;		/* don't care mask */
	int	ifm_status;		/* media status */
	int	ifm_active;		/* active options */
	int	ifm_count;		/* # entries in ifm_ulist array */
	int * __kerncap ifm_ulist;		/* media words */
};

struct ifdrv {
	char		ifd_name[IFNAMSIZ];	/* if name, e.g. "en0" */
	unsigned long	ifd_cmd;
	size_t		ifd_len;
	void* __kerncap	ifd_data;
};

/* 
 * Structure used to retrieve aux status data from interfaces.
 * Kernel suppliers to this interface should respect the formatting
 * needed by ifconfig(8): each line starts with a TAB and ends with
 * a newline.  The canonical example to copy and paste is in if_tun.c.
 */

#define	IFSTATMAX	800		/* 10 lines of text */
struct ifstat {
	char	ifs_name[IFNAMSIZ];	/* if name, e.g. "en0" */
	char	ascii[IFSTATMAX + 1];
};

/*
 * Structure used in SIOCGIFCONF request.
 * Used to retrieve interface configuration
 * for machine (useful for programs which
 * must know all networks accessible).
 */
struct ifconf {
	int	ifc_len;		/* size of associated buffer */
	union {
		char * __kerncap		ifcu_buf;
		struct ifreq * __kerncap	ifcu_req;
	} ifc_ifcu;
#define	ifc_buf	ifc_ifcu.ifcu_buf	/* buffer address */
#define	ifc_req	ifc_ifcu.ifcu_req	/* array of structures returned */
};

/*
 * interface groups
 */

#define	IFG_ALL		"all"		/* group contains all interfaces */
/* XXX: will we implement this? */
#define	IFG_EGRESS	"egress"	/* if(s) default route(s) point to */

struct ifg_req {
	union {
		char			 ifgrqu_group[IFNAMSIZ];
		char			 ifgrqu_member[IFNAMSIZ];
	} ifgrq_ifgrqu;
#define	ifgrq_group	ifgrq_ifgrqu.ifgrqu_group
#define	ifgrq_member	ifgrq_ifgrqu.ifgrqu_member
};

/*
 * Used to lookup groups for an interface
 */
struct ifgroupreq {
	char	ifgr_name[IFNAMSIZ];
	u_int	ifgr_len;
	union {
		char	ifgru_group[IFNAMSIZ];
		struct ifg_req * __kerncap ifgru_groups;
	} ifgr_ifgru;
#define ifgr_group	ifgr_ifgru.ifgru_group
#define ifgr_groups	ifgr_ifgru.ifgru_groups
};

/*
 * Structure used to request i2c data
 * from interface transceivers.
 */
struct ifi2creq {
	uint8_t dev_addr;	/* i2c address (0xA0, 0xA2) */
	uint8_t offset;		/* read offset */
	uint8_t len;		/* read length */
	uint8_t spare0;
	uint32_t spare1;
	uint8_t data[8];	/* read buffer */
}; 

/*
 * RSS hash.
 */

#define	RSS_FUNC_NONE		0		/* RSS disabled */
#define	RSS_FUNC_PRIVATE	1		/* non-standard */
#define	RSS_FUNC_TOEPLITZ	2

#define	RSS_TYPE_IPV4		0x00000001
#define	RSS_TYPE_TCP_IPV4	0x00000002
#define	RSS_TYPE_IPV6		0x00000004
#define	RSS_TYPE_IPV6_EX	0x00000008
#define	RSS_TYPE_TCP_IPV6	0x00000010
#define	RSS_TYPE_TCP_IPV6_EX	0x00000020
#define	RSS_TYPE_UDP_IPV4	0x00000040
#define	RSS_TYPE_UDP_IPV6	0x00000080
#define	RSS_TYPE_UDP_IPV6_EX	0x00000100

#define	RSS_KEYLEN		128

struct ifrsskey {
	char		ifrk_name[IFNAMSIZ];	/* if name, e.g. "en0" */
	uint8_t		ifrk_func;		/* RSS_FUNC_ */
	uint8_t		ifrk_spare0;
	uint16_t	ifrk_keylen;
	uint8_t		ifrk_key[RSS_KEYLEN];
};

struct ifrsshash {
	char		ifrh_name[IFNAMSIZ];	/* if name, e.g. "en0" */
	uint8_t		ifrh_func;		/* RSS_FUNC_ */
	uint8_t		ifrh_spare0;
	uint16_t	ifrh_spare1;
	uint32_t	ifrh_types;		/* RSS_TYPE_ */
};

#define	IFNET_PCP_NONE	0xff	/* PCP disabled */

#define	IFDR_MSG_SIZE		64
#define	IFDR_REASON_MSG		1
#define	IFDR_REASON_VENDOR	2
struct ifdownreason {
	char		ifdr_name[IFNAMSIZ];
	uint32_t	ifdr_reason;
	uint32_t	ifdr_vendor;
	char		ifdr_msg[IFDR_MSG_SIZE];
};

#endif /* __BSD_VISIBLE */

#ifdef _KERNEL
#ifdef MALLOC_DECLARE
MALLOC_DECLARE(M_IFADDR);
MALLOC_DECLARE(M_IFMADDR);
#endif

extern struct sx ifnet_detach_sxlock;

struct nvlist;
struct ifcap_nv_bit_name;
int if_capnv_to_capint(const struct nvlist *nv, int *old_cap,
    const struct ifcap_nv_bit_name *nn, bool all);
void if_capint_to_capnv(struct nvlist *nv,
    const struct ifcap_nv_bit_name *nn, int ifr_cap, int ifr_req);
struct siocsifcapnv_driver_data {
	int reqcap;
	int reqcap2;
	struct nvlist *nvcap;
};
#endif

#ifndef _KERNEL
struct if_nameindex {
	unsigned int	if_index;	/* 1, 2, ... */
	char		*if_name;	/* null terminated name: "le0", ... */
};

__BEGIN_DECLS
void			 if_freenameindex(struct if_nameindex *);
char			*if_indextoname(unsigned int, char *);
struct if_nameindex	*if_nameindex(void);
unsigned int		 if_nametoindex(const char *);
__END_DECLS
#endif
#endif /* !_NET_IF_H_ */
// CHERI CHANGES START
// {
//   "updated": 20210525,
//   "target_type": "header",
//   "changes": [
//     "user_capabilities"
//   ]
// }
// CHERI CHANGES END<|MERGE_RESOLUTION|>--- conflicted
+++ resolved
@@ -424,7 +424,7 @@
 	u_int	buf_length;	/* Total size of buffer,
 				   u_int for ABI struct ifreq */
 	u_int	length;		/* Length of the filled part */
-	void	*buffer;	/* Buffer itself, containing packed nv */
+	void * __kerncap buffer; /* Buffer itself, containing packed nv */
 };
 
 #define	IFR_CAP_NV_MAXBUFSIZE	(2 * 1024 * 1024)
@@ -455,7 +455,6 @@
 		u_char	ifru_vlan_pcp;
 		struct	ifreq_nv_req ifru_nv;
 	} ifr_ifru;
-};
 #define	ifr_addr	ifr_ifru.ifru_addr	/* address */
 #define	ifr_dstaddr	ifr_ifru.ifru_dstaddr	/* other end of p-to-p link */
 #define	ifr_broadaddr	ifr_ifru.ifru_broadaddr	/* broadcast address */
@@ -478,11 +477,8 @@
 #define	ifr_fib		ifr_ifru.ifru_fib	/* interface fib */
 #define	ifr_vlan_pcp	ifr_ifru.ifru_vlan_pcp	/* VLAN priority */
 #define	ifr_lan_pcp	ifr_ifru.ifru_vlan_pcp	/* VLAN priority */
-<<<<<<< HEAD
-=======
 #define	ifr_cap_nv	ifr_ifru.ifru_nv	/* nv-based cap interface */
 };
->>>>>>> 051e7d78
 
 #define	_SIZEOF_ADDR_IFREQ(ifr) \
 	((ifr).ifr_addr.sa_len > sizeof(struct sockaddr) ? \
