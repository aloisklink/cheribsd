--- conflicted
+++ resolved
@@ -467,19 +467,11 @@
 	int * __kerncap ifm_ulist;		/* media words */
 };
 
-<<<<<<< HEAD
-struct  ifdrv {
-	char            ifd_name[IFNAMSIZ];     /* if name, e.g. "en0" */
-	unsigned long   ifd_cmd;
-	size_t          ifd_len;
-	void            * __kerncap ifd_data;
-=======
 struct ifdrv {
 	char		ifd_name[IFNAMSIZ];	/* if name, e.g. "en0" */
 	unsigned long	ifd_cmd;
 	size_t		ifd_len;
-	void		*ifd_data;
->>>>>>> f3f2ee76
+	void* __kerncap	ifd_data;
 };
 
 /* 
