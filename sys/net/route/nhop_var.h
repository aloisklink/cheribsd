/*-
 * SPDX-License-Identifier: BSD-2-Clause-FreeBSD
 *
 * Copyright (c) 2020 Alexander V. Chernikov
 *
 * Redistribution and use in source and binary forms, with or without
 * modification, are permitted provided that the following conditions
 * are met:
 * 1. Redistributions of source code must retain the above copyright
 *    notice, this list of conditions and the following disclaimer.
 * 2. Redistributions in binary form must reproduce the above copyright
 *    notice, this list of conditions and the following disclaimer in the
 *    documentation and/or other materials provided with the distribution.
 *
 * THIS SOFTWARE IS PROVIDED BY THE AUTHOR AND CONTRIBUTORS ``AS IS'' AND
 * ANY EXPRESS OR IMPLIED WARRANTIES, INCLUDING, BUT NOT LIMITED TO, THE
 * IMPLIED WARRANTIES OF MERCHANTABILITY AND FITNESS FOR A PARTICULAR PURPOSE
 * ARE DISCLAIMED. IN NO EVENT SHALL THE AUTHOR OR CONTRIBUTORS BE LIABLE
 * FOR ANY DIRECT, INDIRECT, INCIDENTAL, SPECIAL, EXEMPLARY, OR CONSEQUENTIAL
 * DAMAGES (INCLUDING, BUT NOT LIMITED TO, PROCUREMENT OF SUBSTITUTE GOODS
 * OR SERVICES; LOSS OF USE, DATA, OR PROFITS; OR BUSINESS INTERRUPTION)
 * HOWEVER CAUSED AND ON ANY THEORY OF LIABILITY, WHETHER IN CONTRACT, STRICT
 * LIABILITY, OR TORT (INCLUDING NEGLIGENCE OR OTHERWISE) ARISING IN ANY WAY
 * OUT OF THE USE OF THIS SOFTWARE, EVEN IF ADVISED OF THE POSSIBILITY OF
 * SUCH DAMAGE.
 *
 * $FreeBSD$
 */

/*
 * This header file contains private definitions for nexthop routing.
 *
 * Header is not intended to be included by the code external to the
 * routing subsystem.
 */

#ifndef	_NET_ROUTE_NHOP_VAR_H_
#define	_NET_ROUTE_NHOP_VAR_H_

/* define nhop hash table */
struct nhop_priv;
CHT_SLIST_DEFINE(nhops, struct nhop_priv);
/* produce hash value for an object */
#define	nhops_hash_obj(_obj)	hash_priv(_obj)
/* compare two objects */
#define	nhops_cmp(_one, _two)	cmp_priv(_one, _two)
/* next object accessor */
#define	nhops_next(_obj)	(_obj)->nh_next


struct nh_control {
	struct nhops_head	nh_head;	/* hash table head */
	struct bitmask_head	nh_idx_head;	/* nhop index head */
	struct rwlock		ctl_lock;	/* overall ctl lock */
	struct rib_head		*ctl_rh;	/* pointer back to rnh */
	struct epoch_context	ctl_epoch_ctx __subobject_use_container_bounds;	/* epoch ctl helper */
};

#define	NHOPS_WLOCK(ctl)	rw_wlock(&(ctl)->ctl_lock)
#define	NHOPS_RLOCK(ctl)	rw_rlock(&(ctl)->ctl_lock)
#define	NHOPS_WUNLOCK(ctl)	rw_wunlock(&(ctl)->ctl_lock)
#define	NHOPS_RUNLOCK(ctl)	rw_runlock(&(ctl)->ctl_lock)
#define	NHOPS_LOCK_INIT(ctl)	rw_init(&(ctl)->ctl_lock, "nhop_ctl")
#define	NHOPS_LOCK_DESTROY(ctl)	rw_destroy(&(ctl)->ctl_lock)
#define	NHOPS_WLOCK_ASSERT(ctl)	rw_assert(&(ctl)->ctl_lock, RA_WLOCKED)


/* Control plane-only nhop data */
struct nhop_object;
struct nhop_priv {
	uint32_t		nh_idx;		/* nexthop index */
	uint8_t			nh_family;	/* address family of the lookup */
	uint16_t		nh_type;	/* nexthop type */
	void			*cb_func;	/* function handling additional rewrite caps */
	u_int			nh_refcnt;	/* number of references, refcount(9)  */
	u_int			nh_linked;	/* refcount(9), == 2 if linked to the list */
	int			rt_flags;	/* routing flags for the control plane */
	struct nhop_object	*nh;		/* backreference to the dataplane nhop */
	struct nh_control	*nh_control;	/* backreference to the rnh */
	struct nhop_priv	*nh_next;	/* hash table membership */
<<<<<<< HEAD
	struct epoch_context	nh_epoch_ctx __subobject_use_container_bounds;	/* epoch data for nhop */
=======
	struct vnet		*nh_vnet;	/* vnet nhop belongs to */
	struct epoch_context	nh_epoch_ctx;	/* epoch data for nhop */
>>>>>>> b7d37578
};

#define	NH_IS_PINNED(_nh)	((_nh)->nh_priv->rt_flags & RTF_PINNED)

/* nhop.c */
struct nhop_priv *find_nhop(struct nh_control *ctl,
    const struct nhop_priv *nh_priv);
int link_nhop(struct nh_control *ctl, struct nhop_priv *nh_priv);
struct nhop_priv *unlink_nhop(struct nh_control *ctl, struct nhop_priv *nh_priv);

/* nhop_ctl.c */
int cmp_priv(const struct nhop_priv *_one, const struct nhop_priv *_two);

#endif
<|MERGE_RESOLUTION|>--- conflicted
+++ resolved
@@ -78,12 +78,8 @@
 	struct nhop_object	*nh;		/* backreference to the dataplane nhop */
 	struct nh_control	*nh_control;	/* backreference to the rnh */
 	struct nhop_priv	*nh_next;	/* hash table membership */
-<<<<<<< HEAD
+	struct vnet		*nh_vnet;	/* vnet nhop belongs to */
 	struct epoch_context	nh_epoch_ctx __subobject_use_container_bounds;	/* epoch data for nhop */
-=======
-	struct vnet		*nh_vnet;	/* vnet nhop belongs to */
-	struct epoch_context	nh_epoch_ctx;	/* epoch data for nhop */
->>>>>>> b7d37578
 };
 
 #define	NH_IS_PINNED(_nh)	((_nh)->nh_priv->rt_flags & RTF_PINNED)
