/*-
 * Copyright (c) 2015-2016
 * 	Alexander V. Chernikov <melifaro@FreeBSD.org>
 *
 * Redistribution and use in source and binary forms, with or without
 * modification, are permitted provided that the following conditions
 * are met:
 * 1. Redistributions of source code must retain the above copyright
 *    notice, this list of conditions and the following disclaimer.
 * 2. Redistributions in binary form must reproduce the above copyright
 *    notice, this list of conditions and the following disclaimer in the
 *    documentation and/or other materials provided with the distribution.
 * 3. Neither the name of the University nor the names of its contributors
 *    may be used to endorse or promote products derived from this software
 *    without specific prior written permission.
 *
 * THIS SOFTWARE IS PROVIDED BY THE REGENTS AND CONTRIBUTORS ``AS IS'' AND
 * ANY EXPRESS OR IMPLIED WARRANTIES, INCLUDING, BUT NOT LIMITED TO, THE
 * IMPLIED WARRANTIES OF MERCHANTABILITY AND FITNESS FOR A PARTICULAR PURPOSE
 * ARE DISCLAIMED.  IN NO EVENT SHALL THE REGENTS OR CONTRIBUTORS BE LIABLE
 * FOR ANY DIRECT, INDIRECT, INCIDENTAL, SPECIAL, EXEMPLARY, OR CONSEQUENTIAL
 * DAMAGES (INCLUDING, BUT NOT LIMITED TO, PROCUREMENT OF SUBSTITUTE GOODS
 * OR SERVICES; LOSS OF USE, DATA, OR PROFITS; OR BUSINESS INTERRUPTION)
 * HOWEVER CAUSED AND ON ANY THEORY OF LIABILITY, WHETHER IN CONTRACT, STRICT
 * LIABILITY, OR TORT (INCLUDING NEGLIGENCE OR OTHERWISE) ARISING IN ANY WAY
 * OUT OF THE USE OF THIS SOFTWARE, EVEN IF ADVISED OF THE POSSIBILITY OF
 * SUCH DAMAGE.
 *
 * $FreeBSD$
 */

#ifndef _NET_ROUTE_VAR_H_
#define _NET_ROUTE_VAR_H_

#ifndef RNF_NORMAL
#include <net/radix.h>
#endif
#include <sys/ck.h>
#include <sys/epoch.h>
#include <netinet/in.h>		/* struct sockaddr_in */
#include <sys/counter.h>

struct nh_control;
typedef int rnh_preadd_entry_f_t(u_int fibnum, const struct sockaddr *addr,
	const struct sockaddr *mask, struct nhop_object *nh);

struct rib_head {
	struct radix_head	head;
	rn_matchaddr_f_t	*rnh_matchaddr;	/* longest match for sockaddr */
	rn_addaddr_f_t		*rnh_addaddr;	/* add based on sockaddr*/
	rn_deladdr_f_t		*rnh_deladdr;	/* remove based on sockaddr */
	rn_lookup_f_t		*rnh_lookup;	/* exact match for sockaddr */
	rn_walktree_t		*rnh_walktree;	/* traverse tree */
	rn_walktree_from_t	*rnh_walktree_from; /* traverse tree below a */
	rnh_preadd_entry_f_t	*rnh_preadd;	/* hook to alter record prior to insertion */
	rt_gen_t		rnh_gen;	/* generation counter */
	int			rnh_multipath;	/* multipath capable ? */
	struct radix_node	rnh_nodes[3];	/* empty tree for common case */
	struct rmlock		rib_lock;	/* config/data path lock */
	struct radix_mask_head	rmhead;		/* masks radix head */
	struct vnet		*rib_vnet;	/* vnet pointer */
	int			rib_family;	/* AF of the rtable */
	u_int			rib_fibnum;	/* fib number */
	struct callout		expire_callout;	/* Callout for expiring dynamic routes */
	time_t			next_expire;	/* Next expire run ts */
	struct nh_control	*nh_control;	/* nexthop subsystem data */
	CK_STAILQ_HEAD(, rib_subscription)	rnh_subscribers;/* notification subscribers */
};

#define	RIB_RLOCK_TRACKER	struct rm_priotracker _rib_tracker
#define	RIB_LOCK_INIT(rh)	rm_init(&(rh)->rib_lock, "rib head lock")
#define	RIB_LOCK_DESTROY(rh)	rm_destroy(&(rh)->rib_lock)
#define	RIB_RLOCK(rh)		rm_rlock(&(rh)->rib_lock, &_rib_tracker)
#define	RIB_RUNLOCK(rh)		rm_runlock(&(rh)->rib_lock, &_rib_tracker)
#define	RIB_WLOCK(rh)		rm_wlock(&(rh)->rib_lock)
#define	RIB_WUNLOCK(rh)		rm_wunlock(&(rh)->rib_lock)
#define	RIB_LOCK_ASSERT(rh)	rm_assert(&(rh)->rib_lock, RA_LOCKED)
#define	RIB_WLOCK_ASSERT(rh)	rm_assert(&(rh)->rib_lock, RA_WLOCKED)

/* Constants */
#define	RIB_MAX_RETRIES	3
#define	RT_MAXFIBS	UINT16_MAX

/* Macro for verifying fields in af-specific 'struct route' structures */
#define CHK_STRUCT_FIELD_GENERIC(_s1, _f1, _s2, _f2)			\
_Static_assert(sizeof(((_s1 *)0)->_f1) == sizeof(((_s2 *)0)->_f2),	\
		"Fields " #_f1 " and " #_f2 " size differs");		\
_Static_assert(__offsetof(_s1, _f1) == __offsetof(_s2, _f2),		\
		"Fields " #_f1 " and " #_f2 " offset differs");

#define _CHK_ROUTE_FIELD(_route_new, _field) \
	CHK_STRUCT_FIELD_GENERIC(struct route, _field, _route_new, _field)

#define CHK_STRUCT_ROUTE_FIELDS(_route_new)	\
	_CHK_ROUTE_FIELD(_route_new, ro_nh)	\
	_CHK_ROUTE_FIELD(_route_new, ro_lle)	\
	_CHK_ROUTE_FIELD(_route_new, ro_prepend)\
	_CHK_ROUTE_FIELD(_route_new, ro_plen)	\
	_CHK_ROUTE_FIELD(_route_new, ro_flags)	\
	_CHK_ROUTE_FIELD(_route_new, ro_mtu)	\
	_CHK_ROUTE_FIELD(_route_new, spare)

#define CHK_STRUCT_ROUTE_COMPAT(_ro_new, _dst_new)				\
CHK_STRUCT_ROUTE_FIELDS(_ro_new);						\
_Static_assert(__offsetof(struct route, ro_dst) == __offsetof(_ro_new, _dst_new),\
		"ro_dst and " #_dst_new " are at different offset")

struct rib_head *rt_tables_get_rnh(uint32_t table, sa_family_t family);
void rt_mpath_init_rnh(struct rib_head *rnh);
int rt_getifa_fib(struct rt_addrinfo *info, u_int fibnum);
void rt_setmetrics(const struct rt_addrinfo *info, struct rtentry *rt);
#ifdef RADIX_MPATH
struct radix_node *rt_mpath_unlink(struct rib_head *rnh,
    struct rt_addrinfo *info, struct rtentry *rto, int *perror);
#endif
struct rib_cmd_info;

VNET_PCPUSTAT_DECLARE(struct rtstat, rtstat);
#define	RTSTAT_ADD(name, val)	\
	VNET_PCPUSTAT_ADD(struct rtstat, rtstat, name, (val))
#define	RTSTAT_INC(name)	RTSTAT_ADD(name, 1)


/*
 * Convert a 'struct radix_node *' to a 'struct rtentry *'.
 * The operation can be done safely (in this code) because a
 * 'struct rtentry' starts with two 'struct radix_node''s, the first
 * one representing leaf nodes in the routing tree, which is
 * what the code in radix.c passes us as a 'struct radix_node'.
 *
 * But because there are a lot of assumptions in this conversion,
 * do not cast explicitly, but always use the macro below.
 */
#define RNTORT(p)	((struct rtentry *)(p))

struct rtentry {
	/* tree glue, and other values */
	struct	radix_node rt_nodes[2] __subobject_use_container_bounds;
	/*
	 * XXX struct rtentry must begin with a struct radix_node (or two!)
	 * because the code does some casts of a 'struct radix_node *'
	 * to a 'struct rtentry *'
	 */
#define	rt_key(r)	(*((struct sockaddr **)(&(r)->rt_nodes->rn_key)))
#define	rt_mask(r)	(*((struct sockaddr **)(&(r)->rt_nodes->rn_mask)))
#define	rt_key_const(r)		(*((const struct sockaddr * const *)(&(r)->rt_nodes->rn_key)))
#define	rt_mask_const(r)	(*((const struct sockaddr * const *)(&(r)->rt_nodes->rn_mask)))

	/*
	 * 2 radix_node structurs above consists of 2x6 pointers, leaving
	 * 4 pointers (32 bytes) of the second cache line on amd64.
	 *
	 */
	struct nhop_object	*rt_nhop;	/* nexthop data */
	union {
		/*
		 * Destination address storage.
		 * sizeof(struct sockaddr_in6) == 28, however
		 * the dataplane-relevant part (e.g. address) lies
		 * at offset 8..24, making the address not crossing
		 * cacheline boundary.
		 */
		struct sockaddr_in	rt_dst4;
		struct sockaddr_in6	rt_dst6;
		struct sockaddr		rt_dst;
		char			rt_dstb[28];
	};

	int		rt_flags;	/* up/down?, host/net */
	u_long		rt_weight;	/* absolute weight */ 
	u_long		rt_expire;	/* lifetime for route, e.g. redirect */
#define	rt_endzero	rt_mtx
	struct mtx	rt_mtx;		/* mutex for routing entry */
	struct rtentry	*rt_chain;	/* pointer to next rtentry to delete */
	/* net epoch tracker */
	struct epoch_context	rt_epoch_ctx __subobject_use_container_bounds;
};

#define	RT_LOCK_INIT(_rt) \
	mtx_init(&(_rt)->rt_mtx, "rtentry", NULL, MTX_DEF | MTX_DUPOK | MTX_NEW)
#define	RT_LOCK(_rt)		mtx_lock(&(_rt)->rt_mtx)
#define	RT_UNLOCK(_rt)		mtx_unlock(&(_rt)->rt_mtx)
#define	RT_LOCK_DESTROY(_rt)	mtx_destroy(&(_rt)->rt_mtx)
#define	RT_LOCK_ASSERT(_rt)	mtx_assert(&(_rt)->rt_mtx, MA_OWNED)
#define	RT_UNLOCK_COND(_rt)	do {				\
	if (mtx_owned(&(_rt)->rt_mtx))				\
		mtx_unlock(&(_rt)->rt_mtx);			\
} while (0)

/*
 * With the split between the routing entry and the nexthop,
 *  rt_flags has to be split between these 2 entries. As rtentry
 *  mostly contains prefix data and is thought to be generic enough
 *  so one can transparently change the nexthop pointer w/o requiring
 *  any other rtentry changes, most of rt_flags shifts to the particular nexthop.
 * /
 *
 * RTF_UP: rtentry, as an indication that it is linked.
 * RTF_HOST: rtentry, nhop. The latter indication is needed for the datapath
 * RTF_DYNAMIC: nhop, to make rtentry generic.
 * RTF_MODIFIED: nhop, to make rtentry generic. (legacy)
 * -- "native" path (nhop) properties:
 * RTF_GATEWAY, RTF_STATIC, RTF_PROTO1, RTF_PROTO2, RTF_PROTO3, RTF_FIXEDMTU,
 *  RTF_PINNED, RTF_REJECT, RTF_BLACKHOLE, RTF_BROADCAST
 */

/* Nexthop rt flags mask */
#define	NHOP_RT_FLAG_MASK	(RTF_GATEWAY | RTF_HOST | RTF_REJECT | RTF_DYNAMIC | \
    RTF_MODIFIED | RTF_STATIC | RTF_BLACKHOLE | RTF_PROTO1 | RTF_PROTO2 | \
    RTF_PROTO3 | RTF_FIXEDMTU | RTF_PINNED | RTF_BROADCAST)

/* rtentry rt flag mask */
#define	RTE_RT_FLAG_MASK	(RTF_UP | RTF_HOST)

/* Nexthop selection */
#define	_NH2MP(_nh)	((struct nhgrp_object *)(_nh))
#define	_SELECT_NHOP(_nh, _flowid)	\
	(_NH2MP(_nh))->nhops[(_flowid) % (_NH2MP(_nh))->mp_size]
#define	_RT_SELECT_NHOP(_nh, _flowid)	\
	((!NH_IS_MULTIPATH(_nh)) ? (_nh) : _SELECT_NHOP(_nh, _flowid))
#define	RT_SELECT_NHOP(_rt, _flowid)	_RT_SELECT_NHOP((_rt)->rt_nhop, _flowid)
 
/* rte<>nhop translation */
static inline uint16_t
fib_rte_to_nh_flags(int rt_flags)
{
	uint16_t res;

	res = (rt_flags & RTF_REJECT) ? NHF_REJECT : 0;
	res |= (rt_flags & RTF_HOST) ? NHF_HOST : 0;
	res |= (rt_flags & RTF_BLACKHOLE) ? NHF_BLACKHOLE : 0;
	res |= (rt_flags & (RTF_DYNAMIC|RTF_MODIFIED)) ? NHF_REDIRECT : 0;
	res |= (rt_flags & RTF_BROADCAST) ? NHF_BROADCAST : 0;
	res |= (rt_flags & RTF_GATEWAY) ? NHF_GATEWAY : 0;

	return (res);
}

void tmproutes_update(struct rib_head *rnh, struct rtentry *rt);
void tmproutes_init(struct rib_head *rh);
void tmproutes_destroy(struct rib_head *rh);

<<<<<<< HEAD
#endif
// CHERI CHANGES START
// {
//   "updated": 20200706,
//   "target_type": "header",
//   "changes_purecap": [
//     "subobject_bounds"
//   ]
// }
// CHERI CHANGES END
=======
/* route_ctl.c */
void vnet_rtzone_init(void);
void vnet_rtzone_destroy(void);

#endif
>>>>>>> 39cdd1c2
<|MERGE_RESOLUTION|>--- conflicted
+++ resolved
@@ -240,7 +240,10 @@
 void tmproutes_init(struct rib_head *rh);
 void tmproutes_destroy(struct rib_head *rh);
 
-<<<<<<< HEAD
+/* route_ctl.c */
+void vnet_rtzone_init(void);
+void vnet_rtzone_destroy(void);
+
 #endif
 // CHERI CHANGES START
 // {
@@ -250,11 +253,4 @@
 //     "subobject_bounds"
 //   ]
 // }
-// CHERI CHANGES END
-=======
-/* route_ctl.c */
-void vnet_rtzone_init(void);
-void vnet_rtzone_destroy(void);
-
-#endif
->>>>>>> 39cdd1c2
+// CHERI CHANGES END