/*-
 * Copyright (c) 2015-2016
 * 	Alexander V. Chernikov <melifaro@FreeBSD.org>
 *
 * Redistribution and use in source and binary forms, with or without
 * modification, are permitted provided that the following conditions
 * are met:
 * 1. Redistributions of source code must retain the above copyright
 *    notice, this list of conditions and the following disclaimer.
 * 2. Redistributions in binary form must reproduce the above copyright
 *    notice, this list of conditions and the following disclaimer in the
 *    documentation and/or other materials provided with the distribution.
 * 3. Neither the name of the University nor the names of its contributors
 *    may be used to endorse or promote products derived from this software
 *    without specific prior written permission.
 *
 * THIS SOFTWARE IS PROVIDED BY THE REGENTS AND CONTRIBUTORS ``AS IS'' AND
 * ANY EXPRESS OR IMPLIED WARRANTIES, INCLUDING, BUT NOT LIMITED TO, THE
 * IMPLIED WARRANTIES OF MERCHANTABILITY AND FITNESS FOR A PARTICULAR PURPOSE
 * ARE DISCLAIMED.  IN NO EVENT SHALL THE REGENTS OR CONTRIBUTORS BE LIABLE
 * FOR ANY DIRECT, INDIRECT, INCIDENTAL, SPECIAL, EXEMPLARY, OR CONSEQUENTIAL
 * DAMAGES (INCLUDING, BUT NOT LIMITED TO, PROCUREMENT OF SUBSTITUTE GOODS
 * OR SERVICES; LOSS OF USE, DATA, OR PROFITS; OR BUSINESS INTERRUPTION)
 * HOWEVER CAUSED AND ON ANY THEORY OF LIABILITY, WHETHER IN CONTRACT, STRICT
 * LIABILITY, OR TORT (INCLUDING NEGLIGENCE OR OTHERWISE) ARISING IN ANY WAY
 * OUT OF THE USE OF THIS SOFTWARE, EVEN IF ADVISED OF THE POSSIBILITY OF
 * SUCH DAMAGE.
 *
 * $FreeBSD$
 */

#ifndef _NET_ROUTE_VAR_H_
#define _NET_ROUTE_VAR_H_

#ifndef RNF_NORMAL
#include <net/radix.h>
#endif
#include <sys/ck.h>
#include <sys/epoch.h>
#include <netinet/in.h>		/* struct sockaddr_in */
#include <sys/counter.h>
#include <net/route/nhop.h>

#ifdef	RTDEBUG
#define	DPRINTF(_fmt, ...)	printf("%s: " _fmt "\n", __func__ , ## __VA_ARGS__)
#else
#define	DPRINTF(_fmt, ...)
#endif

struct nh_control;
typedef int rnh_preadd_entry_f_t(u_int fibnum, const struct sockaddr *addr,
	const struct sockaddr *mask, struct nhop_object *nh);

struct rib_head {
	struct radix_head	head;
	rn_matchaddr_f_t	*rnh_matchaddr;	/* longest match for sockaddr */
	rn_addaddr_f_t		*rnh_addaddr;	/* add based on sockaddr*/
	rn_deladdr_f_t		*rnh_deladdr;	/* remove based on sockaddr */
	rn_lookup_f_t		*rnh_lookup;	/* exact match for sockaddr */
	rn_walktree_t		*rnh_walktree;	/* traverse tree */
	rn_walktree_from_t	*rnh_walktree_from; /* traverse tree below a */
	rnh_preadd_entry_f_t	*rnh_preadd;	/* hook to alter record prior to insertion */
	rt_gen_t		rnh_gen;	/* generation counter */
	int			rnh_multipath;	/* multipath capable ? */
	struct radix_node	rnh_nodes[3];	/* empty tree for common case */
	struct rmlock		rib_lock;	/* config/data path lock */
	struct radix_mask_head	rmhead;		/* masks radix head */
	struct vnet		*rib_vnet;	/* vnet pointer */
	int			rib_family;	/* AF of the rtable */
	u_int			rib_fibnum;	/* fib number */
	struct callout		expire_callout;	/* Callout for expiring dynamic routes */
	time_t			next_expire;	/* Next expire run ts */
	struct nh_control	*nh_control;	/* nexthop subsystem data */
	CK_STAILQ_HEAD(, rib_subscription)	rnh_subscribers;/* notification subscribers */
};

#define	RIB_RLOCK_TRACKER	struct rm_priotracker _rib_tracker
#define	RIB_LOCK_INIT(rh)	rm_init(&(rh)->rib_lock, "rib head lock")
#define	RIB_LOCK_DESTROY(rh)	rm_destroy(&(rh)->rib_lock)
#define	RIB_RLOCK(rh)		rm_rlock(&(rh)->rib_lock, &_rib_tracker)
#define	RIB_RUNLOCK(rh)		rm_runlock(&(rh)->rib_lock, &_rib_tracker)
#define	RIB_WLOCK(rh)		rm_wlock(&(rh)->rib_lock)
#define	RIB_WUNLOCK(rh)		rm_wunlock(&(rh)->rib_lock)
#define	RIB_LOCK_ASSERT(rh)	rm_assert(&(rh)->rib_lock, RA_LOCKED)
#define	RIB_WLOCK_ASSERT(rh)	rm_assert(&(rh)->rib_lock, RA_WLOCKED)

/* Constants */
#define	RIB_MAX_RETRIES	3
#define	RT_MAXFIBS	UINT16_MAX

/* Macro for verifying fields in af-specific 'struct route' structures */
#define CHK_STRUCT_FIELD_GENERIC(_s1, _f1, _s2, _f2)			\
_Static_assert(sizeof(((_s1 *)0)->_f1) == sizeof(((_s2 *)0)->_f2),	\
		"Fields " #_f1 " and " #_f2 " size differs");		\
_Static_assert(__offsetof(_s1, _f1) == __offsetof(_s2, _f2),		\
		"Fields " #_f1 " and " #_f2 " offset differs");

#define _CHK_ROUTE_FIELD(_route_new, _field) \
	CHK_STRUCT_FIELD_GENERIC(struct route, _field, _route_new, _field)

#define CHK_STRUCT_ROUTE_FIELDS(_route_new)	\
	_CHK_ROUTE_FIELD(_route_new, ro_nh)	\
	_CHK_ROUTE_FIELD(_route_new, ro_lle)	\
	_CHK_ROUTE_FIELD(_route_new, ro_prepend)\
	_CHK_ROUTE_FIELD(_route_new, ro_plen)	\
	_CHK_ROUTE_FIELD(_route_new, ro_flags)	\
	_CHK_ROUTE_FIELD(_route_new, ro_mtu)	\
	_CHK_ROUTE_FIELD(_route_new, spare)

#define CHK_STRUCT_ROUTE_COMPAT(_ro_new, _dst_new)				\
CHK_STRUCT_ROUTE_FIELDS(_ro_new);						\
_Static_assert(__offsetof(struct route, ro_dst) == __offsetof(_ro_new, _dst_new),\
		"ro_dst and " #_dst_new " are at different offset")

struct rib_head *rt_tables_get_rnh(uint32_t table, sa_family_t family);
void rt_mpath_init_rnh(struct rib_head *rnh);
int rt_getifa_fib(struct rt_addrinfo *info, u_int fibnum);
void rt_setmetrics(const struct rt_addrinfo *info, struct rtentry *rt);
#ifdef RADIX_MPATH
struct radix_node *rt_mpath_unlink(struct rib_head *rnh,
    struct rt_addrinfo *info, struct rtentry *rto, int *perror);
#endif
struct rib_cmd_info;

VNET_PCPUSTAT_DECLARE(struct rtstat, rtstat);
#define	RTSTAT_ADD(name, val)	\
	VNET_PCPUSTAT_ADD(struct rtstat, rtstat, name, (val))
#define	RTSTAT_INC(name)	RTSTAT_ADD(name, 1)


/*
 * Convert a 'struct radix_node *' to a 'struct rtentry *'.
 * The operation can be done safely (in this code) because a
 * 'struct rtentry' starts with two 'struct radix_node''s, the first
 * one representing leaf nodes in the routing tree, which is
 * what the code in radix.c passes us as a 'struct radix_node'.
 *
 * But because there are a lot of assumptions in this conversion,
 * do not cast explicitly, but always use the macro below.
 */
#define RNTORT(p)	((struct rtentry *)(p))

struct rtentry {
	/* tree glue, and other values */
	struct	radix_node rt_nodes[2] __subobject_use_container_bounds;
	/*
	 * XXX struct rtentry must begin with a struct radix_node (or two!)
	 * because the code does some casts of a 'struct radix_node *'
	 * to a 'struct rtentry *'
	 */
#define	rt_key(r)	(*((struct sockaddr **)(&(r)->rt_nodes->rn_key)))
#define	rt_mask(r)	(*((struct sockaddr **)(&(r)->rt_nodes->rn_mask)))
#define	rt_key_const(r)		(*((const struct sockaddr * const *)(&(r)->rt_nodes->rn_key)))
#define	rt_mask_const(r)	(*((const struct sockaddr * const *)(&(r)->rt_nodes->rn_mask)))

	/*
	 * 2 radix_node structurs above consists of 2x6 pointers, leaving
	 * 4 pointers (32 bytes) of the second cache line on amd64.
	 *
	 */
	struct nhop_object	*rt_nhop;	/* nexthop data */
	union {
		/*
		 * Destination address storage.
		 * sizeof(struct sockaddr_in6) == 28, however
		 * the dataplane-relevant part (e.g. address) lies
		 * at offset 8..24, making the address not crossing
		 * cacheline boundary.
		 */
		struct sockaddr_in	rt_dst4;
		struct sockaddr_in6	rt_dst6;
		struct sockaddr		rt_dst;
		char			rt_dstb[28];
	};

	int		rte_flags;	/* up/down?, host/net */
	u_long		rt_weight;	/* absolute weight */ 
	u_long		rt_expire;	/* lifetime for route, e.g. redirect */
	struct rtentry	*rt_chain;	/* pointer to next rtentry to delete */
	/* net epoch tracker */
	struct epoch_context	rt_epoch_ctx __subobject_use_container_bounds;
};

/*
 * With the split between the routing entry and the nexthop,
 *  rt_flags has to be split between these 2 entries. As rtentry
 *  mostly contains prefix data and is thought to be generic enough
 *  so one can transparently change the nexthop pointer w/o requiring
 *  any other rtentry changes, most of rt_flags shifts to the particular nexthop.
 * /
 *
 * RTF_UP: rtentry, as an indication that it is linked.
 * RTF_HOST: rtentry, nhop. The latter indication is needed for the datapath
 * RTF_DYNAMIC: nhop, to make rtentry generic.
 * RTF_MODIFIED: nhop, to make rtentry generic. (legacy)
 * -- "native" path (nhop) properties:
 * RTF_GATEWAY, RTF_STATIC, RTF_PROTO1, RTF_PROTO2, RTF_PROTO3, RTF_FIXEDMTU,
 *  RTF_PINNED, RTF_REJECT, RTF_BLACKHOLE, RTF_BROADCAST
 */

/* Nexthop rt flags mask */
#define	NHOP_RT_FLAG_MASK	(RTF_GATEWAY | RTF_HOST | RTF_REJECT | RTF_DYNAMIC | \
    RTF_MODIFIED | RTF_STATIC | RTF_BLACKHOLE | RTF_PROTO1 | RTF_PROTO2 | \
    RTF_PROTO3 | RTF_FIXEDMTU | RTF_PINNED | RTF_BROADCAST)

/* rtentry rt flag mask */
#define	RTE_RT_FLAG_MASK	(RTF_UP | RTF_HOST)

/* Nexthop selection */
#define	_NH2MP(_nh)	((struct nhgrp_object *)(_nh))
#define	_SELECT_NHOP(_nh, _flowid)	\
	(_NH2MP(_nh))->nhops[(_flowid) % (_NH2MP(_nh))->mp_size]
#define	_RT_SELECT_NHOP(_nh, _flowid)	\
	((!NH_IS_MULTIPATH(_nh)) ? (_nh) : _SELECT_NHOP(_nh, _flowid))
#define	RT_SELECT_NHOP(_rt, _flowid)	_RT_SELECT_NHOP((_rt)->rt_nhop, _flowid)
 
/* rte<>nhop translation */
static inline uint16_t
fib_rte_to_nh_flags(int rt_flags)
{
	uint16_t res;

	res = (rt_flags & RTF_REJECT) ? NHF_REJECT : 0;
	res |= (rt_flags & RTF_HOST) ? NHF_HOST : 0;
	res |= (rt_flags & RTF_BLACKHOLE) ? NHF_BLACKHOLE : 0;
	res |= (rt_flags & (RTF_DYNAMIC|RTF_MODIFIED)) ? NHF_REDIRECT : 0;
	res |= (rt_flags & RTF_BROADCAST) ? NHF_BROADCAST : 0;
	res |= (rt_flags & RTF_GATEWAY) ? NHF_GATEWAY : 0;

	return (res);
}

/* route_temporal.c */
void tmproutes_update(struct rib_head *rnh, struct rtentry *rt);
void tmproutes_init(struct rib_head *rh);
void tmproutes_destroy(struct rib_head *rh);

/* route_ctl.c */
struct route_nhop_data {
	struct nhop_object	*rnd_nhop;
	uint32_t		rnd_weight;
};
int change_route_conditional(struct rib_head *rnh, struct rtentry *rt,
    struct rt_addrinfo *info, struct route_nhop_data *nhd_orig,
    struct route_nhop_data *nhd_new, struct rib_cmd_info *rc);

void vnet_rtzone_init(void);
void vnet_rtzone_destroy(void);

<<<<<<< HEAD
#endif
// CHERI CHANGES START
// {
//   "updated": 20200706,
//   "target_type": "header",
//   "changes_purecap": [
//     "subobject_bounds"
//   ]
// }
// CHERI CHANGES END
=======
/* subscriptions */
void rib_init_subscriptions(struct rib_head *rnh);
void rib_destroy_subscriptions(struct rib_head *rnh);

/* Nexhops */
void nhops_init(void);
int nhops_init_rib(struct rib_head *rh);
void nhops_destroy_rib(struct rib_head *rh);
void nhop_ref_object(struct nhop_object *nh);
int nhop_try_ref_object(struct nhop_object *nh);
int nhop_ref_any(struct nhop_object *nh);
void nhop_free_any(struct nhop_object *nh);

void nhop_set_type(struct nhop_object *nh, enum nhop_type nh_type);
void nhop_set_rtflags(struct nhop_object *nh, int rt_flags);

int nhop_create_from_info(struct rib_head *rnh, struct rt_addrinfo *info,
    struct nhop_object **nh_ret);
int nhop_create_from_nhop(struct rib_head *rnh, const struct nhop_object *nh_orig,
    struct rt_addrinfo *info, struct nhop_object **pnh_priv);

void nhops_update_ifmtu(struct rib_head *rh, struct ifnet *ifp, uint32_t mtu);
int nhops_dump_sysctl(struct rib_head *rh, struct sysctl_req *w);

/* route */
struct rtentry *rt_unlinkrte(struct rib_head *rnh, struct rt_addrinfo *info,
    int *perror);

#endif
>>>>>>> aae23be9
<|MERGE_RESOLUTION|>--- conflicted
+++ resolved
@@ -247,7 +247,34 @@
 void vnet_rtzone_init(void);
 void vnet_rtzone_destroy(void);
 
-<<<<<<< HEAD
+/* subscriptions */
+void rib_init_subscriptions(struct rib_head *rnh);
+void rib_destroy_subscriptions(struct rib_head *rnh);
+
+/* Nexhops */
+void nhops_init(void);
+int nhops_init_rib(struct rib_head *rh);
+void nhops_destroy_rib(struct rib_head *rh);
+void nhop_ref_object(struct nhop_object *nh);
+int nhop_try_ref_object(struct nhop_object *nh);
+int nhop_ref_any(struct nhop_object *nh);
+void nhop_free_any(struct nhop_object *nh);
+
+void nhop_set_type(struct nhop_object *nh, enum nhop_type nh_type);
+void nhop_set_rtflags(struct nhop_object *nh, int rt_flags);
+
+int nhop_create_from_info(struct rib_head *rnh, struct rt_addrinfo *info,
+    struct nhop_object **nh_ret);
+int nhop_create_from_nhop(struct rib_head *rnh, const struct nhop_object *nh_orig,
+    struct rt_addrinfo *info, struct nhop_object **pnh_priv);
+
+void nhops_update_ifmtu(struct rib_head *rh, struct ifnet *ifp, uint32_t mtu);
+int nhops_dump_sysctl(struct rib_head *rh, struct sysctl_req *w);
+
+/* route */
+struct rtentry *rt_unlinkrte(struct rib_head *rnh, struct rt_addrinfo *info,
+    int *perror);
+
 #endif
 // CHERI CHANGES START
 // {
@@ -257,35 +284,4 @@
 //     "subobject_bounds"
 //   ]
 // }
-// CHERI CHANGES END
-=======
-/* subscriptions */
-void rib_init_subscriptions(struct rib_head *rnh);
-void rib_destroy_subscriptions(struct rib_head *rnh);
-
-/* Nexhops */
-void nhops_init(void);
-int nhops_init_rib(struct rib_head *rh);
-void nhops_destroy_rib(struct rib_head *rh);
-void nhop_ref_object(struct nhop_object *nh);
-int nhop_try_ref_object(struct nhop_object *nh);
-int nhop_ref_any(struct nhop_object *nh);
-void nhop_free_any(struct nhop_object *nh);
-
-void nhop_set_type(struct nhop_object *nh, enum nhop_type nh_type);
-void nhop_set_rtflags(struct nhop_object *nh, int rt_flags);
-
-int nhop_create_from_info(struct rib_head *rnh, struct rt_addrinfo *info,
-    struct nhop_object **nh_ret);
-int nhop_create_from_nhop(struct rib_head *rnh, const struct nhop_object *nh_orig,
-    struct rt_addrinfo *info, struct nhop_object **pnh_priv);
-
-void nhops_update_ifmtu(struct rib_head *rh, struct ifnet *ifp, uint32_t mtu);
-int nhops_dump_sysctl(struct rib_head *rh, struct sysctl_req *w);
-
-/* route */
-struct rtentry *rt_unlinkrte(struct rib_head *rnh, struct rt_addrinfo *info,
-    int *perror);
-
-#endif
->>>>>>> aae23be9
+// CHERI CHANGES END