--- conflicted
+++ resolved
@@ -854,7 +854,6 @@
 	NHOPS_RUNLOCK(ctl);
 
 	return (0);
-<<<<<<< HEAD
 }
 // CHERI CHANGES START
 // {
@@ -865,7 +864,4 @@
 //   ],
 //   "change_comment": "nhop struct grows above the limit"
 // }
-// CHERI CHANGES END
-=======
-}
->>>>>>> a59eafac
+// CHERI CHANGES END