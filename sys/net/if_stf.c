--- conflicted
+++ resolved
@@ -750,8 +750,7 @@
 		break;
 	}
 
-<<<<<<< HEAD
-	return error;
+	return (error);
 }
 // CHERI CHANGES START
 // {
@@ -761,8 +760,4 @@
 //     "user_capabilities"
 //   ]
 // }
-// CHERI CHANGES END
-=======
-	return (error);
-}
->>>>>>> 3576121c
+// CHERI CHANGES END