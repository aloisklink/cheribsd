/*-
 * SPDX-License-Identifier: BSD-2-Clause-FreeBSD
 *
 * Copyright (c) 2004 Luigi Rizzo, Alessandro Cerri. All rights reserved.
 * Copyright (c) 2004-2008 Qing Li. All rights reserved.
 * Copyright (c) 2008 Kip Macy. All rights reserved.
 * 
 * Redistribution and use in source and binary forms, with or without
 * modification, are permitted provided that the following conditions
 * are met:
 * 1. Redistributions of source code must retain the above copyright
 *    notice, this list of conditions and the following disclaimer.
 * 2. Redistributions in binary form must reproduce the above copyright
 *    notice, this list of conditions and the following disclaimer in the
 *    documentation and/or other materials provided with the distribution.
 * 
 * THIS SOFTWARE IS PROVIDED BY AUTHOR AND CONTRIBUTORS ``AS IS'' AND
 * ANY EXPRESS OR IMPLIED WARRANTIES, INCLUDING, BUT NOT LIMITED TO, THE
 * IMPLIED WARRANTIES OF MERCHANTABILITY AND FITNESS FOR A PARTICULAR PURPOSE
 * ARE DISCLAIMED.  IN NO EVENT SHALL AUTHOR OR CONTRIBUTORS BE LIABLE
 * FOR ANY DIRECT, INDIRECT, INCIDENTAL, SPECIAL, EXEMPLARY, OR CONSEQUENTIAL
 * DAMAGES (INCLUDING, BUT NOT LIMITED TO, PROCUREMENT OF SUBSTITUTE GOODS
 * OR SERVICES; LOSS OF USE, DATA, OR PROFITS; OR BUSINESS INTERRUPTION)
 * HOWEVER CAUSED AND ON ANY THEORY OF LIABILITY, WHETHER IN CONTRACT, STRICT
 * LIABILITY, OR TORT (INCLUDING NEGLIGENCE OR OTHERWISE) ARISING IN ANY WAY
 * OUT OF THE USE OF THIS SOFTWARE, EVEN IF ADVISED OF THE POSSIBILITY OF
 * SUCH DAMAGE.
 */
#include <sys/cdefs.h>
__FBSDID("$FreeBSD$");

#include "opt_ddb.h"
#include "opt_inet.h"
#include "opt_inet6.h"

#include <sys/param.h>
#include <sys/systm.h>
#include <sys/eventhandler.h>
#include <sys/malloc.h>
#include <sys/mbuf.h>
#include <sys/syslog.h>
#include <sys/sysctl.h>
#include <sys/socket.h>
#include <sys/kernel.h>
#include <sys/lock.h>
#include <sys/mutex.h>
#include <sys/rwlock.h>

#ifdef DDB
#include <ddb/ddb.h>
#endif

#include <vm/uma.h>

#include <netinet/in.h>
#include <net/if_llatbl.h>
#include <net/if.h>
#include <net/if_dl.h>
#include <net/if_var.h>
#include <net/route.h>
#include <net/route/route_ctl.h>
#include <net/vnet.h>
#include <netinet/if_ether.h>
#include <netinet6/in6_var.h>
#include <netinet6/nd6.h>

MALLOC_DEFINE(M_LLTABLE, "lltable", "link level address tables");

VNET_DEFINE_STATIC(SLIST_HEAD(, lltable), lltables) =
    SLIST_HEAD_INITIALIZER(lltables);
#define	V_lltables	VNET(lltables)

static struct rwlock lltable_list_lock;
RW_SYSINIT(lltable_list_lock, &lltable_list_lock, "lltable_list_lock");
#define	LLTABLE_LIST_RLOCK()		rw_rlock(&lltable_list_lock)
#define	LLTABLE_LIST_RUNLOCK()		rw_runlock(&lltable_list_lock)
#define	LLTABLE_LIST_WLOCK()		rw_wlock(&lltable_list_lock)
#define	LLTABLE_LIST_WUNLOCK()		rw_wunlock(&lltable_list_lock)
#define	LLTABLE_LIST_LOCK_ASSERT()	rw_assert(&lltable_list_lock, RA_LOCKED)

static void lltable_unlink(struct lltable *llt);
static void llentries_unlink(struct lltable *llt, struct llentries *head);

/*
 * Dump lle state for a specific address family.
 */
static int
lltable_dump_af(struct lltable *llt, struct sysctl_req *wr)
{
	struct epoch_tracker et;
	int error;

	LLTABLE_LIST_LOCK_ASSERT();

	if (llt->llt_ifp->if_flags & IFF_LOOPBACK)
		return (0);
	error = 0;

	NET_EPOCH_ENTER(et);
	error = lltable_foreach_lle(llt,
	    (llt_foreach_cb_t *)llt->llt_dump_entry, wr);
	NET_EPOCH_EXIT(et);

	return (error);
}

/*
 * Dump arp state for a specific address family.
 */
int
lltable_sysctl_dumparp(int af, struct sysctl_req *wr)
{
	struct lltable *llt;
	int error = 0;

	LLTABLE_LIST_RLOCK();
	SLIST_FOREACH(llt, &V_lltables, llt_link) {
		if (llt->llt_af == af) {
			error = lltable_dump_af(llt, wr);
			if (error != 0)
				goto done;
		}
	}
done:
	LLTABLE_LIST_RUNLOCK();
	return (error);
}

/*
 * Common function helpers for chained hash table.
 */

/*
 * Runs specified callback for each entry in @llt.
 * Caller does the locking.
 *
 */
static int
htable_foreach_lle(struct lltable *llt, llt_foreach_cb_t *f, void *farg)
{
	struct llentry *lle, *next;
	int i, error;

	error = 0;

	for (i = 0; i < llt->llt_hsize; i++) {
		CK_LIST_FOREACH_SAFE(lle, &llt->lle_head[i], lle_next, next) {
			error = f(llt, lle, farg);
			if (error != 0)
				break;
		}
	}

	return (error);
}

/*
 * The htable_[un]link_entry() functions return:
 * 0 if the entry was (un)linked already and nothing changed,
 * 1 if the entry was added/removed to/from the table, and
 * -1 on error (e.g., not being able to add the entry due to limits reached).
 * While the "unlink" operation should never error, callers of
 * lltable_link_entry() need to check for errors and handle them.
 */
static int
htable_link_entry(struct lltable *llt, struct llentry *lle)
{
	struct llentries *lleh;
	uint32_t hashidx;

	if ((lle->la_flags & LLE_LINKED) != 0)
		return (0);

	IF_AFDATA_WLOCK_ASSERT(llt->llt_ifp);

	if (llt->llt_maxentries > 0 &&
	    llt->llt_entries >= llt->llt_maxentries)
		return (-1);

	hashidx = llt->llt_hash(lle, llt->llt_hsize);
	lleh = &llt->lle_head[hashidx];

	lle->lle_tbl  = llt;
	lle->lle_head = lleh;
	lle->la_flags |= LLE_LINKED;
	CK_LIST_INSERT_HEAD(lleh, lle, lle_next);
	llt->llt_entries++;

	return (1);
}

static int
htable_unlink_entry(struct llentry *lle)
{
	struct lltable *llt;

	if ((lle->la_flags & LLE_LINKED) == 0)
		return (0);

	llt = lle->lle_tbl;
	IF_AFDATA_WLOCK_ASSERT(llt->llt_ifp);
	KASSERT(llt->llt_entries > 0, ("%s: lltable %p (%s) entries %d <= 0",
	    __func__, llt, if_name(llt->llt_ifp), llt->llt_entries));

	CK_LIST_REMOVE(lle, lle_next);
	lle->la_flags &= ~(LLE_VALID | LLE_LINKED);
#if 0
	lle->lle_tbl = NULL;
	lle->lle_head = NULL;
#endif
	llt->llt_entries--;

	return (1);
}

struct prefix_match_data {
	const struct sockaddr *addr;
	const struct sockaddr *mask;
	struct llentries dchain;
	u_int flags;
};

static int
htable_prefix_free_cb(struct lltable *llt, struct llentry *lle, void *farg)
{
	struct prefix_match_data *pmd;

	pmd = (struct prefix_match_data *)farg;

	if (llt->llt_match_prefix(pmd->addr, pmd->mask, pmd->flags, lle)) {
		LLE_WLOCK(lle);
		CK_LIST_INSERT_HEAD(&pmd->dchain, lle, lle_chain);
	}

	return (0);
}

static void
htable_prefix_free(struct lltable *llt, const struct sockaddr *addr,
    const struct sockaddr *mask, u_int flags)
{
	struct llentry *lle, *next;
	struct prefix_match_data pmd;

	bzero(&pmd, sizeof(pmd));
	pmd.addr = addr;
	pmd.mask = mask;
	pmd.flags = flags;
	CK_LIST_INIT(&pmd.dchain);

	IF_AFDATA_WLOCK(llt->llt_ifp);
	/* Push matching lles to chain */
	lltable_foreach_lle(llt, htable_prefix_free_cb, &pmd);

	llentries_unlink(llt, &pmd.dchain);
	IF_AFDATA_WUNLOCK(llt->llt_ifp);

	CK_LIST_FOREACH_SAFE(lle, &pmd.dchain, lle_chain, next)
		lltable_free_entry(llt, lle);
}

static void
htable_free_tbl(struct lltable *llt)
{

	free(llt->lle_head, M_LLTABLE);
	free(llt, M_LLTABLE);
}

static void
llentries_unlink(struct lltable *llt, struct llentries *head)
{
	struct llentry *lle, *next;

	CK_LIST_FOREACH_SAFE(lle, head, lle_chain, next)
		llt->llt_unlink_entry(lle);
}

/*
 * Helper function used to drop all mbufs in hold queue.
 *
 * Returns the number of held packets, if any, that were dropped.
 */
size_t
lltable_drop_entry_queue(struct llentry *lle)
{
	size_t pkts_dropped;
	struct mbuf *next;

	LLE_WLOCK_ASSERT(lle);

	pkts_dropped = 0;
	while ((lle->la_numheld > 0) && (lle->la_hold != NULL)) {
		next = lle->la_hold->m_nextpkt;
		m_freem(lle->la_hold);
		lle->la_hold = next;
		lle->la_numheld--;
		pkts_dropped++;
	}

	KASSERT(lle->la_numheld == 0,
		("%s: la_numheld %d > 0, pkts_droped %zd", __func__,
		 lle->la_numheld, pkts_dropped));

	return (pkts_dropped);
}

void
lltable_set_entry_addr(struct ifnet *ifp, struct llentry *lle,
    const char *linkhdr, size_t linkhdrsize, int lladdr_off)
{

	memcpy(lle->r_linkdata, linkhdr, linkhdrsize);
	lle->r_hdrlen = linkhdrsize;
	lle->ll_addr = &lle->r_linkdata[lladdr_off];
	lle->la_flags |= LLE_VALID;
	lle->r_flags |= RLLE_VALID;
}

/*
 * Tries to update @lle link-level address.
 * Since update requires AFDATA WLOCK, function
 * drops @lle lock, acquires AFDATA lock and then acquires
 * @lle lock to maintain lock order.
 *
 * Returns 1 on success.
 */
int
lltable_try_set_entry_addr(struct ifnet *ifp, struct llentry *lle,
    const char *linkhdr, size_t linkhdrsize, int lladdr_off)
{

	/* Perform real LLE update */
	/* use afdata WLOCK to update fields */
	LLE_WLOCK_ASSERT(lle);
	LLE_ADDREF(lle);
	LLE_WUNLOCK(lle);
	IF_AFDATA_WLOCK(ifp);
	LLE_WLOCK(lle);

	/*
	 * Since we droppped LLE lock, other thread might have deleted
	 * this lle. Check and return
	 */
	if ((lle->la_flags & LLE_DELETED) != 0) {
		IF_AFDATA_WUNLOCK(ifp);
		LLE_FREE_LOCKED(lle);
		return (0);
	}

	/* Update data */
	lltable_set_entry_addr(ifp, lle, linkhdr, linkhdrsize, lladdr_off);

	IF_AFDATA_WUNLOCK(ifp);

	LLE_REMREF(lle);

	return (1);
}

 /*
 * Helper function used to pre-compute full/partial link-layer
 * header data suitable for feeding into if_output().
 */
int
lltable_calc_llheader(struct ifnet *ifp, int family, char *lladdr,
    char *buf, size_t *bufsize, int *lladdr_off)
{
	struct if_encap_req ereq;
	int error;

	bzero(buf, *bufsize);
	bzero(&ereq, sizeof(ereq));
	ereq.buf = buf;
	ereq.bufsize = *bufsize;
	ereq.rtype = IFENCAP_LL;
	ereq.family = family;
	ereq.lladdr = lladdr;
	ereq.lladdr_len = ifp->if_addrlen;
	error = ifp->if_requestencap(ifp, &ereq);
	if (error == 0) {
		*bufsize = ereq.bufsize;
		*lladdr_off = ereq.lladdr_off;
	}

	return (error);
}

/*
 * Update link-layer header for given @lle after
 * interface lladdr was changed.
 */
static int
llentry_update_ifaddr(struct lltable *llt, struct llentry *lle, void *farg)
{
	struct ifnet *ifp;
	u_char linkhdr[LLE_MAX_LINKHDR];
	size_t linkhdrsize;
	u_char *lladdr;
	int lladdr_off;

	ifp = (struct ifnet *)farg;

	lladdr = lle->ll_addr;

	LLE_WLOCK(lle);
	if ((lle->la_flags & LLE_VALID) == 0) {
		LLE_WUNLOCK(lle);
		return (0);
	}

	if ((lle->la_flags & LLE_IFADDR) != 0)
		lladdr = IF_LLADDR(ifp);

	linkhdrsize = sizeof(linkhdr);
	lltable_calc_llheader(ifp, llt->llt_af, lladdr, linkhdr, &linkhdrsize,
	    &lladdr_off);
	memcpy(lle->r_linkdata, linkhdr, linkhdrsize);
	LLE_WUNLOCK(lle);

	return (0);
}

/*
 * Update all calculated headers for given @llt
 */
void
lltable_update_ifaddr(struct lltable *llt)
{

	if (llt->llt_ifp->if_flags & IFF_LOOPBACK)
		return;

	IF_AFDATA_WLOCK(llt->llt_ifp);
	lltable_foreach_lle(llt, llentry_update_ifaddr, llt->llt_ifp);
	IF_AFDATA_WUNLOCK(llt->llt_ifp);
}

/*
 *
 * Performs generic cleanup routines and frees lle.
 *
 * Called for non-linked entries, with callouts and
 * other AF-specific cleanups performed.
 *
 * @lle must be passed WLOCK'ed
 *
 * Returns the number of held packets, if any, that were dropped.
 */
size_t
llentry_free(struct llentry *lle)
{
	size_t pkts_dropped;

	LLE_WLOCK_ASSERT(lle);

	KASSERT((lle->la_flags & LLE_LINKED) == 0, ("freeing linked lle"));

	pkts_dropped = lltable_drop_entry_queue(lle);

	/* cancel timer */
	if (callout_stop(&lle->lle_timer) > 0)
		LLE_REMREF(lle);
	LLE_FREE_LOCKED(lle);

	return (pkts_dropped);
}

/*
 * Free all entries from given table and free itself.
 */

static int
lltable_free_cb(struct lltable *llt, struct llentry *lle, void *farg)
{
	struct llentries *dchain;

	dchain = (struct llentries *)farg;

	LLE_WLOCK(lle);
	CK_LIST_INSERT_HEAD(dchain, lle, lle_chain);

	return (0);
}

/*
 * Free all entries from given table and free itself.
 */
void
lltable_free(struct lltable *llt)
{
	struct llentry *lle, *next;
	struct llentries dchain;

	KASSERT(llt != NULL, ("%s: llt is NULL", __func__));

	lltable_unlink(llt);

	CK_LIST_INIT(&dchain);
	IF_AFDATA_WLOCK(llt->llt_ifp);
	/* Push all lles to @dchain */
	lltable_foreach_lle(llt, lltable_free_cb, &dchain);
	llentries_unlink(llt, &dchain);
	IF_AFDATA_WUNLOCK(llt->llt_ifp);

	CK_LIST_FOREACH_SAFE(lle, &dchain, lle_chain, next) {
		llentry_free(lle);
	}

	KASSERT(llt->llt_entries == 0, ("%s: lltable %p (%s) entires not 0: %d",
	    __func__, llt, llt->llt_ifp->if_xname, llt->llt_entries));

	llt->llt_free_tbl(llt);
}

/*
 * Deletes an address from given lltable.
 * Used for userland interaction to remove
 * individual entries. Skips entries added by OS.
 */
int
lltable_delete_addr(struct lltable *llt, u_int flags,
    const struct sockaddr *l3addr)
{
	struct llentry *lle;
	struct ifnet *ifp;

	ifp = llt->llt_ifp;
	IF_AFDATA_WLOCK(ifp);
	lle = lla_lookup(llt, LLE_EXCLUSIVE, l3addr);

	if (lle == NULL) {
		IF_AFDATA_WUNLOCK(ifp);
		return (ENOENT);
	}
	if ((lle->la_flags & LLE_IFADDR) != 0 && (flags & LLE_IFADDR) == 0) {
		IF_AFDATA_WUNLOCK(ifp);
		LLE_WUNLOCK(lle);
		return (EPERM);
	}

	lltable_unlink_entry(llt, lle);
	IF_AFDATA_WUNLOCK(ifp);

	llt->llt_delete_entry(llt, lle);

	return (0);
}

void
lltable_prefix_free(int af, struct sockaddr *addr, struct sockaddr *mask,
    u_int flags)
{
	struct lltable *llt;

	LLTABLE_LIST_RLOCK();
	SLIST_FOREACH(llt, &V_lltables, llt_link) {
		if (llt->llt_af != af)
			continue;

		llt->llt_prefix_free(llt, addr, mask, flags);
	}
	LLTABLE_LIST_RUNLOCK();
}

struct lltable *
lltable_allocate_htbl(uint32_t hsize)
{
	struct lltable *llt;
	int i;

	llt = malloc(sizeof(struct lltable), M_LLTABLE, M_WAITOK | M_ZERO);
	llt->llt_hsize = hsize;
	llt->lle_head = malloc(sizeof(struct llentries) * hsize,
	    M_LLTABLE, M_WAITOK | M_ZERO);

	for (i = 0; i < llt->llt_hsize; i++)
		CK_LIST_INIT(&llt->lle_head[i]);

	/* Set some default callbacks */
	llt->llt_link_entry = htable_link_entry;
	llt->llt_unlink_entry = htable_unlink_entry;
	llt->llt_prefix_free = htable_prefix_free;
	llt->llt_foreach_entry = htable_foreach_lle;
	llt->llt_free_tbl = htable_free_tbl;

	return (llt);
}

/*
 * Links lltable to global llt list.
 */
void
lltable_link(struct lltable *llt)
{

	LLTABLE_LIST_WLOCK();
	SLIST_INSERT_HEAD(&V_lltables, llt, llt_link);
	LLTABLE_LIST_WUNLOCK();
}

static void
lltable_unlink(struct lltable *llt)
{

	LLTABLE_LIST_WLOCK();
	SLIST_REMOVE(&V_lltables, llt, lltable, llt_link);
	LLTABLE_LIST_WUNLOCK();

}

/*
 * External methods used by lltable consumers
 */

int
lltable_foreach_lle(struct lltable *llt, llt_foreach_cb_t *f, void *farg)
{

	return (llt->llt_foreach_entry(llt, f, farg));
}

struct llentry *
lltable_alloc_entry(struct lltable *llt, u_int flags,
    const struct sockaddr *l3addr)
{

	return (llt->llt_alloc_entry(llt, flags, l3addr));
}

void
lltable_free_entry(struct lltable *llt, struct llentry *lle)
{

	llt->llt_free_entry(llt, lle);
}

int
lltable_link_entry(struct lltable *llt, struct llentry *lle)
{

	return (llt->llt_link_entry(llt, lle));
}

int
lltable_unlink_entry(struct lltable *llt, struct llentry *lle)
{

	return (llt->llt_unlink_entry(lle));
}

void
lltable_fill_sa_entry(const struct llentry *lle, struct sockaddr *sa)
{
	struct lltable *llt;

	llt = lle->lle_tbl;
	llt->llt_fill_sa_entry(lle, sa);
}

struct ifnet *
lltable_get_ifp(const struct lltable *llt)
{

	return (llt->llt_ifp);
}

int
lltable_get_af(const struct lltable *llt)
{

	return (llt->llt_af);
}

/*
 * Called in route_output when rtm_flags contains RTF_LLDATA.
 */
int
lla_rt_output(struct rt_msghdr *rtm, struct rt_addrinfo *info)
{
	struct sockaddr_dl *dl =
	    (struct sockaddr_dl *)info->rti_info[RTAX_GATEWAY];
	struct sockaddr *dst = (struct sockaddr *)info->rti_info[RTAX_DST];
	struct ifnet *ifp;
	struct lltable *llt;
	struct llentry *lle, *lle_tmp;
	uint8_t linkhdr[LLE_MAX_LINKHDR];
	size_t linkhdrsize;
	int lladdr_off;
	u_int laflags = 0;
	int error;

	if (dl == NULL || dl->sdl_family != AF_LINK)
		return (EINVAL);

	ifp = ifnet_byindex(dl->sdl_index);
	if (ifp == NULL) {
		log(LOG_INFO, "%s: invalid ifp (sdl_index %d)\n",
		    __func__, dl->sdl_index);
		return EINVAL;
	}

	/* XXX linked list may be too expensive */
	LLTABLE_LIST_RLOCK();
	SLIST_FOREACH(llt, &V_lltables, llt_link) {
		if (llt->llt_af == dst->sa_family &&
		    llt->llt_ifp == ifp)
			break;
	}
	LLTABLE_LIST_RUNLOCK();
	if (llt == NULL)
		return (ESRCH);

	error = 0;

	switch (rtm->rtm_type) {
	case RTM_ADD:
		/* Add static LLE */
		laflags = 0;
		if (rtm->rtm_rmx.rmx_expire == 0)
			laflags = LLE_STATIC;
		lle = lltable_alloc_entry(llt, laflags, dst);
		if (lle == NULL)
			return (ENOMEM);

		linkhdrsize = sizeof(linkhdr);
		if (lltable_calc_llheader(ifp, dst->sa_family, LLADDR(dl),
		    linkhdr, &linkhdrsize, &lladdr_off) != 0)
			return (EINVAL);
		lltable_set_entry_addr(ifp, lle, linkhdr, linkhdrsize,
		    lladdr_off);
		if ((rtm->rtm_flags & RTF_ANNOUNCE))
			lle->la_flags |= LLE_PUB;
		lle->la_expire = rtm->rtm_rmx.rmx_expire;

		laflags = lle->la_flags;

		/* Try to link new entry */
		lle_tmp = NULL;
		IF_AFDATA_WLOCK(ifp);
		LLE_WLOCK(lle);
		lle_tmp = lla_lookup(llt, LLE_EXCLUSIVE, dst);
		if (lle_tmp != NULL) {
			/* Check if we are trying to replace immutable entry */
			if ((lle_tmp->la_flags & LLE_IFADDR) != 0) {
				IF_AFDATA_WUNLOCK(ifp);
				LLE_WUNLOCK(lle_tmp);
				lltable_free_entry(llt, lle);
				return (EPERM);
			}
			/* Unlink existing entry from table */
			lltable_unlink_entry(llt, lle_tmp);
		}
		lltable_link_entry(llt, lle);
		IF_AFDATA_WUNLOCK(ifp);

		if (lle_tmp != NULL) {
			EVENTHANDLER_INVOKE(lle_event, lle_tmp,LLENTRY_EXPIRED);
			lltable_free_entry(llt, lle_tmp);
		}

		/*
		 * By invoking LLE handler here we might get
		 * two events on static LLE entry insertion
		 * in routing socket. However, since we might have
		 * other subscribers we need to generate this event.
		 */
		EVENTHANDLER_INVOKE(lle_event, lle, LLENTRY_RESOLVED);
		LLE_WUNLOCK(lle);
#ifdef INET
		/* gratuitous ARP */
		if ((laflags & LLE_PUB) && dst->sa_family == AF_INET)
			arprequest(ifp,
			    &((struct sockaddr_in *)dst)->sin_addr,
			    &((struct sockaddr_in *)dst)->sin_addr,
			    (u_char *)LLADDR(dl));
#endif

		break;

	case RTM_DELETE:
		return (lltable_delete_addr(llt, 0, dst));

	default:
		error = EINVAL;
	}

	return (error);
}

#ifdef DDB
struct llentry_sa {
	struct llentry		base;
	struct sockaddr		l3_addr;
};

static void
llatbl_lle_show(struct llentry_sa *la)
{
	struct llentry *lle;
	uint8_t octet[6];

	lle = &la->base;
	db_printf("lle=%p\n", lle);
	db_printf(" lle_next=%p\n", lle->lle_next.cle_next);
	db_printf(" lle_lock=%p\n", &lle->lle_lock);
	db_printf(" lle_tbl=%p\n", lle->lle_tbl);
	db_printf(" lle_head=%p\n", lle->lle_head);
	db_printf(" la_hold=%p\n", lle->la_hold);
	db_printf(" la_numheld=%d\n", lle->la_numheld);
	db_printf(" la_expire=%ju\n", (uintmax_t)lle->la_expire);
	db_printf(" la_flags=0x%04x\n", lle->la_flags);
	db_printf(" la_asked=%u\n", lle->la_asked);
	db_printf(" la_preempt=%u\n", lle->la_preempt);
	db_printf(" ln_state=%d\n", lle->ln_state);
	db_printf(" ln_router=%u\n", lle->ln_router);
	db_printf(" ln_ntick=%ju\n", (uintmax_t)lle->ln_ntick);
	db_printf(" lle_refcnt=%d\n", lle->lle_refcnt);
	bcopy(lle->ll_addr, octet, sizeof(octet));
	db_printf(" ll_addr=%02x:%02x:%02x:%02x:%02x:%02x\n",
	    octet[0], octet[1], octet[2], octet[3], octet[4], octet[5]);
	db_printf(" lle_timer=%p\n", &lle->lle_timer);

	switch (la->l3_addr.sa_family) {
#ifdef INET
	case AF_INET:
	{
		struct sockaddr_in *sin;
		char l3s[INET_ADDRSTRLEN];

		sin = (struct sockaddr_in *)&la->l3_addr;
		inet_ntoa_r(sin->sin_addr, l3s);
		db_printf(" l3_addr=%s\n", l3s);
		break;
	}
#endif
#ifdef INET6
	case AF_INET6:
	{
		struct sockaddr_in6 *sin6;
		char l3s[INET6_ADDRSTRLEN];

		sin6 = (struct sockaddr_in6 *)&la->l3_addr;
		ip6_sprintf(l3s, &sin6->sin6_addr);
		db_printf(" l3_addr=%s\n", l3s);
		break;
	}
#endif
	default:
		db_printf(" l3_addr=N/A (af=%d)\n", la->l3_addr.sa_family);
		break;
	}
}

DB_SHOW_COMMAND(llentry, db_show_llentry)
{

	if (!have_addr) {
		db_printf("usage: show llentry <struct llentry *>\n");
		return;
	}

<<<<<<< HEAD
	llatbl_lle_show(DB_DATA_PTR(addr, sizeof(struct llentry_sa)));
=======
	llatbl_lle_show(DB_DATA_PTR(addr, struct llentry_sa));
>>>>>>> 5714f9f7
}

static void
llatbl_llt_show(struct lltable *llt)
{
	int i;
	struct llentry *lle;

	db_printf("llt=%p llt_af=%d llt_ifp=%p\n",
	    llt, llt->llt_af, llt->llt_ifp);

	for (i = 0; i < llt->llt_hsize; i++) {
		CK_LIST_FOREACH(lle, &llt->lle_head[i], lle_next) {
			llatbl_lle_show((struct llentry_sa *)lle);
			if (db_pager_quit)
				return;
		}
	}
}

DB_SHOW_COMMAND(lltable, db_show_lltable)
{

	if (!have_addr) {
		db_printf("usage: show lltable <struct lltable *>\n");
		return;
	}

<<<<<<< HEAD
	llatbl_llt_show(DB_DATA_PTR(addr, sizeof(struct lltable)));
=======
	llatbl_llt_show(DB_DATA_PTR(addr, struct lltable));
>>>>>>> 5714f9f7
}

DB_SHOW_ALL_COMMAND(lltables, db_show_all_lltables)
{
	VNET_ITERATOR_DECL(vnet_iter);
	struct lltable *llt;

	VNET_FOREACH(vnet_iter) {
		CURVNET_SET_QUIET(vnet_iter);
#ifdef VIMAGE
		db_printf("vnet=%p\n", curvnet);
#endif
		SLIST_FOREACH(llt, &V_lltables, llt_link) {
			db_printf("llt=%p llt_af=%d llt_ifp=%p(%s)\n",
			    llt, llt->llt_af, llt->llt_ifp,
			    (llt->llt_ifp != NULL) ?
				llt->llt_ifp->if_xname : "?");
			if (have_addr && addr != 0) /* verbose */
				llatbl_llt_show(llt);
			if (db_pager_quit) {
				CURVNET_RESTORE();
				return;
			}
		}
		CURVNET_RESTORE();
	}
}
#endif
<<<<<<< HEAD

=======
>>>>>>> 5714f9f7
// CHERI CHANGES START
// {
//   "updated": 20200803,
//   "target_type": "kernel",
//   "changes_purecap": [
//     "kdb"
//   ]
// }
// CHERI CHANGES END<|MERGE_RESOLUTION|>--- conflicted
+++ resolved
@@ -860,11 +860,7 @@
 		return;
 	}
 
-<<<<<<< HEAD
-	llatbl_lle_show(DB_DATA_PTR(addr, sizeof(struct llentry_sa)));
-=======
 	llatbl_lle_show(DB_DATA_PTR(addr, struct llentry_sa));
->>>>>>> 5714f9f7
 }
 
 static void
@@ -893,11 +889,7 @@
 		return;
 	}
 
-<<<<<<< HEAD
-	llatbl_llt_show(DB_DATA_PTR(addr, sizeof(struct lltable)));
-=======
 	llatbl_llt_show(DB_DATA_PTR(addr, struct lltable));
->>>>>>> 5714f9f7
 }
 
 DB_SHOW_ALL_COMMAND(lltables, db_show_all_lltables)
@@ -926,10 +918,6 @@
 	}
 }
 #endif
-<<<<<<< HEAD
-
-=======
->>>>>>> 5714f9f7
 // CHERI CHANGES START
 // {
 //   "updated": 20200803,
