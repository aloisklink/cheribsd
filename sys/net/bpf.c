/*-
 * SPDX-License-Identifier: BSD-3-Clause
 *
 * Copyright (c) 1990, 1991, 1993
 *	The Regents of the University of California.  All rights reserved.
 * Copyright (c) 2019 Andrey V. Elsukov <ae@FreeBSD.org>
 *
 * This code is derived from the Stanford/CMU enet packet filter,
 * (net/enet.c) distributed as part of 4.3BSD, and code contributed
 * to Berkeley by Steven McCanne and Van Jacobson both of Lawrence
 * Berkeley Laboratory.
 *
 * Redistribution and use in source and binary forms, with or without
 * modification, are permitted provided that the following conditions
 * are met:
 * 1. Redistributions of source code must retain the above copyright
 *    notice, this list of conditions and the following disclaimer.
 * 2. Redistributions in binary form must reproduce the above copyright
 *    notice, this list of conditions and the following disclaimer in the
 *    documentation and/or other materials provided with the distribution.
 * 3. Neither the name of the University nor the names of its contributors
 *    may be used to endorse or promote products derived from this software
 *    without specific prior written permission.
 *
 * THIS SOFTWARE IS PROVIDED BY THE REGENTS AND CONTRIBUTORS ``AS IS'' AND
 * ANY EXPRESS OR IMPLIED WARRANTIES, INCLUDING, BUT NOT LIMITED TO, THE
 * IMPLIED WARRANTIES OF MERCHANTABILITY AND FITNESS FOR A PARTICULAR PURPOSE
 * ARE DISCLAIMED.  IN NO EVENT SHALL THE REGENTS OR CONTRIBUTORS BE LIABLE
 * FOR ANY DIRECT, INDIRECT, INCIDENTAL, SPECIAL, EXEMPLARY, OR CONSEQUENTIAL
 * DAMAGES (INCLUDING, BUT NOT LIMITED TO, PROCUREMENT OF SUBSTITUTE GOODS
 * OR SERVICES; LOSS OF USE, DATA, OR PROFITS; OR BUSINESS INTERRUPTION)
 * HOWEVER CAUSED AND ON ANY THEORY OF LIABILITY, WHETHER IN CONTRACT, STRICT
 * LIABILITY, OR TORT (INCLUDING NEGLIGENCE OR OTHERWISE) ARISING IN ANY WAY
 * OUT OF THE USE OF THIS SOFTWARE, EVEN IF ADVISED OF THE POSSIBILITY OF
 * SUCH DAMAGE.
 *
 *      @(#)bpf.c	8.4 (Berkeley) 1/9/95
 */

#include <sys/cdefs.h>
__FBSDID("$FreeBSD$");

#include "opt_bpf.h"
#include "opt_ddb.h"
#include "opt_netgraph.h"

#define	EXPLICIT_USER_ACCESS

#include <sys/types.h>
#include <sys/param.h>
#include <sys/lock.h>
#include <sys/systm.h>
#include <sys/conf.h>
#include <sys/fcntl.h>
#include <sys/jail.h>
#include <sys/malloc.h>
#include <sys/mbuf.h>
#include <sys/time.h>
#include <sys/priv.h>
#include <sys/proc.h>
#include <sys/signalvar.h>
#include <sys/filio.h>
#include <sys/sockio.h>
#include <sys/sysent.h>
#include <sys/ttycom.h>
#include <sys/uio.h>
#include <sys/sysent.h>

#include <sys/event.h>
#include <sys/file.h>
#include <sys/poll.h>
#include <sys/proc.h>

#include <sys/socket.h>

#ifdef DDB
#include <ddb/ddb.h>
#endif

#include <net/if.h>
#include <net/if_var.h>
#include <net/if_dl.h>
#include <net/bpf.h>
#include <net/bpf_buffer.h>
#ifdef BPF_JITTER
#include <net/bpf_jitter.h>
#endif
#include <net/bpf_zerocopy.h>
#include <net/bpfdesc.h>
#include <net/route.h>
#include <net/vnet.h>

#include <netinet/in.h>
#include <netinet/if_ether.h>
#include <sys/kernel.h>
#include <sys/sysctl.h>

#include <net80211/ieee80211_freebsd.h>

#include <security/mac/mac_framework.h>

MALLOC_DEFINE(M_BPF, "BPF", "BPF data");

static struct bpf_if_ext dead_bpf_if = {
	.bif_dlist = CK_LIST_HEAD_INITIALIZER()
};

struct bpf_if {
#define	bif_next	bif_ext.bif_next
#define	bif_dlist	bif_ext.bif_dlist
	struct bpf_if_ext bif_ext;	/* public members */
	u_int		bif_dlt;	/* link layer type */
	u_int		bif_hdrlen;	/* length of link header */
	struct bpfd_list bif_wlist;	/* writer-only list */
	struct ifnet	*bif_ifp;	/* corresponding interface */
	struct bpf_if	**bif_bpf;	/* Pointer to pointer to us */
	volatile u_int	bif_refcnt;
	struct epoch_context epoch_ctx;
};

CTASSERT(offsetof(struct bpf_if, bif_ext) == 0);

struct bpf_program_buffer {
	struct epoch_context	epoch_ctx;
#ifdef BPF_JITTER
	bpf_jit_filter		*func;
#endif
	void			*buffer[0];
};

#if defined(DEV_BPF) || defined(NETGRAPH_BPF)

#define PRINET  26			/* interruptible */

#define	SIZEOF_BPF_HDR(type)	\
    (offsetof(type, bh_hdrlen) + sizeof(((type *)0)->bh_hdrlen))

#ifdef COMPAT_CHERIABI

struct bpf_program_c {
	u_int bf_len;
	struct bpf_insn * __capability bf_insns;
};
struct bpf_dltlist_c {
	u_int bfl_len;
	u_int * __capability bfl_list;
};

#define	_CASE_IOC_BPF_DLTLIST_C(cmd)				\
    _IOC_NEWTYPE((cmd), struct bpf_dltlist_c): case
#define	_CASE_IOC_BPF_PROGRAM_C(cmd)				\
    _IOC_NEWTYPE((cmd), struct bpf_program_c): case
#else /* !COMPAT_CHERIABI */
#define	_CASE_IOC_BPF_DLTLIST_C(cmd)
#define	_CASE_IOC_BPF_PROGRAM_C(cmd)
#endif /* !COMPAT_CHERIABI */

#ifdef COMPAT_FREEBSD32
#include <sys/mount.h>
#include <compat/freebsd32/freebsd32.h>
#define BPF_ALIGNMENT32 sizeof(int32_t)
#define	BPF_WORDALIGN32(x) roundup2(x, BPF_ALIGNMENT32)

/*
 * 32-bit version of structure prepended to each packet.  We use this header
 * instead of the standard one for 32-bit streams.  We mark the a stream as
 * 32-bit the first time we see a 32-bit compat ioctl request.
 */
struct bpf_hdr32 {
	struct timeval32 bh_tstamp;	/* time stamp */
	uint32_t	bh_caplen;	/* length of captured portion */
	uint32_t	bh_datalen;	/* original length of packet */
	uint16_t	bh_hdrlen;	/* length of bpf header (this struct
					   plus alignment padding) */
};

struct bpf_program32 {
	u_int bf_len;
	uint32_t bf_insns;		/* (struct bpf_insn *) */
};

struct bpf_dltlist32 {
	u_int		bfl_len;
	uint32_t	bfl_list;	/* (u_int *) */
};

#define	BIOCSRTIMEOUT32	_IOW('B', 109, struct timeval32)
#define	BIOCGRTIMEOUT32	_IOR('B', 110, struct timeval32)

#define	_CASE_IOC_BPF_DLTLIST32(cmd)				\
    _IOC_NEWTYPE((cmd), struct bpf_dltlist32): case
#define	_CASE_IOC_BPF_PROGRAM32(cmd)				\
    _IOC_NEWTYPE((cmd), struct bpf_program32): case
#else /* !COMPAT_FREEBSD32 */
#define	_CASE_IOC_BPF_DLTLIST32(cmd)
#define	_CASE_IOC_BPF_PROGRAM32(cmd)
#endif /* !COMPAT_FREEBSD32 */

#define	CASE_IOC_BPF_DLTLIST(cmd)				\
    _CASE_IOC_BPF_DLTLIST_C(cmd)				\
    _CASE_IOC_BPF_DLTLIST32(cmd)				\
    (cmd)
#define	CASE_IOC_BPF_PROGRAM(cmd)				\
    _CASE_IOC_BPF_PROGRAM_C(cmd)				\
    _CASE_IOC_BPF_PROGRAM32(cmd)				\
    (cmd)

#define BPF_LOCK()	   sx_xlock(&bpf_sx)
#define BPF_UNLOCK()		sx_xunlock(&bpf_sx)
#define BPF_LOCK_ASSERT()	sx_assert(&bpf_sx, SA_XLOCKED)
/*
 * bpf_iflist is a list of BPF interface structures, each corresponding to a
 * specific DLT. The same network interface might have several BPF interface
 * structures registered by different layers in the stack (i.e., 802.11
 * frames, ethernet frames, etc).
 */
CK_LIST_HEAD(bpf_iflist, bpf_if);
static struct bpf_iflist bpf_iflist;
static struct sx	bpf_sx;		/* bpf global lock */
static int		bpf_bpfd_cnt;

static void	bpfif_ref(struct bpf_if *);
static void	bpfif_rele(struct bpf_if *);

static void	bpfd_ref(struct bpf_d *);
static void	bpfd_rele(struct bpf_d *);
static void	bpf_attachd(struct bpf_d *, struct bpf_if *);
static void	bpf_detachd(struct bpf_d *);
static void	bpf_detachd_locked(struct bpf_d *, bool);
static void	bpfd_free(epoch_context_t);
static int	bpf_movein(struct uio *, int, struct ifnet *, struct mbuf **,
		    struct sockaddr *, int *, struct bpf_d *);
static int	bpf_setif(struct bpf_d *, struct ifreq *);
static void	bpf_timed_out(void *);
static __inline void
		bpf_wakeup(struct bpf_d *);
static void	catchpacket(struct bpf_d *, u_char *, u_int, u_int,
		    void (*)(struct bpf_d *, caddr_t, u_int, void *, u_int),
		    struct bintime *);
static void	reset_d(struct bpf_d *);
static int	bpf_setf(struct bpf_d *, struct bpf_program *, u_long cmd);
static int	bpf_getdltlist(struct bpf_d *, struct bpf_dltlist *);
static int	bpf_setdlt(struct bpf_d *, u_int);
static void	filt_bpfdetach(struct knote *);
static int	filt_bpfread(struct knote *, long);
static void	bpf_drvinit(void *);
static int	bpf_stats_sysctl(SYSCTL_HANDLER_ARGS);

SYSCTL_NODE(_net, OID_AUTO, bpf, CTLFLAG_RW, 0, "bpf sysctl");
int bpf_maxinsns = BPF_MAXINSNS;
SYSCTL_INT(_net_bpf, OID_AUTO, maxinsns, CTLFLAG_RW,
    &bpf_maxinsns, 0, "Maximum bpf program instructions");
static int bpf_zerocopy_enable = 0;
SYSCTL_INT(_net_bpf, OID_AUTO, zerocopy_enable, CTLFLAG_RW,
    &bpf_zerocopy_enable, 0, "Enable new zero-copy BPF buffer sessions");
static SYSCTL_NODE(_net_bpf, OID_AUTO, stats, CTLFLAG_MPSAFE | CTLFLAG_RW,
    bpf_stats_sysctl, "bpf statistics portal");

VNET_DEFINE_STATIC(int, bpf_optimize_writers) = 0;
#define	V_bpf_optimize_writers VNET(bpf_optimize_writers)
SYSCTL_INT(_net_bpf, OID_AUTO, optimize_writers, CTLFLAG_VNET | CTLFLAG_RW,
    &VNET_NAME(bpf_optimize_writers), 0,
    "Do not send packets until BPF program is set");

static	d_open_t	bpfopen;
static	d_read_t	bpfread;
static	d_write_t	bpfwrite;
static	d_ioctl_t	bpfioctl;
static	d_poll_t	bpfpoll;
static	d_kqfilter_t	bpfkqfilter;

static struct cdevsw bpf_cdevsw = {
	.d_version =	D_VERSION,
	.d_open =	bpfopen,
	.d_read =	bpfread,
	.d_write =	bpfwrite,
	.d_ioctl =	bpfioctl,
	.d_poll =	bpfpoll,
	.d_name =	"bpf",
	.d_kqfilter =	bpfkqfilter,
};

static struct filterops bpfread_filtops = {
	.f_isfd = 1,
	.f_detach = filt_bpfdetach,
	.f_event = filt_bpfread,
};

/*
 * LOCKING MODEL USED BY BPF
 *
 * Locks:
 * 1) global lock (BPF_LOCK). Sx, used to protect some global counters,
 * every bpf_iflist changes, serializes ioctl access to bpf descriptors.
 * 2) Descriptor lock. Mutex, used to protect BPF buffers and various
 * structure fields used by bpf_*tap* code.
 *
 * Lock order: global lock, then descriptor lock.
 *
 * There are several possible consumers:
 *
 * 1. The kernel registers interface pointer with bpfattach().
 * Each call allocates new bpf_if structure, references ifnet pointer
 * and links bpf_if into bpf_iflist chain. This is protected with global
 * lock.
 *
 * 2. An userland application uses ioctl() call to bpf_d descriptor.
 * All such call are serialized with global lock. BPF filters can be
 * changed, but pointer to old filter will be freed using epoch_call().
 * Thus it should be safe for bpf_tap/bpf_mtap* code to do access to
 * filter pointers, even if change will happen during bpf_tap execution.
 * Destroying of bpf_d descriptor also is doing using epoch_call().
 *
 * 3. An userland application can write packets into bpf_d descriptor.
 * There we need to be sure, that ifnet won't disappear during bpfwrite().
 *
 * 4. The kernel invokes bpf_tap/bpf_mtap* functions. The access to
 * bif_dlist is protected with net_epoch_preempt section. So, it should
 * be safe to make access to bpf_d descriptor inside the section.
 *
 * 5. The kernel invokes bpfdetach() on interface destroying. All lists
 * are modified with global lock held and actual free() is done using
 * epoch_call().
 */

static void
bpfif_free(epoch_context_t ctx)
{
	struct bpf_if *bp;

	bp = __containerof(ctx, struct bpf_if, epoch_ctx);
	if_rele(bp->bif_ifp);
	free(bp, M_BPF);
}

static void
bpfif_ref(struct bpf_if *bp)
{

	refcount_acquire(&bp->bif_refcnt);
}

static void
bpfif_rele(struct bpf_if *bp)
{

	if (!refcount_release(&bp->bif_refcnt))
		return;
	epoch_call(net_epoch_preempt, &bp->epoch_ctx, bpfif_free);
}

static void
bpfd_ref(struct bpf_d *d)
{

	refcount_acquire(&d->bd_refcnt);
}

static void
bpfd_rele(struct bpf_d *d)
{

	if (!refcount_release(&d->bd_refcnt))
		return;
	epoch_call(net_epoch_preempt, &d->epoch_ctx, bpfd_free);
}

static struct bpf_program_buffer*
bpf_program_buffer_alloc(size_t size, int flags)
{

	return (malloc(sizeof(struct bpf_program_buffer) + size,
	    M_BPF, flags));
}

static void
bpf_program_buffer_free(epoch_context_t ctx)
{
	struct bpf_program_buffer *ptr;

	ptr = __containerof(ctx, struct bpf_program_buffer, epoch_ctx);
#ifdef BPF_JITTER
	if (ptr->func != NULL)
		bpf_destroy_jit_filter(ptr->func);
#endif
	free(ptr, M_BPF);
}

/*
 * Wrapper functions for various buffering methods.  If the set of buffer
 * modes expands, we will probably want to introduce a switch data structure
 * similar to protosw, et.
 */
static void
bpf_append_bytes(struct bpf_d *d, caddr_t buf, u_int offset, void *src,
    u_int len)
{

	BPFD_LOCK_ASSERT(d);

	switch (d->bd_bufmode) {
	case BPF_BUFMODE_BUFFER:
		return (bpf_buffer_append_bytes(d, buf, offset, src, len));

	case BPF_BUFMODE_ZBUF:
		counter_u64_add(d->bd_zcopy, 1);
		return (bpf_zerocopy_append_bytes(d, buf, offset, src, len));

	default:
		panic("bpf_buf_append_bytes");
	}
}

static void
bpf_append_mbuf(struct bpf_d *d, caddr_t buf, u_int offset, void *src,
    u_int len)
{

	BPFD_LOCK_ASSERT(d);

	switch (d->bd_bufmode) {
	case BPF_BUFMODE_BUFFER:
		return (bpf_buffer_append_mbuf(d, buf, offset, src, len));

	case BPF_BUFMODE_ZBUF:
		counter_u64_add(d->bd_zcopy, 1);
		return (bpf_zerocopy_append_mbuf(d, buf, offset, src, len));

	default:
		panic("bpf_buf_append_mbuf");
	}
}

/*
 * This function gets called when the free buffer is re-assigned.
 */
static void
bpf_buf_reclaimed(struct bpf_d *d)
{

	BPFD_LOCK_ASSERT(d);

	switch (d->bd_bufmode) {
	case BPF_BUFMODE_BUFFER:
		return;

	case BPF_BUFMODE_ZBUF:
		bpf_zerocopy_buf_reclaimed(d);
		return;

	default:
		panic("bpf_buf_reclaimed");
	}
}

/*
 * If the buffer mechanism has a way to decide that a held buffer can be made
 * free, then it is exposed via the bpf_canfreebuf() interface.  (1) is
 * returned if the buffer can be discarded, (0) is returned if it cannot.
 */
static int
bpf_canfreebuf(struct bpf_d *d)
{

	BPFD_LOCK_ASSERT(d);

	switch (d->bd_bufmode) {
	case BPF_BUFMODE_ZBUF:
		return (bpf_zerocopy_canfreebuf(d));
	}
	return (0);
}

/*
 * Allow the buffer model to indicate that the current store buffer is
 * immutable, regardless of the appearance of space.  Return (1) if the
 * buffer is writable, and (0) if not.
 */
static int
bpf_canwritebuf(struct bpf_d *d)
{
	BPFD_LOCK_ASSERT(d);

	switch (d->bd_bufmode) {
	case BPF_BUFMODE_ZBUF:
		return (bpf_zerocopy_canwritebuf(d));
	}
	return (1);
}

/*
 * Notify buffer model that an attempt to write to the store buffer has
 * resulted in a dropped packet, in which case the buffer may be considered
 * full.
 */
static void
bpf_buffull(struct bpf_d *d)
{

	BPFD_LOCK_ASSERT(d);

	switch (d->bd_bufmode) {
	case BPF_BUFMODE_ZBUF:
		bpf_zerocopy_buffull(d);
		break;
	}
}

/*
 * Notify the buffer model that a buffer has moved into the hold position.
 */
void
bpf_bufheld(struct bpf_d *d)
{

	BPFD_LOCK_ASSERT(d);

	switch (d->bd_bufmode) {
	case BPF_BUFMODE_ZBUF:
		bpf_zerocopy_bufheld(d);
		break;
	}
}

static void
bpf_free(struct bpf_d *d)
{

	switch (d->bd_bufmode) {
	case BPF_BUFMODE_BUFFER:
		return (bpf_buffer_free(d));

	case BPF_BUFMODE_ZBUF:
		return (bpf_zerocopy_free(d));

	default:
		panic("bpf_buf_free");
	}
}

static int
bpf_uiomove(struct bpf_d *d, caddr_t buf, u_int len, struct uio *uio)
{

	if (d->bd_bufmode != BPF_BUFMODE_BUFFER)
		return (EOPNOTSUPP);
	return (bpf_buffer_uiomove(d, buf, len, uio));
}

static int
bpf_ioctl_sblen(struct bpf_d *d, u_int *i)
{

	if (d->bd_bufmode != BPF_BUFMODE_BUFFER)
		return (EOPNOTSUPP);
	return (bpf_buffer_ioctl_sblen(d, i));
}

static int
bpf_ioctl_getzmax(struct thread *td, struct bpf_d *d, size_t *i)
{

	if (d->bd_bufmode != BPF_BUFMODE_ZBUF)
		return (EOPNOTSUPP);
	return (bpf_zerocopy_ioctl_getzmax(td, d, i));
}

static int
bpf_ioctl_rotzbuf(struct thread *td, struct bpf_d *d, struct bpf_zbuf *bz)
{

	if (d->bd_bufmode != BPF_BUFMODE_ZBUF)
		return (EOPNOTSUPP);
	return (bpf_zerocopy_ioctl_rotzbuf(td, d, bz));
}

static int
bpf_ioctl_setzbuf(struct thread *td, struct bpf_d *d, struct bpf_zbuf *bz)
{

	if (d->bd_bufmode != BPF_BUFMODE_ZBUF)
		return (EOPNOTSUPP);
	return (bpf_zerocopy_ioctl_setzbuf(td, d, bz));
}

/*
 * General BPF functions.
 */
static int
bpf_movein(struct uio *uio, int linktype, struct ifnet *ifp, struct mbuf **mp,
    struct sockaddr *sockp, int *hdrlen, struct bpf_d *d)
{
	const struct ieee80211_bpf_params *p;
	struct ether_header *eh;
	struct mbuf *m;
	int error;
	int len;
	int hlen;
	int slen;

	/*
	 * Build a sockaddr based on the data link layer type.
	 * We do this at this level because the ethernet header
	 * is copied directly into the data field of the sockaddr.
	 * In the case of SLIP, there is no header and the packet
	 * is forwarded as is.
	 * Also, we are careful to leave room at the front of the mbuf
	 * for the link level header.
	 */
	switch (linktype) {

	case DLT_SLIP:
		sockp->sa_family = AF_INET;
		hlen = 0;
		break;

	case DLT_EN10MB:
		sockp->sa_family = AF_UNSPEC;
		/* XXX Would MAXLINKHDR be better? */
		hlen = ETHER_HDR_LEN;
		break;

	case DLT_FDDI:
		sockp->sa_family = AF_IMPLINK;
		hlen = 0;
		break;

	case DLT_RAW:
		sockp->sa_family = AF_UNSPEC;
		hlen = 0;
		break;

	case DLT_NULL:
		/*
		 * null interface types require a 4 byte pseudo header which
		 * corresponds to the address family of the packet.
		 */
		sockp->sa_family = AF_UNSPEC;
		hlen = 4;
		break;

	case DLT_ATM_RFC1483:
		/*
		 * en atm driver requires 4-byte atm pseudo header.
		 * though it isn't standard, vpi:vci needs to be
		 * specified anyway.
		 */
		sockp->sa_family = AF_UNSPEC;
		hlen = 12;	/* XXX 4(ATM_PH) + 3(LLC) + 5(SNAP) */
		break;

	case DLT_PPP:
		sockp->sa_family = AF_UNSPEC;
		hlen = 4;	/* This should match PPP_HDRLEN */
		break;

	case DLT_IEEE802_11:		/* IEEE 802.11 wireless */
		sockp->sa_family = AF_IEEE80211;
		hlen = 0;
		break;

	case DLT_IEEE802_11_RADIO:	/* IEEE 802.11 wireless w/ phy params */
		sockp->sa_family = AF_IEEE80211;
		sockp->sa_len = 12;	/* XXX != 0 */
		hlen = sizeof(struct ieee80211_bpf_params);
		break;

	default:
		return (EIO);
	}

	len = uio->uio_resid;
	if (len < hlen || len - hlen > ifp->if_mtu)
		return (EMSGSIZE);

	m = m_get2(len, M_WAITOK, MT_DATA, M_PKTHDR);
	if (m == NULL)
		return (EIO);
	m->m_pkthdr.len = m->m_len = len;
	*mp = m;

	error = uiomove(mtod(m, u_char *), len, uio);
	if (error)
		goto bad;

	slen = bpf_filter(d->bd_wfilter, mtod(m, u_char *), len, len);
	if (slen == 0) {
		error = EPERM;
		goto bad;
	}

	/* Check for multicast destination */
	switch (linktype) {
	case DLT_EN10MB:
		eh = mtod(m, struct ether_header *);
		if (ETHER_IS_MULTICAST(eh->ether_dhost)) {
			if (bcmp(ifp->if_broadcastaddr, eh->ether_dhost,
			    ETHER_ADDR_LEN) == 0)
				m->m_flags |= M_BCAST;
			else
				m->m_flags |= M_MCAST;
		}
		if (d->bd_hdrcmplt == 0) {
			memcpy(eh->ether_shost, IF_LLADDR(ifp),
			    sizeof(eh->ether_shost));
		}
		break;
	}

	/*
	 * Make room for link header, and copy it to sockaddr
	 */
	if (hlen != 0) {
		if (sockp->sa_family == AF_IEEE80211) {
			/*
			 * Collect true length from the parameter header
			 * NB: sockp is known to be zero'd so if we do a
			 *     short copy unspecified parameters will be
			 *     zero.
			 * NB: packet may not be aligned after stripping
			 *     bpf params
			 * XXX check ibp_vers
			 */
			p = mtod(m, const struct ieee80211_bpf_params *);
			hlen = p->ibp_len;
			if (hlen > sizeof(sockp->sa_data)) {
				error = EINVAL;
				goto bad;
			}
		}
		bcopy(mtod(m, const void *), sockp->sa_data, hlen);
	}
	*hdrlen = hlen;

	return (0);
bad:
	m_freem(m);
	return (error);
}

/*
 * Attach descriptor to the bpf interface, i.e. make d listen on bp,
 * then reset its buffers and counters with reset_d().
 */
static void
bpf_attachd(struct bpf_d *d, struct bpf_if *bp)
{
	int op_w;

	BPF_LOCK_ASSERT();

	/*
	 * Save sysctl value to protect from sysctl change
	 * between reads
	 */
	op_w = V_bpf_optimize_writers || d->bd_writer;

	if (d->bd_bif != NULL)
		bpf_detachd_locked(d, false);
	/*
	 * Point d at bp, and add d to the interface's list.
	 * Since there are many applications using BPF for
	 * sending raw packets only (dhcpd, cdpd are good examples)
	 * we can delay adding d to the list of active listeners until
	 * some filter is configured.
	 */

	BPFD_LOCK(d);
	/*
	 * Hold reference to bpif while descriptor uses this interface.
	 */
	bpfif_ref(bp);
	d->bd_bif = bp;
	if (op_w != 0) {
		/* Add to writers-only list */
		CK_LIST_INSERT_HEAD(&bp->bif_wlist, d, bd_next);
		/*
		 * We decrement bd_writer on every filter set operation.
		 * First BIOCSETF is done by pcap_open_live() to set up
		 * snap length. After that appliation usually sets its own
		 * filter.
		 */
		d->bd_writer = 2;
	} else
		CK_LIST_INSERT_HEAD(&bp->bif_dlist, d, bd_next);

	reset_d(d);
	BPFD_UNLOCK(d);
	bpf_bpfd_cnt++;

	CTR3(KTR_NET, "%s: bpf_attach called by pid %d, adding to %s list",
	    __func__, d->bd_pid, d->bd_writer ? "writer" : "active");

	if (op_w == 0)
		EVENTHANDLER_INVOKE(bpf_track, bp->bif_ifp, bp->bif_dlt, 1);
}

/*
 * Check if we need to upgrade our descriptor @d from write-only mode.
 */
static int
bpf_check_upgrade(u_long cmd, struct bpf_d *d, struct bpf_insn *fcode,
    int flen)
{
	int is_snap, need_upgrade;

	/*
	 * Check if we've already upgraded or new filter is empty.
	 */
	if (d->bd_writer == 0 || fcode == NULL)
		return (0);

	need_upgrade = 0;

	/*
	 * Check if cmd looks like snaplen setting from
	 * pcap_bpf.c:pcap_open_live().
	 * Note we're not checking .k value here:
	 * while pcap_open_live() definitely sets to non-zero value,
	 * we'd prefer to treat k=0 (deny ALL) case the same way: e.g.
	 * do not consider upgrading immediately
	 */
	if (cmd == BIOCSETF && flen == 1 &&
	    fcode[0].code == (BPF_RET | BPF_K))
		is_snap = 1;
	else
		is_snap = 0;

	if (is_snap == 0) {
		/*
		 * We're setting first filter and it doesn't look like
		 * setting snaplen.  We're probably using bpf directly.
		 * Upgrade immediately.
		 */
		need_upgrade = 1;
	} else {
		/*
		 * Do not require upgrade by first BIOCSETF
		 * (used to set snaplen) by pcap_open_live().
		 */

		if (--d->bd_writer == 0) {
			/*
			 * First snaplen filter has already
			 * been set. This is probably catch-all
			 * filter
			 */
			need_upgrade = 1;
		}
	}

	CTR5(KTR_NET,
	    "%s: filter function set by pid %d, "
	    "bd_writer counter %d, snap %d upgrade %d",
	    __func__, d->bd_pid, d->bd_writer,
	    is_snap, need_upgrade);

	return (need_upgrade);
}

/*
 * Detach a file from its interface.
 */
static void
bpf_detachd(struct bpf_d *d)
{
	BPF_LOCK();
	bpf_detachd_locked(d, false);
	BPF_UNLOCK();
}

static void
bpf_detachd_locked(struct bpf_d *d, bool detached_ifp)
{
	struct bpf_if *bp;
	struct ifnet *ifp;
	int error;

	BPF_LOCK_ASSERT();
	CTR2(KTR_NET, "%s: detach required by pid %d", __func__, d->bd_pid);

	/* Check if descriptor is attached */
	if ((bp = d->bd_bif) == NULL)
		return;

	BPFD_LOCK(d);
	/* Remove d from the interface's descriptor list. */
	CK_LIST_REMOVE(d, bd_next);
	/* Save bd_writer value */
	error = d->bd_writer;
	ifp = bp->bif_ifp;
	d->bd_bif = NULL;
	if (detached_ifp) {
		/*
		 * Notify descriptor as it's detached, so that any
		 * sleepers wake up and get ENXIO.
		 */
		bpf_wakeup(d);
	}
	BPFD_UNLOCK(d);
	bpf_bpfd_cnt--;

	/* Call event handler iff d is attached */
	if (error == 0)
		EVENTHANDLER_INVOKE(bpf_track, ifp, bp->bif_dlt, 0);

	/*
	 * Check if this descriptor had requested promiscuous mode.
	 * If so and ifnet is not detached, turn it off.
	 */
	if (d->bd_promisc && !detached_ifp) {
		d->bd_promisc = 0;
		CURVNET_SET(ifp->if_vnet);
		error = ifpromisc(ifp, 0);
		CURVNET_RESTORE();
		if (error != 0 && error != ENXIO) {
			/*
			 * ENXIO can happen if a pccard is unplugged
			 * Something is really wrong if we were able to put
			 * the driver into promiscuous mode, but can't
			 * take it out.
			 */
			if_printf(bp->bif_ifp,
				"bpf_detach: ifpromisc failed (%d)\n", error);
		}
	}
	bpfif_rele(bp);
}

/*
 * Close the descriptor by detaching it from its interface,
 * deallocating its buffers, and marking it free.
 */
static void
bpf_dtor(void *data)
{
	struct bpf_d *d = data;

	BPFD_LOCK(d);
	if (d->bd_state == BPF_WAITING)
		callout_stop(&d->bd_callout);
	d->bd_state = BPF_IDLE;
	BPFD_UNLOCK(d);
	funsetown(&d->bd_sigio);
	bpf_detachd(d);
#ifdef MAC
	mac_bpfdesc_destroy(d);
#endif /* MAC */
	seldrain(&d->bd_sel);
	knlist_destroy(&d->bd_sel.si_note);
	callout_drain(&d->bd_callout);
	bpfd_rele(d);
}

/*
 * Open ethernet device.  Returns ENXIO for illegal minor device number,
 * EBUSY if file is open by another process.
 */
/* ARGSUSED */
static	int
bpfopen(struct cdev *dev, int flags, int fmt, struct thread *td)
{
	struct bpf_d *d;
	int error;

	d = malloc(sizeof(*d), M_BPF, M_WAITOK | M_ZERO);
	error = devfs_set_cdevpriv(d, bpf_dtor);
	if (error != 0) {
		free(d, M_BPF);
		return (error);
	}

	/* Setup counters */
	d->bd_rcount = counter_u64_alloc(M_WAITOK);
	d->bd_dcount = counter_u64_alloc(M_WAITOK);
	d->bd_fcount = counter_u64_alloc(M_WAITOK);
	d->bd_wcount = counter_u64_alloc(M_WAITOK);
	d->bd_wfcount = counter_u64_alloc(M_WAITOK);
	d->bd_wdcount = counter_u64_alloc(M_WAITOK);
	d->bd_zcopy = counter_u64_alloc(M_WAITOK);

	/*
	 * For historical reasons, perform a one-time initialization call to
	 * the buffer routines, even though we're not yet committed to a
	 * particular buffer method.
	 */
	bpf_buffer_init(d);
	if ((flags & FREAD) == 0)
		d->bd_writer = 2;
	d->bd_hbuf_in_use = 0;
	d->bd_bufmode = BPF_BUFMODE_BUFFER;
	d->bd_sig = SIGIO;
	d->bd_direction = BPF_D_INOUT;
	d->bd_refcnt = 1;
	BPF_PID_REFRESH(d, td);
#ifdef MAC
	mac_bpfdesc_init(d);
	mac_bpfdesc_create(td->td_ucred, d);
#endif
	mtx_init(&d->bd_lock, devtoname(dev), "bpf cdev lock", MTX_DEF);
	callout_init_mtx(&d->bd_callout, &d->bd_lock, 0);
	knlist_init_mtx(&d->bd_sel.si_note, &d->bd_lock);

	return (0);
}

/*
 *  bpfread - read next chunk of packets from buffers
 */
static	int
bpfread(struct cdev *dev, struct uio *uio, int ioflag)
{
	struct bpf_d *d;
	int error;
	int non_block;
	int timed_out;

	error = devfs_get_cdevpriv((void **)&d);
	if (error != 0)
		return (error);

	/*
	 * Restrict application to use a buffer the same size as
	 * as kernel buffers.
	 */
	if (uio->uio_resid != d->bd_bufsize)
		return (EINVAL);

	non_block = ((ioflag & O_NONBLOCK) != 0);

	BPFD_LOCK(d);
	BPF_PID_REFRESH_CUR(d);
	if (d->bd_bufmode != BPF_BUFMODE_BUFFER) {
		BPFD_UNLOCK(d);
		return (EOPNOTSUPP);
	}
	if (d->bd_state == BPF_WAITING)
		callout_stop(&d->bd_callout);
	timed_out = (d->bd_state == BPF_TIMED_OUT);
	d->bd_state = BPF_IDLE;
	while (d->bd_hbuf_in_use) {
		error = mtx_sleep(&d->bd_hbuf_in_use, &d->bd_lock,
		    PRINET|PCATCH, "bd_hbuf", 0);
		if (error != 0) {
			BPFD_UNLOCK(d);
			return (error);
		}
	}
	/*
	 * If the hold buffer is empty, then do a timed sleep, which
	 * ends when the timeout expires or when enough packets
	 * have arrived to fill the store buffer.
	 */
	while (d->bd_hbuf == NULL) {
		if (d->bd_slen != 0) {
			/*
			 * A packet(s) either arrived since the previous
			 * read or arrived while we were asleep.
			 */
			if (d->bd_immediate || non_block || timed_out) {
				/*
				 * Rotate the buffers and return what's here
				 * if we are in immediate mode, non-blocking
				 * flag is set, or this descriptor timed out.
				 */
				ROTATE_BUFFERS(d);
				break;
			}
		}

		/*
		 * No data is available, check to see if the bpf device
		 * is still pointed at a real interface.  If not, return
		 * ENXIO so that the userland process knows to rebind
		 * it before using it again.
		 */
		if (d->bd_bif == NULL) {
			BPFD_UNLOCK(d);
			return (ENXIO);
		}

		if (non_block) {
			BPFD_UNLOCK(d);
			return (EWOULDBLOCK);
		}
		error = msleep(d, &d->bd_lock, PRINET|PCATCH,
		     "bpf", d->bd_rtout);
		if (error == EINTR || error == ERESTART) {
			BPFD_UNLOCK(d);
			return (error);
		}
		if (error == EWOULDBLOCK) {
			/*
			 * On a timeout, return what's in the buffer,
			 * which may be nothing.  If there is something
			 * in the store buffer, we can rotate the buffers.
			 */
			if (d->bd_hbuf)
				/*
				 * We filled up the buffer in between
				 * getting the timeout and arriving
				 * here, so we don't need to rotate.
				 */
				break;

			if (d->bd_slen == 0) {
				BPFD_UNLOCK(d);
				return (0);
			}
			ROTATE_BUFFERS(d);
			break;
		}
	}
	/*
	 * At this point, we know we have something in the hold slot.
	 */
	d->bd_hbuf_in_use = 1;
	BPFD_UNLOCK(d);

	/*
	 * Move data from hold buffer into user space.
	 * We know the entire buffer is transferred since
	 * we checked above that the read buffer is bpf_bufsize bytes.
  	 *
	 * We do not have to worry about simultaneous reads because
	 * we waited for sole access to the hold buffer above.
	 */
	error = bpf_uiomove(d, d->bd_hbuf, d->bd_hlen, uio);

	BPFD_LOCK(d);
	KASSERT(d->bd_hbuf != NULL, ("bpfread: lost bd_hbuf"));
	d->bd_fbuf = d->bd_hbuf;
	d->bd_hbuf = NULL;
	d->bd_hlen = 0;
	bpf_buf_reclaimed(d);
	d->bd_hbuf_in_use = 0;
	wakeup(&d->bd_hbuf_in_use);
	BPFD_UNLOCK(d);

	return (error);
}

/*
 * If there are processes sleeping on this descriptor, wake them up.
 */
static __inline void
bpf_wakeup(struct bpf_d *d)
{

	BPFD_LOCK_ASSERT(d);
	if (d->bd_state == BPF_WAITING) {
		callout_stop(&d->bd_callout);
		d->bd_state = BPF_IDLE;
	}
	wakeup(d);
	if (d->bd_async && d->bd_sig && d->bd_sigio)
		pgsigio(&d->bd_sigio, d->bd_sig, 0);

	selwakeuppri(&d->bd_sel, PRINET);
	KNOTE_LOCKED(&d->bd_sel.si_note, 0);
}

static void
bpf_timed_out(void *arg)
{
	struct bpf_d *d = (struct bpf_d *)arg;

	BPFD_LOCK_ASSERT(d);

	if (callout_pending(&d->bd_callout) ||
	    !callout_active(&d->bd_callout))
		return;
	if (d->bd_state == BPF_WAITING) {
		d->bd_state = BPF_TIMED_OUT;
		if (d->bd_slen != 0)
			bpf_wakeup(d);
	}
}

static int
bpf_ready(struct bpf_d *d)
{

	BPFD_LOCK_ASSERT(d);

	if (!bpf_canfreebuf(d) && d->bd_hlen != 0)
		return (1);
	if ((d->bd_immediate || d->bd_state == BPF_TIMED_OUT) &&
	    d->bd_slen != 0)
		return (1);
	return (0);
}

static int
bpfwrite(struct cdev *dev, struct uio *uio, int ioflag)
{
	struct route ro;
	struct sockaddr dst;
	struct epoch_tracker et;
	struct bpf_if *bp;
	struct bpf_d *d;
	struct ifnet *ifp;
	struct mbuf *m, *mc;
	int error, hlen;

	error = devfs_get_cdevpriv((void **)&d);
	if (error != 0)
		return (error);

	NET_EPOCH_ENTER(et);
	BPFD_LOCK(d);
	BPF_PID_REFRESH_CUR(d);
	counter_u64_add(d->bd_wcount, 1);
	if ((bp = d->bd_bif) == NULL) {
		error = ENXIO;
		goto out_locked;
	}

	ifp = bp->bif_ifp;
	if ((ifp->if_flags & IFF_UP) == 0) {
		error = ENETDOWN;
		goto out_locked;
	}

	if (uio->uio_resid == 0)
		goto out_locked;

	bzero(&dst, sizeof(dst));
	m = NULL;
	hlen = 0;

	/*
	 * Take extra reference, unlock d and exit from epoch section,
	 * since bpf_movein() can sleep.
	 */
	bpfd_ref(d);
	NET_EPOCH_EXIT(et);
	BPFD_UNLOCK(d);

	error = bpf_movein(uio, (int)bp->bif_dlt, ifp,
	    &m, &dst, &hlen, d);

	if (error != 0) {
		counter_u64_add(d->bd_wdcount, 1);
		bpfd_rele(d);
		return (error);
	}

	BPFD_LOCK(d);
	/*
	 * Check that descriptor is still attached to the interface.
	 * This can happen on bpfdetach(). To avoid access to detached
	 * ifnet, free mbuf and return ENXIO.
	 */
	if (d->bd_bif == NULL) {
		counter_u64_add(d->bd_wdcount, 1);
		BPFD_UNLOCK(d);
		bpfd_rele(d);
		m_freem(m);
		return (ENXIO);
	}
	counter_u64_add(d->bd_wfcount, 1);
	if (d->bd_hdrcmplt)
		dst.sa_family = pseudo_AF_HDRCMPLT;

	if (d->bd_feedback) {
		mc = m_dup(m, M_NOWAIT);
		if (mc != NULL)
			mc->m_pkthdr.rcvif = ifp;
		/* Set M_PROMISC for outgoing packets to be discarded. */
		if (d->bd_direction == BPF_D_INOUT)
			m->m_flags |= M_PROMISC;
	} else
		mc = NULL;

	m->m_pkthdr.len -= hlen;
	m->m_len -= hlen;
	m->m_data += hlen;	/* XXX */

	CURVNET_SET(ifp->if_vnet);
#ifdef MAC
	mac_bpfdesc_create_mbuf(d, m);
	if (mc != NULL)
		mac_bpfdesc_create_mbuf(d, mc);
#endif

	bzero(&ro, sizeof(ro));
	if (hlen != 0) {
		ro.ro_prepend = (u_char *)&dst.sa_data;
		ro.ro_plen = hlen;
		ro.ro_flags = RT_HAS_HEADER;
	}

	error = (*ifp->if_output)(ifp, m, &dst, &ro);
	if (error)
		counter_u64_add(d->bd_wdcount, 1);

	if (mc != NULL) {
		if (error == 0)
			(*ifp->if_input)(ifp, mc);
		else
			m_freem(mc);
	}
	CURVNET_RESTORE();
	BPFD_UNLOCK(d);
	bpfd_rele(d);
	return (error);

out_locked:
	counter_u64_add(d->bd_wdcount, 1);
	NET_EPOCH_EXIT(et);
	BPFD_UNLOCK(d);
	return (error);
}

/*
 * Reset a descriptor by flushing its packet buffer and clearing the receive
 * and drop counts.  This is doable for kernel-only buffers, but with
 * zero-copy buffers, we can't write to (or rotate) buffers that are
 * currently owned by userspace.  It would be nice if we could encapsulate
 * this logic in the buffer code rather than here.
 */
static void
reset_d(struct bpf_d *d)
{

	BPFD_LOCK_ASSERT(d);

	while (d->bd_hbuf_in_use)
		mtx_sleep(&d->bd_hbuf_in_use, &d->bd_lock, PRINET,
		    "bd_hbuf", 0);
	if ((d->bd_hbuf != NULL) &&
	    (d->bd_bufmode != BPF_BUFMODE_ZBUF || bpf_canfreebuf(d))) {
		/* Free the hold buffer. */
		d->bd_fbuf = d->bd_hbuf;
		d->bd_hbuf = NULL;
		d->bd_hlen = 0;
		bpf_buf_reclaimed(d);
	}
	if (bpf_canwritebuf(d))
		d->bd_slen = 0;
	counter_u64_zero(d->bd_rcount);
	counter_u64_zero(d->bd_dcount);
	counter_u64_zero(d->bd_fcount);
	counter_u64_zero(d->bd_wcount);
	counter_u64_zero(d->bd_wfcount);
	counter_u64_zero(d->bd_wdcount);
	counter_u64_zero(d->bd_zcopy);
}

/*
 *  FIONREAD		Check for read packet available.
 *  BIOCGBLEN		Get buffer len [for read()].
 *  BIOCSETF		Set read filter.
 *  BIOCSETFNR		Set read filter without resetting descriptor.
 *  BIOCSETWF		Set write filter.
 *  BIOCFLUSH		Flush read packet buffer.
 *  BIOCPROMISC		Put interface into promiscuous mode.
 *  BIOCGDLT		Get link layer type.
 *  BIOCGETIF		Get interface name.
 *  BIOCSETIF		Set interface.
 *  BIOCSRTIMEOUT	Set read timeout.
 *  BIOCGRTIMEOUT	Get read timeout.
 *  BIOCGSTATS		Get packet stats.
 *  BIOCIMMEDIATE	Set immediate mode.
 *  BIOCVERSION		Get filter language version.
 *  BIOCGHDRCMPLT	Get "header already complete" flag
 *  BIOCSHDRCMPLT	Set "header already complete" flag
 *  BIOCGDIRECTION	Get packet direction flag
 *  BIOCSDIRECTION	Set packet direction flag
 *  BIOCGTSTAMP		Get time stamp format and resolution.
 *  BIOCSTSTAMP		Set time stamp format and resolution.
 *  BIOCLOCK		Set "locked" flag
 *  BIOCFEEDBACK	Set packet feedback mode.
 *  BIOCSETZBUF		Set current zero-copy buffer locations.
 *  BIOCGETZMAX		Get maximum zero-copy buffer size.
 *  BIOCROTZBUF		Force rotation of zero-copy buffer
 *  BIOCSETBUFMODE	Set buffer mode.
 *  BIOCGETBUFMODE	Get current buffer mode.
 */
/* ARGSUSED */
static	int
bpfioctl(struct cdev *dev, u_long cmd, caddr_t addr, int flags,
    struct thread *td)
{
	struct bpf_d *d;
	int error;

	error = devfs_get_cdevpriv((void **)&d);
	if (error != 0)
		return (error);

	/*
	 * Refresh PID associated with this descriptor.
	 */
	BPFD_LOCK(d);
	BPF_PID_REFRESH(d, td);
	if (d->bd_state == BPF_WAITING)
		callout_stop(&d->bd_callout);
	d->bd_state = BPF_IDLE;
	BPFD_UNLOCK(d);

	if (d->bd_locked == 1) {
		switch (cmd) {
		case BIOCGBLEN:
		case BIOCFLUSH:
		case BIOCGDLT:
		case CASE_IOC_BPF_DLTLIST(BIOCGDLTLIST):
		case CASE_IOC_IFREQ(BIOCGETIF):
		case BIOCGRTIMEOUT:
#if defined(COMPAT_FREEBSD32) && defined(__amd64__)
		case BIOCGRTIMEOUT32:
#endif
		case BIOCGSTATS:
		case BIOCVERSION:
		case BIOCGRSIG:
		case BIOCGHDRCMPLT:
		case BIOCSTSTAMP:
		case BIOCFEEDBACK:
		case FIONREAD:
		case BIOCLOCK:
		case BIOCSRTIMEOUT:
#if defined(COMPAT_FREEBSD32) && defined(__amd64__)
		case BIOCSRTIMEOUT32:
#endif
		case BIOCIMMEDIATE:
		case TIOCGPGRP:
		case BIOCROTZBUF:
			break;
		default:
			return (EPERM);
		}
	}
#ifdef COMPAT_FREEBSD32
	/*
	 * If we're called from a 32-bit process, mark the stream as 32-bit
	 * so that it will get 32-bit packet headers.
	 */
	if (SV_PROC_FLAG(td->td_proc, SV_ILP32)) {
		BPFD_LOCK(d);
		d->bd_compat32 = 1;
		BPFD_UNLOCK(d);
	}
#endif

	CURVNET_SET(TD_TO_VNET(td));
	switch (cmd) {

	default:
		error = EINVAL;
		break;

	/*
	 * Check for read packet available.
	 */
	case FIONREAD:
		{
			int n;

			BPFD_LOCK(d);
			n = d->bd_slen;
			while (d->bd_hbuf_in_use)
				mtx_sleep(&d->bd_hbuf_in_use, &d->bd_lock,
				    PRINET, "bd_hbuf", 0);
			if (d->bd_hbuf)
				n += d->bd_hlen;
			BPFD_UNLOCK(d);

			*(int *)addr = n;
			break;
		}

	/*
	 * Get buffer len [for read()].
	 */
	case BIOCGBLEN:
		BPFD_LOCK(d);
		*(u_int *)addr = d->bd_bufsize;
		BPFD_UNLOCK(d);
		break;

	/*
	 * Set buffer length.
	 */
	case BIOCSBLEN:
		error = bpf_ioctl_sblen(d, (u_int *)addr);
		break;

	/*
	 * Set link layer read filter.
	 */
	case CASE_IOC_BPF_PROGRAM(BIOCSETF):
	case CASE_IOC_BPF_PROGRAM(BIOCSETFNR):
	case CASE_IOC_BPF_PROGRAM(BIOCSETWF):
		error = bpf_setf(d, (struct bpf_program *)addr, cmd);
		break;

	/*
	 * Flush read packet buffer.
	 */
	case BIOCFLUSH:
		BPFD_LOCK(d);
		reset_d(d);
		BPFD_UNLOCK(d);
		break;

	/*
	 * Put interface into promiscuous mode.
	 */
	case BIOCPROMISC:
		if (d->bd_bif == NULL) {
			/*
			 * No interface attached yet.
			 */
			error = EINVAL;
			break;
		}
		if (d->bd_promisc == 0) {
			error = ifpromisc(d->bd_bif->bif_ifp, 1);
			if (error == 0)
				d->bd_promisc = 1;
		}
		break;

	/*
	 * Get current data link type.
	 */
	case BIOCGDLT:
		BPF_LOCK();
		if (d->bd_bif == NULL)
			error = EINVAL;
		else
			*(u_int *)addr = d->bd_bif->bif_dlt;
		BPF_UNLOCK();
		break;

	/*
	 * Get a list of supported data link types.
	 */
	case CASE_IOC_BPF_DLTLIST(BIOCGDLTLIST):
		BPF_LOCK();
		if (d->bd_bif == NULL)
			error = EINVAL;
		else
			error = bpf_getdltlist(d, (struct bpf_dltlist *)addr);
		BPF_UNLOCK();
		break;

	/*
	 * Set data link type.
	 */
	case BIOCSDLT:
		BPF_LOCK();
		if (d->bd_bif == NULL)
			error = EINVAL;
		else
			error = bpf_setdlt(d, *(u_int *)addr);
		BPF_UNLOCK();
		break;

	/*
	 * Get interface name.
	 */
	case CASE_IOC_IFREQ(BIOCGETIF):
		BPF_LOCK();
		if (d->bd_bif == NULL)
			error = EINVAL;
		else {
			struct ifnet *const ifp = d->bd_bif->bif_ifp;
			struct ifreq *const ifr = (struct ifreq *)addr;

			strlcpy(ifr->ifr_name, ifp->if_xname,
			    sizeof(ifr->ifr_name));
		}
		BPF_UNLOCK();
		break;

	/*
	 * Set interface.
	 */
	case CASE_IOC_IFREQ(BIOCSETIF):
		{
			int alloc_buf, size;

			/*
			 * Behavior here depends on the buffering model.  If
			 * we're using kernel memory buffers, then we can
			 * allocate them here.  If we're using zero-copy,
			 * then the user process must have registered buffers
			 * by the time we get here.
			 */
			alloc_buf = 0;
			BPFD_LOCK(d);
			if (d->bd_bufmode == BPF_BUFMODE_BUFFER &&
			    d->bd_sbuf == NULL)
				alloc_buf = 1;
			BPFD_UNLOCK(d);
			if (alloc_buf) {
				size = d->bd_bufsize;
				error = bpf_buffer_ioctl_sblen(d, &size);
				if (error != 0)
					break;
			}
			BPF_LOCK();
			error = bpf_setif(d, (struct ifreq *)addr);
			BPF_UNLOCK();
			break;
		}

	/*
	 * Set read timeout.
	 */
	case BIOCSRTIMEOUT:
#if defined(COMPAT_FREEBSD32) && defined(__amd64__)
	case BIOCSRTIMEOUT32:
#endif
		{
			struct timeval *tv = (struct timeval *)addr;
#if defined(COMPAT_FREEBSD32) && !defined(__mips__)
			struct timeval32 *tv32;
			struct timeval tv64;

			if (cmd == BIOCSRTIMEOUT32) {
				tv32 = (struct timeval32 *)addr;
				tv = &tv64;
				tv->tv_sec = tv32->tv_sec;
				tv->tv_usec = tv32->tv_usec;
			} else
#endif
				tv = (struct timeval *)addr;

			/*
			 * Subtract 1 tick from tvtohz() since this isn't
			 * a one-shot timer.
			 */
			if ((error = itimerfix(tv)) == 0)
				d->bd_rtout = tvtohz(tv) - 1;
			break;
		}

	/*
	 * Get read timeout.
	 */
	case BIOCGRTIMEOUT:
#if defined(COMPAT_FREEBSD32) && defined(__amd64__)
	case BIOCGRTIMEOUT32:
#endif
		{
			struct timeval *tv;
#if defined(COMPAT_FREEBSD32) && defined(__amd64__)
			struct timeval32 *tv32;
			struct timeval tv64;

			if (cmd == BIOCGRTIMEOUT32)
				tv = &tv64;
			else
#endif
				tv = (struct timeval *)addr;

			tv->tv_sec = d->bd_rtout / hz;
			tv->tv_usec = (d->bd_rtout % hz) * tick;
#if defined(COMPAT_FREEBSD32) && defined(__amd64__)
			if (cmd == BIOCGRTIMEOUT32) {
				tv32 = (struct timeval32 *)addr;
				tv32->tv_sec = tv->tv_sec;
				tv32->tv_usec = tv->tv_usec;
			}
#endif

			break;
		}

	/*
	 * Get packet stats.
	 */
	case BIOCGSTATS:
		{
			struct bpf_stat *bs = (struct bpf_stat *)addr;

			/* XXXCSJP overflow */
			bs->bs_recv = (u_int)counter_u64_fetch(d->bd_rcount);
			bs->bs_drop = (u_int)counter_u64_fetch(d->bd_dcount);
			break;
		}

	/*
	 * Set immediate mode.
	 */
	case BIOCIMMEDIATE:
		BPFD_LOCK(d);
		d->bd_immediate = *(u_int *)addr;
		BPFD_UNLOCK(d);
		break;

	case BIOCVERSION:
		{
			struct bpf_version *bv = (struct bpf_version *)addr;

			bv->bv_major = BPF_MAJOR_VERSION;
			bv->bv_minor = BPF_MINOR_VERSION;
			break;
		}

	/*
	 * Get "header already complete" flag
	 */
	case BIOCGHDRCMPLT:
		BPFD_LOCK(d);
		*(u_int *)addr = d->bd_hdrcmplt;
		BPFD_UNLOCK(d);
		break;

	/*
	 * Set "header already complete" flag
	 */
	case BIOCSHDRCMPLT:
		BPFD_LOCK(d);
		d->bd_hdrcmplt = *(u_int *)addr ? 1 : 0;
		BPFD_UNLOCK(d);
		break;

	/*
	 * Get packet direction flag
	 */
	case BIOCGDIRECTION:
		BPFD_LOCK(d);
		*(u_int *)addr = d->bd_direction;
		BPFD_UNLOCK(d);
		break;

	/*
	 * Set packet direction flag
	 */
	case BIOCSDIRECTION:
		{
			u_int	direction;

			direction = *(u_int *)addr;
			switch (direction) {
			case BPF_D_IN:
			case BPF_D_INOUT:
			case BPF_D_OUT:
				BPFD_LOCK(d);
				d->bd_direction = direction;
				BPFD_UNLOCK(d);
				break;
			default:
				error = EINVAL;
			}
		}
		break;

	/*
	 * Get packet timestamp format and resolution.
	 */
	case BIOCGTSTAMP:
		BPFD_LOCK(d);
		*(u_int *)addr = d->bd_tstamp;
		BPFD_UNLOCK(d);
		break;

	/*
	 * Set packet timestamp format and resolution.
	 */
	case BIOCSTSTAMP:
		{
			u_int	func;

			func = *(u_int *)addr;
			if (BPF_T_VALID(func))
				d->bd_tstamp = func;
			else
				error = EINVAL;
		}
		break;

	case BIOCFEEDBACK:
		BPFD_LOCK(d);
		d->bd_feedback = *(u_int *)addr;
		BPFD_UNLOCK(d);
		break;

	case BIOCLOCK:
		BPFD_LOCK(d);
		d->bd_locked = 1;
		BPFD_UNLOCK(d);
		break;

	case FIONBIO:		/* Non-blocking I/O */
		break;

	case FIOASYNC:		/* Send signal on receive packets */
		BPFD_LOCK(d);
		d->bd_async = *(int *)addr;
		BPFD_UNLOCK(d);
		break;

	case FIOSETOWN:
		/*
		 * XXX: Add some sort of locking here?
		 * fsetown() can sleep.
		 */
		error = fsetown(*(int *)addr, &d->bd_sigio);
		break;

	case FIOGETOWN:
		BPFD_LOCK(d);
		*(int *)addr = fgetown(&d->bd_sigio);
		BPFD_UNLOCK(d);
		break;

	/* This is deprecated, FIOSETOWN should be used instead. */
	case TIOCSPGRP:
		error = fsetown(-(*(int *)addr), &d->bd_sigio);
		break;

	/* This is deprecated, FIOGETOWN should be used instead. */
	case TIOCGPGRP:
		*(int *)addr = -fgetown(&d->bd_sigio);
		break;

	case BIOCSRSIG:		/* Set receive signal */
		{
			u_int sig;

			sig = *(u_int *)addr;

			if (sig >= NSIG)
				error = EINVAL;
			else {
				BPFD_LOCK(d);
				d->bd_sig = sig;
				BPFD_UNLOCK(d);
			}
			break;
		}
	case BIOCGRSIG:
		BPFD_LOCK(d);
		*(u_int *)addr = d->bd_sig;
		BPFD_UNLOCK(d);
		break;

	case BIOCGETBUFMODE:
		BPFD_LOCK(d);
		*(u_int *)addr = d->bd_bufmode;
		BPFD_UNLOCK(d);
		break;

	case BIOCSETBUFMODE:
		/*
		 * Allow the buffering mode to be changed as long as we
		 * haven't yet committed to a particular mode.  Our
		 * definition of commitment, for now, is whether or not a
		 * buffer has been allocated or an interface attached, since
		 * that's the point where things get tricky.
		 */
		switch (*(u_int *)addr) {
		case BPF_BUFMODE_BUFFER:
			break;

		case BPF_BUFMODE_ZBUF:
			if (bpf_zerocopy_enable)
				break;
			/* FALLSTHROUGH */

		default:
			CURVNET_RESTORE();
			return (EINVAL);
		}

		BPFD_LOCK(d);
		if (d->bd_sbuf != NULL || d->bd_hbuf != NULL ||
		    d->bd_fbuf != NULL || d->bd_bif != NULL) {
			BPFD_UNLOCK(d);
			CURVNET_RESTORE();
			return (EBUSY);
		}
		d->bd_bufmode = *(u_int *)addr;
		BPFD_UNLOCK(d);
		break;

	case BIOCGETZMAX:
		error = bpf_ioctl_getzmax(td, d, (size_t *)addr);
		break;

	case BIOCSETZBUF:
		error = bpf_ioctl_setzbuf(td, d, (struct bpf_zbuf *)addr);
		break;

	case BIOCROTZBUF:
		error = bpf_ioctl_rotzbuf(td, d, (struct bpf_zbuf *)addr);
		break;
	}
	CURVNET_RESTORE();
	return (error);
}

static struct bpf_insn * __capability
bf_insns_get_ptr(void *fpp)
{
	union {
		struct bpf_program fp;
#ifdef COMPAT_CHERIABI
		struct bpf_program_c fp_c;
#endif
#ifdef COMPAT_FREEBSD32
		struct bpf_program32 fp32;
#endif
	} *fpup;

	fpup = fpp;
#ifdef COMPAT_CHERIABI
	if (SV_CURPROC_FLAG(SV_CHERI))
		return (fpup->fp_c.bf_insns);
#endif
#ifdef COMPAT_FREEBSD32
	if (SV_CURPROC_FLAG(SV_ILP32))
		return (__USER_CAP(
		    (struct bpf_insn *)(uintptr_t)fpup->fp32.bf_insns,
		    fpup->fp32.bf_len * sizeof(struct bpf_insn)));
#endif
	return (__USER_CAP(fpup->fp.bf_insns,
	    fpup->fp.bf_len * sizeof(struct bpf_insn)));
}

/*
 * Set d's packet filter program to fp. If this file already has a filter,
 * free it and replace it. Returns EINVAL for bogus requests.
 *
 * Note we use global lock here to serialize bpf_setf() and bpf_setif()
 * calls.
 */
static int
bpf_setf(struct bpf_d *d, struct bpf_program *fp, u_long cmd)
{
<<<<<<< HEAD
	struct bpf_insn *fcode, *old;
=======
#ifdef COMPAT_FREEBSD32
	struct bpf_program fp_swab;
	struct bpf_program32 *fp32;
#endif
	struct bpf_program_buffer *fcode;
	struct bpf_insn *filter;
>>>>>>> 8de4ba10
#ifdef BPF_JITTER
	bpf_jit_filter *jfunc;
#endif
	size_t size;
	u_int flen;
	bool track_event;

#ifdef COMPAT_FREEBSD32
<<<<<<< HEAD
	if (SV_CURPROC_FLAG(SV_ILP32))
		cmd = _IOC_NEWTYPE(cmd, struct bpf_program);
=======
	switch (cmd) {
	case BIOCSETF32:
	case BIOCSETWF32:
	case BIOCSETFNR32:
		fp32 = (struct bpf_program32 *)fp;
		fp_swab.bf_len = fp32->bf_len;
		fp_swab.bf_insns =
		    (struct bpf_insn *)(uintptr_t)fp32->bf_insns;
		fp = &fp_swab;
		switch (cmd) {
		case BIOCSETF32:
			cmd = BIOCSETF;
			break;
		case BIOCSETWF32:
			cmd = BIOCSETWF;
			break;
		}
		break;
	}
>>>>>>> 8de4ba10
#endif

	filter = NULL;
#ifdef BPF_JITTER
	jfunc = NULL;
#endif
	/*
	 * Check new filter validness before acquiring any locks.
	 * Allocate memory for new filter, if needed.
	 */
	flen = fp->bf_len;
	if (flen > bpf_maxinsns || (bf_insns_get_ptr(fp) == NULL && flen != 0))
		return (EINVAL);
	size = flen * sizeof(*fp->bf_insns);
	if (size > 0) {
<<<<<<< HEAD
		/* We're setting up new filter.  Copy and check actual data. */
		fcode = malloc(size, M_BPF, M_WAITOK);
		if (copyin(bf_insns_get_ptr(fp), fcode, size) != 0 ||
		    !bpf_validate(fcode, flen)) {
=======
		/* We're setting up new filter. Copy and check actual data. */
		fcode = bpf_program_buffer_alloc(size, M_WAITOK);
		filter = (struct bpf_insn *)fcode->buffer;
		if (copyin(fp->bf_insns, filter, size) != 0 ||
		    !bpf_validate(filter, flen)) {
>>>>>>> 8de4ba10
			free(fcode, M_BPF);
			return (EINVAL);
		}
#ifdef BPF_JITTER
		if (cmd != BIOCSETWF) {
			/*
			 * Filter is copied inside fcode and is
			 * perfectly valid.
			 */
			jfunc = bpf_jitter(filter, flen);
		}
#endif
	}

	track_event = false;
	fcode = NULL;

	BPF_LOCK();
	BPFD_LOCK(d);
	/* Set up new filter. */
	if (cmd == BIOCSETWF) {
		if (d->bd_wfilter != NULL) {
			fcode = __containerof((void *)d->bd_wfilter,
			    struct bpf_program_buffer, buffer);
#ifdef BPF_JITTER
			fcode->func = NULL;
#endif
		}
		d->bd_wfilter = filter;
	} else {
		if (d->bd_rfilter != NULL) {
			fcode = __containerof((void *)d->bd_rfilter,
			    struct bpf_program_buffer, buffer);
#ifdef BPF_JITTER
			fcode->func = d->bd_bfilter;
#endif
		}
		d->bd_rfilter = filter;
#ifdef BPF_JITTER
		d->bd_bfilter = jfunc;
#endif
		if (cmd == BIOCSETF)
			reset_d(d);

		if (bpf_check_upgrade(cmd, d, filter, flen) != 0) {
			/*
			 * Filter can be set several times without
			 * specifying interface. In this case just mark d
			 * as reader.
			 */
			d->bd_writer = 0;
			if (d->bd_bif != NULL) {
				/*
				 * Remove descriptor from writers-only list
				 * and add it to active readers list.
				 */
				CK_LIST_REMOVE(d, bd_next);
				CK_LIST_INSERT_HEAD(&d->bd_bif->bif_dlist,
				    d, bd_next);
				CTR2(KTR_NET,
				    "%s: upgrade required by pid %d",
				    __func__, d->bd_pid);
				track_event = true;
			}
		}
	}
	BPFD_UNLOCK(d);

	if (fcode != NULL)
		epoch_call(net_epoch_preempt, &fcode->epoch_ctx,
		    bpf_program_buffer_free);

	if (track_event)
		EVENTHANDLER_INVOKE(bpf_track,
		    d->bd_bif->bif_ifp, d->bd_bif->bif_dlt, 1);

	BPF_UNLOCK();
	return (0);
}

/*
 * Detach a file from its current interface (if attached at all) and attach
 * to the interface indicated by the name stored in ifr.
 * Return an errno or 0.
 */
static int
bpf_setif(struct bpf_d *d, struct ifreq *ifr)
{
	struct bpf_if *bp;
	struct ifnet *theywant;

	BPF_LOCK_ASSERT();

	theywant = ifunit(ifr->ifr_name);
	if (theywant == NULL || theywant->if_bpf == NULL)
		return (ENXIO);

	bp = theywant->if_bpf;
	/*
	 * At this point, we expect the buffer is already allocated.  If not,
	 * return an error.
	 */
	switch (d->bd_bufmode) {
	case BPF_BUFMODE_BUFFER:
	case BPF_BUFMODE_ZBUF:
		if (d->bd_sbuf == NULL)
			return (EINVAL);
		break;

	default:
		panic("bpf_setif: bufmode %d", d->bd_bufmode);
	}
	if (bp != d->bd_bif)
		bpf_attachd(d, bp);
	else {
		BPFD_LOCK(d);
		reset_d(d);
		BPFD_UNLOCK(d);
	}
	return (0);
}

/*
 * Support for select() and poll() system calls
 *
 * Return true iff the specific operation will not block indefinitely.
 * Otherwise, return false but make a note that a selwakeup() must be done.
 */
static int
bpfpoll(struct cdev *dev, int events, struct thread *td)
{
	struct bpf_d *d;
	int revents;

	if (devfs_get_cdevpriv((void **)&d) != 0 || d->bd_bif == NULL)
		return (events &
		    (POLLHUP|POLLIN|POLLRDNORM|POLLOUT|POLLWRNORM));

	/*
	 * Refresh PID associated with this descriptor.
	 */
	revents = events & (POLLOUT | POLLWRNORM);
	BPFD_LOCK(d);
	BPF_PID_REFRESH(d, td);
	if (events & (POLLIN | POLLRDNORM)) {
		if (bpf_ready(d))
			revents |= events & (POLLIN | POLLRDNORM);
		else {
			selrecord(td, &d->bd_sel);
			/* Start the read timeout if necessary. */
			if (d->bd_rtout > 0 && d->bd_state == BPF_IDLE) {
				callout_reset(&d->bd_callout, d->bd_rtout,
				    bpf_timed_out, d);
				d->bd_state = BPF_WAITING;
			}
		}
	}
	BPFD_UNLOCK(d);
	return (revents);
}

/*
 * Support for kevent() system call.  Register EVFILT_READ filters and
 * reject all others.
 */
int
bpfkqfilter(struct cdev *dev, struct knote *kn)
{
	struct bpf_d *d;

	if (devfs_get_cdevpriv((void **)&d) != 0 ||
	    kn->kn_filter != EVFILT_READ)
		return (1);

	/*
	 * Refresh PID associated with this descriptor.
	 */
	BPFD_LOCK(d);
	BPF_PID_REFRESH_CUR(d);
	kn->kn_fop = &bpfread_filtops;
	kn->kn_hook = d;
	knlist_add(&d->bd_sel.si_note, kn, 1);
	BPFD_UNLOCK(d);

	return (0);
}

static void
filt_bpfdetach(struct knote *kn)
{
	struct bpf_d *d = (struct bpf_d *)kn->kn_hook;

	knlist_remove(&d->bd_sel.si_note, kn, 0);
}

static int
filt_bpfread(struct knote *kn, long hint)
{
	struct bpf_d *d = (struct bpf_d *)kn->kn_hook;
	int ready;

	BPFD_LOCK_ASSERT(d);
	ready = bpf_ready(d);
	if (ready) {
		kn->kn_data = d->bd_slen;
		/*
		 * Ignore the hold buffer if it is being copied to user space.
		 */
		if (!d->bd_hbuf_in_use && d->bd_hbuf)
			kn->kn_data += d->bd_hlen;
	} else if (d->bd_rtout > 0 && d->bd_state == BPF_IDLE) {
		callout_reset(&d->bd_callout, d->bd_rtout,
		    bpf_timed_out, d);
		d->bd_state = BPF_WAITING;
	}

	return (ready);
}

#define	BPF_TSTAMP_NONE		0
#define	BPF_TSTAMP_FAST		1
#define	BPF_TSTAMP_NORMAL	2
#define	BPF_TSTAMP_EXTERN	3

static int
bpf_ts_quality(int tstype)
{

	if (tstype == BPF_T_NONE)
		return (BPF_TSTAMP_NONE);
	if ((tstype & BPF_T_FAST) != 0)
		return (BPF_TSTAMP_FAST);

	return (BPF_TSTAMP_NORMAL);
}

static int
bpf_gettime(struct bintime *bt, int tstype, struct mbuf *m)
{
	struct m_tag *tag;
	int quality;

	quality = bpf_ts_quality(tstype);
	if (quality == BPF_TSTAMP_NONE)
		return (quality);

	if (m != NULL) {
		tag = m_tag_locate(m, MTAG_BPF, MTAG_BPF_TIMESTAMP, NULL);
		if (tag != NULL) {
			*bt = *(struct bintime *)(tag + 1);
			return (BPF_TSTAMP_EXTERN);
		}
	}
	if (quality == BPF_TSTAMP_NORMAL)
		binuptime(bt);
	else
		getbinuptime(bt);

	return (quality);
}

/*
 * Incoming linkage from device drivers.  Process the packet pkt, of length
 * pktlen, which is stored in a contiguous buffer.  The packet is parsed
 * by each process' filter, and if accepted, stashed into the corresponding
 * buffer.
 */
void
bpf_tap(struct bpf_if *bp, u_char *pkt, u_int pktlen)
{
	struct epoch_tracker et;
	struct bintime bt;
	struct bpf_d *d;
#ifdef BPF_JITTER
	bpf_jit_filter *bf;
#endif
	u_int slen;
	int gottime;

	gottime = BPF_TSTAMP_NONE;
	NET_EPOCH_ENTER(et);
	CK_LIST_FOREACH(d, &bp->bif_dlist, bd_next) {
		counter_u64_add(d->bd_rcount, 1);
		/*
		 * NB: We dont call BPF_CHECK_DIRECTION() here since there
		 * is no way for the caller to indiciate to us whether this
		 * packet is inbound or outbound. In the bpf_mtap() routines,
		 * we use the interface pointers on the mbuf to figure it out.
		 */
#ifdef BPF_JITTER
		bf = bpf_jitter_enable != 0 ? d->bd_bfilter : NULL;
		if (bf != NULL)
			slen = (*(bf->func))(pkt, pktlen, pktlen);
		else
#endif
		slen = bpf_filter(d->bd_rfilter, pkt, pktlen, pktlen);
		if (slen != 0) {
			/*
			 * Filter matches. Let's to acquire write lock.
			 */
			BPFD_LOCK(d);
			counter_u64_add(d->bd_fcount, 1);
			if (gottime < bpf_ts_quality(d->bd_tstamp))
				gottime = bpf_gettime(&bt, d->bd_tstamp,
				    NULL);
#ifdef MAC
			if (mac_bpfdesc_check_receive(d, bp->bif_ifp) == 0)
#endif
				catchpacket(d, pkt, pktlen, slen,
				    bpf_append_bytes, &bt);
			BPFD_UNLOCK(d);
		}
	}
	NET_EPOCH_EXIT(et);
}

#define	BPF_CHECK_DIRECTION(d, r, i)				\
	    (((d)->bd_direction == BPF_D_IN && (r) != (i)) ||	\
	    ((d)->bd_direction == BPF_D_OUT && (r) == (i)))

/*
 * Incoming linkage from device drivers, when packet is in an mbuf chain.
 * Locking model is explained in bpf_tap().
 */
void
bpf_mtap(struct bpf_if *bp, struct mbuf *m)
{
	struct epoch_tracker et;
	struct bintime bt;
	struct bpf_d *d;
#ifdef BPF_JITTER
	bpf_jit_filter *bf;
#endif
	u_int pktlen, slen;
	int gottime;

	/* Skip outgoing duplicate packets. */
	if ((m->m_flags & M_PROMISC) != 0 && m->m_pkthdr.rcvif == NULL) {
		m->m_flags &= ~M_PROMISC;
		return;
	}

	pktlen = m_length(m, NULL);
	gottime = BPF_TSTAMP_NONE;

	NET_EPOCH_ENTER(et);
	CK_LIST_FOREACH(d, &bp->bif_dlist, bd_next) {
		if (BPF_CHECK_DIRECTION(d, m->m_pkthdr.rcvif, bp->bif_ifp))
			continue;
		counter_u64_add(d->bd_rcount, 1);
#ifdef BPF_JITTER
		bf = bpf_jitter_enable != 0 ? d->bd_bfilter : NULL;
		/* XXX We cannot handle multiple mbufs. */
		if (bf != NULL && m->m_next == NULL)
			slen = (*(bf->func))(mtod(m, u_char *), pktlen,
			    pktlen);
		else
#endif
		slen = bpf_filter(d->bd_rfilter, (u_char *)m, pktlen, 0);
		if (slen != 0) {
			BPFD_LOCK(d);

			counter_u64_add(d->bd_fcount, 1);
			if (gottime < bpf_ts_quality(d->bd_tstamp))
				gottime = bpf_gettime(&bt, d->bd_tstamp, m);
#ifdef MAC
			if (mac_bpfdesc_check_receive(d, bp->bif_ifp) == 0)
#endif
				catchpacket(d, (u_char *)m, pktlen, slen,
				    bpf_append_mbuf, &bt);
			BPFD_UNLOCK(d);
		}
	}
	NET_EPOCH_EXIT(et);
}

/*
 * Incoming linkage from device drivers, when packet is in
 * an mbuf chain and to be prepended by a contiguous header.
 */
void
bpf_mtap2(struct bpf_if *bp, void *data, u_int dlen, struct mbuf *m)
{
	struct epoch_tracker et;
	struct bintime bt;
	struct mbuf mb;
	struct bpf_d *d;
	u_int pktlen, slen;
	int gottime;

	/* Skip outgoing duplicate packets. */
	if ((m->m_flags & M_PROMISC) != 0 && m->m_pkthdr.rcvif == NULL) {
		m->m_flags &= ~M_PROMISC;
		return;
	}

	pktlen = m_length(m, NULL);
	/*
	 * Craft on-stack mbuf suitable for passing to bpf_filter.
	 * Note that we cut corners here; we only setup what's
	 * absolutely needed--this mbuf should never go anywhere else.
	 */
	mb.m_next = m;
	mb.m_data = data;
	mb.m_len = dlen;
	pktlen += dlen;

	gottime = BPF_TSTAMP_NONE;

	NET_EPOCH_ENTER(et);
	CK_LIST_FOREACH(d, &bp->bif_dlist, bd_next) {
		if (BPF_CHECK_DIRECTION(d, m->m_pkthdr.rcvif, bp->bif_ifp))
			continue;
		counter_u64_add(d->bd_rcount, 1);
		slen = bpf_filter(d->bd_rfilter, (u_char *)&mb, pktlen, 0);
		if (slen != 0) {
			BPFD_LOCK(d);

			counter_u64_add(d->bd_fcount, 1);
			if (gottime < bpf_ts_quality(d->bd_tstamp))
				gottime = bpf_gettime(&bt, d->bd_tstamp, m);
#ifdef MAC
			if (mac_bpfdesc_check_receive(d, bp->bif_ifp) == 0)
#endif
				catchpacket(d, (u_char *)&mb, pktlen, slen,
				    bpf_append_mbuf, &bt);
			BPFD_UNLOCK(d);
		}
	}
	NET_EPOCH_EXIT(et);
}

#undef	BPF_CHECK_DIRECTION
#undef	BPF_TSTAMP_NONE
#undef	BPF_TSTAMP_FAST
#undef	BPF_TSTAMP_NORMAL
#undef	BPF_TSTAMP_EXTERN

static int
bpf_hdrlen(struct bpf_d *d)
{
	int hdrlen;

	hdrlen = d->bd_bif->bif_hdrlen;
	if (d->bd_tstamp == BPF_T_NONE ||
	    BPF_T_FORMAT(d->bd_tstamp) == BPF_T_MICROTIME)
#ifdef COMPAT_FREEBSD32
		if (d->bd_compat32)
			hdrlen += SIZEOF_BPF_HDR(struct bpf_hdr32);
		else
#endif
			hdrlen += SIZEOF_BPF_HDR(struct bpf_hdr);
	else
		hdrlen += SIZEOF_BPF_HDR(struct bpf_xhdr);
#ifdef COMPAT_FREEBSD32
	if (d->bd_compat32)
		hdrlen = BPF_WORDALIGN32(hdrlen);
	else
#endif
		hdrlen = BPF_WORDALIGN(hdrlen);

	return (hdrlen - d->bd_bif->bif_hdrlen);
}

static void
bpf_bintime2ts(struct bintime *bt, struct bpf_ts *ts, int tstype)
{
	struct bintime bt2, boottimebin;
	struct timeval tsm;
	struct timespec tsn;

	if ((tstype & BPF_T_MONOTONIC) == 0) {
		bt2 = *bt;
		getboottimebin(&boottimebin);
		bintime_add(&bt2, &boottimebin);
		bt = &bt2;
	}
	switch (BPF_T_FORMAT(tstype)) {
	case BPF_T_MICROTIME:
		bintime2timeval(bt, &tsm);
		ts->bt_sec = tsm.tv_sec;
		ts->bt_frac = tsm.tv_usec;
		break;
	case BPF_T_NANOTIME:
		bintime2timespec(bt, &tsn);
		ts->bt_sec = tsn.tv_sec;
		ts->bt_frac = tsn.tv_nsec;
		break;
	case BPF_T_BINTIME:
		ts->bt_sec = bt->sec;
		ts->bt_frac = bt->frac;
		break;
	}
}

/*
 * Move the packet data from interface memory (pkt) into the
 * store buffer.  "cpfn" is the routine called to do the actual data
 * transfer.  bcopy is passed in to copy contiguous chunks, while
 * bpf_append_mbuf is passed in to copy mbuf chains.  In the latter case,
 * pkt is really an mbuf.
 */
static void
catchpacket(struct bpf_d *d, u_char *pkt, u_int pktlen, u_int snaplen,
    void (*cpfn)(struct bpf_d *, caddr_t, u_int, void *, u_int),
    struct bintime *bt)
{
	struct bpf_xhdr hdr;
	struct bpf_hdr hdr_old;
#ifdef COMPAT_FREEBSD32
	struct bpf_hdr32 hdr32_old;
#endif
	int caplen, curlen, hdrlen, totlen;
	int do_wakeup = 0;
	int do_timestamp;
	int tstype;

	BPFD_LOCK_ASSERT(d);

	/*
	 * Detect whether user space has released a buffer back to us, and if
	 * so, move it from being a hold buffer to a free buffer.  This may
	 * not be the best place to do it (for example, we might only want to
	 * run this check if we need the space), but for now it's a reliable
	 * spot to do it.
	 */
	if (d->bd_fbuf == NULL && bpf_canfreebuf(d)) {
		d->bd_fbuf = d->bd_hbuf;
		d->bd_hbuf = NULL;
		d->bd_hlen = 0;
		bpf_buf_reclaimed(d);
	}

	/*
	 * Figure out how many bytes to move.  If the packet is
	 * greater or equal to the snapshot length, transfer that
	 * much.  Otherwise, transfer the whole packet (unless
	 * we hit the buffer size limit).
	 */
	hdrlen = bpf_hdrlen(d);
	totlen = hdrlen + min(snaplen, pktlen);
	if (totlen > d->bd_bufsize)
		totlen = d->bd_bufsize;

	/*
	 * Round up the end of the previous packet to the next longword.
	 *
	 * Drop the packet if there's no room and no hope of room
	 * If the packet would overflow the storage buffer or the storage
	 * buffer is considered immutable by the buffer model, try to rotate
	 * the buffer and wakeup pending processes.
	 */
#ifdef COMPAT_FREEBSD32
	if (d->bd_compat32)
		curlen = BPF_WORDALIGN32(d->bd_slen);
	else
#endif
		curlen = BPF_WORDALIGN(d->bd_slen);
	if (curlen + totlen > d->bd_bufsize || !bpf_canwritebuf(d)) {
		if (d->bd_fbuf == NULL) {
			/*
			 * There's no room in the store buffer, and no
			 * prospect of room, so drop the packet.  Notify the
			 * buffer model.
			 */
			bpf_buffull(d);
			counter_u64_add(d->bd_dcount, 1);
			return;
		}
		KASSERT(!d->bd_hbuf_in_use, ("hold buffer is in use"));
		ROTATE_BUFFERS(d);
		do_wakeup = 1;
		curlen = 0;
	} else if (d->bd_immediate || d->bd_state == BPF_TIMED_OUT)
		/*
		 * Immediate mode is set, or the read timeout has already
		 * expired during a select call.  A packet arrived, so the
		 * reader should be woken up.
		 */
		do_wakeup = 1;
	caplen = totlen - hdrlen;
	tstype = d->bd_tstamp;
	do_timestamp = tstype != BPF_T_NONE;
	if (tstype == BPF_T_NONE || BPF_T_FORMAT(tstype) == BPF_T_MICROTIME) {
		struct bpf_ts ts;
		if (do_timestamp)
			bpf_bintime2ts(bt, &ts, tstype);
#ifdef COMPAT_FREEBSD32
		if (d->bd_compat32) {
			bzero(&hdr32_old, sizeof(hdr32_old));
			if (do_timestamp) {
				hdr32_old.bh_tstamp.tv_sec = ts.bt_sec;
				hdr32_old.bh_tstamp.tv_usec = ts.bt_frac;
			}
			hdr32_old.bh_datalen = pktlen;
			hdr32_old.bh_hdrlen = hdrlen;
			hdr32_old.bh_caplen = caplen;
			bpf_append_bytes(d, d->bd_sbuf, curlen, &hdr32_old,
			    sizeof(hdr32_old));
			goto copy;
		}
#endif
		bzero(&hdr_old, sizeof(hdr_old));
		if (do_timestamp) {
			hdr_old.bh_tstamp.tv_sec = ts.bt_sec;
			hdr_old.bh_tstamp.tv_usec = ts.bt_frac;
		}
		hdr_old.bh_datalen = pktlen;
		hdr_old.bh_hdrlen = hdrlen;
		hdr_old.bh_caplen = caplen;
		bpf_append_bytes(d, d->bd_sbuf, curlen, &hdr_old,
		    sizeof(hdr_old));
		goto copy;
	}

	/*
	 * Append the bpf header.  Note we append the actual header size, but
	 * move forward the length of the header plus padding.
	 */
	bzero(&hdr, sizeof(hdr));
	if (do_timestamp)
		bpf_bintime2ts(bt, &hdr.bh_tstamp, tstype);
	hdr.bh_datalen = pktlen;
	hdr.bh_hdrlen = hdrlen;
	hdr.bh_caplen = caplen;
	bpf_append_bytes(d, d->bd_sbuf, curlen, &hdr, sizeof(hdr));

	/*
	 * Copy the packet data into the store buffer and update its length.
	 */
copy:
	(*cpfn)(d, d->bd_sbuf, curlen + hdrlen, pkt, caplen);
	d->bd_slen = curlen + totlen;

	if (do_wakeup)
		bpf_wakeup(d);
}

/*
 * Free buffers currently in use by a descriptor.
 * Called on close.
 */
static void
bpfd_free(epoch_context_t ctx)
{
	struct bpf_d *d;
	struct bpf_program_buffer *p;

	/*
	 * We don't need to lock out interrupts since this descriptor has
	 * been detached from its interface and it yet hasn't been marked
	 * free.
	 */
	d = __containerof(ctx, struct bpf_d, epoch_ctx);
	bpf_free(d);
	if (d->bd_rfilter != NULL) {
		p = __containerof((void *)d->bd_rfilter,
		    struct bpf_program_buffer, buffer);
		bpf_program_buffer_free(&p->epoch_ctx);
	}
	if (d->bd_wfilter != NULL) {
		p = __containerof((void *)d->bd_wfilter,
		    struct bpf_program_buffer, buffer);
		bpf_program_buffer_free(&p->epoch_ctx);
	}

	mtx_destroy(&d->bd_lock);
	counter_u64_free(d->bd_rcount);
	counter_u64_free(d->bd_dcount);
	counter_u64_free(d->bd_fcount);
	counter_u64_free(d->bd_wcount);
	counter_u64_free(d->bd_wfcount);
	counter_u64_free(d->bd_wdcount);
	counter_u64_free(d->bd_zcopy);
	free(d, M_BPF);
}

/*
 * Attach an interface to bpf.  dlt is the link layer type; hdrlen is the
 * fixed size of the link header (variable length headers not yet supported).
 */
void
bpfattach(struct ifnet *ifp, u_int dlt, u_int hdrlen)
{

	bpfattach2(ifp, dlt, hdrlen, &ifp->if_bpf);
}

/*
 * Attach an interface to bpf.  ifp is a pointer to the structure
 * defining the interface to be attached, dlt is the link layer type,
 * and hdrlen is the fixed size of the link header (variable length
 * headers are not yet supporrted).
 */
void
bpfattach2(struct ifnet *ifp, u_int dlt, u_int hdrlen,
    struct bpf_if **driverp)
{
	struct bpf_if *bp;

	KASSERT(*driverp == NULL,
	    ("bpfattach2: driverp already initialized"));

	bp = malloc(sizeof(*bp), M_BPF, M_WAITOK | M_ZERO);

	CK_LIST_INIT(&bp->bif_dlist);
	CK_LIST_INIT(&bp->bif_wlist);
	bp->bif_ifp = ifp;
	bp->bif_dlt = dlt;
	bp->bif_hdrlen = hdrlen;
	bp->bif_bpf = driverp;
	bp->bif_refcnt = 1;
	*driverp = bp;
	/*
	 * Reference ifnet pointer, so it won't freed until
	 * we release it.
	 */
	if_ref(ifp);
	BPF_LOCK();
	CK_LIST_INSERT_HEAD(&bpf_iflist, bp, bif_next);
	BPF_UNLOCK();

	if (bootverbose && IS_DEFAULT_VNET(curvnet))
		if_printf(ifp, "bpf attached\n");
}

#ifdef VIMAGE
/*
 * When moving interfaces between vnet instances we need a way to
 * query the dlt and hdrlen before detach so we can re-attch the if_bpf
 * after the vmove.  We unfortunately have no device driver infrastructure
 * to query the interface for these values after creation/attach, thus
 * add this as a workaround.
 */
int
bpf_get_bp_params(struct bpf_if *bp, u_int *bif_dlt, u_int *bif_hdrlen)
{

	if (bp == NULL)
		return (ENXIO);
	if (bif_dlt == NULL && bif_hdrlen == NULL)
		return (0);

	if (bif_dlt != NULL)
		*bif_dlt = bp->bif_dlt;
	if (bif_hdrlen != NULL)
		*bif_hdrlen = bp->bif_hdrlen;

	return (0);
}
#endif

/*
 * Detach bpf from an interface. This involves detaching each descriptor
 * associated with the interface. Notify each descriptor as it's detached
 * so that any sleepers wake up and get ENXIO.
 */
void
bpfdetach(struct ifnet *ifp)
{
	struct bpf_if *bp, *bp_temp;
	struct bpf_d *d;

	BPF_LOCK();
	/* Find all bpf_if struct's which reference ifp and detach them. */
	CK_LIST_FOREACH_SAFE(bp, &bpf_iflist, bif_next, bp_temp) {
		if (ifp != bp->bif_ifp)
			continue;

		CK_LIST_REMOVE(bp, bif_next);
		*bp->bif_bpf = (struct bpf_if *)&dead_bpf_if;

		CTR4(KTR_NET,
		    "%s: sheduling free for encap %d (%p) for if %p",
		    __func__, bp->bif_dlt, bp, ifp);

		/* Detach common descriptors */
		while ((d = CK_LIST_FIRST(&bp->bif_dlist)) != NULL) {
			bpf_detachd_locked(d, true);
		}

		/* Detach writer-only descriptors */
		while ((d = CK_LIST_FIRST(&bp->bif_wlist)) != NULL) {
			bpf_detachd_locked(d, true);
		}
		bpfif_rele(bp);
	}
	BPF_UNLOCK();
}

static u_int * __capability
bfl_list_get_ptr(void *bflp)
{
	union {
		struct bpf_dltlist bfl;
#ifdef COMPAT_CHERIABI
		struct bpf_dltlist_c bfl_c;
#endif
#ifdef COMPAT_FREEBSD32
		struct bpf_dltlist32 bfl32;
#endif
	} *bflup;

	bflup = bflp;
#ifdef COMPAT_CHERIABI
	if (SV_CURPROC_FLAG(SV_CHERI))
		return (bflup->bfl_c.bfl_list);
#endif
#ifdef COMPAT_FREEBSD32
	if (SV_CURPROC_FLAG(SV_ILP32))
		return (__USER_CAP((u_int *)(uintptr_t)bflup->bfl32.bfl_list,
		    bflup->bfl32.bfl_len * sizeof(u_int)));
#endif
	return (__USER_CAP(bflup->bfl.bfl_list,
	    bflup->bfl.bfl_len * sizeof(u_int)));
}

/*
 * Get a list of available data link type of the interface.
 */
static int
bpf_getdltlist(struct bpf_d *d, struct bpf_dltlist *bfl)
{
	struct ifnet *ifp;
	struct bpf_if *bp;
	u_int *lst;
	int error, n, n1;

	BPF_LOCK_ASSERT();

	ifp = d->bd_bif->bif_ifp;
	n1 = 0;
	CK_LIST_FOREACH(bp, &bpf_iflist, bif_next) {
		if (bp->bif_ifp == ifp)
			n1++;
	}
	if (bfl_list_get_ptr(bfl) == NULL) {
		bfl->bfl_len = n1;
		return (0);
	}
	if (n1 > bfl->bfl_len)
		return (ENOMEM);

	lst = malloc(n1 * sizeof(u_int), M_TEMP, M_WAITOK);
	n = 0;
	CK_LIST_FOREACH(bp, &bpf_iflist, bif_next) {
		if (bp->bif_ifp != ifp)
			continue;
		lst[n++] = bp->bif_dlt;
	}
<<<<<<< HEAD
	BPF_UNLOCK();
	error = copyout(lst, bfl_list_get_ptr(bfl), sizeof(u_int) * n);
=======
	error = copyout(lst, bfl->bfl_list, sizeof(u_int) * n);
>>>>>>> 8de4ba10
	free(lst, M_TEMP);
	bfl->bfl_len = n;
	return (error);
}

/*
 * Set the data link type of a BPF instance.
 */
static int
bpf_setdlt(struct bpf_d *d, u_int dlt)
{
	int error, opromisc;
	struct ifnet *ifp;
	struct bpf_if *bp;

	BPF_LOCK_ASSERT();
	MPASS(d->bd_bif != NULL);

	/*
	 * It is safe to check bd_bif without BPFD_LOCK, it can not be
	 * changed while we hold global lock.
	 */
	if (d->bd_bif->bif_dlt == dlt)
		return (0);

	ifp = d->bd_bif->bif_ifp;
	CK_LIST_FOREACH(bp, &bpf_iflist, bif_next) {
		if (bp->bif_ifp == ifp && bp->bif_dlt == dlt)
			break;
	}
	if (bp == NULL)
		return (EINVAL);

	opromisc = d->bd_promisc;
	bpf_attachd(d, bp);
	if (opromisc) {
		error = ifpromisc(bp->bif_ifp, 1);
		if (error)
			if_printf(bp->bif_ifp, "%s: ifpromisc failed (%d)\n",
			    __func__, error);
		else
			d->bd_promisc = 1;
	}
	return (0);
}

static void
bpf_drvinit(void *unused)
{
	struct cdev *dev;

	sx_init(&bpf_sx, "bpf global lock");
	CK_LIST_INIT(&bpf_iflist);

	dev = make_dev(&bpf_cdevsw, 0, UID_ROOT, GID_WHEEL, 0600, "bpf");
	/* For compatibility */
	make_dev_alias(dev, "bpf0");
}

/*
 * Zero out the various packet counters associated with all of the bpf
 * descriptors.  At some point, we will probably want to get a bit more
 * granular and allow the user to specify descriptors to be zeroed.
 */
static void
bpf_zero_counters(void)
{
	struct bpf_if *bp;
	struct bpf_d *bd;

	BPF_LOCK();
	/*
	 * We are protected by global lock here, interfaces and
	 * descriptors can not be deleted while we hold it.
	 */
	CK_LIST_FOREACH(bp, &bpf_iflist, bif_next) {
		CK_LIST_FOREACH(bd, &bp->bif_dlist, bd_next) {
			counter_u64_zero(bd->bd_rcount);
			counter_u64_zero(bd->bd_dcount);
			counter_u64_zero(bd->bd_fcount);
			counter_u64_zero(bd->bd_wcount);
			counter_u64_zero(bd->bd_wfcount);
			counter_u64_zero(bd->bd_zcopy);
		}
	}
	BPF_UNLOCK();
}

/*
 * Fill filter statistics
 */
static void
bpfstats_fill_xbpf(struct xbpf_d *d, struct bpf_d *bd)
{

	BPF_LOCK_ASSERT();
	bzero(d, sizeof(*d));
	d->bd_structsize = sizeof(*d);
	d->bd_immediate = bd->bd_immediate;
	d->bd_promisc = bd->bd_promisc;
	d->bd_hdrcmplt = bd->bd_hdrcmplt;
	d->bd_direction = bd->bd_direction;
	d->bd_feedback = bd->bd_feedback;
	d->bd_async = bd->bd_async;
	d->bd_rcount = counter_u64_fetch(bd->bd_rcount);
	d->bd_dcount = counter_u64_fetch(bd->bd_dcount);
	d->bd_fcount = counter_u64_fetch(bd->bd_fcount);
	d->bd_sig = bd->bd_sig;
	d->bd_slen = bd->bd_slen;
	d->bd_hlen = bd->bd_hlen;
	d->bd_bufsize = bd->bd_bufsize;
	d->bd_pid = bd->bd_pid;
	strlcpy(d->bd_ifname,
	    bd->bd_bif->bif_ifp->if_xname, IFNAMSIZ);
	d->bd_locked = bd->bd_locked;
	d->bd_wcount = counter_u64_fetch(bd->bd_wcount);
	d->bd_wdcount = counter_u64_fetch(bd->bd_wdcount);
	d->bd_wfcount = counter_u64_fetch(bd->bd_wfcount);
	d->bd_zcopy = counter_u64_fetch(bd->bd_zcopy);
	d->bd_bufmode = bd->bd_bufmode;
}

/*
 * Handle `netstat -B' stats request
 */
static int
bpf_stats_sysctl(SYSCTL_HANDLER_ARGS)
{
	static const struct xbpf_d zerostats;
	struct xbpf_d *xbdbuf, *xbd, tempstats;
	int index, error;
	struct bpf_if *bp;
	struct bpf_d *bd;

	/*
	 * XXX This is not technically correct. It is possible for non
	 * privileged users to open bpf devices. It would make sense
	 * if the users who opened the devices were able to retrieve
	 * the statistics for them, too.
	 */
	error = priv_check(req->td, PRIV_NET_BPF);
	if (error)
		return (error);
	/*
	 * Check to see if the user is requesting that the counters be
	 * zeroed out.  Explicitly check that the supplied data is zeroed,
	 * as we aren't allowing the user to set the counters currently.
	 */
	if (req->newptr != NULL) {
		if (req->newlen != sizeof(tempstats))
			return (EINVAL);
		memset(&tempstats, 0, sizeof(tempstats));
		error = SYSCTL_IN(req, &tempstats, sizeof(tempstats));
		if (error)
			return (error);
		if (bcmp(&tempstats, &zerostats, sizeof(tempstats)) != 0)
			return (EINVAL);
		bpf_zero_counters();
		return (0);
	}
	if (req->oldptr == NULL)
		return (SYSCTL_OUT(req, 0, bpf_bpfd_cnt * sizeof(*xbd)));
	if (bpf_bpfd_cnt == 0)
		return (SYSCTL_OUT(req, 0, 0));
	xbdbuf = malloc(req->oldlen, M_BPF, M_WAITOK);
	BPF_LOCK();
	if (req->oldlen < (bpf_bpfd_cnt * sizeof(*xbd))) {
		BPF_UNLOCK();
		free(xbdbuf, M_BPF);
		return (ENOMEM);
	}
	index = 0;
	CK_LIST_FOREACH(bp, &bpf_iflist, bif_next) {
		/* Send writers-only first */
		CK_LIST_FOREACH(bd, &bp->bif_wlist, bd_next) {
			xbd = &xbdbuf[index++];
			bpfstats_fill_xbpf(xbd, bd);
		}
		CK_LIST_FOREACH(bd, &bp->bif_dlist, bd_next) {
			xbd = &xbdbuf[index++];
			bpfstats_fill_xbpf(xbd, bd);
		}
	}
	BPF_UNLOCK();
	error = SYSCTL_OUT(req, xbdbuf, index * sizeof(*xbd));
	free(xbdbuf, M_BPF);
	return (error);
}

SYSINIT(bpfdev,SI_SUB_DRIVERS,SI_ORDER_MIDDLE,bpf_drvinit,NULL);

#else /* !DEV_BPF && !NETGRAPH_BPF */

/*
 * NOP stubs to allow bpf-using drivers to load and function.
 *
 * A 'better' implementation would allow the core bpf functionality
 * to be loaded at runtime.
 */

void
bpf_tap(struct bpf_if *bp, u_char *pkt, u_int pktlen)
{
}

void
bpf_mtap(struct bpf_if *bp, struct mbuf *m)
{
}

void
bpf_mtap2(struct bpf_if *bp, void *d, u_int l, struct mbuf *m)
{
}

void
bpfattach(struct ifnet *ifp, u_int dlt, u_int hdrlen)
{

	bpfattach2(ifp, dlt, hdrlen, &ifp->if_bpf);
}

void
bpfattach2(struct ifnet *ifp, u_int dlt, u_int hdrlen, struct bpf_if **driverp)
{

	*driverp = (struct bpf_if *)&dead_bpf_if;
}

void
bpfdetach(struct ifnet *ifp)
{
}

u_int
bpf_filter(const struct bpf_insn *pc, u_char *p, u_int wirelen, u_int buflen)
{
	return -1;	/* "no filter" behaviour */
}

int
bpf_validate(const struct bpf_insn *f, int len)
{
	return 0;		/* false */
}

#endif /* !DEV_BPF && !NETGRAPH_BPF */

#ifdef DDB
static void
bpf_show_bpf_if(struct bpf_if *bpf_if)
{

	if (bpf_if == NULL)
		return;
	db_printf("%p:\n", bpf_if);
#define	BPF_DB_PRINTF(f, e)	db_printf("   %s = " f "\n", #e, bpf_if->e);
	/* bif_ext.bif_next */
	/* bif_ext.bif_dlist */
	BPF_DB_PRINTF("%#x", bif_dlt);
	BPF_DB_PRINTF("%u", bif_hdrlen);
	/* bif_wlist */
	BPF_DB_PRINTF("%p", bif_ifp);
	BPF_DB_PRINTF("%p", bif_bpf);
	BPF_DB_PRINTF("%u", bif_refcnt);
}

DB_SHOW_COMMAND(bpf_if, db_show_bpf_if)
{

	if (!have_addr) {
		db_printf("usage: show bpf_if <struct bpf_if *>\n");
		return;
	}

	bpf_show_bpf_if((struct bpf_if *)addr);
}
#endif
// CHERI CHANGES START
// {
//   "updated": 20181114,
//   "target_type": "kernel",
//   "changes": [
//     "ioctl:misc"
//   ]
// }
// CHERI CHANGES END<|MERGE_RESOLUTION|>--- conflicted
+++ resolved
@@ -1933,16 +1933,12 @@
 static int
 bpf_setf(struct bpf_d *d, struct bpf_program *fp, u_long cmd)
 {
-<<<<<<< HEAD
-	struct bpf_insn *fcode, *old;
-=======
 #ifdef COMPAT_FREEBSD32
 	struct bpf_program fp_swab;
 	struct bpf_program32 *fp32;
 #endif
 	struct bpf_program_buffer *fcode;
 	struct bpf_insn *filter;
->>>>>>> 8de4ba10
 #ifdef BPF_JITTER
 	bpf_jit_filter *jfunc;
 #endif
@@ -1951,30 +1947,8 @@
 	bool track_event;
 
 #ifdef COMPAT_FREEBSD32
-<<<<<<< HEAD
 	if (SV_CURPROC_FLAG(SV_ILP32))
 		cmd = _IOC_NEWTYPE(cmd, struct bpf_program);
-=======
-	switch (cmd) {
-	case BIOCSETF32:
-	case BIOCSETWF32:
-	case BIOCSETFNR32:
-		fp32 = (struct bpf_program32 *)fp;
-		fp_swab.bf_len = fp32->bf_len;
-		fp_swab.bf_insns =
-		    (struct bpf_insn *)(uintptr_t)fp32->bf_insns;
-		fp = &fp_swab;
-		switch (cmd) {
-		case BIOCSETF32:
-			cmd = BIOCSETF;
-			break;
-		case BIOCSETWF32:
-			cmd = BIOCSETWF;
-			break;
-		}
-		break;
-	}
->>>>>>> 8de4ba10
 #endif
 
 	filter = NULL;
@@ -1990,18 +1964,11 @@
 		return (EINVAL);
 	size = flen * sizeof(*fp->bf_insns);
 	if (size > 0) {
-<<<<<<< HEAD
-		/* We're setting up new filter.  Copy and check actual data. */
-		fcode = malloc(size, M_BPF, M_WAITOK);
-		if (copyin(bf_insns_get_ptr(fp), fcode, size) != 0 ||
-		    !bpf_validate(fcode, flen)) {
-=======
 		/* We're setting up new filter. Copy and check actual data. */
 		fcode = bpf_program_buffer_alloc(size, M_WAITOK);
 		filter = (struct bpf_insn *)fcode->buffer;
-		if (copyin(fp->bf_insns, filter, size) != 0 ||
+		if (copyin(bf_insns_get_ptr(fp), filter, size) != 0 ||
 		    !bpf_validate(filter, flen)) {
->>>>>>> 8de4ba10
 			free(fcode, M_BPF);
 			return (EINVAL);
 		}
@@ -2852,12 +2819,7 @@
 			continue;
 		lst[n++] = bp->bif_dlt;
 	}
-<<<<<<< HEAD
-	BPF_UNLOCK();
 	error = copyout(lst, bfl_list_get_ptr(bfl), sizeof(u_int) * n);
-=======
-	error = copyout(lst, bfl->bfl_list, sizeof(u_int) * n);
->>>>>>> 8de4ba10
 	free(lst, M_TEMP);
 	bfl->bfl_len = n;
 	return (error);
