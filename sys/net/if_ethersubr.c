/*-
 * SPDX-License-Identifier: BSD-3-Clause
 *
 * Copyright (c) 1982, 1989, 1993
 *	The Regents of the University of California.  All rights reserved.
 *
 * Redistribution and use in source and binary forms, with or without
 * modification, are permitted provided that the following conditions
 * are met:
 * 1. Redistributions of source code must retain the above copyright
 *    notice, this list of conditions and the following disclaimer.
 * 2. Redistributions in binary form must reproduce the above copyright
 *    notice, this list of conditions and the following disclaimer in the
 *    documentation and/or other materials provided with the distribution.
 * 3. Neither the name of the University nor the names of its contributors
 *    may be used to endorse or promote products derived from this software
 *    without specific prior written permission.
 *
 * THIS SOFTWARE IS PROVIDED BY THE REGENTS AND CONTRIBUTORS ``AS IS'' AND
 * ANY EXPRESS OR IMPLIED WARRANTIES, INCLUDING, BUT NOT LIMITED TO, THE
 * IMPLIED WARRANTIES OF MERCHANTABILITY AND FITNESS FOR A PARTICULAR PURPOSE
 * ARE DISCLAIMED.  IN NO EVENT SHALL THE REGENTS OR CONTRIBUTORS BE LIABLE
 * FOR ANY DIRECT, INDIRECT, INCIDENTAL, SPECIAL, EXEMPLARY, OR CONSEQUENTIAL
 * DAMAGES (INCLUDING, BUT NOT LIMITED TO, PROCUREMENT OF SUBSTITUTE GOODS
 * OR SERVICES; LOSS OF USE, DATA, OR PROFITS; OR BUSINESS INTERRUPTION)
 * HOWEVER CAUSED AND ON ANY THEORY OF LIABILITY, WHETHER IN CONTRACT, STRICT
 * LIABILITY, OR TORT (INCLUDING NEGLIGENCE OR OTHERWISE) ARISING IN ANY WAY
 * OUT OF THE USE OF THIS SOFTWARE, EVEN IF ADVISED OF THE POSSIBILITY OF
 * SUCH DAMAGE.
 *
 *	@(#)if_ethersubr.c	8.1 (Berkeley) 6/10/93
 * $FreeBSD$
 */

#include "opt_inet.h"
#include "opt_inet6.h"
#include "opt_netgraph.h"
#include "opt_mbuf_profiling.h"
#include "opt_rss.h"

#include <sys/param.h>
#include <sys/systm.h>
#include <sys/bus.h>
#include <sys/eventhandler.h>
#include <sys/kernel.h>
#include <sys/lock.h>
#include <sys/malloc.h>
#include <sys/module.h>
#include <sys/mbuf.h>
#include <sys/priv.h>
#include <sys/random.h>
#include <sys/socket.h>
#include <sys/sockio.h>
#include <sys/sysctl.h>
#include <sys/uuid.h>

#include <net/if.h>
#include <net/if_var.h>
#include <net/if_arp.h>
#include <net/netisr.h>
#include <net/route.h>
#include <net/if_llc.h>
#include <net/if_dl.h>
#include <net/if_types.h>
#include <net/bpf.h>
#include <net/ethernet.h>
#include <net/if_bridgevar.h>
#include <net/if_vlan_var.h>
#include <net/if_llatbl.h>
#include <net/pfil.h>
#include <net/rss_config.h>
#include <net/vnet.h>

#include <netpfil/pf/pf_mtag.h>

#if defined(INET) || defined(INET6)
#include <netinet/in.h>
#include <netinet/in_var.h>
#include <netinet/if_ether.h>
#include <netinet/ip_carp.h>
#include <netinet/ip_var.h>
#endif
#ifdef INET6
#include <netinet6/nd6.h>
#endif
#include <security/mac/mac_framework.h>

#ifdef CTASSERT
CTASSERT(sizeof (struct ether_header) == ETHER_ADDR_LEN * 2 + 2);
CTASSERT(sizeof (struct ether_addr) == ETHER_ADDR_LEN);
#endif

VNET_DEFINE(struct pfil_head, link_pfil_hook);	/* Packet filter hooks */

/* netgraph node hooks for ng_ether(4) */
void	(*ng_ether_input_p)(struct ifnet *ifp, struct mbuf **mp);
void	(*ng_ether_input_orphan_p)(struct ifnet *ifp, struct mbuf *m);
int	(*ng_ether_output_p)(struct ifnet *ifp, struct mbuf **mp);
void	(*ng_ether_attach_p)(struct ifnet *ifp);
void	(*ng_ether_detach_p)(struct ifnet *ifp);

void	(*vlan_input_p)(struct ifnet *, struct mbuf *);

/* if_bridge(4) support */
struct mbuf *(*bridge_input_p)(struct ifnet *, struct mbuf *); 
int	(*bridge_output_p)(struct ifnet *, struct mbuf *, 
		struct sockaddr *, struct rtentry *);
void	(*bridge_dn_p)(struct mbuf *, struct ifnet *);

/* if_lagg(4) support */
struct mbuf *(*lagg_input_p)(struct ifnet *, struct mbuf *); 

static const u_char etherbroadcastaddr[ETHER_ADDR_LEN] =
			{ 0xff, 0xff, 0xff, 0xff, 0xff, 0xff };

static	int ether_resolvemulti(struct ifnet *, struct sockaddr **,
		struct sockaddr *);
#ifdef VIMAGE
static	void ether_reassign(struct ifnet *, struct vnet *, char *);
#endif
static	int ether_requestencap(struct ifnet *, struct if_encap_req *);


#define senderr(e) do { error = (e); goto bad;} while (0)

static void
update_mbuf_csumflags(struct mbuf *src, struct mbuf *dst)
{
	int csum_flags = 0;

	if (src->m_pkthdr.csum_flags & CSUM_IP)
		csum_flags |= (CSUM_IP_CHECKED|CSUM_IP_VALID);
	if (src->m_pkthdr.csum_flags & CSUM_DELAY_DATA)
		csum_flags |= (CSUM_DATA_VALID|CSUM_PSEUDO_HDR);
	if (src->m_pkthdr.csum_flags & CSUM_SCTP)
		csum_flags |= CSUM_SCTP_VALID;
	dst->m_pkthdr.csum_flags |= csum_flags;
	if (csum_flags & CSUM_DATA_VALID)
		dst->m_pkthdr.csum_data = 0xffff;
}

/*
 * Handle link-layer encapsulation requests.
 */
static int
ether_requestencap(struct ifnet *ifp, struct if_encap_req *req)
{
	struct ether_header *eh;
	struct arphdr *ah;
	uint16_t etype;
	const u_char *lladdr;

	if (req->rtype != IFENCAP_LL)
		return (EOPNOTSUPP);

	if (req->bufsize < ETHER_HDR_LEN)
		return (ENOMEM);

	eh = (struct ether_header *)req->buf;
	lladdr = req->lladdr;
	req->lladdr_off = 0;

	switch (req->family) {
	case AF_INET:
		etype = htons(ETHERTYPE_IP);
		break;
	case AF_INET6:
		etype = htons(ETHERTYPE_IPV6);
		break;
	case AF_ARP:
		ah = (struct arphdr *)req->hdata;
		ah->ar_hrd = htons(ARPHRD_ETHER);

		switch(ntohs(ah->ar_op)) {
		case ARPOP_REVREQUEST:
		case ARPOP_REVREPLY:
			etype = htons(ETHERTYPE_REVARP);
			break;
		case ARPOP_REQUEST:
		case ARPOP_REPLY:
		default:
			etype = htons(ETHERTYPE_ARP);
			break;
		}

		if (req->flags & IFENCAP_FLAG_BROADCAST)
			lladdr = ifp->if_broadcastaddr;
		break;
	default:
		return (EAFNOSUPPORT);
	}

	memcpy(&eh->ether_type, &etype, sizeof(eh->ether_type));
	memcpy(eh->ether_dhost, lladdr, ETHER_ADDR_LEN);
	memcpy(eh->ether_shost, IF_LLADDR(ifp), ETHER_ADDR_LEN);
	req->bufsize = sizeof(struct ether_header);

	return (0);
}


static int
ether_resolve_addr(struct ifnet *ifp, struct mbuf *m,
	const struct sockaddr *dst, struct route *ro, u_char *phdr,
	uint32_t *pflags, struct llentry **plle)
{
	struct ether_header *eh;
	uint32_t lleflags = 0;
	int error = 0;
#if defined(INET) || defined(INET6)
	uint16_t etype;
#endif

	if (plle)
		*plle = NULL;
	eh = (struct ether_header *)phdr;

	switch (dst->sa_family) {
#ifdef INET
	case AF_INET:
		if ((m->m_flags & (M_BCAST | M_MCAST)) == 0)
			error = arpresolve(ifp, 0, m, dst, phdr, &lleflags,
			    plle);
		else {
			if (m->m_flags & M_BCAST)
				memcpy(eh->ether_dhost, ifp->if_broadcastaddr,
				    ETHER_ADDR_LEN);
			else {
				const struct in_addr *a;
				a = &(((const struct sockaddr_in *)dst)->sin_addr);
				ETHER_MAP_IP_MULTICAST(a, eh->ether_dhost);
			}
			etype = htons(ETHERTYPE_IP);
			memcpy(&eh->ether_type, &etype, sizeof(etype));
			memcpy(eh->ether_shost, IF_LLADDR(ifp), ETHER_ADDR_LEN);
		}
		break;
#endif
#ifdef INET6
	case AF_INET6:
		if ((m->m_flags & M_MCAST) == 0)
			error = nd6_resolve(ifp, 0, m, dst, phdr, &lleflags,
			    plle);
		else {
			const struct in6_addr *a6;
			a6 = &(((const struct sockaddr_in6 *)dst)->sin6_addr);
			ETHER_MAP_IPV6_MULTICAST(a6, eh->ether_dhost);
			etype = htons(ETHERTYPE_IPV6);
			memcpy(&eh->ether_type, &etype, sizeof(etype));
			memcpy(eh->ether_shost, IF_LLADDR(ifp), ETHER_ADDR_LEN);
		}
		break;
#endif
	default:
		if_printf(ifp, "can't handle af%d\n", dst->sa_family);
		if (m != NULL)
			m_freem(m);
		return (EAFNOSUPPORT);
	}

	if (error == EHOSTDOWN) {
		if (ro != NULL && (ro->ro_flags & RT_HAS_GW) != 0)
			error = EHOSTUNREACH;
	}

	if (error != 0)
		return (error);

	*pflags = RT_MAY_LOOP;
	if (lleflags & LLE_IFADDR)
		*pflags |= RT_L2_ME;

	return (0);
}

/*
 * Ethernet output routine.
 * Encapsulate a packet of type family for the local net.
 * Use trailer local net encapsulation if enough data in first
 * packet leaves a multiple of 512 bytes of data in remainder.
 */
int
ether_output(struct ifnet *ifp, struct mbuf *m,
	const struct sockaddr *dst, struct route *ro)
{
	int error = 0;
	char linkhdr[ETHER_HDR_LEN], *phdr;
	struct ether_header *eh;
	struct pf_mtag *t;
	int loop_copy = 1;
	int hlen;	/* link layer header length */
	uint32_t pflags;
	struct llentry *lle = NULL;
	int addref = 0;

	phdr = NULL;
	pflags = 0;
	if (ro != NULL) {
		/* XXX BPF uses ro_prepend */
		if (ro->ro_prepend != NULL) {
			phdr = ro->ro_prepend;
			hlen = ro->ro_plen;
		} else if (!(m->m_flags & (M_BCAST | M_MCAST))) {
			if ((ro->ro_flags & RT_LLE_CACHE) != 0) {
				lle = ro->ro_lle;
				if (lle != NULL &&
				    (lle->la_flags & LLE_VALID) == 0) {
					LLE_FREE(lle);
					lle = NULL;	/* redundant */
					ro->ro_lle = NULL;
				}
				if (lle == NULL) {
					/* if we lookup, keep cache */
					addref = 1;
				} else
					/*
					 * Notify LLE code that
					 * the entry was used
					 * by datapath.
					 */
					llentry_mark_used(lle);
			}
			if (lle != NULL) {
				phdr = lle->r_linkdata;
				hlen = lle->r_hdrlen;
				pflags = lle->r_flags;
			}
		}
	}

#ifdef MAC
	error = mac_ifnet_check_transmit(ifp, m);
	if (error)
		senderr(error);
#endif

	M_PROFILE(m);
	if (ifp->if_flags & IFF_MONITOR)
		senderr(ENETDOWN);
	if (!((ifp->if_flags & IFF_UP) &&
	    (ifp->if_drv_flags & IFF_DRV_RUNNING)))
		senderr(ENETDOWN);

	if (phdr == NULL) {
		/* No prepend data supplied. Try to calculate ourselves. */
		phdr = linkhdr;
		hlen = ETHER_HDR_LEN;
		error = ether_resolve_addr(ifp, m, dst, ro, phdr, &pflags,
		    addref ? &lle : NULL);
		if (addref && lle != NULL)
			ro->ro_lle = lle;
		if (error != 0)
			return (error == EWOULDBLOCK ? 0 : error);
	}

	if ((pflags & RT_L2_ME) != 0) {
		update_mbuf_csumflags(m, m);
		return (if_simloop(ifp, m, dst->sa_family, 0));
	}
	loop_copy = pflags & RT_MAY_LOOP;

	/*
	 * Add local net header.  If no space in first mbuf,
	 * allocate another.
	 *
	 * Note that we do prepend regardless of RT_HAS_HEADER flag.
	 * This is done because BPF code shifts m_data pointer
	 * to the end of ethernet header prior to calling if_output().
	 */
	M_PREPEND(m, hlen, M_NOWAIT);
	if (m == NULL)
		senderr(ENOBUFS);
	if ((pflags & RT_HAS_HEADER) == 0) {
		eh = mtod(m, struct ether_header *);
		memcpy(eh, phdr, hlen);
	}

	/*
	 * If a simplex interface, and the packet is being sent to our
	 * Ethernet address or a broadcast address, loopback a copy.
	 * XXX To make a simplex device behave exactly like a duplex
	 * device, we should copy in the case of sending to our own
	 * ethernet address (thus letting the original actually appear
	 * on the wire). However, we don't do that here for security
	 * reasons and compatibility with the original behavior.
	 */
	if ((m->m_flags & M_BCAST) && loop_copy && (ifp->if_flags & IFF_SIMPLEX) &&
	    ((t = pf_find_mtag(m)) == NULL || !t->routed)) {
		struct mbuf *n;

		/*
		 * Because if_simloop() modifies the packet, we need a
		 * writable copy through m_dup() instead of a readonly
		 * one as m_copy[m] would give us. The alternative would
		 * be to modify if_simloop() to handle the readonly mbuf,
		 * but performancewise it is mostly equivalent (trading
		 * extra data copying vs. extra locking).
		 *
		 * XXX This is a local workaround.  A number of less
		 * often used kernel parts suffer from the same bug.
		 * See PR kern/105943 for a proposed general solution.
		 */
		if ((n = m_dup(m, M_NOWAIT)) != NULL) {
			update_mbuf_csumflags(m, n);
			(void)if_simloop(ifp, n, dst->sa_family, hlen);
		} else
			if_inc_counter(ifp, IFCOUNTER_IQDROPS, 1);
	}

       /*
	* Bridges require special output handling.
	*/
	if (ifp->if_bridge) {
		BRIDGE_OUTPUT(ifp, m, error);
		return (error);
	}

#if defined(INET) || defined(INET6)
	if (ifp->if_carp &&
	    (error = (*carp_output_p)(ifp, m, dst)))
		goto bad;
#endif

	/* Handle ng_ether(4) processing, if any */
	if (ifp->if_l2com != NULL) {
		KASSERT(ng_ether_output_p != NULL,
		    ("ng_ether_output_p is NULL"));
		if ((error = (*ng_ether_output_p)(ifp, &m)) != 0) {
bad:			if (m != NULL)
				m_freem(m);
			return (error);
		}
		if (m == NULL)
			return (0);
	}

	/* Continue with link-layer output */
	return ether_output_frame(ifp, m);
}

static bool
ether_set_pcp(struct mbuf **mp, struct ifnet *ifp, uint8_t pcp)
{
	struct ether_header *eh;

	eh = mtod(*mp, struct ether_header *);
	if (ntohs(eh->ether_type) == ETHERTYPE_VLAN ||
	    ether_8021q_frame(mp, ifp, ifp, 0, pcp))
		return (true);
	if_inc_counter(ifp, IFCOUNTER_OERRORS, 1);
	return (false);
}

/*
 * Ethernet link layer output routine to send a raw frame to the device.
 *
 * This assumes that the 14 byte Ethernet header is present and contiguous
 * in the first mbuf (if BRIDGE'ing).
 */
int
ether_output_frame(struct ifnet *ifp, struct mbuf *m)
{
	int error;
	uint8_t pcp;

	pcp = ifp->if_pcp;
	if (pcp != IFNET_PCP_NONE && !ether_set_pcp(&m, ifp, pcp))
		return (0);

	if (PFIL_HOOKED(&V_link_pfil_hook)) {
		error = pfil_run_hooks(&V_link_pfil_hook, &m, ifp,
		    PFIL_OUT, 0, NULL);
		if (error != 0)
			return (EACCES);

		if (m == NULL)
			return (0);
	}

	/*
	 * Queue message on interface, update output statistics if
	 * successful, and start output if interface not yet active.
	 */
	return ((ifp->if_transmit)(ifp, m));
}

/*
 * Process a received Ethernet packet; the packet is in the
 * mbuf chain m with the ethernet header at the front.
 */
static void
ether_input_internal(struct ifnet *ifp, struct mbuf *m)
{
	struct ether_header *eh;
	u_short etype;

	if ((ifp->if_flags & IFF_UP) == 0) {
		m_freem(m);
		return;
	}
#ifdef DIAGNOSTIC
	if ((ifp->if_drv_flags & IFF_DRV_RUNNING) == 0) {
		if_printf(ifp, "discard frame at !IFF_DRV_RUNNING\n");
		m_freem(m);
		return;
	}
#endif
	if (m->m_len < ETHER_HDR_LEN) {
		/* XXX maybe should pullup? */
		if_printf(ifp, "discard frame w/o leading ethernet "
				"header (len %u pkt len %u)\n",
				m->m_len, m->m_pkthdr.len);
		if_inc_counter(ifp, IFCOUNTER_IERRORS, 1);
		m_freem(m);
		return;
	}
	eh = mtod(m, struct ether_header *);
	etype = ntohs(eh->ether_type);
	random_harvest_queue(m, sizeof(*m), 2, RANDOM_NET_ETHER);

	CURVNET_SET_QUIET(ifp->if_vnet);

	if (ETHER_IS_MULTICAST(eh->ether_dhost)) {
		if (ETHER_IS_BROADCAST(eh->ether_dhost))
			m->m_flags |= M_BCAST;
		else
			m->m_flags |= M_MCAST;
		if_inc_counter(ifp, IFCOUNTER_IMCASTS, 1);
	}

#ifdef MAC
	/*
	 * Tag the mbuf with an appropriate MAC label before any other
	 * consumers can get to it.
	 */
	mac_ifnet_create_mbuf(ifp, m);
#endif

	/*
	 * Give bpf a chance at the packet.
	 */
	ETHER_BPF_MTAP(ifp, m);

	/*
	 * If the CRC is still on the packet, trim it off. We do this once
	 * and once only in case we are re-entered. Nothing else on the
	 * Ethernet receive path expects to see the FCS.
	 */
	if (m->m_flags & M_HASFCS) {
		m_adj(m, -ETHER_CRC_LEN);
		m->m_flags &= ~M_HASFCS;
	}

	if (!(ifp->if_capenable & IFCAP_HWSTATS))
		if_inc_counter(ifp, IFCOUNTER_IBYTES, m->m_pkthdr.len);

	/* Allow monitor mode to claim this frame, after stats are updated. */
	if (ifp->if_flags & IFF_MONITOR) {
		m_freem(m);
		CURVNET_RESTORE();
		return;
	}

	/* Handle input from a lagg(4) port */
	if (ifp->if_type == IFT_IEEE8023ADLAG) {
		KASSERT(lagg_input_p != NULL,
		    ("%s: if_lagg not loaded!", __func__));
		m = (*lagg_input_p)(ifp, m);
		if (m != NULL)
			ifp = m->m_pkthdr.rcvif;
		else {
			CURVNET_RESTORE();
			return;
		}
	}

	/*
	 * If the hardware did not process an 802.1Q tag, do this now,
	 * to allow 802.1P priority frames to be passed to the main input
	 * path correctly.
	 * TODO: Deal with Q-in-Q frames, but not arbitrary nesting levels.
	 */
	if ((m->m_flags & M_VLANTAG) == 0 && etype == ETHERTYPE_VLAN) {
		struct ether_vlan_header *evl;

		if (m->m_len < sizeof(*evl) &&
		    (m = m_pullup(m, sizeof(*evl))) == NULL) {
#ifdef DIAGNOSTIC
			if_printf(ifp, "cannot pullup VLAN header\n");
#endif
			if_inc_counter(ifp, IFCOUNTER_IERRORS, 1);
			CURVNET_RESTORE();
			return;
		}

		evl = mtod(m, struct ether_vlan_header *);
		m->m_pkthdr.ether_vtag = ntohs(evl->evl_tag);
		m->m_flags |= M_VLANTAG;

		bcopy((char *)evl, (char *)evl + ETHER_VLAN_ENCAP_LEN,
		    ETHER_HDR_LEN - ETHER_TYPE_LEN);
		m_adj(m, ETHER_VLAN_ENCAP_LEN);
		eh = mtod(m, struct ether_header *);
	}

	M_SETFIB(m, ifp->if_fib);

	/* Allow ng_ether(4) to claim this frame. */
	if (ifp->if_l2com != NULL) {
		KASSERT(ng_ether_input_p != NULL,
		    ("%s: ng_ether_input_p is NULL", __func__));
		m->m_flags &= ~M_PROMISC;
		(*ng_ether_input_p)(ifp, &m);
		if (m == NULL) {
			CURVNET_RESTORE();
			return;
		}
		eh = mtod(m, struct ether_header *);
	}

	/*
	 * Allow if_bridge(4) to claim this frame.
	 * The BRIDGE_INPUT() macro will update ifp if the bridge changed it
	 * and the frame should be delivered locally.
	 */
	if (ifp->if_bridge != NULL) {
		m->m_flags &= ~M_PROMISC;
		BRIDGE_INPUT(ifp, m);
		if (m == NULL) {
			CURVNET_RESTORE();
			return;
		}
		eh = mtod(m, struct ether_header *);
	}

#if defined(INET) || defined(INET6)
	/*
	 * Clear M_PROMISC on frame so that carp(4) will see it when the
	 * mbuf flows up to Layer 3.
	 * FreeBSD's implementation of carp(4) uses the inprotosw
	 * to dispatch IPPROTO_CARP. carp(4) also allocates its own
	 * Ethernet addresses of the form 00:00:5e:00:01:xx, which
	 * is outside the scope of the M_PROMISC test below.
	 * TODO: Maintain a hash table of ethernet addresses other than
	 * ether_dhost which may be active on this ifp.
	 */
	if (ifp->if_carp && (*carp_forus_p)(ifp, eh->ether_dhost)) {
		m->m_flags &= ~M_PROMISC;
	} else
#endif
	{
		/*
		 * If the frame received was not for our MAC address, set the
		 * M_PROMISC flag on the mbuf chain. The frame may need to
		 * be seen by the rest of the Ethernet input path in case of
		 * re-entry (e.g. bridge, vlan, netgraph) but should not be
		 * seen by upper protocol layers.
		 */
		if (!ETHER_IS_MULTICAST(eh->ether_dhost) &&
		    bcmp(IF_LLADDR(ifp), eh->ether_dhost, ETHER_ADDR_LEN) != 0)
			m->m_flags |= M_PROMISC;
	}

	ether_demux(ifp, m);
	CURVNET_RESTORE();
}

/*
 * Ethernet input dispatch; by default, direct dispatch here regardless of
 * global configuration.  However, if RSS is enabled, hook up RSS affinity
 * so that when deferred or hybrid dispatch is enabled, we can redistribute
 * load based on RSS.
 *
 * XXXRW: Would be nice if the ifnet passed up a flag indicating whether or
 * not it had already done work distribution via multi-queue.  Then we could
 * direct dispatch in the event load balancing was already complete and
 * handle the case of interfaces with different capabilities better.
 *
 * XXXRW: Sort of want an M_DISTRIBUTED flag to avoid multiple distributions
 * at multiple layers?
 *
 * XXXRW: For now, enable all this only if RSS is compiled in, although it
 * works fine without RSS.  Need to characterise the performance overhead
 * of the detour through the netisr code in the event the result is always
 * direct dispatch.
 */
static void
ether_nh_input(struct mbuf *m)
{

	M_ASSERTPKTHDR(m);
	KASSERT(m->m_pkthdr.rcvif != NULL,
	    ("%s: NULL interface pointer", __func__));
	ether_input_internal(m->m_pkthdr.rcvif, m);
}

static struct netisr_handler	ether_nh = {
	.nh_name = "ether",
	.nh_handler = ether_nh_input,
	.nh_proto = NETISR_ETHER,
#ifdef RSS
	.nh_policy = NETISR_POLICY_CPU,
	.nh_dispatch = NETISR_DISPATCH_DIRECT,
	.nh_m2cpuid = rss_m2cpuid,
#else
	.nh_policy = NETISR_POLICY_SOURCE,
	.nh_dispatch = NETISR_DISPATCH_DIRECT,
#endif
};

static void
ether_init(__unused void *arg)
{

	netisr_register(&ether_nh);
}
SYSINIT(ether, SI_SUB_INIT_IF, SI_ORDER_ANY, ether_init, NULL);

static void
vnet_ether_init(__unused void *arg)
{
	int i;

	/* Initialize packet filter hooks. */
	V_link_pfil_hook.ph_type = PFIL_TYPE_AF;
	V_link_pfil_hook.ph_af = AF_LINK;
	if ((i = pfil_head_register(&V_link_pfil_hook)) != 0)
		printf("%s: WARNING: unable to register pfil link hook, "
			"error %d\n", __func__, i);
#ifdef VIMAGE
	netisr_register_vnet(&ether_nh);
#endif
}
VNET_SYSINIT(vnet_ether_init, SI_SUB_PROTO_IF, SI_ORDER_ANY,
    vnet_ether_init, NULL);
 
#ifdef VIMAGE
static void
vnet_ether_pfil_destroy(__unused void *arg)
{
	int i;

	if ((i = pfil_head_unregister(&V_link_pfil_hook)) != 0)
		printf("%s: WARNING: unable to unregister pfil link hook, "
			"error %d\n", __func__, i);
}
VNET_SYSUNINIT(vnet_ether_pfil_uninit, SI_SUB_PROTO_PFIL, SI_ORDER_ANY,
    vnet_ether_pfil_destroy, NULL);

static void
vnet_ether_destroy(__unused void *arg)
{

	netisr_unregister_vnet(&ether_nh);
}
VNET_SYSUNINIT(vnet_ether_uninit, SI_SUB_PROTO_IF, SI_ORDER_ANY,
    vnet_ether_destroy, NULL);
#endif



static void
ether_input(struct ifnet *ifp, struct mbuf *m)
{

	struct mbuf *mn;

	/*
	 * The drivers are allowed to pass in a chain of packets linked with
	 * m_nextpkt. We split them up into separate packets here and pass
	 * them up. This allows the drivers to amortize the receive lock.
	 */
	while (m) {
		mn = m->m_nextpkt;
		m->m_nextpkt = NULL;

		/*
		 * We will rely on rcvif being set properly in the deferred context,
		 * so assert it is correct here.
		 */
		KASSERT(m->m_pkthdr.rcvif == ifp, ("%s: ifnet mismatch m %p "
		    "rcvif %p ifp %p", __func__, m, m->m_pkthdr.rcvif, ifp));
		CURVNET_SET_QUIET(ifp->if_vnet);
		netisr_dispatch(NETISR_ETHER, m);
		CURVNET_RESTORE();
		m = mn;
	}
}

/*
 * Upper layer processing for a received Ethernet packet.
 */
void
ether_demux(struct ifnet *ifp, struct mbuf *m)
{
	struct ether_header *eh;
	int i, isr;
	u_short ether_type;

	KASSERT(ifp != NULL, ("%s: NULL interface pointer", __func__));

	/* Do not grab PROMISC frames in case we are re-entered. */
	if (PFIL_HOOKED(&V_link_pfil_hook) && !(m->m_flags & M_PROMISC)) {
		i = pfil_run_hooks(&V_link_pfil_hook, &m, ifp, PFIL_IN, 0,
		    NULL);

		if (i != 0 || m == NULL)
			return;
	}

	eh = mtod(m, struct ether_header *);
	ether_type = ntohs(eh->ether_type);

	/*
	 * If this frame has a VLAN tag other than 0, call vlan_input()
	 * if its module is loaded. Otherwise, drop.
	 */
	if ((m->m_flags & M_VLANTAG) &&
	    EVL_VLANOFTAG(m->m_pkthdr.ether_vtag) != 0) {
		if (ifp->if_vlantrunk == NULL) {
			if_inc_counter(ifp, IFCOUNTER_NOPROTO, 1);
			m_freem(m);
			return;
		}
		KASSERT(vlan_input_p != NULL,("%s: VLAN not loaded!",
		    __func__));
		/* Clear before possibly re-entering ether_input(). */
		m->m_flags &= ~M_PROMISC;
		(*vlan_input_p)(ifp, m);
		return;
	}

	/*
	 * Pass promiscuously received frames to the upper layer if the user
	 * requested this by setting IFF_PPROMISC. Otherwise, drop them.
	 */
	if ((ifp->if_flags & IFF_PPROMISC) == 0 && (m->m_flags & M_PROMISC)) {
		m_freem(m);
		return;
	}

	/*
	 * Reset layer specific mbuf flags to avoid confusing upper layers.
	 * Strip off Ethernet header.
	 */
	m->m_flags &= ~M_VLANTAG;
	m_clrprotoflags(m);
	m_adj(m, ETHER_HDR_LEN);

	/*
	 * Dispatch frame to upper layer.
	 */
	switch (ether_type) {
#ifdef INET
	case ETHERTYPE_IP:
		isr = NETISR_IP;
		break;

	case ETHERTYPE_ARP:
		if (ifp->if_flags & IFF_NOARP) {
			/* Discard packet if ARP is disabled on interface */
			m_freem(m);
			return;
		}
		isr = NETISR_ARP;
		break;
#endif
#ifdef INET6
	case ETHERTYPE_IPV6:
		isr = NETISR_IPV6;
		break;
#endif
	default:
		goto discard;
	}
	netisr_dispatch(isr, m);
	return;

discard:
	/*
	 * Packet is to be discarded.  If netgraph is present,
	 * hand the packet to it for last chance processing;
	 * otherwise dispose of it.
	 */
	if (ifp->if_l2com != NULL) {
		KASSERT(ng_ether_input_orphan_p != NULL,
		    ("ng_ether_input_orphan_p is NULL"));
		/*
		 * Put back the ethernet header so netgraph has a
		 * consistent view of inbound packets.
		 */
		M_PREPEND(m, ETHER_HDR_LEN, M_NOWAIT);
		(*ng_ether_input_orphan_p)(ifp, m);
		return;
	}
	m_freem(m);
}

/*
 * Convert Ethernet address to printable (loggable) representation.
 * This routine is for compatibility; it's better to just use
 *
 *	printf("%6D", <pointer to address>, ":");
 *
 * since there's no static buffer involved.
 */
char *
ether_sprintf(const u_char *ap)
{
	static char etherbuf[18];
	snprintf(etherbuf, sizeof (etherbuf), "%6D", ap, ":");
	return (etherbuf);
}

/*
 * Perform common duties while attaching to interface list
 */
void
ether_ifattach(struct ifnet *ifp, const u_int8_t *lla)
{
	int i;
	struct ifaddr *ifa;
	struct sockaddr_dl *sdl;

	ifp->if_addrlen = ETHER_ADDR_LEN;
	ifp->if_hdrlen = ETHER_HDR_LEN;
	if_attach(ifp);
	ifp->if_mtu = ETHERMTU;
	ifp->if_output = ether_output;
	ifp->if_input = ether_input;
	ifp->if_resolvemulti = ether_resolvemulti;
	ifp->if_requestencap = ether_requestencap;
#ifdef VIMAGE
	ifp->if_reassign = ether_reassign;
#endif
	if (ifp->if_baudrate == 0)
		ifp->if_baudrate = IF_Mbps(10);		/* just a default */
	ifp->if_broadcastaddr = etherbroadcastaddr;

	ifa = ifp->if_addr;
	KASSERT(ifa != NULL, ("%s: no lladdr!\n", __func__));
	sdl = (struct sockaddr_dl *)ifa->ifa_addr;
	sdl->sdl_type = IFT_ETHER;
	sdl->sdl_alen = ifp->if_addrlen;
	bcopy(lla, LLADDR(sdl), ifp->if_addrlen);

	if (ifp->if_hw_addr != NULL)
		bcopy(lla, ifp->if_hw_addr, ifp->if_addrlen);

	bpfattach(ifp, DLT_EN10MB, ETHER_HDR_LEN);
	if (ng_ether_attach_p != NULL)
		(*ng_ether_attach_p)(ifp);

	/* Announce Ethernet MAC address if non-zero. */
	for (i = 0; i < ifp->if_addrlen; i++)
		if (lla[i] != 0)
			break; 
	if (i != ifp->if_addrlen)
		if_printf(ifp, "Ethernet address: %6D\n", lla, ":");

	uuid_ether_add(LLADDR(sdl));

	/* Add necessary bits are setup; announce it now. */
	EVENTHANDLER_INVOKE(ether_ifattach_event, ifp);
	if (IS_DEFAULT_VNET(curvnet))
		devctl_notify("ETHERNET", ifp->if_xname, "IFATTACH", NULL);
}

/*
 * Perform common duties while detaching an Ethernet interface
 */
void
ether_ifdetach(struct ifnet *ifp)
{
	struct sockaddr_dl *sdl;

	sdl = (struct sockaddr_dl *)(ifp->if_addr->ifa_addr);
	uuid_ether_del(LLADDR(sdl));

	if (ifp->if_l2com != NULL) {
		KASSERT(ng_ether_detach_p != NULL,
		    ("ng_ether_detach_p is NULL"));
		(*ng_ether_detach_p)(ifp);
	}

	bpfdetach(ifp);
	if_detach(ifp);
}

#ifdef VIMAGE
void
ether_reassign(struct ifnet *ifp, struct vnet *new_vnet, char *unused __unused)
{

	if (ifp->if_l2com != NULL) {
		KASSERT(ng_ether_detach_p != NULL,
		    ("ng_ether_detach_p is NULL"));
		(*ng_ether_detach_p)(ifp);
	}

	if (ng_ether_attach_p != NULL) {
		CURVNET_SET_QUIET(new_vnet);
		(*ng_ether_attach_p)(ifp);
		CURVNET_RESTORE();
	}
}
#endif

SYSCTL_DECL(_net_link);
SYSCTL_NODE(_net_link, IFT_ETHER, ether, CTLFLAG_RW, 0, "Ethernet");

#if 0
/*
 * This is for reference.  We have a table-driven version
 * of the little-endian crc32 generator, which is faster
 * than the double-loop.
 */
uint32_t
ether_crc32_le(const uint8_t *buf, size_t len)
{
	size_t i;
	uint32_t crc;
	int bit;
	uint8_t data;

	crc = 0xffffffff;	/* initial value */

	for (i = 0; i < len; i++) {
		for (data = *buf++, bit = 0; bit < 8; bit++, data >>= 1) {
			carry = (crc ^ data) & 1;
			crc >>= 1;
			if (carry)
				crc = (crc ^ ETHER_CRC_POLY_LE);
		}
	}

	return (crc);
}
#else
uint32_t
ether_crc32_le(const uint8_t *buf, size_t len)
{
	static const uint32_t crctab[] = {
		0x00000000, 0x1db71064, 0x3b6e20c8, 0x26d930ac,
		0x76dc4190, 0x6b6b51f4, 0x4db26158, 0x5005713c,
		0xedb88320, 0xf00f9344, 0xd6d6a3e8, 0xcb61b38c,
		0x9b64c2b0, 0x86d3d2d4, 0xa00ae278, 0xbdbdf21c
	};
	size_t i;
	uint32_t crc;

	crc = 0xffffffff;	/* initial value */

	for (i = 0; i < len; i++) {
		crc ^= buf[i];
		crc = (crc >> 4) ^ crctab[crc & 0xf];
		crc = (crc >> 4) ^ crctab[crc & 0xf];
	}

	return (crc);
}
#endif

uint32_t
ether_crc32_be(const uint8_t *buf, size_t len)
{
	size_t i;
	uint32_t crc, carry;
	int bit;
	uint8_t data;

	crc = 0xffffffff;	/* initial value */

	for (i = 0; i < len; i++) {
		for (data = *buf++, bit = 0; bit < 8; bit++, data >>= 1) {
			carry = ((crc & 0x80000000) ? 1 : 0) ^ (data & 0x01);
			crc <<= 1;
			if (carry)
				crc = (crc ^ ETHER_CRC_POLY_BE) | carry;
		}
	}

	return (crc);
}

int
ether_ioctl(struct ifnet *ifp, u_long command, caddr_t data)
{
	struct ifaddr *ifa = (struct ifaddr *) data;
	struct ifreq *ifr = (struct ifreq *) data;
	int error = 0;

	switch (command) {
	case CASE_IOC_IFREQ(SIOCSIFADDR):
		ifp->if_flags |= IFF_UP;

		switch (ifa->ifa_addr->sa_family) {
#ifdef INET
		case AF_INET:
			ifp->if_init(ifp->if_softc);	/* before arpwhohas */
			arp_ifinit(ifp, ifa);
			break;
#endif
		default:
			ifp->if_init(ifp->if_softc);
			break;
		}
		break;

	case CASE_IOC_IFREQ(SIOCGIFADDR):
		bcopy(IF_LLADDR(ifp), ifr_addr_get_data(ifr),
		    ETHER_ADDR_LEN);
		break;

	case CASE_IOC_IFREQ(SIOCSIFMTU):
		/*
		 * Set the interface MTU.
		 */
		if (ifr_mtu_get(ifr) > ETHERMTU) {
			error = EINVAL;
		} else {
			ifp->if_mtu = ifr_mtu_get(ifr);
		}
		break;

	case SIOCSLANPCP:
		error = priv_check(curthread, PRIV_NET_SETLANPCP);
		if (error != 0)
			break;
<<<<<<< HEAD
		if (ifr_lan_pcp_get(ifr) > 7 &&
		    ifr_lan_pcp_get(ifr) != IFNET_PCP_NONE)
			error = EINVAL;
		else
			ifp->if_pcp = ifr_lan_pcp_get(ifr);
=======
		if (ifr->ifr_lan_pcp > 7 &&
		    ifr->ifr_lan_pcp != IFNET_PCP_NONE) {
			error = EINVAL;
		} else {
			ifp->if_pcp = ifr->ifr_lan_pcp;
			/* broadcast event about PCP change */
			EVENTHANDLER_INVOKE(ifnet_event, ifp, IFNET_EVENT_PCP);
		}
>>>>>>> 5663cd28
		break;

	case SIOCGLANPCP:
		ifr_lan_pcp_set(ifr, ifp->if_pcp);
		break;

	default:
		error = EINVAL;			/* XXX netbsd has ENOTTY??? */
		break;
	}
	return (error);
}

static int
ether_resolvemulti(struct ifnet *ifp, struct sockaddr **llsa,
	struct sockaddr *sa)
{
	struct sockaddr_dl *sdl;
#ifdef INET
	struct sockaddr_in *sin;
#endif
#ifdef INET6
	struct sockaddr_in6 *sin6;
#endif
	u_char *e_addr;

	switch(sa->sa_family) {
	case AF_LINK:
		/*
		 * No mapping needed. Just check that it's a valid MC address.
		 */
		sdl = (struct sockaddr_dl *)sa;
		e_addr = LLADDR(sdl);
		if (!ETHER_IS_MULTICAST(e_addr))
			return EADDRNOTAVAIL;
		*llsa = NULL;
		return 0;

#ifdef INET
	case AF_INET:
		sin = (struct sockaddr_in *)sa;
		if (!IN_MULTICAST(ntohl(sin->sin_addr.s_addr)))
			return EADDRNOTAVAIL;
		sdl = link_init_sdl(ifp, *llsa, IFT_ETHER);
		sdl->sdl_alen = ETHER_ADDR_LEN;
		e_addr = LLADDR(sdl);
		ETHER_MAP_IP_MULTICAST(&sin->sin_addr, e_addr);
		*llsa = (struct sockaddr *)sdl;
		return 0;
#endif
#ifdef INET6
	case AF_INET6:
		sin6 = (struct sockaddr_in6 *)sa;
		if (IN6_IS_ADDR_UNSPECIFIED(&sin6->sin6_addr)) {
			/*
			 * An IP6 address of 0 means listen to all
			 * of the Ethernet multicast address used for IP6.
			 * (This is used for multicast routers.)
			 */
			ifp->if_flags |= IFF_ALLMULTI;
			*llsa = NULL;
			return 0;
		}
		if (!IN6_IS_ADDR_MULTICAST(&sin6->sin6_addr))
			return EADDRNOTAVAIL;
		sdl = link_init_sdl(ifp, *llsa, IFT_ETHER);
		sdl->sdl_alen = ETHER_ADDR_LEN;
		e_addr = LLADDR(sdl);
		ETHER_MAP_IPV6_MULTICAST(&sin6->sin6_addr, e_addr);
		*llsa = (struct sockaddr *)sdl;
		return 0;
#endif

	default:
		/*
		 * Well, the text isn't quite right, but it's the name
		 * that counts...
		 */
		return EAFNOSUPPORT;
	}
}

static moduledata_t ether_mod = {
	.name = "ether",
};

void
ether_vlan_mtap(struct bpf_if *bp, struct mbuf *m, void *data, u_int dlen)
{
	struct ether_vlan_header vlan;
	struct mbuf mv, mb;

	KASSERT((m->m_flags & M_VLANTAG) != 0,
	    ("%s: vlan information not present", __func__));
	KASSERT(m->m_len >= sizeof(struct ether_header),
	    ("%s: mbuf not large enough for header", __func__));
	bcopy(mtod(m, char *), &vlan, sizeof(struct ether_header));
	vlan.evl_proto = vlan.evl_encap_proto;
	vlan.evl_encap_proto = htons(ETHERTYPE_VLAN);
	vlan.evl_tag = htons(m->m_pkthdr.ether_vtag);
	m->m_len -= sizeof(struct ether_header);
	m->m_data += sizeof(struct ether_header);
	/*
	 * If a data link has been supplied by the caller, then we will need to
	 * re-create a stack allocated mbuf chain with the following structure:
	 *
	 * (1) mbuf #1 will contain the supplied data link
	 * (2) mbuf #2 will contain the vlan header
	 * (3) mbuf #3 will contain the original mbuf's packet data
	 *
	 * Otherwise, submit the packet and vlan header via bpf_mtap2().
	 */
	if (data != NULL) {
		mv.m_next = m;
		mv.m_data = (caddr_t)&vlan;
		mv.m_len = sizeof(vlan);
		mb.m_next = &mv;
		mb.m_data = data;
		mb.m_len = dlen;
		bpf_mtap(bp, &mb);
	} else
		bpf_mtap2(bp, &vlan, sizeof(vlan), m);
	m->m_len += sizeof(struct ether_header);
	m->m_data -= sizeof(struct ether_header);
}

struct mbuf *
ether_vlanencap(struct mbuf *m, uint16_t tag)
{
	struct ether_vlan_header *evl;

	M_PREPEND(m, ETHER_VLAN_ENCAP_LEN, M_NOWAIT);
	if (m == NULL)
		return (NULL);
	/* M_PREPEND takes care of m_len, m_pkthdr.len for us */

	if (m->m_len < sizeof(*evl)) {
		m = m_pullup(m, sizeof(*evl));
		if (m == NULL)
			return (NULL);
	}

	/*
	 * Transform the Ethernet header into an Ethernet header
	 * with 802.1Q encapsulation.
	 */
	evl = mtod(m, struct ether_vlan_header *);
	bcopy((char *)evl + ETHER_VLAN_ENCAP_LEN,
	    (char *)evl, ETHER_HDR_LEN - ETHER_TYPE_LEN);
	evl->evl_encap_proto = htons(ETHERTYPE_VLAN);
	evl->evl_tag = htons(tag);
	return (m);
}

static SYSCTL_NODE(_net_link, IFT_L2VLAN, vlan, CTLFLAG_RW, 0,
    "IEEE 802.1Q VLAN");
static SYSCTL_NODE(_net_link_vlan, PF_LINK, link, CTLFLAG_RW, 0,
    "for consistency");

static VNET_DEFINE(int, soft_pad);
#define	V_soft_pad	VNET(soft_pad)
SYSCTL_INT(_net_link_vlan, OID_AUTO, soft_pad, CTLFLAG_RW | CTLFLAG_VNET,
    &VNET_NAME(soft_pad), 0,
    "pad short frames before tagging");

/*
 * For now, make preserving PCP via an mbuf tag optional, as it increases
 * per-packet memory allocations and frees.  In the future, it would be
 * preferable to reuse ether_vtag for this, or similar.
 */
int vlan_mtag_pcp = 0;
SYSCTL_INT(_net_link_vlan, OID_AUTO, mtag_pcp, CTLFLAG_RW,
    &vlan_mtag_pcp, 0,
    "Retain VLAN PCP information as packets are passed up the stack");

bool
ether_8021q_frame(struct mbuf **mp, struct ifnet *ife, struct ifnet *p,
    uint16_t vid, uint8_t pcp)
{
	struct m_tag *mtag;
	int n;
	uint16_t tag;
	static const char pad[8];	/* just zeros */

	/*
	 * Pad the frame to the minimum size allowed if told to.
	 * This option is in accord with IEEE Std 802.1Q, 2003 Ed.,
	 * paragraph C.4.4.3.b.  It can help to work around buggy
	 * bridges that violate paragraph C.4.4.3.a from the same
	 * document, i.e., fail to pad short frames after untagging.
	 * E.g., a tagged frame 66 bytes long (incl. FCS) is OK, but
	 * untagging it will produce a 62-byte frame, which is a runt
	 * and requires padding.  There are VLAN-enabled network
	 * devices that just discard such runts instead or mishandle
	 * them somehow.
	 */
	if (V_soft_pad && p->if_type == IFT_ETHER) {
		for (n = ETHERMIN + ETHER_HDR_LEN - (*mp)->m_pkthdr.len;
		     n > 0; n -= sizeof(pad)) {
			if (!m_append(*mp, min(n, sizeof(pad)), pad))
				break;
		}
		if (n > 0) {
			m_freem(*mp);
			*mp = NULL;
			if_printf(ife, "cannot pad short frame");
			return (false);
		}
	}

	/*
	 * If underlying interface can do VLAN tag insertion itself,
	 * just pass the packet along. However, we need some way to
	 * tell the interface where the packet came from so that it
	 * knows how to find the VLAN tag to use, so we attach a
	 * packet tag that holds it.
	 */
	if (vlan_mtag_pcp && (mtag = m_tag_locate(*mp, MTAG_8021Q,
	    MTAG_8021Q_PCP_OUT, NULL)) != NULL)
		tag = EVL_MAKETAG(vid, *(uint8_t *)(mtag + 1), 0);
	else
		tag = EVL_MAKETAG(vid, pcp, 0);
	if (p->if_capenable & IFCAP_VLAN_HWTAGGING) {
		(*mp)->m_pkthdr.ether_vtag = tag;
		(*mp)->m_flags |= M_VLANTAG;
	} else {
		*mp = ether_vlanencap(*mp, tag);
		if (*mp == NULL) {
			if_printf(ife, "unable to prepend 802.1Q header");
			return (false);
		}
	}
	return (true);
}

DECLARE_MODULE(ether, ether_mod, SI_SUB_INIT_IF, SI_ORDER_ANY);
MODULE_VERSION(ether, 1);
// CHERI CHANGES START
// {
//   "updated": 20180629,
//   "target_type": "kernel",
//   "changes": [
//     "ioctl:net"
//   ]
// }
// CHERI CHANGES END<|MERGE_RESOLUTION|>--- conflicted
+++ resolved
@@ -1127,22 +1127,14 @@
 		error = priv_check(curthread, PRIV_NET_SETLANPCP);
 		if (error != 0)
 			break;
-<<<<<<< HEAD
 		if (ifr_lan_pcp_get(ifr) > 7 &&
-		    ifr_lan_pcp_get(ifr) != IFNET_PCP_NONE)
-			error = EINVAL;
-		else
-			ifp->if_pcp = ifr_lan_pcp_get(ifr);
-=======
-		if (ifr->ifr_lan_pcp > 7 &&
-		    ifr->ifr_lan_pcp != IFNET_PCP_NONE) {
+		    ifr_lan_pcp_get(ifr) != IFNET_PCP_NONE) {
 			error = EINVAL;
 		} else {
-			ifp->if_pcp = ifr->ifr_lan_pcp;
+			ifp->if_pcp = ifr_lan_pcp_get(ifr);
 			/* broadcast event about PCP change */
 			EVENTHANDLER_INVOKE(ifnet_event, ifp, IFNET_EVENT_PCP);
 		}
->>>>>>> 5663cd28
 		break;
 
 	case SIOCGLANPCP:
