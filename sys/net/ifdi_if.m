#
# Copyright (c) 2014-2018, Matthew Macy (mmacy@mattmacy.io)
# All rights reserved.
#
# Redistribution and use in source and binary forms, with or without
# modification, are permitted provided that the following conditions are met:
#
#  1. Redistributions of source code must retain the above copyright notice,
#     this list of conditions and the following disclaimer.
#
#  2. Neither the name of Matthew Macy nor the names of its
#     contributors may be used to endorse or promote products derived from
#     this software without specific prior written permission.
#
# THIS SOFTWARE IS PROVIDED BY THE COPYRIGHT HOLDERS AND CONTRIBUTORS "AS IS"
# AND ANY EXPRESS OR IMPLIED WARRANTIES, INCLUDING, BUT NOT LIMITED TO, THE
# IMPLIED WARRANTIES OF MERCHANTABILITY AND FITNESS FOR A PARTICULAR PURPOSE
# ARE DISCLAIMED. IN NO EVENT SHALL THE COPYRIGHT OWNER OR CONTRIBUTORS BE
# LIABLE FOR ANY DIRECT, INDIRECT, INCIDENTAL, SPECIAL, EXEMPLARY, OR
# CONSEQUENTIAL DAMAGES (INCLUDING, BUT NOT LIMITED TO, PROCUREMENT OF
# SUBSTITUTE GOODS OR SERVICES; LOSS OF USE, DATA, OR PROFITS; OR BUSINESS
# INTERRUPTION) HOWEVER CAUSED AND ON ANY THEORY OF LIABILITY, WHETHER IN
# CONTRACT, STRICT LIABILITY, OR TORT (INCLUDING NEGLIGENCE OR OTHERWISE)
# ARISING IN ANY WAY OUT OF THE USE OF THIS SOFTWARE, EVEN IF ADVISED OF THE
# POSSIBILITY OF SUCH DAMAGE.
#
# $FreeBSD$
#

#include <sys/types.h>
#include <sys/systm.h>
#include <sys/socket.h>

#include <machine/bus.h>
#include <sys/bus.h>

#include <net/ethernet.h>
#include <net/if.h>
#include <net/if_var.h>
#include <net/if_media.h>
#include <net/iflib.h>
#include <net/if_clone.h>
#include <net/if_dl.h>
#include <net/if_types.h>

INTERFACE ifdi;

CODE {

	static void
	null_void_op(if_ctx_t _ctx __unused)
	{
	}

	static int
	null_knlist_add(if_ctx_t _ctx __unused, struct knote *_kn)
	{
	    return (0);
	}

	static int
	null_knote_event(if_ctx_t _ctx __unused, struct knote *_kn, int _hint)
	{
	    return (0);
	}

	static void
	null_timer_op(if_ctx_t _ctx __unused, uint16_t _qsidx __unused)
	{
	}

	static int
	null_int_op(if_ctx_t _ctx __unused)
	{
		return (0);
	}

	static int
	null_int_int_op(if_ctx_t _ctx __unused, int arg0 __unused)
	{
		return (ENOTSUP);
	}

	static int
	null_queue_intr_enable(if_ctx_t _ctx __unused, uint16_t _qid __unused)
	{
		return (ENOTSUP);
	}

	static void
	null_led_func(if_ctx_t _ctx __unused, int _onoff __unused)
	{
	}

	static void
	null_vlan_register_op(if_ctx_t _ctx __unused, uint16_t vtag __unused)
	{
	}

	static int
	null_q_setup(if_ctx_t _ctx __unused, uint32_t _qid __unused)
	{
		return (0);
	}

	static int
	null_i2c_req(if_ctx_t _sctx __unused, struct ifi2creq *_i2c __unused)
	{
		return (ENOTSUP);
	}

	static int
	null_sysctl_int_delay(if_ctx_t _sctx __unused, if_int_delay_info_t _iidi __unused)
	{
		return (0);
	}

	static int
	null_iov_init(if_ctx_t _ctx __unused, uint16_t num_vfs __unused, const nvlist_t *params __unused)
	{
		return (ENOTSUP);
	}

	static int
	null_vf_add(if_ctx_t _ctx __unused, uint16_t num_vfs __unused, const nvlist_t *params __unused)
	{
		return (ENOTSUP);
	}

	static int
	null_priv_ioctl(if_ctx_t _ctx __unused, u_long command, caddr_t *data __unused)
	{
		return (ENOTSUP);
	}

	static void
	null_media_status(if_ctx_t ctx __unused, struct ifmediareq *ifmr)
	{
	    ifmr->ifm_status = IFM_AVALID | IFM_ACTIVE;
	    ifmr->ifm_active = IFM_ETHER | IFM_25G_ACC | IFM_FDX;
	}

	static int
	null_cloneattach(if_ctx_t ctx __unused, struct if_clone *ifc __unused,
			 const char *name __unused, caddr_t params __unused)
	{
	    return (0);
	}

	static void
	null_rx_clset(if_ctx_t _ctx __unused, uint16_t _flid __unused,
		      uint16_t _qid __unused, caddr_t *_sdcl __unused)
	{
	}
	static void
	null_object_info_get(if_ctx_t ctx __unused, void *data __unused, int size __unused)
	{
	}
	static int
	default_mac_set(if_ctx_t ctx, const uint8_t *mac)
	{
	    struct ifnet *ifp = iflib_get_ifp(ctx);
	    struct sockaddr_dl *sdl;

	    if (ifp && ifp->if_addr) {
		sdl = (struct sockaddr_dl *)ifp->if_addr->ifa_addr;
		MPASS(sdl->sdl_type == IFT_ETHER);
		memcpy(LLADDR(sdl), mac, ETHER_ADDR_LEN);
	    }
	    return (0);
	}

	static bool
	null_needs_restart(if_ctx_t _ctx __unused, enum iflib_restart_event _event __unused)
	{
		return (true);
	}
};

#
# kevent interfaces
#

METHOD int knlist_add {
	if_ctx_t _ctx;
	struct knote *_kn;
} DEFAULT null_knlist_add;

METHOD int knote_event {
	if_ctx_t _ctx;
	struct knote *_kn;
	int hint;
} DEFAULT null_knote_event;


#
# query
#

METHOD int object_info_get {
	if_ctx_t _ctx;
	void *data;
	int size;
} DEFAULT null_object_info_get;

#
# bus interfaces
#

METHOD int attach_pre {
	if_ctx_t _ctx;
} DEFAULT null_int_op;

METHOD int attach_post {
	if_ctx_t _ctx;
} DEFAULT null_int_op;

METHOD int reinit_pre {
	if_ctx_t _ctx;
} DEFAULT null_int_op;

METHOD int reinit_post {
	if_ctx_t _ctx;
} DEFAULT null_int_op;

METHOD int cloneattach {
	if_ctx_t _ctx;
	struct if_clone *_ifc;
	const char *_name;
	void * __capability params;
} DEFAULT null_cloneattach;

METHOD int detach {
	if_ctx_t _ctx;
};

METHOD int suspend {
	if_ctx_t _ctx;
} DEFAULT null_int_op;

METHOD int shutdown {
	if_ctx_t _ctx;
} DEFAULT null_int_op;

METHOD int resume {
	if_ctx_t _ctx;
} DEFAULT null_int_op;

#
# downcall to driver to allocate its
# own queue state and tie it to the parent
#

METHOD int tx_queues_alloc {
	if_ctx_t _ctx;
	caddr_t *_vaddrs;
	uint64_t *_paddrs;
	int ntxqs;
	int ntxqsets;
};

METHOD int rx_queues_alloc {
	if_ctx_t _ctx;
	caddr_t *_vaddrs;
	uint64_t *_paddrs;
	int nrxqs;
	int nrxqsets;
};

METHOD void queues_free {
	if_ctx_t _ctx;
} DEFAULT null_void_op;

METHOD void rx_clset {
	if_ctx_t _ctx;
	uint16_t _fl;
	uint16_t _qsetid;
	caddr_t *_sdcl;
} DEFAULT null_rx_clset;

#
# interface reset / stop
#

METHOD void init {
	if_ctx_t _ctx;
};

METHOD void stop {
	if_ctx_t _ctx;
};

#
# interrupt setup and manipulation
#

METHOD int msix_intr_assign {
	if_ctx_t _sctx;
	int msix;
} DEFAULT null_int_int_op;

METHOD void intr_enable {
	if_ctx_t _ctx;
};

METHOD void intr_disable {
	if_ctx_t _ctx;
};

METHOD int rx_queue_intr_enable {
	if_ctx_t _ctx;
	uint16_t _qid;
} DEFAULT null_queue_intr_enable;

METHOD int tx_queue_intr_enable {
	if_ctx_t _ctx;
	uint16_t _qid;
} DEFAULT null_queue_intr_enable;

METHOD void link_intr_enable {
	if_ctx_t _ctx;
} DEFAULT null_void_op;

#
# interface configuration
#

METHOD void multi_set {
	if_ctx_t _ctx;
};

METHOD int mtu_set {
	if_ctx_t _ctx;
	uint32_t _mtu;
};
METHOD int mac_set {
	if_ctx_t _ctx;
	const uint8_t *_mac;
} DEFAULT default_mac_set;

METHOD void media_set{
	if_ctx_t _ctx;
} DEFAULT null_void_op;

METHOD int promisc_set {
	if_ctx_t _ctx;
	int _flags;
};

METHOD void crcstrip_set {
	if_ctx_t _ctx;
	int _onoff;
	int _strip;
};

#
# IOV handling
#

METHOD void vflr_handle {
	if_ctx_t _ctx;
} DEFAULT null_void_op;

METHOD int iov_init {
	if_ctx_t _ctx;
	uint16_t num_vfs;
	const nvlist_t * params;
} DEFAULT null_iov_init;

METHOD void iov_uninit {
	if_ctx_t _ctx;
} DEFAULT null_void_op;

METHOD int iov_vf_add {
	if_ctx_t _ctx;
	uint16_t num_vfs;
	const nvlist_t * params;
} DEFAULT null_vf_add;


#
# Device status
#

METHOD void update_admin_status {
	if_ctx_t _ctx;
};

METHOD void media_status {
	if_ctx_t _ctx;
	struct ifmediareq *_ifm;
} DEFAULT null_media_status;

METHOD int media_change {
	if_ctx_t _ctx;
} DEFAULT null_int_op;

METHOD uint64_t get_counter {
	if_ctx_t _ctx;
	ift_counter cnt;
};

METHOD int priv_ioctl {
	if_ctx_t _ctx;
	u_long   _cmd;
	caddr_t _data;
} DEFAULT null_priv_ioctl;

#
# optional methods
#

METHOD int i2c_req {
	if_ctx_t _ctx;
	struct ifi2creq *_req;
} DEFAULT null_i2c_req;

METHOD int txq_setup {
	if_ctx_t _ctx;
	uint32_t _txqid;
} DEFAULT null_q_setup;

METHOD int rxq_setup {
	if_ctx_t _ctx;
	uint32_t _txqid;
} DEFAULT null_q_setup;

METHOD void timer {
	if_ctx_t _ctx;
	uint16_t _txqid;
} DEFAULT null_timer_op;

METHOD void watchdog_reset {
	if_ctx_t _ctx;
} DEFAULT null_void_op;

METHOD void watchdog_reset_queue {
	if_ctx_t _ctx;
	uint16_t _q;
} DEFAULT null_timer_op;

METHOD void led_func {
	if_ctx_t _ctx;
	int _onoff;
} DEFAULT null_led_func;

METHOD void vlan_register {
	if_ctx_t _ctx;
	uint16_t _vtag;
} DEFAULT null_vlan_register_op;

METHOD void vlan_unregister {
	if_ctx_t _ctx;
	uint16_t _vtag;
} DEFAULT null_vlan_register_op;

METHOD int sysctl_int_delay {
	if_ctx_t _sctx;
	if_int_delay_info_t _iidi;
} DEFAULT null_sysctl_int_delay;

METHOD void debug {
	if_ctx_t _ctx;
} DEFAULT null_void_op;
<<<<<<< HEAD
# CHERI CHANGES START
# {
#   "updated": 20180830,
#   "changes": [
#     "user_capabilities"
#   ]
# }
# CHERI CHANGES END
=======

METHOD bool needs_restart {
	if_ctx_t _ctx;
	enum iflib_restart_event _event;
} DEFAULT null_needs_restart;
>>>>>>> 83723aa6
<|MERGE_RESOLUTION|>--- conflicted
+++ resolved
@@ -462,7 +462,11 @@
 METHOD void debug {
 	if_ctx_t _ctx;
 } DEFAULT null_void_op;
-<<<<<<< HEAD
+
+METHOD bool needs_restart {
+	if_ctx_t _ctx;
+	enum iflib_restart_event _event;
+} DEFAULT null_needs_restart;
 # CHERI CHANGES START
 # {
 #   "updated": 20180830,
@@ -470,11 +474,4 @@
 #     "user_capabilities"
 #   ]
 # }
-# CHERI CHANGES END
-=======
-
-METHOD bool needs_restart {
-	if_ctx_t _ctx;
-	enum iflib_restart_event _event;
-} DEFAULT null_needs_restart;
->>>>>>> 83723aa6
+# CHERI CHANGES END