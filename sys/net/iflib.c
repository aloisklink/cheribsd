--- conflicted
+++ resolved
@@ -4202,13 +4202,8 @@
 		int mask, setmask, oldmask;
 
 		oldmask = if_getcapenable(ifp);
-<<<<<<< HEAD
 		mask = ifr_reqcap_get(ifr) ^ oldmask;
-		mask &= ctx->ifc_softc_ctx.isc_capabilities;
-=======
-		mask = ifr->ifr_reqcap ^ oldmask;
 		mask &= ctx->ifc_softc_ctx.isc_capabilities | IFCAP_NOMAP;
->>>>>>> 74ca0685
 		setmask = 0;
 #ifdef TCP_OFFLOAD
 		setmask |= mask & (IFCAP_TOE4|IFCAP_TOE6);
