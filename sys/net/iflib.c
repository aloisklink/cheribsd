/*-
 * Copyright (c) 2014-2018, Matthew Macy <mmacy@mattmacy.io>
 * All rights reserved.
 *
 * Redistribution and use in source and binary forms, with or without
 * modification, are permitted provided that the following conditions are met:
 *
 *  1. Redistributions of source code must retain the above copyright notice,
 *     this list of conditions and the following disclaimer.
 *
 *  2. Neither the name of Matthew Macy nor the names of its
 *     contributors may be used to endorse or promote products derived from
 *     this software without specific prior written permission.
 *
 * THIS SOFTWARE IS PROVIDED BY THE COPYRIGHT HOLDERS AND CONTRIBUTORS "AS IS"
 * AND ANY EXPRESS OR IMPLIED WARRANTIES, INCLUDING, BUT NOT LIMITED TO, THE
 * IMPLIED WARRANTIES OF MERCHANTABILITY AND FITNESS FOR A PARTICULAR PURPOSE
 * ARE DISCLAIMED. IN NO EVENT SHALL THE COPYRIGHT OWNER OR CONTRIBUTORS BE
 * LIABLE FOR ANY DIRECT, INDIRECT, INCIDENTAL, SPECIAL, EXEMPLARY, OR
 * CONSEQUENTIAL DAMAGES (INCLUDING, BUT NOT LIMITED TO, PROCUREMENT OF
 * SUBSTITUTE GOODS OR SERVICES; LOSS OF USE, DATA, OR PROFITS; OR BUSINESS
 * INTERRUPTION) HOWEVER CAUSED AND ON ANY THEORY OF LIABILITY, WHETHER IN
 * CONTRACT, STRICT LIABILITY, OR TORT (INCLUDING NEGLIGENCE OR OTHERWISE)
 * ARISING IN ANY WAY OUT OF THE USE OF THIS SOFTWARE, EVEN IF ADVISED OF THE
 * POSSIBILITY OF SUCH DAMAGE.
 */

#include <sys/cdefs.h>
__FBSDID("$FreeBSD$");

#include "opt_inet.h"
#include "opt_inet6.h"
#include "opt_acpi.h"
#include "opt_sched.h"

#include <sys/param.h>
#include <sys/types.h>
#include <sys/bus.h>
#include <sys/eventhandler.h>
#include <sys/jail.h>
#include <sys/kernel.h>
#include <sys/lock.h>
#include <sys/md5.h>
#include <sys/mutex.h>
#include <sys/module.h>
#include <sys/kobj.h>
#include <sys/rman.h>
#include <sys/proc.h>
#include <sys/sbuf.h>
#include <sys/smp.h>
#include <sys/socket.h>
#include <sys/sockio.h>
#include <sys/sysctl.h>
#include <sys/syslog.h>
#include <sys/taskqueue.h>
#include <sys/limits.h>

#include <net/if.h>
#include <net/if_var.h>
#include <net/if_types.h>
#include <net/if_media.h>
#include <net/bpf.h>
#include <net/ethernet.h>
#include <net/mp_ring.h>
#include <net/vnet.h>

#include <netinet/in.h>
#include <netinet/in_pcb.h>
#include <netinet/tcp_lro.h>
#include <netinet/in_systm.h>
#include <netinet/if_ether.h>
#include <netinet/ip.h>
#include <netinet/ip6.h>
#include <netinet/tcp.h>
#include <netinet/ip_var.h>
#include <netinet/netdump/netdump.h>
#include <netinet6/ip6_var.h>

#include <machine/bus.h>
#include <machine/in_cksum.h>

#include <vm/vm.h>
#include <vm/pmap.h>

#include <dev/led/led.h>
#include <dev/pci/pcireg.h>
#include <dev/pci/pcivar.h>
#include <dev/pci/pci_private.h>

#include <net/iflib.h>
#include <net/iflib_private.h>

#include "ifdi_if.h"

#if defined(__i386__) || defined(__amd64__)
#include <sys/memdesc.h>
#include <machine/bus.h>
#include <machine/md_var.h>
#include <machine/specialreg.h>
#include <x86/include/busdma_impl.h>
#include <x86/iommu/busdma_dmar.h>
#endif

#include <sys/bitstring.h>
/*
 * enable accounting of every mbuf as it comes in to and goes out of
 * iflib's software descriptor references
 */
#define MEMORY_LOGGING 0
/*
 * Enable mbuf vectors for compressing long mbuf chains
 */

/*
 * NB:
 * - Prefetching in tx cleaning should perhaps be a tunable. The distance ahead
 *   we prefetch needs to be determined by the time spent in m_free vis a vis
 *   the cost of a prefetch. This will of course vary based on the workload:
 *      - NFLX's m_free path is dominated by vm-based M_EXT manipulation which
 *        is quite expensive, thus suggesting very little prefetch.
 *      - small packet forwarding which is just returning a single mbuf to
 *        UMA will typically be very fast vis a vis the cost of a memory
 *        access.
 */


/*
 * File organization:
 *  - private structures
 *  - iflib private utility functions
 *  - ifnet functions
 *  - vlan registry and other exported functions
 *  - iflib public core functions
 *
 *
 */
MALLOC_DEFINE(M_IFLIB, "iflib", "ifnet library");

struct iflib_txq;
typedef struct iflib_txq *iflib_txq_t;
struct iflib_rxq;
typedef struct iflib_rxq *iflib_rxq_t;
struct iflib_fl;
typedef struct iflib_fl *iflib_fl_t;

struct iflib_ctx;

static void iru_init(if_rxd_update_t iru, iflib_rxq_t rxq, uint8_t flid);

typedef struct iflib_filter_info {
	driver_filter_t *ifi_filter;
	void *ifi_filter_arg;
	struct grouptask *ifi_task;
	void *ifi_ctx;
} *iflib_filter_info_t;

struct iflib_ctx {
	KOBJ_FIELDS;
   /*
   * Pointer to hardware driver's softc
   */
	void *ifc_softc;
	device_t ifc_dev;
	if_t ifc_ifp;

	cpuset_t ifc_cpus;
	if_shared_ctx_t ifc_sctx;
	struct if_softc_ctx ifc_softc_ctx;

	struct sx ifc_ctx_sx;
	struct mtx ifc_state_mtx;

	uint16_t ifc_nhwtxqs;

	iflib_txq_t ifc_txqs;
	iflib_rxq_t ifc_rxqs;
	uint32_t ifc_if_flags;
	uint32_t ifc_flags;
	uint32_t ifc_max_fl_buf_size;
	int ifc_in_detach;

	int ifc_link_state;
	int ifc_link_irq;
	int ifc_watchdog_events;
	struct cdev *ifc_led_dev;
	struct resource *ifc_msix_mem;

	struct if_irq ifc_legacy_irq;
	struct grouptask ifc_admin_task;
	struct grouptask ifc_vflr_task;
	struct iflib_filter_info ifc_filter_info;
	struct ifmedia	ifc_media;

	struct sysctl_oid *ifc_sysctl_node;
	uint16_t ifc_sysctl_ntxqs;
	uint16_t ifc_sysctl_nrxqs;
	uint16_t ifc_sysctl_qs_eq_override;
	uint16_t ifc_sysctl_rx_budget;

	qidx_t ifc_sysctl_ntxds[8];
	qidx_t ifc_sysctl_nrxds[8];
	struct if_txrx ifc_txrx;
#define isc_txd_encap  ifc_txrx.ift_txd_encap
#define isc_txd_flush  ifc_txrx.ift_txd_flush
#define isc_txd_credits_update  ifc_txrx.ift_txd_credits_update
#define isc_rxd_available ifc_txrx.ift_rxd_available
#define isc_rxd_pkt_get ifc_txrx.ift_rxd_pkt_get
#define isc_rxd_refill ifc_txrx.ift_rxd_refill
#define isc_rxd_flush ifc_txrx.ift_rxd_flush
#define isc_rxd_refill ifc_txrx.ift_rxd_refill
#define isc_rxd_refill ifc_txrx.ift_rxd_refill
#define isc_legacy_intr ifc_txrx.ift_legacy_intr
	eventhandler_tag ifc_vlan_attach_event;
	eventhandler_tag ifc_vlan_detach_event;
	uint8_t ifc_mac[ETHER_ADDR_LEN];
	char ifc_mtx_name[16];
};


void *
iflib_get_softc(if_ctx_t ctx)
{

	return (ctx->ifc_softc);
}

device_t
iflib_get_dev(if_ctx_t ctx)
{

	return (ctx->ifc_dev);
}

if_t
iflib_get_ifp(if_ctx_t ctx)
{

	return (ctx->ifc_ifp);
}

struct ifmedia *
iflib_get_media(if_ctx_t ctx)
{

	return (&ctx->ifc_media);
}

uint32_t
iflib_get_flags(if_ctx_t ctx)
{
	return (ctx->ifc_flags);
}

void
iflib_set_detach(if_ctx_t ctx)
{
	ctx->ifc_in_detach = 1;
}

void
iflib_set_mac(if_ctx_t ctx, uint8_t mac[ETHER_ADDR_LEN])
{

	bcopy(mac, ctx->ifc_mac, ETHER_ADDR_LEN);
}

if_softc_ctx_t
iflib_get_softc_ctx(if_ctx_t ctx)
{

	return (&ctx->ifc_softc_ctx);
}

if_shared_ctx_t
iflib_get_sctx(if_ctx_t ctx)
{

	return (ctx->ifc_sctx);
}

#define IP_ALIGNED(m) ((((uintptr_t)(m)->m_data) & 0x3) == 0x2)
#define CACHE_PTR_INCREMENT (CACHE_LINE_SIZE/sizeof(void*))
#define CACHE_PTR_NEXT(ptr) ((void *)(((uintptr_t)(ptr)+CACHE_LINE_SIZE-1) & (CACHE_LINE_SIZE-1)))

#define LINK_ACTIVE(ctx) ((ctx)->ifc_link_state == LINK_STATE_UP)
#define CTX_IS_VF(ctx) ((ctx)->ifc_sctx->isc_flags & IFLIB_IS_VF)

#define RX_SW_DESC_MAP_CREATED	(1 << 0)
#define TX_SW_DESC_MAP_CREATED	(1 << 1)
#define RX_SW_DESC_INUSE        (1 << 3)
#define TX_SW_DESC_MAPPED       (1 << 4)

#define	M_TOOBIG		M_PROTO1

typedef struct iflib_sw_rx_desc_array {
	bus_dmamap_t	*ifsd_map;         /* bus_dma maps for packet */
	struct mbuf	**ifsd_m;           /* pkthdr mbufs */
	caddr_t		*ifsd_cl;          /* direct cluster pointer for rx */
	uint8_t		*ifsd_flags;
} iflib_rxsd_array_t;

typedef struct iflib_sw_tx_desc_array {
	bus_dmamap_t    *ifsd_map;         /* bus_dma maps for packet */
	struct mbuf    **ifsd_m;           /* pkthdr mbufs */
	uint8_t		*ifsd_flags;
} if_txsd_vec_t;


/* magic number that should be high enough for any hardware */
#define IFLIB_MAX_TX_SEGS		128
/* bnxt supports 64 with hardware LRO enabled */
#define IFLIB_MAX_RX_SEGS		64
#define IFLIB_RX_COPY_THRESH		128
#define IFLIB_MAX_RX_REFRESH		32
/* The minimum descriptors per second before we start coalescing */
#define IFLIB_MIN_DESC_SEC		16384
#define IFLIB_DEFAULT_TX_UPDATE_FREQ	16
#define IFLIB_QUEUE_IDLE		0
#define IFLIB_QUEUE_HUNG		1
#define IFLIB_QUEUE_WORKING		2
/* maximum number of txqs that can share an rx interrupt */
#define IFLIB_MAX_TX_SHARED_INTR	4

/* this should really scale with ring size - this is a fairly arbitrary value */
#define TX_BATCH_SIZE			32

#define IFLIB_RESTART_BUDGET		8


#define CSUM_OFFLOAD		(CSUM_IP_TSO|CSUM_IP6_TSO|CSUM_IP| \
				 CSUM_IP_UDP|CSUM_IP_TCP|CSUM_IP_SCTP| \
				 CSUM_IP6_UDP|CSUM_IP6_TCP|CSUM_IP6_SCTP)
struct iflib_txq {
	qidx_t		ift_in_use;
	qidx_t		ift_cidx;
	qidx_t		ift_cidx_processed;
	qidx_t		ift_pidx;
	uint8_t		ift_gen;
	uint8_t		ift_br_offset;
	uint16_t	ift_npending;
	uint16_t	ift_db_pending;
	uint16_t	ift_rs_pending;
	/* implicit pad */
	uint8_t		ift_txd_size[8];
	uint64_t	ift_processed;
	uint64_t	ift_cleaned;
	uint64_t	ift_cleaned_prev;
#if MEMORY_LOGGING
	uint64_t	ift_enqueued;
	uint64_t	ift_dequeued;
#endif
	uint64_t	ift_no_tx_dma_setup;
	uint64_t	ift_no_desc_avail;
	uint64_t	ift_mbuf_defrag_failed;
	uint64_t	ift_mbuf_defrag;
	uint64_t	ift_map_failed;
	uint64_t	ift_txd_encap_efbig;
	uint64_t	ift_pullups;

	struct mtx	ift_mtx;
	struct mtx	ift_db_mtx;

	/* constant values */
	if_ctx_t	ift_ctx;
	struct ifmp_ring        *ift_br;
	struct grouptask	ift_task;
	qidx_t		ift_size;
	uint16_t	ift_id;
	struct callout	ift_timer;

	if_txsd_vec_t	ift_sds;
	uint8_t		ift_qstatus;
	uint8_t		ift_closed;
	uint8_t		ift_update_freq;
	struct iflib_filter_info ift_filter_info;
	bus_dma_tag_t		ift_desc_tag;
	bus_dma_tag_t		ift_tso_desc_tag;
	iflib_dma_info_t	ift_ifdi;
#define MTX_NAME_LEN 16
	char                    ift_mtx_name[MTX_NAME_LEN];
	char                    ift_db_mtx_name[MTX_NAME_LEN];
	bus_dma_segment_t	ift_segs[IFLIB_MAX_TX_SEGS]  __aligned(CACHE_LINE_SIZE);
#ifdef IFLIB_DIAGNOSTICS
	uint64_t ift_cpu_exec_count[256];
#endif
} __aligned(CACHE_LINE_SIZE);

struct iflib_fl {
	qidx_t		ifl_cidx;
	qidx_t		ifl_pidx;
	qidx_t		ifl_credits;
	uint8_t		ifl_gen;
	uint8_t		ifl_rxd_size;
#if MEMORY_LOGGING
	uint64_t	ifl_m_enqueued;
	uint64_t	ifl_m_dequeued;
	uint64_t	ifl_cl_enqueued;
	uint64_t	ifl_cl_dequeued;
#endif
	/* implicit pad */

	bitstr_t 	*ifl_rx_bitmap;
	qidx_t		ifl_fragidx;
	/* constant */
	qidx_t		ifl_size;
	uint16_t	ifl_buf_size;
	uint16_t	ifl_cltype;
	uma_zone_t	ifl_zone;
	iflib_rxsd_array_t	ifl_sds;
	iflib_rxq_t	ifl_rxq;
	uint8_t		ifl_id;
	bus_dma_tag_t           ifl_desc_tag;
	iflib_dma_info_t	ifl_ifdi;
	uint64_t	ifl_bus_addrs[IFLIB_MAX_RX_REFRESH] __aligned(CACHE_LINE_SIZE);
	caddr_t		ifl_vm_addrs[IFLIB_MAX_RX_REFRESH];
	qidx_t	ifl_rxd_idxs[IFLIB_MAX_RX_REFRESH];
}  __aligned(CACHE_LINE_SIZE);

static inline qidx_t
get_inuse(int size, qidx_t cidx, qidx_t pidx, uint8_t gen)
{
	qidx_t used;

	if (pidx > cidx)
		used = pidx - cidx;
	else if (pidx < cidx)
		used = size - cidx + pidx;
	else if (gen == 0 && pidx == cidx)
		used = 0;
	else if (gen == 1 && pidx == cidx)
		used = size;
	else
		panic("bad state");

	return (used);
}

#define TXQ_AVAIL(txq) (txq->ift_size - get_inuse(txq->ift_size, txq->ift_cidx, txq->ift_pidx, txq->ift_gen))

#define IDXDIFF(head, tail, wrap) \
	((head) >= (tail) ? (head) - (tail) : (wrap) - (tail) + (head))

struct iflib_rxq {
	/* If there is a separate completion queue -
	 * these are the cq cidx and pidx. Otherwise
	 * these are unused.
	 */
	qidx_t		ifr_size;
	qidx_t		ifr_cq_cidx;
	qidx_t		ifr_cq_pidx;
	uint8_t		ifr_cq_gen;
	uint8_t		ifr_fl_offset;

	if_ctx_t	ifr_ctx;
	iflib_fl_t	ifr_fl;
	uint64_t	ifr_rx_irq;
	uint16_t	ifr_id;
	uint8_t		ifr_lro_enabled;
	uint8_t		ifr_nfl;
	uint8_t		ifr_ntxqirq;
	uint8_t		ifr_txqid[IFLIB_MAX_TX_SHARED_INTR];
	struct lro_ctrl			ifr_lc;
	struct grouptask        ifr_task;
	struct iflib_filter_info ifr_filter_info;
	iflib_dma_info_t		ifr_ifdi;

	/* dynamically allocate if any drivers need a value substantially larger than this */
	struct if_rxd_frag	ifr_frags[IFLIB_MAX_RX_SEGS] __aligned(CACHE_LINE_SIZE);
#ifdef IFLIB_DIAGNOSTICS
	uint64_t ifr_cpu_exec_count[256];
#endif
}  __aligned(CACHE_LINE_SIZE);

typedef struct if_rxsd {
	caddr_t *ifsd_cl;
	struct mbuf **ifsd_m;
	iflib_fl_t ifsd_fl;
	qidx_t ifsd_cidx;
} *if_rxsd_t;

/* multiple of word size */
#ifdef __LP64__
#define PKT_INFO_SIZE	6
#define RXD_INFO_SIZE	5
#define PKT_TYPE uint64_t
#else
#define PKT_INFO_SIZE	11
#define RXD_INFO_SIZE	8
#define PKT_TYPE uint32_t
#endif
#define PKT_LOOP_BOUND  ((PKT_INFO_SIZE/3)*3)
#define RXD_LOOP_BOUND  ((RXD_INFO_SIZE/4)*4)

typedef struct if_pkt_info_pad {
	PKT_TYPE pkt_val[PKT_INFO_SIZE];
} *if_pkt_info_pad_t;
typedef struct if_rxd_info_pad {
	PKT_TYPE rxd_val[RXD_INFO_SIZE];
} *if_rxd_info_pad_t;

CTASSERT(sizeof(struct if_pkt_info_pad) == sizeof(struct if_pkt_info));
CTASSERT(sizeof(struct if_rxd_info_pad) == sizeof(struct if_rxd_info));


static inline void
pkt_info_zero(if_pkt_info_t pi)
{
	if_pkt_info_pad_t pi_pad;

	pi_pad = (if_pkt_info_pad_t)pi;
	pi_pad->pkt_val[0] = 0; pi_pad->pkt_val[1] = 0; pi_pad->pkt_val[2] = 0;
	pi_pad->pkt_val[3] = 0; pi_pad->pkt_val[4] = 0; pi_pad->pkt_val[5] = 0;
#ifndef __LP64__
	pi_pad->pkt_val[6] = 0; pi_pad->pkt_val[7] = 0; pi_pad->pkt_val[8] = 0;
	pi_pad->pkt_val[9] = 0; pi_pad->pkt_val[10] = 0;
#endif	
}

static device_method_t iflib_pseudo_methods[] = {
	DEVMETHOD(device_attach, noop_attach),
	DEVMETHOD(device_detach, iflib_pseudo_detach),
	DEVMETHOD_END
};

driver_t iflib_pseudodriver = {
	"iflib_pseudo", iflib_pseudo_methods, sizeof(struct iflib_ctx),
};

static inline void
rxd_info_zero(if_rxd_info_t ri)
{
	if_rxd_info_pad_t ri_pad;
	int i;

	ri_pad = (if_rxd_info_pad_t)ri;
	for (i = 0; i < RXD_LOOP_BOUND; i += 4) {
		ri_pad->rxd_val[i] = 0;
		ri_pad->rxd_val[i+1] = 0;
		ri_pad->rxd_val[i+2] = 0;
		ri_pad->rxd_val[i+3] = 0;
	}
#ifdef __LP64__
	ri_pad->rxd_val[RXD_INFO_SIZE-1] = 0;
#endif
}

/*
 * Only allow a single packet to take up most 1/nth of the tx ring
 */
#define MAX_SINGLE_PACKET_FRACTION 12
#define IF_BAD_DMA (bus_addr_t)-1

#define CTX_ACTIVE(ctx) ((if_getdrvflags((ctx)->ifc_ifp) & IFF_DRV_RUNNING))

#define CTX_LOCK_INIT(_sc)  sx_init(&(_sc)->ifc_ctx_sx, "iflib ctx lock")
#define CTX_LOCK(ctx) sx_xlock(&(ctx)->ifc_ctx_sx)
#define CTX_UNLOCK(ctx) sx_xunlock(&(ctx)->ifc_ctx_sx)
#define CTX_LOCK_DESTROY(ctx) sx_destroy(&(ctx)->ifc_ctx_sx)


#define STATE_LOCK_INIT(_sc, _name)  mtx_init(&(_sc)->ifc_state_mtx, _name, "iflib state lock", MTX_DEF)
#define STATE_LOCK(ctx) mtx_lock(&(ctx)->ifc_state_mtx)
#define STATE_UNLOCK(ctx) mtx_unlock(&(ctx)->ifc_state_mtx)
#define STATE_LOCK_DESTROY(ctx) mtx_destroy(&(ctx)->ifc_state_mtx)



#define CALLOUT_LOCK(txq)	mtx_lock(&txq->ift_mtx)
#define CALLOUT_UNLOCK(txq) 	mtx_unlock(&txq->ift_mtx)


/* Our boot-time initialization hook */
static int	iflib_module_event_handler(module_t, int, void *);

static moduledata_t iflib_moduledata = {
	"iflib",
	iflib_module_event_handler,
	NULL
};

DECLARE_MODULE(iflib, iflib_moduledata, SI_SUB_INIT_IF, SI_ORDER_ANY);
MODULE_VERSION(iflib, 1);

MODULE_DEPEND(iflib, pci, 1, 1, 1);
MODULE_DEPEND(iflib, ether, 1, 1, 1);

TASKQGROUP_DEFINE(if_io_tqg, mp_ncpus, 1);
TASKQGROUP_DEFINE(if_config_tqg, 1, 1);

#ifndef IFLIB_DEBUG_COUNTERS
#ifdef INVARIANTS
#define IFLIB_DEBUG_COUNTERS 1
#else
#define IFLIB_DEBUG_COUNTERS 0
#endif /* !INVARIANTS */
#endif

static SYSCTL_NODE(_net, OID_AUTO, iflib, CTLFLAG_RD, 0,
                   "iflib driver parameters");

/*
 * XXX need to ensure that this can't accidentally cause the head to be moved backwards 
 */
static int iflib_min_tx_latency = 0;
SYSCTL_INT(_net_iflib, OID_AUTO, min_tx_latency, CTLFLAG_RW,
		   &iflib_min_tx_latency, 0, "minimize transmit latency at the possible expense of throughput");
static int iflib_no_tx_batch = 0;
SYSCTL_INT(_net_iflib, OID_AUTO, no_tx_batch, CTLFLAG_RW,
		   &iflib_no_tx_batch, 0, "minimize transmit latency at the possible expense of throughput");


#if IFLIB_DEBUG_COUNTERS

static int iflib_tx_seen;
static int iflib_tx_sent;
static int iflib_tx_encap;
static int iflib_rx_allocs;
static int iflib_fl_refills;
static int iflib_fl_refills_large;
static int iflib_tx_frees;

SYSCTL_INT(_net_iflib, OID_AUTO, tx_seen, CTLFLAG_RD,
		   &iflib_tx_seen, 0, "# tx mbufs seen");
SYSCTL_INT(_net_iflib, OID_AUTO, tx_sent, CTLFLAG_RD,
		   &iflib_tx_sent, 0, "# tx mbufs sent");
SYSCTL_INT(_net_iflib, OID_AUTO, tx_encap, CTLFLAG_RD,
		   &iflib_tx_encap, 0, "# tx mbufs encapped");
SYSCTL_INT(_net_iflib, OID_AUTO, tx_frees, CTLFLAG_RD,
		   &iflib_tx_frees, 0, "# tx frees");
SYSCTL_INT(_net_iflib, OID_AUTO, rx_allocs, CTLFLAG_RD,
		   &iflib_rx_allocs, 0, "# rx allocations");
SYSCTL_INT(_net_iflib, OID_AUTO, fl_refills, CTLFLAG_RD,
		   &iflib_fl_refills, 0, "# refills");
SYSCTL_INT(_net_iflib, OID_AUTO, fl_refills_large, CTLFLAG_RD,
		   &iflib_fl_refills_large, 0, "# large refills");


static int iflib_txq_drain_flushing;
static int iflib_txq_drain_oactive;
static int iflib_txq_drain_notready;
static int iflib_txq_drain_encapfail;

SYSCTL_INT(_net_iflib, OID_AUTO, txq_drain_flushing, CTLFLAG_RD,
		   &iflib_txq_drain_flushing, 0, "# drain flushes");
SYSCTL_INT(_net_iflib, OID_AUTO, txq_drain_oactive, CTLFLAG_RD,
		   &iflib_txq_drain_oactive, 0, "# drain oactives");
SYSCTL_INT(_net_iflib, OID_AUTO, txq_drain_notready, CTLFLAG_RD,
		   &iflib_txq_drain_notready, 0, "# drain notready");
SYSCTL_INT(_net_iflib, OID_AUTO, txq_drain_encapfail, CTLFLAG_RD,
		   &iflib_txq_drain_encapfail, 0, "# drain encap fails");


static int iflib_encap_load_mbuf_fail;
static int iflib_encap_pad_mbuf_fail;
static int iflib_encap_txq_avail_fail;
static int iflib_encap_txd_encap_fail;

SYSCTL_INT(_net_iflib, OID_AUTO, encap_load_mbuf_fail, CTLFLAG_RD,
		   &iflib_encap_load_mbuf_fail, 0, "# busdma load failures");
SYSCTL_INT(_net_iflib, OID_AUTO, encap_pad_mbuf_fail, CTLFLAG_RD,
		   &iflib_encap_pad_mbuf_fail, 0, "# runt frame pad failures");
SYSCTL_INT(_net_iflib, OID_AUTO, encap_txq_avail_fail, CTLFLAG_RD,
		   &iflib_encap_txq_avail_fail, 0, "# txq avail failures");
SYSCTL_INT(_net_iflib, OID_AUTO, encap_txd_encap_fail, CTLFLAG_RD,
		   &iflib_encap_txd_encap_fail, 0, "# driver encap failures");

static int iflib_task_fn_rxs;
static int iflib_rx_intr_enables;
static int iflib_fast_intrs;
static int iflib_intr_link;
static int iflib_intr_msix; 
static int iflib_rx_unavail;
static int iflib_rx_ctx_inactive;
static int iflib_rx_zero_len;
static int iflib_rx_if_input;
static int iflib_rx_mbuf_null;
static int iflib_rxd_flush;

static int iflib_verbose_debug;

SYSCTL_INT(_net_iflib, OID_AUTO, intr_link, CTLFLAG_RD,
		   &iflib_intr_link, 0, "# intr link calls");
SYSCTL_INT(_net_iflib, OID_AUTO, intr_msix, CTLFLAG_RD,
		   &iflib_intr_msix, 0, "# intr msix calls");
SYSCTL_INT(_net_iflib, OID_AUTO, task_fn_rx, CTLFLAG_RD,
		   &iflib_task_fn_rxs, 0, "# task_fn_rx calls");
SYSCTL_INT(_net_iflib, OID_AUTO, rx_intr_enables, CTLFLAG_RD,
		   &iflib_rx_intr_enables, 0, "# rx intr enables");
SYSCTL_INT(_net_iflib, OID_AUTO, fast_intrs, CTLFLAG_RD,
		   &iflib_fast_intrs, 0, "# fast_intr calls");
SYSCTL_INT(_net_iflib, OID_AUTO, rx_unavail, CTLFLAG_RD,
		   &iflib_rx_unavail, 0, "# times rxeof called with no available data");
SYSCTL_INT(_net_iflib, OID_AUTO, rx_ctx_inactive, CTLFLAG_RD,
		   &iflib_rx_ctx_inactive, 0, "# times rxeof called with inactive context");
SYSCTL_INT(_net_iflib, OID_AUTO, rx_zero_len, CTLFLAG_RD,
		   &iflib_rx_zero_len, 0, "# times rxeof saw zero len mbuf");
SYSCTL_INT(_net_iflib, OID_AUTO, rx_if_input, CTLFLAG_RD,
		   &iflib_rx_if_input, 0, "# times rxeof called if_input");
SYSCTL_INT(_net_iflib, OID_AUTO, rx_mbuf_null, CTLFLAG_RD,
		   &iflib_rx_mbuf_null, 0, "# times rxeof got null mbuf");
SYSCTL_INT(_net_iflib, OID_AUTO, rxd_flush, CTLFLAG_RD,
	         &iflib_rxd_flush, 0, "# times rxd_flush called");
SYSCTL_INT(_net_iflib, OID_AUTO, verbose_debug, CTLFLAG_RW,
		   &iflib_verbose_debug, 0, "enable verbose debugging");

#define DBG_COUNTER_INC(name) atomic_add_int(&(iflib_ ## name), 1)
static void
iflib_debug_reset(void)
{
	iflib_tx_seen = iflib_tx_sent = iflib_tx_encap = iflib_rx_allocs =
		iflib_fl_refills = iflib_fl_refills_large = iflib_tx_frees =
		iflib_txq_drain_flushing = iflib_txq_drain_oactive =
		iflib_txq_drain_notready = iflib_txq_drain_encapfail =
		iflib_encap_load_mbuf_fail = iflib_encap_pad_mbuf_fail =
		iflib_encap_txq_avail_fail = iflib_encap_txd_encap_fail =
		iflib_task_fn_rxs = iflib_rx_intr_enables = iflib_fast_intrs =
		iflib_intr_link = iflib_intr_msix = iflib_rx_unavail =
		iflib_rx_ctx_inactive = iflib_rx_zero_len = iflib_rx_if_input =
		iflib_rx_mbuf_null = iflib_rxd_flush = 0;
}

#else
#define DBG_COUNTER_INC(name)
static void iflib_debug_reset(void) {}
#endif

#define IFLIB_DEBUG 0

static void iflib_tx_structures_free(if_ctx_t ctx);
static void iflib_rx_structures_free(if_ctx_t ctx);
static int iflib_queues_alloc(if_ctx_t ctx);
static int iflib_tx_credits_update(if_ctx_t ctx, iflib_txq_t txq);
static int iflib_rxd_avail(if_ctx_t ctx, iflib_rxq_t rxq, qidx_t cidx, qidx_t budget);
static int iflib_qset_structures_setup(if_ctx_t ctx);
static int iflib_msix_init(if_ctx_t ctx);
static int iflib_legacy_setup(if_ctx_t ctx, driver_filter_t filter, void *filterarg, int *rid, const char *str);
static void iflib_txq_check_drain(iflib_txq_t txq, int budget);
static uint32_t iflib_txq_can_drain(struct ifmp_ring *);
static int iflib_register(if_ctx_t);
static void iflib_init_locked(if_ctx_t ctx);
static void iflib_add_device_sysctl_pre(if_ctx_t ctx);
static void iflib_add_device_sysctl_post(if_ctx_t ctx);
static void iflib_ifmp_purge(iflib_txq_t txq);
static void _iflib_pre_assert(if_softc_ctx_t scctx);
static void iflib_if_init_locked(if_ctx_t ctx);
#ifndef __NO_STRICT_ALIGNMENT
static struct mbuf * iflib_fixup_rx(struct mbuf *m);
#endif

NETDUMP_DEFINE(iflib);

#ifdef DEV_NETMAP
#include <sys/selinfo.h>
#include <net/netmap.h>
#include <dev/netmap/netmap_kern.h>

MODULE_DEPEND(iflib, netmap, 1, 1, 1);

static int netmap_fl_refill(iflib_rxq_t rxq, struct netmap_kring *kring, uint32_t nm_i, bool init);

/*
 * device-specific sysctl variables:
 *
 * iflib_crcstrip: 0: keep CRC in rx frames (default), 1: strip it.
 *	During regular operations the CRC is stripped, but on some
 *	hardware reception of frames not multiple of 64 is slower,
 *	so using crcstrip=0 helps in benchmarks.
 *
 * iflib_rx_miss, iflib_rx_miss_bufs:
 *	count packets that might be missed due to lost interrupts.
 */
SYSCTL_DECL(_dev_netmap);
/*
 * The xl driver by default strips CRCs and we do not override it.
 */

int iflib_crcstrip = 1;
SYSCTL_INT(_dev_netmap, OID_AUTO, iflib_crcstrip,
    CTLFLAG_RW, &iflib_crcstrip, 1, "strip CRC on rx frames");

int iflib_rx_miss, iflib_rx_miss_bufs;
SYSCTL_INT(_dev_netmap, OID_AUTO, iflib_rx_miss,
    CTLFLAG_RW, &iflib_rx_miss, 0, "potentially missed rx intr");
SYSCTL_INT(_dev_netmap, OID_AUTO, iflib_rx_miss_bufs,
    CTLFLAG_RW, &iflib_rx_miss_bufs, 0, "potentially missed rx intr bufs");

/*
 * Register/unregister. We are already under netmap lock.
 * Only called on the first register or the last unregister.
 */
static int
iflib_netmap_register(struct netmap_adapter *na, int onoff)
{
	struct ifnet *ifp = na->ifp;
	if_ctx_t ctx = ifp->if_softc;
	int status;

	CTX_LOCK(ctx);
	IFDI_INTR_DISABLE(ctx);

	/* Tell the stack that the interface is no longer active */
	ifp->if_drv_flags &= ~(IFF_DRV_RUNNING | IFF_DRV_OACTIVE);

	if (!CTX_IS_VF(ctx))
		IFDI_CRCSTRIP_SET(ctx, onoff, iflib_crcstrip);

	/* enable or disable flags and callbacks in na and ifp */
	if (onoff) {
		nm_set_native_flags(na);
	} else {
		nm_clear_native_flags(na);
	}
	iflib_stop(ctx);
	iflib_init_locked(ctx);
	IFDI_CRCSTRIP_SET(ctx, onoff, iflib_crcstrip); // XXX why twice ?
	status = ifp->if_drv_flags & IFF_DRV_RUNNING ? 0 : 1;
	if (status)
		nm_clear_native_flags(na);
	CTX_UNLOCK(ctx);
	return (status);
}

static int
netmap_fl_refill(iflib_rxq_t rxq, struct netmap_kring *kring, uint32_t nm_i, bool init)
{
	struct netmap_adapter *na = kring->na;
	u_int const lim = kring->nkr_num_slots - 1;
	u_int head = kring->rhead;
	struct netmap_ring *ring = kring->ring;
	bus_dmamap_t *map;
	struct if_rxd_update iru;
	if_ctx_t ctx = rxq->ifr_ctx;
	iflib_fl_t fl = &rxq->ifr_fl[0];
	uint32_t refill_pidx, nic_i;

	if (nm_i == head && __predict_true(!init))
		return 0;
	iru_init(&iru, rxq, 0 /* flid */);
	map = fl->ifl_sds.ifsd_map;
	refill_pidx = netmap_idx_k2n(kring, nm_i);
	/*
	 * IMPORTANT: we must leave one free slot in the ring,
	 * so move head back by one unit
	 */
	head = nm_prev(head, lim);
	nic_i = UINT_MAX;
	while (nm_i != head) {
		for (int tmp_pidx = 0; tmp_pidx < IFLIB_MAX_RX_REFRESH && nm_i != head; tmp_pidx++) {
			struct netmap_slot *slot = &ring->slot[nm_i];
			void *addr = PNMB(na, slot, &fl->ifl_bus_addrs[tmp_pidx]);
			uint32_t nic_i_dma = refill_pidx;
			nic_i = netmap_idx_k2n(kring, nm_i);

			MPASS(tmp_pidx < IFLIB_MAX_RX_REFRESH);

			if (addr == NETMAP_BUF_BASE(na)) /* bad buf */
			        return netmap_ring_reinit(kring);

			fl->ifl_vm_addrs[tmp_pidx] = addr;
			if (__predict_false(init) && map) {
				netmap_load_map(na, fl->ifl_ifdi->idi_tag, map[nic_i], addr);
			} else if (map && (slot->flags & NS_BUF_CHANGED)) {
				/* buffer has changed, reload map */
				netmap_reload_map(na, fl->ifl_ifdi->idi_tag, map[nic_i], addr);
			}
			slot->flags &= ~NS_BUF_CHANGED;

			nm_i = nm_next(nm_i, lim);
			fl->ifl_rxd_idxs[tmp_pidx] = nic_i = nm_next(nic_i, lim);
			if (nm_i != head && tmp_pidx < IFLIB_MAX_RX_REFRESH-1)
				continue;

			iru.iru_pidx = refill_pidx;
			iru.iru_count = tmp_pidx+1;
			ctx->isc_rxd_refill(ctx->ifc_softc, &iru);

			refill_pidx = nic_i;
			if (map == NULL)
				continue;

			for (int n = 0; n < iru.iru_count; n++) {
				bus_dmamap_sync(fl->ifl_ifdi->idi_tag, map[nic_i_dma],
						BUS_DMASYNC_PREREAD);
				/* XXX - change this to not use the netmap func*/
				nic_i_dma = nm_next(nic_i_dma, lim);
			}
		}
	}
	kring->nr_hwcur = head;

	if (map)
		bus_dmamap_sync(fl->ifl_ifdi->idi_tag, fl->ifl_ifdi->idi_map,
				BUS_DMASYNC_PREREAD | BUS_DMASYNC_PREWRITE);
	if (__predict_true(nic_i != UINT_MAX))
		ctx->isc_rxd_flush(ctx->ifc_softc, rxq->ifr_id, fl->ifl_id, nic_i);
	return (0);
}

/*
 * Reconcile kernel and user view of the transmit ring.
 *
 * All information is in the kring.
 * Userspace wants to send packets up to the one before kring->rhead,
 * kernel knows kring->nr_hwcur is the first unsent packet.
 *
 * Here we push packets out (as many as possible), and possibly
 * reclaim buffers from previously completed transmission.
 *
 * The caller (netmap) guarantees that there is only one instance
 * running at any time. Any interference with other driver
 * methods should be handled by the individual drivers.
 */
static int
iflib_netmap_txsync(struct netmap_kring *kring, int flags)
{
	struct netmap_adapter *na = kring->na;
	struct ifnet *ifp = na->ifp;
	struct netmap_ring *ring = kring->ring;
	u_int nm_i;	/* index into the netmap ring */
	u_int nic_i;	/* index into the NIC ring */
	u_int n;
	u_int const lim = kring->nkr_num_slots - 1;
	u_int const head = kring->rhead;
	struct if_pkt_info pi;

	/*
	 * interrupts on every tx packet are expensive so request
	 * them every half ring, or where NS_REPORT is set
	 */
	u_int report_frequency = kring->nkr_num_slots >> 1;
	/* device-specific */
	if_ctx_t ctx = ifp->if_softc;
	iflib_txq_t txq = &ctx->ifc_txqs[kring->ring_id];

	if (txq->ift_sds.ifsd_map)
		bus_dmamap_sync(txq->ift_desc_tag, txq->ift_ifdi->idi_map,
				BUS_DMASYNC_POSTREAD | BUS_DMASYNC_POSTWRITE);


	/*
	 * First part: process new packets to send.
	 * nm_i is the current index in the netmap ring,
	 * nic_i is the corresponding index in the NIC ring.
	 *
	 * If we have packets to send (nm_i != head)
	 * iterate over the netmap ring, fetch length and update
	 * the corresponding slot in the NIC ring. Some drivers also
	 * need to update the buffer's physical address in the NIC slot
	 * even NS_BUF_CHANGED is not set (PNMB computes the addresses).
	 *
	 * The netmap_reload_map() calls is especially expensive,
	 * even when (as in this case) the tag is 0, so do only
	 * when the buffer has actually changed.
	 *
	 * If possible do not set the report/intr bit on all slots,
	 * but only a few times per ring or when NS_REPORT is set.
	 *
	 * Finally, on 10G and faster drivers, it might be useful
	 * to prefetch the next slot and txr entry.
	 */

	nm_i = netmap_idx_n2k(kring, kring->nr_hwcur);
	if (nm_i != head) {	/* we have new packets to send */
		pkt_info_zero(&pi);
		pi.ipi_segs = txq->ift_segs;
		pi.ipi_qsidx = kring->ring_id;
		nic_i = netmap_idx_k2n(kring, nm_i);

		__builtin_prefetch(&ring->slot[nm_i]);
		__builtin_prefetch(&txq->ift_sds.ifsd_m[nic_i]);
		if (txq->ift_sds.ifsd_map)
			__builtin_prefetch(&txq->ift_sds.ifsd_map[nic_i]);

		for (n = 0; nm_i != head; n++) {
			struct netmap_slot *slot = &ring->slot[nm_i];
			u_int len = slot->len;
			uint64_t paddr;
			void *addr = PNMB(na, slot, &paddr);
			int flags = (slot->flags & NS_REPORT ||
				nic_i == 0 || nic_i == report_frequency) ?
				IPI_TX_INTR : 0;

			/* device-specific */
			pi.ipi_len = len;
			pi.ipi_segs[0].ds_addr = paddr;
			pi.ipi_segs[0].ds_len = len;
			pi.ipi_nsegs = 1;
			pi.ipi_ndescs = 0;
			pi.ipi_pidx = nic_i;
			pi.ipi_flags = flags;

			/* Fill the slot in the NIC ring. */
			ctx->isc_txd_encap(ctx->ifc_softc, &pi);

			/* prefetch for next round */
			__builtin_prefetch(&ring->slot[nm_i + 1]);
			__builtin_prefetch(&txq->ift_sds.ifsd_m[nic_i + 1]);
			if (txq->ift_sds.ifsd_map) {
				__builtin_prefetch(&txq->ift_sds.ifsd_map[nic_i + 1]);

				NM_CHECK_ADDR_LEN(na, addr, len);

				if (slot->flags & NS_BUF_CHANGED) {
					/* buffer has changed, reload map */
					netmap_reload_map(na, txq->ift_desc_tag, txq->ift_sds.ifsd_map[nic_i], addr);
				}
				/* make sure changes to the buffer are synced */
				bus_dmamap_sync(txq->ift_ifdi->idi_tag, txq->ift_sds.ifsd_map[nic_i],
						BUS_DMASYNC_PREWRITE);
			}
			slot->flags &= ~(NS_REPORT | NS_BUF_CHANGED);
			nm_i = nm_next(nm_i, lim);
			nic_i = nm_next(nic_i, lim);
		}
		kring->nr_hwcur = head;

		/* synchronize the NIC ring */
		if (txq->ift_sds.ifsd_map)
			bus_dmamap_sync(txq->ift_desc_tag, txq->ift_ifdi->idi_map,
						BUS_DMASYNC_PREREAD | BUS_DMASYNC_PREWRITE);

		/* (re)start the tx unit up to slot nic_i (excluded) */
		ctx->isc_txd_flush(ctx->ifc_softc, txq->ift_id, nic_i);
	}

	/*
	 * Second part: reclaim buffers for completed transmissions.
	 *
	 * If there are unclaimed buffers, attempt to reclaim them.
	 * If none are reclaimed, and TX IRQs are not in use, do an initial
	 * minimal delay, then trigger the tx handler which will spin in the
	 * group task queue.
	 */
	if (kring->nr_hwtail != nm_prev(head, lim)) {
		if (iflib_tx_credits_update(ctx, txq)) {
			/* some tx completed, increment avail */
			nic_i = txq->ift_cidx_processed;
			kring->nr_hwtail = nm_prev(netmap_idx_n2k(kring, nic_i), lim);
		}
		else {
			if (!(ctx->ifc_flags & IFC_NETMAP_TX_IRQ)) {
				DELAY(1);
				GROUPTASK_ENQUEUE(&ctx->ifc_txqs[txq->ift_id].ift_task);
			}
		}
	}
	return (0);
}

/*
 * Reconcile kernel and user view of the receive ring.
 * Same as for the txsync, this routine must be efficient.
 * The caller guarantees a single invocations, but races against
 * the rest of the driver should be handled here.
 *
 * On call, kring->rhead is the first packet that userspace wants
 * to keep, and kring->rcur is the wakeup point.
 * The kernel has previously reported packets up to kring->rtail.
 *
 * If (flags & NAF_FORCE_READ) also check for incoming packets irrespective
 * of whether or not we received an interrupt.
 */
static int
iflib_netmap_rxsync(struct netmap_kring *kring, int flags)
{
	struct netmap_adapter *na = kring->na;
	struct netmap_ring *ring = kring->ring;
	uint32_t nm_i;	/* index into the netmap ring */
	uint32_t nic_i;	/* index into the NIC ring */
	u_int i, n;
	u_int const lim = kring->nkr_num_slots - 1;
	u_int const head = netmap_idx_n2k(kring, kring->rhead);
	int force_update = (flags & NAF_FORCE_READ) || kring->nr_kflags & NKR_PENDINTR;
	struct if_rxd_info ri;

	struct ifnet *ifp = na->ifp;
	if_ctx_t ctx = ifp->if_softc;
	iflib_rxq_t rxq = &ctx->ifc_rxqs[kring->ring_id];
	iflib_fl_t fl = rxq->ifr_fl;
	if (head > lim)
		return netmap_ring_reinit(kring);

	/* XXX check sync modes */
	for (i = 0, fl = rxq->ifr_fl; i < rxq->ifr_nfl; i++, fl++) {
		if (fl->ifl_sds.ifsd_map == NULL)
			continue;
		bus_dmamap_sync(rxq->ifr_fl[i].ifl_desc_tag, fl->ifl_ifdi->idi_map,
				BUS_DMASYNC_POSTREAD | BUS_DMASYNC_POSTWRITE);
	}
	/*
	 * First part: import newly received packets.
	 *
	 * nm_i is the index of the next free slot in the netmap ring,
	 * nic_i is the index of the next received packet in the NIC ring,
	 * and they may differ in case if_init() has been called while
	 * in netmap mode. For the receive ring we have
	 *
	 *	nic_i = rxr->next_check;
	 *	nm_i = kring->nr_hwtail (previous)
	 * and
	 *	nm_i == (nic_i + kring->nkr_hwofs) % ring_size
	 *
	 * rxr->next_check is set to 0 on a ring reinit
	 */
	if (netmap_no_pendintr || force_update) {
		int crclen = iflib_crcstrip ? 0 : 4;
		int error, avail;

		for (i = 0; i < rxq->ifr_nfl; i++) {
			fl = &rxq->ifr_fl[i];
			nic_i = fl->ifl_cidx;
			nm_i = netmap_idx_n2k(kring, nic_i);
			avail = iflib_rxd_avail(ctx, rxq, nic_i, USHRT_MAX);
			for (n = 0; avail > 0; n++, avail--) {
				rxd_info_zero(&ri);
				ri.iri_frags = rxq->ifr_frags;
				ri.iri_qsidx = kring->ring_id;
				ri.iri_ifp = ctx->ifc_ifp;
				ri.iri_cidx = nic_i;

				error = ctx->isc_rxd_pkt_get(ctx->ifc_softc, &ri);
				ring->slot[nm_i].len = error ? 0 : ri.iri_len - crclen;
				ring->slot[nm_i].flags = 0;
				if (fl->ifl_sds.ifsd_map)
					bus_dmamap_sync(fl->ifl_ifdi->idi_tag,
							fl->ifl_sds.ifsd_map[nic_i], BUS_DMASYNC_POSTREAD);
				nm_i = nm_next(nm_i, lim);
				nic_i = nm_next(nic_i, lim);
			}
			if (n) { /* update the state variables */
				if (netmap_no_pendintr && !force_update) {
					/* diagnostics */
					iflib_rx_miss ++;
					iflib_rx_miss_bufs += n;
				}
				fl->ifl_cidx = nic_i;
				kring->nr_hwtail = netmap_idx_k2n(kring, nm_i);
			}
			kring->nr_kflags &= ~NKR_PENDINTR;
		}
	}
	/*
	 * Second part: skip past packets that userspace has released.
	 * (kring->nr_hwcur to head excluded),
	 * and make the buffers available for reception.
	 * As usual nm_i is the index in the netmap ring,
	 * nic_i is the index in the NIC ring, and
	 * nm_i == (nic_i + kring->nkr_hwofs) % ring_size
	 */
	/* XXX not sure how this will work with multiple free lists */
	nm_i = netmap_idx_n2k(kring, kring->nr_hwcur);

	return (netmap_fl_refill(rxq, kring, nm_i, false));
}

static void
iflib_netmap_intr(struct netmap_adapter *na, int onoff)
{
	struct ifnet *ifp = na->ifp;
	if_ctx_t ctx = ifp->if_softc;

	CTX_LOCK(ctx);
	if (onoff) {
		IFDI_INTR_ENABLE(ctx);
	} else {
		IFDI_INTR_DISABLE(ctx);
	}
	CTX_UNLOCK(ctx);
}


static int
iflib_netmap_attach(if_ctx_t ctx)
{
	struct netmap_adapter na;
	if_softc_ctx_t scctx = &ctx->ifc_softc_ctx;

	bzero(&na, sizeof(na));

	na.ifp = ctx->ifc_ifp;
	na.na_flags = NAF_BDG_MAYSLEEP;
	MPASS(ctx->ifc_softc_ctx.isc_ntxqsets);
	MPASS(ctx->ifc_softc_ctx.isc_nrxqsets);

	na.num_tx_desc = scctx->isc_ntxd[0];
	na.num_rx_desc = scctx->isc_nrxd[0];
	na.nm_txsync = iflib_netmap_txsync;
	na.nm_rxsync = iflib_netmap_rxsync;
	na.nm_register = iflib_netmap_register;
	na.nm_intr = iflib_netmap_intr;
	na.num_tx_rings = ctx->ifc_softc_ctx.isc_ntxqsets;
	na.num_rx_rings = ctx->ifc_softc_ctx.isc_nrxqsets;
	return (netmap_attach(&na));
}

static void
iflib_netmap_txq_init(if_ctx_t ctx, iflib_txq_t txq)
{
	struct netmap_adapter *na = NA(ctx->ifc_ifp);
	struct netmap_slot *slot;

	slot = netmap_reset(na, NR_TX, txq->ift_id, 0);
	if (slot == NULL)
		return;
	if (txq->ift_sds.ifsd_map == NULL)
		return;

	for (int i = 0; i < ctx->ifc_softc_ctx.isc_ntxd[0]; i++) {

		/*
		 * In netmap mode, set the map for the packet buffer.
		 * NOTE: Some drivers (not this one) also need to set
		 * the physical buffer address in the NIC ring.
		 * netmap_idx_n2k() maps a nic index, i, into the corresponding
		 * netmap slot index, si
		 */
		int si = netmap_idx_n2k(na->tx_rings[txq->ift_id], i);
		netmap_load_map(na, txq->ift_desc_tag, txq->ift_sds.ifsd_map[i], NMB(na, slot + si));
	}
}

static void
iflib_netmap_rxq_init(if_ctx_t ctx, iflib_rxq_t rxq)
{
	struct netmap_adapter *na = NA(ctx->ifc_ifp);
	struct netmap_kring *kring = na->rx_rings[rxq->ifr_id];
	struct netmap_slot *slot;
	uint32_t nm_i;

	slot = netmap_reset(na, NR_RX, rxq->ifr_id, 0);
	if (slot == NULL)
		return;
	nm_i = netmap_idx_n2k(kring, 0);
	netmap_fl_refill(rxq, kring, nm_i, true);
}

#define iflib_netmap_detach(ifp) netmap_detach(ifp)

#else
#define iflib_netmap_txq_init(ctx, txq)
#define iflib_netmap_rxq_init(ctx, rxq)
#define iflib_netmap_detach(ifp)

#define iflib_netmap_attach(ctx) (0)
#define netmap_rx_irq(ifp, qid, budget) (0)
#define netmap_tx_irq(ifp, qid) do {} while (0)

#endif

#if defined(__i386__) || defined(__amd64__)
static __inline void
prefetch(void *x)
{
	__asm volatile("prefetcht0 %0" :: "m" (*(unsigned long *)x));
}
static __inline void
prefetch2cachelines(void *x)
{
	__asm volatile("prefetcht0 %0" :: "m" (*(unsigned long *)x));
#if (CACHE_LINE_SIZE < 128)
	__asm volatile("prefetcht0 %0" :: "m" (*(((unsigned long *)x)+CACHE_LINE_SIZE/(sizeof(unsigned long)))));
#endif
}
#else
#define prefetch(x)
#define prefetch2cachelines(x)
#endif

static void
iflib_gen_mac(if_ctx_t ctx)
{
	struct thread *td;
	MD5_CTX mdctx;
	char uuid[HOSTUUIDLEN+1];
	char buf[HOSTUUIDLEN+16];
	uint8_t *mac;
	unsigned char digest[16];

	td = curthread;
	mac = ctx->ifc_mac;
	uuid[HOSTUUIDLEN] = 0;
	bcopy(td->td_ucred->cr_prison->pr_hostuuid, uuid, HOSTUUIDLEN);
	snprintf(buf, HOSTUUIDLEN+16, "%s-%s", uuid, device_get_nameunit(ctx->ifc_dev));
	/*
	 * Generate a pseudo-random, deterministic MAC
	 * address based on the UUID and unit number.
	 * The FreeBSD Foundation OUI of 58-9C-FC is used.
	 */
	MD5Init(&mdctx);
	MD5Update(&mdctx, buf, strlen(buf));
	MD5Final(digest, &mdctx);

	mac[0] = 0x58;
	mac[1] = 0x9C;
	mac[2] = 0xFC;
	mac[3] = digest[0];
	mac[4] = digest[1];
	mac[5] = digest[2];
}

static void
iru_init(if_rxd_update_t iru, iflib_rxq_t rxq, uint8_t flid)
{
	iflib_fl_t fl;

	fl = &rxq->ifr_fl[flid];
	iru->iru_paddrs = fl->ifl_bus_addrs;
	iru->iru_vaddrs = &fl->ifl_vm_addrs[0];
	iru->iru_idxs = fl->ifl_rxd_idxs;
	iru->iru_qsidx = rxq->ifr_id;
	iru->iru_buf_size = fl->ifl_buf_size;
	iru->iru_flidx = fl->ifl_id;
}

static void
_iflib_dmamap_cb(void *arg, bus_dma_segment_t *segs, int nseg, int err)
{
	if (err)
		return;
	*(bus_addr_t *) arg = segs[0].ds_addr;
}

int
iflib_dma_alloc(if_ctx_t ctx, int size, iflib_dma_info_t dma, int mapflags)
{
	int err;
	if_shared_ctx_t sctx = ctx->ifc_sctx;
	device_t dev = ctx->ifc_dev;

	KASSERT(sctx->isc_q_align != 0, ("alignment value not initialized"));

	err = bus_dma_tag_create(bus_get_dma_tag(dev), /* parent */
				sctx->isc_q_align, 0,	/* alignment, bounds */
				BUS_SPACE_MAXADDR,	/* lowaddr */
				BUS_SPACE_MAXADDR,	/* highaddr */
				NULL, NULL,		/* filter, filterarg */
				size,			/* maxsize */
				1,			/* nsegments */
				size,			/* maxsegsize */
				BUS_DMA_ALLOCNOW,	/* flags */
				NULL,			/* lockfunc */
				NULL,			/* lockarg */
				&dma->idi_tag);
	if (err) {
		device_printf(dev,
		    "%s: bus_dma_tag_create failed: %d\n",
		    __func__, err);
		goto fail_0;
	}

	err = bus_dmamem_alloc(dma->idi_tag, (void**) &dma->idi_vaddr,
	    BUS_DMA_NOWAIT | BUS_DMA_COHERENT | BUS_DMA_ZERO, &dma->idi_map);
	if (err) {
		device_printf(dev,
		    "%s: bus_dmamem_alloc(%ju) failed: %d\n",
		    __func__, (uintmax_t)size, err);
		goto fail_1;
	}

	dma->idi_paddr = IF_BAD_DMA;
	err = bus_dmamap_load(dma->idi_tag, dma->idi_map, dma->idi_vaddr,
	    size, _iflib_dmamap_cb, &dma->idi_paddr, mapflags | BUS_DMA_NOWAIT);
	if (err || dma->idi_paddr == IF_BAD_DMA) {
		device_printf(dev,
		    "%s: bus_dmamap_load failed: %d\n",
		    __func__, err);
		goto fail_2;
	}

	dma->idi_size = size;
	return (0);

fail_2:
	bus_dmamem_free(dma->idi_tag, dma->idi_vaddr, dma->idi_map);
fail_1:
	bus_dma_tag_destroy(dma->idi_tag);
fail_0:
	dma->idi_tag = NULL;

	return (err);
}

int
iflib_dma_alloc_multi(if_ctx_t ctx, int *sizes, iflib_dma_info_t *dmalist, int mapflags, int count)
{
	int i, err;
	iflib_dma_info_t *dmaiter;

	dmaiter = dmalist;
	for (i = 0; i < count; i++, dmaiter++) {
		if ((err = iflib_dma_alloc(ctx, sizes[i], *dmaiter, mapflags)) != 0)
			break;
	}
	if (err)
		iflib_dma_free_multi(dmalist, i);
	return (err);
}

void
iflib_dma_free(iflib_dma_info_t dma)
{
	if (dma->idi_tag == NULL)
		return;
	if (dma->idi_paddr != IF_BAD_DMA) {
		bus_dmamap_sync(dma->idi_tag, dma->idi_map,
		    BUS_DMASYNC_POSTREAD | BUS_DMASYNC_POSTWRITE);
		bus_dmamap_unload(dma->idi_tag, dma->idi_map);
		dma->idi_paddr = IF_BAD_DMA;
	}
	if (dma->idi_vaddr != NULL) {
		bus_dmamem_free(dma->idi_tag, dma->idi_vaddr, dma->idi_map);
		dma->idi_vaddr = NULL;
	}
	bus_dma_tag_destroy(dma->idi_tag);
	dma->idi_tag = NULL;
}

void
iflib_dma_free_multi(iflib_dma_info_t *dmalist, int count)
{
	int i;
	iflib_dma_info_t *dmaiter = dmalist;

	for (i = 0; i < count; i++, dmaiter++)
		iflib_dma_free(*dmaiter);
}

#ifdef EARLY_AP_STARTUP
static const int iflib_started = 1;
#else
/*
 * We used to abuse the smp_started flag to decide if the queues have been
 * fully initialized (by late taskqgroup_adjust() calls in a SYSINIT()).
 * That gave bad races, since the SYSINIT() runs strictly after smp_started
 * is set.  Run a SYSINIT() strictly after that to just set a usable
 * completion flag.
 */

static int iflib_started;

static void
iflib_record_started(void *arg)
{
	iflib_started = 1;
}

SYSINIT(iflib_record_started, SI_SUB_SMP + 1, SI_ORDER_FIRST,
	iflib_record_started, NULL);
#endif

static int
iflib_fast_intr(void *arg)
{
	iflib_filter_info_t info = arg;
	struct grouptask *gtask = info->ifi_task;
	if (!iflib_started)
		return (FILTER_HANDLED);

	DBG_COUNTER_INC(fast_intrs);
	if (info->ifi_filter != NULL && info->ifi_filter(info->ifi_filter_arg) == FILTER_HANDLED)
		return (FILTER_HANDLED);

	GROUPTASK_ENQUEUE(gtask);
	return (FILTER_HANDLED);
}

static int
iflib_fast_intr_rxtx(void *arg)
{
	iflib_filter_info_t info = arg;
	struct grouptask *gtask = info->ifi_task;
	iflib_rxq_t rxq = (iflib_rxq_t)info->ifi_ctx;
	if_ctx_t ctx = NULL;;
	int i, cidx;

	if (!iflib_started)
		return (FILTER_HANDLED);

	DBG_COUNTER_INC(fast_intrs);
	if (info->ifi_filter != NULL && info->ifi_filter(info->ifi_filter_arg) == FILTER_HANDLED)
		return (FILTER_HANDLED);

	MPASS(rxq->ifr_ntxqirq);
	for (i = 0; i < rxq->ifr_ntxqirq; i++) {
		qidx_t txqid = rxq->ifr_txqid[i];

		ctx = rxq->ifr_ctx;

		if (!ctx->isc_txd_credits_update(ctx->ifc_softc, txqid, false)) {
			IFDI_TX_QUEUE_INTR_ENABLE(ctx, txqid);
			continue;
		}
		GROUPTASK_ENQUEUE(&ctx->ifc_txqs[txqid].ift_task);
	}
	if (ctx->ifc_sctx->isc_flags & IFLIB_HAS_RXCQ)
		cidx = rxq->ifr_cq_cidx;
	else
		cidx = rxq->ifr_fl[0].ifl_cidx;
	if (iflib_rxd_avail(ctx, rxq, cidx, 1))
		GROUPTASK_ENQUEUE(gtask);
	else
		IFDI_RX_QUEUE_INTR_ENABLE(ctx, rxq->ifr_id);
	return (FILTER_HANDLED);
}


static int
iflib_fast_intr_ctx(void *arg)
{
	iflib_filter_info_t info = arg;
	struct grouptask *gtask = info->ifi_task;

	if (!iflib_started)
		return (FILTER_HANDLED);

	DBG_COUNTER_INC(fast_intrs);
	if (info->ifi_filter != NULL && info->ifi_filter(info->ifi_filter_arg) == FILTER_HANDLED)
		return (FILTER_HANDLED);

	GROUPTASK_ENQUEUE(gtask);
	return (FILTER_HANDLED);
}

static int
_iflib_irq_alloc(if_ctx_t ctx, if_irq_t irq, int rid,
		 driver_filter_t filter, driver_intr_t handler, void *arg,
		 const char *name)
{
	int rc, flags;
	struct resource *res;
	void *tag = NULL;
	device_t dev = ctx->ifc_dev;

	flags = RF_ACTIVE;
	if (ctx->ifc_flags & IFC_LEGACY)
		flags |= RF_SHAREABLE;
	MPASS(rid < 512);
	irq->ii_rid = rid;
	res = bus_alloc_resource_any(dev, SYS_RES_IRQ, &irq->ii_rid, flags);
	if (res == NULL) {
		device_printf(dev,
		    "failed to allocate IRQ for rid %d, name %s.\n", rid, name);
		return (ENOMEM);
	}
	irq->ii_res = res;
	KASSERT(filter == NULL || handler == NULL, ("filter and handler can't both be non-NULL"));
	rc = bus_setup_intr(dev, res, INTR_MPSAFE | INTR_TYPE_NET,
						filter, handler, arg, &tag);
	if (rc != 0) {
		device_printf(dev,
		    "failed to setup interrupt for rid %d, name %s: %d\n",
					  rid, name ? name : "unknown", rc);
		return (rc);
	} else if (name)
		bus_describe_intr(dev, res, tag, "%s", name);

	irq->ii_tag = tag;
	return (0);
}


/*********************************************************************
 *
 *  Allocate memory for tx_buffer structures. The tx_buffer stores all
 *  the information needed to transmit a packet on the wire. This is
 *  called only once at attach, setup is done every reset.
 *
 **********************************************************************/

static int
iflib_txsd_alloc(iflib_txq_t txq)
{
	if_ctx_t ctx = txq->ift_ctx;
	if_shared_ctx_t sctx = ctx->ifc_sctx;
	if_softc_ctx_t scctx = &ctx->ifc_softc_ctx;
	device_t dev = ctx->ifc_dev;
	int err, nsegments, ntsosegments;

	nsegments = scctx->isc_tx_nsegments;
	ntsosegments = scctx->isc_tx_tso_segments_max;
	MPASS(scctx->isc_ntxd[0] > 0);
	MPASS(scctx->isc_ntxd[txq->ift_br_offset] > 0);
	MPASS(nsegments > 0);
	MPASS(ntsosegments > 0);
	/*
	 * Setup DMA descriptor areas.
	 */
	if ((err = bus_dma_tag_create(bus_get_dma_tag(dev),
			       1, 0,			/* alignment, bounds */
			       BUS_SPACE_MAXADDR,	/* lowaddr */
			       BUS_SPACE_MAXADDR,	/* highaddr */
			       NULL, NULL,		/* filter, filterarg */
			       sctx->isc_tx_maxsize,		/* maxsize */
			       nsegments,	/* nsegments */
			       sctx->isc_tx_maxsegsize,	/* maxsegsize */
			       0,			/* flags */
			       NULL,			/* lockfunc */
			       NULL,			/* lockfuncarg */
			       &txq->ift_desc_tag))) {
		device_printf(dev,"Unable to allocate TX DMA tag: %d\n", err);
		device_printf(dev,"maxsize: %ju nsegments: %d maxsegsize: %ju\n",
		    (uintmax_t)sctx->isc_tx_maxsize, nsegments, (uintmax_t)sctx->isc_tx_maxsegsize);
		goto fail;
	}
	if ((err = bus_dma_tag_create(bus_get_dma_tag(dev),
			       1, 0,			/* alignment, bounds */
			       BUS_SPACE_MAXADDR,	/* lowaddr */
			       BUS_SPACE_MAXADDR,	/* highaddr */
			       NULL, NULL,		/* filter, filterarg */
			       scctx->isc_tx_tso_size_max,		/* maxsize */
			       ntsosegments,	/* nsegments */
			       scctx->isc_tx_tso_segsize_max,	/* maxsegsize */
			       0,			/* flags */
			       NULL,			/* lockfunc */
			       NULL,			/* lockfuncarg */
			       &txq->ift_tso_desc_tag))) {
		device_printf(dev,"Unable to allocate TX TSO DMA tag: %d\n", err);

		goto fail;
	}
	if (!(txq->ift_sds.ifsd_flags =
	    (uint8_t *) malloc(sizeof(uint8_t) *
	    scctx->isc_ntxd[txq->ift_br_offset], M_IFLIB, M_NOWAIT | M_ZERO))) {
		device_printf(dev, "Unable to allocate tx_buffer memory\n");
		err = ENOMEM;
		goto fail;
	}
	if (!(txq->ift_sds.ifsd_m =
	    (struct mbuf **) malloc(sizeof(struct mbuf *) *
	    scctx->isc_ntxd[txq->ift_br_offset], M_IFLIB, M_NOWAIT | M_ZERO))) {
		device_printf(dev, "Unable to allocate tx_buffer memory\n");
		err = ENOMEM;
		goto fail;
	}

        /* Create the descriptor buffer dma maps */
#if defined(ACPI_DMAR) || (! (defined(__i386__) || defined(__amd64__)))
	if ((ctx->ifc_flags & IFC_DMAR) == 0)
		return (0);

	if (!(txq->ift_sds.ifsd_map =
	    (bus_dmamap_t *) malloc(sizeof(bus_dmamap_t) * scctx->isc_ntxd[txq->ift_br_offset], M_IFLIB, M_NOWAIT | M_ZERO))) {
		device_printf(dev, "Unable to allocate tx_buffer map memory\n");
		err = ENOMEM;
		goto fail;
	}

	for (int i = 0; i < scctx->isc_ntxd[txq->ift_br_offset]; i++) {
		err = bus_dmamap_create(txq->ift_desc_tag, 0, &txq->ift_sds.ifsd_map[i]);
		if (err != 0) {
			device_printf(dev, "Unable to create TX DMA map\n");
			goto fail;
		}
	}
#endif
	return (0);
fail:
	/* We free all, it handles case where we are in the middle */
	iflib_tx_structures_free(ctx);
	return (err);
}

static void
iflib_txsd_destroy(if_ctx_t ctx, iflib_txq_t txq, int i)
{
	bus_dmamap_t map;

	map = NULL;
	if (txq->ift_sds.ifsd_map != NULL)
		map = txq->ift_sds.ifsd_map[i];
	if (map != NULL) {
		bus_dmamap_unload(txq->ift_desc_tag, map);
		bus_dmamap_destroy(txq->ift_desc_tag, map);
		txq->ift_sds.ifsd_map[i] = NULL;
	}
}

static void
iflib_txq_destroy(iflib_txq_t txq)
{
	if_ctx_t ctx = txq->ift_ctx;

	for (int i = 0; i < txq->ift_size; i++)
		iflib_txsd_destroy(ctx, txq, i);
	if (txq->ift_sds.ifsd_map != NULL) {
		free(txq->ift_sds.ifsd_map, M_IFLIB);
		txq->ift_sds.ifsd_map = NULL;
	}
	if (txq->ift_sds.ifsd_m != NULL) {
		free(txq->ift_sds.ifsd_m, M_IFLIB);
		txq->ift_sds.ifsd_m = NULL;
	}
	if (txq->ift_sds.ifsd_flags != NULL) {
		free(txq->ift_sds.ifsd_flags, M_IFLIB);
		txq->ift_sds.ifsd_flags = NULL;
	}
	if (txq->ift_desc_tag != NULL) {
		bus_dma_tag_destroy(txq->ift_desc_tag);
		txq->ift_desc_tag = NULL;
	}
	if (txq->ift_tso_desc_tag != NULL) {
		bus_dma_tag_destroy(txq->ift_tso_desc_tag);
		txq->ift_tso_desc_tag = NULL;
	}
}

static void
iflib_txsd_free(if_ctx_t ctx, iflib_txq_t txq, int i)
{
	struct mbuf **mp;

	mp = &txq->ift_sds.ifsd_m[i];
	if (*mp == NULL)
		return;

	if (txq->ift_sds.ifsd_map != NULL) {
		bus_dmamap_sync(txq->ift_desc_tag,
				txq->ift_sds.ifsd_map[i],
				BUS_DMASYNC_POSTWRITE);
		bus_dmamap_unload(txq->ift_desc_tag,
				  txq->ift_sds.ifsd_map[i]);
	}
	m_free(*mp);
	DBG_COUNTER_INC(tx_frees);
	*mp = NULL;
}

static int
iflib_txq_setup(iflib_txq_t txq)
{
	if_ctx_t ctx = txq->ift_ctx;
	if_softc_ctx_t scctx = &ctx->ifc_softc_ctx;
	iflib_dma_info_t di;
	int i;

	/* Set number of descriptors available */
	txq->ift_qstatus = IFLIB_QUEUE_IDLE;
	/* XXX make configurable */
	txq->ift_update_freq = IFLIB_DEFAULT_TX_UPDATE_FREQ;

	/* Reset indices */
	txq->ift_cidx_processed = 0;
	txq->ift_pidx = txq->ift_cidx = txq->ift_npending = 0;
	txq->ift_size = scctx->isc_ntxd[txq->ift_br_offset];

	for (i = 0, di = txq->ift_ifdi; i < ctx->ifc_nhwtxqs; i++, di++)
		bzero((void *)di->idi_vaddr, di->idi_size);

	IFDI_TXQ_SETUP(ctx, txq->ift_id);
	for (i = 0, di = txq->ift_ifdi; i < ctx->ifc_nhwtxqs; i++, di++)
		bus_dmamap_sync(di->idi_tag, di->idi_map,
						BUS_DMASYNC_PREREAD | BUS_DMASYNC_PREWRITE);
	return (0);
}

/*********************************************************************
 *
 *  Allocate memory for rx_buffer structures. Since we use one
 *  rx_buffer per received packet, the maximum number of rx_buffer's
 *  that we'll need is equal to the number of receive descriptors
 *  that we've allocated.
 *
 **********************************************************************/
static int
iflib_rxsd_alloc(iflib_rxq_t rxq)
{
	if_ctx_t ctx = rxq->ifr_ctx;
	if_shared_ctx_t sctx = ctx->ifc_sctx;
	if_softc_ctx_t scctx = &ctx->ifc_softc_ctx;
	device_t dev = ctx->ifc_dev;
	iflib_fl_t fl;
	int			err;

	MPASS(scctx->isc_nrxd[0] > 0);
	MPASS(scctx->isc_nrxd[rxq->ifr_fl_offset] > 0);

	fl = rxq->ifr_fl;
	for (int i = 0; i <  rxq->ifr_nfl; i++, fl++) {
		fl->ifl_size = scctx->isc_nrxd[rxq->ifr_fl_offset]; /* this isn't necessarily the same */
		err = bus_dma_tag_create(bus_get_dma_tag(dev), /* parent */
					 1, 0,			/* alignment, bounds */
					 BUS_SPACE_MAXADDR,	/* lowaddr */
					 BUS_SPACE_MAXADDR,	/* highaddr */
					 NULL, NULL,		/* filter, filterarg */
					 sctx->isc_rx_maxsize,	/* maxsize */
					 sctx->isc_rx_nsegments,	/* nsegments */
					 sctx->isc_rx_maxsegsize,	/* maxsegsize */
					 0,			/* flags */
					 NULL,			/* lockfunc */
					 NULL,			/* lockarg */
					 &fl->ifl_desc_tag);
		if (err) {
			device_printf(dev, "%s: bus_dma_tag_create failed %d\n",
				__func__, err);
			goto fail;
		}
		if (!(fl->ifl_sds.ifsd_flags =
		      (uint8_t *) malloc(sizeof(uint8_t) *
					 scctx->isc_nrxd[rxq->ifr_fl_offset], M_IFLIB, M_NOWAIT | M_ZERO))) {
			device_printf(dev, "Unable to allocate tx_buffer memory\n");
			err = ENOMEM;
			goto fail;
		}
		if (!(fl->ifl_sds.ifsd_m =
		      (struct mbuf **) malloc(sizeof(struct mbuf *) *
					      scctx->isc_nrxd[rxq->ifr_fl_offset], M_IFLIB, M_NOWAIT | M_ZERO))) {
			device_printf(dev, "Unable to allocate tx_buffer memory\n");
			err = ENOMEM;
			goto fail;
		}
		if (!(fl->ifl_sds.ifsd_cl =
		      (caddr_t *) malloc(sizeof(caddr_t) *
					      scctx->isc_nrxd[rxq->ifr_fl_offset], M_IFLIB, M_NOWAIT | M_ZERO))) {
			device_printf(dev, "Unable to allocate tx_buffer memory\n");
			err = ENOMEM;
			goto fail;
		}

		/* Create the descriptor buffer dma maps */
#if defined(ACPI_DMAR) || (! (defined(__i386__) || defined(__amd64__)))
		if ((ctx->ifc_flags & IFC_DMAR) == 0)
			continue;

		if (!(fl->ifl_sds.ifsd_map =
		      (bus_dmamap_t *) malloc(sizeof(bus_dmamap_t) * scctx->isc_nrxd[rxq->ifr_fl_offset], M_IFLIB, M_NOWAIT | M_ZERO))) {
			device_printf(dev, "Unable to allocate tx_buffer map memory\n");
			err = ENOMEM;
			goto fail;
		}

		for (int i = 0; i < scctx->isc_nrxd[rxq->ifr_fl_offset]; i++) {
			err = bus_dmamap_create(fl->ifl_desc_tag, 0, &fl->ifl_sds.ifsd_map[i]);
			if (err != 0) {
				device_printf(dev, "Unable to create RX buffer DMA map\n");
				goto fail;
			}
		}
#endif
	}
	return (0);

fail:
	iflib_rx_structures_free(ctx);
	return (err);
}


/*
 * Internal service routines
 */

struct rxq_refill_cb_arg {
	int               error;
	bus_dma_segment_t seg;
	int               nseg;
};

static void
_rxq_refill_cb(void *arg, bus_dma_segment_t *segs, int nseg, int error)
{
	struct rxq_refill_cb_arg *cb_arg = arg;

	cb_arg->error = error;
	cb_arg->seg = segs[0];
	cb_arg->nseg = nseg;
}


#ifdef ACPI_DMAR
#define IS_DMAR(ctx) (ctx->ifc_flags & IFC_DMAR)
#else
#define IS_DMAR(ctx) (0)
#endif

/**
 *	rxq_refill - refill an rxq  free-buffer list
 *	@ctx: the iflib context
 *	@rxq: the free-list to refill
 *	@n: the number of new buffers to allocate
 *
 *	(Re)populate an rxq free-buffer list with up to @n new packet buffers.
 *	The caller must assure that @n does not exceed the queue's capacity.
 */
static void
_iflib_fl_refill(if_ctx_t ctx, iflib_fl_t fl, int count)
{
	struct mbuf *m;
	int idx, frag_idx = fl->ifl_fragidx;
        int pidx = fl->ifl_pidx;
	caddr_t cl, *sd_cl;
	struct mbuf **sd_m;
	uint8_t *sd_flags;
	struct if_rxd_update iru;
	bus_dmamap_t *sd_map;
	int n, i = 0;
	uint64_t bus_addr;
	int err;
	qidx_t credits;

	sd_m = fl->ifl_sds.ifsd_m;
	sd_map = fl->ifl_sds.ifsd_map;
	sd_cl = fl->ifl_sds.ifsd_cl;
	sd_flags = fl->ifl_sds.ifsd_flags;
	idx = pidx;
	credits = fl->ifl_credits;

	n  = count;
	MPASS(n > 0);
	MPASS(credits + n <= fl->ifl_size);

	if (pidx < fl->ifl_cidx)
		MPASS(pidx + n <= fl->ifl_cidx);
	if (pidx == fl->ifl_cidx && (credits < fl->ifl_size))
		MPASS(fl->ifl_gen == 0);
	if (pidx > fl->ifl_cidx)
		MPASS(n <= fl->ifl_size - pidx + fl->ifl_cidx);

	DBG_COUNTER_INC(fl_refills);
	if (n > 8)
		DBG_COUNTER_INC(fl_refills_large);
	iru_init(&iru, fl->ifl_rxq, fl->ifl_id);
	while (n--) {
		/*
		 * We allocate an uninitialized mbuf + cluster, mbuf is
		 * initialized after rx.
		 *
		 * If the cluster is still set then we know a minimum sized packet was received
		 */
		bit_ffc_at(fl->ifl_rx_bitmap, frag_idx, fl->ifl_size,  &frag_idx);
		if ((frag_idx < 0) || (frag_idx >= fl->ifl_size))
                	bit_ffc(fl->ifl_rx_bitmap, fl->ifl_size, &frag_idx);
		if ((cl = sd_cl[frag_idx]) == NULL) {
                       if ((cl = sd_cl[frag_idx] = m_cljget(NULL, M_NOWAIT, fl->ifl_buf_size)) == NULL)
				break;
#if MEMORY_LOGGING
			fl->ifl_cl_enqueued++;
#endif
		}
		if ((m = m_gethdr(M_NOWAIT, MT_NOINIT)) == NULL) {
			break;
		}
#if MEMORY_LOGGING
		fl->ifl_m_enqueued++;
#endif

		DBG_COUNTER_INC(rx_allocs);
#if defined(__i386__) || defined(__amd64__)
		if (!IS_DMAR(ctx)) {
			bus_addr = pmap_kextract((vm_offset_t)cl);
		} else
#endif
		{
			struct rxq_refill_cb_arg cb_arg;

			cb_arg.error = 0;
			MPASS(sd_map != NULL);
			MPASS(sd_map[frag_idx] != NULL);
			err = bus_dmamap_load(fl->ifl_desc_tag, sd_map[frag_idx],
		         cl, fl->ifl_buf_size, _rxq_refill_cb, &cb_arg, 0);
			bus_dmamap_sync(fl->ifl_desc_tag, sd_map[frag_idx],
					BUS_DMASYNC_PREREAD);

			if (err != 0 || cb_arg.error) {
				/*
				 * !zone_pack ?
				 */
				if (fl->ifl_zone == zone_pack)
					uma_zfree(fl->ifl_zone, cl);
				m_free(m);
				n = 0;
				goto done;
			}
			bus_addr = cb_arg.seg.ds_addr;
		}
                bit_set(fl->ifl_rx_bitmap, frag_idx);
		sd_flags[frag_idx] |= RX_SW_DESC_INUSE;

		MPASS(sd_m[frag_idx] == NULL);
		sd_cl[frag_idx] = cl;
		sd_m[frag_idx] = m;
		fl->ifl_rxd_idxs[i] = frag_idx;
		fl->ifl_bus_addrs[i] = bus_addr;
		fl->ifl_vm_addrs[i] = cl;
		credits++;
		i++;
		MPASS(credits <= fl->ifl_size);
		if (++idx == fl->ifl_size) {
			fl->ifl_gen = 1;
			idx = 0;
		}
		if (n == 0 || i == IFLIB_MAX_RX_REFRESH) {
			iru.iru_pidx = pidx;
			iru.iru_count = i;
			ctx->isc_rxd_refill(ctx->ifc_softc, &iru);
			i = 0;
			pidx = idx;
			fl->ifl_pidx = idx;
			fl->ifl_credits = credits;
		}

	}
done:
	if (i) {
		iru.iru_pidx = pidx;
		iru.iru_count = i;
		ctx->isc_rxd_refill(ctx->ifc_softc, &iru);
		fl->ifl_pidx = idx;
		fl->ifl_credits = credits;
	}
	DBG_COUNTER_INC(rxd_flush);
	if (fl->ifl_pidx == 0)
		pidx = fl->ifl_size - 1;
	else
		pidx = fl->ifl_pidx - 1;

	if (sd_map)
		bus_dmamap_sync(fl->ifl_ifdi->idi_tag, fl->ifl_ifdi->idi_map,
				BUS_DMASYNC_PREREAD | BUS_DMASYNC_PREWRITE);
	ctx->isc_rxd_flush(ctx->ifc_softc, fl->ifl_rxq->ifr_id, fl->ifl_id, pidx);
	fl->ifl_fragidx = frag_idx;
}

static __inline void
__iflib_fl_refill_lt(if_ctx_t ctx, iflib_fl_t fl, int max)
{
	/* we avoid allowing pidx to catch up with cidx as it confuses ixl */
	int32_t reclaimable = fl->ifl_size - fl->ifl_credits - 1;
#ifdef INVARIANTS
	int32_t delta = fl->ifl_size - get_inuse(fl->ifl_size, fl->ifl_cidx, fl->ifl_pidx, fl->ifl_gen) - 1;
#endif

	MPASS(fl->ifl_credits <= fl->ifl_size);
	MPASS(reclaimable == delta);

	if (reclaimable > 0)
		_iflib_fl_refill(ctx, fl, min(max, reclaimable));
}

static void
iflib_fl_bufs_free(iflib_fl_t fl)
{
	iflib_dma_info_t idi = fl->ifl_ifdi;
	uint32_t i;

	for (i = 0; i < fl->ifl_size; i++) {
		struct mbuf **sd_m = &fl->ifl_sds.ifsd_m[i];
		uint8_t *sd_flags = &fl->ifl_sds.ifsd_flags[i];
		caddr_t *sd_cl = &fl->ifl_sds.ifsd_cl[i];

		if (*sd_flags & RX_SW_DESC_INUSE) {
			if (fl->ifl_sds.ifsd_map != NULL) {
				bus_dmamap_t sd_map = fl->ifl_sds.ifsd_map[i];
				bus_dmamap_unload(fl->ifl_desc_tag, sd_map);
				if (fl->ifl_rxq->ifr_ctx->ifc_in_detach)
					bus_dmamap_destroy(fl->ifl_desc_tag, sd_map);
			}
			if (*sd_m != NULL) {
				m_init(*sd_m, M_NOWAIT, MT_DATA, 0);
				uma_zfree(zone_mbuf, *sd_m);
			}
			if (*sd_cl != NULL)
				uma_zfree(fl->ifl_zone, *sd_cl);
			*sd_flags = 0;
		} else {
			MPASS(*sd_cl == NULL);
			MPASS(*sd_m == NULL);
		}
#if MEMORY_LOGGING
		fl->ifl_m_dequeued++;
		fl->ifl_cl_dequeued++;
#endif
		*sd_cl = NULL;
		*sd_m = NULL;
	}
#ifdef INVARIANTS
	for (i = 0; i < fl->ifl_size; i++) {
		MPASS(fl->ifl_sds.ifsd_flags[i] == 0);
		MPASS(fl->ifl_sds.ifsd_cl[i] == NULL);
		MPASS(fl->ifl_sds.ifsd_m[i] == NULL);
	}
#endif
	/*
	 * Reset free list values
	 */
	fl->ifl_credits = fl->ifl_cidx = fl->ifl_pidx = fl->ifl_gen = fl->ifl_fragidx = 0;
	bzero(idi->idi_vaddr, idi->idi_size);
}

/*********************************************************************
 *
 *  Initialize a receive ring and its buffers.
 *
 **********************************************************************/
static int
iflib_fl_setup(iflib_fl_t fl)
{
	iflib_rxq_t rxq = fl->ifl_rxq;
	if_ctx_t ctx = rxq->ifr_ctx;
	if_softc_ctx_t sctx = &ctx->ifc_softc_ctx;

	bit_nclear(fl->ifl_rx_bitmap, 0, fl->ifl_size - 1);
	/*
	** Free current RX buffer structs and their mbufs
	*/
	iflib_fl_bufs_free(fl);
	/* Now replenish the mbufs */
	MPASS(fl->ifl_credits == 0);
	/*
	 * XXX don't set the max_frame_size to larger
	 * than the hardware can handle
	 */
	if (sctx->isc_max_frame_size <= 2048)
		fl->ifl_buf_size = MCLBYTES;
#ifndef CONTIGMALLOC_WORKS
	else
		fl->ifl_buf_size = MJUMPAGESIZE;
#else
	else if (sctx->isc_max_frame_size <= 4096)
		fl->ifl_buf_size = MJUMPAGESIZE;
	else if (sctx->isc_max_frame_size <= 9216)
		fl->ifl_buf_size = MJUM9BYTES;
	else
		fl->ifl_buf_size = MJUM16BYTES;
#endif
	if (fl->ifl_buf_size > ctx->ifc_max_fl_buf_size)
		ctx->ifc_max_fl_buf_size = fl->ifl_buf_size;
	fl->ifl_cltype = m_gettype(fl->ifl_buf_size);
	fl->ifl_zone = m_getzone(fl->ifl_buf_size);


	/* avoid pre-allocating zillions of clusters to an idle card
	 * potentially speeding up attach
	 */
	_iflib_fl_refill(ctx, fl, min(128, fl->ifl_size));
	MPASS(min(128, fl->ifl_size) == fl->ifl_credits);
	if (min(128, fl->ifl_size) != fl->ifl_credits)
		return (ENOBUFS);
	/*
	 * handle failure
	 */
	MPASS(rxq != NULL);
	MPASS(fl->ifl_ifdi != NULL);
	bus_dmamap_sync(fl->ifl_ifdi->idi_tag, fl->ifl_ifdi->idi_map,
	    BUS_DMASYNC_PREREAD | BUS_DMASYNC_PREWRITE);
	return (0);
}

/*********************************************************************
 *
 *  Free receive ring data structures
 *
 **********************************************************************/
static void
iflib_rx_sds_free(iflib_rxq_t rxq)
{
	iflib_fl_t fl;
	int i;

	if (rxq->ifr_fl != NULL) {
		for (i = 0; i < rxq->ifr_nfl; i++) {
			fl = &rxq->ifr_fl[i];
			if (fl->ifl_desc_tag != NULL) {
				bus_dma_tag_destroy(fl->ifl_desc_tag);
				fl->ifl_desc_tag = NULL;
			}
			free(fl->ifl_sds.ifsd_m, M_IFLIB);
			free(fl->ifl_sds.ifsd_cl, M_IFLIB);
			/* XXX destroy maps first */
			free(fl->ifl_sds.ifsd_map, M_IFLIB);
			fl->ifl_sds.ifsd_m = NULL;
			fl->ifl_sds.ifsd_cl = NULL;
			fl->ifl_sds.ifsd_map = NULL;
		}
		free(rxq->ifr_fl, M_IFLIB);
		rxq->ifr_fl = NULL;
		rxq->ifr_cq_gen = rxq->ifr_cq_cidx = rxq->ifr_cq_pidx = 0;
	}
}

/*
 * MI independent logic
 *
 */
static void
iflib_timer(void *arg)
{
	iflib_txq_t txq = arg;
	if_ctx_t ctx = txq->ift_ctx;
	if_softc_ctx_t sctx = &ctx->ifc_softc_ctx;

	if (!(if_getdrvflags(ctx->ifc_ifp) & IFF_DRV_RUNNING))
		return;
	/*
	** Check on the state of the TX queue(s), this
	** can be done without the lock because its RO
	** and the HUNG state will be static if set.
	*/
	IFDI_TIMER(ctx, txq->ift_id);
	if ((txq->ift_qstatus == IFLIB_QUEUE_HUNG) &&
	    ((txq->ift_cleaned_prev == txq->ift_cleaned) ||
	     (sctx->isc_pause_frames == 0)))
		goto hung;

	if (ifmp_ring_is_stalled(txq->ift_br))
		txq->ift_qstatus = IFLIB_QUEUE_HUNG;
	txq->ift_cleaned_prev = txq->ift_cleaned;
	/* handle any laggards */
	if (txq->ift_db_pending)
		GROUPTASK_ENQUEUE(&txq->ift_task);

	sctx->isc_pause_frames = 0;
	if (if_getdrvflags(ctx->ifc_ifp) & IFF_DRV_RUNNING) 
		callout_reset_on(&txq->ift_timer, hz/2, iflib_timer, txq, txq->ift_timer.c_cpu);
	return;
 hung:
	device_printf(ctx->ifc_dev,  "TX(%d) desc avail = %d, pidx = %d\n",
				  txq->ift_id, TXQ_AVAIL(txq), txq->ift_pidx);
	STATE_LOCK(ctx);
	if_setdrvflagbits(ctx->ifc_ifp, IFF_DRV_OACTIVE, IFF_DRV_RUNNING);
	ctx->ifc_flags |= (IFC_DO_WATCHDOG|IFC_DO_RESET);
	iflib_admin_intr_deferred(ctx);
	STATE_UNLOCK(ctx);
}

static void
iflib_init_locked(if_ctx_t ctx)
{
	if_softc_ctx_t sctx = &ctx->ifc_softc_ctx;
	if_softc_ctx_t scctx = &ctx->ifc_softc_ctx;
	if_t ifp = ctx->ifc_ifp;
	iflib_fl_t fl;
	iflib_txq_t txq;
	iflib_rxq_t rxq;
	int i, j, tx_ip_csum_flags, tx_ip6_csum_flags;


	if_setdrvflagbits(ifp, IFF_DRV_OACTIVE, IFF_DRV_RUNNING);
	IFDI_INTR_DISABLE(ctx);

	tx_ip_csum_flags = scctx->isc_tx_csum_flags & (CSUM_IP | CSUM_TCP | CSUM_UDP | CSUM_SCTP);
	tx_ip6_csum_flags = scctx->isc_tx_csum_flags & (CSUM_IP6_TCP | CSUM_IP6_UDP | CSUM_IP6_SCTP);
	/* Set hardware offload abilities */
	if_clearhwassist(ifp);
	if (if_getcapenable(ifp) & IFCAP_TXCSUM)
		if_sethwassistbits(ifp, tx_ip_csum_flags, 0);
	if (if_getcapenable(ifp) & IFCAP_TXCSUM_IPV6)
		if_sethwassistbits(ifp,  tx_ip6_csum_flags, 0);
	if (if_getcapenable(ifp) & IFCAP_TSO4)
		if_sethwassistbits(ifp, CSUM_IP_TSO, 0);
	if (if_getcapenable(ifp) & IFCAP_TSO6)
		if_sethwassistbits(ifp, CSUM_IP6_TSO, 0);

	for (i = 0, txq = ctx->ifc_txqs; i < sctx->isc_ntxqsets; i++, txq++) {
		CALLOUT_LOCK(txq);
		callout_stop(&txq->ift_timer);
		CALLOUT_UNLOCK(txq);
		iflib_netmap_txq_init(ctx, txq);
	}
#ifdef INVARIANTS
	i = if_getdrvflags(ifp);
#endif
	IFDI_INIT(ctx);
	MPASS(if_getdrvflags(ifp) == i);
	for (i = 0, rxq = ctx->ifc_rxqs; i < sctx->isc_nrxqsets; i++, rxq++) {
		/* XXX this should really be done on a per-queue basis */
		if (if_getcapenable(ifp) & IFCAP_NETMAP) {
			MPASS(rxq->ifr_id == i);
			iflib_netmap_rxq_init(ctx, rxq);
			continue;
		}
		for (j = 0, fl = rxq->ifr_fl; j < rxq->ifr_nfl; j++, fl++) {
			if (iflib_fl_setup(fl)) {
				device_printf(ctx->ifc_dev, "freelist setup failed - check cluster settings\n");
				goto done;
			}
		}
	}
done:
	if_setdrvflagbits(ctx->ifc_ifp, IFF_DRV_RUNNING, IFF_DRV_OACTIVE);
	IFDI_INTR_ENABLE(ctx);
	txq = ctx->ifc_txqs;
	for (i = 0; i < sctx->isc_ntxqsets; i++, txq++)
		callout_reset_on(&txq->ift_timer, hz/2, iflib_timer, txq,
			txq->ift_timer.c_cpu);
}

static int
iflib_media_change(if_t ifp)
{
	if_ctx_t ctx = if_getsoftc(ifp);
	int err;

	CTX_LOCK(ctx);
	if ((err = IFDI_MEDIA_CHANGE(ctx)) == 0)
		iflib_init_locked(ctx);
	CTX_UNLOCK(ctx);
	return (err);
}

static void
iflib_media_status(if_t ifp, struct ifmediareq *ifmr)
{
	if_ctx_t ctx = if_getsoftc(ifp);

	CTX_LOCK(ctx);
	IFDI_UPDATE_ADMIN_STATUS(ctx);
	IFDI_MEDIA_STATUS(ctx, ifmr);
	CTX_UNLOCK(ctx);
}

void
iflib_stop(if_ctx_t ctx)
{
	iflib_txq_t txq = ctx->ifc_txqs;
	iflib_rxq_t rxq = ctx->ifc_rxqs;
	if_softc_ctx_t scctx = &ctx->ifc_softc_ctx;
	iflib_dma_info_t di;
	iflib_fl_t fl;
	int i, j;

	/* Tell the stack that the interface is no longer active */
	if_setdrvflagbits(ctx->ifc_ifp, IFF_DRV_OACTIVE, IFF_DRV_RUNNING);

	IFDI_INTR_DISABLE(ctx);
	DELAY(1000);
	IFDI_STOP(ctx);
	DELAY(1000);

	iflib_debug_reset();
	/* Wait for current tx queue users to exit to disarm watchdog timer. */
	for (i = 0; i < scctx->isc_ntxqsets; i++, txq++) {
		/* make sure all transmitters have completed before proceeding XXX */

		CALLOUT_LOCK(txq);
		callout_stop(&txq->ift_timer);
		CALLOUT_UNLOCK(txq);

		/* clean any enqueued buffers */
		iflib_ifmp_purge(txq);
		/* Free any existing tx buffers. */
		for (j = 0; j < txq->ift_size; j++) {
			iflib_txsd_free(ctx, txq, j);
		}
		txq->ift_processed = txq->ift_cleaned = txq->ift_cidx_processed = 0;
		txq->ift_in_use = txq->ift_gen = txq->ift_cidx = txq->ift_pidx = txq->ift_no_desc_avail = 0;
		txq->ift_closed = txq->ift_mbuf_defrag = txq->ift_mbuf_defrag_failed = 0;
		txq->ift_no_tx_dma_setup = txq->ift_txd_encap_efbig = txq->ift_map_failed = 0;
		txq->ift_pullups = 0;
		ifmp_ring_reset_stats(txq->ift_br);
		for (j = 0, di = txq->ift_ifdi; j < ctx->ifc_nhwtxqs; j++, di++)
			bzero((void *)di->idi_vaddr, di->idi_size);
	}
	for (i = 0; i < scctx->isc_nrxqsets; i++, rxq++) {
		/* make sure all transmitters have completed before proceeding XXX */

		for (j = 0, di = rxq->ifr_ifdi; j < rxq->ifr_nfl; j++, di++)
			bzero((void *)di->idi_vaddr, di->idi_size);
		/* also resets the free lists pidx/cidx */
		for (j = 0, fl = rxq->ifr_fl; j < rxq->ifr_nfl; j++, fl++)
			iflib_fl_bufs_free(fl);
	}
}

static inline caddr_t
calc_next_rxd(iflib_fl_t fl, int cidx)
{
	qidx_t size;
	int nrxd;
	caddr_t start, end, cur, next;

	nrxd = fl->ifl_size;
	size = fl->ifl_rxd_size;
	start = fl->ifl_ifdi->idi_vaddr;

	if (__predict_false(size == 0))
		return (start);
	cur = start + size*cidx;
	end = start + size*nrxd;
	next = CACHE_PTR_NEXT(cur);
	return (next < end ? next : start);
}

static inline void
prefetch_pkts(iflib_fl_t fl, int cidx)
{
	int nextptr;
	int nrxd = fl->ifl_size;
	caddr_t next_rxd;


	nextptr = (cidx + CACHE_PTR_INCREMENT) & (nrxd-1);
	prefetch(&fl->ifl_sds.ifsd_m[nextptr]);
	prefetch(&fl->ifl_sds.ifsd_cl[nextptr]);
	next_rxd = calc_next_rxd(fl, cidx);
	prefetch(next_rxd);
	prefetch(fl->ifl_sds.ifsd_m[(cidx + 1) & (nrxd-1)]);
	prefetch(fl->ifl_sds.ifsd_m[(cidx + 2) & (nrxd-1)]);
	prefetch(fl->ifl_sds.ifsd_m[(cidx + 3) & (nrxd-1)]);
	prefetch(fl->ifl_sds.ifsd_m[(cidx + 4) & (nrxd-1)]);
	prefetch(fl->ifl_sds.ifsd_cl[(cidx + 1) & (nrxd-1)]);
	prefetch(fl->ifl_sds.ifsd_cl[(cidx + 2) & (nrxd-1)]);
	prefetch(fl->ifl_sds.ifsd_cl[(cidx + 3) & (nrxd-1)]);
	prefetch(fl->ifl_sds.ifsd_cl[(cidx + 4) & (nrxd-1)]);
}

static void
rxd_frag_to_sd(iflib_rxq_t rxq, if_rxd_frag_t irf, int unload, if_rxsd_t sd)
{
	int flid, cidx;
	bus_dmamap_t map;
	iflib_fl_t fl;
	iflib_dma_info_t di;
	int next;

	map = NULL;
	flid = irf->irf_flid;
	cidx = irf->irf_idx;
	fl = &rxq->ifr_fl[flid];
	sd->ifsd_fl = fl;
	sd->ifsd_cidx = cidx;
	sd->ifsd_m = &fl->ifl_sds.ifsd_m[cidx];
	sd->ifsd_cl = &fl->ifl_sds.ifsd_cl[cidx];
	fl->ifl_credits--;
#if MEMORY_LOGGING
	fl->ifl_m_dequeued++;
#endif
	if (rxq->ifr_ctx->ifc_flags & IFC_PREFETCH)
		prefetch_pkts(fl, cidx);
	if (fl->ifl_sds.ifsd_map != NULL) {
		next = (cidx + CACHE_PTR_INCREMENT) & (fl->ifl_size-1);
		prefetch(&fl->ifl_sds.ifsd_map[next]);
		map = fl->ifl_sds.ifsd_map[cidx];
		di = fl->ifl_ifdi;
		next = (cidx + CACHE_LINE_SIZE) & (fl->ifl_size-1);
		prefetch(&fl->ifl_sds.ifsd_flags[next]);
		bus_dmamap_sync(di->idi_tag, di->idi_map,
				BUS_DMASYNC_POSTREAD | BUS_DMASYNC_POSTWRITE);

	/* not valid assert if bxe really does SGE from non-contiguous elements */
		MPASS(fl->ifl_cidx == cidx);
		if (unload)
			bus_dmamap_unload(fl->ifl_desc_tag, map);
	}
	fl->ifl_cidx = (fl->ifl_cidx + 1) & (fl->ifl_size-1);
	if (__predict_false(fl->ifl_cidx == 0))
		fl->ifl_gen = 0;
	if (map != NULL)
		bus_dmamap_sync(fl->ifl_ifdi->idi_tag, fl->ifl_ifdi->idi_map,
			BUS_DMASYNC_PREREAD | BUS_DMASYNC_PREWRITE);
        bit_clear(fl->ifl_rx_bitmap, cidx);
}

static struct mbuf *
assemble_segments(iflib_rxq_t rxq, if_rxd_info_t ri, if_rxsd_t sd)
{
	int i, padlen , flags;
	struct mbuf *m, *mh, *mt;
	caddr_t cl;

	i = 0;
	mh = NULL;
	do {
		rxd_frag_to_sd(rxq, &ri->iri_frags[i], TRUE, sd);

		MPASS(*sd->ifsd_cl != NULL);
		MPASS(*sd->ifsd_m != NULL);

		/* Don't include zero-length frags */
		if (ri->iri_frags[i].irf_len == 0) {
			/* XXX we can save the cluster here, but not the mbuf */
			m_init(*sd->ifsd_m, M_NOWAIT, MT_DATA, 0);
			m_free(*sd->ifsd_m);
			*sd->ifsd_m = NULL;
			continue;
		}
		m = *sd->ifsd_m;
		*sd->ifsd_m = NULL;
		if (mh == NULL) {
			flags = M_PKTHDR|M_EXT;
			mh = mt = m;
			padlen = ri->iri_pad;
		} else {
			flags = M_EXT;
			mt->m_next = m;
			mt = m;
			/* assuming padding is only on the first fragment */
			padlen = 0;
		}
		cl = *sd->ifsd_cl;
		*sd->ifsd_cl = NULL;

		/* Can these two be made one ? */
		m_init(m, M_NOWAIT, MT_DATA, flags);
		m_cljset(m, cl, sd->ifsd_fl->ifl_cltype);
		/*
		 * These must follow m_init and m_cljset
		 */
		m->m_data += padlen;
		ri->iri_len -= padlen;
		m->m_len = ri->iri_frags[i].irf_len;
	} while (++i < ri->iri_nfrags);

	return (mh);
}

/*
 * Process one software descriptor
 */
static struct mbuf *
iflib_rxd_pkt_get(iflib_rxq_t rxq, if_rxd_info_t ri)
{
	struct if_rxsd sd;
	struct mbuf *m;

	/* should I merge this back in now that the two paths are basically duplicated? */
	if (ri->iri_nfrags == 1 &&
	    ri->iri_frags[0].irf_len <= MIN(IFLIB_RX_COPY_THRESH, MHLEN)) {
		rxd_frag_to_sd(rxq, &ri->iri_frags[0], FALSE, &sd);
		m = *sd.ifsd_m;
		*sd.ifsd_m = NULL;
		m_init(m, M_NOWAIT, MT_DATA, M_PKTHDR);
#ifndef __NO_STRICT_ALIGNMENT
		if (!IP_ALIGNED(m))
			m->m_data += 2;
#endif
		memcpy(m->m_data, *sd.ifsd_cl, ri->iri_len);
		m->m_len = ri->iri_frags[0].irf_len;
       } else {
		m = assemble_segments(rxq, ri, &sd);
	}
	m->m_pkthdr.len = ri->iri_len;
	m->m_pkthdr.rcvif = ri->iri_ifp;
	m->m_flags |= ri->iri_flags;
	m->m_pkthdr.ether_vtag = ri->iri_vtag;
	m->m_pkthdr.flowid = ri->iri_flowid;
	M_HASHTYPE_SET(m, ri->iri_rsstype);
	m->m_pkthdr.csum_flags = ri->iri_csum_flags;
	m->m_pkthdr.csum_data = ri->iri_csum_data;
	return (m);
}

#if defined(INET6) || defined(INET)
static void
iflib_get_ip_forwarding(struct lro_ctrl *lc, bool *v4, bool *v6)
{
	CURVNET_SET(lc->ifp->if_vnet);
#if defined(INET6)
	*v6 = VNET(ip6_forwarding);
#endif
#if defined(INET)
	*v4 = VNET(ipforwarding);
#endif
	CURVNET_RESTORE();
}

/*
 * Returns true if it's possible this packet could be LROed.
 * if it returns false, it is guaranteed that tcp_lro_rx()
 * would not return zero.
 */
static bool
iflib_check_lro_possible(struct mbuf *m, bool v4_forwarding, bool v6_forwarding)
{
	struct ether_header *eh;
	uint16_t eh_type;

	eh = mtod(m, struct ether_header *);
	eh_type = ntohs(eh->ether_type);
	switch (eh_type) {
#if defined(INET6)
		case ETHERTYPE_IPV6:
			return !v6_forwarding;
#endif
#if defined (INET)
		case ETHERTYPE_IP:
			return !v4_forwarding;
#endif
	}

	return false;
}
#else
static void
iflib_get_ip_forwarding(struct lro_ctrl *lc __unused, bool *v4 __unused, bool *v6 __unused)
{
}
#endif

static bool
iflib_rxeof(iflib_rxq_t rxq, qidx_t budget)
{
	if_ctx_t ctx = rxq->ifr_ctx;
	if_shared_ctx_t sctx = ctx->ifc_sctx;
	if_softc_ctx_t scctx = &ctx->ifc_softc_ctx;
	int avail, i;
	qidx_t *cidxp;
	struct if_rxd_info ri;
	int err, budget_left, rx_bytes, rx_pkts;
	iflib_fl_t fl;
	struct ifnet *ifp;
	int lro_enabled;
	bool v4_forwarding, v6_forwarding, lro_possible;

	/*
	 * XXX early demux data packets so that if_input processing only handles
	 * acks in interrupt context
	 */
	struct mbuf *m, *mh, *mt, *mf;

	lro_possible = v4_forwarding = v6_forwarding = false;
	ifp = ctx->ifc_ifp;
	mh = mt = NULL;
	MPASS(budget > 0);
	rx_pkts	= rx_bytes = 0;
	if (sctx->isc_flags & IFLIB_HAS_RXCQ)
		cidxp = &rxq->ifr_cq_cidx;
	else
		cidxp = &rxq->ifr_fl[0].ifl_cidx;
	if ((avail = iflib_rxd_avail(ctx, rxq, *cidxp, budget)) == 0) {
		for (i = 0, fl = &rxq->ifr_fl[0]; i < sctx->isc_nfl; i++, fl++)
			__iflib_fl_refill_lt(ctx, fl, budget + 8);
		DBG_COUNTER_INC(rx_unavail);
		return (false);
	}

	for (budget_left = budget; (budget_left > 0) && (avail > 0); budget_left--, avail--) {
		if (__predict_false(!CTX_ACTIVE(ctx))) {
			DBG_COUNTER_INC(rx_ctx_inactive);
			break;
		}
		/*
		 * Reset client set fields to their default values
		 */
		rxd_info_zero(&ri);
		ri.iri_qsidx = rxq->ifr_id;
		ri.iri_cidx = *cidxp;
		ri.iri_ifp = ifp;
		ri.iri_frags = rxq->ifr_frags;
		err = ctx->isc_rxd_pkt_get(ctx->ifc_softc, &ri);

		if (err)
			goto err;
		if (sctx->isc_flags & IFLIB_HAS_RXCQ) {
			*cidxp = ri.iri_cidx;
			/* Update our consumer index */
			/* XXX NB: shurd - check if this is still safe */
			while (rxq->ifr_cq_cidx >= scctx->isc_nrxd[0]) {
				rxq->ifr_cq_cidx -= scctx->isc_nrxd[0];
				rxq->ifr_cq_gen = 0;
			}
			/* was this only a completion queue message? */
			if (__predict_false(ri.iri_nfrags == 0))
				continue;
		}
		MPASS(ri.iri_nfrags != 0);
		MPASS(ri.iri_len != 0);

		/* will advance the cidx on the corresponding free lists */
		m = iflib_rxd_pkt_get(rxq, &ri);
		if (avail == 0 && budget_left)
			avail = iflib_rxd_avail(ctx, rxq, *cidxp, budget_left);

		if (__predict_false(m == NULL)) {
			DBG_COUNTER_INC(rx_mbuf_null);
			continue;
		}
		/* imm_pkt: -- cxgb */
		if (mh == NULL)
			mh = mt = m;
		else {
			mt->m_nextpkt = m;
			mt = m;
		}
	}
	/* make sure that we can refill faster than drain */
	for (i = 0, fl = &rxq->ifr_fl[0]; i < sctx->isc_nfl; i++, fl++)
		__iflib_fl_refill_lt(ctx, fl, budget + 8);

	lro_enabled = (if_getcapenable(ifp) & IFCAP_LRO);
	if (lro_enabled)
		iflib_get_ip_forwarding(&rxq->ifr_lc, &v4_forwarding, &v6_forwarding);
	mt = mf = NULL;
	while (mh != NULL) {
		m = mh;
		mh = mh->m_nextpkt;
		m->m_nextpkt = NULL;
#ifndef __NO_STRICT_ALIGNMENT
		if (!IP_ALIGNED(m) && (m = iflib_fixup_rx(m)) == NULL)
			continue;
#endif
		rx_bytes += m->m_pkthdr.len;
		rx_pkts++;
#if defined(INET6) || defined(INET)
		if (lro_enabled) {
			if (!lro_possible) {
				lro_possible = iflib_check_lro_possible(m, v4_forwarding, v6_forwarding);
				if (lro_possible && mf != NULL) {
					ifp->if_input(ifp, mf);
					DBG_COUNTER_INC(rx_if_input);
					mt = mf = NULL;
				}
			}
			if ((m->m_pkthdr.csum_flags & (CSUM_L4_CALC|CSUM_L4_VALID)) ==
			    (CSUM_L4_CALC|CSUM_L4_VALID)) {
				if (lro_possible && tcp_lro_rx(&rxq->ifr_lc, m, 0) == 0)
					continue;
			}
		}
#endif
		if (lro_possible) {
			ifp->if_input(ifp, m);
			DBG_COUNTER_INC(rx_if_input);
			continue;
		}

		if (mf == NULL)
			mf = m;
		if (mt != NULL)
			mt->m_nextpkt = m;
		mt = m;
	}
	if (mf != NULL) {
		ifp->if_input(ifp, mf);
		DBG_COUNTER_INC(rx_if_input);
	}

	if_inc_counter(ifp, IFCOUNTER_IBYTES, rx_bytes);
	if_inc_counter(ifp, IFCOUNTER_IPACKETS, rx_pkts);

	/*
	 * Flush any outstanding LRO work
	 */
#if defined(INET6) || defined(INET)
	tcp_lro_flush_all(&rxq->ifr_lc);
#endif
	if (avail)
		return true;
	return (iflib_rxd_avail(ctx, rxq, *cidxp, 1));
err:
	STATE_LOCK(ctx);
	ctx->ifc_flags |= IFC_DO_RESET;
	iflib_admin_intr_deferred(ctx);
	STATE_UNLOCK(ctx);
	return (false);
}

#define TXD_NOTIFY_COUNT(txq) (((txq)->ift_size / (txq)->ift_update_freq)-1)
static inline qidx_t
txq_max_db_deferred(iflib_txq_t txq, qidx_t in_use)
{
	qidx_t notify_count = TXD_NOTIFY_COUNT(txq);
	qidx_t minthresh = txq->ift_size / 8;
	if (in_use > 4*minthresh)
		return (notify_count);
	if (in_use > 2*minthresh)
		return (notify_count >> 1);
	if (in_use > minthresh)
		return (notify_count >> 3);
	return (0);
}

static inline qidx_t
txq_max_rs_deferred(iflib_txq_t txq)
{
	qidx_t notify_count = TXD_NOTIFY_COUNT(txq);
	qidx_t minthresh = txq->ift_size / 8;
	if (txq->ift_in_use > 4*minthresh)
		return (notify_count);
	if (txq->ift_in_use > 2*minthresh)
		return (notify_count >> 1);
	if (txq->ift_in_use > minthresh)
		return (notify_count >> 2);
	return (2);
}

#define M_CSUM_FLAGS(m) ((m)->m_pkthdr.csum_flags)
#define M_HAS_VLANTAG(m) (m->m_flags & M_VLANTAG)

#define TXQ_MAX_DB_DEFERRED(txq, in_use) txq_max_db_deferred((txq), (in_use))
#define TXQ_MAX_RS_DEFERRED(txq) txq_max_rs_deferred(txq)
#define TXQ_MAX_DB_CONSUMED(size) (size >> 4)

/* forward compatibility for cxgb */
#define FIRST_QSET(ctx) 0
#define NTXQSETS(ctx) ((ctx)->ifc_softc_ctx.isc_ntxqsets)
#define NRXQSETS(ctx) ((ctx)->ifc_softc_ctx.isc_nrxqsets)
#define QIDX(ctx, m) ((((m)->m_pkthdr.flowid & ctx->ifc_softc_ctx.isc_rss_table_mask) % NTXQSETS(ctx)) + FIRST_QSET(ctx))
#define DESC_RECLAIMABLE(q) ((int)((q)->ift_processed - (q)->ift_cleaned - (q)->ift_ctx->ifc_softc_ctx.isc_tx_nsegments))

/* XXX we should be setting this to something other than zero */
#define RECLAIM_THRESH(ctx) ((ctx)->ifc_sctx->isc_tx_reclaim_thresh)
#define MAX_TX_DESC(ctx) ((ctx)->ifc_softc_ctx.isc_tx_tso_segments_max)

static inline bool
iflib_txd_db_check(if_ctx_t ctx, iflib_txq_t txq, int ring, qidx_t in_use)
{
	qidx_t dbval, max;
	bool rang;

	rang = false;
	max = TXQ_MAX_DB_DEFERRED(txq, in_use);
	if (ring || txq->ift_db_pending >= max) {
		dbval = txq->ift_npending ? txq->ift_npending : txq->ift_pidx;
		ctx->isc_txd_flush(ctx->ifc_softc, txq->ift_id, dbval);
		txq->ift_db_pending = txq->ift_npending = 0;
		rang = true;
	}
	return (rang);
}

#ifdef PKT_DEBUG
static void
print_pkt(if_pkt_info_t pi)
{
	printf("pi len:  %d qsidx: %d nsegs: %d ndescs: %d flags: %x pidx: %d\n",
	       pi->ipi_len, pi->ipi_qsidx, pi->ipi_nsegs, pi->ipi_ndescs, pi->ipi_flags, pi->ipi_pidx);
	printf("pi new_pidx: %d csum_flags: %lx tso_segsz: %d mflags: %x vtag: %d\n",
	       pi->ipi_new_pidx, pi->ipi_csum_flags, pi->ipi_tso_segsz, pi->ipi_mflags, pi->ipi_vtag);
	printf("pi etype: %d ehdrlen: %d ip_hlen: %d ipproto: %d\n",
	       pi->ipi_etype, pi->ipi_ehdrlen, pi->ipi_ip_hlen, pi->ipi_ipproto);
}
#endif

#define IS_TSO4(pi) ((pi)->ipi_csum_flags & CSUM_IP_TSO)
#define IS_TX_OFFLOAD4(pi) ((pi)->ipi_csum_flags & (CSUM_IP_TCP | CSUM_IP_TSO))
#define IS_TSO6(pi) ((pi)->ipi_csum_flags & CSUM_IP6_TSO)
#define IS_TX_OFFLOAD6(pi) ((pi)->ipi_csum_flags & (CSUM_IP6_TCP | CSUM_IP6_TSO))

static int
iflib_parse_header(iflib_txq_t txq, if_pkt_info_t pi, struct mbuf **mp)
{
	if_shared_ctx_t sctx = txq->ift_ctx->ifc_sctx;
	struct ether_vlan_header *eh;
	struct mbuf *m, *n;

	n = m = *mp;
	if ((sctx->isc_flags & IFLIB_NEED_SCRATCH) &&
	    M_WRITABLE(m) == 0) {
		if ((m = m_dup(m, M_NOWAIT)) == NULL) {
			return (ENOMEM);
		} else {
			m_freem(*mp);
			n = *mp = m;
		}
	}

	/*
	 * Determine where frame payload starts.
	 * Jump over vlan headers if already present,
	 * helpful for QinQ too.
	 */
	if (__predict_false(m->m_len < sizeof(*eh))) {
		txq->ift_pullups++;
		if (__predict_false((m = m_pullup(m, sizeof(*eh))) == NULL))
			return (ENOMEM);
	}
	eh = mtod(m, struct ether_vlan_header *);
	if (eh->evl_encap_proto == htons(ETHERTYPE_VLAN)) {
		pi->ipi_etype = ntohs(eh->evl_proto);
		pi->ipi_ehdrlen = ETHER_HDR_LEN + ETHER_VLAN_ENCAP_LEN;
	} else {
		pi->ipi_etype = ntohs(eh->evl_encap_proto);
		pi->ipi_ehdrlen = ETHER_HDR_LEN;
	}

	switch (pi->ipi_etype) {
#ifdef INET
	case ETHERTYPE_IP:
	{
		struct ip *ip = NULL;
		struct tcphdr *th = NULL;
		int minthlen;

		minthlen = min(m->m_pkthdr.len, pi->ipi_ehdrlen + sizeof(*ip) + sizeof(*th));
		if (__predict_false(m->m_len < minthlen)) {
			/*
			 * if this code bloat is causing too much of a hit
			 * move it to a separate function and mark it noinline
			 */
			if (m->m_len == pi->ipi_ehdrlen) {
				n = m->m_next;
				MPASS(n);
				if (n->m_len >= sizeof(*ip))  {
					ip = (struct ip *)n->m_data;
					if (n->m_len >= (ip->ip_hl << 2) + sizeof(*th))
						th = (struct tcphdr *)((caddr_t)ip + (ip->ip_hl << 2));
				} else {
					txq->ift_pullups++;
					if (__predict_false((m = m_pullup(m, minthlen)) == NULL))
						return (ENOMEM);
					ip = (struct ip *)(m->m_data + pi->ipi_ehdrlen);
				}
			} else {
				txq->ift_pullups++;
				if (__predict_false((m = m_pullup(m, minthlen)) == NULL))
					return (ENOMEM);
				ip = (struct ip *)(m->m_data + pi->ipi_ehdrlen);
				if (m->m_len >= (ip->ip_hl << 2) + sizeof(*th))
					th = (struct tcphdr *)((caddr_t)ip + (ip->ip_hl << 2));
			}
		} else {
			ip = (struct ip *)(m->m_data + pi->ipi_ehdrlen);
			if (m->m_len >= (ip->ip_hl << 2) + sizeof(*th))
				th = (struct tcphdr *)((caddr_t)ip + (ip->ip_hl << 2));
		}
		pi->ipi_ip_hlen = ip->ip_hl << 2;
		pi->ipi_ipproto = ip->ip_p;
		pi->ipi_flags |= IPI_TX_IPV4;

		if ((sctx->isc_flags & IFLIB_NEED_ZERO_CSUM) && (pi->ipi_csum_flags & CSUM_IP))
                       ip->ip_sum = 0;

		/* TCP checksum offload may require TCP header length */
		if (IS_TX_OFFLOAD4(pi)) {
			if (__predict_true(pi->ipi_ipproto == IPPROTO_TCP)) {
				if (__predict_false(th == NULL)) {
					txq->ift_pullups++;
					if (__predict_false((m = m_pullup(m, (ip->ip_hl << 2) + sizeof(*th))) == NULL))
						return (ENOMEM);
					th = (struct tcphdr *)((caddr_t)ip + pi->ipi_ip_hlen);
				}
				pi->ipi_tcp_hflags = th->th_flags;
				pi->ipi_tcp_hlen = th->th_off << 2;
				pi->ipi_tcp_seq = th->th_seq;
			}
			if (IS_TSO4(pi)) {
				if (__predict_false(ip->ip_p != IPPROTO_TCP))
					return (ENXIO);
				th->th_sum = in_pseudo(ip->ip_src.s_addr,
						       ip->ip_dst.s_addr, htons(IPPROTO_TCP));
				pi->ipi_tso_segsz = m->m_pkthdr.tso_segsz;
				if (sctx->isc_flags & IFLIB_TSO_INIT_IP) {
					ip->ip_sum = 0;
					ip->ip_len = htons(pi->ipi_ip_hlen + pi->ipi_tcp_hlen + pi->ipi_tso_segsz);
				}
			}
		}
		break;
	}
#endif
#ifdef INET6
	case ETHERTYPE_IPV6:
	{
		struct ip6_hdr *ip6 = (struct ip6_hdr *)(m->m_data + pi->ipi_ehdrlen);
		struct tcphdr *th;
		pi->ipi_ip_hlen = sizeof(struct ip6_hdr);

		if (__predict_false(m->m_len < pi->ipi_ehdrlen + sizeof(struct ip6_hdr))) {
			if (__predict_false((m = m_pullup(m, pi->ipi_ehdrlen + sizeof(struct ip6_hdr))) == NULL))
				return (ENOMEM);
		}
		th = (struct tcphdr *)((caddr_t)ip6 + pi->ipi_ip_hlen);

		/* XXX-BZ this will go badly in case of ext hdrs. */
		pi->ipi_ipproto = ip6->ip6_nxt;
		pi->ipi_flags |= IPI_TX_IPV6;

		/* TCP checksum offload may require TCP header length */
		if (IS_TX_OFFLOAD6(pi)) {
			if (pi->ipi_ipproto == IPPROTO_TCP) {
				if (__predict_false(m->m_len < pi->ipi_ehdrlen + sizeof(struct ip6_hdr) + sizeof(struct tcphdr))) {
					txq->ift_pullups++;
					if (__predict_false((m = m_pullup(m, pi->ipi_ehdrlen + sizeof(struct ip6_hdr) + sizeof(struct tcphdr))) == NULL))
						return (ENOMEM);
				}
				pi->ipi_tcp_hflags = th->th_flags;
				pi->ipi_tcp_hlen = th->th_off << 2;
				pi->ipi_tcp_seq = th->th_seq;
			}
			if (IS_TSO6(pi)) {
				if (__predict_false(ip6->ip6_nxt != IPPROTO_TCP))
					return (ENXIO);
				/*
				 * The corresponding flag is set by the stack in the IPv4
				 * TSO case, but not in IPv6 (at least in FreeBSD 10.2).
				 * So, set it here because the rest of the flow requires it.
				 */
				pi->ipi_csum_flags |= CSUM_IP6_TCP;
				th->th_sum = in6_cksum_pseudo(ip6, 0, IPPROTO_TCP, 0);
				pi->ipi_tso_segsz = m->m_pkthdr.tso_segsz;
			}
		}
		break;
	}
#endif
	default:
		pi->ipi_csum_flags &= ~CSUM_OFFLOAD;
		pi->ipi_ip_hlen = 0;
		break;
	}
	*mp = m;

	return (0);
}

static  __noinline  struct mbuf *
collapse_pkthdr(struct mbuf *m0)
{
	struct mbuf *m, *m_next, *tmp;

	m = m0;
	m_next = m->m_next;
	while (m_next != NULL && m_next->m_len == 0) {
		m = m_next;
		m->m_next = NULL;
		m_free(m);
		m_next = m_next->m_next;
	}
	m = m0;
	m->m_next = m_next;
	if ((m_next->m_flags & M_EXT) == 0) {
		m = m_defrag(m, M_NOWAIT);
	} else {
		tmp = m_next->m_next;
		memcpy(m_next, m, MPKTHSIZE);
		m = m_next;
		m->m_next = tmp;
	}
	return (m);
}

/*
 * If dodgy hardware rejects the scatter gather chain we've handed it
 * we'll need to remove the mbuf chain from ifsg_m[] before we can add the
 * m_defrag'd mbufs
 */
static __noinline struct mbuf *
iflib_remove_mbuf(iflib_txq_t txq)
{
	int ntxd, i, pidx;
	struct mbuf *m, *mh, **ifsd_m;

	pidx = txq->ift_pidx;
	ifsd_m = txq->ift_sds.ifsd_m;
	ntxd = txq->ift_size;
	mh = m = ifsd_m[pidx];
	ifsd_m[pidx] = NULL;
#if MEMORY_LOGGING
	txq->ift_dequeued++;
#endif
	i = 1;

	while (m) {
		ifsd_m[(pidx + i) & (ntxd -1)] = NULL;
#if MEMORY_LOGGING
		txq->ift_dequeued++;
#endif
		m = m->m_next;
		i++;
	}
	return (mh);
}

static int
iflib_busdma_load_mbuf_sg(iflib_txq_t txq, bus_dma_tag_t tag, bus_dmamap_t map,
			  struct mbuf **m0, bus_dma_segment_t *segs, int *nsegs,
			  int max_segs, int flags)
{
	if_ctx_t ctx;
	if_shared_ctx_t		sctx;
	if_softc_ctx_t		scctx;
	int i, next, pidx, err, ntxd, count;
	struct mbuf *m, *tmp, **ifsd_m;

	m = *m0;

	/*
	 * Please don't ever do this
	 */
	if (__predict_false(m->m_len == 0))
		*m0 = m = collapse_pkthdr(m);

	ctx = txq->ift_ctx;
	sctx = ctx->ifc_sctx;
	scctx = &ctx->ifc_softc_ctx;
	ifsd_m = txq->ift_sds.ifsd_m;
	ntxd = txq->ift_size;
	pidx = txq->ift_pidx;
	if (map != NULL) {
		uint8_t *ifsd_flags = txq->ift_sds.ifsd_flags;

		err = bus_dmamap_load_mbuf_sg(tag, map,
					      *m0, segs, nsegs, BUS_DMA_NOWAIT);
		if (err)
			return (err);
		ifsd_flags[pidx] |= TX_SW_DESC_MAPPED;
		count = 0;
		m = *m0;
		do {
			if (__predict_false(m->m_len <= 0)) {
				tmp = m;
				m = m->m_next;
				tmp->m_next = NULL;
				m_free(tmp);
				continue;
			}
			m = m->m_next;
			count++;
		} while (m != NULL);
		if (count > *nsegs) {
			ifsd_m[pidx] = *m0;
			ifsd_m[pidx]->m_flags |= M_TOOBIG;
			return (0);
		}
		m = *m0;
		count = 0;
		do {
			next = (pidx + count) & (ntxd-1);
			MPASS(ifsd_m[next] == NULL);
			ifsd_m[next] = m;
			count++;
			tmp = m;
			m = m->m_next;
		} while (m != NULL);
	} else {
		int buflen, sgsize, maxsegsz, max_sgsize;
		vm_offset_t vaddr;
		vm_paddr_t curaddr;

		count = i = 0;
		m = *m0;
		if (m->m_pkthdr.csum_flags & CSUM_TSO)
			maxsegsz = scctx->isc_tx_tso_segsize_max;
		else
			maxsegsz = sctx->isc_tx_maxsegsize;

		do {
			if (__predict_false(m->m_len <= 0)) {
				tmp = m;
				m = m->m_next;
				tmp->m_next = NULL;
				m_free(tmp);
				continue;
			}
			buflen = m->m_len;
			vaddr = (vm_offset_t)m->m_data;
			/*
			 * see if we can't be smarter about physically
			 * contiguous mappings
			 */
			next = (pidx + count) & (ntxd-1);
			MPASS(ifsd_m[next] == NULL);
#if MEMORY_LOGGING
			txq->ift_enqueued++;
#endif
			ifsd_m[next] = m;
			while (buflen > 0) {
				if (i >= max_segs)
					goto err;
				max_sgsize = MIN(buflen, maxsegsz);
				curaddr = pmap_kextract(vaddr);
				sgsize = PAGE_SIZE - (curaddr & PAGE_MASK);
				sgsize = MIN(sgsize, max_sgsize);
				segs[i].ds_addr = curaddr;
				segs[i].ds_len = sgsize;
				vaddr += sgsize;
				buflen -= sgsize;
				i++;
			}
			count++;
			tmp = m;
			m = m->m_next;
		} while (m != NULL);
		*nsegs = i;
	}
	return (0);
err:
	*m0 = iflib_remove_mbuf(txq);
	return (EFBIG);
}

static inline caddr_t
calc_next_txd(iflib_txq_t txq, int cidx, uint8_t qid)
{
	qidx_t size;
	int ntxd;
	caddr_t start, end, cur, next;

	ntxd = txq->ift_size;
	size = txq->ift_txd_size[qid];
	start = txq->ift_ifdi[qid].idi_vaddr;

	if (__predict_false(size == 0))
		return (start);
	cur = start + size*cidx;
	end = start + size*ntxd;
	next = CACHE_PTR_NEXT(cur);
	return (next < end ? next : start);
}

/*
 * Pad an mbuf to ensure a minimum ethernet frame size.
 * min_frame_size is the frame size (less CRC) to pad the mbuf to
 */
static __noinline int
iflib_ether_pad(device_t dev, struct mbuf **m_head, uint16_t min_frame_size)
{
	/*
	 * 18 is enough bytes to pad an ARP packet to 46 bytes, and
	 * and ARP message is the smallest common payload I can think of
	 */
	static char pad[18];	/* just zeros */
	int n;
	struct mbuf *new_head;

	if (!M_WRITABLE(*m_head)) {
		new_head = m_dup(*m_head, M_NOWAIT);
		if (new_head == NULL) {
			m_freem(*m_head);
			device_printf(dev, "cannot pad short frame, m_dup() failed");
			DBG_COUNTER_INC(encap_pad_mbuf_fail);
			return ENOMEM;
		}
		m_freem(*m_head);
		*m_head = new_head;
	}

	for (n = min_frame_size - (*m_head)->m_pkthdr.len;
	     n > 0; n -= sizeof(pad))
		if (!m_append(*m_head, min(n, sizeof(pad)), pad))
			break;

	if (n > 0) {
		m_freem(*m_head);
		device_printf(dev, "cannot pad short frame\n");
		DBG_COUNTER_INC(encap_pad_mbuf_fail);
		return (ENOBUFS);
	}

	return 0;
}

static int
iflib_encap(iflib_txq_t txq, struct mbuf **m_headp)
{
	if_ctx_t		ctx;
	if_shared_ctx_t		sctx;
	if_softc_ctx_t		scctx;
	bus_dma_segment_t	*segs;
	struct mbuf		*m_head;
	void			*next_txd;
	bus_dmamap_t		map;
	struct if_pkt_info	pi;
	int remap = 0;
	int err, nsegs, ndesc, max_segs, pidx, cidx, next, ntxd;
	bus_dma_tag_t desc_tag;

	segs = txq->ift_segs;
	ctx = txq->ift_ctx;
	sctx = ctx->ifc_sctx;
	scctx = &ctx->ifc_softc_ctx;
	segs = txq->ift_segs;
	ntxd = txq->ift_size;
	m_head = *m_headp;
	map = NULL;

	/*
	 * If we're doing TSO the next descriptor to clean may be quite far ahead
	 */
	cidx = txq->ift_cidx;
	pidx = txq->ift_pidx;
	if (ctx->ifc_flags & IFC_PREFETCH) {
		next = (cidx + CACHE_PTR_INCREMENT) & (ntxd-1);
		if (!(ctx->ifc_flags & IFLIB_HAS_TXCQ)) {
			next_txd = calc_next_txd(txq, cidx, 0);
			prefetch(next_txd);
		}

		/* prefetch the next cache line of mbuf pointers and flags */
		prefetch(&txq->ift_sds.ifsd_m[next]);
		if (txq->ift_sds.ifsd_map != NULL) {
			prefetch(&txq->ift_sds.ifsd_map[next]);
			next = (cidx + CACHE_LINE_SIZE) & (ntxd-1);
			prefetch(&txq->ift_sds.ifsd_flags[next]);
		}
	} else if (txq->ift_sds.ifsd_map != NULL)
		map = txq->ift_sds.ifsd_map[pidx];

	if (m_head->m_pkthdr.csum_flags & CSUM_TSO) {
		desc_tag = txq->ift_tso_desc_tag;
		max_segs = scctx->isc_tx_tso_segments_max;
	} else {
		desc_tag = txq->ift_desc_tag;
		max_segs = scctx->isc_tx_nsegments;
	}
	if ((sctx->isc_flags & IFLIB_NEED_ETHER_PAD) &&
	    __predict_false(m_head->m_pkthdr.len < scctx->isc_min_frame_size)) {
		err = iflib_ether_pad(ctx->ifc_dev, m_headp, scctx->isc_min_frame_size);
		if (err)
			return err;
	}
	m_head = *m_headp;

	pkt_info_zero(&pi);
	pi.ipi_mflags = (m_head->m_flags & (M_VLANTAG|M_BCAST|M_MCAST));
	pi.ipi_pidx = pidx;
	pi.ipi_qsidx = txq->ift_id;
	pi.ipi_len = m_head->m_pkthdr.len;
	pi.ipi_csum_flags = m_head->m_pkthdr.csum_flags;
	pi.ipi_vtag = (m_head->m_flags & M_VLANTAG) ? m_head->m_pkthdr.ether_vtag : 0;

	/* deliberate bitwise OR to make one condition */
	if (__predict_true((pi.ipi_csum_flags | pi.ipi_vtag))) {
		if (__predict_false((err = iflib_parse_header(txq, &pi, m_headp)) != 0))
			return (err);
		m_head = *m_headp;
	}

retry:
	err = iflib_busdma_load_mbuf_sg(txq, desc_tag, map, m_headp, segs, &nsegs, max_segs, BUS_DMA_NOWAIT);
defrag:
	if (__predict_false(err)) {
		switch (err) {
		case EFBIG:
			/* try collapse once and defrag once */
			if (remap == 0) {
				m_head = m_collapse(*m_headp, M_NOWAIT, max_segs);
				/* try defrag if collapsing fails */
				if (m_head == NULL)
					remap++;
			}
			if (remap == 1)
				m_head = m_defrag(*m_headp, M_NOWAIT);
			remap++;
			if (__predict_false(m_head == NULL))
				goto defrag_failed;
			txq->ift_mbuf_defrag++;
			*m_headp = m_head;
			goto retry;
			break;
		case ENOMEM:
			txq->ift_no_tx_dma_setup++;
			break;
		default:
			txq->ift_no_tx_dma_setup++;
			m_freem(*m_headp);
			DBG_COUNTER_INC(tx_frees);
			*m_headp = NULL;
			break;
		}
		txq->ift_map_failed++;
		DBG_COUNTER_INC(encap_load_mbuf_fail);
		return (err);
	}

	/*
	 * XXX assumes a 1 to 1 relationship between segments and
	 *        descriptors - this does not hold true on all drivers, e.g.
	 *        cxgb
	 */
	if (__predict_false(nsegs + 2 > TXQ_AVAIL(txq))) {
		txq->ift_no_desc_avail++;
		if (map != NULL)
			bus_dmamap_unload(desc_tag, map);
		DBG_COUNTER_INC(encap_txq_avail_fail);
		if ((txq->ift_task.gt_task.ta_flags & TASK_ENQUEUED) == 0)
			GROUPTASK_ENQUEUE(&txq->ift_task);
		return (ENOBUFS);
	}
	/*
	 * On Intel cards we can greatly reduce the number of TX interrupts
	 * we see by only setting report status on every Nth descriptor.
	 * However, this also means that the driver will need to keep track
	 * of the descriptors that RS was set on to check them for the DD bit.
	 */
	txq->ift_rs_pending += nsegs + 1;
	if (txq->ift_rs_pending > TXQ_MAX_RS_DEFERRED(txq) ||
	     iflib_no_tx_batch || (TXQ_AVAIL(txq) - nsegs) <= MAX_TX_DESC(ctx) + 2) {
		pi.ipi_flags |= IPI_TX_INTR;
		txq->ift_rs_pending = 0;
	}

	pi.ipi_segs = segs;
	pi.ipi_nsegs = nsegs;

	MPASS(pidx >= 0 && pidx < txq->ift_size);
#ifdef PKT_DEBUG
	print_pkt(&pi);
#endif
	if (map != NULL)
		bus_dmamap_sync(desc_tag, map, BUS_DMASYNC_PREWRITE);
	if ((err = ctx->isc_txd_encap(ctx->ifc_softc, &pi)) == 0) {
		if (map != NULL)
			bus_dmamap_sync(txq->ift_ifdi->idi_tag, txq->ift_ifdi->idi_map,
					BUS_DMASYNC_PREREAD | BUS_DMASYNC_PREWRITE);
		DBG_COUNTER_INC(tx_encap);
		MPASS(pi.ipi_new_pidx < txq->ift_size);

		ndesc = pi.ipi_new_pidx - pi.ipi_pidx;
		if (pi.ipi_new_pidx < pi.ipi_pidx) {
			ndesc += txq->ift_size;
			txq->ift_gen = 1;
		}
		/*
		 * drivers can need as many as 
		 * two sentinels
		 */
		MPASS(ndesc <= pi.ipi_nsegs + 2);
		MPASS(pi.ipi_new_pidx != pidx);
		MPASS(ndesc > 0);
		txq->ift_in_use += ndesc;

		/*
		 * We update the last software descriptor again here because there may
		 * be a sentinel and/or there may be more mbufs than segments
		 */
		txq->ift_pidx = pi.ipi_new_pidx;
		txq->ift_npending += pi.ipi_ndescs;
	} else {
		*m_headp = m_head = iflib_remove_mbuf(txq);
		if (err == EFBIG) {
			txq->ift_txd_encap_efbig++;
			if (remap < 2) {
				remap = 1;
				goto defrag;
			}
		}
		DBG_COUNTER_INC(encap_txd_encap_fail);
		goto defrag_failed;
	}
	return (err);

defrag_failed:
	txq->ift_mbuf_defrag_failed++;
	txq->ift_map_failed++;
	m_freem(*m_headp);
	DBG_COUNTER_INC(tx_frees);
	*m_headp = NULL;
	return (ENOMEM);
}

static void
iflib_tx_desc_free(iflib_txq_t txq, int n)
{
	int hasmap;
	uint32_t qsize, cidx, mask, gen;
	struct mbuf *m, **ifsd_m;
	uint8_t *ifsd_flags;
	bus_dmamap_t *ifsd_map;
	bool do_prefetch;

	cidx = txq->ift_cidx;
	gen = txq->ift_gen;
	qsize = txq->ift_size;
	mask = qsize-1;
	hasmap = txq->ift_sds.ifsd_map != NULL;
	ifsd_flags = txq->ift_sds.ifsd_flags;
	ifsd_m = txq->ift_sds.ifsd_m;
	ifsd_map = txq->ift_sds.ifsd_map;
	do_prefetch = (txq->ift_ctx->ifc_flags & IFC_PREFETCH);

	while (n-- > 0) {
		if (do_prefetch) {
			prefetch(ifsd_m[(cidx + 3) & mask]);
			prefetch(ifsd_m[(cidx + 4) & mask]);
		}
		if (ifsd_m[cidx] != NULL) {
			prefetch(&ifsd_m[(cidx + CACHE_PTR_INCREMENT) & mask]);
			prefetch(&ifsd_flags[(cidx + CACHE_PTR_INCREMENT) & mask]);
			if (hasmap && (ifsd_flags[cidx] & TX_SW_DESC_MAPPED)) {
				/*
				 * does it matter if it's not the TSO tag? If so we'll
				 * have to add the type to flags
				 */
				bus_dmamap_unload(txq->ift_desc_tag, ifsd_map[cidx]);
				ifsd_flags[cidx] &= ~TX_SW_DESC_MAPPED;
			}
			if ((m = ifsd_m[cidx]) != NULL) {
				/* XXX we don't support any drivers that batch packets yet */
				MPASS(m->m_nextpkt == NULL);
				/* if the number of clusters exceeds the number of segments
				 * there won't be space on the ring to save a pointer to each
				 * cluster so we simply free the list here
				 */
				if (m->m_flags & M_TOOBIG) {
					m_freem(m);
				} else {
					m_free(m);
				}
				ifsd_m[cidx] = NULL;
#if MEMORY_LOGGING
				txq->ift_dequeued++;
#endif
				DBG_COUNTER_INC(tx_frees);
			}
		}
		if (__predict_false(++cidx == qsize)) {
			cidx = 0;
			gen = 0;
		}
	}
	txq->ift_cidx = cidx;
	txq->ift_gen = gen;
}

static __inline int
iflib_completed_tx_reclaim(iflib_txq_t txq, int thresh)
{
	int reclaim;
	if_ctx_t ctx = txq->ift_ctx;

	KASSERT(thresh >= 0, ("invalid threshold to reclaim"));
	MPASS(thresh /*+ MAX_TX_DESC(txq->ift_ctx) */ < txq->ift_size);

	/*
	 * Need a rate-limiting check so that this isn't called every time
	 */
	iflib_tx_credits_update(ctx, txq);
	reclaim = DESC_RECLAIMABLE(txq);

	if (reclaim <= thresh /* + MAX_TX_DESC(txq->ift_ctx) */) {
#ifdef INVARIANTS
		if (iflib_verbose_debug) {
			printf("%s processed=%ju cleaned=%ju tx_nsegments=%d reclaim=%d thresh=%d\n", __FUNCTION__,
			       txq->ift_processed, txq->ift_cleaned, txq->ift_ctx->ifc_softc_ctx.isc_tx_nsegments,
			       reclaim, thresh);

		}
#endif
		return (0);
	}
	iflib_tx_desc_free(txq, reclaim);
	txq->ift_cleaned += reclaim;
	txq->ift_in_use -= reclaim;

	return (reclaim);
}

static struct mbuf **
_ring_peek_one(struct ifmp_ring *r, int cidx, int offset, int remaining)
{
	int next, size;
	struct mbuf **items;

	size = r->size;
	next = (cidx + CACHE_PTR_INCREMENT) & (size-1);
	items = __DEVOLATILE(struct mbuf **, &r->items[0]);

	prefetch(items[(cidx + offset) & (size-1)]);
	if (remaining > 1) {
		prefetch2cachelines(&items[next]);
		prefetch2cachelines(items[(cidx + offset + 1) & (size-1)]);
		prefetch2cachelines(items[(cidx + offset + 2) & (size-1)]);
		prefetch2cachelines(items[(cidx + offset + 3) & (size-1)]);
	}
	return (__DEVOLATILE(struct mbuf **, &r->items[(cidx + offset) & (size-1)]));
}

static void
iflib_txq_check_drain(iflib_txq_t txq, int budget)
{

	ifmp_ring_check_drainage(txq->ift_br, budget);
}

static uint32_t
iflib_txq_can_drain(struct ifmp_ring *r)
{
	iflib_txq_t txq = r->cookie;
	if_ctx_t ctx = txq->ift_ctx;

	return ((TXQ_AVAIL(txq) > MAX_TX_DESC(ctx) + 2) ||
		ctx->isc_txd_credits_update(ctx->ifc_softc, txq->ift_id, false));
}

static uint32_t
iflib_txq_drain(struct ifmp_ring *r, uint32_t cidx, uint32_t pidx)
{
	iflib_txq_t txq = r->cookie;
	if_ctx_t ctx = txq->ift_ctx;
	struct ifnet *ifp = ctx->ifc_ifp;
	struct mbuf **mp, *m;
	int i, count, consumed, pkt_sent, bytes_sent, mcast_sent, avail;
	int reclaimed, err, in_use_prev, desc_used;
	bool do_prefetch, ring, rang;

	if (__predict_false(!(if_getdrvflags(ifp) & IFF_DRV_RUNNING) ||
			    !LINK_ACTIVE(ctx))) {
		DBG_COUNTER_INC(txq_drain_notready);
		return (0);
	}
	reclaimed = iflib_completed_tx_reclaim(txq, RECLAIM_THRESH(ctx));
	rang = iflib_txd_db_check(ctx, txq, reclaimed, txq->ift_in_use);
	avail = IDXDIFF(pidx, cidx, r->size);
	if (__predict_false(ctx->ifc_flags & IFC_QFLUSH)) {
		DBG_COUNTER_INC(txq_drain_flushing);
		for (i = 0; i < avail; i++) {
			m_free(r->items[(cidx + i) & (r->size-1)]);
			r->items[(cidx + i) & (r->size-1)] = NULL;
		}
		return (avail);
	}

	if (__predict_false(if_getdrvflags(ctx->ifc_ifp) & IFF_DRV_OACTIVE)) {
		txq->ift_qstatus = IFLIB_QUEUE_IDLE;
		CALLOUT_LOCK(txq);
		callout_stop(&txq->ift_timer);
		CALLOUT_UNLOCK(txq);
		DBG_COUNTER_INC(txq_drain_oactive);
		return (0);
	}
	if (reclaimed)
		txq->ift_qstatus = IFLIB_QUEUE_IDLE;
	consumed = mcast_sent = bytes_sent = pkt_sent = 0;
	count = MIN(avail, TX_BATCH_SIZE);
#ifdef INVARIANTS
	if (iflib_verbose_debug)
		printf("%s avail=%d ifc_flags=%x txq_avail=%d ", __FUNCTION__,
		       avail, ctx->ifc_flags, TXQ_AVAIL(txq));
#endif
	do_prefetch = (ctx->ifc_flags & IFC_PREFETCH);
	avail = TXQ_AVAIL(txq);
	err = 0;
	for (desc_used = i = 0; i < count && avail > MAX_TX_DESC(ctx) + 2; i++) {
		int rem = do_prefetch ? count - i : 0;

		mp = _ring_peek_one(r, cidx, i, rem);
		MPASS(mp != NULL && *mp != NULL);
		if (__predict_false(*mp == (struct mbuf *)txq)) {
			consumed++;
			reclaimed++;
			continue;
		}
		in_use_prev = txq->ift_in_use;
		err = iflib_encap(txq, mp);
		if (__predict_false(err)) {
			DBG_COUNTER_INC(txq_drain_encapfail);
			/* no room - bail out */
			if (err == ENOBUFS)
				break;
			consumed++;
			DBG_COUNTER_INC(txq_drain_encapfail);
			/* we can't send this packet - skip it */
			continue;
		}
		consumed++;
		pkt_sent++;
		m = *mp;
		DBG_COUNTER_INC(tx_sent);
		bytes_sent += m->m_pkthdr.len;
		mcast_sent += !!(m->m_flags & M_MCAST);
		avail = TXQ_AVAIL(txq);

		txq->ift_db_pending += (txq->ift_in_use - in_use_prev);
		desc_used += (txq->ift_in_use - in_use_prev);
		ETHER_BPF_MTAP(ifp, m);
		if (__predict_false(!(ifp->if_drv_flags & IFF_DRV_RUNNING)))
			break;
		rang = iflib_txd_db_check(ctx, txq, false, in_use_prev);
	}

	/* deliberate use of bitwise or to avoid gratuitous short-circuit */
	ring = rang ? false  : (iflib_min_tx_latency | err) || (TXQ_AVAIL(txq) < MAX_TX_DESC(ctx));
	iflib_txd_db_check(ctx, txq, ring, txq->ift_in_use);
	if_inc_counter(ifp, IFCOUNTER_OBYTES, bytes_sent);
	if_inc_counter(ifp, IFCOUNTER_OPACKETS, pkt_sent);
	if (mcast_sent)
		if_inc_counter(ifp, IFCOUNTER_OMCASTS, mcast_sent);
#ifdef INVARIANTS
	if (iflib_verbose_debug)
		printf("consumed=%d\n", consumed);
#endif
	return (consumed);
}

static uint32_t
iflib_txq_drain_always(struct ifmp_ring *r)
{
	return (1);
}

static uint32_t
iflib_txq_drain_free(struct ifmp_ring *r, uint32_t cidx, uint32_t pidx)
{
	int i, avail;
	struct mbuf **mp;
	iflib_txq_t txq;

	txq = r->cookie;

	txq->ift_qstatus = IFLIB_QUEUE_IDLE;
	CALLOUT_LOCK(txq);
	callout_stop(&txq->ift_timer);
	CALLOUT_UNLOCK(txq);

	avail = IDXDIFF(pidx, cidx, r->size);
	for (i = 0; i < avail; i++) {
		mp = _ring_peek_one(r, cidx, i, avail - i);
		if (__predict_false(*mp == (struct mbuf *)txq))
			continue;
		m_freem(*mp);
	}
	MPASS(ifmp_ring_is_stalled(r) == 0);
	return (avail);
}

static void
iflib_ifmp_purge(iflib_txq_t txq)
{
	struct ifmp_ring *r;

	r = txq->ift_br;
	r->drain = iflib_txq_drain_free;
	r->can_drain = iflib_txq_drain_always;

	ifmp_ring_check_drainage(r, r->size);

	r->drain = iflib_txq_drain;
	r->can_drain = iflib_txq_can_drain;
}

static void
_task_fn_tx(void *context)
{
	iflib_txq_t txq = context;
	if_ctx_t ctx = txq->ift_ctx;
	struct ifnet *ifp = ctx->ifc_ifp;

#ifdef IFLIB_DIAGNOSTICS
	txq->ift_cpu_exec_count[curcpu]++;
#endif
	if (!(if_getdrvflags(ctx->ifc_ifp) & IFF_DRV_RUNNING))
		return;
	if (if_getcapenable(ifp) & IFCAP_NETMAP) {
		/*
		 * If there are no available credits, and TX IRQs are not in use,
		 * re-schedule the task immediately.
		 */
		if (ctx->isc_txd_credits_update(ctx->ifc_softc, txq->ift_id, false))
			netmap_tx_irq(ifp, txq->ift_id);
		IFDI_TX_QUEUE_INTR_ENABLE(ctx, txq->ift_id);
		return;
	}
	if (txq->ift_db_pending)
		ifmp_ring_enqueue(txq->ift_br, (void **)&txq, 1, TX_BATCH_SIZE);
	ifmp_ring_check_drainage(txq->ift_br, TX_BATCH_SIZE);
	if (ctx->ifc_flags & IFC_LEGACY)
		IFDI_INTR_ENABLE(ctx);
	else {
#ifdef INVARIANTS
		int rc =
#endif
			IFDI_TX_QUEUE_INTR_ENABLE(ctx, txq->ift_id);
			KASSERT(rc != ENOTSUP, ("MSI-X support requires queue_intr_enable, but not implemented in driver"));
	}
}

static void
_task_fn_rx(void *context)
{
	iflib_rxq_t rxq = context;
	if_ctx_t ctx = rxq->ifr_ctx;
	bool more;
	uint16_t budget;

#ifdef IFLIB_DIAGNOSTICS
	rxq->ifr_cpu_exec_count[curcpu]++;
#endif
	DBG_COUNTER_INC(task_fn_rxs);
	if (__predict_false(!(if_getdrvflags(ctx->ifc_ifp) & IFF_DRV_RUNNING)))
		return;
	more = true;
#ifdef DEV_NETMAP
	if (if_getcapenable(ctx->ifc_ifp) & IFCAP_NETMAP) {
		u_int work = 0;
		if (netmap_rx_irq(ctx->ifc_ifp, rxq->ifr_id, &work)) {
			more = false;
		}
	}
#endif
	budget = ctx->ifc_sysctl_rx_budget;
	if (budget == 0)
		budget = 16;	/* XXX */
	if (more == false || (more = iflib_rxeof(rxq, budget)) == false) {
		if (ctx->ifc_flags & IFC_LEGACY)
			IFDI_INTR_ENABLE(ctx);
		else {
#ifdef INVARIANTS
			int rc =
#endif
				IFDI_RX_QUEUE_INTR_ENABLE(ctx, rxq->ifr_id);
			KASSERT(rc != ENOTSUP, ("MSI-X support requires queue_intr_enable, but not implemented in driver"));
			DBG_COUNTER_INC(rx_intr_enables);
		}
	}
	if (__predict_false(!(if_getdrvflags(ctx->ifc_ifp) & IFF_DRV_RUNNING)))
		return;
	if (more)
		GROUPTASK_ENQUEUE(&rxq->ifr_task);
}

static void
_task_fn_admin(void *context)
{
	if_ctx_t ctx = context;
	if_softc_ctx_t sctx = &ctx->ifc_softc_ctx;
	iflib_txq_t txq;
	int i;
	bool oactive, running, do_reset, do_watchdog;

	STATE_LOCK(ctx);
	running = (if_getdrvflags(ctx->ifc_ifp) & IFF_DRV_RUNNING);
	oactive = (if_getdrvflags(ctx->ifc_ifp) & IFF_DRV_OACTIVE);
	do_reset = (ctx->ifc_flags & IFC_DO_RESET);
	do_watchdog = (ctx->ifc_flags & IFC_DO_WATCHDOG);
	ctx->ifc_flags &= ~(IFC_DO_RESET|IFC_DO_WATCHDOG);
	STATE_UNLOCK(ctx);

	if ((!running & !oactive) &&
	    !(ctx->ifc_sctx->isc_flags & IFLIB_ADMIN_ALWAYS_RUN))
		return;

	CTX_LOCK(ctx);
	for (txq = ctx->ifc_txqs, i = 0; i < sctx->isc_ntxqsets; i++, txq++) {
		CALLOUT_LOCK(txq);
		callout_stop(&txq->ift_timer);
		CALLOUT_UNLOCK(txq);
	}
	if (do_watchdog) {
		ctx->ifc_watchdog_events++;
		IFDI_WATCHDOG_RESET(ctx);
	}
	IFDI_UPDATE_ADMIN_STATUS(ctx);
	for (txq = ctx->ifc_txqs, i = 0; i < sctx->isc_ntxqsets; i++, txq++)
		callout_reset_on(&txq->ift_timer, hz/2, iflib_timer, txq, txq->ift_timer.c_cpu);
	IFDI_LINK_INTR_ENABLE(ctx);
	if (do_reset)
		iflib_if_init_locked(ctx);
	CTX_UNLOCK(ctx);

	if (LINK_ACTIVE(ctx) == 0)
		return;
	for (txq = ctx->ifc_txqs, i = 0; i < sctx->isc_ntxqsets; i++, txq++)
		iflib_txq_check_drain(txq, IFLIB_RESTART_BUDGET);
}


static void
_task_fn_iov(void *context)
{
	if_ctx_t ctx = context;

	if (!(if_getdrvflags(ctx->ifc_ifp) & IFF_DRV_RUNNING))
		return;

	CTX_LOCK(ctx);
	IFDI_VFLR_HANDLE(ctx);
	CTX_UNLOCK(ctx);
}

static int
iflib_sysctl_int_delay(SYSCTL_HANDLER_ARGS)
{
	int err;
	if_int_delay_info_t info;
	if_ctx_t ctx;

	info = (if_int_delay_info_t)arg1;
	ctx = info->iidi_ctx;
	info->iidi_req = req;
	info->iidi_oidp = oidp;
	CTX_LOCK(ctx);
	err = IFDI_SYSCTL_INT_DELAY(ctx, info);
	CTX_UNLOCK(ctx);
	return (err);
}

/*********************************************************************
 *
 *  IFNET FUNCTIONS
 *
 **********************************************************************/

static void
iflib_if_init_locked(if_ctx_t ctx)
{
	iflib_stop(ctx);
	iflib_init_locked(ctx);
}


static void
iflib_if_init(void *arg)
{
	if_ctx_t ctx = arg;

	CTX_LOCK(ctx);
	iflib_if_init_locked(ctx);
	CTX_UNLOCK(ctx);
}

static int
iflib_if_transmit(if_t ifp, struct mbuf *m)
{
	if_ctx_t	ctx = if_getsoftc(ifp);

	iflib_txq_t txq;
	int err, qidx;

	if (__predict_false((ifp->if_drv_flags & IFF_DRV_RUNNING) == 0 || !LINK_ACTIVE(ctx))) {
		DBG_COUNTER_INC(tx_frees);
		m_freem(m);
		return (ENOBUFS);
	}

	MPASS(m->m_nextpkt == NULL);
	qidx = 0;
	if ((NTXQSETS(ctx) > 1) && M_HASHTYPE_GET(m))
		qidx = QIDX(ctx, m);
	/*
	 * XXX calculate buf_ring based on flowid (divvy up bits?)
	 */
	txq = &ctx->ifc_txqs[qidx];

#ifdef DRIVER_BACKPRESSURE
	if (txq->ift_closed) {
		while (m != NULL) {
			next = m->m_nextpkt;
			m->m_nextpkt = NULL;
			m_freem(m);
			m = next;
		}
		return (ENOBUFS);
	}
#endif
#ifdef notyet
	qidx = count = 0;
	mp = marr;
	next = m;
	do {
		count++;
		next = next->m_nextpkt;
	} while (next != NULL);

	if (count > nitems(marr))
		if ((mp = malloc(count*sizeof(struct mbuf *), M_IFLIB, M_NOWAIT)) == NULL) {
			/* XXX check nextpkt */
			m_freem(m);
			/* XXX simplify for now */
			DBG_COUNTER_INC(tx_frees);
			return (ENOBUFS);
		}
	for (next = m, i = 0; next != NULL; i++) {
		mp[i] = next;
		next = next->m_nextpkt;
		mp[i]->m_nextpkt = NULL;
	}
#endif
	DBG_COUNTER_INC(tx_seen);
	err = ifmp_ring_enqueue(txq->ift_br, (void **)&m, 1, TX_BATCH_SIZE);

	GROUPTASK_ENQUEUE(&txq->ift_task);
	if (err) {
		/* support forthcoming later */
#ifdef DRIVER_BACKPRESSURE
		txq->ift_closed = TRUE;
#endif
		ifmp_ring_check_drainage(txq->ift_br, TX_BATCH_SIZE);
		m_freem(m);
	}

	return (err);
}

static void
iflib_if_qflush(if_t ifp)
{
	if_ctx_t ctx = if_getsoftc(ifp);
	iflib_txq_t txq = ctx->ifc_txqs;
	int i;

	STATE_LOCK(ctx);
	ctx->ifc_flags |= IFC_QFLUSH;
	STATE_UNLOCK(ctx);
	for (i = 0; i < NTXQSETS(ctx); i++, txq++)
		while (!(ifmp_ring_is_idle(txq->ift_br) || ifmp_ring_is_stalled(txq->ift_br)))
			iflib_txq_check_drain(txq, 0);
	STATE_LOCK(ctx);
	ctx->ifc_flags &= ~IFC_QFLUSH;
	STATE_UNLOCK(ctx);

	if_qflush(ifp);
}


#define IFCAP_FLAGS (IFCAP_TXCSUM_IPV6 | IFCAP_RXCSUM_IPV6 | IFCAP_HWCSUM | IFCAP_LRO | \
		     IFCAP_TSO4 | IFCAP_TSO6 | IFCAP_VLAN_HWTAGGING | IFCAP_HWSTATS | \
		     IFCAP_VLAN_MTU | IFCAP_VLAN_HWFILTER | IFCAP_VLAN_HWTSO)

static int
iflib_if_ioctl(if_t ifp, u_long command, caddr_t data)
{
	if_ctx_t ctx = if_getsoftc(ifp);
	struct ifreq	*ifr = (struct ifreq *)data;
#if defined(INET) || defined(INET6)
	struct ifaddr	*ifa = (struct ifaddr *)data;
#endif
	bool		avoid_reset = FALSE;
	int		err = 0, reinit = 0, bits;

	switch (command) {
	case CASE_IOC_IFREQ(SIOCSIFADDR):
#ifdef INET
		if (ifa->ifa_addr->sa_family == AF_INET)
			avoid_reset = TRUE;
#endif
#ifdef INET6
		if (ifa->ifa_addr->sa_family == AF_INET6)
			avoid_reset = TRUE;
#endif
		/*
		** Calling init results in link renegotiation,
		** so we avoid doing it when possible.
		*/
		if (avoid_reset) {
			if_setflagbits(ifp, IFF_UP,0);
			if (!(if_getdrvflags(ifp) & IFF_DRV_RUNNING))
				reinit = 1;
#ifdef INET
			if (!(if_getflags(ifp) & IFF_NOARP))
				arp_ifinit(ifp, ifa);
#endif
		} else
			err = ether_ioctl(ifp, command, data);
		break;
	case CASE_IOC_IFREQ(SIOCSIFMTU):
		CTX_LOCK(ctx);
		if (ifr_mtu_get(ifr) == if_getmtu(ifp)) {
			CTX_UNLOCK(ctx);
			break;
		}
		bits = if_getdrvflags(ifp);
		/* stop the driver and free any clusters before proceeding */
		iflib_stop(ctx);

		if ((err = IFDI_MTU_SET(ctx, ifr_mtu_get(ifr))) == 0) {
			STATE_LOCK(ctx);
			if (ifr_mtu_get(ifr) > ctx->ifc_max_fl_buf_size)
				ctx->ifc_flags |= IFC_MULTISEG;
			else
				ctx->ifc_flags &= ~IFC_MULTISEG;
			STATE_UNLOCK(ctx);
			err = if_setmtu(ifp, ifr_mtu_get(ifr));
		}
		iflib_init_locked(ctx);
		STATE_LOCK(ctx);
		if_setdrvflags(ifp, bits);
		STATE_UNLOCK(ctx);
		CTX_UNLOCK(ctx);
		break;
	case CASE_IOC_IFREQ(SIOCSIFFLAGS):
		CTX_LOCK(ctx);
		if (if_getflags(ifp) & IFF_UP) {
			if (if_getdrvflags(ifp) & IFF_DRV_RUNNING) {
				if ((if_getflags(ifp) ^ ctx->ifc_if_flags) &
				    (IFF_PROMISC | IFF_ALLMULTI)) {
					err = IFDI_PROMISC_SET(ctx, if_getflags(ifp));
				}
			} else
				reinit = 1;
		} else if (if_getdrvflags(ifp) & IFF_DRV_RUNNING) {
			iflib_stop(ctx);
		}
		ctx->ifc_if_flags = if_getflags(ifp);
		CTX_UNLOCK(ctx);
		break;
	case CASE_IOC_IFREQ(SIOCADDMULTI):
	case CASE_IOC_IFREQ(SIOCDELMULTI):
		if (if_getdrvflags(ifp) & IFF_DRV_RUNNING) {
			CTX_LOCK(ctx);
			IFDI_INTR_DISABLE(ctx);
			IFDI_MULTI_SET(ctx);
			IFDI_INTR_ENABLE(ctx);
			CTX_UNLOCK(ctx);
		}
		break;
	case CASE_IOC_IFREQ(SIOCSIFMEDIA):
		CTX_LOCK(ctx);
		IFDI_MEDIA_SET(ctx);
		CTX_UNLOCK(ctx);
		/* falls thru */
	case SIOCGIFMEDIA:
	case SIOCGIFXMEDIA:
		err = ifmedia_ioctl(ifp, ifr, &ctx->ifc_media, command);
		break;
	case CASE_IOC_IFREQ(SIOCGI2C):
	{
		struct ifi2creq i2c;

		err = copyin_c(ifr_data_get_ptr(ifr), &i2c, sizeof(i2c));
		if (err != 0)
			break;
		if (i2c.dev_addr != 0xA0 && i2c.dev_addr != 0xA2) {
			err = EINVAL;
			break;
		}
		if (i2c.len > sizeof(i2c.data)) {
			err = EINVAL;
			break;
		}

		if ((err = IFDI_I2C_REQ(ctx, &i2c)) == 0)
			err = copyout_c(&i2c, ifr_data_get_ptr(ifr),
			    sizeof(i2c));
		break;
	}
	case CASE_IOC_IFREQ(SIOCSIFCAP):
	{
		int mask, setmask;

		mask = ifr_reqcap_get(ifr) ^ if_getcapenable(ifp);
		setmask = 0;
#ifdef TCP_OFFLOAD
		setmask |= mask & (IFCAP_TOE4|IFCAP_TOE6);
#endif
		setmask |= (mask & IFCAP_FLAGS);

		if (setmask & (IFCAP_RXCSUM | IFCAP_RXCSUM_IPV6))
			setmask |= (IFCAP_RXCSUM | IFCAP_RXCSUM_IPV6);
		if ((mask & IFCAP_WOL) &&
		    (if_getcapabilities(ifp) & IFCAP_WOL) != 0)
			setmask |= (mask & (IFCAP_WOL_MCAST|IFCAP_WOL_MAGIC));
		if_vlancap(ifp);
		/*
		 * want to ensure that traffic has stopped before we change any of the flags
		 */
		if (setmask) {
			CTX_LOCK(ctx);
			bits = if_getdrvflags(ifp);
			if (bits & IFF_DRV_RUNNING)
				iflib_stop(ctx);
			STATE_LOCK(ctx);
			if_togglecapenable(ifp, setmask);
			STATE_UNLOCK(ctx);
			if (bits & IFF_DRV_RUNNING)
				iflib_init_locked(ctx);
			STATE_LOCK(ctx);
			if_setdrvflags(ifp, bits);
			STATE_UNLOCK(ctx);
			CTX_UNLOCK(ctx);
		}
		break;
<<<<<<< HEAD
	    }
	case CASE_IOC_IFREQ(SIOCGPRIVATE_0):
=======
	}
	case SIOCGPRIVATE_0:
>>>>>>> a5400f53
	case SIOCSDRVSPEC:
	case SIOCGDRVSPEC:
		CTX_LOCK(ctx);
		err = IFDI_PRIV_IOCTL(ctx, command, data);
		CTX_UNLOCK(ctx);
		break;
	default:
		err = ether_ioctl(ifp, command, data);
		break;
	}
	if (reinit)
		iflib_if_init(ctx);
	return (err);
}

static uint64_t
iflib_if_get_counter(if_t ifp, ift_counter cnt)
{
	if_ctx_t ctx = if_getsoftc(ifp);

	return (IFDI_GET_COUNTER(ctx, cnt));
}

/*********************************************************************
 *
 *  OTHER FUNCTIONS EXPORTED TO THE STACK
 *
 **********************************************************************/

static void
iflib_vlan_register(void *arg, if_t ifp, uint16_t vtag)
{
	if_ctx_t ctx = if_getsoftc(ifp);

	if ((void *)ctx != arg)
		return;

	if ((vtag == 0) || (vtag > 4095))
		return;

	CTX_LOCK(ctx);
	IFDI_VLAN_REGISTER(ctx, vtag);
	/* Re-init to load the changes */
	if (if_getcapenable(ifp) & IFCAP_VLAN_HWFILTER)
		iflib_if_init_locked(ctx);
	CTX_UNLOCK(ctx);
}

static void
iflib_vlan_unregister(void *arg, if_t ifp, uint16_t vtag)
{
	if_ctx_t ctx = if_getsoftc(ifp);

	if ((void *)ctx != arg)
		return;

	if ((vtag == 0) || (vtag > 4095))
		return;

	CTX_LOCK(ctx);
	IFDI_VLAN_UNREGISTER(ctx, vtag);
	/* Re-init to load the changes */
	if (if_getcapenable(ifp) & IFCAP_VLAN_HWFILTER)
		iflib_if_init_locked(ctx);
	CTX_UNLOCK(ctx);
}

static void
iflib_led_func(void *arg, int onoff)
{
	if_ctx_t ctx = arg;

	CTX_LOCK(ctx);
	IFDI_LED_FUNC(ctx, onoff);
	CTX_UNLOCK(ctx);
}

/*********************************************************************
 *
 *  BUS FUNCTION DEFINITIONS
 *
 **********************************************************************/

int
iflib_device_probe(device_t dev)
{
	pci_vendor_info_t *ent;

	uint16_t	pci_vendor_id, pci_device_id;
	uint16_t	pci_subvendor_id, pci_subdevice_id;
	uint16_t	pci_rev_id;
	if_shared_ctx_t sctx;

	if ((sctx = DEVICE_REGISTER(dev)) == NULL || sctx->isc_magic != IFLIB_MAGIC)
		return (ENOTSUP);

	pci_vendor_id = pci_get_vendor(dev);
	pci_device_id = pci_get_device(dev);
	pci_subvendor_id = pci_get_subvendor(dev);
	pci_subdevice_id = pci_get_subdevice(dev);
	pci_rev_id = pci_get_revid(dev);
	if (sctx->isc_parse_devinfo != NULL)
		sctx->isc_parse_devinfo(&pci_device_id, &pci_subvendor_id, &pci_subdevice_id, &pci_rev_id);

	ent = sctx->isc_vendor_info;
	while (ent->pvi_vendor_id != 0) {
		if (pci_vendor_id != ent->pvi_vendor_id) {
			ent++;
			continue;
		}
		if ((pci_device_id == ent->pvi_device_id) &&
		    ((pci_subvendor_id == ent->pvi_subvendor_id) ||
		     (ent->pvi_subvendor_id == 0)) &&
		    ((pci_subdevice_id == ent->pvi_subdevice_id) ||
		     (ent->pvi_subdevice_id == 0)) &&
		    ((pci_rev_id == ent->pvi_rev_id) ||
		     (ent->pvi_rev_id == 0))) {

			device_set_desc_copy(dev, ent->pvi_name);
			/* this needs to be changed to zero if the bus probing code
			 * ever stops re-probing on best match because the sctx
			 * may have its values over written by register calls
			 * in subsequent probes
			 */
			return (BUS_PROBE_DEFAULT);
		}
		ent++;
	}
	return (ENXIO);
}

static void
iflib_reset_qvalues(if_ctx_t ctx)
{
	if_softc_ctx_t scctx = &ctx->ifc_softc_ctx;
	if_shared_ctx_t sctx = ctx->ifc_sctx;
	device_t dev = ctx->ifc_dev;
	int i;

	scctx->isc_txrx_budget_bytes_max = IFLIB_MAX_TX_BYTES;
	scctx->isc_tx_qdepth = IFLIB_DEFAULT_TX_QDEPTH;
	/*
	 * XXX sanity check that ntxd & nrxd are a power of 2
	 */
	if (ctx->ifc_sysctl_ntxqs != 0)
		scctx->isc_ntxqsets = ctx->ifc_sysctl_ntxqs;
	if (ctx->ifc_sysctl_nrxqs != 0)
		scctx->isc_nrxqsets = ctx->ifc_sysctl_nrxqs;

	for (i = 0; i < sctx->isc_ntxqs; i++) {
		if (ctx->ifc_sysctl_ntxds[i] != 0)
			scctx->isc_ntxd[i] = ctx->ifc_sysctl_ntxds[i];
		else
			scctx->isc_ntxd[i] = sctx->isc_ntxd_default[i];
	}

	for (i = 0; i < sctx->isc_nrxqs; i++) {
		if (ctx->ifc_sysctl_nrxds[i] != 0)
			scctx->isc_nrxd[i] = ctx->ifc_sysctl_nrxds[i];
		else
			scctx->isc_nrxd[i] = sctx->isc_nrxd_default[i];
	}

	for (i = 0; i < sctx->isc_nrxqs; i++) {
		if (scctx->isc_nrxd[i] < sctx->isc_nrxd_min[i]) {
			device_printf(dev, "nrxd%d: %d less than nrxd_min %d - resetting to min\n",
				      i, scctx->isc_nrxd[i], sctx->isc_nrxd_min[i]);
			scctx->isc_nrxd[i] = sctx->isc_nrxd_min[i];
		}
		if (scctx->isc_nrxd[i] > sctx->isc_nrxd_max[i]) {
			device_printf(dev, "nrxd%d: %d greater than nrxd_max %d - resetting to max\n",
				      i, scctx->isc_nrxd[i], sctx->isc_nrxd_max[i]);
			scctx->isc_nrxd[i] = sctx->isc_nrxd_max[i];
		}
	}

	for (i = 0; i < sctx->isc_ntxqs; i++) {
		if (scctx->isc_ntxd[i] < sctx->isc_ntxd_min[i]) {
			device_printf(dev, "ntxd%d: %d less than ntxd_min %d - resetting to min\n",
				      i, scctx->isc_ntxd[i], sctx->isc_ntxd_min[i]);
			scctx->isc_ntxd[i] = sctx->isc_ntxd_min[i];
		}
		if (scctx->isc_ntxd[i] > sctx->isc_ntxd_max[i]) {
			device_printf(dev, "ntxd%d: %d greater than ntxd_max %d - resetting to max\n",
				      i, scctx->isc_ntxd[i], sctx->isc_ntxd_max[i]);
			scctx->isc_ntxd[i] = sctx->isc_ntxd_max[i];
		}
	}
}

int
iflib_device_register(device_t dev, void *sc, if_shared_ctx_t sctx, if_ctx_t *ctxp)
{
	int err, rid, msix;
	if_ctx_t ctx;
	if_t ifp;
	if_softc_ctx_t scctx;
	int i;
	uint16_t main_txq;
	uint16_t main_rxq;


	ctx = malloc(sizeof(* ctx), M_IFLIB, M_WAITOK|M_ZERO);

	if (sc == NULL) {
		sc = malloc(sctx->isc_driver->size, M_IFLIB, M_WAITOK|M_ZERO);
		device_set_softc(dev, ctx);
		ctx->ifc_flags |= IFC_SC_ALLOCATED;
	}

	ctx->ifc_sctx = sctx;
	ctx->ifc_dev = dev;
	ctx->ifc_softc = sc;

	if ((err = iflib_register(ctx)) != 0) {
		if (ctx->ifc_flags & IFC_SC_ALLOCATED)
			free(sc, M_IFLIB);
		free(ctx, M_IFLIB);
		device_printf(dev, "iflib_register failed %d\n", err);
		return (err);
	}
	iflib_add_device_sysctl_pre(ctx);

	scctx = &ctx->ifc_softc_ctx;
	ifp = ctx->ifc_ifp;

	iflib_reset_qvalues(ctx);
	CTX_LOCK(ctx);
	if ((err = IFDI_ATTACH_PRE(ctx)) != 0) {
		CTX_UNLOCK(ctx);
		device_printf(dev, "IFDI_ATTACH_PRE failed %d\n", err);
		return (err);
	}
	_iflib_pre_assert(scctx);
	ctx->ifc_txrx = *scctx->isc_txrx;

#ifdef INVARIANTS
	MPASS(scctx->isc_capenable);
	if (scctx->isc_capenable & IFCAP_TXCSUM)
		MPASS(scctx->isc_tx_csum_flags);
#endif

	if_setcapabilities(ifp, scctx->isc_capenable | IFCAP_HWSTATS);
	if_setcapenable(ifp, scctx->isc_capenable | IFCAP_HWSTATS);

	if (scctx->isc_ntxqsets == 0 || (scctx->isc_ntxqsets_max && scctx->isc_ntxqsets_max < scctx->isc_ntxqsets))
		scctx->isc_ntxqsets = scctx->isc_ntxqsets_max;
	if (scctx->isc_nrxqsets == 0 || (scctx->isc_nrxqsets_max && scctx->isc_nrxqsets_max < scctx->isc_nrxqsets))
		scctx->isc_nrxqsets = scctx->isc_nrxqsets_max;

#ifdef ACPI_DMAR
	if (dmar_get_dma_tag(device_get_parent(dev), dev) != NULL)
		ctx->ifc_flags |= IFC_DMAR;
#elif !(defined(__i386__) || defined(__amd64__))
	/* set unconditionally for !x86 */
	ctx->ifc_flags |= IFC_DMAR;
#endif

	main_txq = (sctx->isc_flags & IFLIB_HAS_TXCQ) ? 1 : 0;
	main_rxq = (sctx->isc_flags & IFLIB_HAS_RXCQ) ? 1 : 0;

	/* XXX change for per-queue sizes */
	device_printf(dev, "using %d tx descriptors and %d rx descriptors\n",
		      scctx->isc_ntxd[main_txq], scctx->isc_nrxd[main_rxq]);
	for (i = 0; i < sctx->isc_nrxqs; i++) {
		if (!powerof2(scctx->isc_nrxd[i])) {
			/* round down instead? */
			device_printf(dev, "# rx descriptors must be a power of 2\n");
			err = EINVAL;
			goto fail;
		}
	}
	for (i = 0; i < sctx->isc_ntxqs; i++) {
		if (!powerof2(scctx->isc_ntxd[i])) {
			device_printf(dev,
			    "# tx descriptors must be a power of 2");
			err = EINVAL;
			goto fail;
		}
	}

	if (scctx->isc_tx_nsegments > scctx->isc_ntxd[main_txq] /
	    MAX_SINGLE_PACKET_FRACTION)
		scctx->isc_tx_nsegments = max(1, scctx->isc_ntxd[main_txq] /
		    MAX_SINGLE_PACKET_FRACTION);
	if (scctx->isc_tx_tso_segments_max > scctx->isc_ntxd[main_txq] /
	    MAX_SINGLE_PACKET_FRACTION)
		scctx->isc_tx_tso_segments_max = max(1,
		    scctx->isc_ntxd[main_txq] / MAX_SINGLE_PACKET_FRACTION);

	/*
	 * Protect the stack against modern hardware
	 */
	if (scctx->isc_tx_tso_size_max > FREEBSD_TSO_SIZE_MAX)
		scctx->isc_tx_tso_size_max = FREEBSD_TSO_SIZE_MAX;

	/* TSO parameters - dig these out of the data sheet - simply correspond to tag setup */
	ifp->if_hw_tsomaxsegcount = scctx->isc_tx_tso_segments_max;
	ifp->if_hw_tsomax = scctx->isc_tx_tso_size_max;
	ifp->if_hw_tsomaxsegsize = scctx->isc_tx_tso_segsize_max;
	if (scctx->isc_rss_table_size == 0)
		scctx->isc_rss_table_size = 64;
	scctx->isc_rss_table_mask = scctx->isc_rss_table_size-1;

	GROUPTASK_INIT(&ctx->ifc_admin_task, 0, _task_fn_admin, ctx);
	/* XXX format name */
	taskqgroup_attach(qgroup_if_config_tqg, &ctx->ifc_admin_task, ctx, -1, "admin");

	/* Set up cpu set.  If it fails, use the set of all CPUs. */
	if (bus_get_cpus(dev, INTR_CPUS, sizeof(ctx->ifc_cpus), &ctx->ifc_cpus) != 0) {
		device_printf(dev, "Unable to fetch CPU list\n");
		CPU_COPY(&all_cpus, &ctx->ifc_cpus);
	}
	MPASS(CPU_COUNT(&ctx->ifc_cpus) > 0);

	/*
	** Now setup MSI or MSI/X, should
	** return us the number of supported
	** vectors. (Will be 1 for MSI)
	*/
	if (sctx->isc_flags & IFLIB_SKIP_MSIX) {
		msix = scctx->isc_vectors;
	} else if (scctx->isc_msix_bar != 0)
	       /*
		* The simple fact that isc_msix_bar is not 0 does not mean we
		* we have a good value there that is known to work.
		*/
		msix = iflib_msix_init(ctx);
	else {
		scctx->isc_vectors = 1;
		scctx->isc_ntxqsets = 1;
		scctx->isc_nrxqsets = 1;
		scctx->isc_intr = IFLIB_INTR_LEGACY;
		msix = 0;
	}
	/* Get memory for the station queues */
	if ((err = iflib_queues_alloc(ctx))) {
		device_printf(dev, "Unable to allocate queue memory\n");
		goto fail;
	}

	if ((err = iflib_qset_structures_setup(ctx)))
		goto fail_queues;

	/*
	 * Group taskqueues aren't properly set up until SMP is started,
	 * so we disable interrupts until we can handle them post
	 * SI_SUB_SMP.
	 *
	 * XXX: disabling interrupts doesn't actually work, at least for
	 * the non-MSI case.  When they occur before SI_SUB_SMP completes,
	 * we do null handling and depend on this not causing too large an
	 * interrupt storm.
	 */
	IFDI_INTR_DISABLE(ctx);
	if (msix > 1 && (err = IFDI_MSIX_INTR_ASSIGN(ctx, msix)) != 0) {
		device_printf(dev, "IFDI_MSIX_INTR_ASSIGN failed %d\n", err);
		goto fail_intr_free;
	}
	if (msix <= 1) {
		rid = 0;
		if (scctx->isc_intr == IFLIB_INTR_MSI) {
			MPASS(msix == 1);
			rid = 1;
		}
		if ((err = iflib_legacy_setup(ctx, ctx->isc_legacy_intr, ctx->ifc_softc, &rid, "irq0")) != 0) {
			device_printf(dev, "iflib_legacy_setup failed %d\n", err);
			goto fail_intr_free;
		}
	}
	ether_ifattach(ctx->ifc_ifp, ctx->ifc_mac);
	if ((err = IFDI_ATTACH_POST(ctx)) != 0) {
		device_printf(dev, "IFDI_ATTACH_POST failed %d\n", err);
		goto fail_detach;
	}
	if ((err = iflib_netmap_attach(ctx))) {
		device_printf(ctx->ifc_dev, "netmap attach failed: %d\n", err);
		goto fail_detach;
	}
	*ctxp = ctx;

	NETDUMP_SET(ctx->ifc_ifp, iflib);

	if_setgetcounterfn(ctx->ifc_ifp, iflib_if_get_counter);
	iflib_add_device_sysctl_post(ctx);
	ctx->ifc_flags |= IFC_INIT_DONE;
	CTX_UNLOCK(ctx);
	return (0);
fail_detach:
	ether_ifdetach(ctx->ifc_ifp);
fail_intr_free:
	if (scctx->isc_intr == IFLIB_INTR_MSIX || scctx->isc_intr == IFLIB_INTR_MSI)
		pci_release_msi(ctx->ifc_dev);
fail_queues:
	iflib_tx_structures_free(ctx);
	iflib_rx_structures_free(ctx);
fail:
	IFDI_DETACH(ctx);
	CTX_UNLOCK(ctx);
	return (err);
}

int
iflib_pseudo_register(device_t dev, if_shared_ctx_t sctx, if_ctx_t *ctxp,
					  struct iflib_cloneattach_ctx *clctx)
{
	int err;
	if_ctx_t ctx;
	if_t ifp;
	if_softc_ctx_t scctx;
	int i;
	void *sc;
	uint16_t main_txq;
	uint16_t main_rxq;

	ctx = malloc(sizeof(*ctx), M_IFLIB, M_WAITOK|M_ZERO);
	sc = malloc(sctx->isc_driver->size, M_IFLIB, M_WAITOK|M_ZERO);
	ctx->ifc_flags |= IFC_SC_ALLOCATED;
	if (sctx->isc_flags & (IFLIB_PSEUDO|IFLIB_VIRTUAL))
		ctx->ifc_flags |= IFC_PSEUDO;

	ctx->ifc_sctx = sctx;
	ctx->ifc_softc = sc;
	ctx->ifc_dev = dev;

	if ((err = iflib_register(ctx)) != 0) {
		device_printf(dev, "%s: iflib_register failed %d\n", __func__, err);
		free(sc, M_IFLIB);
		free(ctx, M_IFLIB);
		return (err);
	}
	iflib_add_device_sysctl_pre(ctx);

	scctx = &ctx->ifc_softc_ctx;
	ifp = ctx->ifc_ifp;

	/*
	 * XXX sanity check that ntxd & nrxd are a power of 2
	 */
	iflib_reset_qvalues(ctx);

	if ((err = IFDI_ATTACH_PRE(ctx)) != 0) {
		device_printf(dev, "IFDI_ATTACH_PRE failed %d\n", err);
		return (err);
	}
	if (sctx->isc_flags & IFLIB_GEN_MAC)
		iflib_gen_mac(ctx);
	if ((err = IFDI_CLONEATTACH(ctx, clctx->cc_ifc, clctx->cc_name,
								clctx->cc_params)) != 0) {
		device_printf(dev, "IFDI_CLONEATTACH failed %d\n", err);
		return (err);
	}
	ifmedia_add(&ctx->ifc_media, IFM_ETHER | IFM_1000_T | IFM_FDX, 0, NULL);
	ifmedia_add(&ctx->ifc_media, IFM_ETHER | IFM_AUTO, 0, NULL);
	ifmedia_set(&ctx->ifc_media, IFM_ETHER | IFM_AUTO);

#ifdef INVARIANTS
	MPASS(scctx->isc_capenable);
	if (scctx->isc_capenable & IFCAP_TXCSUM)
		MPASS(scctx->isc_tx_csum_flags);
#endif

	if_setcapabilities(ifp, scctx->isc_capenable | IFCAP_HWSTATS | IFCAP_LINKSTATE);
	if_setcapenable(ifp, scctx->isc_capenable | IFCAP_HWSTATS | IFCAP_LINKSTATE);

	ifp->if_flags |= IFF_NOGROUP;
	if (sctx->isc_flags & IFLIB_PSEUDO) {
		ether_ifattach(ctx->ifc_ifp, ctx->ifc_mac);

		if ((err = IFDI_ATTACH_POST(ctx)) != 0) {
			device_printf(dev, "IFDI_ATTACH_POST failed %d\n", err);
			goto fail_detach;
		}
		*ctxp = ctx;

		if_setgetcounterfn(ctx->ifc_ifp, iflib_if_get_counter);
		iflib_add_device_sysctl_post(ctx);
		ctx->ifc_flags |= IFC_INIT_DONE;
		return (0);
	}
	_iflib_pre_assert(scctx);
	ctx->ifc_txrx = *scctx->isc_txrx;

	if (scctx->isc_ntxqsets == 0 || (scctx->isc_ntxqsets_max && scctx->isc_ntxqsets_max < scctx->isc_ntxqsets))
		scctx->isc_ntxqsets = scctx->isc_ntxqsets_max;
	if (scctx->isc_nrxqsets == 0 || (scctx->isc_nrxqsets_max && scctx->isc_nrxqsets_max < scctx->isc_nrxqsets))
		scctx->isc_nrxqsets = scctx->isc_nrxqsets_max;

	main_txq = (sctx->isc_flags & IFLIB_HAS_TXCQ) ? 1 : 0;
	main_rxq = (sctx->isc_flags & IFLIB_HAS_RXCQ) ? 1 : 0;

	/* XXX change for per-queue sizes */
	device_printf(dev, "using %d tx descriptors and %d rx descriptors\n",
		      scctx->isc_ntxd[main_txq], scctx->isc_nrxd[main_rxq]);
	for (i = 0; i < sctx->isc_nrxqs; i++) {
		if (!powerof2(scctx->isc_nrxd[i])) {
			/* round down instead? */
			device_printf(dev, "# rx descriptors must be a power of 2\n");
			err = EINVAL;
			goto fail;
		}
	}
	for (i = 0; i < sctx->isc_ntxqs; i++) {
		if (!powerof2(scctx->isc_ntxd[i])) {
			device_printf(dev,
			    "# tx descriptors must be a power of 2");
			err = EINVAL;
			goto fail;
		}
	}

	if (scctx->isc_tx_nsegments > scctx->isc_ntxd[main_txq] /
	    MAX_SINGLE_PACKET_FRACTION)
		scctx->isc_tx_nsegments = max(1, scctx->isc_ntxd[main_txq] /
		    MAX_SINGLE_PACKET_FRACTION);
	if (scctx->isc_tx_tso_segments_max > scctx->isc_ntxd[main_txq] /
	    MAX_SINGLE_PACKET_FRACTION)
		scctx->isc_tx_tso_segments_max = max(1,
		    scctx->isc_ntxd[main_txq] / MAX_SINGLE_PACKET_FRACTION);

	/*
	 * Protect the stack against modern hardware
	 */
	if (scctx->isc_tx_tso_size_max > FREEBSD_TSO_SIZE_MAX)
		scctx->isc_tx_tso_size_max = FREEBSD_TSO_SIZE_MAX;

	/* TSO parameters - dig these out of the data sheet - simply correspond to tag setup */
	ifp->if_hw_tsomaxsegcount = scctx->isc_tx_tso_segments_max;
	ifp->if_hw_tsomax = scctx->isc_tx_tso_size_max;
	ifp->if_hw_tsomaxsegsize = scctx->isc_tx_tso_segsize_max;
	if (scctx->isc_rss_table_size == 0)
		scctx->isc_rss_table_size = 64;
	scctx->isc_rss_table_mask = scctx->isc_rss_table_size-1;

	GROUPTASK_INIT(&ctx->ifc_admin_task, 0, _task_fn_admin, ctx);
	/* XXX format name */
	taskqgroup_attach(qgroup_if_config_tqg, &ctx->ifc_admin_task, ctx, -1, "admin");

	/* XXX --- can support > 1 -- but keep it simple for now */
	scctx->isc_intr = IFLIB_INTR_LEGACY;

	/* Get memory for the station queues */
	if ((err = iflib_queues_alloc(ctx))) {
		device_printf(dev, "Unable to allocate queue memory\n");
		goto fail;
	}

	if ((err = iflib_qset_structures_setup(ctx))) {
		device_printf(dev, "qset structure setup failed %d\n", err);
		goto fail_queues;
	}
	/*
	 * XXX What if anything do we want to do about interrupts?
	 */
	ether_ifattach(ctx->ifc_ifp, ctx->ifc_mac);
	if ((err = IFDI_ATTACH_POST(ctx)) != 0) {
		device_printf(dev, "IFDI_ATTACH_POST failed %d\n", err);
		goto fail_detach;
	}
	/* XXX handle more than one queue */
	for (i = 0; i < scctx->isc_nrxqsets; i++)
		IFDI_RX_CLSET(ctx, 0, i, ctx->ifc_rxqs[i].ifr_fl[0].ifl_sds.ifsd_cl);

	*ctxp = ctx;

	if_setgetcounterfn(ctx->ifc_ifp, iflib_if_get_counter);
	iflib_add_device_sysctl_post(ctx);
	ctx->ifc_flags |= IFC_INIT_DONE;
	return (0);
fail_detach:
	ether_ifdetach(ctx->ifc_ifp);
fail_queues:
	iflib_tx_structures_free(ctx);
	iflib_rx_structures_free(ctx);
fail:
	IFDI_DETACH(ctx);
	return (err);
}

int
iflib_pseudo_deregister(if_ctx_t ctx)
{
	if_t ifp = ctx->ifc_ifp;
	iflib_txq_t txq;
	iflib_rxq_t rxq;
	int i, j;
	struct taskqgroup *tqg;
	iflib_fl_t fl;

	/* Unregister VLAN events */
	if (ctx->ifc_vlan_attach_event != NULL)
		EVENTHANDLER_DEREGISTER(vlan_config, ctx->ifc_vlan_attach_event);
	if (ctx->ifc_vlan_detach_event != NULL)
		EVENTHANDLER_DEREGISTER(vlan_unconfig, ctx->ifc_vlan_detach_event);

	ether_ifdetach(ifp);
	/* ether_ifdetach calls if_qflush - lock must be destroy afterwards*/
	CTX_LOCK_DESTROY(ctx);
	/* XXX drain any dependent tasks */
	tqg = qgroup_if_io_tqg;
	for (txq = ctx->ifc_txqs, i = 0; i < NTXQSETS(ctx); i++, txq++) {
		callout_drain(&txq->ift_timer);
		if (txq->ift_task.gt_uniq != NULL)
			taskqgroup_detach(tqg, &txq->ift_task);
	}
	for (i = 0, rxq = ctx->ifc_rxqs; i < NRXQSETS(ctx); i++, rxq++) {
		if (rxq->ifr_task.gt_uniq != NULL)
			taskqgroup_detach(tqg, &rxq->ifr_task);

		for (j = 0, fl = rxq->ifr_fl; j < rxq->ifr_nfl; j++, fl++)
			free(fl->ifl_rx_bitmap, M_IFLIB);
	}
	tqg = qgroup_if_config_tqg;
	if (ctx->ifc_admin_task.gt_uniq != NULL)
		taskqgroup_detach(tqg, &ctx->ifc_admin_task);
	if (ctx->ifc_vflr_task.gt_uniq != NULL)
		taskqgroup_detach(tqg, &ctx->ifc_vflr_task);

	if_free(ifp);

	iflib_tx_structures_free(ctx);
	iflib_rx_structures_free(ctx);
	if (ctx->ifc_flags & IFC_SC_ALLOCATED)
		free(ctx->ifc_softc, M_IFLIB);
	free(ctx, M_IFLIB);
	return (0);
}

int
iflib_device_attach(device_t dev)
{
	if_ctx_t ctx;
	if_shared_ctx_t sctx;

	if ((sctx = DEVICE_REGISTER(dev)) == NULL || sctx->isc_magic != IFLIB_MAGIC)
		return (ENOTSUP);

	pci_enable_busmaster(dev);

	return (iflib_device_register(dev, NULL, sctx, &ctx));
}

int
iflib_device_deregister(if_ctx_t ctx)
{
	if_t ifp = ctx->ifc_ifp;
	iflib_txq_t txq;
	iflib_rxq_t rxq;
	device_t dev = ctx->ifc_dev;
	int i, j;
	struct taskqgroup *tqg;
	iflib_fl_t fl;

	/* Make sure VLANS are not using driver */
	if (if_vlantrunkinuse(ifp)) {
		device_printf(dev,"Vlan in use, detach first\n");
		return (EBUSY);
	}

	CTX_LOCK(ctx);
	ctx->ifc_in_detach = 1;
	iflib_stop(ctx);
	CTX_UNLOCK(ctx);

	/* Unregister VLAN events */
	if (ctx->ifc_vlan_attach_event != NULL)
		EVENTHANDLER_DEREGISTER(vlan_config, ctx->ifc_vlan_attach_event);
	if (ctx->ifc_vlan_detach_event != NULL)
		EVENTHANDLER_DEREGISTER(vlan_unconfig, ctx->ifc_vlan_detach_event);

	iflib_netmap_detach(ifp);
	ether_ifdetach(ifp);
	if (ctx->ifc_led_dev != NULL)
		led_destroy(ctx->ifc_led_dev);
	/* XXX drain any dependent tasks */
	tqg = qgroup_if_io_tqg;
	for (txq = ctx->ifc_txqs, i = 0; i < NTXQSETS(ctx); i++, txq++) {
		callout_drain(&txq->ift_timer);
		if (txq->ift_task.gt_uniq != NULL)
			taskqgroup_detach(tqg, &txq->ift_task);
	}
	for (i = 0, rxq = ctx->ifc_rxqs; i < NRXQSETS(ctx); i++, rxq++) {
		if (rxq->ifr_task.gt_uniq != NULL)
			taskqgroup_detach(tqg, &rxq->ifr_task);

		for (j = 0, fl = rxq->ifr_fl; j < rxq->ifr_nfl; j++, fl++)
			free(fl->ifl_rx_bitmap, M_IFLIB);
			
	}
	tqg = qgroup_if_config_tqg;
	if (ctx->ifc_admin_task.gt_uniq != NULL)
		taskqgroup_detach(tqg, &ctx->ifc_admin_task);
	if (ctx->ifc_vflr_task.gt_uniq != NULL)
		taskqgroup_detach(tqg, &ctx->ifc_vflr_task);
	CTX_LOCK(ctx);
	IFDI_DETACH(ctx);
	CTX_UNLOCK(ctx);

	/* ether_ifdetach calls if_qflush - lock must be destroy afterwards*/
	CTX_LOCK_DESTROY(ctx);
	device_set_softc(ctx->ifc_dev, NULL);
	if (ctx->ifc_softc_ctx.isc_intr != IFLIB_INTR_LEGACY) {
		pci_release_msi(dev);
	}
	if (ctx->ifc_softc_ctx.isc_intr != IFLIB_INTR_MSIX) {
		iflib_irq_free(ctx, &ctx->ifc_legacy_irq);
	}
	if (ctx->ifc_msix_mem != NULL) {
		bus_release_resource(ctx->ifc_dev, SYS_RES_MEMORY,
			ctx->ifc_softc_ctx.isc_msix_bar, ctx->ifc_msix_mem);
		ctx->ifc_msix_mem = NULL;
	}

	bus_generic_detach(dev);
	if_free(ifp);

	iflib_tx_structures_free(ctx);
	iflib_rx_structures_free(ctx);
	if (ctx->ifc_flags & IFC_SC_ALLOCATED)
		free(ctx->ifc_softc, M_IFLIB);
	free(ctx, M_IFLIB);
	return (0);
}


int
iflib_device_detach(device_t dev)
{
	if_ctx_t ctx = device_get_softc(dev);

	return (iflib_device_deregister(ctx));
}

int
iflib_device_suspend(device_t dev)
{
	if_ctx_t ctx = device_get_softc(dev);

	CTX_LOCK(ctx);
	IFDI_SUSPEND(ctx);
	CTX_UNLOCK(ctx);

	return bus_generic_suspend(dev);
}
int
iflib_device_shutdown(device_t dev)
{
	if_ctx_t ctx = device_get_softc(dev);

	CTX_LOCK(ctx);
	IFDI_SHUTDOWN(ctx);
	CTX_UNLOCK(ctx);

	return bus_generic_suspend(dev);
}


int
iflib_device_resume(device_t dev)
{
	if_ctx_t ctx = device_get_softc(dev);
	iflib_txq_t txq = ctx->ifc_txqs;

	CTX_LOCK(ctx);
	IFDI_RESUME(ctx);
	iflib_init_locked(ctx);
	CTX_UNLOCK(ctx);
	for (int i = 0; i < NTXQSETS(ctx); i++, txq++)
		iflib_txq_check_drain(txq, IFLIB_RESTART_BUDGET);

	return (bus_generic_resume(dev));
}

int
iflib_device_iov_init(device_t dev, uint16_t num_vfs, const nvlist_t *params)
{
	int error;
	if_ctx_t ctx = device_get_softc(dev);

	CTX_LOCK(ctx);
	error = IFDI_IOV_INIT(ctx, num_vfs, params);
	CTX_UNLOCK(ctx);

	return (error);
}

void
iflib_device_iov_uninit(device_t dev)
{
	if_ctx_t ctx = device_get_softc(dev);

	CTX_LOCK(ctx);
	IFDI_IOV_UNINIT(ctx);
	CTX_UNLOCK(ctx);
}

int
iflib_device_iov_add_vf(device_t dev, uint16_t vfnum, const nvlist_t *params)
{
	int error;
	if_ctx_t ctx = device_get_softc(dev);

	CTX_LOCK(ctx);
	error = IFDI_IOV_VF_ADD(ctx, vfnum, params);
	CTX_UNLOCK(ctx);

	return (error);
}

/*********************************************************************
 *
 *  MODULE FUNCTION DEFINITIONS
 *
 **********************************************************************/

/*
 * - Start a fast taskqueue thread for each core
 * - Start a taskqueue for control operations
 */
static int
iflib_module_init(void)
{
	return (0);
}

static int
iflib_module_event_handler(module_t mod, int what, void *arg)
{
	int err;

	switch (what) {
	case MOD_LOAD:
		if ((err = iflib_module_init()) != 0)
			return (err);
		break;
	case MOD_UNLOAD:
		return (EBUSY);
	default:
		return (EOPNOTSUPP);
	}

	return (0);
}

/*********************************************************************
 *
 *  PUBLIC FUNCTION DEFINITIONS
 *     ordered as in iflib.h
 *
 **********************************************************************/


static void
_iflib_assert(if_shared_ctx_t sctx)
{
	MPASS(sctx->isc_tx_maxsize);
	MPASS(sctx->isc_tx_maxsegsize);

	MPASS(sctx->isc_rx_maxsize);
	MPASS(sctx->isc_rx_nsegments);
	MPASS(sctx->isc_rx_maxsegsize);

	MPASS(sctx->isc_nrxd_min[0]);
	MPASS(sctx->isc_nrxd_max[0]);
	MPASS(sctx->isc_nrxd_default[0]);
	MPASS(sctx->isc_ntxd_min[0]);
	MPASS(sctx->isc_ntxd_max[0]);
	MPASS(sctx->isc_ntxd_default[0]);
}

static void
_iflib_pre_assert(if_softc_ctx_t scctx)
{

	MPASS(scctx->isc_txrx->ift_txd_encap);
	MPASS(scctx->isc_txrx->ift_txd_flush);
	MPASS(scctx->isc_txrx->ift_txd_credits_update);
	MPASS(scctx->isc_txrx->ift_rxd_available);
	MPASS(scctx->isc_txrx->ift_rxd_pkt_get);
	MPASS(scctx->isc_txrx->ift_rxd_refill);
	MPASS(scctx->isc_txrx->ift_rxd_flush);
}

static int
iflib_register(if_ctx_t ctx)
{
	if_shared_ctx_t sctx = ctx->ifc_sctx;
	driver_t *driver = sctx->isc_driver;
	device_t dev = ctx->ifc_dev;
	if_t ifp;

	_iflib_assert(sctx);

	CTX_LOCK_INIT(ctx);
	STATE_LOCK_INIT(ctx, device_get_nameunit(ctx->ifc_dev));
	ifp = ctx->ifc_ifp = if_gethandle(IFT_ETHER);
	if (ifp == NULL) {
		device_printf(dev, "can not allocate ifnet structure\n");
		return (ENOMEM);
	}

	/*
	 * Initialize our context's device specific methods
	 */
	kobj_init((kobj_t) ctx, (kobj_class_t) driver);
	kobj_class_compile((kobj_class_t) driver);
	driver->refs++;

	if_initname(ifp, device_get_name(dev), device_get_unit(dev));
	if_setsoftc(ifp, ctx);
	if_setdev(ifp, dev);
	if_setinitfn(ifp, iflib_if_init);
	if_setioctlfn(ifp, iflib_if_ioctl);
	if_settransmitfn(ifp, iflib_if_transmit);
	if_setqflushfn(ifp, iflib_if_qflush);
	if_setflags(ifp, IFF_BROADCAST | IFF_SIMPLEX | IFF_MULTICAST);

	ctx->ifc_vlan_attach_event =
		EVENTHANDLER_REGISTER(vlan_config, iflib_vlan_register, ctx,
							  EVENTHANDLER_PRI_FIRST);
	ctx->ifc_vlan_detach_event =
		EVENTHANDLER_REGISTER(vlan_unconfig, iflib_vlan_unregister, ctx,
							  EVENTHANDLER_PRI_FIRST);

	ifmedia_init(&ctx->ifc_media, IFM_IMASK,
					 iflib_media_change, iflib_media_status);

	return (0);
}


static int
iflib_queues_alloc(if_ctx_t ctx)
{
	if_shared_ctx_t sctx = ctx->ifc_sctx;
	if_softc_ctx_t scctx = &ctx->ifc_softc_ctx;
	device_t dev = ctx->ifc_dev;
	int nrxqsets = scctx->isc_nrxqsets;
	int ntxqsets = scctx->isc_ntxqsets;
	iflib_txq_t txq;
	iflib_rxq_t rxq;
	iflib_fl_t fl = NULL;
	int i, j, cpu, err, txconf, rxconf;
	iflib_dma_info_t ifdip;
	uint32_t *rxqsizes = scctx->isc_rxqsizes;
	uint32_t *txqsizes = scctx->isc_txqsizes;
	uint8_t nrxqs = sctx->isc_nrxqs;
	uint8_t ntxqs = sctx->isc_ntxqs;
	int nfree_lists = sctx->isc_nfl ? sctx->isc_nfl : 1;
	caddr_t *vaddrs;
	uint64_t *paddrs;

	KASSERT(ntxqs > 0, ("number of queues per qset must be at least 1"));
	KASSERT(nrxqs > 0, ("number of queues per qset must be at least 1"));

	/* Allocate the TX ring struct memory */
	if (!(ctx->ifc_txqs =
	    (iflib_txq_t) malloc(sizeof(struct iflib_txq) *
	    ntxqsets, M_IFLIB, M_NOWAIT | M_ZERO))) {
		device_printf(dev, "Unable to allocate TX ring memory\n");
		err = ENOMEM;
		goto fail;
	}

	/* Now allocate the RX */
	if (!(ctx->ifc_rxqs =
	    (iflib_rxq_t) malloc(sizeof(struct iflib_rxq) *
	    nrxqsets, M_IFLIB, M_NOWAIT | M_ZERO))) {
		device_printf(dev, "Unable to allocate RX ring memory\n");
		err = ENOMEM;
		goto rx_fail;
	}

	txq = ctx->ifc_txqs;
	rxq = ctx->ifc_rxqs;

	/*
	 * XXX handle allocation failure
	 */
	for (txconf = i = 0, cpu = CPU_FIRST(); i < ntxqsets; i++, txconf++, txq++, cpu = CPU_NEXT(cpu)) {
		/* Set up some basics */

		if ((ifdip = malloc(sizeof(struct iflib_dma_info) * ntxqs, M_IFLIB, M_WAITOK|M_ZERO)) == NULL) {
			device_printf(dev, "failed to allocate iflib_dma_info\n");
			err = ENOMEM;
			goto err_tx_desc;
		}
		txq->ift_ifdi = ifdip;
		for (j = 0; j < ntxqs; j++, ifdip++) {
			if (iflib_dma_alloc(ctx, txqsizes[j], ifdip, BUS_DMA_NOWAIT)) {
				device_printf(dev, "Unable to allocate Descriptor memory\n");
				err = ENOMEM;
				goto err_tx_desc;
			}
			txq->ift_txd_size[j] = scctx->isc_txd_size[j];
			bzero((void *)ifdip->idi_vaddr, txqsizes[j]);
		}
		txq->ift_ctx = ctx;
		txq->ift_id = i;
		if (sctx->isc_flags & IFLIB_HAS_TXCQ) {
			txq->ift_br_offset = 1;
		} else {
			txq->ift_br_offset = 0;
		}
		/* XXX fix this */
		txq->ift_timer.c_cpu = cpu;

		if (iflib_txsd_alloc(txq)) {
			device_printf(dev, "Critical Failure setting up TX buffers\n");
			err = ENOMEM;
			goto err_tx_desc;
		}

		/* Initialize the TX lock */
		snprintf(txq->ift_mtx_name, MTX_NAME_LEN, "%s:tx(%d):callout",
		    device_get_nameunit(dev), txq->ift_id);
		mtx_init(&txq->ift_mtx, txq->ift_mtx_name, NULL, MTX_DEF);
		callout_init_mtx(&txq->ift_timer, &txq->ift_mtx, 0);

		snprintf(txq->ift_db_mtx_name, MTX_NAME_LEN, "%s:tx(%d):db",
			 device_get_nameunit(dev), txq->ift_id);

		err = ifmp_ring_alloc(&txq->ift_br, 2048, txq, iflib_txq_drain,
				      iflib_txq_can_drain, M_IFLIB, M_WAITOK);
		if (err) {
			/* XXX free any allocated rings */
			device_printf(dev, "Unable to allocate buf_ring\n");
			goto err_tx_desc;
		}
	}

	for (rxconf = i = 0; i < nrxqsets; i++, rxconf++, rxq++) {
		/* Set up some basics */

		if ((ifdip = malloc(sizeof(struct iflib_dma_info) * nrxqs, M_IFLIB, M_WAITOK|M_ZERO)) == NULL) {
			device_printf(dev, "failed to allocate iflib_dma_info\n");
			err = ENOMEM;
			goto err_tx_desc;
		}

		rxq->ifr_ifdi = ifdip;
		/* XXX this needs to be changed if #rx queues != #tx queues */
		rxq->ifr_ntxqirq = 1;
		rxq->ifr_txqid[0] = i;
		for (j = 0; j < nrxqs; j++, ifdip++) {
			if (iflib_dma_alloc(ctx, rxqsizes[j], ifdip, BUS_DMA_NOWAIT)) {
				device_printf(dev, "Unable to allocate Descriptor memory\n");
				err = ENOMEM;
				goto err_tx_desc;
			}
			bzero((void *)ifdip->idi_vaddr, rxqsizes[j]);
		}
		rxq->ifr_ctx = ctx;
		rxq->ifr_id = i;
		if (sctx->isc_flags & IFLIB_HAS_RXCQ) {
			rxq->ifr_fl_offset = 1;
		} else {
			rxq->ifr_fl_offset = 0;
		}
		rxq->ifr_nfl = nfree_lists;
		if (!(fl =
			  (iflib_fl_t) malloc(sizeof(struct iflib_fl) * nfree_lists, M_IFLIB, M_NOWAIT | M_ZERO))) {
			device_printf(dev, "Unable to allocate free list memory\n");
			err = ENOMEM;
			goto err_tx_desc;
		}
		rxq->ifr_fl = fl;
		for (j = 0; j < nfree_lists; j++) {
			fl[j].ifl_rxq = rxq;
			fl[j].ifl_id = j;
			fl[j].ifl_ifdi = &rxq->ifr_ifdi[j + rxq->ifr_fl_offset];
			fl[j].ifl_rxd_size = scctx->isc_rxd_size[j];
		}
        /* Allocate receive buffers for the ring*/
		if (iflib_rxsd_alloc(rxq)) {
			device_printf(dev,
			    "Critical Failure setting up receive buffers\n");
			err = ENOMEM;
			goto err_rx_desc;
		}

		for (j = 0, fl = rxq->ifr_fl; j < rxq->ifr_nfl; j++, fl++) 
			fl->ifl_rx_bitmap = bit_alloc(fl->ifl_size, M_IFLIB, M_WAITOK|M_ZERO);
	}

	/* TXQs */
	vaddrs = malloc(sizeof(caddr_t)*ntxqsets*ntxqs, M_IFLIB, M_WAITOK);
	paddrs = malloc(sizeof(uint64_t)*ntxqsets*ntxqs, M_IFLIB, M_WAITOK);
	for (i = 0; i < ntxqsets; i++) {
		iflib_dma_info_t di = ctx->ifc_txqs[i].ift_ifdi;

		for (j = 0; j < ntxqs; j++, di++) {
			vaddrs[i*ntxqs + j] = di->idi_vaddr;
			paddrs[i*ntxqs + j] = di->idi_paddr;
		}
	}
	if ((err = IFDI_TX_QUEUES_ALLOC(ctx, vaddrs, paddrs, ntxqs, ntxqsets)) != 0) {
		device_printf(ctx->ifc_dev, "device queue allocation failed\n");
		iflib_tx_structures_free(ctx);
		free(vaddrs, M_IFLIB);
		free(paddrs, M_IFLIB);
		goto err_rx_desc;
	}
	free(vaddrs, M_IFLIB);
	free(paddrs, M_IFLIB);

	/* RXQs */
	vaddrs = malloc(sizeof(caddr_t)*nrxqsets*nrxqs, M_IFLIB, M_WAITOK);
	paddrs = malloc(sizeof(uint64_t)*nrxqsets*nrxqs, M_IFLIB, M_WAITOK);
	for (i = 0; i < nrxqsets; i++) {
		iflib_dma_info_t di = ctx->ifc_rxqs[i].ifr_ifdi;

		for (j = 0; j < nrxqs; j++, di++) {
			vaddrs[i*nrxqs + j] = di->idi_vaddr;
			paddrs[i*nrxqs + j] = di->idi_paddr;
		}
	}
	if ((err = IFDI_RX_QUEUES_ALLOC(ctx, vaddrs, paddrs, nrxqs, nrxqsets)) != 0) {
		device_printf(ctx->ifc_dev, "device queue allocation failed\n");
		iflib_tx_structures_free(ctx);
		free(vaddrs, M_IFLIB);
		free(paddrs, M_IFLIB);
		goto err_rx_desc;
	}
	free(vaddrs, M_IFLIB);
	free(paddrs, M_IFLIB);

	return (0);

/* XXX handle allocation failure changes */
err_rx_desc:
err_tx_desc:
rx_fail:
	if (ctx->ifc_rxqs != NULL)
		free(ctx->ifc_rxqs, M_IFLIB);
	ctx->ifc_rxqs = NULL;
	if (ctx->ifc_txqs != NULL)
		free(ctx->ifc_txqs, M_IFLIB);
	ctx->ifc_txqs = NULL;
fail:
	return (err);
}

static int
iflib_tx_structures_setup(if_ctx_t ctx)
{
	iflib_txq_t txq = ctx->ifc_txqs;
	int i;

	for (i = 0; i < NTXQSETS(ctx); i++, txq++)
		iflib_txq_setup(txq);

	return (0);
}

static void
iflib_tx_structures_free(if_ctx_t ctx)
{
	iflib_txq_t txq = ctx->ifc_txqs;
	int i, j;

	for (i = 0; i < NTXQSETS(ctx); i++, txq++) {
		iflib_txq_destroy(txq);
		for (j = 0; j < ctx->ifc_nhwtxqs; j++)
			iflib_dma_free(&txq->ift_ifdi[j]);
	}
	free(ctx->ifc_txqs, M_IFLIB);
	ctx->ifc_txqs = NULL;
	IFDI_QUEUES_FREE(ctx);
}

/*********************************************************************
 *
 *  Initialize all receive rings.
 *
 **********************************************************************/
static int
iflib_rx_structures_setup(if_ctx_t ctx)
{
	iflib_rxq_t rxq = ctx->ifc_rxqs;
	int q;
#if defined(INET6) || defined(INET)
	int i, err;
#endif

	for (q = 0; q < ctx->ifc_softc_ctx.isc_nrxqsets; q++, rxq++) {
#if defined(INET6) || defined(INET)
		tcp_lro_free(&rxq->ifr_lc);
		if ((err = tcp_lro_init_args(&rxq->ifr_lc, ctx->ifc_ifp,
		    TCP_LRO_ENTRIES, min(1024,
		    ctx->ifc_softc_ctx.isc_nrxd[rxq->ifr_fl_offset]))) != 0) {
			device_printf(ctx->ifc_dev, "LRO Initialization failed!\n");
			goto fail;
		}
		rxq->ifr_lro_enabled = TRUE;
#endif
		IFDI_RXQ_SETUP(ctx, rxq->ifr_id);
	}
	return (0);
#if defined(INET6) || defined(INET)
fail:
	/*
	 * Free RX software descriptors allocated so far, we will only handle
	 * the rings that completed, the failing case will have
	 * cleaned up for itself. 'q' failed, so its the terminus.
	 */
	rxq = ctx->ifc_rxqs;
	for (i = 0; i < q; ++i, rxq++) {
		iflib_rx_sds_free(rxq);
		rxq->ifr_cq_gen = rxq->ifr_cq_cidx = rxq->ifr_cq_pidx = 0;
	}
	return (err);
#endif
}

/*********************************************************************
 *
 *  Free all receive rings.
 *
 **********************************************************************/
static void
iflib_rx_structures_free(if_ctx_t ctx)
{
	iflib_rxq_t rxq = ctx->ifc_rxqs;

	for (int i = 0; i < ctx->ifc_softc_ctx.isc_nrxqsets; i++, rxq++) {
		iflib_rx_sds_free(rxq);
	}
}

static int
iflib_qset_structures_setup(if_ctx_t ctx)
{
	int err;

	/*
	 * It is expected that the caller takes care of freeing queues if this
	 * fails.
	 */
	if ((err = iflib_tx_structures_setup(ctx)) != 0) {
		device_printf(ctx->ifc_dev, "iflib_tx_structures_setup failed: %d\n", err);
		return (err);
	}

	if ((err = iflib_rx_structures_setup(ctx)) != 0)
		device_printf(ctx->ifc_dev, "iflib_rx_structures_setup failed: %d\n", err);

	return (err);
}

int
iflib_irq_alloc(if_ctx_t ctx, if_irq_t irq, int rid,
		driver_filter_t filter, void *filter_arg, driver_intr_t handler, void *arg, const char *name)
{

	return (_iflib_irq_alloc(ctx, irq, rid, filter, handler, arg, name));
}

#ifdef SMP
static int
find_nth(if_ctx_t ctx, int qid)
{
	cpuset_t cpus;
	int i, cpuid, eqid, count;

	CPU_COPY(&ctx->ifc_cpus, &cpus);
	count = CPU_COUNT(&cpus);
	eqid = qid % count;
	/* clear up to the qid'th bit */
	for (i = 0; i < eqid; i++) {
		cpuid = CPU_FFS(&cpus);
		MPASS(cpuid != 0);
		CPU_CLR(cpuid-1, &cpus);
	}
	cpuid = CPU_FFS(&cpus);
	MPASS(cpuid != 0);
	return (cpuid-1);
}

#ifdef SCHED_ULE
extern struct cpu_group *cpu_top;              /* CPU topology */

static int
find_child_with_core(int cpu, struct cpu_group *grp)
{
	int i;

	if (grp->cg_children == 0)
		return -1;

	MPASS(grp->cg_child);
	for (i = 0; i < grp->cg_children; i++) {
		if (CPU_ISSET(cpu, &grp->cg_child[i].cg_mask))
			return i;
	}

	return -1;
}

/*
 * Find the nth "close" core to the specified core
 * "close" is defined as the deepest level that shares
 * at least an L2 cache.  With threads, this will be
 * threads on the same core.  If the sahred cache is L3
 * or higher, simply returns the same core.
 */
static int
find_close_core(int cpu, int core_offset)
{
	struct cpu_group *grp;
	int i;
	int fcpu;
	cpuset_t cs;

	grp = cpu_top;
	if (grp == NULL)
		return cpu;
	i = 0;
	while ((i = find_child_with_core(cpu, grp)) != -1) {
		/* If the child only has one cpu, don't descend */
		if (grp->cg_child[i].cg_count <= 1)
			break;
		grp = &grp->cg_child[i];
	}

	/* If they don't share at least an L2 cache, use the same CPU */
	if (grp->cg_level > CG_SHARE_L2 || grp->cg_level == CG_SHARE_NONE)
		return cpu;

	/* Now pick one */
	CPU_COPY(&grp->cg_mask, &cs);

	/* Add the selected CPU offset to core offset. */
	for (i = 0; (fcpu = CPU_FFS(&cs)) != 0; i++) {
		if (fcpu - 1 == cpu)
			break;
		CPU_CLR(fcpu - 1, &cs);
	}
	MPASS(fcpu);

	core_offset += i;

	CPU_COPY(&grp->cg_mask, &cs);
	for (i = core_offset % grp->cg_count; i > 0; i--) {
		MPASS(CPU_FFS(&cs));
		CPU_CLR(CPU_FFS(&cs) - 1, &cs);
	}
	MPASS(CPU_FFS(&cs));
	return CPU_FFS(&cs) - 1;
}
#else
static int
find_close_core(int cpu, int core_offset __unused)
{
	return cpu;
}
#endif

static int
get_core_offset(if_ctx_t ctx, iflib_intr_type_t type, int qid)
{
	switch (type) {
	case IFLIB_INTR_TX:
		/* TX queues get cores which share at least an L2 cache with the corresponding RX queue */
		/* XXX handle multiple RX threads per core and more than two core per L2 group */
		return qid / CPU_COUNT(&ctx->ifc_cpus) + 1;
	case IFLIB_INTR_RX:
	case IFLIB_INTR_RXTX:
		/* RX queues get the specified core */
		return qid / CPU_COUNT(&ctx->ifc_cpus);
	default:
		return -1;
	}
}
#else
#define get_core_offset(ctx, type, qid)	CPU_FIRST()
#define find_close_core(cpuid, tid)	CPU_FIRST()
#define find_nth(ctx, gid)		CPU_FIRST()
#endif

/* Just to avoid copy/paste */
static inline int
iflib_irq_set_affinity(if_ctx_t ctx, int irq, iflib_intr_type_t type, int qid,
    struct grouptask *gtask, struct taskqgroup *tqg, void *uniq, const char *name)
{
	int cpuid;
	int err, tid;

	cpuid = find_nth(ctx, qid);
	tid = get_core_offset(ctx, type, qid);
	MPASS(tid >= 0);
	cpuid = find_close_core(cpuid, tid);
	err = taskqgroup_attach_cpu(tqg, gtask, uniq, cpuid, irq, name);
	if (err) {
		device_printf(ctx->ifc_dev, "taskqgroup_attach_cpu failed %d\n", err);
		return (err);
	}
#ifdef notyet
	if (cpuid > ctx->ifc_cpuid_highest)
		ctx->ifc_cpuid_highest = cpuid;
#endif
	return 0;
}

int
iflib_irq_alloc_generic(if_ctx_t ctx, if_irq_t irq, int rid,
			iflib_intr_type_t type, driver_filter_t *filter,
			void *filter_arg, int qid, const char *name)
{
	struct grouptask *gtask;
	struct taskqgroup *tqg;
	iflib_filter_info_t info;
	gtask_fn_t *fn;
	int tqrid, err;
	driver_filter_t *intr_fast;
	void *q;

	info = &ctx->ifc_filter_info;
	tqrid = rid;

	switch (type) {
	/* XXX merge tx/rx for netmap? */
	case IFLIB_INTR_TX:
		q = &ctx->ifc_txqs[qid];
		info = &ctx->ifc_txqs[qid].ift_filter_info;
		gtask = &ctx->ifc_txqs[qid].ift_task;
		tqg = qgroup_if_io_tqg;
		fn = _task_fn_tx;
		intr_fast = iflib_fast_intr;
		GROUPTASK_INIT(gtask, 0, fn, q);
		ctx->ifc_flags |= IFC_NETMAP_TX_IRQ;
		break;
	case IFLIB_INTR_RX:
		q = &ctx->ifc_rxqs[qid];
		info = &ctx->ifc_rxqs[qid].ifr_filter_info;
		gtask = &ctx->ifc_rxqs[qid].ifr_task;
		tqg = qgroup_if_io_tqg;
		fn = _task_fn_rx;
		intr_fast = iflib_fast_intr;
		GROUPTASK_INIT(gtask, 0, fn, q);
		break;
	case IFLIB_INTR_RXTX:
		q = &ctx->ifc_rxqs[qid];
		info = &ctx->ifc_rxqs[qid].ifr_filter_info;
		gtask = &ctx->ifc_rxqs[qid].ifr_task;
		tqg = qgroup_if_io_tqg;
		fn = _task_fn_rx;
		intr_fast = iflib_fast_intr_rxtx;
		GROUPTASK_INIT(gtask, 0, fn, q);
		break;
	case IFLIB_INTR_ADMIN:
		q = ctx;
		tqrid = -1;
		info = &ctx->ifc_filter_info;
		gtask = &ctx->ifc_admin_task;
		tqg = qgroup_if_config_tqg;
		fn = _task_fn_admin;
		intr_fast = iflib_fast_intr_ctx;
		break;
	default:
		panic("unknown net intr type");
	}

	info->ifi_filter = filter;
	info->ifi_filter_arg = filter_arg;
	info->ifi_task = gtask;
	info->ifi_ctx = q;

	err = _iflib_irq_alloc(ctx, irq, rid, intr_fast, NULL, info,  name);
	if (err != 0) {
		device_printf(ctx->ifc_dev, "_iflib_irq_alloc failed %d\n", err);
		return (err);
	}
	if (type == IFLIB_INTR_ADMIN)
		return (0);

	if (tqrid != -1) {
		err = iflib_irq_set_affinity(ctx, rman_get_start(irq->ii_res), type, qid, gtask, tqg, q, name);
		if (err)
			return (err);
	} else {
		taskqgroup_attach(tqg, gtask, q, rman_get_start(irq->ii_res), name);
	}

	return (0);
}

void
iflib_softirq_alloc_generic(if_ctx_t ctx, if_irq_t irq, iflib_intr_type_t type,  void *arg, int qid, const char *name)
{
	struct grouptask *gtask;
	struct taskqgroup *tqg;
	gtask_fn_t *fn;
	void *q;
	int irq_num = -1;
	int err;

	switch (type) {
	case IFLIB_INTR_TX:
		q = &ctx->ifc_txqs[qid];
		gtask = &ctx->ifc_txqs[qid].ift_task;
		tqg = qgroup_if_io_tqg;
		fn = _task_fn_tx;
		if (irq != NULL)
			irq_num = rman_get_start(irq->ii_res);
		break;
	case IFLIB_INTR_RX:
		q = &ctx->ifc_rxqs[qid];
		gtask = &ctx->ifc_rxqs[qid].ifr_task;
		tqg = qgroup_if_io_tqg;
		fn = _task_fn_rx;
		if (irq != NULL)
			irq_num = rman_get_start(irq->ii_res);
		break;
	case IFLIB_INTR_IOV:
		q = ctx;
		gtask = &ctx->ifc_vflr_task;
		tqg = qgroup_if_config_tqg;
		fn = _task_fn_iov;
		break;
	default:
		panic("unknown net intr type");
	}
	GROUPTASK_INIT(gtask, 0, fn, q);
	if (irq_num != -1) {
		err = iflib_irq_set_affinity(ctx, irq_num, type, qid, gtask, tqg, q, name);
		if (err)
			taskqgroup_attach(tqg, gtask, q, irq_num, name);
	}
	else {
		taskqgroup_attach(tqg, gtask, q, irq_num, name);
	}
}

void
iflib_irq_free(if_ctx_t ctx, if_irq_t irq)
{
	if (irq->ii_tag)
		bus_teardown_intr(ctx->ifc_dev, irq->ii_res, irq->ii_tag);

	if (irq->ii_res)
		bus_release_resource(ctx->ifc_dev, SYS_RES_IRQ, irq->ii_rid, irq->ii_res);
}

static int
iflib_legacy_setup(if_ctx_t ctx, driver_filter_t filter, void *filter_arg, int *rid, const char *name)
{
	iflib_txq_t txq = ctx->ifc_txqs;
	iflib_rxq_t rxq = ctx->ifc_rxqs;
	if_irq_t irq = &ctx->ifc_legacy_irq;
	iflib_filter_info_t info;
	struct grouptask *gtask;
	struct taskqgroup *tqg;
	gtask_fn_t *fn;
	int tqrid;
	void *q;
	int err;

	q = &ctx->ifc_rxqs[0];
	info = &rxq[0].ifr_filter_info;
	gtask = &rxq[0].ifr_task;
	tqg = qgroup_if_io_tqg;
	tqrid = irq->ii_rid = *rid;
	fn = _task_fn_rx;

	ctx->ifc_flags |= IFC_LEGACY;
	info->ifi_filter = filter;
	info->ifi_filter_arg = filter_arg;
	info->ifi_task = gtask;
	info->ifi_ctx = ctx;

	/* We allocate a single interrupt resource */
	if ((err = _iflib_irq_alloc(ctx, irq, tqrid, iflib_fast_intr_ctx, NULL, info, name)) != 0)
		return (err);
	GROUPTASK_INIT(gtask, 0, fn, q);
	taskqgroup_attach(tqg, gtask, q, rman_get_start(irq->ii_res), name);

	GROUPTASK_INIT(&txq->ift_task, 0, _task_fn_tx, txq);
	taskqgroup_attach(qgroup_if_io_tqg, &txq->ift_task, txq, rman_get_start(irq->ii_res), "tx");
	return (0);
}

void
iflib_led_create(if_ctx_t ctx)
{

	ctx->ifc_led_dev = led_create(iflib_led_func, ctx,
	    device_get_nameunit(ctx->ifc_dev));
}

void
iflib_tx_intr_deferred(if_ctx_t ctx, int txqid)
{

	GROUPTASK_ENQUEUE(&ctx->ifc_txqs[txqid].ift_task);
}

void
iflib_rx_intr_deferred(if_ctx_t ctx, int rxqid)
{

	GROUPTASK_ENQUEUE(&ctx->ifc_rxqs[rxqid].ifr_task);
}

void
iflib_admin_intr_deferred(if_ctx_t ctx)
{
#ifdef INVARIANTS
	struct grouptask *gtask;

	gtask = &ctx->ifc_admin_task;
	MPASS(gtask != NULL && gtask->gt_taskqueue != NULL);
#endif

	GROUPTASK_ENQUEUE(&ctx->ifc_admin_task);
}

void
iflib_iov_intr_deferred(if_ctx_t ctx)
{

	GROUPTASK_ENQUEUE(&ctx->ifc_vflr_task);
}

void
iflib_io_tqg_attach(struct grouptask *gt, void *uniq, int cpu, char *name)
{

	taskqgroup_attach_cpu(qgroup_if_io_tqg, gt, uniq, cpu, -1, name);
}

void
iflib_config_gtask_init(void *ctx, struct grouptask *gtask, gtask_fn_t *fn,
	const char *name)
{

	GROUPTASK_INIT(gtask, 0, fn, ctx);
	taskqgroup_attach(qgroup_if_config_tqg, gtask, gtask, -1, name);
}

void
iflib_config_gtask_deinit(struct grouptask *gtask)
{

	taskqgroup_detach(qgroup_if_config_tqg, gtask);	
}

void
iflib_link_state_change(if_ctx_t ctx, int link_state, uint64_t baudrate)
{
	if_t ifp = ctx->ifc_ifp;
	iflib_txq_t txq = ctx->ifc_txqs;

	if_setbaudrate(ifp, baudrate);
	if (baudrate >= IF_Gbps(10)) {
		STATE_LOCK(ctx);
		ctx->ifc_flags |= IFC_PREFETCH;
		STATE_UNLOCK(ctx);
	}
	/* If link down, disable watchdog */
	if ((ctx->ifc_link_state == LINK_STATE_UP) && (link_state == LINK_STATE_DOWN)) {
		for (int i = 0; i < ctx->ifc_softc_ctx.isc_ntxqsets; i++, txq++)
			txq->ift_qstatus = IFLIB_QUEUE_IDLE;
	}
	ctx->ifc_link_state = link_state;
	if_link_state_change(ifp, link_state);
}

static int
iflib_tx_credits_update(if_ctx_t ctx, iflib_txq_t txq)
{
	int credits;
#ifdef INVARIANTS
	int credits_pre = txq->ift_cidx_processed;
#endif

	if (ctx->isc_txd_credits_update == NULL)
		return (0);

	if ((credits = ctx->isc_txd_credits_update(ctx->ifc_softc, txq->ift_id, true)) == 0)
		return (0);

	txq->ift_processed += credits;
	txq->ift_cidx_processed += credits;

	MPASS(credits_pre + credits == txq->ift_cidx_processed);
	if (txq->ift_cidx_processed >= txq->ift_size)
		txq->ift_cidx_processed -= txq->ift_size;
	return (credits);
}

static int
iflib_rxd_avail(if_ctx_t ctx, iflib_rxq_t rxq, qidx_t cidx, qidx_t budget)
{

	return (ctx->isc_rxd_available(ctx->ifc_softc, rxq->ifr_id, cidx,
	    budget));
}

void
iflib_add_int_delay_sysctl(if_ctx_t ctx, const char *name,
	const char *description, if_int_delay_info_t info,
	int offset, int value)
{
	info->iidi_ctx = ctx;
	info->iidi_offset = offset;
	info->iidi_value = value;
	SYSCTL_ADD_PROC(device_get_sysctl_ctx(ctx->ifc_dev),
	    SYSCTL_CHILDREN(device_get_sysctl_tree(ctx->ifc_dev)),
	    OID_AUTO, name, CTLTYPE_INT|CTLFLAG_RW,
	    info, 0, iflib_sysctl_int_delay, "I", description);
}

struct sx *
iflib_ctx_lock_get(if_ctx_t ctx)
{

	return (&ctx->ifc_ctx_sx);
}

static int
iflib_msix_init(if_ctx_t ctx)
{
	device_t dev = ctx->ifc_dev;
	if_shared_ctx_t sctx = ctx->ifc_sctx;
	if_softc_ctx_t scctx = &ctx->ifc_softc_ctx;
	int vectors, queues, rx_queues, tx_queues, queuemsgs, msgs;
	int iflib_num_tx_queues, iflib_num_rx_queues;
	int err, admincnt, bar;

	iflib_num_tx_queues = ctx->ifc_sysctl_ntxqs;
	iflib_num_rx_queues = ctx->ifc_sysctl_nrxqs;

	device_printf(dev, "msix_init qsets capped at %d\n", imax(scctx->isc_ntxqsets, scctx->isc_nrxqsets));

	bar = ctx->ifc_softc_ctx.isc_msix_bar;
	admincnt = sctx->isc_admin_intrcnt;
	/* Override by tuneable */
	if (scctx->isc_disable_msix)
		goto msi;

	/*
	 * bar == -1 => "trust me I know what I'm doing"
	 * Some drivers are for hardware that is so shoddily
	 * documented that no one knows which bars are which
	 * so the developer has to map all bars. This hack
	 * allows shoddy garbage to use msix in this framework.
	 */
	if (bar != -1) {
		ctx->ifc_msix_mem = bus_alloc_resource_any(dev,
	            SYS_RES_MEMORY, &bar, RF_ACTIVE);
		if (ctx->ifc_msix_mem == NULL) {
			/* May not be enabled */
			device_printf(dev, "Unable to map MSIX table \n");
			goto msi;
		}
	}
	/* First try MSI/X */
	if ((msgs = pci_msix_count(dev)) == 0) { /* system has msix disabled */
		device_printf(dev, "System has MSIX disabled \n");
		bus_release_resource(dev, SYS_RES_MEMORY,
		    bar, ctx->ifc_msix_mem);
		ctx->ifc_msix_mem = NULL;
		goto msi;
	}
#if IFLIB_DEBUG
	/* use only 1 qset in debug mode */
	queuemsgs = min(msgs - admincnt, 1);
#else
	queuemsgs = msgs - admincnt;
#endif
#ifdef RSS
	queues = imin(queuemsgs, rss_getnumbuckets());
#else
	queues = queuemsgs;
#endif
	queues = imin(CPU_COUNT(&ctx->ifc_cpus), queues);
	device_printf(dev, "pxm cpus: %d queue msgs: %d admincnt: %d\n",
				  CPU_COUNT(&ctx->ifc_cpus), queuemsgs, admincnt);
#ifdef  RSS
	/* If we're doing RSS, clamp at the number of RSS buckets */
	if (queues > rss_getnumbuckets())
		queues = rss_getnumbuckets();
#endif
	if (iflib_num_rx_queues > 0 && iflib_num_rx_queues < queuemsgs - admincnt)
		rx_queues = iflib_num_rx_queues;
	else
		rx_queues = queues;

	if (rx_queues > scctx->isc_nrxqsets)
		rx_queues = scctx->isc_nrxqsets;

	/*
	 * We want this to be all logical CPUs by default
	 */
	if (iflib_num_tx_queues > 0 && iflib_num_tx_queues < queues)
		tx_queues = iflib_num_tx_queues;
	else
		tx_queues = mp_ncpus;

	if (tx_queues > scctx->isc_ntxqsets)
		tx_queues = scctx->isc_ntxqsets;

	if (ctx->ifc_sysctl_qs_eq_override == 0) {
#ifdef INVARIANTS
		if (tx_queues != rx_queues)
			device_printf(dev, "queue equality override not set, capping rx_queues at %d and tx_queues at %d\n",
				      min(rx_queues, tx_queues), min(rx_queues, tx_queues));
#endif
		tx_queues = min(rx_queues, tx_queues);
		rx_queues = min(rx_queues, tx_queues);
	}

	device_printf(dev, "using %d rx queues %d tx queues \n", rx_queues, tx_queues);

	vectors = rx_queues + admincnt;
	if ((err = pci_alloc_msix(dev, &vectors)) == 0) {
		device_printf(dev,
					  "Using MSIX interrupts with %d vectors\n", vectors);
		scctx->isc_vectors = vectors;
		scctx->isc_nrxqsets = rx_queues;
		scctx->isc_ntxqsets = tx_queues;
		scctx->isc_intr = IFLIB_INTR_MSIX;

		return (vectors);
	} else {
		device_printf(dev, "failed to allocate %d msix vectors, err: %d - using MSI\n", vectors, err);
		bus_release_resource(dev, SYS_RES_MEMORY, bar,
		    ctx->ifc_msix_mem);
		ctx->ifc_msix_mem = NULL;
	}
msi:
	vectors = pci_msi_count(dev);
	scctx->isc_nrxqsets = 1;
	scctx->isc_ntxqsets = 1;
	scctx->isc_vectors = vectors;
	if (vectors == 1 && pci_alloc_msi(dev, &vectors) == 0) {
		device_printf(dev,"Using an MSI interrupt\n");
		scctx->isc_intr = IFLIB_INTR_MSI;
	} else {
		scctx->isc_vectors = 1;
		device_printf(dev,"Using a Legacy interrupt\n");
		scctx->isc_intr = IFLIB_INTR_LEGACY;
	}

	return (vectors);
}

static const char *ring_states[] = { "IDLE", "BUSY", "STALLED", "ABDICATED" };

static int
mp_ring_state_handler(SYSCTL_HANDLER_ARGS)
{
	int rc;
	uint16_t *state = ((uint16_t *)oidp->oid_arg1);
	struct sbuf *sb;
	const char *ring_state = "UNKNOWN";

	/* XXX needed ? */
	rc = sysctl_wire_old_buffer(req, 0);
	MPASS(rc == 0);
	if (rc != 0)
		return (rc);
	sb = sbuf_new_for_sysctl(NULL, NULL, 80, req);
	MPASS(sb != NULL);
	if (sb == NULL)
		return (ENOMEM);
	if (state[3] <= 3)
		ring_state = ring_states[state[3]];

	sbuf_printf(sb, "pidx_head: %04hd pidx_tail: %04hd cidx: %04hd state: %s",
		    state[0], state[1], state[2], ring_state);
	rc = sbuf_finish(sb);
	sbuf_delete(sb);
        return(rc);
}

enum iflib_ndesc_handler {
	IFLIB_NTXD_HANDLER,
	IFLIB_NRXD_HANDLER,
};

static int
mp_ndesc_handler(SYSCTL_HANDLER_ARGS)
{
	if_ctx_t ctx = (void *)arg1;
	enum iflib_ndesc_handler type = arg2;
	char buf[256] = {0};
	qidx_t *ndesc;
	char *p, *next;
	int nqs, rc, i;

	MPASS(type == IFLIB_NTXD_HANDLER || type == IFLIB_NRXD_HANDLER);

	nqs = 8;
	switch(type) {
	case IFLIB_NTXD_HANDLER:
		ndesc = ctx->ifc_sysctl_ntxds;
		if (ctx->ifc_sctx)
			nqs = ctx->ifc_sctx->isc_ntxqs;
		break;
	case IFLIB_NRXD_HANDLER:
		ndesc = ctx->ifc_sysctl_nrxds;
		if (ctx->ifc_sctx)
			nqs = ctx->ifc_sctx->isc_nrxqs;
		break;
	default:
			panic("unhandled type");
	}
	if (nqs == 0)
		nqs = 8;

	for (i=0; i<8; i++) {
		if (i >= nqs)
			break;
		if (i)
			strcat(buf, ",");
		sprintf(strchr(buf, 0), "%d", ndesc[i]);
	}

	rc = sysctl_handle_string(oidp, buf, sizeof(buf), req);
	if (rc || req->newptr == NULL)
		return rc;

	for (i = 0, next = buf, p = strsep(&next, " ,"); i < 8 && p;
	    i++, p = strsep(&next, " ,")) {
		ndesc[i] = strtoul(p, NULL, 10);
	}

	return(rc);
}

#define NAME_BUFLEN 32
static void
iflib_add_device_sysctl_pre(if_ctx_t ctx)
{
        device_t dev = iflib_get_dev(ctx);
	struct sysctl_oid_list *child, *oid_list;
	struct sysctl_ctx_list *ctx_list;
	struct sysctl_oid *node;

	ctx_list = device_get_sysctl_ctx(dev);
	child = SYSCTL_CHILDREN(device_get_sysctl_tree(dev));
	ctx->ifc_sysctl_node = node = SYSCTL_ADD_NODE(ctx_list, child, OID_AUTO, "iflib",
						      CTLFLAG_RD, NULL, "IFLIB fields");
	oid_list = SYSCTL_CHILDREN(node);

	SYSCTL_ADD_STRING(ctx_list, oid_list, OID_AUTO, "driver_version",
		       CTLFLAG_RD, ctx->ifc_sctx->isc_driver_version, 0,
		       "driver version");

	SYSCTL_ADD_U16(ctx_list, oid_list, OID_AUTO, "override_ntxqs",
		       CTLFLAG_RWTUN, &ctx->ifc_sysctl_ntxqs, 0,
			"# of txqs to use, 0 => use default #");
	SYSCTL_ADD_U16(ctx_list, oid_list, OID_AUTO, "override_nrxqs",
		       CTLFLAG_RWTUN, &ctx->ifc_sysctl_nrxqs, 0,
			"# of rxqs to use, 0 => use default #");
	SYSCTL_ADD_U16(ctx_list, oid_list, OID_AUTO, "override_qs_enable",
		       CTLFLAG_RWTUN, &ctx->ifc_sysctl_qs_eq_override, 0,
                       "permit #txq != #rxq");
	SYSCTL_ADD_INT(ctx_list, oid_list, OID_AUTO, "disable_msix",
                      CTLFLAG_RWTUN, &ctx->ifc_softc_ctx.isc_disable_msix, 0,
                      "disable MSIX (default 0)");
	SYSCTL_ADD_U16(ctx_list, oid_list, OID_AUTO, "rx_budget",
		       CTLFLAG_RWTUN, &ctx->ifc_sysctl_rx_budget, 0,
                       "set the rx budget");

	/* XXX change for per-queue sizes */
	SYSCTL_ADD_PROC(ctx_list, oid_list, OID_AUTO, "override_ntxds",
		       CTLTYPE_STRING|CTLFLAG_RWTUN, ctx, IFLIB_NTXD_HANDLER,
                       mp_ndesc_handler, "A",
                       "list of # of tx descriptors to use, 0 = use default #");
	SYSCTL_ADD_PROC(ctx_list, oid_list, OID_AUTO, "override_nrxds",
		       CTLTYPE_STRING|CTLFLAG_RWTUN, ctx, IFLIB_NRXD_HANDLER,
                       mp_ndesc_handler, "A",
                       "list of # of rx descriptors to use, 0 = use default #");
}

static void
iflib_add_device_sysctl_post(if_ctx_t ctx)
{
	if_shared_ctx_t sctx = ctx->ifc_sctx;
	if_softc_ctx_t scctx = &ctx->ifc_softc_ctx;
        device_t dev = iflib_get_dev(ctx);
	struct sysctl_oid_list *child;
	struct sysctl_ctx_list *ctx_list;
	iflib_fl_t fl;
	iflib_txq_t txq;
	iflib_rxq_t rxq;
	int i, j;
	char namebuf[NAME_BUFLEN];
	char *qfmt;
	struct sysctl_oid *queue_node, *fl_node, *node;
	struct sysctl_oid_list *queue_list, *fl_list;
	ctx_list = device_get_sysctl_ctx(dev);

	node = ctx->ifc_sysctl_node;
	child = SYSCTL_CHILDREN(node);

	if (scctx->isc_ntxqsets > 100)
		qfmt = "txq%03d";
	else if (scctx->isc_ntxqsets > 10)
		qfmt = "txq%02d";
	else
		qfmt = "txq%d";
	for (i = 0, txq = ctx->ifc_txqs; i < scctx->isc_ntxqsets; i++, txq++) {
		snprintf(namebuf, NAME_BUFLEN, qfmt, i);
		queue_node = SYSCTL_ADD_NODE(ctx_list, child, OID_AUTO, namebuf,
					     CTLFLAG_RD, NULL, "Queue Name");
		queue_list = SYSCTL_CHILDREN(queue_node);
#if MEMORY_LOGGING
		SYSCTL_ADD_QUAD(ctx_list, queue_list, OID_AUTO, "txq_dequeued",
				CTLFLAG_RD,
				&txq->ift_dequeued, "total mbufs freed");
		SYSCTL_ADD_QUAD(ctx_list, queue_list, OID_AUTO, "txq_enqueued",
				CTLFLAG_RD,
				&txq->ift_enqueued, "total mbufs enqueued");
#endif
		SYSCTL_ADD_QUAD(ctx_list, queue_list, OID_AUTO, "mbuf_defrag",
				   CTLFLAG_RD,
				   &txq->ift_mbuf_defrag, "# of times m_defrag was called");
		SYSCTL_ADD_QUAD(ctx_list, queue_list, OID_AUTO, "m_pullups",
				   CTLFLAG_RD,
				   &txq->ift_pullups, "# of times m_pullup was called");
		SYSCTL_ADD_QUAD(ctx_list, queue_list, OID_AUTO, "mbuf_defrag_failed",
				   CTLFLAG_RD,
				   &txq->ift_mbuf_defrag_failed, "# of times m_defrag failed");
		SYSCTL_ADD_QUAD(ctx_list, queue_list, OID_AUTO, "no_desc_avail",
				   CTLFLAG_RD,
				   &txq->ift_no_desc_avail, "# of times no descriptors were available");
		SYSCTL_ADD_QUAD(ctx_list, queue_list, OID_AUTO, "tx_map_failed",
				   CTLFLAG_RD,
				   &txq->ift_map_failed, "# of times dma map failed");
		SYSCTL_ADD_QUAD(ctx_list, queue_list, OID_AUTO, "txd_encap_efbig",
				   CTLFLAG_RD,
				   &txq->ift_txd_encap_efbig, "# of times txd_encap returned EFBIG");
		SYSCTL_ADD_QUAD(ctx_list, queue_list, OID_AUTO, "no_tx_dma_setup",
				   CTLFLAG_RD,
				   &txq->ift_no_tx_dma_setup, "# of times map failed for other than EFBIG");
		SYSCTL_ADD_U16(ctx_list, queue_list, OID_AUTO, "txq_pidx",
				   CTLFLAG_RD,
				   &txq->ift_pidx, 1, "Producer Index");
		SYSCTL_ADD_U16(ctx_list, queue_list, OID_AUTO, "txq_cidx",
				   CTLFLAG_RD,
				   &txq->ift_cidx, 1, "Consumer Index");
		SYSCTL_ADD_U16(ctx_list, queue_list, OID_AUTO, "txq_cidx_processed",
				   CTLFLAG_RD,
				   &txq->ift_cidx_processed, 1, "Consumer Index seen by credit update");
		SYSCTL_ADD_U16(ctx_list, queue_list, OID_AUTO, "txq_in_use",
				   CTLFLAG_RD,
				   &txq->ift_in_use, 1, "descriptors in use");
		SYSCTL_ADD_QUAD(ctx_list, queue_list, OID_AUTO, "txq_processed",
				   CTLFLAG_RD,
				   &txq->ift_processed, "descriptors procesed for clean");
		SYSCTL_ADD_QUAD(ctx_list, queue_list, OID_AUTO, "txq_cleaned",
				   CTLFLAG_RD,
				   &txq->ift_cleaned, "total cleaned");
		SYSCTL_ADD_PROC(ctx_list, queue_list, OID_AUTO, "ring_state",
				CTLTYPE_STRING | CTLFLAG_RD, __DEVOLATILE(uint64_t *, &txq->ift_br->state),
				0, mp_ring_state_handler, "A", "soft ring state");
		SYSCTL_ADD_COUNTER_U64(ctx_list, queue_list, OID_AUTO, "r_enqueues",
				       CTLFLAG_RD, &txq->ift_br->enqueues,
				       "# of enqueues to the mp_ring for this queue");
		SYSCTL_ADD_COUNTER_U64(ctx_list, queue_list, OID_AUTO, "r_drops",
				       CTLFLAG_RD, &txq->ift_br->drops,
				       "# of drops in the mp_ring for this queue");
		SYSCTL_ADD_COUNTER_U64(ctx_list, queue_list, OID_AUTO, "r_starts",
				       CTLFLAG_RD, &txq->ift_br->starts,
				       "# of normal consumer starts in the mp_ring for this queue");
		SYSCTL_ADD_COUNTER_U64(ctx_list, queue_list, OID_AUTO, "r_stalls",
				       CTLFLAG_RD, &txq->ift_br->stalls,
					       "# of consumer stalls in the mp_ring for this queue");
		SYSCTL_ADD_COUNTER_U64(ctx_list, queue_list, OID_AUTO, "r_restarts",
			       CTLFLAG_RD, &txq->ift_br->restarts,
				       "# of consumer restarts in the mp_ring for this queue");
		SYSCTL_ADD_COUNTER_U64(ctx_list, queue_list, OID_AUTO, "r_abdications",
				       CTLFLAG_RD, &txq->ift_br->abdications,
				       "# of consumer abdications in the mp_ring for this queue");
	}

	if (scctx->isc_nrxqsets > 100)
		qfmt = "rxq%03d";
	else if (scctx->isc_nrxqsets > 10)
		qfmt = "rxq%02d";
	else
		qfmt = "rxq%d";
	for (i = 0, rxq = ctx->ifc_rxqs; i < scctx->isc_nrxqsets; i++, rxq++) {
		snprintf(namebuf, NAME_BUFLEN, qfmt, i);
		queue_node = SYSCTL_ADD_NODE(ctx_list, child, OID_AUTO, namebuf,
					     CTLFLAG_RD, NULL, "Queue Name");
		queue_list = SYSCTL_CHILDREN(queue_node);
		if (sctx->isc_flags & IFLIB_HAS_RXCQ) {
			SYSCTL_ADD_U16(ctx_list, queue_list, OID_AUTO, "rxq_cq_pidx",
				       CTLFLAG_RD,
				       &rxq->ifr_cq_pidx, 1, "Producer Index");
			SYSCTL_ADD_U16(ctx_list, queue_list, OID_AUTO, "rxq_cq_cidx",
				       CTLFLAG_RD,
				       &rxq->ifr_cq_cidx, 1, "Consumer Index");
		}

		for (j = 0, fl = rxq->ifr_fl; j < rxq->ifr_nfl; j++, fl++) {
			snprintf(namebuf, NAME_BUFLEN, "rxq_fl%d", j);
			fl_node = SYSCTL_ADD_NODE(ctx_list, queue_list, OID_AUTO, namebuf,
						     CTLFLAG_RD, NULL, "freelist Name");
			fl_list = SYSCTL_CHILDREN(fl_node);
			SYSCTL_ADD_U16(ctx_list, fl_list, OID_AUTO, "pidx",
				       CTLFLAG_RD,
				       &fl->ifl_pidx, 1, "Producer Index");
			SYSCTL_ADD_U16(ctx_list, fl_list, OID_AUTO, "cidx",
				       CTLFLAG_RD,
				       &fl->ifl_cidx, 1, "Consumer Index");
			SYSCTL_ADD_U16(ctx_list, fl_list, OID_AUTO, "credits",
				       CTLFLAG_RD,
				       &fl->ifl_credits, 1, "credits available");
#if MEMORY_LOGGING
			SYSCTL_ADD_QUAD(ctx_list, fl_list, OID_AUTO, "fl_m_enqueued",
					CTLFLAG_RD,
					&fl->ifl_m_enqueued, "mbufs allocated");
			SYSCTL_ADD_QUAD(ctx_list, fl_list, OID_AUTO, "fl_m_dequeued",
					CTLFLAG_RD,
					&fl->ifl_m_dequeued, "mbufs freed");
			SYSCTL_ADD_QUAD(ctx_list, fl_list, OID_AUTO, "fl_cl_enqueued",
					CTLFLAG_RD,
					&fl->ifl_cl_enqueued, "clusters allocated");
			SYSCTL_ADD_QUAD(ctx_list, fl_list, OID_AUTO, "fl_cl_dequeued",
					CTLFLAG_RD,
					&fl->ifl_cl_dequeued, "clusters freed");
#endif

		}
	}

}

#ifndef __NO_STRICT_ALIGNMENT
static struct mbuf *
iflib_fixup_rx(struct mbuf *m)
{
	struct mbuf *n;

	if (m->m_len <= (MCLBYTES - ETHER_HDR_LEN)) {
		bcopy(m->m_data, m->m_data + ETHER_HDR_LEN, m->m_len);
		m->m_data += ETHER_HDR_LEN;
		n = m;
	} else {
		MGETHDR(n, M_NOWAIT, MT_DATA);
		if (n == NULL) {
			m_freem(m);
			return (NULL);
		}
		bcopy(m->m_data, n->m_data, ETHER_HDR_LEN);
		m->m_data += ETHER_HDR_LEN;
		m->m_len -= ETHER_HDR_LEN;
		n->m_len = ETHER_HDR_LEN;
		M_MOVE_PKTHDR(n, m);
		n->m_next = m;
	}
	return (n);
}
#endif

#ifdef NETDUMP
static void
iflib_netdump_init(struct ifnet *ifp, int *nrxr, int *ncl, int *clsize)
{
	if_ctx_t ctx;

	ctx = if_getsoftc(ifp);
	CTX_LOCK(ctx);
	*nrxr = NRXQSETS(ctx);
	*ncl = ctx->ifc_rxqs[0].ifr_fl->ifl_size;
	*clsize = ctx->ifc_rxqs[0].ifr_fl->ifl_buf_size;
	CTX_UNLOCK(ctx);
}

static void
iflib_netdump_event(struct ifnet *ifp, enum netdump_ev event)
{
	if_ctx_t ctx;
	if_softc_ctx_t scctx;
	iflib_fl_t fl;
	iflib_rxq_t rxq;
	int i, j;

	ctx = if_getsoftc(ifp);
	scctx = &ctx->ifc_softc_ctx;

	switch (event) {
	case NETDUMP_START:
		for (i = 0; i < scctx->isc_nrxqsets; i++) {
			rxq = &ctx->ifc_rxqs[i];
			for (j = 0; j < rxq->ifr_nfl; j++) {
				fl = rxq->ifr_fl;
				fl->ifl_zone = m_getzone(fl->ifl_buf_size);
			}
		}
		iflib_no_tx_batch = 1;
		break;
	default:
		break;
	}
}

static int
iflib_netdump_transmit(struct ifnet *ifp, struct mbuf *m)
{
	if_ctx_t ctx;
	iflib_txq_t txq;
	int error;

	ctx = if_getsoftc(ifp);
	if ((if_getdrvflags(ifp) & (IFF_DRV_RUNNING | IFF_DRV_OACTIVE)) !=
	    IFF_DRV_RUNNING)
		return (EBUSY);

	txq = &ctx->ifc_txqs[0];
	error = iflib_encap(txq, &m);
	if (error == 0)
		(void)iflib_txd_db_check(ctx, txq, true, txq->ift_in_use);
	return (error);
}

static int
iflib_netdump_poll(struct ifnet *ifp, int count)
{
	if_ctx_t ctx;
	if_softc_ctx_t scctx;
	iflib_txq_t txq;
	int i;

	ctx = if_getsoftc(ifp);
	scctx = &ctx->ifc_softc_ctx;

	if ((if_getdrvflags(ifp) & (IFF_DRV_RUNNING | IFF_DRV_OACTIVE)) !=
	    IFF_DRV_RUNNING)
		return (EBUSY);

	txq = &ctx->ifc_txqs[0];
	(void)iflib_completed_tx_reclaim(txq, RECLAIM_THRESH(ctx));

	for (i = 0; i < scctx->isc_nrxqsets; i++)
		(void)iflib_rxeof(&ctx->ifc_rxqs[i], 16 /* XXX */);
	return (0);
}
#endif /* NETDUMP */
// CHERI CHANGES START
// {
//   "updated": 20180629,
//   "target_type": "kernel",
//   "changes": [
//     "ioctl:net",
//     "user_capabilities"
//   ]
// }
// CHERI CHANGES END<|MERGE_RESOLUTION|>--- conflicted
+++ resolved
@@ -4140,13 +4140,8 @@
 			CTX_UNLOCK(ctx);
 		}
 		break;
-<<<<<<< HEAD
-	    }
+	}
 	case CASE_IOC_IFREQ(SIOCGPRIVATE_0):
-=======
-	}
-	case SIOCGPRIVATE_0:
->>>>>>> a5400f53
 	case SIOCSDRVSPEC:
 	case SIOCGDRVSPEC:
 		CTX_LOCK(ctx);
