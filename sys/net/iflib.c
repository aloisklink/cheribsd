/*-
 * Copyright (c) 2014-2018, Matthew Macy <mmacy@mattmacy.io>
 * All rights reserved.
 *
 * Redistribution and use in source and binary forms, with or without
 * modification, are permitted provided that the following conditions are met:
 *
 *  1. Redistributions of source code must retain the above copyright notice,
 *     this list of conditions and the following disclaimer.
 *
 *  2. Neither the name of Matthew Macy nor the names of its
 *     contributors may be used to endorse or promote products derived from
 *     this software without specific prior written permission.
 *
 * THIS SOFTWARE IS PROVIDED BY THE COPYRIGHT HOLDERS AND CONTRIBUTORS "AS IS"
 * AND ANY EXPRESS OR IMPLIED WARRANTIES, INCLUDING, BUT NOT LIMITED TO, THE
 * IMPLIED WARRANTIES OF MERCHANTABILITY AND FITNESS FOR A PARTICULAR PURPOSE
 * ARE DISCLAIMED. IN NO EVENT SHALL THE COPYRIGHT OWNER OR CONTRIBUTORS BE
 * LIABLE FOR ANY DIRECT, INDIRECT, INCIDENTAL, SPECIAL, EXEMPLARY, OR
 * CONSEQUENTIAL DAMAGES (INCLUDING, BUT NOT LIMITED TO, PROCUREMENT OF
 * SUBSTITUTE GOODS OR SERVICES; LOSS OF USE, DATA, OR PROFITS; OR BUSINESS
 * INTERRUPTION) HOWEVER CAUSED AND ON ANY THEORY OF LIABILITY, WHETHER IN
 * CONTRACT, STRICT LIABILITY, OR TORT (INCLUDING NEGLIGENCE OR OTHERWISE)
 * ARISING IN ANY WAY OUT OF THE USE OF THIS SOFTWARE, EVEN IF ADVISED OF THE
 * POSSIBILITY OF SUCH DAMAGE.
 */

#include <sys/cdefs.h>
__FBSDID("$FreeBSD$");

#include "opt_inet.h"
#include "opt_inet6.h"
#include "opt_acpi.h"
#include "opt_sched.h"

#define	EXPLICIT_USER_ACCESS

#include <sys/param.h>
#include <sys/types.h>
#include <sys/bus.h>
#include <sys/eventhandler.h>
#include <sys/jail.h>
#include <sys/kernel.h>
#include <sys/lock.h>
#include <sys/md5.h>
#include <sys/mutex.h>
#include <sys/module.h>
#include <sys/kobj.h>
#include <sys/rman.h>
#include <sys/proc.h>
#include <sys/sbuf.h>
#include <sys/smp.h>
#include <sys/socket.h>
#include <sys/sockio.h>
#include <sys/sysctl.h>
#include <sys/syslog.h>
#include <sys/taskqueue.h>
#include <sys/limits.h>

#include <net/if.h>
#include <net/if_var.h>
#include <net/if_types.h>
#include <net/if_media.h>
#include <net/bpf.h>
#include <net/ethernet.h>
#include <net/mp_ring.h>
#include <net/vnet.h>

#include <netinet/in.h>
#include <netinet/in_pcb.h>
#include <netinet/tcp_lro.h>
#include <netinet/in_systm.h>
#include <netinet/if_ether.h>
#include <netinet/ip.h>
#include <netinet/ip6.h>
#include <netinet/tcp.h>
#include <netinet/ip_var.h>
#include <netinet/netdump/netdump.h>
#include <netinet6/ip6_var.h>

#include <machine/bus.h>
#include <machine/in_cksum.h>

#include <vm/vm.h>
#include <vm/pmap.h>

#include <dev/led/led.h>
#include <dev/pci/pcireg.h>
#include <dev/pci/pcivar.h>
#include <dev/pci/pci_private.h>

#include <net/iflib.h>
#include <net/iflib_private.h>

#include "ifdi_if.h"

#if defined(__i386__) || defined(__amd64__)
#include <sys/memdesc.h>
#include <machine/bus.h>
#include <machine/md_var.h>
#include <machine/specialreg.h>
#include <x86/include/busdma_impl.h>
#include <x86/iommu/busdma_dmar.h>
#endif

#include <sys/bitstring.h>
/*
 * enable accounting of every mbuf as it comes in to and goes out of
 * iflib's software descriptor references
 */
#define MEMORY_LOGGING 0
/*
 * Enable mbuf vectors for compressing long mbuf chains
 */

/*
 * NB:
 * - Prefetching in tx cleaning should perhaps be a tunable. The distance ahead
 *   we prefetch needs to be determined by the time spent in m_free vis a vis
 *   the cost of a prefetch. This will of course vary based on the workload:
 *      - NFLX's m_free path is dominated by vm-based M_EXT manipulation which
 *        is quite expensive, thus suggesting very little prefetch.
 *      - small packet forwarding which is just returning a single mbuf to
 *        UMA will typically be very fast vis a vis the cost of a memory
 *        access.
 */


/*
 * File organization:
 *  - private structures
 *  - iflib private utility functions
 *  - ifnet functions
 *  - vlan registry and other exported functions
 *  - iflib public core functions
 *
 *
 */
MALLOC_DEFINE(M_IFLIB, "iflib", "ifnet library");

struct iflib_txq;
typedef struct iflib_txq *iflib_txq_t;
struct iflib_rxq;
typedef struct iflib_rxq *iflib_rxq_t;
struct iflib_fl;
typedef struct iflib_fl *iflib_fl_t;

struct iflib_ctx;

static void iru_init(if_rxd_update_t iru, iflib_rxq_t rxq, uint8_t flid);
static void iflib_timer(void *arg);

typedef struct iflib_filter_info {
	driver_filter_t *ifi_filter;
	void *ifi_filter_arg;
	struct grouptask *ifi_task;
	void *ifi_ctx;
} *iflib_filter_info_t;

struct iflib_ctx {
	KOBJ_FIELDS;
   /*
   * Pointer to hardware driver's softc
   */
	void *ifc_softc;
	device_t ifc_dev;
	if_t ifc_ifp;

	cpuset_t ifc_cpus;
	if_shared_ctx_t ifc_sctx;
	struct if_softc_ctx ifc_softc_ctx;

	struct sx ifc_ctx_sx;
	struct mtx ifc_state_mtx;

	uint16_t ifc_nhwtxqs;

	iflib_txq_t ifc_txqs;
	iflib_rxq_t ifc_rxqs;
	uint32_t ifc_if_flags;
	uint32_t ifc_flags;
	uint32_t ifc_max_fl_buf_size;
	int ifc_in_detach;

	int ifc_link_state;
	int ifc_link_irq;
	int ifc_watchdog_events;
	struct cdev *ifc_led_dev;
	struct resource *ifc_msix_mem;

	struct if_irq ifc_legacy_irq;
	struct grouptask ifc_admin_task;
	struct grouptask ifc_vflr_task;
	struct iflib_filter_info ifc_filter_info;
	struct ifmedia	ifc_media;

	struct sysctl_oid *ifc_sysctl_node;
	uint16_t ifc_sysctl_ntxqs;
	uint16_t ifc_sysctl_nrxqs;
	uint16_t ifc_sysctl_qs_eq_override;
	uint16_t ifc_sysctl_rx_budget;
	uint16_t ifc_sysctl_tx_abdicate;

	qidx_t ifc_sysctl_ntxds[8];
	qidx_t ifc_sysctl_nrxds[8];
	struct if_txrx ifc_txrx;
#define isc_txd_encap  ifc_txrx.ift_txd_encap
#define isc_txd_flush  ifc_txrx.ift_txd_flush
#define isc_txd_credits_update  ifc_txrx.ift_txd_credits_update
#define isc_rxd_available ifc_txrx.ift_rxd_available
#define isc_rxd_pkt_get ifc_txrx.ift_rxd_pkt_get
#define isc_rxd_refill ifc_txrx.ift_rxd_refill
#define isc_rxd_flush ifc_txrx.ift_rxd_flush
#define isc_rxd_refill ifc_txrx.ift_rxd_refill
#define isc_rxd_refill ifc_txrx.ift_rxd_refill
#define isc_legacy_intr ifc_txrx.ift_legacy_intr
	eventhandler_tag ifc_vlan_attach_event;
	eventhandler_tag ifc_vlan_detach_event;
	uint8_t ifc_mac[ETHER_ADDR_LEN];
	char ifc_mtx_name[16];
};


void *
iflib_get_softc(if_ctx_t ctx)
{

	return (ctx->ifc_softc);
}

device_t
iflib_get_dev(if_ctx_t ctx)
{

	return (ctx->ifc_dev);
}

if_t
iflib_get_ifp(if_ctx_t ctx)
{

	return (ctx->ifc_ifp);
}

struct ifmedia *
iflib_get_media(if_ctx_t ctx)
{

	return (&ctx->ifc_media);
}

uint32_t
iflib_get_flags(if_ctx_t ctx)
{
	return (ctx->ifc_flags);
}

void
iflib_set_detach(if_ctx_t ctx)
{
	ctx->ifc_in_detach = 1;
}

void
iflib_set_mac(if_ctx_t ctx, uint8_t mac[ETHER_ADDR_LEN])
{

	bcopy(mac, ctx->ifc_mac, ETHER_ADDR_LEN);
}

if_softc_ctx_t
iflib_get_softc_ctx(if_ctx_t ctx)
{

	return (&ctx->ifc_softc_ctx);
}

if_shared_ctx_t
iflib_get_sctx(if_ctx_t ctx)
{

	return (ctx->ifc_sctx);
}

#define IP_ALIGNED(m) ((((uintptr_t)(m)->m_data) & 0x3) == 0x2)
#define CACHE_PTR_INCREMENT (CACHE_LINE_SIZE/sizeof(void*))
#define CACHE_PTR_NEXT(ptr) ((void *)(((uintptr_t)(ptr)+CACHE_LINE_SIZE-1) & (CACHE_LINE_SIZE-1)))

#define LINK_ACTIVE(ctx) ((ctx)->ifc_link_state == LINK_STATE_UP)
#define CTX_IS_VF(ctx) ((ctx)->ifc_sctx->isc_flags & IFLIB_IS_VF)

#define RX_SW_DESC_MAP_CREATED	(1 << 0)
#define TX_SW_DESC_MAP_CREATED	(1 << 1)
#define RX_SW_DESC_INUSE        (1 << 3)
#define TX_SW_DESC_MAPPED       (1 << 4)

#define	M_TOOBIG		M_PROTO1

typedef struct iflib_sw_rx_desc_array {
	bus_dmamap_t	*ifsd_map;         /* bus_dma maps for packet */
	struct mbuf	**ifsd_m;           /* pkthdr mbufs */
	caddr_t		*ifsd_cl;          /* direct cluster pointer for rx */
	uint8_t		*ifsd_flags;
} iflib_rxsd_array_t;

typedef struct iflib_sw_tx_desc_array {
	bus_dmamap_t    *ifsd_map;         /* bus_dma maps for packet */
	struct mbuf    **ifsd_m;           /* pkthdr mbufs */
	uint8_t		*ifsd_flags;
} if_txsd_vec_t;


/* magic number that should be high enough for any hardware */
#define IFLIB_MAX_TX_SEGS		128
/* bnxt supports 64 with hardware LRO enabled */
#define IFLIB_MAX_RX_SEGS		64
#define IFLIB_RX_COPY_THRESH		128
#define IFLIB_MAX_RX_REFRESH		32
/* The minimum descriptors per second before we start coalescing */
#define IFLIB_MIN_DESC_SEC		16384
#define IFLIB_DEFAULT_TX_UPDATE_FREQ	16
#define IFLIB_QUEUE_IDLE		0
#define IFLIB_QUEUE_HUNG		1
#define IFLIB_QUEUE_WORKING		2
/* maximum number of txqs that can share an rx interrupt */
#define IFLIB_MAX_TX_SHARED_INTR	4

/* this should really scale with ring size - this is a fairly arbitrary value */
#define TX_BATCH_SIZE			32

#define IFLIB_RESTART_BUDGET		8


#define CSUM_OFFLOAD		(CSUM_IP_TSO|CSUM_IP6_TSO|CSUM_IP| \
				 CSUM_IP_UDP|CSUM_IP_TCP|CSUM_IP_SCTP| \
				 CSUM_IP6_UDP|CSUM_IP6_TCP|CSUM_IP6_SCTP)
struct iflib_txq {
	qidx_t		ift_in_use;
	qidx_t		ift_cidx;
	qidx_t		ift_cidx_processed;
	qidx_t		ift_pidx;
	uint8_t		ift_gen;
	uint8_t		ift_br_offset;
	uint16_t	ift_npending;
	uint16_t	ift_db_pending;
	uint16_t	ift_rs_pending;
	/* implicit pad */
	uint8_t		ift_txd_size[8];
	uint64_t	ift_processed;
	uint64_t	ift_cleaned;
	uint64_t	ift_cleaned_prev;
#if MEMORY_LOGGING
	uint64_t	ift_enqueued;
	uint64_t	ift_dequeued;
#endif
	uint64_t	ift_no_tx_dma_setup;
	uint64_t	ift_no_desc_avail;
	uint64_t	ift_mbuf_defrag_failed;
	uint64_t	ift_mbuf_defrag;
	uint64_t	ift_map_failed;
	uint64_t	ift_txd_encap_efbig;
	uint64_t	ift_pullups;
	uint64_t	ift_last_timer_tick;

	struct mtx	ift_mtx;
	struct mtx	ift_db_mtx;

	/* constant values */
	if_ctx_t	ift_ctx;
	struct ifmp_ring        *ift_br;
	struct grouptask	ift_task;
	qidx_t		ift_size;
	uint16_t	ift_id;
	struct callout	ift_timer;

	if_txsd_vec_t	ift_sds;
	uint8_t		ift_qstatus;
	uint8_t		ift_closed;
	uint8_t		ift_update_freq;
	struct iflib_filter_info ift_filter_info;
	bus_dma_tag_t		ift_desc_tag;
	bus_dma_tag_t		ift_tso_desc_tag;
	iflib_dma_info_t	ift_ifdi;
#define MTX_NAME_LEN 16
	char                    ift_mtx_name[MTX_NAME_LEN];
	char                    ift_db_mtx_name[MTX_NAME_LEN];
	bus_dma_segment_t	ift_segs[IFLIB_MAX_TX_SEGS]  __aligned(CACHE_LINE_SIZE);
#ifdef IFLIB_DIAGNOSTICS
	uint64_t ift_cpu_exec_count[256];
#endif
} __aligned(CACHE_LINE_SIZE);

struct iflib_fl {
	qidx_t		ifl_cidx;
	qidx_t		ifl_pidx;
	qidx_t		ifl_credits;
	uint8_t		ifl_gen;
	uint8_t		ifl_rxd_size;
#if MEMORY_LOGGING
	uint64_t	ifl_m_enqueued;
	uint64_t	ifl_m_dequeued;
	uint64_t	ifl_cl_enqueued;
	uint64_t	ifl_cl_dequeued;
#endif
	/* implicit pad */

	bitstr_t 	*ifl_rx_bitmap;
	qidx_t		ifl_fragidx;
	/* constant */
	qidx_t		ifl_size;
	uint16_t	ifl_buf_size;
	uint16_t	ifl_cltype;
	uma_zone_t	ifl_zone;
	iflib_rxsd_array_t	ifl_sds;
	iflib_rxq_t	ifl_rxq;
	uint8_t		ifl_id;
	bus_dma_tag_t           ifl_desc_tag;
	iflib_dma_info_t	ifl_ifdi;
	uint64_t	ifl_bus_addrs[IFLIB_MAX_RX_REFRESH] __aligned(CACHE_LINE_SIZE);
	caddr_t		ifl_vm_addrs[IFLIB_MAX_RX_REFRESH];
	qidx_t	ifl_rxd_idxs[IFLIB_MAX_RX_REFRESH];
}  __aligned(CACHE_LINE_SIZE);

static inline qidx_t
get_inuse(int size, qidx_t cidx, qidx_t pidx, uint8_t gen)
{
	qidx_t used;

	if (pidx > cidx)
		used = pidx - cidx;
	else if (pidx < cidx)
		used = size - cidx + pidx;
	else if (gen == 0 && pidx == cidx)
		used = 0;
	else if (gen == 1 && pidx == cidx)
		used = size;
	else
		panic("bad state");

	return (used);
}

#define TXQ_AVAIL(txq) (txq->ift_size - get_inuse(txq->ift_size, txq->ift_cidx, txq->ift_pidx, txq->ift_gen))

#define IDXDIFF(head, tail, wrap) \
	((head) >= (tail) ? (head) - (tail) : (wrap) - (tail) + (head))

struct iflib_rxq {
	/* If there is a separate completion queue -
	 * these are the cq cidx and pidx. Otherwise
	 * these are unused.
	 */
	qidx_t		ifr_size;
	qidx_t		ifr_cq_cidx;
	qidx_t		ifr_cq_pidx;
	uint8_t		ifr_cq_gen;
	uint8_t		ifr_fl_offset;

	if_ctx_t	ifr_ctx;
	iflib_fl_t	ifr_fl;
	uint64_t	ifr_rx_irq;
	uint16_t	ifr_id;
	uint8_t		ifr_lro_enabled;
	uint8_t		ifr_nfl;
	uint8_t		ifr_ntxqirq;
	uint8_t		ifr_txqid[IFLIB_MAX_TX_SHARED_INTR];
	struct lro_ctrl			ifr_lc;
	struct grouptask        ifr_task;
	struct iflib_filter_info ifr_filter_info;
	iflib_dma_info_t		ifr_ifdi;

	/* dynamically allocate if any drivers need a value substantially larger than this */
	struct if_rxd_frag	ifr_frags[IFLIB_MAX_RX_SEGS] __aligned(CACHE_LINE_SIZE);
#ifdef IFLIB_DIAGNOSTICS
	uint64_t ifr_cpu_exec_count[256];
#endif
}  __aligned(CACHE_LINE_SIZE);

typedef struct if_rxsd {
	caddr_t *ifsd_cl;
	struct mbuf **ifsd_m;
	iflib_fl_t ifsd_fl;
	qidx_t ifsd_cidx;
} *if_rxsd_t;

/* multiple of word size */
#ifdef __LP64__
#define PKT_INFO_SIZE	6
#define RXD_INFO_SIZE	5
#define PKT_TYPE uint64_t
#else
#define PKT_INFO_SIZE	11
#define RXD_INFO_SIZE	8
#define PKT_TYPE uint32_t
#endif
#define PKT_LOOP_BOUND  ((PKT_INFO_SIZE/3)*3)
#define RXD_LOOP_BOUND  ((RXD_INFO_SIZE/4)*4)

typedef struct if_pkt_info_pad {
	PKT_TYPE pkt_val[PKT_INFO_SIZE];
} *if_pkt_info_pad_t;
typedef struct if_rxd_info_pad {
	PKT_TYPE rxd_val[RXD_INFO_SIZE];
} *if_rxd_info_pad_t;

CTASSERT(sizeof(struct if_pkt_info_pad) == sizeof(struct if_pkt_info));
CTASSERT(sizeof(struct if_rxd_info_pad) == sizeof(struct if_rxd_info));


static inline void
pkt_info_zero(if_pkt_info_t pi)
{
	if_pkt_info_pad_t pi_pad;

	pi_pad = (if_pkt_info_pad_t)pi;
	pi_pad->pkt_val[0] = 0; pi_pad->pkt_val[1] = 0; pi_pad->pkt_val[2] = 0;
	pi_pad->pkt_val[3] = 0; pi_pad->pkt_val[4] = 0; pi_pad->pkt_val[5] = 0;
#ifndef __LP64__
	pi_pad->pkt_val[6] = 0; pi_pad->pkt_val[7] = 0; pi_pad->pkt_val[8] = 0;
	pi_pad->pkt_val[9] = 0; pi_pad->pkt_val[10] = 0;
#endif	
}

static device_method_t iflib_pseudo_methods[] = {
	DEVMETHOD(device_attach, noop_attach),
	DEVMETHOD(device_detach, iflib_pseudo_detach),
	DEVMETHOD_END
};

driver_t iflib_pseudodriver = {
	"iflib_pseudo", iflib_pseudo_methods, sizeof(struct iflib_ctx),
};

static inline void
rxd_info_zero(if_rxd_info_t ri)
{
	if_rxd_info_pad_t ri_pad;
	int i;

	ri_pad = (if_rxd_info_pad_t)ri;
	for (i = 0; i < RXD_LOOP_BOUND; i += 4) {
		ri_pad->rxd_val[i] = 0;
		ri_pad->rxd_val[i+1] = 0;
		ri_pad->rxd_val[i+2] = 0;
		ri_pad->rxd_val[i+3] = 0;
	}
#ifdef __LP64__
	ri_pad->rxd_val[RXD_INFO_SIZE-1] = 0;
#endif
}

/*
 * Only allow a single packet to take up most 1/nth of the tx ring
 */
#define MAX_SINGLE_PACKET_FRACTION 12
#define IF_BAD_DMA (bus_addr_t)-1

#define CTX_ACTIVE(ctx) ((if_getdrvflags((ctx)->ifc_ifp) & IFF_DRV_RUNNING))

#define CTX_LOCK_INIT(_sc)  sx_init(&(_sc)->ifc_ctx_sx, "iflib ctx lock")
#define CTX_LOCK(ctx) sx_xlock(&(ctx)->ifc_ctx_sx)
#define CTX_UNLOCK(ctx) sx_xunlock(&(ctx)->ifc_ctx_sx)
#define CTX_LOCK_DESTROY(ctx) sx_destroy(&(ctx)->ifc_ctx_sx)


#define STATE_LOCK_INIT(_sc, _name)  mtx_init(&(_sc)->ifc_state_mtx, _name, "iflib state lock", MTX_DEF)
#define STATE_LOCK(ctx) mtx_lock(&(ctx)->ifc_state_mtx)
#define STATE_UNLOCK(ctx) mtx_unlock(&(ctx)->ifc_state_mtx)
#define STATE_LOCK_DESTROY(ctx) mtx_destroy(&(ctx)->ifc_state_mtx)



#define CALLOUT_LOCK(txq)	mtx_lock(&txq->ift_mtx)
#define CALLOUT_UNLOCK(txq) 	mtx_unlock(&txq->ift_mtx)


/* Our boot-time initialization hook */
static int	iflib_module_event_handler(module_t, int, void *);

static moduledata_t iflib_moduledata = {
	"iflib",
	iflib_module_event_handler,
	NULL
};

DECLARE_MODULE(iflib, iflib_moduledata, SI_SUB_INIT_IF, SI_ORDER_ANY);
MODULE_VERSION(iflib, 1);

MODULE_DEPEND(iflib, pci, 1, 1, 1);
MODULE_DEPEND(iflib, ether, 1, 1, 1);

TASKQGROUP_DEFINE(if_io_tqg, mp_ncpus, 1);
TASKQGROUP_DEFINE(if_config_tqg, 1, 1);

#ifndef IFLIB_DEBUG_COUNTERS
#ifdef INVARIANTS
#define IFLIB_DEBUG_COUNTERS 1
#else
#define IFLIB_DEBUG_COUNTERS 0
#endif /* !INVARIANTS */
#endif

static SYSCTL_NODE(_net, OID_AUTO, iflib, CTLFLAG_RD, 0,
                   "iflib driver parameters");

/*
 * XXX need to ensure that this can't accidentally cause the head to be moved backwards 
 */
static int iflib_min_tx_latency = 0;
SYSCTL_INT(_net_iflib, OID_AUTO, min_tx_latency, CTLFLAG_RW,
		   &iflib_min_tx_latency, 0, "minimize transmit latency at the possible expense of throughput");
static int iflib_no_tx_batch = 0;
SYSCTL_INT(_net_iflib, OID_AUTO, no_tx_batch, CTLFLAG_RW,
		   &iflib_no_tx_batch, 0, "minimize transmit latency at the possible expense of throughput");


#if IFLIB_DEBUG_COUNTERS

static int iflib_tx_seen;
static int iflib_tx_sent;
static int iflib_tx_encap;
static int iflib_rx_allocs;
static int iflib_fl_refills;
static int iflib_fl_refills_large;
static int iflib_tx_frees;

SYSCTL_INT(_net_iflib, OID_AUTO, tx_seen, CTLFLAG_RD,
		   &iflib_tx_seen, 0, "# tx mbufs seen");
SYSCTL_INT(_net_iflib, OID_AUTO, tx_sent, CTLFLAG_RD,
		   &iflib_tx_sent, 0, "# tx mbufs sent");
SYSCTL_INT(_net_iflib, OID_AUTO, tx_encap, CTLFLAG_RD,
		   &iflib_tx_encap, 0, "# tx mbufs encapped");
SYSCTL_INT(_net_iflib, OID_AUTO, tx_frees, CTLFLAG_RD,
		   &iflib_tx_frees, 0, "# tx frees");
SYSCTL_INT(_net_iflib, OID_AUTO, rx_allocs, CTLFLAG_RD,
		   &iflib_rx_allocs, 0, "# rx allocations");
SYSCTL_INT(_net_iflib, OID_AUTO, fl_refills, CTLFLAG_RD,
		   &iflib_fl_refills, 0, "# refills");
SYSCTL_INT(_net_iflib, OID_AUTO, fl_refills_large, CTLFLAG_RD,
		   &iflib_fl_refills_large, 0, "# large refills");


static int iflib_txq_drain_flushing;
static int iflib_txq_drain_oactive;
static int iflib_txq_drain_notready;

SYSCTL_INT(_net_iflib, OID_AUTO, txq_drain_flushing, CTLFLAG_RD,
		   &iflib_txq_drain_flushing, 0, "# drain flushes");
SYSCTL_INT(_net_iflib, OID_AUTO, txq_drain_oactive, CTLFLAG_RD,
		   &iflib_txq_drain_oactive, 0, "# drain oactives");
SYSCTL_INT(_net_iflib, OID_AUTO, txq_drain_notready, CTLFLAG_RD,
		   &iflib_txq_drain_notready, 0, "# drain notready");


static int iflib_encap_load_mbuf_fail;
static int iflib_encap_pad_mbuf_fail;
static int iflib_encap_txq_avail_fail;
static int iflib_encap_txd_encap_fail;

SYSCTL_INT(_net_iflib, OID_AUTO, encap_load_mbuf_fail, CTLFLAG_RD,
		   &iflib_encap_load_mbuf_fail, 0, "# busdma load failures");
SYSCTL_INT(_net_iflib, OID_AUTO, encap_pad_mbuf_fail, CTLFLAG_RD,
		   &iflib_encap_pad_mbuf_fail, 0, "# runt frame pad failures");
SYSCTL_INT(_net_iflib, OID_AUTO, encap_txq_avail_fail, CTLFLAG_RD,
		   &iflib_encap_txq_avail_fail, 0, "# txq avail failures");
SYSCTL_INT(_net_iflib, OID_AUTO, encap_txd_encap_fail, CTLFLAG_RD,
		   &iflib_encap_txd_encap_fail, 0, "# driver encap failures");

static int iflib_task_fn_rxs;
static int iflib_rx_intr_enables;
static int iflib_fast_intrs;
static int iflib_rx_unavail;
static int iflib_rx_ctx_inactive;
static int iflib_rx_if_input;
static int iflib_rx_mbuf_null;
static int iflib_rxd_flush;

static int iflib_verbose_debug;

SYSCTL_INT(_net_iflib, OID_AUTO, task_fn_rx, CTLFLAG_RD,
		   &iflib_task_fn_rxs, 0, "# task_fn_rx calls");
SYSCTL_INT(_net_iflib, OID_AUTO, rx_intr_enables, CTLFLAG_RD,
		   &iflib_rx_intr_enables, 0, "# rx intr enables");
SYSCTL_INT(_net_iflib, OID_AUTO, fast_intrs, CTLFLAG_RD,
		   &iflib_fast_intrs, 0, "# fast_intr calls");
SYSCTL_INT(_net_iflib, OID_AUTO, rx_unavail, CTLFLAG_RD,
		   &iflib_rx_unavail, 0, "# times rxeof called with no available data");
SYSCTL_INT(_net_iflib, OID_AUTO, rx_ctx_inactive, CTLFLAG_RD,
		   &iflib_rx_ctx_inactive, 0, "# times rxeof called with inactive context");
SYSCTL_INT(_net_iflib, OID_AUTO, rx_if_input, CTLFLAG_RD,
		   &iflib_rx_if_input, 0, "# times rxeof called if_input");
SYSCTL_INT(_net_iflib, OID_AUTO, rx_mbuf_null, CTLFLAG_RD,
		   &iflib_rx_mbuf_null, 0, "# times rxeof got null mbuf");
SYSCTL_INT(_net_iflib, OID_AUTO, rxd_flush, CTLFLAG_RD,
	         &iflib_rxd_flush, 0, "# times rxd_flush called");
SYSCTL_INT(_net_iflib, OID_AUTO, verbose_debug, CTLFLAG_RW,
		   &iflib_verbose_debug, 0, "enable verbose debugging");

#define DBG_COUNTER_INC(name) atomic_add_int(&(iflib_ ## name), 1)
static void
iflib_debug_reset(void)
{
	iflib_tx_seen = iflib_tx_sent = iflib_tx_encap = iflib_rx_allocs =
		iflib_fl_refills = iflib_fl_refills_large = iflib_tx_frees =
		iflib_txq_drain_flushing = iflib_txq_drain_oactive =
		iflib_txq_drain_notready =
		iflib_encap_load_mbuf_fail = iflib_encap_pad_mbuf_fail =
		iflib_encap_txq_avail_fail = iflib_encap_txd_encap_fail =
		iflib_task_fn_rxs = iflib_rx_intr_enables = iflib_fast_intrs =
		iflib_rx_unavail =
		iflib_rx_ctx_inactive = iflib_rx_if_input =
		iflib_rx_mbuf_null = iflib_rxd_flush = 0;
}

#else
#define DBG_COUNTER_INC(name)
static void iflib_debug_reset(void) {}
#endif

#define IFLIB_DEBUG 0

static void iflib_tx_structures_free(if_ctx_t ctx);
static void iflib_rx_structures_free(if_ctx_t ctx);
static int iflib_queues_alloc(if_ctx_t ctx);
static int iflib_tx_credits_update(if_ctx_t ctx, iflib_txq_t txq);
static int iflib_rxd_avail(if_ctx_t ctx, iflib_rxq_t rxq, qidx_t cidx, qidx_t budget);
static int iflib_qset_structures_setup(if_ctx_t ctx);
static int iflib_msix_init(if_ctx_t ctx);
static int iflib_legacy_setup(if_ctx_t ctx, driver_filter_t filter, void *filterarg, int *rid, const char *str);
static void iflib_txq_check_drain(iflib_txq_t txq, int budget);
static uint32_t iflib_txq_can_drain(struct ifmp_ring *);
#ifdef ALTQ
static void iflib_altq_if_start(if_t ifp);
static int iflib_altq_if_transmit(if_t ifp, struct mbuf *m);
#endif
static int iflib_register(if_ctx_t);
static void iflib_init_locked(if_ctx_t ctx);
static void iflib_add_device_sysctl_pre(if_ctx_t ctx);
static void iflib_add_device_sysctl_post(if_ctx_t ctx);
static void iflib_ifmp_purge(iflib_txq_t txq);
static void _iflib_pre_assert(if_softc_ctx_t scctx);
static void iflib_if_init_locked(if_ctx_t ctx);
#ifndef __NO_STRICT_ALIGNMENT
static struct mbuf * iflib_fixup_rx(struct mbuf *m);
#endif

NETDUMP_DEFINE(iflib);

#ifdef DEV_NETMAP
#include <sys/selinfo.h>
#include <net/netmap.h>
#include <dev/netmap/netmap_kern.h>

MODULE_DEPEND(iflib, netmap, 1, 1, 1);

static int netmap_fl_refill(iflib_rxq_t rxq, struct netmap_kring *kring, uint32_t nm_i, bool init);

/*
 * device-specific sysctl variables:
 *
 * iflib_crcstrip: 0: keep CRC in rx frames (default), 1: strip it.
 *	During regular operations the CRC is stripped, but on some
 *	hardware reception of frames not multiple of 64 is slower,
 *	so using crcstrip=0 helps in benchmarks.
 *
 * iflib_rx_miss, iflib_rx_miss_bufs:
 *	count packets that might be missed due to lost interrupts.
 */
SYSCTL_DECL(_dev_netmap);
/*
 * The xl driver by default strips CRCs and we do not override it.
 */

int iflib_crcstrip = 1;
SYSCTL_INT(_dev_netmap, OID_AUTO, iflib_crcstrip,
    CTLFLAG_RW, &iflib_crcstrip, 1, "strip CRC on rx frames");

int iflib_rx_miss, iflib_rx_miss_bufs;
SYSCTL_INT(_dev_netmap, OID_AUTO, iflib_rx_miss,
    CTLFLAG_RW, &iflib_rx_miss, 0, "potentially missed rx intr");
SYSCTL_INT(_dev_netmap, OID_AUTO, iflib_rx_miss_bufs,
    CTLFLAG_RW, &iflib_rx_miss_bufs, 0, "potentially missed rx intr bufs");

/*
 * Register/unregister. We are already under netmap lock.
 * Only called on the first register or the last unregister.
 */
static int
iflib_netmap_register(struct netmap_adapter *na, int onoff)
{
	struct ifnet *ifp = na->ifp;
	if_ctx_t ctx = ifp->if_softc;
	int status;

	CTX_LOCK(ctx);
	IFDI_INTR_DISABLE(ctx);

	/* Tell the stack that the interface is no longer active */
	ifp->if_drv_flags &= ~(IFF_DRV_RUNNING | IFF_DRV_OACTIVE);

	if (!CTX_IS_VF(ctx))
		IFDI_CRCSTRIP_SET(ctx, onoff, iflib_crcstrip);

	/* enable or disable flags and callbacks in na and ifp */
	if (onoff) {
		nm_set_native_flags(na);
	} else {
		nm_clear_native_flags(na);
	}
	iflib_stop(ctx);
	iflib_init_locked(ctx);
	IFDI_CRCSTRIP_SET(ctx, onoff, iflib_crcstrip); // XXX why twice ?
	status = ifp->if_drv_flags & IFF_DRV_RUNNING ? 0 : 1;
	if (status)
		nm_clear_native_flags(na);
	CTX_UNLOCK(ctx);
	return (status);
}

static int
netmap_fl_refill(iflib_rxq_t rxq, struct netmap_kring *kring, uint32_t nm_i, bool init)
{
	struct netmap_adapter *na = kring->na;
	u_int const lim = kring->nkr_num_slots - 1;
	u_int head = kring->rhead;
	struct netmap_ring *ring = kring->ring;
	bus_dmamap_t *map;
	struct if_rxd_update iru;
	if_ctx_t ctx = rxq->ifr_ctx;
	iflib_fl_t fl = &rxq->ifr_fl[0];
	uint32_t refill_pidx, nic_i;
#if IFLIB_DEBUG_COUNTERS
	int rf_count = 0;
#endif

	if (nm_i == head && __predict_true(!init))
		return 0;
	iru_init(&iru, rxq, 0 /* flid */);
	map = fl->ifl_sds.ifsd_map;
	refill_pidx = netmap_idx_k2n(kring, nm_i);
	/*
	 * IMPORTANT: we must leave one free slot in the ring,
	 * so move head back by one unit
	 */
	head = nm_prev(head, lim);
	nic_i = UINT_MAX;
	DBG_COUNTER_INC(fl_refills);
	while (nm_i != head) {
#if IFLIB_DEBUG_COUNTERS
		if (++rf_count == 9)
			DBG_COUNTER_INC(fl_refills_large);
#endif
		for (int tmp_pidx = 0; tmp_pidx < IFLIB_MAX_RX_REFRESH && nm_i != head; tmp_pidx++) {
			struct netmap_slot *slot = &ring->slot[nm_i];
			void *addr = PNMB(na, slot, &fl->ifl_bus_addrs[tmp_pidx]);
			uint32_t nic_i_dma = refill_pidx;
			nic_i = netmap_idx_k2n(kring, nm_i);

			MPASS(tmp_pidx < IFLIB_MAX_RX_REFRESH);

			if (addr == NETMAP_BUF_BASE(na)) /* bad buf */
			        return netmap_ring_reinit(kring);

			fl->ifl_vm_addrs[tmp_pidx] = addr;
			if (__predict_false(init) && map) {
				netmap_load_map(na, fl->ifl_ifdi->idi_tag, map[nic_i], addr);
			} else if (map && (slot->flags & NS_BUF_CHANGED)) {
				/* buffer has changed, reload map */
				netmap_reload_map(na, fl->ifl_ifdi->idi_tag, map[nic_i], addr);
			}
			slot->flags &= ~NS_BUF_CHANGED;

			nm_i = nm_next(nm_i, lim);
			fl->ifl_rxd_idxs[tmp_pidx] = nic_i = nm_next(nic_i, lim);
			if (nm_i != head && tmp_pidx < IFLIB_MAX_RX_REFRESH-1)
				continue;

			iru.iru_pidx = refill_pidx;
			iru.iru_count = tmp_pidx+1;
			ctx->isc_rxd_refill(ctx->ifc_softc, &iru);

			refill_pidx = nic_i;
			if (map == NULL)
				continue;

			for (int n = 0; n < iru.iru_count; n++) {
				bus_dmamap_sync(fl->ifl_ifdi->idi_tag, map[nic_i_dma],
						BUS_DMASYNC_PREREAD);
				/* XXX - change this to not use the netmap func*/
				nic_i_dma = nm_next(nic_i_dma, lim);
			}
		}
	}
	kring->nr_hwcur = head;

	if (map)
		bus_dmamap_sync(fl->ifl_ifdi->idi_tag, fl->ifl_ifdi->idi_map,
				BUS_DMASYNC_PREREAD | BUS_DMASYNC_PREWRITE);
	if (__predict_true(nic_i != UINT_MAX)) {
		ctx->isc_rxd_flush(ctx->ifc_softc, rxq->ifr_id, fl->ifl_id, nic_i);
		DBG_COUNTER_INC(rxd_flush);
	}
	return (0);
}

/*
 * Reconcile kernel and user view of the transmit ring.
 *
 * All information is in the kring.
 * Userspace wants to send packets up to the one before kring->rhead,
 * kernel knows kring->nr_hwcur is the first unsent packet.
 *
 * Here we push packets out (as many as possible), and possibly
 * reclaim buffers from previously completed transmission.
 *
 * The caller (netmap) guarantees that there is only one instance
 * running at any time. Any interference with other driver
 * methods should be handled by the individual drivers.
 */
static int
iflib_netmap_txsync(struct netmap_kring *kring, int flags)
{
	struct netmap_adapter *na = kring->na;
	struct ifnet *ifp = na->ifp;
	struct netmap_ring *ring = kring->ring;
	u_int nm_i;	/* index into the netmap kring */
	u_int nic_i;	/* index into the NIC ring */
	u_int n;
	u_int const lim = kring->nkr_num_slots - 1;
	u_int const head = kring->rhead;
	struct if_pkt_info pi;

	/*
	 * interrupts on every tx packet are expensive so request
	 * them every half ring, or where NS_REPORT is set
	 */
	u_int report_frequency = kring->nkr_num_slots >> 1;
	/* device-specific */
	if_ctx_t ctx = ifp->if_softc;
	iflib_txq_t txq = &ctx->ifc_txqs[kring->ring_id];

	if (txq->ift_sds.ifsd_map)
		bus_dmamap_sync(txq->ift_desc_tag, txq->ift_ifdi->idi_map,
				BUS_DMASYNC_POSTREAD | BUS_DMASYNC_POSTWRITE);


	/*
	 * First part: process new packets to send.
	 * nm_i is the current index in the netmap kring,
	 * nic_i is the corresponding index in the NIC ring.
	 *
	 * If we have packets to send (nm_i != head)
	 * iterate over the netmap ring, fetch length and update
	 * the corresponding slot in the NIC ring. Some drivers also
	 * need to update the buffer's physical address in the NIC slot
	 * even NS_BUF_CHANGED is not set (PNMB computes the addresses).
	 *
	 * The netmap_reload_map() calls is especially expensive,
	 * even when (as in this case) the tag is 0, so do only
	 * when the buffer has actually changed.
	 *
	 * If possible do not set the report/intr bit on all slots,
	 * but only a few times per ring or when NS_REPORT is set.
	 *
	 * Finally, on 10G and faster drivers, it might be useful
	 * to prefetch the next slot and txr entry.
	 */

	nm_i = kring->nr_hwcur;
	if (nm_i != head) {	/* we have new packets to send */
		pkt_info_zero(&pi);
		pi.ipi_segs = txq->ift_segs;
		pi.ipi_qsidx = kring->ring_id;
		nic_i = netmap_idx_k2n(kring, nm_i);

		__builtin_prefetch(&ring->slot[nm_i]);
		__builtin_prefetch(&txq->ift_sds.ifsd_m[nic_i]);
		if (txq->ift_sds.ifsd_map)
			__builtin_prefetch(&txq->ift_sds.ifsd_map[nic_i]);

		for (n = 0; nm_i != head; n++) {
			struct netmap_slot *slot = &ring->slot[nm_i];
			u_int len = slot->len;
			uint64_t paddr;
			void *addr = PNMB(na, slot, &paddr);
			int flags = (slot->flags & NS_REPORT ||
				nic_i == 0 || nic_i == report_frequency) ?
				IPI_TX_INTR : 0;

			/* device-specific */
			pi.ipi_len = len;
			pi.ipi_segs[0].ds_addr = paddr;
			pi.ipi_segs[0].ds_len = len;
			pi.ipi_nsegs = 1;
			pi.ipi_ndescs = 0;
			pi.ipi_pidx = nic_i;
			pi.ipi_flags = flags;

			/* Fill the slot in the NIC ring. */
			ctx->isc_txd_encap(ctx->ifc_softc, &pi);
			DBG_COUNTER_INC(tx_encap);

			/* prefetch for next round */
			__builtin_prefetch(&ring->slot[nm_i + 1]);
			__builtin_prefetch(&txq->ift_sds.ifsd_m[nic_i + 1]);
			if (txq->ift_sds.ifsd_map) {
				__builtin_prefetch(&txq->ift_sds.ifsd_map[nic_i + 1]);

				NM_CHECK_ADDR_LEN(na, addr, len);

				if (slot->flags & NS_BUF_CHANGED) {
					/* buffer has changed, reload map */
					netmap_reload_map(na, txq->ift_desc_tag, txq->ift_sds.ifsd_map[nic_i], addr);
				}
				/* make sure changes to the buffer are synced */
				bus_dmamap_sync(txq->ift_ifdi->idi_tag, txq->ift_sds.ifsd_map[nic_i],
						BUS_DMASYNC_PREWRITE);
			}
			slot->flags &= ~(NS_REPORT | NS_BUF_CHANGED);
			nm_i = nm_next(nm_i, lim);
			nic_i = nm_next(nic_i, lim);
		}
		kring->nr_hwcur = nm_i;

		/* synchronize the NIC ring */
		if (txq->ift_sds.ifsd_map)
			bus_dmamap_sync(txq->ift_desc_tag, txq->ift_ifdi->idi_map,
						BUS_DMASYNC_PREREAD | BUS_DMASYNC_PREWRITE);

		/* (re)start the tx unit up to slot nic_i (excluded) */
		ctx->isc_txd_flush(ctx->ifc_softc, txq->ift_id, nic_i);
	}

	/*
	 * Second part: reclaim buffers for completed transmissions.
	 *
	 * If there are unclaimed buffers, attempt to reclaim them.
	 * If none are reclaimed, and TX IRQs are not in use, do an initial
	 * minimal delay, then trigger the tx handler which will spin in the
	 * group task queue.
	 */
	if (kring->nr_hwtail != nm_prev(kring->nr_hwcur, lim)) {
		if (iflib_tx_credits_update(ctx, txq)) {
			/* some tx completed, increment avail */
			nic_i = txq->ift_cidx_processed;
			kring->nr_hwtail = nm_prev(netmap_idx_n2k(kring, nic_i), lim);
		}
	}
	if (!(ctx->ifc_flags & IFC_NETMAP_TX_IRQ))
		if (kring->nr_hwtail != nm_prev(kring->nr_hwcur, lim)) {
			callout_reset_on(&txq->ift_timer, hz < 2000 ? 1 : hz / 1000,
			    iflib_timer, txq, txq->ift_timer.c_cpu);
	}
	return (0);
}

/*
 * Reconcile kernel and user view of the receive ring.
 * Same as for the txsync, this routine must be efficient.
 * The caller guarantees a single invocations, but races against
 * the rest of the driver should be handled here.
 *
 * On call, kring->rhead is the first packet that userspace wants
 * to keep, and kring->rcur is the wakeup point.
 * The kernel has previously reported packets up to kring->rtail.
 *
 * If (flags & NAF_FORCE_READ) also check for incoming packets irrespective
 * of whether or not we received an interrupt.
 */
static int
iflib_netmap_rxsync(struct netmap_kring *kring, int flags)
{
	struct netmap_adapter *na = kring->na;
	struct netmap_ring *ring = kring->ring;
	uint32_t nm_i;	/* index into the netmap ring */
	uint32_t nic_i;	/* index into the NIC ring */
	u_int i, n;
	u_int const lim = kring->nkr_num_slots - 1;
	u_int const head = kring->rhead;
	int force_update = (flags & NAF_FORCE_READ) || kring->nr_kflags & NKR_PENDINTR;
	struct if_rxd_info ri;

	struct ifnet *ifp = na->ifp;
	if_ctx_t ctx = ifp->if_softc;
	iflib_rxq_t rxq = &ctx->ifc_rxqs[kring->ring_id];
	iflib_fl_t fl = rxq->ifr_fl;
	if (head > lim)
		return netmap_ring_reinit(kring);

	/* XXX check sync modes */
	for (i = 0, fl = rxq->ifr_fl; i < rxq->ifr_nfl; i++, fl++) {
		if (fl->ifl_sds.ifsd_map == NULL)
			continue;
		bus_dmamap_sync(rxq->ifr_fl[i].ifl_desc_tag, fl->ifl_ifdi->idi_map,
				BUS_DMASYNC_POSTREAD | BUS_DMASYNC_POSTWRITE);
	}
	/*
	 * First part: import newly received packets.
	 *
	 * nm_i is the index of the next free slot in the netmap ring,
	 * nic_i is the index of the next received packet in the NIC ring,
	 * and they may differ in case if_init() has been called while
	 * in netmap mode. For the receive ring we have
	 *
	 *	nic_i = rxr->next_check;
	 *	nm_i = kring->nr_hwtail (previous)
	 * and
	 *	nm_i == (nic_i + kring->nkr_hwofs) % ring_size
	 *
	 * rxr->next_check is set to 0 on a ring reinit
	 */
	if (netmap_no_pendintr || force_update) {
		int crclen = iflib_crcstrip ? 0 : 4;
		int error, avail;

		for (i = 0; i < rxq->ifr_nfl; i++) {
			fl = &rxq->ifr_fl[i];
			nic_i = fl->ifl_cidx;
			nm_i = netmap_idx_n2k(kring, nic_i);
			avail = iflib_rxd_avail(ctx, rxq, nic_i, USHRT_MAX);
			for (n = 0; avail > 0; n++, avail--) {
				rxd_info_zero(&ri);
				ri.iri_frags = rxq->ifr_frags;
				ri.iri_qsidx = kring->ring_id;
				ri.iri_ifp = ctx->ifc_ifp;
				ri.iri_cidx = nic_i;

				error = ctx->isc_rxd_pkt_get(ctx->ifc_softc, &ri);
				ring->slot[nm_i].len = error ? 0 : ri.iri_len - crclen;
				ring->slot[nm_i].flags = 0;
				if (fl->ifl_sds.ifsd_map)
					bus_dmamap_sync(fl->ifl_ifdi->idi_tag,
							fl->ifl_sds.ifsd_map[nic_i], BUS_DMASYNC_POSTREAD);
				nm_i = nm_next(nm_i, lim);
				nic_i = nm_next(nic_i, lim);
			}
			if (n) { /* update the state variables */
				if (netmap_no_pendintr && !force_update) {
					/* diagnostics */
					iflib_rx_miss ++;
					iflib_rx_miss_bufs += n;
				}
				fl->ifl_cidx = nic_i;
				kring->nr_hwtail = nm_i;
			}
			kring->nr_kflags &= ~NKR_PENDINTR;
		}
	}
	/*
	 * Second part: skip past packets that userspace has released.
	 * (kring->nr_hwcur to head excluded),
	 * and make the buffers available for reception.
	 * As usual nm_i is the index in the netmap ring,
	 * nic_i is the index in the NIC ring, and
	 * nm_i == (nic_i + kring->nkr_hwofs) % ring_size
	 */
	/* XXX not sure how this will work with multiple free lists */
	nm_i = kring->nr_hwcur;

	return (netmap_fl_refill(rxq, kring, nm_i, false));
}

static void
iflib_netmap_intr(struct netmap_adapter *na, int onoff)
{
	struct ifnet *ifp = na->ifp;
	if_ctx_t ctx = ifp->if_softc;

	CTX_LOCK(ctx);
	if (onoff) {
		IFDI_INTR_ENABLE(ctx);
	} else {
		IFDI_INTR_DISABLE(ctx);
	}
	CTX_UNLOCK(ctx);
}


static int
iflib_netmap_attach(if_ctx_t ctx)
{
	struct netmap_adapter na;
	if_softc_ctx_t scctx = &ctx->ifc_softc_ctx;

	bzero(&na, sizeof(na));

	na.ifp = ctx->ifc_ifp;
	na.na_flags = NAF_BDG_MAYSLEEP;
	MPASS(ctx->ifc_softc_ctx.isc_ntxqsets);
	MPASS(ctx->ifc_softc_ctx.isc_nrxqsets);

	na.num_tx_desc = scctx->isc_ntxd[0];
	na.num_rx_desc = scctx->isc_nrxd[0];
	na.nm_txsync = iflib_netmap_txsync;
	na.nm_rxsync = iflib_netmap_rxsync;
	na.nm_register = iflib_netmap_register;
	na.nm_intr = iflib_netmap_intr;
	na.num_tx_rings = ctx->ifc_softc_ctx.isc_ntxqsets;
	na.num_rx_rings = ctx->ifc_softc_ctx.isc_nrxqsets;
	return (netmap_attach(&na));
}

static void
iflib_netmap_txq_init(if_ctx_t ctx, iflib_txq_t txq)
{
	struct netmap_adapter *na = NA(ctx->ifc_ifp);
	struct netmap_slot *slot;

	slot = netmap_reset(na, NR_TX, txq->ift_id, 0);
	if (slot == NULL)
		return;
	if (txq->ift_sds.ifsd_map == NULL)
		return;

	for (int i = 0; i < ctx->ifc_softc_ctx.isc_ntxd[0]; i++) {

		/*
		 * In netmap mode, set the map for the packet buffer.
		 * NOTE: Some drivers (not this one) also need to set
		 * the physical buffer address in the NIC ring.
		 * netmap_idx_n2k() maps a nic index, i, into the corresponding
		 * netmap slot index, si
		 */
		int si = netmap_idx_n2k(na->tx_rings[txq->ift_id], i);
		netmap_load_map(na, txq->ift_desc_tag, txq->ift_sds.ifsd_map[i], NMB(na, slot + si));
	}
}

static void
iflib_netmap_rxq_init(if_ctx_t ctx, iflib_rxq_t rxq)
{
	struct netmap_adapter *na = NA(ctx->ifc_ifp);
	struct netmap_kring *kring = na->rx_rings[rxq->ifr_id];
	struct netmap_slot *slot;
	uint32_t nm_i;

	slot = netmap_reset(na, NR_RX, rxq->ifr_id, 0);
	if (slot == NULL)
		return;
	nm_i = netmap_idx_n2k(kring, 0);
	netmap_fl_refill(rxq, kring, nm_i, true);
}

static void
iflib_netmap_timer_adjust(if_ctx_t ctx, uint16_t txqid, uint32_t *reset_on)
{
	struct netmap_kring *kring;

	kring = NA(ctx->ifc_ifp)->tx_rings[txqid];

	if (kring->nr_hwcur != nm_next(kring->nr_hwtail, kring->nkr_num_slots - 1)) {
		if (ctx->isc_txd_credits_update(ctx->ifc_softc, txqid, false))
			netmap_tx_irq(ctx->ifc_ifp, txqid);
		if (!(ctx->ifc_flags & IFC_NETMAP_TX_IRQ)) {
			if (hz < 2000)
				*reset_on = 1;
			else
				*reset_on = hz / 1000;
		}
	}
}

#define iflib_netmap_detach(ifp) netmap_detach(ifp)

#else
#define iflib_netmap_txq_init(ctx, txq)
#define iflib_netmap_rxq_init(ctx, rxq)
#define iflib_netmap_detach(ifp)

#define iflib_netmap_attach(ctx) (0)
#define netmap_rx_irq(ifp, qid, budget) (0)
#define netmap_tx_irq(ifp, qid) do {} while (0)
#define iflib_netmap_timer_adjust(ctx, txqid, reset_on)

#endif

#if defined(__i386__) || defined(__amd64__)
static __inline void
prefetch(void *x)
{
	__asm volatile("prefetcht0 %0" :: "m" (*(unsigned long *)x));
}
static __inline void
prefetch2cachelines(void *x)
{
	__asm volatile("prefetcht0 %0" :: "m" (*(unsigned long *)x));
#if (CACHE_LINE_SIZE < 128)
	__asm volatile("prefetcht0 %0" :: "m" (*(((unsigned long *)x)+CACHE_LINE_SIZE/(sizeof(unsigned long)))));
#endif
}
#else
#define prefetch(x)
#define prefetch2cachelines(x)
#endif

static void
iflib_gen_mac(if_ctx_t ctx)
{
	struct thread *td;
	MD5_CTX mdctx;
	char uuid[HOSTUUIDLEN+1];
	char buf[HOSTUUIDLEN+16];
	uint8_t *mac;
	unsigned char digest[16];

	td = curthread;
	mac = ctx->ifc_mac;
	uuid[HOSTUUIDLEN] = 0;
	bcopy(td->td_ucred->cr_prison->pr_hostuuid, uuid, HOSTUUIDLEN);
	snprintf(buf, HOSTUUIDLEN+16, "%s-%s", uuid, device_get_nameunit(ctx->ifc_dev));
	/*
	 * Generate a pseudo-random, deterministic MAC
	 * address based on the UUID and unit number.
	 * The FreeBSD Foundation OUI of 58-9C-FC is used.
	 */
	MD5Init(&mdctx);
	MD5Update(&mdctx, buf, strlen(buf));
	MD5Final(digest, &mdctx);

	mac[0] = 0x58;
	mac[1] = 0x9C;
	mac[2] = 0xFC;
	mac[3] = digest[0];
	mac[4] = digest[1];
	mac[5] = digest[2];
}

static void
iru_init(if_rxd_update_t iru, iflib_rxq_t rxq, uint8_t flid)
{
	iflib_fl_t fl;

	fl = &rxq->ifr_fl[flid];
	iru->iru_paddrs = fl->ifl_bus_addrs;
	iru->iru_vaddrs = &fl->ifl_vm_addrs[0];
	iru->iru_idxs = fl->ifl_rxd_idxs;
	iru->iru_qsidx = rxq->ifr_id;
	iru->iru_buf_size = fl->ifl_buf_size;
	iru->iru_flidx = fl->ifl_id;
}

static void
_iflib_dmamap_cb(void *arg, bus_dma_segment_t *segs, int nseg, int err)
{
	if (err)
		return;
	*(bus_addr_t *) arg = segs[0].ds_addr;
}

int
iflib_dma_alloc(if_ctx_t ctx, int size, iflib_dma_info_t dma, int mapflags)
{
	int err;
	if_shared_ctx_t sctx = ctx->ifc_sctx;
	device_t dev = ctx->ifc_dev;

	KASSERT(sctx->isc_q_align != 0, ("alignment value not initialized"));

	err = bus_dma_tag_create(bus_get_dma_tag(dev), /* parent */
				sctx->isc_q_align, 0,	/* alignment, bounds */
				BUS_SPACE_MAXADDR,	/* lowaddr */
				BUS_SPACE_MAXADDR,	/* highaddr */
				NULL, NULL,		/* filter, filterarg */
				size,			/* maxsize */
				1,			/* nsegments */
				size,			/* maxsegsize */
				BUS_DMA_ALLOCNOW,	/* flags */
				NULL,			/* lockfunc */
				NULL,			/* lockarg */
				&dma->idi_tag);
	if (err) {
		device_printf(dev,
		    "%s: bus_dma_tag_create failed: %d\n",
		    __func__, err);
		goto fail_0;
	}

	err = bus_dmamem_alloc(dma->idi_tag, (void**) &dma->idi_vaddr,
	    BUS_DMA_NOWAIT | BUS_DMA_COHERENT | BUS_DMA_ZERO, &dma->idi_map);
	if (err) {
		device_printf(dev,
		    "%s: bus_dmamem_alloc(%ju) failed: %d\n",
		    __func__, (uintmax_t)size, err);
		goto fail_1;
	}

	dma->idi_paddr = IF_BAD_DMA;
	err = bus_dmamap_load(dma->idi_tag, dma->idi_map, dma->idi_vaddr,
	    size, _iflib_dmamap_cb, &dma->idi_paddr, mapflags | BUS_DMA_NOWAIT);
	if (err || dma->idi_paddr == IF_BAD_DMA) {
		device_printf(dev,
		    "%s: bus_dmamap_load failed: %d\n",
		    __func__, err);
		goto fail_2;
	}

	dma->idi_size = size;
	return (0);

fail_2:
	bus_dmamem_free(dma->idi_tag, dma->idi_vaddr, dma->idi_map);
fail_1:
	bus_dma_tag_destroy(dma->idi_tag);
fail_0:
	dma->idi_tag = NULL;

	return (err);
}

int
iflib_dma_alloc_multi(if_ctx_t ctx, int *sizes, iflib_dma_info_t *dmalist, int mapflags, int count)
{
	int i, err;
	iflib_dma_info_t *dmaiter;

	dmaiter = dmalist;
	for (i = 0; i < count; i++, dmaiter++) {
		if ((err = iflib_dma_alloc(ctx, sizes[i], *dmaiter, mapflags)) != 0)
			break;
	}
	if (err)
		iflib_dma_free_multi(dmalist, i);
	return (err);
}

void
iflib_dma_free(iflib_dma_info_t dma)
{
	if (dma->idi_tag == NULL)
		return;
	if (dma->idi_paddr != IF_BAD_DMA) {
		bus_dmamap_sync(dma->idi_tag, dma->idi_map,
		    BUS_DMASYNC_POSTREAD | BUS_DMASYNC_POSTWRITE);
		bus_dmamap_unload(dma->idi_tag, dma->idi_map);
		dma->idi_paddr = IF_BAD_DMA;
	}
	if (dma->idi_vaddr != NULL) {
		bus_dmamem_free(dma->idi_tag, dma->idi_vaddr, dma->idi_map);
		dma->idi_vaddr = NULL;
	}
	bus_dma_tag_destroy(dma->idi_tag);
	dma->idi_tag = NULL;
}

void
iflib_dma_free_multi(iflib_dma_info_t *dmalist, int count)
{
	int i;
	iflib_dma_info_t *dmaiter = dmalist;

	for (i = 0; i < count; i++, dmaiter++)
		iflib_dma_free(*dmaiter);
}

#ifdef EARLY_AP_STARTUP
static const int iflib_started = 1;
#else
/*
 * We used to abuse the smp_started flag to decide if the queues have been
 * fully initialized (by late taskqgroup_adjust() calls in a SYSINIT()).
 * That gave bad races, since the SYSINIT() runs strictly after smp_started
 * is set.  Run a SYSINIT() strictly after that to just set a usable
 * completion flag.
 */

static int iflib_started;

static void
iflib_record_started(void *arg)
{
	iflib_started = 1;
}

SYSINIT(iflib_record_started, SI_SUB_SMP + 1, SI_ORDER_FIRST,
	iflib_record_started, NULL);
#endif

static int
iflib_fast_intr(void *arg)
{
	iflib_filter_info_t info = arg;
	struct grouptask *gtask = info->ifi_task;
	if (!iflib_started)
		return (FILTER_HANDLED);

	DBG_COUNTER_INC(fast_intrs);
	if (info->ifi_filter != NULL && info->ifi_filter(info->ifi_filter_arg) == FILTER_HANDLED)
		return (FILTER_HANDLED);

	GROUPTASK_ENQUEUE(gtask);
	return (FILTER_HANDLED);
}

static int
iflib_fast_intr_rxtx(void *arg)
{
	iflib_filter_info_t info = arg;
	struct grouptask *gtask = info->ifi_task;
	iflib_rxq_t rxq = (iflib_rxq_t)info->ifi_ctx;
	if_ctx_t ctx = NULL;;
	int i, cidx;

	if (!iflib_started)
		return (FILTER_HANDLED);

	DBG_COUNTER_INC(fast_intrs);
	if (info->ifi_filter != NULL && info->ifi_filter(info->ifi_filter_arg) == FILTER_HANDLED)
		return (FILTER_HANDLED);

	MPASS(rxq->ifr_ntxqirq);
	for (i = 0; i < rxq->ifr_ntxqirq; i++) {
		qidx_t txqid = rxq->ifr_txqid[i];

		ctx = rxq->ifr_ctx;

		if (!ctx->isc_txd_credits_update(ctx->ifc_softc, txqid, false)) {
			IFDI_TX_QUEUE_INTR_ENABLE(ctx, txqid);
			continue;
		}
		GROUPTASK_ENQUEUE(&ctx->ifc_txqs[txqid].ift_task);
	}
	if (ctx->ifc_sctx->isc_flags & IFLIB_HAS_RXCQ)
		cidx = rxq->ifr_cq_cidx;
	else
		cidx = rxq->ifr_fl[0].ifl_cidx;
	if (iflib_rxd_avail(ctx, rxq, cidx, 1))
		GROUPTASK_ENQUEUE(gtask);
	else {
		IFDI_RX_QUEUE_INTR_ENABLE(ctx, rxq->ifr_id);
		DBG_COUNTER_INC(rx_intr_enables);
	}
	return (FILTER_HANDLED);
}


static int
iflib_fast_intr_ctx(void *arg)
{
	iflib_filter_info_t info = arg;
	struct grouptask *gtask = info->ifi_task;

	if (!iflib_started)
		return (FILTER_HANDLED);

	DBG_COUNTER_INC(fast_intrs);
	if (info->ifi_filter != NULL && info->ifi_filter(info->ifi_filter_arg) == FILTER_HANDLED)
		return (FILTER_HANDLED);

	GROUPTASK_ENQUEUE(gtask);
	return (FILTER_HANDLED);
}

static int
_iflib_irq_alloc(if_ctx_t ctx, if_irq_t irq, int rid,
		 driver_filter_t filter, driver_intr_t handler, void *arg,
		 const char *name)
{
	int rc, flags;
	struct resource *res;
	void *tag = NULL;
	device_t dev = ctx->ifc_dev;

	flags = RF_ACTIVE;
	if (ctx->ifc_flags & IFC_LEGACY)
		flags |= RF_SHAREABLE;
	MPASS(rid < 512);
	irq->ii_rid = rid;
	res = bus_alloc_resource_any(dev, SYS_RES_IRQ, &irq->ii_rid, flags);
	if (res == NULL) {
		device_printf(dev,
		    "failed to allocate IRQ for rid %d, name %s.\n", rid, name);
		return (ENOMEM);
	}
	irq->ii_res = res;
	KASSERT(filter == NULL || handler == NULL, ("filter and handler can't both be non-NULL"));
	rc = bus_setup_intr(dev, res, INTR_MPSAFE | INTR_TYPE_NET,
						filter, handler, arg, &tag);
	if (rc != 0) {
		device_printf(dev,
		    "failed to setup interrupt for rid %d, name %s: %d\n",
					  rid, name ? name : "unknown", rc);
		return (rc);
	} else if (name)
		bus_describe_intr(dev, res, tag, "%s", name);

	irq->ii_tag = tag;
	return (0);
}


/*********************************************************************
 *
 *  Allocate memory for tx_buffer structures. The tx_buffer stores all
 *  the information needed to transmit a packet on the wire. This is
 *  called only once at attach, setup is done every reset.
 *
 **********************************************************************/

static int
iflib_txsd_alloc(iflib_txq_t txq)
{
	if_ctx_t ctx = txq->ift_ctx;
	if_shared_ctx_t sctx = ctx->ifc_sctx;
	if_softc_ctx_t scctx = &ctx->ifc_softc_ctx;
	device_t dev = ctx->ifc_dev;
	bus_size_t tsomaxsize;
	int err, nsegments, ntsosegments;

	nsegments = scctx->isc_tx_nsegments;
	ntsosegments = scctx->isc_tx_tso_segments_max;
	tsomaxsize = scctx->isc_tx_tso_size_max;
	if (if_getcapabilities(ctx->ifc_ifp) & IFCAP_VLAN_MTU)
		tsomaxsize += sizeof(struct ether_vlan_header);
	MPASS(scctx->isc_ntxd[0] > 0);
	MPASS(scctx->isc_ntxd[txq->ift_br_offset] > 0);
	MPASS(nsegments > 0);
	if (if_getcapabilities(ctx->ifc_ifp) & IFCAP_TSO) {
		MPASS(ntsosegments > 0);
		MPASS(sctx->isc_tso_maxsize >= tsomaxsize);
	}

	/*
	 * Setup DMA descriptor areas.
	 */
	if ((err = bus_dma_tag_create(bus_get_dma_tag(dev),
			       1, 0,			/* alignment, bounds */
			       BUS_SPACE_MAXADDR,	/* lowaddr */
			       BUS_SPACE_MAXADDR,	/* highaddr */
			       NULL, NULL,		/* filter, filterarg */
			       sctx->isc_tx_maxsize,		/* maxsize */
			       nsegments,	/* nsegments */
			       sctx->isc_tx_maxsegsize,	/* maxsegsize */
			       0,			/* flags */
			       NULL,			/* lockfunc */
			       NULL,			/* lockfuncarg */
			       &txq->ift_desc_tag))) {
		device_printf(dev,"Unable to allocate TX DMA tag: %d\n", err);
		device_printf(dev,"maxsize: %ju nsegments: %d maxsegsize: %ju\n",
		    (uintmax_t)sctx->isc_tx_maxsize, nsegments, (uintmax_t)sctx->isc_tx_maxsegsize);
		goto fail;
	}
	if ((if_getcapabilities(ctx->ifc_ifp) & IFCAP_TSO) &
	    (err = bus_dma_tag_create(bus_get_dma_tag(dev),
			       1, 0,			/* alignment, bounds */
			       BUS_SPACE_MAXADDR,	/* lowaddr */
			       BUS_SPACE_MAXADDR,	/* highaddr */
			       NULL, NULL,		/* filter, filterarg */
			       tsomaxsize,		/* maxsize */
			       ntsosegments,	/* nsegments */
			       sctx->isc_tso_maxsegsize,/* maxsegsize */
			       0,			/* flags */
			       NULL,			/* lockfunc */
			       NULL,			/* lockfuncarg */
			       &txq->ift_tso_desc_tag))) {
		device_printf(dev,"Unable to allocate TX TSO DMA tag: %d\n", err);

		goto fail;
	}
	if (!(txq->ift_sds.ifsd_flags =
	    (uint8_t *) malloc(sizeof(uint8_t) *
	    scctx->isc_ntxd[txq->ift_br_offset], M_IFLIB, M_NOWAIT | M_ZERO))) {
		device_printf(dev, "Unable to allocate tx_buffer memory\n");
		err = ENOMEM;
		goto fail;
	}
	if (!(txq->ift_sds.ifsd_m =
	    (struct mbuf **) malloc(sizeof(struct mbuf *) *
	    scctx->isc_ntxd[txq->ift_br_offset], M_IFLIB, M_NOWAIT | M_ZERO))) {
		device_printf(dev, "Unable to allocate tx_buffer memory\n");
		err = ENOMEM;
		goto fail;
	}

        /* Create the descriptor buffer dma maps */
#if defined(ACPI_DMAR) || (! (defined(__i386__) || defined(__amd64__)))
	if ((ctx->ifc_flags & IFC_DMAR) == 0)
		return (0);

	if (!(txq->ift_sds.ifsd_map =
	    (bus_dmamap_t *) malloc(sizeof(bus_dmamap_t) * scctx->isc_ntxd[txq->ift_br_offset], M_IFLIB, M_NOWAIT | M_ZERO))) {
		device_printf(dev, "Unable to allocate tx_buffer map memory\n");
		err = ENOMEM;
		goto fail;
	}

	for (int i = 0; i < scctx->isc_ntxd[txq->ift_br_offset]; i++) {
		err = bus_dmamap_create(txq->ift_desc_tag, 0, &txq->ift_sds.ifsd_map[i]);
		if (err != 0) {
			device_printf(dev, "Unable to create TX DMA map\n");
			goto fail;
		}
	}
#endif
	return (0);
fail:
	/* We free all, it handles case where we are in the middle */
	iflib_tx_structures_free(ctx);
	return (err);
}

static void
iflib_txsd_destroy(if_ctx_t ctx, iflib_txq_t txq, int i)
{
	bus_dmamap_t map;

	map = NULL;
	if (txq->ift_sds.ifsd_map != NULL)
		map = txq->ift_sds.ifsd_map[i];
	if (map != NULL) {
		bus_dmamap_unload(txq->ift_desc_tag, map);
		bus_dmamap_destroy(txq->ift_desc_tag, map);
		txq->ift_sds.ifsd_map[i] = NULL;
	}
}

static void
iflib_txq_destroy(iflib_txq_t txq)
{
	if_ctx_t ctx = txq->ift_ctx;

	for (int i = 0; i < txq->ift_size; i++)
		iflib_txsd_destroy(ctx, txq, i);
	if (txq->ift_sds.ifsd_map != NULL) {
		free(txq->ift_sds.ifsd_map, M_IFLIB);
		txq->ift_sds.ifsd_map = NULL;
	}
	if (txq->ift_sds.ifsd_m != NULL) {
		free(txq->ift_sds.ifsd_m, M_IFLIB);
		txq->ift_sds.ifsd_m = NULL;
	}
	if (txq->ift_sds.ifsd_flags != NULL) {
		free(txq->ift_sds.ifsd_flags, M_IFLIB);
		txq->ift_sds.ifsd_flags = NULL;
	}
	if (txq->ift_desc_tag != NULL) {
		bus_dma_tag_destroy(txq->ift_desc_tag);
		txq->ift_desc_tag = NULL;
	}
	if (txq->ift_tso_desc_tag != NULL) {
		bus_dma_tag_destroy(txq->ift_tso_desc_tag);
		txq->ift_tso_desc_tag = NULL;
	}
}

static void
iflib_txsd_free(if_ctx_t ctx, iflib_txq_t txq, int i)
{
	struct mbuf **mp;

	mp = &txq->ift_sds.ifsd_m[i];
	if (*mp == NULL)
		return;

	if (txq->ift_sds.ifsd_map != NULL) {
		bus_dmamap_sync(txq->ift_desc_tag,
				txq->ift_sds.ifsd_map[i],
				BUS_DMASYNC_POSTWRITE);
		bus_dmamap_unload(txq->ift_desc_tag,
				  txq->ift_sds.ifsd_map[i]);
	}
	m_free(*mp);
	DBG_COUNTER_INC(tx_frees);
	*mp = NULL;
}

static int
iflib_txq_setup(iflib_txq_t txq)
{
	if_ctx_t ctx = txq->ift_ctx;
	if_softc_ctx_t scctx = &ctx->ifc_softc_ctx;
	iflib_dma_info_t di;
	int i;

	/* Set number of descriptors available */
	txq->ift_qstatus = IFLIB_QUEUE_IDLE;
	/* XXX make configurable */
	txq->ift_update_freq = IFLIB_DEFAULT_TX_UPDATE_FREQ;

	/* Reset indices */
	txq->ift_cidx_processed = 0;
	txq->ift_pidx = txq->ift_cidx = txq->ift_npending = 0;
	txq->ift_size = scctx->isc_ntxd[txq->ift_br_offset];

	for (i = 0, di = txq->ift_ifdi; i < ctx->ifc_nhwtxqs; i++, di++)
		bzero((void *)di->idi_vaddr, di->idi_size);

	IFDI_TXQ_SETUP(ctx, txq->ift_id);
	for (i = 0, di = txq->ift_ifdi; i < ctx->ifc_nhwtxqs; i++, di++)
		bus_dmamap_sync(di->idi_tag, di->idi_map,
						BUS_DMASYNC_PREREAD | BUS_DMASYNC_PREWRITE);
	return (0);
}

/*********************************************************************
 *
 *  Allocate memory for rx_buffer structures. Since we use one
 *  rx_buffer per received packet, the maximum number of rx_buffer's
 *  that we'll need is equal to the number of receive descriptors
 *  that we've allocated.
 *
 **********************************************************************/
static int
iflib_rxsd_alloc(iflib_rxq_t rxq)
{
	if_ctx_t ctx = rxq->ifr_ctx;
	if_shared_ctx_t sctx = ctx->ifc_sctx;
	if_softc_ctx_t scctx = &ctx->ifc_softc_ctx;
	device_t dev = ctx->ifc_dev;
	iflib_fl_t fl;
	int			err;

	MPASS(scctx->isc_nrxd[0] > 0);
	MPASS(scctx->isc_nrxd[rxq->ifr_fl_offset] > 0);

	fl = rxq->ifr_fl;
	for (int i = 0; i <  rxq->ifr_nfl; i++, fl++) {
		fl->ifl_size = scctx->isc_nrxd[rxq->ifr_fl_offset]; /* this isn't necessarily the same */
		err = bus_dma_tag_create(bus_get_dma_tag(dev), /* parent */
					 1, 0,			/* alignment, bounds */
					 BUS_SPACE_MAXADDR,	/* lowaddr */
					 BUS_SPACE_MAXADDR,	/* highaddr */
					 NULL, NULL,		/* filter, filterarg */
					 sctx->isc_rx_maxsize,	/* maxsize */
					 sctx->isc_rx_nsegments,	/* nsegments */
					 sctx->isc_rx_maxsegsize,	/* maxsegsize */
					 0,			/* flags */
					 NULL,			/* lockfunc */
					 NULL,			/* lockarg */
					 &fl->ifl_desc_tag);
		if (err) {
			device_printf(dev, "%s: bus_dma_tag_create failed %d\n",
				__func__, err);
			goto fail;
		}
		if (!(fl->ifl_sds.ifsd_flags =
		      (uint8_t *) malloc(sizeof(uint8_t) *
					 scctx->isc_nrxd[rxq->ifr_fl_offset], M_IFLIB, M_NOWAIT | M_ZERO))) {
			device_printf(dev, "Unable to allocate tx_buffer memory\n");
			err = ENOMEM;
			goto fail;
		}
		if (!(fl->ifl_sds.ifsd_m =
		      (struct mbuf **) malloc(sizeof(struct mbuf *) *
					      scctx->isc_nrxd[rxq->ifr_fl_offset], M_IFLIB, M_NOWAIT | M_ZERO))) {
			device_printf(dev, "Unable to allocate tx_buffer memory\n");
			err = ENOMEM;
			goto fail;
		}
		if (!(fl->ifl_sds.ifsd_cl =
		      (caddr_t *) malloc(sizeof(caddr_t) *
					      scctx->isc_nrxd[rxq->ifr_fl_offset], M_IFLIB, M_NOWAIT | M_ZERO))) {
			device_printf(dev, "Unable to allocate tx_buffer memory\n");
			err = ENOMEM;
			goto fail;
		}

		/* Create the descriptor buffer dma maps */
#if defined(ACPI_DMAR) || (! (defined(__i386__) || defined(__amd64__)))
		if ((ctx->ifc_flags & IFC_DMAR) == 0)
			continue;

		if (!(fl->ifl_sds.ifsd_map =
		      (bus_dmamap_t *) malloc(sizeof(bus_dmamap_t) * scctx->isc_nrxd[rxq->ifr_fl_offset], M_IFLIB, M_NOWAIT | M_ZERO))) {
			device_printf(dev, "Unable to allocate tx_buffer map memory\n");
			err = ENOMEM;
			goto fail;
		}

		for (int i = 0; i < scctx->isc_nrxd[rxq->ifr_fl_offset]; i++) {
			err = bus_dmamap_create(fl->ifl_desc_tag, 0, &fl->ifl_sds.ifsd_map[i]);
			if (err != 0) {
				device_printf(dev, "Unable to create RX buffer DMA map\n");
				goto fail;
			}
		}
#endif
	}
	return (0);

fail:
	iflib_rx_structures_free(ctx);
	return (err);
}


/*
 * Internal service routines
 */

struct rxq_refill_cb_arg {
	int               error;
	bus_dma_segment_t seg;
	int               nseg;
};

static void
_rxq_refill_cb(void *arg, bus_dma_segment_t *segs, int nseg, int error)
{
	struct rxq_refill_cb_arg *cb_arg = arg;

	cb_arg->error = error;
	cb_arg->seg = segs[0];
	cb_arg->nseg = nseg;
}


#ifdef ACPI_DMAR
#define IS_DMAR(ctx) (ctx->ifc_flags & IFC_DMAR)
#else
#define IS_DMAR(ctx) (0)
#endif

/**
 *	rxq_refill - refill an rxq  free-buffer list
 *	@ctx: the iflib context
 *	@rxq: the free-list to refill
 *	@n: the number of new buffers to allocate
 *
 *	(Re)populate an rxq free-buffer list with up to @n new packet buffers.
 *	The caller must assure that @n does not exceed the queue's capacity.
 */
static void
_iflib_fl_refill(if_ctx_t ctx, iflib_fl_t fl, int count)
{
	struct mbuf *m;
	int idx, frag_idx = fl->ifl_fragidx;
        int pidx = fl->ifl_pidx;
	caddr_t cl, *sd_cl;
	struct mbuf **sd_m;
	uint8_t *sd_flags;
	struct if_rxd_update iru;
	bus_dmamap_t *sd_map;
	int n, i = 0;
	uint64_t bus_addr;
	int err;
	qidx_t credits;

	sd_m = fl->ifl_sds.ifsd_m;
	sd_map = fl->ifl_sds.ifsd_map;
	sd_cl = fl->ifl_sds.ifsd_cl;
	sd_flags = fl->ifl_sds.ifsd_flags;
	idx = pidx;
	credits = fl->ifl_credits;

	n  = count;
	MPASS(n > 0);
	MPASS(credits + n <= fl->ifl_size);

	if (pidx < fl->ifl_cidx)
		MPASS(pidx + n <= fl->ifl_cidx);
	if (pidx == fl->ifl_cidx && (credits < fl->ifl_size))
		MPASS(fl->ifl_gen == 0);
	if (pidx > fl->ifl_cidx)
		MPASS(n <= fl->ifl_size - pidx + fl->ifl_cidx);

	DBG_COUNTER_INC(fl_refills);
	if (n > 8)
		DBG_COUNTER_INC(fl_refills_large);
	iru_init(&iru, fl->ifl_rxq, fl->ifl_id);
	while (n--) {
		/*
		 * We allocate an uninitialized mbuf + cluster, mbuf is
		 * initialized after rx.
		 *
		 * If the cluster is still set then we know a minimum sized packet was received
		 */
		bit_ffc_at(fl->ifl_rx_bitmap, frag_idx, fl->ifl_size,  &frag_idx);
		if ((frag_idx < 0) || (frag_idx >= fl->ifl_size))
                	bit_ffc(fl->ifl_rx_bitmap, fl->ifl_size, &frag_idx);
		if ((cl = sd_cl[frag_idx]) == NULL) {
                       if ((cl = sd_cl[frag_idx] = m_cljget(NULL, M_NOWAIT, fl->ifl_buf_size)) == NULL)
				break;
#if MEMORY_LOGGING
			fl->ifl_cl_enqueued++;
#endif
		}
		if ((m = m_gethdr(M_NOWAIT, MT_NOINIT)) == NULL) {
			break;
		}
#if MEMORY_LOGGING
		fl->ifl_m_enqueued++;
#endif

		DBG_COUNTER_INC(rx_allocs);
#if defined(__i386__) || defined(__amd64__)
		if (!IS_DMAR(ctx)) {
			bus_addr = pmap_kextract((vm_offset_t)cl);
		} else
#endif
		{
			struct rxq_refill_cb_arg cb_arg;

			cb_arg.error = 0;
			MPASS(sd_map != NULL);
			MPASS(sd_map[frag_idx] != NULL);
			err = bus_dmamap_load(fl->ifl_desc_tag, sd_map[frag_idx],
		         cl, fl->ifl_buf_size, _rxq_refill_cb, &cb_arg, 0);
			bus_dmamap_sync(fl->ifl_desc_tag, sd_map[frag_idx],
					BUS_DMASYNC_PREREAD);

			if (err != 0 || cb_arg.error) {
				/*
				 * !zone_pack ?
				 */
				if (fl->ifl_zone == zone_pack)
					uma_zfree(fl->ifl_zone, cl);
				m_free(m);
				n = 0;
				goto done;
			}
			bus_addr = cb_arg.seg.ds_addr;
		}
                bit_set(fl->ifl_rx_bitmap, frag_idx);
		sd_flags[frag_idx] |= RX_SW_DESC_INUSE;

		MPASS(sd_m[frag_idx] == NULL);
		sd_cl[frag_idx] = cl;
		sd_m[frag_idx] = m;
		fl->ifl_rxd_idxs[i] = frag_idx;
		fl->ifl_bus_addrs[i] = bus_addr;
		fl->ifl_vm_addrs[i] = cl;
		credits++;
		i++;
		MPASS(credits <= fl->ifl_size);
		if (++idx == fl->ifl_size) {
			fl->ifl_gen = 1;
			idx = 0;
		}
		if (n == 0 || i == IFLIB_MAX_RX_REFRESH) {
			iru.iru_pidx = pidx;
			iru.iru_count = i;
			ctx->isc_rxd_refill(ctx->ifc_softc, &iru);
			i = 0;
			pidx = idx;
			fl->ifl_pidx = idx;
			fl->ifl_credits = credits;
		}

	}
done:
	if (i) {
		iru.iru_pidx = pidx;
		iru.iru_count = i;
		ctx->isc_rxd_refill(ctx->ifc_softc, &iru);
		fl->ifl_pidx = idx;
		fl->ifl_credits = credits;
	}
	DBG_COUNTER_INC(rxd_flush);
	if (fl->ifl_pidx == 0)
		pidx = fl->ifl_size - 1;
	else
		pidx = fl->ifl_pidx - 1;

	if (sd_map)
		bus_dmamap_sync(fl->ifl_ifdi->idi_tag, fl->ifl_ifdi->idi_map,
				BUS_DMASYNC_PREREAD | BUS_DMASYNC_PREWRITE);
	ctx->isc_rxd_flush(ctx->ifc_softc, fl->ifl_rxq->ifr_id, fl->ifl_id, pidx);
	fl->ifl_fragidx = frag_idx;
}

static __inline void
__iflib_fl_refill_lt(if_ctx_t ctx, iflib_fl_t fl, int max)
{
	/* we avoid allowing pidx to catch up with cidx as it confuses ixl */
	int32_t reclaimable = fl->ifl_size - fl->ifl_credits - 1;
#ifdef INVARIANTS
	int32_t delta = fl->ifl_size - get_inuse(fl->ifl_size, fl->ifl_cidx, fl->ifl_pidx, fl->ifl_gen) - 1;
#endif

	MPASS(fl->ifl_credits <= fl->ifl_size);
	MPASS(reclaimable == delta);

	if (reclaimable > 0)
		_iflib_fl_refill(ctx, fl, min(max, reclaimable));
}

static void
iflib_fl_bufs_free(iflib_fl_t fl)
{
	iflib_dma_info_t idi = fl->ifl_ifdi;
	uint32_t i;

	for (i = 0; i < fl->ifl_size; i++) {
		struct mbuf **sd_m = &fl->ifl_sds.ifsd_m[i];
		uint8_t *sd_flags = &fl->ifl_sds.ifsd_flags[i];
		caddr_t *sd_cl = &fl->ifl_sds.ifsd_cl[i];

		if (*sd_flags & RX_SW_DESC_INUSE) {
			if (fl->ifl_sds.ifsd_map != NULL) {
				bus_dmamap_t sd_map = fl->ifl_sds.ifsd_map[i];
				bus_dmamap_unload(fl->ifl_desc_tag, sd_map);
				if (fl->ifl_rxq->ifr_ctx->ifc_in_detach)
					bus_dmamap_destroy(fl->ifl_desc_tag, sd_map);
			}
			if (*sd_m != NULL) {
				m_init(*sd_m, M_NOWAIT, MT_DATA, 0);
				uma_zfree(zone_mbuf, *sd_m);
			}
			if (*sd_cl != NULL)
				uma_zfree(fl->ifl_zone, *sd_cl);
			*sd_flags = 0;
		} else {
			MPASS(*sd_cl == NULL);
			MPASS(*sd_m == NULL);
		}
#if MEMORY_LOGGING
		fl->ifl_m_dequeued++;
		fl->ifl_cl_dequeued++;
#endif
		*sd_cl = NULL;
		*sd_m = NULL;
	}
#ifdef INVARIANTS
	for (i = 0; i < fl->ifl_size; i++) {
		MPASS(fl->ifl_sds.ifsd_flags[i] == 0);
		MPASS(fl->ifl_sds.ifsd_cl[i] == NULL);
		MPASS(fl->ifl_sds.ifsd_m[i] == NULL);
	}
#endif
	/*
	 * Reset free list values
	 */
	fl->ifl_credits = fl->ifl_cidx = fl->ifl_pidx = fl->ifl_gen = fl->ifl_fragidx = 0;
	bzero(idi->idi_vaddr, idi->idi_size);
}

/*********************************************************************
 *
 *  Initialize a receive ring and its buffers.
 *
 **********************************************************************/
static int
iflib_fl_setup(iflib_fl_t fl)
{
	iflib_rxq_t rxq = fl->ifl_rxq;
	if_ctx_t ctx = rxq->ifr_ctx;
	if_softc_ctx_t sctx = &ctx->ifc_softc_ctx;

	bit_nclear(fl->ifl_rx_bitmap, 0, fl->ifl_size - 1);
	/*
	** Free current RX buffer structs and their mbufs
	*/
	iflib_fl_bufs_free(fl);
	/* Now replenish the mbufs */
	MPASS(fl->ifl_credits == 0);
	/*
	 * XXX don't set the max_frame_size to larger
	 * than the hardware can handle
	 */
	if (sctx->isc_max_frame_size <= 2048)
		fl->ifl_buf_size = MCLBYTES;
#ifndef CONTIGMALLOC_WORKS
	else
		fl->ifl_buf_size = MJUMPAGESIZE;
#else
	else if (sctx->isc_max_frame_size <= 4096)
		fl->ifl_buf_size = MJUMPAGESIZE;
	else if (sctx->isc_max_frame_size <= 9216)
		fl->ifl_buf_size = MJUM9BYTES;
	else
		fl->ifl_buf_size = MJUM16BYTES;
#endif
	if (fl->ifl_buf_size > ctx->ifc_max_fl_buf_size)
		ctx->ifc_max_fl_buf_size = fl->ifl_buf_size;
	fl->ifl_cltype = m_gettype(fl->ifl_buf_size);
	fl->ifl_zone = m_getzone(fl->ifl_buf_size);


	/* avoid pre-allocating zillions of clusters to an idle card
	 * potentially speeding up attach
	 */
	_iflib_fl_refill(ctx, fl, min(128, fl->ifl_size));
	MPASS(min(128, fl->ifl_size) == fl->ifl_credits);
	if (min(128, fl->ifl_size) != fl->ifl_credits)
		return (ENOBUFS);
	/*
	 * handle failure
	 */
	MPASS(rxq != NULL);
	MPASS(fl->ifl_ifdi != NULL);
	bus_dmamap_sync(fl->ifl_ifdi->idi_tag, fl->ifl_ifdi->idi_map,
	    BUS_DMASYNC_PREREAD | BUS_DMASYNC_PREWRITE);
	return (0);
}

/*********************************************************************
 *
 *  Free receive ring data structures
 *
 **********************************************************************/
static void
iflib_rx_sds_free(iflib_rxq_t rxq)
{
	iflib_fl_t fl;
	int i;

	if (rxq->ifr_fl != NULL) {
		for (i = 0; i < rxq->ifr_nfl; i++) {
			fl = &rxq->ifr_fl[i];
			if (fl->ifl_desc_tag != NULL) {
				bus_dma_tag_destroy(fl->ifl_desc_tag);
				fl->ifl_desc_tag = NULL;
			}
			free(fl->ifl_sds.ifsd_m, M_IFLIB);
			free(fl->ifl_sds.ifsd_cl, M_IFLIB);
			/* XXX destroy maps first */
			free(fl->ifl_sds.ifsd_map, M_IFLIB);
			fl->ifl_sds.ifsd_m = NULL;
			fl->ifl_sds.ifsd_cl = NULL;
			fl->ifl_sds.ifsd_map = NULL;
		}
		free(rxq->ifr_fl, M_IFLIB);
		rxq->ifr_fl = NULL;
		rxq->ifr_cq_gen = rxq->ifr_cq_cidx = rxq->ifr_cq_pidx = 0;
	}
}

/*
 * MI independent logic
 *
 */
static void
iflib_timer(void *arg)
{
	iflib_txq_t txq = arg;
	if_ctx_t ctx = txq->ift_ctx;
	if_softc_ctx_t sctx = &ctx->ifc_softc_ctx;
	uint64_t this_tick = ticks;
	uint32_t reset_on = hz / 2;

	if (!(if_getdrvflags(ctx->ifc_ifp) & IFF_DRV_RUNNING))
		return;
	/*
	** Check on the state of the TX queue(s), this
	** can be done without the lock because its RO
	** and the HUNG state will be static if set.
	*/
	if (this_tick - txq->ift_last_timer_tick >= hz / 2) {
		txq->ift_last_timer_tick = this_tick;
		IFDI_TIMER(ctx, txq->ift_id);
		if ((txq->ift_qstatus == IFLIB_QUEUE_HUNG) &&
		    ((txq->ift_cleaned_prev == txq->ift_cleaned) ||
		     (sctx->isc_pause_frames == 0)))
			goto hung;

		if (ifmp_ring_is_stalled(txq->ift_br))
			txq->ift_qstatus = IFLIB_QUEUE_HUNG;
		txq->ift_cleaned_prev = txq->ift_cleaned;
	}
#ifdef DEV_NETMAP
	if (if_getcapenable(ctx->ifc_ifp) & IFCAP_NETMAP)
		iflib_netmap_timer_adjust(ctx, txq->ift_id, &reset_on);
#endif
	/* handle any laggards */
	if (txq->ift_db_pending)
		GROUPTASK_ENQUEUE(&txq->ift_task);

	sctx->isc_pause_frames = 0;
	if (if_getdrvflags(ctx->ifc_ifp) & IFF_DRV_RUNNING) 
		callout_reset_on(&txq->ift_timer, reset_on, iflib_timer, txq, txq->ift_timer.c_cpu);
	return;
 hung:
	device_printf(ctx->ifc_dev,  "TX(%d) desc avail = %d, pidx = %d\n",
				  txq->ift_id, TXQ_AVAIL(txq), txq->ift_pidx);
	STATE_LOCK(ctx);
	if_setdrvflagbits(ctx->ifc_ifp, IFF_DRV_OACTIVE, IFF_DRV_RUNNING);
	ctx->ifc_flags |= (IFC_DO_WATCHDOG|IFC_DO_RESET);
	iflib_admin_intr_deferred(ctx);
	STATE_UNLOCK(ctx);
}

static void
iflib_init_locked(if_ctx_t ctx)
{
	if_softc_ctx_t sctx = &ctx->ifc_softc_ctx;
	if_softc_ctx_t scctx = &ctx->ifc_softc_ctx;
	if_t ifp = ctx->ifc_ifp;
	iflib_fl_t fl;
	iflib_txq_t txq;
	iflib_rxq_t rxq;
	int i, j, tx_ip_csum_flags, tx_ip6_csum_flags;


	if_setdrvflagbits(ifp, IFF_DRV_OACTIVE, IFF_DRV_RUNNING);
	IFDI_INTR_DISABLE(ctx);

	tx_ip_csum_flags = scctx->isc_tx_csum_flags & (CSUM_IP | CSUM_TCP | CSUM_UDP | CSUM_SCTP);
	tx_ip6_csum_flags = scctx->isc_tx_csum_flags & (CSUM_IP6_TCP | CSUM_IP6_UDP | CSUM_IP6_SCTP);
	/* Set hardware offload abilities */
	if_clearhwassist(ifp);
	if (if_getcapenable(ifp) & IFCAP_TXCSUM)
		if_sethwassistbits(ifp, tx_ip_csum_flags, 0);
	if (if_getcapenable(ifp) & IFCAP_TXCSUM_IPV6)
		if_sethwassistbits(ifp,  tx_ip6_csum_flags, 0);
	if (if_getcapenable(ifp) & IFCAP_TSO4)
		if_sethwassistbits(ifp, CSUM_IP_TSO, 0);
	if (if_getcapenable(ifp) & IFCAP_TSO6)
		if_sethwassistbits(ifp, CSUM_IP6_TSO, 0);

	for (i = 0, txq = ctx->ifc_txqs; i < sctx->isc_ntxqsets; i++, txq++) {
		CALLOUT_LOCK(txq);
		callout_stop(&txq->ift_timer);
		CALLOUT_UNLOCK(txq);
		iflib_netmap_txq_init(ctx, txq);
	}
#ifdef INVARIANTS
	i = if_getdrvflags(ifp);
#endif
	IFDI_INIT(ctx);
	MPASS(if_getdrvflags(ifp) == i);
	for (i = 0, rxq = ctx->ifc_rxqs; i < sctx->isc_nrxqsets; i++, rxq++) {
		/* XXX this should really be done on a per-queue basis */
		if (if_getcapenable(ifp) & IFCAP_NETMAP) {
			MPASS(rxq->ifr_id == i);
			iflib_netmap_rxq_init(ctx, rxq);
			continue;
		}
		for (j = 0, fl = rxq->ifr_fl; j < rxq->ifr_nfl; j++, fl++) {
			if (iflib_fl_setup(fl)) {
				device_printf(ctx->ifc_dev, "freelist setup failed - check cluster settings\n");
				goto done;
			}
		}
	}
done:
	if_setdrvflagbits(ctx->ifc_ifp, IFF_DRV_RUNNING, IFF_DRV_OACTIVE);
	IFDI_INTR_ENABLE(ctx);
	txq = ctx->ifc_txqs;
	for (i = 0; i < sctx->isc_ntxqsets; i++, txq++)
		callout_reset_on(&txq->ift_timer, hz/2, iflib_timer, txq,
			txq->ift_timer.c_cpu);
}

static int
iflib_media_change(if_t ifp)
{
	if_ctx_t ctx = if_getsoftc(ifp);
	int err;

	CTX_LOCK(ctx);
	if ((err = IFDI_MEDIA_CHANGE(ctx)) == 0)
		iflib_init_locked(ctx);
	CTX_UNLOCK(ctx);
	return (err);
}

static void
iflib_media_status(if_t ifp, struct ifmediareq *ifmr)
{
	if_ctx_t ctx = if_getsoftc(ifp);

	CTX_LOCK(ctx);
	IFDI_UPDATE_ADMIN_STATUS(ctx);
	IFDI_MEDIA_STATUS(ctx, ifmr);
	CTX_UNLOCK(ctx);
}

void
iflib_stop(if_ctx_t ctx)
{
	iflib_txq_t txq = ctx->ifc_txqs;
	iflib_rxq_t rxq = ctx->ifc_rxqs;
	if_softc_ctx_t scctx = &ctx->ifc_softc_ctx;
	iflib_dma_info_t di;
	iflib_fl_t fl;
	int i, j;

	/* Tell the stack that the interface is no longer active */
	if_setdrvflagbits(ctx->ifc_ifp, IFF_DRV_OACTIVE, IFF_DRV_RUNNING);

	IFDI_INTR_DISABLE(ctx);
	DELAY(1000);
	IFDI_STOP(ctx);
	DELAY(1000);

	iflib_debug_reset();
	/* Wait for current tx queue users to exit to disarm watchdog timer. */
	for (i = 0; i < scctx->isc_ntxqsets; i++, txq++) {
		/* make sure all transmitters have completed before proceeding XXX */

		CALLOUT_LOCK(txq);
		callout_stop(&txq->ift_timer);
		CALLOUT_UNLOCK(txq);

		/* clean any enqueued buffers */
		iflib_ifmp_purge(txq);
		/* Free any existing tx buffers. */
		for (j = 0; j < txq->ift_size; j++) {
			iflib_txsd_free(ctx, txq, j);
		}
		txq->ift_processed = txq->ift_cleaned = txq->ift_cidx_processed = 0;
		txq->ift_in_use = txq->ift_gen = txq->ift_cidx = txq->ift_pidx = txq->ift_no_desc_avail = 0;
		txq->ift_closed = txq->ift_mbuf_defrag = txq->ift_mbuf_defrag_failed = 0;
		txq->ift_no_tx_dma_setup = txq->ift_txd_encap_efbig = txq->ift_map_failed = 0;
		txq->ift_pullups = 0;
		ifmp_ring_reset_stats(txq->ift_br);
		for (j = 0, di = txq->ift_ifdi; j < ctx->ifc_nhwtxqs; j++, di++)
			bzero((void *)di->idi_vaddr, di->idi_size);
	}
	for (i = 0; i < scctx->isc_nrxqsets; i++, rxq++) {
		/* make sure all transmitters have completed before proceeding XXX */

		for (j = 0, di = rxq->ifr_ifdi; j < rxq->ifr_nfl; j++, di++)
			bzero((void *)di->idi_vaddr, di->idi_size);
		/* also resets the free lists pidx/cidx */
		for (j = 0, fl = rxq->ifr_fl; j < rxq->ifr_nfl; j++, fl++)
			iflib_fl_bufs_free(fl);
	}
}

static inline caddr_t
calc_next_rxd(iflib_fl_t fl, int cidx)
{
	qidx_t size;
	int nrxd;
	caddr_t start, end, cur, next;

	nrxd = fl->ifl_size;
	size = fl->ifl_rxd_size;
	start = fl->ifl_ifdi->idi_vaddr;

	if (__predict_false(size == 0))
		return (start);
	cur = start + size*cidx;
	end = start + size*nrxd;
	next = CACHE_PTR_NEXT(cur);
	return (next < end ? next : start);
}

static inline void
prefetch_pkts(iflib_fl_t fl, int cidx)
{
	int nextptr;
	int nrxd = fl->ifl_size;
	caddr_t next_rxd;


	nextptr = (cidx + CACHE_PTR_INCREMENT) & (nrxd-1);
	prefetch(&fl->ifl_sds.ifsd_m[nextptr]);
	prefetch(&fl->ifl_sds.ifsd_cl[nextptr]);
	next_rxd = calc_next_rxd(fl, cidx);
	prefetch(next_rxd);
	prefetch(fl->ifl_sds.ifsd_m[(cidx + 1) & (nrxd-1)]);
	prefetch(fl->ifl_sds.ifsd_m[(cidx + 2) & (nrxd-1)]);
	prefetch(fl->ifl_sds.ifsd_m[(cidx + 3) & (nrxd-1)]);
	prefetch(fl->ifl_sds.ifsd_m[(cidx + 4) & (nrxd-1)]);
	prefetch(fl->ifl_sds.ifsd_cl[(cidx + 1) & (nrxd-1)]);
	prefetch(fl->ifl_sds.ifsd_cl[(cidx + 2) & (nrxd-1)]);
	prefetch(fl->ifl_sds.ifsd_cl[(cidx + 3) & (nrxd-1)]);
	prefetch(fl->ifl_sds.ifsd_cl[(cidx + 4) & (nrxd-1)]);
}

static void
rxd_frag_to_sd(iflib_rxq_t rxq, if_rxd_frag_t irf, int unload, if_rxsd_t sd)
{
	int flid, cidx;
	bus_dmamap_t map;
	iflib_fl_t fl;
	iflib_dma_info_t di;
	int next;

	map = NULL;
	flid = irf->irf_flid;
	cidx = irf->irf_idx;
	fl = &rxq->ifr_fl[flid];
	sd->ifsd_fl = fl;
	sd->ifsd_cidx = cidx;
	sd->ifsd_m = &fl->ifl_sds.ifsd_m[cidx];
	sd->ifsd_cl = &fl->ifl_sds.ifsd_cl[cidx];
	fl->ifl_credits--;
#if MEMORY_LOGGING
	fl->ifl_m_dequeued++;
#endif
	if (rxq->ifr_ctx->ifc_flags & IFC_PREFETCH)
		prefetch_pkts(fl, cidx);
	if (fl->ifl_sds.ifsd_map != NULL) {
		next = (cidx + CACHE_PTR_INCREMENT) & (fl->ifl_size-1);
		prefetch(&fl->ifl_sds.ifsd_map[next]);
		map = fl->ifl_sds.ifsd_map[cidx];
		di = fl->ifl_ifdi;
		next = (cidx + CACHE_LINE_SIZE) & (fl->ifl_size-1);
		prefetch(&fl->ifl_sds.ifsd_flags[next]);
		bus_dmamap_sync(di->idi_tag, di->idi_map,
				BUS_DMASYNC_POSTREAD | BUS_DMASYNC_POSTWRITE);

	/* not valid assert if bxe really does SGE from non-contiguous elements */
		MPASS(fl->ifl_cidx == cidx);
		if (unload)
			bus_dmamap_unload(fl->ifl_desc_tag, map);
	}
	fl->ifl_cidx = (fl->ifl_cidx + 1) & (fl->ifl_size-1);
	if (__predict_false(fl->ifl_cidx == 0))
		fl->ifl_gen = 0;
	if (map != NULL)
		bus_dmamap_sync(fl->ifl_ifdi->idi_tag, fl->ifl_ifdi->idi_map,
			BUS_DMASYNC_PREREAD | BUS_DMASYNC_PREWRITE);
        bit_clear(fl->ifl_rx_bitmap, cidx);
}

static struct mbuf *
assemble_segments(iflib_rxq_t rxq, if_rxd_info_t ri, if_rxsd_t sd)
{
	int i, padlen , flags;
	struct mbuf *m, *mh, *mt;
	caddr_t cl;

	i = 0;
	mh = NULL;
	do {
		rxd_frag_to_sd(rxq, &ri->iri_frags[i], TRUE, sd);

		MPASS(*sd->ifsd_cl != NULL);
		MPASS(*sd->ifsd_m != NULL);

		/* Don't include zero-length frags */
		if (ri->iri_frags[i].irf_len == 0) {
			/* XXX we can save the cluster here, but not the mbuf */
			m_init(*sd->ifsd_m, M_NOWAIT, MT_DATA, 0);
			m_free(*sd->ifsd_m);
			*sd->ifsd_m = NULL;
			continue;
		}
		m = *sd->ifsd_m;
		*sd->ifsd_m = NULL;
		if (mh == NULL) {
			flags = M_PKTHDR|M_EXT;
			mh = mt = m;
			padlen = ri->iri_pad;
		} else {
			flags = M_EXT;
			mt->m_next = m;
			mt = m;
			/* assuming padding is only on the first fragment */
			padlen = 0;
		}
		cl = *sd->ifsd_cl;
		*sd->ifsd_cl = NULL;

		/* Can these two be made one ? */
		m_init(m, M_NOWAIT, MT_DATA, flags);
		m_cljset(m, cl, sd->ifsd_fl->ifl_cltype);
		/*
		 * These must follow m_init and m_cljset
		 */
		m->m_data += padlen;
		ri->iri_len -= padlen;
		m->m_len = ri->iri_frags[i].irf_len;
	} while (++i < ri->iri_nfrags);

	return (mh);
}

/*
 * Process one software descriptor
 */
static struct mbuf *
iflib_rxd_pkt_get(iflib_rxq_t rxq, if_rxd_info_t ri)
{
	struct if_rxsd sd;
	struct mbuf *m;

	/* should I merge this back in now that the two paths are basically duplicated? */
	if (ri->iri_nfrags == 1 &&
	    ri->iri_frags[0].irf_len <= MIN(IFLIB_RX_COPY_THRESH, MHLEN)) {
		rxd_frag_to_sd(rxq, &ri->iri_frags[0], FALSE, &sd);
		m = *sd.ifsd_m;
		*sd.ifsd_m = NULL;
		m_init(m, M_NOWAIT, MT_DATA, M_PKTHDR);
#ifndef __NO_STRICT_ALIGNMENT
		if (!IP_ALIGNED(m))
			m->m_data += 2;
#endif
		memcpy(m->m_data, *sd.ifsd_cl, ri->iri_len);
		m->m_len = ri->iri_frags[0].irf_len;
       } else {
		m = assemble_segments(rxq, ri, &sd);
	}
	m->m_pkthdr.len = ri->iri_len;
	m->m_pkthdr.rcvif = ri->iri_ifp;
	m->m_flags |= ri->iri_flags;
	m->m_pkthdr.ether_vtag = ri->iri_vtag;
	m->m_pkthdr.flowid = ri->iri_flowid;
	M_HASHTYPE_SET(m, ri->iri_rsstype);
	m->m_pkthdr.csum_flags = ri->iri_csum_flags;
	m->m_pkthdr.csum_data = ri->iri_csum_data;
	return (m);
}

#if defined(INET6) || defined(INET)
static void
iflib_get_ip_forwarding(struct lro_ctrl *lc, bool *v4, bool *v6)
{
	CURVNET_SET(lc->ifp->if_vnet);
#if defined(INET6)
	*v6 = VNET(ip6_forwarding);
#endif
#if defined(INET)
	*v4 = VNET(ipforwarding);
#endif
	CURVNET_RESTORE();
}

/*
 * Returns true if it's possible this packet could be LROed.
 * if it returns false, it is guaranteed that tcp_lro_rx()
 * would not return zero.
 */
static bool
iflib_check_lro_possible(struct mbuf *m, bool v4_forwarding, bool v6_forwarding)
{
	struct ether_header *eh;
	uint16_t eh_type;

	eh = mtod(m, struct ether_header *);
	eh_type = ntohs(eh->ether_type);
	switch (eh_type) {
#if defined(INET6)
		case ETHERTYPE_IPV6:
			return !v6_forwarding;
#endif
#if defined (INET)
		case ETHERTYPE_IP:
			return !v4_forwarding;
#endif
	}

	return false;
}
#else
static void
iflib_get_ip_forwarding(struct lro_ctrl *lc __unused, bool *v4 __unused, bool *v6 __unused)
{
}
#endif

static bool
iflib_rxeof(iflib_rxq_t rxq, qidx_t budget)
{
	if_ctx_t ctx = rxq->ifr_ctx;
	if_shared_ctx_t sctx = ctx->ifc_sctx;
	if_softc_ctx_t scctx = &ctx->ifc_softc_ctx;
	int avail, i;
	qidx_t *cidxp;
	struct if_rxd_info ri;
	int err, budget_left, rx_bytes, rx_pkts;
	iflib_fl_t fl;
	struct ifnet *ifp;
	int lro_enabled;
	bool v4_forwarding, v6_forwarding, lro_possible;

	/*
	 * XXX early demux data packets so that if_input processing only handles
	 * acks in interrupt context
	 */
	struct mbuf *m, *mh, *mt, *mf;

	lro_possible = v4_forwarding = v6_forwarding = false;
	ifp = ctx->ifc_ifp;
	mh = mt = NULL;
	MPASS(budget > 0);
	rx_pkts	= rx_bytes = 0;
	if (sctx->isc_flags & IFLIB_HAS_RXCQ)
		cidxp = &rxq->ifr_cq_cidx;
	else
		cidxp = &rxq->ifr_fl[0].ifl_cidx;
	if ((avail = iflib_rxd_avail(ctx, rxq, *cidxp, budget)) == 0) {
		for (i = 0, fl = &rxq->ifr_fl[0]; i < sctx->isc_nfl; i++, fl++)
			__iflib_fl_refill_lt(ctx, fl, budget + 8);
		DBG_COUNTER_INC(rx_unavail);
		return (false);
	}

	for (budget_left = budget; budget_left > 0 && avail > 0;) {
		if (__predict_false(!CTX_ACTIVE(ctx))) {
			DBG_COUNTER_INC(rx_ctx_inactive);
			break;
		}
		/*
		 * Reset client set fields to their default values
		 */
		rxd_info_zero(&ri);
		ri.iri_qsidx = rxq->ifr_id;
		ri.iri_cidx = *cidxp;
		ri.iri_ifp = ifp;
		ri.iri_frags = rxq->ifr_frags;
		err = ctx->isc_rxd_pkt_get(ctx->ifc_softc, &ri);

		if (err)
			goto err;
		if (sctx->isc_flags & IFLIB_HAS_RXCQ) {
			*cidxp = ri.iri_cidx;
			/* Update our consumer index */
			/* XXX NB: shurd - check if this is still safe */
			while (rxq->ifr_cq_cidx >= scctx->isc_nrxd[0]) {
				rxq->ifr_cq_cidx -= scctx->isc_nrxd[0];
				rxq->ifr_cq_gen = 0;
			}
			/* was this only a completion queue message? */
			if (__predict_false(ri.iri_nfrags == 0))
				continue;
		}
		MPASS(ri.iri_nfrags != 0);
		MPASS(ri.iri_len != 0);

		/* will advance the cidx on the corresponding free lists */
		m = iflib_rxd_pkt_get(rxq, &ri);
		avail--;
		budget_left--;
		if (avail == 0 && budget_left)
			avail = iflib_rxd_avail(ctx, rxq, *cidxp, budget_left);

		if (__predict_false(m == NULL)) {
			DBG_COUNTER_INC(rx_mbuf_null);
			continue;
		}
		/* imm_pkt: -- cxgb */
		if (mh == NULL)
			mh = mt = m;
		else {
			mt->m_nextpkt = m;
			mt = m;
		}
	}
	/* make sure that we can refill faster than drain */
	for (i = 0, fl = &rxq->ifr_fl[0]; i < sctx->isc_nfl; i++, fl++)
		__iflib_fl_refill_lt(ctx, fl, budget + 8);

	lro_enabled = (if_getcapenable(ifp) & IFCAP_LRO);
	if (lro_enabled)
		iflib_get_ip_forwarding(&rxq->ifr_lc, &v4_forwarding, &v6_forwarding);
	mt = mf = NULL;
	while (mh != NULL) {
		m = mh;
		mh = mh->m_nextpkt;
		m->m_nextpkt = NULL;
#ifndef __NO_STRICT_ALIGNMENT
		if (!IP_ALIGNED(m) && (m = iflib_fixup_rx(m)) == NULL)
			continue;
#endif
		rx_bytes += m->m_pkthdr.len;
		rx_pkts++;
#if defined(INET6) || defined(INET)
		if (lro_enabled) {
			if (!lro_possible) {
				lro_possible = iflib_check_lro_possible(m, v4_forwarding, v6_forwarding);
				if (lro_possible && mf != NULL) {
					ifp->if_input(ifp, mf);
					DBG_COUNTER_INC(rx_if_input);
					mt = mf = NULL;
				}
			}
			if ((m->m_pkthdr.csum_flags & (CSUM_L4_CALC|CSUM_L4_VALID)) ==
			    (CSUM_L4_CALC|CSUM_L4_VALID)) {
				if (lro_possible && tcp_lro_rx(&rxq->ifr_lc, m, 0) == 0)
					continue;
			}
		}
#endif
		if (lro_possible) {
			ifp->if_input(ifp, m);
			DBG_COUNTER_INC(rx_if_input);
			continue;
		}

		if (mf == NULL)
			mf = m;
		if (mt != NULL)
			mt->m_nextpkt = m;
		mt = m;
	}
	if (mf != NULL) {
		ifp->if_input(ifp, mf);
		DBG_COUNTER_INC(rx_if_input);
	}

	if_inc_counter(ifp, IFCOUNTER_IBYTES, rx_bytes);
	if_inc_counter(ifp, IFCOUNTER_IPACKETS, rx_pkts);

	/*
	 * Flush any outstanding LRO work
	 */
#if defined(INET6) || defined(INET)
	tcp_lro_flush_all(&rxq->ifr_lc);
#endif
	if (avail)
		return true;
	return (iflib_rxd_avail(ctx, rxq, *cidxp, 1));
err:
	STATE_LOCK(ctx);
	ctx->ifc_flags |= IFC_DO_RESET;
	iflib_admin_intr_deferred(ctx);
	STATE_UNLOCK(ctx);
	return (false);
}

#define TXD_NOTIFY_COUNT(txq) (((txq)->ift_size / (txq)->ift_update_freq)-1)
static inline qidx_t
txq_max_db_deferred(iflib_txq_t txq, qidx_t in_use)
{
	qidx_t notify_count = TXD_NOTIFY_COUNT(txq);
	qidx_t minthresh = txq->ift_size / 8;
	if (in_use > 4*minthresh)
		return (notify_count);
	if (in_use > 2*minthresh)
		return (notify_count >> 1);
	if (in_use > minthresh)
		return (notify_count >> 3);
	return (0);
}

static inline qidx_t
txq_max_rs_deferred(iflib_txq_t txq)
{
	qidx_t notify_count = TXD_NOTIFY_COUNT(txq);
	qidx_t minthresh = txq->ift_size / 8;
	if (txq->ift_in_use > 4*minthresh)
		return (notify_count);
	if (txq->ift_in_use > 2*minthresh)
		return (notify_count >> 1);
	if (txq->ift_in_use > minthresh)
		return (notify_count >> 2);
	return (2);
}

#define M_CSUM_FLAGS(m) ((m)->m_pkthdr.csum_flags)
#define M_HAS_VLANTAG(m) (m->m_flags & M_VLANTAG)

#define TXQ_MAX_DB_DEFERRED(txq, in_use) txq_max_db_deferred((txq), (in_use))
#define TXQ_MAX_RS_DEFERRED(txq) txq_max_rs_deferred(txq)
#define TXQ_MAX_DB_CONSUMED(size) (size >> 4)

/* forward compatibility for cxgb */
#define FIRST_QSET(ctx) 0
#define NTXQSETS(ctx) ((ctx)->ifc_softc_ctx.isc_ntxqsets)
#define NRXQSETS(ctx) ((ctx)->ifc_softc_ctx.isc_nrxqsets)
#define QIDX(ctx, m) ((((m)->m_pkthdr.flowid & ctx->ifc_softc_ctx.isc_rss_table_mask) % NTXQSETS(ctx)) + FIRST_QSET(ctx))
#define DESC_RECLAIMABLE(q) ((int)((q)->ift_processed - (q)->ift_cleaned - (q)->ift_ctx->ifc_softc_ctx.isc_tx_nsegments))

/* XXX we should be setting this to something other than zero */
#define RECLAIM_THRESH(ctx) ((ctx)->ifc_sctx->isc_tx_reclaim_thresh)
#define	MAX_TX_DESC(ctx) max((ctx)->ifc_softc_ctx.isc_tx_tso_segments_max, \
    (ctx)->ifc_softc_ctx.isc_tx_nsegments)

static inline bool
iflib_txd_db_check(if_ctx_t ctx, iflib_txq_t txq, int ring, qidx_t in_use)
{
	qidx_t dbval, max;
	bool rang;

	rang = false;
	max = TXQ_MAX_DB_DEFERRED(txq, in_use);
	if (ring || txq->ift_db_pending >= max) {
		dbval = txq->ift_npending ? txq->ift_npending : txq->ift_pidx;
		ctx->isc_txd_flush(ctx->ifc_softc, txq->ift_id, dbval);
		txq->ift_db_pending = txq->ift_npending = 0;
		rang = true;
	}
	return (rang);
}

#ifdef PKT_DEBUG
static void
print_pkt(if_pkt_info_t pi)
{
	printf("pi len:  %d qsidx: %d nsegs: %d ndescs: %d flags: %x pidx: %d\n",
	       pi->ipi_len, pi->ipi_qsidx, pi->ipi_nsegs, pi->ipi_ndescs, pi->ipi_flags, pi->ipi_pidx);
	printf("pi new_pidx: %d csum_flags: %lx tso_segsz: %d mflags: %x vtag: %d\n",
	       pi->ipi_new_pidx, pi->ipi_csum_flags, pi->ipi_tso_segsz, pi->ipi_mflags, pi->ipi_vtag);
	printf("pi etype: %d ehdrlen: %d ip_hlen: %d ipproto: %d\n",
	       pi->ipi_etype, pi->ipi_ehdrlen, pi->ipi_ip_hlen, pi->ipi_ipproto);
}
#endif

#define IS_TSO4(pi) ((pi)->ipi_csum_flags & CSUM_IP_TSO)
#define IS_TX_OFFLOAD4(pi) ((pi)->ipi_csum_flags & (CSUM_IP_TCP | CSUM_IP_TSO))
#define IS_TSO6(pi) ((pi)->ipi_csum_flags & CSUM_IP6_TSO)
#define IS_TX_OFFLOAD6(pi) ((pi)->ipi_csum_flags & (CSUM_IP6_TCP | CSUM_IP6_TSO))

static int
iflib_parse_header(iflib_txq_t txq, if_pkt_info_t pi, struct mbuf **mp)
{
	if_shared_ctx_t sctx = txq->ift_ctx->ifc_sctx;
	struct ether_vlan_header *eh;
	struct mbuf *m;

	m = *mp;
	if ((sctx->isc_flags & IFLIB_NEED_SCRATCH) &&
	    M_WRITABLE(m) == 0) {
		if ((m = m_dup(m, M_NOWAIT)) == NULL) {
			return (ENOMEM);
		} else {
			m_freem(*mp);
			DBG_COUNTER_INC(tx_frees);
			*mp = m;
		}
	}

	/*
	 * Determine where frame payload starts.
	 * Jump over vlan headers if already present,
	 * helpful for QinQ too.
	 */
	if (__predict_false(m->m_len < sizeof(*eh))) {
		txq->ift_pullups++;
		if (__predict_false((m = m_pullup(m, sizeof(*eh))) == NULL))
			return (ENOMEM);
	}
	eh = mtod(m, struct ether_vlan_header *);
	if (eh->evl_encap_proto == htons(ETHERTYPE_VLAN)) {
		pi->ipi_etype = ntohs(eh->evl_proto);
		pi->ipi_ehdrlen = ETHER_HDR_LEN + ETHER_VLAN_ENCAP_LEN;
	} else {
		pi->ipi_etype = ntohs(eh->evl_encap_proto);
		pi->ipi_ehdrlen = ETHER_HDR_LEN;
	}

	switch (pi->ipi_etype) {
#ifdef INET
	case ETHERTYPE_IP:
	{
		struct mbuf *n;
		struct ip *ip = NULL;
		struct tcphdr *th = NULL;
		int minthlen;

		minthlen = min(m->m_pkthdr.len, pi->ipi_ehdrlen + sizeof(*ip) + sizeof(*th));
		if (__predict_false(m->m_len < minthlen)) {
			/*
			 * if this code bloat is causing too much of a hit
			 * move it to a separate function and mark it noinline
			 */
			if (m->m_len == pi->ipi_ehdrlen) {
				n = m->m_next;
				MPASS(n);
				if (n->m_len >= sizeof(*ip))  {
					ip = (struct ip *)n->m_data;
					if (n->m_len >= (ip->ip_hl << 2) + sizeof(*th))
						th = (struct tcphdr *)((caddr_t)ip + (ip->ip_hl << 2));
				} else {
					txq->ift_pullups++;
					if (__predict_false((m = m_pullup(m, minthlen)) == NULL))
						return (ENOMEM);
					ip = (struct ip *)(m->m_data + pi->ipi_ehdrlen);
				}
			} else {
				txq->ift_pullups++;
				if (__predict_false((m = m_pullup(m, minthlen)) == NULL))
					return (ENOMEM);
				ip = (struct ip *)(m->m_data + pi->ipi_ehdrlen);
				if (m->m_len >= (ip->ip_hl << 2) + sizeof(*th))
					th = (struct tcphdr *)((caddr_t)ip + (ip->ip_hl << 2));
			}
		} else {
			ip = (struct ip *)(m->m_data + pi->ipi_ehdrlen);
			if (m->m_len >= (ip->ip_hl << 2) + sizeof(*th))
				th = (struct tcphdr *)((caddr_t)ip + (ip->ip_hl << 2));
		}
		pi->ipi_ip_hlen = ip->ip_hl << 2;
		pi->ipi_ipproto = ip->ip_p;
		pi->ipi_flags |= IPI_TX_IPV4;

		if ((sctx->isc_flags & IFLIB_NEED_ZERO_CSUM) && (pi->ipi_csum_flags & CSUM_IP))
                       ip->ip_sum = 0;

		/* TCP checksum offload may require TCP header length */
		if (IS_TX_OFFLOAD4(pi)) {
			if (__predict_true(pi->ipi_ipproto == IPPROTO_TCP)) {
				if (__predict_false(th == NULL)) {
					txq->ift_pullups++;
					if (__predict_false((m = m_pullup(m, (ip->ip_hl << 2) + sizeof(*th))) == NULL))
						return (ENOMEM);
					th = (struct tcphdr *)((caddr_t)ip + pi->ipi_ip_hlen);
				}
				pi->ipi_tcp_hflags = th->th_flags;
				pi->ipi_tcp_hlen = th->th_off << 2;
				pi->ipi_tcp_seq = th->th_seq;
			}
			if (IS_TSO4(pi)) {
				if (__predict_false(ip->ip_p != IPPROTO_TCP))
					return (ENXIO);
				th->th_sum = in_pseudo(ip->ip_src.s_addr,
						       ip->ip_dst.s_addr, htons(IPPROTO_TCP));
				pi->ipi_tso_segsz = m->m_pkthdr.tso_segsz;
				if (sctx->isc_flags & IFLIB_TSO_INIT_IP) {
					ip->ip_sum = 0;
					ip->ip_len = htons(pi->ipi_ip_hlen + pi->ipi_tcp_hlen + pi->ipi_tso_segsz);
				}
			}
		}
		break;
	}
#endif
#ifdef INET6
	case ETHERTYPE_IPV6:
	{
		struct ip6_hdr *ip6 = (struct ip6_hdr *)(m->m_data + pi->ipi_ehdrlen);
		struct tcphdr *th;
		pi->ipi_ip_hlen = sizeof(struct ip6_hdr);

		if (__predict_false(m->m_len < pi->ipi_ehdrlen + sizeof(struct ip6_hdr))) {
			txq->ift_pullups++;
			if (__predict_false((m = m_pullup(m, pi->ipi_ehdrlen + sizeof(struct ip6_hdr))) == NULL))
				return (ENOMEM);
		}
		th = (struct tcphdr *)((caddr_t)ip6 + pi->ipi_ip_hlen);

		/* XXX-BZ this will go badly in case of ext hdrs. */
		pi->ipi_ipproto = ip6->ip6_nxt;
		pi->ipi_flags |= IPI_TX_IPV6;

		/* TCP checksum offload may require TCP header length */
		if (IS_TX_OFFLOAD6(pi)) {
			if (pi->ipi_ipproto == IPPROTO_TCP) {
				if (__predict_false(m->m_len < pi->ipi_ehdrlen + sizeof(struct ip6_hdr) + sizeof(struct tcphdr))) {
					txq->ift_pullups++;
					if (__predict_false((m = m_pullup(m, pi->ipi_ehdrlen + sizeof(struct ip6_hdr) + sizeof(struct tcphdr))) == NULL))
						return (ENOMEM);
				}
				pi->ipi_tcp_hflags = th->th_flags;
				pi->ipi_tcp_hlen = th->th_off << 2;
				pi->ipi_tcp_seq = th->th_seq;
			}
			if (IS_TSO6(pi)) {
				if (__predict_false(ip6->ip6_nxt != IPPROTO_TCP))
					return (ENXIO);
				/*
				 * The corresponding flag is set by the stack in the IPv4
				 * TSO case, but not in IPv6 (at least in FreeBSD 10.2).
				 * So, set it here because the rest of the flow requires it.
				 */
				pi->ipi_csum_flags |= CSUM_IP6_TCP;
				th->th_sum = in6_cksum_pseudo(ip6, 0, IPPROTO_TCP, 0);
				pi->ipi_tso_segsz = m->m_pkthdr.tso_segsz;
			}
		}
		break;
	}
#endif
	default:
		pi->ipi_csum_flags &= ~CSUM_OFFLOAD;
		pi->ipi_ip_hlen = 0;
		break;
	}
	*mp = m;

	return (0);
}

/*
 * If dodgy hardware rejects the scatter gather chain we've handed it
 * we'll need to remove the mbuf chain from ifsg_m[] before we can add the
 * m_defrag'd mbufs
 */
static __noinline struct mbuf *
iflib_remove_mbuf(iflib_txq_t txq)
{
	int ntxd, i, pidx;
	struct mbuf *m, *mh, **ifsd_m;

	pidx = txq->ift_pidx;
	ifsd_m = txq->ift_sds.ifsd_m;
	ntxd = txq->ift_size;
	mh = m = ifsd_m[pidx];
	ifsd_m[pidx] = NULL;
#if MEMORY_LOGGING
	txq->ift_dequeued++;
#endif
	i = 1;

	while (m) {
		ifsd_m[(pidx + i) & (ntxd -1)] = NULL;
#if MEMORY_LOGGING
		txq->ift_dequeued++;
#endif
		m = m->m_next;
		i++;
	}
	return (mh);
}

static int
iflib_busdma_load_mbuf_sg(iflib_txq_t txq, bus_dma_tag_t tag, bus_dmamap_t map,
			  struct mbuf **m0, bus_dma_segment_t *segs, int *nsegs,
			  int max_segs, int flags)
{
	if_ctx_t ctx;
	if_shared_ctx_t		sctx;
	if_softc_ctx_t		scctx;
	int i, next, pidx, err, ntxd, count;
	struct mbuf *m, *tmp, **ifsd_m;

	m = *m0;

	/*
	 * Please don't ever do this
	 */
	MPASS(__predict_true(m->m_len > 0));

	ctx = txq->ift_ctx;
	sctx = ctx->ifc_sctx;
	scctx = &ctx->ifc_softc_ctx;
	ifsd_m = txq->ift_sds.ifsd_m;
	ntxd = txq->ift_size;
	pidx = txq->ift_pidx;
	if (map != NULL) {
		uint8_t *ifsd_flags = txq->ift_sds.ifsd_flags;

		err = bus_dmamap_load_mbuf_sg(tag, map,
					      *m0, segs, nsegs, BUS_DMA_NOWAIT);
		if (err)
			return (err);
		ifsd_flags[pidx] |= TX_SW_DESC_MAPPED;
		count = 0;
		m = *m0;
		do {
			if (__predict_false(m->m_len <= 0)) {
				tmp = m;
				m = m->m_next;
				tmp->m_next = NULL;
				m_free(tmp);
				continue;
			}
			m = m->m_next;
			count++;
		} while (m != NULL);
		if (count > *nsegs) {
			ifsd_m[pidx] = *m0;
			ifsd_m[pidx]->m_flags |= M_TOOBIG;
			return (0);
		}
		m = *m0;
		count = 0;
		do {
			next = (pidx + count) & (ntxd-1);
			MPASS(ifsd_m[next] == NULL);
			ifsd_m[next] = m;
			count++;
			tmp = m;
			m = m->m_next;
		} while (m != NULL);
	} else {
		int buflen, sgsize, maxsegsz, max_sgsize;
		vm_offset_t vaddr;
		vm_paddr_t curaddr;

		count = i = 0;
		m = *m0;
		if (m->m_pkthdr.csum_flags & CSUM_TSO)
			maxsegsz = scctx->isc_tx_tso_segsize_max;
		else
			maxsegsz = sctx->isc_tx_maxsegsize;

		do {
			if (__predict_false(m->m_len <= 0)) {
				tmp = m;
				m = m->m_next;
				tmp->m_next = NULL;
				m_free(tmp);
				continue;
			}
			buflen = m->m_len;
			vaddr = (vm_offset_t)m->m_data;
			/*
			 * see if we can't be smarter about physically
			 * contiguous mappings
			 */
			next = (pidx + count) & (ntxd-1);
			MPASS(ifsd_m[next] == NULL);
#if MEMORY_LOGGING
			txq->ift_enqueued++;
#endif
			ifsd_m[next] = m;
			while (buflen > 0) {
				if (i >= max_segs)
					goto err;
				max_sgsize = MIN(buflen, maxsegsz);
				curaddr = pmap_kextract(vaddr);
				sgsize = PAGE_SIZE - (curaddr & PAGE_MASK);
				sgsize = MIN(sgsize, max_sgsize);
				segs[i].ds_addr = curaddr;
				segs[i].ds_len = sgsize;
				vaddr += sgsize;
				buflen -= sgsize;
				i++;
			}
			count++;
			tmp = m;
			m = m->m_next;
		} while (m != NULL);
		*nsegs = i;
	}
	return (0);
err:
	*m0 = iflib_remove_mbuf(txq);
	return (EFBIG);
}

static inline caddr_t
calc_next_txd(iflib_txq_t txq, int cidx, uint8_t qid)
{
	qidx_t size;
	int ntxd;
	caddr_t start, end, cur, next;

	ntxd = txq->ift_size;
	size = txq->ift_txd_size[qid];
	start = txq->ift_ifdi[qid].idi_vaddr;

	if (__predict_false(size == 0))
		return (start);
	cur = start + size*cidx;
	end = start + size*ntxd;
	next = CACHE_PTR_NEXT(cur);
	return (next < end ? next : start);
}

/*
 * Pad an mbuf to ensure a minimum ethernet frame size.
 * min_frame_size is the frame size (less CRC) to pad the mbuf to
 */
static __noinline int
iflib_ether_pad(device_t dev, struct mbuf **m_head, uint16_t min_frame_size)
{
	/*
	 * 18 is enough bytes to pad an ARP packet to 46 bytes, and
	 * and ARP message is the smallest common payload I can think of
	 */
	static char pad[18];	/* just zeros */
	int n;
	struct mbuf *new_head;

	if (!M_WRITABLE(*m_head)) {
		new_head = m_dup(*m_head, M_NOWAIT);
		if (new_head == NULL) {
			m_freem(*m_head);
			device_printf(dev, "cannot pad short frame, m_dup() failed");
			DBG_COUNTER_INC(encap_pad_mbuf_fail);
			DBG_COUNTER_INC(tx_frees);
			return ENOMEM;
		}
		m_freem(*m_head);
		*m_head = new_head;
	}

	for (n = min_frame_size - (*m_head)->m_pkthdr.len;
	     n > 0; n -= sizeof(pad))
		if (!m_append(*m_head, min(n, sizeof(pad)), pad))
			break;

	if (n > 0) {
		m_freem(*m_head);
		device_printf(dev, "cannot pad short frame\n");
		DBG_COUNTER_INC(encap_pad_mbuf_fail);
		DBG_COUNTER_INC(tx_frees);
		return (ENOBUFS);
	}

	return 0;
}

static int
iflib_encap(iflib_txq_t txq, struct mbuf **m_headp)
{
	if_ctx_t		ctx;
	if_shared_ctx_t		sctx;
	if_softc_ctx_t		scctx;
	bus_dma_segment_t	*segs;
	struct mbuf		*m_head;
	void			*next_txd;
	bus_dmamap_t		map;
	struct if_pkt_info	pi;
	int remap = 0;
	int err, nsegs, ndesc, max_segs, pidx, cidx, next, ntxd;
	bus_dma_tag_t desc_tag;

	ctx = txq->ift_ctx;
	sctx = ctx->ifc_sctx;
	scctx = &ctx->ifc_softc_ctx;
	segs = txq->ift_segs;
	ntxd = txq->ift_size;
	m_head = *m_headp;
	map = NULL;

	/*
	 * If we're doing TSO the next descriptor to clean may be quite far ahead
	 */
	cidx = txq->ift_cidx;
	pidx = txq->ift_pidx;
	if (ctx->ifc_flags & IFC_PREFETCH) {
		next = (cidx + CACHE_PTR_INCREMENT) & (ntxd-1);
		if (!(ctx->ifc_flags & IFLIB_HAS_TXCQ)) {
			next_txd = calc_next_txd(txq, cidx, 0);
			prefetch(next_txd);
		}

		/* prefetch the next cache line of mbuf pointers and flags */
		prefetch(&txq->ift_sds.ifsd_m[next]);
		if (txq->ift_sds.ifsd_map != NULL) {
			prefetch(&txq->ift_sds.ifsd_map[next]);
			next = (cidx + CACHE_LINE_SIZE) & (ntxd-1);
			prefetch(&txq->ift_sds.ifsd_flags[next]);
		}
	} else if (txq->ift_sds.ifsd_map != NULL)
		map = txq->ift_sds.ifsd_map[pidx];

	if (m_head->m_pkthdr.csum_flags & CSUM_TSO) {
		desc_tag = txq->ift_tso_desc_tag;
		max_segs = scctx->isc_tx_tso_segments_max;
		MPASS(desc_tag != NULL);
		MPASS(max_segs > 0);
	} else {
		desc_tag = txq->ift_desc_tag;
		max_segs = scctx->isc_tx_nsegments;
	}
	if ((sctx->isc_flags & IFLIB_NEED_ETHER_PAD) &&
	    __predict_false(m_head->m_pkthdr.len < scctx->isc_min_frame_size)) {
		err = iflib_ether_pad(ctx->ifc_dev, m_headp, scctx->isc_min_frame_size);
		if (err) {
			DBG_COUNTER_INC(encap_txd_encap_fail);
			return err;
		}
	}
	m_head = *m_headp;

	pkt_info_zero(&pi);
	pi.ipi_mflags = (m_head->m_flags & (M_VLANTAG|M_BCAST|M_MCAST));
	pi.ipi_pidx = pidx;
	pi.ipi_qsidx = txq->ift_id;
	pi.ipi_len = m_head->m_pkthdr.len;
	pi.ipi_csum_flags = m_head->m_pkthdr.csum_flags;
	pi.ipi_vtag = (m_head->m_flags & M_VLANTAG) ? m_head->m_pkthdr.ether_vtag : 0;

	/* deliberate bitwise OR to make one condition */
	if (__predict_true((pi.ipi_csum_flags | pi.ipi_vtag))) {
		if (__predict_false((err = iflib_parse_header(txq, &pi, m_headp)) != 0)) {
			DBG_COUNTER_INC(encap_txd_encap_fail);
			return (err);
		}
		m_head = *m_headp;
	}

retry:
	err = iflib_busdma_load_mbuf_sg(txq, desc_tag, map, m_headp, segs, &nsegs, max_segs, BUS_DMA_NOWAIT);
defrag:
	if (__predict_false(err)) {
		switch (err) {
		case EFBIG:
			/* try collapse once and defrag once */
			if (remap == 0) {
				m_head = m_collapse(*m_headp, M_NOWAIT, max_segs);
				/* try defrag if collapsing fails */
				if (m_head == NULL)
					remap++;
			}
			if (remap == 1) {
				txq->ift_mbuf_defrag++;
				m_head = m_defrag(*m_headp, M_NOWAIT);
			}
			remap++;
			if (__predict_false(m_head == NULL))
				goto defrag_failed;
			*m_headp = m_head;
			goto retry;
			break;
		case ENOMEM:
			txq->ift_no_tx_dma_setup++;
			break;
		default:
			txq->ift_no_tx_dma_setup++;
			m_freem(*m_headp);
			DBG_COUNTER_INC(tx_frees);
			*m_headp = NULL;
			break;
		}
		txq->ift_map_failed++;
		DBG_COUNTER_INC(encap_load_mbuf_fail);
		DBG_COUNTER_INC(encap_txd_encap_fail);
		return (err);
	}

	/*
	 * XXX assumes a 1 to 1 relationship between segments and
	 *        descriptors - this does not hold true on all drivers, e.g.
	 *        cxgb
	 */
	if (__predict_false(nsegs + 2 > TXQ_AVAIL(txq))) {
		txq->ift_no_desc_avail++;
		if (map != NULL)
			bus_dmamap_unload(desc_tag, map);
		DBG_COUNTER_INC(encap_txq_avail_fail);
		DBG_COUNTER_INC(encap_txd_encap_fail);
		if ((txq->ift_task.gt_task.ta_flags & TASK_ENQUEUED) == 0)
			GROUPTASK_ENQUEUE(&txq->ift_task);
		return (ENOBUFS);
	}
	/*
	 * On Intel cards we can greatly reduce the number of TX interrupts
	 * we see by only setting report status on every Nth descriptor.
	 * However, this also means that the driver will need to keep track
	 * of the descriptors that RS was set on to check them for the DD bit.
	 */
	txq->ift_rs_pending += nsegs + 1;
	if (txq->ift_rs_pending > TXQ_MAX_RS_DEFERRED(txq) ||
	     iflib_no_tx_batch || (TXQ_AVAIL(txq) - nsegs) <= MAX_TX_DESC(ctx) + 2) {
		pi.ipi_flags |= IPI_TX_INTR;
		txq->ift_rs_pending = 0;
	}

	pi.ipi_segs = segs;
	pi.ipi_nsegs = nsegs;

	MPASS(pidx >= 0 && pidx < txq->ift_size);
#ifdef PKT_DEBUG
	print_pkt(&pi);
#endif
	if (map != NULL)
		bus_dmamap_sync(desc_tag, map, BUS_DMASYNC_PREWRITE);
	if ((err = ctx->isc_txd_encap(ctx->ifc_softc, &pi)) == 0) {
		if (map != NULL)
			bus_dmamap_sync(txq->ift_ifdi->idi_tag, txq->ift_ifdi->idi_map,
					BUS_DMASYNC_PREREAD | BUS_DMASYNC_PREWRITE);
		DBG_COUNTER_INC(tx_encap);
		MPASS(pi.ipi_new_pidx < txq->ift_size);

		ndesc = pi.ipi_new_pidx - pi.ipi_pidx;
		if (pi.ipi_new_pidx < pi.ipi_pidx) {
			ndesc += txq->ift_size;
			txq->ift_gen = 1;
		}
		/*
		 * drivers can need as many as 
		 * two sentinels
		 */
		MPASS(ndesc <= pi.ipi_nsegs + 2);
		MPASS(pi.ipi_new_pidx != pidx);
		MPASS(ndesc > 0);
		txq->ift_in_use += ndesc;

		/*
		 * We update the last software descriptor again here because there may
		 * be a sentinel and/or there may be more mbufs than segments
		 */
		txq->ift_pidx = pi.ipi_new_pidx;
		txq->ift_npending += pi.ipi_ndescs;
	} else {
		*m_headp = m_head = iflib_remove_mbuf(txq);
		if (err == EFBIG) {
			txq->ift_txd_encap_efbig++;
			if (remap < 2) {
				remap = 1;
				goto defrag;
			}
		}
		goto defrag_failed;
	}
	/*
	 * err can't possibly be non-zero here, so we don't neet to test it
	 * to see if we need to DBG_COUNTER_INC(encap_txd_encap_fail).
	 */
	return (err);

defrag_failed:
	txq->ift_mbuf_defrag_failed++;
	txq->ift_map_failed++;
	m_freem(*m_headp);
	DBG_COUNTER_INC(tx_frees);
	*m_headp = NULL;
	DBG_COUNTER_INC(encap_txd_encap_fail);
	return (ENOMEM);
}

static void
iflib_tx_desc_free(iflib_txq_t txq, int n)
{
	int hasmap;
	uint32_t qsize, cidx, mask, gen;
	struct mbuf *m, **ifsd_m;
	uint8_t *ifsd_flags;
	bus_dmamap_t *ifsd_map;
	bool do_prefetch;

	cidx = txq->ift_cidx;
	gen = txq->ift_gen;
	qsize = txq->ift_size;
	mask = qsize-1;
	hasmap = txq->ift_sds.ifsd_map != NULL;
	ifsd_flags = txq->ift_sds.ifsd_flags;
	ifsd_m = txq->ift_sds.ifsd_m;
	ifsd_map = txq->ift_sds.ifsd_map;
	do_prefetch = (txq->ift_ctx->ifc_flags & IFC_PREFETCH);

	while (n-- > 0) {
		if (do_prefetch) {
			prefetch(ifsd_m[(cidx + 3) & mask]);
			prefetch(ifsd_m[(cidx + 4) & mask]);
		}
		if (ifsd_m[cidx] != NULL) {
			prefetch(&ifsd_m[(cidx + CACHE_PTR_INCREMENT) & mask]);
			prefetch(&ifsd_flags[(cidx + CACHE_PTR_INCREMENT) & mask]);
			if (hasmap && (ifsd_flags[cidx] & TX_SW_DESC_MAPPED)) {
				/*
				 * does it matter if it's not the TSO tag? If so we'll
				 * have to add the type to flags
				 */
				bus_dmamap_unload(txq->ift_desc_tag, ifsd_map[cidx]);
				ifsd_flags[cidx] &= ~TX_SW_DESC_MAPPED;
			}
			if ((m = ifsd_m[cidx]) != NULL) {
				/* XXX we don't support any drivers that batch packets yet */
				MPASS(m->m_nextpkt == NULL);
				/* if the number of clusters exceeds the number of segments
				 * there won't be space on the ring to save a pointer to each
				 * cluster so we simply free the list here
				 */
				if (m->m_flags & M_TOOBIG) {
					m_freem(m);
				} else {
					m_free(m);
				}
				ifsd_m[cidx] = NULL;
#if MEMORY_LOGGING
				txq->ift_dequeued++;
#endif
				DBG_COUNTER_INC(tx_frees);
			}
		}
		if (__predict_false(++cidx == qsize)) {
			cidx = 0;
			gen = 0;
		}
	}
	txq->ift_cidx = cidx;
	txq->ift_gen = gen;
}

static __inline int
iflib_completed_tx_reclaim(iflib_txq_t txq, int thresh)
{
	int reclaim;
	if_ctx_t ctx = txq->ift_ctx;

	KASSERT(thresh >= 0, ("invalid threshold to reclaim"));
	MPASS(thresh /*+ MAX_TX_DESC(txq->ift_ctx) */ < txq->ift_size);

	/*
	 * Need a rate-limiting check so that this isn't called every time
	 */
	iflib_tx_credits_update(ctx, txq);
	reclaim = DESC_RECLAIMABLE(txq);

	if (reclaim <= thresh /* + MAX_TX_DESC(txq->ift_ctx) */) {
#ifdef INVARIANTS
		if (iflib_verbose_debug) {
			printf("%s processed=%ju cleaned=%ju tx_nsegments=%d reclaim=%d thresh=%d\n", __FUNCTION__,
			       txq->ift_processed, txq->ift_cleaned, txq->ift_ctx->ifc_softc_ctx.isc_tx_nsegments,
			       reclaim, thresh);

		}
#endif
		return (0);
	}
	iflib_tx_desc_free(txq, reclaim);
	txq->ift_cleaned += reclaim;
	txq->ift_in_use -= reclaim;

	return (reclaim);
}

static struct mbuf **
_ring_peek_one(struct ifmp_ring *r, int cidx, int offset, int remaining)
{
	int next, size;
	struct mbuf **items;

	size = r->size;
	next = (cidx + CACHE_PTR_INCREMENT) & (size-1);
	items = __DEVOLATILE(struct mbuf **, &r->items[0]);

	prefetch(items[(cidx + offset) & (size-1)]);
	if (remaining > 1) {
		prefetch2cachelines(&items[next]);
		prefetch2cachelines(items[(cidx + offset + 1) & (size-1)]);
		prefetch2cachelines(items[(cidx + offset + 2) & (size-1)]);
		prefetch2cachelines(items[(cidx + offset + 3) & (size-1)]);
	}
	return (__DEVOLATILE(struct mbuf **, &r->items[(cidx + offset) & (size-1)]));
}

static void
iflib_txq_check_drain(iflib_txq_t txq, int budget)
{

	ifmp_ring_check_drainage(txq->ift_br, budget);
}

static uint32_t
iflib_txq_can_drain(struct ifmp_ring *r)
{
	iflib_txq_t txq = r->cookie;
	if_ctx_t ctx = txq->ift_ctx;

	return ((TXQ_AVAIL(txq) > MAX_TX_DESC(ctx) + 2) ||
		ctx->isc_txd_credits_update(ctx->ifc_softc, txq->ift_id, false));
}

static uint32_t
iflib_txq_drain(struct ifmp_ring *r, uint32_t cidx, uint32_t pidx)
{
	iflib_txq_t txq = r->cookie;
	if_ctx_t ctx = txq->ift_ctx;
	struct ifnet *ifp = ctx->ifc_ifp;
	struct mbuf **mp, *m;
	int i, count, consumed, pkt_sent, bytes_sent, mcast_sent, avail;
	int reclaimed, err, in_use_prev, desc_used;
	bool do_prefetch, ring, rang;

	if (__predict_false(!(if_getdrvflags(ifp) & IFF_DRV_RUNNING) ||
			    !LINK_ACTIVE(ctx))) {
		DBG_COUNTER_INC(txq_drain_notready);
		return (0);
	}
	reclaimed = iflib_completed_tx_reclaim(txq, RECLAIM_THRESH(ctx));
	rang = iflib_txd_db_check(ctx, txq, reclaimed, txq->ift_in_use);
	avail = IDXDIFF(pidx, cidx, r->size);
	if (__predict_false(ctx->ifc_flags & IFC_QFLUSH)) {
		DBG_COUNTER_INC(txq_drain_flushing);
		for (i = 0; i < avail; i++) {
			if (__predict_true(r->items[(cidx + i) & (r->size-1)] != (void *)txq))
				m_free(r->items[(cidx + i) & (r->size-1)]);
			r->items[(cidx + i) & (r->size-1)] = NULL;
		}
		return (avail);
	}

	if (__predict_false(if_getdrvflags(ctx->ifc_ifp) & IFF_DRV_OACTIVE)) {
		txq->ift_qstatus = IFLIB_QUEUE_IDLE;
		CALLOUT_LOCK(txq);
		callout_stop(&txq->ift_timer);
		CALLOUT_UNLOCK(txq);
		DBG_COUNTER_INC(txq_drain_oactive);
		return (0);
	}
	if (reclaimed)
		txq->ift_qstatus = IFLIB_QUEUE_IDLE;
	consumed = mcast_sent = bytes_sent = pkt_sent = 0;
	count = MIN(avail, TX_BATCH_SIZE);
#ifdef INVARIANTS
	if (iflib_verbose_debug)
		printf("%s avail=%d ifc_flags=%x txq_avail=%d ", __FUNCTION__,
		       avail, ctx->ifc_flags, TXQ_AVAIL(txq));
#endif
	do_prefetch = (ctx->ifc_flags & IFC_PREFETCH);
	avail = TXQ_AVAIL(txq);
	err = 0;
	for (desc_used = i = 0; i < count && avail > MAX_TX_DESC(ctx) + 2; i++) {
		int rem = do_prefetch ? count - i : 0;

		mp = _ring_peek_one(r, cidx, i, rem);
		MPASS(mp != NULL && *mp != NULL);
		if (__predict_false(*mp == (struct mbuf *)txq)) {
			consumed++;
			reclaimed++;
			continue;
		}
		in_use_prev = txq->ift_in_use;
		err = iflib_encap(txq, mp);
		if (__predict_false(err)) {
			/* no room - bail out */
			if (err == ENOBUFS)
				break;
			consumed++;
			/* we can't send this packet - skip it */
			continue;
		}
		consumed++;
		pkt_sent++;
		m = *mp;
		DBG_COUNTER_INC(tx_sent);
		bytes_sent += m->m_pkthdr.len;
		mcast_sent += !!(m->m_flags & M_MCAST);
		avail = TXQ_AVAIL(txq);

		txq->ift_db_pending += (txq->ift_in_use - in_use_prev);
		desc_used += (txq->ift_in_use - in_use_prev);
		ETHER_BPF_MTAP(ifp, m);
		if (__predict_false(!(ifp->if_drv_flags & IFF_DRV_RUNNING)))
			break;
		rang = iflib_txd_db_check(ctx, txq, false, in_use_prev);
	}

	/* deliberate use of bitwise or to avoid gratuitous short-circuit */
	ring = rang ? false  : (iflib_min_tx_latency | err) || (TXQ_AVAIL(txq) < MAX_TX_DESC(ctx));
	iflib_txd_db_check(ctx, txq, ring, txq->ift_in_use);
	if_inc_counter(ifp, IFCOUNTER_OBYTES, bytes_sent);
	if_inc_counter(ifp, IFCOUNTER_OPACKETS, pkt_sent);
	if (mcast_sent)
		if_inc_counter(ifp, IFCOUNTER_OMCASTS, mcast_sent);
#ifdef INVARIANTS
	if (iflib_verbose_debug)
		printf("consumed=%d\n", consumed);
#endif
	return (consumed);
}

static uint32_t
iflib_txq_drain_always(struct ifmp_ring *r)
{
	return (1);
}

static uint32_t
iflib_txq_drain_free(struct ifmp_ring *r, uint32_t cidx, uint32_t pidx)
{
	int i, avail;
	struct mbuf **mp;
	iflib_txq_t txq;

	txq = r->cookie;

	txq->ift_qstatus = IFLIB_QUEUE_IDLE;
	CALLOUT_LOCK(txq);
	callout_stop(&txq->ift_timer);
	CALLOUT_UNLOCK(txq);

	avail = IDXDIFF(pidx, cidx, r->size);
	for (i = 0; i < avail; i++) {
		mp = _ring_peek_one(r, cidx, i, avail - i);
		if (__predict_false(*mp == (struct mbuf *)txq))
			continue;
		m_freem(*mp);
		DBG_COUNTER_INC(tx_frees);
	}
	MPASS(ifmp_ring_is_stalled(r) == 0);
	return (avail);
}

static void
iflib_ifmp_purge(iflib_txq_t txq)
{
	struct ifmp_ring *r;

	r = txq->ift_br;
	r->drain = iflib_txq_drain_free;
	r->can_drain = iflib_txq_drain_always;

	ifmp_ring_check_drainage(r, r->size);

	r->drain = iflib_txq_drain;
	r->can_drain = iflib_txq_can_drain;
}

static void
_task_fn_tx(void *context)
{
	iflib_txq_t txq = context;
	if_ctx_t ctx = txq->ift_ctx;
	struct ifnet *ifp = ctx->ifc_ifp;
	int abdicate = ctx->ifc_sysctl_tx_abdicate;

#ifdef IFLIB_DIAGNOSTICS
	txq->ift_cpu_exec_count[curcpu]++;
#endif
	if (!(if_getdrvflags(ctx->ifc_ifp) & IFF_DRV_RUNNING))
		return;
	if (if_getcapenable(ifp) & IFCAP_NETMAP) {
		if (ctx->isc_txd_credits_update(ctx->ifc_softc, txq->ift_id, false))
			netmap_tx_irq(ifp, txq->ift_id);
		IFDI_TX_QUEUE_INTR_ENABLE(ctx, txq->ift_id);
		return;
	}
#ifdef ALTQ
	if (ALTQ_IS_ENABLED(&ifp->if_snd))
		iflib_altq_if_start(ifp);
#endif
	if (txq->ift_db_pending)
		ifmp_ring_enqueue(txq->ift_br, (void **)&txq, 1, TX_BATCH_SIZE, abdicate);
	else if (!abdicate)
		ifmp_ring_check_drainage(txq->ift_br, TX_BATCH_SIZE);
	/*
	 * When abdicating, we always need to check drainage, not just when we don't enqueue
	 */
	if (abdicate)
		ifmp_ring_check_drainage(txq->ift_br, TX_BATCH_SIZE);
	ifmp_ring_check_drainage(txq->ift_br, TX_BATCH_SIZE);
	if (ctx->ifc_flags & IFC_LEGACY)
		IFDI_INTR_ENABLE(ctx);
	else {
#ifdef INVARIANTS
		int rc =
#endif
			IFDI_TX_QUEUE_INTR_ENABLE(ctx, txq->ift_id);
			KASSERT(rc != ENOTSUP, ("MSI-X support requires queue_intr_enable, but not implemented in driver"));
	}
}

static void
_task_fn_rx(void *context)
{
	iflib_rxq_t rxq = context;
	if_ctx_t ctx = rxq->ifr_ctx;
	bool more;
	uint16_t budget;

#ifdef IFLIB_DIAGNOSTICS
	rxq->ifr_cpu_exec_count[curcpu]++;
#endif
	DBG_COUNTER_INC(task_fn_rxs);
	if (__predict_false(!(if_getdrvflags(ctx->ifc_ifp) & IFF_DRV_RUNNING)))
		return;
	more = true;
#ifdef DEV_NETMAP
	if (if_getcapenable(ctx->ifc_ifp) & IFCAP_NETMAP) {
		u_int work = 0;
		if (netmap_rx_irq(ctx->ifc_ifp, rxq->ifr_id, &work)) {
			more = false;
		}
	}
#endif
	budget = ctx->ifc_sysctl_rx_budget;
	if (budget == 0)
		budget = 16;	/* XXX */
	if (more == false || (more = iflib_rxeof(rxq, budget)) == false) {
		if (ctx->ifc_flags & IFC_LEGACY)
			IFDI_INTR_ENABLE(ctx);
		else {
#ifdef INVARIANTS
			int rc =
#endif
				IFDI_RX_QUEUE_INTR_ENABLE(ctx, rxq->ifr_id);
			KASSERT(rc != ENOTSUP, ("MSI-X support requires queue_intr_enable, but not implemented in driver"));
			DBG_COUNTER_INC(rx_intr_enables);
		}
	}
	if (__predict_false(!(if_getdrvflags(ctx->ifc_ifp) & IFF_DRV_RUNNING)))
		return;
	if (more)
		GROUPTASK_ENQUEUE(&rxq->ifr_task);
}

static void
_task_fn_admin(void *context)
{
	if_ctx_t ctx = context;
	if_softc_ctx_t sctx = &ctx->ifc_softc_ctx;
	iflib_txq_t txq;
	int i;
	bool oactive, running, do_reset, do_watchdog;
	uint32_t reset_on = hz / 2;

	STATE_LOCK(ctx);
	running = (if_getdrvflags(ctx->ifc_ifp) & IFF_DRV_RUNNING);
	oactive = (if_getdrvflags(ctx->ifc_ifp) & IFF_DRV_OACTIVE);
	do_reset = (ctx->ifc_flags & IFC_DO_RESET);
	do_watchdog = (ctx->ifc_flags & IFC_DO_WATCHDOG);
	ctx->ifc_flags &= ~(IFC_DO_RESET|IFC_DO_WATCHDOG);
	STATE_UNLOCK(ctx);

	if ((!running & !oactive) &&
	    !(ctx->ifc_sctx->isc_flags & IFLIB_ADMIN_ALWAYS_RUN))
		return;

	CTX_LOCK(ctx);
	for (txq = ctx->ifc_txqs, i = 0; i < sctx->isc_ntxqsets; i++, txq++) {
		CALLOUT_LOCK(txq);
		callout_stop(&txq->ift_timer);
		CALLOUT_UNLOCK(txq);
	}
	if (do_watchdog) {
		ctx->ifc_watchdog_events++;
		IFDI_WATCHDOG_RESET(ctx);
	}
	IFDI_UPDATE_ADMIN_STATUS(ctx);
	for (txq = ctx->ifc_txqs, i = 0; i < sctx->isc_ntxqsets; i++, txq++) {
#ifdef DEV_NETMAP
		reset_on = hz / 2;
		if (if_getcapenable(ctx->ifc_ifp) & IFCAP_NETMAP)
			iflib_netmap_timer_adjust(ctx, txq->ift_id, &reset_on);
#endif
		callout_reset_on(&txq->ift_timer, reset_on, iflib_timer, txq, txq->ift_timer.c_cpu);
	}
	IFDI_LINK_INTR_ENABLE(ctx);
	if (do_reset)
		iflib_if_init_locked(ctx);
	CTX_UNLOCK(ctx);

	if (LINK_ACTIVE(ctx) == 0)
		return;
	for (txq = ctx->ifc_txqs, i = 0; i < sctx->isc_ntxqsets; i++, txq++)
		iflib_txq_check_drain(txq, IFLIB_RESTART_BUDGET);
}


static void
_task_fn_iov(void *context)
{
	if_ctx_t ctx = context;

	if (!(if_getdrvflags(ctx->ifc_ifp) & IFF_DRV_RUNNING))
		return;

	CTX_LOCK(ctx);
	IFDI_VFLR_HANDLE(ctx);
	CTX_UNLOCK(ctx);
}

static int
iflib_sysctl_int_delay(SYSCTL_HANDLER_ARGS)
{
	int err;
	if_int_delay_info_t info;
	if_ctx_t ctx;

	info = (if_int_delay_info_t)arg1;
	ctx = info->iidi_ctx;
	info->iidi_req = req;
	info->iidi_oidp = oidp;
	CTX_LOCK(ctx);
	err = IFDI_SYSCTL_INT_DELAY(ctx, info);
	CTX_UNLOCK(ctx);
	return (err);
}

/*********************************************************************
 *
 *  IFNET FUNCTIONS
 *
 **********************************************************************/

static void
iflib_if_init_locked(if_ctx_t ctx)
{
	iflib_stop(ctx);
	iflib_init_locked(ctx);
}


static void
iflib_if_init(void *arg)
{
	if_ctx_t ctx = arg;

	CTX_LOCK(ctx);
	iflib_if_init_locked(ctx);
	CTX_UNLOCK(ctx);
}

static int
iflib_if_transmit(if_t ifp, struct mbuf *m)
{
	if_ctx_t	ctx = if_getsoftc(ifp);

	iflib_txq_t txq;
	int err, qidx;
	int abdicate = ctx->ifc_sysctl_tx_abdicate;

	if (__predict_false((ifp->if_drv_flags & IFF_DRV_RUNNING) == 0 || !LINK_ACTIVE(ctx))) {
		DBG_COUNTER_INC(tx_frees);
		m_freem(m);
		return (ENOBUFS);
	}

	MPASS(m->m_nextpkt == NULL);
	/* ALTQ-enabled interfaces always use queue 0. */
	qidx = 0;
	if ((NTXQSETS(ctx) > 1) && M_HASHTYPE_GET(m) && !ALTQ_IS_ENABLED(&ifp->if_snd))
		qidx = QIDX(ctx, m);
	/*
	 * XXX calculate buf_ring based on flowid (divvy up bits?)
	 */
	txq = &ctx->ifc_txqs[qidx];

#ifdef DRIVER_BACKPRESSURE
	if (txq->ift_closed) {
		while (m != NULL) {
			next = m->m_nextpkt;
			m->m_nextpkt = NULL;
			m_freem(m);
			DBG_COUNTER_INC(tx_frees);
			m = next;
		}
		return (ENOBUFS);
	}
#endif
#ifdef notyet
	qidx = count = 0;
	mp = marr;
	next = m;
	do {
		count++;
		next = next->m_nextpkt;
	} while (next != NULL);

	if (count > nitems(marr))
		if ((mp = malloc(count*sizeof(struct mbuf *), M_IFLIB, M_NOWAIT)) == NULL) {
			/* XXX check nextpkt */
			m_freem(m);
			/* XXX simplify for now */
			DBG_COUNTER_INC(tx_frees);
			return (ENOBUFS);
		}
	for (next = m, i = 0; next != NULL; i++) {
		mp[i] = next;
		next = next->m_nextpkt;
		mp[i]->m_nextpkt = NULL;
	}
#endif
	DBG_COUNTER_INC(tx_seen);
	err = ifmp_ring_enqueue(txq->ift_br, (void **)&m, 1, TX_BATCH_SIZE, abdicate);

	if (abdicate)
		GROUPTASK_ENQUEUE(&txq->ift_task);
 	if (err) {
		if (!abdicate)
			GROUPTASK_ENQUEUE(&txq->ift_task);
		/* support forthcoming later */
#ifdef DRIVER_BACKPRESSURE
		txq->ift_closed = TRUE;
#endif
		ifmp_ring_check_drainage(txq->ift_br, TX_BATCH_SIZE);
		m_freem(m);
		DBG_COUNTER_INC(tx_frees);
	}

	return (err);
}

#ifdef ALTQ
/*
 * The overall approach to integrating iflib with ALTQ is to continue to use
 * the iflib mp_ring machinery between the ALTQ queue(s) and the hardware
 * ring.  Technically, when using ALTQ, queueing to an intermediate mp_ring
 * is redundant/unnecessary, but doing so minimizes the amount of
 * ALTQ-specific code required in iflib.  It is assumed that the overhead of
 * redundantly queueing to an intermediate mp_ring is swamped by the
 * performance limitations inherent in using ALTQ.
 *
 * When ALTQ support is compiled in, all iflib drivers will use a transmit
 * routine, iflib_altq_if_transmit(), that checks if ALTQ is enabled for the
 * given interface.  If ALTQ is enabled for an interface, then all
 * transmitted packets for that interface will be submitted to the ALTQ
 * subsystem via IFQ_ENQUEUE().  We don't use the legacy if_transmit()
 * implementation because it uses IFQ_HANDOFF(), which will duplicatively
 * update stats that the iflib machinery handles, and which is sensitve to
 * the disused IFF_DRV_OACTIVE flag.  Additionally, iflib_altq_if_start()
 * will be installed as the start routine for use by ALTQ facilities that
 * need to trigger queue drains on a scheduled basis.
 *
 */
static void
iflib_altq_if_start(if_t ifp)
{
	struct ifaltq *ifq = &ifp->if_snd;
	struct mbuf *m;
	
	IFQ_LOCK(ifq);
	IFQ_DEQUEUE_NOLOCK(ifq, m);
	while (m != NULL) {
		iflib_if_transmit(ifp, m);
		IFQ_DEQUEUE_NOLOCK(ifq, m);
	}
	IFQ_UNLOCK(ifq);
}

static int
iflib_altq_if_transmit(if_t ifp, struct mbuf *m)
{
	int err;

	if (ALTQ_IS_ENABLED(&ifp->if_snd)) {
		IFQ_ENQUEUE(&ifp->if_snd, m, err);
		if (err == 0)
			iflib_altq_if_start(ifp);
	} else
		err = iflib_if_transmit(ifp, m);

	return (err);
}
#endif /* ALTQ */

static void
iflib_if_qflush(if_t ifp)
{
	if_ctx_t ctx = if_getsoftc(ifp);
	iflib_txq_t txq = ctx->ifc_txqs;
	int i;

	STATE_LOCK(ctx);
	ctx->ifc_flags |= IFC_QFLUSH;
	STATE_UNLOCK(ctx);
	for (i = 0; i < NTXQSETS(ctx); i++, txq++)
		while (!(ifmp_ring_is_idle(txq->ift_br) || ifmp_ring_is_stalled(txq->ift_br)))
			iflib_txq_check_drain(txq, 0);
	STATE_LOCK(ctx);
	ctx->ifc_flags &= ~IFC_QFLUSH;
	STATE_UNLOCK(ctx);

	/*
	 * When ALTQ is enabled, this will also take care of purging the
	 * ALTQ queue(s).
	 */
	if_qflush(ifp);
}


#define IFCAP_FLAGS (IFCAP_HWCSUM_IPV6 | IFCAP_HWCSUM | IFCAP_LRO | \
		     IFCAP_TSO | IFCAP_VLAN_HWTAGGING | IFCAP_HWSTATS | \
		     IFCAP_VLAN_MTU | IFCAP_VLAN_HWFILTER | \
		     IFCAP_VLAN_HWTSO | IFCAP_VLAN_HWCSUM)

static int
iflib_if_ioctl(if_t ifp, u_long command, caddr_t data)
{
	if_ctx_t ctx = if_getsoftc(ifp);
	struct ifreq	*ifr = (struct ifreq *)data;
#if defined(INET) || defined(INET6)
	struct ifaddr	*ifa = (struct ifaddr *)data;
#endif
	bool		avoid_reset = FALSE;
	int		err = 0, reinit = 0, bits;

	switch (command) {
	case CASE_IOC_IFREQ(SIOCSIFADDR):
#ifdef INET
		if (ifa->ifa_addr->sa_family == AF_INET)
			avoid_reset = TRUE;
#endif
#ifdef INET6
		if (ifa->ifa_addr->sa_family == AF_INET6)
			avoid_reset = TRUE;
#endif
		/*
		** Calling init results in link renegotiation,
		** so we avoid doing it when possible.
		*/
		if (avoid_reset) {
			if_setflagbits(ifp, IFF_UP,0);
			if (!(if_getdrvflags(ifp) & IFF_DRV_RUNNING))
				reinit = 1;
#ifdef INET
			if (!(if_getflags(ifp) & IFF_NOARP))
				arp_ifinit(ifp, ifa);
#endif
		} else
			err = ether_ioctl(ifp, command, data);
		break;
	case CASE_IOC_IFREQ(SIOCSIFMTU):
		CTX_LOCK(ctx);
		if (ifr_mtu_get(ifr) == if_getmtu(ifp)) {
			CTX_UNLOCK(ctx);
			break;
		}
		bits = if_getdrvflags(ifp);
		/* stop the driver and free any clusters before proceeding */
		iflib_stop(ctx);

		if ((err = IFDI_MTU_SET(ctx, ifr_mtu_get(ifr))) == 0) {
			STATE_LOCK(ctx);
			if (ifr_mtu_get(ifr) > ctx->ifc_max_fl_buf_size)
				ctx->ifc_flags |= IFC_MULTISEG;
			else
				ctx->ifc_flags &= ~IFC_MULTISEG;
			STATE_UNLOCK(ctx);
			err = if_setmtu(ifp, ifr_mtu_get(ifr));
		}
		iflib_init_locked(ctx);
		STATE_LOCK(ctx);
		if_setdrvflags(ifp, bits);
		STATE_UNLOCK(ctx);
		CTX_UNLOCK(ctx);
		break;
	case CASE_IOC_IFREQ(SIOCSIFFLAGS):
		CTX_LOCK(ctx);
		if (if_getflags(ifp) & IFF_UP) {
			if (if_getdrvflags(ifp) & IFF_DRV_RUNNING) {
				if ((if_getflags(ifp) ^ ctx->ifc_if_flags) &
				    (IFF_PROMISC | IFF_ALLMULTI)) {
					err = IFDI_PROMISC_SET(ctx, if_getflags(ifp));
				}
			} else
				reinit = 1;
		} else if (if_getdrvflags(ifp) & IFF_DRV_RUNNING) {
			iflib_stop(ctx);
		}
		ctx->ifc_if_flags = if_getflags(ifp);
		CTX_UNLOCK(ctx);
		break;
	case CASE_IOC_IFREQ(SIOCADDMULTI):
	case CASE_IOC_IFREQ(SIOCDELMULTI):
		if (if_getdrvflags(ifp) & IFF_DRV_RUNNING) {
			CTX_LOCK(ctx);
			IFDI_INTR_DISABLE(ctx);
			IFDI_MULTI_SET(ctx);
			IFDI_INTR_ENABLE(ctx);
			CTX_UNLOCK(ctx);
		}
		break;
	case CASE_IOC_IFREQ(SIOCSIFMEDIA):
		CTX_LOCK(ctx);
		IFDI_MEDIA_SET(ctx);
		CTX_UNLOCK(ctx);
		/* falls thru */
	case SIOCGIFMEDIA:
	case SIOCGIFXMEDIA:
		err = ifmedia_ioctl(ifp, ifr, &ctx->ifc_media, command);
		break;
	case CASE_IOC_IFREQ(SIOCGI2C):
	{
		struct ifi2creq i2c;

		err = copyin(ifr_data_get_ptr(ifr), &i2c, sizeof(i2c));
		if (err != 0)
			break;
		if (i2c.dev_addr != 0xA0 && i2c.dev_addr != 0xA2) {
			err = EINVAL;
			break;
		}
		if (i2c.len > sizeof(i2c.data)) {
			err = EINVAL;
			break;
		}

		if ((err = IFDI_I2C_REQ(ctx, &i2c)) == 0)
			err = copyout(&i2c, ifr_data_get_ptr(ifr),
			    sizeof(i2c));
		break;
	}
	case CASE_IOC_IFREQ(SIOCSIFCAP):
	{
		int mask, setmask, oldmask;

<<<<<<< HEAD
		mask = ifr_reqcap_get(ifr) ^ if_getcapenable(ifp);
=======
		oldmask = if_getcapenable(ifp);
		mask = ifr->ifr_reqcap ^ oldmask;
		mask &= ctx->ifc_softc_ctx.isc_capabilities;
>>>>>>> bd447b7e
		setmask = 0;
#ifdef TCP_OFFLOAD
		setmask |= mask & (IFCAP_TOE4|IFCAP_TOE6);
#endif
		setmask |= (mask & IFCAP_FLAGS);
		setmask |= (mask & IFCAP_WOL);

		/*
		 * If we're disabling any RX csum, disable all the ones
		 * the driver supports.  This assumes all supported are
		 * enabled.
		 * 
		 * Otherwise, if they've changed, enable all of them.
		 */
		if ((setmask & (IFCAP_RXCSUM | IFCAP_RXCSUM_IPV6)) <
		    (oldmask & (IFCAP_RXCSUM | IFCAP_RXCSUM_IPV6)))
			setmask &= ~(IFCAP_RXCSUM | IFCAP_RXCSUM_IPV6);
		else if ((setmask & (IFCAP_RXCSUM | IFCAP_RXCSUM_IPV6)) !=
		    (oldmask & (IFCAP_RXCSUM | IFCAP_RXCSUM_IPV6)))
			setmask |= (mask & (IFCAP_RXCSUM | IFCAP_RXCSUM_IPV6));

		/*
		 * want to ensure that traffic has stopped before we change any of the flags
		 */
		if (setmask) {
			CTX_LOCK(ctx);
			bits = if_getdrvflags(ifp);
			if (bits & IFF_DRV_RUNNING && setmask & ~IFCAP_WOL)
				iflib_stop(ctx);
			STATE_LOCK(ctx);
			if_togglecapenable(ifp, setmask);
			STATE_UNLOCK(ctx);
			if (bits & IFF_DRV_RUNNING && setmask & ~IFCAP_WOL)
				iflib_init_locked(ctx);
			STATE_LOCK(ctx);
			if_setdrvflags(ifp, bits);
			STATE_UNLOCK(ctx);
			CTX_UNLOCK(ctx);
		}
		if_vlancap(ifp);
		break;
	}
	case CASE_IOC_IFREQ(SIOCGPRIVATE_0):
	case SIOCSDRVSPEC:
	case SIOCGDRVSPEC:
		CTX_LOCK(ctx);
		err = IFDI_PRIV_IOCTL(ctx, command, data);
		CTX_UNLOCK(ctx);
		break;
	default:
		err = ether_ioctl(ifp, command, data);
		break;
	}
	if (reinit)
		iflib_if_init(ctx);
	return (err);
}

static uint64_t
iflib_if_get_counter(if_t ifp, ift_counter cnt)
{
	if_ctx_t ctx = if_getsoftc(ifp);

	return (IFDI_GET_COUNTER(ctx, cnt));
}

/*********************************************************************
 *
 *  OTHER FUNCTIONS EXPORTED TO THE STACK
 *
 **********************************************************************/

static void
iflib_vlan_register(void *arg, if_t ifp, uint16_t vtag)
{
	if_ctx_t ctx = if_getsoftc(ifp);

	if ((void *)ctx != arg)
		return;

	if ((vtag == 0) || (vtag > 4095))
		return;

	CTX_LOCK(ctx);
	IFDI_VLAN_REGISTER(ctx, vtag);
	/* Re-init to load the changes */
	if (if_getcapenable(ifp) & IFCAP_VLAN_HWFILTER)
		iflib_if_init_locked(ctx);
	CTX_UNLOCK(ctx);
}

static void
iflib_vlan_unregister(void *arg, if_t ifp, uint16_t vtag)
{
	if_ctx_t ctx = if_getsoftc(ifp);

	if ((void *)ctx != arg)
		return;

	if ((vtag == 0) || (vtag > 4095))
		return;

	CTX_LOCK(ctx);
	IFDI_VLAN_UNREGISTER(ctx, vtag);
	/* Re-init to load the changes */
	if (if_getcapenable(ifp) & IFCAP_VLAN_HWFILTER)
		iflib_if_init_locked(ctx);
	CTX_UNLOCK(ctx);
}

static void
iflib_led_func(void *arg, int onoff)
{
	if_ctx_t ctx = arg;

	CTX_LOCK(ctx);
	IFDI_LED_FUNC(ctx, onoff);
	CTX_UNLOCK(ctx);
}

/*********************************************************************
 *
 *  BUS FUNCTION DEFINITIONS
 *
 **********************************************************************/

int
iflib_device_probe(device_t dev)
{
	pci_vendor_info_t *ent;

	uint16_t	pci_vendor_id, pci_device_id;
	uint16_t	pci_subvendor_id, pci_subdevice_id;
	uint16_t	pci_rev_id;
	if_shared_ctx_t sctx;

	if ((sctx = DEVICE_REGISTER(dev)) == NULL || sctx->isc_magic != IFLIB_MAGIC)
		return (ENOTSUP);

	pci_vendor_id = pci_get_vendor(dev);
	pci_device_id = pci_get_device(dev);
	pci_subvendor_id = pci_get_subvendor(dev);
	pci_subdevice_id = pci_get_subdevice(dev);
	pci_rev_id = pci_get_revid(dev);
	if (sctx->isc_parse_devinfo != NULL)
		sctx->isc_parse_devinfo(&pci_device_id, &pci_subvendor_id, &pci_subdevice_id, &pci_rev_id);

	ent = sctx->isc_vendor_info;
	while (ent->pvi_vendor_id != 0) {
		if (pci_vendor_id != ent->pvi_vendor_id) {
			ent++;
			continue;
		}
		if ((pci_device_id == ent->pvi_device_id) &&
		    ((pci_subvendor_id == ent->pvi_subvendor_id) ||
		     (ent->pvi_subvendor_id == 0)) &&
		    ((pci_subdevice_id == ent->pvi_subdevice_id) ||
		     (ent->pvi_subdevice_id == 0)) &&
		    ((pci_rev_id == ent->pvi_rev_id) ||
		     (ent->pvi_rev_id == 0))) {

			device_set_desc_copy(dev, ent->pvi_name);
			/* this needs to be changed to zero if the bus probing code
			 * ever stops re-probing on best match because the sctx
			 * may have its values over written by register calls
			 * in subsequent probes
			 */
			return (BUS_PROBE_DEFAULT);
		}
		ent++;
	}
	return (ENXIO);
}

static void
iflib_reset_qvalues(if_ctx_t ctx)
{
	if_softc_ctx_t scctx = &ctx->ifc_softc_ctx;
	if_shared_ctx_t sctx = ctx->ifc_sctx;
	device_t dev = ctx->ifc_dev;
	int i;

	scctx->isc_txrx_budget_bytes_max = IFLIB_MAX_TX_BYTES;
	scctx->isc_tx_qdepth = IFLIB_DEFAULT_TX_QDEPTH;
	/*
	 * XXX sanity check that ntxd & nrxd are a power of 2
	 */
	if (ctx->ifc_sysctl_ntxqs != 0)
		scctx->isc_ntxqsets = ctx->ifc_sysctl_ntxqs;
	if (ctx->ifc_sysctl_nrxqs != 0)
		scctx->isc_nrxqsets = ctx->ifc_sysctl_nrxqs;

	for (i = 0; i < sctx->isc_ntxqs; i++) {
		if (ctx->ifc_sysctl_ntxds[i] != 0)
			scctx->isc_ntxd[i] = ctx->ifc_sysctl_ntxds[i];
		else
			scctx->isc_ntxd[i] = sctx->isc_ntxd_default[i];
	}

	for (i = 0; i < sctx->isc_nrxqs; i++) {
		if (ctx->ifc_sysctl_nrxds[i] != 0)
			scctx->isc_nrxd[i] = ctx->ifc_sysctl_nrxds[i];
		else
			scctx->isc_nrxd[i] = sctx->isc_nrxd_default[i];
	}

	for (i = 0; i < sctx->isc_nrxqs; i++) {
		if (scctx->isc_nrxd[i] < sctx->isc_nrxd_min[i]) {
			device_printf(dev, "nrxd%d: %d less than nrxd_min %d - resetting to min\n",
				      i, scctx->isc_nrxd[i], sctx->isc_nrxd_min[i]);
			scctx->isc_nrxd[i] = sctx->isc_nrxd_min[i];
		}
		if (scctx->isc_nrxd[i] > sctx->isc_nrxd_max[i]) {
			device_printf(dev, "nrxd%d: %d greater than nrxd_max %d - resetting to max\n",
				      i, scctx->isc_nrxd[i], sctx->isc_nrxd_max[i]);
			scctx->isc_nrxd[i] = sctx->isc_nrxd_max[i];
		}
	}

	for (i = 0; i < sctx->isc_ntxqs; i++) {
		if (scctx->isc_ntxd[i] < sctx->isc_ntxd_min[i]) {
			device_printf(dev, "ntxd%d: %d less than ntxd_min %d - resetting to min\n",
				      i, scctx->isc_ntxd[i], sctx->isc_ntxd_min[i]);
			scctx->isc_ntxd[i] = sctx->isc_ntxd_min[i];
		}
		if (scctx->isc_ntxd[i] > sctx->isc_ntxd_max[i]) {
			device_printf(dev, "ntxd%d: %d greater than ntxd_max %d - resetting to max\n",
				      i, scctx->isc_ntxd[i], sctx->isc_ntxd_max[i]);
			scctx->isc_ntxd[i] = sctx->isc_ntxd_max[i];
		}
	}
}

int
iflib_device_register(device_t dev, void *sc, if_shared_ctx_t sctx, if_ctx_t *ctxp)
{
	int err, rid, msix;
	if_ctx_t ctx;
	if_t ifp;
	if_softc_ctx_t scctx;
	int i;
	uint16_t main_txq;
	uint16_t main_rxq;


	ctx = malloc(sizeof(* ctx), M_IFLIB, M_WAITOK|M_ZERO);

	if (sc == NULL) {
		sc = malloc(sctx->isc_driver->size, M_IFLIB, M_WAITOK|M_ZERO);
		device_set_softc(dev, ctx);
		ctx->ifc_flags |= IFC_SC_ALLOCATED;
	}

	ctx->ifc_sctx = sctx;
	ctx->ifc_dev = dev;
	ctx->ifc_softc = sc;

	if ((err = iflib_register(ctx)) != 0) {
		if (ctx->ifc_flags & IFC_SC_ALLOCATED)
			free(sc, M_IFLIB);
		free(ctx, M_IFLIB);
		device_printf(dev, "iflib_register failed %d\n", err);
		return (err);
	}
	iflib_add_device_sysctl_pre(ctx);

	scctx = &ctx->ifc_softc_ctx;
	ifp = ctx->ifc_ifp;

	iflib_reset_qvalues(ctx);
	CTX_LOCK(ctx);
	if ((err = IFDI_ATTACH_PRE(ctx)) != 0) {
		CTX_UNLOCK(ctx);
		device_printf(dev, "IFDI_ATTACH_PRE failed %d\n", err);
		return (err);
	}
	_iflib_pre_assert(scctx);
	ctx->ifc_txrx = *scctx->isc_txrx;

#ifdef INVARIANTS
	MPASS(scctx->isc_capabilities);
	if (scctx->isc_capabilities & IFCAP_TXCSUM)
		MPASS(scctx->isc_tx_csum_flags);
#endif

	if_setcapabilities(ifp, scctx->isc_capabilities | IFCAP_HWSTATS);
	if_setcapenable(ifp, scctx->isc_capenable | IFCAP_HWSTATS);

	if (scctx->isc_ntxqsets == 0 || (scctx->isc_ntxqsets_max && scctx->isc_ntxqsets_max < scctx->isc_ntxqsets))
		scctx->isc_ntxqsets = scctx->isc_ntxqsets_max;
	if (scctx->isc_nrxqsets == 0 || (scctx->isc_nrxqsets_max && scctx->isc_nrxqsets_max < scctx->isc_nrxqsets))
		scctx->isc_nrxqsets = scctx->isc_nrxqsets_max;

#ifdef ACPI_DMAR
	if (dmar_get_dma_tag(device_get_parent(dev), dev) != NULL)
		ctx->ifc_flags |= IFC_DMAR;
#elif !(defined(__i386__) || defined(__amd64__))
	/* set unconditionally for !x86 */
	ctx->ifc_flags |= IFC_DMAR;
#endif

	main_txq = (sctx->isc_flags & IFLIB_HAS_TXCQ) ? 1 : 0;
	main_rxq = (sctx->isc_flags & IFLIB_HAS_RXCQ) ? 1 : 0;

	/* XXX change for per-queue sizes */
	device_printf(dev, "using %d tx descriptors and %d rx descriptors\n",
		      scctx->isc_ntxd[main_txq], scctx->isc_nrxd[main_rxq]);
	for (i = 0; i < sctx->isc_nrxqs; i++) {
		if (!powerof2(scctx->isc_nrxd[i])) {
			/* round down instead? */
			device_printf(dev, "# rx descriptors must be a power of 2\n");
			err = EINVAL;
			goto fail;
		}
	}
	for (i = 0; i < sctx->isc_ntxqs; i++) {
		if (!powerof2(scctx->isc_ntxd[i])) {
			device_printf(dev,
			    "# tx descriptors must be a power of 2");
			err = EINVAL;
			goto fail;
		}
	}

	if (scctx->isc_tx_nsegments > scctx->isc_ntxd[main_txq] /
	    MAX_SINGLE_PACKET_FRACTION)
		scctx->isc_tx_nsegments = max(1, scctx->isc_ntxd[main_txq] /
		    MAX_SINGLE_PACKET_FRACTION);
	if (scctx->isc_tx_tso_segments_max > scctx->isc_ntxd[main_txq] /
	    MAX_SINGLE_PACKET_FRACTION)
		scctx->isc_tx_tso_segments_max = max(1,
		    scctx->isc_ntxd[main_txq] / MAX_SINGLE_PACKET_FRACTION);

	/* TSO parameters - dig these out of the data sheet - simply correspond to tag setup */
	if (if_getcapabilities(ifp) & IFCAP_TSO) {
		/*
		 * The stack can't handle a TSO size larger than IP_MAXPACKET,
		 * but some MACs do.
		 */
		if_sethwtsomax(ifp, min(scctx->isc_tx_tso_size_max,
		    IP_MAXPACKET));
		/*
		 * Take maximum number of m_pullup(9)'s in iflib_parse_header()
		 * into account.  In the worst case, each of these calls will
		 * add another mbuf and, thus, the requirement for another DMA
		 * segment.  So for best performance, it doesn't make sense to
		 * advertize a maximum of TSO segments that typically will
		 * require defragmentation in iflib_encap().
		 */
		if_sethwtsomaxsegcount(ifp, scctx->isc_tx_tso_segments_max - 3);
		if_sethwtsomaxsegsize(ifp, scctx->isc_tx_tso_segsize_max);
	}
	if (scctx->isc_rss_table_size == 0)
		scctx->isc_rss_table_size = 64;
	scctx->isc_rss_table_mask = scctx->isc_rss_table_size-1;

	GROUPTASK_INIT(&ctx->ifc_admin_task, 0, _task_fn_admin, ctx);
	/* XXX format name */
	taskqgroup_attach(qgroup_if_config_tqg, &ctx->ifc_admin_task, ctx, -1, "admin");

	/* Set up cpu set.  If it fails, use the set of all CPUs. */
	if (bus_get_cpus(dev, INTR_CPUS, sizeof(ctx->ifc_cpus), &ctx->ifc_cpus) != 0) {
		device_printf(dev, "Unable to fetch CPU list\n");
		CPU_COPY(&all_cpus, &ctx->ifc_cpus);
	}
	MPASS(CPU_COUNT(&ctx->ifc_cpus) > 0);

	/*
	** Now setup MSI or MSI/X, should
	** return us the number of supported
	** vectors. (Will be 1 for MSI)
	*/
	if (sctx->isc_flags & IFLIB_SKIP_MSIX) {
		msix = scctx->isc_vectors;
	} else if (scctx->isc_msix_bar != 0)
	       /*
		* The simple fact that isc_msix_bar is not 0 does not mean we
		* we have a good value there that is known to work.
		*/
		msix = iflib_msix_init(ctx);
	else {
		scctx->isc_vectors = 1;
		scctx->isc_ntxqsets = 1;
		scctx->isc_nrxqsets = 1;
		scctx->isc_intr = IFLIB_INTR_LEGACY;
		msix = 0;
	}
	/* Get memory for the station queues */
	if ((err = iflib_queues_alloc(ctx))) {
		device_printf(dev, "Unable to allocate queue memory\n");
		goto fail;
	}

	if ((err = iflib_qset_structures_setup(ctx)))
		goto fail_queues;

	/*
	 * Group taskqueues aren't properly set up until SMP is started,
	 * so we disable interrupts until we can handle them post
	 * SI_SUB_SMP.
	 *
	 * XXX: disabling interrupts doesn't actually work, at least for
	 * the non-MSI case.  When they occur before SI_SUB_SMP completes,
	 * we do null handling and depend on this not causing too large an
	 * interrupt storm.
	 */
	IFDI_INTR_DISABLE(ctx);
	if (msix > 1 && (err = IFDI_MSIX_INTR_ASSIGN(ctx, msix)) != 0) {
		device_printf(dev, "IFDI_MSIX_INTR_ASSIGN failed %d\n", err);
		goto fail_intr_free;
	}
	if (msix <= 1) {
		rid = 0;
		if (scctx->isc_intr == IFLIB_INTR_MSI) {
			MPASS(msix == 1);
			rid = 1;
		}
		if ((err = iflib_legacy_setup(ctx, ctx->isc_legacy_intr, ctx->ifc_softc, &rid, "irq0")) != 0) {
			device_printf(dev, "iflib_legacy_setup failed %d\n", err);
			goto fail_intr_free;
		}
	}

	ether_ifattach(ctx->ifc_ifp, ctx->ifc_mac);

	if ((err = IFDI_ATTACH_POST(ctx)) != 0) {
		device_printf(dev, "IFDI_ATTACH_POST failed %d\n", err);
		goto fail_detach;
	}

	/*
	 * Tell the upper layer(s) if IFCAP_VLAN_MTU is supported.
	 * This must appear after the call to ether_ifattach() because
	 * ether_ifattach() sets if_hdrlen to the default value.
	 */
	if (if_getcapabilities(ifp) & IFCAP_VLAN_MTU)
		if_setifheaderlen(ifp, sizeof(struct ether_vlan_header));

	if ((err = iflib_netmap_attach(ctx))) {
		device_printf(ctx->ifc_dev, "netmap attach failed: %d\n", err);
		goto fail_detach;
	}
	*ctxp = ctx;

	NETDUMP_SET(ctx->ifc_ifp, iflib);

	if_setgetcounterfn(ctx->ifc_ifp, iflib_if_get_counter);
	iflib_add_device_sysctl_post(ctx);
	ctx->ifc_flags |= IFC_INIT_DONE;
	CTX_UNLOCK(ctx);
	return (0);
fail_detach:
	ether_ifdetach(ctx->ifc_ifp);
fail_intr_free:
	if (scctx->isc_intr == IFLIB_INTR_MSIX || scctx->isc_intr == IFLIB_INTR_MSI)
		pci_release_msi(ctx->ifc_dev);
fail_queues:
	iflib_tx_structures_free(ctx);
	iflib_rx_structures_free(ctx);
fail:
	IFDI_DETACH(ctx);
	CTX_UNLOCK(ctx);
	return (err);
}

int
iflib_pseudo_register(device_t dev, if_shared_ctx_t sctx, if_ctx_t *ctxp,
					  struct iflib_cloneattach_ctx *clctx)
{
	int err;
	if_ctx_t ctx;
	if_t ifp;
	if_softc_ctx_t scctx;
	int i;
	void *sc;
	uint16_t main_txq;
	uint16_t main_rxq;

	ctx = malloc(sizeof(*ctx), M_IFLIB, M_WAITOK|M_ZERO);
	sc = malloc(sctx->isc_driver->size, M_IFLIB, M_WAITOK|M_ZERO);
	ctx->ifc_flags |= IFC_SC_ALLOCATED;
	if (sctx->isc_flags & (IFLIB_PSEUDO|IFLIB_VIRTUAL))
		ctx->ifc_flags |= IFC_PSEUDO;

	ctx->ifc_sctx = sctx;
	ctx->ifc_softc = sc;
	ctx->ifc_dev = dev;

	if ((err = iflib_register(ctx)) != 0) {
		device_printf(dev, "%s: iflib_register failed %d\n", __func__, err);
		free(sc, M_IFLIB);
		free(ctx, M_IFLIB);
		return (err);
	}
	iflib_add_device_sysctl_pre(ctx);

	scctx = &ctx->ifc_softc_ctx;
	ifp = ctx->ifc_ifp;

	/*
	 * XXX sanity check that ntxd & nrxd are a power of 2
	 */
	iflib_reset_qvalues(ctx);

	if ((err = IFDI_ATTACH_PRE(ctx)) != 0) {
		device_printf(dev, "IFDI_ATTACH_PRE failed %d\n", err);
		return (err);
	}
	if (sctx->isc_flags & IFLIB_GEN_MAC)
		iflib_gen_mac(ctx);
	if ((err = IFDI_CLONEATTACH(ctx, clctx->cc_ifc, clctx->cc_name,
								clctx->cc_params)) != 0) {
		device_printf(dev, "IFDI_CLONEATTACH failed %d\n", err);
		return (err);
	}
	ifmedia_add(&ctx->ifc_media, IFM_ETHER | IFM_1000_T | IFM_FDX, 0, NULL);
	ifmedia_add(&ctx->ifc_media, IFM_ETHER | IFM_AUTO, 0, NULL);
	ifmedia_set(&ctx->ifc_media, IFM_ETHER | IFM_AUTO);

#ifdef INVARIANTS
	MPASS(scctx->isc_capabilities);
	if (scctx->isc_capabilities & IFCAP_TXCSUM)
		MPASS(scctx->isc_tx_csum_flags);
#endif

	if_setcapabilities(ifp, scctx->isc_capabilities | IFCAP_HWSTATS | IFCAP_LINKSTATE);
	if_setcapenable(ifp, scctx->isc_capenable | IFCAP_HWSTATS | IFCAP_LINKSTATE);

	ifp->if_flags |= IFF_NOGROUP;
	if (sctx->isc_flags & IFLIB_PSEUDO) {
		ether_ifattach(ctx->ifc_ifp, ctx->ifc_mac);

		if ((err = IFDI_ATTACH_POST(ctx)) != 0) {
			device_printf(dev, "IFDI_ATTACH_POST failed %d\n", err);
			goto fail_detach;
		}
		*ctxp = ctx;

		/*
		 * Tell the upper layer(s) if IFCAP_VLAN_MTU is supported.
		 * This must appear after the call to ether_ifattach() because
		 * ether_ifattach() sets if_hdrlen to the default value.
		 */
		if (if_getcapabilities(ifp) & IFCAP_VLAN_MTU)
			if_setifheaderlen(ifp,
			    sizeof(struct ether_vlan_header));

		if_setgetcounterfn(ctx->ifc_ifp, iflib_if_get_counter);
		iflib_add_device_sysctl_post(ctx);
		ctx->ifc_flags |= IFC_INIT_DONE;
		return (0);
	}
	_iflib_pre_assert(scctx);
	ctx->ifc_txrx = *scctx->isc_txrx;

	if (scctx->isc_ntxqsets == 0 || (scctx->isc_ntxqsets_max && scctx->isc_ntxqsets_max < scctx->isc_ntxqsets))
		scctx->isc_ntxqsets = scctx->isc_ntxqsets_max;
	if (scctx->isc_nrxqsets == 0 || (scctx->isc_nrxqsets_max && scctx->isc_nrxqsets_max < scctx->isc_nrxqsets))
		scctx->isc_nrxqsets = scctx->isc_nrxqsets_max;

	main_txq = (sctx->isc_flags & IFLIB_HAS_TXCQ) ? 1 : 0;
	main_rxq = (sctx->isc_flags & IFLIB_HAS_RXCQ) ? 1 : 0;

	/* XXX change for per-queue sizes */
	device_printf(dev, "using %d tx descriptors and %d rx descriptors\n",
		      scctx->isc_ntxd[main_txq], scctx->isc_nrxd[main_rxq]);
	for (i = 0; i < sctx->isc_nrxqs; i++) {
		if (!powerof2(scctx->isc_nrxd[i])) {
			/* round down instead? */
			device_printf(dev, "# rx descriptors must be a power of 2\n");
			err = EINVAL;
			goto fail;
		}
	}
	for (i = 0; i < sctx->isc_ntxqs; i++) {
		if (!powerof2(scctx->isc_ntxd[i])) {
			device_printf(dev,
			    "# tx descriptors must be a power of 2");
			err = EINVAL;
			goto fail;
		}
	}

	if (scctx->isc_tx_nsegments > scctx->isc_ntxd[main_txq] /
	    MAX_SINGLE_PACKET_FRACTION)
		scctx->isc_tx_nsegments = max(1, scctx->isc_ntxd[main_txq] /
		    MAX_SINGLE_PACKET_FRACTION);
	if (scctx->isc_tx_tso_segments_max > scctx->isc_ntxd[main_txq] /
	    MAX_SINGLE_PACKET_FRACTION)
		scctx->isc_tx_tso_segments_max = max(1,
		    scctx->isc_ntxd[main_txq] / MAX_SINGLE_PACKET_FRACTION);

	/* TSO parameters - dig these out of the data sheet - simply correspond to tag setup */
	if (if_getcapabilities(ifp) & IFCAP_TSO) {
		/*
		 * The stack can't handle a TSO size larger than IP_MAXPACKET,
		 * but some MACs do.
		 */
		if_sethwtsomax(ifp, min(scctx->isc_tx_tso_size_max,
		    IP_MAXPACKET));
		/*
		 * Take maximum number of m_pullup(9)'s in iflib_parse_header()
		 * into account.  In the worst case, each of these calls will
		 * add another mbuf and, thus, the requirement for another DMA
		 * segment.  So for best performance, it doesn't make sense to
		 * advertize a maximum of TSO segments that typically will
		 * require defragmentation in iflib_encap().
		 */
		if_sethwtsomaxsegcount(ifp, scctx->isc_tx_tso_segments_max - 3);
		if_sethwtsomaxsegsize(ifp, scctx->isc_tx_tso_segsize_max);
	}
	if (scctx->isc_rss_table_size == 0)
		scctx->isc_rss_table_size = 64;
	scctx->isc_rss_table_mask = scctx->isc_rss_table_size-1;

	GROUPTASK_INIT(&ctx->ifc_admin_task, 0, _task_fn_admin, ctx);
	/* XXX format name */
	taskqgroup_attach(qgroup_if_config_tqg, &ctx->ifc_admin_task, ctx, -1, "admin");

	/* XXX --- can support > 1 -- but keep it simple for now */
	scctx->isc_intr = IFLIB_INTR_LEGACY;

	/* Get memory for the station queues */
	if ((err = iflib_queues_alloc(ctx))) {
		device_printf(dev, "Unable to allocate queue memory\n");
		goto fail;
	}

	if ((err = iflib_qset_structures_setup(ctx))) {
		device_printf(dev, "qset structure setup failed %d\n", err);
		goto fail_queues;
	}

	/*
	 * XXX What if anything do we want to do about interrupts?
	 */
	ether_ifattach(ctx->ifc_ifp, ctx->ifc_mac);
	if ((err = IFDI_ATTACH_POST(ctx)) != 0) {
		device_printf(dev, "IFDI_ATTACH_POST failed %d\n", err);
		goto fail_detach;
	}

	/*
	 * Tell the upper layer(s) if IFCAP_VLAN_MTU is supported.
	 * This must appear after the call to ether_ifattach() because
	 * ether_ifattach() sets if_hdrlen to the default value.
	 */
	if (if_getcapabilities(ifp) & IFCAP_VLAN_MTU)
		if_setifheaderlen(ifp, sizeof(struct ether_vlan_header));

	/* XXX handle more than one queue */
	for (i = 0; i < scctx->isc_nrxqsets; i++)
		IFDI_RX_CLSET(ctx, 0, i, ctx->ifc_rxqs[i].ifr_fl[0].ifl_sds.ifsd_cl);

	*ctxp = ctx;

	if_setgetcounterfn(ctx->ifc_ifp, iflib_if_get_counter);
	iflib_add_device_sysctl_post(ctx);
	ctx->ifc_flags |= IFC_INIT_DONE;
	return (0);
fail_detach:
	ether_ifdetach(ctx->ifc_ifp);
fail_queues:
	iflib_tx_structures_free(ctx);
	iflib_rx_structures_free(ctx);
fail:
	IFDI_DETACH(ctx);
	return (err);
}

int
iflib_pseudo_deregister(if_ctx_t ctx)
{
	if_t ifp = ctx->ifc_ifp;
	iflib_txq_t txq;
	iflib_rxq_t rxq;
	int i, j;
	struct taskqgroup *tqg;
	iflib_fl_t fl;

	/* Unregister VLAN events */
	if (ctx->ifc_vlan_attach_event != NULL)
		EVENTHANDLER_DEREGISTER(vlan_config, ctx->ifc_vlan_attach_event);
	if (ctx->ifc_vlan_detach_event != NULL)
		EVENTHANDLER_DEREGISTER(vlan_unconfig, ctx->ifc_vlan_detach_event);

	ether_ifdetach(ifp);
	/* ether_ifdetach calls if_qflush - lock must be destroy afterwards*/
	CTX_LOCK_DESTROY(ctx);
	/* XXX drain any dependent tasks */
	tqg = qgroup_if_io_tqg;
	for (txq = ctx->ifc_txqs, i = 0; i < NTXQSETS(ctx); i++, txq++) {
		callout_drain(&txq->ift_timer);
		if (txq->ift_task.gt_uniq != NULL)
			taskqgroup_detach(tqg, &txq->ift_task);
	}
	for (i = 0, rxq = ctx->ifc_rxqs; i < NRXQSETS(ctx); i++, rxq++) {
		if (rxq->ifr_task.gt_uniq != NULL)
			taskqgroup_detach(tqg, &rxq->ifr_task);

		for (j = 0, fl = rxq->ifr_fl; j < rxq->ifr_nfl; j++, fl++)
			free(fl->ifl_rx_bitmap, M_IFLIB);
	}
	tqg = qgroup_if_config_tqg;
	if (ctx->ifc_admin_task.gt_uniq != NULL)
		taskqgroup_detach(tqg, &ctx->ifc_admin_task);
	if (ctx->ifc_vflr_task.gt_uniq != NULL)
		taskqgroup_detach(tqg, &ctx->ifc_vflr_task);

	if_free(ifp);

	iflib_tx_structures_free(ctx);
	iflib_rx_structures_free(ctx);
	if (ctx->ifc_flags & IFC_SC_ALLOCATED)
		free(ctx->ifc_softc, M_IFLIB);
	free(ctx, M_IFLIB);
	return (0);
}

int
iflib_device_attach(device_t dev)
{
	if_ctx_t ctx;
	if_shared_ctx_t sctx;

	if ((sctx = DEVICE_REGISTER(dev)) == NULL || sctx->isc_magic != IFLIB_MAGIC)
		return (ENOTSUP);

	pci_enable_busmaster(dev);

	return (iflib_device_register(dev, NULL, sctx, &ctx));
}

int
iflib_device_deregister(if_ctx_t ctx)
{
	if_t ifp = ctx->ifc_ifp;
	iflib_txq_t txq;
	iflib_rxq_t rxq;
	device_t dev = ctx->ifc_dev;
	int i, j;
	struct taskqgroup *tqg;
	iflib_fl_t fl;

	/* Make sure VLANS are not using driver */
	if (if_vlantrunkinuse(ifp)) {
		device_printf(dev,"Vlan in use, detach first\n");
		return (EBUSY);
	}

	CTX_LOCK(ctx);
	ctx->ifc_in_detach = 1;
	iflib_stop(ctx);
	CTX_UNLOCK(ctx);

	/* Unregister VLAN events */
	if (ctx->ifc_vlan_attach_event != NULL)
		EVENTHANDLER_DEREGISTER(vlan_config, ctx->ifc_vlan_attach_event);
	if (ctx->ifc_vlan_detach_event != NULL)
		EVENTHANDLER_DEREGISTER(vlan_unconfig, ctx->ifc_vlan_detach_event);

	iflib_netmap_detach(ifp);
	ether_ifdetach(ifp);
	if (ctx->ifc_led_dev != NULL)
		led_destroy(ctx->ifc_led_dev);
	/* XXX drain any dependent tasks */
	tqg = qgroup_if_io_tqg;
	for (txq = ctx->ifc_txqs, i = 0; i < NTXQSETS(ctx); i++, txq++) {
		callout_drain(&txq->ift_timer);
		if (txq->ift_task.gt_uniq != NULL)
			taskqgroup_detach(tqg, &txq->ift_task);
	}
	for (i = 0, rxq = ctx->ifc_rxqs; i < NRXQSETS(ctx); i++, rxq++) {
		if (rxq->ifr_task.gt_uniq != NULL)
			taskqgroup_detach(tqg, &rxq->ifr_task);

		for (j = 0, fl = rxq->ifr_fl; j < rxq->ifr_nfl; j++, fl++)
			free(fl->ifl_rx_bitmap, M_IFLIB);
			
	}
	tqg = qgroup_if_config_tqg;
	if (ctx->ifc_admin_task.gt_uniq != NULL)
		taskqgroup_detach(tqg, &ctx->ifc_admin_task);
	if (ctx->ifc_vflr_task.gt_uniq != NULL)
		taskqgroup_detach(tqg, &ctx->ifc_vflr_task);
	CTX_LOCK(ctx);
	IFDI_DETACH(ctx);
	CTX_UNLOCK(ctx);

	/* ether_ifdetach calls if_qflush - lock must be destroy afterwards*/
	CTX_LOCK_DESTROY(ctx);
	device_set_softc(ctx->ifc_dev, NULL);
	if (ctx->ifc_softc_ctx.isc_intr != IFLIB_INTR_LEGACY) {
		pci_release_msi(dev);
	}
	if (ctx->ifc_softc_ctx.isc_intr != IFLIB_INTR_MSIX) {
		iflib_irq_free(ctx, &ctx->ifc_legacy_irq);
	}
	if (ctx->ifc_msix_mem != NULL) {
		bus_release_resource(ctx->ifc_dev, SYS_RES_MEMORY,
			ctx->ifc_softc_ctx.isc_msix_bar, ctx->ifc_msix_mem);
		ctx->ifc_msix_mem = NULL;
	}

	bus_generic_detach(dev);
	if_free(ifp);

	iflib_tx_structures_free(ctx);
	iflib_rx_structures_free(ctx);
	if (ctx->ifc_flags & IFC_SC_ALLOCATED)
		free(ctx->ifc_softc, M_IFLIB);
	free(ctx, M_IFLIB);
	return (0);
}


int
iflib_device_detach(device_t dev)
{
	if_ctx_t ctx = device_get_softc(dev);

	return (iflib_device_deregister(ctx));
}

int
iflib_device_suspend(device_t dev)
{
	if_ctx_t ctx = device_get_softc(dev);

	CTX_LOCK(ctx);
	IFDI_SUSPEND(ctx);
	CTX_UNLOCK(ctx);

	return bus_generic_suspend(dev);
}
int
iflib_device_shutdown(device_t dev)
{
	if_ctx_t ctx = device_get_softc(dev);

	CTX_LOCK(ctx);
	IFDI_SHUTDOWN(ctx);
	CTX_UNLOCK(ctx);

	return bus_generic_suspend(dev);
}


int
iflib_device_resume(device_t dev)
{
	if_ctx_t ctx = device_get_softc(dev);
	iflib_txq_t txq = ctx->ifc_txqs;

	CTX_LOCK(ctx);
	IFDI_RESUME(ctx);
	iflib_init_locked(ctx);
	CTX_UNLOCK(ctx);
	for (int i = 0; i < NTXQSETS(ctx); i++, txq++)
		iflib_txq_check_drain(txq, IFLIB_RESTART_BUDGET);

	return (bus_generic_resume(dev));
}

int
iflib_device_iov_init(device_t dev, uint16_t num_vfs, const nvlist_t *params)
{
	int error;
	if_ctx_t ctx = device_get_softc(dev);

	CTX_LOCK(ctx);
	error = IFDI_IOV_INIT(ctx, num_vfs, params);
	CTX_UNLOCK(ctx);

	return (error);
}

void
iflib_device_iov_uninit(device_t dev)
{
	if_ctx_t ctx = device_get_softc(dev);

	CTX_LOCK(ctx);
	IFDI_IOV_UNINIT(ctx);
	CTX_UNLOCK(ctx);
}

int
iflib_device_iov_add_vf(device_t dev, uint16_t vfnum, const nvlist_t *params)
{
	int error;
	if_ctx_t ctx = device_get_softc(dev);

	CTX_LOCK(ctx);
	error = IFDI_IOV_VF_ADD(ctx, vfnum, params);
	CTX_UNLOCK(ctx);

	return (error);
}

/*********************************************************************
 *
 *  MODULE FUNCTION DEFINITIONS
 *
 **********************************************************************/

/*
 * - Start a fast taskqueue thread for each core
 * - Start a taskqueue for control operations
 */
static int
iflib_module_init(void)
{
	return (0);
}

static int
iflib_module_event_handler(module_t mod, int what, void *arg)
{
	int err;

	switch (what) {
	case MOD_LOAD:
		if ((err = iflib_module_init()) != 0)
			return (err);
		break;
	case MOD_UNLOAD:
		return (EBUSY);
	default:
		return (EOPNOTSUPP);
	}

	return (0);
}

/*********************************************************************
 *
 *  PUBLIC FUNCTION DEFINITIONS
 *     ordered as in iflib.h
 *
 **********************************************************************/


static void
_iflib_assert(if_shared_ctx_t sctx)
{
	MPASS(sctx->isc_tx_maxsize);
	MPASS(sctx->isc_tx_maxsegsize);

	MPASS(sctx->isc_rx_maxsize);
	MPASS(sctx->isc_rx_nsegments);
	MPASS(sctx->isc_rx_maxsegsize);

	MPASS(sctx->isc_nrxd_min[0]);
	MPASS(sctx->isc_nrxd_max[0]);
	MPASS(sctx->isc_nrxd_default[0]);
	MPASS(sctx->isc_ntxd_min[0]);
	MPASS(sctx->isc_ntxd_max[0]);
	MPASS(sctx->isc_ntxd_default[0]);
}

static void
_iflib_pre_assert(if_softc_ctx_t scctx)
{

	MPASS(scctx->isc_txrx->ift_txd_encap);
	MPASS(scctx->isc_txrx->ift_txd_flush);
	MPASS(scctx->isc_txrx->ift_txd_credits_update);
	MPASS(scctx->isc_txrx->ift_rxd_available);
	MPASS(scctx->isc_txrx->ift_rxd_pkt_get);
	MPASS(scctx->isc_txrx->ift_rxd_refill);
	MPASS(scctx->isc_txrx->ift_rxd_flush);
}

static int
iflib_register(if_ctx_t ctx)
{
	if_shared_ctx_t sctx = ctx->ifc_sctx;
	driver_t *driver = sctx->isc_driver;
	device_t dev = ctx->ifc_dev;
	if_t ifp;

	_iflib_assert(sctx);

	CTX_LOCK_INIT(ctx);
	STATE_LOCK_INIT(ctx, device_get_nameunit(ctx->ifc_dev));
	ifp = ctx->ifc_ifp = if_gethandle(IFT_ETHER);
	if (ifp == NULL) {
		device_printf(dev, "can not allocate ifnet structure\n");
		return (ENOMEM);
	}

	/*
	 * Initialize our context's device specific methods
	 */
	kobj_init((kobj_t) ctx, (kobj_class_t) driver);
	kobj_class_compile((kobj_class_t) driver);
	driver->refs++;

	if_initname(ifp, device_get_name(dev), device_get_unit(dev));
	if_setsoftc(ifp, ctx);
	if_setdev(ifp, dev);
	if_setinitfn(ifp, iflib_if_init);
	if_setioctlfn(ifp, iflib_if_ioctl);
#ifdef ALTQ
	if_setstartfn(ifp, iflib_altq_if_start);
	if_settransmitfn(ifp, iflib_altq_if_transmit);
	if_setsendqready(ifp);
#else
	if_settransmitfn(ifp, iflib_if_transmit);
#endif
	if_setqflushfn(ifp, iflib_if_qflush);
	if_setflags(ifp, IFF_BROADCAST | IFF_SIMPLEX | IFF_MULTICAST);

	ctx->ifc_vlan_attach_event =
		EVENTHANDLER_REGISTER(vlan_config, iflib_vlan_register, ctx,
							  EVENTHANDLER_PRI_FIRST);
	ctx->ifc_vlan_detach_event =
		EVENTHANDLER_REGISTER(vlan_unconfig, iflib_vlan_unregister, ctx,
							  EVENTHANDLER_PRI_FIRST);

	ifmedia_init(&ctx->ifc_media, IFM_IMASK,
					 iflib_media_change, iflib_media_status);

	return (0);
}


static int
iflib_queues_alloc(if_ctx_t ctx)
{
	if_shared_ctx_t sctx = ctx->ifc_sctx;
	if_softc_ctx_t scctx = &ctx->ifc_softc_ctx;
	device_t dev = ctx->ifc_dev;
	int nrxqsets = scctx->isc_nrxqsets;
	int ntxqsets = scctx->isc_ntxqsets;
	iflib_txq_t txq;
	iflib_rxq_t rxq;
	iflib_fl_t fl = NULL;
	int i, j, cpu, err, txconf, rxconf;
	iflib_dma_info_t ifdip;
	uint32_t *rxqsizes = scctx->isc_rxqsizes;
	uint32_t *txqsizes = scctx->isc_txqsizes;
	uint8_t nrxqs = sctx->isc_nrxqs;
	uint8_t ntxqs = sctx->isc_ntxqs;
	int nfree_lists = sctx->isc_nfl ? sctx->isc_nfl : 1;
	caddr_t *vaddrs;
	uint64_t *paddrs;

	KASSERT(ntxqs > 0, ("number of queues per qset must be at least 1"));
	KASSERT(nrxqs > 0, ("number of queues per qset must be at least 1"));

	/* Allocate the TX ring struct memory */
	if (!(ctx->ifc_txqs =
	    (iflib_txq_t) malloc(sizeof(struct iflib_txq) *
	    ntxqsets, M_IFLIB, M_NOWAIT | M_ZERO))) {
		device_printf(dev, "Unable to allocate TX ring memory\n");
		err = ENOMEM;
		goto fail;
	}

	/* Now allocate the RX */
	if (!(ctx->ifc_rxqs =
	    (iflib_rxq_t) malloc(sizeof(struct iflib_rxq) *
	    nrxqsets, M_IFLIB, M_NOWAIT | M_ZERO))) {
		device_printf(dev, "Unable to allocate RX ring memory\n");
		err = ENOMEM;
		goto rx_fail;
	}

	txq = ctx->ifc_txqs;
	rxq = ctx->ifc_rxqs;

	/*
	 * XXX handle allocation failure
	 */
	for (txconf = i = 0, cpu = CPU_FIRST(); i < ntxqsets; i++, txconf++, txq++, cpu = CPU_NEXT(cpu)) {
		/* Set up some basics */

		if ((ifdip = malloc(sizeof(struct iflib_dma_info) * ntxqs, M_IFLIB, M_WAITOK|M_ZERO)) == NULL) {
			device_printf(dev, "failed to allocate iflib_dma_info\n");
			err = ENOMEM;
			goto err_tx_desc;
		}
		txq->ift_ifdi = ifdip;
		for (j = 0; j < ntxqs; j++, ifdip++) {
			if (iflib_dma_alloc(ctx, txqsizes[j], ifdip, BUS_DMA_NOWAIT)) {
				device_printf(dev, "Unable to allocate Descriptor memory\n");
				err = ENOMEM;
				goto err_tx_desc;
			}
			txq->ift_txd_size[j] = scctx->isc_txd_size[j];
			bzero((void *)ifdip->idi_vaddr, txqsizes[j]);
		}
		txq->ift_ctx = ctx;
		txq->ift_id = i;
		if (sctx->isc_flags & IFLIB_HAS_TXCQ) {
			txq->ift_br_offset = 1;
		} else {
			txq->ift_br_offset = 0;
		}
		/* XXX fix this */
		txq->ift_timer.c_cpu = cpu;

		if (iflib_txsd_alloc(txq)) {
			device_printf(dev, "Critical Failure setting up TX buffers\n");
			err = ENOMEM;
			goto err_tx_desc;
		}

		/* Initialize the TX lock */
		snprintf(txq->ift_mtx_name, MTX_NAME_LEN, "%s:tx(%d):callout",
		    device_get_nameunit(dev), txq->ift_id);
		mtx_init(&txq->ift_mtx, txq->ift_mtx_name, NULL, MTX_DEF);
		callout_init_mtx(&txq->ift_timer, &txq->ift_mtx, 0);

		snprintf(txq->ift_db_mtx_name, MTX_NAME_LEN, "%s:tx(%d):db",
			 device_get_nameunit(dev), txq->ift_id);

		err = ifmp_ring_alloc(&txq->ift_br, 2048, txq, iflib_txq_drain,
				      iflib_txq_can_drain, M_IFLIB, M_WAITOK);
		if (err) {
			/* XXX free any allocated rings */
			device_printf(dev, "Unable to allocate buf_ring\n");
			goto err_tx_desc;
		}
	}

	for (rxconf = i = 0; i < nrxqsets; i++, rxconf++, rxq++) {
		/* Set up some basics */

		if ((ifdip = malloc(sizeof(struct iflib_dma_info) * nrxqs, M_IFLIB, M_WAITOK|M_ZERO)) == NULL) {
			device_printf(dev, "failed to allocate iflib_dma_info\n");
			err = ENOMEM;
			goto err_tx_desc;
		}

		rxq->ifr_ifdi = ifdip;
		/* XXX this needs to be changed if #rx queues != #tx queues */
		rxq->ifr_ntxqirq = 1;
		rxq->ifr_txqid[0] = i;
		for (j = 0; j < nrxqs; j++, ifdip++) {
			if (iflib_dma_alloc(ctx, rxqsizes[j], ifdip, BUS_DMA_NOWAIT)) {
				device_printf(dev, "Unable to allocate Descriptor memory\n");
				err = ENOMEM;
				goto err_tx_desc;
			}
			bzero((void *)ifdip->idi_vaddr, rxqsizes[j]);
		}
		rxq->ifr_ctx = ctx;
		rxq->ifr_id = i;
		if (sctx->isc_flags & IFLIB_HAS_RXCQ) {
			rxq->ifr_fl_offset = 1;
		} else {
			rxq->ifr_fl_offset = 0;
		}
		rxq->ifr_nfl = nfree_lists;
		if (!(fl =
			  (iflib_fl_t) malloc(sizeof(struct iflib_fl) * nfree_lists, M_IFLIB, M_NOWAIT | M_ZERO))) {
			device_printf(dev, "Unable to allocate free list memory\n");
			err = ENOMEM;
			goto err_tx_desc;
		}
		rxq->ifr_fl = fl;
		for (j = 0; j < nfree_lists; j++) {
			fl[j].ifl_rxq = rxq;
			fl[j].ifl_id = j;
			fl[j].ifl_ifdi = &rxq->ifr_ifdi[j + rxq->ifr_fl_offset];
			fl[j].ifl_rxd_size = scctx->isc_rxd_size[j];
		}
        /* Allocate receive buffers for the ring*/
		if (iflib_rxsd_alloc(rxq)) {
			device_printf(dev,
			    "Critical Failure setting up receive buffers\n");
			err = ENOMEM;
			goto err_rx_desc;
		}

		for (j = 0, fl = rxq->ifr_fl; j < rxq->ifr_nfl; j++, fl++) 
			fl->ifl_rx_bitmap = bit_alloc(fl->ifl_size, M_IFLIB, M_WAITOK|M_ZERO);
	}

	/* TXQs */
	vaddrs = malloc(sizeof(caddr_t)*ntxqsets*ntxqs, M_IFLIB, M_WAITOK);
	paddrs = malloc(sizeof(uint64_t)*ntxqsets*ntxqs, M_IFLIB, M_WAITOK);
	for (i = 0; i < ntxqsets; i++) {
		iflib_dma_info_t di = ctx->ifc_txqs[i].ift_ifdi;

		for (j = 0; j < ntxqs; j++, di++) {
			vaddrs[i*ntxqs + j] = di->idi_vaddr;
			paddrs[i*ntxqs + j] = di->idi_paddr;
		}
	}
	if ((err = IFDI_TX_QUEUES_ALLOC(ctx, vaddrs, paddrs, ntxqs, ntxqsets)) != 0) {
		device_printf(ctx->ifc_dev, "device queue allocation failed\n");
		iflib_tx_structures_free(ctx);
		free(vaddrs, M_IFLIB);
		free(paddrs, M_IFLIB);
		goto err_rx_desc;
	}
	free(vaddrs, M_IFLIB);
	free(paddrs, M_IFLIB);

	/* RXQs */
	vaddrs = malloc(sizeof(caddr_t)*nrxqsets*nrxqs, M_IFLIB, M_WAITOK);
	paddrs = malloc(sizeof(uint64_t)*nrxqsets*nrxqs, M_IFLIB, M_WAITOK);
	for (i = 0; i < nrxqsets; i++) {
		iflib_dma_info_t di = ctx->ifc_rxqs[i].ifr_ifdi;

		for (j = 0; j < nrxqs; j++, di++) {
			vaddrs[i*nrxqs + j] = di->idi_vaddr;
			paddrs[i*nrxqs + j] = di->idi_paddr;
		}
	}
	if ((err = IFDI_RX_QUEUES_ALLOC(ctx, vaddrs, paddrs, nrxqs, nrxqsets)) != 0) {
		device_printf(ctx->ifc_dev, "device queue allocation failed\n");
		iflib_tx_structures_free(ctx);
		free(vaddrs, M_IFLIB);
		free(paddrs, M_IFLIB);
		goto err_rx_desc;
	}
	free(vaddrs, M_IFLIB);
	free(paddrs, M_IFLIB);

	return (0);

/* XXX handle allocation failure changes */
err_rx_desc:
err_tx_desc:
rx_fail:
	if (ctx->ifc_rxqs != NULL)
		free(ctx->ifc_rxqs, M_IFLIB);
	ctx->ifc_rxqs = NULL;
	if (ctx->ifc_txqs != NULL)
		free(ctx->ifc_txqs, M_IFLIB);
	ctx->ifc_txqs = NULL;
fail:
	return (err);
}

static int
iflib_tx_structures_setup(if_ctx_t ctx)
{
	iflib_txq_t txq = ctx->ifc_txqs;
	int i;

	for (i = 0; i < NTXQSETS(ctx); i++, txq++)
		iflib_txq_setup(txq);

	return (0);
}

static void
iflib_tx_structures_free(if_ctx_t ctx)
{
	iflib_txq_t txq = ctx->ifc_txqs;
	int i, j;

	for (i = 0; i < NTXQSETS(ctx); i++, txq++) {
		iflib_txq_destroy(txq);
		for (j = 0; j < ctx->ifc_nhwtxqs; j++)
			iflib_dma_free(&txq->ift_ifdi[j]);
	}
	free(ctx->ifc_txqs, M_IFLIB);
	ctx->ifc_txqs = NULL;
	IFDI_QUEUES_FREE(ctx);
}

/*********************************************************************
 *
 *  Initialize all receive rings.
 *
 **********************************************************************/
static int
iflib_rx_structures_setup(if_ctx_t ctx)
{
	iflib_rxq_t rxq = ctx->ifc_rxqs;
	int q;
#if defined(INET6) || defined(INET)
	int i, err;
#endif

	for (q = 0; q < ctx->ifc_softc_ctx.isc_nrxqsets; q++, rxq++) {
#if defined(INET6) || defined(INET)
		tcp_lro_free(&rxq->ifr_lc);
		if ((err = tcp_lro_init_args(&rxq->ifr_lc, ctx->ifc_ifp,
		    TCP_LRO_ENTRIES, min(1024,
		    ctx->ifc_softc_ctx.isc_nrxd[rxq->ifr_fl_offset]))) != 0) {
			device_printf(ctx->ifc_dev, "LRO Initialization failed!\n");
			goto fail;
		}
		rxq->ifr_lro_enabled = TRUE;
#endif
		IFDI_RXQ_SETUP(ctx, rxq->ifr_id);
	}
	return (0);
#if defined(INET6) || defined(INET)
fail:
	/*
	 * Free RX software descriptors allocated so far, we will only handle
	 * the rings that completed, the failing case will have
	 * cleaned up for itself. 'q' failed, so its the terminus.
	 */
	rxq = ctx->ifc_rxqs;
	for (i = 0; i < q; ++i, rxq++) {
		iflib_rx_sds_free(rxq);
		rxq->ifr_cq_gen = rxq->ifr_cq_cidx = rxq->ifr_cq_pidx = 0;
	}
	return (err);
#endif
}

/*********************************************************************
 *
 *  Free all receive rings.
 *
 **********************************************************************/
static void
iflib_rx_structures_free(if_ctx_t ctx)
{
	iflib_rxq_t rxq = ctx->ifc_rxqs;

	for (int i = 0; i < ctx->ifc_softc_ctx.isc_nrxqsets; i++, rxq++) {
		iflib_rx_sds_free(rxq);
	}
}

static int
iflib_qset_structures_setup(if_ctx_t ctx)
{
	int err;

	/*
	 * It is expected that the caller takes care of freeing queues if this
	 * fails.
	 */
	if ((err = iflib_tx_structures_setup(ctx)) != 0) {
		device_printf(ctx->ifc_dev, "iflib_tx_structures_setup failed: %d\n", err);
		return (err);
	}

	if ((err = iflib_rx_structures_setup(ctx)) != 0)
		device_printf(ctx->ifc_dev, "iflib_rx_structures_setup failed: %d\n", err);

	return (err);
}

int
iflib_irq_alloc(if_ctx_t ctx, if_irq_t irq, int rid,
		driver_filter_t filter, void *filter_arg, driver_intr_t handler, void *arg, const char *name)
{

	return (_iflib_irq_alloc(ctx, irq, rid, filter, handler, arg, name));
}

#ifdef SMP
static int
find_nth(if_ctx_t ctx, int qid)
{
	cpuset_t cpus;
	int i, cpuid, eqid, count;

	CPU_COPY(&ctx->ifc_cpus, &cpus);
	count = CPU_COUNT(&cpus);
	eqid = qid % count;
	/* clear up to the qid'th bit */
	for (i = 0; i < eqid; i++) {
		cpuid = CPU_FFS(&cpus);
		MPASS(cpuid != 0);
		CPU_CLR(cpuid-1, &cpus);
	}
	cpuid = CPU_FFS(&cpus);
	MPASS(cpuid != 0);
	return (cpuid-1);
}

#ifdef SCHED_ULE
extern struct cpu_group *cpu_top;              /* CPU topology */

static int
find_child_with_core(int cpu, struct cpu_group *grp)
{
	int i;

	if (grp->cg_children == 0)
		return -1;

	MPASS(grp->cg_child);
	for (i = 0; i < grp->cg_children; i++) {
		if (CPU_ISSET(cpu, &grp->cg_child[i].cg_mask))
			return i;
	}

	return -1;
}

/*
 * Find the nth "close" core to the specified core
 * "close" is defined as the deepest level that shares
 * at least an L2 cache.  With threads, this will be
 * threads on the same core.  If the sahred cache is L3
 * or higher, simply returns the same core.
 */
static int
find_close_core(int cpu, int core_offset)
{
	struct cpu_group *grp;
	int i;
	int fcpu;
	cpuset_t cs;

	grp = cpu_top;
	if (grp == NULL)
		return cpu;
	i = 0;
	while ((i = find_child_with_core(cpu, grp)) != -1) {
		/* If the child only has one cpu, don't descend */
		if (grp->cg_child[i].cg_count <= 1)
			break;
		grp = &grp->cg_child[i];
	}

	/* If they don't share at least an L2 cache, use the same CPU */
	if (grp->cg_level > CG_SHARE_L2 || grp->cg_level == CG_SHARE_NONE)
		return cpu;

	/* Now pick one */
	CPU_COPY(&grp->cg_mask, &cs);

	/* Add the selected CPU offset to core offset. */
	for (i = 0; (fcpu = CPU_FFS(&cs)) != 0; i++) {
		if (fcpu - 1 == cpu)
			break;
		CPU_CLR(fcpu - 1, &cs);
	}
	MPASS(fcpu);

	core_offset += i;

	CPU_COPY(&grp->cg_mask, &cs);
	for (i = core_offset % grp->cg_count; i > 0; i--) {
		MPASS(CPU_FFS(&cs));
		CPU_CLR(CPU_FFS(&cs) - 1, &cs);
	}
	MPASS(CPU_FFS(&cs));
	return CPU_FFS(&cs) - 1;
}
#else
static int
find_close_core(int cpu, int core_offset __unused)
{
	return cpu;
}
#endif

static int
get_core_offset(if_ctx_t ctx, iflib_intr_type_t type, int qid)
{
	switch (type) {
	case IFLIB_INTR_TX:
		/* TX queues get cores which share at least an L2 cache with the corresponding RX queue */
		/* XXX handle multiple RX threads per core and more than two core per L2 group */
		return qid / CPU_COUNT(&ctx->ifc_cpus) + 1;
	case IFLIB_INTR_RX:
	case IFLIB_INTR_RXTX:
		/* RX queues get the specified core */
		return qid / CPU_COUNT(&ctx->ifc_cpus);
	default:
		return -1;
	}
}
#else
#define get_core_offset(ctx, type, qid)	CPU_FIRST()
#define find_close_core(cpuid, tid)	CPU_FIRST()
#define find_nth(ctx, gid)		CPU_FIRST()
#endif

/* Just to avoid copy/paste */
static inline int
iflib_irq_set_affinity(if_ctx_t ctx, int irq, iflib_intr_type_t type, int qid,
    struct grouptask *gtask, struct taskqgroup *tqg, void *uniq, const char *name)
{
	int cpuid;
	int err, tid;

	cpuid = find_nth(ctx, qid);
	tid = get_core_offset(ctx, type, qid);
	MPASS(tid >= 0);
	cpuid = find_close_core(cpuid, tid);
	err = taskqgroup_attach_cpu(tqg, gtask, uniq, cpuid, irq, name);
	if (err) {
		device_printf(ctx->ifc_dev, "taskqgroup_attach_cpu failed %d\n", err);
		return (err);
	}
#ifdef notyet
	if (cpuid > ctx->ifc_cpuid_highest)
		ctx->ifc_cpuid_highest = cpuid;
#endif
	return 0;
}

int
iflib_irq_alloc_generic(if_ctx_t ctx, if_irq_t irq, int rid,
			iflib_intr_type_t type, driver_filter_t *filter,
			void *filter_arg, int qid, const char *name)
{
	struct grouptask *gtask;
	struct taskqgroup *tqg;
	iflib_filter_info_t info;
	gtask_fn_t *fn;
	int tqrid, err;
	driver_filter_t *intr_fast;
	void *q;

	info = &ctx->ifc_filter_info;
	tqrid = rid;

	switch (type) {
	/* XXX merge tx/rx for netmap? */
	case IFLIB_INTR_TX:
		q = &ctx->ifc_txqs[qid];
		info = &ctx->ifc_txqs[qid].ift_filter_info;
		gtask = &ctx->ifc_txqs[qid].ift_task;
		tqg = qgroup_if_io_tqg;
		fn = _task_fn_tx;
		intr_fast = iflib_fast_intr;
		GROUPTASK_INIT(gtask, 0, fn, q);
		ctx->ifc_flags |= IFC_NETMAP_TX_IRQ;
		break;
	case IFLIB_INTR_RX:
		q = &ctx->ifc_rxqs[qid];
		info = &ctx->ifc_rxqs[qid].ifr_filter_info;
		gtask = &ctx->ifc_rxqs[qid].ifr_task;
		tqg = qgroup_if_io_tqg;
		fn = _task_fn_rx;
		intr_fast = iflib_fast_intr;
		GROUPTASK_INIT(gtask, 0, fn, q);
		break;
	case IFLIB_INTR_RXTX:
		q = &ctx->ifc_rxqs[qid];
		info = &ctx->ifc_rxqs[qid].ifr_filter_info;
		gtask = &ctx->ifc_rxqs[qid].ifr_task;
		tqg = qgroup_if_io_tqg;
		fn = _task_fn_rx;
		intr_fast = iflib_fast_intr_rxtx;
		GROUPTASK_INIT(gtask, 0, fn, q);
		break;
	case IFLIB_INTR_ADMIN:
		q = ctx;
		tqrid = -1;
		info = &ctx->ifc_filter_info;
		gtask = &ctx->ifc_admin_task;
		tqg = qgroup_if_config_tqg;
		fn = _task_fn_admin;
		intr_fast = iflib_fast_intr_ctx;
		break;
	default:
		panic("unknown net intr type");
	}

	info->ifi_filter = filter;
	info->ifi_filter_arg = filter_arg;
	info->ifi_task = gtask;
	info->ifi_ctx = q;

	err = _iflib_irq_alloc(ctx, irq, rid, intr_fast, NULL, info,  name);
	if (err != 0) {
		device_printf(ctx->ifc_dev, "_iflib_irq_alloc failed %d\n", err);
		return (err);
	}
	if (type == IFLIB_INTR_ADMIN)
		return (0);

	if (tqrid != -1) {
		err = iflib_irq_set_affinity(ctx, rman_get_start(irq->ii_res), type, qid, gtask, tqg, q, name);
		if (err)
			return (err);
	} else {
		taskqgroup_attach(tqg, gtask, q, rman_get_start(irq->ii_res), name);
	}

	return (0);
}

void
iflib_softirq_alloc_generic(if_ctx_t ctx, if_irq_t irq, iflib_intr_type_t type,  void *arg, int qid, const char *name)
{
	struct grouptask *gtask;
	struct taskqgroup *tqg;
	gtask_fn_t *fn;
	void *q;
	int irq_num = -1;
	int err;

	switch (type) {
	case IFLIB_INTR_TX:
		q = &ctx->ifc_txqs[qid];
		gtask = &ctx->ifc_txqs[qid].ift_task;
		tqg = qgroup_if_io_tqg;
		fn = _task_fn_tx;
		if (irq != NULL)
			irq_num = rman_get_start(irq->ii_res);
		break;
	case IFLIB_INTR_RX:
		q = &ctx->ifc_rxqs[qid];
		gtask = &ctx->ifc_rxqs[qid].ifr_task;
		tqg = qgroup_if_io_tqg;
		fn = _task_fn_rx;
		if (irq != NULL)
			irq_num = rman_get_start(irq->ii_res);
		break;
	case IFLIB_INTR_IOV:
		q = ctx;
		gtask = &ctx->ifc_vflr_task;
		tqg = qgroup_if_config_tqg;
		fn = _task_fn_iov;
		break;
	default:
		panic("unknown net intr type");
	}
	GROUPTASK_INIT(gtask, 0, fn, q);
	if (irq_num != -1) {
		err = iflib_irq_set_affinity(ctx, irq_num, type, qid, gtask, tqg, q, name);
		if (err)
			taskqgroup_attach(tqg, gtask, q, irq_num, name);
	}
	else {
		taskqgroup_attach(tqg, gtask, q, irq_num, name);
	}
}

void
iflib_irq_free(if_ctx_t ctx, if_irq_t irq)
{
	if (irq->ii_tag)
		bus_teardown_intr(ctx->ifc_dev, irq->ii_res, irq->ii_tag);

	if (irq->ii_res)
		bus_release_resource(ctx->ifc_dev, SYS_RES_IRQ, irq->ii_rid, irq->ii_res);
}

static int
iflib_legacy_setup(if_ctx_t ctx, driver_filter_t filter, void *filter_arg, int *rid, const char *name)
{
	iflib_txq_t txq = ctx->ifc_txqs;
	iflib_rxq_t rxq = ctx->ifc_rxqs;
	if_irq_t irq = &ctx->ifc_legacy_irq;
	iflib_filter_info_t info;
	struct grouptask *gtask;
	struct taskqgroup *tqg;
	gtask_fn_t *fn;
	int tqrid;
	void *q;
	int err;

	q = &ctx->ifc_rxqs[0];
	info = &rxq[0].ifr_filter_info;
	gtask = &rxq[0].ifr_task;
	tqg = qgroup_if_io_tqg;
	tqrid = irq->ii_rid = *rid;
	fn = _task_fn_rx;

	ctx->ifc_flags |= IFC_LEGACY;
	info->ifi_filter = filter;
	info->ifi_filter_arg = filter_arg;
	info->ifi_task = gtask;
	info->ifi_ctx = ctx;

	/* We allocate a single interrupt resource */
	if ((err = _iflib_irq_alloc(ctx, irq, tqrid, iflib_fast_intr_ctx, NULL, info, name)) != 0)
		return (err);
	GROUPTASK_INIT(gtask, 0, fn, q);
	taskqgroup_attach(tqg, gtask, q, rman_get_start(irq->ii_res), name);

	GROUPTASK_INIT(&txq->ift_task, 0, _task_fn_tx, txq);
	taskqgroup_attach(qgroup_if_io_tqg, &txq->ift_task, txq, rman_get_start(irq->ii_res), "tx");
	return (0);
}

void
iflib_led_create(if_ctx_t ctx)
{

	ctx->ifc_led_dev = led_create(iflib_led_func, ctx,
	    device_get_nameunit(ctx->ifc_dev));
}

void
iflib_tx_intr_deferred(if_ctx_t ctx, int txqid)
{

	GROUPTASK_ENQUEUE(&ctx->ifc_txqs[txqid].ift_task);
}

void
iflib_rx_intr_deferred(if_ctx_t ctx, int rxqid)
{

	GROUPTASK_ENQUEUE(&ctx->ifc_rxqs[rxqid].ifr_task);
}

void
iflib_admin_intr_deferred(if_ctx_t ctx)
{
#ifdef INVARIANTS
	struct grouptask *gtask;

	gtask = &ctx->ifc_admin_task;
	MPASS(gtask != NULL && gtask->gt_taskqueue != NULL);
#endif

	GROUPTASK_ENQUEUE(&ctx->ifc_admin_task);
}

void
iflib_iov_intr_deferred(if_ctx_t ctx)
{

	GROUPTASK_ENQUEUE(&ctx->ifc_vflr_task);
}

void
iflib_io_tqg_attach(struct grouptask *gt, void *uniq, int cpu, char *name)
{

	taskqgroup_attach_cpu(qgroup_if_io_tqg, gt, uniq, cpu, -1, name);
}

void
iflib_config_gtask_init(void *ctx, struct grouptask *gtask, gtask_fn_t *fn,
	const char *name)
{

	GROUPTASK_INIT(gtask, 0, fn, ctx);
	taskqgroup_attach(qgroup_if_config_tqg, gtask, gtask, -1, name);
}

void
iflib_config_gtask_deinit(struct grouptask *gtask)
{

	taskqgroup_detach(qgroup_if_config_tqg, gtask);	
}

void
iflib_link_state_change(if_ctx_t ctx, int link_state, uint64_t baudrate)
{
	if_t ifp = ctx->ifc_ifp;
	iflib_txq_t txq = ctx->ifc_txqs;

	if_setbaudrate(ifp, baudrate);
	if (baudrate >= IF_Gbps(10)) {
		STATE_LOCK(ctx);
		ctx->ifc_flags |= IFC_PREFETCH;
		STATE_UNLOCK(ctx);
	}
	/* If link down, disable watchdog */
	if ((ctx->ifc_link_state == LINK_STATE_UP) && (link_state == LINK_STATE_DOWN)) {
		for (int i = 0; i < ctx->ifc_softc_ctx.isc_ntxqsets; i++, txq++)
			txq->ift_qstatus = IFLIB_QUEUE_IDLE;
	}
	ctx->ifc_link_state = link_state;
	if_link_state_change(ifp, link_state);
}

static int
iflib_tx_credits_update(if_ctx_t ctx, iflib_txq_t txq)
{
	int credits;
#ifdef INVARIANTS
	int credits_pre = txq->ift_cidx_processed;
#endif

	if (ctx->isc_txd_credits_update == NULL)
		return (0);

	if ((credits = ctx->isc_txd_credits_update(ctx->ifc_softc, txq->ift_id, true)) == 0)
		return (0);

	txq->ift_processed += credits;
	txq->ift_cidx_processed += credits;

	MPASS(credits_pre + credits == txq->ift_cidx_processed);
	if (txq->ift_cidx_processed >= txq->ift_size)
		txq->ift_cidx_processed -= txq->ift_size;
	return (credits);
}

static int
iflib_rxd_avail(if_ctx_t ctx, iflib_rxq_t rxq, qidx_t cidx, qidx_t budget)
{

	return (ctx->isc_rxd_available(ctx->ifc_softc, rxq->ifr_id, cidx,
	    budget));
}

void
iflib_add_int_delay_sysctl(if_ctx_t ctx, const char *name,
	const char *description, if_int_delay_info_t info,
	int offset, int value)
{
	info->iidi_ctx = ctx;
	info->iidi_offset = offset;
	info->iidi_value = value;
	SYSCTL_ADD_PROC(device_get_sysctl_ctx(ctx->ifc_dev),
	    SYSCTL_CHILDREN(device_get_sysctl_tree(ctx->ifc_dev)),
	    OID_AUTO, name, CTLTYPE_INT|CTLFLAG_RW,
	    info, 0, iflib_sysctl_int_delay, "I", description);
}

struct sx *
iflib_ctx_lock_get(if_ctx_t ctx)
{

	return (&ctx->ifc_ctx_sx);
}

static int
iflib_msix_init(if_ctx_t ctx)
{
	device_t dev = ctx->ifc_dev;
	if_shared_ctx_t sctx = ctx->ifc_sctx;
	if_softc_ctx_t scctx = &ctx->ifc_softc_ctx;
	int vectors, queues, rx_queues, tx_queues, queuemsgs, msgs;
	int iflib_num_tx_queues, iflib_num_rx_queues;
	int err, admincnt, bar;

	iflib_num_tx_queues = ctx->ifc_sysctl_ntxqs;
	iflib_num_rx_queues = ctx->ifc_sysctl_nrxqs;

	device_printf(dev, "msix_init qsets capped at %d\n", imax(scctx->isc_ntxqsets, scctx->isc_nrxqsets));

	bar = ctx->ifc_softc_ctx.isc_msix_bar;
	admincnt = sctx->isc_admin_intrcnt;
	/* Override by tuneable */
	if (scctx->isc_disable_msix)
		goto msi;

	/*
	 * bar == -1 => "trust me I know what I'm doing"
	 * Some drivers are for hardware that is so shoddily
	 * documented that no one knows which bars are which
	 * so the developer has to map all bars. This hack
	 * allows shoddy garbage to use msix in this framework.
	 */
	if (bar != -1) {
		ctx->ifc_msix_mem = bus_alloc_resource_any(dev,
	            SYS_RES_MEMORY, &bar, RF_ACTIVE);
		if (ctx->ifc_msix_mem == NULL) {
			/* May not be enabled */
			device_printf(dev, "Unable to map MSIX table \n");
			goto msi;
		}
	}
	/* First try MSI/X */
	if ((msgs = pci_msix_count(dev)) == 0) { /* system has msix disabled */
		device_printf(dev, "System has MSIX disabled \n");
		bus_release_resource(dev, SYS_RES_MEMORY,
		    bar, ctx->ifc_msix_mem);
		ctx->ifc_msix_mem = NULL;
		goto msi;
	}
#if IFLIB_DEBUG
	/* use only 1 qset in debug mode */
	queuemsgs = min(msgs - admincnt, 1);
#else
	queuemsgs = msgs - admincnt;
#endif
#ifdef RSS
	queues = imin(queuemsgs, rss_getnumbuckets());
#else
	queues = queuemsgs;
#endif
	queues = imin(CPU_COUNT(&ctx->ifc_cpus), queues);
	device_printf(dev, "pxm cpus: %d queue msgs: %d admincnt: %d\n",
				  CPU_COUNT(&ctx->ifc_cpus), queuemsgs, admincnt);
#ifdef  RSS
	/* If we're doing RSS, clamp at the number of RSS buckets */
	if (queues > rss_getnumbuckets())
		queues = rss_getnumbuckets();
#endif
	if (iflib_num_rx_queues > 0 && iflib_num_rx_queues < queuemsgs - admincnt)
		rx_queues = iflib_num_rx_queues;
	else
		rx_queues = queues;

	if (rx_queues > scctx->isc_nrxqsets)
		rx_queues = scctx->isc_nrxqsets;

	/*
	 * We want this to be all logical CPUs by default
	 */
	if (iflib_num_tx_queues > 0 && iflib_num_tx_queues < queues)
		tx_queues = iflib_num_tx_queues;
	else
		tx_queues = mp_ncpus;

	if (tx_queues > scctx->isc_ntxqsets)
		tx_queues = scctx->isc_ntxqsets;

	if (ctx->ifc_sysctl_qs_eq_override == 0) {
#ifdef INVARIANTS
		if (tx_queues != rx_queues)
			device_printf(dev, "queue equality override not set, capping rx_queues at %d and tx_queues at %d\n",
				      min(rx_queues, tx_queues), min(rx_queues, tx_queues));
#endif
		tx_queues = min(rx_queues, tx_queues);
		rx_queues = min(rx_queues, tx_queues);
	}

	device_printf(dev, "using %d rx queues %d tx queues \n", rx_queues, tx_queues);

	vectors = rx_queues + admincnt;
	if ((err = pci_alloc_msix(dev, &vectors)) == 0) {
		device_printf(dev,
					  "Using MSIX interrupts with %d vectors\n", vectors);
		scctx->isc_vectors = vectors;
		scctx->isc_nrxqsets = rx_queues;
		scctx->isc_ntxqsets = tx_queues;
		scctx->isc_intr = IFLIB_INTR_MSIX;

		return (vectors);
	} else {
		device_printf(dev, "failed to allocate %d msix vectors, err: %d - using MSI\n", vectors, err);
		bus_release_resource(dev, SYS_RES_MEMORY, bar,
		    ctx->ifc_msix_mem);
		ctx->ifc_msix_mem = NULL;
	}
msi:
	vectors = pci_msi_count(dev);
	scctx->isc_nrxqsets = 1;
	scctx->isc_ntxqsets = 1;
	scctx->isc_vectors = vectors;
	if (vectors == 1 && pci_alloc_msi(dev, &vectors) == 0) {
		device_printf(dev,"Using an MSI interrupt\n");
		scctx->isc_intr = IFLIB_INTR_MSI;
	} else {
		scctx->isc_vectors = 1;
		device_printf(dev,"Using a Legacy interrupt\n");
		scctx->isc_intr = IFLIB_INTR_LEGACY;
	}

	return (vectors);
}

static const char *ring_states[] = { "IDLE", "BUSY", "STALLED", "ABDICATED" };

static int
mp_ring_state_handler(SYSCTL_HANDLER_ARGS)
{
	int rc;
	uint16_t *state = ((uint16_t *)oidp->oid_arg1);
	struct sbuf *sb;
	const char *ring_state = "UNKNOWN";

	/* XXX needed ? */
	rc = sysctl_wire_old_buffer(req, 0);
	MPASS(rc == 0);
	if (rc != 0)
		return (rc);
	sb = sbuf_new_for_sysctl(NULL, NULL, 80, req);
	MPASS(sb != NULL);
	if (sb == NULL)
		return (ENOMEM);
	if (state[3] <= 3)
		ring_state = ring_states[state[3]];

	sbuf_printf(sb, "pidx_head: %04hd pidx_tail: %04hd cidx: %04hd state: %s",
		    state[0], state[1], state[2], ring_state);
	rc = sbuf_finish(sb);
	sbuf_delete(sb);
        return(rc);
}

enum iflib_ndesc_handler {
	IFLIB_NTXD_HANDLER,
	IFLIB_NRXD_HANDLER,
};

static int
mp_ndesc_handler(SYSCTL_HANDLER_ARGS)
{
	if_ctx_t ctx = (void *)arg1;
	enum iflib_ndesc_handler type = arg2;
	char buf[256] = {0};
	qidx_t *ndesc;
	char *p, *next;
	int nqs, rc, i;

	MPASS(type == IFLIB_NTXD_HANDLER || type == IFLIB_NRXD_HANDLER);

	nqs = 8;
	switch(type) {
	case IFLIB_NTXD_HANDLER:
		ndesc = ctx->ifc_sysctl_ntxds;
		if (ctx->ifc_sctx)
			nqs = ctx->ifc_sctx->isc_ntxqs;
		break;
	case IFLIB_NRXD_HANDLER:
		ndesc = ctx->ifc_sysctl_nrxds;
		if (ctx->ifc_sctx)
			nqs = ctx->ifc_sctx->isc_nrxqs;
		break;
	default:
			panic("unhandled type");
	}
	if (nqs == 0)
		nqs = 8;

	for (i=0; i<8; i++) {
		if (i >= nqs)
			break;
		if (i)
			strcat(buf, ",");
		sprintf(strchr(buf, 0), "%d", ndesc[i]);
	}

	rc = sysctl_handle_string(oidp, buf, sizeof(buf), req);
	if (rc || req->newptr == NULL)
		return rc;

	for (i = 0, next = buf, p = strsep(&next, " ,"); i < 8 && p;
	    i++, p = strsep(&next, " ,")) {
		ndesc[i] = strtoul(p, NULL, 10);
	}

	return(rc);
}

#define NAME_BUFLEN 32
static void
iflib_add_device_sysctl_pre(if_ctx_t ctx)
{
        device_t dev = iflib_get_dev(ctx);
	struct sysctl_oid_list *child, *oid_list;
	struct sysctl_ctx_list *ctx_list;
	struct sysctl_oid *node;

	ctx_list = device_get_sysctl_ctx(dev);
	child = SYSCTL_CHILDREN(device_get_sysctl_tree(dev));
	ctx->ifc_sysctl_node = node = SYSCTL_ADD_NODE(ctx_list, child, OID_AUTO, "iflib",
						      CTLFLAG_RD, NULL, "IFLIB fields");
	oid_list = SYSCTL_CHILDREN(node);

	SYSCTL_ADD_STRING(ctx_list, oid_list, OID_AUTO, "driver_version",
		       CTLFLAG_RD, ctx->ifc_sctx->isc_driver_version, 0,
		       "driver version");

	SYSCTL_ADD_U16(ctx_list, oid_list, OID_AUTO, "override_ntxqs",
		       CTLFLAG_RWTUN, &ctx->ifc_sysctl_ntxqs, 0,
			"# of txqs to use, 0 => use default #");
	SYSCTL_ADD_U16(ctx_list, oid_list, OID_AUTO, "override_nrxqs",
		       CTLFLAG_RWTUN, &ctx->ifc_sysctl_nrxqs, 0,
			"# of rxqs to use, 0 => use default #");
	SYSCTL_ADD_U16(ctx_list, oid_list, OID_AUTO, "override_qs_enable",
		       CTLFLAG_RWTUN, &ctx->ifc_sysctl_qs_eq_override, 0,
                       "permit #txq != #rxq");
	SYSCTL_ADD_INT(ctx_list, oid_list, OID_AUTO, "disable_msix",
                      CTLFLAG_RWTUN, &ctx->ifc_softc_ctx.isc_disable_msix, 0,
                      "disable MSIX (default 0)");
	SYSCTL_ADD_U16(ctx_list, oid_list, OID_AUTO, "rx_budget",
		       CTLFLAG_RWTUN, &ctx->ifc_sysctl_rx_budget, 0,
                       "set the rx budget");
	SYSCTL_ADD_U16(ctx_list, oid_list, OID_AUTO, "tx_abdicate",
		       CTLFLAG_RWTUN, &ctx->ifc_sysctl_tx_abdicate, 0,
		       "cause tx to abdicate instead of running to completion");

	/* XXX change for per-queue sizes */
	SYSCTL_ADD_PROC(ctx_list, oid_list, OID_AUTO, "override_ntxds",
		       CTLTYPE_STRING|CTLFLAG_RWTUN, ctx, IFLIB_NTXD_HANDLER,
                       mp_ndesc_handler, "A",
                       "list of # of tx descriptors to use, 0 = use default #");
	SYSCTL_ADD_PROC(ctx_list, oid_list, OID_AUTO, "override_nrxds",
		       CTLTYPE_STRING|CTLFLAG_RWTUN, ctx, IFLIB_NRXD_HANDLER,
                       mp_ndesc_handler, "A",
                       "list of # of rx descriptors to use, 0 = use default #");
}

static void
iflib_add_device_sysctl_post(if_ctx_t ctx)
{
	if_shared_ctx_t sctx = ctx->ifc_sctx;
	if_softc_ctx_t scctx = &ctx->ifc_softc_ctx;
        device_t dev = iflib_get_dev(ctx);
	struct sysctl_oid_list *child;
	struct sysctl_ctx_list *ctx_list;
	iflib_fl_t fl;
	iflib_txq_t txq;
	iflib_rxq_t rxq;
	int i, j;
	char namebuf[NAME_BUFLEN];
	char *qfmt;
	struct sysctl_oid *queue_node, *fl_node, *node;
	struct sysctl_oid_list *queue_list, *fl_list;
	ctx_list = device_get_sysctl_ctx(dev);

	node = ctx->ifc_sysctl_node;
	child = SYSCTL_CHILDREN(node);

	if (scctx->isc_ntxqsets > 100)
		qfmt = "txq%03d";
	else if (scctx->isc_ntxqsets > 10)
		qfmt = "txq%02d";
	else
		qfmt = "txq%d";
	for (i = 0, txq = ctx->ifc_txqs; i < scctx->isc_ntxqsets; i++, txq++) {
		snprintf(namebuf, NAME_BUFLEN, qfmt, i);
		queue_node = SYSCTL_ADD_NODE(ctx_list, child, OID_AUTO, namebuf,
					     CTLFLAG_RD, NULL, "Queue Name");
		queue_list = SYSCTL_CHILDREN(queue_node);
#if MEMORY_LOGGING
		SYSCTL_ADD_QUAD(ctx_list, queue_list, OID_AUTO, "txq_dequeued",
				CTLFLAG_RD,
				&txq->ift_dequeued, "total mbufs freed");
		SYSCTL_ADD_QUAD(ctx_list, queue_list, OID_AUTO, "txq_enqueued",
				CTLFLAG_RD,
				&txq->ift_enqueued, "total mbufs enqueued");
#endif
		SYSCTL_ADD_QUAD(ctx_list, queue_list, OID_AUTO, "mbuf_defrag",
				   CTLFLAG_RD,
				   &txq->ift_mbuf_defrag, "# of times m_defrag was called");
		SYSCTL_ADD_QUAD(ctx_list, queue_list, OID_AUTO, "m_pullups",
				   CTLFLAG_RD,
				   &txq->ift_pullups, "# of times m_pullup was called");
		SYSCTL_ADD_QUAD(ctx_list, queue_list, OID_AUTO, "mbuf_defrag_failed",
				   CTLFLAG_RD,
				   &txq->ift_mbuf_defrag_failed, "# of times m_defrag failed");
		SYSCTL_ADD_QUAD(ctx_list, queue_list, OID_AUTO, "no_desc_avail",
				   CTLFLAG_RD,
				   &txq->ift_no_desc_avail, "# of times no descriptors were available");
		SYSCTL_ADD_QUAD(ctx_list, queue_list, OID_AUTO, "tx_map_failed",
				   CTLFLAG_RD,
				   &txq->ift_map_failed, "# of times dma map failed");
		SYSCTL_ADD_QUAD(ctx_list, queue_list, OID_AUTO, "txd_encap_efbig",
				   CTLFLAG_RD,
				   &txq->ift_txd_encap_efbig, "# of times txd_encap returned EFBIG");
		SYSCTL_ADD_QUAD(ctx_list, queue_list, OID_AUTO, "no_tx_dma_setup",
				   CTLFLAG_RD,
				   &txq->ift_no_tx_dma_setup, "# of times map failed for other than EFBIG");
		SYSCTL_ADD_U16(ctx_list, queue_list, OID_AUTO, "txq_pidx",
				   CTLFLAG_RD,
				   &txq->ift_pidx, 1, "Producer Index");
		SYSCTL_ADD_U16(ctx_list, queue_list, OID_AUTO, "txq_cidx",
				   CTLFLAG_RD,
				   &txq->ift_cidx, 1, "Consumer Index");
		SYSCTL_ADD_U16(ctx_list, queue_list, OID_AUTO, "txq_cidx_processed",
				   CTLFLAG_RD,
				   &txq->ift_cidx_processed, 1, "Consumer Index seen by credit update");
		SYSCTL_ADD_U16(ctx_list, queue_list, OID_AUTO, "txq_in_use",
				   CTLFLAG_RD,
				   &txq->ift_in_use, 1, "descriptors in use");
		SYSCTL_ADD_QUAD(ctx_list, queue_list, OID_AUTO, "txq_processed",
				   CTLFLAG_RD,
				   &txq->ift_processed, "descriptors procesed for clean");
		SYSCTL_ADD_QUAD(ctx_list, queue_list, OID_AUTO, "txq_cleaned",
				   CTLFLAG_RD,
				   &txq->ift_cleaned, "total cleaned");
		SYSCTL_ADD_PROC(ctx_list, queue_list, OID_AUTO, "ring_state",
				CTLTYPE_STRING | CTLFLAG_RD, __DEVOLATILE(uint64_t *, &txq->ift_br->state),
				0, mp_ring_state_handler, "A", "soft ring state");
		SYSCTL_ADD_COUNTER_U64(ctx_list, queue_list, OID_AUTO, "r_enqueues",
				       CTLFLAG_RD, &txq->ift_br->enqueues,
				       "# of enqueues to the mp_ring for this queue");
		SYSCTL_ADD_COUNTER_U64(ctx_list, queue_list, OID_AUTO, "r_drops",
				       CTLFLAG_RD, &txq->ift_br->drops,
				       "# of drops in the mp_ring for this queue");
		SYSCTL_ADD_COUNTER_U64(ctx_list, queue_list, OID_AUTO, "r_starts",
				       CTLFLAG_RD, &txq->ift_br->starts,
				       "# of normal consumer starts in the mp_ring for this queue");
		SYSCTL_ADD_COUNTER_U64(ctx_list, queue_list, OID_AUTO, "r_stalls",
				       CTLFLAG_RD, &txq->ift_br->stalls,
					       "# of consumer stalls in the mp_ring for this queue");
		SYSCTL_ADD_COUNTER_U64(ctx_list, queue_list, OID_AUTO, "r_restarts",
			       CTLFLAG_RD, &txq->ift_br->restarts,
				       "# of consumer restarts in the mp_ring for this queue");
		SYSCTL_ADD_COUNTER_U64(ctx_list, queue_list, OID_AUTO, "r_abdications",
				       CTLFLAG_RD, &txq->ift_br->abdications,
				       "# of consumer abdications in the mp_ring for this queue");
	}

	if (scctx->isc_nrxqsets > 100)
		qfmt = "rxq%03d";
	else if (scctx->isc_nrxqsets > 10)
		qfmt = "rxq%02d";
	else
		qfmt = "rxq%d";
	for (i = 0, rxq = ctx->ifc_rxqs; i < scctx->isc_nrxqsets; i++, rxq++) {
		snprintf(namebuf, NAME_BUFLEN, qfmt, i);
		queue_node = SYSCTL_ADD_NODE(ctx_list, child, OID_AUTO, namebuf,
					     CTLFLAG_RD, NULL, "Queue Name");
		queue_list = SYSCTL_CHILDREN(queue_node);
		if (sctx->isc_flags & IFLIB_HAS_RXCQ) {
			SYSCTL_ADD_U16(ctx_list, queue_list, OID_AUTO, "rxq_cq_pidx",
				       CTLFLAG_RD,
				       &rxq->ifr_cq_pidx, 1, "Producer Index");
			SYSCTL_ADD_U16(ctx_list, queue_list, OID_AUTO, "rxq_cq_cidx",
				       CTLFLAG_RD,
				       &rxq->ifr_cq_cidx, 1, "Consumer Index");
		}

		for (j = 0, fl = rxq->ifr_fl; j < rxq->ifr_nfl; j++, fl++) {
			snprintf(namebuf, NAME_BUFLEN, "rxq_fl%d", j);
			fl_node = SYSCTL_ADD_NODE(ctx_list, queue_list, OID_AUTO, namebuf,
						     CTLFLAG_RD, NULL, "freelist Name");
			fl_list = SYSCTL_CHILDREN(fl_node);
			SYSCTL_ADD_U16(ctx_list, fl_list, OID_AUTO, "pidx",
				       CTLFLAG_RD,
				       &fl->ifl_pidx, 1, "Producer Index");
			SYSCTL_ADD_U16(ctx_list, fl_list, OID_AUTO, "cidx",
				       CTLFLAG_RD,
				       &fl->ifl_cidx, 1, "Consumer Index");
			SYSCTL_ADD_U16(ctx_list, fl_list, OID_AUTO, "credits",
				       CTLFLAG_RD,
				       &fl->ifl_credits, 1, "credits available");
#if MEMORY_LOGGING
			SYSCTL_ADD_QUAD(ctx_list, fl_list, OID_AUTO, "fl_m_enqueued",
					CTLFLAG_RD,
					&fl->ifl_m_enqueued, "mbufs allocated");
			SYSCTL_ADD_QUAD(ctx_list, fl_list, OID_AUTO, "fl_m_dequeued",
					CTLFLAG_RD,
					&fl->ifl_m_dequeued, "mbufs freed");
			SYSCTL_ADD_QUAD(ctx_list, fl_list, OID_AUTO, "fl_cl_enqueued",
					CTLFLAG_RD,
					&fl->ifl_cl_enqueued, "clusters allocated");
			SYSCTL_ADD_QUAD(ctx_list, fl_list, OID_AUTO, "fl_cl_dequeued",
					CTLFLAG_RD,
					&fl->ifl_cl_dequeued, "clusters freed");
#endif

		}
	}

}

#ifndef __NO_STRICT_ALIGNMENT
static struct mbuf *
iflib_fixup_rx(struct mbuf *m)
{
	struct mbuf *n;

	if (m->m_len <= (MCLBYTES - ETHER_HDR_LEN)) {
		bcopy(m->m_data, m->m_data + ETHER_HDR_LEN, m->m_len);
		m->m_data += ETHER_HDR_LEN;
		n = m;
	} else {
		MGETHDR(n, M_NOWAIT, MT_DATA);
		if (n == NULL) {
			m_freem(m);
			return (NULL);
		}
		bcopy(m->m_data, n->m_data, ETHER_HDR_LEN);
		m->m_data += ETHER_HDR_LEN;
		m->m_len -= ETHER_HDR_LEN;
		n->m_len = ETHER_HDR_LEN;
		M_MOVE_PKTHDR(n, m);
		n->m_next = m;
	}
	return (n);
}
#endif

#ifdef NETDUMP
static void
iflib_netdump_init(struct ifnet *ifp, int *nrxr, int *ncl, int *clsize)
{
	if_ctx_t ctx;

	ctx = if_getsoftc(ifp);
	CTX_LOCK(ctx);
	*nrxr = NRXQSETS(ctx);
	*ncl = ctx->ifc_rxqs[0].ifr_fl->ifl_size;
	*clsize = ctx->ifc_rxqs[0].ifr_fl->ifl_buf_size;
	CTX_UNLOCK(ctx);
}

static void
iflib_netdump_event(struct ifnet *ifp, enum netdump_ev event)
{
	if_ctx_t ctx;
	if_softc_ctx_t scctx;
	iflib_fl_t fl;
	iflib_rxq_t rxq;
	int i, j;

	ctx = if_getsoftc(ifp);
	scctx = &ctx->ifc_softc_ctx;

	switch (event) {
	case NETDUMP_START:
		for (i = 0; i < scctx->isc_nrxqsets; i++) {
			rxq = &ctx->ifc_rxqs[i];
			for (j = 0; j < rxq->ifr_nfl; j++) {
				fl = rxq->ifr_fl;
				fl->ifl_zone = m_getzone(fl->ifl_buf_size);
			}
		}
		iflib_no_tx_batch = 1;
		break;
	default:
		break;
	}
}

static int
iflib_netdump_transmit(struct ifnet *ifp, struct mbuf *m)
{
	if_ctx_t ctx;
	iflib_txq_t txq;
	int error;

	ctx = if_getsoftc(ifp);
	if ((if_getdrvflags(ifp) & (IFF_DRV_RUNNING | IFF_DRV_OACTIVE)) !=
	    IFF_DRV_RUNNING)
		return (EBUSY);

	txq = &ctx->ifc_txqs[0];
	error = iflib_encap(txq, &m);
	if (error == 0)
		(void)iflib_txd_db_check(ctx, txq, true, txq->ift_in_use);
	return (error);
}

static int
iflib_netdump_poll(struct ifnet *ifp, int count)
{
	if_ctx_t ctx;
	if_softc_ctx_t scctx;
	iflib_txq_t txq;
	int i;

	ctx = if_getsoftc(ifp);
	scctx = &ctx->ifc_softc_ctx;

	if ((if_getdrvflags(ifp) & (IFF_DRV_RUNNING | IFF_DRV_OACTIVE)) !=
	    IFF_DRV_RUNNING)
		return (EBUSY);

	txq = &ctx->ifc_txqs[0];
	(void)iflib_completed_tx_reclaim(txq, RECLAIM_THRESH(ctx));

	for (i = 0; i < scctx->isc_nrxqsets; i++)
		(void)iflib_rxeof(&ctx->ifc_rxqs[i], 16 /* XXX */);
	return (0);
}
#endif /* NETDUMP */
// CHERI CHANGES START
// {
//   "updated": 20180629,
//   "target_type": "kernel",
//   "changes": [
//     "ioctl:net",
//     "user_capabilities"
//   ]
// }
// CHERI CHANGES END<|MERGE_RESOLUTION|>--- conflicted
+++ resolved
@@ -4228,13 +4228,9 @@
 	{
 		int mask, setmask, oldmask;
 
-<<<<<<< HEAD
-		mask = ifr_reqcap_get(ifr) ^ if_getcapenable(ifp);
-=======
 		oldmask = if_getcapenable(ifp);
-		mask = ifr->ifr_reqcap ^ oldmask;
+		mask = ifr_reqcap_get(ifr) ^ oldmask;
 		mask &= ctx->ifc_softc_ctx.isc_capabilities;
->>>>>>> bd447b7e
 		setmask = 0;
 #ifdef TCP_OFFLOAD
 		setmask |= mask & (IFCAP_TOE4|IFCAP_TOE6);
