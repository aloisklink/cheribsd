/*-
 * SPDX-License-Identifier: BSD-3-Clause
 *
 * Copyright (C) 1995, 1996, 1997, and 1998 WIDE Project.
 * Copyright (c) 2018 Andrey V. Elsukov <ae@FreeBSD.org>
 * All rights reserved.
 *
 * Redistribution and use in source and binary forms, with or without
 * modification, are permitted provided that the following conditions
 * are met:
 * 1. Redistributions of source code must retain the above copyright
 *    notice, this list of conditions and the following disclaimer.
 * 2. Redistributions in binary form must reproduce the above copyright
 *    notice, this list of conditions and the following disclaimer in the
 *    documentation and/or other materials provided with the distribution.
 * 3. Neither the name of the project nor the names of its contributors
 *    may be used to endorse or promote products derived from this software
 *    without specific prior written permission.
 *
 * THIS SOFTWARE IS PROVIDED BY THE PROJECT AND CONTRIBUTORS ``AS IS'' AND
 * ANY EXPRESS OR IMPLIED WARRANTIES, INCLUDING, BUT NOT LIMITED TO, THE
 * IMPLIED WARRANTIES OF MERCHANTABILITY AND FITNESS FOR A PARTICULAR PURPOSE
 * ARE DISCLAIMED.  IN NO EVENT SHALL THE PROJECT OR CONTRIBUTORS BE LIABLE
 * FOR ANY DIRECT, INDIRECT, INCIDENTAL, SPECIAL, EXEMPLARY, OR CONSEQUENTIAL
 * DAMAGES (INCLUDING, BUT NOT LIMITED TO, PROCUREMENT OF SUBSTITUTE GOODS
 * OR SERVICES; LOSS OF USE, DATA, OR PROFITS; OR BUSINESS INTERRUPTION)
 * HOWEVER CAUSED AND ON ANY THEORY OF LIABILITY, WHETHER IN CONTRACT, STRICT
 * LIABILITY, OR TORT (INCLUDING NEGLIGENCE OR OTHERWISE) ARISING IN ANY WAY
 * OUT OF THE USE OF THIS SOFTWARE, EVEN IF ADVISED OF THE POSSIBILITY OF
 * SUCH DAMAGE.
 *
 *	$KAME: if_gif.c,v 1.87 2001/10/19 08:50:27 itojun Exp $
 */

#include <sys/cdefs.h>
__FBSDID("$FreeBSD$");

#include "opt_inet.h"
#include "opt_inet6.h"

#include <sys/param.h>
#include <sys/systm.h>
#include <sys/kernel.h>
#include <sys/lock.h>
#include <sys/malloc.h>
#include <sys/mbuf.h>
#include <sys/module.h>
#include <sys/rmlock.h>
#include <sys/socket.h>
#include <sys/sockio.h>
#include <sys/sx.h>
#include <sys/errno.h>
#include <sys/time.h>
#include <sys/sysctl.h>
#include <sys/syslog.h>
#include <sys/priv.h>
#include <sys/proc.h>
#include <sys/conf.h>
#include <machine/cpu.h>

#include <net/if.h>
#include <net/if_var.h>
#include <net/if_clone.h>
#include <net/if_types.h>
#include <net/netisr.h>
#include <net/route.h>
#include <net/bpf.h>
#include <net/vnet.h>

#include <netinet/in.h>
#include <netinet/in_systm.h>
#include <netinet/ip.h>
#include <netinet/ip_ecn.h>
#ifdef	INET
#include <netinet/in_var.h>
#include <netinet/ip_var.h>
#endif	/* INET */

#ifdef INET6
#ifndef INET
#include <netinet/in.h>
#endif
#include <netinet6/in6_var.h>
#include <netinet/ip6.h>
#include <netinet6/ip6_ecn.h>
#include <netinet6/ip6_var.h>
#endif /* INET6 */

#include <netinet/ip_encap.h>
#include <net/ethernet.h>
#include <net/if_bridgevar.h>
#include <net/if_gif.h>

#include <security/mac/mac_framework.h>

static const char gifname[] = "gif";

MALLOC_DEFINE(M_GIF, "gif", "Generic Tunnel Interface");
static struct sx gif_ioctl_sx;
SX_SYSINIT(gif_ioctl_sx, &gif_ioctl_sx, "gif_ioctl");

void	(*ng_gif_input_p)(struct ifnet *ifp, struct mbuf **mp, int af);
void	(*ng_gif_input_orphan_p)(struct ifnet *ifp, struct mbuf *m, int af);
void	(*ng_gif_attach_p)(struct ifnet *ifp);
void	(*ng_gif_detach_p)(struct ifnet *ifp);

static int	gif_check_nesting(struct ifnet *, struct mbuf *);
static void	gif_delete_tunnel(struct gif_softc *);
static int	gif_ioctl(struct ifnet *, u_long, caddr_t);
static int	gif_transmit(struct ifnet *, struct mbuf *);
static void	gif_qflush(struct ifnet *);
static int	gif_clone_create(struct if_clone *, int, void * __capability);
static void	gif_clone_destroy(struct ifnet *);
static VNET_DEFINE(struct if_clone *, gif_cloner);
#define	V_gif_cloner	VNET(gif_cloner)

SYSCTL_DECL(_net_link);
static SYSCTL_NODE(_net_link, IFT_GIF, gif, CTLFLAG_RW, 0,
    "Generic Tunnel Interface");
#ifndef MAX_GIF_NEST
/*
 * This macro controls the default upper limitation on nesting of gif tunnels.
 * Since, setting a large value to this macro with a careless configuration
 * may introduce system crash, we don't allow any nestings by default.
 * If you need to configure nested gif tunnels, you can define this macro
 * in your kernel configuration file.  However, if you do so, please be
 * careful to configure the tunnels so that it won't make a loop.
 */
#define MAX_GIF_NEST 1
#endif
static VNET_DEFINE(int, max_gif_nesting) = MAX_GIF_NEST;
#define	V_max_gif_nesting	VNET(max_gif_nesting)
SYSCTL_INT(_net_link_gif, OID_AUTO, max_nesting, CTLFLAG_VNET | CTLFLAG_RW,
    &VNET_NAME(max_gif_nesting), 0, "Max nested tunnels");

static int
gif_clone_create(struct if_clone *ifc, int unit, void * __capability params)
{
	struct gif_softc *sc;

	sc = malloc(sizeof(struct gif_softc), M_GIF, M_WAITOK | M_ZERO);
	sc->gif_fibnum = curthread->td_proc->p_fibnum;
	GIF2IFP(sc) = if_alloc(IFT_GIF);
	GIF2IFP(sc)->if_softc = sc;
	if_initname(GIF2IFP(sc), gifname, unit);

	GIF2IFP(sc)->if_addrlen = 0;
	GIF2IFP(sc)->if_mtu    = GIF_MTU;
	GIF2IFP(sc)->if_flags  = IFF_POINTOPOINT | IFF_MULTICAST;
	GIF2IFP(sc)->if_ioctl  = gif_ioctl;
	GIF2IFP(sc)->if_transmit = gif_transmit;
	GIF2IFP(sc)->if_qflush = gif_qflush;
	GIF2IFP(sc)->if_output = gif_output;
	GIF2IFP(sc)->if_capabilities |= IFCAP_LINKSTATE;
	GIF2IFP(sc)->if_capenable |= IFCAP_LINKSTATE;
	if_attach(GIF2IFP(sc));
	bpfattach(GIF2IFP(sc), DLT_NULL, sizeof(u_int32_t));
	if (ng_gif_attach_p != NULL)
		(*ng_gif_attach_p)(GIF2IFP(sc));

	return (0);
}

static void
gif_clone_destroy(struct ifnet *ifp)
{
	struct gif_softc *sc;

	sx_xlock(&gif_ioctl_sx);
	sc = ifp->if_softc;
	gif_delete_tunnel(sc);
	if (ng_gif_detach_p != NULL)
		(*ng_gif_detach_p)(ifp);
	bpfdetach(ifp);
	if_detach(ifp);
	ifp->if_softc = NULL;
	sx_xunlock(&gif_ioctl_sx);

	GIF_WAIT();
	if_free(ifp);
	free(sc, M_GIF);
}

static void
vnet_gif_init(const void *unused __unused)
{

	V_gif_cloner = if_clone_simple(gifname, gif_clone_create,
	    gif_clone_destroy, 0);
#ifdef INET
	in_gif_init();
#endif
#ifdef INET6
	in6_gif_init();
#endif
}
VNET_SYSINIT(vnet_gif_init, SI_SUB_PROTO_IFATTACHDOMAIN, SI_ORDER_ANY,
    vnet_gif_init, NULL);

static void
vnet_gif_uninit(const void *unused __unused)
{

	if_clone_detach(V_gif_cloner);
#ifdef INET
	in_gif_uninit();
#endif
#ifdef INET6
	in6_gif_uninit();
#endif
}
VNET_SYSUNINIT(vnet_gif_uninit, SI_SUB_PROTO_IFATTACHDOMAIN, SI_ORDER_ANY,
    vnet_gif_uninit, NULL);

static int
gifmodevent(module_t mod, int type, void *data)
{

	switch (type) {
	case MOD_LOAD:
	case MOD_UNLOAD:
		break;
	default:
		return (EOPNOTSUPP);
	}
	return (0);
}

static moduledata_t gif_mod = {
	"if_gif",
	gifmodevent,
	0
};

DECLARE_MODULE(if_gif, gif_mod, SI_SUB_PSEUDO, SI_ORDER_ANY);
MODULE_VERSION(if_gif, 1);

struct gif_list *
gif_hashinit(void)
{
	struct gif_list *hash;
	int i;

	hash = malloc(sizeof(struct gif_list) * GIF_HASH_SIZE,
	    M_GIF, M_WAITOK);
	for (i = 0; i < GIF_HASH_SIZE; i++)
		CK_LIST_INIT(&hash[i]);

	return (hash);
}

void
gif_hashdestroy(struct gif_list *hash)
{

	free(hash, M_GIF);
}

static int
gif_transmit(struct ifnet *ifp, struct mbuf *m)
{
	struct gif_softc *sc;
	struct etherip_header *eth;
#ifdef INET
	struct ip *ip;
#endif
#ifdef INET6
	struct ip6_hdr *ip6;
	uint32_t t;
#endif
	uint32_t af;
	uint8_t proto, ecn;
	int error;

#ifdef MAC
	error = mac_ifnet_check_transmit(ifp, m);
	if (error) {
		m_freem(m);
		goto err;
	}
#endif
	error = ENETDOWN;
	GIF_RLOCK();
	sc = ifp->if_softc;
	if ((ifp->if_flags & IFF_MONITOR) != 0 ||
	    (ifp->if_flags & IFF_UP) == 0 ||
	    sc->gif_family == 0 ||
	    (error = gif_check_nesting(ifp, m)) != 0) {
		m_freem(m);
		goto err;
	}
	/* Now pull back the af that we stashed in the csum_data. */
	if (ifp->if_bridge)
		af = AF_LINK;
	else
		af = m->m_pkthdr.csum_data;
	m->m_flags &= ~(M_BCAST|M_MCAST);
	M_SETFIB(m, sc->gif_fibnum);
	BPF_MTAP2(ifp, &af, sizeof(af), m);
	if_inc_counter(ifp, IFCOUNTER_OPACKETS, 1);
	if_inc_counter(ifp, IFCOUNTER_OBYTES, m->m_pkthdr.len);
	/* inner AF-specific encapsulation */
	ecn = 0;
	switch (af) {
#ifdef INET
	case AF_INET:
		proto = IPPROTO_IPV4;
		if (m->m_len < sizeof(struct ip))
			m = m_pullup(m, sizeof(struct ip));
		if (m == NULL) {
			error = ENOBUFS;
			goto err;
		}
		ip = mtod(m, struct ip *);
		ip_ecn_ingress((ifp->if_flags & IFF_LINK1) ? ECN_ALLOWED:
		    ECN_NOCARE, &ecn, &ip->ip_tos);
		break;
#endif
#ifdef INET6
	case AF_INET6:
		proto = IPPROTO_IPV6;
		if (m->m_len < sizeof(struct ip6_hdr))
			m = m_pullup(m, sizeof(struct ip6_hdr));
		if (m == NULL) {
			error = ENOBUFS;
			goto err;
		}
		t = 0;
		ip6 = mtod(m, struct ip6_hdr *);
		ip6_ecn_ingress((ifp->if_flags & IFF_LINK1) ? ECN_ALLOWED:
		    ECN_NOCARE, &t, &ip6->ip6_flow);
		ecn = (ntohl(t) >> 20) & 0xff;
		break;
#endif
	case AF_LINK:
		proto = IPPROTO_ETHERIP;
		M_PREPEND(m, sizeof(struct etherip_header), M_NOWAIT);
		if (m == NULL) {
			error = ENOBUFS;
			goto err;
		}
		eth = mtod(m, struct etherip_header *);
		eth->eip_resvh = 0;
		eth->eip_ver = ETHERIP_VERSION;
		eth->eip_resvl = 0;
		break;
	default:
		error = EAFNOSUPPORT;
		m_freem(m);
		goto err;
	}
	/* XXX should we check if our outer source is legal? */
	/* dispatch to output logic based on outer AF */
	switch (sc->gif_family) {
#ifdef INET
	case AF_INET:
		error = in_gif_output(ifp, m, proto, ecn);
		break;
#endif
#ifdef INET6
	case AF_INET6:
		error = in6_gif_output(ifp, m, proto, ecn);
		break;
#endif
	default:
		m_freem(m);
	}
err:
	if (error)
		if_inc_counter(ifp, IFCOUNTER_OERRORS, 1);
	GIF_RUNLOCK();
	return (error);
}

static void
gif_qflush(struct ifnet *ifp __unused)
{

}

#define	MTAG_GIF	1080679712
static int
gif_check_nesting(struct ifnet *ifp, struct mbuf *m)
{
	struct m_tag *mtag;
	int count;

	/*
	 * gif may cause infinite recursion calls when misconfigured.
	 * We'll prevent this by detecting loops.
	 *
	 * High nesting level may cause stack exhaustion.
	 * We'll prevent this by introducing upper limit.
	 */
	count = 1;
	mtag = NULL;
	while ((mtag = m_tag_locate(m, MTAG_GIF, 0, mtag)) != NULL) {
		if (*(struct ifnet **)(mtag + 1) == ifp) {
			log(LOG_NOTICE, "%s: loop detected\n", if_name(ifp));
			return (EIO);
		}
		count++;
	}
	if (count > V_max_gif_nesting) {
		log(LOG_NOTICE,
		    "%s: if_output recursively called too many times(%d)\n",
		    if_name(ifp), count);
		return (EIO);
	}
	mtag = m_tag_alloc(MTAG_GIF, 0, sizeof(struct ifnet *), M_NOWAIT);
	if (mtag == NULL)
		return (ENOMEM);
	*(struct ifnet **)(mtag + 1) = ifp;
	m_tag_prepend(m, mtag);
	return (0);
}

int
gif_output(struct ifnet *ifp, struct mbuf *m, const struct sockaddr *dst,
	struct route *ro)
{
	uint32_t af;

	if (dst->sa_family == AF_UNSPEC)
		bcopy(dst->sa_data, &af, sizeof(af));
	else
		af = dst->sa_family;
	/*
	 * Now save the af in the inbound pkt csum data, this is a cheat since
	 * we are using the inbound csum_data field to carry the af over to
	 * the gif_transmit() routine, avoiding using yet another mtag.
	 */
	m->m_pkthdr.csum_data = af;
	return (ifp->if_transmit(ifp, m));
}

void
gif_input(struct mbuf *m, struct ifnet *ifp, int proto, uint8_t ecn)
{
	struct etherip_header *eip;
#ifdef INET
	struct ip *ip;
#endif
#ifdef INET6
	struct ip6_hdr *ip6;
	uint32_t t;
#endif
	struct ether_header *eh;
	struct ifnet *oldifp;
	int isr, n, af;

	if (ifp == NULL) {
		/* just in case */
		m_freem(m);
		return;
	}
	m->m_pkthdr.rcvif = ifp;
	m_clrprotoflags(m);
	switch (proto) {
#ifdef INET
	case IPPROTO_IPV4:
		af = AF_INET;
		if (m->m_len < sizeof(struct ip))
			m = m_pullup(m, sizeof(struct ip));
		if (m == NULL)
			goto drop;
		ip = mtod(m, struct ip *);
		if (ip_ecn_egress((ifp->if_flags & IFF_LINK1) ? ECN_ALLOWED:
		    ECN_NOCARE, &ecn, &ip->ip_tos) == 0) {
			m_freem(m);
			goto drop;
		}
		break;
#endif
#ifdef INET6
	case IPPROTO_IPV6:
		af = AF_INET6;
		if (m->m_len < sizeof(struct ip6_hdr))
			m = m_pullup(m, sizeof(struct ip6_hdr));
		if (m == NULL)
			goto drop;
		t = htonl((uint32_t)ecn << 20);
		ip6 = mtod(m, struct ip6_hdr *);
		if (ip6_ecn_egress((ifp->if_flags & IFF_LINK1) ? ECN_ALLOWED:
		    ECN_NOCARE, &t, &ip6->ip6_flow) == 0) {
			m_freem(m);
			goto drop;
		}
		break;
#endif
	case IPPROTO_ETHERIP:
		af = AF_LINK;
		break;
	default:
		m_freem(m);
		goto drop;
	}

#ifdef MAC
	mac_ifnet_create_mbuf(ifp, m);
#endif

	if (bpf_peers_present(ifp->if_bpf)) {
		uint32_t af1 = af;
		bpf_mtap2(ifp->if_bpf, &af1, sizeof(af1), m);
	}

	if ((ifp->if_flags & IFF_MONITOR) != 0) {
		if_inc_counter(ifp, IFCOUNTER_IPACKETS, 1);
		if_inc_counter(ifp, IFCOUNTER_IBYTES, m->m_pkthdr.len);
		m_freem(m);
		return;
	}

	if (ng_gif_input_p != NULL) {
		(*ng_gif_input_p)(ifp, &m, af);
		if (m == NULL)
			goto drop;
	}

	/*
	 * Put the packet to the network layer input queue according to the
	 * specified address family.
	 * Note: older versions of gif_input directly called network layer
	 * input functions, e.g. ip6_input, here.  We changed the policy to
	 * prevent too many recursive calls of such input functions, which
	 * might cause kernel panic.  But the change may introduce another
	 * problem; if the input queue is full, packets are discarded.
	 * The kernel stack overflow really happened, and we believed
	 * queue-full rarely occurs, so we changed the policy.
	 */
	switch (af) {
#ifdef INET
	case AF_INET:
		isr = NETISR_IP;
		break;
#endif
#ifdef INET6
	case AF_INET6:
		isr = NETISR_IPV6;
		break;
#endif
	case AF_LINK:
		n = sizeof(struct etherip_header) +
		    sizeof(struct ether_header);
		if (n > m->m_len)
			m = m_pullup(m, n);
		if (m == NULL)
			goto drop;
		eip = mtod(m, struct etherip_header *);
		if (eip->eip_ver != ETHERIP_VERSION) {
			/* discard unknown versions */
			m_freem(m);
			goto drop;
		}
		m_adj(m, sizeof(struct etherip_header));

		m->m_flags &= ~(M_BCAST|M_MCAST);
		m->m_pkthdr.rcvif = ifp;

		if (ifp->if_bridge) {
			oldifp = ifp;
			eh = mtod(m, struct ether_header *);
			if (ETHER_IS_MULTICAST(eh->ether_dhost)) {
				if (ETHER_IS_BROADCAST(eh->ether_dhost))
					m->m_flags |= M_BCAST;
				else
					m->m_flags |= M_MCAST;
				if_inc_counter(ifp, IFCOUNTER_IMCASTS, 1);
			}
			BRIDGE_INPUT(ifp, m);

			if (m != NULL && ifp != oldifp) {
				/*
				 * The bridge gave us back itself or one of the
				 * members for which the frame is addressed.
				 */
				ether_demux(ifp, m);
				return;
			}
		}
		if (m != NULL)
			m_freem(m);
		return;

	default:
		if (ng_gif_input_orphan_p != NULL)
			(*ng_gif_input_orphan_p)(ifp, m, af);
		else
			m_freem(m);
		return;
	}

	if_inc_counter(ifp, IFCOUNTER_IPACKETS, 1);
	if_inc_counter(ifp, IFCOUNTER_IBYTES, m->m_pkthdr.len);
	M_SETFIB(m, ifp->if_fib);
	netisr_dispatch(isr, m);
	return;
drop:
	if_inc_counter(ifp, IFCOUNTER_IERRORS, 1);
}

static int
gif_ioctl(struct ifnet *ifp, u_long cmd, caddr_t data)
{
	struct ifreq *ifr = (struct ifreq*)data;
	struct gif_softc *sc;
	u_int options;
	int error;

	switch (cmd) {
	case CASE_IOC_IFREQ(SIOCSIFADDR):
		ifp->if_flags |= IFF_UP;
	case CASE_IOC_IFREQ(SIOCADDMULTI):
	case CASE_IOC_IFREQ(SIOCDELMULTI):
	case CASE_IOC_IFREQ(SIOCGIFMTU):
	case CASE_IOC_IFREQ(SIOCSIFFLAGS):
		return (0);
	case CASE_IOC_IFREQ(SIOCSIFMTU):
		if (ifr_mtu_get(ifr) < GIF_MTU_MIN ||
		    ifr_mtu_get(ifr) > GIF_MTU_MAX)
			return (EINVAL);
		else
			ifp->if_mtu = ifr_mtu_get(ifr);
		return (0);
	}
	sx_xlock(&gif_ioctl_sx);
	sc = ifp->if_softc;
	if (sc == NULL) {
		error = ENXIO;
		goto bad;
	}
	error = 0;
	switch (cmd) {
<<<<<<< HEAD
	case SIOCSIFPHYADDR:
#ifdef INET6
	case SIOCSIFPHYADDR_IN6:
#endif
		error = EINVAL;
		switch (cmd) {
#ifdef INET
		case SIOCSIFPHYADDR:
			src = (struct sockaddr *)
				&(((struct in_aliasreq *)data)->ifra_addr);
			dst = (struct sockaddr *)
				&(((struct in_aliasreq *)data)->ifra_dstaddr);
			break;
#endif
#ifdef INET6
		case SIOCSIFPHYADDR_IN6:
			src = (struct sockaddr *)
				&(((struct in6_aliasreq *)data)->ifra_addr);
			dst = (struct sockaddr *)
				&(((struct in6_aliasreq *)data)->ifra_dstaddr);
			break;
#endif
		default:
			goto bad;
		}
		/* sa_family must be equal */
		if (src->sa_family != dst->sa_family ||
		    src->sa_len != dst->sa_len)
			goto bad;

		/* validate sa_len */
		/* check sa_family looks sane for the cmd */
		switch (src->sa_family) {
#ifdef INET
		case AF_INET:
			if (src->sa_len != sizeof(struct sockaddr_in))
				goto bad;
			if (cmd != SIOCSIFPHYADDR) {
				error = EAFNOSUPPORT;
				goto bad;
			}
			if (satosin(src)->sin_addr.s_addr == INADDR_ANY ||
			    satosin(dst)->sin_addr.s_addr == INADDR_ANY) {
				error = EADDRNOTAVAIL;
				goto bad;
			}
			break;
#endif
#ifdef INET6
		case AF_INET6:
			if (src->sa_len != sizeof(struct sockaddr_in6))
				goto bad;
			if (cmd != SIOCSIFPHYADDR_IN6) {
				error = EAFNOSUPPORT;
				goto bad;
			}
			error = EADDRNOTAVAIL;
			if (IN6_IS_ADDR_UNSPECIFIED(&satosin6(src)->sin6_addr)
			    ||
			    IN6_IS_ADDR_UNSPECIFIED(&satosin6(dst)->sin6_addr))
				goto bad;
			/*
			 * Check validity of the scope zone ID of the
			 * addresses, and convert it into the kernel
			 * internal form if necessary.
			 */
			error = sa6_embedscope(satosin6(src), 0);
			if (error != 0)
				goto bad;
			error = sa6_embedscope(satosin6(dst), 0);
			if (error != 0)
				goto bad;
			break;
#endif
		default:
			error = EAFNOSUPPORT;
			goto bad;
		}
		error = gif_set_tunnel(ifp, src, dst);
		break;
	case CASE_IOC_IFREQ(SIOCDIFPHYADDR):
		gif_delete_tunnel(ifp);
		break;
	case CASE_IOC_IFREQ(SIOCGIFPSRCADDR):
	case CASE_IOC_IFREQ(SIOCGIFPDSTADDR):
=======
	case SIOCDIFPHYADDR:
		if (sc->gif_family == 0)
			break;
		gif_delete_tunnel(sc);
		break;
#ifdef INET
	case SIOCSIFPHYADDR:
	case SIOCGIFPSRCADDR:
	case SIOCGIFPDSTADDR:
		error = in_gif_ioctl(sc, cmd, data);
		break;
#endif
>>>>>>> d1ee857b
#ifdef INET6
	case SIOCSIFPHYADDR_IN6:
	case SIOCGIFPSRCADDR_IN6:
	case SIOCGIFPDSTADDR_IN6:
<<<<<<< HEAD
#endif
		if (sc->gif_family == 0) {
			error = EADDRNOTAVAIL;
			break;
		}
		GIF_RLOCK(sc);
		switch (cmd) {
#ifdef INET
		case CASE_IOC_IFREQ(SIOCGIFPSRCADDR):
		case CASE_IOC_IFREQ(SIOCGIFPDSTADDR):
			if (sc->gif_family != AF_INET) {
				error = EADDRNOTAVAIL;
				break;
			}
			sin = (struct sockaddr_in *)ifr_addr_get_sa(ifr);
			memset(sin, 0, sizeof(*sin));
			sin->sin_family = AF_INET;
			sin->sin_len = sizeof(*sin);
			break;
#endif
#ifdef INET6
		case SIOCGIFPSRCADDR_IN6:
		case SIOCGIFPDSTADDR_IN6:
			if (sc->gif_family != AF_INET6) {
				error = EADDRNOTAVAIL;
				break;
			}
			sin6 = (struct sockaddr_in6 *)ifr_addr_get_sa(data);
			memset(sin6, 0, sizeof(*sin6));
			sin6->sin6_family = AF_INET6;
			sin6->sin6_len = sizeof(*sin6);
			break;
#endif
		default:
			error = EAFNOSUPPORT;
		}
		if (error == 0) {
			switch (cmd) {
#ifdef INET
			case CASE_IOC_IFREQ(SIOCGIFPSRCADDR):
				sin->sin_addr = sc->gif_iphdr->ip_src;
				break;
			case CASE_IOC_IFREQ(SIOCGIFPDSTADDR):
				sin->sin_addr = sc->gif_iphdr->ip_dst;
				break;
#endif
#ifdef INET6
			case SIOCGIFPSRCADDR_IN6:
				sin6->sin6_addr = sc->gif_ip6hdr->ip6_src;
				break;
			case SIOCGIFPDSTADDR_IN6:
				sin6->sin6_addr = sc->gif_ip6hdr->ip6_dst;
				break;
#endif
			}
		}
		GIF_RUNLOCK(sc);
		if (error != 0)
			break;
		switch (cmd) {
#ifdef INET
		case CASE_IOC_IFREQ(SIOCGIFPSRCADDR):
		case CASE_IOC_IFREQ(SIOCGIFPDSTADDR):
			error = prison_if(curthread->td_ucred,
			    (struct sockaddr *)sin);
			if (error != 0)
				memset(sin, 0, sizeof(*sin));
			break;
#endif
#ifdef INET6
		case SIOCGIFPSRCADDR_IN6:
		case SIOCGIFPDSTADDR_IN6:
			error = prison_if(curthread->td_ucred,
			    (struct sockaddr *)sin6);
			if (error == 0)
				error = sa6_recoverscope(sin6);
			if (error != 0)
				memset(sin6, 0, sizeof(*sin6));
#endif
		}
		break;
	case CASE_IOC_IFREQ(SIOCGTUNFIB):
		ifr_fib_set(ifr, sc->gif_fibnum);
=======
		error = in6_gif_ioctl(sc, cmd, data);
		break;
#endif
	case SIOCGTUNFIB:
		ifr->ifr_fib = sc->gif_fibnum;
>>>>>>> d1ee857b
		break;
	case CASE_IOC_IFREQ(SIOCSTUNFIB):
		if ((error = priv_check(curthread, PRIV_NET_GIF)) != 0)
			break;
		if (ifr_fib_get(ifr) >= rt_numfibs)
			error = EINVAL;
		else
			sc->gif_fibnum = ifr_fib_get(ifr);
		break;
	case CASE_IOC_IFREQ(GIFGOPTS):
		options = sc->gif_options;
		error = copyout_c(&options, ifr_data_get_ptr(ifr),
		    sizeof(options));
		break;
	case CASE_IOC_IFREQ(GIFSOPTS):
		if ((error = priv_check(curthread, PRIV_NET_GIF)) != 0)
			break;
		error = copyin_c(ifr_data_get_ptr(ifr), &options,
		    sizeof(options));
		if (error)
			break;
		if (options & ~GIF_OPTMASK) {
			error = EINVAL;
			break;
		}
		if (sc->gif_options != options) {
			switch (sc->gif_family) {
#ifdef INET
			case AF_INET:
				error = in_gif_setopts(sc, options);
				break;
#endif
#ifdef INET6
			case AF_INET6:
				error = in6_gif_setopts(sc, options);
				break;
#endif
			default:
				/* No need to invoke AF-handler */
				sc->gif_options = options;
			}
		}
		break;
	default:
		error = EINVAL;
		break;
	}
	if (error == 0 && sc->gif_family != 0) {
		if (
#ifdef INET
		    cmd == SIOCSIFPHYADDR ||
#endif
#ifdef INET6
		    cmd == SIOCSIFPHYADDR_IN6 ||
#endif
		    0) {
			ifp->if_drv_flags |= IFF_DRV_RUNNING;
			if_link_state_change(ifp, LINK_STATE_UP);
		}
	}
bad:
	sx_xunlock(&gif_ioctl_sx);
	return (error);
}

static void
gif_delete_tunnel(struct gif_softc *sc)
{

	sx_assert(&gif_ioctl_sx, SA_XLOCKED);
	if (sc->gif_family != 0) {
		CK_LIST_REMOVE(sc, chain);
		/* Wait until it become safe to free gif_hdr */
		GIF_WAIT();
		free(sc->gif_hdr, M_GIF);
	}
<<<<<<< HEAD
	ifp->if_drv_flags &= ~IFF_DRV_RUNNING;
	if_link_state_change(ifp, LINK_STATE_DOWN);
}
// CHERI CHANGES START
// {
//   "updated": 20180629,
//   "target_type": "kernel",
//   "changes": [
//     "ioctl:net",
//     "user_capabilities"
//   ]
// }
// CHERI CHANGES END
=======
	sc->gif_family = 0;
	GIF2IFP(sc)->if_drv_flags &= ~IFF_DRV_RUNNING;
	if_link_state_change(GIF2IFP(sc), LINK_STATE_DOWN);
}
>>>>>>> d1ee857b
<|MERGE_RESOLUTION|>--- conflicted
+++ resolved
@@ -632,93 +632,6 @@
 	}
 	error = 0;
 	switch (cmd) {
-<<<<<<< HEAD
-	case SIOCSIFPHYADDR:
-#ifdef INET6
-	case SIOCSIFPHYADDR_IN6:
-#endif
-		error = EINVAL;
-		switch (cmd) {
-#ifdef INET
-		case SIOCSIFPHYADDR:
-			src = (struct sockaddr *)
-				&(((struct in_aliasreq *)data)->ifra_addr);
-			dst = (struct sockaddr *)
-				&(((struct in_aliasreq *)data)->ifra_dstaddr);
-			break;
-#endif
-#ifdef INET6
-		case SIOCSIFPHYADDR_IN6:
-			src = (struct sockaddr *)
-				&(((struct in6_aliasreq *)data)->ifra_addr);
-			dst = (struct sockaddr *)
-				&(((struct in6_aliasreq *)data)->ifra_dstaddr);
-			break;
-#endif
-		default:
-			goto bad;
-		}
-		/* sa_family must be equal */
-		if (src->sa_family != dst->sa_family ||
-		    src->sa_len != dst->sa_len)
-			goto bad;
-
-		/* validate sa_len */
-		/* check sa_family looks sane for the cmd */
-		switch (src->sa_family) {
-#ifdef INET
-		case AF_INET:
-			if (src->sa_len != sizeof(struct sockaddr_in))
-				goto bad;
-			if (cmd != SIOCSIFPHYADDR) {
-				error = EAFNOSUPPORT;
-				goto bad;
-			}
-			if (satosin(src)->sin_addr.s_addr == INADDR_ANY ||
-			    satosin(dst)->sin_addr.s_addr == INADDR_ANY) {
-				error = EADDRNOTAVAIL;
-				goto bad;
-			}
-			break;
-#endif
-#ifdef INET6
-		case AF_INET6:
-			if (src->sa_len != sizeof(struct sockaddr_in6))
-				goto bad;
-			if (cmd != SIOCSIFPHYADDR_IN6) {
-				error = EAFNOSUPPORT;
-				goto bad;
-			}
-			error = EADDRNOTAVAIL;
-			if (IN6_IS_ADDR_UNSPECIFIED(&satosin6(src)->sin6_addr)
-			    ||
-			    IN6_IS_ADDR_UNSPECIFIED(&satosin6(dst)->sin6_addr))
-				goto bad;
-			/*
-			 * Check validity of the scope zone ID of the
-			 * addresses, and convert it into the kernel
-			 * internal form if necessary.
-			 */
-			error = sa6_embedscope(satosin6(src), 0);
-			if (error != 0)
-				goto bad;
-			error = sa6_embedscope(satosin6(dst), 0);
-			if (error != 0)
-				goto bad;
-			break;
-#endif
-		default:
-			error = EAFNOSUPPORT;
-			goto bad;
-		}
-		error = gif_set_tunnel(ifp, src, dst);
-		break;
-	case CASE_IOC_IFREQ(SIOCDIFPHYADDR):
-		gif_delete_tunnel(ifp);
-		break;
-	case CASE_IOC_IFREQ(SIOCGIFPSRCADDR):
-	case CASE_IOC_IFREQ(SIOCGIFPDSTADDR):
-=======
 	case SIOCDIFPHYADDR:
 		if (sc->gif_family == 0)
 			break;
@@ -731,102 +644,15 @@
 		error = in_gif_ioctl(sc, cmd, data);
 		break;
 #endif
->>>>>>> d1ee857b
 #ifdef INET6
 	case SIOCSIFPHYADDR_IN6:
 	case SIOCGIFPSRCADDR_IN6:
 	case SIOCGIFPDSTADDR_IN6:
-<<<<<<< HEAD
-#endif
-		if (sc->gif_family == 0) {
-			error = EADDRNOTAVAIL;
-			break;
-		}
-		GIF_RLOCK(sc);
-		switch (cmd) {
-#ifdef INET
-		case CASE_IOC_IFREQ(SIOCGIFPSRCADDR):
-		case CASE_IOC_IFREQ(SIOCGIFPDSTADDR):
-			if (sc->gif_family != AF_INET) {
-				error = EADDRNOTAVAIL;
-				break;
-			}
-			sin = (struct sockaddr_in *)ifr_addr_get_sa(ifr);
-			memset(sin, 0, sizeof(*sin));
-			sin->sin_family = AF_INET;
-			sin->sin_len = sizeof(*sin);
-			break;
-#endif
-#ifdef INET6
-		case SIOCGIFPSRCADDR_IN6:
-		case SIOCGIFPDSTADDR_IN6:
-			if (sc->gif_family != AF_INET6) {
-				error = EADDRNOTAVAIL;
-				break;
-			}
-			sin6 = (struct sockaddr_in6 *)ifr_addr_get_sa(data);
-			memset(sin6, 0, sizeof(*sin6));
-			sin6->sin6_family = AF_INET6;
-			sin6->sin6_len = sizeof(*sin6);
-			break;
-#endif
-		default:
-			error = EAFNOSUPPORT;
-		}
-		if (error == 0) {
-			switch (cmd) {
-#ifdef INET
-			case CASE_IOC_IFREQ(SIOCGIFPSRCADDR):
-				sin->sin_addr = sc->gif_iphdr->ip_src;
-				break;
-			case CASE_IOC_IFREQ(SIOCGIFPDSTADDR):
-				sin->sin_addr = sc->gif_iphdr->ip_dst;
-				break;
-#endif
-#ifdef INET6
-			case SIOCGIFPSRCADDR_IN6:
-				sin6->sin6_addr = sc->gif_ip6hdr->ip6_src;
-				break;
-			case SIOCGIFPDSTADDR_IN6:
-				sin6->sin6_addr = sc->gif_ip6hdr->ip6_dst;
-				break;
-#endif
-			}
-		}
-		GIF_RUNLOCK(sc);
-		if (error != 0)
-			break;
-		switch (cmd) {
-#ifdef INET
-		case CASE_IOC_IFREQ(SIOCGIFPSRCADDR):
-		case CASE_IOC_IFREQ(SIOCGIFPDSTADDR):
-			error = prison_if(curthread->td_ucred,
-			    (struct sockaddr *)sin);
-			if (error != 0)
-				memset(sin, 0, sizeof(*sin));
-			break;
-#endif
-#ifdef INET6
-		case SIOCGIFPSRCADDR_IN6:
-		case SIOCGIFPDSTADDR_IN6:
-			error = prison_if(curthread->td_ucred,
-			    (struct sockaddr *)sin6);
-			if (error == 0)
-				error = sa6_recoverscope(sin6);
-			if (error != 0)
-				memset(sin6, 0, sizeof(*sin6));
-#endif
-		}
-		break;
-	case CASE_IOC_IFREQ(SIOCGTUNFIB):
+		error = in6_gif_ioctl(sc, cmd, data);
+		break;
+#endif
+	case SIOCGTUNFIB:
 		ifr_fib_set(ifr, sc->gif_fibnum);
-=======
-		error = in6_gif_ioctl(sc, cmd, data);
-		break;
-#endif
-	case SIOCGTUNFIB:
-		ifr->ifr_fib = sc->gif_fibnum;
->>>>>>> d1ee857b
 		break;
 	case CASE_IOC_IFREQ(SIOCSTUNFIB):
 		if ((error = priv_check(curthread, PRIV_NET_GIF)) != 0)
@@ -903,10 +729,11 @@
 		GIF_WAIT();
 		free(sc->gif_hdr, M_GIF);
 	}
-<<<<<<< HEAD
-	ifp->if_drv_flags &= ~IFF_DRV_RUNNING;
-	if_link_state_change(ifp, LINK_STATE_DOWN);
-}
+	sc->gif_family = 0;
+	GIF2IFP(sc)->if_drv_flags &= ~IFF_DRV_RUNNING;
+	if_link_state_change(GIF2IFP(sc), LINK_STATE_DOWN);
+}
+
 // CHERI CHANGES START
 // {
 //   "updated": 20180629,
@@ -916,10 +743,4 @@
 //     "user_capabilities"
 //   ]
 // }
-// CHERI CHANGES END
-=======
-	sc->gif_family = 0;
-	GIF2IFP(sc)->if_drv_flags &= ~IFF_DRV_RUNNING;
-	if_link_state_change(GIF2IFP(sc), LINK_STATE_DOWN);
-}
->>>>>>> d1ee857b
+// CHERI CHANGES END