/*-
 * SPDX-License-Identifier: BSD-2-Clause-FreeBSD
 *
 * Copyright (c) 2008 The FreeBSD Foundation
 * Copyright (c) 2009-2010 Bjoern A. Zeeb <bz@FreeBSD.org>
 * All rights reserved.
 *
 * This software was developed by CK Software GmbH under sponsorship
 * from the FreeBSD Foundation.
 *
 * Redistribution and use in source and binary forms, with or without
 * modification, are permitted provided that the following conditions
 * are met:
 * 1. Redistributions of source code must retain the above copyright
 * notice, this list of conditions and the following disclaimer.
 * 2. Redistributions in binary form must reproduce the above copyright
 * notice, this list of conditions and the following disclaimer in the
 * documentation and/or other materials provided with the distribution.
 *
 * THIS SOFTWARE IS PROVIDED BY THE AUTHOR AND CONTRIBUTORS ``AS IS'' AND
 * ANY EXPRESS OR IMPLIED WARRANTIES, INCLUDING, BUT NOT LIMITED TO, THE
 * IMPLIED WARRANTIES OF MERCHANTABILITY AND FITNESS FOR A PARTICULAR PURPOSE
 * ARE DISCLAIMED. IN NO EVENT SHALL THE AUTHOR OR CONTRIBUTORS BE LIABLE
 * FOR ANY DIRECT, INDIRECT, INCIDENTAL, SPECIAL, EXEMPLARY, OR CONSEQUENTIAL
 * DAMAGES (INCLUDING, BUT NOT LIMITED TO, PROCUREMENT OF SUBSTITUTE GOODS
 * OR SERVICES; LOSS OF USE, DATA, OR PROFITS; OR BUSINESS INTERRUPTION)
 * HOWEVER CAUSED AND ON ANY THEORY OF LIABILITY, WHETHER IN CONTRACT, STRICT
 * LIABILITY, OR TORT (INCLUDING NEGLIGENCE OR OTHERWISE) ARISING IN ANY WAY
 * OUT OF THE USE OF THIS SOFTWARE, EVEN IF ADVISED OF THE POSSIBILITY OF
 * SUCH DAMAGE.
 */

/*
 * A pair of virtual back-to-back connected ethernet like interfaces
 * (``two interfaces with a virtual cross-over cable'').
 *
 * This is mostly intended to be used to provide connectivity between
 * different virtual network stack instances.
 */
/*
 * Things to re-think once we have more experience:
 * - ifp->if_reassign function once we can test with vimage. Depending on
 *   how if_vmove() is going to be improved.
 * - Real random etheraddrs that are checked to be uniquish; we would need
 *   to re-do them in case we move the interface between network stacks
 *   in a private if_reassign function.
 *   In case we bridge to a real interface/network or between indepedent
 *   epairs on multiple stacks/machines, we may need this.
 *   For now let the user handle that case.
 */

#include <sys/cdefs.h>
__FBSDID("$FreeBSD$");

#include <sys/param.h>
#include <sys/hash.h>
#include <sys/jail.h>
#include <sys/kernel.h>
#include <sys/libkern.h>
#include <sys/malloc.h>
#include <sys/mbuf.h>
#include <sys/module.h>
#include <sys/proc.h>
#include <sys/refcount.h>
#include <sys/queue.h>
#include <sys/smp.h>
#include <sys/socket.h>
#include <sys/sockio.h>
#include <sys/sysctl.h>
#include <sys/types.h>

#include <net/bpf.h>
#include <net/ethernet.h>
#include <net/if.h>
#include <net/if_var.h>
#include <net/if_clone.h>
#include <net/if_media.h>
#include <net/if_var.h>
#include <net/if_types.h>
#include <net/netisr.h>
#include <net/vnet.h>

SYSCTL_DECL(_net_link);
static SYSCTL_NODE(_net_link, OID_AUTO, epair, CTLFLAG_RW, 0, "epair sysctl");

#ifdef EPAIR_DEBUG
static int epair_debug = 0;
SYSCTL_INT(_net_link_epair, OID_AUTO, epair_debug, CTLFLAG_RW,
    &epair_debug, 0, "if_epair(4) debugging.");
#define	DPRINTF(fmt, arg...)						\
	if (epair_debug)						\
		printf("[%s:%d] " fmt, __func__, __LINE__, ##arg)
#else
#define	DPRINTF(fmt, arg...)
#endif

static void epair_nh_sintr(struct mbuf *);
static struct mbuf *epair_nh_m2cpuid(struct mbuf *, uintptr_t, u_int *);
static void epair_nh_drainedcpu(u_int);

static void epair_start_locked(struct ifnet *);
static int epair_media_change(struct ifnet *);
static void epair_media_status(struct ifnet *, struct ifmediareq *);

static int epair_clone_match(struct if_clone *, const char *);
static int epair_clone_create(struct if_clone *, char *, size_t,
    void * __capability);
static int epair_clone_destroy(struct if_clone *, struct ifnet *);

static const char epairname[] = "epair";
static unsigned int next_index = 0;

/* Netisr related definitions and sysctl. */
static struct netisr_handler epair_nh = {
	.nh_name	= epairname,
	.nh_proto	= NETISR_EPAIR,
	.nh_policy	= NETISR_POLICY_CPU,
	.nh_handler	= epair_nh_sintr,
	.nh_m2cpuid	= epair_nh_m2cpuid,
	.nh_drainedcpu	= epair_nh_drainedcpu,
};

static int
sysctl_epair_netisr_maxqlen(SYSCTL_HANDLER_ARGS)
{
	int error, qlimit;

	netisr_getqlimit(&epair_nh, &qlimit);
	error = sysctl_handle_int(oidp, &qlimit, 0, req);
	if (error || !req->newptr)
		return (error);
	if (qlimit < 1)
		return (EINVAL);
	return (netisr_setqlimit(&epair_nh, qlimit));
}
SYSCTL_PROC(_net_link_epair, OID_AUTO, netisr_maxqlen, CTLTYPE_INT|CTLFLAG_RW,
    0, 0, sysctl_epair_netisr_maxqlen, "I",
    "Maximum if_epair(4) netisr \"hw\" queue length");

struct epair_softc {
	struct ifnet	*ifp;		/* This ifp. */
	struct ifnet	*oifp;		/* other ifp of pair. */
	struct ifmedia	media;		/* Media config (fake). */
	u_int		refcount;	/* # of mbufs in flight. */
	u_int		cpuid;		/* CPU ID assigned upon creation. */
	void		(*if_qflush)(struct ifnet *);
					/* Original if_qflush routine. */
};

/*
 * Per-CPU list of ifps with data in the ifq that needs to be flushed
 * to the netisr ``hw'' queue before we allow any further direct queuing
 * to the ``hw'' queue.
 */
struct epair_ifp_drain {
	STAILQ_ENTRY(epair_ifp_drain)	ifp_next;
	struct ifnet			*ifp;
};
STAILQ_HEAD(eid_list, epair_ifp_drain);

#define	EPAIR_LOCK_INIT(dpcpu)		mtx_init(&(dpcpu)->if_epair_mtx, \
					    "if_epair", NULL, MTX_DEF)
#define	EPAIR_LOCK_DESTROY(dpcpu)	mtx_destroy(&(dpcpu)->if_epair_mtx)
#define	EPAIR_LOCK_ASSERT(dpcpu)	mtx_assert(&(dpcpu)->if_epair_mtx, \
					    MA_OWNED)
#define	EPAIR_LOCK(dpcpu)		mtx_lock(&(dpcpu)->if_epair_mtx)
#define	EPAIR_UNLOCK(dpcpu)		mtx_unlock(&(dpcpu)->if_epair_mtx)

#ifdef INVARIANTS
#define	EPAIR_REFCOUNT_INIT(r, v)	refcount_init((r), (v))
#define	EPAIR_REFCOUNT_AQUIRE(r)	refcount_acquire((r))
#define	EPAIR_REFCOUNT_RELEASE(r)	refcount_release((r))
#define	EPAIR_REFCOUNT_ASSERT(a, p)	KASSERT(a, p)
#else
#define	EPAIR_REFCOUNT_INIT(r, v)
#define	EPAIR_REFCOUNT_AQUIRE(r)
#define	EPAIR_REFCOUNT_RELEASE(r)
#define	EPAIR_REFCOUNT_ASSERT(a, p)
#endif

static MALLOC_DEFINE(M_EPAIR, epairname,
    "Pair of virtual cross-over connected Ethernet-like interfaces");

VNET_DEFINE_STATIC(struct if_clone *, epair_cloner);
#define	V_epair_cloner	VNET(epair_cloner)

/*
 * DPCPU area and functions.
 */
struct epair_dpcpu {
	struct mtx	if_epair_mtx;		/* Per-CPU locking. */
	int		epair_drv_flags;	/* Per-CPU ``hw'' drv flags. */
	struct eid_list	epair_ifp_drain_list;	/* Per-CPU list of ifps with
						 * data in the ifq. */
};
DPCPU_DEFINE(struct epair_dpcpu, epair_dpcpu);

static void
epair_dpcpu_init(void)
{
	struct epair_dpcpu *epair_dpcpu;
	struct eid_list *s;
	u_int cpuid;

	CPU_FOREACH(cpuid) {
		epair_dpcpu = DPCPU_ID_PTR(cpuid, epair_dpcpu);

		/* Initialize per-cpu lock. */
		EPAIR_LOCK_INIT(epair_dpcpu);

		/* Driver flags are per-cpu as are our netisr "hw" queues. */
		epair_dpcpu->epair_drv_flags = 0;

		/*
		 * Initialize per-cpu drain list.
		 * Manually do what STAILQ_HEAD_INITIALIZER would do.
		 */
		s = &epair_dpcpu->epair_ifp_drain_list;
		s->stqh_first = NULL;
		s->stqh_last = &s->stqh_first;
	} 
}

static void
epair_dpcpu_detach(void)
{
	struct epair_dpcpu *epair_dpcpu;
	u_int cpuid;

	CPU_FOREACH(cpuid) {
		epair_dpcpu = DPCPU_ID_PTR(cpuid, epair_dpcpu);

		/* Destroy per-cpu lock. */
		EPAIR_LOCK_DESTROY(epair_dpcpu);
	}
}

/*
 * Helper functions.
 */
static u_int
cpuid_from_ifp(struct ifnet *ifp)
{
	struct epair_softc *sc;

	if (ifp == NULL)
		return (0);
	sc = ifp->if_softc;

	return (sc->cpuid);
}

/*
 * Netisr handler functions.
 */
static void
epair_nh_sintr(struct mbuf *m)
{
	struct ifnet *ifp;
	struct epair_softc *sc __unused;

	ifp = m->m_pkthdr.rcvif;
	(*ifp->if_input)(ifp, m);
	sc = ifp->if_softc;
	EPAIR_REFCOUNT_RELEASE(&sc->refcount);
	EPAIR_REFCOUNT_ASSERT((int)sc->refcount >= 1,
	    ("%s: ifp=%p sc->refcount not >= 1: %d",
	    __func__, ifp, sc->refcount));
	DPRINTF("ifp=%p refcount=%u\n", ifp, sc->refcount);
}

static struct mbuf *
epair_nh_m2cpuid(struct mbuf *m, uintptr_t source, u_int *cpuid)
{

	*cpuid = cpuid_from_ifp(m->m_pkthdr.rcvif);

	return (m);
}

static void
epair_nh_drainedcpu(u_int cpuid)
{
	struct epair_dpcpu *epair_dpcpu;
	struct epair_ifp_drain *elm, *tvar;
	struct ifnet *ifp;

	epair_dpcpu = DPCPU_ID_PTR(cpuid, epair_dpcpu);
	EPAIR_LOCK(epair_dpcpu);
	/*
	 * Assume our "hw" queue and possibly ifq will be emptied
	 * again. In case we will overflow the "hw" queue while
	 * draining, epair_start_locked will set IFF_DRV_OACTIVE
	 * again and we will stop and return.
	 */
	STAILQ_FOREACH_SAFE(elm, &epair_dpcpu->epair_ifp_drain_list,
	    ifp_next, tvar) {
		ifp = elm->ifp;
		epair_dpcpu->epair_drv_flags &= ~IFF_DRV_OACTIVE;
		ifp->if_drv_flags &= ~IFF_DRV_OACTIVE;
		epair_start_locked(ifp);

		IFQ_LOCK(&ifp->if_snd);
		if (IFQ_IS_EMPTY(&ifp->if_snd)) {
			struct epair_softc *sc __unused;

			STAILQ_REMOVE(&epair_dpcpu->epair_ifp_drain_list,
			    elm, epair_ifp_drain, ifp_next);
			/* The cached ifp goes off the list. */
			sc = ifp->if_softc;
			EPAIR_REFCOUNT_RELEASE(&sc->refcount);
			EPAIR_REFCOUNT_ASSERT((int)sc->refcount >= 1,
			    ("%s: ifp=%p sc->refcount not >= 1: %d",
			    __func__, ifp, sc->refcount));
			free(elm, M_EPAIR);
		}
		IFQ_UNLOCK(&ifp->if_snd);

		if ((ifp->if_drv_flags & IFF_DRV_OACTIVE) != 0) {
			/* Our "hw"q overflew again. */
			epair_dpcpu->epair_drv_flags |= IFF_DRV_OACTIVE;
			DPRINTF("hw queue length overflow at %u\n",
			    epair_nh.nh_qlimit);
			break;
		}
	}
	EPAIR_UNLOCK(epair_dpcpu);
}

/*
 * Network interface (`if') related functions.
 */
static void
epair_remove_ifp_from_draining(struct ifnet *ifp)
{
	struct epair_dpcpu *epair_dpcpu;
	struct epair_ifp_drain *elm, *tvar;
	u_int cpuid;

	CPU_FOREACH(cpuid) {
		epair_dpcpu = DPCPU_ID_PTR(cpuid, epair_dpcpu);
		EPAIR_LOCK(epair_dpcpu);
		STAILQ_FOREACH_SAFE(elm, &epair_dpcpu->epair_ifp_drain_list,
		    ifp_next, tvar) {
			if (ifp == elm->ifp) {
				struct epair_softc *sc __unused;

				STAILQ_REMOVE(
				    &epair_dpcpu->epair_ifp_drain_list, elm,
				    epair_ifp_drain, ifp_next);
				/* The cached ifp goes off the list. */
				sc = ifp->if_softc;
				EPAIR_REFCOUNT_RELEASE(&sc->refcount);
				EPAIR_REFCOUNT_ASSERT((int)sc->refcount >= 1,
				    ("%s: ifp=%p sc->refcount not >= 1: %d",
				    __func__, ifp, sc->refcount));
				free(elm, M_EPAIR);
			}
		}
		EPAIR_UNLOCK(epair_dpcpu);
	}
}

static int
epair_add_ifp_for_draining(struct ifnet *ifp)
{
	struct epair_dpcpu *epair_dpcpu;
	struct epair_softc *sc;
	struct epair_ifp_drain *elm = NULL;

	sc = ifp->if_softc;
	epair_dpcpu = DPCPU_ID_PTR(sc->cpuid, epair_dpcpu);
	EPAIR_LOCK_ASSERT(epair_dpcpu);
	STAILQ_FOREACH(elm, &epair_dpcpu->epair_ifp_drain_list, ifp_next)
		if (elm->ifp == ifp)
			break;
	/* If the ifp is there already, return success. */
	if (elm != NULL)
		return (0);

	elm = malloc(sizeof(struct epair_ifp_drain), M_EPAIR, M_NOWAIT|M_ZERO);
	if (elm == NULL)
		return (ENOMEM);

	elm->ifp = ifp;
	/* Add a reference for the ifp pointer on the list. */
	EPAIR_REFCOUNT_AQUIRE(&sc->refcount);
	STAILQ_INSERT_TAIL(&epair_dpcpu->epair_ifp_drain_list, elm, ifp_next);

	return (0);
}

static void
epair_start_locked(struct ifnet *ifp)
{
	struct epair_dpcpu *epair_dpcpu;
	struct mbuf *m;
	struct epair_softc *sc;
	struct ifnet *oifp;
	int error;

	DPRINTF("ifp=%p\n", ifp);
	sc = ifp->if_softc;
	epair_dpcpu = DPCPU_ID_PTR(sc->cpuid, epair_dpcpu);
	EPAIR_LOCK_ASSERT(epair_dpcpu);

	if ((ifp->if_drv_flags & IFF_DRV_RUNNING) == 0)
		return;
	if ((ifp->if_flags & IFF_UP) == 0)
		return;

	/*
	 * We get packets here from ether_output via if_handoff()
	 * and need to put them into the input queue of the oifp
	 * and call oifp->if_input() via netisr/epair_sintr().
	 */
	oifp = sc->oifp;
	sc = oifp->if_softc;
	for (;;) {
		IFQ_DEQUEUE(&ifp->if_snd, m);
		if (m == NULL)
			break;
		BPF_MTAP(ifp, m);

		/*
		 * In case the outgoing interface is not usable,
		 * drop the packet.
		 */
		if ((oifp->if_drv_flags & IFF_DRV_RUNNING) == 0 ||
		    (oifp->if_flags & IFF_UP) ==0) {
			if_inc_counter(ifp, IFCOUNTER_OERRORS, 1);
			m_freem(m);
			continue;
		}
		DPRINTF("packet %s -> %s\n", ifp->if_xname, oifp->if_xname);

		/*
		 * Add a reference so the interface cannot go while the
		 * packet is in transit as we rely on rcvif to stay valid.
		 */
		EPAIR_REFCOUNT_AQUIRE(&sc->refcount);
		m->m_pkthdr.rcvif = oifp;
		CURVNET_SET_QUIET(oifp->if_vnet);
		error = netisr_queue(NETISR_EPAIR, m);
		CURVNET_RESTORE();
		if (!error) {
			if_inc_counter(ifp, IFCOUNTER_OPACKETS, 1);
			/* Someone else received the packet. */
			if_inc_counter(oifp, IFCOUNTER_IPACKETS, 1);
		} else {
			/* The packet was freed already. */
			epair_dpcpu->epair_drv_flags |= IFF_DRV_OACTIVE;
			ifp->if_drv_flags |= IFF_DRV_OACTIVE;
			(void) epair_add_ifp_for_draining(ifp);
			if_inc_counter(ifp, IFCOUNTER_OERRORS, 1);
			EPAIR_REFCOUNT_RELEASE(&sc->refcount);
			EPAIR_REFCOUNT_ASSERT((int)sc->refcount >= 1,
			    ("%s: ifp=%p sc->refcount not >= 1: %d",
			    __func__, oifp, sc->refcount));
		}
	}
}

static void
epair_start(struct ifnet *ifp)
{
	struct epair_dpcpu *epair_dpcpu;

	epair_dpcpu = DPCPU_ID_PTR(cpuid_from_ifp(ifp), epair_dpcpu);
	EPAIR_LOCK(epair_dpcpu);
	epair_start_locked(ifp);
	EPAIR_UNLOCK(epair_dpcpu);
}

static int
epair_transmit_locked(struct ifnet *ifp, struct mbuf *m)
{
	struct epair_dpcpu *epair_dpcpu;
	struct epair_softc *sc;
	struct ifnet *oifp;
	int error, len;
	short mflags;

	DPRINTF("ifp=%p m=%p\n", ifp, m);
	sc = ifp->if_softc;
	epair_dpcpu = DPCPU_ID_PTR(sc->cpuid, epair_dpcpu);
	EPAIR_LOCK_ASSERT(epair_dpcpu);

	if (m == NULL)
		return (0);
	
	/*
	 * We are not going to use the interface en/dequeue mechanism
	 * on the TX side. We are called from ether_output_frame()
	 * and will put the packet into the incoming queue of the
	 * other interface of our pair via the netsir.
	 */
	if ((ifp->if_drv_flags & IFF_DRV_RUNNING) == 0) {
		m_freem(m);
		return (ENXIO);
	}
	if ((ifp->if_flags & IFF_UP) == 0) {
		m_freem(m);
		return (ENETDOWN);
	}

	BPF_MTAP(ifp, m);

	/*
	 * In case the outgoing interface is not usable,
	 * drop the packet.
	 */
	oifp = sc->oifp;
	if ((oifp->if_drv_flags & IFF_DRV_RUNNING) == 0 ||
	    (oifp->if_flags & IFF_UP) ==0) {
		if_inc_counter(ifp, IFCOUNTER_OERRORS, 1);
		m_freem(m);
		return (0);
	}
	len = m->m_pkthdr.len;
	mflags = m->m_flags;
	DPRINTF("packet %s -> %s\n", ifp->if_xname, oifp->if_xname);

#ifdef ALTQ
	/* Support ALTQ via the classic if_start() path. */
	IF_LOCK(&ifp->if_snd);
	if (ALTQ_IS_ENABLED(&ifp->if_snd)) {
		ALTQ_ENQUEUE(&ifp->if_snd, m, NULL, error);
		if (error)
			if_inc_counter(ifp, IFCOUNTER_OQDROPS, 1);
		IF_UNLOCK(&ifp->if_snd);
		if (!error) {
			if_inc_counter(ifp, IFCOUNTER_OBYTES, len);
			if (mflags & (M_BCAST|M_MCAST))
				if_inc_counter(ifp, IFCOUNTER_OMCASTS, 1);
			
			if ((ifp->if_drv_flags & IFF_DRV_OACTIVE) == 0)
				epair_start_locked(ifp);
			else
				(void)epair_add_ifp_for_draining(ifp);
		}
		return (error);
	}
	IF_UNLOCK(&ifp->if_snd);
#endif

	if ((epair_dpcpu->epair_drv_flags & IFF_DRV_OACTIVE) != 0) {
		/*
		 * Our hardware queue is full, try to fall back
		 * queuing to the ifq but do not call ifp->if_start.
		 * Either we are lucky or the packet is gone.
		 */
		IFQ_ENQUEUE(&ifp->if_snd, m, error);
		if (!error)
			(void)epair_add_ifp_for_draining(ifp);
		return (error);
	}
	sc = oifp->if_softc;
	/*
	 * Add a reference so the interface cannot go while the
	 * packet is in transit as we rely on rcvif to stay valid.
	 */
	EPAIR_REFCOUNT_AQUIRE(&sc->refcount);
	m->m_pkthdr.rcvif = oifp;
	CURVNET_SET_QUIET(oifp->if_vnet);
	error = netisr_queue(NETISR_EPAIR, m);
	CURVNET_RESTORE();
	if (!error) {
		if_inc_counter(ifp, IFCOUNTER_OPACKETS, 1);
		/*
		 * IFQ_HANDOFF_ADJ/ip_handoff() update statistics,
		 * but as we bypass all this we have to duplicate
		 * the logic another time.
		 */
		if_inc_counter(ifp, IFCOUNTER_OBYTES, len);
		if (mflags & (M_BCAST|M_MCAST))
			if_inc_counter(ifp, IFCOUNTER_OMCASTS, 1);
		/* Someone else received the packet. */
		if_inc_counter(oifp, IFCOUNTER_IPACKETS, 1);
	} else {
		/* The packet was freed already. */
		epair_dpcpu->epair_drv_flags |= IFF_DRV_OACTIVE;
		ifp->if_drv_flags |= IFF_DRV_OACTIVE;
		if_inc_counter(ifp, IFCOUNTER_OERRORS, 1);
		EPAIR_REFCOUNT_RELEASE(&sc->refcount);
		EPAIR_REFCOUNT_ASSERT((int)sc->refcount >= 1,
		    ("%s: ifp=%p sc->refcount not >= 1: %d",
		    __func__, oifp, sc->refcount));
	}

	return (error);
}

static int
epair_transmit(struct ifnet *ifp, struct mbuf *m)
{
	struct epair_dpcpu *epair_dpcpu;
	int error;

	epair_dpcpu = DPCPU_ID_PTR(cpuid_from_ifp(ifp), epair_dpcpu);
	EPAIR_LOCK(epair_dpcpu);
	error = epair_transmit_locked(ifp, m);
	EPAIR_UNLOCK(epair_dpcpu);
	return (error);
}

static void
epair_qflush(struct ifnet *ifp)
{
	struct epair_softc *sc;
	
	sc = ifp->if_softc;
	KASSERT(sc != NULL, ("%s: ifp=%p, epair_softc gone? sc=%p\n",
	    __func__, ifp, sc));
	/*
	 * Remove this ifp from all backpointer lists. The interface will not
	 * usable for flushing anyway nor should it have anything to flush
	 * after if_qflush().
	 */
	epair_remove_ifp_from_draining(ifp);

	if (sc->if_qflush)
		sc->if_qflush(ifp);
}

static int
epair_media_change(struct ifnet *ifp __unused)
{

	/* Do nothing. */
	return (0);
}

static void
epair_media_status(struct ifnet *ifp __unused, struct ifmediareq *imr)
{

	imr->ifm_status = IFM_AVALID | IFM_ACTIVE;
	imr->ifm_active = IFM_ETHER | IFM_10G_T | IFM_FDX;
}

static int
epair_ioctl(struct ifnet *ifp, u_long cmd, caddr_t data)
{
	struct epair_softc *sc;
	struct ifreq *ifr;
	int error;

	ifr = (struct ifreq *)data;
	switch (cmd) {
	case CASE_IOC_IFREQ(SIOCSIFFLAGS):
	case CASE_IOC_IFREQ(SIOCADDMULTI):
	case CASE_IOC_IFREQ(SIOCDELMULTI):
		error = 0;
		break;

	case CASE_IOC_IFREQ(SIOCSIFMEDIA):
	case SIOCGIFMEDIA:
		sc = ifp->if_softc;
		error = ifmedia_ioctl(ifp, ifr, &sc->media, cmd);
		break;

	case CASE_IOC_IFREQ(SIOCSIFMTU):
		/* We basically allow all kinds of MTUs. */
		ifp->if_mtu = ifr_mtu_get(ifr);
		error = 0;
		break;

	default:
		/* Let the common ethernet handler process this. */
		error = ether_ioctl(ifp, cmd, data);
		break;
	}

	return (error);
}

static void
epair_init(void *dummy __unused)
{
}


/*
 * Interface cloning functions.
 * We use our private ones so that we can create/destroy our secondary
 * device along with the primary one.
 */
static int
epair_clone_match(struct if_clone *ifc, const char *name)
{
	const char *cp;

	DPRINTF("name='%s'\n", name);

	/*
	 * Our base name is epair.
	 * Our interfaces will be named epair<n>[ab].
	 * So accept anything of the following list:
	 * - epair
	 * - epair<n>
	 * but not the epair<n>[ab] versions.
	 */
	if (strncmp(epairname, name, sizeof(epairname)-1) != 0)
		return (0);

	for (cp = name + sizeof(epairname) - 1; *cp != '\0'; cp++) {
		if (*cp < '0' || *cp > '9')
			return (0);
	}

	return (1);
}

static void
epair_clone_add(struct if_clone *ifc, struct epair_softc *scb)
{
	struct ifnet *ifp;
	uint8_t eaddr[ETHER_ADDR_LEN];	/* 00:00:00:00:00:00 */

	ifp = scb->ifp;
	/* Copy epairNa etheraddr and change the last byte. */
	memcpy(eaddr, scb->oifp->if_hw_addr, ETHER_ADDR_LEN);
	eaddr[5] = 0x0b;
	ether_ifattach(ifp, eaddr);

	if_clone_addif(ifc, ifp);
}

static int
epair_clone_create(struct if_clone *ifc, char *name, size_t len,
    void * __capability params)
{
	struct epair_softc *sca, *scb;
	struct ifnet *ifp;
	char *dp;
	int error, unit, wildcard;
	uint64_t hostid;
	uint32_t key[3];
	uint32_t hash;
	uint8_t eaddr[ETHER_ADDR_LEN];	/* 00:00:00:00:00:00 */

<<<<<<< HEAD
	/*
	 * We are abusing params to create our second interface.
	 * Actually we already created it and called if_clone_create()
	 * for it to do the official insertion procedure the moment we knew
	 * it cannot fail anymore. So just do attach it here.
	 */
	if (params) {
		scb = (__cheri_fromcap struct epair_softc *)params;
		ifp = scb->ifp;
		/* Copy epairNa etheraddr and change the last byte. */
		memcpy(eaddr, scb->oifp->if_hw_addr, ETHER_ADDR_LEN);
		eaddr[5] = 0x0b;
		ether_ifattach(ifp, eaddr);
		/* Correctly set the name for the cloner list. */
		strlcpy(name, ifp->if_xname, len);
		return (0);
	}

=======
>>>>>>> 34cc84f1
	/* Try to see if a special unit was requested. */
	error = ifc_name2unit(name, &unit);
	if (error != 0)
		return (error);
	wildcard = (unit < 0);

	error = ifc_alloc_unit(ifc, &unit);
	if (error != 0)
		return (error);

	/*
	 * If no unit had been given, we need to adjust the ifName.
	 * Also make sure there is space for our extra [ab] suffix.
	 */
	for (dp = name; *dp != '\0'; dp++);
	if (wildcard) {
		error = snprintf(dp, len - (dp - name), "%d", unit);
		if (error > len - (dp - name) - 1) {
			/* ifName too long. */
			ifc_free_unit(ifc, unit);
			return (ENOSPC);
		}
		dp += error;
	}
	if (len - (dp - name) - 1 < 1) {
		/* No space left for our [ab] suffix. */
		ifc_free_unit(ifc, unit);
		return (ENOSPC);
	}
	*dp = 'b';
	/* Must not change dp so we can replace 'a' by 'b' later. */
	*(dp+1) = '\0';

	/* Check if 'a' and 'b' interfaces already exist. */ 
	if (ifunit(name) != NULL)
		return (EEXIST);
	*dp = 'a';
	if (ifunit(name) != NULL)
		return (EEXIST);

	/* Allocate memory for both [ab] interfaces */
	sca = malloc(sizeof(struct epair_softc), M_EPAIR, M_WAITOK | M_ZERO);
	EPAIR_REFCOUNT_INIT(&sca->refcount, 1);
	sca->ifp = if_alloc(IFT_ETHER);
	if (sca->ifp == NULL) {
		free(sca, M_EPAIR);
		ifc_free_unit(ifc, unit);
		return (ENOSPC);
	}

	scb = malloc(sizeof(struct epair_softc), M_EPAIR, M_WAITOK | M_ZERO);
	EPAIR_REFCOUNT_INIT(&scb->refcount, 1);
	scb->ifp = if_alloc(IFT_ETHER);
	if (scb->ifp == NULL) {
		free(scb, M_EPAIR);
		if_free(sca->ifp);
		free(sca, M_EPAIR);
		ifc_free_unit(ifc, unit);
		return (ENOSPC);
	}
	
	/*
	 * Cross-reference the interfaces so we will be able to free both.
	 */
	sca->oifp = scb->ifp;
	scb->oifp = sca->ifp;

	/*
	 * Calculate the cpuid for netisr queueing based on the
	 * ifIndex of the interfaces. As long as we cannot configure
	 * this or use cpuset information easily we cannot guarantee
	 * cache locality but we can at least allow parallelism.
	 */
	sca->cpuid =
	    netisr_get_cpuid(sca->ifp->if_index);
	scb->cpuid =
	    netisr_get_cpuid(scb->ifp->if_index);

	/* Initialise pseudo media types. */
	ifmedia_init(&sca->media, 0, epair_media_change, epair_media_status);
	ifmedia_add(&sca->media, IFM_ETHER | IFM_10G_T, 0, NULL);
	ifmedia_set(&sca->media, IFM_ETHER | IFM_10G_T);
	ifmedia_init(&scb->media, 0, epair_media_change, epair_media_status);
	ifmedia_add(&scb->media, IFM_ETHER | IFM_10G_T, 0, NULL);
	ifmedia_set(&scb->media, IFM_ETHER | IFM_10G_T);
	
	/* Finish initialization of interface <n>a. */
	ifp = sca->ifp;
	ifp->if_softc = sca;
	strlcpy(ifp->if_xname, name, IFNAMSIZ);
	ifp->if_dname = epairname;
	ifp->if_dunit = unit;
	ifp->if_flags = IFF_BROADCAST | IFF_SIMPLEX | IFF_MULTICAST;
	ifp->if_capabilities = IFCAP_VLAN_MTU;
	ifp->if_capenable = IFCAP_VLAN_MTU;
	ifp->if_start = epair_start;
	ifp->if_ioctl = epair_ioctl;
	ifp->if_init  = epair_init;
	if_setsendqlen(ifp, ifqmaxlen);
	if_setsendqready(ifp);

	/*
	 * Calculate the etheraddr hashing the hostid and the
	 * interface index. The result would be hopefully unique.
	 * Note that the "a" component of an epair instance may get moved
	 * to a different VNET after creation. In that case its index
	 * will be freed and the index can get reused by new epair instance.
	 * Make sure we do not create same etheraddr again.
	 */
	getcredhostid(curthread->td_ucred, (unsigned long *)&hostid);
	if (hostid == 0) 
		arc4rand(&hostid, sizeof(hostid), 0);

	if (ifp->if_index > next_index)
		next_index = ifp->if_index;
	else
		next_index++;

	key[0] = (uint32_t)next_index;
	key[1] = (uint32_t)(hostid & 0xffffffff);
	key[2] = (uint32_t)((hostid >> 32) & 0xfffffffff);
	hash = jenkins_hash32(key, 3, 0);

	eaddr[0] = 0x02;
	memcpy(&eaddr[1], &hash, 4);
	eaddr[5] = 0x0a;
	ether_ifattach(ifp, eaddr);
	sca->if_qflush = ifp->if_qflush;
	ifp->if_qflush = epair_qflush;
	ifp->if_transmit = epair_transmit;
	ifp->if_baudrate = IF_Gbps(10);	/* arbitrary maximum */

	/* Swap the name and finish initialization of interface <n>b. */
	*dp = 'b';

	ifp = scb->ifp;
	ifp->if_softc = scb;
	strlcpy(ifp->if_xname, name, IFNAMSIZ);
	ifp->if_dname = epairname;
	ifp->if_dunit = unit;
	ifp->if_flags = IFF_BROADCAST | IFF_SIMPLEX | IFF_MULTICAST;
	ifp->if_capabilities = IFCAP_VLAN_MTU;
	ifp->if_capenable = IFCAP_VLAN_MTU;
	ifp->if_start = epair_start;
	ifp->if_ioctl = epair_ioctl;
	ifp->if_init  = epair_init;
	if_setsendqlen(ifp, ifqmaxlen);
	if_setsendqready(ifp);
	/* We need to play some tricks here for the second interface. */
	strlcpy(name, epairname, len);
<<<<<<< HEAD
	error = if_clone_create(name, len,
	    (__cheri_tocap void * __capability)scb);
	if (error)
		panic("%s: if_clone_create() for our 2nd iface failed: %d",
		    __func__, error);
=======

	/* Correctly set the name for the cloner list. */
	strlcpy(name, scb->ifp->if_xname, len);
	epair_clone_add(ifc, scb);

>>>>>>> 34cc84f1
	scb->if_qflush = ifp->if_qflush;
	ifp->if_qflush = epair_qflush;
	ifp->if_transmit = epair_transmit;
	ifp->if_baudrate = IF_Gbps(10);	/* arbitrary maximum */

	/*
	 * Restore name to <n>a as the ifp for this will go into the
	 * cloner list for the initial call.
	 */
	strlcpy(name, sca->ifp->if_xname, len);
	DPRINTF("name='%s/%db' created sca=%p scb=%p\n", name, unit, sca, scb);

	/* Tell the world, that we are ready to rock. */
	sca->ifp->if_drv_flags |= IFF_DRV_RUNNING;
	scb->ifp->if_drv_flags |= IFF_DRV_RUNNING;
	if_link_state_change(sca->ifp, LINK_STATE_UP);
	if_link_state_change(scb->ifp, LINK_STATE_UP);

	return (0);
}

static int
epair_clone_destroy(struct if_clone *ifc, struct ifnet *ifp)
{
	struct ifnet *oifp;
	struct epair_softc *sca, *scb;
	int unit, error;

	DPRINTF("ifp=%p\n", ifp);

	/*
	 * In case we called into if_clone_destroyif() ourselves
	 * again to remove the second interface, the softc will be
	 * NULL. In that case so not do anything but return success.
	 */
	if (ifp->if_softc == NULL)
		return (0);
	
	unit = ifp->if_dunit;
	sca = ifp->if_softc;
	oifp = sca->oifp;
	scb = oifp->if_softc;

	DPRINTF("ifp=%p oifp=%p\n", ifp, oifp);
	if_link_state_change(ifp, LINK_STATE_DOWN);
	if_link_state_change(oifp, LINK_STATE_DOWN);
	ifp->if_drv_flags &= ~IFF_DRV_RUNNING;
	oifp->if_drv_flags &= ~IFF_DRV_RUNNING;

	/*
	 * Get rid of our second half. As the other of the two
	 * interfaces may reside in a different vnet, we need to
	 * switch before freeing them.
	 */
	CURVNET_SET_QUIET(oifp->if_vnet);
	ether_ifdetach(oifp);
	/*
	 * Wait for all packets to be dispatched to if_input.
	 * The numbers can only go down as the interface is
	 * detached so there is no need to use atomics.
	 */
	DPRINTF("scb refcnt=%u\n", scb->refcount);
	EPAIR_REFCOUNT_ASSERT(scb->refcount == 1,
	    ("%s: ifp=%p scb->refcount!=1: %d", __func__, oifp, scb->refcount));
	oifp->if_softc = NULL;
	error = if_clone_destroyif(ifc, oifp);
	if (error)
		panic("%s: if_clone_destroyif() for our 2nd iface failed: %d",
		    __func__, error);
	if_free(oifp);
	ifmedia_removeall(&scb->media);
	free(scb, M_EPAIR);
	CURVNET_RESTORE();

	ether_ifdetach(ifp);
	/*
	 * Wait for all packets to be dispatched to if_input.
	 */
	DPRINTF("sca refcnt=%u\n", sca->refcount);
	EPAIR_REFCOUNT_ASSERT(sca->refcount == 1,
	    ("%s: ifp=%p sca->refcount!=1: %d", __func__, ifp, sca->refcount));
	if_free(ifp);
	ifmedia_removeall(&sca->media);
	free(sca, M_EPAIR);
	ifc_free_unit(ifc, unit);

	return (0);
}

static void
vnet_epair_init(const void *unused __unused)
{

	V_epair_cloner = if_clone_advanced(epairname, 0,
	    epair_clone_match, epair_clone_create, epair_clone_destroy);
#ifdef VIMAGE
	netisr_register_vnet(&epair_nh);
#endif
}
VNET_SYSINIT(vnet_epair_init, SI_SUB_PSEUDO, SI_ORDER_ANY,
    vnet_epair_init, NULL);

static void
vnet_epair_uninit(const void *unused __unused)
{

#ifdef VIMAGE
	netisr_unregister_vnet(&epair_nh);
#endif
	if_clone_detach(V_epair_cloner);
}
VNET_SYSUNINIT(vnet_epair_uninit, SI_SUB_INIT_IF, SI_ORDER_ANY,
    vnet_epair_uninit, NULL);

static void
epair_uninit(const void *unused __unused)
{
	netisr_unregister(&epair_nh);
	epair_dpcpu_detach();
	if (bootverbose)
		printf("%s unloaded.\n", epairname);
}
SYSUNINIT(epair_uninit, SI_SUB_INIT_IF, SI_ORDER_MIDDLE,
    epair_uninit, NULL);

static int
epair_modevent(module_t mod, int type, void *data)
{
	int qlimit;

	switch (type) {
	case MOD_LOAD:
		/* For now limit us to one global mutex and one inq. */
		epair_dpcpu_init();
		epair_nh.nh_qlimit = 42 * ifqmaxlen; /* 42 shall be the number. */
		if (TUNABLE_INT_FETCH("net.link.epair.netisr_maxqlen", &qlimit))
		    epair_nh.nh_qlimit = qlimit;
		netisr_register(&epair_nh);
		if (bootverbose)
			printf("%s initialized.\n", epairname);
		break;
	case MOD_UNLOAD:
		/* Handled in epair_uninit() */
		break;
	default:
		return (EOPNOTSUPP);
	}
	return (0);
}

static moduledata_t epair_mod = {
	"if_epair",
	epair_modevent,
	0
};

DECLARE_MODULE(if_epair, epair_mod, SI_SUB_PSEUDO, SI_ORDER_MIDDLE);
MODULE_VERSION(if_epair, 1);
// CHERI CHANGES START
// {
//   "updated": 20181114,
//   "target_type": "kernel",
//   "changes": [
//     "ioctl:net",
//     "user_capabilities"
//   ]
// }
// CHERI CHANGES END<|MERGE_RESOLUTION|>--- conflicted
+++ resolved
@@ -740,27 +740,6 @@
 	uint32_t hash;
 	uint8_t eaddr[ETHER_ADDR_LEN];	/* 00:00:00:00:00:00 */
 
-<<<<<<< HEAD
-	/*
-	 * We are abusing params to create our second interface.
-	 * Actually we already created it and called if_clone_create()
-	 * for it to do the official insertion procedure the moment we knew
-	 * it cannot fail anymore. So just do attach it here.
-	 */
-	if (params) {
-		scb = (__cheri_fromcap struct epair_softc *)params;
-		ifp = scb->ifp;
-		/* Copy epairNa etheraddr and change the last byte. */
-		memcpy(eaddr, scb->oifp->if_hw_addr, ETHER_ADDR_LEN);
-		eaddr[5] = 0x0b;
-		ether_ifattach(ifp, eaddr);
-		/* Correctly set the name for the cloner list. */
-		strlcpy(name, ifp->if_xname, len);
-		return (0);
-	}
-
-=======
->>>>>>> 34cc84f1
 	/* Try to see if a special unit was requested. */
 	error = ifc_name2unit(name, &unit);
 	if (error != 0)
@@ -911,19 +890,11 @@
 	if_setsendqready(ifp);
 	/* We need to play some tricks here for the second interface. */
 	strlcpy(name, epairname, len);
-<<<<<<< HEAD
-	error = if_clone_create(name, len,
-	    (__cheri_tocap void * __capability)scb);
-	if (error)
-		panic("%s: if_clone_create() for our 2nd iface failed: %d",
-		    __func__, error);
-=======
 
 	/* Correctly set the name for the cloner list. */
 	strlcpy(name, scb->ifp->if_xname, len);
 	epair_clone_add(ifc, scb);
 
->>>>>>> 34cc84f1
 	scb->if_qflush = ifp->if_qflush;
 	ifp->if_qflush = epair_qflush;
 	ifp->if_transmit = epair_transmit;
