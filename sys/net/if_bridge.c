/*	$NetBSD: if_bridge.c,v 1.31 2005/06/01 19:45:34 jdc Exp $	*/

/*-
 * SPDX-License-Identifier: BSD-4-Clause
 *
 * Copyright 2001 Wasabi Systems, Inc.
 * All rights reserved.
 *
 * Written by Jason R. Thorpe for Wasabi Systems, Inc.
 *
 * Redistribution and use in source and binary forms, with or without
 * modification, are permitted provided that the following conditions
 * are met:
 * 1. Redistributions of source code must retain the above copyright
 *    notice, this list of conditions and the following disclaimer.
 * 2. Redistributions in binary form must reproduce the above copyright
 *    notice, this list of conditions and the following disclaimer in the
 *    documentation and/or other materials provided with the distribution.
 * 3. All advertising materials mentioning features or use of this software
 *    must display the following acknowledgement:
 *	This product includes software developed for the NetBSD Project by
 *	Wasabi Systems, Inc.
 * 4. The name of Wasabi Systems, Inc. may not be used to endorse
 *    or promote products derived from this software without specific prior
 *    written permission.
 *
 * THIS SOFTWARE IS PROVIDED BY WASABI SYSTEMS, INC. ``AS IS'' AND
 * ANY EXPRESS OR IMPLIED WARRANTIES, INCLUDING, BUT NOT LIMITED
 * TO, THE IMPLIED WARRANTIES OF MERCHANTABILITY AND FITNESS FOR A PARTICULAR
 * PURPOSE ARE DISCLAIMED.  IN NO EVENT SHALL WASABI SYSTEMS, INC
 * BE LIABLE FOR ANY DIRECT, INDIRECT, INCIDENTAL, SPECIAL, EXEMPLARY, OR
 * CONSEQUENTIAL DAMAGES (INCLUDING, BUT NOT LIMITED TO, PROCUREMENT OF
 * SUBSTITUTE GOODS OR SERVICES; LOSS OF USE, DATA, OR PROFITS; OR BUSINESS
 * INTERRUPTION) HOWEVER CAUSED AND ON ANY THEORY OF LIABILITY, WHETHER IN
 * CONTRACT, STRICT LIABILITY, OR TORT (INCLUDING NEGLIGENCE OR OTHERWISE)
 * ARISING IN ANY WAY OUT OF THE USE OF THIS SOFTWARE, EVEN IF ADVISED OF THE
 * POSSIBILITY OF SUCH DAMAGE.
 */

/*
 * Copyright (c) 1999, 2000 Jason L. Wright (jason@thought.net)
 * All rights reserved.
 *
 * Redistribution and use in source and binary forms, with or without
 * modification, are permitted provided that the following conditions
 * are met:
 * 1. Redistributions of source code must retain the above copyright
 *    notice, this list of conditions and the following disclaimer.
 * 2. Redistributions in binary form must reproduce the above copyright
 *    notice, this list of conditions and the following disclaimer in the
 *    documentation and/or other materials provided with the distribution.
 *
 * THIS SOFTWARE IS PROVIDED BY THE AUTHOR ``AS IS'' AND ANY EXPRESS OR
 * IMPLIED WARRANTIES, INCLUDING, BUT NOT LIMITED TO, THE IMPLIED
 * WARRANTIES OF MERCHANTABILITY AND FITNESS FOR A PARTICULAR PURPOSE ARE
 * DISCLAIMED.  IN NO EVENT SHALL THE AUTHOR BE LIABLE FOR ANY DIRECT,
 * INDIRECT, INCIDENTAL, SPECIAL, EXEMPLARY, OR CONSEQUENTIAL DAMAGES
 * (INCLUDING, BUT NOT LIMITED TO, PROCUREMENT OF SUBSTITUTE GOODS OR
 * SERVICES; LOSS OF USE, DATA, OR PROFITS; OR BUSINESS INTERRUPTION)
 * HOWEVER CAUSED AND ON ANY THEORY OF LIABILITY, WHETHER IN CONTRACT,
 * STRICT LIABILITY, OR TORT (INCLUDING NEGLIGENCE OR OTHERWISE) ARISING IN
 * ANY WAY OUT OF THE USE OF THIS SOFTWARE, EVEN IF ADVISED OF THE
 * POSSIBILITY OF SUCH DAMAGE.
 *
 * OpenBSD: if_bridge.c,v 1.60 2001/06/15 03:38:33 itojun Exp
 */

/*
 * Network interface bridge support.
 *
 * TODO:
 *
 *	- Currently only supports Ethernet-like interfaces (Ethernet,
 *	  802.11, VLANs on Ethernet, etc.)  Figure out a nice way
 *	  to bridge other types of interfaces (maybe consider
 *	  heterogeneous bridges).
 */

#include <sys/cdefs.h>
__FBSDID("$FreeBSD$");

#include "opt_inet.h"
#include "opt_inet6.h"

#include <sys/param.h>
#include <sys/eventhandler.h>
#include <sys/mbuf.h>
#include <sys/malloc.h>
#include <sys/protosw.h>
#include <sys/systm.h>
#include <sys/jail.h>
#include <sys/time.h>
#include <sys/socket.h> /* for net/if.h */
#include <sys/sockio.h>
#include <sys/ctype.h>  /* string functions */
#include <sys/kernel.h>
#include <sys/random.h>
#include <sys/syslog.h>
#include <sys/sysctl.h>
#include <vm/uma.h>
#include <sys/module.h>
#include <sys/priv.h>
#include <sys/proc.h>
#include <sys/lock.h>
#include <sys/mutex.h>

#include <net/bpf.h>
#include <net/if.h>
#include <net/if_clone.h>
#include <net/if_dl.h>
#include <net/if_types.h>
#include <net/if_var.h>
#include <net/pfil.h>
#include <net/vnet.h>

#include <netinet/in.h>
#include <netinet/in_systm.h>
#include <netinet/in_var.h>
#include <netinet/ip.h>
#include <netinet/ip_var.h>
#ifdef INET6
#include <netinet/ip6.h>
#include <netinet6/ip6_var.h>
#include <netinet6/in6_ifattach.h>
#endif
#if defined(INET) || defined(INET6)
#include <netinet/ip_carp.h>
#endif
#include <machine/in_cksum.h>
#include <netinet/if_ether.h>
#include <net/bridgestp.h>
#include <net/if_bridgevar.h>
#include <net/if_llc.h>
#include <net/if_vlan_var.h>

#include <net/route.h>

#ifdef INET6
/*
 * XXX: declare here to avoid to include many inet6 related files..
 * should be more generalized?
 */
extern void	nd6_setmtu(struct ifnet *);
#endif

/*
 * Size of the route hash table.  Must be a power of two.
 */
#ifndef BRIDGE_RTHASH_SIZE
#define	BRIDGE_RTHASH_SIZE		1024
#endif

#define	BRIDGE_RTHASH_MASK		(BRIDGE_RTHASH_SIZE - 1)

/*
 * Default maximum number of addresses to cache.
 */
#ifndef BRIDGE_RTABLE_MAX
#define	BRIDGE_RTABLE_MAX		2000
#endif

/*
 * Timeout (in seconds) for entries learned dynamically.
 */
#ifndef BRIDGE_RTABLE_TIMEOUT
#define	BRIDGE_RTABLE_TIMEOUT		(20 * 60)	/* same as ARP */
#endif

/*
 * Number of seconds between walks of the route list.
 */
#ifndef BRIDGE_RTABLE_PRUNE_PERIOD
#define	BRIDGE_RTABLE_PRUNE_PERIOD	(5 * 60)
#endif

/*
 * List of capabilities to possibly mask on the member interface.
 */
#define	BRIDGE_IFCAPS_MASK		(IFCAP_TOE|IFCAP_TSO|IFCAP_TXCSUM|\
					 IFCAP_TXCSUM_IPV6)

/*
 * List of capabilities to strip
 */
#define	BRIDGE_IFCAPS_STRIP		IFCAP_LRO

/*
 * Bridge locking
 *
 * The bridge relies heavily on the epoch(9) system to protect its data
 * structures. This means we can safely use CK_LISTs while in NET_EPOCH, but we
 * must ensure there is only one writer at a time.
 *
 * That is: for read accesses we only need to be in NET_EPOCH, but for write
 * accesses we must hold:
 *
 *  - BRIDGE_RT_LOCK, for any change to bridge_rtnodes
 *  - BRIDGE_LOCK, for any other change
 *
 * The BRIDGE_LOCK is a sleepable lock, because it is held accross ioctl()
 * calls to bridge member interfaces and these ioctl()s can sleep.
 * The BRIDGE_RT_LOCK is a non-sleepable mutex, because it is sometimes
 * required while we're in NET_EPOCH and then we're not allowed to sleep.
 */
#define BRIDGE_LOCK_INIT(_sc)		do {			\
	sx_init(&(_sc)->sc_sx, "if_bridge");			\
	mtx_init(&(_sc)->sc_rt_mtx, "if_bridge rt", NULL, MTX_DEF);	\
} while (0)
#define BRIDGE_LOCK_DESTROY(_sc)	do {	\
	sx_destroy(&(_sc)->sc_sx);		\
	mtx_destroy(&(_sc)->sc_rt_mtx);		\
} while (0)
#define BRIDGE_LOCK(_sc)		sx_xlock(&(_sc)->sc_sx)
#define BRIDGE_UNLOCK(_sc)		sx_xunlock(&(_sc)->sc_sx)
#define BRIDGE_LOCK_ASSERT(_sc)		sx_assert(&(_sc)->sc_sx, SX_XLOCKED)
#define BRIDGE_LOCK_OR_NET_EPOCH_ASSERT(_sc)	\
	    MPASS(in_epoch(net_epoch_preempt) || sx_xlocked(&(_sc)->sc_sx))
#define BRIDGE_UNLOCK_ASSERT(_sc)	sx_assert(&(_sc)->sc_sx, SX_UNLOCKED)
#define BRIDGE_RT_LOCK(_sc)		mtx_lock(&(_sc)->sc_rt_mtx)
#define BRIDGE_RT_UNLOCK(_sc)		mtx_unlock(&(_sc)->sc_rt_mtx)
#define BRIDGE_RT_LOCK_ASSERT(_sc)	mtx_assert(&(_sc)->sc_rt_mtx, MA_OWNED)
#define BRIDGE_RT_LOCK_OR_NET_EPOCH_ASSERT(_sc)	\
	    MPASS(in_epoch(net_epoch_preempt) || mtx_owned(&(_sc)->sc_rt_mtx))

/*
 * Bridge interface list entry.
 */
struct bridge_iflist {
	CK_LIST_ENTRY(bridge_iflist) bif_next;
	struct ifnet		*bif_ifp;	/* member if */
	struct bstp_port	bif_stp;	/* STP state */
	uint32_t		bif_flags;	/* member if flags */
	int			bif_savedcaps;	/* saved capabilities */
	uint32_t		bif_addrmax;	/* max # of addresses */
	uint32_t		bif_addrcnt;	/* cur. # of addresses */
	uint32_t		bif_addrexceeded;/* # of address violations */
	struct epoch_context	bif_epoch_ctx;
};

/*
 * Bridge route node.
 */
struct bridge_rtnode {
	CK_LIST_ENTRY(bridge_rtnode) brt_hash;	/* hash table linkage */
	CK_LIST_ENTRY(bridge_rtnode) brt_list;	/* list linkage */
	struct bridge_iflist	*brt_dst;	/* destination if */
	unsigned long		brt_expire;	/* expiration time */
	uint8_t			brt_flags;	/* address flags */
	uint8_t			brt_addr[ETHER_ADDR_LEN];
	uint16_t		brt_vlan;	/* vlan id */
	struct	vnet		*brt_vnet;
	struct	epoch_context	brt_epoch_ctx;
};
#define	brt_ifp			brt_dst->bif_ifp

/*
 * Software state for each bridge.
 */
struct bridge_softc {
	struct ifnet		*sc_ifp;	/* make this an interface */
	LIST_ENTRY(bridge_softc) sc_list;
	struct sx		sc_sx;
	struct mtx		sc_rt_mtx;
	uint32_t		sc_brtmax;	/* max # of addresses */
	uint32_t		sc_brtcnt;	/* cur. # of addresses */
	uint32_t		sc_brttimeout;	/* rt timeout in seconds */
	struct callout		sc_brcallout;	/* bridge callout */
	CK_LIST_HEAD(, bridge_iflist) sc_iflist;	/* member interface list */
	CK_LIST_HEAD(, bridge_rtnode) *sc_rthash;	/* our forwarding table */
	CK_LIST_HEAD(, bridge_rtnode) sc_rtlist;	/* list version of above */
	uint32_t		sc_rthash_key;	/* key for hash */
	CK_LIST_HEAD(, bridge_iflist) sc_spanlist;	/* span ports list */
	struct bstp_state	sc_stp;		/* STP state */
	uint32_t		sc_brtexceeded;	/* # of cache drops */
	struct ifnet		*sc_ifaddr;	/* member mac copied from */
	struct ether_addr	sc_defaddr;	/* Default MAC address */
	struct epoch_context	sc_epoch_ctx;
};

VNET_DEFINE_STATIC(struct sx, bridge_list_sx);
#define	V_bridge_list_sx	VNET(bridge_list_sx)
static eventhandler_tag bridge_detach_cookie;

int	bridge_rtable_prune_period = BRIDGE_RTABLE_PRUNE_PERIOD;

VNET_DEFINE_STATIC(uma_zone_t, bridge_rtnode_zone);
#define	V_bridge_rtnode_zone	VNET(bridge_rtnode_zone)

static int	bridge_clone_create(struct if_clone *, int,
		    void * __capability);
static void	bridge_clone_destroy(struct ifnet *);

static int	bridge_ioctl(struct ifnet *, u_long, caddr_t);
static void	bridge_mutecaps(struct bridge_softc *);
static void	bridge_set_ifcap(struct bridge_softc *, struct bridge_iflist *,
		    int);
static void	bridge_ifdetach(void *arg __unused, struct ifnet *);
static void	bridge_init(void *);
static void	bridge_dummynet(struct mbuf *, struct ifnet *);
static void	bridge_stop(struct ifnet *, int);
static int	bridge_transmit(struct ifnet *, struct mbuf *);
static void	bridge_qflush(struct ifnet *);
static struct mbuf *bridge_input(struct ifnet *, struct mbuf *);
static int	bridge_output(struct ifnet *, struct mbuf *, struct sockaddr *,
		    struct rtentry *);
static int	bridge_enqueue(struct bridge_softc *, struct ifnet *,
		    struct mbuf *);
static void	bridge_rtdelete(struct bridge_softc *, struct ifnet *ifp, int);

static void	bridge_forward(struct bridge_softc *, struct bridge_iflist *,
		    struct mbuf *m);

static void	bridge_timer(void *);

static void	bridge_broadcast(struct bridge_softc *, struct ifnet *,
		    struct mbuf *, int);
static void	bridge_span(struct bridge_softc *, struct mbuf *);

static int	bridge_rtupdate(struct bridge_softc *, const uint8_t *,
		    uint16_t, struct bridge_iflist *, int, uint8_t);
static struct ifnet *bridge_rtlookup(struct bridge_softc *, const uint8_t *,
		    uint16_t);
static void	bridge_rttrim(struct bridge_softc *);
static void	bridge_rtage(struct bridge_softc *);
static void	bridge_rtflush(struct bridge_softc *, int);
static int	bridge_rtdaddr(struct bridge_softc *, const uint8_t *,
		    uint16_t);

static void	bridge_rtable_init(struct bridge_softc *);
static void	bridge_rtable_fini(struct bridge_softc *);

static int	bridge_rtnode_addr_cmp(const uint8_t *, const uint8_t *);
static struct bridge_rtnode *bridge_rtnode_lookup(struct bridge_softc *,
		    const uint8_t *, uint16_t);
static int	bridge_rtnode_insert(struct bridge_softc *,
		    struct bridge_rtnode *);
static void	bridge_rtnode_destroy(struct bridge_softc *,
		    struct bridge_rtnode *);
static void	bridge_rtable_expire(struct ifnet *, int);
static void	bridge_state_change(struct ifnet *, int);

static struct bridge_iflist *bridge_lookup_member(struct bridge_softc *,
		    const char *name);
static struct bridge_iflist *bridge_lookup_member_if(struct bridge_softc *,
		    struct ifnet *ifp);
static void	bridge_delete_member(struct bridge_softc *,
		    struct bridge_iflist *, int);
static void	bridge_delete_span(struct bridge_softc *,
		    struct bridge_iflist *);

static int	bridge_ioctl_add(struct bridge_softc *, void *);
static int	bridge_ioctl_del(struct bridge_softc *, void *);
static int	bridge_ioctl_gifflags(struct bridge_softc *, void *);
static int	bridge_ioctl_sifflags(struct bridge_softc *, void *);
static int	bridge_ioctl_scache(struct bridge_softc *, void *);
static int	bridge_ioctl_gcache(struct bridge_softc *, void *);
static int	bridge_ioctl_gifs(struct bridge_softc *, void *);
static int	bridge_ioctl_rts(struct bridge_softc *, void *);
static int	bridge_ioctl_saddr(struct bridge_softc *, void *);
static int	bridge_ioctl_sto(struct bridge_softc *, void *);
static int	bridge_ioctl_gto(struct bridge_softc *, void *);
static int	bridge_ioctl_daddr(struct bridge_softc *, void *);
static int	bridge_ioctl_flush(struct bridge_softc *, void *);
static int	bridge_ioctl_gpri(struct bridge_softc *, void *);
static int	bridge_ioctl_spri(struct bridge_softc *, void *);
static int	bridge_ioctl_ght(struct bridge_softc *, void *);
static int	bridge_ioctl_sht(struct bridge_softc *, void *);
static int	bridge_ioctl_gfd(struct bridge_softc *, void *);
static int	bridge_ioctl_sfd(struct bridge_softc *, void *);
static int	bridge_ioctl_gma(struct bridge_softc *, void *);
static int	bridge_ioctl_sma(struct bridge_softc *, void *);
static int	bridge_ioctl_sifprio(struct bridge_softc *, void *);
static int	bridge_ioctl_sifcost(struct bridge_softc *, void *);
static int	bridge_ioctl_sifmaxaddr(struct bridge_softc *, void *);
static int	bridge_ioctl_addspan(struct bridge_softc *, void *);
static int	bridge_ioctl_delspan(struct bridge_softc *, void *);
static int	bridge_ioctl_gbparam(struct bridge_softc *, void *);
static int	bridge_ioctl_grte(struct bridge_softc *, void *);
static int	bridge_ioctl_gifsstp(struct bridge_softc *, void *);
static int	bridge_ioctl_sproto(struct bridge_softc *, void *);
static int	bridge_ioctl_stxhc(struct bridge_softc *, void *);
static int	bridge_pfil(struct mbuf **, struct ifnet *, struct ifnet *,
		    int);
static int	bridge_ip_checkbasic(struct mbuf **mp);
#ifdef INET6
static int	bridge_ip6_checkbasic(struct mbuf **mp);
#endif /* INET6 */
static int	bridge_fragment(struct ifnet *, struct mbuf **mp,
		    struct ether_header *, int, struct llc *);
static void	bridge_linkstate(struct ifnet *ifp);
static void	bridge_linkcheck(struct bridge_softc *sc);

/* The default bridge vlan is 1 (IEEE 802.1Q-2003 Table 9-2) */
#define	VLANTAGOF(_m)	\
    (_m->m_flags & M_VLANTAG) ? EVL_VLANOFTAG(_m->m_pkthdr.ether_vtag) : 1

static struct bstp_cb_ops bridge_ops = {
	.bcb_state = bridge_state_change,
	.bcb_rtage = bridge_rtable_expire
};

SYSCTL_DECL(_net_link);
static SYSCTL_NODE(_net_link, IFT_BRIDGE, bridge, CTLFLAG_RW | CTLFLAG_MPSAFE, 0,
    "Bridge");

/* only pass IP[46] packets when pfil is enabled */
VNET_DEFINE_STATIC(int, pfil_onlyip) = 1;
#define	V_pfil_onlyip	VNET(pfil_onlyip)
SYSCTL_INT(_net_link_bridge, OID_AUTO, pfil_onlyip,
    CTLFLAG_RWTUN | CTLFLAG_VNET, &VNET_NAME(pfil_onlyip), 0,
    "Only pass IP packets when pfil is enabled");

/* run pfil hooks on the bridge interface */
VNET_DEFINE_STATIC(int, pfil_bridge) = 1;
#define	V_pfil_bridge	VNET(pfil_bridge)
SYSCTL_INT(_net_link_bridge, OID_AUTO, pfil_bridge,
    CTLFLAG_RWTUN | CTLFLAG_VNET, &VNET_NAME(pfil_bridge), 0,
    "Packet filter on the bridge interface");

/* layer2 filter with ipfw */
VNET_DEFINE_STATIC(int, pfil_ipfw);
#define	V_pfil_ipfw	VNET(pfil_ipfw)

/* layer2 ARP filter with ipfw */
VNET_DEFINE_STATIC(int, pfil_ipfw_arp);
#define	V_pfil_ipfw_arp	VNET(pfil_ipfw_arp)
SYSCTL_INT(_net_link_bridge, OID_AUTO, ipfw_arp,
    CTLFLAG_RWTUN | CTLFLAG_VNET, &VNET_NAME(pfil_ipfw_arp), 0,
    "Filter ARP packets through IPFW layer2");

/* run pfil hooks on the member interface */
VNET_DEFINE_STATIC(int, pfil_member) = 1;
#define	V_pfil_member	VNET(pfil_member)
SYSCTL_INT(_net_link_bridge, OID_AUTO, pfil_member,
    CTLFLAG_RWTUN | CTLFLAG_VNET, &VNET_NAME(pfil_member), 0,
    "Packet filter on the member interface");

/* run pfil hooks on the physical interface for locally destined packets */
VNET_DEFINE_STATIC(int, pfil_local_phys);
#define	V_pfil_local_phys	VNET(pfil_local_phys)
SYSCTL_INT(_net_link_bridge, OID_AUTO, pfil_local_phys,
    CTLFLAG_RWTUN | CTLFLAG_VNET, &VNET_NAME(pfil_local_phys), 0,
    "Packet filter on the physical interface for locally destined packets");

/* log STP state changes */
VNET_DEFINE_STATIC(int, log_stp);
#define	V_log_stp	VNET(log_stp)
SYSCTL_INT(_net_link_bridge, OID_AUTO, log_stp,
    CTLFLAG_RWTUN | CTLFLAG_VNET, &VNET_NAME(log_stp), 0,
    "Log STP state changes");

/* share MAC with first bridge member */
VNET_DEFINE_STATIC(int, bridge_inherit_mac);
#define	V_bridge_inherit_mac	VNET(bridge_inherit_mac)
SYSCTL_INT(_net_link_bridge, OID_AUTO, inherit_mac,
    CTLFLAG_RWTUN | CTLFLAG_VNET, &VNET_NAME(bridge_inherit_mac), 0,
    "Inherit MAC address from the first bridge member");

VNET_DEFINE_STATIC(int, allow_llz_overlap) = 0;
#define	V_allow_llz_overlap	VNET(allow_llz_overlap)
SYSCTL_INT(_net_link_bridge, OID_AUTO, allow_llz_overlap,
    CTLFLAG_RW | CTLFLAG_VNET, &VNET_NAME(allow_llz_overlap), 0,
    "Allow overlap of link-local scope "
    "zones of a bridge interface and the member interfaces");

struct bridge_control {
	int	(*bc_func)(struct bridge_softc *, void *);
	int	bc_argsize;
	int	bc_flags;
};

#define	BC_F_COPYIN		0x01	/* copy arguments in */
#define	BC_F_COPYOUT		0x02	/* copy arguments out */
#define	BC_F_SUSER		0x04	/* do super-user check */

const struct bridge_control bridge_control_table[] = {
	{ bridge_ioctl_add,		sizeof(struct ifbreq),
	  BC_F_COPYIN|BC_F_SUSER },
	{ bridge_ioctl_del,		sizeof(struct ifbreq),
	  BC_F_COPYIN|BC_F_SUSER },

	{ bridge_ioctl_gifflags,	sizeof(struct ifbreq),
	  BC_F_COPYIN|BC_F_COPYOUT },
	{ bridge_ioctl_sifflags,	sizeof(struct ifbreq),
	  BC_F_COPYIN|BC_F_SUSER },

	{ bridge_ioctl_scache,		sizeof(struct ifbrparam),
	  BC_F_COPYIN|BC_F_SUSER },
	{ bridge_ioctl_gcache,		sizeof(struct ifbrparam),
	  BC_F_COPYOUT },

	{ bridge_ioctl_gifs,		sizeof(struct ifbifconf),
	  BC_F_COPYIN|BC_F_COPYOUT },
	{ bridge_ioctl_rts,		sizeof(struct ifbaconf),
	  BC_F_COPYIN|BC_F_COPYOUT },

	{ bridge_ioctl_saddr,		sizeof(struct ifbareq),
	  BC_F_COPYIN|BC_F_SUSER },

	{ bridge_ioctl_sto,		sizeof(struct ifbrparam),
	  BC_F_COPYIN|BC_F_SUSER },
	{ bridge_ioctl_gto,		sizeof(struct ifbrparam),
	  BC_F_COPYOUT },

	{ bridge_ioctl_daddr,		sizeof(struct ifbareq),
	  BC_F_COPYIN|BC_F_SUSER },

	{ bridge_ioctl_flush,		sizeof(struct ifbreq),
	  BC_F_COPYIN|BC_F_SUSER },

	{ bridge_ioctl_gpri,		sizeof(struct ifbrparam),
	  BC_F_COPYOUT },
	{ bridge_ioctl_spri,		sizeof(struct ifbrparam),
	  BC_F_COPYIN|BC_F_SUSER },

	{ bridge_ioctl_ght,		sizeof(struct ifbrparam),
	  BC_F_COPYOUT },
	{ bridge_ioctl_sht,		sizeof(struct ifbrparam),
	  BC_F_COPYIN|BC_F_SUSER },

	{ bridge_ioctl_gfd,		sizeof(struct ifbrparam),
	  BC_F_COPYOUT },
	{ bridge_ioctl_sfd,		sizeof(struct ifbrparam),
	  BC_F_COPYIN|BC_F_SUSER },

	{ bridge_ioctl_gma,		sizeof(struct ifbrparam),
	  BC_F_COPYOUT },
	{ bridge_ioctl_sma,		sizeof(struct ifbrparam),
	  BC_F_COPYIN|BC_F_SUSER },

	{ bridge_ioctl_sifprio,		sizeof(struct ifbreq),
	  BC_F_COPYIN|BC_F_SUSER },

	{ bridge_ioctl_sifcost,		sizeof(struct ifbreq),
	  BC_F_COPYIN|BC_F_SUSER },

	{ bridge_ioctl_addspan,		sizeof(struct ifbreq),
	  BC_F_COPYIN|BC_F_SUSER },
	{ bridge_ioctl_delspan,		sizeof(struct ifbreq),
	  BC_F_COPYIN|BC_F_SUSER },

	{ bridge_ioctl_gbparam,		sizeof(struct ifbropreq),
	  BC_F_COPYOUT },

	{ bridge_ioctl_grte,		sizeof(struct ifbrparam),
	  BC_F_COPYOUT },

	{ bridge_ioctl_gifsstp,		sizeof(struct ifbpstpconf),
	  BC_F_COPYIN|BC_F_COPYOUT },

	{ bridge_ioctl_sproto,		sizeof(struct ifbrparam),
	  BC_F_COPYIN|BC_F_SUSER },

	{ bridge_ioctl_stxhc,		sizeof(struct ifbrparam),
	  BC_F_COPYIN|BC_F_SUSER },

	{ bridge_ioctl_sifmaxaddr,	sizeof(struct ifbreq),
	  BC_F_COPYIN|BC_F_SUSER },

};
const int bridge_control_table_size = nitems(bridge_control_table);

VNET_DEFINE_STATIC(LIST_HEAD(, bridge_softc), bridge_list);
#define	V_bridge_list	VNET(bridge_list)
#define	BRIDGE_LIST_LOCK_INIT(x)	sx_init(&V_bridge_list_sx,	\
					    "if_bridge list")
#define	BRIDGE_LIST_LOCK_DESTROY(x)	sx_destroy(&V_bridge_list_sx)
#define	BRIDGE_LIST_LOCK(x)		sx_xlock(&V_bridge_list_sx)
#define	BRIDGE_LIST_UNLOCK(x)		sx_xunlock(&V_bridge_list_sx)

VNET_DEFINE_STATIC(struct if_clone *, bridge_cloner);
#define	V_bridge_cloner	VNET(bridge_cloner)

static const char bridge_name[] = "bridge";

static void
vnet_bridge_init(const void *unused __unused)
{

	V_bridge_rtnode_zone = uma_zcreate("bridge_rtnode",
	    sizeof(struct bridge_rtnode), NULL, NULL, NULL, NULL,
	    UMA_ALIGN_PTR, 0);
	BRIDGE_LIST_LOCK_INIT();
	LIST_INIT(&V_bridge_list);
	V_bridge_cloner = if_clone_simple(bridge_name,
	    bridge_clone_create, bridge_clone_destroy, 0);
}
VNET_SYSINIT(vnet_bridge_init, SI_SUB_PROTO_IFATTACHDOMAIN, SI_ORDER_ANY,
    vnet_bridge_init, NULL);

static void
vnet_bridge_uninit(const void *unused __unused)
{

	if_clone_detach(V_bridge_cloner);
	V_bridge_cloner = NULL;
	BRIDGE_LIST_LOCK_DESTROY();

	/* Callbacks may use the UMA zone. */
	epoch_drain_callbacks(net_epoch_preempt);

	uma_zdestroy(V_bridge_rtnode_zone);
}
VNET_SYSUNINIT(vnet_bridge_uninit, SI_SUB_PSEUDO, SI_ORDER_ANY,
    vnet_bridge_uninit, NULL);

static int
bridge_modevent(module_t mod, int type, void *data)
{

	switch (type) {
	case MOD_LOAD:
		bridge_dn_p = bridge_dummynet;
		bridge_detach_cookie = EVENTHANDLER_REGISTER(
		    ifnet_departure_event, bridge_ifdetach, NULL,
		    EVENTHANDLER_PRI_ANY);
		break;
	case MOD_UNLOAD:
		EVENTHANDLER_DEREGISTER(ifnet_departure_event,
		    bridge_detach_cookie);
		bridge_dn_p = NULL;
		break;
	default:
		return (EOPNOTSUPP);
	}
	return (0);
}

static moduledata_t bridge_mod = {
	"if_bridge",
	bridge_modevent,
	0
};

DECLARE_MODULE(if_bridge, bridge_mod, SI_SUB_PSEUDO, SI_ORDER_ANY);
MODULE_VERSION(if_bridge, 1);
MODULE_DEPEND(if_bridge, bridgestp, 1, 1, 1);

/*
 * handler for net.link.bridge.ipfw
 */
static int
sysctl_pfil_ipfw(SYSCTL_HANDLER_ARGS)
{
	int enable = V_pfil_ipfw;
	int error;

	error = sysctl_handle_int(oidp, &enable, 0, req);
	enable &= 1;

	if (enable != V_pfil_ipfw) {
		V_pfil_ipfw = enable;

		/*
		 * Disable pfil so that ipfw doesnt run twice, if the user
		 * really wants both then they can re-enable pfil_bridge and/or
		 * pfil_member. Also allow non-ip packets as ipfw can filter by
		 * layer2 type.
		 */
		if (V_pfil_ipfw) {
			V_pfil_onlyip = 0;
			V_pfil_bridge = 0;
			V_pfil_member = 0;
		}
	}

	return (error);
}
SYSCTL_PROC(_net_link_bridge, OID_AUTO, ipfw,
    CTLTYPE_INT | CTLFLAG_RW | CTLFLAG_VNET | CTLFLAG_NEEDGIANT,
    &VNET_NAME(pfil_ipfw), 0, &sysctl_pfil_ipfw, "I",
    "Layer2 filter with IPFW");

/*
 * bridge_clone_create:
 *
 *	Create a new bridge instance.
 */
static int
bridge_clone_create(struct if_clone *ifc, int unit, void * __capability params)
{
	struct bridge_softc *sc;
	struct ifnet *ifp;

	sc = malloc(sizeof(*sc), M_DEVBUF, M_WAITOK|M_ZERO);
	ifp = sc->sc_ifp = if_alloc(IFT_ETHER);
	if (ifp == NULL) {
		free(sc, M_DEVBUF);
		return (ENOSPC);
	}

	BRIDGE_LOCK_INIT(sc);
	sc->sc_brtmax = BRIDGE_RTABLE_MAX;
	sc->sc_brttimeout = BRIDGE_RTABLE_TIMEOUT;

	/* Initialize our routing table. */
	bridge_rtable_init(sc);

	callout_init_mtx(&sc->sc_brcallout, &sc->sc_rt_mtx, 0);

	CK_LIST_INIT(&sc->sc_iflist);
	CK_LIST_INIT(&sc->sc_spanlist);

	ifp->if_softc = sc;
	if_initname(ifp, bridge_name, unit);
	ifp->if_flags = IFF_BROADCAST | IFF_SIMPLEX | IFF_MULTICAST;
	ifp->if_ioctl = bridge_ioctl;
	ifp->if_transmit = bridge_transmit;
	ifp->if_qflush = bridge_qflush;
	ifp->if_init = bridge_init;
	ifp->if_type = IFT_BRIDGE;

	ether_gen_addr(ifp, &sc->sc_defaddr);

	bstp_attach(&sc->sc_stp, &bridge_ops);
	ether_ifattach(ifp, sc->sc_defaddr.octet);
	/* Now undo some of the damage... */
	ifp->if_baudrate = 0;
	ifp->if_type = IFT_BRIDGE;

	BRIDGE_LIST_LOCK();
	LIST_INSERT_HEAD(&V_bridge_list, sc, sc_list);
	BRIDGE_LIST_UNLOCK();

	return (0);
}

static void
bridge_clone_destroy_cb(struct epoch_context *ctx)
{
	struct bridge_softc *sc;

	sc = __containerof(ctx, struct bridge_softc, sc_epoch_ctx);

	BRIDGE_LOCK_DESTROY(sc);
	free(sc, M_DEVBUF);
}

/*
 * bridge_clone_destroy:
 *
 *	Destroy a bridge instance.
 */
static void
bridge_clone_destroy(struct ifnet *ifp)
{
	struct bridge_softc *sc = ifp->if_softc;
	struct bridge_iflist *bif;
	struct epoch_tracker et;

	BRIDGE_LOCK(sc);

	bridge_stop(ifp, 1);
	ifp->if_flags &= ~IFF_UP;

	while ((bif = CK_LIST_FIRST(&sc->sc_iflist)) != NULL)
		bridge_delete_member(sc, bif, 0);

	while ((bif = CK_LIST_FIRST(&sc->sc_spanlist)) != NULL) {
		bridge_delete_span(sc, bif);
	}

	/* Tear down the routing table. */
	bridge_rtable_fini(sc);

	BRIDGE_UNLOCK(sc);

	NET_EPOCH_ENTER(et);

	callout_drain(&sc->sc_brcallout);

	BRIDGE_LIST_LOCK();
	LIST_REMOVE(sc, sc_list);
	BRIDGE_LIST_UNLOCK();

	bstp_detach(&sc->sc_stp);
	NET_EPOCH_EXIT(et);

	ether_ifdetach(ifp);
	if_free(ifp);

	NET_EPOCH_CALL(bridge_clone_destroy_cb, &sc->sc_epoch_ctx);
}

/*
 * bridge_ioctl:
 *
 *	Handle a control request from the operator.
 */
static int
bridge_ioctl(struct ifnet *ifp, u_long cmd, caddr_t data)
{
	struct bridge_softc *sc = ifp->if_softc;
	struct ifreq *ifr = (struct ifreq *)data;
	struct bridge_iflist *bif;
	struct thread *td = curthread;
	union {
		struct ifbreq ifbreq;
		struct ifbifconf ifbifconf;
		struct ifbareq ifbareq;
		struct ifbaconf ifbaconf;
		struct ifbrparam ifbrparam;
		struct ifbropreq ifbropreq;
	} args;
	struct ifdrv *ifd = (struct ifdrv *) data;
	const struct bridge_control *bc;
	int error = 0, oldmtu;

	BRIDGE_LOCK(sc);

	switch (cmd) {
	case CASE_IOC_IFREQ(SIOCADDMULTI):
	case CASE_IOC_IFREQ(SIOCDELMULTI):
		break;

	case SIOCGDRVSPEC:
	case SIOCSDRVSPEC:
		if (ifd->ifd_cmd >= bridge_control_table_size) {
			error = EINVAL;
			break;
		}
		bc = &bridge_control_table[ifd->ifd_cmd];

		if (cmd == SIOCGDRVSPEC &&
		    (bc->bc_flags & BC_F_COPYOUT) == 0) {
			error = EINVAL;
			break;
		}
		else if (cmd == SIOCSDRVSPEC &&
		    (bc->bc_flags & BC_F_COPYOUT) != 0) {
			error = EINVAL;
			break;
		}

		if (bc->bc_flags & BC_F_SUSER) {
			error = priv_check(td, PRIV_NET_BRIDGE);
			if (error)
				break;
		}

		if (ifd->ifd_len != bc->bc_argsize ||
		    ifd->ifd_len > sizeof(args)) {
			error = EINVAL;
			break;
		}

		bzero(&args, sizeof(args));
		if (bc->bc_flags & BC_F_COPYIN) {
			error = copyin(ifd->ifd_data, &args, ifd->ifd_len);
			if (error)
				break;
		}

		oldmtu = ifp->if_mtu;
		error = (*bc->bc_func)(sc, &args);
		if (error)
			break;

		/*
		 * Bridge MTU may change during addition of the first port.
		 * If it did, do network layer specific procedure.
		 */
		if (ifp->if_mtu != oldmtu) {
#ifdef INET6
			nd6_setmtu(ifp);
#endif
			rt_updatemtu(ifp);
		}

		if (bc->bc_flags & BC_F_COPYOUT)
			error = copyout(&args, ifd->ifd_data, ifd->ifd_len);

		break;

	case CASE_IOC_IFREQ(SIOCSIFFLAGS):
		if (!(ifp->if_flags & IFF_UP) &&
		    (ifp->if_drv_flags & IFF_DRV_RUNNING)) {
			/*
			 * If interface is marked down and it is running,
			 * then stop and disable it.
			 */
			bridge_stop(ifp, 1);
		} else if ((ifp->if_flags & IFF_UP) &&
		    !(ifp->if_drv_flags & IFF_DRV_RUNNING)) {
			/*
			 * If interface is marked up and it is stopped, then
			 * start it.
			 */
			BRIDGE_UNLOCK(sc);
			(*ifp->if_init)(sc);
			BRIDGE_LOCK(sc);
		}
		break;

	case CASE_IOC_IFREQ(SIOCSIFMTU):
		if (ifr_mtu_get(ifr) < 576) {
			error = EINVAL;
			break;
		}
		if (CK_LIST_EMPTY(&sc->sc_iflist)) {
			sc->sc_ifp->if_mtu = ifr_mtu_get(ifr);
			break;
		}
		CK_LIST_FOREACH(bif, &sc->sc_iflist, bif_next) {
			if (bif->bif_ifp->if_mtu != ifr_mtu_get(ifr)) {
				log(LOG_NOTICE, "%s: invalid MTU: %u(%s)"
				    " != %d\n", sc->sc_ifp->if_xname,
				    bif->bif_ifp->if_mtu,
				    bif->bif_ifp->if_xname, ifr_mtu_get(ifr));
				error = EINVAL;
				break;
			}
		}
		if (!error)
<<<<<<< HEAD
			sc->sc_ifp->if_mtu = ifr_mtu_get(ifr);
		BRIDGE_UNLOCK(sc);
=======
			sc->sc_ifp->if_mtu = ifr->ifr_mtu;
>>>>>>> 84ccaf49
		break;
	default:
		/*
		 * drop the lock as ether_ioctl() will call bridge_start() and
		 * cause the lock to be recursed.
		 */
		BRIDGE_UNLOCK(sc);
		error = ether_ioctl(ifp, cmd, data);
		BRIDGE_LOCK(sc);
		break;
	}

	BRIDGE_UNLOCK(sc);

	return (error);
}

/*
 * bridge_mutecaps:
 *
 *	Clear or restore unwanted capabilities on the member interface
 */
static void
bridge_mutecaps(struct bridge_softc *sc)
{
	struct bridge_iflist *bif;
	int enabled, mask;

	BRIDGE_LOCK_ASSERT(sc);

	/* Initial bitmask of capabilities to test */
	mask = BRIDGE_IFCAPS_MASK;

	CK_LIST_FOREACH(bif, &sc->sc_iflist, bif_next) {
		/* Every member must support it or its disabled */
		mask &= bif->bif_savedcaps;
	}

	CK_LIST_FOREACH(bif, &sc->sc_iflist, bif_next) {
		enabled = bif->bif_ifp->if_capenable;
		enabled &= ~BRIDGE_IFCAPS_STRIP;
		/* strip off mask bits and enable them again if allowed */
		enabled &= ~BRIDGE_IFCAPS_MASK;
		enabled |= mask;
		bridge_set_ifcap(sc, bif, enabled);
	}
}

static void
bridge_set_ifcap(struct bridge_softc *sc, struct bridge_iflist *bif, int set)
{
	struct ifnet *ifp = bif->bif_ifp;
	struct ifreq ifr;
	int error, mask, stuck;

	bzero(&ifr, sizeof(ifr));
	ifr.ifr_ifru.ifru_cap[0] = set;	/* ifr_reqcap */

	if (ifp->if_capenable != set) {
		error = (*ifp->if_ioctl)(ifp, SIOCSIFCAP, (caddr_t)&ifr);
		if (error)
			if_printf(sc->sc_ifp,
			    "error setting capabilities on %s: %d\n",
			    ifp->if_xname, error);
		mask = BRIDGE_IFCAPS_MASK | BRIDGE_IFCAPS_STRIP;
		stuck = ifp->if_capenable & mask & ~set;
		if (stuck != 0)
			if_printf(sc->sc_ifp,
			    "can't disable some capabilities on %s: 0x%x\n",
			    ifp->if_xname, stuck);
	}
}

/*
 * bridge_lookup_member:
 *
 *	Lookup a bridge member interface.
 */
static struct bridge_iflist *
bridge_lookup_member(struct bridge_softc *sc, const char *name)
{
	struct bridge_iflist *bif;
	struct ifnet *ifp;

	BRIDGE_LOCK_OR_NET_EPOCH_ASSERT(sc);

	CK_LIST_FOREACH(bif, &sc->sc_iflist, bif_next) {
		ifp = bif->bif_ifp;
		if (strcmp(ifp->if_xname, name) == 0)
			return (bif);
	}

	return (NULL);
}

/*
 * bridge_lookup_member_if:
 *
 *	Lookup a bridge member interface by ifnet*.
 */
static struct bridge_iflist *
bridge_lookup_member_if(struct bridge_softc *sc, struct ifnet *member_ifp)
{
	struct bridge_iflist *bif;

	BRIDGE_LOCK_OR_NET_EPOCH_ASSERT(sc);

	CK_LIST_FOREACH(bif, &sc->sc_iflist, bif_next) {
		if (bif->bif_ifp == member_ifp)
			return (bif);
	}

	return (NULL);
}

static void
bridge_delete_member_cb(struct epoch_context *ctx)
{
	struct bridge_iflist *bif;

	bif = __containerof(ctx, struct bridge_iflist, bif_epoch_ctx);

	free(bif, M_DEVBUF);
}

/*
 * bridge_delete_member:
 *
 *	Delete the specified member interface.
 */
static void
bridge_delete_member(struct bridge_softc *sc, struct bridge_iflist *bif,
    int gone)
{
	struct ifnet *ifs = bif->bif_ifp;
	struct ifnet *fif = NULL;
	struct bridge_iflist *bifl;

	BRIDGE_LOCK_ASSERT(sc);

	if (bif->bif_flags & IFBIF_STP)
		bstp_disable(&bif->bif_stp);

	ifs->if_bridge = NULL;
	CK_LIST_REMOVE(bif, bif_next);

	/*
	 * If removing the interface that gave the bridge its mac address, set
	 * the mac address of the bridge to the address of the next member, or
	 * to its default address if no members are left.
	 */
	if (V_bridge_inherit_mac && sc->sc_ifaddr == ifs) {
		if (CK_LIST_EMPTY(&sc->sc_iflist)) {
			bcopy(&sc->sc_defaddr,
			    IF_LLADDR(sc->sc_ifp), ETHER_ADDR_LEN);
			sc->sc_ifaddr = NULL;
		} else {
			bifl = CK_LIST_FIRST(&sc->sc_iflist);
			fif = bifl->bif_ifp;
			bcopy(IF_LLADDR(fif),
			    IF_LLADDR(sc->sc_ifp), ETHER_ADDR_LEN);
			sc->sc_ifaddr = fif;
		}
		EVENTHANDLER_INVOKE(iflladdr_event, sc->sc_ifp);
	}

	bridge_linkcheck(sc);
	bridge_mutecaps(sc);	/* recalcuate now this interface is removed */
	BRIDGE_RT_LOCK(sc);
	bridge_rtdelete(sc, ifs, IFBF_FLUSHALL);
	BRIDGE_RT_UNLOCK(sc);
	KASSERT(bif->bif_addrcnt == 0,
	    ("%s: %d bridge routes referenced", __func__, bif->bif_addrcnt));

	ifs->if_bridge_output = NULL;
	ifs->if_bridge_input = NULL;
	ifs->if_bridge_linkstate = NULL;
	if (!gone) {
		switch (ifs->if_type) {
		case IFT_ETHER:
		case IFT_L2VLAN:
			/*
			 * Take the interface out of promiscuous mode, but only
			 * if it was promiscuous in the first place. It might
			 * not be if we're in the bridge_ioctl_add() error path.
			 */
			if (ifs->if_flags & IFF_PROMISC)
				(void) ifpromisc(ifs, 0);
			break;

		case IFT_GIF:
			break;

		default:
#ifdef DIAGNOSTIC
			panic("bridge_delete_member: impossible");
#endif
			break;
		}
		/* reneable any interface capabilities */
		bridge_set_ifcap(sc, bif, bif->bif_savedcaps);
	}
	bstp_destroy(&bif->bif_stp);	/* prepare to free */

	NET_EPOCH_CALL(bridge_delete_member_cb, &bif->bif_epoch_ctx);
}

/*
 * bridge_delete_span:
 *
 *	Delete the specified span interface.
 */
static void
bridge_delete_span(struct bridge_softc *sc, struct bridge_iflist *bif)
{
	BRIDGE_LOCK_ASSERT(sc);

	KASSERT(bif->bif_ifp->if_bridge == NULL,
	    ("%s: not a span interface", __func__));

	CK_LIST_REMOVE(bif, bif_next);

	NET_EPOCH_CALL(bridge_delete_member_cb, &bif->bif_epoch_ctx);
}

static int
bridge_ioctl_add(struct bridge_softc *sc, void *arg)
{
	struct ifbreq *req = arg;
	struct bridge_iflist *bif = NULL;
	struct ifnet *ifs;
	int error = 0;

	ifs = ifunit(req->ifbr_ifsname);
	if (ifs == NULL)
		return (ENOENT);
	if (ifs->if_ioctl == NULL)	/* must be supported */
		return (EINVAL);

	/* If it's in the span list, it can't be a member. */
	CK_LIST_FOREACH(bif, &sc->sc_spanlist, bif_next)
		if (ifs == bif->bif_ifp)
			return (EBUSY);

	if (ifs->if_bridge == sc)
		return (EEXIST);

	if (ifs->if_bridge != NULL)
		return (EBUSY);

	switch (ifs->if_type) {
	case IFT_ETHER:
	case IFT_L2VLAN:
	case IFT_GIF:
		/* permitted interface types */
		break;
	default:
		return (EINVAL);
	}

#ifdef INET6
	/*
	 * Two valid inet6 addresses with link-local scope must not be
	 * on the parent interface and the member interfaces at the
	 * same time.  This restriction is needed to prevent violation
	 * of link-local scope zone.  Attempts to add a member
	 * interface which has inet6 addresses when the parent has
	 * inet6 triggers removal of all inet6 addresses on the member
	 * interface.
	 */

	/* Check if the parent interface has a link-local scope addr. */
	if (V_allow_llz_overlap == 0 &&
	    in6ifa_llaonifp(sc->sc_ifp) != NULL) {
		/*
		 * If any, remove all inet6 addresses from the member
		 * interfaces.
		 */
		CK_LIST_FOREACH(bif, &sc->sc_iflist, bif_next) {
 			if (in6ifa_llaonifp(bif->bif_ifp)) {
				in6_ifdetach(bif->bif_ifp);
				if_printf(sc->sc_ifp,
				    "IPv6 addresses on %s have been removed "
				    "before adding it as a member to prevent "
				    "IPv6 address scope violation.\n",
				    bif->bif_ifp->if_xname);
			}
		}
		if (in6ifa_llaonifp(ifs)) {
			in6_ifdetach(ifs);
			if_printf(sc->sc_ifp,
			    "IPv6 addresses on %s have been removed "
			    "before adding it as a member to prevent "
			    "IPv6 address scope violation.\n",
			    ifs->if_xname);
		}
	}
#endif
	/* Allow the first Ethernet member to define the MTU */
	if (CK_LIST_EMPTY(&sc->sc_iflist))
		sc->sc_ifp->if_mtu = ifs->if_mtu;
	else if (sc->sc_ifp->if_mtu != ifs->if_mtu) {
		if_printf(sc->sc_ifp, "invalid MTU: %u(%s) != %u\n",
		    ifs->if_mtu, ifs->if_xname, sc->sc_ifp->if_mtu);
		return (EINVAL);
	}

	bif = malloc(sizeof(*bif), M_DEVBUF, M_NOWAIT|M_ZERO);
	if (bif == NULL)
		return (ENOMEM);

	bif->bif_ifp = ifs;
	bif->bif_flags = IFBIF_LEARNING | IFBIF_DISCOVER;
	bif->bif_savedcaps = ifs->if_capenable;

	/*
	 * Assign the interface's MAC address to the bridge if it's the first
	 * member and the MAC address of the bridge has not been changed from
	 * the default randomly generated one.
	 */
	if (V_bridge_inherit_mac && CK_LIST_EMPTY(&sc->sc_iflist) &&
	    !memcmp(IF_LLADDR(sc->sc_ifp), sc->sc_defaddr.octet, ETHER_ADDR_LEN)) {
		bcopy(IF_LLADDR(ifs), IF_LLADDR(sc->sc_ifp), ETHER_ADDR_LEN);
		sc->sc_ifaddr = ifs;
		EVENTHANDLER_INVOKE(iflladdr_event, sc->sc_ifp);
	}

	ifs->if_bridge = sc;
	ifs->if_bridge_output = bridge_output;
	ifs->if_bridge_input = bridge_input;
	ifs->if_bridge_linkstate = bridge_linkstate;
	bstp_create(&sc->sc_stp, &bif->bif_stp, bif->bif_ifp);
	/*
	 * XXX: XLOCK HERE!?!
	 *
	 * NOTE: insert_***HEAD*** should be safe for the traversals.
	 */
	CK_LIST_INSERT_HEAD(&sc->sc_iflist, bif, bif_next);

	/* Set interface capabilities to the intersection set of all members */
	bridge_mutecaps(sc);
	bridge_linkcheck(sc);

	/* Place the interface into promiscuous mode */
	switch (ifs->if_type) {
		case IFT_ETHER:
		case IFT_L2VLAN:
			error = ifpromisc(ifs, 1);
			break;
	}

	if (error)
		bridge_delete_member(sc, bif, 0);
	return (error);
}

static int
bridge_ioctl_del(struct bridge_softc *sc, void *arg)
{
	struct ifbreq *req = arg;
	struct bridge_iflist *bif;

	bif = bridge_lookup_member(sc, req->ifbr_ifsname);
	if (bif == NULL)
		return (ENOENT);

	bridge_delete_member(sc, bif, 0);

	return (0);
}

static int
bridge_ioctl_gifflags(struct bridge_softc *sc, void *arg)
{
	struct ifbreq *req = arg;
	struct bridge_iflist *bif;
	struct bstp_port *bp;

	bif = bridge_lookup_member(sc, req->ifbr_ifsname);
	if (bif == NULL)
		return (ENOENT);

	bp = &bif->bif_stp;
	req->ifbr_ifsflags = bif->bif_flags;
	req->ifbr_state = bp->bp_state;
	req->ifbr_priority = bp->bp_priority;
	req->ifbr_path_cost = bp->bp_path_cost;
	req->ifbr_portno = bif->bif_ifp->if_index & 0xfff;
	req->ifbr_proto = bp->bp_protover;
	req->ifbr_role = bp->bp_role;
	req->ifbr_stpflags = bp->bp_flags;
	req->ifbr_addrcnt = bif->bif_addrcnt;
	req->ifbr_addrmax = bif->bif_addrmax;
	req->ifbr_addrexceeded = bif->bif_addrexceeded;

	/* Copy STP state options as flags */
	if (bp->bp_operedge)
		req->ifbr_ifsflags |= IFBIF_BSTP_EDGE;
	if (bp->bp_flags & BSTP_PORT_AUTOEDGE)
		req->ifbr_ifsflags |= IFBIF_BSTP_AUTOEDGE;
	if (bp->bp_ptp_link)
		req->ifbr_ifsflags |= IFBIF_BSTP_PTP;
	if (bp->bp_flags & BSTP_PORT_AUTOPTP)
		req->ifbr_ifsflags |= IFBIF_BSTP_AUTOPTP;
	if (bp->bp_flags & BSTP_PORT_ADMEDGE)
		req->ifbr_ifsflags |= IFBIF_BSTP_ADMEDGE;
	if (bp->bp_flags & BSTP_PORT_ADMCOST)
		req->ifbr_ifsflags |= IFBIF_BSTP_ADMCOST;
	return (0);
}

static int
bridge_ioctl_sifflags(struct bridge_softc *sc, void *arg)
{
	struct ifbreq *req = arg;
	struct bridge_iflist *bif;
	struct bstp_port *bp;
	int error;

	bif = bridge_lookup_member(sc, req->ifbr_ifsname);
	if (bif == NULL)
		return (ENOENT);
	bp = &bif->bif_stp;

	if (req->ifbr_ifsflags & IFBIF_SPAN)
		/* SPAN is readonly */
		return (EINVAL);

	if (req->ifbr_ifsflags & IFBIF_STP) {
		if ((bif->bif_flags & IFBIF_STP) == 0) {
			error = bstp_enable(&bif->bif_stp);
			if (error)
				return (error);
		}
	} else {
		if ((bif->bif_flags & IFBIF_STP) != 0)
			bstp_disable(&bif->bif_stp);
	}

	/* Pass on STP flags */
	bstp_set_edge(bp, req->ifbr_ifsflags & IFBIF_BSTP_EDGE ? 1 : 0);
	bstp_set_autoedge(bp, req->ifbr_ifsflags & IFBIF_BSTP_AUTOEDGE ? 1 : 0);
	bstp_set_ptp(bp, req->ifbr_ifsflags & IFBIF_BSTP_PTP ? 1 : 0);
	bstp_set_autoptp(bp, req->ifbr_ifsflags & IFBIF_BSTP_AUTOPTP ? 1 : 0);

	/* Save the bits relating to the bridge */
	bif->bif_flags = req->ifbr_ifsflags & IFBIFMASK;

	return (0);
}

static int
bridge_ioctl_scache(struct bridge_softc *sc, void *arg)
{
	struct ifbrparam *param = arg;

	sc->sc_brtmax = param->ifbrp_csize;
	bridge_rttrim(sc);

	return (0);
}

static int
bridge_ioctl_gcache(struct bridge_softc *sc, void *arg)
{
	struct ifbrparam *param = arg;

	param->ifbrp_csize = sc->sc_brtmax;

	return (0);
}

static int
bridge_ioctl_gifs(struct bridge_softc *sc, void *arg)
{
	struct ifbifconf *bifc = arg;
	struct bridge_iflist *bif;
	struct ifbreq breq;
	char *buf, *outbuf;
	int count, buflen, len, error = 0;

	count = 0;
	CK_LIST_FOREACH(bif, &sc->sc_iflist, bif_next)
		count++;
	CK_LIST_FOREACH(bif, &sc->sc_spanlist, bif_next)
		count++;

	buflen = sizeof(breq) * count;
	if (bifc->ifbic_len == 0) {
		bifc->ifbic_len = buflen;
		return (0);
	}
	outbuf = malloc(buflen, M_TEMP, M_NOWAIT | M_ZERO);
	if (outbuf == NULL)
		return (ENOMEM);

	count = 0;
	buf = outbuf;
	len = min(bifc->ifbic_len, buflen);
	bzero(&breq, sizeof(breq));
	CK_LIST_FOREACH(bif, &sc->sc_iflist, bif_next) {
		if (len < sizeof(breq))
			break;

		strlcpy(breq.ifbr_ifsname, bif->bif_ifp->if_xname,
		    sizeof(breq.ifbr_ifsname));
		/* Fill in the ifbreq structure */
		error = bridge_ioctl_gifflags(sc, &breq);
		if (error)
			break;
		memcpy(buf, &breq, sizeof(breq));
		count++;
		buf += sizeof(breq);
		len -= sizeof(breq);
	}
	CK_LIST_FOREACH(bif, &sc->sc_spanlist, bif_next) {
		if (len < sizeof(breq))
			break;

		strlcpy(breq.ifbr_ifsname, bif->bif_ifp->if_xname,
		    sizeof(breq.ifbr_ifsname));
		breq.ifbr_ifsflags = bif->bif_flags;
		breq.ifbr_portno = bif->bif_ifp->if_index & 0xfff;
		memcpy(buf, &breq, sizeof(breq));
		count++;
		buf += sizeof(breq);
		len -= sizeof(breq);
	}

	bifc->ifbic_len = sizeof(breq) * count;
	error = copyout(outbuf, bifc->ifbic_req, bifc->ifbic_len);
	free(outbuf, M_TEMP);
	return (error);
}

static int
bridge_ioctl_rts(struct bridge_softc *sc, void *arg)
{
	struct ifbaconf *bac = arg;
	struct bridge_rtnode *brt;
	struct ifbareq bareq;
	char *buf, *outbuf;
	int count, buflen, len, error = 0;

	if (bac->ifbac_len == 0)
		return (0);

	count = 0;
	CK_LIST_FOREACH(brt, &sc->sc_rtlist, brt_list)
		count++;
	buflen = sizeof(bareq) * count;

	outbuf = malloc(buflen, M_TEMP, M_NOWAIT | M_ZERO);
	if (outbuf == NULL)
		return (ENOMEM);

	count = 0;
	buf = outbuf;
	len = min(bac->ifbac_len, buflen);
	bzero(&bareq, sizeof(bareq));
	CK_LIST_FOREACH(brt, &sc->sc_rtlist, brt_list) {
		if (len < sizeof(bareq))
			goto out;
		strlcpy(bareq.ifba_ifsname, brt->brt_ifp->if_xname,
		    sizeof(bareq.ifba_ifsname));
		memcpy(bareq.ifba_dst, brt->brt_addr, sizeof(brt->brt_addr));
		bareq.ifba_vlan = brt->brt_vlan;
		if ((brt->brt_flags & IFBAF_TYPEMASK) == IFBAF_DYNAMIC &&
				time_uptime < brt->brt_expire)
			bareq.ifba_expire = brt->brt_expire - time_uptime;
		else
			bareq.ifba_expire = 0;
		bareq.ifba_flags = brt->brt_flags;

		memcpy(buf, &bareq, sizeof(bareq));
		count++;
		buf += sizeof(bareq);
		len -= sizeof(bareq);
	}
out:
	bac->ifbac_len = sizeof(bareq) * count;
	error = copyout(outbuf, bac->ifbac_req, bac->ifbac_len);
	free(outbuf, M_TEMP);
	return (error);
}

static int
bridge_ioctl_saddr(struct bridge_softc *sc, void *arg)
{
	struct ifbareq *req = arg;
	struct bridge_iflist *bif;
	struct epoch_tracker et;
	int error;

	NET_EPOCH_ENTER(et);
	bif = bridge_lookup_member(sc, req->ifba_ifsname);
	if (bif == NULL) {
		NET_EPOCH_EXIT(et);
		return (ENOENT);
	}

	/* bridge_rtupdate() may acquire the lock. */
	error = bridge_rtupdate(sc, req->ifba_dst, req->ifba_vlan, bif, 1,
	    req->ifba_flags);
	NET_EPOCH_EXIT(et);

	return (error);
}

static int
bridge_ioctl_sto(struct bridge_softc *sc, void *arg)
{
	struct ifbrparam *param = arg;

	sc->sc_brttimeout = param->ifbrp_ctime;
	return (0);
}

static int
bridge_ioctl_gto(struct bridge_softc *sc, void *arg)
{
	struct ifbrparam *param = arg;

	param->ifbrp_ctime = sc->sc_brttimeout;
	return (0);
}

static int
bridge_ioctl_daddr(struct bridge_softc *sc, void *arg)
{
	struct ifbareq *req = arg;

	return (bridge_rtdaddr(sc, req->ifba_dst, req->ifba_vlan));
}

static int
bridge_ioctl_flush(struct bridge_softc *sc, void *arg)
{
	struct ifbreq *req = arg;

	BRIDGE_RT_LOCK(sc);
	bridge_rtflush(sc, req->ifbr_ifsflags);
	BRIDGE_RT_UNLOCK(sc);

	return (0);
}

static int
bridge_ioctl_gpri(struct bridge_softc *sc, void *arg)
{
	struct ifbrparam *param = arg;
	struct bstp_state *bs = &sc->sc_stp;

	param->ifbrp_prio = bs->bs_bridge_priority;
	return (0);
}

static int
bridge_ioctl_spri(struct bridge_softc *sc, void *arg)
{
	struct ifbrparam *param = arg;

	return (bstp_set_priority(&sc->sc_stp, param->ifbrp_prio));
}

static int
bridge_ioctl_ght(struct bridge_softc *sc, void *arg)
{
	struct ifbrparam *param = arg;
	struct bstp_state *bs = &sc->sc_stp;

	param->ifbrp_hellotime = bs->bs_bridge_htime >> 8;
	return (0);
}

static int
bridge_ioctl_sht(struct bridge_softc *sc, void *arg)
{
	struct ifbrparam *param = arg;

	return (bstp_set_htime(&sc->sc_stp, param->ifbrp_hellotime));
}

static int
bridge_ioctl_gfd(struct bridge_softc *sc, void *arg)
{
	struct ifbrparam *param = arg;
	struct bstp_state *bs = &sc->sc_stp;

	param->ifbrp_fwddelay = bs->bs_bridge_fdelay >> 8;
	return (0);
}

static int
bridge_ioctl_sfd(struct bridge_softc *sc, void *arg)
{
	struct ifbrparam *param = arg;

	return (bstp_set_fdelay(&sc->sc_stp, param->ifbrp_fwddelay));
}

static int
bridge_ioctl_gma(struct bridge_softc *sc, void *arg)
{
	struct ifbrparam *param = arg;
	struct bstp_state *bs = &sc->sc_stp;

	param->ifbrp_maxage = bs->bs_bridge_max_age >> 8;
	return (0);
}

static int
bridge_ioctl_sma(struct bridge_softc *sc, void *arg)
{
	struct ifbrparam *param = arg;

	return (bstp_set_maxage(&sc->sc_stp, param->ifbrp_maxage));
}

static int
bridge_ioctl_sifprio(struct bridge_softc *sc, void *arg)
{
	struct ifbreq *req = arg;
	struct bridge_iflist *bif;

	bif = bridge_lookup_member(sc, req->ifbr_ifsname);
	if (bif == NULL)
		return (ENOENT);

	return (bstp_set_port_priority(&bif->bif_stp, req->ifbr_priority));
}

static int
bridge_ioctl_sifcost(struct bridge_softc *sc, void *arg)
{
	struct ifbreq *req = arg;
	struct bridge_iflist *bif;

	bif = bridge_lookup_member(sc, req->ifbr_ifsname);
	if (bif == NULL)
		return (ENOENT);

	return (bstp_set_path_cost(&bif->bif_stp, req->ifbr_path_cost));
}

static int
bridge_ioctl_sifmaxaddr(struct bridge_softc *sc, void *arg)
{
	struct ifbreq *req = arg;
	struct bridge_iflist *bif;

	bif = bridge_lookup_member(sc, req->ifbr_ifsname);
	if (bif == NULL)
		return (ENOENT);

	bif->bif_addrmax = req->ifbr_addrmax;
	return (0);
}

static int
bridge_ioctl_addspan(struct bridge_softc *sc, void *arg)
{
	struct ifbreq *req = arg;
	struct bridge_iflist *bif = NULL;
	struct ifnet *ifs;

	ifs = ifunit(req->ifbr_ifsname);
	if (ifs == NULL)
		return (ENOENT);

	CK_LIST_FOREACH(bif, &sc->sc_spanlist, bif_next)
		if (ifs == bif->bif_ifp)
			return (EBUSY);

	if (ifs->if_bridge != NULL)
		return (EBUSY);

	switch (ifs->if_type) {
		case IFT_ETHER:
		case IFT_GIF:
		case IFT_L2VLAN:
			break;
		default:
			return (EINVAL);
	}

	bif = malloc(sizeof(*bif), M_DEVBUF, M_NOWAIT|M_ZERO);
	if (bif == NULL)
		return (ENOMEM);

	bif->bif_ifp = ifs;
	bif->bif_flags = IFBIF_SPAN;

	CK_LIST_INSERT_HEAD(&sc->sc_spanlist, bif, bif_next);

	return (0);
}

static int
bridge_ioctl_delspan(struct bridge_softc *sc, void *arg)
{
	struct ifbreq *req = arg;
	struct bridge_iflist *bif;
	struct ifnet *ifs;

	ifs = ifunit(req->ifbr_ifsname);
	if (ifs == NULL)
		return (ENOENT);

	CK_LIST_FOREACH(bif, &sc->sc_spanlist, bif_next)
		if (ifs == bif->bif_ifp)
			break;

	if (bif == NULL)
		return (ENOENT);

	bridge_delete_span(sc, bif);

	return (0);
}

static int
bridge_ioctl_gbparam(struct bridge_softc *sc, void *arg)
{
	struct ifbropreq *req = arg;
	struct bstp_state *bs = &sc->sc_stp;
	struct bstp_port *root_port;

	req->ifbop_maxage = bs->bs_bridge_max_age >> 8;
	req->ifbop_hellotime = bs->bs_bridge_htime >> 8;
	req->ifbop_fwddelay = bs->bs_bridge_fdelay >> 8;

	root_port = bs->bs_root_port;
	if (root_port == NULL)
		req->ifbop_root_port = 0;
	else
		req->ifbop_root_port = root_port->bp_ifp->if_index;

	req->ifbop_holdcount = bs->bs_txholdcount;
	req->ifbop_priority = bs->bs_bridge_priority;
	req->ifbop_protocol = bs->bs_protover;
	req->ifbop_root_path_cost = bs->bs_root_pv.pv_cost;
	req->ifbop_bridgeid = bs->bs_bridge_pv.pv_dbridge_id;
	req->ifbop_designated_root = bs->bs_root_pv.pv_root_id;
	req->ifbop_designated_bridge = bs->bs_root_pv.pv_dbridge_id;
	req->ifbop_last_tc_time.tv_sec = bs->bs_last_tc_time.tv_sec;
	req->ifbop_last_tc_time.tv_usec = bs->bs_last_tc_time.tv_usec;

	return (0);
}

static int
bridge_ioctl_grte(struct bridge_softc *sc, void *arg)
{
	struct ifbrparam *param = arg;

	param->ifbrp_cexceeded = sc->sc_brtexceeded;
	return (0);
}

static int
bridge_ioctl_gifsstp(struct bridge_softc *sc, void *arg)
{
	struct ifbpstpconf *bifstp = arg;
	struct bridge_iflist *bif;
	struct bstp_port *bp;
	struct ifbpstpreq bpreq;
	char *buf, *outbuf;
	int count, buflen, len, error = 0;

	count = 0;
	CK_LIST_FOREACH(bif, &sc->sc_iflist, bif_next) {
		if ((bif->bif_flags & IFBIF_STP) != 0)
			count++;
	}

	buflen = sizeof(bpreq) * count;
	if (bifstp->ifbpstp_len == 0) {
		bifstp->ifbpstp_len = buflen;
		return (0);
	}

	outbuf = malloc(buflen, M_TEMP, M_NOWAIT | M_ZERO);
	if (outbuf == NULL)
		return (ENOMEM);

	count = 0;
	buf = outbuf;
	len = min(bifstp->ifbpstp_len, buflen);
	bzero(&bpreq, sizeof(bpreq));
	CK_LIST_FOREACH(bif, &sc->sc_iflist, bif_next) {
		if (len < sizeof(bpreq))
			break;

		if ((bif->bif_flags & IFBIF_STP) == 0)
			continue;

		bp = &bif->bif_stp;
		bpreq.ifbp_portno = bif->bif_ifp->if_index & 0xfff;
		bpreq.ifbp_fwd_trans = bp->bp_forward_transitions;
		bpreq.ifbp_design_cost = bp->bp_desg_pv.pv_cost;
		bpreq.ifbp_design_port = bp->bp_desg_pv.pv_port_id;
		bpreq.ifbp_design_bridge = bp->bp_desg_pv.pv_dbridge_id;
		bpreq.ifbp_design_root = bp->bp_desg_pv.pv_root_id;

		memcpy(buf, &bpreq, sizeof(bpreq));
		count++;
		buf += sizeof(bpreq);
		len -= sizeof(bpreq);
	}

	bifstp->ifbpstp_len = sizeof(bpreq) * count;
	error = copyout(outbuf, bifstp->ifbpstp_req, bifstp->ifbpstp_len);
	free(outbuf, M_TEMP);
	return (error);
}

static int
bridge_ioctl_sproto(struct bridge_softc *sc, void *arg)
{
	struct ifbrparam *param = arg;

	return (bstp_set_protocol(&sc->sc_stp, param->ifbrp_proto));
}

static int
bridge_ioctl_stxhc(struct bridge_softc *sc, void *arg)
{
	struct ifbrparam *param = arg;

	return (bstp_set_holdcount(&sc->sc_stp, param->ifbrp_txhc));
}

/*
 * bridge_ifdetach:
 *
 *	Detach an interface from a bridge.  Called when a member
 *	interface is detaching.
 */
static void
bridge_ifdetach(void *arg __unused, struct ifnet *ifp)
{
	struct bridge_softc *sc = ifp->if_bridge;
	struct bridge_iflist *bif;

	if (ifp->if_flags & IFF_RENAMING)
		return;
	if (V_bridge_cloner == NULL) {
		/*
		 * This detach handler can be called after
		 * vnet_bridge_uninit().  Just return in that case.
		 */
		return;
	}
	/* Check if the interface is a bridge member */
	if (sc != NULL) {
		BRIDGE_LOCK(sc);

		bif = bridge_lookup_member_if(sc, ifp);
		if (bif != NULL)
			bridge_delete_member(sc, bif, 1);

		BRIDGE_UNLOCK(sc);
		return;
	}

	/* Check if the interface is a span port */
	BRIDGE_LIST_LOCK();
	LIST_FOREACH(sc, &V_bridge_list, sc_list) {
		BRIDGE_LOCK(sc);
		CK_LIST_FOREACH(bif, &sc->sc_spanlist, bif_next)
			if (ifp == bif->bif_ifp) {
				bridge_delete_span(sc, bif);
				break;
			}

		BRIDGE_UNLOCK(sc);
	}
	BRIDGE_LIST_UNLOCK();
}

/*
 * bridge_init:
 *
 *	Initialize a bridge interface.
 */
static void
bridge_init(void *xsc)
{
	struct bridge_softc *sc = (struct bridge_softc *)xsc;
	struct ifnet *ifp = sc->sc_ifp;

	if (ifp->if_drv_flags & IFF_DRV_RUNNING)
		return;

	BRIDGE_LOCK(sc);
	callout_reset(&sc->sc_brcallout, bridge_rtable_prune_period * hz,
	    bridge_timer, sc);

	ifp->if_drv_flags |= IFF_DRV_RUNNING;
	bstp_init(&sc->sc_stp);		/* Initialize Spanning Tree */

	BRIDGE_UNLOCK(sc);
}

/*
 * bridge_stop:
 *
 *	Stop the bridge interface.
 */
static void
bridge_stop(struct ifnet *ifp, int disable)
{
	struct bridge_softc *sc = ifp->if_softc;

	BRIDGE_LOCK_ASSERT(sc);

	if ((ifp->if_drv_flags & IFF_DRV_RUNNING) == 0)
		return;

	BRIDGE_RT_LOCK(sc);
	callout_stop(&sc->sc_brcallout);

	bstp_stop(&sc->sc_stp);

	bridge_rtflush(sc, IFBF_FLUSHDYN);
	BRIDGE_RT_UNLOCK(sc);

	ifp->if_drv_flags &= ~IFF_DRV_RUNNING;
}

/*
 * bridge_enqueue:
 *
 *	Enqueue a packet on a bridge member interface.
 *
 */
static int
bridge_enqueue(struct bridge_softc *sc, struct ifnet *dst_ifp, struct mbuf *m)
{
	int len, err = 0;
	short mflags;
	struct mbuf *m0;

	/* We may be sending a fragment so traverse the mbuf */
	for (; m; m = m0) {
		m0 = m->m_nextpkt;
		m->m_nextpkt = NULL;
		len = m->m_pkthdr.len;
		mflags = m->m_flags;

		/*
		 * If underlying interface can not do VLAN tag insertion itself
		 * then attach a packet tag that holds it.
		 */
		if ((m->m_flags & M_VLANTAG) &&
		    (dst_ifp->if_capenable & IFCAP_VLAN_HWTAGGING) == 0) {
			m = ether_vlanencap(m, m->m_pkthdr.ether_vtag);
			if (m == NULL) {
				if_printf(dst_ifp,
				    "unable to prepend VLAN header\n");
				if_inc_counter(dst_ifp, IFCOUNTER_OERRORS, 1);
				continue;
			}
			m->m_flags &= ~M_VLANTAG;
		}

		M_ASSERTPKTHDR(m); /* We shouldn't transmit mbuf without pkthdr */
		if ((err = dst_ifp->if_transmit(dst_ifp, m))) {
			m_freem(m0);
			if_inc_counter(sc->sc_ifp, IFCOUNTER_OERRORS, 1);
			break;
		}

		if_inc_counter(sc->sc_ifp, IFCOUNTER_OPACKETS, 1);
		if_inc_counter(sc->sc_ifp, IFCOUNTER_OBYTES, len);
		if (mflags & M_MCAST)
			if_inc_counter(sc->sc_ifp, IFCOUNTER_OMCASTS, 1);
	}

	return (err);
}

/*
 * bridge_dummynet:
 *
 * 	Receive a queued packet from dummynet and pass it on to the output
 * 	interface.
 *
 *	The mbuf has the Ethernet header already attached.
 */
static void
bridge_dummynet(struct mbuf *m, struct ifnet *ifp)
{
	struct bridge_softc *sc;

	sc = ifp->if_bridge;

	/*
	 * The packet didnt originate from a member interface. This should only
	 * ever happen if a member interface is removed while packets are
	 * queued for it.
	 */
	if (sc == NULL) {
		m_freem(m);
		return;
	}

	if (PFIL_HOOKED_OUT(V_inet_pfil_head)
#ifdef INET6
	    || PFIL_HOOKED_OUT(V_inet6_pfil_head)
#endif
	    ) {
		if (bridge_pfil(&m, sc->sc_ifp, ifp, PFIL_OUT) != 0)
			return;
		if (m == NULL)
			return;
	}

	bridge_enqueue(sc, ifp, m);
}

/*
 * bridge_output:
 *
 *	Send output from a bridge member interface.  This
 *	performs the bridging function for locally originated
 *	packets.
 *
 *	The mbuf has the Ethernet header already attached.  We must
 *	enqueue or free the mbuf before returning.
 */
static int
bridge_output(struct ifnet *ifp, struct mbuf *m, struct sockaddr *sa,
    struct rtentry *rt)
{
	struct ether_header *eh;
	struct ifnet *bifp, *dst_if;
	struct bridge_softc *sc;
	uint16_t vlan;

	NET_EPOCH_ASSERT();

	if (m->m_len < ETHER_HDR_LEN) {
		m = m_pullup(m, ETHER_HDR_LEN);
		if (m == NULL)
			return (0);
	}

	eh = mtod(m, struct ether_header *);
	sc = ifp->if_bridge;
	vlan = VLANTAGOF(m);

	bifp = sc->sc_ifp;

	/*
	 * If bridge is down, but the original output interface is up,
	 * go ahead and send out that interface.  Otherwise, the packet
	 * is dropped below.
	 */
	if ((bifp->if_drv_flags & IFF_DRV_RUNNING) == 0) {
		dst_if = ifp;
		goto sendunicast;
	}

	/*
	 * If the packet is a multicast, or we don't know a better way to
	 * get there, send to all interfaces.
	 */
	if (ETHER_IS_MULTICAST(eh->ether_dhost))
		dst_if = NULL;
	else
		dst_if = bridge_rtlookup(sc, eh->ether_dhost, vlan);
	/* Tap any traffic not passing back out the originating interface */
	if (dst_if != ifp)
		ETHER_BPF_MTAP(bifp, m);
	if (dst_if == NULL) {
		struct bridge_iflist *bif;
		struct mbuf *mc;
		int used = 0;

		bridge_span(sc, m);

		CK_LIST_FOREACH(bif, &sc->sc_iflist, bif_next) {
			dst_if = bif->bif_ifp;

			if (dst_if->if_type == IFT_GIF)
				continue;
			if ((dst_if->if_drv_flags & IFF_DRV_RUNNING) == 0)
				continue;

			/*
			 * If this is not the original output interface,
			 * and the interface is participating in spanning
			 * tree, make sure the port is in a state that
			 * allows forwarding.
			 */
			if (dst_if != ifp && (bif->bif_flags & IFBIF_STP) &&
			    bif->bif_stp.bp_state == BSTP_IFSTATE_DISCARDING)
				continue;

			if (CK_LIST_NEXT(bif, bif_next) == NULL) {
				used = 1;
				mc = m;
			} else {
				mc = m_copypacket(m, M_NOWAIT);
				if (mc == NULL) {
					if_inc_counter(bifp, IFCOUNTER_OERRORS, 1);
					continue;
				}
			}

			bridge_enqueue(sc, dst_if, mc);
		}
		if (used == 0)
			m_freem(m);
		return (0);
	}

sendunicast:
	/*
	 * XXX Spanning tree consideration here?
	 */

	bridge_span(sc, m);
	if ((dst_if->if_drv_flags & IFF_DRV_RUNNING) == 0) {
		m_freem(m);
		return (0);
	}

	bridge_enqueue(sc, dst_if, m);
	return (0);
}

/*
 * bridge_transmit:
 *
 *	Do output on a bridge.
 *
 */
static int
bridge_transmit(struct ifnet *ifp, struct mbuf *m)
{
	struct bridge_softc *sc;
	struct ether_header *eh;
	struct ifnet *dst_if;
	int error = 0;

	sc = ifp->if_softc;

	ETHER_BPF_MTAP(ifp, m);

	eh = mtod(m, struct ether_header *);

	if (((m->m_flags & (M_BCAST|M_MCAST)) == 0) &&
	    (dst_if = bridge_rtlookup(sc, eh->ether_dhost, 1)) != NULL) {
		error = bridge_enqueue(sc, dst_if, m);
	} else
		bridge_broadcast(sc, ifp, m, 0);

	return (error);
}

/*
 * The ifp->if_qflush entry point for if_bridge(4) is no-op.
 */
static void
bridge_qflush(struct ifnet *ifp __unused)
{
}

/*
 * bridge_forward:
 *
 *	The forwarding function of the bridge.
 *
 *	NOTE: Releases the lock on return.
 */
static void
bridge_forward(struct bridge_softc *sc, struct bridge_iflist *sbif,
    struct mbuf *m)
{
	struct bridge_iflist *dbif;
	struct ifnet *src_if, *dst_if, *ifp;
	struct ether_header *eh;
	uint16_t vlan;
	uint8_t *dst;
	int error;

	NET_EPOCH_ASSERT();

	src_if = m->m_pkthdr.rcvif;
	ifp = sc->sc_ifp;

	if_inc_counter(ifp, IFCOUNTER_IPACKETS, 1);
	if_inc_counter(ifp, IFCOUNTER_IBYTES, m->m_pkthdr.len);
	vlan = VLANTAGOF(m);

	if ((sbif->bif_flags & IFBIF_STP) &&
	    sbif->bif_stp.bp_state == BSTP_IFSTATE_DISCARDING)
		goto drop;

	eh = mtod(m, struct ether_header *);
	dst = eh->ether_dhost;

	/* If the interface is learning, record the address. */
	if (sbif->bif_flags & IFBIF_LEARNING) {
		error = bridge_rtupdate(sc, eh->ether_shost, vlan,
		    sbif, 0, IFBAF_DYNAMIC);
		/*
		 * If the interface has addresses limits then deny any source
		 * that is not in the cache.
		 */
		if (error && sbif->bif_addrmax)
			goto drop;
	}

	if ((sbif->bif_flags & IFBIF_STP) != 0 &&
	    sbif->bif_stp.bp_state == BSTP_IFSTATE_LEARNING)
		goto drop;

	/*
	 * At this point, the port either doesn't participate
	 * in spanning tree or it is in the forwarding state.
	 */

	/*
	 * If the packet is unicast, destined for someone on
	 * "this" side of the bridge, drop it.
	 */
	if ((m->m_flags & (M_BCAST|M_MCAST)) == 0) {
		dst_if = bridge_rtlookup(sc, dst, vlan);
		if (src_if == dst_if)
			goto drop;
	} else {
		/*
		 * Check if its a reserved multicast address, any address
		 * listed in 802.1D section 7.12.6 may not be forwarded by the
		 * bridge.
		 * This is currently 01-80-C2-00-00-00 to 01-80-C2-00-00-0F
		 */
		if (dst[0] == 0x01 && dst[1] == 0x80 &&
		    dst[2] == 0xc2 && dst[3] == 0x00 &&
		    dst[4] == 0x00 && dst[5] <= 0x0f)
			goto drop;

		/* ...forward it to all interfaces. */
		if_inc_counter(ifp, IFCOUNTER_IMCASTS, 1);
		dst_if = NULL;
	}

	/*
	 * If we have a destination interface which is a member of our bridge,
	 * OR this is a unicast packet, push it through the bpf(4) machinery.
	 * For broadcast or multicast packets, don't bother because it will
	 * be reinjected into ether_input. We do this before we pass the packets
	 * through the pfil(9) framework, as it is possible that pfil(9) will
	 * drop the packet, or possibly modify it, making it difficult to debug
	 * firewall issues on the bridge.
	 */
	if (dst_if != NULL || (m->m_flags & (M_BCAST | M_MCAST)) == 0)
		ETHER_BPF_MTAP(ifp, m);

	/* run the packet filter */
	if (PFIL_HOOKED_IN(V_inet_pfil_head)
#ifdef INET6
	    || PFIL_HOOKED_IN(V_inet6_pfil_head)
#endif
	    ) {
		if (bridge_pfil(&m, ifp, src_if, PFIL_IN) != 0)
			return;
		if (m == NULL)
			return;
	}

	if (dst_if == NULL) {
		bridge_broadcast(sc, src_if, m, 1);
		return;
	}

	/*
	 * At this point, we're dealing with a unicast frame
	 * going to a different interface.
	 */
	if ((dst_if->if_drv_flags & IFF_DRV_RUNNING) == 0)
		goto drop;

	dbif = bridge_lookup_member_if(sc, dst_if);
	if (dbif == NULL)
		/* Not a member of the bridge (anymore?) */
		goto drop;

	/* Private segments can not talk to each other */
	if (sbif->bif_flags & dbif->bif_flags & IFBIF_PRIVATE)
		goto drop;

	if ((dbif->bif_flags & IFBIF_STP) &&
	    dbif->bif_stp.bp_state == BSTP_IFSTATE_DISCARDING)
		goto drop;

	if (PFIL_HOOKED_OUT(V_inet_pfil_head)
#ifdef INET6
	    || PFIL_HOOKED_OUT(V_inet6_pfil_head)
#endif
	    ) {
		if (bridge_pfil(&m, ifp, dst_if, PFIL_OUT) != 0)
			return;
		if (m == NULL)
			return;
	}

	bridge_enqueue(sc, dst_if, m);
	return;

drop:
	m_freem(m);
}

/*
 * bridge_input:
 *
 *	Receive input from a member interface.  Queue the packet for
 *	bridging if it is not for us.
 */
static struct mbuf *
bridge_input(struct ifnet *ifp, struct mbuf *m)
{
	struct bridge_softc *sc = ifp->if_bridge;
	struct bridge_iflist *bif, *bif2;
	struct ifnet *bifp;
	struct ether_header *eh;
	struct mbuf *mc, *mc2;
	uint16_t vlan;
	int error;

	NET_EPOCH_ASSERT();

	if ((sc->sc_ifp->if_drv_flags & IFF_DRV_RUNNING) == 0)
		return (m);

	bifp = sc->sc_ifp;
	vlan = VLANTAGOF(m);

	/*
	 * Implement support for bridge monitoring. If this flag has been
	 * set on this interface, discard the packet once we push it through
	 * the bpf(4) machinery, but before we do, increment the byte and
	 * packet counters associated with this interface.
	 */
	if ((bifp->if_flags & IFF_MONITOR) != 0) {
		m->m_pkthdr.rcvif  = bifp;
		ETHER_BPF_MTAP(bifp, m);
		if_inc_counter(bifp, IFCOUNTER_IPACKETS, 1);
		if_inc_counter(bifp, IFCOUNTER_IBYTES, m->m_pkthdr.len);
		m_freem(m);
		return (NULL);
	}
	bif = bridge_lookup_member_if(sc, ifp);
	if (bif == NULL) {
		return (m);
	}

	eh = mtod(m, struct ether_header *);

	bridge_span(sc, m);

	if (m->m_flags & (M_BCAST|M_MCAST)) {
		/* Tap off 802.1D packets; they do not get forwarded. */
		if (memcmp(eh->ether_dhost, bstp_etheraddr,
		    ETHER_ADDR_LEN) == 0) {
			bstp_input(&bif->bif_stp, ifp, m); /* consumes mbuf */
			return (NULL);
		}

		if ((bif->bif_flags & IFBIF_STP) &&
		    bif->bif_stp.bp_state == BSTP_IFSTATE_DISCARDING) {
			return (m);
		}

		/*
		 * Make a deep copy of the packet and enqueue the copy
		 * for bridge processing; return the original packet for
		 * local processing.
		 */
		mc = m_dup(m, M_NOWAIT);
		if (mc == NULL) {
			return (m);
		}

		/* Perform the bridge forwarding function with the copy. */
		bridge_forward(sc, bif, mc);

		/*
		 * Reinject the mbuf as arriving on the bridge so we have a
		 * chance at claiming multicast packets. We can not loop back
		 * here from ether_input as a bridge is never a member of a
		 * bridge.
		 */
		KASSERT(bifp->if_bridge == NULL,
		    ("loop created in bridge_input"));
		mc2 = m_dup(m, M_NOWAIT);
		if (mc2 != NULL) {
			/* Keep the layer3 header aligned */
			int i = min(mc2->m_pkthdr.len, max_protohdr);
			mc2 = m_copyup(mc2, i, ETHER_ALIGN);
		}
		if (mc2 != NULL) {
			mc2->m_pkthdr.rcvif = bifp;
			(*bifp->if_input)(bifp, mc2);
		}

		/* Return the original packet for local processing. */
		return (m);
	}

	if ((bif->bif_flags & IFBIF_STP) &&
	    bif->bif_stp.bp_state == BSTP_IFSTATE_DISCARDING) {
		return (m);
	}

#if (defined(INET) || defined(INET6))
#   define OR_CARP_CHECK_WE_ARE_DST(iface) \
	|| ((iface)->if_carp \
	    && (*carp_forus_p)((iface), eh->ether_dhost))
#   define OR_CARP_CHECK_WE_ARE_SRC(iface) \
	|| ((iface)->if_carp \
	    && (*carp_forus_p)((iface), eh->ether_shost))
#else
#   define OR_CARP_CHECK_WE_ARE_DST(iface)
#   define OR_CARP_CHECK_WE_ARE_SRC(iface)
#endif

#ifdef INET6
#   define OR_PFIL_HOOKED_INET6 \
	|| PFIL_HOOKED_IN(V_inet6_pfil_head)
#else
#   define OR_PFIL_HOOKED_INET6
#endif

#define GRAB_OUR_PACKETS(iface) \
	if ((iface)->if_type == IFT_GIF) \
		continue; \
	/* It is destined for us. */ \
	if (memcmp(IF_LLADDR((iface)), eh->ether_dhost,  ETHER_ADDR_LEN) == 0 \
	    OR_CARP_CHECK_WE_ARE_DST((iface))				\
	    ) {								\
		if (bif->bif_flags & IFBIF_LEARNING) {			\
			error = bridge_rtupdate(sc, eh->ether_shost,	\
			    vlan, bif, 0, IFBAF_DYNAMIC);		\
			if (error && bif->bif_addrmax) {		\
				m_freem(m);				\
				return (NULL);				\
			}						\
		}							\
		m->m_pkthdr.rcvif = iface;				\
		if ((iface) == ifp) {					\
			/* Skip bridge processing... src == dest */	\
			return (m);					\
		}							\
		/* It's passing over or to the bridge, locally. */	\
		ETHER_BPF_MTAP(bifp, m);				\
		if_inc_counter(bifp, IFCOUNTER_IPACKETS, 1);		\
		if_inc_counter(bifp, IFCOUNTER_IBYTES, m->m_pkthdr.len); \
		/* Filter on the physical interface. */			\
		if (V_pfil_local_phys && (PFIL_HOOKED_IN(V_inet_pfil_head) \
		     OR_PFIL_HOOKED_INET6)) {				\
			if (bridge_pfil(&m, NULL, ifp,			\
			    PFIL_IN) != 0 || m == NULL) {		\
				return (NULL);				\
			}						\
		}							\
		if ((iface) != bifp)					\
			ETHER_BPF_MTAP(iface, m);			\
		return (m);						\
	}								\
									\
	/* We just received a packet that we sent out. */		\
	if (memcmp(IF_LLADDR((iface)), eh->ether_shost, ETHER_ADDR_LEN) == 0 \
	    OR_CARP_CHECK_WE_ARE_SRC((iface))			\
	    ) {								\
		m_freem(m);						\
		return (NULL);						\
	}

	/*
	 * Unicast.  Make sure it's not for the bridge.
	 */
	do { GRAB_OUR_PACKETS(bifp) } while (0);

	/*
	 * Give a chance for ifp at first priority. This will help when	the
	 * packet comes through the interface like VLAN's with the same MACs
	 * on several interfaces from the same bridge. This also will save
	 * some CPU cycles in case the destination interface and the input
	 * interface (eq ifp) are the same.
	 */
	do { GRAB_OUR_PACKETS(ifp) } while (0);

	/* Now check the all bridge members. */
	CK_LIST_FOREACH(bif2, &sc->sc_iflist, bif_next) {
		GRAB_OUR_PACKETS(bif2->bif_ifp)
	}

#undef OR_CARP_CHECK_WE_ARE_DST
#undef OR_CARP_CHECK_WE_ARE_SRC
#undef OR_PFIL_HOOKED_INET6
#undef GRAB_OUR_PACKETS

	/* Perform the bridge forwarding function. */
	bridge_forward(sc, bif, m);

	return (NULL);
}

/*
 * bridge_broadcast:
 *
 *	Send a frame to all interfaces that are members of
 *	the bridge, except for the one on which the packet
 *	arrived.
 *
 *	NOTE: Releases the lock on return.
 */
static void
bridge_broadcast(struct bridge_softc *sc, struct ifnet *src_if,
    struct mbuf *m, int runfilt)
{
	struct bridge_iflist *dbif, *sbif;
	struct mbuf *mc;
	struct ifnet *dst_if;
	int used = 0, i;

	NET_EPOCH_ASSERT();

	sbif = bridge_lookup_member_if(sc, src_if);

	/* Filter on the bridge interface before broadcasting */
	if (runfilt && (PFIL_HOOKED_OUT(V_inet_pfil_head)
#ifdef INET6
	    || PFIL_HOOKED_OUT(V_inet6_pfil_head)
#endif
	    )) {
		if (bridge_pfil(&m, sc->sc_ifp, NULL, PFIL_OUT) != 0)
			return;
		if (m == NULL)
			return;
	}

	CK_LIST_FOREACH(dbif, &sc->sc_iflist, bif_next) {
		dst_if = dbif->bif_ifp;
		if (dst_if == src_if)
			continue;

		/* Private segments can not talk to each other */
		if (sbif && (sbif->bif_flags & dbif->bif_flags & IFBIF_PRIVATE))
			continue;

		if ((dbif->bif_flags & IFBIF_STP) &&
		    dbif->bif_stp.bp_state == BSTP_IFSTATE_DISCARDING)
			continue;

		if ((dbif->bif_flags & IFBIF_DISCOVER) == 0 &&
		    (m->m_flags & (M_BCAST|M_MCAST)) == 0)
			continue;

		if ((dst_if->if_drv_flags & IFF_DRV_RUNNING) == 0)
			continue;

		if (CK_LIST_NEXT(dbif, bif_next) == NULL) {
			mc = m;
			used = 1;
		} else {
			mc = m_dup(m, M_NOWAIT);
			if (mc == NULL) {
				if_inc_counter(sc->sc_ifp, IFCOUNTER_OERRORS, 1);
				continue;
			}
		}

		/*
		 * Filter on the output interface. Pass a NULL bridge interface
		 * pointer so we do not redundantly filter on the bridge for
		 * each interface we broadcast on.
		 */
		if (runfilt && (PFIL_HOOKED_OUT(V_inet_pfil_head)
#ifdef INET6
		    || PFIL_HOOKED_OUT(V_inet6_pfil_head)
#endif
		    )) {
			if (used == 0) {
				/* Keep the layer3 header aligned */
				i = min(mc->m_pkthdr.len, max_protohdr);
				mc = m_copyup(mc, i, ETHER_ALIGN);
				if (mc == NULL) {
					if_inc_counter(sc->sc_ifp, IFCOUNTER_OERRORS, 1);
					continue;
				}
			}
			if (bridge_pfil(&mc, NULL, dst_if, PFIL_OUT) != 0)
				continue;
			if (mc == NULL)
				continue;
		}

		bridge_enqueue(sc, dst_if, mc);
	}
	if (used == 0)
		m_freem(m);
}

/*
 * bridge_span:
 *
 *	Duplicate a packet out one or more interfaces that are in span mode,
 *	the original mbuf is unmodified.
 */
static void
bridge_span(struct bridge_softc *sc, struct mbuf *m)
{
	struct bridge_iflist *bif;
	struct ifnet *dst_if;
	struct mbuf *mc;

	NET_EPOCH_ASSERT();

	if (CK_LIST_EMPTY(&sc->sc_spanlist))
		return;

	CK_LIST_FOREACH(bif, &sc->sc_spanlist, bif_next) {
		dst_if = bif->bif_ifp;

		if ((dst_if->if_drv_flags & IFF_DRV_RUNNING) == 0)
			continue;

		mc = m_copypacket(m, M_NOWAIT);
		if (mc == NULL) {
			if_inc_counter(sc->sc_ifp, IFCOUNTER_OERRORS, 1);
			continue;
		}

		bridge_enqueue(sc, dst_if, mc);
	}
}

/*
 * bridge_rtupdate:
 *
 *	Add a bridge routing entry.
 */
static int
bridge_rtupdate(struct bridge_softc *sc, const uint8_t *dst, uint16_t vlan,
    struct bridge_iflist *bif, int setflags, uint8_t flags)
{
	struct bridge_rtnode *brt;
	int error;

	BRIDGE_LOCK_OR_NET_EPOCH_ASSERT(sc);

	/* Check the source address is valid and not multicast. */
	if (ETHER_IS_MULTICAST(dst) ||
	    (dst[0] == 0 && dst[1] == 0 && dst[2] == 0 &&
	     dst[3] == 0 && dst[4] == 0 && dst[5] == 0) != 0)
		return (EINVAL);

	/* 802.1p frames map to vlan 1 */
	if (vlan == 0)
		vlan = 1;

	/*
	 * A route for this destination might already exist.  If so,
	 * update it, otherwise create a new one.
	 */
	if ((brt = bridge_rtnode_lookup(sc, dst, vlan)) == NULL) {
		BRIDGE_RT_LOCK(sc);

		/* Check again, now that we have the lock. There could have
		 * been a race and we only want to insert this once. */
		if ((brt = bridge_rtnode_lookup(sc, dst, vlan)) != NULL) {
			BRIDGE_RT_UNLOCK(sc);
			return (0);
		}

		if (sc->sc_brtcnt >= sc->sc_brtmax) {
			sc->sc_brtexceeded++;
			BRIDGE_RT_UNLOCK(sc);
			return (ENOSPC);
		}
		/* Check per interface address limits (if enabled) */
		if (bif->bif_addrmax && bif->bif_addrcnt >= bif->bif_addrmax) {
			bif->bif_addrexceeded++;
			BRIDGE_RT_UNLOCK(sc);
			return (ENOSPC);
		}

		/*
		 * Allocate a new bridge forwarding node, and
		 * initialize the expiration time and Ethernet
		 * address.
		 */
		brt = uma_zalloc(V_bridge_rtnode_zone, M_NOWAIT | M_ZERO);
		if (brt == NULL) {
			BRIDGE_RT_UNLOCK(sc);
			return (ENOMEM);
		}
		brt->brt_vnet = curvnet;

		if (bif->bif_flags & IFBIF_STICKY)
			brt->brt_flags = IFBAF_STICKY;
		else
			brt->brt_flags = IFBAF_DYNAMIC;

		memcpy(brt->brt_addr, dst, ETHER_ADDR_LEN);
		brt->brt_vlan = vlan;

		if ((error = bridge_rtnode_insert(sc, brt)) != 0) {
			uma_zfree(V_bridge_rtnode_zone, brt);
			BRIDGE_RT_UNLOCK(sc);
			return (error);
		}
		brt->brt_dst = bif;
		bif->bif_addrcnt++;

		BRIDGE_RT_UNLOCK(sc);
	}

	if ((brt->brt_flags & IFBAF_TYPEMASK) == IFBAF_DYNAMIC &&
	    brt->brt_dst != bif) {
		BRIDGE_RT_LOCK(sc);
		brt->brt_dst->bif_addrcnt--;
		brt->brt_dst = bif;
		brt->brt_dst->bif_addrcnt++;
		BRIDGE_RT_UNLOCK(sc);
	}

	if ((flags & IFBAF_TYPEMASK) == IFBAF_DYNAMIC)
		brt->brt_expire = time_uptime + sc->sc_brttimeout;
	if (setflags)
		brt->brt_flags = flags;

	return (0);
}

/*
 * bridge_rtlookup:
 *
 *	Lookup the destination interface for an address.
 */
static struct ifnet *
bridge_rtlookup(struct bridge_softc *sc, const uint8_t *addr, uint16_t vlan)
{
	struct bridge_rtnode *brt;

	NET_EPOCH_ASSERT();

	if ((brt = bridge_rtnode_lookup(sc, addr, vlan)) == NULL)
		return (NULL);

	return (brt->brt_ifp);
}

/*
 * bridge_rttrim:
 *
 *	Trim the routine table so that we have a number
 *	of routing entries less than or equal to the
 *	maximum number.
 */
static void
bridge_rttrim(struct bridge_softc *sc)
{
	struct bridge_rtnode *brt, *nbrt;

	NET_EPOCH_ASSERT();
	BRIDGE_RT_LOCK_ASSERT(sc);

	/* Make sure we actually need to do this. */
	if (sc->sc_brtcnt <= sc->sc_brtmax)
		return;

	/* Force an aging cycle; this might trim enough addresses. */
	bridge_rtage(sc);
	if (sc->sc_brtcnt <= sc->sc_brtmax)
		return;

	CK_LIST_FOREACH_SAFE(brt, &sc->sc_rtlist, brt_list, nbrt) {
		if ((brt->brt_flags & IFBAF_TYPEMASK) == IFBAF_DYNAMIC) {
			bridge_rtnode_destroy(sc, brt);
			if (sc->sc_brtcnt <= sc->sc_brtmax)
				return;
		}
	}
}

/*
 * bridge_timer:
 *
 *	Aging timer for the bridge.
 */
static void
bridge_timer(void *arg)
{
	struct bridge_softc *sc = arg;

	BRIDGE_RT_LOCK_ASSERT(sc);

	/* Destruction of rtnodes requires a proper vnet context */
	CURVNET_SET(sc->sc_ifp->if_vnet);
	bridge_rtage(sc);

	if (sc->sc_ifp->if_drv_flags & IFF_DRV_RUNNING)
		callout_reset(&sc->sc_brcallout,
		    bridge_rtable_prune_period * hz, bridge_timer, sc);
	CURVNET_RESTORE();
}

/*
 * bridge_rtage:
 *
 *	Perform an aging cycle.
 */
static void
bridge_rtage(struct bridge_softc *sc)
{
	struct bridge_rtnode *brt, *nbrt;

	BRIDGE_RT_LOCK_ASSERT(sc);

	CK_LIST_FOREACH_SAFE(brt, &sc->sc_rtlist, brt_list, nbrt) {
		if ((brt->brt_flags & IFBAF_TYPEMASK) == IFBAF_DYNAMIC) {
			if (time_uptime >= brt->brt_expire)
				bridge_rtnode_destroy(sc, brt);
		}
	}
}

/*
 * bridge_rtflush:
 *
 *	Remove all dynamic addresses from the bridge.
 */
static void
bridge_rtflush(struct bridge_softc *sc, int full)
{
	struct bridge_rtnode *brt, *nbrt;

	BRIDGE_RT_LOCK_ASSERT(sc);

	CK_LIST_FOREACH_SAFE(brt, &sc->sc_rtlist, brt_list, nbrt) {
		if (full || (brt->brt_flags & IFBAF_TYPEMASK) == IFBAF_DYNAMIC)
			bridge_rtnode_destroy(sc, brt);
	}
}

/*
 * bridge_rtdaddr:
 *
 *	Remove an address from the table.
 */
static int
bridge_rtdaddr(struct bridge_softc *sc, const uint8_t *addr, uint16_t vlan)
{
	struct bridge_rtnode *brt;
	int found = 0;

	BRIDGE_RT_LOCK(sc);

	/*
	 * If vlan is zero then we want to delete for all vlans so the lookup
	 * may return more than one.
	 */
	while ((brt = bridge_rtnode_lookup(sc, addr, vlan)) != NULL) {
		bridge_rtnode_destroy(sc, brt);
		found = 1;
	}

	BRIDGE_RT_UNLOCK(sc);

	return (found ? 0 : ENOENT);
}

/*
 * bridge_rtdelete:
 *
 *	Delete routes to a speicifc member interface.
 */
static void
bridge_rtdelete(struct bridge_softc *sc, struct ifnet *ifp, int full)
{
	struct bridge_rtnode *brt, *nbrt;

	BRIDGE_RT_LOCK_ASSERT(sc);

	CK_LIST_FOREACH_SAFE(brt, &sc->sc_rtlist, brt_list, nbrt) {
		if (brt->brt_ifp == ifp && (full ||
			    (brt->brt_flags & IFBAF_TYPEMASK) == IFBAF_DYNAMIC))
			bridge_rtnode_destroy(sc, brt);
	}
}

/*
 * bridge_rtable_init:
 *
 *	Initialize the route table for this bridge.
 */
static void
bridge_rtable_init(struct bridge_softc *sc)
{
	int i;

	sc->sc_rthash = malloc(sizeof(*sc->sc_rthash) * BRIDGE_RTHASH_SIZE,
	    M_DEVBUF, M_WAITOK);

	for (i = 0; i < BRIDGE_RTHASH_SIZE; i++)
		CK_LIST_INIT(&sc->sc_rthash[i]);

	sc->sc_rthash_key = arc4random();
	CK_LIST_INIT(&sc->sc_rtlist);
}

/*
 * bridge_rtable_fini:
 *
 *	Deconstruct the route table for this bridge.
 */
static void
bridge_rtable_fini(struct bridge_softc *sc)
{

	KASSERT(sc->sc_brtcnt == 0,
	    ("%s: %d bridge routes referenced", __func__, sc->sc_brtcnt));
	free(sc->sc_rthash, M_DEVBUF);
}

/*
 * The following hash function is adapted from "Hash Functions" by Bob Jenkins
 * ("Algorithm Alley", Dr. Dobbs Journal, September 1997).
 */
#define	mix(a, b, c)							\
do {									\
	a -= b; a -= c; a ^= (c >> 13);					\
	b -= c; b -= a; b ^= (a << 8);					\
	c -= a; c -= b; c ^= (b >> 13);					\
	a -= b; a -= c; a ^= (c >> 12);					\
	b -= c; b -= a; b ^= (a << 16);					\
	c -= a; c -= b; c ^= (b >> 5);					\
	a -= b; a -= c; a ^= (c >> 3);					\
	b -= c; b -= a; b ^= (a << 10);					\
	c -= a; c -= b; c ^= (b >> 15);					\
} while (/*CONSTCOND*/0)

static __inline uint32_t
bridge_rthash(struct bridge_softc *sc, const uint8_t *addr)
{
	uint32_t a = 0x9e3779b9, b = 0x9e3779b9, c = sc->sc_rthash_key;

	b += addr[5] << 8;
	b += addr[4];
	a += addr[3] << 24;
	a += addr[2] << 16;
	a += addr[1] << 8;
	a += addr[0];

	mix(a, b, c);

	return (c & BRIDGE_RTHASH_MASK);
}

#undef mix

static int
bridge_rtnode_addr_cmp(const uint8_t *a, const uint8_t *b)
{
	int i, d;

	for (i = 0, d = 0; i < ETHER_ADDR_LEN && d == 0; i++) {
		d = ((int)a[i]) - ((int)b[i]);
	}

	return (d);
}

/*
 * bridge_rtnode_lookup:
 *
 *	Look up a bridge route node for the specified destination. Compare the
 *	vlan id or if zero then just return the first match.
 */
static struct bridge_rtnode *
bridge_rtnode_lookup(struct bridge_softc *sc, const uint8_t *addr, uint16_t vlan)
{
	struct bridge_rtnode *brt;
	uint32_t hash;
	int dir;

	BRIDGE_RT_LOCK_OR_NET_EPOCH_ASSERT(sc);

	hash = bridge_rthash(sc, addr);
	CK_LIST_FOREACH(brt, &sc->sc_rthash[hash], brt_hash) {
		dir = bridge_rtnode_addr_cmp(addr, brt->brt_addr);
		if (dir == 0 && (brt->brt_vlan == vlan || vlan == 0))
			return (brt);
		if (dir > 0)
			return (NULL);
	}

	return (NULL);
}

/*
 * bridge_rtnode_insert:
 *
 *	Insert the specified bridge node into the route table.  We
 *	assume the entry is not already in the table.
 */
static int
bridge_rtnode_insert(struct bridge_softc *sc, struct bridge_rtnode *brt)
{
	struct bridge_rtnode *lbrt;
	uint32_t hash;
	int dir;

	BRIDGE_RT_LOCK_ASSERT(sc);

	hash = bridge_rthash(sc, brt->brt_addr);

	lbrt = CK_LIST_FIRST(&sc->sc_rthash[hash]);
	if (lbrt == NULL) {
		CK_LIST_INSERT_HEAD(&sc->sc_rthash[hash], brt, brt_hash);
		goto out;
	}

	do {
		dir = bridge_rtnode_addr_cmp(brt->brt_addr, lbrt->brt_addr);
		if (dir == 0 && brt->brt_vlan == lbrt->brt_vlan)
			return (EEXIST);
		if (dir > 0) {
			CK_LIST_INSERT_BEFORE(lbrt, brt, brt_hash);
			goto out;
		}
		if (CK_LIST_NEXT(lbrt, brt_hash) == NULL) {
			CK_LIST_INSERT_AFTER(lbrt, brt, brt_hash);
			goto out;
		}
		lbrt = CK_LIST_NEXT(lbrt, brt_hash);
	} while (lbrt != NULL);

#ifdef DIAGNOSTIC
	panic("bridge_rtnode_insert: impossible");
#endif

out:
	CK_LIST_INSERT_HEAD(&sc->sc_rtlist, brt, brt_list);
	sc->sc_brtcnt++;

	return (0);
}

static void
bridge_rtnode_destroy_cb(struct epoch_context *ctx)
{
	struct bridge_rtnode *brt;

	brt = __containerof(ctx, struct bridge_rtnode, brt_epoch_ctx);

	CURVNET_SET(brt->brt_vnet);
	uma_zfree(V_bridge_rtnode_zone, brt);
	CURVNET_RESTORE();
}

/*
 * bridge_rtnode_destroy:
 *
 *	Destroy a bridge rtnode.
 */
static void
bridge_rtnode_destroy(struct bridge_softc *sc, struct bridge_rtnode *brt)
{
	BRIDGE_RT_LOCK_ASSERT(sc);

	CK_LIST_REMOVE(brt, brt_hash);

	CK_LIST_REMOVE(brt, brt_list);
	sc->sc_brtcnt--;
	brt->brt_dst->bif_addrcnt--;

	NET_EPOCH_CALL(bridge_rtnode_destroy_cb, &brt->brt_epoch_ctx);
}

/*
 * bridge_rtable_expire:
 *
 *	Set the expiry time for all routes on an interface.
 */
static void
bridge_rtable_expire(struct ifnet *ifp, int age)
{
	struct bridge_softc *sc = ifp->if_bridge;
	struct bridge_rtnode *brt;

	CURVNET_SET(ifp->if_vnet);
	BRIDGE_RT_LOCK(sc);

	/*
	 * If the age is zero then flush, otherwise set all the expiry times to
	 * age for the interface
	 */
	if (age == 0)
		bridge_rtdelete(sc, ifp, IFBF_FLUSHDYN);
	else {
		CK_LIST_FOREACH(brt, &sc->sc_rtlist, brt_list) {
			/* Cap the expiry time to 'age' */
			if (brt->brt_ifp == ifp &&
			    brt->brt_expire > time_uptime + age &&
			    (brt->brt_flags & IFBAF_TYPEMASK) == IFBAF_DYNAMIC)
				brt->brt_expire = time_uptime + age;
		}
	}
	BRIDGE_RT_UNLOCK(sc);
	CURVNET_RESTORE();
}

/*
 * bridge_state_change:
 *
 *	Callback from the bridgestp code when a port changes states.
 */
static void
bridge_state_change(struct ifnet *ifp, int state)
{
	struct bridge_softc *sc = ifp->if_bridge;
	static const char *stpstates[] = {
		"disabled",
		"listening",
		"learning",
		"forwarding",
		"blocking",
		"discarding"
	};

	CURVNET_SET(ifp->if_vnet);
	if (V_log_stp)
		log(LOG_NOTICE, "%s: state changed to %s on %s\n",
		    sc->sc_ifp->if_xname, stpstates[state], ifp->if_xname);
	CURVNET_RESTORE();
}

/*
 * Send bridge packets through pfil if they are one of the types pfil can deal
 * with, or if they are ARP or REVARP.  (pfil will pass ARP and REVARP without
 * question.) If *bifp or *ifp are NULL then packet filtering is skipped for
 * that interface.
 */
static int
bridge_pfil(struct mbuf **mp, struct ifnet *bifp, struct ifnet *ifp, int dir)
{
	int snap, error, i, hlen;
	struct ether_header *eh1, eh2;
	struct ip *ip;
	struct llc llc1;
	u_int16_t ether_type;
	pfil_return_t rv;

	snap = 0;
	error = -1;	/* Default error if not error == 0 */

#if 0
	/* we may return with the IP fields swapped, ensure its not shared */
	KASSERT(M_WRITABLE(*mp), ("%s: modifying a shared mbuf", __func__));
#endif

	if (V_pfil_bridge == 0 && V_pfil_member == 0 && V_pfil_ipfw == 0)
		return (0); /* filtering is disabled */

	i = min((*mp)->m_pkthdr.len, max_protohdr);
	if ((*mp)->m_len < i) {
	    *mp = m_pullup(*mp, i);
	    if (*mp == NULL) {
		printf("%s: m_pullup failed\n", __func__);
		return (-1);
	    }
	}

	eh1 = mtod(*mp, struct ether_header *);
	ether_type = ntohs(eh1->ether_type);

	/*
	 * Check for SNAP/LLC.
	 */
	if (ether_type < ETHERMTU) {
		struct llc *llc2 = (struct llc *)(eh1 + 1);

		if ((*mp)->m_len >= ETHER_HDR_LEN + 8 &&
		    llc2->llc_dsap == LLC_SNAP_LSAP &&
		    llc2->llc_ssap == LLC_SNAP_LSAP &&
		    llc2->llc_control == LLC_UI) {
			ether_type = htons(llc2->llc_un.type_snap.ether_type);
			snap = 1;
		}
	}

	/*
	 * If we're trying to filter bridge traffic, don't look at anything
	 * other than IP and ARP traffic.  If the filter doesn't understand
	 * IPv6, don't allow IPv6 through the bridge either.  This is lame
	 * since if we really wanted, say, an AppleTalk filter, we are hosed,
	 * but of course we don't have an AppleTalk filter to begin with.
	 * (Note that since pfil doesn't understand ARP it will pass *ALL*
	 * ARP traffic.)
	 */
	switch (ether_type) {
		case ETHERTYPE_ARP:
		case ETHERTYPE_REVARP:
			if (V_pfil_ipfw_arp == 0)
				return (0); /* Automatically pass */
			break;

		case ETHERTYPE_IP:
#ifdef INET6
		case ETHERTYPE_IPV6:
#endif /* INET6 */
			break;
		default:
			/*
			 * Check to see if the user wants to pass non-ip
			 * packets, these will not be checked by pfil(9) and
			 * passed unconditionally so the default is to drop.
			 */
			if (V_pfil_onlyip)
				goto bad;
	}

	/* Run the packet through pfil before stripping link headers */
	if (PFIL_HOOKED_OUT(V_link_pfil_head) && V_pfil_ipfw != 0 &&
	    dir == PFIL_OUT && ifp != NULL) {
		switch (pfil_run_hooks(V_link_pfil_head, mp, ifp, dir, NULL)) {
		case PFIL_DROPPED:
			return (EACCES);
		case PFIL_CONSUMED:
			return (0);
		}
	}

	/* Strip off the Ethernet header and keep a copy. */
	m_copydata(*mp, 0, ETHER_HDR_LEN, (caddr_t) &eh2);
	m_adj(*mp, ETHER_HDR_LEN);

	/* Strip off snap header, if present */
	if (snap) {
		m_copydata(*mp, 0, sizeof(struct llc), (caddr_t) &llc1);
		m_adj(*mp, sizeof(struct llc));
	}

	/*
	 * Check the IP header for alignment and errors
	 */
	if (dir == PFIL_IN) {
		switch (ether_type) {
			case ETHERTYPE_IP:
				error = bridge_ip_checkbasic(mp);
				break;
#ifdef INET6
			case ETHERTYPE_IPV6:
				error = bridge_ip6_checkbasic(mp);
				break;
#endif /* INET6 */
			default:
				error = 0;
		}
		if (error)
			goto bad;
	}

	error = 0;

	/*
	 * Run the packet through pfil
	 */
	rv = PFIL_PASS;
	switch (ether_type) {
	case ETHERTYPE_IP:
		/*
		 * Run pfil on the member interface and the bridge, both can
		 * be skipped by clearing pfil_member or pfil_bridge.
		 *
		 * Keep the order:
		 *   in_if -> bridge_if -> out_if
		 */
		if (V_pfil_bridge && dir == PFIL_OUT && bifp != NULL && (rv =
		    pfil_run_hooks(V_inet_pfil_head, mp, bifp, dir, NULL)) !=
		    PFIL_PASS)
			break;

		if (V_pfil_member && ifp != NULL && (rv =
		    pfil_run_hooks(V_inet_pfil_head, mp, ifp, dir, NULL)) !=
		    PFIL_PASS)
			break;

		if (V_pfil_bridge && dir == PFIL_IN && bifp != NULL && (rv =
		    pfil_run_hooks(V_inet_pfil_head, mp, bifp, dir, NULL)) !=
		    PFIL_PASS)
			break;

		/* check if we need to fragment the packet */
		/* bridge_fragment generates a mbuf chain of packets */
		/* that already include eth headers */
		if (V_pfil_member && ifp != NULL && dir == PFIL_OUT) {
			i = (*mp)->m_pkthdr.len;
			if (i > ifp->if_mtu) {
				error = bridge_fragment(ifp, mp, &eh2, snap,
					    &llc1);
				return (error);
			}
		}

		/* Recalculate the ip checksum. */
		ip = mtod(*mp, struct ip *);
		hlen = ip->ip_hl << 2;
		if (hlen < sizeof(struct ip))
			goto bad;
		if (hlen > (*mp)->m_len) {
			if ((*mp = m_pullup(*mp, hlen)) == NULL)
				goto bad;
			ip = mtod(*mp, struct ip *);
			if (ip == NULL)
				goto bad;
		}
		ip->ip_sum = 0;
		if (hlen == sizeof(struct ip))
			ip->ip_sum = in_cksum_hdr(ip);
		else
			ip->ip_sum = in_cksum(*mp, hlen);

		break;
#ifdef INET6
	case ETHERTYPE_IPV6:
		if (V_pfil_bridge && dir == PFIL_OUT && bifp != NULL && (rv =
		    pfil_run_hooks(V_inet6_pfil_head, mp, bifp, dir, NULL)) !=
		    PFIL_PASS)
			break;

		if (V_pfil_member && ifp != NULL && (rv =
		    pfil_run_hooks(V_inet6_pfil_head, mp, ifp, dir, NULL)) !=
		    PFIL_PASS)
			break;

		if (V_pfil_bridge && dir == PFIL_IN && bifp != NULL && (rv =
		    pfil_run_hooks(V_inet6_pfil_head, mp, bifp, dir, NULL)) !=
		    PFIL_PASS)
			break;
		break;
#endif
	}

	switch (rv) {
	case PFIL_CONSUMED:
		return (0);
	case PFIL_DROPPED:
		return (EACCES);
	default:
		break;
	}

	error = -1;

	/*
	 * Finally, put everything back the way it was and return
	 */
	if (snap) {
		M_PREPEND(*mp, sizeof(struct llc), M_NOWAIT);
		if (*mp == NULL)
			return (error);
		bcopy(&llc1, mtod(*mp, caddr_t), sizeof(struct llc));
	}

	M_PREPEND(*mp, ETHER_HDR_LEN, M_NOWAIT);
	if (*mp == NULL)
		return (error);
	bcopy(&eh2, mtod(*mp, caddr_t), ETHER_HDR_LEN);

	return (0);

bad:
	m_freem(*mp);
	*mp = NULL;
	return (error);
}

/*
 * Perform basic checks on header size since
 * pfil assumes ip_input has already processed
 * it for it.  Cut-and-pasted from ip_input.c.
 * Given how simple the IPv6 version is,
 * does the IPv4 version really need to be
 * this complicated?
 *
 * XXX Should we update ipstat here, or not?
 * XXX Right now we update ipstat but not
 * XXX csum_counter.
 */
static int
bridge_ip_checkbasic(struct mbuf **mp)
{
	struct mbuf *m = *mp;
	struct ip *ip;
	int len, hlen;
	u_short sum;

	if (*mp == NULL)
		return (-1);

	if (IP_HDR_ALIGNED_P(mtod(m, caddr_t)) == 0) {
		if ((m = m_copyup(m, sizeof(struct ip),
			(max_linkhdr + 3) & ~3)) == NULL) {
			/* XXXJRT new stat, please */
			KMOD_IPSTAT_INC(ips_toosmall);
			goto bad;
		}
	} else if (__predict_false(m->m_len < sizeof (struct ip))) {
		if ((m = m_pullup(m, sizeof (struct ip))) == NULL) {
			KMOD_IPSTAT_INC(ips_toosmall);
			goto bad;
		}
	}
	ip = mtod(m, struct ip *);
	if (ip == NULL) goto bad;

	if (ip->ip_v != IPVERSION) {
		KMOD_IPSTAT_INC(ips_badvers);
		goto bad;
	}
	hlen = ip->ip_hl << 2;
	if (hlen < sizeof(struct ip)) { /* minimum header length */
		KMOD_IPSTAT_INC(ips_badhlen);
		goto bad;
	}
	if (hlen > m->m_len) {
		if ((m = m_pullup(m, hlen)) == NULL) {
			KMOD_IPSTAT_INC(ips_badhlen);
			goto bad;
		}
		ip = mtod(m, struct ip *);
		if (ip == NULL) goto bad;
	}

	if (m->m_pkthdr.csum_flags & CSUM_IP_CHECKED) {
		sum = !(m->m_pkthdr.csum_flags & CSUM_IP_VALID);
	} else {
		if (hlen == sizeof(struct ip)) {
			sum = in_cksum_hdr(ip);
		} else {
			sum = in_cksum(m, hlen);
		}
	}
	if (sum) {
		KMOD_IPSTAT_INC(ips_badsum);
		goto bad;
	}

	/* Retrieve the packet length. */
	len = ntohs(ip->ip_len);

	/*
	 * Check for additional length bogosity
	 */
	if (len < hlen) {
		KMOD_IPSTAT_INC(ips_badlen);
		goto bad;
	}

	/*
	 * Check that the amount of data in the buffers
	 * is as at least much as the IP header would have us expect.
	 * Drop packet if shorter than we expect.
	 */
	if (m->m_pkthdr.len < len) {
		KMOD_IPSTAT_INC(ips_tooshort);
		goto bad;
	}

	/* Checks out, proceed */
	*mp = m;
	return (0);

bad:
	*mp = m;
	return (-1);
}

#ifdef INET6
/*
 * Same as above, but for IPv6.
 * Cut-and-pasted from ip6_input.c.
 * XXX Should we update ip6stat, or not?
 */
static int
bridge_ip6_checkbasic(struct mbuf **mp)
{
	struct mbuf *m = *mp;
	struct ip6_hdr *ip6;

	/*
	 * If the IPv6 header is not aligned, slurp it up into a new
	 * mbuf with space for link headers, in the event we forward
	 * it.  Otherwise, if it is aligned, make sure the entire base
	 * IPv6 header is in the first mbuf of the chain.
	 */
	if (IP6_HDR_ALIGNED_P(mtod(m, caddr_t)) == 0) {
		struct ifnet *inifp = m->m_pkthdr.rcvif;
		if ((m = m_copyup(m, sizeof(struct ip6_hdr),
			    (max_linkhdr + 3) & ~3)) == NULL) {
			/* XXXJRT new stat, please */
			IP6STAT_INC(ip6s_toosmall);
			in6_ifstat_inc(inifp, ifs6_in_hdrerr);
			goto bad;
		}
	} else if (__predict_false(m->m_len < sizeof(struct ip6_hdr))) {
		struct ifnet *inifp = m->m_pkthdr.rcvif;
		if ((m = m_pullup(m, sizeof(struct ip6_hdr))) == NULL) {
			IP6STAT_INC(ip6s_toosmall);
			in6_ifstat_inc(inifp, ifs6_in_hdrerr);
			goto bad;
		}
	}

	ip6 = mtod(m, struct ip6_hdr *);

	if ((ip6->ip6_vfc & IPV6_VERSION_MASK) != IPV6_VERSION) {
		IP6STAT_INC(ip6s_badvers);
		in6_ifstat_inc(m->m_pkthdr.rcvif, ifs6_in_hdrerr);
		goto bad;
	}

	/* Checks out, proceed */
	*mp = m;
	return (0);

bad:
	*mp = m;
	return (-1);
}
#endif /* INET6 */

/*
 * bridge_fragment:
 *
 *	Fragment mbuf chain in multiple packets and prepend ethernet header.
 */
static int
bridge_fragment(struct ifnet *ifp, struct mbuf **mp, struct ether_header *eh,
    int snap, struct llc *llc)
{
	struct mbuf *m = *mp, *nextpkt = NULL, *mprev = NULL, *mcur = NULL;
	struct ip *ip;
	int error = -1;

	if (m->m_len < sizeof(struct ip) &&
	    (m = m_pullup(m, sizeof(struct ip))) == NULL)
		goto dropit;
	ip = mtod(m, struct ip *);

	m->m_pkthdr.csum_flags |= CSUM_IP;
	error = ip_fragment(ip, &m, ifp->if_mtu, ifp->if_hwassist);
	if (error)
		goto dropit;

	/*
	 * Walk the chain and re-add the Ethernet header for
	 * each mbuf packet.
	 */
	for (mcur = m; mcur; mcur = mcur->m_nextpkt) {
		nextpkt = mcur->m_nextpkt;
		mcur->m_nextpkt = NULL;
		if (snap) {
			M_PREPEND(mcur, sizeof(struct llc), M_NOWAIT);
			if (mcur == NULL) {
				error = ENOBUFS;
				if (mprev != NULL)
					mprev->m_nextpkt = nextpkt;
				goto dropit;
			}
			bcopy(llc, mtod(mcur, caddr_t),sizeof(struct llc));
		}

		M_PREPEND(mcur, ETHER_HDR_LEN, M_NOWAIT);
		if (mcur == NULL) {
			error = ENOBUFS;
			if (mprev != NULL)
				mprev->m_nextpkt = nextpkt;
			goto dropit;
		}
		bcopy(eh, mtod(mcur, caddr_t), ETHER_HDR_LEN);

		/*
		 * The previous two M_PREPEND could have inserted one or two
		 * mbufs in front so we have to update the previous packet's
		 * m_nextpkt.
		 */
		mcur->m_nextpkt = nextpkt;
		if (mprev != NULL)
			mprev->m_nextpkt = mcur;
		else {
			/* The first mbuf in the original chain needs to be
			 * updated. */
			*mp = mcur;
		}
		mprev = mcur;
	}

	KMOD_IPSTAT_INC(ips_fragmented);
	return (error);

dropit:
	for (mcur = *mp; mcur; mcur = m) { /* droping the full packet chain */
		m = mcur->m_nextpkt;
		m_freem(mcur);
	}
	return (error);
}

static void
bridge_linkstate(struct ifnet *ifp)
{
	struct bridge_softc *sc = ifp->if_bridge;
	struct bridge_iflist *bif;
	struct epoch_tracker et;

	NET_EPOCH_ENTER(et);

	bif = bridge_lookup_member_if(sc, ifp);
	if (bif == NULL) {
		NET_EPOCH_EXIT(et);
		return;
	}
	bridge_linkcheck(sc);

	bstp_linkstate(&bif->bif_stp);

	NET_EPOCH_EXIT(et);
}

static void
bridge_linkcheck(struct bridge_softc *sc)
{
	struct bridge_iflist *bif;
	int new_link, hasls;

	BRIDGE_LOCK_OR_NET_EPOCH_ASSERT(sc);

	new_link = LINK_STATE_DOWN;
	hasls = 0;
	/* Our link is considered up if at least one of our ports is active */
	CK_LIST_FOREACH(bif, &sc->sc_iflist, bif_next) {
		if (bif->bif_ifp->if_capabilities & IFCAP_LINKSTATE)
			hasls++;
		if (bif->bif_ifp->if_link_state == LINK_STATE_UP) {
			new_link = LINK_STATE_UP;
			break;
		}
	}
	if (!CK_LIST_EMPTY(&sc->sc_iflist) && !hasls) {
		/* If no interfaces support link-state then we default to up */
		new_link = LINK_STATE_UP;
	}
	if_link_state_change(sc->sc_ifp, new_link);
}
// CHERI CHANGES START
// {
//   "updated": 20181114,
//   "target_type": "kernel",
//   "changes": [
//     "ioctl:net",
//     "user_capabilities"
//   ]
// }
// CHERI CHANGES END<|MERGE_RESOLUTION|>--- conflicted
+++ resolved
@@ -912,12 +912,7 @@
 			}
 		}
 		if (!error)
-<<<<<<< HEAD
 			sc->sc_ifp->if_mtu = ifr_mtu_get(ifr);
-		BRIDGE_UNLOCK(sc);
-=======
-			sc->sc_ifp->if_mtu = ifr->ifr_mtu;
->>>>>>> 84ccaf49
 		break;
 	default:
 		/*
