/*	$NetBSD: if_bridge.c,v 1.31 2005/06/01 19:45:34 jdc Exp $	*/

/*-
 * SPDX-License-Identifier: BSD-4-Clause
 *
 * Copyright 2001 Wasabi Systems, Inc.
 * All rights reserved.
 *
 * Written by Jason R. Thorpe for Wasabi Systems, Inc.
 *
 * Redistribution and use in source and binary forms, with or without
 * modification, are permitted provided that the following conditions
 * are met:
 * 1. Redistributions of source code must retain the above copyright
 *    notice, this list of conditions and the following disclaimer.
 * 2. Redistributions in binary form must reproduce the above copyright
 *    notice, this list of conditions and the following disclaimer in the
 *    documentation and/or other materials provided with the distribution.
 * 3. All advertising materials mentioning features or use of this software
 *    must display the following acknowledgement:
 *	This product includes software developed for the NetBSD Project by
 *	Wasabi Systems, Inc.
 * 4. The name of Wasabi Systems, Inc. may not be used to endorse
 *    or promote products derived from this software without specific prior
 *    written permission.
 *
 * THIS SOFTWARE IS PROVIDED BY WASABI SYSTEMS, INC. ``AS IS'' AND
 * ANY EXPRESS OR IMPLIED WARRANTIES, INCLUDING, BUT NOT LIMITED
 * TO, THE IMPLIED WARRANTIES OF MERCHANTABILITY AND FITNESS FOR A PARTICULAR
 * PURPOSE ARE DISCLAIMED.  IN NO EVENT SHALL WASABI SYSTEMS, INC
 * BE LIABLE FOR ANY DIRECT, INDIRECT, INCIDENTAL, SPECIAL, EXEMPLARY, OR
 * CONSEQUENTIAL DAMAGES (INCLUDING, BUT NOT LIMITED TO, PROCUREMENT OF
 * SUBSTITUTE GOODS OR SERVICES; LOSS OF USE, DATA, OR PROFITS; OR BUSINESS
 * INTERRUPTION) HOWEVER CAUSED AND ON ANY THEORY OF LIABILITY, WHETHER IN
 * CONTRACT, STRICT LIABILITY, OR TORT (INCLUDING NEGLIGENCE OR OTHERWISE)
 * ARISING IN ANY WAY OUT OF THE USE OF THIS SOFTWARE, EVEN IF ADVISED OF THE
 * POSSIBILITY OF SUCH DAMAGE.
 */

/*
 * Copyright (c) 1999, 2000 Jason L. Wright (jason@thought.net)
 * All rights reserved.
 *
 * Redistribution and use in source and binary forms, with or without
 * modification, are permitted provided that the following conditions
 * are met:
 * 1. Redistributions of source code must retain the above copyright
 *    notice, this list of conditions and the following disclaimer.
 * 2. Redistributions in binary form must reproduce the above copyright
 *    notice, this list of conditions and the following disclaimer in the
 *    documentation and/or other materials provided with the distribution.
 *
 * THIS SOFTWARE IS PROVIDED BY THE AUTHOR ``AS IS'' AND ANY EXPRESS OR
 * IMPLIED WARRANTIES, INCLUDING, BUT NOT LIMITED TO, THE IMPLIED
 * WARRANTIES OF MERCHANTABILITY AND FITNESS FOR A PARTICULAR PURPOSE ARE
 * DISCLAIMED.  IN NO EVENT SHALL THE AUTHOR BE LIABLE FOR ANY DIRECT,
 * INDIRECT, INCIDENTAL, SPECIAL, EXEMPLARY, OR CONSEQUENTIAL DAMAGES
 * (INCLUDING, BUT NOT LIMITED TO, PROCUREMENT OF SUBSTITUTE GOODS OR
 * SERVICES; LOSS OF USE, DATA, OR PROFITS; OR BUSINESS INTERRUPTION)
 * HOWEVER CAUSED AND ON ANY THEORY OF LIABILITY, WHETHER IN CONTRACT,
 * STRICT LIABILITY, OR TORT (INCLUDING NEGLIGENCE OR OTHERWISE) ARISING IN
 * ANY WAY OUT OF THE USE OF THIS SOFTWARE, EVEN IF ADVISED OF THE
 * POSSIBILITY OF SUCH DAMAGE.
 *
 * OpenBSD: if_bridge.c,v 1.60 2001/06/15 03:38:33 itojun Exp
 */

/*
 * Network interface bridge support.
 *
 * TODO:
 *
 *	- Currently only supports Ethernet-like interfaces (Ethernet,
 *	  802.11, VLANs on Ethernet, etc.)  Figure out a nice way
 *	  to bridge other types of interfaces (maybe consider
 *	  heterogeneous bridges).
 */

#include <sys/cdefs.h>
__FBSDID("$FreeBSD$");

#include "opt_inet.h"
#include "opt_inet6.h"

#include <sys/param.h>
#include <sys/eventhandler.h>
#include <sys/mbuf.h>
#include <sys/malloc.h>
#include <sys/protosw.h>
#include <sys/systm.h>
#include <sys/jail.h>
#include <sys/time.h>
#include <sys/socket.h> /* for net/if.h */
#include <sys/sockio.h>
#include <sys/ctype.h>  /* string functions */
#include <sys/kernel.h>
#include <sys/random.h>
#include <sys/syslog.h>
#include <sys/sysctl.h>
#include <vm/uma.h>
#include <sys/module.h>
#include <sys/priv.h>
#include <sys/proc.h>
#include <sys/lock.h>
#include <sys/mutex.h>

#include <net/bpf.h>
#include <net/if.h>
#include <net/if_clone.h>
#include <net/if_dl.h>
#include <net/if_types.h>
#include <net/if_var.h>
#include <net/pfil.h>
#include <net/vnet.h>

#include <netinet/in.h>
#include <netinet/in_systm.h>
#include <netinet/in_var.h>
#include <netinet/ip.h>
#include <netinet/ip_var.h>
#ifdef INET6
#include <netinet/ip6.h>
#include <netinet6/ip6_var.h>
#include <netinet6/in6_ifattach.h>
#endif
#if defined(INET) || defined(INET6)
#include <netinet/ip_carp.h>
#endif
#include <machine/in_cksum.h>
#include <netinet/if_ether.h>
#include <net/bridgestp.h>
#include <net/if_bridgevar.h>
#include <net/if_llc.h>
#include <net/if_vlan_var.h>

#include <net/route.h>

#ifdef INET6
/*
 * XXX: declare here to avoid to include many inet6 related files..
 * should be more generalized?
 */
extern void	nd6_setmtu(struct ifnet *);
#endif

/*
 * Size of the route hash table.  Must be a power of two.
 */
#ifndef BRIDGE_RTHASH_SIZE
#define	BRIDGE_RTHASH_SIZE		1024
#endif

#define	BRIDGE_RTHASH_MASK		(BRIDGE_RTHASH_SIZE - 1)

/*
 * Default maximum number of addresses to cache.
 */
#ifndef BRIDGE_RTABLE_MAX
#define	BRIDGE_RTABLE_MAX		2000
#endif

/*
 * Timeout (in seconds) for entries learned dynamically.
 */
#ifndef BRIDGE_RTABLE_TIMEOUT
#define	BRIDGE_RTABLE_TIMEOUT		(20 * 60)	/* same as ARP */
#endif

/*
 * Number of seconds between walks of the route list.
 */
#ifndef BRIDGE_RTABLE_PRUNE_PERIOD
#define	BRIDGE_RTABLE_PRUNE_PERIOD	(5 * 60)
#endif

/*
 * List of capabilities to possibly mask on the member interface.
 */
#define	BRIDGE_IFCAPS_MASK		(IFCAP_TOE|IFCAP_TSO|IFCAP_TXCSUM|\
					 IFCAP_TXCSUM_IPV6)

/*
 * List of capabilities to strip
 */
#define	BRIDGE_IFCAPS_STRIP		IFCAP_LRO

/*
 * Bridge locking
 */
#define BRIDGE_LOCK_INIT(_sc)		do {			\
	mtx_init(&(_sc)->sc_mtx, "if_bridge", NULL, MTX_DEF);	\
	cv_init(&(_sc)->sc_cv, "if_bridge_cv");			\
} while (0)
#define BRIDGE_LOCK_DESTROY(_sc)	do {	\
	mtx_destroy(&(_sc)->sc_mtx);		\
	cv_destroy(&(_sc)->sc_cv);		\
} while (0)
#define BRIDGE_LOCK(_sc)		mtx_lock(&(_sc)->sc_mtx)
#define BRIDGE_UNLOCK(_sc)		mtx_unlock(&(_sc)->sc_mtx)
#define BRIDGE_LOCK_ASSERT(_sc)		mtx_assert(&(_sc)->sc_mtx, MA_OWNED)
#define BRIDGE_UNLOCK_ASSERT(_sc)	mtx_assert(&(_sc)->sc_mtx, MA_NOTOWNED)
#define	BRIDGE_LOCK2REF(_sc, _err)	do {	\
	mtx_assert(&(_sc)->sc_mtx, MA_OWNED);	\
	if ((_sc)->sc_iflist_xcnt > 0)		\
		(_err) = EBUSY;			\
	else					\
		(_sc)->sc_iflist_ref++;		\
	mtx_unlock(&(_sc)->sc_mtx);		\
} while (0)
#define	BRIDGE_UNREF(_sc)		do {				\
	mtx_lock(&(_sc)->sc_mtx);					\
	(_sc)->sc_iflist_ref--;						\
	if (((_sc)->sc_iflist_xcnt > 0) && ((_sc)->sc_iflist_ref == 0))	\
		cv_broadcast(&(_sc)->sc_cv);				\
	mtx_unlock(&(_sc)->sc_mtx);					\
} while (0)
#define	BRIDGE_XLOCK(_sc)		do {		\
	mtx_assert(&(_sc)->sc_mtx, MA_OWNED);		\
	(_sc)->sc_iflist_xcnt++;			\
	while ((_sc)->sc_iflist_ref > 0)		\
		cv_wait(&(_sc)->sc_cv, &(_sc)->sc_mtx);	\
} while (0)
#define	BRIDGE_XDROP(_sc)		do {	\
	mtx_assert(&(_sc)->sc_mtx, MA_OWNED);	\
	(_sc)->sc_iflist_xcnt--;		\
} while (0)

/*
 * Bridge interface list entry.
 */
struct bridge_iflist {
	CK_LIST_ENTRY(bridge_iflist) bif_next;
	struct ifnet		*bif_ifp;	/* member if */
	struct bstp_port	bif_stp;	/* STP state */
	uint32_t		bif_flags;	/* member if flags */
	int			bif_savedcaps;	/* saved capabilities */
	uint32_t		bif_addrmax;	/* max # of addresses */
	uint32_t		bif_addrcnt;	/* cur. # of addresses */
	uint32_t		bif_addrexceeded;/* # of address violations */
};

/*
 * Bridge route node.
 */
struct bridge_rtnode {
	CK_LIST_ENTRY(bridge_rtnode) brt_hash;	/* hash table linkage */
	CK_LIST_ENTRY(bridge_rtnode) brt_list;	/* list linkage */
	struct bridge_iflist	*brt_dst;	/* destination if */
	unsigned long		brt_expire;	/* expiration time */
	uint8_t			brt_flags;	/* address flags */
	uint8_t			brt_addr[ETHER_ADDR_LEN];
	uint16_t		brt_vlan;	/* vlan id */
};
#define	brt_ifp			brt_dst->bif_ifp

/*
 * Software state for each bridge.
 */
struct bridge_softc {
	struct ifnet		*sc_ifp;	/* make this an interface */
	LIST_ENTRY(bridge_softc) sc_list;
	struct mtx		sc_mtx;
	struct cv		sc_cv;
	uint32_t		sc_brtmax;	/* max # of addresses */
	uint32_t		sc_brtcnt;	/* cur. # of addresses */
	uint32_t		sc_brttimeout;	/* rt timeout in seconds */
	struct callout		sc_brcallout;	/* bridge callout */
	uint32_t		sc_iflist_ref;	/* refcount for sc_iflist */
	uint32_t		sc_iflist_xcnt;	/* refcount for sc_iflist */
	CK_LIST_HEAD(, bridge_iflist) sc_iflist;	/* member interface list */
	CK_LIST_HEAD(, bridge_rtnode) *sc_rthash;	/* our forwarding table */
	CK_LIST_HEAD(, bridge_rtnode) sc_rtlist;	/* list version of above */
	uint32_t		sc_rthash_key;	/* key for hash */
	CK_LIST_HEAD(, bridge_iflist) sc_spanlist;	/* span ports list */
	struct bstp_state	sc_stp;		/* STP state */
	uint32_t		sc_brtexceeded;	/* # of cache drops */
	struct ifnet		*sc_ifaddr;	/* member mac copied from */
	struct ether_addr	sc_defaddr;	/* Default MAC address */
};

VNET_DEFINE_STATIC(struct mtx, bridge_list_mtx);
#define	V_bridge_list_mtx	VNET(bridge_list_mtx)
static eventhandler_tag bridge_detach_cookie;

int	bridge_rtable_prune_period = BRIDGE_RTABLE_PRUNE_PERIOD;

VNET_DEFINE_STATIC(uma_zone_t, bridge_rtnode_zone);
#define	V_bridge_rtnode_zone	VNET(bridge_rtnode_zone)

static int	bridge_clone_create(struct if_clone *, int,
		    void * __capability);
static void	bridge_clone_destroy(struct ifnet *);

static int	bridge_ioctl(struct ifnet *, u_long, caddr_t);
static void	bridge_mutecaps(struct bridge_softc *);
static void	bridge_set_ifcap(struct bridge_softc *, struct bridge_iflist *,
		    int);
static void	bridge_ifdetach(void *arg __unused, struct ifnet *);
static void	bridge_init(void *);
static void	bridge_dummynet(struct mbuf *, struct ifnet *);
static void	bridge_stop(struct ifnet *, int);
static int	bridge_transmit(struct ifnet *, struct mbuf *);
static void	bridge_qflush(struct ifnet *);
static struct mbuf *bridge_input(struct ifnet *, struct mbuf *);
static int	bridge_output(struct ifnet *, struct mbuf *, struct sockaddr *,
		    struct rtentry *);
static int	bridge_enqueue(struct bridge_softc *, struct ifnet *,
		    struct mbuf *);
static void	bridge_rtdelete(struct bridge_softc *, struct ifnet *ifp, int);

static void	bridge_forward(struct bridge_softc *, struct bridge_iflist *,
		    struct mbuf *m);

static void	bridge_timer(void *);

static void	bridge_broadcast(struct bridge_softc *, struct ifnet *,
		    struct mbuf *, int);
static void	bridge_span(struct bridge_softc *, struct mbuf *);

static int	bridge_rtupdate(struct bridge_softc *, const uint8_t *,
		    uint16_t, struct bridge_iflist *, int, uint8_t);
static struct ifnet *bridge_rtlookup(struct bridge_softc *, const uint8_t *,
		    uint16_t);
static void	bridge_rttrim(struct bridge_softc *);
static void	bridge_rtage(struct bridge_softc *);
static void	bridge_rtflush(struct bridge_softc *, int);
static int	bridge_rtdaddr(struct bridge_softc *, const uint8_t *,
		    uint16_t);

static void	bridge_rtable_init(struct bridge_softc *);
static void	bridge_rtable_fini(struct bridge_softc *);

static int	bridge_rtnode_addr_cmp(const uint8_t *, const uint8_t *);
static struct bridge_rtnode *bridge_rtnode_lookup(struct bridge_softc *,
		    const uint8_t *, uint16_t);
static int	bridge_rtnode_insert(struct bridge_softc *,
		    struct bridge_rtnode *);
static void	bridge_rtnode_destroy(struct bridge_softc *,
		    struct bridge_rtnode *);
static void	bridge_rtable_expire(struct ifnet *, int);
static void	bridge_state_change(struct ifnet *, int);

static struct bridge_iflist *bridge_lookup_member(struct bridge_softc *,
		    const char *name);
static struct bridge_iflist *bridge_lookup_member_if(struct bridge_softc *,
		    struct ifnet *ifp);
static void	bridge_delete_member(struct bridge_softc *,
		    struct bridge_iflist *, int);
static void	bridge_delete_span(struct bridge_softc *,
		    struct bridge_iflist *);

static int	bridge_ioctl_add(struct bridge_softc *, void *);
static int	bridge_ioctl_del(struct bridge_softc *, void *);
static int	bridge_ioctl_gifflags(struct bridge_softc *, void *);
static int	bridge_ioctl_sifflags(struct bridge_softc *, void *);
static int	bridge_ioctl_scache(struct bridge_softc *, void *);
static int	bridge_ioctl_gcache(struct bridge_softc *, void *);
static int	bridge_ioctl_gifs(struct bridge_softc *, void *);
static int	bridge_ioctl_rts(struct bridge_softc *, void *);
static int	bridge_ioctl_saddr(struct bridge_softc *, void *);
static int	bridge_ioctl_sto(struct bridge_softc *, void *);
static int	bridge_ioctl_gto(struct bridge_softc *, void *);
static int	bridge_ioctl_daddr(struct bridge_softc *, void *);
static int	bridge_ioctl_flush(struct bridge_softc *, void *);
static int	bridge_ioctl_gpri(struct bridge_softc *, void *);
static int	bridge_ioctl_spri(struct bridge_softc *, void *);
static int	bridge_ioctl_ght(struct bridge_softc *, void *);
static int	bridge_ioctl_sht(struct bridge_softc *, void *);
static int	bridge_ioctl_gfd(struct bridge_softc *, void *);
static int	bridge_ioctl_sfd(struct bridge_softc *, void *);
static int	bridge_ioctl_gma(struct bridge_softc *, void *);
static int	bridge_ioctl_sma(struct bridge_softc *, void *);
static int	bridge_ioctl_sifprio(struct bridge_softc *, void *);
static int	bridge_ioctl_sifcost(struct bridge_softc *, void *);
static int	bridge_ioctl_sifmaxaddr(struct bridge_softc *, void *);
static int	bridge_ioctl_addspan(struct bridge_softc *, void *);
static int	bridge_ioctl_delspan(struct bridge_softc *, void *);
static int	bridge_ioctl_gbparam(struct bridge_softc *, void *);
static int	bridge_ioctl_grte(struct bridge_softc *, void *);
static int	bridge_ioctl_gifsstp(struct bridge_softc *, void *);
static int	bridge_ioctl_sproto(struct bridge_softc *, void *);
static int	bridge_ioctl_stxhc(struct bridge_softc *, void *);
static int	bridge_pfil(struct mbuf **, struct ifnet *, struct ifnet *,
		    int);
static int	bridge_ip_checkbasic(struct mbuf **mp);
#ifdef INET6
static int	bridge_ip6_checkbasic(struct mbuf **mp);
#endif /* INET6 */
static int	bridge_fragment(struct ifnet *, struct mbuf **mp,
		    struct ether_header *, int, struct llc *);
static void	bridge_linkstate(struct ifnet *ifp);
static void	bridge_linkcheck(struct bridge_softc *sc);


/* The default bridge vlan is 1 (IEEE 802.1Q-2003 Table 9-2) */
#define	VLANTAGOF(_m)	\
    (_m->m_flags & M_VLANTAG) ? EVL_VLANOFTAG(_m->m_pkthdr.ether_vtag) : 1

static struct bstp_cb_ops bridge_ops = {
	.bcb_state = bridge_state_change,
	.bcb_rtage = bridge_rtable_expire
};

SYSCTL_DECL(_net_link);
static SYSCTL_NODE(_net_link, IFT_BRIDGE, bridge, CTLFLAG_RW | CTLFLAG_MPSAFE, 0,
    "Bridge");

/* only pass IP[46] packets when pfil is enabled */
VNET_DEFINE_STATIC(int, pfil_onlyip) = 1;
#define	V_pfil_onlyip	VNET(pfil_onlyip)
SYSCTL_INT(_net_link_bridge, OID_AUTO, pfil_onlyip,
    CTLFLAG_RWTUN | CTLFLAG_VNET, &VNET_NAME(pfil_onlyip), 0,
    "Only pass IP packets when pfil is enabled");

/* run pfil hooks on the bridge interface */
VNET_DEFINE_STATIC(int, pfil_bridge) = 1;
#define	V_pfil_bridge	VNET(pfil_bridge)
SYSCTL_INT(_net_link_bridge, OID_AUTO, pfil_bridge,
    CTLFLAG_RWTUN | CTLFLAG_VNET, &VNET_NAME(pfil_bridge), 0,
    "Packet filter on the bridge interface");

/* layer2 filter with ipfw */
VNET_DEFINE_STATIC(int, pfil_ipfw);
#define	V_pfil_ipfw	VNET(pfil_ipfw)

/* layer2 ARP filter with ipfw */
VNET_DEFINE_STATIC(int, pfil_ipfw_arp);
#define	V_pfil_ipfw_arp	VNET(pfil_ipfw_arp)
SYSCTL_INT(_net_link_bridge, OID_AUTO, ipfw_arp,
    CTLFLAG_RWTUN | CTLFLAG_VNET, &VNET_NAME(pfil_ipfw_arp), 0,
    "Filter ARP packets through IPFW layer2");

/* run pfil hooks on the member interface */
VNET_DEFINE_STATIC(int, pfil_member) = 1;
#define	V_pfil_member	VNET(pfil_member)
SYSCTL_INT(_net_link_bridge, OID_AUTO, pfil_member,
    CTLFLAG_RWTUN | CTLFLAG_VNET, &VNET_NAME(pfil_member), 0,
    "Packet filter on the member interface");

/* run pfil hooks on the physical interface for locally destined packets */
VNET_DEFINE_STATIC(int, pfil_local_phys);
#define	V_pfil_local_phys	VNET(pfil_local_phys)
SYSCTL_INT(_net_link_bridge, OID_AUTO, pfil_local_phys,
    CTLFLAG_RWTUN | CTLFLAG_VNET, &VNET_NAME(pfil_local_phys), 0,
    "Packet filter on the physical interface for locally destined packets");

/* log STP state changes */
VNET_DEFINE_STATIC(int, log_stp);
#define	V_log_stp	VNET(log_stp)
SYSCTL_INT(_net_link_bridge, OID_AUTO, log_stp,
    CTLFLAG_RWTUN | CTLFLAG_VNET, &VNET_NAME(log_stp), 0,
    "Log STP state changes");

/* share MAC with first bridge member */
VNET_DEFINE_STATIC(int, bridge_inherit_mac);
#define	V_bridge_inherit_mac	VNET(bridge_inherit_mac)
SYSCTL_INT(_net_link_bridge, OID_AUTO, inherit_mac,
    CTLFLAG_RWTUN | CTLFLAG_VNET, &VNET_NAME(bridge_inherit_mac), 0,
    "Inherit MAC address from the first bridge member");

VNET_DEFINE_STATIC(int, allow_llz_overlap) = 0;
#define	V_allow_llz_overlap	VNET(allow_llz_overlap)
SYSCTL_INT(_net_link_bridge, OID_AUTO, allow_llz_overlap,
    CTLFLAG_RW | CTLFLAG_VNET, &VNET_NAME(allow_llz_overlap), 0,
    "Allow overlap of link-local scope "
    "zones of a bridge interface and the member interfaces");

struct bridge_control {
	int	(*bc_func)(struct bridge_softc *, void *);
	int	bc_argsize;
	int	bc_flags;
};

#define	BC_F_COPYIN		0x01	/* copy arguments in */
#define	BC_F_COPYOUT		0x02	/* copy arguments out */
#define	BC_F_SUSER		0x04	/* do super-user check */

const struct bridge_control bridge_control_table[] = {
	{ bridge_ioctl_add,		sizeof(struct ifbreq),
	  BC_F_COPYIN|BC_F_SUSER },
	{ bridge_ioctl_del,		sizeof(struct ifbreq),
	  BC_F_COPYIN|BC_F_SUSER },

	{ bridge_ioctl_gifflags,	sizeof(struct ifbreq),
	  BC_F_COPYIN|BC_F_COPYOUT },
	{ bridge_ioctl_sifflags,	sizeof(struct ifbreq),
	  BC_F_COPYIN|BC_F_SUSER },

	{ bridge_ioctl_scache,		sizeof(struct ifbrparam),
	  BC_F_COPYIN|BC_F_SUSER },
	{ bridge_ioctl_gcache,		sizeof(struct ifbrparam),
	  BC_F_COPYOUT },

	{ bridge_ioctl_gifs,		sizeof(struct ifbifconf),
	  BC_F_COPYIN|BC_F_COPYOUT },
	{ bridge_ioctl_rts,		sizeof(struct ifbaconf),
	  BC_F_COPYIN|BC_F_COPYOUT },

	{ bridge_ioctl_saddr,		sizeof(struct ifbareq),
	  BC_F_COPYIN|BC_F_SUSER },

	{ bridge_ioctl_sto,		sizeof(struct ifbrparam),
	  BC_F_COPYIN|BC_F_SUSER },
	{ bridge_ioctl_gto,		sizeof(struct ifbrparam),
	  BC_F_COPYOUT },

	{ bridge_ioctl_daddr,		sizeof(struct ifbareq),
	  BC_F_COPYIN|BC_F_SUSER },

	{ bridge_ioctl_flush,		sizeof(struct ifbreq),
	  BC_F_COPYIN|BC_F_SUSER },

	{ bridge_ioctl_gpri,		sizeof(struct ifbrparam),
	  BC_F_COPYOUT },
	{ bridge_ioctl_spri,		sizeof(struct ifbrparam),
	  BC_F_COPYIN|BC_F_SUSER },

	{ bridge_ioctl_ght,		sizeof(struct ifbrparam),
	  BC_F_COPYOUT },
	{ bridge_ioctl_sht,		sizeof(struct ifbrparam),
	  BC_F_COPYIN|BC_F_SUSER },

	{ bridge_ioctl_gfd,		sizeof(struct ifbrparam),
	  BC_F_COPYOUT },
	{ bridge_ioctl_sfd,		sizeof(struct ifbrparam),
	  BC_F_COPYIN|BC_F_SUSER },

	{ bridge_ioctl_gma,		sizeof(struct ifbrparam),
	  BC_F_COPYOUT },
	{ bridge_ioctl_sma,		sizeof(struct ifbrparam),
	  BC_F_COPYIN|BC_F_SUSER },

	{ bridge_ioctl_sifprio,		sizeof(struct ifbreq),
	  BC_F_COPYIN|BC_F_SUSER },

	{ bridge_ioctl_sifcost,		sizeof(struct ifbreq),
	  BC_F_COPYIN|BC_F_SUSER },

	{ bridge_ioctl_addspan,		sizeof(struct ifbreq),
	  BC_F_COPYIN|BC_F_SUSER },
	{ bridge_ioctl_delspan,		sizeof(struct ifbreq),
	  BC_F_COPYIN|BC_F_SUSER },

	{ bridge_ioctl_gbparam,		sizeof(struct ifbropreq),
	  BC_F_COPYOUT },

	{ bridge_ioctl_grte,		sizeof(struct ifbrparam),
	  BC_F_COPYOUT },

	{ bridge_ioctl_gifsstp,		sizeof(struct ifbpstpconf),
	  BC_F_COPYIN|BC_F_COPYOUT },

	{ bridge_ioctl_sproto,		sizeof(struct ifbrparam),
	  BC_F_COPYIN|BC_F_SUSER },

	{ bridge_ioctl_stxhc,		sizeof(struct ifbrparam),
	  BC_F_COPYIN|BC_F_SUSER },

	{ bridge_ioctl_sifmaxaddr,	sizeof(struct ifbreq),
	  BC_F_COPYIN|BC_F_SUSER },

};
const int bridge_control_table_size = nitems(bridge_control_table);

VNET_DEFINE_STATIC(LIST_HEAD(, bridge_softc), bridge_list);
#define	V_bridge_list	VNET(bridge_list)
#define	BRIDGE_LIST_LOCK_INIT(x)	mtx_init(&V_bridge_list_mtx,	\
					    "if_bridge list", NULL, MTX_DEF)
#define	BRIDGE_LIST_LOCK_DESTROY(x)	mtx_destroy(&V_bridge_list_mtx)
#define	BRIDGE_LIST_LOCK(x)		mtx_lock(&V_bridge_list_mtx)
#define	BRIDGE_LIST_UNLOCK(x)		mtx_unlock(&V_bridge_list_mtx)

VNET_DEFINE_STATIC(struct if_clone *, bridge_cloner);
#define	V_bridge_cloner	VNET(bridge_cloner)

static const char bridge_name[] = "bridge";

static void
vnet_bridge_init(const void *unused __unused)
{

	V_bridge_rtnode_zone = uma_zcreate("bridge_rtnode",
	    sizeof(struct bridge_rtnode), NULL, NULL, NULL, NULL,
	    UMA_ALIGN_PTR, 0);
	BRIDGE_LIST_LOCK_INIT();
	LIST_INIT(&V_bridge_list);
	V_bridge_cloner = if_clone_simple(bridge_name,
	    bridge_clone_create, bridge_clone_destroy, 0);
}
VNET_SYSINIT(vnet_bridge_init, SI_SUB_PROTO_IFATTACHDOMAIN, SI_ORDER_ANY,
    vnet_bridge_init, NULL);

static void
vnet_bridge_uninit(const void *unused __unused)
{

	if_clone_detach(V_bridge_cloner);
	V_bridge_cloner = NULL;
	BRIDGE_LIST_LOCK_DESTROY();
	uma_zdestroy(V_bridge_rtnode_zone);
}
VNET_SYSUNINIT(vnet_bridge_uninit, SI_SUB_PSEUDO, SI_ORDER_ANY,
    vnet_bridge_uninit, NULL);

static int
bridge_modevent(module_t mod, int type, void *data)
{

	switch (type) {
	case MOD_LOAD:
		bridge_dn_p = bridge_dummynet;
		bridge_detach_cookie = EVENTHANDLER_REGISTER(
		    ifnet_departure_event, bridge_ifdetach, NULL,
		    EVENTHANDLER_PRI_ANY);
		break;
	case MOD_UNLOAD:
		EVENTHANDLER_DEREGISTER(ifnet_departure_event,
		    bridge_detach_cookie);
		bridge_dn_p = NULL;
		break;
	default:
		return (EOPNOTSUPP);
	}
	return (0);
}

static moduledata_t bridge_mod = {
	"if_bridge",
	bridge_modevent,
	0
};

DECLARE_MODULE(if_bridge, bridge_mod, SI_SUB_PSEUDO, SI_ORDER_ANY);
MODULE_VERSION(if_bridge, 1);
MODULE_DEPEND(if_bridge, bridgestp, 1, 1, 1);

/*
 * handler for net.link.bridge.ipfw
 */
static int
sysctl_pfil_ipfw(SYSCTL_HANDLER_ARGS)
{
	int enable = V_pfil_ipfw;
	int error;

	error = sysctl_handle_int(oidp, &enable, 0, req);
	enable &= 1;

	if (enable != V_pfil_ipfw) {
		V_pfil_ipfw = enable;

		/*
		 * Disable pfil so that ipfw doesnt run twice, if the user
		 * really wants both then they can re-enable pfil_bridge and/or
		 * pfil_member. Also allow non-ip packets as ipfw can filter by
		 * layer2 type.
		 */
		if (V_pfil_ipfw) {
			V_pfil_onlyip = 0;
			V_pfil_bridge = 0;
			V_pfil_member = 0;
		}
	}

	return (error);
}
SYSCTL_PROC(_net_link_bridge, OID_AUTO, ipfw,
    CTLTYPE_INT | CTLFLAG_RW | CTLFLAG_VNET | CTLFLAG_NEEDGIANT,
    &VNET_NAME(pfil_ipfw), 0, &sysctl_pfil_ipfw, "I",
    "Layer2 filter with IPFW");

/*
 * bridge_clone_create:
 *
 *	Create a new bridge instance.
 */
static int
bridge_clone_create(struct if_clone *ifc, int unit, void * __capability params)
{
	struct bridge_softc *sc, *sc2;
	struct ifnet *bifp, *ifp;
	int fb, retry;
	unsigned long hostid;

	sc = malloc(sizeof(*sc), M_DEVBUF, M_WAITOK|M_ZERO);
	ifp = sc->sc_ifp = if_alloc(IFT_ETHER);
	if (ifp == NULL) {
		free(sc, M_DEVBUF);
		return (ENOSPC);
	}

	BRIDGE_LOCK_INIT(sc);
	sc->sc_brtmax = BRIDGE_RTABLE_MAX;
	sc->sc_brttimeout = BRIDGE_RTABLE_TIMEOUT;

	/* Initialize our routing table. */
	bridge_rtable_init(sc);

	callout_init_mtx(&sc->sc_brcallout, &sc->sc_mtx, 0);

	CK_LIST_INIT(&sc->sc_iflist);
	CK_LIST_INIT(&sc->sc_spanlist);

	ifp->if_softc = sc;
	if_initname(ifp, bridge_name, unit);
	ifp->if_flags = IFF_BROADCAST | IFF_SIMPLEX | IFF_MULTICAST;
	ifp->if_ioctl = bridge_ioctl;
	ifp->if_transmit = bridge_transmit;
	ifp->if_qflush = bridge_qflush;
	ifp->if_init = bridge_init;
	ifp->if_type = IFT_BRIDGE;

	/*
	 * Generate an ethernet address with a locally administered address.
	 *
	 * Since we are using random ethernet addresses for the bridge, it is
	 * possible that we might have address collisions, so make sure that
	 * this hardware address isn't already in use on another bridge.
	 * The first try uses the hostid and falls back to arc4rand().
	 */
	fb = 0;
	getcredhostid(curthread->td_ucred, &hostid);
	do {
		if (fb || hostid == 0) {
			ether_gen_addr(ifp, &sc->sc_defaddr);
		} else {
			sc->sc_defaddr.octet[0] = 0x2;
			sc->sc_defaddr.octet[1] = (hostid >> 24) & 0xff;
			sc->sc_defaddr.octet[2] = (hostid >> 16) & 0xff;
			sc->sc_defaddr.octet[3] = (hostid >> 8 ) & 0xff;
			sc->sc_defaddr.octet[4] =  hostid        & 0xff;
			sc->sc_defaddr.octet[5] = ifp->if_dunit & 0xff;
		}

		fb = 1;
		retry = 0;
		BRIDGE_LIST_LOCK();
		LIST_FOREACH(sc2, &V_bridge_list, sc_list) {
			bifp = sc2->sc_ifp;
			if (memcmp(sc->sc_defaddr.octet,
			    IF_LLADDR(bifp), ETHER_ADDR_LEN) == 0) {
				retry = 1;
				break;
			}
		}
		BRIDGE_LIST_UNLOCK();
	} while (retry == 1);

	bstp_attach(&sc->sc_stp, &bridge_ops);
	ether_ifattach(ifp, sc->sc_defaddr.octet);
	/* Now undo some of the damage... */
	ifp->if_baudrate = 0;
	ifp->if_type = IFT_BRIDGE;

	BRIDGE_LIST_LOCK();
	LIST_INSERT_HEAD(&V_bridge_list, sc, sc_list);
	BRIDGE_LIST_UNLOCK();

	return (0);
}

/*
 * bridge_clone_destroy:
 *
 *	Destroy a bridge instance.
 */
static void
bridge_clone_destroy(struct ifnet *ifp)
{
	struct bridge_softc *sc = ifp->if_softc;
	struct bridge_iflist *bif;

	BRIDGE_LOCK(sc);

	bridge_stop(ifp, 1);
	ifp->if_flags &= ~IFF_UP;

	while ((bif = CK_LIST_FIRST(&sc->sc_iflist)) != NULL)
		bridge_delete_member(sc, bif, 0);

	while ((bif = CK_LIST_FIRST(&sc->sc_spanlist)) != NULL) {
		bridge_delete_span(sc, bif);
	}

	/* Tear down the routing table. */
	bridge_rtable_fini(sc);

	BRIDGE_UNLOCK(sc);

	callout_drain(&sc->sc_brcallout);

	BRIDGE_LIST_LOCK();
	LIST_REMOVE(sc, sc_list);
	BRIDGE_LIST_UNLOCK();

	bstp_detach(&sc->sc_stp);
	ether_ifdetach(ifp);
	if_free(ifp);

	BRIDGE_LOCK_DESTROY(sc);
	free(sc, M_DEVBUF);
}

/*
 * bridge_ioctl:
 *
 *	Handle a control request from the operator.
 */
static int
bridge_ioctl(struct ifnet *ifp, u_long cmd, caddr_t data)
{
	struct bridge_softc *sc = ifp->if_softc;
	struct ifreq *ifr = (struct ifreq *)data;
	struct bridge_iflist *bif;
	struct thread *td = curthread;
	union {
		struct ifbreq ifbreq;
		struct ifbifconf ifbifconf;
		struct ifbareq ifbareq;
		struct ifbaconf ifbaconf;
		struct ifbrparam ifbrparam;
		struct ifbropreq ifbropreq;
	} args;
	struct ifdrv *ifd = (struct ifdrv *) data;
	const struct bridge_control *bc;
	int error = 0, oldmtu;

	switch (cmd) {

	case CASE_IOC_IFREQ(SIOCADDMULTI):
	case CASE_IOC_IFREQ(SIOCDELMULTI):
		break;

	case SIOCGDRVSPEC:
	case SIOCSDRVSPEC:
		if (ifd->ifd_cmd >= bridge_control_table_size) {
			error = EINVAL;
			break;
		}
		bc = &bridge_control_table[ifd->ifd_cmd];

		if (cmd == SIOCGDRVSPEC &&
		    (bc->bc_flags & BC_F_COPYOUT) == 0) {
			error = EINVAL;
			break;
		}
		else if (cmd == SIOCSDRVSPEC &&
		    (bc->bc_flags & BC_F_COPYOUT) != 0) {
			error = EINVAL;
			break;
		}

		if (bc->bc_flags & BC_F_SUSER) {
			error = priv_check(td, PRIV_NET_BRIDGE);
			if (error)
				break;
		}

		if (ifd->ifd_len != bc->bc_argsize ||
		    ifd->ifd_len > sizeof(args)) {
			error = EINVAL;
			break;
		}

		bzero(&args, sizeof(args));
		if (bc->bc_flags & BC_F_COPYIN) {
			error = copyin(ifd->ifd_data, &args, ifd->ifd_len);
			if (error)
				break;
		}

		oldmtu = ifp->if_mtu;
		BRIDGE_LOCK(sc);
		error = (*bc->bc_func)(sc, &args);
		BRIDGE_UNLOCK(sc);
		if (error)
			break;

		/*
		 * Bridge MTU may change during addition of the first port.
		 * If it did, do network layer specific procedure.
		 */
		if (ifp->if_mtu != oldmtu) {
#ifdef INET6
			nd6_setmtu(ifp);
#endif
			rt_updatemtu(ifp);
		}

		if (bc->bc_flags & BC_F_COPYOUT)
			error = copyout(&args, ifd->ifd_data, ifd->ifd_len);

		break;

	case CASE_IOC_IFREQ(SIOCSIFFLAGS):
		if (!(ifp->if_flags & IFF_UP) &&
		    (ifp->if_drv_flags & IFF_DRV_RUNNING)) {
			/*
			 * If interface is marked down and it is running,
			 * then stop and disable it.
			 */
			BRIDGE_LOCK(sc);
			bridge_stop(ifp, 1);
			BRIDGE_UNLOCK(sc);
		} else if ((ifp->if_flags & IFF_UP) &&
		    !(ifp->if_drv_flags & IFF_DRV_RUNNING)) {
			/*
			 * If interface is marked up and it is stopped, then
			 * start it.
			 */
			(*ifp->if_init)(sc);
		}
		break;

	case CASE_IOC_IFREQ(SIOCSIFMTU):
		if (ifr_mtu_get(ifr) < 576) {
			error = EINVAL;
			break;
		}
<<<<<<< HEAD
		if (LIST_EMPTY(&sc->sc_iflist)) {
			sc->sc_ifp->if_mtu = ifr_mtu_get(ifr);
			break;
		}
		BRIDGE_LOCK(sc);
		LIST_FOREACH(bif, &sc->sc_iflist, bif_next) {
			if (bif->bif_ifp->if_mtu != ifr_mtu_get(ifr)) {
=======
		if (CK_LIST_EMPTY(&sc->sc_iflist)) {
			sc->sc_ifp->if_mtu = ifr->ifr_mtu;
			break;
		}
		BRIDGE_LOCK(sc);
		CK_LIST_FOREACH(bif, &sc->sc_iflist, bif_next) {
			if (bif->bif_ifp->if_mtu != ifr->ifr_mtu) {
>>>>>>> 7986d501
				log(LOG_NOTICE, "%s: invalid MTU: %u(%s)"
				    " != %d\n", sc->sc_ifp->if_xname,
				    bif->bif_ifp->if_mtu,
				    bif->bif_ifp->if_xname, ifr_mtu_get(ifr));
				error = EINVAL;
				break;
			}
		}
		if (!error)
			sc->sc_ifp->if_mtu = ifr_mtu_get(ifr);
		BRIDGE_UNLOCK(sc);
		break;
	default:
		/*
		 * drop the lock as ether_ioctl() will call bridge_start() and
		 * cause the lock to be recursed.
		 */
		error = ether_ioctl(ifp, cmd, data);
		break;
	}

	return (error);
}

/*
 * bridge_mutecaps:
 *
 *	Clear or restore unwanted capabilities on the member interface
 */
static void
bridge_mutecaps(struct bridge_softc *sc)
{
	struct bridge_iflist *bif;
	int enabled, mask;

	/* Initial bitmask of capabilities to test */
	mask = BRIDGE_IFCAPS_MASK;

	CK_LIST_FOREACH(bif, &sc->sc_iflist, bif_next) {
		/* Every member must support it or its disabled */
		mask &= bif->bif_savedcaps;
	}

	BRIDGE_XLOCK(sc);
	CK_LIST_FOREACH(bif, &sc->sc_iflist, bif_next) {
		enabled = bif->bif_ifp->if_capenable;
		enabled &= ~BRIDGE_IFCAPS_STRIP;
		/* strip off mask bits and enable them again if allowed */
		enabled &= ~BRIDGE_IFCAPS_MASK;
		enabled |= mask;
		BRIDGE_UNLOCK(sc);
		bridge_set_ifcap(sc, bif, enabled);
		BRIDGE_LOCK(sc);
	}
	BRIDGE_XDROP(sc);

}

static void
bridge_set_ifcap(struct bridge_softc *sc, struct bridge_iflist *bif, int set)
{
	struct ifnet *ifp = bif->bif_ifp;
	struct ifreq ifr;
	int error, mask, stuck;

	BRIDGE_UNLOCK_ASSERT(sc);

	bzero(&ifr, sizeof(ifr));
	ifr.ifr_ifru.ifru_cap[0] = set;	/* ifr_reqcap */

	if (ifp->if_capenable != set) {
		error = (*ifp->if_ioctl)(ifp, SIOCSIFCAP, (caddr_t)&ifr);
		if (error)
			if_printf(sc->sc_ifp,
			    "error setting capabilities on %s: %d\n",
			    ifp->if_xname, error);
		mask = BRIDGE_IFCAPS_MASK | BRIDGE_IFCAPS_STRIP;
		stuck = ifp->if_capenable & mask & ~set;
		if (stuck != 0)
			if_printf(sc->sc_ifp,
			    "can't disable some capabilities on %s: 0x%x\n",
			    ifp->if_xname, stuck);
	}
}

/*
 * bridge_lookup_member:
 *
 *	Lookup a bridge member interface.
 */
static struct bridge_iflist *
bridge_lookup_member(struct bridge_softc *sc, const char *name)
{
	struct bridge_iflist *bif;
	struct ifnet *ifp;

	BRIDGE_LOCK_ASSERT(sc);

	CK_LIST_FOREACH(bif, &sc->sc_iflist, bif_next) {
		ifp = bif->bif_ifp;
		if (strcmp(ifp->if_xname, name) == 0)
			return (bif);
	}

	return (NULL);
}

/*
 * bridge_lookup_member_if:
 *
 *	Lookup a bridge member interface by ifnet*.
 */
static struct bridge_iflist *
bridge_lookup_member_if(struct bridge_softc *sc, struct ifnet *member_ifp)
{
	struct bridge_iflist *bif;

	BRIDGE_LOCK_ASSERT(sc);

	CK_LIST_FOREACH(bif, &sc->sc_iflist, bif_next) {
		if (bif->bif_ifp == member_ifp)
			return (bif);
	}

	return (NULL);
}

/*
 * bridge_delete_member:
 *
 *	Delete the specified member interface.
 */
static void
bridge_delete_member(struct bridge_softc *sc, struct bridge_iflist *bif,
    int gone)
{
	struct ifnet *ifs = bif->bif_ifp;
	struct ifnet *fif = NULL;
	struct bridge_iflist *bifl;

	BRIDGE_LOCK_ASSERT(sc);

	if (bif->bif_flags & IFBIF_STP)
		bstp_disable(&bif->bif_stp);

	ifs->if_bridge = NULL;
	BRIDGE_XLOCK(sc);
	CK_LIST_REMOVE(bif, bif_next);
	BRIDGE_XDROP(sc);

	/*
	 * If removing the interface that gave the bridge its mac address, set
	 * the mac address of the bridge to the address of the next member, or
	 * to its default address if no members are left.
	 */
	if (V_bridge_inherit_mac && sc->sc_ifaddr == ifs) {
		if (CK_LIST_EMPTY(&sc->sc_iflist)) {
			bcopy(&sc->sc_defaddr,
			    IF_LLADDR(sc->sc_ifp), ETHER_ADDR_LEN);
			sc->sc_ifaddr = NULL;
		} else {
			bifl = CK_LIST_FIRST(&sc->sc_iflist);
			fif = bifl->bif_ifp;
			bcopy(IF_LLADDR(fif),
			    IF_LLADDR(sc->sc_ifp), ETHER_ADDR_LEN);
			sc->sc_ifaddr = fif;
		}
		EVENTHANDLER_INVOKE(iflladdr_event, sc->sc_ifp);
	}

	bridge_linkcheck(sc);
	bridge_mutecaps(sc);	/* recalcuate now this interface is removed */
	bridge_rtdelete(sc, ifs, IFBF_FLUSHALL);
	KASSERT(bif->bif_addrcnt == 0,
	    ("%s: %d bridge routes referenced", __func__, bif->bif_addrcnt));

	ifs->if_bridge_output = NULL;
	ifs->if_bridge_input = NULL;
	ifs->if_bridge_linkstate = NULL;
	BRIDGE_UNLOCK(sc);
	if (!gone) {
		switch (ifs->if_type) {
		case IFT_ETHER:
		case IFT_L2VLAN:
			/*
			 * Take the interface out of promiscuous mode, but only
			 * if it was promiscuous in the first place. It might
			 * not be if we're in the bridge_ioctl_add() error path.
			 */
			if (ifs->if_flags & IFF_PROMISC)
				(void) ifpromisc(ifs, 0);
			break;

		case IFT_GIF:
			break;

		default:
#ifdef DIAGNOSTIC
			panic("bridge_delete_member: impossible");
#endif
			break;
		}
		/* reneable any interface capabilities */
		bridge_set_ifcap(sc, bif, bif->bif_savedcaps);
	}
	bstp_destroy(&bif->bif_stp);	/* prepare to free */
	BRIDGE_LOCK(sc);
	free(bif, M_DEVBUF);
}

/*
 * bridge_delete_span:
 *
 *	Delete the specified span interface.
 */
static void
bridge_delete_span(struct bridge_softc *sc, struct bridge_iflist *bif)
{
	BRIDGE_LOCK_ASSERT(sc);

	KASSERT(bif->bif_ifp->if_bridge == NULL,
	    ("%s: not a span interface", __func__));

	CK_LIST_REMOVE(bif, bif_next);
	free(bif, M_DEVBUF);
}

static int
bridge_ioctl_add(struct bridge_softc *sc, void *arg)
{
	struct ifbreq *req = arg;
	struct bridge_iflist *bif = NULL;
	struct ifnet *ifs;
	int error = 0;

	ifs = ifunit(req->ifbr_ifsname);
	if (ifs == NULL)
		return (ENOENT);
	if (ifs->if_ioctl == NULL)	/* must be supported */
		return (EINVAL);

	/* If it's in the span list, it can't be a member. */
	CK_LIST_FOREACH(bif, &sc->sc_spanlist, bif_next)
		if (ifs == bif->bif_ifp)
			return (EBUSY);

	if (ifs->if_bridge == sc)
		return (EEXIST);

	if (ifs->if_bridge != NULL)
		return (EBUSY);

	switch (ifs->if_type) {
	case IFT_ETHER:
	case IFT_L2VLAN:
	case IFT_GIF:
		/* permitted interface types */
		break;
	default:
		return (EINVAL);
	}

#ifdef INET6
	/*
	 * Two valid inet6 addresses with link-local scope must not be
	 * on the parent interface and the member interfaces at the
	 * same time.  This restriction is needed to prevent violation
	 * of link-local scope zone.  Attempts to add a member
	 * interface which has inet6 addresses when the parent has
	 * inet6 triggers removal of all inet6 addresses on the member
	 * interface.
	 */

	/* Check if the parent interface has a link-local scope addr. */
	if (V_allow_llz_overlap == 0 &&
	    in6ifa_llaonifp(sc->sc_ifp) != NULL) {
		/*
		 * If any, remove all inet6 addresses from the member
		 * interfaces.
		 */
		BRIDGE_XLOCK(sc);
		CK_LIST_FOREACH(bif, &sc->sc_iflist, bif_next) {
 			if (in6ifa_llaonifp(bif->bif_ifp)) {
				BRIDGE_UNLOCK(sc);
				in6_ifdetach(bif->bif_ifp);
				BRIDGE_LOCK(sc);
				if_printf(sc->sc_ifp,
				    "IPv6 addresses on %s have been removed "
				    "before adding it as a member to prevent "
				    "IPv6 address scope violation.\n",
				    bif->bif_ifp->if_xname);
			}
		}
		BRIDGE_XDROP(sc);
		if (in6ifa_llaonifp(ifs)) {
			BRIDGE_UNLOCK(sc);
			in6_ifdetach(ifs);
			BRIDGE_LOCK(sc);
			if_printf(sc->sc_ifp,
			    "IPv6 addresses on %s have been removed "
			    "before adding it as a member to prevent "
			    "IPv6 address scope violation.\n",
			    ifs->if_xname);
		}
	}
#endif
	/* Allow the first Ethernet member to define the MTU */
	if (CK_LIST_EMPTY(&sc->sc_iflist))
		sc->sc_ifp->if_mtu = ifs->if_mtu;
	else if (sc->sc_ifp->if_mtu != ifs->if_mtu) {
		if_printf(sc->sc_ifp, "invalid MTU: %u(%s) != %u\n",
		    ifs->if_mtu, ifs->if_xname, sc->sc_ifp->if_mtu);
		return (EINVAL);
	}

	bif = malloc(sizeof(*bif), M_DEVBUF, M_NOWAIT|M_ZERO);
	if (bif == NULL)
		return (ENOMEM);

	bif->bif_ifp = ifs;
	bif->bif_flags = IFBIF_LEARNING | IFBIF_DISCOVER;
	bif->bif_savedcaps = ifs->if_capenable;

	/*
	 * Assign the interface's MAC address to the bridge if it's the first
	 * member and the MAC address of the bridge has not been changed from
	 * the default randomly generated one.
	 */
	if (V_bridge_inherit_mac && CK_LIST_EMPTY(&sc->sc_iflist) &&
	    !memcmp(IF_LLADDR(sc->sc_ifp), sc->sc_defaddr.octet, ETHER_ADDR_LEN)) {
		bcopy(IF_LLADDR(ifs), IF_LLADDR(sc->sc_ifp), ETHER_ADDR_LEN);
		sc->sc_ifaddr = ifs;
		EVENTHANDLER_INVOKE(iflladdr_event, sc->sc_ifp);
	}

	ifs->if_bridge = sc;
	ifs->if_bridge_output = bridge_output;
	ifs->if_bridge_input = bridge_input;
	ifs->if_bridge_linkstate = bridge_linkstate;
	bstp_create(&sc->sc_stp, &bif->bif_stp, bif->bif_ifp);
	/*
	 * XXX: XLOCK HERE!?!
	 *
	 * NOTE: insert_***HEAD*** should be safe for the traversals.
	 */
	CK_LIST_INSERT_HEAD(&sc->sc_iflist, bif, bif_next);

	/* Set interface capabilities to the intersection set of all members */
	bridge_mutecaps(sc);
	bridge_linkcheck(sc);

	/* Place the interface into promiscuous mode */
	switch (ifs->if_type) {
		case IFT_ETHER:
		case IFT_L2VLAN:
			BRIDGE_UNLOCK(sc);
			error = ifpromisc(ifs, 1);
			BRIDGE_LOCK(sc);
			break;
	}

	if (error)
		bridge_delete_member(sc, bif, 0);
	return (error);
}

static int
bridge_ioctl_del(struct bridge_softc *sc, void *arg)
{
	struct ifbreq *req = arg;
	struct bridge_iflist *bif;

	bif = bridge_lookup_member(sc, req->ifbr_ifsname);
	if (bif == NULL)
		return (ENOENT);

	bridge_delete_member(sc, bif, 0);

	return (0);
}

static int
bridge_ioctl_gifflags(struct bridge_softc *sc, void *arg)
{
	struct ifbreq *req = arg;
	struct bridge_iflist *bif;
	struct bstp_port *bp;

	bif = bridge_lookup_member(sc, req->ifbr_ifsname);
	if (bif == NULL)
		return (ENOENT);

	bp = &bif->bif_stp;
	req->ifbr_ifsflags = bif->bif_flags;
	req->ifbr_state = bp->bp_state;
	req->ifbr_priority = bp->bp_priority;
	req->ifbr_path_cost = bp->bp_path_cost;
	req->ifbr_portno = bif->bif_ifp->if_index & 0xfff;
	req->ifbr_proto = bp->bp_protover;
	req->ifbr_role = bp->bp_role;
	req->ifbr_stpflags = bp->bp_flags;
	req->ifbr_addrcnt = bif->bif_addrcnt;
	req->ifbr_addrmax = bif->bif_addrmax;
	req->ifbr_addrexceeded = bif->bif_addrexceeded;

	/* Copy STP state options as flags */
	if (bp->bp_operedge)
		req->ifbr_ifsflags |= IFBIF_BSTP_EDGE;
	if (bp->bp_flags & BSTP_PORT_AUTOEDGE)
		req->ifbr_ifsflags |= IFBIF_BSTP_AUTOEDGE;
	if (bp->bp_ptp_link)
		req->ifbr_ifsflags |= IFBIF_BSTP_PTP;
	if (bp->bp_flags & BSTP_PORT_AUTOPTP)
		req->ifbr_ifsflags |= IFBIF_BSTP_AUTOPTP;
	if (bp->bp_flags & BSTP_PORT_ADMEDGE)
		req->ifbr_ifsflags |= IFBIF_BSTP_ADMEDGE;
	if (bp->bp_flags & BSTP_PORT_ADMCOST)
		req->ifbr_ifsflags |= IFBIF_BSTP_ADMCOST;
	return (0);
}

static int
bridge_ioctl_sifflags(struct bridge_softc *sc, void *arg)
{
	struct ifbreq *req = arg;
	struct bridge_iflist *bif;
	struct bstp_port *bp;
	int error;

	bif = bridge_lookup_member(sc, req->ifbr_ifsname);
	if (bif == NULL)
		return (ENOENT);
	bp = &bif->bif_stp;

	if (req->ifbr_ifsflags & IFBIF_SPAN)
		/* SPAN is readonly */
		return (EINVAL);

	if (req->ifbr_ifsflags & IFBIF_STP) {
		if ((bif->bif_flags & IFBIF_STP) == 0) {
			error = bstp_enable(&bif->bif_stp);
			if (error)
				return (error);
		}
	} else {
		if ((bif->bif_flags & IFBIF_STP) != 0)
			bstp_disable(&bif->bif_stp);
	}

	/* Pass on STP flags */
	bstp_set_edge(bp, req->ifbr_ifsflags & IFBIF_BSTP_EDGE ? 1 : 0);
	bstp_set_autoedge(bp, req->ifbr_ifsflags & IFBIF_BSTP_AUTOEDGE ? 1 : 0);
	bstp_set_ptp(bp, req->ifbr_ifsflags & IFBIF_BSTP_PTP ? 1 : 0);
	bstp_set_autoptp(bp, req->ifbr_ifsflags & IFBIF_BSTP_AUTOPTP ? 1 : 0);

	/* Save the bits relating to the bridge */
	bif->bif_flags = req->ifbr_ifsflags & IFBIFMASK;

	return (0);
}

static int
bridge_ioctl_scache(struct bridge_softc *sc, void *arg)
{
	struct ifbrparam *param = arg;

	sc->sc_brtmax = param->ifbrp_csize;
	bridge_rttrim(sc);

	return (0);
}

static int
bridge_ioctl_gcache(struct bridge_softc *sc, void *arg)
{
	struct ifbrparam *param = arg;

	param->ifbrp_csize = sc->sc_brtmax;

	return (0);
}

static int
bridge_ioctl_gifs(struct bridge_softc *sc, void *arg)
{
	struct ifbifconf *bifc = arg;
	struct bridge_iflist *bif;
	struct ifbreq breq;
	char *buf, *outbuf;
	int count, buflen, len, error = 0;

	count = 0;
	CK_LIST_FOREACH(bif, &sc->sc_iflist, bif_next)
		count++;
	CK_LIST_FOREACH(bif, &sc->sc_spanlist, bif_next)
		count++;

	buflen = sizeof(breq) * count;
	if (bifc->ifbic_len == 0) {
		bifc->ifbic_len = buflen;
		return (0);
	}
	BRIDGE_UNLOCK(sc);
	outbuf = malloc(buflen, M_TEMP, M_WAITOK | M_ZERO);
	BRIDGE_LOCK(sc);

	count = 0;
	buf = outbuf;
	len = min(bifc->ifbic_len, buflen);
	bzero(&breq, sizeof(breq));
	CK_LIST_FOREACH(bif, &sc->sc_iflist, bif_next) {
		if (len < sizeof(breq))
			break;

		strlcpy(breq.ifbr_ifsname, bif->bif_ifp->if_xname,
		    sizeof(breq.ifbr_ifsname));
		/* Fill in the ifbreq structure */
		error = bridge_ioctl_gifflags(sc, &breq);
		if (error)
			break;
		memcpy(buf, &breq, sizeof(breq));
		count++;
		buf += sizeof(breq);
		len -= sizeof(breq);
	}
	CK_LIST_FOREACH(bif, &sc->sc_spanlist, bif_next) {
		if (len < sizeof(breq))
			break;

		strlcpy(breq.ifbr_ifsname, bif->bif_ifp->if_xname,
		    sizeof(breq.ifbr_ifsname));
		breq.ifbr_ifsflags = bif->bif_flags;
		breq.ifbr_portno = bif->bif_ifp->if_index & 0xfff;
		memcpy(buf, &breq, sizeof(breq));
		count++;
		buf += sizeof(breq);
		len -= sizeof(breq);
	}

	BRIDGE_UNLOCK(sc);
	bifc->ifbic_len = sizeof(breq) * count;
	error = copyout(outbuf, bifc->ifbic_req, bifc->ifbic_len);
	BRIDGE_LOCK(sc);
	free(outbuf, M_TEMP);
	return (error);
}

static int
bridge_ioctl_rts(struct bridge_softc *sc, void *arg)
{
	struct ifbaconf *bac = arg;
	struct bridge_rtnode *brt;
	struct ifbareq bareq;
	char *buf, *outbuf;
	int count, buflen, len, error = 0;

	if (bac->ifbac_len == 0)
		return (0);

	count = 0;
	CK_LIST_FOREACH(brt, &sc->sc_rtlist, brt_list)
		count++;
	buflen = sizeof(bareq) * count;

	BRIDGE_UNLOCK(sc);
	outbuf = malloc(buflen, M_TEMP, M_WAITOK | M_ZERO);
	BRIDGE_LOCK(sc);

	count = 0;
	buf = outbuf;
	len = min(bac->ifbac_len, buflen);
	bzero(&bareq, sizeof(bareq));
	CK_LIST_FOREACH(brt, &sc->sc_rtlist, brt_list) {
		if (len < sizeof(bareq))
			goto out;
		strlcpy(bareq.ifba_ifsname, brt->brt_ifp->if_xname,
		    sizeof(bareq.ifba_ifsname));
		memcpy(bareq.ifba_dst, brt->brt_addr, sizeof(brt->brt_addr));
		bareq.ifba_vlan = brt->brt_vlan;
		if ((brt->brt_flags & IFBAF_TYPEMASK) == IFBAF_DYNAMIC &&
				time_uptime < brt->brt_expire)
			bareq.ifba_expire = brt->brt_expire - time_uptime;
		else
			bareq.ifba_expire = 0;
		bareq.ifba_flags = brt->brt_flags;

		memcpy(buf, &bareq, sizeof(bareq));
		count++;
		buf += sizeof(bareq);
		len -= sizeof(bareq);
	}
out:
	BRIDGE_UNLOCK(sc);
	bac->ifbac_len = sizeof(bareq) * count;
	error = copyout(outbuf, bac->ifbac_req, bac->ifbac_len);
	BRIDGE_LOCK(sc);
	free(outbuf, M_TEMP);
	return (error);
}

static int
bridge_ioctl_saddr(struct bridge_softc *sc, void *arg)
{
	struct ifbareq *req = arg;
	struct bridge_iflist *bif;
	int error;

	bif = bridge_lookup_member(sc, req->ifba_ifsname);
	if (bif == NULL)
		return (ENOENT);

	error = bridge_rtupdate(sc, req->ifba_dst, req->ifba_vlan, bif, 1,
	    req->ifba_flags);

	return (error);
}

static int
bridge_ioctl_sto(struct bridge_softc *sc, void *arg)
{
	struct ifbrparam *param = arg;

	sc->sc_brttimeout = param->ifbrp_ctime;
	return (0);
}

static int
bridge_ioctl_gto(struct bridge_softc *sc, void *arg)
{
	struct ifbrparam *param = arg;

	param->ifbrp_ctime = sc->sc_brttimeout;
	return (0);
}

static int
bridge_ioctl_daddr(struct bridge_softc *sc, void *arg)
{
	struct ifbareq *req = arg;

	return (bridge_rtdaddr(sc, req->ifba_dst, req->ifba_vlan));
}

static int
bridge_ioctl_flush(struct bridge_softc *sc, void *arg)
{
	struct ifbreq *req = arg;

	bridge_rtflush(sc, req->ifbr_ifsflags);
	return (0);
}

static int
bridge_ioctl_gpri(struct bridge_softc *sc, void *arg)
{
	struct ifbrparam *param = arg;
	struct bstp_state *bs = &sc->sc_stp;

	param->ifbrp_prio = bs->bs_bridge_priority;
	return (0);
}

static int
bridge_ioctl_spri(struct bridge_softc *sc, void *arg)
{
	struct ifbrparam *param = arg;

	return (bstp_set_priority(&sc->sc_stp, param->ifbrp_prio));
}

static int
bridge_ioctl_ght(struct bridge_softc *sc, void *arg)
{
	struct ifbrparam *param = arg;
	struct bstp_state *bs = &sc->sc_stp;

	param->ifbrp_hellotime = bs->bs_bridge_htime >> 8;
	return (0);
}

static int
bridge_ioctl_sht(struct bridge_softc *sc, void *arg)
{
	struct ifbrparam *param = arg;

	return (bstp_set_htime(&sc->sc_stp, param->ifbrp_hellotime));
}

static int
bridge_ioctl_gfd(struct bridge_softc *sc, void *arg)
{
	struct ifbrparam *param = arg;
	struct bstp_state *bs = &sc->sc_stp;

	param->ifbrp_fwddelay = bs->bs_bridge_fdelay >> 8;
	return (0);
}

static int
bridge_ioctl_sfd(struct bridge_softc *sc, void *arg)
{
	struct ifbrparam *param = arg;

	return (bstp_set_fdelay(&sc->sc_stp, param->ifbrp_fwddelay));
}

static int
bridge_ioctl_gma(struct bridge_softc *sc, void *arg)
{
	struct ifbrparam *param = arg;
	struct bstp_state *bs = &sc->sc_stp;

	param->ifbrp_maxage = bs->bs_bridge_max_age >> 8;
	return (0);
}

static int
bridge_ioctl_sma(struct bridge_softc *sc, void *arg)
{
	struct ifbrparam *param = arg;

	return (bstp_set_maxage(&sc->sc_stp, param->ifbrp_maxage));
}

static int
bridge_ioctl_sifprio(struct bridge_softc *sc, void *arg)
{
	struct ifbreq *req = arg;
	struct bridge_iflist *bif;

	bif = bridge_lookup_member(sc, req->ifbr_ifsname);
	if (bif == NULL)
		return (ENOENT);

	return (bstp_set_port_priority(&bif->bif_stp, req->ifbr_priority));
}

static int
bridge_ioctl_sifcost(struct bridge_softc *sc, void *arg)
{
	struct ifbreq *req = arg;
	struct bridge_iflist *bif;

	bif = bridge_lookup_member(sc, req->ifbr_ifsname);
	if (bif == NULL)
		return (ENOENT);

	return (bstp_set_path_cost(&bif->bif_stp, req->ifbr_path_cost));
}

static int
bridge_ioctl_sifmaxaddr(struct bridge_softc *sc, void *arg)
{
	struct ifbreq *req = arg;
	struct bridge_iflist *bif;

	bif = bridge_lookup_member(sc, req->ifbr_ifsname);
	if (bif == NULL)
		return (ENOENT);

	bif->bif_addrmax = req->ifbr_addrmax;
	return (0);
}

static int
bridge_ioctl_addspan(struct bridge_softc *sc, void *arg)
{
	struct ifbreq *req = arg;
	struct bridge_iflist *bif = NULL;
	struct ifnet *ifs;

	ifs = ifunit(req->ifbr_ifsname);
	if (ifs == NULL)
		return (ENOENT);

	CK_LIST_FOREACH(bif, &sc->sc_spanlist, bif_next)
		if (ifs == bif->bif_ifp)
			return (EBUSY);

	if (ifs->if_bridge != NULL)
		return (EBUSY);

	switch (ifs->if_type) {
		case IFT_ETHER:
		case IFT_GIF:
		case IFT_L2VLAN:
			break;
		default:
			return (EINVAL);
	}

	bif = malloc(sizeof(*bif), M_DEVBUF, M_NOWAIT|M_ZERO);
	if (bif == NULL)
		return (ENOMEM);

	bif->bif_ifp = ifs;
	bif->bif_flags = IFBIF_SPAN;

	CK_LIST_INSERT_HEAD(&sc->sc_spanlist, bif, bif_next);

	return (0);
}

static int
bridge_ioctl_delspan(struct bridge_softc *sc, void *arg)
{
	struct ifbreq *req = arg;
	struct bridge_iflist *bif;
	struct ifnet *ifs;

	ifs = ifunit(req->ifbr_ifsname);
	if (ifs == NULL)
		return (ENOENT);

	CK_LIST_FOREACH(bif, &sc->sc_spanlist, bif_next)
		if (ifs == bif->bif_ifp)
			break;

	if (bif == NULL)
		return (ENOENT);

	bridge_delete_span(sc, bif);

	return (0);
}

static int
bridge_ioctl_gbparam(struct bridge_softc *sc, void *arg)
{
	struct ifbropreq *req = arg;
	struct bstp_state *bs = &sc->sc_stp;
	struct bstp_port *root_port;

	req->ifbop_maxage = bs->bs_bridge_max_age >> 8;
	req->ifbop_hellotime = bs->bs_bridge_htime >> 8;
	req->ifbop_fwddelay = bs->bs_bridge_fdelay >> 8;

	root_port = bs->bs_root_port;
	if (root_port == NULL)
		req->ifbop_root_port = 0;
	else
		req->ifbop_root_port = root_port->bp_ifp->if_index;

	req->ifbop_holdcount = bs->bs_txholdcount;
	req->ifbop_priority = bs->bs_bridge_priority;
	req->ifbop_protocol = bs->bs_protover;
	req->ifbop_root_path_cost = bs->bs_root_pv.pv_cost;
	req->ifbop_bridgeid = bs->bs_bridge_pv.pv_dbridge_id;
	req->ifbop_designated_root = bs->bs_root_pv.pv_root_id;
	req->ifbop_designated_bridge = bs->bs_root_pv.pv_dbridge_id;
	req->ifbop_last_tc_time.tv_sec = bs->bs_last_tc_time.tv_sec;
	req->ifbop_last_tc_time.tv_usec = bs->bs_last_tc_time.tv_usec;

	return (0);
}

static int
bridge_ioctl_grte(struct bridge_softc *sc, void *arg)
{
	struct ifbrparam *param = arg;

	param->ifbrp_cexceeded = sc->sc_brtexceeded;
	return (0);
}

static int
bridge_ioctl_gifsstp(struct bridge_softc *sc, void *arg)
{
	struct ifbpstpconf *bifstp = arg;
	struct bridge_iflist *bif;
	struct bstp_port *bp;
	struct ifbpstpreq bpreq;
	char *buf, *outbuf;
	int count, buflen, len, error = 0;

	count = 0;
	CK_LIST_FOREACH(bif, &sc->sc_iflist, bif_next) {
		if ((bif->bif_flags & IFBIF_STP) != 0)
			count++;
	}

	buflen = sizeof(bpreq) * count;
	if (bifstp->ifbpstp_len == 0) {
		bifstp->ifbpstp_len = buflen;
		return (0);
	}

	BRIDGE_UNLOCK(sc);
	outbuf = malloc(buflen, M_TEMP, M_WAITOK | M_ZERO);
	BRIDGE_LOCK(sc);

	count = 0;
	buf = outbuf;
	len = min(bifstp->ifbpstp_len, buflen);
	bzero(&bpreq, sizeof(bpreq));
	CK_LIST_FOREACH(bif, &sc->sc_iflist, bif_next) {
		if (len < sizeof(bpreq))
			break;

		if ((bif->bif_flags & IFBIF_STP) == 0)
			continue;

		bp = &bif->bif_stp;
		bpreq.ifbp_portno = bif->bif_ifp->if_index & 0xfff;
		bpreq.ifbp_fwd_trans = bp->bp_forward_transitions;
		bpreq.ifbp_design_cost = bp->bp_desg_pv.pv_cost;
		bpreq.ifbp_design_port = bp->bp_desg_pv.pv_port_id;
		bpreq.ifbp_design_bridge = bp->bp_desg_pv.pv_dbridge_id;
		bpreq.ifbp_design_root = bp->bp_desg_pv.pv_root_id;

		memcpy(buf, &bpreq, sizeof(bpreq));
		count++;
		buf += sizeof(bpreq);
		len -= sizeof(bpreq);
	}

	BRIDGE_UNLOCK(sc);
	bifstp->ifbpstp_len = sizeof(bpreq) * count;
	error = copyout(outbuf, bifstp->ifbpstp_req, bifstp->ifbpstp_len);
	BRIDGE_LOCK(sc);
	free(outbuf, M_TEMP);
	return (error);
}

static int
bridge_ioctl_sproto(struct bridge_softc *sc, void *arg)
{
	struct ifbrparam *param = arg;

	return (bstp_set_protocol(&sc->sc_stp, param->ifbrp_proto));
}

static int
bridge_ioctl_stxhc(struct bridge_softc *sc, void *arg)
{
	struct ifbrparam *param = arg;

	return (bstp_set_holdcount(&sc->sc_stp, param->ifbrp_txhc));
}

/*
 * bridge_ifdetach:
 *
 *	Detach an interface from a bridge.  Called when a member
 *	interface is detaching.
 */
static void
bridge_ifdetach(void *arg __unused, struct ifnet *ifp)
{
	struct bridge_softc *sc = ifp->if_bridge;
	struct bridge_iflist *bif;

	if (ifp->if_flags & IFF_RENAMING)
		return;
	if (V_bridge_cloner == NULL) {
		/*
		 * This detach handler can be called after
		 * vnet_bridge_uninit().  Just return in that case.
		 */
		return;
	}
	/* Check if the interface is a bridge member */
	if (sc != NULL) {
		BRIDGE_LOCK(sc);

		bif = bridge_lookup_member_if(sc, ifp);
		if (bif != NULL)
			bridge_delete_member(sc, bif, 1);

		BRIDGE_UNLOCK(sc);
		return;
	}

	/* Check if the interface is a span port */
	BRIDGE_LIST_LOCK();
	LIST_FOREACH(sc, &V_bridge_list, sc_list) {
		BRIDGE_LOCK(sc);
		CK_LIST_FOREACH(bif, &sc->sc_spanlist, bif_next)
			if (ifp == bif->bif_ifp) {
				bridge_delete_span(sc, bif);
				break;
			}

		BRIDGE_UNLOCK(sc);
	}
	BRIDGE_LIST_UNLOCK();
}

/*
 * bridge_init:
 *
 *	Initialize a bridge interface.
 */
static void
bridge_init(void *xsc)
{
	struct bridge_softc *sc = (struct bridge_softc *)xsc;
	struct ifnet *ifp = sc->sc_ifp;

	if (ifp->if_drv_flags & IFF_DRV_RUNNING)
		return;

	BRIDGE_LOCK(sc);
	callout_reset(&sc->sc_brcallout, bridge_rtable_prune_period * hz,
	    bridge_timer, sc);

	ifp->if_drv_flags |= IFF_DRV_RUNNING;
	bstp_init(&sc->sc_stp);		/* Initialize Spanning Tree */

	BRIDGE_UNLOCK(sc);
}

/*
 * bridge_stop:
 *
 *	Stop the bridge interface.
 */
static void
bridge_stop(struct ifnet *ifp, int disable)
{
	struct bridge_softc *sc = ifp->if_softc;

	BRIDGE_LOCK_ASSERT(sc);

	if ((ifp->if_drv_flags & IFF_DRV_RUNNING) == 0)
		return;

	callout_stop(&sc->sc_brcallout);
	bstp_stop(&sc->sc_stp);

	bridge_rtflush(sc, IFBF_FLUSHDYN);

	ifp->if_drv_flags &= ~IFF_DRV_RUNNING;
}

/*
 * bridge_enqueue:
 *
 *	Enqueue a packet on a bridge member interface.
 *
 */
static int
bridge_enqueue(struct bridge_softc *sc, struct ifnet *dst_ifp, struct mbuf *m)
{
	int len, err = 0;
	short mflags;
	struct mbuf *m0;

	/* We may be sending a fragment so traverse the mbuf */
	for (; m; m = m0) {
		m0 = m->m_nextpkt;
		m->m_nextpkt = NULL;
		len = m->m_pkthdr.len;
		mflags = m->m_flags;

		/*
		 * If underlying interface can not do VLAN tag insertion itself
		 * then attach a packet tag that holds it.
		 */
		if ((m->m_flags & M_VLANTAG) &&
		    (dst_ifp->if_capenable & IFCAP_VLAN_HWTAGGING) == 0) {
			m = ether_vlanencap(m, m->m_pkthdr.ether_vtag);
			if (m == NULL) {
				if_printf(dst_ifp,
				    "unable to prepend VLAN header\n");
				if_inc_counter(dst_ifp, IFCOUNTER_OERRORS, 1);
				continue;
			}
			m->m_flags &= ~M_VLANTAG;
		}

		M_ASSERTPKTHDR(m); /* We shouldn't transmit mbuf without pkthdr */
		if ((err = dst_ifp->if_transmit(dst_ifp, m))) {
			m_freem(m0);
			if_inc_counter(sc->sc_ifp, IFCOUNTER_OERRORS, 1);
			break;
		}

		if_inc_counter(sc->sc_ifp, IFCOUNTER_OPACKETS, 1);
		if_inc_counter(sc->sc_ifp, IFCOUNTER_OBYTES, len);
		if (mflags & M_MCAST)
			if_inc_counter(sc->sc_ifp, IFCOUNTER_OMCASTS, 1);
	}

	return (err);
}

/*
 * bridge_dummynet:
 *
 * 	Receive a queued packet from dummynet and pass it on to the output
 * 	interface.
 *
 *	The mbuf has the Ethernet header already attached.
 */
static void
bridge_dummynet(struct mbuf *m, struct ifnet *ifp)
{
	struct bridge_softc *sc;

	sc = ifp->if_bridge;

	/*
	 * The packet didnt originate from a member interface. This should only
	 * ever happen if a member interface is removed while packets are
	 * queued for it.
	 */
	if (sc == NULL) {
		m_freem(m);
		return;
	}

	if (PFIL_HOOKED_OUT(V_inet_pfil_head)
#ifdef INET6
	    || PFIL_HOOKED_OUT(V_inet6_pfil_head)
#endif
	    ) {
		if (bridge_pfil(&m, sc->sc_ifp, ifp, PFIL_OUT) != 0)
			return;
		if (m == NULL)
			return;
	}

	bridge_enqueue(sc, ifp, m);
}

/*
 * bridge_output:
 *
 *	Send output from a bridge member interface.  This
 *	performs the bridging function for locally originated
 *	packets.
 *
 *	The mbuf has the Ethernet header already attached.  We must
 *	enqueue or free the mbuf before returning.
 */
static int
bridge_output(struct ifnet *ifp, struct mbuf *m, struct sockaddr *sa,
    struct rtentry *rt)
{
	struct ether_header *eh;
	struct ifnet *bifp, *dst_if;
	struct bridge_softc *sc;
	uint16_t vlan;

	if (m->m_len < ETHER_HDR_LEN) {
		m = m_pullup(m, ETHER_HDR_LEN);
		if (m == NULL)
			return (0);
	}

	eh = mtod(m, struct ether_header *);
	sc = ifp->if_bridge;
	vlan = VLANTAGOF(m);

	BRIDGE_LOCK(sc);
	bifp = sc->sc_ifp;

	/*
	 * If bridge is down, but the original output interface is up,
	 * go ahead and send out that interface.  Otherwise, the packet
	 * is dropped below.
	 */
	if ((bifp->if_drv_flags & IFF_DRV_RUNNING) == 0) {
		dst_if = ifp;
		goto sendunicast;
	}

	/*
	 * If the packet is a multicast, or we don't know a better way to
	 * get there, send to all interfaces.
	 */
	if (ETHER_IS_MULTICAST(eh->ether_dhost))
		dst_if = NULL;
	else
		dst_if = bridge_rtlookup(sc, eh->ether_dhost, vlan);
	/* Tap any traffic not passing back out the originating interface */
	if (dst_if != ifp)
		ETHER_BPF_MTAP(bifp, m);
	if (dst_if == NULL) {
		struct bridge_iflist *bif;
		struct mbuf *mc;
		int error = 0, used = 0;

		bridge_span(sc, m);

		BRIDGE_LOCK2REF(sc, error);
		if (error) {
			m_freem(m);
			return (0);
		}

		CK_LIST_FOREACH(bif, &sc->sc_iflist, bif_next) {
			dst_if = bif->bif_ifp;

			if (dst_if->if_type == IFT_GIF)
				continue;
			if ((dst_if->if_drv_flags & IFF_DRV_RUNNING) == 0)
				continue;

			/*
			 * If this is not the original output interface,
			 * and the interface is participating in spanning
			 * tree, make sure the port is in a state that
			 * allows forwarding.
			 */
			if (dst_if != ifp && (bif->bif_flags & IFBIF_STP) &&
			    bif->bif_stp.bp_state == BSTP_IFSTATE_DISCARDING)
				continue;

			if (CK_LIST_NEXT(bif, bif_next) == NULL) {
				used = 1;
				mc = m;
			} else {
				mc = m_copypacket(m, M_NOWAIT);
				if (mc == NULL) {
					if_inc_counter(bifp, IFCOUNTER_OERRORS, 1);
					continue;
				}
			}

			bridge_enqueue(sc, dst_if, mc);
		}
		if (used == 0)
			m_freem(m);
		BRIDGE_UNREF(sc);
		return (0);
	}

sendunicast:
	/*
	 * XXX Spanning tree consideration here?
	 */

	bridge_span(sc, m);
	if ((dst_if->if_drv_flags & IFF_DRV_RUNNING) == 0) {
		m_freem(m);
		BRIDGE_UNLOCK(sc);
		return (0);
	}

	BRIDGE_UNLOCK(sc);
	bridge_enqueue(sc, dst_if, m);
	return (0);
}

/*
 * bridge_transmit:
 *
 *	Do output on a bridge.
 *
 */
static int
bridge_transmit(struct ifnet *ifp, struct mbuf *m)
{
	struct bridge_softc *sc;
	struct ether_header *eh;
	struct ifnet *dst_if;
	int error = 0;

	sc = ifp->if_softc;

	ETHER_BPF_MTAP(ifp, m);

	eh = mtod(m, struct ether_header *);

	BRIDGE_LOCK(sc);
	if (((m->m_flags & (M_BCAST|M_MCAST)) == 0) &&
	    (dst_if = bridge_rtlookup(sc, eh->ether_dhost, 1)) != NULL) {
		BRIDGE_UNLOCK(sc);
		error = bridge_enqueue(sc, dst_if, m);
	} else
		bridge_broadcast(sc, ifp, m, 0);

	return (error);
}

/*
 * The ifp->if_qflush entry point for if_bridge(4) is no-op.
 */
static void
bridge_qflush(struct ifnet *ifp __unused)
{
}

/*
 * bridge_forward:
 *
 *	The forwarding function of the bridge.
 *
 *	NOTE: Releases the lock on return.
 */
static void
bridge_forward(struct bridge_softc *sc, struct bridge_iflist *sbif,
    struct mbuf *m)
{
	struct bridge_iflist *dbif;
	struct ifnet *src_if, *dst_if, *ifp;
	struct ether_header *eh;
	uint16_t vlan;
	uint8_t *dst;
	int error;

	src_if = m->m_pkthdr.rcvif;
	ifp = sc->sc_ifp;

	if_inc_counter(ifp, IFCOUNTER_IPACKETS, 1);
	if_inc_counter(ifp, IFCOUNTER_IBYTES, m->m_pkthdr.len);
	vlan = VLANTAGOF(m);

	if ((sbif->bif_flags & IFBIF_STP) &&
	    sbif->bif_stp.bp_state == BSTP_IFSTATE_DISCARDING)
		goto drop;

	eh = mtod(m, struct ether_header *);
	dst = eh->ether_dhost;

	/* If the interface is learning, record the address. */
	if (sbif->bif_flags & IFBIF_LEARNING) {
		error = bridge_rtupdate(sc, eh->ether_shost, vlan,
		    sbif, 0, IFBAF_DYNAMIC);
		/*
		 * If the interface has addresses limits then deny any source
		 * that is not in the cache.
		 */
		if (error && sbif->bif_addrmax)
			goto drop;
	}

	if ((sbif->bif_flags & IFBIF_STP) != 0 &&
	    sbif->bif_stp.bp_state == BSTP_IFSTATE_LEARNING)
		goto drop;

	/*
	 * At this point, the port either doesn't participate
	 * in spanning tree or it is in the forwarding state.
	 */

	/*
	 * If the packet is unicast, destined for someone on
	 * "this" side of the bridge, drop it.
	 */
	if ((m->m_flags & (M_BCAST|M_MCAST)) == 0) {
		dst_if = bridge_rtlookup(sc, dst, vlan);
		if (src_if == dst_if)
			goto drop;
	} else {
		/*
		 * Check if its a reserved multicast address, any address
		 * listed in 802.1D section 7.12.6 may not be forwarded by the
		 * bridge.
		 * This is currently 01-80-C2-00-00-00 to 01-80-C2-00-00-0F
		 */
		if (dst[0] == 0x01 && dst[1] == 0x80 &&
		    dst[2] == 0xc2 && dst[3] == 0x00 &&
		    dst[4] == 0x00 && dst[5] <= 0x0f)
			goto drop;

		/* ...forward it to all interfaces. */
		if_inc_counter(ifp, IFCOUNTER_IMCASTS, 1);
		dst_if = NULL;
	}

	/*
	 * If we have a destination interface which is a member of our bridge,
	 * OR this is a unicast packet, push it through the bpf(4) machinery.
	 * For broadcast or multicast packets, don't bother because it will
	 * be reinjected into ether_input. We do this before we pass the packets
	 * through the pfil(9) framework, as it is possible that pfil(9) will
	 * drop the packet, or possibly modify it, making it difficult to debug
	 * firewall issues on the bridge.
	 */
	if (dst_if != NULL || (m->m_flags & (M_BCAST | M_MCAST)) == 0)
		ETHER_BPF_MTAP(ifp, m);

	/* run the packet filter */
	if (PFIL_HOOKED_IN(V_inet_pfil_head)
#ifdef INET6
	    || PFIL_HOOKED_IN(V_inet6_pfil_head)
#endif
	    ) {
		BRIDGE_UNLOCK(sc);
		if (bridge_pfil(&m, ifp, src_if, PFIL_IN) != 0)
			return;
		if (m == NULL)
			return;
		BRIDGE_LOCK(sc);
	}

	if (dst_if == NULL) {
		bridge_broadcast(sc, src_if, m, 1);
		return;
	}

	/*
	 * At this point, we're dealing with a unicast frame
	 * going to a different interface.
	 */
	if ((dst_if->if_drv_flags & IFF_DRV_RUNNING) == 0)
		goto drop;

	dbif = bridge_lookup_member_if(sc, dst_if);
	if (dbif == NULL)
		/* Not a member of the bridge (anymore?) */
		goto drop;

	/* Private segments can not talk to each other */
	if (sbif->bif_flags & dbif->bif_flags & IFBIF_PRIVATE)
		goto drop;

	if ((dbif->bif_flags & IFBIF_STP) &&
	    dbif->bif_stp.bp_state == BSTP_IFSTATE_DISCARDING)
		goto drop;

	BRIDGE_UNLOCK(sc);

	if (PFIL_HOOKED_OUT(V_inet_pfil_head)
#ifdef INET6
	    || PFIL_HOOKED_OUT(V_inet6_pfil_head)
#endif
	    ) {
		if (bridge_pfil(&m, ifp, dst_if, PFIL_OUT) != 0)
			return;
		if (m == NULL)
			return;
	}

	bridge_enqueue(sc, dst_if, m);
	return;

drop:
	BRIDGE_UNLOCK(sc);
	m_freem(m);
}

/*
 * bridge_input:
 *
 *	Receive input from a member interface.  Queue the packet for
 *	bridging if it is not for us.
 */
static struct mbuf *
bridge_input(struct ifnet *ifp, struct mbuf *m)
{
	struct bridge_softc *sc = ifp->if_bridge;
	struct bridge_iflist *bif, *bif2;
	struct ifnet *bifp;
	struct ether_header *eh;
	struct mbuf *mc, *mc2;
	uint16_t vlan;
	int error;

	if ((sc->sc_ifp->if_drv_flags & IFF_DRV_RUNNING) == 0)
		return (m);

	bifp = sc->sc_ifp;
	vlan = VLANTAGOF(m);

	/*
	 * Implement support for bridge monitoring. If this flag has been
	 * set on this interface, discard the packet once we push it through
	 * the bpf(4) machinery, but before we do, increment the byte and
	 * packet counters associated with this interface.
	 */
	if ((bifp->if_flags & IFF_MONITOR) != 0) {
		m->m_pkthdr.rcvif  = bifp;
		ETHER_BPF_MTAP(bifp, m);
		if_inc_counter(bifp, IFCOUNTER_IPACKETS, 1);
		if_inc_counter(bifp, IFCOUNTER_IBYTES, m->m_pkthdr.len);
		m_freem(m);
		return (NULL);
	}
	BRIDGE_LOCK(sc);
	bif = bridge_lookup_member_if(sc, ifp);
	if (bif == NULL) {
		BRIDGE_UNLOCK(sc);
		return (m);
	}

	eh = mtod(m, struct ether_header *);

	bridge_span(sc, m);

	if (m->m_flags & (M_BCAST|M_MCAST)) {
		/* Tap off 802.1D packets; they do not get forwarded. */
		if (memcmp(eh->ether_dhost, bstp_etheraddr,
		    ETHER_ADDR_LEN) == 0) {
			bstp_input(&bif->bif_stp, ifp, m); /* consumes mbuf */
			BRIDGE_UNLOCK(sc);
			return (NULL);
		}

		if ((bif->bif_flags & IFBIF_STP) &&
		    bif->bif_stp.bp_state == BSTP_IFSTATE_DISCARDING) {
			BRIDGE_UNLOCK(sc);
			return (m);
		}

		/*
		 * Make a deep copy of the packet and enqueue the copy
		 * for bridge processing; return the original packet for
		 * local processing.
		 */
		mc = m_dup(m, M_NOWAIT);
		if (mc == NULL) {
			BRIDGE_UNLOCK(sc);
			return (m);
		}

		/* Perform the bridge forwarding function with the copy. */
		bridge_forward(sc, bif, mc);

		/*
		 * Reinject the mbuf as arriving on the bridge so we have a
		 * chance at claiming multicast packets. We can not loop back
		 * here from ether_input as a bridge is never a member of a
		 * bridge.
		 */
		KASSERT(bifp->if_bridge == NULL,
		    ("loop created in bridge_input"));
		mc2 = m_dup(m, M_NOWAIT);
		if (mc2 != NULL) {
			/* Keep the layer3 header aligned */
			int i = min(mc2->m_pkthdr.len, max_protohdr);
			mc2 = m_copyup(mc2, i, ETHER_ALIGN);
		}
		if (mc2 != NULL) {
			mc2->m_pkthdr.rcvif = bifp;
			(*bifp->if_input)(bifp, mc2);
		}

		/* Return the original packet for local processing. */
		return (m);
	}

	if ((bif->bif_flags & IFBIF_STP) &&
	    bif->bif_stp.bp_state == BSTP_IFSTATE_DISCARDING) {
		BRIDGE_UNLOCK(sc);
		return (m);
	}

#if (defined(INET) || defined(INET6))
#   define OR_CARP_CHECK_WE_ARE_DST(iface) \
	|| ((iface)->if_carp \
	    && (*carp_forus_p)((iface), eh->ether_dhost))
#   define OR_CARP_CHECK_WE_ARE_SRC(iface) \
	|| ((iface)->if_carp \
	    && (*carp_forus_p)((iface), eh->ether_shost))
#else
#   define OR_CARP_CHECK_WE_ARE_DST(iface)
#   define OR_CARP_CHECK_WE_ARE_SRC(iface)
#endif

#ifdef INET6
#   define OR_PFIL_HOOKED_INET6 \
	|| PFIL_HOOKED_IN(V_inet6_pfil_head)
#else
#   define OR_PFIL_HOOKED_INET6
#endif

#define GRAB_OUR_PACKETS(iface) \
	if ((iface)->if_type == IFT_GIF) \
		continue; \
	/* It is destined for us. */ \
	if (memcmp(IF_LLADDR((iface)), eh->ether_dhost,  ETHER_ADDR_LEN) == 0 \
	    OR_CARP_CHECK_WE_ARE_DST((iface))				\
	    ) {								\
		if (bif->bif_flags & IFBIF_LEARNING) {			\
			error = bridge_rtupdate(sc, eh->ether_shost,	\
			    vlan, bif, 0, IFBAF_DYNAMIC);		\
			if (error && bif->bif_addrmax) {		\
				BRIDGE_UNLOCK(sc);			\
				m_freem(m);				\
				return (NULL);				\
			}						\
		}							\
		m->m_pkthdr.rcvif = iface;				\
		if ((iface) == ifp) {					\
			/* Skip bridge processing... src == dest */	\
			BRIDGE_UNLOCK(sc);				\
			return (m);					\
		}							\
		/* It's passing over or to the bridge, locally. */	\
		ETHER_BPF_MTAP(bifp, m);				\
		if_inc_counter(bifp, IFCOUNTER_IPACKETS, 1);		\
		if_inc_counter(bifp, IFCOUNTER_IBYTES, m->m_pkthdr.len); \
		/* Filter on the physical interface. */			\
		if (V_pfil_local_phys && (PFIL_HOOKED_IN(V_inet_pfil_head) \
		     OR_PFIL_HOOKED_INET6)) {				\
			if (bridge_pfil(&m, NULL, ifp,			\
			    PFIL_IN) != 0 || m == NULL) {		\
				BRIDGE_UNLOCK(sc);			\
				return (NULL);				\
			}						\
		}							\
		if ((iface) != bifp)					\
			ETHER_BPF_MTAP(iface, m);			\
		BRIDGE_UNLOCK(sc);					\
		return (m);						\
	}								\
									\
	/* We just received a packet that we sent out. */		\
	if (memcmp(IF_LLADDR((iface)), eh->ether_shost, ETHER_ADDR_LEN) == 0 \
	    OR_CARP_CHECK_WE_ARE_SRC((iface))			\
	    ) {								\
		BRIDGE_UNLOCK(sc);					\
		m_freem(m);						\
		return (NULL);						\
	}

	/*
	 * Unicast.  Make sure it's not for the bridge.
	 */
	do { GRAB_OUR_PACKETS(bifp) } while (0);

	/*
	 * Give a chance for ifp at first priority. This will help when	the
	 * packet comes through the interface like VLAN's with the same MACs
	 * on several interfaces from the same bridge. This also will save
	 * some CPU cycles in case the destination interface and the input
	 * interface (eq ifp) are the same.
	 */
	do { GRAB_OUR_PACKETS(ifp) } while (0);

	/* Now check the all bridge members. */
	CK_LIST_FOREACH(bif2, &sc->sc_iflist, bif_next) {
		GRAB_OUR_PACKETS(bif2->bif_ifp)
	}

#undef OR_CARP_CHECK_WE_ARE_DST
#undef OR_CARP_CHECK_WE_ARE_SRC
#undef OR_PFIL_HOOKED_INET6
#undef GRAB_OUR_PACKETS

	/* Perform the bridge forwarding function. */
	bridge_forward(sc, bif, m);

	return (NULL);
}

/*
 * bridge_broadcast:
 *
 *	Send a frame to all interfaces that are members of
 *	the bridge, except for the one on which the packet
 *	arrived.
 *
 *	NOTE: Releases the lock on return.
 */
static void
bridge_broadcast(struct bridge_softc *sc, struct ifnet *src_if,
    struct mbuf *m, int runfilt)
{
	struct bridge_iflist *dbif, *sbif;
	struct mbuf *mc;
	struct ifnet *dst_if;
	int error = 0, used = 0, i;

	sbif = bridge_lookup_member_if(sc, src_if);

	BRIDGE_LOCK2REF(sc, error);
	if (error) {
		m_freem(m);
		return;
	}

	/* Filter on the bridge interface before broadcasting */
	if (runfilt && (PFIL_HOOKED_OUT(V_inet_pfil_head)
#ifdef INET6
	    || PFIL_HOOKED_OUT(V_inet6_pfil_head)
#endif
	    )) {
		if (bridge_pfil(&m, sc->sc_ifp, NULL, PFIL_OUT) != 0)
			goto out;
		if (m == NULL)
			goto out;
	}

	CK_LIST_FOREACH(dbif, &sc->sc_iflist, bif_next) {
		dst_if = dbif->bif_ifp;
		if (dst_if == src_if)
			continue;

		/* Private segments can not talk to each other */
		if (sbif && (sbif->bif_flags & dbif->bif_flags & IFBIF_PRIVATE))
			continue;

		if ((dbif->bif_flags & IFBIF_STP) &&
		    dbif->bif_stp.bp_state == BSTP_IFSTATE_DISCARDING)
			continue;

		if ((dbif->bif_flags & IFBIF_DISCOVER) == 0 &&
		    (m->m_flags & (M_BCAST|M_MCAST)) == 0)
			continue;

		if ((dst_if->if_drv_flags & IFF_DRV_RUNNING) == 0)
			continue;

		if (CK_LIST_NEXT(dbif, bif_next) == NULL) {
			mc = m;
			used = 1;
		} else {
			mc = m_dup(m, M_NOWAIT);
			if (mc == NULL) {
				if_inc_counter(sc->sc_ifp, IFCOUNTER_OERRORS, 1);
				continue;
			}
		}

		/*
		 * Filter on the output interface. Pass a NULL bridge interface
		 * pointer so we do not redundantly filter on the bridge for
		 * each interface we broadcast on.
		 */
		if (runfilt && (PFIL_HOOKED_OUT(V_inet_pfil_head)
#ifdef INET6
		    || PFIL_HOOKED_OUT(V_inet6_pfil_head)
#endif
		    )) {
			if (used == 0) {
				/* Keep the layer3 header aligned */
				i = min(mc->m_pkthdr.len, max_protohdr);
				mc = m_copyup(mc, i, ETHER_ALIGN);
				if (mc == NULL) {
					if_inc_counter(sc->sc_ifp, IFCOUNTER_OERRORS, 1);
					continue;
				}
			}
			if (bridge_pfil(&mc, NULL, dst_if, PFIL_OUT) != 0)
				continue;
			if (mc == NULL)
				continue;
		}

		bridge_enqueue(sc, dst_if, mc);
	}
	if (used == 0)
		m_freem(m);

out:
	BRIDGE_UNREF(sc);
}

/*
 * bridge_span:
 *
 *	Duplicate a packet out one or more interfaces that are in span mode,
 *	the original mbuf is unmodified.
 */
static void
bridge_span(struct bridge_softc *sc, struct mbuf *m)
{
	struct bridge_iflist *bif;
	struct ifnet *dst_if;
	struct mbuf *mc;

	if (CK_LIST_EMPTY(&sc->sc_spanlist))
		return;

	CK_LIST_FOREACH(bif, &sc->sc_spanlist, bif_next) {
		dst_if = bif->bif_ifp;

		if ((dst_if->if_drv_flags & IFF_DRV_RUNNING) == 0)
			continue;

		mc = m_copypacket(m, M_NOWAIT);
		if (mc == NULL) {
			if_inc_counter(sc->sc_ifp, IFCOUNTER_OERRORS, 1);
			continue;
		}

		bridge_enqueue(sc, dst_if, mc);
	}
}

/*
 * bridge_rtupdate:
 *
 *	Add a bridge routing entry.
 */
static int
bridge_rtupdate(struct bridge_softc *sc, const uint8_t *dst, uint16_t vlan,
    struct bridge_iflist *bif, int setflags, uint8_t flags)
{
	struct bridge_rtnode *brt;
	int error;

	BRIDGE_LOCK_ASSERT(sc);

	/* Check the source address is valid and not multicast. */
	if (ETHER_IS_MULTICAST(dst) ||
	    (dst[0] == 0 && dst[1] == 0 && dst[2] == 0 &&
	     dst[3] == 0 && dst[4] == 0 && dst[5] == 0) != 0)
		return (EINVAL);

	/* 802.1p frames map to vlan 1 */
	if (vlan == 0)
		vlan = 1;

	/*
	 * A route for this destination might already exist.  If so,
	 * update it, otherwise create a new one.
	 */
	if ((brt = bridge_rtnode_lookup(sc, dst, vlan)) == NULL) {
		if (sc->sc_brtcnt >= sc->sc_brtmax) {
			sc->sc_brtexceeded++;
			return (ENOSPC);
		}
		/* Check per interface address limits (if enabled) */
		if (bif->bif_addrmax && bif->bif_addrcnt >= bif->bif_addrmax) {
			bif->bif_addrexceeded++;
			return (ENOSPC);
		}

		/*
		 * Allocate a new bridge forwarding node, and
		 * initialize the expiration time and Ethernet
		 * address.
		 */
		brt = uma_zalloc(V_bridge_rtnode_zone, M_NOWAIT | M_ZERO);
		if (brt == NULL)
			return (ENOMEM);

		if (bif->bif_flags & IFBIF_STICKY)
			brt->brt_flags = IFBAF_STICKY;
		else
			brt->brt_flags = IFBAF_DYNAMIC;

		memcpy(brt->brt_addr, dst, ETHER_ADDR_LEN);
		brt->brt_vlan = vlan;

		if ((error = bridge_rtnode_insert(sc, brt)) != 0) {
			uma_zfree(V_bridge_rtnode_zone, brt);
			return (error);
		}
		brt->brt_dst = bif;
		bif->bif_addrcnt++;
	}

	if ((brt->brt_flags & IFBAF_TYPEMASK) == IFBAF_DYNAMIC &&
	    brt->brt_dst != bif) {
		brt->brt_dst->bif_addrcnt--;
		brt->brt_dst = bif;
		brt->brt_dst->bif_addrcnt++;
	}

	if ((flags & IFBAF_TYPEMASK) == IFBAF_DYNAMIC)
		brt->brt_expire = time_uptime + sc->sc_brttimeout;
	if (setflags)
		brt->brt_flags = flags;

	return (0);
}

/*
 * bridge_rtlookup:
 *
 *	Lookup the destination interface for an address.
 */
static struct ifnet *
bridge_rtlookup(struct bridge_softc *sc, const uint8_t *addr, uint16_t vlan)
{
	struct bridge_rtnode *brt;

	BRIDGE_LOCK_ASSERT(sc);

	if ((brt = bridge_rtnode_lookup(sc, addr, vlan)) == NULL)
		return (NULL);

	return (brt->brt_ifp);
}

/*
 * bridge_rttrim:
 *
 *	Trim the routine table so that we have a number
 *	of routing entries less than or equal to the
 *	maximum number.
 */
static void
bridge_rttrim(struct bridge_softc *sc)
{
	struct bridge_rtnode *brt, *nbrt;

	BRIDGE_LOCK_ASSERT(sc);

	/* Make sure we actually need to do this. */
	if (sc->sc_brtcnt <= sc->sc_brtmax)
		return;

	/* Force an aging cycle; this might trim enough addresses. */
	bridge_rtage(sc);
	if (sc->sc_brtcnt <= sc->sc_brtmax)
		return;

	CK_LIST_FOREACH_SAFE(brt, &sc->sc_rtlist, brt_list, nbrt) {
		if ((brt->brt_flags & IFBAF_TYPEMASK) == IFBAF_DYNAMIC) {
			bridge_rtnode_destroy(sc, brt);
			if (sc->sc_brtcnt <= sc->sc_brtmax)
				return;
		}
	}
}

/*
 * bridge_timer:
 *
 *	Aging timer for the bridge.
 */
static void
bridge_timer(void *arg)
{
	struct bridge_softc *sc = arg;

	BRIDGE_LOCK_ASSERT(sc);

	/* Destruction of rtnodes requires a proper vnet context */
	CURVNET_SET(sc->sc_ifp->if_vnet);
	bridge_rtage(sc);

	if (sc->sc_ifp->if_drv_flags & IFF_DRV_RUNNING)
		callout_reset(&sc->sc_brcallout,
		    bridge_rtable_prune_period * hz, bridge_timer, sc);
	CURVNET_RESTORE();
}

/*
 * bridge_rtage:
 *
 *	Perform an aging cycle.
 */
static void
bridge_rtage(struct bridge_softc *sc)
{
	struct bridge_rtnode *brt, *nbrt;

	BRIDGE_LOCK_ASSERT(sc);

	CK_LIST_FOREACH_SAFE(brt, &sc->sc_rtlist, brt_list, nbrt) {
		if ((brt->brt_flags & IFBAF_TYPEMASK) == IFBAF_DYNAMIC) {
			if (time_uptime >= brt->brt_expire)
				bridge_rtnode_destroy(sc, brt);
		}
	}
}

/*
 * bridge_rtflush:
 *
 *	Remove all dynamic addresses from the bridge.
 */
static void
bridge_rtflush(struct bridge_softc *sc, int full)
{
	struct bridge_rtnode *brt, *nbrt;

	BRIDGE_LOCK_ASSERT(sc);

	CK_LIST_FOREACH_SAFE(brt, &sc->sc_rtlist, brt_list, nbrt) {
		if (full || (brt->brt_flags & IFBAF_TYPEMASK) == IFBAF_DYNAMIC)
			bridge_rtnode_destroy(sc, brt);
	}
}

/*
 * bridge_rtdaddr:
 *
 *	Remove an address from the table.
 */
static int
bridge_rtdaddr(struct bridge_softc *sc, const uint8_t *addr, uint16_t vlan)
{
	struct bridge_rtnode *brt;
	int found = 0;

	BRIDGE_LOCK_ASSERT(sc);

	/*
	 * If vlan is zero then we want to delete for all vlans so the lookup
	 * may return more than one.
	 */
	while ((brt = bridge_rtnode_lookup(sc, addr, vlan)) != NULL) {
		bridge_rtnode_destroy(sc, brt);
		found = 1;
	}

	return (found ? 0 : ENOENT);
}

/*
 * bridge_rtdelete:
 *
 *	Delete routes to a speicifc member interface.
 */
static void
bridge_rtdelete(struct bridge_softc *sc, struct ifnet *ifp, int full)
{
	struct bridge_rtnode *brt, *nbrt;

	BRIDGE_LOCK_ASSERT(sc);

	CK_LIST_FOREACH_SAFE(brt, &sc->sc_rtlist, brt_list, nbrt) {
		if (brt->brt_ifp == ifp && (full ||
			    (brt->brt_flags & IFBAF_TYPEMASK) == IFBAF_DYNAMIC))
			bridge_rtnode_destroy(sc, brt);
	}
}

/*
 * bridge_rtable_init:
 *
 *	Initialize the route table for this bridge.
 */
static void
bridge_rtable_init(struct bridge_softc *sc)
{
	int i;

	sc->sc_rthash = malloc(sizeof(*sc->sc_rthash) * BRIDGE_RTHASH_SIZE,
	    M_DEVBUF, M_WAITOK);

	for (i = 0; i < BRIDGE_RTHASH_SIZE; i++)
		CK_LIST_INIT(&sc->sc_rthash[i]);

	sc->sc_rthash_key = arc4random();
	CK_LIST_INIT(&sc->sc_rtlist);
}

/*
 * bridge_rtable_fini:
 *
 *	Deconstruct the route table for this bridge.
 */
static void
bridge_rtable_fini(struct bridge_softc *sc)
{

	KASSERT(sc->sc_brtcnt == 0,
	    ("%s: %d bridge routes referenced", __func__, sc->sc_brtcnt));
	free(sc->sc_rthash, M_DEVBUF);
}

/*
 * The following hash function is adapted from "Hash Functions" by Bob Jenkins
 * ("Algorithm Alley", Dr. Dobbs Journal, September 1997).
 */
#define	mix(a, b, c)							\
do {									\
	a -= b; a -= c; a ^= (c >> 13);					\
	b -= c; b -= a; b ^= (a << 8);					\
	c -= a; c -= b; c ^= (b >> 13);					\
	a -= b; a -= c; a ^= (c >> 12);					\
	b -= c; b -= a; b ^= (a << 16);					\
	c -= a; c -= b; c ^= (b >> 5);					\
	a -= b; a -= c; a ^= (c >> 3);					\
	b -= c; b -= a; b ^= (a << 10);					\
	c -= a; c -= b; c ^= (b >> 15);					\
} while (/*CONSTCOND*/0)

static __inline uint32_t
bridge_rthash(struct bridge_softc *sc, const uint8_t *addr)
{
	uint32_t a = 0x9e3779b9, b = 0x9e3779b9, c = sc->sc_rthash_key;

	b += addr[5] << 8;
	b += addr[4];
	a += addr[3] << 24;
	a += addr[2] << 16;
	a += addr[1] << 8;
	a += addr[0];

	mix(a, b, c);

	return (c & BRIDGE_RTHASH_MASK);
}

#undef mix

static int
bridge_rtnode_addr_cmp(const uint8_t *a, const uint8_t *b)
{
	int i, d;

	for (i = 0, d = 0; i < ETHER_ADDR_LEN && d == 0; i++) {
		d = ((int)a[i]) - ((int)b[i]);
	}

	return (d);
}

/*
 * bridge_rtnode_lookup:
 *
 *	Look up a bridge route node for the specified destination. Compare the
 *	vlan id or if zero then just return the first match.
 */
static struct bridge_rtnode *
bridge_rtnode_lookup(struct bridge_softc *sc, const uint8_t *addr, uint16_t vlan)
{
	struct bridge_rtnode *brt;
	uint32_t hash;
	int dir;

	BRIDGE_LOCK_ASSERT(sc);

	hash = bridge_rthash(sc, addr);
	CK_LIST_FOREACH(brt, &sc->sc_rthash[hash], brt_hash) {
		dir = bridge_rtnode_addr_cmp(addr, brt->brt_addr);
		if (dir == 0 && (brt->brt_vlan == vlan || vlan == 0))
			return (brt);
		if (dir > 0)
			return (NULL);
	}

	return (NULL);
}

/*
 * bridge_rtnode_insert:
 *
 *	Insert the specified bridge node into the route table.  We
 *	assume the entry is not already in the table.
 */
static int
bridge_rtnode_insert(struct bridge_softc *sc, struct bridge_rtnode *brt)
{
	struct bridge_rtnode *lbrt;
	uint32_t hash;
	int dir;

	BRIDGE_LOCK_ASSERT(sc);

	hash = bridge_rthash(sc, brt->brt_addr);

	lbrt = CK_LIST_FIRST(&sc->sc_rthash[hash]);
	if (lbrt == NULL) {
		CK_LIST_INSERT_HEAD(&sc->sc_rthash[hash], brt, brt_hash);
		goto out;
	}

	do {
		dir = bridge_rtnode_addr_cmp(brt->brt_addr, lbrt->brt_addr);
		if (dir == 0 && brt->brt_vlan == lbrt->brt_vlan)
			return (EEXIST);
		if (dir > 0) {
			CK_LIST_INSERT_BEFORE(lbrt, brt, brt_hash);
			goto out;
		}
		if (CK_LIST_NEXT(lbrt, brt_hash) == NULL) {
			CK_LIST_INSERT_AFTER(lbrt, brt, brt_hash);
			goto out;
		}
		lbrt = CK_LIST_NEXT(lbrt, brt_hash);
	} while (lbrt != NULL);

#ifdef DIAGNOSTIC
	panic("bridge_rtnode_insert: impossible");
#endif

out:
	CK_LIST_INSERT_HEAD(&sc->sc_rtlist, brt, brt_list);
	sc->sc_brtcnt++;

	return (0);
}

/*
 * bridge_rtnode_destroy:
 *
 *	Destroy a bridge rtnode.
 */
static void
bridge_rtnode_destroy(struct bridge_softc *sc, struct bridge_rtnode *brt)
{
	BRIDGE_LOCK_ASSERT(sc);

	CK_LIST_REMOVE(brt, brt_hash);

	CK_LIST_REMOVE(brt, brt_list);
	sc->sc_brtcnt--;
	brt->brt_dst->bif_addrcnt--;
	uma_zfree(V_bridge_rtnode_zone, brt);
}

/*
 * bridge_rtable_expire:
 *
 *	Set the expiry time for all routes on an interface.
 */
static void
bridge_rtable_expire(struct ifnet *ifp, int age)
{
	struct bridge_softc *sc = ifp->if_bridge;
	struct bridge_rtnode *brt;

	CURVNET_SET(ifp->if_vnet);
	BRIDGE_LOCK(sc);

	/*
	 * If the age is zero then flush, otherwise set all the expiry times to
	 * age for the interface
	 */
	if (age == 0)
		bridge_rtdelete(sc, ifp, IFBF_FLUSHDYN);
	else {
		CK_LIST_FOREACH(brt, &sc->sc_rtlist, brt_list) {
			/* Cap the expiry time to 'age' */
			if (brt->brt_ifp == ifp &&
			    brt->brt_expire > time_uptime + age &&
			    (brt->brt_flags & IFBAF_TYPEMASK) == IFBAF_DYNAMIC)
				brt->brt_expire = time_uptime + age;
		}
	}
	BRIDGE_UNLOCK(sc);
	CURVNET_RESTORE();
}

/*
 * bridge_state_change:
 *
 *	Callback from the bridgestp code when a port changes states.
 */
static void
bridge_state_change(struct ifnet *ifp, int state)
{
	struct bridge_softc *sc = ifp->if_bridge;
	static const char *stpstates[] = {
		"disabled",
		"listening",
		"learning",
		"forwarding",
		"blocking",
		"discarding"
	};

	CURVNET_SET(ifp->if_vnet);
	if (V_log_stp)
		log(LOG_NOTICE, "%s: state changed to %s on %s\n",
		    sc->sc_ifp->if_xname, stpstates[state], ifp->if_xname);
	CURVNET_RESTORE();
}

/*
 * Send bridge packets through pfil if they are one of the types pfil can deal
 * with, or if they are ARP or REVARP.  (pfil will pass ARP and REVARP without
 * question.) If *bifp or *ifp are NULL then packet filtering is skipped for
 * that interface.
 */
static int
bridge_pfil(struct mbuf **mp, struct ifnet *bifp, struct ifnet *ifp, int dir)
{
	int snap, error, i, hlen;
	struct ether_header *eh1, eh2;
	struct ip *ip;
	struct llc llc1;
	u_int16_t ether_type;
	pfil_return_t rv;

	snap = 0;
	error = -1;	/* Default error if not error == 0 */

#if 0
	/* we may return with the IP fields swapped, ensure its not shared */
	KASSERT(M_WRITABLE(*mp), ("%s: modifying a shared mbuf", __func__));
#endif

	if (V_pfil_bridge == 0 && V_pfil_member == 0 && V_pfil_ipfw == 0)
		return (0); /* filtering is disabled */

	i = min((*mp)->m_pkthdr.len, max_protohdr);
	if ((*mp)->m_len < i) {
	    *mp = m_pullup(*mp, i);
	    if (*mp == NULL) {
		printf("%s: m_pullup failed\n", __func__);
		return (-1);
	    }
	}

	eh1 = mtod(*mp, struct ether_header *);
	ether_type = ntohs(eh1->ether_type);

	/*
	 * Check for SNAP/LLC.
	 */
	if (ether_type < ETHERMTU) {
		struct llc *llc2 = (struct llc *)(eh1 + 1);

		if ((*mp)->m_len >= ETHER_HDR_LEN + 8 &&
		    llc2->llc_dsap == LLC_SNAP_LSAP &&
		    llc2->llc_ssap == LLC_SNAP_LSAP &&
		    llc2->llc_control == LLC_UI) {
			ether_type = htons(llc2->llc_un.type_snap.ether_type);
			snap = 1;
		}
	}

	/*
	 * If we're trying to filter bridge traffic, don't look at anything
	 * other than IP and ARP traffic.  If the filter doesn't understand
	 * IPv6, don't allow IPv6 through the bridge either.  This is lame
	 * since if we really wanted, say, an AppleTalk filter, we are hosed,
	 * but of course we don't have an AppleTalk filter to begin with.
	 * (Note that since pfil doesn't understand ARP it will pass *ALL*
	 * ARP traffic.)
	 */
	switch (ether_type) {
		case ETHERTYPE_ARP:
		case ETHERTYPE_REVARP:
			if (V_pfil_ipfw_arp == 0)
				return (0); /* Automatically pass */
			break;

		case ETHERTYPE_IP:
#ifdef INET6
		case ETHERTYPE_IPV6:
#endif /* INET6 */
			break;
		default:
			/*
			 * Check to see if the user wants to pass non-ip
			 * packets, these will not be checked by pfil(9) and
			 * passed unconditionally so the default is to drop.
			 */
			if (V_pfil_onlyip)
				goto bad;
	}

	/* Run the packet through pfil before stripping link headers */
	if (PFIL_HOOKED_OUT(V_link_pfil_head) && V_pfil_ipfw != 0 &&
	    dir == PFIL_OUT && ifp != NULL) {
		switch (pfil_run_hooks(V_link_pfil_head, mp, ifp, dir, NULL)) {
		case PFIL_DROPPED:
			return (EACCES);
		case PFIL_CONSUMED:
			return (0);
		}
	}

	/* Strip off the Ethernet header and keep a copy. */
	m_copydata(*mp, 0, ETHER_HDR_LEN, (caddr_t) &eh2);
	m_adj(*mp, ETHER_HDR_LEN);

	/* Strip off snap header, if present */
	if (snap) {
		m_copydata(*mp, 0, sizeof(struct llc), (caddr_t) &llc1);
		m_adj(*mp, sizeof(struct llc));
	}

	/*
	 * Check the IP header for alignment and errors
	 */
	if (dir == PFIL_IN) {
		switch (ether_type) {
			case ETHERTYPE_IP:
				error = bridge_ip_checkbasic(mp);
				break;
#ifdef INET6
			case ETHERTYPE_IPV6:
				error = bridge_ip6_checkbasic(mp);
				break;
#endif /* INET6 */
			default:
				error = 0;
		}
		if (error)
			goto bad;
	}

	error = 0;

	/*
	 * Run the packet through pfil
	 */
	rv = PFIL_PASS;
	switch (ether_type) {
	case ETHERTYPE_IP:
		/*
		 * Run pfil on the member interface and the bridge, both can
		 * be skipped by clearing pfil_member or pfil_bridge.
		 *
		 * Keep the order:
		 *   in_if -> bridge_if -> out_if
		 */
		if (V_pfil_bridge && dir == PFIL_OUT && bifp != NULL && (rv =
		    pfil_run_hooks(V_inet_pfil_head, mp, bifp, dir, NULL)) !=
		    PFIL_PASS)
			break;

		if (V_pfil_member && ifp != NULL && (rv =
		    pfil_run_hooks(V_inet_pfil_head, mp, ifp, dir, NULL)) !=
		    PFIL_PASS)
			break;

		if (V_pfil_bridge && dir == PFIL_IN && bifp != NULL && (rv =
		    pfil_run_hooks(V_inet_pfil_head, mp, bifp, dir, NULL)) !=
		    PFIL_PASS)
			break;

		/* check if we need to fragment the packet */
		/* bridge_fragment generates a mbuf chain of packets */
		/* that already include eth headers */
		if (V_pfil_member && ifp != NULL && dir == PFIL_OUT) {
			i = (*mp)->m_pkthdr.len;
			if (i > ifp->if_mtu) {
				error = bridge_fragment(ifp, mp, &eh2, snap,
					    &llc1);
				return (error);
			}
		}

		/* Recalculate the ip checksum. */
		ip = mtod(*mp, struct ip *);
		hlen = ip->ip_hl << 2;
		if (hlen < sizeof(struct ip))
			goto bad;
		if (hlen > (*mp)->m_len) {
			if ((*mp = m_pullup(*mp, hlen)) == NULL)
				goto bad;
			ip = mtod(*mp, struct ip *);
			if (ip == NULL)
				goto bad;
		}
		ip->ip_sum = 0;
		if (hlen == sizeof(struct ip))
			ip->ip_sum = in_cksum_hdr(ip);
		else
			ip->ip_sum = in_cksum(*mp, hlen);

		break;
#ifdef INET6
	case ETHERTYPE_IPV6:
		if (V_pfil_bridge && dir == PFIL_OUT && bifp != NULL && (rv =
		    pfil_run_hooks(V_inet6_pfil_head, mp, bifp, dir, NULL)) !=
		    PFIL_PASS)
			break;

		if (V_pfil_member && ifp != NULL && (rv =
		    pfil_run_hooks(V_inet6_pfil_head, mp, ifp, dir, NULL)) !=
		    PFIL_PASS)
			break;

		if (V_pfil_bridge && dir == PFIL_IN && bifp != NULL && (rv =
		    pfil_run_hooks(V_inet6_pfil_head, mp, bifp, dir, NULL)) !=
		    PFIL_PASS)
			break;
		break;
#endif
	}

	switch (rv) {
	case PFIL_CONSUMED:
		return (0);
	case PFIL_DROPPED:
		return (EACCES);
	default:
		break;
	}

	error = -1;

	/*
	 * Finally, put everything back the way it was and return
	 */
	if (snap) {
		M_PREPEND(*mp, sizeof(struct llc), M_NOWAIT);
		if (*mp == NULL)
			return (error);
		bcopy(&llc1, mtod(*mp, caddr_t), sizeof(struct llc));
	}

	M_PREPEND(*mp, ETHER_HDR_LEN, M_NOWAIT);
	if (*mp == NULL)
		return (error);
	bcopy(&eh2, mtod(*mp, caddr_t), ETHER_HDR_LEN);

	return (0);

bad:
	m_freem(*mp);
	*mp = NULL;
	return (error);
}

/*
 * Perform basic checks on header size since
 * pfil assumes ip_input has already processed
 * it for it.  Cut-and-pasted from ip_input.c.
 * Given how simple the IPv6 version is,
 * does the IPv4 version really need to be
 * this complicated?
 *
 * XXX Should we update ipstat here, or not?
 * XXX Right now we update ipstat but not
 * XXX csum_counter.
 */
static int
bridge_ip_checkbasic(struct mbuf **mp)
{
	struct mbuf *m = *mp;
	struct ip *ip;
	int len, hlen;
	u_short sum;

	if (*mp == NULL)
		return (-1);

	if (IP_HDR_ALIGNED_P(mtod(m, caddr_t)) == 0) {
		if ((m = m_copyup(m, sizeof(struct ip),
			(max_linkhdr + 3) & ~3)) == NULL) {
			/* XXXJRT new stat, please */
			KMOD_IPSTAT_INC(ips_toosmall);
			goto bad;
		}
	} else if (__predict_false(m->m_len < sizeof (struct ip))) {
		if ((m = m_pullup(m, sizeof (struct ip))) == NULL) {
			KMOD_IPSTAT_INC(ips_toosmall);
			goto bad;
		}
	}
	ip = mtod(m, struct ip *);
	if (ip == NULL) goto bad;

	if (ip->ip_v != IPVERSION) {
		KMOD_IPSTAT_INC(ips_badvers);
		goto bad;
	}
	hlen = ip->ip_hl << 2;
	if (hlen < sizeof(struct ip)) { /* minimum header length */
		KMOD_IPSTAT_INC(ips_badhlen);
		goto bad;
	}
	if (hlen > m->m_len) {
		if ((m = m_pullup(m, hlen)) == NULL) {
			KMOD_IPSTAT_INC(ips_badhlen);
			goto bad;
		}
		ip = mtod(m, struct ip *);
		if (ip == NULL) goto bad;
	}

	if (m->m_pkthdr.csum_flags & CSUM_IP_CHECKED) {
		sum = !(m->m_pkthdr.csum_flags & CSUM_IP_VALID);
	} else {
		if (hlen == sizeof(struct ip)) {
			sum = in_cksum_hdr(ip);
		} else {
			sum = in_cksum(m, hlen);
		}
	}
	if (sum) {
		KMOD_IPSTAT_INC(ips_badsum);
		goto bad;
	}

	/* Retrieve the packet length. */
	len = ntohs(ip->ip_len);

	/*
	 * Check for additional length bogosity
	 */
	if (len < hlen) {
		KMOD_IPSTAT_INC(ips_badlen);
		goto bad;
	}

	/*
	 * Check that the amount of data in the buffers
	 * is as at least much as the IP header would have us expect.
	 * Drop packet if shorter than we expect.
	 */
	if (m->m_pkthdr.len < len) {
		KMOD_IPSTAT_INC(ips_tooshort);
		goto bad;
	}

	/* Checks out, proceed */
	*mp = m;
	return (0);

bad:
	*mp = m;
	return (-1);
}

#ifdef INET6
/*
 * Same as above, but for IPv6.
 * Cut-and-pasted from ip6_input.c.
 * XXX Should we update ip6stat, or not?
 */
static int
bridge_ip6_checkbasic(struct mbuf **mp)
{
	struct mbuf *m = *mp;
	struct ip6_hdr *ip6;

	/*
	 * If the IPv6 header is not aligned, slurp it up into a new
	 * mbuf with space for link headers, in the event we forward
	 * it.  Otherwise, if it is aligned, make sure the entire base
	 * IPv6 header is in the first mbuf of the chain.
	 */
	if (IP6_HDR_ALIGNED_P(mtod(m, caddr_t)) == 0) {
		struct ifnet *inifp = m->m_pkthdr.rcvif;
		if ((m = m_copyup(m, sizeof(struct ip6_hdr),
			    (max_linkhdr + 3) & ~3)) == NULL) {
			/* XXXJRT new stat, please */
			IP6STAT_INC(ip6s_toosmall);
			in6_ifstat_inc(inifp, ifs6_in_hdrerr);
			goto bad;
		}
	} else if (__predict_false(m->m_len < sizeof(struct ip6_hdr))) {
		struct ifnet *inifp = m->m_pkthdr.rcvif;
		if ((m = m_pullup(m, sizeof(struct ip6_hdr))) == NULL) {
			IP6STAT_INC(ip6s_toosmall);
			in6_ifstat_inc(inifp, ifs6_in_hdrerr);
			goto bad;
		}
	}

	ip6 = mtod(m, struct ip6_hdr *);

	if ((ip6->ip6_vfc & IPV6_VERSION_MASK) != IPV6_VERSION) {
		IP6STAT_INC(ip6s_badvers);
		in6_ifstat_inc(m->m_pkthdr.rcvif, ifs6_in_hdrerr);
		goto bad;
	}

	/* Checks out, proceed */
	*mp = m;
	return (0);

bad:
	*mp = m;
	return (-1);
}
#endif /* INET6 */

/*
 * bridge_fragment:
 *
 *	Fragment mbuf chain in multiple packets and prepend ethernet header.
 */
static int
bridge_fragment(struct ifnet *ifp, struct mbuf **mp, struct ether_header *eh,
    int snap, struct llc *llc)
{
	struct mbuf *m = *mp, *nextpkt = NULL, *mprev = NULL, *mcur = NULL;
	struct ip *ip;
	int error = -1;

	if (m->m_len < sizeof(struct ip) &&
	    (m = m_pullup(m, sizeof(struct ip))) == NULL)
		goto dropit;
	ip = mtod(m, struct ip *);

	m->m_pkthdr.csum_flags |= CSUM_IP;
	error = ip_fragment(ip, &m, ifp->if_mtu, ifp->if_hwassist);
	if (error)
		goto dropit;

	/*
	 * Walk the chain and re-add the Ethernet header for
	 * each mbuf packet.
	 */
	for (mcur = m; mcur; mcur = mcur->m_nextpkt) {
		nextpkt = mcur->m_nextpkt;
		mcur->m_nextpkt = NULL;
		if (snap) {
			M_PREPEND(mcur, sizeof(struct llc), M_NOWAIT);
			if (mcur == NULL) {
				error = ENOBUFS;
				if (mprev != NULL)
					mprev->m_nextpkt = nextpkt;
				goto dropit;
			}
			bcopy(llc, mtod(mcur, caddr_t),sizeof(struct llc));
		}

		M_PREPEND(mcur, ETHER_HDR_LEN, M_NOWAIT);
		if (mcur == NULL) {
			error = ENOBUFS;
			if (mprev != NULL)
				mprev->m_nextpkt = nextpkt;
			goto dropit;
		}
		bcopy(eh, mtod(mcur, caddr_t), ETHER_HDR_LEN);

		/*
		 * The previous two M_PREPEND could have inserted one or two
		 * mbufs in front so we have to update the previous packet's
		 * m_nextpkt.
		 */
		mcur->m_nextpkt = nextpkt;
		if (mprev != NULL)
			mprev->m_nextpkt = mcur;
		else {
			/* The first mbuf in the original chain needs to be
			 * updated. */
			*mp = mcur;
		}
		mprev = mcur;
	}

	KMOD_IPSTAT_INC(ips_fragmented);
	return (error);

dropit:
	for (mcur = *mp; mcur; mcur = m) { /* droping the full packet chain */
		m = mcur->m_nextpkt;
		m_freem(mcur);
	}
	return (error);
}

static void
bridge_linkstate(struct ifnet *ifp)
{
	struct bridge_softc *sc = ifp->if_bridge;
	struct bridge_iflist *bif;

	BRIDGE_LOCK(sc);
	bif = bridge_lookup_member_if(sc, ifp);
	if (bif == NULL) {
		BRIDGE_UNLOCK(sc);
		return;
	}
	bridge_linkcheck(sc);
	BRIDGE_UNLOCK(sc);

	bstp_linkstate(&bif->bif_stp);
}

static void
bridge_linkcheck(struct bridge_softc *sc)
{
	struct bridge_iflist *bif;
	int new_link, hasls;

	BRIDGE_LOCK_ASSERT(sc);
	new_link = LINK_STATE_DOWN;
	hasls = 0;
	/* Our link is considered up if at least one of our ports is active */
	CK_LIST_FOREACH(bif, &sc->sc_iflist, bif_next) {
		if (bif->bif_ifp->if_capabilities & IFCAP_LINKSTATE)
			hasls++;
		if (bif->bif_ifp->if_link_state == LINK_STATE_UP) {
			new_link = LINK_STATE_UP;
			break;
		}
	}
	if (!CK_LIST_EMPTY(&sc->sc_iflist) && !hasls) {
		/* If no interfaces support link-state then we default to up */
		new_link = LINK_STATE_UP;
	}
	if_link_state_change(sc->sc_ifp, new_link);
}
// CHERI CHANGES START
// {
//   "updated": 20181114,
//   "target_type": "kernel",
//   "changes": [
//     "ioctl:net",
//     "user_capabilities"
//   ]
// }
// CHERI CHANGES END<|MERGE_RESOLUTION|>--- conflicted
+++ resolved
@@ -917,23 +917,13 @@
 			error = EINVAL;
 			break;
 		}
-<<<<<<< HEAD
-		if (LIST_EMPTY(&sc->sc_iflist)) {
+		if (CK_LIST_EMPTY(&sc->sc_iflist)) {
 			sc->sc_ifp->if_mtu = ifr_mtu_get(ifr);
 			break;
 		}
 		BRIDGE_LOCK(sc);
-		LIST_FOREACH(bif, &sc->sc_iflist, bif_next) {
+		CK_LIST_FOREACH(bif, &sc->sc_iflist, bif_next) {
 			if (bif->bif_ifp->if_mtu != ifr_mtu_get(ifr)) {
-=======
-		if (CK_LIST_EMPTY(&sc->sc_iflist)) {
-			sc->sc_ifp->if_mtu = ifr->ifr_mtu;
-			break;
-		}
-		BRIDGE_LOCK(sc);
-		CK_LIST_FOREACH(bif, &sc->sc_iflist, bif_next) {
-			if (bif->bif_ifp->if_mtu != ifr->ifr_mtu) {
->>>>>>> 7986d501
 				log(LOG_NOTICE, "%s: invalid MTU: %u(%s)"
 				    " != %d\n", sc->sc_ifp->if_xname,
 				    bif->bif_ifp->if_mtu,
