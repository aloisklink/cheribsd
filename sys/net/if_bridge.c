--- conflicted
+++ resolved
@@ -784,14 +784,8 @@
 	NET_EPOCH_ENTER(et);
 
 	switch (cmd) {
-<<<<<<< HEAD
-
 	case CASE_IOC_IFREQ(SIOCADDMULTI):
 	case CASE_IOC_IFREQ(SIOCDELMULTI):
-=======
-	case SIOCADDMULTI:
-	case SIOCDELMULTI:
->>>>>>> e490a9e1
 		break;
 
 	case SIOCGDRVSPEC:
