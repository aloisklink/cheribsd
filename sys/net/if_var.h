--- conflicted
+++ resolved
@@ -763,11 +763,7 @@
 int if_hw_tsomax_update(if_t ifp, struct ifnet_hw_tsomax *);
 
 /* Helper macro for struct ifreq ioctls */
-<<<<<<< HEAD
-#if __has_feature(capabilities) && ! defined(CHERI_KERNEL)
-=======
 #ifdef COMPAT_FREEBSD64
->>>>>>> 7967ebc7
 #define	CASE_IOC_IFREQ(cmd)					\
     (cmd):							\
     case _IOC_NEWTYPE((cmd), struct ifreq64)
