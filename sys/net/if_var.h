/*-
 * SPDX-License-Identifier: BSD-3-Clause
 *
 * Copyright (c) 1982, 1986, 1989, 1993
 *	The Regents of the University of California.  All rights reserved.
 *
 * Redistribution and use in source and binary forms, with or without
 * modification, are permitted provided that the following conditions
 * are met:
 * 1. Redistributions of source code must retain the above copyright
 *    notice, this list of conditions and the following disclaimer.
 * 2. Redistributions in binary form must reproduce the above copyright
 *    notice, this list of conditions and the following disclaimer in the
 *    documentation and/or other materials provided with the distribution.
 * 3. Neither the name of the University nor the names of its contributors
 *    may be used to endorse or promote products derived from this software
 *    without specific prior written permission.
 *
 * THIS SOFTWARE IS PROVIDED BY THE REGENTS AND CONTRIBUTORS ``AS IS'' AND
 * ANY EXPRESS OR IMPLIED WARRANTIES, INCLUDING, BUT NOT LIMITED TO, THE
 * IMPLIED WARRANTIES OF MERCHANTABILITY AND FITNESS FOR A PARTICULAR PURPOSE
 * ARE DISCLAIMED.  IN NO EVENT SHALL THE REGENTS OR CONTRIBUTORS BE LIABLE
 * FOR ANY DIRECT, INDIRECT, INCIDENTAL, SPECIAL, EXEMPLARY, OR CONSEQUENTIAL
 * DAMAGES (INCLUDING, BUT NOT LIMITED TO, PROCUREMENT OF SUBSTITUTE GOODS
 * OR SERVICES; LOSS OF USE, DATA, OR PROFITS; OR BUSINESS INTERRUPTION)
 * HOWEVER CAUSED AND ON ANY THEORY OF LIABILITY, WHETHER IN CONTRACT, STRICT
 * LIABILITY, OR TORT (INCLUDING NEGLIGENCE OR OTHERWISE) ARISING IN ANY WAY
 * OUT OF THE USE OF THIS SOFTWARE, EVEN IF ADVISED OF THE POSSIBILITY OF
 * SUCH DAMAGE.
 *
 *	From: @(#)if.h	8.1 (Berkeley) 6/10/93
 * $FreeBSD$
 */

#ifndef	_NET_IF_VAR_H_
#define	_NET_IF_VAR_H_

/*
 * Structures defining a network interface, providing a packet
 * transport mechanism (ala level 0 of the PUP protocols).
 *
 * Each interface accepts output datagrams of a specified maximum
 * length, and provides higher level routines with input datagrams
 * received from its medium.
 *
 * Output occurs when the routine if_output is called, with three parameters:
 *	(*ifp->if_output)(ifp, m, dst, rt)
 * Here m is the mbuf chain to be sent and dst is the destination address.
 * The output routine encapsulates the supplied datagram if necessary,
 * and then transmits it on its medium.
 *
 * On input, each interface unwraps the data received by it, and either
 * places it on the input queue of an internetwork datagram routine
 * and posts the associated software interrupt, or passes the datagram to a raw
 * packet input routine.
 *
 * Routines exist for locating interfaces by their addresses
 * or for locating an interface on a certain network, as well as more general
 * routing and gateway routines maintaining information used to locate
 * interfaces.  These routines live in the files if.c and route.c
 */

struct	rtentry;		/* ifa_rtrequest */
struct	rt_addrinfo;		/* ifa_rtrequest */
struct	socket;
struct	carp_if;
struct	carp_softc;
struct  ifvlantrunk;
struct	route;			/* if_output */
struct	vnet;
struct	ifmedia;
struct	netmap_adapter;
struct	debugnet_methods;

#ifdef _KERNEL
#include <sys/_eventhandler.h>
#include <sys/mbuf.h>		/* ifqueue only? */
#include <sys/buf_ring.h>
#include <net/vnet.h>
#endif /* _KERNEL */
#include <sys/ck.h>
#include <sys/counter.h>
#include <sys/epoch.h>
#include <sys/lock.h>		/* XXX */
#include <sys/mutex.h>		/* struct ifqueue */
#include <sys/rwlock.h>		/* XXX */
#include <sys/sx.h>		/* XXX */
#include <sys/_task.h>		/* if_link_task */
#define	IF_DUNIT_NONE	-1

#include <net/altq/if_altq.h>

CK_STAILQ_HEAD(ifnethead, ifnet);	/* we use TAILQs so that the order of */
CK_STAILQ_HEAD(ifaddrhead, ifaddr);	/* instantiation is preserved in the list */
CK_STAILQ_HEAD(ifmultihead, ifmultiaddr);
CK_STAILQ_HEAD(ifgrouphead, ifg_group);

#ifdef _KERNEL
VNET_DECLARE(struct pfil_head *, link_pfil_head);
#define	V_link_pfil_head	VNET(link_pfil_head)
#define	PFIL_ETHER_NAME		"ethernet"

#define	HHOOK_IPSEC_INET	0
#define	HHOOK_IPSEC_INET6	1
#define	HHOOK_IPSEC_COUNT	2
VNET_DECLARE(struct hhook_head *, ipsec_hhh_in[HHOOK_IPSEC_COUNT]);
VNET_DECLARE(struct hhook_head *, ipsec_hhh_out[HHOOK_IPSEC_COUNT]);
#define	V_ipsec_hhh_in	VNET(ipsec_hhh_in)
#define	V_ipsec_hhh_out	VNET(ipsec_hhh_out)
extern epoch_t net_epoch_preempt;
extern epoch_t net_epoch;
#endif /* _KERNEL */

typedef enum {
	IFCOUNTER_IPACKETS = 0,
	IFCOUNTER_IERRORS,
	IFCOUNTER_OPACKETS,
	IFCOUNTER_OERRORS,
	IFCOUNTER_COLLISIONS,
	IFCOUNTER_IBYTES,
	IFCOUNTER_OBYTES,
	IFCOUNTER_IMCASTS,
	IFCOUNTER_OMCASTS,
	IFCOUNTER_IQDROPS,
	IFCOUNTER_OQDROPS,
	IFCOUNTER_NOPROTO,
	IFCOUNTERS /* Array size. */
} ift_counter;

typedef struct ifnet * if_t;

typedef	void (*if_start_fn_t)(if_t);
typedef	int (*if_ioctl_fn_t)(if_t, u_long, caddr_t);
typedef	void (*if_init_fn_t)(void *);
typedef void (*if_qflush_fn_t)(if_t);
typedef int (*if_transmit_fn_t)(if_t, struct mbuf *);
typedef	uint64_t (*if_get_counter_t)(if_t, ift_counter);

struct ifnet_hw_tsomax {
	u_int	tsomaxbytes;	/* TSO total burst length limit in bytes */
	u_int	tsomaxsegcount;	/* TSO maximum segment count */
	u_int	tsomaxsegsize;	/* TSO maximum segment size in bytes */
};

/* Interface encap request types */
typedef enum {
	IFENCAP_LL = 1			/* pre-calculate link-layer header */
} ife_type;

/*
 * The structure below allows to request various pre-calculated L2/L3 headers
 * for different media. Requests varies by type (rtype field).
 *
 * IFENCAP_LL type: pre-calculates link header based on address family
 *   and destination lladdr.
 *
 *   Input data fields:
 *     buf: pointer to destination buffer
 *     bufsize: buffer size
 *     flags: IFENCAP_FLAG_BROADCAST if destination is broadcast
 *     family: address family defined by AF_ constant.
 *     lladdr: pointer to link-layer address
 *     lladdr_len: length of link-layer address
 *     hdata: pointer to L3 header (optional, used for ARP requests).
 *   Output data fields:
 *     buf: encap data is stored here
 *     bufsize: resulting encap length is stored here
 *     lladdr_off: offset of link-layer address from encap hdr start
 *     hdata: L3 header may be altered if necessary
 */

struct if_encap_req {
	u_char		*buf;		/* Destination buffer (w) */
	size_t		bufsize;	/* size of provided buffer (r) */
	ife_type	rtype;		/* request type (r) */
	uint32_t	flags;		/* Request flags (r) */
	int		family;		/* Address family AF_* (r) */
	int		lladdr_off;	/* offset from header start (w) */
	int		lladdr_len;	/* lladdr length (r) */
	char		*lladdr;	/* link-level address pointer (r) */
	char		*hdata;		/* Upper layer header data (rw) */
};

#define	IFENCAP_FLAG_BROADCAST	0x02	/* Destination is broadcast */

/*
 * Network interface send tag support. The storage of "struct
 * m_snd_tag" comes from the network driver and it is free to allocate
 * as much additional space as it wants for its own use.
 */
struct ktls_session;
struct m_snd_tag;

#define	IF_SND_TAG_TYPE_RATE_LIMIT 0
#define	IF_SND_TAG_TYPE_UNLIMITED 1
#define	IF_SND_TAG_TYPE_TLS 2
#define	IF_SND_TAG_TYPE_MAX 3

struct if_snd_tag_alloc_header {
	uint32_t type;		/* send tag type, see IF_SND_TAG_XXX */
	uint32_t flowid;	/* mbuf hash value */
	uint32_t flowtype;	/* mbuf hash type */
};

struct if_snd_tag_alloc_rate_limit {
	struct if_snd_tag_alloc_header hdr;
	uint64_t max_rate;	/* in bytes/s */
	uint32_t flags;		/* M_NOWAIT or M_WAITOK */
	uint32_t reserved;	/* alignment */
};

struct if_snd_tag_alloc_tls {
	struct if_snd_tag_alloc_header hdr;
	struct inpcb *inp;
	const struct ktls_session *tls;
};

struct if_snd_tag_rate_limit_params {
	uint64_t max_rate;	/* in bytes/s */
	uint32_t queue_level;	/* 0 (empty) .. 65535 (full) */
#define	IF_SND_QUEUE_LEVEL_MIN 0
#define	IF_SND_QUEUE_LEVEL_MAX 65535
	uint32_t flags;		/* M_NOWAIT or M_WAITOK */
};

union if_snd_tag_alloc_params {
	struct if_snd_tag_alloc_header hdr;
	struct if_snd_tag_alloc_rate_limit rate_limit;
	struct if_snd_tag_alloc_rate_limit unlimited;
	struct if_snd_tag_alloc_tls tls;
};

union if_snd_tag_modify_params {
	struct if_snd_tag_rate_limit_params rate_limit;
	struct if_snd_tag_rate_limit_params unlimited;
};

union if_snd_tag_query_params {
	struct if_snd_tag_rate_limit_params rate_limit;
	struct if_snd_tag_rate_limit_params unlimited;
};

/* Query return flags */
#define RT_NOSUPPORT	  0x00000000	/* Not supported */
#define RT_IS_INDIRECT    0x00000001	/*
					 * Interface like a lagg, select
					 * the actual interface for
					 * capabilities.
					 */
#define RT_IS_SELECTABLE  0x00000002	/*
					 * No rate table, you select
					 * rates and the first
					 * number_of_rates are created.
					 */
#define RT_IS_FIXED_TABLE 0x00000004	/* A fixed table is attached */
#define RT_IS_UNUSABLE	  0x00000008	/* It is not usable for this */

struct if_ratelimit_query_results {
	const uint64_t *rate_table;	/* Pointer to table if present */
	uint32_t flags;			/* Flags indicating results */
	uint32_t max_flows;		/* Max flows using, 0=unlimited */
	uint32_t number_of_rates;	/* How many unique rates can be created */
	uint32_t min_segment_burst;	/* The amount the adapter bursts at each send */
};

typedef int (if_snd_tag_alloc_t)(struct ifnet *, union if_snd_tag_alloc_params *,
    struct m_snd_tag **);
typedef int (if_snd_tag_modify_t)(struct m_snd_tag *, union if_snd_tag_modify_params *);
typedef int (if_snd_tag_query_t)(struct m_snd_tag *, union if_snd_tag_query_params *);
typedef void (if_snd_tag_free_t)(struct m_snd_tag *);
typedef void (if_ratelimit_query_t)(struct ifnet *,
    struct if_ratelimit_query_results *);


/*
 * Structure defining a network interface.
 */
struct ifnet {
	/* General book keeping of interface lists. */
	CK_STAILQ_ENTRY(ifnet) if_link; 	/* all struct ifnets are chained (CK_) */
	LIST_ENTRY(ifnet) if_clones;	/* interfaces of a cloner */
	CK_STAILQ_HEAD(, ifg_list) if_groups; /* linked list of groups per if (CK_) */
					/* protected by if_addr_lock */
	u_char	if_alloctype;		/* if_type at time of allocation */
	uint8_t	if_numa_domain;		/* NUMA domain of device */
	/* Driver and protocol specific information that remains stable. */
	void	*if_softc;		/* pointer to driver state */
	void	*if_llsoftc;		/* link layer softc */
	void	*if_l2com;		/* pointer to protocol bits */
	const char *if_dname;		/* driver name */
	int	if_dunit;		/* unit or IF_DUNIT_NONE */
	u_short	if_index;		/* numeric abbreviation for this if  */
	short	if_index_reserved;	/* spare space to grow if_index */
	char	if_xname[IFNAMSIZ];	/* external name (name + unit) */
	char	*if_description;	/* interface description */

	/* Variable fields that are touched by the stack and drivers. */
	int	if_flags;		/* up/down, broadcast, etc. */
	int	if_drv_flags;		/* driver-managed status flags */
	int	if_capabilities;	/* interface features & capabilities */
	int	if_capenable;		/* enabled features & capabilities */
	void	*if_linkmib;		/* link-type-specific MIB data */
	size_t	if_linkmiblen;		/* length of above data */
	u_int	if_refcount;		/* reference count */

	/* These fields are shared with struct if_data. */
	uint8_t		if_type;	/* ethernet, tokenring, etc */
	uint8_t		if_addrlen;	/* media address length */
	uint8_t		if_hdrlen;	/* media header length */
	uint8_t		if_link_state;	/* current link state */
	uint32_t	if_mtu;		/* maximum transmission unit */
	uint32_t	if_metric;	/* routing metric (external only) */
	uint64_t	if_baudrate;	/* linespeed */
	uint64_t	if_hwassist;	/* HW offload capabilities, see IFCAP */
	time_t		if_epoch;	/* uptime at attach or stat reset */
	struct timeval	if_lastchange;	/* time of last administrative change */

	struct  ifaltq if_snd;		/* output queue (includes altq) */
	struct	task if_linktask;	/* task for link change events */
	struct	task if_addmultitask;	/* task for SIOCADDMULTI */

	/* Addresses of different protocol families assigned to this if. */
	struct mtx if_addr_lock;	/* lock to protect address lists */
		/*
		 * if_addrhead is the list of all addresses associated to
		 * an interface.
		 * Some code in the kernel assumes that first element
		 * of the list has type AF_LINK, and contains sockaddr_dl
		 * addresses which store the link-level address and the name
		 * of the interface.
		 * However, access to the AF_LINK address through this
		 * field is deprecated. Use if_addr or ifaddr_byindex() instead.
		 */
	struct	ifaddrhead if_addrhead;	/* linked list of addresses per if */
	struct	ifmultihead if_multiaddrs; /* multicast addresses configured */
	int	if_amcount;		/* number of all-multicast requests */
	struct	ifaddr	*if_addr;	/* pointer to link-level address */
	void	*if_hw_addr;		/* hardware link-level address */
	const u_int8_t *if_broadcastaddr; /* linklevel broadcast bytestring */
	struct	mtx if_afdata_lock;
	void	*if_afdata[AF_MAX];
	int	if_afdata_initialized;

	/* Additional features hung off the interface. */
	u_int	if_fib;			/* interface FIB */
	struct	vnet *if_vnet;		/* pointer to network stack instance */
	struct	vnet *if_home_vnet;	/* where this ifnet originates from */
	struct  ifvlantrunk *if_vlantrunk; /* pointer to 802.1q data */
	struct	bpf_if *if_bpf;		/* packet filter structure */
	int	if_pcount;		/* number of promiscuous listeners */
	void	*if_bridge;		/* bridge glue */
	void	*if_lagg;		/* lagg glue */
	void	*if_pf_kif;		/* pf glue */
	struct	carp_if *if_carp;	/* carp interface structure */
	struct	label *if_label;	/* interface MAC label */
	struct	netmap_adapter *if_netmap; /* netmap(4) softc */

	/* Various procedures of the layer2 encapsulation and drivers. */
	int	(*if_output)		/* output routine (enqueue) */
		(struct ifnet *, struct mbuf *, const struct sockaddr *,
		     struct route *);
	void	(*if_input)		/* input routine (from h/w driver) */
		(struct ifnet *, struct mbuf *);
	struct mbuf *(*if_bridge_input)(struct ifnet *, struct mbuf *);
	int	(*if_bridge_output)(struct ifnet *, struct mbuf *, struct sockaddr *,
		    struct rtentry *);
	void (*if_bridge_linkstate)(struct ifnet *ifp);
	if_start_fn_t	if_start;	/* initiate output routine */
	if_ioctl_fn_t	if_ioctl;	/* ioctl routine */
	if_init_fn_t	if_init;	/* Init routine */
	int	(*if_resolvemulti)	/* validate/resolve multicast */
		(struct ifnet *, struct sockaddr **, struct sockaddr *);
	if_qflush_fn_t	if_qflush;	/* flush any queue */	
	if_transmit_fn_t if_transmit;   /* initiate output routine */

	void	(*if_reassign)		/* reassign to vnet routine */
		(struct ifnet *, struct vnet *, char *);
	if_get_counter_t if_get_counter; /* get counter values */
	int	(*if_requestencap)	/* make link header from request */
		(struct ifnet *, struct if_encap_req *);

	/* Statistics. */
	counter_u64_t	if_counters[IFCOUNTERS];

	/* Stuff that's only temporary and doesn't belong here. */

	/*
	 * Network adapter TSO limits:
	 * ===========================
	 *
	 * If the "if_hw_tsomax" field is zero the maximum segment
	 * length limit does not apply. If the "if_hw_tsomaxsegcount"
	 * or the "if_hw_tsomaxsegsize" field is zero the TSO segment
	 * count limit does not apply. If all three fields are zero,
	 * there is no TSO limit.
	 *
	 * NOTE: The TSO limits should reflect the values used in the
	 * BUSDMA tag a network adapter is using to load a mbuf chain
	 * for transmission. The TCP/IP network stack will subtract
	 * space for all linklevel and protocol level headers and
	 * ensure that the full mbuf chain passed to the network
	 * adapter fits within the given limits.
	 */
	u_int	if_hw_tsomax;		/* TSO maximum size in bytes */
	u_int	if_hw_tsomaxsegcount;	/* TSO maximum segment count */
	u_int	if_hw_tsomaxsegsize;	/* TSO maximum segment size in bytes */

	/*
	 * Network adapter send tag support:
	 */
	if_snd_tag_alloc_t *if_snd_tag_alloc;
	if_snd_tag_modify_t *if_snd_tag_modify;
	if_snd_tag_query_t *if_snd_tag_query;
	if_snd_tag_free_t *if_snd_tag_free;
	if_ratelimit_query_t *if_ratelimit_query;

	/* Ethernet PCP */
	uint8_t if_pcp;

	/*
	 * Debugnet (Netdump) hooks to be called while in db/panic.
	 */
<<<<<<< HEAD
	struct netdump_methods *if_netdump_methods;
	struct epoch_context	if_epoch_ctx __subobject_use_container_bounds;
=======
	struct debugnet_methods *if_debugnet_methods;
	struct epoch_context	if_epoch_ctx;
>>>>>>> fe33cd02

	/*
	 * Spare fields to be added before branching a stable branch, so
	 * that structure can be enhanced without changing the kernel
	 * binary interface.
	 */
	int	if_ispare[4];		/* general use */
};

/* for compatibility with other BSDs */
#define	if_name(ifp)	((ifp)->if_xname)

#define	IF_NODOM	255
/*
 * Locks for address lists on the network interface.
 */
#define	IF_ADDR_LOCK_INIT(if)	mtx_init(&(if)->if_addr_lock, "if_addr_lock", NULL, MTX_DEF)
#define	IF_ADDR_LOCK_DESTROY(if)	mtx_destroy(&(if)->if_addr_lock)

#define	IF_ADDR_WLOCK(if)	mtx_lock(&(if)->if_addr_lock)
#define	IF_ADDR_WUNLOCK(if)	mtx_unlock(&(if)->if_addr_lock)
#define	IF_ADDR_LOCK_ASSERT(if)	MPASS(in_epoch(net_epoch_preempt) || mtx_owned(&(if)->if_addr_lock))
#define	IF_ADDR_WLOCK_ASSERT(if) mtx_assert(&(if)->if_addr_lock, MA_OWNED)
#define	NET_EPOCH_ENTER(et)	epoch_enter_preempt(net_epoch_preempt, &(et))
#define	NET_EPOCH_EXIT(et)	epoch_exit_preempt(net_epoch_preempt, &(et))
#define	NET_EPOCH_WAIT()	epoch_wait_preempt(net_epoch_preempt)
#define	NET_EPOCH_ASSERT()	MPASS(in_epoch(net_epoch_preempt))

#ifdef _KERNEL
/* interface link layer address change event */
typedef void (*iflladdr_event_handler_t)(void *, struct ifnet *);
EVENTHANDLER_DECLARE(iflladdr_event, iflladdr_event_handler_t);
/* interface address change event */
typedef void (*ifaddr_event_handler_t)(void *, struct ifnet *);
EVENTHANDLER_DECLARE(ifaddr_event, ifaddr_event_handler_t);
typedef void (*ifaddr_event_ext_handler_t)(void *, struct ifnet *,
    struct ifaddr *, int);
EVENTHANDLER_DECLARE(ifaddr_event_ext, ifaddr_event_ext_handler_t);
#define	IFADDR_EVENT_ADD	0
#define	IFADDR_EVENT_DEL	1
/* new interface arrival event */
typedef void (*ifnet_arrival_event_handler_t)(void *, struct ifnet *);
EVENTHANDLER_DECLARE(ifnet_arrival_event, ifnet_arrival_event_handler_t);
/* interface departure event */
typedef void (*ifnet_departure_event_handler_t)(void *, struct ifnet *);
EVENTHANDLER_DECLARE(ifnet_departure_event, ifnet_departure_event_handler_t);
/* Interface link state change event */
typedef void (*ifnet_link_event_handler_t)(void *, struct ifnet *, int);
EVENTHANDLER_DECLARE(ifnet_link_event, ifnet_link_event_handler_t);
/* Interface up/down event */
#define IFNET_EVENT_UP		0
#define IFNET_EVENT_DOWN	1
#define IFNET_EVENT_PCP		2	/* priority code point, PCP */

typedef void (*ifnet_event_fn)(void *, struct ifnet *ifp, int event);
EVENTHANDLER_DECLARE(ifnet_event, ifnet_event_fn);

/*
 * interface groups
 */
struct ifg_group {
	char				 ifg_group[IFNAMSIZ];
	u_int				 ifg_refcnt;
	void				*ifg_pf_kif;
	CK_STAILQ_HEAD(, ifg_member)	 ifg_members; /* (CK_) */
	CK_STAILQ_ENTRY(ifg_group)		 ifg_next; /* (CK_) */
};

struct ifg_member {
	CK_STAILQ_ENTRY(ifg_member)	 ifgm_next; /* (CK_) */
	struct ifnet		*ifgm_ifp;
};

struct ifg_list {
	struct ifg_group	*ifgl_group;
	CK_STAILQ_ENTRY(ifg_list)	 ifgl_next; /* (CK_) */
};

#ifdef _SYS_EVENTHANDLER_H_
/* group attach event */
typedef void (*group_attach_event_handler_t)(void *, struct ifg_group *);
EVENTHANDLER_DECLARE(group_attach_event, group_attach_event_handler_t);
/* group detach event */
typedef void (*group_detach_event_handler_t)(void *, struct ifg_group *);
EVENTHANDLER_DECLARE(group_detach_event, group_detach_event_handler_t);
/* group change event */
typedef void (*group_change_event_handler_t)(void *, const char *);
EVENTHANDLER_DECLARE(group_change_event, group_change_event_handler_t);
#endif /* _SYS_EVENTHANDLER_H_ */

#define	IF_AFDATA_LOCK_INIT(ifp)	\
	mtx_init(&(ifp)->if_afdata_lock, "if_afdata", NULL, MTX_DEF)

#define	IF_AFDATA_WLOCK(ifp)	mtx_lock(&(ifp)->if_afdata_lock)
#define	IF_AFDATA_WUNLOCK(ifp)	mtx_unlock(&(ifp)->if_afdata_lock)
#define	IF_AFDATA_LOCK(ifp)	IF_AFDATA_WLOCK(ifp)
#define	IF_AFDATA_UNLOCK(ifp)	IF_AFDATA_WUNLOCK(ifp)
#define	IF_AFDATA_TRYLOCK(ifp)	mtx_trylock(&(ifp)->if_afdata_lock)
#define	IF_AFDATA_DESTROY(ifp)	mtx_destroy(&(ifp)->if_afdata_lock)

#define	IF_AFDATA_LOCK_ASSERT(ifp)	MPASS(in_epoch(net_epoch_preempt) || mtx_owned(&(ifp)->if_afdata_lock))
#define	IF_AFDATA_WLOCK_ASSERT(ifp)	mtx_assert(&(ifp)->if_afdata_lock, MA_OWNED)
#define	IF_AFDATA_UNLOCK_ASSERT(ifp)	mtx_assert(&(ifp)->if_afdata_lock, MA_NOTOWNED)

/*
 * 72 was chosen below because it is the size of a TCP/IP
 * header (40) + the minimum mss (32).
 */
#define	IF_MINMTU	72
#define	IF_MAXMTU	65535

#define	TOEDEV(ifp)	((ifp)->if_llsoftc)

/*
 * The ifaddr structure contains information about one address
 * of an interface.  They are maintained by the different address families,
 * are allocated and attached when an address is set, and are linked
 * together so all addresses for an interface can be located.
 *
 * NOTE: a 'struct ifaddr' is always at the beginning of a larger
 * chunk of malloc'ed memory, where we store the three addresses
 * (ifa_addr, ifa_dstaddr and ifa_netmask) referenced here.
 */
struct ifaddr {
	struct	sockaddr *ifa_addr;	/* address of interface */
	struct	sockaddr *ifa_dstaddr;	/* other end of p-to-p link */
#define	ifa_broadaddr	ifa_dstaddr	/* broadcast address interface */
	struct	sockaddr *ifa_netmask;	/* used to determine subnet */
	struct	ifnet *ifa_ifp;		/* back-pointer to interface */
	struct	carp_softc *ifa_carp;	/* pointer to CARP data */
	CK_STAILQ_ENTRY(ifaddr) ifa_link;	/* queue macro glue */
	void	(*ifa_rtrequest)	/* check or clean routes (+ or -)'d */
		(int, struct rtentry *, struct rt_addrinfo *);
	u_short	ifa_flags;		/* mostly rt_flags for cloning */
#define	IFA_ROUTE	RTF_UP		/* route installed */
#define	IFA_RTSELF	RTF_HOST	/* loopback route to self installed */
	u_int	ifa_refcnt;		/* references to this structure */

	counter_u64_t	ifa_ipackets;
	counter_u64_t	ifa_opackets;	 
	counter_u64_t	ifa_ibytes;
	counter_u64_t	ifa_obytes;
	struct	epoch_context	ifa_epoch_ctx __subobject_use_container_bounds;
};

struct ifaddr *	ifa_alloc(size_t size, int flags);
void	ifa_free(struct ifaddr *ifa);
void	ifa_ref(struct ifaddr *ifa);

/*
 * Multicast address structure.  This is analogous to the ifaddr
 * structure except that it keeps track of multicast addresses.
 */
#define IFMA_F_ENQUEUED		0x1
struct ifmultiaddr {
	CK_STAILQ_ENTRY(ifmultiaddr) ifma_link; /* queue macro glue */
	struct	sockaddr *ifma_addr; 	/* address this membership is for */
	struct	sockaddr *ifma_lladdr;	/* link-layer translation, if any */
	struct	ifnet *ifma_ifp;	/* back-pointer to interface */
	u_int	ifma_refcount;		/* reference count */
	int	ifma_flags;
	void	*ifma_protospec;	/* protocol-specific state, if any */
	struct	ifmultiaddr *ifma_llifma; /* pointer to ifma for ifma_lladdr */
	struct	epoch_context	ifma_epoch_ctx __subobject_use_container_bounds;
};

extern	struct rwlock ifnet_rwlock;
extern	struct sx ifnet_sxlock;

#define	IFNET_WLOCK() do {						\
	sx_xlock(&ifnet_sxlock);					\
	rw_wlock(&ifnet_rwlock);					\
} while (0)

#define	IFNET_WUNLOCK() do {						\
	rw_wunlock(&ifnet_rwlock);					\
	sx_xunlock(&ifnet_sxlock);					\
} while (0)

/*
 * To assert the ifnet lock, you must know not only whether it's for read or
 * write, but also whether it was acquired with sleep support or not.
 */
#define	IFNET_RLOCK_ASSERT()		sx_assert(&ifnet_sxlock, SA_SLOCKED)
#define	IFNET_WLOCK_ASSERT() do {					\
	sx_assert(&ifnet_sxlock, SA_XLOCKED);				\
	rw_assert(&ifnet_rwlock, RA_WLOCKED);				\
} while (0)

#define	IFNET_RLOCK()		sx_slock(&ifnet_sxlock)
#define	IFNET_RUNLOCK()		sx_sunlock(&ifnet_sxlock)

/*
 * Look up an ifnet given its index; the _ref variant also acquires a
 * reference that must be freed using if_rele().  It is almost always a bug
 * to call ifnet_byindex() instead of ifnet_byindex_ref().
 */
struct ifnet	*ifnet_byindex(u_short idx);
struct ifnet	*ifnet_byindex_ref(u_short idx);

/*
 * Given the index, ifaddr_byindex() returns the one and only
 * link-level ifaddr for the interface. You are not supposed to use
 * it to traverse the list of addresses associated to the interface.
 */
struct ifaddr	*ifaddr_byindex(u_short idx);

VNET_DECLARE(struct ifnethead, ifnet);
VNET_DECLARE(struct ifgrouphead, ifg_head);
VNET_DECLARE(int, if_index);
VNET_DECLARE(struct ifnet *, loif);	/* first loopback interface */

#define	V_ifnet		VNET(ifnet)
#define	V_ifg_head	VNET(ifg_head)
#define	V_if_index	VNET(if_index)
#define	V_loif		VNET(loif)

#ifdef MCAST_VERBOSE
#define MCDPRINTF printf
#else
#define MCDPRINTF(...)
#endif

int	if_addgroup(struct ifnet *, const char *);
int	if_delgroup(struct ifnet *, const char *);
int	if_addmulti(struct ifnet *, struct sockaddr *, struct ifmultiaddr **);
int	if_allmulti(struct ifnet *, int);
struct	ifnet* if_alloc(u_char);
struct	ifnet* if_alloc_dev(u_char, device_t dev);
struct	ifnet* if_alloc_domain(u_char, int numa_domain);
void	if_attach(struct ifnet *);
void	if_dead(struct ifnet *);
int	if_delmulti(struct ifnet *, struct sockaddr *);
void	if_delmulti_ifma(struct ifmultiaddr *);
void	if_delmulti_ifma_flags(struct ifmultiaddr *, int flags);
void	if_detach(struct ifnet *);
void	if_purgeaddrs(struct ifnet *);
void	if_delallmulti(struct ifnet *);
void	if_down(struct ifnet *);
struct ifmultiaddr *
	if_findmulti(struct ifnet *, const struct sockaddr *);
void	if_freemulti(struct ifmultiaddr *ifma);
void	if_free(struct ifnet *);
void	if_initname(struct ifnet *, const char *, int);
void	if_link_state_change(struct ifnet *, int);
int	if_printf(struct ifnet *, const char *, ...) __printflike(2, 3);
void	if_ref(struct ifnet *);
void	if_rele(struct ifnet *);
int	if_setlladdr(struct ifnet *, const u_char *, int);
int	if_tunnel_check_nesting(struct ifnet *, struct mbuf *, uint32_t, int);
void	if_up(struct ifnet *);
int	ifioctl(struct socket *, u_long, caddr_t, struct thread *);
int	ifpromisc(struct ifnet *, int);
struct	ifnet *ifunit(const char *);
struct	ifnet *ifunit_ref(const char *);

int	ifa_add_loopback_route(struct ifaddr *, struct sockaddr *);
int	ifa_del_loopback_route(struct ifaddr *, struct sockaddr *);
int	ifa_switch_loopback_route(struct ifaddr *, struct sockaddr *);

struct	ifaddr *ifa_ifwithaddr(const struct sockaddr *);
int		ifa_ifwithaddr_check(const struct sockaddr *);
struct	ifaddr *ifa_ifwithbroadaddr(const struct sockaddr *, int);
struct	ifaddr *ifa_ifwithdstaddr(const struct sockaddr *, int);
struct	ifaddr *ifa_ifwithnet(const struct sockaddr *, int, int);
struct	ifaddr *ifa_ifwithroute(int, const struct sockaddr *, struct sockaddr *,
    u_int);
struct	ifaddr *ifaof_ifpforaddr(const struct sockaddr *, struct ifnet *);
int	ifa_preferred(struct ifaddr *, struct ifaddr *);

int	if_simloop(struct ifnet *ifp, struct mbuf *m, int af, int hlen);

typedef	void *if_com_alloc_t(u_char type, struct ifnet *ifp);
typedef	void if_com_free_t(void *com, u_char type);
void	if_register_com_alloc(u_char type, if_com_alloc_t *a, if_com_free_t *f);
void	if_deregister_com_alloc(u_char type);
void	if_data_copy(struct ifnet *, struct if_data *);
uint64_t if_get_counter_default(struct ifnet *, ift_counter);
void	if_inc_counter(struct ifnet *, ift_counter, int64_t);

#define IF_LLADDR(ifp)							\
    LLADDR((struct sockaddr_dl *)((ifp)->if_addr->ifa_addr))

uint64_t if_setbaudrate(if_t ifp, uint64_t baudrate);
uint64_t if_getbaudrate(if_t ifp);
int if_setcapabilities(if_t ifp, int capabilities);
int if_setcapabilitiesbit(if_t ifp, int setbit, int clearbit);
int if_getcapabilities(if_t ifp);
int if_togglecapenable(if_t ifp, int togglecap);
int if_setcapenable(if_t ifp, int capenable);
int if_setcapenablebit(if_t ifp, int setcap, int clearcap);
int if_getcapenable(if_t ifp);
const char *if_getdname(if_t ifp);
int if_setdev(if_t ifp, void *dev);
int if_setdrvflagbits(if_t ifp, int if_setflags, int clear_flags);
int if_getdrvflags(if_t ifp);
int if_setdrvflags(if_t ifp, int flags);
int if_clearhwassist(if_t ifp);
int if_sethwassistbits(if_t ifp, int toset, int toclear);
int if_sethwassist(if_t ifp, int hwassist_bit);
int if_gethwassist(if_t ifp);
int if_setsoftc(if_t ifp, void *softc);
void *if_getsoftc(if_t ifp);
int if_setflags(if_t ifp, int flags);
int if_gethwaddr(if_t ifp, struct ifreq *);
int if_setmtu(if_t ifp, int mtu);
int if_getmtu(if_t ifp);
int if_getmtu_family(if_t ifp, int family);
int if_setflagbits(if_t ifp, int set, int clear);
int if_getflags(if_t ifp);
int if_sendq_empty(if_t ifp);
int if_setsendqready(if_t ifp);
int if_setsendqlen(if_t ifp, int tx_desc_count);
int if_sethwtsomax(if_t ifp, u_int if_hw_tsomax);
int if_sethwtsomaxsegcount(if_t ifp, u_int if_hw_tsomaxsegcount);
int if_sethwtsomaxsegsize(if_t ifp, u_int if_hw_tsomaxsegsize);
u_int if_gethwtsomax(if_t ifp);
u_int if_gethwtsomaxsegcount(if_t ifp);
u_int if_gethwtsomaxsegsize(if_t ifp);
int if_input(if_t ifp, struct mbuf* sendmp);
int if_sendq_prepend(if_t ifp, struct mbuf *m);
struct mbuf *if_dequeue(if_t ifp);
int if_setifheaderlen(if_t ifp, int len);
void if_setrcvif(struct mbuf *m, if_t ifp);
void if_setvtag(struct mbuf *m, u_int16_t tag);
u_int16_t if_getvtag(struct mbuf *m);
int if_vlantrunkinuse(if_t ifp);
caddr_t if_getlladdr(if_t ifp);
void *if_gethandle(u_char);
void if_bpfmtap(if_t ifp, struct mbuf *m);
void if_etherbpfmtap(if_t ifp, struct mbuf *m);
void if_vlancap(if_t ifp);

/*
 * Traversing through interface address lists.
 */
struct sockaddr_dl;
typedef u_int iflladdr_cb_t(void *, struct sockaddr_dl *, u_int);
u_int if_foreach_lladdr(if_t, iflladdr_cb_t, void *);
u_int if_foreach_llmaddr(if_t, iflladdr_cb_t, void *);
u_int if_lladdr_count(if_t);
u_int if_llmaddr_count(if_t);

int if_getamcount(if_t ifp);
struct ifaddr * if_getifaddr(if_t ifp);

/* Functions */
void if_setinitfn(if_t ifp, void (*)(void *));
void if_setioctlfn(if_t ifp, int (*)(if_t, u_long, caddr_t));
void if_setstartfn(if_t ifp, void (*)(if_t));
void if_settransmitfn(if_t ifp, if_transmit_fn_t);
void if_setqflushfn(if_t ifp, if_qflush_fn_t);
void if_setgetcounterfn(if_t ifp, if_get_counter_t);
 
/* Revisit the below. These are inline functions originally */
int drbr_inuse_drv(if_t ifp, struct buf_ring *br);
struct mbuf* drbr_dequeue_drv(if_t ifp, struct buf_ring *br);
int drbr_needs_enqueue_drv(if_t ifp, struct buf_ring *br);
int drbr_enqueue_drv(if_t ifp, struct buf_ring *br, struct mbuf *m);

/* TSO */
void if_hw_tsomax_common(if_t ifp, struct ifnet_hw_tsomax *);
int if_hw_tsomax_update(if_t ifp, struct ifnet_hw_tsomax *);

/* Helper macro for struct ifreq ioctls */
#ifdef COMPAT_FREEBSD64
#define CASE_IOC_IFREQ64(cmd)				\
	case _IOC_NEWTYPE((cmd), struct ifreq64)
#else
#define CASE_IOC_IFREQ64(cmd)
#endif

#ifdef COMPAT_CHERIABI
#define CASE_IOC_IFREQ_C(cmd)				\
	case _IOC_NEWTYPE((cmd), struct ifreq_c)
#else
#define CASE_IOC_IFREQ_C(cmd)
#endif

#ifdef CHERI_PURECAP_KERNEL
#define CASE_IOC_IFREQ(cmd)				\
	(cmd):						\
	CASE_IOC_IFREQ64(cmd)
#else
#define CASE_IOC_IFREQ(cmd)				\
	(cmd):						\
	CASE_IOC_IFREQ_C(cmd)
#endif

/* accessors for struct ifreq */
char *ifr_addr_get_data(void *ifrp);
sa_family_t ifr_addr_get_family(void *ifrp);
unsigned char ifr_addr_get_len(void *ifrp);
struct sockaddr *ifr_addr_get_sa(void *ifrp);
void * __capability ifr_data_get_ptr(void *ifrp);
u_int ifr_fib_get(void *ifrp);
void ifr_fib_set(void *ifrp, u_int fib);
short ifr_flags_get(void *ifrp);
int ifr_media_get(void *ifrp);
int ifr_mtu_get(void *ifrp);
void ifr_mtu_set(void *ifrp, int val);
int ifr_reqcap_get(void *ifrp);
u_char ifr_lan_pcp_get(void *ifrp);
void ifr_lan_pcp_set(void *ifrp, u_char pcp);
u_char ifr_vlan_pcp_get(void *ifrp);
void ifr_vlan_pcp_set(void *ifrp, u_char pcp);

int ifhwioctl(u_long, struct ifnet *, caddr_t, struct thread *);

#ifdef DEVICE_POLLING
enum poll_cmd { POLL_ONLY, POLL_AND_CHECK_STATUS };

typedef	int poll_handler_t(if_t ifp, enum poll_cmd cmd, int count);
int    ether_poll_register(poll_handler_t *h, if_t ifp);
int    ether_poll_deregister(if_t ifp);
#endif /* DEVICE_POLLING */

#endif /* _KERNEL */

#include <net/ifq.h>	/* XXXAO: temporary unconditional include */

#endif /* !_NET_IF_VAR_H_ */
// CHERI CHANGES START
// {
//   "updated": 20190812,
//   "target_type": "header",
//   "changes": [
//     "ioctl:net"
//   ],
//   "changes_purecap": [
//     "ioctl:net",
//     "subobject_bounds"
//   ]
// }
// CHERI CHANGES END<|MERGE_RESOLUTION|>--- conflicted
+++ resolved
@@ -420,13 +420,8 @@
 	/*
 	 * Debugnet (Netdump) hooks to be called while in db/panic.
 	 */
-<<<<<<< HEAD
-	struct netdump_methods *if_netdump_methods;
+	struct debugnet_methods *if_debugnet_methods;
 	struct epoch_context	if_epoch_ctx __subobject_use_container_bounds;
-=======
-	struct debugnet_methods *if_debugnet_methods;
-	struct epoch_context	if_epoch_ctx;
->>>>>>> fe33cd02
 
 	/*
 	 * Spare fields to be added before branching a stable branch, so
