/*-
 * SPDX-License-Identifier: BSD-3-Clause
 *
 * Copyright (c) 1982, 1986, 1989, 1993
 *	The Regents of the University of California.  All rights reserved.
 *
 * Redistribution and use in source and binary forms, with or without
 * modification, are permitted provided that the following conditions
 * are met:
 * 1. Redistributions of source code must retain the above copyright
 *    notice, this list of conditions and the following disclaimer.
 * 2. Redistributions in binary form must reproduce the above copyright
 *    notice, this list of conditions and the following disclaimer in the
 *    documentation and/or other materials provided with the distribution.
 * 3. Neither the name of the University nor the names of its contributors
 *    may be used to endorse or promote products derived from this software
 *    without specific prior written permission.
 *
 * THIS SOFTWARE IS PROVIDED BY THE REGENTS AND CONTRIBUTORS ``AS IS'' AND
 * ANY EXPRESS OR IMPLIED WARRANTIES, INCLUDING, BUT NOT LIMITED TO, THE
 * IMPLIED WARRANTIES OF MERCHANTABILITY AND FITNESS FOR A PARTICULAR PURPOSE
 * ARE DISCLAIMED.  IN NO EVENT SHALL THE REGENTS OR CONTRIBUTORS BE LIABLE
 * FOR ANY DIRECT, INDIRECT, INCIDENTAL, SPECIAL, EXEMPLARY, OR CONSEQUENTIAL
 * DAMAGES (INCLUDING, BUT NOT LIMITED TO, PROCUREMENT OF SUBSTITUTE GOODS
 * OR SERVICES; LOSS OF USE, DATA, OR PROFITS; OR BUSINESS INTERRUPTION)
 * HOWEVER CAUSED AND ON ANY THEORY OF LIABILITY, WHETHER IN CONTRACT, STRICT
 * LIABILITY, OR TORT (INCLUDING NEGLIGENCE OR OTHERWISE) ARISING IN ANY WAY
 * OUT OF THE USE OF THIS SOFTWARE, EVEN IF ADVISED OF THE POSSIBILITY OF
 * SUCH DAMAGE.
 *
 *	From: @(#)if.h	8.1 (Berkeley) 6/10/93
 * $FreeBSD$
 */

#ifndef	_NET_IF_VAR_H_
#define	_NET_IF_VAR_H_

/*
 * Structures defining a network interface, providing a packet
 * transport mechanism (ala level 0 of the PUP protocols).
 *
 * Each interface accepts output datagrams of a specified maximum
 * length, and provides higher level routines with input datagrams
 * received from its medium.
 *
 * Output occurs when the routine if_output is called, with three parameters:
 *	(*ifp->if_output)(ifp, m, dst, rt)
 * Here m is the mbuf chain to be sent and dst is the destination address.
 * The output routine encapsulates the supplied datagram if necessary,
 * and then transmits it on its medium.
 *
 * On input, each interface unwraps the data received by it, and either
 * places it on the input queue of an internetwork datagram routine
 * and posts the associated software interrupt, or passes the datagram to a raw
 * packet input routine.
 *
 * Routines exist for locating interfaces by their addresses
 * or for locating an interface on a certain network, as well as more general
 * routing and gateway routines maintaining information used to locate
 * interfaces.  These routines live in the files if.c and route.c
 */

struct	rtentry;		/* ifa_rtrequest */
struct	rt_addrinfo;		/* ifa_rtrequest */
struct	socket;
struct	carp_if;
struct	carp_softc;
struct  ifvlantrunk;
struct	route;			/* if_output */
struct	vnet;
struct	ifmedia;
struct	netmap_adapter;
struct	debugnet_methods;

#ifdef _KERNEL
#include <sys/_eventhandler.h>
#include <sys/mbuf.h>		/* ifqueue only? */
#include <sys/buf_ring.h>
#include <net/vnet.h>
#endif /* _KERNEL */
#include <sys/ck.h>
#include <sys/counter.h>
#include <sys/epoch.h>
#include <sys/lock.h>		/* XXX */
#include <sys/mutex.h>		/* struct ifqueue */
#include <sys/rwlock.h>		/* XXX */
#include <sys/sx.h>		/* XXX */
#include <sys/_task.h>		/* if_link_task */
#define	IF_DUNIT_NONE	-1

#include <net/altq/if_altq.h>

CK_STAILQ_HEAD(ifnethead, ifnet);	/* we use TAILQs so that the order of */
CK_STAILQ_HEAD(ifaddrhead, ifaddr);	/* instantiation is preserved in the list */
CK_STAILQ_HEAD(ifmultihead, ifmultiaddr);
CK_STAILQ_HEAD(ifgrouphead, ifg_group);

#ifdef _KERNEL
VNET_DECLARE(struct pfil_head *, link_pfil_head);
#define	V_link_pfil_head	VNET(link_pfil_head)
#define	PFIL_ETHER_NAME		"ethernet"

#define	HHOOK_IPSEC_INET	0
#define	HHOOK_IPSEC_INET6	1
#define	HHOOK_IPSEC_COUNT	2
VNET_DECLARE(struct hhook_head *, ipsec_hhh_in[HHOOK_IPSEC_COUNT]);
VNET_DECLARE(struct hhook_head *, ipsec_hhh_out[HHOOK_IPSEC_COUNT]);
#define	V_ipsec_hhh_in	VNET(ipsec_hhh_in)
#define	V_ipsec_hhh_out	VNET(ipsec_hhh_out)
#endif /* _KERNEL */

typedef enum {
	IFCOUNTER_IPACKETS = 0,
	IFCOUNTER_IERRORS,
	IFCOUNTER_OPACKETS,
	IFCOUNTER_OERRORS,
	IFCOUNTER_COLLISIONS,
	IFCOUNTER_IBYTES,
	IFCOUNTER_OBYTES,
	IFCOUNTER_IMCASTS,
	IFCOUNTER_OMCASTS,
	IFCOUNTER_IQDROPS,
	IFCOUNTER_OQDROPS,
	IFCOUNTER_NOPROTO,
	IFCOUNTERS /* Array size. */
} ift_counter;

typedef struct ifnet * if_t;

typedef	void (*if_start_fn_t)(if_t);
typedef	int (*if_ioctl_fn_t)(if_t, u_long, caddr_t);
typedef	void (*if_init_fn_t)(void *);
typedef void (*if_qflush_fn_t)(if_t);
typedef int (*if_transmit_fn_t)(if_t, struct mbuf *);
typedef	uint64_t (*if_get_counter_t)(if_t, ift_counter);

struct ifnet_hw_tsomax {
	u_int	tsomaxbytes;	/* TSO total burst length limit in bytes */
	u_int	tsomaxsegcount;	/* TSO maximum segment count */
	u_int	tsomaxsegsize;	/* TSO maximum segment size in bytes */
};

/* Interface encap request types */
typedef enum {
	IFENCAP_LL = 1			/* pre-calculate link-layer header */
} ife_type;

/*
 * The structure below allows to request various pre-calculated L2/L3 headers
 * for different media. Requests varies by type (rtype field).
 *
 * IFENCAP_LL type: pre-calculates link header based on address family
 *   and destination lladdr.
 *
 *   Input data fields:
 *     buf: pointer to destination buffer
 *     bufsize: buffer size
 *     flags: IFENCAP_FLAG_BROADCAST if destination is broadcast
 *     family: address family defined by AF_ constant.
 *     lladdr: pointer to link-layer address
 *     lladdr_len: length of link-layer address
 *     hdata: pointer to L3 header (optional, used for ARP requests).
 *   Output data fields:
 *     buf: encap data is stored here
 *     bufsize: resulting encap length is stored here
 *     lladdr_off: offset of link-layer address from encap hdr start
 *     hdata: L3 header may be altered if necessary
 */

struct if_encap_req {
	u_char		*buf;		/* Destination buffer (w) */
	size_t		bufsize;	/* size of provided buffer (r) */
	ife_type	rtype;		/* request type (r) */
	uint32_t	flags;		/* Request flags (r) */
	int		family;		/* Address family AF_* (r) */
	int		lladdr_off;	/* offset from header start (w) */
	int		lladdr_len;	/* lladdr length (r) */
	char		*lladdr;	/* link-level address pointer (r) */
	char		*hdata;		/* Upper layer header data (rw) */
};

#define	IFENCAP_FLAG_BROADCAST	0x02	/* Destination is broadcast */

/*
 * Network interface send tag support. The storage of "struct
 * m_snd_tag" comes from the network driver and it is free to allocate
 * as much additional space as it wants for its own use.
 */
struct ktls_session;
struct m_snd_tag;

#define	IF_SND_TAG_TYPE_RATE_LIMIT 0
#define	IF_SND_TAG_TYPE_UNLIMITED 1
#define	IF_SND_TAG_TYPE_TLS 2
#define	IF_SND_TAG_TYPE_MAX 3

struct if_snd_tag_alloc_header {
	uint32_t type;		/* send tag type, see IF_SND_TAG_XXX */
	uint32_t flowid;	/* mbuf hash value */
	uint32_t flowtype;	/* mbuf hash type */
};

struct if_snd_tag_alloc_rate_limit {
	struct if_snd_tag_alloc_header hdr;
	uint64_t max_rate;	/* in bytes/s */
	uint32_t flags;		/* M_NOWAIT or M_WAITOK */
	uint32_t reserved;	/* alignment */
};

struct if_snd_tag_alloc_tls {
	struct if_snd_tag_alloc_header hdr;
	struct inpcb *inp;
	const struct ktls_session *tls;
};

struct if_snd_tag_rate_limit_params {
	uint64_t max_rate;	/* in bytes/s */
	uint32_t queue_level;	/* 0 (empty) .. 65535 (full) */
#define	IF_SND_QUEUE_LEVEL_MIN 0
#define	IF_SND_QUEUE_LEVEL_MAX 65535
	uint32_t flags;		/* M_NOWAIT or M_WAITOK */
};

union if_snd_tag_alloc_params {
	struct if_snd_tag_alloc_header hdr;
	struct if_snd_tag_alloc_rate_limit rate_limit;
	struct if_snd_tag_alloc_rate_limit unlimited;
	struct if_snd_tag_alloc_tls tls;
};

union if_snd_tag_modify_params {
	struct if_snd_tag_rate_limit_params rate_limit;
	struct if_snd_tag_rate_limit_params unlimited;
};

union if_snd_tag_query_params {
	struct if_snd_tag_rate_limit_params rate_limit;
	struct if_snd_tag_rate_limit_params unlimited;
};

/* Query return flags */
#define RT_NOSUPPORT	  0x00000000	/* Not supported */
#define RT_IS_INDIRECT    0x00000001	/*
					 * Interface like a lagg, select
					 * the actual interface for
					 * capabilities.
					 */
#define RT_IS_SELECTABLE  0x00000002	/*
					 * No rate table, you select
					 * rates and the first
					 * number_of_rates are created.
					 */
#define RT_IS_FIXED_TABLE 0x00000004	/* A fixed table is attached */
#define RT_IS_UNUSABLE	  0x00000008	/* It is not usable for this */
#define RT_IS_SETUP_REQ	  0x00000010	/* The interface setup must be called before use */

struct if_ratelimit_query_results {
	const uint64_t *rate_table;	/* Pointer to table if present */
	uint32_t flags;			/* Flags indicating results */
	uint32_t max_flows;		/* Max flows using, 0=unlimited */
	uint32_t number_of_rates;	/* How many unique rates can be created */
	uint32_t min_segment_burst;	/* The amount the adapter bursts at each send */
};

typedef int (if_snd_tag_alloc_t)(struct ifnet *, union if_snd_tag_alloc_params *,
    struct m_snd_tag **);
typedef int (if_snd_tag_modify_t)(struct m_snd_tag *, union if_snd_tag_modify_params *);
typedef int (if_snd_tag_query_t)(struct m_snd_tag *, union if_snd_tag_query_params *);
typedef void (if_snd_tag_free_t)(struct m_snd_tag *);
typedef void (if_ratelimit_query_t)(struct ifnet *,
    struct if_ratelimit_query_results *);
typedef int (if_ratelimit_setup_t)(struct ifnet *, uint64_t, uint32_t);

/*
 * Structure defining a network interface.
 */
struct ifnet {
	/* General book keeping of interface lists. */
	CK_STAILQ_ENTRY(ifnet) if_link; 	/* all struct ifnets are chained (CK_) */
	LIST_ENTRY(ifnet) if_clones;	/* interfaces of a cloner */
	CK_STAILQ_HEAD(, ifg_list) if_groups; /* linked list of groups per if (CK_) */
					/* protected by if_addr_lock */
	u_char	if_alloctype;		/* if_type at time of allocation */
	uint8_t	if_numa_domain;		/* NUMA domain of device */
	/* Driver and protocol specific information that remains stable. */
	void	*if_softc;		/* pointer to driver state */
	void	*if_llsoftc;		/* link layer softc */
	void	*if_l2com;		/* pointer to protocol bits */
	const char *if_dname;		/* driver name */
	int	if_dunit;		/* unit or IF_DUNIT_NONE */
	u_short	if_index;		/* numeric abbreviation for this if  */
	short	if_index_reserved;	/* spare space to grow if_index */
	char	if_xname[IFNAMSIZ];	/* external name (name + unit) */
	char	*if_description;	/* interface description */

	/* Variable fields that are touched by the stack and drivers. */
	int	if_flags;		/* up/down, broadcast, etc. */
	int	if_drv_flags;		/* driver-managed status flags */
	int	if_capabilities;	/* interface features & capabilities */
	int	if_capenable;		/* enabled features & capabilities */
	void	*if_linkmib;		/* link-type-specific MIB data */
	size_t	if_linkmiblen;		/* length of above data */
	u_int	if_refcount;		/* reference count */

	/* These fields are shared with struct if_data. */
	uint8_t		if_type;	/* ethernet, tokenring, etc */
	uint8_t		if_addrlen;	/* media address length */
	uint8_t		if_hdrlen;	/* media header length */
	uint8_t		if_link_state;	/* current link state */
	uint32_t	if_mtu;		/* maximum transmission unit */
	uint32_t	if_metric;	/* routing metric (external only) */
	uint64_t	if_baudrate;	/* linespeed */
	uint64_t	if_hwassist;	/* HW offload capabilities, see IFCAP */
	time_t		if_epoch;	/* uptime at attach or stat reset */
	struct timeval	if_lastchange;	/* time of last administrative change */

	struct  ifaltq if_snd;		/* output queue (includes altq) */
	struct	task if_linktask;	/* task for link change events */
	struct	task if_addmultitask;	/* task for SIOCADDMULTI */

	/* Addresses of different protocol families assigned to this if. */
	struct mtx if_addr_lock;	/* lock to protect address lists */
		/*
		 * if_addrhead is the list of all addresses associated to
		 * an interface.
		 * Some code in the kernel assumes that first element
		 * of the list has type AF_LINK, and contains sockaddr_dl
		 * addresses which store the link-level address and the name
		 * of the interface.
		 * However, access to the AF_LINK address through this
		 * field is deprecated. Use if_addr or ifaddr_byindex() instead.
		 */
	struct	ifaddrhead if_addrhead;	/* linked list of addresses per if */
	struct	ifmultihead if_multiaddrs; /* multicast addresses configured */
	int	if_amcount;		/* number of all-multicast requests */
	struct	ifaddr	*if_addr;	/* pointer to link-level address */
	void	*if_hw_addr;		/* hardware link-level address */
	const u_int8_t *if_broadcastaddr; /* linklevel broadcast bytestring */
	struct	mtx if_afdata_lock;
	void	*if_afdata[AF_MAX];
	int	if_afdata_initialized;

	/* Additional features hung off the interface. */
	u_int	if_fib;			/* interface FIB */
	struct	vnet *if_vnet;		/* pointer to network stack instance */
	struct	vnet *if_home_vnet;	/* where this ifnet originates from */
	struct  ifvlantrunk *if_vlantrunk; /* pointer to 802.1q data */
	struct	bpf_if *if_bpf;		/* packet filter structure */
	int	if_pcount;		/* number of promiscuous listeners */
	void	*if_bridge;		/* bridge glue */
	void	*if_lagg;		/* lagg glue */
	void	*if_pf_kif;		/* pf glue */
	struct	carp_if *if_carp;	/* carp interface structure */
	struct	label *if_label;	/* interface MAC label */
	struct	netmap_adapter *if_netmap; /* netmap(4) softc */

	/* Various procedures of the layer2 encapsulation and drivers. */
	int	(*if_output)		/* output routine (enqueue) */
		(struct ifnet *, struct mbuf *, const struct sockaddr *,
		     struct route *);
	void	(*if_input)		/* input routine (from h/w driver) */
		(struct ifnet *, struct mbuf *);
	struct mbuf *(*if_bridge_input)(struct ifnet *, struct mbuf *);
	int	(*if_bridge_output)(struct ifnet *, struct mbuf *, struct sockaddr *,
		    struct rtentry *);
	void (*if_bridge_linkstate)(struct ifnet *ifp);
	if_start_fn_t	if_start;	/* initiate output routine */
	if_ioctl_fn_t	if_ioctl;	/* ioctl routine */
	if_init_fn_t	if_init;	/* Init routine */
	int	(*if_resolvemulti)	/* validate/resolve multicast */
		(struct ifnet *, struct sockaddr **, struct sockaddr *);
	if_qflush_fn_t	if_qflush;	/* flush any queue */
	if_transmit_fn_t if_transmit;   /* initiate output routine */

	void	(*if_reassign)		/* reassign to vnet routine */
		(struct ifnet *, struct vnet *, char *);
	if_get_counter_t if_get_counter; /* get counter values */
	int	(*if_requestencap)	/* make link header from request */
		(struct ifnet *, struct if_encap_req *);

	/* Statistics. */
	counter_u64_t	if_counters[IFCOUNTERS];

	/* Stuff that's only temporary and doesn't belong here. */

	/*
	 * Network adapter TSO limits:
	 * ===========================
	 *
	 * If the "if_hw_tsomax" field is zero the maximum segment
	 * length limit does not apply. If the "if_hw_tsomaxsegcount"
	 * or the "if_hw_tsomaxsegsize" field is zero the TSO segment
	 * count limit does not apply. If all three fields are zero,
	 * there is no TSO limit.
	 *
	 * NOTE: The TSO limits should reflect the values used in the
	 * BUSDMA tag a network adapter is using to load a mbuf chain
	 * for transmission. The TCP/IP network stack will subtract
	 * space for all linklevel and protocol level headers and
	 * ensure that the full mbuf chain passed to the network
	 * adapter fits within the given limits.
	 */
	u_int	if_hw_tsomax;		/* TSO maximum size in bytes */
	u_int	if_hw_tsomaxsegcount;	/* TSO maximum segment count */
	u_int	if_hw_tsomaxsegsize;	/* TSO maximum segment size in bytes */

	/*
	 * Network adapter send tag support:
	 */
	if_snd_tag_alloc_t *if_snd_tag_alloc;
	if_snd_tag_modify_t *if_snd_tag_modify;
	if_snd_tag_query_t *if_snd_tag_query;
	if_snd_tag_free_t *if_snd_tag_free;
	if_ratelimit_query_t *if_ratelimit_query;
	if_ratelimit_setup_t *if_ratelimit_setup;

	/* Ethernet PCP */
	uint8_t if_pcp;

	/*
	 * Debugnet (Netdump) hooks to be called while in db/panic.
	 */
	struct debugnet_methods *if_debugnet_methods;
	struct epoch_context	if_epoch_ctx;

	/*
	 * Spare fields to be added before branching a stable branch, so
	 * that structure can be enhanced without changing the kernel
	 * binary interface.
	 */
	int	if_ispare[4];		/* general use */
};

/* for compatibility with other BSDs */
#define	if_name(ifp)	((ifp)->if_xname)

#define	IF_NODOM	255
/*
 * Locks for address lists on the network interface.
 */
#define	IF_ADDR_LOCK_INIT(if)	mtx_init(&(if)->if_addr_lock, "if_addr_lock", NULL, MTX_DEF)
#define	IF_ADDR_LOCK_DESTROY(if)	mtx_destroy(&(if)->if_addr_lock)

#define	IF_ADDR_WLOCK(if)	mtx_lock(&(if)->if_addr_lock)
#define	IF_ADDR_WUNLOCK(if)	mtx_unlock(&(if)->if_addr_lock)
#define	IF_ADDR_LOCK_ASSERT(if)	MPASS(in_epoch(net_epoch_preempt) || mtx_owned(&(if)->if_addr_lock))
#define	IF_ADDR_WLOCK_ASSERT(if) mtx_assert(&(if)->if_addr_lock, MA_OWNED)

#ifdef _KERNEL
/* interface link layer address change event */
typedef void (*iflladdr_event_handler_t)(void *, struct ifnet *);
EVENTHANDLER_DECLARE(iflladdr_event, iflladdr_event_handler_t);
/* interface address change event */
typedef void (*ifaddr_event_handler_t)(void *, struct ifnet *);
EVENTHANDLER_DECLARE(ifaddr_event, ifaddr_event_handler_t);
typedef void (*ifaddr_event_ext_handler_t)(void *, struct ifnet *,
    struct ifaddr *, int);
EVENTHANDLER_DECLARE(ifaddr_event_ext, ifaddr_event_ext_handler_t);
#define	IFADDR_EVENT_ADD	0
#define	IFADDR_EVENT_DEL	1
/* new interface arrival event */
typedef void (*ifnet_arrival_event_handler_t)(void *, struct ifnet *);
EVENTHANDLER_DECLARE(ifnet_arrival_event, ifnet_arrival_event_handler_t);
/* interface departure event */
typedef void (*ifnet_departure_event_handler_t)(void *, struct ifnet *);
EVENTHANDLER_DECLARE(ifnet_departure_event, ifnet_departure_event_handler_t);
/* Interface link state change event */
typedef void (*ifnet_link_event_handler_t)(void *, struct ifnet *, int);
EVENTHANDLER_DECLARE(ifnet_link_event, ifnet_link_event_handler_t);
/* Interface up/down event */
#define IFNET_EVENT_UP		0
#define IFNET_EVENT_DOWN	1
#define IFNET_EVENT_PCP		2	/* priority code point, PCP */

typedef void (*ifnet_event_fn)(void *, struct ifnet *ifp, int event);
EVENTHANDLER_DECLARE(ifnet_event, ifnet_event_fn);

/*
 * interface groups
 */
struct ifg_group {
	char				 ifg_group[IFNAMSIZ];
	u_int				 ifg_refcnt;
	void				*ifg_pf_kif;
	CK_STAILQ_HEAD(, ifg_member)	 ifg_members; /* (CK_) */
	CK_STAILQ_ENTRY(ifg_group)		 ifg_next; /* (CK_) */
};

struct ifg_member {
	CK_STAILQ_ENTRY(ifg_member)	 ifgm_next; /* (CK_) */
	struct ifnet		*ifgm_ifp;
};

struct ifg_list {
	struct ifg_group	*ifgl_group;
	CK_STAILQ_ENTRY(ifg_list)	 ifgl_next; /* (CK_) */
};

#ifdef _SYS_EVENTHANDLER_H_
/* group attach event */
typedef void (*group_attach_event_handler_t)(void *, struct ifg_group *);
EVENTHANDLER_DECLARE(group_attach_event, group_attach_event_handler_t);
/* group detach event */
typedef void (*group_detach_event_handler_t)(void *, struct ifg_group *);
EVENTHANDLER_DECLARE(group_detach_event, group_detach_event_handler_t);
/* group change event */
typedef void (*group_change_event_handler_t)(void *, const char *);
EVENTHANDLER_DECLARE(group_change_event, group_change_event_handler_t);
#endif /* _SYS_EVENTHANDLER_H_ */

#define	IF_AFDATA_LOCK_INIT(ifp)	\
	mtx_init(&(ifp)->if_afdata_lock, "if_afdata", NULL, MTX_DEF)

#define	IF_AFDATA_WLOCK(ifp)	mtx_lock(&(ifp)->if_afdata_lock)
#define	IF_AFDATA_WUNLOCK(ifp)	mtx_unlock(&(ifp)->if_afdata_lock)
#define	IF_AFDATA_LOCK(ifp)	IF_AFDATA_WLOCK(ifp)
#define	IF_AFDATA_UNLOCK(ifp)	IF_AFDATA_WUNLOCK(ifp)
#define	IF_AFDATA_TRYLOCK(ifp)	mtx_trylock(&(ifp)->if_afdata_lock)
#define	IF_AFDATA_DESTROY(ifp)	mtx_destroy(&(ifp)->if_afdata_lock)

#define	IF_AFDATA_LOCK_ASSERT(ifp)	MPASS(in_epoch(net_epoch_preempt) || mtx_owned(&(ifp)->if_afdata_lock))
#define	IF_AFDATA_WLOCK_ASSERT(ifp)	mtx_assert(&(ifp)->if_afdata_lock, MA_OWNED)
#define	IF_AFDATA_UNLOCK_ASSERT(ifp)	mtx_assert(&(ifp)->if_afdata_lock, MA_NOTOWNED)

/*
 * 72 was chosen below because it is the size of a TCP/IP
 * header (40) + the minimum mss (32).
 */
#define	IF_MINMTU	72
#define	IF_MAXMTU	65535

#define	TOEDEV(ifp)	((ifp)->if_llsoftc)

/*
 * The ifaddr structure contains information about one address
 * of an interface.  They are maintained by the different address families,
 * are allocated and attached when an address is set, and are linked
 * together so all addresses for an interface can be located.
 *
 * NOTE: a 'struct ifaddr' is always at the beginning of a larger
 * chunk of malloc'ed memory, where we store the three addresses
 * (ifa_addr, ifa_dstaddr and ifa_netmask) referenced here.
 */
struct ifaddr {
	struct	sockaddr *ifa_addr;	/* address of interface */
	struct	sockaddr *ifa_dstaddr;	/* other end of p-to-p link */
#define	ifa_broadaddr	ifa_dstaddr	/* broadcast address interface */
	struct	sockaddr *ifa_netmask;	/* used to determine subnet */
	struct	ifnet *ifa_ifp;		/* back-pointer to interface */
	struct	carp_softc *ifa_carp;	/* pointer to CARP data */
	CK_STAILQ_ENTRY(ifaddr) ifa_link;	/* queue macro glue */
	void	(*ifa_rtrequest)	/* check or clean routes (+ or -)'d */
		(int, struct rtentry *, struct rt_addrinfo *);
	u_short	ifa_flags;		/* mostly rt_flags for cloning */
#define	IFA_ROUTE	RTF_UP		/* route installed */
#define	IFA_RTSELF	RTF_HOST	/* loopback route to self installed */
	u_int	ifa_refcnt;		/* references to this structure */

	counter_u64_t	ifa_ipackets;
	counter_u64_t	ifa_opackets;
	counter_u64_t	ifa_ibytes;
	counter_u64_t	ifa_obytes;
	struct	epoch_context	ifa_epoch_ctx;
};

struct ifaddr *	ifa_alloc(size_t size, int flags);
void	ifa_free(struct ifaddr *ifa);
void	ifa_ref(struct ifaddr *ifa);

/*
 * Multicast address structure.  This is analogous to the ifaddr
 * structure except that it keeps track of multicast addresses.
 */
#define IFMA_F_ENQUEUED		0x1
struct ifmultiaddr {
	CK_STAILQ_ENTRY(ifmultiaddr) ifma_link; /* queue macro glue */
	struct	sockaddr *ifma_addr; 	/* address this membership is for */
	struct	sockaddr *ifma_lladdr;	/* link-layer translation, if any */
	struct	ifnet *ifma_ifp;	/* back-pointer to interface */
	u_int	ifma_refcount;		/* reference count */
	int	ifma_flags;
	void	*ifma_protospec;	/* protocol-specific state, if any */
	struct	ifmultiaddr *ifma_llifma; /* pointer to ifma for ifma_lladdr */
	struct	epoch_context	ifma_epoch_ctx;
};

extern	struct rwlock ifnet_rwlock;
extern	struct sx ifnet_sxlock;

#define	IFNET_WLOCK() do {						\
	sx_xlock(&ifnet_sxlock);					\
	rw_wlock(&ifnet_rwlock);					\
} while (0)

#define	IFNET_WUNLOCK() do {						\
	rw_wunlock(&ifnet_rwlock);					\
	sx_xunlock(&ifnet_sxlock);					\
} while (0)

/*
 * To assert the ifnet lock, you must know not only whether it's for read or
 * write, but also whether it was acquired with sleep support or not.
 */
#define	IFNET_RLOCK_ASSERT()		sx_assert(&ifnet_sxlock, SA_SLOCKED)
#define	IFNET_WLOCK_ASSERT() do {					\
	sx_assert(&ifnet_sxlock, SA_XLOCKED);				\
	rw_assert(&ifnet_rwlock, RA_WLOCKED);				\
} while (0)

#define	IFNET_RLOCK()		sx_slock(&ifnet_sxlock)
#define	IFNET_RUNLOCK()		sx_sunlock(&ifnet_sxlock)

/*
 * Look up an ifnet given its index; the _ref variant also acquires a
 * reference that must be freed using if_rele().  It is almost always a bug
 * to call ifnet_byindex() instead of ifnet_byindex_ref().
 */
struct ifnet	*ifnet_byindex(u_short idx);
struct ifnet	*ifnet_byindex_ref(u_short idx);

/*
 * Given the index, ifaddr_byindex() returns the one and only
 * link-level ifaddr for the interface. You are not supposed to use
 * it to traverse the list of addresses associated to the interface.
 */
struct ifaddr	*ifaddr_byindex(u_short idx);

VNET_DECLARE(struct ifnethead, ifnet);
VNET_DECLARE(struct ifgrouphead, ifg_head);
VNET_DECLARE(int, if_index);
VNET_DECLARE(struct ifnet *, loif);	/* first loopback interface */

#define	V_ifnet		VNET(ifnet)
#define	V_ifg_head	VNET(ifg_head)
#define	V_if_index	VNET(if_index)
#define	V_loif		VNET(loif)

#ifdef MCAST_VERBOSE
#define MCDPRINTF printf
#else
#define MCDPRINTF(...)
#endif

int	if_addgroup(struct ifnet *, const char *);
int	if_delgroup(struct ifnet *, const char *);
int	if_addmulti(struct ifnet *, struct sockaddr *, struct ifmultiaddr **);
int	if_allmulti(struct ifnet *, int);
struct	ifnet* if_alloc(u_char);
struct	ifnet* if_alloc_dev(u_char, device_t dev);
struct	ifnet* if_alloc_domain(u_char, int numa_domain);
void	if_attach(struct ifnet *);
void	if_dead(struct ifnet *);
int	if_delmulti(struct ifnet *, struct sockaddr *);
void	if_delmulti_ifma(struct ifmultiaddr *);
void	if_delmulti_ifma_flags(struct ifmultiaddr *, int flags);
void	if_detach(struct ifnet *);
void	if_purgeaddrs(struct ifnet *);
void	if_delallmulti(struct ifnet *);
void	if_down(struct ifnet *);
struct ifmultiaddr *
	if_findmulti(struct ifnet *, const struct sockaddr *);
void	if_freemulti(struct ifmultiaddr *ifma);
void	if_free(struct ifnet *);
void	if_initname(struct ifnet *, const char *, int);
void	if_link_state_change(struct ifnet *, int);
int	if_printf(struct ifnet *, const char *, ...) __printflike(2, 3);
void	if_ref(struct ifnet *);
void	if_rele(struct ifnet *);
int	if_setlladdr(struct ifnet *, const u_char *, int);
int	if_tunnel_check_nesting(struct ifnet *, struct mbuf *, uint32_t, int);
void	if_up(struct ifnet *);
int	ifioctl(struct socket *, u_long, caddr_t, struct thread *);
int	ifpromisc(struct ifnet *, int);
struct	ifnet *ifunit(const char *);
struct	ifnet *ifunit_ref(const char *);

int	ifa_add_loopback_route(struct ifaddr *, struct sockaddr *);
int	ifa_del_loopback_route(struct ifaddr *, struct sockaddr *);
int	ifa_switch_loopback_route(struct ifaddr *, struct sockaddr *);

struct	ifaddr *ifa_ifwithaddr(const struct sockaddr *);
int		ifa_ifwithaddr_check(const struct sockaddr *);
struct	ifaddr *ifa_ifwithbroadaddr(const struct sockaddr *, int);
struct	ifaddr *ifa_ifwithdstaddr(const struct sockaddr *, int);
struct	ifaddr *ifa_ifwithnet(const struct sockaddr *, int, int);
struct	ifaddr *ifa_ifwithroute(int, const struct sockaddr *, struct sockaddr *,
    u_int);
struct	ifaddr *ifaof_ifpforaddr(const struct sockaddr *, struct ifnet *);
int	ifa_preferred(struct ifaddr *, struct ifaddr *);

int	if_simloop(struct ifnet *ifp, struct mbuf *m, int af, int hlen);

typedef	void *if_com_alloc_t(u_char type, struct ifnet *ifp);
typedef	void if_com_free_t(void *com, u_char type);
void	if_register_com_alloc(u_char type, if_com_alloc_t *a, if_com_free_t *f);
void	if_deregister_com_alloc(u_char type);
void	if_data_copy(struct ifnet *, struct if_data *);
uint64_t if_get_counter_default(struct ifnet *, ift_counter);
void	if_inc_counter(struct ifnet *, ift_counter, int64_t);

#define IF_LLADDR(ifp)							\
    LLADDR((struct sockaddr_dl *)((ifp)->if_addr->ifa_addr))

uint64_t if_setbaudrate(if_t ifp, uint64_t baudrate);
uint64_t if_getbaudrate(if_t ifp);
int if_setcapabilities(if_t ifp, int capabilities);
int if_setcapabilitiesbit(if_t ifp, int setbit, int clearbit);
int if_getcapabilities(if_t ifp);
int if_togglecapenable(if_t ifp, int togglecap);
int if_setcapenable(if_t ifp, int capenable);
int if_setcapenablebit(if_t ifp, int setcap, int clearcap);
int if_getcapenable(if_t ifp);
const char *if_getdname(if_t ifp);
int if_setdev(if_t ifp, void *dev);
int if_setdrvflagbits(if_t ifp, int if_setflags, int clear_flags);
int if_getdrvflags(if_t ifp);
int if_setdrvflags(if_t ifp, int flags);
int if_clearhwassist(if_t ifp);
int if_sethwassistbits(if_t ifp, int toset, int toclear);
int if_sethwassist(if_t ifp, int hwassist_bit);
int if_gethwassist(if_t ifp);
int if_setsoftc(if_t ifp, void *softc);
void *if_getsoftc(if_t ifp);
int if_setflags(if_t ifp, int flags);
int if_gethwaddr(if_t ifp, struct ifreq *);
int if_setmtu(if_t ifp, int mtu);
int if_getmtu(if_t ifp);
int if_getmtu_family(if_t ifp, int family);
int if_setflagbits(if_t ifp, int set, int clear);
int if_getflags(if_t ifp);
int if_sendq_empty(if_t ifp);
int if_setsendqready(if_t ifp);
int if_setsendqlen(if_t ifp, int tx_desc_count);
int if_sethwtsomax(if_t ifp, u_int if_hw_tsomax);
int if_sethwtsomaxsegcount(if_t ifp, u_int if_hw_tsomaxsegcount);
int if_sethwtsomaxsegsize(if_t ifp, u_int if_hw_tsomaxsegsize);
u_int if_gethwtsomax(if_t ifp);
u_int if_gethwtsomaxsegcount(if_t ifp);
u_int if_gethwtsomaxsegsize(if_t ifp);
int if_input(if_t ifp, struct mbuf* sendmp);
int if_sendq_prepend(if_t ifp, struct mbuf *m);
struct mbuf *if_dequeue(if_t ifp);
int if_setifheaderlen(if_t ifp, int len);
void if_setrcvif(struct mbuf *m, if_t ifp);
void if_setvtag(struct mbuf *m, u_int16_t tag);
u_int16_t if_getvtag(struct mbuf *m);
int if_vlantrunkinuse(if_t ifp);
caddr_t if_getlladdr(if_t ifp);
void *if_gethandle(u_char);
void if_bpfmtap(if_t ifp, struct mbuf *m);
void if_etherbpfmtap(if_t ifp, struct mbuf *m);
void if_vlancap(if_t ifp);

/*
 * Traversing through interface address lists.
 */
struct sockaddr_dl;
typedef u_int iflladdr_cb_t(void *, struct sockaddr_dl *, u_int);
u_int if_foreach_lladdr(if_t, iflladdr_cb_t, void *);
u_int if_foreach_llmaddr(if_t, iflladdr_cb_t, void *);
u_int if_lladdr_count(if_t);
u_int if_llmaddr_count(if_t);

int if_getamcount(if_t ifp);
struct ifaddr * if_getifaddr(if_t ifp);

/* Functions */
void if_setinitfn(if_t ifp, void (*)(void *));
void if_setioctlfn(if_t ifp, int (*)(if_t, u_long, caddr_t));
void if_setstartfn(if_t ifp, void (*)(if_t));
void if_settransmitfn(if_t ifp, if_transmit_fn_t);
void if_setqflushfn(if_t ifp, if_qflush_fn_t);
void if_setgetcounterfn(if_t ifp, if_get_counter_t);

/* Revisit the below. These are inline functions originally */
int drbr_inuse_drv(if_t ifp, struct buf_ring *br);
struct mbuf* drbr_dequeue_drv(if_t ifp, struct buf_ring *br);
int drbr_needs_enqueue_drv(if_t ifp, struct buf_ring *br);
int drbr_enqueue_drv(if_t ifp, struct buf_ring *br, struct mbuf *m);

/* TSO */
void if_hw_tsomax_common(if_t ifp, struct ifnet_hw_tsomax *);
int if_hw_tsomax_update(if_t ifp, struct ifnet_hw_tsomax *);

/* Helper macro for struct ifreq ioctls */
#if __has_feature(capabilities)
#define	CASE_IOC_IFREQ(cmd)					\
    (cmd):							\
    case _IOC_NEWTYPE((cmd), struct ifreq_c)
#else
#define	CASE_IOC_IFREQ(cmd)					\
    (cmd)
#endif

/* accessors for struct ifreq */
<<<<<<< HEAD
char *ifr_addr_get_data(void *ifrp);
sa_family_t ifr_addr_get_family(void *ifrp);
unsigned char ifr_addr_get_len(void *ifrp);
struct sockaddr *ifr_addr_get_sa(void *ifrp);
void * __capability ifr_data_get_ptr(void *ifrp);
u_int ifr_fib_get(void *ifrp);
void ifr_fib_set(void *ifrp, u_int fib);
short ifr_flags_get(void *ifrp);
int ifr_media_get(void *ifrp);
int ifr_mtu_get(void *ifrp);
void ifr_mtu_set(void *ifrp, int val);
int ifr_reqcap_get(void *ifrp);
u_char ifr_lan_pcp_get(void *ifrp);
void ifr_lan_pcp_set(void *ifrp, u_char pcp);
u_char ifr_vlan_pcp_get(void *ifrp);
void ifr_vlan_pcp_set(void *ifrp, u_char pcp);
=======
void *ifr_data_get_ptr(void *ifrp);
void *ifr_buffer_get_buffer(void *data);
size_t ifr_buffer_get_length(void *data);
>>>>>>> 89c30145

int ifhwioctl(u_long, struct ifnet *, caddr_t, struct thread *);

#ifdef DEVICE_POLLING
enum poll_cmd { POLL_ONLY, POLL_AND_CHECK_STATUS };

typedef	int poll_handler_t(if_t ifp, enum poll_cmd cmd, int count);
int    ether_poll_register(poll_handler_t *h, if_t ifp);
int    ether_poll_deregister(if_t ifp);
#endif /* DEVICE_POLLING */

#endif /* _KERNEL */

#include <net/ifq.h>	/* XXXAO: temporary unconditional include */

#endif /* !_NET_IF_VAR_H_ */
// CHERI CHANGES START
// {
//   "updated": 20181127,
//   "target_type": "header",
//   "changes": [
//     "ioctl:net"
//   ]
// }
// CHERI CHANGES END<|MERGE_RESOLUTION|>--- conflicted
+++ resolved
@@ -793,11 +793,12 @@
 #endif
 
 /* accessors for struct ifreq */
-<<<<<<< HEAD
 char *ifr_addr_get_data(void *ifrp);
 sa_family_t ifr_addr_get_family(void *ifrp);
 unsigned char ifr_addr_get_len(void *ifrp);
 struct sockaddr *ifr_addr_get_sa(void *ifrp);
+void * __capability ifr_buffer_get_buffer(void *data);
+size_t ifr_buffer_get_length(void *data);
 void * __capability ifr_data_get_ptr(void *ifrp);
 u_int ifr_fib_get(void *ifrp);
 void ifr_fib_set(void *ifrp, u_int fib);
@@ -810,11 +811,6 @@
 void ifr_lan_pcp_set(void *ifrp, u_char pcp);
 u_char ifr_vlan_pcp_get(void *ifrp);
 void ifr_vlan_pcp_set(void *ifrp, u_char pcp);
-=======
-void *ifr_data_get_ptr(void *ifrp);
-void *ifr_buffer_get_buffer(void *data);
-size_t ifr_buffer_get_length(void *data);
->>>>>>> 89c30145
 
 int ifhwioctl(u_long, struct ifnet *, caddr_t, struct thread *);
 
