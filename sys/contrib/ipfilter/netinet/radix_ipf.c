/*
 * Copyright (C) 2012 by Darren Reed.
 *
 * See the IPFILTER.LICENCE file for details on licencing.
 */
#include <sys/types.h>
#include <sys/time.h>
#include <sys/socket.h>
#include <sys/param.h>
#include <netinet/in.h>
#include <net/if.h>
#ifdef _KERNEL
#include <sys/systm.h>
#else
# include <stddef.h>
# include <stdlib.h>
# include <strings.h>
# include <string.h>
#endif /* !_KERNEL */
#include "netinet/ip_compat.h"
#include "netinet/ip_fil.h"
#ifdef RDX_DEBUG
# include <arpa/inet.h>
# include <stdlib.h>
# include <stdio.h>
#endif
#include "netinet/radix_ipf.h"

#define	ADF_OFF	offsetof(addrfamily_t, adf_addr)
#define	ADF_OFF_BITS	(ADF_OFF << 3)

static ipf_rdx_node_t *ipf_rx_insert __P((ipf_rdx_head_t *,
					  ipf_rdx_node_t nodes[2], int *));
static void ipf_rx_attach_mask __P((ipf_rdx_node_t *, ipf_rdx_mask_t *));
static int count_mask_bits __P((addrfamily_t *, u_32_t **));
static void buildnodes __P((addrfamily_t *, addrfamily_t *,
			    ipf_rdx_node_t n[2]));
static ipf_rdx_node_t *ipf_rx_find_addr __P((ipf_rdx_node_t *, u_32_t *));
static ipf_rdx_node_t *ipf_rx_lookup __P((ipf_rdx_head_t *, addrfamily_t *,
					  addrfamily_t *));
static ipf_rdx_node_t *ipf_rx_match __P((ipf_rdx_head_t *, addrfamily_t *));
<<<<<<< HEAD
/*	$NetBSD: radix_ipf.c,v 1.6 2015/12/15 12:30:34 christos Exp $	*/
=======
>>>>>>> 415ef9fb

/*
 * Foreword.
 * ---------
 * The code in this file has been written to target using the addrfamily_t
 * data structure to house the address information and no other. Thus there
 * are certain aspects of thise code (such as offsets to the address itself)
 * that are hard coded here whilst they might be more variable elsewhere.
 * Similarly, this code enforces no maximum key length as that's implied by
 * all keys needing to be stored in addrfamily_t.
 */

/* ------------------------------------------------------------------------ */
/* Function:    count_mask_bits                                             */
/* Returns:     number of consecutive bits starting at "mask".              */
/*                                                                          */
/* Count the number of bits set in the address section of addrfamily_t and  */
/* return both that number and a pointer to the last word with a bit set if */
/* lastp is not NULL. The bit count is performed using network byte order   */
/* as the guide for which bit is the most significant bit.                  */
/* ------------------------------------------------------------------------ */
static int
count_mask_bits(mask, lastp)
	addrfamily_t *mask;
	u_32_t **lastp;
{
	u_32_t *mp = (u_32_t *)&mask->adf_addr;
	u_32_t m;
	int count = 0;
	int mlen;

	mlen = mask->adf_len - offsetof(addrfamily_t, adf_addr);
	for (; mlen > 0; mlen -= 4, mp++) {
		if ((m = ntohl(*mp)) == 0)
			break;
		if (lastp != NULL)
			*lastp = mp;
		for (; m & 0x80000000; m <<= 1)
			count++;
	}

	return count;
}


/* ------------------------------------------------------------------------ */
/* Function:    buildnodes                                                  */
/* Returns:     Nil                                                         */
/* Parameters:  addr(I)  - network address for this radix node              */
/*              mask(I)  - netmask associated with the above address        */
/*              nodes(O) - pair of ipf_rdx_node_t's to initialise with data */
/*                         associated with addr and mask.                   */
/*                                                                          */
/* Initialise the fields in a pair of radix tree nodes according to the     */
/* data supplied in the paramters "addr" and "mask". It is expected that    */
/* "mask" will contain a consecutive string of bits set. Masks with gaps in */
/* the middle are not handled by this implementation.                       */
/* ------------------------------------------------------------------------ */
static void
buildnodes(addr, mask, nodes)
	addrfamily_t *addr, *mask;
	ipf_rdx_node_t nodes[2];
{
	u_32_t maskbits;
	u_32_t lastbits;
	u_32_t lastmask;
	u_32_t *last;
	int masklen;

	last = NULL;
	maskbits = count_mask_bits(mask, &last);
	if (last == NULL) {
		masklen = 0;
		lastmask = 0;
	} else {
		masklen = last - (u_32_t *)mask;
		lastmask = *last;
	}
	lastbits = maskbits & 0x1f;

	bzero(&nodes[0], sizeof(ipf_rdx_node_t) * 2);
	nodes[0].maskbitcount = maskbits;
	nodes[0].index = -1 - (ADF_OFF_BITS + maskbits);
	nodes[0].addrkey = (u_32_t *)addr;
	nodes[0].maskkey = (u_32_t *)mask;
	nodes[0].addroff = nodes[0].addrkey + masklen;
	nodes[0].maskoff = nodes[0].maskkey + masklen;
	nodes[0].parent = &nodes[1];
	nodes[0].offset = masklen;
	nodes[0].lastmask = lastmask;
	nodes[1].offset = masklen;
	nodes[1].left = &nodes[0];
	nodes[1].maskbitcount = maskbits;
#ifdef RDX_DEBUG
	(void) strcpy(nodes[0].name, "_BUILD.0");
	(void) strcpy(nodes[1].name, "_BUILD.1");
#endif
}


/* ------------------------------------------------------------------------ */
/* Function:    ipf_rx_find_addr                                            */
/* Returns:     ipf_rdx_node_t * - pointer to a node in the radix tree.     */
/* Parameters:  tree(I)  - pointer to first right node in tree to search    */
/*              addr(I)  - pointer to address to match                      */
/*                                                                          */
/* Walk the radix tree given by "tree", looking for a leaf node that is a   */
/* match for the address given by "addr".                                   */
/* ------------------------------------------------------------------------ */
static ipf_rdx_node_t *
ipf_rx_find_addr(tree, addr)
	ipf_rdx_node_t *tree;
	u_32_t *addr;
{
	ipf_rdx_node_t *cur;

	for (cur = tree; cur->index >= 0;) {
		if (cur->bitmask & addr[cur->offset]) {
			cur = cur->right;
		} else {
			cur = cur->left;
		}
	}

	return (cur);
}


/* ------------------------------------------------------------------------ */
/* Function:    ipf_rx_match                                                */
/* Returns:     ipf_rdx_node_t * - NULL on error, else pointer to the node  */
/*                                 added to the tree.                       */
/* Paramters:   head(I)  - pointer to tree head to search                   */
/*              addr(I)  - pointer to address to find                       */
/*                                                                          */
/* Search the radix tree for the best match to the address pointed to by    */
/* "addr" and return a pointer to that node. This search will not match the */
/* address information stored in either of the root leaves as neither of    */
/* them are considered to be part of the tree of data being stored.         */
/* ------------------------------------------------------------------------ */
static ipf_rdx_node_t *
ipf_rx_match(head, addr)
	ipf_rdx_head_t *head;
	addrfamily_t *addr;
{
	ipf_rdx_mask_t *masknode;
	ipf_rdx_node_t *prev;
	ipf_rdx_node_t *node;
	ipf_rdx_node_t *cur;
	u_32_t *data;
	u_32_t *mask;
	u_32_t *key;
	u_32_t *end;
	int len;
	int i;

	len = addr->adf_len;
	end = (u_32_t *)((u_char *)addr + len);
	node = ipf_rx_find_addr(head->root, (u_32_t *)addr);

	/*
	 * Search the dupkey list for a potential match.
	 */
	for (cur = node; (cur != NULL) && (cur->root == 0); cur = cur->dupkey) {
		i = cur[0].addroff - cur[0].addrkey;
		data = cur[0].addrkey + i;
		mask = cur[0].maskkey + i;
		key = (u_32_t *)addr + i;
		for (; key < end; data++, key++, mask++)
			if ((*key & *mask) != *data)
				break;
		if ((end == key) && (cur->root == 0))
			return (cur);	/* Equal keys */
	}
	prev = node->parent;
	key = (u_32_t *)addr;

	for (node = prev; node->root == 0; node = node->parent) {
		/*
		 * We know that the node hasn't matched so therefore only
		 * the entries in the mask list are searched, not the top
		 * node nor the dupkey list.
		 */
		masknode = node->masks;
		for (; masknode != NULL; masknode = masknode->next) {
			if (masknode->maskbitcount > node->maskbitcount)
				continue;
			cur = masknode->node;
			for (i = ADF_OFF >> 2; i <= node->offset; i++) {
				if ((key[i] & masknode->mask[i]) ==
				    cur->addrkey[i])
					return (cur);
			}
		}
	}

	return NULL;
}


/* ------------------------------------------------------------------------ */
/* Function:    ipf_rx_lookup                                               */
/* Returns:     ipf_rdx_node_t * - NULL on error, else pointer to the node  */
/*                                 added to the tree.                       */
/* Paramters:   head(I)  - pointer to tree head to search                   */
/*              addr(I)  - address part of the key to match                 */
/*              mask(I)  - netmask part of the key to match                 */
/*                                                                          */
/* ipf_rx_lookup searches for an exact match on (addr,mask). The intention  */
/* is to see if a given key is in the tree, not to see if a route exists.   */
/* ------------------------------------------------------------------------ */
ipf_rdx_node_t *
ipf_rx_lookup(head, addr, mask)
	ipf_rdx_head_t *head;
	addrfamily_t *addr, *mask;
{
	ipf_rdx_node_t *found;
	ipf_rdx_node_t *node;
	u_32_t *akey;
	int count;

	found = ipf_rx_find_addr(head->root, (u_32_t *)addr);
	if (found->root == 1)
		return NULL;

	/*
	 * It is possible to find a matching address in the tree but for the
	 * netmask to not match. If the netmask does not match and there is
	 * no list of alternatives present at dupkey, return a failure.
	 */
	count = count_mask_bits(mask, NULL);
	if (count != found->maskbitcount && found->dupkey == NULL)
		return (NULL);

	akey = (u_32_t *)addr;
	if ((found->addrkey[found->offset] & found->maskkey[found->offset]) !=
	    akey[found->offset])
		return NULL;

	if (found->dupkey != NULL) {
		node = found;
		while (node != NULL && node->maskbitcount != count)
			node = node->dupkey;
		if (node == NULL)
			return (NULL);
		found = node;
	}
	return found;
}


/* ------------------------------------------------------------------------ */
/* Function:    ipf_rx_attach_mask                                          */
/* Returns:     Nil                                                         */
/* Parameters:  node(I)  - pointer to a radix tree node                     */
/*              mask(I)  - pointer to mask structure to add                 */
/*                                                                          */
/* Add the netmask to the given node in an ordering where the most specific */
/* netmask is at the top of the list.                                       */
/* ------------------------------------------------------------------------ */
static void
ipf_rx_attach_mask(node, mask)
	ipf_rdx_node_t *node;
	ipf_rdx_mask_t *mask;
{
	ipf_rdx_mask_t **pm;
	ipf_rdx_mask_t *m;

	for (pm = &node->masks; (m = *pm) != NULL; pm = &m->next)
		if (m->maskbitcount < mask->maskbitcount)
			break;
	mask->next = *pm;
	*pm = mask;
}


/* ------------------------------------------------------------------------ */
/* Function:    ipf_rx_insert                                               */
/* Returns:     ipf_rdx_node_t * - NULL on error, else pointer to the node  */
/*                                 added to the tree.                       */
/* Paramters:   head(I)  - pointer to tree head to add nodes to             */
/*              nodes(I) - pointer to radix nodes to be added               */
/*              dup(O)   - set to 1 if node is a duplicate, else 0.         */
/*                                                                          */
/* Add the new radix tree entry that owns nodes[] to the tree given by head.*/
/* If there is already a matching key in the table, "dup" will be set to 1  */
/* and the existing node pointer returned if there is a complete key match. */
/* A complete key match is a matching of all key data that is presented by  */
/* by the netmask.                                                          */
/* ------------------------------------------------------------------------ */
static ipf_rdx_node_t *
ipf_rx_insert(head, nodes, dup)
	ipf_rdx_head_t *head;
	ipf_rdx_node_t nodes[2];
	int *dup;
{
	ipf_rdx_mask_t **pmask;
	ipf_rdx_node_t *node;
	ipf_rdx_node_t *prev;
	ipf_rdx_mask_t *mask;
	ipf_rdx_node_t *cur;
	u_32_t nodemask;
	u_32_t *addr;
	u_32_t *data;
	int nodebits;
	u_32_t *key;
	u_32_t *end;
	u_32_t bits;
	int nodekey;
	int nodeoff;
	int nlen;
	int len;

	addr = nodes[0].addrkey;

	node = ipf_rx_find_addr(head->root, addr);
	len = ((addrfamily_t *)addr)->adf_len;
	key = (u_32_t *)&((addrfamily_t *)addr)->adf_addr;
	data= (u_32_t *)&((addrfamily_t *)node->addrkey)->adf_addr;
	end = (u_32_t *)((u_char *)addr + len);
	for (nlen = 0; key < end; data++, key++, nlen += 32)
		if (*key != *data)
			break;
	if (end == data) {
		*dup = 1;
		return (node);	/* Equal keys */
	}
	*dup = 0;

	bits = (ntohl(*data) ^ ntohl(*key));
	for (; bits != 0; nlen++) {
		if ((bits & 0x80000000) != 0)
			break;
		bits <<= 1;
	}
	nlen += ADF_OFF_BITS;
	nodes[1].index = nlen;
	nodes[1].bitmask = htonl(0x80000000 >> (nlen & 0x1f));
	nodes[0].offset = nlen / 32;
	nodes[1].offset = nlen / 32;

	/*
	 * Walk through the tree and look for the correct place to attach
	 * this node. ipf_rx_fin_addr is not used here because the place
	 * to attach this node may be an internal node (same key, different
	 * netmask.) Additionally, the depth of the search is forcibly limited
	 * here to not exceed the netmask, so that a short netmask will be
	 * added higher up the tree even if there are lower branches.
	 */
	cur = head->root;
	key = nodes[0].addrkey;
	do {
		prev = cur;
		if (key[cur->offset] & cur->bitmask) {
			cur = cur->right;
		} else {
			cur = cur->left;
		}
	} while (nlen > (unsigned)cur->index);

	if ((key[prev->offset] & prev->bitmask) == 0) {
		prev->left = &nodes[1];
	} else {
		prev->right = &nodes[1];
	}
	cur->parent = &nodes[1];
	nodes[1].parent = prev;
	if ((key[nodes[1].offset] & nodes[1].bitmask) == 0) {
		nodes[1].right = cur;
	} else {
		nodes[1].right = &nodes[0];
		nodes[1].left = cur;
	}

	nodeoff = nodes[0].offset;
	nodekey = nodes[0].addrkey[nodeoff];
	nodemask = nodes[0].lastmask;
	nodebits = nodes[0].maskbitcount;
	prev = NULL;
	/*
	 * Find the node up the tree with the largest pattern that still
	 * matches the node being inserted to see if this mask can be
	 * moved there.
	 */
	for (cur = nodes[1].parent; cur->root == 0; cur = cur->parent) {
		if (cur->maskbitcount <= nodebits)
			break;
		if (((cur - 1)->addrkey[nodeoff] & nodemask) != nodekey)
			break;
		prev = cur;
	}

	KMALLOC(mask, ipf_rdx_mask_t *);
	if (mask == NULL)
		return NULL;
	bzero(mask, sizeof(*mask));
	mask->next = NULL;
	mask->node = &nodes[0];
	mask->maskbitcount = nodebits;
	mask->mask = nodes[0].maskkey;
	nodes[0].mymask = mask;

	if (prev != NULL) {
		ipf_rdx_mask_t *m;

		for (pmask = &prev->masks; (m = *pmask) != NULL;
		     pmask = &m->next) {
			if (m->maskbitcount < nodebits)
				break;
		}
	} else {
		/*
		 * No higher up nodes qualify, so attach mask locally.
		 */
		pmask = &nodes[0].masks;
	}
	mask->next = *pmask;
	*pmask = mask;

	/*
	 * Search the mask list on each child to see if there are any masks
	 * there that can be moved up to this newly inserted node.
	 */
	cur = nodes[1].right;
	if (cur->root == 0) {
		for (pmask = &cur->masks; (mask = *pmask) != NULL; ) {
			if (mask->maskbitcount < nodebits) {
				*pmask = mask->next;
				ipf_rx_attach_mask(&nodes[0], mask);
			} else {
				pmask = &mask->next;
			}
		}
	}
	cur = nodes[1].left;
	if (cur->root == 0 && cur != &nodes[0]) {
		for (pmask = &cur->masks; (mask = *pmask) != NULL; ) {
			if (mask->maskbitcount < nodebits) {
				*pmask = mask->next;
				ipf_rx_attach_mask(&nodes[0], mask);
			} else {
				pmask = &mask->next;
			}
		}
	}
	return (&nodes[0]);
}

/* ------------------------------------------------------------------------ */
/* Function:    ipf_rx_addroute                                             */
/* Returns:     ipf_rdx_node_t * - NULL on error, else pointer to the node  */
/*                                 added to the tree.                       */
/* Paramters:   head(I)  - pointer to tree head to search                   */
/*              addr(I)  - address portion of "route" to add                */
/*              mask(I)  - netmask portion of "route" to add                */
/*              nodes(I) - radix tree data nodes inside allocate structure  */
/*                                                                          */
/* Attempt to add a node to the radix tree. The key for the node is the     */
/* (addr,mask). No memory allocation for the radix nodes themselves is      */
/* performed here, the data structure that this radix node is being used to */
/* find is expected to house the node data itself however the call to       */
/* ipf_rx_insert() will attempt to allocate memory in order for netmask to  */
/* be promoted further up the tree.                                         */
/* In this case, the ip_pool_node_t structure from ip_pool.h contains both  */
/* the key material (addr,mask) and the radix tree nodes[].                 */
/*                                                                          */
/* The mechanics of inserting the node into the tree is handled by the      */
/* function ipf_rx_insert() above. Here, the code deals with the case       */
/* where the data to be inserted is a duplicate.                            */
/* ------------------------------------------------------------------------ */
ipf_rdx_node_t *
ipf_rx_addroute(head, addr, mask, nodes)
	ipf_rdx_head_t *head;
	addrfamily_t *addr, *mask;
	ipf_rdx_node_t *nodes;
{
	ipf_rdx_node_t *node;
	ipf_rdx_node_t *prev;
	ipf_rdx_node_t *x;
	int dup;

	buildnodes(addr, mask, nodes);
	x = ipf_rx_insert(head, nodes, &dup);
	if (x == NULL)
		return NULL;

	if (dup == 1) {
		node = &nodes[0];
		prev = NULL;
		/*
		 * The duplicate list is kept sorted with the longest
		 * mask at the top, meaning that the most specific entry
		 * in the listis found first. This list thus allows for
		 * duplicates such as 128.128.0.0/32 and 128.128.0.0/16.
		 */
		while ((x != NULL) && (x->maskbitcount > node->maskbitcount)) {
			prev = x;
			x = x->dupkey;
		}

		/*
		 * Is it a complete duplicate? If so, return NULL and
		 * fail the insert. Otherwise, insert it into the list
		 * of netmasks active for this key.
		 */
		if ((x != NULL) && (x->maskbitcount == node->maskbitcount))
			return (NULL);

		if (prev != NULL) {
			nodes[0].dupkey = x;
			prev->dupkey = &nodes[0];
			nodes[0].parent = prev;
			if (x != NULL)
				x->parent = &nodes[0];
		} else {
			nodes[0].dupkey = x->dupkey;
			prev = x->parent;
			nodes[0].parent = prev;
			x->parent = &nodes[0];
			if (prev->left == x)
				prev->left = &nodes[0];
			else
				prev->right = &nodes[0];
		}
	}

	return &nodes[0];
}


/* ------------------------------------------------------------------------ */
/* Function:    ipf_rx_delete                                               */
/* Returns:     ipf_rdx_node_t * - NULL on error, else node removed from    */
/*                                 the tree.                                */
/* Paramters:   head(I)  - pointer to tree head to search                   */
/*              addr(I)  - pointer to the address part of the key           */
/*              mask(I)  - pointer to the netmask part of the key           */
/*                                                                          */
/* Search for an entry in the radix tree that is an exact match for (addr,  */
/* mask) and remove it if it exists. In the case where (addr,mask) is a not */
/* a unique key, the tree structure itself is not changed - only the list   */
/* of duplicate keys.                                                       */
/* ------------------------------------------------------------------------ */
ipf_rdx_node_t *
ipf_rx_delete(head, addr, mask)
        ipf_rdx_head_t *head;
        addrfamily_t *addr, *mask;
{
	ipf_rdx_mask_t **pmask;
	ipf_rdx_node_t *parent;
	ipf_rdx_node_t *found;
	ipf_rdx_node_t *prev;
	ipf_rdx_node_t *node;
	ipf_rdx_node_t *cur;
	ipf_rdx_mask_t *m;
	int count;

	found = ipf_rx_find_addr(head->root, (u_32_t *)addr);
	if (found == NULL)
		return NULL;
	if (found->root == 1)
		return NULL;
	count = count_mask_bits(mask, NULL);
	parent = found->parent;
	if (found->dupkey != NULL) {
		node = found;
		while (node != NULL && node->maskbitcount != count)
			node = node->dupkey;
		if (node == NULL)
			return (NULL);
		if (node != found) {
			/*
			 * Remove from the dupkey list. Here, "parent" is
			 * the previous node on the list (rather than tree)
			 * and "dupkey" is the next node on the list.
			 */
			parent = node->parent;
			parent->dupkey = node->dupkey;
			node->dupkey->parent = parent;
		} else {
			/*
			 * 
			 * When removing the top node of the dupkey list,
			 * the pointers at the top of the list that point
			 * to other tree nodes need to be preserved and
			 * any children must have their parent updated.
			 */
			node = node->dupkey;
			node->parent = found->parent;
			node->right = found->right;
			node->left = found->left;
			found->right->parent = node;
			found->left->parent = node;
			if (parent->left == found)
				parent->left = node;
			else
				parent->right= node;
		}
	} else {
		if (count != found->maskbitcount)
			return (NULL);
		/*
		 * Remove the node from the tree and reconnect the subtree
		 * below.
		 */
		/*
		 * If there is a tree to the left, look for something to
		 * attach in place of "found".
		 */
		prev = found + 1;
		cur = parent->parent;
		if (parent != found + 1) {
			if ((found + 1)->parent->right == found + 1)
				(found + 1)->parent->right = parent;
			else
				(found + 1)->parent->left = parent;
			if (cur->right == parent) {
				if (parent->left == found) {
					cur->right = parent->right;
				} else if (parent->left != parent - 1) {
					cur->right = parent->left;
				} else {
					cur->right = parent - 1;
				}
				cur->right->parent = cur;
			} else {
				if (parent->right == found) {
					cur->left = parent->left;
				} else if (parent->right != parent - 1) {
					cur->left = parent->right;
				} else {
					cur->left = parent - 1;
				}
				cur->left->parent = cur;
			}
			parent->left = (found + 1)->left;
			if ((found + 1)->right != parent)
				parent->right = (found + 1)->right;
			parent->left->parent = parent;
			parent->right->parent = parent;
			parent->parent = (found + 1)->parent;

			parent->bitmask = prev->bitmask;
			parent->offset = prev->offset;
			parent->index = prev->index;
		} else {
			/*
			 * We found an edge node.
			 */
			cur = parent->parent;
			if (cur->left == parent) {
				if (parent->left == found) {
					cur->left = parent->right;
					parent->right->parent = cur;
				} else {
					cur->left = parent->left;
					parent->left->parent = cur;
				}
			} else {
				if (parent->right != found) {
					cur->right = parent->right;
					parent->right->parent = cur;
				} else {
					cur->right = parent->left;
					prev->left->parent = cur;
				}
			}
		}
	}

	/*
	 * Remove mask associated with this node.
	 */
	for (cur = parent; cur->root == 0; cur = cur->parent) {
		ipf_rdx_mask_t **pm;

		if (cur->maskbitcount <= found->maskbitcount)
			break;
		if (((cur - 1)->addrkey[found->offset] & found->bitmask) !=
		    found->addrkey[found->offset])
			break;
		for (pm = &cur->masks; (m = *pm) != NULL; )
			if (m->node == cur) {
				*pm = m->next;
				break;
			} else {
				pm = &m->next;
			}
	}
	KFREE(found->mymask);

	/*
	 * Masks that have been brought up to this node from below need to
	 * be sent back down.
	 */
	for (pmask = &parent->masks; (m = *pmask) != NULL; ) {
		*pmask = m->next;
		cur = m->node;
		if (cur == found)
			continue;
		if (found->addrkey[cur->offset] & cur->lastmask) {
			ipf_rx_attach_mask(parent->right, m);
		} else if (parent->left != found) {
			ipf_rx_attach_mask(parent->left, m);
		}
	}

	return (found);
}


/* ------------------------------------------------------------------------ */
/* Function:    ipf_rx_walktree                                             */
/* Returns:     Nil                                                         */
/* Paramters:   head(I)   - pointer to tree head to search                  */
/*              walker(I) - function to call for each node in the tree      */
/*              arg(I)    - parameter to pass to walker, in addition to the */
/*                          node pointer                                    */
/*                                                                          */
/* A standard tree walking function except that it is iterative, rather     */
/* than recursive and tracks the next node in case the "walker" function    */
/* should happen to delete and free the current node. It thus goes without  */
/* saying that the "walker" function is not permitted to cause any change   */
/* in the validity of the data found at either the left or right child.     */
/* ------------------------------------------------------------------------ */
void
ipf_rx_walktree(head, walker, arg)
	ipf_rdx_head_t *head;
	radix_walk_func_t walker;
	void *arg;
{
	ipf_rdx_node_t *next;
	ipf_rdx_node_t *node = head->root;
	ipf_rdx_node_t *base;

	while (node->index >= 0)
		node = node->left;

	for (;;) {
		base = node;
		while ((node->parent->right == node) && (node->root == 0))
			node = node->parent;

		for (node = node->parent->right; node->index >= 0; )
			node = node->left;
		next = node;

		for (node = base; node != NULL; node = base) {
			base = node->dupkey;
			if (node->root == 0)
				walker(node, arg);
		}
		node = next;
		if (node->root)
			return;
	}
}


/* ------------------------------------------------------------------------ */
/* Function:    ipf_rx_inithead                                             */
/* Returns:     int       - 0 = success, else failure                       */
/* Paramters:   softr(I)  - pointer to radix context                        */
/*              headp(O)  - location for where to store allocated tree head */
/*                                                                          */
/* This function allocates and initialises a radix tree head structure.     */
/* As a traditional radix tree, node 0 is used as the "0" sentinel and node */
/* "2" is used as the all ones sentinel, leaving node "1" as the root from  */
/* which the tree is hung with node "0" on its left and node "2" to the     */
/* right. The context, "softr", is used here to provide a common source of  */
/* the zeroes and ones data rather than have one per head.                  */
/* ------------------------------------------------------------------------ */
int
ipf_rx_inithead(softr, headp)
	radix_softc_t *softr;
	ipf_rdx_head_t **headp;
{
	ipf_rdx_head_t *ptr;
	ipf_rdx_node_t *node;

	KMALLOC(ptr, ipf_rdx_head_t *);
	*headp = ptr;
	if (ptr == NULL)
		return -1;
	bzero(ptr, sizeof(*ptr));
	node = ptr->nodes;
	ptr->root = node + 1;
	node[0].index = ADF_OFF_BITS;
	node[0].index = -1 - node[0].index;
	node[1].index = ADF_OFF_BITS;
	node[2].index = node[0].index;
	node[0].parent = node + 1;
	node[1].parent = node + 1;
	node[2].parent = node + 1;
	node[1].bitmask = htonl(0x80000000);
	node[0].root = 1;
	node[1].root = 1;
	node[2].root = 1;
	node[0].offset = ADF_OFF_BITS >> 5;
	node[1].offset = ADF_OFF_BITS >> 5;
	node[2].offset = ADF_OFF_BITS >> 5;
	node[1].left = &node[0];
	node[1].right = &node[2];
	node[0].addrkey = (u_32_t *)softr->zeros;
	node[2].addrkey = (u_32_t *)softr->ones;
#ifdef RDX_DEBUG
	(void) strcpy(node[0].name, "0_ROOT");
	(void) strcpy(node[1].name, "1_ROOT");
	(void) strcpy(node[2].name, "2_ROOT");
#endif

	ptr->addaddr = ipf_rx_addroute;
	ptr->deladdr = ipf_rx_delete;
	ptr->lookup = ipf_rx_lookup;
	ptr->matchaddr = ipf_rx_match;
	ptr->walktree = ipf_rx_walktree;
	return 0;
}


/* ------------------------------------------------------------------------ */
/* Function:    ipf_rx_freehead                                             */
/* Returns:     Nil                                                         */
/* Paramters:   head(I)  - pointer to tree head to free                     */
/*                                                                          */
/* This function simply free's up the radix tree head. Prior to calling     */
/* this function, it is expected that the tree will have been emptied.      */
/* ------------------------------------------------------------------------ */
void
ipf_rx_freehead(head)
	ipf_rdx_head_t *head;
{
	KFREE(head);
}


/* ------------------------------------------------------------------------ */
/* Function:    ipf_rx_create                                               */
/* Parameters:  Nil                                                         */
/*                                                                          */
/* ------------------------------------------------------------------------ */
void *
ipf_rx_create()
{
	radix_softc_t *softr;

	KMALLOC(softr, radix_softc_t *);
	if (softr == NULL)
		return NULL;
	bzero((char *)softr, sizeof(*softr));

	KMALLOCS(softr->zeros, u_char *, 3 * sizeof(addrfamily_t));
	if (softr->zeros == NULL) {
		KFREE(softr);
		return (NULL);
	}
	softr->ones = softr->zeros + sizeof(addrfamily_t);

	return softr;
}


/* ------------------------------------------------------------------------ */
/* Function:    ipf_rx_init                                                 */
/* Returns:     int       - 0 = success (always)                            */
/*                                                                          */
/* ------------------------------------------------------------------------ */
int
ipf_rx_init(ctx)
	void *ctx;
{
	radix_softc_t *softr = ctx;

	memset(softr->zeros, 0, 3 * sizeof(addrfamily_t));
	memset(softr->ones, 0xff, sizeof(addrfamily_t));

	return (0);
}


/* ------------------------------------------------------------------------ */
/* Function:    ipf_rx_destroy                                              */
/* Returns:     Nil                                                         */
/*                                                                          */
/* ------------------------------------------------------------------------ */
void
ipf_rx_destroy(ctx)
	void *ctx;
{
	radix_softc_t *softr = ctx;

	if (softr->zeros != NULL)
		KFREES(softr->zeros, 3 * sizeof(addrfamily_t));
	KFREE(softr);
}

/* ====================================================================== */

#ifdef RDX_DEBUG
/*
 * To compile this file as a standalone test unit, use -DRDX_DEBUG=1
 */
#define	NAME(x)	((x)->index < 0 ? (x)->name : (x)->name)
#define	GNAME(y)	((y) == NULL ? "NULL" : NAME(y))

typedef struct myst {
	struct ipf_rdx_node nodes[2];
	addrfamily_t	dst;
	addrfamily_t	mask;
	struct myst	*next;
	int		printed;
} myst_t;

typedef struct tabe_s {
	char	*host;
	char	*mask;
	char	*what;
} tabe_t;

tabe_t builtin[] = {
#if 1
	{ "192:168:100::0",	"48",			"d" },
	{ "192:168:100::2",	"128",			"d" },
#else
	{ "127.192.0.0",	"255.255.255.0",	"d" },
	{ "127.128.0.0",	"255.255.255.0",	"d" },
	{ "127.96.0.0",		"255.255.255.0",	"d" },
	{ "127.80.0.0",		"255.255.255.0",	"d" },
	{ "127.72.0.0",		"255.255.255.0",	"d" },
	{ "127.64.0.0",		"255.255.255.0",	"d" },
	{ "127.56.0.0",		"255.255.255.0",	"d" },
	{ "127.48.0.0",		"255.255.255.0",	"d" },
	{ "127.40.0.0",		"255.255.255.0",	"d" },
	{ "127.32.0.0",		"255.255.255.0",	"d" },
	{ "127.24.0.0",		"255.255.255.0",	"d" },
	{ "127.16.0.0",		"255.255.255.0",	"d" },
	{ "127.8.0.0",		"255.255.255.0",	"d" },
	{ "124.0.0.0",		"255.0.0.0",		"d" },
	{ "125.0.0.0",		"255.0.0.0",		"d" },
	{ "126.0.0.0",		"255.0.0.0",		"d" },
	{ "127.0.0.0",		"255.0.0.0",		"d" },
	{ "10.0.0.0",		"255.0.0.0",		"d" },
	{ "128.250.0.0",	"255.255.0.0",		"d" },
	{ "192.168.0.0",	"255.255.0.0",		"d" },
	{ "192.168.1.0",	"255.255.255.0",	"d" },
#endif
	{ NULL, NULL, NULL }
};

char *mtable[][1] = {
#if 1
	{ "192:168:100::2" },
	{ "192:168:101::2" },
#else
	{ "9.0.0.0" },
	{ "9.0.0.1" },
	{ "11.0.0.0" },
	{ "11.0.0.1" },
	{ "127.0.0.1" },
	{ "127.0.1.0" },
	{ "255.255.255.0" },
	{ "126.0.0.1" },
	{ "128.251.0.0" },
	{ "128.251.0.1" },
	{ "128.251.255.255" },
	{ "129.250.0.0" },
	{ "129.250.0.1" },
	{ "192.168.255.255" },
#endif
	{ NULL }
};


int forder[22] = {
	14, 13, 12,  5, 10,  3, 19,  7,  4, 20,  8,
	 2, 17,  9, 16, 11, 15,  1,  6, 18,  0, 21
};

static int nodecount = 0;
myst_t *myst_top = NULL;
tabe_t *ttable = NULL;

void add_addr(ipf_rdx_head_t *, int , int);
void checktree(ipf_rdx_head_t *);
void delete_addr(ipf_rdx_head_t *rnh, int item);
void dumptree(ipf_rdx_head_t *rnh);
void nodeprinter(ipf_rdx_node_t *, void *);
void printroots(ipf_rdx_head_t *);
void random_add(ipf_rdx_head_t *);
void random_delete(ipf_rdx_head_t *);
void test_addr(ipf_rdx_head_t *rnh, int pref, addrfamily_t *, int);


static void
ipf_rx_freenode(node, arg)
	ipf_rdx_node_t *node;
	void *arg;
{
	ipf_rdx_head_t *head = arg;
	ipf_rdx_node_t *rv;
	myst_t *stp;

	stp = (myst_t *)node;
	rv = ipf_rx_delete(head, &stp->dst, &stp->mask);
	if (rv != NULL) {
		free(rv);
	}
}


const char *
addrname(ap)
	addrfamily_t *ap;
{
	static char name[80];
	const char *txt;

	bzero((char *)name, sizeof(name));
	txt =  inet_ntop(ap->adf_family, &ap->adf_addr, name,
			 sizeof(name));
	return txt;
}


void
fill6bits(bits, msk)
	int bits;
	u_int *msk;
{
	if (bits == 0) {
		msk[0] = 0;
		msk[1] = 0;
		msk[2] = 0;
		msk[3] = 0;
		return;
	}

	msk[0] = 0xffffffff;
	msk[1] = 0xffffffff;
	msk[2] = 0xffffffff;
	msk[3] = 0xffffffff;

	if (bits == 128)
		return;
	if (bits > 96) {
		msk[3] = htonl(msk[3] << (128 - bits));
	} else if (bits > 64) {
		msk[3] = 0;
		msk[2] = htonl(msk[2] << (96 - bits));
	} else if (bits > 32) {
		msk[3] = 0;
		msk[2] = 0;
		msk[1] = htonl(msk[1] << (64 - bits));
	} else {
		msk[3] = 0;
		msk[2] = 0;
		msk[1] = 0;
		msk[0] = htonl(msk[0] << (32 - bits));
	}
}


void
setaddr(afp, str)
	addrfamily_t *afp;
	char *str;
{

	bzero((char *)afp, sizeof(*afp));

	if (strchr(str, ':') == NULL) {
		afp->adf_family = AF_INET;
		afp->adf_len = offsetof(addrfamily_t, adf_addr) + 4;
	} else {
		afp->adf_family = AF_INET6;
		afp->adf_len = offsetof(addrfamily_t, adf_addr) + 16;
	}
	inet_pton(afp->adf_family, str, &afp->adf_addr);
}


void
setmask(afp, str)
	addrfamily_t *afp;
	char *str;
{
	if (strchr(str, '.') != NULL) {
		afp->adf_addr.in4.s_addr = inet_addr(str);
		afp->adf_len = offsetof(addrfamily_t, adf_addr) + 4;
	} else if (afp->adf_family == AF_INET) {
		afp->adf_addr.i6[0] = htonl(0xffffffff << (32 - atoi(str)));
		afp->adf_len = offsetof(addrfamily_t, adf_addr) + 4;
	} else if (afp->adf_family == AF_INET6) {
		fill6bits(atoi(str), afp->adf_addr.i6);
		afp->adf_len = offsetof(addrfamily_t, adf_addr) + 16;
	}
}


void
nodeprinter(node, arg)
	ipf_rdx_node_t *node;
	void *arg;
{
	myst_t *stp = (myst_t *)node;

	printf("Node %-9.9s L %-9.9s R %-9.9s P %9.9s/%-9.9s %s/%d\n",
		node[0].name,
		GNAME(node[1].left), GNAME(node[1].right),
		GNAME(node[0].parent), GNAME(node[1].parent),
		addrname(&stp->dst), node[0].maskbitcount);
	if (stp->printed == -1)
		printf("!!! %d\n", stp->printed);
	else
		stp->printed = 1;
}


void
printnode(stp)
	myst_t *stp;
{
	ipf_rdx_node_t *node = &stp->nodes[0];

	if (stp->nodes[0].index > 0)
		stp = (myst_t *)&stp->nodes[-1];

	printf("Node %-9.9s ", node[0].name);
	printf("L %-9.9s ", GNAME(node[1].left));
	printf("R %-9.9s ", GNAME(node[1].right));
	printf("P %9.9s", GNAME(node[0].parent));
	printf("/%-9.9s ", GNAME(node[1].parent));
	printf("%s P%d\n", addrname(&stp->dst), stp->printed);
}


void
buildtab(void)
{
	char line[80], *s;
	tabe_t *tab;
	int lines;
	FILE *fp;

	lines = 0;
	fp = fopen("hosts", "r");

	while (fgets(line, sizeof(line), fp) != NULL) {
		s = strchr(line, '\n');
		if (s != NULL)
			*s = '\0';
		lines++;
		if (lines == 1)
			tab = malloc(sizeof(*tab) * 2);
		else
			tab = realloc(tab, (lines + 1) * sizeof(*tab));
		tab[lines - 1].host = strdup(line);
		s = strchr(tab[lines - 1].host, '/');
		*s++ = '\0';
		tab[lines - 1].mask = s;
		tab[lines - 1].what = "d";
	}
	fclose(fp);

	tab[lines].host = NULL;
	tab[lines].mask = NULL;
	tab[lines].what = NULL;
	ttable = tab;
}


void
printroots(rnh)
	ipf_rdx_head_t *rnh;
{
	printf("Root.0.%s b %3d p %-9.9s l %-9.9s r %-9.9s\n",
		GNAME(&rnh->nodes[0]),
		rnh->nodes[0].index, GNAME(rnh->nodes[0].parent),
		GNAME(rnh->nodes[0].left), GNAME(rnh->nodes[0].right));
	printf("Root.1.%s b %3d p %-9.9s l %-9.9s r %-9.9s\n",
		GNAME(&rnh->nodes[1]),
		rnh->nodes[1].index, GNAME(rnh->nodes[1].parent),
		GNAME(rnh->nodes[1].left), GNAME(rnh->nodes[1].right));
	printf("Root.2.%s b %3d p %-9.9s l %-9.9s r %-9.9s\n",
		GNAME(&rnh->nodes[2]),
		rnh->nodes[2].index, GNAME(rnh->nodes[2].parent),
		GNAME(rnh->nodes[2].left), GNAME(rnh->nodes[2].right));
}


int
main(int argc, char *argv[])
{
	addrfamily_t af;
	ipf_rdx_head_t *rnh;
	radix_softc_t *ctx;
	int j;
	int i;

	rnh = NULL;

	buildtab();
	ctx = ipf_rx_create();
	ipf_rx_init(ctx);
	ipf_rx_inithead(ctx, &rnh);

	printf("=== ADD-0 ===\n");
	for (i = 0; ttable[i].host != NULL; i++) {
		add_addr(rnh, i, i);
		checktree(rnh);
	}
	printroots(rnh);
	ipf_rx_walktree(rnh, nodeprinter, NULL);
	printf("=== DELETE-0 ===\n");
	for (i = 0; ttable[i].host != NULL; i++) {
		delete_addr(rnh, i);
		printroots(rnh);
		ipf_rx_walktree(rnh, nodeprinter, NULL);
	}
	printf("=== ADD-1 ===\n");
	for (i = 0; ttable[i].host != NULL; i++) {
		setaddr(&af, ttable[i].host);
		add_addr(rnh, i, i); /*forder[i]); */
		checktree(rnh);
	}
	dumptree(rnh);
	ipf_rx_walktree(rnh, nodeprinter, NULL);
	printf("=== TEST-1 ===\n");
	for (i = 0; ttable[i].host != NULL; i++) {
		setaddr(&af, ttable[i].host);
		test_addr(rnh, i, &af, -1);
	}

	printf("=== TEST-2 ===\n");
	for (i = 0; mtable[i][0] != NULL; i++) {
		setaddr(&af, mtable[i][0]);
		test_addr(rnh, i, &af, -1);
	}
	printf("=== DELETE-1 ===\n");
	for (i = 0; ttable[i].host != NULL; i++) {
		if (ttable[i].what[0] != 'd')
			continue;
		delete_addr(rnh, i);
		for (j = 0; ttable[j].host != NULL; j++) {
			setaddr(&af, ttable[j].host);
			test_addr(rnh, i, &af, 3);
		}
		printroots(rnh);
		ipf_rx_walktree(rnh, nodeprinter, NULL);
	}

	dumptree(rnh);

	printf("=== ADD-2 ===\n");
	random_add(rnh);
	checktree(rnh);
	dumptree(rnh);
	ipf_rx_walktree(rnh, nodeprinter, NULL);
	printf("=== DELETE-2 ===\n");
	random_delete(rnh);
	checktree(rnh);
	dumptree(rnh);

	ipf_rx_walktree(rnh, ipf_rx_freenode, rnh);

	return 0;
}


void
dumptree(rnh)
	ipf_rdx_head_t *rnh;
{
	myst_t *stp;

	printf("VVVVVVVVVVVVVVVVVVVVVVVVVVVVVVVVVVV\n");
	printroots(rnh);
	for (stp = myst_top; stp; stp = stp->next)
		printnode(stp);
	printf("^^^^^^^^^^^^^^^^^^^^^^^^^^^^^^^^^^^^^^\n");
}


void
test_addr(rnh, pref, addr, limit)
	ipf_rdx_head_t *rnh;
	int pref;
	addrfamily_t *addr;
{
	static int extras[14] = { 0, -1, 1, 3, 5, 8, 9,
				  15, 16, 19, 255, 256, 65535, 65536
	};
	ipf_rdx_node_t *rn;
	addrfamily_t af;
	char name[80];
	myst_t *stp;
	int i;

	memset(&af, 0, sizeof(af));
#if 0
	if (limit < 0 || limit > 14)
		limit = 14;

	for (i = 0; i < limit; i++) {
		if (ttable[i].host == NULL)
			break;
		setaddr(&af, ttable[i].host);
		printf("%d.%d.LOOKUP(%s)", pref, i, addrname(&af));
		rn = ipf_rx_match(rnh, &af);
		stp = (myst_t *)rn;
		printf(" = %s (%s/%d)\n", GNAME(rn),
			rn ? addrname(&stp->dst) : "NULL",
			rn ? rn->maskbitcount : 0);
	}
#else
	printf("%d.%d.LOOKUP(%s)", pref, -1, addrname(addr));
	rn = ipf_rx_match(rnh, addr);
	stp = (myst_t *)rn;
	printf(" = %s (%s/%d)\n", GNAME(rn),
		rn ? addrname(&stp->dst) : "NULL", rn ? rn->maskbitcount : 0);
#endif
}


void
delete_addr(rnh, item)
	ipf_rdx_head_t *rnh;
	int item;
{
	ipf_rdx_node_t *rn;
	addrfamily_t mask;
	addrfamily_t af;
	myst_t **pstp;
	myst_t *stp;

	memset(&af, 0, sizeof(af));
	memset(&mask, 0, sizeof(mask));
	setaddr(&af, ttable[item].host);
	mask.adf_family = af.adf_family;
	setmask(&mask, ttable[item].mask);

	printf("DELETE(%s)\n", addrname(&af));
	rn = ipf_rx_delete(rnh, &af, &mask);
	if (rn == NULL) {
		printf("FAIL LOOKUP DELETE\n");
		checktree(rnh);
		for (stp = myst_top; stp != NULL; stp = stp->next)
			if (stp->printed != -1)
				stp->printed = -2;
		ipf_rx_walktree(rnh, nodeprinter, NULL);
		dumptree(rnh);
		abort();
	}
	printf("%d.delete(%s) = %s\n", item, addrname(&af), GNAME(rn));

	for (pstp = &myst_top; (stp = *pstp) != NULL; pstp = &stp->next)
		if (stp == (myst_t *)rn)
			break;
	stp->printed = -1;
	stp->nodes[0].parent = &stp->nodes[0];
	stp->nodes[1].parent = &stp->nodes[1];
	*pstp = stp->next;
	free(stp);
	nodecount--;
	checktree(rnh);
}


void
add_addr(rnh, n, item)
	ipf_rdx_head_t *rnh;
	int n, item;
{
	ipf_rdx_node_t *rn;
	myst_t *stp;

	stp = calloc(1, sizeof(*stp));
	rn = (ipf_rdx_node_t *)stp;
	setaddr(&stp->dst, ttable[item].host);
	stp->mask.adf_family = stp->dst.adf_family;
	setmask(&stp->mask, ttable[item].mask);
	stp->next = myst_top;
	myst_top = stp;
	(void) sprintf(rn[0].name, "_BORN.0");
	(void) sprintf(rn[1].name, "_BORN.1");
	rn = ipf_rx_addroute(rnh, &stp->dst, &stp->mask, stp->nodes);
	(void) sprintf(rn[0].name, "%d_NODE.0", item);
	(void) sprintf(rn[1].name, "%d_NODE.1", item);
	printf("ADD %d/%d %s/%s\n", n, item, rn[0].name, rn[1].name);
	nodecount++;
	checktree(rnh);
}


void
checktree(ipf_rdx_head_t *head)
{
	myst_t *s1;
	ipf_rdx_node_t *rn;

	if (nodecount <= 1)
		return;

	for (s1 = myst_top; s1 != NULL; s1 = s1->next) {
		int fault = 0;
		if (s1->printed == -1)
			continue;
		rn = &s1->nodes[1];
		if (rn->right->parent != rn)
			fault |= 1;
		if (rn->left->parent != rn)
			fault |= 2;
		if (rn->parent->left != rn && rn->parent->right != rn)
			fault |= 4;
		if (fault != 0) {
			printf("FAULT %#x %s\n", fault, rn->name);
			dumptree(head);
			ipf_rx_walktree(head, nodeprinter, NULL);
			fflush(stdout);
			fflush(stderr);
			printf("--\n");
			abort();
		}
	}
}


int *
randomize(int *pnitems)
{
	int *order;
	int nitems;
	int choice;
	int j;
	int i;

	nitems = sizeof(ttable) / sizeof(ttable[0]);
	*pnitems = nitems;
	order = calloc(nitems, sizeof(*order));
	srandom(getpid() * time(NULL));
	memset(order, 0xff, nitems * sizeof(*order));
	order[21] = 21;
	for (i = 0; i < nitems - 1; i++) {
		do {
			choice = rand() % (nitems - 1);
			for (j = 0; j < nitems; j++)
				if (order[j] == choice)
					break;
		} while (j != nitems);
		order[i] = choice;
	}

	return order;
}


void
random_add(rnh)
	ipf_rdx_head_t *rnh;
{
	int *order;
	int nitems;
	int i;

	order = randomize(&nitems);

	for (i = 0; i < nitems - 1; i++) {
		add_addr(rnh, i, order[i]);
		checktree(rnh);
	}

	free(order);
}


void
random_delete(rnh)
	ipf_rdx_head_t *rnh;
{
	int *order;
	int nitems;
	int i;

	order = randomize(&nitems);

	for (i = 0; i < nitems - 1; i++) {
		delete_addr(rnh, i);
		checktree(rnh);
	}

	free(order);
}
#endif /* RDX_DEBUG */<|MERGE_RESOLUTION|>--- conflicted
+++ resolved
@@ -39,10 +39,6 @@
 static ipf_rdx_node_t *ipf_rx_lookup __P((ipf_rdx_head_t *, addrfamily_t *,
 					  addrfamily_t *));
 static ipf_rdx_node_t *ipf_rx_match __P((ipf_rdx_head_t *, addrfamily_t *));
-<<<<<<< HEAD
-/*	$NetBSD: radix_ipf.c,v 1.6 2015/12/15 12:30:34 christos Exp $	*/
-=======
->>>>>>> 415ef9fb
 
 /*
  * Foreword.
