--- conflicted
+++ resolved
@@ -25,21 +25,9 @@
 struct ipstate;
 
 
-<<<<<<< HEAD
-#if defined(__STDC__) || defined(__GNUC__) || defined(_AIX51)
 # define	SIOCADSCA	_IOWR('r', 60, struct ipscan * __kerncap)
 # define	SIOCRMSCA	_IOWR('r', 61, struct ipscan * __kerncap)
 # define	SIOCGSCST	_IOWR('r', 62, struct ipscan * __kerncap)
-#else
-# define	SIOCADSCA	_IOWR(r, 60, struct ipscan *)
-# define	SIOCRMSCA	_IOWR(r, 61, struct ipscan *)
-# define	SIOCGSCST	_IOWR(r, 62, struct ipscan *)
-#endif
-=======
-# define	SIOCADSCA	_IOWR('r', 60, struct ipscan *)
-# define	SIOCRMSCA	_IOWR('r', 61, struct ipscan *)
-# define	SIOCGSCST	_IOWR('r', 62, struct ipscan *)
->>>>>>> 83edbc3c
 
 struct	action	{
 	int		act_val;	/* what to do */
