/*
 * Copyright 2009-2016 Samy Al Bahra.
 * Copyright 2013-2016 Olivier Houchard.
 * All rights reserved.
 *
 * Redistribution and use in source and binary forms, with or without
 * modification, are permitted provided that the following conditions
 * are met:
 * 1. Redistributions of source code must retain the above copyright
 *    notice, this list of conditions and the following disclaimer.
 * 2. Redistributions in binary form must reproduce the above copyright
 *    notice, this list of conditions and the following disclaimer in the
 *    documentation and/or other materials provided with the distribution.
 *
 * THIS SOFTWARE IS PROVIDED BY THE AUTHOR AND CONTRIBUTORS ``AS IS'' AND
 * ANY EXPRESS OR IMPLIED WARRANTIES, INCLUDING, BUT NOT LIMITED TO, THE
 * IMPLIED WARRANTIES OF MERCHANTABILITY AND FITNESS FOR A PARTICULAR PURPOSE
 * ARE DISCLAIMED.  IN NO EVENT SHALL THE AUTHOR OR CONTRIBUTORS BE LIABLE
 * FOR ANY DIRECT, INDIRECT, INCIDENTAL, SPECIAL, EXEMPLARY, OR CONSEQUENTIAL
 * DAMAGES (INCLUDING, BUT NOT LIMITED TO, PROCUREMENT OF SUBSTITUTE GOODS
 * OR SERVICES; LOSS OF USE, DATA, OR PROFITS; OR BUSINESS INTERRUPTION)
 * HOWEVER CAUSED AND ON ANY THEORY OF LIABILITY, WHETHER IN CONTRACT, STRICT
 * LIABILITY, OR TORT (INCLUDING NEGLIGENCE OR OTHERWISE) ARISING IN ANY WAY
 * OUT OF THE USE OF THIS SOFTWARE, EVEN IF ADVISED OF THE POSSIBILITY OF
 * SUCH DAMAGE.
 */

#ifndef CK_PR_AARCH64_LLSC_H
#define CK_PR_AARCH64_LLSC_H

#ifndef CK_PR_H
#error Do not include this file directly, use ck_pr.h
#endif

#include <ck_md.h>

CK_CC_INLINE static bool
ck_pr_cas_64_2_value(uint64_t target[2], uint64_t compare[2], uint64_t set[2], uint64_t value[2])
{
        uint64_t tmp1, tmp2;

        __asm__ __volatile__("1:"
                             "ldxp %0, %1, [%4]\n"
                             "mov %2, %0\n"
                             "mov %3, %1\n"
                             "eor %0, %0, %5\n"
                             "eor %1, %1, %6\n"
                             "orr %1, %0, %1\n"
                             "mov %w0, #0\n"
                             "cbnz %1, 2f\n"
                             "stxp %w0, %7, %8, [%4]\n"
                             "cbnz %w0, 1b\n"
                             "mov %w0, #1\n"
                             "2:"
                             : "=&r" (tmp1), "=&r" (tmp2), "=&r" (value[0]), "=&r" (value[1])
                             : CK_MD_ATOMIC_PTR_CONSTR (target),
                              "r" (compare[0]), "r" (compare[1]), "r" (set[0]), "r" (set[1])
                             : "cc", "memory");

        return (tmp1);
}

#ifdef __CHERI_PURE_CAPABILITY__
CK_CC_INLINE static bool
ck_pr_cas_ptr_2_value(void *target, void *compare, void *set, void *value)
{
        uintptr_t *cmpp = compare;
        uintptr_t *setp = set;
        uintptr_t *valuep = value;
        void *tmp1, *tmp2;
        int ret;

        __asm__ __volatile__("1:"
                             "ldxp %1, %2, [%5];"
                             "mov %3, %1;"
                             "mov %4, %2;"
                             "mov %w0, #0;"
                             "cmp %1, %6;"
                             "b.ne 2f;"
                             "cmp %2, %7;"
                             "b.ne 2f;"
                             "stxp %w0, %8, %9, [%5];"
                             "cbnz %w0, 1b;"
                             "mov %w0, #1;"
                             "2:"
                             : "=&r" (ret), "=&C" (tmp1), "=&C" (tmp2),
                               "=&C" (valuep[0]), "=&C" (valuep[1])
                             : "C" (target), "C" (cmpp[0]), "C" (cmpp[1]),
                               "C" (setp[0]), "C" (setp[1])
                             : "cc", "memory");

        return (ret);
}
#else
CK_CC_INLINE static bool
ck_pr_cas_ptr_2_value(void *target, void *compare, void *set, void *value)
{
        return (ck_pr_cas_64_2_value(CK_CPP_CAST(uint64_t *, target),
                                   CK_CPP_CAST(uint64_t *, compare),
                                   CK_CPP_CAST(uint64_t *, set),
                                   CK_CPP_CAST(uint64_t *, value)));
}
#endif

CK_CC_INLINE static bool
ck_pr_cas_64_2(uint64_t target[2], uint64_t compare[2], uint64_t set[2])
{
        uint64_t tmp1, tmp2;

        __asm__ __volatile__("1:"
                             "ldxp %0, %1, [%2]\n"
                             "eor %0, %0, %3\n"
                             "eor %1, %1, %4\n"
                             "orr %1, %0, %1\n"
                             "mov %w0, #0\n"
                             "cbnz %1, 2f\n"
                             "stxp %w0, %5, %6, [%2]\n"
                             "cbnz %w0, 1b\n"
                             "mov %w0, #1\n"
                             "2:"
                             : "=&r" (tmp1), "=&r" (tmp2)
                             : CK_MD_ATOMIC_PTR_CONSTR (target), "r" (compare[0]),
                               "r" (compare[1]), "r" (set[0]), "r" (set[1])
                             : "cc", "memory");

        return (tmp1);
}

#ifdef __CHERI_PURE_CAPABILITY__
CK_CC_INLINE static bool
ck_pr_cas_ptr_2(void *target, void *compare, void *set)
{
        uintptr_t *cmpp = compare;
        uintptr_t *setp = set;
        void *tmp1, *tmp2;
        int ret;

        __asm__ __volatile__("1:"
                             "ldxp %1, %2, [%3];"
                             "mov %w0, #0;"
                             "cmp %1, %4;"
                             "b.ne 2f;"
                             "cmp %2, %5;"
                             "b.ne 2f;"
                             "stxp %w0, %6, %7, [%3];"
                             "cbnz %w0, 1b;"
                             "mov %w0, #1;"
                             "2:"
                             : "=&r" (ret), "=&C" (tmp1), "=&C" (tmp2)
                             : "C" (target), "C" (cmpp[0]), "C" (cmpp[1]),
                               "C" (setp[0]), "C" (setp[1])
                             : "cc", "memory");

        return (ret);
}
#else
CK_CC_INLINE static bool
ck_pr_cas_ptr_2(void *target, void *compare, void *set)
{
        return (ck_pr_cas_64_2(CK_CPP_CAST(uint64_t *, target),
                             CK_CPP_CAST(uint64_t *, compare),
                             CK_CPP_CAST(uint64_t *, set)));
}
#endif


#define CK_PR_CAS(N, M, T, W, R, C)					\
        CK_CC_INLINE static bool					\
        ck_pr_cas_##N##_value(M *target, T compare, T set, M *value)	\
        {								\
                T previous;						\
<<<<<<< HEAD
                int tmp;						\
                __asm__ __volatile__("1:"				\
                                     "ldxr" W " %" R "0, [%2];"		\
                                     "cmp  %" R "0, %" R "4;"		\
                                     "b.ne 2f;"				\
                                     "stxr" W " %w1, %" R "3, [%2];"	\
                                     "cbnz %w1, 1b;"			\
=======
                T tmp;							\
                __asm__ __volatile__("1:\n"				\
                                     "ldxr" W " %" R "0, [%2]\n"	\
                                     "cmp  %" R "0, %" R "4\n"		\
                                     "b.ne 2f\n"			\
                                     "stxr" W " %w1, %" R "3, [%2]\n"	\
                                     "cbnz %w1, 1b\n"			\
>>>>>>> 74e9b5f2
                                     "2:"				\
                    : "=&"C (previous),					\
                      "=&r" (tmp)					\
                    : CK_MD_ATOMIC_PTR_CONSTR (target),			\
                      C (set),						\
                      C (compare)					\
                    : "memory", "cc");					\
                *(T *)value = previous;					\
                return (previous == compare);				\
        }								\
        CK_CC_INLINE static bool					\
        ck_pr_cas_##N(M *target, T compare, T set)			\
        {								\
                T previous;						\
                int tmp;						\
                __asm__ __volatile__(					\
                                     "1:"				\
                                     "ldxr" W " %" R "0, [%2]\n"	\
                                     "cmp  %" R "0, %" R "4\n"		\
                                     "b.ne 2f\n"			\
                                     "stxr" W " %w1, %" R "3, [%2]\n"	\
                                     "cbnz %w1, 1b\n"			\
                                     "2:"				\
                    : "=&"C (previous),					\
                      "=&r" (tmp)					\
                    : CK_MD_ATOMIC_PTR_CONSTR (target),			\
                      C (set),						\
                      C (compare)					\
                    : "memory", "cc");					\
                return (previous == compare);				\
        }

CK_PR_CAS(ptr, void, void *, "", "", CK_MD_ATOMIC_PTR_CONSTR)

#define CK_PR_CAS_S(N, M, W, R)	CK_PR_CAS(N, M, M, W, R, "r")
CK_PR_CAS_S(64, uint64_t, "", "")
#ifndef CK_PR_DISABLE_DOUBLE
CK_PR_CAS_S(double, double, "", "")
#endif
CK_PR_CAS_S(32, uint32_t, "", "w")
CK_PR_CAS_S(uint, unsigned int, "", "w")
CK_PR_CAS_S(int, int, "", "w")
CK_PR_CAS_S(16, uint16_t, "h", "w")
CK_PR_CAS_S(8, uint8_t, "b", "w")
CK_PR_CAS_S(short, short, "h", "w")
CK_PR_CAS_S(char, char, "b", "w")


#undef CK_PR_CAS_S
#undef CK_PR_CAS

#define CK_PR_FAS(N, M, T, W, R, C)				\
        CK_CC_INLINE static T					\
        ck_pr_fas_##N(M *target, T v)				\
        {							\
                T previous;					\
                int tmp;					\
                __asm__ __volatile__("1:"			\
<<<<<<< HEAD
                                     "ldxr" W " %" R "0, [%2];" \
                                     "stxr" W " %w1, %" R "3, [%2];"\
                                     "cbnz %w1, 1b;"		\
                                        : "=&"C (previous),	\
                                          "=&r" (tmp)		\
                                        : CK_MD_ATOMIC_PTR_CONSTR (target),	\
                                        C (v)			\
=======
                                     "ldxr" W " %" R "0, [%2]\n"\
                                     "stxr" W " %w1, %" R "3, [%2]\n"\
                                     "cbnz %w1, 1b\n"		\
                                        : "=&r" (previous),	\
                                          "=&r" (tmp) 		\
                                        : "r"   (target),	\
                                          "r"   (v)		\
>>>>>>> 74e9b5f2
                                        : "memory", "cc");	\
                return (previous);				\
        }

#define CK_PR_FAS_REG(N, M, T, W, R) CK_PR_FAS(N, M, T, W, R, "r")

CK_PR_FAS_REG(64, uint64_t, uint64_t, "", "")
CK_PR_FAS_REG(32, uint32_t, uint32_t, "", "w")
CK_PR_FAS(ptr, void, void *, "", "", CK_MD_ATOMIC_PTR_CONSTR)
CK_PR_FAS_REG(int, int, int, "", "w")
CK_PR_FAS_REG(uint, unsigned int, unsigned int, "", "w")
CK_PR_FAS_REG(16, uint16_t, uint16_t, "h", "w")
CK_PR_FAS_REG(8, uint8_t, uint8_t, "b", "w")
CK_PR_FAS_REG(short, short, short, "h", "w")
CK_PR_FAS_REG(char, char, char, "b", "w")

#undef CK_PR_FAS_REG
#undef CK_PR_FAS

#define CK_PR_UNARY(O, N, M, T, I, W, R, C)			\
        CK_CC_INLINE static void				\
        ck_pr_##O##_##N(M *target)				\
        {							\
                T previous = 0;					\
                int tmp = 0;					\
                __asm__ __volatile__("1:"			\
<<<<<<< HEAD
                                     "ldxr" W " %" R "0, [%2];"	\
                                      I ";"			\
                                     "stxr" W " %w1, %" R "0, [%2];"	\
                                     "cbnz %w1, 1b;"		\
                                        : "=&"C (previous),	\
=======
                                     "ldxr" W " %" R "0, [%2]\n"\
                                      I "\n"			\
                                     "stxr" W " %w1, %" R "0, [%2]\n"	\
                                     "cbnz %w1, 1b\n"		\
                                        : "=&r" (previous),	\
>>>>>>> 74e9b5f2
                                          "=&r" (tmp)		\
                                        : CK_MD_ATOMIC_PTR_CONSTR (target)	\
                                        : "memory", "cc");	\
                return;						\
        }

CK_PR_UNARY(inc, ptr, void, void *, "add %0, %0, #1", "", "",
        CK_MD_ATOMIC_PTR_CONSTR)
CK_PR_UNARY(dec, ptr, void, void *, "sub %0, %0, #1", "", "",
        CK_MD_ATOMIC_PTR_CONSTR)
#ifdef __CHERI_PURE_CAPABILITY__
/*
 * Bitwise NOT on a pointer value is weird. This should arguably not
 * exist. In CHERI we create a NULL-derived capability with the
 * cursor set to the bitwise NOT of the address value.
 */
CK_CC_INLINE static void
ck_pr_not_ptr(void *target)
{
        void *previous = NULL;
        ptraddr_t tmp2;
        int tmp1 = 0;

        __asm__ __volatile__("1:"
                             "ldxr %0, [%3];"
                             "gcvalue %2, %0;"
                             "mov %0, czr;"
                             "mvn %2, %2;"
                             "scvalue %0, %2;"
                             "stxr %w1, %0, [%3];"
                             "cbnz %w1, 1b;"
                             : "=&C" (previous),
                               "=&r" (tmp1),
                               "=&r" (tmp2)
                             : "C" (target)
                             : "memory", "cc");
        return;
}
#else
CK_PR_UNARY(not, ptr, void, void *, "mvn %0, %0", "", "", "r")
#endif
CK_PR_UNARY(inc, 64, uint64_t, uint64_t, "add %0, %0, #1", "", "", "r")
CK_PR_UNARY(dec, 64, uint64_t, uint64_t, "sub %0, %0, #1", "", "", "r")
CK_PR_UNARY(not, 64, uint64_t, uint64_t, "mvn %0, %0", "", "", "r")

#define CK_PR_UNARY_S(S, T, W)					\
        CK_PR_UNARY(inc, S, T, T, "add %w0, %w0, #1", W, "w", "r")	\
        CK_PR_UNARY(dec, S, T, T, "sub %w0, %w0, #1", W, "w", "r")	\
        CK_PR_UNARY(not, S, T, T, "mvn %w0, %w0", W, "w", "r")	\

CK_PR_UNARY_S(32, uint32_t, "")
CK_PR_UNARY_S(uint, unsigned int, "")
CK_PR_UNARY_S(int, int, "")
CK_PR_UNARY_S(16, uint16_t, "h")
CK_PR_UNARY_S(8, uint8_t, "b")
CK_PR_UNARY_S(short, short, "h")
CK_PR_UNARY_S(char, char, "b")

#undef CK_PR_UNARY_S
#undef CK_PR_UNARY

#define CK_PR_BINARY(O, N, M, T, I, W, R)			\
        CK_CC_INLINE static void				\
        ck_pr_##O##_##N(M *target, T delta)			\
        {							\
                T previous;					\
                int tmp;					\
                __asm__ __volatile__("1:"			\
                                     "ldxr" W " %" R "0, [%2]\n"\
                                      I " %" R "0, %" R "0, %" R "3\n"	\
                                     "stxr" W " %w1, %" R "0, [%2]\n"	\
                                     "cbnz %w1, 1b\n"		\
                                        : "=&r" (previous),	\
                                          "=&r" (tmp)		\
                                        : CK_MD_ATOMIC_PTR_CONSTR (target),	\
                                          "r" (delta)		\
                                        : "memory", "cc");	\
                return;						\
        }

#ifdef __CHERI_PURE_CAPABILITY__
#define CK_PR_BINARY_PTR(O, M, T, I, W, R)			\
        CK_CC_INLINE static void				\
        ck_pr_##O##_ptr(void *target, uintptr_t delta)		\
        {							\
                uintptr_t previous;				\
                ptraddr_t tmp1, tmp2;				\
                int res;					\
                __asm__ __volatile__("1:"			\
                                     "ldxr %0, [%4];"		\
                                     "gcvalue %2, %0;"		\
                                     "gcvalue %3, %5;"		\
                                     I " %2, %2, %3;"		\
                                     "scvalue %0, %2;"		\
                                     "stxr %w1, %0, [%4];"	\
                                     "cbnz %w1, 1b;"		\
                                        : "=&C" (previous),	\
                                          "=&r" (res),		\
                                          "=&r" (tmp1),		\
                                          "=&r" (tmp2)		\
                                        : "C" (target),		\
                                          "C" (delta)		\
                                        : "memory", "cc");	\
                return;						\
}
#else
#define CK_PR_BINARY_PTR(O, M, T, I, W, R)			\
        CK_PR_BINARY(O, ptr, M, T, I, W, R)
#endif

CK_PR_BINARY_PTR(and, void, uintptr_t, "and", "", "")
CK_PR_BINARY_PTR(add, void, uintptr_t, "add", "", "")
CK_PR_BINARY_PTR(or, void, uintptr_t, "orr", "", "")
CK_PR_BINARY_PTR(sub, void, uintptr_t, "sub", "", "")
CK_PR_BINARY_PTR(xor, void, uintptr_t, "eor", "", "")

CK_PR_BINARY(and, 64, uint64_t, uint64_t, "and", "", "")
CK_PR_BINARY(add, 64, uint64_t, uint64_t, "add", "", "")
CK_PR_BINARY(or, 64, uint64_t, uint64_t, "orr", "", "")
CK_PR_BINARY(sub, 64, uint64_t, uint64_t, "sub", "", "")
CK_PR_BINARY(xor, 64, uint64_t, uint64_t, "eor", "", "")

#define CK_PR_BINARY_S(S, T, W)				\
        CK_PR_BINARY(and, S, T, T, "and", W, "w")	\
        CK_PR_BINARY(add, S, T, T, "add", W, "w")	\
        CK_PR_BINARY(or, S, T, T, "orr", W, "w")	\
        CK_PR_BINARY(sub, S, T, T, "sub", W, "w")	\
        CK_PR_BINARY(xor, S, T, T, "eor", W, "w")

CK_PR_BINARY_S(32, uint32_t, "")
CK_PR_BINARY_S(uint, unsigned int, "")
CK_PR_BINARY_S(int, int, "")
CK_PR_BINARY_S(16, uint16_t, "h")
CK_PR_BINARY_S(8, uint8_t, "b")
CK_PR_BINARY_S(short, short, "h")
CK_PR_BINARY_S(char, char, "b")

#undef CK_PR_BINARY_PTR
#undef CK_PR_BINARY_S
#undef CK_PR_BINARY

CK_CC_INLINE static void *
ck_pr_faa_ptr(void *target, uintptr_t delta)
{
        uintptr_t previous, r;
        int tmp;

        __asm__ __volatile__("1:"
<<<<<<< HEAD
                             "ldxr %0, [%3];"
                             "add %1, %4, %0;"
                             "stxr %w2, %1, [%3];"
                             "cbnz %w2, 1b;"
                                : "=&" CK_MD_ATOMIC_PTR_CONSTR (previous),
                                  "=&" CK_MD_ATOMIC_PTR_CONSTR (r),
=======
                             "ldxr %0, [%3]\n"
                             "add %1, %4, %0\n"
                             "stxr %w2, %1, [%3]\n"
                             "cbnz %w2, 1b\n"
                                : "=&r" (previous),
                                  "=&r" (r),
>>>>>>> 74e9b5f2
                                  "=&r" (tmp)
                                : CK_MD_ATOMIC_PTR_CONSTR (target),
                                  CK_MD_ATOMIC_PTR_CONSTR (delta)
                                : "memory", "cc");

        return (void *)(previous);
}

CK_CC_INLINE static uint64_t
ck_pr_faa_64(uint64_t *target, uint64_t delta)
{
        uint64_t previous, r, tmp;

        __asm__ __volatile__("1:"
                             "ldxr %0, [%3]\n"
                             "add %1, %4, %0\n"
                             "stxr %w2, %1, [%3]\n"
                             "cbnz %w2, 1b;"
                                : "=&r" (previous),
                                  "=&r" (r),
                                  "=&r" (tmp)
                                : CK_MD_ATOMIC_PTR_CONSTR (target),
                                  "r"   (delta)
                                : "memory", "cc");

        return (previous);
}

#define CK_PR_FAA(S, T, W)						\
        CK_CC_INLINE static T						\
        ck_pr_faa_##S(T *target, T delta)				\
        {								\
                T previous, r, tmp;					\
                __asm__ __volatile__("1:"				\
                                     "ldxr" W " %w0, [%3]\n"		\
                                     "add %w1, %w4, %w0\n"		\
                                     "stxr" W " %w2, %w1, [%3]\n"	\
                                     "cbnz %w2, 1b\n"			\
                                        : "=&r" (previous),		\
                                          "=&r" (r),			\
                                          "=&r" (tmp)			\
                                        : CK_MD_ATOMIC_PTR_CONSTR (target),	\
                                          "r"   (delta)			\
                                        : "memory", "cc");		\
                return (previous);					\
        }

CK_PR_FAA(32, uint32_t, "")
CK_PR_FAA(uint, unsigned int, "")
CK_PR_FAA(int, int, "")
CK_PR_FAA(16, uint16_t, "h")
CK_PR_FAA(8, uint8_t, "b")
CK_PR_FAA(short, short, "h")
CK_PR_FAA(char, char, "b")

#undef CK_PR_FAA

#endif /* CK_PR_AARCH64_LLSC_H */<|MERGE_RESOLUTION|>--- conflicted
+++ resolved
@@ -169,23 +169,13 @@
         ck_pr_cas_##N##_value(M *target, T compare, T set, M *value)	\
         {								\
                 T previous;						\
-<<<<<<< HEAD
                 int tmp;						\
-                __asm__ __volatile__("1:"				\
-                                     "ldxr" W " %" R "0, [%2];"		\
-                                     "cmp  %" R "0, %" R "4;"		\
-                                     "b.ne 2f;"				\
-                                     "stxr" W " %w1, %" R "3, [%2];"	\
-                                     "cbnz %w1, 1b;"			\
-=======
-                T tmp;							\
                 __asm__ __volatile__("1:\n"				\
                                      "ldxr" W " %" R "0, [%2]\n"	\
                                      "cmp  %" R "0, %" R "4\n"		\
                                      "b.ne 2f\n"			\
                                      "stxr" W " %w1, %" R "3, [%2]\n"	\
                                      "cbnz %w1, 1b\n"			\
->>>>>>> 74e9b5f2
                                      "2:"				\
                     : "=&"C (previous),					\
                       "=&r" (tmp)					\
@@ -244,23 +234,13 @@
                 T previous;					\
                 int tmp;					\
                 __asm__ __volatile__("1:"			\
-<<<<<<< HEAD
-                                     "ldxr" W " %" R "0, [%2];" \
-                                     "stxr" W " %w1, %" R "3, [%2];"\
-                                     "cbnz %w1, 1b;"		\
+                                     "ldxr" W " %" R "0, [%2]\n"\
+                                     "stxr" W " %w1, %" R "3, [%2]\n"\
+                                     "cbnz %w1, 1b\n"		\
                                         : "=&"C (previous),	\
                                           "=&r" (tmp)		\
                                         : CK_MD_ATOMIC_PTR_CONSTR (target),	\
-                                        C (v)			\
-=======
-                                     "ldxr" W " %" R "0, [%2]\n"\
-                                     "stxr" W " %w1, %" R "3, [%2]\n"\
-                                     "cbnz %w1, 1b\n"		\
-                                        : "=&r" (previous),	\
-                                          "=&r" (tmp) 		\
-                                        : "r"   (target),	\
-                                          "r"   (v)		\
->>>>>>> 74e9b5f2
+                                          C     (v)		\
                                         : "memory", "cc");	\
                 return (previous);				\
         }
@@ -287,19 +267,11 @@
                 T previous = 0;					\
                 int tmp = 0;					\
                 __asm__ __volatile__("1:"			\
-<<<<<<< HEAD
-                                     "ldxr" W " %" R "0, [%2];"	\
-                                      I ";"			\
-                                     "stxr" W " %w1, %" R "0, [%2];"	\
-                                     "cbnz %w1, 1b;"		\
-                                        : "=&"C (previous),	\
-=======
                                      "ldxr" W " %" R "0, [%2]\n"\
                                       I "\n"			\
                                      "stxr" W " %w1, %" R "0, [%2]\n"	\
                                      "cbnz %w1, 1b\n"		\
-                                        : "=&r" (previous),	\
->>>>>>> 74e9b5f2
+                                        : "=&"C (previous),	\
                                           "=&r" (tmp)		\
                                         : CK_MD_ATOMIC_PTR_CONSTR (target)	\
                                         : "memory", "cc");	\
@@ -448,21 +420,12 @@
         int tmp;
 
         __asm__ __volatile__("1:"
-<<<<<<< HEAD
-                             "ldxr %0, [%3];"
-                             "add %1, %4, %0;"
-                             "stxr %w2, %1, [%3];"
-                             "cbnz %w2, 1b;"
-                                : "=&" CK_MD_ATOMIC_PTR_CONSTR (previous),
-                                  "=&" CK_MD_ATOMIC_PTR_CONSTR (r),
-=======
                              "ldxr %0, [%3]\n"
                              "add %1, %4, %0\n"
                              "stxr %w2, %1, [%3]\n"
                              "cbnz %w2, 1b\n"
-                                : "=&r" (previous),
-                                  "=&r" (r),
->>>>>>> 74e9b5f2
+                                : "=&" CK_MD_ATOMIC_PTR_CONSTR (previous),
+                                  "=&" CK_MD_ATOMIC_PTR_CONSTR (r),
                                   "=&r" (tmp)
                                 : CK_MD_ATOMIC_PTR_CONSTR (target),
                                   CK_MD_ATOMIC_PTR_CONSTR (delta)
