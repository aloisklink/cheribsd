/*-
 * Copyright (c) 2009-2013 The FreeBSD Foundation
 * Copyright (c) 2013-2015 Mariusz Zaborski <oshogbo@FreeBSD.org>
 * All rights reserved.
 *
 * This software was developed by Pawel Jakub Dawidek under sponsorship from
 * the FreeBSD Foundation.
 *
 * Redistribution and use in source and binary forms, with or without
 * modification, are permitted provided that the following conditions
 * are met:
 * 1. Redistributions of source code must retain the above copyright
 *    notice, this list of conditions and the following disclaimer.
 * 2. Redistributions in binary form must reproduce the above copyright
 *    notice, this list of conditions and the following disclaimer in the
 *    documentation and/or other materials provided with the distribution.
 *
 * THIS SOFTWARE IS PROVIDED BY THE AUTHORS AND CONTRIBUTORS ``AS IS'' AND
 * ANY EXPRESS OR IMPLIED WARRANTIES, INCLUDING, BUT NOT LIMITED TO, THE
 * IMPLIED WARRANTIES OF MERCHANTABILITY AND FITNESS FOR A PARTICULAR PURPOSE
 * ARE DISCLAIMED.  IN NO EVENT SHALL THE AUTHORS OR CONTRIBUTORS BE LIABLE
 * FOR ANY DIRECT, INDIRECT, INCIDENTAL, SPECIAL, EXEMPLARY, OR CONSEQUENTIAL
 * DAMAGES (INCLUDING, BUT NOT LIMITED TO, PROCUREMENT OF SUBSTITUTE GOODS
 * OR SERVICES; LOSS OF USE, DATA, OR PROFITS; OR BUSINESS INTERRUPTION)
 * HOWEVER CAUSED AND ON ANY THEORY OF LIABILITY, WHETHER IN CONTRACT, STRICT
 * LIABILITY, OR TORT (INCLUDING NEGLIGENCE OR OTHERWISE) ARISING IN ANY WAY
 * OUT OF THE USE OF THIS SOFTWARE, EVEN IF ADVISED OF THE POSSIBILITY OF
 * SUCH DAMAGE.
 */

#include <sys/cdefs.h>
__FBSDID("$FreeBSD$");

#include <sys/param.h>
#include <sys/endian.h>
#include <sys/queue.h>

#ifdef _KERNEL

#include <sys/errno.h>
#include <sys/lock.h>
#include <sys/malloc.h>
#include <sys/systm.h>

#include <machine/stdarg.h>

#else
#include <errno.h>
#include <fcntl.h>
#include <stdarg.h>
#include <stdbool.h>
#include <stdint.h>
#include <stdlib.h>
#include <string.h>
#include <unistd.h>

#include "common_impl.h"
#endif

#ifdef HAVE_PJDLOG
#include <pjdlog.h>
#endif

#include <sys/nv.h>

#include "nv_impl.h"
#include "nvlist_impl.h"
#include "nvpair_impl.h"

#ifndef	HAVE_PJDLOG
#ifdef _KERNEL
#define	PJDLOG_ASSERT(...)		MPASS(__VA_ARGS__)
#define	PJDLOG_RASSERT(expr, ...)	KASSERT(expr, (__VA_ARGS__))
#define	PJDLOG_ABORT(...)		panic(__VA_ARGS__)
#else
#include <assert.h>
#define	PJDLOG_ASSERT(...)		assert(__VA_ARGS__)
#define	PJDLOG_RASSERT(expr, ...)	assert(expr)
#define	PJDLOG_ABORT(...)		abort()
#endif
#endif

#define	NVPAIR_MAGIC	0x6e7670	/* "nvp" */
struct nvpair {
	int		 nvp_magic;
	char		*nvp_name;
	int		 nvp_type;
	uintptr_t	 nvp_data;
	size_t		 nvp_datasize;
	size_t		 nvp_nitems;	/* Used only for array types. */
	nvlist_t	*nvp_list;
	TAILQ_ENTRY(nvpair) nvp_next;
};

#define	NVPAIR_ASSERT(nvp)	do {					\
	PJDLOG_ASSERT((nvp) != NULL);					\
	PJDLOG_ASSERT((nvp)->nvp_magic == NVPAIR_MAGIC);		\
} while (0)

struct nvpair_header {
	uint8_t		nvph_type;
	uint16_t	nvph_namesize;
	uint64_t	nvph_datasize;
	uint64_t	nvph_nitems;
} __packed;


void
nvpair_assert(const nvpair_t *nvp)
{

	NVPAIR_ASSERT(nvp);
}

static nvpair_t *
nvpair_allocv(const char *name, int type, uintptr_t data, size_t datasize,
    size_t nitems)
{
	nvpair_t *nvp;
	size_t namelen;

	PJDLOG_ASSERT(type >= NV_TYPE_FIRST && type <= NV_TYPE_LAST);

	namelen = strlen(name);
	if (namelen >= NV_NAME_MAX) {
		ERRNO_SET(ENAMETOOLONG);
		return (NULL);
	}

	nvp = nv_calloc(1, sizeof(*nvp) + namelen + 1);
	if (nvp != NULL) {
		nvp->nvp_name = (char *)(nvp + 1);
		memcpy(nvp->nvp_name, name, namelen);
		nvp->nvp_name[namelen] = '\0';
		nvp->nvp_type = type;
		nvp->nvp_data = data;
		nvp->nvp_datasize = datasize;
		nvp->nvp_nitems = nitems;
		nvp->nvp_magic = NVPAIR_MAGIC;
	}

	return (nvp);
}

nvlist_t *
nvpair_nvlist(const nvpair_t *nvp)
{

	NVPAIR_ASSERT(nvp);

	return (nvp->nvp_list);
}

nvpair_t *
nvpair_next(const nvpair_t *nvp)
{

	NVPAIR_ASSERT(nvp);
	PJDLOG_ASSERT(nvp->nvp_list != NULL);

	return (TAILQ_NEXT(nvp, nvp_next));
}

nvpair_t *
nvpair_prev(const nvpair_t *nvp)
{

	NVPAIR_ASSERT(nvp);
	PJDLOG_ASSERT(nvp->nvp_list != NULL);

	return (TAILQ_PREV(nvp, nvl_head, nvp_next));
}

void
nvpair_insert(struct nvl_head *head, nvpair_t *nvp, nvlist_t *nvl)
{

	NVPAIR_ASSERT(nvp);
	PJDLOG_ASSERT(nvp->nvp_list == NULL);
	PJDLOG_ASSERT((nvlist_flags(nvl) & NV_FLAG_NO_UNIQUE) != 0 ||
	    !nvlist_exists(nvl, nvpair_name(nvp)));

	TAILQ_INSERT_TAIL(head, nvp, nvp_next);
	nvp->nvp_list = nvl;
}

static void
nvpair_remove_nvlist(nvpair_t *nvp)
{
	nvlist_t *nvl;

	/* XXX: DECONST is bad, mkay? */
	nvl = __DECONST(nvlist_t *, nvpair_get_nvlist(nvp));
	PJDLOG_ASSERT(nvl != NULL);
	nvlist_set_parent(nvl, NULL);
}

static void
nvpair_remove_nvlist_array(nvpair_t *nvp)
{
	const nvlist_t * const *nvlarray;
	size_t count, i;

	nvlarray = nvpair_get_nvlist_array(nvp, &count);
	for (i = 0; i < count; i++)
		/* XXX: DECONST is bad, mkay? */
		nvlist_set_array_next(__DECONST(nvlist_t*, nvlarray[i]), NULL);
}

void
nvpair_remove(struct nvl_head *head, nvpair_t *nvp, const nvlist_t *nvl)
{

	NVPAIR_ASSERT(nvp);
	PJDLOG_ASSERT(nvp->nvp_list == nvl);

	if (nvpair_type(nvp) == NV_TYPE_NVLIST)
		nvpair_remove_nvlist(nvp);
	else if (nvpair_type(nvp) == NV_TYPE_NVLIST_ARRAY)
		nvpair_remove_nvlist_array(nvp);

	TAILQ_REMOVE(head, nvp, nvp_next);
	nvp->nvp_list = NULL;
}

nvpair_t *
nvpair_clone(const nvpair_t *nvp)
{
	nvpair_t *newnvp;
	const char *name;
	const void *data;
	size_t datasize;

	NVPAIR_ASSERT(nvp);

	name = nvpair_name(nvp);

	switch (nvpair_type(nvp)) {
	case NV_TYPE_NULL:
		newnvp = nvpair_create_null(name);
		break;
	case NV_TYPE_BOOL:
		newnvp = nvpair_create_bool(name, nvpair_get_bool(nvp));
		break;
	case NV_TYPE_NUMBER:
		newnvp = nvpair_create_number(name, nvpair_get_number(nvp));
		break;
	case NV_TYPE_STRING:
		newnvp = nvpair_create_string(name, nvpair_get_string(nvp));
		break;
	case NV_TYPE_NVLIST:
		newnvp = nvpair_create_nvlist(name, nvpair_get_nvlist(nvp));
		break;
	case NV_TYPE_BINARY:
		data = nvpair_get_binary(nvp, &datasize);
		newnvp = nvpair_create_binary(name, data, datasize);
		break;
	case NV_TYPE_BOOL_ARRAY:
		data = nvpair_get_bool_array(nvp, &datasize);
		newnvp = nvpair_create_bool_array(name, data, datasize);
		break;
	case NV_TYPE_NUMBER_ARRAY:
		data = nvpair_get_number_array(nvp, &datasize);
		newnvp = nvpair_create_number_array(name, data, datasize);
		break;
	case NV_TYPE_STRING_ARRAY:
		data = nvpair_get_string_array(nvp, &datasize);
		newnvp = nvpair_create_string_array(name, data, datasize);
		break;
	case NV_TYPE_NVLIST_ARRAY:
		data = nvpair_get_nvlist_array(nvp, &datasize);
		newnvp = nvpair_create_nvlist_array(name, data, datasize);
		break;
#ifndef _KERNEL
	case NV_TYPE_DESCRIPTOR:
		newnvp = nvpair_create_descriptor(name,
		    nvpair_get_descriptor(nvp));
		break;
	case NV_TYPE_DESCRIPTOR_ARRAY:
		data = nvpair_get_descriptor_array(nvp, &datasize);
		newnvp = nvpair_create_descriptor_array(name, data, datasize);
		break;
#endif
	default:
		PJDLOG_ABORT("Unknown type: %d.", nvpair_type(nvp));
	}

	return (newnvp);
}

size_t
nvpair_header_size(void)
{

	return (sizeof(struct nvpair_header));
}

size_t
nvpair_size(const nvpair_t *nvp)
{

	NVPAIR_ASSERT(nvp);

	return (nvp->nvp_datasize);
}

unsigned char *
nvpair_pack_header(const nvpair_t *nvp, unsigned char *ptr, size_t *leftp)
{
	struct nvpair_header nvphdr;
	size_t namesize;

	NVPAIR_ASSERT(nvp);

	nvphdr.nvph_type = nvp->nvp_type;
	namesize = strlen(nvp->nvp_name) + 1;
	PJDLOG_ASSERT(namesize > 0 && namesize <= UINT16_MAX);
	nvphdr.nvph_namesize = namesize;
	nvphdr.nvph_datasize = nvp->nvp_datasize;
	nvphdr.nvph_nitems = nvp->nvp_nitems;
	PJDLOG_ASSERT(*leftp >= sizeof(nvphdr));
	memcpy(ptr, &nvphdr, sizeof(nvphdr));
	ptr += sizeof(nvphdr);
	*leftp -= sizeof(nvphdr);

	PJDLOG_ASSERT(*leftp >= namesize);
	memcpy(ptr, nvp->nvp_name, namesize);
	ptr += namesize;
	*leftp -= namesize;

	return (ptr);
}

unsigned char *
nvpair_pack_null(const nvpair_t *nvp, unsigned char *ptr,
    size_t *leftp __unused)
{

	NVPAIR_ASSERT(nvp);
	PJDLOG_ASSERT(nvp->nvp_type == NV_TYPE_NULL);

	return (ptr);
}

unsigned char *
nvpair_pack_bool(const nvpair_t *nvp, unsigned char *ptr, size_t *leftp)
{
	uint8_t value;

	NVPAIR_ASSERT(nvp);
	PJDLOG_ASSERT(nvp->nvp_type == NV_TYPE_BOOL);

	value = (uint8_t)nvp->nvp_data;

	PJDLOG_ASSERT(*leftp >= sizeof(value));
	memcpy(ptr, &value, sizeof(value));
	ptr += sizeof(value);
	*leftp -= sizeof(value);

	return (ptr);
}

unsigned char *
nvpair_pack_number(const nvpair_t *nvp, unsigned char *ptr, size_t *leftp)
{
	uint64_t value;

	NVPAIR_ASSERT(nvp);
	PJDLOG_ASSERT(nvp->nvp_type == NV_TYPE_NUMBER);

	value = (uint64_t)nvp->nvp_data;

	PJDLOG_ASSERT(*leftp >= sizeof(value));
	memcpy(ptr, &value, sizeof(value));
	ptr += sizeof(value);
	*leftp -= sizeof(value);

	return (ptr);
}

unsigned char *
nvpair_pack_string(const nvpair_t *nvp, unsigned char *ptr, size_t *leftp)
{

	NVPAIR_ASSERT(nvp);
	PJDLOG_ASSERT(nvp->nvp_type == NV_TYPE_STRING);

	PJDLOG_ASSERT(*leftp >= nvp->nvp_datasize);
	memcpy(ptr, (const void *)nvp->nvp_data, nvp->nvp_datasize);
	ptr += nvp->nvp_datasize;
	*leftp -= nvp->nvp_datasize;

	return (ptr);
}

unsigned char *
nvpair_pack_nvlist_up(unsigned char *ptr, size_t *leftp)
{
	struct nvpair_header nvphdr;
	size_t namesize;
	const char *name = "";

	namesize = 1;
	nvphdr.nvph_type = NV_TYPE_NVLIST_UP;
	nvphdr.nvph_namesize = namesize;
	nvphdr.nvph_datasize = 0;
	nvphdr.nvph_nitems = 0;
	PJDLOG_ASSERT(*leftp >= sizeof(nvphdr));
	memcpy(ptr, &nvphdr, sizeof(nvphdr));
	ptr += sizeof(nvphdr);
	*leftp -= sizeof(nvphdr);

	PJDLOG_ASSERT(*leftp >= namesize);
	memcpy(ptr, name, namesize);
	ptr += namesize;
	*leftp -= namesize;

	return (ptr);
}

unsigned char *
nvpair_pack_nvlist_array_next(unsigned char *ptr, size_t *leftp)
{
	struct nvpair_header nvphdr;
	size_t namesize;
	const char *name = "";

	namesize = 1;
	nvphdr.nvph_type = NV_TYPE_NVLIST_ARRAY_NEXT;
	nvphdr.nvph_namesize = namesize;
	nvphdr.nvph_datasize = 0;
	nvphdr.nvph_nitems = 0;
	PJDLOG_ASSERT(*leftp >= sizeof(nvphdr));
	memcpy(ptr, &nvphdr, sizeof(nvphdr));
	ptr += sizeof(nvphdr);
	*leftp -= sizeof(nvphdr);

	PJDLOG_ASSERT(*leftp >= namesize);
	memcpy(ptr, name, namesize);
	ptr += namesize;
	*leftp -= namesize;

	return (ptr);
}

#ifndef _KERNEL
unsigned char *
nvpair_pack_descriptor(const nvpair_t *nvp, unsigned char *ptr, int64_t *fdidxp,
    size_t *leftp)
{
	int64_t value;

	NVPAIR_ASSERT(nvp);
	PJDLOG_ASSERT(nvp->nvp_type == NV_TYPE_DESCRIPTOR);

	value = (int64_t)nvp->nvp_data;
	if (value != -1) {
		/*
		 * If there is a real descriptor here, we change its number
		 * to position in the array of descriptors send via control
		 * message.
		 */
		PJDLOG_ASSERT(fdidxp != NULL);

		value = *fdidxp;
		(*fdidxp)++;
	}

	PJDLOG_ASSERT(*leftp >= sizeof(value));
	memcpy(ptr, &value, sizeof(value));
	ptr += sizeof(value);
	*leftp -= sizeof(value);

	return (ptr);
}
#endif

unsigned char *
nvpair_pack_binary(const nvpair_t *nvp, unsigned char *ptr, size_t *leftp)
{

	NVPAIR_ASSERT(nvp);
	PJDLOG_ASSERT(nvp->nvp_type == NV_TYPE_BINARY);

	PJDLOG_ASSERT(*leftp >= nvp->nvp_datasize);
	memcpy(ptr, (const void *)nvp->nvp_data, nvp->nvp_datasize);
	ptr += nvp->nvp_datasize;
	*leftp -= nvp->nvp_datasize;

	return (ptr);
}

unsigned char *
nvpair_pack_bool_array(const nvpair_t *nvp, unsigned char *ptr, size_t *leftp)
{

	NVPAIR_ASSERT(nvp);
	PJDLOG_ASSERT(nvp->nvp_type == NV_TYPE_BOOL_ARRAY);
	PJDLOG_ASSERT(*leftp >= nvp->nvp_datasize);

	memcpy(ptr, (const void *)(intptr_t)nvp->nvp_data, nvp->nvp_datasize);
	ptr += nvp->nvp_datasize;
	*leftp -= nvp->nvp_datasize;

	return (ptr);
}

unsigned char *
nvpair_pack_number_array(const nvpair_t *nvp, unsigned char *ptr, size_t *leftp)
{

	NVPAIR_ASSERT(nvp);
	PJDLOG_ASSERT(nvp->nvp_type == NV_TYPE_NUMBER_ARRAY);
	PJDLOG_ASSERT(*leftp >= nvp->nvp_datasize);

	memcpy(ptr, (const void *)(intptr_t)nvp->nvp_data, nvp->nvp_datasize);
	ptr += nvp->nvp_datasize;
	*leftp -= nvp->nvp_datasize;

	return (ptr);
}

unsigned char *
nvpair_pack_string_array(const nvpair_t *nvp, unsigned char *ptr, size_t *leftp)
{
	unsigned int ii;
	size_t size, len;
	const char * const *array;

	NVPAIR_ASSERT(nvp);
	PJDLOG_ASSERT(nvp->nvp_type == NV_TYPE_STRING_ARRAY);
	PJDLOG_ASSERT(*leftp >= nvp->nvp_datasize);

	size = 0;
	array = nvpair_get_string_array(nvp, NULL);
	PJDLOG_ASSERT(array != NULL);

	for (ii = 0; ii < nvp->nvp_nitems; ii++) {
		len = strlen(array[ii]) + 1;
		PJDLOG_ASSERT(*leftp >= len);

		memcpy(ptr, (const void *)array[ii], len);
		size += len;
		ptr += len;
		*leftp -= len;
	}

	PJDLOG_ASSERT(size == nvp->nvp_datasize);

	return (ptr);
}

#ifndef _KERNEL
unsigned char *
nvpair_pack_descriptor_array(const nvpair_t *nvp, unsigned char *ptr,
    int64_t *fdidxp, size_t *leftp)
{
	int64_t value;
	const int *array;
	unsigned int ii;

	NVPAIR_ASSERT(nvp);
	PJDLOG_ASSERT(nvp->nvp_type == NV_TYPE_DESCRIPTOR_ARRAY);
	PJDLOG_ASSERT(*leftp >= nvp->nvp_datasize);

	array = nvpair_get_descriptor_array(nvp, NULL);
	PJDLOG_ASSERT(array != NULL);

	for (ii = 0; ii < nvp->nvp_nitems; ii++) {
		PJDLOG_ASSERT(*leftp >= sizeof(value));

		value = array[ii];
		if (value != -1) {
			/*
			 * If there is a real descriptor here, we change its
			 * number to position in the array of descriptors send
			 * via control message.
			 */
			PJDLOG_ASSERT(fdidxp != NULL);

			value = *fdidxp;
			(*fdidxp)++;
		}
		memcpy(ptr, &value, sizeof(value));
		ptr += sizeof(value);
		*leftp -= sizeof(value);
	}

	return (ptr);
}
#endif

void
nvpair_init_datasize(nvpair_t *nvp)
{

	NVPAIR_ASSERT(nvp);

	if (nvp->nvp_type == NV_TYPE_NVLIST) {
		if (nvp->nvp_data == 0) {
			nvp->nvp_datasize = 0;
		} else {
			nvp->nvp_datasize =
			    nvlist_size((const nvlist_t *)nvp->nvp_data);
		}
	}
}

const unsigned char *
nvpair_unpack_header(bool isbe, nvpair_t *nvp, const unsigned char *ptr,
    size_t *leftp)
{
	struct nvpair_header nvphdr;

	if (*leftp < sizeof(nvphdr))
		goto fail;

	memcpy(&nvphdr, ptr, sizeof(nvphdr));
	ptr += sizeof(nvphdr);
	*leftp -= sizeof(nvphdr);

#if NV_TYPE_FIRST > 0
	if (nvphdr.nvph_type < NV_TYPE_FIRST)
		goto fail;
#endif
	if (nvphdr.nvph_type > NV_TYPE_LAST &&
	    nvphdr.nvph_type != NV_TYPE_NVLIST_UP &&
	    nvphdr.nvph_type != NV_TYPE_NVLIST_ARRAY_NEXT) {
		goto fail;
	}

#if BYTE_ORDER == BIG_ENDIAN
	if (!isbe) {
		nvphdr.nvph_namesize = le16toh(nvphdr.nvph_namesize);
		nvphdr.nvph_datasize = le64toh(nvphdr.nvph_datasize);
	}
#else
	if (isbe) {
		nvphdr.nvph_namesize = be16toh(nvphdr.nvph_namesize);
		nvphdr.nvph_datasize = be64toh(nvphdr.nvph_datasize);
	}
#endif

	if (nvphdr.nvph_namesize > NV_NAME_MAX)
		goto fail;
	if (*leftp < nvphdr.nvph_namesize)
		goto fail;
	if (nvphdr.nvph_namesize < 1)
		goto fail;
	if (strnlen((const char *)ptr, nvphdr.nvph_namesize) !=
	    (size_t)(nvphdr.nvph_namesize - 1)) {
		goto fail;
	}

	memcpy(nvp->nvp_name, ptr, nvphdr.nvph_namesize);
	ptr += nvphdr.nvph_namesize;
	*leftp -= nvphdr.nvph_namesize;

	if (*leftp < nvphdr.nvph_datasize)
		goto fail;

	nvp->nvp_type = nvphdr.nvph_type;
	nvp->nvp_data = 0;
	nvp->nvp_datasize = nvphdr.nvph_datasize;
	nvp->nvp_nitems = nvphdr.nvph_nitems;

	return (ptr);
fail:
	ERRNO_SET(EINVAL);
	return (NULL);
}

const unsigned char *
nvpair_unpack_null(bool isbe __unused, nvpair_t *nvp, const unsigned char *ptr,
    size_t *leftp __unused)
{

	PJDLOG_ASSERT(nvp->nvp_type == NV_TYPE_NULL);

	if (nvp->nvp_datasize != 0) {
		ERRNO_SET(EINVAL);
		return (NULL);
	}

	return (ptr);
}

const unsigned char *
nvpair_unpack_bool(bool isbe __unused, nvpair_t *nvp, const unsigned char *ptr,
    size_t *leftp)
{
	uint8_t value;

	PJDLOG_ASSERT(nvp->nvp_type == NV_TYPE_BOOL);

	if (nvp->nvp_datasize != sizeof(value)) {
		ERRNO_SET(EINVAL);
		return (NULL);
	}
	if (*leftp < sizeof(value)) {
		ERRNO_SET(EINVAL);
		return (NULL);
	}

	memcpy(&value, ptr, sizeof(value));
	ptr += sizeof(value);
	*leftp -= sizeof(value);

	if (value != 0 && value != 1) {
		ERRNO_SET(EINVAL);
		return (NULL);
	}

	nvp->nvp_data = (uintptr_t)value;

	return (ptr);
}

const unsigned char *
nvpair_unpack_number(bool isbe, nvpair_t *nvp, const unsigned char *ptr,
     size_t *leftp)
{

	PJDLOG_ASSERT(nvp->nvp_type == NV_TYPE_NUMBER);

	if (nvp->nvp_datasize != sizeof(uint64_t)) {
		ERRNO_SET(EINVAL);
		return (NULL);
	}
	if (*leftp < sizeof(uint64_t)) {
		ERRNO_SET(EINVAL);
		return (NULL);
	}

	if (isbe)
		nvp->nvp_data = (uintptr_t)be64dec(ptr);
	else
		nvp->nvp_data = (uintptr_t)le64dec(ptr);

	ptr += sizeof(uint64_t);
	*leftp -= sizeof(uint64_t);

	return (ptr);
}

const unsigned char *
nvpair_unpack_string(bool isbe __unused, nvpair_t *nvp,
    const unsigned char *ptr, size_t *leftp)
{

	PJDLOG_ASSERT(nvp->nvp_type == NV_TYPE_STRING);

	if (*leftp < nvp->nvp_datasize || nvp->nvp_datasize == 0) {
		ERRNO_SET(EINVAL);
		return (NULL);
	}

	if (strnlen((const char *)ptr, nvp->nvp_datasize) !=
	    nvp->nvp_datasize - 1) {
		ERRNO_SET(EINVAL);
		return (NULL);
	}

	nvp->nvp_data = (uintptr_t)nv_strdup((const char *)ptr);
	if (nvp->nvp_data == 0)
		return (NULL);

	ptr += nvp->nvp_datasize;
	*leftp -= nvp->nvp_datasize;

	return (ptr);
}

const unsigned char *
nvpair_unpack_nvlist(bool isbe __unused, nvpair_t *nvp,
    const unsigned char *ptr, size_t *leftp, size_t nfds, nvlist_t **child)
{
	nvlist_t *value;

	PJDLOG_ASSERT(nvp->nvp_type == NV_TYPE_NVLIST);

	if (*leftp < nvp->nvp_datasize || nvp->nvp_datasize == 0) {
		ERRNO_SET(EINVAL);
		return (NULL);
	}

	value = nvlist_create(0);
	if (value == NULL)
		return (NULL);

	ptr = nvlist_unpack_header(value, ptr, nfds, NULL, leftp);
	if (ptr == NULL)
		return (NULL);

	nvp->nvp_data = (uintptr_t)value;
	*child = value;

	return (ptr);
}

#ifndef _KERNEL
const unsigned char *
nvpair_unpack_descriptor(bool isbe, nvpair_t *nvp, const unsigned char *ptr,
    size_t *leftp, const int *fds, size_t nfds)
{
	int64_t idx;

	PJDLOG_ASSERT(nvp->nvp_type == NV_TYPE_DESCRIPTOR);

	if (nvp->nvp_datasize != sizeof(idx)) {
		ERRNO_SET(EINVAL);
		return (NULL);
	}
	if (*leftp < sizeof(idx)) {
		ERRNO_SET(EINVAL);
		return (NULL);
	}

	if (isbe)
		idx = be64dec(ptr);
	else
		idx = le64dec(ptr);

	if (idx < 0) {
		ERRNO_SET(EINVAL);
		return (NULL);
	}

	if ((size_t)idx >= nfds) {
		ERRNO_SET(EINVAL);
		return (NULL);
	}

	nvp->nvp_data = (uintptr_t)fds[idx];

	ptr += sizeof(idx);
	*leftp -= sizeof(idx);

	return (ptr);
}
#endif

const unsigned char *
nvpair_unpack_binary(bool isbe __unused, nvpair_t *nvp,
    const unsigned char *ptr, size_t *leftp)
{
	void *value;

	PJDLOG_ASSERT(nvp->nvp_type == NV_TYPE_BINARY);

	if (*leftp < nvp->nvp_datasize || nvp->nvp_datasize == 0) {
		ERRNO_SET(EINVAL);
		return (NULL);
	}

	value = nv_malloc(nvp->nvp_datasize);
	if (value == NULL)
		return (NULL);

	memcpy(value, ptr, nvp->nvp_datasize);
	ptr += nvp->nvp_datasize;
	*leftp -= nvp->nvp_datasize;

	nvp->nvp_data = (uintptr_t)value;

	return (ptr);
}

const unsigned char *
nvpair_unpack_bool_array(bool isbe __unused, nvpair_t *nvp,
    const unsigned char *ptr, size_t *leftp)
{
	uint8_t *value;
	size_t size;
	unsigned int i;

	PJDLOG_ASSERT(nvp->nvp_type == NV_TYPE_BOOL_ARRAY);

	size = sizeof(*value) * nvp->nvp_nitems;
	if (nvp->nvp_datasize != size || *leftp < size ||
	    nvp->nvp_nitems == 0 || size < nvp->nvp_nitems) {
		ERRNO_SET(EINVAL);
		return (NULL);
	}

	value = nv_malloc(size);
	if (value == NULL)
		return (NULL);

	for (i = 0; i < nvp->nvp_nitems; i++) {
		value[i] = *(const uint8_t *)ptr;

		ptr += sizeof(*value);
		*leftp -= sizeof(*value);
	}

	nvp->nvp_data = (uint64_t)(uintptr_t)value;

	return (ptr);
}

const unsigned char *
nvpair_unpack_number_array(bool isbe, nvpair_t *nvp, const unsigned char *ptr,
     size_t *leftp)
{
	uint64_t *value;
	size_t size;
	unsigned int i;

	PJDLOG_ASSERT(nvp->nvp_type == NV_TYPE_NUMBER_ARRAY);

	size = sizeof(*value) * nvp->nvp_nitems;
	if (nvp->nvp_datasize != size || *leftp < size ||
	    nvp->nvp_nitems == 0 || size < nvp->nvp_nitems) {
		ERRNO_SET(EINVAL);
		return (NULL);
	}

	value = nv_malloc(size);
	if (value == NULL)
		return (NULL);

	for (i = 0; i < nvp->nvp_nitems; i++) {
		if (isbe)
			value[i] = be64dec(ptr);
		else
			value[i] = le64dec(ptr);

		ptr += sizeof(*value);
		*leftp -= sizeof(*value);
	}

	nvp->nvp_data = (uint64_t)(uintptr_t)value;

	return (ptr);
}

const unsigned char *
nvpair_unpack_string_array(bool isbe __unused, nvpair_t *nvp,
    const unsigned char *ptr, size_t *leftp)
{
	ssize_t size;
	size_t len;
	const char *tmp;
	char **value;
	unsigned int ii, j;

	PJDLOG_ASSERT(nvp->nvp_type == NV_TYPE_STRING_ARRAY);

	if (*leftp < nvp->nvp_datasize || nvp->nvp_datasize == 0 ||
	    nvp->nvp_nitems == 0) {
		ERRNO_SET(EINVAL);
		return (NULL);
	}

	size = nvp->nvp_datasize;
	tmp = (const char *)ptr;
	for (ii = 0; ii < nvp->nvp_nitems; ii++) {
		len = strnlen(tmp, size - 1) + 1;
		size -= len;
		if (size < 0) {
			ERRNO_SET(EINVAL);
			return (NULL);
		}
		tmp += len;
	}
	if (size != 0) {
		ERRNO_SET(EINVAL);
		return (NULL);
	}

	value = nv_malloc(sizeof(*value) * nvp->nvp_nitems);
	if (value == NULL)
		return (NULL);

	for (ii = 0; ii < nvp->nvp_nitems; ii++) {
		value[ii] = nv_strdup((const char *)ptr);
		if (value[ii] == NULL)
			goto out;
		len = strlen(value[ii]) + 1;
		ptr += len;
		*leftp -= len;
	}
	nvp->nvp_data = (uint64_t)(uintptr_t)value;

	return (ptr);
out:
	for (j = 0; j < ii; j++)
		nv_free(value[j]);
	nv_free(value);
	return (NULL);
}

#ifndef _KERNEL
const unsigned char *
nvpair_unpack_descriptor_array(bool isbe, nvpair_t *nvp,
    const unsigned char *ptr, size_t *leftp, const int *fds, size_t nfds)
{
	int64_t idx;
	size_t size;
	unsigned int ii;
	int *array;

	PJDLOG_ASSERT(nvp->nvp_type == NV_TYPE_DESCRIPTOR_ARRAY);

	size = sizeof(idx) * nvp->nvp_nitems;
	if (nvp->nvp_datasize != size || *leftp < size ||
	    nvp->nvp_nitems == 0 || size < nvp->nvp_nitems) {
		ERRNO_SET(EINVAL);
		return (NULL);
	}

	array = (int *)nv_malloc(size);
	if (array == NULL)
		return (NULL);

	for (ii = 0; ii < nvp->nvp_nitems; ii++) {
		if (isbe)
			idx = be64dec(ptr);
		else
			idx = le64dec(ptr);

		if (idx < 0) {
			ERRNO_SET(EINVAL);
			nv_free(array);
			return (NULL);
		}

		if ((size_t)idx >= nfds) {
			ERRNO_SET(EINVAL);
			nv_free(array);
			return (NULL);
		}

		array[ii] = (uint64_t)fds[idx];

		ptr += sizeof(idx);
		*leftp -= sizeof(idx);
	}

	nvp->nvp_data = (uint64_t)(uintptr_t)array;

	return (ptr);
}
#endif

const unsigned char *
nvpair_unpack_nvlist_array(bool isbe __unused, nvpair_t *nvp,
    const unsigned char *ptr, size_t *leftp, nvlist_t **firstel)
{
	nvlist_t **value;
	nvpair_t *tmpnvp;
	unsigned int ii, j;
	size_t sizeup;

	PJDLOG_ASSERT(nvp->nvp_type == NV_TYPE_NVLIST_ARRAY);

	sizeup = sizeof(struct nvpair_header) * nvp->nvp_nitems;
	if (nvp->nvp_nitems == 0 || sizeup < nvp->nvp_nitems ||
	    sizeup > *leftp) {
		ERRNO_SET(EINVAL);
		return (NULL);
	}

	value = nv_malloc(nvp->nvp_nitems * sizeof(*value));
	if (value == NULL)
		return (NULL);

	for (ii = 0; ii < nvp->nvp_nitems; ii++) {
		value[ii] = nvlist_create(0);
		if (value[ii] == NULL)
			goto fail;
		if (ii > 0) {
			tmpnvp = nvpair_allocv(" ", NV_TYPE_NVLIST,
			    (uint64_t)(uintptr_t)value[ii], 0, 0);
			if (tmpnvp == NULL)
				goto fail;
			nvlist_set_array_next(value[ii - 1], tmpnvp);
		}
	}
	nvlist_set_flags(value[nvp->nvp_nitems - 1], NV_FLAG_IN_ARRAY);

	nvp->nvp_data = (uint64_t)(uintptr_t)value;
	*firstel = value[0];

	return (ptr);
fail:
	ERRNO_SAVE();
	for (j = 0; j < ii; j++)
		nvlist_destroy(value[j]);
	nv_free(value);
	ERRNO_RESTORE();

	return (NULL);
}

const unsigned char *
nvpair_unpack(bool isbe, const unsigned char *ptr, size_t *leftp,
    nvpair_t **nvpp)
{
	nvpair_t *nvp, *tmp;

	nvp = nv_calloc(1, sizeof(*nvp) + NV_NAME_MAX);
	if (nvp == NULL)
		return (NULL);
	nvp->nvp_name = (char *)(nvp + 1);

	ptr = nvpair_unpack_header(isbe, nvp, ptr, leftp);
	if (ptr == NULL)
		goto fail;
	tmp = nv_realloc(nvp, sizeof(*nvp) + strlen(nvp->nvp_name) + 1);
	if (tmp == NULL)
		goto fail;
	nvp = tmp;

	/* Update nvp_name after realloc(). */
	nvp->nvp_name = (char *)(nvp + 1);
	nvp->nvp_data = 0x00;
	nvp->nvp_magic = NVPAIR_MAGIC;
	*nvpp = nvp;
	return (ptr);
fail:
	nv_free(nvp);
	return (NULL);
}

int
nvpair_type(const nvpair_t *nvp)
{

	NVPAIR_ASSERT(nvp);

	return (nvp->nvp_type);
}

const char *
nvpair_name(const nvpair_t *nvp)
{

	NVPAIR_ASSERT(nvp);

	return (nvp->nvp_name);
}

nvpair_t *
nvpair_create_stringf(const char *name, const char *valuefmt, ...)
{
	va_list valueap;
	nvpair_t *nvp;

	va_start(valueap, valuefmt);
	nvp = nvpair_create_stringv(name, valuefmt, valueap);
	va_end(valueap);

	return (nvp);
}

nvpair_t *
nvpair_create_stringv(const char *name, const char *valuefmt, va_list valueap)
{
	nvpair_t *nvp;
	char *str;
	int len;

	len = nv_vasprintf(&str, valuefmt, valueap);
	if (len < 0)
		return (NULL);
	nvp = nvpair_create_string(name, str);
	if (nvp == NULL)
		nv_free(str);
	return (nvp);
}

nvpair_t *
nvpair_create_null(const char *name)
{

	return (nvpair_allocv(name, NV_TYPE_NULL, 0, 0, 0));
}

nvpair_t *
nvpair_create_bool(const char *name, bool value)
{

	return (nvpair_allocv(name, NV_TYPE_BOOL, value ? 1 : 0,
	    sizeof(uint8_t), 0));
}

nvpair_t *
nvpair_create_number(const char *name, uint64_t value)
{

	return (nvpair_allocv(name, NV_TYPE_NUMBER, (uintptr_t)value,
	    sizeof(value), 0));
}

nvpair_t *
nvpair_create_string(const char *name, const char *value)
{
	nvpair_t *nvp;
	size_t size;
	char *data;

	if (value == NULL) {
		ERRNO_SET(EINVAL);
		return (NULL);
	}

	data = nv_strdup(value);
	if (data == NULL)
		return (NULL);
	size = strlen(value) + 1;

	nvp = nvpair_allocv(name, NV_TYPE_STRING, (uintptr_t)data,
	    size, 0);
	if (nvp == NULL)
		nv_free(data);

	return (nvp);
}

nvpair_t *
nvpair_create_nvlist(const char *name, const nvlist_t *value)
{
	nvlist_t *nvl;
	nvpair_t *nvp;

	if (value == NULL) {
		ERRNO_SET(EINVAL);
		return (NULL);
	}

	nvl = nvlist_clone(value);
	if (nvl == NULL)
		return (NULL);

	nvp = nvpair_allocv(name, NV_TYPE_NVLIST, (uintptr_t)nvl, 0, 0);
	if (nvp == NULL)
		nvlist_destroy(nvl);
	else
		nvlist_set_parent(nvl, nvp);

	return (nvp);
}

#ifndef _KERNEL
nvpair_t *
nvpair_create_descriptor(const char *name, int value)
{
	nvpair_t *nvp;

	if (value < 0 || !fd_is_valid(value)) {
		ERRNO_SET(EBADF);
		return (NULL);
	}

	value = fcntl(value, F_DUPFD_CLOEXEC, 0);
	if (value < 0)
		return (NULL);

	nvp = nvpair_allocv(name, NV_TYPE_DESCRIPTOR, (uintptr_t)value,
	    sizeof(int64_t), 0);
	if (nvp == NULL) {
		ERRNO_SAVE();
		close(value);
		ERRNO_RESTORE();
	}

	return (nvp);
}
#endif

nvpair_t *
nvpair_create_binary(const char *name, const void *value, size_t size)
{
	nvpair_t *nvp;
	void *data;

	if (value == NULL || size == 0) {
		ERRNO_SET(EINVAL);
		return (NULL);
	}

	data = nv_malloc(size);
	if (data == NULL)
		return (NULL);
	memcpy(data, value, size);

	nvp = nvpair_allocv(name, NV_TYPE_BINARY, (uintptr_t)data,
	    size, 0);
	if (nvp == NULL)
		nv_free(data);

	return (nvp);
}

nvpair_t *
nvpair_create_bool_array(const char *name, const bool *value, size_t nitems)
{
	nvpair_t *nvp;
	size_t size;
	void *data;

	if (value == NULL || nitems == 0) {
		ERRNO_SET(EINVAL);
		return (NULL);
	}

	size = sizeof(value[0]) * nitems;
	data = nv_malloc(size);
	if (data == NULL)
		return (NULL);

	memcpy(data, value, size);
	nvp = nvpair_allocv(name, NV_TYPE_BOOL_ARRAY, (uint64_t)(uintptr_t)data,
	    size, nitems);
	if (nvp == NULL) {
		ERRNO_SAVE();
		nv_free(data);
		ERRNO_RESTORE();
	}

	return (nvp);
}

nvpair_t *
nvpair_create_number_array(const char *name, const uint64_t *value,
    size_t nitems)
{
	nvpair_t *nvp;
	size_t size;
	void *data;

	if (value == NULL || nitems == 0) {
		ERRNO_SET(EINVAL);
		return (NULL);
	}

	size = sizeof(value[0]) * nitems;
	data = nv_malloc(size);
	if (data == NULL)
		return (NULL);

	memcpy(data, value, size);
	nvp = nvpair_allocv(name, NV_TYPE_NUMBER_ARRAY,
	    (uint64_t)(uintptr_t)data, size, nitems);
	if (nvp == NULL) {
		ERRNO_SAVE();
		nv_free(data);
		ERRNO_RESTORE();
	}

	return (nvp);
}

nvpair_t *
nvpair_create_string_array(const char *name, const char * const *value,
    size_t nitems)
{
	nvpair_t *nvp;
	unsigned int ii;
	size_t datasize, size;
	char **data;

	if (value == NULL || nitems == 0) {
		ERRNO_SET(EINVAL);
		return (NULL);
	}

	nvp = NULL;
	datasize = 0;
	data = nv_malloc(sizeof(value[0]) * nitems);
	if (data == NULL)
		return (NULL);

	for (ii = 0; ii < nitems; ii++) {
		if (value[ii] == NULL) {
			ERRNO_SET(EINVAL);
			goto fail;
		}

		size = strlen(value[ii]) + 1;
		datasize += size;
		data[ii] = nv_strdup(value[ii]);
		if (data[ii] == NULL)
			goto fail;
	}
	nvp = nvpair_allocv(name, NV_TYPE_STRING_ARRAY,
	    (uint64_t)(uintptr_t)data, datasize, nitems);

fail:
	if (nvp == NULL) {
		ERRNO_SAVE();
		for (; ii > 0; ii--)
			nv_free(data[ii - 1]);
		nv_free(data);
		ERRNO_RESTORE();
	}

	return (nvp);
}

nvpair_t *
nvpair_create_nvlist_array(const char *name, const nvlist_t * const *value,
    size_t nitems)
{
	unsigned int ii;
	nvlist_t **nvls;
	nvpair_t *parent;
	int flags;

	nvls = NULL;

	if (value == NULL || nitems == 0) {
		ERRNO_SET(EINVAL);
		return (NULL);
	}

	nvls = nv_malloc(sizeof(value[0]) * nitems);
	if (nvls == NULL)
		return (NULL);

	for (ii = 0; ii < nitems; ii++) {
		if (value[ii] == NULL) {
			ERRNO_SET(EINVAL);
			goto fail;
		}

		nvls[ii] = nvlist_clone(value[ii]);
		if (nvls[ii] == NULL)
			goto fail;

		if (ii > 0) {
			nvpair_t *nvp;

			nvp = nvpair_allocv(" ", NV_TYPE_NVLIST,
			    (uint64_t)(uintptr_t)nvls[ii], 0, 0);
			if (nvp == NULL) {
				ERRNO_SAVE();
				nvlist_destroy(nvls[ii]);
				ERRNO_RESTORE();
				goto fail;
			}
			nvlist_set_array_next(nvls[ii - 1], nvp);
		}
	}
	flags = nvlist_flags(nvls[nitems - 1]) | NV_FLAG_IN_ARRAY;
	nvlist_set_flags(nvls[nitems - 1], flags);

	parent = nvpair_allocv(name, NV_TYPE_NVLIST_ARRAY,
	    (uint64_t)(uintptr_t)nvls, 0, nitems);
	if (parent == NULL)
		goto fail;

	for (ii = 0; ii < nitems; ii++)
		nvlist_set_parent(nvls[ii], parent);

	return (parent);

fail:
	ERRNO_SAVE();
	for (; ii > 0; ii--)
		nvlist_destroy(nvls[ii - 1]);
	nv_free(nvls);
	ERRNO_RESTORE();

	return (NULL);
}

#ifndef _KERNEL
nvpair_t *
nvpair_create_descriptor_array(const char *name, const int *value,
    size_t nitems)
{
	unsigned int ii;
	nvpair_t *nvp;
	int *fds;

	if (value == NULL) {
		ERRNO_SET(EINVAL);
		return (NULL);
	}

	nvp = NULL;

	fds = nv_malloc(sizeof(value[0]) * nitems);
	if (fds == NULL)
		return (NULL);
	for (ii = 0; ii < nitems; ii++) {
		if (value[ii] == -1) {
			fds[ii] = -1;
		} else {
			if (!fd_is_valid(value[ii])) {
				ERRNO_SET(EBADF);
				goto fail;
			}

			fds[ii] = fcntl(value[ii], F_DUPFD_CLOEXEC, 0);
			if (fds[ii] == -1)
				goto fail;
		}
	}

	nvp = nvpair_allocv(name, NV_TYPE_DESCRIPTOR_ARRAY,
	    (uint64_t)(uintptr_t)fds, sizeof(int64_t) * nitems, nitems);

fail:
	if (nvp == NULL) {
		ERRNO_SAVE();
		for (; ii > 0; ii--) {
			if (fds[ii - 1] != -1)
				close(fds[ii - 1]);
		}
		nv_free(fds);
		ERRNO_RESTORE();
	}

	return (nvp);
}
#endif

nvpair_t *
nvpair_move_string(const char *name, char *value)
{
	nvpair_t *nvp;

	if (value == NULL) {
		ERRNO_SET(EINVAL);
		return (NULL);
	}

	nvp = nvpair_allocv(name, NV_TYPE_STRING, (uintptr_t)value,
	    strlen(value) + 1, 0);
	if (nvp == NULL) {
		ERRNO_SAVE();
		nv_free(value);
		ERRNO_RESTORE();
	}

	return (nvp);
}

nvpair_t *
nvpair_move_nvlist(const char *name, nvlist_t *value)
{
	nvpair_t *nvp;

	if (value == NULL || nvlist_get_nvpair_parent(value) != NULL) {
		ERRNO_SET(EINVAL);
		return (NULL);
	}

	if (nvlist_error(value) != 0) {
		ERRNO_SET(nvlist_error(value));
		nvlist_destroy(value);
		return (NULL);
	}

	nvp = nvpair_allocv(name, NV_TYPE_NVLIST, (uintptr_t)value,
	    0, 0);
	if (nvp == NULL)
		nvlist_destroy(value);
	else
		nvlist_set_parent(value, nvp);

	return (nvp);
}

#ifndef _KERNEL
nvpair_t *
nvpair_move_descriptor(const char *name, int value)
{
	nvpair_t *nvp;

	if (value < 0 || !fd_is_valid(value)) {
		ERRNO_SET(EBADF);
		return (NULL);
	}

	nvp = nvpair_allocv(name, NV_TYPE_DESCRIPTOR, (uintptr_t)value,
	    sizeof(int64_t), 0);
	if (nvp == NULL) {
		ERRNO_SAVE();
		close(value);
		ERRNO_RESTORE();
	}

	return (nvp);
}
#endif

nvpair_t *
nvpair_move_binary(const char *name, void *value, size_t size)
{
	nvpair_t *nvp;

	if (value == NULL || size == 0) {
		ERRNO_SET(EINVAL);
		return (NULL);
	}

	nvp = nvpair_allocv(name, NV_TYPE_BINARY, (uintptr_t)value,
	    size, 0);
	if (nvp == NULL) {
		ERRNO_SAVE();
		nv_free(value);
		ERRNO_RESTORE();
	}

	return (nvp);
}

nvpair_t *
nvpair_move_bool_array(const char *name, bool *value, size_t nitems)
{
	nvpair_t *nvp;

	if (value == NULL || nitems == 0) {
		ERRNO_SET(EINVAL);
		return (NULL);
	}

	nvp = nvpair_allocv(name, NV_TYPE_BOOL_ARRAY,
	    (uintptr_t)value, sizeof(value[0]) * nitems, nitems);
	if (nvp == NULL) {
		ERRNO_SAVE();
		nv_free(value);
		ERRNO_RESTORE();
	}

	return (nvp);
}

nvpair_t *
nvpair_move_string_array(const char *name, char **value, size_t nitems)
{
	nvpair_t *nvp;
	size_t i, size;

	if (value == NULL || nitems == 0) {
		ERRNO_SET(EINVAL);
		return (NULL);
	}

	size = 0;
	for (i = 0; i < nitems; i++) {
		if (value[i] == NULL) {
			ERRNO_SET(EINVAL);
			return (NULL);
		}

		size += strlen(value[i]) + 1;
	}

	nvp = nvpair_allocv(name, NV_TYPE_STRING_ARRAY,
	    (uintptr_t)value, size, nitems);
	if (nvp == NULL) {
		ERRNO_SAVE();
		for (i = 0; i < nitems; i++)
			nv_free(value[i]);
		nv_free(value);
		ERRNO_RESTORE();
	}

	return (nvp);
}

nvpair_t *
nvpair_move_number_array(const char *name, uint64_t *value, size_t nitems)
{
	nvpair_t *nvp;

	if (value == NULL || nitems == 0) {
		ERRNO_SET(EINVAL);
		return (NULL);
	}

	nvp = nvpair_allocv(name, NV_TYPE_NUMBER_ARRAY,
	    (uintptr_t)value, sizeof(value[0]) * nitems, nitems);
	if (nvp == NULL) {
		ERRNO_SAVE();
		nv_free(value);
		ERRNO_RESTORE();
	}

	return (nvp);
}

nvpair_t *
nvpair_move_nvlist_array(const char *name, nvlist_t **value, size_t nitems)
{
	nvpair_t *parent;
	unsigned int ii;
	int flags;

	if (value == NULL || nitems == 0) {
		ERRNO_SET(EINVAL);
		return (NULL);
	}

	for (ii = 0; ii < nitems; ii++) {
		if (value == NULL || nvlist_error(value[ii]) != 0 ||
		    nvlist_get_pararr(value[ii], NULL) != NULL) {
			ERRNO_SET(EINVAL);
			goto fail;
		}
		if (ii > 0) {
			nvpair_t *nvp;

			nvp = nvpair_allocv(" ", NV_TYPE_NVLIST,
			    (uintptr_t)value[ii], 0, 0);
			if (nvp == NULL)
				goto fail;
			nvlist_set_array_next(value[ii - 1], nvp);
		}
	}
	flags = nvlist_flags(value[nitems - 1]) | NV_FLAG_IN_ARRAY;
	nvlist_set_flags(value[nitems - 1], flags);

<<<<<<< HEAD
	nvp = nvpair_allocv(name, NV_TYPE_NVLIST_ARRAY,
	    (uintptr_t)value, 0, nitems);
=======
	parent = nvpair_allocv(name, NV_TYPE_NVLIST_ARRAY,
	    (uint64_t)(uintptr_t)value, 0, nitems);
	if (parent == NULL)
		goto fail;

	for (ii = 0; ii < nitems; ii++)
		nvlist_set_parent(value[ii], parent);

	return (parent);
>>>>>>> 5b3c5744
fail:
	ERRNO_SAVE();
	for (ii = 0; ii < nitems; ii++) {
		if (value[ii] != NULL &&
		    nvlist_get_pararr(value[ii], NULL) != NULL) {
			nvlist_destroy(value[ii]);
		}
	}
	nv_free(value);
	ERRNO_RESTORE();

	return (NULL);
}

#ifndef _KERNEL
nvpair_t *
nvpair_move_descriptor_array(const char *name, int *value, size_t nitems)
{
	nvpair_t *nvp;
	size_t i;

	nvp = NULL;
	if (value == NULL || nitems == 0) {
		ERRNO_SET(EINVAL);
		return (NULL);
	}

	for (i = 0; i < nitems; i++) {
		if (value[i] != -1 && !fd_is_valid(value[i])) {
			ERRNO_SET(EBADF);
			goto fail;
		}
	}

	nvp = nvpair_allocv(name, NV_TYPE_DESCRIPTOR_ARRAY,
	    (uintptr_t)value, sizeof(value[0]) * nitems, nitems);

fail:
	if (nvp == NULL) {
		ERRNO_SAVE();
		for (i = 0; i < nitems; i++) {
			if (fd_is_valid(value[i]))
				close(value[i]);
		}
		nv_free(value);
		ERRNO_RESTORE();
	}

	return (nvp);
}
#endif

bool
nvpair_get_bool(const nvpair_t *nvp)
{

	NVPAIR_ASSERT(nvp);

	return (nvp->nvp_data == 1);
}

uint64_t
nvpair_get_number(const nvpair_t *nvp)
{

	NVPAIR_ASSERT(nvp);

	return ((uint64_t)nvp->nvp_data);
}

const char *
nvpair_get_string(const nvpair_t *nvp)
{

	NVPAIR_ASSERT(nvp);
	PJDLOG_ASSERT(nvp->nvp_type == NV_TYPE_STRING);

	return ((const char *)nvp->nvp_data);
}

const nvlist_t *
nvpair_get_nvlist(const nvpair_t *nvp)
{

	NVPAIR_ASSERT(nvp);
	PJDLOG_ASSERT(nvp->nvp_type == NV_TYPE_NVLIST);

	return ((const nvlist_t *)nvp->nvp_data);
}

#ifndef _KERNEL
int
nvpair_get_descriptor(const nvpair_t *nvp)
{

	NVPAIR_ASSERT(nvp);
	PJDLOG_ASSERT(nvp->nvp_type == NV_TYPE_DESCRIPTOR);

	return ((int)nvp->nvp_data);
}
#endif

const void *
nvpair_get_binary(const nvpair_t *nvp, size_t *sizep)
{

	NVPAIR_ASSERT(nvp);
	PJDLOG_ASSERT(nvp->nvp_type == NV_TYPE_BINARY);

	if (sizep != NULL)
		*sizep = nvp->nvp_datasize;

	return ((const void *)(intptr_t)nvp->nvp_data);
}

const bool *
nvpair_get_bool_array(const nvpair_t *nvp, size_t *nitems)
{

	NVPAIR_ASSERT(nvp);
	PJDLOG_ASSERT(nvp->nvp_type == NV_TYPE_BOOL_ARRAY);

	if (nitems != NULL)
		*nitems = nvp->nvp_nitems;

	return ((const bool *)(intptr_t)nvp->nvp_data);
}

const uint64_t *
nvpair_get_number_array(const nvpair_t *nvp, size_t *nitems)
{

	NVPAIR_ASSERT(nvp);
	PJDLOG_ASSERT(nvp->nvp_type == NV_TYPE_NUMBER_ARRAY);

	if (nitems != NULL)
		*nitems = nvp->nvp_nitems;

	return ((const uint64_t *)(intptr_t)nvp->nvp_data);
}

const char * const *
nvpair_get_string_array(const nvpair_t *nvp, size_t *nitems)
{

	NVPAIR_ASSERT(nvp);
	PJDLOG_ASSERT(nvp->nvp_type == NV_TYPE_STRING_ARRAY);

	if (nitems != NULL)
		*nitems = nvp->nvp_nitems;

	return ((const char * const *)(intptr_t)nvp->nvp_data);
}

const nvlist_t * const *
nvpair_get_nvlist_array(const nvpair_t *nvp, size_t *nitems)
{

	NVPAIR_ASSERT(nvp);
	PJDLOG_ASSERT(nvp->nvp_type == NV_TYPE_NVLIST_ARRAY);

	if (nitems != NULL)
		*nitems = nvp->nvp_nitems;

	return ((const nvlist_t * const *)((intptr_t)nvp->nvp_data));
}

#ifndef _KERNEL
const int *
nvpair_get_descriptor_array(const nvpair_t *nvp, size_t *nitems)
{

	NVPAIR_ASSERT(nvp);
	PJDLOG_ASSERT(nvp->nvp_type == NV_TYPE_DESCRIPTOR_ARRAY);

	if (nitems != NULL)
		*nitems = nvp->nvp_nitems;

	return ((const int *)(intptr_t)nvp->nvp_data);
}
#endif

void
nvpair_free(nvpair_t *nvp)
{
	size_t i;

	NVPAIR_ASSERT(nvp);
	PJDLOG_ASSERT(nvp->nvp_list == NULL);

	nvp->nvp_magic = 0;
	switch (nvp->nvp_type) {
#ifndef _KERNEL
	case NV_TYPE_DESCRIPTOR:
		close((int)nvp->nvp_data);
		break;
	case NV_TYPE_DESCRIPTOR_ARRAY:
		for (i = 0; i < nvp->nvp_nitems; i++)
			close(((int *)nvp->nvp_data)[i]);
		break;
#endif
	case NV_TYPE_NVLIST:
		nvlist_destroy((nvlist_t *)nvp->nvp_data);
		break;
	case NV_TYPE_STRING:
		nv_free((char *)nvp->nvp_data);
		break;
	case NV_TYPE_BINARY:
		nv_free((void *)nvp->nvp_data);
		break;
	case NV_TYPE_NVLIST_ARRAY:
		for (i = 0; i < nvp->nvp_nitems; i++) {
			nvlist_destroy(((nvlist_t **)nvp->nvp_data)[i]);
		}
		nv_free(((nvlist_t **)nvp->nvp_data));
		break;
	case NV_TYPE_NUMBER_ARRAY:
		nv_free((uint64_t *)nvp->nvp_data);
		break;
	case NV_TYPE_BOOL_ARRAY:
		nv_free((bool *)nvp->nvp_data);
		break;
	case NV_TYPE_STRING_ARRAY:
		for (i = 0; i < nvp->nvp_nitems; i++)
			nv_free(((char **)nvp->nvp_data)[i]);
		nv_free((char **)nvp->nvp_data);
		break;
	}
	nv_free(nvp);
}

void
nvpair_free_structure(nvpair_t *nvp)
{

	NVPAIR_ASSERT(nvp);
	PJDLOG_ASSERT(nvp->nvp_list == NULL);

	nvp->nvp_magic = 0;
	nv_free(nvp);
}

const char *
nvpair_type_string(int type)
{

	switch (type) {
	case NV_TYPE_NULL:
		return ("NULL");
	case NV_TYPE_BOOL:
		return ("BOOL");
	case NV_TYPE_NUMBER:
		return ("NUMBER");
	case NV_TYPE_STRING:
		return ("STRING");
	case NV_TYPE_NVLIST:
		return ("NVLIST");
	case NV_TYPE_DESCRIPTOR:
		return ("DESCRIPTOR");
	case NV_TYPE_BINARY:
		return ("BINARY");
	case NV_TYPE_BOOL_ARRAY:
		return ("BOOL ARRAY");
	case NV_TYPE_NUMBER_ARRAY:
		return ("NUMBER ARRAY");
	case NV_TYPE_STRING_ARRAY:
		return ("STRING ARRAY");
	case NV_TYPE_NVLIST_ARRAY:
		return ("NVLIST ARRAY");
	case NV_TYPE_DESCRIPTOR_ARRAY:
		return ("DESCRIPTOR ARRAY");
	default:
		return ("<UNKNOWN>");
	}
}
<|MERGE_RESOLUTION|>--- conflicted
+++ resolved
@@ -1717,12 +1717,8 @@
 	flags = nvlist_flags(value[nitems - 1]) | NV_FLAG_IN_ARRAY;
 	nvlist_set_flags(value[nitems - 1], flags);
 
-<<<<<<< HEAD
-	nvp = nvpair_allocv(name, NV_TYPE_NVLIST_ARRAY,
+	parent = nvpair_allocv(name, NV_TYPE_NVLIST_ARRAY,
 	    (uintptr_t)value, 0, nitems);
-=======
-	parent = nvpair_allocv(name, NV_TYPE_NVLIST_ARRAY,
-	    (uint64_t)(uintptr_t)value, 0, nitems);
 	if (parent == NULL)
 		goto fail;
 
@@ -1730,7 +1726,6 @@
 		nvlist_set_parent(value[ii], parent);
 
 	return (parent);
->>>>>>> 5b3c5744
 fail:
 	ERRNO_SAVE();
 	for (ii = 0; ii < nitems; ii++) {
