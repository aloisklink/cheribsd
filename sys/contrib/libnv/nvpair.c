--- conflicted
+++ resolved
@@ -2060,12 +2060,8 @@
 		break;
 	case NV_TYPE_DESCRIPTOR_ARRAY:
 		for (i = 0; i < nvp->nvp_nitems; i++)
-<<<<<<< HEAD
 			close(((int *)nvp->nvp_data)[i]);
-=======
-			close(((int *)(intptr_t)nvp->nvp_data)[i]);
 		nv_free((int *)(intptr_t)nvp->nvp_data);
->>>>>>> b426d2ed
 		break;
 #endif
 	case NV_TYPE_NVLIST:
