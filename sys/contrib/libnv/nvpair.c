/*-
 * Copyright (c) 2009-2013 The FreeBSD Foundation
 * Copyright (c) 2013-2015 Mariusz Zaborski <oshogbo@FreeBSD.org>
 * All rights reserved.
 *
 * This software was developed by Pawel Jakub Dawidek under sponsorship from
 * the FreeBSD Foundation.
 *
 * Redistribution and use in source and binary forms, with or without
 * modification, are permitted provided that the following conditions
 * are met:
 * 1. Redistributions of source code must retain the above copyright
 *    notice, this list of conditions and the following disclaimer.
 * 2. Redistributions in binary form must reproduce the above copyright
 *    notice, this list of conditions and the following disclaimer in the
 *    documentation and/or other materials provided with the distribution.
 *
 * THIS SOFTWARE IS PROVIDED BY THE AUTHORS AND CONTRIBUTORS ``AS IS'' AND
 * ANY EXPRESS OR IMPLIED WARRANTIES, INCLUDING, BUT NOT LIMITED TO, THE
 * IMPLIED WARRANTIES OF MERCHANTABILITY AND FITNESS FOR A PARTICULAR PURPOSE
 * ARE DISCLAIMED.  IN NO EVENT SHALL THE AUTHORS OR CONTRIBUTORS BE LIABLE
 * FOR ANY DIRECT, INDIRECT, INCIDENTAL, SPECIAL, EXEMPLARY, OR CONSEQUENTIAL
 * DAMAGES (INCLUDING, BUT NOT LIMITED TO, PROCUREMENT OF SUBSTITUTE GOODS
 * OR SERVICES; LOSS OF USE, DATA, OR PROFITS; OR BUSINESS INTERRUPTION)
 * HOWEVER CAUSED AND ON ANY THEORY OF LIABILITY, WHETHER IN CONTRACT, STRICT
 * LIABILITY, OR TORT (INCLUDING NEGLIGENCE OR OTHERWISE) ARISING IN ANY WAY
 * OUT OF THE USE OF THIS SOFTWARE, EVEN IF ADVISED OF THE POSSIBILITY OF
 * SUCH DAMAGE.
 */

#include <sys/cdefs.h>
__FBSDID("$FreeBSD$");

#include <sys/param.h>
#include <sys/endian.h>
#include <sys/queue.h>

#ifdef _KERNEL

#include <sys/errno.h>
#include <sys/lock.h>
#include <sys/malloc.h>
#include <sys/systm.h>

#include <machine/stdarg.h>

#else
#include <errno.h>
#include <fcntl.h>
#include <stdarg.h>
#include <stdbool.h>
#include <stdint.h>
#include <stdlib.h>
#include <string.h>
#include <unistd.h>

#include "common_impl.h"
#endif

#ifdef HAVE_PJDLOG
#include <pjdlog.h>
#endif

#include <sys/nv.h>

#include "nv_impl.h"
#include "nvlist_impl.h"
#include "nvpair_impl.h"

#ifndef	HAVE_PJDLOG
#ifdef _KERNEL
#define	PJDLOG_ASSERT(...)		MPASS(__VA_ARGS__)
#define	PJDLOG_RASSERT(expr, ...)	KASSERT(expr, (__VA_ARGS__))
#define	PJDLOG_ABORT(...)		panic(__VA_ARGS__)
#else
#include <assert.h>
#define	PJDLOG_ASSERT(...)		assert(__VA_ARGS__)
#define	PJDLOG_RASSERT(expr, ...)	assert(expr)
#define	PJDLOG_ABORT(...)		abort()
#endif
#endif

#define	NVPAIR_MAGIC	0x6e7670	/* "nvp" */
struct nvpair {
	int		 nvp_magic;
	char		*nvp_name;
	int		 nvp_type;
	uintptr_t	 nvp_data;
	size_t		 nvp_datasize;
	size_t		 nvp_nitems;	/* Used only for array types. */
	nvlist_t	*nvp_list;
	TAILQ_ENTRY(nvpair) nvp_next;
};

#define	NVPAIR_ASSERT(nvp)	do {					\
	PJDLOG_ASSERT((nvp) != NULL);					\
	PJDLOG_ASSERT((nvp)->nvp_magic == NVPAIR_MAGIC);		\
} while (0)

struct nvpair_header {
	uint8_t		nvph_type;
	uint16_t	nvph_namesize;
	uint64_t	nvph_datasize;
	uint64_t	nvph_nitems;
} __packed;


void
nvpair_assert(const nvpair_t *nvp)
{

	NVPAIR_ASSERT(nvp);
}

static nvpair_t *
nvpair_allocv(const char *name, int type, uintptr_t data, size_t datasize,
    size_t nitems)
{
	nvpair_t *nvp;
	size_t namelen;

	PJDLOG_ASSERT(type >= NV_TYPE_FIRST && type <= NV_TYPE_LAST);

	namelen = strlen(name);
	if (namelen >= NV_NAME_MAX) {
		ERRNO_SET(ENAMETOOLONG);
		return (NULL);
	}

	nvp = nv_calloc(1, sizeof(*nvp) + namelen + 1);
	if (nvp != NULL) {
		nvp->nvp_name = (char *)(nvp + 1);
		memcpy(nvp->nvp_name, name, namelen);
		nvp->nvp_name[namelen] = '\0';
		nvp->nvp_type = type;
		nvp->nvp_data = data;
		nvp->nvp_datasize = datasize;
		nvp->nvp_nitems = nitems;
		nvp->nvp_magic = NVPAIR_MAGIC;
	}

	return (nvp);
}

nvlist_t *
nvpair_nvlist(const nvpair_t *nvp)
{

	NVPAIR_ASSERT(nvp);

	return (nvp->nvp_list);
}

nvpair_t *
nvpair_next(const nvpair_t *nvp)
{

	NVPAIR_ASSERT(nvp);
	PJDLOG_ASSERT(nvp->nvp_list != NULL);

	return (TAILQ_NEXT(nvp, nvp_next));
}

nvpair_t *
nvpair_prev(const nvpair_t *nvp)
{

	NVPAIR_ASSERT(nvp);
	PJDLOG_ASSERT(nvp->nvp_list != NULL);

	return (TAILQ_PREV(nvp, nvl_head, nvp_next));
}

void
nvpair_insert(struct nvl_head *head, nvpair_t *nvp, nvlist_t *nvl)
{

	NVPAIR_ASSERT(nvp);
	PJDLOG_ASSERT(nvp->nvp_list == NULL);
	PJDLOG_ASSERT((nvlist_flags(nvl) & NV_FLAG_NO_UNIQUE) != 0 ||
	    !nvlist_exists(nvl, nvpair_name(nvp)));

	TAILQ_INSERT_TAIL(head, nvp, nvp_next);
	nvp->nvp_list = nvl;
}

static void
nvpair_remove_nvlist(nvpair_t *nvp)
{
	nvlist_t *nvl;

	/* XXX: DECONST is bad, mkay? */
	nvl = __DECONST(nvlist_t *, nvpair_get_nvlist(nvp));
	PJDLOG_ASSERT(nvl != NULL);
	nvlist_set_parent(nvl, NULL);
}

static void
nvpair_remove_nvlist_array(nvpair_t *nvp)
{
	nvlist_t **nvlarray;
	size_t count, i;

	/* XXX: DECONST is bad, mkay? */
	nvlarray = __DECONST(nvlist_t **,
	    nvpair_get_nvlist_array(nvp, &count));
	for (i = 0; i < count; i++)
		nvlist_set_array_next(nvlarray[i], NULL);
}

void
nvpair_remove(struct nvl_head *head, nvpair_t *nvp, const nvlist_t *nvl)
{

	NVPAIR_ASSERT(nvp);
	PJDLOG_ASSERT(nvp->nvp_list == nvl);

	if (nvpair_type(nvp) == NV_TYPE_NVLIST)
		nvpair_remove_nvlist(nvp);
	else if (nvpair_type(nvp) == NV_TYPE_NVLIST_ARRAY)
		nvpair_remove_nvlist_array(nvp);

	TAILQ_REMOVE(head, nvp, nvp_next);
	nvp->nvp_list = NULL;
}

nvpair_t *
nvpair_clone(const nvpair_t *nvp)
{
	nvpair_t *newnvp;
	const char *name;
	const void *data;
	size_t datasize;

	NVPAIR_ASSERT(nvp);

	name = nvpair_name(nvp);

	switch (nvpair_type(nvp)) {
	case NV_TYPE_NULL:
		newnvp = nvpair_create_null(name);
		break;
	case NV_TYPE_BOOL:
		newnvp = nvpair_create_bool(name, nvpair_get_bool(nvp));
		break;
	case NV_TYPE_NUMBER:
		newnvp = nvpair_create_number(name, nvpair_get_number(nvp));
		break;
	case NV_TYPE_STRING:
		newnvp = nvpair_create_string(name, nvpair_get_string(nvp));
		break;
	case NV_TYPE_NVLIST:
		newnvp = nvpair_create_nvlist(name, nvpair_get_nvlist(nvp));
		break;
	case NV_TYPE_BINARY:
		data = nvpair_get_binary(nvp, &datasize);
		newnvp = nvpair_create_binary(name, data, datasize);
		break;
	case NV_TYPE_BOOL_ARRAY:
		data = nvpair_get_bool_array(nvp, &datasize);
		newnvp = nvpair_create_bool_array(name, data, datasize);
		break;
	case NV_TYPE_NUMBER_ARRAY:
		data = nvpair_get_number_array(nvp, &datasize);
		newnvp = nvpair_create_number_array(name, data, datasize);
		break;
	case NV_TYPE_STRING_ARRAY:
		data = nvpair_get_string_array(nvp, &datasize);
		newnvp = nvpair_create_string_array(name, data, datasize);
		break;
	case NV_TYPE_NVLIST_ARRAY:
		data = nvpair_get_nvlist_array(nvp, &datasize);
		newnvp = nvpair_create_nvlist_array(name, data, datasize);
		break;
#ifndef _KERNEL
	case NV_TYPE_DESCRIPTOR:
		newnvp = nvpair_create_descriptor(name,
		    nvpair_get_descriptor(nvp));
		break;
	case NV_TYPE_DESCRIPTOR_ARRAY:
		data = nvpair_get_descriptor_array(nvp, &datasize);
		newnvp = nvpair_create_descriptor_array(name, data, datasize);
		break;
#endif
	default:
		PJDLOG_ABORT("Unknown type: %d.", nvpair_type(nvp));
	}

	return (newnvp);
}

size_t
nvpair_header_size(void)
{

	return (sizeof(struct nvpair_header));
}

size_t
nvpair_size(const nvpair_t *nvp)
{

	NVPAIR_ASSERT(nvp);

	return (nvp->nvp_datasize);
}

unsigned char *
nvpair_pack_header(const nvpair_t *nvp, unsigned char *ptr, size_t *leftp)
{
	struct nvpair_header nvphdr;
	size_t namesize;

	NVPAIR_ASSERT(nvp);

	nvphdr.nvph_type = nvp->nvp_type;
	namesize = strlen(nvp->nvp_name) + 1;
	PJDLOG_ASSERT(namesize > 0 && namesize <= UINT16_MAX);
	nvphdr.nvph_namesize = namesize;
	nvphdr.nvph_datasize = nvp->nvp_datasize;
	nvphdr.nvph_nitems = nvp->nvp_nitems;
	PJDLOG_ASSERT(*leftp >= sizeof(nvphdr));
	memcpy(ptr, &nvphdr, sizeof(nvphdr));
	ptr += sizeof(nvphdr);
	*leftp -= sizeof(nvphdr);

	PJDLOG_ASSERT(*leftp >= namesize);
	memcpy(ptr, nvp->nvp_name, namesize);
	ptr += namesize;
	*leftp -= namesize;

	return (ptr);
}

unsigned char *
nvpair_pack_null(const nvpair_t *nvp, unsigned char *ptr,
    size_t *leftp __unused)
{

	NVPAIR_ASSERT(nvp);
	PJDLOG_ASSERT(nvp->nvp_type == NV_TYPE_NULL);

	return (ptr);
}

unsigned char *
nvpair_pack_bool(const nvpair_t *nvp, unsigned char *ptr, size_t *leftp)
{
	uint8_t value;

	NVPAIR_ASSERT(nvp);
	PJDLOG_ASSERT(nvp->nvp_type == NV_TYPE_BOOL);

	value = (uint8_t)nvp->nvp_data;

	PJDLOG_ASSERT(*leftp >= sizeof(value));
	memcpy(ptr, &value, sizeof(value));
	ptr += sizeof(value);
	*leftp -= sizeof(value);

	return (ptr);
}

unsigned char *
nvpair_pack_number(const nvpair_t *nvp, unsigned char *ptr, size_t *leftp)
{
	uint64_t value;

	NVPAIR_ASSERT(nvp);
	PJDLOG_ASSERT(nvp->nvp_type == NV_TYPE_NUMBER);

	value = (uint64_t)nvp->nvp_data;

	PJDLOG_ASSERT(*leftp >= sizeof(value));
	memcpy(ptr, &value, sizeof(value));
	ptr += sizeof(value);
	*leftp -= sizeof(value);

	return (ptr);
}

unsigned char *
nvpair_pack_string(const nvpair_t *nvp, unsigned char *ptr, size_t *leftp)
{

	NVPAIR_ASSERT(nvp);
	PJDLOG_ASSERT(nvp->nvp_type == NV_TYPE_STRING);

	PJDLOG_ASSERT(*leftp >= nvp->nvp_datasize);
	memcpy(ptr, (const void *)nvp->nvp_data, nvp->nvp_datasize);
	ptr += nvp->nvp_datasize;
	*leftp -= nvp->nvp_datasize;

	return (ptr);
}

unsigned char *
nvpair_pack_nvlist_up(unsigned char *ptr, size_t *leftp)
{
	struct nvpair_header nvphdr;
	size_t namesize;
	const char *name = "";

	namesize = 1;
	nvphdr.nvph_type = NV_TYPE_NVLIST_UP;
	nvphdr.nvph_namesize = namesize;
	nvphdr.nvph_datasize = 0;
	nvphdr.nvph_nitems = 0;
	PJDLOG_ASSERT(*leftp >= sizeof(nvphdr));
	memcpy(ptr, &nvphdr, sizeof(nvphdr));
	ptr += sizeof(nvphdr);
	*leftp -= sizeof(nvphdr);

	PJDLOG_ASSERT(*leftp >= namesize);
	memcpy(ptr, name, namesize);
	ptr += namesize;
	*leftp -= namesize;

	return (ptr);
}

unsigned char *
nvpair_pack_nvlist_array_next(unsigned char *ptr, size_t *leftp)
{
	struct nvpair_header nvphdr;
	size_t namesize;
	const char *name = "";

	namesize = 1;
	nvphdr.nvph_type = NV_TYPE_NVLIST_ARRAY_NEXT;
	nvphdr.nvph_namesize = namesize;
	nvphdr.nvph_datasize = 0;
	nvphdr.nvph_nitems = 0;
	PJDLOG_ASSERT(*leftp >= sizeof(nvphdr));
	memcpy(ptr, &nvphdr, sizeof(nvphdr));
	ptr += sizeof(nvphdr);
	*leftp -= sizeof(nvphdr);

	PJDLOG_ASSERT(*leftp >= namesize);
	memcpy(ptr, name, namesize);
	ptr += namesize;
	*leftp -= namesize;

	return (ptr);
}

#ifndef _KERNEL
unsigned char *
nvpair_pack_descriptor(const nvpair_t *nvp, unsigned char *ptr, int64_t *fdidxp,
    size_t *leftp)
{
	int64_t value;

	NVPAIR_ASSERT(nvp);
	PJDLOG_ASSERT(nvp->nvp_type == NV_TYPE_DESCRIPTOR);

	value = (int64_t)nvp->nvp_data;
	if (value != -1) {
		/*
		 * If there is a real descriptor here, we change its number
		 * to position in the array of descriptors send via control
		 * message.
		 */
		PJDLOG_ASSERT(fdidxp != NULL);

		value = *fdidxp;
		(*fdidxp)++;
	}

	PJDLOG_ASSERT(*leftp >= sizeof(value));
	memcpy(ptr, &value, sizeof(value));
	ptr += sizeof(value);
	*leftp -= sizeof(value);

	return (ptr);
}
#endif

unsigned char *
nvpair_pack_binary(const nvpair_t *nvp, unsigned char *ptr, size_t *leftp)
{

	NVPAIR_ASSERT(nvp);
	PJDLOG_ASSERT(nvp->nvp_type == NV_TYPE_BINARY);

	PJDLOG_ASSERT(*leftp >= nvp->nvp_datasize);
	memcpy(ptr, (const void *)nvp->nvp_data, nvp->nvp_datasize);
	ptr += nvp->nvp_datasize;
	*leftp -= nvp->nvp_datasize;

	return (ptr);
}

unsigned char *
nvpair_pack_bool_array(const nvpair_t *nvp, unsigned char *ptr, size_t *leftp)
{

	NVPAIR_ASSERT(nvp);
	PJDLOG_ASSERT(nvp->nvp_type == NV_TYPE_BOOL_ARRAY);
	PJDLOG_ASSERT(*leftp >= nvp->nvp_datasize);

	memcpy(ptr, (const void *)(intptr_t)nvp->nvp_data, nvp->nvp_datasize);
	ptr += nvp->nvp_datasize;
	*leftp -= nvp->nvp_datasize;

	return (ptr);
}

unsigned char *
nvpair_pack_number_array(const nvpair_t *nvp, unsigned char *ptr, size_t *leftp)
{

	NVPAIR_ASSERT(nvp);
	PJDLOG_ASSERT(nvp->nvp_type == NV_TYPE_NUMBER_ARRAY);
	PJDLOG_ASSERT(*leftp >= nvp->nvp_datasize);

	memcpy(ptr, (const void *)(intptr_t)nvp->nvp_data, nvp->nvp_datasize);
	ptr += nvp->nvp_datasize;
	*leftp -= nvp->nvp_datasize;

	return (ptr);
}

unsigned char *
nvpair_pack_string_array(const nvpair_t *nvp, unsigned char *ptr, size_t *leftp)
{
	unsigned int ii;
	size_t size, len;
	const char * const *array;

	NVPAIR_ASSERT(nvp);
	PJDLOG_ASSERT(nvp->nvp_type == NV_TYPE_STRING_ARRAY);
	PJDLOG_ASSERT(*leftp >= nvp->nvp_datasize);

	size = 0;
	array = nvpair_get_string_array(nvp, NULL);
	PJDLOG_ASSERT(array != NULL);

	for (ii = 0; ii < nvp->nvp_nitems; ii++) {
		len = strlen(array[ii]) + 1;
		PJDLOG_ASSERT(*leftp >= len);

		memcpy(ptr, (const void *)array[ii], len);
		size += len;
		ptr += len;
		*leftp -= len;
	}

	PJDLOG_ASSERT(size == nvp->nvp_datasize);

	return (ptr);
}

#ifndef _KERNEL
unsigned char *
nvpair_pack_descriptor_array(const nvpair_t *nvp, unsigned char *ptr,
    int64_t *fdidxp, size_t *leftp)
{
	int64_t value;
	const int *array;
	unsigned int ii;

	NVPAIR_ASSERT(nvp);
	PJDLOG_ASSERT(nvp->nvp_type == NV_TYPE_DESCRIPTOR_ARRAY);
	PJDLOG_ASSERT(*leftp >= nvp->nvp_datasize);

	array = nvpair_get_descriptor_array(nvp, NULL);
	PJDLOG_ASSERT(array != NULL);

	for (ii = 0; ii < nvp->nvp_nitems; ii++) {
		PJDLOG_ASSERT(*leftp >= sizeof(value));

		value = array[ii];
		if (value != -1) {
			/*
			 * If there is a real descriptor here, we change its
			 * number to position in the array of descriptors send
			 * via control message.
			 */
			PJDLOG_ASSERT(fdidxp != NULL);

			value = *fdidxp;
			(*fdidxp)++;
		}
		memcpy(ptr, &value, sizeof(value));
		ptr += sizeof(value);
		*leftp -= sizeof(value);
	}

	return (ptr);
}
#endif

void
nvpair_init_datasize(nvpair_t *nvp)
{

	NVPAIR_ASSERT(nvp);

	if (nvp->nvp_type == NV_TYPE_NVLIST) {
		if (nvp->nvp_data == 0) {
			nvp->nvp_datasize = 0;
		} else {
			nvp->nvp_datasize =
			    nvlist_size((const nvlist_t *)nvp->nvp_data);
		}
	}
}

const unsigned char *
nvpair_unpack_header(bool isbe, nvpair_t *nvp, const unsigned char *ptr,
    size_t *leftp)
{
	struct nvpair_header nvphdr;

	if (*leftp < sizeof(nvphdr))
		goto failed;

	memcpy(&nvphdr, ptr, sizeof(nvphdr));
	ptr += sizeof(nvphdr);
	*leftp -= sizeof(nvphdr);

#if NV_TYPE_FIRST > 0
	if (nvphdr.nvph_type < NV_TYPE_FIRST)
		goto failed;
#endif
	if (nvphdr.nvph_type > NV_TYPE_LAST &&
	    nvphdr.nvph_type != NV_TYPE_NVLIST_UP &&
	    nvphdr.nvph_type != NV_TYPE_NVLIST_ARRAY_NEXT) {
		goto failed;
	}

#if BYTE_ORDER == BIG_ENDIAN
	if (!isbe) {
		nvphdr.nvph_namesize = le16toh(nvphdr.nvph_namesize);
		nvphdr.nvph_datasize = le64toh(nvphdr.nvph_datasize);
	}
#else
	if (isbe) {
		nvphdr.nvph_namesize = be16toh(nvphdr.nvph_namesize);
		nvphdr.nvph_datasize = be64toh(nvphdr.nvph_datasize);
	}
#endif

	if (nvphdr.nvph_namesize > NV_NAME_MAX)
		goto failed;
	if (*leftp < nvphdr.nvph_namesize)
		goto failed;
	if (nvphdr.nvph_namesize < 1)
		goto failed;
	if (strnlen((const char *)ptr, nvphdr.nvph_namesize) !=
	    (size_t)(nvphdr.nvph_namesize - 1)) {
		goto failed;
	}

	memcpy(nvp->nvp_name, ptr, nvphdr.nvph_namesize);
	ptr += nvphdr.nvph_namesize;
	*leftp -= nvphdr.nvph_namesize;

	if (*leftp < nvphdr.nvph_datasize)
		goto failed;

	nvp->nvp_type = nvphdr.nvph_type;
	nvp->nvp_data = 0;
	nvp->nvp_datasize = nvphdr.nvph_datasize;
	nvp->nvp_nitems = nvphdr.nvph_nitems;

	return (ptr);
failed:
	ERRNO_SET(EINVAL);
	return (NULL);
}

const unsigned char *
nvpair_unpack_null(bool isbe __unused, nvpair_t *nvp, const unsigned char *ptr,
    size_t *leftp __unused)
{

	PJDLOG_ASSERT(nvp->nvp_type == NV_TYPE_NULL);

	if (nvp->nvp_datasize != 0) {
		ERRNO_SET(EINVAL);
		return (NULL);
	}

	return (ptr);
}

const unsigned char *
nvpair_unpack_bool(bool isbe __unused, nvpair_t *nvp, const unsigned char *ptr,
    size_t *leftp)
{
	uint8_t value;

	PJDLOG_ASSERT(nvp->nvp_type == NV_TYPE_BOOL);

	if (nvp->nvp_datasize != sizeof(value)) {
		ERRNO_SET(EINVAL);
		return (NULL);
	}
	if (*leftp < sizeof(value)) {
		ERRNO_SET(EINVAL);
		return (NULL);
	}

	memcpy(&value, ptr, sizeof(value));
	ptr += sizeof(value);
	*leftp -= sizeof(value);

	if (value != 0 && value != 1) {
		ERRNO_SET(EINVAL);
		return (NULL);
	}

	nvp->nvp_data = (uintptr_t)value;

	return (ptr);
}

const unsigned char *
nvpair_unpack_number(bool isbe, nvpair_t *nvp, const unsigned char *ptr,
     size_t *leftp)
{

	PJDLOG_ASSERT(nvp->nvp_type == NV_TYPE_NUMBER);

	if (nvp->nvp_datasize != sizeof(uint64_t)) {
		ERRNO_SET(EINVAL);
		return (NULL);
	}
	if (*leftp < sizeof(uint64_t)) {
		ERRNO_SET(EINVAL);
		return (NULL);
	}

	if (isbe)
		nvp->nvp_data = (uintptr_t)be64dec(ptr);
	else
		nvp->nvp_data = (uintptr_t)le64dec(ptr);

	ptr += sizeof(uint64_t);
	*leftp -= sizeof(uint64_t);

	return (ptr);
}

const unsigned char *
nvpair_unpack_string(bool isbe __unused, nvpair_t *nvp,
    const unsigned char *ptr, size_t *leftp)
{

	PJDLOG_ASSERT(nvp->nvp_type == NV_TYPE_STRING);

	if (*leftp < nvp->nvp_datasize || nvp->nvp_datasize == 0) {
		ERRNO_SET(EINVAL);
		return (NULL);
	}

	if (strnlen((const char *)ptr, nvp->nvp_datasize) !=
	    nvp->nvp_datasize - 1) {
		ERRNO_SET(EINVAL);
		return (NULL);
	}

	nvp->nvp_data = (uintptr_t)nv_strdup((const char *)ptr);
	if (nvp->nvp_data == 0)
		return (NULL);

	ptr += nvp->nvp_datasize;
	*leftp -= nvp->nvp_datasize;

	return (ptr);
}

const unsigned char *
nvpair_unpack_nvlist(bool isbe __unused, nvpair_t *nvp,
    const unsigned char *ptr, size_t *leftp, size_t nfds, nvlist_t **child)
{
	nvlist_t *value;

	PJDLOG_ASSERT(nvp->nvp_type == NV_TYPE_NVLIST);

	if (*leftp < nvp->nvp_datasize || nvp->nvp_datasize == 0) {
		ERRNO_SET(EINVAL);
		return (NULL);
	}

	value = nvlist_create(0);
	if (value == NULL)
		return (NULL);

	ptr = nvlist_unpack_header(value, ptr, nfds, NULL, leftp);
	if (ptr == NULL)
		return (NULL);

	nvp->nvp_data = (uintptr_t)value;
	*child = value;

	return (ptr);
}

#ifndef _KERNEL
const unsigned char *
nvpair_unpack_descriptor(bool isbe, nvpair_t *nvp, const unsigned char *ptr,
    size_t *leftp, const int *fds, size_t nfds)
{
	int64_t idx;

	PJDLOG_ASSERT(nvp->nvp_type == NV_TYPE_DESCRIPTOR);

	if (nvp->nvp_datasize != sizeof(idx)) {
		ERRNO_SET(EINVAL);
		return (NULL);
	}
	if (*leftp < sizeof(idx)) {
		ERRNO_SET(EINVAL);
		return (NULL);
	}

	if (isbe)
		idx = be64dec(ptr);
	else
		idx = le64dec(ptr);

	if (idx < 0) {
		ERRNO_SET(EINVAL);
		return (NULL);
	}

	if ((size_t)idx >= nfds) {
		ERRNO_SET(EINVAL);
		return (NULL);
	}

	nvp->nvp_data = (uintptr_t)fds[idx];

	ptr += sizeof(idx);
	*leftp -= sizeof(idx);

	return (ptr);
}
#endif

const unsigned char *
nvpair_unpack_binary(bool isbe __unused, nvpair_t *nvp,
    const unsigned char *ptr, size_t *leftp)
{
	void *value;

	PJDLOG_ASSERT(nvp->nvp_type == NV_TYPE_BINARY);

	if (*leftp < nvp->nvp_datasize || nvp->nvp_datasize == 0) {
		ERRNO_SET(EINVAL);
		return (NULL);
	}

	value = nv_malloc(nvp->nvp_datasize);
	if (value == NULL)
		return (NULL);

	memcpy(value, ptr, nvp->nvp_datasize);
	ptr += nvp->nvp_datasize;
	*leftp -= nvp->nvp_datasize;

	nvp->nvp_data = (uintptr_t)value;

	return (ptr);
}

const unsigned char *
nvpair_unpack_bool_array(bool isbe __unused, nvpair_t *nvp,
    const unsigned char *ptr, size_t *leftp)
{
	uint8_t *value;
	size_t size;
	unsigned int i;

	PJDLOG_ASSERT(nvp->nvp_type == NV_TYPE_BOOL_ARRAY);

	size = sizeof(*value) * nvp->nvp_nitems;
	if (nvp->nvp_datasize != size || *leftp < size ||
	    nvp->nvp_nitems == 0 || size < nvp->nvp_nitems) {
		ERRNO_SET(EINVAL);
		return (NULL);
	}

	value = nv_malloc(size);
	if (value == NULL)
		return (NULL);

	for (i = 0; i < nvp->nvp_nitems; i++) {
		value[i] = *(const uint8_t *)ptr;

		ptr += sizeof(*value);
		*leftp -= sizeof(*value);
	}

	nvp->nvp_data = (uint64_t)(uintptr_t)value;

	return (ptr);
}

const unsigned char *
nvpair_unpack_number_array(bool isbe, nvpair_t *nvp, const unsigned char *ptr,
     size_t *leftp)
{
	uint64_t *value;
	size_t size;
	unsigned int i;

	PJDLOG_ASSERT(nvp->nvp_type == NV_TYPE_NUMBER_ARRAY);

	size = sizeof(*value) * nvp->nvp_nitems;
	if (nvp->nvp_datasize != size || *leftp < size ||
	    nvp->nvp_nitems == 0 || size < nvp->nvp_nitems) {
		ERRNO_SET(EINVAL);
		return (NULL);
	}

	value = nv_malloc(size);
	if (value == NULL)
		return (NULL);

	for (i = 0; i < nvp->nvp_nitems; i++) {
		if (isbe)
			value[i] = be64dec(ptr);
		else
			value[i] = le64dec(ptr);

		ptr += sizeof(*value);
		*leftp -= sizeof(*value);
	}

	nvp->nvp_data = (uint64_t)(uintptr_t)value;

	return (ptr);
}

const unsigned char *
nvpair_unpack_string_array(bool isbe __unused, nvpair_t *nvp,
    const unsigned char *ptr, size_t *leftp)
{
	ssize_t size;
	size_t len;
	const char *tmp;
	char **value;
	unsigned int ii, j;

	PJDLOG_ASSERT(nvp->nvp_type == NV_TYPE_STRING_ARRAY);

	if (*leftp < nvp->nvp_datasize || nvp->nvp_datasize == 0 ||
	    nvp->nvp_nitems == 0) {
		ERRNO_SET(EINVAL);
		return (NULL);
	}

	size = nvp->nvp_datasize;
	tmp = (const char *)ptr;
	for (ii = 0; ii < nvp->nvp_nitems; ii++) {
		len = strnlen(tmp, size - 1) + 1;
		size -= len;
		if (size < 0) {
			ERRNO_SET(EINVAL);
			return (NULL);
		}
		tmp += len;
	}
	if (size != 0) {
		ERRNO_SET(EINVAL);
		return (NULL);
	}

	value = nv_malloc(sizeof(*value) * nvp->nvp_nitems);
	if (value == NULL)
		return (NULL);

	for (ii = 0; ii < nvp->nvp_nitems; ii++) {
		value[ii] = nv_strdup((const char *)ptr);
		if (value[ii] == NULL)
			goto out;
		len = strlen(value[ii]) + 1;
		ptr += len;
		*leftp -= len;
	}
	nvp->nvp_data = (uint64_t)(uintptr_t)value;

	return (ptr);
out:
	for (j = 0; j < ii; j++)
		nv_free(value[j]);
	nv_free(value);
	return (NULL);
}

#ifndef _KERNEL
const unsigned char *
nvpair_unpack_descriptor_array(bool isbe, nvpair_t *nvp,
    const unsigned char *ptr, size_t *leftp, const int *fds, size_t nfds)
{
	int64_t idx;
	size_t size;
	unsigned int ii;
	int *array;

	PJDLOG_ASSERT(nvp->nvp_type == NV_TYPE_DESCRIPTOR_ARRAY);

	size = sizeof(idx) * nvp->nvp_nitems;
	if (nvp->nvp_datasize != size || *leftp < size ||
	    nvp->nvp_nitems == 0 || size < nvp->nvp_nitems) {
		ERRNO_SET(EINVAL);
		return (NULL);
	}

	array = (int *)nv_malloc(size);
	if (array == NULL)
		return (NULL);

	for (ii = 0; ii < nvp->nvp_nitems; ii++) {
		if (isbe)
			idx = be64dec(ptr);
		else
			idx = le64dec(ptr);

		if (idx < 0) {
			ERRNO_SET(EINVAL);
			nv_free(array);
			return (NULL);
		}

		if ((size_t)idx >= nfds) {
			ERRNO_SET(EINVAL);
			nv_free(array);
			return (NULL);
		}

		array[ii] = (uint64_t)fds[idx];

		ptr += sizeof(idx);
		*leftp -= sizeof(idx);
	}

	nvp->nvp_data = (uint64_t)(uintptr_t)array;

	return (ptr);
}
#endif

const unsigned char *
nvpair_unpack_nvlist_array(bool isbe __unused, nvpair_t *nvp,
    const unsigned char *ptr, size_t *leftp, nvlist_t **firstel)
{
	nvlist_t **value;
	nvpair_t *tmpnvp;
	unsigned int ii, j;
	size_t sizeup;

	PJDLOG_ASSERT(nvp->nvp_type == NV_TYPE_NVLIST_ARRAY);

	sizeup = sizeof(struct nvpair_header) * nvp->nvp_nitems;
	if (nvp->nvp_nitems == 0 || sizeup < nvp->nvp_nitems ||
	    sizeup > *leftp) {
		ERRNO_SET(EINVAL);
		return (NULL);
	}

	value = nv_malloc(nvp->nvp_nitems * sizeof(*value));
	if (value == NULL)
		return (NULL);

	for (ii = 0; ii < nvp->nvp_nitems; ii++) {
		value[ii] = nvlist_create(0);
		if (value[ii] == NULL)
			goto fail;
		if (ii > 0) {
			tmpnvp = nvpair_allocv(" ", NV_TYPE_NVLIST,
			    (uint64_t)(uintptr_t)value[ii], 0, 0);
			if (tmpnvp == NULL)
				goto fail;
			nvlist_set_array_next(value[ii - 1], tmpnvp);
		}
	}
	nvlist_set_flags(value[nvp->nvp_nitems - 1], NV_FLAG_IN_ARRAY);

	nvp->nvp_data = (uint64_t)(uintptr_t)value;
	*firstel = value[0];

	return (ptr);
fail:
	ERRNO_SAVE();
	for (j = 0; j < ii; j++)
		nvlist_destroy(value[j]);
	nv_free(value);
	ERRNO_RESTORE();

	return (NULL);
}

const unsigned char *
nvpair_unpack(bool isbe, const unsigned char *ptr, size_t *leftp,
    nvpair_t **nvpp)
{
	nvpair_t *nvp, *tmp;

	nvp = nv_calloc(1, sizeof(*nvp) + NV_NAME_MAX);
	if (nvp == NULL)
		return (NULL);
	nvp->nvp_name = (char *)(nvp + 1);

	ptr = nvpair_unpack_header(isbe, nvp, ptr, leftp);
	if (ptr == NULL)
		goto failed;
	tmp = nv_realloc(nvp, sizeof(*nvp) + strlen(nvp->nvp_name) + 1);
	if (tmp == NULL)
		goto failed;
	nvp = tmp;

	/* Update nvp_name after realloc(). */
	nvp->nvp_name = (char *)(nvp + 1);
	nvp->nvp_data = 0x00;
	nvp->nvp_magic = NVPAIR_MAGIC;
	*nvpp = nvp;
	return (ptr);
failed:
	nv_free(nvp);
	return (NULL);
}

int
nvpair_type(const nvpair_t *nvp)
{

	NVPAIR_ASSERT(nvp);

	return (nvp->nvp_type);
}

const char *
nvpair_name(const nvpair_t *nvp)
{

	NVPAIR_ASSERT(nvp);

	return (nvp->nvp_name);
}

nvpair_t *
nvpair_create_stringf(const char *name, const char *valuefmt, ...)
{
	va_list valueap;
	nvpair_t *nvp;

	va_start(valueap, valuefmt);
	nvp = nvpair_create_stringv(name, valuefmt, valueap);
	va_end(valueap);

	return (nvp);
}

nvpair_t *
nvpair_create_stringv(const char *name, const char *valuefmt, va_list valueap)
{
	nvpair_t *nvp;
	char *str;
	int len;

	len = nv_vasprintf(&str, valuefmt, valueap);
	if (len < 0)
		return (NULL);
	nvp = nvpair_create_string(name, str);
	if (nvp == NULL)
		nv_free(str);
	return (nvp);
}

nvpair_t *
nvpair_create_null(const char *name)
{

	return (nvpair_allocv(name, NV_TYPE_NULL, 0, 0, 0));
}

nvpair_t *
nvpair_create_bool(const char *name, bool value)
{

	return (nvpair_allocv(name, NV_TYPE_BOOL, value ? 1 : 0,
	    sizeof(uint8_t), 0));
}

nvpair_t *
nvpair_create_number(const char *name, uint64_t value)
{

	return (nvpair_allocv(name, NV_TYPE_NUMBER, (uintptr_t)value,
	    sizeof(value), 0));
}

nvpair_t *
nvpair_create_string(const char *name, const char *value)
{
	nvpair_t *nvp;
	size_t size;
	char *data;

	if (value == NULL) {
		ERRNO_SET(EINVAL);
		return (NULL);
	}

	data = nv_strdup(value);
	if (data == NULL)
		return (NULL);
	size = strlen(value) + 1;

	nvp = nvpair_allocv(name, NV_TYPE_STRING, (uintptr_t)data,
	    size, 0);
	if (nvp == NULL)
		nv_free(data);

	return (nvp);
}

nvpair_t *
nvpair_create_nvlist(const char *name, const nvlist_t *value)
{
	nvlist_t *nvl;
	nvpair_t *nvp;

	if (value == NULL) {
		ERRNO_SET(EINVAL);
		return (NULL);
	}

	nvl = nvlist_clone(value);
	if (nvl == NULL)
		return (NULL);

	nvp = nvpair_allocv(name, NV_TYPE_NVLIST, (uintptr_t)nvl, 0, 0);
	if (nvp == NULL)
		nvlist_destroy(nvl);
	else
		nvlist_set_parent(nvl, nvp);

	return (nvp);
}

#ifndef _KERNEL
nvpair_t *
nvpair_create_descriptor(const char *name, int value)
{
	nvpair_t *nvp;

	if (value < 0 || !fd_is_valid(value)) {
		ERRNO_SET(EBADF);
		return (NULL);
	}

	value = fcntl(value, F_DUPFD_CLOEXEC, 0);
	if (value < 0)
		return (NULL);

	nvp = nvpair_allocv(name, NV_TYPE_DESCRIPTOR, (uintptr_t)value,
	    sizeof(int64_t), 0);
	if (nvp == NULL) {
		ERRNO_SAVE();
		close(value);
		ERRNO_RESTORE();
	}

	return (nvp);
}
#endif

nvpair_t *
nvpair_create_binary(const char *name, const void *value, size_t size)
{
	nvpair_t *nvp;
	void *data;

	if (value == NULL || size == 0) {
		ERRNO_SET(EINVAL);
		return (NULL);
	}

	data = nv_malloc(size);
	if (data == NULL)
		return (NULL);
	memcpy(data, value, size);

	nvp = nvpair_allocv(name, NV_TYPE_BINARY, (uintptr_t)data,
	    size, 0);
	if (nvp == NULL)
		nv_free(data);

	return (nvp);
}

nvpair_t *
nvpair_create_bool_array(const char *name, const bool *value, size_t nitems)
{
	nvpair_t *nvp;
	size_t size;
	void *data;

	if (value == NULL || nitems == 0) {
		ERRNO_SET(EINVAL);
		return (NULL);
	}

	size = sizeof(value[0]) * nitems;
	data = nv_malloc(size);
	if (data == NULL)
		return (NULL);

	memcpy(data, value, size);
	nvp = nvpair_allocv(name, NV_TYPE_BOOL_ARRAY, (uint64_t)(uintptr_t)data,
	    size, nitems);
	if (nvp == NULL) {
		ERRNO_SAVE();
		nv_free(data);
		ERRNO_RESTORE();
	}

	return (nvp);
}

nvpair_t *
nvpair_create_number_array(const char *name, const uint64_t *value,
    size_t nitems)
{
	nvpair_t *nvp;
	size_t size;
	void *data;

	if (value == NULL || nitems == 0) {
		ERRNO_SET(EINVAL);
		return (NULL);
	}

	size = sizeof(value[0]) * nitems;
	data = nv_malloc(size);
	if (data == NULL)
		return (NULL);

	memcpy(data, value, size);
	nvp = nvpair_allocv(name, NV_TYPE_NUMBER_ARRAY,
	    (uint64_t)(uintptr_t)data, size, nitems);
	if (nvp == NULL) {
		ERRNO_SAVE();
		nv_free(data);
		ERRNO_RESTORE();
	}

	return (nvp);
}

nvpair_t *
nvpair_create_string_array(const char *name, const char * const *value,
    size_t nitems)
{
	nvpair_t *nvp;
	unsigned int ii;
	size_t datasize, size;
	char **data;

	if (value == NULL || nitems == 0) {
		ERRNO_SET(EINVAL);
		return (NULL);
	}

	nvp = NULL;
	datasize = 0;
	data = nv_malloc(sizeof(value[0]) * nitems);
	if (data == NULL)
		return (NULL);

	for (ii = 0; ii < nitems; ii++) {
		if (value[ii] == NULL) {
			ERRNO_SET(EINVAL);
			goto fail;
		}

		size = strlen(value[ii]) + 1;
		datasize += size;
		data[ii] = nv_strdup(value[ii]);
		if (data[ii] == NULL)
			goto fail;
	}
	nvp = nvpair_allocv(name, NV_TYPE_STRING_ARRAY,
	    (uint64_t)(uintptr_t)data, datasize, nitems);

fail:
	if (nvp == NULL) {
		ERRNO_SAVE();
		for (; ii > 0; ii--)
			nv_free(data[ii - 1]);
		nv_free(data);
		ERRNO_RESTORE();
	}

	return (nvp);
}

nvpair_t *
nvpair_create_nvlist_array(const char *name, const nvlist_t * const *value,
    size_t nitems)
{
	unsigned int ii;
	nvlist_t **nvls;
	nvpair_t *nvp;
	int flags;

	nvp = NULL;
	nvls = NULL;
	ii = 0;

	if (value == NULL || nitems == 0) {
		ERRNO_SET(EINVAL);
		return (NULL);
	}

	nvls = nv_malloc(sizeof(value[0]) * nitems);
	if (nvls == NULL)
		return (NULL);

	for (ii = 0; ii < nitems; ii++) {
		if (value[ii] == NULL) {
			ERRNO_SET(EINVAL);
			goto fail;
		}

		nvls[ii] = nvlist_clone(value[ii]);
		if (nvls[ii] == NULL)
			goto fail;

		if (ii > 0) {
			nvp = nvpair_allocv(" ", NV_TYPE_NVLIST,
			    (uint64_t)(uintptr_t)nvls[ii], 0, 0);
			if (nvp == NULL)
				goto fail;
			nvlist_set_array_next(nvls[ii - 1], nvp);
		}
	}
	flags = nvlist_flags(nvls[nitems - 1]) | NV_FLAG_IN_ARRAY;
	nvlist_set_flags(nvls[nitems - 1], flags);

	nvp = nvpair_allocv(name, NV_TYPE_NVLIST_ARRAY,
	    (uint64_t)(uintptr_t)nvls, 0, nitems);

fail:
	if (nvp == NULL) {
		ERRNO_SAVE();
		for (; ii > 0; ii--)
			nvlist_destroy(nvls[ii - 1]);

		nv_free(nvls);
		ERRNO_RESTORE();
	} else {
		for (ii = 0; ii < nitems; ii++)
			nvlist_set_parent(nvls[ii], nvp);
	}

	return (nvp);
}

#ifndef _KERNEL
nvpair_t *
nvpair_create_descriptor_array(const char *name, const int *value,
    size_t nitems)
{
	unsigned int ii;
	nvpair_t *nvp;
	int *fds;

	if (value == NULL) {
		ERRNO_SET(EINVAL);
		return (NULL);
	}

	nvp = NULL;

	fds = nv_malloc(sizeof(value[0]) * nitems);
	if (fds == NULL)
		return (NULL);
	for (ii = 0; ii < nitems; ii++) {
		if (value[ii] == -1) {
			fds[ii] = -1;
		} else {
			if (!fd_is_valid(value[ii])) {
				ERRNO_SET(EBADF);
				goto fail;
			}

			fds[ii] = fcntl(value[ii], F_DUPFD_CLOEXEC, 0);
			if (fds[ii] == -1)
				goto fail;
		}
	}

	nvp = nvpair_allocv(name, NV_TYPE_DESCRIPTOR_ARRAY,
	    (uint64_t)(uintptr_t)fds, sizeof(int64_t) * nitems, nitems);

fail:
	if (nvp == NULL) {
		ERRNO_SAVE();
		for (; ii > 0; ii--) {
			if (fds[ii - 1] != -1)
				close(fds[ii - 1]);
		}
		nv_free(fds);
		ERRNO_RESTORE();
	}

	return (nvp);
}
#endif

nvpair_t *
nvpair_move_string(const char *name, char *value)
{
	nvpair_t *nvp;

	if (value == NULL) {
		ERRNO_SET(EINVAL);
		return (NULL);
	}

	nvp = nvpair_allocv(name, NV_TYPE_STRING, (uintptr_t)value,
	    strlen(value) + 1, 0);
	if (nvp == NULL) {
		ERRNO_SAVE();
		nv_free(value);
		ERRNO_RESTORE();
	}

	return (nvp);
}

nvpair_t *
nvpair_move_nvlist(const char *name, nvlist_t *value)
{
	nvpair_t *nvp;

	if (value == NULL || nvlist_get_nvpair_parent(value) != NULL) {
		ERRNO_SET(EINVAL);
		return (NULL);
	}

	if (nvlist_error(value) != 0) {
		ERRNO_SET(nvlist_error(value));
		nvlist_destroy(value);
		return (NULL);
	}

	nvp = nvpair_allocv(name, NV_TYPE_NVLIST, (uintptr_t)value,
	    0, 0);
	if (nvp == NULL)
		nvlist_destroy(value);
	else
		nvlist_set_parent(value, nvp);

	return (nvp);
}

#ifndef _KERNEL
nvpair_t *
nvpair_move_descriptor(const char *name, int value)
{
	nvpair_t *nvp;

	if (value < 0 || !fd_is_valid(value)) {
		ERRNO_SET(EBADF);
		return (NULL);
	}

	nvp = nvpair_allocv(name, NV_TYPE_DESCRIPTOR, (uintptr_t)value,
	    sizeof(int64_t), 0);
	if (nvp == NULL) {
		ERRNO_SAVE();
		close(value);
		ERRNO_RESTORE();
	}

	return (nvp);
}
#endif

nvpair_t *
nvpair_move_binary(const char *name, void *value, size_t size)
{
	nvpair_t *nvp;

	if (value == NULL || size == 0) {
		ERRNO_SET(EINVAL);
		return (NULL);
	}

	nvp = nvpair_allocv(name, NV_TYPE_BINARY, (uintptr_t)value,
	    size, 0);
	if (nvp == NULL) {
		ERRNO_SAVE();
		nv_free(value);
		ERRNO_RESTORE();
	}

	return (nvp);
}

nvpair_t *
nvpair_move_bool_array(const char *name, bool *value, size_t nitems)
{
	nvpair_t *nvp;

	if (value == NULL || nitems == 0) {
		ERRNO_SET(EINVAL);
		return (NULL);
	}

	nvp = nvpair_allocv(name, NV_TYPE_BOOL_ARRAY,
	    (uintptr_t)value, sizeof(value[0]) * nitems, nitems);
	if (nvp == NULL) {
		ERRNO_SAVE();
		nv_free(value);
		ERRNO_RESTORE();
	}

	return (nvp);
}

nvpair_t *
nvpair_move_string_array(const char *name, char **value, size_t nitems)
{
	nvpair_t *nvp;
	size_t i, size;

	if (value == NULL || nitems == 0) {
		ERRNO_SET(EINVAL);
		return (NULL);
	}

	size = 0;
	for (i = 0; i < nitems; i++) {
		if (value[i] == NULL) {
			ERRNO_SET(EINVAL);
			return (NULL);
		}

		size += strlen(value[i]) + 1;
	}

	nvp = nvpair_allocv(name, NV_TYPE_STRING_ARRAY,
	    (uintptr_t)value, size, nitems);
	if (nvp == NULL) {
		ERRNO_SAVE();
		for (i = 0; i < nitems; i++)
			nv_free(value[i]);
		nv_free(value);
		ERRNO_RESTORE();
	}

	return (nvp);
}

nvpair_t *
nvpair_move_number_array(const char *name, uint64_t *value, size_t nitems)
{
	nvpair_t *nvp;

	if (value == NULL || nitems == 0) {
		ERRNO_SET(EINVAL);
		return (NULL);
	}

	nvp = nvpair_allocv(name, NV_TYPE_NUMBER_ARRAY,
	    (uintptr_t)value, sizeof(value[0]) * nitems, nitems);
	if (nvp == NULL) {
		ERRNO_SAVE();
		nv_free(value);
		ERRNO_RESTORE();
	}

	return (nvp);
}

nvpair_t *
nvpair_move_nvlist_array(const char *name, nvlist_t **value, size_t nitems)
{
	unsigned int ii;
	nvpair_t *nvp;
	int flags;

	nvp = NULL;
	if (value == NULL || nitems == 0) {
		ERRNO_SET(EINVAL);
		return (NULL);
	}

	for (ii = 0; ii < nitems; ii++) {
		if (value == NULL || nvlist_error(value[ii]) != 0 ||
		    nvlist_get_pararr(value[ii], NULL) != NULL) {
			ERRNO_SET(EINVAL);
			goto fail;
		}
		if (ii > 0) {
			nvp = nvpair_allocv(" ", NV_TYPE_NVLIST,
			    (uintptr_t)value[ii], 0, 0);
			if (nvp == NULL)
				goto fail;
			nvlist_set_array_next(value[ii - 1], nvp);
		}
	}
	flags = nvlist_flags(value[nitems - 1]) | NV_FLAG_IN_ARRAY;
	nvlist_set_flags(value[nitems - 1], flags);

	nvp = nvpair_allocv(name, NV_TYPE_NVLIST_ARRAY,
	    (uintptr_t)value, 0, nitems);
fail:
	if (nvp == NULL) {
		ERRNO_SAVE();
		for (ii = 0; ii < nitems; ii++) {
			if (value[ii] != NULL &&
			    nvlist_get_pararr(value[ii], NULL) != NULL) {
				nvlist_destroy(value[ii]);
			}
			nv_free(value);
		}
		ERRNO_RESTORE();
	} else {
		for (ii = 0; ii < nitems; ii++)
			nvlist_set_parent(value[ii], nvp);
	}

	return (nvp);
}

#ifndef _KERNEL
nvpair_t *
nvpair_move_descriptor_array(const char *name, int *value, size_t nitems)
{
	nvpair_t *nvp;
	size_t i;

	nvp = NULL;
	if (value == NULL || nitems == 0) {
		ERRNO_SET(EINVAL);
		return (NULL);
	}

	for (i = 0; i < nitems; i++) {
		if (value[i] != -1 && !fd_is_valid(value[i])) {
			ERRNO_SET(EBADF);
			goto fail;
		}
	}

	nvp = nvpair_allocv(name, NV_TYPE_DESCRIPTOR_ARRAY,
	    (uintptr_t)value, sizeof(value[0]) * nitems, nitems);

fail:
	if (nvp == NULL) {
		ERRNO_SAVE();
		for (i = 0; i < nitems; i++) {
			if (fd_is_valid(value[i]))
				close(value[i]);
		}
		nv_free(value);
		ERRNO_RESTORE();
	}

	return (nvp);
}
#endif

bool
nvpair_get_bool(const nvpair_t *nvp)
{

	NVPAIR_ASSERT(nvp);

	return (nvp->nvp_data == 1);
}

uint64_t
nvpair_get_number(const nvpair_t *nvp)
{

	NVPAIR_ASSERT(nvp);

	return ((uint64_t)nvp->nvp_data);
}

const char *
nvpair_get_string(const nvpair_t *nvp)
{

	NVPAIR_ASSERT(nvp);
	PJDLOG_ASSERT(nvp->nvp_type == NV_TYPE_STRING);

	return ((const char *)nvp->nvp_data);
}

const nvlist_t *
nvpair_get_nvlist(const nvpair_t *nvp)
{

	NVPAIR_ASSERT(nvp);
	PJDLOG_ASSERT(nvp->nvp_type == NV_TYPE_NVLIST);

	return ((const nvlist_t *)nvp->nvp_data);
}

#ifndef _KERNEL
int
nvpair_get_descriptor(const nvpair_t *nvp)
{

	NVPAIR_ASSERT(nvp);
	PJDLOG_ASSERT(nvp->nvp_type == NV_TYPE_DESCRIPTOR);

	return ((int)nvp->nvp_data);
}
#endif

const void *
nvpair_get_binary(const nvpair_t *nvp, size_t *sizep)
{

	NVPAIR_ASSERT(nvp);
	PJDLOG_ASSERT(nvp->nvp_type == NV_TYPE_BINARY);

	if (sizep != NULL)
		*sizep = nvp->nvp_datasize;

	return ((const void *)(intptr_t)nvp->nvp_data);
}

const bool *
nvpair_get_bool_array(const nvpair_t *nvp, size_t *nitems)
{

	NVPAIR_ASSERT(nvp);
	PJDLOG_ASSERT(nvp->nvp_type == NV_TYPE_BOOL_ARRAY);

	if (nitems != NULL)
		*nitems = nvp->nvp_nitems;

	return ((const bool *)(intptr_t)nvp->nvp_data);
}

const uint64_t *
nvpair_get_number_array(const nvpair_t *nvp, size_t *nitems)
{

	NVPAIR_ASSERT(nvp);
	PJDLOG_ASSERT(nvp->nvp_type == NV_TYPE_NUMBER_ARRAY);

	if (nitems != NULL)
		*nitems = nvp->nvp_nitems;

	return ((const uint64_t *)(intptr_t)nvp->nvp_data);
}

const char * const *
nvpair_get_string_array(const nvpair_t *nvp, size_t *nitems)
{

	NVPAIR_ASSERT(nvp);
	PJDLOG_ASSERT(nvp->nvp_type == NV_TYPE_STRING_ARRAY);

	if (nitems != NULL)
		*nitems = nvp->nvp_nitems;

	return ((const char * const *)(intptr_t)nvp->nvp_data);
}

const nvlist_t * const *
nvpair_get_nvlist_array(const nvpair_t *nvp, size_t *nitems)
{

	NVPAIR_ASSERT(nvp);
	PJDLOG_ASSERT(nvp->nvp_type == NV_TYPE_NVLIST_ARRAY);

	if (nitems != NULL)
		*nitems = nvp->nvp_nitems;

	return ((const nvlist_t * const *)((intptr_t)nvp->nvp_data));
}

#ifndef _KERNEL
const int *
nvpair_get_descriptor_array(const nvpair_t *nvp, size_t *nitems)
{

	NVPAIR_ASSERT(nvp);
	PJDLOG_ASSERT(nvp->nvp_type == NV_TYPE_DESCRIPTOR_ARRAY);

	if (nitems != NULL)
		*nitems = nvp->nvp_nitems;

	return ((const int *)(intptr_t)nvp->nvp_data);
}
#endif

void
nvpair_free(nvpair_t *nvp)
{
	size_t i;

	NVPAIR_ASSERT(nvp);
	PJDLOG_ASSERT(nvp->nvp_list == NULL);

	nvp->nvp_magic = 0;
	switch (nvp->nvp_type) {
#ifndef _KERNEL
	case NV_TYPE_DESCRIPTOR:
		close((int)nvp->nvp_data);
		break;
	case NV_TYPE_DESCRIPTOR_ARRAY:
		for (i = 0; i < nvp->nvp_nitems; i++)
			close(((int *)nvp->nvp_data)[i]);
		break;
#endif
	case NV_TYPE_NVLIST:
		nvlist_destroy((nvlist_t *)nvp->nvp_data);
		break;
	case NV_TYPE_STRING:
		nv_free((char *)nvp->nvp_data);
		break;
	case NV_TYPE_BINARY:
		nv_free((void *)nvp->nvp_data);
		break;
	case NV_TYPE_NVLIST_ARRAY:
		for (i = 0; i < nvp->nvp_nitems; i++) {
			nvlist_destroy(((nvlist_t **)nvp->nvp_data)[i]);
		}
		nv_free(((nvlist_t **)nvp->nvp_data));
		break;
	case NV_TYPE_NUMBER_ARRAY:
		nv_free((uint64_t *)nvp->nvp_data);
		break;
	case NV_TYPE_BOOL_ARRAY:
		nv_free((bool *)nvp->nvp_data);
		break;
	case NV_TYPE_STRING_ARRAY:
		for (i = 0; i < nvp->nvp_nitems; i++)
<<<<<<< HEAD
			nv_free(((char **)nvp->nvp_data)[i]);
=======
			nv_free(((char **)(intptr_t)nvp->nvp_data)[i]);
		nv_free((char **)(intptr_t)nvp->nvp_data);
>>>>>>> 9043c75a
		break;
	}
	nv_free(nvp);
}

void
nvpair_free_structure(nvpair_t *nvp)
{

	NVPAIR_ASSERT(nvp);
	PJDLOG_ASSERT(nvp->nvp_list == NULL);

	nvp->nvp_magic = 0;
	nv_free(nvp);
}

const char *
nvpair_type_string(int type)
{

	switch (type) {
	case NV_TYPE_NULL:
		return ("NULL");
	case NV_TYPE_BOOL:
		return ("BOOL");
	case NV_TYPE_NUMBER:
		return ("NUMBER");
	case NV_TYPE_STRING:
		return ("STRING");
	case NV_TYPE_NVLIST:
		return ("NVLIST");
	case NV_TYPE_DESCRIPTOR:
		return ("DESCRIPTOR");
	case NV_TYPE_BINARY:
		return ("BINARY");
	case NV_TYPE_BOOL_ARRAY:
		return ("BOOL ARRAY");
	case NV_TYPE_NUMBER_ARRAY:
		return ("NUMBER ARRAY");
	case NV_TYPE_STRING_ARRAY:
		return ("STRING ARRAY");
	case NV_TYPE_NVLIST_ARRAY:
		return ("NVLIST ARRAY");
	case NV_TYPE_DESCRIPTOR_ARRAY:
		return ("DESCRIPTOR ARRAY");
	default:
		return ("<UNKNOWN>");
	}
}
<|MERGE_RESOLUTION|>--- conflicted
+++ resolved
@@ -1943,12 +1943,8 @@
 		break;
 	case NV_TYPE_STRING_ARRAY:
 		for (i = 0; i < nvp->nvp_nitems; i++)
-<<<<<<< HEAD
 			nv_free(((char **)nvp->nvp_data)[i]);
-=======
-			nv_free(((char **)(intptr_t)nvp->nvp_data)[i]);
-		nv_free((char **)(intptr_t)nvp->nvp_data);
->>>>>>> 9043c75a
+		nv_free((char **)nvp->nvp_data);
 		break;
 	}
 	nv_free(nvp);
