--- conflicted
+++ resolved
@@ -121,11 +121,8 @@
 #define	KDB_WHY_POWERPC		"powerpc"	/* Unhandled powerpc intr. */
 #define	KDB_WHY_UNIONFS		"unionfs"	/* Unionfs bug. */
 #define	KDB_WHY_DTRACE		"dtrace"	/* DTrace action entered debugger. */
-<<<<<<< HEAD
+#define	KDB_WHY_REBOOT		"reboot"	/* reboot was requested. */
 #define	KDB_WHY_CHERI		"cheri"		/* CHERI MIPS coprocessor. */
-=======
-#define	KDB_WHY_REBOOT		"reboot"	/* reboot was requested. */
->>>>>>> 1ea833a5
 
 /* Return values for kdb_alt_break */
 #define	KDB_REQ_DEBUGGER	1	/* User requested Debugger */
