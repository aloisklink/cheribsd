--- conflicted
+++ resolved
@@ -69,18 +69,6 @@
 	LIST_ENTRY(rm_priotracker) rmp_qentry;
 };
 
-<<<<<<< HEAD
-#endif /* !_SYS__RMLOCK_H_ */
-// CHERI CHANGES START
-// {
-//   "updated": 20190812,
-//   "target_type": "header",
-//   "changes_purecap": [
-//     "subobject_bounds"
-//   ]
-// }
-// CHERI CHANGES END
-=======
 #include <sys/_mutex.h>
 
 struct rmslock {
@@ -92,4 +80,12 @@
 };
 
 #endif /* !_SYS__RMLOCK_H_ */
->>>>>>> 97c7520e
+// CHERI CHANGES START
+// {
+//   "updated": 20190812,
+//   "target_type": "header",
+//   "changes_purecap": [
+//     "subobject_bounds"
+//   ]
+// }
+// CHERI CHANGES END