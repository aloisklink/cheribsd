--- conflicted
+++ resolved
@@ -72,17 +72,6 @@
 #define	FIOBMAP2	_IOWR('f', 99, struct fiobmap2_arg)
 
 #ifdef _KERNEL
-<<<<<<< HEAD
-#ifdef COMPAT_FREEBSD64
-struct fiodgname_arg64 {
-	int		len;
-	uint64_t	buf;	/* (void *) */
-};
-#define FIODGNAME_64	_IOC_NEWTYPE(FIODGNAME, struct fiodgname_arg64)
-#endif
-
-=======
->>>>>>> 46b172b1
 #ifdef COMPAT_FREEBSD32
 struct fiodgname_arg32 {
 	int		len;
