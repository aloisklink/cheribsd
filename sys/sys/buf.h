--- conflicted
+++ resolved
@@ -575,11 +575,7 @@
 void	vfs_bio_set_valid(struct buf *, int base, int size);
 void	vfs_busy_pages(struct buf *, int clear_modify);
 void	vfs_unbusy_pages(struct buf *);
-<<<<<<< HEAD
-int	vmapbuf(struct buf *, void * __capability, int);
-=======
-int	vmapbuf(struct buf *, void *, size_t, int);
->>>>>>> 7d8530e5
+int	vmapbuf(struct buf *, void * __capability, size_t, int);
 void	vunmapbuf(struct buf *);
 void	brelvp(struct buf *);
 void	bgetvp(struct vnode *, struct buf *);
