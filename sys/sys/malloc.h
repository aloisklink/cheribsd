/*-
 * SPDX-License-Identifier: BSD-3-Clause
 *
 * Copyright (c) 1987, 1993
 *	The Regents of the University of California.
 * Copyright (c) 2005, 2009 Robert N. M. Watson
 * All rights reserved.
 *
 * Redistribution and use in source and binary forms, with or without
 * modification, are permitted provided that the following conditions
 * are met:
 * 1. Redistributions of source code must retain the above copyright
 *    notice, this list of conditions and the following disclaimer.
 * 2. Redistributions in binary form must reproduce the above copyright
 *    notice, this list of conditions and the following disclaimer in the
 *    documentation and/or other materials provided with the distribution.
 * 3. Neither the name of the University nor the names of its contributors
 *    may be used to endorse or promote products derived from this software
 *    without specific prior written permission.
 *
 * THIS SOFTWARE IS PROVIDED BY THE REGENTS AND CONTRIBUTORS ``AS IS'' AND
 * ANY EXPRESS OR IMPLIED WARRANTIES, INCLUDING, BUT NOT LIMITED TO, THE
 * IMPLIED WARRANTIES OF MERCHANTABILITY AND FITNESS FOR A PARTICULAR PURPOSE
 * ARE DISCLAIMED.  IN NO EVENT SHALL THE REGENTS OR CONTRIBUTORS BE LIABLE
 * FOR ANY DIRECT, INDIRECT, INCIDENTAL, SPECIAL, EXEMPLARY, OR CONSEQUENTIAL
 * DAMAGES (INCLUDING, BUT NOT LIMITED TO, PROCUREMENT OF SUBSTITUTE GOODS
 * OR SERVICES; LOSS OF USE, DATA, OR PROFITS; OR BUSINESS INTERRUPTION)
 * HOWEVER CAUSED AND ON ANY THEORY OF LIABILITY, WHETHER IN CONTRACT, STRICT
 * LIABILITY, OR TORT (INCLUDING NEGLIGENCE OR OTHERWISE) ARISING IN ANY WAY
 * OUT OF THE USE OF THIS SOFTWARE, EVEN IF ADVISED OF THE POSSIBILITY OF
 * SUCH DAMAGE.
 *
 *	@(#)malloc.h	8.5 (Berkeley) 5/3/95
 * $FreeBSD$
 */

#ifndef _SYS_MALLOC_H_
#define	_SYS_MALLOC_H_

#ifndef _STANDALONE
#include <sys/param.h>
#ifdef _KERNEL
#include <sys/systm.h>
#endif
#include <sys/queue.h>
#include <sys/_lock.h>
#include <sys/_mutex.h>
#include <machine/_limits.h>

#define	MINALLOCSIZE	UMA_SMALLEST_UNIT

/*
 * Flags to memory allocation functions.
 */
#define	M_NOWAIT	0x0001		/* do not block */
#define	M_WAITOK	0x0002		/* ok to block */
#define	M_ZERO		0x0100		/* bzero the allocation */
#define	M_NOVM		0x0200		/* don't ask VM for pages */
#define	M_USE_RESERVE	0x0400		/* can alloc out of reserve memory */
#define	M_NODUMP	0x0800		/* don't dump pages in this allocation */
#define	M_FIRSTFIT	0x1000		/* only for vmem, fast fit */
#define	M_BESTFIT	0x2000		/* only for vmem, low fragmentation */
#define	M_EXEC		0x4000		/* allocate executable space */
#define	M_NEXTFIT	0x8000		/* only for vmem, follow cursor */

#define	M_MAGIC		877983977	/* time when first defined :-) */

/*
 * Two malloc type structures are present: malloc_type, which is used by a
 * type owner to declare the type, and malloc_type_internal, which holds
 * malloc-owned statistics and other ABI-sensitive fields, such as the set of
 * malloc statistics indexed by the compile-time MAXCPU constant.
 * Applications should avoid introducing dependence on the allocator private
 * data layout and size.
 *
 * The malloc_type ks_next field is protected by malloc_mtx.  Other fields in
 * malloc_type are static after initialization so unsynchronized.
 *
 * Statistics in malloc_type_stats are written only when holding a critical
 * section and running on the CPU associated with the index into the stat
 * array, but read lock-free resulting in possible (minor) races, which the
 * monitoring app should take into account.
 */
struct malloc_type_stats {
	uint64_t	mts_memalloced;	/* Bytes allocated on CPU. */
	uint64_t	mts_memfreed;	/* Bytes freed on CPU. */
	uint64_t	mts_numallocs;	/* Number of allocates on CPU. */
	uint64_t	mts_numfrees;	/* number of frees on CPU. */
	uint64_t	mts_size;	/* Bitmask of sizes allocated on CPU. */
	uint64_t	_mts_reserved1;	/* Reserved field. */
	uint64_t	_mts_reserved2;	/* Reserved field. */
	uint64_t	_mts_reserved3;	/* Reserved field. */
};

/*
 * Index definitions for the mti_probes[] array.
 */
#define DTMALLOC_PROBE_MALLOC		0
#define DTMALLOC_PROBE_FREE		1
#define DTMALLOC_PROBE_MAX		2

struct malloc_type_internal {
	uint32_t	mti_probes[DTMALLOC_PROBE_MAX];
					/* DTrace probe ID array. */
	u_char		mti_zone;
	struct malloc_type_stats	*mti_stats;
};

/*
 * Public data structure describing a malloc type.  Private data is hung off
 * of ks_handle to avoid encoding internal malloc(9) data structures in
 * modules, which will statically allocate struct malloc_type.
 */
struct malloc_type {
	struct malloc_type *ks_next;	/* Next in global chain. */
	u_long		 ks_magic;	/* Detect programmer error. */
	const char	*ks_shortdesc;	/* Printable type name. */
	void		*ks_handle;	/* Priv. data, was lo_class. */
};

/*
 * Statistics structure headers for user space.  The kern.malloc sysctl
 * exposes a structure stream consisting of a stream header, then a series of
 * malloc type headers and statistics structures (quantity maxcpus).  For
 * convenience, the kernel will provide the current value of maxcpus at the
 * head of the stream.
 */
#define	MALLOC_TYPE_STREAM_VERSION	0x00000001
struct malloc_type_stream_header {
	uint32_t	mtsh_version;	/* Stream format version. */
	uint32_t	mtsh_maxcpus;	/* Value of MAXCPU for stream. */
	uint32_t	mtsh_count;	/* Number of records. */
	uint32_t	_mtsh_pad;	/* Pad/reserved field. */
};

#define	MALLOC_MAX_NAME	32
struct malloc_type_header {
	char				mth_name[MALLOC_MAX_NAME];
};

#ifdef _KERNEL
#define	MALLOC_DEFINE(type, shortdesc, longdesc)			\
	struct malloc_type type[1] = {					\
		{ NULL, M_MAGIC, shortdesc, NULL }			\
	};								\
	SYSINIT(type##_init, SI_SUB_KMEM, SI_ORDER_THIRD, malloc_init,	\
	    type);							\
	SYSUNINIT(type##_uninit, SI_SUB_KMEM, SI_ORDER_ANY,		\
	    malloc_uninit, type)

#define	MALLOC_DECLARE(type) \
	extern struct malloc_type type[1]

MALLOC_DECLARE(M_CACHE);
MALLOC_DECLARE(M_DEVBUF);
MALLOC_DECLARE(M_TEMP);

/*
 * XXX this should be declared in <sys/uio.h>, but that tends to fail
 * because <sys/uio.h> is included in a header before the source file
 * has a chance to include <sys/malloc.h> to get MALLOC_DECLARE() defined.
 */
MALLOC_DECLARE(M_IOV);

struct domainset;
extern struct mtx malloc_mtx;

/*
 * Function type used when iterating over the list of malloc types.
 */
typedef void malloc_type_list_func_t(struct malloc_type *, void *);

void	contigfree(void *addr, unsigned long size, struct malloc_type *type);
void	*contigmalloc(unsigned long size, struct malloc_type *type, int flags,
	    vm_paddr_t low, vm_paddr_t high, unsigned long alignment,
	    vm_paddr_t boundary) __malloc_like __result_use_check
	    __alloc_size(1) __alloc_align(6);
void	*contigmalloc_domainset(unsigned long size, struct malloc_type *type,
	    struct domainset *ds, int flags, vm_paddr_t low, vm_paddr_t high,
	    unsigned long alignment, vm_paddr_t boundary)
	    __malloc_like __result_use_check __alloc_size(1) __alloc_align(7);
void	free(void *addr, struct malloc_type *type);
void	zfree(void *addr, struct malloc_type *type);
void	*malloc(size_t size, struct malloc_type *type, int flags) __malloc_like
	    __result_use_check __alloc_size(1);
/*
 * Try to optimize malloc(..., ..., M_ZERO) allocations by doing zeroing in
 * place if the size is known at compilation time.
 *
 * Passing the flag down requires malloc to blindly zero the entire object.
 * In practice a lot of the zeroing can be avoided if most of the object
 * gets explicitly initialized after the allocation. Letting the compiler
 * zero in place gives it the opportunity to take advantage of this state.
 *
 * Note that the operation is only applicable if both flags and size are
 * known at compilation time. If M_ZERO is passed but M_WAITOK is not, the
 * allocation can fail and a NULL check is needed. However, if M_WAITOK is
 * passed we know the allocation must succeed and the check can be elided.
 *
 *	_malloc_item = malloc(_size, type, (flags) &~ M_ZERO);
 *	if (((flags) & M_WAITOK) != 0 || _malloc_item != NULL)
 *		bzero(_malloc_item, _size);
 *
 * If the flag is set, the compiler knows the left side is always true,
 * therefore the entire statement is true and the callsite is:
 *
 *	_malloc_item = malloc(_size, type, (flags) &~ M_ZERO);
 *	bzero(_malloc_item, _size);
 *
 * If the flag is not set, the compiler knows the left size is always false
 * and the NULL check is needed, therefore the callsite is:
 *
 * 	_malloc_item = malloc(_size, type, (flags) &~ M_ZERO);
 *	if (_malloc_item != NULL)
 *		bzero(_malloc_item, _size);			
 *
 * The implementation is a macro because of what appears to be a clang 6 bug:
 * an inline function variant ended up being compiled to a mere malloc call
 * regardless of argument. gcc generates expected code (like the above).
 */
#define	malloc(size, type, flags) ({					\
	void *_malloc_item;						\
	size_t _size = (size);						\
	if (__builtin_constant_p(size) && __builtin_constant_p(flags) &&\
	    ((flags) & M_ZERO) != 0) {					\
		_malloc_item = malloc(_size, type, (flags) &~ M_ZERO);	\
		if (((flags) & M_WAITOK) != 0 ||			\
		    __predict_true(_malloc_item != NULL))		\
			bzero(_malloc_item, _size);			\
	} else {							\
		_malloc_item = malloc(_size, type, flags);		\
	}								\
	_malloc_item;							\
})

void	*malloc_domainset(size_t size, struct malloc_type *type,
	    struct domainset *ds, int flags) __malloc_like __result_use_check
	    __alloc_size(1);
void	*mallocarray(size_t nmemb, size_t size, struct malloc_type *type,
	    int flags) __malloc_like __result_use_check
	    __alloc_size2(1, 2);
void	malloc_init(void *);
int	malloc_last_fail(void);
void	malloc_type_allocated(struct malloc_type *type, unsigned long size);
void	malloc_type_freed(struct malloc_type *type, unsigned long size);
void	malloc_type_list(malloc_type_list_func_t *, void *);
void	malloc_uninit(void *);
size_t	malloc_usable_size(const void *);
void	*realloc(void *addr, size_t size, struct malloc_type *type, int flags)
	    __result_use_check __alloc_size(2);
void	*reallocf(void *addr, size_t size, struct malloc_type *type, int flags)
	    __result_use_check __alloc_size(2);

static inline void
free_c(void * __capability addr, struct malloc_type *type)
{

	free((__cheri_fromcap void *)addr, M_IOV);
}

static inline void * __capability
malloc_c(unsigned long size, struct malloc_type *type, int flags)
{

	return (PTR2CAP(malloc(size, type, flags)));
}

struct malloc_type *malloc_desc2type(const char *desc);

/*
 * This is sqrt(SIZE_MAX+1), as s1*s2 <= SIZE_MAX
 * if both s1 < MUL_NO_OVERFLOW and s2 < MUL_NO_OVERFLOW
 */
#define MUL_NO_OVERFLOW		(1UL << (sizeof(size_t) * 8 / 2))
static inline bool
WOULD_OVERFLOW(size_t nmemb, size_t size)
{

	return ((nmemb >= MUL_NO_OVERFLOW || size >= MUL_NO_OVERFLOW) &&
	    nmemb > 0 && __SIZE_T_MAX / nmemb < size);
}
#undef MUL_NO_OVERFLOW
#endif /* _KERNEL */

<<<<<<< HEAD
#endif /* !_SYS_MALLOC_H_ */
// CHERI CHANGES START
// {
//   "updated": 20181114,
//   "target_type": "header",
//   "changes": [
//     "support"
//   ],
//   "change_comment": ""
// }
// CHERI CHANGES END
=======
#else
/*
 * The native stand malloc / free interface we're mapping to
 */
extern void Free(void *p, const char *file, int line);
extern void *Malloc(size_t bytes, const char *file, int line);

/*
 * Minimal standalone malloc implementation / environment. None of the
 * flags mean anything and there's no need declare malloc types.
 * Define the simple alloc / free routines in terms of Malloc and
 * Free. None of the kernel features that this stuff disables are needed.
 *
 * XXX we are setting ourselves up for a potential crash if we can't allocate
 * memory for a M_WAITOK call.
 */
#define M_WAITOK 0
#define M_ZERO 0
#define M_NOWAIT 0
#define MALLOC_DECLARE(x)

#define kmem_zalloc(size, flags) Malloc((size), __FILE__, __LINE__)
#define kmem_free(p, size) Free(p, __FILE__, __LINE__)

/*
 * ZFS mem.h define that's the OpenZFS porting layer way of saying
 * M_WAITOK. Given the above, it will also be a nop.
 */
#define KM_SLEEP M_WAITOK
#endif /* _STANDALONE */
#endif /* !_SYS_MALLOC_H_ */
>>>>>>> e34fac85
<|MERGE_RESOLUTION|>--- conflicted
+++ resolved
@@ -282,7 +282,36 @@
 #undef MUL_NO_OVERFLOW
 #endif /* _KERNEL */
 
-<<<<<<< HEAD
+#else
+/*
+ * The native stand malloc / free interface we're mapping to
+ */
+extern void Free(void *p, const char *file, int line);
+extern void *Malloc(size_t bytes, const char *file, int line);
+
+/*
+ * Minimal standalone malloc implementation / environment. None of the
+ * flags mean anything and there's no need declare malloc types.
+ * Define the simple alloc / free routines in terms of Malloc and
+ * Free. None of the kernel features that this stuff disables are needed.
+ *
+ * XXX we are setting ourselves up for a potential crash if we can't allocate
+ * memory for a M_WAITOK call.
+ */
+#define M_WAITOK 0
+#define M_ZERO 0
+#define M_NOWAIT 0
+#define MALLOC_DECLARE(x)
+
+#define kmem_zalloc(size, flags) Malloc((size), __FILE__, __LINE__)
+#define kmem_free(p, size) Free(p, __FILE__, __LINE__)
+
+/*
+ * ZFS mem.h define that's the OpenZFS porting layer way of saying
+ * M_WAITOK. Given the above, it will also be a nop.
+ */
+#define KM_SLEEP M_WAITOK
+#endif /* _STANDALONE */
 #endif /* !_SYS_MALLOC_H_ */
 // CHERI CHANGES START
 // {
@@ -293,37 +322,4 @@
 //   ],
 //   "change_comment": ""
 // }
-// CHERI CHANGES END
-=======
-#else
-/*
- * The native stand malloc / free interface we're mapping to
- */
-extern void Free(void *p, const char *file, int line);
-extern void *Malloc(size_t bytes, const char *file, int line);
-
-/*
- * Minimal standalone malloc implementation / environment. None of the
- * flags mean anything and there's no need declare malloc types.
- * Define the simple alloc / free routines in terms of Malloc and
- * Free. None of the kernel features that this stuff disables are needed.
- *
- * XXX we are setting ourselves up for a potential crash if we can't allocate
- * memory for a M_WAITOK call.
- */
-#define M_WAITOK 0
-#define M_ZERO 0
-#define M_NOWAIT 0
-#define MALLOC_DECLARE(x)
-
-#define kmem_zalloc(size, flags) Malloc((size), __FILE__, __LINE__)
-#define kmem_free(p, size) Free(p, __FILE__, __LINE__)
-
-/*
- * ZFS mem.h define that's the OpenZFS porting layer way of saying
- * M_WAITOK. Given the above, it will also be a nop.
- */
-#define KM_SLEEP M_WAITOK
-#endif /* _STANDALONE */
-#endif /* !_SYS_MALLOC_H_ */
->>>>>>> e34fac85
+// CHERI CHANGES END