--- conflicted
+++ resolved
@@ -257,16 +257,10 @@
 	    struct domainset *ds, int flags) __malloc_like __result_use_check
 	    __alloc_size(1);
 void	malloc_init(void *);
-<<<<<<< HEAD
-int	malloc_last_fail(void);
 void	malloc_type_allocated(struct malloc_type *type, void *addr,
     unsigned long size);
 void	malloc_type_freed(struct malloc_type *type, void *addr,
     unsigned long size);
-=======
-void	malloc_type_allocated(struct malloc_type *type, unsigned long size);
-void	malloc_type_freed(struct malloc_type *type, unsigned long size);
->>>>>>> e50df1c5
 void	malloc_type_list(malloc_type_list_func_t *, void *);
 void	malloc_uninit(void *);
 size_t	malloc_size(size_t);
