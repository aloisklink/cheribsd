/*-
 * SPDX-License-Identifier: BSD-3-Clause
 *
 * Copyright (c) 1982, 1988, 1991, 1993
 *	The Regents of the University of California.  All rights reserved.
 * (c) UNIX System Laboratories, Inc.
 * All or some portions of this file are derived from material licensed
 * to the University of California by American Telephone and Telegraph
 * Co. or Unix System Laboratories, Inc. and are reproduced herein with
 * the permission of UNIX System Laboratories, Inc.
 *
 * Redistribution and use in source and binary forms, with or without
 * modification, are permitted provided that the following conditions
 * are met:
 * 1. Redistributions of source code must retain the above copyright
 *    notice, this list of conditions and the following disclaimer.
 * 2. Redistributions in binary form must reproduce the above copyright
 *    notice, this list of conditions and the following disclaimer in the
 *    documentation and/or other materials provided with the distribution.
 * 3. Neither the name of the University nor the names of its contributors
 *    may be used to endorse or promote products derived from this software
 *    without specific prior written permission.
 *
 * THIS SOFTWARE IS PROVIDED BY THE REGENTS AND CONTRIBUTORS ``AS IS'' AND
 * ANY EXPRESS OR IMPLIED WARRANTIES, INCLUDING, BUT NOT LIMITED TO, THE
 * IMPLIED WARRANTIES OF MERCHANTABILITY AND FITNESS FOR A PARTICULAR PURPOSE
 * ARE DISCLAIMED.  IN NO EVENT SHALL THE REGENTS OR CONTRIBUTORS BE LIABLE
 * FOR ANY DIRECT, INDIRECT, INCIDENTAL, SPECIAL, EXEMPLARY, OR CONSEQUENTIAL
 * DAMAGES (INCLUDING, BUT NOT LIMITED TO, PROCUREMENT OF SUBSTITUTE GOODS
 * OR SERVICES; LOSS OF USE, DATA, OR PROFITS; OR BUSINESS INTERRUPTION)
 * HOWEVER CAUSED AND ON ANY THEORY OF LIABILITY, WHETHER IN CONTRACT, STRICT
 * LIABILITY, OR TORT (INCLUDING NEGLIGENCE OR OTHERWISE) ARISING IN ANY WAY
 * OUT OF THE USE OF THIS SOFTWARE, EVEN IF ADVISED OF THE POSSIBILITY OF
 * SUCH DAMAGE.
 *
 *	@(#)systm.h	8.7 (Berkeley) 3/29/95
 * $FreeBSD$
 */

#ifndef _SYS_SYSTM_H_
#define	_SYS_SYSTM_H_

#include <sys/cdefs.h>
#include <sys/callout.h>
#include <sys/queue.h>
#include <sys/stdint.h>		/* for people using printf mainly */

#include <machine/atomic.h>
#include <machine/cpufunc.h>
#include <machine/pcb.h>
#if __has_feature(capabilities)
#include <machine/vmparam.h>
#endif

#if __has_feature(capabilities)
#include <cheri/cheri.h>
#endif

__NULLABILITY_PRAGMA_PUSH

#ifdef _KERNEL
extern int cold;		/* nonzero if we are doing a cold boot */
extern int suspend_blocked;	/* block suspend due to pending shutdown */
extern int rebooting;		/* kern_reboot() has been called. */
extern const char *panicstr;	/* panic message */
extern bool panicked;
#define	KERNEL_PANICKED()	__predict_false(panicked)
extern char version[];		/* system version */
extern char compiler_version[];	/* compiler version */
extern char copyright[];	/* system copyright */
extern int kstack_pages;	/* number of kernel stack pages */

extern u_long pagesizes[];	/* supported page sizes */
extern long physmem;		/* physical memory */
extern long realmem;		/* 'real' memory */

extern char *rootdevnames[2];	/* names of possible root devices */

extern int boothowto;		/* reboot flags, from console subsystem */
extern int bootverbose;		/* nonzero to print verbose messages */

extern int maxusers;		/* system tune hint */
extern int ngroups_max;		/* max # of supplemental groups */
extern int vm_guest;		/* Running as virtual machine guest? */

extern u_long maxphys;		/* max raw I/O transfer size */

/*
 * Detected virtual machine guest types. The intention is to expand
 * and/or add to the VM_GUEST_VM type if specific VM functionality is
 * ever implemented (e.g. vendor-specific paravirtualization features).
 * Keep in sync with vm_guest_sysctl_names[].
 */
enum VM_GUEST { VM_GUEST_NO = 0, VM_GUEST_VM, VM_GUEST_XEN, VM_GUEST_HV,
		VM_GUEST_VMWARE, VM_GUEST_KVM, VM_GUEST_BHYVE, VM_GUEST_VBOX,
		VM_GUEST_PARALLELS, VM_LAST };

#ifdef	INVARIANTS		/* The option is always available */
#define	VNASSERT(exp, vp, msg) do {					\
	if (__predict_false(!(exp))) {					\
		vn_printf(vp, "VNASSERT failed: %s not true at %s:%d (%s)\n",\
		   #exp, __FILE__, __LINE__, __func__);	 		\
		kassert_panic msg;					\
	}								\
} while (0)
#define	VNPASS(exp, vp)	do {						\
	const char *_exp = #exp;					\
	VNASSERT(exp, vp, ("condition %s not met at %s:%d (%s)",	\
	    _exp, __FILE__, __LINE__, __func__));			\
} while (0)
#define	__assert_unreachable() \
	panic("executing segment marked as unreachable at %s:%d (%s)\n", \
	    __FILE__, __LINE__, __func__)
#else
#define	VNASSERT(exp, vp, msg) do { \
} while (0)
#define	VNPASS(exp, vp) do { \
} while (0)
#define	__assert_unreachable()	__unreachable()
#endif

#ifndef CTASSERT	/* Allow lint to override */
#define	CTASSERT(x)	_Static_assert(x, "compile-time assertion failed")
#endif
#endif /* KERNEL */

/*
 * These functions need to be declared before the KASSERT macro is invoked in
 * !KASSERT_PANIC_OPTIONAL builds, so their declarations are sort of out of
 * place compared to other function definitions in this header.  On the other
 * hand, this header is a bit disorganized anyway.
 */
void	panic(const char *, ...) __dead2 __printflike(1, 2);
void	vpanic(const char *, __va_list) __dead2 __printflike(1, 0);


#if defined(_STANDALONE)
struct ucred;
/*
 * Until we have more experience with KASSERTS that are called
 * from the boot loader, they are off. The bootloader does this
 * a little differently than the kernel (we just call printf atm).
 * we avoid most of the common functions in the boot loader, so
 * declare printf() here too.
 */
int	printf(const char *, ...) __printflike(1, 2);
#  define kassert_panic printf
#else /* !_STANDALONE */
#  if defined(WITNESS) || defined(INVARIANT_SUPPORT)
#    ifdef KASSERT_PANIC_OPTIONAL
void	kassert_panic(const char *fmt, ...)  __printflike(1, 2);
#    else
#      define kassert_panic	panic
#    endif /* KASSERT_PANIC_OPTIONAL */
#  endif /* defined(WITNESS) || defined(INVARIANT_SUPPORT) */
#endif /* _STANDALONE */

#if defined(INVARIANTS) || defined(_STANDALONE)
#define	KASSERT(exp,msg) do {						\
	if (__predict_false(!(exp)))					\
		kassert_panic msg;					\
} while (0)
#else /* !INVARIANTS && !_STANDALONE */
#define	KASSERT(exp,msg) do { \
} while (0)
#endif /* INVARIANTS || _STANDALONE */

/*
 * Helpful macros for quickly coming up with assertions with informative
 * panic messages.
 */
#define MPASS(ex)		MPASS4(ex, #ex, __FILE__, __LINE__)
#define MPASS2(ex, what)	MPASS4(ex, what, __FILE__, __LINE__)
#define MPASS3(ex, file, line)	MPASS4(ex, #ex, file, line)
#define MPASS4(ex, what, file, line)					\
	KASSERT((ex), ("Assertion %s failed at %s:%d", what, file, line))

/*
 * Align variables.
 */
#define	__read_mostly		__section(".data.read_mostly")
#define	__read_frequently	__section(".data.read_frequently")
#define	__exclusive_cache_line	__aligned(CACHE_LINE_SIZE) \
				    __section(".data.exclusive_cache_line")
#ifdef _KERNEL
#include <sys/param.h>		/* MAXCPU */
#include <sys/pcpu.h>		/* curthread */
#include <sys/kpilite.h>

/*
 * Assert that a pointer can be loaded from memory atomically.
 *
 * This assertion enforces stronger alignment than necessary.  For example,
 * on some architectures, atomicity for unaligned loads will depend on
 * whether or not the load spans multiple cache lines.
 */
#define	ASSERT_ATOMIC_LOAD_PTR(var, msg)				\
	KASSERT(sizeof(var) == sizeof(void *) &&			\
	    is_aligned(&(var), sizeof(void *)), msg)

/*
 * Assert that a thread is in critical(9) section.
 */
#define	CRITICAL_ASSERT(td)						\
	KASSERT((td)->td_critnest >= 1, ("Not in critical section"))

/*
 * If we have already panic'd and this is the thread that called
 * panic(), then don't block on any mutexes but silently succeed.
 * Otherwise, the kernel will deadlock since the scheduler isn't
 * going to run the thread that holds any lock we need.
 */
#define	SCHEDULER_STOPPED_TD(td)  ({					\
	MPASS((td) == curthread);					\
	__predict_false((td)->td_stopsched);				\
})
#define	SCHEDULER_STOPPED() SCHEDULER_STOPPED_TD(curthread)

/*
 * Macros to create userspace capabilities from virtual addresses.
 * Addresses are assumed to be relative to the current userspace
 * thread's address space and are created from the DDC or PCC of
 * the current PCB.
 */
#if __has_feature(capabilities)
/*
 * Derive out-of-bounds and small values from NULL.  This allows common
 * sentinel values to work.
 */
#define ___USER_CFROMPTR(ptr, cap)					\
    ((void *)(uintptr_t)(ptr) == NULL ? NULL :				\
     ((vm_offset_t)(ptr) < 4096 ||					\
      (vm_offset_t)(ptr) > VM_MAXUSER_ADDRESS) ?			\
	__builtin_cheri_offset_set(NULL, (vaddr_t)(ptr)) :		\
	__builtin_cheri_offset_set((cap), (vaddr_t)(ptr)))

#define	__USER_CAP_UNBOUND(ptr)						\
	___USER_CFROMPTR((ptr), __USER_DDC)

#define	__USER_CODE_CAP(ptr)						\
	___USER_CFROMPTR((ptr), __USER_PCC)

#define	__USER_CAP(ptr, len)						\
({									\
	void * __capability unbound = __USER_CAP_UNBOUND(ptr);		\
	(security_cheri_bound_legacy_capabilities &&			\
	    __builtin_cheri_tag_get(unbound) ?				\
	    __builtin_cheri_bounds_set(unbound, (len)) : unbound);	\
})

#else /* !has_feature(capabilities) */
#define	__USER_CAP_UNBOUND(ptr)	((void *)(uintptr_t)(ptr))
#define	__USER_CODE_CAP(ptr)	((void *)(uintptr_t)(ptr))
#define	__USER_CAP(ptr, len)	((void *)(uintptr_t)(ptr))
#endif /* !has_feature(capabilities) */

#define	__USER_CAP_ADDR(ptr)	__USER_CAP_UNBOUND(ptr)
#define	__USER_CAP_ARRAY(objp, cnt) \
     __USER_CAP((objp), sizeof(*(objp)) * (cnt))
#define	__USER_CAP_OBJ(objp)	__USER_CAP((objp), sizeof(*(objp)))
/*
 * NOTE: we can't place tigher bounds because we don't know what the
 * length is until after we use it.
 */
#define	__USER_CAP_STR(strp)	__USER_CAP_UNBOUND(strp)
#define	__USER_CAP_PATH(path)	__USER_CAP((path), MAXPATHLEN)

extern int osreldate;

extern const void *zero_region;	/* address space maps to a zeroed page	*/

extern int unmapped_buf_allowed;

#if __SIZEOF_SIZE_T__ == 8
#define	IOSIZE_MAX		iosize_max()
#define	DEVFS_IOSIZE_MAX	devfs_iosize_max()
#else
#define	IOSIZE_MAX		SSIZE_MAX
#define	DEVFS_IOSIZE_MAX	SSIZE_MAX
#endif

/*
 * General function declarations.
 */

struct inpcb;
struct lock_object;
struct malloc_type;
struct mtx;
struct proc;
struct socket;
struct thread;
struct tty;
struct ucred;
struct uio;
struct _jmp_buf;
struct trapframe;
struct eventtimer;

int	setjmp(struct _jmp_buf *) __returns_twice;
void	longjmp(struct _jmp_buf *, int) __dead2;
int	dumpstatus(vm_offset_t addr, off_t count);
int	nullop(void);
int	eopnotsupp(void);
int	ureadc(int, struct uio *);
void	hashdestroy(void *, struct malloc_type *, u_long);
void	*hashinit(int count, struct malloc_type *type, u_long *hashmask);
void	*hashinit_flags(int count, struct malloc_type *type,
    u_long *hashmask, int flags);
#define	HASH_NOWAIT	0x00000001
#define	HASH_WAITOK	0x00000002

void	*phashinit(int count, struct malloc_type *type, u_long *nentries);
void	*phashinit_flags(int count, struct malloc_type *type, u_long *nentries,
    int flags);
void	g_waitidle(void);

void	cpu_flush_dcache(void *, size_t);
void	cpu_rootconf(void);
void	critical_enter_KBI(void);
void	critical_exit_KBI(void);
void	critical_exit_preempt(void);
void	init_param1(void);
void	init_param2(long physpages);
void	init_static_kenv(char *, size_t);
void	tablefull(const char *);

/*
 * Allocate per-thread "current" state in the linuxkpi
 */
extern int (*lkpi_alloc_current)(struct thread *, int);
int linux_alloc_current_noop(struct thread *, int);

#if defined(KLD_MODULE) || defined(KTR_CRITICAL) || !defined(_KERNEL) || defined(GENOFFSET)
#define critical_enter() critical_enter_KBI()
#define critical_exit() critical_exit_KBI()
#else
static __inline void
critical_enter(void)
{
	struct thread_lite *td;

	td = (struct thread_lite *)curthread;
	td->td_critnest++;
	atomic_interrupt_fence();
}

static __inline void
critical_exit(void)
{
	struct thread_lite *td;

	td = (struct thread_lite *)curthread;
	KASSERT(td->td_critnest != 0,
	    ("critical_exit: td_critnest == 0"));
	atomic_interrupt_fence();
	td->td_critnest--;
	atomic_interrupt_fence();
	if (__predict_false(td->td_owepreempt))
		critical_exit_preempt();

}
#endif

#ifdef  EARLY_PRINTF
typedef void early_putc_t(int ch);
extern early_putc_t *early_putc;
#endif
int	kvprintf(char const *, void (*)(int, void*), void *, int,
	    __va_list) __printflike(1, 0);
void	log(int, const char *, ...) __printflike(2, 3);
void	log_console(struct uio *);
void	vlog(int, const char *, __va_list) __printflike(2, 0);
int	asprintf(char **ret, struct malloc_type *mtp, const char *format, 
	    ...) __printflike(3, 4);
int	printf(const char *, ...) __printflike(1, 2);
int	snprintf(char *, size_t, const char *, ...) __printflike(3, 4);
int	sprintf(char *buf, const char *, ...) __printflike(2, 3);
int	uprintf(const char *, ...) __printflike(1, 2);
int	vprintf(const char *, __va_list) __printflike(1, 0);
int	vasprintf(char **ret, struct malloc_type *mtp, const char *format,
	    __va_list ap) __printflike(3, 0);
int	vsnprintf(char *, size_t, const char *, __va_list) __printflike(3, 0);
int	vsnrprintf(char *, size_t, int, const char *, __va_list) __printflike(4, 0);
int	vsprintf(char *buf, const char *, __va_list) __printflike(2, 0);
int	sscanf(const char *, char const * _Nonnull, ...) __scanflike(2, 3);
int	vsscanf(const char * _Nonnull, char const * _Nonnull, __va_list)  __scanflike(2, 0);
long	strtol(const char *, char **, int);
u_long	strtoul(const char *, char **, int);
quad_t	strtoq(const char *, char **, int);
u_quad_t strtouq(const char *, char **, int);
void	tprintf(struct proc *p, int pri, const char *, ...) __printflike(3, 4);
void	vtprintf(struct proc *, int, const char *, __va_list) __printflike(3, 0);
void	hexdump(const void *ptr, int length, const char *hdr, int flags);
#define	HD_COLUMN_MASK	0xff
#define	HD_DELIM_MASK	0xff00
#define	HD_OMIT_COUNT	(1 << 16)
#define	HD_OMIT_HEX	(1 << 17)
#define	HD_OMIT_CHARS	(1 << 18)

#define ovbcopy(f, t, l) bcopy((f), (t), (l))
void	bcopy(const void * _Nonnull from, void * _Nonnull to, size_t len);
<<<<<<< HEAD
#if __has_feature(capabilities) && !defined(__CHERI_PURE_CAPABILITY__)
void	bcopy_c(const void * _Nonnull __capability from,
	    void * _Nonnull __capability to, size_t len);
void	bcopynocap_c(const void * _Nonnull __capability from,
	    void * _Nonnull __capability to, size_t len);
#else
#define	bcopy_c		bcopy
#define	bcopynocap_c	bcopynocap
#endif
#if __has_feature(capabilities)
void	bcopynocap(const void *src0, void *dst0, size_t length);
#else
#define	bcopynocap	bcopy
#endif
void	bzero(void * _Nonnull buf, size_t len);
=======
>>>>>>> e72e16c5
void	explicit_bzero(void * _Nonnull, size_t);

void	*memset(void * _Nonnull buf, int c, size_t len);
void	*memcpy(void * _Nonnull to, const void * _Nonnull from, size_t len);
#if __has_feature(capabilities) && !defined(__CHERI_PURE_CAPABILITY__)
void	* __capability memcpy_c(void * _Nonnull __capability to,
	    const void * _Nonnull __capability from, size_t len);
void	* __capability memcpynocap_c(void * _Nonnull __capability to,
	    const void * _Nonnull __capability from, size_t len);
#else
#define	memcpy_c	memcpy
#define	memcpynocap_c	memcpynocap
#endif
#if __has_feature(capabilities)
void	*memcpynocap(void * _Nonnull to, const void * _Nonnull from,
    size_t len);
#else
#define	memcpynocap	memcpy
#endif
void	*memmove(void * _Nonnull dest, const void * _Nonnull src, size_t n);
#if __has_feature(capabilities) && !defined(__CHERI_PURE_CAPABILITY__)
void	* __capability memmove_c(void * _Nonnull __capability dest,
	    const void * _Nonnull __capability src, size_t n);
void	* __capability memmovenocap_c(void * _Nonnull __capability dest,
	    const void * _Nonnull __capability src, size_t n);
#else
#define	memmove_c	memmove
#define	memmovenocap_c	memmovenocap
#endif
#if __has_feature(capabilities)
void	*memmovenocap(void * _Nonnull dest, const void * _Nonnull src,
    size_t n);
#else
#define	memmovenocap	memmove
#endif

struct copy_map {
	size_t	len;
	size_t	uoffset;
	size_t	koffset;
};
void	*memmove(void * _Nonnull dest, const void * _Nonnull src, size_t n);
int	memcmp(const void *b1, const void *b2, size_t len);

#ifdef SAN_NEEDS_INTERCEPTORS
#define	SAN_INTERCEPTOR(func)	\
	__CONCAT(SAN_INTERCEPTOR_PREFIX, __CONCAT(_, func))
void	*SAN_INTERCEPTOR(memset)(void *, int, size_t);
void	*SAN_INTERCEPTOR(memcpy)(void *, const void *, size_t);
void	*SAN_INTERCEPTOR(memmove)(void *, const void *, size_t);
int	SAN_INTERCEPTOR(memcmp)(const void *, const void *, size_t);
#ifndef SAN_RUNTIME
#define bcopy(from, to, len)	SAN_INTERCEPTOR(memmove)((to), (from), (len))
#define bzero(buf, len)		SAN_INTERCEPTOR(memset)((buf), 0, (len))
#define bcmp(b1, b2, len)	SAN_INTERCEPTOR(memcmp)((b1), (b2), (len))
#define memset(buf, c, len)	SAN_INTERCEPTOR(memset)((buf), (c), (len))
#define memcpy(to, from, len)	SAN_INTERCEPTOR(memcpy)((to), (from), (len))
#define memmove(dest, src, n)	SAN_INTERCEPTOR(memmove)((dest), (src), (n))
#define memcmp(b1, b2, len)	SAN_INTERCEPTOR(memcmp)((b1), (b2), (len))
#endif /* !SAN_RUNTIME */
#else /* !SAN_NEEDS_INTERCEPTORS */
#define bcopy(from, to, len)	__builtin_memmove((to), (from), (len))
#define bzero(buf, len)		__builtin_memset((buf), 0, (len))
#define bcmp(b1, b2, len)	__builtin_memcmp((b1), (b2), (len))
#define memset(buf, c, len)	__builtin_memset((buf), (c), (len))
#define memcpy(to, from, len)	__builtin_memcpy((to), (from), (len))
#define memmove(dest, src, n)	__builtin_memmove((dest), (src), (n))
#define memcmp(b1, b2, len)	__builtin_memcmp((b1), (b2), (len))
#endif /* SAN_NEEDS_INTERCEPTORS */

void	*memset_early(void * _Nonnull buf, int c, size_t len);
#define bzero_early(buf, len) memset_early((buf), 0, (len))
void	*memcpy_early(void * _Nonnull to, const void * _Nonnull from, size_t len);
void	*memmove_early(void * _Nonnull dest, const void * _Nonnull src, size_t n);
#define bcopy_early(from, to, len) memmove_early((to), (from), (len))

#define	copystr(src, dst, len, outlen)	({			\
	size_t __r, __len, *__outlen;				\
								\
	__len = (len);						\
	__outlen = (outlen);					\
	__r = strlcpy((dst), (src), __len);			\
	if (__outlen != NULL)					\
		*__outlen = ((__r >= __len) ? __len : __r + 1);	\
	((__r >= __len) ? ENAMETOOLONG : 0);			\
})

int	copyinstr(const void * __restrict __capability udaddr,
	    void * _Nonnull __restrict kaddr, size_t len,
	    size_t * __restrict lencopied);
int	copyin(const void * __restrict __capability udaddr,
	    void * _Nonnull __restrict kaddr, size_t len);
int	copyin_implicit_cap(const void * __restrict udaddr,
	    void * _Nonnull __restrict kaddr, size_t len);
#if __has_feature(capabilities)
int	copyincap(const void * __restrict __capability udaddr,
	    void * _Nonnull __restrict kaddr, size_t len);
#else
#define	copyincap	copyin
#endif
int	copyin_nofault(const void * __capability __restrict udaddr,
	    void * _Nonnull __restrict kaddr, size_t len);
int	copyout(const void * _Nonnull __restrict kaddr,
	    void * __restrict __capability udaddr, size_t len);
int	copyout_implicit_cap(const void * _Nonnull __restrict kaddr,
	    void * __restrict udaddr, size_t len);
#if __has_feature(capabilities)
int	copyoutcap(const void * _Nonnull __restrict kaddr,
	    void * __capability __restrict udaddr, size_t len);
#else
#define	copyoutcap	copyout
#endif
int	copyout_nofault(const void * _Nonnull __restrict kaddr,
	    void * __capability __restrict udaddr, size_t len);
#if __has_feature(capabilities)
int	copyoutcap_nofault(
	    const void * _Nonnull __restrict kaddr,
	    void * __capability __restrict udaddr, size_t len);
#else
#define	copyoutcap_nofault	copyout_nofault
#endif

#ifdef SAN_NEEDS_INTERCEPTORS
int	SAN_INTERCEPTOR(copyin)(const void *, void *, size_t);
int	SAN_INTERCEPTOR(copyinstr)(const void *, void *, size_t, size_t *);
int	SAN_INTERCEPTOR(copyout)(const void *, void *, size_t);
#ifndef SAN_RUNTIME
#define	copyin(u, k, l)		SAN_INTERCEPTOR(copyin)((u), (k), (l))
#define	copyinstr(u, k, l, lc)	SAN_INTERCEPTOR(copyinstr)((u), (k), (l), (lc))
#define	copyout(k, u, l)	SAN_INTERCEPTOR(copyout)((k), (u), (l))
#endif /* !SAN_RUNTIME */
#endif /* SAN_NEEDS_INTERCEPTORS */

int	fubyte(volatile const void * __capability base);
long	fuword(volatile const void * __capability base);
int	fuword16(volatile const void * __capability base);
int32_t	fuword32(volatile const void * __capability base);
int64_t	fuword64(volatile const void * __capability base);
#if __has_feature(capabilities)
int	fuecap(volatile const void * __capability base, intcap_t *val);
#else
#define	fuecap		fueword
#endif
int	fueword(volatile const void * __capability base, long *val);
int	fueword32(volatile const void * __capability base, int32_t *val);
int	fueword64(volatile const void * __capability base, int64_t *val);
int	subyte(volatile void * __capability base, int byte);
int	suword(volatile void * __capability base, long word);
int	suword16(volatile void * __capability base, int word);
int	suword32(volatile void * __capability base, int32_t word);
int	suword64(volatile void * __capability base, int64_t word);
#if __has_feature(capabilities)
int	sucap(volatile const void * __capability base, intcap_t val);
#else
#define	sucap		suword
#endif
uint32_t casuword32(volatile uint32_t * __capability base, uint32_t oldval,
	    uint32_t newval);
u_long	casuword(volatile u_long * __capability base, u_long oldval,
	    u_long newval);
int	casueword(volatile u_long * __capability base, u_long oldval,
	    u_long *oldvalp, u_long newval);
int	casueword32(volatile uint32_t * __capability base, uint32_t oldval,
	    uint32_t *oldvalp, uint32_t newval);

#if defined(SAN_NEEDS_INTERCEPTORS) && !defined(KCSAN)
int	SAN_INTERCEPTOR(fubyte)(volatile const void *base);
int	SAN_INTERCEPTOR(fuword16)(volatile const void *base);
int	SAN_INTERCEPTOR(fueword)(volatile const void *base, long *val);
int	SAN_INTERCEPTOR(fueword32)(volatile const void *base, int32_t *val);
int	SAN_INTERCEPTOR(fueword64)(volatile const void *base, int64_t *val);
int	SAN_INTERCEPTOR(subyte)(volatile void *base, int byte);
int	SAN_INTERCEPTOR(suword)(volatile void *base, long word);
int	SAN_INTERCEPTOR(suword16)(volatile void *base, int word);
int	SAN_INTERCEPTOR(suword32)(volatile void *base, int32_t word);
int	SAN_INTERCEPTOR(suword64)(volatile void *base, int64_t word);
int	SAN_INTERCEPTOR(casueword32)(volatile uint32_t *base, uint32_t oldval,
	    uint32_t *oldvalp, uint32_t newval);
int	SAN_INTERCEPTOR(casueword)(volatile u_long *p, u_long oldval,
	    u_long *oldvalp, u_long newval);
#ifndef SAN_RUNTIME
#define	fubyte(b)		SAN_INTERCEPTOR(fubyte)((b))
#define	fuword16(b)		SAN_INTERCEPTOR(fuword16)((b))
#define	fueword(b, v)		SAN_INTERCEPTOR(fueword)((b), (v))
#define	fueword32(b, v)		SAN_INTERCEPTOR(fueword32)((b), (v))
#define	fueword64(b, v)		SAN_INTERCEPTOR(fueword64)((b), (v))
#define	subyte(b, w)		SAN_INTERCEPTOR(subyte)((b), (w))
#define	suword(b, w)		SAN_INTERCEPTOR(suword)((b), (w))
#define	suword16(b, w)		SAN_INTERCEPTOR(suword16)((b), (w))
#define	suword32(b, w)		SAN_INTERCEPTOR(suword32)((b), (w))
#define	suword64(b, w)		SAN_INTERCEPTOR(suword64)((b), (w))
#define	casueword32(b, o, p, n)	SAN_INTERCEPTOR(casueword32)((b), (o), (p), (n))
#define	casueword(b, o, p, n)	SAN_INTERCEPTOR(casueword)((b), (o), (p), (n))
#endif /* !SAN_RUNTIME */
#endif /* SAN_NEEDS_INTERCEPTORS && !KCSAN */

void	realitexpire(void *);

int	sysbeep(int hertz, int period);

void	hardclock(int cnt, int usermode);
void	hardclock_sync(int cpu);
void	softclock(void *);
void	statclock(int cnt, int usermode);
void	profclock(int cnt, int usermode, uintfptr_t pc);

int	hardclockintr(void);

void	startprofclock(struct proc *);
void	stopprofclock(struct proc *);
void	cpu_startprofclock(void);
void	cpu_stopprofclock(void);
void	suspendclock(void);
void	resumeclock(void);
sbintime_t 	cpu_idleclock(void);
void	cpu_activeclock(void);
void	cpu_new_callout(int cpu, sbintime_t bt, sbintime_t bt_opt);
void	cpu_et_frequency(struct eventtimer *et, uint64_t newfreq);
extern int	cpu_disable_c2_sleep;
extern int	cpu_disable_c3_sleep;

char	*kern_getenv(const char *name);
void	freeenv(char *env);
int	getenv_int(const char *name, int *data);
int	getenv_uint(const char *name, unsigned int *data);
int	getenv_long(const char *name, long *data);
int	getenv_ulong(const char *name, unsigned long *data);
int	getenv_string(const char *name, char *data, int size);
int	getenv_int64(const char *name, int64_t *data);
int	getenv_uint64(const char *name, uint64_t *data);
int	getenv_quad(const char *name, quad_t *data);
int	getenv_bool(const char *name, bool *data);
bool	getenv_is_true(const char *name);
bool	getenv_is_false(const char *name);
int	kern_setenv(const char *name, const char *value);
int	kern_unsetenv(const char *name);
int	testenv(const char *name);

int	getenv_array(const char *name, void *data, int size, int *psize,
    int type_size, bool allow_signed);
#define	GETENV_UNSIGNED	false	/* negative numbers not allowed */
#define	GETENV_SIGNED	true	/* negative numbers allowed */

typedef uint64_t (cpu_tick_f)(void);
void set_cputicker(cpu_tick_f *func, uint64_t freq, unsigned var);
extern cpu_tick_f *cpu_ticks;
uint64_t cpu_tickrate(void);
uint64_t cputick2usec(uint64_t tick);

#include <sys/libkern.h>

/* Initialize the world */
void	consinit(void);
void	cpu_initclocks(void);
void	cpu_initclocks_bsp(void);
void	cpu_initclocks_ap(void);
void	usrinfoinit(void);

/* Finalize the world */
void	kern_reboot(int) __dead2;
void	shutdown_nice(int);

/* Stubs for obsolete functions that used to be for interrupt management */
static __inline intrmask_t	splhigh(void)		{ return 0; }
static __inline intrmask_t	splimp(void)		{ return 0; }
static __inline intrmask_t	splnet(void)		{ return 0; }
static __inline intrmask_t	spltty(void)		{ return 0; }
static __inline void		splx(intrmask_t ipl __unused)	{ return; }

/*
 * Common `proc' functions are declared here so that proc.h can be included
 * less often.
 */
int	_sleep(const void * _Nonnull chan, struct lock_object *lock, int pri,
	   const char *wmesg, sbintime_t sbt, sbintime_t pr, int flags);
#define	msleep(chan, mtx, pri, wmesg, timo)				\
	_sleep((chan), &(mtx)->lock_object, (pri), (wmesg),		\
	    tick_sbt * (timo), 0, C_HARDCLOCK)
#define	msleep_sbt(chan, mtx, pri, wmesg, bt, pr, flags)		\
	_sleep((chan), &(mtx)->lock_object, (pri), (wmesg), (bt), (pr),	\
	    (flags))
int	msleep_spin_sbt(const void * _Nonnull chan, struct mtx *mtx,
	    const char *wmesg, sbintime_t sbt, sbintime_t pr, int flags);
#define	msleep_spin(chan, mtx, wmesg, timo)				\
	msleep_spin_sbt((chan), (mtx), (wmesg), tick_sbt * (timo),	\
	    0, C_HARDCLOCK)
int	pause_sbt(const char *wmesg, sbintime_t sbt, sbintime_t pr,
	    int flags);
#define	pause(wmesg, timo)						\
	pause_sbt((wmesg), tick_sbt * (timo), 0, C_HARDCLOCK)
#define	pause_sig(wmesg, timo)						\
	pause_sbt((wmesg), tick_sbt * (timo), 0, C_HARDCLOCK | C_CATCH)
#define	tsleep(chan, pri, wmesg, timo)					\
	_sleep((chan), NULL, (pri), (wmesg), tick_sbt * (timo),		\
	    0, C_HARDCLOCK)
#define	tsleep_sbt(chan, pri, wmesg, bt, pr, flags)			\
	_sleep((chan), NULL, (pri), (wmesg), (bt), (pr), (flags))
void	wakeup(const void *chan);
void	wakeup_one(const void *chan);
void	wakeup_any(const void *chan);

/*
 * Common `struct cdev *' stuff are declared here to avoid #include poisoning
 */

struct cdev;
dev_t dev2udev(struct cdev *x);
const char *devtoname(struct cdev *cdev);

#if __SIZEOF_SIZE_T__ == 8
size_t	devfs_iosize_max(void);
size_t	iosize_max(void);
#endif

int poll_no_poll(int events);

/* XXX: Should be void nanodelay(u_int nsec); */
void	DELAY(int usec);

/* Root mount holdback API */
struct root_hold_token {
	int				flags;
	const char			*who;
	TAILQ_ENTRY(root_hold_token)	list;
};

struct root_hold_token *root_mount_hold(const char *identifier);
void root_mount_hold_token(const char *identifier, struct root_hold_token *h);
void root_mount_rel(struct root_hold_token *h);
int root_mounted(void);

/*
 * Unit number allocation API. (kern/subr_unit.c)
 */
struct unrhdr;
struct unrhdr *new_unrhdr(int low, int high, struct mtx *mutex);
void init_unrhdr(struct unrhdr *uh, int low, int high, struct mtx *mutex);
void delete_unrhdr(struct unrhdr *uh);
void clear_unrhdr(struct unrhdr *uh);
void clean_unrhdr(struct unrhdr *uh);
void clean_unrhdrl(struct unrhdr *uh);
int alloc_unr(struct unrhdr *uh);
int alloc_unr_specific(struct unrhdr *uh, u_int item);
int alloc_unrl(struct unrhdr *uh);
void free_unr(struct unrhdr *uh, u_int item);

#ifndef __LP64__
#define UNR64_LOCKED
#endif

struct unrhdr64 {
        uint64_t	counter;
};

static __inline void
new_unrhdr64(struct unrhdr64 *unr64, uint64_t low)
{

	unr64->counter = low;
}

#ifdef UNR64_LOCKED
uint64_t alloc_unr64(struct unrhdr64 *);
#else
static __inline uint64_t
alloc_unr64(struct unrhdr64 *unr64)
{

	return (atomic_fetchadd_64(&unr64->counter, 1));
}
#endif

void	intr_prof_stack_use(struct thread *td, struct trapframe *frame);

void counted_warning(unsigned *counter, const char *msg);

/*
 * APIs to manage deprecation and obsolescence.
 */
void _gone_in(int major, const char *msg);
void _gone_in_dev(device_t dev, int major, const char *msg);
#ifdef NO_OBSOLETE_CODE
#define __gone_ok(m, msg)					 \
	_Static_assert(m < P_OSREL_MAJOR(__FreeBSD_version)),	 \
	    "Obsolete code: " msg);
#else
#define	__gone_ok(m, msg)
#endif
#define gone_in(major, msg)		__gone_ok(major, msg) _gone_in(major, msg)
#define gone_in_dev(dev, major, msg)	__gone_ok(major, msg) _gone_in_dev(dev, major, msg)

#if defined(INVARIANTS) || defined(WITNESS)
#define	__diagused
#else
#define	__diagused	__unused
#endif

#endif /* _KERNEL */

__NULLABILITY_PRAGMA_POP
#endif /* !_SYS_SYSTM_H_ */
// CHERI CHANGES START
// {
//   "updated": 20200706,
//   "target_type": "header",
//   "changes": [
//     "user_capabilities"
//   ],
//   "changes_purecap": [
//     "pointer_alignment"
//   ]
// }
// CHERI CHANGES END<|MERGE_RESOLUTION|>--- conflicted
+++ resolved
@@ -400,7 +400,6 @@
 
 #define ovbcopy(f, t, l) bcopy((f), (t), (l))
 void	bcopy(const void * _Nonnull from, void * _Nonnull to, size_t len);
-<<<<<<< HEAD
 #if __has_feature(capabilities) && !defined(__CHERI_PURE_CAPABILITY__)
 void	bcopy_c(const void * _Nonnull __capability from,
 	    void * _Nonnull __capability to, size_t len);
@@ -415,9 +414,6 @@
 #else
 #define	bcopynocap	bcopy
 #endif
-void	bzero(void * _Nonnull buf, size_t len);
-=======
->>>>>>> e72e16c5
 void	explicit_bzero(void * _Nonnull, size_t);
 
 void	*memset(void * _Nonnull buf, int c, size_t len);
