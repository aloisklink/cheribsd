--- conflicted
+++ resolved
@@ -317,26 +317,23 @@
 
 #define ovbcopy(f, t, l) bcopy((f), (t), (l))
 void	bcopy(const void * _Nonnull from, void * _Nonnull to, size_t len);
-<<<<<<< HEAD
-#if __has_feature(capabilities)
-void	bcopy_c(const void * _Nonnull __capability from,
-	    void * _Nonnull __capability to, size_t len);
-void	bcopynocap_c(const void * _Nonnull __capability from,
-	    void * _Nonnull __capability to, size_t len);
-void	cheri_bcopy(const void *src, void *dst, size_t len);
-#else
-#define	bcopy_c		bcopy
-#define	bcopynocap_c	bcopy
-#define	cheri_bcopy	bcopy
-#endif
-=======
 #define bcopy(from, to, len) ({				\
 	if (__builtin_constant_p(len) && (len) <= 64)	\
 		__builtin_memmove((to), (from), (len));	\
 	else						\
 		bcopy((from), (to), (len));		\
 })
->>>>>>> 9d78bcff
+#if __has_feature(capabilities)
+void	bcopy_c(const void * _Nonnull __capability from,
+	    void * _Nonnull __capability to, size_t len);
+void	bcopynocap_c(const void * _Nonnull __capability from,
+	    void * _Nonnull __capability to, size_t len);
+void	cheri_bcopy(const void *src, void *dst, size_t len);
+#else
+#define	bcopy_c		bcopy
+#define	bcopynocap_c	bcopy
+#define	cheri_bcopy	bcopy
+#endif
 void	bzero(void * _Nonnull buf, size_t len);
 #define bzero(buf, len) ({				\
 	if (__builtin_constant_p(len) && (len) <= 64)	\
