/*-
 * SPDX-License-Identifier: BSD-3-Clause
 *
 * Copyright (c) 1982, 1988, 1991, 1993
 *	The Regents of the University of California.  All rights reserved.
 * (c) UNIX System Laboratories, Inc.
 * All or some portions of this file are derived from material licensed
 * to the University of California by American Telephone and Telegraph
 * Co. or Unix System Laboratories, Inc. and are reproduced herein with
 * the permission of UNIX System Laboratories, Inc.
 *
 * Redistribution and use in source and binary forms, with or without
 * modification, are permitted provided that the following conditions
 * are met:
 * 1. Redistributions of source code must retain the above copyright
 *    notice, this list of conditions and the following disclaimer.
 * 2. Redistributions in binary form must reproduce the above copyright
 *    notice, this list of conditions and the following disclaimer in the
 *    documentation and/or other materials provided with the distribution.
 * 3. Neither the name of the University nor the names of its contributors
 *    may be used to endorse or promote products derived from this software
 *    without specific prior written permission.
 *
 * THIS SOFTWARE IS PROVIDED BY THE REGENTS AND CONTRIBUTORS ``AS IS'' AND
 * ANY EXPRESS OR IMPLIED WARRANTIES, INCLUDING, BUT NOT LIMITED TO, THE
 * IMPLIED WARRANTIES OF MERCHANTABILITY AND FITNESS FOR A PARTICULAR PURPOSE
 * ARE DISCLAIMED.  IN NO EVENT SHALL THE REGENTS OR CONTRIBUTORS BE LIABLE
 * FOR ANY DIRECT, INDIRECT, INCIDENTAL, SPECIAL, EXEMPLARY, OR CONSEQUENTIAL
 * DAMAGES (INCLUDING, BUT NOT LIMITED TO, PROCUREMENT OF SUBSTITUTE GOODS
 * OR SERVICES; LOSS OF USE, DATA, OR PROFITS; OR BUSINESS INTERRUPTION)
 * HOWEVER CAUSED AND ON ANY THEORY OF LIABILITY, WHETHER IN CONTRACT, STRICT
 * LIABILITY, OR TORT (INCLUDING NEGLIGENCE OR OTHERWISE) ARISING IN ANY WAY
 * OUT OF THE USE OF THIS SOFTWARE, EVEN IF ADVISED OF THE POSSIBILITY OF
 * SUCH DAMAGE.
 *
 *	@(#)systm.h	8.7 (Berkeley) 3/29/95
 * $FreeBSD$
 */

#ifndef _SYS_SYSTM_H_
#define	_SYS_SYSTM_H_

#include <sys/cdefs.h>
#include <sys/callout.h>
#include <sys/queue.h>
#include <sys/stdint.h>		/* for people using printf mainly */

#include <machine/atomic.h>
#include <machine/cpufunc.h>
#include <machine/pcb.h>
#if __has_feature(capabilities)
#include <machine/vmparam.h>
#endif

#if __has_feature(capabilities)
#include <cheri/cheri.h>
#endif

__NULLABILITY_PRAGMA_PUSH

extern int cold;		/* nonzero if we are doing a cold boot */
extern int suspend_blocked;	/* block suspend due to pending shutdown */
extern int rebooting;		/* kern_reboot() has been called. */
extern const char *panicstr;	/* panic message */
extern char version[];		/* system version */
extern char compiler_version[];	/* compiler version */
extern char copyright[];	/* system copyright */
extern int kstack_pages;	/* number of kernel stack pages */

extern u_long pagesizes[];	/* supported page sizes */
extern long physmem;		/* physical memory */
extern long realmem;		/* 'real' memory */

extern char *rootdevnames[2];	/* names of possible root devices */

extern int boothowto;		/* reboot flags, from console subsystem */
extern int bootverbose;		/* nonzero to print verbose messages */

extern int maxusers;		/* system tune hint */
extern int ngroups_max;		/* max # of supplemental groups */
extern int vm_guest;		/* Running as virtual machine guest? */

/*
 * Detected virtual machine guest types. The intention is to expand
 * and/or add to the VM_GUEST_VM type if specific VM functionality is
 * ever implemented (e.g. vendor-specific paravirtualization features).
 * Keep in sync with vm_guest_sysctl_names[].
 */
enum VM_GUEST { VM_GUEST_NO = 0, VM_GUEST_VM, VM_GUEST_XEN, VM_GUEST_HV,
		VM_GUEST_VMWARE, VM_GUEST_KVM, VM_GUEST_BHYVE, VM_LAST };

#if defined(WITNESS) || defined(INVARIANT_SUPPORT)
void	kassert_panic(const char *fmt, ...)  __printflike(1, 2);
#endif

#ifdef	INVARIANTS		/* The option is always available */
#define	KASSERT(exp,msg) do {						\
	if (__predict_false(!(exp)))					\
		kassert_panic msg;					\
} while (0)
#define	VNASSERT(exp, vp, msg) do {					\
	if (__predict_false(!(exp))) {					\
		vn_printf(vp, "VNASSERT failed\n");			\
		kassert_panic msg;					\
	}								\
} while (0)
#else
#define	KASSERT(exp,msg) do { \
} while (0)

#define	VNASSERT(exp, vp, msg) do { \
} while (0)
#endif

#ifndef CTASSERT	/* Allow lint to override */
#define	CTASSERT(x)	_Static_assert(x, "compile-time assertion failed")
#endif

/*
 * Assert that a pointer can be loaded from memory atomically.
 *
 * This assertion enforces stronger alignment than necessary.  For example,
 * on some architectures, atomicity for unaligned loads will depend on
 * whether or not the load spans multiple cache lines.
 */
#define	ASSERT_ATOMIC_LOAD_PTR(var, msg)				\
	KASSERT(sizeof(var) == sizeof(void *) &&			\
	    ((uintptr_t)&(var) & (sizeof(void *) - 1)) == 0, msg)

/*
 * Assert that a thread is in critical(9) section.
 */
#define	CRITICAL_ASSERT(td)						\
	KASSERT((td)->td_critnest >= 1, ("Not in critical section"));
 
/*
 * If we have already panic'd and this is the thread that called
 * panic(), then don't block on any mutexes but silently succeed.
 * Otherwise, the kernel will deadlock since the scheduler isn't
 * going to run the thread that holds any lock we need.
 */
#define	SCHEDULER_STOPPED_TD(td)  ({					\
	MPASS((td) == curthread);					\
	__predict_false((td)->td_stopsched);				\
})
#define	SCHEDULER_STOPPED() SCHEDULER_STOPPED_TD(curthread)

/*
 * Macros to create userspace capabilities from virtual addresses.
 * Addresses are assumed to be relative to the current userspace
 * thread's address space and are created from the DDC or PCC of
 * the current PCB.
 */
#if __has_feature(capabilities)
/*
 * Derive out-of-bounds and small values from NULL.  This allows common
 * sentinel values to work.
 */
#define ___USER_CFROMPTR(ptr, cap)					\
    ((ptr) == NULL ? NULL :						\
     ((vm_offset_t)(ptr) < 4096 ||					\
      (vm_offset_t)(ptr) > VM_MAXUSER_ADDRESS) ?			\
	__builtin_cheri_offset_set(NULL, (vaddr_t)(ptr)) :		\
	__builtin_cheri_offset_set((cap), (vaddr_t)(ptr)))

#define	__USER_CAP_UNBOUND(ptr)						\
    ___USER_CFROMPTR((ptr), curthread->td_pcb->pcb_regs.ddc)

#define	__USER_CODE_CAP(ptr)						\
     ___USER_CFROMPTR((ptr), curthread->td_pcb->pcb_regs.pcc)

#define	__USER_CAP(ptr, len)						\
({									\
	void * __capability unbound = __USER_CAP_UNBOUND(ptr);		\
	(security_cheri_bound_legacy_capabilities &&			\
	    __builtin_cheri_tag_get(unbound) ?				\
	    __builtin_cheri_bounds_set(unbound, (len)) : unbound);	\
})

#else /* !has_feature(capabilities) */
#define	__USER_CAP_UNBOUND(ptr)	(ptr)
#define	__USER_CODE_CAP(ptr)	(ptr)
#define	__USER_CAP(ptr, len)	(ptr)
#endif /* !has_feature(capabilities) */

#define	__USER_CAP_ADDR(ptr)	__USER_CAP_UNBOUND(ptr)
#define	__USER_CAP_ARRAY(objp, cnt) \
     __USER_CAP((objp), sizeof(*(objp)) * (cnt))
#define	__USER_CAP_OBJ(objp)	__USER_CAP((objp), sizeof(*(objp)))
/*
 * NOTE: we can't place tigher bounds because we don't know what the
 * length is until after we use it.
 * XXX: We should probably have a __USER_CAP_PATH() with a MAXPATH limit.
 */
#define	__USER_CAP_STR(strp)	__USER_CAP_UNBOUND(strp)

/*
 * Align variables.
 */
#define	__read_mostly		__section(".data.read_mostly")
#define	__read_frequently	__section(".data.read_frequently")
#define	__exclusive_cache_line	__aligned(CACHE_LINE_SIZE) \
				    __section(".data.exclusive_cache_line")
/*
 * XXX the hints declarations are even more misplaced than most declarations
 * in this file, since they are needed in one file (per arch) and only used
 * in two files.
 * XXX most of these variables should be const.
 */
extern int osreldate;
extern int envmode;
extern int hintmode;		/* 0 = off. 1 = config, 2 = fallback */
extern int dynamic_kenv;
extern struct mtx kenv_lock;
extern char *kern_envp;
extern char static_env[];
extern char static_hints[];	/* by config for now */

extern char **kenvp;

extern const void *zero_region;	/* address space maps to a zeroed page	*/

extern int unmapped_buf_allowed;

#ifdef __LP64__
#define	IOSIZE_MAX		iosize_max()
#define	DEVFS_IOSIZE_MAX	devfs_iosize_max()
#else
#define	IOSIZE_MAX		SSIZE_MAX
#define	DEVFS_IOSIZE_MAX	SSIZE_MAX
#endif

/*
 * General function declarations.
 */

struct inpcb;
struct lock_object;
struct malloc_type;
struct mtx;
struct proc;
struct socket;
struct thread;
struct tty;
struct ucred;
struct uio;
struct _jmp_buf;
struct trapframe;
struct eventtimer;

int	setjmp(struct _jmp_buf *) __returns_twice;
void	longjmp(struct _jmp_buf *, int) __dead2;
int	dumpstatus(vm_offset_t addr, off_t count);
int	nullop(void);
int	eopnotsupp(void);
int	ureadc(int, struct uio *);
void	hashdestroy(void *, struct malloc_type *, u_long);
void	*hashinit(int count, struct malloc_type *type, u_long *hashmask);
void	*hashinit_flags(int count, struct malloc_type *type,
    u_long *hashmask, int flags);
#define	HASH_NOWAIT	0x00000001
#define	HASH_WAITOK	0x00000002

void	*phashinit(int count, struct malloc_type *type, u_long *nentries);
void	*phashinit_flags(int count, struct malloc_type *type, u_long *nentries,
    int flags);
void	g_waitidle(void);

void	panic(const char *, ...) __dead2 __printflike(1, 2);
void	vpanic(const char *, __va_list) __dead2 __printflike(1, 0);

void	cpu_boot(int);
void	cpu_flush_dcache(void *, size_t);
void	cpu_rootconf(void);
void	critical_enter(void);
void	critical_exit(void);
void	init_param1(void);
void	init_param2(long physpages);
void	init_static_kenv(char *, size_t);
void	tablefull(const char *);
#ifdef  EARLY_PRINTF
typedef void early_putc_t(int ch);
extern early_putc_t *early_putc;
#endif
int	kvprintf(char const *, void (*)(int, void*), void *, int,
	    __va_list) __printflike(1, 0);
void	log(int, const char *, ...) __printflike(2, 3);
void	log_console(struct uio *);
void	vlog(int, const char *, __va_list) __printflike(2, 0);
int	asprintf(char **ret, struct malloc_type *mtp, const char *format, 
	    ...) __printflike(3, 4);
int	printf(const char *, ...) __printflike(1, 2);
int	snprintf(char *, size_t, const char *, ...) __printflike(3, 4);
int	sprintf(char *buf, const char *, ...) __printflike(2, 3);
int	uprintf(const char *, ...) __printflike(1, 2);
int	vprintf(const char *, __va_list) __printflike(1, 0);
int	vasprintf(char **ret, struct malloc_type *mtp, const char *format,
	    __va_list ap) __printflike(3, 0);
int	vsnprintf(char *, size_t, const char *, __va_list) __printflike(3, 0);
int	vsnrprintf(char *, size_t, int, const char *, __va_list) __printflike(4, 0);
int	vsprintf(char *buf, const char *, __va_list) __printflike(2, 0);
int	ttyprintf(struct tty *, const char *, ...) __printflike(2, 3);
int	sscanf(const char *, char const * _Nonnull, ...) __scanflike(2, 3);
int	vsscanf(const char * _Nonnull, char const * _Nonnull, __va_list)  __scanflike(2, 0);
long	strtol(const char *, char **, int);
u_long	strtoul(const char *, char **, int);
quad_t	strtoq(const char *, char **, int);
u_quad_t strtouq(const char *, char **, int);
void	tprintf(struct proc *p, int pri, const char *, ...) __printflike(3, 4);
void	vtprintf(struct proc *, int, const char *, __va_list) __printflike(3, 0);
void	hexdump(const void *ptr, int length, const char *hdr, int flags);
#define	HD_COLUMN_MASK	0xff
#define	HD_DELIM_MASK	0xff00
#define	HD_OMIT_COUNT	(1 << 16)
#define	HD_OMIT_HEX	(1 << 17)
#define	HD_OMIT_CHARS	(1 << 18)

#define ovbcopy(f, t, l) bcopy((f), (t), (l))
void	bcopy(const void * _Nonnull from, void * _Nonnull to, size_t len);
#define bcopy(from, to, len) ({				\
	if (__builtin_constant_p(len) && (len) <= 64)	\
		__builtin_memmove((to), (from), (len));	\
	else						\
		bcopy((from), (to), (len));		\
})
#if __has_feature(capabilities)
void	bcopy_c(const void * _Nonnull __capability from,
	    void * _Nonnull __capability to, size_t len);
void	bcopynocap_c(const void * _Nonnull __capability from,
	    void * _Nonnull __capability to, size_t len);
void	cheri_bcopy(const void *src, void *dst, size_t len);
#else
#define	bcopy_c		bcopy
#define	bcopynocap_c	bcopy
#define	cheri_bcopy	bcopy
#endif
void	bzero(void * _Nonnull buf, size_t len);
#define bzero(buf, len) ({				\
	if (__builtin_constant_p(len) && (len) <= 64)	\
		__builtin_memset((buf), 0, (len));	\
	else						\
		bzero((buf), (len));			\
})
void	explicit_bzero(void * _Nonnull, size_t);

void	*memcpy(void * _Nonnull to, const void * _Nonnull from, size_t len);
<<<<<<< HEAD
#if __has_feature(capabilities)
void	*memcpy_c(void * _Nonnull __capability to,
	    const void * _Nonnull __capability from, size_t len);
void	*memcpynocap_c(void * _Nonnull __capability to,
	    const void * _Nonnull __capability from, size_t len);
void	*cheri_memcpy(void *dst, const void *src, size_t len);
#else
#define	cheri_memcpy	memcpy
#endif
=======
#define memcpy(to, from, len) __builtin_memcpy(to, from, len)
>>>>>>> 9625599d
void	*memmove(void * _Nonnull dest, const void * _Nonnull src, size_t n);
#if __has_feature(capabilities)
void	*memmove_c(void * _Nonnull __capability dest,
	    const void * _Nonnull __capability src, size_t n);
void	*memmovenocap_c(void * _Nonnull __capability dest,
	    const void * _Nonnull __capability src, size_t n);
#endif

struct copy_map {
	size_t	len;
	size_t	uoffset;
	size_t	koffset;
};

int	copystr(const void * _Nonnull __restrict kfaddr,
	    void * _Nonnull __restrict kdaddr, size_t len,
	    size_t * __restrict lencopied);
int	copyinstr(const void * __restrict udaddr,
	    void * _Nonnull __restrict kaddr, size_t len,
	    size_t * __restrict lencopied);
#if __has_feature(capabilities)
int	copyinstr_c(const void * __restrict __capability udaddr,
	    void * _Nonnull __restrict kaddr, size_t len,
	    size_t * __restrict lencopied);
#else
#define	copyinstr_c	copyinstr
#endif
int	copyin(const void * __restrict udaddr,
	    void * _Nonnull __restrict kaddr, size_t len);
int	copyin_implicit_cap(const void * __restrict udaddr,
	    void * _Nonnull __restrict kaddr, size_t len);
#if __has_feature(capabilities)
int	copyin_c(const void * __restrict __capability udaddr,
	    void * _Nonnull __restrict kaddr, size_t len);
int	copyincap_c(const void * __restrict __capability udaddr,
	    void * _Nonnull __restrict kaddr, size_t len);
#else
#define	copyin_c	copyin
#define	copyincap_c	copyin
#endif
int	copyin_nofault(const void * __restrict udaddr,
	    void * _Nonnull __restrict kaddr, size_t len);
#if __has_feature(capabilities)
int	copyin_nofault_c(const void * __capability __restrict udaddr,
	    void * _Nonnull __restrict kaddr, size_t len);
#else
#define	copyin_nofault_c	copyin_nofault
#endif
int	copyout(const void * _Nonnull __restrict kaddr,
	    void * __restrict udaddr, size_t len);
int	copyout_implicit_cap(const void * _Nonnull __restrict kaddr,
	    void * __restrict udaddr, size_t len);

#if __has_feature(capabilities)
int	copyout_c(const void * _Nonnull __restrict kaddr,
	    void * __restrict __capability udaddr, size_t len);
int	copyoutcap_c(const void * _Nonnull __restrict kaddr,
	    void * __capability __restrict udaddr, size_t len);
#else
#define	copyout_c	copyout
#define	copyoutcap	copyout
#define	copyoutcap_c	copyout
#endif
int	copyout_nofault(const void * _Nonnull __restrict kaddr,
	    void * __restrict udaddr, size_t len);
#if __has_feature(capabilities)
int	copyout_nofault_c(const void * _Nonnull __restrict kaddr,
	    void * __capability __restrict udaddr, size_t len);
int	copyoutcap_nofault_c(
	    const void * _Nonnull __restrict kaddr,
	    void * __capability __restrict udaddr, size_t len);
#else
#define	copyout_nofault_c	copyout_nofault
#define	copyoutcap_nofault_c	copyout_nofault
#endif
int	copyout_nofault(const void * _Nonnull __restrict kaddr,
	    void * __restrict udaddr, size_t len);

int	fubyte(volatile const void *base);
long	fuword(volatile const void *base);
int	fuword16(volatile const void *base);
int32_t	fuword32(volatile const void *base);
int64_t	fuword64(volatile const void *base);
int	fueword(volatile const void *base, long *val);
int	fueword32(volatile const void *base, int32_t *val);
int	fueword64(volatile const void *base, int64_t *val);
int	subyte(volatile void *base, int byte);
int	suword(volatile void *base, long word);
int	suword16(volatile void *base, int word);
int	suword32(volatile void *base, int32_t word);
int	suword64(volatile void *base, int64_t word);
uint32_t casuword32(volatile uint32_t *base, uint32_t oldval, uint32_t newval);
u_long	casuword(volatile u_long *p, u_long oldval, u_long newval);
int	casueword32(volatile uint32_t *base, uint32_t oldval, uint32_t *oldvalp,
	    uint32_t newval);
int	casueword(volatile u_long *p, u_long oldval, u_long *oldvalp,
	    u_long newval);

#if __has_feature(capabilities)
int	fubyte_c(volatile const void * __capability base);
long	fuword_c(volatile const void * __capability base);
int	fuword16_c(volatile const void * __capability base);
int32_t	fuword32_c(volatile const void * __capability base);
int64_t	fuword64_c(volatile const void * __capability base);
int	fuecap_c(volatile const void * __capability base, intcap_t *val);
int	fueword_c(volatile const void * __capability base, long *val);
int	fueword32_c(volatile const void * __capability base, int32_t *val);
int	fueword64_c(volatile const void * __capability base, int64_t *val);
int	subyte_c(volatile void * __capability base, int byte);
int	suword_c(volatile void * __capability base, long word);
int	suword16_c(volatile void * __capability base, int word);
int	suword32_c(volatile void * __capability base, int32_t word);
int	suword64_c(volatile void * __capability base, int64_t word);
uint32_t casuword32_c(volatile uint32_t * __capability base, uint32_t oldval,
	    uint32_t newval);
u_long	casuword_c(volatile u_long * __capability base, u_long oldval,
	    u_long newval);
int	casueword_c(volatile u_long * __capability base, u_long oldval,
	    u_long *oldvalp, u_long newval);
int	casueword32_c(volatile uint32_t * __capability base, uint32_t oldval,
	    uint32_t *oldvalp, uint32_t newval);
#else
#define	fubyte_c	fubyte
#define	fuword_c	fuword
#define	fuword16_c	fuword16
#define	fuword32_c	fuword32
#define	fuword64_c	fuword64
#define	fuecap_c	fuecap
#define	fueword_c	fueword
#define	fueword32_c	fueword32
#define	subyte_c	subyte
#define	suword_c	suword
#define	suword16_c	suword16
#define	suword32_c	suword32
#define	suword64_c	suword64
#define	casuword32_c	casuword32
#define	casuword_c	casuword
#define	casueword32_c	casueword32
#endif

void	realitexpire(void *);

int	sysbeep(int hertz, int period);

void	hardclock(int usermode, uintfptr_t pc);
void	hardclock_cnt(int cnt, int usermode);
void	hardclock_cpu(int usermode);
void	hardclock_sync(int cpu);
void	softclock(void *);
void	statclock(int usermode);
void	statclock_cnt(int cnt, int usermode);
void	profclock(int usermode, uintfptr_t pc);
void	profclock_cnt(int cnt, int usermode, uintfptr_t pc);

int	hardclockintr(void);

void	startprofclock(struct proc *);
void	stopprofclock(struct proc *);
void	cpu_startprofclock(void);
void	cpu_stopprofclock(void);
sbintime_t 	cpu_idleclock(void);
void	cpu_activeclock(void);
void	cpu_new_callout(int cpu, sbintime_t bt, sbintime_t bt_opt);
void	cpu_et_frequency(struct eventtimer *et, uint64_t newfreq);
extern int	cpu_disable_c2_sleep;
extern int	cpu_disable_c3_sleep;

char	*kern_getenv(const char *name);
void	freeenv(char *env);
int	getenv_int(const char *name, int *data);
int	getenv_uint(const char *name, unsigned int *data);
int	getenv_long(const char *name, long *data);
int	getenv_ulong(const char *name, unsigned long *data);
int	getenv_string(const char *name, char *data, int size);
int	getenv_int64(const char *name, int64_t *data);
int	getenv_uint64(const char *name, uint64_t *data);
int	getenv_quad(const char *name, quad_t *data);
int	kern_setenv(const char *name, const char *value);
int	kern_unsetenv(const char *name);
int	testenv(const char *name);

typedef uint64_t (cpu_tick_f)(void);
void set_cputicker(cpu_tick_f *func, uint64_t freq, unsigned var);
extern cpu_tick_f *cpu_ticks;
uint64_t cpu_tickrate(void);
uint64_t cputick2usec(uint64_t tick);

#ifdef APM_FIXUP_CALLTODO
struct timeval;
void	adjust_timeout_calltodo(struct timeval *time_change);
#endif /* APM_FIXUP_CALLTODO */

#include <sys/libkern.h>

/* Initialize the world */
void	consinit(void);
void	cpu_initclocks(void);
void	cpu_initclocks_bsp(void);
void	cpu_initclocks_ap(void);
void	usrinfoinit(void);

/* Finalize the world */
void	kern_reboot(int) __dead2;
void	shutdown_nice(int);

/* Timeouts */
typedef void timeout_t(void *);	/* timeout function type */
#define CALLOUT_HANDLE_INITIALIZER(handle)	\
	{ NULL }

void	callout_handle_init(struct callout_handle *);
struct	callout_handle timeout(timeout_t *, void *, int);
void	untimeout(timeout_t *, void *, struct callout_handle);

/* Stubs for obsolete functions that used to be for interrupt management */
static __inline intrmask_t	splbio(void)		{ return 0; }
static __inline intrmask_t	splcam(void)		{ return 0; }
static __inline intrmask_t	splclock(void)		{ return 0; }
static __inline intrmask_t	splhigh(void)		{ return 0; }
static __inline intrmask_t	splimp(void)		{ return 0; }
static __inline intrmask_t	splnet(void)		{ return 0; }
static __inline intrmask_t	spltty(void)		{ return 0; }
static __inline void		splx(intrmask_t ipl __unused)	{ return; }

/*
 * Common `proc' functions are declared here so that proc.h can be included
 * less often.
 */
int	_sleep(void * _Nonnull chan, struct lock_object *lock, int pri,
	   const char *wmesg, sbintime_t sbt, sbintime_t pr, int flags);
#define	msleep(chan, mtx, pri, wmesg, timo)				\
	_sleep((chan), &(mtx)->lock_object, (pri), (wmesg),		\
	    tick_sbt * (timo), 0, C_HARDCLOCK)
#define	msleep_sbt(chan, mtx, pri, wmesg, bt, pr, flags)		\
	_sleep((chan), &(mtx)->lock_object, (pri), (wmesg), (bt), (pr),	\
	    (flags))
int	msleep_spin_sbt(void * _Nonnull chan, struct mtx *mtx,
	    const char *wmesg, sbintime_t sbt, sbintime_t pr, int flags);
#define	msleep_spin(chan, mtx, wmesg, timo)				\
	msleep_spin_sbt((chan), (mtx), (wmesg), tick_sbt * (timo),	\
	    0, C_HARDCLOCK)
int	pause_sbt(const char *wmesg, sbintime_t sbt, sbintime_t pr,
	    int flags);
#define	pause(wmesg, timo)						\
	pause_sbt((wmesg), tick_sbt * (timo), 0, C_HARDCLOCK)
#define	pause_sig(wmesg, timo)						\
	pause_sbt((wmesg), tick_sbt * (timo), 0, C_HARDCLOCK | C_CATCH)
#define	tsleep(chan, pri, wmesg, timo)					\
	_sleep((chan), NULL, (pri), (wmesg), tick_sbt * (timo),		\
	    0, C_HARDCLOCK)
#define	tsleep_sbt(chan, pri, wmesg, bt, pr, flags)			\
	_sleep((chan), NULL, (pri), (wmesg), (bt), (pr), (flags))
void	wakeup(void * chan);
void	wakeup_one(void * chan);

/*
 * Common `struct cdev *' stuff are declared here to avoid #include poisoning
 */

struct cdev;
dev_t dev2udev(struct cdev *x);
const char *devtoname(struct cdev *cdev);

#ifdef __LP64__
size_t	devfs_iosize_max(void);
size_t	iosize_max(void);
#endif

int poll_no_poll(int events);

/* XXX: Should be void nanodelay(u_int nsec); */
void	DELAY(int usec);

/* Root mount holdback API */
struct root_hold_token;

struct root_hold_token *root_mount_hold(const char *identifier);
void root_mount_rel(struct root_hold_token *h);
int root_mounted(void);


/*
 * Unit number allocation API. (kern/subr_unit.c)
 */
struct unrhdr;
struct unrhdr *new_unrhdr(int low, int high, struct mtx *mutex);
void init_unrhdr(struct unrhdr *uh, int low, int high, struct mtx *mutex);
void delete_unrhdr(struct unrhdr *uh);
void clear_unrhdr(struct unrhdr *uh);
void clean_unrhdr(struct unrhdr *uh);
void clean_unrhdrl(struct unrhdr *uh);
int alloc_unr(struct unrhdr *uh);
int alloc_unr_specific(struct unrhdr *uh, u_int item);
int alloc_unrl(struct unrhdr *uh);
void free_unr(struct unrhdr *uh, u_int item);

void	intr_prof_stack_use(struct thread *td, struct trapframe *frame);

void counted_warning(unsigned *counter, const char *msg);

/*
 * APIs to manage deprecation and obsolescence.
 */
struct device;
void _gone_in(int major, const char *msg);
void _gone_in_dev(struct device *dev, int major, const char *msg);
#ifdef NO_OBSOLETE_CODE
#define __gone_ok(m, msg)					 \
	_Static_assert(m < P_OSREL_MAJOR(__FreeBSD_version)),	 \
	    "Obsolete code" msg);
#else
#define	__gone_ok(m, msg)
#endif
#define gone_in(major, msg)		__gone_ok(major, msg) _gone_in(major, msg)
#define gone_in_dev(dev, major, msg)	__gone_ok(major, msg) _gone_in_dev(dev, major, msg)

__NULLABILITY_PRAGMA_POP

#endif /* !_SYS_SYSTM_H_ */
// CHERI CHANGES START
// {
//   "updated": 20180629,
//   "target_type": "header",
//   "changes": [
//     "user_capabilities"
//   ]
// }
// CHERI CHANGES END<|MERGE_RESOLUTION|>--- conflicted
+++ resolved
@@ -344,7 +344,10 @@
 void	explicit_bzero(void * _Nonnull, size_t);
 
 void	*memcpy(void * _Nonnull to, const void * _Nonnull from, size_t len);
-<<<<<<< HEAD
+#if !__has_feature(capabilities)
+/* Causes a compiler crash. */
+#define memcpy(to, from, len) __builtin_memcpy(to, from, len)
+#endif
 #if __has_feature(capabilities)
 void	*memcpy_c(void * _Nonnull __capability to,
 	    const void * _Nonnull __capability from, size_t len);
@@ -354,9 +357,6 @@
 #else
 #define	cheri_memcpy	memcpy
 #endif
-=======
-#define memcpy(to, from, len) __builtin_memcpy(to, from, len)
->>>>>>> 9625599d
 void	*memmove(void * _Nonnull dest, const void * _Nonnull src, size_t n);
 #if __has_feature(capabilities)
 void	*memmove_c(void * _Nonnull __capability dest,
