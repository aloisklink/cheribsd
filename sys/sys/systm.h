/*-
 * SPDX-License-Identifier: BSD-3-Clause
 *
 * Copyright (c) 1982, 1988, 1991, 1993
 *	The Regents of the University of California.  All rights reserved.
 * (c) UNIX System Laboratories, Inc.
 * All or some portions of this file are derived from material licensed
 * to the University of California by American Telephone and Telegraph
 * Co. or Unix System Laboratories, Inc. and are reproduced herein with
 * the permission of UNIX System Laboratories, Inc.
 *
 * Redistribution and use in source and binary forms, with or without
 * modification, are permitted provided that the following conditions
 * are met:
 * 1. Redistributions of source code must retain the above copyright
 *    notice, this list of conditions and the following disclaimer.
 * 2. Redistributions in binary form must reproduce the above copyright
 *    notice, this list of conditions and the following disclaimer in the
 *    documentation and/or other materials provided with the distribution.
 * 3. Neither the name of the University nor the names of its contributors
 *    may be used to endorse or promote products derived from this software
 *    without specific prior written permission.
 *
 * THIS SOFTWARE IS PROVIDED BY THE REGENTS AND CONTRIBUTORS ``AS IS'' AND
 * ANY EXPRESS OR IMPLIED WARRANTIES, INCLUDING, BUT NOT LIMITED TO, THE
 * IMPLIED WARRANTIES OF MERCHANTABILITY AND FITNESS FOR A PARTICULAR PURPOSE
 * ARE DISCLAIMED.  IN NO EVENT SHALL THE REGENTS OR CONTRIBUTORS BE LIABLE
 * FOR ANY DIRECT, INDIRECT, INCIDENTAL, SPECIAL, EXEMPLARY, OR CONSEQUENTIAL
 * DAMAGES (INCLUDING, BUT NOT LIMITED TO, PROCUREMENT OF SUBSTITUTE GOODS
 * OR SERVICES; LOSS OF USE, DATA, OR PROFITS; OR BUSINESS INTERRUPTION)
 * HOWEVER CAUSED AND ON ANY THEORY OF LIABILITY, WHETHER IN CONTRACT, STRICT
 * LIABILITY, OR TORT (INCLUDING NEGLIGENCE OR OTHERWISE) ARISING IN ANY WAY
 * OUT OF THE USE OF THIS SOFTWARE, EVEN IF ADVISED OF THE POSSIBILITY OF
 * SUCH DAMAGE.
 *
 *	@(#)systm.h	8.7 (Berkeley) 3/29/95
 * $FreeBSD$
 */

#ifndef _SYS_SYSTM_H_
#define	_SYS_SYSTM_H_

#include <sys/cdefs.h>
#include <sys/callout.h>
#include <sys/kassert.h>
#include <sys/queue.h>
#include <sys/stdint.h>		/* for people using printf mainly */

#include <machine/atomic.h>
#include <machine/cpufunc.h>
#include <machine/pcb.h>
#if __has_feature(capabilities)
#include <machine/vmparam.h>
#endif

#if __has_feature(capabilities)
#include <cheri/cheri.h>
#endif

__NULLABILITY_PRAGMA_PUSH

#ifdef _KERNEL
extern int cold;		/* nonzero if we are doing a cold boot */
extern int suspend_blocked;	/* block suspend due to pending shutdown */
extern int rebooting;		/* kern_reboot() has been called. */
extern char version[];		/* system version */
extern char compiler_version[];	/* compiler version */
extern char copyright[];	/* system copyright */
extern int kstack_pages;	/* number of kernel stack pages */

extern u_long pagesizes[];	/* supported page sizes */
extern long physmem;		/* physical memory */
extern long realmem;		/* 'real' memory */

extern char *rootdevnames[2];	/* names of possible root devices */

extern int boothowto;		/* reboot flags, from console subsystem */
extern int bootverbose;		/* nonzero to print verbose messages */

extern int maxusers;		/* system tune hint */
extern int ngroups_max;		/* max # of supplemental groups */
extern int vm_guest;		/* Running as virtual machine guest? */

extern u_long maxphys;		/* max raw I/O transfer size */

/*
 * Detected virtual machine guest types. The intention is to expand
 * and/or add to the VM_GUEST_VM type if specific VM functionality is
 * ever implemented (e.g. vendor-specific paravirtualization features).
 * Keep in sync with vm_guest_sysctl_names[].
 */
enum VM_GUEST { VM_GUEST_NO = 0, VM_GUEST_VM, VM_GUEST_XEN, VM_GUEST_HV,
		VM_GUEST_VMWARE, VM_GUEST_KVM, VM_GUEST_BHYVE, VM_GUEST_VBOX,
		VM_GUEST_PARALLELS, VM_LAST };

#endif /* KERNEL */

/*
 * Align variables.
 */
#define	__read_mostly		__section(".data.read_mostly")
#define	__read_frequently	__section(".data.read_frequently")
#define	__exclusive_cache_line	__aligned(CACHE_LINE_SIZE) \
				    __section(".data.exclusive_cache_line")
#if defined(_STANDALONE)
struct ucred;
#endif

#ifdef _KERNEL
#include <sys/param.h>		/* MAXCPU */
#include <sys/pcpu.h>		/* curthread */
#include <sys/kpilite.h>

<<<<<<< HEAD
/*
 * Assert that a pointer can be loaded from memory atomically.
 *
 * This assertion enforces stronger alignment than necessary.  For example,
 * on some architectures, atomicity for unaligned loads will depend on
 * whether or not the load spans multiple cache lines.
 */
#define	ASSERT_ATOMIC_LOAD_PTR(var, msg)				\
	KASSERT(sizeof(var) == sizeof(void *) &&			\
	    is_aligned(&(var), sizeof(void *)), msg)

/*
 * Assert that a thread is in critical(9) section.
 */
#define	CRITICAL_ASSERT(td)						\
	KASSERT((td)->td_critnest >= 1, ("Not in critical section"))

/*
 * If we have already panic'd and this is the thread that called
 * panic(), then don't block on any mutexes but silently succeed.
 * Otherwise, the kernel will deadlock since the scheduler isn't
 * going to run the thread that holds any lock we need.
 */
#define	SCHEDULER_STOPPED_TD(td)  ({					\
	MPASS((td) == curthread);					\
	__predict_false((td)->td_stopsched);				\
})
#define	SCHEDULER_STOPPED() SCHEDULER_STOPPED_TD(curthread)

/*
 * Macros to create userspace capabilities from virtual addresses.
 * Addresses are assumed to be relative to the current userspace
 * thread's address space and are created from the DDC or PCC of
 * the current PCB.
 */
#if __has_feature(capabilities)
/*
 * Derive out-of-bounds and small values from NULL.  This allows common
 * sentinel values to work.
 */
#define ___USER_CFROMPTR(ptr, cap)					\
    ((void *)(uintptr_t)(ptr) == NULL ? NULL :				\
     ((vm_offset_t)(ptr) < 4096 ||					\
      (vm_offset_t)(ptr) > VM_MAXUSER_ADDRESS) ?			\
	__builtin_cheri_offset_set(NULL, (vaddr_t)(ptr)) :		\
	__builtin_cheri_offset_set((cap), (vaddr_t)(ptr)))

#define	__USER_CAP_UNBOUND(ptr)						\
	___USER_CFROMPTR((ptr), __USER_DDC)

#define	__USER_CODE_CAP(ptr)						\
	___USER_CFROMPTR((ptr), __USER_PCC)

#define	__USER_CAP(ptr, len)						\
({									\
	void * __capability unbound = __USER_CAP_UNBOUND(ptr);		\
	(security_cheri_bound_legacy_capabilities &&			\
	    __builtin_cheri_tag_get(unbound) ?				\
	    __builtin_cheri_bounds_set(unbound, (len)) : unbound);	\
})

#else /* !has_feature(capabilities) */
#define	__USER_CAP_UNBOUND(ptr)	((void *)(uintptr_t)(ptr))
#define	__USER_CODE_CAP(ptr)	((void *)(uintptr_t)(ptr))
#define	__USER_CAP(ptr, len)	((void *)(uintptr_t)(ptr))
#endif /* !has_feature(capabilities) */

#define	__USER_CAP_ADDR(ptr)	__USER_CAP_UNBOUND(ptr)
#define	__USER_CAP_ARRAY(objp, cnt) \
     __USER_CAP((objp), sizeof(*(objp)) * (cnt))
#define	__USER_CAP_OBJ(objp)	__USER_CAP((objp), sizeof(*(objp)))
/*
 * NOTE: we can't place tigher bounds because we don't know what the
 * length is until after we use it.
 */
#define	__USER_CAP_STR(strp)	__USER_CAP_UNBOUND(strp)
#define	__USER_CAP_PATH(path)	__USER_CAP((path), MAXPATHLEN)

=======
>>>>>>> 54d34bfb
extern int osreldate;

extern const void *zero_region;	/* address space maps to a zeroed page	*/

extern int unmapped_buf_allowed;

#if __SIZEOF_SIZE_T__ == 8
#define	IOSIZE_MAX		iosize_max()
#define	DEVFS_IOSIZE_MAX	devfs_iosize_max()
#else
#define	IOSIZE_MAX		SSIZE_MAX
#define	DEVFS_IOSIZE_MAX	SSIZE_MAX
#endif

/*
 * General function declarations.
 */

struct inpcb;
struct lock_object;
struct malloc_type;
struct mtx;
struct proc;
struct socket;
struct thread;
struct tty;
struct ucred;
struct uio;
struct _jmp_buf;
struct trapframe;
struct eventtimer;

int	setjmp(struct _jmp_buf *) __returns_twice;
void	longjmp(struct _jmp_buf *, int) __dead2;
int	dumpstatus(vm_offset_t addr, off_t count);
int	nullop(void);
int	eopnotsupp(void);
int	ureadc(int, struct uio *);
void	hashdestroy(void *, struct malloc_type *, u_long);
void	*hashinit(int count, struct malloc_type *type, u_long *hashmask);
void	*hashinit_flags(int count, struct malloc_type *type,
    u_long *hashmask, int flags);
#define	HASH_NOWAIT	0x00000001
#define	HASH_WAITOK	0x00000002

void	*phashinit(int count, struct malloc_type *type, u_long *nentries);
void	*phashinit_flags(int count, struct malloc_type *type, u_long *nentries,
    int flags);
void	g_waitidle(void);

void	cpu_flush_dcache(void *, size_t);
void	cpu_rootconf(void);
void	critical_enter_KBI(void);
void	critical_exit_KBI(void);
void	critical_exit_preempt(void);
void	init_param1(void);
void	init_param2(long physpages);
void	init_static_kenv(char *, size_t);
void	tablefull(const char *);

/*
 * Allocate per-thread "current" state in the linuxkpi
 */
extern int (*lkpi_alloc_current)(struct thread *, int);
int linux_alloc_current_noop(struct thread *, int);

#if (defined(KLD_MODULE) && !defined(KLD_TIED)) || defined(KTR_CRITICAL) || !defined(_KERNEL) || defined(GENOFFSET)
#define critical_enter() critical_enter_KBI()
#define critical_exit() critical_exit_KBI()
#else
static __inline void
critical_enter(void)
{
	struct thread_lite *td;

	td = (struct thread_lite *)curthread;
	td->td_critnest++;
	atomic_interrupt_fence();
}

static __inline void
critical_exit(void)
{
	struct thread_lite *td;

	td = (struct thread_lite *)curthread;
	KASSERT(td->td_critnest != 0,
	    ("critical_exit: td_critnest == 0"));
	atomic_interrupt_fence();
	td->td_critnest--;
	atomic_interrupt_fence();
	if (__predict_false(td->td_owepreempt))
		critical_exit_preempt();

}
#endif

#ifdef  EARLY_PRINTF
typedef void early_putc_t(int ch);
extern early_putc_t *early_putc;
#endif
int	kvprintf(char const *, void (*)(int, void*), void *, int,
	    __va_list) __printflike(1, 0);
void	log(int, const char *, ...) __printflike(2, 3);
void	log_console(struct uio *);
void	vlog(int, const char *, __va_list) __printflike(2, 0);
int	asprintf(char **ret, struct malloc_type *mtp, const char *format, 
	    ...) __printflike(3, 4);
int	printf(const char *, ...) __printflike(1, 2);
int	snprintf(char *, size_t, const char *, ...) __printflike(3, 4);
int	sprintf(char *buf, const char *, ...) __printflike(2, 3);
int	uprintf(const char *, ...) __printflike(1, 2);
int	vprintf(const char *, __va_list) __printflike(1, 0);
int	vasprintf(char **ret, struct malloc_type *mtp, const char *format,
	    __va_list ap) __printflike(3, 0);
int	vsnprintf(char *, size_t, const char *, __va_list) __printflike(3, 0);
int	vsnrprintf(char *, size_t, int, const char *, __va_list) __printflike(4, 0);
int	vsprintf(char *buf, const char *, __va_list) __printflike(2, 0);
int	sscanf(const char *, char const * _Nonnull, ...) __scanflike(2, 3);
int	vsscanf(const char * _Nonnull, char const * _Nonnull, __va_list)  __scanflike(2, 0);
long	strtol(const char *, char **, int);
u_long	strtoul(const char *, char **, int);
quad_t	strtoq(const char *, char **, int);
u_quad_t strtouq(const char *, char **, int);
void	tprintf(struct proc *p, int pri, const char *, ...) __printflike(3, 4);
void	vtprintf(struct proc *, int, const char *, __va_list) __printflike(3, 0);
void	hexdump(const void *ptr, int length, const char *hdr, int flags);
#define	HD_COLUMN_MASK	0xff
#define	HD_DELIM_MASK	0xff00
#define	HD_OMIT_COUNT	(1 << 16)
#define	HD_OMIT_HEX	(1 << 17)
#define	HD_OMIT_CHARS	(1 << 18)

#define ovbcopy(f, t, l) bcopy((f), (t), (l))
void	explicit_bzero(void * _Nonnull, size_t);

void	*memset(void * _Nonnull buf, int c, size_t len);
void	*memcpy(void * _Nonnull to, const void * _Nonnull from, size_t len);
void	*memmove(void * _Nonnull dest, const void * _Nonnull src, size_t n);
int	memcmp(const void *b1, const void *b2, size_t len);
#if __has_feature(capabilities)
void	*memcpynocap(void * _Nonnull to, const void * _Nonnull from,
    size_t len);
void	*memmovenocap(void * _Nonnull dest, const void * _Nonnull src,
    size_t n);
#else
#define	memcpynocap	memcpy
#define	memmovenocap	memmove
#endif
#if __has_feature(capabilities) && !defined(__CHERI_PURE_CAPABILITY__)
void	* __capability memcpy_c(void * _Nonnull __capability to,
	    const void * _Nonnull __capability from, size_t len);
void	* __capability memcpynocap_c(void * _Nonnull __capability to,
	    const void * _Nonnull __capability from, size_t len);
void	* __capability memmove_c(void * _Nonnull __capability dest,
	    const void * _Nonnull __capability src, size_t n);
void	* __capability memmovenocap_c(void * _Nonnull __capability dest,
	    const void * _Nonnull __capability src, size_t n);
#else
#define	memcpy_c	memcpy
#define	memcpynocap_c	memcpynocap
#define	memmove_c	memmove
#define	memmovenocap_c	memmovenocap
#endif

#ifdef SAN_NEEDS_INTERCEPTORS
#define	SAN_INTERCEPTOR(func)	\
	__CONCAT(SAN_INTERCEPTOR_PREFIX, __CONCAT(_, func))
void	*SAN_INTERCEPTOR(memset)(void *, int, size_t);
void	*SAN_INTERCEPTOR(memcpy)(void *, const void *, size_t);
void	*SAN_INTERCEPTOR(memmove)(void *, const void *, size_t);
int	SAN_INTERCEPTOR(memcmp)(const void *, const void *, size_t);
#ifndef SAN_RUNTIME
#define bcopy(from, to, len)	SAN_INTERCEPTOR(memmove)((to), (from), (len))
#define bzero(buf, len)		SAN_INTERCEPTOR(memset)((buf), 0, (len))
#define bcmp(b1, b2, len)	SAN_INTERCEPTOR(memcmp)((b1), (b2), (len))
#define memset(buf, c, len)	SAN_INTERCEPTOR(memset)((buf), (c), (len))
#define memcpy(to, from, len)	SAN_INTERCEPTOR(memcpy)((to), (from), (len))
#define memmove(dest, src, n)	SAN_INTERCEPTOR(memmove)((dest), (src), (n))
#define memcmp(b1, b2, len)	SAN_INTERCEPTOR(memcmp)((b1), (b2), (len))
#endif /* !SAN_RUNTIME */
#else /* !SAN_NEEDS_INTERCEPTORS */
#define bcopy(from, to, len)	__builtin_memmove((to), (from), (len))
#define bzero(buf, len)		__builtin_memset((buf), 0, (len))
#define bcmp(b1, b2, len)	__builtin_memcmp((b1), (b2), (len))
#define memset(buf, c, len)	__builtin_memset((buf), (c), (len))
#define memcpy(to, from, len)	__builtin_memcpy((to), (from), (len))
#define memmove(dest, src, n)	__builtin_memmove((dest), (src), (n))
#define memcmp(b1, b2, len)	__builtin_memcmp((b1), (b2), (len))
#endif /* SAN_NEEDS_INTERCEPTORS */

#define bcopy_c(from, to, len)		memmove_c((to), (from), (len))
#define bcopynocap(from, to, len)	memmovenocap((to), (from), (len))
#define bcopynocap_c(from, to, len)	memmovenocap_c((to), (from), (len))

void	*memset_early(void * _Nonnull buf, int c, size_t len);
#define bzero_early(buf, len) memset_early((buf), 0, (len))
void	*memcpy_early(void * _Nonnull to, const void * _Nonnull from, size_t len);
void	*memmove_early(void * _Nonnull dest, const void * _Nonnull src, size_t n);
#define bcopy_early(from, to, len) memmove_early((to), (from), (len))

#define	copystr(src, dst, len, outlen)	({			\
	size_t __r, __len, *__outlen;				\
								\
	__len = (len);						\
	__outlen = (outlen);					\
	__r = strlcpy((dst), (src), __len);			\
	if (__outlen != NULL)					\
		*__outlen = ((__r >= __len) ? __len : __r + 1);	\
	((__r >= __len) ? ENAMETOOLONG : 0);			\
})

int	copyinstr(const void * __restrict __capability udaddr,
	    void * _Nonnull __restrict kaddr, size_t len,
	    size_t * __restrict lencopied);
int	copyin(const void * __restrict __capability udaddr,
	    void * _Nonnull __restrict kaddr, size_t len);
int	copyin_implicit_cap(const void * __restrict udaddr,
	    void * _Nonnull __restrict kaddr, size_t len);
#if __has_feature(capabilities)
int	copyincap(const void * __restrict __capability udaddr,
	    void * _Nonnull __restrict kaddr, size_t len);
#else
#define	copyincap	copyin
#endif
int	copyin_nofault(const void * __capability __restrict udaddr,
	    void * _Nonnull __restrict kaddr, size_t len);
int	copyout(const void * _Nonnull __restrict kaddr,
	    void * __restrict __capability udaddr, size_t len);
int	copyout_implicit_cap(const void * _Nonnull __restrict kaddr,
	    void * __restrict udaddr, size_t len);
#if __has_feature(capabilities)
int	copyoutcap(const void * _Nonnull __restrict kaddr,
	    void * __capability __restrict udaddr, size_t len);
#else
#define	copyoutcap	copyout
#endif
int	copyout_nofault(const void * _Nonnull __restrict kaddr,
	    void * __capability __restrict udaddr, size_t len);
#if __has_feature(capabilities)
int	copyoutcap_nofault(
	    const void * _Nonnull __restrict kaddr,
	    void * __capability __restrict udaddr, size_t len);
#else
#define	copyoutcap_nofault	copyout_nofault
#endif

#ifdef SAN_NEEDS_INTERCEPTORS
int	SAN_INTERCEPTOR(copyin)(const void *, void *, size_t);
int	SAN_INTERCEPTOR(copyinstr)(const void *, void *, size_t, size_t *);
int	SAN_INTERCEPTOR(copyout)(const void *, void *, size_t);
#ifndef SAN_RUNTIME
#define	copyin(u, k, l)		SAN_INTERCEPTOR(copyin)((u), (k), (l))
#define	copyinstr(u, k, l, lc)	SAN_INTERCEPTOR(copyinstr)((u), (k), (l), (lc))
#define	copyout(k, u, l)	SAN_INTERCEPTOR(copyout)((k), (u), (l))
#endif /* !SAN_RUNTIME */
#endif /* SAN_NEEDS_INTERCEPTORS */

int	fubyte(volatile const void * __capability base);
long	fuword(volatile const void * __capability base);
int	fuword16(volatile const void * __capability base);
int32_t	fuword32(volatile const void * __capability base);
int64_t	fuword64(volatile const void * __capability base);
#if __has_feature(capabilities)
int	fuecap(volatile const void * __capability base, intcap_t *val);
#define	fueptr			fuecap
#else
#define	fueptr(base, val)	fueword((base), (long *)(val))
#endif
int	fueword(volatile const void * __capability base, long *val);
int	fueword32(volatile const void * __capability base, int32_t *val);
int	fueword64(volatile const void * __capability base, int64_t *val);
int	subyte(volatile void * __capability base, int byte);
int	suword(volatile void * __capability base, long word);
int	suword16(volatile void * __capability base, int word);
int	suword32(volatile void * __capability base, int32_t word);
int	suword64(volatile void * __capability base, int64_t word);
#if __has_feature(capabilities)
int	sucap(volatile const void * __capability base, intcap_t val);
#define	suptr			sucap
#else
#define	suptr			suword
#endif
uint32_t casuword32(volatile uint32_t * __capability base, uint32_t oldval,
	    uint32_t newval);
u_long	casuword(volatile u_long * __capability base, u_long oldval,
	    u_long newval);
int	casueword(volatile u_long * __capability base, u_long oldval,
	    u_long *oldvalp, u_long newval);
int	casueword32(volatile uint32_t * __capability base, uint32_t oldval,
	    uint32_t *oldvalp, uint32_t newval);

#if defined(SAN_NEEDS_INTERCEPTORS) && !defined(KCSAN)
int	SAN_INTERCEPTOR(fubyte)(volatile const void *base);
int	SAN_INTERCEPTOR(fuword16)(volatile const void *base);
int	SAN_INTERCEPTOR(fueword)(volatile const void *base, long *val);
int	SAN_INTERCEPTOR(fueword32)(volatile const void *base, int32_t *val);
int	SAN_INTERCEPTOR(fueword64)(volatile const void *base, int64_t *val);
int	SAN_INTERCEPTOR(subyte)(volatile void *base, int byte);
int	SAN_INTERCEPTOR(suword)(volatile void *base, long word);
int	SAN_INTERCEPTOR(suword16)(volatile void *base, int word);
int	SAN_INTERCEPTOR(suword32)(volatile void *base, int32_t word);
int	SAN_INTERCEPTOR(suword64)(volatile void *base, int64_t word);
int	SAN_INTERCEPTOR(casueword32)(volatile uint32_t *base, uint32_t oldval,
	    uint32_t *oldvalp, uint32_t newval);
int	SAN_INTERCEPTOR(casueword)(volatile u_long *p, u_long oldval,
	    u_long *oldvalp, u_long newval);
#ifndef SAN_RUNTIME
#define	fubyte(b)		SAN_INTERCEPTOR(fubyte)((b))
#define	fuword16(b)		SAN_INTERCEPTOR(fuword16)((b))
#define	fueword(b, v)		SAN_INTERCEPTOR(fueword)((b), (v))
#define	fueword32(b, v)		SAN_INTERCEPTOR(fueword32)((b), (v))
#define	fueword64(b, v)		SAN_INTERCEPTOR(fueword64)((b), (v))
#define	subyte(b, w)		SAN_INTERCEPTOR(subyte)((b), (w))
#define	suword(b, w)		SAN_INTERCEPTOR(suword)((b), (w))
#define	suword16(b, w)		SAN_INTERCEPTOR(suword16)((b), (w))
#define	suword32(b, w)		SAN_INTERCEPTOR(suword32)((b), (w))
#define	suword64(b, w)		SAN_INTERCEPTOR(suword64)((b), (w))
#define	casueword32(b, o, p, n)	SAN_INTERCEPTOR(casueword32)((b), (o), (p), (n))
#define	casueword(b, o, p, n)	SAN_INTERCEPTOR(casueword)((b), (o), (p), (n))
#endif /* !SAN_RUNTIME */
#endif /* SAN_NEEDS_INTERCEPTORS && !KCSAN */

void	realitexpire(void *);

int	sysbeep(int hertz, sbintime_t duration);

void	hardclock(int cnt, int usermode);
void	hardclock_sync(int cpu);
void	statclock(int cnt, int usermode);
void	profclock(int cnt, int usermode, uintfptr_t pc);

int	hardclockintr(void);

void	startprofclock(struct proc *);
void	stopprofclock(struct proc *);
void	cpu_startprofclock(void);
void	cpu_stopprofclock(void);
void	suspendclock(void);
void	resumeclock(void);
sbintime_t 	cpu_idleclock(void);
void	cpu_activeclock(void);
void	cpu_new_callout(int cpu, sbintime_t bt, sbintime_t bt_opt);
void	cpu_et_frequency(struct eventtimer *et, uint64_t newfreq);
extern int	cpu_disable_c2_sleep;
extern int	cpu_disable_c3_sleep;

char	*kern_getenv(const char *name);
void	freeenv(char *env);
int	getenv_int(const char *name, int *data);
int	getenv_uint(const char *name, unsigned int *data);
int	getenv_long(const char *name, long *data);
int	getenv_ulong(const char *name, unsigned long *data);
int	getenv_string(const char *name, char *data, int size);
int	getenv_int64(const char *name, int64_t *data);
int	getenv_uint64(const char *name, uint64_t *data);
int	getenv_quad(const char *name, quad_t *data);
int	getenv_bool(const char *name, bool *data);
bool	getenv_is_true(const char *name);
bool	getenv_is_false(const char *name);
int	kern_setenv(const char *name, const char *value);
int	kern_unsetenv(const char *name);
int	testenv(const char *name);

int	getenv_array(const char *name, void *data, int size, int *psize,
    int type_size, bool allow_signed);
#define	GETENV_UNSIGNED	false	/* negative numbers not allowed */
#define	GETENV_SIGNED	true	/* negative numbers allowed */

typedef uint64_t (cpu_tick_f)(void);
void set_cputicker(cpu_tick_f *func, uint64_t freq, unsigned var);
extern cpu_tick_f *cpu_ticks;
uint64_t cpu_tickrate(void);
uint64_t cputick2usec(uint64_t tick);

#include <sys/libkern.h>

/* Initialize the world */
void	consinit(void);
void	cpu_initclocks(void);
void	cpu_initclocks_bsp(void);
void	cpu_initclocks_ap(void);
void	usrinfoinit(void);

/* Finalize the world */
void	kern_reboot(int) __dead2;
void	shutdown_nice(int);

/* Stubs for obsolete functions that used to be for interrupt management */
static __inline intrmask_t	splhigh(void)		{ return 0; }
static __inline intrmask_t	splimp(void)		{ return 0; }
static __inline intrmask_t	splnet(void)		{ return 0; }
static __inline intrmask_t	spltty(void)		{ return 0; }
static __inline void		splx(intrmask_t ipl __unused)	{ return; }

/*
 * Common `proc' functions are declared here so that proc.h can be included
 * less often.
 */
int	_sleep(const void * _Nonnull chan, struct lock_object *lock, int pri,
	   const char *wmesg, sbintime_t sbt, sbintime_t pr, int flags);
#define	msleep(chan, mtx, pri, wmesg, timo)				\
	_sleep((chan), &(mtx)->lock_object, (pri), (wmesg),		\
	    tick_sbt * (timo), 0, C_HARDCLOCK)
#define	msleep_sbt(chan, mtx, pri, wmesg, bt, pr, flags)		\
	_sleep((chan), &(mtx)->lock_object, (pri), (wmesg), (bt), (pr),	\
	    (flags))
int	msleep_spin_sbt(const void * _Nonnull chan, struct mtx *mtx,
	    const char *wmesg, sbintime_t sbt, sbintime_t pr, int flags);
#define	msleep_spin(chan, mtx, wmesg, timo)				\
	msleep_spin_sbt((chan), (mtx), (wmesg), tick_sbt * (timo),	\
	    0, C_HARDCLOCK)
int	pause_sbt(const char *wmesg, sbintime_t sbt, sbintime_t pr,
	    int flags);
#define	pause(wmesg, timo)						\
	pause_sbt((wmesg), tick_sbt * (timo), 0, C_HARDCLOCK)
#define	pause_sig(wmesg, timo)						\
	pause_sbt((wmesg), tick_sbt * (timo), 0, C_HARDCLOCK | C_CATCH)
#define	tsleep(chan, pri, wmesg, timo)					\
	_sleep((chan), NULL, (pri), (wmesg), tick_sbt * (timo),		\
	    0, C_HARDCLOCK)
#define	tsleep_sbt(chan, pri, wmesg, bt, pr, flags)			\
	_sleep((chan), NULL, (pri), (wmesg), (bt), (pr), (flags))
void	wakeup(const void *chan);
void	wakeup_one(const void *chan);
void	wakeup_any(const void *chan);

/*
 * Common `struct cdev *' stuff are declared here to avoid #include poisoning
 */

struct cdev;
dev_t dev2udev(struct cdev *x);
const char *devtoname(struct cdev *cdev);

#if __SIZEOF_SIZE_T__ == 8
size_t	devfs_iosize_max(void);
size_t	iosize_max(void);
#endif

int poll_no_poll(int events);

/* XXX: Should be void nanodelay(u_int nsec); */
void	DELAY(int usec);

/* Root mount holdback API */
struct root_hold_token {
	int				flags;
	const char			*who;
	TAILQ_ENTRY(root_hold_token)	list;
};

struct root_hold_token *root_mount_hold(const char *identifier);
void root_mount_hold_token(const char *identifier, struct root_hold_token *h);
void root_mount_rel(struct root_hold_token *h);
int root_mounted(void);

/*
 * Unit number allocation API. (kern/subr_unit.c)
 */
struct unrhdr;
struct unrhdr *new_unrhdr(int low, int high, struct mtx *mutex);
void init_unrhdr(struct unrhdr *uh, int low, int high, struct mtx *mutex);
void delete_unrhdr(struct unrhdr *uh);
void clear_unrhdr(struct unrhdr *uh);
void clean_unrhdr(struct unrhdr *uh);
void clean_unrhdrl(struct unrhdr *uh);
int alloc_unr(struct unrhdr *uh);
int alloc_unr_specific(struct unrhdr *uh, u_int item);
int alloc_unrl(struct unrhdr *uh);
void free_unr(struct unrhdr *uh, u_int item);

#ifndef __LP64__
#define UNR64_LOCKED
#endif

struct unrhdr64 {
        uint64_t	counter;
};

static __inline void
new_unrhdr64(struct unrhdr64 *unr64, uint64_t low)
{

	unr64->counter = low;
}

#ifdef UNR64_LOCKED
uint64_t alloc_unr64(struct unrhdr64 *);
#else
static __inline uint64_t
alloc_unr64(struct unrhdr64 *unr64)
{

	return (atomic_fetchadd_64(&unr64->counter, 1));
}
#endif

void	intr_prof_stack_use(struct thread *td, struct trapframe *frame);

void counted_warning(unsigned *counter, const char *msg);

/*
 * APIs to manage deprecation and obsolescence.
 */
void _gone_in(int major, const char *msg);
void _gone_in_dev(device_t dev, int major, const char *msg);
#ifdef NO_OBSOLETE_CODE
#define __gone_ok(m, msg)					 \
	_Static_assert(m < P_OSREL_MAJOR(__FreeBSD_version)),	 \
	    "Obsolete code: " msg);
#else
#define	__gone_ok(m, msg)
#endif
#define gone_in(major, msg)		__gone_ok(major, msg) _gone_in(major, msg)
#define gone_in_dev(dev, major, msg)	__gone_ok(major, msg) _gone_in_dev(dev, major, msg)

#if defined(INVARIANTS) || defined(WITNESS)
#define	__diagused
#else
#define	__diagused	__unused
#endif

#endif /* _KERNEL */

__NULLABILITY_PRAGMA_POP
#endif /* !_SYS_SYSTM_H_ */
// CHERI CHANGES START
// {
//   "updated": 20200706,
//   "target_type": "header",
//   "changes": [
//     "user_capabilities"
//   ],
//   "changes_purecap": [
//     "pointer_alignment"
//   ]
// }
// CHERI CHANGES END<|MERGE_RESOLUTION|>--- conflicted
+++ resolved
@@ -111,36 +111,6 @@
 #include <sys/pcpu.h>		/* curthread */
 #include <sys/kpilite.h>
 
-<<<<<<< HEAD
-/*
- * Assert that a pointer can be loaded from memory atomically.
- *
- * This assertion enforces stronger alignment than necessary.  For example,
- * on some architectures, atomicity for unaligned loads will depend on
- * whether or not the load spans multiple cache lines.
- */
-#define	ASSERT_ATOMIC_LOAD_PTR(var, msg)				\
-	KASSERT(sizeof(var) == sizeof(void *) &&			\
-	    is_aligned(&(var), sizeof(void *)), msg)
-
-/*
- * Assert that a thread is in critical(9) section.
- */
-#define	CRITICAL_ASSERT(td)						\
-	KASSERT((td)->td_critnest >= 1, ("Not in critical section"))
-
-/*
- * If we have already panic'd and this is the thread that called
- * panic(), then don't block on any mutexes but silently succeed.
- * Otherwise, the kernel will deadlock since the scheduler isn't
- * going to run the thread that holds any lock we need.
- */
-#define	SCHEDULER_STOPPED_TD(td)  ({					\
-	MPASS((td) == curthread);					\
-	__predict_false((td)->td_stopsched);				\
-})
-#define	SCHEDULER_STOPPED() SCHEDULER_STOPPED_TD(curthread)
-
 /*
  * Macros to create userspace capabilities from virtual addresses.
  * Addresses are assumed to be relative to the current userspace
@@ -190,8 +160,6 @@
 #define	__USER_CAP_STR(strp)	__USER_CAP_UNBOUND(strp)
 #define	__USER_CAP_PATH(path)	__USER_CAP((path), MAXPATHLEN)
 
-=======
->>>>>>> 54d34bfb
 extern int osreldate;
 
 extern const void *zero_region;	/* address space maps to a zeroed page	*/
