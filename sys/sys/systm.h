--- conflicted
+++ resolved
@@ -214,7 +214,6 @@
 #define	SCHEDULER_STOPPED() SCHEDULER_STOPPED_TD(curthread)
 
 /*
-<<<<<<< HEAD
  * Macros to create userspace capabilities from virtual addresses.
  * Addresses are assumed to be relative to the current userspace
  * thread's address space and are created from the DDC or PCC of
@@ -264,15 +263,6 @@
 #define	__USER_CAP_PATH(path)	__USER_CAP((path), MAXPATHLEN)
 
 /*
- * Align variables.
- */
-#define	__read_mostly		__section(".data.read_mostly")
-#define	__read_frequently	__section(".data.read_frequently")
-#define	__exclusive_cache_line	__aligned(CACHE_LINE_SIZE) \
-				    __section(".data.exclusive_cache_line")
-/*
-=======
->>>>>>> d32514f6
  * XXX the hints declarations are even more misplaced than most declarations
  * in this file, since they are needed in one file (per arch) and only used
  * in two files.
