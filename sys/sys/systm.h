--- conflicted
+++ resolved
@@ -373,8 +373,6 @@
 
 #define ovbcopy(f, t, l) bcopy((f), (t), (l))
 void	bcopy(const void * _Nonnull from, void * _Nonnull to, size_t len);
-<<<<<<< HEAD
-#define bcopy(from, to, len) __builtin_memmove((to), (from), (len))
 #if __has_feature(capabilities)
 void	bcopy_c(const void * _Nonnull __capability from,
 	    void * _Nonnull __capability to, size_t len);
@@ -386,19 +384,12 @@
 #define	bcopynocap_c	bcopy
 #define	cheri_bcopy	bcopy
 #endif
-=======
->>>>>>> 6e5970c8
 void	bzero(void * _Nonnull buf, size_t len);
 void	explicit_bzero(void * _Nonnull, size_t);
 int	bcmp(const void *b1, const void *b2, size_t len);
 
 void	*memset(void * _Nonnull buf, int c, size_t len);
 void	*memcpy(void * _Nonnull to, const void * _Nonnull from, size_t len);
-<<<<<<< HEAD
-#if !__has_feature(capabilities)
-/* Causes a compiler crash. */
-#define memcpy(to, from, len) __builtin_memcpy(to, from, len)
-#endif
 #if __has_feature(capabilities)
 void	*memcpy_c(void * _Nonnull __capability to,
 	    const void * _Nonnull __capability from, size_t len);
@@ -410,7 +401,6 @@
 #define	cheri_memcpy	memcpy
 #endif
 void	*memmove(void * _Nonnull dest, const void * _Nonnull src, size_t n);
-#define memmove(dest, src, n) __builtin_memmove((dest), (src), (n))
 #if __has_feature(capabilities)
 void	*memmove_c(void * _Nonnull __capability dest,
 	    const void * _Nonnull __capability src, size_t n);
@@ -423,9 +413,7 @@
 	size_t	uoffset;
 	size_t	koffset;
 };
-=======
 void	*memmove(void * _Nonnull dest, const void * _Nonnull src, size_t n);
->>>>>>> 6e5970c8
 int	memcmp(const void *b1, const void *b2, size_t len);
 
 #ifdef KCSAN
@@ -445,7 +433,10 @@
 #define bzero(buf, len) __builtin_memset((buf), 0, (len))
 #define bcmp(b1, b2, len) __builtin_memcmp((b1), (b2), (len))
 #define memset(buf, c, len) __builtin_memset((buf), (c), (len))
+//#if !__has_feature(capabilities)
+///* Causes a compiler crash. */
 #define memcpy(to, from, len) __builtin_memcpy((to), (from), (len))
+//#endif
 #define memmove(dest, src, n) __builtin_memmove((dest), (src), (n))
 #define memcmp(b1, b2, len) __builtin_memcmp((b1), (b2), (len))
 #endif
@@ -537,7 +528,17 @@
 #define	copyoutcap_nofault	copyout_nofault
 #endif
 
-<<<<<<< HEAD
+#ifdef KCSAN
+int	kcsan_copystr(const void *, void *, size_t, size_t *);
+int	kcsan_copyin(const void *, void *, size_t);
+int	kcsan_copyinstr(const void *, void *, size_t, size_t *);
+int	kcsan_copyout(const void *, void *, size_t);
+#define	copystr(kf, k, l, lc) kcsan_copystr((kf), (k), (l), (lc))
+#define	copyin(u, k, l) kcsan_copyin((u), (k), (l))
+#define	copyinstr(u, k, l, lc) kcsan_copyinstr((u), (k), (l), (lc))
+#define	copyout(k, u, l) kcsan_copyout((k), (u), (l))
+#endif
+
 #if __has_feature(capabilities) && defined(EXPLICIT_USER_ACCESS)
 #define	fubyte		fubyte_c
 #define	fuword		fuword_c
@@ -557,19 +558,6 @@
 #define	casueword32	casueword32_c
 #define	casueword	casueword_c
 #else
-=======
-#ifdef KCSAN
-int	kcsan_copystr(const void *, void *, size_t, size_t *);
-int	kcsan_copyin(const void *, void *, size_t);
-int	kcsan_copyinstr(const void *, void *, size_t, size_t *);
-int	kcsan_copyout(const void *, void *, size_t);
-#define	copystr(kf, k, l, lc) kcsan_copystr((kf), (k), (l), (lc))
-#define	copyin(u, k, l) kcsan_copyin((u), (k), (l))
-#define	copyinstr(u, k, l, lc) kcsan_copyinstr((u), (k), (l), (lc))
-#define	copyout(k, u, l) kcsan_copyout((k), (u), (l))
-#endif
-
->>>>>>> 6e5970c8
 int	fubyte(volatile const void *base);
 long	fuword(volatile const void *base);
 int	fuword16(volatile const void *base);
