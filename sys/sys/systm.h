/*-
 * SPDX-License-Identifier: BSD-3-Clause
 *
 * Copyright (c) 1982, 1988, 1991, 1993
 *	The Regents of the University of California.  All rights reserved.
 * (c) UNIX System Laboratories, Inc.
 * All or some portions of this file are derived from material licensed
 * to the University of California by American Telephone and Telegraph
 * Co. or Unix System Laboratories, Inc. and are reproduced herein with
 * the permission of UNIX System Laboratories, Inc.
 *
 * Redistribution and use in source and binary forms, with or without
 * modification, are permitted provided that the following conditions
 * are met:
 * 1. Redistributions of source code must retain the above copyright
 *    notice, this list of conditions and the following disclaimer.
 * 2. Redistributions in binary form must reproduce the above copyright
 *    notice, this list of conditions and the following disclaimer in the
 *    documentation and/or other materials provided with the distribution.
 * 3. Neither the name of the University nor the names of its contributors
 *    may be used to endorse or promote products derived from this software
 *    without specific prior written permission.
 *
 * THIS SOFTWARE IS PROVIDED BY THE REGENTS AND CONTRIBUTORS ``AS IS'' AND
 * ANY EXPRESS OR IMPLIED WARRANTIES, INCLUDING, BUT NOT LIMITED TO, THE
 * IMPLIED WARRANTIES OF MERCHANTABILITY AND FITNESS FOR A PARTICULAR PURPOSE
 * ARE DISCLAIMED.  IN NO EVENT SHALL THE REGENTS OR CONTRIBUTORS BE LIABLE
 * FOR ANY DIRECT, INDIRECT, INCIDENTAL, SPECIAL, EXEMPLARY, OR CONSEQUENTIAL
 * DAMAGES (INCLUDING, BUT NOT LIMITED TO, PROCUREMENT OF SUBSTITUTE GOODS
 * OR SERVICES; LOSS OF USE, DATA, OR PROFITS; OR BUSINESS INTERRUPTION)
 * HOWEVER CAUSED AND ON ANY THEORY OF LIABILITY, WHETHER IN CONTRACT, STRICT
 * LIABILITY, OR TORT (INCLUDING NEGLIGENCE OR OTHERWISE) ARISING IN ANY WAY
 * OUT OF THE USE OF THIS SOFTWARE, EVEN IF ADVISED OF THE POSSIBILITY OF
 * SUCH DAMAGE.
 *
 *	@(#)systm.h	8.7 (Berkeley) 3/29/95
 * $FreeBSD$
 */

#ifndef _SYS_SYSTM_H_
#define	_SYS_SYSTM_H_

#include <sys/cdefs.h>
#include <sys/callout.h>
#include <sys/queue.h>
#include <sys/stdint.h>		/* for people using printf mainly */

#include <machine/atomic.h>
#include <machine/cpufunc.h>
#include <machine/pcb.h>
#if __has_feature(capabilities)
#include <machine/vmparam.h>
#endif

#if __has_feature(capabilities)
#include <cheri/cheri.h>
#endif

__NULLABILITY_PRAGMA_PUSH

extern int cold;		/* nonzero if we are doing a cold boot */
extern int suspend_blocked;	/* block suspend due to pending shutdown */
extern int rebooting;		/* kern_reboot() has been called. */
extern const char *panicstr;	/* panic message */
extern char version[];		/* system version */
extern char compiler_version[];	/* compiler version */
extern char copyright[];	/* system copyright */
extern int kstack_pages;	/* number of kernel stack pages */

extern u_long pagesizes[];	/* supported page sizes */
extern long physmem;		/* physical memory */
extern long realmem;		/* 'real' memory */

extern char *rootdevnames[2];	/* names of possible root devices */

extern int boothowto;		/* reboot flags, from console subsystem */
extern int bootverbose;		/* nonzero to print verbose messages */

extern int maxusers;		/* system tune hint */
extern int ngroups_max;		/* max # of supplemental groups */
extern int vm_guest;		/* Running as virtual machine guest? */

/*
 * Detected virtual machine guest types. The intention is to expand
 * and/or add to the VM_GUEST_VM type if specific VM functionality is
 * ever implemented (e.g. vendor-specific paravirtualization features).
 * Keep in sync with vm_guest_sysctl_names[].
 */
enum VM_GUEST { VM_GUEST_NO = 0, VM_GUEST_VM, VM_GUEST_XEN, VM_GUEST_HV,
		VM_GUEST_VMWARE, VM_GUEST_KVM, VM_GUEST_BHYVE, VM_LAST };

#if defined(WITNESS) || defined(INVARIANT_SUPPORT)
void	kassert_panic(const char *fmt, ...)  __printflike(1, 2);
#endif

#ifdef	INVARIANTS		/* The option is always available */
#define	KASSERT(exp,msg) do {						\
	if (__predict_false(!(exp)))					\
		kassert_panic msg;					\
} while (0)
#define	VNASSERT(exp, vp, msg) do {					\
	if (__predict_false(!(exp))) {					\
		vn_printf(vp, "VNASSERT failed\n");			\
		kassert_panic msg;					\
	}								\
} while (0)
#else
#define	KASSERT(exp,msg) do { \
} while (0)

#define	VNASSERT(exp, vp, msg) do { \
} while (0)
#endif

#ifndef CTASSERT	/* Allow lint to override */
#define	CTASSERT(x)	_Static_assert(x, "compile-time assertion failed")
#endif

/*
 * Assert that a pointer can be loaded from memory atomically.
 *
 * This assertion enforces stronger alignment than necessary.  For example,
 * on some architectures, atomicity for unaligned loads will depend on
 * whether or not the load spans multiple cache lines.
 */
#define	ASSERT_ATOMIC_LOAD_PTR(var, msg)				\
	KASSERT(sizeof(var) == sizeof(void *) &&			\
	    ((uintptr_t)&(var) & (sizeof(void *) - 1)) == 0, msg)

/*
 * Assert that a thread is in critical(9) section.
 */
#define	CRITICAL_ASSERT(td)						\
	KASSERT((td)->td_critnest >= 1, ("Not in critical section"));
 
/*
 * If we have already panic'd and this is the thread that called
 * panic(), then don't block on any mutexes but silently succeed.
 * Otherwise, the kernel will deadlock since the scheduler isn't
 * going to run the thread that holds any lock we need.
 */
#define	SCHEDULER_STOPPED_TD(td)  ({					\
	MPASS((td) == curthread);					\
	__predict_false((td)->td_stopsched);				\
})
#define	SCHEDULER_STOPPED() SCHEDULER_STOPPED_TD(curthread)

/*
 * Macros to create userspace capabilities from virtual addresses.
 * Addresses are assumed to be relative to the current userspace
 * thread's address space and are created from the DDC or PCC of
 * the current PCB.
 */
#if __has_feature(capabilities)
/*
 * Derive out-of-bounds and small values from NULL.  This allows common
 * sentinel values to work.
 */
#define ___USER_CFROMPTR(ptr, cap)					\
    ((ptr) == NULL ? NULL :						\
     ((vm_offset_t)(ptr) < 4096 ||					\
      (vm_offset_t)(ptr) > VM_MAXUSER_ADDRESS) ?			\
	__builtin_cheri_offset_set(NULL, (vaddr_t)(ptr)) :		\
	__builtin_cheri_offset_set((cap), (vaddr_t)(ptr)))

#define	__USER_CAP_UNBOUND(ptr)						\
    ___USER_CFROMPTR((ptr), curthread->td_pcb->pcb_regs.ddc)

#define	__USER_CODE_CAP(ptr)						\
     ___USER_CFROMPTR((ptr), curthread->td_pcb->pcb_regs.pcc)

#define	__USER_CAP(ptr, len)						\
({									\
	void * __capability unbound = __USER_CAP_UNBOUND(ptr);		\
	(security_cheri_bound_legacy_capabilities &&			\
	    __builtin_cheri_tag_get(unbound) ?				\
	    __builtin_cheri_bounds_set(unbound, (len)) : unbound);	\
})

#else /* !has_feature(capabilities) */
#define	__USER_CAP_UNBOUND(ptr)	(ptr)
#define	__USER_CODE_CAP(ptr)	(ptr)
#define	__USER_CAP(ptr, len)	(ptr)
#endif /* !has_feature(capabilities) */

#define	__USER_CAP_ADDR(ptr)	__USER_CAP_UNBOUND(ptr)
#define	__USER_CAP_ARRAY(objp, cnt) \
     __USER_CAP((objp), sizeof(*(objp)) * (cnt))
#define	__USER_CAP_OBJ(objp)	__USER_CAP((objp), sizeof(*(objp)))
/*
 * NOTE: we can't place tigher bounds because we don't know what the
 * length is until after we use it.
 * XXX: We should probably have a __USER_CAP_PATH() with a MAXPATH limit.
 */
#define	__USER_CAP_STR(strp)	__USER_CAP_UNBOUND(strp)

/*
 * Align variables.
 */
#define	__read_mostly		__section(".data.read_mostly")
#define	__read_frequently	__section(".data.read_frequently")
#define	__exclusive_cache_line	__aligned(CACHE_LINE_SIZE) \
				    __section(".data.exclusive_cache_line")
/*
 * XXX the hints declarations are even more misplaced than most declarations
 * in this file, since they are needed in one file (per arch) and only used
 * in two files.
 * XXX most of these variables should be const.
 */
extern int osreldate;
extern int envmode;
extern int hintmode;		/* 0 = off. 1 = config, 2 = fallback */
extern int dynamic_kenv;
extern struct mtx kenv_lock;
extern char *kern_envp;
extern char static_env[];
extern char static_hints[];	/* by config for now */

extern char **kenvp;

extern const void *zero_region;	/* address space maps to a zeroed page	*/

extern int unmapped_buf_allowed;

#ifdef __LP64__
#define	IOSIZE_MAX		iosize_max()
#define	DEVFS_IOSIZE_MAX	devfs_iosize_max()
#else
#define	IOSIZE_MAX		SSIZE_MAX
#define	DEVFS_IOSIZE_MAX	SSIZE_MAX
#endif

/*
 * General function declarations.
 */

struct inpcb;
struct lock_object;
struct malloc_type;
struct mtx;
struct proc;
struct socket;
struct thread;
struct tty;
struct ucred;
struct uio;
struct _jmp_buf;
struct trapframe;
struct eventtimer;

int	setjmp(struct _jmp_buf *) __returns_twice;
void	longjmp(struct _jmp_buf *, int) __dead2;
int	dumpstatus(vm_offset_t addr, off_t count);
int	nullop(void);
int	eopnotsupp(void);
int	ureadc(int, struct uio *);
void	hashdestroy(void *, struct malloc_type *, u_long);
void	*hashinit(int count, struct malloc_type *type, u_long *hashmask);
void	*hashinit_flags(int count, struct malloc_type *type,
    u_long *hashmask, int flags);
#define	HASH_NOWAIT	0x00000001
#define	HASH_WAITOK	0x00000002

void	*phashinit(int count, struct malloc_type *type, u_long *nentries);
void	*phashinit_flags(int count, struct malloc_type *type, u_long *nentries,
    int flags);
void	g_waitidle(void);

void	panic(const char *, ...) __dead2 __printflike(1, 2);
void	vpanic(const char *, __va_list) __dead2 __printflike(1, 0);

void	cpu_boot(int);
void	cpu_flush_dcache(void *, size_t);
void	cpu_rootconf(void);
void	critical_enter(void);
void	critical_exit(void);
void	init_param1(void);
void	init_param2(long physpages);
void	init_static_kenv(char *, size_t);
void	tablefull(const char *);
#ifdef  EARLY_PRINTF
typedef void early_putc_t(int ch);
extern early_putc_t *early_putc;
#endif
int	kvprintf(char const *, void (*)(int, void*), void *, int,
	    __va_list) __printflike(1, 0);
void	log(int, const char *, ...) __printflike(2, 3);
void	log_console(struct uio *);
void	vlog(int, const char *, __va_list) __printflike(2, 0);
int	asprintf(char **ret, struct malloc_type *mtp, const char *format, 
	    ...) __printflike(3, 4);
int	printf(const char *, ...) __printflike(1, 2);
int	snprintf(char *, size_t, const char *, ...) __printflike(3, 4);
int	sprintf(char *buf, const char *, ...) __printflike(2, 3);
int	uprintf(const char *, ...) __printflike(1, 2);
int	vprintf(const char *, __va_list) __printflike(1, 0);
int	vasprintf(char **ret, struct malloc_type *mtp, const char *format,
	    __va_list ap) __printflike(3, 0);
int	vsnprintf(char *, size_t, const char *, __va_list) __printflike(3, 0);
int	vsnrprintf(char *, size_t, int, const char *, __va_list) __printflike(4, 0);
int	vsprintf(char *buf, const char *, __va_list) __printflike(2, 0);
int	ttyprintf(struct tty *, const char *, ...) __printflike(2, 3);
int	sscanf(const char *, char const * _Nonnull, ...) __scanflike(2, 3);
int	vsscanf(const char * _Nonnull, char const * _Nonnull, __va_list)  __scanflike(2, 0);
long	strtol(const char *, char **, int);
u_long	strtoul(const char *, char **, int);
quad_t	strtoq(const char *, char **, int);
u_quad_t strtouq(const char *, char **, int);
void	tprintf(struct proc *p, int pri, const char *, ...) __printflike(3, 4);
void	vtprintf(struct proc *, int, const char *, __va_list) __printflike(3, 0);
void	hexdump(const void *ptr, int length, const char *hdr, int flags);
#define	HD_COLUMN_MASK	0xff
#define	HD_DELIM_MASK	0xff00
#define	HD_OMIT_COUNT	(1 << 16)
#define	HD_OMIT_HEX	(1 << 17)
#define	HD_OMIT_CHARS	(1 << 18)

#define ovbcopy(f, t, l) bcopy((f), (t), (l))
void	bcopy(const void * _Nonnull from, void * _Nonnull to, size_t len);
#if __has_feature(capabilities)
void	bcopy_c(const void * _Nonnull __capability from,
	    void * _Nonnull __capability to, size_t len);
void	bcopynocap_c(const void * _Nonnull __capability from,
	    void * _Nonnull __capability to, size_t len);
void	cheri_bcopy(const void *src, void *dst, size_t len);
#else
#define	bcopy_c		bcopy
#define	bcopynocap_c	bcopy
#define	cheri_bcopy	bcopy
#endif
void	bzero(void * _Nonnull buf, size_t len);
#define bzero(buf, len) ({				\
	if (__builtin_constant_p(len) && (len) <= 64)	\
		__builtin_memset((buf), 0, (len));	\
	else						\
		bzero((buf), (len));			\
})
void	explicit_bzero(void * _Nonnull, size_t);

void	*memcpy(void * _Nonnull to, const void * _Nonnull from, size_t len);
#if __has_feature(capabilities)
void	*memcpy_c(void * _Nonnull __capability to,
	    const void * _Nonnull __capability from, size_t len);
void	*memcpynocap_c(void * _Nonnull __capability to,
	    const void * _Nonnull __capability from, size_t len);
void	*cheri_memcpy(void *dst, const void *src, size_t len);
#else
#define	cheri_memcpy	memcpy
#endif
void	*memmove(void * _Nonnull dest, const void * _Nonnull src, size_t n);
#if __has_feature(capabilities)
void	*memmove_c(void * _Nonnull __capability dest,
	    const void * _Nonnull __capability src, size_t n);
void	*memmovenocap_c(void * _Nonnull __capability dest,
	    const void * _Nonnull __capability src, size_t n);
#endif

struct copy_map {
	size_t	len;
	size_t	uoffset;
	size_t	koffset;
};

int	copystr(const void * _Nonnull __restrict kfaddr,
	    void * _Nonnull __restrict kdaddr, size_t len,
	    size_t * __restrict lencopied);
int	copyinstr(const void * __restrict udaddr,
	    void * _Nonnull __restrict kaddr, size_t len,
	    size_t * __restrict lencopied);
<<<<<<< HEAD
#if __has_feature(capabilities)
int	copyinstr_c(const void * _Nonnull __restrict __capability udaddr,
	    void * _Nonnull __restrict kaddr, size_t len,
	    size_t * __restrict lencopied);
#else
#define	copyinstr_c	copyinstr
#endif
int	copyin(const void * _Nonnull __restrict udaddr,
	    void * _Nonnull __restrict kaddr, size_t len);
int	copyin_implicit_cap(const void * _Nonnull __restrict udaddr,
	    void * _Nonnull __restrict kaddr, size_t len);
#if __has_feature(capabilities)
int	copyin_c(const void * _Nonnull __restrict __capability udaddr,
	    void * _Nonnull __restrict kaddr, size_t len);
int	copyincap_c(const void * _Nonnull __restrict __capability udaddr,
	    void * _Nonnull __restrict kaddr, size_t len);
#else
#define	copyin_c	copyin
#define	copyincap_c	copyin
#endif
int	copyin_nofault(const void * _Nonnull __restrict udaddr,
=======
int	copyin(const void * __restrict udaddr,
	    void * _Nonnull __restrict kaddr, size_t len);
int	copyin_nofault(const void * __restrict udaddr,
>>>>>>> 99f79444
	    void * _Nonnull __restrict kaddr, size_t len);
#if __has_feature(capabilities)
int	copyin_nofault_c(const void * __capability _Nonnull __restrict udaddr,
	    void * _Nonnull __restrict kaddr, size_t len);
#else
#define	copyin_nofault_c	copyin_nofault
#endif
int	copyout(const void * _Nonnull __restrict kaddr,
<<<<<<< HEAD
	    void * _Nonnull __restrict udaddr, size_t len);
int	copyout_implicit_cap(const void * _Nonnull __restrict kaddr,
	    void * _Nonnull __restrict udaddr, size_t len);

#if __has_feature(capabilities)
int	copyout_c(const void * _Nonnull __restrict kaddr,
	    void * _Nonnull __restrict __capability udaddr, size_t len);
int	copyoutcap_c(const void * _Nonnull __restrict kaddr,
	    void * __capability _Nonnull __restrict udaddr, size_t len);
#else
#define	copyout_c	copyout
#define	copyoutcap	copyout
#define	copyoutcap_c	copyout
#endif
int	copyout_nofault(const void * _Nonnull __restrict kaddr,
	    void * _Nonnull __restrict udaddr, size_t len);
#if __has_feature(capabilities)
int	copyout_nofault_c(const void * _Nonnull __restrict kaddr,
	    void * __capability _Nonnull __restrict udaddr, size_t len);
int	copyoutcap_nofault_c(
	    const void * _Nonnull __restrict kaddr,
	    void * __capability _Nonnull __restrict udaddr, size_t len);
#else
#define	copyout_nofault_c	copyout_nofault
#define	copyoutcap_nofault_c	copyout_nofault
#endif
=======
	    void * __restrict udaddr, size_t len);
int	copyout_nofault(const void * _Nonnull __restrict kaddr,
	    void * __restrict udaddr, size_t len);
>>>>>>> 99f79444

int	fubyte(volatile const void *base);
long	fuword(volatile const void *base);
int	fuword16(volatile const void *base);
int32_t	fuword32(volatile const void *base);
int64_t	fuword64(volatile const void *base);
int	fueword(volatile const void *base, long *val);
int	fueword32(volatile const void *base, int32_t *val);
int	fueword64(volatile const void *base, int64_t *val);
int	subyte(volatile void *base, int byte);
int	suword(volatile void *base, long word);
int	suword16(volatile void *base, int word);
int	suword32(volatile void *base, int32_t word);
int	suword64(volatile void *base, int64_t word);
uint32_t casuword32(volatile uint32_t *base, uint32_t oldval, uint32_t newval);
u_long	casuword(volatile u_long *p, u_long oldval, u_long newval);
int	casueword32(volatile uint32_t *base, uint32_t oldval, uint32_t *oldvalp,
	    uint32_t newval);
int	casueword(volatile u_long *p, u_long oldval, u_long *oldvalp,
	    u_long newval);

#if __has_feature(capabilities)
int	fubyte_c(volatile const void * __capability base);
long	fuword_c(volatile const void * __capability base);
int	fuword16_c(volatile const void * __capability base);
int32_t	fuword32_c(volatile const void * __capability base);
int64_t	fuword64_c(volatile const void * __capability base);
int	fuecap_c(volatile const void * __capability base, intcap_t *val);
int	fueword_c(volatile const void * __capability base, long *val);
int	fueword32_c(volatile const void * __capability base, int32_t *val);
int	fueword64_c(volatile const void * __capability base, int64_t *val);
int	subyte_c(volatile void * __capability base, int byte);
int	suword_c(volatile void * __capability base, long word);
int	suword16_c(volatile void * __capability base, int word);
int	suword32_c(volatile void * __capability base, int32_t word);
int	suword64_c(volatile void * __capability base, int64_t word);
uint32_t casuword32_c(volatile uint32_t * __capability base, uint32_t oldval,
	    uint32_t newval);
u_long	casuword_c(volatile u_long * __capability base, u_long oldval,
	    u_long newval);
int	casueword_c(volatile u_long * __capability base, u_long oldval,
	    u_long *oldvalp, u_long newval);
int	casueword32_c(volatile uint32_t * __capability base, uint32_t oldval,
	    uint32_t *oldvalp, uint32_t newval);
#else
#define	fubyte_c	fubyte
#define	fuword_c	fuword
#define	fuword16_c	fuword16
#define	fuword32_c	fuword32
#define	fuword64_c	fuword64
#define	fuecap_c	fuecap
#define	fueword_c	fueword
#define	fueword32_c	fueword32
#define	subyte_c	subyte
#define	suword_c	suword
#define	suword16_c	suword16
#define	suword32_c	suword32
#define	suword64_c	suword64
#define	casuword32_c	casuword32
#define	casuword_c	casuword
#define	casueword32_c	casueword32
#endif

void	realitexpire(void *);

int	sysbeep(int hertz, int period);

void	hardclock(int usermode, uintfptr_t pc);
void	hardclock_cnt(int cnt, int usermode);
void	hardclock_cpu(int usermode);
void	hardclock_sync(int cpu);
void	softclock(void *);
void	statclock(int usermode);
void	statclock_cnt(int cnt, int usermode);
void	profclock(int usermode, uintfptr_t pc);
void	profclock_cnt(int cnt, int usermode, uintfptr_t pc);

int	hardclockintr(void);

void	startprofclock(struct proc *);
void	stopprofclock(struct proc *);
void	cpu_startprofclock(void);
void	cpu_stopprofclock(void);
sbintime_t 	cpu_idleclock(void);
void	cpu_activeclock(void);
void	cpu_new_callout(int cpu, sbintime_t bt, sbintime_t bt_opt);
void	cpu_et_frequency(struct eventtimer *et, uint64_t newfreq);
extern int	cpu_disable_c2_sleep;
extern int	cpu_disable_c3_sleep;

char	*kern_getenv(const char *name);
void	freeenv(char *env);
int	getenv_int(const char *name, int *data);
int	getenv_uint(const char *name, unsigned int *data);
int	getenv_long(const char *name, long *data);
int	getenv_ulong(const char *name, unsigned long *data);
int	getenv_string(const char *name, char *data, int size);
int	getenv_int64(const char *name, int64_t *data);
int	getenv_uint64(const char *name, uint64_t *data);
int	getenv_quad(const char *name, quad_t *data);
int	kern_setenv(const char *name, const char *value);
int	kern_unsetenv(const char *name);
int	testenv(const char *name);

typedef uint64_t (cpu_tick_f)(void);
void set_cputicker(cpu_tick_f *func, uint64_t freq, unsigned var);
extern cpu_tick_f *cpu_ticks;
uint64_t cpu_tickrate(void);
uint64_t cputick2usec(uint64_t tick);

#ifdef APM_FIXUP_CALLTODO
struct timeval;
void	adjust_timeout_calltodo(struct timeval *time_change);
#endif /* APM_FIXUP_CALLTODO */

#include <sys/libkern.h>

/* Initialize the world */
void	consinit(void);
void	cpu_initclocks(void);
void	cpu_initclocks_bsp(void);
void	cpu_initclocks_ap(void);
void	usrinfoinit(void);

/* Finalize the world */
void	kern_reboot(int) __dead2;
void	shutdown_nice(int);

/* Timeouts */
typedef void timeout_t(void *);	/* timeout function type */
#define CALLOUT_HANDLE_INITIALIZER(handle)	\
	{ NULL }

void	callout_handle_init(struct callout_handle *);
struct	callout_handle timeout(timeout_t *, void *, int);
void	untimeout(timeout_t *, void *, struct callout_handle);

/* Stubs for obsolete functions that used to be for interrupt management */
static __inline intrmask_t	splbio(void)		{ return 0; }
static __inline intrmask_t	splcam(void)		{ return 0; }
static __inline intrmask_t	splclock(void)		{ return 0; }
static __inline intrmask_t	splhigh(void)		{ return 0; }
static __inline intrmask_t	splimp(void)		{ return 0; }
static __inline intrmask_t	splnet(void)		{ return 0; }
static __inline intrmask_t	spltty(void)		{ return 0; }
static __inline void		splx(intrmask_t ipl __unused)	{ return; }

/*
 * Common `proc' functions are declared here so that proc.h can be included
 * less often.
 */
int	_sleep(void * _Nonnull chan, struct lock_object *lock, int pri,
	   const char *wmesg, sbintime_t sbt, sbintime_t pr, int flags);
#define	msleep(chan, mtx, pri, wmesg, timo)				\
	_sleep((chan), &(mtx)->lock_object, (pri), (wmesg),		\
	    tick_sbt * (timo), 0, C_HARDCLOCK)
#define	msleep_sbt(chan, mtx, pri, wmesg, bt, pr, flags)		\
	_sleep((chan), &(mtx)->lock_object, (pri), (wmesg), (bt), (pr),	\
	    (flags))
int	msleep_spin_sbt(void * _Nonnull chan, struct mtx *mtx,
	    const char *wmesg, sbintime_t sbt, sbintime_t pr, int flags);
#define	msleep_spin(chan, mtx, wmesg, timo)				\
	msleep_spin_sbt((chan), (mtx), (wmesg), tick_sbt * (timo),	\
	    0, C_HARDCLOCK)
int	pause_sbt(const char *wmesg, sbintime_t sbt, sbintime_t pr,
	    int flags);
#define	pause(wmesg, timo)						\
	pause_sbt((wmesg), tick_sbt * (timo), 0, C_HARDCLOCK)
#define	tsleep(chan, pri, wmesg, timo)					\
	_sleep((chan), NULL, (pri), (wmesg), tick_sbt * (timo),		\
	    0, C_HARDCLOCK)
#define	tsleep_sbt(chan, pri, wmesg, bt, pr, flags)			\
	_sleep((chan), NULL, (pri), (wmesg), (bt), (pr), (flags))
void	wakeup(void * chan);
void	wakeup_one(void * chan);

/*
 * Common `struct cdev *' stuff are declared here to avoid #include poisoning
 */

struct cdev;
dev_t dev2udev(struct cdev *x);
const char *devtoname(struct cdev *cdev);

#ifdef __LP64__
size_t	devfs_iosize_max(void);
size_t	iosize_max(void);
#endif

int poll_no_poll(int events);

/* XXX: Should be void nanodelay(u_int nsec); */
void	DELAY(int usec);

/* Root mount holdback API */
struct root_hold_token;

struct root_hold_token *root_mount_hold(const char *identifier);
void root_mount_rel(struct root_hold_token *h);
int root_mounted(void);


/*
 * Unit number allocation API. (kern/subr_unit.c)
 */
struct unrhdr;
struct unrhdr *new_unrhdr(int low, int high, struct mtx *mutex);
void init_unrhdr(struct unrhdr *uh, int low, int high, struct mtx *mutex);
void delete_unrhdr(struct unrhdr *uh);
void clear_unrhdr(struct unrhdr *uh);
void clean_unrhdr(struct unrhdr *uh);
void clean_unrhdrl(struct unrhdr *uh);
int alloc_unr(struct unrhdr *uh);
int alloc_unr_specific(struct unrhdr *uh, u_int item);
int alloc_unrl(struct unrhdr *uh);
void free_unr(struct unrhdr *uh, u_int item);

void	intr_prof_stack_use(struct thread *td, struct trapframe *frame);

void counted_warning(unsigned *counter, const char *msg);

/*
 * APIs to manage deprecation and obsolescence.
 */
struct device;
void _gone_in(int major, const char *msg);
void _gone_in_dev(struct device *dev, int major, const char *msg);
#ifdef NO_OBSOLETE_CODE
#define __gone_ok(m, msg)					 \
	_Static_assert(m < P_OSREL_MAJOR(__FreeBSD_version)),	 \
	    "Obsolete code" msg);
#else
#define	__gone_ok(m, msg)
#endif
#define gone_in(major, msg)		__gone_ok(major, msg) _gone_in(major, msg)
#define gone_in_dev(dev, major, msg)	__gone_ok(major, msg) _gone_in_dev(dev, major, msg)

__NULLABILITY_PRAGMA_POP

#endif /* !_SYS_SYSTM_H_ */
// CHERI CHANGES START
// {
//   "updated": 20180629,
//   "target_type": "header",
//   "changes": [
//     "user_capabilities"
//   ]
// }
// CHERI CHANGES END<|MERGE_RESOLUTION|>--- conflicted
+++ resolved
@@ -367,73 +367,63 @@
 int	copyinstr(const void * __restrict udaddr,
 	    void * _Nonnull __restrict kaddr, size_t len,
 	    size_t * __restrict lencopied);
-<<<<<<< HEAD
-#if __has_feature(capabilities)
-int	copyinstr_c(const void * _Nonnull __restrict __capability udaddr,
+#if __has_feature(capabilities)
+int	copyinstr_c(const void * __restrict __capability udaddr,
 	    void * _Nonnull __restrict kaddr, size_t len,
 	    size_t * __restrict lencopied);
 #else
 #define	copyinstr_c	copyinstr
 #endif
-int	copyin(const void * _Nonnull __restrict udaddr,
+int	copyin(const void * __restrict udaddr,
 	    void * _Nonnull __restrict kaddr, size_t len);
-int	copyin_implicit_cap(const void * _Nonnull __restrict udaddr,
+int	copyin_implicit_cap(const void * __restrict udaddr,
 	    void * _Nonnull __restrict kaddr, size_t len);
 #if __has_feature(capabilities)
-int	copyin_c(const void * _Nonnull __restrict __capability udaddr,
+int	copyin_c(const void * __restrict __capability udaddr,
 	    void * _Nonnull __restrict kaddr, size_t len);
-int	copyincap_c(const void * _Nonnull __restrict __capability udaddr,
+int	copyincap_c(const void * __restrict __capability udaddr,
 	    void * _Nonnull __restrict kaddr, size_t len);
 #else
 #define	copyin_c	copyin
 #define	copyincap_c	copyin
 #endif
-int	copyin_nofault(const void * _Nonnull __restrict udaddr,
-=======
-int	copyin(const void * __restrict udaddr,
+int	copyin_nofault(const void * __restrict udaddr,
 	    void * _Nonnull __restrict kaddr, size_t len);
-int	copyin_nofault(const void * __restrict udaddr,
->>>>>>> 99f79444
+#if __has_feature(capabilities)
+int	copyin_nofault_c(const void * __capability __restrict udaddr,
 	    void * _Nonnull __restrict kaddr, size_t len);
-#if __has_feature(capabilities)
-int	copyin_nofault_c(const void * __capability _Nonnull __restrict udaddr,
-	    void * _Nonnull __restrict kaddr, size_t len);
 #else
 #define	copyin_nofault_c	copyin_nofault
 #endif
 int	copyout(const void * _Nonnull __restrict kaddr,
-<<<<<<< HEAD
-	    void * _Nonnull __restrict udaddr, size_t len);
+	    void * __restrict udaddr, size_t len);
 int	copyout_implicit_cap(const void * _Nonnull __restrict kaddr,
-	    void * _Nonnull __restrict udaddr, size_t len);
+	    void * __restrict udaddr, size_t len);
 
 #if __has_feature(capabilities)
 int	copyout_c(const void * _Nonnull __restrict kaddr,
-	    void * _Nonnull __restrict __capability udaddr, size_t len);
+	    void * __restrict __capability udaddr, size_t len);
 int	copyoutcap_c(const void * _Nonnull __restrict kaddr,
-	    void * __capability _Nonnull __restrict udaddr, size_t len);
+	    void * __capability __restrict udaddr, size_t len);
 #else
 #define	copyout_c	copyout
 #define	copyoutcap	copyout
 #define	copyoutcap_c	copyout
 #endif
 int	copyout_nofault(const void * _Nonnull __restrict kaddr,
-	    void * _Nonnull __restrict udaddr, size_t len);
+	    void * __restrict udaddr, size_t len);
 #if __has_feature(capabilities)
 int	copyout_nofault_c(const void * _Nonnull __restrict kaddr,
-	    void * __capability _Nonnull __restrict udaddr, size_t len);
+	    void * __capability __restrict udaddr, size_t len);
 int	copyoutcap_nofault_c(
 	    const void * _Nonnull __restrict kaddr,
-	    void * __capability _Nonnull __restrict udaddr, size_t len);
+	    void * __capability __restrict udaddr, size_t len);
 #else
 #define	copyout_nofault_c	copyout_nofault
 #define	copyoutcap_nofault_c	copyout_nofault
 #endif
-=======
-	    void * __restrict udaddr, size_t len);
 int	copyout_nofault(const void * _Nonnull __restrict kaddr,
 	    void * __restrict udaddr, size_t len);
->>>>>>> 99f79444
 
 int	fubyte(volatile const void *base);
 long	fuword(volatile const void *base);
