--- conflicted
+++ resolved
@@ -452,14 +452,6 @@
 void	*memmove_early(void * _Nonnull dest, const void * _Nonnull src, size_t n);
 #define bcopy_early(from, to, len) memmove_early((to), (from), (len))
 
-<<<<<<< HEAD
-int	copystr(const void * _Nonnull __restrict kfaddr,
-	    void * _Nonnull __restrict kdaddr, size_t len,
-	    size_t * __restrict lencopied);
-#if __has_feature(capabilities) && defined(EXPLICIT_USER_ACCESS)
-#define	copyinstr	copyinstr_c
-#else
-=======
 #define	copystr(src, dst, len, outlen)	({			\
 	size_t __r, __len, *__outlen;				\
 								\
@@ -467,11 +459,13 @@
 	__outlen = (outlen);					\
 	__r = strlcpy((dst), (src), __len);			\
 	if (__outlen != NULL)					\
-		*__outlen = ((__r >= __len) ? __len : __r);	\
+		*__outlen = ((__r >= __len) ? __len : __r + 1);	\
 	((__r >= __len) ? ENAMETOOLONG : 0);			\
 })
 
->>>>>>> 63b0acef
+#if __has_feature(capabilities) && defined(EXPLICIT_USER_ACCESS)
+#define	copyinstr	copyinstr_c
+#else
 int	copyinstr(const void * __restrict udaddr,
 	    void * _Nonnull __restrict kaddr, size_t len,
 	    size_t * __restrict lencopied);
