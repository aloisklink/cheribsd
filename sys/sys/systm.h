--- conflicted
+++ resolved
@@ -166,7 +166,7 @@
  */
 #define	CRITICAL_ASSERT(td)						\
 	KASSERT((td)->td_critnest >= 1, ("Not in critical section"));
- 
+
 /*
  * If we have already panic'd and this is the thread that called
  * panic(), then don't block on any mutexes but silently succeed.
@@ -378,7 +378,7 @@
 void	log(int, const char *, ...) __printflike(2, 3);
 void	log_console(struct uio *);
 void	vlog(int, const char *, __va_list) __printflike(2, 0);
-int	asprintf(char **ret, struct malloc_type *mtp, const char *format, 
+int	asprintf(char **ret, struct malloc_type *mtp, const char *format,
 	    ...) __printflike(3, 4);
 int	printf(const char *, ...) __printflike(1, 2);
 int	snprintf(char *, size_t, const char *, ...) __printflike(3, 4);
@@ -560,28 +560,6 @@
 	    u_long *oldvalp, u_long newval);
 int	casueword32(volatile uint32_t * __capability base, uint32_t oldval,
 	    uint32_t *oldvalp, uint32_t newval);
-<<<<<<< HEAD
-#else
-#define	fubyte_c	fubyte
-#define	fuword_c	fuword
-#define	fuword16_c	fuword16
-#define	fuword32_c	fuword32
-#define	fuword64_c	fuword64
-#define	fueword_c	fueword
-#define fuecap		fueword
-#define	fueword32_c	fueword32
-#define	subyte_c	subyte
-#define	suword_c	suword
-#define	suword16_c	suword16
-#define	suword32_c	suword32
-#define	suword64_c	suword64
-#define	sucap		suword
-#define	casuword32_c	casuword32
-#define	casuword_c	casuword
-#define	casueword32_c	casueword32
-#endif
-=======
->>>>>>> 22e7e049
 
 void	realitexpire(void *);
 
