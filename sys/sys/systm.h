/*-
 * SPDX-License-Identifier: BSD-3-Clause
 *
 * Copyright (c) 1982, 1988, 1991, 1993
 *	The Regents of the University of California.  All rights reserved.
 * (c) UNIX System Laboratories, Inc.
 * All or some portions of this file are derived from material licensed
 * to the University of California by American Telephone and Telegraph
 * Co. or Unix System Laboratories, Inc. and are reproduced herein with
 * the permission of UNIX System Laboratories, Inc.
 *
 * Redistribution and use in source and binary forms, with or without
 * modification, are permitted provided that the following conditions
 * are met:
 * 1. Redistributions of source code must retain the above copyright
 *    notice, this list of conditions and the following disclaimer.
 * 2. Redistributions in binary form must reproduce the above copyright
 *    notice, this list of conditions and the following disclaimer in the
 *    documentation and/or other materials provided with the distribution.
 * 3. Neither the name of the University nor the names of its contributors
 *    may be used to endorse or promote products derived from this software
 *    without specific prior written permission.
 *
 * THIS SOFTWARE IS PROVIDED BY THE REGENTS AND CONTRIBUTORS ``AS IS'' AND
 * ANY EXPRESS OR IMPLIED WARRANTIES, INCLUDING, BUT NOT LIMITED TO, THE
 * IMPLIED WARRANTIES OF MERCHANTABILITY AND FITNESS FOR A PARTICULAR PURPOSE
 * ARE DISCLAIMED.  IN NO EVENT SHALL THE REGENTS OR CONTRIBUTORS BE LIABLE
 * FOR ANY DIRECT, INDIRECT, INCIDENTAL, SPECIAL, EXEMPLARY, OR CONSEQUENTIAL
 * DAMAGES (INCLUDING, BUT NOT LIMITED TO, PROCUREMENT OF SUBSTITUTE GOODS
 * OR SERVICES; LOSS OF USE, DATA, OR PROFITS; OR BUSINESS INTERRUPTION)
 * HOWEVER CAUSED AND ON ANY THEORY OF LIABILITY, WHETHER IN CONTRACT, STRICT
 * LIABILITY, OR TORT (INCLUDING NEGLIGENCE OR OTHERWISE) ARISING IN ANY WAY
 * OUT OF THE USE OF THIS SOFTWARE, EVEN IF ADVISED OF THE POSSIBILITY OF
 * SUCH DAMAGE.
 *
 *	@(#)systm.h	8.7 (Berkeley) 3/29/95
 * $FreeBSD$
 */

#ifndef _SYS_SYSTM_H_
#define	_SYS_SYSTM_H_

#include <sys/cdefs.h>
#include <sys/callout.h>
#include <sys/queue.h>
#include <sys/stdint.h>		/* for people using printf mainly */

#include <machine/atomic.h>
#include <machine/cpufunc.h>
#include <machine/pcb.h>
#if __has_feature(capabilities)
#include <machine/vmparam.h>
#endif

#if __has_feature(capabilities)
#include <cheri/cheri.h>
#endif

__NULLABILITY_PRAGMA_PUSH

#ifdef _KERNEL
extern int cold;		/* nonzero if we are doing a cold boot */
extern int suspend_blocked;	/* block suspend due to pending shutdown */
extern int rebooting;		/* kern_reboot() has been called. */
extern const char *panicstr;	/* panic message */
extern bool panicked;
#define	KERNEL_PANICKED()	__predict_false(panicked)
extern char version[];		/* system version */
extern char compiler_version[];	/* compiler version */
extern char copyright[];	/* system copyright */
extern int kstack_pages;	/* number of kernel stack pages */

extern u_long pagesizes[];	/* supported page sizes */
extern long physmem;		/* physical memory */
extern long realmem;		/* 'real' memory */

extern char *rootdevnames[2];	/* names of possible root devices */

extern int boothowto;		/* reboot flags, from console subsystem */
extern int bootverbose;		/* nonzero to print verbose messages */

extern int maxusers;		/* system tune hint */
extern int ngroups_max;		/* max # of supplemental groups */
extern int vm_guest;		/* Running as virtual machine guest? */

extern u_long maxphys;		/* max raw I/O transfer size */

/*
 * Detected virtual machine guest types. The intention is to expand
 * and/or add to the VM_GUEST_VM type if specific VM functionality is
 * ever implemented (e.g. vendor-specific paravirtualization features).
 * Keep in sync with vm_guest_sysctl_names[].
 */
enum VM_GUEST { VM_GUEST_NO = 0, VM_GUEST_VM, VM_GUEST_XEN, VM_GUEST_HV,
		VM_GUEST_VMWARE, VM_GUEST_KVM, VM_GUEST_BHYVE, VM_GUEST_VBOX,
		VM_GUEST_PARALLELS, VM_LAST };

#ifdef	INVARIANTS		/* The option is always available */
#define	VNASSERT(exp, vp, msg) do {					\
	if (__predict_false(!(exp))) {					\
		vn_printf(vp, "VNASSERT failed: %s not true at %s:%d (%s)\n",\
		   #exp, __FILE__, __LINE__, __func__);	 		\
		kassert_panic msg;					\
	}								\
} while (0)
#define	VNPASS(exp, vp)	do {						\
	const char *_exp = #exp;					\
	VNASSERT(exp, vp, ("condition %s not met at %s:%d (%s)",	\
	    _exp, __FILE__, __LINE__, __func__));			\
} while (0)
#define	__assert_unreachable() \
	panic("executing segment marked as unreachable at %s:%d (%s)\n", \
	    __FILE__, __LINE__, __func__)
#else
#define	VNASSERT(exp, vp, msg) do { \
} while (0)
#define	VNPASS(exp, vp) do { \
} while (0)
#define	__assert_unreachable()	__unreachable()
#endif

#ifndef CTASSERT	/* Allow lint to override */
#define	CTASSERT(x)	_Static_assert(x, "compile-time assertion failed")
#endif
#endif /* KERNEL */

/*
 * These functions need to be declared before the KASSERT macro is invoked in
 * !KASSERT_PANIC_OPTIONAL builds, so their declarations are sort of out of
 * place compared to other function definitions in this header.  On the other
 * hand, this header is a bit disorganized anyway.
 */
void	panic(const char *, ...) __dead2 __printflike(1, 2);
void	vpanic(const char *, __va_list) __dead2 __printflike(1, 0);


#if defined(_STANDALONE)
struct ucred;
/*
 * Until we have more experience with KASSERTS that are called
 * from the boot loader, they are off. The bootloader does this
 * a little differently than the kernel (we just call printf atm).
 * we avoid most of the common functions in the boot loader, so
 * declare printf() here too.
 */
int	printf(const char *, ...) __printflike(1, 2);
#  define kassert_panic printf
#else /* !_STANDALONE */
#  if defined(WITNESS) || defined(INVARIANT_SUPPORT)
#    ifdef KASSERT_PANIC_OPTIONAL
void	kassert_panic(const char *fmt, ...)  __printflike(1, 2);
#    else
#      define kassert_panic	panic
#    endif /* KASSERT_PANIC_OPTIONAL */
#  endif /* defined(WITNESS) || defined(INVARIANT_SUPPORT) */
#endif /* _STANDALONE */

#if defined(INVARIANTS) || defined(_STANDALONE)
#define	KASSERT(exp,msg) do {						\
	if (__predict_false(!(exp)))					\
		kassert_panic msg;					\
} while (0)
#else /* !INVARIANTS && !_STANDALONE */
#define	KASSERT(exp,msg) do { \
} while (0)
#endif /* INVARIANTS || _STANDALONE */

/*
 * Helpful macros for quickly coming up with assertions with informative
 * panic messages.
 */
#define MPASS(ex)		MPASS4(ex, #ex, __FILE__, __LINE__)
#define MPASS2(ex, what)	MPASS4(ex, what, __FILE__, __LINE__)
#define MPASS3(ex, file, line)	MPASS4(ex, #ex, file, line)
#define MPASS4(ex, what, file, line)					\
	KASSERT((ex), ("Assertion %s failed at %s:%d", what, file, line))

/*
 * Align variables.
 */
#define	__read_mostly		__section(".data.read_mostly")
#define	__read_frequently	__section(".data.read_frequently")
#define	__exclusive_cache_line	__aligned(CACHE_LINE_SIZE) \
				    __section(".data.exclusive_cache_line")
#ifdef _KERNEL
#include <sys/param.h>		/* MAXCPU */
#include <sys/pcpu.h>		/* curthread */
#include <sys/kpilite.h>

/*
 * Assert that a pointer can be loaded from memory atomically.
 *
 * This assertion enforces stronger alignment than necessary.  For example,
 * on some architectures, atomicity for unaligned loads will depend on
 * whether or not the load spans multiple cache lines.
 */
#define	ASSERT_ATOMIC_LOAD_PTR(var, msg)				\
	KASSERT(sizeof(var) == sizeof(void *) &&			\
	    is_aligned(&(var), sizeof(void *)), msg)

/*
 * Assert that a thread is in critical(9) section.
 */
#define	CRITICAL_ASSERT(td)						\
	KASSERT((td)->td_critnest >= 1, ("Not in critical section"))

/*
 * If we have already panic'd and this is the thread that called
 * panic(), then don't block on any mutexes but silently succeed.
 * Otherwise, the kernel will deadlock since the scheduler isn't
 * going to run the thread that holds any lock we need.
 */
#define	SCHEDULER_STOPPED_TD(td)  ({					\
	MPASS((td) == curthread);					\
	__predict_false((td)->td_stopsched);				\
})
#define	SCHEDULER_STOPPED() SCHEDULER_STOPPED_TD(curthread)

/*
 * Macros to create userspace capabilities from virtual addresses.
 * Addresses are assumed to be relative to the current userspace
 * thread's address space and are created from the DDC or PCC of
 * the current PCB.
 */
#if __has_feature(capabilities)
/*
 * Derive out-of-bounds and small values from NULL.  This allows common
 * sentinel values to work.
 */
#define ___USER_CFROMPTR(ptr, cap)					\
    ((void *)(uintptr_t)(ptr) == NULL ? NULL :				\
     ((vm_offset_t)(ptr) < 4096 ||					\
      (vm_offset_t)(ptr) > VM_MAXUSER_ADDRESS) ?			\
	__builtin_cheri_offset_set(NULL, (vaddr_t)(ptr)) :		\
	__builtin_cheri_offset_set((cap), (vaddr_t)(ptr)))

#define	__USER_CAP_UNBOUND(ptr)						\
	___USER_CFROMPTR((ptr), __USER_DDC)

#define	__USER_CODE_CAP(ptr)						\
	___USER_CFROMPTR((ptr), __USER_PCC)

#define	__USER_CAP(ptr, len)						\
({									\
	void * __capability unbound = __USER_CAP_UNBOUND(ptr);		\
	(security_cheri_bound_legacy_capabilities &&			\
	    __builtin_cheri_tag_get(unbound) ?				\
	    __builtin_cheri_bounds_set(unbound, (len)) : unbound);	\
})

#else /* !has_feature(capabilities) */
#define	__USER_CAP_UNBOUND(ptr)	((void *)(uintptr_t)(ptr))
#define	__USER_CODE_CAP(ptr)	((void *)(uintptr_t)(ptr))
#define	__USER_CAP(ptr, len)	((void *)(uintptr_t)(ptr))
#endif /* !has_feature(capabilities) */

#define	__USER_CAP_ADDR(ptr)	__USER_CAP_UNBOUND(ptr)
#define	__USER_CAP_ARRAY(objp, cnt) \
     __USER_CAP((objp), sizeof(*(objp)) * (cnt))
#define	__USER_CAP_OBJ(objp)	__USER_CAP((objp), sizeof(*(objp)))
/*
 * NOTE: we can't place tigher bounds because we don't know what the
 * length is until after we use it.
 */
#define	__USER_CAP_STR(strp)	__USER_CAP_UNBOUND(strp)
#define	__USER_CAP_PATH(path)	__USER_CAP((path), MAXPATHLEN)

extern int osreldate;

extern const void *zero_region;	/* address space maps to a zeroed page	*/

extern int unmapped_buf_allowed;

#if __SIZEOF_SIZE_T__ == 8
#define	IOSIZE_MAX		iosize_max()
#define	DEVFS_IOSIZE_MAX	devfs_iosize_max()
#else
#define	IOSIZE_MAX		SSIZE_MAX
#define	DEVFS_IOSIZE_MAX	SSIZE_MAX
#endif

/*
 * General function declarations.
 */

struct inpcb;
struct lock_object;
struct malloc_type;
struct mtx;
struct proc;
struct socket;
struct thread;
struct tty;
struct ucred;
struct uio;
struct _jmp_buf;
struct trapframe;
struct eventtimer;

int	setjmp(struct _jmp_buf *) __returns_twice;
void	longjmp(struct _jmp_buf *, int) __dead2;
int	dumpstatus(vm_offset_t addr, off_t count);
int	nullop(void);
int	eopnotsupp(void);
int	ureadc(int, struct uio *);
void	hashdestroy(void *, struct malloc_type *, u_long);
void	*hashinit(int count, struct malloc_type *type, u_long *hashmask);
void	*hashinit_flags(int count, struct malloc_type *type,
    u_long *hashmask, int flags);
#define	HASH_NOWAIT	0x00000001
#define	HASH_WAITOK	0x00000002

void	*phashinit(int count, struct malloc_type *type, u_long *nentries);
void	*phashinit_flags(int count, struct malloc_type *type, u_long *nentries,
    int flags);
void	g_waitidle(void);

void	cpu_flush_dcache(void *, size_t);
void	cpu_rootconf(void);
void	critical_enter_KBI(void);
void	critical_exit_KBI(void);
void	critical_exit_preempt(void);
void	init_param1(void);
void	init_param2(long physpages);
void	init_static_kenv(char *, size_t);
void	tablefull(const char *);

/*
 * Allocate per-thread "current" state in the linuxkpi
 */
extern int (*lkpi_alloc_current)(struct thread *, int);
int linux_alloc_current_noop(struct thread *, int);

#if defined(KLD_MODULE) || defined(KTR_CRITICAL) || !defined(_KERNEL) || defined(GENOFFSET)
#define critical_enter() critical_enter_KBI()
#define critical_exit() critical_exit_KBI()
#else
static __inline void
critical_enter(void)
{
	struct thread_lite *td;

	td = (struct thread_lite *)curthread;
	td->td_critnest++;
	atomic_interrupt_fence();
}

static __inline void
critical_exit(void)
{
	struct thread_lite *td;

	td = (struct thread_lite *)curthread;
	KASSERT(td->td_critnest != 0,
	    ("critical_exit: td_critnest == 0"));
	atomic_interrupt_fence();
	td->td_critnest--;
	atomic_interrupt_fence();
	if (__predict_false(td->td_owepreempt))
		critical_exit_preempt();

}
#endif

#ifdef  EARLY_PRINTF
typedef void early_putc_t(int ch);
extern early_putc_t *early_putc;
#endif
int	kvprintf(char const *, void (*)(int, void*), void *, int,
	    __va_list) __printflike(1, 0);
void	log(int, const char *, ...) __printflike(2, 3);
void	log_console(struct uio *);
void	vlog(int, const char *, __va_list) __printflike(2, 0);
int	asprintf(char **ret, struct malloc_type *mtp, const char *format, 
	    ...) __printflike(3, 4);
int	printf(const char *, ...) __printflike(1, 2);
int	snprintf(char *, size_t, const char *, ...) __printflike(3, 4);
int	sprintf(char *buf, const char *, ...) __printflike(2, 3);
int	uprintf(const char *, ...) __printflike(1, 2);
int	vprintf(const char *, __va_list) __printflike(1, 0);
int	vasprintf(char **ret, struct malloc_type *mtp, const char *format,
	    __va_list ap) __printflike(3, 0);
int	vsnprintf(char *, size_t, const char *, __va_list) __printflike(3, 0);
int	vsnrprintf(char *, size_t, int, const char *, __va_list) __printflike(4, 0);
int	vsprintf(char *buf, const char *, __va_list) __printflike(2, 0);
int	sscanf(const char *, char const * _Nonnull, ...) __scanflike(2, 3);
int	vsscanf(const char * _Nonnull, char const * _Nonnull, __va_list)  __scanflike(2, 0);
long	strtol(const char *, char **, int);
u_long	strtoul(const char *, char **, int);
quad_t	strtoq(const char *, char **, int);
u_quad_t strtouq(const char *, char **, int);
void	tprintf(struct proc *p, int pri, const char *, ...) __printflike(3, 4);
void	vtprintf(struct proc *, int, const char *, __va_list) __printflike(3, 0);
void	hexdump(const void *ptr, int length, const char *hdr, int flags);
#define	HD_COLUMN_MASK	0xff
#define	HD_DELIM_MASK	0xff00
#define	HD_OMIT_COUNT	(1 << 16)
#define	HD_OMIT_HEX	(1 << 17)
#define	HD_OMIT_CHARS	(1 << 18)

#define ovbcopy(f, t, l) bcopy((f), (t), (l))
void	bcopy(const void * _Nonnull from, void * _Nonnull to, size_t len);
#if __has_feature(capabilities) && !defined(__CHERI_PURE_CAPABILITY__)
void	bcopy_c(const void * _Nonnull __capability from,
	    void * _Nonnull __capability to, size_t len);
void	bcopynocap_c(const void * _Nonnull __capability from,
	    void * _Nonnull __capability to, size_t len);
#else
#define	bcopy_c		bcopy
#define	bcopynocap_c	bcopynocap
#endif
#if __has_feature(capabilities)
void	bcopynocap(const void *src0, void *dst0, size_t length);
#else
#define	bcopynocap	bcopy
#endif
void	bzero(void * _Nonnull buf, size_t len);
void	explicit_bzero(void * _Nonnull, size_t);
int	bcmp(const void *b1, const void *b2, size_t len);

void	*memset(void * _Nonnull buf, int c, size_t len);
void	*memcpy(void * _Nonnull to, const void * _Nonnull from, size_t len);
#if __has_feature(capabilities) && !defined(__CHERI_PURE_CAPABILITY__)
void	* __capability memcpy_c(void * _Nonnull __capability to,
	    const void * _Nonnull __capability from, size_t len);
void	* __capability memcpynocap_c(void * _Nonnull __capability to,
	    const void * _Nonnull __capability from, size_t len);
#else
#define	memcpy_c	memcpy
#define	memcpynocap_c	memcpynocap
#endif
#if __has_feature(capabilities)
void	*memcpynocap(void * _Nonnull to, const void * _Nonnull from,
    size_t len);
#else
#define	memcpynocap	memcpy
#endif
void	*memmove(void * _Nonnull dest, const void * _Nonnull src, size_t n);
#if __has_feature(capabilities) && !defined(__CHERI_PURE_CAPABILITY__)
void	* __capability memmove_c(void * _Nonnull __capability dest,
	    const void * _Nonnull __capability src, size_t n);
void	* __capability memmovenocap_c(void * _Nonnull __capability dest,
	    const void * _Nonnull __capability src, size_t n);
#else
#define	memmove_c	memmove
#define	memmovenocap_c	memmovenocap
#endif
#if __has_feature(capabilities)
void	*memmovenocap(void * _Nonnull dest, const void * _Nonnull src,
    size_t n);
#else
#define	memmovenocap	memmove
#endif

struct copy_map {
	size_t	len;
	size_t	uoffset;
	size_t	koffset;
};
void	*memmove(void * _Nonnull dest, const void * _Nonnull src, size_t n);
int	memcmp(const void *b1, const void *b2, size_t len);

#if defined(KASAN)
#define	SAN_PREFIX	kasan_
#elif defined(KCSAN)
#define	SAN_PREFIX	kcsan_
#endif

#ifdef SAN_PREFIX
#define	SAN_INTERCEPTOR(func)	__CONCAT(SAN_PREFIX, func)

void	*SAN_INTERCEPTOR(memset)(void *, int, size_t);
void	*SAN_INTERCEPTOR(memcpy)(void *, const void *, size_t);
void	*SAN_INTERCEPTOR(memmove)(void *, const void *, size_t);
int	SAN_INTERCEPTOR(memcmp)(const void *, const void *, size_t);
#ifndef SAN_RUNTIME
#define bcopy(from, to, len)	SAN_INTERCEPTOR(memmove)((to), (from), (len))
#define bzero(buf, len)		SAN_INTERCEPTOR(memset)((buf), 0, (len))
#define bcmp(b1, b2, len)	SAN_INTERCEPTOR(memcmp)((b1), (b2), (len))
#define memset(buf, c, len)	SAN_INTERCEPTOR(memset)((buf), (c), (len))
#define memcpy(to, from, len)	SAN_INTERCEPTOR(memcpy)((to), (from), (len))
#define memmove(dest, src, n)	SAN_INTERCEPTOR(memmove)((dest), (src), (n))
#define memcmp(b1, b2, len)	SAN_INTERCEPTOR(memcmp)((b1), (b2), (len))
#endif /* !SAN_RUNTIME */
#else
#define bcopy(from, to, len) __builtin_memmove((to), (from), (len))
#define bzero(buf, len) __builtin_memset((buf), 0, (len))
#define bcmp(b1, b2, len) __builtin_memcmp((b1), (b2), (len))
#define memset(buf, c, len) __builtin_memset((buf), (c), (len))
#define memcpy(to, from, len) __builtin_memcpy((to), (from), (len))
#define memmove(dest, src, n) __builtin_memmove((dest), (src), (n))
#define memcmp(b1, b2, len) __builtin_memcmp((b1), (b2), (len))
#endif /* !SAN_PREFIX */

void	*memset_early(void * _Nonnull buf, int c, size_t len);
#define bzero_early(buf, len) memset_early((buf), 0, (len))
void	*memcpy_early(void * _Nonnull to, const void * _Nonnull from, size_t len);
void	*memmove_early(void * _Nonnull dest, const void * _Nonnull src, size_t n);
#define bcopy_early(from, to, len) memmove_early((to), (from), (len))

#define	copystr(src, dst, len, outlen)	({			\
	size_t __r, __len, *__outlen;				\
								\
	__len = (len);						\
	__outlen = (outlen);					\
	__r = strlcpy((dst), (src), __len);			\
	if (__outlen != NULL)					\
		*__outlen = ((__r >= __len) ? __len : __r + 1);	\
	((__r >= __len) ? ENAMETOOLONG : 0);			\
})

int	copyinstr(const void * __restrict __capability udaddr,
	    void * _Nonnull __restrict kaddr, size_t len,
	    size_t * __restrict lencopied);
int	copyin(const void * __restrict __capability udaddr,
	    void * _Nonnull __restrict kaddr, size_t len);
int	copyin_implicit_cap(const void * __restrict udaddr,
	    void * _Nonnull __restrict kaddr, size_t len);
#if __has_feature(capabilities)
int	copyincap(const void * __restrict __capability udaddr,
	    void * _Nonnull __restrict kaddr, size_t len);
#else
#define	copyincap	copyin
#endif
int	copyin_nofault(const void * __capability __restrict udaddr,
	    void * _Nonnull __restrict kaddr, size_t len);
int	copyout(const void * _Nonnull __restrict kaddr,
	    void * __restrict __capability udaddr, size_t len);
int	copyout_implicit_cap(const void * _Nonnull __restrict kaddr,
	    void * __restrict udaddr, size_t len);
#if __has_feature(capabilities)
int	copyoutcap(const void * _Nonnull __restrict kaddr,
	    void * __capability __restrict udaddr, size_t len);
#else
#define	copyoutcap	copyout
#endif
int	copyout_nofault(const void * _Nonnull __restrict kaddr,
	    void * __capability __restrict udaddr, size_t len);
#if __has_feature(capabilities)
int	copyoutcap_nofault(
	    const void * _Nonnull __restrict kaddr,
	    void * __capability __restrict udaddr, size_t len);
#else
#define	copyoutcap_nofault	copyout_nofault
#endif

#ifdef SAN_PREFIX
int	SAN_INTERCEPTOR(copyin)(const void *, void *, size_t);
int	SAN_INTERCEPTOR(copyinstr)(const void *, void *, size_t, size_t *);
int	SAN_INTERCEPTOR(copyout)(const void *, void *, size_t);
#ifndef SAN_RUNTIME
#define	copyin(u, k, l)		SAN_INTERCEPTOR(copyin)((u), (k), (l))
#define	copyinstr(u, k, l, lc)	SAN_INTERCEPTOR(copyinstr)((u), (k), (l), (lc))
#define	copyout(k, u, l)	SAN_INTERCEPTOR(copyout)((k), (u), (l))
#endif /* !SAN_RUNTIME */
#endif /* SAN_PREFIX */

int	fubyte(volatile const void * __capability base);
long	fuword(volatile const void * __capability base);
int	fuword16(volatile const void * __capability base);
int32_t	fuword32(volatile const void * __capability base);
int64_t	fuword64(volatile const void * __capability base);
#if __has_feature(capabilities)
int	fuecap(volatile const void * __capability base, intcap_t *val);
#else
#define	fuecap		fueword
#endif
int	fueword(volatile const void * __capability base, long *val);
int	fueword32(volatile const void * __capability base, int32_t *val);
int	fueword64(volatile const void * __capability base, int64_t *val);
int	subyte(volatile void * __capability base, int byte);
int	suword(volatile void * __capability base, long word);
int	suword16(volatile void * __capability base, int word);
int	suword32(volatile void * __capability base, int32_t word);
int	suword64(volatile void * __capability base, int64_t word);
#if __has_feature(capabilities)
int	sucap(volatile const void * __capability base, intcap_t val);
#else
#define	sucap		suword
#endif
uint32_t casuword32(volatile uint32_t * __capability base, uint32_t oldval,
	    uint32_t newval);
u_long	casuword(volatile u_long * __capability base, u_long oldval,
	    u_long newval);
int	casueword(volatile u_long * __capability base, u_long oldval,
	    u_long *oldvalp, u_long newval);
int	casueword32(volatile uint32_t * __capability base, uint32_t oldval,
	    uint32_t *oldvalp, uint32_t newval);

void	realitexpire(void *);

int	sysbeep(int hertz, int period);

void	hardclock(int cnt, int usermode);
void	hardclock_sync(int cpu);
void	softclock(void *);
void	statclock(int cnt, int usermode);
void	profclock(int cnt, int usermode, uintfptr_t pc);

int	hardclockintr(void);

void	startprofclock(struct proc *);
void	stopprofclock(struct proc *);
void	cpu_startprofclock(void);
void	cpu_stopprofclock(void);
void	suspendclock(void);
void	resumeclock(void);
sbintime_t 	cpu_idleclock(void);
void	cpu_activeclock(void);
void	cpu_new_callout(int cpu, sbintime_t bt, sbintime_t bt_opt);
void	cpu_et_frequency(struct eventtimer *et, uint64_t newfreq);
extern int	cpu_disable_c2_sleep;
extern int	cpu_disable_c3_sleep;

char	*kern_getenv(const char *name);
void	freeenv(char *env);
int	getenv_int(const char *name, int *data);
int	getenv_uint(const char *name, unsigned int *data);
int	getenv_long(const char *name, long *data);
int	getenv_ulong(const char *name, unsigned long *data);
int	getenv_string(const char *name, char *data, int size);
int	getenv_int64(const char *name, int64_t *data);
int	getenv_uint64(const char *name, uint64_t *data);
int	getenv_quad(const char *name, quad_t *data);
int	getenv_bool(const char *name, bool *data);
bool	getenv_is_true(const char *name);
bool	getenv_is_false(const char *name);
int	kern_setenv(const char *name, const char *value);
int	kern_unsetenv(const char *name);
int	testenv(const char *name);

int	getenv_array(const char *name, void *data, int size, int *psize,
    int type_size, bool allow_signed);
#define	GETENV_UNSIGNED	false	/* negative numbers not allowed */
#define	GETENV_SIGNED	true	/* negative numbers allowed */

typedef uint64_t (cpu_tick_f)(void);
void set_cputicker(cpu_tick_f *func, uint64_t freq, unsigned var);
extern cpu_tick_f *cpu_ticks;
uint64_t cpu_tickrate(void);
uint64_t cputick2usec(uint64_t tick);

#include <sys/libkern.h>

/* Initialize the world */
void	consinit(void);
void	cpu_initclocks(void);
void	cpu_initclocks_bsp(void);
void	cpu_initclocks_ap(void);
void	usrinfoinit(void);

/* Finalize the world */
void	kern_reboot(int) __dead2;
void	shutdown_nice(int);

/* Stubs for obsolete functions that used to be for interrupt management */
static __inline intrmask_t	splhigh(void)		{ return 0; }
static __inline intrmask_t	splimp(void)		{ return 0; }
static __inline intrmask_t	splnet(void)		{ return 0; }
static __inline intrmask_t	spltty(void)		{ return 0; }
static __inline void		splx(intrmask_t ipl __unused)	{ return; }

/*
 * Common `proc' functions are declared here so that proc.h can be included
 * less often.
 */
int	_sleep(const void * _Nonnull chan, struct lock_object *lock, int pri,
	   const char *wmesg, sbintime_t sbt, sbintime_t pr, int flags);
#define	msleep(chan, mtx, pri, wmesg, timo)				\
	_sleep((chan), &(mtx)->lock_object, (pri), (wmesg),		\
	    tick_sbt * (timo), 0, C_HARDCLOCK)
#define	msleep_sbt(chan, mtx, pri, wmesg, bt, pr, flags)		\
	_sleep((chan), &(mtx)->lock_object, (pri), (wmesg), (bt), (pr),	\
	    (flags))
int	msleep_spin_sbt(const void * _Nonnull chan, struct mtx *mtx,
	    const char *wmesg, sbintime_t sbt, sbintime_t pr, int flags);
#define	msleep_spin(chan, mtx, wmesg, timo)				\
	msleep_spin_sbt((chan), (mtx), (wmesg), tick_sbt * (timo),	\
	    0, C_HARDCLOCK)
int	pause_sbt(const char *wmesg, sbintime_t sbt, sbintime_t pr,
	    int flags);
#define	pause(wmesg, timo)						\
	pause_sbt((wmesg), tick_sbt * (timo), 0, C_HARDCLOCK)
#define	pause_sig(wmesg, timo)						\
	pause_sbt((wmesg), tick_sbt * (timo), 0, C_HARDCLOCK | C_CATCH)
#define	tsleep(chan, pri, wmesg, timo)					\
	_sleep((chan), NULL, (pri), (wmesg), tick_sbt * (timo),		\
	    0, C_HARDCLOCK)
#define	tsleep_sbt(chan, pri, wmesg, bt, pr, flags)			\
	_sleep((chan), NULL, (pri), (wmesg), (bt), (pr), (flags))
void	wakeup(const void *chan);
void	wakeup_one(const void *chan);
void	wakeup_any(const void *chan);

/*
 * Common `struct cdev *' stuff are declared here to avoid #include poisoning
 */

struct cdev;
dev_t dev2udev(struct cdev *x);
const char *devtoname(struct cdev *cdev);

#if __SIZEOF_SIZE_T__ == 8
size_t	devfs_iosize_max(void);
size_t	iosize_max(void);
#endif

int poll_no_poll(int events);

/* XXX: Should be void nanodelay(u_int nsec); */
void	DELAY(int usec);

/* Root mount holdback API */
struct root_hold_token {
	int				flags;
	const char			*who;
	TAILQ_ENTRY(root_hold_token)	list;
};

struct root_hold_token *root_mount_hold(const char *identifier);
void root_mount_hold_token(const char *identifier, struct root_hold_token *h);
void root_mount_rel(struct root_hold_token *h);
int root_mounted(void);

/*
 * Unit number allocation API. (kern/subr_unit.c)
 */
struct unrhdr;
struct unrhdr *new_unrhdr(int low, int high, struct mtx *mutex);
void init_unrhdr(struct unrhdr *uh, int low, int high, struct mtx *mutex);
void delete_unrhdr(struct unrhdr *uh);
void clear_unrhdr(struct unrhdr *uh);
void clean_unrhdr(struct unrhdr *uh);
void clean_unrhdrl(struct unrhdr *uh);
int alloc_unr(struct unrhdr *uh);
int alloc_unr_specific(struct unrhdr *uh, u_int item);
int alloc_unrl(struct unrhdr *uh);
void free_unr(struct unrhdr *uh, u_int item);

#ifndef __LP64__
#define UNR64_LOCKED
#endif

struct unrhdr64 {
        uint64_t	counter;
};

static __inline void
new_unrhdr64(struct unrhdr64 *unr64, uint64_t low)
{

	unr64->counter = low;
}

#ifdef UNR64_LOCKED
uint64_t alloc_unr64(struct unrhdr64 *);
#else
static __inline uint64_t
alloc_unr64(struct unrhdr64 *unr64)
{

	return (atomic_fetchadd_64(&unr64->counter, 1));
}
#endif

void	intr_prof_stack_use(struct thread *td, struct trapframe *frame);

void counted_warning(unsigned *counter, const char *msg);

/*
 * APIs to manage deprecation and obsolescence.
 */
void _gone_in(int major, const char *msg);
void _gone_in_dev(device_t dev, int major, const char *msg);
#ifdef NO_OBSOLETE_CODE
#define __gone_ok(m, msg)					 \
	_Static_assert(m < P_OSREL_MAJOR(__FreeBSD_version)),	 \
	    "Obsolete code: " msg);
#else
#define	__gone_ok(m, msg)
#endif
#define gone_in(major, msg)		__gone_ok(major, msg) _gone_in(major, msg)
#define gone_in_dev(dev, major, msg)	__gone_ok(major, msg) _gone_in_dev(dev, major, msg)
#endif /* _KERNEL */

__NULLABILITY_PRAGMA_POP
<<<<<<< HEAD

#endif /* !_SYS_SYSTM_H_ */
// CHERI CHANGES START
// {
//   "updated": 20200706,
//   "target_type": "header",
//   "changes": [
//     "user_capabilities"
//   ],
//   "changes_purecap": [
//     "pointer_alignment"
//   ]
// }
// CHERI CHANGES END
=======
#endif /* !_SYS_SYSTM_H_ */
>>>>>>> dfff3776
<|MERGE_RESOLUTION|>--- conflicted
+++ resolved
@@ -784,8 +784,6 @@
 #endif /* _KERNEL */
 
 __NULLABILITY_PRAGMA_POP
-<<<<<<< HEAD
-
 #endif /* !_SYS_SYSTM_H_ */
 // CHERI CHANGES START
 // {
@@ -798,7 +796,4 @@
 //     "pointer_alignment"
 //   ]
 // }
-// CHERI CHANGES END
-=======
-#endif /* !_SYS_SYSTM_H_ */
->>>>>>> dfff3776
+// CHERI CHANGES END