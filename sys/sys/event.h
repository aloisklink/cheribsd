--- conflicted
+++ resolved
@@ -373,13 +373,8 @@
 #define knlist_delete(knl, td, islocked)			\
 	knlist_cleardel((knl), (td), (islocked), 1)
 void	knote_fdclose(struct thread *p, int fd);
-<<<<<<< HEAD
 int 	kqfd_register(int fd, kkevent_t *kev, struct thread *p,
-	    int waitok);
-=======
-int 	kqfd_register(int fd, struct kevent *kev, struct thread *p,
 	    int mflag);
->>>>>>> c293a729
 int	kqueue_add_filteropts(int filt, struct filterops *filtops);
 int	kqueue_del_filteropts(int filt);
 
@@ -400,7 +395,7 @@
 #endif /* !_SYS_EVENT_H_ */
 // CHERI CHANGES START
 // {
-//   "updated": 20181127,
+//   "updated": 20181203,
 //   "target_type": "header",
 //   "changes": [
 //     "user_capabilities"
