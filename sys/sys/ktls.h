/*-
 * SPDX-License-Identifier: BSD-2-Clause-FreeBSD
 *
 * Copyright (c) 2014-2019 Netflix Inc.
 *
 * Redistribution and use in source and binary forms, with or without
 * modification, are permitted provided that the following conditions
 * are met:
 * 1. Redistributions of source code must retain the above copyright
 *    notice, this list of conditions and the following disclaimer.
 * 2. Redistributions in binary form must reproduce the above copyright
 *    notice, this list of conditions and the following disclaimer in the
 *    documentation and/or other materials provided with the distribution.
 *
 * THIS SOFTWARE IS PROVIDED BY THE REGENTS AND CONTRIBUTORS ``AS IS'' AND
 * ANY EXPRESS OR IMPLIED WARRANTIES, INCLUDING, BUT NOT LIMITED TO, THE
 * IMPLIED WARRANTIES OF MERCHANTABILITY AND FITNESS FOR A PARTICULAR PURPOSE
 * ARE DISCLAIMED.  IN NO EVENT SHALL THE REGENTS OR CONTRIBUTORS BE LIABLE
 * FOR ANY DIRECT, INDIRECT, INCIDENTAL, SPECIAL, EXEMPLARY, OR CONSEQUENTIAL
 * DAMAGES (INCLUDING, BUT NOT LIMITED TO, PROCUREMENT OF SUBSTITUTE GOODS
 * OR SERVICES; LOSS OF USE, DATA, OR PROFITS; OR BUSINESS INTERRUPTION)
 * HOWEVER CAUSED AND ON ANY THEORY OF LIABILITY, WHETHER IN CONTRACT, STRICT
 * LIABILITY, OR TORT (INCLUDING NEGLIGENCE OR OTHERWISE) ARISING IN ANY WAY
 * OUT OF THE USE OF THIS SOFTWARE, EVEN IF ADVISED OF THE POSSIBILITY OF
 * SUCH DAMAGE.
 *
 * $FreeBSD$
 */
#ifndef _SYS_KTLS_H_
#define	_SYS_KTLS_H_

#ifdef _KERNEL
#include <sys/refcount.h>
#include <sys/_iovec.h>
#include <sys/_task.h>
#endif

struct tls_record_layer {
	uint8_t  tls_type;
	uint8_t  tls_vmajor;
	uint8_t  tls_vminor;
	uint16_t tls_length;
	uint8_t  tls_data[0];
} __attribute__ ((packed));

#define	TLS_MAX_MSG_SIZE_V10_2	16384
#define	TLS_MAX_PARAM_SIZE	1024	/* Max key/mac/iv in sockopt */
#define	TLS_AEAD_GCM_LEN	4
#define	TLS_1_3_GCM_IV_LEN	12
#define	TLS_CHACHA20_IV_LEN	12
#define	TLS_CBC_IMPLICIT_IV_LEN	16

/* Type values for the record layer */
#define	TLS_RLTYPE_APP		23

/*
 * Nonce for GCM for TLS 1.2 per RFC 5288.
 */
struct tls_nonce_data {
	uint8_t fixed[TLS_AEAD_GCM_LEN];
	uint64_t seq;
} __packed; 

/*
 * AEAD additional data format for TLS 1.2 per RFC 5246.
 */
struct tls_aead_data {
	uint64_t seq;	/* In network order */
	uint8_t	type;
	uint8_t tls_vmajor;
	uint8_t tls_vminor;
	uint16_t tls_length;	
} __packed;

/*
 * AEAD additional data format for TLS 1.3 per RFC 8446.
 */
struct tls_aead_data_13 {
	uint8_t	type;
	uint8_t tls_vmajor;
	uint8_t tls_vminor;
	uint16_t tls_length;
} __packed;

/*
 * Stream Cipher MAC additional data input.  This does not match the
 * exact data on the wire (the sequence number is not placed on the
 * wire, and any explicit IV after the record header is not covered by
 * the MAC).
 */
struct tls_mac_data {
	uint64_t seq;
	uint8_t type;
	uint8_t tls_vmajor;
	uint8_t tls_vminor;
	uint16_t tls_length;	
} __packed;

#define	TLS_MAJOR_VER_ONE	3
#define	TLS_MINOR_VER_ZERO	1	/* 3, 1 */
#define	TLS_MINOR_VER_ONE	2	/* 3, 2 */
#define	TLS_MINOR_VER_TWO	3	/* 3, 3 */
#define	TLS_MINOR_VER_THREE	4	/* 3, 4 */

/* For TCP_TXTLS_ENABLE and TCP_RXTLS_ENABLE. */
#ifdef _KERNEL
struct tls_enable_v0 {
	const uint8_t * __kerncap cipher_key;
	const uint8_t * __kerncap iv;		/* Implicit IV. */
	const uint8_t * __kerncap auth_key;
	int	cipher_algorithm;	/* e.g. CRYPTO_AES_CBC */
	int	cipher_key_len;
	int	iv_len;
	int	auth_algorithm;		/* e.g. CRYPTO_SHA2_256_HMAC */
	int	auth_key_len;
	int	flags;
	uint8_t tls_vmajor;
	uint8_t tls_vminor;
};
#endif

struct tls_enable {
	const uint8_t * __kerncap cipher_key;
	const uint8_t * __kerncap iv;		/* Implicit IV. */
	const uint8_t * __kerncap auth_key;
	int	cipher_algorithm;	/* e.g. CRYPTO_AES_CBC */
	int	cipher_key_len;
	int	iv_len;
	int	auth_algorithm;		/* e.g. CRYPTO_SHA2_256_HMAC */
	int	auth_key_len;
	int	flags;
	uint8_t tls_vmajor;
	uint8_t tls_vminor;
	uint8_t rec_seq[8];
};

/* Structure for TLS_GET_RECORD. */
struct tls_get_record {
	/* TLS record header. */
	uint8_t  tls_type;
	uint8_t  tls_vmajor;
	uint8_t  tls_vminor;
	uint16_t tls_length;
};

#ifdef _KERNEL

struct tls_session_params {
	uint8_t *cipher_key;
	uint8_t *auth_key;
	uint8_t iv[TLS_CBC_IMPLICIT_IV_LEN];
	int	cipher_algorithm;
	int	auth_algorithm;
	uint16_t cipher_key_len;
	uint16_t iv_len;
	uint16_t auth_key_len;
	uint16_t max_frame_len;
	uint8_t tls_vmajor;
	uint8_t tls_vminor;
	uint8_t tls_hlen;
	uint8_t tls_tlen;
	uint8_t tls_bs;
	uint8_t flags;
};

/* Used in APIs to request RX vs TX sessions. */
#define	KTLS_TX		1
#define	KTLS_RX		2

<<<<<<< HEAD
#define	KTLS_API_VERSION 8

=======
struct iovec;
>>>>>>> 21e3c1fb
struct ktls_session;
struct m_snd_tag;
struct mbuf;
struct sockbuf;
struct socket;

struct ktls_session {
	union {
		int	(*sw_encrypt)(struct ktls_session *tls, struct mbuf *m,
		    struct iovec *dst, int iovcnt);
		int	(*sw_decrypt)(struct ktls_session *tls,
		    const struct tls_record_layer *hdr, struct mbuf *m,
		    uint64_t seqno, int *trailer_len);
	};
	union {
		void *cipher;
		struct m_snd_tag *snd_tag;
	};
	struct tls_session_params params;
	u_int	wq_index;
	volatile u_int refcount;
	int mode;
	bool reset_pending;

	struct task reset_tag_task;
	struct inpcb *inp;
} __aligned(CACHE_LINE_SIZE);

void ktls_check_rx(struct sockbuf *sb);
int ktls_enable_rx(struct socket *so, struct tls_enable *en);
int ktls_enable_tx(struct socket *so, struct tls_enable *en);
void ktls_destroy(struct ktls_session *tls);
void ktls_frame(struct mbuf *m, struct ktls_session *tls, int *enqueue_cnt,
    uint8_t record_type);
void ktls_ocf_free(struct ktls_session *tls);
int ktls_ocf_try(struct socket *so, struct ktls_session *tls, int direction);
void ktls_seq(struct sockbuf *sb, struct mbuf *m);
void ktls_enqueue(struct mbuf *m, struct socket *so, int page_count);
void ktls_enqueue_to_free(struct mbuf *m);
int ktls_get_rx_mode(struct socket *so);
int ktls_set_tx_mode(struct socket *so, int mode);
int ktls_get_tx_mode(struct socket *so);
int ktls_output_eagain(struct inpcb *inp, struct ktls_session *tls);
#ifdef RATELIMIT
int ktls_modify_txrtlmt(struct ktls_session *tls, uint64_t max_pacing_rate);
#endif

static inline struct ktls_session *
ktls_hold(struct ktls_session *tls)
{

	if (tls != NULL)
		refcount_acquire(&tls->refcount);
	return (tls);
}

static inline void
ktls_free(struct ktls_session *tls)
{

	if (refcount_release(&tls->refcount))
		ktls_destroy(tls);
}

#endif /* !_KERNEL */
#endif /* !_SYS_KTLS_H_ */<|MERGE_RESOLUTION|>--- conflicted
+++ resolved
@@ -167,12 +167,6 @@
 #define	KTLS_TX		1
 #define	KTLS_RX		2
 
-<<<<<<< HEAD
-#define	KTLS_API_VERSION 8
-
-=======
-struct iovec;
->>>>>>> 21e3c1fb
 struct ktls_session;
 struct m_snd_tag;
 struct mbuf;
