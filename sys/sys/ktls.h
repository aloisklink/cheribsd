--- conflicted
+++ resolved
@@ -145,13 +145,8 @@
 struct ktls_session {
 	int	(*sw_encrypt)(struct ktls_session *tls,
 	    const struct tls_record_layer *hdr, uint8_t *trailer,
-<<<<<<< HEAD
 	    kiovec_t *src, kiovec_t *dst, int iovcnt,
-	    uint64_t seqno);
-=======
-	    struct iovec *src, struct iovec *dst, int iovcnt,
 	    uint64_t seqno, uint8_t record_type);
->>>>>>> 74ca0685
 	union {
 		void *cipher;
 		struct m_snd_tag *snd_tag;
