/*-
 * SPDX-License-Identifier: BSD-2-Clause-FreeBSD
 *
 * Copyright (c) 2014-2019 Netflix Inc.
 *
 * Redistribution and use in source and binary forms, with or without
 * modification, are permitted provided that the following conditions
 * are met:
 * 1. Redistributions of source code must retain the above copyright
 *    notice, this list of conditions and the following disclaimer.
 * 2. Redistributions in binary form must reproduce the above copyright
 *    notice, this list of conditions and the following disclaimer in the
 *    documentation and/or other materials provided with the distribution.
 *
 * THIS SOFTWARE IS PROVIDED BY THE REGENTS AND CONTRIBUTORS ``AS IS'' AND
 * ANY EXPRESS OR IMPLIED WARRANTIES, INCLUDING, BUT NOT LIMITED TO, THE
 * IMPLIED WARRANTIES OF MERCHANTABILITY AND FITNESS FOR A PARTICULAR PURPOSE
 * ARE DISCLAIMED.  IN NO EVENT SHALL THE REGENTS OR CONTRIBUTORS BE LIABLE
 * FOR ANY DIRECT, INDIRECT, INCIDENTAL, SPECIAL, EXEMPLARY, OR CONSEQUENTIAL
 * DAMAGES (INCLUDING, BUT NOT LIMITED TO, PROCUREMENT OF SUBSTITUTE GOODS
 * OR SERVICES; LOSS OF USE, DATA, OR PROFITS; OR BUSINESS INTERRUPTION)
 * HOWEVER CAUSED AND ON ANY THEORY OF LIABILITY, WHETHER IN CONTRACT, STRICT
 * LIABILITY, OR TORT (INCLUDING NEGLIGENCE OR OTHERWISE) ARISING IN ANY WAY
 * OUT OF THE USE OF THIS SOFTWARE, EVEN IF ADVISED OF THE POSSIBILITY OF
 * SUCH DAMAGE.
 *
 * $FreeBSD$
 */
#ifndef _SYS_KTLS_H_
#define	_SYS_KTLS_H_

#ifdef _KERNEL
#include <sys/refcount.h>
#include <sys/_iovec.h>
#include <sys/_task.h>
#endif

struct tls_record_layer {
	uint8_t  tls_type;
	uint8_t  tls_vmajor;
	uint8_t  tls_vminor;
	uint16_t tls_length;
	uint8_t  tls_data[0];
} __attribute__ ((packed));

#define	TLS_MAX_MSG_SIZE_V10_2	16384
#define	TLS_MAX_PARAM_SIZE	1024	/* Max key/mac/iv in sockopt */
#define	TLS_AEAD_GCM_LEN	4
#define	TLS_1_3_GCM_IV_LEN	12
#define	TLS_CHACHA20_IV_LEN	12
#define	TLS_CBC_IMPLICIT_IV_LEN	16

/* Type values for the record layer */
#define	TLS_RLTYPE_APP		23

/*
 * Nonce for GCM for TLS 1.2 per RFC 5288.
 */
struct tls_nonce_data {
	uint8_t fixed[TLS_AEAD_GCM_LEN];
	uint64_t seq;
} __packed; 

/*
 * AEAD additional data format for TLS 1.2 per RFC 5246.
 */
struct tls_aead_data {
	uint64_t seq;	/* In network order */
	uint8_t	type;
	uint8_t tls_vmajor;
	uint8_t tls_vminor;
	uint16_t tls_length;	
} __packed;

/*
 * AEAD additional data format for TLS 1.3 per RFC 8446.
 */
struct tls_aead_data_13 {
	uint8_t	type;
	uint8_t tls_vmajor;
	uint8_t tls_vminor;
	uint16_t tls_length;
} __packed;

/*
 * Stream Cipher MAC additional data input.  This does not match the
 * exact data on the wire (the sequence number is not placed on the
 * wire, and any explicit IV after the record header is not covered by
 * the MAC).
 */
struct tls_mac_data {
	uint64_t seq;
	uint8_t type;
	uint8_t tls_vmajor;
	uint8_t tls_vminor;
	uint16_t tls_length;	
} __packed;

#define	TLS_MAJOR_VER_ONE	3
#define	TLS_MINOR_VER_ZERO	1	/* 3, 1 */
#define	TLS_MINOR_VER_ONE	2	/* 3, 2 */
#define	TLS_MINOR_VER_TWO	3	/* 3, 3 */
#define	TLS_MINOR_VER_THREE	4	/* 3, 4 */

/* For TCP_TXTLS_ENABLE and TCP_RXTLS_ENABLE. */
#ifdef _KERNEL
struct tls_enable_v0 {
	const uint8_t * __kerncap cipher_key;
	const uint8_t * __kerncap iv;		/* Implicit IV. */
	const uint8_t * __kerncap auth_key;
	int	cipher_algorithm;	/* e.g. CRYPTO_AES_CBC */
	int	cipher_key_len;
	int	iv_len;
	int	auth_algorithm;		/* e.g. CRYPTO_SHA2_256_HMAC */
	int	auth_key_len;
	int	flags;
	uint8_t tls_vmajor;
	uint8_t tls_vminor;
};
#endif

struct tls_enable {
	const uint8_t * __kerncap cipher_key;
	const uint8_t * __kerncap iv;		/* Implicit IV. */
	const uint8_t * __kerncap auth_key;
	int	cipher_algorithm;	/* e.g. CRYPTO_AES_CBC */
	int	cipher_key_len;
	int	iv_len;
	int	auth_algorithm;		/* e.g. CRYPTO_SHA2_256_HMAC */
	int	auth_key_len;
	int	flags;
	uint8_t tls_vmajor;
	uint8_t tls_vminor;
	uint8_t rec_seq[8];
};

/* Structure for TLS_GET_RECORD. */
struct tls_get_record {
	/* TLS record header. */
	uint8_t  tls_type;
	uint8_t  tls_vmajor;
	uint8_t  tls_vminor;
	uint16_t tls_length;
};

#ifdef _KERNEL

struct tls_session_params {
	uint8_t *cipher_key;
	uint8_t *auth_key;
	uint8_t iv[TLS_CBC_IMPLICIT_IV_LEN];
	int	cipher_algorithm;
	int	auth_algorithm;
	uint16_t cipher_key_len;
	uint16_t iv_len;
	uint16_t auth_key_len;
	uint16_t max_frame_len;
	uint8_t tls_vmajor;
	uint8_t tls_vminor;
	uint8_t tls_hlen;
	uint8_t tls_tlen;
	uint8_t tls_bs;
	uint8_t flags;
};

/* Used in APIs to request RX vs TX sessions. */
#define	KTLS_TX		1
#define	KTLS_RX		2

<<<<<<< HEAD
=======
struct iovec;
struct ktls_ocf_session;
>>>>>>> b33ff941
struct ktls_ocf_encrypt_state;
struct ktls_session;
struct m_snd_tag;
struct mbuf;
struct sockbuf;
struct socket;

struct ktls_session {
	union {
		int	(*sw_encrypt)(struct ktls_ocf_encrypt_state *state,
		    struct ktls_session *tls, struct mbuf *m,
		    struct iovec *outiov, int outiovcnt);
		int	(*sw_decrypt)(struct ktls_session *tls,
		    const struct tls_record_layer *hdr, struct mbuf *m,
		    uint64_t seqno, int *trailer_len);
	};
	union {
		struct ktls_ocf_session *ocf_session;
		struct m_snd_tag *snd_tag;
	};
	struct tls_session_params params;
	u_int	wq_index;
	volatile u_int refcount;
	int mode;

	struct task reset_tag_task;
	struct task disable_ifnet_task;
	struct inpcb *inp;
	bool reset_pending;
	bool disable_ifnet_pending;
	bool sync_dispatch;
	bool sequential_records;

	/* Only used for TLS 1.0. */
	uint64_t next_seqno;
	STAILQ_HEAD(, mbuf) pending_records;
} __aligned(CACHE_LINE_SIZE);

extern unsigned int ktls_ifnet_max_rexmit_pct;

void ktls_check_rx(struct sockbuf *sb);
void ktls_disable_ifnet(void *arg);
int ktls_enable_rx(struct socket *so, struct tls_enable *en);
int ktls_enable_tx(struct socket *so, struct tls_enable *en);
void ktls_destroy(struct ktls_session *tls);
void ktls_frame(struct mbuf *m, struct ktls_session *tls, int *enqueue_cnt,
    uint8_t record_type);
void ktls_seq(struct sockbuf *sb, struct mbuf *m);
void ktls_enqueue(struct mbuf *m, struct socket *so, int page_count);
void ktls_enqueue_to_free(struct mbuf *m);
int ktls_get_rx_mode(struct socket *so, int *modep);
int ktls_set_tx_mode(struct socket *so, int mode);
int ktls_get_tx_mode(struct socket *so, int *modep);
int ktls_output_eagain(struct inpcb *inp, struct ktls_session *tls);
#ifdef RATELIMIT
int ktls_modify_txrtlmt(struct ktls_session *tls, uint64_t max_pacing_rate);
#endif
bool ktls_pending_rx_info(struct sockbuf *sb, uint64_t *seqnop, size_t *residp);

static inline struct ktls_session *
ktls_hold(struct ktls_session *tls)
{

	if (tls != NULL)
		refcount_acquire(&tls->refcount);
	return (tls);
}

static inline void
ktls_free(struct ktls_session *tls)
{

	if (refcount_release(&tls->refcount))
		ktls_destroy(tls);
}

#endif /* !_KERNEL */
#endif /* !_SYS_KTLS_H_ */<|MERGE_RESOLUTION|>--- conflicted
+++ resolved
@@ -167,11 +167,7 @@
 #define	KTLS_TX		1
 #define	KTLS_RX		2
 
-<<<<<<< HEAD
-=======
-struct iovec;
 struct ktls_ocf_session;
->>>>>>> b33ff941
 struct ktls_ocf_encrypt_state;
 struct ktls_session;
 struct m_snd_tag;
