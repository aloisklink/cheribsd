--- conflicted
+++ resolved
@@ -167,11 +167,7 @@
 #define	KTLS_TX		1
 #define	KTLS_RX		2
 
-<<<<<<< HEAD
-struct ktls_ocf_session;
-=======
 struct iovec;
->>>>>>> a4c5d490
 struct ktls_ocf_encrypt_state;
 struct ktls_ocf_session;
 struct ktls_session;
