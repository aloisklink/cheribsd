--- conflicted
+++ resolved
@@ -682,12 +682,7 @@
 #endif	/* __STDC__ */
 #endif	/* __GNUC__ */
 
-<<<<<<< HEAD
-#define	__GLOBL1(sym)	__asm__(".globl " #sym)
-#define	__GLOBL(sym)	__GLOBL1(sym)
-=======
 #define	__GLOBL(sym)	__asm__(".globl " __XSTRING(sym))
->>>>>>> 32231805
 #define	__WEAK(sym)	__asm__(".weak " __XSTRING(sym))
 
 #if defined(__GNUC__)
