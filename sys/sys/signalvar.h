/*-
 * Copyright (c) 1991, 1993
 *	The Regents of the University of California.  All rights reserved.
 *
 * Redistribution and use in source and binary forms, with or without
 * modification, are permitted provided that the following conditions
 * are met:
 * 1. Redistributions of source code must retain the above copyright
 *    notice, this list of conditions and the following disclaimer.
 * 2. Redistributions in binary form must reproduce the above copyright
 *    notice, this list of conditions and the following disclaimer in the
 *    documentation and/or other materials provided with the distribution.
 * 4. Neither the name of the University nor the names of its contributors
 *    may be used to endorse or promote products derived from this software
 *    without specific prior written permission.
 *
 * THIS SOFTWARE IS PROVIDED BY THE REGENTS AND CONTRIBUTORS ``AS IS'' AND
 * ANY EXPRESS OR IMPLIED WARRANTIES, INCLUDING, BUT NOT LIMITED TO, THE
 * IMPLIED WARRANTIES OF MERCHANTABILITY AND FITNESS FOR A PARTICULAR PURPOSE
 * ARE DISCLAIMED.  IN NO EVENT SHALL THE REGENTS OR CONTRIBUTORS BE LIABLE
 * FOR ANY DIRECT, INDIRECT, INCIDENTAL, SPECIAL, EXEMPLARY, OR CONSEQUENTIAL
 * DAMAGES (INCLUDING, BUT NOT LIMITED TO, PROCUREMENT OF SUBSTITUTE GOODS
 * OR SERVICES; LOSS OF USE, DATA, OR PROFITS; OR BUSINESS INTERRUPTION)
 * HOWEVER CAUSED AND ON ANY THEORY OF LIABILITY, WHETHER IN CONTRACT, STRICT
 * LIABILITY, OR TORT (INCLUDING NEGLIGENCE OR OTHERWISE) ARISING IN ANY WAY
 * OUT OF THE USE OF THIS SOFTWARE, EVEN IF ADVISED OF THE POSSIBILITY OF
 * SUCH DAMAGE.
 *
 *	@(#)signalvar.h	8.6 (Berkeley) 2/19/95
 * $FreeBSD$
 */

#ifndef _SYS_SIGNALVAR_H_
#define	_SYS_SIGNALVAR_H_

#include <sys/queue.h>
#include <sys/_lock.h>
#include <sys/_mutex.h>
#include <sys/signal.h>

#ifdef COMPAT_CHERIABI
#include <cheri/cheri.h>
#endif

/*
 * Kernel signal definitions and data structures.
 */

/*
 * Logical process signal actions and state, needed only within the process
 * The mapping between sigacts and proc structures is 1:1 except for rfork()
 * processes masquerading as threads which use one structure for the whole
 * group.  All members are locked by the included mutex.  The reference count
 * and mutex must be last for the bcopy in sigacts_copy() to work.
 */
struct sigacts {
	sig_t	ps_sigact[_SIG_MAXSIG];	/* Disposition of signals. */
	sigset_t ps_catchmask[_SIG_MAXSIG];	/* Signals to be blocked. */
	sigset_t ps_sigonstack;		/* Signals to take on sigstack. */
	sigset_t ps_sigintr;		/* Signals that interrupt syscalls. */
	sigset_t ps_sigreset;		/* Signals that reset when caught. */
	sigset_t ps_signodefer;		/* Signals not masked while handled. */
	sigset_t ps_siginfo;		/* Signals that want SA_SIGINFO args. */
	sigset_t ps_sigignore;		/* Signals being ignored. */
	sigset_t ps_sigcatch;		/* Signals being caught by user. */
	sigset_t ps_freebsd4;		/* Signals using freebsd4 ucontext. */
	sigset_t ps_osigset;		/* Signals using <= 3.x osigset_t. */
	sigset_t ps_usertramp;		/* SunOS compat; libc sigtramp. XXX */
	int	ps_flag;
	u_int	ps_refcnt;
	struct mtx ps_mtx;
#ifdef COMPAT_CHERIABI
	struct chericap	ps_sigcap[_SIG_MAXSIG];	/* CheriABI handlers */
#endif
};

#define	PS_NOCLDWAIT	0x0001	/* No zombies if child dies */
#define	PS_NOCLDSTOP	0x0002	/* No SIGCHLD when children stop. */
#define	PS_CLDSIGIGN	0x0004	/* The SIGCHLD handler is SIG_IGN. */

#ifdef _KERNEL

#ifdef COMPAT_43
typedef struct {
	struct osigcontext si_sc;
	int		si_signo;
	int		si_code;
	union sigval	si_value;
} osiginfo_t;

struct osigaction {
	union {
		void    (*__sa_handler)(int);
		void    (*__sa_sigaction)(int, osiginfo_t *, void *);
	} __sigaction_u;		/* signal handler */
	osigset_t	sa_mask;	/* signal mask to apply */
	int		sa_flags;	/* see signal options below */
};

typedef void __osiginfohandler_t(int, osiginfo_t *, void *);
#endif /* COMPAT_43 */

/* additional signal action values, used only temporarily/internally */
#define	SIG_CATCH	((__sighandler_t *)2)
/* #define SIG_HOLD        ((__sighandler_t *)3) See signal.h */

/*
 * get signal action for process and signal; currently only for current process
 */
#define	SIGACTION(p, sig)	(p->p_sigacts->ps_sigact[_SIG_IDX(sig)])

#endif /* _KERNEL */

/*
 * sigset_t manipulation macros.
 */
#define	SIGADDSET(set, signo)						\
	((set).__bits[_SIG_WORD(signo)] |= _SIG_BIT(signo))

#define	SIGDELSET(set, signo)						\
	((set).__bits[_SIG_WORD(signo)] &= ~_SIG_BIT(signo))

#define	SIGEMPTYSET(set)						\
	do {								\
		int __i;						\
		for (__i = 0; __i < _SIG_WORDS; __i++)			\
			(set).__bits[__i] = 0;				\
	} while (0)

#define	SIGFILLSET(set)							\
	do {								\
		int __i;						\
		for (__i = 0; __i < _SIG_WORDS; __i++)			\
			(set).__bits[__i] = ~0U;			\
	} while (0)

#define	SIGISMEMBER(set, signo)						\
	((set).__bits[_SIG_WORD(signo)] & _SIG_BIT(signo))

#define	SIGISEMPTY(set)		(__sigisempty(&(set)))
#define	SIGNOTEMPTY(set)	(!__sigisempty(&(set)))

#define	SIGSETEQ(set1, set2)	(__sigseteq(&(set1), &(set2)))
#define	SIGSETNEQ(set1, set2)	(!__sigseteq(&(set1), &(set2)))

#define	SIGSETOR(set1, set2)						\
	do {								\
		int __i;						\
		for (__i = 0; __i < _SIG_WORDS; __i++)			\
			(set1).__bits[__i] |= (set2).__bits[__i];	\
	} while (0)

#define	SIGSETAND(set1, set2)						\
	do {								\
		int __i;						\
		for (__i = 0; __i < _SIG_WORDS; __i++)			\
			(set1).__bits[__i] &= (set2).__bits[__i];	\
	} while (0)

#define	SIGSETNAND(set1, set2)						\
	do {								\
		int __i;						\
		for (__i = 0; __i < _SIG_WORDS; __i++)			\
			(set1).__bits[__i] &= ~(set2).__bits[__i];	\
	} while (0)

#define	SIGSETLO(set1, set2)	((set1).__bits[0] = (set2).__bits[0])
#define	SIGSETOLD(set, oset)	((set).__bits[0] = (oset))

#define	SIG_CANTMASK(set)						\
	SIGDELSET(set, SIGKILL), SIGDELSET(set, SIGSTOP)

#define	SIG_STOPSIGMASK(set)						\
	SIGDELSET(set, SIGSTOP), SIGDELSET(set, SIGTSTP),		\
	SIGDELSET(set, SIGTTIN), SIGDELSET(set, SIGTTOU)

#define	SIG_CONTSIGMASK(set)						\
	SIGDELSET(set, SIGCONT)

#define	sigcantmask	(sigmask(SIGKILL) | sigmask(SIGSTOP))

#define	SIG2OSIG(sig, osig)	(osig = (sig).__bits[0])
#define	OSIG2SIG(osig, sig)	SIGEMPTYSET(sig); (sig).__bits[0] = osig

static __inline int
__sigisempty(sigset_t *set)
{
	int i;

	for (i = 0; i < _SIG_WORDS; i++) {
		if (set->__bits[i])
			return (0);
	}
	return (1);
}

static __inline int
__sigseteq(sigset_t *set1, sigset_t *set2)
{
	int i;

	for (i = 0; i < _SIG_WORDS; i++) {
		if (set1->__bits[i] != set2->__bits[i])
			return (0);
	}
	return (1);
}

#ifdef COMPAT_FREEBSD6
struct osigevent {
	int	sigev_notify;		/* Notification type */
	union {
		int	__sigev_signo;	/* Signal number */
		int	__sigev_notify_kqueue;
	} __sigev_u;
	union sigval sigev_value;	/* Signal value */
};
#endif

typedef struct ksiginfo {
	TAILQ_ENTRY(ksiginfo)	ksi_link;
	siginfo_t		ksi_info;
	int			ksi_flags;
	struct sigqueue		*ksi_sigq;
} ksiginfo_t;

#define	ksi_signo	ksi_info.si_signo
#define	ksi_errno	ksi_info.si_errno
#define	ksi_code	ksi_info.si_code
#define	ksi_pid		ksi_info.si_pid
#define	ksi_uid		ksi_info.si_uid
#define	ksi_status      ksi_info.si_status
#define	ksi_addr        ksi_info.si_addr
#define	ksi_value	ksi_info.si_value
#define	ksi_band	ksi_info.si_band
#define	ksi_trapno	ksi_info.si_trapno
#define	ksi_overrun	ksi_info.si_overrun
#define	ksi_timerid	ksi_info.si_timerid
#define	ksi_mqd		ksi_info.si_mqd

/* bits for ksi_flags */
#define	KSI_TRAP	0x01	/* Generated by trap. */
#define	KSI_EXT		0x02	/* Externally managed ksi. */
#define	KSI_INS		0x04	/* Directly insert ksi, not the copy */
#define	KSI_SIGQ	0x08	/* Generated by sigqueue, might ret EGAIN. */
#define	KSI_HEAD	0x10	/* Insert into head, not tail. */
#define	KSI_COPYMASK	(KSI_TRAP|KSI_SIGQ)

#define	KSI_ONQ(ksi)	((ksi)->ksi_sigq != NULL)

typedef struct sigqueue {
	sigset_t	sq_signals;	/* All pending signals. */
	sigset_t	sq_kill;	/* Legacy depth 1 queue. */
	TAILQ_HEAD(, ksiginfo)	sq_list;/* Queued signal info. */
	struct proc	*sq_proc;
	int		sq_flags;
} sigqueue_t;

/* Flags for ksi_flags */
#define	SQ_INIT	0x01

#ifdef _KERNEL

/* Return nonzero if process p has an unmasked pending signal. */
#define	SIGPENDING(td)							\
	((!SIGISEMPTY((td)->td_siglist) &&				\
	    !sigsetmasked(&(td)->td_siglist, &(td)->td_sigmask)) ||	\
	 (!SIGISEMPTY((td)->td_proc->p_siglist) &&			\
	    !sigsetmasked(&(td)->td_proc->p_siglist, &(td)->td_sigmask)))
/*
 * Return the value of the pseudo-expression ((*set & ~*mask) != 0).  This
 * is an optimized version of SIGISEMPTY() on a temporary variable
 * containing SIGSETNAND(*set, *mask).
 */
static __inline int
sigsetmasked(sigset_t *set, sigset_t *mask)
{
	int i;

	for (i = 0; i < _SIG_WORDS; i++) {
		if (set->__bits[i] & ~mask->__bits[i])
			return (0);
	}
	return (1);
}

#define	ksiginfo_init(ksi)			\
do {						\
	bzero(ksi, sizeof(ksiginfo_t));		\
} while(0)

#define	ksiginfo_init_trap(ksi)			\
do {						\
	ksiginfo_t *kp = ksi;			\
	bzero(kp, sizeof(ksiginfo_t));		\
	kp->ksi_flags |= KSI_TRAP;		\
} while(0)

static __inline void
ksiginfo_copy(ksiginfo_t *src, ksiginfo_t *dst)
{
	(dst)->ksi_info = src->ksi_info;
	(dst)->ksi_flags = (src->ksi_flags & KSI_COPYMASK);
}

static __inline void
ksiginfo_set_sigev(ksiginfo_t *dst, struct sigevent *sigev)
{
	dst->ksi_signo = sigev->sigev_signo;
	dst->ksi_value = sigev->sigev_value;
}

struct pgrp;
struct proc;
struct sigio;
struct thread;

/*
 * Lock the pointers for a sigio object in the underlying objects of
 * a file descriptor.
 */
#define	SIGIO_LOCK()	mtx_lock(&sigio_lock)
#define	SIGIO_TRYLOCK()	mtx_trylock(&sigio_lock)
#define	SIGIO_UNLOCK()	mtx_unlock(&sigio_lock)
#define	SIGIO_LOCKED()	mtx_owned(&sigio_lock)
#define	SIGIO_ASSERT(type)	mtx_assert(&sigio_lock, type)

extern struct mtx	sigio_lock;

/* Flags for kern_sigprocmask(). */
#define	SIGPROCMASK_OLD		0x0001
#define	SIGPROCMASK_PROC_LOCKED	0x0002
#define	SIGPROCMASK_PS_LOCKED	0x0004

/* Signal properties returned by sigprop(). */
#define	SIGPROP_KILL		0x01	/* terminates process by default */
#define	SIGPROP_CORE		0x02	/* ditto and coredumps */
#define	SIGPROP_STOP		0x04	/* suspend process */
#define	SIGPROP_TTYSTOP		0x08	/* ditto, from tty */
#define	SIGPROP_IGNORE		0x10	/* ignore by default */
#define	SIGPROP_CONT		0x20	/* continue if suspended */
#define	SIGPROP_CANTMASK	0x40	/* non-maskable, catchable */
#define	SIGPROP_SBUNWIND	0x80	/* sandbox unwind if not caught */

/*
 * Modes for sigdeferstop().  Manages behaviour of
 * thread_suspend_check() in the region delimited by
 * sigdeferstop()/sigallowstop().  Must be restored to
 * SIGDEFERSTOP_OFF before returning to userspace.
 */
#define	SIGDEFERSTOP_NOP	0 /* continue doing whatever is done now */
#define	SIGDEFERSTOP_OFF	1 /* stop ignoring STOPs */
#define	SIGDEFERSTOP_SILENT	2 /* silently ignore STOPs */
#define	SIGDEFERSTOP_EINTR	3 /* ignore STOPs, return EINTR */
#define	SIGDEFERSTOP_ERESTART	4 /* ignore STOPs, return ERESTART */

<<<<<<< HEAD
=======
#define	SIGDEFERSTOP_VAL_NCHG	(-1) /* placeholder indicating no state change */
int	sigdeferstop_impl(int mode);
void	sigallowstop_impl(int prev);

static inline int
sigdeferstop(int mode)
{

	if (mode == SIGDEFERSTOP_NOP)
		return (SIGDEFERSTOP_VAL_NCHG);
	return (sigdeferstop_impl(mode));
}

static inline void
sigallowstop(int prev)
{

	if (prev == SIGDEFERSTOP_VAL_NCHG)
		return;
	sigallowstop_impl(prev);
}
>>>>>>> 2ff8e9c6

int	cursig(struct thread *td);
void	execsigs(struct proc *p);
void	gsignal(int pgid, int sig, ksiginfo_t *ksi);
void	killproc(struct proc *p, char *why);
ksiginfo_t * ksiginfo_alloc(int wait);
void	ksiginfo_free(ksiginfo_t *ksi);
int	pksignal(struct proc *p, int sig, ksiginfo_t *ksi);
void	pgsigio(struct sigio **sigiop, int sig, int checkctty);
void	pgsignal(struct pgrp *pgrp, int sig, int checkctty, ksiginfo_t *ksi);
int	postsig(int sig);
void	kern_psignal(struct proc *p, int sig);
int	ptracestop(struct thread *td, int sig);
void	sendsig(sig_t catcher, ksiginfo_t *ksi, sigset_t *retmask);
struct sigacts *sigacts_alloc(void);
void	sigacts_copy(struct sigacts *dest, struct sigacts *src);
void	sigacts_free(struct sigacts *ps);
struct sigacts *sigacts_hold(struct sigacts *ps);
int	sigacts_shared(struct sigacts *ps);
void	sigexit(struct thread *td, int sig) __dead2;
int	sigev_findtd(struct proc *p, struct sigevent *sigev, struct thread **);
int	sig_ffs(sigset_t *set);
void	siginit(struct proc *p);
void	signotify(struct thread *td);
int	sigprop(int sig);
void	sigqueue_delete(struct sigqueue *queue, int sig);
void	sigqueue_delete_proc(struct proc *p, int sig);
void	sigqueue_flush(struct sigqueue *queue);
void	sigqueue_init(struct sigqueue *queue, struct proc *p);
void	sigqueue_take(ksiginfo_t *ksi);
void	tdksignal(struct thread *td, int sig, ksiginfo_t *ksi);
int	tdsendsignal(struct proc *p, struct thread *td, int sig,
	   ksiginfo_t *ksi);
void	tdsigcleanup(struct thread *td);
void	tdsignal(struct thread *td, int sig);
void	trapsignal(struct thread *td, ksiginfo_t *ksi);

#endif /* _KERNEL */

#endif /* !_SYS_SIGNALVAR_H_ */<|MERGE_RESOLUTION|>--- conflicted
+++ resolved
@@ -354,8 +354,6 @@
 #define	SIGDEFERSTOP_EINTR	3 /* ignore STOPs, return EINTR */
 #define	SIGDEFERSTOP_ERESTART	4 /* ignore STOPs, return ERESTART */
 
-<<<<<<< HEAD
-=======
 #define	SIGDEFERSTOP_VAL_NCHG	(-1) /* placeholder indicating no state change */
 int	sigdeferstop_impl(int mode);
 void	sigallowstop_impl(int prev);
@@ -377,7 +375,6 @@
 		return;
 	sigallowstop_impl(prev);
 }
->>>>>>> 2ff8e9c6
 
 int	cursig(struct thread *td);
 void	execsigs(struct proc *p);
