--- conflicted
+++ resolved
@@ -73,15 +73,9 @@
 /*
  * Convenience defines.
  */
-<<<<<<< HEAD
-#define	DPCPU_START		((caddr_t)&__start_set_pcpu)
-#define	DPCPU_STOP		((caddr_t)&__stop_set_pcpu)
-#define	DPCPU_BYTES		(DPCPU_STOP - DPCPU_START)
-=======
 #define	DPCPU_START		((uintptr_t)&__start_set_pcpu)
 #define	DPCPU_STOP		((uintptr_t)&__stop_set_pcpu)
 #define	DPCPU_BYTES		((ptraddr_t)DPCPU_STOP - (ptraddr_t)DPCPU_START)
->>>>>>> 5714f9f7
 #define	DPCPU_MODMIN		2048
 #define	DPCPU_SIZE		roundup2(DPCPU_BYTES, PAGE_SIZE)
 #define	DPCPU_MODSIZE		(DPCPU_SIZE - (DPCPU_BYTES - DPCPU_MODMIN))
@@ -127,20 +121,6 @@
  * the bias is 0 as the base pointer would be unrepresentable
  * otherwise.
  */
-<<<<<<< HEAD
-#ifndef __CHERI_PURE_CAPABILITY__
-#define	_DPCPU_PTR(b, n)					\
-    (__typeof(DPCPU_NAME(n))*)((b) + (vaddr_t)&DPCPU_NAME(n))
-#else /* __CHERI_PURE_CAPABILITY__ */
-/*
- * The pcpu dynamic field in the CHERI kernel is not preliminarly
- * subtracted the DPCPU_START, so we do it now.
- */
-#define	_DPCPU_PTR(b, n)					\
-	cheri_setboundsexact((__typeof(DPCPU_NAME(n)) *)((b) +	\
-	    ((vaddr_t)&DPCPU_NAME(n) - (vaddr_t)DPCPU_START)),	\
-	    CHERI_REPRESENTABLE_LENGTH(sizeof(DPCPU_NAME(n))))
-=======
 #ifdef __CHERI_PURE_CAPABILITY__
 #define	DPCPU_BIAS	0
 #define	_DPCPU_PTR(b, n)						\
@@ -151,7 +131,6 @@
 #define	DPCPU_BIAS	((char *)NULL - (char *)DPCPU_START)
 #define	_DPCPU_PTR(b, n)						\
     (__typeof(DPCPU_NAME(n))*)((b) + (uintptr_t)&DPCPU_NAME(n))
->>>>>>> 5714f9f7
 #endif /* __CHERI_PURE_CAPABILITY__ */
 #define	_DPCPU_GET(b, n)	(*_DPCPU_PTR(b, n))
 #define	_DPCPU_SET(b, n, v)	(*_DPCPU_PTR(b, n) = v)
