/*-
 * Copyright (c) 1982, 1986, 1989, 1993
 *	The Regents of the University of California.  All rights reserved.
 *
 * Redistribution and use in source and binary forms, with or without
 * modification, are permitted provided that the following conditions
 * are met:
 * 1. Redistributions of source code must retain the above copyright
 *    notice, this list of conditions and the following disclaimer.
 * 2. Redistributions in binary form must reproduce the above copyright
 *    notice, this list of conditions and the following disclaimer in the
 *    documentation and/or other materials provided with the distribution.
 * 4. Neither the name of the University nor the names of its contributors
 *    may be used to endorse or promote products derived from this software
 *    without specific prior written permission.
 *
 * THIS SOFTWARE IS PROVIDED BY THE REGENTS AND CONTRIBUTORS ``AS IS'' AND
 * ANY EXPRESS OR IMPLIED WARRANTIES, INCLUDING, BUT NOT LIMITED TO, THE
 * IMPLIED WARRANTIES OF MERCHANTABILITY AND FITNESS FOR A PARTICULAR PURPOSE
 * ARE DISCLAIMED.  IN NO EVENT SHALL THE REGENTS OR CONTRIBUTORS BE LIABLE
 * FOR ANY DIRECT, INDIRECT, INCIDENTAL, SPECIAL, EXEMPLARY, OR CONSEQUENTIAL
 * DAMAGES (INCLUDING, BUT NOT LIMITED TO, PROCUREMENT OF SUBSTITUTE GOODS
 * OR SERVICES; LOSS OF USE, DATA, OR PROFITS; OR BUSINESS INTERRUPTION)
 * HOWEVER CAUSED AND ON ANY THEORY OF LIABILITY, WHETHER IN CONTRACT, STRICT
 * LIABILITY, OR TORT (INCLUDING NEGLIGENCE OR OTHERWISE) ARISING IN ANY WAY
 * OUT OF THE USE OF THIS SOFTWARE, EVEN IF ADVISED OF THE POSSIBILITY OF
 * SUCH DAMAGE.
 *
 *	@(#)file.h	8.3 (Berkeley) 1/9/95
 * $FreeBSD$
 */

#ifndef _SYS_FILE_H_
#define	_SYS_FILE_H_

#ifndef _KERNEL
#include <sys/types.h> /* XXX */
#include <sys/fcntl.h>
#include <sys/unistd.h>
#else
#include <sys/queue.h>
#include <sys/refcount.h>
#include <sys/_lock.h>
#include <sys/_mutex.h>
#include <vm/vm.h>

struct filedesc;
struct stat;
struct thread;
struct uio;
struct knote;
struct vnode;
struct socket;


#endif /* _KERNEL */

#define	DTYPE_VNODE	1	/* file */
#define	DTYPE_SOCKET	2	/* communications endpoint */
#define	DTYPE_PIPE	3	/* pipe */
#define	DTYPE_FIFO	4	/* fifo (named pipe) */
#define	DTYPE_KQUEUE	5	/* event queue */
#define	DTYPE_CRYPTO	6	/* crypto */
#define	DTYPE_MQUEUE	7	/* posix message queue */
#define	DTYPE_SHM	8	/* swap-backed shared memory */
#define	DTYPE_SEM	9	/* posix semaphore */
#define	DTYPE_PTS	10	/* pseudo teletype master device */
#define	DTYPE_DEV	11	/* Device specific fd type */
#define	DTYPE_PROCDESC	12	/* process descriptor */
#define	DTYPE_LINUXEFD	13	/* emulation eventfd type */

#ifdef _KERNEL

struct file;
struct filecaps;
struct kaiocb;
struct kinfo_file;
struct ucred;

#define	FOF_OFFSET	0x01	/* Use the offset in uio argument */
#define	FOF_NOLOCK	0x02	/* Do not take FOFFSET_LOCK */
#define	FOF_NEXTOFF	0x04	/* Also update f_nextoff */
#define	FOF_NOUPDATE	0x10	/* Do not update f_offset */
off_t foffset_lock(struct file *fp, int flags);
void foffset_lock_uio(struct file *fp, struct uio *uio, int flags);
void foffset_unlock(struct file *fp, off_t val, int flags);
void foffset_unlock_uio(struct file *fp, struct uio *uio, int flags);

static inline off_t
foffset_get(struct file *fp)
{

	return (foffset_lock(fp, FOF_NOLOCK));
}

typedef int fo_rdwr_t(struct file *fp, struct uio *uio,
		    struct ucred *active_cred, int flags,
		    struct thread *td);
typedef	int fo_truncate_t(struct file *fp, off_t length,
		    struct ucred *active_cred, struct thread *td);
typedef	int fo_ioctl_t(struct file *fp, u_long com, void *data,
		    struct ucred *active_cred, struct thread *td);
typedef	int fo_poll_t(struct file *fp, int events,
		    struct ucred *active_cred, struct thread *td);
typedef	int fo_kqfilter_t(struct file *fp, struct knote *kn);
typedef	int fo_stat_t(struct file *fp, struct stat *sb,
		    struct ucred *active_cred, struct thread *td);
typedef	int fo_close_t(struct file *fp, struct thread *td);
typedef	int fo_chmod_t(struct file *fp, mode_t mode,
		    struct ucred *active_cred, struct thread *td);
typedef	int fo_chown_t(struct file *fp, uid_t uid, gid_t gid,
		    struct ucred *active_cred, struct thread *td);
typedef int fo_sendfile_t(struct file *fp, int sockfd, struct uio *hdr_uio,
		    struct uio *trl_uio, off_t offset, size_t nbytes,
		    off_t *sent, int flags, int kflags, struct thread *td);
typedef int fo_seek_t(struct file *fp, off_t offset, int whence,
		    struct thread *td);
typedef int fo_fill_kinfo_t(struct file *fp, struct kinfo_file *kif,
		    struct filedesc *fdp);
typedef int fo_mmap_t(struct file *fp, vm_map_t map, vm_offset_t *addr,
<<<<<<< HEAD
		    vm_offset_t max_addr, vm_size_t size, vm_prot_t prot,
		    vm_prot_t cap_maxprot, int flags, vm_ooffset_t foff,
		    struct thread *td);
=======
		    vm_size_t size, vm_prot_t prot, vm_prot_t cap_maxprot,
		    int flags, vm_ooffset_t foff, struct thread *td);
typedef int fo_aio_queue_t(struct file *fp, struct kaiocb *job);
>>>>>>> be47bc68
typedef	int fo_flags_t;

struct fileops {
	fo_rdwr_t	*fo_read;
	fo_rdwr_t	*fo_write;
	fo_truncate_t	*fo_truncate;
	fo_ioctl_t	*fo_ioctl;
	fo_poll_t	*fo_poll;
	fo_kqfilter_t	*fo_kqfilter;
	fo_stat_t	*fo_stat;
	fo_close_t	*fo_close;
	fo_chmod_t	*fo_chmod;
	fo_chown_t	*fo_chown;
	fo_sendfile_t	*fo_sendfile;
	fo_seek_t	*fo_seek;
	fo_fill_kinfo_t	*fo_fill_kinfo;
	fo_mmap_t	*fo_mmap;
	fo_aio_queue_t	*fo_aio_queue;
	fo_flags_t	fo_flags;	/* DFLAG_* below */
};

#define DFLAG_PASSABLE	0x01	/* may be passed via unix sockets. */
#define DFLAG_SEEKABLE	0x02	/* seekable / nonsequential */
#endif /* _KERNEL */

#if defined(_KERNEL) || defined(_WANT_FILE)
/*
 * Kernel descriptor table.
 * One entry for each open kernel vnode and socket.
 *
 * Below is the list of locks that protects members in struct file.
 *
 * (a) f_vnode lock required (shared allows both reads and writes)
 * (f) protected with mtx_lock(mtx_pool_find(fp))
 * (d) cdevpriv_mtx
 * none	not locked
 */

struct fadvise_info {
	int		fa_advice;	/* (f) FADV_* type. */
	off_t		fa_start;	/* (f) Region start. */
	off_t		fa_end;		/* (f) Region end. */
};

struct file {
	void		*f_data;	/* file descriptor specific data */
	struct fileops	*f_ops;		/* File operations */
	struct ucred	*f_cred;	/* associated credentials. */
	struct vnode 	*f_vnode;	/* NULL or applicable vnode */
	short		f_type;		/* descriptor type */
	short		f_vnread_flags; /* (f) Sleep lock for f_offset */
	volatile u_int	f_flag;		/* see fcntl.h */
	volatile u_int 	f_count;	/* reference count */
	/*
	 *  DTYPE_VNODE specific fields.
	 */
	int		f_seqcount;	/* (a) Count of sequential accesses. */
	off_t		f_nextoff;	/* next expected read/write offset. */
	union {
		struct cdev_privdata *fvn_cdevpriv;
					/* (d) Private data for the cdev. */
		struct fadvise_info *fvn_advice;
	} f_vnun;
	/*
	 *  DFLAG_SEEKABLE specific fields
	 */
	off_t		f_offset;
	/*
	 * Mandatory Access control information.
	 */
	void		*f_label;	/* Place-holder for MAC label. */
};

#define	f_cdevpriv	f_vnun.fvn_cdevpriv
#define	f_advice	f_vnun.fvn_advice

#define	FOFFSET_LOCKED       0x1
#define	FOFFSET_LOCK_WAITING 0x2
#define	FDEVFS_VNODE	     0x4

#endif /* _KERNEL || _WANT_FILE */

/*
 * Userland version of struct file, for sysctl
 */
struct xfile {
	size_t	xf_size;	/* size of struct xfile */
	pid_t	xf_pid;		/* owning process */
	uid_t	xf_uid;		/* effective uid of owning process */
	int	xf_fd;		/* descriptor number */
	void	*xf_file;	/* address of struct file */
	short	xf_type;	/* descriptor type */
	int	xf_count;	/* reference count */
	int	xf_msgcount;	/* references from message queue */
	off_t	xf_offset;	/* file offset */
	void	*xf_data;	/* file descriptor specific data */
	void	*xf_vnode;	/* vnode pointer */
	u_int	xf_flag;	/* flags (see fcntl.h) */
};

#ifdef _KERNEL

extern struct fileops vnops;
extern struct fileops badfileops;
extern struct fileops socketops;
extern int maxfiles;		/* kernel limit on number of open files */
extern int maxfilesperproc;	/* per process limit on number of open files */
extern volatile int openfiles;	/* actual number of open files */

int fget(struct thread *td, int fd, cap_rights_t *rightsp, struct file **fpp);
int fget_mmap(struct thread *td, int fd, cap_rights_t *rightsp,
    u_char *maxprotp, struct file **fpp);
int fget_read(struct thread *td, int fd, cap_rights_t *rightsp,
    struct file **fpp);
int fget_write(struct thread *td, int fd, cap_rights_t *rightsp,
    struct file **fpp);
int fget_fcntl(struct thread *td, int fd, cap_rights_t *rightsp,
    int needfcntl, struct file **fpp);
int _fdrop(struct file *fp, struct thread *td);

fo_rdwr_t	invfo_rdwr;
fo_truncate_t	invfo_truncate;
fo_ioctl_t	invfo_ioctl;
fo_poll_t	invfo_poll;
fo_kqfilter_t	invfo_kqfilter;
fo_chmod_t	invfo_chmod;
fo_chown_t	invfo_chown;
fo_sendfile_t	invfo_sendfile;

fo_sendfile_t	vn_sendfile;
fo_seek_t	vn_seek;
fo_fill_kinfo_t	vn_fill_kinfo;
int vn_fill_kinfo_vnode(struct vnode *vp, struct kinfo_file *kif);

void finit(struct file *, u_int, short, void *, struct fileops *);
int fgetvp(struct thread *td, int fd, cap_rights_t *rightsp,
    struct vnode **vpp);
int fgetvp_exec(struct thread *td, int fd, cap_rights_t *rightsp,
    struct vnode **vpp);
int fgetvp_rights(struct thread *td, int fd, cap_rights_t *needrightsp,
    struct filecaps *havecaps, struct vnode **vpp);
int fgetvp_read(struct thread *td, int fd, cap_rights_t *rightsp,
    struct vnode **vpp);
int fgetvp_write(struct thread *td, int fd, cap_rights_t *rightsp,
    struct vnode **vpp);

int fgetsock(struct thread *td, int fd, cap_rights_t *rightsp,
    struct socket **spp, u_int *fflagp);
void fputsock(struct socket *sp);

static __inline int
_fnoop(void)
{

	return (0);
}

#define	fhold(fp)							\
	(refcount_acquire(&(fp)->f_count))
#define	fdrop(fp, td)							\
	(refcount_release(&(fp)->f_count) ? _fdrop((fp), (td)) : _fnoop())

static __inline fo_rdwr_t	fo_read;
static __inline fo_rdwr_t	fo_write;
static __inline fo_truncate_t	fo_truncate;
static __inline fo_ioctl_t	fo_ioctl;
static __inline fo_poll_t	fo_poll;
static __inline fo_kqfilter_t	fo_kqfilter;
static __inline fo_stat_t	fo_stat;
static __inline fo_close_t	fo_close;
static __inline fo_chmod_t	fo_chmod;
static __inline fo_chown_t	fo_chown;
static __inline fo_sendfile_t	fo_sendfile;

static __inline int
fo_read(struct file *fp, struct uio *uio, struct ucred *active_cred,
    int flags, struct thread *td)
{

	return ((*fp->f_ops->fo_read)(fp, uio, active_cred, flags, td));
}

static __inline int
fo_write(struct file *fp, struct uio *uio, struct ucred *active_cred,
    int flags, struct thread *td)
{

	return ((*fp->f_ops->fo_write)(fp, uio, active_cred, flags, td));
}

static __inline int
fo_truncate(struct file *fp, off_t length, struct ucred *active_cred,
    struct thread *td)
{

	return ((*fp->f_ops->fo_truncate)(fp, length, active_cred, td));
}

static __inline int
fo_ioctl(struct file *fp, u_long com, void *data, struct ucred *active_cred,
    struct thread *td)
{

	return ((*fp->f_ops->fo_ioctl)(fp, com, data, active_cred, td));
}

static __inline int
fo_poll(struct file *fp, int events, struct ucred *active_cred,
    struct thread *td)
{

	return ((*fp->f_ops->fo_poll)(fp, events, active_cred, td));
}

static __inline int
fo_stat(struct file *fp, struct stat *sb, struct ucred *active_cred,
    struct thread *td)
{

	return ((*fp->f_ops->fo_stat)(fp, sb, active_cred, td));
}

static __inline int
fo_close(struct file *fp, struct thread *td)
{

	return ((*fp->f_ops->fo_close)(fp, td));
}

static __inline int
fo_kqfilter(struct file *fp, struct knote *kn)
{

	return ((*fp->f_ops->fo_kqfilter)(fp, kn));
}

static __inline int
fo_chmod(struct file *fp, mode_t mode, struct ucred *active_cred,
    struct thread *td)
{

	return ((*fp->f_ops->fo_chmod)(fp, mode, active_cred, td));
}

static __inline int
fo_chown(struct file *fp, uid_t uid, gid_t gid, struct ucred *active_cred,
    struct thread *td)
{

	return ((*fp->f_ops->fo_chown)(fp, uid, gid, active_cred, td));
}

static __inline int
fo_sendfile(struct file *fp, int sockfd, struct uio *hdr_uio,
    struct uio *trl_uio, off_t offset, size_t nbytes, off_t *sent, int flags,
    int kflags, struct thread *td)
{

	return ((*fp->f_ops->fo_sendfile)(fp, sockfd, hdr_uio, trl_uio, offset,
	    nbytes, sent, flags, kflags, td));
}

static __inline int
fo_seek(struct file *fp, off_t offset, int whence, struct thread *td)
{

	return ((*fp->f_ops->fo_seek)(fp, offset, whence, td));
}

static __inline int
fo_fill_kinfo(struct file *fp, struct kinfo_file *kif, struct filedesc *fdp)
{

	return ((*fp->f_ops->fo_fill_kinfo)(fp, kif, fdp));
}

static __inline int
fo_mmap(struct file *fp, vm_map_t map, vm_offset_t *addr, vm_offset_t max_addr,
    vm_size_t size, vm_prot_t prot, vm_prot_t cap_maxprot, int flags,
    vm_ooffset_t foff, struct thread *td)
{

	if (fp->f_ops->fo_mmap == NULL)
		return (ENODEV);
	return ((*fp->f_ops->fo_mmap)(fp, map, addr, max_addr, size, prot,
	    cap_maxprot, flags, foff, td));
}

static __inline int
fo_aio_queue(struct file *fp, struct kaiocb *job)
{

	return ((*fp->f_ops->fo_aio_queue)(fp, job));
}

#endif /* _KERNEL */

#endif /* !SYS_FILE_H */<|MERGE_RESOLUTION|>--- conflicted
+++ resolved
@@ -118,15 +118,10 @@
 typedef int fo_fill_kinfo_t(struct file *fp, struct kinfo_file *kif,
 		    struct filedesc *fdp);
 typedef int fo_mmap_t(struct file *fp, vm_map_t map, vm_offset_t *addr,
-<<<<<<< HEAD
 		    vm_offset_t max_addr, vm_size_t size, vm_prot_t prot,
 		    vm_prot_t cap_maxprot, int flags, vm_ooffset_t foff,
 		    struct thread *td);
-=======
-		    vm_size_t size, vm_prot_t prot, vm_prot_t cap_maxprot,
-		    int flags, vm_ooffset_t foff, struct thread *td);
 typedef int fo_aio_queue_t(struct file *fp, struct kaiocb *job);
->>>>>>> be47bc68
 typedef	int fo_flags_t;
 
 struct fileops {
