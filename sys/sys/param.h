--- conflicted
+++ resolved
@@ -367,7 +367,23 @@
 #define __PAST_END(array, offset)	\
     (((__typeof__(*(array)) *)__builtin_no_change_bounds(array))[offset])
 
-<<<<<<< HEAD
+#ifdef _KERNEL
+#if __has_feature(capabilities)
+/*
+ * Convenience wrapper to convert an in-kernel pointer to a DDC-derived
+ * capability.  NB: For purecap kernels this is a no-op.
+ */
+#define	PTR2CAP(p)	({					\
+	KASSERT((vaddr_t)((p)) == 0 ||				\
+	    (vaddr_t)((p)) >= VM_MAXUSER_ADDRESS,		\
+	    ("PTR2CAP on user address: %p", (p)));		\
+	(__cheri_tocap __typeof__((p)) __capability)(p);	\
+	})
+#else
+#define	PTR2CAP(p)	(p)
+#endif
+#endif
+
 #endif	/* _SYS_PARAM_H_ */
 // CHERI CHANGES START
 // {
@@ -377,24 +393,4 @@
 //     "pointer_alignment"
 //   ]
 // }
-// CHERI CHANGES END
-=======
-#ifdef _KERNEL
-#if __has_feature(capabilities)
-/*
- * Convenience wrapper to convert an in-kernel pointer to a DDC-derived
- * capability.  NB: For purecap kernels this is a no-op.
- */
-#define	PTR2CAP(p)	({					\
-	KASSERT((vaddr_t)((p)) == 0 ||				\
-	    (vaddr_t)((p)) >= VM_MAXUSER_ADDRESS,		\
-	    ("PTR2CAP on user address: %p", (p)));		\
-	(__cheri_tocap __typeof__((p)) __capability)(p);	\
-	})
-#else
-#define	PTR2CAP(p)	(p)
-#endif
-#endif
-
-#endif	/* _SYS_PARAM_H_ */
->>>>>>> 9bed6490
+// CHERI CHANGES END