/*-
 * SPDX-License-Identifier: BSD-3-Clause
 *
 * Copyright (c) 1982, 1986, 1989, 1993
 *	The Regents of the University of California.  All rights reserved.
 * (c) UNIX System Laboratories, Inc.
 * All or some portions of this file are derived from material licensed
 * to the University of California by American Telephone and Telegraph
 * Co. or Unix System Laboratories, Inc. and are reproduced herein with
 * the permission of UNIX System Laboratories, Inc.
 *
 * Redistribution and use in source and binary forms, with or without
 * modification, are permitted provided that the following conditions
 * are met:
 * 1. Redistributions of source code must retain the above copyright
 *    notice, this list of conditions and the following disclaimer.
 * 2. Redistributions in binary form must reproduce the above copyright
 *    notice, this list of conditions and the following disclaimer in the
 *    documentation and/or other materials provided with the distribution.
 * 3. Neither the name of the University nor the names of its contributors
 *    may be used to endorse or promote products derived from this software
 *    without specific prior written permission.
 *
 * THIS SOFTWARE IS PROVIDED BY THE REGENTS AND CONTRIBUTORS ``AS IS'' AND
 * ANY EXPRESS OR IMPLIED WARRANTIES, INCLUDING, BUT NOT LIMITED TO, THE
 * IMPLIED WARRANTIES OF MERCHANTABILITY AND FITNESS FOR A PARTICULAR PURPOSE
 * ARE DISCLAIMED.  IN NO EVENT SHALL THE REGENTS OR CONTRIBUTORS BE LIABLE
 * FOR ANY DIRECT, INDIRECT, INCIDENTAL, SPECIAL, EXEMPLARY, OR CONSEQUENTIAL
 * DAMAGES (INCLUDING, BUT NOT LIMITED TO, PROCUREMENT OF SUBSTITUTE GOODS
 * OR SERVICES; LOSS OF USE, DATA, OR PROFITS; OR BUSINESS INTERRUPTION)
 * HOWEVER CAUSED AND ON ANY THEORY OF LIABILITY, WHETHER IN CONTRACT, STRICT
 * LIABILITY, OR TORT (INCLUDING NEGLIGENCE OR OTHERWISE) ARISING IN ANY WAY
 * OUT OF THE USE OF THIS SOFTWARE, EVEN IF ADVISED OF THE POSSIBILITY OF
 * SUCH DAMAGE.
 *
 *	@(#)param.h	8.3 (Berkeley) 4/4/95
 * $FreeBSD$
 */

#ifndef _SYS_PARAM_H_
#define _SYS_PARAM_H_

#include <sys/_null.h>

#define	BSD	199506		/* System version (year & month). */
#define BSD4_3	1
#define BSD4_4	1

/*
 * __FreeBSD_version numbers are documented in the Porter's Handbook.
 * If you bump the version for any reason, you should update the documentation
 * there.
 * Currently this lives here in the doc/ repository:
 *
 *	head/en_US.ISO8859-1/books/porters-handbook/versions/chapter.xml
 *
 * scheme is:  <major><two digit minor>Rxx
 *		'R' is in the range 0 to 4 if this is a release branch or
 *		X.0-CURRENT before releng/X.0 is created, otherwise 'R' is
 *		in the range 5 to 9.
 */
#undef __FreeBSD_version
#define __FreeBSD_version 1300097	/* Master, propagated to newvers */

/*
 * __FreeBSD_kernel__ indicates that this system uses the kernel of FreeBSD,
 * which by definition is always true on FreeBSD. This macro is also defined
 * on other systems that use the kernel of FreeBSD, such as GNU/kFreeBSD.
 *
 * It is tempting to use this macro in userland code when we want to enable
 * kernel-specific routines, and in fact it's fine to do this in code that
 * is part of FreeBSD itself.  However, be aware that as presence of this
 * macro is still not widespread (e.g. older FreeBSD versions, 3rd party
 * compilers, etc), it is STRONGLY DISCOURAGED to check for this macro in
 * external applications without also checking for __FreeBSD__ as an
 * alternative.
 */
#undef __FreeBSD_kernel__
#define __FreeBSD_kernel__

#if defined(_KERNEL) || defined(IN_RTLD)
#define	P_OSREL_SIGWAIT			700000
#define	P_OSREL_SIGSEGV			700004
#define	P_OSREL_MAP_ANON		800104
#define	P_OSREL_MAP_FSTRICT		1100036
#define	P_OSREL_SHUTDOWN_ENOTCONN	1100077
#define	P_OSREL_MAP_GUARD		1200035
#define	P_OSREL_WRFSBASE		1200041
#define	P_OSREL_CK_CYLGRP		1200046
#define	P_OSREL_VMTOTAL64		1200054
#define	P_OSREL_CK_SUPERBLOCK		1300000
#define	P_OSREL_CK_INODE		1300005
#define	P_OSREL_POWERPC_NEW_AUX_ARGS	1300070

#define	P_OSREL_MAJOR(x)		((x) / 100000)
#endif

#ifndef LOCORE
#include <sys/types.h>
#endif

/*
 * Machine-independent constants (some used in following include files).
 * Redefined constants are from POSIX 1003.1 limits file.
 *
 * MAXCOMLEN should be >= sizeof(ac_comm) (see <acct.h>)
 */
#include <sys/syslimits.h>

#define	MAXCOMLEN	19		/* max command name remembered */
#define	MAXINTERP	PATH_MAX	/* max interpreter file name length */
#define	MAXLOGNAME	33		/* max login name length (incl. NUL) */
#define	MAXUPRC		CHILD_MAX	/* max simultaneous processes */
#define	NCARGS		ARG_MAX		/* max bytes for an exec function */
#define	NGROUPS		(NGROUPS_MAX+1)	/* max number groups */
#define	NOFILE		OPEN_MAX	/* max open files per process */
#define	NOGROUP		65535		/* marker for empty group set member */
#define MAXHOSTNAMELEN	256		/* max hostname size */
#define SPECNAMELEN	255		/* max length of devicename */

/* More types and definitions used throughout the kernel. */
#ifdef _KERNEL
#include <sys/cdefs.h>
#include <sys/errno.h>
#ifndef LOCORE
#include <sys/time.h>
#include <sys/priority.h>
#endif

#ifndef FALSE
#define	FALSE	0
#endif
#ifndef TRUE
#define	TRUE	1
#endif
#endif

#ifndef _KERNEL
/* Signals. */
#include <sys/signal.h>
#endif

/* Machine type dependent parameters. */
#include <machine/param.h>
#ifndef _KERNEL
#include <sys/limits.h>
#endif

#ifndef DEV_BSHIFT
#define	DEV_BSHIFT	9		/* log2(DEV_BSIZE) */
#endif
#define	DEV_BSIZE	(1<<DEV_BSHIFT)

#ifndef BLKDEV_IOSIZE
#define BLKDEV_IOSIZE  PAGE_SIZE	/* default block device I/O size */
#endif
#ifndef DFLTPHYS
#define DFLTPHYS	(64 * 1024)	/* default max raw I/O transfer size */
#endif
#ifndef MAXPHYS
#define MAXPHYS		(128 * 1024)	/* max raw I/O transfer size */
#endif
#ifndef MAXDUMPPGS
#define MAXDUMPPGS	(DFLTPHYS/PAGE_SIZE)
#endif

/*
 * Constants related to network buffer management.
 * MCLBYTES must be no larger than PAGE_SIZE.
 */
#ifndef	MSIZE
#define	MSIZE		256		/* size of an mbuf */
#endif

#ifndef	MCLSHIFT
#define MCLSHIFT	11		/* convert bytes to mbuf clusters */
#endif	/* MCLSHIFT */

#define MCLBYTES	(1 << MCLSHIFT)	/* size of an mbuf cluster */

#if PAGE_SIZE < 2048
#define	MJUMPAGESIZE	MCLBYTES
#elif PAGE_SIZE <= 8192
#define	MJUMPAGESIZE	PAGE_SIZE
#else
#define	MJUMPAGESIZE	(8 * 1024)
#endif

#define	MJUM9BYTES	(9 * 1024)	/* jumbo cluster 9k */
#define	MJUM16BYTES	(16 * 1024)	/* jumbo cluster 16k */

/*
 * Some macros for units conversion
 */

/* clicks to bytes */
#ifndef ctob
#define ctob(x)	((x)<<PAGE_SHIFT)
#endif

/* bytes to clicks */
#ifndef btoc
#define btoc(x)	(((vm_offset_t)(x)+PAGE_MASK)>>PAGE_SHIFT)
#endif

/*
 * btodb() is messy and perhaps slow because `bytes' may be an off_t.  We
 * want to shift an unsigned type to avoid sign extension and we don't
 * want to widen `bytes' unnecessarily.  Assume that the result fits in
 * a daddr_t.
 */
#ifndef btodb
#define btodb(bytes)	 		/* calculates (bytes / DEV_BSIZE) */ \
	(sizeof (bytes) > sizeof(long) \
	 ? (daddr_t)((unsigned long long)(bytes) >> DEV_BSHIFT) \
	 : (daddr_t)((unsigned long)(bytes) >> DEV_BSHIFT))
#endif

#ifndef dbtob
#define dbtob(db)			/* calculates (db * DEV_BSIZE) */ \
	((off_t)(db) << DEV_BSHIFT)
#endif

#define	PRIMASK	0x0ff
#define	PCATCH	0x100		/* OR'd with pri for tsleep to check signals */
#define	PDROP	0x200	/* OR'd with pri to stop re-entry of interlock mutex */

#define	NZERO	0		/* default "nice" */

#define	NBBY	8		/* number of bits in a byte */
#define	NBPW	sizeof(int)	/* number of bytes per word (integer) */

#define	CMASK	022		/* default file mask: S_IWGRP|S_IWOTH */

#define	NODEV	(dev_t)(-1)	/* non-existent device */

/*
 * File system parameters and macros.
 *
 * MAXBSIZE -	Filesystems are made out of blocks of at most MAXBSIZE bytes
 *		per block.  MAXBSIZE may be made larger without effecting
 *		any existing filesystems as long as it does not exceed MAXPHYS,
 *		and may be made smaller at the risk of not being able to use
 *		filesystems which require a block size exceeding MAXBSIZE.
 *
 * MAXBCACHEBUF - Maximum size of a buffer in the buffer cache.  This must
 *		be >= MAXBSIZE and can be set differently for different
 *		architectures by defining it in <machine/param.h>.
 *		Making this larger allows NFS to do larger reads/writes.
 *
 * BKVASIZE -	Nominal buffer space per buffer, in bytes.  BKVASIZE is the
 *		minimum KVM memory reservation the kernel is willing to make.
 *		Filesystems can of course request smaller chunks.  Actual
 *		backing memory uses a chunk size of a page (PAGE_SIZE).
 *		The default value here can be overridden on a per-architecture
 *		basis by defining it in <machine/param.h>.
 *
 *		If you make BKVASIZE too small you risk seriously fragmenting
 *		the buffer KVM map which may slow things down a bit.  If you
 *		make it too big the kernel will not be able to optimally use
 *		the KVM memory reserved for the buffer cache and will wind
 *		up with too-few buffers.
 *
 *		The default is 16384, roughly 2x the block size used by a
 *		normal UFS filesystem.
 */
#define MAXBSIZE	65536	/* must be power of 2 */
#ifndef	MAXBCACHEBUF
#define	MAXBCACHEBUF	MAXBSIZE /* must be a power of 2 >= MAXBSIZE */
#endif
#ifndef	BKVASIZE
#define BKVASIZE	16384	/* must be power of 2 */
#endif
#define BKVAMASK	(BKVASIZE-1)

/*
 * MAXPATHLEN defines the longest permissible path length after expanding
 * symbolic links. It is used to allocate a temporary buffer from the buffer
 * pool in which to do the name expansion, hence should be a power of two,
 * and must be less than or equal to MAXBSIZE.  MAXSYMLINKS defines the
 * maximum number of symbolic links that may be expanded in a path name.
 * It should be set high enough to allow all legitimate uses, but halt
 * infinite loops reasonably quickly.
 */
#define	MAXPATHLEN	PATH_MAX
#define MAXSYMLINKS	32

/* Bit map related macros. */
#define	setbit(a,i)	(((unsigned char *)(a))[(i)/NBBY] |= 1<<((i)%NBBY))
#define	clrbit(a,i)	(((unsigned char *)(a))[(i)/NBBY] &= ~(1<<((i)%NBBY)))
#define	isset(a,i)							\
	(((const unsigned char *)(a))[(i)/NBBY] & (1<<((i)%NBBY)))
#define	isclr(a,i)							\
	((((const unsigned char *)(a))[(i)/NBBY] & (1<<((i)%NBBY))) == 0)

/* Macros for counting and rounding. */
#ifndef howmany
#define	howmany(x, y)	(((x)+((y)-1))/(y))
#endif
#define	nitems(x)	(sizeof((x)) / sizeof((x)[0]))
#define	is_aligned(x, y) __builtin_is_aligned(x, y)
#define	rounddown(x, y)	(((x)/(y))*(y))
<<<<<<< HEAD
#define	roundup(x, y)	((((x)+((y)-1))/(y))*(y))  /* to any y */
=======
#define	rounddown2(x, y) __builtin_align_down((x), (y))
#define	roundup(x, y)	((((x)+((y)-1))/(y))*(y))  /* to any y */
#define	roundup2(x, y)	__builtin_align_up((x), (y))
>>>>>>> cb4abd23
#define powerof2(x)	((((x)-1)&(x))==0)

#if __has_builtin(__builtin_align_down)
#define rounddown2(x, y) __builtin_align_down((x), (y))
#else
#define	rounddown2(x, y) ((x)&(~((y)-1)))          /* if y is power of two */
#endif

#if __has_builtin(__builtin_align_up)
#define roundup2(x, y) __builtin_align_up((x), (y))
#else
#define	roundup2(x, y)	(((x)+((y)-1))&(~((y)-1))) /* if y is powers of two */
#endif

#if __has_builtin(__builtin_is_aligned)
#define is_aligned(x, y) __builtin_is_aligned(x, y)
#else
#define is_aligned(x, y) (((x) & ((y) - 1)) == 0)  /* if y is powers of two */
#endif

/* Macros for min/max. */
#define	MIN(a,b) (((a)<(b))?(a):(b))
#define	MAX(a,b) (((a)>(b))?(a):(b))

#ifdef _KERNEL
/*
 * Basic byte order function prototypes for non-inline functions.
 */
#ifndef LOCORE
#ifndef _BYTEORDER_PROTOTYPED
#define	_BYTEORDER_PROTOTYPED
__BEGIN_DECLS
__uint32_t	 htonl(__uint32_t);
__uint16_t	 htons(__uint16_t);
__uint32_t	 ntohl(__uint32_t);
__uint16_t	 ntohs(__uint16_t);
__END_DECLS
#endif
#endif

#ifndef _BYTEORDER_FUNC_DEFINED
#define	_BYTEORDER_FUNC_DEFINED
#define	htonl(x)	__htonl(x)
#define	htons(x)	__htons(x)
#define	ntohl(x)	__ntohl(x)
#define	ntohs(x)	__ntohs(x)
#endif /* !_BYTEORDER_FUNC_DEFINED */
#endif /* _KERNEL */

/*
 * Scale factor for scaled integers used to count %cpu time and load avgs.
 *
 * The number of CPU `tick's that map to a unique `%age' can be expressed
 * by the formula (1 / (2 ^ (FSHIFT - 11))).  The maximum load average that
 * can be calculated (assuming 32 bits) can be closely approximated using
 * the formula (2 ^ (2 * (16 - FSHIFT))) for (FSHIFT < 15).
 *
 * For the scheduler to maintain a 1:1 mapping of CPU `tick' to `%age',
 * FSHIFT must be at least 11; this gives us a maximum load avg of ~1024.
 */
#define	FSHIFT	11		/* bits to right of fixed binary point */
#define FSCALE	(1<<FSHIFT)

#define dbtoc(db)			/* calculates devblks to pages */ \
	((db + (ctodb(1) - 1)) >> (PAGE_SHIFT - DEV_BSHIFT))

#define ctodb(db)			/* calculates pages to devblks */ \
	((db) << (PAGE_SHIFT - DEV_BSHIFT))

/*
 * Old spelling of __containerof().
 */
#define	member2struct(s, m, x)						\
	((struct s *)(void *)((char *)(x) - offsetof(struct s, m)))

/*
 * Access a variable length array that has been declared as a fixed
 * length array.
 */
#define __PAST_END(array, offset)	\
    (((__typeof__(*(array)) *)__builtin_no_change_bounds(array))[offset])

#endif	/* _SYS_PARAM_H_ */
// CHERI CHANGES START
// {
//   "updated": 20190528,
//   "target_type": "header",
//   "changes_purecap": [
//     "pointer_alignment"
//   ]
// }
// CHERI CHANGES END<|MERGE_RESOLUTION|>--- conflicted
+++ resolved
@@ -300,32 +300,10 @@
 #define	nitems(x)	(sizeof((x)) / sizeof((x)[0]))
 #define	is_aligned(x, y) __builtin_is_aligned(x, y)
 #define	rounddown(x, y)	(((x)/(y))*(y))
-<<<<<<< HEAD
-#define	roundup(x, y)	((((x)+((y)-1))/(y))*(y))  /* to any y */
-=======
 #define	rounddown2(x, y) __builtin_align_down((x), (y))
 #define	roundup(x, y)	((((x)+((y)-1))/(y))*(y))  /* to any y */
 #define	roundup2(x, y)	__builtin_align_up((x), (y))
->>>>>>> cb4abd23
 #define powerof2(x)	((((x)-1)&(x))==0)
-
-#if __has_builtin(__builtin_align_down)
-#define rounddown2(x, y) __builtin_align_down((x), (y))
-#else
-#define	rounddown2(x, y) ((x)&(~((y)-1)))          /* if y is power of two */
-#endif
-
-#if __has_builtin(__builtin_align_up)
-#define roundup2(x, y) __builtin_align_up((x), (y))
-#else
-#define	roundup2(x, y)	(((x)+((y)-1))&(~((y)-1))) /* if y is powers of two */
-#endif
-
-#if __has_builtin(__builtin_is_aligned)
-#define is_aligned(x, y) __builtin_is_aligned(x, y)
-#else
-#define is_aligned(x, y) (((x) & ((y) - 1)) == 0)  /* if y is powers of two */
-#endif
 
 /* Macros for min/max. */
 #define	MIN(a,b) (((a)<(b))?(a):(b))
