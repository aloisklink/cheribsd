--- conflicted
+++ resolved
@@ -108,16 +108,11 @@
 	struct vnode *ni_beneath_latch;
 };
 
-<<<<<<< HEAD
-=======
-#ifdef _KERNEL
-
 enum cache_fpl_status { CACHE_FPL_STATUS_ABORTED, CACHE_FPL_STATUS_PARTIAL,
     CACHE_FPL_STATUS_HANDLED, CACHE_FPL_STATUS_UNSET };
 int	cache_fplookup(struct nameidata *ndp, enum cache_fpl_status *status,
     struct pwd **pwdp);
 
->>>>>>> cb8d63ad
 /*
  * namei operations
  */
