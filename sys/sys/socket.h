--- conflicted
+++ resolved
@@ -441,11 +441,7 @@
 struct msghdr64 {
 	uint64_t	msg_name;	/* (void *) optional address */
 	socklen_t	msg_namelen;	/* size of address */
-<<<<<<< HEAD
-	uint64_t	msg_iov;	/* (struct iovec_native *) scatter/gather array */
-=======
 	uint64_t	msg_iov;	/* (struct iovec64 *) scatter/gather array */
->>>>>>> 50042d5e
 	int		msg_iovlen;	/* # elements in msg_iov */
 	uint64_t	msg_control;	/* (void *) ancillary data, see below */
 	socklen_t	msg_controllen;	/* ancillary data buffer len */
@@ -544,11 +540,7 @@
 #endif /* __BSD_VISIBLE */
 
 /*
-<<<<<<< HEAD
- * We should not need to align align for capabilities in CheriABI. Sending them makes little
-=======
  * We should not need to align for capabilities in CheriABI. Sending them makes little
->>>>>>> 50042d5e
  * sense and would be a major potential security hole.
  * However within the kernel control messages may contain pointers (see SCM_RIGHTS),
  * therefore we need to align to pointer size within the kernel.
