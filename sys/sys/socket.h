--- conflicted
+++ resolved
@@ -439,7 +439,6 @@
 #ifdef _KERNEL
 #ifdef COMPAT_FREEBSD64
 struct msghdr64 {
-<<<<<<< HEAD
 	uint64_t	msg_name;	/* (void *) optional address */
 	socklen_t	msg_namelen;	/* size of address */
 	uint64_t	msg_iov;	/* (struct iovec_native *) scatter/gather array */
@@ -447,15 +446,6 @@
 	uint64_t	msg_control;	/* (void *) ancillary data, see below */
 	socklen_t	msg_controllen;	/* ancillary data buffer len */
 	int		msg_flags;	/* flags on received message */
-=======
-	void		*msg_name;		/* optional address */
-	socklen_t	 msg_namelen;		/* size of address */
-	struct iovec64	*msg_iov;		/* scatter/gather array */
-	int		 msg_iovlen;		/* # elements in msg_iov */
-	void		*msg_control;		/* ancillary data, see below */
-	socklen_t	 msg_controllen;	/* ancillary data buffer len */
-	int		 msg_flags;		/* flags on received message */
->>>>>>> 97c7520e
 };
 #endif
 #endif	/* _KERNEL */
