/*-
 * SPDX-License-Identifier: BSD-3-Clause
 *
 * Copyright (c) 1982, 1985, 1986, 1988, 1993, 1994
 *	The Regents of the University of California.  All rights reserved.
 *
 * Redistribution and use in source and binary forms, with or without
 * modification, are permitted provided that the following conditions
 * are met:
 * 1. Redistributions of source code must retain the above copyright
 *    notice, this list of conditions and the following disclaimer.
 * 2. Redistributions in binary form must reproduce the above copyright
 *    notice, this list of conditions and the following disclaimer in the
 *    documentation and/or other materials provided with the distribution.
 * 3. Neither the name of the University nor the names of its contributors
 *    may be used to endorse or promote products derived from this software
 *    without specific prior written permission.
 *
 * THIS SOFTWARE IS PROVIDED BY THE REGENTS AND CONTRIBUTORS ``AS IS'' AND
 * ANY EXPRESS OR IMPLIED WARRANTIES, INCLUDING, BUT NOT LIMITED TO, THE
 * IMPLIED WARRANTIES OF MERCHANTABILITY AND FITNESS FOR A PARTICULAR PURPOSE
 * ARE DISCLAIMED.  IN NO EVENT SHALL THE REGENTS OR CONTRIBUTORS BE LIABLE
 * FOR ANY DIRECT, INDIRECT, INCIDENTAL, SPECIAL, EXEMPLARY, OR CONSEQUENTIAL
 * DAMAGES (INCLUDING, BUT NOT LIMITED TO, PROCUREMENT OF SUBSTITUTE GOODS
 * OR SERVICES; LOSS OF USE, DATA, OR PROFITS; OR BUSINESS INTERRUPTION)
 * HOWEVER CAUSED AND ON ANY THEORY OF LIABILITY, WHETHER IN CONTRACT, STRICT
 * LIABILITY, OR TORT (INCLUDING NEGLIGENCE OR OTHERWISE) ARISING IN ANY WAY
 * OUT OF THE USE OF THIS SOFTWARE, EVEN IF ADVISED OF THE POSSIBILITY OF
 * SUCH DAMAGE.
 *
 *	@(#)socket.h	8.4 (Berkeley) 2/21/94
 * $FreeBSD$
 */

#ifndef _SYS_SOCKET_H_
#define	_SYS_SOCKET_H_

#include <sys/cdefs.h>
#include <sys/_types.h>
#include <sys/_iovec.h>
#include <machine/_align.h>

/*
 * Definitions related to sockets: types, address families, options.
 */

/*
 * Data types.
 */
#if __BSD_VISIBLE
#ifndef _GID_T_DECLARED
typedef	__gid_t		gid_t;
#define	_GID_T_DECLARED
#endif

#ifndef _OFF_T_DECLARED
typedef	__off_t		off_t;
#define	_OFF_T_DECLARED
#endif

#ifndef _PID_T_DECLARED
typedef	__pid_t		pid_t;
#define	_PID_T_DECLARED
#endif
#endif

#ifndef _SA_FAMILY_T_DECLARED
typedef	__sa_family_t	sa_family_t;
#define	_SA_FAMILY_T_DECLARED
#endif

#ifndef _SOCKLEN_T_DECLARED
typedef	__socklen_t	socklen_t;
#define	_SOCKLEN_T_DECLARED
#endif
 
#ifndef _SSIZE_T_DECLARED
typedef	__ssize_t	ssize_t;
#define	_SSIZE_T_DECLARED
#endif

#if __BSD_VISIBLE 
#ifndef _UID_T_DECLARED
typedef	__uid_t		uid_t;
#define	_UID_T_DECLARED
#endif
#endif

#ifndef _UINT32_T_DECLARED
typedef	__uint32_t	uint32_t;
#define	_UINT32_T_DECLARED
#endif

#ifndef _UINTPTR_T_DECLARED
typedef	__uintptr_t	uintptr_t;
#define	_UINTPTR_T_DECLARED
#endif

/*
 * Types
 */
#define	SOCK_STREAM	1		/* stream socket */
#define	SOCK_DGRAM	2		/* datagram socket */
#define	SOCK_RAW	3		/* raw-protocol interface */
#if __BSD_VISIBLE
#define	SOCK_RDM	4		/* reliably-delivered message */
#endif
#define	SOCK_SEQPACKET	5		/* sequenced packet stream */

#if __BSD_VISIBLE
/*
 * Creation flags, OR'ed into socket() and socketpair() type argument.
 */
#define	SOCK_CLOEXEC	0x10000000
#define	SOCK_NONBLOCK	0x20000000
#ifdef _KERNEL
/*
 * Flags for accept1(), kern_accept4() and solisten_dequeue, in addition
 * to SOCK_CLOEXEC and SOCK_NONBLOCK.
 */
#define ACCEPT4_INHERIT 0x1
#define ACCEPT4_COMPAT  0x2
#endif	/* _KERNEL */
#endif	/* __BSD_VISIBLE */

/*
 * Option flags per-socket.
 */
#define	SO_DEBUG	0x00000001	/* turn on debugging info recording */
#define	SO_ACCEPTCONN	0x00000002	/* socket has had listen() */
#define	SO_REUSEADDR	0x00000004	/* allow local address reuse */
#define	SO_KEEPALIVE	0x00000008	/* keep connections alive */
#define	SO_DONTROUTE	0x00000010	/* just use interface addresses */
#define	SO_BROADCAST	0x00000020	/* permit sending of broadcast msgs */
#if __BSD_VISIBLE
#define	SO_USELOOPBACK	0x00000040	/* bypass hardware when possible */
#endif
#define	SO_LINGER	0x00000080	/* linger on close if data present */
#define	SO_OOBINLINE	0x00000100	/* leave received OOB data in line */
#if __BSD_VISIBLE
#define	SO_REUSEPORT	0x00000200	/* allow local address & port reuse */
#define	SO_TIMESTAMP	0x00000400	/* timestamp received dgram traffic */
#define	SO_NOSIGPIPE	0x00000800	/* no SIGPIPE from EPIPE */
#define	SO_ACCEPTFILTER	0x00001000	/* there is an accept filter */
#define	SO_BINTIME	0x00002000	/* timestamp received dgram traffic */
#endif
#define	SO_NO_OFFLOAD	0x00004000	/* socket cannot be offloaded */
#define	SO_NO_DDP	0x00008000	/* disable direct data placement */
#define	SO_REUSEPORT_LB	0x00010000	/* reuse with load balancing */

/*
 * Additional options, not kept in so_options.
 */
#define	SO_SNDBUF	0x1001		/* send buffer size */
#define	SO_RCVBUF	0x1002		/* receive buffer size */
#define	SO_SNDLOWAT	0x1003		/* send low-water mark */
#define	SO_RCVLOWAT	0x1004		/* receive low-water mark */
#define	SO_SNDTIMEO	0x1005		/* send timeout */
#define	SO_RCVTIMEO	0x1006		/* receive timeout */
#define	SO_ERROR	0x1007		/* get error status and clear */
#define	SO_TYPE		0x1008		/* get socket type */
#if __BSD_VISIBLE
#define	SO_LABEL	0x1009		/* socket's MAC label */
#define	SO_PEERLABEL	0x1010		/* socket's peer's MAC label */
#define	SO_LISTENQLIMIT	0x1011		/* socket's backlog limit */
#define	SO_LISTENQLEN	0x1012		/* socket's complete queue length */
#define	SO_LISTENINCQLEN	0x1013	/* socket's incomplete queue length */
#define	SO_SETFIB	0x1014		/* use this FIB to route */
#define	SO_USER_COOKIE	0x1015		/* user cookie (dummynet etc.) */
#define	SO_PROTOCOL	0x1016		/* get socket protocol (Linux name) */
#define	SO_PROTOTYPE	SO_PROTOCOL	/* alias for SO_PROTOCOL (SunOS name) */
#define	SO_TS_CLOCK	0x1017		/* clock type used for SO_TIMESTAMP */
#define	SO_MAX_PACING_RATE	0x1018	/* socket's max TX pacing rate (Linux name) */
#define	SO_DOMAIN	0x1019		/* get socket domain */
#endif

#if __BSD_VISIBLE
#define	SO_TS_REALTIME_MICRO	0	/* microsecond resolution, realtime */
#define	SO_TS_BINTIME		1	/* sub-nanosecond resolution, realtime */
#define	SO_TS_REALTIME		2	/* nanosecond resolution, realtime */
#define	SO_TS_MONOTONIC		3	/* nanosecond resolution, monotonic */
#define	SO_TS_DEFAULT		SO_TS_REALTIME_MICRO
#define	SO_TS_CLOCK_MAX		SO_TS_MONOTONIC
#endif

/*
 * Space reserved for new socket options added by third-party vendors.
 * This range applies to all socket option levels.  New socket options
 * in FreeBSD should always use an option value less than SO_VENDOR.
 */
#if __BSD_VISIBLE
#define	SO_VENDOR	0x80000000
#endif

/*
 * Structure used for manipulating linger option.
 */
struct linger {
	int	l_onoff;		/* option on/off */
	int	l_linger;		/* linger time */
};

#if __BSD_VISIBLE
struct accept_filter_arg {
	char	af_name[16];
	char	af_arg[256-16];
};
#endif

/*
 * Level number for (get/set)sockopt() to apply to socket itself.
 */
#define	SOL_SOCKET	0xffff		/* options for socket level */

/*
 * Address families.
 */
#define	AF_UNSPEC	0		/* unspecified */
#if __BSD_VISIBLE
#define	AF_LOCAL	AF_UNIX		/* local to host (pipes, portals) */
#endif
#define	AF_UNIX		1		/* standardized name for AF_LOCAL */
#define	AF_INET		2		/* internetwork: UDP, TCP, etc. */
#if __BSD_VISIBLE
#define	AF_IMPLINK	3		/* arpanet imp addresses */
#define	AF_PUP		4		/* pup protocols: e.g. BSP */
#define	AF_CHAOS	5		/* mit CHAOS protocols */
#define	AF_NETBIOS	6		/* SMB protocols */
#define	AF_ISO		7		/* ISO protocols */
#define	AF_OSI		AF_ISO
#define	AF_ECMA		8		/* European computer manufacturers */
#define	AF_DATAKIT	9		/* datakit protocols */
#define	AF_CCITT	10		/* CCITT protocols, X.25 etc */
#define	AF_SNA		11		/* IBM SNA */
#define AF_DECnet	12		/* DECnet */
#define AF_DLI		13		/* DEC Direct data link interface */
#define AF_LAT		14		/* LAT */
#define	AF_HYLINK	15		/* NSC Hyperchannel */
#define	AF_APPLETALK	16		/* Apple Talk */
#define	AF_ROUTE	17		/* Internal Routing Protocol */
#define	AF_LINK		18		/* Link layer interface */
#define	pseudo_AF_XTP	19		/* eXpress Transfer Protocol (no AF) */
#define	AF_COIP		20		/* connection-oriented IP, aka ST II */
#define	AF_CNT		21		/* Computer Network Technology */
#define pseudo_AF_RTIP	22		/* Help Identify RTIP packets */
#define	AF_IPX		23		/* Novell Internet Protocol */
#define	AF_SIP		24		/* Simple Internet Protocol */
#define	pseudo_AF_PIP	25		/* Help Identify PIP packets */
#define	AF_ISDN		26		/* Integrated Services Digital Network*/
#define	AF_E164		AF_ISDN		/* CCITT E.164 recommendation */
#define	pseudo_AF_KEY	27		/* Internal key-management function */
#endif
#define	AF_INET6	28		/* IPv6 */
#if __BSD_VISIBLE
#define	AF_NATM		29		/* native ATM access */
#define	AF_ATM		30		/* ATM */
#define pseudo_AF_HDRCMPLT 31		/* Used by BPF to not rewrite headers
					 * in interface output routine
					 */
#define	AF_NETGRAPH	32		/* Netgraph sockets */
#define	AF_SLOW		33		/* 802.3ad slow protocol */
#define	AF_SCLUSTER	34		/* Sitara cluster protocol */
#define	AF_ARP		35
#define	AF_BLUETOOTH	36		/* Bluetooth sockets */
#define	AF_IEEE80211	37		/* IEEE 802.11 protocol */
#define	AF_INET_SDP	40		/* OFED Socket Direct Protocol ipv4 */
#define	AF_INET6_SDP	42		/* OFED Socket Direct Protocol ipv6 */
#define	AF_MAX		42
/*
 * When allocating a new AF_ constant, please only allocate
 * even numbered constants for FreeBSD until 134 as odd numbered AF_
 * constants 39-133 are now reserved for vendors.
 */
#define AF_VENDOR00 39
#define AF_VENDOR01 41
#define AF_VENDOR02 43
#define AF_VENDOR03 45
#define AF_VENDOR04 47
#define AF_VENDOR05 49
#define AF_VENDOR06 51
#define AF_VENDOR07 53
#define AF_VENDOR08 55
#define AF_VENDOR09 57
#define AF_VENDOR10 59
#define AF_VENDOR11 61
#define AF_VENDOR12 63
#define AF_VENDOR13 65
#define AF_VENDOR14 67
#define AF_VENDOR15 69
#define AF_VENDOR16 71
#define AF_VENDOR17 73
#define AF_VENDOR18 75
#define AF_VENDOR19 77
#define AF_VENDOR20 79
#define AF_VENDOR21 81
#define AF_VENDOR22 83
#define AF_VENDOR23 85
#define AF_VENDOR24 87
#define AF_VENDOR25 89
#define AF_VENDOR26 91
#define AF_VENDOR27 93
#define AF_VENDOR28 95
#define AF_VENDOR29 97
#define AF_VENDOR30 99
#define AF_VENDOR31 101
#define AF_VENDOR32 103
#define AF_VENDOR33 105
#define AF_VENDOR34 107
#define AF_VENDOR35 109
#define AF_VENDOR36 111
#define AF_VENDOR37 113
#define AF_VENDOR38 115
#define AF_VENDOR39 117
#define AF_VENDOR40 119
#define AF_VENDOR41 121
#define AF_VENDOR42 123
#define AF_VENDOR43 125
#define AF_VENDOR44 127
#define AF_VENDOR45 129
#define AF_VENDOR46 131
#define AF_VENDOR47 133
#endif

/*
 * Structure used by kernel to store most
 * addresses.
 */
struct sockaddr {
	unsigned char	sa_len;		/* total length */
	sa_family_t	sa_family;	/* address family */
	char		sa_data[14];	/* actually longer; address value */
};
#if __BSD_VISIBLE
#define	SOCK_MAXADDRLEN	255		/* longest possible addresses */

/*
 * Structure used by kernel to pass protocol
 * information in raw sockets.
 */
struct sockproto {
	unsigned short	sp_family;		/* address family */
	unsigned short	sp_protocol;		/* protocol */
};
#endif

#include <sys/_sockaddr_storage.h>

#if __BSD_VISIBLE
/*
 * Protocol families, same as address families for now.
 */
#define	PF_UNSPEC	AF_UNSPEC
#define	PF_LOCAL	AF_LOCAL
#define	PF_UNIX		PF_LOCAL	/* backward compatibility */
#define	PF_INET		AF_INET
#define	PF_IMPLINK	AF_IMPLINK
#define	PF_PUP		AF_PUP
#define	PF_CHAOS	AF_CHAOS
#define	PF_NETBIOS	AF_NETBIOS
#define	PF_ISO		AF_ISO
#define	PF_OSI		AF_ISO
#define	PF_ECMA		AF_ECMA
#define	PF_DATAKIT	AF_DATAKIT
#define	PF_CCITT	AF_CCITT
#define	PF_SNA		AF_SNA
#define PF_DECnet	AF_DECnet
#define PF_DLI		AF_DLI
#define PF_LAT		AF_LAT
#define	PF_HYLINK	AF_HYLINK
#define	PF_APPLETALK	AF_APPLETALK
#define	PF_ROUTE	AF_ROUTE
#define	PF_LINK		AF_LINK
#define	PF_XTP		pseudo_AF_XTP	/* really just proto family, no AF */
#define	PF_COIP		AF_COIP
#define	PF_CNT		AF_CNT
#define	PF_SIP		AF_SIP
#define	PF_IPX		AF_IPX
#define PF_RTIP		pseudo_AF_RTIP	/* same format as AF_INET */
#define PF_PIP		pseudo_AF_PIP
#define	PF_ISDN		AF_ISDN
#define	PF_KEY		pseudo_AF_KEY
#define	PF_INET6	AF_INET6
#define	PF_NATM		AF_NATM
#define	PF_ATM		AF_ATM
#define	PF_NETGRAPH	AF_NETGRAPH
#define	PF_SLOW		AF_SLOW
#define PF_SCLUSTER	AF_SCLUSTER
#define	PF_ARP		AF_ARP
#define	PF_BLUETOOTH	AF_BLUETOOTH
#define	PF_IEEE80211	AF_IEEE80211
#define	PF_INET_SDP	AF_INET_SDP
#define	PF_INET6_SDP	AF_INET6_SDP

#define	PF_MAX		AF_MAX

/*
 * Definitions for network related sysctl, CTL_NET.
 *
 * Second level is protocol family.
 * Third level is protocol number.
 *
 * Further levels are defined by the individual families.
 */

/*
 * PF_ROUTE - Routing table
 *
 * Three additional levels are defined:
 *	Fourth: address family, 0 is wildcard
 *	Fifth: type of info, defined below
 *	Sixth: flag(s) to mask with for NET_RT_FLAGS
 */
#define NET_RT_DUMP	1		/* dump; may limit to a.f. */
#define NET_RT_FLAGS	2		/* by flags, e.g. RESOLVING */
#define NET_RT_IFLIST	3		/* survey interface list */
#define	NET_RT_IFMALIST	4		/* return multicast address list */
#define	NET_RT_IFLISTL	5		/* Survey interface list, using 'l'en
					 * versions of msghdr structs. */
#endif /* __BSD_VISIBLE */

/*
 * Maximum queue length specifiable by listen.
 */
#define	SOMAXCONN	128

/*
 * Message header for recvmsg and sendmsg calls.
 * Used value-result for recvmsg, value only for sendmsg.
 */

struct msghdr {
<<<<<<< HEAD
	void		* __kerncap msg_name;	/* optional address */
=======
	void		*msg_name;		/* optional address */
	socklen_t	 msg_namelen;		/* size of address */
	struct iovec	*msg_iov;		/* scatter/gather array */
	int		 msg_iovlen;		/* # elements in msg_iov */
	void		*msg_control;		/* ancillary data, see below */
	socklen_t	 msg_controllen;	/* ancillary data buffer len */
	int		 msg_flags;		/* flags on received message */
};
#else /* _KERNEL */
#if __has_feature(capabilities)
struct msghdr_c {
	void		* __capability msg_name;		/* optional address */
>>>>>>> e16ccb4a
	socklen_t	 msg_namelen;		/* size of address */
	struct iovec	* __kerncap msg_iov;	/* scatter/gather array */
	int		 msg_iovlen;		/* # elements in msg_iov */
	void		* __kerncap msg_control;/* ancillary data, see below */
	socklen_t	 msg_controllen;	/* ancillary data buffer len */
	int		 msg_flags;		/* flags on received message */
};
<<<<<<< HEAD
#ifdef COMPAT_FREEBSD64
/* XXX-AM: fix for freebsd64 */
struct msghdr64 {
=======
struct msghdr64 {
	void		*msg_name;		/* optional address */
	socklen_t	 msg_namelen;		/* size of address */
	struct iovec_native	*msg_iov;	/* scatter/gather array */
	int		 msg_iovlen;		/* # elements in msg_iov */
	void		*msg_control;		/* ancillary data, see below */
	socklen_t	 msg_controllen;	/* ancillary data buffer len */
	int		 msg_flags;		/* flags on received message */
};
#endif
struct msghdr_native {
>>>>>>> e16ccb4a
	void		*msg_name;		/* optional address */
	socklen_t	 msg_namelen;		/* size of address */
	struct iovec64	*msg_iov;		/* scatter/gather array */
	int		 msg_iovlen;		/* # elements in msg_iov */
	void		*msg_control;		/* ancillary data, see below */
	socklen_t	 msg_controllen;	/* ancillary data buffer len */
	int		 msg_flags;		/* flags on received message */
};
#endif /* COMPAT_FREEBSD64 */
typedef	struct msghdr		kmsghdr_t;
typedef	struct msghdr		umsghdr_t;

#define	MSG_OOB		 0x00000001	/* process out-of-band data */
#define	MSG_PEEK	 0x00000002	/* peek at incoming message */
#define	MSG_DONTROUTE	 0x00000004	/* send without using routing tables */
#define	MSG_EOR		 0x00000008	/* data completes record */
#define	MSG_TRUNC	 0x00000010	/* data discarded before delivery */
#define	MSG_CTRUNC	 0x00000020	/* control data lost before delivery */
#define	MSG_WAITALL	 0x00000040	/* wait for full request or error */
#if __BSD_VISIBLE
#define	MSG_DONTWAIT	 0x00000080	/* this message should be nonblocking */
#define	MSG_EOF		 0x00000100	/* data completes connection */
/*			 0x00000200	   unused */
/*			 0x00000400	   unused */
/*			 0x00000800	   unused */
/*			 0x00001000	   unused */
#define	MSG_NOTIFICATION 0x00002000	/* SCTP notification */
#define	MSG_NBIO	 0x00004000	/* FIONBIO mode, used by fifofs */
#define	MSG_COMPAT       0x00008000		/* used in sendit() */
#endif
#ifdef _KERNEL
#define	MSG_SOCALLBCK    0x00010000	/* for use by socket callbacks - soreceive (TCP) */
#endif
#if __POSIX_VISIBLE >= 200809
#define	MSG_NOSIGNAL	 0x00020000	/* do not generate SIGPIPE on EOF */
#endif
#if __BSD_VISIBLE
#define	MSG_CMSG_CLOEXEC 0x00040000	/* make received fds close-on-exec */
#define	MSG_WAITFORONE	 0x00080000	/* for recvmmsg() */
#endif
#ifdef _KERNEL
#define	MSG_MORETOCOME	 0x00100000	/* additional data pending */
#endif

/*
 * Header for ancillary data objects in msg_control buffer.
 * Used for additional information with/about a datagram
 * not expressible by flags.  The format is a sequence
 * of message elements headed by cmsghdr structures.
 */
struct cmsghdr {
	socklen_t	cmsg_len;		/* data byte count, including hdr */
	int		cmsg_level;		/* originating protocol */
	int		cmsg_type;		/* protocol-specific type */
/* followed by	u_char  cmsg_data[]; */
};

#if __BSD_VISIBLE
/*
 * While we may have more groups than this, the cmsgcred struct must
 * be able to fit in an mbuf and we have historically supported a
 * maximum of 16 groups.
*/
#define CMGROUP_MAX 16

/*
 * Credentials structure, used to verify the identity of a peer
 * process that has sent us a message. This is allocated by the
 * peer process but filled in by the kernel. This prevents the
 * peer from lying about its identity. (Note that cmcred_groups[0]
 * is the effective GID.)
 */
struct cmsgcred {
	pid_t	cmcred_pid;		/* PID of sending process */
	uid_t	cmcred_uid;		/* real UID of sending process */
	uid_t	cmcred_euid;		/* effective UID of sending process */
	gid_t	cmcred_gid;		/* real GID of sending process */
	short	cmcred_ngroups;		/* number or groups */
	gid_t	cmcred_groups[CMGROUP_MAX];	/* groups */
};

/*
 * Socket credentials.
 */
struct sockcred {
	uid_t	sc_uid;			/* real user id */
	uid_t	sc_euid;		/* effective user id */
	gid_t	sc_gid;			/* real group id */
	gid_t	sc_egid;		/* effective group id */
	int	sc_ngroups;		/* number of supplemental groups */
	gid_t	sc_groups[1];		/* variable length */
};

/*
 * Compute size of a sockcred structure with groups.
 */
#define	SOCKCREDSIZE(ngrps) \
	(sizeof(struct sockcred) + (sizeof(gid_t) * ((ngrps) - 1)))

#endif /* __BSD_VISIBLE */

#ifndef __CHERI_PURE_CAPABILITY__
#define	_CMSG_ALIGN(n)	_ALIGN(n)
#else
/*
 * Don't align for capabilities in CheriABI.  Sending them makes little
 * sense and would be a major potential security hole.
 */
#define	_CMSG_ALIGN(n)	__builtin_align_up((n), sizeof(u_long))
#endif

/* given pointer to struct cmsghdr, return pointer to data */
#define	CMSG_DATA(cmsg)		((unsigned char *)(cmsg) + \
				 _CMSG_ALIGN(sizeof(struct cmsghdr)))

/* given pointer to struct cmsghdr, return pointer to next cmsghdr */
#define	CMSG_NXTHDR(mhdr, cmsg)	\
	((char *)(cmsg) == (char *)0 ? CMSG_FIRSTHDR(mhdr) : \
	    ((char *)(cmsg) + \
	    _CMSG_ALIGN(((struct cmsghdr *)(cmsg))->cmsg_len) + \
	    _CMSG_ALIGN(sizeof(struct cmsghdr)) > \
	    (__cheri_fromcap char *)(mhdr)->msg_control + (mhdr)->msg_controllen) ? \
	    (struct cmsghdr *)0 : \
	    (struct cmsghdr *)(void *)((char *)(cmsg) + \
	    _CMSG_ALIGN(((struct cmsghdr *)(cmsg))->cmsg_len)))

/*
 * RFC 2292 requires to check msg_controllen, in case that the kernel returns
 * an empty list for some reasons.
 */
#define	CMSG_FIRSTHDR(mhdr) \
	((mhdr)->msg_controllen >= sizeof(struct cmsghdr) ? \
	 (__cheri_fromcap struct cmsghdr *)(mhdr)->msg_control : \
	 (struct cmsghdr *)0)

#if __BSD_VISIBLE
/* RFC 2292 additions */
#define	CMSG_SPACE(l)		(_CMSG_ALIGN(sizeof(struct cmsghdr)) + _CMSG_ALIGN(l))
#define	CMSG_LEN(l)		(_CMSG_ALIGN(sizeof(struct cmsghdr)) + (l))
#endif

#ifdef _KERNEL
#define	CMSG_ALIGN(n)   _CMSG_ALIGN(n)
#endif

/* "Socket"-level control message types: */
#define	SCM_RIGHTS	0x01		/* access rights (array of int) */
#if __BSD_VISIBLE
#define	SCM_TIMESTAMP	0x02		/* timestamp (struct timeval) */
#define	SCM_CREDS	0x03		/* process creds (struct cmsgcred) */
#define	SCM_BINTIME	0x04		/* timestamp (struct bintime) */
#define	SCM_REALTIME	0x05		/* timestamp (struct timespec) */
#define	SCM_MONOTONIC	0x06		/* timestamp (struct timespec) */
#define	SCM_TIME_INFO	0x07		/* timestamp info */

struct sock_timestamp_info {
	__uint32_t	st_info_flags;
	__uint32_t	st_info_pad0;
	__uint64_t	st_info_rsv[7];
};

#define	ST_INFO_HW		0x0001		/* SCM_TIMESTAMP was hw */
#define	ST_INFO_HW_HPREC	0x0002		/* SCM_TIMESTAMP was hw-assisted
						   on entrance */
#endif

#if __BSD_VISIBLE
/*
 * 4.3 compat sockaddr, move to compat file later
 */
struct osockaddr {
	unsigned short sa_family;	/* address family */
	char	sa_data[14];		/* up to 14 bytes of direct address */
};
#endif

#ifdef _KERNEL
/*
 * 4.3-compat message header (move to compat file later).
 */
struct omsghdr {
	char	*msg_name;		/* optional address */
	int	msg_namelen;		/* size of address */
	struct	iovec_native *msg_iov;		/* scatter/gather array */
	int	msg_iovlen;		/* # elements in msg_iov */
	char	*msg_accrights;		/* access rights sent/received */
	int	msg_accrightslen;
};
#endif

/*
 * howto arguments for shutdown(2), specified by Posix.1g.
 */
#define	SHUT_RD		0		/* shut down the reading side */
#define	SHUT_WR		1		/* shut down the writing side */
#define	SHUT_RDWR	2		/* shut down both sides */

#if __BSD_VISIBLE
/* for SCTP */
/* we cheat and use the SHUT_XX defines for these */
#define PRU_FLUSH_RD     SHUT_RD
#define PRU_FLUSH_WR     SHUT_WR
#define PRU_FLUSH_RDWR   SHUT_RDWR
#endif


#if __BSD_VISIBLE
/*
 * sendfile(2) header/trailer struct
 */
struct sf_hdtr {
	struct iovec * __kerncap headers;	/* pointer to an array of header struct iovec's */
	int hdr_cnt;		/* number of header iovec's */
	struct iovec * __kerncap trailers;	/* pointer to an array of trailer struct iovec's */
	int trl_cnt;		/* number of trailer iovec's */
};
#ifdef COMPAT_FREEBSD64
/* XXX-AM: fix for freebsd64 */
struct sf_hdtr64 {
	struct iovec64 *headers;	/* pointer to an array of header struct iovec's */
	int hdr_cnt;		/* number of header iovec's */
	struct iovec64 *trailers;	/* pointer to an array of trailer struct iovec's */
	int trl_cnt;		/* number of trailer iovec's */
};
<<<<<<< HEAD
#endif /* COMPAT_FREEBSD64 */
typedef	struct sf_hdtr	ksf_hdtr_t;
typedef	struct sf_hdtr	usf_hdtr_t;
=======
typedef	struct sf_hdtr_c	ksf_hdtr_t;
typedef	int copyin_hdtr_t(const void * __capability hdtrp, ksf_hdtr_t *hdtr);
#endif /* _KERNEL */
>>>>>>> e16ccb4a

/*
 * Sendfile-specific flag(s)
 */
#define	SF_NODISKIO     0x00000001
#define	SF_MNOWAIT	0x00000002	/* obsolete */
#define	SF_SYNC		0x00000004
#define	SF_USER_READAHEAD	0x00000008
#define	SF_NOCACHE	0x00000010
#define	SF_FLAGS(rh, flags)	(((rh) << 16) | (flags))

#ifdef _KERNEL
#define	SF_READAHEAD(flags)	((flags) >> 16)
#endif /* _KERNEL */

/*
 * Sendmmsg/recvmmsg specific structure(s)
 */

struct mmsghdr {
	struct msghdr	msg_hdr;		/* message header */
	ssize_t		msg_len;		/* message length */
};
<<<<<<< HEAD
#ifdef COMPAT_FREEBSD64
/* XXX-AM: fix for freebsd64 */
struct mmsghdr64 {
	struct msghdr64	msg_hdr;		/* message header */
	ssize_t		msg_len;		/* message length */
};
#endif
typedef	struct mmsghdr	kmmsghdr_t;
typedef	struct mmsghdr	ummsghdr_t;
=======
#else /* _KERNEL */
#if __has_feature(capabilities)
struct mmsghdr_c {
	struct msghdr_c	msg_hdr;		/* message header */
	ssize_t		msg_len;		/* message length */
};
#endif
struct mmsghdr_native {
	struct msghdr_native	msg_hdr;		/* message header */
	ssize_t		msg_len;		/* message length */
};
#if __has_feature(capabilities)
typedef	struct mmsghdr_c	kmmsghdr_t;
#else
typedef	struct mmsghdr_native	kmmsghdr_t;
#endif
typedef	struct mmsghdr_native	ummsghdr_t;
#endif /* _KERNEL */
>>>>>>> e16ccb4a
#endif /* __BSD_VISIBLE */

#ifndef	_KERNEL

#include <sys/cdefs.h>

__BEGIN_DECLS
int	accept(int, struct sockaddr * __restrict, socklen_t * __restrict);
int	bind(int, const struct sockaddr *, socklen_t);
int	connect(int, const struct sockaddr *, socklen_t);
#if __BSD_VISIBLE
int	accept4(int, struct sockaddr * __restrict, socklen_t * __restrict, int);
int	bindat(int, int, const struct sockaddr *, socklen_t);
int	connectat(int, int, const struct sockaddr *, socklen_t);
#endif
int	getpeername(int, struct sockaddr * __restrict, socklen_t * __restrict);
int	getsockname(int, struct sockaddr * __restrict, socklen_t * __restrict);
int	getsockopt(int, int, int, void * __restrict, socklen_t * __restrict);
int	listen(int, int);
ssize_t	recv(int, void *, size_t, int);
ssize_t	recvfrom(int, void *, size_t, int, struct sockaddr * __restrict, socklen_t * __restrict);
ssize_t	recvmsg(int, struct msghdr *, int);
#if __BSD_VISIBLE
struct timespec;
ssize_t	recvmmsg(int, struct mmsghdr * __restrict, size_t, int,
    const struct timespec * __restrict);
#endif
ssize_t	send(int, const void *, size_t, int);
ssize_t	sendto(int, const void *,
	    size_t, int, const struct sockaddr *, socklen_t);
ssize_t	sendmsg(int, const struct msghdr *, int);
#if __BSD_VISIBLE
int	sendfile(int, int, off_t, size_t, struct sf_hdtr *, off_t *, int);
ssize_t	sendmmsg(int, struct mmsghdr * __restrict, size_t, int);
int	setfib(int);
#endif
int	setsockopt(int, int, int, const void *, socklen_t);
int	shutdown(int, int);
int	sockatmark(int);
int	socket(int, int, int);
int	socketpair(int, int, int, int *);
__END_DECLS

#endif /* !_KERNEL */

#ifdef _KERNEL
struct socket;

struct tcpcb *so_sototcpcb(struct socket *so);
struct inpcb *so_sotoinpcb(struct socket *so);
struct sockbuf *so_sockbuf_snd(struct socket *);
struct sockbuf *so_sockbuf_rcv(struct socket *);

int so_state_get(const struct socket *);
void so_state_set(struct socket *, int);

int so_options_get(const struct socket *);
void so_options_set(struct socket *, int);

int so_error_get(const struct socket *);
void so_error_set(struct socket *, int);

int so_linger_get(const struct socket *);
void so_linger_set(struct socket *, int);

struct protosw *so_protosw_get(const struct socket *);
void so_protosw_set(struct socket *, struct protosw *);

void so_sorwakeup_locked(struct socket *so);
void so_sowwakeup_locked(struct socket *so);

void so_sorwakeup(struct socket *so);
void so_sowwakeup(struct socket *so);

void so_lock(struct socket *so);
void so_unlock(struct socket *so);

#endif /* _KERNEL */
#endif /* !_SYS_SOCKET_H_ */
// CHERI CHANGES START
// {
//   "updated": 20181114,
//   "target_type": "header",
//   "changes": [
//     "kiovec_t",
//     "pointer_alignment"
//   ]
// }
// CHERI CHANGES END<|MERGE_RESOLUTION|>--- conflicted
+++ resolved
@@ -427,11 +427,8 @@
  * Message header for recvmsg and sendmsg calls.
  * Used value-result for recvmsg, value only for sendmsg.
  */
-
+#ifndef _KERNEL
 struct msghdr {
-<<<<<<< HEAD
-	void		* __kerncap msg_name;	/* optional address */
-=======
 	void		*msg_name;		/* optional address */
 	socklen_t	 msg_namelen;		/* size of address */
 	struct iovec	*msg_iov;		/* scatter/gather array */
@@ -444,19 +441,13 @@
 #if __has_feature(capabilities)
 struct msghdr_c {
 	void		* __capability msg_name;		/* optional address */
->>>>>>> e16ccb4a
 	socklen_t	 msg_namelen;		/* size of address */
-	struct iovec	* __kerncap msg_iov;	/* scatter/gather array */
+	struct iovec_c	* __capability msg_iov;		/* scatter/gather array */
 	int		 msg_iovlen;		/* # elements in msg_iov */
-	void		* __kerncap msg_control;/* ancillary data, see below */
+	void		* __capability msg_control;		/* ancillary data, see below */
 	socklen_t	 msg_controllen;	/* ancillary data buffer len */
 	int		 msg_flags;		/* flags on received message */
 };
-<<<<<<< HEAD
-#ifdef COMPAT_FREEBSD64
-/* XXX-AM: fix for freebsd64 */
-struct msghdr64 {
-=======
 struct msghdr64 {
 	void		*msg_name;		/* optional address */
 	socklen_t	 msg_namelen;		/* size of address */
@@ -468,18 +459,21 @@
 };
 #endif
 struct msghdr_native {
->>>>>>> e16ccb4a
 	void		*msg_name;		/* optional address */
 	socklen_t	 msg_namelen;		/* size of address */
-	struct iovec64	*msg_iov;		/* scatter/gather array */
+	struct iovec_native	*msg_iov;	/* scatter/gather array */
 	int		 msg_iovlen;		/* # elements in msg_iov */
 	void		*msg_control;		/* ancillary data, see below */
 	socklen_t	 msg_controllen;	/* ancillary data buffer len */
 	int		 msg_flags;		/* flags on received message */
-};
-#endif /* COMPAT_FREEBSD64 */
-typedef	struct msghdr		kmsghdr_t;
-typedef	struct msghdr		umsghdr_t;
+}; /* _KERNEL */
+#if __has_feature(capabilities)
+typedef	struct msghdr_c		kmsghdr_t;
+#else
+typedef	struct msghdr_native	kmsghdr_t;
+#endif
+typedef	struct msghdr_native	umsghdr_t;
+#endif
 
 #define	MSG_OOB		 0x00000001	/* process out-of-band data */
 #define	MSG_PEEK	 0x00000002	/* peek at incoming message */
@@ -679,29 +673,29 @@
 /*
  * sendfile(2) header/trailer struct
  */
+#ifndef _KERNEL
 struct sf_hdtr {
-	struct iovec * __kerncap headers;	/* pointer to an array of header struct iovec's */
+	struct iovec *headers;	/* pointer to an array of header struct iovec's */
 	int hdr_cnt;		/* number of header iovec's */
-	struct iovec * __kerncap trailers;	/* pointer to an array of trailer struct iovec's */
+	struct iovec *trailers;	/* pointer to an array of trailer struct iovec's */
 	int trl_cnt;		/* number of trailer iovec's */
 };
-#ifdef COMPAT_FREEBSD64
-/* XXX-AM: fix for freebsd64 */
-struct sf_hdtr64 {
-	struct iovec64 *headers;	/* pointer to an array of header struct iovec's */
+#else /* _KERNEL */
+struct sf_hdtr_c {
+	struct iovec_c * __capability headers;	/* pointer to an array of header struct iovec's */
 	int hdr_cnt;		/* number of header iovec's */
-	struct iovec64 *trailers;	/* pointer to an array of trailer struct iovec's */
+	struct iovec_c * __capability trailers;	/* pointer to an array of trailer struct iovec's */
 	int trl_cnt;		/* number of trailer iovec's */
 };
-<<<<<<< HEAD
-#endif /* COMPAT_FREEBSD64 */
-typedef	struct sf_hdtr	ksf_hdtr_t;
-typedef	struct sf_hdtr	usf_hdtr_t;
-=======
+struct sf_hdtr_native {
+	struct iovec_native *headers;	/* pointer to an array of header struct iovec's */
+	int hdr_cnt;		/* number of header iovec's */
+	struct iovec_native *trailers;	/* pointer to an array of trailer struct iovec's */
+	int trl_cnt;		/* number of trailer iovec's */
+};
 typedef	struct sf_hdtr_c	ksf_hdtr_t;
 typedef	int copyin_hdtr_t(const void * __capability hdtrp, ksf_hdtr_t *hdtr);
 #endif /* _KERNEL */
->>>>>>> e16ccb4a
 
 /*
  * Sendfile-specific flag(s)
@@ -721,21 +715,11 @@
  * Sendmmsg/recvmmsg specific structure(s)
  */
 
+#ifndef _KERNEL
 struct mmsghdr {
 	struct msghdr	msg_hdr;		/* message header */
 	ssize_t		msg_len;		/* message length */
 };
-<<<<<<< HEAD
-#ifdef COMPAT_FREEBSD64
-/* XXX-AM: fix for freebsd64 */
-struct mmsghdr64 {
-	struct msghdr64	msg_hdr;		/* message header */
-	ssize_t		msg_len;		/* message length */
-};
-#endif
-typedef	struct mmsghdr	kmmsghdr_t;
-typedef	struct mmsghdr	ummsghdr_t;
-=======
 #else /* _KERNEL */
 #if __has_feature(capabilities)
 struct mmsghdr_c {
@@ -754,7 +738,6 @@
 #endif
 typedef	struct mmsghdr_native	ummsghdr_t;
 #endif /* _KERNEL */
->>>>>>> e16ccb4a
 #endif /* __BSD_VISIBLE */
 
 #ifndef	_KERNEL
