/*-
 * SPDX-License-Identifier: BSD-3-Clause
 *
 * Copyright (c) 1986, 1989, 1991, 1993
 *	The Regents of the University of California.  All rights reserved.
 * (c) UNIX System Laboratories, Inc.
 * All or some portions of this file are derived from material licensed
 * to the University of California by American Telephone and Telegraph
 * Co. or Unix System Laboratories, Inc. and are reproduced herein with
 * the permission of UNIX System Laboratories, Inc.
 *
 * Redistribution and use in source and binary forms, with or without
 * modification, are permitted provided that the following conditions
 * are met:
 * 1. Redistributions of source code must retain the above copyright
 *    notice, this list of conditions and the following disclaimer.
 * 2. Redistributions in binary form must reproduce the above copyright
 *    notice, this list of conditions and the following disclaimer in the
 *    documentation and/or other materials provided with the distribution.
 * 3. Neither the name of the University nor the names of its contributors
 *    may be used to endorse or promote products derived from this software
 *    without specific prior written permission.
 *
 * THIS SOFTWARE IS PROVIDED BY THE REGENTS AND CONTRIBUTORS ``AS IS'' AND
 * ANY EXPRESS OR IMPLIED WARRANTIES, INCLUDING, BUT NOT LIMITED TO, THE
 * IMPLIED WARRANTIES OF MERCHANTABILITY AND FITNESS FOR A PARTICULAR PURPOSE
 * ARE DISCLAIMED.  IN NO EVENT SHALL THE REGENTS OR CONTRIBUTORS BE LIABLE
 * FOR ANY DIRECT, INDIRECT, INCIDENTAL, SPECIAL, EXEMPLARY, OR CONSEQUENTIAL
 * DAMAGES (INCLUDING, BUT NOT LIMITED TO, PROCUREMENT OF SUBSTITUTE GOODS
 * OR SERVICES; LOSS OF USE, DATA, OR PROFITS; OR BUSINESS INTERRUPTION)
 * HOWEVER CAUSED AND ON ANY THEORY OF LIABILITY, WHETHER IN CONTRACT, STRICT
 * LIABILITY, OR TORT (INCLUDING NEGLIGENCE OR OTHERWISE) ARISING IN ANY WAY
 * OUT OF THE USE OF THIS SOFTWARE, EVEN IF ADVISED OF THE POSSIBILITY OF
 * SUCH DAMAGE.
 *
 *	@(#)proc.h	8.15 (Berkeley) 5/19/95
 * $FreeBSD$
 */

#ifndef _SYS_PROC_H_
#define	_SYS_PROC_H_

#include <sys/callout.h>		/* For struct callout. */
#include <sys/event.h>			/* For struct klist. */
#ifdef _KERNEL
#include <sys/_eventhandler.h>
#endif
#include <sys/condvar.h>
#ifndef _KERNEL
#include <sys/filedesc.h>
#endif
#include <sys/queue.h>
#include <sys/_lock.h>
#include <sys/lock_profile.h>
#include <sys/_mutex.h>
#include <sys/osd.h>
#include <sys/priority.h>
#include <sys/rtprio.h>			/* XXX. */
#include <sys/runq.h>
#include <sys/resource.h>
#include <sys/sigio.h>
#include <sys/signal.h>
#include <sys/signalvar.h>
#ifndef _KERNEL
#include <sys/time.h>			/* For structs itimerval, timeval. */
#else
#include <sys/pcpu.h>
#include <sys/systm.h>
#endif
#include <sys/ucontext.h>
#include <sys/ucred.h>
#include <sys/types.h>
#include <sys/_domainset.h>

#include <machine/proc.h>		/* Machine-dependent proc substruct. */
#ifdef _KERNEL
#include <machine/cpu.h>
#endif

/*
 * One structure allocated per session.
 *
 * List of locks
 * (m)		locked by s_mtx mtx
 * (e)		locked by proctree_lock sx
 * (c)		const until freeing
 */
struct session {
	u_int		s_count;	/* Ref cnt; pgrps in session - atomic. */
	struct proc	*s_leader;	/* (m + e) Session leader. */
	struct vnode	*s_ttyvp;	/* (m) Vnode of controlling tty. */
	struct cdev_priv *s_ttydp;	/* (m) Device of controlling tty.  */
	struct tty	*s_ttyp;	/* (e) Controlling tty. */
	pid_t		s_sid;		/* (c) Session ID. */
					/* (m) Setlogin() name: */
	char		s_login[roundup(MAXLOGNAME, sizeof(long))];
	struct mtx	s_mtx;		/* Mutex to protect members. */
};

/*
 * One structure allocated per process group.
 *
 * List of locks
 * (m)		locked by pg_mtx mtx
 * (e)		locked by proctree_lock sx
 * (c)		const until freeing
 */
struct pgrp {
	LIST_ENTRY(pgrp) pg_hash;	/* (e) Hash chain. */
	LIST_HEAD(, proc) pg_members;	/* (m + e) Pointer to pgrp members. */
	struct session	*pg_session;	/* (c) Pointer to session. */
	struct sigiolst	pg_sigiolst;	/* (m) List of sigio sources. */
	pid_t		pg_id;		/* (c) Process group id. */
	struct mtx	pg_mtx;		/* Mutex to protect members */
	int		pg_flags;	/* (m) PGRP_ flags */
};

#define	PGRP_ORPHANED	0x00000001	/* Group is orphaned */

/*
 * pargs, used to hold a copy of the command line, if it had a sane length.
 */
struct pargs {
	u_int	ar_ref;		/* Reference count. */
	u_int	ar_length;	/* Length. */
	u_char	ar_args[1];	/* Arguments. */
};

/*-
 * Description of a process.
 *
 * This structure contains the information needed to manage a thread of
 * control, known in UN*X as a process; it has references to substructures
 * containing descriptions of things that the process uses, but may share
 * with related processes.  The process structure and the substructures
 * are always addressable except for those marked "(CPU)" below,
 * which might be addressable only on a processor on which the process
 * is running.
 *
 * Below is a key of locks used to protect each member of struct proc.  The
 * lock is indicated by a reference to a specific character in parens in the
 * associated comment.
 *      * - not yet protected
 *      a - only touched by curproc or parent during fork/wait
 *      b - created at fork, never changes
 *		(exception aiods switch vmspaces, but they are also
 *		marked 'P_SYSTEM' so hopefully it will be left alone)
 *      c - locked by proc mtx
 *      d - locked by allproc_lock lock
 *      e - locked by proctree_lock lock
 *      f - session mtx
 *      g - process group mtx
 *      h - callout_lock mtx
 *      i - by curproc or the master session mtx
 *      j - locked by proc slock
 *      k - only accessed by curthread
 *	k*- only accessed by curthread and from an interrupt
 *	kx- only accessed by curthread and by debugger
 *      l - the attaching proc or attaching proc parent
 *      m - Giant
 *      n - not locked, lazy
 *      o - ktrace lock
 *      q - td_contested lock
 *      r - p_peers lock
 *      s - see sleepq_switch(), sleeping_on_old_rtc(), and sleep(9)
 *      t - thread lock
 *	u - process stat lock
 *	w - process timer lock
 *      x - created at fork, only changes during single threading in exec
 *      y - created at first aio, doesn't change until exit or exec at which
 *          point we are single-threaded and only curthread changes it
 *      z - zombie threads lock
 *
 * If the locking key specifies two identifiers (for example, p_pptr) then
 * either lock is sufficient for read access, but both locks must be held
 * for write access.
 */
struct cpuset;
struct filecaps;
struct filemon;
struct kaioinfo;
struct kaudit_record;
struct kcov_info;
struct kdtrace_proc;
struct kdtrace_thread;
struct kq_timer_cb_data;
struct mqueue_notifier;
struct p_sched;
struct proc;
struct procdesc;
struct racct;
struct sbuf;
struct sleepqueue;
struct socket;
struct syscall_args;
struct td_sched;
struct thread;
struct trapframe;
struct turnstile;
struct vm_map;
struct vm_map_entry;
struct epoch_tracker;

/*
 * XXX: Does this belong in resource.h or resourcevar.h instead?
 * Resource usage extension.  The times in rusage structs in the kernel are
 * never up to date.  The actual times are kept as runtimes and tick counts
 * (with control info in the "previous" times), and are converted when
 * userland asks for rusage info.  Backwards compatibility prevents putting
 * this directly in the user-visible rusage struct.
 *
 * Locking for p_rux: (cu) means (u) for p_rux and (c) for p_crux.
 * Locking for td_rux: (t) for all fields.
 */
struct rusage_ext {
	uint64_t	rux_runtime;    /* (cu) Real time. */
	uint64_t	rux_uticks;     /* (cu) Statclock hits in user mode. */
	uint64_t	rux_sticks;     /* (cu) Statclock hits in sys mode. */
	uint64_t	rux_iticks;     /* (cu) Statclock hits in intr mode. */
	uint64_t	rux_uu;         /* (c) Previous user time in usec. */
	uint64_t	rux_su;         /* (c) Previous sys time in usec. */
	uint64_t	rux_tu;         /* (c) Previous total time in usec. */
};

/*
 * Kernel runnable context (thread).
 * This is what is put to sleep and reactivated.
 * Thread context.  Processes may have multiple threads.
 */
struct thread {
	struct mtx	*volatile td_lock; /* replaces sched lock */
	struct proc	*td_proc;	/* (*) Associated process. */
	TAILQ_ENTRY(thread) td_plist;	/* (*) All threads in this proc. */
	TAILQ_ENTRY(thread) td_runq;	/* (t) Run queue. */
	union	{
		TAILQ_ENTRY(thread) td_slpq;	/* (t) Sleep queue. */
		struct thread *td_zombie; /* Zombie list linkage */
	};
	TAILQ_ENTRY(thread) td_lockq;	/* (t) Lock queue. */
	LIST_ENTRY(thread) td_hash;	/* (d) Hash chain. */
	struct cpuset	*td_cpuset;	/* (t) CPU affinity mask. */
	struct domainset_ref td_domain;	/* (a) NUMA policy */
	struct seltd	*td_sel;	/* Select queue/channel. */
	struct sleepqueue *td_sleepqueue; /* (k) Associated sleep queue. */
	struct turnstile *td_turnstile;	/* (k) Associated turnstile. */
	struct rl_q_entry *td_rlqe;	/* (k) Associated range lock entry. */
	struct umtx_q   *td_umtxq;	/* (c?) Link for when we're blocked. */
	lwpid_t		td_tid;		/* (b) Thread ID. */
	sigqueue_t	td_sigqueue;	/* (c) Sigs arrived, not delivered. */
#define	td_siglist	td_sigqueue.sq_signals
	u_char		td_lend_user_pri; /* (t) Lend user pri. */
	u_char		td_allocdomain;	/* (b) NUMA domain backing this struct thread. */

/* Cleared during fork1() */
#define	td_startzero td_flags
	int		td_flags;	/* (t) TDF_* flags. */
	int		td_inhibitors;	/* (t) Why can not run. */
	int		td_pflags;	/* (k) Private thread (TDP_*) flags. */
	int		td_pflags2;	/* (k) Private thread (TDP2_*) flags. */
	int		td_dupfd;	/* (k) Ret value from fdopen. XXX */
	int		td_sqqueue;	/* (t) Sleepqueue queue blocked on. */
	const void	*td_wchan;	/* (t) Sleep address. */
	const char	*td_wmesg;	/* (t) Reason for sleep. */
	volatile u_char td_owepreempt;  /* (k*) Preempt on last critical_exit */
	u_char		td_tsqueue;	/* (t) Turnstile queue blocked on. */
	short		td_locks;	/* (k) Debug: count of non-spin locks */
	short		td_rw_rlocks;	/* (k) Count of rwlock read locks. */
	short		td_sx_slocks;	/* (k) Count of sx shared locks. */
	short		td_lk_slocks;	/* (k) Count of lockmgr shared locks. */
	short		td_stopsched;	/* (k) Scheduler stopped. */
	struct turnstile *td_blocked;	/* (t) Lock thread is blocked on. */
	const char	*td_lockname;	/* (t) Name of lock blocked on. */
	LIST_HEAD(, turnstile) td_contested;	/* (q) Contested locks. */
	struct lock_list_entry *td_sleeplocks; /* (k) Held sleep locks. */
	int		td_intr_nesting_level; /* (k) Interrupt recursion. */
	int		td_pinned;	/* (k) Temporary cpu pin count. */
	struct ucred	*td_realucred;	/* (k) Reference to credentials. */
	struct ucred	*td_ucred;	/* (k) Used credentials, temporarily switchable. */
	struct plimit	*td_limit;	/* (k) Resource limits. */
	int		td_slptick;	/* (t) Time at sleep. */
	int		td_blktick;	/* (t) Time spent blocked. */
	int		td_swvoltick;	/* (t) Time at last SW_VOL switch. */
	int		td_swinvoltick;	/* (t) Time at last SW_INVOL switch. */
	u_int		td_cow;		/* (*) Number of copy-on-write faults */
	struct rusage	td_ru;		/* (t) rusage information. */
	struct rusage_ext td_rux;	/* (t) Internal rusage information. */
	uint64_t	td_incruntime;	/* (t) Cpu ticks to transfer to proc. */
	uint64_t	td_runtime;	/* (t) How many cpu ticks we've run. */
	u_int 		td_pticks;	/* (t) Statclock hits for profiling */
	u_int		td_sticks;	/* (t) Statclock hits in system mode. */
	u_int		td_iticks;	/* (t) Statclock hits in intr mode. */
	u_int		td_uticks;	/* (t) Statclock hits in user mode. */
	int		td_intrval;	/* (t) Return value for sleepq. */
	sigset_t	td_oldsigmask;	/* (k) Saved mask from pre sigpause. */
	volatile u_int	td_generation;	/* (k) For detection of preemption */
	stack_t		td_sigstk;	/* (k) Stack ptr and on-stack flag. */
	int		td_xsig;	/* (c) Signal for ptrace */
	u_long		td_profil_addr;	/* (k) Temporary addr until AST. */
	u_int		td_profil_ticks; /* (k) Temporary ticks until AST. */
	char		td_name[MAXCOMLEN + 1];	/* (*) Thread name. */
	struct file	*td_fpop;	/* (k) file referencing cdev under op */
	int		td_dbgflags;	/* (c) Userland debugger flags */
	siginfo_t	td_si;		/* (c) For debugger or core file */
	int		td_ng_outbound;	/* (k) Thread entered ng from above. */
	struct osd	td_osd;		/* (k) Object specific data. */
	struct vm_map_entry *td_map_def_user; /* (k) Deferred entries. */
	pid_t		td_dbg_forked;	/* (c) Child pid for debugger. */
	struct vnode	*td_vp_reserved;/* (k) Prealloated vnode. */
	u_int		td_no_sleeping;	/* (k) Sleeping disabled count. */
	void		*td_su;		/* (k) FFS SU private */
	sbintime_t	td_sleeptimo;	/* (t) Sleep timeout. */
	int		td_rtcgen;	/* (s) rtc_generation of abs. sleep */
	int		td_errno;	/* (k) Error from last syscall. */
	size_t		td_vslock_sz;	/* (k) amount of vslock-ed space */
	struct kcov_info *td_kcov_info;	/* (*) Kernel code coverage data */
	u_int		td_ucredref;	/* (k) references on td_realucred */
#define	td_endzero td_sigmask

/* Copied during fork1() or create_thread(). */
#define	td_startcopy td_endzero
	sigset_t	td_sigmask;	/* (c) Current signal mask. */
	u_char		td_rqindex;	/* (t) Run queue index. */
	u_char		td_base_pri;	/* (t) Thread base kernel priority. */
	u_char		td_priority;	/* (t) Thread active priority. */
	u_char		td_pri_class;	/* (t) Scheduling class. */
	u_char		td_user_pri;	/* (t) User pri from estcpu and nice. */
	u_char		td_base_user_pri; /* (t) Base user pri */
<<<<<<< HEAD
	u_char		td_pre_epoch_prio; /* (k) User pri on entry to epoch */
	uintcap_t	td_rb_list;	/* (k) Robust list head. */
	uintcap_t	td_rbp_list;	/* (k) Robust priv list head. */
	uintcap_t	td_rb_inact;	/* (k) Current in-action mutex loc. */
=======
	uintptr_t	td_rb_list;	/* (k) Robust list head. */
	uintptr_t	td_rbp_list;	/* (k) Robust priv list head. */
	uintptr_t	td_rb_inact;	/* (k) Current in-action mutex loc. */
>>>>>>> ef0f7ae9
	struct syscall_args td_sa;	/* (kx) Syscall parameters. Copied on
					   fork for child tracing. */
	void * __capability td_sigblock_ptr; /* (k) uptr for fast sigblock. */
	uint32_t	td_sigblock_val;  /* (k) fast sigblock value read at
					     td_sigblock_ptr on kern entry */
#define	td_endcopy td_pcb

/*
 * Fields that must be manually set in fork1() or create_thread()
 * or already have been set in the allocator, constructor, etc.
 */
	struct pcb	*td_pcb;	/* (k) Kernel VA of pcb and kstack. */
	enum td_states {
		TDS_INACTIVE = 0x0,
		TDS_INHIBITED,
		TDS_CAN_RUN,
		TDS_RUNQ,
		TDS_RUNNING
	} td_state;			/* (t) thread state */
	/* Note: td_state must be accessed using TD_{GET,SET}_STATE(). */
	union {
		syscallarg_t	tdu_retval[2];
#if __has_feature(capabilities)
#define	tdu_off tdu_retval[0]
#else
		off_t		tdu_off;
#endif
	} td_uretoff;			/* (k) Syscall aux returns. */
#define td_retval	td_uretoff.tdu_retval
	u_int		td_cowgen;	/* (k) Generation of COW pointers. */
	/* LP64 hole */
	struct callout	td_slpcallout;	/* (h) Callout for sleep. */
	struct trapframe *td_frame;	/* (k) */
	vm_pointer_t	td_kstack;	/* (a) Kernel kstack pointer. */
	int		td_kstack_pages; /* (a) Size of the kstack. */
	volatile u_int	td_critnest;	/* (k*) Critical section nest level. */
	struct mdthread td_md;		/* (k) Any machine-dependent fields. */
	struct kaudit_record	*td_ar;	/* (k) Active audit record, if any. */
	struct lpohead	td_lprof[2];	/* (a) lock profiling objects. */
	struct kdtrace_thread	*td_dtrace; /* (*) DTrace-specific data. */
	struct vnet	*td_vnet;	/* (k) Effective vnet. */
	const char	*td_vnet_lpush;	/* (k) Debugging vnet push / pop. */
	struct trapframe *td_intr_frame;/* (k) Frame of the current irq */
	struct proc	*td_rfppwait_p;	/* (k) The vforked child */
	struct vm_page	**td_ma;	/* (k) uio pages held */
	int		td_ma_cnt;	/* (k) size of *td_ma */
	/* LP64 hole */
	void		*td_emuldata;	/* Emulator state data */
	int		td_lastcpu;	/* (t) Last cpu we were on. */
	int		td_oncpu;	/* (t) Which cpu we are on. */
	void		*td_lkpi_task;	/* LinuxKPI task struct pointer */
	int		td_pmcpend;
	void		*td_coredump;	/* (c) coredump request. */
	off_t		td_ktr_io_lim;	/* (k) limit for ktrace file size */
#ifdef EPOCH_TRACE
	SLIST_HEAD(, epoch_tracker) td_epochs;
#endif
};

struct thread0_storage {
	struct thread t0st_thread;
	uint64_t t0st_sched[10];
} __no_subobject_bounds;

struct mtx *thread_lock_block(struct thread *);
void thread_lock_block_wait(struct thread *);
void thread_lock_set(struct thread *, struct mtx *);
void thread_lock_unblock(struct thread *, struct mtx *);
#define	THREAD_LOCK_ASSERT(td, type)					\
	mtx_assert((td)->td_lock, (type))

#define	THREAD_LOCK_BLOCKED_ASSERT(td, type)				\
do {									\
	struct mtx *__m = (td)->td_lock;				\
	if (__m != &blocked_lock)					\
		mtx_assert(__m, (type));				\
} while (0)

#ifdef INVARIANTS
#define	THREAD_LOCKPTR_ASSERT(td, lock)					\
do {									\
	struct mtx *__m;						\
	__m = (td)->td_lock;						\
	KASSERT(__m == (lock),						\
	    ("Thread %p lock %p does not match %p", td, __m, (lock)));	\
} while (0)

#define	THREAD_LOCKPTR_BLOCKED_ASSERT(td, lock)				\
do {									\
	struct mtx *__m;						\
	__m = (td)->td_lock;						\
	KASSERT(__m == (lock) || __m == &blocked_lock,			\
	    ("Thread %p lock %p does not match %p", td, __m, (lock)));	\
} while (0)

#define	TD_LOCKS_INC(td)	((td)->td_locks++)
#define	TD_LOCKS_DEC(td) do {						\
	KASSERT(SCHEDULER_STOPPED_TD(td) || (td)->td_locks > 0,		\
	    ("thread %p owns no locks", (td)));				\
	(td)->td_locks--;						\
} while (0)
#else
#define	THREAD_LOCKPTR_ASSERT(td, lock)
#define	THREAD_LOCKPTR_BLOCKED_ASSERT(td, lock)

#define	TD_LOCKS_INC(td)
#define	TD_LOCKS_DEC(td)
#endif

/*
 * Flags kept in td_flags:
 * To change these you MUST have the scheduler lock.
 */
#define	TDF_BORROWING	0x00000001 /* Thread is borrowing pri from another. */
#define	TDF_INPANIC	0x00000002 /* Caused a panic, let it drive crashdump. */
#define	TDF_INMEM	0x00000004 /* Thread's stack is in memory. */
#define	TDF_SINTR	0x00000008 /* Sleep is interruptible. */
#define	TDF_TIMEOUT	0x00000010 /* Timing out during sleep. */
#define	TDF_IDLETD	0x00000020 /* This is a per-CPU idle thread. */
#define	TDF_CANSWAP	0x00000040 /* Thread can be swapped. */
#define	TDF_UNUSED80	0x00000080 /* unused. */
#define	TDF_KTH_SUSP	0x00000100 /* kthread is suspended */
#define	TDF_ALLPROCSUSP	0x00000200 /* suspended by SINGLE_ALLPROC */
#define	TDF_BOUNDARY	0x00000400 /* Thread suspended at user boundary */
#define	TDF_ASTPENDING	0x00000800 /* Thread has some asynchronous events. */
#define	TDF_UNUSED12	0x00001000 /* --available-- */
#define	TDF_SBDRY	0x00002000 /* Stop only on usermode boundary. */
#define	TDF_UPIBLOCKED	0x00004000 /* Thread blocked on user PI mutex. */
#define	TDF_NEEDSUSPCHK	0x00008000 /* Thread may need to suspend. */
#define	TDF_NEEDRESCHED	0x00010000 /* Thread needs to yield. */
#define	TDF_NEEDSIGCHK	0x00020000 /* Thread may need signal delivery. */
#define	TDF_NOLOAD	0x00040000 /* Ignore during load avg calculations. */
#define	TDF_SERESTART	0x00080000 /* ERESTART on stop attempts. */
#define	TDF_THRWAKEUP	0x00100000 /* Libthr thread must not suspend itself. */
#define	TDF_SEINTR	0x00200000 /* EINTR on stop attempts. */
#define	TDF_SWAPINREQ	0x00400000 /* Swapin request due to wakeup. */
#define	TDF_UNUSED23	0x00800000 /* --available-- */
#define	TDF_SCHED0	0x01000000 /* Reserved for scheduler private use */
#define	TDF_SCHED1	0x02000000 /* Reserved for scheduler private use */
#define	TDF_SCHED2	0x04000000 /* Reserved for scheduler private use */
#define	TDF_SCHED3	0x08000000 /* Reserved for scheduler private use */
#define	TDF_ALRMPEND	0x10000000 /* Pending SIGVTALRM needs to be posted. */
#define	TDF_PROFPEND	0x20000000 /* Pending SIGPROF needs to be posted. */
#define	TDF_MACPEND	0x40000000 /* AST-based MAC event pending. */

/* Userland debug flags */
#define	TDB_SUSPEND	0x00000001 /* Thread is suspended by debugger */
#define	TDB_XSIG	0x00000002 /* Thread is exchanging signal under trace */
#define	TDB_USERWR	0x00000004 /* Debugger modified memory or registers */
#define	TDB_SCE		0x00000008 /* Thread performs syscall enter */
#define	TDB_SCX		0x00000010 /* Thread performs syscall exit */
#define	TDB_EXEC	0x00000020 /* TDB_SCX from exec(2) family */
#define	TDB_FORK	0x00000040 /* TDB_SCX from fork(2) that created new
				      process */
#define	TDB_STOPATFORK	0x00000080 /* Stop at the return from fork (child
				      only) */
#define	TDB_CHILD	0x00000100 /* New child indicator for ptrace() */
#define	TDB_BORN	0x00000200 /* New LWP indicator for ptrace() */
#define	TDB_EXIT	0x00000400 /* Exiting LWP indicator for ptrace() */
#define	TDB_VFORK	0x00000800 /* vfork indicator for ptrace() */
#define	TDB_FSTP	0x00001000 /* The thread is PT_ATTACH leader */
#define	TDB_STEP	0x00002000 /* (x86) PSL_T set for PT_STEP */
#define	TDB_SSWITCH	0x00004000 /* Suspended in ptracestop */
#define	TDB_COREDUMPRQ	0x00008000 /* Coredump request */

/*
 * "Private" flags kept in td_pflags:
 * These are only written by curthread and thus need no locking.
 */
#define	TDP_OLDMASK	0x00000001 /* Need to restore mask after suspend. */
#define	TDP_INKTR	0x00000002 /* Thread is currently in KTR code. */
#define	TDP_INKTRACE	0x00000004 /* Thread is currently in KTRACE code. */
#define	TDP_BUFNEED	0x00000008 /* Do not recurse into the buf flush */
#define	TDP_COWINPROGRESS 0x00000010 /* Snapshot copy-on-write in progress. */
#define	TDP_ALTSTACK	0x00000020 /* Have alternate signal stack. */
#define	TDP_DEADLKTREAT	0x00000040 /* Lock acquisition - deadlock treatment. */
#define	TDP_NOFAULTING	0x00000080 /* Do not handle page faults. */
#define	TDP_SIGFASTBLOCK 0x00000100 /* Fast sigblock active */
#define	TDP_OWEUPC	0x00000200 /* Call addupc() at next AST. */
#define	TDP_ITHREAD	0x00000400 /* Thread is an interrupt thread. */
#define	TDP_SYNCIO	0x00000800 /* Local override, disable async i/o. */
#define	TDP_SCHED1	0x00001000 /* Reserved for scheduler private use */
#define	TDP_SCHED2	0x00002000 /* Reserved for scheduler private use */
#define	TDP_SCHED3	0x00004000 /* Reserved for scheduler private use */
#define	TDP_SCHED4	0x00008000 /* Reserved for scheduler private use */
#define	TDP_GEOM	0x00010000 /* Settle GEOM before finishing syscall */
#define	TDP_SOFTDEP	0x00020000 /* Stuck processing softdep worklist */
#define	TDP_NORUNNINGBUF 0x00040000 /* Ignore runningbufspace check */
#define	TDP_WAKEUP	0x00080000 /* Don't sleep in umtx cond_wait */
#define	TDP_INBDFLUSH	0x00100000 /* Already in BO_BDFLUSH, do not recurse */
#define	TDP_KTHREAD	0x00200000 /* This is an official kernel thread */
#define	TDP_CALLCHAIN	0x00400000 /* Capture thread's callchain */
#define	TDP_IGNSUSP	0x00800000 /* Permission to ignore the MNTK_SUSPEND* */
#define	TDP_AUDITREC	0x01000000 /* Audit record pending on thread */
#define	TDP_RFPPWAIT	0x02000000 /* Handle RFPPWAIT on syscall exit */
#define	TDP_RESETSPUR	0x04000000 /* Reset spurious page fault history. */
#define	TDP_NERRNO	0x08000000 /* Last errno is already in td_errno */
#define	TDP_UIOHELD	0x10000000 /* Current uio has pages held in td_ma */
#define	TDP_FORKING	0x20000000 /* Thread is being created through fork() */
#define	TDP_EXECVMSPC	0x40000000 /* Execve destroyed old vmspace */
#define	TDP_SIGFASTPENDING 0x80000000 /* Pending signal due to sigfastblock */

#define	TDP2_SBPAGES	0x00000001 /* Owns sbusy on some pages */
#define	TDP2_COMPAT32RB	0x00000002 /* compat32 ABI for robust lists */
#define	TDP2_ACCT	0x00000004 /* Doing accounting */

/*
 * Reasons that the current thread can not be run yet.
 * More than one may apply.
 */
#define	TDI_SUSPENDED	0x0001	/* On suspension queue. */
#define	TDI_SLEEPING	0x0002	/* Actually asleep! (tricky). */
#define	TDI_SWAPPED	0x0004	/* Stack not in mem.  Bad juju if run. */
#define	TDI_LOCK	0x0008	/* Stopped on a lock. */
#define	TDI_IWAIT	0x0010	/* Awaiting interrupt. */

#define	TD_IS_SLEEPING(td)	((td)->td_inhibitors & TDI_SLEEPING)
#define	TD_ON_SLEEPQ(td)	((td)->td_wchan != NULL)
#define	TD_IS_SUSPENDED(td)	((td)->td_inhibitors & TDI_SUSPENDED)
#define	TD_IS_SWAPPED(td)	((td)->td_inhibitors & TDI_SWAPPED)
#define	TD_ON_LOCK(td)		((td)->td_inhibitors & TDI_LOCK)
#define	TD_AWAITING_INTR(td)	((td)->td_inhibitors & TDI_IWAIT)
#ifdef _KERNEL
#define	TD_GET_STATE(td)	atomic_load_int(&(td)->td_state)
#else
#define	TD_GET_STATE(td)	((td)->td_state)
#endif
#define	TD_IS_RUNNING(td)	(TD_GET_STATE(td) == TDS_RUNNING)
#define	TD_ON_RUNQ(td)		(TD_GET_STATE(td) == TDS_RUNQ)
#define	TD_CAN_RUN(td)		(TD_GET_STATE(td) == TDS_CAN_RUN)
#define	TD_IS_INHIBITED(td)	(TD_GET_STATE(td) == TDS_INHIBITED)
#define	TD_ON_UPILOCK(td)	((td)->td_flags & TDF_UPIBLOCKED)
#define TD_IS_IDLETHREAD(td)	((td)->td_flags & TDF_IDLETD)

#define	TD_CAN_ABORT(td)	(TD_ON_SLEEPQ((td)) &&			\
				    ((td)->td_flags & TDF_SINTR) != 0)

#define	KTDSTATE(td)							\
	(((td)->td_inhibitors & TDI_SLEEPING) != 0 ? "sleep"  :		\
	((td)->td_inhibitors & TDI_SUSPENDED) != 0 ? "suspended" :	\
	((td)->td_inhibitors & TDI_SWAPPED) != 0 ? "swapped" :		\
	((td)->td_inhibitors & TDI_LOCK) != 0 ? "blocked" :		\
	((td)->td_inhibitors & TDI_IWAIT) != 0 ? "iwait" : "yielding")

#define	TD_SET_INHIB(td, inhib) do {		\
	TD_SET_STATE(td, TDS_INHIBITED);	\
	(td)->td_inhibitors |= (inhib);		\
} while (0)

#define	TD_CLR_INHIB(td, inhib) do {			\
	if (((td)->td_inhibitors & (inhib)) &&		\
	    (((td)->td_inhibitors &= ~(inhib)) == 0))	\
		TD_SET_STATE(td, TDS_CAN_RUN);		\
} while (0)

#define	TD_SET_SLEEPING(td)	TD_SET_INHIB((td), TDI_SLEEPING)
#define	TD_SET_SWAPPED(td)	TD_SET_INHIB((td), TDI_SWAPPED)
#define	TD_SET_LOCK(td)		TD_SET_INHIB((td), TDI_LOCK)
#define	TD_SET_SUSPENDED(td)	TD_SET_INHIB((td), TDI_SUSPENDED)
#define	TD_SET_IWAIT(td)	TD_SET_INHIB((td), TDI_IWAIT)
#define	TD_SET_EXITING(td)	TD_SET_INHIB((td), TDI_EXITING)

#define	TD_CLR_SLEEPING(td)	TD_CLR_INHIB((td), TDI_SLEEPING)
#define	TD_CLR_SWAPPED(td)	TD_CLR_INHIB((td), TDI_SWAPPED)
#define	TD_CLR_LOCK(td)		TD_CLR_INHIB((td), TDI_LOCK)
#define	TD_CLR_SUSPENDED(td)	TD_CLR_INHIB((td), TDI_SUSPENDED)
#define	TD_CLR_IWAIT(td)	TD_CLR_INHIB((td), TDI_IWAIT)

#ifdef _KERNEL
#define	TD_SET_STATE(td, state)	atomic_store_int(&(td)->td_state, state)
#else
#define	TD_SET_STATE(td, state)	(td)->td_state = state
#endif
#define	TD_SET_RUNNING(td)	TD_SET_STATE(td, TDS_RUNNING)
#define	TD_SET_RUNQ(td)		TD_SET_STATE(td, TDS_RUNQ)
#define	TD_SET_CAN_RUN(td)	TD_SET_STATE(td, TDS_CAN_RUN)


#define	TD_SBDRY_INTR(td) \
    (((td)->td_flags & (TDF_SEINTR | TDF_SERESTART)) != 0)
#define	TD_SBDRY_ERRNO(td) \
    (((td)->td_flags & TDF_SEINTR) != 0 ? EINTR : ERESTART)

/*
 * Process structure.
 */
struct proc {
	LIST_ENTRY(proc) p_list;	/* (d) List of all processes. */
	TAILQ_HEAD(, thread) p_threads;	/* (c) all threads. */
	struct mtx	p_slock;	/* process spin lock */
	struct ucred	*p_ucred;	/* (c) Process owner's identity. */
	struct filedesc	*p_fd;		/* (b) Open files. */
	struct filedesc_to_leader *p_fdtol; /* (b) Tracking node */
	struct pwddesc	*p_pd;		/* (b) Cwd, chroot, jail, umask */
	struct pstats	*p_stats;	/* (b) Accounting/statistics (CPU). */
	struct plimit	*p_limit;	/* (c) Resource limits. */
	struct callout	p_limco;	/* (c) Limit callout handle */
	struct sigacts	*p_sigacts;	/* (x) Signal actions, state (CPU). */

	int		p_flag;		/* (c) P_* flags. */
	int		p_flag2;	/* (c) P2_* flags. */
	enum p_states {
		PRS_NEW = 0,		/* In creation */
		PRS_NORMAL,		/* threads can be run. */
		PRS_ZOMBIE
	} p_state;			/* (j/c) Process status. */
	pid_t		p_pid;		/* (b) Process identifier. */
	LIST_ENTRY(proc) p_hash;	/* (d) Hash chain. */
	LIST_ENTRY(proc) p_pglist;	/* (g + e) List of processes in pgrp. */
	struct proc	*p_pptr;	/* (c + e) Pointer to parent process. */
	LIST_ENTRY(proc) p_sibling;	/* (e) List of sibling processes. */
	LIST_HEAD(, proc) p_children;	/* (e) Pointer to list of children. */
	struct proc	*p_reaper;	/* (e) My reaper. */
	LIST_HEAD(, proc) p_reaplist;	/* (e) List of my descendants
					       (if I am reaper). */
	LIST_ENTRY(proc) p_reapsibling;	/* (e) List of siblings - descendants of
					       the same reaper. */
	struct mtx	p_mtx;		/* (n) Lock for this struct. */
	struct mtx	p_statmtx;	/* Lock for the stats */
	struct mtx	p_itimmtx;	/* Lock for the virt/prof timers */
	struct mtx	p_profmtx;	/* Lock for the profiling */
	struct ksiginfo *p_ksi;	/* Locked by parent proc lock */
	sigqueue_t	p_sigqueue;	/* (c) Sigs not delivered to a td. */
#define p_siglist	p_sigqueue.sq_signals
	pid_t		p_oppid;	/* (c + e) Real parent pid. */

/* The following fields are all zeroed upon creation in fork. */
#define	p_startzero	p_vmspace
	struct vmspace	*p_vmspace;	/* (b) Address space. */
	u_int		p_swtick;	/* (c) Tick when swapped in or out. */
	u_int		p_cowgen;	/* (c) Generation of COW pointers. */
	struct itimerval p_realtimer;	/* (c) Alarm timer. */
	struct rusage	p_ru;		/* (a) Exit information. */
	struct rusage_ext p_rux;	/* (cu) Internal resource usage. */
	struct rusage_ext p_crux;	/* (c) Internal child resource usage. */
	int		p_profthreads;	/* (c) Num threads in addupc_task. */
	volatile int	p_exitthreads;	/* (j) Number of threads exiting */
	int		p_traceflag;	/* (o) Kernel trace points. */
	struct ktr_io_params	*p_ktrioparms;	/* (c + o) Params for ktrace. */
	struct vnode	*p_textvp;	/* (b) Vnode of executable. */
	u_int		p_lock;		/* (c) Proclock (prevent swap) count. */
	struct sigiolst	p_sigiolst;	/* (c) List of sigio sources. */
	int		p_sigparent;	/* (c) Signal to parent on exit. */
	int		p_sig;		/* (n) For core dump/debugger XXX. */
	u_int		p_ptevents;	/* (c + e) ptrace() event mask. */
	struct kaioinfo	*p_aioinfo;	/* (y) ASYNC I/O info. */
	struct thread	*p_singlethread;/* (c + j) If single threading this is it */
	int		p_suspcount;	/* (j) Num threads in suspended mode. */
	struct thread	*p_xthread;	/* (c) Trap thread */
	int		p_boundary_count;/* (j) Num threads at user boundary */
	int		p_pendingcnt;	/* how many signals are pending */
	struct itimers	*p_itimers;	/* (c) POSIX interval timers. */
	struct procdesc	*p_procdesc;	/* (e) Process descriptor, if any. */
	u_int		p_treeflag;	/* (e) P_TREE flags */
	int		p_pendingexits; /* (c) Count of pending thread exits. */
	struct filemon	*p_filemon;	/* (c) filemon-specific data. */
	int		p_pdeathsig;	/* (c) Signal from parent on exit. */
/* End area that is zeroed on creation. */
#define	p_endzero	p_magic

/* The following fields are all copied upon creation in fork. */
#define	p_startcopy	p_endzero
	u_int		p_magic;	/* (b) Magic number. */
	int		p_osrel;	/* (x) osreldate for the
					       binary (from ELF note, if any) */
	uint32_t	p_fctl0;	/* (x) ABI feature control, ELF note */
	char		p_comm[MAXCOMLEN + 1];	/* (x) Process name. */
	struct sysentvec *p_sysent;	/* (b) Syscall dispatch info. */
	struct pargs	*p_args;	/* (c) Process arguments. */
	rlim_t		p_cpulimit;	/* (c) Current CPU limit in seconds. */
	signed char	p_nice;		/* (c) Process "nice" value. */
	int		p_fibnum;	/* in this routing domain XXX MRT */
	pid_t		p_reapsubtree;	/* (e) Pid of the direct child of the
					       reaper which spawned
					       our subtree. */
	uint16_t	p_elf_machine;	/* (x) ELF machine type */
	uint64_t	p_elf_flags;	/* (x) ELF flags */
	vm_offset_t	p_usrstack;
	vm_offset_t	p_psstrings;
/* End area that is copied on creation. */
#define	p_endcopy	p_xexit

	u_int		p_xexit;	/* (c) Exit code. */
	u_int		p_xsig;		/* (c) Stop/kill sig. */
	struct pgrp	*p_pgrp;	/* (c + e) Pointer to process group. */
	struct knlist	*p_klist;	/* (c) Knotes attached to this proc. */
	int		p_numthreads;	/* (c) Number of threads. */
	struct mdproc	p_md;		/* Any machine-dependent fields. */
	struct callout	p_itcallout;	/* (h + c) Interval timer callout. */
	u_short		p_acflag;	/* (c) Accounting flags. */
	struct proc	*p_peers;	/* (r) */
	struct proc	*p_leader;	/* (b) */
	void		*p_emuldata;	/* (c) Emulator state data. */
	struct label	*p_label;	/* (*) Proc (not subject) MAC label. */
	STAILQ_HEAD(, ktr_request)	p_ktr;	/* (o) KTR event queue. */
	LIST_HEAD(, mqueue_notifier)	p_mqnotifier; /* (c) mqueue notifiers.*/
	struct kdtrace_proc	*p_dtrace; /* (*) DTrace-specific data. */
	struct cv	p_pwait;	/* (*) wait cv for exit/exec. */
	uint64_t	p_prev_runtime;	/* (c) Resource usage accounting. */
	struct racct	*p_racct;	/* (b) Resource accounting. */
	int		p_throttled;	/* (c) Flag for racct pcpu throttling */
	/*
	 * An orphan is the child that has been re-parented to the
	 * debugger as a result of attaching to it.  Need to keep
	 * track of them for parent to be able to collect the exit
	 * status of what used to be children.
	 */
	LIST_ENTRY(proc) p_orphan;	/* (e) List of orphan processes. */
	LIST_HEAD(, proc) p_orphans;	/* (e) Pointer to list of orphans. */

	TAILQ_HEAD(, kq_timer_cb_data)	p_kqtim_stop;	/* (c) */
};

#define	p_session	p_pgrp->pg_session
#define	p_pgid		p_pgrp->pg_id

#define	NOCPU		(-1)	/* For when we aren't on a CPU. */
#define	NOCPU_OLD	(255)
#define	MAXCPU_OLD	(254)

#define	PROC_SLOCK(p)	mtx_lock_spin(&(p)->p_slock)
#define	PROC_SUNLOCK(p)	mtx_unlock_spin(&(p)->p_slock)
#define	PROC_SLOCK_ASSERT(p, type)	mtx_assert(&(p)->p_slock, (type))

#define	PROC_STATLOCK(p)	mtx_lock_spin(&(p)->p_statmtx)
#define	PROC_STATUNLOCK(p)	mtx_unlock_spin(&(p)->p_statmtx)
#define	PROC_STATLOCK_ASSERT(p, type)	mtx_assert(&(p)->p_statmtx, (type))

#define	PROC_ITIMLOCK(p)	mtx_lock_spin(&(p)->p_itimmtx)
#define	PROC_ITIMUNLOCK(p)	mtx_unlock_spin(&(p)->p_itimmtx)
#define	PROC_ITIMLOCK_ASSERT(p, type)	mtx_assert(&(p)->p_itimmtx, (type))

#define	PROC_PROFLOCK(p)	mtx_lock_spin(&(p)->p_profmtx)
#define	PROC_PROFUNLOCK(p)	mtx_unlock_spin(&(p)->p_profmtx)
#define	PROC_PROFLOCK_ASSERT(p, type)	mtx_assert(&(p)->p_profmtx, (type))

/* These flags are kept in p_flag. */
#define	P_ADVLOCK	0x00000001	/* Process may hold a POSIX advisory
					   lock. */
#define	P_CONTROLT	0x00000002	/* Has a controlling terminal. */
#define	P_KPROC		0x00000004	/* Kernel process. */
#define	P_UNUSED3	0x00000008	/* --available-- */
#define	P_PPWAIT	0x00000010	/* Parent is waiting for child to
					   exec/exit. */
#define	P_PROFIL	0x00000020	/* Has started profiling. */
#define	P_STOPPROF	0x00000040	/* Has thread requesting to stop
					   profiling. */
#define	P_HADTHREADS	0x00000080	/* Has had threads (no cleanup
					   shortcuts) */
#define	P_SUGID		0x00000100	/* Had set id privileges since last
					   exec. */
#define	P_SYSTEM	0x00000200	/* System proc: no sigs, stats or
					   swapping. */
#define	P_SINGLE_EXIT	0x00000400	/* Threads suspending should exit,
					   not wait. */
#define	P_TRACED	0x00000800	/* Debugged process being traced. */
#define	P_WAITED	0x00001000	/* Someone is waiting for us. */
#define	P_WEXIT		0x00002000	/* Working on exiting. */
#define	P_EXEC		0x00004000	/* Process called exec. */
#define	P_WKILLED	0x00008000	/* Killed, go to kernel/user boundary
					   ASAP. */
#define	P_CONTINUED	0x00010000	/* Proc has continued from a stopped
					   state. */
#define	P_STOPPED_SIG	0x00020000	/* Stopped due to SIGSTOP/SIGTSTP. */
#define	P_STOPPED_TRACE	0x00040000	/* Stopped because of tracing. */
#define	P_STOPPED_SINGLE 0x00080000	/* Only 1 thread can continue (not to
					   user). */
#define	P_PROTECTED	0x00100000	/* Do not kill on memory overcommit. */
#define	P_SIGEVENT	0x00200000	/* Process pending signals changed. */
#define	P_SINGLE_BOUNDARY 0x00400000	/* Threads should suspend at user
					   boundary. */
#define	P_HWPMC		0x00800000	/* Process is using HWPMCs */
#define	P_JAILED	0x01000000	/* Process is in jail. */
#define	P_TOTAL_STOP	0x02000000	/* Stopped in stop_all_proc. */
#define	P_INEXEC	0x04000000	/* Process is in execve(). */
#define	P_STATCHILD	0x08000000	/* Child process stopped or exited. */
#define	P_INMEM		0x10000000	/* Loaded into memory. */
#define	P_SWAPPINGOUT	0x20000000	/* Process is being swapped out. */
#define	P_SWAPPINGIN	0x40000000	/* Process is being swapped in. */
#define	P_PPTRACE	0x80000000	/* PT_TRACEME by vforked child. */

#define	P_STOPPED	(P_STOPPED_SIG|P_STOPPED_SINGLE|P_STOPPED_TRACE)
#define	P_SHOULDSTOP(p)	((p)->p_flag & P_STOPPED)
#define	P_KILLED(p)	((p)->p_flag & P_WKILLED)

/* These flags are kept in p_flag2. */
#define	P2_INHERIT_PROTECTED	0x00000001	/* New children get
						   P_PROTECTED. */
#define	P2_NOTRACE		0x00000002	/* No ptrace(2) attach or
						   coredumps. */
#define	P2_NOTRACE_EXEC		0x00000004	/* Keep P2_NOPTRACE on
						   exec(2). */
#define	P2_AST_SU		0x00000008	/* Handles SU ast for
						   kthreads. */
#define	P2_PTRACE_FSTP		0x00000010	/* SIGSTOP from PT_ATTACH not
						   yet handled. */
#define	P2_TRAPCAP		0x00000020	/* SIGTRAP on ENOTCAPABLE */
#define	P2_ASLR_ENABLE		0x00000040	/* Force enable ASLR. */
#define	P2_ASLR_DISABLE		0x00000080	/* Force disable ASLR. */
#define	P2_ASLR_IGNSTART	0x00000100	/* Enable ASLR to consume sbrk
						   area. */
#define	P2_PROTMAX_ENABLE	0x00000200	/* Force enable implied
						   PROT_MAX. */
#define	P2_PROTMAX_DISABLE	0x00000400	/* Force disable implied
						   PROT_MAX. */
#define	P2_STKGAP_DISABLE	0x00000800	/* Disable stack gap for
						   MAP_STACK */
#define	P2_STKGAP_DISABLE_EXEC	0x00001000	/* Stack gap disabled
						   after exec */
#define	P2_ITSTOPPED		0x00002000
#define	P2_PTRACEREQ		0x00004000	/* Active ptrace req */

/* Flags protected by proctree_lock, kept in p_treeflags. */
#define	P_TREE_ORPHANED		0x00000001	/* Reparented, on orphan list */
#define	P_TREE_FIRST_ORPHAN	0x00000002	/* First element of orphan
						   list */
#define	P_TREE_REAPER		0x00000004	/* Reaper of subtree */
#define	P_TREE_GRPEXITED	0x00000008	/* exit1() done with job ctl */

/*
 * These were process status values (p_stat), now they are only used in
 * legacy conversion code.
 */
#define	SIDL	1		/* Process being created by fork. */
#define	SRUN	2		/* Currently runnable. */
#define	SSLEEP	3		/* Sleeping on an address. */
#define	SSTOP	4		/* Process debugging or suspension. */
#define	SZOMB	5		/* Awaiting collection by parent. */
#define	SWAIT	6		/* Waiting for interrupt. */
#define	SLOCK	7		/* Blocked on a lock. */

#define	P_MAGIC		0xbeefface

#ifdef _KERNEL

/* Types and flags for mi_switch(). */
#define	SW_TYPE_MASK		0xff	/* First 8 bits are switch type */
#define	SWT_NONE		0	/* Unspecified switch. */
#define	SWT_PREEMPT		1	/* Switching due to preemption. */
#define	SWT_OWEPREEMPT		2	/* Switching due to owepreempt. */
#define	SWT_TURNSTILE		3	/* Turnstile contention. */
#define	SWT_SLEEPQ		4	/* Sleepq wait. */
#define	SWT_SLEEPQTIMO		5	/* Sleepq timeout wait. */
#define	SWT_RELINQUISH		6	/* yield call. */
#define	SWT_NEEDRESCHED		7	/* NEEDRESCHED was set. */
#define	SWT_IDLE		8	/* Switching from the idle thread. */
#define	SWT_IWAIT		9	/* Waiting for interrupts. */
#define	SWT_SUSPEND		10	/* Thread suspended. */
#define	SWT_REMOTEPREEMPT	11	/* Remote processor preempted. */
#define	SWT_REMOTEWAKEIDLE	12	/* Remote processor preempted idle. */
#define	SWT_COUNT		13	/* Number of switch types. */
/* Flags */
#define	SW_VOL		0x0100		/* Voluntary switch. */
#define	SW_INVOL	0x0200		/* Involuntary switch. */
#define SW_PREEMPT	0x0400		/* The invol switch is a preemption */

/* How values for thread_single(). */
#define	SINGLE_NO_EXIT	0
#define	SINGLE_EXIT	1
#define	SINGLE_BOUNDARY	2
#define	SINGLE_ALLPROC	3

#ifdef MALLOC_DECLARE
MALLOC_DECLARE(M_PARGS);
MALLOC_DECLARE(M_SESSION);
MALLOC_DECLARE(M_SUBPROC);
#endif

#define	FOREACH_PROC_IN_SYSTEM(p)					\
	LIST_FOREACH((p), &allproc, p_list)
#define	FOREACH_THREAD_IN_PROC(p, td)					\
	TAILQ_FOREACH((td), &(p)->p_threads, td_plist)

#define	FIRST_THREAD_IN_PROC(p)	TAILQ_FIRST(&(p)->p_threads)

/*
 * We use process IDs <= pid_max <= PID_MAX; PID_MAX + 1 must also fit
 * in a pid_t, as it is used to represent "no process group".
 */
#define	PID_MAX		99999
#define	NO_PID		100000
#define	THREAD0_TID	NO_PID
extern pid_t pid_max;

#define	SESS_LEADER(p)	((p)->p_session->s_leader == (p))

/* Lock and unlock a process. */
#define	PROC_LOCK(p)	mtx_lock(&(p)->p_mtx)
#define	PROC_TRYLOCK(p)	mtx_trylock(&(p)->p_mtx)
#define	PROC_UNLOCK(p)	mtx_unlock(&(p)->p_mtx)
#define	PROC_LOCKED(p)	mtx_owned(&(p)->p_mtx)
#define	PROC_LOCK_ASSERT(p, type)	mtx_assert(&(p)->p_mtx, (type))

/* Lock and unlock a process group. */
#define	PGRP_LOCK(pg)	mtx_lock(&(pg)->pg_mtx)
#define	PGRP_UNLOCK(pg)	mtx_unlock(&(pg)->pg_mtx)
#define	PGRP_LOCKED(pg)	mtx_owned(&(pg)->pg_mtx)
#define	PGRP_LOCK_ASSERT(pg, type)	mtx_assert(&(pg)->pg_mtx, (type))

#define	PGRP_LOCK_PGSIGNAL(pg) do {					\
	if ((pg) != NULL)						\
		PGRP_LOCK(pg);						\
} while (0)
#define	PGRP_UNLOCK_PGSIGNAL(pg) do {					\
	if ((pg) != NULL)						\
		PGRP_UNLOCK(pg);					\
} while (0)

/* Lock and unlock a session. */
#define	SESS_LOCK(s)	mtx_lock(&(s)->s_mtx)
#define	SESS_UNLOCK(s)	mtx_unlock(&(s)->s_mtx)
#define	SESS_LOCKED(s)	mtx_owned(&(s)->s_mtx)
#define	SESS_LOCK_ASSERT(s, type)	mtx_assert(&(s)->s_mtx, (type))

/*
 * Non-zero p_lock ensures that:
 * - exit1() is not performed until p_lock reaches zero;
 * - the process' threads stack are not swapped out if they are currently
 *   not (P_INMEM).
 *
 * PHOLD() asserts that the process (except the current process) is
 * not exiting, increments p_lock and swaps threads stacks into memory,
 * if needed.
 * _PHOLD() is same as PHOLD(), it takes the process locked.
 * _PHOLD_LITE() also takes the process locked, but comparing with
 * _PHOLD(), it only guarantees that exit1() is not executed,
 * faultin() is not called.
 */
#define	PHOLD(p) do {							\
	PROC_LOCK(p);							\
	_PHOLD(p);							\
	PROC_UNLOCK(p);							\
} while (0)
#define	_PHOLD(p) do {							\
	PROC_LOCK_ASSERT((p), MA_OWNED);				\
	KASSERT(!((p)->p_flag & P_WEXIT) || (p) == curproc,		\
	    ("PHOLD of exiting process %p", p));			\
	(p)->p_lock++;							\
	if (((p)->p_flag & P_INMEM) == 0)				\
		faultin((p));						\
} while (0)
#define	_PHOLD_LITE(p) do {						\
	PROC_LOCK_ASSERT((p), MA_OWNED);				\
	KASSERT(!((p)->p_flag & P_WEXIT) || (p) == curproc,		\
	    ("PHOLD of exiting process %p", p));			\
	(p)->p_lock++;							\
} while (0)
#define	PROC_ASSERT_HELD(p) do {					\
	KASSERT((p)->p_lock > 0, ("process %p not held", p));		\
} while (0)

#define	PRELE(p) do {							\
	PROC_LOCK((p));							\
	_PRELE((p));							\
	PROC_UNLOCK((p));						\
} while (0)
#define	_PRELE(p) do {							\
	PROC_LOCK_ASSERT((p), MA_OWNED);				\
	PROC_ASSERT_HELD(p);						\
	(--(p)->p_lock);						\
	if (((p)->p_flag & P_WEXIT) && (p)->p_lock == 0)		\
		wakeup(&(p)->p_lock);					\
} while (0)
#define	PROC_ASSERT_NOT_HELD(p) do {					\
	KASSERT((p)->p_lock == 0, ("process %p held", p));		\
} while (0)

#define	PROC_UPDATE_COW(p) do {						\
	PROC_LOCK_ASSERT((p), MA_OWNED);				\
	(p)->p_cowgen++;						\
} while (0)

/* Check whether a thread is safe to be swapped out. */
#define	thread_safetoswapout(td)	((td)->td_flags & TDF_CANSWAP)

/* Control whether or not it is safe for curthread to sleep. */
#define	THREAD_NO_SLEEPING()		do {				\
	curthread->td_no_sleeping++;					\
	MPASS(curthread->td_no_sleeping > 0);				\
} while (0)

#define	THREAD_SLEEPING_OK()		do {				\
	MPASS(curthread->td_no_sleeping > 0);				\
	curthread->td_no_sleeping--;					\
} while (0)

#define	THREAD_CAN_SLEEP()		((curthread)->td_no_sleeping == 0)

#define	PIDHASH(pid)	(&pidhashtbl[(pid) & pidhash])
#define	PIDHASHLOCK(pid) (&pidhashtbl_lock[((pid) & pidhashlock)])
extern LIST_HEAD(pidhashhead, proc) *pidhashtbl;
extern struct sx *pidhashtbl_lock;
extern u_long pidhash;
extern u_long pidhashlock;

#define	PGRPHASH(pgid)	(&pgrphashtbl[(pgid) & pgrphash])
extern LIST_HEAD(pgrphashhead, pgrp) *pgrphashtbl;
extern u_long pgrphash;

extern struct sx allproc_lock;
extern int allproc_gen;
extern struct sx proctree_lock;
extern struct mtx ppeers_lock;
extern struct mtx procid_lock;
extern struct proc proc0;		/* Process slot for swapper. */
extern struct thread0_storage thread0_st;	/* Primary thread in proc0. */
#define	thread0 (thread0_st.t0st_thread)
extern struct vmspace vmspace0;		/* VM space for proc0. */
extern int hogticks;			/* Limit on kernel cpu hogs. */
extern int lastpid;
extern int nprocs, maxproc;		/* Current and max number of procs. */
extern int maxprocperuid;		/* Max procs per uid. */
extern u_long ps_arg_cache_limit;

LIST_HEAD(proclist, proc);
TAILQ_HEAD(procqueue, proc);
TAILQ_HEAD(threadqueue, thread);
extern struct proclist allproc;		/* List of all processes. */
extern struct proc *initproc, *pageproc; /* Process slots for init, pager. */

extern struct uma_zone *proc_zone;
extern struct uma_zone *pgrp_zone;

struct	proc *pfind(pid_t);		/* Find process by id. */
struct	proc *pfind_any(pid_t);		/* Find (zombie) process by id. */
struct	proc *pfind_any_locked(pid_t pid); /* Find process by id, locked. */
struct	pgrp *pgfind(pid_t);		/* Find process group by id. */
void	pidhash_slockall(void);		/* Shared lock all pid hash lists. */
void	pidhash_sunlockall(void);	/* Shared unlock all pid hash lists. */

struct	fork_req {
	int		fr_flags;
	int		fr_pages;
	int 		*fr_pidp;
	struct proc 	**fr_procp;
	int 		*fr_pd_fd;
	int 		fr_pd_flags;
	struct filecaps	*fr_pd_fcaps;
	int 		fr_flags2;
#define	FR2_DROPSIG_CAUGHT	0x00000001 /* Drop caught non-DFL signals */
#define	FR2_SHARE_PATHS		0x00000002 /* Invert sense of RFFDG for paths */
#define	FR2_KPROC		0x00000004 /* Create a kernel process */
};

/*
 * pget() flags.
 */
#define	PGET_HOLD	0x00001	/* Hold the process. */
#define	PGET_CANSEE	0x00002	/* Check against p_cansee(). */
#define	PGET_CANDEBUG	0x00004	/* Check against p_candebug(). */
#define	PGET_ISCURRENT	0x00008	/* Check that the found process is current. */
#define	PGET_NOTWEXIT	0x00010	/* Check that the process is not in P_WEXIT. */
#define	PGET_NOTINEXEC	0x00020	/* Check that the process is not in P_INEXEC. */
#define	PGET_NOTID	0x00040	/* Do not assume tid if pid > PID_MAX. */

#define	PGET_WANTREAD	(PGET_HOLD | PGET_CANDEBUG | PGET_NOTWEXIT)

int	pget(pid_t pid, int flags, struct proc **pp);

void	ast(struct trapframe *framep);
struct	thread *choosethread(void);
int	cr_cansee(struct ucred *u1, struct ucred *u2);
int	cr_canseesocket(struct ucred *cred, struct socket *so);
int	cr_canseeothergids(struct ucred *u1, struct ucred *u2);
int	cr_canseeotheruids(struct ucred *u1, struct ucred *u2);
int	cr_canseejailproc(struct ucred *u1, struct ucred *u2);
int	cr_cansignal(struct ucred *cred, struct proc *proc, int signum);
int	enterpgrp(struct proc *p, pid_t pgid, struct pgrp *pgrp,
	    struct session *sess);
int	enterthispgrp(struct proc *p, struct pgrp *pgrp);
void	faultin(struct proc *p);
int	fork1(struct thread *, struct fork_req *);
void	fork_rfppwait(struct thread *);
void	fork_exit(void (*)(void *, struct trapframe *), void *,
	    struct trapframe *);
void	fork_return(struct thread *, struct trapframe *);
int	inferior(struct proc *p);
void	itimer_proc_continue(struct proc *p);
void	kqtimer_proc_continue(struct proc *p);
void	kern_proc_vmmap_resident(struct vm_map *map, struct vm_map_entry *entry,
	    int *resident_count, bool *super);
void	kern_yield(int);
void 	kick_proc0(void);
void	killjobc(void);
int	leavepgrp(struct proc *p);
int	maybe_preempt(struct thread *td);
void	maybe_yield(void);
void	mi_switch(int flags);
int	p_candebug(struct thread *td, struct proc *p);
int	p_cansee(struct thread *td, struct proc *p);
int	p_cansched(struct thread *td, struct proc *p);
int	p_cansignal(struct thread *td, struct proc *p, int signum);
int	p_canwait(struct thread *td, struct proc *p);
struct	pargs *pargs_alloc(int len);
void	pargs_drop(struct pargs *pa);
void	pargs_hold(struct pargs *pa);
int	proc_getargv(struct thread *td, struct proc *p, struct sbuf *sb);
int	proc_getauxv(struct thread *td, struct proc *p, struct sbuf *sb);
int	proc_getenvv(struct thread *td, struct proc *p, struct sbuf *sb);
void	procinit(void);
int	proc_iterate(int (*cb)(struct proc *, void *), void *cbarg);
void	proc_linkup0(struct proc *p, struct thread *td);
void	proc_linkup(struct proc *p, struct thread *td);
struct proc *proc_realparent(struct proc *child);
void	proc_reap(struct thread *td, struct proc *p, int *status, int options);
void	proc_reparent(struct proc *child, struct proc *newparent, bool set_oppid);
void	proc_add_orphan(struct proc *child, struct proc *parent);
void	proc_set_traced(struct proc *p, bool stop);
void	proc_wkilled(struct proc *p);
struct	pstats *pstats_alloc(void);
void	pstats_fork(struct pstats *src, struct pstats *dst);
void	pstats_free(struct pstats *ps);
void	proc_clear_orphan(struct proc *p);
void	reaper_abandon_children(struct proc *p, bool exiting);
int	securelevel_ge(struct ucred *cr, int level);
int	securelevel_gt(struct ucred *cr, int level);
void	sess_hold(struct session *);
void	sess_release(struct session *);
int	setrunnable(struct thread *, int);
void	setsugid(struct proc *p);
int	should_yield(void);
int	sigonstack(size_t sp);
void	stopevent(struct proc *, u_int, u_int);
struct	thread *tdfind(lwpid_t, pid_t);
void	threadinit(void);
void	tidhash_add(struct thread *);
void	tidhash_remove(struct thread *);
void	cpu_idle(int);
int	cpu_idle_wakeup(int);
extern	void (*cpu_idle_hook)(sbintime_t);	/* Hook to machdep CPU idler. */
void	cpu_switch(struct thread *, struct thread *, struct mtx *);
void	cpu_throw(struct thread *, struct thread *) __dead2;
void	unsleep(struct thread *);
void	userret(struct thread *, struct trapframe *);

void	cpu_exit(struct thread *);
void	exit1(struct thread *, int, int) __dead2;
void	cpu_copy_thread(struct thread *td, struct thread *td0);
bool	cpu_exec_vmspace_reuse(struct proc *p, struct vm_map *map);
int	cpu_fetch_syscall_args(struct thread *td);
void	cpu_fork(struct thread *, struct proc *, struct thread *, int);
void	cpu_fork_kthread_handler(struct thread *, void (*)(void *), void *);
int	cpu_procctl(struct thread *td, int idtype, id_t id, int com,
	    void * __capability data);
void	cpu_set_syscall_retval(struct thread *, int);
void	cpu_set_upcall(struct thread *, void (* __capability)(void *),
	    void * __capability, stack_t *);
int	cpu_set_user_tls(struct thread *, void * __capability tls_base);
void	cpu_thread_alloc(struct thread *);
void	cpu_thread_clean(struct thread *);
void	cpu_thread_exit(struct thread *);
void	cpu_thread_free(struct thread *);
void	cpu_thread_swapin(struct thread *);
void	cpu_thread_swapout(struct thread *);
struct	thread *thread_alloc(int pages);
int	thread_alloc_stack(struct thread *, int pages);
int	thread_check_susp(struct thread *td, bool sleep);
void	thread_cow_get_proc(struct thread *newtd, struct proc *p);
void	thread_cow_get(struct thread *newtd, struct thread *td);
void	thread_cow_free(struct thread *td);
void	thread_cow_update(struct thread *td);
int	thread_create(struct thread *td, struct rtprio *rtp,
	    int (*initialize_thread)(struct thread *, void *), void *thunk);
void	thread_exit(void) __dead2;
void	thread_free(struct thread *td);
void	thread_link(struct thread *td, struct proc *p);
int	thread_single(struct proc *p, int how);
void	thread_single_end(struct proc *p, int how);
void	thread_stash(struct thread *td);
void	thread_stopped(struct proc *p);
void	childproc_stopped(struct proc *child, int reason);
void	childproc_continued(struct proc *child);
void	childproc_exited(struct proc *child);
void	thread_run_flash(struct thread *td);
int	thread_suspend_check(int how);
bool	thread_suspend_check_needed(void);
void	thread_suspend_switch(struct thread *, struct proc *p);
void	thread_suspend_one(struct thread *td);
void	thread_unlink(struct thread *td);
void	thread_unsuspend(struct proc *p);
void	thread_wait(struct proc *p);

void	stop_all_proc(void);
void	resume_all_proc(void);

static __inline int
curthread_pflags_set(int flags)
{
	struct thread *td;
	int save;

	td = curthread;
	save = ~flags | (td->td_pflags & flags);
	td->td_pflags |= flags;
	return (save);
}

static __inline void
curthread_pflags_restore(int save)
{

	curthread->td_pflags &= save;
}

static __inline int
curthread_pflags2_set(int flags)
{
	struct thread *td;
	int save;

	td = curthread;
	save = ~flags | (td->td_pflags2 & flags);
	td->td_pflags2 |= flags;
	return (save);
}

static __inline void
curthread_pflags2_restore(int save)
{

	curthread->td_pflags2 &= save;
}

static __inline bool
kstack_contains(struct thread *td, vm_offset_t va, size_t len)
{
	return (va >= td->td_kstack && va + len >= va &&
	    va + len <= td->td_kstack + td->td_kstack_pages * PAGE_SIZE);
}

static __inline __pure2 struct td_sched *
td_get_sched(struct thread *td)
{

	return ((struct td_sched *)&td[1]);
}

extern void (*softdep_ast_cleanup)(struct thread *);
static __inline void
td_softdep_cleanup(struct thread *td)
{

	if (td->td_su != NULL && softdep_ast_cleanup != NULL)
		softdep_ast_cleanup(td);
}

#define	PROC_ID_PID	0
#define	PROC_ID_GROUP	1
#define	PROC_ID_SESSION	2
#define	PROC_ID_REAP	3

void	proc_id_set(int type, pid_t id);
void	proc_id_set_cond(int type, pid_t id);
void	proc_id_clear(int type, pid_t id);

EVENTHANDLER_LIST_DECLARE(process_ctor);
EVENTHANDLER_LIST_DECLARE(process_dtor);
EVENTHANDLER_LIST_DECLARE(process_init);
EVENTHANDLER_LIST_DECLARE(process_fini);
EVENTHANDLER_LIST_DECLARE(process_exit);
EVENTHANDLER_LIST_DECLARE(process_fork);
EVENTHANDLER_LIST_DECLARE(process_exec);

EVENTHANDLER_LIST_DECLARE(thread_ctor);
EVENTHANDLER_LIST_DECLARE(thread_dtor);
EVENTHANDLER_LIST_DECLARE(thread_init);

#endif	/* _KERNEL */

#endif	/* !_SYS_PROC_H_ */
// CHERI CHANGES START
// {
//   "updated": 20190812,
//   "target_type": "header",
//   "changes": [
//     "kernel_sig_types",
//     "user_capabilities"
//   ],
//   "changes_purecap": [
//     "pointer_as_integer",
//     "subobject_bounds"
//   ]
// }
// CHERI CHANGES END<|MERGE_RESOLUTION|>--- conflicted
+++ resolved
@@ -325,16 +325,9 @@
 	u_char		td_pri_class;	/* (t) Scheduling class. */
 	u_char		td_user_pri;	/* (t) User pri from estcpu and nice. */
 	u_char		td_base_user_pri; /* (t) Base user pri */
-<<<<<<< HEAD
-	u_char		td_pre_epoch_prio; /* (k) User pri on entry to epoch */
 	uintcap_t	td_rb_list;	/* (k) Robust list head. */
 	uintcap_t	td_rbp_list;	/* (k) Robust priv list head. */
 	uintcap_t	td_rb_inact;	/* (k) Current in-action mutex loc. */
-=======
-	uintptr_t	td_rb_list;	/* (k) Robust list head. */
-	uintptr_t	td_rbp_list;	/* (k) Robust priv list head. */
-	uintptr_t	td_rb_inact;	/* (k) Current in-action mutex loc. */
->>>>>>> ef0f7ae9
 	struct syscall_args td_sa;	/* (kx) Syscall parameters. Copied on
 					   fork for child tracing. */
 	void * __capability td_sigblock_ptr; /* (k) uptr for fast sigblock. */
