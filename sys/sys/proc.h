--- conflicted
+++ resolved
@@ -706,13 +706,10 @@
 					       our subtree. */
 	uint16_t	p_elf_machine;	/* (x) ELF machine type */
 	uint64_t	p_elf_flags;	/* (x) ELF flags */
-<<<<<<< HEAD
+	void		*p_elf_brandinfo; /* (x) Elf_Brandinfo, NULL for
+						 non ELF binaries. */
 	vm_offset_t	p_usrstack;
 	vm_offset_t	p_psstrings;
-=======
-	void		*p_elf_brandinfo; /* (x) Elf_Brandinfo, NULL for
-						 non ELF binaries. */
->>>>>>> 615f22b2
 /* End area that is copied on creation. */
 #define	p_endcopy	p_xexit
 
