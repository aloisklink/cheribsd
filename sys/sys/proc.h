/*-
 * SPDX-License-Identifier: BSD-3-Clause
 *
 * Copyright (c) 1986, 1989, 1991, 1993
 *	The Regents of the University of California.  All rights reserved.
 * (c) UNIX System Laboratories, Inc.
 * All or some portions of this file are derived from material licensed
 * to the University of California by American Telephone and Telegraph
 * Co. or Unix System Laboratories, Inc. and are reproduced herein with
 * the permission of UNIX System Laboratories, Inc.
 *
 * Redistribution and use in source and binary forms, with or without
 * modification, are permitted provided that the following conditions
 * are met:
 * 1. Redistributions of source code must retain the above copyright
 *    notice, this list of conditions and the following disclaimer.
 * 2. Redistributions in binary form must reproduce the above copyright
 *    notice, this list of conditions and the following disclaimer in the
 *    documentation and/or other materials provided with the distribution.
 * 3. Neither the name of the University nor the names of its contributors
 *    may be used to endorse or promote products derived from this software
 *    without specific prior written permission.
 *
 * THIS SOFTWARE IS PROVIDED BY THE REGENTS AND CONTRIBUTORS ``AS IS'' AND
 * ANY EXPRESS OR IMPLIED WARRANTIES, INCLUDING, BUT NOT LIMITED TO, THE
 * IMPLIED WARRANTIES OF MERCHANTABILITY AND FITNESS FOR A PARTICULAR PURPOSE
 * ARE DISCLAIMED.  IN NO EVENT SHALL THE REGENTS OR CONTRIBUTORS BE LIABLE
 * FOR ANY DIRECT, INDIRECT, INCIDENTAL, SPECIAL, EXEMPLARY, OR CONSEQUENTIAL
 * DAMAGES (INCLUDING, BUT NOT LIMITED TO, PROCUREMENT OF SUBSTITUTE GOODS
 * OR SERVICES; LOSS OF USE, DATA, OR PROFITS; OR BUSINESS INTERRUPTION)
 * HOWEVER CAUSED AND ON ANY THEORY OF LIABILITY, WHETHER IN CONTRACT, STRICT
 * LIABILITY, OR TORT (INCLUDING NEGLIGENCE OR OTHERWISE) ARISING IN ANY WAY
 * OUT OF THE USE OF THIS SOFTWARE, EVEN IF ADVISED OF THE POSSIBILITY OF
 * SUCH DAMAGE.
 *
 *	@(#)proc.h	8.15 (Berkeley) 5/19/95
 * $FreeBSD$
 */

#ifndef _SYS_PROC_H_
#define	_SYS_PROC_H_

#include <sys/callout.h>		/* For struct callout. */
#include <sys/event.h>			/* For struct klist. */
#ifdef _KERNEL
#include <sys/_eventhandler.h>
#endif
#include <sys/condvar.h>
#ifndef _KERNEL
#include <sys/filedesc.h>
#endif
#include <sys/queue.h>
#include <sys/_lock.h>
#include <sys/lock_profile.h>
#include <sys/_mutex.h>
#include <sys/osd.h>
#include <sys/priority.h>
#include <sys/rtprio.h>			/* XXX. */
#include <sys/runq.h>
#include <sys/resource.h>
#include <sys/sigio.h>
#include <sys/signal.h>
#include <sys/signalvar.h>
#ifndef _KERNEL
#include <sys/time.h>			/* For structs itimerval, timeval. */
#else
#include <sys/pcpu.h>
#include <sys/systm.h>
#endif
#include <sys/ucontext.h>
#include <sys/ucred.h>
#include <sys/types.h>
#include <sys/_domainset.h>

#include <machine/proc.h>		/* Machine-dependent proc substruct. */
#ifdef _KERNEL
#include <machine/cpu.h>
#endif

/*
 * One structure allocated per session.
 *
 * List of locks
 * (m)		locked by s_mtx mtx
 * (e)		locked by proctree_lock sx
 * (c)		const until freeing
 */
struct session {
	u_int		s_count;	/* Ref cnt; pgrps in session - atomic. */
	struct proc	*s_leader;	/* (m + e) Session leader. */
	struct vnode	*s_ttyvp;	/* (m) Vnode of controlling tty. */
	struct cdev_priv *s_ttydp;	/* (m) Device of controlling tty.  */
	struct tty	*s_ttyp;	/* (e) Controlling tty. */
	pid_t		s_sid;		/* (c) Session ID. */
					/* (m) Setlogin() name: */
	char		s_login[roundup(MAXLOGNAME, sizeof(long))];
	struct mtx	s_mtx;		/* Mutex to protect members. */
};

/*
 * One structure allocated per process group.
 *
 * List of locks
 * (m)		locked by pg_mtx mtx
 * (e)		locked by proctree_lock sx
 * (c)		const until freeing
 */
struct pgrp {
	LIST_ENTRY(pgrp) pg_hash;	/* (e) Hash chain. */
	LIST_HEAD(, proc) pg_members;	/* (m + e) Pointer to pgrp members. */
	struct session	*pg_session;	/* (c) Pointer to session. */
	struct sigiolst	pg_sigiolst;	/* (m) List of sigio sources. */
	pid_t		pg_id;		/* (c) Process group id. */
	int		pg_jobc;	/* (m) Job control process count. */
	struct mtx	pg_mtx;		/* Mutex to protect members */
};

/*
 * pargs, used to hold a copy of the command line, if it had a sane length.
 */
struct pargs {
	u_int	ar_ref;		/* Reference count. */
	u_int	ar_length;	/* Length. */
	u_char	ar_args[1];	/* Arguments. */
};

/*-
 * Description of a process.
 *
 * This structure contains the information needed to manage a thread of
 * control, known in UN*X as a process; it has references to substructures
 * containing descriptions of things that the process uses, but may share
 * with related processes.  The process structure and the substructures
 * are always addressable except for those marked "(CPU)" below,
 * which might be addressable only on a processor on which the process
 * is running.
 *
 * Below is a key of locks used to protect each member of struct proc.  The
 * lock is indicated by a reference to a specific character in parens in the
 * associated comment.
 *      * - not yet protected
 *      a - only touched by curproc or parent during fork/wait
 *      b - created at fork, never changes
 *		(exception aiods switch vmspaces, but they are also
 *		marked 'P_SYSTEM' so hopefully it will be left alone)
 *      c - locked by proc mtx
 *      d - locked by allproc_lock lock
 *      e - locked by proctree_lock lock
 *      f - session mtx
 *      g - process group mtx
 *      h - callout_lock mtx
 *      i - by curproc or the master session mtx
 *      j - locked by proc slock
 *      k - only accessed by curthread
 *	k*- only accessed by curthread and from an interrupt
 *	kx- only accessed by curthread and by debugger
 *      l - the attaching proc or attaching proc parent
 *      m - Giant
 *      n - not locked, lazy
 *      o - ktrace lock
 *      q - td_contested lock
 *      r - p_peers lock
 *      s - see sleepq_switch(), sleeping_on_old_rtc(), and sleep(9)
 *      t - thread lock
 *	u - process stat lock
 *	w - process timer lock
 *      x - created at fork, only changes during single threading in exec
 *      y - created at first aio, doesn't change until exit or exec at which
 *          point we are single-threaded and only curthread changes it
 *      z - zombie threads lock
 *
 * If the locking key specifies two identifiers (for example, p_pptr) then
 * either lock is sufficient for read access, but both locks must be held
 * for write access.
 */
struct cpuset;
struct filecaps;
struct filemon;
struct kaioinfo;
struct kaudit_record;
struct kcov_info;
struct kdtrace_proc;
struct kdtrace_thread;
struct mqueue_notifier;
struct p_sched;
struct proc;
struct procdesc;
struct racct;
struct sbuf;
struct sleepqueue;
struct socket;
struct syscall_args;
struct td_sched;
struct thread;
struct trapframe;
struct turnstile;
struct vm_map;
struct vm_map_entry;
struct epoch_tracker;

/*
 * XXX: Does this belong in resource.h or resourcevar.h instead?
 * Resource usage extension.  The times in rusage structs in the kernel are
 * never up to date.  The actual times are kept as runtimes and tick counts
 * (with control info in the "previous" times), and are converted when
 * userland asks for rusage info.  Backwards compatibility prevents putting
 * this directly in the user-visible rusage struct.
 *
 * Locking for p_rux: (cu) means (u) for p_rux and (c) for p_crux.
 * Locking for td_rux: (t) for all fields.
 */
struct rusage_ext {
	uint64_t	rux_runtime;    /* (cu) Real time. */
	uint64_t	rux_uticks;     /* (cu) Statclock hits in user mode. */
	uint64_t	rux_sticks;     /* (cu) Statclock hits in sys mode. */
	uint64_t	rux_iticks;     /* (cu) Statclock hits in intr mode. */
	uint64_t	rux_uu;         /* (c) Previous user time in usec. */
	uint64_t	rux_su;         /* (c) Previous sys time in usec. */
	uint64_t	rux_tu;         /* (c) Previous total time in usec. */
};

/*
 * Kernel runnable context (thread).
 * This is what is put to sleep and reactivated.
 * Thread context.  Processes may have multiple threads.
 */
struct thread {
	struct mtx	*volatile td_lock; /* replaces sched lock */
	struct proc	*td_proc;	/* (*) Associated process. */
	TAILQ_ENTRY(thread) td_plist;	/* (*) All threads in this proc. */
	TAILQ_ENTRY(thread) td_runq;	/* (t) Run queue. */
	TAILQ_ENTRY(thread) td_slpq;	/* (t) Sleep queue. */
	TAILQ_ENTRY(thread) td_lockq;	/* (t) Lock queue. */
	LIST_ENTRY(thread) td_hash;	/* (d) Hash chain. */
	struct cpuset	*td_cpuset;	/* (t) CPU affinity mask. */
	struct domainset_ref td_domain;	/* (a) NUMA policy */
	struct seltd	*td_sel;	/* Select queue/channel. */
	struct sleepqueue *td_sleepqueue; /* (k) Associated sleep queue. */
	struct turnstile *td_turnstile;	/* (k) Associated turnstile. */
	struct rl_q_entry *td_rlqe;	/* (k) Associated range lock entry. */
	struct umtx_q   *td_umtxq;	/* (c?) Link for when we're blocked. */
	lwpid_t		td_tid;		/* (b) Thread ID. */
	sigqueue_t	td_sigqueue;	/* (c) Sigs arrived, not delivered. */
#define	td_siglist	td_sigqueue.sq_signals
	u_char		td_lend_user_pri; /* (t) Lend user pri. */

/* Cleared during fork1() */
#define	td_startzero td_flags
	int		td_flags;	/* (t) TDF_* flags. */
	int		td_inhibitors;	/* (t) Why can not run. */
	int		td_pflags;	/* (k) Private thread (TDP_*) flags. */
	int		td_pflags2;	/* (k) Private thread (TDP2_*) flags. */
	int		td_dupfd;	/* (k) Ret value from fdopen. XXX */
	int		td_sqqueue;	/* (t) Sleepqueue queue blocked on. */
	const void	*td_wchan;	/* (t) Sleep address. */
	const char	*td_wmesg;	/* (t) Reason for sleep. */
	volatile u_char td_owepreempt;  /* (k*) Preempt on last critical_exit */
	u_char		td_tsqueue;	/* (t) Turnstile queue blocked on. */
	short		td_locks;	/* (k) Debug: count of non-spin locks */
	short		td_rw_rlocks;	/* (k) Count of rwlock read locks. */
	short		td_sx_slocks;	/* (k) Count of sx shared locks. */
	short		td_lk_slocks;	/* (k) Count of lockmgr shared locks. */
	short		td_stopsched;	/* (k) Scheduler stopped. */
	struct turnstile *td_blocked;	/* (t) Lock thread is blocked on. */
	const char	*td_lockname;	/* (t) Name of lock blocked on. */
	LIST_HEAD(, turnstile) td_contested;	/* (q) Contested locks. */
	struct lock_list_entry *td_sleeplocks; /* (k) Held sleep locks. */
	int		td_intr_nesting_level; /* (k) Interrupt recursion. */
	int		td_pinned;	/* (k) Temporary cpu pin count. */
	struct ucred	*td_ucred;	/* (k) Reference to credentials. */
	struct plimit	*td_limit;	/* (k) Resource limits. */
	int		td_slptick;	/* (t) Time at sleep. */
	int		td_blktick;	/* (t) Time spent blocked. */
	int		td_swvoltick;	/* (t) Time at last SW_VOL switch. */
	int		td_swinvoltick;	/* (t) Time at last SW_INVOL switch. */
	u_int		td_cow;		/* (*) Number of copy-on-write faults */
	struct rusage	td_ru;		/* (t) rusage information. */
	struct rusage_ext td_rux;	/* (t) Internal rusage information. */
	uint64_t	td_incruntime;	/* (t) Cpu ticks to transfer to proc. */
	uint64_t	td_runtime;	/* (t) How many cpu ticks we've run. */
	u_int 		td_pticks;	/* (t) Statclock hits for profiling */
	u_int		td_sticks;	/* (t) Statclock hits in system mode. */
	u_int		td_iticks;	/* (t) Statclock hits in intr mode. */
	u_int		td_uticks;	/* (t) Statclock hits in user mode. */
	int		td_intrval;	/* (t) Return value for sleepq. */
	sigset_t	td_oldsigmask;	/* (k) Saved mask from pre sigpause. */
	volatile u_int	td_generation;	/* (k) For detection of preemption */
	stack_t		td_sigstk;	/* (k) Stack ptr and on-stack flag. */
	int		td_xsig;	/* (c) Signal for ptrace */
	u_long		td_profil_addr;	/* (k) Temporary addr until AST. */
	u_int		td_profil_ticks; /* (k) Temporary ticks until AST. */
	char		td_name[MAXCOMLEN + 1];	/* (*) Thread name. */
	struct file	*td_fpop;	/* (k) file referencing cdev under op */
	int		td_dbgflags;	/* (c) Userland debugger flags */
	siginfo_t	td_si;		/* (c) For debugger or core file */
	int		td_ng_outbound;	/* (k) Thread entered ng from above. */
	struct osd	td_osd;		/* (k) Object specific data. */
	struct vm_map_entry *td_map_def_user; /* (k) Deferred entries. */
	pid_t		td_dbg_forked;	/* (c) Child pid for debugger. */
	struct vnode	*td_vp_reserved;/* (k) Prealloated vnode. */
	u_int		td_no_sleeping;	/* (k) Sleeping disabled count. */
	void		*td_su;		/* (k) FFS SU private */
	sbintime_t	td_sleeptimo;	/* (t) Sleep timeout. */
	int		td_rtcgen;	/* (s) rtc_generation of abs. sleep */
	int		td_errno;	/* (k) Error from last syscall. */
	size_t		td_vslock_sz;	/* (k) amount of vslock-ed space */
	struct kcov_info *td_kcov_info;	/* (*) Kernel code coverage data */
#define	td_endzero td_sigmask

/* Copied during fork1() or create_thread(). */
#define	td_startcopy td_endzero
	sigset_t	td_sigmask;	/* (c) Current signal mask. */
	u_char		td_rqindex;	/* (t) Run queue index. */
	u_char		td_base_pri;	/* (t) Thread base kernel priority. */
	u_char		td_priority;	/* (t) Thread active priority. */
	u_char		td_pri_class;	/* (t) Scheduling class. */
	u_char		td_user_pri;	/* (t) User pri from estcpu and nice. */
	u_char		td_base_user_pri; /* (t) Base user pri */
	u_char		td_pre_epoch_prio; /* (k) User pri on entry to epoch */
	uintcap_t	td_rb_list;	/* (k) Robust list head. */
	uintcap_t	td_rbp_list;	/* (k) Robust priv list head. */
	uintcap_t	td_rb_inact;	/* (k) Current in-action mutex loc. */
	struct syscall_args td_sa;	/* (kx) Syscall parameters. Copied on
					   fork for child tracing. */
	void * __capability td_sigblock_ptr; /* (k) uptr for fast sigblock. */
	uint32_t	td_sigblock_val;  /* (k) fast sigblock value read at
					     td_sigblock_ptr on kern entry */
#if __has_feature(capabilities)
	void * __capability td_cheri_mmap_cap; /* (x) */
#endif
#define	td_endcopy td_pcb

/*
 * Fields that must be manually set in fork1() or create_thread()
 * or already have been set in the allocator, constructor, etc.
 */
	struct pcb	*td_pcb;	/* (k) Kernel VA of pcb and kstack. */
	enum td_states {
		TDS_INACTIVE = 0x0,
		TDS_INHIBITED,
		TDS_CAN_RUN,
		TDS_RUNQ,
		TDS_RUNNING
	} td_state;			/* (t) thread state */
	union {
		syscallarg_t	tdu_retval[2];
#if __has_feature(capabilities)
#define	tdu_off tdu_retval[0]
#else
		off_t		tdu_off;
#endif
	} td_uretoff;			/* (k) Syscall aux returns. */
#define td_retval	td_uretoff.tdu_retval
	u_int		td_cowgen;	/* (k) Generation of COW pointers. */
	/* LP64 hole */
	struct callout	td_slpcallout;	/* (h) Callout for sleep. */
	struct trapframe *td_frame;	/* (k) */
<<<<<<< HEAD
	struct vm_object *td_kstack_obj;/* (a) Kstack object. */
	vm_ptr_t	td_kstack;	/* (a) Kernel VA of kstack. */
=======
	vm_offset_t	td_kstack;	/* (a) Kernel VA of kstack. */
>>>>>>> 22e7e049
	int		td_kstack_pages; /* (a) Size of the kstack. */
	volatile u_int	td_critnest;	/* (k*) Critical section nest level. */
	struct mdthread td_md;		/* (k) Any machine-dependent fields. */
	struct kaudit_record	*td_ar;	/* (k) Active audit record, if any. */
	struct lpohead	td_lprof[2];	/* (a) lock profiling objects. */
	struct kdtrace_thread	*td_dtrace; /* (*) DTrace-specific data. */
	struct vnet	*td_vnet;	/* (k) Effective vnet. */
	const char	*td_vnet_lpush;	/* (k) Debugging vnet push / pop. */
	struct trapframe *td_intr_frame;/* (k) Frame of the current irq */
	struct proc	*td_rfppwait_p;	/* (k) The vforked child */
	struct vm_page	**td_ma;	/* (k) uio pages held */
	int		td_ma_cnt;	/* (k) size of *td_ma */
	/* LP64 hole */
	void		*td_emuldata;	/* Emulator state data */
	int		td_lastcpu;	/* (t) Last cpu we were on. */
	int		td_oncpu;	/* (t) Which cpu we are on. */
	void		*td_lkpi_task;	/* LinuxKPI task struct pointer */
	int		td_pmcpend;
#ifdef EPOCH_TRACE
	SLIST_HEAD(, epoch_tracker) td_epochs;
#endif
};

/*
 * The td_sched structure size for thread0.
 * It is assumed that the ts_name is 19 + 5 + nchars in uintmax
 */
#define T0ST_SCHED_SIZE sizeof(uint64_t) * 9 + sizeof(uintptr_t)
struct thread0_storage {
	struct thread t0st_thread;
	char t0st_sched[T0ST_SCHED_SIZE];
} __no_subobject_bounds;

struct mtx *thread_lock_block(struct thread *);
void thread_lock_block_wait(struct thread *);
void thread_lock_set(struct thread *, struct mtx *);
void thread_lock_unblock(struct thread *, struct mtx *);
#define	THREAD_LOCK_ASSERT(td, type)					\
	mtx_assert((td)->td_lock, (type))

#define	THREAD_LOCK_BLOCKED_ASSERT(td, type)				\
do {									\
	struct mtx *__m = (td)->td_lock;				\
	if (__m != &blocked_lock)					\
		mtx_assert(__m, (type));				\
} while (0)

#ifdef INVARIANTS
#define	THREAD_LOCKPTR_ASSERT(td, lock)					\
do {									\
	struct mtx *__m;						\
	__m = (td)->td_lock;						\
	KASSERT(__m == (lock),						\
	    ("Thread %p lock %p does not match %p", td, __m, (lock)));	\
} while (0)

#define	THREAD_LOCKPTR_BLOCKED_ASSERT(td, lock)				\
do {									\
	struct mtx *__m;						\
	__m = (td)->td_lock;						\
	KASSERT(__m == (lock) || __m == &blocked_lock,			\
	    ("Thread %p lock %p does not match %p", td, __m, (lock)));	\
} while (0)

#define	TD_LOCKS_INC(td)	((td)->td_locks++)
#define	TD_LOCKS_DEC(td) do {						\
	KASSERT(SCHEDULER_STOPPED_TD(td) || (td)->td_locks > 0,		\
	    ("thread %p owns no locks", (td)));				\
	(td)->td_locks--;						\
} while (0)
#else
#define	THREAD_LOCKPTR_ASSERT(td, lock)
#define	THREAD_LOCKPTR_BLOCKED_ASSERT(td, lock)

#define	TD_LOCKS_INC(td)
#define	TD_LOCKS_DEC(td)
#endif

/*
 * Flags kept in td_flags:
 * To change these you MUST have the scheduler lock.
 */
#define	TDF_BORROWING	0x00000001 /* Thread is borrowing pri from another. */
#define	TDF_INPANIC	0x00000002 /* Caused a panic, let it drive crashdump. */
#define	TDF_INMEM	0x00000004 /* Thread's stack is in memory. */
#define	TDF_SINTR	0x00000008 /* Sleep is interruptible. */
#define	TDF_TIMEOUT	0x00000010 /* Timing out during sleep. */
#define	TDF_IDLETD	0x00000020 /* This is a per-CPU idle thread. */
#define	TDF_CANSWAP	0x00000040 /* Thread can be swapped. */
#define	TDF_UNUSED80	0x00000080 /* unused. */
#define	TDF_KTH_SUSP	0x00000100 /* kthread is suspended */
#define	TDF_ALLPROCSUSP	0x00000200 /* suspended by SINGLE_ALLPROC */
#define	TDF_BOUNDARY	0x00000400 /* Thread suspended at user boundary */
#define	TDF_ASTPENDING	0x00000800 /* Thread has some asynchronous events. */
#define	TDF_UNUSED12	0x00001000 /* --available-- */
#define	TDF_SBDRY	0x00002000 /* Stop only on usermode boundary. */
#define	TDF_UPIBLOCKED	0x00004000 /* Thread blocked on user PI mutex. */
#define	TDF_NEEDSUSPCHK	0x00008000 /* Thread may need to suspend. */
#define	TDF_NEEDRESCHED	0x00010000 /* Thread needs to yield. */
#define	TDF_NEEDSIGCHK	0x00020000 /* Thread may need signal delivery. */
#define	TDF_NOLOAD	0x00040000 /* Ignore during load avg calculations. */
#define	TDF_SERESTART	0x00080000 /* ERESTART on stop attempts. */
#define	TDF_THRWAKEUP	0x00100000 /* Libthr thread must not suspend itself. */
#define	TDF_SEINTR	0x00200000 /* EINTR on stop attempts. */
#define	TDF_SWAPINREQ	0x00400000 /* Swapin request due to wakeup. */
#define	TDF_UNUSED23	0x00800000 /* --available-- */
#define	TDF_SCHED0	0x01000000 /* Reserved for scheduler private use */
#define	TDF_SCHED1	0x02000000 /* Reserved for scheduler private use */
#define	TDF_SCHED2	0x04000000 /* Reserved for scheduler private use */
#define	TDF_SCHED3	0x08000000 /* Reserved for scheduler private use */
#define	TDF_ALRMPEND	0x10000000 /* Pending SIGVTALRM needs to be posted. */
#define	TDF_PROFPEND	0x20000000 /* Pending SIGPROF needs to be posted. */
#define	TDF_MACPEND	0x40000000 /* AST-based MAC event pending. */

/* Userland debug flags */
#define	TDB_SUSPEND	0x00000001 /* Thread is suspended by debugger */
#define	TDB_XSIG	0x00000002 /* Thread is exchanging signal under trace */
#define	TDB_USERWR	0x00000004 /* Debugger modified memory or registers */
#define	TDB_SCE		0x00000008 /* Thread performs syscall enter */
#define	TDB_SCX		0x00000010 /* Thread performs syscall exit */
#define	TDB_EXEC	0x00000020 /* TDB_SCX from exec(2) family */
#define	TDB_FORK	0x00000040 /* TDB_SCX from fork(2) that created new
				      process */
#define	TDB_STOPATFORK	0x00000080 /* Stop at the return from fork (child
				      only) */
#define	TDB_CHILD	0x00000100 /* New child indicator for ptrace() */
#define	TDB_BORN	0x00000200 /* New LWP indicator for ptrace() */
#define	TDB_EXIT	0x00000400 /* Exiting LWP indicator for ptrace() */
#define	TDB_VFORK	0x00000800 /* vfork indicator for ptrace() */
#define	TDB_FSTP	0x00001000 /* The thread is PT_ATTACH leader */
#define	TDB_STEP	0x00002000 /* (x86) PSL_T set for PT_STEP */

/*
 * "Private" flags kept in td_pflags:
 * These are only written by curthread and thus need no locking.
 */
#define	TDP_OLDMASK	0x00000001 /* Need to restore mask after suspend. */
#define	TDP_INKTR	0x00000002 /* Thread is currently in KTR code. */
#define	TDP_INKTRACE	0x00000004 /* Thread is currently in KTRACE code. */
#define	TDP_BUFNEED	0x00000008 /* Do not recurse into the buf flush */
#define	TDP_COWINPROGRESS 0x00000010 /* Snapshot copy-on-write in progress. */
#define	TDP_ALTSTACK	0x00000020 /* Have alternate signal stack. */
#define	TDP_DEADLKTREAT	0x00000040 /* Lock acquisition - deadlock treatment. */
#define	TDP_NOFAULTING	0x00000080 /* Do not handle page faults. */
#define	TDP_SIGFASTBLOCK 0x00000100 /* Fast sigblock active */
#define	TDP_OWEUPC	0x00000200 /* Call addupc() at next AST. */
#define	TDP_ITHREAD	0x00000400 /* Thread is an interrupt thread. */
#define	TDP_SYNCIO	0x00000800 /* Local override, disable async i/o. */
#define	TDP_SCHED1	0x00001000 /* Reserved for scheduler private use */
#define	TDP_SCHED2	0x00002000 /* Reserved for scheduler private use */
#define	TDP_SCHED3	0x00004000 /* Reserved for scheduler private use */
#define	TDP_SCHED4	0x00008000 /* Reserved for scheduler private use */
#define	TDP_GEOM	0x00010000 /* Settle GEOM before finishing syscall */
#define	TDP_SOFTDEP	0x00020000 /* Stuck processing softdep worklist */
#define	TDP_NORUNNINGBUF 0x00040000 /* Ignore runningbufspace check */
#define	TDP_WAKEUP	0x00080000 /* Don't sleep in umtx cond_wait */
#define	TDP_INBDFLUSH	0x00100000 /* Already in BO_BDFLUSH, do not recurse */
#define	TDP_KTHREAD	0x00200000 /* This is an official kernel thread */
#define	TDP_CALLCHAIN	0x00400000 /* Capture thread's callchain */
#define	TDP_IGNSUSP	0x00800000 /* Permission to ignore the MNTK_SUSPEND* */
#define	TDP_AUDITREC	0x01000000 /* Audit record pending on thread */
#define	TDP_RFPPWAIT	0x02000000 /* Handle RFPPWAIT on syscall exit */
#define	TDP_RESETSPUR	0x04000000 /* Reset spurious page fault history. */
#define	TDP_NERRNO	0x08000000 /* Last errno is already in td_errno */
#define	TDP_UIOHELD	0x10000000 /* Current uio has pages held in td_ma */
#define	TDP_FORKING	0x20000000 /* Thread is being created through fork() */
#define	TDP_EXECVMSPC	0x40000000 /* Execve destroyed old vmspace */
#define	TDP_SIGFASTPENDING 0x80000000 /* Pending signal due to sigfastblock */

#define	TDP2_SBPAGES	0x00000001 /* Owns sbusy on some pages */

/*
 * Reasons that the current thread can not be run yet.
 * More than one may apply.
 */
#define	TDI_SUSPENDED	0x0001	/* On suspension queue. */
#define	TDI_SLEEPING	0x0002	/* Actually asleep! (tricky). */
#define	TDI_SWAPPED	0x0004	/* Stack not in mem.  Bad juju if run. */
#define	TDI_LOCK	0x0008	/* Stopped on a lock. */
#define	TDI_IWAIT	0x0010	/* Awaiting interrupt. */

#define	TD_IS_SLEEPING(td)	((td)->td_inhibitors & TDI_SLEEPING)
#define	TD_ON_SLEEPQ(td)	((td)->td_wchan != NULL)
#define	TD_IS_SUSPENDED(td)	((td)->td_inhibitors & TDI_SUSPENDED)
#define	TD_IS_SWAPPED(td)	((td)->td_inhibitors & TDI_SWAPPED)
#define	TD_ON_LOCK(td)		((td)->td_inhibitors & TDI_LOCK)
#define	TD_AWAITING_INTR(td)	((td)->td_inhibitors & TDI_IWAIT)
#define	TD_IS_RUNNING(td)	((td)->td_state == TDS_RUNNING)
#define	TD_ON_RUNQ(td)		((td)->td_state == TDS_RUNQ)
#define	TD_CAN_RUN(td)		((td)->td_state == TDS_CAN_RUN)
#define	TD_IS_INHIBITED(td)	((td)->td_state == TDS_INHIBITED)
#define	TD_ON_UPILOCK(td)	((td)->td_flags & TDF_UPIBLOCKED)
#define TD_IS_IDLETHREAD(td)	((td)->td_flags & TDF_IDLETD)

#define	TD_CAN_ABORT(td)	(TD_ON_SLEEPQ((td)) &&			\
				    ((td)->td_flags & TDF_SINTR) != 0)

#define	KTDSTATE(td)							\
	(((td)->td_inhibitors & TDI_SLEEPING) != 0 ? "sleep"  :		\
	((td)->td_inhibitors & TDI_SUSPENDED) != 0 ? "suspended" :	\
	((td)->td_inhibitors & TDI_SWAPPED) != 0 ? "swapped" :		\
	((td)->td_inhibitors & TDI_LOCK) != 0 ? "blocked" :		\
	((td)->td_inhibitors & TDI_IWAIT) != 0 ? "iwait" : "yielding")

#define	TD_SET_INHIB(td, inhib) do {			\
	(td)->td_state = TDS_INHIBITED;			\
	(td)->td_inhibitors |= (inhib);			\
} while (0)

#define	TD_CLR_INHIB(td, inhib) do {			\
	if (((td)->td_inhibitors & (inhib)) &&		\
	    (((td)->td_inhibitors &= ~(inhib)) == 0))	\
		(td)->td_state = TDS_CAN_RUN;		\
} while (0)

#define	TD_SET_SLEEPING(td)	TD_SET_INHIB((td), TDI_SLEEPING)
#define	TD_SET_SWAPPED(td)	TD_SET_INHIB((td), TDI_SWAPPED)
#define	TD_SET_LOCK(td)		TD_SET_INHIB((td), TDI_LOCK)
#define	TD_SET_SUSPENDED(td)	TD_SET_INHIB((td), TDI_SUSPENDED)
#define	TD_SET_IWAIT(td)	TD_SET_INHIB((td), TDI_IWAIT)
#define	TD_SET_EXITING(td)	TD_SET_INHIB((td), TDI_EXITING)

#define	TD_CLR_SLEEPING(td)	TD_CLR_INHIB((td), TDI_SLEEPING)
#define	TD_CLR_SWAPPED(td)	TD_CLR_INHIB((td), TDI_SWAPPED)
#define	TD_CLR_LOCK(td)		TD_CLR_INHIB((td), TDI_LOCK)
#define	TD_CLR_SUSPENDED(td)	TD_CLR_INHIB((td), TDI_SUSPENDED)
#define	TD_CLR_IWAIT(td)	TD_CLR_INHIB((td), TDI_IWAIT)

#define	TD_SET_RUNNING(td)	(td)->td_state = TDS_RUNNING
#define	TD_SET_RUNQ(td)		(td)->td_state = TDS_RUNQ
#define	TD_SET_CAN_RUN(td)	(td)->td_state = TDS_CAN_RUN

#define	TD_SBDRY_INTR(td) \
    (((td)->td_flags & (TDF_SEINTR | TDF_SERESTART)) != 0)
#define	TD_SBDRY_ERRNO(td) \
    (((td)->td_flags & TDF_SEINTR) != 0 ? EINTR : ERESTART)

/*
 * Process structure.
 */
struct proc {
	LIST_ENTRY(proc) p_list;	/* (d) List of all processes. */
	TAILQ_HEAD(, thread) p_threads;	/* (c) all threads. */
	struct mtx	p_slock;	/* process spin lock */
	struct ucred	*p_ucred;	/* (c) Process owner's identity. */
	struct filedesc	*p_fd;		/* (b) Open files. */
	struct filedesc_to_leader *p_fdtol; /* (b) Tracking node */
	struct pstats	*p_stats;	/* (b) Accounting/statistics (CPU). */
	struct plimit	*p_limit;	/* (c) Resource limits. */
	struct callout	p_limco;	/* (c) Limit callout handle */
	struct sigacts	*p_sigacts;	/* (x) Signal actions, state (CPU). */

	int		p_flag;		/* (c) P_* flags. */
	int		p_flag2;	/* (c) P2_* flags. */
	enum p_states {
		PRS_NEW = 0,		/* In creation */
		PRS_NORMAL,		/* threads can be run. */
		PRS_ZOMBIE
	} p_state;			/* (j/c) Process status. */
	pid_t		p_pid;		/* (b) Process identifier. */
	LIST_ENTRY(proc) p_hash;	/* (d) Hash chain. */
	LIST_ENTRY(proc) p_pglist;	/* (g + e) List of processes in pgrp. */
	struct proc	*p_pptr;	/* (c + e) Pointer to parent process. */
	LIST_ENTRY(proc) p_sibling;	/* (e) List of sibling processes. */
	LIST_HEAD(, proc) p_children;	/* (e) Pointer to list of children. */
	struct proc	*p_reaper;	/* (e) My reaper. */
	LIST_HEAD(, proc) p_reaplist;	/* (e) List of my descendants
					       (if I am reaper). */
	LIST_ENTRY(proc) p_reapsibling;	/* (e) List of siblings - descendants of
					       the same reaper. */
	struct mtx	p_mtx;		/* (n) Lock for this struct. */
	struct mtx	p_statmtx;	/* Lock for the stats */
	struct mtx	p_itimmtx;	/* Lock for the virt/prof timers */
	struct mtx	p_profmtx;	/* Lock for the profiling */
	struct ksiginfo *p_ksi;	/* Locked by parent proc lock */
	sigqueue_t	p_sigqueue;	/* (c) Sigs not delivered to a td. */
#define p_siglist	p_sigqueue.sq_signals
	pid_t		p_oppid;	/* (c + e) Real parent pid. */

/* The following fields are all zeroed upon creation in fork. */
#define	p_startzero	p_vmspace
	struct vmspace	*p_vmspace;	/* (b) Address space. */
	u_int		p_swtick;	/* (c) Tick when swapped in or out. */
	u_int		p_cowgen;	/* (c) Generation of COW pointers. */
	struct itimerval p_realtimer;	/* (c) Alarm timer. */
	struct rusage	p_ru;		/* (a) Exit information. */
	struct rusage_ext p_rux;	/* (cu) Internal resource usage. */
	struct rusage_ext p_crux;	/* (c) Internal child resource usage. */
	int		p_profthreads;	/* (c) Num threads in addupc_task. */
	volatile int	p_exitthreads;	/* (j) Number of threads exiting */
	int		p_traceflag;	/* (o) Kernel trace points. */
	struct vnode	*p_tracevp;	/* (c + o) Trace to vnode. */
	struct ucred	*p_tracecred;	/* (o) Credentials to trace with. */
	struct vnode	*p_textvp;	/* (b) Vnode of executable. */
	u_int		p_lock;		/* (c) Proclock (prevent swap) count. */
	struct sigiolst	p_sigiolst;	/* (c) List of sigio sources. */
	int		p_sigparent;	/* (c) Signal to parent on exit. */
	int		p_sig;		/* (n) For core dump/debugger XXX. */
	u_int		p_ptevents;	/* (c + e) ptrace() event mask. */
	struct kaioinfo	*p_aioinfo;	/* (y) ASYNC I/O info. */
	struct thread	*p_singlethread;/* (c + j) If single threading this is it */
	int		p_suspcount;	/* (j) Num threads in suspended mode. */
	struct thread	*p_xthread;	/* (c) Trap thread */
	int		p_boundary_count;/* (j) Num threads at user boundary */
	int		p_pendingcnt;	/* how many signals are pending */
	struct itimers	*p_itimers;	/* (c) POSIX interval timers. */
	struct procdesc	*p_procdesc;	/* (e) Process descriptor, if any. */
	u_int		p_treeflag;	/* (e) P_TREE flags */
	int		p_pendingexits; /* (c) Count of pending thread exits. */
	struct filemon	*p_filemon;	/* (c) filemon-specific data. */
	int		p_pdeathsig;	/* (c) Signal from parent on exit. */
/* End area that is zeroed on creation. */
#define	p_endzero	p_magic

/* The following fields are all copied upon creation in fork. */
#define	p_startcopy	p_endzero
	u_int		p_magic;	/* (b) Magic number. */
	int		p_osrel;	/* (x) osreldate for the
					       binary (from ELF note, if any) */
	uint32_t	p_fctl0;	/* (x) ABI feature control, ELF note */
	char		p_comm[MAXCOMLEN + 1];	/* (x) Process name. */
	struct sysentvec *p_sysent;	/* (b) Syscall dispatch info. */
	struct pargs	*p_args;	/* (c) Process arguments. */
	rlim_t		p_cpulimit;	/* (c) Current CPU limit in seconds. */
	signed char	p_nice;		/* (c) Process "nice" value. */
	int		p_fibnum;	/* in this routing domain XXX MRT */
	pid_t		p_reapsubtree;	/* (e) Pid of the direct child of the
					       reaper which spawned
					       our subtree. */
	uint16_t	p_elf_machine;	/* (x) ELF machine type */
	uint64_t	p_elf_flags;	/* (x) ELF flags */
/* End area that is copied on creation. */
#define	p_endcopy	p_xexit

	u_int		p_xexit;	/* (c) Exit code. */
	u_int		p_xsig;		/* (c) Stop/kill sig. */
	struct pgrp	*p_pgrp;	/* (c + e) Pointer to process group. */
	struct knlist	*p_klist;	/* (c) Knotes attached to this proc. */
	int		p_numthreads;	/* (c) Number of threads. */
	struct mdproc	p_md;		/* Any machine-dependent fields. */
	struct callout	p_itcallout;	/* (h + c) Interval timer callout. */
	u_short		p_acflag;	/* (c) Accounting flags. */
	struct proc	*p_peers;	/* (r) */
	struct proc	*p_leader;	/* (b) */
	void		*p_emuldata;	/* (c) Emulator state data. */
	struct label	*p_label;	/* (*) Proc (not subject) MAC label. */
	STAILQ_HEAD(, ktr_request)	p_ktr;	/* (o) KTR event queue. */
	LIST_HEAD(, mqueue_notifier)	p_mqnotifier; /* (c) mqueue notifiers.*/
	struct kdtrace_proc	*p_dtrace; /* (*) DTrace-specific data. */
	struct cv	p_pwait;	/* (*) wait cv for exit/exec. */
	uint64_t	p_prev_runtime;	/* (c) Resource usage accounting. */
	struct racct	*p_racct;	/* (b) Resource accounting. */
	int		p_throttled;	/* (c) Flag for racct pcpu throttling */
	/*
	 * An orphan is the child that has been re-parented to the
	 * debugger as a result of attaching to it.  Need to keep
	 * track of them for parent to be able to collect the exit
	 * status of what used to be children.
	 */
	LIST_ENTRY(proc) p_orphan;	/* (e) List of orphan processes. */
	LIST_HEAD(, proc) p_orphans;	/* (e) Pointer to list of orphans. */
};

#define	p_session	p_pgrp->pg_session
#define	p_pgid		p_pgrp->pg_id

#define	NOCPU		(-1)	/* For when we aren't on a CPU. */
#define	NOCPU_OLD	(255)
#define	MAXCPU_OLD	(254)

#define	PROC_SLOCK(p)	mtx_lock_spin(&(p)->p_slock)
#define	PROC_SUNLOCK(p)	mtx_unlock_spin(&(p)->p_slock)
#define	PROC_SLOCK_ASSERT(p, type)	mtx_assert(&(p)->p_slock, (type))

#define	PROC_STATLOCK(p)	mtx_lock_spin(&(p)->p_statmtx)
#define	PROC_STATUNLOCK(p)	mtx_unlock_spin(&(p)->p_statmtx)
#define	PROC_STATLOCK_ASSERT(p, type)	mtx_assert(&(p)->p_statmtx, (type))

#define	PROC_ITIMLOCK(p)	mtx_lock_spin(&(p)->p_itimmtx)
#define	PROC_ITIMUNLOCK(p)	mtx_unlock_spin(&(p)->p_itimmtx)
#define	PROC_ITIMLOCK_ASSERT(p, type)	mtx_assert(&(p)->p_itimmtx, (type))

#define	PROC_PROFLOCK(p)	mtx_lock_spin(&(p)->p_profmtx)
#define	PROC_PROFUNLOCK(p)	mtx_unlock_spin(&(p)->p_profmtx)
#define	PROC_PROFLOCK_ASSERT(p, type)	mtx_assert(&(p)->p_profmtx, (type))

/* These flags are kept in p_flag. */
#define	P_ADVLOCK	0x00001	/* Process may hold a POSIX advisory lock. */
#define	P_CONTROLT	0x00002	/* Has a controlling terminal. */
#define	P_KPROC		0x00004	/* Kernel process. */
#define	P_UNUSED3	0x00008	/* --available-- */
#define	P_PPWAIT	0x00010	/* Parent is waiting for child to exec/exit. */
#define	P_PROFIL	0x00020	/* Has started profiling. */
#define	P_STOPPROF	0x00040	/* Has thread requesting to stop profiling. */
#define	P_HADTHREADS	0x00080	/* Has had threads (no cleanup shortcuts) */
#define	P_SUGID		0x00100	/* Had set id privileges since last exec. */
#define	P_SYSTEM	0x00200	/* System proc: no sigs, stats or swapping. */
#define	P_SINGLE_EXIT	0x00400	/* Threads suspending should exit, not wait. */
#define	P_TRACED	0x00800	/* Debugged process being traced. */
#define	P_WAITED	0x01000	/* Someone is waiting for us. */
#define	P_WEXIT		0x02000	/* Working on exiting. */
#define	P_EXEC		0x04000	/* Process called exec. */
#define	P_WKILLED	0x08000	/* Killed, go to kernel/user boundary ASAP. */
#define	P_CONTINUED	0x10000	/* Proc has continued from a stopped state. */
#define	P_STOPPED_SIG	0x20000	/* Stopped due to SIGSTOP/SIGTSTP. */
#define	P_STOPPED_TRACE	0x40000	/* Stopped because of tracing. */
#define	P_STOPPED_SINGLE 0x80000 /* Only 1 thread can continue (not to user). */
#define	P_PROTECTED	0x100000 /* Do not kill on memory overcommit. */
#define	P_SIGEVENT	0x200000 /* Process pending signals changed. */
#define	P_SINGLE_BOUNDARY 0x400000 /* Threads should suspend at user boundary. */
#define	P_HWPMC		0x800000 /* Process is using HWPMCs */
#define	P_JAILED	0x1000000 /* Process is in jail. */
#define	P_TOTAL_STOP	0x2000000 /* Stopped in stop_all_proc. */
#define	P_INEXEC	0x4000000 /* Process is in execve(). */
#define	P_STATCHILD	0x8000000 /* Child process stopped or exited. */
#define	P_INMEM		0x10000000 /* Loaded into memory. */
#define	P_SWAPPINGOUT	0x20000000 /* Process is being swapped out. */
#define	P_SWAPPINGIN	0x40000000 /* Process is being swapped in. */
#define	P_PPTRACE	0x80000000 /* PT_TRACEME by vforked child. */

#define	P_STOPPED	(P_STOPPED_SIG|P_STOPPED_SINGLE|P_STOPPED_TRACE)
#define	P_SHOULDSTOP(p)	((p)->p_flag & P_STOPPED)
#define	P_KILLED(p)	((p)->p_flag & P_WKILLED)

/* These flags are kept in p_flag2. */
#define	P2_INHERIT_PROTECTED 0x00000001 /* New children get P_PROTECTED. */
#define	P2_NOTRACE	0x00000002	/* No ptrace(2) attach or coredumps. */
#define	P2_NOTRACE_EXEC 0x00000004	/* Keep P2_NOPTRACE on exec(2). */
#define	P2_AST_SU	0x00000008	/* Handles SU ast for kthreads. */
#define	P2_PTRACE_FSTP	0x00000010 /* SIGSTOP from PT_ATTACH not yet handled. */
#define	P2_TRAPCAP	0x00000020	/* SIGTRAP on ENOTCAPABLE */
#define	P2_ASLR_ENABLE	0x00000040	/* Force enable ASLR. */
#define	P2_ASLR_DISABLE	0x00000080	/* Force disable ASLR. */
#define	P2_ASLR_IGNSTART 0x00000100	/* Enable ASLR to consume sbrk area. */
#define	P2_PROTMAX_ENABLE 0x00000200	/* Force enable implied PROT_MAX. */
#define	P2_PROTMAX_DISABLE 0x00000400	/* Force disable implied PROT_MAX. */
#define	P2_STKGAP_DISABLE 0x00000800	/* Disable stack gap for MAP_STACK */
#define	P2_STKGAP_DISABLE_EXEC 0x00001000 /* Stack gap disabled after exec */

/* Flags protected by proctree_lock, kept in p_treeflags. */
#define	P_TREE_ORPHANED		0x00000001	/* Reparented, on orphan list */
#define	P_TREE_FIRST_ORPHAN	0x00000002	/* First element of orphan
						   list */
#define	P_TREE_REAPER		0x00000004	/* Reaper of subtree */

/*
 * These were process status values (p_stat), now they are only used in
 * legacy conversion code.
 */
#define	SIDL	1		/* Process being created by fork. */
#define	SRUN	2		/* Currently runnable. */
#define	SSLEEP	3		/* Sleeping on an address. */
#define	SSTOP	4		/* Process debugging or suspension. */
#define	SZOMB	5		/* Awaiting collection by parent. */
#define	SWAIT	6		/* Waiting for interrupt. */
#define	SLOCK	7		/* Blocked on a lock. */

#define	P_MAGIC		0xbeefface

#ifdef _KERNEL

/* Types and flags for mi_switch(). */
#define	SW_TYPE_MASK		0xff	/* First 8 bits are switch type */
#define	SWT_NONE		0	/* Unspecified switch. */
#define	SWT_PREEMPT		1	/* Switching due to preemption. */
#define	SWT_OWEPREEMPT		2	/* Switching due to owepreempt. */
#define	SWT_TURNSTILE		3	/* Turnstile contention. */
#define	SWT_SLEEPQ		4	/* Sleepq wait. */
#define	SWT_SLEEPQTIMO		5	/* Sleepq timeout wait. */
#define	SWT_RELINQUISH		6	/* yield call. */
#define	SWT_NEEDRESCHED		7	/* NEEDRESCHED was set. */
#define	SWT_IDLE		8	/* Switching from the idle thread. */
#define	SWT_IWAIT		9	/* Waiting for interrupts. */
#define	SWT_SUSPEND		10	/* Thread suspended. */
#define	SWT_REMOTEPREEMPT	11	/* Remote processor preempted. */
#define	SWT_REMOTEWAKEIDLE	12	/* Remote processor preempted idle. */
#define	SWT_COUNT		13	/* Number of switch types. */
/* Flags */
#define	SW_VOL		0x0100		/* Voluntary switch. */
#define	SW_INVOL	0x0200		/* Involuntary switch. */
#define SW_PREEMPT	0x0400		/* The invol switch is a preemption */

/* How values for thread_single(). */
#define	SINGLE_NO_EXIT	0
#define	SINGLE_EXIT	1
#define	SINGLE_BOUNDARY	2
#define	SINGLE_ALLPROC	3

#ifdef MALLOC_DECLARE
MALLOC_DECLARE(M_PARGS);
MALLOC_DECLARE(M_PGRP);
MALLOC_DECLARE(M_SESSION);
MALLOC_DECLARE(M_SUBPROC);
#endif

#define	FOREACH_PROC_IN_SYSTEM(p)					\
	LIST_FOREACH((p), &allproc, p_list)
#define	FOREACH_THREAD_IN_PROC(p, td)					\
	TAILQ_FOREACH((td), &(p)->p_threads, td_plist)

#define	FIRST_THREAD_IN_PROC(p)	TAILQ_FIRST(&(p)->p_threads)

/*
 * We use process IDs <= pid_max <= PID_MAX; PID_MAX + 1 must also fit
 * in a pid_t, as it is used to represent "no process group".
 */
#define	PID_MAX		99999
#define	NO_PID		100000
extern pid_t pid_max;

#define	SESS_LEADER(p)	((p)->p_session->s_leader == (p))


/* Lock and unlock a process. */
#define	PROC_LOCK(p)	mtx_lock(&(p)->p_mtx)
#define	PROC_TRYLOCK(p)	mtx_trylock(&(p)->p_mtx)
#define	PROC_UNLOCK(p)	mtx_unlock(&(p)->p_mtx)
#define	PROC_LOCKED(p)	mtx_owned(&(p)->p_mtx)
#define	PROC_LOCK_ASSERT(p, type)	mtx_assert(&(p)->p_mtx, (type))

/* Lock and unlock a process group. */
#define	PGRP_LOCK(pg)	mtx_lock(&(pg)->pg_mtx)
#define	PGRP_UNLOCK(pg)	mtx_unlock(&(pg)->pg_mtx)
#define	PGRP_LOCKED(pg)	mtx_owned(&(pg)->pg_mtx)
#define	PGRP_LOCK_ASSERT(pg, type)	mtx_assert(&(pg)->pg_mtx, (type))

#define	PGRP_LOCK_PGSIGNAL(pg) do {					\
	if ((pg) != NULL)						\
		PGRP_LOCK(pg);						\
} while (0)
#define	PGRP_UNLOCK_PGSIGNAL(pg) do {					\
	if ((pg) != NULL)						\
		PGRP_UNLOCK(pg);					\
} while (0)

/* Lock and unlock a session. */
#define	SESS_LOCK(s)	mtx_lock(&(s)->s_mtx)
#define	SESS_UNLOCK(s)	mtx_unlock(&(s)->s_mtx)
#define	SESS_LOCKED(s)	mtx_owned(&(s)->s_mtx)
#define	SESS_LOCK_ASSERT(s, type)	mtx_assert(&(s)->s_mtx, (type))

/*
 * Non-zero p_lock ensures that:
 * - exit1() is not performed until p_lock reaches zero;
 * - the process' threads stack are not swapped out if they are currently
 *   not (P_INMEM).
 *
 * PHOLD() asserts that the process (except the current process) is
 * not exiting, increments p_lock and swaps threads stacks into memory,
 * if needed.
 * _PHOLD() is same as PHOLD(), it takes the process locked.
 * _PHOLD_LITE() also takes the process locked, but comparing with
 * _PHOLD(), it only guarantees that exit1() is not executed,
 * faultin() is not called.
 */
#define	PHOLD(p) do {							\
	PROC_LOCK(p);							\
	_PHOLD(p);							\
	PROC_UNLOCK(p);							\
} while (0)
#define	_PHOLD(p) do {							\
	PROC_LOCK_ASSERT((p), MA_OWNED);				\
	KASSERT(!((p)->p_flag & P_WEXIT) || (p) == curproc,		\
	    ("PHOLD of exiting process %p", p));			\
	(p)->p_lock++;							\
	if (((p)->p_flag & P_INMEM) == 0)				\
		faultin((p));						\
} while (0)
#define	_PHOLD_LITE(p) do {						\
	PROC_LOCK_ASSERT((p), MA_OWNED);				\
	KASSERT(!((p)->p_flag & P_WEXIT) || (p) == curproc,		\
	    ("PHOLD of exiting process %p", p));			\
	(p)->p_lock++;							\
} while (0)
#define	PROC_ASSERT_HELD(p) do {					\
	KASSERT((p)->p_lock > 0, ("process %p not held", p));		\
} while (0)

#define	PRELE(p) do {							\
	PROC_LOCK((p));							\
	_PRELE((p));							\
	PROC_UNLOCK((p));						\
} while (0)
#define	_PRELE(p) do {							\
	PROC_LOCK_ASSERT((p), MA_OWNED);				\
	PROC_ASSERT_HELD(p);						\
	(--(p)->p_lock);						\
	if (((p)->p_flag & P_WEXIT) && (p)->p_lock == 0)		\
		wakeup(&(p)->p_lock);					\
} while (0)
#define	PROC_ASSERT_NOT_HELD(p) do {					\
	KASSERT((p)->p_lock == 0, ("process %p held", p));		\
} while (0)

#define	PROC_UPDATE_COW(p) do {						\
	PROC_LOCK_ASSERT((p), MA_OWNED);				\
	(p)->p_cowgen++;						\
} while (0)

/* Check whether a thread is safe to be swapped out. */
#define	thread_safetoswapout(td)	((td)->td_flags & TDF_CANSWAP)

/* Control whether or not it is safe for curthread to sleep. */
#define	THREAD_NO_SLEEPING()		do {				\
	curthread->td_no_sleeping++;					\
	MPASS(curthread->td_no_sleeping > 0);				\
} while (0)

#define	THREAD_SLEEPING_OK()		do {				\
	MPASS(curthread->td_no_sleeping > 0);				\
	curthread->td_no_sleeping--;					\
} while (0)

#define	THREAD_CAN_SLEEP()		((curthread)->td_no_sleeping == 0)

#define	PIDHASH(pid)	(&pidhashtbl[(pid) & pidhash])
#define	PIDHASHLOCK(pid) (&pidhashtbl_lock[((pid) & pidhashlock)])
extern LIST_HEAD(pidhashhead, proc) *pidhashtbl;
extern struct sx *pidhashtbl_lock;
extern u_long pidhash;
extern u_long pidhashlock;
#define	TIDHASH(tid)	(&tidhashtbl[(tid) & tidhash])
extern LIST_HEAD(tidhashhead, thread) *tidhashtbl;
extern u_long tidhash;
extern struct rwlock tidhash_lock;

#define	PGRPHASH(pgid)	(&pgrphashtbl[(pgid) & pgrphash])
extern LIST_HEAD(pgrphashhead, pgrp) *pgrphashtbl;
extern u_long pgrphash;

extern struct sx allproc_lock;
extern int allproc_gen;
extern struct sx proctree_lock;
extern struct mtx ppeers_lock;
extern struct mtx procid_lock;
extern struct proc proc0;		/* Process slot for swapper. */
extern struct thread0_storage thread0_st;	/* Primary thread in proc0. */
#define	thread0 (thread0_st.t0st_thread)
extern struct vmspace vmspace0;		/* VM space for proc0. */
extern int hogticks;			/* Limit on kernel cpu hogs. */
extern int lastpid;
extern int nprocs, maxproc;		/* Current and max number of procs. */
extern int maxprocperuid;		/* Max procs per uid. */
extern u_long ps_arg_cache_limit;

LIST_HEAD(proclist, proc);
TAILQ_HEAD(procqueue, proc);
TAILQ_HEAD(threadqueue, thread);
extern struct proclist allproc;		/* List of all processes. */
extern struct proc *initproc, *pageproc; /* Process slots for init, pager. */

extern struct uma_zone *proc_zone;

struct	proc *pfind(pid_t);		/* Find process by id. */
struct	proc *pfind_any(pid_t);		/* Find (zombie) process by id. */
struct	proc *pfind_any_locked(pid_t pid); /* Find process by id, locked. */
struct	pgrp *pgfind(pid_t);		/* Find process group by id. */
void	pidhash_slockall(void);		/* Shared lock all pid hash lists. */
void	pidhash_sunlockall(void);	/* Shared unlock all pid hash lists. */

struct	fork_req {
	int		fr_flags;
	int		fr_pages;
	int 		*fr_pidp;
	struct proc 	**fr_procp;
	int 		*fr_pd_fd;
	int 		fr_pd_flags;
	struct filecaps	*fr_pd_fcaps;
	int 		fr_flags2;
#define	FR2_DROPSIG_CAUGHT	0x00001	/* Drop caught non-DFL signals */
};

/*
 * pget() flags.
 */
#define	PGET_HOLD	0x00001	/* Hold the process. */
#define	PGET_CANSEE	0x00002	/* Check against p_cansee(). */
#define	PGET_CANDEBUG	0x00004	/* Check against p_candebug(). */
#define	PGET_ISCURRENT	0x00008	/* Check that the found process is current. */
#define	PGET_NOTWEXIT	0x00010	/* Check that the process is not in P_WEXIT. */
#define	PGET_NOTINEXEC	0x00020	/* Check that the process is not in P_INEXEC. */
#define	PGET_NOTID	0x00040	/* Do not assume tid if pid > PID_MAX. */

#define	PGET_WANTREAD	(PGET_HOLD | PGET_CANDEBUG | PGET_NOTWEXIT)

int	pget(pid_t pid, int flags, struct proc **pp);

void	ast(struct trapframe *framep);
struct	thread *choosethread(void);
int	cr_cansee(struct ucred *u1, struct ucred *u2);
int	cr_canseesocket(struct ucred *cred, struct socket *so);
int	cr_canseeothergids(struct ucred *u1, struct ucred *u2);
int	cr_canseeotheruids(struct ucred *u1, struct ucred *u2);
int	cr_canseejailproc(struct ucred *u1, struct ucred *u2);
int	cr_cansignal(struct ucred *cred, struct proc *proc, int signum);
int	enterpgrp(struct proc *p, pid_t pgid, struct pgrp *pgrp,
	    struct session *sess);
int	enterthispgrp(struct proc *p, struct pgrp *pgrp);
void	faultin(struct proc *p);
void	fixjobc(struct proc *p, struct pgrp *pgrp, int entering);
int	fork1(struct thread *, struct fork_req *);
void	fork_rfppwait(struct thread *);
void	fork_exit(void (*)(void *, struct trapframe *), void *,
	    struct trapframe *);
void	fork_return(struct thread *, struct trapframe *);
int	inferior(struct proc *p);
void	kern_proc_vmmap_resident(struct vm_map *map, struct vm_map_entry *entry,
	    int *resident_count, bool *super);
void	kern_yield(int);
void 	kick_proc0(void);
void	killjobc(void);
int	leavepgrp(struct proc *p);
int	maybe_preempt(struct thread *td);
void	maybe_yield(void);
void	mi_switch(int flags);
int	p_candebug(struct thread *td, struct proc *p);
int	p_cansee(struct thread *td, struct proc *p);
int	p_cansched(struct thread *td, struct proc *p);
int	p_cansignal(struct thread *td, struct proc *p, int signum);
int	p_canwait(struct thread *td, struct proc *p);
struct	pargs *pargs_alloc(int len);
void	pargs_drop(struct pargs *pa);
void	pargs_hold(struct pargs *pa);
int	proc_getargv(struct thread *td, struct proc *p, struct sbuf *sb);
int	proc_getauxv(struct thread *td, struct proc *p, struct sbuf *sb);
int	proc_getenvv(struct thread *td, struct proc *p, struct sbuf *sb);
void	procinit(void);
int	proc_iterate(int (*cb)(struct proc *, void *), void *cbarg);
void	proc_linkup0(struct proc *p, struct thread *td);
void	proc_linkup(struct proc *p, struct thread *td);
struct proc *proc_realparent(struct proc *child);
void	proc_reap(struct thread *td, struct proc *p, int *status, int options);
void	proc_reparent(struct proc *child, struct proc *newparent, bool set_oppid);
void	proc_add_orphan(struct proc *child, struct proc *parent);
void	proc_set_traced(struct proc *p, bool stop);
void	proc_wkilled(struct proc *p);
struct	pstats *pstats_alloc(void);
void	pstats_fork(struct pstats *src, struct pstats *dst);
void	pstats_free(struct pstats *ps);
void	proc_clear_orphan(struct proc *p);
void	reaper_abandon_children(struct proc *p, bool exiting);
int	securelevel_ge(struct ucred *cr, int level);
int	securelevel_gt(struct ucred *cr, int level);
void	sess_hold(struct session *);
void	sess_release(struct session *);
int	setrunnable(struct thread *, int);
void	setsugid(struct proc *p);
int	should_yield(void);
int	sigonstack(size_t sp);
void	stopevent(struct proc *, u_int, u_int);
struct	thread *tdfind(lwpid_t, pid_t);
void	threadinit(void);
void	tidhash_add(struct thread *);
void	tidhash_remove(struct thread *);
void	cpu_idle(int);
int	cpu_idle_wakeup(int);
extern	void (*cpu_idle_hook)(sbintime_t);	/* Hook to machdep CPU idler. */
void	cpu_switch(struct thread *, struct thread *, struct mtx *);
void	cpu_throw(struct thread *, struct thread *) __dead2;
void	unsleep(struct thread *);
void	userret(struct thread *, struct trapframe *);

void	cpu_exit(struct thread *);
void	exit1(struct thread *, int, int) __dead2;
void	cpu_copy_thread(struct thread *td, struct thread *td0);
bool	cpu_exec_vmspace_reuse(struct proc *p, struct vm_map *map);
int	cpu_fetch_syscall_args(struct thread *td);
void	cpu_fork(struct thread *, struct proc *, struct thread *, int);
void	cpu_fork_kthread_handler(struct thread *, void (*)(void *), void *);
int	cpu_procctl(struct thread *td, int idtype, id_t id, int com,
	    void * __capability data);
void	cpu_set_syscall_retval(struct thread *, int);
void	cpu_set_upcall(struct thread *, void (* __capability)(void *),
	    void * __capability, stack_t *);
int	cpu_set_user_tls(struct thread *, void * __capability tls_base);
void	cpu_thread_alloc(struct thread *);
void	cpu_thread_clean(struct thread *);
void	cpu_thread_exit(struct thread *);
void	cpu_thread_free(struct thread *);
void	cpu_thread_swapin(struct thread *);
void	cpu_thread_swapout(struct thread *);
struct	thread *thread_alloc(int pages);
int	thread_alloc_stack(struct thread *, int pages);
int	thread_check_susp(struct thread *td, bool sleep);
void	thread_cow_get_proc(struct thread *newtd, struct proc *p);
void	thread_cow_get(struct thread *newtd, struct thread *td);
void	thread_cow_free(struct thread *td);
void	thread_cow_update(struct thread *td);
int	thread_create(struct thread *td, struct rtprio *rtp,
	    int (*initialize_thread)(struct thread *, void *), void *thunk);
void	thread_exit(void) __dead2;
void	thread_free(struct thread *td);
void	thread_link(struct thread *td, struct proc *p);
void	thread_reap(void);
int	thread_single(struct proc *p, int how);
void	thread_single_end(struct proc *p, int how);
void	thread_stash(struct thread *td);
void	thread_stopped(struct proc *p);
void	childproc_stopped(struct proc *child, int reason);
void	childproc_continued(struct proc *child);
void	childproc_exited(struct proc *child);
int	thread_suspend_check(int how);
bool	thread_suspend_check_needed(void);
void	thread_suspend_switch(struct thread *, struct proc *p);
void	thread_suspend_one(struct thread *td);
void	thread_unlink(struct thread *td);
void	thread_unsuspend(struct proc *p);
void	thread_wait(struct proc *p);
struct thread	*thread_find(struct proc *p, lwpid_t tid);

void	stop_all_proc(void);
void	resume_all_proc(void);

static __inline int
curthread_pflags_set(int flags)
{
	struct thread *td;
	int save;

	td = curthread;
	save = ~flags | (td->td_pflags & flags);
	td->td_pflags |= flags;
	return (save);
}

static __inline void
curthread_pflags_restore(int save)
{

	curthread->td_pflags &= save;
}

static __inline int
curthread_pflags2_set(int flags)
{
	struct thread *td;
	int save;

	td = curthread;
	save = ~flags | (td->td_pflags2 & flags);
	td->td_pflags2 |= flags;
	return (save);
}

static __inline void
curthread_pflags2_restore(int save)
{

	curthread->td_pflags2 &= save;
}

static __inline __pure2 struct td_sched *
td_get_sched(struct thread *td)
{

	return ((struct td_sched *)&td[1]);
}

extern void (*softdep_ast_cleanup)(struct thread *);
static __inline void
td_softdep_cleanup(struct thread *td)
{

	if (td->td_su != NULL && softdep_ast_cleanup != NULL)
		softdep_ast_cleanup(td);
}

#define	PROC_ID_PID	0
#define	PROC_ID_GROUP	1
#define	PROC_ID_SESSION	2
#define	PROC_ID_REAP	3

void	proc_id_set(int type, pid_t id);
void	proc_id_set_cond(int type, pid_t id);
void	proc_id_clear(int type, pid_t id);

EVENTHANDLER_LIST_DECLARE(process_ctor);
EVENTHANDLER_LIST_DECLARE(process_dtor);
EVENTHANDLER_LIST_DECLARE(process_init);
EVENTHANDLER_LIST_DECLARE(process_fini);
EVENTHANDLER_LIST_DECLARE(process_exit);
EVENTHANDLER_LIST_DECLARE(process_fork);
EVENTHANDLER_LIST_DECLARE(process_exec);

EVENTHANDLER_LIST_DECLARE(thread_ctor);
EVENTHANDLER_LIST_DECLARE(thread_dtor);
EVENTHANDLER_LIST_DECLARE(thread_init);

#endif	/* _KERNEL */

#endif	/* !_SYS_PROC_H_ */
// CHERI CHANGES START
// {
//   "updated": 20190812,
//   "target_type": "header",
//   "changes": [
//     "kernel_sig_types",
//     "user_capabilities"
//   ],
//   "changes_purecap": [
//     "pointer_as_integer",
//     "pointer_shape",
//     "subobject_bounds"
//   ]
// }
// CHERI CHANGES END<|MERGE_RESOLUTION|>--- conflicted
+++ resolved
@@ -355,12 +355,7 @@
 	/* LP64 hole */
 	struct callout	td_slpcallout;	/* (h) Callout for sleep. */
 	struct trapframe *td_frame;	/* (k) */
-<<<<<<< HEAD
-	struct vm_object *td_kstack_obj;/* (a) Kstack object. */
 	vm_ptr_t	td_kstack;	/* (a) Kernel VA of kstack. */
-=======
-	vm_offset_t	td_kstack;	/* (a) Kernel VA of kstack. */
->>>>>>> 22e7e049
 	int		td_kstack_pages; /* (a) Size of the kstack. */
 	volatile u_int	td_critnest;	/* (k*) Critical section nest level. */
 	struct mdthread td_md;		/* (k) Any machine-dependent fields. */
