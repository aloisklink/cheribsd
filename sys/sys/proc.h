/*-
 * SPDX-License-Identifier: BSD-3-Clause
 *
 * Copyright (c) 1986, 1989, 1991, 1993
 *	The Regents of the University of California.  All rights reserved.
 * (c) UNIX System Laboratories, Inc.
 * All or some portions of this file are derived from material licensed
 * to the University of California by American Telephone and Telegraph
 * Co. or Unix System Laboratories, Inc. and are reproduced herein with
 * the permission of UNIX System Laboratories, Inc.
 *
 * Redistribution and use in source and binary forms, with or without
 * modification, are permitted provided that the following conditions
 * are met:
 * 1. Redistributions of source code must retain the above copyright
 *    notice, this list of conditions and the following disclaimer.
 * 2. Redistributions in binary form must reproduce the above copyright
 *    notice, this list of conditions and the following disclaimer in the
 *    documentation and/or other materials provided with the distribution.
 * 3. Neither the name of the University nor the names of its contributors
 *    may be used to endorse or promote products derived from this software
 *    without specific prior written permission.
 *
 * THIS SOFTWARE IS PROVIDED BY THE REGENTS AND CONTRIBUTORS ``AS IS'' AND
 * ANY EXPRESS OR IMPLIED WARRANTIES, INCLUDING, BUT NOT LIMITED TO, THE
 * IMPLIED WARRANTIES OF MERCHANTABILITY AND FITNESS FOR A PARTICULAR PURPOSE
 * ARE DISCLAIMED.  IN NO EVENT SHALL THE REGENTS OR CONTRIBUTORS BE LIABLE
 * FOR ANY DIRECT, INDIRECT, INCIDENTAL, SPECIAL, EXEMPLARY, OR CONSEQUENTIAL
 * DAMAGES (INCLUDING, BUT NOT LIMITED TO, PROCUREMENT OF SUBSTITUTE GOODS
 * OR SERVICES; LOSS OF USE, DATA, OR PROFITS; OR BUSINESS INTERRUPTION)
 * HOWEVER CAUSED AND ON ANY THEORY OF LIABILITY, WHETHER IN CONTRACT, STRICT
 * LIABILITY, OR TORT (INCLUDING NEGLIGENCE OR OTHERWISE) ARISING IN ANY WAY
 * OUT OF THE USE OF THIS SOFTWARE, EVEN IF ADVISED OF THE POSSIBILITY OF
 * SUCH DAMAGE.
 *
 *	@(#)proc.h	8.15 (Berkeley) 5/19/95
 * $FreeBSD$
 */

#ifndef _SYS_PROC_H_
#define	_SYS_PROC_H_

#include <sys/callout.h>		/* For struct callout. */
#include <sys/event.h>			/* For struct klist. */
#ifdef _KERNEL
#include <sys/_eventhandler.h>
#endif
#include <sys/condvar.h>
#ifndef _KERNEL
#include <sys/filedesc.h>
#endif
#include <sys/queue.h>
#include <sys/_lock.h>
#include <sys/lock_profile.h>
#include <sys/_mutex.h>
#include <sys/osd.h>
#include <sys/priority.h>
#include <sys/rtprio.h>			/* XXX. */
#include <sys/runq.h>
#include <sys/resource.h>
#include <sys/sigio.h>
#include <sys/signal.h>
#include <sys/signalvar.h>
#ifndef _KERNEL
#include <sys/time.h>			/* For structs itimerval, timeval. */
#else
#include <sys/pcpu.h>
#include <sys/systm.h>
#endif
#include <sys/ucontext.h>
#include <sys/ucred.h>
#include <sys/types.h>
#include <sys/_domainset.h>

#include <machine/proc.h>		/* Machine-dependent proc substruct. */
#ifdef _KERNEL
#include <machine/cpu.h>
#endif

/*
 * One structure allocated per session.
 *
 * List of locks
 * (m)		locked by s_mtx mtx
 * (e)		locked by proctree_lock sx
 * (c)		const until freeing
 */
struct session {
	u_int		s_count;	/* Ref cnt; pgrps in session - atomic. */
	struct proc	*s_leader;	/* (m + e) Session leader. */
	struct vnode	*s_ttyvp;	/* (m) Vnode of controlling tty. */
	struct cdev_priv *s_ttydp;	/* (m) Device of controlling tty.  */
	struct tty	*s_ttyp;	/* (e) Controlling tty. */
	pid_t		s_sid;		/* (c) Session ID. */
					/* (m) Setlogin() name: */
	char		s_login[roundup(MAXLOGNAME, sizeof(long))];
	struct mtx	s_mtx;		/* Mutex to protect members. */
};

/*
 * One structure allocated per process group.
 *
 * List of locks
 * (m)		locked by pg_mtx mtx
 * (e)		locked by proctree_lock sx
 * (c)		const until freeing
 */
struct pgrp {
	LIST_ENTRY(pgrp) pg_hash;	/* (e) Hash chain. */
	LIST_HEAD(, proc) pg_members;	/* (m + e) Pointer to pgrp members. */
	struct session	*pg_session;	/* (c) Pointer to session. */
	struct sigiolst	pg_sigiolst;	/* (m) List of sigio sources. */
	pid_t		pg_id;		/* (c) Process group id. */
	int		pg_jobc;	/* (m) Job control process count. */
	struct mtx	pg_mtx;		/* Mutex to protect members */
};

/*
 * pargs, used to hold a copy of the command line, if it had a sane length.
 */
struct pargs {
	u_int	ar_ref;		/* Reference count. */
	u_int	ar_length;	/* Length. */
	u_char	ar_args[1];	/* Arguments. */
};

/*-
 * Description of a process.
 *
 * This structure contains the information needed to manage a thread of
 * control, known in UN*X as a process; it has references to substructures
 * containing descriptions of things that the process uses, but may share
 * with related processes.  The process structure and the substructures
 * are always addressable except for those marked "(CPU)" below,
 * which might be addressable only on a processor on which the process
 * is running.
 *
 * Below is a key of locks used to protect each member of struct proc.  The
 * lock is indicated by a reference to a specific character in parens in the
 * associated comment.
 *      * - not yet protected
 *      a - only touched by curproc or parent during fork/wait
 *      b - created at fork, never changes
 *		(exception aiods switch vmspaces, but they are also
 *		marked 'P_SYSTEM' so hopefully it will be left alone)
 *      c - locked by proc mtx
 *      d - locked by allproc_lock lock
 *      e - locked by proctree_lock lock
 *      f - session mtx
 *      g - process group mtx
 *      h - callout_lock mtx
 *      i - by curproc or the master session mtx
 *      j - locked by proc slock
 *      k - only accessed by curthread
 *	k*- only accessed by curthread and from an interrupt
 *	kx- only accessed by curthread and by debugger
 *      l - the attaching proc or attaching proc parent
 *      m - Giant
 *      n - not locked, lazy
 *      o - ktrace lock
 *      q - td_contested lock
 *      r - p_peers lock
 *      s - see sleepq_switch(), sleeping_on_old_rtc(), and sleep(9)
 *      t - thread lock
 *	u - process stat lock
 *	w - process timer lock
 *      x - created at fork, only changes during single threading in exec
 *      y - created at first aio, doesn't change until exit or exec at which
 *          point we are single-threaded and only curthread changes it
 *      z - zombie threads lock
 *
 * If the locking key specifies two identifiers (for example, p_pptr) then
 * either lock is sufficient for read access, but both locks must be held
 * for write access.
 */
struct cpuset;
struct filecaps;
struct filemon;
struct kaioinfo;
struct kaudit_record;
struct kcov_info;
struct kdtrace_proc;
struct kdtrace_thread;
struct mqueue_notifier;
struct p_sched;
struct proc;
struct procdesc;
struct racct;
struct sbuf;
struct sleepqueue;
struct socket;
struct syscall_args;
struct td_sched;
struct thread;
struct trapframe;
struct turnstile;
struct vm_map;
struct vm_map_entry;
struct epoch_tracker;

/*
 * XXX: Does this belong in resource.h or resourcevar.h instead?
 * Resource usage extension.  The times in rusage structs in the kernel are
 * never up to date.  The actual times are kept as runtimes and tick counts
 * (with control info in the "previous" times), and are converted when
 * userland asks for rusage info.  Backwards compatibility prevents putting
 * this directly in the user-visible rusage struct.
 *
 * Locking for p_rux: (cu) means (u) for p_rux and (c) for p_crux.
 * Locking for td_rux: (t) for all fields.
 */
struct rusage_ext {
	uint64_t	rux_runtime;    /* (cu) Real time. */
	uint64_t	rux_uticks;     /* (cu) Statclock hits in user mode. */
	uint64_t	rux_sticks;     /* (cu) Statclock hits in sys mode. */
	uint64_t	rux_iticks;     /* (cu) Statclock hits in intr mode. */
	uint64_t	rux_uu;         /* (c) Previous user time in usec. */
	uint64_t	rux_su;         /* (c) Previous sys time in usec. */
	uint64_t	rux_tu;         /* (c) Previous total time in usec. */
};

/*
 * Kernel runnable context (thread).
 * This is what is put to sleep and reactivated.
 * Thread context.  Processes may have multiple threads.
 */
struct thread {
	struct mtx	*volatile td_lock; /* replaces sched lock */
	struct proc	*td_proc;	/* (*) Associated process. */
	TAILQ_ENTRY(thread) td_plist;	/* (*) All threads in this proc. */
	TAILQ_ENTRY(thread) td_runq;	/* (t) Run queue. */
	union	{
		TAILQ_ENTRY(thread) td_slpq;	/* (t) Sleep queue. */
		struct thread *td_zombie; /* Zombie list linkage */
	};
	TAILQ_ENTRY(thread) td_lockq;	/* (t) Lock queue. */
	LIST_ENTRY(thread) td_hash;	/* (d) Hash chain. */
	struct cpuset	*td_cpuset;	/* (t) CPU affinity mask. */
	struct domainset_ref td_domain;	/* (a) NUMA policy */
	struct seltd	*td_sel;	/* Select queue/channel. */
	struct sleepqueue *td_sleepqueue; /* (k) Associated sleep queue. */
	struct turnstile *td_turnstile;	/* (k) Associated turnstile. */
	struct rl_q_entry *td_rlqe;	/* (k) Associated range lock entry. */
	struct umtx_q   *td_umtxq;	/* (c?) Link for when we're blocked. */
	lwpid_t		td_tid;		/* (b) Thread ID. */
	sigqueue_t	td_sigqueue;	/* (c) Sigs arrived, not delivered. */
#define	td_siglist	td_sigqueue.sq_signals
	u_char		td_lend_user_pri; /* (t) Lend user pri. */
	u_char		td_allocdomain;	/* (b) NUMA domain backing this struct thread. */

/* Cleared during fork1() */
#define	td_startzero td_flags
	int		td_flags;	/* (t) TDF_* flags. */
	int		td_inhibitors;	/* (t) Why can not run. */
	int		td_pflags;	/* (k) Private thread (TDP_*) flags. */
	int		td_pflags2;	/* (k) Private thread (TDP2_*) flags. */
	int		td_dupfd;	/* (k) Ret value from fdopen. XXX */
	int		td_sqqueue;	/* (t) Sleepqueue queue blocked on. */
	const void	*td_wchan;	/* (t) Sleep address. */
	const char	*td_wmesg;	/* (t) Reason for sleep. */
	volatile u_char td_owepreempt;  /* (k*) Preempt on last critical_exit */
	u_char		td_tsqueue;	/* (t) Turnstile queue blocked on. */
	short		td_locks;	/* (k) Debug: count of non-spin locks */
	short		td_rw_rlocks;	/* (k) Count of rwlock read locks. */
	short		td_sx_slocks;	/* (k) Count of sx shared locks. */
	short		td_lk_slocks;	/* (k) Count of lockmgr shared locks. */
	short		td_stopsched;	/* (k) Scheduler stopped. */
	struct turnstile *td_blocked;	/* (t) Lock thread is blocked on. */
	const char	*td_lockname;	/* (t) Name of lock blocked on. */
	LIST_HEAD(, turnstile) td_contested;	/* (q) Contested locks. */
	struct lock_list_entry *td_sleeplocks; /* (k) Held sleep locks. */
	int		td_intr_nesting_level; /* (k) Interrupt recursion. */
	int		td_pinned;	/* (k) Temporary cpu pin count. */
	struct ucred	*td_realucred;	/* (k) Reference to credentials. */
	struct ucred	*td_ucred;	/* (k) Used credentials, temporarily switchable. */
	struct plimit	*td_limit;	/* (k) Resource limits. */
	int		td_slptick;	/* (t) Time at sleep. */
	int		td_blktick;	/* (t) Time spent blocked. */
	int		td_swvoltick;	/* (t) Time at last SW_VOL switch. */
	int		td_swinvoltick;	/* (t) Time at last SW_INVOL switch. */
	u_int		td_cow;		/* (*) Number of copy-on-write faults */
	struct rusage	td_ru;		/* (t) rusage information. */
	struct rusage_ext td_rux;	/* (t) Internal rusage information. */
	uint64_t	td_incruntime;	/* (t) Cpu ticks to transfer to proc. */
	uint64_t	td_runtime;	/* (t) How many cpu ticks we've run. */
	u_int 		td_pticks;	/* (t) Statclock hits for profiling */
	u_int		td_sticks;	/* (t) Statclock hits in system mode. */
	u_int		td_iticks;	/* (t) Statclock hits in intr mode. */
	u_int		td_uticks;	/* (t) Statclock hits in user mode. */
	int		td_intrval;	/* (t) Return value for sleepq. */
	sigset_t	td_oldsigmask;	/* (k) Saved mask from pre sigpause. */
	volatile u_int	td_generation;	/* (k) For detection of preemption */
	stack_t		td_sigstk;	/* (k) Stack ptr and on-stack flag. */
	int		td_xsig;	/* (c) Signal for ptrace */
	u_long		td_profil_addr;	/* (k) Temporary addr until AST. */
	u_int		td_profil_ticks; /* (k) Temporary ticks until AST. */
	char		td_name[MAXCOMLEN + 1];	/* (*) Thread name. */
	struct file	*td_fpop;	/* (k) file referencing cdev under op */
	int		td_dbgflags;	/* (c) Userland debugger flags */
	siginfo_t	td_si;		/* (c) For debugger or core file */
	int		td_ng_outbound;	/* (k) Thread entered ng from above. */
	struct osd	td_osd;		/* (k) Object specific data. */
	struct vm_map_entry *td_map_def_user; /* (k) Deferred entries. */
	pid_t		td_dbg_forked;	/* (c) Child pid for debugger. */
	struct vnode	*td_vp_reserved;/* (k) Prealloated vnode. */
	u_int		td_no_sleeping;	/* (k) Sleeping disabled count. */
	void		*td_su;		/* (k) FFS SU private */
	sbintime_t	td_sleeptimo;	/* (t) Sleep timeout. */
	int		td_rtcgen;	/* (s) rtc_generation of abs. sleep */
	int		td_errno;	/* (k) Error from last syscall. */
	size_t		td_vslock_sz;	/* (k) amount of vslock-ed space */
	struct kcov_info *td_kcov_info;	/* (*) Kernel code coverage data */
	u_int		td_ucredref;	/* (k) references on td_realucred */
#define	td_endzero td_sigmask

/* Copied during fork1() or create_thread(). */
#define	td_startcopy td_endzero
	sigset_t	td_sigmask;	/* (c) Current signal mask. */
	u_char		td_rqindex;	/* (t) Run queue index. */
	u_char		td_base_pri;	/* (t) Thread base kernel priority. */
	u_char		td_priority;	/* (t) Thread active priority. */
	u_char		td_pri_class;	/* (t) Scheduling class. */
	u_char		td_user_pri;	/* (t) User pri from estcpu and nice. */
	u_char		td_base_user_pri; /* (t) Base user pri */
	u_char		td_pre_epoch_prio; /* (k) User pri on entry to epoch */
	uintcap_t	td_rb_list;	/* (k) Robust list head. */
	uintcap_t	td_rbp_list;	/* (k) Robust priv list head. */
	uintcap_t	td_rb_inact;	/* (k) Current in-action mutex loc. */
	struct syscall_args td_sa;	/* (kx) Syscall parameters. Copied on
					   fork for child tracing. */
	void * __capability td_sigblock_ptr; /* (k) uptr for fast sigblock. */
	uint32_t	td_sigblock_val;  /* (k) fast sigblock value read at
					     td_sigblock_ptr on kern entry */
#define	td_endcopy td_pcb

/*
 * Fields that must be manually set in fork1() or create_thread()
 * or already have been set in the allocator, constructor, etc.
 */
	struct pcb	*td_pcb;	/* (k) Kernel VA of pcb and kstack. */
	enum td_states {
		TDS_INACTIVE = 0x0,
		TDS_INHIBITED,
		TDS_CAN_RUN,
		TDS_RUNQ,
		TDS_RUNNING
	} td_state;			/* (t) thread state */
	union {
		syscallarg_t	tdu_retval[2];
#if __has_feature(capabilities)
#define	tdu_off tdu_retval[0]
#else
		off_t		tdu_off;
#endif
	} td_uretoff;			/* (k) Syscall aux returns. */
#define td_retval	td_uretoff.tdu_retval
	u_int		td_cowgen;	/* (k) Generation of COW pointers. */
	/* LP64 hole */
	struct callout	td_slpcallout;	/* (h) Callout for sleep. */
	struct trapframe *td_frame;	/* (k) */
<<<<<<< HEAD
	vm_pointer_t	td_kstack;	/* (a) Kernel VA of kstack. */
=======
	vm_pointer_t	td_kstack;	/* (a) Kernel kstack pointer. */
>>>>>>> 3a2336a5
	int		td_kstack_pages; /* (a) Size of the kstack. */
	volatile u_int	td_critnest;	/* (k*) Critical section nest level. */
	struct mdthread td_md;		/* (k) Any machine-dependent fields. */
	struct kaudit_record	*td_ar;	/* (k) Active audit record, if any. */
	struct lpohead	td_lprof[2];	/* (a) lock profiling objects. */
	struct kdtrace_thread	*td_dtrace; /* (*) DTrace-specific data. */
	struct vnet	*td_vnet;	/* (k) Effective vnet. */
	const char	*td_vnet_lpush;	/* (k) Debugging vnet push / pop. */
	struct trapframe *td_intr_frame;/* (k) Frame of the current irq */
	struct proc	*td_rfppwait_p;	/* (k) The vforked child */
	struct vm_page	**td_ma;	/* (k) uio pages held */
	int		td_ma_cnt;	/* (k) size of *td_ma */
	/* LP64 hole */
	void		*td_emuldata;	/* Emulator state data */
	int		td_lastcpu;	/* (t) Last cpu we were on. */
	int		td_oncpu;	/* (t) Which cpu we are on. */
	void		*td_lkpi_task;	/* LinuxKPI task struct pointer */
	int		td_pmcpend;
#ifdef EPOCH_TRACE
	SLIST_HEAD(, epoch_tracker) td_epochs;
#endif
};

/*
 * The td_sched structure size for thread0.
 * It is assumed that the ts_name is 19 + 5 + nchars in uintmax
 */
#define T0ST_SCHED_SIZE sizeof(uint64_t) * 9 + sizeof(uintptr_t)
struct thread0_storage {
	struct thread t0st_thread;
	char t0st_sched[T0ST_SCHED_SIZE];
} __no_subobject_bounds;

struct mtx *thread_lock_block(struct thread *);
void thread_lock_block_wait(struct thread *);
void thread_lock_set(struct thread *, struct mtx *);
void thread_lock_unblock(struct thread *, struct mtx *);
#define	THREAD_LOCK_ASSERT(td, type)					\
	mtx_assert((td)->td_lock, (type))

#define	THREAD_LOCK_BLOCKED_ASSERT(td, type)				\
do {									\
	struct mtx *__m = (td)->td_lock;				\
	if (__m != &blocked_lock)					\
		mtx_assert(__m, (type));				\
} while (0)

#ifdef INVARIANTS
#define	THREAD_LOCKPTR_ASSERT(td, lock)					\
do {									\
	struct mtx *__m;						\
	__m = (td)->td_lock;						\
	KASSERT(__m == (lock),						\
	    ("Thread %p lock %p does not match %p", td, __m, (lock)));	\
} while (0)

#define	THREAD_LOCKPTR_BLOCKED_ASSERT(td, lock)				\
do {									\
	struct mtx *__m;						\
	__m = (td)->td_lock;						\
	KASSERT(__m == (lock) || __m == &blocked_lock,			\
	    ("Thread %p lock %p does not match %p", td, __m, (lock)));	\
} while (0)

#define	TD_LOCKS_INC(td)	((td)->td_locks++)
#define	TD_LOCKS_DEC(td) do {						\
	KASSERT(SCHEDULER_STOPPED_TD(td) || (td)->td_locks > 0,		\
	    ("thread %p owns no locks", (td)));				\
	(td)->td_locks--;						\
} while (0)
#else
#define	THREAD_LOCKPTR_ASSERT(td, lock)
#define	THREAD_LOCKPTR_BLOCKED_ASSERT(td, lock)

#define	TD_LOCKS_INC(td)
#define	TD_LOCKS_DEC(td)
#endif

/*
 * Flags kept in td_flags:
 * To change these you MUST have the scheduler lock.
 */
#define	TDF_BORROWING	0x00000001 /* Thread is borrowing pri from another. */
#define	TDF_INPANIC	0x00000002 /* Caused a panic, let it drive crashdump. */
#define	TDF_INMEM	0x00000004 /* Thread's stack is in memory. */
#define	TDF_SINTR	0x00000008 /* Sleep is interruptible. */
#define	TDF_TIMEOUT	0x00000010 /* Timing out during sleep. */
#define	TDF_IDLETD	0x00000020 /* This is a per-CPU idle thread. */
#define	TDF_CANSWAP	0x00000040 /* Thread can be swapped. */
#define	TDF_UNUSED80	0x00000080 /* unused. */
#define	TDF_KTH_SUSP	0x00000100 /* kthread is suspended */
#define	TDF_ALLPROCSUSP	0x00000200 /* suspended by SINGLE_ALLPROC */
#define	TDF_BOUNDARY	0x00000400 /* Thread suspended at user boundary */
#define	TDF_ASTPENDING	0x00000800 /* Thread has some asynchronous events. */
#define	TDF_UNUSED12	0x00001000 /* --available-- */
#define	TDF_SBDRY	0x00002000 /* Stop only on usermode boundary. */
#define	TDF_UPIBLOCKED	0x00004000 /* Thread blocked on user PI mutex. */
#define	TDF_NEEDSUSPCHK	0x00008000 /* Thread may need to suspend. */
#define	TDF_NEEDRESCHED	0x00010000 /* Thread needs to yield. */
#define	TDF_NEEDSIGCHK	0x00020000 /* Thread may need signal delivery. */
#define	TDF_NOLOAD	0x00040000 /* Ignore during load avg calculations. */
#define	TDF_SERESTART	0x00080000 /* ERESTART on stop attempts. */
#define	TDF_THRWAKEUP	0x00100000 /* Libthr thread must not suspend itself. */
#define	TDF_SEINTR	0x00200000 /* EINTR on stop attempts. */
#define	TDF_SWAPINREQ	0x00400000 /* Swapin request due to wakeup. */
#define	TDF_UNUSED23	0x00800000 /* --available-- */
#define	TDF_SCHED0	0x01000000 /* Reserved for scheduler private use */
#define	TDF_SCHED1	0x02000000 /* Reserved for scheduler private use */
#define	TDF_SCHED2	0x04000000 /* Reserved for scheduler private use */
#define	TDF_SCHED3	0x08000000 /* Reserved for scheduler private use */
#define	TDF_ALRMPEND	0x10000000 /* Pending SIGVTALRM needs to be posted. */
#define	TDF_PROFPEND	0x20000000 /* Pending SIGPROF needs to be posted. */
#define	TDF_MACPEND	0x40000000 /* AST-based MAC event pending. */

/* Userland debug flags */
#define	TDB_SUSPEND	0x00000001 /* Thread is suspended by debugger */
#define	TDB_XSIG	0x00000002 /* Thread is exchanging signal under trace */
#define	TDB_USERWR	0x00000004 /* Debugger modified memory or registers */
#define	TDB_SCE		0x00000008 /* Thread performs syscall enter */
#define	TDB_SCX		0x00000010 /* Thread performs syscall exit */
#define	TDB_EXEC	0x00000020 /* TDB_SCX from exec(2) family */
#define	TDB_FORK	0x00000040 /* TDB_SCX from fork(2) that created new
				      process */
#define	TDB_STOPATFORK	0x00000080 /* Stop at the return from fork (child
				      only) */
#define	TDB_CHILD	0x00000100 /* New child indicator for ptrace() */
#define	TDB_BORN	0x00000200 /* New LWP indicator for ptrace() */
#define	TDB_EXIT	0x00000400 /* Exiting LWP indicator for ptrace() */
#define	TDB_VFORK	0x00000800 /* vfork indicator for ptrace() */
#define	TDB_FSTP	0x00001000 /* The thread is PT_ATTACH leader */
#define	TDB_STEP	0x00002000 /* (x86) PSL_T set for PT_STEP */

/*
 * "Private" flags kept in td_pflags:
 * These are only written by curthread and thus need no locking.
 */
#define	TDP_OLDMASK	0x00000001 /* Need to restore mask after suspend. */
#define	TDP_INKTR	0x00000002 /* Thread is currently in KTR code. */
#define	TDP_INKTRACE	0x00000004 /* Thread is currently in KTRACE code. */
#define	TDP_BUFNEED	0x00000008 /* Do not recurse into the buf flush */
#define	TDP_COWINPROGRESS 0x00000010 /* Snapshot copy-on-write in progress. */
#define	TDP_ALTSTACK	0x00000020 /* Have alternate signal stack. */
#define	TDP_DEADLKTREAT	0x00000040 /* Lock acquisition - deadlock treatment. */
#define	TDP_NOFAULTING	0x00000080 /* Do not handle page faults. */
#define	TDP_SIGFASTBLOCK 0x00000100 /* Fast sigblock active */
#define	TDP_OWEUPC	0x00000200 /* Call addupc() at next AST. */
#define	TDP_ITHREAD	0x00000400 /* Thread is an interrupt thread. */
#define	TDP_SYNCIO	0x00000800 /* Local override, disable async i/o. */
#define	TDP_SCHED1	0x00001000 /* Reserved for scheduler private use */
#define	TDP_SCHED2	0x00002000 /* Reserved for scheduler private use */
#define	TDP_SCHED3	0x00004000 /* Reserved for scheduler private use */
#define	TDP_SCHED4	0x00008000 /* Reserved for scheduler private use */
#define	TDP_GEOM	0x00010000 /* Settle GEOM before finishing syscall */
#define	TDP_SOFTDEP	0x00020000 /* Stuck processing softdep worklist */
#define	TDP_NORUNNINGBUF 0x00040000 /* Ignore runningbufspace check */
#define	TDP_WAKEUP	0x00080000 /* Don't sleep in umtx cond_wait */
#define	TDP_INBDFLUSH	0x00100000 /* Already in BO_BDFLUSH, do not recurse */
#define	TDP_KTHREAD	0x00200000 /* This is an official kernel thread */
#define	TDP_CALLCHAIN	0x00400000 /* Capture thread's callchain */
#define	TDP_IGNSUSP	0x00800000 /* Permission to ignore the MNTK_SUSPEND* */
#define	TDP_AUDITREC	0x01000000 /* Audit record pending on thread */
#define	TDP_RFPPWAIT	0x02000000 /* Handle RFPPWAIT on syscall exit */
#define	TDP_RESETSPUR	0x04000000 /* Reset spurious page fault history. */
#define	TDP_NERRNO	0x08000000 /* Last errno is already in td_errno */
#define	TDP_UIOHELD	0x10000000 /* Current uio has pages held in td_ma */
#define	TDP_FORKING	0x20000000 /* Thread is being created through fork() */
#define	TDP_EXECVMSPC	0x40000000 /* Execve destroyed old vmspace */
#define	TDP_SIGFASTPENDING 0x80000000 /* Pending signal due to sigfastblock */

#define	TDP2_SBPAGES	0x00000001 /* Owns sbusy on some pages */
#define	TDP2_COMPAT32RB	0x00000002 /* compat32 ABI for robust lists */

/*
 * Reasons that the current thread can not be run yet.
 * More than one may apply.
 */
#define	TDI_SUSPENDED	0x0001	/* On suspension queue. */
#define	TDI_SLEEPING	0x0002	/* Actually asleep! (tricky). */
#define	TDI_SWAPPED	0x0004	/* Stack not in mem.  Bad juju if run. */
#define	TDI_LOCK	0x0008	/* Stopped on a lock. */
#define	TDI_IWAIT	0x0010	/* Awaiting interrupt. */

#define	TD_IS_SLEEPING(td)	((td)->td_inhibitors & TDI_SLEEPING)
#define	TD_ON_SLEEPQ(td)	((td)->td_wchan != NULL)
#define	TD_IS_SUSPENDED(td)	((td)->td_inhibitors & TDI_SUSPENDED)
#define	TD_IS_SWAPPED(td)	((td)->td_inhibitors & TDI_SWAPPED)
#define	TD_ON_LOCK(td)		((td)->td_inhibitors & TDI_LOCK)
#define	TD_AWAITING_INTR(td)	((td)->td_inhibitors & TDI_IWAIT)
#define	TD_IS_RUNNING(td)	((td)->td_state == TDS_RUNNING)
#define	TD_ON_RUNQ(td)		((td)->td_state == TDS_RUNQ)
#define	TD_CAN_RUN(td)		((td)->td_state == TDS_CAN_RUN)
#define	TD_IS_INHIBITED(td)	((td)->td_state == TDS_INHIBITED)
#define	TD_ON_UPILOCK(td)	((td)->td_flags & TDF_UPIBLOCKED)
#define TD_IS_IDLETHREAD(td)	((td)->td_flags & TDF_IDLETD)

#define	TD_CAN_ABORT(td)	(TD_ON_SLEEPQ((td)) &&			\
				    ((td)->td_flags & TDF_SINTR) != 0)

#define	KTDSTATE(td)							\
	(((td)->td_inhibitors & TDI_SLEEPING) != 0 ? "sleep"  :		\
	((td)->td_inhibitors & TDI_SUSPENDED) != 0 ? "suspended" :	\
	((td)->td_inhibitors & TDI_SWAPPED) != 0 ? "swapped" :		\
	((td)->td_inhibitors & TDI_LOCK) != 0 ? "blocked" :		\
	((td)->td_inhibitors & TDI_IWAIT) != 0 ? "iwait" : "yielding")

#define	TD_SET_INHIB(td, inhib) do {			\
	(td)->td_state = TDS_INHIBITED;			\
	(td)->td_inhibitors |= (inhib);			\
} while (0)

#define	TD_CLR_INHIB(td, inhib) do {			\
	if (((td)->td_inhibitors & (inhib)) &&		\
	    (((td)->td_inhibitors &= ~(inhib)) == 0))	\
		(td)->td_state = TDS_CAN_RUN;		\
} while (0)

#define	TD_SET_SLEEPING(td)	TD_SET_INHIB((td), TDI_SLEEPING)
#define	TD_SET_SWAPPED(td)	TD_SET_INHIB((td), TDI_SWAPPED)
#define	TD_SET_LOCK(td)		TD_SET_INHIB((td), TDI_LOCK)
#define	TD_SET_SUSPENDED(td)	TD_SET_INHIB((td), TDI_SUSPENDED)
#define	TD_SET_IWAIT(td)	TD_SET_INHIB((td), TDI_IWAIT)
#define	TD_SET_EXITING(td)	TD_SET_INHIB((td), TDI_EXITING)

#define	TD_CLR_SLEEPING(td)	TD_CLR_INHIB((td), TDI_SLEEPING)
#define	TD_CLR_SWAPPED(td)	TD_CLR_INHIB((td), TDI_SWAPPED)
#define	TD_CLR_LOCK(td)		TD_CLR_INHIB((td), TDI_LOCK)
#define	TD_CLR_SUSPENDED(td)	TD_CLR_INHIB((td), TDI_SUSPENDED)
#define	TD_CLR_IWAIT(td)	TD_CLR_INHIB((td), TDI_IWAIT)

#define	TD_SET_RUNNING(td)	(td)->td_state = TDS_RUNNING
#define	TD_SET_RUNQ(td)		(td)->td_state = TDS_RUNQ
#define	TD_SET_CAN_RUN(td)	(td)->td_state = TDS_CAN_RUN

#define	TD_SBDRY_INTR(td) \
    (((td)->td_flags & (TDF_SEINTR | TDF_SERESTART)) != 0)
#define	TD_SBDRY_ERRNO(td) \
    (((td)->td_flags & TDF_SEINTR) != 0 ? EINTR : ERESTART)

/*
 * Process structure.
 */
struct proc {
	LIST_ENTRY(proc) p_list;	/* (d) List of all processes. */
	TAILQ_HEAD(, thread) p_threads;	/* (c) all threads. */
	struct mtx	p_slock;	/* process spin lock */
	struct ucred	*p_ucred;	/* (c) Process owner's identity. */
	struct filedesc	*p_fd;		/* (b) Open files. */
	struct filedesc_to_leader *p_fdtol; /* (b) Tracking node */
	struct pwddesc	*p_pd;		/* (b) Cwd, chroot, jail, umask */
	struct pstats	*p_stats;	/* (b) Accounting/statistics (CPU). */
	struct plimit	*p_limit;	/* (c) Resource limits. */
	struct callout	p_limco;	/* (c) Limit callout handle */
	struct sigacts	*p_sigacts;	/* (x) Signal actions, state (CPU). */

	int		p_flag;		/* (c) P_* flags. */
	int		p_flag2;	/* (c) P2_* flags. */
	enum p_states {
		PRS_NEW = 0,		/* In creation */
		PRS_NORMAL,		/* threads can be run. */
		PRS_ZOMBIE
	} p_state;			/* (j/c) Process status. */
	pid_t		p_pid;		/* (b) Process identifier. */
	LIST_ENTRY(proc) p_hash;	/* (d) Hash chain. */
	LIST_ENTRY(proc) p_pglist;	/* (g + e) List of processes in pgrp. */
	struct proc	*p_pptr;	/* (c + e) Pointer to parent process. */
	LIST_ENTRY(proc) p_sibling;	/* (e) List of sibling processes. */
	LIST_HEAD(, proc) p_children;	/* (e) Pointer to list of children. */
	struct proc	*p_reaper;	/* (e) My reaper. */
	LIST_HEAD(, proc) p_reaplist;	/* (e) List of my descendants
					       (if I am reaper). */
	LIST_ENTRY(proc) p_reapsibling;	/* (e) List of siblings - descendants of
					       the same reaper. */
	struct mtx	p_mtx;		/* (n) Lock for this struct. */
	struct mtx	p_statmtx;	/* Lock for the stats */
	struct mtx	p_itimmtx;	/* Lock for the virt/prof timers */
	struct mtx	p_profmtx;	/* Lock for the profiling */
	struct ksiginfo *p_ksi;	/* Locked by parent proc lock */
	sigqueue_t	p_sigqueue;	/* (c) Sigs not delivered to a td. */
#define p_siglist	p_sigqueue.sq_signals
	pid_t		p_oppid;	/* (c + e) Real parent pid. */

/* The following fields are all zeroed upon creation in fork. */
#define	p_startzero	p_vmspace
	struct vmspace	*p_vmspace;	/* (b) Address space. */
	u_int		p_swtick;	/* (c) Tick when swapped in or out. */
	u_int		p_cowgen;	/* (c) Generation of COW pointers. */
	struct itimerval p_realtimer;	/* (c) Alarm timer. */
	struct rusage	p_ru;		/* (a) Exit information. */
	struct rusage_ext p_rux;	/* (cu) Internal resource usage. */
	struct rusage_ext p_crux;	/* (c) Internal child resource usage. */
	int		p_profthreads;	/* (c) Num threads in addupc_task. */
	volatile int	p_exitthreads;	/* (j) Number of threads exiting */
	int		p_traceflag;	/* (o) Kernel trace points. */
	struct vnode	*p_tracevp;	/* (c + o) Trace to vnode. */
	struct ucred	*p_tracecred;	/* (o) Credentials to trace with. */
	struct vnode	*p_textvp;	/* (b) Vnode of executable. */
	u_int		p_lock;		/* (c) Proclock (prevent swap) count. */
	struct sigiolst	p_sigiolst;	/* (c) List of sigio sources. */
	int		p_sigparent;	/* (c) Signal to parent on exit. */
	int		p_sig;		/* (n) For core dump/debugger XXX. */
	u_int		p_ptevents;	/* (c + e) ptrace() event mask. */
	struct kaioinfo	*p_aioinfo;	/* (y) ASYNC I/O info. */
	struct thread	*p_singlethread;/* (c + j) If single threading this is it */
	int		p_suspcount;	/* (j) Num threads in suspended mode. */
	struct thread	*p_xthread;	/* (c) Trap thread */
	int		p_boundary_count;/* (j) Num threads at user boundary */
	int		p_pendingcnt;	/* how many signals are pending */
	struct itimers	*p_itimers;	/* (c) POSIX interval timers. */
	struct procdesc	*p_procdesc;	/* (e) Process descriptor, if any. */
	u_int		p_treeflag;	/* (e) P_TREE flags */
	int		p_pendingexits; /* (c) Count of pending thread exits. */
	struct filemon	*p_filemon;	/* (c) filemon-specific data. */
	int		p_pdeathsig;	/* (c) Signal from parent on exit. */
/* End area that is zeroed on creation. */
#define	p_endzero	p_magic

/* The following fields are all copied upon creation in fork. */
#define	p_startcopy	p_endzero
	u_int		p_magic;	/* (b) Magic number. */
	int		p_osrel;	/* (x) osreldate for the
					       binary (from ELF note, if any) */
	uint32_t	p_fctl0;	/* (x) ABI feature control, ELF note */
	char		p_comm[MAXCOMLEN + 1];	/* (x) Process name. */
	struct sysentvec *p_sysent;	/* (b) Syscall dispatch info. */
	struct pargs	*p_args;	/* (c) Process arguments. */
	rlim_t		p_cpulimit;	/* (c) Current CPU limit in seconds. */
	signed char	p_nice;		/* (c) Process "nice" value. */
	int		p_fibnum;	/* in this routing domain XXX MRT */
	pid_t		p_reapsubtree;	/* (e) Pid of the direct child of the
					       reaper which spawned
					       our subtree. */
	uint16_t	p_elf_machine;	/* (x) ELF machine type */
	uint64_t	p_elf_flags;	/* (x) ELF flags */
	vm_offset_t	p_usrstack;
	vm_offset_t	p_psstrings;
/* End area that is copied on creation. */
#define	p_endcopy	p_xexit

	u_int		p_xexit;	/* (c) Exit code. */
	u_int		p_xsig;		/* (c) Stop/kill sig. */
	struct pgrp	*p_pgrp;	/* (c + e) Pointer to process group. */
	struct knlist	*p_klist;	/* (c) Knotes attached to this proc. */
	int		p_numthreads;	/* (c) Number of threads. */
	struct mdproc	p_md;		/* Any machine-dependent fields. */
	struct callout	p_itcallout;	/* (h + c) Interval timer callout. */
	u_short		p_acflag;	/* (c) Accounting flags. */
	struct proc	*p_peers;	/* (r) */
	struct proc	*p_leader;	/* (b) */
	void		*p_emuldata;	/* (c) Emulator state data. */
	struct label	*p_label;	/* (*) Proc (not subject) MAC label. */
	STAILQ_HEAD(, ktr_request)	p_ktr;	/* (o) KTR event queue. */
	LIST_HEAD(, mqueue_notifier)	p_mqnotifier; /* (c) mqueue notifiers.*/
	struct kdtrace_proc	*p_dtrace; /* (*) DTrace-specific data. */
	struct cv	p_pwait;	/* (*) wait cv for exit/exec. */
	uint64_t	p_prev_runtime;	/* (c) Resource usage accounting. */
	struct racct	*p_racct;	/* (b) Resource accounting. */
	int		p_throttled;	/* (c) Flag for racct pcpu throttling */
	/*
	 * An orphan is the child that has been re-parented to the
	 * debugger as a result of attaching to it.  Need to keep
	 * track of them for parent to be able to collect the exit
	 * status of what used to be children.
	 */
	LIST_ENTRY(proc) p_orphan;	/* (e) List of orphan processes. */
	LIST_HEAD(, proc) p_orphans;	/* (e) Pointer to list of orphans. */
};

#define	p_session	p_pgrp->pg_session
#define	p_pgid		p_pgrp->pg_id

#define	NOCPU		(-1)	/* For when we aren't on a CPU. */
#define	NOCPU_OLD	(255)
#define	MAXCPU_OLD	(254)

#define	PROC_SLOCK(p)	mtx_lock_spin(&(p)->p_slock)
#define	PROC_SUNLOCK(p)	mtx_unlock_spin(&(p)->p_slock)
#define	PROC_SLOCK_ASSERT(p, type)	mtx_assert(&(p)->p_slock, (type))

#define	PROC_STATLOCK(p)	mtx_lock_spin(&(p)->p_statmtx)
#define	PROC_STATUNLOCK(p)	mtx_unlock_spin(&(p)->p_statmtx)
#define	PROC_STATLOCK_ASSERT(p, type)	mtx_assert(&(p)->p_statmtx, (type))

#define	PROC_ITIMLOCK(p)	mtx_lock_spin(&(p)->p_itimmtx)
#define	PROC_ITIMUNLOCK(p)	mtx_unlock_spin(&(p)->p_itimmtx)
#define	PROC_ITIMLOCK_ASSERT(p, type)	mtx_assert(&(p)->p_itimmtx, (type))

#define	PROC_PROFLOCK(p)	mtx_lock_spin(&(p)->p_profmtx)
#define	PROC_PROFUNLOCK(p)	mtx_unlock_spin(&(p)->p_profmtx)
#define	PROC_PROFLOCK_ASSERT(p, type)	mtx_assert(&(p)->p_profmtx, (type))

/* These flags are kept in p_flag. */
#define	P_ADVLOCK	0x00001	/* Process may hold a POSIX advisory lock. */
#define	P_CONTROLT	0x00002	/* Has a controlling terminal. */
#define	P_KPROC		0x00004	/* Kernel process. */
#define	P_UNUSED3	0x00008	/* --available-- */
#define	P_PPWAIT	0x00010	/* Parent is waiting for child to exec/exit. */
#define	P_PROFIL	0x00020	/* Has started profiling. */
#define	P_STOPPROF	0x00040	/* Has thread requesting to stop profiling. */
#define	P_HADTHREADS	0x00080	/* Has had threads (no cleanup shortcuts) */
#define	P_SUGID		0x00100	/* Had set id privileges since last exec. */
#define	P_SYSTEM	0x00200	/* System proc: no sigs, stats or swapping. */
#define	P_SINGLE_EXIT	0x00400	/* Threads suspending should exit, not wait. */
#define	P_TRACED	0x00800	/* Debugged process being traced. */
#define	P_WAITED	0x01000	/* Someone is waiting for us. */
#define	P_WEXIT		0x02000	/* Working on exiting. */
#define	P_EXEC		0x04000	/* Process called exec. */
#define	P_WKILLED	0x08000	/* Killed, go to kernel/user boundary ASAP. */
#define	P_CONTINUED	0x10000	/* Proc has continued from a stopped state. */
#define	P_STOPPED_SIG	0x20000	/* Stopped due to SIGSTOP/SIGTSTP. */
#define	P_STOPPED_TRACE	0x40000	/* Stopped because of tracing. */
#define	P_STOPPED_SINGLE 0x80000 /* Only 1 thread can continue (not to user). */
#define	P_PROTECTED	0x100000 /* Do not kill on memory overcommit. */
#define	P_SIGEVENT	0x200000 /* Process pending signals changed. */
#define	P_SINGLE_BOUNDARY 0x400000 /* Threads should suspend at user boundary. */
#define	P_HWPMC		0x800000 /* Process is using HWPMCs */
#define	P_JAILED	0x1000000 /* Process is in jail. */
#define	P_TOTAL_STOP	0x2000000 /* Stopped in stop_all_proc. */
#define	P_INEXEC	0x4000000 /* Process is in execve(). */
#define	P_STATCHILD	0x8000000 /* Child process stopped or exited. */
#define	P_INMEM		0x10000000 /* Loaded into memory. */
#define	P_SWAPPINGOUT	0x20000000 /* Process is being swapped out. */
#define	P_SWAPPINGIN	0x40000000 /* Process is being swapped in. */
#define	P_PPTRACE	0x80000000 /* PT_TRACEME by vforked child. */

#define	P_STOPPED	(P_STOPPED_SIG|P_STOPPED_SINGLE|P_STOPPED_TRACE)
#define	P_SHOULDSTOP(p)	((p)->p_flag & P_STOPPED)
#define	P_KILLED(p)	((p)->p_flag & P_WKILLED)

/* These flags are kept in p_flag2. */
#define	P2_INHERIT_PROTECTED 0x00000001 /* New children get P_PROTECTED. */
#define	P2_NOTRACE	0x00000002	/* No ptrace(2) attach or coredumps. */
#define	P2_NOTRACE_EXEC 0x00000004	/* Keep P2_NOPTRACE on exec(2). */
#define	P2_AST_SU	0x00000008	/* Handles SU ast for kthreads. */
#define	P2_PTRACE_FSTP	0x00000010 /* SIGSTOP from PT_ATTACH not yet handled. */
#define	P2_TRAPCAP	0x00000020	/* SIGTRAP on ENOTCAPABLE */
#define	P2_ASLR_ENABLE	0x00000040	/* Force enable ASLR. */
#define	P2_ASLR_DISABLE	0x00000080	/* Force disable ASLR. */
#define	P2_ASLR_IGNSTART 0x00000100	/* Enable ASLR to consume sbrk area. */
#define	P2_PROTMAX_ENABLE 0x00000200	/* Force enable implied PROT_MAX. */
#define	P2_PROTMAX_DISABLE 0x00000400	/* Force disable implied PROT_MAX. */
#define	P2_STKGAP_DISABLE 0x00000800	/* Disable stack gap for MAP_STACK */
#define	P2_STKGAP_DISABLE_EXEC 0x00001000 /* Stack gap disabled after exec */

/* Flags protected by proctree_lock, kept in p_treeflags. */
#define	P_TREE_ORPHANED		0x00000001	/* Reparented, on orphan list */
#define	P_TREE_FIRST_ORPHAN	0x00000002	/* First element of orphan
						   list */
#define	P_TREE_REAPER		0x00000004	/* Reaper of subtree */
#define	P_TREE_GRPEXITED	0x00000008	/* exit1() done with job ctl */

/*
 * These were process status values (p_stat), now they are only used in
 * legacy conversion code.
 */
#define	SIDL	1		/* Process being created by fork. */
#define	SRUN	2		/* Currently runnable. */
#define	SSLEEP	3		/* Sleeping on an address. */
#define	SSTOP	4		/* Process debugging or suspension. */
#define	SZOMB	5		/* Awaiting collection by parent. */
#define	SWAIT	6		/* Waiting for interrupt. */
#define	SLOCK	7		/* Blocked on a lock. */

#define	P_MAGIC		0xbeefface

#ifdef _KERNEL

/* Types and flags for mi_switch(). */
#define	SW_TYPE_MASK		0xff	/* First 8 bits are switch type */
#define	SWT_NONE		0	/* Unspecified switch. */
#define	SWT_PREEMPT		1	/* Switching due to preemption. */
#define	SWT_OWEPREEMPT		2	/* Switching due to owepreempt. */
#define	SWT_TURNSTILE		3	/* Turnstile contention. */
#define	SWT_SLEEPQ		4	/* Sleepq wait. */
#define	SWT_SLEEPQTIMO		5	/* Sleepq timeout wait. */
#define	SWT_RELINQUISH		6	/* yield call. */
#define	SWT_NEEDRESCHED		7	/* NEEDRESCHED was set. */
#define	SWT_IDLE		8	/* Switching from the idle thread. */
#define	SWT_IWAIT		9	/* Waiting for interrupts. */
#define	SWT_SUSPEND		10	/* Thread suspended. */
#define	SWT_REMOTEPREEMPT	11	/* Remote processor preempted. */
#define	SWT_REMOTEWAKEIDLE	12	/* Remote processor preempted idle. */
#define	SWT_COUNT		13	/* Number of switch types. */
/* Flags */
#define	SW_VOL		0x0100		/* Voluntary switch. */
#define	SW_INVOL	0x0200		/* Involuntary switch. */
#define SW_PREEMPT	0x0400		/* The invol switch is a preemption */

/* How values for thread_single(). */
#define	SINGLE_NO_EXIT	0
#define	SINGLE_EXIT	1
#define	SINGLE_BOUNDARY	2
#define	SINGLE_ALLPROC	3

#ifdef MALLOC_DECLARE
MALLOC_DECLARE(M_PARGS);
MALLOC_DECLARE(M_PGRP);
MALLOC_DECLARE(M_SESSION);
MALLOC_DECLARE(M_SUBPROC);
#endif

#define	FOREACH_PROC_IN_SYSTEM(p)					\
	LIST_FOREACH((p), &allproc, p_list)
#define	FOREACH_THREAD_IN_PROC(p, td)					\
	TAILQ_FOREACH((td), &(p)->p_threads, td_plist)

#define	FIRST_THREAD_IN_PROC(p)	TAILQ_FIRST(&(p)->p_threads)

/*
 * We use process IDs <= pid_max <= PID_MAX; PID_MAX + 1 must also fit
 * in a pid_t, as it is used to represent "no process group".
 */
#define	PID_MAX		99999
#define	NO_PID		100000
#define	THREAD0_TID	NO_PID
extern pid_t pid_max;

#define	SESS_LEADER(p)	((p)->p_session->s_leader == (p))

/* Lock and unlock a process. */
#define	PROC_LOCK(p)	mtx_lock(&(p)->p_mtx)
#define	PROC_TRYLOCK(p)	mtx_trylock(&(p)->p_mtx)
#define	PROC_UNLOCK(p)	mtx_unlock(&(p)->p_mtx)
#define	PROC_LOCKED(p)	mtx_owned(&(p)->p_mtx)
#define	PROC_LOCK_ASSERT(p, type)	mtx_assert(&(p)->p_mtx, (type))

/* Lock and unlock a process group. */
#define	PGRP_LOCK(pg)	mtx_lock(&(pg)->pg_mtx)
#define	PGRP_UNLOCK(pg)	mtx_unlock(&(pg)->pg_mtx)
#define	PGRP_LOCKED(pg)	mtx_owned(&(pg)->pg_mtx)
#define	PGRP_LOCK_ASSERT(pg, type)	mtx_assert(&(pg)->pg_mtx, (type))

#define	PGRP_LOCK_PGSIGNAL(pg) do {					\
	if ((pg) != NULL)						\
		PGRP_LOCK(pg);						\
} while (0)
#define	PGRP_UNLOCK_PGSIGNAL(pg) do {					\
	if ((pg) != NULL)						\
		PGRP_UNLOCK(pg);					\
} while (0)

/* Lock and unlock a session. */
#define	SESS_LOCK(s)	mtx_lock(&(s)->s_mtx)
#define	SESS_UNLOCK(s)	mtx_unlock(&(s)->s_mtx)
#define	SESS_LOCKED(s)	mtx_owned(&(s)->s_mtx)
#define	SESS_LOCK_ASSERT(s, type)	mtx_assert(&(s)->s_mtx, (type))

/*
 * Non-zero p_lock ensures that:
 * - exit1() is not performed until p_lock reaches zero;
 * - the process' threads stack are not swapped out if they are currently
 *   not (P_INMEM).
 *
 * PHOLD() asserts that the process (except the current process) is
 * not exiting, increments p_lock and swaps threads stacks into memory,
 * if needed.
 * _PHOLD() is same as PHOLD(), it takes the process locked.
 * _PHOLD_LITE() also takes the process locked, but comparing with
 * _PHOLD(), it only guarantees that exit1() is not executed,
 * faultin() is not called.
 */
#define	PHOLD(p) do {							\
	PROC_LOCK(p);							\
	_PHOLD(p);							\
	PROC_UNLOCK(p);							\
} while (0)
#define	_PHOLD(p) do {							\
	PROC_LOCK_ASSERT((p), MA_OWNED);				\
	KASSERT(!((p)->p_flag & P_WEXIT) || (p) == curproc,		\
	    ("PHOLD of exiting process %p", p));			\
	(p)->p_lock++;							\
	if (((p)->p_flag & P_INMEM) == 0)				\
		faultin((p));						\
} while (0)
#define	_PHOLD_LITE(p) do {						\
	PROC_LOCK_ASSERT((p), MA_OWNED);				\
	KASSERT(!((p)->p_flag & P_WEXIT) || (p) == curproc,		\
	    ("PHOLD of exiting process %p", p));			\
	(p)->p_lock++;							\
} while (0)
#define	PROC_ASSERT_HELD(p) do {					\
	KASSERT((p)->p_lock > 0, ("process %p not held", p));		\
} while (0)

#define	PRELE(p) do {							\
	PROC_LOCK((p));							\
	_PRELE((p));							\
	PROC_UNLOCK((p));						\
} while (0)
#define	_PRELE(p) do {							\
	PROC_LOCK_ASSERT((p), MA_OWNED);				\
	PROC_ASSERT_HELD(p);						\
	(--(p)->p_lock);						\
	if (((p)->p_flag & P_WEXIT) && (p)->p_lock == 0)		\
		wakeup(&(p)->p_lock);					\
} while (0)
#define	PROC_ASSERT_NOT_HELD(p) do {					\
	KASSERT((p)->p_lock == 0, ("process %p held", p));		\
} while (0)

#define	PROC_UPDATE_COW(p) do {						\
	PROC_LOCK_ASSERT((p), MA_OWNED);				\
	(p)->p_cowgen++;						\
} while (0)

/* Check whether a thread is safe to be swapped out. */
#define	thread_safetoswapout(td)	((td)->td_flags & TDF_CANSWAP)

/* Control whether or not it is safe for curthread to sleep. */
#define	THREAD_NO_SLEEPING()		do {				\
	curthread->td_no_sleeping++;					\
	MPASS(curthread->td_no_sleeping > 0);				\
} while (0)

#define	THREAD_SLEEPING_OK()		do {				\
	MPASS(curthread->td_no_sleeping > 0);				\
	curthread->td_no_sleeping--;					\
} while (0)

#define	THREAD_CAN_SLEEP()		((curthread)->td_no_sleeping == 0)

#define	PIDHASH(pid)	(&pidhashtbl[(pid) & pidhash])
#define	PIDHASHLOCK(pid) (&pidhashtbl_lock[((pid) & pidhashlock)])
extern LIST_HEAD(pidhashhead, proc) *pidhashtbl;
extern struct sx *pidhashtbl_lock;
extern u_long pidhash;
extern u_long pidhashlock;

#define	PGRPHASH(pgid)	(&pgrphashtbl[(pgid) & pgrphash])
extern LIST_HEAD(pgrphashhead, pgrp) *pgrphashtbl;
extern u_long pgrphash;

extern struct sx allproc_lock;
extern int allproc_gen;
extern struct sx proctree_lock;
extern struct mtx ppeers_lock;
extern struct mtx procid_lock;
extern struct proc proc0;		/* Process slot for swapper. */
extern struct thread0_storage thread0_st;	/* Primary thread in proc0. */
#define	thread0 (thread0_st.t0st_thread)
extern struct vmspace vmspace0;		/* VM space for proc0. */
extern int hogticks;			/* Limit on kernel cpu hogs. */
extern int lastpid;
extern int nprocs, maxproc;		/* Current and max number of procs. */
extern int maxprocperuid;		/* Max procs per uid. */
extern u_long ps_arg_cache_limit;

LIST_HEAD(proclist, proc);
TAILQ_HEAD(procqueue, proc);
TAILQ_HEAD(threadqueue, thread);
extern struct proclist allproc;		/* List of all processes. */
extern struct proc *initproc, *pageproc; /* Process slots for init, pager. */

extern struct uma_zone *proc_zone;

struct	proc *pfind(pid_t);		/* Find process by id. */
struct	proc *pfind_any(pid_t);		/* Find (zombie) process by id. */
struct	proc *pfind_any_locked(pid_t pid); /* Find process by id, locked. */
struct	pgrp *pgfind(pid_t);		/* Find process group by id. */
void	pidhash_slockall(void);		/* Shared lock all pid hash lists. */
void	pidhash_sunlockall(void);	/* Shared unlock all pid hash lists. */

struct	fork_req {
	int		fr_flags;
	int		fr_pages;
	int 		*fr_pidp;
	struct proc 	**fr_procp;
	int 		*fr_pd_fd;
	int 		fr_pd_flags;
	struct filecaps	*fr_pd_fcaps;
	int 		fr_flags2;
#define	FR2_DROPSIG_CAUGHT	0x00000001 /* Drop caught non-DFL signals */
#define	FR2_SHARE_PATHS		0x00000002 /* Invert sense of RFFDG for paths */
};

/*
 * pget() flags.
 */
#define	PGET_HOLD	0x00001	/* Hold the process. */
#define	PGET_CANSEE	0x00002	/* Check against p_cansee(). */
#define	PGET_CANDEBUG	0x00004	/* Check against p_candebug(). */
#define	PGET_ISCURRENT	0x00008	/* Check that the found process is current. */
#define	PGET_NOTWEXIT	0x00010	/* Check that the process is not in P_WEXIT. */
#define	PGET_NOTINEXEC	0x00020	/* Check that the process is not in P_INEXEC. */
#define	PGET_NOTID	0x00040	/* Do not assume tid if pid > PID_MAX. */

#define	PGET_WANTREAD	(PGET_HOLD | PGET_CANDEBUG | PGET_NOTWEXIT)

int	pget(pid_t pid, int flags, struct proc **pp);

void	ast(struct trapframe *framep);
struct	thread *choosethread(void);
int	cr_cansee(struct ucred *u1, struct ucred *u2);
int	cr_canseesocket(struct ucred *cred, struct socket *so);
int	cr_canseeothergids(struct ucred *u1, struct ucred *u2);
int	cr_canseeotheruids(struct ucred *u1, struct ucred *u2);
int	cr_canseejailproc(struct ucred *u1, struct ucred *u2);
int	cr_cansignal(struct ucred *cred, struct proc *proc, int signum);
int	enterpgrp(struct proc *p, pid_t pgid, struct pgrp *pgrp,
	    struct session *sess);
int	enterthispgrp(struct proc *p, struct pgrp *pgrp);
void	faultin(struct proc *p);
int	fork1(struct thread *, struct fork_req *);
void	fork_rfppwait(struct thread *);
void	fork_exit(void (*)(void *, struct trapframe *), void *,
	    struct trapframe *);
void	fork_return(struct thread *, struct trapframe *);
int	inferior(struct proc *p);
void	kern_proc_vmmap_resident(struct vm_map *map, struct vm_map_entry *entry,
	    int *resident_count, bool *super);
void	kern_yield(int);
void 	kick_proc0(void);
void	killjobc(void);
int	leavepgrp(struct proc *p);
int	maybe_preempt(struct thread *td);
void	maybe_yield(void);
void	mi_switch(int flags);
int	p_candebug(struct thread *td, struct proc *p);
int	p_cansee(struct thread *td, struct proc *p);
int	p_cansched(struct thread *td, struct proc *p);
int	p_cansignal(struct thread *td, struct proc *p, int signum);
int	p_canwait(struct thread *td, struct proc *p);
struct	pargs *pargs_alloc(int len);
void	pargs_drop(struct pargs *pa);
void	pargs_hold(struct pargs *pa);
int	proc_getargv(struct thread *td, struct proc *p, struct sbuf *sb);
int	proc_getauxv(struct thread *td, struct proc *p, struct sbuf *sb);
int	proc_getenvv(struct thread *td, struct proc *p, struct sbuf *sb);
void	procinit(void);
int	proc_iterate(int (*cb)(struct proc *, void *), void *cbarg);
void	proc_linkup0(struct proc *p, struct thread *td);
void	proc_linkup(struct proc *p, struct thread *td);
struct proc *proc_realparent(struct proc *child);
void	proc_reap(struct thread *td, struct proc *p, int *status, int options);
void	proc_reparent(struct proc *child, struct proc *newparent, bool set_oppid);
void	proc_add_orphan(struct proc *child, struct proc *parent);
void	proc_set_traced(struct proc *p, bool stop);
void	proc_wkilled(struct proc *p);
struct	pstats *pstats_alloc(void);
void	pstats_fork(struct pstats *src, struct pstats *dst);
void	pstats_free(struct pstats *ps);
void	proc_clear_orphan(struct proc *p);
void	reaper_abandon_children(struct proc *p, bool exiting);
int	securelevel_ge(struct ucred *cr, int level);
int	securelevel_gt(struct ucred *cr, int level);
void	sess_hold(struct session *);
void	sess_release(struct session *);
int	setrunnable(struct thread *, int);
void	setsugid(struct proc *p);
int	should_yield(void);
int	sigonstack(size_t sp);
void	stopevent(struct proc *, u_int, u_int);
struct	thread *tdfind(lwpid_t, pid_t);
void	threadinit(void);
void	tidhash_add(struct thread *);
void	tidhash_remove(struct thread *);
void	cpu_idle(int);
int	cpu_idle_wakeup(int);
extern	void (*cpu_idle_hook)(sbintime_t);	/* Hook to machdep CPU idler. */
void	cpu_switch(struct thread *, struct thread *, struct mtx *);
void	cpu_throw(struct thread *, struct thread *) __dead2;
void	unsleep(struct thread *);
void	userret(struct thread *, struct trapframe *);

void	cpu_exit(struct thread *);
void	exit1(struct thread *, int, int) __dead2;
void	cpu_copy_thread(struct thread *td, struct thread *td0);
bool	cpu_exec_vmspace_reuse(struct proc *p, struct vm_map *map);
int	cpu_fetch_syscall_args(struct thread *td);
void	cpu_fork(struct thread *, struct proc *, struct thread *, int);
void	cpu_fork_kthread_handler(struct thread *, void (*)(void *), void *);
int	cpu_procctl(struct thread *td, int idtype, id_t id, int com,
	    void * __capability data);
void	cpu_set_syscall_retval(struct thread *, int);
void	cpu_set_upcall(struct thread *, void (* __capability)(void *),
	    void * __capability, stack_t *);
int	cpu_set_user_tls(struct thread *, void * __capability tls_base);
void	cpu_thread_alloc(struct thread *);
void	cpu_thread_clean(struct thread *);
void	cpu_thread_exit(struct thread *);
void	cpu_thread_free(struct thread *);
void	cpu_thread_swapin(struct thread *);
void	cpu_thread_swapout(struct thread *);
struct	thread *thread_alloc(int pages);
int	thread_alloc_stack(struct thread *, int pages);
int	thread_check_susp(struct thread *td, bool sleep);
void	thread_cow_get_proc(struct thread *newtd, struct proc *p);
void	thread_cow_get(struct thread *newtd, struct thread *td);
void	thread_cow_free(struct thread *td);
void	thread_cow_update(struct thread *td);
int	thread_create(struct thread *td, struct rtprio *rtp,
	    int (*initialize_thread)(struct thread *, void *), void *thunk);
void	thread_exit(void) __dead2;
void	thread_free(struct thread *td);
void	thread_link(struct thread *td, struct proc *p);
int	thread_single(struct proc *p, int how);
void	thread_single_end(struct proc *p, int how);
void	thread_stash(struct thread *td);
void	thread_stopped(struct proc *p);
void	childproc_stopped(struct proc *child, int reason);
void	childproc_continued(struct proc *child);
void	childproc_exited(struct proc *child);
int	thread_suspend_check(int how);
bool	thread_suspend_check_needed(void);
void	thread_suspend_switch(struct thread *, struct proc *p);
void	thread_suspend_one(struct thread *td);
void	thread_unlink(struct thread *td);
void	thread_unsuspend(struct proc *p);
void	thread_wait(struct proc *p);

void	stop_all_proc(void);
void	resume_all_proc(void);

static __inline int
curthread_pflags_set(int flags)
{
	struct thread *td;
	int save;

	td = curthread;
	save = ~flags | (td->td_pflags & flags);
	td->td_pflags |= flags;
	return (save);
}

static __inline void
curthread_pflags_restore(int save)
{

	curthread->td_pflags &= save;
}

static __inline int
curthread_pflags2_set(int flags)
{
	struct thread *td;
	int save;

	td = curthread;
	save = ~flags | (td->td_pflags2 & flags);
	td->td_pflags2 |= flags;
	return (save);
}

static __inline void
curthread_pflags2_restore(int save)
{

	curthread->td_pflags2 &= save;
}

static __inline bool
kstack_contains(struct thread *td, vm_offset_t va, size_t len)
{
	return (va >= td->td_kstack && va + len >= va &&
	    va + len <= td->td_kstack + td->td_kstack_pages * PAGE_SIZE);
}

static __inline __pure2 struct td_sched *
td_get_sched(struct thread *td)
{

	return ((struct td_sched *)&td[1]);
}

extern void (*softdep_ast_cleanup)(struct thread *);
static __inline void
td_softdep_cleanup(struct thread *td)
{

	if (td->td_su != NULL && softdep_ast_cleanup != NULL)
		softdep_ast_cleanup(td);
}

#define	PROC_ID_PID	0
#define	PROC_ID_GROUP	1
#define	PROC_ID_SESSION	2
#define	PROC_ID_REAP	3

void	proc_id_set(int type, pid_t id);
void	proc_id_set_cond(int type, pid_t id);
void	proc_id_clear(int type, pid_t id);

EVENTHANDLER_LIST_DECLARE(process_ctor);
EVENTHANDLER_LIST_DECLARE(process_dtor);
EVENTHANDLER_LIST_DECLARE(process_init);
EVENTHANDLER_LIST_DECLARE(process_fini);
EVENTHANDLER_LIST_DECLARE(process_exit);
EVENTHANDLER_LIST_DECLARE(process_fork);
EVENTHANDLER_LIST_DECLARE(process_exec);

EVENTHANDLER_LIST_DECLARE(thread_ctor);
EVENTHANDLER_LIST_DECLARE(thread_dtor);
EVENTHANDLER_LIST_DECLARE(thread_init);

#endif	/* _KERNEL */

#endif	/* !_SYS_PROC_H_ */
// CHERI CHANGES START
// {
//   "updated": 20190812,
//   "target_type": "header",
//   "changes": [
//     "kernel_sig_types",
//     "user_capabilities"
//   ],
//   "changes_purecap": [
<<<<<<< HEAD
//     "pointer_as_integer",
//     "pointer_shape",
//     "subobject_bounds"
=======
//     "pointer_as_integer"
>>>>>>> 3a2336a5
//   ]
// }
// CHERI CHANGES END<|MERGE_RESOLUTION|>--- conflicted
+++ resolved
@@ -358,11 +358,7 @@
 	/* LP64 hole */
 	struct callout	td_slpcallout;	/* (h) Callout for sleep. */
 	struct trapframe *td_frame;	/* (k) */
-<<<<<<< HEAD
-	vm_pointer_t	td_kstack;	/* (a) Kernel VA of kstack. */
-=======
 	vm_pointer_t	td_kstack;	/* (a) Kernel kstack pointer. */
->>>>>>> 3a2336a5
 	int		td_kstack_pages; /* (a) Size of the kstack. */
 	volatile u_int	td_critnest;	/* (k*) Critical section nest level. */
 	struct mdthread td_md;		/* (k) Any machine-dependent fields. */
@@ -1269,13 +1265,9 @@
 //     "user_capabilities"
 //   ],
 //   "changes_purecap": [
-<<<<<<< HEAD
 //     "pointer_as_integer",
 //     "pointer_shape",
 //     "subobject_bounds"
-=======
-//     "pointer_as_integer"
->>>>>>> 3a2336a5
 //   ]
 // }
 // CHERI CHANGES END