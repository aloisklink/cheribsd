/*-
 * SPDX-License-Identifier: BSD-3-Clause
 *
 * Copyright (c) 1986, 1989, 1991, 1993
 *	The Regents of the University of California.  All rights reserved.
 * (c) UNIX System Laboratories, Inc.
 * All or some portions of this file are derived from material licensed
 * to the University of California by American Telephone and Telegraph
 * Co. or Unix System Laboratories, Inc. and are reproduced herein with
 * the permission of UNIX System Laboratories, Inc.
 *
 * Redistribution and use in source and binary forms, with or without
 * modification, are permitted provided that the following conditions
 * are met:
 * 1. Redistributions of source code must retain the above copyright
 *    notice, this list of conditions and the following disclaimer.
 * 2. Redistributions in binary form must reproduce the above copyright
 *    notice, this list of conditions and the following disclaimer in the
 *    documentation and/or other materials provided with the distribution.
 * 3. Neither the name of the University nor the names of its contributors
 *    may be used to endorse or promote products derived from this software
 *    without specific prior written permission.
 *
 * THIS SOFTWARE IS PROVIDED BY THE REGENTS AND CONTRIBUTORS ``AS IS'' AND
 * ANY EXPRESS OR IMPLIED WARRANTIES, INCLUDING, BUT NOT LIMITED TO, THE
 * IMPLIED WARRANTIES OF MERCHANTABILITY AND FITNESS FOR A PARTICULAR PURPOSE
 * ARE DISCLAIMED.  IN NO EVENT SHALL THE REGENTS OR CONTRIBUTORS BE LIABLE
 * FOR ANY DIRECT, INDIRECT, INCIDENTAL, SPECIAL, EXEMPLARY, OR CONSEQUENTIAL
 * DAMAGES (INCLUDING, BUT NOT LIMITED TO, PROCUREMENT OF SUBSTITUTE GOODS
 * OR SERVICES; LOSS OF USE, DATA, OR PROFITS; OR BUSINESS INTERRUPTION)
 * HOWEVER CAUSED AND ON ANY THEORY OF LIABILITY, WHETHER IN CONTRACT, STRICT
 * LIABILITY, OR TORT (INCLUDING NEGLIGENCE OR OTHERWISE) ARISING IN ANY WAY
 * OUT OF THE USE OF THIS SOFTWARE, EVEN IF ADVISED OF THE POSSIBILITY OF
 * SUCH DAMAGE.
 *
 *	@(#)proc.h	8.15 (Berkeley) 5/19/95
 * $FreeBSD$
 */

#ifndef _SYS_PROC_H_
#define	_SYS_PROC_H_

#include <sys/callout.h>		/* For struct callout. */
#include <sys/event.h>			/* For struct klist. */
#ifdef _KERNEL
#include <sys/_eventhandler.h>
#endif
#include <sys/condvar.h>
#ifndef _KERNEL
#include <sys/filedesc.h>
#endif
#include <sys/queue.h>
#include <sys/_lock.h>
#include <sys/lock_profile.h>
#include <sys/_mutex.h>
#include <sys/osd.h>
#include <sys/priority.h>
#include <sys/rtprio.h>			/* XXX. */
#include <sys/runq.h>
#include <sys/resource.h>
#include <sys/sigio.h>
#include <sys/signal.h>
#include <sys/signalvar.h>
#ifndef _KERNEL
#include <sys/time.h>			/* For structs itimerval, timeval. */
#else
#include <sys/pcpu.h>
#include <sys/systm.h>
#endif
#include <sys/ucontext.h>
#include <sys/ucred.h>
#include <sys/types.h>
#include <sys/_domainset.h>

#include <machine/proc.h>		/* Machine-dependent proc substruct. */
#ifdef _KERNEL
#include <machine/cpu.h>
#endif

/*
 * One structure allocated per session.
 *
 * List of locks
 * (m)		locked by s_mtx mtx
 * (e)		locked by proctree_lock sx
 * (c)		const until freeing
 */
struct session {
	u_int		s_count;	/* Ref cnt; pgrps in session - atomic. */
	struct proc	*s_leader;	/* (m + e) Session leader. */
	struct vnode	*s_ttyvp;	/* (m) Vnode of controlling tty. */
	struct cdev_priv *s_ttydp;	/* (m) Device of controlling tty.  */
	struct tty	*s_ttyp;	/* (e) Controlling tty. */
	pid_t		s_sid;		/* (c) Session ID. */
					/* (m) Setlogin() name: */
	char		s_login[roundup(MAXLOGNAME, sizeof(long))];
	struct mtx	s_mtx;		/* Mutex to protect members. */
};

/*
 * One structure allocated per process group.
 *
 * List of locks
 * (m)		locked by pg_mtx mtx
 * (e)		locked by proctree_lock sx
 * (c)		const until freeing
 */
struct pgrp {
	LIST_ENTRY(pgrp) pg_hash;	/* (e) Hash chain. */
	LIST_HEAD(, proc) pg_members;	/* (m + e) Pointer to pgrp members. */
	struct session	*pg_session;	/* (c) Pointer to session. */
	struct sigiolst	pg_sigiolst;	/* (m) List of sigio sources. */
	pid_t		pg_id;		/* (c) Process group id. */
	struct mtx	pg_mtx;		/* Mutex to protect members */
	int		pg_flags;	/* (m) PGRP_ flags */
};

#define	PGRP_ORPHANED	0x00000001	/* Group is orphaned */

/*
 * pargs, used to hold a copy of the command line, if it had a sane length.
 */
struct pargs {
	u_int	ar_ref;		/* Reference count. */
	u_int	ar_length;	/* Length. */
	u_char	ar_args[1];	/* Arguments. */
};

/*-
 * Description of a process.
 *
 * This structure contains the information needed to manage a thread of
 * control, known in UN*X as a process; it has references to substructures
 * containing descriptions of things that the process uses, but may share
 * with related processes.  The process structure and the substructures
 * are always addressable except for those marked "(CPU)" below,
 * which might be addressable only on a processor on which the process
 * is running.
 *
 * Below is a key of locks used to protect each member of struct proc.  The
 * lock is indicated by a reference to a specific character in parens in the
 * associated comment.
 *      * - not yet protected
 *      a - only touched by curproc or parent during fork/wait
 *      b - created at fork, never changes
 *		(exception aiods switch vmspaces, but they are also
 *		marked 'P_SYSTEM' so hopefully it will be left alone)
 *      c - locked by proc mtx
 *      d - locked by allproc_lock lock
 *      e - locked by proctree_lock lock
 *      f - session mtx
 *      g - process group mtx
 *      h - callout_lock mtx
 *      i - by curproc or the master session mtx
 *      j - locked by proc slock
 *      k - only accessed by curthread
 *	k*- only accessed by curthread and from an interrupt
 *	kx- only accessed by curthread and by debugger
 *      l - the attaching proc or attaching proc parent
 *      m - Giant
 *      n - not locked, lazy
 *      o - ktrace lock
 *      q - td_contested lock
 *      r - p_peers lock
 *      s - see sleepq_switch(), sleeping_on_old_rtc(), and sleep(9)
 *      t - thread lock
 *	u - process stat lock
 *	w - process timer lock
 *      x - created at fork, only changes during single threading in exec
 *      y - created at first aio, doesn't change until exit or exec at which
 *          point we are single-threaded and only curthread changes it
 *      z - zombie threads lock
 *
 * If the locking key specifies two identifiers (for example, p_pptr) then
 * either lock is sufficient for read access, but both locks must be held
 * for write access.
 */
struct cpuset;
struct filecaps;
struct filemon;
struct kaioinfo;
struct kaudit_record;
struct kcov_info;
struct kdtrace_proc;
struct kdtrace_thread;
struct kmsan_td;
struct kq_timer_cb_data;
struct mqueue_notifier;
struct p_sched;
struct proc;
struct procdesc;
struct racct;
struct sbuf;
struct sleepqueue;
struct socket;
struct td_sched;
struct thread;
struct trapframe;
struct turnstile;
struct vm_map;
struct vm_map_entry;
struct epoch_tracker;

struct syscall_args {
	u_int code;
	u_int original_code;
	struct sysent *callp;
<<<<<<< HEAD
	syscallarg_t args[MAXARGS];
=======
	register_t args[8];
>>>>>>> adb12675
};

/*
 * XXX: Does this belong in resource.h or resourcevar.h instead?
 * Resource usage extension.  The times in rusage structs in the kernel are
 * never up to date.  The actual times are kept as runtimes and tick counts
 * (with control info in the "previous" times), and are converted when
 * userland asks for rusage info.  Backwards compatibility prevents putting
 * this directly in the user-visible rusage struct.
 *
 * Locking for p_rux: (cu) means (u) for p_rux and (c) for p_crux.
 * Locking for td_rux: (t) for all fields.
 */
struct rusage_ext {
	uint64_t	rux_runtime;    /* (cu) Real time. */
	uint64_t	rux_uticks;     /* (cu) Statclock hits in user mode. */
	uint64_t	rux_sticks;     /* (cu) Statclock hits in sys mode. */
	uint64_t	rux_iticks;     /* (cu) Statclock hits in intr mode. */
	uint64_t	rux_uu;         /* (c) Previous user time in usec. */
	uint64_t	rux_su;         /* (c) Previous sys time in usec. */
	uint64_t	rux_tu;         /* (c) Previous total time in usec. */
};

/*
 * Kernel runnable context (thread).
 * This is what is put to sleep and reactivated.
 * Thread context.  Processes may have multiple threads.
 */
struct thread {
	struct mtx	*volatile td_lock; /* replaces sched lock */
	struct proc	*td_proc;	/* (*) Associated process. */
	TAILQ_ENTRY(thread) td_plist;	/* (*) All threads in this proc. */
	TAILQ_ENTRY(thread) td_runq;	/* (t) Run queue. */
	union	{
		TAILQ_ENTRY(thread) td_slpq;	/* (t) Sleep queue. */
		struct thread *td_zombie; /* Zombie list linkage */
	};
	TAILQ_ENTRY(thread) td_lockq;	/* (t) Lock queue. */
	LIST_ENTRY(thread) td_hash;	/* (d) Hash chain. */
	struct cpuset	*td_cpuset;	/* (t) CPU affinity mask. */
	struct domainset_ref td_domain;	/* (a) NUMA policy */
	struct seltd	*td_sel;	/* Select queue/channel. */
	struct sleepqueue *td_sleepqueue; /* (k) Associated sleep queue. */
	struct turnstile *td_turnstile;	/* (k) Associated turnstile. */
	struct rl_q_entry *td_rlqe;	/* (k) Associated range lock entry. */
	struct umtx_q   *td_umtxq;	/* (c?) Link for when we're blocked. */
	lwpid_t		td_tid;		/* (b) Thread ID. */
	sigqueue_t	td_sigqueue;	/* (c) Sigs arrived, not delivered. */
#define	td_siglist	td_sigqueue.sq_signals
	u_char		td_lend_user_pri; /* (t) Lend user pri. */
	u_char		td_allocdomain;	/* (b) NUMA domain backing this struct thread. */
	struct kmsan_td	*td_kmsan;	/* (k) KMSAN state */

/* Cleared during fork1() */
#define	td_startzero td_flags
	int		td_flags;	/* (t) TDF_* flags. */
	int		td_inhibitors;	/* (t) Why can not run. */
	int		td_pflags;	/* (k) Private thread (TDP_*) flags. */
	int		td_pflags2;	/* (k) Private thread (TDP2_*) flags. */
	int		td_dupfd;	/* (k) Ret value from fdopen. XXX */
	int		td_sqqueue;	/* (t) Sleepqueue queue blocked on. */
	const void	*td_wchan;	/* (t) Sleep address. */
	const char	*td_wmesg;	/* (t) Reason for sleep. */
	volatile u_char td_owepreempt;  /* (k*) Preempt on last critical_exit */
	u_char		td_tsqueue;	/* (t) Turnstile queue blocked on. */
	short		td_locks;	/* (k) Debug: count of non-spin locks */
	short		td_rw_rlocks;	/* (k) Count of rwlock read locks. */
	short		td_sx_slocks;	/* (k) Count of sx shared locks. */
	short		td_lk_slocks;	/* (k) Count of lockmgr shared locks. */
	short		td_stopsched;	/* (k) Scheduler stopped. */
	struct turnstile *td_blocked;	/* (t) Lock thread is blocked on. */
	const char	*td_lockname;	/* (t) Name of lock blocked on. */
	LIST_HEAD(, turnstile) td_contested;	/* (q) Contested locks. */
	struct lock_list_entry *td_sleeplocks; /* (k) Held sleep locks. */
	int		td_intr_nesting_level; /* (k) Interrupt recursion. */
	int		td_pinned;	/* (k) Temporary cpu pin count. */
	struct ucred	*td_realucred;	/* (k) Reference to credentials. */
	struct ucred	*td_ucred;	/* (k) Used credentials, temporarily switchable. */
	struct plimit	*td_limit;	/* (k) Resource limits. */
	int		td_slptick;	/* (t) Time at sleep. */
	int		td_blktick;	/* (t) Time spent blocked. */
	int		td_swvoltick;	/* (t) Time at last SW_VOL switch. */
	int		td_swinvoltick;	/* (t) Time at last SW_INVOL switch. */
	u_int		td_cow;		/* (*) Number of copy-on-write faults */
	struct rusage	td_ru;		/* (t) rusage information. */
	struct rusage_ext td_rux;	/* (t) Internal rusage information. */
	uint64_t	td_incruntime;	/* (t) Cpu ticks to transfer to proc. */
	uint64_t	td_runtime;	/* (t) How many cpu ticks we've run. */
	u_int 		td_pticks;	/* (t) Statclock hits for profiling */
	u_int		td_sticks;	/* (t) Statclock hits in system mode. */
	u_int		td_iticks;	/* (t) Statclock hits in intr mode. */
	u_int		td_uticks;	/* (t) Statclock hits in user mode. */
	int		td_intrval;	/* (t) Return value for sleepq. */
	sigset_t	td_oldsigmask;	/* (k) Saved mask from pre sigpause. */
	volatile u_int	td_generation;	/* (k) For detection of preemption */
	stack_t		td_sigstk;	/* (k) Stack ptr and on-stack flag. */
	int		td_xsig;	/* (c) Signal for ptrace */
	u_long		td_profil_addr;	/* (k) Temporary addr until AST. */
	u_int		td_profil_ticks; /* (k) Temporary ticks until AST. */
	char		td_name[MAXCOMLEN + 1];	/* (*) Thread name. */
	struct file	*td_fpop;	/* (k) file referencing cdev under op */
	int		td_dbgflags;	/* (c) Userland debugger flags */
	siginfo_t	td_si;		/* (c) For debugger or core file */
	int		td_ng_outbound;	/* (k) Thread entered ng from above. */
	struct osd	td_osd;		/* (k) Object specific data. */
	struct vm_map_entry *td_map_def_user; /* (k) Deferred entries. */
	pid_t		td_dbg_forked;	/* (c) Child pid for debugger. */
	struct vnode	*td_vp_reserved;/* (k) Preallocated vnode. */
	u_int		td_no_sleeping;	/* (k) Sleeping disabled count. */
	void		*td_su;		/* (k) FFS SU private */
	sbintime_t	td_sleeptimo;	/* (t) Sleep timeout. */
	int		td_rtcgen;	/* (s) rtc_generation of abs. sleep */
	int		td_errno;	/* (k) Error from last syscall. */
	size_t		td_vslock_sz;	/* (k) amount of vslock-ed space */
	struct kcov_info *td_kcov_info;	/* (*) Kernel code coverage data */
	u_int		td_ucredref;	/* (k) references on td_realucred */
#define	td_endzero td_sigmask

/* Copied during fork1() or create_thread(). */
#define	td_startcopy td_endzero
	sigset_t	td_sigmask;	/* (c) Current signal mask. */
	u_char		td_rqindex;	/* (t) Run queue index. */
	u_char		td_base_pri;	/* (t) Thread base kernel priority. */
	u_char		td_priority;	/* (t) Thread active priority. */
	u_char		td_pri_class;	/* (t) Scheduling class. */
	u_char		td_user_pri;	/* (t) User pri from estcpu and nice. */
	u_char		td_base_user_pri; /* (t) Base user pri */
	uintcap_t	td_rb_list;	/* (k) Robust list head. */
	uintcap_t	td_rbp_list;	/* (k) Robust priv list head. */
	uintcap_t	td_rb_inact;	/* (k) Current in-action mutex loc. */
	struct syscall_args td_sa;	/* (kx) Syscall parameters. Copied on
					   fork for child tracing. */
	void * __capability td_sigblock_ptr; /* (k) uptr for fast sigblock. */
	uint32_t	td_sigblock_val;  /* (k) fast sigblock value read at
					     td_sigblock_ptr on kern entry */
#define	td_endcopy td_pcb

/*
 * Fields that must be manually set in fork1() or create_thread()
 * or already have been set in the allocator, constructor, etc.
 */
	struct pcb	*td_pcb;	/* (k) Kernel VA of pcb and kstack. */
	enum td_states {
		TDS_INACTIVE = 0x0,
		TDS_INHIBITED,
		TDS_CAN_RUN,
		TDS_RUNQ,
		TDS_RUNNING
	} td_state;			/* (t) thread state */
	/* Note: td_state must be accessed using TD_{GET,SET}_STATE(). */
	union {
		syscallarg_t	tdu_retval[2];
#if __has_feature(capabilities)
#define	tdu_off tdu_retval[0]
#else
		off_t		tdu_off;
#endif
	} td_uretoff;			/* (k) Syscall aux returns. */
#define td_retval	td_uretoff.tdu_retval
	u_int		td_cowgen;	/* (k) Generation of COW pointers. */
	/* LP64 hole */
	struct callout	td_slpcallout;	/* (h) Callout for sleep. */
	struct trapframe *td_frame;	/* (k) */
	vm_pointer_t	td_kstack;	/* (a) Kernel kstack pointer. */
	int		td_kstack_pages; /* (a) Size of the kstack. */
	volatile u_int	td_critnest;	/* (k*) Critical section nest level. */
	struct mdthread td_md;		/* (k) Any machine-dependent fields. */
	struct kaudit_record	*td_ar;	/* (k) Active audit record, if any. */
	struct lpohead	td_lprof[2];	/* (a) lock profiling objects. */
	struct kdtrace_thread	*td_dtrace; /* (*) DTrace-specific data. */
	struct vnet	*td_vnet;	/* (k) Effective vnet. */
	const char	*td_vnet_lpush;	/* (k) Debugging vnet push / pop. */
	struct trapframe *td_intr_frame;/* (k) Frame of the current irq */
	struct proc	*td_rfppwait_p;	/* (k) The vforked child */
	struct vm_page	**td_ma;	/* (k) uio pages held */
	int		td_ma_cnt;	/* (k) size of *td_ma */
	/* LP64 hole */
	void		*td_emuldata;	/* Emulator state data */
	int		td_lastcpu;	/* (t) Last cpu we were on. */
	int		td_oncpu;	/* (t) Which cpu we are on. */
	void		*td_lkpi_task;	/* LinuxKPI task struct pointer */
	int		td_pmcpend;
	void		*td_coredump;	/* (c) coredump request. */
	off_t		td_ktr_io_lim;	/* (k) limit for ktrace file size */
#ifdef EPOCH_TRACE
	SLIST_HEAD(, epoch_tracker) td_epochs;
#endif
};

struct thread0_storage {
	struct thread t0st_thread;
	uint64_t t0st_sched[10];
} __no_subobject_bounds;

struct mtx *thread_lock_block(struct thread *);
void thread_lock_block_wait(struct thread *);
void thread_lock_set(struct thread *, struct mtx *);
void thread_lock_unblock(struct thread *, struct mtx *);
#define	THREAD_LOCK_ASSERT(td, type)					\
	mtx_assert((td)->td_lock, (type))

#define	THREAD_LOCK_BLOCKED_ASSERT(td, type)				\
do {									\
	struct mtx *__m = (td)->td_lock;				\
	if (__m != &blocked_lock)					\
		mtx_assert(__m, (type));				\
} while (0)

#ifdef INVARIANTS
#define	THREAD_LOCKPTR_ASSERT(td, lock)					\
do {									\
	struct mtx *__m;						\
	__m = (td)->td_lock;						\
	KASSERT(__m == (lock),						\
	    ("Thread %p lock %p does not match %p", td, __m, (lock)));	\
} while (0)

#define	THREAD_LOCKPTR_BLOCKED_ASSERT(td, lock)				\
do {									\
	struct mtx *__m;						\
	__m = (td)->td_lock;						\
	KASSERT(__m == (lock) || __m == &blocked_lock,			\
	    ("Thread %p lock %p does not match %p", td, __m, (lock)));	\
} while (0)

#define	TD_LOCKS_INC(td)	((td)->td_locks++)
#define	TD_LOCKS_DEC(td) do {						\
	KASSERT(SCHEDULER_STOPPED_TD(td) || (td)->td_locks > 0,		\
	    ("thread %p owns no locks", (td)));				\
	(td)->td_locks--;						\
} while (0)
#else
#define	THREAD_LOCKPTR_ASSERT(td, lock)
#define	THREAD_LOCKPTR_BLOCKED_ASSERT(td, lock)

#define	TD_LOCKS_INC(td)
#define	TD_LOCKS_DEC(td)
#endif

/*
 * Flags kept in td_flags:
 * To change these you MUST have the scheduler lock.
 */
#define	TDF_BORROWING	0x00000001 /* Thread is borrowing pri from another. */
#define	TDF_INPANIC	0x00000002 /* Caused a panic, let it drive crashdump. */
#define	TDF_INMEM	0x00000004 /* Thread's stack is in memory. */
#define	TDF_SINTR	0x00000008 /* Sleep is interruptible. */
#define	TDF_TIMEOUT	0x00000010 /* Timing out during sleep. */
#define	TDF_IDLETD	0x00000020 /* This is a per-CPU idle thread. */
#define	TDF_CANSWAP	0x00000040 /* Thread can be swapped. */
#define	TDF_SIGWAIT	0x00000080 /* Ignore ignored signals */
#define	TDF_KTH_SUSP	0x00000100 /* kthread is suspended */
#define	TDF_ALLPROCSUSP	0x00000200 /* suspended by SINGLE_ALLPROC */
#define	TDF_BOUNDARY	0x00000400 /* Thread suspended at user boundary */
#define	TDF_ASTPENDING	0x00000800 /* Thread has some asynchronous events. */
#define	TDF_KQTICKLED	0x00001000 /* AST drain kqueue taskqueue */
#define	TDF_SBDRY	0x00002000 /* Stop only on usermode boundary. */
#define	TDF_UPIBLOCKED	0x00004000 /* Thread blocked on user PI mutex. */
#define	TDF_NEEDSUSPCHK	0x00008000 /* Thread may need to suspend. */
#define	TDF_NEEDRESCHED	0x00010000 /* Thread needs to yield. */
#define	TDF_NEEDSIGCHK	0x00020000 /* Thread may need signal delivery. */
#define	TDF_NOLOAD	0x00040000 /* Ignore during load avg calculations. */
#define	TDF_SERESTART	0x00080000 /* ERESTART on stop attempts. */
#define	TDF_THRWAKEUP	0x00100000 /* Libthr thread must not suspend itself. */
#define	TDF_SEINTR	0x00200000 /* EINTR on stop attempts. */
#define	TDF_SWAPINREQ	0x00400000 /* Swapin request due to wakeup. */
#define	TDF_UNUSED23	0x00800000 /* --available-- */
#define	TDF_SCHED0	0x01000000 /* Reserved for scheduler private use */
#define	TDF_SCHED1	0x02000000 /* Reserved for scheduler private use */
#define	TDF_SCHED2	0x04000000 /* Reserved for scheduler private use */
#define	TDF_SCHED3	0x08000000 /* Reserved for scheduler private use */
#define	TDF_ALRMPEND	0x10000000 /* Pending SIGVTALRM needs to be posted. */
#define	TDF_PROFPEND	0x20000000 /* Pending SIGPROF needs to be posted. */
#define	TDF_MACPEND	0x40000000 /* AST-based MAC event pending. */

/* Userland debug flags */
#define	TDB_SUSPEND	0x00000001 /* Thread is suspended by debugger */
#define	TDB_XSIG	0x00000002 /* Thread is exchanging signal under trace */
#define	TDB_USERWR	0x00000004 /* Debugger modified memory or registers */
#define	TDB_SCE		0x00000008 /* Thread performs syscall enter */
#define	TDB_SCX		0x00000010 /* Thread performs syscall exit */
#define	TDB_EXEC	0x00000020 /* TDB_SCX from exec(2) family */
#define	TDB_FORK	0x00000040 /* TDB_SCX from fork(2) that created new
				      process */
#define	TDB_STOPATFORK	0x00000080 /* Stop at the return from fork (child
				      only) */
#define	TDB_CHILD	0x00000100 /* New child indicator for ptrace() */
#define	TDB_BORN	0x00000200 /* New LWP indicator for ptrace() */
#define	TDB_EXIT	0x00000400 /* Exiting LWP indicator for ptrace() */
#define	TDB_VFORK	0x00000800 /* vfork indicator for ptrace() */
#define	TDB_FSTP	0x00001000 /* The thread is PT_ATTACH leader */
#define	TDB_STEP	0x00002000 /* (x86) PSL_T set for PT_STEP */
#define	TDB_SSWITCH	0x00004000 /* Suspended in ptracestop */
#define	TDB_COREDUMPRQ	0x00008000 /* Coredump request */

/*
 * "Private" flags kept in td_pflags:
 * These are only written by curthread and thus need no locking.
 */
#define	TDP_OLDMASK	0x00000001 /* Need to restore mask after suspend. */
#define	TDP_INKTR	0x00000002 /* Thread is currently in KTR code. */
#define	TDP_INKTRACE	0x00000004 /* Thread is currently in KTRACE code. */
#define	TDP_BUFNEED	0x00000008 /* Do not recurse into the buf flush */
#define	TDP_COWINPROGRESS 0x00000010 /* Snapshot copy-on-write in progress. */
#define	TDP_ALTSTACK	0x00000020 /* Have alternate signal stack. */
#define	TDP_DEADLKTREAT	0x00000040 /* Lock acquisition - deadlock treatment. */
#define	TDP_NOFAULTING	0x00000080 /* Do not handle page faults. */
#define	TDP_SIGFASTBLOCK 0x00000100 /* Fast sigblock active */
#define	TDP_OWEUPC	0x00000200 /* Call addupc() at next AST. */
#define	TDP_ITHREAD	0x00000400 /* Thread is an interrupt thread. */
#define	TDP_SYNCIO	0x00000800 /* Local override, disable async i/o. */
#define	TDP_SCHED1	0x00001000 /* Reserved for scheduler private use */
#define	TDP_SCHED2	0x00002000 /* Reserved for scheduler private use */
#define	TDP_SCHED3	0x00004000 /* Reserved for scheduler private use */
#define	TDP_SCHED4	0x00008000 /* Reserved for scheduler private use */
#define	TDP_GEOM	0x00010000 /* Settle GEOM before finishing syscall */
#define	TDP_SOFTDEP	0x00020000 /* Stuck processing softdep worklist */
#define	TDP_NORUNNINGBUF 0x00040000 /* Ignore runningbufspace check */
#define	TDP_WAKEUP	0x00080000 /* Don't sleep in umtx cond_wait */
#define	TDP_INBDFLUSH	0x00100000 /* Already in BO_BDFLUSH, do not recurse */
#define	TDP_KTHREAD	0x00200000 /* This is an official kernel thread */
#define	TDP_CALLCHAIN	0x00400000 /* Capture thread's callchain */
#define	TDP_IGNSUSP	0x00800000 /* Permission to ignore the MNTK_SUSPEND* */
#define	TDP_AUDITREC	0x01000000 /* Audit record pending on thread */
#define	TDP_RFPPWAIT	0x02000000 /* Handle RFPPWAIT on syscall exit */
#define	TDP_RESETSPUR	0x04000000 /* Reset spurious page fault history. */
#define	TDP_NERRNO	0x08000000 /* Last errno is already in td_errno */
#define	TDP_UIOHELD	0x10000000 /* Current uio has pages held in td_ma */
#define	TDP_UNUSED0	0x20000000 /* UNUSED */
#define	TDP_EXECVMSPC	0x40000000 /* Execve destroyed old vmspace */
#define	TDP_SIGFASTPENDING 0x80000000 /* Pending signal due to sigfastblock */

#define	TDP2_SBPAGES	0x00000001 /* Owns sbusy on some pages */
#define	TDP2_COMPAT32RB	0x00000002 /* compat32 ABI for robust lists */
#define	TDP2_ACCT	0x00000004 /* Doing accounting */

/*
 * Reasons that the current thread can not be run yet.
 * More than one may apply.
 */
#define	TDI_SUSPENDED	0x0001	/* On suspension queue. */
#define	TDI_SLEEPING	0x0002	/* Actually asleep! (tricky). */
#define	TDI_SWAPPED	0x0004	/* Stack not in mem.  Bad juju if run. */
#define	TDI_LOCK	0x0008	/* Stopped on a lock. */
#define	TDI_IWAIT	0x0010	/* Awaiting interrupt. */

#define	TD_IS_SLEEPING(td)	((td)->td_inhibitors & TDI_SLEEPING)
#define	TD_ON_SLEEPQ(td)	((td)->td_wchan != NULL)
#define	TD_IS_SUSPENDED(td)	((td)->td_inhibitors & TDI_SUSPENDED)
#define	TD_IS_SWAPPED(td)	((td)->td_inhibitors & TDI_SWAPPED)
#define	TD_ON_LOCK(td)		((td)->td_inhibitors & TDI_LOCK)
#define	TD_AWAITING_INTR(td)	((td)->td_inhibitors & TDI_IWAIT)
#ifdef _KERNEL
#define	TD_GET_STATE(td)	atomic_load_int(&(td)->td_state)
#else
#define	TD_GET_STATE(td)	((td)->td_state)
#endif
#define	TD_IS_RUNNING(td)	(TD_GET_STATE(td) == TDS_RUNNING)
#define	TD_ON_RUNQ(td)		(TD_GET_STATE(td) == TDS_RUNQ)
#define	TD_CAN_RUN(td)		(TD_GET_STATE(td) == TDS_CAN_RUN)
#define	TD_IS_INHIBITED(td)	(TD_GET_STATE(td) == TDS_INHIBITED)
#define	TD_ON_UPILOCK(td)	((td)->td_flags & TDF_UPIBLOCKED)
#define TD_IS_IDLETHREAD(td)	((td)->td_flags & TDF_IDLETD)

#define	TD_CAN_ABORT(td)	(TD_ON_SLEEPQ((td)) &&			\
				    ((td)->td_flags & TDF_SINTR) != 0)

#define	KTDSTATE(td)							\
	(((td)->td_inhibitors & TDI_SLEEPING) != 0 ? "sleep"  :		\
	((td)->td_inhibitors & TDI_SUSPENDED) != 0 ? "suspended" :	\
	((td)->td_inhibitors & TDI_SWAPPED) != 0 ? "swapped" :		\
	((td)->td_inhibitors & TDI_LOCK) != 0 ? "blocked" :		\
	((td)->td_inhibitors & TDI_IWAIT) != 0 ? "iwait" : "yielding")

#define	TD_SET_INHIB(td, inhib) do {		\
	TD_SET_STATE(td, TDS_INHIBITED);	\
	(td)->td_inhibitors |= (inhib);		\
} while (0)

#define	TD_CLR_INHIB(td, inhib) do {			\
	if (((td)->td_inhibitors & (inhib)) &&		\
	    (((td)->td_inhibitors &= ~(inhib)) == 0))	\
		TD_SET_STATE(td, TDS_CAN_RUN);		\
} while (0)

#define	TD_SET_SLEEPING(td)	TD_SET_INHIB((td), TDI_SLEEPING)
#define	TD_SET_SWAPPED(td)	TD_SET_INHIB((td), TDI_SWAPPED)
#define	TD_SET_LOCK(td)		TD_SET_INHIB((td), TDI_LOCK)
#define	TD_SET_SUSPENDED(td)	TD_SET_INHIB((td), TDI_SUSPENDED)
#define	TD_SET_IWAIT(td)	TD_SET_INHIB((td), TDI_IWAIT)
#define	TD_SET_EXITING(td)	TD_SET_INHIB((td), TDI_EXITING)

#define	TD_CLR_SLEEPING(td)	TD_CLR_INHIB((td), TDI_SLEEPING)
#define	TD_CLR_SWAPPED(td)	TD_CLR_INHIB((td), TDI_SWAPPED)
#define	TD_CLR_LOCK(td)		TD_CLR_INHIB((td), TDI_LOCK)
#define	TD_CLR_SUSPENDED(td)	TD_CLR_INHIB((td), TDI_SUSPENDED)
#define	TD_CLR_IWAIT(td)	TD_CLR_INHIB((td), TDI_IWAIT)

#ifdef _KERNEL
#define	TD_SET_STATE(td, state)	atomic_store_int(&(td)->td_state, state)
#else
#define	TD_SET_STATE(td, state)	(td)->td_state = state
#endif
#define	TD_SET_RUNNING(td)	TD_SET_STATE(td, TDS_RUNNING)
#define	TD_SET_RUNQ(td)		TD_SET_STATE(td, TDS_RUNQ)
#define	TD_SET_CAN_RUN(td)	TD_SET_STATE(td, TDS_CAN_RUN)


#define	TD_SBDRY_INTR(td) \
    (((td)->td_flags & (TDF_SEINTR | TDF_SERESTART)) != 0)
#define	TD_SBDRY_ERRNO(td) \
    (((td)->td_flags & TDF_SEINTR) != 0 ? EINTR : ERESTART)

/*
 * Process structure.
 */
struct proc {
	LIST_ENTRY(proc) p_list;	/* (d) List of all processes. */
	TAILQ_HEAD(, thread) p_threads;	/* (c) all threads. */
	struct mtx	p_slock;	/* process spin lock */
	struct ucred	*p_ucred;	/* (c) Process owner's identity. */
	struct filedesc	*p_fd;		/* (b) Open files. */
	struct filedesc_to_leader *p_fdtol; /* (b) Tracking node */
	struct pwddesc	*p_pd;		/* (b) Cwd, chroot, jail, umask */
	struct pstats	*p_stats;	/* (b) Accounting/statistics (CPU). */
	struct plimit	*p_limit;	/* (c) Resource limits. */
	struct callout	p_limco;	/* (c) Limit callout handle */
	struct sigacts	*p_sigacts;	/* (x) Signal actions, state (CPU). */

	int		p_flag;		/* (c) P_* flags. */
	int		p_flag2;	/* (c) P2_* flags. */
	enum p_states {
		PRS_NEW = 0,		/* In creation */
		PRS_NORMAL,		/* threads can be run. */
		PRS_ZOMBIE
	} p_state;			/* (j/c) Process status. */
	pid_t		p_pid;		/* (b) Process identifier. */
	LIST_ENTRY(proc) p_hash;	/* (d) Hash chain. */
	LIST_ENTRY(proc) p_pglist;	/* (g + e) List of processes in pgrp. */
	struct proc	*p_pptr;	/* (c + e) Pointer to parent process. */
	LIST_ENTRY(proc) p_sibling;	/* (e) List of sibling processes. */
	LIST_HEAD(, proc) p_children;	/* (e) Pointer to list of children. */
	struct proc	*p_reaper;	/* (e) My reaper. */
	LIST_HEAD(, proc) p_reaplist;	/* (e) List of my descendants
					       (if I am reaper). */
	LIST_ENTRY(proc) p_reapsibling;	/* (e) List of siblings - descendants of
					       the same reaper. */
	struct mtx	p_mtx;		/* (n) Lock for this struct. */
	struct mtx	p_statmtx;	/* Lock for the stats */
	struct mtx	p_itimmtx;	/* Lock for the virt/prof timers */
	struct mtx	p_profmtx;	/* Lock for the profiling */
	struct ksiginfo *p_ksi;	/* Locked by parent proc lock */
	sigqueue_t	p_sigqueue;	/* (c) Sigs not delivered to a td. */
#define p_siglist	p_sigqueue.sq_signals
	pid_t		p_oppid;	/* (c + e) Real parent pid. */

/* The following fields are all zeroed upon creation in fork. */
#define	p_startzero	p_vmspace
	struct vmspace	*p_vmspace;	/* (b) Address space. */
	u_int		p_swtick;	/* (c) Tick when swapped in or out. */
	u_int		p_cowgen;	/* (c) Generation of COW pointers. */
	struct itimerval p_realtimer;	/* (c) Alarm timer. */
	struct rusage	p_ru;		/* (a) Exit information. */
	struct rusage_ext p_rux;	/* (cu) Internal resource usage. */
	struct rusage_ext p_crux;	/* (c) Internal child resource usage. */
	int		p_profthreads;	/* (c) Num threads in addupc_task. */
	volatile int	p_exitthreads;	/* (j) Number of threads exiting */
	int		p_traceflag;	/* (o) Kernel trace points. */
	struct ktr_io_params	*p_ktrioparms;	/* (c + o) Params for ktrace. */
	struct vnode	*p_textvp;	/* (b) Vnode of executable. */
	struct vnode	*p_textdvp;	/* (b) Dir containing textvp. */
	char		*p_binname;	/* (b) Binary hardlink name. */
	u_int		p_lock;		/* (c) Proclock (prevent swap) count. */
	struct sigiolst	p_sigiolst;	/* (c) List of sigio sources. */
	int		p_sigparent;	/* (c) Signal to parent on exit. */
	int		p_sig;		/* (n) For core dump/debugger XXX. */
	u_int		p_ptevents;	/* (c + e) ptrace() event mask. */
	struct kaioinfo	*p_aioinfo;	/* (y) ASYNC I/O info. */
	struct thread	*p_singlethread;/* (c + j) If single threading this is it */
	int		p_suspcount;	/* (j) Num threads in suspended mode. */
	struct thread	*p_xthread;	/* (c) Trap thread */
	int		p_boundary_count;/* (j) Num threads at user boundary */
	int		p_pendingcnt;	/* how many signals are pending */
	struct itimers	*p_itimers;	/* (c) POSIX interval timers. */
	struct procdesc	*p_procdesc;	/* (e) Process descriptor, if any. */
	u_int		p_treeflag;	/* (e) P_TREE flags */
	int		p_pendingexits; /* (c) Count of pending thread exits. */
	struct filemon	*p_filemon;	/* (c) filemon-specific data. */
	int		p_pdeathsig;	/* (c) Signal from parent on exit. */
/* End area that is zeroed on creation. */
#define	p_endzero	p_magic

/* The following fields are all copied upon creation in fork. */
#define	p_startcopy	p_endzero
	u_int		p_magic;	/* (b) Magic number. */
	int		p_osrel;	/* (x) osreldate for the
					       binary (from ELF note, if any) */
	uint32_t	p_fctl0;	/* (x) ABI feature control, ELF note */
	char		p_comm[MAXCOMLEN + 1];	/* (x) Process name. */
	struct sysentvec *p_sysent;	/* (b) Syscall dispatch info. */
	struct pargs	*p_args;	/* (c) Process arguments. */
	rlim_t		p_cpulimit;	/* (c) Current CPU limit in seconds. */
	signed char	p_nice;		/* (c) Process "nice" value. */
	int		p_fibnum;	/* in this routing domain XXX MRT */
	pid_t		p_reapsubtree;	/* (e) Pid of the direct child of the
					       reaper which spawned
					       our subtree. */
	uint64_t	p_elf_flags;	/* (x) ELF flags */
	void		*p_elf_brandinfo; /* (x) Elf_Brandinfo, NULL for
						 non ELF binaries. */
	vm_offset_t	p_usrstack;
	vm_offset_t	p_psstrings;
/* End area that is copied on creation. */
#define	p_endcopy	p_xexit

	u_int		p_xexit;	/* (c) Exit code. */
	u_int		p_xsig;		/* (c) Stop/kill sig. */
	struct pgrp	*p_pgrp;	/* (c + e) Pointer to process group. */
	struct knlist	*p_klist;	/* (c) Knotes attached to this proc. */
	int		p_numthreads;	/* (c) Number of threads. */
	struct mdproc	p_md;		/* Any machine-dependent fields. */
	struct callout	p_itcallout;	/* (h + c) Interval timer callout. */
	u_short		p_acflag;	/* (c) Accounting flags. */
	struct proc	*p_peers;	/* (r) */
	struct proc	*p_leader;	/* (b) */
	void		*p_emuldata;	/* (c) Emulator state data. */
	struct label	*p_label;	/* (*) Proc (not subject) MAC label. */
	STAILQ_HEAD(, ktr_request)	p_ktr;	/* (o) KTR event queue. */
	LIST_HEAD(, mqueue_notifier)	p_mqnotifier; /* (c) mqueue notifiers.*/
	struct kdtrace_proc	*p_dtrace; /* (*) DTrace-specific data. */
	struct cv	p_pwait;	/* (*) wait cv for exit/exec. */
	uint64_t	p_prev_runtime;	/* (c) Resource usage accounting. */
	struct racct	*p_racct;	/* (b) Resource accounting. */
	int		p_throttled;	/* (c) Flag for racct pcpu throttling */
	/*
	 * An orphan is the child that has been re-parented to the
	 * debugger as a result of attaching to it.  Need to keep
	 * track of them for parent to be able to collect the exit
	 * status of what used to be children.
	 */
	LIST_ENTRY(proc) p_orphan;	/* (e) List of orphan processes. */
	LIST_HEAD(, proc) p_orphans;	/* (e) Pointer to list of orphans. */

	TAILQ_HEAD(, kq_timer_cb_data)	p_kqtim_stop;	/* (c) */
};

#define	p_session	p_pgrp->pg_session
#define	p_pgid		p_pgrp->pg_id

#define	NOCPU		(-1)	/* For when we aren't on a CPU. */
#define	NOCPU_OLD	(255)
#define	MAXCPU_OLD	(254)

#define	PROC_SLOCK(p)	mtx_lock_spin(&(p)->p_slock)
#define	PROC_SUNLOCK(p)	mtx_unlock_spin(&(p)->p_slock)
#define	PROC_SLOCK_ASSERT(p, type)	mtx_assert(&(p)->p_slock, (type))

#define	PROC_STATLOCK(p)	mtx_lock_spin(&(p)->p_statmtx)
#define	PROC_STATUNLOCK(p)	mtx_unlock_spin(&(p)->p_statmtx)
#define	PROC_STATLOCK_ASSERT(p, type)	mtx_assert(&(p)->p_statmtx, (type))

#define	PROC_ITIMLOCK(p)	mtx_lock_spin(&(p)->p_itimmtx)
#define	PROC_ITIMUNLOCK(p)	mtx_unlock_spin(&(p)->p_itimmtx)
#define	PROC_ITIMLOCK_ASSERT(p, type)	mtx_assert(&(p)->p_itimmtx, (type))

#define	PROC_PROFLOCK(p)	mtx_lock_spin(&(p)->p_profmtx)
#define	PROC_PROFUNLOCK(p)	mtx_unlock_spin(&(p)->p_profmtx)
#define	PROC_PROFLOCK_ASSERT(p, type)	mtx_assert(&(p)->p_profmtx, (type))

/* These flags are kept in p_flag. */
#define	P_ADVLOCK	0x00000001	/* Process may hold a POSIX advisory
					   lock. */
#define	P_CONTROLT	0x00000002	/* Has a controlling terminal. */
#define	P_KPROC		0x00000004	/* Kernel process. */
#define	P_UNUSED3	0x00000008	/* --available-- */
#define	P_PPWAIT	0x00000010	/* Parent is waiting for child to
					   exec/exit. */
#define	P_PROFIL	0x00000020	/* Has started profiling. */
#define	P_STOPPROF	0x00000040	/* Has thread requesting to stop
					   profiling. */
#define	P_HADTHREADS	0x00000080	/* Has had threads (no cleanup
					   shortcuts) */
#define	P_SUGID		0x00000100	/* Had set id privileges since last
					   exec. */
#define	P_SYSTEM	0x00000200	/* System proc: no sigs, stats or
					   swapping. */
#define	P_SINGLE_EXIT	0x00000400	/* Threads suspending should exit,
					   not wait. */
#define	P_TRACED	0x00000800	/* Debugged process being traced. */
#define	P_WAITED	0x00001000	/* Someone is waiting for us. */
#define	P_WEXIT		0x00002000	/* Working on exiting. */
#define	P_EXEC		0x00004000	/* Process called exec. */
#define	P_WKILLED	0x00008000	/* Killed, go to kernel/user boundary
					   ASAP. */
#define	P_CONTINUED	0x00010000	/* Proc has continued from a stopped
					   state. */
#define	P_STOPPED_SIG	0x00020000	/* Stopped due to SIGSTOP/SIGTSTP. */
#define	P_STOPPED_TRACE	0x00040000	/* Stopped because of tracing. */
#define	P_STOPPED_SINGLE 0x00080000	/* Only 1 thread can continue (not to
					   user). */
#define	P_PROTECTED	0x00100000	/* Do not kill on memory overcommit. */
#define	P_SIGEVENT	0x00200000	/* Process pending signals changed. */
#define	P_SINGLE_BOUNDARY 0x00400000	/* Threads should suspend at user
					   boundary. */
#define	P_HWPMC		0x00800000	/* Process is using HWPMCs */
#define	P_JAILED	0x01000000	/* Process is in jail. */
#define	P_TOTAL_STOP	0x02000000	/* Stopped in stop_all_proc. */
#define	P_INEXEC	0x04000000	/* Process is in execve(). */
#define	P_STATCHILD	0x08000000	/* Child process stopped or exited. */
#define	P_INMEM		0x10000000	/* Loaded into memory. */
#define	P_SWAPPINGOUT	0x20000000	/* Process is being swapped out. */
#define	P_SWAPPINGIN	0x40000000	/* Process is being swapped in. */
#define	P_PPTRACE	0x80000000	/* PT_TRACEME by vforked child. */

#define	P_STOPPED	(P_STOPPED_SIG|P_STOPPED_SINGLE|P_STOPPED_TRACE)
#define	P_SHOULDSTOP(p)	((p)->p_flag & P_STOPPED)
#define	P_KILLED(p)	((p)->p_flag & P_WKILLED)

/* These flags are kept in p_flag2. */
#define	P2_INHERIT_PROTECTED	0x00000001	/* New children get
						   P_PROTECTED. */
#define	P2_NOTRACE		0x00000002	/* No ptrace(2) attach or
						   coredumps. */
#define	P2_NOTRACE_EXEC		0x00000004	/* Keep P2_NOPTRACE on
						   exec(2). */
#define	P2_AST_SU		0x00000008	/* Handles SU ast for
						   kthreads. */
#define	P2_PTRACE_FSTP		0x00000010	/* SIGSTOP from PT_ATTACH not
						   yet handled. */
#define	P2_TRAPCAP		0x00000020	/* SIGTRAP on ENOTCAPABLE */
#define	P2_ASLR_ENABLE		0x00000040	/* Force enable ASLR. */
#define	P2_ASLR_DISABLE		0x00000080	/* Force disable ASLR. */
#define	P2_ASLR_IGNSTART	0x00000100	/* Enable ASLR to consume sbrk
						   area. */
#define	P2_PROTMAX_ENABLE	0x00000200	/* Force enable implied
						   PROT_MAX. */
#define	P2_PROTMAX_DISABLE	0x00000400	/* Force disable implied
						   PROT_MAX. */
#define	P2_STKGAP_DISABLE	0x00000800	/* Disable stack gap for
						   MAP_STACK */
#define	P2_STKGAP_DISABLE_EXEC	0x00001000	/* Stack gap disabled
						   after exec */
#define	P2_ITSTOPPED		0x00002000
#define	P2_PTRACEREQ		0x00004000	/* Active ptrace req */
#define	P2_NO_NEW_PRIVS		0x00008000	/* Ignore setuid */
#define	P2_WXORX_DISABLE	0x00010000	/* WX mappings enabled */
#define	P2_WXORX_ENABLE_EXEC	0x00020000	/* WXORX enabled after exec */

/* Flags protected by proctree_lock, kept in p_treeflags. */
#define	P_TREE_ORPHANED		0x00000001	/* Reparented, on orphan list */
#define	P_TREE_FIRST_ORPHAN	0x00000002	/* First element of orphan
						   list */
#define	P_TREE_REAPER		0x00000004	/* Reaper of subtree */
#define	P_TREE_GRPEXITED	0x00000008	/* exit1() done with job ctl */

/*
 * These were process status values (p_stat), now they are only used in
 * legacy conversion code.
 */
#define	SIDL	1		/* Process being created by fork. */
#define	SRUN	2		/* Currently runnable. */
#define	SSLEEP	3		/* Sleeping on an address. */
#define	SSTOP	4		/* Process debugging or suspension. */
#define	SZOMB	5		/* Awaiting collection by parent. */
#define	SWAIT	6		/* Waiting for interrupt. */
#define	SLOCK	7		/* Blocked on a lock. */

#define	P_MAGIC		0xbeefface

#ifdef _KERNEL

/* Types and flags for mi_switch(). */
#define	SW_TYPE_MASK		0xff	/* First 8 bits are switch type */
#define	SWT_NONE		0	/* Unspecified switch. */
#define	SWT_PREEMPT		1	/* Switching due to preemption. */
#define	SWT_OWEPREEMPT		2	/* Switching due to owepreempt. */
#define	SWT_TURNSTILE		3	/* Turnstile contention. */
#define	SWT_SLEEPQ		4	/* Sleepq wait. */
#define	SWT_SLEEPQTIMO		5	/* Sleepq timeout wait. */
#define	SWT_RELINQUISH		6	/* yield call. */
#define	SWT_NEEDRESCHED		7	/* NEEDRESCHED was set. */
#define	SWT_IDLE		8	/* Switching from the idle thread. */
#define	SWT_IWAIT		9	/* Waiting for interrupts. */
#define	SWT_SUSPEND		10	/* Thread suspended. */
#define	SWT_REMOTEPREEMPT	11	/* Remote processor preempted. */
#define	SWT_REMOTEWAKEIDLE	12	/* Remote processor preempted idle. */
#define	SWT_COUNT		13	/* Number of switch types. */
/* Flags */
#define	SW_VOL		0x0100		/* Voluntary switch. */
#define	SW_INVOL	0x0200		/* Involuntary switch. */
#define SW_PREEMPT	0x0400		/* The invol switch is a preemption */

/* How values for thread_single(). */
#define	SINGLE_NO_EXIT	0
#define	SINGLE_EXIT	1
#define	SINGLE_BOUNDARY	2
#define	SINGLE_ALLPROC	3

#ifdef MALLOC_DECLARE
MALLOC_DECLARE(M_PARGS);
MALLOC_DECLARE(M_SESSION);
MALLOC_DECLARE(M_SUBPROC);
#endif

#define	FOREACH_PROC_IN_SYSTEM(p)					\
	LIST_FOREACH((p), &allproc, p_list)
#define	FOREACH_THREAD_IN_PROC(p, td)					\
	TAILQ_FOREACH((td), &(p)->p_threads, td_plist)

#define	FIRST_THREAD_IN_PROC(p)	TAILQ_FIRST(&(p)->p_threads)

/*
 * We use process IDs <= pid_max <= PID_MAX; PID_MAX + 1 must also fit
 * in a pid_t, as it is used to represent "no process group".
 */
#define	PID_MAX		99999
#define	NO_PID		100000
#define	THREAD0_TID	NO_PID
extern pid_t pid_max;

#define	SESS_LEADER(p)	((p)->p_session->s_leader == (p))

/* Lock and unlock a process. */
#define	PROC_LOCK(p)	mtx_lock(&(p)->p_mtx)
#define	PROC_TRYLOCK(p)	mtx_trylock(&(p)->p_mtx)
#define	PROC_UNLOCK(p)	mtx_unlock(&(p)->p_mtx)
#define	PROC_LOCKED(p)	mtx_owned(&(p)->p_mtx)
#define	PROC_WAIT_UNLOCKED(p)	mtx_wait_unlocked(&(p)->p_mtx)
#define	PROC_LOCK_ASSERT(p, type)	mtx_assert(&(p)->p_mtx, (type))

/* Lock and unlock a process group. */
#define	PGRP_LOCK(pg)	mtx_lock(&(pg)->pg_mtx)
#define	PGRP_UNLOCK(pg)	mtx_unlock(&(pg)->pg_mtx)
#define	PGRP_LOCKED(pg)	mtx_owned(&(pg)->pg_mtx)
#define	PGRP_LOCK_ASSERT(pg, type)	mtx_assert(&(pg)->pg_mtx, (type))

#define	PGRP_LOCK_PGSIGNAL(pg) do {					\
	if ((pg) != NULL)						\
		PGRP_LOCK(pg);						\
} while (0)
#define	PGRP_UNLOCK_PGSIGNAL(pg) do {					\
	if ((pg) != NULL)						\
		PGRP_UNLOCK(pg);					\
} while (0)

/* Lock and unlock a session. */
#define	SESS_LOCK(s)	mtx_lock(&(s)->s_mtx)
#define	SESS_UNLOCK(s)	mtx_unlock(&(s)->s_mtx)
#define	SESS_LOCKED(s)	mtx_owned(&(s)->s_mtx)
#define	SESS_LOCK_ASSERT(s, type)	mtx_assert(&(s)->s_mtx, (type))

/*
 * Non-zero p_lock ensures that:
 * - exit1() is not performed until p_lock reaches zero;
 * - the process' threads stack are not swapped out if they are currently
 *   not (P_INMEM).
 *
 * PHOLD() asserts that the process (except the current process) is
 * not exiting, increments p_lock and swaps threads stacks into memory,
 * if needed.
 * _PHOLD() is same as PHOLD(), it takes the process locked.
 * _PHOLD_LITE() also takes the process locked, but comparing with
 * _PHOLD(), it only guarantees that exit1() is not executed,
 * faultin() is not called.
 */
#define	PHOLD(p) do {							\
	PROC_LOCK(p);							\
	_PHOLD(p);							\
	PROC_UNLOCK(p);							\
} while (0)
#define	_PHOLD(p) do {							\
	PROC_LOCK_ASSERT((p), MA_OWNED);				\
	KASSERT(!((p)->p_flag & P_WEXIT) || (p) == curproc,		\
	    ("PHOLD of exiting process %p", p));			\
	(p)->p_lock++;							\
	if (((p)->p_flag & P_INMEM) == 0)				\
		faultin((p));						\
} while (0)
#define	_PHOLD_LITE(p) do {						\
	PROC_LOCK_ASSERT((p), MA_OWNED);				\
	KASSERT(!((p)->p_flag & P_WEXIT) || (p) == curproc,		\
	    ("PHOLD of exiting process %p", p));			\
	(p)->p_lock++;							\
} while (0)
#define	PROC_ASSERT_HELD(p) do {					\
	KASSERT((p)->p_lock > 0, ("process %p not held", p));		\
} while (0)

#define	PRELE(p) do {							\
	PROC_LOCK((p));							\
	_PRELE((p));							\
	PROC_UNLOCK((p));						\
} while (0)
#define	_PRELE(p) do {							\
	PROC_LOCK_ASSERT((p), MA_OWNED);				\
	PROC_ASSERT_HELD(p);						\
	(--(p)->p_lock);						\
	if (((p)->p_flag & P_WEXIT) && (p)->p_lock == 0)		\
		wakeup(&(p)->p_lock);					\
} while (0)
#define	PROC_ASSERT_NOT_HELD(p) do {					\
	KASSERT((p)->p_lock == 0, ("process %p held", p));		\
} while (0)

#define	PROC_UPDATE_COW(p) do {						\
	PROC_LOCK_ASSERT((p), MA_OWNED);				\
	(p)->p_cowgen++;						\
} while (0)

/* Check whether a thread is safe to be swapped out. */
#define	thread_safetoswapout(td)	((td)->td_flags & TDF_CANSWAP)

/* Control whether or not it is safe for curthread to sleep. */
#define	THREAD_NO_SLEEPING()		do {				\
	curthread->td_no_sleeping++;					\
	MPASS(curthread->td_no_sleeping > 0);				\
} while (0)

#define	THREAD_SLEEPING_OK()		do {				\
	MPASS(curthread->td_no_sleeping > 0);				\
	curthread->td_no_sleeping--;					\
} while (0)

#define	THREAD_CAN_SLEEP()		((curthread)->td_no_sleeping == 0)

#define	PIDHASH(pid)	(&pidhashtbl[(pid) & pidhash])
#define	PIDHASHLOCK(pid) (&pidhashtbl_lock[((pid) & pidhashlock)])
extern LIST_HEAD(pidhashhead, proc) *pidhashtbl;
extern struct sx *pidhashtbl_lock;
extern u_long pidhash;
extern u_long pidhashlock;

#define	PGRPHASH(pgid)	(&pgrphashtbl[(pgid) & pgrphash])
extern LIST_HEAD(pgrphashhead, pgrp) *pgrphashtbl;
extern u_long pgrphash;

extern struct sx allproc_lock;
extern int allproc_gen;
extern struct sx proctree_lock;
extern struct mtx ppeers_lock;
extern struct mtx procid_lock;
extern struct proc proc0;		/* Process slot for swapper. */
extern struct thread0_storage thread0_st;	/* Primary thread in proc0. */
#define	thread0 (thread0_st.t0st_thread)
extern struct vmspace vmspace0;		/* VM space for proc0. */
extern int hogticks;			/* Limit on kernel cpu hogs. */
extern int lastpid;
extern int nprocs, maxproc;		/* Current and max number of procs. */
extern int maxprocperuid;		/* Max procs per uid. */
extern u_long ps_arg_cache_limit;

LIST_HEAD(proclist, proc);
TAILQ_HEAD(procqueue, proc);
TAILQ_HEAD(threadqueue, thread);
extern struct proclist allproc;		/* List of all processes. */
extern struct proc *initproc, *pageproc; /* Process slots for init, pager. */

extern struct uma_zone *proc_zone;
extern struct uma_zone *pgrp_zone;

struct	proc *pfind(pid_t);		/* Find process by id. */
struct	proc *pfind_any(pid_t);		/* Find (zombie) process by id. */
struct	proc *pfind_any_locked(pid_t pid); /* Find process by id, locked. */
struct	pgrp *pgfind(pid_t);		/* Find process group by id. */
void	pidhash_slockall(void);		/* Shared lock all pid hash lists. */
void	pidhash_sunlockall(void);	/* Shared unlock all pid hash lists. */

struct	fork_req {
	int		fr_flags;
	int		fr_pages;
	int 		*fr_pidp;
	struct proc 	**fr_procp;
	int 		*fr_pd_fd;
	int 		fr_pd_flags;
	struct filecaps	*fr_pd_fcaps;
	int 		fr_flags2;
#define	FR2_DROPSIG_CAUGHT	0x00000001 /* Drop caught non-DFL signals */
#define	FR2_SHARE_PATHS		0x00000002 /* Invert sense of RFFDG for paths */
#define	FR2_KPROC		0x00000004 /* Create a kernel process */
};

/*
 * pget() flags.
 */
#define	PGET_HOLD	0x00001	/* Hold the process. */
#define	PGET_CANSEE	0x00002	/* Check against p_cansee(). */
#define	PGET_CANDEBUG	0x00004	/* Check against p_candebug(). */
#define	PGET_ISCURRENT	0x00008	/* Check that the found process is current. */
#define	PGET_NOTWEXIT	0x00010	/* Check that the process is not in P_WEXIT. */
#define	PGET_NOTINEXEC	0x00020	/* Check that the process is not in P_INEXEC. */
#define	PGET_NOTID	0x00040	/* Do not assume tid if pid > PID_MAX. */

#define	PGET_WANTREAD	(PGET_HOLD | PGET_CANDEBUG | PGET_NOTWEXIT)

int	pget(pid_t pid, int flags, struct proc **pp);

void	ast(struct trapframe *framep);
struct	thread *choosethread(void);
int	cr_cansee(struct ucred *u1, struct ucred *u2);
int	cr_canseesocket(struct ucred *cred, struct socket *so);
int	cr_canseeothergids(struct ucred *u1, struct ucred *u2);
int	cr_canseeotheruids(struct ucred *u1, struct ucred *u2);
int	cr_canseejailproc(struct ucred *u1, struct ucred *u2);
int	cr_cansignal(struct ucred *cred, struct proc *proc, int signum);
int	enterpgrp(struct proc *p, pid_t pgid, struct pgrp *pgrp,
	    struct session *sess);
int	enterthispgrp(struct proc *p, struct pgrp *pgrp);
void	faultin(struct proc *p);
int	fork1(struct thread *, struct fork_req *);
void	fork_rfppwait(struct thread *);
void	fork_exit(void (*)(void *, struct trapframe *), void *,
	    struct trapframe *);
void	fork_return(struct thread *, struct trapframe *);
int	inferior(struct proc *p);
void	itimer_proc_continue(struct proc *p);
void	kqtimer_proc_continue(struct proc *p);
void	kern_proc_vmmap_resident(struct vm_map *map, struct vm_map_entry *entry,
	    int *resident_count, bool *super);
void	kern_yield(int);
void 	kick_proc0(void);
void	killjobc(void);
int	leavepgrp(struct proc *p);
int	maybe_preempt(struct thread *td);
void	maybe_yield(void);
void	mi_switch(int flags);
int	p_candebug(struct thread *td, struct proc *p);
int	p_cansee(struct thread *td, struct proc *p);
int	p_cansched(struct thread *td, struct proc *p);
int	p_cansignal(struct thread *td, struct proc *p, int signum);
int	p_canwait(struct thread *td, struct proc *p);
struct	pargs *pargs_alloc(int len);
void	pargs_drop(struct pargs *pa);
void	pargs_hold(struct pargs *pa);
void	proc_add_orphan(struct proc *child, struct proc *parent);
int	proc_get_binpath(struct proc *p, char *binname, char **fullpath,
	    char **freepath);
int	proc_getargv(struct thread *td, struct proc *p, struct sbuf *sb);
int	proc_getauxv(struct thread *td, struct proc *p, struct sbuf *sb);
int	proc_getenvv(struct thread *td, struct proc *p, struct sbuf *sb);
void	procinit(void);
int	proc_iterate(int (*cb)(struct proc *, void *), void *cbarg);
void	proc_linkup0(struct proc *p, struct thread *td);
void	proc_linkup(struct proc *p, struct thread *td);
struct proc *proc_realparent(struct proc *child);
void	proc_reap(struct thread *td, struct proc *p, int *status, int options);
void	proc_reparent(struct proc *child, struct proc *newparent, bool set_oppid);
void	proc_set_traced(struct proc *p, bool stop);
void	proc_wkilled(struct proc *p);
struct	pstats *pstats_alloc(void);
void	pstats_fork(struct pstats *src, struct pstats *dst);
void	pstats_free(struct pstats *ps);
void	proc_clear_orphan(struct proc *p);
void	reaper_abandon_children(struct proc *p, bool exiting);
int	securelevel_ge(struct ucred *cr, int level);
int	securelevel_gt(struct ucred *cr, int level);
void	sess_hold(struct session *);
void	sess_release(struct session *);
int	setrunnable(struct thread *, int);
void	setsugid(struct proc *p);
int	should_yield(void);
int	sigonstack(size_t sp);
void	stopevent(struct proc *, u_int, u_int);
struct	thread *tdfind(lwpid_t, pid_t);
void	threadinit(void);
void	tidhash_add(struct thread *);
void	tidhash_remove(struct thread *);
void	cpu_idle(int);
int	cpu_idle_wakeup(int);
extern	void (*cpu_idle_hook)(sbintime_t);	/* Hook to machdep CPU idler. */
void	cpu_switch(struct thread *, struct thread *, struct mtx *);
void	cpu_throw(struct thread *, struct thread *) __dead2;
bool	curproc_sigkilled(void);
void	userret(struct thread *, struct trapframe *);

void	cpu_exit(struct thread *);
void	exit1(struct thread *, int, int) __dead2;
void	cpu_copy_thread(struct thread *td, struct thread *td0);
bool	cpu_exec_vmspace_reuse(struct proc *p, struct vm_map *map);
int	cpu_fetch_syscall_args(struct thread *td);
void	cpu_fork(struct thread *, struct proc *, struct thread *, int);
void	cpu_fork_kthread_handler(struct thread *, void (*)(void *), void *);
int	cpu_procctl(struct thread *td, int idtype, id_t id, int com,
	    void * __capability data);
void	cpu_set_syscall_retval(struct thread *, int);
void	cpu_set_upcall(struct thread *, void (* __capability)(void *),
	    void * __capability, stack_t *);
int	cpu_set_user_tls(struct thread *, void * __capability tls_base);
void	cpu_thread_alloc(struct thread *);
void	cpu_thread_clean(struct thread *);
void	cpu_thread_exit(struct thread *);
void	cpu_thread_free(struct thread *);
void	cpu_thread_swapin(struct thread *);
void	cpu_thread_swapout(struct thread *);
struct	thread *thread_alloc(int pages);
int	thread_alloc_stack(struct thread *, int pages);
int	thread_check_susp(struct thread *td, bool sleep);
void	thread_cow_get_proc(struct thread *newtd, struct proc *p);
void	thread_cow_get(struct thread *newtd, struct thread *td);
void	thread_cow_free(struct thread *td);
void	thread_cow_update(struct thread *td);
int	thread_create(struct thread *td, struct rtprio *rtp,
	    int (*initialize_thread)(struct thread *, void *), void *thunk);
void	thread_exit(void) __dead2;
void	thread_free(struct thread *td);
void	thread_link(struct thread *td, struct proc *p);
void	thread_reap_barrier(void);
int	thread_single(struct proc *p, int how);
void	thread_single_end(struct proc *p, int how);
void	thread_stash(struct thread *td);
void	thread_stopped(struct proc *p);
void	childproc_stopped(struct proc *child, int reason);
void	childproc_continued(struct proc *child);
void	childproc_exited(struct proc *child);
void	thread_run_flash(struct thread *td);
int	thread_suspend_check(int how);
bool	thread_suspend_check_needed(void);
void	thread_suspend_switch(struct thread *, struct proc *p);
void	thread_suspend_one(struct thread *td);
void	thread_unlink(struct thread *td);
void	thread_unsuspend(struct proc *p);
void	thread_wait(struct proc *p);

void	stop_all_proc(void);
void	resume_all_proc(void);

static __inline int
curthread_pflags_set(int flags)
{
	struct thread *td;
	int save;

	td = curthread;
	save = ~flags | (td->td_pflags & flags);
	td->td_pflags |= flags;
	return (save);
}

static __inline void
curthread_pflags_restore(int save)
{

	curthread->td_pflags &= save;
}

static __inline int
curthread_pflags2_set(int flags)
{
	struct thread *td;
	int save;

	td = curthread;
	save = ~flags | (td->td_pflags2 & flags);
	td->td_pflags2 |= flags;
	return (save);
}

static __inline void
curthread_pflags2_restore(int save)
{

	curthread->td_pflags2 &= save;
}

static __inline bool
kstack_contains(struct thread *td, vm_offset_t va, size_t len)
{
	return (va >= td->td_kstack && va + len >= va &&
	    va + len <= td->td_kstack + td->td_kstack_pages * PAGE_SIZE);
}

static __inline __pure2 struct td_sched *
td_get_sched(struct thread *td)
{

	return ((struct td_sched *)&td[1]);
}

extern void (*softdep_ast_cleanup)(struct thread *);
static __inline void
td_softdep_cleanup(struct thread *td)
{

	if (td->td_su != NULL && softdep_ast_cleanup != NULL)
		softdep_ast_cleanup(td);
}

#define	PROC_ID_PID	0
#define	PROC_ID_GROUP	1
#define	PROC_ID_SESSION	2
#define	PROC_ID_REAP	3

void	proc_id_set(int type, pid_t id);
void	proc_id_set_cond(int type, pid_t id);
void	proc_id_clear(int type, pid_t id);

EVENTHANDLER_LIST_DECLARE(process_ctor);
EVENTHANDLER_LIST_DECLARE(process_dtor);
EVENTHANDLER_LIST_DECLARE(process_init);
EVENTHANDLER_LIST_DECLARE(process_fini);
EVENTHANDLER_LIST_DECLARE(process_exit);
EVENTHANDLER_LIST_DECLARE(process_fork);
EVENTHANDLER_LIST_DECLARE(process_exec);

EVENTHANDLER_LIST_DECLARE(thread_ctor);
EVENTHANDLER_LIST_DECLARE(thread_dtor);
EVENTHANDLER_LIST_DECLARE(thread_init);

#endif	/* _KERNEL */

#endif	/* !_SYS_PROC_H_ */
// CHERI CHANGES START
// {
//   "updated": 20190812,
//   "target_type": "header",
//   "changes": [
//     "kernel_sig_types",
//     "user_capabilities"
//   ],
//   "changes_purecap": [
//     "pointer_as_integer",
//     "subobject_bounds"
//   ]
// }
// CHERI CHANGES END<|MERGE_RESOLUTION|>--- conflicted
+++ resolved
@@ -205,11 +205,7 @@
 	u_int code;
 	u_int original_code;
 	struct sysent *callp;
-<<<<<<< HEAD
-	syscallarg_t args[MAXARGS];
-=======
-	register_t args[8];
->>>>>>> adb12675
+	syscallarg_t args[8];
 };
 
 /*
