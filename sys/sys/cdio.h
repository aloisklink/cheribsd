--- conflicted
+++ resolved
@@ -274,14 +274,6 @@
 
 #define	CDIOCCAPABILITY	_IOR('c',30,struct ioc_capability)	/*<2>*/
 
-<<<<<<< HEAD
-/*
- * Special version of CDIOCREADSUBCHANNEL which assumes that
- * ioc_read_subchannel->data points to the kernel memory. For
- * use in compatibility layers.
- */
-#define CDIOCREADSUBCHANNEL_SYSSPACE _IOWR('c', 31, struct ioc_read_subchannel)
-
 #endif /* !_SYS_CDIO_H_ */
 // CHERI CHANGES START
 // {
@@ -291,7 +283,4 @@
 //     "ioctl:misc"
 //   ]
 // }
-// CHERI CHANGES END
-=======
-#endif /* !_SYS_CDIO_H_ */
->>>>>>> 6bcf6e3f
+// CHERI CHANGES END