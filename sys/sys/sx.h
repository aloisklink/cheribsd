/*-
 * SPDX-License-Identifier: BSD-2-Clause-FreeBSD
 *
 * Copyright (c) 2007 Attilio Rao <attilio@freebsd.org>
 * Copyright (c) 2001 Jason Evans <jasone@freebsd.org>
 * All rights reserved.
 *
 * Redistribution and use in source and binary forms, with or without
 * modification, are permitted provided that the following conditions
 * are met:
 * 1. Redistributions of source code must retain the above copyright
 *    notice(s), this list of conditions and the following disclaimer as
 *    the first lines of this file unmodified other than the possible 
 *    addition of one or more copyright notices.
 * 2. Redistributions in binary form must reproduce the above copyright
 *    notice(s), this list of conditions and the following disclaimer in the
 *    documentation and/or other materials provided with the distribution.
 *
 * THIS SOFTWARE IS PROVIDED BY THE COPYRIGHT HOLDER(S) ``AS IS'' AND ANY
 * EXPRESS OR IMPLIED WARRANTIES, INCLUDING, BUT NOT LIMITED TO, THE IMPLIED
 * WARRANTIES OF MERCHANTABILITY AND FITNESS FOR A PARTICULAR PURPOSE ARE
 * DISCLAIMED.  IN NO EVENT SHALL THE COPYRIGHT HOLDER(S) BE LIABLE FOR ANY
 * DIRECT, INDIRECT, INCIDENTAL, SPECIAL, EXEMPLARY, OR CONSEQUENTIAL DAMAGES
 * (INCLUDING, BUT NOT LIMITED TO, PROCUREMENT OF SUBSTITUTE GOODS OR
 * SERVICES; LOSS OF USE, DATA, OR PROFITS; OR BUSINESS INTERRUPTION) HOWEVER
 * CAUSED AND ON ANY THEORY OF LIABILITY, WHETHER IN CONTRACT, STRICT
 * LIABILITY, OR TORT (INCLUDING NEGLIGENCE OR OTHERWISE) ARISING IN ANY WAY
 * OUT OF THE USE OF THIS SOFTWARE, EVEN IF ADVISED OF THE POSSIBILITY OF SUCH
 * DAMAGE.
 *
 * $FreeBSD$
 */

#ifndef	_SYS_SX_H_
#define	_SYS_SX_H_

#include <sys/_lock.h>
#include <sys/_sx.h>

#ifdef	_KERNEL
#include <sys/pcpu.h>
#include <sys/lock_profile.h>
#include <sys/lockstat.h>
#include <sys/ptrbits.h>
#include <machine/atomic.h>
#endif

/*
 * In general, the sx locks and rwlocks use very similar algorithms.
 * The main difference in the implementations is how threads are
 * blocked when a lock is unavailable.  For this, sx locks use sleep
 * queues which do not support priority propagation, and rwlocks use
 * turnstiles which do.
 *
 * The sx_lock field consists of several fields.  The low bit
 * indicates if the lock is locked with a shared or exclusive lock.  A
 * value of 0 indicates an exclusive lock, and a value of 1 indicates
 * a shared lock.  Bit 1 is a boolean indicating if there are any
 * threads waiting for a shared lock.  Bit 2 is a boolean indicating
 * if there are any threads waiting for an exclusive lock.  Bit 3 is a
 * boolean indicating if an exclusive lock is recursively held.  The
 * rest of the variable's definition is dependent on the value of the
 * first bit.  For an exclusive lock, it is a pointer to the thread
 * holding the lock, similar to the mtx_lock field of mutexes.  For
 * shared locks, it is a count of read locks that are held.
 *
 * When the lock is not locked by any thread, it is encoded as a
 * shared lock with zero waiters.
 */

#define	SX_LOCK_SHARED			0x01
#define	SX_LOCK_SHARED_WAITERS		0x02
#define	SX_LOCK_EXCLUSIVE_WAITERS	0x04
#define	SX_LOCK_WRITE_SPINNER		0x08
#define	SX_LOCK_RECURSED		0x10
#define	SX_LOCK_FLAGMASK						\
	(SX_LOCK_SHARED | SX_LOCK_SHARED_WAITERS |			\
	SX_LOCK_EXCLUSIVE_WAITERS | SX_LOCK_RECURSED | SX_LOCK_WRITE_SPINNER)
#define	SX_LOCK_WAITERS			(SX_LOCK_SHARED_WAITERS | SX_LOCK_EXCLUSIVE_WAITERS)

<<<<<<< HEAD
#define	SX_OWNER(x)		(ptr_clear_flag(x, SX_LOCK_FLAGMASK))
#define	SX_SHARERS_SHIFT	4
#define	SX_SHARERS(x)							\
	(ptr_get_flag(x, ~SX_LOCK_FLAGMASK) >> SX_SHARERS_SHIFT)
#define	SX_SHARERS_LOCK(x)	((x) << SX_SHARERS_SHIFT | SX_LOCK_SHARED)
#define	SX_ONE_SHARER		(1 << SX_SHARERS_SHIFT)
=======
#define	SX_OWNER(x)			((x) & ~SX_LOCK_FLAGMASK)
#define	SX_SHARERS_SHIFT		5
#define	SX_SHARERS(x)			(SX_OWNER(x) >> SX_SHARERS_SHIFT)
#define	SX_SHARERS_LOCK(x)						\
	((x) << SX_SHARERS_SHIFT | SX_LOCK_SHARED)
#define	SX_ONE_SHARER			(1 << SX_SHARERS_SHIFT)
>>>>>>> d90a838e

#define	SX_LOCK_UNLOCKED		SX_SHARERS_LOCK(0)
#define	SX_LOCK_DESTROYED						\
	(SX_LOCK_SHARED_WAITERS | SX_LOCK_EXCLUSIVE_WAITERS)

#ifdef _KERNEL

#define	sx_recurse	lock_object.lo_data

#define	SX_READ_VALUE(sx)	((sx)->sx_lock)

#define	lv_sx_owner(v)							\
	(ptr_get_flag(v, SX_LOCK_SHARED) ? NULL : (struct thread *)SX_OWNER(v))

/*
 * Function prototipes.  Routines that start with an underscore are not part
 * of the public interface and are wrappered with a macro.
 */
void	sx_sysinit(void *arg);
#define	sx_init(sx, desc)	sx_init_flags((sx), (desc), 0)
void	sx_init_flags(struct sx *sx, const char *description, int opts);
void	sx_destroy(struct sx *sx);
int	sx_try_slock_int(struct sx *sx LOCK_FILE_LINE_ARG_DEF);
int	sx_try_slock_(struct sx *sx, const char *file, int line);
int	sx_try_xlock_int(struct sx *sx LOCK_FILE_LINE_ARG_DEF);
int	sx_try_xlock_(struct sx *sx, const char *file, int line);
int	sx_try_upgrade_int(struct sx *sx LOCK_FILE_LINE_ARG_DEF);
int	sx_try_upgrade_(struct sx *sx, const char *file, int line);
void	sx_downgrade_int(struct sx *sx LOCK_FILE_LINE_ARG_DEF);
void	sx_downgrade_(struct sx *sx, const char *file, int line);
int	_sx_slock_int(struct sx *sx, int opts LOCK_FILE_LINE_ARG_DEF);
int	_sx_slock(struct sx *sx, int opts, const char *file, int line);
int	_sx_xlock(struct sx *sx, int opts, const char *file, int line);
void	_sx_sunlock_int(struct sx *sx LOCK_FILE_LINE_ARG_DEF);
void	_sx_sunlock(struct sx *sx, const char *file, int line);
void	_sx_xunlock(struct sx *sx, const char *file, int line);
int	_sx_xlock_hard(struct sx *sx, uintptr_t x, int opts LOCK_FILE_LINE_ARG_DEF);
void	_sx_xunlock_hard(struct sx *sx, uintptr_t x LOCK_FILE_LINE_ARG_DEF);
#if defined(INVARIANTS) || defined(INVARIANT_SUPPORT)
void	_sx_assert(const struct sx *sx, int what, const char *file, int line);
#endif
#ifdef DDB
int	sx_chain(struct thread *td, struct thread **ownerp);
#endif

struct sx_args {
	struct sx 	*sa_sx;
	const char	*sa_desc;
	int		sa_flags;
};

#define	SX_SYSINIT_FLAGS(name, sxa, desc, flags)			\
	static struct sx_args name##_args = {				\
		(sxa),							\
		(desc),							\
		(flags)							\
	};								\
	SYSINIT(name##_sx_sysinit, SI_SUB_LOCK, SI_ORDER_MIDDLE,	\
	    sx_sysinit, &name##_args);					\
	SYSUNINIT(name##_sx_sysuninit, SI_SUB_LOCK, SI_ORDER_MIDDLE,	\
	    sx_destroy, (sxa))

#define	SX_SYSINIT(name, sxa, desc)	SX_SYSINIT_FLAGS(name, sxa, desc, 0)

/*
 * Full lock operations that are suitable to be inlined in non-debug kernels.
 * If the lock can't be acquired or released trivially then the work is
 * deferred to 'tougher' functions.
 */

#if	(LOCK_DEBUG == 0)
/* Acquire an exclusive lock. */
static __inline int
__sx_xlock(struct sx *sx, struct thread *td, int opts, const char *file,
    int line)
{
	uintptr_t tid = (uintptr_t)td;
	uintptr_t v = SX_LOCK_UNLOCKED;
	int error = 0;

	if (__predict_false(LOCKSTAT_PROFILE_ENABLED(sx__acquire) ||
	    !atomic_fcmpset_acq_ptr(&sx->sx_lock, &v, tid)))
		error = _sx_xlock_hard(sx, v, opts);

	return (error);
}

/* Release an exclusive lock. */
static __inline void
__sx_xunlock(struct sx *sx, struct thread *td, const char *file, int line)
{
	uintptr_t x = (uintptr_t)td;

	if (__predict_false(LOCKSTAT_PROFILE_ENABLED(sx__release) ||
	    !atomic_fcmpset_rel_ptr(&sx->sx_lock, &x, SX_LOCK_UNLOCKED)))
		_sx_xunlock_hard(sx, x);
}
#endif

/*
 * Public interface for lock operations.
 */
#ifndef LOCK_DEBUG
#error	"LOCK_DEBUG not defined, include <sys/lock.h> before <sys/sx.h>"
#endif
#if	(LOCK_DEBUG > 0) || defined(SX_NOINLINE)
#define	sx_xlock_(sx, file, line)					\
	(void)_sx_xlock((sx), 0, (file), (line))
#define	sx_xlock_sig_(sx, file, line)					\
	_sx_xlock((sx), SX_INTERRUPTIBLE, (file), (line))
#define	sx_xunlock_(sx, file, line)					\
	_sx_xunlock((sx), (file), (line))
#else
#define	sx_xlock_(sx, file, line)					\
	(void)__sx_xlock((sx), curthread, 0, (file), (line))
#define	sx_xlock_sig_(sx, file, line)					\
	__sx_xlock((sx), curthread, SX_INTERRUPTIBLE, (file), (line))
#define	sx_xunlock_(sx, file, line)					\
	__sx_xunlock((sx), curthread, (file), (line))
#endif	/* LOCK_DEBUG > 0 || SX_NOINLINE */
#if	(LOCK_DEBUG > 0)
#define	sx_slock_(sx, file, line)					\
	(void)_sx_slock((sx), 0, (file), (line))
#define	sx_slock_sig_(sx, file, line)					\
	_sx_slock((sx), SX_INTERRUPTIBLE, (file) , (line))
#define	sx_sunlock_(sx, file, line)					\
	_sx_sunlock((sx), (file), (line))
#define	sx_try_slock(sx)	sx_try_slock_((sx), LOCK_FILE, LOCK_LINE)
#define	sx_try_xlock(sx)	sx_try_xlock_((sx), LOCK_FILE, LOCK_LINE)
#define	sx_try_upgrade(sx)	sx_try_upgrade_((sx), LOCK_FILE, LOCK_LINE)
#define	sx_downgrade(sx)	sx_downgrade_((sx), LOCK_FILE, LOCK_LINE)
#else
#define	sx_slock_(sx, file, line)					\
	(void)_sx_slock_int((sx), 0)
#define	sx_slock_sig_(sx, file, line)					\
	_sx_slock_int((sx), SX_INTERRUPTIBLE)
#define	sx_sunlock_(sx, file, line)					\
	_sx_sunlock_int((sx))
#define	sx_try_slock(sx)	sx_try_slock_int((sx))
#define	sx_try_xlock(sx)	sx_try_xlock_int((sx))
#define	sx_try_upgrade(sx)	sx_try_upgrade_int((sx))
#define	sx_downgrade(sx)	sx_downgrade_int((sx))
#endif
#ifdef INVARIANTS
#define	sx_assert_(sx, what, file, line)				\
	_sx_assert((sx), (what), (file), (line))
#else
#define	sx_assert_(sx, what, file, line)	(void)0
#endif

#define	sx_xlock(sx)		sx_xlock_((sx), LOCK_FILE, LOCK_LINE)
#define	sx_xlock_sig(sx)	sx_xlock_sig_((sx), LOCK_FILE, LOCK_LINE)
#define	sx_xunlock(sx)		sx_xunlock_((sx), LOCK_FILE, LOCK_LINE)
#define	sx_slock(sx)		sx_slock_((sx), LOCK_FILE, LOCK_LINE)
#define	sx_slock_sig(sx)	sx_slock_sig_((sx), LOCK_FILE, LOCK_LINE)
#define	sx_sunlock(sx)		sx_sunlock_((sx), LOCK_FILE, LOCK_LINE)
#define	sx_assert(sx, what)	sx_assert_((sx), (what), __FILE__, __LINE__)

/*
 * Return a pointer to the owning thread if the lock is exclusively
 * locked.
 */
#define	sx_xholder(sx)							\
	(ptr_get_flag((sx)->sx_lock, SX_LOCK_SHARED) ? NULL :		\
	(struct thread *)SX_OWNER((sx)->sx_lock))

#define	sx_xlocked(sx)							\
	(ptr_clear_flag((sx)->sx_lock, (SX_LOCK_FLAGMASK & ~SX_LOCK_SHARED)) == \
	    (uintptr_t)curthread)

#define	sx_unlock_(sx, file, line) do {					\
	if (sx_xlocked(sx))						\
		sx_xunlock_(sx, file, line);				\
	else								\
		sx_sunlock_(sx, file, line);				\
} while (0)

#define	sx_unlock(sx)	sx_unlock_((sx), LOCK_FILE, LOCK_LINE)

#define	sx_sleep(chan, sx, pri, wmesg, timo)				\
	_sleep((chan), &(sx)->lock_object, (pri), (wmesg),		\
	    tick_sbt * (timo), 0,  C_HARDCLOCK)

/*
 * Options passed to sx_init_flags().
 */
#define	SX_DUPOK		0x01
#define	SX_NOPROFILE		0x02
#define	SX_NOWITNESS		0x04
#define	SX_QUIET		0x08
#define	SX_NOADAPTIVE		0x10
#define	SX_RECURSE		0x20
#define	SX_NEW			0x40

/*
 * Options passed to sx_*lock_hard().
 */
#define	SX_INTERRUPTIBLE	0x40

#if defined(INVARIANTS) || defined(INVARIANT_SUPPORT)
#define	SA_LOCKED		LA_LOCKED
#define	SA_SLOCKED		LA_SLOCKED
#define	SA_XLOCKED		LA_XLOCKED
#define	SA_UNLOCKED		LA_UNLOCKED
#define	SA_RECURSED		LA_RECURSED
#define	SA_NOTRECURSED		LA_NOTRECURSED

/* Backwards compatibility. */
#define	SX_LOCKED		LA_LOCKED
#define	SX_SLOCKED		LA_SLOCKED
#define	SX_XLOCKED		LA_XLOCKED
#define	SX_UNLOCKED		LA_UNLOCKED
#define	SX_RECURSED		LA_RECURSED
#define	SX_NOTRECURSED		LA_NOTRECURSED
#endif

#endif /* _KERNEL */

#endif /* !_SYS_SX_H_ */<|MERGE_RESOLUTION|>--- conflicted
+++ resolved
@@ -78,21 +78,12 @@
 	SX_LOCK_EXCLUSIVE_WAITERS | SX_LOCK_RECURSED | SX_LOCK_WRITE_SPINNER)
 #define	SX_LOCK_WAITERS			(SX_LOCK_SHARED_WAITERS | SX_LOCK_EXCLUSIVE_WAITERS)
 
-<<<<<<< HEAD
 #define	SX_OWNER(x)		(ptr_clear_flag(x, SX_LOCK_FLAGMASK))
-#define	SX_SHARERS_SHIFT	4
+#define	SX_SHARERS_SHIFT	5
 #define	SX_SHARERS(x)							\
 	(ptr_get_flag(x, ~SX_LOCK_FLAGMASK) >> SX_SHARERS_SHIFT)
 #define	SX_SHARERS_LOCK(x)	((x) << SX_SHARERS_SHIFT | SX_LOCK_SHARED)
 #define	SX_ONE_SHARER		(1 << SX_SHARERS_SHIFT)
-=======
-#define	SX_OWNER(x)			((x) & ~SX_LOCK_FLAGMASK)
-#define	SX_SHARERS_SHIFT		5
-#define	SX_SHARERS(x)			(SX_OWNER(x) >> SX_SHARERS_SHIFT)
-#define	SX_SHARERS_LOCK(x)						\
-	((x) << SX_SHARERS_SHIFT | SX_LOCK_SHARED)
-#define	SX_ONE_SHARER			(1 << SX_SHARERS_SHIFT)
->>>>>>> d90a838e
 
 #define	SX_LOCK_UNLOCKED		SX_SHARERS_LOCK(0)
 #define	SX_LOCK_DESTROYED						\
