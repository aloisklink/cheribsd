--- conflicted
+++ resolved
@@ -302,7 +302,28 @@
 
 #endif /* _KERNEL */
 
-<<<<<<< HEAD
+#ifdef _STANDALONE
+/* since we have no threads in the boot loader, trivially implement no-op version */
+#define sx_xlock(s) (1)
+#define sx_try_xlock(s) (1)
+#define sx_xunlock(s) (1)
+#define SX_DUPOK 0
+#define SX_NEW 0
+#define SX_NOWITNESS 0
+
+static __inline void
+sx_init_flags(struct sx *sx, const char *description, int opts)
+{
+
+}
+
+static __inline void
+sx_destroy(struct sx *sx)
+{
+
+}
+#endif /* _STANDALONE */
+
 #endif /* !_SYS_SX_H_ */
 // CHERI CHANGES START
 // {
@@ -312,29 +333,4 @@
 //     "pointer_bit_flags"
 //   ]
 // }
-// CHERI CHANGES END
-=======
-#ifdef _STANDALONE
-/* since we have no threads in the boot loader, trivially implement no-op version */
-#define sx_xlock(s) (1)
-#define sx_try_xlock(s) (1)
-#define sx_xunlock(s) (1)
-#define SX_DUPOK 0
-#define SX_NEW 0
-#define SX_NOWITNESS 0
-
-static __inline void
-sx_init_flags(struct sx *sx, const char *description, int opts)
-{
-
-}
-
-static __inline void
-sx_destroy(struct sx *sx)
-{
-
-}
-#endif /* _STANDALONE */
-
-#endif /* !_SYS_SX_H_ */
->>>>>>> 6c28062c
+// CHERI CHANGES END