--- conflicted
+++ resolved
@@ -41,11 +41,7 @@
 struct cfiocqry {
 	unsigned long	offset;
 	unsigned long	count;
-<<<<<<< HEAD
-	u_char * __kerncap	buffer;
-=======
 	u_char * __kerncap buffer;
->>>>>>> b7d37578
 };
 
 #define	CFIOCQRY	_IOWR('q', 0, struct cfiocqry)
