/*-
 * Copyright (c) 1982, 1986, 1989, 1991, 1993
 *	The Regents of the University of California.  All rights reserved.
 * (c) UNIX System Laboratories, Inc.
 * All or some portions of this file are derived from material licensed
 * to the University of California by American Telephone and Telegraph
 * Co. or Unix System Laboratories, Inc. and are reproduced herein with
 * the permission of UNIX System Laboratories, Inc.
 *
 * Redistribution and use in source and binary forms, with or without
 * modification, are permitted provided that the following conditions
 * are met:
 * 1. Redistributions of source code must retain the above copyright
 *    notice, this list of conditions and the following disclaimer.
 * 2. Redistributions in binary form must reproduce the above copyright
 *    notice, this list of conditions and the following disclaimer in the
 *    documentation and/or other materials provided with the distribution.
 * 3. Neither the name of the University nor the names of its contributors
 *    may be used to endorse or promote products derived from this software
 *    without specific prior written permission.
 *
 * THIS SOFTWARE IS PROVIDED BY THE REGENTS AND CONTRIBUTORS ``AS IS'' AND
 * ANY EXPRESS OR IMPLIED WARRANTIES, INCLUDING, BUT NOT LIMITED TO, THE
 * IMPLIED WARRANTIES OF MERCHANTABILITY AND FITNESS FOR A PARTICULAR PURPOSE
 * ARE DISCLAIMED.  IN NO EVENT SHALL THE REGENTS OR CONTRIBUTORS BE LIABLE
 * FOR ANY DIRECT, INDIRECT, INCIDENTAL, SPECIAL, EXEMPLARY, OR CONSEQUENTIAL
 * DAMAGES (INCLUDING, BUT NOT LIMITED TO, PROCUREMENT OF SUBSTITUTE GOODS
 * OR SERVICES; LOSS OF USE, DATA, OR PROFITS; OR BUSINESS INTERRUPTION)
 * HOWEVER CAUSED AND ON ANY THEORY OF LIABILITY, WHETHER IN CONTRACT, STRICT
 * LIABILITY, OR TORT (INCLUDING NEGLIGENCE OR OTHERWISE) ARISING IN ANY WAY
 * OUT OF THE USE OF THIS SOFTWARE, EVEN IF ADVISED OF THE POSSIBILITY OF
 * SUCH DAMAGE.
 *
 *	@(#)signal.h	8.4 (Berkeley) 5/4/95
 * $FreeBSD$
 */

#ifndef _SYS_SIGNAL_H_
#define	_SYS_SIGNAL_H_

#include <sys/cdefs.h>
#include <sys/_types.h>
#include <sys/_sigset.h>

#include <machine/_limits.h>	/* __MINSIGSTKSZ */
#include <machine/signal.h>	/* sig_atomic_t; trap codes; sigcontext */

#if __POSIX_VISIBLE >= 200809

#include <sys/_pthreadtypes.h>
#include <sys/_timespec.h>

#ifndef _SIZE_T_DECLARED
typedef	__size_t	size_t;
#define	_SIZE_T_DECLARED
#endif

#ifndef _UID_T_DECLARED
typedef	__uid_t		uid_t;
#define	_UID_T_DECLARED
#endif

#endif /* __POSIX_VISIBLE >= 200809 */

/*
 * System defined signals.
 */
#if __POSIX_VISIBLE || __XSI_VISIBLE
#define	SIGHUP		1	/* hangup */
#endif
#define	SIGINT		2	/* interrupt */
#if __POSIX_VISIBLE || __XSI_VISIBLE
#define	SIGQUIT		3	/* quit */
#endif
#define	SIGILL		4	/* illegal instr. (not reset when caught) */
#if __XSI_VISIBLE
#define	SIGTRAP		5	/* trace trap (not reset when caught) */
#endif
#define	SIGABRT		6	/* abort() */
#if __BSD_VISIBLE
#define	SIGIOT		SIGABRT	/* compatibility */
#define	SIGEMT		7	/* EMT instruction */
#endif
#define	SIGFPE		8	/* floating point exception */
#if __POSIX_VISIBLE || __XSI_VISIBLE
#define	SIGKILL		9	/* kill (cannot be caught or ignored) */
#endif
#if __POSIX_VISIBLE >= 200112 || __XSI_VISIBLE
#define	SIGBUS		10	/* bus error */
#endif
#define	SIGSEGV		11	/* segmentation violation */
#if __POSIX_VISIBLE >= 200112 || __XSI_VISIBLE
#define	SIGSYS		12	/* non-existent system call invoked */
#endif
#if __POSIX_VISIBLE || __XSI_VISIBLE
#define	SIGPIPE		13	/* write on a pipe with no one to read it */
#define	SIGALRM		14	/* alarm clock */
#endif
#define	SIGTERM		15	/* software termination signal from kill */
#if __POSIX_VISIBLE >= 200112 || __XSI_VISIBLE
#define	SIGURG		16	/* urgent condition on IO channel */
#endif
#if __POSIX_VISIBLE || __XSI_VISIBLE
#define	SIGSTOP		17	/* sendable stop signal not from tty */
#define	SIGTSTP		18	/* stop signal from tty */
#define	SIGCONT		19	/* continue a stopped process */
#define	SIGCHLD		20	/* to parent on child stop or exit */
#define	SIGTTIN		21	/* to readers pgrp upon background tty read */
#define	SIGTTOU		22	/* like TTIN if (tp->t_local&LTOSTOP) */
#endif
#if __BSD_VISIBLE
#define	SIGIO		23	/* input/output possible signal */
#endif
#if __XSI_VISIBLE
#define	SIGXCPU		24	/* exceeded CPU time limit */
#define	SIGXFSZ		25	/* exceeded file size limit */
#define	SIGVTALRM	26	/* virtual time alarm */
#define	SIGPROF		27	/* profiling time alarm */
#endif
#if __BSD_VISIBLE
#define	SIGWINCH	28	/* window size changes */
#define	SIGINFO		29	/* information request */
#endif
#if __POSIX_VISIBLE || __XSI_VISIBLE
#define	SIGUSR1		30	/* user defined signal 1 */
#define	SIGUSR2		31	/* user defined signal 2 */
#endif
#if __BSD_VISIBLE
#define	SIGTHR		32	/* reserved by thread library. */
#define	SIGLWP		SIGTHR
#define	SIGLIBRT	33	/* reserved by real-time library. */
#define	SIGPROT		34	/* in-address space security exception. */
#endif

#define	SIGRTMIN	65
#define	SIGRTMAX	126

#if !__has_feature(capabilities)
#define	__intcap_t __intptr_t
#endif
#define	SIG_DFL		((__sighandler_t * __kerncap)(__intcap_t)0)
#define	SIG_IGN		((__sighandler_t * __kerncap)(__intcap_t)1)
#define	SIG_ERR		((__sighandler_t * __kerncap)(__intcap_t)-1)
/* #define	SIG_CATCH	((__sighandler_t *)(__intcap_t)2) See signalvar.h */
#define SIG_HOLD        ((__sighandler_t * __kerncap)(__intcap_t)3)

/*
 * Type of a signal handling function.
 *
 * Language spec sez signal handlers take exactly one arg, even though we
 * actually supply three.  Ugh!
 *
 * We don't try to hide the difference by leaving out the args because
 * that would cause warnings about conformant programs.  Nonconformant
 * programs can avoid the warnings by casting to (__sighandler_t *) or
 * sig_t before calling signal() or assigning to sa_handler or sv_handler.
 *
 * The kernel should reverse the cast before calling the function.  It
 * has no way to do this, but on most machines 1-arg and 3-arg functions
 * have the same calling protocol so there is no problem in practice.
 * A bit in sa_flags could be used to specify the number of args.
 */
typedef	void __sighandler_t(int);

#if __POSIX_VISIBLE || __XSI_VISIBLE
#ifndef _SIGSET_T_DECLARED
#define	_SIGSET_T_DECLARED
typedef	__sigset_t	sigset_t;
#endif
#endif

#if __POSIX_VISIBLE >= 199309 || __XSI_VISIBLE >= 500
#ifndef _KERNEL
union sigval {
	/* Members as suggested by Annex C of POSIX 1003.1b. */
	int	sival_int;
	void	*sival_ptr;
	/* 6.0 compatibility */
	int     sigval_int;
	void    *sigval_ptr;
};

<<<<<<< HEAD
#else
union sigval_native {
	int	sival_int;
	void	*sival_ptr;
};
#if __has_feature(capabilities)
union sigval_c {
	int	sival_int;
	void * __capability sival_ptr;
};
typedef union sigval_c		ksigval_union;
#else
typedef union sigval_native	ksigval_union;
#endif
#endif

=======
#if defined(_WANT_LWPINFO32) || (defined(_KERNEL) && defined(__LP64__))
union sigval32 {
	int	sival_int;
	uint32_t sival_ptr;
	/* 6.0 compatibility */
	int	sigval_int;
	uint32_t sigval_ptr;
};
#endif
>>>>>>> 131ea5a7
#endif

#if __POSIX_VISIBLE >= 199309

struct pthread_attr;

#ifndef _KERNEL
struct sigevent {
	int	sigev_notify;		/* Notification type */
	int	sigev_signo;		/* Signal number */
	union sigval sigev_value;	/* Signal value */
	union {
		__lwpid_t	_threadid;
		struct {
			void (*_function)(union sigval);
			struct pthread_attr **_attribute;
		} _sigev_thread;
		unsigned short _kevent_flags;
		long __spare__[8];
	} _sigev_un;
};

#else /* _KERNEL */

struct sigevent_native {
	int	sigev_notify;		/* Notification type */
	int	sigev_signo;		/* Signal number */
	ksigval_union sigev_value;	/* Signal value */
	union {
		__lwpid_t	_threadid;
		struct {
			void (*_function)(union sigval_native);
			struct pthread_attr **_attribute;
		} _sigev_thread;
		unsigned short _kevent_flags;
		long __spare__[8];
	} _sigev_un;
};

#if __has_feature(capabilities)
struct sigevent_c {
	int	sigev_notify;		/* Notification type */
	int	sigev_signo;		/* Signal number */
	ksigval_union sigev_value;	/* Signal value */
	union {
		__lwpid_t	_threadid;
		struct {
			void (* __capability _function)(ksigval_union);
			struct pthread_attr * __capability * __capability _attribute;
		} _sigev_thread;
		unsigned short _kevent_flags;
		long __spare__[8];
	} _sigev_un;
};
typedef	struct sigevent_c	ksigevent_t;
#else
typedef	struct sigevent_native	ksigevent_t;
#endif
#endif /* _KERNEL */

#if __BSD_VISIBLE
#define	sigev_notify_kqueue		sigev_signo
#define	sigev_notify_kevent_flags	_sigev_un._kevent_flags
#define	sigev_notify_thread_id		_sigev_un._threadid
#endif
#define	sigev_notify_function		_sigev_un._sigev_thread._function
#define	sigev_notify_attributes		_sigev_un._sigev_thread._attribute

#define	SIGEV_NONE	0		/* No async notification. */
#define	SIGEV_SIGNAL	1		/* Generate a queued signal. */
#define	SIGEV_THREAD	2		/* Call back from another pthread. */
#if __BSD_VISIBLE
#define	SIGEV_KEVENT	3		/* Generate a kevent. */
#define	SIGEV_THREAD_ID	4		/* Send signal to a kernel thread. */
#endif

#endif /* __POSIX_VISIBLE >= 199309 */

#if __POSIX_VISIBLE >= 199309 || __XSI_VISIBLE
#ifndef _KERNEL
typedef	struct __siginfo {
	int	si_signo;		/* signal number */
	int	si_errno;		/* errno association */
	/*
	 * Cause of signal, one of the SI_ macros or signal-specific
	 * values, i.e. one of the FPE_... values for SIGFPE.  This
	 * value is equivalent to the second argument to an old-style
	 * FreeBSD signal handler.
	 */
	int	si_code;		/* signal code */
	__pid_t	si_pid;			/* sending process */
	__uid_t	si_uid;			/* sender's ruid */
	int	si_status;		/* exit value */
	void	*si_addr;		/* faulting instruction */
	union sigval si_value;		/* signal value */
	union	{
		struct {
			int	_trapno;/* machine specific trap code */
		} _fault;
		struct {
			int	_timerid;
			int	_overrun;
		} _timer;
		struct {
			int	_mqd;
		} _mesgq;
		struct {
			long	_band;		/* band event for SIGPOLL */
		} _poll;			/* was this ever used ? */
		struct {
			long	__spare1__;
			int	__spare2__[7];
		} __spare__;
	} _reason;
} siginfo_t;
#else /* _KERNEL */
struct siginfo_native {
	int	si_signo;		/* signal number */
	int	si_errno;		/* errno association */
	/*
	 * Cause of signal, one of the SI_ macros or signal-specific
	 * values, i.e. one of the FPE_... values for SIGFPE.  This
	 * value is equivalent to the second argument to an old-style
	 * FreeBSD signal handler.
	 */
	int	si_code;		/* signal code */
	__pid_t	si_pid;			/* sending process */
	__uid_t	si_uid;			/* sender's ruid */
	int	si_status;		/* exit value */
	void	*si_addr;		/* faulting instruction */
	union sigval_native si_value;
	union	{
		struct {
			int	_trapno;/* machine specific trap code */
		} _fault;
		struct {
			int	_timerid;
			int	_overrun;
		} _timer;
		struct {
			int	_mqd;
		} _mesgq;
		struct {
			long	_band;		/* band event for SIGPOLL */
		} _poll;			/* was this ever used ? */
		struct {
			long	__spare1__;
			int	__spare2__[7];
		} __spare__;
	} _reason;
};
#if __has_feature(capabilities)
struct siginfo_c {
	int	si_signo;		/* signal number */
	int	si_errno;		/* errno association */
	/*
	 * Cause of signal, one of the SI_ macros or signal-specific
	 * values, i.e. one of the FPE_... values for SIGFPE.  This
	 * value is equivalent to the second argument to an old-style
	 * FreeBSD signal handler.
	 */
	int	si_code;		/* signal code */
	__pid_t	si_pid;			/* sending process */
	__uid_t	si_uid;			/* sender's ruid */
	int	si_status;		/* exit value */
	void* __capability si_addr;	/* faulting instruction */
	union sigval_c si_value;
	union	{
		struct {
			int	_trapno;/* machine specific trap code */
		} _fault;
		struct {
			int	_timerid;
			int	_overrun;
		} _timer;
		struct {
			int	_mqd;
		} _mesgq;
		struct {
			long	_band;		/* band event for SIGPOLL */
		} _poll;			/* was this ever used ? */
		struct {
			long	__spare1__;
			int	__spare2__[7];
		} __spare__;
	} _reason;
};
typedef	struct siginfo_c	_siginfo_t;
#else
typedef	struct siginfo_native	_siginfo_t;
#endif
#endif /* _KERNEL */

#define si_trapno	_reason._fault._trapno
#define si_timerid	_reason._timer._timerid
#define si_overrun	_reason._timer._overrun
#define si_mqd		_reason._mesgq._mqd
#define si_band		_reason._poll._band

#if defined(_WANT_LWPINFO32) || (defined(_KERNEL) && defined(__LP64__))
struct siginfo32 {
	int	si_signo;		/* signal number */
	int	si_errno;		/* errno association */
	int	si_code;		/* signal code */
	__pid_t	si_pid;			/* sending process */
	__uid_t	si_uid;			/* sender's ruid */
	int	si_status;		/* exit value */
	uint32_t si_addr;		/* faulting instruction */
	union sigval32 si_value;	/* signal value */
	union	{
		struct {
			int	_trapno;/* machine specific trap code */
		} _fault;
		struct {
			int	_timerid;
			int	_overrun;
		} _timer;
		struct {
			int	_mqd;
		} _mesgq;
		struct {
			int32_t	_band;		/* band event for SIGPOLL */
		} _poll;			/* was this ever used ? */
		struct {
			int32_t	__spare1__;
			int	__spare2__[7];
		} __spare__;
	} _reason;
};
#endif

/** si_code **/
/* codes for SIGILL */
#define ILL_ILLOPC 	1	/* Illegal opcode.			*/
#define ILL_ILLOPN 	2	/* Illegal operand.			*/
#define ILL_ILLADR 	3	/* Illegal addressing mode.		*/
#define ILL_ILLTRP 	4	/* Illegal trap.			*/
#define ILL_PRVOPC 	5	/* Privileged opcode.			*/
#define ILL_PRVREG 	6	/* Privileged register.			*/
#define ILL_COPROC 	7	/* Coprocessor error.			*/
#define ILL_BADSTK 	8	/* Internal stack error.		*/

/* codes for SIGBUS */
#define BUS_ADRALN	1	/* Invalid address alignment.		*/
#define BUS_ADRERR	2	/* Nonexistent physical address.	*/
#define BUS_OBJERR	3	/* Object-specific hardware error.	*/

/* codes for SIGSEGV */
#define SEGV_MAPERR	1	/* Address not mapped to object.	*/
#define SEGV_ACCERR	2	/* Invalid permissions for mapped	*/
				/* object.				*/

/* codes for SIGFPE */
#define FPE_INTOVF	1	/* Integer overflow.			*/
#define FPE_INTDIV	2	/* Integer divide by zero.		*/
#define FPE_FLTDIV	3	/* Floating point divide by zero.	*/
#define FPE_FLTOVF	4	/* Floating point overflow.		*/
#define FPE_FLTUND	5	/* Floating point underflow.		*/
#define FPE_FLTRES	6	/* Floating point inexact result.	*/
#define FPE_FLTINV	7	/* Invalid floating point operation.	*/
#define FPE_FLTSUB	8	/* Subscript out of range.		*/

/* codes for SIGTRAP */
#define TRAP_BRKPT	1	/* Process breakpoint.			*/
#define TRAP_TRACE	2	/* Process trace trap.			*/
#define	TRAP_DTRACE	3	/* DTrace induced trap.			*/
#define	TRAP_CAP	4	/* Capabilities protective trap.	*/

/* codes for SIGCHLD */
#define CLD_EXITED	1	/* Child has exited			*/
#define CLD_KILLED	2	/* Child has terminated abnormally but	*/
				/* did not create a core file		*/
#define CLD_DUMPED	3	/* Child has terminated abnormally and	*/
				/* created a core file			*/
#define CLD_TRAPPED	4	/* Traced child has trapped		*/
#define CLD_STOPPED	5	/* Child has stopped			*/
#define CLD_CONTINUED	6	/* Stopped child has continued		*/

/* codes for SIGPOLL */
#define POLL_IN		1	/* Data input available			*/
#define POLL_OUT	2	/* Output buffers available		*/
#define POLL_MSG	3	/* Input message available		*/
#define POLL_ERR	4	/* I/O Error				*/
#define POLL_PRI	5	/* High priority input available	*/
#define POLL_HUP	6	/* Device disconnected			*/

/* codes for SIGPROT - XXXRW: under incorrect ifdef */
#define	PROT_CHERI_BOUNDS	1	/* Capability bounds fault	*/
#define	PROT_CHERI_TAG		2	/* Capability tag fault		*/
#define	PROT_CHERI_SEALED	3	/* Capability sealed fault	*/
#define	PROT_CHERI_TYPE		4	/* Type mismatch fault		*/
#define	PROT_CHERI_PERM		5	/* Capability permission fault	*/
#define	PROT_CHERI_STORETAG	6	/* Tag-store page fault		*/
#define	PROT_CHERI_IMPRECISE	7	/* Imprecise bounds fault	*/
#define	PROT_CHERI_STORELOCAL	8	/* Store-local fault		*/
#define	PROT_CHERI_CCALL	9	/* CCall fault			*/
#define	PROT_CHERI_CRETURN	10	/* CReturn fault		*/
#define	PROT_CHERI_SYSREG	11	/* Capability system register fault */
#define	PROT_CHERI_UNSEALED	61	/* CCall unsealed argument fault */
#define	PROT_CHERI_OVERFLOW	62	/* Trusted stack oveflow fault	*/
#define	PROT_CHERI_UNDERFLOW	63	/* Trusted stack underflow fault */
#define	PROT_CHERI_CCALLREGS	64	/* CCall argument fault		*/
#define	PROT_CHERI_LOCALARG	65	/* CCall local argument fault	*/
#define	PROT_CHERI_LOCALRET	66	/* CReturn local retval fault	*/
#endif

#if __POSIX_VISIBLE || __XSI_VISIBLE
struct __siginfo;

/*
 * Signal vector "template" used in sigaction call.
 */
#ifndef _KERNEL
struct sigaction {
	union {
		void    (*__sa_handler)(int);
		void    (*__sa_sigaction)(int, struct __siginfo *, void *);
	} __sigaction_u;		/* signal handler */
	int	sa_flags;		/* see signal options below */
	sigset_t sa_mask;		/* signal mask to apply */
};
#else
#if __has_feature(capabilities)
struct sigaction_c {
	union {
		void    (* __capability __sa_handler)(int);
		void    (* __capability __sa_sigaction)
			    (int, struct __siginfo *, void *);
	} __sigaction_u;		/* signal handler */
	int	sa_flags;		/* see signal options below */
	sigset_t sa_mask;		/* signal mask to apply */
};
#endif
struct sigaction_native {
	union {
		void    (*__sa_handler)(int);
		void    (*__sa_sigaction)(int, struct __siginfo *, void *);
	} __sigaction_u;		/* signal handler */
	int	sa_flags;		/* see signal options below */
	sigset_t sa_mask;		/* signal mask to apply */
};
#if __has_feature(capabilities)
typedef struct sigaction_c	ksigaction_t;
#else
typedef	struct sigaction_native	ksigaction_t;
#endif
#endif

#define	sa_handler	__sigaction_u.__sa_handler
#endif

#if __XSI_VISIBLE
/* If SA_SIGINFO is set, sa_sigaction must be used instead of sa_handler. */
#define	sa_sigaction	__sigaction_u.__sa_sigaction
#endif

#if __POSIX_VISIBLE || __XSI_VISIBLE
#define	SA_NOCLDSTOP	0x0008	/* do not generate SIGCHLD on child stop */
#endif /* __POSIX_VISIBLE || __XSI_VISIBLE */

#if __XSI_VISIBLE
#define	SA_ONSTACK	0x0001	/* take signal on signal stack */
#define	SA_RESTART	0x0002	/* restart system call on signal return */
#define	SA_RESETHAND	0x0004	/* reset to SIG_DFL when taking signal */
#define	SA_NODEFER	0x0010	/* don't mask the signal we're delivering */
#define	SA_NOCLDWAIT	0x0020	/* don't keep zombies around */
#define	SA_SIGINFO	0x0040	/* signal handler with SA_SIGINFO args */
#endif

#if __BSD_VISIBLE
#define	NSIG		35	/* number of old signals (counting 0) */
#endif

#if __POSIX_VISIBLE || __XSI_VISIBLE
#define	SI_NOINFO	0		/* No signal info besides si_signo. */
#define	SI_USER		0x10001		/* Signal sent by kill(). */
#define	SI_QUEUE	0x10002		/* Signal sent by the sigqueue(). */
#define	SI_TIMER	0x10003		/* Signal generated by expiration of */
					/* a timer set by timer_settime(). */
#define	SI_ASYNCIO	0x10004		/* Signal generated by completion of */
					/* an asynchronous I/O request.*/
#define	SI_MESGQ	0x10005		/* Signal generated by arrival of a */
					/* message on an empty message queue. */
#define	SI_KERNEL	0x10006
#define	SI_LWP		0x10007		/* Signal sent by thr_kill */
#endif
#if __BSD_VISIBLE
#define	SI_UNDEFINED	0
#endif

#if __BSD_VISIBLE
typedef	__sighandler_t	* __kerncap sig_t;	/* type of pointer to a signal function */
typedef	void __siginfohandler_t(int, struct __siginfo *, void *);
#endif

#if __XSI_VISIBLE
#if __BSD_VISIBLE
#define	__stack_t sigaltstack
#endif
typedef	struct __stack_t stack_t;

#define	SS_ONSTACK	0x0001	/* take signal on alternate stack */
#define	SS_DISABLE	0x0004	/* disable taking signals on alternate stack */
#define	MINSIGSTKSZ	__MINSIGSTKSZ		/* minimum stack size */
#define	SIGSTKSZ	(MINSIGSTKSZ + 32768)	/* recommended stack size */
#endif

/*
 * Structure used in sigaltstack call.  Its definition is always
 * needed for __ucontext.  If __BSD_VISIBLE is defined, the structure
 * tag is actually sigaltstack.
 */
struct __stack_t {
	void * __kerncap ss_sp;		/* signal stack base */
	__size_t ss_size;		/* signal stack length */
	int	ss_flags;		/* SS_DISABLE and/or SS_ONSTACK */
};

#ifdef _KERNEL
struct sigaltstack_native {
	void	*ss_sp;			/* signal stack base */
	__size_t ss_size;		/* signal stack length */
	int	ss_flags;		/* SS_DISABLE and/or SS_ONSTACK */
};
#endif

#if __BSD_VISIBLE
/*
 * 4.3 compatibility:
 * Signal vector "template" used in sigvec call.
 */
struct sigvec {
	__sighandler_t *sv_handler;	/* signal handler */
	int	sv_mask;		/* signal mask to apply */
	int	sv_flags;		/* see signal options below */
};

#define	SV_ONSTACK	SA_ONSTACK
#define	SV_INTERRUPT	SA_RESTART	/* same bit, opposite sense */
#define	SV_RESETHAND	SA_RESETHAND
#define	SV_NODEFER	SA_NODEFER
#define	SV_NOCLDSTOP	SA_NOCLDSTOP
#define	SV_SIGINFO	SA_SIGINFO
#define	sv_onstack	sv_flags	/* isn't compatibility wonderful! */
#endif

/* Keep this in one place only */
#if defined(_KERNEL) && defined(COMPAT_43) && \
    !defined(__i386__)
struct osigcontext {
	int _not_used;
};
#endif

#if __XSI_VISIBLE
/*
 * Structure used in sigstack call.
 */
struct sigstack {
	void	*ss_sp;			/* signal stack pointer */
	int	ss_onstack;		/* current status */
};
#endif

#if __BSD_VISIBLE || __POSIX_VISIBLE > 0 && __POSIX_VISIBLE <= 200112
/*
 * Macro for converting signal number to a mask suitable for
 * sigblock().
 */
#define	sigmask(m)	(1 << ((m)-1))
#endif

#if __BSD_VISIBLE
#define	BADSIG		SIG_ERR
#endif

#if __POSIX_VISIBLE || __XSI_VISIBLE
/*
 * Flags for sigprocmask:
 */
#define	SIG_BLOCK	1	/* block specified signal set */
#define	SIG_UNBLOCK	2	/* unblock specified signal set */
#define	SIG_SETMASK	3	/* set specified signal set */
#endif

/*
 * For historical reasons; programs expect signal's return value to be
 * defined by <sys/signal.h>.
 */
__BEGIN_DECLS
__sighandler_t *signal(int, __sighandler_t *);
__END_DECLS

#ifdef _KERNEL
int	convert_sigevent(const struct sigevent_native *, ksigevent_t *);
#endif

#endif /* !_SYS_SIGNAL_H_ */<|MERGE_RESOLUTION|>--- conflicted
+++ resolved
@@ -180,8 +180,7 @@
 	void    *sigval_ptr;
 };
 
-<<<<<<< HEAD
-#else
+#else /* _KERNEL */
 union sigval_native {
 	int	sival_int;
 	void	*sival_ptr;
@@ -195,9 +194,8 @@
 #else
 typedef union sigval_native	ksigval_union;
 #endif
-#endif
-
-=======
+#endif /* _KERNEL */
+
 #if defined(_WANT_LWPINFO32) || (defined(_KERNEL) && defined(__LP64__))
 union sigval32 {
 	int	sival_int;
@@ -207,7 +205,6 @@
 	uint32_t sigval_ptr;
 };
 #endif
->>>>>>> 131ea5a7
 #endif
 
 #if __POSIX_VISIBLE >= 199309
