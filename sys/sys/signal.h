--- conflicted
+++ resolved
@@ -634,33 +634,6 @@
 	int	sa_flags;		/* see signal options below */
 	sigset_t sa_mask;		/* signal mask to apply */
 };
-<<<<<<< HEAD
-struct sigaction64 {
-	union {
-		uint64_t __sa_handler; /* void (*)(int); */
-		/* void (*)(int, struct __siginfo *, void *); */
-		uint64_t __sa_sigaction;
-	} __sigaction_u;		/* signal handler */
-	int	sa_flags;		/* see signal options below */
-	sigset_t sa_mask;		/* signal mask to apply */
-};
-#endif
-struct sigaction_native {
-	union {
-		void    (*__sa_handler)(int);
-		void    (*__sa_sigaction)(int, struct __siginfo *, void *);
-	} __sigaction_u;		/* signal handler */
-	int	sa_flags;		/* see signal options below */
-	sigset_t sa_mask;		/* signal mask to apply */
-};
-#if __has_feature(capabilities)
-typedef struct sigaction_c	ksigaction_t;
-#else
-typedef	struct sigaction_native	ksigaction_t;
-#endif
-#endif
-=======
->>>>>>> fe33cd02
 
 #define	sa_handler	__sigaction_u.__sa_handler
 #endif
