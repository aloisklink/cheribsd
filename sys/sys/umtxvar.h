/*-
 * SPDX-License-Identifier: BSD-2-Clause-FreeBSD
 *
 * Copyright (c) 2002, Jeffrey Roberson <jeff@freebsd.org>
 * All rights reserved.
 *
 * Redistribution and use in source and binary forms, with or without
 * modification, are permitted provided that the following conditions
 * are met:
 * 1. Redistributions of source code must retain the above copyright
 *    notice unmodified, this list of conditions, and the following
 *    disclaimer.
 * 2. Redistributions in binary form must reproduce the above copyright
 *    notice, this list of conditions and the following disclaimer in the
 *    documentation and/or other materials provided with the distribution.
 *
 * THIS SOFTWARE IS PROVIDED BY THE AUTHOR ``AS IS'' AND ANY EXPRESS OR
 * IMPLIED WARRANTIES, INCLUDING, BUT NOT LIMITED TO, THE IMPLIED WARRANTIES
 * OF MERCHANTABILITY AND FITNESS FOR A PARTICULAR PURPOSE ARE DISCLAIMED.
 * IN NO EVENT SHALL THE AUTHOR BE LIABLE FOR ANY DIRECT, INDIRECT,
 * INCIDENTAL, SPECIAL, EXEMPLARY, OR CONSEQUENTIAL DAMAGES (INCLUDING, BUT
 * NOT LIMITED TO, PROCUREMENT OF SUBSTITUTE GOODS OR SERVICES; LOSS OF USE,
 * DATA, OR PROFITS; OR BUSINESS INTERRUPTION) HOWEVER CAUSED AND ON ANY
 * THEORY OF LIABILITY, WHETHER IN CONTRACT, STRICT LIABILITY, OR TORT
 * (INCLUDING NEGLIGENCE OR OTHERWISE) ARISING IN ANY WAY OUT OF THE USE OF
 * THIS SOFTWARE, EVEN IF ADVISED OF THE POSSIBILITY OF SUCH DAMAGE.
 *
 * $FreeBSD$
 *
 */

#ifndef _SYS_UMTXVAR_H_
#define	_SYS_UMTXVAR_H_

#ifdef _KERNEL

/*
 * The umtx_key structure is used by both the Linux futex code and the
 * umtx implementation to map userland addresses to unique keys.
 */
enum {
	TYPE_SIMPLE_WAIT,
	TYPE_CV,
	TYPE_SEM,
	TYPE_SIMPLE_LOCK,
	TYPE_NORMAL_UMUTEX,
	TYPE_PI_UMUTEX,
	TYPE_PP_UMUTEX,
	TYPE_RWLOCK,
	TYPE_FUTEX,
	TYPE_SHM,
	TYPE_PI_ROBUST_UMUTEX,
	TYPE_PP_ROBUST_UMUTEX,
};

/* Key to represent a unique userland synchronous object */
struct umtx_key {
	int	hash;
	int	type;
	int	shared;
	union {
		struct {
			struct vm_object *object;
			uintptr_t	offset;
		} shared;
		struct {
			struct vmspace	*vs;
			uintptr_t	addr;
		} private;
		struct {
			void		*a;
			uintptr_t	b;
		} both;
	} info;
};

#define THREAD_SHARE		0
#define PROCESS_SHARE		1
#define AUTO_SHARE		2

struct umtx_abs_timeout {
	int clockid;
	bool is_abs_real;	/* TIMER_ABSTIME && CLOCK_REALTIME* */
	struct timespec cur;
	struct timespec end;
};

struct thread;

/* Priority inheritance mutex info. */
struct umtx_pi {
	/* Owner thread */
	struct thread		*pi_owner;

	/* Reference count */
	int			pi_refcount;

	/* List entry to link umtx holding by thread */
	TAILQ_ENTRY(umtx_pi)	pi_link;

	/* List entry in hash */
	TAILQ_ENTRY(umtx_pi)	pi_hashlink;

	/* List for waiters */
	TAILQ_HEAD(,umtx_q)	pi_blocked;

	/* Identify a userland lock object */
	struct umtx_key		pi_key;
};

/* A userland synchronous object user. */
struct umtx_q {
	/* Linked list for the hash. */
	TAILQ_ENTRY(umtx_q)	uq_link;

	/* Umtx key. */
	struct umtx_key		uq_key;

	/* Umtx flags. */
	int			uq_flags;
#define UQF_UMTXQ	0x0001

	/* Futex bitset mask */
	u_int			uq_bitset;

	/* The thread waits on. */
	struct thread		*uq_thread;

	/*
	 * Blocked on PI mutex. read can use chain lock
	 * or umtx_lock, write must have both chain lock and
	 * umtx_lock being hold.
	 */
	struct umtx_pi		*uq_pi_blocked;

	/* On blocked list */
	TAILQ_ENTRY(umtx_q)	uq_lockq;

	/* Thread contending with us */
	TAILQ_HEAD(,umtx_pi)	uq_pi_contested;

	/* Inherited priority from PP mutex */
	u_char			uq_inherited_pri;

	/* Spare queue ready to be reused */
	struct umtxq_queue	*uq_spare_queue;

	/* The queue we on */
	struct umtxq_queue	*uq_cur_queue;
};

TAILQ_HEAD(umtxq_head, umtx_q);

/* Per-key wait-queue */
struct umtxq_queue {
	struct umtxq_head	head;
	struct umtx_key		key;
	LIST_ENTRY(umtxq_queue)	link;
	int			length;
};

LIST_HEAD(umtxq_list, umtxq_queue);

/* Userland lock object's wait-queue chain */
struct umtxq_chain {
	/* Lock for this chain. */
	struct mtx		uc_lock;

	/* List of sleep queues. */
	struct umtxq_list	uc_queue[2];
#define UMTX_SHARED_QUEUE	0
#define UMTX_EXCLUSIVE_QUEUE	1

	LIST_HEAD(, umtxq_queue) uc_spare_queue;

	/* Busy flag */
	char			uc_busy;

	/* Chain lock waiters */
	int			uc_waiters;

	/* All PI in the list */
	TAILQ_HEAD(,umtx_pi)	uc_pi_list;

#ifdef UMTX_PROFILING
	u_int			length;
	u_int			max_length;
#endif
};

static inline int
umtx_key_match(const struct umtx_key *k1, const struct umtx_key *k2)
{

	return (k1->type == k2->type &&
	    k1->info.both.a == k2->info.both.a &&
	    k1->info.both.b == k2->info.both.b);
}

void umtx_abs_timeout_init(struct umtx_abs_timeout *, int, int,
    const struct timespec *);
int umtx_copyin_timeout(const void * __capability, struct timespec *);
void umtx_exec(struct proc *p);
int umtx_key_get(const void * __capability, int, int, struct umtx_key *);
void umtx_key_release(struct umtx_key *);
struct umtx_q *umtxq_alloc(void);
void umtxq_busy(struct umtx_key *);
int umtxq_count(struct umtx_key *);
void umtxq_free(struct umtx_q *);
struct umtxq_chain *umtxq_getchain(struct umtx_key *);
void umtxq_insert_queue(struct umtx_q *, int);
void umtxq_remove_queue(struct umtx_q *, int);
int umtxq_requeue(struct umtx_key *, int, struct umtx_key *, int);
int umtxq_signal_mask(struct umtx_key *, int, u_int);
int umtxq_sleep(struct umtx_q *, const char *,
    struct umtx_abs_timeout *);
int umtxq_sleep_pi(struct umtx_q *, struct umtx_pi *, uint32_t,
    const char *, struct umtx_abs_timeout *, bool);
void umtxq_unbusy(struct umtx_key *);
<<<<<<< HEAD
int kern_umtx_wake(struct thread *, void * __capability, int, int);
=======
void umtxq_unbusy_unlocked(struct umtx_key *);
int kern_umtx_wake(struct thread *, void *, int, int);
>>>>>>> 09f55e60
void umtx_pi_adjust(struct thread *, u_char);
struct umtx_pi *umtx_pi_alloc(int);
int umtx_pi_claim(struct umtx_pi *, struct thread *);
void umtx_pi_free(struct umtx_pi *);
void umtx_pi_insert(struct umtx_pi *);
struct umtx_pi *umtx_pi_lookup(struct umtx_key *);
void umtx_pi_ref(struct umtx_pi *);
void umtx_pi_unref(struct umtx_pi *);
void umtx_thread_init(struct thread *);
void umtx_thread_fini(struct thread *);
void umtx_thread_alloc(struct thread *);
void umtx_thread_exit(struct thread *);

#define umtxq_insert(uq)	umtxq_insert_queue((uq), UMTX_SHARED_QUEUE)
#define umtxq_remove(uq)	umtxq_remove_queue((uq), UMTX_SHARED_QUEUE)

/*
 * Lock a chain.
 *
 * The code is a macro so that file/line information is taken from the caller.
 */
#define umtxq_lock(key) do {		\
	struct umtx_key *_key = (key);	\
	struct umtxq_chain *_uc;	\
					\
	_uc = umtxq_getchain(_key);	\
	mtx_lock(&_uc->uc_lock);	\
} while (0)

/*
 * Unlock a chain.
 */
static inline void
umtxq_unlock(struct umtx_key *key)
{
	struct umtxq_chain *uc;

	uc = umtxq_getchain(key);
	mtx_unlock(&uc->uc_lock);
}

#endif /* _KERNEL */
#endif /* !_SYS_UMTXVAR_H_ */
// CHERI CHANGES START
// {
//   "updated": 20181114,
//   "target_type": "header",
//   "changes": [
//     "user_capabilities"
//   ]
// }
// CHERI CHANGES END<|MERGE_RESOLUTION|>--- conflicted
+++ resolved
@@ -217,12 +217,8 @@
 int umtxq_sleep_pi(struct umtx_q *, struct umtx_pi *, uint32_t,
     const char *, struct umtx_abs_timeout *, bool);
 void umtxq_unbusy(struct umtx_key *);
-<<<<<<< HEAD
+void umtxq_unbusy_unlocked(struct umtx_key *);
 int kern_umtx_wake(struct thread *, void * __capability, int, int);
-=======
-void umtxq_unbusy_unlocked(struct umtx_key *);
-int kern_umtx_wake(struct thread *, void *, int, int);
->>>>>>> 09f55e60
 void umtx_pi_adjust(struct thread *, u_char);
 struct umtx_pi *umtx_pi_alloc(int);
 int umtx_pi_claim(struct umtx_pi *, struct thread *);
