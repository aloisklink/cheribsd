--- conflicted
+++ resolved
@@ -981,19 +981,14 @@
 #define	AT_EHDRFLAGS	24	/* e_flags field from elf hdr */
 #define	AT_HWCAP	25	/* CPU feature flags. */
 #define	AT_HWCAP2	26	/* CPU feature flags 2. */
-<<<<<<< HEAD
-#define	AT_ARGC		27	/* Argument count */
-#define	AT_ARGV		28	/* Argument vector */
-#define	AT_ENVC		29	/* Environment count */
-#define	AT_ENVV		30	/* Environment vector */
-#define	AT_PS_STRINGS	31	/* struct ps_strings */
-
-#define	AT_COUNT	32	/* Count of defined aux entry types. */
-=======
 #define	AT_BSDFLAGS	27	/* ELF BSD Flags. */
-
-#define	AT_COUNT	28	/* Count of defined aux entry types. */
->>>>>>> a9939ce8
+#define	AT_ARGC		28	/* Argument count */
+#define	AT_ARGV		29	/* Argument vector */
+#define	AT_ENVC		30	/* Environment count */
+#define	AT_ENVV		31	/* Environment vector */
+#define	AT_PS_STRINGS	32	/* struct ps_strings */
+
+#define	AT_COUNT	33	/* Count of defined aux entry types. */
 
 /*
  * Relocation types.
