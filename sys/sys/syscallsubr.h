--- conflicted
+++ resolved
@@ -477,23 +477,17 @@
 	    const char * __capability path,
 	    enum uio_seg pathseg, struct stat *sbp,
 	    void (*hook)(struct vnode *vp, struct stat *sbp));
-<<<<<<< HEAD
 int	kern_statfs(struct thread *td, const char * __capability path,
 	    enum uio_seg pathseg, struct statfs *buf);
 int	kern_swapoff(struct thread *td, const char * __capability name);
 int	kern_swapon(struct thread *td, const char * __capability name);
 int	kern_symlinkat(struct thread *td, const char *__capability path1,
 	    int fd, const char * __capability path2, enum uio_seg segflg);
-int	kern_sysctl(struct thread *td, int * __capability uname, u_int namelen,
+int	kern_sync(struct thread *td);
+int	kern_sysctl(struct thread *td, int * __capability uname,
+	    u_int namelen,
 	    void * __capability old, size_t * __capability oldlenp,
 	    const void * __capability new, size_t newlen, int flags);
-=======
-int	kern_statfs(struct thread *td, const char *path, enum uio_seg pathseg,
-	    struct statfs *buf);
-int	kern_symlinkat(struct thread *td, const char *path1, int fd,
-	    const char *path2, enum uio_seg segflg);
-int	kern_sync(struct thread *td);
->>>>>>> 0a02818a
 int	kern_ktimer_create(struct thread *td, clockid_t clock_id,
 	    ksigevent_t *evp, int *timerid, int preset_id);
 int	kern_ktimer_delete(struct thread *, int);
