/*-
 * SPDX-License-Identifier: BSD-2-Clause-FreeBSD
 *
 * Copyright (c) 2002 Ian Dowse.  All rights reserved.
 *
 * Redistribution and use in source and binary forms, with or without
 * modification, are permitted provided that the following conditions
 * are met:
 * 1. Redistributions of source code must retain the above copyright
 *    notice, this list of conditions and the following disclaimer.
 * 2. Redistributions in binary form must reproduce the above copyright
 *    notice, this list of conditions and the following disclaimer in the
 *    documentation and/or other materials provided with the distribution.
 *
 * THIS SOFTWARE IS PROVIDED BY THE AUTHOR AND CONTRIBUTORS ``AS IS'' AND
 * ANY EXPRESS OR IMPLIED WARRANTIES, INCLUDING, BUT NOT LIMITED TO, THE
 * IMPLIED WARRANTIES OF MERCHANTABILITY AND FITNESS FOR A PARTICULAR PURPOSE
 * ARE DISCLAIMED.  IN NO EVENT SHALL THE AUTHOR OR CONTRIBUTORS BE LIABLE
 * FOR ANY DIRECT, INDIRECT, INCIDENTAL, SPECIAL, EXEMPLARY, OR CONSEQUENTIAL
 * DAMAGES (INCLUDING, BUT NOT LIMITED TO, PROCUREMENT OF SUBSTITUTE GOODS
 * OR SERVICES; LOSS OF USE, DATA, OR PROFITS; OR BUSINESS INTERRUPTION)
 * HOWEVER CAUSED AND ON ANY THEORY OF LIABILITY, WHETHER IN CONTRACT, STRICT
 * LIABILITY, OR TORT (INCLUDING NEGLIGENCE OR OTHERWISE) ARISING IN ANY WAY
 * OUT OF THE USE OF THIS SOFTWARE, EVEN IF ADVISED OF THE POSSIBILITY OF
 * SUCH DAMAGE.
 *
 * $FreeBSD$
 */

#ifndef _SYS_SYSCALLSUBR_H_
#define _SYS_SYSCALLSUBR_H_

#include <sys/acl.h>
#include <sys/signal.h>
#include <sys/sem.h>
#include <sys/socket.h>
#include <sys/mac.h>
#include <sys/mount.h>
#include <sys/_cpuset.h>
#include <sys/_domainset.h>
#include <sys/_uio.h>

struct __wrusage;
struct ffclock_estimate;
struct file;
struct filecaps;
enum idtype;
struct itimerval;
struct image_args;
struct in_addr;
struct in6_addr;
struct jail;
struct kevent_copyops;
struct kld_file_stat;
struct ksiginfo;
struct mbuf;
struct msqid_ds;
struct ntptimeval;
struct pollfd;
struct ogetdirentries_args;
struct rlimit;
struct rusage;
struct rtprio;
struct sched_param;
struct sockaddr;
struct stat;
struct thr_param;
struct timex;
struct uio;


int	kern___acl_aclcheck_fd(struct thread *td, int filedes, acl_type_t type,
	    const struct acl * __capability aclp);
int	kern___acl_aclcheck_path(struct thread *td,
	    const char * __capability path, acl_type_t type,
	    struct acl * __capability aclp, int follow);
int	kern___acl_delete_path(struct thread *td,
	    const char * __capability path, acl_type_t type, int follow);
int	kern___acl_get_fd(struct thread *td, int filedes, acl_type_t type,
	    struct acl * __capability aclp);
int	kern___acl_get_path(struct thread *td, const char * __capability path,
	    acl_type_t type, struct acl * __capability aclp, int follow);
int	kern___acl_set_fd(struct thread *td, int filedes, acl_type_t type,
	    const struct acl * __capability aclp);
int	kern___acl_set_path(struct thread *td, const char *__capability path,
	    acl_type_t type, const struct acl * __capability aclp, int follow);
int	kern___getcwd(struct thread *td, char * __capability buf,
	    enum uio_seg bufseg, size_t buflen, size_t path_max);
int	kern_accept(struct thread *td, int s, struct sockaddr **name,
	    socklen_t *namelen, struct file **fp);
int	kern_accept4(struct thread *td, int s, struct sockaddr **name,
	    socklen_t *namelen, int flags, struct file **fp);
int	kern_accessat(struct thread *td, int fd, const char * __capability path,
	    enum uio_seg pathseg, int flags, int mode);
int	kern_acct(struct thread *td, const char * __capability path);
int	kern_adjtime(struct thread *td, struct timeval *delta,
	    struct timeval *olddelta);
int	kern_alternate_path(struct thread *td, const char *prefix, const char *path,
	    enum uio_seg pathseg, char **pathbuf, int create, int dirfd);
int	kern_audit(struct thread *td, const void * __capability record,
	    u_int length);
int	kern_auditctl(struct thread *td, const char * __capability path);
int	kern_auditon(struct thread *td, int cmd, void * __capability data,
	    u_int length);
int	kern_bindat(struct thread *td, int dirfd, int fd, struct sockaddr *sa);
<<<<<<< HEAD
int	kern_cap_getmode(struct thread *td, u_int * __capability modep);
int	kern_cap_fcntls_get(struct thread *td, int fd,
	    uint32_t * __capability fcntlrightsp);
int	kern_cap_ioctls_get(struct thread *td, int fd,
	    u_long * __capability dstcmds, size_t maxcmds);
=======
int	kern_break(struct thread *td, uintptr_t *addr);
>>>>>>> ad717aa1
int	kern_cap_ioctls_limit(struct thread *td, int fd, u_long *cmds,
	    size_t ncmds);
int	kern_cap_rights_get(struct thread *td, int version, int fd,
	    cap_rights_t * __capability rightsp);
int	kern_cap_rights_limit(struct thread *td, int fd, cap_rights_t *rights);
int	kern_chdir(struct thread *td, const char * __capability path,
	    enum uio_seg pathseg);
int	kern_chflagsat(struct thread *td, int fd, const char * __capability path,
	    enum uio_seg pathseg, u_long flags, int atflag);
int	kern_chroot(struct thread *td, const char * __capability path);
int	kern_clock_getcpuclockid2(struct thread *td, id_t id, int which,
	    clockid_t *clk_id);
int	kern_clock_getres(struct thread *td, clockid_t clock_id,
	    struct timespec *ts);
int	kern_clock_gettime(struct thread *td, clockid_t clock_id,
	    struct timespec *ats);
int	kern_clock_nanosleep(struct thread *td, clockid_t clock_id, int flags,
	    const struct timespec *rqtp, struct timespec *rmtp);
int	kern_clock_settime(struct thread *td, clockid_t clock_id,
	    struct timespec *ats);
int	kern_close(struct thread *td, int fd);
int	kern_connectat(struct thread *td, int dirfd, int fd,
	    struct sockaddr *sa);
int	kern_cpuset(struct thread *td, cpusetid_t * __capability setid);
int	kern_cpuset_getaffinity(struct thread *td, cpulevel_t level,
	    cpuwhich_t which, id_t id, size_t cpusetsize,
	    cpuset_t * __capability maskp);
int	kern_cpuset_setaffinity(struct thread *td, cpulevel_t level,
	    cpuwhich_t which, id_t id, size_t cpusetsize,
	    const cpuset_t * __capability maskp);
int	kern_cpuset_getdomain(struct thread *td, cpulevel_t level,
	    cpuwhich_t which, id_t id, size_t domainsetsize,
	    domainset_t * __capability maskp, int * __capability policyp);
int	kern_cpuset_setdomain(struct thread *td, cpulevel_t level,
	    cpuwhich_t which, id_t id, size_t domainsetsize,
	    const domainset_t * __capability maskp, int policy);
int	kern_cpuset_getid(struct thread *td, cpulevel_t level,
	    cpuwhich_t which, id_t id, cpusetid_t * __capability setid);
int	kern_cpuset_setid(struct thread *td, cpuwhich_t which,
	    id_t id, cpusetid_t setid);
int	kern_dup(struct thread *td, u_int mode, int flags, int old, int new);
int	kern_execve(struct thread *td, struct image_args *args,
	    void * __capability mac_p);
int	kern_extattrctl(struct thread *td, const char * __capability path,
	    int cmd, const char * __capability filename, int attrnamespace,
	    const char * __capability uattrname);
int	kern_extattr_delete_fd(struct thread *td, int fd, int attrnamespace,
	    const char * __capability uattrname);
int	kern_extattr_delete_path(struct thread *td,
	     const char * __capability path, int attrnamespace,
	     const char * __capability attrname, int follow);
int	kern_extattr_get_fd(struct thread *td, int fd, int attrnamespace,
	    const char * __capability attrname, void * __capability data,
	    size_t nbytes);
int	kern_extattr_get_path(struct thread *td, const char * __capability path,
	     int attrnamespace, const char * __capability attrname,
	     void * __capability data, size_t nbytes, int follow);
int	kern_extattr_list_fd(struct thread *td, int fd, int attrnamespace,
	    void * __capability data, size_t nbytes);
int	kern_extattr_list_path(struct thread *td,
	    const char * __capability path, int attrnamespace,
	    void * __capability data, size_t nbytes, int follow);
int	kern_extattr_set_fd(struct thread *td, int fd, int attrnamespace,
	    const char * __capability uattrname, void * __capability data,
	    size_t nbytes);
int	kern_extattr_set_path(struct thread *td, const char * __capability path,
	    int attrnamespace, const char * __capability attrname,
	    void * __capability data, size_t nbytes, int follow);
int	kern_fchmodat(struct thread *td, int fd, const char * __capability path,
	    enum uio_seg pathseg, mode_t mode, int flag);
int	kern_fchownat(struct thread *td, int fd, const char * __capability path,
	    enum uio_seg pathseg, int uid, int gid, int flag);
int	kern_fcntl(struct thread *td, int fd, int cmd, intptr_t arg);
int	kern_fcntl_freebsd(struct thread *td, int fd, int cmd, intcap_t arg);
int	kern_ffclock_getestimate(struct thread *td,
	    struct ffclock_estimate * __capability cest);
int	kern_ffclock_setestimate(struct thread *td,
	    const struct ffclock_estimate * __capability ucest);
int	kern_fhopen(struct thread *td,
	    const struct fhandle * __capability u_fhp, int flags);
int	kern_fhstat(struct thread *td, fhandle_t fh, struct stat *buf);
int	kern_fhstatfs(struct thread *td, fhandle_t fh, struct statfs *buf);
int	kern_fpathconf(struct thread *td, int fd, int name, long *valuep);
int	kern_fstat(struct thread *td, int fd, struct stat *sbp);
int	kern_fstatfs(struct thread *td, int fd, struct statfs *buf);
int	kern_fsync(struct thread *td, int fd, bool fullsync);
int	kern_ftruncate(struct thread *td, int fd, off_t length);
int	kern_futimes(struct thread *td, int fd,
	    const struct timeval * __capability tptr,
	    enum uio_seg tptrseg);
int	kern_futimens(struct thread *td, int fd,
	    const struct timespec * __capability tptr, enum uio_seg tptrseg);
int	kern_getaudit(struct thread *td,
	    struct auditinfo * __capability auditinfo);
int	kern_getaudit_addr(struct thread *td,
	    struct auditinfo_addr * __capability auditinfo_addr, u_int length);
int	kern_getauid(struct thread *td, uid_t * __capability auid);
int	kern_getdirentries(struct thread *td, int fd, char * __capability buf,
	    size_t count, off_t *basep, ssize_t *residp, enum uio_seg bufseg);
int	kern_getfh(struct thread *td, const char * __capability path,
	    fhandle_t * __capability fhp, int follow);
int	kern_getfsstat(struct thread *td, struct statfs * __capability *buf,
	    size_t bufsize, size_t *countp, enum uio_seg bufseg, int mode);
int	kern_getgroups(struct thread *td, u_int gidsetsize,
	    gid_t * __capability gidset);
int	kern_getitimer(struct thread *, u_int, struct itimerval *);
int	kern_getlogin(struct thread *td, char * __capability namebuf,
	    u_int namelen);
int	kern_getloginclass(struct thread *td, char * __capability namebuf,
	    size_t namelen);
int	kern_getppid(struct thread *);
int	kern_getpeername(struct thread *td, int fd, struct sockaddr **sa,
	    socklen_t *alen);
int	kern_getrandom(struct thread *td, void * __capability user_buf,
	    size_t buflen, unsigned int flags);
int	kern_getresgid(struct thread *td, gid_t * __capability rgid,
	    gid_t * __capability egid, gid_t * __capability sgid);
int	kern_getresuid(struct thread *td, uid_t * __capability ruid,
	    uid_t * __capability euid, uid_t * __capability suid);
int	kern_getrusage(struct thread *td, int who, struct rusage *rup);
int	kern_getsockname(struct thread *td, int fd, struct sockaddr **sa,
	    socklen_t *alen);
int	kern_getsockopt(struct thread *td, int s, int level, int name,
	    void * __capability val, enum uio_seg valseg, socklen_t *valsize);
int	kern_gettimeofday(struct thread *td,
	    struct timeval * __capability tp,
	    struct timezone * __capability tzp);
int	kern_ioctl(struct thread *td, int fd, u_long com, caddr_t data);
int	kern_jail(struct thread *td, const char * __capability path,
	    const char * __capability hostname,
	    const char * __capability jailname,
	    struct in_addr * __capability ip4, size_t ip4s,
	    struct in6_addr * __capability ip6, size_t ip6s,
	    enum uio_seg ipseg);
int	kern_jail_get(struct thread *td, struct uio *options, int flags);
int	kern_jail_set(struct thread *td, struct uio *options, int flags);
int	kern_kenv(struct thread *td, int what, const char * __capability namep,
	    char * __capability val, int vallen);
int	kern_kevent(struct thread *td, int fd, int nchanges, int nevents,
	    struct kevent_copyops *k_ops, const struct timespec *timeout);
int	kern_kevent_anonymous(struct thread *td, int nevents,
	    struct kevent_copyops *k_ops);
int	kern_kevent_fp(struct thread *td, struct file *fp, int nchanges,
	    int nevents, struct kevent_copyops *k_ops,
	    const struct timespec *timeout);
int	kern_kqueue(struct thread *td, int flags, struct filecaps *fcaps);
int	kern_kldfind(struct thread *td, const char * __capability file);
int	kern_kldload(struct thread *td, const char *file, int *fileid);
int	kern_kldstat(struct thread *td, int fileid, struct kld_file_stat *stat);
int	kern_kldsym(struct thread *td, int fileid, int cmd, const char *symstr,
	    u_long *symvalue, size_t *symsize);
int	kern_kldunload(struct thread *td, int fileid, int flags);
int	kern_ktrace(struct thread *td, const char * __capability fname,
	    int uops, int ufacs, int pid);
int	kern_linkat(struct thread *td, int fd1, int fd2,
	    const char * __capability path1, const char * __capability path2,
	    enum uio_seg segflg, int follow);
int	kern_listen(struct thread *td, int s, int backlog);
int	kern_lseek(struct thread *td, int fd, off_t offset, int whence);
int	kern_lutimes(struct thread *td,
	    const char * __capability path, enum uio_seg pathseg,
	    const struct timeval * __capability tptr, enum uio_seg tptrseg);
int	kern_mac_get_fd(struct thread *td, int fd, void * __capability mac_p);
int	kern_mac_get_pid(struct thread *td, pid_t pid,
	    void * __capability mac_p);
int	kern_mac_get_path(struct thread *td, const char * __capability path_p,
	    void * __capability mac_p, int follow);
int	kern_mac_get_proc(struct thread *td, void * __capability mac_p);
int	kern_mac_set_fd(struct thread *td, int fd, void * __capability mac_p);
int	kern_mac_set_path(struct thread *td, const char * __capability path_p,
	    void * __capability mac_p, int follow);
int	kern_mac_set_proc(struct thread *td, void * __capability mac_p);
int	kern_mac_syscall(struct thread *td, const char * __capability policy,
	    int call, void * __capability arg);
int	kern_madvise(struct thread *td, uintptr_t addr, size_t len, int behav);
int	kern_mincore(struct thread *td, uintptr_t addr, size_t len,
	    char * __capability vec);
int	kern_minherit(struct thread *td, vm_offset_t addr, vm_size_t size,
	    int inherit);
int	kern_mkdirat(struct thread *td, int fd, const char * __capability path,
	    enum uio_seg segflg, int mode);
int	kern_mkfifoat(struct thread *td, int fd, const char * __capability path,
	    enum uio_seg pathseg, int mode);
int	kern_mknodat(struct thread *td, int fd, const char * __capability path,
	    enum uio_seg pathseg, int mode, dev_t dev);
int	kern_mlock(struct proc *proc, struct ucred *cred, uintptr_t addr,
	    size_t len);
int	kern_mmap(struct thread *td, uintptr_t addr, uintptr_t max_addr,
	    size_t size, int prot, int flags, int fd, off_t pos);
int	kern_modfind(struct thread *td, const char * __capability uname);
int	kern_modstat(struct thread *td, int modid,
	    struct module_stat * __capability stat);
int	kern_mprotect(struct thread *td, uintptr_t addr, size_t size, int prot);
int	kern_msgctl(struct thread *, int, int, struct msqid_ds *);
int	kern_msgrcv(struct thread *, int, void * __capability, size_t, long,
	    int, long *);
int	kern_msgsnd(struct thread *, int, const void * __capability, size_t,
	    int, long);
int	kern_msync(struct thread *td, uintptr_t addr, size_t size, int flags);
int	kern_munlock(struct thread *td, uintptr_t addr, size_t size);
int	kern_munmap(struct thread *td, uintptr_t addr, size_t size);
int     kern_nanosleep(struct thread *td, struct timespec *rqt,
	    struct timespec *rmt);
int	kern_ntp_adjtime(struct thread *td, struct timex *tp, int *retval);
int	kern_ntp_gettime(struct thread *td,
	    struct ntptimeval * __capability ntvp);
int	kern_ogetdirentries(struct thread *td, struct ogetdirentries_args *uap,
	    long *ploff);
int	kern_openat(struct thread *td, int fd, char const * __capability path,
	    enum uio_seg pathseg, int flags, int mode);
int	kern_pathconf(struct thread *td, const char * __capability path,
	    enum uio_seg pathseg, int name, u_long flags, long *valuep);
int	kern_pdfork(struct thread *td, int * __capability fdp, int flags);
int	kern_pipe(struct thread *td, int fildes[2], int flags,
	    struct filecaps *fcaps1, struct filecaps *fcaps2);
int	kern_pipe2(struct thread *td, int * __capability ufildes, int flags);
int	kern_poll(struct thread *td, struct pollfd * __capability fds,
	    u_int nfds, struct timespec *tsp, sigset_t *uset);
int	kern_posix_error(struct thread *td, int error);
int	kern_posix_fadvise(struct thread *td, int fd, off_t offset, off_t len,
	    int advice);
int	kern_posix_fallocate(struct thread *td, int fd, off_t offset,
	    off_t len);
int	kern_procctl(struct thread *td, enum idtype idtype, id_t id, int com,
	    void *data);
int	kern_profil(struct thread *td, char * __capability samples, size_t size,
	    size_t offset, u_int scale);
int	kern_pread(struct thread *td, int fd, void *buf, size_t nbyte,
	    off_t offset);
int	kern_preadv(struct thread *td, int fd, struct uio *auio, off_t offset);
int	kern_pselect(struct thread *td, int nd, fd_set * __capability in,
	    fd_set * __capability ou, fd_set * __capability ex,
	    struct timeval *tvp, sigset_t *uset, int abi_nfdbits);
int	kern_ptrace(struct thread *td, int req, pid_t pid, void * __capability addr,
	    int data);
int	kern_pwrite(struct thread *td, int fd, const void *buf, size_t nbyte,
	    off_t offset);
int	kern_pwritev(struct thread *td, int fd, struct uio *auio, off_t offset);
int	kern_quotactl(struct thread *td, const char * __capability path,
	    int cmd, int uid, void * __capability arg);
int	kern_rctl_get_racct(struct thread *td,
	    const void * __capability inbufp, size_t inbuflen,
	    void * __capability outbufp, size_t outbuflen);
int	kern_rctl_get_rules(struct thread *td,
	    const void * __capability inbufp, size_t inbuflen,
	    void * __capability outbufp, size_t outbuflen);
int	kern_rctl_get_limits(struct thread *td,
	    const void * __capability inbufp, size_t inbuflen,
	    void * __capability outbufp, size_t outbuflen);
int	kern_rctl_add_rule(struct thread *td,
	    const void * __capability inbufp, size_t inbuflen,
	    void * __capability outbufp, size_t outbuflen);
int	kern_rctl_remove_rule(struct thread *td,
	    const void * __capability inbufp, size_t inbuflen,
	    void * __capability outbufp, size_t outbuflen);
int	kern_readlinkat(struct thread *td, int fd,
	    const char * __capability path, enum uio_seg pathseg,
	    char * __capability buf, enum uio_seg bufseg, size_t count);
int	kern_readv(struct thread *td, int fd, struct uio *auio);
int	kern_recvfrom(struct thread *td, int s, void * __capability buf,
	    size_t len, int flags,
	    struct sockaddr * __capability __restrict from,
	    socklen_t * __capability __restrict fromlenaddr);
int	kern_recvit(struct thread *td, int s, kmsghdr_t *mp,
	    enum uio_seg fromseg, struct mbuf **controlp);
int	kern_renameat(struct thread *td, int oldfd,
	    const char * __capability old, int newfd,
	    const char * __capability new, enum uio_seg pathseg);
int	kern_revoke(struct thread *td, const char * __capability path,
	    enum uio_seg pathseg);
int	kern_rmdirat(struct thread *td, int fd, const char * __capability path,
	    enum uio_seg pathseg);
int	kern_rtprio(struct thread *td, int function, pid_t pid,
	    struct rtprio * __capability urtp);
int	kern_rtprio_thread(struct thread *td, int function, lwpid_t lwpid,
	    struct rtprio * __capability urtp);
int	kern_sched_getparam(struct thread *td, struct thread *targettd,
	    struct sched_param *param);
int	kern_sched_getscheduler(struct thread *td, struct thread *targettd,
	    int *policy);
int	kern_sched_setparam(struct thread *td, struct thread *targettd,
	    struct sched_param *param);
int	kern_sched_setscheduler(struct thread *td, struct thread *targettd,
	    int policy, struct sched_param *param);
int	kern_sched_rr_get_interval(struct thread *td, pid_t pid,
	    struct timespec *ts);
int	kern_sched_rr_get_interval_td(struct thread *td, struct thread *targettd,
	    struct timespec *ts);
int	kern_semctl(struct thread *td, int semid, int semnum, int cmd,
	    ksemun_t *arg, register_t *rval);
int	kern_setaudit(struct thread *td,
	    struct auditinfo * __capability auditinfo);
int	kern_setaudit_addr(struct thread *td,
	    struct auditinfo_addr * __capability auditinfo_addr, u_int length);
int	kern_setauid(struct thread *td, uid_t * __capability auid);
int	kern_setlogin(struct thread *td, const char * __capability namebuf);
int	kern_setloginclass(struct thread *td,
	    const char * __capability namebuf);
int	kern_select(struct thread *td, int nd, fd_set * __capability fd_in,
	    fd_set * __capability fd_ou, fd_set * __capability fd_ex,
	    struct timeval *tvp, int abi_nfdbits);
int	kern_sendit(struct thread *td, int s, kmsghdr_t *mp, int flags,
	    struct mbuf *control, enum uio_seg segflg);
int	kern_setgroups(struct thread *td, u_int ngrp,
	    gid_t *groups);
int	kern_setitimer(struct thread *, u_int, struct itimerval *,
	    struct itimerval *);
int	kern_setrlimit(struct thread *, u_int, struct rlimit *);
int	kern_setsockopt(struct thread *td, int s, int level, int name,
	    const void * __capability val, enum uio_seg valseg,
	    socklen_t valsize);
int	kern_settimeofday(struct thread *td, struct timeval *tv,
	    struct timezone *tzp);
int	kern_shm_open(struct thread *td, const char * __capability userpath,
	    int flags, mode_t mode, struct filecaps *fcaps);
int	kern_shm_unlink(struct thread *td, const char * __capability userpath);
int	kern_shmctl(struct thread *td, int shmid, int cmd, void *buf,
	    size_t *bufsz);
int	kern_shutdown(struct thread *td, int s, int how);
int	kern_sigaction(struct thread *td, int sig, const ksigaction_t *act,
	    ksigaction_t *oact, int flags);
int	kern_sigaction_cap(struct thread *td, int sig,
	    const ksigaction_t *act, ksigaction_t *oact, int flags,
	    void * __capability *cap);
int	kern_sigaltstack(struct thread *td, stack_t *ss, stack_t *oss);
int	kern_sigprocmask(struct thread *td, int how,
	    sigset_t *set, sigset_t *oset, int flags);
int	kern_sigsuspend(struct thread *td, sigset_t mask);
int	kern_sigtimedwait(struct thread *td, sigset_t waitset,
	    struct ksiginfo *ksi, struct timespec *timeout);
int	kern_sigqueue(struct thread *td, pid_t pid, int signum,
	    ksigval_union *value, int flags);
int	kern_socket(struct thread *td, int domain, int type, int protocol);
int	kern_statat(struct thread *td, int flag, int fd,
	    const char * __capability path,
	    enum uio_seg pathseg, struct stat *sbp,
	    void (*hook)(struct vnode *vp, struct stat *sbp));
int	kern_statfs(struct thread *td, const char * __capability path,
	    enum uio_seg pathseg, struct statfs *buf);
int	kern_swapoff(struct thread *td, const char * __capability name);
int	kern_swapon(struct thread *td, const char * __capability name);
int	kern_symlinkat(struct thread *td, const char *__capability path1,
	    int fd, const char * __capability path2, enum uio_seg segflg);
int	kern_sysctl(struct thread *td, int * __capability uname, u_int namelen,
	    void * __capability old, size_t * __capability oldlenp,
	    void * __capability new, size_t newlen, int flags);
int	kern_ktimer_create(struct thread *td, clockid_t clock_id,
	    ksigevent_t *evp, int *timerid, int preset_id);
int	kern_ktimer_delete(struct thread *, int);
int	kern_ktimer_settime(struct thread *td, int timer_id, int flags,
	    struct itimerspec *val, struct itimerspec *oval);
int	kern_ktimer_gettime(struct thread *td, int timer_id,
	    struct itimerspec *val);
int	kern_ktimer_getoverrun(struct thread *td, int timer_id);
int	kern_thr_alloc(struct proc *, int pages, struct thread **);
int	kern_thr_exit(struct thread *td);
int	kern_thr_new(struct thread *td, struct thr_param *param);
int	kern_thr_set_name(struct thread *td, lwpid_t id,
	    const char * __capability uname);
int	kern_thr_suspend(struct thread *td, struct timespec *tsp);
int	kern_truncate(struct thread *td, const char * __capability path,
	    enum uio_seg pathseg, off_t length);
int	kern_undelete(struct thread *td, const char * __capability path,
	    enum uio_seg pathseg);
int	kern_unmount(struct thread *td, const char * __capability path,
	    int flags);
int	kern_unlinkat(struct thread *td, int fd,
	    const char * __capability path, enum uio_seg pathseg,
	    ino_t oldinum);
int	kern_utimesat(struct thread *td, int fd, const char * __capability path,
	    enum uio_seg pathseg, const struct timeval * __capability tptr,
	    enum uio_seg tptrseg);
int	kern_utimensat(struct thread *td, int fd, const char * __capability path,
	    enum uio_seg pathseg, const struct timespec * __capability tptr,
	    enum uio_seg tptrseg, int follow);
int	kern_utrace(struct thread *td, const void * __capability addr,
	    size_t len);
int	kern_wait(struct thread *td, pid_t pid, int *status, int options,
	    struct rusage *rup);
int	kern_wait4(struct thread *td, int pid, int * __capability status,
	    int options, struct rusage * __capability rusage);
int	kern_wait6(struct thread *td, enum idtype idtype, id_t id, int *status,
	    int options, struct __wrusage *wrup, _siginfo_t *sip);
int	kern_writev(struct thread *td, int fd, struct uio *auio);
int	kern_socketpair(struct thread *td, int domain, int type, int protocol,
	    int *rsv);

int	user_accept(struct thread *td, int s,
	    struct sockaddr * __capability uname,
	    socklen_t * __capability anamelen, int flags);
int	user_bind(struct thread *td, int s,
	    const struct sockaddr * __capability name, socklen_t namelen);
int	user_bindat(struct thread *td, int fd, int s,
	    const struct sockaddr * __capability name, socklen_t namelen);
int	user_cap_ioctls_limit(struct thread *td, int fd,
	    const u_long * __capability ucmds, size_t ncmds);
int	user_cap_rights_limit(struct thread *td, int fd,
	    cap_rights_t * __capability rightsp);
int	user_clock_nanosleep(struct thread *td, clockid_t clock_id,
	    int flags, const struct timespec * __capability ua_rqtp,
	    struct timespec * __capability ua_rmtp);
int	user_connectat(struct thread *td, int fd, int s,
		const struct sockaddr * __capability name, socklen_t namelen);
int	user_fhstat(struct thread *td,
	    const struct fhandle * __capability u_fhp,
	    struct stat * __capability sb);
int	user_fhstatfs(struct thread *td,
	    const struct fhandle * __capability u_fhp,
	    struct statfs * __capability buf);
int	user_fstat(struct thread *td, int fd, struct stat * __capability sb);
int	user_fstatat(struct thread *td, int fd, const char * __capability path,
	    struct stat * __capability buf, int flag);
int	user_fstatfs(struct thread *td, int fd,
	    struct statfs * __capability buf);
int	user_getdirentries(struct thread *td, int fd, char * __capability buf,
	    size_t count, off_t * __capability basep);
int	user_getfsstat(struct thread *td, struct statfs * __capability buf,
	    long bufsize, int mode);
int	user_getpeername(struct thread *td, int fdes,
	    struct sockaddr * __restrict __capability asa,
	    socklen_t * __capability alen, int compat);
int	user_getsockname(struct thread *td, int fdes,
	    struct sockaddr * __restrict __capability asa,
	    socklen_t * __capability alen, int compat);
int	user_getsockopt(struct thread *td, int s, int level, int name,
	    void * __capability val, socklen_t * __capability avalsize);
int	user_pdgetpid(struct thread *td, int fd, pid_t * __capability pidp);
int	user_procctl(struct thread *td, enum idtype idtype, id_t id, int com,
	    void * __capability data);
int	user_sched_getparam(struct thread *td, pid_t,
	    struct sched_param * __capability param);
int	user_sched_rr_get_interval(struct thread *td, pid_t pid,
	    struct timespec * __capability interval);
int	user_sched_setparam(struct thread *td, pid_t pid,
	    const struct sched_param * __capability param);
int	user_sched_setscheduler(struct thread *td, pid_t pid, int policy,
	    const struct sched_param * __capability param);
int	user_sendto(struct thread *td, int s, const char * __capability buf,
	    size_t len, int flags, const struct sockaddr * __capability to,
	    socklen_t tolen);
int	user_settimeofday(struct thread *td,
	    const struct timeval * __capability tp,
	    const struct timezone * __capability tz);
int	user_socketpair(struct thread *td, int domain, int type, int protocol,
	    int * __capability rsv);
int	user_statfs(struct thread *td, const char * __capability path,
	    struct statfs * __capability buf);

/* flags for kern_sigaction */
#define	KSA_OSIGSET	0x0001	/* uses osigact_t */
#define	KSA_FREEBSD4	0x0002	/* uses ucontext4 */

struct freebsd11_dirent;

int	freebsd11_kern_getdirentries(struct thread *td, int fd, char *ubuf, u_int
	    count, long *basep, void (*func)(struct freebsd11_dirent *));

#endif /* !_SYS_SYSCALLSUBR_H_ */
// CHERI CHANGES START
// {
//   "updated": 20180629,
//   "target_type": "header",
//   "changes": [
//     "user_capabilities"
//   ]
// }
// CHERI CHANGES END<|MERGE_RESOLUTION|>--- conflicted
+++ resolved
@@ -103,15 +103,12 @@
 int	kern_auditon(struct thread *td, int cmd, void * __capability data,
 	    u_int length);
 int	kern_bindat(struct thread *td, int dirfd, int fd, struct sockaddr *sa);
-<<<<<<< HEAD
+int	kern_break(struct thread *td, uintptr_t *addr);
 int	kern_cap_getmode(struct thread *td, u_int * __capability modep);
 int	kern_cap_fcntls_get(struct thread *td, int fd,
 	    uint32_t * __capability fcntlrightsp);
 int	kern_cap_ioctls_get(struct thread *td, int fd,
 	    u_long * __capability dstcmds, size_t maxcmds);
-=======
-int	kern_break(struct thread *td, uintptr_t *addr);
->>>>>>> ad717aa1
 int	kern_cap_ioctls_limit(struct thread *td, int fd, u_long *cmds,
 	    size_t ncmds);
 int	kern_cap_rights_get(struct thread *td, int version, int fd,
