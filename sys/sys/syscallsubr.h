/*-
 * SPDX-License-Identifier: BSD-2-Clause-FreeBSD
 *
 * Copyright (c) 2002 Ian Dowse.  All rights reserved.
 *
 * Redistribution and use in source and binary forms, with or without
 * modification, are permitted provided that the following conditions
 * are met:
 * 1. Redistributions of source code must retain the above copyright
 *    notice, this list of conditions and the following disclaimer.
 * 2. Redistributions in binary form must reproduce the above copyright
 *    notice, this list of conditions and the following disclaimer in the
 *    documentation and/or other materials provided with the distribution.
 *
 * THIS SOFTWARE IS PROVIDED BY THE AUTHOR AND CONTRIBUTORS ``AS IS'' AND
 * ANY EXPRESS OR IMPLIED WARRANTIES, INCLUDING, BUT NOT LIMITED TO, THE
 * IMPLIED WARRANTIES OF MERCHANTABILITY AND FITNESS FOR A PARTICULAR PURPOSE
 * ARE DISCLAIMED.  IN NO EVENT SHALL THE AUTHOR OR CONTRIBUTORS BE LIABLE
 * FOR ANY DIRECT, INDIRECT, INCIDENTAL, SPECIAL, EXEMPLARY, OR CONSEQUENTIAL
 * DAMAGES (INCLUDING, BUT NOT LIMITED TO, PROCUREMENT OF SUBSTITUTE GOODS
 * OR SERVICES; LOSS OF USE, DATA, OR PROFITS; OR BUSINESS INTERRUPTION)
 * HOWEVER CAUSED AND ON ANY THEORY OF LIABILITY, WHETHER IN CONTRACT, STRICT
 * LIABILITY, OR TORT (INCLUDING NEGLIGENCE OR OTHERWISE) ARISING IN ANY WAY
 * OUT OF THE USE OF THIS SOFTWARE, EVEN IF ADVISED OF THE POSSIBILITY OF
 * SUCH DAMAGE.
 *
 * $FreeBSD$
 */

#ifndef _SYS_SYSCALLSUBR_H_
#define _SYS_SYSCALLSUBR_H_

#include <sys/acl.h>
#include <sys/signal.h>
#include <sys/sem.h>
#include <sys/socket.h>
#include <sys/mac.h>
#include <sys/mman.h>
#include <sys/mount.h>
#include <sys/_cpuset.h>
#include <sys/_domainset.h>
#include <sys/_uio.h>

struct __wrusage;
struct ffclock_estimate;
struct file;
struct filecaps;
struct g_kevent_args;
enum idtype;
struct itimerval;
struct image_args;
struct in_addr;
struct in6_addr;
struct jail;
struct kevent_copyops;
struct kld_file_stat;
struct ksiginfo;
struct mbuf;
struct mmap_req;
struct msqid_ds;
struct ntptimeval;
struct pollfd;
struct ogetdirentries_args;
struct rlimit;
struct rusage;
struct rtprio;
struct sched_param;
<<<<<<< HEAD
=======
struct sembuf;
union semun;
>>>>>>> f04534f5
struct sockaddr;
struct spacectl_range;
struct stat;
struct thr_param;
struct timex;
struct uio;
struct uuid;
struct vm_map;
struct vmspace;

typedef int (*mmap_check_fp_fn)(struct file *, int, int, int);

struct mmap_req {
	vm_offset_t		mr_hint;
	vm_offset_t		mr_max_addr;
	vm_size_t		mr_len;
	int			mr_prot;
	int			mr_flags;
	int			mr_fd;
	int			mr_kern_flags;
	off_t			mr_pos;
	mmap_check_fp_fn	mr_check_fp_fn;
#if __has_feature(capabilities)
	void * __capability mr_source_cap;
#endif
};

int	kern___acl_aclcheck_fd(struct thread *td, int filedes, acl_type_t type,
	    const struct acl * __capability aclp);
int	kern___acl_aclcheck_path(struct thread *td,
	    const char * __capability path, acl_type_t type,
	    struct acl * __capability aclp, int follow);
int	kern___acl_delete_path(struct thread *td,
	    const char * __capability path, acl_type_t type, int follow);
int	kern___acl_get_fd(struct thread *td, int filedes, acl_type_t type,
	    struct acl * __capability aclp);
int	kern___acl_get_path(struct thread *td, const char * __capability path,
	    acl_type_t type, struct acl * __capability aclp, int follow);
int	kern___acl_set_fd(struct thread *td, int filedes, acl_type_t type,
	    const struct acl * __capability aclp);
int	kern___acl_set_path(struct thread *td, const char *__capability path,
	    acl_type_t type, const struct acl * __capability aclp, int follow);
int	kern___getcwd(struct thread *td, char * __capability buf,
	    size_t buflen);
int	kern___realpathat(struct thread *td, int fd,
	    const char * __capability path, char * __capability buf,
	    size_t size, int flags, enum uio_seg pathseg);
int	kern_abort2(struct thread *td, const char * __capability why,
            int nargs, void * __capability *uargs);
int	kern_accept(struct thread *td, int s, struct sockaddr **name,
	    socklen_t *namelen, struct file **fp);
int	kern_accept4(struct thread *td, int s, struct sockaddr **name,
	    socklen_t *namelen, int flags, struct file **fp);
int	kern_accessat(struct thread *td, int fd, const char * __capability path,
	    enum uio_seg pathseg, int flags, int mode);
int	kern_acct(struct thread *td, const char * __capability path);
int	kern_adjtime(struct thread *td, struct timeval *delta,
	    struct timeval *olddelta);
int	kern_alternate_path(const char *prefix, const char * __capability path,
	    enum uio_seg pathseg, char **pathbuf, int create, int dirfd);
int	kern_audit(struct thread *td, const void * __capability record,
	    u_int length);
int	kern_auditctl(struct thread *td, const char * __capability path);
int	kern_auditon(struct thread *td, int cmd, void * __capability data,
	    u_int length);
int	kern_bindat(struct thread *td, int dirfd, int fd, struct sockaddr *sa);
int	kern_break(struct thread *td, uintptr_t *addr);
int	kern_cap_getmode(struct thread *td, u_int * __capability modep);
int	kern_cap_fcntls_get(struct thread *td, int fd,
	    uint32_t * __capability fcntlrightsp);
int	kern_cap_ioctls_get(struct thread *td, int fd,
	    u_long * __capability dstcmds, size_t maxcmds);
int	kern_cap_ioctls_limit(struct thread *td, int fd, u_long *cmds,
	    size_t ncmds);
int	kern_cap_rights_get(struct thread *td, int version, int fd,
	    cap_rights_t * __capability rightsp);
int	kern_cap_rights_limit(struct thread *td, int fd, cap_rights_t *rights);
int	kern_chdir(struct thread *td, const char * __capability path,
	    enum uio_seg pathseg);
int	kern_chflagsat(struct thread *td, int fd, const char * __capability path,
	    enum uio_seg pathseg, u_long flags, int atflag);
int	kern_chroot(struct thread *td, const char * __capability path);
int	kern_clock_getcpuclockid2(struct thread *td, id_t id, int which,
	    clockid_t *clk_id);
int	kern_clock_getres(struct thread *td, clockid_t clock_id,
	    struct timespec *ts);
int	kern_clock_gettime(struct thread *td, clockid_t clock_id,
	    struct timespec *ats);
int	kern_clock_nanosleep(struct thread *td, clockid_t clock_id, int flags,
	    const struct timespec *rqtp, struct timespec *rmtp);
int	kern_clock_settime(struct thread *td, clockid_t clock_id,
	    struct timespec *ats);
void	kern_thread_cputime(struct thread *targettd, struct timespec *ats);
void	kern_process_cputime(struct proc *targetp, struct timespec *ats);
int	kern_close_range(struct thread *td, int flags, u_int lowfd, u_int highfd);
int	kern_close(struct thread *td, int fd);
int	kern_connectat(struct thread *td, int dirfd, int fd,
	    struct sockaddr *sa);
int	kern_copy_file_range(struct thread *td, int infd, off_t *inoffp,
	    int outfd, off_t *outoffp, size_t len, unsigned int flags);
int	kern_cpuset(struct thread *td, cpusetid_t * __capability setid);
int	kern_cpuset_getaffinity(struct thread *td, cpulevel_t level,
	    cpuwhich_t which, id_t id, size_t cpusetsize,
	    cpuset_t * __capability maskp);
int	kern_cpuset_setaffinity(struct thread *td, cpulevel_t level,
	    cpuwhich_t which, id_t id, size_t cpusetsize,
	    const cpuset_t * __capability maskp);
int	kern_cpuset_getdomain(struct thread *td, cpulevel_t level,
	    cpuwhich_t which, id_t id, size_t domainsetsize,
	    domainset_t * __capability maskp, int * __capability policyp);
int	kern_cpuset_setdomain(struct thread *td, cpulevel_t level,
	    cpuwhich_t which, id_t id, size_t domainsetsize,
	    const domainset_t * __capability maskp, int policy);
int	kern_cpuset_getid(struct thread *td, cpulevel_t level,
	    cpuwhich_t which, id_t id, cpusetid_t * __capability setid);
int	kern_cpuset_setid(struct thread *td, cpuwhich_t which,
	    id_t id, cpusetid_t setid);
int	kern_dup(struct thread *td, u_int mode, int flags, int old, int new);
int	kern_execve(struct thread *td, struct image_args *args,
	    void * __capability mac_p, struct vmspace *oldvmspace);
int	kern_extattrctl(struct thread *td, const char * __capability path,
	    int cmd, const char * __capability filename, int attrnamespace,
	    const char * __capability uattrname);
int	kern_extattr_delete_fd(struct thread *td, int fd, int attrnamespace,
	    const char * __capability uattrname);
int	kern_extattr_delete_path(struct thread *td,
	     const char * __capability path, int attrnamespace,
	     const char * __capability attrname, int follow);
int	kern_extattr_get_fd(struct thread *td, int fd, int attrnamespace,
	    const char * __capability attrname, void * __capability data,
	    size_t nbytes);
int	kern_extattr_get_path(struct thread *td, const char * __capability path,
	     int attrnamespace, const char * __capability attrname,
	     void * __capability data, size_t nbytes, int follow);
int	kern_extattr_list_fd(struct thread *td, int fd, int attrnamespace,
	    void * __capability data, size_t nbytes);
int	kern_extattr_list_path(struct thread *td,
	    const char * __capability path, int attrnamespace,
	    void * __capability data, size_t nbytes, int follow);
int	kern_extattr_set_fd(struct thread *td, int fd, int attrnamespace,
	    const char * __capability uattrname, void * __capability data,
	    size_t nbytes);
int	kern_extattr_set_path(struct thread *td, const char * __capability path,
	    int attrnamespace, const char * __capability attrname,
	    void * __capability data, size_t nbytes, int follow);
int	kern_fchmodat(struct thread *td, int fd, const char * __capability path,
	    enum uio_seg pathseg, mode_t mode, int flag);
int	kern_fchownat(struct thread *td, int fd, const char * __capability path,
	    enum uio_seg pathseg, int uid, int gid, int flag);
int	kern_fcntl(struct thread *td, int fd, int cmd, intptr_t arg);
int	kern_fcntl_freebsd(struct thread *td, int fd, int cmd, intcap_t arg);
int	kern_ffclock_getestimate(struct thread *td,
	    struct ffclock_estimate * __capability cest);
int	kern_ffclock_setestimate(struct thread *td,
	    const struct ffclock_estimate * __capability ucest);
int	kern_fhlinkat(struct thread *td, int fd, const char * __capability path,
	    enum uio_seg pathseg, fhandle_t * __capability fhp);
int	kern_fhopen(struct thread *td,
	    const struct fhandle * __capability u_fhp, int flags);
int	kern_fhreadlink(struct thread *td, fhandle_t * __capability fhp,
	    char * __capability buf, size_t bufsize);
int	kern_fhstat(struct thread *td, fhandle_t fh, struct stat *buf);
int	kern_fhstatfs(struct thread *td, fhandle_t fh, struct statfs *buf);
int	kern_flag_captured(struct thread *td, const char * __capability message,
	    uint32_t key, const char *source);
int	kern_fpathconf(struct thread *td, int fd, int name, long *valuep);
int	kern_freebsd11_getfsstat(struct thread *td,
	    struct freebsd11_statfs * __capability ubuf, long bufsize,
	    int mode);
int	kern_fstat(struct thread *td, int fd, struct stat *sbp);
int	kern_fstatfs(struct thread *td, int fd, struct statfs *buf);
int	kern_fsync(struct thread *td, int fd, bool fullsync);
int	kern_ftruncate(struct thread *td, int fd, off_t length);
int	kern_futimes(struct thread *td, int fd,
	    const struct timeval * __capability tptr,
	    enum uio_seg tptrseg);
int	kern_futimens(struct thread *td, int fd,
	    const struct timespec * __capability tptr, enum uio_seg tptrseg);
int	kern_getaudit(struct thread *td,
	    struct auditinfo * __capability auditinfo);
int	kern_getaudit_addr(struct thread *td,
	    struct auditinfo_addr * __capability auditinfo_addr, u_int length);
int	kern_getauid(struct thread *td, uid_t * __capability auid);
int	kern_getdirentries(struct thread *td, int fd, char * __capability buf,
	    size_t count, off_t *basep, ssize_t *residp, enum uio_seg bufseg);
int	kern_getfhat(struct thread *td, int flags, int fd,
	    const char * __capability path, enum uio_seg pathseg,
	    fhandle_t * __capability fhp, enum uio_seg fhseg);
int	kern_getfsstat(struct thread *td, struct statfs * __capability *buf,
	    size_t bufsize, size_t *countp, enum uio_seg bufseg, int mode);
int	kern_getgroups(struct thread *td, int gidsetsize,
	    gid_t * __capability gidset);
int	kern_getitimer(struct thread *, u_int, struct itimerval *);
int	kern_getlogin(struct thread *td, char * __capability namebuf,
	    u_int namelen);
int	kern_getloginclass(struct thread *td, char * __capability namebuf,
	    size_t namelen);
int	kern_getppid(struct thread *);
int	kern_getpeername(struct thread *td, int fd, struct sockaddr **sa,
	    socklen_t *alen);
int	kern_getpriority(struct thread *td, int which, int who);
int	kern_getrandom(struct thread *td, void * __capability user_buf,
	    size_t buflen, unsigned int flags);
int	kern_getresgid(struct thread *td, gid_t * __capability rgid,
	    gid_t * __capability egid, gid_t * __capability sgid);
int	kern_getresuid(struct thread *td, uid_t * __capability ruid,
	    uid_t * __capability euid, uid_t * __capability suid);
int	kern_getrusage(struct thread *td, int who, struct rusage *rup);
int	kern_getsid(struct thread *td, pid_t pid);
int	kern_getsockname(struct thread *td, int fd, struct sockaddr **sa,
	    socklen_t *alen);
int	kern_getsockopt(struct thread *td, int s, int level, int name,
	    void * __capability val, enum uio_seg valseg, socklen_t *valsize);
int	kern_gettimeofday(struct thread *td,
	    struct timeval * __capability tp,
	    struct timezone * __capability tzp);
int	kern_ioctl(struct thread *td, int fd, u_long com, caddr_t data);
int	kern_jail(struct thread *td, const char * __capability path,
	    const char * __capability hostname,
	    const char * __capability jailname,
	    struct in_addr * __capability ip4, size_t ip4s,
	    struct in6_addr * __capability ip6, size_t ip6s,
	    enum uio_seg ipseg);
int	kern_jail_get(struct thread *td, struct uio *options, int flags);
int	kern_jail_set(struct thread *td, struct uio *options, int flags);
int	kern_kenv(struct thread *td, int what, const char * __capability namep,
	    char * __capability val, int vallen);
int	kern_kevent(struct thread *td, int fd, int nchanges, int nevents,
	    struct kevent_copyops *k_ops, const struct timespec *timeout);
int	kern_kevent_generic(struct thread *td, struct g_kevent_args *uap,
	    struct kevent_copyops *k_ops, const char *struct_name);
int	kern_kevent_anonymous(struct thread *td, int nevents,
	    struct kevent_copyops *k_ops);
int	kern_kevent_fp(struct thread *td, struct file *fp, int nchanges,
	    int nevents, struct kevent_copyops *k_ops,
	    const struct timespec *timeout);
int	kern_kill(struct thread *td, pid_t pid, int signum);
int	kern_kqueue(struct thread *td, int flags, struct filecaps *fcaps);
int	kern_kldfind(struct thread *td, const char * __capability file);
int	kern_kldload(struct thread *td, const char *file, int *fileid);
int	kern_kldstat(struct thread *td, int fileid, struct kld_file_stat *stat);
int	kern_kldsym(struct thread *td, int fileid, int cmd,
	    const char * __capability symstr, u_long *symvalue,
	    size_t *symsize);
int	kern_kldunload(struct thread *td, int fileid, int flags);
int	kern_ktrace(struct thread *td, const char * __capability fname,
	    int uops, int ufacs, int pid);
int	kern_linkat(struct thread *td, int fd1, int fd2,
	    const char * __capability path1, const char * __capability path2,
	    enum uio_seg segflg, int flag);
int	kern_listen(struct thread *td, int s, int backlog);
int	kern_lseek(struct thread *td, int fd, off_t offset, int whence);
int	kern_lutimes(struct thread *td,
	    const char * __capability path, enum uio_seg pathseg,
	    const struct timeval * __capability tptr, enum uio_seg tptrseg);
int	kern_mac_get_fd(struct thread *td, int fd, void * __capability mac_p);
int	kern_mac_get_pid(struct thread *td, pid_t pid,
	    void * __capability mac_p);
int	kern_mac_get_path(struct thread *td, const char * __capability path_p,
	    void * __capability mac_p, int follow);
int	kern_mac_get_proc(struct thread *td, void * __capability mac_p);
int	kern_mac_set_fd(struct thread *td, int fd, void * __capability mac_p);
int	kern_mac_set_path(struct thread *td, const char * __capability path_p,
	    void * __capability mac_p, int follow);
int	kern_mac_set_proc(struct thread *td, void * __capability mac_p);
int	kern_mac_syscall(struct thread *td, const char * __capability policy,
	    int call, void * __capability arg);
int	kern_madvise(struct thread *td, uintptr_t addr, size_t len, int behav);
int	kern_mincore(struct thread *td, uintptr_t addr, size_t len,
	    char * __capability vec);
int	kern_minherit(struct thread *td, uintptr_t addr, size_t len,
	    int inherit);
int	kern_mkdirat(struct thread *td, int fd, const char * __capability path,
	    enum uio_seg segflg, int mode);
int	kern_mkfifoat(struct thread *td, int fd, const char * __capability path,
	    enum uio_seg pathseg, int mode);
int	kern_mknodat(struct thread *td, int fd, const char * __capability path,
	    enum uio_seg pathseg, int mode, dev_t dev);
int	kern_mlock(struct proc *proc, struct ucred *cred, uintptr_t addr,
	    size_t len);
int	kern_mmap(struct thread *td, const struct mmap_req *mrp);
int	kern_mmap_maxprot(struct proc *p, int prot);
int	kern_mmap_racct_check(struct thread *td, struct vm_map *map,
	    vm_size_t size);
int	kern_modfind(struct thread *td, const char * __capability uname);
int	kern_modstat(struct thread *td, int modid,
	    struct module_stat * __capability stat);
int	kern_mprotect(struct thread *td, uintptr_t addr, size_t size, int prot);
int	kern_msgctl(struct thread *, int, int, struct msqid_ds *);
int	kern_msgrcv(struct thread *, int, void * __capability, size_t, long,
	    int, long *);
int	kern_msgsnd(struct thread *, int, const void * __capability, size_t,
	    int, long);
int	kern_msync(struct thread *td, uintptr_t addr, size_t size, int flags);
int	kern_munlock(struct thread *td, uintptr_t addr, size_t size);
int	kern_munmap(struct thread *td, uintptr_t addr, size_t size);
int     kern_nanosleep(struct thread *td, struct timespec *rqt,
	    struct timespec *rmt);
int	kern_nmount(struct thread *td, struct iovec * __capability iovp,
	    u_int iovcnt, int flags32, copyinuio_t * copyinuio_f);
int	kern_ntp_adjtime(struct thread *td, struct timex *ntv, int *retvalp);
int	kern_ntp_gettime(struct thread *td,
	    struct ntptimeval * __capability ntvp);
int	kern_ogetdirentries(struct thread *td, struct ogetdirentries_args *uap,
	    long *ploff);
int	kern_ommap(struct thread *td, uintptr_t hint, int len, int oprot,
	    int oflags, int fd, long pos);
int	kern_openat(struct thread *td, int fd, char const * __capability path,
	    enum uio_seg pathseg, int flags, int mode);
int	kern_pathconf(struct thread *td, const char * __capability path,
	    enum uio_seg pathseg, int name, u_long flags, long *valuep);
int	kern_pdfork(struct thread *td, int * __capability fdp, int flags);
int	kern_pipe(struct thread *td, int fildes[2], int flags,
	    struct filecaps *fcaps1, struct filecaps *fcaps2);
int	kern_pipe2(struct thread *td, int * __capability ufildes, int flags);
int	kern_poll(struct thread *td, struct pollfd * __capability fds,
	    u_int nfds, struct timespec *tsp, sigset_t *uset);
int	kern_poll_kfds(struct thread *td, struct pollfd *fds, u_int nfds,
	    struct timespec *tsp, sigset_t *uset);
bool	kern_poll_maxfds(u_int nfds);
int	kern_posix_error(struct thread *td, int error);
int	kern_posix_fadvise(struct thread *td, int fd, off_t offset, off_t len,
	    int advice);
int	kern_posix_fallocate(struct thread *td, int fd, off_t offset,
	    off_t len);
int	kern_fspacectl(struct thread *td, int fd, int cmd,
	    const struct spacectl_range *, int flags, struct spacectl_range *);
int	kern_procctl(struct thread *td, enum idtype idtype, id_t id, int com,
	    void *data);
int	kern_profil(struct thread *td, char * __capability samples, size_t size,
	    size_t offset, u_int scale);
int	kern_pread(struct thread *td, int fd, void * __capability buf,
	    size_t nbyte, off_t offset);
int	kern_preadv(struct thread *td, int fd, struct uio *auio, off_t offset);
int	kern_pselect(struct thread *td, int nd, fd_set * __capability in,
	    fd_set * __capability ou, fd_set * __capability ex,
	    struct timeval *tvp, sigset_t *uset, int abi_nfdbits);
int	kern_ptrace(struct thread *td, int req, pid_t pid, void * __capability addr,
	    int data);
int	kern_pwrite(struct thread *td, int fd, const void * __capability buf,
	    size_t nbyte, off_t offset);
int	kern_pwritev(struct thread *td, int fd, struct uio *auio, off_t offset);
int	kern_quotactl(struct thread *td, const char * __capability path,
	    int cmd, int uid, void * __capability arg);
int	kern_rctl_get_racct(struct thread *td,
	    const void * __capability inbufp, size_t inbuflen,
	    void * __capability outbufp, size_t outbuflen);
int	kern_rctl_get_rules(struct thread *td,
	    const void * __capability inbufp, size_t inbuflen,
	    void * __capability outbufp, size_t outbuflen);
int	kern_rctl_get_limits(struct thread *td,
	    const void * __capability inbufp, size_t inbuflen,
	    void * __capability outbufp, size_t outbuflen);
int	kern_rctl_add_rule(struct thread *td,
	    const void * __capability inbufp, size_t inbuflen,
	    void * __capability outbufp, size_t outbuflen);
int	kern_rctl_remove_rule(struct thread *td,
	    const void * __capability inbufp, size_t inbuflen,
	    void * __capability outbufp, size_t outbuflen);
int	kern_readlinkat(struct thread *td, int fd,
	    const char * __capability path, enum uio_seg pathseg,
	    char * __capability buf, enum uio_seg bufseg, size_t count);
int	kern_readv(struct thread *td, int fd, struct uio *auio);
int	kern_recvfrom(struct thread *td, int s, void * __capability buf,
	    size_t len, int flags,
	    struct sockaddr * __capability __restrict from,
	    socklen_t * __capability __restrict fromlenaddr);
int	kern_recvit(struct thread *td, int s, struct msghdr *mp,
	    enum uio_seg fromseg, struct mbuf **controlp);
int	kern_renameat(struct thread *td, int oldfd,
	    const char * __capability old, int newfd,
	    const char * __capability new, enum uio_seg pathseg);
int	kern_revoke(struct thread *td, const char * __capability path,
	    enum uio_seg pathseg);
int	kern_frmdirat(struct thread *td, int dfd,
	    const char * __capability path, int fd, enum uio_seg pathseg,
	    int flag);
int	kern_rtprio(struct thread *td, int function, pid_t pid,
	    struct rtprio * __capability urtp);
int	kern_rtprio_thread(struct thread *td, int function, lwpid_t lwpid,
	    struct rtprio * __capability urtp);
int	kern_sched_getparam(struct thread *td, struct thread *targettd,
	    struct sched_param *param);
int	kern_sched_getscheduler(struct thread *td, struct thread *targettd,
	    int *policy);
int	kern_sched_setparam(struct thread *td, struct thread *targettd,
	    struct sched_param *param);
int	kern_sched_setscheduler(struct thread *td, struct thread *targettd,
	    int policy, struct sched_param *param);
int	kern_sched_rr_get_interval(struct thread *td, pid_t pid,
	    struct timespec *ts);
int	kern_sched_rr_get_interval_td(struct thread *td, struct thread *targettd,
	    struct timespec *ts);
int	kern_semctl(struct thread *td, int semid, int semnum, int cmd,
	    union semun *arg, register_t *rval);
int	kern_sendfile(struct thread *td, int fd, int s, off_t offset,
	    size_t nbytes, void * __capability uhdtr,
	    off_t * __capability usbytes, int flags, int compat,
	    copyin_hdtr_t *copyin_hdtr_f, copyinuio_t *copyinuio_f);
int	kern_setaudit(struct thread *td,
	    struct auditinfo * __capability auditinfo);
int	kern_setaudit_addr(struct thread *td,
	    struct auditinfo_addr * __capability auditinfo_addr, u_int length);
int	kern_setauid(struct thread *td, uid_t * __capability auid);
int	kern_setlogin(struct thread *td, const char * __capability namebuf);
int	kern_setloginclass(struct thread *td,
	    const char * __capability namebuf);
int	kern_select(struct thread *td, int nd, fd_set * __capability fd_in,
	    fd_set * __capability fd_ou, fd_set * __capability fd_ex,
	    struct timeval *tvp, int abi_nfdbits);
int	kern_sendit(struct thread *td, int s, struct msghdr *mp, int flags,
	    struct mbuf *control, enum uio_seg segflg);
int	kern_setgroups(struct thread *td, u_int ngrp, gid_t *groups);
int	kern_setitimer(struct thread *, u_int, struct itimerval *,
	    struct itimerval *);
int	kern_setpriority(struct thread *td, int which, int who, int prio);
int	kern_setrlimit(struct thread *, u_int, struct rlimit *);
int	kern_setsockopt(struct thread *td, int s, int level, int name,
	    const void * __capability val, enum uio_seg valseg,
	    socklen_t valsize);
int	kern_settimeofday(struct thread *td, struct timeval *tv,
	    struct timezone *tzp);
int	kern_shm_open(struct thread *td, const char * __capability userpath,
	    int flags, mode_t mode, struct filecaps *fcaps);
int	kern_shm_open2(struct thread *td, const char * __capability path,
	    int flags, mode_t mode, int shmflags, struct filecaps *fcaps,
	    const char * __capability name);
int	kern_shm_rename(struct thread *td,
	    const char * __capability path_from_p,
	    const char * __capability path_to_p, int flags);
int	kern_shm_unlink(struct thread *td, const char * __capability userpath);
int	kern_shmctl(struct thread *td, int shmid, int cmd, void *buf,
	    size_t *bufsz);
int	kern_shutdown(struct thread *td, int s, int how);
int	kern_sigaction(struct thread *td, int sig, const struct sigaction *act,
	    struct sigaction *oact, int flags);
int	kern_sigaltstack(struct thread *td, stack_t *ss, stack_t *oss);
int	kern_sigfastblock(struct thread *td, int cmd,
	    uint32_t * __capability ptr);
int	kern_sigpending(struct thread *td, sigset_t * __capability set);
int	kern_sigprocmask(struct thread *td, int how,
	    sigset_t *set, sigset_t *oset, int flags);
int	kern_sigsuspend(struct thread *td, sigset_t mask);
int	kern_sigtimedwait(struct thread *td, sigset_t waitset,
	    struct ksiginfo *ksi, struct timespec *timeout);
int	kern_sigqueue(struct thread *td, pid_t pid, int signum,
	    union sigval *value);
int	kern_socket(struct thread *td, int domain, int type, int protocol);
int	kern_statat(struct thread *td, int flag, int fd,
	    const char * __capability path,
	    enum uio_seg pathseg, struct stat *sbp,
	    void (*hook)(struct vnode *vp, struct stat *sbp));
int	kern_specialfd(struct thread *td, int type, void * __capability arg);
int	kern_statfs(struct thread *td, const char * __capability path,
	    enum uio_seg pathseg, struct statfs *buf);
int	kern_swapoff(struct thread *td, const char * __capability name,
	    enum uio_seg name_seg, u_int flags);
int	kern_swapon(struct thread *td, const char * __capability name);
int	kern_symlinkat(struct thread *td, const char *__capability path1,
	    int fd, const char * __capability path2, enum uio_seg segflg);
int	kern_sync(struct thread *td);
int	kern_sysctl(struct thread *td, int * __capability uname,
	    u_int namelen,
	    void * __capability old, size_t * __capability oldlenp,
	    const void * __capability new, size_t newlen, int flags);
int	kern_ktimer_create(struct thread *td, clockid_t clock_id,
	    struct sigevent *evp, int *timerid, int preset_id);
int	kern_ktimer_delete(struct thread *, int);
int	kern_ktimer_settime(struct thread *td, int timer_id, int flags,
	    struct itimerspec *val, struct itimerspec *oval);
int	kern_ktimer_gettime(struct thread *td, int timer_id,
	    struct itimerspec *val);
int	kern_ktimer_getoverrun(struct thread *td, int timer_id);
int	kern_semop(struct thread *td, int usemid, struct sembuf *usops,
	    size_t nsops, struct timespec *timeout);
int	kern_thr_alloc(struct proc *, int pages, struct thread **);
int	kern_thr_exit(struct thread *td);
int	kern_thr_new(struct thread *td, struct thr_param *param);
int	kern_thr_set_name(struct thread *td, lwpid_t id,
	    const char * __capability uname);
int	kern_thr_suspend(struct thread *td, struct timespec *tsp);
int	kern_truncate(struct thread *td, const char * __capability path,
	    enum uio_seg pathseg, off_t length);
int	kern_undelete(struct thread *td, const char * __capability path,
	    enum uio_seg pathseg);
int	kern_funlinkat(struct thread *td, int dfd,
	    const char * __capability path, int fd, enum uio_seg pathseg,
	    int flag, ino_t oldinum);
int	kern_funlinkat_ex(struct thread *td, int dfd,
	    const char * __capability path, int fd, int flag,
	    enum uio_seg pathseg, ino_t oldinum);
int	kern_unlinkat(struct thread *td, int fd,
	    const char * __capability path, enum uio_seg pathseg,
	    int flag, ino_t oldinum);
int	kern_utimesat(struct thread *td, int fd, const char * __capability path,
	    enum uio_seg pathseg, const struct timeval * __capability tptr,
	    enum uio_seg tptrseg);
int	kern_utimensat(struct thread *td, int fd, const char * __capability path,
	    enum uio_seg pathseg, const struct timespec * __capability tptr,
	    enum uio_seg tptrseg, int flag);
int	kern_utrace(struct thread *td, const void * __capability addr,
	    size_t len);
int	kern_wait(struct thread *td, pid_t pid, int *status, int options,
	    struct rusage *rup);
int	kern_wait4(struct thread *td, int pid, int * __capability status,
	    int options, struct rusage * __capability rusage);
int	kern_wait6(struct thread *td, enum idtype idtype, id_t id, int *status,
	    int options, struct __wrusage *wrup, siginfo_t *sip);
int	kern_write(struct thread *td, int fd, const void * __capability buf,
	    size_t nbyte);
int	kern_writev(struct thread *td, int fd, struct uio *auio);
int	kern_socketpair(struct thread *td, int domain, int type, int protocol,
	    int *rsv);
int	kern_unmount(struct thread *td, const char * __capability path,
	    int flags);

int	user_accept(struct thread *td, int s,
	    struct sockaddr * __capability uname,
	    socklen_t * __capability anamelen, int flags);
int	user_bind(struct thread *td, int s,
	    const struct sockaddr * __capability name, socklen_t namelen);
int	user_bindat(struct thread *td, int fd, int s,
	    const struct sockaddr * __capability name, socklen_t namelen);
int	user_cap_ioctls_limit(struct thread *td, int fd,
	    const u_long * __capability ucmds, size_t ncmds);
int	user_cap_rights_limit(struct thread *td, int fd,
	    cap_rights_t * __capability rightsp);
int	user_clock_nanosleep(struct thread *td, clockid_t clock_id,
	    int flags, const struct timespec * __capability ua_rqtp,
	    struct timespec * __capability ua_rmtp);
int	user_connectat(struct thread *td, int fd, int s,
		const struct sockaddr * __capability name, socklen_t namelen);
int	user_copy_file_range(struct thread *td,
	    int infd, off_t * __capability inoffp,
	    int outfd, off_t * __capability outoffp,
	    size_t len, unsigned int flags);
int	user_fhstat(struct thread *td,
	    const struct fhandle * __capability u_fhp,
	    struct stat * __capability sb);
int	user_fhstatfs(struct thread *td,
	    const struct fhandle * __capability u_fhp,
	    struct statfs * __capability buf);
int	user_fspacectl(struct thread *td, int fd, int cmd,
	    const struct spacectl_range * __capability rqsrp, int flags,
	    struct spacectl_range * __capability rmsrp);
int	user_fstat(struct thread *td, int fd, struct stat * __capability sb);
int	user_fstatat(struct thread *td, int fd, const char * __capability path,
	    struct stat * __capability buf, int flag);
int	user_fstatfs(struct thread *td, int fd,
	    struct statfs * __capability buf);
int	user_getdirentries(struct thread *td, int fd, char * __capability buf,
	    size_t count, off_t * __capability basep);
int	user_getfsstat(struct thread *td, struct statfs * __capability buf,
	    long bufsize, int mode);
int	user_getpeername(struct thread *td, int fdes,
	    struct sockaddr * __restrict __capability asa,
	    socklen_t * __capability alen, bool compat);
int	user_getsockname(struct thread *td, int fdes,
	    struct sockaddr * __restrict __capability asa,
	    socklen_t * __capability alen, bool compat);
int	user_getsockopt(struct thread *td, int s, int level, int name,
	    void * __capability val, socklen_t * __capability avalsize);
int	user_ioctl(struct thread *td, int fd, u_long com,
	    void * __capability udata, void *datap, int copycaps);
int	user_jail_get(struct thread *td, struct iovec * __capability iovp,
	    unsigned int iovcnt, int flags, copyinuio_t *copyinuio_f,
	    updateiov_t *updateiov_f);
int	user_jail_set(struct thread *td, struct iovec * __capability iovp,
	    unsigned int iovcnt, int flags, copyinuio_t *copyinuio_f);
int	user_kldload(struct thread *td, const char * __capability file);
int	user_pdgetpid(struct thread *td, int fd, pid_t * __capability pidp);
int	user_poll(struct thread *td, struct pollfd * __capability fds,
	    u_int nfds, int timeout);
int	user_ppoll(struct thread *td, struct pollfd *__capability fds,
	    u_int nfds, const struct timespec * __capability uts,
	    const sigset_t * __capability uset);
int	user_preadv(struct thread *td, int fd, struct iovec * __capability iovp,
	    u_int iovcnt, off_t offset, copyinuio_t *copyinuio_f);
int	user_pselect(struct thread *td, int nd, fd_set * __capability in,
	    fd_set * __capability ou, fd_set * __capability ex,
	    const struct timespec * __capability uts,
	    const sigset_t * __capability sm);
int	user_pwritev(struct thread *td, int fd, struct iovec * __capability iovp,
	    u_int iovcnt, off_t offset, copyinuio_t *copyinuio_f);
int	user_read(struct thread *td, int fd, void * __capability buf,
	    size_t nbyte);
int	user_readv(struct thread *td, int fd, struct iovec * __capability iovp,
	    u_int iovcnt, copyinuio_t *copyinuio_f);
int	user_sched_getparam(struct thread *td, pid_t,
	    struct sched_param * __capability param);
int	user_sched_rr_get_interval(struct thread *td, pid_t pid,
	    struct timespec * __capability interval);
int	user_sched_setparam(struct thread *td, pid_t pid,
	    const struct sched_param * __capability param);
int	user_sched_setscheduler(struct thread *td, pid_t pid, int policy,
	    const struct sched_param * __capability param);
int	user_select(struct thread *td, int nd, fd_set * __capability in,
	    fd_set * __capability ou, fd_set * __capability ex,
	    struct timeval * __capability utv);
int	user_sendit(struct thread *td, int s, struct msghdr *mp, int flags);
int	user_sendto(struct thread *td, int s, const char * __capability buf,
	    size_t len, int flags, const struct sockaddr * __capability to,
	    socklen_t tolen);
int	user_setgroups(struct thread *td, int gidsetsize,
	    const gid_t * __capability gidset);
int	user_settimeofday(struct thread *td,
	    const struct timeval * __capability tp,
	    const struct timezone * __capability tz);
int	user_sigprocmask(struct thread *td, int how,
	    const sigset_t * __capability uset, sigset_t * __capability uoset);
int	user_sigsuspend(struct thread *td,
	    const sigset_t * __capability sigmask);
int	user_sigtimedwait(struct thread *td,
	    const sigset_t * __capability uset, void * __capability info,
	    const struct timespec * __capability utimeout,
	    copyout_siginfo_t *copyout_siginfop);
int	user_sigwait(struct thread *td, const sigset_t * __capability uset,
	    int * __capability usig);
int	user_sigwaitinfo(struct thread *td, const sigset_t * __capability uset,
	    void * __capability info, copyout_siginfo_t *copyout_siginfop);
int	user_socketpair(struct thread *td, int domain, int type, int protocol,
	    int * __capability rsv);
int	user_specialfd(struct thread *td, int type, const void * __capability req,
	    size_t len);
int	user_statfs(struct thread *td, const char * __capability path,
	    struct statfs * __capability buf);
int	user_uuidgen(struct thread *td, struct uuid * __capability storep,
	    int count);
int	user_wait6(struct thread *td, enum idtype idtype, id_t id,
	    int * __capability statusp, int options,
	    struct __wrusage * __capability wrusage, siginfo_t *sip);
int	user_writev(struct thread *td, int fd, struct iovec * __capability iovp,
	    u_int iovcnt, copyinuio_t *copyinuio_f);

/* flags for kern_sigaction */
#define	KSA_OSIGSET	0x0001	/* uses osigact_t */
#define	KSA_FREEBSD4	0x0002	/* uses ucontext4 */

struct freebsd11_dirent;

int	freebsd11_kern_getdirentries(struct thread *td, int fd,
	    char * __capability ubuf, u_int count, long *basep,
	    void (*func)(struct freebsd11_dirent *));

#endif /* !_SYS_SYSCALLSUBR_H_ */
// CHERI CHANGES START
// {
//   "updated": 20181114,
//   "target_type": "header",
//   "changes": [
//     "user_capabilities"
//   ]
// }
// CHERI CHANGES END<|MERGE_RESOLUTION|>--- conflicted
+++ resolved
@@ -65,11 +65,8 @@
 struct rusage;
 struct rtprio;
 struct sched_param;
-<<<<<<< HEAD
-=======
 struct sembuf;
 union semun;
->>>>>>> f04534f5
 struct sockaddr;
 struct spacectl_range;
 struct stat;
@@ -543,8 +540,9 @@
 int	kern_ktimer_gettime(struct thread *td, int timer_id,
 	    struct itimerspec *val);
 int	kern_ktimer_getoverrun(struct thread *td, int timer_id);
-int	kern_semop(struct thread *td, int usemid, struct sembuf *usops,
-	    size_t nsops, struct timespec *timeout);
+int	kern_semop(struct thread *td, int usemid,
+	    struct sembuf * __capability usops, size_t nsops,
+	    struct timespec *timeout);
 int	kern_thr_alloc(struct proc *, int pages, struct thread **);
 int	kern_thr_exit(struct thread *td);
 int	kern_thr_new(struct thread *td, struct thr_param *param);
