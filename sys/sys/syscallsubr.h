--- conflicted
+++ resolved
@@ -184,8 +184,7 @@
 	    id_t id, cpusetid_t setid);
 int	kern_dup(struct thread *td, u_int mode, int flags, int old, int new);
 int	kern_execve(struct thread *td, struct image_args *args,
-<<<<<<< HEAD
-	    void * __capability mac_p);
+	    void * __capability mac_p, struct vmspace *oldvmspace);
 int	kern_extattrctl(struct thread *td, const char * __capability path,
 	    int cmd, const char * __capability filename, int attrnamespace,
 	    const char * __capability uattrname);
@@ -212,10 +211,6 @@
 	    int attrnamespace, const char * __capability attrname,
 	    void * __capability data, size_t nbytes, int follow);
 int	kern_fchmodat(struct thread *td, int fd, const char * __capability path,
-=======
-	    struct mac *mac_p, struct vmspace *oldvmspace);
-int	kern_fchmodat(struct thread *td, int fd, const char *path,
->>>>>>> d246d508
 	    enum uio_seg pathseg, mode_t mode, int flag);
 int	kern_fchownat(struct thread *td, int fd, const char * __capability path,
 	    enum uio_seg pathseg, int uid, int gid, int flag);
