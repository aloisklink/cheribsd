--- conflicted
+++ resolved
@@ -138,12 +138,9 @@
 int	kern_close(struct thread *td, int fd);
 int	kern_connectat(struct thread *td, int dirfd, int fd,
 	    struct sockaddr *sa);
-<<<<<<< HEAD
-int	kern_cpuset(struct thread *td, cpusetid_t * __capability setid);
-=======
 int	kern_copy_file_range(struct thread *td, int infd, off_t *inoffp,
 	    int outfd, off_t *outoffp, size_t len, unsigned int flags);
->>>>>>> 1a4bc2f9
+int	kern_cpuset(struct thread *td, cpusetid_t * __capability setid);
 int	kern_cpuset_getaffinity(struct thread *td, cpulevel_t level,
 	    cpuwhich_t which, id_t id, size_t cpusetsize,
 	    cpuset_t * __capability maskp);
@@ -548,6 +545,10 @@
 	    struct timespec * __capability ua_rmtp);
 int	user_connectat(struct thread *td, int fd, int s,
 		const struct sockaddr * __capability name, socklen_t namelen);
+int	user_copy_file_range(struct thread *td,
+	    int infd, off_t * __capability inoffp,
+	    int outfd, off_t * __capability outoffp,
+	    size_t len, unsigned int flags);
 int	user_fhstat(struct thread *td,
 	    const struct fhandle * __capability u_fhp,
 	    struct stat * __capability sb);
