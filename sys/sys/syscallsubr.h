--- conflicted
+++ resolved
@@ -235,16 +235,13 @@
 int	kern_getppid(struct thread *);
 int	kern_getpeername(struct thread *td, int fd, struct sockaddr **sa,
 	    socklen_t *alen);
-<<<<<<< HEAD
+int	kern_getpriority(struct thread *td, int which, int who);
 int	kern_getrandom(struct thread *td, void * __capability user_buf,
 	    size_t buflen, unsigned int flags);
 int	kern_getresgid(struct thread *td, gid_t * __capability rgid,
 	    gid_t * __capability egid, gid_t * __capability sgid);
 int	kern_getresuid(struct thread *td, uid_t * __capability ruid,
 	    uid_t * __capability euid, uid_t * __capability suid);
-=======
-int	kern_getpriority(struct thread *td, int which, int who);
->>>>>>> 42dd32c0
 int	kern_getrusage(struct thread *td, int who, struct rusage *rup);
 int	kern_getsid(struct thread *td, pid_t pid);
 int	kern_getsockname(struct thread *td, int fd, struct sockaddr **sa,
