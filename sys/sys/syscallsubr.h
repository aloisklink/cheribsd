/*-
 * SPDX-License-Identifier: BSD-2-Clause-FreeBSD
 *
 * Copyright (c) 2002 Ian Dowse.  All rights reserved.
 *
 * Redistribution and use in source and binary forms, with or without
 * modification, are permitted provided that the following conditions
 * are met:
 * 1. Redistributions of source code must retain the above copyright
 *    notice, this list of conditions and the following disclaimer.
 * 2. Redistributions in binary form must reproduce the above copyright
 *    notice, this list of conditions and the following disclaimer in the
 *    documentation and/or other materials provided with the distribution.
 *
 * THIS SOFTWARE IS PROVIDED BY THE AUTHOR AND CONTRIBUTORS ``AS IS'' AND
 * ANY EXPRESS OR IMPLIED WARRANTIES, INCLUDING, BUT NOT LIMITED TO, THE
 * IMPLIED WARRANTIES OF MERCHANTABILITY AND FITNESS FOR A PARTICULAR PURPOSE
 * ARE DISCLAIMED.  IN NO EVENT SHALL THE AUTHOR OR CONTRIBUTORS BE LIABLE
 * FOR ANY DIRECT, INDIRECT, INCIDENTAL, SPECIAL, EXEMPLARY, OR CONSEQUENTIAL
 * DAMAGES (INCLUDING, BUT NOT LIMITED TO, PROCUREMENT OF SUBSTITUTE GOODS
 * OR SERVICES; LOSS OF USE, DATA, OR PROFITS; OR BUSINESS INTERRUPTION)
 * HOWEVER CAUSED AND ON ANY THEORY OF LIABILITY, WHETHER IN CONTRACT, STRICT
 * LIABILITY, OR TORT (INCLUDING NEGLIGENCE OR OTHERWISE) ARISING IN ANY WAY
 * OUT OF THE USE OF THIS SOFTWARE, EVEN IF ADVISED OF THE POSSIBILITY OF
 * SUCH DAMAGE.
 *
 * $FreeBSD$
 */

#ifndef _SYS_SYSCALLSUBR_H_
#define _SYS_SYSCALLSUBR_H_

#include <sys/acl.h>
#include <sys/signal.h>
#include <sys/sem.h>
#include <sys/socket.h>
#include <sys/mac.h>
#include <sys/mman.h>
#include <sys/mount.h>
#include <sys/_cpuset.h>
#include <sys/_domainset.h>
#include <sys/_uio.h>

struct __wrusage;
struct ffclock_estimate;
struct file;
struct filecaps;
struct g_kevent_args;
enum idtype;
struct itimerval;
struct image_args;
struct in_addr;
struct in6_addr;
struct jail;
struct kevent_copyops;
struct kld_file_stat;
struct ksiginfo;
struct mbuf;
struct mmap_req;
struct msqid_ds;
struct ntptimeval;
struct pollfd;
struct ogetdirentries_args;
struct rlimit;
struct rusage;
struct rtprio;
struct sched_param;
struct sockaddr;
struct stat;
struct thr_param;
struct timex;
struct uio;
struct uuid;

typedef int (*mmap_check_fp_fn)(struct file *, int, int, int);

struct mmap_req {
	vm_offset_t		mr_hint;
	vm_offset_t		mr_max_addr;
	vm_size_t		mr_len;
	int			mr_prot;
	int			mr_flags;
	int			mr_fd;
	int			_int_pad;
	off_t			mr_pos;
	mmap_check_fp_fn	mr_check_fp_fn;
#if __has_feature(capabilities)
	void * __capability mr_source_cap;
#endif
};

int	kern___acl_aclcheck_fd(struct thread *td, int filedes, acl_type_t type,
	    const struct acl * __capability aclp);
int	kern___acl_aclcheck_path(struct thread *td,
	    const char * __capability path, acl_type_t type,
	    struct acl * __capability aclp, int follow);
int	kern___acl_delete_path(struct thread *td,
	    const char * __capability path, acl_type_t type, int follow);
int	kern___acl_get_fd(struct thread *td, int filedes, acl_type_t type,
	    struct acl * __capability aclp);
int	kern___acl_get_path(struct thread *td, const char * __capability path,
	    acl_type_t type, struct acl * __capability aclp, int follow);
int	kern___acl_set_fd(struct thread *td, int filedes, acl_type_t type,
	    const struct acl * __capability aclp);
int	kern___acl_set_path(struct thread *td, const char *__capability path,
	    acl_type_t type, const struct acl * __capability aclp, int follow);
int	kern___getcwd(struct thread *td, char * __capability buf,
	    size_t buflen);
int	kern___realpathat(struct thread *td, int fd,
	    const char * __capability path, char * __capability buf,
	    size_t size, int flags, enum uio_seg pathseg);
int	kern_abort2(struct thread *td, const char * __capability why,
            int nargs, void * __capability *uargs);
int	kern_accept(struct thread *td, int s, struct sockaddr **name,
	    socklen_t *namelen, struct file **fp);
int	kern_accept4(struct thread *td, int s, struct sockaddr **name,
	    socklen_t *namelen, int flags, struct file **fp);
int	kern_accessat(struct thread *td, int fd, const char * __capability path,
	    enum uio_seg pathseg, int flags, int mode);
int	kern_acct(struct thread *td, const char * __capability path);
int	kern_adjtime(struct thread *td, struct timeval *delta,
	    struct timeval *olddelta);
int	kern_alternate_path(struct thread *td, const char *prefix,
	    const char * __capability path, enum uio_seg pathseg,
	    char **pathbuf, int create, int dirfd);
int	kern_audit(struct thread *td, const void * __capability record,
	    u_int length);
int	kern_auditctl(struct thread *td, const char * __capability path);
int	kern_auditon(struct thread *td, int cmd, void * __capability data,
	    u_int length);
int	kern_bindat(struct thread *td, int dirfd, int fd, struct sockaddr *sa);
int	kern_break(struct thread *td, uintptr_t *addr);
int	kern_cap_getmode(struct thread *td, u_int * __capability modep);
int	kern_cap_fcntls_get(struct thread *td, int fd,
	    uint32_t * __capability fcntlrightsp);
int	kern_cap_ioctls_get(struct thread *td, int fd,
	    u_long * __capability dstcmds, size_t maxcmds);
int	kern_cap_ioctls_limit(struct thread *td, int fd, u_long *cmds,
	    size_t ncmds);
int	kern_cap_rights_get(struct thread *td, int version, int fd,
	    cap_rights_t * __capability rightsp);
int	kern_cap_rights_limit(struct thread *td, int fd, cap_rights_t *rights);
int	kern_chdir(struct thread *td, const char * __capability path,
	    enum uio_seg pathseg);
int	kern_chflagsat(struct thread *td, int fd, const char * __capability path,
	    enum uio_seg pathseg, u_long flags, int atflag);
int	kern_chroot(struct thread *td, const char * __capability path);
int	kern_clock_getcpuclockid2(struct thread *td, id_t id, int which,
	    clockid_t *clk_id);
int	kern_clock_getres(struct thread *td, clockid_t clock_id,
	    struct timespec *ts);
int	kern_clock_gettime(struct thread *td, clockid_t clock_id,
	    struct timespec *ats);
int	kern_clock_nanosleep(struct thread *td, clockid_t clock_id, int flags,
	    const struct timespec *rqtp, struct timespec *rmtp);
int	kern_clock_settime(struct thread *td, clockid_t clock_id,
	    struct timespec *ats);
void	kern_thread_cputime(struct thread *targettd, struct timespec *ats);
void	kern_process_cputime(struct proc *targetp, struct timespec *ats);
int	kern_close_range(struct thread *td, u_int lowfd, u_int highfd);
int	kern_close(struct thread *td, int fd);
int	kern_connectat(struct thread *td, int dirfd, int fd,
	    struct sockaddr *sa);
int	kern_copy_file_range(struct thread *td, int infd, off_t *inoffp,
	    int outfd, off_t *outoffp, size_t len, unsigned int flags);
int	kern_cpuset(struct thread *td, cpusetid_t * __capability setid);
int	kern_cpuset_getaffinity(struct thread *td, cpulevel_t level,
	    cpuwhich_t which, id_t id, size_t cpusetsize,
	    cpuset_t * __capability maskp);
int	kern_cpuset_setaffinity(struct thread *td, cpulevel_t level,
	    cpuwhich_t which, id_t id, size_t cpusetsize,
	    const cpuset_t * __capability maskp);
int	kern_cpuset_getdomain(struct thread *td, cpulevel_t level,
	    cpuwhich_t which, id_t id, size_t domainsetsize,
	    domainset_t * __capability maskp, int * __capability policyp);
int	kern_cpuset_setdomain(struct thread *td, cpulevel_t level,
	    cpuwhich_t which, id_t id, size_t domainsetsize,
	    const domainset_t * __capability maskp, int policy);
int	kern_cpuset_getid(struct thread *td, cpulevel_t level,
	    cpuwhich_t which, id_t id, cpusetid_t * __capability setid);
int	kern_cpuset_setid(struct thread *td, cpuwhich_t which,
	    id_t id, cpusetid_t setid);
int	kern_dup(struct thread *td, u_int mode, int flags, int old, int new);
int	kern_execve(struct thread *td, struct image_args *args,
	    void * __capability mac_p);
int	kern_extattrctl(struct thread *td, const char * __capability path,
	    int cmd, const char * __capability filename, int attrnamespace,
	    const char * __capability uattrname);
int	kern_extattr_delete_fd(struct thread *td, int fd, int attrnamespace,
	    const char * __capability uattrname);
int	kern_extattr_delete_path(struct thread *td,
	     const char * __capability path, int attrnamespace,
	     const char * __capability attrname, int follow);
int	kern_extattr_get_fd(struct thread *td, int fd, int attrnamespace,
	    const char * __capability attrname, void * __capability data,
	    size_t nbytes);
int	kern_extattr_get_path(struct thread *td, const char * __capability path,
	     int attrnamespace, const char * __capability attrname,
	     void * __capability data, size_t nbytes, int follow);
int	kern_extattr_list_fd(struct thread *td, int fd, int attrnamespace,
	    void * __capability data, size_t nbytes);
int	kern_extattr_list_path(struct thread *td,
	    const char * __capability path, int attrnamespace,
	    void * __capability data, size_t nbytes, int follow);
int	kern_extattr_set_fd(struct thread *td, int fd, int attrnamespace,
	    const char * __capability uattrname, void * __capability data,
	    size_t nbytes);
int	kern_extattr_set_path(struct thread *td, const char * __capability path,
	    int attrnamespace, const char * __capability attrname,
	    void * __capability data, size_t nbytes, int follow);
int	kern_fchmodat(struct thread *td, int fd, const char * __capability path,
	    enum uio_seg pathseg, mode_t mode, int flag);
int	kern_fchownat(struct thread *td, int fd, const char * __capability path,
	    enum uio_seg pathseg, int uid, int gid, int flag);
int	kern_fcntl(struct thread *td, int fd, int cmd, intptr_t arg);
int	kern_fcntl_freebsd(struct thread *td, int fd, int cmd, intcap_t arg);
int	kern_ffclock_getestimate(struct thread *td,
	    struct ffclock_estimate * __capability cest);
int	kern_ffclock_setestimate(struct thread *td,
	    const struct ffclock_estimate * __capability ucest);
int	kern_fhlinkat(struct thread *td, int fd, const char * __capability path,
	    enum uio_seg pathseg, fhandle_t * __capability fhp);
int	kern_fhopen(struct thread *td,
	    const struct fhandle * __capability u_fhp, int flags);
int	kern_fhreadlink(struct thread *td, fhandle_t * __capability fhp,
	    char * __capability buf, size_t bufsize);
int	kern_fhstat(struct thread *td, fhandle_t fh, struct stat *buf);
int	kern_fhstatfs(struct thread *td, fhandle_t fh, struct statfs *buf);
int	kern_flag_captured(struct thread *td, const char * __capability message,
	    uint32_t key, const char *source);
int	kern_fpathconf(struct thread *td, int fd, int name, long *valuep);
int	kern_fstat(struct thread *td, int fd, struct stat *sbp);
int	kern_fstatfs(struct thread *td, int fd, struct statfs *buf);
int	kern_fsync(struct thread *td, int fd, bool fullsync);
int	kern_ftruncate(struct thread *td, int fd, off_t length);
int	kern_futimes(struct thread *td, int fd,
	    const struct timeval * __capability tptr,
	    enum uio_seg tptrseg);
int	kern_futimens(struct thread *td, int fd,
	    const struct timespec * __capability tptr, enum uio_seg tptrseg);
int	kern_getaudit(struct thread *td,
	    struct auditinfo * __capability auditinfo);
int	kern_getaudit_addr(struct thread *td,
	    struct auditinfo_addr * __capability auditinfo_addr, u_int length);
int	kern_getauid(struct thread *td, uid_t * __capability auid);
int	kern_getdirentries(struct thread *td, int fd, char * __capability buf,
	    size_t count, off_t *basep, ssize_t *residp, enum uio_seg bufseg);
int	kern_getfhat(struct thread *td, int flags, int fd,
	    const char * __capability path, enum uio_seg pathseg,
	    fhandle_t * __capability fhp);
int	kern_getfsstat(struct thread *td, struct statfs * __capability *buf,
	    size_t bufsize, size_t *countp, enum uio_seg bufseg, int mode);
int	kern_getgroups(struct thread *td, u_int gidsetsize,
	    gid_t * __capability gidset);
int	kern_getitimer(struct thread *, u_int, struct itimerval *);
int	kern_getlogin(struct thread *td, char * __capability namebuf,
	    u_int namelen);
int	kern_getloginclass(struct thread *td, char * __capability namebuf,
	    size_t namelen);
int	kern_getppid(struct thread *);
int	kern_getpeername(struct thread *td, int fd, struct sockaddr **sa,
	    socklen_t *alen);
int	kern_getpriority(struct thread *td, int which, int who);
int	kern_getrandom(struct thread *td, void * __capability user_buf,
	    size_t buflen, unsigned int flags);
int	kern_getresgid(struct thread *td, gid_t * __capability rgid,
	    gid_t * __capability egid, gid_t * __capability sgid);
int	kern_getresuid(struct thread *td, uid_t * __capability ruid,
	    uid_t * __capability euid, uid_t * __capability suid);
int	kern_getrusage(struct thread *td, int who, struct rusage *rup);
int	kern_getsid(struct thread *td, pid_t pid);
int	kern_getsockname(struct thread *td, int fd, struct sockaddr **sa,
	    socklen_t *alen);
int	kern_getsockopt(struct thread *td, int s, int level, int name,
	    void * __capability val, enum uio_seg valseg, socklen_t *valsize);
int	kern_gettimeofday(struct thread *td,
	    struct timeval * __capability tp,
	    struct timezone * __capability tzp);
int	kern_ioctl(struct thread *td, int fd, u_long com, caddr_t data);
int	kern_jail(struct thread *td, const char * __capability path,
	    const char * __capability hostname,
	    const char * __capability jailname,
	    struct in_addr * __capability ip4, size_t ip4s,
	    struct in6_addr * __capability ip6, size_t ip6s,
	    enum uio_seg ipseg);
int	kern_jail_get(struct thread *td, struct uio *options, int flags);
int	kern_jail_set(struct thread *td, struct uio *options, int flags);
int	kern_kenv(struct thread *td, int what, const char * __capability namep,
	    char * __capability val, int vallen);
int	kern_kevent(struct thread *td, int fd, int nchanges, int nevents,
	    struct kevent_copyops *k_ops, const struct timespec *timeout);
int	kern_kevent_generic(struct thread *td, struct g_kevent_args *uap,
	    struct kevent_copyops *k_ops, const char *struct_name);
int	kern_kevent_anonymous(struct thread *td, int nevents,
	    struct kevent_copyops *k_ops);
int	kern_kevent_fp(struct thread *td, struct file *fp, int nchanges,
	    int nevents, struct kevent_copyops *k_ops,
	    const struct timespec *timeout);
int	kern_kill(struct thread *td, pid_t pid, int signum);
int	kern_kqueue(struct thread *td, int flags, struct filecaps *fcaps);
int	kern_kldfind(struct thread *td, const char * __capability file);
int	kern_kldload(struct thread *td, const char *file, int *fileid);
int	kern_kldstat(struct thread *td, int fileid, struct kld_file_stat *stat);
int	kern_kldsym(struct thread *td, int fileid, int cmd,
	    const char * __capability symstr, u_long *symvalue,
	    size_t *symsize);
int	kern_kldunload(struct thread *td, int fileid, int flags);
int	kern_ktrace(struct thread *td, const char * __capability fname,
	    int uops, int ufacs, int pid);
int	kern_linkat(struct thread *td, int fd1, int fd2,
	    const char * __capability path1, const char * __capability path2,
	    enum uio_seg segflg, int follow);
int	kern_listen(struct thread *td, int s, int backlog);
int	kern_lseek(struct thread *td, int fd, off_t offset, int whence);
int	kern_lutimes(struct thread *td,
	    const char * __capability path, enum uio_seg pathseg,
	    const struct timeval * __capability tptr, enum uio_seg tptrseg);
int	kern_mac_get_fd(struct thread *td, int fd, void * __capability mac_p);
int	kern_mac_get_pid(struct thread *td, pid_t pid,
	    void * __capability mac_p);
int	kern_mac_get_path(struct thread *td, const char * __capability path_p,
	    void * __capability mac_p, int follow);
int	kern_mac_get_proc(struct thread *td, void * __capability mac_p);
int	kern_mac_set_fd(struct thread *td, int fd, void * __capability mac_p);
int	kern_mac_set_path(struct thread *td, const char * __capability path_p,
	    void * __capability mac_p, int follow);
int	kern_mac_set_proc(struct thread *td, void * __capability mac_p);
int	kern_mac_syscall(struct thread *td, const char * __capability policy,
	    int call, void * __capability arg);
int	kern_madvise(struct thread *td, uintptr_t addr, size_t len, int behav);
<<<<<<< HEAD
int	kern_mincore(struct thread *td, uintptr_t addr, size_t len,
	    char * __capability vec);
int	kern_minherit(struct thread *td, vm_offset_t addr, vm_size_t size,
	    int inherit);
int	kern_mkdirat(struct thread *td, int fd, const char * __capability path,
=======
int	kern_mincore(struct thread *td, uintptr_t addr, size_t len, char *vec);
int	kern_minherit(struct thread *td, uintptr_t addr, size_t len,
	    int inherit);
int	kern_mkdirat(struct thread *td, int fd, const char *path,
>>>>>>> d8f6e5f6
	    enum uio_seg segflg, int mode);
int	kern_mkfifoat(struct thread *td, int fd, const char * __capability path,
	    enum uio_seg pathseg, int mode);
int	kern_mknodat(struct thread *td, int fd, const char * __capability path,
	    enum uio_seg pathseg, int mode, dev_t dev);
int	kern_mlock(struct proc *proc, struct ucred *cred, uintptr_t addr,
	    size_t len);
int	kern_mmap(struct thread *td, uintptr_t addr, size_t len, int prot,
	    int flags, int fd, off_t pos);
int	kern_mmap_maxprot(struct proc *p, int prot);
int	kern_mmap_req(struct thread *td, struct mmap_req *mrp);
int	kern_modfind(struct thread *td, const char * __capability uname);
int	kern_modstat(struct thread *td, int modid,
	    struct module_stat * __capability stat);
int	kern_mprotect(struct thread *td, uintptr_t addr, size_t size, int prot);
int	kern_msgctl(struct thread *, int, int, struct msqid_ds *);
int	kern_msgrcv(struct thread *, int, void * __capability, size_t, long,
	    int, long *);
int	kern_msgsnd(struct thread *, int, const void * __capability, size_t,
	    int, long);
int	kern_msync(struct thread *td, uintptr_t addr, size_t size, int flags);
int	kern_munlock(struct thread *td, uintptr_t addr, size_t size);
int	kern_munmap(struct thread *td, uintptr_t addr, size_t size);
int     kern_nanosleep(struct thread *td, struct timespec *rqt,
	    struct timespec *rmt);
int	kern_nmount(struct thread *td, struct iovec * __capability iovp,
	    u_int iovcnt, int flags32, copyinuio_t * copyinuio_f);
int	kern_ntp_adjtime(struct thread *td, struct timex *tp, int *retval);
int	kern_ntp_gettime(struct thread *td,
	    struct ntptimeval * __capability ntvp);
int	kern_ogetdirentries(struct thread *td, struct ogetdirentries_args *uap,
	    long *ploff);
int	kern_openat(struct thread *td, int fd, char const * __capability path,
	    enum uio_seg pathseg, int flags, int mode);
int	kern_pathconf(struct thread *td, const char * __capability path,
	    enum uio_seg pathseg, int name, u_long flags, long *valuep);
int	kern_pdfork(struct thread *td, int * __capability fdp, int flags);
int	kern_pipe(struct thread *td, int fildes[2], int flags,
	    struct filecaps *fcaps1, struct filecaps *fcaps2);
int	kern_pipe2(struct thread *td, int * __capability ufildes, int flags);
int	kern_poll(struct thread *td, struct pollfd * __capability fds,
	    u_int nfds, struct timespec *tsp, sigset_t *uset);
int	kern_posix_error(struct thread *td, int error);
int	kern_posix_fadvise(struct thread *td, int fd, off_t offset, off_t len,
	    int advice);
int	kern_posix_fallocate(struct thread *td, int fd, off_t offset,
	    off_t len);
int	kern_procctl(struct thread *td, enum idtype idtype, id_t id, int com,
	    void *data);
int	kern_profil(struct thread *td, char * __capability samples, size_t size,
	    size_t offset, u_int scale);
int	kern_pread(struct thread *td, int fd, void * __capability buf,
	    size_t nbyte, off_t offset);
int	kern_preadv(struct thread *td, int fd, struct uio *auio, off_t offset);
int	kern_pselect(struct thread *td, int nd, fd_set * __capability in,
	    fd_set * __capability ou, fd_set * __capability ex,
	    struct timeval *tvp, sigset_t *uset, int abi_nfdbits);
int	kern_ptrace(struct thread *td, int req, pid_t pid, void * __capability addr,
	    int data);
int	kern_pwrite(struct thread *td, int fd, const void * __capability buf,
	    size_t nbyte, off_t offset);
int	kern_pwritev(struct thread *td, int fd, struct uio *auio, off_t offset);
int	kern_quotactl(struct thread *td, const char * __capability path,
	    int cmd, int uid, void * __capability arg);
int	kern_rctl_get_racct(struct thread *td,
	    const void * __capability inbufp, size_t inbuflen,
	    void * __capability outbufp, size_t outbuflen);
int	kern_rctl_get_rules(struct thread *td,
	    const void * __capability inbufp, size_t inbuflen,
	    void * __capability outbufp, size_t outbuflen);
int	kern_rctl_get_limits(struct thread *td,
	    const void * __capability inbufp, size_t inbuflen,
	    void * __capability outbufp, size_t outbuflen);
int	kern_rctl_add_rule(struct thread *td,
	    const void * __capability inbufp, size_t inbuflen,
	    void * __capability outbufp, size_t outbuflen);
int	kern_rctl_remove_rule(struct thread *td,
	    const void * __capability inbufp, size_t inbuflen,
	    void * __capability outbufp, size_t outbuflen);
int	kern_readlinkat(struct thread *td, int fd,
	    const char * __capability path, enum uio_seg pathseg,
	    char * __capability buf, enum uio_seg bufseg, size_t count);
int	kern_readv(struct thread *td, int fd, struct uio *auio);
int	kern_recvfrom(struct thread *td, int s, void * __capability buf,
	    size_t len, int flags,
	    struct sockaddr * __capability __restrict from,
	    socklen_t * __capability __restrict fromlenaddr);
int	kern_recvit(struct thread *td, int s, struct msghdr *mp,
	    enum uio_seg fromseg, struct mbuf **controlp);
int	kern_renameat(struct thread *td, int oldfd,
	    const char * __capability old, int newfd,
	    const char * __capability new, enum uio_seg pathseg);
int	kern_revoke(struct thread *td, const char * __capability path,
	    enum uio_seg pathseg);
int	kern_frmdirat(struct thread *td, int dfd,
	    const char * __capability path, int fd, enum uio_seg pathseg,
	    int flag);
int	kern_rtprio(struct thread *td, int function, pid_t pid,
	    struct rtprio * __capability urtp);
int	kern_rtprio_thread(struct thread *td, int function, lwpid_t lwpid,
	    struct rtprio * __capability urtp);
int	kern_sched_getparam(struct thread *td, struct thread *targettd,
	    struct sched_param *param);
int	kern_sched_getscheduler(struct thread *td, struct thread *targettd,
	    int *policy);
int	kern_sched_setparam(struct thread *td, struct thread *targettd,
	    struct sched_param *param);
int	kern_sched_setscheduler(struct thread *td, struct thread *targettd,
	    int policy, struct sched_param *param);
int	kern_sched_rr_get_interval(struct thread *td, pid_t pid,
	    struct timespec *ts);
int	kern_sched_rr_get_interval_td(struct thread *td, struct thread *targettd,
	    struct timespec *ts);
int	kern_semctl(struct thread *td, int semid, int semnum, int cmd,
	    union semun *arg, register_t *rval);
int	kern_sendfile(struct thread *td, int fd, int s, off_t offset,
	    size_t nbytes, void * __capability uhdtr,
	    off_t * __capability usbytes, int flags, int compat,
	    copyin_hdtr_t *copyin_hdtr_f, copyinuio_t *copyinuio_f);
int	kern_setaudit(struct thread *td,
	    struct auditinfo * __capability auditinfo);
int	kern_setaudit_addr(struct thread *td,
	    struct auditinfo_addr * __capability auditinfo_addr, u_int length);
int	kern_setauid(struct thread *td, uid_t * __capability auid);
int	kern_setlogin(struct thread *td, const char * __capability namebuf);
int	kern_setloginclass(struct thread *td,
	    const char * __capability namebuf);
int	kern_select(struct thread *td, int nd, fd_set * __capability fd_in,
	    fd_set * __capability fd_ou, fd_set * __capability fd_ex,
	    struct timeval *tvp, int abi_nfdbits);
int	kern_sendit(struct thread *td, int s, struct msghdr *mp, int flags,
	    struct mbuf *control, enum uio_seg segflg);
int	kern_setgroups(struct thread *td, u_int ngrp, gid_t *groups);
int	kern_setitimer(struct thread *, u_int, struct itimerval *,
	    struct itimerval *);
int	kern_setpriority(struct thread *td, int which, int who, int prio);
int	kern_setrlimit(struct thread *, u_int, struct rlimit *);
int	kern_setsockopt(struct thread *td, int s, int level, int name,
	    const void * __capability val, enum uio_seg valseg,
	    socklen_t valsize);
int	kern_settimeofday(struct thread *td, struct timeval *tv,
	    struct timezone *tzp);
int	kern_shm_open(struct thread *td, const char * __capability userpath,
	    int flags, mode_t mode, struct filecaps *fcaps);
int	kern_shm_open2(struct thread *td, const char * __capability path,
	    int flags, mode_t mode, int shmflags, struct filecaps *fcaps,
	    const char * __capability name);
int	kern_shm_rename(struct thread *td,
	    const char * __capability path_from_p,
	    const char * __capability path_to_p, int flags);
int	kern_shm_unlink(struct thread *td, const char * __capability userpath);
int	kern_shmctl(struct thread *td, int shmid, int cmd, void *buf,
	    size_t *bufsz);
int	kern_shutdown(struct thread *td, int s, int how);
int	kern_sigaction(struct thread *td, int sig, const struct sigaction *act,
	    struct sigaction *oact, int flags);
int	kern_sigaltstack(struct thread *td, stack_t *ss, stack_t *oss);
int	kern_sigfastblock(struct thread *td, int cmd,
	    uint32_t * __capability ptr);
int	kern_sigpending(struct thread *td, sigset_t * __capability set);
int	kern_sigprocmask(struct thread *td, int how,
	    sigset_t *set, sigset_t *oset, int flags);
int	kern_sigsuspend(struct thread *td, sigset_t mask);
int	kern_sigtimedwait(struct thread *td, sigset_t waitset,
	    struct ksiginfo *ksi, struct timespec *timeout);
int	kern_sigqueue(struct thread *td, pid_t pid, int signum,
	    union sigval *value);
int	kern_socket(struct thread *td, int domain, int type, int protocol);
int	kern_statat(struct thread *td, int flag, int fd,
	    const char * __capability path,
	    enum uio_seg pathseg, struct stat *sbp,
	    void (*hook)(struct vnode *vp, struct stat *sbp));
int	kern_statfs(struct thread *td, const char * __capability path,
	    enum uio_seg pathseg, struct statfs *buf);
int	kern_swapoff(struct thread *td, const char * __capability name);
int	kern_swapon(struct thread *td, const char * __capability name);
int	kern_symlinkat(struct thread *td, const char *__capability path1,
	    int fd, const char * __capability path2, enum uio_seg segflg);
int	kern_sync(struct thread *td);
int	kern_sysctl(struct thread *td, int * __capability uname,
	    u_int namelen,
	    void * __capability old, size_t * __capability oldlenp,
	    const void * __capability new, size_t newlen, int flags);
int	kern_ktimer_create(struct thread *td, clockid_t clock_id,
	    struct sigevent *evp, int *timerid, int preset_id);
int	kern_ktimer_delete(struct thread *, int);
int	kern_ktimer_settime(struct thread *td, int timer_id, int flags,
	    struct itimerspec *val, struct itimerspec *oval);
int	kern_ktimer_gettime(struct thread *td, int timer_id,
	    struct itimerspec *val);
int	kern_ktimer_getoverrun(struct thread *td, int timer_id);
int	kern_thr_alloc(struct proc *, int pages, struct thread **);
int	kern_thr_exit(struct thread *td);
int	kern_thr_new(struct thread *td, struct thr_param *param);
int	kern_thr_set_name(struct thread *td, lwpid_t id,
	    const char * __capability uname);
int	kern_thr_suspend(struct thread *td, struct timespec *tsp);
int	kern_truncate(struct thread *td, const char * __capability path,
	    enum uio_seg pathseg, off_t length);
int	kern_undelete(struct thread *td, const char * __capability path,
	    enum uio_seg pathseg);
int	kern_funlinkat(struct thread *td, int dfd,
	    const char * __capability path, int fd, enum uio_seg pathseg,
	    int flag, ino_t oldinum);
int	kern_funlinkat_ex(struct thread *td, int dfd,
	    const char * __capability path, int fd, int flag,
	    enum uio_seg pathseg, ino_t oldinum);
int	kern_unlinkat(struct thread *td, int fd,
	    const char * __capability path, enum uio_seg pathseg,
	    int flag, ino_t oldinum);
int	kern_utimesat(struct thread *td, int fd, const char * __capability path,
	    enum uio_seg pathseg, const struct timeval * __capability tptr,
	    enum uio_seg tptrseg);
int	kern_utimensat(struct thread *td, int fd, const char * __capability path,
	    enum uio_seg pathseg, const struct timespec * __capability tptr,
	    enum uio_seg tptrseg, int follow);
int	kern_utrace(struct thread *td, const void * __capability addr,
	    size_t len);
int	kern_wait(struct thread *td, pid_t pid, int *status, int options,
	    struct rusage *rup);
int	kern_wait4(struct thread *td, int pid, int * __capability status,
	    int options, struct rusage * __capability rusage);
int	kern_wait6(struct thread *td, enum idtype idtype, id_t id, int *status,
	    int options, struct __wrusage *wrup, siginfo_t *sip);
int	kern_write(struct thread *td, int fd, const void * __capability buf,
	    size_t nbyte);
int	kern_writev(struct thread *td, int fd, struct uio *auio);
int	kern_socketpair(struct thread *td, int domain, int type, int protocol,
	    int *rsv);
int	kern_unmount(struct thread *td, const char * __capability path,
	    int flags);

int	user_accept(struct thread *td, int s,
	    struct sockaddr * __capability uname,
	    socklen_t * __capability anamelen, int flags);
int	user_bind(struct thread *td, int s,
	    const struct sockaddr * __capability name, socklen_t namelen);
int	user_bindat(struct thread *td, int fd, int s,
	    const struct sockaddr * __capability name, socklen_t namelen);
int	user_cap_ioctls_limit(struct thread *td, int fd,
	    const u_long * __capability ucmds, size_t ncmds);
int	user_cap_rights_limit(struct thread *td, int fd,
	    cap_rights_t * __capability rightsp);
int	user_clock_nanosleep(struct thread *td, clockid_t clock_id,
	    int flags, const struct timespec * __capability ua_rqtp,
	    struct timespec * __capability ua_rmtp);
int	user_connectat(struct thread *td, int fd, int s,
		const struct sockaddr * __capability name, socklen_t namelen);
int	user_copy_file_range(struct thread *td,
	    int infd, off_t * __capability inoffp,
	    int outfd, off_t * __capability outoffp,
	    size_t len, unsigned int flags);
int	user_fhstat(struct thread *td,
	    const struct fhandle * __capability u_fhp,
	    struct stat * __capability sb);
int	user_fhstatfs(struct thread *td,
	    const struct fhandle * __capability u_fhp,
	    struct statfs * __capability buf);
int	user_fstat(struct thread *td, int fd, struct stat * __capability sb);
int	user_fstatat(struct thread *td, int fd, const char * __capability path,
	    struct stat * __capability buf, int flag);
int	user_fstatfs(struct thread *td, int fd,
	    struct statfs * __capability buf);
int	user_getdirentries(struct thread *td, int fd, char * __capability buf,
	    size_t count, off_t * __capability basep);
int	user_getfsstat(struct thread *td, struct statfs * __capability buf,
	    long bufsize, int mode);
int	user_getpeername(struct thread *td, int fdes,
	    struct sockaddr * __restrict __capability asa,
	    socklen_t * __capability alen, int compat);
int	user_getsockname(struct thread *td, int fdes,
	    struct sockaddr * __restrict __capability asa,
	    socklen_t * __capability alen, int compat);
int	user_getsockopt(struct thread *td, int s, int level, int name,
	    void * __capability val, socklen_t * __capability avalsize);
int	user_ioctl(struct thread *td, int fd, u_long com,
	    void * __capability udata, void *datap, int copycaps);
int	user_jail_get(struct thread *td, struct iovec * __capability iovp,
	    unsigned int iovcnt, int flags, copyinuio_t *copyinuio_f,
	    updateiov_t *updateiov_f);
int	user_jail_set(struct thread *td, struct iovec * __capability iovp,
	    unsigned int iovcnt, int flags, copyinuio_t *copyinuio_f);
int	user_kldload(struct thread *td, const char * __capability file);
int	user_pdgetpid(struct thread *td, int fd, pid_t * __capability pidp);
int	user_poll(struct thread *td, struct pollfd * __capability fds,
	    u_int nfds, int timeout);
int	user_ppoll(struct thread *td, struct pollfd *__capability fds,
	    u_int nfds, const struct timespec * __capability uts,
	    const sigset_t * __capability uset);
int	user_preadv(struct thread *td, int fd, struct iovec * __capability iovp,
	    u_int iovcnt, off_t offset, copyinuio_t *copyinuio_f);
int	user_procctl(struct thread *td, enum idtype idtype, id_t id, int com,
	    void * __capability data);
int	user_pselect(struct thread *td, int nd, fd_set * __capability in,
	    fd_set * __capability ou, fd_set * __capability ex,
	    const struct timespec * __capability uts,
	    const sigset_t * __capability sm);
int	user_pwritev(struct thread *td, int fd, struct iovec * __capability iovp,
	    u_int iovcnt, off_t offset, copyinuio_t *copyinuio_f);
int	user_read(struct thread *td, int fd, void * __capability buf,
	    size_t nbyte);
int	user_readv(struct thread *td, int fd, struct iovec * __capability iovp,
	    u_int iovcnt, copyinuio_t *copyinuio_f);
int	user_sched_getparam(struct thread *td, pid_t,
	    struct sched_param * __capability param);
int	user_sched_rr_get_interval(struct thread *td, pid_t pid,
	    struct timespec * __capability interval);
int	user_sched_setparam(struct thread *td, pid_t pid,
	    const struct sched_param * __capability param);
int	user_sched_setscheduler(struct thread *td, pid_t pid, int policy,
	    const struct sched_param * __capability param);
int	user_select(struct thread *td, int nd, fd_set * __capability in,
	    fd_set * __capability ou, fd_set * __capability ex,
	    struct timeval * __capability utv);
int	user_sendit(struct thread *td, int s, struct msghdr *mp, int flags);
int	user_sendto(struct thread *td, int s, const char * __capability buf,
	    size_t len, int flags, const struct sockaddr * __capability to,
	    socklen_t tolen);
int	user_setgroups(struct thread *td, u_int gidsetsize,
	    const gid_t * __capability gidset);
int	user_settimeofday(struct thread *td,
	    const struct timeval * __capability tp,
	    const struct timezone * __capability tz);
int	user_sigprocmask(struct thread *td, int how,
	    const sigset_t * __capability uset, sigset_t * __capability uoset);
int	user_sigsuspend(struct thread *td,
	    const sigset_t * __capability sigmask);
int	user_sigtimedwait(struct thread *td,
	    const sigset_t * __capability uset, void * __capability info,
	    const struct timespec * __capability utimeout,
	    copyout_siginfo_t *copyout_siginfop);
int	user_sigwait(struct thread *td, const sigset_t * __capability uset,
	    int * __capability usig);
int	user_sigwaitinfo(struct thread *td, const sigset_t * __capability uset,
	    void * __capability info, copyout_siginfo_t *copyout_siginfop);
int	user_socketpair(struct thread *td, int domain, int type, int protocol,
	    int * __capability rsv);
int	user_statfs(struct thread *td, const char * __capability path,
	    struct statfs * __capability buf);
int	user_uuidgen(struct thread *td, struct uuid * __capability storep,
	    int count);
int	user_wait6(struct thread *td, enum idtype idtype, id_t id,
	    int * __capability statusp, int options,
	    struct __wrusage * __capability wrusage, siginfo_t *sip);
int	user_writev(struct thread *td, int fd, struct iovec * __capability iovp,
	    u_int iovcnt, copyinuio_t *copyinuio_f);

/* flags for kern_sigaction */
#define	KSA_OSIGSET	0x0001	/* uses osigact_t */
#define	KSA_FREEBSD4	0x0002	/* uses ucontext4 */

struct freebsd11_dirent;

int	freebsd11_kern_getdirentries(struct thread *td, int fd,
	    char * __capability ubuf, u_int count, long *basep,
	    void (*func)(struct freebsd11_dirent *));

#endif /* !_SYS_SYSCALLSUBR_H_ */
// CHERI CHANGES START
// {
//   "updated": 20181114,
//   "target_type": "header",
//   "changes": [
//     "user_capabilities"
//   ]
// }
// CHERI CHANGES END<|MERGE_RESOLUTION|>--- conflicted
+++ resolved
@@ -328,18 +328,11 @@
 int	kern_mac_syscall(struct thread *td, const char * __capability policy,
 	    int call, void * __capability arg);
 int	kern_madvise(struct thread *td, uintptr_t addr, size_t len, int behav);
-<<<<<<< HEAD
 int	kern_mincore(struct thread *td, uintptr_t addr, size_t len,
 	    char * __capability vec);
-int	kern_minherit(struct thread *td, vm_offset_t addr, vm_size_t size,
+int	kern_minherit(struct thread *td, uintptr_t addr, size_t len,
 	    int inherit);
 int	kern_mkdirat(struct thread *td, int fd, const char * __capability path,
-=======
-int	kern_mincore(struct thread *td, uintptr_t addr, size_t len, char *vec);
-int	kern_minherit(struct thread *td, uintptr_t addr, size_t len,
-	    int inherit);
-int	kern_mkdirat(struct thread *td, int fd, const char *path,
->>>>>>> d8f6e5f6
 	    enum uio_seg segflg, int mode);
 int	kern_mkfifoat(struct thread *td, int fd, const char * __capability path,
 	    enum uio_seg pathseg, int mode);
