--- conflicted
+++ resolved
@@ -350,13 +350,8 @@
 	    void *data);
 int	kern_profil(struct thread *td, char * __capability samples, size_t size,
 	    size_t offset, u_int scale);
-<<<<<<< HEAD
-int	kern_pread(struct thread *td, int fd, void * __capability buf, size_t nbyte,
-	    off_t offset);
-=======
 int	kern_pread(struct thread *td, int fd, void * __capability buf,
 	    size_t nbyte, off_t offset);
->>>>>>> e16ccb4a
 int	kern_preadv(struct thread *td, int fd, struct uio *auio, off_t offset);
 int	kern_pselect(struct thread *td, int nd, fd_set * __capability in,
 	    fd_set * __capability ou, fd_set * __capability ex,
