--- conflicted
+++ resolved
@@ -123,19 +123,13 @@
 int	kern_acct(struct thread *td, const char * __capability path);
 int	kern_adjtime(struct thread *td, struct timeval *delta,
 	    struct timeval *olddelta);
-<<<<<<< HEAD
-int	kern_alternate_path(struct thread *td, const char *prefix,
-	    const char * __capability path, enum uio_seg pathseg,
-	    char **pathbuf, int create, int dirfd);
+int	kern_alternate_path(const char *prefix, const char * __capability path,
+	    enum uio_seg pathseg, char **pathbuf, int create, int dirfd);
 int	kern_audit(struct thread *td, const void * __capability record,
 	    u_int length);
 int	kern_auditctl(struct thread *td, const char * __capability path);
 int	kern_auditon(struct thread *td, int cmd, void * __capability data,
 	    u_int length);
-=======
-int	kern_alternate_path(const char *prefix, const char *path,
-	    enum uio_seg pathseg, char **pathbuf, int create, int dirfd);
->>>>>>> c40fee6f
 int	kern_bindat(struct thread *td, int dirfd, int fd, struct sockaddr *sa);
 int	kern_break(struct thread *td, uintptr_t *addr);
 int	kern_cap_getmode(struct thread *td, u_int * __capability modep);
