--- conflicted
+++ resolved
@@ -314,14 +314,9 @@
 	    long *ploff);
 int	kern_openat(struct thread *td, int fd, char const * __capability path,
 	    enum uio_seg pathseg, int flags, int mode);
-<<<<<<< HEAD
 int	kern_pathconf(struct thread *td, const char * __capability path,
-	    enum uio_seg pathseg, int name, u_long flags);
+	    enum uio_seg pathseg, int name, u_long flags, long *valuep);
 int	kern_pdfork(struct thread *td, int * __capability fdp, int flags);
-=======
-int	kern_pathconf(struct thread *td, char *path, enum uio_seg pathseg,
-	    int name, u_long flags, long *valuep);
->>>>>>> 0aaf564f
 int	kern_pipe(struct thread *td, int fildes[2], int flags,
 	    struct filecaps *fcaps1, struct filecaps *fcaps2);
 int	kern_pipe2(struct thread *td, int * __capability ufildes, int flags);
