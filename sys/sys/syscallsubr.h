--- conflicted
+++ resolved
@@ -507,20 +507,13 @@
 	    const char * __capability path,
 	    enum uio_seg pathseg, struct stat *sbp,
 	    void (*hook)(struct vnode *vp, struct stat *sbp));
-<<<<<<< HEAD
+int	kern_specialfd(struct thread *td, int type, void * __capability arg);
 int	kern_statfs(struct thread *td, const char * __capability path,
 	    enum uio_seg pathseg, struct statfs *buf);
 int	kern_swapoff(struct thread *td, const char * __capability name);
 int	kern_swapon(struct thread *td, const char * __capability name);
 int	kern_symlinkat(struct thread *td, const char *__capability path1,
 	    int fd, const char * __capability path2, enum uio_seg segflg);
-=======
-int	kern_specialfd(struct thread *td, int type, void *arg);
-int	kern_statfs(struct thread *td, const char *path, enum uio_seg pathseg,
-	    struct statfs *buf);
-int	kern_symlinkat(struct thread *td, const char *path1, int fd,
-	    const char *path2, enum uio_seg segflg);
->>>>>>> 7a202823
 int	kern_sync(struct thread *td);
 int	kern_sysctl(struct thread *td, int * __capability uname,
 	    u_int namelen,
@@ -680,6 +673,8 @@
 	    void * __capability info, copyout_siginfo_t *copyout_siginfop);
 int	user_socketpair(struct thread *td, int domain, int type, int protocol,
 	    int * __capability rsv);
+int	user_specialfd(struct thread *td, int type, const void * __capability req,
+	    size_t len);
 int	user_statfs(struct thread *td, const char * __capability path,
 	    struct statfs * __capability buf);
 int	user_uuidgen(struct thread *td, struct uuid * __capability storep,
