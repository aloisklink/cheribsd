--- conflicted
+++ resolved
@@ -168,24 +168,11 @@
 	    struct sockaddr *sa);
 int	kern_copy_file_range(struct thread *td, int infd, off_t *inoffp,
 	    int outfd, off_t *outoffp, size_t len, unsigned int flags);
-<<<<<<< HEAD
 int	kern_cpuset(struct thread *td, cpusetid_t * __capability setid);
-int	kern_cpuset_getaffinity(struct thread *td, cpulevel_t level,
-	    cpuwhich_t which, id_t id, size_t cpusetsize,
-	    cpuset_t * __capability maskp,
-=======
-int	user_cpuset_getaffinity(struct thread *td, cpulevel_t level,
-	    cpuwhich_t which, id_t id, size_t cpusetsize, cpuset_t *maskp,
->>>>>>> d46174cd
-	    const struct cpuset_copy_cb *cb);
 int	kern_cpuset_getaffinity(struct thread *td, cpulevel_t level,
 	    cpuwhich_t which, id_t id, size_t cpusetsize, cpuset_t *mask);
 int	kern_cpuset_setaffinity(struct thread *td, cpulevel_t level,
 	    cpuwhich_t which, id_t id, cpuset_t *maskp);
-int	user_cpuset_setaffinity(struct thread *td, cpulevel_t level,
-	    cpuwhich_t which, id_t id, size_t cpusetsize,
-	    const cpuset_t * __capability maskp,
-	    const struct cpuset_copy_cb *cb);
 int	kern_cpuset_getdomain(struct thread *td, cpulevel_t level,
 	    cpuwhich_t which, id_t id, size_t domainsetsize,
 	    domainset_t * __capability maskp, int * __capability policyp,
@@ -618,6 +605,14 @@
 	    int infd, off_t * __capability inoffp,
 	    int outfd, off_t * __capability outoffp,
 	    size_t len, unsigned int flags);
+int	user_cpuset_getaffinity(struct thread *td, cpulevel_t level,
+	    cpuwhich_t which, id_t id, size_t cpusetsize,
+	    cpuset_t * __capability maskp,
+	    const struct cpuset_copy_cb *cb);
+int	user_cpuset_setaffinity(struct thread *td, cpulevel_t level,
+	    cpuwhich_t which, id_t id, size_t cpusetsize,
+	    const cpuset_t * __capability maskp,
+	    const struct cpuset_copy_cb *cb);
 int	user_fhstat(struct thread *td,
 	    const struct fhandle * __capability u_fhp,
 	    struct stat * __capability sb);
