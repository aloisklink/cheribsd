/*-
 * SPDX-License-Identifier: BSD-2-Clause-FreeBSD
 *
 * Copyright (c) 2002 Ian Dowse.  All rights reserved.
 *
 * Redistribution and use in source and binary forms, with or without
 * modification, are permitted provided that the following conditions
 * are met:
 * 1. Redistributions of source code must retain the above copyright
 *    notice, this list of conditions and the following disclaimer.
 * 2. Redistributions in binary form must reproduce the above copyright
 *    notice, this list of conditions and the following disclaimer in the
 *    documentation and/or other materials provided with the distribution.
 *
 * THIS SOFTWARE IS PROVIDED BY THE AUTHOR AND CONTRIBUTORS ``AS IS'' AND
 * ANY EXPRESS OR IMPLIED WARRANTIES, INCLUDING, BUT NOT LIMITED TO, THE
 * IMPLIED WARRANTIES OF MERCHANTABILITY AND FITNESS FOR A PARTICULAR PURPOSE
 * ARE DISCLAIMED.  IN NO EVENT SHALL THE AUTHOR OR CONTRIBUTORS BE LIABLE
 * FOR ANY DIRECT, INDIRECT, INCIDENTAL, SPECIAL, EXEMPLARY, OR CONSEQUENTIAL
 * DAMAGES (INCLUDING, BUT NOT LIMITED TO, PROCUREMENT OF SUBSTITUTE GOODS
 * OR SERVICES; LOSS OF USE, DATA, OR PROFITS; OR BUSINESS INTERRUPTION)
 * HOWEVER CAUSED AND ON ANY THEORY OF LIABILITY, WHETHER IN CONTRACT, STRICT
 * LIABILITY, OR TORT (INCLUDING NEGLIGENCE OR OTHERWISE) ARISING IN ANY WAY
 * OUT OF THE USE OF THIS SOFTWARE, EVEN IF ADVISED OF THE POSSIBILITY OF
 * SUCH DAMAGE.
 *
 * $FreeBSD$
 */

#ifndef _SYS_SYSCALLSUBR_H_
#define _SYS_SYSCALLSUBR_H_

#include <sys/acl.h>
#include <sys/signal.h>
#include <sys/sem.h>
#include <sys/socket.h>
#include <sys/mac.h>
#include <sys/mount.h>
#include <sys/_cpuset.h>
#include <sys/_domainset.h>
#include <sys/_uio.h>

struct __wrusage;
struct ffclock_estimate;
struct file;
struct filecaps;
enum idtype;
struct itimerval;
struct image_args;
struct in_addr;
struct in6_addr;
struct jail;
struct kevent_copyops;
struct kld_file_stat;
struct ksiginfo;
struct mbuf;
struct mmap_req;
struct msqid_ds;
struct ntptimeval;
struct pollfd;
struct ogetdirentries_args;
struct rlimit;
struct rusage;
struct rtprio;
struct sched_param;
struct sockaddr;
struct stat;
struct thr_param;
struct timex;
struct uio;


int	kern___acl_aclcheck_fd(struct thread *td, int filedes, acl_type_t type,
	    const struct acl * __capability aclp);
int	kern___acl_aclcheck_path(struct thread *td,
	    const char * __capability path, acl_type_t type,
	    struct acl * __capability aclp, int follow);
int	kern___acl_delete_path(struct thread *td,
	    const char * __capability path, acl_type_t type, int follow);
int	kern___acl_get_fd(struct thread *td, int filedes, acl_type_t type,
	    struct acl * __capability aclp);
int	kern___acl_get_path(struct thread *td, const char * __capability path,
	    acl_type_t type, struct acl * __capability aclp, int follow);
int	kern___acl_set_fd(struct thread *td, int filedes, acl_type_t type,
	    const struct acl * __capability aclp);
int	kern___acl_set_path(struct thread *td, const char *__capability path,
	    acl_type_t type, const struct acl * __capability aclp, int follow);
int	kern___getcwd(struct thread *td, char * __capability buf,
	    enum uio_seg bufseg, size_t buflen, size_t path_max);
int	kern_accept(struct thread *td, int s, struct sockaddr **name,
	    socklen_t *namelen, struct file **fp);
int	kern_accept4(struct thread *td, int s, struct sockaddr **name,
	    socklen_t *namelen, int flags, struct file **fp);
int	kern_accessat(struct thread *td, int fd, const char * __capability path,
	    enum uio_seg pathseg, int flags, int mode);
int	kern_acct(struct thread *td, const char * __capability path);
int	kern_adjtime(struct thread *td, struct timeval *delta,
	    struct timeval *olddelta);
int	kern_alternate_path(struct thread *td, const char *prefix,
	    const char * __capability path, enum uio_seg pathseg,
	    char **pathbuf, int create, int dirfd);
int	kern_audit(struct thread *td, const void * __capability record,
	    u_int length);
int	kern_auditctl(struct thread *td, const char * __capability path);
int	kern_auditon(struct thread *td, int cmd, void * __capability data,
	    u_int length);
int	kern_bindat(struct thread *td, int dirfd, int fd, struct sockaddr *sa);
int	kern_break(struct thread *td, uintptr_t *addr);
int	kern_cap_getmode(struct thread *td, u_int * __capability modep);
int	kern_cap_fcntls_get(struct thread *td, int fd,
	    uint32_t * __capability fcntlrightsp);
int	kern_cap_ioctls_get(struct thread *td, int fd,
	    u_long * __capability dstcmds, size_t maxcmds);
int	kern_cap_ioctls_limit(struct thread *td, int fd, u_long *cmds,
	    size_t ncmds);
int	kern_cap_rights_get(struct thread *td, int version, int fd,
	    cap_rights_t * __capability rightsp);
int	kern_cap_rights_limit(struct thread *td, int fd, cap_rights_t *rights);
int	kern_chdir(struct thread *td, const char * __capability path,
	    enum uio_seg pathseg);
int	kern_chflagsat(struct thread *td, int fd, const char * __capability path,
	    enum uio_seg pathseg, u_long flags, int atflag);
int	kern_chroot(struct thread *td, const char * __capability path);
int	kern_clock_getcpuclockid2(struct thread *td, id_t id, int which,
	    clockid_t *clk_id);
int	kern_clock_getres(struct thread *td, clockid_t clock_id,
	    struct timespec *ts);
int	kern_clock_gettime(struct thread *td, clockid_t clock_id,
	    struct timespec *ats);
int	kern_clock_nanosleep(struct thread *td, clockid_t clock_id, int flags,
	    const struct timespec *rqtp, struct timespec *rmtp);
int	kern_clock_settime(struct thread *td, clockid_t clock_id,
	    struct timespec *ats);
int	kern_close(struct thread *td, int fd);
int	kern_connectat(struct thread *td, int dirfd, int fd,
	    struct sockaddr *sa);
int	kern_cpuset(struct thread *td, cpusetid_t * __capability setid);
int	kern_cpuset_getaffinity(struct thread *td, cpulevel_t level,
	    cpuwhich_t which, id_t id, size_t cpusetsize,
	    cpuset_t * __capability maskp);
int	kern_cpuset_setaffinity(struct thread *td, cpulevel_t level,
	    cpuwhich_t which, id_t id, size_t cpusetsize,
	    const cpuset_t * __capability maskp);
int	kern_cpuset_getdomain(struct thread *td, cpulevel_t level,
	    cpuwhich_t which, id_t id, size_t domainsetsize,
	    domainset_t * __capability maskp, int * __capability policyp);
int	kern_cpuset_setdomain(struct thread *td, cpulevel_t level,
	    cpuwhich_t which, id_t id, size_t domainsetsize,
	    const domainset_t * __capability maskp, int policy);
int	kern_cpuset_getid(struct thread *td, cpulevel_t level,
	    cpuwhich_t which, id_t id, cpusetid_t * __capability setid);
int	kern_cpuset_setid(struct thread *td, cpuwhich_t which,
	    id_t id, cpusetid_t setid);
int	kern_dup(struct thread *td, u_int mode, int flags, int old, int new);
int	kern_execve(struct thread *td, struct image_args *args,
	    void * __capability mac_p);
int	kern_extattrctl(struct thread *td, const char * __capability path,
	    int cmd, const char * __capability filename, int attrnamespace,
	    const char * __capability uattrname);
int	kern_extattr_delete_fd(struct thread *td, int fd, int attrnamespace,
	    const char * __capability uattrname);
int	kern_extattr_delete_path(struct thread *td,
	     const char * __capability path, int attrnamespace,
	     const char * __capability attrname, int follow);
int	kern_extattr_get_fd(struct thread *td, int fd, int attrnamespace,
	    const char * __capability attrname, void * __capability data,
	    size_t nbytes);
int	kern_extattr_get_path(struct thread *td, const char * __capability path,
	     int attrnamespace, const char * __capability attrname,
	     void * __capability data, size_t nbytes, int follow);
int	kern_extattr_list_fd(struct thread *td, int fd, int attrnamespace,
	    void * __capability data, size_t nbytes);
int	kern_extattr_list_path(struct thread *td,
	    const char * __capability path, int attrnamespace,
	    void * __capability data, size_t nbytes, int follow);
int	kern_extattr_set_fd(struct thread *td, int fd, int attrnamespace,
	    const char * __capability uattrname, void * __capability data,
	    size_t nbytes);
int	kern_extattr_set_path(struct thread *td, const char * __capability path,
	    int attrnamespace, const char * __capability attrname,
	    void * __capability data, size_t nbytes, int follow);
int	kern_fchmodat(struct thread *td, int fd, const char * __capability path,
	    enum uio_seg pathseg, mode_t mode, int flag);
int	kern_fchownat(struct thread *td, int fd, const char * __capability path,
	    enum uio_seg pathseg, int uid, int gid, int flag);
int	kern_fcntl(struct thread *td, int fd, int cmd, intptr_t arg);
int	kern_fcntl_freebsd(struct thread *td, int fd, int cmd, intcap_t arg);
int	kern_ffclock_getestimate(struct thread *td,
	    struct ffclock_estimate * __capability cest);
int	kern_ffclock_setestimate(struct thread *td,
	    const struct ffclock_estimate * __capability ucest);
int	kern_fhopen(struct thread *td,
	    const struct fhandle * __capability u_fhp, int flags);
int	kern_fhstat(struct thread *td, fhandle_t fh, struct stat *buf);
int	kern_fhstatfs(struct thread *td, fhandle_t fh, struct statfs *buf);
int	kern_fpathconf(struct thread *td, int fd, int name, long *valuep);
int	kern_fstat(struct thread *td, int fd, struct stat *sbp);
int	kern_fstatfs(struct thread *td, int fd, struct statfs *buf);
int	kern_fsync(struct thread *td, int fd, bool fullsync);
int	kern_ftruncate(struct thread *td, int fd, off_t length);
int	kern_futimes(struct thread *td, int fd,
	    const struct timeval * __capability tptr,
	    enum uio_seg tptrseg);
int	kern_futimens(struct thread *td, int fd,
	    const struct timespec * __capability tptr, enum uio_seg tptrseg);
int	kern_getaudit(struct thread *td,
	    struct auditinfo * __capability auditinfo);
int	kern_getaudit_addr(struct thread *td,
	    struct auditinfo_addr * __capability auditinfo_addr, u_int length);
int	kern_getauid(struct thread *td, uid_t * __capability auid);
int	kern_getdirentries(struct thread *td, int fd, char * __capability buf,
	    size_t count, off_t *basep, ssize_t *residp, enum uio_seg bufseg);
int	kern_getfh(struct thread *td, const char * __capability path,
	    fhandle_t * __capability fhp, int follow);
int	kern_getfsstat(struct thread *td, struct statfs * __capability *buf,
	    size_t bufsize, size_t *countp, enum uio_seg bufseg, int mode);
int	kern_getgroups(struct thread *td, u_int gidsetsize,
	    gid_t * __capability gidset);
int	kern_getitimer(struct thread *, u_int, struct itimerval *);
int	kern_getlogin(struct thread *td, char * __capability namebuf,
	    u_int namelen);
int	kern_getloginclass(struct thread *td, char * __capability namebuf,
	    size_t namelen);
int	kern_getppid(struct thread *);
int	kern_getpeername(struct thread *td, int fd, struct sockaddr **sa,
	    socklen_t *alen);
int	kern_getrandom(struct thread *td, void * __capability user_buf,
	    size_t buflen, unsigned int flags);
int	kern_getresgid(struct thread *td, gid_t * __capability rgid,
	    gid_t * __capability egid, gid_t * __capability sgid);
int	kern_getresuid(struct thread *td, uid_t * __capability ruid,
	    uid_t * __capability euid, uid_t * __capability suid);
int	kern_getrusage(struct thread *td, int who, struct rusage *rup);
int	kern_getsockname(struct thread *td, int fd, struct sockaddr **sa,
	    socklen_t *alen);
int	kern_getsockopt(struct thread *td, int s, int level, int name,
	    void * __capability val, enum uio_seg valseg, socklen_t *valsize);
int	kern_gettimeofday(struct thread *td,
	    struct timeval * __capability tp,
	    struct timezone * __capability tzp);
int	kern_ioctl(struct thread *td, int fd, u_long com, caddr_t data);
int	kern_jail(struct thread *td, const char * __capability path,
	    const char * __capability hostname,
	    const char * __capability jailname,
	    struct in_addr * __capability ip4, size_t ip4s,
	    struct in6_addr * __capability ip6, size_t ip6s,
	    enum uio_seg ipseg);
int	kern_jail_get(struct thread *td, struct uio *options, int flags);
int	kern_jail_set(struct thread *td, struct uio *options, int flags);
int	kern_kenv(struct thread *td, int what, const char * __capability namep,
	    char * __capability val, int vallen);
int	kern_kevent(struct thread *td, int fd, int nchanges, int nevents,
	    struct kevent_copyops *k_ops, const struct timespec *timeout);
int	kern_kevent_anonymous(struct thread *td, int nevents,
	    struct kevent_copyops *k_ops);
int	kern_kevent_fp(struct thread *td, struct file *fp, int nchanges,
	    int nevents, struct kevent_copyops *k_ops,
	    const struct timespec *timeout);
int	kern_kqueue(struct thread *td, int flags, struct filecaps *fcaps);
int	kern_kldfind(struct thread *td, const char * __capability file);
int	kern_kldload(struct thread *td, const char *file, int *fileid);
int	kern_kldstat(struct thread *td, int fileid, struct kld_file_stat *stat);
int	kern_kldsym(struct thread *td, int fileid, int cmd, const char *symstr,
	    u_long *symvalue, size_t *symsize);
int	kern_kldunload(struct thread *td, int fileid, int flags);
int	kern_ktrace(struct thread *td, const char * __capability fname,
	    int uops, int ufacs, int pid);
int	kern_linkat(struct thread *td, int fd1, int fd2,
	    const char * __capability path1, const char * __capability path2,
	    enum uio_seg segflg, int follow);
int	kern_listen(struct thread *td, int s, int backlog);
int	kern_lseek(struct thread *td, int fd, off_t offset, int whence);
int	kern_lutimes(struct thread *td,
	    const char * __capability path, enum uio_seg pathseg,
	    const struct timeval * __capability tptr, enum uio_seg tptrseg);
int	kern_mac_get_fd(struct thread *td, int fd, void * __capability mac_p);
int	kern_mac_get_pid(struct thread *td, pid_t pid,
	    void * __capability mac_p);
int	kern_mac_get_path(struct thread *td, const char * __capability path_p,
	    void * __capability mac_p, int follow);
int	kern_mac_get_proc(struct thread *td, void * __capability mac_p);
int	kern_mac_set_fd(struct thread *td, int fd, void * __capability mac_p);
int	kern_mac_set_path(struct thread *td, const char * __capability path_p,
	    void * __capability mac_p, int follow);
int	kern_mac_set_proc(struct thread *td, void * __capability mac_p);
int	kern_mac_syscall(struct thread *td, const char * __capability policy,
	    int call, void * __capability arg);
int	kern_madvise(struct thread *td, uintptr_t addr, size_t len, int behav);
int	kern_mincore(struct thread *td, uintptr_t addr, size_t len,
	    char * __capability vec);
int	kern_minherit(struct thread *td, vm_offset_t addr, vm_size_t size,
	    int inherit);
int	kern_mkdirat(struct thread *td, int fd, const char * __capability path,
	    enum uio_seg segflg, int mode);
int	kern_mkfifoat(struct thread *td, int fd, const char * __capability path,
	    enum uio_seg pathseg, int mode);
int	kern_mknodat(struct thread *td, int fd, const char * __capability path,
	    enum uio_seg pathseg, int mode, dev_t dev);
int	kern_mlock(struct proc *proc, struct ucred *cred, uintptr_t addr,
	    size_t len);
int	kern_mmap(struct thread *td, uintptr_t addr, size_t size, int prot,
	    int flags, int fd, off_t pos);
int	kern_mmap_req(struct thread *td, const struct mmap_req *mrp);
int	kern_modfind(struct thread *td, const char * __capability uname);
int	kern_modstat(struct thread *td, int modid,
	    struct module_stat * __capability stat);
int	kern_mprotect(struct thread *td, uintptr_t addr, size_t size, int prot);
int	kern_msgctl(struct thread *, int, int, struct msqid_ds *);
int	kern_msgrcv(struct thread *, int, void * __capability, size_t, long,
	    int, long *);
int	kern_msgsnd(struct thread *, int, const void * __capability, size_t,
	    int, long);
int	kern_msync(struct thread *td, uintptr_t addr, size_t size, int flags);
int	kern_munlock(struct thread *td, uintptr_t addr, size_t size);
int	kern_munmap(struct thread *td, uintptr_t addr, size_t size);
int     kern_nanosleep(struct thread *td, struct timespec *rqt,
	    struct timespec *rmt);
int	kern_ntp_adjtime(struct thread *td, struct timex *tp, int *retval);
int	kern_ntp_gettime(struct thread *td,
	    struct ntptimeval * __capability ntvp);
int	kern_ogetdirentries(struct thread *td, struct ogetdirentries_args *uap,
	    long *ploff);
int	kern_openat(struct thread *td, int fd, char const * __capability path,
	    enum uio_seg pathseg, int flags, int mode);
int	kern_pathconf(struct thread *td, const char * __capability path,
	    enum uio_seg pathseg, int name, u_long flags, long *valuep);
int	kern_pdfork(struct thread *td, int * __capability fdp, int flags);
int	kern_pipe(struct thread *td, int fildes[2], int flags,
	    struct filecaps *fcaps1, struct filecaps *fcaps2);
int	kern_pipe2(struct thread *td, int * __capability ufildes, int flags);
int	kern_poll(struct thread *td, struct pollfd * __capability fds,
	    u_int nfds, struct timespec *tsp, sigset_t *uset);
int	kern_posix_error(struct thread *td, int error);
int	kern_posix_fadvise(struct thread *td, int fd, off_t offset, off_t len,
	    int advice);
int	kern_posix_fallocate(struct thread *td, int fd, off_t offset,
	    off_t len);
int	kern_procctl(struct thread *td, enum idtype idtype, id_t id, int com,
	    void *data);
int	kern_profil(struct thread *td, char * __capability samples, size_t size,
	    size_t offset, u_int scale);
int	kern_pread(struct thread *td, int fd, void *buf, size_t nbyte,
	    off_t offset);
int	kern_preadv(struct thread *td, int fd, struct uio *auio, off_t offset);
int	kern_pselect(struct thread *td, int nd, fd_set * __capability in,
	    fd_set * __capability ou, fd_set * __capability ex,
	    struct timeval *tvp, sigset_t *uset, int abi_nfdbits);
int	kern_ptrace(struct thread *td, int req, pid_t pid, void * __capability addr,
	    int data);
int	kern_pwrite(struct thread *td, int fd, const void *buf, size_t nbyte,
	    off_t offset);
int	kern_pwritev(struct thread *td, int fd, struct uio *auio, off_t offset);
int	kern_quotactl(struct thread *td, const char * __capability path,
	    int cmd, int uid, void * __capability arg);
int	kern_rctl_get_racct(struct thread *td,
	    const void * __capability inbufp, size_t inbuflen,
	    void * __capability outbufp, size_t outbuflen);
int	kern_rctl_get_rules(struct thread *td,
	    const void * __capability inbufp, size_t inbuflen,
	    void * __capability outbufp, size_t outbuflen);
int	kern_rctl_get_limits(struct thread *td,
	    const void * __capability inbufp, size_t inbuflen,
	    void * __capability outbufp, size_t outbuflen);
int	kern_rctl_add_rule(struct thread *td,
	    const void * __capability inbufp, size_t inbuflen,
	    void * __capability outbufp, size_t outbuflen);
int	kern_rctl_remove_rule(struct thread *td,
	    const void * __capability inbufp, size_t inbuflen,
	    void * __capability outbufp, size_t outbuflen);
int	kern_readlinkat(struct thread *td, int fd,
	    const char * __capability path, enum uio_seg pathseg,
	    char * __capability buf, enum uio_seg bufseg, size_t count);
int	kern_readv(struct thread *td, int fd, struct uio *auio);
int	kern_recvfrom(struct thread *td, int s, void * __capability buf,
	    size_t len, int flags,
	    struct sockaddr * __capability __restrict from,
	    socklen_t * __capability __restrict fromlenaddr);
int	kern_recvit(struct thread *td, int s, kmsghdr_t *mp,
	    enum uio_seg fromseg, struct mbuf **controlp);
<<<<<<< HEAD
int	kern_renameat(struct thread *td, int oldfd,
	    const char * __capability old, int newfd,
	    const char * __capability new, enum uio_seg pathseg);
int	kern_revoke(struct thread *td, const char * __capability path,
	    enum uio_seg pathseg);
int	kern_rmdirat(struct thread *td, int fd, const char * __capability path,
	    enum uio_seg pathseg);
int	kern_rtprio(struct thread *td, int function, pid_t pid,
	    struct rtprio * __capability urtp);
int	kern_rtprio_thread(struct thread *td, int function, lwpid_t lwpid,
	    struct rtprio * __capability urtp);
=======
int	kern_renameat(struct thread *td, int oldfd, char *old, int newfd,
	    char *new, enum uio_seg pathseg);
int	kern_rmdirat(struct thread *td, int fd, char *path,
	    enum uio_seg pathseg, int flag);
>>>>>>> de9d57cf
int	kern_sched_getparam(struct thread *td, struct thread *targettd,
	    struct sched_param *param);
int	kern_sched_getscheduler(struct thread *td, struct thread *targettd,
	    int *policy);
int	kern_sched_setparam(struct thread *td, struct thread *targettd,
	    struct sched_param *param);
int	kern_sched_setscheduler(struct thread *td, struct thread *targettd,
	    int policy, struct sched_param *param);
int	kern_sched_rr_get_interval(struct thread *td, pid_t pid,
	    struct timespec *ts);
int	kern_sched_rr_get_interval_td(struct thread *td, struct thread *targettd,
	    struct timespec *ts);
int	kern_semctl(struct thread *td, int semid, int semnum, int cmd,
	    ksemun_t *arg, register_t *rval);
int	kern_setaudit(struct thread *td,
	    struct auditinfo * __capability auditinfo);
int	kern_setaudit_addr(struct thread *td,
	    struct auditinfo_addr * __capability auditinfo_addr, u_int length);
int	kern_setauid(struct thread *td, uid_t * __capability auid);
int	kern_setlogin(struct thread *td, const char * __capability namebuf);
int	kern_setloginclass(struct thread *td,
	    const char * __capability namebuf);
int	kern_select(struct thread *td, int nd, fd_set * __capability fd_in,
	    fd_set * __capability fd_ou, fd_set * __capability fd_ex,
	    struct timeval *tvp, int abi_nfdbits);
int	kern_sendit(struct thread *td, int s, kmsghdr_t *mp, int flags,
	    struct mbuf *control, enum uio_seg segflg);
int	kern_setgroups(struct thread *td, u_int ngrp,
	    gid_t *groups);
int	kern_setitimer(struct thread *, u_int, struct itimerval *,
	    struct itimerval *);
int	kern_setrlimit(struct thread *, u_int, struct rlimit *);
int	kern_setsockopt(struct thread *td, int s, int level, int name,
	    const void * __capability val, enum uio_seg valseg,
	    socklen_t valsize);
int	kern_settimeofday(struct thread *td, struct timeval *tv,
	    struct timezone *tzp);
int	kern_shm_open(struct thread *td, const char * __capability userpath,
	    int flags, mode_t mode, struct filecaps *fcaps);
int	kern_shm_unlink(struct thread *td, const char * __capability userpath);
int	kern_shmctl(struct thread *td, int shmid, int cmd, void *buf,
	    size_t *bufsz);
int	kern_shutdown(struct thread *td, int s, int how);
int	kern_sigaction(struct thread *td, int sig, const ksigaction_t *act,
	    ksigaction_t *oact, int flags);
int	kern_sigaction_cap(struct thread *td, int sig,
	    const ksigaction_t *act, ksigaction_t *oact, int flags,
	    void * __capability *cap);
int	kern_sigaltstack(struct thread *td, stack_t *ss, stack_t *oss);
int	kern_sigprocmask(struct thread *td, int how,
	    sigset_t *set, sigset_t *oset, int flags);
int	kern_sigsuspend(struct thread *td, sigset_t mask);
int	kern_sigtimedwait(struct thread *td, sigset_t waitset,
	    struct ksiginfo *ksi, struct timespec *timeout);
int	kern_sigqueue(struct thread *td, pid_t pid, int signum,
	    ksigval_union *value, int flags);
int	kern_socket(struct thread *td, int domain, int type, int protocol);
int	kern_statat(struct thread *td, int flag, int fd,
	    const char * __capability path,
	    enum uio_seg pathseg, struct stat *sbp,
	    void (*hook)(struct vnode *vp, struct stat *sbp));
int	kern_statfs(struct thread *td, const char * __capability path,
	    enum uio_seg pathseg, struct statfs *buf);
int	kern_swapoff(struct thread *td, const char * __capability name);
int	kern_swapon(struct thread *td, const char * __capability name);
int	kern_symlinkat(struct thread *td, const char *__capability path1,
	    int fd, const char * __capability path2, enum uio_seg segflg);
int	kern_sysctl(struct thread *td, int * __capability uname, u_int namelen,
	    void * __capability old, size_t * __capability oldlenp,
	    void * __capability new, size_t newlen, int flags);
int	kern_ktimer_create(struct thread *td, clockid_t clock_id,
	    ksigevent_t *evp, int *timerid, int preset_id);
int	kern_ktimer_delete(struct thread *, int);
int	kern_ktimer_settime(struct thread *td, int timer_id, int flags,
	    struct itimerspec *val, struct itimerspec *oval);
int	kern_ktimer_gettime(struct thread *td, int timer_id,
	    struct itimerspec *val);
int	kern_ktimer_getoverrun(struct thread *td, int timer_id);
int	kern_thr_alloc(struct proc *, int pages, struct thread **);
int	kern_thr_exit(struct thread *td);
int	kern_thr_new(struct thread *td, struct thr_param *param);
int	kern_thr_set_name(struct thread *td, lwpid_t id,
	    const char * __capability uname);
int	kern_thr_suspend(struct thread *td, struct timespec *tsp);
<<<<<<< HEAD
int	kern_truncate(struct thread *td, const char * __capability path,
	    enum uio_seg pathseg, off_t length);
int	kern_undelete(struct thread *td, const char * __capability path,
	    enum uio_seg pathseg);
int	kern_unmount(struct thread *td, const char * __capability path,
	    int flags);
int	kern_unlinkat(struct thread *td, int fd,
	    const char * __capability path, enum uio_seg pathseg,
	    ino_t oldinum);
int	kern_utimesat(struct thread *td, int fd, const char * __capability path,
	    enum uio_seg pathseg, const struct timeval * __capability tptr,
	    enum uio_seg tptrseg);
int	kern_utimensat(struct thread *td, int fd, const char * __capability path,
	    enum uio_seg pathseg, const struct timespec * __capability tptr,
	    enum uio_seg tptrseg, int follow);
int	kern_utrace(struct thread *td, const void * __capability addr,
	    size_t len);
=======
int	kern_truncate(struct thread *td, char *path, enum uio_seg pathseg,
	    off_t length);
int	kern_unlinkat(struct thread *td, int fd, char *path,
	    enum uio_seg pathseg, int flag, ino_t oldinum);
int	kern_utimesat(struct thread *td, int fd, char *path,
	    enum uio_seg pathseg, struct timeval *tptr, enum uio_seg tptrseg);
int	kern_utimensat(struct thread *td, int fd, char *path,
	    enum uio_seg pathseg, struct timespec *tptr, enum uio_seg tptrseg,
	    int follow);
>>>>>>> de9d57cf
int	kern_wait(struct thread *td, pid_t pid, int *status, int options,
	    struct rusage *rup);
int	kern_wait4(struct thread *td, int pid, int * __capability status,
	    int options, struct rusage * __capability rusage);
int	kern_wait6(struct thread *td, enum idtype idtype, id_t id, int *status,
	    int options, struct __wrusage *wrup, _siginfo_t *sip);
int	kern_writev(struct thread *td, int fd, struct uio *auio);
int	kern_socketpair(struct thread *td, int domain, int type, int protocol,
	    int *rsv);

int	user_accept(struct thread *td, int s,
	    struct sockaddr * __capability uname,
	    socklen_t * __capability anamelen, int flags);
int	user_bind(struct thread *td, int s,
	    const struct sockaddr * __capability name, socklen_t namelen);
int	user_bindat(struct thread *td, int fd, int s,
	    const struct sockaddr * __capability name, socklen_t namelen);
int	user_cap_ioctls_limit(struct thread *td, int fd,
	    const u_long * __capability ucmds, size_t ncmds);
int	user_cap_rights_limit(struct thread *td, int fd,
	    cap_rights_t * __capability rightsp);
int	user_clock_nanosleep(struct thread *td, clockid_t clock_id,
	    int flags, const struct timespec * __capability ua_rqtp,
	    struct timespec * __capability ua_rmtp);
int	user_connectat(struct thread *td, int fd, int s,
		const struct sockaddr * __capability name, socklen_t namelen);
int	user_fhstat(struct thread *td,
	    const struct fhandle * __capability u_fhp,
	    struct stat * __capability sb);
int	user_fhstatfs(struct thread *td,
	    const struct fhandle * __capability u_fhp,
	    struct statfs * __capability buf);
int	user_fstat(struct thread *td, int fd, struct stat * __capability sb);
int	user_fstatat(struct thread *td, int fd, const char * __capability path,
	    struct stat * __capability buf, int flag);
int	user_fstatfs(struct thread *td, int fd,
	    struct statfs * __capability buf);
int	user_getdirentries(struct thread *td, int fd, char * __capability buf,
	    size_t count, off_t * __capability basep);
int	user_getfsstat(struct thread *td, struct statfs * __capability buf,
	    long bufsize, int mode);
int	user_getpeername(struct thread *td, int fdes,
	    struct sockaddr * __restrict __capability asa,
	    socklen_t * __capability alen, int compat);
int	user_getsockname(struct thread *td, int fdes,
	    struct sockaddr * __restrict __capability asa,
	    socklen_t * __capability alen, int compat);
int	user_getsockopt(struct thread *td, int s, int level, int name,
	    void * __capability val, socklen_t * __capability avalsize);
int	user_pdgetpid(struct thread *td, int fd, pid_t * __capability pidp);
int	user_procctl(struct thread *td, enum idtype idtype, id_t id, int com,
	    void * __capability data);
int	user_sched_getparam(struct thread *td, pid_t,
	    struct sched_param * __capability param);
int	user_sched_rr_get_interval(struct thread *td, pid_t pid,
	    struct timespec * __capability interval);
int	user_sched_setparam(struct thread *td, pid_t pid,
	    const struct sched_param * __capability param);
int	user_sched_setscheduler(struct thread *td, pid_t pid, int policy,
	    const struct sched_param * __capability param);
int	user_sendto(struct thread *td, int s, const char * __capability buf,
	    size_t len, int flags, const struct sockaddr * __capability to,
	    socklen_t tolen);
int	user_settimeofday(struct thread *td,
	    const struct timeval * __capability tp,
	    const struct timezone * __capability tz);
int	user_socketpair(struct thread *td, int domain, int type, int protocol,
	    int * __capability rsv);
int	user_statfs(struct thread *td, const char * __capability path,
	    struct statfs * __capability buf);

/* flags for kern_sigaction */
#define	KSA_OSIGSET	0x0001	/* uses osigact_t */
#define	KSA_FREEBSD4	0x0002	/* uses ucontext4 */

struct freebsd11_dirent;

int	freebsd11_kern_getdirentries(struct thread *td, int fd,
	    char * __capability ubuf, u_int count, long *basep,
	    void (*func)(struct freebsd11_dirent *));

#endif /* !_SYS_SYSCALLSUBR_H_ */
// CHERI CHANGES START
// {
//   "updated": 20180629,
//   "target_type": "header",
//   "changes": [
//     "user_capabilities"
//   ]
// }
// CHERI CHANGES END<|MERGE_RESOLUTION|>--- conflicted
+++ resolved
@@ -377,24 +377,17 @@
 	    socklen_t * __capability __restrict fromlenaddr);
 int	kern_recvit(struct thread *td, int s, kmsghdr_t *mp,
 	    enum uio_seg fromseg, struct mbuf **controlp);
-<<<<<<< HEAD
 int	kern_renameat(struct thread *td, int oldfd,
 	    const char * __capability old, int newfd,
 	    const char * __capability new, enum uio_seg pathseg);
 int	kern_revoke(struct thread *td, const char * __capability path,
 	    enum uio_seg pathseg);
 int	kern_rmdirat(struct thread *td, int fd, const char * __capability path,
-	    enum uio_seg pathseg);
+	    enum uio_seg pathseg, int flag);
 int	kern_rtprio(struct thread *td, int function, pid_t pid,
 	    struct rtprio * __capability urtp);
 int	kern_rtprio_thread(struct thread *td, int function, lwpid_t lwpid,
 	    struct rtprio * __capability urtp);
-=======
-int	kern_renameat(struct thread *td, int oldfd, char *old, int newfd,
-	    char *new, enum uio_seg pathseg);
-int	kern_rmdirat(struct thread *td, int fd, char *path,
-	    enum uio_seg pathseg, int flag);
->>>>>>> de9d57cf
 int	kern_sched_getparam(struct thread *td, struct thread *targettd,
 	    struct sched_param *param);
 int	kern_sched_getscheduler(struct thread *td, struct thread *targettd,
@@ -479,7 +472,6 @@
 int	kern_thr_set_name(struct thread *td, lwpid_t id,
 	    const char * __capability uname);
 int	kern_thr_suspend(struct thread *td, struct timespec *tsp);
-<<<<<<< HEAD
 int	kern_truncate(struct thread *td, const char * __capability path,
 	    enum uio_seg pathseg, off_t length);
 int	kern_undelete(struct thread *td, const char * __capability path,
@@ -488,7 +480,7 @@
 	    int flags);
 int	kern_unlinkat(struct thread *td, int fd,
 	    const char * __capability path, enum uio_seg pathseg,
-	    ino_t oldinum);
+	    int flag, ino_t oldinum);
 int	kern_utimesat(struct thread *td, int fd, const char * __capability path,
 	    enum uio_seg pathseg, const struct timeval * __capability tptr,
 	    enum uio_seg tptrseg);
@@ -497,17 +489,6 @@
 	    enum uio_seg tptrseg, int follow);
 int	kern_utrace(struct thread *td, const void * __capability addr,
 	    size_t len);
-=======
-int	kern_truncate(struct thread *td, char *path, enum uio_seg pathseg,
-	    off_t length);
-int	kern_unlinkat(struct thread *td, int fd, char *path,
-	    enum uio_seg pathseg, int flag, ino_t oldinum);
-int	kern_utimesat(struct thread *td, int fd, char *path,
-	    enum uio_seg pathseg, struct timeval *tptr, enum uio_seg tptrseg);
-int	kern_utimensat(struct thread *td, int fd, char *path,
-	    enum uio_seg pathseg, struct timespec *tptr, enum uio_seg tptrseg,
-	    int follow);
->>>>>>> de9d57cf
 int	kern_wait(struct thread *td, pid_t pid, int *status, int options,
 	    struct rusage *rup);
 int	kern_wait4(struct thread *td, int pid, int * __capability status,
