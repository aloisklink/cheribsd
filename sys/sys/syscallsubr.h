--- conflicted
+++ resolved
@@ -70,11 +70,8 @@
 struct thr_param;
 struct timex;
 struct uio;
-<<<<<<< HEAD
 struct uuid;
-=======
 struct vm_map;
->>>>>>> eee254df
 
 typedef int (*mmap_check_fp_fn)(struct file *, int, int, int);
 
@@ -346,18 +343,13 @@
 	    size_t len);
 int	kern_mmap(struct thread *td, uintptr_t addr, size_t len, int prot,
 	    int flags, int fd, off_t pos);
-<<<<<<< HEAD
 int	kern_mmap_maxprot(struct proc *p, int prot);
+int	kern_mmap_racct_check(struct thread *td, struct vm_map *map,
+	    vm_size_t size);
 int	kern_mmap_req(struct thread *td, struct mmap_req *mrp);
 int	kern_modfind(struct thread *td, const char * __capability uname);
 int	kern_modstat(struct thread *td, int modid,
 	    struct module_stat * __capability stat);
-=======
-int	kern_mmap_racct_check(struct thread *td, struct vm_map *map,
-	    vm_size_t size);
-int	kern_mmap_maxprot(struct proc *p, int prot);
-int	kern_mmap_req(struct thread *td, const struct mmap_req *mrp);
->>>>>>> eee254df
 int	kern_mprotect(struct thread *td, uintptr_t addr, size_t size, int prot);
 int	kern_msgctl(struct thread *, int, int, struct msqid_ds *);
 int	kern_msgrcv(struct thread *, int, void * __capability, size_t, long,
