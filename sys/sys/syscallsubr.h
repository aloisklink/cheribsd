/*-
 * SPDX-License-Identifier: BSD-2-Clause-FreeBSD
 *
 * Copyright (c) 2002 Ian Dowse.  All rights reserved.
 *
 * Redistribution and use in source and binary forms, with or without
 * modification, are permitted provided that the following conditions
 * are met:
 * 1. Redistributions of source code must retain the above copyright
 *    notice, this list of conditions and the following disclaimer.
 * 2. Redistributions in binary form must reproduce the above copyright
 *    notice, this list of conditions and the following disclaimer in the
 *    documentation and/or other materials provided with the distribution.
 *
 * THIS SOFTWARE IS PROVIDED BY THE AUTHOR AND CONTRIBUTORS ``AS IS'' AND
 * ANY EXPRESS OR IMPLIED WARRANTIES, INCLUDING, BUT NOT LIMITED TO, THE
 * IMPLIED WARRANTIES OF MERCHANTABILITY AND FITNESS FOR A PARTICULAR PURPOSE
 * ARE DISCLAIMED.  IN NO EVENT SHALL THE AUTHOR OR CONTRIBUTORS BE LIABLE
 * FOR ANY DIRECT, INDIRECT, INCIDENTAL, SPECIAL, EXEMPLARY, OR CONSEQUENTIAL
 * DAMAGES (INCLUDING, BUT NOT LIMITED TO, PROCUREMENT OF SUBSTITUTE GOODS
 * OR SERVICES; LOSS OF USE, DATA, OR PROFITS; OR BUSINESS INTERRUPTION)
 * HOWEVER CAUSED AND ON ANY THEORY OF LIABILITY, WHETHER IN CONTRACT, STRICT
 * LIABILITY, OR TORT (INCLUDING NEGLIGENCE OR OTHERWISE) ARISING IN ANY WAY
 * OUT OF THE USE OF THIS SOFTWARE, EVEN IF ADVISED OF THE POSSIBILITY OF
 * SUCH DAMAGE.
 *
 * $FreeBSD$
 */

#ifndef _SYS_SYSCALLSUBR_H_
#define _SYS_SYSCALLSUBR_H_

#include <sys/acl.h>
#include <sys/signal.h>
#include <sys/sem.h>
#include <sys/socket.h>
#include <sys/mac.h>
#include <sys/mount.h>
#include <sys/_cpuset.h>
#include <sys/_domainset.h>
#include <sys/_uio.h>

struct __wrusage;
struct ffclock_estimate;
struct file;
struct filecaps;
struct g_kevent_args;
enum idtype;
struct itimerval;
struct image_args;
struct in_addr;
struct in6_addr;
struct jail;
struct kevent_copyops;
struct kld_file_stat;
struct ksiginfo;
struct mbuf;
struct mmap_req;
struct msqid_ds;
struct ntptimeval;
struct pollfd;
struct ogetdirentries_args;
struct rlimit;
struct rusage;
struct rtprio;
struct sched_param;
struct sockaddr;
struct stat;
struct thr_param;
struct timex;
struct uio;
struct uuid;

<<<<<<< HEAD

int	kern___acl_aclcheck_fd(struct thread *td, int filedes, acl_type_t type,
	    const struct acl * __capability aclp);
int	kern___acl_aclcheck_path(struct thread *td,
	    const char * __capability path, acl_type_t type,
	    struct acl * __capability aclp, int follow);
int	kern___acl_delete_path(struct thread *td,
	    const char * __capability path, acl_type_t type, int follow);
int	kern___acl_get_fd(struct thread *td, int filedes, acl_type_t type,
	    struct acl * __capability aclp);
int	kern___acl_get_path(struct thread *td, const char * __capability path,
	    acl_type_t type, struct acl * __capability aclp, int follow);
int	kern___acl_set_fd(struct thread *td, int filedes, acl_type_t type,
	    const struct acl * __capability aclp);
int	kern___acl_set_path(struct thread *td, const char *__capability path,
	    acl_type_t type, const struct acl * __capability aclp, int follow);
int	kern___getcwd(struct thread *td, char * __capability buf,
	    enum uio_seg bufseg, size_t buflen, size_t path_max);
int	kern_abort2(struct thread *td, const char * __capability why,
            int nargs, void * __capability *uargs);
=======
typedef int (*mmap_check_fp_fn)(struct file *, int, int, int);

int	kern___getcwd(struct thread *td, char *buf, enum uio_seg bufseg,
	    size_t buflen, size_t path_max);
>>>>>>> a0042773
int	kern_accept(struct thread *td, int s, struct sockaddr **name,
	    socklen_t *namelen, struct file **fp);
int	kern_accept4(struct thread *td, int s, struct sockaddr **name,
	    socklen_t *namelen, int flags, struct file **fp);
int	kern_accessat(struct thread *td, int fd, const char * __capability path,
	    enum uio_seg pathseg, int flags, int mode);
int	kern_acct(struct thread *td, const char * __capability path);
int	kern_adjtime(struct thread *td, struct timeval *delta,
	    struct timeval *olddelta);
int	kern_alternate_path(struct thread *td, const char *prefix,
	    const char * __capability path, enum uio_seg pathseg,
	    char **pathbuf, int create, int dirfd);
int	kern_audit(struct thread *td, const void * __capability record,
	    u_int length);
int	kern_auditctl(struct thread *td, const char * __capability path);
int	kern_auditon(struct thread *td, int cmd, void * __capability data,
	    u_int length);
int	kern_bindat(struct thread *td, int dirfd, int fd, struct sockaddr *sa);
int	kern_break(struct thread *td, uintptr_t *addr);
int	kern_cap_getmode(struct thread *td, u_int * __capability modep);
int	kern_cap_fcntls_get(struct thread *td, int fd,
	    uint32_t * __capability fcntlrightsp);
int	kern_cap_ioctls_get(struct thread *td, int fd,
	    u_long * __capability dstcmds, size_t maxcmds);
int	kern_cap_ioctls_limit(struct thread *td, int fd, u_long *cmds,
	    size_t ncmds);
int	kern_cap_rights_get(struct thread *td, int version, int fd,
	    cap_rights_t * __capability rightsp);
int	kern_cap_rights_limit(struct thread *td, int fd, cap_rights_t *rights);
int	kern_chdir(struct thread *td, const char * __capability path,
	    enum uio_seg pathseg);
int	kern_chflagsat(struct thread *td, int fd, const char * __capability path,
	    enum uio_seg pathseg, u_long flags, int atflag);
int	kern_chroot(struct thread *td, const char * __capability path);
int	kern_clock_getcpuclockid2(struct thread *td, id_t id, int which,
	    clockid_t *clk_id);
int	kern_clock_getres(struct thread *td, clockid_t clock_id,
	    struct timespec *ts);
int	kern_clock_gettime(struct thread *td, clockid_t clock_id,
	    struct timespec *ats);
int	kern_clock_nanosleep(struct thread *td, clockid_t clock_id, int flags,
	    const struct timespec *rqtp, struct timespec *rmtp);
int	kern_clock_settime(struct thread *td, clockid_t clock_id,
	    struct timespec *ats);
int	kern_close(struct thread *td, int fd);
int	kern_connectat(struct thread *td, int dirfd, int fd,
	    struct sockaddr *sa);
int	kern_copy_file_range(struct thread *td, int infd, off_t *inoffp,
	    int outfd, off_t *outoffp, size_t len, unsigned int flags);
int	kern_cpuset(struct thread *td, cpusetid_t * __capability setid);
int	kern_cpuset_getaffinity(struct thread *td, cpulevel_t level,
	    cpuwhich_t which, id_t id, size_t cpusetsize,
	    cpuset_t * __capability maskp);
int	kern_cpuset_setaffinity(struct thread *td, cpulevel_t level,
	    cpuwhich_t which, id_t id, size_t cpusetsize,
	    const cpuset_t * __capability maskp);
int	kern_cpuset_getdomain(struct thread *td, cpulevel_t level,
	    cpuwhich_t which, id_t id, size_t domainsetsize,
	    domainset_t * __capability maskp, int * __capability policyp);
int	kern_cpuset_setdomain(struct thread *td, cpulevel_t level,
	    cpuwhich_t which, id_t id, size_t domainsetsize,
	    const domainset_t * __capability maskp, int policy);
int	kern_cpuset_getid(struct thread *td, cpulevel_t level,
	    cpuwhich_t which, id_t id, cpusetid_t * __capability setid);
int	kern_cpuset_setid(struct thread *td, cpuwhich_t which,
	    id_t id, cpusetid_t setid);
int	kern_dup(struct thread *td, u_int mode, int flags, int old, int new);
int	kern_execve(struct thread *td, struct image_args *args,
	    void * __capability mac_p);
int	kern_extattrctl(struct thread *td, const char * __capability path,
	    int cmd, const char * __capability filename, int attrnamespace,
	    const char * __capability uattrname);
int	kern_extattr_delete_fd(struct thread *td, int fd, int attrnamespace,
	    const char * __capability uattrname);
int	kern_extattr_delete_path(struct thread *td,
	     const char * __capability path, int attrnamespace,
	     const char * __capability attrname, int follow);
int	kern_extattr_get_fd(struct thread *td, int fd, int attrnamespace,
	    const char * __capability attrname, void * __capability data,
	    size_t nbytes);
int	kern_extattr_get_path(struct thread *td, const char * __capability path,
	     int attrnamespace, const char * __capability attrname,
	     void * __capability data, size_t nbytes, int follow);
int	kern_extattr_list_fd(struct thread *td, int fd, int attrnamespace,
	    void * __capability data, size_t nbytes);
int	kern_extattr_list_path(struct thread *td,
	    const char * __capability path, int attrnamespace,
	    void * __capability data, size_t nbytes, int follow);
int	kern_extattr_set_fd(struct thread *td, int fd, int attrnamespace,
	    const char * __capability uattrname, void * __capability data,
	    size_t nbytes);
int	kern_extattr_set_path(struct thread *td, const char * __capability path,
	    int attrnamespace, const char * __capability attrname,
	    void * __capability data, size_t nbytes, int follow);
int	kern_fchmodat(struct thread *td, int fd, const char * __capability path,
	    enum uio_seg pathseg, mode_t mode, int flag);
int	kern_fchownat(struct thread *td, int fd, const char * __capability path,
	    enum uio_seg pathseg, int uid, int gid, int flag);
int	kern_fcntl(struct thread *td, int fd, int cmd, intptr_t arg);
int	kern_fcntl_freebsd(struct thread *td, int fd, int cmd, intcap_t arg);
int	kern_ffclock_getestimate(struct thread *td,
	    struct ffclock_estimate * __capability cest);
int	kern_ffclock_setestimate(struct thread *td,
	    const struct ffclock_estimate * __capability ucest);
int	kern_fhlinkat(struct thread *td, int fd, const char * __capability path,
	    enum uio_seg pathseg, fhandle_t * __capability fhp);
int	kern_fhopen(struct thread *td,
	    const struct fhandle * __capability u_fhp, int flags);
int	kern_fhreadlink(struct thread *td, fhandle_t * __capability fhp,
	    char * __capability buf, size_t bufsize);
int	kern_fhstat(struct thread *td, fhandle_t fh, struct stat *buf);
int	kern_fhstatfs(struct thread *td, fhandle_t fh, struct statfs *buf);
int	kern_fpathconf(struct thread *td, int fd, int name, long *valuep);
int	kern_fstat(struct thread *td, int fd, struct stat *sbp);
int	kern_fstatfs(struct thread *td, int fd, struct statfs *buf);
int	kern_fsync(struct thread *td, int fd, bool fullsync);
int	kern_ftruncate(struct thread *td, int fd, off_t length);
int	kern_futimes(struct thread *td, int fd,
	    const struct timeval * __capability tptr,
	    enum uio_seg tptrseg);
int	kern_futimens(struct thread *td, int fd,
	    const struct timespec * __capability tptr, enum uio_seg tptrseg);
int	kern_getaudit(struct thread *td,
	    struct auditinfo * __capability auditinfo);
int	kern_getaudit_addr(struct thread *td,
	    struct auditinfo_addr * __capability auditinfo_addr, u_int length);
int	kern_getauid(struct thread *td, uid_t * __capability auid);
int	kern_getdirentries(struct thread *td, int fd, char * __capability buf,
	    size_t count, off_t *basep, ssize_t *residp, enum uio_seg bufseg);
int	kern_getfhat(struct thread *td, int flags, int fd,
	    const char * __capability path, enum uio_seg pathseg,
	    fhandle_t * __capability fhp);
int	kern_getfsstat(struct thread *td, struct statfs * __capability *buf,
	    size_t bufsize, size_t *countp, enum uio_seg bufseg, int mode);
int	kern_getgroups(struct thread *td, u_int gidsetsize,
	    gid_t * __capability gidset);
int	kern_getitimer(struct thread *, u_int, struct itimerval *);
int	kern_getlogin(struct thread *td, char * __capability namebuf,
	    u_int namelen);
int	kern_getloginclass(struct thread *td, char * __capability namebuf,
	    size_t namelen);
int	kern_getppid(struct thread *);
int	kern_getpeername(struct thread *td, int fd, struct sockaddr **sa,
	    socklen_t *alen);
int	kern_getrandom(struct thread *td, void * __capability user_buf,
	    size_t buflen, unsigned int flags);
int	kern_getresgid(struct thread *td, gid_t * __capability rgid,
	    gid_t * __capability egid, gid_t * __capability sgid);
int	kern_getresuid(struct thread *td, uid_t * __capability ruid,
	    uid_t * __capability euid, uid_t * __capability suid);
int	kern_getrusage(struct thread *td, int who, struct rusage *rup);
int	kern_getsid(struct thread *td, pid_t pid);
int	kern_getsockname(struct thread *td, int fd, struct sockaddr **sa,
	    socklen_t *alen);
int	kern_getsockopt(struct thread *td, int s, int level, int name,
	    void * __capability val, enum uio_seg valseg, socklen_t *valsize);
int	kern_gettimeofday(struct thread *td,
	    struct timeval * __capability tp,
	    struct timezone * __capability tzp);
int	kern_ioctl(struct thread *td, int fd, u_long com, caddr_t data);
int	kern_jail(struct thread *td, const char * __capability path,
	    const char * __capability hostname,
	    const char * __capability jailname,
	    struct in_addr * __capability ip4, size_t ip4s,
	    struct in6_addr * __capability ip6, size_t ip6s,
	    enum uio_seg ipseg);
int	kern_jail_get(struct thread *td, struct uio *options, int flags);
int	kern_jail_set(struct thread *td, struct uio *options, int flags);
int	kern_kenv(struct thread *td, int what, const char * __capability namep,
	    char * __capability val, int vallen);
int	kern_kevent(struct thread *td, int fd, int nchanges, int nevents,
	    struct kevent_copyops *k_ops, const struct timespec *timeout);
int	kern_kevent_generic(struct thread *td, struct g_kevent_args *uap,
	    struct kevent_copyops *k_ops, const char *struct_name);
int	kern_kevent_anonymous(struct thread *td, int nevents,
	    struct kevent_copyops *k_ops);
int	kern_kevent_fp(struct thread *td, struct file *fp, int nchanges,
	    int nevents, struct kevent_copyops *k_ops,
	    const struct timespec *timeout);
int	kern_kill(struct thread *td, pid_t pid, int signum);
int	kern_kqueue(struct thread *td, int flags, struct filecaps *fcaps);
int	kern_kldfind(struct thread *td, const char * __capability file);
int	kern_kldload(struct thread *td, const char *file, int *fileid);
int	kern_kldstat(struct thread *td, int fileid, struct kld_file_stat *stat);
int	kern_kldsym(struct thread *td, int fileid, int cmd,
	    const char * __capability symstr, u_long *symvalue,
	    size_t *symsize);
int	kern_kldunload(struct thread *td, int fileid, int flags);
int	kern_ktrace(struct thread *td, const char * __capability fname,
	    int uops, int ufacs, int pid);
int	kern_linkat(struct thread *td, int fd1, int fd2,
	    const char * __capability path1, const char * __capability path2,
	    enum uio_seg segflg, int follow);
int	kern_listen(struct thread *td, int s, int backlog);
int	kern_lseek(struct thread *td, int fd, off_t offset, int whence);
int	kern_lutimes(struct thread *td,
	    const char * __capability path, enum uio_seg pathseg,
	    const struct timeval * __capability tptr, enum uio_seg tptrseg);
int	kern_mac_get_fd(struct thread *td, int fd, void * __capability mac_p);
int	kern_mac_get_pid(struct thread *td, pid_t pid,
	    void * __capability mac_p);
int	kern_mac_get_path(struct thread *td, const char * __capability path_p,
	    void * __capability mac_p, int follow);
int	kern_mac_get_proc(struct thread *td, void * __capability mac_p);
int	kern_mac_set_fd(struct thread *td, int fd, void * __capability mac_p);
int	kern_mac_set_path(struct thread *td, const char * __capability path_p,
	    void * __capability mac_p, int follow);
int	kern_mac_set_proc(struct thread *td, void * __capability mac_p);
int	kern_mac_syscall(struct thread *td, const char * __capability policy,
	    int call, void * __capability arg);
int	kern_madvise(struct thread *td, uintptr_t addr, size_t len, int behav);
int	kern_mincore(struct thread *td, uintptr_t addr, size_t len,
	    char * __capability vec);
int	kern_minherit(struct thread *td, vm_offset_t addr, vm_size_t size,
	    int inherit);
int	kern_mkdirat(struct thread *td, int fd, const char * __capability path,
	    enum uio_seg segflg, int mode);
int	kern_mkfifoat(struct thread *td, int fd, const char * __capability path,
	    enum uio_seg pathseg, int mode);
int	kern_mknodat(struct thread *td, int fd, const char * __capability path,
	    enum uio_seg pathseg, int mode, dev_t dev);
int	kern_mlock(struct proc *proc, struct ucred *cred, uintptr_t addr,
	    size_t len);
int	kern_mmap(struct thread *td, uintptr_t addr, size_t len, int prot,
	    int flags, int fd, off_t pos);
int	kern_mmap_fpcheck(struct thread *td, uintptr_t addr, size_t len,
	    int prot, int flags, int fd, off_t pos,
	    mmap_check_fp_fn check_fp_fn);
int	kern_mmap_maxprot(struct proc *p, int prot);
int	kern_mmap_req(struct thread *td, const struct mmap_req *mrp);
int	kern_modfind(struct thread *td, const char * __capability uname);
int	kern_modstat(struct thread *td, int modid,
	    struct module_stat * __capability stat);
int	kern_mprotect(struct thread *td, uintptr_t addr, size_t size, int prot);
int	kern_msgctl(struct thread *, int, int, struct msqid_ds *);
int	kern_msgrcv(struct thread *, int, void * __capability, size_t, long,
	    int, long *);
int	kern_msgsnd(struct thread *, int, const void * __capability, size_t,
	    int, long);
int	kern_msync(struct thread *td, uintptr_t addr, size_t size, int flags);
int	kern_munlock(struct thread *td, uintptr_t addr, size_t size);
int	kern_munmap(struct thread *td, uintptr_t addr, size_t size);
int     kern_nanosleep(struct thread *td, struct timespec *rqt,
	    struct timespec *rmt);
int	kern_nmount(struct thread *td, void * __capability iovp, u_int iovcnt,
	    int flags32, copyinuio_t * copyinuio_f);
int	kern_ntp_adjtime(struct thread *td, struct timex *tp, int *retval);
int	kern_ntp_gettime(struct thread *td,
	    struct ntptimeval * __capability ntvp);
int	kern_ogetdirentries(struct thread *td, struct ogetdirentries_args *uap,
	    long *ploff);
int	kern_openat(struct thread *td, int fd, char const * __capability path,
	    enum uio_seg pathseg, int flags, int mode);
int	kern_pathconf(struct thread *td, const char * __capability path,
	    enum uio_seg pathseg, int name, u_long flags, long *valuep);
int	kern_pdfork(struct thread *td, int * __capability fdp, int flags);
int	kern_pipe(struct thread *td, int fildes[2], int flags,
	    struct filecaps *fcaps1, struct filecaps *fcaps2);
int	kern_pipe2(struct thread *td, int * __capability ufildes, int flags);
int	kern_poll(struct thread *td, struct pollfd * __capability fds,
	    u_int nfds, struct timespec *tsp, sigset_t *uset);
int	kern_posix_error(struct thread *td, int error);
int	kern_posix_fadvise(struct thread *td, int fd, off_t offset, off_t len,
	    int advice);
int	kern_posix_fallocate(struct thread *td, int fd, off_t offset,
	    off_t len);
int	kern_procctl(struct thread *td, enum idtype idtype, id_t id, int com,
	    void *data);
int	kern_profil(struct thread *td, char * __capability samples, size_t size,
	    size_t offset, u_int scale);
int	kern_pread(struct thread *td, int fd, void * __capability buf,
	    size_t nbyte, off_t offset);
int	kern_preadv(struct thread *td, int fd, struct uio *auio, off_t offset);
int	kern_pselect(struct thread *td, int nd, fd_set * __capability in,
	    fd_set * __capability ou, fd_set * __capability ex,
	    struct timeval *tvp, sigset_t *uset, int abi_nfdbits);
int	kern_ptrace(struct thread *td, int req, pid_t pid, void * __capability addr,
	    int data);
int	kern_pwrite(struct thread *td, int fd, const void * __capability buf,
	    size_t nbyte, off_t offset);
int	kern_pwritev(struct thread *td, int fd, struct uio *auio, off_t offset);
int	kern_quotactl(struct thread *td, const char * __capability path,
	    int cmd, int uid, void * __capability arg);
int	kern_rctl_get_racct(struct thread *td,
	    const void * __capability inbufp, size_t inbuflen,
	    void * __capability outbufp, size_t outbuflen);
int	kern_rctl_get_rules(struct thread *td,
	    const void * __capability inbufp, size_t inbuflen,
	    void * __capability outbufp, size_t outbuflen);
int	kern_rctl_get_limits(struct thread *td,
	    const void * __capability inbufp, size_t inbuflen,
	    void * __capability outbufp, size_t outbuflen);
int	kern_rctl_add_rule(struct thread *td,
	    const void * __capability inbufp, size_t inbuflen,
	    void * __capability outbufp, size_t outbuflen);
int	kern_rctl_remove_rule(struct thread *td,
	    const void * __capability inbufp, size_t inbuflen,
	    void * __capability outbufp, size_t outbuflen);
int	kern_readlinkat(struct thread *td, int fd,
	    const char * __capability path, enum uio_seg pathseg,
	    char * __capability buf, enum uio_seg bufseg, size_t count);
int	kern_readv(struct thread *td, int fd, struct uio *auio);
int	kern_recvfrom(struct thread *td, int s, void * __capability buf,
	    size_t len, int flags,
	    struct sockaddr * __capability __restrict from,
	    socklen_t * __capability __restrict fromlenaddr);
int	kern_recvit(struct thread *td, int s, struct msghdr *mp,
	    enum uio_seg fromseg, struct mbuf **controlp);
int	kern_renameat(struct thread *td, int oldfd,
	    const char * __capability old, int newfd,
	    const char * __capability new, enum uio_seg pathseg);
int	kern_revoke(struct thread *td, const char * __capability path,
	    enum uio_seg pathseg);
int	kern_frmdirat(struct thread *td, int dfd,
	    const char * __capability path, int fd, enum uio_seg pathseg,
	    int flag);
int	kern_rtprio(struct thread *td, int function, pid_t pid,
	    struct rtprio * __capability urtp);
int	kern_rtprio_thread(struct thread *td, int function, lwpid_t lwpid,
	    struct rtprio * __capability urtp);
int	kern_sched_getparam(struct thread *td, struct thread *targettd,
	    struct sched_param *param);
int	kern_sched_getscheduler(struct thread *td, struct thread *targettd,
	    int *policy);
int	kern_sched_setparam(struct thread *td, struct thread *targettd,
	    struct sched_param *param);
int	kern_sched_setscheduler(struct thread *td, struct thread *targettd,
	    int policy, struct sched_param *param);
int	kern_sched_rr_get_interval(struct thread *td, pid_t pid,
	    struct timespec *ts);
int	kern_sched_rr_get_interval_td(struct thread *td, struct thread *targettd,
	    struct timespec *ts);
int	kern_semctl(struct thread *td, int semid, int semnum, int cmd,
	    union semun *arg, register_t *rval);
int	kern_sendfile(struct thread *td, int fd, int s, off_t offset,
	    size_t nbytes, void * __capability uhdtr,
	    off_t * __capability usbytes, int flags, int compat,
	    copyin_hdtr_t *copyin_hdtr_f, copyinuio_t *copyinuio_f);
int	kern_setaudit(struct thread *td,
	    struct auditinfo * __capability auditinfo);
int	kern_setaudit_addr(struct thread *td,
	    struct auditinfo_addr * __capability auditinfo_addr, u_int length);
int	kern_setauid(struct thread *td, uid_t * __capability auid);
int	kern_setlogin(struct thread *td, const char * __capability namebuf);
int	kern_setloginclass(struct thread *td,
	    const char * __capability namebuf);
int	kern_select(struct thread *td, int nd, fd_set * __capability fd_in,
	    fd_set * __capability fd_ou, fd_set * __capability fd_ex,
	    struct timeval *tvp, int abi_nfdbits);
int	kern_sendit(struct thread *td, int s, struct msghdr *mp, int flags,
	    struct mbuf *control, enum uio_seg segflg);
int	kern_setgroups(struct thread *td, u_int ngrp, gid_t *groups);
int	kern_setitimer(struct thread *, u_int, struct itimerval *,
	    struct itimerval *);
int	kern_setrlimit(struct thread *, u_int, struct rlimit *);
int	kern_setsockopt(struct thread *td, int s, int level, int name,
	    const void * __capability val, enum uio_seg valseg,
	    socklen_t valsize);
int	kern_settimeofday(struct thread *td, struct timeval *tv,
	    struct timezone *tzp);
int	kern_shm_open(struct thread *td, const char * __capability userpath,
	    int flags, mode_t mode, struct filecaps *fcaps, int initial_seals);
int	kern_shm_open2(struct thread *td, const char * __capability path,
	    int flags, mode_t mode, int shmflags,
	    const char * __capability name);
int	kern_shm_rename(struct thread *td,
	    const char * __capability path_from_p,
	    const char * __capability path_to_p, int flags);
int	kern_shm_unlink(struct thread *td, const char * __capability userpath);
int	kern_shmctl(struct thread *td, int shmid, int cmd, void *buf,
	    size_t *bufsz);
int	kern_shutdown(struct thread *td, int s, int how);
int	kern_sigaction(struct thread *td, int sig, const struct sigaction *act,
	    struct sigaction *oact, int flags);
int	kern_sigaction_cap(struct thread *td, int sig,
	    const struct sigaction *act, struct sigaction *oact, int flags,
	    void * __capability *cap);
int	kern_sigaltstack(struct thread *td, stack_t *ss, stack_t *oss);
int	kern_sigpending(struct thread *td, sigset_t * __capability set);
int	kern_sigprocmask(struct thread *td, int how,
	    sigset_t *set, sigset_t *oset, int flags);
int	kern_sigsuspend(struct thread *td, sigset_t mask);
int	kern_sigtimedwait(struct thread *td, sigset_t waitset,
	    struct ksiginfo *ksi, struct timespec *timeout);
int	kern_sigqueue(struct thread *td, pid_t pid, int signum,
	    union sigval *value);
int	kern_socket(struct thread *td, int domain, int type, int protocol);
int	kern_statat(struct thread *td, int flag, int fd,
	    const char * __capability path,
	    enum uio_seg pathseg, struct stat *sbp,
	    void (*hook)(struct vnode *vp, struct stat *sbp));
int	kern_statfs(struct thread *td, const char * __capability path,
	    enum uio_seg pathseg, struct statfs *buf);
int	kern_swapoff(struct thread *td, const char * __capability name);
int	kern_swapon(struct thread *td, const char * __capability name);
int	kern_symlinkat(struct thread *td, const char *__capability path1,
	    int fd, const char * __capability path2, enum uio_seg segflg);
int	kern_sync(struct thread *td);
int	kern_sysctl(struct thread *td, int * __capability uname,
	    u_int namelen,
	    void * __capability old, size_t * __capability oldlenp,
	    const void * __capability new, size_t newlen, int flags);
int	kern_ktimer_create(struct thread *td, clockid_t clock_id,
	    struct sigevent *evp, int *timerid, int preset_id);
int	kern_ktimer_delete(struct thread *, int);
int	kern_ktimer_settime(struct thread *td, int timer_id, int flags,
	    struct itimerspec *val, struct itimerspec *oval);
int	kern_ktimer_gettime(struct thread *td, int timer_id,
	    struct itimerspec *val);
int	kern_ktimer_getoverrun(struct thread *td, int timer_id);
int	kern_thr_alloc(struct proc *, int pages, struct thread **);
int	kern_thr_exit(struct thread *td);
int	kern_thr_new(struct thread *td, struct thr_param *param);
int	kern_thr_set_name(struct thread *td, lwpid_t id,
	    const char * __capability uname);
int	kern_thr_suspend(struct thread *td, struct timespec *tsp);
int	kern_truncate(struct thread *td, const char * __capability path,
	    enum uio_seg pathseg, off_t length);
int	kern_undelete(struct thread *td, const char * __capability path,
	    enum uio_seg pathseg);
int	kern_unmount(struct thread *td, const char * __capability path,
	    int flags);
int	kern_funlinkat(struct thread *td, int dfd,
	    const char * __capability path, int fd, enum uio_seg pathseg,
	    int flag, ino_t oldinum);
int	kern_funlinkat_ex(struct thread *td, int dfd,
	    const char * __capability path, int fd, int flag,
	    enum uio_seg pathseg, ino_t oldinum);
int	kern_unlinkat(struct thread *td, int fd,
	    const char * __capability path, enum uio_seg pathseg,
	    int flag, ino_t oldinum);
int	kern_utimesat(struct thread *td, int fd, const char * __capability path,
	    enum uio_seg pathseg, const struct timeval * __capability tptr,
	    enum uio_seg tptrseg);
int	kern_utimensat(struct thread *td, int fd, const char * __capability path,
	    enum uio_seg pathseg, const struct timespec * __capability tptr,
	    enum uio_seg tptrseg, int follow);
int	kern_utrace(struct thread *td, const void * __capability addr,
	    size_t len);
int	kern_wait(struct thread *td, pid_t pid, int *status, int options,
	    struct rusage *rup);
int	kern_wait4(struct thread *td, int pid, int * __capability status,
	    int options, struct rusage * __capability rusage);
int	kern_wait6(struct thread *td, enum idtype idtype, id_t id, int *status,
	    int options, struct __wrusage *wrup, siginfo_t *sip);
int	kern_write(struct thread *td, int fd, const void * __capability buf,
	    size_t nbyte);
int	kern_writev(struct thread *td, int fd, struct uio *auio);
int	kern_socketpair(struct thread *td, int domain, int type, int protocol,
	    int *rsv);

int	user_accept(struct thread *td, int s,
	    struct sockaddr * __capability uname,
	    socklen_t * __capability anamelen, int flags);
int	user_bind(struct thread *td, int s,
	    const struct sockaddr * __capability name, socklen_t namelen);
int	user_bindat(struct thread *td, int fd, int s,
	    const struct sockaddr * __capability name, socklen_t namelen);
int	user_cap_ioctls_limit(struct thread *td, int fd,
	    const u_long * __capability ucmds, size_t ncmds);
int	user_cap_rights_limit(struct thread *td, int fd,
	    cap_rights_t * __capability rightsp);
int	user_clock_nanosleep(struct thread *td, clockid_t clock_id,
	    int flags, const struct timespec * __capability ua_rqtp,
	    struct timespec * __capability ua_rmtp);
int	user_connectat(struct thread *td, int fd, int s,
		const struct sockaddr * __capability name, socklen_t namelen);
int	user_copy_file_range(struct thread *td,
	    int infd, off_t * __capability inoffp,
	    int outfd, off_t * __capability outoffp,
	    size_t len, unsigned int flags);
int	user_fhstat(struct thread *td,
	    const struct fhandle * __capability u_fhp,
	    struct stat * __capability sb);
int	user_fhstatfs(struct thread *td,
	    const struct fhandle * __capability u_fhp,
	    struct statfs * __capability buf);
int	user_fstat(struct thread *td, int fd, struct stat * __capability sb);
int	user_fstatat(struct thread *td, int fd, const char * __capability path,
	    struct stat * __capability buf, int flag);
int	user_fstatfs(struct thread *td, int fd,
	    struct statfs * __capability buf);
int	user_getdirentries(struct thread *td, int fd, char * __capability buf,
	    size_t count, off_t * __capability basep);
int	user_getfsstat(struct thread *td, struct statfs * __capability buf,
	    long bufsize, int mode);
int	user_getpeername(struct thread *td, int fdes,
	    struct sockaddr * __restrict __capability asa,
	    socklen_t * __capability alen, int compat);
int	user_getsockname(struct thread *td, int fdes,
	    struct sockaddr * __restrict __capability asa,
	    socklen_t * __capability alen, int compat);
int	user_getsockopt(struct thread *td, int s, int level, int name,
	    void * __capability val, socklen_t * __capability avalsize);
int	user_ioctl(struct thread *td, int fd, u_long com,
	    void * __capability udata, void *datap, int copycaps);
int	user_jail_get(struct thread *td, void * __capability iovp,
	    unsigned int iovcnt, int flags, copyinuio_t *copyinuio_f,
	    updateiov_t *updateiov_f);
int	user_jail_set(struct thread *td, void * __capability iovp,
	    unsigned int iovcnt, int flags, copyinuio_t *copyinuio_f);
int	user_kldload(struct thread *td, const char * __capability file);
int	user_pdgetpid(struct thread *td, int fd, pid_t * __capability pidp);
int	user_poll(struct thread *td, struct pollfd * __capability fds,
	    u_int nfds, int timeout);
int	user_ppoll(struct thread *td, struct pollfd *__capability fds,
	    u_int nfds, const struct timespec * __capability uts,
	    const sigset_t * __capability uset);
int	user_preadv(struct thread *td, int fd, void * __capability iovp,
	    u_int iovcnt, off_t offset, copyinuio_t *copyinuio_f);
int	user_procctl(struct thread *td, enum idtype idtype, id_t id, int com,
	    void * __capability data);
int	user_pselect(struct thread *td, int nd, fd_set * __capability in,
	    fd_set * __capability ou, fd_set * __capability ex,
	    const struct timespec * __capability uts,
	    const sigset_t * __capability sm);
int	user_pwritev(struct thread *td, int fd, void *__capability iovp,
	    u_int iovcnt, off_t offset, copyinuio_t *copyinuio_f);
int	user_read(struct thread *td, int fd, void * __capability buf,
	    size_t nbyte);
int	user_readv(struct thread *td, int fd, void * __capability iovp,
	    u_int iovcnt, copyinuio_t *copyinuio_f);
int	user_sched_getparam(struct thread *td, pid_t,
	    struct sched_param * __capability param);
int	user_sched_rr_get_interval(struct thread *td, pid_t pid,
	    struct timespec * __capability interval);
int	user_sched_setparam(struct thread *td, pid_t pid,
	    const struct sched_param * __capability param);
int	user_sched_setscheduler(struct thread *td, pid_t pid, int policy,
	    const struct sched_param * __capability param);
int	user_select(struct thread *td, int nd, fd_set * __capability in,
	    fd_set * __capability ou, fd_set * __capability ex,
	    struct timeval * __capability utv);
int	user_sendit(struct thread *td, int s, struct msghdr *mp, int flags);
int	user_sendto(struct thread *td, int s, const char * __capability buf,
	    size_t len, int flags, const struct sockaddr * __capability to,
	    socklen_t tolen);
int	user_setgroups(struct thread *td, u_int gidsetsize,
	    const gid_t * __capability gidset);
int	user_settimeofday(struct thread *td,
	    const struct timeval * __capability tp,
	    const struct timezone * __capability tz);
int	user_sigprocmask(struct thread *td, int how,
	    const sigset_t * __capability uset, sigset_t * __capability uoset);
int	user_sigsuspend(struct thread *td,
	    const sigset_t * __capability sigmask);
int	user_sigtimedwait(struct thread *td,
	    const sigset_t * __capability uset, void * __capability info,
	    const struct timespec * __capability utimeout,
	    copyout_siginfo_t *copyout_siginfop);
int	user_sigwait(struct thread *td, const sigset_t * __capability uset,
	    int * __capability usig);
int	user_sigwaitinfo(struct thread *td, const sigset_t * __capability uset,
	    void * __capability info, copyout_siginfo_t *copyout_siginfop);
int	user_socketpair(struct thread *td, int domain, int type, int protocol,
	    int * __capability rsv);
int	user_statfs(struct thread *td, const char * __capability path,
	    struct statfs * __capability buf);
int	user_uuidgen(struct thread *td, struct uuid * __capability storep,
	    int count);
int	user_wait6(struct thread *td, enum idtype idtype, id_t id,
	    int * __capability statusp, int options,
	    struct __wrusage * __capability wrusage, siginfo_t *sip);
int	user_writev(struct thread *td, int fd, void * __capability iovp,
	    u_int iovcnt, copyinuio_t *copyinuio_f);

/* flags for kern_sigaction */
#define	KSA_OSIGSET	0x0001	/* uses osigact_t */
#define	KSA_FREEBSD4	0x0002	/* uses ucontext4 */

struct freebsd11_dirent;

int	freebsd11_kern_getdirentries(struct thread *td, int fd,
	    char * __capability ubuf, u_int count, long *basep,
	    void (*func)(struct freebsd11_dirent *));

#endif /* !_SYS_SYSCALLSUBR_H_ */
// CHERI CHANGES START
// {
//   "updated": 20181114,
//   "target_type": "header",
//   "changes": [
//     "user_capabilities"
//   ]
// }
// CHERI CHANGES END<|MERGE_RESOLUTION|>--- conflicted
+++ resolved
@@ -35,6 +35,7 @@
 #include <sys/sem.h>
 #include <sys/socket.h>
 #include <sys/mac.h>
+#include <sys/mman.h>
 #include <sys/mount.h>
 #include <sys/_cpuset.h>
 #include <sys/_domainset.h>
@@ -71,8 +72,6 @@
 struct uio;
 struct uuid;
 
-<<<<<<< HEAD
-
 int	kern___acl_aclcheck_fd(struct thread *td, int filedes, acl_type_t type,
 	    const struct acl * __capability aclp);
 int	kern___acl_aclcheck_path(struct thread *td,
@@ -92,12 +91,6 @@
 	    enum uio_seg bufseg, size_t buflen, size_t path_max);
 int	kern_abort2(struct thread *td, const char * __capability why,
             int nargs, void * __capability *uargs);
-=======
-typedef int (*mmap_check_fp_fn)(struct file *, int, int, int);
-
-int	kern___getcwd(struct thread *td, char *buf, enum uio_seg bufseg,
-	    size_t buflen, size_t path_max);
->>>>>>> a0042773
 int	kern_accept(struct thread *td, int s, struct sockaddr **name,
 	    socklen_t *namelen, struct file **fp);
 int	kern_accept4(struct thread *td, int s, struct sockaddr **name,
