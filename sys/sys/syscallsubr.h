/*-
 * SPDX-License-Identifier: BSD-2-Clause-FreeBSD
 *
 * Copyright (c) 2002 Ian Dowse.  All rights reserved.
 *
 * Redistribution and use in source and binary forms, with or without
 * modification, are permitted provided that the following conditions
 * are met:
 * 1. Redistributions of source code must retain the above copyright
 *    notice, this list of conditions and the following disclaimer.
 * 2. Redistributions in binary form must reproduce the above copyright
 *    notice, this list of conditions and the following disclaimer in the
 *    documentation and/or other materials provided with the distribution.
 *
 * THIS SOFTWARE IS PROVIDED BY THE AUTHOR AND CONTRIBUTORS ``AS IS'' AND
 * ANY EXPRESS OR IMPLIED WARRANTIES, INCLUDING, BUT NOT LIMITED TO, THE
 * IMPLIED WARRANTIES OF MERCHANTABILITY AND FITNESS FOR A PARTICULAR PURPOSE
 * ARE DISCLAIMED.  IN NO EVENT SHALL THE AUTHOR OR CONTRIBUTORS BE LIABLE
 * FOR ANY DIRECT, INDIRECT, INCIDENTAL, SPECIAL, EXEMPLARY, OR CONSEQUENTIAL
 * DAMAGES (INCLUDING, BUT NOT LIMITED TO, PROCUREMENT OF SUBSTITUTE GOODS
 * OR SERVICES; LOSS OF USE, DATA, OR PROFITS; OR BUSINESS INTERRUPTION)
 * HOWEVER CAUSED AND ON ANY THEORY OF LIABILITY, WHETHER IN CONTRACT, STRICT
 * LIABILITY, OR TORT (INCLUDING NEGLIGENCE OR OTHERWISE) ARISING IN ANY WAY
 * OUT OF THE USE OF THIS SOFTWARE, EVEN IF ADVISED OF THE POSSIBILITY OF
 * SUCH DAMAGE.
 *
 * $FreeBSD$
 */

#ifndef _SYS_SYSCALLSUBR_H_
#define _SYS_SYSCALLSUBR_H_

#include <sys/acl.h>
#include <sys/signal.h>
#include <sys/sem.h>
#include <sys/socket.h>
#include <sys/mac.h>
#include <sys/mman.h>
#include <sys/mount.h>
#include <sys/_cpuset.h>
#include <sys/_domainset.h>
#include <sys/_uio.h>

struct __wrusage;
<<<<<<< HEAD
struct ffclock_estimate;
=======
struct cpuset_copy_cb;
>>>>>>> 47a57144
struct file;
struct filecaps;
struct g_kevent_args;
enum idtype;
struct itimerval;
struct image_args;
struct in_addr;
struct in6_addr;
struct jail;
struct kevent_copyops;
struct kld_file_stat;
struct ksiginfo;
struct mbuf;
struct mmap_req;
struct msqid_ds;
struct ntptimeval;
struct pollfd;
struct ogetdirentries_args;
struct rlimit;
struct rusage;
struct rtprio;
struct sched_param;
struct sembuf;
union semun;
struct sockaddr;
struct spacectl_range;
struct stat;
struct thr_param;
struct timex;
struct uio;
struct uuid;
struct vm_map;
struct vmspace;

typedef int (*mmap_check_fp_fn)(struct file *, int, int, int);

struct mmap_req {
	vm_offset_t		mr_hint;
	vm_offset_t		mr_max_addr;
	vm_size_t		mr_len;
	int			mr_prot;
	int			mr_flags;
	int			mr_fd;
	int			mr_kern_flags;
	off_t			mr_pos;
	mmap_check_fp_fn	mr_check_fp_fn;
#if __has_feature(capabilities)
	void * __capability mr_source_cap;
#endif
};

int	kern___acl_aclcheck_fd(struct thread *td, int filedes, acl_type_t type,
	    const struct acl * __capability aclp);
int	kern___acl_aclcheck_path(struct thread *td,
	    const char * __capability path, acl_type_t type,
	    struct acl * __capability aclp, int follow);
int	kern___acl_delete_path(struct thread *td,
	    const char * __capability path, acl_type_t type, int follow);
int	kern___acl_get_fd(struct thread *td, int filedes, acl_type_t type,
	    struct acl * __capability aclp);
int	kern___acl_get_path(struct thread *td, const char * __capability path,
	    acl_type_t type, struct acl * __capability aclp, int follow);
int	kern___acl_set_fd(struct thread *td, int filedes, acl_type_t type,
	    const struct acl * __capability aclp);
int	kern___acl_set_path(struct thread *td, const char *__capability path,
	    acl_type_t type, const struct acl * __capability aclp, int follow);
int	kern___getcwd(struct thread *td, char * __capability buf,
	    size_t buflen);
int	kern___realpathat(struct thread *td, int fd,
	    const char * __capability path, char * __capability buf,
	    size_t size, int flags, enum uio_seg pathseg);
int	kern_abort2(struct thread *td, const char * __capability why,
            int nargs, void * __capability *uargs);
int	kern_accept(struct thread *td, int s, struct sockaddr **name,
	    socklen_t *namelen, struct file **fp);
int	kern_accept4(struct thread *td, int s, struct sockaddr **name,
	    socklen_t *namelen, int flags, struct file **fp);
int	kern_accessat(struct thread *td, int fd, const char * __capability path,
	    enum uio_seg pathseg, int flags, int mode);
int	kern_acct(struct thread *td, const char * __capability path);
int	kern_adjtime(struct thread *td, struct timeval *delta,
	    struct timeval *olddelta);
int	kern_alternate_path(const char *prefix, const char * __capability path,
	    enum uio_seg pathseg, char **pathbuf, int create, int dirfd);
int	kern_audit(struct thread *td, const void * __capability record,
	    u_int length);
int	kern_auditctl(struct thread *td, const char * __capability path);
int	kern_auditon(struct thread *td, int cmd, void * __capability data,
	    u_int length);
int	kern_bindat(struct thread *td, int dirfd, int fd, struct sockaddr *sa);
int	kern_break(struct thread *td, uintptr_t *addr);
int	kern_cap_getmode(struct thread *td, u_int * __capability modep);
int	kern_cap_fcntls_get(struct thread *td, int fd,
	    uint32_t * __capability fcntlrightsp);
int	kern_cap_ioctls_get(struct thread *td, int fd,
	    u_long * __capability dstcmds, size_t maxcmds);
int	kern_cap_ioctls_limit(struct thread *td, int fd, u_long *cmds,
	    size_t ncmds);
int	kern_cap_rights_get(struct thread *td, int version, int fd,
	    cap_rights_t * __capability rightsp);
int	kern_cap_rights_limit(struct thread *td, int fd, cap_rights_t *rights);
int	kern_chdir(struct thread *td, const char * __capability path,
	    enum uio_seg pathseg);
int	kern_chflagsat(struct thread *td, int fd, const char * __capability path,
	    enum uio_seg pathseg, u_long flags, int atflag);
int	kern_chroot(struct thread *td, const char * __capability path);
int	kern_clock_getcpuclockid2(struct thread *td, id_t id, int which,
	    clockid_t *clk_id);
int	kern_clock_getres(struct thread *td, clockid_t clock_id,
	    struct timespec *ts);
int	kern_clock_gettime(struct thread *td, clockid_t clock_id,
	    struct timespec *ats);
int	kern_clock_nanosleep(struct thread *td, clockid_t clock_id, int flags,
	    const struct timespec *rqtp, struct timespec *rmtp);
int	kern_clock_settime(struct thread *td, clockid_t clock_id,
	    struct timespec *ats);
void	kern_thread_cputime(struct thread *targettd, struct timespec *ats);
void	kern_process_cputime(struct proc *targetp, struct timespec *ats);
int	kern_close_range(struct thread *td, int flags, u_int lowfd, u_int highfd);
int	kern_close(struct thread *td, int fd);
int	kern_connectat(struct thread *td, int dirfd, int fd,
	    struct sockaddr *sa);
int	kern_copy_file_range(struct thread *td, int infd, off_t *inoffp,
	    int outfd, off_t *outoffp, size_t len, unsigned int flags);
int	kern_cpuset(struct thread *td, cpusetid_t * __capability setid);
int	kern_cpuset_getaffinity(struct thread *td, cpulevel_t level,
<<<<<<< HEAD
	    cpuwhich_t which, id_t id, size_t cpusetsize,
	    cpuset_t * __capability maskp);
=======
	    cpuwhich_t which, id_t id, size_t cpusetsize, cpuset_t *maskp,
	    const struct cpuset_copy_cb *cb);
>>>>>>> 47a57144
int	kern_cpuset_setaffinity(struct thread *td, cpulevel_t level,
	    cpuwhich_t which, id_t id, cpuset_t *maskp);
int	user_cpuset_setaffinity(struct thread *td, cpulevel_t level,
	    cpuwhich_t which, id_t id, size_t cpusetsize,
<<<<<<< HEAD
	    const cpuset_t * __capability maskp);
int	kern_cpuset_getdomain(struct thread *td, cpulevel_t level,
	    cpuwhich_t which, id_t id, size_t domainsetsize,
	    domainset_t * __capability maskp, int * __capability policyp);
int	kern_cpuset_setdomain(struct thread *td, cpulevel_t level,
	    cpuwhich_t which, id_t id, size_t domainsetsize,
	    const domainset_t * __capability maskp, int policy);
=======
	    const cpuset_t *maskp, const struct cpuset_copy_cb *cb);
int	kern_cpuset_getdomain(struct thread *td, cpulevel_t level,
	    cpuwhich_t which, id_t id, size_t domainsetsize,
	    domainset_t *maskp, int *policyp, const struct cpuset_copy_cb *cb);
int	kern_cpuset_setdomain(struct thread *td, cpulevel_t level,
	    cpuwhich_t which, id_t id, size_t domainsetsize,
	    const domainset_t *maskp, int policy, const struct cpuset_copy_cb *cb);
>>>>>>> 47a57144
int	kern_cpuset_getid(struct thread *td, cpulevel_t level,
	    cpuwhich_t which, id_t id, cpusetid_t * __capability setid);
int	kern_cpuset_setid(struct thread *td, cpuwhich_t which,
	    id_t id, cpusetid_t setid);
int	kern_dup(struct thread *td, u_int mode, int flags, int old, int new);
int	kern_execve(struct thread *td, struct image_args *args,
	    void * __capability mac_p, struct vmspace *oldvmspace);
int	kern_extattrctl(struct thread *td, const char * __capability path,
	    int cmd, const char * __capability filename, int attrnamespace,
	    const char * __capability uattrname);
int	kern_extattr_delete_fd(struct thread *td, int fd, int attrnamespace,
	    const char * __capability uattrname);
int	kern_extattr_delete_path(struct thread *td,
	     const char * __capability path, int attrnamespace,
	     const char * __capability attrname, int follow);
int	kern_extattr_get_fd(struct thread *td, int fd, int attrnamespace,
	    const char * __capability attrname, void * __capability data,
	    size_t nbytes);
int	kern_extattr_get_path(struct thread *td, const char * __capability path,
	     int attrnamespace, const char * __capability attrname,
	     void * __capability data, size_t nbytes, int follow);
int	kern_extattr_list_fd(struct thread *td, int fd, int attrnamespace,
	    void * __capability data, size_t nbytes);
int	kern_extattr_list_path(struct thread *td,
	    const char * __capability path, int attrnamespace,
	    void * __capability data, size_t nbytes, int follow);
int	kern_extattr_set_fd(struct thread *td, int fd, int attrnamespace,
	    const char * __capability uattrname, void * __capability data,
	    size_t nbytes);
int	kern_extattr_set_path(struct thread *td, const char * __capability path,
	    int attrnamespace, const char * __capability attrname,
	    void * __capability data, size_t nbytes, int follow);
int	kern_fchmodat(struct thread *td, int fd, const char * __capability path,
	    enum uio_seg pathseg, mode_t mode, int flag);
int	kern_fchownat(struct thread *td, int fd, const char * __capability path,
	    enum uio_seg pathseg, int uid, int gid, int flag);
int	kern_fcntl(struct thread *td, int fd, int cmd, intptr_t arg);
int	kern_fcntl_freebsd(struct thread *td, int fd, int cmd, intcap_t arg);
int	kern_ffclock_getestimate(struct thread *td,
	    struct ffclock_estimate * __capability cest);
int	kern_ffclock_setestimate(struct thread *td,
	    const struct ffclock_estimate * __capability ucest);
int	kern_fhlinkat(struct thread *td, int fd, const char * __capability path,
	    enum uio_seg pathseg, fhandle_t * __capability fhp);
int	kern_fhopen(struct thread *td,
	    const struct fhandle * __capability u_fhp, int flags);
int	kern_fhreadlink(struct thread *td, fhandle_t * __capability fhp,
	    char * __capability buf, size_t bufsize);
int	kern_fhstat(struct thread *td, fhandle_t fh, struct stat *buf);
int	kern_fhstatfs(struct thread *td, fhandle_t fh, struct statfs *buf);
int	kern_flag_captured(struct thread *td, const char * __capability message,
	    uint32_t key, const char *source);
int	kern_fpathconf(struct thread *td, int fd, int name, long *valuep);
int	kern_freebsd11_getfsstat(struct thread *td,
	    struct freebsd11_statfs * __capability ubuf, long bufsize,
	    int mode);
int	kern_fstat(struct thread *td, int fd, struct stat *sbp);
int	kern_fstatfs(struct thread *td, int fd, struct statfs *buf);
int	kern_fsync(struct thread *td, int fd, bool fullsync);
int	kern_ftruncate(struct thread *td, int fd, off_t length);
int	kern_futimes(struct thread *td, int fd,
	    const struct timeval * __capability tptr,
	    enum uio_seg tptrseg);
int	kern_futimens(struct thread *td, int fd,
	    const struct timespec * __capability tptr, enum uio_seg tptrseg);
int	kern_getaudit(struct thread *td,
	    struct auditinfo * __capability auditinfo);
int	kern_getaudit_addr(struct thread *td,
	    struct auditinfo_addr * __capability auditinfo_addr, u_int length);
int	kern_getauid(struct thread *td, uid_t * __capability auid);
int	kern_getdirentries(struct thread *td, int fd, char * __capability buf,
	    size_t count, off_t *basep, ssize_t *residp, enum uio_seg bufseg);
int	kern_getfhat(struct thread *td, int flags, int fd,
	    const char * __capability path, enum uio_seg pathseg,
	    fhandle_t * __capability fhp, enum uio_seg fhseg);
int	kern_getfsstat(struct thread *td, struct statfs * __capability *buf,
	    size_t bufsize, size_t *countp, enum uio_seg bufseg, int mode);
int	kern_getgroups(struct thread *td, int gidsetsize,
	    gid_t * __capability gidset);
int	kern_getitimer(struct thread *, u_int, struct itimerval *);
int	kern_getlogin(struct thread *td, char * __capability namebuf,
	    u_int namelen);
int	kern_getloginclass(struct thread *td, char * __capability namebuf,
	    size_t namelen);
int	kern_getppid(struct thread *);
int	kern_getpeername(struct thread *td, int fd, struct sockaddr **sa,
	    socklen_t *alen);
int	kern_getpriority(struct thread *td, int which, int who);
int	kern_getrandom(struct thread *td, void * __capability user_buf,
	    size_t buflen, unsigned int flags);
int	kern_getresgid(struct thread *td, gid_t * __capability rgid,
	    gid_t * __capability egid, gid_t * __capability sgid);
int	kern_getresuid(struct thread *td, uid_t * __capability ruid,
	    uid_t * __capability euid, uid_t * __capability suid);
int	kern_getrusage(struct thread *td, int who, struct rusage *rup);
int	kern_getsid(struct thread *td, pid_t pid);
int	kern_getsockname(struct thread *td, int fd, struct sockaddr **sa,
	    socklen_t *alen);
int	kern_getsockopt(struct thread *td, int s, int level, int name,
	    void * __capability val, enum uio_seg valseg, socklen_t *valsize);
int	kern_gettimeofday(struct thread *td,
	    struct timeval * __capability tp,
	    struct timezone * __capability tzp);
int	kern_ioctl(struct thread *td, int fd, u_long com, caddr_t data);
int	kern_jail(struct thread *td, const char * __capability path,
	    const char * __capability hostname,
	    const char * __capability jailname,
	    struct in_addr * __capability ip4, size_t ip4s,
	    struct in6_addr * __capability ip6, size_t ip6s,
	    enum uio_seg ipseg);
int	kern_jail_get(struct thread *td, struct uio *options, int flags);
int	kern_jail_set(struct thread *td, struct uio *options, int flags);
int	kern_kenv(struct thread *td, int what, const char * __capability namep,
	    char * __capability val, int vallen);
int	kern_kevent(struct thread *td, int fd, int nchanges, int nevents,
	    struct kevent_copyops *k_ops, const struct timespec *timeout);
int	kern_kevent_generic(struct thread *td, struct g_kevent_args *uap,
	    struct kevent_copyops *k_ops, const char *struct_name);
int	kern_kevent_anonymous(struct thread *td, int nevents,
	    struct kevent_copyops *k_ops);
int	kern_kevent_fp(struct thread *td, struct file *fp, int nchanges,
	    int nevents, struct kevent_copyops *k_ops,
	    const struct timespec *timeout);
int	kern_kill(struct thread *td, pid_t pid, int signum);
int	kern_kqueue(struct thread *td, int flags, struct filecaps *fcaps);
int	kern_kldfind(struct thread *td, const char * __capability file);
int	kern_kldload(struct thread *td, const char *file, int *fileid);
int	kern_kldstat(struct thread *td, int fileid, struct kld_file_stat *stat);
int	kern_kldsym(struct thread *td, int fileid, int cmd,
	    const char * __capability symstr, u_long *symvalue,
	    size_t *symsize);
int	kern_kldunload(struct thread *td, int fileid, int flags);
int	kern_ktrace(struct thread *td, const char * __capability fname,
	    int uops, int ufacs, int pid);
int	kern_linkat(struct thread *td, int fd1, int fd2,
	    const char * __capability path1, const char * __capability path2,
	    enum uio_seg segflg, int flag);
int	kern_listen(struct thread *td, int s, int backlog);
int	kern_lseek(struct thread *td, int fd, off_t offset, int whence);
int	kern_lutimes(struct thread *td,
	    const char * __capability path, enum uio_seg pathseg,
	    const struct timeval * __capability tptr, enum uio_seg tptrseg);
int	kern_mac_get_fd(struct thread *td, int fd, void * __capability mac_p);
int	kern_mac_get_pid(struct thread *td, pid_t pid,
	    void * __capability mac_p);
int	kern_mac_get_path(struct thread *td, const char * __capability path_p,
	    void * __capability mac_p, int follow);
int	kern_mac_get_proc(struct thread *td, void * __capability mac_p);
int	kern_mac_set_fd(struct thread *td, int fd, void * __capability mac_p);
int	kern_mac_set_path(struct thread *td, const char * __capability path_p,
	    void * __capability mac_p, int follow);
int	kern_mac_set_proc(struct thread *td, void * __capability mac_p);
int	kern_mac_syscall(struct thread *td, const char * __capability policy,
	    int call, void * __capability arg);
int	kern_madvise(struct thread *td, uintptr_t addr, size_t len, int behav);
int	kern_mincore(struct thread *td, uintptr_t addr, size_t len,
	    char * __capability vec);
int	kern_minherit(struct thread *td, uintptr_t addr, size_t len,
	    int inherit);
int	kern_mkdirat(struct thread *td, int fd, const char * __capability path,
	    enum uio_seg segflg, int mode);
int	kern_mkfifoat(struct thread *td, int fd, const char * __capability path,
	    enum uio_seg pathseg, int mode);
int	kern_mknodat(struct thread *td, int fd, const char * __capability path,
	    enum uio_seg pathseg, int mode, dev_t dev);
int	kern_mlock(struct proc *proc, struct ucred *cred, uintptr_t addr,
	    size_t len);
int	kern_mmap(struct thread *td, const struct mmap_req *mrp);
int	kern_mmap_maxprot(struct proc *p, int prot);
int	kern_mmap_racct_check(struct thread *td, struct vm_map *map,
	    vm_size_t size);
int	kern_modfind(struct thread *td, const char * __capability uname);
int	kern_modstat(struct thread *td, int modid,
	    struct module_stat * __capability stat);
int	kern_mprotect(struct thread *td, uintptr_t addr, size_t size, int prot);
int	kern_msgctl(struct thread *, int, int, struct msqid_ds *);
int	kern_msgrcv(struct thread *, int, void * __capability, size_t, long,
	    int, long *);
int	kern_msgsnd(struct thread *, int, const void * __capability, size_t,
	    int, long);
int	kern_msync(struct thread *td, uintptr_t addr, size_t size, int flags);
int	kern_munlock(struct thread *td, uintptr_t addr, size_t size);
int	kern_munmap(struct thread *td, uintptr_t addr, size_t size);
int     kern_nanosleep(struct thread *td, struct timespec *rqt,
	    struct timespec *rmt);
int	kern_nmount(struct thread *td, struct iovec * __capability iovp,
	    u_int iovcnt, int flags32, copyinuio_t * copyinuio_f);
int	kern_ntp_adjtime(struct thread *td, struct timex *ntv, int *retvalp);
int	kern_ntp_gettime(struct thread *td,
	    struct ntptimeval * __capability ntvp);
int	kern_ogetdirentries(struct thread *td, struct ogetdirentries_args *uap,
	    long *ploff);
int	kern_ommap(struct thread *td, uintptr_t hint, int len, int oprot,
	    int oflags, int fd, long pos);
int	kern_openat(struct thread *td, int fd, char const * __capability path,
	    enum uio_seg pathseg, int flags, int mode);
int	kern_pathconf(struct thread *td, const char * __capability path,
	    enum uio_seg pathseg, int name, u_long flags, long *valuep);
int	kern_pdfork(struct thread *td, int * __capability fdp, int flags);
int	kern_pipe(struct thread *td, int fildes[2], int flags,
	    struct filecaps *fcaps1, struct filecaps *fcaps2);
int	kern_pipe2(struct thread *td, int * __capability ufildes, int flags);
int	kern_poll(struct thread *td, struct pollfd * __capability fds,
	    u_int nfds, struct timespec *tsp, sigset_t *uset);
int	kern_poll_kfds(struct thread *td, struct pollfd *fds, u_int nfds,
	    struct timespec *tsp, sigset_t *uset);
bool	kern_poll_maxfds(u_int nfds);
int	kern_posix_error(struct thread *td, int error);
int	kern_posix_fadvise(struct thread *td, int fd, off_t offset, off_t len,
	    int advice);
int	kern_posix_fallocate(struct thread *td, int fd, off_t offset,
	    off_t len);
int	kern_fspacectl(struct thread *td, int fd, int cmd,
	    const struct spacectl_range *, int flags, struct spacectl_range *);
int	kern_procctl(struct thread *td, enum idtype idtype, id_t id, int com,
	    void *data);
int	kern_profil(struct thread *td, char * __capability samples, size_t size,
	    size_t offset, u_int scale);
int	kern_pread(struct thread *td, int fd, void * __capability buf,
	    size_t nbyte, off_t offset);
int	kern_preadv(struct thread *td, int fd, struct uio *auio, off_t offset);
int	kern_pselect(struct thread *td, int nd, fd_set * __capability in,
	    fd_set * __capability ou, fd_set * __capability ex,
	    struct timeval *tvp, sigset_t *uset, int abi_nfdbits);
int	kern_ptrace(struct thread *td, int req, pid_t pid, void * __capability addr,
	    int data);
int	kern_pwrite(struct thread *td, int fd, const void * __capability buf,
	    size_t nbyte, off_t offset);
int	kern_pwritev(struct thread *td, int fd, struct uio *auio, off_t offset);
int	kern_quotactl(struct thread *td, const char * __capability path,
	    int cmd, int uid, void * __capability arg);
int	kern_rctl_get_racct(struct thread *td,
	    const void * __capability inbufp, size_t inbuflen,
	    void * __capability outbufp, size_t outbuflen);
int	kern_rctl_get_rules(struct thread *td,
	    const void * __capability inbufp, size_t inbuflen,
	    void * __capability outbufp, size_t outbuflen);
int	kern_rctl_get_limits(struct thread *td,
	    const void * __capability inbufp, size_t inbuflen,
	    void * __capability outbufp, size_t outbuflen);
int	kern_rctl_add_rule(struct thread *td,
	    const void * __capability inbufp, size_t inbuflen,
	    void * __capability outbufp, size_t outbuflen);
int	kern_rctl_remove_rule(struct thread *td,
	    const void * __capability inbufp, size_t inbuflen,
	    void * __capability outbufp, size_t outbuflen);
int	kern_readlinkat(struct thread *td, int fd,
	    const char * __capability path, enum uio_seg pathseg,
	    char * __capability buf, enum uio_seg bufseg, size_t count);
int	kern_readv(struct thread *td, int fd, struct uio *auio);
int	kern_recvfrom(struct thread *td, int s, void * __capability buf,
	    size_t len, int flags,
	    struct sockaddr * __capability __restrict from,
	    socklen_t * __capability __restrict fromlenaddr);
int	kern_recvit(struct thread *td, int s, struct msghdr *mp,
	    enum uio_seg fromseg, struct mbuf **controlp);
int	kern_renameat(struct thread *td, int oldfd,
	    const char * __capability old, int newfd,
	    const char * __capability new, enum uio_seg pathseg);
int	kern_revoke(struct thread *td, const char * __capability path,
	    enum uio_seg pathseg);
int	kern_frmdirat(struct thread *td, int dfd,
	    const char * __capability path, int fd, enum uio_seg pathseg,
	    int flag);
int	kern_rtprio(struct thread *td, int function, pid_t pid,
	    struct rtprio * __capability urtp);
int	kern_rtprio_thread(struct thread *td, int function, lwpid_t lwpid,
	    struct rtprio * __capability urtp);
int	kern_sched_getparam(struct thread *td, struct thread *targettd,
	    struct sched_param *param);
int	kern_sched_getscheduler(struct thread *td, struct thread *targettd,
	    int *policy);
int	kern_sched_setparam(struct thread *td, struct thread *targettd,
	    struct sched_param *param);
int	kern_sched_setscheduler(struct thread *td, struct thread *targettd,
	    int policy, struct sched_param *param);
int	kern_sched_rr_get_interval(struct thread *td, pid_t pid,
	    struct timespec *ts);
int	kern_sched_rr_get_interval_td(struct thread *td, struct thread *targettd,
	    struct timespec *ts);
int	kern_semctl(struct thread *td, int semid, int semnum, int cmd,
	    union semun *arg, register_t *rval);
int	kern_sendfile(struct thread *td, int fd, int s, off_t offset,
	    size_t nbytes, void * __capability uhdtr,
	    off_t * __capability usbytes, int flags, int compat,
	    copyin_hdtr_t *copyin_hdtr_f, copyinuio_t *copyinuio_f);
int	kern_setaudit(struct thread *td,
	    struct auditinfo * __capability auditinfo);
int	kern_setaudit_addr(struct thread *td,
	    struct auditinfo_addr * __capability auditinfo_addr, u_int length);
int	kern_setauid(struct thread *td, uid_t * __capability auid);
int	kern_setlogin(struct thread *td, const char * __capability namebuf);
int	kern_setloginclass(struct thread *td,
	    const char * __capability namebuf);
int	kern_select(struct thread *td, int nd, fd_set * __capability fd_in,
	    fd_set * __capability fd_ou, fd_set * __capability fd_ex,
	    struct timeval *tvp, int abi_nfdbits);
int	kern_sendit(struct thread *td, int s, struct msghdr *mp, int flags,
	    struct mbuf *control, enum uio_seg segflg);
int	kern_setgroups(struct thread *td, u_int ngrp, gid_t *groups);
int	kern_setitimer(struct thread *, u_int, struct itimerval *,
	    struct itimerval *);
int	kern_setpriority(struct thread *td, int which, int who, int prio);
int	kern_setrlimit(struct thread *, u_int, struct rlimit *);
int	kern_setsockopt(struct thread *td, int s, int level, int name,
	    const void * __capability val, enum uio_seg valseg,
	    socklen_t valsize);
int	kern_settimeofday(struct thread *td, struct timeval *tv,
	    struct timezone *tzp);
int	kern_shm_open(struct thread *td, const char * __capability userpath,
	    int flags, mode_t mode, struct filecaps *fcaps);
int	kern_shm_open2(struct thread *td, const char * __capability path,
	    int flags, mode_t mode, int shmflags, struct filecaps *fcaps,
	    const char * __capability name);
int	kern_shm_rename(struct thread *td,
	    const char * __capability path_from_p,
	    const char * __capability path_to_p, int flags);
int	kern_shm_unlink(struct thread *td, const char * __capability userpath);
int	kern_shmctl(struct thread *td, int shmid, int cmd, void *buf,
	    size_t *bufsz);
int	kern_shutdown(struct thread *td, int s, int how);
int	kern_sigaction(struct thread *td, int sig, const struct sigaction *act,
	    struct sigaction *oact, int flags);
int	kern_sigaltstack(struct thread *td, stack_t *ss, stack_t *oss);
int	kern_sigfastblock(struct thread *td, int cmd,
	    uint32_t * __capability ptr);
int	kern_sigpending(struct thread *td, sigset_t * __capability set);
int	kern_sigprocmask(struct thread *td, int how,
	    sigset_t *set, sigset_t *oset, int flags);
int	kern_sigsuspend(struct thread *td, sigset_t mask);
int	kern_sigtimedwait(struct thread *td, sigset_t waitset,
	    struct ksiginfo *ksi, struct timespec *timeout);
int	kern_sigqueue(struct thread *td, pid_t pid, int signum,
	    union sigval *value);
int	kern_socket(struct thread *td, int domain, int type, int protocol);
int	kern_statat(struct thread *td, int flag, int fd,
	    const char * __capability path,
	    enum uio_seg pathseg, struct stat *sbp,
	    void (*hook)(struct vnode *vp, struct stat *sbp));
int	kern_specialfd(struct thread *td, int type, void * __capability arg);
int	kern_statfs(struct thread *td, const char * __capability path,
	    enum uio_seg pathseg, struct statfs *buf);
int	kern_swapoff(struct thread *td, const char * __capability name,
	    enum uio_seg name_seg, u_int flags);
int	kern_swapon(struct thread *td, const char * __capability name);
int	kern_symlinkat(struct thread *td, const char *__capability path1,
	    int fd, const char * __capability path2, enum uio_seg segflg);
int	kern_sync(struct thread *td);
int	kern_sysctl(struct thread *td, int * __capability uname,
	    u_int namelen,
	    void * __capability old, size_t * __capability oldlenp,
	    const void * __capability new, size_t newlen, int flags);
int	kern_ktimer_create(struct thread *td, clockid_t clock_id,
	    struct sigevent *evp, int *timerid, int preset_id);
int	kern_ktimer_delete(struct thread *, int);
int	kern_ktimer_settime(struct thread *td, int timer_id, int flags,
	    struct itimerspec *val, struct itimerspec *oval);
int	kern_ktimer_gettime(struct thread *td, int timer_id,
	    struct itimerspec *val);
int	kern_ktimer_getoverrun(struct thread *td, int timer_id);
int	kern_semop(struct thread *td, int usemid,
	    struct sembuf * __capability usops, size_t nsops,
	    struct timespec *timeout);
int	kern_thr_alloc(struct proc *, int pages, struct thread **);
int	kern_thr_exit(struct thread *td);
int	kern_thr_new(struct thread *td, struct thr_param *param);
int	kern_thr_set_name(struct thread *td, lwpid_t id,
	    const char * __capability uname);
int	kern_thr_suspend(struct thread *td, struct timespec *tsp);
int	kern_truncate(struct thread *td, const char * __capability path,
	    enum uio_seg pathseg, off_t length);
int	kern_undelete(struct thread *td, const char * __capability path,
	    enum uio_seg pathseg);
int	kern_funlinkat(struct thread *td, int dfd,
	    const char * __capability path, int fd, enum uio_seg pathseg,
	    int flag, ino_t oldinum);
int	kern_funlinkat_ex(struct thread *td, int dfd,
	    const char * __capability path, int fd, int flag,
	    enum uio_seg pathseg, ino_t oldinum);
int	kern_unlinkat(struct thread *td, int fd,
	    const char * __capability path, enum uio_seg pathseg,
	    int flag, ino_t oldinum);
int	kern_utimesat(struct thread *td, int fd, const char * __capability path,
	    enum uio_seg pathseg, const struct timeval * __capability tptr,
	    enum uio_seg tptrseg);
int	kern_utimensat(struct thread *td, int fd, const char * __capability path,
	    enum uio_seg pathseg, const struct timespec * __capability tptr,
	    enum uio_seg tptrseg, int flag);
int	kern_utrace(struct thread *td, const void * __capability addr,
	    size_t len);
int	kern_wait(struct thread *td, pid_t pid, int *status, int options,
	    struct rusage *rup);
int	kern_wait4(struct thread *td, int pid, int * __capability status,
	    int options, struct rusage * __capability rusage);
int	kern_wait6(struct thread *td, enum idtype idtype, id_t id, int *status,
	    int options, struct __wrusage *wrup, siginfo_t *sip);
int	kern_write(struct thread *td, int fd, const void * __capability buf,
	    size_t nbyte);
int	kern_writev(struct thread *td, int fd, struct uio *auio);
int	kern_socketpair(struct thread *td, int domain, int type, int protocol,
	    int *rsv);
int	kern_unmount(struct thread *td, const char * __capability path,
	    int flags);

int	user_accept(struct thread *td, int s,
	    struct sockaddr * __capability uname,
	    socklen_t * __capability anamelen, int flags);
int	user_bind(struct thread *td, int s,
	    const struct sockaddr * __capability name, socklen_t namelen);
int	user_bindat(struct thread *td, int fd, int s,
	    const struct sockaddr * __capability name, socklen_t namelen);
int	user_cap_ioctls_limit(struct thread *td, int fd,
	    const u_long * __capability ucmds, size_t ncmds);
int	user_cap_rights_limit(struct thread *td, int fd,
	    cap_rights_t * __capability rightsp);
int	user_clock_nanosleep(struct thread *td, clockid_t clock_id,
	    int flags, const struct timespec * __capability ua_rqtp,
	    struct timespec * __capability ua_rmtp);
int	user_connectat(struct thread *td, int fd, int s,
		const struct sockaddr * __capability name, socklen_t namelen);
int	user_copy_file_range(struct thread *td,
	    int infd, off_t * __capability inoffp,
	    int outfd, off_t * __capability outoffp,
	    size_t len, unsigned int flags);
int	user_fhstat(struct thread *td,
	    const struct fhandle * __capability u_fhp,
	    struct stat * __capability sb);
int	user_fhstatfs(struct thread *td,
	    const struct fhandle * __capability u_fhp,
	    struct statfs * __capability buf);
int	user_fspacectl(struct thread *td, int fd, int cmd,
	    const struct spacectl_range * __capability rqsrp, int flags,
	    struct spacectl_range * __capability rmsrp);
int	user_fstat(struct thread *td, int fd, struct stat * __capability sb);
int	user_fstatat(struct thread *td, int fd, const char * __capability path,
	    struct stat * __capability buf, int flag);
int	user_fstatfs(struct thread *td, int fd,
	    struct statfs * __capability buf);
int	user_getdirentries(struct thread *td, int fd, char * __capability buf,
	    size_t count, off_t * __capability basep);
int	user_getfsstat(struct thread *td, struct statfs * __capability buf,
	    long bufsize, int mode);
int	user_getpeername(struct thread *td, int fdes,
	    struct sockaddr * __restrict __capability asa,
	    socklen_t * __capability alen, bool compat);
int	user_getsockname(struct thread *td, int fdes,
	    struct sockaddr * __restrict __capability asa,
	    socklen_t * __capability alen, bool compat);
int	user_getsockopt(struct thread *td, int s, int level, int name,
	    void * __capability val, socklen_t * __capability avalsize);
int	user_ioctl(struct thread *td, int fd, u_long com,
	    void * __capability udata, void *datap, int copycaps);
int	user_jail_get(struct thread *td, struct iovec * __capability iovp,
	    unsigned int iovcnt, int flags, copyinuio_t *copyinuio_f,
	    updateiov_t *updateiov_f);
int	user_jail_set(struct thread *td, struct iovec * __capability iovp,
	    unsigned int iovcnt, int flags, copyinuio_t *copyinuio_f);
int	user_kldload(struct thread *td, const char * __capability file);
int	user_pdgetpid(struct thread *td, int fd, pid_t * __capability pidp);
int	user_poll(struct thread *td, struct pollfd * __capability fds,
	    u_int nfds, int timeout);
int	user_ppoll(struct thread *td, struct pollfd *__capability fds,
	    u_int nfds, const struct timespec * __capability uts,
	    const sigset_t * __capability uset);
int	user_preadv(struct thread *td, int fd, struct iovec * __capability iovp,
	    u_int iovcnt, off_t offset, copyinuio_t *copyinuio_f);
int	user_pselect(struct thread *td, int nd, fd_set * __capability in,
	    fd_set * __capability ou, fd_set * __capability ex,
	    const struct timespec * __capability uts,
	    const sigset_t * __capability sm);
int	user_pwritev(struct thread *td, int fd, struct iovec * __capability iovp,
	    u_int iovcnt, off_t offset, copyinuio_t *copyinuio_f);
int	user_read(struct thread *td, int fd, void * __capability buf,
	    size_t nbyte);
int	user_readv(struct thread *td, int fd, struct iovec * __capability iovp,
	    u_int iovcnt, copyinuio_t *copyinuio_f);
int	user_sched_getparam(struct thread *td, pid_t,
	    struct sched_param * __capability param);
int	user_sched_rr_get_interval(struct thread *td, pid_t pid,
	    struct timespec * __capability interval);
int	user_sched_setparam(struct thread *td, pid_t pid,
	    const struct sched_param * __capability param);
int	user_sched_setscheduler(struct thread *td, pid_t pid, int policy,
	    const struct sched_param * __capability param);
int	user_select(struct thread *td, int nd, fd_set * __capability in,
	    fd_set * __capability ou, fd_set * __capability ex,
	    struct timeval * __capability utv);
int	user_sendit(struct thread *td, int s, struct msghdr *mp, int flags);
int	user_sendto(struct thread *td, int s, const char * __capability buf,
	    size_t len, int flags, const struct sockaddr * __capability to,
	    socklen_t tolen);
int	user_setgroups(struct thread *td, int gidsetsize,
	    const gid_t * __capability gidset);
int	user_settimeofday(struct thread *td,
	    const struct timeval * __capability tp,
	    const struct timezone * __capability tz);
int	user_sigprocmask(struct thread *td, int how,
	    const sigset_t * __capability uset, sigset_t * __capability uoset);
int	user_sigsuspend(struct thread *td,
	    const sigset_t * __capability sigmask);
int	user_sigtimedwait(struct thread *td,
	    const sigset_t * __capability uset, void * __capability info,
	    const struct timespec * __capability utimeout,
	    copyout_siginfo_t *copyout_siginfop);
int	user_sigwait(struct thread *td, const sigset_t * __capability uset,
	    int * __capability usig);
int	user_sigwaitinfo(struct thread *td, const sigset_t * __capability uset,
	    void * __capability info, copyout_siginfo_t *copyout_siginfop);
int	user_socketpair(struct thread *td, int domain, int type, int protocol,
	    int * __capability rsv);
int	user_specialfd(struct thread *td, int type, const void * __capability req,
	    size_t len);
int	user_statfs(struct thread *td, const char * __capability path,
	    struct statfs * __capability buf);
int	user_uuidgen(struct thread *td, struct uuid * __capability storep,
	    int count);
int	user_wait6(struct thread *td, enum idtype idtype, id_t id,
	    int * __capability statusp, int options,
	    struct __wrusage * __capability wrusage, siginfo_t *sip);
int	user_writev(struct thread *td, int fd, struct iovec * __capability iovp,
	    u_int iovcnt, copyinuio_t *copyinuio_f);

/* flags for kern_sigaction */
#define	KSA_OSIGSET	0x0001	/* uses osigact_t */
#define	KSA_FREEBSD4	0x0002	/* uses ucontext4 */

struct freebsd11_dirent;

int	freebsd11_kern_getdirentries(struct thread *td, int fd,
	    char * __capability ubuf, u_int count, long *basep,
	    void (*func)(struct freebsd11_dirent *));

#endif /* !_SYS_SYSCALLSUBR_H_ */
// CHERI CHANGES START
// {
//   "updated": 20181114,
//   "target_type": "header",
//   "changes": [
//     "user_capabilities"
//   ]
// }
// CHERI CHANGES END<|MERGE_RESOLUTION|>--- conflicted
+++ resolved
@@ -42,11 +42,8 @@
 #include <sys/_uio.h>
 
 struct __wrusage;
-<<<<<<< HEAD
+struct cpuset_copy_cb;
 struct ffclock_estimate;
-=======
-struct cpuset_copy_cb;
->>>>>>> 47a57144
 struct file;
 struct filecaps;
 struct g_kevent_args;
@@ -173,34 +170,23 @@
 	    int outfd, off_t *outoffp, size_t len, unsigned int flags);
 int	kern_cpuset(struct thread *td, cpusetid_t * __capability setid);
 int	kern_cpuset_getaffinity(struct thread *td, cpulevel_t level,
-<<<<<<< HEAD
 	    cpuwhich_t which, id_t id, size_t cpusetsize,
-	    cpuset_t * __capability maskp);
-=======
-	    cpuwhich_t which, id_t id, size_t cpusetsize, cpuset_t *maskp,
+	    cpuset_t * __capability maskp,
 	    const struct cpuset_copy_cb *cb);
->>>>>>> 47a57144
 int	kern_cpuset_setaffinity(struct thread *td, cpulevel_t level,
 	    cpuwhich_t which, id_t id, cpuset_t *maskp);
 int	user_cpuset_setaffinity(struct thread *td, cpulevel_t level,
 	    cpuwhich_t which, id_t id, size_t cpusetsize,
-<<<<<<< HEAD
-	    const cpuset_t * __capability maskp);
+	    const cpuset_t * __capability maskp,
+	    const struct cpuset_copy_cb *cb);
 int	kern_cpuset_getdomain(struct thread *td, cpulevel_t level,
 	    cpuwhich_t which, id_t id, size_t domainsetsize,
-	    domainset_t * __capability maskp, int * __capability policyp);
+	    domainset_t * __capability maskp, int * __capability policyp,
+	    const struct cpuset_copy_cb *cb);
 int	kern_cpuset_setdomain(struct thread *td, cpulevel_t level,
 	    cpuwhich_t which, id_t id, size_t domainsetsize,
-	    const domainset_t * __capability maskp, int policy);
-=======
-	    const cpuset_t *maskp, const struct cpuset_copy_cb *cb);
-int	kern_cpuset_getdomain(struct thread *td, cpulevel_t level,
-	    cpuwhich_t which, id_t id, size_t domainsetsize,
-	    domainset_t *maskp, int *policyp, const struct cpuset_copy_cb *cb);
-int	kern_cpuset_setdomain(struct thread *td, cpulevel_t level,
-	    cpuwhich_t which, id_t id, size_t domainsetsize,
-	    const domainset_t *maskp, int policy, const struct cpuset_copy_cb *cb);
->>>>>>> 47a57144
+	    const domainset_t * __capability maskp, int policy,
+	    const struct cpuset_copy_cb *cb);
 int	kern_cpuset_getid(struct thread *td, cpulevel_t level,
 	    cpuwhich_t which, id_t id, cpusetid_t * __capability setid);
 int	kern_cpuset_setid(struct thread *td, cpuwhich_t which,
