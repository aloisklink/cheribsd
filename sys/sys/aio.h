--- conflicted
+++ resolved
@@ -97,31 +97,9 @@
 } aiocb_t;
 
 #ifdef _KERNEL
-<<<<<<< HEAD
-
-struct aiocb_native {
-	int	aio_fildes;		/* File descriptor */
-	off_t	aio_offset;		/* File offset for I/O */
-	volatile void *aio_buf;         /* I/O buffer in process space */
-	size_t	aio_nbytes;		/* Number of bytes for I/O */
-	int	__spare__[2];
-	void	*__spare2__;
-	int	aio_lio_opcode;		/* LIO opcode */
-	int	aio_reqprio;		/* Request priority -- ignored */
-	struct {
-		long	status;
-		long	error;
-		void	*kernelinfo;
-	} _aiocb_private;
-	struct sigevent_native aio_sigevent;	/* Signal to deliver */
-};
-#if __has_feature(capabilities) && !defined(CHERI_KERNEL)
-struct aiocb_c {
-=======
 #ifdef COMPAT_FREEBSD64
 /* XXX-AM: fix for freebsd64 */
 struct aiocb64 {
->>>>>>> 7967ebc7
 	int	aio_fildes;		/* File descriptor */
 	off_t	aio_offset;		/* File offset for I/O */
 	volatile uint64_t aio_buf;	/* I/O buffer in process space */
