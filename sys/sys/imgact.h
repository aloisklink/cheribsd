/*-
 * SPDX-License-Identifier: BSD-3-Clause
 *
 * Copyright (c) 1993, David Greenman
 * All rights reserved.
 *
 * Redistribution and use in source and binary forms, with or without
 * modification, are permitted provided that the following conditions
 * are met:
 * 1. Redistributions of source code must retain the above copyright
 *    notice, this list of conditions and the following disclaimer.
 * 2. Redistributions in binary form must reproduce the above copyright
 *    notice, this list of conditions and the following disclaimer in the
 *    documentation and/or other materials provided with the distribution.
 * 3. Neither the name of the University nor the names of its contributors
 *    may be used to endorse or promote products derived from this software
 *    without specific prior written permission.
 *
 * THIS SOFTWARE IS PROVIDED BY THE AUTHOR AND CONTRIBUTORS ``AS IS'' AND
 * ANY EXPRESS OR IMPLIED WARRANTIES, INCLUDING, BUT NOT LIMITED TO, THE
 * IMPLIED WARRANTIES OF MERCHANTABILITY AND FITNESS FOR A PARTICULAR PURPOSE
 * ARE DISCLAIMED.  IN NO EVENT SHALL THE REGENTS OR CONTRIBUTORS BE LIABLE
 * FOR ANY DIRECT, INDIRECT, INCIDENTAL, SPECIAL, EXEMPLARY, OR CONSEQUENTIAL
 * DAMAGES (INCLUDING, BUT NOT LIMITED TO, PROCUREMENT OF SUBSTITUTE GOODS
 * OR SERVICES; LOSS OF USE, DATA, OR PROFITS; OR BUSINESS INTERRUPTION)
 * HOWEVER CAUSED AND ON ANY THEORY OF LIABILITY, WHETHER IN CONTRACT, STRICT
 * LIABILITY, OR TORT (INCLUDING NEGLIGENCE OR OTHERWISE) ARISING IN ANY WAY
 * OUT OF THE USE OF THIS SOFTWARE, EVEN IF ADVISED OF THE POSSIBILITY OF
 * SUCH DAMAGE.
 *
 * $FreeBSD$
 */

#ifndef _SYS_IMGACT_H_
#define	_SYS_IMGACT_H_

#include <sys/_uio.h>

#include <vm/vm.h>

#define MAXSHELLCMDLEN	PAGE_SIZE

struct ucred;

struct image_args {
	char *buf;		/* pointer to string buffer */
	void *bufkva;		/* cookie for string buffer KVA */
	char *begin_argv;	/* beginning of argv in buf */
	char *begin_envv;	/* (interal use only) beginning of envv in buf,
				 * access with exec_args_get_begin_envv(). */
	char *endp;		/* current `end' pointer of arg & env strings */
	char *fname;            /* pointer to filename of executable (system space) */
	char *fname_buf;	/* pointer to optional malloc(M_TEMP) buffer */
	int stringspace;	/* space left in arg & env buffer */
	int argc;		/* count of argument strings */
	int envc;		/* count of environment strings */
	int fd;			/* file descriptor of the executable */
	struct filedesc *fdp;	/* new file descriptor table */
};

struct image_params {
	struct proc *proc;	/* our process struct */
	struct label *execlabel;	/* optional exec label */
	struct vnode *vp;	/* pointer to vnode of file to exec */
	struct vm_object *object;	/* The vm object for this vp */
	struct vattr *attr;	/* attributes of file */
	const char *image_header; /* head of file to exec */
	unsigned long entry_addr; /* entry address of target executable */
	unsigned long start_addr; /* start of mapped image (including bss) */
	unsigned long end_addr;   /* end of mapped image (including bss) */
	unsigned long reloc_base; /* load address of image */
	unsigned long interp_end; /* end address of RTLD mapping (or zero) */
	char vmspace_destroyed;	/* flag - we've blown away original vm space */
#define IMGACT_SHELL	0x1
#define IMGACT_BINMISC	0x2
	unsigned char interpreted;	/* mask of interpreters that have run */
	char opened;		/* flag - we have opened executable vnode */
	char *interpreter_name;	/* name of the interpreter */
	void *auxargs;		/* ELF Auxinfo structure pointer */
	struct sf_buf *firstpage;	/* first page that we mapped */
	void * __capability ps_strings;	/* pointer to ps_string (user space) */
	struct image_args *args;	/* system call arguments */
	struct sysentvec *sysent;	/* system entry vector */
	void * __capability argv;	/* pointer to argv (user space) */
	void * __capability envv;	/* pointer to envv (user space) */
	char *execpath;
	void * __capability execpathp;
	char *freepath;
	void * __capability canary;
	int canarylen;
	void * __capability pagesizes;
	int pagesizeslen;
	vm_prot_t stack_prot;
	u_long stack_sz;
	u_long eff_stack_sz;
	struct ucred *newcred;		/* new credentials if changing */
	bool credential_setid;		/* true if becoming setid */
	bool textset;
	u_int map_flags;
};

#ifdef _KERNEL
struct sysentvec;
struct thread;
struct vmspace;

int	exec_alloc_args(struct image_args *);
int	exec_args_add_arg(struct image_args *args,
	    const char * __capability argp, enum uio_seg segflg);
int	exec_args_add_env(struct image_args *args,
	    const char * __capability envp, enum uio_seg segflg);
int	exec_args_add_fname(struct image_args *args,
	    const char *__capability fname, enum uio_seg segflg);
int	exec_args_adjust_args(struct image_args *args, size_t consume,
	    ssize_t extend);
char	*exec_args_get_begin_envv(struct image_args *args);
int	exec_check_permissions(struct image_params *);
<<<<<<< HEAD
int	exec_copyout_strings(struct image_params *, uintcap_t *);
=======
void	exec_cleanup(struct thread *td, struct vmspace *);
int	exec_copyout_strings(struct image_params *, uintptr_t *);
>>>>>>> d246d508
void	exec_free_args(struct image_args *);
int	exec_new_vmspace(struct image_params *, struct sysentvec *);
void	exec_setregs(struct thread *, struct image_params *, uintcap_t);
int	exec_shell_imgact(struct image_params *);
int	exec_copyin_args(struct image_args *, const char * __capability,
	    enum uio_seg, void * __capability, void * __capability);
int	exec_copyin_data_fds(struct thread *, struct image_args *,
	    const void * __capability, size_t, const int * __capability,
	    size_t);
int	pre_execve(struct thread *td, struct vmspace **oldvmspace);
void	post_execve(struct thread *td, int error, struct vmspace *oldvmspace);
#endif

#endif /* !_SYS_IMGACT_H_ */
// CHERI CHANGES START
// {
//   "updated": 20181114,
//   "target_type": "header",
//   "changes": [
//     "support"
//   ],
//   "change_comment": ""
// }
// CHERI CHANGES END<|MERGE_RESOLUTION|>--- conflicted
+++ resolved
@@ -115,12 +115,8 @@
 	    ssize_t extend);
 char	*exec_args_get_begin_envv(struct image_args *args);
 int	exec_check_permissions(struct image_params *);
-<<<<<<< HEAD
+void	exec_cleanup(struct thread *td, struct vmspace *);
 int	exec_copyout_strings(struct image_params *, uintcap_t *);
-=======
-void	exec_cleanup(struct thread *td, struct vmspace *);
-int	exec_copyout_strings(struct image_params *, uintptr_t *);
->>>>>>> d246d508
 void	exec_free_args(struct image_args *);
 int	exec_new_vmspace(struct image_params *, struct sysentvec *);
 void	exec_setregs(struct thread *, struct image_params *, uintcap_t);
