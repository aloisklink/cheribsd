/*-
 * SPDX-License-Identifier: BSD-3-Clause
 *
 * Copyright (c) 1993, David Greenman
 * All rights reserved.
 *
 * Redistribution and use in source and binary forms, with or without
 * modification, are permitted provided that the following conditions
 * are met:
 * 1. Redistributions of source code must retain the above copyright
 *    notice, this list of conditions and the following disclaimer.
 * 2. Redistributions in binary form must reproduce the above copyright
 *    notice, this list of conditions and the following disclaimer in the
 *    documentation and/or other materials provided with the distribution.
 * 3. Neither the name of the University nor the names of its contributors
 *    may be used to endorse or promote products derived from this software
 *    without specific prior written permission.
 *
 * THIS SOFTWARE IS PROVIDED BY THE AUTHOR AND CONTRIBUTORS ``AS IS'' AND
 * ANY EXPRESS OR IMPLIED WARRANTIES, INCLUDING, BUT NOT LIMITED TO, THE
 * IMPLIED WARRANTIES OF MERCHANTABILITY AND FITNESS FOR A PARTICULAR PURPOSE
 * ARE DISCLAIMED.  IN NO EVENT SHALL THE REGENTS OR CONTRIBUTORS BE LIABLE
 * FOR ANY DIRECT, INDIRECT, INCIDENTAL, SPECIAL, EXEMPLARY, OR CONSEQUENTIAL
 * DAMAGES (INCLUDING, BUT NOT LIMITED TO, PROCUREMENT OF SUBSTITUTE GOODS
 * OR SERVICES; LOSS OF USE, DATA, OR PROFITS; OR BUSINESS INTERRUPTION)
 * HOWEVER CAUSED AND ON ANY THEORY OF LIABILITY, WHETHER IN CONTRACT, STRICT
 * LIABILITY, OR TORT (INCLUDING NEGLIGENCE OR OTHERWISE) ARISING IN ANY WAY
 * OUT OF THE USE OF THIS SOFTWARE, EVEN IF ADVISED OF THE POSSIBILITY OF
 * SUCH DAMAGE.
 *
 * $FreeBSD$
 */

#ifndef _SYS_IMGACT_H_
#define	_SYS_IMGACT_H_

#include <sys/_uio.h>

#include <vm/vm.h>

#define MAXSHELLCMDLEN	PAGE_SIZE

struct ucred;

struct image_args {
	char *buf;		/* pointer to string buffer */
	void *bufkva;		/* cookie for string buffer KVA */
	char *begin_argv;	/* beginning of argv in buf */
	char *begin_envv;	/* (interal use only) beginning of envv in buf,
				 * access with exec_args_get_begin_envv(). */
	char *endp;		/* current `end' pointer of arg & env strings */
	char *fname;            /* pointer to filename of executable (system space) */
	char *fname_buf;	/* pointer to optional malloc(M_TEMP) buffer */
	int stringspace;	/* space left in arg & env buffer */
	int argc;		/* count of argument strings */
	int envc;		/* count of environment strings */
	int fd;			/* file descriptor of the executable */
	struct filedesc *fdp;	/* new file descriptor table */
};

struct image_params {
	struct proc *proc;	/* our process struct */
	struct label *execlabel;	/* optional exec label */
	struct vnode *vp;	/* pointer to vnode of file to exec */
	struct vm_object *object;	/* The vm object for this vp */
	struct vattr *attr;	/* attributes of file */
	const char *image_header; /* head of file to exec */
	unsigned long entry_addr; /* entry address of target executable */
	unsigned long start_addr; /* start of mapped image (including bss) */
	unsigned long end_addr;   /* end of mapped image (including bss) */
	unsigned long reloc_base; /* load address of image */
	unsigned long interp_end; /* end address of RTLD mapping (or zero) */
	char vmspace_destroyed;	/* flag - we've blown away original vm space */
#define IMGACT_SHELL	0x1
#define IMGACT_BINMISC	0x2
	unsigned char interpreted;	/* mask of interpreters that have run */
	char opened;		/* flag - we have opened executable vnode */
	char *interpreter_name;	/* name of the interpreter */
	void *auxargs;		/* ELF Auxinfo structure pointer */
	struct sf_buf *firstpage;	/* first page that we mapped */
	void * __capability strings;	/* pointer to string space (user) */
	void * __capability ps_strings;	/* pointer to ps_string (user space) */
	struct image_args *args;	/* system call arguments */
	struct sysentvec *sysent;	/* system entry vector */
	void * __capability argv;	/* pointer to argv (user space) */
	void * __capability envv;	/* pointer to envv (user space) */
	void * __capability auxv;	/* pointer to auxv (user space) */
	char *execpath;
	void * __capability execpathp;
	char *freepath;
	void * __capability canary;
	int canarylen;
	void * __capability pagesizes;
	int pagesizeslen;
	void * __capability stack;
	vm_prot_t stack_prot;
	u_long stack_sz;
	u_long eff_stack_sz;
	struct ucred *newcred;		/* new credentials if changing */
	bool credential_setid;		/* true if becoming setid */
	bool textset;
	u_int map_flags;
	void * __capability imgact_capability;	/* copyout and mapping cap */
<<<<<<< HEAD
#if __has_feature(capabilities)
	void * __capability ustack_capability;	/* user stack reservation */
#endif
=======
>>>>>>> b001edbd
};

#ifdef _KERNEL
struct sysentvec;
struct thread;
struct vmspace;

int	exec_alloc_args(struct image_args *);
int	exec_args_add_arg(struct image_args *args,
	    const char * __capability argp, enum uio_seg segflg);
int	exec_args_add_env(struct image_args *args,
	    const char * __capability envp, enum uio_seg segflg);
int	exec_args_add_fname(struct image_args *args,
	    const char *__capability fname, enum uio_seg segflg);
int	exec_args_adjust_args(struct image_args *args, size_t consume,
	    ssize_t extend);
char	*exec_args_get_begin_envv(struct image_args *args);
int	exec_check_permissions(struct image_params *);
void	exec_cleanup(struct thread *td, struct vmspace *);
int	exec_copyout_strings(struct image_params *, uintcap_t *);
void	exec_free_args(struct image_args *);
int	exec_new_vmspace(struct image_params *, struct sysentvec *);
void	exec_setregs(struct thread *, struct image_params *, uintcap_t);
int	exec_shell_imgact(struct image_params *);
int	exec_copyin_args(struct image_args *, const char * __capability,
	    enum uio_seg, void * __capability, void * __capability);
int	exec_copyin_data_fds(struct thread *, struct image_args *,
	    const void * __capability, size_t, const int * __capability,
	    size_t);
int	pre_execve(struct thread *td, struct vmspace **oldvmspace);
void	post_execve(struct thread *td, int error, struct vmspace *oldvmspace);
#endif

#endif /* !_SYS_IMGACT_H_ */
// CHERI CHANGES START
// {
//   "updated": 20181114,
//   "target_type": "header",
//   "changes": [
//     "support"
//   ],
//   "change_comment": ""
// }
// CHERI CHANGES END<|MERGE_RESOLUTION|>--- conflicted
+++ resolved
@@ -101,12 +101,6 @@
 	bool textset;
 	u_int map_flags;
 	void * __capability imgact_capability;	/* copyout and mapping cap */
-<<<<<<< HEAD
-#if __has_feature(capabilities)
-	void * __capability ustack_capability;	/* user stack reservation */
-#endif
-=======
->>>>>>> b001edbd
 };
 
 #ifdef _KERNEL
