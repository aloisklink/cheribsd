/*-
 * SPDX-License-Identifier: BSD-3-Clause
 *
 * Copyright (c) 1993, David Greenman
 * All rights reserved.
 *
 * Redistribution and use in source and binary forms, with or without
 * modification, are permitted provided that the following conditions
 * are met:
 * 1. Redistributions of source code must retain the above copyright
 *    notice, this list of conditions and the following disclaimer.
 * 2. Redistributions in binary form must reproduce the above copyright
 *    notice, this list of conditions and the following disclaimer in the
 *    documentation and/or other materials provided with the distribution.
 * 3. Neither the name of the University nor the names of its contributors
 *    may be used to endorse or promote products derived from this software
 *    without specific prior written permission.
 *
 * THIS SOFTWARE IS PROVIDED BY THE AUTHOR AND CONTRIBUTORS ``AS IS'' AND
 * ANY EXPRESS OR IMPLIED WARRANTIES, INCLUDING, BUT NOT LIMITED TO, THE
 * IMPLIED WARRANTIES OF MERCHANTABILITY AND FITNESS FOR A PARTICULAR PURPOSE
 * ARE DISCLAIMED.  IN NO EVENT SHALL THE REGENTS OR CONTRIBUTORS BE LIABLE
 * FOR ANY DIRECT, INDIRECT, INCIDENTAL, SPECIAL, EXEMPLARY, OR CONSEQUENTIAL
 * DAMAGES (INCLUDING, BUT NOT LIMITED TO, PROCUREMENT OF SUBSTITUTE GOODS
 * OR SERVICES; LOSS OF USE, DATA, OR PROFITS; OR BUSINESS INTERRUPTION)
 * HOWEVER CAUSED AND ON ANY THEORY OF LIABILITY, WHETHER IN CONTRACT, STRICT
 * LIABILITY, OR TORT (INCLUDING NEGLIGENCE OR OTHERWISE) ARISING IN ANY WAY
 * OUT OF THE USE OF THIS SOFTWARE, EVEN IF ADVISED OF THE POSSIBILITY OF
 * SUCH DAMAGE.
 *
 * $FreeBSD$
 */

#ifndef _SYS_IMGACT_H_
#define	_SYS_IMGACT_H_

#include <sys/_uio.h>

#include <vm/vm.h>

#define MAXSHELLCMDLEN	PAGE_SIZE

struct ucred;

struct image_args {
	char *buf;		/* pointer to string buffer */
	void *bufkva;		/* cookie for string buffer KVA */
	char *begin_argv;	/* beginning of argv in buf */
	char *begin_envv;	/* (interal use only) beginning of envv in buf,
				 * access with exec_args_get_begin_envv(). */
	char *endp;		/* current `end' pointer of arg & env strings */
	char *fname;            /* pointer to filename of executable (system space) */
	char *fname_buf;	/* pointer to optional malloc(M_TEMP) buffer */
	int stringspace;	/* space left in arg & env buffer */
	int argc;		/* count of argument strings */
	char **argv;		/* pointer to argv (user space) */
	int envc;		/* count of environment strings */
	char **envv;		/* pointer to envv (user space) */
	int fd;			/* file descriptor of the executable */
	struct filedesc *fdp;	/* new file descriptor table */
};

struct image_params {
	struct proc *proc;	/* our process struct */
	struct label *execlabel;	/* optional exec label */
	struct vnode *vp;	/* pointer to vnode of file to exec */
	struct vm_object *object;	/* The vm object for this vp */
	struct vattr *attr;	/* attributes of file */
	const char *image_header; /* head of file to exec */
	unsigned long entry_addr; /* entry address of target executable */
	unsigned long start_addr; /* start of mapped image (including bss) */
	unsigned long end_addr;   /* end of mapped image (including bss) */
	vm_ptr_t reloc_base; /* load address of image */
	unsigned long interp_end; /* end address of RTLD mapping (or zero) */
	char vmspace_destroyed;	/* flag - we've blown away original vm space */
#define IMGACT_SHELL	0x1
#define IMGACT_BINMISC	0x2
	unsigned char interpreted;	/* mask of interpreters that have run */
	char opened;		/* flag - we have opened executable vnode */
	char *interpreter_name;	/* name of the interpreter */
	void *auxargs;		/* ELF Auxinfo structure pointer */
	struct sf_buf *firstpage;	/* first page that we mapped */
	unsigned long ps_strings; /* PS_STRINGS for BSD/OS binaries */
	struct image_args *args;	/* system call arguments */
	struct sysentvec *sysent;	/* system entry vector */
	char *execpath;
	unsigned long execpathp;
	char *freepath;
	unsigned long canary;
	int canarylen;
	unsigned long pagesizes;
	int pagesizeslen;
	vm_prot_t stack_prot;
	u_long stack_sz;
	struct ucred *newcred;		/* new credentials if changing */
	bool credential_setid;		/* true if becoming setid */
	u_int map_flags;
};

#ifdef _KERNEL
struct sysentvec;
struct thread;
struct vmspace;

int	exec_alloc_args(struct image_args *);
<<<<<<< HEAD
int	exec_args_add_arg_str(struct image_args *args,
	    char * __capability argp, enum uio_seg segflg);
int	exec_args_add_env_str(struct image_args *args,
	    char * __capability envp, enum uio_seg segflg);
int	exec_args_add_fname(struct image_args *args,
	    char * __capability fname, enum uio_seg segflg);
=======
int	exec_args_add_arg(struct image_args *args,
	    const char * __capability argp, enum uio_seg segflg);
int	exec_args_add_env(struct image_args *args,
	    const char * __capability envp, enum uio_seg segflg);
int	exec_args_add_fname(struct image_args *args,
	    const char *__capability fname, enum uio_seg segflg);
int	exec_args_adjust_args(struct image_args *args, size_t consume,
	    ssize_t extend);
char	*exec_args_get_begin_envv(struct image_args *args);
>>>>>>> e16ccb4a
int	exec_check_permissions(struct image_params *);
register_t *exec_copyout_strings(struct image_params *);
void	exec_free_args(struct image_args *);
int	exec_new_vmspace(struct image_params *, struct sysentvec *);
void	exec_setregs(struct thread *, struct image_params *, u_long);
int	exec_shell_imgact(struct image_params *);
<<<<<<< HEAD
int	exec_copyin_args(struct image_args *, char * __capability, enum uio_seg,
	char * __capability * __capability, char * __capability * __capability);
=======
int	exec_copyin_args(struct image_args *, const char * __capability,
	    enum uio_seg, void * __capability, void * __capability);
>>>>>>> e16ccb4a
int	exec_copyin_data_fds(struct thread *, struct image_args *, const void *,
	size_t, const int *, size_t);
int	pre_execve(struct thread *td, struct vmspace **oldvmspace);
void	post_execve(struct thread *td, int error, struct vmspace *oldvmspace);
#endif

#endif /* !_SYS_IMGACT_H_ */
// CHERI CHANGES START
// {
//   "updated": 20181114,
//   "target_type": "header",
//   "changes": [
//     "support"
//   ],
//   "change_comment": ""
// }
// CHERI CHANGES END<|MERGE_RESOLUTION|>--- conflicted
+++ resolved
@@ -70,7 +70,7 @@
 	unsigned long entry_addr; /* entry address of target executable */
 	unsigned long start_addr; /* start of mapped image (including bss) */
 	unsigned long end_addr;   /* end of mapped image (including bss) */
-	vm_ptr_t reloc_base; /* load address of image */
+	unsigned long reloc_base; /* load address of image */
 	unsigned long interp_end; /* end address of RTLD mapping (or zero) */
 	char vmspace_destroyed;	/* flag - we've blown away original vm space */
 #define IMGACT_SHELL	0x1
@@ -103,14 +103,6 @@
 struct vmspace;
 
 int	exec_alloc_args(struct image_args *);
-<<<<<<< HEAD
-int	exec_args_add_arg_str(struct image_args *args,
-	    char * __capability argp, enum uio_seg segflg);
-int	exec_args_add_env_str(struct image_args *args,
-	    char * __capability envp, enum uio_seg segflg);
-int	exec_args_add_fname(struct image_args *args,
-	    char * __capability fname, enum uio_seg segflg);
-=======
 int	exec_args_add_arg(struct image_args *args,
 	    const char * __capability argp, enum uio_seg segflg);
 int	exec_args_add_env(struct image_args *args,
@@ -120,20 +112,14 @@
 int	exec_args_adjust_args(struct image_args *args, size_t consume,
 	    ssize_t extend);
 char	*exec_args_get_begin_envv(struct image_args *args);
->>>>>>> e16ccb4a
 int	exec_check_permissions(struct image_params *);
 register_t *exec_copyout_strings(struct image_params *);
 void	exec_free_args(struct image_args *);
 int	exec_new_vmspace(struct image_params *, struct sysentvec *);
 void	exec_setregs(struct thread *, struct image_params *, u_long);
 int	exec_shell_imgact(struct image_params *);
-<<<<<<< HEAD
-int	exec_copyin_args(struct image_args *, char * __capability, enum uio_seg,
-	char * __capability * __capability, char * __capability * __capability);
-=======
 int	exec_copyin_args(struct image_args *, const char * __capability,
 	    enum uio_seg, void * __capability, void * __capability);
->>>>>>> e16ccb4a
 int	exec_copyin_data_fds(struct thread *, struct image_args *, const void *,
 	size_t, const int *, size_t);
 int	pre_execve(struct thread *td, struct vmspace **oldvmspace);
