--- conflicted
+++ resolved
@@ -81,13 +81,9 @@
 	struct sf_buf *firstpage;	/* first page that we mapped */
 	void * __capability ps_strings;
 	struct image_args *args;	/* system call arguments */
-<<<<<<< HEAD
-	const struct sysentvec *sysent;	/* system entry vector */
-=======
 	struct sysentvec *sysent;	/* system entry vector */
 	void * __capability argv;	/* pointer to argv (user space) */
 	void * __capability envv;	/* pointer to envv (user space) */
->>>>>>> 97c7520e
 	char *execpath;
 	void * __capability execpathp;
 	char *freepath;
@@ -122,13 +118,8 @@
 int	exec_check_permissions(struct image_params *);
 int	exec_copyout_strings(struct image_params *, uintcap_t *);
 void	exec_free_args(struct image_args *);
-<<<<<<< HEAD
-int	exec_new_vmspace(struct image_params *, const struct sysentvec *);
-void	exec_setregs(struct thread *, struct image_params *, u_long);
-=======
 int	exec_new_vmspace(struct image_params *, struct sysentvec *);
 void	exec_setregs(struct thread *, struct image_params *, uintcap_t);
->>>>>>> 97c7520e
 int	exec_shell_imgact(struct image_params *);
 int	exec_copyin_args(struct image_args *, const char * __capability,
 	    enum uio_seg, void * __capability, void * __capability);
