--- conflicted
+++ resolved
@@ -96,11 +96,8 @@
 	int canarylen;
 	void * __capability pagesizes;
 	int pagesizeslen;
-<<<<<<< HEAD
 	void * __capability capv;	/* pointer to capv (user space) */
-=======
 	void * __capability stack;
->>>>>>> f5d87930
 	vm_prot_t stack_prot;
 	u_long stack_sz;
 	u_long eff_stack_sz;
