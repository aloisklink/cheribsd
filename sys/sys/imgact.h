--- conflicted
+++ resolved
@@ -124,14 +124,8 @@
 int	exec_new_vmspace(struct image_params *, struct sysentvec *);
 void	exec_setregs(struct thread *, struct image_params *, uintcap_t);
 int	exec_shell_imgact(struct image_params *);
-<<<<<<< HEAD
 int	exec_copyin_args(struct image_args *, const char * __capability,
 	    enum uio_seg, void * __capability, void * __capability);
-void	exec_stackgap(struct image_params *imgp, uintcap_t *dp);
-=======
-int	exec_copyin_args(struct image_args *, const char *, enum uio_seg,
-	char **, char **);
->>>>>>> 758d98de
 int	pre_execve(struct thread *td, struct vmspace **oldvmspace);
 void	post_execve(struct thread *td, int error, struct vmspace *oldvmspace);
 #endif
