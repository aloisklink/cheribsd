--- conflicted
+++ resolved
@@ -55,12 +55,8 @@
 	int argc;		/* count of argument strings */
 	int envc;		/* count of environment strings */
 	int fd;			/* file descriptor of the executable */
-<<<<<<< HEAD
-	struct filedesc *fdp;	/* new file descriptor table */
 	int capc;		/* number of capabilities passed to coexecvec(2) */
 	void * __capability capv[42];	/* capabilities passed to coexecvec(2) */
-=======
->>>>>>> 1af25819
 };
 
 struct image_params {
@@ -135,16 +131,8 @@
 void	exec_setregs(struct thread *, struct image_params *, uintcap_t);
 int	exec_shell_imgact(struct image_params *);
 int	exec_copyin_args(struct image_args *, const char * __capability,
-<<<<<<< HEAD
 	    enum uio_seg, void * __capability, void * __capability,
 	    void * __capability);
-int	exec_copyin_data_fds(struct thread *, struct image_args *,
-	    const void * __capability, size_t, const int * __capability,
-	    size_t);
-void	exec_stackgap(struct image_params *imgp, uintcap_t *dp);
-=======
-	    enum uio_seg, void * __capability, void * __capability);
->>>>>>> 1af25819
 int	pre_execve(struct thread *td, struct vmspace **oldvmspace);
 void	post_execve(struct thread *td, int error, struct vmspace *oldvmspace);
 #endif
