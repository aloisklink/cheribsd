/*-
 * SPDX-License-Identifier: BSD-3-Clause
 *
 * Copyright (c) 1993, David Greenman
 * All rights reserved.
 *
 * Redistribution and use in source and binary forms, with or without
 * modification, are permitted provided that the following conditions
 * are met:
 * 1. Redistributions of source code must retain the above copyright
 *    notice, this list of conditions and the following disclaimer.
 * 2. Redistributions in binary form must reproduce the above copyright
 *    notice, this list of conditions and the following disclaimer in the
 *    documentation and/or other materials provided with the distribution.
 * 3. Neither the name of the University nor the names of its contributors
 *    may be used to endorse or promote products derived from this software
 *    without specific prior written permission.
 *
 * THIS SOFTWARE IS PROVIDED BY THE AUTHOR AND CONTRIBUTORS ``AS IS'' AND
 * ANY EXPRESS OR IMPLIED WARRANTIES, INCLUDING, BUT NOT LIMITED TO, THE
 * IMPLIED WARRANTIES OF MERCHANTABILITY AND FITNESS FOR A PARTICULAR PURPOSE
 * ARE DISCLAIMED.  IN NO EVENT SHALL THE REGENTS OR CONTRIBUTORS BE LIABLE
 * FOR ANY DIRECT, INDIRECT, INCIDENTAL, SPECIAL, EXEMPLARY, OR CONSEQUENTIAL
 * DAMAGES (INCLUDING, BUT NOT LIMITED TO, PROCUREMENT OF SUBSTITUTE GOODS
 * OR SERVICES; LOSS OF USE, DATA, OR PROFITS; OR BUSINESS INTERRUPTION)
 * HOWEVER CAUSED AND ON ANY THEORY OF LIABILITY, WHETHER IN CONTRACT, STRICT
 * LIABILITY, OR TORT (INCLUDING NEGLIGENCE OR OTHERWISE) ARISING IN ANY WAY
 * OUT OF THE USE OF THIS SOFTWARE, EVEN IF ADVISED OF THE POSSIBILITY OF
 * SUCH DAMAGE.
 *
 * $FreeBSD$
 */

#ifndef _SYS_IMGACT_H_
#define	_SYS_IMGACT_H_

#include <sys/_uio.h>

#include <vm/vm.h>

#define MAXSHELLCMDLEN	PAGE_SIZE

struct ucred;

struct image_args {
	char *buf;		/* pointer to string buffer */
	void *bufkva;		/* cookie for string buffer KVA */
	char *begin_argv;	/* beginning of argv in buf */
	char *begin_envv;	/* (interal use only) beginning of envv in buf,
				 * access with exec_args_get_begin_envv(). */
	char *endp;		/* current `end' pointer of arg & env strings */
	char *fname;            /* pointer to filename of executable (system space) */
	char *fname_buf;	/* pointer to optional malloc(M_TEMP) buffer */
	int stringspace;	/* space left in arg & env buffer */
	int argc;		/* count of argument strings */
	int envc;		/* count of environment strings */
	int fd;			/* file descriptor of the executable */
	struct filedesc *fdp;	/* new file descriptor table */
};

struct image_params {
	struct proc *proc;	/* our process struct */
	struct label *execlabel;	/* optional exec label */
	struct vnode *vp;	/* pointer to vnode of file to exec */
	struct vm_object *object;	/* The vm object for this vp */
	struct vattr *attr;	/* attributes of file */
	const char *image_header; /* head of file to exec */
	unsigned long entry_addr; /* entry address of target executable */
	unsigned long start_addr; /* start of mapped image (including bss) */
	unsigned long end_addr;   /* end of mapped image (including bss) */
	unsigned long reloc_base; /* load address of image */
	unsigned long interp_end; /* end address of RTLD mapping (or zero) */
	char vmspace_destroyed;	/* flag - we've blown away original vm space */
#define IMGACT_SHELL	0x1
#define IMGACT_BINMISC	0x2
	unsigned char interpreted;	/* mask of interpreters that have run */
	char opened;		/* flag - we have opened executable vnode */
	char *interpreter_name;	/* name of the interpreter */
	void *auxargs;		/* ELF Auxinfo structure pointer */
	struct sf_buf *firstpage;	/* first page that we mapped */
<<<<<<< HEAD
	void * __capability ps_strings;
=======
	void *ps_strings;		/* pointer to ps_string (user space) */
>>>>>>> 27c07b76
	struct image_args *args;	/* system call arguments */
	struct sysentvec *sysent;	/* system entry vector */
	void * __capability argv;	/* pointer to argv (user space) */
	void * __capability envv;	/* pointer to envv (user space) */
	char *execpath;
	void * __capability execpathp;
	char *freepath;
	void * __capability canary;
	int canarylen;
	void * __capability pagesizes;
	int pagesizeslen;
	vm_prot_t stack_prot;
	u_long stack_sz;
	u_long eff_stack_sz;
	struct ucred *newcred;		/* new credentials if changing */
	bool credential_setid;		/* true if becoming setid */
	bool textset;
	u_int map_flags;
};

#ifdef _KERNEL
struct sysentvec;
struct thread;
struct vmspace;

int	exec_alloc_args(struct image_args *);
int	exec_args_add_arg(struct image_args *args,
	    const char * __capability argp, enum uio_seg segflg);
int	exec_args_add_env(struct image_args *args,
	    const char * __capability envp, enum uio_seg segflg);
int	exec_args_add_fname(struct image_args *args,
	    const char *__capability fname, enum uio_seg segflg);
int	exec_args_adjust_args(struct image_args *args, size_t consume,
	    ssize_t extend);
char	*exec_args_get_begin_envv(struct image_args *args);
int	exec_check_permissions(struct image_params *);
int	exec_copyout_strings(struct image_params *, uintcap_t *);
void	exec_free_args(struct image_args *);
int	exec_new_vmspace(struct image_params *, struct sysentvec *);
void	exec_setregs(struct thread *, struct image_params *, uintcap_t);
int	exec_shell_imgact(struct image_params *);
int	exec_copyin_args(struct image_args *, const char * __capability,
	    enum uio_seg, void * __capability, void * __capability);
int	exec_copyin_data_fds(struct thread *, struct image_args *, const void *,
	size_t, const int *, size_t);
int	pre_execve(struct thread *td, struct vmspace **oldvmspace);
void	post_execve(struct thread *td, int error, struct vmspace *oldvmspace);
#endif

#endif /* !_SYS_IMGACT_H_ */
// CHERI CHANGES START
// {
//   "updated": 20181114,
//   "target_type": "header",
//   "changes": [
//     "support"
//   ],
//   "change_comment": ""
// }
// CHERI CHANGES END<|MERGE_RESOLUTION|>--- conflicted
+++ resolved
@@ -78,11 +78,7 @@
 	char *interpreter_name;	/* name of the interpreter */
 	void *auxargs;		/* ELF Auxinfo structure pointer */
 	struct sf_buf *firstpage;	/* first page that we mapped */
-<<<<<<< HEAD
-	void * __capability ps_strings;
-=======
-	void *ps_strings;		/* pointer to ps_string (user space) */
->>>>>>> 27c07b76
+	void * __capability ps_strings;	/* pointer to ps_string (user space) */
 	struct image_args *args;	/* system call arguments */
 	struct sysentvec *sysent;	/* system entry vector */
 	void * __capability argv;	/* pointer to argv (user space) */
