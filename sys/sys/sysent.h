--- conflicted
+++ resolved
@@ -120,10 +120,6 @@
 	void		(*sv_elf_core_prepare_notes)(struct thread *,
 			    struct note_info_list *, size_t *);
 	int		(*sv_imgact_try)(struct image_params *);
-<<<<<<< HEAD
-	vm_size_t	(*sv_stackgap)(struct image_params *, uintcap_t *);
-=======
->>>>>>> 758d98de
 	int		(*sv_copyout_auxargs)(struct image_params *,
 			    uintcap_t);
 	int		sv_minsigstksz;	/* minimum signal stack size */
