--- conflicted
+++ resolved
@@ -144,11 +144,8 @@
 #define	SV_SHP		0x010000	/* Shared page. */
 #define	SV_CAPSICUM	0x020000	/* Force cap_enter() on startup. */
 #define	SV_TIMEKEEP	0x040000	/* Shared page timehands. */
-<<<<<<< HEAD
+#define	SV_ASLR		0x080000	/* ASLR allowed. */
 #define	SV_CHERI	0x08000000	/* CheriABI executable. */
-=======
-#define	SV_ASLR		0x080000	/* ASLR allowed. */
->>>>>>> 08849e56
 
 #define	SV_ABI_MASK	0xff
 #define	SV_ABI_ERRNO(p, e)	((p)->p_sysent->sv_errsize <= 0 ? e :	\
