--- conflicted
+++ resolved
@@ -119,11 +119,7 @@
 	void		(*sv_elf_core_prepare_notes)(struct thread *,
 			    struct note_info_list *, size_t *);
 	int		(*sv_imgact_try)(struct image_params *);
-<<<<<<< HEAD
-	void		(*sv_stackgap)(struct image_params *, uintcap_t *);
-=======
-	vm_size_t	(*sv_stackgap)(struct image_params *, uintptr_t *);
->>>>>>> 889b56c8
+	vm_size_t	(*sv_stackgap)(struct image_params *, uintcap_t *);
 	int		(*sv_copyout_auxargs)(struct image_params *,
 			    uintcap_t);
 	int		sv_minsigstksz;	/* minimum signal stack size */
