--- conflicted
+++ resolved
@@ -109,14 +109,9 @@
 	int		(*sv_coredump)(struct thread *, struct vnode *, off_t, int);
 					/* function to dump core, or NULL */
 	int		(*sv_imgact_try)(struct image_params *);
-<<<<<<< HEAD
-	void		(*sv_stackgap)(struct image_params *, caddr_t *);
-	int		(*sv_copyout_auxargs)(struct image_params *, caddr_t *);
-=======
 	void		(*sv_stackgap)(struct image_params *, uintptr_t *);
 	int		(*sv_copyout_auxargs)(struct image_params *,
 			    uintptr_t *);
->>>>>>> 6a9f55d9
 	int		sv_minsigstksz;	/* minimum signal stack size */
 	vm_offset_t	sv_minuser;	/* VM_MIN_ADDRESS */
 	vm_offset_t	sv_maxuser;	/* VM_MAXUSER_ADDRESS */
