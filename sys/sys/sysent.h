/*-
 * Copyright (c) 1982, 1988, 1991 The Regents of the University of California.
 * All rights reserved.
 *
 * Redistribution and use in source and binary forms, with or without
 * modification, are permitted provided that the following conditions
 * are met:
 * 1. Redistributions of source code must retain the above copyright
 *    notice, this list of conditions and the following disclaimer.
 * 2. Redistributions in binary form must reproduce the above copyright
 *    notice, this list of conditions and the following disclaimer in the
 *    documentation and/or other materials provided with the distribution.
 * 3. Neither the name of the University nor the names of its contributors
 *    may be used to endorse or promote products derived from this software
 *    without specific prior written permission.
 *
 * THIS SOFTWARE IS PROVIDED BY THE REGENTS AND CONTRIBUTORS ``AS IS'' AND
 * ANY EXPRESS OR IMPLIED WARRANTIES, INCLUDING, BUT NOT LIMITED TO, THE
 * IMPLIED WARRANTIES OF MERCHANTABILITY AND FITNESS FOR A PARTICULAR PURPOSE
 * ARE DISCLAIMED.  IN NO EVENT SHALL THE REGENTS OR CONTRIBUTORS BE LIABLE
 * FOR ANY DIRECT, INDIRECT, INCIDENTAL, SPECIAL, EXEMPLARY, OR CONSEQUENTIAL
 * DAMAGES (INCLUDING, BUT NOT LIMITED TO, PROCUREMENT OF SUBSTITUTE GOODS
 * OR SERVICES; LOSS OF USE, DATA, OR PROFITS; OR BUSINESS INTERRUPTION)
 * HOWEVER CAUSED AND ON ANY THEORY OF LIABILITY, WHETHER IN CONTRACT, STRICT
 * LIABILITY, OR TORT (INCLUDING NEGLIGENCE OR OTHERWISE) ARISING IN ANY WAY
 * OUT OF THE USE OF THIS SOFTWARE, EVEN IF ADVISED OF THE POSSIBILITY OF
 * SUCH DAMAGE.
 *
 * $FreeBSD$
 */

#ifndef _SYS_SYSENT_H_
#define	_SYS_SYSENT_H_

#include <bsm/audit.h>

struct rlimit;
struct sysent;
struct thread;
struct ksiginfo;
struct syscall_args;

enum systrace_probe_t {
	SYSTRACE_ENTRY,
	SYSTRACE_RETURN,
};

typedef	int	sy_call_t(struct thread *, void *);

typedef	void	(*systrace_probe_func_t)(struct syscall_args *,
		    enum systrace_probe_t, int);
typedef	void	(*systrace_args_func_t)(int, void *, uint64_t *, int *);

extern systrace_probe_func_t	systrace_probe_func;

struct sysent {			/* system call table */
	int	sy_narg;	/* number of arguments */
	sy_call_t *sy_call;	/* implementing function */
	au_event_t sy_auevent;	/* audit event associated with syscall */
	systrace_args_func_t sy_systrace_args_func;
				/* optional argument conversion function. */
	u_int32_t sy_entry;	/* DTrace entry ID for systrace. */
	u_int32_t sy_return;	/* DTrace return ID for systrace. */
	u_int32_t sy_flags;	/* General flags for system calls. */
	u_int32_t sy_thrcnt;
};

/*
 * A system call is permitted in capability mode.
 */
#define	SYF_CAPENABLED	0x00000001

#define	SY_THR_FLAGMASK	0x7
#define	SY_THR_STATIC	0x1
#define	SY_THR_DRAINING	0x2
#define	SY_THR_ABSENT	0x4
#define	SY_THR_INCR	0x8

#ifdef KLD_MODULE
#define	SY_THR_STATIC_KLD	0
#else
#define	SY_THR_STATIC_KLD	SY_THR_STATIC
#endif

struct image_params;
struct __sigset;
struct trapframe;
struct vnode;

struct sysentvec {
	int		sv_size;	/* number of entries */
	struct sysent	*sv_table;	/* pointer to sysent */
	u_int		sv_mask;	/* optional mask to index */
	int		sv_errsize;	/* size of errno translation table */
	int 		*sv_errtbl;	/* errno translation table */
	int		(*sv_transtrap)(int, int);
					/* translate trap-to-signal mapping */
	int		(*sv_fixup)(register_t **, struct image_params *);
					/* stack fixup function */
	void		(*sv_sendsig)(void (*)(int), struct ksiginfo *, struct __sigset *);
			    		/* send signal */
	char 		*sv_sigcode;	/* start of sigtramp code */
	int 		*sv_szsigcode;	/* size of sigtramp code */
	char		*sv_name;	/* name of binary type */
	int		(*sv_coredump)(struct thread *, struct vnode *, off_t, int);
					/* function to dump core, or NULL */
	int		(*sv_imgact_try)(struct image_params *);
	int		sv_minsigstksz;	/* minimum signal stack size */
	int		sv_pagesize;	/* pagesize */
	vm_offset_t	sv_minuser;	/* VM_MIN_ADDRESS */
	vm_offset_t	sv_maxuser;	/* VM_MAXUSER_ADDRESS */
	vm_offset_t	sv_usrstack;	/* USRSTACK */
	vm_offset_t	sv_psstrings;	/* PS_STRINGS */
	int		sv_stackprot;	/* vm protection for stack */
	register_t	*(*sv_copyout_strings)(struct image_params *);
	void		(*sv_setregs)(struct thread *, struct image_params *,
			    u_long);
	void		(*sv_fixlimit)(struct rlimit *, int);
	u_long		*sv_maxssiz;
	u_int		sv_flags;
	void		(*sv_set_syscall_retval)(struct thread *, int);
	int		(*sv_fetch_syscall_args)(struct thread *, struct
			    syscall_args *);
	const char	**sv_syscallnames;
	vm_offset_t	sv_timekeep_base;
	vm_offset_t	sv_shared_page_base;
	vm_offset_t	sv_shared_page_len;
	vm_offset_t	sv_sigcode_base;
	void		*sv_shared_page_obj;
	void		(*sv_schedtail)(struct thread *);
	void		(*sv_thread_detach)(struct thread *);
	int		(*sv_trap)(struct thread *);
};

#define	SV_ILP32	0x000100	/* 32-bit executable. */
#define	SV_LP64		0x000200	/* 64-bit executable. */
#define	SV_IA32		0x004000	/* Intel 32-bit executable. */
#define	SV_AOUT		0x008000	/* a.out executable. */
#define	SV_SHP		0x010000	/* Shared page. */
#define	SV_CAPSICUM	0x020000	/* Force cap_enter() on startup. */
<<<<<<< HEAD
#define	SV_TIMEKEEP	0x040000
#define	SV_CHERI	0x080000	/* CheriABI executable. */
=======
#define	SV_TIMEKEEP	0x040000	/* Shared page timehands. */
>>>>>>> 3b325a8b

#define	SV_ABI_MASK	0xff
#define	SV_ABI_ERRNO(p, e)	((p)->p_sysent->sv_errsize <= 0 ? e :	\
	((e) >= (p)->p_sysent->sv_errsize ? -1 : (p)->p_sysent->sv_errtbl[e]))
#define	SV_PROC_FLAG(p, x)	((p)->p_sysent->sv_flags & (x))
#define	SV_PROC_ABI(p)		((p)->p_sysent->sv_flags & SV_ABI_MASK)
#define	SV_CURPROC_FLAG(x)	SV_PROC_FLAG(curproc, x)
#define	SV_CURPROC_ABI()	SV_PROC_ABI(curproc)
/* same as ELFOSABI_XXX, to prevent header pollution */
#define	SV_ABI_LINUX	3
#define	SV_ABI_FREEBSD 	9
#define	SV_ABI_CLOUDABI	17
#define	SV_ABI_UNDEF	255

#ifdef _KERNEL
extern struct sysentvec aout_sysvec;
extern struct sysent sysent[];
extern const char *syscallnames[];

#if defined(__amd64__)
extern int i386_read_exec;
#endif

#define	NO_SYSCALL (-1)

struct module;

struct syscall_module_data {
	int	(*chainevh)(struct module *, int, void *); /* next handler */
	void	*chainarg;		/* arg for next event handler */
	int	*offset;		/* offset into sysent */
	struct sysent *new_sysent;	/* new sysent */
	struct sysent old_sysent;	/* old sysent */
	int	flags;			/* flags for syscall_register */
};

/* separate initialization vector so it can be used in a substructure */
#define SYSENT_INIT_VALS(_syscallname) {			\
	.sy_narg = (sizeof(struct _syscallname ## _args )	\
	    / sizeof(register_t)),				\
	.sy_call = (sy_call_t *)&sys_##_syscallname,		\
	.sy_auevent = SYS_AUE_##_syscallname,			\
	.sy_systrace_args_func = NULL,				\
	.sy_entry = 0,						\
	.sy_return = 0,						\
	.sy_flags = 0,						\
	.sy_thrcnt = 0						\
}							

#define	MAKE_SYSENT(syscallname)				\
static struct sysent syscallname##_sysent = SYSENT_INIT_VALS(syscallname);

#define	MAKE_SYSENT_COMPAT(syscallname)				\
static struct sysent syscallname##_sysent = {			\
	(sizeof(struct syscallname ## _args )			\
	    / sizeof(register_t)),				\
	(sy_call_t *)& syscallname,				\
	SYS_AUE_##syscallname					\
}

#define SYSCALL_MODULE(name, offset, new_sysent, evh, arg)	\
static struct syscall_module_data name##_syscall_mod = {	\
	evh, arg, offset, new_sysent, { 0, NULL, AUE_NULL }	\
};								\
								\
static moduledata_t name##_mod = {				\
	"sys/" #name,						\
	syscall_module_handler,					\
	&name##_syscall_mod					\
};								\
DECLARE_MODULE(name, name##_mod, SI_SUB_SYSCALLS, SI_ORDER_MIDDLE)

#define	SYSCALL_MODULE_HELPER(syscallname)			\
static int syscallname##_syscall = SYS_##syscallname;		\
MAKE_SYSENT(syscallname);					\
SYSCALL_MODULE(syscallname,					\
    & syscallname##_syscall, & syscallname##_sysent,		\
    NULL, NULL)

#define	SYSCALL_MODULE_PRESENT(syscallname)				\
	(sysent[SYS_##syscallname].sy_call != (sy_call_t *)lkmnosys &&	\
	sysent[SYS_##syscallname].sy_call != (sy_call_t *)lkmressys)

/*
 * Syscall registration helpers with resource allocation handling.
 */
struct syscall_helper_data {
	struct sysent new_sysent;
	struct sysent old_sysent;
	int syscall_no;
	int registered;
};
#define SYSCALL_INIT_HELPER(syscallname) {			\
    .new_sysent = {						\
	.sy_narg = (sizeof(struct syscallname ## _args )	\
	    / sizeof(register_t)),				\
	.sy_call = (sy_call_t *)& sys_ ## syscallname,		\
	.sy_auevent = SYS_AUE_##syscallname			\
    },								\
    .syscall_no = SYS_##syscallname				\
}
#define SYSCALL_INIT_HELPER_COMPAT(syscallname) {		\
    .new_sysent = {						\
	.sy_narg = (sizeof(struct syscallname ## _args )	\
	    / sizeof(register_t)),				\
	.sy_call = (sy_call_t *)& syscallname,			\
	.sy_auevent = SYS_AUE_##syscallname			\
    },								\
    .syscall_no = SYS_##syscallname				\
}
#define SYSCALL_INIT_LAST {					\
    .syscall_no = NO_SYSCALL					\
}

int	syscall_register(int *offset, struct sysent *new_sysent,
	    struct sysent *old_sysent, int flags);
int	syscall_deregister(int *offset, struct sysent *old_sysent);
int	syscall_module_handler(struct module *mod, int what, void *arg);
int	syscall_helper_register(struct syscall_helper_data *sd, int flags);
int	syscall_helper_unregister(struct syscall_helper_data *sd);

struct proc;
const char *syscallname(struct proc *p, u_int code);

/* Special purpose system call functions. */
struct nosys_args;

int	lkmnosys(struct thread *, struct nosys_args *);
int	lkmressys(struct thread *, struct nosys_args *);

int	syscall_thread_enter(struct thread *td, struct sysent *se);
void	syscall_thread_exit(struct thread *td, struct sysent *se);

int shared_page_alloc(int size, int align);
int shared_page_fill(int size, int align, const void *data);
void shared_page_write(int base, int size, const void *data);
void exec_sysvec_init(void *param);
void exec_inittk(void);

#define INIT_SYSENTVEC(name, sv)					\
    SYSINIT(name, SI_SUB_EXEC, SI_ORDER_ANY,				\
	(sysinit_cfunc_t)exec_sysvec_init, sv);

#endif /* _KERNEL */

#endif /* !_SYS_SYSENT_H_ */<|MERGE_RESOLUTION|>--- conflicted
+++ resolved
@@ -138,12 +138,8 @@
 #define	SV_AOUT		0x008000	/* a.out executable. */
 #define	SV_SHP		0x010000	/* Shared page. */
 #define	SV_CAPSICUM	0x020000	/* Force cap_enter() on startup. */
-<<<<<<< HEAD
-#define	SV_TIMEKEEP	0x040000
+#define	SV_TIMEKEEP	0x040000	/* Shared page timehands. */
 #define	SV_CHERI	0x080000	/* CheriABI executable. */
-=======
-#define	SV_TIMEKEEP	0x040000	/* Shared page timehands. */
->>>>>>> 3b325a8b
 
 #define	SV_ABI_MASK	0xff
 #define	SV_ABI_ERRNO(p, e)	((p)->p_sysent->sv_errsize <= 0 ? e :	\
