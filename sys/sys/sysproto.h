/*
 * System call prototypes.
 *
 * DO NOT EDIT-- this file is automatically @generated.
 * $FreeBSD$
 */

#ifndef _SYS_SYSPROTO_H_
#define	_SYS_SYSPROTO_H_

#include <sys/signal.h>
#include <sys/acl.h>
#include <sys/cpuset.h>
#include <sys/domainset.h>
#include <sys/_ffcounter.h>
#include <sys/_semaphore.h>
#include <sys/ucontext.h>
#include <sys/wait.h>

#include <bsm/audit_kevents.h>

struct proc;

struct thread;

#define	PAD_(t)	(sizeof(syscallarg_t) <= sizeof(t) ? \
		0 : sizeof(syscallarg_t) - sizeof(t))

#if BYTE_ORDER == LITTLE_ENDIAN
#define	PADL_(t)	0
#define	PADR_(t)	PAD_(t)
#else
#define	PADL_(t)	PAD_(t)
#define	PADR_(t)	0
#endif

struct nosys_args {
	register_t dummy;
};
struct sys_exit_args {
	char rval_l_[PADL_(int)]; int rval; char rval_r_[PADR_(int)];
};
struct fork_args {
	register_t dummy;
};
struct read_args {
	char fd_l_[PADL_(int)]; int fd; char fd_r_[PADR_(int)];
	char buf_l_[PADL_(void * __capability)]; void * __capability buf; char buf_r_[PADR_(void * __capability)];
	char nbyte_l_[PADL_(size_t)]; size_t nbyte; char nbyte_r_[PADR_(size_t)];
};
struct write_args {
	char fd_l_[PADL_(int)]; int fd; char fd_r_[PADR_(int)];
	char buf_l_[PADL_(const void * __capability)]; const void * __capability buf; char buf_r_[PADR_(const void * __capability)];
	char nbyte_l_[PADL_(size_t)]; size_t nbyte; char nbyte_r_[PADR_(size_t)];
};
struct open_args {
	char path_l_[PADL_(const char * __capability)]; const char * __capability path; char path_r_[PADR_(const char * __capability)];
	char flags_l_[PADL_(int)]; int flags; char flags_r_[PADR_(int)];
	char mode_l_[PADL_(mode_t)]; mode_t mode; char mode_r_[PADR_(mode_t)];
};
struct close_args {
	char fd_l_[PADL_(int)]; int fd; char fd_r_[PADR_(int)];
};
struct wait4_args {
	char pid_l_[PADL_(int)]; int pid; char pid_r_[PADR_(int)];
	char status_l_[PADL_(int * __capability)]; int * __capability status; char status_r_[PADR_(int * __capability)];
	char options_l_[PADL_(int)]; int options; char options_r_[PADR_(int)];
	char rusage_l_[PADL_(struct rusage * __capability)]; struct rusage * __capability rusage; char rusage_r_[PADR_(struct rusage * __capability)];
};
struct link_args {
	char path_l_[PADL_(const char * __capability)]; const char * __capability path; char path_r_[PADR_(const char * __capability)];
	char to_l_[PADL_(const char * __capability)]; const char * __capability to; char to_r_[PADR_(const char * __capability)];
};
struct unlink_args {
	char path_l_[PADL_(const char * __capability)]; const char * __capability path; char path_r_[PADR_(const char * __capability)];
};
struct chdir_args {
	char path_l_[PADL_(const char * __capability)]; const char * __capability path; char path_r_[PADR_(const char * __capability)];
};
struct fchdir_args {
	char fd_l_[PADL_(int)]; int fd; char fd_r_[PADR_(int)];
};
struct chmod_args {
	char path_l_[PADL_(const char * __capability)]; const char * __capability path; char path_r_[PADR_(const char * __capability)];
	char mode_l_[PADL_(mode_t)]; mode_t mode; char mode_r_[PADR_(mode_t)];
};
struct chown_args {
	char path_l_[PADL_(const char * __capability)]; const char * __capability path; char path_r_[PADR_(const char * __capability)];
	char uid_l_[PADL_(int)]; int uid; char uid_r_[PADR_(int)];
	char gid_l_[PADL_(int)]; int gid; char gid_r_[PADR_(int)];
};
struct break_args {
	char nsize_l_[PADL_(char * __capability)]; char * __capability nsize; char nsize_r_[PADR_(char * __capability)];
};
struct getpid_args {
	register_t dummy;
};
struct mount_args {
	char type_l_[PADL_(const char * __capability)]; const char * __capability type; char type_r_[PADR_(const char * __capability)];
	char path_l_[PADL_(const char * __capability)]; const char * __capability path; char path_r_[PADR_(const char * __capability)];
	char flags_l_[PADL_(int)]; int flags; char flags_r_[PADR_(int)];
	char data_l_[PADL_(void * __capability)]; void * __capability data; char data_r_[PADR_(void * __capability)];
};
struct unmount_args {
	char path_l_[PADL_(const char * __capability)]; const char * __capability path; char path_r_[PADR_(const char * __capability)];
	char flags_l_[PADL_(int)]; int flags; char flags_r_[PADR_(int)];
};
struct setuid_args {
	char uid_l_[PADL_(uid_t)]; uid_t uid; char uid_r_[PADR_(uid_t)];
};
struct getuid_args {
	register_t dummy;
};
struct geteuid_args {
	register_t dummy;
};
struct ptrace_args {
	char req_l_[PADL_(int)]; int req; char req_r_[PADR_(int)];
	char pid_l_[PADL_(pid_t)]; pid_t pid; char pid_r_[PADR_(pid_t)];
	char addr_l_[PADL_(char * __capability)]; char * __capability addr; char addr_r_[PADR_(char * __capability)];
	char data_l_[PADL_(int)]; int data; char data_r_[PADR_(int)];
};
struct recvmsg_args {
	char s_l_[PADL_(int)]; int s; char s_r_[PADR_(int)];
	char msg_l_[PADL_(struct msghdr * __capability)]; struct msghdr * __capability msg; char msg_r_[PADR_(struct msghdr * __capability)];
	char flags_l_[PADL_(int)]; int flags; char flags_r_[PADR_(int)];
};
struct sendmsg_args {
	char s_l_[PADL_(int)]; int s; char s_r_[PADR_(int)];
	char msg_l_[PADL_(const struct msghdr * __capability)]; const struct msghdr * __capability msg; char msg_r_[PADR_(const struct msghdr * __capability)];
	char flags_l_[PADL_(int)]; int flags; char flags_r_[PADR_(int)];
};
struct recvfrom_args {
	char s_l_[PADL_(int)]; int s; char s_r_[PADR_(int)];
	char buf_l_[PADL_(void * __capability)]; void * __capability buf; char buf_r_[PADR_(void * __capability)];
	char len_l_[PADL_(size_t)]; size_t len; char len_r_[PADR_(size_t)];
	char flags_l_[PADL_(int)]; int flags; char flags_r_[PADR_(int)];
	char from_l_[PADL_(struct sockaddr * __capability)]; struct sockaddr * __capability from; char from_r_[PADR_(struct sockaddr * __capability)];
	char fromlenaddr_l_[PADL_(__socklen_t * __capability)]; __socklen_t * __capability fromlenaddr; char fromlenaddr_r_[PADR_(__socklen_t * __capability)];
};
struct accept_args {
	char s_l_[PADL_(int)]; int s; char s_r_[PADR_(int)];
	char name_l_[PADL_(struct sockaddr * __capability)]; struct sockaddr * __capability name; char name_r_[PADR_(struct sockaddr * __capability)];
	char anamelen_l_[PADL_(__socklen_t * __capability)]; __socklen_t * __capability anamelen; char anamelen_r_[PADR_(__socklen_t * __capability)];
};
struct getpeername_args {
	char fdes_l_[PADL_(int)]; int fdes; char fdes_r_[PADR_(int)];
	char asa_l_[PADL_(struct sockaddr * __capability)]; struct sockaddr * __capability asa; char asa_r_[PADR_(struct sockaddr * __capability)];
	char alen_l_[PADL_(__socklen_t * __capability)]; __socklen_t * __capability alen; char alen_r_[PADR_(__socklen_t * __capability)];
};
struct getsockname_args {
	char fdes_l_[PADL_(int)]; int fdes; char fdes_r_[PADR_(int)];
	char asa_l_[PADL_(struct sockaddr * __capability)]; struct sockaddr * __capability asa; char asa_r_[PADR_(struct sockaddr * __capability)];
	char alen_l_[PADL_(__socklen_t * __capability)]; __socklen_t * __capability alen; char alen_r_[PADR_(__socklen_t * __capability)];
};
struct access_args {
	char path_l_[PADL_(const char * __capability)]; const char * __capability path; char path_r_[PADR_(const char * __capability)];
	char amode_l_[PADL_(int)]; int amode; char amode_r_[PADR_(int)];
};
struct chflags_args {
	char path_l_[PADL_(const char * __capability)]; const char * __capability path; char path_r_[PADR_(const char * __capability)];
	char flags_l_[PADL_(u_long)]; u_long flags; char flags_r_[PADR_(u_long)];
};
struct fchflags_args {
	char fd_l_[PADL_(int)]; int fd; char fd_r_[PADR_(int)];
	char flags_l_[PADL_(u_long)]; u_long flags; char flags_r_[PADR_(u_long)];
};
struct sync_args {
	register_t dummy;
};
struct kill_args {
	char pid_l_[PADL_(int)]; int pid; char pid_r_[PADR_(int)];
	char signum_l_[PADL_(int)]; int signum; char signum_r_[PADR_(int)];
};
struct getppid_args {
	register_t dummy;
};
struct dup_args {
	char fd_l_[PADL_(u_int)]; u_int fd; char fd_r_[PADR_(u_int)];
};
struct freebsd10_pipe_args {
	register_t dummy;
};
struct getegid_args {
	register_t dummy;
};
struct profil_args {
	char samples_l_[PADL_(char * __capability)]; char * __capability samples; char samples_r_[PADR_(char * __capability)];
	char size_l_[PADL_(size_t)]; size_t size; char size_r_[PADR_(size_t)];
	char offset_l_[PADL_(size_t)]; size_t offset; char offset_r_[PADR_(size_t)];
	char scale_l_[PADL_(u_int)]; u_int scale; char scale_r_[PADR_(u_int)];
};
struct ktrace_args {
	char fname_l_[PADL_(const char * __capability)]; const char * __capability fname; char fname_r_[PADR_(const char * __capability)];
	char ops_l_[PADL_(int)]; int ops; char ops_r_[PADR_(int)];
	char facs_l_[PADL_(int)]; int facs; char facs_r_[PADR_(int)];
	char pid_l_[PADL_(int)]; int pid; char pid_r_[PADR_(int)];
};
struct getgid_args {
	register_t dummy;
};
struct getlogin_args {
	char namebuf_l_[PADL_(char * __capability)]; char * __capability namebuf; char namebuf_r_[PADR_(char * __capability)];
	char namelen_l_[PADL_(u_int)]; u_int namelen; char namelen_r_[PADR_(u_int)];
};
struct setlogin_args {
	char namebuf_l_[PADL_(const char * __capability)]; const char * __capability namebuf; char namebuf_r_[PADR_(const char * __capability)];
};
struct acct_args {
	char path_l_[PADL_(const char * __capability)]; const char * __capability path; char path_r_[PADR_(const char * __capability)];
};
struct osigpending_args {
	register_t dummy;
};
struct sigaltstack_args {
	char ss_l_[PADL_(const struct sigaltstack * __capability)]; const struct sigaltstack * __capability ss; char ss_r_[PADR_(const struct sigaltstack * __capability)];
	char oss_l_[PADL_(struct sigaltstack * __capability)]; struct sigaltstack * __capability oss; char oss_r_[PADR_(struct sigaltstack * __capability)];
};
struct ioctl_args {
	char fd_l_[PADL_(int)]; int fd; char fd_r_[PADR_(int)];
	char com_l_[PADL_(u_long)]; u_long com; char com_r_[PADR_(u_long)];
	char data_l_[PADL_(char * __capability)]; char * __capability data; char data_r_[PADR_(char * __capability)];
};
struct reboot_args {
	char opt_l_[PADL_(int)]; int opt; char opt_r_[PADR_(int)];
};
struct revoke_args {
	char path_l_[PADL_(const char * __capability)]; const char * __capability path; char path_r_[PADR_(const char * __capability)];
};
struct symlink_args {
	char path_l_[PADL_(const char * __capability)]; const char * __capability path; char path_r_[PADR_(const char * __capability)];
	char link_l_[PADL_(const char * __capability)]; const char * __capability link; char link_r_[PADR_(const char * __capability)];
};
struct readlink_args {
	char path_l_[PADL_(const char * __capability)]; const char * __capability path; char path_r_[PADR_(const char * __capability)];
	char buf_l_[PADL_(char * __capability)]; char * __capability buf; char buf_r_[PADR_(char * __capability)];
	char count_l_[PADL_(size_t)]; size_t count; char count_r_[PADR_(size_t)];
};
struct execve_args {
	char fname_l_[PADL_(const char * __capability)]; const char * __capability fname; char fname_r_[PADR_(const char * __capability)];
	char argv_l_[PADL_(char * __capability * __capability)]; char * __capability * __capability argv; char argv_r_[PADR_(char * __capability * __capability)];
	char envv_l_[PADL_(char * __capability * __capability)]; char * __capability * __capability envv; char envv_r_[PADR_(char * __capability * __capability)];
};
struct umask_args {
	char newmask_l_[PADL_(mode_t)]; mode_t newmask; char newmask_r_[PADR_(mode_t)];
};
struct chroot_args {
	char path_l_[PADL_(const char * __capability)]; const char * __capability path; char path_r_[PADR_(const char * __capability)];
};
struct ogetpagesize_args {
	register_t dummy;
};
struct msync_args {
	char addr_l_[PADL_(void * __capability)]; void * __capability addr; char addr_r_[PADR_(void * __capability)];
	char len_l_[PADL_(size_t)]; size_t len; char len_r_[PADR_(size_t)];
	char flags_l_[PADL_(int)]; int flags; char flags_r_[PADR_(int)];
};
struct vfork_args {
	register_t dummy;
};
struct sbrk_args {
	char incr_l_[PADL_(int)]; int incr; char incr_r_[PADR_(int)];
};
struct sstk_args {
	char incr_l_[PADL_(int)]; int incr; char incr_r_[PADR_(int)];
};
struct munmap_args {
	char addr_l_[PADL_(void * __capability)]; void * __capability addr; char addr_r_[PADR_(void * __capability)];
	char len_l_[PADL_(size_t)]; size_t len; char len_r_[PADR_(size_t)];
};
struct mprotect_args {
	char addr_l_[PADL_(const void * __capability)]; const void * __capability addr; char addr_r_[PADR_(const void * __capability)];
	char len_l_[PADL_(size_t)]; size_t len; char len_r_[PADR_(size_t)];
	char prot_l_[PADL_(int)]; int prot; char prot_r_[PADR_(int)];
};
struct madvise_args {
	char addr_l_[PADL_(void * __capability)]; void * __capability addr; char addr_r_[PADR_(void * __capability)];
	char len_l_[PADL_(size_t)]; size_t len; char len_r_[PADR_(size_t)];
	char behav_l_[PADL_(int)]; int behav; char behav_r_[PADR_(int)];
};
struct mincore_args {
	char addr_l_[PADL_(const void * __capability)]; const void * __capability addr; char addr_r_[PADR_(const void * __capability)];
	char len_l_[PADL_(size_t)]; size_t len; char len_r_[PADR_(size_t)];
	char vec_l_[PADL_(char * __capability)]; char * __capability vec; char vec_r_[PADR_(char * __capability)];
};
struct getgroups_args {
	char gidsetsize_l_[PADL_(int)]; int gidsetsize; char gidsetsize_r_[PADR_(int)];
	char gidset_l_[PADL_(gid_t * __capability)]; gid_t * __capability gidset; char gidset_r_[PADR_(gid_t * __capability)];
};
struct setgroups_args {
	char gidsetsize_l_[PADL_(int)]; int gidsetsize; char gidsetsize_r_[PADR_(int)];
	char gidset_l_[PADL_(const gid_t * __capability)]; const gid_t * __capability gidset; char gidset_r_[PADR_(const gid_t * __capability)];
};
struct getpgrp_args {
	register_t dummy;
};
struct setpgid_args {
	char pid_l_[PADL_(int)]; int pid; char pid_r_[PADR_(int)];
	char pgid_l_[PADL_(int)]; int pgid; char pgid_r_[PADR_(int)];
};
struct setitimer_args {
	char which_l_[PADL_(int)]; int which; char which_r_[PADR_(int)];
	char itv_l_[PADL_(const struct itimerval * __capability)]; const struct itimerval * __capability itv; char itv_r_[PADR_(const struct itimerval * __capability)];
	char oitv_l_[PADL_(struct itimerval * __capability)]; struct itimerval * __capability oitv; char oitv_r_[PADR_(struct itimerval * __capability)];
};
struct owait_args {
	register_t dummy;
};
struct swapon_args {
	char name_l_[PADL_(const char * __capability)]; const char * __capability name; char name_r_[PADR_(const char * __capability)];
};
struct getitimer_args {
	char which_l_[PADL_(int)]; int which; char which_r_[PADR_(int)];
	char itv_l_[PADL_(struct itimerval * __capability)]; struct itimerval * __capability itv; char itv_r_[PADR_(struct itimerval * __capability)];
};
struct getdtablesize_args {
	register_t dummy;
};
struct dup2_args {
	char from_l_[PADL_(u_int)]; u_int from; char from_r_[PADR_(u_int)];
	char to_l_[PADL_(u_int)]; u_int to; char to_r_[PADR_(u_int)];
};
struct fcntl_args {
	char fd_l_[PADL_(int)]; int fd; char fd_r_[PADR_(int)];
	char cmd_l_[PADL_(int)]; int cmd; char cmd_r_[PADR_(int)];
	char arg_l_[PADL_(intcap_t)]; intcap_t arg; char arg_r_[PADR_(intcap_t)];
};
struct select_args {
	char nd_l_[PADL_(int)]; int nd; char nd_r_[PADR_(int)];
	char in_l_[PADL_(fd_set * __capability)]; fd_set * __capability in; char in_r_[PADR_(fd_set * __capability)];
	char ou_l_[PADL_(fd_set * __capability)]; fd_set * __capability ou; char ou_r_[PADR_(fd_set * __capability)];
	char ex_l_[PADL_(fd_set * __capability)]; fd_set * __capability ex; char ex_r_[PADR_(fd_set * __capability)];
	char tv_l_[PADL_(struct timeval * __capability)]; struct timeval * __capability tv; char tv_r_[PADR_(struct timeval * __capability)];
};
struct fsync_args {
	char fd_l_[PADL_(int)]; int fd; char fd_r_[PADR_(int)];
};
struct setpriority_args {
	char which_l_[PADL_(int)]; int which; char which_r_[PADR_(int)];
	char who_l_[PADL_(int)]; int who; char who_r_[PADR_(int)];
	char prio_l_[PADL_(int)]; int prio; char prio_r_[PADR_(int)];
};
struct socket_args {
	char domain_l_[PADL_(int)]; int domain; char domain_r_[PADR_(int)];
	char type_l_[PADL_(int)]; int type; char type_r_[PADR_(int)];
	char protocol_l_[PADL_(int)]; int protocol; char protocol_r_[PADR_(int)];
};
struct connect_args {
	char s_l_[PADL_(int)]; int s; char s_r_[PADR_(int)];
	char name_l_[PADL_(const struct sockaddr * __capability)]; const struct sockaddr * __capability name; char name_r_[PADR_(const struct sockaddr * __capability)];
	char namelen_l_[PADL_(__socklen_t)]; __socklen_t namelen; char namelen_r_[PADR_(__socklen_t)];
};
struct getpriority_args {
	char which_l_[PADL_(int)]; int which; char which_r_[PADR_(int)];
	char who_l_[PADL_(int)]; int who; char who_r_[PADR_(int)];
};
struct bind_args {
	char s_l_[PADL_(int)]; int s; char s_r_[PADR_(int)];
	char name_l_[PADL_(const struct sockaddr * __capability)]; const struct sockaddr * __capability name; char name_r_[PADR_(const struct sockaddr * __capability)];
	char namelen_l_[PADL_(__socklen_t)]; __socklen_t namelen; char namelen_r_[PADR_(__socklen_t)];
};
struct setsockopt_args {
	char s_l_[PADL_(int)]; int s; char s_r_[PADR_(int)];
	char level_l_[PADL_(int)]; int level; char level_r_[PADR_(int)];
	char name_l_[PADL_(int)]; int name; char name_r_[PADR_(int)];
	char val_l_[PADL_(const void * __capability)]; const void * __capability val; char val_r_[PADR_(const void * __capability)];
	char valsize_l_[PADL_(__socklen_t)]; __socklen_t valsize; char valsize_r_[PADR_(__socklen_t)];
};
struct listen_args {
	char s_l_[PADL_(int)]; int s; char s_r_[PADR_(int)];
	char backlog_l_[PADL_(int)]; int backlog; char backlog_r_[PADR_(int)];
};
struct gettimeofday_args {
	char tp_l_[PADL_(struct timeval * __capability)]; struct timeval * __capability tp; char tp_r_[PADR_(struct timeval * __capability)];
	char tzp_l_[PADL_(struct timezone * __capability)]; struct timezone * __capability tzp; char tzp_r_[PADR_(struct timezone * __capability)];
};
struct getrusage_args {
	char who_l_[PADL_(int)]; int who; char who_r_[PADR_(int)];
	char rusage_l_[PADL_(struct rusage * __capability)]; struct rusage * __capability rusage; char rusage_r_[PADR_(struct rusage * __capability)];
};
struct getsockopt_args {
	char s_l_[PADL_(int)]; int s; char s_r_[PADR_(int)];
	char level_l_[PADL_(int)]; int level; char level_r_[PADR_(int)];
	char name_l_[PADL_(int)]; int name; char name_r_[PADR_(int)];
	char val_l_[PADL_(void * __capability)]; void * __capability val; char val_r_[PADR_(void * __capability)];
	char avalsize_l_[PADL_(__socklen_t * __capability)]; __socklen_t * __capability avalsize; char avalsize_r_[PADR_(__socklen_t * __capability)];
};
struct readv_args {
	char fd_l_[PADL_(int)]; int fd; char fd_r_[PADR_(int)];
	char iovp_l_[PADL_(struct iovec * __capability)]; struct iovec * __capability iovp; char iovp_r_[PADR_(struct iovec * __capability)];
	char iovcnt_l_[PADL_(u_int)]; u_int iovcnt; char iovcnt_r_[PADR_(u_int)];
};
struct writev_args {
	char fd_l_[PADL_(int)]; int fd; char fd_r_[PADR_(int)];
	char iovp_l_[PADL_(struct iovec * __capability)]; struct iovec * __capability iovp; char iovp_r_[PADR_(struct iovec * __capability)];
	char iovcnt_l_[PADL_(u_int)]; u_int iovcnt; char iovcnt_r_[PADR_(u_int)];
};
struct settimeofday_args {
	char tv_l_[PADL_(const struct timeval * __capability)]; const struct timeval * __capability tv; char tv_r_[PADR_(const struct timeval * __capability)];
	char tzp_l_[PADL_(const struct timezone * __capability)]; const struct timezone * __capability tzp; char tzp_r_[PADR_(const struct timezone * __capability)];
};
struct fchown_args {
	char fd_l_[PADL_(int)]; int fd; char fd_r_[PADR_(int)];
	char uid_l_[PADL_(int)]; int uid; char uid_r_[PADR_(int)];
	char gid_l_[PADL_(int)]; int gid; char gid_r_[PADR_(int)];
};
struct fchmod_args {
	char fd_l_[PADL_(int)]; int fd; char fd_r_[PADR_(int)];
	char mode_l_[PADL_(mode_t)]; mode_t mode; char mode_r_[PADR_(mode_t)];
};
struct setreuid_args {
	char ruid_l_[PADL_(int)]; int ruid; char ruid_r_[PADR_(int)];
	char euid_l_[PADL_(int)]; int euid; char euid_r_[PADR_(int)];
};
struct setregid_args {
	char rgid_l_[PADL_(int)]; int rgid; char rgid_r_[PADR_(int)];
	char egid_l_[PADL_(int)]; int egid; char egid_r_[PADR_(int)];
};
struct rename_args {
	char from_l_[PADL_(const char * __capability)]; const char * __capability from; char from_r_[PADR_(const char * __capability)];
	char to_l_[PADL_(const char * __capability)]; const char * __capability to; char to_r_[PADR_(const char * __capability)];
};
struct flock_args {
	char fd_l_[PADL_(int)]; int fd; char fd_r_[PADR_(int)];
	char how_l_[PADL_(int)]; int how; char how_r_[PADR_(int)];
};
struct mkfifo_args {
	char path_l_[PADL_(const char * __capability)]; const char * __capability path; char path_r_[PADR_(const char * __capability)];
	char mode_l_[PADL_(mode_t)]; mode_t mode; char mode_r_[PADR_(mode_t)];
};
struct sendto_args {
	char s_l_[PADL_(int)]; int s; char s_r_[PADR_(int)];
	char buf_l_[PADL_(const void * __capability)]; const void * __capability buf; char buf_r_[PADR_(const void * __capability)];
	char len_l_[PADL_(size_t)]; size_t len; char len_r_[PADR_(size_t)];
	char flags_l_[PADL_(int)]; int flags; char flags_r_[PADR_(int)];
	char to_l_[PADL_(const struct sockaddr * __capability)]; const struct sockaddr * __capability to; char to_r_[PADR_(const struct sockaddr * __capability)];
	char tolen_l_[PADL_(__socklen_t)]; __socklen_t tolen; char tolen_r_[PADR_(__socklen_t)];
};
struct shutdown_args {
	char s_l_[PADL_(int)]; int s; char s_r_[PADR_(int)];
	char how_l_[PADL_(int)]; int how; char how_r_[PADR_(int)];
};
struct socketpair_args {
	char domain_l_[PADL_(int)]; int domain; char domain_r_[PADR_(int)];
	char type_l_[PADL_(int)]; int type; char type_r_[PADR_(int)];
	char protocol_l_[PADL_(int)]; int protocol; char protocol_r_[PADR_(int)];
	char rsv_l_[PADL_(int * __capability)]; int * __capability rsv; char rsv_r_[PADR_(int * __capability)];
};
struct mkdir_args {
	char path_l_[PADL_(const char * __capability)]; const char * __capability path; char path_r_[PADR_(const char * __capability)];
	char mode_l_[PADL_(mode_t)]; mode_t mode; char mode_r_[PADR_(mode_t)];
};
struct rmdir_args {
	char path_l_[PADL_(const char * __capability)]; const char * __capability path; char path_r_[PADR_(const char * __capability)];
};
struct utimes_args {
	char path_l_[PADL_(const char * __capability)]; const char * __capability path; char path_r_[PADR_(const char * __capability)];
	char tptr_l_[PADL_(const struct timeval * __capability)]; const struct timeval * __capability tptr; char tptr_r_[PADR_(const struct timeval * __capability)];
};
struct adjtime_args {
	char delta_l_[PADL_(const struct timeval * __capability)]; const struct timeval * __capability delta; char delta_r_[PADR_(const struct timeval * __capability)];
	char olddelta_l_[PADL_(struct timeval * __capability)]; struct timeval * __capability olddelta; char olddelta_r_[PADR_(struct timeval * __capability)];
};
struct ogethostid_args {
	register_t dummy;
};
struct setsid_args {
	register_t dummy;
};
struct quotactl_args {
	char path_l_[PADL_(const char * __capability)]; const char * __capability path; char path_r_[PADR_(const char * __capability)];
	char cmd_l_[PADL_(int)]; int cmd; char cmd_r_[PADR_(int)];
	char uid_l_[PADL_(int)]; int uid; char uid_r_[PADR_(int)];
	char arg_l_[PADL_(void * __capability)]; void * __capability arg; char arg_r_[PADR_(void * __capability)];
};
struct oquota_args {
	register_t dummy;
};
struct nlm_syscall_args {
	char debug_level_l_[PADL_(int)]; int debug_level; char debug_level_r_[PADR_(int)];
	char grace_period_l_[PADL_(int)]; int grace_period; char grace_period_r_[PADR_(int)];
	char addr_count_l_[PADL_(int)]; int addr_count; char addr_count_r_[PADR_(int)];
	char addrs_l_[PADL_(char * __capability * __capability)]; char * __capability * __capability addrs; char addrs_r_[PADR_(char * __capability * __capability)];
};
struct nfssvc_args {
	char flag_l_[PADL_(int)]; int flag; char flag_r_[PADR_(int)];
	char argp_l_[PADL_(void * __capability)]; void * __capability argp; char argp_r_[PADR_(void * __capability)];
};
struct lgetfh_args {
	char fname_l_[PADL_(const char * __capability)]; const char * __capability fname; char fname_r_[PADR_(const char * __capability)];
	char fhp_l_[PADL_(struct fhandle * __capability)]; struct fhandle * __capability fhp; char fhp_r_[PADR_(struct fhandle * __capability)];
};
struct getfh_args {
	char fname_l_[PADL_(const char * __capability)]; const char * __capability fname; char fname_r_[PADR_(const char * __capability)];
	char fhp_l_[PADL_(struct fhandle * __capability)]; struct fhandle * __capability fhp; char fhp_r_[PADR_(struct fhandle * __capability)];
};
struct sysarch_args {
	char op_l_[PADL_(int)]; int op; char op_r_[PADR_(int)];
	char parms_l_[PADL_(char * __capability)]; char * __capability parms; char parms_r_[PADR_(char * __capability)];
};
struct rtprio_args {
	char function_l_[PADL_(int)]; int function; char function_r_[PADR_(int)];
	char pid_l_[PADL_(pid_t)]; pid_t pid; char pid_r_[PADR_(pid_t)];
	char rtp_l_[PADL_(struct rtprio * __capability)]; struct rtprio * __capability rtp; char rtp_r_[PADR_(struct rtprio * __capability)];
};
struct semsys_args {
	char which_l_[PADL_(int)]; int which; char which_r_[PADR_(int)];
	char a2_l_[PADL_(intcap_t)]; intcap_t a2; char a2_r_[PADR_(intcap_t)];
	char a3_l_[PADL_(intcap_t)]; intcap_t a3; char a3_r_[PADR_(intcap_t)];
	char a4_l_[PADL_(intcap_t)]; intcap_t a4; char a4_r_[PADR_(intcap_t)];
	char a5_l_[PADL_(intcap_t)]; intcap_t a5; char a5_r_[PADR_(intcap_t)];
};
struct msgsys_args {
	char which_l_[PADL_(int)]; int which; char which_r_[PADR_(int)];
	char a2_l_[PADL_(intcap_t)]; intcap_t a2; char a2_r_[PADR_(intcap_t)];
	char a3_l_[PADL_(intcap_t)]; intcap_t a3; char a3_r_[PADR_(intcap_t)];
	char a4_l_[PADL_(intcap_t)]; intcap_t a4; char a4_r_[PADR_(intcap_t)];
	char a5_l_[PADL_(intcap_t)]; intcap_t a5; char a5_r_[PADR_(intcap_t)];
	char a6_l_[PADL_(intcap_t)]; intcap_t a6; char a6_r_[PADR_(intcap_t)];
};
struct shmsys_args {
	char which_l_[PADL_(int)]; int which; char which_r_[PADR_(int)];
	char a2_l_[PADL_(intcap_t)]; intcap_t a2; char a2_r_[PADR_(intcap_t)];
	char a3_l_[PADL_(intcap_t)]; intcap_t a3; char a3_r_[PADR_(intcap_t)];
	char a4_l_[PADL_(intcap_t)]; intcap_t a4; char a4_r_[PADR_(intcap_t)];
};
struct setfib_args {
	char fibnum_l_[PADL_(int)]; int fibnum; char fibnum_r_[PADR_(int)];
};
struct ntp_adjtime_args {
	char tp_l_[PADL_(struct timex * __capability)]; struct timex * __capability tp; char tp_r_[PADR_(struct timex * __capability)];
};
struct setgid_args {
	char gid_l_[PADL_(gid_t)]; gid_t gid; char gid_r_[PADR_(gid_t)];
};
struct setegid_args {
	char egid_l_[PADL_(gid_t)]; gid_t egid; char egid_r_[PADR_(gid_t)];
};
struct seteuid_args {
	char euid_l_[PADL_(uid_t)]; uid_t euid; char euid_r_[PADR_(uid_t)];
};
struct pathconf_args {
	char path_l_[PADL_(const char * __capability)]; const char * __capability path; char path_r_[PADR_(const char * __capability)];
	char name_l_[PADL_(int)]; int name; char name_r_[PADR_(int)];
};
struct fpathconf_args {
	char fd_l_[PADL_(int)]; int fd; char fd_r_[PADR_(int)];
	char name_l_[PADL_(int)]; int name; char name_r_[PADR_(int)];
};
struct __getrlimit_args {
	char which_l_[PADL_(u_int)]; u_int which; char which_r_[PADR_(u_int)];
	char rlp_l_[PADL_(struct rlimit * __capability)]; struct rlimit * __capability rlp; char rlp_r_[PADR_(struct rlimit * __capability)];
};
struct __setrlimit_args {
	char which_l_[PADL_(u_int)]; u_int which; char which_r_[PADR_(u_int)];
	char rlp_l_[PADL_(struct rlimit * __capability)]; struct rlimit * __capability rlp; char rlp_r_[PADR_(struct rlimit * __capability)];
};
struct __sysctl_args {
	char name_l_[PADL_(int * __capability)]; int * __capability name; char name_r_[PADR_(int * __capability)];
	char namelen_l_[PADL_(u_int)]; u_int namelen; char namelen_r_[PADR_(u_int)];
	char old_l_[PADL_(void * __capability)]; void * __capability old; char old_r_[PADR_(void * __capability)];
	char oldlenp_l_[PADL_(size_t * __capability)]; size_t * __capability oldlenp; char oldlenp_r_[PADR_(size_t * __capability)];
	char new_l_[PADL_(const void * __capability)]; const void * __capability new; char new_r_[PADR_(const void * __capability)];
	char newlen_l_[PADL_(size_t)]; size_t newlen; char newlen_r_[PADR_(size_t)];
};
struct mlock_args {
	char addr_l_[PADL_(const void * __capability)]; const void * __capability addr; char addr_r_[PADR_(const void * __capability)];
	char len_l_[PADL_(size_t)]; size_t len; char len_r_[PADR_(size_t)];
};
struct munlock_args {
	char addr_l_[PADL_(const void * __capability)]; const void * __capability addr; char addr_r_[PADR_(const void * __capability)];
	char len_l_[PADL_(size_t)]; size_t len; char len_r_[PADR_(size_t)];
};
struct undelete_args {
	char path_l_[PADL_(const char * __capability)]; const char * __capability path; char path_r_[PADR_(const char * __capability)];
};
struct futimes_args {
	char fd_l_[PADL_(int)]; int fd; char fd_r_[PADR_(int)];
	char tptr_l_[PADL_(const struct timeval * __capability)]; const struct timeval * __capability tptr; char tptr_r_[PADR_(const struct timeval * __capability)];
};
struct getpgid_args {
	char pid_l_[PADL_(pid_t)]; pid_t pid; char pid_r_[PADR_(pid_t)];
};
struct poll_args {
	char fds_l_[PADL_(struct pollfd * __capability)]; struct pollfd * __capability fds; char fds_r_[PADR_(struct pollfd * __capability)];
	char nfds_l_[PADL_(u_int)]; u_int nfds; char nfds_r_[PADR_(u_int)];
	char timeout_l_[PADL_(int)]; int timeout; char timeout_r_[PADR_(int)];
};
struct semget_args {
	char key_l_[PADL_(key_t)]; key_t key; char key_r_[PADR_(key_t)];
	char nsems_l_[PADL_(int)]; int nsems; char nsems_r_[PADR_(int)];
	char semflg_l_[PADL_(int)]; int semflg; char semflg_r_[PADR_(int)];
};
struct semop_args {
	char semid_l_[PADL_(int)]; int semid; char semid_r_[PADR_(int)];
	char sops_l_[PADL_(struct sembuf * __capability)]; struct sembuf * __capability sops; char sops_r_[PADR_(struct sembuf * __capability)];
	char nsops_l_[PADL_(size_t)]; size_t nsops; char nsops_r_[PADR_(size_t)];
};
struct msgget_args {
	char key_l_[PADL_(key_t)]; key_t key; char key_r_[PADR_(key_t)];
	char msgflg_l_[PADL_(int)]; int msgflg; char msgflg_r_[PADR_(int)];
};
struct msgsnd_args {
	char msqid_l_[PADL_(int)]; int msqid; char msqid_r_[PADR_(int)];
	char msgp_l_[PADL_(const void * __capability)]; const void * __capability msgp; char msgp_r_[PADR_(const void * __capability)];
	char msgsz_l_[PADL_(size_t)]; size_t msgsz; char msgsz_r_[PADR_(size_t)];
	char msgflg_l_[PADL_(int)]; int msgflg; char msgflg_r_[PADR_(int)];
};
struct msgrcv_args {
	char msqid_l_[PADL_(int)]; int msqid; char msqid_r_[PADR_(int)];
	char msgp_l_[PADL_(void * __capability)]; void * __capability msgp; char msgp_r_[PADR_(void * __capability)];
	char msgsz_l_[PADL_(size_t)]; size_t msgsz; char msgsz_r_[PADR_(size_t)];
	char msgtyp_l_[PADL_(long)]; long msgtyp; char msgtyp_r_[PADR_(long)];
	char msgflg_l_[PADL_(int)]; int msgflg; char msgflg_r_[PADR_(int)];
};
struct shmat_args {
	char shmid_l_[PADL_(int)]; int shmid; char shmid_r_[PADR_(int)];
	char shmaddr_l_[PADL_(const void * __capability)]; const void * __capability shmaddr; char shmaddr_r_[PADR_(const void * __capability)];
	char shmflg_l_[PADL_(int)]; int shmflg; char shmflg_r_[PADR_(int)];
};
struct shmdt_args {
	char shmaddr_l_[PADL_(const void * __capability)]; const void * __capability shmaddr; char shmaddr_r_[PADR_(const void * __capability)];
};
struct shmget_args {
	char key_l_[PADL_(key_t)]; key_t key; char key_r_[PADR_(key_t)];
	char size_l_[PADL_(size_t)]; size_t size; char size_r_[PADR_(size_t)];
	char shmflg_l_[PADL_(int)]; int shmflg; char shmflg_r_[PADR_(int)];
};
struct clock_gettime_args {
	char clock_id_l_[PADL_(clockid_t)]; clockid_t clock_id; char clock_id_r_[PADR_(clockid_t)];
	char tp_l_[PADL_(struct timespec * __capability)]; struct timespec * __capability tp; char tp_r_[PADR_(struct timespec * __capability)];
};
struct clock_settime_args {
	char clock_id_l_[PADL_(clockid_t)]; clockid_t clock_id; char clock_id_r_[PADR_(clockid_t)];
	char tp_l_[PADL_(const struct timespec * __capability)]; const struct timespec * __capability tp; char tp_r_[PADR_(const struct timespec * __capability)];
};
struct clock_getres_args {
	char clock_id_l_[PADL_(clockid_t)]; clockid_t clock_id; char clock_id_r_[PADR_(clockid_t)];
	char tp_l_[PADL_(struct timespec * __capability)]; struct timespec * __capability tp; char tp_r_[PADR_(struct timespec * __capability)];
};
struct ktimer_create_args {
	char clock_id_l_[PADL_(clockid_t)]; clockid_t clock_id; char clock_id_r_[PADR_(clockid_t)];
	char evp_l_[PADL_(struct sigevent * __capability)]; struct sigevent * __capability evp; char evp_r_[PADR_(struct sigevent * __capability)];
	char timerid_l_[PADL_(int * __capability)]; int * __capability timerid; char timerid_r_[PADR_(int * __capability)];
};
struct ktimer_delete_args {
	char timerid_l_[PADL_(int)]; int timerid; char timerid_r_[PADR_(int)];
};
struct ktimer_settime_args {
	char timerid_l_[PADL_(int)]; int timerid; char timerid_r_[PADR_(int)];
	char flags_l_[PADL_(int)]; int flags; char flags_r_[PADR_(int)];
	char value_l_[PADL_(const struct itimerspec * __capability)]; const struct itimerspec * __capability value; char value_r_[PADR_(const struct itimerspec * __capability)];
	char ovalue_l_[PADL_(struct itimerspec * __capability)]; struct itimerspec * __capability ovalue; char ovalue_r_[PADR_(struct itimerspec * __capability)];
};
struct ktimer_gettime_args {
	char timerid_l_[PADL_(int)]; int timerid; char timerid_r_[PADR_(int)];
	char value_l_[PADL_(struct itimerspec * __capability)]; struct itimerspec * __capability value; char value_r_[PADR_(struct itimerspec * __capability)];
};
struct ktimer_getoverrun_args {
	char timerid_l_[PADL_(int)]; int timerid; char timerid_r_[PADR_(int)];
};
struct nanosleep_args {
	char rqtp_l_[PADL_(const struct timespec * __capability)]; const struct timespec * __capability rqtp; char rqtp_r_[PADR_(const struct timespec * __capability)];
	char rmtp_l_[PADL_(struct timespec * __capability)]; struct timespec * __capability rmtp; char rmtp_r_[PADR_(struct timespec * __capability)];
};
struct ffclock_getcounter_args {
	char ffcount_l_[PADL_(ffcounter * __capability)]; ffcounter * __capability ffcount; char ffcount_r_[PADR_(ffcounter * __capability)];
};
struct ffclock_setestimate_args {
	char cest_l_[PADL_(struct ffclock_estimate * __capability)]; struct ffclock_estimate * __capability cest; char cest_r_[PADR_(struct ffclock_estimate * __capability)];
};
struct ffclock_getestimate_args {
	char cest_l_[PADL_(struct ffclock_estimate * __capability)]; struct ffclock_estimate * __capability cest; char cest_r_[PADR_(struct ffclock_estimate * __capability)];
};
struct clock_nanosleep_args {
	char clock_id_l_[PADL_(clockid_t)]; clockid_t clock_id; char clock_id_r_[PADR_(clockid_t)];
	char flags_l_[PADL_(int)]; int flags; char flags_r_[PADR_(int)];
	char rqtp_l_[PADL_(const struct timespec * __capability)]; const struct timespec * __capability rqtp; char rqtp_r_[PADR_(const struct timespec * __capability)];
	char rmtp_l_[PADL_(struct timespec * __capability)]; struct timespec * __capability rmtp; char rmtp_r_[PADR_(struct timespec * __capability)];
};
struct clock_getcpuclockid2_args {
	char id_l_[PADL_(id_t)]; id_t id; char id_r_[PADR_(id_t)];
	char which_l_[PADL_(int)]; int which; char which_r_[PADR_(int)];
	char clock_id_l_[PADL_(clockid_t * __capability)]; clockid_t * __capability clock_id; char clock_id_r_[PADR_(clockid_t * __capability)];
};
struct ntp_gettime_args {
	char ntvp_l_[PADL_(struct ntptimeval * __capability)]; struct ntptimeval * __capability ntvp; char ntvp_r_[PADR_(struct ntptimeval * __capability)];
};
struct minherit_args {
	char addr_l_[PADL_(void * __capability)]; void * __capability addr; char addr_r_[PADR_(void * __capability)];
	char len_l_[PADL_(size_t)]; size_t len; char len_r_[PADR_(size_t)];
	char inherit_l_[PADL_(int)]; int inherit; char inherit_r_[PADR_(int)];
};
struct rfork_args {
	char flags_l_[PADL_(int)]; int flags; char flags_r_[PADR_(int)];
};
struct issetugid_args {
	register_t dummy;
};
struct lchown_args {
	char path_l_[PADL_(const char * __capability)]; const char * __capability path; char path_r_[PADR_(const char * __capability)];
	char uid_l_[PADL_(int)]; int uid; char uid_r_[PADR_(int)];
	char gid_l_[PADL_(int)]; int gid; char gid_r_[PADR_(int)];
};
struct aio_read_args {
	char aiocbp_l_[PADL_(struct aiocb * __capability)]; struct aiocb * __capability aiocbp; char aiocbp_r_[PADR_(struct aiocb * __capability)];
};
struct aio_write_args {
	char aiocbp_l_[PADL_(struct aiocb * __capability)]; struct aiocb * __capability aiocbp; char aiocbp_r_[PADR_(struct aiocb * __capability)];
};
struct lio_listio_args {
	char mode_l_[PADL_(int)]; int mode; char mode_r_[PADR_(int)];
	char acb_list_l_[PADL_(struct aiocb * __capability const * __capability)]; struct aiocb * __capability const * __capability acb_list; char acb_list_r_[PADR_(struct aiocb * __capability const * __capability)];
	char nent_l_[PADL_(int)]; int nent; char nent_r_[PADR_(int)];
	char sig_l_[PADL_(struct sigevent * __capability)]; struct sigevent * __capability sig; char sig_r_[PADR_(struct sigevent * __capability)];
};
struct kbounce_args {
	char src_l_[PADL_(const void * __capability)]; const void * __capability src; char src_r_[PADR_(const void * __capability)];
	char dst_l_[PADL_(void * __capability)]; void * __capability dst; char dst_r_[PADR_(void * __capability)];
	char len_l_[PADL_(size_t)]; size_t len; char len_r_[PADR_(size_t)];
	char flags_l_[PADL_(int)]; int flags; char flags_r_[PADR_(int)];
};
struct flag_captured_args {
	char message_l_[PADL_(const char * __capability)]; const char * __capability message; char message_r_[PADR_(const char * __capability)];
	char key_l_[PADL_(uint32_t)]; uint32_t key; char key_r_[PADR_(uint32_t)];
};
struct lchmod_args {
	char path_l_[PADL_(const char * __capability)]; const char * __capability path; char path_r_[PADR_(const char * __capability)];
	char mode_l_[PADL_(mode_t)]; mode_t mode; char mode_r_[PADR_(mode_t)];
};
struct lutimes_args {
	char path_l_[PADL_(const char * __capability)]; const char * __capability path; char path_r_[PADR_(const char * __capability)];
	char tptr_l_[PADL_(const struct timeval * __capability)]; const struct timeval * __capability tptr; char tptr_r_[PADR_(const struct timeval * __capability)];
};
struct preadv_args {
	char fd_l_[PADL_(int)]; int fd; char fd_r_[PADR_(int)];
	char iovp_l_[PADL_(struct iovec * __capability)]; struct iovec * __capability iovp; char iovp_r_[PADR_(struct iovec * __capability)];
	char iovcnt_l_[PADL_(u_int)]; u_int iovcnt; char iovcnt_r_[PADR_(u_int)];
	char offset_l_[PADL_(off_t)]; off_t offset; char offset_r_[PADR_(off_t)];
};
struct pwritev_args {
	char fd_l_[PADL_(int)]; int fd; char fd_r_[PADR_(int)];
	char iovp_l_[PADL_(struct iovec * __capability)]; struct iovec * __capability iovp; char iovp_r_[PADR_(struct iovec * __capability)];
	char iovcnt_l_[PADL_(u_int)]; u_int iovcnt; char iovcnt_r_[PADR_(u_int)];
	char offset_l_[PADL_(off_t)]; off_t offset; char offset_r_[PADR_(off_t)];
};
struct fhopen_args {
	char u_fhp_l_[PADL_(const struct fhandle * __capability)]; const struct fhandle * __capability u_fhp; char u_fhp_r_[PADR_(const struct fhandle * __capability)];
	char flags_l_[PADL_(int)]; int flags; char flags_r_[PADR_(int)];
};
struct modnext_args {
	char modid_l_[PADL_(int)]; int modid; char modid_r_[PADR_(int)];
};
struct modstat_args {
	char modid_l_[PADL_(int)]; int modid; char modid_r_[PADR_(int)];
	char stat_l_[PADL_(struct module_stat * __capability)]; struct module_stat * __capability stat; char stat_r_[PADR_(struct module_stat * __capability)];
};
struct modfnext_args {
	char modid_l_[PADL_(int)]; int modid; char modid_r_[PADR_(int)];
};
struct modfind_args {
	char name_l_[PADL_(const char * __capability)]; const char * __capability name; char name_r_[PADR_(const char * __capability)];
};
struct kldload_args {
	char file_l_[PADL_(const char * __capability)]; const char * __capability file; char file_r_[PADR_(const char * __capability)];
};
struct kldunload_args {
	char fileid_l_[PADL_(int)]; int fileid; char fileid_r_[PADR_(int)];
};
struct kldfind_args {
	char file_l_[PADL_(const char * __capability)]; const char * __capability file; char file_r_[PADR_(const char * __capability)];
};
struct kldnext_args {
	char fileid_l_[PADL_(int)]; int fileid; char fileid_r_[PADR_(int)];
};
struct kldstat_args {
	char fileid_l_[PADL_(int)]; int fileid; char fileid_r_[PADR_(int)];
	char stat_l_[PADL_(struct kld_file_stat * __capability)]; struct kld_file_stat * __capability stat; char stat_r_[PADR_(struct kld_file_stat * __capability)];
};
struct kldfirstmod_args {
	char fileid_l_[PADL_(int)]; int fileid; char fileid_r_[PADR_(int)];
};
struct getsid_args {
	char pid_l_[PADL_(pid_t)]; pid_t pid; char pid_r_[PADR_(pid_t)];
};
struct setresuid_args {
	char ruid_l_[PADL_(uid_t)]; uid_t ruid; char ruid_r_[PADR_(uid_t)];
	char euid_l_[PADL_(uid_t)]; uid_t euid; char euid_r_[PADR_(uid_t)];
	char suid_l_[PADL_(uid_t)]; uid_t suid; char suid_r_[PADR_(uid_t)];
};
struct setresgid_args {
	char rgid_l_[PADL_(gid_t)]; gid_t rgid; char rgid_r_[PADR_(gid_t)];
	char egid_l_[PADL_(gid_t)]; gid_t egid; char egid_r_[PADR_(gid_t)];
	char sgid_l_[PADL_(gid_t)]; gid_t sgid; char sgid_r_[PADR_(gid_t)];
};
struct aio_return_args {
	char aiocbp_l_[PADL_(struct aiocb * __capability)]; struct aiocb * __capability aiocbp; char aiocbp_r_[PADR_(struct aiocb * __capability)];
};
struct aio_suspend_args {
	char aiocbp_l_[PADL_(struct aiocb * __capability const * __capability)]; struct aiocb * __capability const * __capability aiocbp; char aiocbp_r_[PADR_(struct aiocb * __capability const * __capability)];
	char nent_l_[PADL_(int)]; int nent; char nent_r_[PADR_(int)];
	char timeout_l_[PADL_(const struct timespec * __capability)]; const struct timespec * __capability timeout; char timeout_r_[PADR_(const struct timespec * __capability)];
};
struct aio_cancel_args {
	char fd_l_[PADL_(int)]; int fd; char fd_r_[PADR_(int)];
	char aiocbp_l_[PADL_(struct aiocb * __capability)]; struct aiocb * __capability aiocbp; char aiocbp_r_[PADR_(struct aiocb * __capability)];
};
struct aio_error_args {
	char aiocbp_l_[PADL_(struct aiocb * __capability)]; struct aiocb * __capability aiocbp; char aiocbp_r_[PADR_(struct aiocb * __capability)];
};
struct yield_args {
	register_t dummy;
};
struct mlockall_args {
	char how_l_[PADL_(int)]; int how; char how_r_[PADR_(int)];
};
struct munlockall_args {
	register_t dummy;
};
struct __getcwd_args {
	char buf_l_[PADL_(char * __capability)]; char * __capability buf; char buf_r_[PADR_(char * __capability)];
	char buflen_l_[PADL_(size_t)]; size_t buflen; char buflen_r_[PADR_(size_t)];
};
struct sched_setparam_args {
	char pid_l_[PADL_(pid_t)]; pid_t pid; char pid_r_[PADR_(pid_t)];
	char param_l_[PADL_(const struct sched_param * __capability)]; const struct sched_param * __capability param; char param_r_[PADR_(const struct sched_param * __capability)];
};
struct sched_getparam_args {
	char pid_l_[PADL_(pid_t)]; pid_t pid; char pid_r_[PADR_(pid_t)];
	char param_l_[PADL_(struct sched_param * __capability)]; struct sched_param * __capability param; char param_r_[PADR_(struct sched_param * __capability)];
};
struct sched_setscheduler_args {
	char pid_l_[PADL_(pid_t)]; pid_t pid; char pid_r_[PADR_(pid_t)];
	char policy_l_[PADL_(int)]; int policy; char policy_r_[PADR_(int)];
	char param_l_[PADL_(const struct sched_param * __capability)]; const struct sched_param * __capability param; char param_r_[PADR_(const struct sched_param * __capability)];
};
struct sched_getscheduler_args {
	char pid_l_[PADL_(pid_t)]; pid_t pid; char pid_r_[PADR_(pid_t)];
};
struct sched_yield_args {
	register_t dummy;
};
struct sched_get_priority_max_args {
	char policy_l_[PADL_(int)]; int policy; char policy_r_[PADR_(int)];
};
struct sched_get_priority_min_args {
	char policy_l_[PADL_(int)]; int policy; char policy_r_[PADR_(int)];
};
struct sched_rr_get_interval_args {
	char pid_l_[PADL_(pid_t)]; pid_t pid; char pid_r_[PADR_(pid_t)];
	char interval_l_[PADL_(struct timespec * __capability)]; struct timespec * __capability interval; char interval_r_[PADR_(struct timespec * __capability)];
};
struct utrace_args {
	char addr_l_[PADL_(const void * __capability)]; const void * __capability addr; char addr_r_[PADR_(const void * __capability)];
	char len_l_[PADL_(size_t)]; size_t len; char len_r_[PADR_(size_t)];
};
struct kldsym_args {
	char fileid_l_[PADL_(int)]; int fileid; char fileid_r_[PADR_(int)];
	char cmd_l_[PADL_(int)]; int cmd; char cmd_r_[PADR_(int)];
	char data_l_[PADL_(void * __capability)]; void * __capability data; char data_r_[PADR_(void * __capability)];
};
struct jail_args {
	char jailp_l_[PADL_(struct jail * __capability)]; struct jail * __capability jailp; char jailp_r_[PADR_(struct jail * __capability)];
};
struct nnpfs_syscall_args {
	char operation_l_[PADL_(int)]; int operation; char operation_r_[PADR_(int)];
	char a_pathP_l_[PADL_(char * __capability)]; char * __capability a_pathP; char a_pathP_r_[PADR_(char * __capability)];
	char a_opcode_l_[PADL_(int)]; int a_opcode; char a_opcode_r_[PADR_(int)];
	char a_paramsP_l_[PADL_(void * __capability)]; void * __capability a_paramsP; char a_paramsP_r_[PADR_(void * __capability)];
	char a_followSymlinks_l_[PADL_(int)]; int a_followSymlinks; char a_followSymlinks_r_[PADR_(int)];
};
struct sigprocmask_args {
	char how_l_[PADL_(int)]; int how; char how_r_[PADR_(int)];
	char set_l_[PADL_(const sigset_t * __capability)]; const sigset_t * __capability set; char set_r_[PADR_(const sigset_t * __capability)];
	char oset_l_[PADL_(sigset_t * __capability)]; sigset_t * __capability oset; char oset_r_[PADR_(sigset_t * __capability)];
};
struct sigsuspend_args {
	char sigmask_l_[PADL_(const sigset_t * __capability)]; const sigset_t * __capability sigmask; char sigmask_r_[PADR_(const sigset_t * __capability)];
};
struct sigpending_args {
	char set_l_[PADL_(sigset_t * __capability)]; sigset_t * __capability set; char set_r_[PADR_(sigset_t * __capability)];
};
struct sigtimedwait_args {
	char set_l_[PADL_(const sigset_t * __capability)]; const sigset_t * __capability set; char set_r_[PADR_(const sigset_t * __capability)];
	char info_l_[PADL_(struct siginfo * __capability)]; struct siginfo * __capability info; char info_r_[PADR_(struct siginfo * __capability)];
	char timeout_l_[PADL_(const struct timespec * __capability)]; const struct timespec * __capability timeout; char timeout_r_[PADR_(const struct timespec * __capability)];
};
struct sigwaitinfo_args {
	char set_l_[PADL_(const sigset_t * __capability)]; const sigset_t * __capability set; char set_r_[PADR_(const sigset_t * __capability)];
	char info_l_[PADL_(struct siginfo * __capability)]; struct siginfo * __capability info; char info_r_[PADR_(struct siginfo * __capability)];
};
struct __acl_get_file_args {
	char path_l_[PADL_(const char * __capability)]; const char * __capability path; char path_r_[PADR_(const char * __capability)];
	char type_l_[PADL_(acl_type_t)]; acl_type_t type; char type_r_[PADR_(acl_type_t)];
	char aclp_l_[PADL_(struct acl * __capability)]; struct acl * __capability aclp; char aclp_r_[PADR_(struct acl * __capability)];
};
struct __acl_set_file_args {
	char path_l_[PADL_(const char * __capability)]; const char * __capability path; char path_r_[PADR_(const char * __capability)];
	char type_l_[PADL_(acl_type_t)]; acl_type_t type; char type_r_[PADR_(acl_type_t)];
	char aclp_l_[PADL_(struct acl * __capability)]; struct acl * __capability aclp; char aclp_r_[PADR_(struct acl * __capability)];
};
struct __acl_get_fd_args {
	char filedes_l_[PADL_(int)]; int filedes; char filedes_r_[PADR_(int)];
	char type_l_[PADL_(acl_type_t)]; acl_type_t type; char type_r_[PADR_(acl_type_t)];
	char aclp_l_[PADL_(struct acl * __capability)]; struct acl * __capability aclp; char aclp_r_[PADR_(struct acl * __capability)];
};
struct __acl_set_fd_args {
	char filedes_l_[PADL_(int)]; int filedes; char filedes_r_[PADR_(int)];
	char type_l_[PADL_(acl_type_t)]; acl_type_t type; char type_r_[PADR_(acl_type_t)];
	char aclp_l_[PADL_(struct acl * __capability)]; struct acl * __capability aclp; char aclp_r_[PADR_(struct acl * __capability)];
};
struct __acl_delete_file_args {
	char path_l_[PADL_(const char * __capability)]; const char * __capability path; char path_r_[PADR_(const char * __capability)];
	char type_l_[PADL_(acl_type_t)]; acl_type_t type; char type_r_[PADR_(acl_type_t)];
};
struct __acl_delete_fd_args {
	char filedes_l_[PADL_(int)]; int filedes; char filedes_r_[PADR_(int)];
	char type_l_[PADL_(acl_type_t)]; acl_type_t type; char type_r_[PADR_(acl_type_t)];
};
struct __acl_aclcheck_file_args {
	char path_l_[PADL_(const char * __capability)]; const char * __capability path; char path_r_[PADR_(const char * __capability)];
	char type_l_[PADL_(acl_type_t)]; acl_type_t type; char type_r_[PADR_(acl_type_t)];
	char aclp_l_[PADL_(struct acl * __capability)]; struct acl * __capability aclp; char aclp_r_[PADR_(struct acl * __capability)];
};
struct __acl_aclcheck_fd_args {
	char filedes_l_[PADL_(int)]; int filedes; char filedes_r_[PADR_(int)];
	char type_l_[PADL_(acl_type_t)]; acl_type_t type; char type_r_[PADR_(acl_type_t)];
	char aclp_l_[PADL_(struct acl * __capability)]; struct acl * __capability aclp; char aclp_r_[PADR_(struct acl * __capability)];
};
struct extattrctl_args {
	char path_l_[PADL_(const char * __capability)]; const char * __capability path; char path_r_[PADR_(const char * __capability)];
	char cmd_l_[PADL_(int)]; int cmd; char cmd_r_[PADR_(int)];
	char filename_l_[PADL_(const char * __capability)]; const char * __capability filename; char filename_r_[PADR_(const char * __capability)];
	char attrnamespace_l_[PADL_(int)]; int attrnamespace; char attrnamespace_r_[PADR_(int)];
	char attrname_l_[PADL_(const char * __capability)]; const char * __capability attrname; char attrname_r_[PADR_(const char * __capability)];
};
struct extattr_set_file_args {
	char path_l_[PADL_(const char * __capability)]; const char * __capability path; char path_r_[PADR_(const char * __capability)];
	char attrnamespace_l_[PADL_(int)]; int attrnamespace; char attrnamespace_r_[PADR_(int)];
	char attrname_l_[PADL_(const char * __capability)]; const char * __capability attrname; char attrname_r_[PADR_(const char * __capability)];
	char data_l_[PADL_(void * __capability)]; void * __capability data; char data_r_[PADR_(void * __capability)];
	char nbytes_l_[PADL_(size_t)]; size_t nbytes; char nbytes_r_[PADR_(size_t)];
};
struct extattr_get_file_args {
	char path_l_[PADL_(const char * __capability)]; const char * __capability path; char path_r_[PADR_(const char * __capability)];
	char attrnamespace_l_[PADL_(int)]; int attrnamespace; char attrnamespace_r_[PADR_(int)];
	char attrname_l_[PADL_(const char * __capability)]; const char * __capability attrname; char attrname_r_[PADR_(const char * __capability)];
	char data_l_[PADL_(void * __capability)]; void * __capability data; char data_r_[PADR_(void * __capability)];
	char nbytes_l_[PADL_(size_t)]; size_t nbytes; char nbytes_r_[PADR_(size_t)];
};
struct extattr_delete_file_args {
	char path_l_[PADL_(const char * __capability)]; const char * __capability path; char path_r_[PADR_(const char * __capability)];
	char attrnamespace_l_[PADL_(int)]; int attrnamespace; char attrnamespace_r_[PADR_(int)];
	char attrname_l_[PADL_(const char * __capability)]; const char * __capability attrname; char attrname_r_[PADR_(const char * __capability)];
};
struct aio_waitcomplete_args {
	char aiocbp_l_[PADL_(struct aiocb * __capability * __capability)]; struct aiocb * __capability * __capability aiocbp; char aiocbp_r_[PADR_(struct aiocb * __capability * __capability)];
	char timeout_l_[PADL_(struct timespec * __capability)]; struct timespec * __capability timeout; char timeout_r_[PADR_(struct timespec * __capability)];
};
struct getresuid_args {
	char ruid_l_[PADL_(uid_t * __capability)]; uid_t * __capability ruid; char ruid_r_[PADR_(uid_t * __capability)];
	char euid_l_[PADL_(uid_t * __capability)]; uid_t * __capability euid; char euid_r_[PADR_(uid_t * __capability)];
	char suid_l_[PADL_(uid_t * __capability)]; uid_t * __capability suid; char suid_r_[PADR_(uid_t * __capability)];
};
struct getresgid_args {
	char rgid_l_[PADL_(gid_t * __capability)]; gid_t * __capability rgid; char rgid_r_[PADR_(gid_t * __capability)];
	char egid_l_[PADL_(gid_t * __capability)]; gid_t * __capability egid; char egid_r_[PADR_(gid_t * __capability)];
	char sgid_l_[PADL_(gid_t * __capability)]; gid_t * __capability sgid; char sgid_r_[PADR_(gid_t * __capability)];
};
struct kqueue_args {
	register_t dummy;
};
struct extattr_set_fd_args {
	char fd_l_[PADL_(int)]; int fd; char fd_r_[PADR_(int)];
	char attrnamespace_l_[PADL_(int)]; int attrnamespace; char attrnamespace_r_[PADR_(int)];
	char attrname_l_[PADL_(const char * __capability)]; const char * __capability attrname; char attrname_r_[PADR_(const char * __capability)];
	char data_l_[PADL_(void * __capability)]; void * __capability data; char data_r_[PADR_(void * __capability)];
	char nbytes_l_[PADL_(size_t)]; size_t nbytes; char nbytes_r_[PADR_(size_t)];
};
struct extattr_get_fd_args {
	char fd_l_[PADL_(int)]; int fd; char fd_r_[PADR_(int)];
	char attrnamespace_l_[PADL_(int)]; int attrnamespace; char attrnamespace_r_[PADR_(int)];
	char attrname_l_[PADL_(const char * __capability)]; const char * __capability attrname; char attrname_r_[PADR_(const char * __capability)];
	char data_l_[PADL_(void * __capability)]; void * __capability data; char data_r_[PADR_(void * __capability)];
	char nbytes_l_[PADL_(size_t)]; size_t nbytes; char nbytes_r_[PADR_(size_t)];
};
struct extattr_delete_fd_args {
	char fd_l_[PADL_(int)]; int fd; char fd_r_[PADR_(int)];
	char attrnamespace_l_[PADL_(int)]; int attrnamespace; char attrnamespace_r_[PADR_(int)];
	char attrname_l_[PADL_(const char * __capability)]; const char * __capability attrname; char attrname_r_[PADR_(const char * __capability)];
};
struct __setugid_args {
	char flag_l_[PADL_(int)]; int flag; char flag_r_[PADR_(int)];
};
struct eaccess_args {
	char path_l_[PADL_(const char * __capability)]; const char * __capability path; char path_r_[PADR_(const char * __capability)];
	char amode_l_[PADL_(int)]; int amode; char amode_r_[PADR_(int)];
};
struct afs3_syscall_args {
	char syscall_l_[PADL_(long)]; long syscall; char syscall_r_[PADR_(long)];
	char parm1_l_[PADL_(long)]; long parm1; char parm1_r_[PADR_(long)];
	char parm2_l_[PADL_(long)]; long parm2; char parm2_r_[PADR_(long)];
	char parm3_l_[PADL_(long)]; long parm3; char parm3_r_[PADR_(long)];
	char parm4_l_[PADL_(long)]; long parm4; char parm4_r_[PADR_(long)];
	char parm5_l_[PADL_(long)]; long parm5; char parm5_r_[PADR_(long)];
	char parm6_l_[PADL_(long)]; long parm6; char parm6_r_[PADR_(long)];
};
struct nmount_args {
	char iovp_l_[PADL_(struct iovec * __capability)]; struct iovec * __capability iovp; char iovp_r_[PADR_(struct iovec * __capability)];
	char iovcnt_l_[PADL_(unsigned int)]; unsigned int iovcnt; char iovcnt_r_[PADR_(unsigned int)];
	char flags_l_[PADL_(int)]; int flags; char flags_r_[PADR_(int)];
};
struct __mac_get_proc_args {
	char mac_p_l_[PADL_(struct mac * __capability)]; struct mac * __capability mac_p; char mac_p_r_[PADR_(struct mac * __capability)];
};
struct __mac_set_proc_args {
	char mac_p_l_[PADL_(struct mac * __capability)]; struct mac * __capability mac_p; char mac_p_r_[PADR_(struct mac * __capability)];
};
struct __mac_get_fd_args {
	char fd_l_[PADL_(int)]; int fd; char fd_r_[PADR_(int)];
	char mac_p_l_[PADL_(struct mac * __capability)]; struct mac * __capability mac_p; char mac_p_r_[PADR_(struct mac * __capability)];
};
struct __mac_get_file_args {
	char path_p_l_[PADL_(const char * __capability)]; const char * __capability path_p; char path_p_r_[PADR_(const char * __capability)];
	char mac_p_l_[PADL_(struct mac * __capability)]; struct mac * __capability mac_p; char mac_p_r_[PADR_(struct mac * __capability)];
};
struct __mac_set_fd_args {
	char fd_l_[PADL_(int)]; int fd; char fd_r_[PADR_(int)];
	char mac_p_l_[PADL_(struct mac * __capability)]; struct mac * __capability mac_p; char mac_p_r_[PADR_(struct mac * __capability)];
};
struct __mac_set_file_args {
	char path_p_l_[PADL_(const char * __capability)]; const char * __capability path_p; char path_p_r_[PADR_(const char * __capability)];
	char mac_p_l_[PADL_(struct mac * __capability)]; struct mac * __capability mac_p; char mac_p_r_[PADR_(struct mac * __capability)];
};
struct kenv_args {
	char what_l_[PADL_(int)]; int what; char what_r_[PADR_(int)];
	char name_l_[PADL_(const char * __capability)]; const char * __capability name; char name_r_[PADR_(const char * __capability)];
	char value_l_[PADL_(char * __capability)]; char * __capability value; char value_r_[PADR_(char * __capability)];
	char len_l_[PADL_(int)]; int len; char len_r_[PADR_(int)];
};
struct lchflags_args {
	char path_l_[PADL_(const char * __capability)]; const char * __capability path; char path_r_[PADR_(const char * __capability)];
	char flags_l_[PADL_(u_long)]; u_long flags; char flags_r_[PADR_(u_long)];
};
struct uuidgen_args {
	char store_l_[PADL_(struct uuid * __capability)]; struct uuid * __capability store; char store_r_[PADR_(struct uuid * __capability)];
	char count_l_[PADL_(int)]; int count; char count_r_[PADR_(int)];
};
struct sendfile_args {
	char fd_l_[PADL_(int)]; int fd; char fd_r_[PADR_(int)];
	char s_l_[PADL_(int)]; int s; char s_r_[PADR_(int)];
	char offset_l_[PADL_(off_t)]; off_t offset; char offset_r_[PADR_(off_t)];
	char nbytes_l_[PADL_(size_t)]; size_t nbytes; char nbytes_r_[PADR_(size_t)];
	char hdtr_l_[PADL_(struct sf_hdtr * __capability)]; struct sf_hdtr * __capability hdtr; char hdtr_r_[PADR_(struct sf_hdtr * __capability)];
	char sbytes_l_[PADL_(off_t * __capability)]; off_t * __capability sbytes; char sbytes_r_[PADR_(off_t * __capability)];
	char flags_l_[PADL_(int)]; int flags; char flags_r_[PADR_(int)];
};
struct mac_syscall_args {
	char policy_l_[PADL_(const char * __capability)]; const char * __capability policy; char policy_r_[PADR_(const char * __capability)];
	char call_l_[PADL_(int)]; int call; char call_r_[PADR_(int)];
	char arg_l_[PADL_(void * __capability)]; void * __capability arg; char arg_r_[PADR_(void * __capability)];
};
struct ksem_close_args {
	char id_l_[PADL_(semid_t)]; semid_t id; char id_r_[PADR_(semid_t)];
};
struct ksem_post_args {
	char id_l_[PADL_(semid_t)]; semid_t id; char id_r_[PADR_(semid_t)];
};
struct ksem_wait_args {
	char id_l_[PADL_(semid_t)]; semid_t id; char id_r_[PADR_(semid_t)];
};
struct ksem_trywait_args {
	char id_l_[PADL_(semid_t)]; semid_t id; char id_r_[PADR_(semid_t)];
};
struct ksem_init_args {
	char idp_l_[PADL_(semid_t * __capability)]; semid_t * __capability idp; char idp_r_[PADR_(semid_t * __capability)];
	char value_l_[PADL_(unsigned int)]; unsigned int value; char value_r_[PADR_(unsigned int)];
};
struct ksem_open_args {
	char idp_l_[PADL_(semid_t * __capability)]; semid_t * __capability idp; char idp_r_[PADR_(semid_t * __capability)];
	char name_l_[PADL_(const char * __capability)]; const char * __capability name; char name_r_[PADR_(const char * __capability)];
	char oflag_l_[PADL_(int)]; int oflag; char oflag_r_[PADR_(int)];
	char mode_l_[PADL_(mode_t)]; mode_t mode; char mode_r_[PADR_(mode_t)];
	char value_l_[PADL_(unsigned int)]; unsigned int value; char value_r_[PADR_(unsigned int)];
};
struct ksem_unlink_args {
	char name_l_[PADL_(const char * __capability)]; const char * __capability name; char name_r_[PADR_(const char * __capability)];
};
struct ksem_getvalue_args {
	char id_l_[PADL_(semid_t)]; semid_t id; char id_r_[PADR_(semid_t)];
	char val_l_[PADL_(int * __capability)]; int * __capability val; char val_r_[PADR_(int * __capability)];
};
struct ksem_destroy_args {
	char id_l_[PADL_(semid_t)]; semid_t id; char id_r_[PADR_(semid_t)];
};
struct __mac_get_pid_args {
	char pid_l_[PADL_(pid_t)]; pid_t pid; char pid_r_[PADR_(pid_t)];
	char mac_p_l_[PADL_(struct mac * __capability)]; struct mac * __capability mac_p; char mac_p_r_[PADR_(struct mac * __capability)];
};
struct __mac_get_link_args {
	char path_p_l_[PADL_(const char * __capability)]; const char * __capability path_p; char path_p_r_[PADR_(const char * __capability)];
	char mac_p_l_[PADL_(struct mac * __capability)]; struct mac * __capability mac_p; char mac_p_r_[PADR_(struct mac * __capability)];
};
struct __mac_set_link_args {
	char path_p_l_[PADL_(const char * __capability)]; const char * __capability path_p; char path_p_r_[PADR_(const char * __capability)];
	char mac_p_l_[PADL_(struct mac * __capability)]; struct mac * __capability mac_p; char mac_p_r_[PADR_(struct mac * __capability)];
};
struct extattr_set_link_args {
	char path_l_[PADL_(const char * __capability)]; const char * __capability path; char path_r_[PADR_(const char * __capability)];
	char attrnamespace_l_[PADL_(int)]; int attrnamespace; char attrnamespace_r_[PADR_(int)];
	char attrname_l_[PADL_(const char * __capability)]; const char * __capability attrname; char attrname_r_[PADR_(const char * __capability)];
	char data_l_[PADL_(void * __capability)]; void * __capability data; char data_r_[PADR_(void * __capability)];
	char nbytes_l_[PADL_(size_t)]; size_t nbytes; char nbytes_r_[PADR_(size_t)];
};
struct extattr_get_link_args {
	char path_l_[PADL_(const char * __capability)]; const char * __capability path; char path_r_[PADR_(const char * __capability)];
	char attrnamespace_l_[PADL_(int)]; int attrnamespace; char attrnamespace_r_[PADR_(int)];
	char attrname_l_[PADL_(const char * __capability)]; const char * __capability attrname; char attrname_r_[PADR_(const char * __capability)];
	char data_l_[PADL_(void * __capability)]; void * __capability data; char data_r_[PADR_(void * __capability)];
	char nbytes_l_[PADL_(size_t)]; size_t nbytes; char nbytes_r_[PADR_(size_t)];
};
struct extattr_delete_link_args {
	char path_l_[PADL_(const char * __capability)]; const char * __capability path; char path_r_[PADR_(const char * __capability)];
	char attrnamespace_l_[PADL_(int)]; int attrnamespace; char attrnamespace_r_[PADR_(int)];
	char attrname_l_[PADL_(const char * __capability)]; const char * __capability attrname; char attrname_r_[PADR_(const char * __capability)];
};
struct __mac_execve_args {
	char fname_l_[PADL_(const char * __capability)]; const char * __capability fname; char fname_r_[PADR_(const char * __capability)];
	char argv_l_[PADL_(char * __capability * __capability)]; char * __capability * __capability argv; char argv_r_[PADR_(char * __capability * __capability)];
	char envv_l_[PADL_(char * __capability * __capability)]; char * __capability * __capability envv; char envv_r_[PADR_(char * __capability * __capability)];
	char mac_p_l_[PADL_(struct mac * __capability)]; struct mac * __capability mac_p; char mac_p_r_[PADR_(struct mac * __capability)];
};
struct sigaction_args {
	char sig_l_[PADL_(int)]; int sig; char sig_r_[PADR_(int)];
	char act_l_[PADL_(const struct sigaction * __capability)]; const struct sigaction * __capability act; char act_r_[PADR_(const struct sigaction * __capability)];
	char oact_l_[PADL_(struct sigaction * __capability)]; struct sigaction * __capability oact; char oact_r_[PADR_(struct sigaction * __capability)];
};
struct sigreturn_args {
	char sigcntxp_l_[PADL_(const struct __ucontext * __capability)]; const struct __ucontext * __capability sigcntxp; char sigcntxp_r_[PADR_(const struct __ucontext * __capability)];
};
struct getcontext_args {
	char ucp_l_[PADL_(struct __ucontext * __capability)]; struct __ucontext * __capability ucp; char ucp_r_[PADR_(struct __ucontext * __capability)];
};
struct setcontext_args {
	char ucp_l_[PADL_(const struct __ucontext * __capability)]; const struct __ucontext * __capability ucp; char ucp_r_[PADR_(const struct __ucontext * __capability)];
};
struct swapcontext_args {
	char oucp_l_[PADL_(struct __ucontext * __capability)]; struct __ucontext * __capability oucp; char oucp_r_[PADR_(struct __ucontext * __capability)];
	char ucp_l_[PADL_(const struct __ucontext * __capability)]; const struct __ucontext * __capability ucp; char ucp_r_[PADR_(const struct __ucontext * __capability)];
};
struct swapoff_args {
	char name_l_[PADL_(const char * __capability)]; const char * __capability name; char name_r_[PADR_(const char * __capability)];
};
struct __acl_get_link_args {
	char path_l_[PADL_(const char * __capability)]; const char * __capability path; char path_r_[PADR_(const char * __capability)];
	char type_l_[PADL_(acl_type_t)]; acl_type_t type; char type_r_[PADR_(acl_type_t)];
	char aclp_l_[PADL_(struct acl * __capability)]; struct acl * __capability aclp; char aclp_r_[PADR_(struct acl * __capability)];
};
struct __acl_set_link_args {
	char path_l_[PADL_(const char * __capability)]; const char * __capability path; char path_r_[PADR_(const char * __capability)];
	char type_l_[PADL_(acl_type_t)]; acl_type_t type; char type_r_[PADR_(acl_type_t)];
	char aclp_l_[PADL_(struct acl * __capability)]; struct acl * __capability aclp; char aclp_r_[PADR_(struct acl * __capability)];
};
struct __acl_delete_link_args {
	char path_l_[PADL_(const char * __capability)]; const char * __capability path; char path_r_[PADR_(const char * __capability)];
	char type_l_[PADL_(acl_type_t)]; acl_type_t type; char type_r_[PADR_(acl_type_t)];
};
struct __acl_aclcheck_link_args {
	char path_l_[PADL_(const char * __capability)]; const char * __capability path; char path_r_[PADR_(const char * __capability)];
	char type_l_[PADL_(acl_type_t)]; acl_type_t type; char type_r_[PADR_(acl_type_t)];
	char aclp_l_[PADL_(struct acl * __capability)]; struct acl * __capability aclp; char aclp_r_[PADR_(struct acl * __capability)];
};
struct sigwait_args {
	char set_l_[PADL_(const sigset_t * __capability)]; const sigset_t * __capability set; char set_r_[PADR_(const sigset_t * __capability)];
	char sig_l_[PADL_(int * __capability)]; int * __capability sig; char sig_r_[PADR_(int * __capability)];
};
struct thr_create_args {
	char ctx_l_[PADL_(struct __ucontext * __capability)]; struct __ucontext * __capability ctx; char ctx_r_[PADR_(struct __ucontext * __capability)];
	char id_l_[PADL_(long * __capability)]; long * __capability id; char id_r_[PADR_(long * __capability)];
	char flags_l_[PADL_(int)]; int flags; char flags_r_[PADR_(int)];
};
struct thr_exit_args {
	char state_l_[PADL_(long * __capability)]; long * __capability state; char state_r_[PADR_(long * __capability)];
};
struct thr_self_args {
	char id_l_[PADL_(long * __capability)]; long * __capability id; char id_r_[PADR_(long * __capability)];
};
struct thr_kill_args {
	char id_l_[PADL_(long)]; long id; char id_r_[PADR_(long)];
	char sig_l_[PADL_(int)]; int sig; char sig_r_[PADR_(int)];
};
struct jail_attach_args {
	char jid_l_[PADL_(int)]; int jid; char jid_r_[PADR_(int)];
};
struct extattr_list_fd_args {
	char fd_l_[PADL_(int)]; int fd; char fd_r_[PADR_(int)];
	char attrnamespace_l_[PADL_(int)]; int attrnamespace; char attrnamespace_r_[PADR_(int)];
	char data_l_[PADL_(void * __capability)]; void * __capability data; char data_r_[PADR_(void * __capability)];
	char nbytes_l_[PADL_(size_t)]; size_t nbytes; char nbytes_r_[PADR_(size_t)];
};
struct extattr_list_file_args {
	char path_l_[PADL_(const char * __capability)]; const char * __capability path; char path_r_[PADR_(const char * __capability)];
	char attrnamespace_l_[PADL_(int)]; int attrnamespace; char attrnamespace_r_[PADR_(int)];
	char data_l_[PADL_(void * __capability)]; void * __capability data; char data_r_[PADR_(void * __capability)];
	char nbytes_l_[PADL_(size_t)]; size_t nbytes; char nbytes_r_[PADR_(size_t)];
};
struct extattr_list_link_args {
	char path_l_[PADL_(const char * __capability)]; const char * __capability path; char path_r_[PADR_(const char * __capability)];
	char attrnamespace_l_[PADL_(int)]; int attrnamespace; char attrnamespace_r_[PADR_(int)];
	char data_l_[PADL_(void * __capability)]; void * __capability data; char data_r_[PADR_(void * __capability)];
	char nbytes_l_[PADL_(size_t)]; size_t nbytes; char nbytes_r_[PADR_(size_t)];
};
struct ksem_timedwait_args {
	char id_l_[PADL_(semid_t)]; semid_t id; char id_r_[PADR_(semid_t)];
	char abstime_l_[PADL_(const struct timespec * __capability)]; const struct timespec * __capability abstime; char abstime_r_[PADR_(const struct timespec * __capability)];
};
struct thr_suspend_args {
	char timeout_l_[PADL_(const struct timespec * __capability)]; const struct timespec * __capability timeout; char timeout_r_[PADR_(const struct timespec * __capability)];
};
struct thr_wake_args {
	char id_l_[PADL_(long)]; long id; char id_r_[PADR_(long)];
};
struct kldunloadf_args {
	char fileid_l_[PADL_(int)]; int fileid; char fileid_r_[PADR_(int)];
	char flags_l_[PADL_(int)]; int flags; char flags_r_[PADR_(int)];
};
struct audit_args {
	char record_l_[PADL_(const void * __capability)]; const void * __capability record; char record_r_[PADR_(const void * __capability)];
	char length_l_[PADL_(u_int)]; u_int length; char length_r_[PADR_(u_int)];
};
struct auditon_args {
	char cmd_l_[PADL_(int)]; int cmd; char cmd_r_[PADR_(int)];
	char data_l_[PADL_(void * __capability)]; void * __capability data; char data_r_[PADR_(void * __capability)];
	char length_l_[PADL_(u_int)]; u_int length; char length_r_[PADR_(u_int)];
};
struct getauid_args {
	char auid_l_[PADL_(uid_t * __capability)]; uid_t * __capability auid; char auid_r_[PADR_(uid_t * __capability)];
};
struct setauid_args {
	char auid_l_[PADL_(uid_t * __capability)]; uid_t * __capability auid; char auid_r_[PADR_(uid_t * __capability)];
};
struct getaudit_args {
	char auditinfo_l_[PADL_(struct auditinfo * __capability)]; struct auditinfo * __capability auditinfo; char auditinfo_r_[PADR_(struct auditinfo * __capability)];
};
struct setaudit_args {
	char auditinfo_l_[PADL_(struct auditinfo * __capability)]; struct auditinfo * __capability auditinfo; char auditinfo_r_[PADR_(struct auditinfo * __capability)];
};
struct getaudit_addr_args {
	char auditinfo_addr_l_[PADL_(struct auditinfo_addr * __capability)]; struct auditinfo_addr * __capability auditinfo_addr; char auditinfo_addr_r_[PADR_(struct auditinfo_addr * __capability)];
	char length_l_[PADL_(u_int)]; u_int length; char length_r_[PADR_(u_int)];
};
struct setaudit_addr_args {
	char auditinfo_addr_l_[PADL_(struct auditinfo_addr * __capability)]; struct auditinfo_addr * __capability auditinfo_addr; char auditinfo_addr_r_[PADR_(struct auditinfo_addr * __capability)];
	char length_l_[PADL_(u_int)]; u_int length; char length_r_[PADR_(u_int)];
};
struct auditctl_args {
	char path_l_[PADL_(const char * __capability)]; const char * __capability path; char path_r_[PADR_(const char * __capability)];
};
struct _umtx_op_args {
	char obj_l_[PADL_(void * __capability)]; void * __capability obj; char obj_r_[PADR_(void * __capability)];
	char op_l_[PADL_(int)]; int op; char op_r_[PADR_(int)];
	char val_l_[PADL_(u_long)]; u_long val; char val_r_[PADR_(u_long)];
	char uaddr1_l_[PADL_(void * __capability)]; void * __capability uaddr1; char uaddr1_r_[PADR_(void * __capability)];
	char uaddr2_l_[PADL_(void * __capability)]; void * __capability uaddr2; char uaddr2_r_[PADR_(void * __capability)];
};
struct thr_new_args {
	char param_l_[PADL_(struct thr_param * __capability)]; struct thr_param * __capability param; char param_r_[PADR_(struct thr_param * __capability)];
	char param_size_l_[PADL_(int)]; int param_size; char param_size_r_[PADR_(int)];
};
struct sigqueue_args {
	char pid_l_[PADL_(pid_t)]; pid_t pid; char pid_r_[PADR_(pid_t)];
	char signum_l_[PADL_(int)]; int signum; char signum_r_[PADR_(int)];
	char value_l_[PADL_(void * __capability)]; void * __capability value; char value_r_[PADR_(void * __capability)];
};
struct kmq_open_args {
	char path_l_[PADL_(const char * __capability)]; const char * __capability path; char path_r_[PADR_(const char * __capability)];
	char flags_l_[PADL_(int)]; int flags; char flags_r_[PADR_(int)];
	char mode_l_[PADL_(mode_t)]; mode_t mode; char mode_r_[PADR_(mode_t)];
	char attr_l_[PADL_(const struct mq_attr * __capability)]; const struct mq_attr * __capability attr; char attr_r_[PADR_(const struct mq_attr * __capability)];
};
struct kmq_setattr_args {
	char mqd_l_[PADL_(int)]; int mqd; char mqd_r_[PADR_(int)];
	char attr_l_[PADL_(const struct mq_attr * __capability)]; const struct mq_attr * __capability attr; char attr_r_[PADR_(const struct mq_attr * __capability)];
	char oattr_l_[PADL_(struct mq_attr * __capability)]; struct mq_attr * __capability oattr; char oattr_r_[PADR_(struct mq_attr * __capability)];
};
struct kmq_timedreceive_args {
	char mqd_l_[PADL_(int)]; int mqd; char mqd_r_[PADR_(int)];
	char msg_ptr_l_[PADL_(char * __capability)]; char * __capability msg_ptr; char msg_ptr_r_[PADR_(char * __capability)];
	char msg_len_l_[PADL_(size_t)]; size_t msg_len; char msg_len_r_[PADR_(size_t)];
	char msg_prio_l_[PADL_(unsigned * __capability)]; unsigned * __capability msg_prio; char msg_prio_r_[PADR_(unsigned * __capability)];
	char abs_timeout_l_[PADL_(const struct timespec * __capability)]; const struct timespec * __capability abs_timeout; char abs_timeout_r_[PADR_(const struct timespec * __capability)];
};
struct kmq_timedsend_args {
	char mqd_l_[PADL_(int)]; int mqd; char mqd_r_[PADR_(int)];
	char msg_ptr_l_[PADL_(const char * __capability)]; const char * __capability msg_ptr; char msg_ptr_r_[PADR_(const char * __capability)];
	char msg_len_l_[PADL_(size_t)]; size_t msg_len; char msg_len_r_[PADR_(size_t)];
	char msg_prio_l_[PADL_(unsigned)]; unsigned msg_prio; char msg_prio_r_[PADR_(unsigned)];
	char abs_timeout_l_[PADL_(const struct timespec * __capability)]; const struct timespec * __capability abs_timeout; char abs_timeout_r_[PADR_(const struct timespec * __capability)];
};
struct kmq_notify_args {
	char mqd_l_[PADL_(int)]; int mqd; char mqd_r_[PADR_(int)];
	char sigev_l_[PADL_(const struct sigevent * __capability)]; const struct sigevent * __capability sigev; char sigev_r_[PADR_(const struct sigevent * __capability)];
};
struct kmq_unlink_args {
	char path_l_[PADL_(const char * __capability)]; const char * __capability path; char path_r_[PADR_(const char * __capability)];
};
struct abort2_args {
	char why_l_[PADL_(const char * __capability)]; const char * __capability why; char why_r_[PADR_(const char * __capability)];
	char nargs_l_[PADL_(int)]; int nargs; char nargs_r_[PADR_(int)];
	char args_l_[PADL_(void * __capability * __capability)]; void * __capability * __capability args; char args_r_[PADR_(void * __capability * __capability)];
};
struct thr_set_name_args {
	char id_l_[PADL_(long)]; long id; char id_r_[PADR_(long)];
	char name_l_[PADL_(const char * __capability)]; const char * __capability name; char name_r_[PADR_(const char * __capability)];
};
struct aio_fsync_args {
	char op_l_[PADL_(int)]; int op; char op_r_[PADR_(int)];
	char aiocbp_l_[PADL_(struct aiocb * __capability)]; struct aiocb * __capability aiocbp; char aiocbp_r_[PADR_(struct aiocb * __capability)];
};
struct rtprio_thread_args {
	char function_l_[PADL_(int)]; int function; char function_r_[PADR_(int)];
	char lwpid_l_[PADL_(lwpid_t)]; lwpid_t lwpid; char lwpid_r_[PADR_(lwpid_t)];
	char rtp_l_[PADL_(struct rtprio * __capability)]; struct rtprio * __capability rtp; char rtp_r_[PADR_(struct rtprio * __capability)];
};
struct sctp_peeloff_args {
	char sd_l_[PADL_(int)]; int sd; char sd_r_[PADR_(int)];
	char name_l_[PADL_(uint32_t)]; uint32_t name; char name_r_[PADR_(uint32_t)];
};
struct sctp_generic_sendmsg_args {
	char sd_l_[PADL_(int)]; int sd; char sd_r_[PADR_(int)];
	char msg_l_[PADL_(void * __capability)]; void * __capability msg; char msg_r_[PADR_(void * __capability)];
	char mlen_l_[PADL_(int)]; int mlen; char mlen_r_[PADR_(int)];
	char to_l_[PADL_(const struct sockaddr * __capability)]; const struct sockaddr * __capability to; char to_r_[PADR_(const struct sockaddr * __capability)];
	char tolen_l_[PADL_(__socklen_t)]; __socklen_t tolen; char tolen_r_[PADR_(__socklen_t)];
	char sinfo_l_[PADL_(struct sctp_sndrcvinfo * __capability)]; struct sctp_sndrcvinfo * __capability sinfo; char sinfo_r_[PADR_(struct sctp_sndrcvinfo * __capability)];
	char flags_l_[PADL_(int)]; int flags; char flags_r_[PADR_(int)];
};
struct sctp_generic_sendmsg_iov_args {
	char sd_l_[PADL_(int)]; int sd; char sd_r_[PADR_(int)];
	char iov_l_[PADL_(struct iovec * __capability)]; struct iovec * __capability iov; char iov_r_[PADR_(struct iovec * __capability)];
	char iovlen_l_[PADL_(int)]; int iovlen; char iovlen_r_[PADR_(int)];
	char to_l_[PADL_(const struct sockaddr * __capability)]; const struct sockaddr * __capability to; char to_r_[PADR_(const struct sockaddr * __capability)];
	char tolen_l_[PADL_(__socklen_t)]; __socklen_t tolen; char tolen_r_[PADR_(__socklen_t)];
	char sinfo_l_[PADL_(struct sctp_sndrcvinfo * __capability)]; struct sctp_sndrcvinfo * __capability sinfo; char sinfo_r_[PADR_(struct sctp_sndrcvinfo * __capability)];
	char flags_l_[PADL_(int)]; int flags; char flags_r_[PADR_(int)];
};
struct sctp_generic_recvmsg_args {
	char sd_l_[PADL_(int)]; int sd; char sd_r_[PADR_(int)];
	char iov_l_[PADL_(struct iovec * __capability)]; struct iovec * __capability iov; char iov_r_[PADR_(struct iovec * __capability)];
	char iovlen_l_[PADL_(int)]; int iovlen; char iovlen_r_[PADR_(int)];
	char from_l_[PADL_(struct sockaddr * __capability)]; struct sockaddr * __capability from; char from_r_[PADR_(struct sockaddr * __capability)];
	char fromlenaddr_l_[PADL_(__socklen_t * __capability)]; __socklen_t * __capability fromlenaddr; char fromlenaddr_r_[PADR_(__socklen_t * __capability)];
	char sinfo_l_[PADL_(struct sctp_sndrcvinfo * __capability)]; struct sctp_sndrcvinfo * __capability sinfo; char sinfo_r_[PADR_(struct sctp_sndrcvinfo * __capability)];
	char msg_flags_l_[PADL_(int * __capability)]; int * __capability msg_flags; char msg_flags_r_[PADR_(int * __capability)];
};
struct pread_args {
	char fd_l_[PADL_(int)]; int fd; char fd_r_[PADR_(int)];
	char buf_l_[PADL_(void * __capability)]; void * __capability buf; char buf_r_[PADR_(void * __capability)];
	char nbyte_l_[PADL_(size_t)]; size_t nbyte; char nbyte_r_[PADR_(size_t)];
	char offset_l_[PADL_(off_t)]; off_t offset; char offset_r_[PADR_(off_t)];
};
struct pwrite_args {
	char fd_l_[PADL_(int)]; int fd; char fd_r_[PADR_(int)];
	char buf_l_[PADL_(const void * __capability)]; const void * __capability buf; char buf_r_[PADR_(const void * __capability)];
	char nbyte_l_[PADL_(size_t)]; size_t nbyte; char nbyte_r_[PADR_(size_t)];
	char offset_l_[PADL_(off_t)]; off_t offset; char offset_r_[PADR_(off_t)];
};
struct mmap_args {
	char addr_l_[PADL_(void * __capability)]; void * __capability addr; char addr_r_[PADR_(void * __capability)];
	char len_l_[PADL_(size_t)]; size_t len; char len_r_[PADR_(size_t)];
	char prot_l_[PADL_(int)]; int prot; char prot_r_[PADR_(int)];
	char flags_l_[PADL_(int)]; int flags; char flags_r_[PADR_(int)];
	char fd_l_[PADL_(int)]; int fd; char fd_r_[PADR_(int)];
	char pos_l_[PADL_(off_t)]; off_t pos; char pos_r_[PADR_(off_t)];
};
struct lseek_args {
	char fd_l_[PADL_(int)]; int fd; char fd_r_[PADR_(int)];
	char offset_l_[PADL_(off_t)]; off_t offset; char offset_r_[PADR_(off_t)];
	char whence_l_[PADL_(int)]; int whence; char whence_r_[PADR_(int)];
};
struct truncate_args {
	char path_l_[PADL_(const char * __capability)]; const char * __capability path; char path_r_[PADR_(const char * __capability)];
	char length_l_[PADL_(off_t)]; off_t length; char length_r_[PADR_(off_t)];
};
struct ftruncate_args {
	char fd_l_[PADL_(int)]; int fd; char fd_r_[PADR_(int)];
	char length_l_[PADL_(off_t)]; off_t length; char length_r_[PADR_(off_t)];
};
struct thr_kill2_args {
	char pid_l_[PADL_(pid_t)]; pid_t pid; char pid_r_[PADR_(pid_t)];
	char id_l_[PADL_(long)]; long id; char id_r_[PADR_(long)];
	char sig_l_[PADL_(int)]; int sig; char sig_r_[PADR_(int)];
};
struct shm_unlink_args {
	char path_l_[PADL_(const char * __capability)]; const char * __capability path; char path_r_[PADR_(const char * __capability)];
};
struct cpuset_args {
	char setid_l_[PADL_(cpusetid_t * __capability)]; cpusetid_t * __capability setid; char setid_r_[PADR_(cpusetid_t * __capability)];
};
struct cpuset_setid_args {
	char which_l_[PADL_(cpuwhich_t)]; cpuwhich_t which; char which_r_[PADR_(cpuwhich_t)];
	char id_l_[PADL_(id_t)]; id_t id; char id_r_[PADR_(id_t)];
	char setid_l_[PADL_(cpusetid_t)]; cpusetid_t setid; char setid_r_[PADR_(cpusetid_t)];
};
struct cpuset_getid_args {
	char level_l_[PADL_(cpulevel_t)]; cpulevel_t level; char level_r_[PADR_(cpulevel_t)];
	char which_l_[PADL_(cpuwhich_t)]; cpuwhich_t which; char which_r_[PADR_(cpuwhich_t)];
	char id_l_[PADL_(id_t)]; id_t id; char id_r_[PADR_(id_t)];
	char setid_l_[PADL_(cpusetid_t * __capability)]; cpusetid_t * __capability setid; char setid_r_[PADR_(cpusetid_t * __capability)];
};
struct cpuset_getaffinity_args {
	char level_l_[PADL_(cpulevel_t)]; cpulevel_t level; char level_r_[PADR_(cpulevel_t)];
	char which_l_[PADL_(cpuwhich_t)]; cpuwhich_t which; char which_r_[PADR_(cpuwhich_t)];
	char id_l_[PADL_(id_t)]; id_t id; char id_r_[PADR_(id_t)];
	char cpusetsize_l_[PADL_(size_t)]; size_t cpusetsize; char cpusetsize_r_[PADR_(size_t)];
	char mask_l_[PADL_(cpuset_t * __capability)]; cpuset_t * __capability mask; char mask_r_[PADR_(cpuset_t * __capability)];
};
struct cpuset_setaffinity_args {
	char level_l_[PADL_(cpulevel_t)]; cpulevel_t level; char level_r_[PADR_(cpulevel_t)];
	char which_l_[PADL_(cpuwhich_t)]; cpuwhich_t which; char which_r_[PADR_(cpuwhich_t)];
	char id_l_[PADL_(id_t)]; id_t id; char id_r_[PADR_(id_t)];
	char cpusetsize_l_[PADL_(size_t)]; size_t cpusetsize; char cpusetsize_r_[PADR_(size_t)];
	char mask_l_[PADL_(const cpuset_t * __capability)]; const cpuset_t * __capability mask; char mask_r_[PADR_(const cpuset_t * __capability)];
};
struct faccessat_args {
	char fd_l_[PADL_(int)]; int fd; char fd_r_[PADR_(int)];
	char path_l_[PADL_(const char * __capability)]; const char * __capability path; char path_r_[PADR_(const char * __capability)];
	char amode_l_[PADL_(int)]; int amode; char amode_r_[PADR_(int)];
	char flag_l_[PADL_(int)]; int flag; char flag_r_[PADR_(int)];
};
struct fchmodat_args {
	char fd_l_[PADL_(int)]; int fd; char fd_r_[PADR_(int)];
	char path_l_[PADL_(const char * __capability)]; const char * __capability path; char path_r_[PADR_(const char * __capability)];
	char mode_l_[PADL_(mode_t)]; mode_t mode; char mode_r_[PADR_(mode_t)];
	char flag_l_[PADL_(int)]; int flag; char flag_r_[PADR_(int)];
};
struct fchownat_args {
	char fd_l_[PADL_(int)]; int fd; char fd_r_[PADR_(int)];
	char path_l_[PADL_(const char * __capability)]; const char * __capability path; char path_r_[PADR_(const char * __capability)];
	char uid_l_[PADL_(uid_t)]; uid_t uid; char uid_r_[PADR_(uid_t)];
	char gid_l_[PADL_(gid_t)]; gid_t gid; char gid_r_[PADR_(gid_t)];
	char flag_l_[PADL_(int)]; int flag; char flag_r_[PADR_(int)];
};
struct fexecve_args {
	char fd_l_[PADL_(int)]; int fd; char fd_r_[PADR_(int)];
	char argv_l_[PADL_(char * __capability * __capability)]; char * __capability * __capability argv; char argv_r_[PADR_(char * __capability * __capability)];
	char envv_l_[PADL_(char * __capability * __capability)]; char * __capability * __capability envv; char envv_r_[PADR_(char * __capability * __capability)];
};
struct futimesat_args {
	char fd_l_[PADL_(int)]; int fd; char fd_r_[PADR_(int)];
	char path_l_[PADL_(const char * __capability)]; const char * __capability path; char path_r_[PADR_(const char * __capability)];
	char times_l_[PADL_(const struct timeval * __capability)]; const struct timeval * __capability times; char times_r_[PADR_(const struct timeval * __capability)];
};
struct linkat_args {
	char fd1_l_[PADL_(int)]; int fd1; char fd1_r_[PADR_(int)];
	char path1_l_[PADL_(const char * __capability)]; const char * __capability path1; char path1_r_[PADR_(const char * __capability)];
	char fd2_l_[PADL_(int)]; int fd2; char fd2_r_[PADR_(int)];
	char path2_l_[PADL_(const char * __capability)]; const char * __capability path2; char path2_r_[PADR_(const char * __capability)];
	char flag_l_[PADL_(int)]; int flag; char flag_r_[PADR_(int)];
};
struct mkdirat_args {
	char fd_l_[PADL_(int)]; int fd; char fd_r_[PADR_(int)];
	char path_l_[PADL_(const char * __capability)]; const char * __capability path; char path_r_[PADR_(const char * __capability)];
	char mode_l_[PADL_(mode_t)]; mode_t mode; char mode_r_[PADR_(mode_t)];
};
struct mkfifoat_args {
	char fd_l_[PADL_(int)]; int fd; char fd_r_[PADR_(int)];
	char path_l_[PADL_(const char * __capability)]; const char * __capability path; char path_r_[PADR_(const char * __capability)];
	char mode_l_[PADL_(mode_t)]; mode_t mode; char mode_r_[PADR_(mode_t)];
};
struct openat_args {
	char fd_l_[PADL_(int)]; int fd; char fd_r_[PADR_(int)];
	char path_l_[PADL_(const char * __capability)]; const char * __capability path; char path_r_[PADR_(const char * __capability)];
	char flag_l_[PADL_(int)]; int flag; char flag_r_[PADR_(int)];
	char mode_l_[PADL_(mode_t)]; mode_t mode; char mode_r_[PADR_(mode_t)];
};
struct readlinkat_args {
	char fd_l_[PADL_(int)]; int fd; char fd_r_[PADR_(int)];
	char path_l_[PADL_(const char * __capability)]; const char * __capability path; char path_r_[PADR_(const char * __capability)];
	char buf_l_[PADL_(char * __capability)]; char * __capability buf; char buf_r_[PADR_(char * __capability)];
	char bufsize_l_[PADL_(size_t)]; size_t bufsize; char bufsize_r_[PADR_(size_t)];
};
struct renameat_args {
	char oldfd_l_[PADL_(int)]; int oldfd; char oldfd_r_[PADR_(int)];
	char old_l_[PADL_(const char * __capability)]; const char * __capability old; char old_r_[PADR_(const char * __capability)];
	char newfd_l_[PADL_(int)]; int newfd; char newfd_r_[PADR_(int)];
	char new_l_[PADL_(const char * __capability)]; const char * __capability new; char new_r_[PADR_(const char * __capability)];
};
struct symlinkat_args {
	char path1_l_[PADL_(const char * __capability)]; const char * __capability path1; char path1_r_[PADR_(const char * __capability)];
	char fd_l_[PADL_(int)]; int fd; char fd_r_[PADR_(int)];
	char path2_l_[PADL_(const char * __capability)]; const char * __capability path2; char path2_r_[PADR_(const char * __capability)];
};
struct unlinkat_args {
	char fd_l_[PADL_(int)]; int fd; char fd_r_[PADR_(int)];
	char path_l_[PADL_(const char * __capability)]; const char * __capability path; char path_r_[PADR_(const char * __capability)];
	char flag_l_[PADL_(int)]; int flag; char flag_r_[PADR_(int)];
};
struct posix_openpt_args {
	char flags_l_[PADL_(int)]; int flags; char flags_r_[PADR_(int)];
};
struct gssd_syscall_args {
	char path_l_[PADL_(const char * __capability)]; const char * __capability path; char path_r_[PADR_(const char * __capability)];
};
struct jail_get_args {
	char iovp_l_[PADL_(struct iovec * __capability)]; struct iovec * __capability iovp; char iovp_r_[PADR_(struct iovec * __capability)];
	char iovcnt_l_[PADL_(unsigned int)]; unsigned int iovcnt; char iovcnt_r_[PADR_(unsigned int)];
	char flags_l_[PADL_(int)]; int flags; char flags_r_[PADR_(int)];
};
struct jail_set_args {
	char iovp_l_[PADL_(struct iovec * __capability)]; struct iovec * __capability iovp; char iovp_r_[PADR_(struct iovec * __capability)];
	char iovcnt_l_[PADL_(unsigned int)]; unsigned int iovcnt; char iovcnt_r_[PADR_(unsigned int)];
	char flags_l_[PADL_(int)]; int flags; char flags_r_[PADR_(int)];
};
struct jail_remove_args {
	char jid_l_[PADL_(int)]; int jid; char jid_r_[PADR_(int)];
};
struct __semctl_args {
	char semid_l_[PADL_(int)]; int semid; char semid_r_[PADR_(int)];
	char semnum_l_[PADL_(int)]; int semnum; char semnum_r_[PADR_(int)];
	char cmd_l_[PADL_(int)]; int cmd; char cmd_r_[PADR_(int)];
	char arg_l_[PADL_(union semun * __capability)]; union semun * __capability arg; char arg_r_[PADR_(union semun * __capability)];
};
struct msgctl_args {
	char msqid_l_[PADL_(int)]; int msqid; char msqid_r_[PADR_(int)];
	char cmd_l_[PADL_(int)]; int cmd; char cmd_r_[PADR_(int)];
	char buf_l_[PADL_(struct msqid_ds * __capability)]; struct msqid_ds * __capability buf; char buf_r_[PADR_(struct msqid_ds * __capability)];
};
struct shmctl_args {
	char shmid_l_[PADL_(int)]; int shmid; char shmid_r_[PADR_(int)];
	char cmd_l_[PADL_(int)]; int cmd; char cmd_r_[PADR_(int)];
	char buf_l_[PADL_(struct shmid_ds * __capability)]; struct shmid_ds * __capability buf; char buf_r_[PADR_(struct shmid_ds * __capability)];
};
struct lpathconf_args {
	char path_l_[PADL_(const char * __capability)]; const char * __capability path; char path_r_[PADR_(const char * __capability)];
	char name_l_[PADL_(int)]; int name; char name_r_[PADR_(int)];
};
struct __cap_rights_get_args {
	char version_l_[PADL_(int)]; int version; char version_r_[PADR_(int)];
	char fd_l_[PADL_(int)]; int fd; char fd_r_[PADR_(int)];
	char rightsp_l_[PADL_(cap_rights_t * __capability)]; cap_rights_t * __capability rightsp; char rightsp_r_[PADR_(cap_rights_t * __capability)];
};
struct cap_enter_args {
	register_t dummy;
};
struct cap_getmode_args {
	char modep_l_[PADL_(u_int * __capability)]; u_int * __capability modep; char modep_r_[PADR_(u_int * __capability)];
};
struct pdfork_args {
	char fdp_l_[PADL_(int * __capability)]; int * __capability fdp; char fdp_r_[PADR_(int * __capability)];
	char flags_l_[PADL_(int)]; int flags; char flags_r_[PADR_(int)];
};
struct pdkill_args {
	char fd_l_[PADL_(int)]; int fd; char fd_r_[PADR_(int)];
	char signum_l_[PADL_(int)]; int signum; char signum_r_[PADR_(int)];
};
struct pdgetpid_args {
	char fd_l_[PADL_(int)]; int fd; char fd_r_[PADR_(int)];
	char pidp_l_[PADL_(pid_t * __capability)]; pid_t * __capability pidp; char pidp_r_[PADR_(pid_t * __capability)];
};
struct pselect_args {
	char nd_l_[PADL_(int)]; int nd; char nd_r_[PADR_(int)];
	char in_l_[PADL_(fd_set * __capability)]; fd_set * __capability in; char in_r_[PADR_(fd_set * __capability)];
	char ou_l_[PADL_(fd_set * __capability)]; fd_set * __capability ou; char ou_r_[PADR_(fd_set * __capability)];
	char ex_l_[PADL_(fd_set * __capability)]; fd_set * __capability ex; char ex_r_[PADR_(fd_set * __capability)];
	char ts_l_[PADL_(const struct timespec * __capability)]; const struct timespec * __capability ts; char ts_r_[PADR_(const struct timespec * __capability)];
	char sm_l_[PADL_(const sigset_t * __capability)]; const sigset_t * __capability sm; char sm_r_[PADR_(const sigset_t * __capability)];
};
struct getloginclass_args {
	char namebuf_l_[PADL_(char * __capability)]; char * __capability namebuf; char namebuf_r_[PADR_(char * __capability)];
	char namelen_l_[PADL_(size_t)]; size_t namelen; char namelen_r_[PADR_(size_t)];
};
struct setloginclass_args {
	char namebuf_l_[PADL_(const char * __capability)]; const char * __capability namebuf; char namebuf_r_[PADR_(const char * __capability)];
};
struct rctl_get_racct_args {
	char inbufp_l_[PADL_(const void * __capability)]; const void * __capability inbufp; char inbufp_r_[PADR_(const void * __capability)];
	char inbuflen_l_[PADL_(size_t)]; size_t inbuflen; char inbuflen_r_[PADR_(size_t)];
	char outbufp_l_[PADL_(void * __capability)]; void * __capability outbufp; char outbufp_r_[PADR_(void * __capability)];
	char outbuflen_l_[PADL_(size_t)]; size_t outbuflen; char outbuflen_r_[PADR_(size_t)];
};
struct rctl_get_rules_args {
	char inbufp_l_[PADL_(const void * __capability)]; const void * __capability inbufp; char inbufp_r_[PADR_(const void * __capability)];
	char inbuflen_l_[PADL_(size_t)]; size_t inbuflen; char inbuflen_r_[PADR_(size_t)];
	char outbufp_l_[PADL_(void * __capability)]; void * __capability outbufp; char outbufp_r_[PADR_(void * __capability)];
	char outbuflen_l_[PADL_(size_t)]; size_t outbuflen; char outbuflen_r_[PADR_(size_t)];
};
struct rctl_get_limits_args {
	char inbufp_l_[PADL_(const void * __capability)]; const void * __capability inbufp; char inbufp_r_[PADR_(const void * __capability)];
	char inbuflen_l_[PADL_(size_t)]; size_t inbuflen; char inbuflen_r_[PADR_(size_t)];
	char outbufp_l_[PADL_(void * __capability)]; void * __capability outbufp; char outbufp_r_[PADR_(void * __capability)];
	char outbuflen_l_[PADL_(size_t)]; size_t outbuflen; char outbuflen_r_[PADR_(size_t)];
};
struct rctl_add_rule_args {
	char inbufp_l_[PADL_(const void * __capability)]; const void * __capability inbufp; char inbufp_r_[PADR_(const void * __capability)];
	char inbuflen_l_[PADL_(size_t)]; size_t inbuflen; char inbuflen_r_[PADR_(size_t)];
	char outbufp_l_[PADL_(void * __capability)]; void * __capability outbufp; char outbufp_r_[PADR_(void * __capability)];
	char outbuflen_l_[PADL_(size_t)]; size_t outbuflen; char outbuflen_r_[PADR_(size_t)];
};
struct rctl_remove_rule_args {
	char inbufp_l_[PADL_(const void * __capability)]; const void * __capability inbufp; char inbufp_r_[PADR_(const void * __capability)];
	char inbuflen_l_[PADL_(size_t)]; size_t inbuflen; char inbuflen_r_[PADR_(size_t)];
	char outbufp_l_[PADL_(void * __capability)]; void * __capability outbufp; char outbufp_r_[PADR_(void * __capability)];
	char outbuflen_l_[PADL_(size_t)]; size_t outbuflen; char outbuflen_r_[PADR_(size_t)];
};
struct posix_fallocate_args {
	char fd_l_[PADL_(int)]; int fd; char fd_r_[PADR_(int)];
	char offset_l_[PADL_(off_t)]; off_t offset; char offset_r_[PADR_(off_t)];
	char len_l_[PADL_(off_t)]; off_t len; char len_r_[PADR_(off_t)];
};
struct posix_fadvise_args {
	char fd_l_[PADL_(int)]; int fd; char fd_r_[PADR_(int)];
	char offset_l_[PADL_(off_t)]; off_t offset; char offset_r_[PADR_(off_t)];
	char len_l_[PADL_(off_t)]; off_t len; char len_r_[PADR_(off_t)];
	char advice_l_[PADL_(int)]; int advice; char advice_r_[PADR_(int)];
};
struct wait6_args {
	char idtype_l_[PADL_(idtype_t)]; idtype_t idtype; char idtype_r_[PADR_(idtype_t)];
	char id_l_[PADL_(id_t)]; id_t id; char id_r_[PADR_(id_t)];
	char status_l_[PADL_(int * __capability)]; int * __capability status; char status_r_[PADR_(int * __capability)];
	char options_l_[PADL_(int)]; int options; char options_r_[PADR_(int)];
	char wrusage_l_[PADL_(struct __wrusage * __capability)]; struct __wrusage * __capability wrusage; char wrusage_r_[PADR_(struct __wrusage * __capability)];
	char info_l_[PADL_(struct siginfo * __capability)]; struct siginfo * __capability info; char info_r_[PADR_(struct siginfo * __capability)];
};
struct cap_rights_limit_args {
	char fd_l_[PADL_(int)]; int fd; char fd_r_[PADR_(int)];
	char rightsp_l_[PADL_(cap_rights_t * __capability)]; cap_rights_t * __capability rightsp; char rightsp_r_[PADR_(cap_rights_t * __capability)];
};
struct cap_ioctls_limit_args {
	char fd_l_[PADL_(int)]; int fd; char fd_r_[PADR_(int)];
	char cmds_l_[PADL_(const u_long * __capability)]; const u_long * __capability cmds; char cmds_r_[PADR_(const u_long * __capability)];
	char ncmds_l_[PADL_(size_t)]; size_t ncmds; char ncmds_r_[PADR_(size_t)];
};
struct cap_ioctls_get_args {
	char fd_l_[PADL_(int)]; int fd; char fd_r_[PADR_(int)];
	char cmds_l_[PADL_(u_long * __capability)]; u_long * __capability cmds; char cmds_r_[PADR_(u_long * __capability)];
	char maxcmds_l_[PADL_(size_t)]; size_t maxcmds; char maxcmds_r_[PADR_(size_t)];
};
struct cap_fcntls_limit_args {
	char fd_l_[PADL_(int)]; int fd; char fd_r_[PADR_(int)];
	char fcntlrights_l_[PADL_(uint32_t)]; uint32_t fcntlrights; char fcntlrights_r_[PADR_(uint32_t)];
};
struct cap_fcntls_get_args {
	char fd_l_[PADL_(int)]; int fd; char fd_r_[PADR_(int)];
	char fcntlrightsp_l_[PADL_(uint32_t * __capability)]; uint32_t * __capability fcntlrightsp; char fcntlrightsp_r_[PADR_(uint32_t * __capability)];
};
struct bindat_args {
	char fd_l_[PADL_(int)]; int fd; char fd_r_[PADR_(int)];
	char s_l_[PADL_(int)]; int s; char s_r_[PADR_(int)];
	char name_l_[PADL_(const struct sockaddr * __capability)]; const struct sockaddr * __capability name; char name_r_[PADR_(const struct sockaddr * __capability)];
	char namelen_l_[PADL_(__socklen_t)]; __socklen_t namelen; char namelen_r_[PADR_(__socklen_t)];
};
struct connectat_args {
	char fd_l_[PADL_(int)]; int fd; char fd_r_[PADR_(int)];
	char s_l_[PADL_(int)]; int s; char s_r_[PADR_(int)];
	char name_l_[PADL_(const struct sockaddr * __capability)]; const struct sockaddr * __capability name; char name_r_[PADR_(const struct sockaddr * __capability)];
	char namelen_l_[PADL_(__socklen_t)]; __socklen_t namelen; char namelen_r_[PADR_(__socklen_t)];
};
struct chflagsat_args {
	char fd_l_[PADL_(int)]; int fd; char fd_r_[PADR_(int)];
	char path_l_[PADL_(const char * __capability)]; const char * __capability path; char path_r_[PADR_(const char * __capability)];
	char flags_l_[PADL_(u_long)]; u_long flags; char flags_r_[PADR_(u_long)];
	char atflag_l_[PADL_(int)]; int atflag; char atflag_r_[PADR_(int)];
};
struct accept4_args {
	char s_l_[PADL_(int)]; int s; char s_r_[PADR_(int)];
	char name_l_[PADL_(struct sockaddr * __capability)]; struct sockaddr * __capability name; char name_r_[PADR_(struct sockaddr * __capability)];
	char anamelen_l_[PADL_(__socklen_t * __capability)]; __socklen_t * __capability anamelen; char anamelen_r_[PADR_(__socklen_t * __capability)];
	char flags_l_[PADL_(int)]; int flags; char flags_r_[PADR_(int)];
};
struct pipe2_args {
	char fildes_l_[PADL_(int * __capability)]; int * __capability fildes; char fildes_r_[PADR_(int * __capability)];
	char flags_l_[PADL_(int)]; int flags; char flags_r_[PADR_(int)];
};
struct aio_mlock_args {
	char aiocbp_l_[PADL_(struct aiocb * __capability)]; struct aiocb * __capability aiocbp; char aiocbp_r_[PADR_(struct aiocb * __capability)];
};
struct procctl_args {
	char idtype_l_[PADL_(idtype_t)]; idtype_t idtype; char idtype_r_[PADR_(idtype_t)];
	char id_l_[PADL_(id_t)]; id_t id; char id_r_[PADR_(id_t)];
	char com_l_[PADL_(int)]; int com; char com_r_[PADR_(int)];
	char data_l_[PADL_(void * __capability)]; void * __capability data; char data_r_[PADR_(void * __capability)];
};
struct ppoll_args {
	char fds_l_[PADL_(struct pollfd * __capability)]; struct pollfd * __capability fds; char fds_r_[PADR_(struct pollfd * __capability)];
	char nfds_l_[PADL_(u_int)]; u_int nfds; char nfds_r_[PADR_(u_int)];
	char ts_l_[PADL_(const struct timespec * __capability)]; const struct timespec * __capability ts; char ts_r_[PADR_(const struct timespec * __capability)];
	char set_l_[PADL_(const sigset_t * __capability)]; const sigset_t * __capability set; char set_r_[PADR_(const sigset_t * __capability)];
};
struct futimens_args {
	char fd_l_[PADL_(int)]; int fd; char fd_r_[PADR_(int)];
	char times_l_[PADL_(const struct timespec * __capability)]; const struct timespec * __capability times; char times_r_[PADR_(const struct timespec * __capability)];
};
struct utimensat_args {
	char fd_l_[PADL_(int)]; int fd; char fd_r_[PADR_(int)];
	char path_l_[PADL_(const char * __capability)]; const char * __capability path; char path_r_[PADR_(const char * __capability)];
	char times_l_[PADL_(const struct timespec * __capability)]; const struct timespec * __capability times; char times_r_[PADR_(const struct timespec * __capability)];
	char flag_l_[PADL_(int)]; int flag; char flag_r_[PADR_(int)];
};
struct fdatasync_args {
	char fd_l_[PADL_(int)]; int fd; char fd_r_[PADR_(int)];
};
struct fstat_args {
	char fd_l_[PADL_(int)]; int fd; char fd_r_[PADR_(int)];
	char sb_l_[PADL_(struct stat * __capability)]; struct stat * __capability sb; char sb_r_[PADR_(struct stat * __capability)];
};
struct fstatat_args {
	char fd_l_[PADL_(int)]; int fd; char fd_r_[PADR_(int)];
	char path_l_[PADL_(const char * __capability)]; const char * __capability path; char path_r_[PADR_(const char * __capability)];
	char buf_l_[PADL_(struct stat * __capability)]; struct stat * __capability buf; char buf_r_[PADR_(struct stat * __capability)];
	char flag_l_[PADL_(int)]; int flag; char flag_r_[PADR_(int)];
};
struct fhstat_args {
	char u_fhp_l_[PADL_(const struct fhandle * __capability)]; const struct fhandle * __capability u_fhp; char u_fhp_r_[PADR_(const struct fhandle * __capability)];
	char sb_l_[PADL_(struct stat * __capability)]; struct stat * __capability sb; char sb_r_[PADR_(struct stat * __capability)];
};
struct getdirentries_args {
	char fd_l_[PADL_(int)]; int fd; char fd_r_[PADR_(int)];
	char buf_l_[PADL_(char * __capability)]; char * __capability buf; char buf_r_[PADR_(char * __capability)];
	char count_l_[PADL_(size_t)]; size_t count; char count_r_[PADR_(size_t)];
	char basep_l_[PADL_(off_t * __capability)]; off_t * __capability basep; char basep_r_[PADR_(off_t * __capability)];
};
struct statfs_args {
	char path_l_[PADL_(const char * __capability)]; const char * __capability path; char path_r_[PADR_(const char * __capability)];
	char buf_l_[PADL_(struct statfs * __capability)]; struct statfs * __capability buf; char buf_r_[PADR_(struct statfs * __capability)];
};
struct fstatfs_args {
	char fd_l_[PADL_(int)]; int fd; char fd_r_[PADR_(int)];
	char buf_l_[PADL_(struct statfs * __capability)]; struct statfs * __capability buf; char buf_r_[PADR_(struct statfs * __capability)];
};
struct getfsstat_args {
	char buf_l_[PADL_(struct statfs * __capability)]; struct statfs * __capability buf; char buf_r_[PADR_(struct statfs * __capability)];
	char bufsize_l_[PADL_(long)]; long bufsize; char bufsize_r_[PADR_(long)];
	char mode_l_[PADL_(int)]; int mode; char mode_r_[PADR_(int)];
};
struct fhstatfs_args {
	char u_fhp_l_[PADL_(const struct fhandle * __capability)]; const struct fhandle * __capability u_fhp; char u_fhp_r_[PADR_(const struct fhandle * __capability)];
	char buf_l_[PADL_(struct statfs * __capability)]; struct statfs * __capability buf; char buf_r_[PADR_(struct statfs * __capability)];
};
struct mknodat_args {
	char fd_l_[PADL_(int)]; int fd; char fd_r_[PADR_(int)];
	char path_l_[PADL_(const char * __capability)]; const char * __capability path; char path_r_[PADR_(const char * __capability)];
	char mode_l_[PADL_(mode_t)]; mode_t mode; char mode_r_[PADR_(mode_t)];
	char dev_l_[PADL_(dev_t)]; dev_t dev; char dev_r_[PADR_(dev_t)];
};
struct kevent_args {
	char fd_l_[PADL_(int)]; int fd; char fd_r_[PADR_(int)];
	char changelist_l_[PADL_(const struct kevent * __capability)]; const struct kevent * __capability changelist; char changelist_r_[PADR_(const struct kevent * __capability)];
	char nchanges_l_[PADL_(int)]; int nchanges; char nchanges_r_[PADR_(int)];
	char eventlist_l_[PADL_(struct kevent * __capability)]; struct kevent * __capability eventlist; char eventlist_r_[PADR_(struct kevent * __capability)];
	char nevents_l_[PADL_(int)]; int nevents; char nevents_r_[PADR_(int)];
	char timeout_l_[PADL_(const struct timespec * __capability)]; const struct timespec * __capability timeout; char timeout_r_[PADR_(const struct timespec * __capability)];
};
struct cpuset_getdomain_args {
	char level_l_[PADL_(cpulevel_t)]; cpulevel_t level; char level_r_[PADR_(cpulevel_t)];
	char which_l_[PADL_(cpuwhich_t)]; cpuwhich_t which; char which_r_[PADR_(cpuwhich_t)];
	char id_l_[PADL_(id_t)]; id_t id; char id_r_[PADR_(id_t)];
	char domainsetsize_l_[PADL_(size_t)]; size_t domainsetsize; char domainsetsize_r_[PADR_(size_t)];
	char mask_l_[PADL_(domainset_t * __capability)]; domainset_t * __capability mask; char mask_r_[PADR_(domainset_t * __capability)];
	char policy_l_[PADL_(int * __capability)]; int * __capability policy; char policy_r_[PADR_(int * __capability)];
};
struct cpuset_setdomain_args {
	char level_l_[PADL_(cpulevel_t)]; cpulevel_t level; char level_r_[PADR_(cpulevel_t)];
	char which_l_[PADL_(cpuwhich_t)]; cpuwhich_t which; char which_r_[PADR_(cpuwhich_t)];
	char id_l_[PADL_(id_t)]; id_t id; char id_r_[PADR_(id_t)];
	char domainsetsize_l_[PADL_(size_t)]; size_t domainsetsize; char domainsetsize_r_[PADR_(size_t)];
	char mask_l_[PADL_(domainset_t * __capability)]; domainset_t * __capability mask; char mask_r_[PADR_(domainset_t * __capability)];
	char policy_l_[PADL_(int)]; int policy; char policy_r_[PADR_(int)];
};
struct getrandom_args {
	char buf_l_[PADL_(void * __capability)]; void * __capability buf; char buf_r_[PADR_(void * __capability)];
	char buflen_l_[PADL_(size_t)]; size_t buflen; char buflen_r_[PADR_(size_t)];
	char flags_l_[PADL_(unsigned int)]; unsigned int flags; char flags_r_[PADR_(unsigned int)];
};
struct getfhat_args {
	char fd_l_[PADL_(int)]; int fd; char fd_r_[PADR_(int)];
	char path_l_[PADL_(char * __capability)]; char * __capability path; char path_r_[PADR_(char * __capability)];
	char fhp_l_[PADL_(struct fhandle * __capability)]; struct fhandle * __capability fhp; char fhp_r_[PADR_(struct fhandle * __capability)];
	char flags_l_[PADL_(int)]; int flags; char flags_r_[PADR_(int)];
};
struct fhlink_args {
	char fhp_l_[PADL_(struct fhandle * __capability)]; struct fhandle * __capability fhp; char fhp_r_[PADR_(struct fhandle * __capability)];
	char to_l_[PADL_(const char * __capability)]; const char * __capability to; char to_r_[PADR_(const char * __capability)];
};
struct fhlinkat_args {
	char fhp_l_[PADL_(struct fhandle * __capability)]; struct fhandle * __capability fhp; char fhp_r_[PADR_(struct fhandle * __capability)];
	char tofd_l_[PADL_(int)]; int tofd; char tofd_r_[PADR_(int)];
	char to_l_[PADL_(const char * __capability)]; const char * __capability to; char to_r_[PADR_(const char * __capability)];
};
struct fhreadlink_args {
	char fhp_l_[PADL_(struct fhandle * __capability)]; struct fhandle * __capability fhp; char fhp_r_[PADR_(struct fhandle * __capability)];
	char buf_l_[PADL_(char * __capability)]; char * __capability buf; char buf_r_[PADR_(char * __capability)];
	char bufsize_l_[PADL_(size_t)]; size_t bufsize; char bufsize_r_[PADR_(size_t)];
};
struct funlinkat_args {
	char dfd_l_[PADL_(int)]; int dfd; char dfd_r_[PADR_(int)];
	char path_l_[PADL_(const char * __capability)]; const char * __capability path; char path_r_[PADR_(const char * __capability)];
	char fd_l_[PADL_(int)]; int fd; char fd_r_[PADR_(int)];
	char flag_l_[PADL_(int)]; int flag; char flag_r_[PADR_(int)];
};
struct copy_file_range_args {
	char infd_l_[PADL_(int)]; int infd; char infd_r_[PADR_(int)];
	char inoffp_l_[PADL_(off_t * __capability)]; off_t * __capability inoffp; char inoffp_r_[PADR_(off_t * __capability)];
	char outfd_l_[PADL_(int)]; int outfd; char outfd_r_[PADR_(int)];
	char outoffp_l_[PADL_(off_t * __capability)]; off_t * __capability outoffp; char outoffp_r_[PADR_(off_t * __capability)];
	char len_l_[PADL_(size_t)]; size_t len; char len_r_[PADR_(size_t)];
	char flags_l_[PADL_(unsigned int)]; unsigned int flags; char flags_r_[PADR_(unsigned int)];
};
struct __sysctlbyname_args {
	char name_l_[PADL_(const char * __capability)]; const char * __capability name; char name_r_[PADR_(const char * __capability)];
	char namelen_l_[PADL_(size_t)]; size_t namelen; char namelen_r_[PADR_(size_t)];
	char old_l_[PADL_(void * __capability)]; void * __capability old; char old_r_[PADR_(void * __capability)];
	char oldlenp_l_[PADL_(size_t * __capability)]; size_t * __capability oldlenp; char oldlenp_r_[PADR_(size_t * __capability)];
	char new_l_[PADL_(void * __capability)]; void * __capability new; char new_r_[PADR_(void * __capability)];
	char newlen_l_[PADL_(size_t)]; size_t newlen; char newlen_r_[PADR_(size_t)];
};
struct shm_open2_args {
	char path_l_[PADL_(const char * __capability)]; const char * __capability path; char path_r_[PADR_(const char * __capability)];
	char flags_l_[PADL_(int)]; int flags; char flags_r_[PADR_(int)];
	char mode_l_[PADL_(mode_t)]; mode_t mode; char mode_r_[PADR_(mode_t)];
	char shmflags_l_[PADL_(int)]; int shmflags; char shmflags_r_[PADR_(int)];
	char name_l_[PADL_(const char * __capability)]; const char * __capability name; char name_r_[PADR_(const char * __capability)];
};
struct shm_rename_args {
	char path_from_l_[PADL_(const char * __capability)]; const char * __capability path_from; char path_from_r_[PADR_(const char * __capability)];
	char path_to_l_[PADL_(const char * __capability)]; const char * __capability path_to; char path_to_r_[PADR_(const char * __capability)];
	char flags_l_[PADL_(int)]; int flags; char flags_r_[PADR_(int)];
};
struct sigfastblock_args {
	char cmd_l_[PADL_(int)]; int cmd; char cmd_r_[PADR_(int)];
	char ptr_l_[PADL_(uint32_t * __capability)]; uint32_t * __capability ptr; char ptr_r_[PADR_(uint32_t * __capability)];
};
struct __realpathat_args {
	char fd_l_[PADL_(int)]; int fd; char fd_r_[PADR_(int)];
	char path_l_[PADL_(const char * __capability)]; const char * __capability path; char path_r_[PADR_(const char * __capability)];
	char buf_l_[PADL_(char * __capability)]; char * __capability buf; char buf_r_[PADR_(char * __capability)];
	char size_l_[PADL_(size_t)]; size_t size; char size_r_[PADR_(size_t)];
	char flags_l_[PADL_(int)]; int flags; char flags_r_[PADR_(int)];
};
struct close_range_args {
	char lowfd_l_[PADL_(u_int)]; u_int lowfd; char lowfd_r_[PADR_(u_int)];
	char highfd_l_[PADL_(u_int)]; u_int highfd; char highfd_r_[PADR_(u_int)];
	char flags_l_[PADL_(int)]; int flags; char flags_r_[PADR_(int)];
};
struct rpctls_syscall_args {
	char op_l_[PADL_(int)]; int op; char op_r_[PADR_(int)];
	char path_l_[PADL_(const char * __capability)]; const char * __capability path; char path_r_[PADR_(const char * __capability)];
};
struct __specialfd_args {
	char type_l_[PADL_(int)]; int type; char type_r_[PADR_(int)];
	char req_l_[PADL_(const void * __capability)]; const void * __capability req; char req_r_[PADR_(const void * __capability)];
	char len_l_[PADL_(size_t)]; size_t len; char len_r_[PADR_(size_t)];
};
struct aio_writev_args {
	char aiocbp_l_[PADL_(struct aiocb * __capability)]; struct aiocb * __capability aiocbp; char aiocbp_r_[PADR_(struct aiocb * __capability)];
};
struct aio_readv_args {
	char aiocbp_l_[PADL_(struct aiocb * __capability)]; struct aiocb * __capability aiocbp; char aiocbp_r_[PADR_(struct aiocb * __capability)];
};
struct fspacectl_args {
	char fd_l_[PADL_(int)]; int fd; char fd_r_[PADR_(int)];
	char cmd_l_[PADL_(int)]; int cmd; char cmd_r_[PADR_(int)];
	char rqsr_l_[PADL_(const struct spacectl_range * __capability)]; const struct spacectl_range * __capability rqsr; char rqsr_r_[PADR_(const struct spacectl_range * __capability)];
	char flags_l_[PADL_(int)]; int flags; char flags_r_[PADR_(int)];
	char rmsr_l_[PADL_(struct spacectl_range * __capability)]; struct spacectl_range * __capability rmsr; char rmsr_r_[PADR_(struct spacectl_range * __capability)];
};
struct sched_getcpu_args {
	register_t dummy;
};
int	nosys(struct thread *, struct nosys_args *);
void	sys_sys_exit(struct thread *, struct sys_exit_args *);
int	sys_fork(struct thread *, struct fork_args *);
int	sys_read(struct thread *, struct read_args *);
int	sys_write(struct thread *, struct write_args *);
int	sys_open(struct thread *, struct open_args *);
int	sys_close(struct thread *, struct close_args *);
int	sys_wait4(struct thread *, struct wait4_args *);
int	sys_link(struct thread *, struct link_args *);
int	sys_unlink(struct thread *, struct unlink_args *);
int	sys_chdir(struct thread *, struct chdir_args *);
int	sys_fchdir(struct thread *, struct fchdir_args *);
int	sys_chmod(struct thread *, struct chmod_args *);
int	sys_chown(struct thread *, struct chown_args *);
int	sys_break(struct thread *, struct break_args *);
int	sys_getpid(struct thread *, struct getpid_args *);
int	sys_mount(struct thread *, struct mount_args *);
int	sys_unmount(struct thread *, struct unmount_args *);
int	sys_setuid(struct thread *, struct setuid_args *);
int	sys_getuid(struct thread *, struct getuid_args *);
int	sys_geteuid(struct thread *, struct geteuid_args *);
int	sys_ptrace(struct thread *, struct ptrace_args *);
int	sys_recvmsg(struct thread *, struct recvmsg_args *);
int	sys_sendmsg(struct thread *, struct sendmsg_args *);
int	sys_recvfrom(struct thread *, struct recvfrom_args *);
int	sys_accept(struct thread *, struct accept_args *);
int	sys_getpeername(struct thread *, struct getpeername_args *);
int	sys_getsockname(struct thread *, struct getsockname_args *);
int	sys_access(struct thread *, struct access_args *);
int	sys_chflags(struct thread *, struct chflags_args *);
int	sys_fchflags(struct thread *, struct fchflags_args *);
int	sys_sync(struct thread *, struct sync_args *);
int	sys_kill(struct thread *, struct kill_args *);
int	sys_getppid(struct thread *, struct getppid_args *);
int	sys_dup(struct thread *, struct dup_args *);
int	sys_getegid(struct thread *, struct getegid_args *);
int	sys_profil(struct thread *, struct profil_args *);
int	sys_ktrace(struct thread *, struct ktrace_args *);
int	sys_getgid(struct thread *, struct getgid_args *);
int	sys_getlogin(struct thread *, struct getlogin_args *);
int	sys_setlogin(struct thread *, struct setlogin_args *);
int	sys_acct(struct thread *, struct acct_args *);
int	sys_sigaltstack(struct thread *, struct sigaltstack_args *);
int	sys_ioctl(struct thread *, struct ioctl_args *);
int	sys_reboot(struct thread *, struct reboot_args *);
int	sys_revoke(struct thread *, struct revoke_args *);
int	sys_symlink(struct thread *, struct symlink_args *);
int	sys_readlink(struct thread *, struct readlink_args *);
int	sys_execve(struct thread *, struct execve_args *);
int	sys_umask(struct thread *, struct umask_args *);
int	sys_chroot(struct thread *, struct chroot_args *);
int	sys_msync(struct thread *, struct msync_args *);
int	sys_vfork(struct thread *, struct vfork_args *);
int	sys_sbrk(struct thread *, struct sbrk_args *);
int	sys_sstk(struct thread *, struct sstk_args *);
int	sys_munmap(struct thread *, struct munmap_args *);
int	sys_mprotect(struct thread *, struct mprotect_args *);
int	sys_madvise(struct thread *, struct madvise_args *);
int	sys_mincore(struct thread *, struct mincore_args *);
int	sys_getgroups(struct thread *, struct getgroups_args *);
int	sys_setgroups(struct thread *, struct setgroups_args *);
int	sys_getpgrp(struct thread *, struct getpgrp_args *);
int	sys_setpgid(struct thread *, struct setpgid_args *);
int	sys_setitimer(struct thread *, struct setitimer_args *);
int	sys_swapon(struct thread *, struct swapon_args *);
int	sys_getitimer(struct thread *, struct getitimer_args *);
int	sys_getdtablesize(struct thread *, struct getdtablesize_args *);
int	sys_dup2(struct thread *, struct dup2_args *);
int	sys_fcntl(struct thread *, struct fcntl_args *);
int	sys_select(struct thread *, struct select_args *);
int	sys_fsync(struct thread *, struct fsync_args *);
int	sys_setpriority(struct thread *, struct setpriority_args *);
int	sys_socket(struct thread *, struct socket_args *);
int	sys_connect(struct thread *, struct connect_args *);
int	sys_getpriority(struct thread *, struct getpriority_args *);
int	sys_bind(struct thread *, struct bind_args *);
int	sys_setsockopt(struct thread *, struct setsockopt_args *);
int	sys_listen(struct thread *, struct listen_args *);
int	sys_gettimeofday(struct thread *, struct gettimeofday_args *);
int	sys_getrusage(struct thread *, struct getrusage_args *);
int	sys_getsockopt(struct thread *, struct getsockopt_args *);
int	sys_readv(struct thread *, struct readv_args *);
int	sys_writev(struct thread *, struct writev_args *);
int	sys_settimeofday(struct thread *, struct settimeofday_args *);
int	sys_fchown(struct thread *, struct fchown_args *);
int	sys_fchmod(struct thread *, struct fchmod_args *);
int	sys_setreuid(struct thread *, struct setreuid_args *);
int	sys_setregid(struct thread *, struct setregid_args *);
int	sys_rename(struct thread *, struct rename_args *);
int	sys_flock(struct thread *, struct flock_args *);
int	sys_mkfifo(struct thread *, struct mkfifo_args *);
int	sys_sendto(struct thread *, struct sendto_args *);
int	sys_shutdown(struct thread *, struct shutdown_args *);
int	sys_socketpair(struct thread *, struct socketpair_args *);
int	sys_mkdir(struct thread *, struct mkdir_args *);
int	sys_rmdir(struct thread *, struct rmdir_args *);
int	sys_utimes(struct thread *, struct utimes_args *);
int	sys_adjtime(struct thread *, struct adjtime_args *);
int	sys_setsid(struct thread *, struct setsid_args *);
int	sys_quotactl(struct thread *, struct quotactl_args *);
int	sys_nlm_syscall(struct thread *, struct nlm_syscall_args *);
int	sys_nfssvc(struct thread *, struct nfssvc_args *);
int	sys_lgetfh(struct thread *, struct lgetfh_args *);
int	sys_getfh(struct thread *, struct getfh_args *);
int	sysarch(struct thread *, struct sysarch_args *);
int	sys_rtprio(struct thread *, struct rtprio_args *);
int	sys_semsys(struct thread *, struct semsys_args *);
int	sys_msgsys(struct thread *, struct msgsys_args *);
int	sys_shmsys(struct thread *, struct shmsys_args *);
int	sys_setfib(struct thread *, struct setfib_args *);
int	sys_ntp_adjtime(struct thread *, struct ntp_adjtime_args *);
int	sys_setgid(struct thread *, struct setgid_args *);
int	sys_setegid(struct thread *, struct setegid_args *);
int	sys_seteuid(struct thread *, struct seteuid_args *);
int	sys_pathconf(struct thread *, struct pathconf_args *);
int	sys_fpathconf(struct thread *, struct fpathconf_args *);
int	sys_getrlimit(struct thread *, struct __getrlimit_args *);
int	sys_setrlimit(struct thread *, struct __setrlimit_args *);
int	sys___sysctl(struct thread *, struct __sysctl_args *);
int	sys_mlock(struct thread *, struct mlock_args *);
int	sys_munlock(struct thread *, struct munlock_args *);
int	sys_undelete(struct thread *, struct undelete_args *);
int	sys_futimes(struct thread *, struct futimes_args *);
int	sys_getpgid(struct thread *, struct getpgid_args *);
int	sys_poll(struct thread *, struct poll_args *);
int	sys_semget(struct thread *, struct semget_args *);
int	sys_semop(struct thread *, struct semop_args *);
int	sys_msgget(struct thread *, struct msgget_args *);
int	sys_msgsnd(struct thread *, struct msgsnd_args *);
int	sys_msgrcv(struct thread *, struct msgrcv_args *);
int	sys_shmat(struct thread *, struct shmat_args *);
int	sys_shmdt(struct thread *, struct shmdt_args *);
int	sys_shmget(struct thread *, struct shmget_args *);
int	sys_clock_gettime(struct thread *, struct clock_gettime_args *);
int	sys_clock_settime(struct thread *, struct clock_settime_args *);
int	sys_clock_getres(struct thread *, struct clock_getres_args *);
int	sys_ktimer_create(struct thread *, struct ktimer_create_args *);
int	sys_ktimer_delete(struct thread *, struct ktimer_delete_args *);
int	sys_ktimer_settime(struct thread *, struct ktimer_settime_args *);
int	sys_ktimer_gettime(struct thread *, struct ktimer_gettime_args *);
int	sys_ktimer_getoverrun(struct thread *, struct ktimer_getoverrun_args *);
int	sys_nanosleep(struct thread *, struct nanosleep_args *);
int	sys_ffclock_getcounter(struct thread *, struct ffclock_getcounter_args *);
int	sys_ffclock_setestimate(struct thread *, struct ffclock_setestimate_args *);
int	sys_ffclock_getestimate(struct thread *, struct ffclock_getestimate_args *);
int	sys_clock_nanosleep(struct thread *, struct clock_nanosleep_args *);
int	sys_clock_getcpuclockid2(struct thread *, struct clock_getcpuclockid2_args *);
int	sys_ntp_gettime(struct thread *, struct ntp_gettime_args *);
int	sys_minherit(struct thread *, struct minherit_args *);
int	sys_rfork(struct thread *, struct rfork_args *);
int	sys_issetugid(struct thread *, struct issetugid_args *);
int	sys_lchown(struct thread *, struct lchown_args *);
int	sys_aio_read(struct thread *, struct aio_read_args *);
int	sys_aio_write(struct thread *, struct aio_write_args *);
int	sys_lio_listio(struct thread *, struct lio_listio_args *);
int	sys_kbounce(struct thread *, struct kbounce_args *);
int	sys_flag_captured(struct thread *, struct flag_captured_args *);
int	sys_lchmod(struct thread *, struct lchmod_args *);
int	sys_lutimes(struct thread *, struct lutimes_args *);
int	sys_preadv(struct thread *, struct preadv_args *);
int	sys_pwritev(struct thread *, struct pwritev_args *);
int	sys_fhopen(struct thread *, struct fhopen_args *);
int	sys_modnext(struct thread *, struct modnext_args *);
int	sys_modstat(struct thread *, struct modstat_args *);
int	sys_modfnext(struct thread *, struct modfnext_args *);
int	sys_modfind(struct thread *, struct modfind_args *);
int	sys_kldload(struct thread *, struct kldload_args *);
int	sys_kldunload(struct thread *, struct kldunload_args *);
int	sys_kldfind(struct thread *, struct kldfind_args *);
int	sys_kldnext(struct thread *, struct kldnext_args *);
int	sys_kldstat(struct thread *, struct kldstat_args *);
int	sys_kldfirstmod(struct thread *, struct kldfirstmod_args *);
int	sys_getsid(struct thread *, struct getsid_args *);
int	sys_setresuid(struct thread *, struct setresuid_args *);
int	sys_setresgid(struct thread *, struct setresgid_args *);
int	sys_aio_return(struct thread *, struct aio_return_args *);
int	sys_aio_suspend(struct thread *, struct aio_suspend_args *);
int	sys_aio_cancel(struct thread *, struct aio_cancel_args *);
int	sys_aio_error(struct thread *, struct aio_error_args *);
int	sys_yield(struct thread *, struct yield_args *);
int	sys_mlockall(struct thread *, struct mlockall_args *);
int	sys_munlockall(struct thread *, struct munlockall_args *);
int	sys___getcwd(struct thread *, struct __getcwd_args *);
int	sys_sched_setparam(struct thread *, struct sched_setparam_args *);
int	sys_sched_getparam(struct thread *, struct sched_getparam_args *);
int	sys_sched_setscheduler(struct thread *, struct sched_setscheduler_args *);
int	sys_sched_getscheduler(struct thread *, struct sched_getscheduler_args *);
int	sys_sched_yield(struct thread *, struct sched_yield_args *);
int	sys_sched_get_priority_max(struct thread *, struct sched_get_priority_max_args *);
int	sys_sched_get_priority_min(struct thread *, struct sched_get_priority_min_args *);
int	sys_sched_rr_get_interval(struct thread *, struct sched_rr_get_interval_args *);
int	sys_utrace(struct thread *, struct utrace_args *);
int	sys_kldsym(struct thread *, struct kldsym_args *);
int	sys_jail(struct thread *, struct jail_args *);
int	sys_nnpfs_syscall(struct thread *, struct nnpfs_syscall_args *);
int	sys_sigprocmask(struct thread *, struct sigprocmask_args *);
int	sys_sigsuspend(struct thread *, struct sigsuspend_args *);
int	sys_sigpending(struct thread *, struct sigpending_args *);
int	sys_sigtimedwait(struct thread *, struct sigtimedwait_args *);
int	sys_sigwaitinfo(struct thread *, struct sigwaitinfo_args *);
int	sys___acl_get_file(struct thread *, struct __acl_get_file_args *);
int	sys___acl_set_file(struct thread *, struct __acl_set_file_args *);
int	sys___acl_get_fd(struct thread *, struct __acl_get_fd_args *);
int	sys___acl_set_fd(struct thread *, struct __acl_set_fd_args *);
int	sys___acl_delete_file(struct thread *, struct __acl_delete_file_args *);
int	sys___acl_delete_fd(struct thread *, struct __acl_delete_fd_args *);
int	sys___acl_aclcheck_file(struct thread *, struct __acl_aclcheck_file_args *);
int	sys___acl_aclcheck_fd(struct thread *, struct __acl_aclcheck_fd_args *);
int	sys_extattrctl(struct thread *, struct extattrctl_args *);
int	sys_extattr_set_file(struct thread *, struct extattr_set_file_args *);
int	sys_extattr_get_file(struct thread *, struct extattr_get_file_args *);
int	sys_extattr_delete_file(struct thread *, struct extattr_delete_file_args *);
int	sys_aio_waitcomplete(struct thread *, struct aio_waitcomplete_args *);
int	sys_getresuid(struct thread *, struct getresuid_args *);
int	sys_getresgid(struct thread *, struct getresgid_args *);
int	sys_kqueue(struct thread *, struct kqueue_args *);
int	sys_extattr_set_fd(struct thread *, struct extattr_set_fd_args *);
int	sys_extattr_get_fd(struct thread *, struct extattr_get_fd_args *);
int	sys_extattr_delete_fd(struct thread *, struct extattr_delete_fd_args *);
int	sys___setugid(struct thread *, struct __setugid_args *);
int	sys_eaccess(struct thread *, struct eaccess_args *);
int	sys_afs3_syscall(struct thread *, struct afs3_syscall_args *);
int	sys_nmount(struct thread *, struct nmount_args *);
int	sys___mac_get_proc(struct thread *, struct __mac_get_proc_args *);
int	sys___mac_set_proc(struct thread *, struct __mac_set_proc_args *);
int	sys___mac_get_fd(struct thread *, struct __mac_get_fd_args *);
int	sys___mac_get_file(struct thread *, struct __mac_get_file_args *);
int	sys___mac_set_fd(struct thread *, struct __mac_set_fd_args *);
int	sys___mac_set_file(struct thread *, struct __mac_set_file_args *);
int	sys_kenv(struct thread *, struct kenv_args *);
int	sys_lchflags(struct thread *, struct lchflags_args *);
int	sys_uuidgen(struct thread *, struct uuidgen_args *);
int	sys_sendfile(struct thread *, struct sendfile_args *);
int	sys_mac_syscall(struct thread *, struct mac_syscall_args *);
int	sys_ksem_close(struct thread *, struct ksem_close_args *);
int	sys_ksem_post(struct thread *, struct ksem_post_args *);
int	sys_ksem_wait(struct thread *, struct ksem_wait_args *);
int	sys_ksem_trywait(struct thread *, struct ksem_trywait_args *);
int	sys_ksem_init(struct thread *, struct ksem_init_args *);
int	sys_ksem_open(struct thread *, struct ksem_open_args *);
int	sys_ksem_unlink(struct thread *, struct ksem_unlink_args *);
int	sys_ksem_getvalue(struct thread *, struct ksem_getvalue_args *);
int	sys_ksem_destroy(struct thread *, struct ksem_destroy_args *);
int	sys___mac_get_pid(struct thread *, struct __mac_get_pid_args *);
int	sys___mac_get_link(struct thread *, struct __mac_get_link_args *);
int	sys___mac_set_link(struct thread *, struct __mac_set_link_args *);
int	sys_extattr_set_link(struct thread *, struct extattr_set_link_args *);
int	sys_extattr_get_link(struct thread *, struct extattr_get_link_args *);
int	sys_extattr_delete_link(struct thread *, struct extattr_delete_link_args *);
int	sys___mac_execve(struct thread *, struct __mac_execve_args *);
int	sys_sigaction(struct thread *, struct sigaction_args *);
int	sys_sigreturn(struct thread *, struct sigreturn_args *);
int	sys_getcontext(struct thread *, struct getcontext_args *);
int	sys_setcontext(struct thread *, struct setcontext_args *);
int	sys_swapcontext(struct thread *, struct swapcontext_args *);
int	sys_swapoff(struct thread *, struct swapoff_args *);
int	sys___acl_get_link(struct thread *, struct __acl_get_link_args *);
int	sys___acl_set_link(struct thread *, struct __acl_set_link_args *);
int	sys___acl_delete_link(struct thread *, struct __acl_delete_link_args *);
int	sys___acl_aclcheck_link(struct thread *, struct __acl_aclcheck_link_args *);
int	sys_sigwait(struct thread *, struct sigwait_args *);
int	sys_thr_create(struct thread *, struct thr_create_args *);
int	sys_thr_exit(struct thread *, struct thr_exit_args *);
int	sys_thr_self(struct thread *, struct thr_self_args *);
int	sys_thr_kill(struct thread *, struct thr_kill_args *);
int	sys_jail_attach(struct thread *, struct jail_attach_args *);
int	sys_extattr_list_fd(struct thread *, struct extattr_list_fd_args *);
int	sys_extattr_list_file(struct thread *, struct extattr_list_file_args *);
int	sys_extattr_list_link(struct thread *, struct extattr_list_link_args *);
int	sys_ksem_timedwait(struct thread *, struct ksem_timedwait_args *);
int	sys_thr_suspend(struct thread *, struct thr_suspend_args *);
int	sys_thr_wake(struct thread *, struct thr_wake_args *);
int	sys_kldunloadf(struct thread *, struct kldunloadf_args *);
int	sys_audit(struct thread *, struct audit_args *);
int	sys_auditon(struct thread *, struct auditon_args *);
int	sys_getauid(struct thread *, struct getauid_args *);
int	sys_setauid(struct thread *, struct setauid_args *);
int	sys_getaudit(struct thread *, struct getaudit_args *);
int	sys_setaudit(struct thread *, struct setaudit_args *);
int	sys_getaudit_addr(struct thread *, struct getaudit_addr_args *);
int	sys_setaudit_addr(struct thread *, struct setaudit_addr_args *);
int	sys_auditctl(struct thread *, struct auditctl_args *);
int	sys__umtx_op(struct thread *, struct _umtx_op_args *);
int	sys_thr_new(struct thread *, struct thr_new_args *);
int	sys_sigqueue(struct thread *, struct sigqueue_args *);
int	sys_kmq_open(struct thread *, struct kmq_open_args *);
int	sys_kmq_setattr(struct thread *, struct kmq_setattr_args *);
int	sys_kmq_timedreceive(struct thread *, struct kmq_timedreceive_args *);
int	sys_kmq_timedsend(struct thread *, struct kmq_timedsend_args *);
int	sys_kmq_notify(struct thread *, struct kmq_notify_args *);
int	sys_kmq_unlink(struct thread *, struct kmq_unlink_args *);
int	sys_abort2(struct thread *, struct abort2_args *);
int	sys_thr_set_name(struct thread *, struct thr_set_name_args *);
int	sys_aio_fsync(struct thread *, struct aio_fsync_args *);
int	sys_rtprio_thread(struct thread *, struct rtprio_thread_args *);
int	sys_sctp_peeloff(struct thread *, struct sctp_peeloff_args *);
int	sys_sctp_generic_sendmsg(struct thread *, struct sctp_generic_sendmsg_args *);
int	sys_sctp_generic_sendmsg_iov(struct thread *, struct sctp_generic_sendmsg_iov_args *);
int	sys_sctp_generic_recvmsg(struct thread *, struct sctp_generic_recvmsg_args *);
int	sys_pread(struct thread *, struct pread_args *);
int	sys_pwrite(struct thread *, struct pwrite_args *);
int	sys_mmap(struct thread *, struct mmap_args *);
int	sys_lseek(struct thread *, struct lseek_args *);
int	sys_truncate(struct thread *, struct truncate_args *);
int	sys_ftruncate(struct thread *, struct ftruncate_args *);
int	sys_thr_kill2(struct thread *, struct thr_kill2_args *);
int	sys_shm_unlink(struct thread *, struct shm_unlink_args *);
int	sys_cpuset(struct thread *, struct cpuset_args *);
int	sys_cpuset_setid(struct thread *, struct cpuset_setid_args *);
int	sys_cpuset_getid(struct thread *, struct cpuset_getid_args *);
int	sys_cpuset_getaffinity(struct thread *, struct cpuset_getaffinity_args *);
int	sys_cpuset_setaffinity(struct thread *, struct cpuset_setaffinity_args *);
int	sys_faccessat(struct thread *, struct faccessat_args *);
int	sys_fchmodat(struct thread *, struct fchmodat_args *);
int	sys_fchownat(struct thread *, struct fchownat_args *);
int	sys_fexecve(struct thread *, struct fexecve_args *);
int	sys_futimesat(struct thread *, struct futimesat_args *);
int	sys_linkat(struct thread *, struct linkat_args *);
int	sys_mkdirat(struct thread *, struct mkdirat_args *);
int	sys_mkfifoat(struct thread *, struct mkfifoat_args *);
int	sys_openat(struct thread *, struct openat_args *);
int	sys_readlinkat(struct thread *, struct readlinkat_args *);
int	sys_renameat(struct thread *, struct renameat_args *);
int	sys_symlinkat(struct thread *, struct symlinkat_args *);
int	sys_unlinkat(struct thread *, struct unlinkat_args *);
int	sys_posix_openpt(struct thread *, struct posix_openpt_args *);
int	sys_gssd_syscall(struct thread *, struct gssd_syscall_args *);
int	sys_jail_get(struct thread *, struct jail_get_args *);
int	sys_jail_set(struct thread *, struct jail_set_args *);
int	sys_jail_remove(struct thread *, struct jail_remove_args *);
int	sys___semctl(struct thread *, struct __semctl_args *);
int	sys_msgctl(struct thread *, struct msgctl_args *);
int	sys_shmctl(struct thread *, struct shmctl_args *);
int	sys_lpathconf(struct thread *, struct lpathconf_args *);
int	sys___cap_rights_get(struct thread *, struct __cap_rights_get_args *);
int	sys_cap_enter(struct thread *, struct cap_enter_args *);
int	sys_cap_getmode(struct thread *, struct cap_getmode_args *);
int	sys_pdfork(struct thread *, struct pdfork_args *);
int	sys_pdkill(struct thread *, struct pdkill_args *);
int	sys_pdgetpid(struct thread *, struct pdgetpid_args *);
int	sys_pselect(struct thread *, struct pselect_args *);
int	sys_getloginclass(struct thread *, struct getloginclass_args *);
int	sys_setloginclass(struct thread *, struct setloginclass_args *);
int	sys_rctl_get_racct(struct thread *, struct rctl_get_racct_args *);
int	sys_rctl_get_rules(struct thread *, struct rctl_get_rules_args *);
int	sys_rctl_get_limits(struct thread *, struct rctl_get_limits_args *);
int	sys_rctl_add_rule(struct thread *, struct rctl_add_rule_args *);
int	sys_rctl_remove_rule(struct thread *, struct rctl_remove_rule_args *);
int	sys_posix_fallocate(struct thread *, struct posix_fallocate_args *);
int	sys_posix_fadvise(struct thread *, struct posix_fadvise_args *);
int	sys_wait6(struct thread *, struct wait6_args *);
int	sys_cap_rights_limit(struct thread *, struct cap_rights_limit_args *);
int	sys_cap_ioctls_limit(struct thread *, struct cap_ioctls_limit_args *);
int	sys_cap_ioctls_get(struct thread *, struct cap_ioctls_get_args *);
int	sys_cap_fcntls_limit(struct thread *, struct cap_fcntls_limit_args *);
int	sys_cap_fcntls_get(struct thread *, struct cap_fcntls_get_args *);
int	sys_bindat(struct thread *, struct bindat_args *);
int	sys_connectat(struct thread *, struct connectat_args *);
int	sys_chflagsat(struct thread *, struct chflagsat_args *);
int	sys_accept4(struct thread *, struct accept4_args *);
int	sys_pipe2(struct thread *, struct pipe2_args *);
int	sys_aio_mlock(struct thread *, struct aio_mlock_args *);
int	sys_procctl(struct thread *, struct procctl_args *);
int	sys_ppoll(struct thread *, struct ppoll_args *);
int	sys_futimens(struct thread *, struct futimens_args *);
int	sys_utimensat(struct thread *, struct utimensat_args *);
int	sys_fdatasync(struct thread *, struct fdatasync_args *);
int	sys_fstat(struct thread *, struct fstat_args *);
int	sys_fstatat(struct thread *, struct fstatat_args *);
int	sys_fhstat(struct thread *, struct fhstat_args *);
int	sys_getdirentries(struct thread *, struct getdirentries_args *);
int	sys_statfs(struct thread *, struct statfs_args *);
int	sys_fstatfs(struct thread *, struct fstatfs_args *);
int	sys_getfsstat(struct thread *, struct getfsstat_args *);
int	sys_fhstatfs(struct thread *, struct fhstatfs_args *);
int	sys_mknodat(struct thread *, struct mknodat_args *);
int	sys_kevent(struct thread *, struct kevent_args *);
int	sys_cpuset_getdomain(struct thread *, struct cpuset_getdomain_args *);
int	sys_cpuset_setdomain(struct thread *, struct cpuset_setdomain_args *);
int	sys_getrandom(struct thread *, struct getrandom_args *);
int	sys_getfhat(struct thread *, struct getfhat_args *);
int	sys_fhlink(struct thread *, struct fhlink_args *);
int	sys_fhlinkat(struct thread *, struct fhlinkat_args *);
int	sys_fhreadlink(struct thread *, struct fhreadlink_args *);
int	sys_funlinkat(struct thread *, struct funlinkat_args *);
int	sys_copy_file_range(struct thread *, struct copy_file_range_args *);
int	sys___sysctlbyname(struct thread *, struct __sysctlbyname_args *);
int	sys_shm_open2(struct thread *, struct shm_open2_args *);
int	sys_shm_rename(struct thread *, struct shm_rename_args *);
int	sys_sigfastblock(struct thread *, struct sigfastblock_args *);
int	sys___realpathat(struct thread *, struct __realpathat_args *);
int	sys_close_range(struct thread *, struct close_range_args *);
int	sys_rpctls_syscall(struct thread *, struct rpctls_syscall_args *);
int	sys___specialfd(struct thread *, struct __specialfd_args *);
int	sys_aio_writev(struct thread *, struct aio_writev_args *);
int	sys_aio_readv(struct thread *, struct aio_readv_args *);
int	sys_fspacectl(struct thread *, struct fspacectl_args *);
int	sys_sched_getcpu(struct thread *, struct sched_getcpu_args *);

#ifdef COMPAT_43

struct ocreat_args {
	char path_l_[PADL_(const char * __capability)]; const char * __capability path; char path_r_[PADR_(const char * __capability)];
	char mode_l_[PADL_(int)]; int mode; char mode_r_[PADR_(int)];
};
struct olseek_args {
	char fd_l_[PADL_(int)]; int fd; char fd_r_[PADR_(int)];
	char offset_l_[PADL_(long)]; long offset; char offset_r_[PADR_(long)];
	char whence_l_[PADL_(int)]; int whence; char whence_r_[PADR_(int)];
};
struct ostat_args {
	char path_l_[PADL_(const char * __capability)]; const char * __capability path; char path_r_[PADR_(const char * __capability)];
	char ub_l_[PADL_(struct ostat * __capability)]; struct ostat * __capability ub; char ub_r_[PADR_(struct ostat * __capability)];
};
struct olstat_args {
	char path_l_[PADL_(const char * __capability)]; const char * __capability path; char path_r_[PADR_(const char * __capability)];
	char ub_l_[PADL_(struct ostat * __capability)]; struct ostat * __capability ub; char ub_r_[PADR_(struct ostat * __capability)];
};
struct osigaction_args {
	char signum_l_[PADL_(int)]; int signum; char signum_r_[PADR_(int)];
	char nsa_l_[PADL_(struct osigaction * __capability)]; struct osigaction * __capability nsa; char nsa_r_[PADR_(struct osigaction * __capability)];
	char osa_l_[PADL_(struct osigaction * __capability)]; struct osigaction * __capability osa; char osa_r_[PADR_(struct osigaction * __capability)];
};
struct osigprocmask_args {
	char how_l_[PADL_(int)]; int how; char how_r_[PADR_(int)];
	char mask_l_[PADL_(osigset_t)]; osigset_t mask; char mask_r_[PADR_(osigset_t)];
};
struct ofstat_args {
	char fd_l_[PADL_(int)]; int fd; char fd_r_[PADR_(int)];
	char sb_l_[PADL_(struct ostat * __capability)]; struct ostat * __capability sb; char sb_r_[PADR_(struct ostat * __capability)];
};
struct ogetkerninfo_args {
	char op_l_[PADL_(int)]; int op; char op_r_[PADR_(int)];
	char where_l_[PADL_(char * __capability)]; char * __capability where; char where_r_[PADR_(char * __capability)];
	char size_l_[PADL_(size_t * __capability)]; size_t * __capability size; char size_r_[PADR_(size_t * __capability)];
	char arg_l_[PADL_(int)]; int arg; char arg_r_[PADR_(int)];
};
struct ommap_args {
	char addr_l_[PADL_(void * __capability)]; void * __capability addr; char addr_r_[PADR_(void * __capability)];
	char len_l_[PADL_(int)]; int len; char len_r_[PADR_(int)];
	char prot_l_[PADL_(int)]; int prot; char prot_r_[PADR_(int)];
	char flags_l_[PADL_(int)]; int flags; char flags_r_[PADR_(int)];
	char fd_l_[PADL_(int)]; int fd; char fd_r_[PADR_(int)];
	char pos_l_[PADL_(long)]; long pos; char pos_r_[PADR_(long)];
};
struct ogethostname_args {
	char hostname_l_[PADL_(char * __capability)]; char * __capability hostname; char hostname_r_[PADR_(char * __capability)];
	char len_l_[PADL_(u_int)]; u_int len; char len_r_[PADR_(u_int)];
};
struct osethostname_args {
	char hostname_l_[PADL_(char * __capability)]; char * __capability hostname; char hostname_r_[PADR_(char * __capability)];
	char len_l_[PADL_(u_int)]; u_int len; char len_r_[PADR_(u_int)];
};
struct oaccept_args {
	char s_l_[PADL_(int)]; int s; char s_r_[PADR_(int)];
	char name_l_[PADL_(struct sockaddr * __capability)]; struct sockaddr * __capability name; char name_r_[PADR_(struct sockaddr * __capability)];
	char anamelen_l_[PADL_(__socklen_t * __capability)]; __socklen_t * __capability anamelen; char anamelen_r_[PADR_(__socklen_t * __capability)];
};
struct osend_args {
	char s_l_[PADL_(int)]; int s; char s_r_[PADR_(int)];
	char buf_l_[PADL_(const void * __capability)]; const void * __capability buf; char buf_r_[PADR_(const void * __capability)];
	char len_l_[PADL_(int)]; int len; char len_r_[PADR_(int)];
	char flags_l_[PADL_(int)]; int flags; char flags_r_[PADR_(int)];
};
struct orecv_args {
	char s_l_[PADL_(int)]; int s; char s_r_[PADR_(int)];
	char buf_l_[PADL_(void * __capability)]; void * __capability buf; char buf_r_[PADR_(void * __capability)];
	char len_l_[PADL_(int)]; int len; char len_r_[PADR_(int)];
	char flags_l_[PADL_(int)]; int flags; char flags_r_[PADR_(int)];
};
struct osigreturn_args {
	char sigcntxp_l_[PADL_(struct osigcontext * __capability)]; struct osigcontext * __capability sigcntxp; char sigcntxp_r_[PADR_(struct osigcontext * __capability)];
};
struct osigvec_args {
	char signum_l_[PADL_(int)]; int signum; char signum_r_[PADR_(int)];
	char nsv_l_[PADL_(struct sigvec * __capability)]; struct sigvec * __capability nsv; char nsv_r_[PADR_(struct sigvec * __capability)];
	char osv_l_[PADL_(struct sigvec * __capability)]; struct sigvec * __capability osv; char osv_r_[PADR_(struct sigvec * __capability)];
};
struct osigblock_args {
	char mask_l_[PADL_(int)]; int mask; char mask_r_[PADR_(int)];
};
struct osigsetmask_args {
	char mask_l_[PADL_(int)]; int mask; char mask_r_[PADR_(int)];
};
struct osigsuspend_args {
	char mask_l_[PADL_(osigset_t)]; osigset_t mask; char mask_r_[PADR_(osigset_t)];
};
struct osigstack_args {
	char nss_l_[PADL_(struct sigstack * __capability)]; struct sigstack * __capability nss; char nss_r_[PADR_(struct sigstack * __capability)];
	char oss_l_[PADL_(struct sigstack * __capability)]; struct sigstack * __capability oss; char oss_r_[PADR_(struct sigstack * __capability)];
};
struct orecvmsg_args {
	char s_l_[PADL_(int)]; int s; char s_r_[PADR_(int)];
	char msg_l_[PADL_(struct omsghdr * __capability)]; struct omsghdr * __capability msg; char msg_r_[PADR_(struct omsghdr * __capability)];
	char flags_l_[PADL_(int)]; int flags; char flags_r_[PADR_(int)];
};
struct osendmsg_args {
	char s_l_[PADL_(int)]; int s; char s_r_[PADR_(int)];
<<<<<<< HEAD
	char msg_l_[PADL_(const void * __capability)]; const void * __capability msg; char msg_r_[PADR_(const void * __capability)];
=======
	char msg_l_[PADL_(const struct omsghdr *)]; const struct omsghdr * msg; char msg_r_[PADR_(const struct omsghdr *)];
>>>>>>> f5032882
	char flags_l_[PADL_(int)]; int flags; char flags_r_[PADR_(int)];
};
struct otruncate_args {
	char path_l_[PADL_(const char * __capability)]; const char * __capability path; char path_r_[PADR_(const char * __capability)];
	char length_l_[PADL_(long)]; long length; char length_r_[PADR_(long)];
};
struct oftruncate_args {
	char fd_l_[PADL_(int)]; int fd; char fd_r_[PADR_(int)];
	char length_l_[PADL_(long)]; long length; char length_r_[PADR_(long)];
};
struct ogetpeername_args {
	char fdes_l_[PADL_(int)]; int fdes; char fdes_r_[PADR_(int)];
	char asa_l_[PADL_(struct sockaddr * __capability)]; struct sockaddr * __capability asa; char asa_r_[PADR_(struct sockaddr * __capability)];
	char alen_l_[PADL_(__socklen_t * __capability)]; __socklen_t * __capability alen; char alen_r_[PADR_(__socklen_t * __capability)];
};
struct osethostid_args {
	char hostid_l_[PADL_(long)]; long hostid; char hostid_r_[PADR_(long)];
};
struct ogetrlimit_args {
	char which_l_[PADL_(u_int)]; u_int which; char which_r_[PADR_(u_int)];
	char rlp_l_[PADL_(struct orlimit * __capability)]; struct orlimit * __capability rlp; char rlp_r_[PADR_(struct orlimit * __capability)];
};
struct osetrlimit_args {
	char which_l_[PADL_(u_int)]; u_int which; char which_r_[PADR_(u_int)];
	char rlp_l_[PADL_(struct orlimit * __capability)]; struct orlimit * __capability rlp; char rlp_r_[PADR_(struct orlimit * __capability)];
};
struct okillpg_args {
	char pgid_l_[PADL_(int)]; int pgid; char pgid_r_[PADR_(int)];
	char signum_l_[PADL_(int)]; int signum; char signum_r_[PADR_(int)];
};
struct ogetdirentries_args {
	char fd_l_[PADL_(int)]; int fd; char fd_r_[PADR_(int)];
	char buf_l_[PADL_(char * __capability)]; char * __capability buf; char buf_r_[PADR_(char * __capability)];
	char count_l_[PADL_(u_int)]; u_int count; char count_r_[PADR_(u_int)];
	char basep_l_[PADL_(long * __capability)]; long * __capability basep; char basep_r_[PADR_(long * __capability)];
};
int	ocreat(struct thread *, struct ocreat_args *);
int	olseek(struct thread *, struct olseek_args *);
int	ostat(struct thread *, struct ostat_args *);
int	olstat(struct thread *, struct olstat_args *);
int	osigaction(struct thread *, struct osigaction_args *);
int	osigprocmask(struct thread *, struct osigprocmask_args *);
int	osigpending(struct thread *, struct osigpending_args *);
int	ofstat(struct thread *, struct ofstat_args *);
int	ogetkerninfo(struct thread *, struct ogetkerninfo_args *);
int	ogetpagesize(struct thread *, struct ogetpagesize_args *);
int	ommap(struct thread *, struct ommap_args *);
int	owait(struct thread *, struct owait_args *);
int	ogethostname(struct thread *, struct ogethostname_args *);
int	osethostname(struct thread *, struct osethostname_args *);
int	oaccept(struct thread *, struct oaccept_args *);
int	osend(struct thread *, struct osend_args *);
int	orecv(struct thread *, struct orecv_args *);
int	osigreturn(struct thread *, struct osigreturn_args *);
int	osigvec(struct thread *, struct osigvec_args *);
int	osigblock(struct thread *, struct osigblock_args *);
int	osigsetmask(struct thread *, struct osigsetmask_args *);
int	osigsuspend(struct thread *, struct osigsuspend_args *);
int	osigstack(struct thread *, struct osigstack_args *);
int	orecvmsg(struct thread *, struct orecvmsg_args *);
int	osendmsg(struct thread *, struct osendmsg_args *);
int	orecvfrom(struct thread *, struct recvfrom_args *);
int	otruncate(struct thread *, struct otruncate_args *);
int	oftruncate(struct thread *, struct oftruncate_args *);
int	ogetpeername(struct thread *, struct ogetpeername_args *);
int	ogethostid(struct thread *, struct ogethostid_args *);
int	osethostid(struct thread *, struct osethostid_args *);
int	ogetrlimit(struct thread *, struct ogetrlimit_args *);
int	osetrlimit(struct thread *, struct osetrlimit_args *);
int	okillpg(struct thread *, struct okillpg_args *);
int	oquota(struct thread *, struct oquota_args *);
int	ogetsockname(struct thread *, struct getsockname_args *);
int	ogetdirentries(struct thread *, struct ogetdirentries_args *);

#endif /* COMPAT_43 */


#ifdef COMPAT_FREEBSD4

struct freebsd4_getfsstat_args {
	char buf_l_[PADL_(struct ostatfs * __capability)]; struct ostatfs * __capability buf; char buf_r_[PADR_(struct ostatfs * __capability)];
	char bufsize_l_[PADL_(long)]; long bufsize; char bufsize_r_[PADR_(long)];
	char mode_l_[PADL_(int)]; int mode; char mode_r_[PADR_(int)];
};
struct freebsd4_statfs_args {
	char path_l_[PADL_(const char * __capability)]; const char * __capability path; char path_r_[PADR_(const char * __capability)];
	char buf_l_[PADL_(struct ostatfs * __capability)]; struct ostatfs * __capability buf; char buf_r_[PADR_(struct ostatfs * __capability)];
};
struct freebsd4_fstatfs_args {
	char fd_l_[PADL_(int)]; int fd; char fd_r_[PADR_(int)];
	char buf_l_[PADL_(struct ostatfs * __capability)]; struct ostatfs * __capability buf; char buf_r_[PADR_(struct ostatfs * __capability)];
};
struct freebsd4_getdomainname_args {
	char domainname_l_[PADL_(char * __capability)]; char * __capability domainname; char domainname_r_[PADR_(char * __capability)];
	char len_l_[PADL_(int)]; int len; char len_r_[PADR_(int)];
};
struct freebsd4_setdomainname_args {
	char domainname_l_[PADL_(char * __capability)]; char * __capability domainname; char domainname_r_[PADR_(char * __capability)];
	char len_l_[PADL_(int)]; int len; char len_r_[PADR_(int)];
};
struct freebsd4_uname_args {
	char name_l_[PADL_(struct utsname * __capability)]; struct utsname * __capability name; char name_r_[PADR_(struct utsname * __capability)];
};
struct freebsd4_fhstatfs_args {
	char u_fhp_l_[PADL_(const struct fhandle * __capability)]; const struct fhandle * __capability u_fhp; char u_fhp_r_[PADR_(const struct fhandle * __capability)];
	char buf_l_[PADL_(struct ostatfs * __capability)]; struct ostatfs * __capability buf; char buf_r_[PADR_(struct ostatfs * __capability)];
};
struct freebsd4_sendfile_args {
	char fd_l_[PADL_(int)]; int fd; char fd_r_[PADR_(int)];
	char s_l_[PADL_(int)]; int s; char s_r_[PADR_(int)];
	char offset_l_[PADL_(off_t)]; off_t offset; char offset_r_[PADR_(off_t)];
	char nbytes_l_[PADL_(size_t)]; size_t nbytes; char nbytes_r_[PADR_(size_t)];
	char hdtr_l_[PADL_(struct sf_hdtr * __capability)]; struct sf_hdtr * __capability hdtr; char hdtr_r_[PADR_(struct sf_hdtr * __capability)];
	char sbytes_l_[PADL_(off_t * __capability)]; off_t * __capability sbytes; char sbytes_r_[PADR_(off_t * __capability)];
	char flags_l_[PADL_(int)]; int flags; char flags_r_[PADR_(int)];
};
struct freebsd4_sigaction_args {
	char sig_l_[PADL_(int)]; int sig; char sig_r_[PADR_(int)];
	char act_l_[PADL_(const struct sigaction * __capability)]; const struct sigaction * __capability act; char act_r_[PADR_(const struct sigaction * __capability)];
	char oact_l_[PADL_(struct sigaction * __capability)]; struct sigaction * __capability oact; char oact_r_[PADR_(struct sigaction * __capability)];
};
struct freebsd4_sigreturn_args {
	char sigcntxp_l_[PADL_(const struct freebsd4_ucontext * __capability)]; const struct freebsd4_ucontext * __capability sigcntxp; char sigcntxp_r_[PADR_(const struct freebsd4_ucontext * __capability)];
};
int	freebsd4_getfsstat(struct thread *, struct freebsd4_getfsstat_args *);
int	freebsd4_statfs(struct thread *, struct freebsd4_statfs_args *);
int	freebsd4_fstatfs(struct thread *, struct freebsd4_fstatfs_args *);
int	freebsd4_getdomainname(struct thread *, struct freebsd4_getdomainname_args *);
int	freebsd4_setdomainname(struct thread *, struct freebsd4_setdomainname_args *);
int	freebsd4_uname(struct thread *, struct freebsd4_uname_args *);
int	freebsd4_fhstatfs(struct thread *, struct freebsd4_fhstatfs_args *);
int	freebsd4_sendfile(struct thread *, struct freebsd4_sendfile_args *);
int	freebsd4_sigaction(struct thread *, struct freebsd4_sigaction_args *);
int	freebsd4_sigreturn(struct thread *, struct freebsd4_sigreturn_args *);

#endif /* COMPAT_FREEBSD4 */


#ifdef COMPAT_FREEBSD6

struct freebsd6_pread_args {
	char fd_l_[PADL_(int)]; int fd; char fd_r_[PADR_(int)];
	char buf_l_[PADL_(void * __capability)]; void * __capability buf; char buf_r_[PADR_(void * __capability)];
	char nbyte_l_[PADL_(size_t)]; size_t nbyte; char nbyte_r_[PADR_(size_t)];
	char pad_l_[PADL_(int)]; int pad; char pad_r_[PADR_(int)];
	char offset_l_[PADL_(off_t)]; off_t offset; char offset_r_[PADR_(off_t)];
};
struct freebsd6_pwrite_args {
	char fd_l_[PADL_(int)]; int fd; char fd_r_[PADR_(int)];
	char buf_l_[PADL_(const void * __capability)]; const void * __capability buf; char buf_r_[PADR_(const void * __capability)];
	char nbyte_l_[PADL_(size_t)]; size_t nbyte; char nbyte_r_[PADR_(size_t)];
	char pad_l_[PADL_(int)]; int pad; char pad_r_[PADR_(int)];
	char offset_l_[PADL_(off_t)]; off_t offset; char offset_r_[PADR_(off_t)];
};
struct freebsd6_mmap_args {
	char addr_l_[PADL_(void * __capability)]; void * __capability addr; char addr_r_[PADR_(void * __capability)];
	char len_l_[PADL_(size_t)]; size_t len; char len_r_[PADR_(size_t)];
	char prot_l_[PADL_(int)]; int prot; char prot_r_[PADR_(int)];
	char flags_l_[PADL_(int)]; int flags; char flags_r_[PADR_(int)];
	char fd_l_[PADL_(int)]; int fd; char fd_r_[PADR_(int)];
	char pad_l_[PADL_(int)]; int pad; char pad_r_[PADR_(int)];
	char pos_l_[PADL_(off_t)]; off_t pos; char pos_r_[PADR_(off_t)];
};
struct freebsd6_lseek_args {
	char fd_l_[PADL_(int)]; int fd; char fd_r_[PADR_(int)];
	char pad_l_[PADL_(int)]; int pad; char pad_r_[PADR_(int)];
	char offset_l_[PADL_(off_t)]; off_t offset; char offset_r_[PADR_(off_t)];
	char whence_l_[PADL_(int)]; int whence; char whence_r_[PADR_(int)];
};
struct freebsd6_truncate_args {
	char path_l_[PADL_(const char * __capability)]; const char * __capability path; char path_r_[PADR_(const char * __capability)];
	char pad_l_[PADL_(int)]; int pad; char pad_r_[PADR_(int)];
	char length_l_[PADL_(off_t)]; off_t length; char length_r_[PADR_(off_t)];
};
struct freebsd6_ftruncate_args {
	char fd_l_[PADL_(int)]; int fd; char fd_r_[PADR_(int)];
	char pad_l_[PADL_(int)]; int pad; char pad_r_[PADR_(int)];
	char length_l_[PADL_(off_t)]; off_t length; char length_r_[PADR_(off_t)];
};
struct freebsd6_aio_read_args {
	char aiocbp_l_[PADL_(struct oaiocb * __capability)]; struct oaiocb * __capability aiocbp; char aiocbp_r_[PADR_(struct oaiocb * __capability)];
};
struct freebsd6_aio_write_args {
	char aiocbp_l_[PADL_(struct oaiocb * __capability)]; struct oaiocb * __capability aiocbp; char aiocbp_r_[PADR_(struct oaiocb * __capability)];
};
struct freebsd6_lio_listio_args {
	char mode_l_[PADL_(int)]; int mode; char mode_r_[PADR_(int)];
	char acb_list_l_[PADL_(struct oaiocb * __capability const * __capability)]; struct oaiocb * __capability const * __capability acb_list; char acb_list_r_[PADR_(struct oaiocb * __capability const * __capability)];
	char nent_l_[PADL_(int)]; int nent; char nent_r_[PADR_(int)];
	char sig_l_[PADL_(struct osigevent * __capability)]; struct osigevent * __capability sig; char sig_r_[PADR_(struct osigevent * __capability)];
};
int	freebsd6_pread(struct thread *, struct freebsd6_pread_args *);
int	freebsd6_pwrite(struct thread *, struct freebsd6_pwrite_args *);
int	freebsd6_mmap(struct thread *, struct freebsd6_mmap_args *);
int	freebsd6_lseek(struct thread *, struct freebsd6_lseek_args *);
int	freebsd6_truncate(struct thread *, struct freebsd6_truncate_args *);
int	freebsd6_ftruncate(struct thread *, struct freebsd6_ftruncate_args *);
int	freebsd6_aio_read(struct thread *, struct freebsd6_aio_read_args *);
int	freebsd6_aio_write(struct thread *, struct freebsd6_aio_write_args *);
int	freebsd6_lio_listio(struct thread *, struct freebsd6_lio_listio_args *);

#endif /* COMPAT_FREEBSD6 */


#ifdef COMPAT_FREEBSD7

struct freebsd7___semctl_args {
	char semid_l_[PADL_(int)]; int semid; char semid_r_[PADR_(int)];
	char semnum_l_[PADL_(int)]; int semnum; char semnum_r_[PADR_(int)];
	char cmd_l_[PADL_(int)]; int cmd; char cmd_r_[PADR_(int)];
	char arg_l_[PADL_(union semun_old * __capability)]; union semun_old * __capability arg; char arg_r_[PADR_(union semun_old * __capability)];
};
struct freebsd7_msgctl_args {
	char msqid_l_[PADL_(int)]; int msqid; char msqid_r_[PADR_(int)];
	char cmd_l_[PADL_(int)]; int cmd; char cmd_r_[PADR_(int)];
	char buf_l_[PADL_(struct msqid_ds_old * __capability)]; struct msqid_ds_old * __capability buf; char buf_r_[PADR_(struct msqid_ds_old * __capability)];
};
struct freebsd7_shmctl_args {
	char shmid_l_[PADL_(int)]; int shmid; char shmid_r_[PADR_(int)];
	char cmd_l_[PADL_(int)]; int cmd; char cmd_r_[PADR_(int)];
	char buf_l_[PADL_(struct shmid_ds_old * __capability)]; struct shmid_ds_old * __capability buf; char buf_r_[PADR_(struct shmid_ds_old * __capability)];
};
int	freebsd7___semctl(struct thread *, struct freebsd7___semctl_args *);
int	freebsd7_msgctl(struct thread *, struct freebsd7_msgctl_args *);
int	freebsd7_shmctl(struct thread *, struct freebsd7_shmctl_args *);

#endif /* COMPAT_FREEBSD7 */


#ifdef COMPAT_FREEBSD10

struct freebsd10__umtx_lock_args {
	char umtx_l_[PADL_(struct umtx * __capability)]; struct umtx * __capability umtx; char umtx_r_[PADR_(struct umtx * __capability)];
};
struct freebsd10__umtx_unlock_args {
	char umtx_l_[PADL_(struct umtx * __capability)]; struct umtx * __capability umtx; char umtx_r_[PADR_(struct umtx * __capability)];
};
int	freebsd10_pipe(struct thread *, struct freebsd10_pipe_args *);
int	freebsd10__umtx_lock(struct thread *, struct freebsd10__umtx_lock_args *);
int	freebsd10__umtx_unlock(struct thread *, struct freebsd10__umtx_unlock_args *);

#endif /* COMPAT_FREEBSD10 */


#ifdef COMPAT_FREEBSD11

struct freebsd11_mknod_args {
	char path_l_[PADL_(const char * __capability)]; const char * __capability path; char path_r_[PADR_(const char * __capability)];
	char mode_l_[PADL_(int)]; int mode; char mode_r_[PADR_(int)];
	char dev_l_[PADL_(uint32_t)]; uint32_t dev; char dev_r_[PADR_(uint32_t)];
};
struct freebsd11_vadvise_args {
	char anom_l_[PADL_(int)]; int anom; char anom_r_[PADR_(int)];
};
struct freebsd11_stat_args {
	char path_l_[PADL_(const char * __capability)]; const char * __capability path; char path_r_[PADR_(const char * __capability)];
	char ub_l_[PADL_(struct freebsd11_stat * __capability)]; struct freebsd11_stat * __capability ub; char ub_r_[PADR_(struct freebsd11_stat * __capability)];
};
struct freebsd11_fstat_args {
	char fd_l_[PADL_(int)]; int fd; char fd_r_[PADR_(int)];
	char sb_l_[PADL_(struct freebsd11_stat * __capability)]; struct freebsd11_stat * __capability sb; char sb_r_[PADR_(struct freebsd11_stat * __capability)];
};
struct freebsd11_lstat_args {
	char path_l_[PADL_(const char * __capability)]; const char * __capability path; char path_r_[PADR_(const char * __capability)];
	char ub_l_[PADL_(struct freebsd11_stat * __capability)]; struct freebsd11_stat * __capability ub; char ub_r_[PADR_(struct freebsd11_stat * __capability)];
};
struct freebsd11_getdirentries_args {
	char fd_l_[PADL_(int)]; int fd; char fd_r_[PADR_(int)];
	char buf_l_[PADL_(char * __capability)]; char * __capability buf; char buf_r_[PADR_(char * __capability)];
	char count_l_[PADL_(u_int)]; u_int count; char count_r_[PADR_(u_int)];
	char basep_l_[PADL_(long * __capability)]; long * __capability basep; char basep_r_[PADR_(long * __capability)];
};
struct freebsd11_getdents_args {
	char fd_l_[PADL_(int)]; int fd; char fd_r_[PADR_(int)];
	char buf_l_[PADL_(char * __capability)]; char * __capability buf; char buf_r_[PADR_(char * __capability)];
	char count_l_[PADL_(size_t)]; size_t count; char count_r_[PADR_(size_t)];
};
struct freebsd11_nstat_args {
	char path_l_[PADL_(const char * __capability)]; const char * __capability path; char path_r_[PADR_(const char * __capability)];
	char ub_l_[PADL_(struct nstat * __capability)]; struct nstat * __capability ub; char ub_r_[PADR_(struct nstat * __capability)];
};
struct freebsd11_nfstat_args {
	char fd_l_[PADL_(int)]; int fd; char fd_r_[PADR_(int)];
	char sb_l_[PADL_(struct nstat * __capability)]; struct nstat * __capability sb; char sb_r_[PADR_(struct nstat * __capability)];
};
struct freebsd11_nlstat_args {
	char path_l_[PADL_(const char * __capability)]; const char * __capability path; char path_r_[PADR_(const char * __capability)];
	char ub_l_[PADL_(struct nstat * __capability)]; struct nstat * __capability ub; char ub_r_[PADR_(struct nstat * __capability)];
};
struct freebsd11_fhstat_args {
	char u_fhp_l_[PADL_(const struct fhandle * __capability)]; const struct fhandle * __capability u_fhp; char u_fhp_r_[PADR_(const struct fhandle * __capability)];
	char sb_l_[PADL_(struct freebsd11_stat * __capability)]; struct freebsd11_stat * __capability sb; char sb_r_[PADR_(struct freebsd11_stat * __capability)];
};
struct freebsd11_kevent_args {
	char fd_l_[PADL_(int)]; int fd; char fd_r_[PADR_(int)];
	char changelist_l_[PADL_(const struct freebsd11_kevent * __capability)]; const struct freebsd11_kevent * __capability changelist; char changelist_r_[PADR_(const struct freebsd11_kevent * __capability)];
	char nchanges_l_[PADL_(int)]; int nchanges; char nchanges_r_[PADR_(int)];
	char eventlist_l_[PADL_(struct freebsd11_kevent * __capability)]; struct freebsd11_kevent * __capability eventlist; char eventlist_r_[PADR_(struct freebsd11_kevent * __capability)];
	char nevents_l_[PADL_(int)]; int nevents; char nevents_r_[PADR_(int)];
	char timeout_l_[PADL_(const struct timespec * __capability)]; const struct timespec * __capability timeout; char timeout_r_[PADR_(const struct timespec * __capability)];
};
struct freebsd11_getfsstat_args {
	char buf_l_[PADL_(struct freebsd11_statfs * __capability)]; struct freebsd11_statfs * __capability buf; char buf_r_[PADR_(struct freebsd11_statfs * __capability)];
	char bufsize_l_[PADL_(long)]; long bufsize; char bufsize_r_[PADR_(long)];
	char mode_l_[PADL_(int)]; int mode; char mode_r_[PADR_(int)];
};
struct freebsd11_statfs_args {
	char path_l_[PADL_(const char * __capability)]; const char * __capability path; char path_r_[PADR_(const char * __capability)];
	char buf_l_[PADL_(struct freebsd11_statfs * __capability)]; struct freebsd11_statfs * __capability buf; char buf_r_[PADR_(struct freebsd11_statfs * __capability)];
};
struct freebsd11_fstatfs_args {
	char fd_l_[PADL_(int)]; int fd; char fd_r_[PADR_(int)];
	char buf_l_[PADL_(struct freebsd11_statfs * __capability)]; struct freebsd11_statfs * __capability buf; char buf_r_[PADR_(struct freebsd11_statfs * __capability)];
};
struct freebsd11_fhstatfs_args {
	char u_fhp_l_[PADL_(const struct fhandle * __capability)]; const struct fhandle * __capability u_fhp; char u_fhp_r_[PADR_(const struct fhandle * __capability)];
	char buf_l_[PADL_(struct freebsd11_statfs * __capability)]; struct freebsd11_statfs * __capability buf; char buf_r_[PADR_(struct freebsd11_statfs * __capability)];
};
struct freebsd11_fstatat_args {
	char fd_l_[PADL_(int)]; int fd; char fd_r_[PADR_(int)];
	char path_l_[PADL_(const char * __capability)]; const char * __capability path; char path_r_[PADR_(const char * __capability)];
	char buf_l_[PADL_(struct freebsd11_stat * __capability)]; struct freebsd11_stat * __capability buf; char buf_r_[PADR_(struct freebsd11_stat * __capability)];
	char flag_l_[PADL_(int)]; int flag; char flag_r_[PADR_(int)];
};
struct freebsd11_mknodat_args {
	char fd_l_[PADL_(int)]; int fd; char fd_r_[PADR_(int)];
	char path_l_[PADL_(const char * __capability)]; const char * __capability path; char path_r_[PADR_(const char * __capability)];
	char mode_l_[PADL_(mode_t)]; mode_t mode; char mode_r_[PADR_(mode_t)];
	char dev_l_[PADL_(uint32_t)]; uint32_t dev; char dev_r_[PADR_(uint32_t)];
};
int	freebsd11_mknod(struct thread *, struct freebsd11_mknod_args *);
int	freebsd11_vadvise(struct thread *, struct freebsd11_vadvise_args *);
int	freebsd11_stat(struct thread *, struct freebsd11_stat_args *);
int	freebsd11_fstat(struct thread *, struct freebsd11_fstat_args *);
int	freebsd11_lstat(struct thread *, struct freebsd11_lstat_args *);
int	freebsd11_getdirentries(struct thread *, struct freebsd11_getdirentries_args *);
int	freebsd11_getdents(struct thread *, struct freebsd11_getdents_args *);
int	freebsd11_nstat(struct thread *, struct freebsd11_nstat_args *);
int	freebsd11_nfstat(struct thread *, struct freebsd11_nfstat_args *);
int	freebsd11_nlstat(struct thread *, struct freebsd11_nlstat_args *);
int	freebsd11_fhstat(struct thread *, struct freebsd11_fhstat_args *);
int	freebsd11_kevent(struct thread *, struct freebsd11_kevent_args *);
int	freebsd11_getfsstat(struct thread *, struct freebsd11_getfsstat_args *);
int	freebsd11_statfs(struct thread *, struct freebsd11_statfs_args *);
int	freebsd11_fstatfs(struct thread *, struct freebsd11_fstatfs_args *);
int	freebsd11_fhstatfs(struct thread *, struct freebsd11_fhstatfs_args *);
int	freebsd11_fstatat(struct thread *, struct freebsd11_fstatat_args *);
int	freebsd11_mknodat(struct thread *, struct freebsd11_mknodat_args *);

#endif /* COMPAT_FREEBSD11 */


#ifdef COMPAT_FREEBSD12

struct freebsd12_shm_open_args {
	char path_l_[PADL_(const char * __capability)]; const char * __capability path; char path_r_[PADR_(const char * __capability)];
	char flags_l_[PADL_(int)]; int flags; char flags_r_[PADR_(int)];
	char mode_l_[PADL_(mode_t)]; mode_t mode; char mode_r_[PADR_(mode_t)];
};
struct freebsd12_closefrom_args {
	char lowfd_l_[PADL_(int)]; int lowfd; char lowfd_r_[PADR_(int)];
};
int	freebsd12_shm_open(struct thread *, struct freebsd12_shm_open_args *);
int	freebsd12_closefrom(struct thread *, struct freebsd12_closefrom_args *);

#endif /* COMPAT_FREEBSD12 */

#define	SYS_AUE_syscall	AUE_NULL
#define	SYS_AUE_exit	AUE_EXIT
#define	SYS_AUE_fork	AUE_FORK
#define	SYS_AUE_read	AUE_READ
#define	SYS_AUE_write	AUE_WRITE
#define	SYS_AUE_open	AUE_OPEN_RWTC
#define	SYS_AUE_close	AUE_CLOSE
#define	SYS_AUE_wait4	AUE_WAIT4
#define	SYS_AUE_ocreat	AUE_CREAT
#define	SYS_AUE_link	AUE_LINK
#define	SYS_AUE_unlink	AUE_UNLINK
#define	SYS_AUE_chdir	AUE_CHDIR
#define	SYS_AUE_fchdir	AUE_FCHDIR
#define	SYS_AUE_freebsd11_mknod	AUE_MKNOD
#define	SYS_AUE_chmod	AUE_CHMOD
#define	SYS_AUE_chown	AUE_CHOWN
#define	SYS_AUE_break	AUE_NULL
#define	SYS_AUE_freebsd4_getfsstat	AUE_GETFSSTAT
#define	SYS_AUE_olseek	AUE_LSEEK
#define	SYS_AUE_getpid	AUE_GETPID
#define	SYS_AUE_mount	AUE_MOUNT
#define	SYS_AUE_unmount	AUE_UMOUNT
#define	SYS_AUE_setuid	AUE_SETUID
#define	SYS_AUE_getuid	AUE_GETUID
#define	SYS_AUE_geteuid	AUE_GETEUID
#define	SYS_AUE_ptrace	AUE_PTRACE
#define	SYS_AUE_recvmsg	AUE_RECVMSG
#define	SYS_AUE_sendmsg	AUE_SENDMSG
#define	SYS_AUE_recvfrom	AUE_RECVFROM
#define	SYS_AUE_accept	AUE_ACCEPT
#define	SYS_AUE_getpeername	AUE_GETPEERNAME
#define	SYS_AUE_getsockname	AUE_GETSOCKNAME
#define	SYS_AUE_access	AUE_ACCESS
#define	SYS_AUE_chflags	AUE_CHFLAGS
#define	SYS_AUE_fchflags	AUE_FCHFLAGS
#define	SYS_AUE_sync	AUE_SYNC
#define	SYS_AUE_kill	AUE_KILL
#define	SYS_AUE_ostat	AUE_STAT
#define	SYS_AUE_getppid	AUE_GETPPID
#define	SYS_AUE_olstat	AUE_LSTAT
#define	SYS_AUE_dup	AUE_DUP
#define	SYS_AUE_freebsd10_pipe	AUE_PIPE
#define	SYS_AUE_getegid	AUE_GETEGID
#define	SYS_AUE_profil	AUE_PROFILE
#define	SYS_AUE_ktrace	AUE_KTRACE
#define	SYS_AUE_osigaction	AUE_SIGACTION
#define	SYS_AUE_getgid	AUE_GETGID
#define	SYS_AUE_osigprocmask	AUE_SIGPROCMASK
#define	SYS_AUE_getlogin	AUE_GETLOGIN
#define	SYS_AUE_setlogin	AUE_SETLOGIN
#define	SYS_AUE_acct	AUE_ACCT
#define	SYS_AUE_osigpending	AUE_SIGPENDING
#define	SYS_AUE_sigaltstack	AUE_SIGALTSTACK
#define	SYS_AUE_ioctl	AUE_IOCTL
#define	SYS_AUE_reboot	AUE_REBOOT
#define	SYS_AUE_revoke	AUE_REVOKE
#define	SYS_AUE_symlink	AUE_SYMLINK
#define	SYS_AUE_readlink	AUE_READLINK
#define	SYS_AUE_execve	AUE_EXECVE
#define	SYS_AUE_umask	AUE_UMASK
#define	SYS_AUE_chroot	AUE_CHROOT
#define	SYS_AUE_ofstat	AUE_FSTAT
#define	SYS_AUE_ogetkerninfo	AUE_NULL
#define	SYS_AUE_ogetpagesize	AUE_NULL
#define	SYS_AUE_msync	AUE_MSYNC
#define	SYS_AUE_vfork	AUE_VFORK
#define	SYS_AUE_sbrk	AUE_SBRK
#define	SYS_AUE_sstk	AUE_SSTK
#define	SYS_AUE_ommap	AUE_MMAP
#define	SYS_AUE_freebsd11_vadvise	AUE_O_VADVISE
#define	SYS_AUE_munmap	AUE_MUNMAP
#define	SYS_AUE_mprotect	AUE_MPROTECT
#define	SYS_AUE_madvise	AUE_MADVISE
#define	SYS_AUE_mincore	AUE_MINCORE
#define	SYS_AUE_getgroups	AUE_GETGROUPS
#define	SYS_AUE_setgroups	AUE_SETGROUPS
#define	SYS_AUE_getpgrp	AUE_GETPGRP
#define	SYS_AUE_setpgid	AUE_SETPGRP
#define	SYS_AUE_setitimer	AUE_SETITIMER
#define	SYS_AUE_owait	AUE_WAIT4
#define	SYS_AUE_swapon	AUE_SWAPON
#define	SYS_AUE_getitimer	AUE_GETITIMER
#define	SYS_AUE_ogethostname	AUE_SYSCTL
#define	SYS_AUE_osethostname	AUE_SYSCTL
#define	SYS_AUE_getdtablesize	AUE_GETDTABLESIZE
#define	SYS_AUE_dup2	AUE_DUP2
#define	SYS_AUE_fcntl	AUE_FCNTL
#define	SYS_AUE_select	AUE_SELECT
#define	SYS_AUE_fsync	AUE_FSYNC
#define	SYS_AUE_setpriority	AUE_SETPRIORITY
#define	SYS_AUE_socket	AUE_SOCKET
#define	SYS_AUE_connect	AUE_CONNECT
#define	SYS_AUE_oaccept	AUE_ACCEPT
#define	SYS_AUE_getpriority	AUE_GETPRIORITY
#define	SYS_AUE_osend	AUE_SEND
#define	SYS_AUE_orecv	AUE_RECV
#define	SYS_AUE_osigreturn	AUE_SIGRETURN
#define	SYS_AUE_bind	AUE_BIND
#define	SYS_AUE_setsockopt	AUE_SETSOCKOPT
#define	SYS_AUE_listen	AUE_LISTEN
#define	SYS_AUE_osigvec	AUE_NULL
#define	SYS_AUE_osigblock	AUE_NULL
#define	SYS_AUE_osigsetmask	AUE_NULL
#define	SYS_AUE_osigsuspend	AUE_NULL
#define	SYS_AUE_osigstack	AUE_NULL
#define	SYS_AUE_orecvmsg	AUE_RECVMSG
#define	SYS_AUE_osendmsg	AUE_SENDMSG
#define	SYS_AUE_gettimeofday	AUE_GETTIMEOFDAY
#define	SYS_AUE_getrusage	AUE_GETRUSAGE
#define	SYS_AUE_getsockopt	AUE_GETSOCKOPT
#define	SYS_AUE_readv	AUE_READV
#define	SYS_AUE_writev	AUE_WRITEV
#define	SYS_AUE_settimeofday	AUE_SETTIMEOFDAY
#define	SYS_AUE_fchown	AUE_FCHOWN
#define	SYS_AUE_fchmod	AUE_FCHMOD
#define	SYS_AUE_orecvfrom	AUE_RECVFROM
#define	SYS_AUE_setreuid	AUE_SETREUID
#define	SYS_AUE_setregid	AUE_SETREGID
#define	SYS_AUE_rename	AUE_RENAME
#define	SYS_AUE_otruncate	AUE_TRUNCATE
#define	SYS_AUE_oftruncate	AUE_FTRUNCATE
#define	SYS_AUE_flock	AUE_FLOCK
#define	SYS_AUE_mkfifo	AUE_MKFIFO
#define	SYS_AUE_sendto	AUE_SENDTO
#define	SYS_AUE_shutdown	AUE_SHUTDOWN
#define	SYS_AUE_socketpair	AUE_SOCKETPAIR
#define	SYS_AUE_mkdir	AUE_MKDIR
#define	SYS_AUE_rmdir	AUE_RMDIR
#define	SYS_AUE_utimes	AUE_UTIMES
#define	SYS_AUE_adjtime	AUE_ADJTIME
#define	SYS_AUE_ogetpeername	AUE_GETPEERNAME
#define	SYS_AUE_ogethostid	AUE_SYSCTL
#define	SYS_AUE_osethostid	AUE_SYSCTL
#define	SYS_AUE_ogetrlimit	AUE_GETRLIMIT
#define	SYS_AUE_osetrlimit	AUE_SETRLIMIT
#define	SYS_AUE_okillpg	AUE_KILLPG
#define	SYS_AUE_setsid	AUE_SETSID
#define	SYS_AUE_quotactl	AUE_QUOTACTL
#define	SYS_AUE_oquota	AUE_O_QUOTA
#define	SYS_AUE_ogetsockname	AUE_GETSOCKNAME
#define	SYS_AUE_nlm_syscall	AUE_NULL
#define	SYS_AUE_nfssvc	AUE_NFS_SVC
#define	SYS_AUE_ogetdirentries	AUE_GETDIRENTRIES
#define	SYS_AUE_freebsd4_statfs	AUE_STATFS
#define	SYS_AUE_freebsd4_fstatfs	AUE_FSTATFS
#define	SYS_AUE_lgetfh	AUE_LGETFH
#define	SYS_AUE_getfh	AUE_NFS_GETFH
#define	SYS_AUE_freebsd4_getdomainname	AUE_SYSCTL
#define	SYS_AUE_freebsd4_setdomainname	AUE_SYSCTL
#define	SYS_AUE_freebsd4_uname	AUE_NULL
#define	SYS_AUE_sysarch	AUE_SYSARCH
#define	SYS_AUE_rtprio	AUE_RTPRIO
#define	SYS_AUE_semsys	AUE_SEMSYS
#define	SYS_AUE_msgsys	AUE_MSGSYS
#define	SYS_AUE_shmsys	AUE_SHMSYS
#define	SYS_AUE_freebsd6_pread	AUE_PREAD
#define	SYS_AUE_freebsd6_pwrite	AUE_PWRITE
#define	SYS_AUE_setfib	AUE_SETFIB
#define	SYS_AUE_ntp_adjtime	AUE_NTP_ADJTIME
#define	SYS_AUE_setgid	AUE_SETGID
#define	SYS_AUE_setegid	AUE_SETEGID
#define	SYS_AUE_seteuid	AUE_SETEUID
#define	SYS_AUE_freebsd11_stat	AUE_STAT
#define	SYS_AUE_freebsd11_fstat	AUE_FSTAT
#define	SYS_AUE_freebsd11_lstat	AUE_LSTAT
#define	SYS_AUE_pathconf	AUE_PATHCONF
#define	SYS_AUE_fpathconf	AUE_FPATHCONF
#define	SYS_AUE_getrlimit	AUE_GETRLIMIT
#define	SYS_AUE_setrlimit	AUE_SETRLIMIT
#define	SYS_AUE_freebsd11_getdirentries	AUE_GETDIRENTRIES
#define	SYS_AUE_freebsd6_mmap	AUE_MMAP
#define	SYS_AUE_freebsd6_lseek	AUE_LSEEK
#define	SYS_AUE_freebsd6_truncate	AUE_TRUNCATE
#define	SYS_AUE_freebsd6_ftruncate	AUE_FTRUNCATE
#define	SYS_AUE___sysctl	AUE_SYSCTL
#define	SYS_AUE_mlock	AUE_MLOCK
#define	SYS_AUE_munlock	AUE_MUNLOCK
#define	SYS_AUE_undelete	AUE_UNDELETE
#define	SYS_AUE_futimes	AUE_FUTIMES
#define	SYS_AUE_getpgid	AUE_GETPGID
#define	SYS_AUE_poll	AUE_POLL
#define	SYS_AUE_freebsd7___semctl	AUE_SEMCTL
#define	SYS_AUE_semget	AUE_SEMGET
#define	SYS_AUE_semop	AUE_SEMOP
#define	SYS_AUE_freebsd7_msgctl	AUE_MSGCTL
#define	SYS_AUE_msgget	AUE_MSGGET
#define	SYS_AUE_msgsnd	AUE_MSGSND
#define	SYS_AUE_msgrcv	AUE_MSGRCV
#define	SYS_AUE_shmat	AUE_SHMAT
#define	SYS_AUE_freebsd7_shmctl	AUE_SHMCTL
#define	SYS_AUE_shmdt	AUE_SHMDT
#define	SYS_AUE_shmget	AUE_SHMGET
#define	SYS_AUE_clock_gettime	AUE_NULL
#define	SYS_AUE_clock_settime	AUE_CLOCK_SETTIME
#define	SYS_AUE_clock_getres	AUE_NULL
#define	SYS_AUE_ktimer_create	AUE_NULL
#define	SYS_AUE_ktimer_delete	AUE_NULL
#define	SYS_AUE_ktimer_settime	AUE_NULL
#define	SYS_AUE_ktimer_gettime	AUE_NULL
#define	SYS_AUE_ktimer_getoverrun	AUE_NULL
#define	SYS_AUE_nanosleep	AUE_NULL
#define	SYS_AUE_ffclock_getcounter	AUE_NULL
#define	SYS_AUE_ffclock_setestimate	AUE_NULL
#define	SYS_AUE_ffclock_getestimate	AUE_NULL
#define	SYS_AUE_clock_nanosleep	AUE_NULL
#define	SYS_AUE_clock_getcpuclockid2	AUE_NULL
#define	SYS_AUE_ntp_gettime	AUE_NULL
#define	SYS_AUE_minherit	AUE_MINHERIT
#define	SYS_AUE_rfork	AUE_RFORK
#define	SYS_AUE_issetugid	AUE_ISSETUGID
#define	SYS_AUE_lchown	AUE_LCHOWN
#define	SYS_AUE_aio_read	AUE_AIO_READ
#define	SYS_AUE_aio_write	AUE_AIO_WRITE
#define	SYS_AUE_lio_listio	AUE_LIO_LISTIO
#define	SYS_AUE_kbounce	AUE_NULL
#define	SYS_AUE_flag_captured	AUE_NULL
#define	SYS_AUE_freebsd11_getdents	AUE_O_GETDENTS
#define	SYS_AUE_lchmod	AUE_LCHMOD
#define	SYS_AUE_lutimes	AUE_LUTIMES
#define	SYS_AUE_freebsd11_nstat	AUE_STAT
#define	SYS_AUE_freebsd11_nfstat	AUE_FSTAT
#define	SYS_AUE_freebsd11_nlstat	AUE_LSTAT
#define	SYS_AUE_preadv	AUE_PREADV
#define	SYS_AUE_pwritev	AUE_PWRITEV
#define	SYS_AUE_freebsd4_fhstatfs	AUE_FHSTATFS
#define	SYS_AUE_fhopen	AUE_FHOPEN
#define	SYS_AUE_freebsd11_fhstat	AUE_FHSTAT
#define	SYS_AUE_modnext	AUE_NULL
#define	SYS_AUE_modstat	AUE_NULL
#define	SYS_AUE_modfnext	AUE_NULL
#define	SYS_AUE_modfind	AUE_NULL
#define	SYS_AUE_kldload	AUE_MODLOAD
#define	SYS_AUE_kldunload	AUE_MODUNLOAD
#define	SYS_AUE_kldfind	AUE_NULL
#define	SYS_AUE_kldnext	AUE_NULL
#define	SYS_AUE_kldstat	AUE_NULL
#define	SYS_AUE_kldfirstmod	AUE_NULL
#define	SYS_AUE_getsid	AUE_GETSID
#define	SYS_AUE_setresuid	AUE_SETRESUID
#define	SYS_AUE_setresgid	AUE_SETRESGID
#define	SYS_AUE_aio_return	AUE_AIO_RETURN
#define	SYS_AUE_aio_suspend	AUE_AIO_SUSPEND
#define	SYS_AUE_aio_cancel	AUE_AIO_CANCEL
#define	SYS_AUE_aio_error	AUE_AIO_ERROR
#define	SYS_AUE_freebsd6_aio_read	AUE_AIO_READ
#define	SYS_AUE_freebsd6_aio_write	AUE_AIO_WRITE
#define	SYS_AUE_freebsd6_lio_listio	AUE_LIO_LISTIO
#define	SYS_AUE_yield	AUE_NULL
#define	SYS_AUE_mlockall	AUE_MLOCKALL
#define	SYS_AUE_munlockall	AUE_MUNLOCKALL
#define	SYS_AUE___getcwd	AUE_GETCWD
#define	SYS_AUE_sched_setparam	AUE_NULL
#define	SYS_AUE_sched_getparam	AUE_NULL
#define	SYS_AUE_sched_setscheduler	AUE_NULL
#define	SYS_AUE_sched_getscheduler	AUE_NULL
#define	SYS_AUE_sched_yield	AUE_NULL
#define	SYS_AUE_sched_get_priority_max	AUE_NULL
#define	SYS_AUE_sched_get_priority_min	AUE_NULL
#define	SYS_AUE_sched_rr_get_interval	AUE_NULL
#define	SYS_AUE_utrace	AUE_NULL
#define	SYS_AUE_freebsd4_sendfile	AUE_SENDFILE
#define	SYS_AUE_kldsym	AUE_NULL
#define	SYS_AUE_jail	AUE_JAIL
#define	SYS_AUE_nnpfs_syscall	AUE_NULL
#define	SYS_AUE_sigprocmask	AUE_SIGPROCMASK
#define	SYS_AUE_sigsuspend	AUE_SIGSUSPEND
#define	SYS_AUE_freebsd4_sigaction	AUE_SIGACTION
#define	SYS_AUE_sigpending	AUE_SIGPENDING
#define	SYS_AUE_freebsd4_sigreturn	AUE_SIGRETURN
#define	SYS_AUE_sigtimedwait	AUE_SIGWAIT
#define	SYS_AUE_sigwaitinfo	AUE_NULL
#define	SYS_AUE___acl_get_file	AUE_ACL_GET_FILE
#define	SYS_AUE___acl_set_file	AUE_ACL_SET_FILE
#define	SYS_AUE___acl_get_fd	AUE_ACL_GET_FD
#define	SYS_AUE___acl_set_fd	AUE_ACL_SET_FD
#define	SYS_AUE___acl_delete_file	AUE_ACL_DELETE_FILE
#define	SYS_AUE___acl_delete_fd	AUE_ACL_DELETE_FD
#define	SYS_AUE___acl_aclcheck_file	AUE_ACL_CHECK_FILE
#define	SYS_AUE___acl_aclcheck_fd	AUE_ACL_CHECK_FD
#define	SYS_AUE_extattrctl	AUE_EXTATTRCTL
#define	SYS_AUE_extattr_set_file	AUE_EXTATTR_SET_FILE
#define	SYS_AUE_extattr_get_file	AUE_EXTATTR_GET_FILE
#define	SYS_AUE_extattr_delete_file	AUE_EXTATTR_DELETE_FILE
#define	SYS_AUE_aio_waitcomplete	AUE_AIO_WAITCOMPLETE
#define	SYS_AUE_getresuid	AUE_GETRESUID
#define	SYS_AUE_getresgid	AUE_GETRESGID
#define	SYS_AUE_kqueue	AUE_KQUEUE
#define	SYS_AUE_freebsd11_kevent	AUE_KEVENT
#define	SYS_AUE_extattr_set_fd	AUE_EXTATTR_SET_FD
#define	SYS_AUE_extattr_get_fd	AUE_EXTATTR_GET_FD
#define	SYS_AUE_extattr_delete_fd	AUE_EXTATTR_DELETE_FD
#define	SYS_AUE___setugid	AUE_SETUGID
#define	SYS_AUE_eaccess	AUE_EACCESS
#define	SYS_AUE_afs3_syscall	AUE_NULL
#define	SYS_AUE_nmount	AUE_NMOUNT
#define	SYS_AUE___mac_get_proc	AUE_NULL
#define	SYS_AUE___mac_set_proc	AUE_NULL
#define	SYS_AUE___mac_get_fd	AUE_NULL
#define	SYS_AUE___mac_get_file	AUE_NULL
#define	SYS_AUE___mac_set_fd	AUE_NULL
#define	SYS_AUE___mac_set_file	AUE_NULL
#define	SYS_AUE_kenv	AUE_NULL
#define	SYS_AUE_lchflags	AUE_LCHFLAGS
#define	SYS_AUE_uuidgen	AUE_NULL
#define	SYS_AUE_sendfile	AUE_SENDFILE
#define	SYS_AUE_mac_syscall	AUE_NULL
#define	SYS_AUE_freebsd11_getfsstat	AUE_GETFSSTAT
#define	SYS_AUE_freebsd11_statfs	AUE_STATFS
#define	SYS_AUE_freebsd11_fstatfs	AUE_FSTATFS
#define	SYS_AUE_freebsd11_fhstatfs	AUE_FHSTATFS
#define	SYS_AUE_ksem_close	AUE_SEMCLOSE
#define	SYS_AUE_ksem_post	AUE_SEMPOST
#define	SYS_AUE_ksem_wait	AUE_SEMWAIT
#define	SYS_AUE_ksem_trywait	AUE_SEMTRYWAIT
#define	SYS_AUE_ksem_init	AUE_SEMINIT
#define	SYS_AUE_ksem_open	AUE_SEMOPEN
#define	SYS_AUE_ksem_unlink	AUE_SEMUNLINK
#define	SYS_AUE_ksem_getvalue	AUE_SEMGETVALUE
#define	SYS_AUE_ksem_destroy	AUE_SEMDESTROY
#define	SYS_AUE___mac_get_pid	AUE_NULL
#define	SYS_AUE___mac_get_link	AUE_NULL
#define	SYS_AUE___mac_set_link	AUE_NULL
#define	SYS_AUE_extattr_set_link	AUE_EXTATTR_SET_LINK
#define	SYS_AUE_extattr_get_link	AUE_EXTATTR_GET_LINK
#define	SYS_AUE_extattr_delete_link	AUE_EXTATTR_DELETE_LINK
#define	SYS_AUE___mac_execve	AUE_NULL
#define	SYS_AUE_sigaction	AUE_SIGACTION
#define	SYS_AUE_sigreturn	AUE_SIGRETURN
#define	SYS_AUE_getcontext	AUE_NULL
#define	SYS_AUE_setcontext	AUE_NULL
#define	SYS_AUE_swapcontext	AUE_NULL
#define	SYS_AUE_swapoff	AUE_SWAPOFF
#define	SYS_AUE___acl_get_link	AUE_ACL_GET_LINK
#define	SYS_AUE___acl_set_link	AUE_ACL_SET_LINK
#define	SYS_AUE___acl_delete_link	AUE_ACL_DELETE_LINK
#define	SYS_AUE___acl_aclcheck_link	AUE_ACL_CHECK_LINK
#define	SYS_AUE_sigwait	AUE_SIGWAIT
#define	SYS_AUE_thr_create	AUE_THR_CREATE
#define	SYS_AUE_thr_exit	AUE_THR_EXIT
#define	SYS_AUE_thr_self	AUE_NULL
#define	SYS_AUE_thr_kill	AUE_THR_KILL
#define	SYS_AUE_freebsd10__umtx_lock	AUE_NULL
#define	SYS_AUE_freebsd10__umtx_unlock	AUE_NULL
#define	SYS_AUE_jail_attach	AUE_JAIL_ATTACH
#define	SYS_AUE_extattr_list_fd	AUE_EXTATTR_LIST_FD
#define	SYS_AUE_extattr_list_file	AUE_EXTATTR_LIST_FILE
#define	SYS_AUE_extattr_list_link	AUE_EXTATTR_LIST_LINK
#define	SYS_AUE_ksem_timedwait	AUE_SEMWAIT
#define	SYS_AUE_thr_suspend	AUE_NULL
#define	SYS_AUE_thr_wake	AUE_NULL
#define	SYS_AUE_kldunloadf	AUE_MODUNLOAD
#define	SYS_AUE_audit	AUE_AUDIT
#define	SYS_AUE_auditon	AUE_AUDITON
#define	SYS_AUE_getauid	AUE_GETAUID
#define	SYS_AUE_setauid	AUE_SETAUID
#define	SYS_AUE_getaudit	AUE_GETAUDIT
#define	SYS_AUE_setaudit	AUE_SETAUDIT
#define	SYS_AUE_getaudit_addr	AUE_GETAUDIT_ADDR
#define	SYS_AUE_setaudit_addr	AUE_SETAUDIT_ADDR
#define	SYS_AUE_auditctl	AUE_AUDITCTL
#define	SYS_AUE__umtx_op	AUE_NULL
#define	SYS_AUE_thr_new	AUE_THR_NEW
#define	SYS_AUE_sigqueue	AUE_NULL
#define	SYS_AUE_kmq_open	AUE_MQ_OPEN
#define	SYS_AUE_kmq_setattr	AUE_MQ_SETATTR
#define	SYS_AUE_kmq_timedreceive	AUE_MQ_TIMEDRECEIVE
#define	SYS_AUE_kmq_timedsend	AUE_MQ_TIMEDSEND
#define	SYS_AUE_kmq_notify	AUE_MQ_NOTIFY
#define	SYS_AUE_kmq_unlink	AUE_MQ_UNLINK
#define	SYS_AUE_abort2	AUE_NULL
#define	SYS_AUE_thr_set_name	AUE_NULL
#define	SYS_AUE_aio_fsync	AUE_AIO_FSYNC
#define	SYS_AUE_rtprio_thread	AUE_RTPRIO
#define	SYS_AUE_sctp_peeloff	AUE_SCTP_PEELOFF
#define	SYS_AUE_sctp_generic_sendmsg	AUE_SCTP_GENERIC_SENDMSG
#define	SYS_AUE_sctp_generic_sendmsg_iov	AUE_SCTP_GENERIC_SENDMSG_IOV
#define	SYS_AUE_sctp_generic_recvmsg	AUE_SCTP_GENERIC_RECVMSG
#define	SYS_AUE_pread	AUE_PREAD
#define	SYS_AUE_pwrite	AUE_PWRITE
#define	SYS_AUE_mmap	AUE_MMAP
#define	SYS_AUE_lseek	AUE_LSEEK
#define	SYS_AUE_truncate	AUE_TRUNCATE
#define	SYS_AUE_ftruncate	AUE_FTRUNCATE
#define	SYS_AUE_thr_kill2	AUE_THR_KILL2
#define	SYS_AUE_freebsd12_shm_open	AUE_SHMOPEN
#define	SYS_AUE_shm_unlink	AUE_SHMUNLINK
#define	SYS_AUE_cpuset	AUE_NULL
#define	SYS_AUE_cpuset_setid	AUE_NULL
#define	SYS_AUE_cpuset_getid	AUE_NULL
#define	SYS_AUE_cpuset_getaffinity	AUE_NULL
#define	SYS_AUE_cpuset_setaffinity	AUE_NULL
#define	SYS_AUE_faccessat	AUE_FACCESSAT
#define	SYS_AUE_fchmodat	AUE_FCHMODAT
#define	SYS_AUE_fchownat	AUE_FCHOWNAT
#define	SYS_AUE_fexecve	AUE_FEXECVE
#define	SYS_AUE_freebsd11_fstatat	AUE_FSTATAT
#define	SYS_AUE_futimesat	AUE_FUTIMESAT
#define	SYS_AUE_linkat	AUE_LINKAT
#define	SYS_AUE_mkdirat	AUE_MKDIRAT
#define	SYS_AUE_mkfifoat	AUE_MKFIFOAT
#define	SYS_AUE_freebsd11_mknodat	AUE_MKNODAT
#define	SYS_AUE_openat	AUE_OPENAT_RWTC
#define	SYS_AUE_readlinkat	AUE_READLINKAT
#define	SYS_AUE_renameat	AUE_RENAMEAT
#define	SYS_AUE_symlinkat	AUE_SYMLINKAT
#define	SYS_AUE_unlinkat	AUE_UNLINKAT
#define	SYS_AUE_posix_openpt	AUE_POSIX_OPENPT
#define	SYS_AUE_gssd_syscall	AUE_NULL
#define	SYS_AUE_jail_get	AUE_JAIL_GET
#define	SYS_AUE_jail_set	AUE_JAIL_SET
#define	SYS_AUE_jail_remove	AUE_JAIL_REMOVE
#define	SYS_AUE_freebsd12_closefrom	AUE_CLOSEFROM
#define	SYS_AUE___semctl	AUE_SEMCTL
#define	SYS_AUE_msgctl	AUE_MSGCTL
#define	SYS_AUE_shmctl	AUE_SHMCTL
#define	SYS_AUE_lpathconf	AUE_LPATHCONF
#define	SYS_AUE___cap_rights_get	AUE_CAP_RIGHTS_GET
#define	SYS_AUE_cap_enter	AUE_CAP_ENTER
#define	SYS_AUE_cap_getmode	AUE_CAP_GETMODE
#define	SYS_AUE_pdfork	AUE_PDFORK
#define	SYS_AUE_pdkill	AUE_PDKILL
#define	SYS_AUE_pdgetpid	AUE_PDGETPID
#define	SYS_AUE_pselect	AUE_SELECT
#define	SYS_AUE_getloginclass	AUE_GETLOGINCLASS
#define	SYS_AUE_setloginclass	AUE_SETLOGINCLASS
#define	SYS_AUE_rctl_get_racct	AUE_NULL
#define	SYS_AUE_rctl_get_rules	AUE_NULL
#define	SYS_AUE_rctl_get_limits	AUE_NULL
#define	SYS_AUE_rctl_add_rule	AUE_NULL
#define	SYS_AUE_rctl_remove_rule	AUE_NULL
#define	SYS_AUE_posix_fallocate	AUE_POSIX_FALLOCATE
#define	SYS_AUE_posix_fadvise	AUE_POSIX_FADVISE
#define	SYS_AUE_wait6	AUE_WAIT6
#define	SYS_AUE_cap_rights_limit	AUE_CAP_RIGHTS_LIMIT
#define	SYS_AUE_cap_ioctls_limit	AUE_CAP_IOCTLS_LIMIT
#define	SYS_AUE_cap_ioctls_get	AUE_CAP_IOCTLS_GET
#define	SYS_AUE_cap_fcntls_limit	AUE_CAP_FCNTLS_LIMIT
#define	SYS_AUE_cap_fcntls_get	AUE_CAP_FCNTLS_GET
#define	SYS_AUE_bindat	AUE_BINDAT
#define	SYS_AUE_connectat	AUE_CONNECTAT
#define	SYS_AUE_chflagsat	AUE_CHFLAGSAT
#define	SYS_AUE_accept4	AUE_ACCEPT
#define	SYS_AUE_pipe2	AUE_PIPE
#define	SYS_AUE_aio_mlock	AUE_AIO_MLOCK
#define	SYS_AUE_procctl	AUE_PROCCTL
#define	SYS_AUE_ppoll	AUE_POLL
#define	SYS_AUE_futimens	AUE_FUTIMES
#define	SYS_AUE_utimensat	AUE_FUTIMESAT
#define	SYS_AUE_fdatasync	AUE_FSYNC
#define	SYS_AUE_fstat	AUE_FSTAT
#define	SYS_AUE_fstatat	AUE_FSTATAT
#define	SYS_AUE_fhstat	AUE_FHSTAT
#define	SYS_AUE_getdirentries	AUE_GETDIRENTRIES
#define	SYS_AUE_statfs	AUE_STATFS
#define	SYS_AUE_fstatfs	AUE_FSTATFS
#define	SYS_AUE_getfsstat	AUE_GETFSSTAT
#define	SYS_AUE_fhstatfs	AUE_FHSTATFS
#define	SYS_AUE_mknodat	AUE_MKNODAT
#define	SYS_AUE_kevent	AUE_KEVENT
#define	SYS_AUE_cpuset_getdomain	AUE_NULL
#define	SYS_AUE_cpuset_setdomain	AUE_NULL
#define	SYS_AUE_getrandom	AUE_NULL
#define	SYS_AUE_getfhat	AUE_NULL
#define	SYS_AUE_fhlink	AUE_NULL
#define	SYS_AUE_fhlinkat	AUE_NULL
#define	SYS_AUE_fhreadlink	AUE_NULL
#define	SYS_AUE_funlinkat	AUE_UNLINKAT
#define	SYS_AUE_copy_file_range	AUE_NULL
#define	SYS_AUE___sysctlbyname	AUE_SYSCTL
#define	SYS_AUE_shm_open2	AUE_SHMOPEN
#define	SYS_AUE_shm_rename	AUE_SHMRENAME
#define	SYS_AUE_sigfastblock	AUE_NULL
#define	SYS_AUE___realpathat	AUE_REALPATHAT
#define	SYS_AUE_close_range	AUE_CLOSERANGE
#define	SYS_AUE_rpctls_syscall	AUE_NULL
#define	SYS_AUE___specialfd	AUE_SPECIALFD
#define	SYS_AUE_aio_writev	AUE_AIO_WRITEV
#define	SYS_AUE_aio_readv	AUE_AIO_READV
#define	SYS_AUE_fspacectl	AUE_FSPACECTL
#define	SYS_AUE_sched_getcpu	AUE_NULL

#undef PAD_
#undef PADL_
#undef PADR_

#endif /* !_SYS_SYSPROTO_H_ */<|MERGE_RESOLUTION|>--- conflicted
+++ resolved
@@ -2365,11 +2365,7 @@
 };
 struct osendmsg_args {
 	char s_l_[PADL_(int)]; int s; char s_r_[PADR_(int)];
-<<<<<<< HEAD
-	char msg_l_[PADL_(const void * __capability)]; const void * __capability msg; char msg_r_[PADR_(const void * __capability)];
-=======
-	char msg_l_[PADL_(const struct omsghdr *)]; const struct omsghdr * msg; char msg_r_[PADR_(const struct omsghdr *)];
->>>>>>> f5032882
+	char msg_l_[PADL_(const struct omsghdr * __capability)]; const struct omsghdr * __capability msg; char msg_r_[PADR_(const struct omsghdr * __capability)];
 	char flags_l_[PADL_(int)]; int flags; char flags_r_[PADR_(int)];
 };
 struct otruncate_args {
