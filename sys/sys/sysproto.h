--- conflicted
+++ resolved
@@ -266,11 +266,7 @@
 	char len_l_[PADL_(size_t)]; size_t len; char len_r_[PADR_(size_t)];
 };
 struct mprotect_args {
-<<<<<<< HEAD
-	char addr_l_[PADL_(const void * __capability)]; const void * __capability addr; char addr_r_[PADR_(const void * __capability)];
-=======
-	char addr_l_[PADL_(void *)]; void * addr; char addr_r_[PADR_(void *)];
->>>>>>> 0e765d9b
+	char addr_l_[PADL_(void * __capability)]; void * __capability addr; char addr_r_[PADR_(void * __capability)];
 	char len_l_[PADL_(size_t)]; size_t len; char len_r_[PADR_(size_t)];
 	char prot_l_[PADL_(int)]; int prot; char prot_r_[PADR_(int)];
 };
