--- conflicted
+++ resolved
@@ -1745,11 +1745,7 @@
 };
 struct kevent_args {
 	char fd_l_[PADL_(int)]; int fd; char fd_r_[PADR_(int)];
-<<<<<<< HEAD
 	char changelist_l_[PADL_(const struct kevent * __capability)]; const struct kevent * __capability changelist; char changelist_r_[PADR_(const struct kevent * __capability)];
-=======
-	char changelist_l_[PADL_(const struct kevent *)]; const struct kevent * changelist; char changelist_r_[PADR_(const struct kevent *)];
->>>>>>> 3f8ced5b
 	char nchanges_l_[PADL_(int)]; int nchanges; char nchanges_r_[PADR_(int)];
 	char eventlist_l_[PADL_(struct kevent * __capability)]; struct kevent * __capability eventlist; char eventlist_r_[PADR_(struct kevent * __capability)];
 	char nevents_l_[PADL_(int)]; int nevents; char nevents_r_[PADR_(int)];
@@ -2665,15 +2661,9 @@
 };
 struct freebsd11_kevent_args {
 	char fd_l_[PADL_(int)]; int fd; char fd_r_[PADR_(int)];
-<<<<<<< HEAD
-	char changelist_l_[PADL_(struct kevent_freebsd11 * __capability)]; struct kevent_freebsd11 * __capability changelist; char changelist_r_[PADR_(struct kevent_freebsd11 * __capability)];
+	char changelist_l_[PADL_(const struct freebsd11_kevent * __capability)]; const struct freebsd11_kevent * __capability changelist; char changelist_r_[PADR_(const struct freebsd11_kevent * __capability)];
 	char nchanges_l_[PADL_(int)]; int nchanges; char nchanges_r_[PADR_(int)];
-	char eventlist_l_[PADL_(struct kevent_freebsd11 * __capability)]; struct kevent_freebsd11 * __capability eventlist; char eventlist_r_[PADR_(struct kevent_freebsd11 * __capability)];
-=======
-	char changelist_l_[PADL_(const struct freebsd11_kevent *)]; const struct freebsd11_kevent * changelist; char changelist_r_[PADR_(const struct freebsd11_kevent *)];
-	char nchanges_l_[PADL_(int)]; int nchanges; char nchanges_r_[PADR_(int)];
-	char eventlist_l_[PADL_(struct freebsd11_kevent *)]; struct freebsd11_kevent * eventlist; char eventlist_r_[PADR_(struct freebsd11_kevent *)];
->>>>>>> 3f8ced5b
+	char eventlist_l_[PADL_(struct freebsd11_kevent * __capability)]; struct freebsd11_kevent * __capability eventlist; char eventlist_r_[PADR_(struct freebsd11_kevent * __capability)];
 	char nevents_l_[PADL_(int)]; int nevents; char nevents_r_[PADR_(int)];
 	char timeout_l_[PADL_(const struct timespec * __capability)]; const struct timespec * __capability timeout; char timeout_r_[PADR_(const struct timespec * __capability)];
 };
