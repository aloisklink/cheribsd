--- conflicted
+++ resolved
@@ -724,12 +724,6 @@
 	char message_l_[PADL_(const char * __capability)]; const char * __capability message; char message_r_[PADR_(const char * __capability)];
 	char key_l_[PADL_(uint32_t)]; uint32_t key; char key_r_[PADR_(uint32_t)];
 };
-struct aio_writev_args {
-	char aiocbp_l_[PADL_(struct aiocb *)]; struct aiocb * aiocbp; char aiocbp_r_[PADR_(struct aiocb *)];
-};
-struct aio_readv_args {
-	char aiocbp_l_[PADL_(struct aiocb *)]; struct aiocb * aiocbp; char aiocbp_r_[PADR_(struct aiocb *)];
-};
 struct lchmod_args {
 	char path_l_[PADL_(const char * __capability)]; const char * __capability path; char path_r_[PADR_(const char * __capability)];
 	char mode_l_[PADL_(mode_t)]; mode_t mode; char mode_r_[PADR_(mode_t)];
@@ -1856,6 +1850,12 @@
 	char type_l_[PADL_(int)]; int type; char type_r_[PADR_(int)];
 	char req_l_[PADL_(const void * __capability)]; const void * __capability req; char req_r_[PADR_(const void * __capability)];
 	char len_l_[PADL_(size_t)]; size_t len; char len_r_[PADR_(size_t)];
+};
+struct aio_writev_args {
+	char aiocbp_l_[PADL_(struct aiocb * __capability)]; struct aiocb * __capability aiocbp; char aiocbp_r_[PADR_(struct aiocb * __capability)];
+};
+struct aio_readv_args {
+	char aiocbp_l_[PADL_(struct aiocb * __capability)]; struct aiocb * __capability aiocbp; char aiocbp_r_[PADR_(struct aiocb * __capability)];
 };
 int	nosys(struct thread *, struct nosys_args *);
 void	sys_sys_exit(struct thread *, struct sys_exit_args *);
@@ -2012,13 +2012,8 @@
 int	sys_aio_read(struct thread *, struct aio_read_args *);
 int	sys_aio_write(struct thread *, struct aio_write_args *);
 int	sys_lio_listio(struct thread *, struct lio_listio_args *);
-<<<<<<< HEAD
 int	sys_kbounce(struct thread *, struct kbounce_args *);
 int	sys_flag_captured(struct thread *, struct flag_captured_args *);
-=======
-int	sys_aio_writev(struct thread *, struct aio_writev_args *);
-int	sys_aio_readv(struct thread *, struct aio_readv_args *);
->>>>>>> 1868a91f
 int	sys_lchmod(struct thread *, struct lchmod_args *);
 int	sys_lutimes(struct thread *, struct lutimes_args *);
 int	sys_preadv(struct thread *, struct preadv_args *);
@@ -2256,6 +2251,8 @@
 int	sys_close_range(struct thread *, struct close_range_args *);
 int	sys_rpctls_syscall(struct thread *, struct rpctls_syscall_args *);
 int	sys___specialfd(struct thread *, struct __specialfd_args *);
+int	sys_aio_writev(struct thread *, struct aio_writev_args *);
+int	sys_aio_readv(struct thread *, struct aio_readv_args *);
 
 #ifdef COMPAT_43
 
@@ -2930,13 +2927,8 @@
 #define	SYS_AUE_aio_read	AUE_AIO_READ
 #define	SYS_AUE_aio_write	AUE_AIO_WRITE
 #define	SYS_AUE_lio_listio	AUE_LIO_LISTIO
-<<<<<<< HEAD
 #define	SYS_AUE_kbounce	AUE_NULL
 #define	SYS_AUE_flag_captured	AUE_NULL
-=======
-#define	SYS_AUE_aio_writev	AUE_AIO_WRITEV
-#define	SYS_AUE_aio_readv	AUE_AIO_READV
->>>>>>> 1868a91f
 #define	SYS_AUE_freebsd11_getdents	AUE_O_GETDENTS
 #define	SYS_AUE_lchmod	AUE_LCHMOD
 #define	SYS_AUE_lutimes	AUE_LUTIMES
@@ -3195,6 +3187,8 @@
 #define	SYS_AUE_close_range	AUE_CLOSERANGE
 #define	SYS_AUE_rpctls_syscall	AUE_NULL
 #define	SYS_AUE___specialfd	AUE_SPECIALFD
+#define	SYS_AUE_aio_writev	AUE_AIO_WRITEV
+#define	SYS_AUE_aio_readv	AUE_AIO_READV
 
 #undef PAD_
 #undef PADL_
