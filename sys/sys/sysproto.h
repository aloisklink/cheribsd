--- conflicted
+++ resolved
@@ -1145,12 +1145,6 @@
 	char oucp_l_[PADL_(struct __ucontext * __capability)]; struct __ucontext * __capability oucp; char oucp_r_[PADR_(struct __ucontext * __capability)];
 	char ucp_l_[PADL_(const struct __ucontext * __capability)]; const struct __ucontext * __capability ucp; char ucp_r_[PADR_(const struct __ucontext * __capability)];
 };
-<<<<<<< HEAD
-struct swapoff_args {
-	char name_l_[PADL_(const char * __capability)]; const char * __capability name; char name_r_[PADR_(const char * __capability)];
-};
-=======
->>>>>>> b7c55487
 struct __acl_get_link_args {
 	char path_l_[PADL_(const char * __capability)]; const char * __capability path; char path_r_[PADR_(const char * __capability)];
 	char type_l_[PADL_(acl_type_t)]; acl_type_t type; char type_r_[PADR_(acl_type_t)];
@@ -1868,7 +1862,7 @@
 	register_t dummy;
 };
 struct swapoff_args {
-	char name_l_[PADL_(const char *)]; const char * name; char name_r_[PADR_(const char *)];
+	char name_l_[PADL_(const char * __capability)]; const char * __capability name; char name_r_[PADR_(const char * __capability)];
 	char flags_l_[PADL_(u_int)]; u_int flags; char flags_r_[PADR_(u_int)];
 };
 int	sys_exit(struct thread *, struct exit_args *);
@@ -2753,7 +2747,7 @@
 #ifdef COMPAT_FREEBSD13
 
 struct freebsd13_swapoff_args {
-	char name_l_[PADL_(const char *)]; const char * name; char name_r_[PADR_(const char *)];
+	char name_l_[PADL_(const char * __capability)]; const char * __capability name; char name_r_[PADR_(const char * __capability)];
 };
 int	freebsd13_swapoff(struct thread *, struct freebsd13_swapoff_args *);
 
