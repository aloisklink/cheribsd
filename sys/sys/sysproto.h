/*
 * System call prototypes.
 *
 * DO NOT EDIT-- this file is automatically @generated.
 * $FreeBSD$
 */

#ifndef _SYS_SYSPROTO_H_
#define	_SYS_SYSPROTO_H_

#include <sys/signal.h>
#include <sys/acl.h>
#include <sys/cpuset.h>
#include <sys/domainset.h>
#include <sys/_ffcounter.h>
#include <sys/_semaphore.h>
#include <sys/ucontext.h>
#include <sys/wait.h>

#include <bsm/audit_kevents.h>

struct proc;

struct thread;

#define	PAD_(t)	(sizeof(syscallarg_t) <= sizeof(t) ? \
		0 : sizeof(syscallarg_t) - sizeof(t))

#if BYTE_ORDER == LITTLE_ENDIAN
#define	PADL_(t)	0
#define	PADR_(t)	PAD_(t)
#elif defined(_MIPS_SZCAP) && _MIPS_SZCAP == 256
/*
 * For non-capability arguments, the syscall argument is stored in the
 * cursor field in the second word.
 */
#define	PADL_(t)	(sizeof (t) > sizeof(register_t) ? \
		0 : 2 * sizeof(register_t) - sizeof(t))
#define	PADR_(t)	(sizeof (t) > sizeof(register_t) ? \
		0 : 2 * sizeof(register_t))
#else
#define	PADL_(t)	PAD_(t)
#define	PADR_(t)	0
#endif

struct nosys_args {
	register_t dummy;
};
struct sys_exit_args {
	char rval_l_[PADL_(int)]; int rval; char rval_r_[PADR_(int)];
};
struct fork_args {
	register_t dummy;
};
struct read_args {
	char fd_l_[PADL_(int)]; int fd; char fd_r_[PADR_(int)];
	char buf_l_[PADL_(void * __capability)]; void * __capability buf; char buf_r_[PADR_(void * __capability)];
	char nbyte_l_[PADL_(size_t)]; size_t nbyte; char nbyte_r_[PADR_(size_t)];
};
struct write_args {
	char fd_l_[PADL_(int)]; int fd; char fd_r_[PADR_(int)];
	char buf_l_[PADL_(const void * __capability)]; const void * __capability buf; char buf_r_[PADR_(const void * __capability)];
	char nbyte_l_[PADL_(size_t)]; size_t nbyte; char nbyte_r_[PADR_(size_t)];
};
struct open_args {
	char path_l_[PADL_(const char * __capability)]; const char * __capability path; char path_r_[PADR_(const char * __capability)];
	char flags_l_[PADL_(int)]; int flags; char flags_r_[PADR_(int)];
	char mode_l_[PADL_(mode_t)]; mode_t mode; char mode_r_[PADR_(mode_t)];
};
struct close_args {
	char fd_l_[PADL_(int)]; int fd; char fd_r_[PADR_(int)];
};
struct wait4_args {
	char pid_l_[PADL_(int)]; int pid; char pid_r_[PADR_(int)];
	char status_l_[PADL_(int * __capability)]; int * __capability status; char status_r_[PADR_(int * __capability)];
	char options_l_[PADL_(int)]; int options; char options_r_[PADR_(int)];
	char rusage_l_[PADL_(struct rusage * __capability)]; struct rusage * __capability rusage; char rusage_r_[PADR_(struct rusage * __capability)];
};
struct link_args {
	char path_l_[PADL_(const char * __capability)]; const char * __capability path; char path_r_[PADR_(const char * __capability)];
	char to_l_[PADL_(const char * __capability)]; const char * __capability to; char to_r_[PADR_(const char * __capability)];
};
struct unlink_args {
	char path_l_[PADL_(const char * __capability)]; const char * __capability path; char path_r_[PADR_(const char * __capability)];
};
struct chdir_args {
	char path_l_[PADL_(const char * __capability)]; const char * __capability path; char path_r_[PADR_(const char * __capability)];
};
struct fchdir_args {
	char fd_l_[PADL_(int)]; int fd; char fd_r_[PADR_(int)];
};
struct chmod_args {
	char path_l_[PADL_(const char * __capability)]; const char * __capability path; char path_r_[PADR_(const char * __capability)];
	char mode_l_[PADL_(mode_t)]; mode_t mode; char mode_r_[PADR_(mode_t)];
};
struct chown_args {
	char path_l_[PADL_(const char * __capability)]; const char * __capability path; char path_r_[PADR_(const char * __capability)];
	char uid_l_[PADL_(int)]; int uid; char uid_r_[PADR_(int)];
	char gid_l_[PADL_(int)]; int gid; char gid_r_[PADR_(int)];
};
struct break_args {
	char nsize_l_[PADL_(char * __capability)]; char * __capability nsize; char nsize_r_[PADR_(char * __capability)];
};
struct getpid_args {
	register_t dummy;
};
struct mount_args {
	char type_l_[PADL_(const char * __capability)]; const char * __capability type; char type_r_[PADR_(const char * __capability)];
	char path_l_[PADL_(const char * __capability)]; const char * __capability path; char path_r_[PADR_(const char * __capability)];
	char flags_l_[PADL_(int)]; int flags; char flags_r_[PADR_(int)];
	char data_l_[PADL_(void * __capability)]; void * __capability data; char data_r_[PADR_(void * __capability)];
};
struct unmount_args {
	char path_l_[PADL_(const char * __capability)]; const char * __capability path; char path_r_[PADR_(const char * __capability)];
	char flags_l_[PADL_(int)]; int flags; char flags_r_[PADR_(int)];
};
struct setuid_args {
	char uid_l_[PADL_(uid_t)]; uid_t uid; char uid_r_[PADR_(uid_t)];
};
struct getuid_args {
	register_t dummy;
};
struct geteuid_args {
	register_t dummy;
};
struct ptrace_args {
	char req_l_[PADL_(int)]; int req; char req_r_[PADR_(int)];
	char pid_l_[PADL_(pid_t)]; pid_t pid; char pid_r_[PADR_(pid_t)];
	char addr_l_[PADL_(char * __capability)]; char * __capability addr; char addr_r_[PADR_(char * __capability)];
	char data_l_[PADL_(int)]; int data; char data_r_[PADR_(int)];
};
struct recvmsg_args {
	char s_l_[PADL_(int)]; int s; char s_r_[PADR_(int)];
	char msg_l_[PADL_(struct msghdr_native * __capability)]; struct msghdr_native * __capability msg; char msg_r_[PADR_(struct msghdr_native * __capability)];
	char flags_l_[PADL_(int)]; int flags; char flags_r_[PADR_(int)];
};
struct sendmsg_args {
	char s_l_[PADL_(int)]; int s; char s_r_[PADR_(int)];
	char msg_l_[PADL_(const struct msghdr_native * __capability)]; const struct msghdr_native * __capability msg; char msg_r_[PADR_(const struct msghdr_native * __capability)];
	char flags_l_[PADL_(int)]; int flags; char flags_r_[PADR_(int)];
};
struct recvfrom_args {
	char s_l_[PADL_(int)]; int s; char s_r_[PADR_(int)];
	char buf_l_[PADL_(void * __capability)]; void * __capability buf; char buf_r_[PADR_(void * __capability)];
	char len_l_[PADL_(size_t)]; size_t len; char len_r_[PADR_(size_t)];
	char flags_l_[PADL_(int)]; int flags; char flags_r_[PADR_(int)];
	char from_l_[PADL_(struct sockaddr * __capability)]; struct sockaddr * __capability from; char from_r_[PADR_(struct sockaddr * __capability)];
	char fromlenaddr_l_[PADL_(__socklen_t * __capability)]; __socklen_t * __capability fromlenaddr; char fromlenaddr_r_[PADR_(__socklen_t * __capability)];
};
struct accept_args {
	char s_l_[PADL_(int)]; int s; char s_r_[PADR_(int)];
	char name_l_[PADL_(struct sockaddr * __capability)]; struct sockaddr * __capability name; char name_r_[PADR_(struct sockaddr * __capability)];
	char anamelen_l_[PADL_(__socklen_t * __capability)]; __socklen_t * __capability anamelen; char anamelen_r_[PADR_(__socklen_t * __capability)];
};
struct getpeername_args {
	char fdes_l_[PADL_(int)]; int fdes; char fdes_r_[PADR_(int)];
	char asa_l_[PADL_(struct sockaddr * __capability)]; struct sockaddr * __capability asa; char asa_r_[PADR_(struct sockaddr * __capability)];
	char alen_l_[PADL_(__socklen_t * __capability)]; __socklen_t * __capability alen; char alen_r_[PADR_(__socklen_t * __capability)];
};
struct getsockname_args {
	char fdes_l_[PADL_(int)]; int fdes; char fdes_r_[PADR_(int)];
	char asa_l_[PADL_(struct sockaddr * __capability)]; struct sockaddr * __capability asa; char asa_r_[PADR_(struct sockaddr * __capability)];
	char alen_l_[PADL_(__socklen_t * __capability)]; __socklen_t * __capability alen; char alen_r_[PADR_(__socklen_t * __capability)];
};
struct access_args {
	char path_l_[PADL_(const char * __capability)]; const char * __capability path; char path_r_[PADR_(const char * __capability)];
	char amode_l_[PADL_(int)]; int amode; char amode_r_[PADR_(int)];
};
struct chflags_args {
	char path_l_[PADL_(const char * __capability)]; const char * __capability path; char path_r_[PADR_(const char * __capability)];
	char flags_l_[PADL_(u_long)]; u_long flags; char flags_r_[PADR_(u_long)];
};
struct fchflags_args {
	char fd_l_[PADL_(int)]; int fd; char fd_r_[PADR_(int)];
	char flags_l_[PADL_(u_long)]; u_long flags; char flags_r_[PADR_(u_long)];
};
struct sync_args {
	register_t dummy;
};
struct kill_args {
	char pid_l_[PADL_(int)]; int pid; char pid_r_[PADR_(int)];
	char signum_l_[PADL_(int)]; int signum; char signum_r_[PADR_(int)];
};
struct getppid_args {
	register_t dummy;
};
struct dup_args {
	char fd_l_[PADL_(u_int)]; u_int fd; char fd_r_[PADR_(u_int)];
};
struct freebsd10_pipe_args {
	register_t dummy;
};
struct getegid_args {
	register_t dummy;
};
struct profil_args {
	char samples_l_[PADL_(char * __capability)]; char * __capability samples; char samples_r_[PADR_(char * __capability)];
	char size_l_[PADL_(size_t)]; size_t size; char size_r_[PADR_(size_t)];
	char offset_l_[PADL_(size_t)]; size_t offset; char offset_r_[PADR_(size_t)];
	char scale_l_[PADL_(u_int)]; u_int scale; char scale_r_[PADR_(u_int)];
};
struct ktrace_args {
	char fname_l_[PADL_(const char * __capability)]; const char * __capability fname; char fname_r_[PADR_(const char * __capability)];
	char ops_l_[PADL_(int)]; int ops; char ops_r_[PADR_(int)];
	char facs_l_[PADL_(int)]; int facs; char facs_r_[PADR_(int)];
	char pid_l_[PADL_(int)]; int pid; char pid_r_[PADR_(int)];
};
struct getgid_args {
	register_t dummy;
};
struct getlogin_args {
	char namebuf_l_[PADL_(char * __capability)]; char * __capability namebuf; char namebuf_r_[PADR_(char * __capability)];
	char namelen_l_[PADL_(u_int)]; u_int namelen; char namelen_r_[PADR_(u_int)];
};
struct setlogin_args {
	char namebuf_l_[PADL_(const char * __capability)]; const char * __capability namebuf; char namebuf_r_[PADR_(const char * __capability)];
};
struct acct_args {
	char path_l_[PADL_(const char * __capability)]; const char * __capability path; char path_r_[PADR_(const char * __capability)];
};
struct osigpending_args {
	register_t dummy;
};
struct sigaltstack_args {
	char ss_l_[PADL_(const struct sigaltstack_native * __capability)]; const struct sigaltstack_native * __capability ss; char ss_r_[PADR_(const struct sigaltstack_native * __capability)];
	char oss_l_[PADL_(struct sigaltstack_native * __capability)]; struct sigaltstack_native * __capability oss; char oss_r_[PADR_(struct sigaltstack_native * __capability)];
};
struct ioctl_args {
	char fd_l_[PADL_(int)]; int fd; char fd_r_[PADR_(int)];
	char com_l_[PADL_(u_long)]; u_long com; char com_r_[PADR_(u_long)];
	char data_l_[PADL_(char * __capability)]; char * __capability data; char data_r_[PADR_(char * __capability)];
};
struct reboot_args {
	char opt_l_[PADL_(int)]; int opt; char opt_r_[PADR_(int)];
};
struct revoke_args {
	char path_l_[PADL_(const char * __capability)]; const char * __capability path; char path_r_[PADR_(const char * __capability)];
};
struct symlink_args {
	char path_l_[PADL_(const char * __capability)]; const char * __capability path; char path_r_[PADR_(const char * __capability)];
	char link_l_[PADL_(const char * __capability)]; const char * __capability link; char link_r_[PADR_(const char * __capability)];
};
struct readlink_args {
	char path_l_[PADL_(const char * __capability)]; const char * __capability path; char path_r_[PADR_(const char * __capability)];
	char buf_l_[PADL_(char * __capability)]; char * __capability buf; char buf_r_[PADR_(char * __capability)];
	char count_l_[PADL_(size_t)]; size_t count; char count_r_[PADR_(size_t)];
};
struct execve_args {
	char fname_l_[PADL_(const char * __capability)]; const char * __capability fname; char fname_r_[PADR_(const char * __capability)];
	char argv_l_[PADL_(char * __capability * __capability)]; char * __capability * __capability argv; char argv_r_[PADR_(char * __capability * __capability)];
	char envv_l_[PADL_(char * __capability * __capability)]; char * __capability * __capability envv; char envv_r_[PADR_(char * __capability * __capability)];
};
struct umask_args {
	char newmask_l_[PADL_(mode_t)]; mode_t newmask; char newmask_r_[PADR_(mode_t)];
};
struct chroot_args {
	char path_l_[PADL_(const char * __capability)]; const char * __capability path; char path_r_[PADR_(const char * __capability)];
};
struct ogetpagesize_args {
	register_t dummy;
};
struct msync_args {
	char addr_l_[PADL_(void * __capability)]; void * __capability addr; char addr_r_[PADR_(void * __capability)];
	char len_l_[PADL_(size_t)]; size_t len; char len_r_[PADR_(size_t)];
	char flags_l_[PADL_(int)]; int flags; char flags_r_[PADR_(int)];
};
struct vfork_args {
	register_t dummy;
};
struct sbrk_args {
	char incr_l_[PADL_(int)]; int incr; char incr_r_[PADR_(int)];
};
struct sstk_args {
	char incr_l_[PADL_(int)]; int incr; char incr_r_[PADR_(int)];
};
struct munmap_args {
	char addr_l_[PADL_(void * __capability)]; void * __capability addr; char addr_r_[PADR_(void * __capability)];
	char len_l_[PADL_(size_t)]; size_t len; char len_r_[PADR_(size_t)];
};
struct mprotect_args {
	char addr_l_[PADL_(const void * __capability)]; const void * __capability addr; char addr_r_[PADR_(const void * __capability)];
	char len_l_[PADL_(size_t)]; size_t len; char len_r_[PADR_(size_t)];
	char prot_l_[PADL_(int)]; int prot; char prot_r_[PADR_(int)];
};
struct madvise_args {
	char addr_l_[PADL_(void * __capability)]; void * __capability addr; char addr_r_[PADR_(void * __capability)];
	char len_l_[PADL_(size_t)]; size_t len; char len_r_[PADR_(size_t)];
	char behav_l_[PADL_(int)]; int behav; char behav_r_[PADR_(int)];
};
struct mincore_args {
	char addr_l_[PADL_(const void * __capability)]; const void * __capability addr; char addr_r_[PADR_(const void * __capability)];
	char len_l_[PADL_(size_t)]; size_t len; char len_r_[PADR_(size_t)];
	char vec_l_[PADL_(char * __capability)]; char * __capability vec; char vec_r_[PADR_(char * __capability)];
};
struct getgroups_args {
	char gidsetsize_l_[PADL_(u_int)]; u_int gidsetsize; char gidsetsize_r_[PADR_(u_int)];
	char gidset_l_[PADL_(gid_t * __capability)]; gid_t * __capability gidset; char gidset_r_[PADR_(gid_t * __capability)];
};
struct setgroups_args {
	char gidsetsize_l_[PADL_(u_int)]; u_int gidsetsize; char gidsetsize_r_[PADR_(u_int)];
	char gidset_l_[PADL_(const gid_t * __capability)]; const gid_t * __capability gidset; char gidset_r_[PADR_(const gid_t * __capability)];
};
struct getpgrp_args {
	register_t dummy;
};
struct setpgid_args {
	char pid_l_[PADL_(int)]; int pid; char pid_r_[PADR_(int)];
	char pgid_l_[PADL_(int)]; int pgid; char pgid_r_[PADR_(int)];
};
struct setitimer_args {
	char which_l_[PADL_(int)]; int which; char which_r_[PADR_(int)];
	char itv_l_[PADL_(const struct itimerval * __capability)]; const struct itimerval * __capability itv; char itv_r_[PADR_(const struct itimerval * __capability)];
	char oitv_l_[PADL_(struct itimerval * __capability)]; struct itimerval * __capability oitv; char oitv_r_[PADR_(struct itimerval * __capability)];
};
struct owait_args {
	register_t dummy;
};
struct swapon_args {
	char name_l_[PADL_(const char * __capability)]; const char * __capability name; char name_r_[PADR_(const char * __capability)];
};
struct getitimer_args {
	char which_l_[PADL_(int)]; int which; char which_r_[PADR_(int)];
	char itv_l_[PADL_(struct itimerval * __capability)]; struct itimerval * __capability itv; char itv_r_[PADR_(struct itimerval * __capability)];
};
struct getdtablesize_args {
	register_t dummy;
};
struct dup2_args {
	char from_l_[PADL_(u_int)]; u_int from; char from_r_[PADR_(u_int)];
	char to_l_[PADL_(u_int)]; u_int to; char to_r_[PADR_(u_int)];
};
struct fcntl_args {
	char fd_l_[PADL_(int)]; int fd; char fd_r_[PADR_(int)];
	char cmd_l_[PADL_(int)]; int cmd; char cmd_r_[PADR_(int)];
	char arg_l_[PADL_(intptr_t)]; intptr_t arg; char arg_r_[PADR_(intptr_t)];
};
struct select_args {
	char nd_l_[PADL_(int)]; int nd; char nd_r_[PADR_(int)];
	char in_l_[PADL_(fd_set * __capability)]; fd_set * __capability in; char in_r_[PADR_(fd_set * __capability)];
	char ou_l_[PADL_(fd_set * __capability)]; fd_set * __capability ou; char ou_r_[PADR_(fd_set * __capability)];
	char ex_l_[PADL_(fd_set * __capability)]; fd_set * __capability ex; char ex_r_[PADR_(fd_set * __capability)];
	char tv_l_[PADL_(struct timeval * __capability)]; struct timeval * __capability tv; char tv_r_[PADR_(struct timeval * __capability)];
};
struct fsync_args {
	char fd_l_[PADL_(int)]; int fd; char fd_r_[PADR_(int)];
};
struct setpriority_args {
	char which_l_[PADL_(int)]; int which; char which_r_[PADR_(int)];
	char who_l_[PADL_(int)]; int who; char who_r_[PADR_(int)];
	char prio_l_[PADL_(int)]; int prio; char prio_r_[PADR_(int)];
};
struct socket_args {
	char domain_l_[PADL_(int)]; int domain; char domain_r_[PADR_(int)];
	char type_l_[PADL_(int)]; int type; char type_r_[PADR_(int)];
	char protocol_l_[PADL_(int)]; int protocol; char protocol_r_[PADR_(int)];
};
struct connect_args {
	char s_l_[PADL_(int)]; int s; char s_r_[PADR_(int)];
	char name_l_[PADL_(const struct sockaddr * __capability)]; const struct sockaddr * __capability name; char name_r_[PADR_(const struct sockaddr * __capability)];
	char namelen_l_[PADL_(__socklen_t)]; __socklen_t namelen; char namelen_r_[PADR_(__socklen_t)];
};
struct getpriority_args {
	char which_l_[PADL_(int)]; int which; char which_r_[PADR_(int)];
	char who_l_[PADL_(int)]; int who; char who_r_[PADR_(int)];
};
struct bind_args {
	char s_l_[PADL_(int)]; int s; char s_r_[PADR_(int)];
	char name_l_[PADL_(const struct sockaddr * __capability)]; const struct sockaddr * __capability name; char name_r_[PADR_(const struct sockaddr * __capability)];
	char namelen_l_[PADL_(__socklen_t)]; __socklen_t namelen; char namelen_r_[PADR_(__socklen_t)];
};
struct setsockopt_args {
	char s_l_[PADL_(int)]; int s; char s_r_[PADR_(int)];
	char level_l_[PADL_(int)]; int level; char level_r_[PADR_(int)];
	char name_l_[PADL_(int)]; int name; char name_r_[PADR_(int)];
	char val_l_[PADL_(const void * __capability)]; const void * __capability val; char val_r_[PADR_(const void * __capability)];
	char valsize_l_[PADL_(__socklen_t)]; __socklen_t valsize; char valsize_r_[PADR_(__socklen_t)];
};
struct listen_args {
	char s_l_[PADL_(int)]; int s; char s_r_[PADR_(int)];
	char backlog_l_[PADL_(int)]; int backlog; char backlog_r_[PADR_(int)];
};
struct gettimeofday_args {
	char tp_l_[PADL_(struct timeval * __capability)]; struct timeval * __capability tp; char tp_r_[PADR_(struct timeval * __capability)];
	char tzp_l_[PADL_(struct timezone * __capability)]; struct timezone * __capability tzp; char tzp_r_[PADR_(struct timezone * __capability)];
};
struct getrusage_args {
	char who_l_[PADL_(int)]; int who; char who_r_[PADR_(int)];
	char rusage_l_[PADL_(struct rusage * __capability)]; struct rusage * __capability rusage; char rusage_r_[PADR_(struct rusage * __capability)];
};
struct getsockopt_args {
	char s_l_[PADL_(int)]; int s; char s_r_[PADR_(int)];
	char level_l_[PADL_(int)]; int level; char level_r_[PADR_(int)];
	char name_l_[PADL_(int)]; int name; char name_r_[PADR_(int)];
	char val_l_[PADL_(void * __capability)]; void * __capability val; char val_r_[PADR_(void * __capability)];
	char avalsize_l_[PADL_(__socklen_t * __capability)]; __socklen_t * __capability avalsize; char avalsize_r_[PADR_(__socklen_t * __capability)];
};
struct readv_args {
	char fd_l_[PADL_(int)]; int fd; char fd_r_[PADR_(int)];
	char iovp_l_[PADL_(struct iovec_native * __capability)]; struct iovec_native * __capability iovp; char iovp_r_[PADR_(struct iovec_native * __capability)];
	char iovcnt_l_[PADL_(u_int)]; u_int iovcnt; char iovcnt_r_[PADR_(u_int)];
};
struct writev_args {
	char fd_l_[PADL_(int)]; int fd; char fd_r_[PADR_(int)];
	char iovp_l_[PADL_(struct iovec_native * __capability)]; struct iovec_native * __capability iovp; char iovp_r_[PADR_(struct iovec_native * __capability)];
	char iovcnt_l_[PADL_(u_int)]; u_int iovcnt; char iovcnt_r_[PADR_(u_int)];
};
struct settimeofday_args {
	char tv_l_[PADL_(const struct timeval * __capability)]; const struct timeval * __capability tv; char tv_r_[PADR_(const struct timeval * __capability)];
	char tzp_l_[PADL_(const struct timezone * __capability)]; const struct timezone * __capability tzp; char tzp_r_[PADR_(const struct timezone * __capability)];
};
struct fchown_args {
	char fd_l_[PADL_(int)]; int fd; char fd_r_[PADR_(int)];
	char uid_l_[PADL_(int)]; int uid; char uid_r_[PADR_(int)];
	char gid_l_[PADL_(int)]; int gid; char gid_r_[PADR_(int)];
};
struct fchmod_args {
	char fd_l_[PADL_(int)]; int fd; char fd_r_[PADR_(int)];
	char mode_l_[PADL_(mode_t)]; mode_t mode; char mode_r_[PADR_(mode_t)];
};
struct setreuid_args {
	char ruid_l_[PADL_(int)]; int ruid; char ruid_r_[PADR_(int)];
	char euid_l_[PADL_(int)]; int euid; char euid_r_[PADR_(int)];
};
struct setregid_args {
	char rgid_l_[PADL_(int)]; int rgid; char rgid_r_[PADR_(int)];
	char egid_l_[PADL_(int)]; int egid; char egid_r_[PADR_(int)];
};
struct rename_args {
	char from_l_[PADL_(const char * __capability)]; const char * __capability from; char from_r_[PADR_(const char * __capability)];
	char to_l_[PADL_(const char * __capability)]; const char * __capability to; char to_r_[PADR_(const char * __capability)];
};
struct flock_args {
	char fd_l_[PADL_(int)]; int fd; char fd_r_[PADR_(int)];
	char how_l_[PADL_(int)]; int how; char how_r_[PADR_(int)];
};
struct mkfifo_args {
	char path_l_[PADL_(const char * __capability)]; const char * __capability path; char path_r_[PADR_(const char * __capability)];
	char mode_l_[PADL_(mode_t)]; mode_t mode; char mode_r_[PADR_(mode_t)];
};
struct sendto_args {
	char s_l_[PADL_(int)]; int s; char s_r_[PADR_(int)];
	char buf_l_[PADL_(const void * __capability)]; const void * __capability buf; char buf_r_[PADR_(const void * __capability)];
	char len_l_[PADL_(size_t)]; size_t len; char len_r_[PADR_(size_t)];
	char flags_l_[PADL_(int)]; int flags; char flags_r_[PADR_(int)];
	char to_l_[PADL_(const struct sockaddr * __capability)]; const struct sockaddr * __capability to; char to_r_[PADR_(const struct sockaddr * __capability)];
	char tolen_l_[PADL_(__socklen_t)]; __socklen_t tolen; char tolen_r_[PADR_(__socklen_t)];
};
struct shutdown_args {
	char s_l_[PADL_(int)]; int s; char s_r_[PADR_(int)];
	char how_l_[PADL_(int)]; int how; char how_r_[PADR_(int)];
};
struct socketpair_args {
	char domain_l_[PADL_(int)]; int domain; char domain_r_[PADR_(int)];
	char type_l_[PADL_(int)]; int type; char type_r_[PADR_(int)];
	char protocol_l_[PADL_(int)]; int protocol; char protocol_r_[PADR_(int)];
	char rsv_l_[PADL_(int * __capability)]; int * __capability rsv; char rsv_r_[PADR_(int * __capability)];
};
struct mkdir_args {
	char path_l_[PADL_(const char * __capability)]; const char * __capability path; char path_r_[PADR_(const char * __capability)];
	char mode_l_[PADL_(mode_t)]; mode_t mode; char mode_r_[PADR_(mode_t)];
};
struct rmdir_args {
	char path_l_[PADL_(const char * __capability)]; const char * __capability path; char path_r_[PADR_(const char * __capability)];
};
struct utimes_args {
	char path_l_[PADL_(const char * __capability)]; const char * __capability path; char path_r_[PADR_(const char * __capability)];
	char tptr_l_[PADL_(const struct timeval * __capability)]; const struct timeval * __capability tptr; char tptr_r_[PADR_(const struct timeval * __capability)];
};
struct adjtime_args {
	char delta_l_[PADL_(const struct timeval * __capability)]; const struct timeval * __capability delta; char delta_r_[PADR_(const struct timeval * __capability)];
	char olddelta_l_[PADL_(struct timeval * __capability)]; struct timeval * __capability olddelta; char olddelta_r_[PADR_(struct timeval * __capability)];
};
struct ogethostid_args {
	register_t dummy;
};
struct setsid_args {
	register_t dummy;
};
struct quotactl_args {
	char path_l_[PADL_(const char * __capability)]; const char * __capability path; char path_r_[PADR_(const char * __capability)];
	char cmd_l_[PADL_(int)]; int cmd; char cmd_r_[PADR_(int)];
	char uid_l_[PADL_(int)]; int uid; char uid_r_[PADR_(int)];
	char arg_l_[PADL_(void * __capability)]; void * __capability arg; char arg_r_[PADR_(void * __capability)];
};
struct oquota_args {
	register_t dummy;
};
struct coexecve_args {
	char pid_l_[PADL_(pid_t)]; pid_t pid; char pid_r_[PADR_(pid_t)];
	char fname_l_[PADL_(char * __capability)]; char * __capability fname; char fname_r_[PADR_(char * __capability)];
	char argv_l_[PADL_(char * __capability * __capability)]; char * __capability * __capability argv; char argv_r_[PADR_(char * __capability * __capability)];
	char envv_l_[PADL_(char * __capability * __capability)]; char * __capability * __capability envv; char envv_r_[PADR_(char * __capability * __capability)];
};
struct nlm_syscall_args {
	char debug_level_l_[PADL_(int)]; int debug_level; char debug_level_r_[PADR_(int)];
	char grace_period_l_[PADL_(int)]; int grace_period; char grace_period_r_[PADR_(int)];
	char addr_count_l_[PADL_(int)]; int addr_count; char addr_count_r_[PADR_(int)];
	char addrs_l_[PADL_(char * __capability * __capability)]; char * __capability * __capability addrs; char addrs_r_[PADR_(char * __capability * __capability)];
};
struct nfssvc_args {
	char flag_l_[PADL_(int)]; int flag; char flag_r_[PADR_(int)];
	char argp_l_[PADL_(void * __capability)]; void * __capability argp; char argp_r_[PADR_(void * __capability)];
};
struct lgetfh_args {
	char fname_l_[PADL_(const char * __capability)]; const char * __capability fname; char fname_r_[PADR_(const char * __capability)];
	char fhp_l_[PADL_(struct fhandle * __capability)]; struct fhandle * __capability fhp; char fhp_r_[PADR_(struct fhandle * __capability)];
};
struct getfh_args {
	char fname_l_[PADL_(const char * __capability)]; const char * __capability fname; char fname_r_[PADR_(const char * __capability)];
	char fhp_l_[PADL_(struct fhandle * __capability)]; struct fhandle * __capability fhp; char fhp_r_[PADR_(struct fhandle * __capability)];
};
struct sysarch_args {
	char op_l_[PADL_(int)]; int op; char op_r_[PADR_(int)];
	char parms_l_[PADL_(char * __capability)]; char * __capability parms; char parms_r_[PADR_(char * __capability)];
};
struct rtprio_args {
	char function_l_[PADL_(int)]; int function; char function_r_[PADR_(int)];
	char pid_l_[PADL_(pid_t)]; pid_t pid; char pid_r_[PADR_(pid_t)];
	char rtp_l_[PADL_(struct rtprio * __capability)]; struct rtprio * __capability rtp; char rtp_r_[PADR_(struct rtprio * __capability)];
};
struct semsys_args {
	char which_l_[PADL_(int)]; int which; char which_r_[PADR_(int)];
	char a2_l_[PADL_(intptr_t)]; intptr_t a2; char a2_r_[PADR_(intptr_t)];
	char a3_l_[PADL_(intptr_t)]; intptr_t a3; char a3_r_[PADR_(intptr_t)];
	char a4_l_[PADL_(intptr_t)]; intptr_t a4; char a4_r_[PADR_(intptr_t)];
	char a5_l_[PADL_(intptr_t)]; intptr_t a5; char a5_r_[PADR_(intptr_t)];
};
struct msgsys_args {
	char which_l_[PADL_(int)]; int which; char which_r_[PADR_(int)];
	char a2_l_[PADL_(intptr_t)]; intptr_t a2; char a2_r_[PADR_(intptr_t)];
	char a3_l_[PADL_(intptr_t)]; intptr_t a3; char a3_r_[PADR_(intptr_t)];
	char a4_l_[PADL_(intptr_t)]; intptr_t a4; char a4_r_[PADR_(intptr_t)];
	char a5_l_[PADL_(intptr_t)]; intptr_t a5; char a5_r_[PADR_(intptr_t)];
	char a6_l_[PADL_(intptr_t)]; intptr_t a6; char a6_r_[PADR_(intptr_t)];
};
struct shmsys_args {
	char which_l_[PADL_(int)]; int which; char which_r_[PADR_(int)];
	char a2_l_[PADL_(intptr_t)]; intptr_t a2; char a2_r_[PADR_(intptr_t)];
	char a3_l_[PADL_(intptr_t)]; intptr_t a3; char a3_r_[PADR_(intptr_t)];
	char a4_l_[PADL_(intptr_t)]; intptr_t a4; char a4_r_[PADR_(intptr_t)];
};
struct setfib_args {
	char fibnum_l_[PADL_(int)]; int fibnum; char fibnum_r_[PADR_(int)];
};
struct ntp_adjtime_args {
	char tp_l_[PADL_(struct timex * __capability)]; struct timex * __capability tp; char tp_r_[PADR_(struct timex * __capability)];
};
struct setgid_args {
	char gid_l_[PADL_(gid_t)]; gid_t gid; char gid_r_[PADR_(gid_t)];
};
struct setegid_args {
	char egid_l_[PADL_(gid_t)]; gid_t egid; char egid_r_[PADR_(gid_t)];
};
struct seteuid_args {
	char euid_l_[PADL_(uid_t)]; uid_t euid; char euid_r_[PADR_(uid_t)];
};
struct pathconf_args {
	char path_l_[PADL_(const char * __capability)]; const char * __capability path; char path_r_[PADR_(const char * __capability)];
	char name_l_[PADL_(int)]; int name; char name_r_[PADR_(int)];
};
struct fpathconf_args {
	char fd_l_[PADL_(int)]; int fd; char fd_r_[PADR_(int)];
	char name_l_[PADL_(int)]; int name; char name_r_[PADR_(int)];
};
struct __getrlimit_args {
	char which_l_[PADL_(u_int)]; u_int which; char which_r_[PADR_(u_int)];
	char rlp_l_[PADL_(struct rlimit * __capability)]; struct rlimit * __capability rlp; char rlp_r_[PADR_(struct rlimit * __capability)];
};
struct __setrlimit_args {
	char which_l_[PADL_(u_int)]; u_int which; char which_r_[PADR_(u_int)];
	char rlp_l_[PADL_(struct rlimit * __capability)]; struct rlimit * __capability rlp; char rlp_r_[PADR_(struct rlimit * __capability)];
};
struct __sysctl_args {
	char name_l_[PADL_(int * __capability)]; int * __capability name; char name_r_[PADR_(int * __capability)];
	char namelen_l_[PADL_(u_int)]; u_int namelen; char namelen_r_[PADR_(u_int)];
	char old_l_[PADL_(void * __capability)]; void * __capability old; char old_r_[PADR_(void * __capability)];
	char oldlenp_l_[PADL_(size_t * __capability)]; size_t * __capability oldlenp; char oldlenp_r_[PADR_(size_t * __capability)];
	char new_l_[PADL_(const void * __capability)]; const void * __capability new; char new_r_[PADR_(const void * __capability)];
	char newlen_l_[PADL_(size_t)]; size_t newlen; char newlen_r_[PADR_(size_t)];
};
struct mlock_args {
	char addr_l_[PADL_(const void * __capability)]; const void * __capability addr; char addr_r_[PADR_(const void * __capability)];
	char len_l_[PADL_(size_t)]; size_t len; char len_r_[PADR_(size_t)];
};
struct munlock_args {
	char addr_l_[PADL_(const void * __capability)]; const void * __capability addr; char addr_r_[PADR_(const void * __capability)];
	char len_l_[PADL_(size_t)]; size_t len; char len_r_[PADR_(size_t)];
};
struct undelete_args {
	char path_l_[PADL_(const char * __capability)]; const char * __capability path; char path_r_[PADR_(const char * __capability)];
};
struct futimes_args {
	char fd_l_[PADL_(int)]; int fd; char fd_r_[PADR_(int)];
	char tptr_l_[PADL_(const struct timeval * __capability)]; const struct timeval * __capability tptr; char tptr_r_[PADR_(const struct timeval * __capability)];
};
struct getpgid_args {
	char pid_l_[PADL_(pid_t)]; pid_t pid; char pid_r_[PADR_(pid_t)];
};
struct poll_args {
	char fds_l_[PADL_(struct pollfd * __capability)]; struct pollfd * __capability fds; char fds_r_[PADR_(struct pollfd * __capability)];
	char nfds_l_[PADL_(u_int)]; u_int nfds; char nfds_r_[PADR_(u_int)];
	char timeout_l_[PADL_(int)]; int timeout; char timeout_r_[PADR_(int)];
};
struct semget_args {
	char key_l_[PADL_(key_t)]; key_t key; char key_r_[PADR_(key_t)];
	char nsems_l_[PADL_(int)]; int nsems; char nsems_r_[PADR_(int)];
	char semflg_l_[PADL_(int)]; int semflg; char semflg_r_[PADR_(int)];
};
struct semop_args {
	char semid_l_[PADL_(int)]; int semid; char semid_r_[PADR_(int)];
	char sops_l_[PADL_(struct sembuf * __capability)]; struct sembuf * __capability sops; char sops_r_[PADR_(struct sembuf * __capability)];
	char nsops_l_[PADL_(size_t)]; size_t nsops; char nsops_r_[PADR_(size_t)];
};
struct msgget_args {
	char key_l_[PADL_(key_t)]; key_t key; char key_r_[PADR_(key_t)];
	char msgflg_l_[PADL_(int)]; int msgflg; char msgflg_r_[PADR_(int)];
};
struct msgsnd_args {
	char msqid_l_[PADL_(int)]; int msqid; char msqid_r_[PADR_(int)];
	char msgp_l_[PADL_(const void * __capability)]; const void * __capability msgp; char msgp_r_[PADR_(const void * __capability)];
	char msgsz_l_[PADL_(size_t)]; size_t msgsz; char msgsz_r_[PADR_(size_t)];
	char msgflg_l_[PADL_(int)]; int msgflg; char msgflg_r_[PADR_(int)];
};
struct msgrcv_args {
	char msqid_l_[PADL_(int)]; int msqid; char msqid_r_[PADR_(int)];
	char msgp_l_[PADL_(void * __capability)]; void * __capability msgp; char msgp_r_[PADR_(void * __capability)];
	char msgsz_l_[PADL_(size_t)]; size_t msgsz; char msgsz_r_[PADR_(size_t)];
	char msgtyp_l_[PADL_(long)]; long msgtyp; char msgtyp_r_[PADR_(long)];
	char msgflg_l_[PADL_(int)]; int msgflg; char msgflg_r_[PADR_(int)];
};
struct shmat_args {
	char shmid_l_[PADL_(int)]; int shmid; char shmid_r_[PADR_(int)];
	char shmaddr_l_[PADL_(const void * __capability)]; const void * __capability shmaddr; char shmaddr_r_[PADR_(const void * __capability)];
	char shmflg_l_[PADL_(int)]; int shmflg; char shmflg_r_[PADR_(int)];
};
struct shmdt_args {
	char shmaddr_l_[PADL_(const void * __capability)]; const void * __capability shmaddr; char shmaddr_r_[PADR_(const void * __capability)];
};
struct shmget_args {
	char key_l_[PADL_(key_t)]; key_t key; char key_r_[PADR_(key_t)];
	char size_l_[PADL_(size_t)]; size_t size; char size_r_[PADR_(size_t)];
	char shmflg_l_[PADL_(int)]; int shmflg; char shmflg_r_[PADR_(int)];
};
struct clock_gettime_args {
	char clock_id_l_[PADL_(clockid_t)]; clockid_t clock_id; char clock_id_r_[PADR_(clockid_t)];
	char tp_l_[PADL_(struct timespec * __capability)]; struct timespec * __capability tp; char tp_r_[PADR_(struct timespec * __capability)];
};
struct clock_settime_args {
	char clock_id_l_[PADL_(clockid_t)]; clockid_t clock_id; char clock_id_r_[PADR_(clockid_t)];
	char tp_l_[PADL_(const struct timespec * __capability)]; const struct timespec * __capability tp; char tp_r_[PADR_(const struct timespec * __capability)];
};
struct clock_getres_args {
	char clock_id_l_[PADL_(clockid_t)]; clockid_t clock_id; char clock_id_r_[PADR_(clockid_t)];
	char tp_l_[PADL_(struct timespec * __capability)]; struct timespec * __capability tp; char tp_r_[PADR_(struct timespec * __capability)];
};
struct ktimer_create_args {
	char clock_id_l_[PADL_(clockid_t)]; clockid_t clock_id; char clock_id_r_[PADR_(clockid_t)];
	char evp_l_[PADL_(struct sigevent_native * __capability)]; struct sigevent_native * __capability evp; char evp_r_[PADR_(struct sigevent_native * __capability)];
	char timerid_l_[PADL_(int * __capability)]; int * __capability timerid; char timerid_r_[PADR_(int * __capability)];
};
struct ktimer_delete_args {
	char timerid_l_[PADL_(int)]; int timerid; char timerid_r_[PADR_(int)];
};
struct ktimer_settime_args {
	char timerid_l_[PADL_(int)]; int timerid; char timerid_r_[PADR_(int)];
	char flags_l_[PADL_(int)]; int flags; char flags_r_[PADR_(int)];
	char value_l_[PADL_(const struct itimerspec * __capability)]; const struct itimerspec * __capability value; char value_r_[PADR_(const struct itimerspec * __capability)];
	char ovalue_l_[PADL_(struct itimerspec * __capability)]; struct itimerspec * __capability ovalue; char ovalue_r_[PADR_(struct itimerspec * __capability)];
};
struct ktimer_gettime_args {
	char timerid_l_[PADL_(int)]; int timerid; char timerid_r_[PADR_(int)];
	char value_l_[PADL_(struct itimerspec * __capability)]; struct itimerspec * __capability value; char value_r_[PADR_(struct itimerspec * __capability)];
};
struct ktimer_getoverrun_args {
	char timerid_l_[PADL_(int)]; int timerid; char timerid_r_[PADR_(int)];
};
struct nanosleep_args {
	char rqtp_l_[PADL_(const struct timespec * __capability)]; const struct timespec * __capability rqtp; char rqtp_r_[PADR_(const struct timespec * __capability)];
	char rmtp_l_[PADL_(struct timespec * __capability)]; struct timespec * __capability rmtp; char rmtp_r_[PADR_(struct timespec * __capability)];
};
struct ffclock_getcounter_args {
	char ffcount_l_[PADL_(ffcounter * __capability)]; ffcounter * __capability ffcount; char ffcount_r_[PADR_(ffcounter * __capability)];
};
struct ffclock_setestimate_args {
	char cest_l_[PADL_(struct ffclock_estimate * __capability)]; struct ffclock_estimate * __capability cest; char cest_r_[PADR_(struct ffclock_estimate * __capability)];
};
struct ffclock_getestimate_args {
	char cest_l_[PADL_(struct ffclock_estimate * __capability)]; struct ffclock_estimate * __capability cest; char cest_r_[PADR_(struct ffclock_estimate * __capability)];
};
struct clock_nanosleep_args {
	char clock_id_l_[PADL_(clockid_t)]; clockid_t clock_id; char clock_id_r_[PADR_(clockid_t)];
	char flags_l_[PADL_(int)]; int flags; char flags_r_[PADR_(int)];
	char rqtp_l_[PADL_(const struct timespec * __capability)]; const struct timespec * __capability rqtp; char rqtp_r_[PADR_(const struct timespec * __capability)];
	char rmtp_l_[PADL_(struct timespec * __capability)]; struct timespec * __capability rmtp; char rmtp_r_[PADR_(struct timespec * __capability)];
};
struct clock_getcpuclockid2_args {
	char id_l_[PADL_(id_t)]; id_t id; char id_r_[PADR_(id_t)];
	char which_l_[PADL_(int)]; int which; char which_r_[PADR_(int)];
	char clock_id_l_[PADL_(clockid_t * __capability)]; clockid_t * __capability clock_id; char clock_id_r_[PADR_(clockid_t * __capability)];
};
struct ntp_gettime_args {
	char ntvp_l_[PADL_(struct ntptimeval * __capability)]; struct ntptimeval * __capability ntvp; char ntvp_r_[PADR_(struct ntptimeval * __capability)];
};
struct minherit_args {
	char addr_l_[PADL_(void * __capability)]; void * __capability addr; char addr_r_[PADR_(void * __capability)];
	char len_l_[PADL_(size_t)]; size_t len; char len_r_[PADR_(size_t)];
	char inherit_l_[PADL_(int)]; int inherit; char inherit_r_[PADR_(int)];
};
struct rfork_args {
	char flags_l_[PADL_(int)]; int flags; char flags_r_[PADR_(int)];
};
struct issetugid_args {
	register_t dummy;
};
struct lchown_args {
	char path_l_[PADL_(const char * __capability)]; const char * __capability path; char path_r_[PADR_(const char * __capability)];
	char uid_l_[PADL_(int)]; int uid; char uid_r_[PADR_(int)];
	char gid_l_[PADL_(int)]; int gid; char gid_r_[PADR_(int)];
};
struct aio_read_args {
	char aiocbp_l_[PADL_(struct aiocb_native * __capability)]; struct aiocb_native * __capability aiocbp; char aiocbp_r_[PADR_(struct aiocb_native * __capability)];
};
struct aio_write_args {
	char aiocbp_l_[PADL_(struct aiocb_native * __capability)]; struct aiocb_native * __capability aiocbp; char aiocbp_r_[PADR_(struct aiocb_native * __capability)];
};
struct lio_listio_args {
	char mode_l_[PADL_(int)]; int mode; char mode_r_[PADR_(int)];
	char acb_list_l_[PADL_(struct aiocb_native * __capability const * __capability)]; struct aiocb_native * __capability const * __capability acb_list; char acb_list_r_[PADR_(struct aiocb_native * __capability const * __capability)];
	char nent_l_[PADL_(int)]; int nent; char nent_r_[PADR_(int)];
	char sig_l_[PADL_(struct sigevent_native * __capability)]; struct sigevent_native * __capability sig; char sig_r_[PADR_(struct sigevent_native * __capability)];
};
struct kbounce_args {
	char src_l_[PADL_(const void * __capability)]; const void * __capability src; char src_r_[PADR_(const void * __capability)];
	char dst_l_[PADL_(void * __capability)]; void * __capability dst; char dst_r_[PADR_(void * __capability)];
	char len_l_[PADL_(size_t)]; size_t len; char len_r_[PADR_(size_t)];
	char flags_l_[PADL_(int)]; int flags; char flags_r_[PADR_(int)];
};
struct lchmod_args {
	char path_l_[PADL_(const char * __capability)]; const char * __capability path; char path_r_[PADR_(const char * __capability)];
	char mode_l_[PADL_(mode_t)]; mode_t mode; char mode_r_[PADR_(mode_t)];
};
struct lutimes_args {
	char path_l_[PADL_(const char * __capability)]; const char * __capability path; char path_r_[PADR_(const char * __capability)];
	char tptr_l_[PADL_(const struct timeval * __capability)]; const struct timeval * __capability tptr; char tptr_r_[PADR_(const struct timeval * __capability)];
};
struct preadv_args {
	char fd_l_[PADL_(int)]; int fd; char fd_r_[PADR_(int)];
	char iovp_l_[PADL_(struct iovec_native * __capability)]; struct iovec_native * __capability iovp; char iovp_r_[PADR_(struct iovec_native * __capability)];
	char iovcnt_l_[PADL_(u_int)]; u_int iovcnt; char iovcnt_r_[PADR_(u_int)];
	char offset_l_[PADL_(off_t)]; off_t offset; char offset_r_[PADR_(off_t)];
};
struct pwritev_args {
	char fd_l_[PADL_(int)]; int fd; char fd_r_[PADR_(int)];
	char iovp_l_[PADL_(struct iovec_native * __capability)]; struct iovec_native * __capability iovp; char iovp_r_[PADR_(struct iovec_native * __capability)];
	char iovcnt_l_[PADL_(u_int)]; u_int iovcnt; char iovcnt_r_[PADR_(u_int)];
	char offset_l_[PADL_(off_t)]; off_t offset; char offset_r_[PADR_(off_t)];
};
struct fhopen_args {
	char u_fhp_l_[PADL_(const struct fhandle * __capability)]; const struct fhandle * __capability u_fhp; char u_fhp_r_[PADR_(const struct fhandle * __capability)];
	char flags_l_[PADL_(int)]; int flags; char flags_r_[PADR_(int)];
};
struct modnext_args {
	char modid_l_[PADL_(int)]; int modid; char modid_r_[PADR_(int)];
};
struct modstat_args {
	char modid_l_[PADL_(int)]; int modid; char modid_r_[PADR_(int)];
	char stat_l_[PADL_(struct module_stat * __capability)]; struct module_stat * __capability stat; char stat_r_[PADR_(struct module_stat * __capability)];
};
struct modfnext_args {
	char modid_l_[PADL_(int)]; int modid; char modid_r_[PADR_(int)];
};
struct modfind_args {
	char name_l_[PADL_(const char * __capability)]; const char * __capability name; char name_r_[PADR_(const char * __capability)];
};
struct kldload_args {
	char file_l_[PADL_(const char * __capability)]; const char * __capability file; char file_r_[PADR_(const char * __capability)];
};
struct kldunload_args {
	char fileid_l_[PADL_(int)]; int fileid; char fileid_r_[PADR_(int)];
};
struct kldfind_args {
	char file_l_[PADL_(const char * __capability)]; const char * __capability file; char file_r_[PADR_(const char * __capability)];
};
struct kldnext_args {
	char fileid_l_[PADL_(int)]; int fileid; char fileid_r_[PADR_(int)];
};
struct kldstat_args {
	char fileid_l_[PADL_(int)]; int fileid; char fileid_r_[PADR_(int)];
	char stat_l_[PADL_(struct kld_file_stat * __capability)]; struct kld_file_stat * __capability stat; char stat_r_[PADR_(struct kld_file_stat * __capability)];
};
struct kldfirstmod_args {
	char fileid_l_[PADL_(int)]; int fileid; char fileid_r_[PADR_(int)];
};
struct getsid_args {
	char pid_l_[PADL_(pid_t)]; pid_t pid; char pid_r_[PADR_(pid_t)];
};
struct setresuid_args {
	char ruid_l_[PADL_(uid_t)]; uid_t ruid; char ruid_r_[PADR_(uid_t)];
	char euid_l_[PADL_(uid_t)]; uid_t euid; char euid_r_[PADR_(uid_t)];
	char suid_l_[PADL_(uid_t)]; uid_t suid; char suid_r_[PADR_(uid_t)];
};
struct setresgid_args {
	char rgid_l_[PADL_(gid_t)]; gid_t rgid; char rgid_r_[PADR_(gid_t)];
	char egid_l_[PADL_(gid_t)]; gid_t egid; char egid_r_[PADR_(gid_t)];
	char sgid_l_[PADL_(gid_t)]; gid_t sgid; char sgid_r_[PADR_(gid_t)];
};
struct aio_return_args {
	char aiocbp_l_[PADL_(struct aiocb_native * __capability)]; struct aiocb_native * __capability aiocbp; char aiocbp_r_[PADR_(struct aiocb_native * __capability)];
};
struct aio_suspend_args {
	char aiocbp_l_[PADL_(struct aiocb_native * __capability const * __capability)]; struct aiocb_native * __capability const * __capability aiocbp; char aiocbp_r_[PADR_(struct aiocb_native * __capability const * __capability)];
	char nent_l_[PADL_(int)]; int nent; char nent_r_[PADR_(int)];
	char timeout_l_[PADL_(const struct timespec * __capability)]; const struct timespec * __capability timeout; char timeout_r_[PADR_(const struct timespec * __capability)];
};
struct aio_cancel_args {
	char fd_l_[PADL_(int)]; int fd; char fd_r_[PADR_(int)];
	char aiocbp_l_[PADL_(struct aiocb_native * __capability)]; struct aiocb_native * __capability aiocbp; char aiocbp_r_[PADR_(struct aiocb_native * __capability)];
};
struct aio_error_args {
	char aiocbp_l_[PADL_(struct aiocb_native * __capability)]; struct aiocb_native * __capability aiocbp; char aiocbp_r_[PADR_(struct aiocb_native * __capability)];
};
struct yield_args {
	register_t dummy;
};
struct mlockall_args {
	char how_l_[PADL_(int)]; int how; char how_r_[PADR_(int)];
};
struct munlockall_args {
	register_t dummy;
};
struct __getcwd_args {
	char buf_l_[PADL_(char * __capability)]; char * __capability buf; char buf_r_[PADR_(char * __capability)];
	char buflen_l_[PADL_(size_t)]; size_t buflen; char buflen_r_[PADR_(size_t)];
};
struct sched_setparam_args {
	char pid_l_[PADL_(pid_t)]; pid_t pid; char pid_r_[PADR_(pid_t)];
	char param_l_[PADL_(const struct sched_param * __capability)]; const struct sched_param * __capability param; char param_r_[PADR_(const struct sched_param * __capability)];
};
struct sched_getparam_args {
	char pid_l_[PADL_(pid_t)]; pid_t pid; char pid_r_[PADR_(pid_t)];
	char param_l_[PADL_(struct sched_param * __capability)]; struct sched_param * __capability param; char param_r_[PADR_(struct sched_param * __capability)];
};
struct sched_setscheduler_args {
	char pid_l_[PADL_(pid_t)]; pid_t pid; char pid_r_[PADR_(pid_t)];
	char policy_l_[PADL_(int)]; int policy; char policy_r_[PADR_(int)];
	char param_l_[PADL_(const struct sched_param * __capability)]; const struct sched_param * __capability param; char param_r_[PADR_(const struct sched_param * __capability)];
};
struct sched_getscheduler_args {
	char pid_l_[PADL_(pid_t)]; pid_t pid; char pid_r_[PADR_(pid_t)];
};
struct sched_yield_args {
	register_t dummy;
};
struct sched_get_priority_max_args {
	char policy_l_[PADL_(int)]; int policy; char policy_r_[PADR_(int)];
};
struct sched_get_priority_min_args {
	char policy_l_[PADL_(int)]; int policy; char policy_r_[PADR_(int)];
};
struct sched_rr_get_interval_args {
	char pid_l_[PADL_(pid_t)]; pid_t pid; char pid_r_[PADR_(pid_t)];
	char interval_l_[PADL_(struct timespec * __capability)]; struct timespec * __capability interval; char interval_r_[PADR_(struct timespec * __capability)];
};
struct utrace_args {
	char addr_l_[PADL_(const void * __capability)]; const void * __capability addr; char addr_r_[PADR_(const void * __capability)];
	char len_l_[PADL_(size_t)]; size_t len; char len_r_[PADR_(size_t)];
};
struct kldsym_args {
	char fileid_l_[PADL_(int)]; int fileid; char fileid_r_[PADR_(int)];
	char cmd_l_[PADL_(int)]; int cmd; char cmd_r_[PADR_(int)];
	char data_l_[PADL_(void * __capability)]; void * __capability data; char data_r_[PADR_(void * __capability)];
};
struct jail_args {
	char jailp_l_[PADL_(struct jail * __capability)]; struct jail * __capability jailp; char jailp_r_[PADR_(struct jail * __capability)];
};
struct nnpfs_syscall_args {
	char operation_l_[PADL_(int)]; int operation; char operation_r_[PADR_(int)];
	char a_pathP_l_[PADL_(char * __capability)]; char * __capability a_pathP; char a_pathP_r_[PADR_(char * __capability)];
	char a_opcode_l_[PADL_(int)]; int a_opcode; char a_opcode_r_[PADR_(int)];
	char a_paramsP_l_[PADL_(void * __capability)]; void * __capability a_paramsP; char a_paramsP_r_[PADR_(void * __capability)];
	char a_followSymlinks_l_[PADL_(int)]; int a_followSymlinks; char a_followSymlinks_r_[PADR_(int)];
};
struct sigprocmask_args {
	char how_l_[PADL_(int)]; int how; char how_r_[PADR_(int)];
	char set_l_[PADL_(const sigset_t * __capability)]; const sigset_t * __capability set; char set_r_[PADR_(const sigset_t * __capability)];
	char oset_l_[PADL_(sigset_t * __capability)]; sigset_t * __capability oset; char oset_r_[PADR_(sigset_t * __capability)];
};
struct sigsuspend_args {
	char sigmask_l_[PADL_(const sigset_t * __capability)]; const sigset_t * __capability sigmask; char sigmask_r_[PADR_(const sigset_t * __capability)];
};
struct sigpending_args {
	char set_l_[PADL_(sigset_t * __capability)]; sigset_t * __capability set; char set_r_[PADR_(sigset_t * __capability)];
};
struct sigtimedwait_args {
	char set_l_[PADL_(const sigset_t * __capability)]; const sigset_t * __capability set; char set_r_[PADR_(const sigset_t * __capability)];
	char info_l_[PADL_(struct siginfo_native * __capability)]; struct siginfo_native * __capability info; char info_r_[PADR_(struct siginfo_native * __capability)];
	char timeout_l_[PADL_(const struct timespec * __capability)]; const struct timespec * __capability timeout; char timeout_r_[PADR_(const struct timespec * __capability)];
};
struct sigwaitinfo_args {
	char set_l_[PADL_(const sigset_t * __capability)]; const sigset_t * __capability set; char set_r_[PADR_(const sigset_t * __capability)];
	char info_l_[PADL_(struct siginfo_native * __capability)]; struct siginfo_native * __capability info; char info_r_[PADR_(struct siginfo_native * __capability)];
};
struct __acl_get_file_args {
	char path_l_[PADL_(const char * __capability)]; const char * __capability path; char path_r_[PADR_(const char * __capability)];
	char type_l_[PADL_(acl_type_t)]; acl_type_t type; char type_r_[PADR_(acl_type_t)];
	char aclp_l_[PADL_(struct acl * __capability)]; struct acl * __capability aclp; char aclp_r_[PADR_(struct acl * __capability)];
};
struct __acl_set_file_args {
	char path_l_[PADL_(const char * __capability)]; const char * __capability path; char path_r_[PADR_(const char * __capability)];
	char type_l_[PADL_(acl_type_t)]; acl_type_t type; char type_r_[PADR_(acl_type_t)];
	char aclp_l_[PADL_(struct acl * __capability)]; struct acl * __capability aclp; char aclp_r_[PADR_(struct acl * __capability)];
};
struct __acl_get_fd_args {
	char filedes_l_[PADL_(int)]; int filedes; char filedes_r_[PADR_(int)];
	char type_l_[PADL_(acl_type_t)]; acl_type_t type; char type_r_[PADR_(acl_type_t)];
	char aclp_l_[PADL_(struct acl * __capability)]; struct acl * __capability aclp; char aclp_r_[PADR_(struct acl * __capability)];
};
struct __acl_set_fd_args {
	char filedes_l_[PADL_(int)]; int filedes; char filedes_r_[PADR_(int)];
	char type_l_[PADL_(acl_type_t)]; acl_type_t type; char type_r_[PADR_(acl_type_t)];
	char aclp_l_[PADL_(struct acl * __capability)]; struct acl * __capability aclp; char aclp_r_[PADR_(struct acl * __capability)];
};
struct __acl_delete_file_args {
	char path_l_[PADL_(const char * __capability)]; const char * __capability path; char path_r_[PADR_(const char * __capability)];
	char type_l_[PADL_(acl_type_t)]; acl_type_t type; char type_r_[PADR_(acl_type_t)];
};
struct __acl_delete_fd_args {
	char filedes_l_[PADL_(int)]; int filedes; char filedes_r_[PADR_(int)];
	char type_l_[PADL_(acl_type_t)]; acl_type_t type; char type_r_[PADR_(acl_type_t)];
};
struct __acl_aclcheck_file_args {
	char path_l_[PADL_(const char * __capability)]; const char * __capability path; char path_r_[PADR_(const char * __capability)];
	char type_l_[PADL_(acl_type_t)]; acl_type_t type; char type_r_[PADR_(acl_type_t)];
	char aclp_l_[PADL_(struct acl * __capability)]; struct acl * __capability aclp; char aclp_r_[PADR_(struct acl * __capability)];
};
struct __acl_aclcheck_fd_args {
	char filedes_l_[PADL_(int)]; int filedes; char filedes_r_[PADR_(int)];
	char type_l_[PADL_(acl_type_t)]; acl_type_t type; char type_r_[PADR_(acl_type_t)];
	char aclp_l_[PADL_(struct acl * __capability)]; struct acl * __capability aclp; char aclp_r_[PADR_(struct acl * __capability)];
};
struct extattrctl_args {
	char path_l_[PADL_(const char * __capability)]; const char * __capability path; char path_r_[PADR_(const char * __capability)];
	char cmd_l_[PADL_(int)]; int cmd; char cmd_r_[PADR_(int)];
	char filename_l_[PADL_(const char * __capability)]; const char * __capability filename; char filename_r_[PADR_(const char * __capability)];
	char attrnamespace_l_[PADL_(int)]; int attrnamespace; char attrnamespace_r_[PADR_(int)];
	char attrname_l_[PADL_(const char * __capability)]; const char * __capability attrname; char attrname_r_[PADR_(const char * __capability)];
};
struct extattr_set_file_args {
	char path_l_[PADL_(const char * __capability)]; const char * __capability path; char path_r_[PADR_(const char * __capability)];
	char attrnamespace_l_[PADL_(int)]; int attrnamespace; char attrnamespace_r_[PADR_(int)];
	char attrname_l_[PADL_(const char * __capability)]; const char * __capability attrname; char attrname_r_[PADR_(const char * __capability)];
	char data_l_[PADL_(void * __capability)]; void * __capability data; char data_r_[PADR_(void * __capability)];
	char nbytes_l_[PADL_(size_t)]; size_t nbytes; char nbytes_r_[PADR_(size_t)];
};
struct extattr_get_file_args {
	char path_l_[PADL_(const char * __capability)]; const char * __capability path; char path_r_[PADR_(const char * __capability)];
	char attrnamespace_l_[PADL_(int)]; int attrnamespace; char attrnamespace_r_[PADR_(int)];
	char attrname_l_[PADL_(const char * __capability)]; const char * __capability attrname; char attrname_r_[PADR_(const char * __capability)];
	char data_l_[PADL_(void * __capability)]; void * __capability data; char data_r_[PADR_(void * __capability)];
	char nbytes_l_[PADL_(size_t)]; size_t nbytes; char nbytes_r_[PADR_(size_t)];
};
struct extattr_delete_file_args {
	char path_l_[PADL_(const char * __capability)]; const char * __capability path; char path_r_[PADR_(const char * __capability)];
	char attrnamespace_l_[PADL_(int)]; int attrnamespace; char attrnamespace_r_[PADR_(int)];
	char attrname_l_[PADL_(const char * __capability)]; const char * __capability attrname; char attrname_r_[PADR_(const char * __capability)];
};
struct aio_waitcomplete_args {
	char aiocbp_l_[PADL_(struct aiocb_native * __capability * __capability)]; struct aiocb_native * __capability * __capability aiocbp; char aiocbp_r_[PADR_(struct aiocb_native * __capability * __capability)];
	char timeout_l_[PADL_(struct timespec * __capability)]; struct timespec * __capability timeout; char timeout_r_[PADR_(struct timespec * __capability)];
};
struct getresuid_args {
	char ruid_l_[PADL_(uid_t * __capability)]; uid_t * __capability ruid; char ruid_r_[PADR_(uid_t * __capability)];
	char euid_l_[PADL_(uid_t * __capability)]; uid_t * __capability euid; char euid_r_[PADR_(uid_t * __capability)];
	char suid_l_[PADL_(uid_t * __capability)]; uid_t * __capability suid; char suid_r_[PADR_(uid_t * __capability)];
};
struct getresgid_args {
	char rgid_l_[PADL_(gid_t * __capability)]; gid_t * __capability rgid; char rgid_r_[PADR_(gid_t * __capability)];
	char egid_l_[PADL_(gid_t * __capability)]; gid_t * __capability egid; char egid_r_[PADR_(gid_t * __capability)];
	char sgid_l_[PADL_(gid_t * __capability)]; gid_t * __capability sgid; char sgid_r_[PADR_(gid_t * __capability)];
};
struct kqueue_args {
	register_t dummy;
};
struct extattr_set_fd_args {
	char fd_l_[PADL_(int)]; int fd; char fd_r_[PADR_(int)];
	char attrnamespace_l_[PADL_(int)]; int attrnamespace; char attrnamespace_r_[PADR_(int)];
	char attrname_l_[PADL_(const char * __capability)]; const char * __capability attrname; char attrname_r_[PADR_(const char * __capability)];
	char data_l_[PADL_(void * __capability)]; void * __capability data; char data_r_[PADR_(void * __capability)];
	char nbytes_l_[PADL_(size_t)]; size_t nbytes; char nbytes_r_[PADR_(size_t)];
};
struct extattr_get_fd_args {
	char fd_l_[PADL_(int)]; int fd; char fd_r_[PADR_(int)];
	char attrnamespace_l_[PADL_(int)]; int attrnamespace; char attrnamespace_r_[PADR_(int)];
	char attrname_l_[PADL_(const char * __capability)]; const char * __capability attrname; char attrname_r_[PADR_(const char * __capability)];
	char data_l_[PADL_(void * __capability)]; void * __capability data; char data_r_[PADR_(void * __capability)];
	char nbytes_l_[PADL_(size_t)]; size_t nbytes; char nbytes_r_[PADR_(size_t)];
};
struct extattr_delete_fd_args {
	char fd_l_[PADL_(int)]; int fd; char fd_r_[PADR_(int)];
	char attrnamespace_l_[PADL_(int)]; int attrnamespace; char attrnamespace_r_[PADR_(int)];
	char attrname_l_[PADL_(const char * __capability)]; const char * __capability attrname; char attrname_r_[PADR_(const char * __capability)];
};
struct __setugid_args {
	char flag_l_[PADL_(int)]; int flag; char flag_r_[PADR_(int)];
};
struct eaccess_args {
	char path_l_[PADL_(const char * __capability)]; const char * __capability path; char path_r_[PADR_(const char * __capability)];
	char amode_l_[PADL_(int)]; int amode; char amode_r_[PADR_(int)];
};
struct afs3_syscall_args {
	char syscall_l_[PADL_(long)]; long syscall; char syscall_r_[PADR_(long)];
	char parm1_l_[PADL_(long)]; long parm1; char parm1_r_[PADR_(long)];
	char parm2_l_[PADL_(long)]; long parm2; char parm2_r_[PADR_(long)];
	char parm3_l_[PADL_(long)]; long parm3; char parm3_r_[PADR_(long)];
	char parm4_l_[PADL_(long)]; long parm4; char parm4_r_[PADR_(long)];
	char parm5_l_[PADL_(long)]; long parm5; char parm5_r_[PADR_(long)];
	char parm6_l_[PADL_(long)]; long parm6; char parm6_r_[PADR_(long)];
};
struct nmount_args {
	char iovp_l_[PADL_(struct iovec_native * __capability)]; struct iovec_native * __capability iovp; char iovp_r_[PADR_(struct iovec_native * __capability)];
	char iovcnt_l_[PADL_(unsigned int)]; unsigned int iovcnt; char iovcnt_r_[PADR_(unsigned int)];
	char flags_l_[PADL_(int)]; int flags; char flags_r_[PADR_(int)];
};
struct __mac_get_proc_args {
	char mac_p_l_[PADL_(struct mac_native * __capability)]; struct mac_native * __capability mac_p; char mac_p_r_[PADR_(struct mac_native * __capability)];
};
struct __mac_set_proc_args {
	char mac_p_l_[PADL_(struct mac_native * __capability)]; struct mac_native * __capability mac_p; char mac_p_r_[PADR_(struct mac_native * __capability)];
};
struct __mac_get_fd_args {
	char fd_l_[PADL_(int)]; int fd; char fd_r_[PADR_(int)];
	char mac_p_l_[PADL_(struct mac_native * __capability)]; struct mac_native * __capability mac_p; char mac_p_r_[PADR_(struct mac_native * __capability)];
};
struct __mac_get_file_args {
	char path_p_l_[PADL_(const char * __capability)]; const char * __capability path_p; char path_p_r_[PADR_(const char * __capability)];
	char mac_p_l_[PADL_(struct mac_native * __capability)]; struct mac_native * __capability mac_p; char mac_p_r_[PADR_(struct mac_native * __capability)];
};
struct __mac_set_fd_args {
	char fd_l_[PADL_(int)]; int fd; char fd_r_[PADR_(int)];
	char mac_p_l_[PADL_(struct mac_native * __capability)]; struct mac_native * __capability mac_p; char mac_p_r_[PADR_(struct mac_native * __capability)];
};
struct __mac_set_file_args {
	char path_p_l_[PADL_(const char * __capability)]; const char * __capability path_p; char path_p_r_[PADR_(const char * __capability)];
	char mac_p_l_[PADL_(struct mac_native * __capability)]; struct mac_native * __capability mac_p; char mac_p_r_[PADR_(struct mac_native * __capability)];
};
struct kenv_args {
	char what_l_[PADL_(int)]; int what; char what_r_[PADR_(int)];
	char name_l_[PADL_(const char * __capability)]; const char * __capability name; char name_r_[PADR_(const char * __capability)];
	char value_l_[PADL_(char * __capability)]; char * __capability value; char value_r_[PADR_(char * __capability)];
	char len_l_[PADL_(int)]; int len; char len_r_[PADR_(int)];
};
struct lchflags_args {
	char path_l_[PADL_(const char * __capability)]; const char * __capability path; char path_r_[PADR_(const char * __capability)];
	char flags_l_[PADL_(u_long)]; u_long flags; char flags_r_[PADR_(u_long)];
};
struct uuidgen_args {
	char store_l_[PADL_(struct uuid * __capability)]; struct uuid * __capability store; char store_r_[PADR_(struct uuid * __capability)];
	char count_l_[PADL_(int)]; int count; char count_r_[PADR_(int)];
};
struct sendfile_args {
	char fd_l_[PADL_(int)]; int fd; char fd_r_[PADR_(int)];
	char s_l_[PADL_(int)]; int s; char s_r_[PADR_(int)];
	char offset_l_[PADL_(off_t)]; off_t offset; char offset_r_[PADR_(off_t)];
	char nbytes_l_[PADL_(size_t)]; size_t nbytes; char nbytes_r_[PADR_(size_t)];
	char hdtr_l_[PADL_(struct sf_hdtr_native * __capability)]; struct sf_hdtr_native * __capability hdtr; char hdtr_r_[PADR_(struct sf_hdtr_native * __capability)];
	char sbytes_l_[PADL_(off_t * __capability)]; off_t * __capability sbytes; char sbytes_r_[PADR_(off_t * __capability)];
	char flags_l_[PADL_(int)]; int flags; char flags_r_[PADR_(int)];
};
struct mac_syscall_args {
	char policy_l_[PADL_(const char * __capability)]; const char * __capability policy; char policy_r_[PADR_(const char * __capability)];
	char call_l_[PADL_(int)]; int call; char call_r_[PADR_(int)];
	char arg_l_[PADL_(void * __capability)]; void * __capability arg; char arg_r_[PADR_(void * __capability)];
};
struct ksem_close_args {
	char id_l_[PADL_(semid_t)]; semid_t id; char id_r_[PADR_(semid_t)];
};
struct ksem_post_args {
	char id_l_[PADL_(semid_t)]; semid_t id; char id_r_[PADR_(semid_t)];
};
struct ksem_wait_args {
	char id_l_[PADL_(semid_t)]; semid_t id; char id_r_[PADR_(semid_t)];
};
struct ksem_trywait_args {
	char id_l_[PADL_(semid_t)]; semid_t id; char id_r_[PADR_(semid_t)];
};
struct ksem_init_args {
	char idp_l_[PADL_(semid_t * __capability)]; semid_t * __capability idp; char idp_r_[PADR_(semid_t * __capability)];
	char value_l_[PADL_(unsigned int)]; unsigned int value; char value_r_[PADR_(unsigned int)];
};
struct ksem_open_args {
	char idp_l_[PADL_(semid_t * __capability)]; semid_t * __capability idp; char idp_r_[PADR_(semid_t * __capability)];
	char name_l_[PADL_(const char * __capability)]; const char * __capability name; char name_r_[PADR_(const char * __capability)];
	char oflag_l_[PADL_(int)]; int oflag; char oflag_r_[PADR_(int)];
	char mode_l_[PADL_(mode_t)]; mode_t mode; char mode_r_[PADR_(mode_t)];
	char value_l_[PADL_(unsigned int)]; unsigned int value; char value_r_[PADR_(unsigned int)];
};
struct ksem_unlink_args {
	char name_l_[PADL_(const char * __capability)]; const char * __capability name; char name_r_[PADR_(const char * __capability)];
};
struct ksem_getvalue_args {
	char id_l_[PADL_(semid_t)]; semid_t id; char id_r_[PADR_(semid_t)];
	char val_l_[PADL_(int * __capability)]; int * __capability val; char val_r_[PADR_(int * __capability)];
};
struct ksem_destroy_args {
	char id_l_[PADL_(semid_t)]; semid_t id; char id_r_[PADR_(semid_t)];
};
struct __mac_get_pid_args {
	char pid_l_[PADL_(pid_t)]; pid_t pid; char pid_r_[PADR_(pid_t)];
	char mac_p_l_[PADL_(struct mac_native * __capability)]; struct mac_native * __capability mac_p; char mac_p_r_[PADR_(struct mac_native * __capability)];
};
struct __mac_get_link_args {
	char path_p_l_[PADL_(const char * __capability)]; const char * __capability path_p; char path_p_r_[PADR_(const char * __capability)];
	char mac_p_l_[PADL_(struct mac_native * __capability)]; struct mac_native * __capability mac_p; char mac_p_r_[PADR_(struct mac_native * __capability)];
};
struct __mac_set_link_args {
	char path_p_l_[PADL_(const char * __capability)]; const char * __capability path_p; char path_p_r_[PADR_(const char * __capability)];
	char mac_p_l_[PADL_(struct mac_native * __capability)]; struct mac_native * __capability mac_p; char mac_p_r_[PADR_(struct mac_native * __capability)];
};
struct extattr_set_link_args {
	char path_l_[PADL_(const char * __capability)]; const char * __capability path; char path_r_[PADR_(const char * __capability)];
	char attrnamespace_l_[PADL_(int)]; int attrnamespace; char attrnamespace_r_[PADR_(int)];
	char attrname_l_[PADL_(const char * __capability)]; const char * __capability attrname; char attrname_r_[PADR_(const char * __capability)];
	char data_l_[PADL_(void * __capability)]; void * __capability data; char data_r_[PADR_(void * __capability)];
	char nbytes_l_[PADL_(size_t)]; size_t nbytes; char nbytes_r_[PADR_(size_t)];
};
struct extattr_get_link_args {
	char path_l_[PADL_(const char * __capability)]; const char * __capability path; char path_r_[PADR_(const char * __capability)];
	char attrnamespace_l_[PADL_(int)]; int attrnamespace; char attrnamespace_r_[PADR_(int)];
	char attrname_l_[PADL_(const char * __capability)]; const char * __capability attrname; char attrname_r_[PADR_(const char * __capability)];
	char data_l_[PADL_(void * __capability)]; void * __capability data; char data_r_[PADR_(void * __capability)];
	char nbytes_l_[PADL_(size_t)]; size_t nbytes; char nbytes_r_[PADR_(size_t)];
};
struct extattr_delete_link_args {
	char path_l_[PADL_(const char * __capability)]; const char * __capability path; char path_r_[PADR_(const char * __capability)];
	char attrnamespace_l_[PADL_(int)]; int attrnamespace; char attrnamespace_r_[PADR_(int)];
	char attrname_l_[PADL_(const char * __capability)]; const char * __capability attrname; char attrname_r_[PADR_(const char * __capability)];
};
struct __mac_execve_args {
	char fname_l_[PADL_(const char * __capability)]; const char * __capability fname; char fname_r_[PADR_(const char * __capability)];
	char argv_l_[PADL_(char * __capability * __capability)]; char * __capability * __capability argv; char argv_r_[PADR_(char * __capability * __capability)];
	char envv_l_[PADL_(char * __capability * __capability)]; char * __capability * __capability envv; char envv_r_[PADR_(char * __capability * __capability)];
	char mac_p_l_[PADL_(struct mac_native * __capability)]; struct mac_native * __capability mac_p; char mac_p_r_[PADR_(struct mac_native * __capability)];
};
struct sigaction_args {
	char sig_l_[PADL_(int)]; int sig; char sig_r_[PADR_(int)];
	char act_l_[PADL_(const struct sigaction_native * __capability)]; const struct sigaction_native * __capability act; char act_r_[PADR_(const struct sigaction_native * __capability)];
	char oact_l_[PADL_(struct sigaction_native * __capability)]; struct sigaction_native * __capability oact; char oact_r_[PADR_(struct sigaction_native * __capability)];
};
struct sigreturn_args {
	char sigcntxp_l_[PADL_(const struct __ucontext * __capability)]; const struct __ucontext * __capability sigcntxp; char sigcntxp_r_[PADR_(const struct __ucontext * __capability)];
};
struct getcontext_args {
	char ucp_l_[PADL_(struct __ucontext * __capability)]; struct __ucontext * __capability ucp; char ucp_r_[PADR_(struct __ucontext * __capability)];
};
struct setcontext_args {
	char ucp_l_[PADL_(const struct __ucontext * __capability)]; const struct __ucontext * __capability ucp; char ucp_r_[PADR_(const struct __ucontext * __capability)];
};
struct swapcontext_args {
	char oucp_l_[PADL_(struct __ucontext * __capability)]; struct __ucontext * __capability oucp; char oucp_r_[PADR_(struct __ucontext * __capability)];
	char ucp_l_[PADL_(const struct __ucontext * __capability)]; const struct __ucontext * __capability ucp; char ucp_r_[PADR_(const struct __ucontext * __capability)];
};
struct swapoff_args {
	char name_l_[PADL_(const char * __capability)]; const char * __capability name; char name_r_[PADR_(const char * __capability)];
};
struct __acl_get_link_args {
	char path_l_[PADL_(const char * __capability)]; const char * __capability path; char path_r_[PADR_(const char * __capability)];
	char type_l_[PADL_(acl_type_t)]; acl_type_t type; char type_r_[PADR_(acl_type_t)];
	char aclp_l_[PADL_(struct acl * __capability)]; struct acl * __capability aclp; char aclp_r_[PADR_(struct acl * __capability)];
};
struct __acl_set_link_args {
	char path_l_[PADL_(const char * __capability)]; const char * __capability path; char path_r_[PADR_(const char * __capability)];
	char type_l_[PADL_(acl_type_t)]; acl_type_t type; char type_r_[PADR_(acl_type_t)];
	char aclp_l_[PADL_(struct acl * __capability)]; struct acl * __capability aclp; char aclp_r_[PADR_(struct acl * __capability)];
};
struct __acl_delete_link_args {
	char path_l_[PADL_(const char * __capability)]; const char * __capability path; char path_r_[PADR_(const char * __capability)];
	char type_l_[PADL_(acl_type_t)]; acl_type_t type; char type_r_[PADR_(acl_type_t)];
};
struct __acl_aclcheck_link_args {
	char path_l_[PADL_(const char * __capability)]; const char * __capability path; char path_r_[PADR_(const char * __capability)];
	char type_l_[PADL_(acl_type_t)]; acl_type_t type; char type_r_[PADR_(acl_type_t)];
	char aclp_l_[PADL_(struct acl * __capability)]; struct acl * __capability aclp; char aclp_r_[PADR_(struct acl * __capability)];
};
struct sigwait_args {
	char set_l_[PADL_(const sigset_t * __capability)]; const sigset_t * __capability set; char set_r_[PADR_(const sigset_t * __capability)];
	char sig_l_[PADL_(int * __capability)]; int * __capability sig; char sig_r_[PADR_(int * __capability)];
};
struct thr_create_args {
	char ctx_l_[PADL_(struct __ucontext * __capability)]; struct __ucontext * __capability ctx; char ctx_r_[PADR_(struct __ucontext * __capability)];
	char id_l_[PADL_(long * __capability)]; long * __capability id; char id_r_[PADR_(long * __capability)];
	char flags_l_[PADL_(int)]; int flags; char flags_r_[PADR_(int)];
};
struct thr_exit_args {
	char state_l_[PADL_(long * __capability)]; long * __capability state; char state_r_[PADR_(long * __capability)];
};
struct thr_self_args {
	char id_l_[PADL_(long * __capability)]; long * __capability id; char id_r_[PADR_(long * __capability)];
};
struct thr_kill_args {
	char id_l_[PADL_(long)]; long id; char id_r_[PADR_(long)];
	char sig_l_[PADL_(int)]; int sig; char sig_r_[PADR_(int)];
};
struct jail_attach_args {
	char jid_l_[PADL_(int)]; int jid; char jid_r_[PADR_(int)];
};
struct extattr_list_fd_args {
	char fd_l_[PADL_(int)]; int fd; char fd_r_[PADR_(int)];
	char attrnamespace_l_[PADL_(int)]; int attrnamespace; char attrnamespace_r_[PADR_(int)];
	char data_l_[PADL_(void * __capability)]; void * __capability data; char data_r_[PADR_(void * __capability)];
	char nbytes_l_[PADL_(size_t)]; size_t nbytes; char nbytes_r_[PADR_(size_t)];
};
struct extattr_list_file_args {
	char path_l_[PADL_(const char * __capability)]; const char * __capability path; char path_r_[PADR_(const char * __capability)];
	char attrnamespace_l_[PADL_(int)]; int attrnamespace; char attrnamespace_r_[PADR_(int)];
	char data_l_[PADL_(void * __capability)]; void * __capability data; char data_r_[PADR_(void * __capability)];
	char nbytes_l_[PADL_(size_t)]; size_t nbytes; char nbytes_r_[PADR_(size_t)];
};
struct extattr_list_link_args {
	char path_l_[PADL_(const char * __capability)]; const char * __capability path; char path_r_[PADR_(const char * __capability)];
	char attrnamespace_l_[PADL_(int)]; int attrnamespace; char attrnamespace_r_[PADR_(int)];
	char data_l_[PADL_(void * __capability)]; void * __capability data; char data_r_[PADR_(void * __capability)];
	char nbytes_l_[PADL_(size_t)]; size_t nbytes; char nbytes_r_[PADR_(size_t)];
};
struct ksem_timedwait_args {
	char id_l_[PADL_(semid_t)]; semid_t id; char id_r_[PADR_(semid_t)];
	char abstime_l_[PADL_(const struct timespec * __capability)]; const struct timespec * __capability abstime; char abstime_r_[PADR_(const struct timespec * __capability)];
};
struct thr_suspend_args {
	char timeout_l_[PADL_(const struct timespec * __capability)]; const struct timespec * __capability timeout; char timeout_r_[PADR_(const struct timespec * __capability)];
};
struct thr_wake_args {
	char id_l_[PADL_(long)]; long id; char id_r_[PADR_(long)];
};
struct kldunloadf_args {
	char fileid_l_[PADL_(int)]; int fileid; char fileid_r_[PADR_(int)];
	char flags_l_[PADL_(int)]; int flags; char flags_r_[PADR_(int)];
};
struct audit_args {
	char record_l_[PADL_(const void * __capability)]; const void * __capability record; char record_r_[PADR_(const void * __capability)];
	char length_l_[PADL_(u_int)]; u_int length; char length_r_[PADR_(u_int)];
};
struct auditon_args {
	char cmd_l_[PADL_(int)]; int cmd; char cmd_r_[PADR_(int)];
	char data_l_[PADL_(void * __capability)]; void * __capability data; char data_r_[PADR_(void * __capability)];
	char length_l_[PADL_(u_int)]; u_int length; char length_r_[PADR_(u_int)];
};
struct getauid_args {
	char auid_l_[PADL_(uid_t * __capability)]; uid_t * __capability auid; char auid_r_[PADR_(uid_t * __capability)];
};
struct setauid_args {
	char auid_l_[PADL_(uid_t * __capability)]; uid_t * __capability auid; char auid_r_[PADR_(uid_t * __capability)];
};
struct getaudit_args {
	char auditinfo_l_[PADL_(struct auditinfo * __capability)]; struct auditinfo * __capability auditinfo; char auditinfo_r_[PADR_(struct auditinfo * __capability)];
};
struct setaudit_args {
	char auditinfo_l_[PADL_(struct auditinfo * __capability)]; struct auditinfo * __capability auditinfo; char auditinfo_r_[PADR_(struct auditinfo * __capability)];
};
struct getaudit_addr_args {
	char auditinfo_addr_l_[PADL_(struct auditinfo_addr * __capability)]; struct auditinfo_addr * __capability auditinfo_addr; char auditinfo_addr_r_[PADR_(struct auditinfo_addr * __capability)];
	char length_l_[PADL_(u_int)]; u_int length; char length_r_[PADR_(u_int)];
};
struct setaudit_addr_args {
	char auditinfo_addr_l_[PADL_(struct auditinfo_addr * __capability)]; struct auditinfo_addr * __capability auditinfo_addr; char auditinfo_addr_r_[PADR_(struct auditinfo_addr * __capability)];
	char length_l_[PADL_(u_int)]; u_int length; char length_r_[PADR_(u_int)];
};
struct auditctl_args {
	char path_l_[PADL_(const char * __capability)]; const char * __capability path; char path_r_[PADR_(const char * __capability)];
};
struct _umtx_op_args {
	char obj_l_[PADL_(void * __capability)]; void * __capability obj; char obj_r_[PADR_(void * __capability)];
	char op_l_[PADL_(int)]; int op; char op_r_[PADR_(int)];
	char val_l_[PADL_(u_long)]; u_long val; char val_r_[PADR_(u_long)];
	char uaddr1_l_[PADL_(void * __capability)]; void * __capability uaddr1; char uaddr1_r_[PADR_(void * __capability)];
	char uaddr2_l_[PADL_(void * __capability)]; void * __capability uaddr2; char uaddr2_r_[PADR_(void * __capability)];
};
struct thr_new_args {
	char param_l_[PADL_(struct thr_param * __capability)]; struct thr_param * __capability param; char param_r_[PADR_(struct thr_param * __capability)];
	char param_size_l_[PADL_(int)]; int param_size; char param_size_r_[PADR_(int)];
};
struct sigqueue_args {
	char pid_l_[PADL_(pid_t)]; pid_t pid; char pid_r_[PADR_(pid_t)];
	char signum_l_[PADL_(int)]; int signum; char signum_r_[PADR_(int)];
	char value_l_[PADL_(void * __capability)]; void * __capability value; char value_r_[PADR_(void * __capability)];
};
struct kmq_open_args {
	char path_l_[PADL_(const char * __capability)]; const char * __capability path; char path_r_[PADR_(const char * __capability)];
	char flags_l_[PADL_(int)]; int flags; char flags_r_[PADR_(int)];
	char mode_l_[PADL_(mode_t)]; mode_t mode; char mode_r_[PADR_(mode_t)];
	char attr_l_[PADL_(const struct mq_attr * __capability)]; const struct mq_attr * __capability attr; char attr_r_[PADR_(const struct mq_attr * __capability)];
};
struct kmq_setattr_args {
	char mqd_l_[PADL_(int)]; int mqd; char mqd_r_[PADR_(int)];
	char attr_l_[PADL_(const struct mq_attr * __capability)]; const struct mq_attr * __capability attr; char attr_r_[PADR_(const struct mq_attr * __capability)];
	char oattr_l_[PADL_(struct mq_attr * __capability)]; struct mq_attr * __capability oattr; char oattr_r_[PADR_(struct mq_attr * __capability)];
};
struct kmq_timedreceive_args {
	char mqd_l_[PADL_(int)]; int mqd; char mqd_r_[PADR_(int)];
	char msg_ptr_l_[PADL_(char * __capability)]; char * __capability msg_ptr; char msg_ptr_r_[PADR_(char * __capability)];
	char msg_len_l_[PADL_(size_t)]; size_t msg_len; char msg_len_r_[PADR_(size_t)];
	char msg_prio_l_[PADL_(unsigned * __capability)]; unsigned * __capability msg_prio; char msg_prio_r_[PADR_(unsigned * __capability)];
	char abs_timeout_l_[PADL_(const struct timespec * __capability)]; const struct timespec * __capability abs_timeout; char abs_timeout_r_[PADR_(const struct timespec * __capability)];
};
struct kmq_timedsend_args {
	char mqd_l_[PADL_(int)]; int mqd; char mqd_r_[PADR_(int)];
	char msg_ptr_l_[PADL_(const char * __capability)]; const char * __capability msg_ptr; char msg_ptr_r_[PADR_(const char * __capability)];
	char msg_len_l_[PADL_(size_t)]; size_t msg_len; char msg_len_r_[PADR_(size_t)];
	char msg_prio_l_[PADL_(unsigned)]; unsigned msg_prio; char msg_prio_r_[PADR_(unsigned)];
	char abs_timeout_l_[PADL_(const struct timespec * __capability)]; const struct timespec * __capability abs_timeout; char abs_timeout_r_[PADR_(const struct timespec * __capability)];
};
struct kmq_notify_args {
	char mqd_l_[PADL_(int)]; int mqd; char mqd_r_[PADR_(int)];
	char sigev_l_[PADL_(const struct sigevent_native * __capability)]; const struct sigevent_native * __capability sigev; char sigev_r_[PADR_(const struct sigevent_native * __capability)];
};
struct kmq_unlink_args {
	char path_l_[PADL_(const char * __capability)]; const char * __capability path; char path_r_[PADR_(const char * __capability)];
};
struct abort2_args {
	char why_l_[PADL_(const char * __capability)]; const char * __capability why; char why_r_[PADR_(const char * __capability)];
	char nargs_l_[PADL_(int)]; int nargs; char nargs_r_[PADR_(int)];
	char args_l_[PADL_(void * __capability * __capability)]; void * __capability * __capability args; char args_r_[PADR_(void * __capability * __capability)];
};
struct thr_set_name_args {
	char id_l_[PADL_(long)]; long id; char id_r_[PADR_(long)];
	char name_l_[PADL_(const char * __capability)]; const char * __capability name; char name_r_[PADR_(const char * __capability)];
};
struct aio_fsync_args {
	char op_l_[PADL_(int)]; int op; char op_r_[PADR_(int)];
	char aiocbp_l_[PADL_(struct aiocb_native * __capability)]; struct aiocb_native * __capability aiocbp; char aiocbp_r_[PADR_(struct aiocb_native * __capability)];
};
struct rtprio_thread_args {
	char function_l_[PADL_(int)]; int function; char function_r_[PADR_(int)];
	char lwpid_l_[PADL_(lwpid_t)]; lwpid_t lwpid; char lwpid_r_[PADR_(lwpid_t)];
	char rtp_l_[PADL_(struct rtprio * __capability)]; struct rtprio * __capability rtp; char rtp_r_[PADR_(struct rtprio * __capability)];
};
struct sctp_peeloff_args {
	char sd_l_[PADL_(int)]; int sd; char sd_r_[PADR_(int)];
	char name_l_[PADL_(uint32_t)]; uint32_t name; char name_r_[PADR_(uint32_t)];
};
struct sctp_generic_sendmsg_args {
	char sd_l_[PADL_(int)]; int sd; char sd_r_[PADR_(int)];
	char msg_l_[PADL_(void * __capability)]; void * __capability msg; char msg_r_[PADR_(void * __capability)];
	char mlen_l_[PADL_(int)]; int mlen; char mlen_r_[PADR_(int)];
	char to_l_[PADL_(const struct sockaddr * __capability)]; const struct sockaddr * __capability to; char to_r_[PADR_(const struct sockaddr * __capability)];
	char tolen_l_[PADL_(__socklen_t)]; __socklen_t tolen; char tolen_r_[PADR_(__socklen_t)];
	char sinfo_l_[PADL_(struct sctp_sndrcvinfo * __capability)]; struct sctp_sndrcvinfo * __capability sinfo; char sinfo_r_[PADR_(struct sctp_sndrcvinfo * __capability)];
	char flags_l_[PADL_(int)]; int flags; char flags_r_[PADR_(int)];
};
struct sctp_generic_sendmsg_iov_args {
	char sd_l_[PADL_(int)]; int sd; char sd_r_[PADR_(int)];
	char iov_l_[PADL_(struct iovec_native * __capability)]; struct iovec_native * __capability iov; char iov_r_[PADR_(struct iovec_native * __capability)];
	char iovlen_l_[PADL_(int)]; int iovlen; char iovlen_r_[PADR_(int)];
	char to_l_[PADL_(const struct sockaddr * __capability)]; const struct sockaddr * __capability to; char to_r_[PADR_(const struct sockaddr * __capability)];
	char tolen_l_[PADL_(__socklen_t)]; __socklen_t tolen; char tolen_r_[PADR_(__socklen_t)];
	char sinfo_l_[PADL_(struct sctp_sndrcvinfo * __capability)]; struct sctp_sndrcvinfo * __capability sinfo; char sinfo_r_[PADR_(struct sctp_sndrcvinfo * __capability)];
	char flags_l_[PADL_(int)]; int flags; char flags_r_[PADR_(int)];
};
struct sctp_generic_recvmsg_args {
	char sd_l_[PADL_(int)]; int sd; char sd_r_[PADR_(int)];
	char iov_l_[PADL_(struct iovec_native * __capability)]; struct iovec_native * __capability iov; char iov_r_[PADR_(struct iovec_native * __capability)];
	char iovlen_l_[PADL_(int)]; int iovlen; char iovlen_r_[PADR_(int)];
	char from_l_[PADL_(struct sockaddr * __capability)]; struct sockaddr * __capability from; char from_r_[PADR_(struct sockaddr * __capability)];
	char fromlenaddr_l_[PADL_(__socklen_t * __capability)]; __socklen_t * __capability fromlenaddr; char fromlenaddr_r_[PADR_(__socklen_t * __capability)];
	char sinfo_l_[PADL_(struct sctp_sndrcvinfo * __capability)]; struct sctp_sndrcvinfo * __capability sinfo; char sinfo_r_[PADR_(struct sctp_sndrcvinfo * __capability)];
	char msg_flags_l_[PADL_(int * __capability)]; int * __capability msg_flags; char msg_flags_r_[PADR_(int * __capability)];
};
struct pread_args {
	char fd_l_[PADL_(int)]; int fd; char fd_r_[PADR_(int)];
	char buf_l_[PADL_(void * __capability)]; void * __capability buf; char buf_r_[PADR_(void * __capability)];
	char nbyte_l_[PADL_(size_t)]; size_t nbyte; char nbyte_r_[PADR_(size_t)];
	char offset_l_[PADL_(off_t)]; off_t offset; char offset_r_[PADR_(off_t)];
};
struct pwrite_args {
	char fd_l_[PADL_(int)]; int fd; char fd_r_[PADR_(int)];
	char buf_l_[PADL_(const void * __capability)]; const void * __capability buf; char buf_r_[PADR_(const void * __capability)];
	char nbyte_l_[PADL_(size_t)]; size_t nbyte; char nbyte_r_[PADR_(size_t)];
	char offset_l_[PADL_(off_t)]; off_t offset; char offset_r_[PADR_(off_t)];
};
struct mmap_args {
	char addr_l_[PADL_(void * __capability)]; void * __capability addr; char addr_r_[PADR_(void * __capability)];
	char len_l_[PADL_(size_t)]; size_t len; char len_r_[PADR_(size_t)];
	char prot_l_[PADL_(int)]; int prot; char prot_r_[PADR_(int)];
	char flags_l_[PADL_(int)]; int flags; char flags_r_[PADR_(int)];
	char fd_l_[PADL_(int)]; int fd; char fd_r_[PADR_(int)];
	char pos_l_[PADL_(off_t)]; off_t pos; char pos_r_[PADR_(off_t)];
};
struct lseek_args {
	char fd_l_[PADL_(int)]; int fd; char fd_r_[PADR_(int)];
	char offset_l_[PADL_(off_t)]; off_t offset; char offset_r_[PADR_(off_t)];
	char whence_l_[PADL_(int)]; int whence; char whence_r_[PADR_(int)];
};
struct truncate_args {
	char path_l_[PADL_(const char * __capability)]; const char * __capability path; char path_r_[PADR_(const char * __capability)];
	char length_l_[PADL_(off_t)]; off_t length; char length_r_[PADR_(off_t)];
};
struct ftruncate_args {
	char fd_l_[PADL_(int)]; int fd; char fd_r_[PADR_(int)];
	char length_l_[PADL_(off_t)]; off_t length; char length_r_[PADR_(off_t)];
};
struct thr_kill2_args {
	char pid_l_[PADL_(pid_t)]; pid_t pid; char pid_r_[PADR_(pid_t)];
	char id_l_[PADL_(long)]; long id; char id_r_[PADR_(long)];
	char sig_l_[PADL_(int)]; int sig; char sig_r_[PADR_(int)];
};
struct shm_unlink_args {
	char path_l_[PADL_(const char * __capability)]; const char * __capability path; char path_r_[PADR_(const char * __capability)];
};
struct cpuset_args {
	char setid_l_[PADL_(cpusetid_t * __capability)]; cpusetid_t * __capability setid; char setid_r_[PADR_(cpusetid_t * __capability)];
};
struct cpuset_setid_args {
	char which_l_[PADL_(cpuwhich_t)]; cpuwhich_t which; char which_r_[PADR_(cpuwhich_t)];
	char id_l_[PADL_(id_t)]; id_t id; char id_r_[PADR_(id_t)];
	char setid_l_[PADL_(cpusetid_t)]; cpusetid_t setid; char setid_r_[PADR_(cpusetid_t)];
};
struct cpuset_getid_args {
	char level_l_[PADL_(cpulevel_t)]; cpulevel_t level; char level_r_[PADR_(cpulevel_t)];
	char which_l_[PADL_(cpuwhich_t)]; cpuwhich_t which; char which_r_[PADR_(cpuwhich_t)];
	char id_l_[PADL_(id_t)]; id_t id; char id_r_[PADR_(id_t)];
	char setid_l_[PADL_(cpusetid_t * __capability)]; cpusetid_t * __capability setid; char setid_r_[PADR_(cpusetid_t * __capability)];
};
struct cpuset_getaffinity_args {
	char level_l_[PADL_(cpulevel_t)]; cpulevel_t level; char level_r_[PADR_(cpulevel_t)];
	char which_l_[PADL_(cpuwhich_t)]; cpuwhich_t which; char which_r_[PADR_(cpuwhich_t)];
	char id_l_[PADL_(id_t)]; id_t id; char id_r_[PADR_(id_t)];
	char cpusetsize_l_[PADL_(size_t)]; size_t cpusetsize; char cpusetsize_r_[PADR_(size_t)];
	char mask_l_[PADL_(cpuset_t * __capability)]; cpuset_t * __capability mask; char mask_r_[PADR_(cpuset_t * __capability)];
};
struct cpuset_setaffinity_args {
	char level_l_[PADL_(cpulevel_t)]; cpulevel_t level; char level_r_[PADR_(cpulevel_t)];
	char which_l_[PADL_(cpuwhich_t)]; cpuwhich_t which; char which_r_[PADR_(cpuwhich_t)];
	char id_l_[PADL_(id_t)]; id_t id; char id_r_[PADR_(id_t)];
	char cpusetsize_l_[PADL_(size_t)]; size_t cpusetsize; char cpusetsize_r_[PADR_(size_t)];
	char mask_l_[PADL_(const cpuset_t * __capability)]; const cpuset_t * __capability mask; char mask_r_[PADR_(const cpuset_t * __capability)];
};
struct faccessat_args {
	char fd_l_[PADL_(int)]; int fd; char fd_r_[PADR_(int)];
	char path_l_[PADL_(const char * __capability)]; const char * __capability path; char path_r_[PADR_(const char * __capability)];
	char amode_l_[PADL_(int)]; int amode; char amode_r_[PADR_(int)];
	char flag_l_[PADL_(int)]; int flag; char flag_r_[PADR_(int)];
};
struct fchmodat_args {
	char fd_l_[PADL_(int)]; int fd; char fd_r_[PADR_(int)];
	char path_l_[PADL_(const char * __capability)]; const char * __capability path; char path_r_[PADR_(const char * __capability)];
	char mode_l_[PADL_(mode_t)]; mode_t mode; char mode_r_[PADR_(mode_t)];
	char flag_l_[PADL_(int)]; int flag; char flag_r_[PADR_(int)];
};
struct fchownat_args {
	char fd_l_[PADL_(int)]; int fd; char fd_r_[PADR_(int)];
	char path_l_[PADL_(const char * __capability)]; const char * __capability path; char path_r_[PADR_(const char * __capability)];
	char uid_l_[PADL_(uid_t)]; uid_t uid; char uid_r_[PADR_(uid_t)];
	char gid_l_[PADL_(gid_t)]; gid_t gid; char gid_r_[PADR_(gid_t)];
	char flag_l_[PADL_(int)]; int flag; char flag_r_[PADR_(int)];
};
struct fexecve_args {
	char fd_l_[PADL_(int)]; int fd; char fd_r_[PADR_(int)];
	char argv_l_[PADL_(char * __capability * __capability)]; char * __capability * __capability argv; char argv_r_[PADR_(char * __capability * __capability)];
	char envv_l_[PADL_(char * __capability * __capability)]; char * __capability * __capability envv; char envv_r_[PADR_(char * __capability * __capability)];
};
struct futimesat_args {
	char fd_l_[PADL_(int)]; int fd; char fd_r_[PADR_(int)];
	char path_l_[PADL_(const char * __capability)]; const char * __capability path; char path_r_[PADR_(const char * __capability)];
	char times_l_[PADL_(const struct timeval * __capability)]; const struct timeval * __capability times; char times_r_[PADR_(const struct timeval * __capability)];
};
struct linkat_args {
	char fd1_l_[PADL_(int)]; int fd1; char fd1_r_[PADR_(int)];
	char path1_l_[PADL_(const char * __capability)]; const char * __capability path1; char path1_r_[PADR_(const char * __capability)];
	char fd2_l_[PADL_(int)]; int fd2; char fd2_r_[PADR_(int)];
	char path2_l_[PADL_(const char * __capability)]; const char * __capability path2; char path2_r_[PADR_(const char * __capability)];
	char flag_l_[PADL_(int)]; int flag; char flag_r_[PADR_(int)];
};
struct mkdirat_args {
	char fd_l_[PADL_(int)]; int fd; char fd_r_[PADR_(int)];
	char path_l_[PADL_(const char * __capability)]; const char * __capability path; char path_r_[PADR_(const char * __capability)];
	char mode_l_[PADL_(mode_t)]; mode_t mode; char mode_r_[PADR_(mode_t)];
};
struct mkfifoat_args {
	char fd_l_[PADL_(int)]; int fd; char fd_r_[PADR_(int)];
	char path_l_[PADL_(const char * __capability)]; const char * __capability path; char path_r_[PADR_(const char * __capability)];
	char mode_l_[PADL_(mode_t)]; mode_t mode; char mode_r_[PADR_(mode_t)];
};
struct openat_args {
	char fd_l_[PADL_(int)]; int fd; char fd_r_[PADR_(int)];
	char path_l_[PADL_(const char * __capability)]; const char * __capability path; char path_r_[PADR_(const char * __capability)];
	char flag_l_[PADL_(int)]; int flag; char flag_r_[PADR_(int)];
	char mode_l_[PADL_(mode_t)]; mode_t mode; char mode_r_[PADR_(mode_t)];
};
struct readlinkat_args {
	char fd_l_[PADL_(int)]; int fd; char fd_r_[PADR_(int)];
	char path_l_[PADL_(const char * __capability)]; const char * __capability path; char path_r_[PADR_(const char * __capability)];
	char buf_l_[PADL_(char * __capability)]; char * __capability buf; char buf_r_[PADR_(char * __capability)];
	char bufsize_l_[PADL_(size_t)]; size_t bufsize; char bufsize_r_[PADR_(size_t)];
};
struct renameat_args {
	char oldfd_l_[PADL_(int)]; int oldfd; char oldfd_r_[PADR_(int)];
	char old_l_[PADL_(const char * __capability)]; const char * __capability old; char old_r_[PADR_(const char * __capability)];
	char newfd_l_[PADL_(int)]; int newfd; char newfd_r_[PADR_(int)];
	char new_l_[PADL_(const char * __capability)]; const char * __capability new; char new_r_[PADR_(const char * __capability)];
};
struct symlinkat_args {
	char path1_l_[PADL_(const char * __capability)]; const char * __capability path1; char path1_r_[PADR_(const char * __capability)];
	char fd_l_[PADL_(int)]; int fd; char fd_r_[PADR_(int)];
	char path2_l_[PADL_(const char * __capability)]; const char * __capability path2; char path2_r_[PADR_(const char * __capability)];
};
struct unlinkat_args {
	char fd_l_[PADL_(int)]; int fd; char fd_r_[PADR_(int)];
	char path_l_[PADL_(const char * __capability)]; const char * __capability path; char path_r_[PADR_(const char * __capability)];
	char flag_l_[PADL_(int)]; int flag; char flag_r_[PADR_(int)];
};
struct posix_openpt_args {
	char flags_l_[PADL_(int)]; int flags; char flags_r_[PADR_(int)];
};
struct gssd_syscall_args {
	char path_l_[PADL_(const char * __capability)]; const char * __capability path; char path_r_[PADR_(const char * __capability)];
};
struct jail_get_args {
	char iovp_l_[PADL_(struct iovec_native * __capability)]; struct iovec_native * __capability iovp; char iovp_r_[PADR_(struct iovec_native * __capability)];
	char iovcnt_l_[PADL_(unsigned int)]; unsigned int iovcnt; char iovcnt_r_[PADR_(unsigned int)];
	char flags_l_[PADL_(int)]; int flags; char flags_r_[PADR_(int)];
};
struct jail_set_args {
	char iovp_l_[PADL_(struct iovec_native * __capability)]; struct iovec_native * __capability iovp; char iovp_r_[PADR_(struct iovec_native * __capability)];
	char iovcnt_l_[PADL_(unsigned int)]; unsigned int iovcnt; char iovcnt_r_[PADR_(unsigned int)];
	char flags_l_[PADL_(int)]; int flags; char flags_r_[PADR_(int)];
};
struct jail_remove_args {
	char jid_l_[PADL_(int)]; int jid; char jid_r_[PADR_(int)];
};
struct closefrom_args {
	char lowfd_l_[PADL_(int)]; int lowfd; char lowfd_r_[PADR_(int)];
};
struct __semctl_args {
	char semid_l_[PADL_(int)]; int semid; char semid_r_[PADR_(int)];
	char semnum_l_[PADL_(int)]; int semnum; char semnum_r_[PADR_(int)];
	char cmd_l_[PADL_(int)]; int cmd; char cmd_r_[PADR_(int)];
	char arg_l_[PADL_(union semun_native * __capability)]; union semun_native * __capability arg; char arg_r_[PADR_(union semun_native * __capability)];
};
struct msgctl_args {
	char msqid_l_[PADL_(int)]; int msqid; char msqid_r_[PADR_(int)];
	char cmd_l_[PADL_(int)]; int cmd; char cmd_r_[PADR_(int)];
	char buf_l_[PADL_(struct msqid_ds * __capability)]; struct msqid_ds * __capability buf; char buf_r_[PADR_(struct msqid_ds * __capability)];
};
struct shmctl_args {
	char shmid_l_[PADL_(int)]; int shmid; char shmid_r_[PADR_(int)];
	char cmd_l_[PADL_(int)]; int cmd; char cmd_r_[PADR_(int)];
	char buf_l_[PADL_(struct shmid_ds * __capability)]; struct shmid_ds * __capability buf; char buf_r_[PADR_(struct shmid_ds * __capability)];
};
struct lpathconf_args {
	char path_l_[PADL_(const char * __capability)]; const char * __capability path; char path_r_[PADR_(const char * __capability)];
	char name_l_[PADL_(int)]; int name; char name_r_[PADR_(int)];
};
struct __cap_rights_get_args {
	char version_l_[PADL_(int)]; int version; char version_r_[PADR_(int)];
	char fd_l_[PADL_(int)]; int fd; char fd_r_[PADR_(int)];
	char rightsp_l_[PADL_(cap_rights_t * __capability)]; cap_rights_t * __capability rightsp; char rightsp_r_[PADR_(cap_rights_t * __capability)];
};
struct cap_enter_args {
	register_t dummy;
};
struct cap_getmode_args {
	char modep_l_[PADL_(u_int * __capability)]; u_int * __capability modep; char modep_r_[PADR_(u_int * __capability)];
};
struct pdfork_args {
	char fdp_l_[PADL_(int * __capability)]; int * __capability fdp; char fdp_r_[PADR_(int * __capability)];
	char flags_l_[PADL_(int)]; int flags; char flags_r_[PADR_(int)];
};
struct pdkill_args {
	char fd_l_[PADL_(int)]; int fd; char fd_r_[PADR_(int)];
	char signum_l_[PADL_(int)]; int signum; char signum_r_[PADR_(int)];
};
struct pdgetpid_args {
	char fd_l_[PADL_(int)]; int fd; char fd_r_[PADR_(int)];
	char pidp_l_[PADL_(pid_t * __capability)]; pid_t * __capability pidp; char pidp_r_[PADR_(pid_t * __capability)];
};
struct pselect_args {
	char nd_l_[PADL_(int)]; int nd; char nd_r_[PADR_(int)];
	char in_l_[PADL_(fd_set * __capability)]; fd_set * __capability in; char in_r_[PADR_(fd_set * __capability)];
	char ou_l_[PADL_(fd_set * __capability)]; fd_set * __capability ou; char ou_r_[PADR_(fd_set * __capability)];
	char ex_l_[PADL_(fd_set * __capability)]; fd_set * __capability ex; char ex_r_[PADR_(fd_set * __capability)];
	char ts_l_[PADL_(const struct timespec * __capability)]; const struct timespec * __capability ts; char ts_r_[PADR_(const struct timespec * __capability)];
	char sm_l_[PADL_(const sigset_t * __capability)]; const sigset_t * __capability sm; char sm_r_[PADR_(const sigset_t * __capability)];
};
struct getloginclass_args {
	char namebuf_l_[PADL_(char * __capability)]; char * __capability namebuf; char namebuf_r_[PADR_(char * __capability)];
	char namelen_l_[PADL_(size_t)]; size_t namelen; char namelen_r_[PADR_(size_t)];
};
struct setloginclass_args {
	char namebuf_l_[PADL_(const char * __capability)]; const char * __capability namebuf; char namebuf_r_[PADR_(const char * __capability)];
};
struct rctl_get_racct_args {
	char inbufp_l_[PADL_(const void * __capability)]; const void * __capability inbufp; char inbufp_r_[PADR_(const void * __capability)];
	char inbuflen_l_[PADL_(size_t)]; size_t inbuflen; char inbuflen_r_[PADR_(size_t)];
	char outbufp_l_[PADL_(void * __capability)]; void * __capability outbufp; char outbufp_r_[PADR_(void * __capability)];
	char outbuflen_l_[PADL_(size_t)]; size_t outbuflen; char outbuflen_r_[PADR_(size_t)];
};
struct rctl_get_rules_args {
	char inbufp_l_[PADL_(const void * __capability)]; const void * __capability inbufp; char inbufp_r_[PADR_(const void * __capability)];
	char inbuflen_l_[PADL_(size_t)]; size_t inbuflen; char inbuflen_r_[PADR_(size_t)];
	char outbufp_l_[PADL_(void * __capability)]; void * __capability outbufp; char outbufp_r_[PADR_(void * __capability)];
	char outbuflen_l_[PADL_(size_t)]; size_t outbuflen; char outbuflen_r_[PADR_(size_t)];
};
struct rctl_get_limits_args {
	char inbufp_l_[PADL_(const void * __capability)]; const void * __capability inbufp; char inbufp_r_[PADR_(const void * __capability)];
	char inbuflen_l_[PADL_(size_t)]; size_t inbuflen; char inbuflen_r_[PADR_(size_t)];
	char outbufp_l_[PADL_(void * __capability)]; void * __capability outbufp; char outbufp_r_[PADR_(void * __capability)];
	char outbuflen_l_[PADL_(size_t)]; size_t outbuflen; char outbuflen_r_[PADR_(size_t)];
};
struct rctl_add_rule_args {
	char inbufp_l_[PADL_(const void * __capability)]; const void * __capability inbufp; char inbufp_r_[PADR_(const void * __capability)];
	char inbuflen_l_[PADL_(size_t)]; size_t inbuflen; char inbuflen_r_[PADR_(size_t)];
	char outbufp_l_[PADL_(void * __capability)]; void * __capability outbufp; char outbufp_r_[PADR_(void * __capability)];
	char outbuflen_l_[PADL_(size_t)]; size_t outbuflen; char outbuflen_r_[PADR_(size_t)];
};
struct rctl_remove_rule_args {
	char inbufp_l_[PADL_(const void * __capability)]; const void * __capability inbufp; char inbufp_r_[PADR_(const void * __capability)];
	char inbuflen_l_[PADL_(size_t)]; size_t inbuflen; char inbuflen_r_[PADR_(size_t)];
	char outbufp_l_[PADL_(void * __capability)]; void * __capability outbufp; char outbufp_r_[PADR_(void * __capability)];
	char outbuflen_l_[PADL_(size_t)]; size_t outbuflen; char outbuflen_r_[PADR_(size_t)];
};
struct posix_fallocate_args {
	char fd_l_[PADL_(int)]; int fd; char fd_r_[PADR_(int)];
	char offset_l_[PADL_(off_t)]; off_t offset; char offset_r_[PADR_(off_t)];
	char len_l_[PADL_(off_t)]; off_t len; char len_r_[PADR_(off_t)];
};
struct posix_fadvise_args {
	char fd_l_[PADL_(int)]; int fd; char fd_r_[PADR_(int)];
	char offset_l_[PADL_(off_t)]; off_t offset; char offset_r_[PADR_(off_t)];
	char len_l_[PADL_(off_t)]; off_t len; char len_r_[PADR_(off_t)];
	char advice_l_[PADL_(int)]; int advice; char advice_r_[PADR_(int)];
};
struct wait6_args {
	char idtype_l_[PADL_(idtype_t)]; idtype_t idtype; char idtype_r_[PADR_(idtype_t)];
	char id_l_[PADL_(id_t)]; id_t id; char id_r_[PADR_(id_t)];
	char status_l_[PADL_(int * __capability)]; int * __capability status; char status_r_[PADR_(int * __capability)];
	char options_l_[PADL_(int)]; int options; char options_r_[PADR_(int)];
	char wrusage_l_[PADL_(struct __wrusage * __capability)]; struct __wrusage * __capability wrusage; char wrusage_r_[PADR_(struct __wrusage * __capability)];
	char info_l_[PADL_(struct siginfo_native * __capability)]; struct siginfo_native * __capability info; char info_r_[PADR_(struct siginfo_native * __capability)];
};
struct cap_rights_limit_args {
	char fd_l_[PADL_(int)]; int fd; char fd_r_[PADR_(int)];
	char rightsp_l_[PADL_(cap_rights_t * __capability)]; cap_rights_t * __capability rightsp; char rightsp_r_[PADR_(cap_rights_t * __capability)];
};
struct cap_ioctls_limit_args {
	char fd_l_[PADL_(int)]; int fd; char fd_r_[PADR_(int)];
	char cmds_l_[PADL_(const u_long * __capability)]; const u_long * __capability cmds; char cmds_r_[PADR_(const u_long * __capability)];
	char ncmds_l_[PADL_(size_t)]; size_t ncmds; char ncmds_r_[PADR_(size_t)];
};
struct cap_ioctls_get_args {
	char fd_l_[PADL_(int)]; int fd; char fd_r_[PADR_(int)];
	char cmds_l_[PADL_(u_long * __capability)]; u_long * __capability cmds; char cmds_r_[PADR_(u_long * __capability)];
	char maxcmds_l_[PADL_(size_t)]; size_t maxcmds; char maxcmds_r_[PADR_(size_t)];
};
struct cap_fcntls_limit_args {
	char fd_l_[PADL_(int)]; int fd; char fd_r_[PADR_(int)];
	char fcntlrights_l_[PADL_(uint32_t)]; uint32_t fcntlrights; char fcntlrights_r_[PADR_(uint32_t)];
};
struct cap_fcntls_get_args {
	char fd_l_[PADL_(int)]; int fd; char fd_r_[PADR_(int)];
	char fcntlrightsp_l_[PADL_(uint32_t * __capability)]; uint32_t * __capability fcntlrightsp; char fcntlrightsp_r_[PADR_(uint32_t * __capability)];
};
struct bindat_args {
	char fd_l_[PADL_(int)]; int fd; char fd_r_[PADR_(int)];
	char s_l_[PADL_(int)]; int s; char s_r_[PADR_(int)];
	char name_l_[PADL_(const struct sockaddr * __capability)]; const struct sockaddr * __capability name; char name_r_[PADR_(const struct sockaddr * __capability)];
	char namelen_l_[PADL_(__socklen_t)]; __socklen_t namelen; char namelen_r_[PADR_(__socklen_t)];
};
struct connectat_args {
	char fd_l_[PADL_(int)]; int fd; char fd_r_[PADR_(int)];
	char s_l_[PADL_(int)]; int s; char s_r_[PADR_(int)];
	char name_l_[PADL_(const struct sockaddr * __capability)]; const struct sockaddr * __capability name; char name_r_[PADR_(const struct sockaddr * __capability)];
	char namelen_l_[PADL_(__socklen_t)]; __socklen_t namelen; char namelen_r_[PADR_(__socklen_t)];
};
struct chflagsat_args {
	char fd_l_[PADL_(int)]; int fd; char fd_r_[PADR_(int)];
	char path_l_[PADL_(const char * __capability)]; const char * __capability path; char path_r_[PADR_(const char * __capability)];
	char flags_l_[PADL_(u_long)]; u_long flags; char flags_r_[PADR_(u_long)];
	char atflag_l_[PADL_(int)]; int atflag; char atflag_r_[PADR_(int)];
};
struct accept4_args {
	char s_l_[PADL_(int)]; int s; char s_r_[PADR_(int)];
	char name_l_[PADL_(struct sockaddr * __capability)]; struct sockaddr * __capability name; char name_r_[PADR_(struct sockaddr * __capability)];
	char anamelen_l_[PADL_(__socklen_t * __capability)]; __socklen_t * __capability anamelen; char anamelen_r_[PADR_(__socklen_t * __capability)];
	char flags_l_[PADL_(int)]; int flags; char flags_r_[PADR_(int)];
};
struct pipe2_args {
	char fildes_l_[PADL_(int * __capability)]; int * __capability fildes; char fildes_r_[PADR_(int * __capability)];
	char flags_l_[PADL_(int)]; int flags; char flags_r_[PADR_(int)];
};
struct aio_mlock_args {
	char aiocbp_l_[PADL_(struct aiocb_native * __capability)]; struct aiocb_native * __capability aiocbp; char aiocbp_r_[PADR_(struct aiocb_native * __capability)];
};
struct procctl_args {
	char idtype_l_[PADL_(idtype_t)]; idtype_t idtype; char idtype_r_[PADR_(idtype_t)];
	char id_l_[PADL_(id_t)]; id_t id; char id_r_[PADR_(id_t)];
	char com_l_[PADL_(int)]; int com; char com_r_[PADR_(int)];
	char data_l_[PADL_(void * __capability)]; void * __capability data; char data_r_[PADR_(void * __capability)];
};
struct ppoll_args {
	char fds_l_[PADL_(struct pollfd * __capability)]; struct pollfd * __capability fds; char fds_r_[PADR_(struct pollfd * __capability)];
	char nfds_l_[PADL_(u_int)]; u_int nfds; char nfds_r_[PADR_(u_int)];
	char ts_l_[PADL_(const struct timespec * __capability)]; const struct timespec * __capability ts; char ts_r_[PADR_(const struct timespec * __capability)];
	char set_l_[PADL_(const sigset_t * __capability)]; const sigset_t * __capability set; char set_r_[PADR_(const sigset_t * __capability)];
};
struct futimens_args {
	char fd_l_[PADL_(int)]; int fd; char fd_r_[PADR_(int)];
	char times_l_[PADL_(const struct timespec * __capability)]; const struct timespec * __capability times; char times_r_[PADR_(const struct timespec * __capability)];
};
struct utimensat_args {
	char fd_l_[PADL_(int)]; int fd; char fd_r_[PADR_(int)];
	char path_l_[PADL_(const char * __capability)]; const char * __capability path; char path_r_[PADR_(const char * __capability)];
	char times_l_[PADL_(const struct timespec * __capability)]; const struct timespec * __capability times; char times_r_[PADR_(const struct timespec * __capability)];
	char flag_l_[PADL_(int)]; int flag; char flag_r_[PADR_(int)];
};
struct fdatasync_args {
	char fd_l_[PADL_(int)]; int fd; char fd_r_[PADR_(int)];
};
struct fstat_args {
	char fd_l_[PADL_(int)]; int fd; char fd_r_[PADR_(int)];
	char sb_l_[PADL_(struct stat * __capability)]; struct stat * __capability sb; char sb_r_[PADR_(struct stat * __capability)];
};
struct fstatat_args {
	char fd_l_[PADL_(int)]; int fd; char fd_r_[PADR_(int)];
	char path_l_[PADL_(const char * __capability)]; const char * __capability path; char path_r_[PADR_(const char * __capability)];
	char buf_l_[PADL_(struct stat * __capability)]; struct stat * __capability buf; char buf_r_[PADR_(struct stat * __capability)];
	char flag_l_[PADL_(int)]; int flag; char flag_r_[PADR_(int)];
};
struct fhstat_args {
	char u_fhp_l_[PADL_(const struct fhandle * __capability)]; const struct fhandle * __capability u_fhp; char u_fhp_r_[PADR_(const struct fhandle * __capability)];
	char sb_l_[PADL_(struct stat * __capability)]; struct stat * __capability sb; char sb_r_[PADR_(struct stat * __capability)];
};
struct getdirentries_args {
	char fd_l_[PADL_(int)]; int fd; char fd_r_[PADR_(int)];
	char buf_l_[PADL_(char * __capability)]; char * __capability buf; char buf_r_[PADR_(char * __capability)];
	char count_l_[PADL_(size_t)]; size_t count; char count_r_[PADR_(size_t)];
	char basep_l_[PADL_(off_t * __capability)]; off_t * __capability basep; char basep_r_[PADR_(off_t * __capability)];
};
struct statfs_args {
	char path_l_[PADL_(const char * __capability)]; const char * __capability path; char path_r_[PADR_(const char * __capability)];
	char buf_l_[PADL_(struct statfs * __capability)]; struct statfs * __capability buf; char buf_r_[PADR_(struct statfs * __capability)];
};
struct fstatfs_args {
	char fd_l_[PADL_(int)]; int fd; char fd_r_[PADR_(int)];
	char buf_l_[PADL_(struct statfs * __capability)]; struct statfs * __capability buf; char buf_r_[PADR_(struct statfs * __capability)];
};
struct getfsstat_args {
	char buf_l_[PADL_(struct statfs * __capability)]; struct statfs * __capability buf; char buf_r_[PADR_(struct statfs * __capability)];
	char bufsize_l_[PADL_(long)]; long bufsize; char bufsize_r_[PADR_(long)];
	char mode_l_[PADL_(int)]; int mode; char mode_r_[PADR_(int)];
};
struct fhstatfs_args {
	char u_fhp_l_[PADL_(const struct fhandle * __capability)]; const struct fhandle * __capability u_fhp; char u_fhp_r_[PADR_(const struct fhandle * __capability)];
	char buf_l_[PADL_(struct statfs * __capability)]; struct statfs * __capability buf; char buf_r_[PADR_(struct statfs * __capability)];
};
struct mknodat_args {
	char fd_l_[PADL_(int)]; int fd; char fd_r_[PADR_(int)];
	char path_l_[PADL_(const char * __capability)]; const char * __capability path; char path_r_[PADR_(const char * __capability)];
	char mode_l_[PADL_(mode_t)]; mode_t mode; char mode_r_[PADR_(mode_t)];
	char dev_l_[PADL_(dev_t)]; dev_t dev; char dev_r_[PADR_(dev_t)];
};
struct kevent_args {
	char fd_l_[PADL_(int)]; int fd; char fd_r_[PADR_(int)];
	char changelist_l_[PADL_(const struct kevent_native * __capability)]; const struct kevent_native * __capability changelist; char changelist_r_[PADR_(const struct kevent_native * __capability)];
	char nchanges_l_[PADL_(int)]; int nchanges; char nchanges_r_[PADR_(int)];
	char eventlist_l_[PADL_(struct kevent_native * __capability)]; struct kevent_native * __capability eventlist; char eventlist_r_[PADR_(struct kevent_native * __capability)];
	char nevents_l_[PADL_(int)]; int nevents; char nevents_r_[PADR_(int)];
	char timeout_l_[PADL_(const struct timespec * __capability)]; const struct timespec * __capability timeout; char timeout_r_[PADR_(const struct timespec * __capability)];
};
struct cpuset_getdomain_args {
	char level_l_[PADL_(cpulevel_t)]; cpulevel_t level; char level_r_[PADR_(cpulevel_t)];
	char which_l_[PADL_(cpuwhich_t)]; cpuwhich_t which; char which_r_[PADR_(cpuwhich_t)];
	char id_l_[PADL_(id_t)]; id_t id; char id_r_[PADR_(id_t)];
	char domainsetsize_l_[PADL_(size_t)]; size_t domainsetsize; char domainsetsize_r_[PADR_(size_t)];
	char mask_l_[PADL_(domainset_t * __capability)]; domainset_t * __capability mask; char mask_r_[PADR_(domainset_t * __capability)];
	char policy_l_[PADL_(int * __capability)]; int * __capability policy; char policy_r_[PADR_(int * __capability)];
};
struct cpuset_setdomain_args {
	char level_l_[PADL_(cpulevel_t)]; cpulevel_t level; char level_r_[PADR_(cpulevel_t)];
	char which_l_[PADL_(cpuwhich_t)]; cpuwhich_t which; char which_r_[PADR_(cpuwhich_t)];
	char id_l_[PADL_(id_t)]; id_t id; char id_r_[PADR_(id_t)];
	char domainsetsize_l_[PADL_(size_t)]; size_t domainsetsize; char domainsetsize_r_[PADR_(size_t)];
	char mask_l_[PADL_(domainset_t * __capability)]; domainset_t * __capability mask; char mask_r_[PADR_(domainset_t * __capability)];
	char policy_l_[PADL_(int)]; int policy; char policy_r_[PADR_(int)];
};
struct getrandom_args {
	char buf_l_[PADL_(void * __capability)]; void * __capability buf; char buf_r_[PADR_(void * __capability)];
	char buflen_l_[PADL_(size_t)]; size_t buflen; char buflen_r_[PADR_(size_t)];
	char flags_l_[PADL_(unsigned int)]; unsigned int flags; char flags_r_[PADR_(unsigned int)];
};
struct getfhat_args {
	char fd_l_[PADL_(int)]; int fd; char fd_r_[PADR_(int)];
	char path_l_[PADL_(char * __capability)]; char * __capability path; char path_r_[PADR_(char * __capability)];
	char fhp_l_[PADL_(struct fhandle * __capability)]; struct fhandle * __capability fhp; char fhp_r_[PADR_(struct fhandle * __capability)];
	char flags_l_[PADL_(int)]; int flags; char flags_r_[PADR_(int)];
};
struct fhlink_args {
	char fhp_l_[PADL_(struct fhandle * __capability)]; struct fhandle * __capability fhp; char fhp_r_[PADR_(struct fhandle * __capability)];
	char to_l_[PADL_(const char * __capability)]; const char * __capability to; char to_r_[PADR_(const char * __capability)];
};
struct fhlinkat_args {
	char fhp_l_[PADL_(struct fhandle * __capability)]; struct fhandle * __capability fhp; char fhp_r_[PADR_(struct fhandle * __capability)];
	char tofd_l_[PADL_(int)]; int tofd; char tofd_r_[PADR_(int)];
	char to_l_[PADL_(const char * __capability)]; const char * __capability to; char to_r_[PADR_(const char * __capability)];
};
struct fhreadlink_args {
	char fhp_l_[PADL_(struct fhandle * __capability)]; struct fhandle * __capability fhp; char fhp_r_[PADR_(struct fhandle * __capability)];
	char buf_l_[PADL_(char * __capability)]; char * __capability buf; char buf_r_[PADR_(char * __capability)];
	char bufsize_l_[PADL_(size_t)]; size_t bufsize; char bufsize_r_[PADR_(size_t)];
};
struct funlinkat_args {
	char dfd_l_[PADL_(int)]; int dfd; char dfd_r_[PADR_(int)];
	char path_l_[PADL_(const char * __capability)]; const char * __capability path; char path_r_[PADR_(const char * __capability)];
	char fd_l_[PADL_(int)]; int fd; char fd_r_[PADR_(int)];
	char flag_l_[PADL_(int)]; int flag; char flag_r_[PADR_(int)];
};
struct copy_file_range_args {
	char infd_l_[PADL_(int)]; int infd; char infd_r_[PADR_(int)];
	char inoffp_l_[PADL_(off_t * __capability)]; off_t * __capability inoffp; char inoffp_r_[PADR_(off_t * __capability)];
	char outfd_l_[PADL_(int)]; int outfd; char outfd_r_[PADR_(int)];
	char outoffp_l_[PADL_(off_t * __capability)]; off_t * __capability outoffp; char outoffp_r_[PADR_(off_t * __capability)];
	char len_l_[PADL_(size_t)]; size_t len; char len_r_[PADR_(size_t)];
	char flags_l_[PADL_(unsigned int)]; unsigned int flags; char flags_r_[PADR_(unsigned int)];
};
struct __sysctlbyname_args {
	char name_l_[PADL_(const char * __capability)]; const char * __capability name; char name_r_[PADR_(const char * __capability)];
	char namelen_l_[PADL_(size_t)]; size_t namelen; char namelen_r_[PADR_(size_t)];
	char old_l_[PADL_(void * __capability)]; void * __capability old; char old_r_[PADR_(void * __capability)];
	char oldlenp_l_[PADL_(size_t * __capability)]; size_t * __capability oldlenp; char oldlenp_r_[PADR_(size_t * __capability)];
	char new_l_[PADL_(void * __capability)]; void * __capability new; char new_r_[PADR_(void * __capability)];
	char newlen_l_[PADL_(size_t)]; size_t newlen; char newlen_r_[PADR_(size_t)];
};
struct shm_open2_args {
	char path_l_[PADL_(const char * __capability)]; const char * __capability path; char path_r_[PADR_(const char * __capability)];
	char flags_l_[PADL_(int)]; int flags; char flags_r_[PADR_(int)];
	char mode_l_[PADL_(mode_t)]; mode_t mode; char mode_r_[PADR_(mode_t)];
	char shmflags_l_[PADL_(int)]; int shmflags; char shmflags_r_[PADR_(int)];
	char name_l_[PADL_(const char * __capability)]; const char * __capability name; char name_r_[PADR_(const char * __capability)];
};
struct shm_rename_args {
	char path_from_l_[PADL_(const char * __capability)]; const char * __capability path_from; char path_from_r_[PADR_(const char * __capability)];
	char path_to_l_[PADL_(const char * __capability)]; const char * __capability path_to; char path_to_r_[PADR_(const char * __capability)];
	char flags_l_[PADL_(int)]; int flags; char flags_r_[PADR_(int)];
};
struct cosetup_args {
	char what_l_[PADL_(int)]; int what; char what_r_[PADR_(int)];
	char code_l_[PADL_(void *__capability *)]; void *__capability * code; char code_r_[PADR_(void *__capability *)];
	char data_l_[PADL_(void *__capability *)]; void *__capability * data; char data_r_[PADR_(void *__capability *)];
};
struct coregister_args {
	char name_l_[PADL_(const char *)]; const char * name; char name_r_[PADR_(const char *)];
	char cap_l_[PADL_(void *__capability *)]; void *__capability * cap; char cap_r_[PADR_(void *__capability *)];
};
struct colookup_args {
	char name_l_[PADL_(const char *)]; const char * name; char name_r_[PADR_(const char *)];
	char cap_l_[PADL_(void *__capability *)]; void *__capability * cap; char cap_r_[PADR_(void *__capability *)];
};
struct copark_args {
	register_t dummy;
};
struct cogetpid_args {
	char pidp_l_[PADL_(pid_t *)]; pid_t * pidp; char pidp_r_[PADR_(pid_t *)];
};
int	nosys(struct thread *, struct nosys_args *);
void	sys_sys_exit(struct thread *, struct sys_exit_args *);
int	sys_fork(struct thread *, struct fork_args *);
int	sys_read(struct thread *, struct read_args *);
int	sys_write(struct thread *, struct write_args *);
int	sys_open(struct thread *, struct open_args *);
int	sys_close(struct thread *, struct close_args *);
int	sys_wait4(struct thread *, struct wait4_args *);
int	sys_link(struct thread *, struct link_args *);
int	sys_unlink(struct thread *, struct unlink_args *);
int	sys_chdir(struct thread *, struct chdir_args *);
int	sys_fchdir(struct thread *, struct fchdir_args *);
int	sys_chmod(struct thread *, struct chmod_args *);
int	sys_chown(struct thread *, struct chown_args *);
int	sys_break(struct thread *, struct break_args *);
int	sys_getpid(struct thread *, struct getpid_args *);
int	sys_mount(struct thread *, struct mount_args *);
int	sys_unmount(struct thread *, struct unmount_args *);
int	sys_setuid(struct thread *, struct setuid_args *);
int	sys_getuid(struct thread *, struct getuid_args *);
int	sys_geteuid(struct thread *, struct geteuid_args *);
int	sys_ptrace(struct thread *, struct ptrace_args *);
int	sys_recvmsg(struct thread *, struct recvmsg_args *);
int	sys_sendmsg(struct thread *, struct sendmsg_args *);
int	sys_recvfrom(struct thread *, struct recvfrom_args *);
int	sys_accept(struct thread *, struct accept_args *);
int	sys_getpeername(struct thread *, struct getpeername_args *);
int	sys_getsockname(struct thread *, struct getsockname_args *);
int	sys_access(struct thread *, struct access_args *);
int	sys_chflags(struct thread *, struct chflags_args *);
int	sys_fchflags(struct thread *, struct fchflags_args *);
int	sys_sync(struct thread *, struct sync_args *);
int	sys_kill(struct thread *, struct kill_args *);
int	sys_getppid(struct thread *, struct getppid_args *);
int	sys_dup(struct thread *, struct dup_args *);
int	sys_getegid(struct thread *, struct getegid_args *);
int	sys_profil(struct thread *, struct profil_args *);
int	sys_ktrace(struct thread *, struct ktrace_args *);
int	sys_getgid(struct thread *, struct getgid_args *);
int	sys_getlogin(struct thread *, struct getlogin_args *);
int	sys_setlogin(struct thread *, struct setlogin_args *);
int	sys_acct(struct thread *, struct acct_args *);
int	sys_sigaltstack(struct thread *, struct sigaltstack_args *);
int	sys_ioctl(struct thread *, struct ioctl_args *);
int	sys_reboot(struct thread *, struct reboot_args *);
int	sys_revoke(struct thread *, struct revoke_args *);
int	sys_symlink(struct thread *, struct symlink_args *);
int	sys_readlink(struct thread *, struct readlink_args *);
int	sys_execve(struct thread *, struct execve_args *);
int	sys_umask(struct thread *, struct umask_args *);
int	sys_chroot(struct thread *, struct chroot_args *);
int	sys_msync(struct thread *, struct msync_args *);
int	sys_vfork(struct thread *, struct vfork_args *);
int	sys_sbrk(struct thread *, struct sbrk_args *);
int	sys_sstk(struct thread *, struct sstk_args *);
int	sys_munmap(struct thread *, struct munmap_args *);
int	sys_mprotect(struct thread *, struct mprotect_args *);
int	sys_madvise(struct thread *, struct madvise_args *);
int	sys_mincore(struct thread *, struct mincore_args *);
int	sys_getgroups(struct thread *, struct getgroups_args *);
int	sys_setgroups(struct thread *, struct setgroups_args *);
int	sys_getpgrp(struct thread *, struct getpgrp_args *);
int	sys_setpgid(struct thread *, struct setpgid_args *);
int	sys_setitimer(struct thread *, struct setitimer_args *);
int	sys_swapon(struct thread *, struct swapon_args *);
int	sys_getitimer(struct thread *, struct getitimer_args *);
int	sys_getdtablesize(struct thread *, struct getdtablesize_args *);
int	sys_dup2(struct thread *, struct dup2_args *);
int	sys_fcntl(struct thread *, struct fcntl_args *);
int	sys_select(struct thread *, struct select_args *);
int	sys_fsync(struct thread *, struct fsync_args *);
int	sys_setpriority(struct thread *, struct setpriority_args *);
int	sys_socket(struct thread *, struct socket_args *);
int	sys_connect(struct thread *, struct connect_args *);
int	sys_getpriority(struct thread *, struct getpriority_args *);
int	sys_bind(struct thread *, struct bind_args *);
int	sys_setsockopt(struct thread *, struct setsockopt_args *);
int	sys_listen(struct thread *, struct listen_args *);
int	sys_gettimeofday(struct thread *, struct gettimeofday_args *);
int	sys_getrusage(struct thread *, struct getrusage_args *);
int	sys_getsockopt(struct thread *, struct getsockopt_args *);
int	sys_readv(struct thread *, struct readv_args *);
int	sys_writev(struct thread *, struct writev_args *);
int	sys_settimeofday(struct thread *, struct settimeofday_args *);
int	sys_fchown(struct thread *, struct fchown_args *);
int	sys_fchmod(struct thread *, struct fchmod_args *);
int	sys_setreuid(struct thread *, struct setreuid_args *);
int	sys_setregid(struct thread *, struct setregid_args *);
int	sys_rename(struct thread *, struct rename_args *);
int	sys_flock(struct thread *, struct flock_args *);
int	sys_mkfifo(struct thread *, struct mkfifo_args *);
int	sys_sendto(struct thread *, struct sendto_args *);
int	sys_shutdown(struct thread *, struct shutdown_args *);
int	sys_socketpair(struct thread *, struct socketpair_args *);
int	sys_mkdir(struct thread *, struct mkdir_args *);
int	sys_rmdir(struct thread *, struct rmdir_args *);
int	sys_utimes(struct thread *, struct utimes_args *);
int	sys_adjtime(struct thread *, struct adjtime_args *);
int	sys_setsid(struct thread *, struct setsid_args *);
int	sys_quotactl(struct thread *, struct quotactl_args *);
int	sys_coexecve(struct thread *, struct coexecve_args *);
int	sys_nlm_syscall(struct thread *, struct nlm_syscall_args *);
int	sys_nfssvc(struct thread *, struct nfssvc_args *);
int	sys_lgetfh(struct thread *, struct lgetfh_args *);
int	sys_getfh(struct thread *, struct getfh_args *);
int	sysarch(struct thread *, struct sysarch_args *);
int	sys_rtprio(struct thread *, struct rtprio_args *);
int	sys_semsys(struct thread *, struct semsys_args *);
int	sys_msgsys(struct thread *, struct msgsys_args *);
int	sys_shmsys(struct thread *, struct shmsys_args *);
int	sys_setfib(struct thread *, struct setfib_args *);
int	sys_ntp_adjtime(struct thread *, struct ntp_adjtime_args *);
int	sys_setgid(struct thread *, struct setgid_args *);
int	sys_setegid(struct thread *, struct setegid_args *);
int	sys_seteuid(struct thread *, struct seteuid_args *);
int	sys_pathconf(struct thread *, struct pathconf_args *);
int	sys_fpathconf(struct thread *, struct fpathconf_args *);
int	sys_getrlimit(struct thread *, struct __getrlimit_args *);
int	sys_setrlimit(struct thread *, struct __setrlimit_args *);
int	sys___sysctl(struct thread *, struct __sysctl_args *);
int	sys_mlock(struct thread *, struct mlock_args *);
int	sys_munlock(struct thread *, struct munlock_args *);
int	sys_undelete(struct thread *, struct undelete_args *);
int	sys_futimes(struct thread *, struct futimes_args *);
int	sys_getpgid(struct thread *, struct getpgid_args *);
int	sys_poll(struct thread *, struct poll_args *);
int	sys_semget(struct thread *, struct semget_args *);
int	sys_semop(struct thread *, struct semop_args *);
int	sys_msgget(struct thread *, struct msgget_args *);
int	sys_msgsnd(struct thread *, struct msgsnd_args *);
int	sys_msgrcv(struct thread *, struct msgrcv_args *);
int	sys_shmat(struct thread *, struct shmat_args *);
int	sys_shmdt(struct thread *, struct shmdt_args *);
int	sys_shmget(struct thread *, struct shmget_args *);
int	sys_clock_gettime(struct thread *, struct clock_gettime_args *);
int	sys_clock_settime(struct thread *, struct clock_settime_args *);
int	sys_clock_getres(struct thread *, struct clock_getres_args *);
int	sys_ktimer_create(struct thread *, struct ktimer_create_args *);
int	sys_ktimer_delete(struct thread *, struct ktimer_delete_args *);
int	sys_ktimer_settime(struct thread *, struct ktimer_settime_args *);
int	sys_ktimer_gettime(struct thread *, struct ktimer_gettime_args *);
int	sys_ktimer_getoverrun(struct thread *, struct ktimer_getoverrun_args *);
int	sys_nanosleep(struct thread *, struct nanosleep_args *);
int	sys_ffclock_getcounter(struct thread *, struct ffclock_getcounter_args *);
int	sys_ffclock_setestimate(struct thread *, struct ffclock_setestimate_args *);
int	sys_ffclock_getestimate(struct thread *, struct ffclock_getestimate_args *);
int	sys_clock_nanosleep(struct thread *, struct clock_nanosleep_args *);
int	sys_clock_getcpuclockid2(struct thread *, struct clock_getcpuclockid2_args *);
int	sys_ntp_gettime(struct thread *, struct ntp_gettime_args *);
int	sys_minherit(struct thread *, struct minherit_args *);
int	sys_rfork(struct thread *, struct rfork_args *);
int	sys_issetugid(struct thread *, struct issetugid_args *);
int	sys_lchown(struct thread *, struct lchown_args *);
int	sys_aio_read(struct thread *, struct aio_read_args *);
int	sys_aio_write(struct thread *, struct aio_write_args *);
int	sys_lio_listio(struct thread *, struct lio_listio_args *);
int	sys_kbounce(struct thread *, struct kbounce_args *);
int	sys_lchmod(struct thread *, struct lchmod_args *);
int	sys_lutimes(struct thread *, struct lutimes_args *);
int	sys_preadv(struct thread *, struct preadv_args *);
int	sys_pwritev(struct thread *, struct pwritev_args *);
int	sys_fhopen(struct thread *, struct fhopen_args *);
int	sys_modnext(struct thread *, struct modnext_args *);
int	sys_modstat(struct thread *, struct modstat_args *);
int	sys_modfnext(struct thread *, struct modfnext_args *);
int	sys_modfind(struct thread *, struct modfind_args *);
int	sys_kldload(struct thread *, struct kldload_args *);
int	sys_kldunload(struct thread *, struct kldunload_args *);
int	sys_kldfind(struct thread *, struct kldfind_args *);
int	sys_kldnext(struct thread *, struct kldnext_args *);
int	sys_kldstat(struct thread *, struct kldstat_args *);
int	sys_kldfirstmod(struct thread *, struct kldfirstmod_args *);
int	sys_getsid(struct thread *, struct getsid_args *);
int	sys_setresuid(struct thread *, struct setresuid_args *);
int	sys_setresgid(struct thread *, struct setresgid_args *);
int	sys_aio_return(struct thread *, struct aio_return_args *);
int	sys_aio_suspend(struct thread *, struct aio_suspend_args *);
int	sys_aio_cancel(struct thread *, struct aio_cancel_args *);
int	sys_aio_error(struct thread *, struct aio_error_args *);
int	sys_yield(struct thread *, struct yield_args *);
int	sys_mlockall(struct thread *, struct mlockall_args *);
int	sys_munlockall(struct thread *, struct munlockall_args *);
int	sys___getcwd(struct thread *, struct __getcwd_args *);
int	sys_sched_setparam(struct thread *, struct sched_setparam_args *);
int	sys_sched_getparam(struct thread *, struct sched_getparam_args *);
int	sys_sched_setscheduler(struct thread *, struct sched_setscheduler_args *);
int	sys_sched_getscheduler(struct thread *, struct sched_getscheduler_args *);
int	sys_sched_yield(struct thread *, struct sched_yield_args *);
int	sys_sched_get_priority_max(struct thread *, struct sched_get_priority_max_args *);
int	sys_sched_get_priority_min(struct thread *, struct sched_get_priority_min_args *);
int	sys_sched_rr_get_interval(struct thread *, struct sched_rr_get_interval_args *);
int	sys_utrace(struct thread *, struct utrace_args *);
int	sys_kldsym(struct thread *, struct kldsym_args *);
int	sys_jail(struct thread *, struct jail_args *);
int	sys_nnpfs_syscall(struct thread *, struct nnpfs_syscall_args *);
int	sys_sigprocmask(struct thread *, struct sigprocmask_args *);
int	sys_sigsuspend(struct thread *, struct sigsuspend_args *);
int	sys_sigpending(struct thread *, struct sigpending_args *);
int	sys_sigtimedwait(struct thread *, struct sigtimedwait_args *);
int	sys_sigwaitinfo(struct thread *, struct sigwaitinfo_args *);
int	sys___acl_get_file(struct thread *, struct __acl_get_file_args *);
int	sys___acl_set_file(struct thread *, struct __acl_set_file_args *);
int	sys___acl_get_fd(struct thread *, struct __acl_get_fd_args *);
int	sys___acl_set_fd(struct thread *, struct __acl_set_fd_args *);
int	sys___acl_delete_file(struct thread *, struct __acl_delete_file_args *);
int	sys___acl_delete_fd(struct thread *, struct __acl_delete_fd_args *);
int	sys___acl_aclcheck_file(struct thread *, struct __acl_aclcheck_file_args *);
int	sys___acl_aclcheck_fd(struct thread *, struct __acl_aclcheck_fd_args *);
int	sys_extattrctl(struct thread *, struct extattrctl_args *);
int	sys_extattr_set_file(struct thread *, struct extattr_set_file_args *);
int	sys_extattr_get_file(struct thread *, struct extattr_get_file_args *);
int	sys_extattr_delete_file(struct thread *, struct extattr_delete_file_args *);
int	sys_aio_waitcomplete(struct thread *, struct aio_waitcomplete_args *);
int	sys_getresuid(struct thread *, struct getresuid_args *);
int	sys_getresgid(struct thread *, struct getresgid_args *);
int	sys_kqueue(struct thread *, struct kqueue_args *);
int	sys_extattr_set_fd(struct thread *, struct extattr_set_fd_args *);
int	sys_extattr_get_fd(struct thread *, struct extattr_get_fd_args *);
int	sys_extattr_delete_fd(struct thread *, struct extattr_delete_fd_args *);
int	sys___setugid(struct thread *, struct __setugid_args *);
int	sys_eaccess(struct thread *, struct eaccess_args *);
int	sys_afs3_syscall(struct thread *, struct afs3_syscall_args *);
int	sys_nmount(struct thread *, struct nmount_args *);
int	sys___mac_get_proc(struct thread *, struct __mac_get_proc_args *);
int	sys___mac_set_proc(struct thread *, struct __mac_set_proc_args *);
int	sys___mac_get_fd(struct thread *, struct __mac_get_fd_args *);
int	sys___mac_get_file(struct thread *, struct __mac_get_file_args *);
int	sys___mac_set_fd(struct thread *, struct __mac_set_fd_args *);
int	sys___mac_set_file(struct thread *, struct __mac_set_file_args *);
int	sys_kenv(struct thread *, struct kenv_args *);
int	sys_lchflags(struct thread *, struct lchflags_args *);
int	sys_uuidgen(struct thread *, struct uuidgen_args *);
int	sys_sendfile(struct thread *, struct sendfile_args *);
int	sys_mac_syscall(struct thread *, struct mac_syscall_args *);
int	sys_ksem_close(struct thread *, struct ksem_close_args *);
int	sys_ksem_post(struct thread *, struct ksem_post_args *);
int	sys_ksem_wait(struct thread *, struct ksem_wait_args *);
int	sys_ksem_trywait(struct thread *, struct ksem_trywait_args *);
int	sys_ksem_init(struct thread *, struct ksem_init_args *);
int	sys_ksem_open(struct thread *, struct ksem_open_args *);
int	sys_ksem_unlink(struct thread *, struct ksem_unlink_args *);
int	sys_ksem_getvalue(struct thread *, struct ksem_getvalue_args *);
int	sys_ksem_destroy(struct thread *, struct ksem_destroy_args *);
int	sys___mac_get_pid(struct thread *, struct __mac_get_pid_args *);
int	sys___mac_get_link(struct thread *, struct __mac_get_link_args *);
int	sys___mac_set_link(struct thread *, struct __mac_set_link_args *);
int	sys_extattr_set_link(struct thread *, struct extattr_set_link_args *);
int	sys_extattr_get_link(struct thread *, struct extattr_get_link_args *);
int	sys_extattr_delete_link(struct thread *, struct extattr_delete_link_args *);
int	sys___mac_execve(struct thread *, struct __mac_execve_args *);
int	sys_sigaction(struct thread *, struct sigaction_args *);
int	sys_sigreturn(struct thread *, struct sigreturn_args *);
int	sys_getcontext(struct thread *, struct getcontext_args *);
int	sys_setcontext(struct thread *, struct setcontext_args *);
int	sys_swapcontext(struct thread *, struct swapcontext_args *);
int	sys_swapoff(struct thread *, struct swapoff_args *);
int	sys___acl_get_link(struct thread *, struct __acl_get_link_args *);
int	sys___acl_set_link(struct thread *, struct __acl_set_link_args *);
int	sys___acl_delete_link(struct thread *, struct __acl_delete_link_args *);
int	sys___acl_aclcheck_link(struct thread *, struct __acl_aclcheck_link_args *);
int	sys_sigwait(struct thread *, struct sigwait_args *);
int	sys_thr_create(struct thread *, struct thr_create_args *);
int	sys_thr_exit(struct thread *, struct thr_exit_args *);
int	sys_thr_self(struct thread *, struct thr_self_args *);
int	sys_thr_kill(struct thread *, struct thr_kill_args *);
int	sys_jail_attach(struct thread *, struct jail_attach_args *);
int	sys_extattr_list_fd(struct thread *, struct extattr_list_fd_args *);
int	sys_extattr_list_file(struct thread *, struct extattr_list_file_args *);
int	sys_extattr_list_link(struct thread *, struct extattr_list_link_args *);
int	sys_ksem_timedwait(struct thread *, struct ksem_timedwait_args *);
int	sys_thr_suspend(struct thread *, struct thr_suspend_args *);
int	sys_thr_wake(struct thread *, struct thr_wake_args *);
int	sys_kldunloadf(struct thread *, struct kldunloadf_args *);
int	sys_audit(struct thread *, struct audit_args *);
int	sys_auditon(struct thread *, struct auditon_args *);
int	sys_getauid(struct thread *, struct getauid_args *);
int	sys_setauid(struct thread *, struct setauid_args *);
int	sys_getaudit(struct thread *, struct getaudit_args *);
int	sys_setaudit(struct thread *, struct setaudit_args *);
int	sys_getaudit_addr(struct thread *, struct getaudit_addr_args *);
int	sys_setaudit_addr(struct thread *, struct setaudit_addr_args *);
int	sys_auditctl(struct thread *, struct auditctl_args *);
int	sys__umtx_op(struct thread *, struct _umtx_op_args *);
int	sys_thr_new(struct thread *, struct thr_new_args *);
int	sys_sigqueue(struct thread *, struct sigqueue_args *);
int	sys_kmq_open(struct thread *, struct kmq_open_args *);
int	sys_kmq_setattr(struct thread *, struct kmq_setattr_args *);
int	sys_kmq_timedreceive(struct thread *, struct kmq_timedreceive_args *);
int	sys_kmq_timedsend(struct thread *, struct kmq_timedsend_args *);
int	sys_kmq_notify(struct thread *, struct kmq_notify_args *);
int	sys_kmq_unlink(struct thread *, struct kmq_unlink_args *);
int	sys_abort2(struct thread *, struct abort2_args *);
int	sys_thr_set_name(struct thread *, struct thr_set_name_args *);
int	sys_aio_fsync(struct thread *, struct aio_fsync_args *);
int	sys_rtprio_thread(struct thread *, struct rtprio_thread_args *);
int	sys_sctp_peeloff(struct thread *, struct sctp_peeloff_args *);
int	sys_sctp_generic_sendmsg(struct thread *, struct sctp_generic_sendmsg_args *);
int	sys_sctp_generic_sendmsg_iov(struct thread *, struct sctp_generic_sendmsg_iov_args *);
int	sys_sctp_generic_recvmsg(struct thread *, struct sctp_generic_recvmsg_args *);
int	sys_pread(struct thread *, struct pread_args *);
int	sys_pwrite(struct thread *, struct pwrite_args *);
int	sys_mmap(struct thread *, struct mmap_args *);
int	sys_lseek(struct thread *, struct lseek_args *);
int	sys_truncate(struct thread *, struct truncate_args *);
int	sys_ftruncate(struct thread *, struct ftruncate_args *);
int	sys_thr_kill2(struct thread *, struct thr_kill2_args *);
int	sys_shm_unlink(struct thread *, struct shm_unlink_args *);
int	sys_cpuset(struct thread *, struct cpuset_args *);
int	sys_cpuset_setid(struct thread *, struct cpuset_setid_args *);
int	sys_cpuset_getid(struct thread *, struct cpuset_getid_args *);
int	sys_cpuset_getaffinity(struct thread *, struct cpuset_getaffinity_args *);
int	sys_cpuset_setaffinity(struct thread *, struct cpuset_setaffinity_args *);
int	sys_faccessat(struct thread *, struct faccessat_args *);
int	sys_fchmodat(struct thread *, struct fchmodat_args *);
int	sys_fchownat(struct thread *, struct fchownat_args *);
int	sys_fexecve(struct thread *, struct fexecve_args *);
int	sys_futimesat(struct thread *, struct futimesat_args *);
int	sys_linkat(struct thread *, struct linkat_args *);
int	sys_mkdirat(struct thread *, struct mkdirat_args *);
int	sys_mkfifoat(struct thread *, struct mkfifoat_args *);
int	sys_openat(struct thread *, struct openat_args *);
int	sys_readlinkat(struct thread *, struct readlinkat_args *);
int	sys_renameat(struct thread *, struct renameat_args *);
int	sys_symlinkat(struct thread *, struct symlinkat_args *);
int	sys_unlinkat(struct thread *, struct unlinkat_args *);
int	sys_posix_openpt(struct thread *, struct posix_openpt_args *);
int	sys_gssd_syscall(struct thread *, struct gssd_syscall_args *);
int	sys_jail_get(struct thread *, struct jail_get_args *);
int	sys_jail_set(struct thread *, struct jail_set_args *);
int	sys_jail_remove(struct thread *, struct jail_remove_args *);
int	sys_closefrom(struct thread *, struct closefrom_args *);
int	sys___semctl(struct thread *, struct __semctl_args *);
int	sys_msgctl(struct thread *, struct msgctl_args *);
int	sys_shmctl(struct thread *, struct shmctl_args *);
int	sys_lpathconf(struct thread *, struct lpathconf_args *);
int	sys___cap_rights_get(struct thread *, struct __cap_rights_get_args *);
int	sys_cap_enter(struct thread *, struct cap_enter_args *);
int	sys_cap_getmode(struct thread *, struct cap_getmode_args *);
int	sys_pdfork(struct thread *, struct pdfork_args *);
int	sys_pdkill(struct thread *, struct pdkill_args *);
int	sys_pdgetpid(struct thread *, struct pdgetpid_args *);
int	sys_pselect(struct thread *, struct pselect_args *);
int	sys_getloginclass(struct thread *, struct getloginclass_args *);
int	sys_setloginclass(struct thread *, struct setloginclass_args *);
int	sys_rctl_get_racct(struct thread *, struct rctl_get_racct_args *);
int	sys_rctl_get_rules(struct thread *, struct rctl_get_rules_args *);
int	sys_rctl_get_limits(struct thread *, struct rctl_get_limits_args *);
int	sys_rctl_add_rule(struct thread *, struct rctl_add_rule_args *);
int	sys_rctl_remove_rule(struct thread *, struct rctl_remove_rule_args *);
int	sys_posix_fallocate(struct thread *, struct posix_fallocate_args *);
int	sys_posix_fadvise(struct thread *, struct posix_fadvise_args *);
int	sys_wait6(struct thread *, struct wait6_args *);
int	sys_cap_rights_limit(struct thread *, struct cap_rights_limit_args *);
int	sys_cap_ioctls_limit(struct thread *, struct cap_ioctls_limit_args *);
int	sys_cap_ioctls_get(struct thread *, struct cap_ioctls_get_args *);
int	sys_cap_fcntls_limit(struct thread *, struct cap_fcntls_limit_args *);
int	sys_cap_fcntls_get(struct thread *, struct cap_fcntls_get_args *);
int	sys_bindat(struct thread *, struct bindat_args *);
int	sys_connectat(struct thread *, struct connectat_args *);
int	sys_chflagsat(struct thread *, struct chflagsat_args *);
int	sys_accept4(struct thread *, struct accept4_args *);
int	sys_pipe2(struct thread *, struct pipe2_args *);
int	sys_aio_mlock(struct thread *, struct aio_mlock_args *);
int	sys_procctl(struct thread *, struct procctl_args *);
int	sys_ppoll(struct thread *, struct ppoll_args *);
int	sys_futimens(struct thread *, struct futimens_args *);
int	sys_utimensat(struct thread *, struct utimensat_args *);
int	sys_fdatasync(struct thread *, struct fdatasync_args *);
int	sys_fstat(struct thread *, struct fstat_args *);
int	sys_fstatat(struct thread *, struct fstatat_args *);
int	sys_fhstat(struct thread *, struct fhstat_args *);
int	sys_getdirentries(struct thread *, struct getdirentries_args *);
int	sys_statfs(struct thread *, struct statfs_args *);
int	sys_fstatfs(struct thread *, struct fstatfs_args *);
int	sys_getfsstat(struct thread *, struct getfsstat_args *);
int	sys_fhstatfs(struct thread *, struct fhstatfs_args *);
int	sys_mknodat(struct thread *, struct mknodat_args *);
int	sys_kevent(struct thread *, struct kevent_args *);
int	sys_cpuset_getdomain(struct thread *, struct cpuset_getdomain_args *);
int	sys_cpuset_setdomain(struct thread *, struct cpuset_setdomain_args *);
int	sys_getrandom(struct thread *, struct getrandom_args *);
int	sys_getfhat(struct thread *, struct getfhat_args *);
int	sys_fhlink(struct thread *, struct fhlink_args *);
int	sys_fhlinkat(struct thread *, struct fhlinkat_args *);
int	sys_fhreadlink(struct thread *, struct fhreadlink_args *);
int	sys_funlinkat(struct thread *, struct funlinkat_args *);
<<<<<<< HEAD
int	sys_coexecve(struct thread *, struct coexecve_args *);
int	sys_cosetup(struct thread *, struct cosetup_args *);
int	sys_coregister(struct thread *, struct coregister_args *);
int	sys_colookup(struct thread *, struct colookup_args *);
int	sys_copark(struct thread *, struct copark_args *);
int	sys_cogetpid(struct thread *, struct cogetpid_args *);
=======
int	sys_copy_file_range(struct thread *, struct copy_file_range_args *);
int	sys___sysctlbyname(struct thread *, struct __sysctlbyname_args *);
int	sys_shm_open2(struct thread *, struct shm_open2_args *);
int	sys_shm_rename(struct thread *, struct shm_rename_args *);
>>>>>>> c3697571

#ifdef COMPAT_43

struct ocreat_args {
	char path_l_[PADL_(const char * __capability)]; const char * __capability path; char path_r_[PADR_(const char * __capability)];
	char mode_l_[PADL_(int)]; int mode; char mode_r_[PADR_(int)];
};
struct olseek_args {
	char fd_l_[PADL_(int)]; int fd; char fd_r_[PADR_(int)];
	char offset_l_[PADL_(long)]; long offset; char offset_r_[PADR_(long)];
	char whence_l_[PADL_(int)]; int whence; char whence_r_[PADR_(int)];
};
struct ostat_args {
	char path_l_[PADL_(const char * __capability)]; const char * __capability path; char path_r_[PADR_(const char * __capability)];
	char ub_l_[PADL_(struct ostat * __capability)]; struct ostat * __capability ub; char ub_r_[PADR_(struct ostat * __capability)];
};
struct olstat_args {
	char path_l_[PADL_(const char * __capability)]; const char * __capability path; char path_r_[PADR_(const char * __capability)];
	char ub_l_[PADL_(struct ostat * __capability)]; struct ostat * __capability ub; char ub_r_[PADR_(struct ostat * __capability)];
};
struct osigaction_args {
	char signum_l_[PADL_(int)]; int signum; char signum_r_[PADR_(int)];
	char nsa_l_[PADL_(struct osigaction * __capability)]; struct osigaction * __capability nsa; char nsa_r_[PADR_(struct osigaction * __capability)];
	char osa_l_[PADL_(struct osigaction * __capability)]; struct osigaction * __capability osa; char osa_r_[PADR_(struct osigaction * __capability)];
};
struct osigprocmask_args {
	char how_l_[PADL_(int)]; int how; char how_r_[PADR_(int)];
	char mask_l_[PADL_(osigset_t)]; osigset_t mask; char mask_r_[PADR_(osigset_t)];
};
struct ofstat_args {
	char fd_l_[PADL_(int)]; int fd; char fd_r_[PADR_(int)];
	char sb_l_[PADL_(struct ostat * __capability)]; struct ostat * __capability sb; char sb_r_[PADR_(struct ostat * __capability)];
};
struct ogetkerninfo_args {
	char op_l_[PADL_(int)]; int op; char op_r_[PADR_(int)];
	char where_l_[PADL_(char * __capability)]; char * __capability where; char where_r_[PADR_(char * __capability)];
	char size_l_[PADL_(size_t * __capability)]; size_t * __capability size; char size_r_[PADR_(size_t * __capability)];
	char arg_l_[PADL_(int)]; int arg; char arg_r_[PADR_(int)];
};
struct ommap_args {
	char addr_l_[PADL_(void * __capability)]; void * __capability addr; char addr_r_[PADR_(void * __capability)];
	char len_l_[PADL_(int)]; int len; char len_r_[PADR_(int)];
	char prot_l_[PADL_(int)]; int prot; char prot_r_[PADR_(int)];
	char flags_l_[PADL_(int)]; int flags; char flags_r_[PADR_(int)];
	char fd_l_[PADL_(int)]; int fd; char fd_r_[PADR_(int)];
	char pos_l_[PADL_(long)]; long pos; char pos_r_[PADR_(long)];
};
struct ogethostname_args {
	char hostname_l_[PADL_(char * __capability)]; char * __capability hostname; char hostname_r_[PADR_(char * __capability)];
	char len_l_[PADL_(u_int)]; u_int len; char len_r_[PADR_(u_int)];
};
struct osethostname_args {
	char hostname_l_[PADL_(char * __capability)]; char * __capability hostname; char hostname_r_[PADR_(char * __capability)];
	char len_l_[PADL_(u_int)]; u_int len; char len_r_[PADR_(u_int)];
};
struct oaccept_args {
	char s_l_[PADL_(int)]; int s; char s_r_[PADR_(int)];
	char name_l_[PADL_(struct sockaddr * __capability)]; struct sockaddr * __capability name; char name_r_[PADR_(struct sockaddr * __capability)];
	char anamelen_l_[PADL_(__socklen_t * __capability)]; __socklen_t * __capability anamelen; char anamelen_r_[PADR_(__socklen_t * __capability)];
};
struct osend_args {
	char s_l_[PADL_(int)]; int s; char s_r_[PADR_(int)];
	char buf_l_[PADL_(const void * __capability)]; const void * __capability buf; char buf_r_[PADR_(const void * __capability)];
	char len_l_[PADL_(int)]; int len; char len_r_[PADR_(int)];
	char flags_l_[PADL_(int)]; int flags; char flags_r_[PADR_(int)];
};
struct orecv_args {
	char s_l_[PADL_(int)]; int s; char s_r_[PADR_(int)];
	char buf_l_[PADL_(void * __capability)]; void * __capability buf; char buf_r_[PADR_(void * __capability)];
	char len_l_[PADL_(int)]; int len; char len_r_[PADR_(int)];
	char flags_l_[PADL_(int)]; int flags; char flags_r_[PADR_(int)];
};
struct osigreturn_args {
	char sigcntxp_l_[PADL_(struct osigcontext * __capability)]; struct osigcontext * __capability sigcntxp; char sigcntxp_r_[PADR_(struct osigcontext * __capability)];
};
struct osigvec_args {
	char signum_l_[PADL_(int)]; int signum; char signum_r_[PADR_(int)];
	char nsv_l_[PADL_(struct sigvec * __capability)]; struct sigvec * __capability nsv; char nsv_r_[PADR_(struct sigvec * __capability)];
	char osv_l_[PADL_(struct sigvec * __capability)]; struct sigvec * __capability osv; char osv_r_[PADR_(struct sigvec * __capability)];
};
struct osigblock_args {
	char mask_l_[PADL_(int)]; int mask; char mask_r_[PADR_(int)];
};
struct osigsetmask_args {
	char mask_l_[PADL_(int)]; int mask; char mask_r_[PADR_(int)];
};
struct osigsuspend_args {
	char mask_l_[PADL_(osigset_t)]; osigset_t mask; char mask_r_[PADR_(osigset_t)];
};
struct osigstack_args {
	char nss_l_[PADL_(struct sigstack * __capability)]; struct sigstack * __capability nss; char nss_r_[PADR_(struct sigstack * __capability)];
	char oss_l_[PADL_(struct sigstack * __capability)]; struct sigstack * __capability oss; char oss_r_[PADR_(struct sigstack * __capability)];
};
struct orecvmsg_args {
	char s_l_[PADL_(int)]; int s; char s_r_[PADR_(int)];
	char msg_l_[PADL_(struct omsghdr * __capability)]; struct omsghdr * __capability msg; char msg_r_[PADR_(struct omsghdr * __capability)];
	char flags_l_[PADL_(int)]; int flags; char flags_r_[PADR_(int)];
};
struct osendmsg_args {
	char s_l_[PADL_(int)]; int s; char s_r_[PADR_(int)];
	char msg_l_[PADL_(const void * __capability)]; const void * __capability msg; char msg_r_[PADR_(const void * __capability)];
	char flags_l_[PADL_(int)]; int flags; char flags_r_[PADR_(int)];
};
struct otruncate_args {
	char path_l_[PADL_(const char * __capability)]; const char * __capability path; char path_r_[PADR_(const char * __capability)];
	char length_l_[PADL_(long)]; long length; char length_r_[PADR_(long)];
};
struct oftruncate_args {
	char fd_l_[PADL_(int)]; int fd; char fd_r_[PADR_(int)];
	char length_l_[PADL_(long)]; long length; char length_r_[PADR_(long)];
};
struct ogetpeername_args {
	char fdes_l_[PADL_(int)]; int fdes; char fdes_r_[PADR_(int)];
	char asa_l_[PADL_(struct sockaddr * __capability)]; struct sockaddr * __capability asa; char asa_r_[PADR_(struct sockaddr * __capability)];
	char alen_l_[PADL_(__socklen_t * __capability)]; __socklen_t * __capability alen; char alen_r_[PADR_(__socklen_t * __capability)];
};
struct osethostid_args {
	char hostid_l_[PADL_(long)]; long hostid; char hostid_r_[PADR_(long)];
};
struct ogetrlimit_args {
	char which_l_[PADL_(u_int)]; u_int which; char which_r_[PADR_(u_int)];
	char rlp_l_[PADL_(struct orlimit * __capability)]; struct orlimit * __capability rlp; char rlp_r_[PADR_(struct orlimit * __capability)];
};
struct osetrlimit_args {
	char which_l_[PADL_(u_int)]; u_int which; char which_r_[PADR_(u_int)];
	char rlp_l_[PADL_(struct orlimit * __capability)]; struct orlimit * __capability rlp; char rlp_r_[PADR_(struct orlimit * __capability)];
};
struct okillpg_args {
	char pgid_l_[PADL_(int)]; int pgid; char pgid_r_[PADR_(int)];
	char signum_l_[PADL_(int)]; int signum; char signum_r_[PADR_(int)];
};
struct ogetdirentries_args {
	char fd_l_[PADL_(int)]; int fd; char fd_r_[PADR_(int)];
	char buf_l_[PADL_(char * __capability)]; char * __capability buf; char buf_r_[PADR_(char * __capability)];
	char count_l_[PADL_(u_int)]; u_int count; char count_r_[PADR_(u_int)];
	char basep_l_[PADL_(long * __capability)]; long * __capability basep; char basep_r_[PADR_(long * __capability)];
};
int	ocreat(struct thread *, struct ocreat_args *);
int	olseek(struct thread *, struct olseek_args *);
int	ostat(struct thread *, struct ostat_args *);
int	olstat(struct thread *, struct olstat_args *);
int	osigaction(struct thread *, struct osigaction_args *);
int	osigprocmask(struct thread *, struct osigprocmask_args *);
int	osigpending(struct thread *, struct osigpending_args *);
int	ofstat(struct thread *, struct ofstat_args *);
int	ogetkerninfo(struct thread *, struct ogetkerninfo_args *);
int	ogetpagesize(struct thread *, struct ogetpagesize_args *);
int	ommap(struct thread *, struct ommap_args *);
int	owait(struct thread *, struct owait_args *);
int	ogethostname(struct thread *, struct ogethostname_args *);
int	osethostname(struct thread *, struct osethostname_args *);
int	oaccept(struct thread *, struct oaccept_args *);
int	osend(struct thread *, struct osend_args *);
int	orecv(struct thread *, struct orecv_args *);
int	osigreturn(struct thread *, struct osigreturn_args *);
int	osigvec(struct thread *, struct osigvec_args *);
int	osigblock(struct thread *, struct osigblock_args *);
int	osigsetmask(struct thread *, struct osigsetmask_args *);
int	osigsuspend(struct thread *, struct osigsuspend_args *);
int	osigstack(struct thread *, struct osigstack_args *);
int	orecvmsg(struct thread *, struct orecvmsg_args *);
int	osendmsg(struct thread *, struct osendmsg_args *);
int	orecvfrom(struct thread *, struct recvfrom_args *);
int	otruncate(struct thread *, struct otruncate_args *);
int	oftruncate(struct thread *, struct oftruncate_args *);
int	ogetpeername(struct thread *, struct ogetpeername_args *);
int	ogethostid(struct thread *, struct ogethostid_args *);
int	osethostid(struct thread *, struct osethostid_args *);
int	ogetrlimit(struct thread *, struct ogetrlimit_args *);
int	osetrlimit(struct thread *, struct osetrlimit_args *);
int	okillpg(struct thread *, struct okillpg_args *);
int	oquota(struct thread *, struct oquota_args *);
int	ogetsockname(struct thread *, struct getsockname_args *);
int	ogetdirentries(struct thread *, struct ogetdirentries_args *);

#endif /* COMPAT_43 */


#ifdef COMPAT_FREEBSD4

struct freebsd4_getfsstat_args {
	char buf_l_[PADL_(struct ostatfs * __capability)]; struct ostatfs * __capability buf; char buf_r_[PADR_(struct ostatfs * __capability)];
	char bufsize_l_[PADL_(long)]; long bufsize; char bufsize_r_[PADR_(long)];
	char mode_l_[PADL_(int)]; int mode; char mode_r_[PADR_(int)];
};
struct freebsd4_statfs_args {
	char path_l_[PADL_(const char * __capability)]; const char * __capability path; char path_r_[PADR_(const char * __capability)];
	char buf_l_[PADL_(struct ostatfs * __capability)]; struct ostatfs * __capability buf; char buf_r_[PADR_(struct ostatfs * __capability)];
};
struct freebsd4_fstatfs_args {
	char fd_l_[PADL_(int)]; int fd; char fd_r_[PADR_(int)];
	char buf_l_[PADL_(struct ostatfs * __capability)]; struct ostatfs * __capability buf; char buf_r_[PADR_(struct ostatfs * __capability)];
};
struct freebsd4_getdomainname_args {
	char domainname_l_[PADL_(char * __capability)]; char * __capability domainname; char domainname_r_[PADR_(char * __capability)];
	char len_l_[PADL_(int)]; int len; char len_r_[PADR_(int)];
};
struct freebsd4_setdomainname_args {
	char domainname_l_[PADL_(char * __capability)]; char * __capability domainname; char domainname_r_[PADR_(char * __capability)];
	char len_l_[PADL_(int)]; int len; char len_r_[PADR_(int)];
};
struct freebsd4_uname_args {
	char name_l_[PADL_(struct utsname * __capability)]; struct utsname * __capability name; char name_r_[PADR_(struct utsname * __capability)];
};
struct freebsd4_fhstatfs_args {
	char u_fhp_l_[PADL_(const struct fhandle * __capability)]; const struct fhandle * __capability u_fhp; char u_fhp_r_[PADR_(const struct fhandle * __capability)];
	char buf_l_[PADL_(struct ostatfs * __capability)]; struct ostatfs * __capability buf; char buf_r_[PADR_(struct ostatfs * __capability)];
};
struct freebsd4_sendfile_args {
	char fd_l_[PADL_(int)]; int fd; char fd_r_[PADR_(int)];
	char s_l_[PADL_(int)]; int s; char s_r_[PADR_(int)];
	char offset_l_[PADL_(off_t)]; off_t offset; char offset_r_[PADR_(off_t)];
	char nbytes_l_[PADL_(size_t)]; size_t nbytes; char nbytes_r_[PADR_(size_t)];
	char hdtr_l_[PADL_(struct sf_hdtr_native * __capability)]; struct sf_hdtr_native * __capability hdtr; char hdtr_r_[PADR_(struct sf_hdtr_native * __capability)];
	char sbytes_l_[PADL_(off_t * __capability)]; off_t * __capability sbytes; char sbytes_r_[PADR_(off_t * __capability)];
	char flags_l_[PADL_(int)]; int flags; char flags_r_[PADR_(int)];
};
struct freebsd4_sigaction_args {
	char sig_l_[PADL_(int)]; int sig; char sig_r_[PADR_(int)];
	char act_l_[PADL_(const struct sigaction_native * __capability)]; const struct sigaction_native * __capability act; char act_r_[PADR_(const struct sigaction_native * __capability)];
	char oact_l_[PADL_(struct sigaction_native * __capability)]; struct sigaction_native * __capability oact; char oact_r_[PADR_(struct sigaction_native * __capability)];
};
struct freebsd4_sigreturn_args {
	char sigcntxp_l_[PADL_(const struct freebsd4_ucontext * __capability)]; const struct freebsd4_ucontext * __capability sigcntxp; char sigcntxp_r_[PADR_(const struct freebsd4_ucontext * __capability)];
};
int	freebsd4_getfsstat(struct thread *, struct freebsd4_getfsstat_args *);
int	freebsd4_statfs(struct thread *, struct freebsd4_statfs_args *);
int	freebsd4_fstatfs(struct thread *, struct freebsd4_fstatfs_args *);
int	freebsd4_getdomainname(struct thread *, struct freebsd4_getdomainname_args *);
int	freebsd4_setdomainname(struct thread *, struct freebsd4_setdomainname_args *);
int	freebsd4_uname(struct thread *, struct freebsd4_uname_args *);
int	freebsd4_fhstatfs(struct thread *, struct freebsd4_fhstatfs_args *);
int	freebsd4_sendfile(struct thread *, struct freebsd4_sendfile_args *);
int	freebsd4_sigaction(struct thread *, struct freebsd4_sigaction_args *);
int	freebsd4_sigreturn(struct thread *, struct freebsd4_sigreturn_args *);

#endif /* COMPAT_FREEBSD4 */


#ifdef COMPAT_FREEBSD6

struct freebsd6_pread_args {
	char fd_l_[PADL_(int)]; int fd; char fd_r_[PADR_(int)];
	char buf_l_[PADL_(void * __capability)]; void * __capability buf; char buf_r_[PADR_(void * __capability)];
	char nbyte_l_[PADL_(size_t)]; size_t nbyte; char nbyte_r_[PADR_(size_t)];
	char pad_l_[PADL_(int)]; int pad; char pad_r_[PADR_(int)];
	char offset_l_[PADL_(off_t)]; off_t offset; char offset_r_[PADR_(off_t)];
};
struct freebsd6_pwrite_args {
	char fd_l_[PADL_(int)]; int fd; char fd_r_[PADR_(int)];
	char buf_l_[PADL_(const void * __capability)]; const void * __capability buf; char buf_r_[PADR_(const void * __capability)];
	char nbyte_l_[PADL_(size_t)]; size_t nbyte; char nbyte_r_[PADR_(size_t)];
	char pad_l_[PADL_(int)]; int pad; char pad_r_[PADR_(int)];
	char offset_l_[PADL_(off_t)]; off_t offset; char offset_r_[PADR_(off_t)];
};
struct freebsd6_mmap_args {
	char addr_l_[PADL_(void * __capability)]; void * __capability addr; char addr_r_[PADR_(void * __capability)];
	char len_l_[PADL_(size_t)]; size_t len; char len_r_[PADR_(size_t)];
	char prot_l_[PADL_(int)]; int prot; char prot_r_[PADR_(int)];
	char flags_l_[PADL_(int)]; int flags; char flags_r_[PADR_(int)];
	char fd_l_[PADL_(int)]; int fd; char fd_r_[PADR_(int)];
	char pad_l_[PADL_(int)]; int pad; char pad_r_[PADR_(int)];
	char pos_l_[PADL_(off_t)]; off_t pos; char pos_r_[PADR_(off_t)];
};
struct freebsd6_lseek_args {
	char fd_l_[PADL_(int)]; int fd; char fd_r_[PADR_(int)];
	char pad_l_[PADL_(int)]; int pad; char pad_r_[PADR_(int)];
	char offset_l_[PADL_(off_t)]; off_t offset; char offset_r_[PADR_(off_t)];
	char whence_l_[PADL_(int)]; int whence; char whence_r_[PADR_(int)];
};
struct freebsd6_truncate_args {
	char path_l_[PADL_(const char * __capability)]; const char * __capability path; char path_r_[PADR_(const char * __capability)];
	char pad_l_[PADL_(int)]; int pad; char pad_r_[PADR_(int)];
	char length_l_[PADL_(off_t)]; off_t length; char length_r_[PADR_(off_t)];
};
struct freebsd6_ftruncate_args {
	char fd_l_[PADL_(int)]; int fd; char fd_r_[PADR_(int)];
	char pad_l_[PADL_(int)]; int pad; char pad_r_[PADR_(int)];
	char length_l_[PADL_(off_t)]; off_t length; char length_r_[PADR_(off_t)];
};
struct freebsd6_aio_read_args {
	char aiocbp_l_[PADL_(struct oaiocb * __capability)]; struct oaiocb * __capability aiocbp; char aiocbp_r_[PADR_(struct oaiocb * __capability)];
};
struct freebsd6_aio_write_args {
	char aiocbp_l_[PADL_(struct oaiocb * __capability)]; struct oaiocb * __capability aiocbp; char aiocbp_r_[PADR_(struct oaiocb * __capability)];
};
struct freebsd6_lio_listio_args {
	char mode_l_[PADL_(int)]; int mode; char mode_r_[PADR_(int)];
	char acb_list_l_[PADL_(struct oaiocb * __capability const * __capability)]; struct oaiocb * __capability const * __capability acb_list; char acb_list_r_[PADR_(struct oaiocb * __capability const * __capability)];
	char nent_l_[PADL_(int)]; int nent; char nent_r_[PADR_(int)];
	char sig_l_[PADL_(struct osigevent * __capability)]; struct osigevent * __capability sig; char sig_r_[PADR_(struct osigevent * __capability)];
};
int	freebsd6_pread(struct thread *, struct freebsd6_pread_args *);
int	freebsd6_pwrite(struct thread *, struct freebsd6_pwrite_args *);
int	freebsd6_mmap(struct thread *, struct freebsd6_mmap_args *);
int	freebsd6_lseek(struct thread *, struct freebsd6_lseek_args *);
int	freebsd6_truncate(struct thread *, struct freebsd6_truncate_args *);
int	freebsd6_ftruncate(struct thread *, struct freebsd6_ftruncate_args *);
int	freebsd6_aio_read(struct thread *, struct freebsd6_aio_read_args *);
int	freebsd6_aio_write(struct thread *, struct freebsd6_aio_write_args *);
int	freebsd6_lio_listio(struct thread *, struct freebsd6_lio_listio_args *);

#endif /* COMPAT_FREEBSD6 */


#ifdef COMPAT_FREEBSD7

struct freebsd7___semctl_args {
	char semid_l_[PADL_(int)]; int semid; char semid_r_[PADR_(int)];
	char semnum_l_[PADL_(int)]; int semnum; char semnum_r_[PADR_(int)];
	char cmd_l_[PADL_(int)]; int cmd; char cmd_r_[PADR_(int)];
	char arg_l_[PADL_(union semun_old * __capability)]; union semun_old * __capability arg; char arg_r_[PADR_(union semun_old * __capability)];
};
struct freebsd7_msgctl_args {
	char msqid_l_[PADL_(int)]; int msqid; char msqid_r_[PADR_(int)];
	char cmd_l_[PADL_(int)]; int cmd; char cmd_r_[PADR_(int)];
	char buf_l_[PADL_(struct msqid_ds_old * __capability)]; struct msqid_ds_old * __capability buf; char buf_r_[PADR_(struct msqid_ds_old * __capability)];
};
struct freebsd7_shmctl_args {
	char shmid_l_[PADL_(int)]; int shmid; char shmid_r_[PADR_(int)];
	char cmd_l_[PADL_(int)]; int cmd; char cmd_r_[PADR_(int)];
	char buf_l_[PADL_(struct shmid_ds_old * __capability)]; struct shmid_ds_old * __capability buf; char buf_r_[PADR_(struct shmid_ds_old * __capability)];
};
int	freebsd7___semctl(struct thread *, struct freebsd7___semctl_args *);
int	freebsd7_msgctl(struct thread *, struct freebsd7_msgctl_args *);
int	freebsd7_shmctl(struct thread *, struct freebsd7_shmctl_args *);

#endif /* COMPAT_FREEBSD7 */


#ifdef COMPAT_FREEBSD10

int	freebsd10_pipe(struct thread *, struct freebsd10_pipe_args *);

#endif /* COMPAT_FREEBSD10 */


#ifdef COMPAT_FREEBSD11

struct freebsd11_mknod_args {
	char path_l_[PADL_(const char * __capability)]; const char * __capability path; char path_r_[PADR_(const char * __capability)];
	char mode_l_[PADL_(int)]; int mode; char mode_r_[PADR_(int)];
	char dev_l_[PADL_(uint32_t)]; uint32_t dev; char dev_r_[PADR_(uint32_t)];
};
struct freebsd11_vadvise_args {
	char anom_l_[PADL_(int)]; int anom; char anom_r_[PADR_(int)];
};
struct freebsd11_stat_args {
	char path_l_[PADL_(const char * __capability)]; const char * __capability path; char path_r_[PADR_(const char * __capability)];
	char ub_l_[PADL_(struct freebsd11_stat * __capability)]; struct freebsd11_stat * __capability ub; char ub_r_[PADR_(struct freebsd11_stat * __capability)];
};
struct freebsd11_fstat_args {
	char fd_l_[PADL_(int)]; int fd; char fd_r_[PADR_(int)];
	char sb_l_[PADL_(struct freebsd11_stat * __capability)]; struct freebsd11_stat * __capability sb; char sb_r_[PADR_(struct freebsd11_stat * __capability)];
};
struct freebsd11_lstat_args {
	char path_l_[PADL_(const char * __capability)]; const char * __capability path; char path_r_[PADR_(const char * __capability)];
	char ub_l_[PADL_(struct freebsd11_stat * __capability)]; struct freebsd11_stat * __capability ub; char ub_r_[PADR_(struct freebsd11_stat * __capability)];
};
struct freebsd11_getdirentries_args {
	char fd_l_[PADL_(int)]; int fd; char fd_r_[PADR_(int)];
	char buf_l_[PADL_(char * __capability)]; char * __capability buf; char buf_r_[PADR_(char * __capability)];
	char count_l_[PADL_(u_int)]; u_int count; char count_r_[PADR_(u_int)];
	char basep_l_[PADL_(long * __capability)]; long * __capability basep; char basep_r_[PADR_(long * __capability)];
};
struct freebsd11_getdents_args {
	char fd_l_[PADL_(int)]; int fd; char fd_r_[PADR_(int)];
	char buf_l_[PADL_(char * __capability)]; char * __capability buf; char buf_r_[PADR_(char * __capability)];
	char count_l_[PADL_(size_t)]; size_t count; char count_r_[PADR_(size_t)];
};
struct freebsd11_nstat_args {
	char path_l_[PADL_(const char * __capability)]; const char * __capability path; char path_r_[PADR_(const char * __capability)];
	char ub_l_[PADL_(struct nstat * __capability)]; struct nstat * __capability ub; char ub_r_[PADR_(struct nstat * __capability)];
};
struct freebsd11_nfstat_args {
	char fd_l_[PADL_(int)]; int fd; char fd_r_[PADR_(int)];
	char sb_l_[PADL_(struct nstat * __capability)]; struct nstat * __capability sb; char sb_r_[PADR_(struct nstat * __capability)];
};
struct freebsd11_nlstat_args {
	char path_l_[PADL_(const char * __capability)]; const char * __capability path; char path_r_[PADR_(const char * __capability)];
	char ub_l_[PADL_(struct nstat * __capability)]; struct nstat * __capability ub; char ub_r_[PADR_(struct nstat * __capability)];
};
struct freebsd11_fhstat_args {
	char u_fhp_l_[PADL_(const struct fhandle * __capability)]; const struct fhandle * __capability u_fhp; char u_fhp_r_[PADR_(const struct fhandle * __capability)];
	char sb_l_[PADL_(struct freebsd11_stat * __capability)]; struct freebsd11_stat * __capability sb; char sb_r_[PADR_(struct freebsd11_stat * __capability)];
};
struct freebsd11_kevent_args {
	char fd_l_[PADL_(int)]; int fd; char fd_r_[PADR_(int)];
	char changelist_l_[PADL_(struct kevent_freebsd11 * __capability)]; struct kevent_freebsd11 * __capability changelist; char changelist_r_[PADR_(struct kevent_freebsd11 * __capability)];
	char nchanges_l_[PADL_(int)]; int nchanges; char nchanges_r_[PADR_(int)];
	char eventlist_l_[PADL_(struct kevent_freebsd11 * __capability)]; struct kevent_freebsd11 * __capability eventlist; char eventlist_r_[PADR_(struct kevent_freebsd11 * __capability)];
	char nevents_l_[PADL_(int)]; int nevents; char nevents_r_[PADR_(int)];
	char timeout_l_[PADL_(const struct timespec * __capability)]; const struct timespec * __capability timeout; char timeout_r_[PADR_(const struct timespec * __capability)];
};
struct freebsd11_getfsstat_args {
	char buf_l_[PADL_(struct freebsd11_statfs * __capability)]; struct freebsd11_statfs * __capability buf; char buf_r_[PADR_(struct freebsd11_statfs * __capability)];
	char bufsize_l_[PADL_(long)]; long bufsize; char bufsize_r_[PADR_(long)];
	char mode_l_[PADL_(int)]; int mode; char mode_r_[PADR_(int)];
};
struct freebsd11_statfs_args {
	char path_l_[PADL_(const char * __capability)]; const char * __capability path; char path_r_[PADR_(const char * __capability)];
	char buf_l_[PADL_(struct freebsd11_statfs * __capability)]; struct freebsd11_statfs * __capability buf; char buf_r_[PADR_(struct freebsd11_statfs * __capability)];
};
struct freebsd11_fstatfs_args {
	char fd_l_[PADL_(int)]; int fd; char fd_r_[PADR_(int)];
	char buf_l_[PADL_(struct freebsd11_statfs * __capability)]; struct freebsd11_statfs * __capability buf; char buf_r_[PADR_(struct freebsd11_statfs * __capability)];
};
struct freebsd11_fhstatfs_args {
	char u_fhp_l_[PADL_(const struct fhandle * __capability)]; const struct fhandle * __capability u_fhp; char u_fhp_r_[PADR_(const struct fhandle * __capability)];
	char buf_l_[PADL_(struct freebsd11_statfs * __capability)]; struct freebsd11_statfs * __capability buf; char buf_r_[PADR_(struct freebsd11_statfs * __capability)];
};
struct freebsd11_fstatat_args {
	char fd_l_[PADL_(int)]; int fd; char fd_r_[PADR_(int)];
	char path_l_[PADL_(const char * __capability)]; const char * __capability path; char path_r_[PADR_(const char * __capability)];
	char buf_l_[PADL_(struct freebsd11_stat * __capability)]; struct freebsd11_stat * __capability buf; char buf_r_[PADR_(struct freebsd11_stat * __capability)];
	char flag_l_[PADL_(int)]; int flag; char flag_r_[PADR_(int)];
};
struct freebsd11_mknodat_args {
	char fd_l_[PADL_(int)]; int fd; char fd_r_[PADR_(int)];
	char path_l_[PADL_(const char * __capability)]; const char * __capability path; char path_r_[PADR_(const char * __capability)];
	char mode_l_[PADL_(mode_t)]; mode_t mode; char mode_r_[PADR_(mode_t)];
	char dev_l_[PADL_(uint32_t)]; uint32_t dev; char dev_r_[PADR_(uint32_t)];
};
int	freebsd11_mknod(struct thread *, struct freebsd11_mknod_args *);
int	freebsd11_vadvise(struct thread *, struct freebsd11_vadvise_args *);
int	freebsd11_stat(struct thread *, struct freebsd11_stat_args *);
int	freebsd11_fstat(struct thread *, struct freebsd11_fstat_args *);
int	freebsd11_lstat(struct thread *, struct freebsd11_lstat_args *);
int	freebsd11_getdirentries(struct thread *, struct freebsd11_getdirentries_args *);
int	freebsd11_getdents(struct thread *, struct freebsd11_getdents_args *);
int	freebsd11_nstat(struct thread *, struct freebsd11_nstat_args *);
int	freebsd11_nfstat(struct thread *, struct freebsd11_nfstat_args *);
int	freebsd11_nlstat(struct thread *, struct freebsd11_nlstat_args *);
int	freebsd11_fhstat(struct thread *, struct freebsd11_fhstat_args *);
int	freebsd11_kevent(struct thread *, struct freebsd11_kevent_args *);
int	freebsd11_getfsstat(struct thread *, struct freebsd11_getfsstat_args *);
int	freebsd11_statfs(struct thread *, struct freebsd11_statfs_args *);
int	freebsd11_fstatfs(struct thread *, struct freebsd11_fstatfs_args *);
int	freebsd11_fhstatfs(struct thread *, struct freebsd11_fhstatfs_args *);
int	freebsd11_fstatat(struct thread *, struct freebsd11_fstatat_args *);
int	freebsd11_mknodat(struct thread *, struct freebsd11_mknodat_args *);

#endif /* COMPAT_FREEBSD11 */


#ifdef COMPAT_FREEBSD12

struct freebsd12_shm_open_args {
	char path_l_[PADL_(const char * __capability)]; const char * __capability path; char path_r_[PADR_(const char * __capability)];
	char flags_l_[PADL_(int)]; int flags; char flags_r_[PADR_(int)];
	char mode_l_[PADL_(mode_t)]; mode_t mode; char mode_r_[PADR_(mode_t)];
};
int	freebsd12_shm_open(struct thread *, struct freebsd12_shm_open_args *);

#endif /* COMPAT_FREEBSD12 */

#define	SYS_AUE_syscall	AUE_NULL
#define	SYS_AUE_exit	AUE_EXIT
#define	SYS_AUE_fork	AUE_FORK
#define	SYS_AUE_read	AUE_READ
#define	SYS_AUE_write	AUE_WRITE
#define	SYS_AUE_open	AUE_OPEN_RWTC
#define	SYS_AUE_close	AUE_CLOSE
#define	SYS_AUE_wait4	AUE_WAIT4
#define	SYS_AUE_ocreat	AUE_CREAT
#define	SYS_AUE_link	AUE_LINK
#define	SYS_AUE_unlink	AUE_UNLINK
#define	SYS_AUE_chdir	AUE_CHDIR
#define	SYS_AUE_fchdir	AUE_FCHDIR
#define	SYS_AUE_freebsd11_mknod	AUE_MKNOD
#define	SYS_AUE_chmod	AUE_CHMOD
#define	SYS_AUE_chown	AUE_CHOWN
#define	SYS_AUE_break	AUE_NULL
#define	SYS_AUE_freebsd4_getfsstat	AUE_GETFSSTAT
#define	SYS_AUE_olseek	AUE_LSEEK
#define	SYS_AUE_getpid	AUE_GETPID
#define	SYS_AUE_mount	AUE_MOUNT
#define	SYS_AUE_unmount	AUE_UMOUNT
#define	SYS_AUE_setuid	AUE_SETUID
#define	SYS_AUE_getuid	AUE_GETUID
#define	SYS_AUE_geteuid	AUE_GETEUID
#define	SYS_AUE_ptrace	AUE_PTRACE
#define	SYS_AUE_recvmsg	AUE_RECVMSG
#define	SYS_AUE_sendmsg	AUE_SENDMSG
#define	SYS_AUE_recvfrom	AUE_RECVFROM
#define	SYS_AUE_accept	AUE_ACCEPT
#define	SYS_AUE_getpeername	AUE_GETPEERNAME
#define	SYS_AUE_getsockname	AUE_GETSOCKNAME
#define	SYS_AUE_access	AUE_ACCESS
#define	SYS_AUE_chflags	AUE_CHFLAGS
#define	SYS_AUE_fchflags	AUE_FCHFLAGS
#define	SYS_AUE_sync	AUE_SYNC
#define	SYS_AUE_kill	AUE_KILL
#define	SYS_AUE_ostat	AUE_STAT
#define	SYS_AUE_getppid	AUE_GETPPID
#define	SYS_AUE_olstat	AUE_LSTAT
#define	SYS_AUE_dup	AUE_DUP
#define	SYS_AUE_freebsd10_pipe	AUE_PIPE
#define	SYS_AUE_getegid	AUE_GETEGID
#define	SYS_AUE_profil	AUE_PROFILE
#define	SYS_AUE_ktrace	AUE_KTRACE
#define	SYS_AUE_osigaction	AUE_SIGACTION
#define	SYS_AUE_getgid	AUE_GETGID
#define	SYS_AUE_osigprocmask	AUE_SIGPROCMASK
#define	SYS_AUE_getlogin	AUE_GETLOGIN
#define	SYS_AUE_setlogin	AUE_SETLOGIN
#define	SYS_AUE_acct	AUE_ACCT
#define	SYS_AUE_osigpending	AUE_SIGPENDING
#define	SYS_AUE_sigaltstack	AUE_SIGALTSTACK
#define	SYS_AUE_ioctl	AUE_IOCTL
#define	SYS_AUE_reboot	AUE_REBOOT
#define	SYS_AUE_revoke	AUE_REVOKE
#define	SYS_AUE_symlink	AUE_SYMLINK
#define	SYS_AUE_readlink	AUE_READLINK
#define	SYS_AUE_execve	AUE_EXECVE
#define	SYS_AUE_umask	AUE_UMASK
#define	SYS_AUE_chroot	AUE_CHROOT
#define	SYS_AUE_ofstat	AUE_FSTAT
#define	SYS_AUE_ogetkerninfo	AUE_NULL
#define	SYS_AUE_ogetpagesize	AUE_NULL
#define	SYS_AUE_msync	AUE_MSYNC
#define	SYS_AUE_vfork	AUE_VFORK
#define	SYS_AUE_sbrk	AUE_SBRK
#define	SYS_AUE_sstk	AUE_SSTK
#define	SYS_AUE_ommap	AUE_MMAP
#define	SYS_AUE_freebsd11_vadvise	AUE_O_VADVISE
#define	SYS_AUE_munmap	AUE_MUNMAP
#define	SYS_AUE_mprotect	AUE_MPROTECT
#define	SYS_AUE_madvise	AUE_MADVISE
#define	SYS_AUE_mincore	AUE_MINCORE
#define	SYS_AUE_getgroups	AUE_GETGROUPS
#define	SYS_AUE_setgroups	AUE_SETGROUPS
#define	SYS_AUE_getpgrp	AUE_GETPGRP
#define	SYS_AUE_setpgid	AUE_SETPGRP
#define	SYS_AUE_setitimer	AUE_SETITIMER
#define	SYS_AUE_owait	AUE_WAIT4
#define	SYS_AUE_swapon	AUE_SWAPON
#define	SYS_AUE_getitimer	AUE_GETITIMER
#define	SYS_AUE_ogethostname	AUE_SYSCTL
#define	SYS_AUE_osethostname	AUE_SYSCTL
#define	SYS_AUE_getdtablesize	AUE_GETDTABLESIZE
#define	SYS_AUE_dup2	AUE_DUP2
#define	SYS_AUE_fcntl	AUE_FCNTL
#define	SYS_AUE_select	AUE_SELECT
#define	SYS_AUE_fsync	AUE_FSYNC
#define	SYS_AUE_setpriority	AUE_SETPRIORITY
#define	SYS_AUE_socket	AUE_SOCKET
#define	SYS_AUE_connect	AUE_CONNECT
#define	SYS_AUE_oaccept	AUE_ACCEPT
#define	SYS_AUE_getpriority	AUE_GETPRIORITY
#define	SYS_AUE_osend	AUE_SEND
#define	SYS_AUE_orecv	AUE_RECV
#define	SYS_AUE_osigreturn	AUE_SIGRETURN
#define	SYS_AUE_bind	AUE_BIND
#define	SYS_AUE_setsockopt	AUE_SETSOCKOPT
#define	SYS_AUE_listen	AUE_LISTEN
#define	SYS_AUE_osigvec	AUE_NULL
#define	SYS_AUE_osigblock	AUE_NULL
#define	SYS_AUE_osigsetmask	AUE_NULL
#define	SYS_AUE_osigsuspend	AUE_NULL
#define	SYS_AUE_osigstack	AUE_NULL
#define	SYS_AUE_orecvmsg	AUE_RECVMSG
#define	SYS_AUE_osendmsg	AUE_SENDMSG
#define	SYS_AUE_gettimeofday	AUE_GETTIMEOFDAY
#define	SYS_AUE_getrusage	AUE_GETRUSAGE
#define	SYS_AUE_getsockopt	AUE_GETSOCKOPT
#define	SYS_AUE_readv	AUE_READV
#define	SYS_AUE_writev	AUE_WRITEV
#define	SYS_AUE_settimeofday	AUE_SETTIMEOFDAY
#define	SYS_AUE_fchown	AUE_FCHOWN
#define	SYS_AUE_fchmod	AUE_FCHMOD
#define	SYS_AUE_orecvfrom	AUE_RECVFROM
#define	SYS_AUE_setreuid	AUE_SETREUID
#define	SYS_AUE_setregid	AUE_SETREGID
#define	SYS_AUE_rename	AUE_RENAME
#define	SYS_AUE_otruncate	AUE_TRUNCATE
#define	SYS_AUE_oftruncate	AUE_FTRUNCATE
#define	SYS_AUE_flock	AUE_FLOCK
#define	SYS_AUE_mkfifo	AUE_MKFIFO
#define	SYS_AUE_sendto	AUE_SENDTO
#define	SYS_AUE_shutdown	AUE_SHUTDOWN
#define	SYS_AUE_socketpair	AUE_SOCKETPAIR
#define	SYS_AUE_mkdir	AUE_MKDIR
#define	SYS_AUE_rmdir	AUE_RMDIR
#define	SYS_AUE_utimes	AUE_UTIMES
#define	SYS_AUE_adjtime	AUE_ADJTIME
#define	SYS_AUE_ogetpeername	AUE_GETPEERNAME
#define	SYS_AUE_ogethostid	AUE_SYSCTL
#define	SYS_AUE_osethostid	AUE_SYSCTL
#define	SYS_AUE_ogetrlimit	AUE_GETRLIMIT
#define	SYS_AUE_osetrlimit	AUE_SETRLIMIT
#define	SYS_AUE_okillpg	AUE_KILLPG
#define	SYS_AUE_setsid	AUE_SETSID
#define	SYS_AUE_quotactl	AUE_QUOTACTL
#define	SYS_AUE_oquota	AUE_O_QUOTA
#define	SYS_AUE_ogetsockname	AUE_GETSOCKNAME
#define	SYS_AUE_coexecve	AUE_NULL
#define	SYS_AUE_nlm_syscall	AUE_NULL
#define	SYS_AUE_nfssvc	AUE_NFS_SVC
#define	SYS_AUE_ogetdirentries	AUE_GETDIRENTRIES
#define	SYS_AUE_freebsd4_statfs	AUE_STATFS
#define	SYS_AUE_freebsd4_fstatfs	AUE_FSTATFS
#define	SYS_AUE_lgetfh	AUE_LGETFH
#define	SYS_AUE_getfh	AUE_NFS_GETFH
#define	SYS_AUE_freebsd4_getdomainname	AUE_SYSCTL
#define	SYS_AUE_freebsd4_setdomainname	AUE_SYSCTL
#define	SYS_AUE_freebsd4_uname	AUE_NULL
#define	SYS_AUE_sysarch	AUE_SYSARCH
#define	SYS_AUE_rtprio	AUE_RTPRIO
#define	SYS_AUE_semsys	AUE_SEMSYS
#define	SYS_AUE_msgsys	AUE_MSGSYS
#define	SYS_AUE_shmsys	AUE_SHMSYS
#define	SYS_AUE_freebsd6_pread	AUE_PREAD
#define	SYS_AUE_freebsd6_pwrite	AUE_PWRITE
#define	SYS_AUE_setfib	AUE_SETFIB
#define	SYS_AUE_ntp_adjtime	AUE_NTP_ADJTIME
#define	SYS_AUE_setgid	AUE_SETGID
#define	SYS_AUE_setegid	AUE_SETEGID
#define	SYS_AUE_seteuid	AUE_SETEUID
#define	SYS_AUE_freebsd11_stat	AUE_STAT
#define	SYS_AUE_freebsd11_fstat	AUE_FSTAT
#define	SYS_AUE_freebsd11_lstat	AUE_LSTAT
#define	SYS_AUE_pathconf	AUE_PATHCONF
#define	SYS_AUE_fpathconf	AUE_FPATHCONF
#define	SYS_AUE_getrlimit	AUE_GETRLIMIT
#define	SYS_AUE_setrlimit	AUE_SETRLIMIT
#define	SYS_AUE_freebsd11_getdirentries	AUE_GETDIRENTRIES
#define	SYS_AUE_freebsd6_mmap	AUE_MMAP
#define	SYS_AUE_freebsd6_lseek	AUE_LSEEK
#define	SYS_AUE_freebsd6_truncate	AUE_TRUNCATE
#define	SYS_AUE_freebsd6_ftruncate	AUE_FTRUNCATE
#define	SYS_AUE___sysctl	AUE_SYSCTL
#define	SYS_AUE_mlock	AUE_MLOCK
#define	SYS_AUE_munlock	AUE_MUNLOCK
#define	SYS_AUE_undelete	AUE_UNDELETE
#define	SYS_AUE_futimes	AUE_FUTIMES
#define	SYS_AUE_getpgid	AUE_GETPGID
#define	SYS_AUE_poll	AUE_POLL
#define	SYS_AUE_freebsd7___semctl	AUE_SEMCTL
#define	SYS_AUE_semget	AUE_SEMGET
#define	SYS_AUE_semop	AUE_SEMOP
#define	SYS_AUE_freebsd7_msgctl	AUE_MSGCTL
#define	SYS_AUE_msgget	AUE_MSGGET
#define	SYS_AUE_msgsnd	AUE_MSGSND
#define	SYS_AUE_msgrcv	AUE_MSGRCV
#define	SYS_AUE_shmat	AUE_SHMAT
#define	SYS_AUE_freebsd7_shmctl	AUE_SHMCTL
#define	SYS_AUE_shmdt	AUE_SHMDT
#define	SYS_AUE_shmget	AUE_SHMGET
#define	SYS_AUE_clock_gettime	AUE_NULL
#define	SYS_AUE_clock_settime	AUE_CLOCK_SETTIME
#define	SYS_AUE_clock_getres	AUE_NULL
#define	SYS_AUE_ktimer_create	AUE_NULL
#define	SYS_AUE_ktimer_delete	AUE_NULL
#define	SYS_AUE_ktimer_settime	AUE_NULL
#define	SYS_AUE_ktimer_gettime	AUE_NULL
#define	SYS_AUE_ktimer_getoverrun	AUE_NULL
#define	SYS_AUE_nanosleep	AUE_NULL
#define	SYS_AUE_ffclock_getcounter	AUE_NULL
#define	SYS_AUE_ffclock_setestimate	AUE_NULL
#define	SYS_AUE_ffclock_getestimate	AUE_NULL
#define	SYS_AUE_clock_nanosleep	AUE_NULL
#define	SYS_AUE_clock_getcpuclockid2	AUE_NULL
#define	SYS_AUE_ntp_gettime	AUE_NULL
#define	SYS_AUE_minherit	AUE_MINHERIT
#define	SYS_AUE_rfork	AUE_RFORK
#define	SYS_AUE_issetugid	AUE_ISSETUGID
#define	SYS_AUE_lchown	AUE_LCHOWN
#define	SYS_AUE_aio_read	AUE_AIO_READ
#define	SYS_AUE_aio_write	AUE_AIO_WRITE
#define	SYS_AUE_lio_listio	AUE_LIO_LISTIO
#define	SYS_AUE_kbounce	AUE_NULL
#define	SYS_AUE_freebsd11_getdents	AUE_O_GETDENTS
#define	SYS_AUE_lchmod	AUE_LCHMOD
#define	SYS_AUE_lutimes	AUE_LUTIMES
#define	SYS_AUE_freebsd11_nstat	AUE_STAT
#define	SYS_AUE_freebsd11_nfstat	AUE_FSTAT
#define	SYS_AUE_freebsd11_nlstat	AUE_LSTAT
#define	SYS_AUE_preadv	AUE_PREADV
#define	SYS_AUE_pwritev	AUE_PWRITEV
#define	SYS_AUE_freebsd4_fhstatfs	AUE_FHSTATFS
#define	SYS_AUE_fhopen	AUE_FHOPEN
#define	SYS_AUE_freebsd11_fhstat	AUE_FHSTAT
#define	SYS_AUE_modnext	AUE_NULL
#define	SYS_AUE_modstat	AUE_NULL
#define	SYS_AUE_modfnext	AUE_NULL
#define	SYS_AUE_modfind	AUE_NULL
#define	SYS_AUE_kldload	AUE_MODLOAD
#define	SYS_AUE_kldunload	AUE_MODUNLOAD
#define	SYS_AUE_kldfind	AUE_NULL
#define	SYS_AUE_kldnext	AUE_NULL
#define	SYS_AUE_kldstat	AUE_NULL
#define	SYS_AUE_kldfirstmod	AUE_NULL
#define	SYS_AUE_getsid	AUE_GETSID
#define	SYS_AUE_setresuid	AUE_SETRESUID
#define	SYS_AUE_setresgid	AUE_SETRESGID
#define	SYS_AUE_aio_return	AUE_AIO_RETURN
#define	SYS_AUE_aio_suspend	AUE_AIO_SUSPEND
#define	SYS_AUE_aio_cancel	AUE_AIO_CANCEL
#define	SYS_AUE_aio_error	AUE_AIO_ERROR
#define	SYS_AUE_freebsd6_aio_read	AUE_AIO_READ
#define	SYS_AUE_freebsd6_aio_write	AUE_AIO_WRITE
#define	SYS_AUE_freebsd6_lio_listio	AUE_LIO_LISTIO
#define	SYS_AUE_yield	AUE_NULL
#define	SYS_AUE_mlockall	AUE_MLOCKALL
#define	SYS_AUE_munlockall	AUE_MUNLOCKALL
#define	SYS_AUE___getcwd	AUE_GETCWD
#define	SYS_AUE_sched_setparam	AUE_NULL
#define	SYS_AUE_sched_getparam	AUE_NULL
#define	SYS_AUE_sched_setscheduler	AUE_NULL
#define	SYS_AUE_sched_getscheduler	AUE_NULL
#define	SYS_AUE_sched_yield	AUE_NULL
#define	SYS_AUE_sched_get_priority_max	AUE_NULL
#define	SYS_AUE_sched_get_priority_min	AUE_NULL
#define	SYS_AUE_sched_rr_get_interval	AUE_NULL
#define	SYS_AUE_utrace	AUE_NULL
#define	SYS_AUE_freebsd4_sendfile	AUE_SENDFILE
#define	SYS_AUE_kldsym	AUE_NULL
#define	SYS_AUE_jail	AUE_JAIL
#define	SYS_AUE_nnpfs_syscall	AUE_NULL
#define	SYS_AUE_sigprocmask	AUE_SIGPROCMASK
#define	SYS_AUE_sigsuspend	AUE_SIGSUSPEND
#define	SYS_AUE_freebsd4_sigaction	AUE_SIGACTION
#define	SYS_AUE_sigpending	AUE_SIGPENDING
#define	SYS_AUE_freebsd4_sigreturn	AUE_SIGRETURN
#define	SYS_AUE_sigtimedwait	AUE_SIGWAIT
#define	SYS_AUE_sigwaitinfo	AUE_NULL
#define	SYS_AUE___acl_get_file	AUE_ACL_GET_FILE
#define	SYS_AUE___acl_set_file	AUE_ACL_SET_FILE
#define	SYS_AUE___acl_get_fd	AUE_ACL_GET_FD
#define	SYS_AUE___acl_set_fd	AUE_ACL_SET_FD
#define	SYS_AUE___acl_delete_file	AUE_ACL_DELETE_FILE
#define	SYS_AUE___acl_delete_fd	AUE_ACL_DELETE_FD
#define	SYS_AUE___acl_aclcheck_file	AUE_ACL_CHECK_FILE
#define	SYS_AUE___acl_aclcheck_fd	AUE_ACL_CHECK_FD
#define	SYS_AUE_extattrctl	AUE_EXTATTRCTL
#define	SYS_AUE_extattr_set_file	AUE_EXTATTR_SET_FILE
#define	SYS_AUE_extattr_get_file	AUE_EXTATTR_GET_FILE
#define	SYS_AUE_extattr_delete_file	AUE_EXTATTR_DELETE_FILE
#define	SYS_AUE_aio_waitcomplete	AUE_AIO_WAITCOMPLETE
#define	SYS_AUE_getresuid	AUE_GETRESUID
#define	SYS_AUE_getresgid	AUE_GETRESGID
#define	SYS_AUE_kqueue	AUE_KQUEUE
#define	SYS_AUE_freebsd11_kevent	AUE_KEVENT
#define	SYS_AUE_extattr_set_fd	AUE_EXTATTR_SET_FD
#define	SYS_AUE_extattr_get_fd	AUE_EXTATTR_GET_FD
#define	SYS_AUE_extattr_delete_fd	AUE_EXTATTR_DELETE_FD
#define	SYS_AUE___setugid	AUE_SETUGID
#define	SYS_AUE_eaccess	AUE_EACCESS
#define	SYS_AUE_afs3_syscall	AUE_NULL
#define	SYS_AUE_nmount	AUE_NMOUNT
#define	SYS_AUE___mac_get_proc	AUE_NULL
#define	SYS_AUE___mac_set_proc	AUE_NULL
#define	SYS_AUE___mac_get_fd	AUE_NULL
#define	SYS_AUE___mac_get_file	AUE_NULL
#define	SYS_AUE___mac_set_fd	AUE_NULL
#define	SYS_AUE___mac_set_file	AUE_NULL
#define	SYS_AUE_kenv	AUE_NULL
#define	SYS_AUE_lchflags	AUE_LCHFLAGS
#define	SYS_AUE_uuidgen	AUE_NULL
#define	SYS_AUE_sendfile	AUE_SENDFILE
#define	SYS_AUE_mac_syscall	AUE_NULL
#define	SYS_AUE_freebsd11_getfsstat	AUE_GETFSSTAT
#define	SYS_AUE_freebsd11_statfs	AUE_STATFS
#define	SYS_AUE_freebsd11_fstatfs	AUE_FSTATFS
#define	SYS_AUE_freebsd11_fhstatfs	AUE_FHSTATFS
#define	SYS_AUE_ksem_close	AUE_SEMCLOSE
#define	SYS_AUE_ksem_post	AUE_SEMPOST
#define	SYS_AUE_ksem_wait	AUE_SEMWAIT
#define	SYS_AUE_ksem_trywait	AUE_SEMTRYWAIT
#define	SYS_AUE_ksem_init	AUE_SEMINIT
#define	SYS_AUE_ksem_open	AUE_SEMOPEN
#define	SYS_AUE_ksem_unlink	AUE_SEMUNLINK
#define	SYS_AUE_ksem_getvalue	AUE_SEMGETVALUE
#define	SYS_AUE_ksem_destroy	AUE_SEMDESTROY
#define	SYS_AUE___mac_get_pid	AUE_NULL
#define	SYS_AUE___mac_get_link	AUE_NULL
#define	SYS_AUE___mac_set_link	AUE_NULL
#define	SYS_AUE_extattr_set_link	AUE_EXTATTR_SET_LINK
#define	SYS_AUE_extattr_get_link	AUE_EXTATTR_GET_LINK
#define	SYS_AUE_extattr_delete_link	AUE_EXTATTR_DELETE_LINK
#define	SYS_AUE___mac_execve	AUE_NULL
#define	SYS_AUE_sigaction	AUE_SIGACTION
#define	SYS_AUE_sigreturn	AUE_SIGRETURN
#define	SYS_AUE_getcontext	AUE_NULL
#define	SYS_AUE_setcontext	AUE_NULL
#define	SYS_AUE_swapcontext	AUE_NULL
#define	SYS_AUE_swapoff	AUE_SWAPOFF
#define	SYS_AUE___acl_get_link	AUE_ACL_GET_LINK
#define	SYS_AUE___acl_set_link	AUE_ACL_SET_LINK
#define	SYS_AUE___acl_delete_link	AUE_ACL_DELETE_LINK
#define	SYS_AUE___acl_aclcheck_link	AUE_ACL_CHECK_LINK
#define	SYS_AUE_sigwait	AUE_SIGWAIT
#define	SYS_AUE_thr_create	AUE_THR_CREATE
#define	SYS_AUE_thr_exit	AUE_THR_EXIT
#define	SYS_AUE_thr_self	AUE_NULL
#define	SYS_AUE_thr_kill	AUE_THR_KILL
#define	SYS_AUE_jail_attach	AUE_JAIL_ATTACH
#define	SYS_AUE_extattr_list_fd	AUE_EXTATTR_LIST_FD
#define	SYS_AUE_extattr_list_file	AUE_EXTATTR_LIST_FILE
#define	SYS_AUE_extattr_list_link	AUE_EXTATTR_LIST_LINK
#define	SYS_AUE_ksem_timedwait	AUE_SEMWAIT
#define	SYS_AUE_thr_suspend	AUE_NULL
#define	SYS_AUE_thr_wake	AUE_NULL
#define	SYS_AUE_kldunloadf	AUE_MODUNLOAD
#define	SYS_AUE_audit	AUE_AUDIT
#define	SYS_AUE_auditon	AUE_AUDITON
#define	SYS_AUE_getauid	AUE_GETAUID
#define	SYS_AUE_setauid	AUE_SETAUID
#define	SYS_AUE_getaudit	AUE_GETAUDIT
#define	SYS_AUE_setaudit	AUE_SETAUDIT
#define	SYS_AUE_getaudit_addr	AUE_GETAUDIT_ADDR
#define	SYS_AUE_setaudit_addr	AUE_SETAUDIT_ADDR
#define	SYS_AUE_auditctl	AUE_AUDITCTL
#define	SYS_AUE__umtx_op	AUE_NULL
#define	SYS_AUE_thr_new	AUE_THR_NEW
#define	SYS_AUE_sigqueue	AUE_NULL
#define	SYS_AUE_kmq_open	AUE_MQ_OPEN
#define	SYS_AUE_kmq_setattr	AUE_MQ_SETATTR
#define	SYS_AUE_kmq_timedreceive	AUE_MQ_TIMEDRECEIVE
#define	SYS_AUE_kmq_timedsend	AUE_MQ_TIMEDSEND
#define	SYS_AUE_kmq_notify	AUE_MQ_NOTIFY
#define	SYS_AUE_kmq_unlink	AUE_MQ_UNLINK
#define	SYS_AUE_abort2	AUE_NULL
#define	SYS_AUE_thr_set_name	AUE_NULL
#define	SYS_AUE_aio_fsync	AUE_AIO_FSYNC
#define	SYS_AUE_rtprio_thread	AUE_RTPRIO
#define	SYS_AUE_sctp_peeloff	AUE_SCTP_PEELOFF
#define	SYS_AUE_sctp_generic_sendmsg	AUE_SCTP_GENERIC_SENDMSG
#define	SYS_AUE_sctp_generic_sendmsg_iov	AUE_SCTP_GENERIC_SENDMSG_IOV
#define	SYS_AUE_sctp_generic_recvmsg	AUE_SCTP_GENERIC_RECVMSG
#define	SYS_AUE_pread	AUE_PREAD
#define	SYS_AUE_pwrite	AUE_PWRITE
#define	SYS_AUE_mmap	AUE_MMAP
#define	SYS_AUE_lseek	AUE_LSEEK
#define	SYS_AUE_truncate	AUE_TRUNCATE
#define	SYS_AUE_ftruncate	AUE_FTRUNCATE
#define	SYS_AUE_thr_kill2	AUE_THR_KILL2
#define	SYS_AUE_freebsd12_shm_open	AUE_SHMOPEN
#define	SYS_AUE_shm_unlink	AUE_SHMUNLINK
#define	SYS_AUE_cpuset	AUE_NULL
#define	SYS_AUE_cpuset_setid	AUE_NULL
#define	SYS_AUE_cpuset_getid	AUE_NULL
#define	SYS_AUE_cpuset_getaffinity	AUE_NULL
#define	SYS_AUE_cpuset_setaffinity	AUE_NULL
#define	SYS_AUE_faccessat	AUE_FACCESSAT
#define	SYS_AUE_fchmodat	AUE_FCHMODAT
#define	SYS_AUE_fchownat	AUE_FCHOWNAT
#define	SYS_AUE_fexecve	AUE_FEXECVE
#define	SYS_AUE_freebsd11_fstatat	AUE_FSTATAT
#define	SYS_AUE_futimesat	AUE_FUTIMESAT
#define	SYS_AUE_linkat	AUE_LINKAT
#define	SYS_AUE_mkdirat	AUE_MKDIRAT
#define	SYS_AUE_mkfifoat	AUE_MKFIFOAT
#define	SYS_AUE_freebsd11_mknodat	AUE_MKNODAT
#define	SYS_AUE_openat	AUE_OPENAT_RWTC
#define	SYS_AUE_readlinkat	AUE_READLINKAT
#define	SYS_AUE_renameat	AUE_RENAMEAT
#define	SYS_AUE_symlinkat	AUE_SYMLINKAT
#define	SYS_AUE_unlinkat	AUE_UNLINKAT
#define	SYS_AUE_posix_openpt	AUE_POSIX_OPENPT
#define	SYS_AUE_gssd_syscall	AUE_NULL
#define	SYS_AUE_jail_get	AUE_JAIL_GET
#define	SYS_AUE_jail_set	AUE_JAIL_SET
#define	SYS_AUE_jail_remove	AUE_JAIL_REMOVE
#define	SYS_AUE_closefrom	AUE_CLOSEFROM
#define	SYS_AUE___semctl	AUE_SEMCTL
#define	SYS_AUE_msgctl	AUE_MSGCTL
#define	SYS_AUE_shmctl	AUE_SHMCTL
#define	SYS_AUE_lpathconf	AUE_LPATHCONF
#define	SYS_AUE___cap_rights_get	AUE_CAP_RIGHTS_GET
#define	SYS_AUE_cap_enter	AUE_CAP_ENTER
#define	SYS_AUE_cap_getmode	AUE_CAP_GETMODE
#define	SYS_AUE_pdfork	AUE_PDFORK
#define	SYS_AUE_pdkill	AUE_PDKILL
#define	SYS_AUE_pdgetpid	AUE_PDGETPID
#define	SYS_AUE_pselect	AUE_SELECT
#define	SYS_AUE_getloginclass	AUE_GETLOGINCLASS
#define	SYS_AUE_setloginclass	AUE_SETLOGINCLASS
#define	SYS_AUE_rctl_get_racct	AUE_NULL
#define	SYS_AUE_rctl_get_rules	AUE_NULL
#define	SYS_AUE_rctl_get_limits	AUE_NULL
#define	SYS_AUE_rctl_add_rule	AUE_NULL
#define	SYS_AUE_rctl_remove_rule	AUE_NULL
#define	SYS_AUE_posix_fallocate	AUE_POSIX_FALLOCATE
#define	SYS_AUE_posix_fadvise	AUE_POSIX_FADVISE
#define	SYS_AUE_wait6	AUE_WAIT6
#define	SYS_AUE_cap_rights_limit	AUE_CAP_RIGHTS_LIMIT
#define	SYS_AUE_cap_ioctls_limit	AUE_CAP_IOCTLS_LIMIT
#define	SYS_AUE_cap_ioctls_get	AUE_CAP_IOCTLS_GET
#define	SYS_AUE_cap_fcntls_limit	AUE_CAP_FCNTLS_LIMIT
#define	SYS_AUE_cap_fcntls_get	AUE_CAP_FCNTLS_GET
#define	SYS_AUE_bindat	AUE_BINDAT
#define	SYS_AUE_connectat	AUE_CONNECTAT
#define	SYS_AUE_chflagsat	AUE_CHFLAGSAT
#define	SYS_AUE_accept4	AUE_ACCEPT
#define	SYS_AUE_pipe2	AUE_PIPE
#define	SYS_AUE_aio_mlock	AUE_AIO_MLOCK
#define	SYS_AUE_procctl	AUE_PROCCTL
#define	SYS_AUE_ppoll	AUE_POLL
#define	SYS_AUE_futimens	AUE_FUTIMES
#define	SYS_AUE_utimensat	AUE_FUTIMESAT
#define	SYS_AUE_fdatasync	AUE_FSYNC
#define	SYS_AUE_fstat	AUE_FSTAT
#define	SYS_AUE_fstatat	AUE_FSTATAT
#define	SYS_AUE_fhstat	AUE_FHSTAT
#define	SYS_AUE_getdirentries	AUE_GETDIRENTRIES
#define	SYS_AUE_statfs	AUE_STATFS
#define	SYS_AUE_fstatfs	AUE_FSTATFS
#define	SYS_AUE_getfsstat	AUE_GETFSSTAT
#define	SYS_AUE_fhstatfs	AUE_FHSTATFS
#define	SYS_AUE_mknodat	AUE_MKNODAT
#define	SYS_AUE_kevent	AUE_KEVENT
#define	SYS_AUE_cpuset_getdomain	AUE_NULL
#define	SYS_AUE_cpuset_setdomain	AUE_NULL
#define	SYS_AUE_getrandom	AUE_NULL
#define	SYS_AUE_getfhat	AUE_NULL
#define	SYS_AUE_fhlink	AUE_NULL
#define	SYS_AUE_fhlinkat	AUE_NULL
#define	SYS_AUE_fhreadlink	AUE_NULL
#define	SYS_AUE_funlinkat	AUE_UNLINKAT
<<<<<<< HEAD
#define	SYS_AUE_coexecve	AUE_NULL
#define	SYS_AUE_cosetup	AUE_NULL
#define	SYS_AUE_coregister	AUE_NULL
#define	SYS_AUE_colookup	AUE_NULL
#define	SYS_AUE_copark	AUE_NULL
#define	SYS_AUE_cogetpid	AUE_NULL
=======
#define	SYS_AUE_copy_file_range	AUE_NULL
#define	SYS_AUE___sysctlbyname	AUE_SYSCTL
#define	SYS_AUE_shm_open2	AUE_SHMOPEN
#define	SYS_AUE_shm_rename	AUE_NULL
>>>>>>> c3697571

#undef PAD_
#undef PADL_
#undef PADR_

#endif /* !_SYS_SYSPROTO_H_ */<|MERGE_RESOLUTION|>--- conflicted
+++ resolved
@@ -545,6 +545,22 @@
 struct ntp_adjtime_args {
 	char tp_l_[PADL_(struct timex * __capability)]; struct timex * __capability tp; char tp_r_[PADR_(struct timex * __capability)];
 };
+struct cosetup_args {
+	char what_l_[PADL_(int)]; int what; char what_r_[PADR_(int)];
+	char code_l_[PADL_(void * __capability __capability * __capability)]; void * __capability __capability * __capability code; char code_r_[PADR_(void * __capability __capability * __capability)];
+	char data_l_[PADL_(void * __capability __capability * __capability)]; void * __capability __capability * __capability data; char data_r_[PADR_(void * __capability __capability * __capability)];
+};
+struct coregister_args {
+	char name_l_[PADL_(const char * __capability)]; const char * __capability name; char name_r_[PADR_(const char * __capability)];
+	char cap_l_[PADL_(void * __capability __capability * __capability)]; void * __capability __capability * __capability cap; char cap_r_[PADR_(void * __capability __capability * __capability)];
+};
+struct colookup_args {
+	char name_l_[PADL_(const char * __capability)]; const char * __capability name; char name_r_[PADR_(const char * __capability)];
+	char cap_l_[PADL_(void * __capability __capability * __capability)]; void * __capability __capability * __capability cap; char cap_r_[PADR_(void * __capability __capability * __capability)];
+};
+struct copark_args {
+	register_t dummy;
+};
 struct setgid_args {
 	char gid_l_[PADL_(gid_t)]; gid_t gid; char gid_r_[PADR_(gid_t)];
 };
@@ -561,6 +577,9 @@
 struct fpathconf_args {
 	char fd_l_[PADL_(int)]; int fd; char fd_r_[PADR_(int)];
 	char name_l_[PADL_(int)]; int name; char name_r_[PADR_(int)];
+};
+struct cogetpid_args {
+	char pidp_l_[PADL_(pid_t * __capability)]; pid_t * __capability pidp; char pidp_r_[PADR_(pid_t * __capability)];
 };
 struct __getrlimit_args {
 	char which_l_[PADL_(u_int)]; u_int which; char which_r_[PADR_(u_int)];
@@ -1839,25 +1858,6 @@
 	char path_from_l_[PADL_(const char * __capability)]; const char * __capability path_from; char path_from_r_[PADR_(const char * __capability)];
 	char path_to_l_[PADL_(const char * __capability)]; const char * __capability path_to; char path_to_r_[PADR_(const char * __capability)];
 	char flags_l_[PADL_(int)]; int flags; char flags_r_[PADR_(int)];
-};
-struct cosetup_args {
-	char what_l_[PADL_(int)]; int what; char what_r_[PADR_(int)];
-	char code_l_[PADL_(void *__capability *)]; void *__capability * code; char code_r_[PADR_(void *__capability *)];
-	char data_l_[PADL_(void *__capability *)]; void *__capability * data; char data_r_[PADR_(void *__capability *)];
-};
-struct coregister_args {
-	char name_l_[PADL_(const char *)]; const char * name; char name_r_[PADR_(const char *)];
-	char cap_l_[PADL_(void *__capability *)]; void *__capability * cap; char cap_r_[PADR_(void *__capability *)];
-};
-struct colookup_args {
-	char name_l_[PADL_(const char *)]; const char * name; char name_r_[PADR_(const char *)];
-	char cap_l_[PADL_(void *__capability *)]; void *__capability * cap; char cap_r_[PADR_(void *__capability *)];
-};
-struct copark_args {
-	register_t dummy;
-};
-struct cogetpid_args {
-	char pidp_l_[PADL_(pid_t *)]; pid_t * pidp; char pidp_r_[PADR_(pid_t *)];
 };
 int	nosys(struct thread *, struct nosys_args *);
 void	sys_sys_exit(struct thread *, struct sys_exit_args *);
@@ -1971,11 +1971,16 @@
 int	sys_shmsys(struct thread *, struct shmsys_args *);
 int	sys_setfib(struct thread *, struct setfib_args *);
 int	sys_ntp_adjtime(struct thread *, struct ntp_adjtime_args *);
+int	sys_cosetup(struct thread *, struct cosetup_args *);
+int	sys_coregister(struct thread *, struct coregister_args *);
+int	sys_colookup(struct thread *, struct colookup_args *);
+int	sys_copark(struct thread *, struct copark_args *);
 int	sys_setgid(struct thread *, struct setgid_args *);
 int	sys_setegid(struct thread *, struct setegid_args *);
 int	sys_seteuid(struct thread *, struct seteuid_args *);
 int	sys_pathconf(struct thread *, struct pathconf_args *);
 int	sys_fpathconf(struct thread *, struct fpathconf_args *);
+int	sys_cogetpid(struct thread *, struct cogetpid_args *);
 int	sys_getrlimit(struct thread *, struct __getrlimit_args *);
 int	sys_setrlimit(struct thread *, struct __setrlimit_args *);
 int	sys___sysctl(struct thread *, struct __sysctl_args *);
@@ -2245,19 +2250,10 @@
 int	sys_fhlinkat(struct thread *, struct fhlinkat_args *);
 int	sys_fhreadlink(struct thread *, struct fhreadlink_args *);
 int	sys_funlinkat(struct thread *, struct funlinkat_args *);
-<<<<<<< HEAD
-int	sys_coexecve(struct thread *, struct coexecve_args *);
-int	sys_cosetup(struct thread *, struct cosetup_args *);
-int	sys_coregister(struct thread *, struct coregister_args *);
-int	sys_colookup(struct thread *, struct colookup_args *);
-int	sys_copark(struct thread *, struct copark_args *);
-int	sys_cogetpid(struct thread *, struct cogetpid_args *);
-=======
 int	sys_copy_file_range(struct thread *, struct copy_file_range_args *);
 int	sys___sysctlbyname(struct thread *, struct __sysctlbyname_args *);
 int	sys_shm_open2(struct thread *, struct shm_open2_args *);
 int	sys_shm_rename(struct thread *, struct shm_rename_args *);
->>>>>>> c3697571
 
 #ifdef COMPAT_43
 
@@ -2874,6 +2870,10 @@
 #define	SYS_AUE_freebsd6_pwrite	AUE_PWRITE
 #define	SYS_AUE_setfib	AUE_SETFIB
 #define	SYS_AUE_ntp_adjtime	AUE_NTP_ADJTIME
+#define	SYS_AUE_cosetup	AUE_NULL
+#define	SYS_AUE_coregister	AUE_NULL
+#define	SYS_AUE_colookup	AUE_NULL
+#define	SYS_AUE_copark	AUE_NULL
 #define	SYS_AUE_setgid	AUE_SETGID
 #define	SYS_AUE_setegid	AUE_SETEGID
 #define	SYS_AUE_seteuid	AUE_SETEUID
@@ -2882,6 +2882,7 @@
 #define	SYS_AUE_freebsd11_lstat	AUE_LSTAT
 #define	SYS_AUE_pathconf	AUE_PATHCONF
 #define	SYS_AUE_fpathconf	AUE_FPATHCONF
+#define	SYS_AUE_cogetpid	AUE_NULL
 #define	SYS_AUE_getrlimit	AUE_GETRLIMIT
 #define	SYS_AUE_setrlimit	AUE_SETRLIMIT
 #define	SYS_AUE_freebsd11_getdirentries	AUE_GETDIRENTRIES
@@ -3179,19 +3180,10 @@
 #define	SYS_AUE_fhlinkat	AUE_NULL
 #define	SYS_AUE_fhreadlink	AUE_NULL
 #define	SYS_AUE_funlinkat	AUE_UNLINKAT
-<<<<<<< HEAD
-#define	SYS_AUE_coexecve	AUE_NULL
-#define	SYS_AUE_cosetup	AUE_NULL
-#define	SYS_AUE_coregister	AUE_NULL
-#define	SYS_AUE_colookup	AUE_NULL
-#define	SYS_AUE_copark	AUE_NULL
-#define	SYS_AUE_cogetpid	AUE_NULL
-=======
 #define	SYS_AUE_copy_file_range	AUE_NULL
 #define	SYS_AUE___sysctlbyname	AUE_SYSCTL
 #define	SYS_AUE_shm_open2	AUE_SHMOPEN
 #define	SYS_AUE_shm_rename	AUE_NULL
->>>>>>> c3697571
 
 #undef PAD_
 #undef PADL_
