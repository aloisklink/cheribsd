--- conflicted
+++ resolved
@@ -169,17 +169,14 @@
 int	proc_write_dbregs(struct thread *_td, struct dbreg *_dbreg);
 int	proc_sstep(struct thread *_td);
 int	proc_rwmem(struct proc *_p, struct uio *_uio);
-<<<<<<< HEAD
+ssize_t	proc_readmem(struct thread *_td, struct proc *_p, vm_offset_t _va,
+	    void *_buf, size_t _len);
+ssize_t	proc_writemem(struct thread *_td, struct proc *_p, vm_offset_t _va,
+	    void *_buf, size_t _len);
 #ifdef CPU_CHERI
 int	proc_read_capregs(struct thread *_td, void *capregs);
 int	proc_write_capregs(struct thread *_td, void *capregs);
 #endif
-=======
-ssize_t	proc_readmem(struct thread *_td, struct proc *_p, vm_offset_t _va,
-	    void *_buf, size_t _len);
-ssize_t	proc_writemem(struct thread *_td, struct proc *_p, vm_offset_t _va,
-	    void *_buf, size_t _len);
->>>>>>> f734f97f
 #ifdef COMPAT_FREEBSD32
 struct reg32;
 struct fpreg32;
