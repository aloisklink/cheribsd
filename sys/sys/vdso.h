--- conflicted
+++ resolved
@@ -39,16 +39,12 @@
 	uint64_t	th_scale;
 	uint32_t 	th_offset_count;
 	uint32_t	th_counter_mask;
-#if defined(__LP64__) || __has_feature(capabilities)
+#ifdef __LP64__
 	/* XXXAR: temporary workaround to avoid memcpy */
 	_Alignas(sizeof(void * __capability))
 #endif
 	struct bintime	th_offset;
-<<<<<<< HEAD
-#if defined(__LP64__) || __has_feature(capabilities)
-=======
 #ifdef __LP64__
->>>>>>> 5f60d1de
 	_Alignas(sizeof(void * __capability))
 #endif
 	struct bintime	th_boottime;
