--- conflicted
+++ resolved
@@ -153,6 +153,7 @@
 #define	SYS_quotactl	148
 				/* 149 is old quota */
 				/* 150 is old getsockname */
+#define	SYS_coexecve	151
 #define	SYS_nlm_syscall	154
 #define	SYS_nfssvc	155
 				/* 156 is old getdirentries */
@@ -505,13 +506,8 @@
 #define	SYS_fhlinkat	566
 #define	SYS_fhreadlink	567
 #define	SYS_funlinkat	568
-<<<<<<< HEAD
-#define	SYS_coexecve	569
-#define	SYS_MAXSYSCALL	570
-=======
 #define	SYS_copy_file_range	569
 #define	SYS___sysctlbyname	570
 #define	SYS_shm_open2	571
 #define	SYS_shm_rename	572
-#define	SYS_MAXSYSCALL	573
->>>>>>> 7c8e6d2d
+#define	SYS_MAXSYSCALL	573