/*
 * System call numbers.
 *
 * DO NOT EDIT-- this file is automatically @generated.
 * $FreeBSD$
 */

#define	SYS_syscall	0
#define	SYS_exit	1
#define	SYS_fork	2
#define	SYS_read	3
#define	SYS_write	4
#define	SYS_open	5
#define	SYS_close	6
#define	SYS_wait4	7
				/* 8 is old creat */
#define	SYS_link	9
#define	SYS_unlink	10
				/* 11 is obsolete execv */
#define	SYS_chdir	12
#define	SYS_fchdir	13
#define	SYS_freebsd11_mknod	14
#define	SYS_chmod	15
#define	SYS_chown	16
#define	SYS_break	17
				/* 18 is freebsd4 getfsstat */
				/* 19 is old lseek */
#define	SYS_getpid	20
#define	SYS_mount	21
#define	SYS_unmount	22
#define	SYS_setuid	23
#define	SYS_getuid	24
#define	SYS_geteuid	25
#define	SYS_ptrace	26
#define	SYS_recvmsg	27
#define	SYS_sendmsg	28
#define	SYS_recvfrom	29
#define	SYS_accept	30
#define	SYS_getpeername	31
#define	SYS_getsockname	32
#define	SYS_access	33
#define	SYS_chflags	34
#define	SYS_fchflags	35
#define	SYS_sync	36
#define	SYS_kill	37
				/* 38 is old stat */
#define	SYS_getppid	39
				/* 40 is old lstat */
#define	SYS_dup	41
#define	SYS_freebsd10_pipe	42
#define	SYS_getegid	43
#define	SYS_profil	44
#define	SYS_ktrace	45
				/* 46 is old sigaction */
#define	SYS_getgid	47
				/* 48 is old sigprocmask */
#define	SYS_getlogin	49
#define	SYS_setlogin	50
#define	SYS_acct	51
				/* 52 is old sigpending */
#define	SYS_sigaltstack	53
#define	SYS_ioctl	54
#define	SYS_reboot	55
#define	SYS_revoke	56
#define	SYS_symlink	57
#define	SYS_readlink	58
#define	SYS_execve	59
#define	SYS_umask	60
#define	SYS_chroot	61
				/* 62 is old fstat */
				/* 63 is old getkerninfo */
				/* 64 is old getpagesize */
#define	SYS_msync	65
#define	SYS_vfork	66
				/* 67 is obsolete vread */
				/* 68 is obsolete vwrite */
#define	SYS_sbrk	69
#define	SYS_sstk	70
				/* 71 is old mmap */
#define	SYS_freebsd11_vadvise	72
#define	SYS_munmap	73
#define	SYS_mprotect	74
#define	SYS_madvise	75
				/* 76 is obsolete vhangup */
				/* 77 is obsolete vlimit */
#define	SYS_mincore	78
#define	SYS_getgroups	79
#define	SYS_setgroups	80
#define	SYS_getpgrp	81
#define	SYS_setpgid	82
#define	SYS_setitimer	83
				/* 84 is old wait */
#define	SYS_swapon	85
#define	SYS_getitimer	86
				/* 87 is old gethostname */
				/* 88 is old sethostname */
#define	SYS_getdtablesize	89
#define	SYS_dup2	90
#define	SYS_fcntl	92
#define	SYS_select	93
#define	SYS_fsync	95
#define	SYS_setpriority	96
#define	SYS_socket	97
#define	SYS_connect	98
				/* 99 is old accept */
#define	SYS_getpriority	100
				/* 101 is old send */
				/* 102 is old recv */
				/* 103 is old sigreturn */
#define	SYS_bind	104
#define	SYS_setsockopt	105
#define	SYS_listen	106
				/* 107 is obsolete vtimes */
				/* 108 is old sigvec */
				/* 109 is old sigblock */
				/* 110 is old sigsetmask */
				/* 111 is old sigsuspend */
				/* 112 is old sigstack */
				/* 113 is old recvmsg */
				/* 114 is old sendmsg */
				/* 115 is obsolete vtrace */
#define	SYS_gettimeofday	116
#define	SYS_getrusage	117
#define	SYS_getsockopt	118
#define	SYS_readv	120
#define	SYS_writev	121
#define	SYS_settimeofday	122
#define	SYS_fchown	123
#define	SYS_fchmod	124
				/* 125 is old recvfrom */
#define	SYS_setreuid	126
#define	SYS_setregid	127
#define	SYS_rename	128
				/* 129 is old truncate */
				/* 130 is old ftruncate */
#define	SYS_flock	131
#define	SYS_mkfifo	132
#define	SYS_sendto	133
#define	SYS_shutdown	134
#define	SYS_socketpair	135
#define	SYS_mkdir	136
#define	SYS_rmdir	137
#define	SYS_utimes	138
				/* 139 is obsolete 4.2 sigreturn */
#define	SYS_adjtime	140
				/* 141 is old getpeername */
				/* 142 is old gethostid */
				/* 143 is old sethostid */
				/* 144 is old getrlimit */
				/* 145 is old setrlimit */
				/* 146 is old killpg */
#define	SYS_setsid	147
#define	SYS_quotactl	148
				/* 149 is old quota */
				/* 150 is old getsockname */
#define	SYS_coexecve	151
#define	SYS_nlm_syscall	154
#define	SYS_nfssvc	155
				/* 156 is old getdirentries */
				/* 157 is freebsd4 statfs */
				/* 158 is freebsd4 fstatfs */
#define	SYS_lgetfh	160
#define	SYS_getfh	161
				/* 162 is freebsd4 getdomainname */
				/* 163 is freebsd4 setdomainname */
				/* 164 is freebsd4 uname */
#define	SYS_sysarch	165
#define	SYS_rtprio	166
#define	SYS_semsys	169
#define	SYS_msgsys	170
#define	SYS_shmsys	171
				/* 173 is freebsd6 pread */
				/* 174 is freebsd6 pwrite */
#define	SYS_setfib	175
#define	SYS_ntp_adjtime	176
#define	SYS_setgid	181
#define	SYS_setegid	182
#define	SYS_seteuid	183
				/* 184 is obsolete lfs_bmapv */
				/* 185 is obsolete lfs_markv */
				/* 186 is obsolete lfs_segclean */
				/* 187 is obsolete lfs_segwait */
#define	SYS_freebsd11_stat	188
#define	SYS_freebsd11_fstat	189
#define	SYS_freebsd11_lstat	190
#define	SYS_pathconf	191
#define	SYS_fpathconf	192
#define	SYS_getrlimit	194
#define	SYS_setrlimit	195
#define	SYS_freebsd11_getdirentries	196
				/* 197 is freebsd6 mmap */
#define	SYS___syscall	198
				/* 199 is freebsd6 lseek */
				/* 200 is freebsd6 truncate */
				/* 201 is freebsd6 ftruncate */
#define	SYS___sysctl	202
#define	SYS_mlock	203
#define	SYS_munlock	204
#define	SYS_undelete	205
#define	SYS_futimes	206
#define	SYS_getpgid	207
#define	SYS_poll	209
#define	SYS_freebsd7___semctl	220
#define	SYS_semget	221
#define	SYS_semop	222
				/* 223 is obsolete semconfig */
#define	SYS_freebsd7_msgctl	224
#define	SYS_msgget	225
#define	SYS_msgsnd	226
#define	SYS_msgrcv	227
#define	SYS_shmat	228
#define	SYS_freebsd7_shmctl	229
#define	SYS_shmdt	230
#define	SYS_shmget	231
#define	SYS_clock_gettime	232
#define	SYS_clock_settime	233
#define	SYS_clock_getres	234
#define	SYS_ktimer_create	235
#define	SYS_ktimer_delete	236
#define	SYS_ktimer_settime	237
#define	SYS_ktimer_gettime	238
#define	SYS_ktimer_getoverrun	239
#define	SYS_nanosleep	240
#define	SYS_ffclock_getcounter	241
#define	SYS_ffclock_setestimate	242
#define	SYS_ffclock_getestimate	243
#define	SYS_clock_nanosleep	244
#define	SYS_clock_getcpuclockid2	247
#define	SYS_ntp_gettime	248
#define	SYS_minherit	250
#define	SYS_rfork	251
				/* 252 is obsolete openbsd_poll */
#define	SYS_issetugid	253
#define	SYS_lchown	254
#define	SYS_aio_read	255
#define	SYS_aio_write	256
#define	SYS_lio_listio	257
#define	SYS_kbounce	258
#define	SYS_freebsd11_getdents	272
#define	SYS_lchmod	274
				/* 275 is obsolete netbsd_lchown */
#define	SYS_lutimes	276
				/* 277 is obsolete netbsd_msync */
#define	SYS_freebsd11_nstat	278
#define	SYS_freebsd11_nfstat	279
#define	SYS_freebsd11_nlstat	280
#define	SYS_preadv	289
#define	SYS_pwritev	290
				/* 297 is freebsd4 fhstatfs */
#define	SYS_fhopen	298
#define	SYS_freebsd11_fhstat	299
#define	SYS_modnext	300
#define	SYS_modstat	301
#define	SYS_modfnext	302
#define	SYS_modfind	303
#define	SYS_kldload	304
#define	SYS_kldunload	305
#define	SYS_kldfind	306
#define	SYS_kldnext	307
#define	SYS_kldstat	308
#define	SYS_kldfirstmod	309
#define	SYS_getsid	310
#define	SYS_setresuid	311
#define	SYS_setresgid	312
				/* 313 is obsolete signanosleep */
#define	SYS_aio_return	314
#define	SYS_aio_suspend	315
#define	SYS_aio_cancel	316
#define	SYS_aio_error	317
				/* 318 is freebsd6 aio_read */
				/* 319 is freebsd6 aio_write */
				/* 320 is freebsd6 lio_listio */
#define	SYS_yield	321
				/* 322 is obsolete thr_sleep */
				/* 323 is obsolete thr_wakeup */
#define	SYS_mlockall	324
#define	SYS_munlockall	325
#define	SYS___getcwd	326
#define	SYS_sched_setparam	327
#define	SYS_sched_getparam	328
#define	SYS_sched_setscheduler	329
#define	SYS_sched_getscheduler	330
#define	SYS_sched_yield	331
#define	SYS_sched_get_priority_max	332
#define	SYS_sched_get_priority_min	333
#define	SYS_sched_rr_get_interval	334
#define	SYS_utrace	335
				/* 336 is freebsd4 sendfile */
#define	SYS_kldsym	337
#define	SYS_jail	338
#define	SYS_nnpfs_syscall	339
#define	SYS_sigprocmask	340
#define	SYS_sigsuspend	341
				/* 342 is freebsd4 sigaction */
#define	SYS_sigpending	343
				/* 344 is freebsd4 sigreturn */
#define	SYS_sigtimedwait	345
#define	SYS_sigwaitinfo	346
#define	SYS___acl_get_file	347
#define	SYS___acl_set_file	348
#define	SYS___acl_get_fd	349
#define	SYS___acl_set_fd	350
#define	SYS___acl_delete_file	351
#define	SYS___acl_delete_fd	352
#define	SYS___acl_aclcheck_file	353
#define	SYS___acl_aclcheck_fd	354
#define	SYS_extattrctl	355
#define	SYS_extattr_set_file	356
#define	SYS_extattr_get_file	357
#define	SYS_extattr_delete_file	358
#define	SYS_aio_waitcomplete	359
#define	SYS_getresuid	360
#define	SYS_getresgid	361
#define	SYS_kqueue	362
#define	SYS_freebsd11_kevent	363
				/* 364 is obsolete __cap_get_proc */
				/* 365 is obsolete __cap_set_proc */
				/* 366 is obsolete __cap_get_fd */
				/* 367 is obsolete __cap_get_file */
				/* 368 is obsolete __cap_set_fd */
				/* 369 is obsolete __cap_set_file */
#define	SYS_extattr_set_fd	371
#define	SYS_extattr_get_fd	372
#define	SYS_extattr_delete_fd	373
#define	SYS___setugid	374
				/* 375 is obsolete nfsclnt */
#define	SYS_eaccess	376
#define	SYS_afs3_syscall	377
#define	SYS_nmount	378
				/* 379 is obsolete kse_exit */
				/* 380 is obsolete kse_wakeup */
				/* 381 is obsolete kse_create */
				/* 382 is obsolete kse_thr_interrupt */
				/* 383 is obsolete kse_release */
#define	SYS___mac_get_proc	384
#define	SYS___mac_set_proc	385
#define	SYS___mac_get_fd	386
#define	SYS___mac_get_file	387
#define	SYS___mac_set_fd	388
#define	SYS___mac_set_file	389
#define	SYS_kenv	390
#define	SYS_lchflags	391
#define	SYS_uuidgen	392
#define	SYS_sendfile	393
#define	SYS_mac_syscall	394
#define	SYS_freebsd11_getfsstat	395
#define	SYS_freebsd11_statfs	396
#define	SYS_freebsd11_fstatfs	397
#define	SYS_freebsd11_fhstatfs	398
#define	SYS_ksem_close	400
#define	SYS_ksem_post	401
#define	SYS_ksem_wait	402
#define	SYS_ksem_trywait	403
#define	SYS_ksem_init	404
#define	SYS_ksem_open	405
#define	SYS_ksem_unlink	406
#define	SYS_ksem_getvalue	407
#define	SYS_ksem_destroy	408
#define	SYS___mac_get_pid	409
#define	SYS___mac_get_link	410
#define	SYS___mac_set_link	411
#define	SYS_extattr_set_link	412
#define	SYS_extattr_get_link	413
#define	SYS_extattr_delete_link	414
#define	SYS___mac_execve	415
#define	SYS_sigaction	416
#define	SYS_sigreturn	417
#define	SYS_getcontext	421
#define	SYS_setcontext	422
#define	SYS_swapcontext	423
#define	SYS_swapoff	424
#define	SYS___acl_get_link	425
#define	SYS___acl_set_link	426
#define	SYS___acl_delete_link	427
#define	SYS___acl_aclcheck_link	428
#define	SYS_sigwait	429
#define	SYS_thr_create	430
#define	SYS_thr_exit	431
#define	SYS_thr_self	432
#define	SYS_thr_kill	433
#define	SYS_jail_attach	436
#define	SYS_extattr_list_fd	437
#define	SYS_extattr_list_file	438
#define	SYS_extattr_list_link	439
				/* 440 is obsolete kse_switchin */
#define	SYS_ksem_timedwait	441
#define	SYS_thr_suspend	442
#define	SYS_thr_wake	443
#define	SYS_kldunloadf	444
#define	SYS_audit	445
#define	SYS_auditon	446
#define	SYS_getauid	447
#define	SYS_setauid	448
#define	SYS_getaudit	449
#define	SYS_setaudit	450
#define	SYS_getaudit_addr	451
#define	SYS_setaudit_addr	452
#define	SYS_auditctl	453
#define	SYS__umtx_op	454
#define	SYS_thr_new	455
#define	SYS_sigqueue	456
#define	SYS_kmq_open	457
#define	SYS_kmq_setattr	458
#define	SYS_kmq_timedreceive	459
#define	SYS_kmq_timedsend	460
#define	SYS_kmq_notify	461
#define	SYS_kmq_unlink	462
#define	SYS_abort2	463
#define	SYS_thr_set_name	464
#define	SYS_aio_fsync	465
#define	SYS_rtprio_thread	466
#define	SYS_sctp_peeloff	471
#define	SYS_sctp_generic_sendmsg	472
#define	SYS_sctp_generic_sendmsg_iov	473
#define	SYS_sctp_generic_recvmsg	474
#define	SYS_pread	475
#define	SYS_pwrite	476
#define	SYS_mmap	477
#define	SYS_lseek	478
#define	SYS_truncate	479
#define	SYS_ftruncate	480
#define	SYS_thr_kill2	481
#define	SYS_freebsd12_shm_open	482
#define	SYS_shm_unlink	483
#define	SYS_cpuset	484
#define	SYS_cpuset_setid	485
#define	SYS_cpuset_getid	486
#define	SYS_cpuset_getaffinity	487
#define	SYS_cpuset_setaffinity	488
#define	SYS_faccessat	489
#define	SYS_fchmodat	490
#define	SYS_fchownat	491
#define	SYS_fexecve	492
#define	SYS_freebsd11_fstatat	493
#define	SYS_futimesat	494
#define	SYS_linkat	495
#define	SYS_mkdirat	496
#define	SYS_mkfifoat	497
#define	SYS_freebsd11_mknodat	498
#define	SYS_openat	499
#define	SYS_readlinkat	500
#define	SYS_renameat	501
#define	SYS_symlinkat	502
#define	SYS_unlinkat	503
#define	SYS_posix_openpt	504
#define	SYS_gssd_syscall	505
#define	SYS_jail_get	506
#define	SYS_jail_set	507
#define	SYS_jail_remove	508
#define	SYS_closefrom	509
#define	SYS___semctl	510
#define	SYS_msgctl	511
#define	SYS_shmctl	512
#define	SYS_lpathconf	513
				/* 514 is obsolete cap_new */
#define	SYS___cap_rights_get	515
#define	SYS_cap_enter	516
#define	SYS_cap_getmode	517
#define	SYS_pdfork	518
#define	SYS_pdkill	519
#define	SYS_pdgetpid	520
#define	SYS_pselect	522
#define	SYS_getloginclass	523
#define	SYS_setloginclass	524
#define	SYS_rctl_get_racct	525
#define	SYS_rctl_get_rules	526
#define	SYS_rctl_get_limits	527
#define	SYS_rctl_add_rule	528
#define	SYS_rctl_remove_rule	529
#define	SYS_posix_fallocate	530
#define	SYS_posix_fadvise	531
#define	SYS_wait6	532
#define	SYS_cap_rights_limit	533
#define	SYS_cap_ioctls_limit	534
#define	SYS_cap_ioctls_get	535
#define	SYS_cap_fcntls_limit	536
#define	SYS_cap_fcntls_get	537
#define	SYS_bindat	538
#define	SYS_connectat	539
#define	SYS_chflagsat	540
#define	SYS_accept4	541
#define	SYS_pipe2	542
#define	SYS_aio_mlock	543
#define	SYS_procctl	544
#define	SYS_ppoll	545
#define	SYS_futimens	546
#define	SYS_utimensat	547
				/* 548 is obsolete numa_getaffinity */
				/* 549 is obsolete numa_setaffinity */
#define	SYS_fdatasync	550
#define	SYS_fstat	551
#define	SYS_fstatat	552
#define	SYS_fhstat	553
#define	SYS_getdirentries	554
#define	SYS_statfs	555
#define	SYS_fstatfs	556
#define	SYS_getfsstat	557
#define	SYS_fhstatfs	558
#define	SYS_mknodat	559
#define	SYS_kevent	560
#define	SYS_cpuset_getdomain	561
#define	SYS_cpuset_setdomain	562
#define	SYS_getrandom	563
#define	SYS_getfhat	564
#define	SYS_fhlink	565
#define	SYS_fhlinkat	566
#define	SYS_fhreadlink	567
#define	SYS_funlinkat	568
<<<<<<< HEAD
#define	SYS_coexecve	569
#define	SYS_cosetup	570
#define	SYS_coregister	571
#define	SYS_colookup	572
#define	SYS_copark	573
#define	SYS_cogetpid	574
#define	SYS_MAXSYSCALL	575
=======
#define	SYS_copy_file_range	569
#define	SYS___sysctlbyname	570
#define	SYS_shm_open2	571
#define	SYS_shm_rename	572
#define	SYS_MAXSYSCALL	573
>>>>>>> c3697571
<|MERGE_RESOLUTION|>--- conflicted
+++ resolved
@@ -173,6 +173,10 @@
 				/* 174 is freebsd6 pwrite */
 #define	SYS_setfib	175
 #define	SYS_ntp_adjtime	176
+#define	SYS_cosetup	177
+#define	SYS_coregister	178
+#define	SYS_colookup	179
+#define	SYS_copark	180
 #define	SYS_setgid	181
 #define	SYS_setegid	182
 #define	SYS_seteuid	183
@@ -185,6 +189,7 @@
 #define	SYS_freebsd11_lstat	190
 #define	SYS_pathconf	191
 #define	SYS_fpathconf	192
+#define	SYS_cogetpid	193
 #define	SYS_getrlimit	194
 #define	SYS_setrlimit	195
 #define	SYS_freebsd11_getdirentries	196
@@ -506,18 +511,8 @@
 #define	SYS_fhlinkat	566
 #define	SYS_fhreadlink	567
 #define	SYS_funlinkat	568
-<<<<<<< HEAD
-#define	SYS_coexecve	569
-#define	SYS_cosetup	570
-#define	SYS_coregister	571
-#define	SYS_colookup	572
-#define	SYS_copark	573
-#define	SYS_cogetpid	574
-#define	SYS_MAXSYSCALL	575
-=======
 #define	SYS_copy_file_range	569
 #define	SYS___sysctlbyname	570
 #define	SYS_shm_open2	571
 #define	SYS_shm_rename	572
-#define	SYS_MAXSYSCALL	573
->>>>>>> c3697571
+#define	SYS_MAXSYSCALL	573