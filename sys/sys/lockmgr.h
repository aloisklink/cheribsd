--- conflicted
+++ resolved
@@ -50,24 +50,14 @@
 #define	LK_FLAGMASK							\
 	(LK_SHARE | LK_ALL_WAITERS | LK_EXCLUSIVE_SPINNERS | LK_WRITER_RECURSED)
 
-<<<<<<< HEAD
 #define	LK_HOLDER(x)		(cheri_clear_low_ptr_bits(x, LK_FLAGMASK))
-#define	LK_SHARERS_SHIFT	4
+#define	LK_SHARERS_SHIFT	5
 #define	LK_SHARERS(x)		((vaddr_t)LK_HOLDER(x) >> LK_SHARERS_SHIFT)
 #define	LK_SHARERS_LOCK(x)	((x) << LK_SHARERS_SHIFT | LK_SHARE)
 #define	LK_ONE_SHARER		(1 << LK_SHARERS_SHIFT)
 #define	LK_UNLOCKED		LK_SHARERS_LOCK(0)
 #define	LK_KERNPROC						\
 	(cheri_clear_low_ptr_bits((uintptr_t)(-1), LK_FLAGMASK))
-=======
-#define	LK_HOLDER(x)			((x) & ~LK_FLAGMASK)
-#define	LK_SHARERS_SHIFT		5
-#define	LK_SHARERS(x)			(LK_HOLDER(x) >> LK_SHARERS_SHIFT)
-#define	LK_SHARERS_LOCK(x)		((x) << LK_SHARERS_SHIFT | LK_SHARE)
-#define	LK_ONE_SHARER			(1 << LK_SHARERS_SHIFT)
-#define	LK_UNLOCKED			LK_SHARERS_LOCK(0)
-#define	LK_KERNPROC			((uintptr_t)(-1) & ~LK_FLAGMASK)
->>>>>>> 39cdd1c2
 
 #ifdef _KERNEL
 
@@ -146,7 +136,7 @@
 #define	lockmgr_disown(lk)						\
 	_lockmgr_disown((lk), LOCK_FILE, LOCK_LINE)
 #define	lockmgr_recursed_v(v)						\
-	(v & LK_WRITER_RECURSED)
+	cheri_get_low_ptr_bits(v, LK_WRITER_RECURSED)
 #define	lockmgr_recursed(lk)						\
 	lockmgr_recursed_v((lk)->lk_lock)
 #define	lockmgr_rw(lk, flags, ilk)					\
