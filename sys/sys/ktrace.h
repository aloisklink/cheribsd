--- conflicted
+++ resolved
@@ -310,7 +310,9 @@
 
 #define ktrstat_error(s, error) \
 	ktrstruct_error("stat", (s), sizeof(struct stat), error)
-<<<<<<< HEAD
+
+extern u_int ktr_geniosize;
+extern int ktr_filesize_limit_signal;
 
 #ifdef KTRACE
 #define SYSERRCAUSE(fmt, ...) \
@@ -320,10 +322,6 @@
 #define SYSERRCAUSE(fmt, ...)
 #endif
 
-=======
-extern u_int ktr_geniosize;
-extern int ktr_filesize_limit_signal;
->>>>>>> ea2b64c2
 #else
 
 #include <sys/cdefs.h>
