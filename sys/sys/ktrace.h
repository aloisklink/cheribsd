--- conflicted
+++ resolved
@@ -226,45 +226,6 @@
 };
 
 /*
-<<<<<<< HEAD
- * KTR_CCALL - CHERI CCall
- */
-#define KTR_CCALL	15
-struct ktr_ccall {
-	struct cheri_serial		ktr_pcc;
-	struct cheri_serial		ktr_idc;
-	uint64_t			ktr_method;
-	/* XXXBD: arguments? */
-};
-
-/*
- * KTR_CRETURN - CHERI CReturn (return from CCall)
- */
-#define KTR_CRETURN	16
-struct ktr_creturn {
-	/* XXXBD: restored PCC/IDC? */
-	struct cheri_serial		ktr_cret;
-	uint64_t			ktr_iret;
-};
-
-/*
- * KTR_CEXCEPTION - CHERI Capability exception
- */
-#define KTR_CEXCEPTION	17
-struct ktr_cexception {
-	struct cheri_serial	ktr_cap;
-	uint8_t			ktr_exccode;
-	uint8_t			ktr_regnum;
-};
-
-/*
- * KTR_SYSERRCAUSE - String detailing cause of next syscall error
- */
-#define	KTR_SYSERRCAUSE	18
-	/* record contains error message */
-
-/*
-=======
  * KTR_STRUCT_ARRAY - array of misc. structs
  */
 #define	KTR_STRUCT_ARRAY 15
@@ -277,7 +238,43 @@
 };
 
 /*
->>>>>>> bac78aa2
+ * KTR_CCALL - CHERI CCall
+ */
+#define KTR_CCALL	16
+struct ktr_ccall {
+	struct cheri_serial		ktr_pcc;
+	struct cheri_serial		ktr_idc;
+	uint64_t			ktr_method;
+	/* XXXBD: arguments? */
+};
+
+/*
+ * KTR_CRETURN - CHERI CReturn (return from CCall)
+ */
+#define KTR_CRETURN	17
+struct ktr_creturn {
+	/* XXXBD: restored PCC/IDC? */
+	struct cheri_serial		ktr_cret;
+	uint64_t			ktr_iret;
+};
+
+/*
+ * KTR_CEXCEPTION - CHERI Capability exception
+ */
+#define KTR_CEXCEPTION	18
+struct ktr_cexception {
+	struct cheri_serial	ktr_cap;
+	uint8_t			ktr_exccode;
+	uint8_t			ktr_regnum;
+};
+
+/*
+ * KTR_SYSERRCAUSE - String detailing cause of next syscall error
+ */
+#define	KTR_SYSERRCAUSE	19
+	/* record contains error message */
+
+/*
  * KTR_DROP - If this bit is set in ktr_type, then at least one event
  * between the previous record and this record was dropped.
  */
@@ -301,14 +298,11 @@
 #define KTRFAC_CAPFAIL	(1<<KTR_CAPFAIL)
 #define KTRFAC_FAULT	(1<<KTR_FAULT)
 #define KTRFAC_FAULTEND	(1<<KTR_FAULTEND)
-<<<<<<< HEAD
+#define	KTRFAC_STRUCT_ARRAY (1<<KTR_STRUCT_ARRAY)
 #define KTRFAC_CCALL	(1<<KTR_CCALL)
 #define KTRFAC_CRETURN	(1<<KTR_CRETURN)
 #define KTRFAC_CEXCEPTION	(1<<KTR_CEXCEPTION)
 #define	KTRFAC_SYSERRCAUSE	(1<<KTR_SYSERRCAUSE)
-=======
-#define	KTRFAC_STRUCT_ARRAY (1<<KTR_STRUCT_ARRAY)
->>>>>>> bac78aa2
 
 /*
  * trace flags (also in p_traceflags)
