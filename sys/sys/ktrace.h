--- conflicted
+++ resolved
@@ -326,13 +326,9 @@
 void	ktrprocfork(struct proc *, struct proc *);
 void	ktruserret(struct thread *);
 void	ktrstruct(const char *, const void *, size_t);
-<<<<<<< HEAD
+void	ktrstruct_error(const char *, const void *, size_t, int);
 void	ktrstructarray(const char *, enum uio_seg, const void * __capability,
 	    int, size_t);
-=======
-void	ktrstruct_error(const char *, const void *, size_t, int);
-void	ktrstructarray(const char *, enum uio_seg, const void *, int, size_t);
->>>>>>> 21df633c
 void	ktrcapfail(enum ktr_cap_fail_type, const cap_rights_t *,
 	    const cap_rights_t *);
 #define ktrcaprights(s) \
@@ -343,17 +339,13 @@
 	ktrstruct("sockaddr", (s), ((struct sockaddr *)(s))->sa_len)
 #define ktrstat(s) \
 	ktrstruct("stat", (s), sizeof(struct stat))
-<<<<<<< HEAD
 void	ktrccall(struct pcb *);
 void	ktrcreturn(struct pcb *);
 void	ktrcexception(struct trapframe *);
 void	ktrsyserrcause(const char *format, ...) __printflike(1, 2);
 
-=======
 #define ktrstat_error(s, error) \
 	ktrstruct_error("stat", (s), sizeof(struct stat), error)
->>>>>>> 21df633c
-extern u_int ktr_geniosize;
 
 #ifdef KTRACE
 #define SYSERRCAUSE(fmt, ...) \
