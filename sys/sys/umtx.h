/*-
 * SPDX-License-Identifier: BSD-2-Clause-FreeBSD
 *
 * Copyright (c) 2002, Jeffrey Roberson <jeff@freebsd.org>
 * All rights reserved.
 *
 * Redistribution and use in source and binary forms, with or without
 * modification, are permitted provided that the following conditions
 * are met:
 * 1. Redistributions of source code must retain the above copyright
 *    notice unmodified, this list of conditions, and the following
 *    disclaimer.
 * 2. Redistributions in binary form must reproduce the above copyright
 *    notice, this list of conditions and the following disclaimer in the
 *    documentation and/or other materials provided with the distribution.
 *
 * THIS SOFTWARE IS PROVIDED BY THE AUTHOR ``AS IS'' AND ANY EXPRESS OR
 * IMPLIED WARRANTIES, INCLUDING, BUT NOT LIMITED TO, THE IMPLIED WARRANTIES
 * OF MERCHANTABILITY AND FITNESS FOR A PARTICULAR PURPOSE ARE DISCLAIMED.
 * IN NO EVENT SHALL THE AUTHOR BE LIABLE FOR ANY DIRECT, INDIRECT,
 * INCIDENTAL, SPECIAL, EXEMPLARY, OR CONSEQUENTIAL DAMAGES (INCLUDING, BUT
 * NOT LIMITED TO, PROCUREMENT OF SUBSTITUTE GOODS OR SERVICES; LOSS OF USE,
 * DATA, OR PROFITS; OR BUSINESS INTERRUPTION) HOWEVER CAUSED AND ON ANY
 * THEORY OF LIABILITY, WHETHER IN CONTRACT, STRICT LIABILITY, OR TORT
 * (INCLUDING NEGLIGENCE OR OTHERWISE) ARISING IN ANY WAY OUT OF THE USE OF
 * THIS SOFTWARE, EVEN IF ADVISED OF THE POSSIBILITY OF SUCH DAMAGE.
 *
 * $FreeBSD$
 *
 */

#ifndef _SYS_UMTX_H_
#define	_SYS_UMTX_H_

#include <sys/_umtx.h>

/* Common lock flags */
#define USYNC_PROCESS_SHARED	0x0001	/* Process shared sync objs */

/* umutex flags */
#define	UMUTEX_PRIO_INHERIT	0x0004	/* Priority inherited mutex */
#define	UMUTEX_PRIO_PROTECT	0x0008	/* Priority protect mutex */
#define	UMUTEX_ROBUST		0x0010	/* Robust mutex */
#define	UMUTEX_NONCONSISTENT	0x0020	/* Robust locked but not consistent */

/*
 * The umutex.m_lock values and bits.  The m_owner is the word which
 * serves as the lock.  Its high bit is the contention indicator and
 * rest of bits records the owner TID.  TIDs values start with PID_MAX
 * + 2 and end by INT32_MAX.  The low range [1..PID_MAX] is guaranteed
 * to be useable as the special markers.
 */
#define	UMUTEX_UNOWNED		0x0
#define	UMUTEX_CONTESTED	0x80000000U
#define	UMUTEX_RB_OWNERDEAD	(UMUTEX_CONTESTED | 0x10)
#define	UMUTEX_RB_NOTRECOV	(UMUTEX_CONTESTED | 0x11)

/* urwlock flags */
#define URWLOCK_PREFER_READER	0x0002

#define URWLOCK_WRITE_OWNER	0x80000000U
#define URWLOCK_WRITE_WAITERS	0x40000000U
#define URWLOCK_READ_WAITERS	0x20000000U
#define URWLOCK_MAX_READERS	0x1fffffffU
#define URWLOCK_READER_COUNT(c)	((c) & URWLOCK_MAX_READERS)

/* _usem flags */
#define SEM_NAMED	0x0002

/* _usem2 count field */
#define	USEM_HAS_WAITERS	0x80000000U
#define	USEM_MAX_COUNT		0x7fffffffU
#define	USEM_COUNT(c)		((c) & USEM_MAX_COUNT)

/* op code for _umtx_op */
#define	UMTX_OP_RESERVED0	0
#define	UMTX_OP_RESERVED1	1
#define	UMTX_OP_WAIT		2
#define	UMTX_OP_WAKE		3
#define	UMTX_OP_MUTEX_TRYLOCK	4
#define	UMTX_OP_MUTEX_LOCK	5
#define	UMTX_OP_MUTEX_UNLOCK	6
#define	UMTX_OP_SET_CEILING	7
#define	UMTX_OP_CV_WAIT		8
#define	UMTX_OP_CV_SIGNAL	9
#define	UMTX_OP_CV_BROADCAST	10
#define	UMTX_OP_WAIT_UINT	11
#define	UMTX_OP_RW_RDLOCK	12
#define	UMTX_OP_RW_WRLOCK	13
#define	UMTX_OP_RW_UNLOCK	14
#define	UMTX_OP_WAIT_UINT_PRIVATE	15
#define	UMTX_OP_WAKE_PRIVATE	16
#define	UMTX_OP_MUTEX_WAIT	17
#define	UMTX_OP_MUTEX_WAKE	18	/* deprecated */
#define	UMTX_OP_SEM_WAIT	19	/* deprecated */
#define	UMTX_OP_SEM_WAKE	20	/* deprecated */
#define	UMTX_OP_NWAKE_PRIVATE   21
#define	UMTX_OP_MUTEX_WAKE2	22
#define	UMTX_OP_SEM2_WAIT	23
#define	UMTX_OP_SEM2_WAKE	24
#define	UMTX_OP_SHM		25
#define	UMTX_OP_ROBUST_LISTS	26

/* Flags for UMTX_OP_CV_WAIT */
#define	CVWAIT_CHECK_UNPARKING	0x01
#define	CVWAIT_ABSTIME		0x02
#define	CVWAIT_CLOCKID		0x04

#define	UMTX_ABSTIME		0x01

#define	UMTX_CHECK_UNPARKING	CVWAIT_CHECK_UNPARKING

/* Flags for UMTX_OP_SHM */
#define	UMTX_SHM_CREAT		0x0001
#define	UMTX_SHM_LOOKUP		0x0002
#define	UMTX_SHM_DESTROY	0x0004
#define	UMTX_SHM_ALIVE		0x0008

struct umtx_robust_lists_params {
#if __has_feature(capabilities) && defined(_KERNEL)
	uintcap_t	robust_list_offset;
	uintcap_t	robust_priv_list_offset;
	uintcap_t	robust_inact_offset;
#else
	uintptr_t	robust_list_offset;
	uintptr_t	robust_priv_list_offset;
	uintptr_t	robust_inact_offset;
#endif
};

#ifndef _KERNEL

__BEGIN_DECLS

int _umtx_op(void *obj, int op, u_long val, void *uaddr, void *uaddr2);

__END_DECLS

#else

/*
 * The umtx_key structure is used by both the Linux futex code and the
 * umtx implementation to map userland addresses to unique keys.
 */

enum {
	TYPE_SIMPLE_WAIT,
	TYPE_CV,
	TYPE_SEM,
	TYPE_SIMPLE_LOCK,
	TYPE_NORMAL_UMUTEX,
	TYPE_PI_UMUTEX,
	TYPE_PP_UMUTEX,
	TYPE_RWLOCK,
	TYPE_FUTEX,
	TYPE_SHM,
	TYPE_PI_ROBUST_UMUTEX,
	TYPE_PP_ROBUST_UMUTEX,
};

/* Key to represent a unique userland synchronous object */
struct umtx_key {
	int	hash;
	int	type;
	int	shared;
	union {
		struct {
			struct vm_object *object;
			uintptr_t	offset;
		} shared;
		struct {
			struct vmspace	*vs;
			uintptr_t	addr;
		} private;
		struct {
			void		*a;
			uintptr_t	b;
		} both;
	} info;
};

#define THREAD_SHARE		0
#define PROCESS_SHARE		1
#define AUTO_SHARE		2

struct thread;

static inline int
umtx_key_match(const struct umtx_key *k1, const struct umtx_key *k2)
{
	return (k1->type == k2->type &&
		k1->info.both.a == k2->info.both.a &&
	        k1->info.both.b == k2->info.both.b);
}

<<<<<<< HEAD
int umtx_copyin_timeout(const void * __capability, struct timespec *);
int umtx_key_get(const void * __capability, int, int, struct umtx_key *);
=======
int umtx_copyin_timeout(const void *, struct timespec *);
void umtx_exec(struct proc *p);
int umtx_key_get(const void *, int, int, struct umtx_key *);
>>>>>>> bf7f2b46
void umtx_key_release(struct umtx_key *);
struct umtx_q *umtxq_alloc(void);
void umtxq_free(struct umtx_q *);
int kern_umtx_wake(struct thread *, void * __capability, int, int);
void umtx_pi_adjust(struct thread *, u_char);
void umtx_thread_init(struct thread *);
void umtx_thread_fini(struct thread *);
void umtx_thread_alloc(struct thread *);
void umtx_thread_exit(struct thread *);

struct umtx_copyops {
	int	(*copyin_timeout)(const void * __capability uaddr, struct timespec *tsp);
	int	(*copyin_umtx_time)(const void * __capability uaddr, size_t size,
	    struct _umtx_time *tp);
	int	(*copyin_robust_lists)(const void * __capability uaddr, size_t size,
	    struct umtx_robust_lists_params *rbp);
	int	(*copyout_timeout)(void * __capability uaddr, size_t size,
	    struct timespec *tsp);
	const size_t	timespec_sz;
	const size_t	umtx_time_sz;
	const bool	compat32;
};

#ifdef COMPAT_FREEBSD32
extern const struct umtx_copyops umtx_native_ops32;
#endif
#endif /* !_KERNEL */
#endif /* !_SYS_UMTX_H_ */
// CHERI CHANGES START
// {
//   "updated": 20181114,
//   "target_type": "header",
//   "changes": [
//     "user_capabilities"
//   ]
// }
// CHERI CHANGES END<|MERGE_RESOLUTION|>--- conflicted
+++ resolved
@@ -193,14 +193,9 @@
 	        k1->info.both.b == k2->info.both.b);
 }
 
-<<<<<<< HEAD
 int umtx_copyin_timeout(const void * __capability, struct timespec *);
+void umtx_exec(struct proc *p);
 int umtx_key_get(const void * __capability, int, int, struct umtx_key *);
-=======
-int umtx_copyin_timeout(const void *, struct timespec *);
-void umtx_exec(struct proc *p);
-int umtx_key_get(const void *, int, int, struct umtx_key *);
->>>>>>> bf7f2b46
 void umtx_key_release(struct umtx_key *);
 struct umtx_q *umtxq_alloc(void);
 void umtxq_free(struct umtx_q *);
