--- conflicted
+++ resolved
@@ -144,88 +144,4 @@
 
 __END_DECLS
 
-<<<<<<< HEAD
-#else
-
-/*
- * The umtx_key structure is used by both the Linux futex code and the
- * umtx implementation to map userland addresses to unique keys.
- */
-
-enum {
-	TYPE_SIMPLE_WAIT,
-	TYPE_CV,
-	TYPE_SEM,
-	TYPE_SIMPLE_LOCK,
-	TYPE_NORMAL_UMUTEX,
-	TYPE_PI_UMUTEX,
-	TYPE_PP_UMUTEX,
-	TYPE_RWLOCK,
-	TYPE_FUTEX,
-	TYPE_SHM,
-	TYPE_PI_ROBUST_UMUTEX,
-	TYPE_PP_ROBUST_UMUTEX,
-};
-
-/* Key to represent a unique userland synchronous object */
-struct umtx_key {
-	int	hash;
-	int	type;
-	int	shared;
-	union {
-		struct {
-			struct vm_object *object;
-			uintptr_t	offset;
-		} shared;
-		struct {
-			struct vmspace	*vs;
-			uintptr_t	addr;
-		} private;
-		struct {
-			void		*a;
-			uintptr_t	b;
-		} both;
-	} info;
-};
-
-#define THREAD_SHARE		0
-#define PROCESS_SHARE		1
-#define AUTO_SHARE		2
-
-struct thread;
-
-static inline int
-umtx_key_match(const struct umtx_key *k1, const struct umtx_key *k2)
-{
-	return (k1->type == k2->type &&
-		k1->info.both.a == k2->info.both.a &&
-	        k1->info.both.b == k2->info.both.b);
-}
-
-int umtx_copyin_timeout(const void * __capability, struct timespec *);
-void umtx_exec(struct proc *p);
-int umtx_key_get(const void * __capability, int, int, struct umtx_key *);
-void umtx_key_release(struct umtx_key *);
-struct umtx_q *umtxq_alloc(void);
-void umtxq_free(struct umtx_q *);
-int kern_umtx_wake(struct thread *, void * __capability, int, int);
-void umtx_pi_adjust(struct thread *, u_char);
-void umtx_thread_init(struct thread *);
-void umtx_thread_fini(struct thread *);
-void umtx_thread_alloc(struct thread *);
-void umtx_thread_exit(struct thread *);
-
-#endif /* !_KERNEL */
-#endif /* !_SYS_UMTX_H_ */
-// CHERI CHANGES START
-// {
-//   "updated": 20181114,
-//   "target_type": "header",
-//   "changes": [
-//     "user_capabilities"
-//   ]
-// }
-// CHERI CHANGES END
-=======
-#endif /* !_SYS_UMTX_H_ */
->>>>>>> af29f399
+#endif /* !_SYS_UMTX_H_ */