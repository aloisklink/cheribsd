/*-
 * SPDX-License-Identifier: BSD-2-Clause-FreeBSD
 *
 * Copyright (c) 2002, Jeffrey Roberson <jeff@freebsd.org>
 * All rights reserved.
 *
 * Redistribution and use in source and binary forms, with or without
 * modification, are permitted provided that the following conditions
 * are met:
 * 1. Redistributions of source code must retain the above copyright
 *    notice unmodified, this list of conditions, and the following
 *    disclaimer.
 * 2. Redistributions in binary form must reproduce the above copyright
 *    notice, this list of conditions and the following disclaimer in the
 *    documentation and/or other materials provided with the distribution.
 *
 * THIS SOFTWARE IS PROVIDED BY THE AUTHOR ``AS IS'' AND ANY EXPRESS OR
 * IMPLIED WARRANTIES, INCLUDING, BUT NOT LIMITED TO, THE IMPLIED WARRANTIES
 * OF MERCHANTABILITY AND FITNESS FOR A PARTICULAR PURPOSE ARE DISCLAIMED.
 * IN NO EVENT SHALL THE AUTHOR BE LIABLE FOR ANY DIRECT, INDIRECT,
 * INCIDENTAL, SPECIAL, EXEMPLARY, OR CONSEQUENTIAL DAMAGES (INCLUDING, BUT
 * NOT LIMITED TO, PROCUREMENT OF SUBSTITUTE GOODS OR SERVICES; LOSS OF USE,
 * DATA, OR PROFITS; OR BUSINESS INTERRUPTION) HOWEVER CAUSED AND ON ANY
 * THEORY OF LIABILITY, WHETHER IN CONTRACT, STRICT LIABILITY, OR TORT
 * (INCLUDING NEGLIGENCE OR OTHERWISE) ARISING IN ANY WAY OUT OF THE USE OF
 * THIS SOFTWARE, EVEN IF ADVISED OF THE POSSIBILITY OF SUCH DAMAGE.
 *
 * $FreeBSD$
 *
 */

#ifndef _SYS_UMTX_H_
#define	_SYS_UMTX_H_

#include <sys/_umtx.h>

/* Common lock flags */
#define USYNC_PROCESS_SHARED	0x0001	/* Process shared sync objs */

/* umutex flags */
#define	UMUTEX_PRIO_INHERIT	0x0004	/* Priority inherited mutex */
#define	UMUTEX_PRIO_PROTECT	0x0008	/* Priority protect mutex */
#define	UMUTEX_ROBUST		0x0010	/* Robust mutex */
#define	UMUTEX_NONCONSISTENT	0x0020	/* Robust locked but not consistent */

/*
 * The umutex.m_lock values and bits.  The m_owner is the word which
 * serves as the lock.  Its high bit is the contention indicator and
 * rest of bits records the owner TID.  TIDs values start with PID_MAX
 * + 2 and end by INT32_MAX.  The low range [1..PID_MAX] is guaranteed
 * to be useable as the special markers.
 */
#define	UMUTEX_UNOWNED		0x0
#define	UMUTEX_CONTESTED	0x80000000U
#define	UMUTEX_RB_OWNERDEAD	(UMUTEX_CONTESTED | 0x10)
#define	UMUTEX_RB_NOTRECOV	(UMUTEX_CONTESTED | 0x11)

/* urwlock flags */
#define URWLOCK_PREFER_READER	0x0002

#define URWLOCK_WRITE_OWNER	0x80000000U
#define URWLOCK_WRITE_WAITERS	0x40000000U
#define URWLOCK_READ_WAITERS	0x20000000U
#define URWLOCK_MAX_READERS	0x1fffffffU
#define URWLOCK_READER_COUNT(c)	((c) & URWLOCK_MAX_READERS)

/* _usem flags */
#define SEM_NAMED	0x0002

/* _usem2 count field */
#define	USEM_HAS_WAITERS	0x80000000U
#define	USEM_MAX_COUNT		0x7fffffffU
#define	USEM_COUNT(c)		((c) & USEM_MAX_COUNT)

/* op code for _umtx_op */
#define	UMTX_OP_RESERVED0	0
#define	UMTX_OP_RESERVED1	1
#define	UMTX_OP_WAIT		2
#define	UMTX_OP_WAKE		3
#define	UMTX_OP_MUTEX_TRYLOCK	4
#define	UMTX_OP_MUTEX_LOCK	5
#define	UMTX_OP_MUTEX_UNLOCK	6
#define	UMTX_OP_SET_CEILING	7
#define	UMTX_OP_CV_WAIT		8
#define	UMTX_OP_CV_SIGNAL	9
#define	UMTX_OP_CV_BROADCAST	10
#define	UMTX_OP_WAIT_UINT	11
#define	UMTX_OP_RW_RDLOCK	12
#define	UMTX_OP_RW_WRLOCK	13
#define	UMTX_OP_RW_UNLOCK	14
#define	UMTX_OP_WAIT_UINT_PRIVATE	15
#define	UMTX_OP_WAKE_PRIVATE	16
#define	UMTX_OP_MUTEX_WAIT	17
#define	UMTX_OP_MUTEX_WAKE	18	/* deprecated */
#define	UMTX_OP_SEM_WAIT	19	/* deprecated */
#define	UMTX_OP_SEM_WAKE	20	/* deprecated */
#define	UMTX_OP_NWAKE_PRIVATE   21
#define	UMTX_OP_MUTEX_WAKE2	22
#define	UMTX_OP_SEM2_WAIT	23
#define	UMTX_OP_SEM2_WAKE	24
#define	UMTX_OP_SHM		25
#define	UMTX_OP_ROBUST_LISTS	26

/* Flags for UMTX_OP_CV_WAIT */
#define	CVWAIT_CHECK_UNPARKING	0x01
#define	CVWAIT_ABSTIME		0x02
#define	CVWAIT_CLOCKID		0x04

#define	UMTX_ABSTIME		0x01

#define	UMTX_CHECK_UNPARKING	CVWAIT_CHECK_UNPARKING

/* Flags for UMTX_OP_SHM */
#define	UMTX_SHM_CREAT		0x0001
#define	UMTX_SHM_LOOKUP		0x0002
#define	UMTX_SHM_DESTROY	0x0004
#define	UMTX_SHM_ALIVE		0x0008

struct umtx_robust_lists_params {
#if __has_feature(capabilities) && defined(_KERNEL)
	uintcap_t	robust_list_offset;
	uintcap_t	robust_priv_list_offset;
	uintcap_t	robust_inact_offset;
#else
	uintptr_t	robust_list_offset;
	uintptr_t	robust_priv_list_offset;
	uintptr_t	robust_inact_offset;
#endif
};

#ifndef _KERNEL

__BEGIN_DECLS

int _umtx_op(void *obj, int op, u_long val, void *uaddr, void *uaddr2);

__END_DECLS

#else

/*
 * The umtx_key structure is used by both the Linux futex code and the
 * umtx implementation to map userland addresses to unique keys.
 */

enum {
	TYPE_SIMPLE_WAIT,
	TYPE_CV,
	TYPE_SEM,
	TYPE_SIMPLE_LOCK,
	TYPE_NORMAL_UMUTEX,
	TYPE_PI_UMUTEX,
	TYPE_PP_UMUTEX,
	TYPE_RWLOCK,
	TYPE_FUTEX,
	TYPE_SHM,
	TYPE_PI_ROBUST_UMUTEX,
	TYPE_PP_ROBUST_UMUTEX,
};

/* Key to represent a unique userland synchronous object */
struct umtx_key {
	int	hash;
	int	type;
	int	shared;
	union {
		struct {
			struct vm_object *object;
			uintptr_t	offset;
		} shared;
		struct {
			struct vmspace	*vs;
			uintptr_t	addr;
		} private;
		struct {
			void		*a;
			uintptr_t	b;
		} both;
	} info;
};

#define THREAD_SHARE		0
#define PROCESS_SHARE		1
#define AUTO_SHARE		2

struct thread;

static inline int
umtx_key_match(const struct umtx_key *k1, const struct umtx_key *k2)
{
	return (k1->type == k2->type &&
		k1->info.both.a == k2->info.both.a &&
	        k1->info.both.b == k2->info.both.b);
}

int umtx_copyin_timeout(const void * __capability, struct timespec *);
void umtx_exec(struct proc *p);
int umtx_key_get(const void * __capability, int, int, struct umtx_key *);
void umtx_key_release(struct umtx_key *);
struct umtx_q *umtxq_alloc(void);
void umtxq_free(struct umtx_q *);
int kern_umtx_wake(struct thread *, void * __capability, int, int);
void umtx_pi_adjust(struct thread *, u_char);
void umtx_thread_init(struct thread *);
void umtx_thread_fini(struct thread *);
void umtx_thread_alloc(struct thread *);
void umtx_thread_exit(struct thread *);

<<<<<<< HEAD
struct umtx_copyops {
	int	(*copyin_timeout)(const void * __capability uaddr, struct timespec *tsp);
	int	(*copyin_umtx_time)(const void * __capability uaddr, size_t size,
	    struct _umtx_time *tp);
	int	(*copyin_robust_lists)(const void * __capability uaddr, size_t size,
	    struct umtx_robust_lists_params *rbp);
	int	(*copyout_timeout)(void * __capability uaddr, size_t size,
	    struct timespec *tsp);
	const size_t	timespec_sz;
	const size_t	umtx_time_sz;
	const bool	compat32;
};

#ifdef COMPAT_FREEBSD32
extern const struct umtx_copyops umtx_native_ops32;
#endif
=======
>>>>>>> 4dd36a80
#endif /* !_KERNEL */
#endif /* !_SYS_UMTX_H_ */
// CHERI CHANGES START
// {
//   "updated": 20181114,
//   "target_type": "header",
//   "changes": [
//     "user_capabilities"
//   ]
// }
// CHERI CHANGES END<|MERGE_RESOLUTION|>--- conflicted
+++ resolved
@@ -206,25 +206,6 @@
 void umtx_thread_alloc(struct thread *);
 void umtx_thread_exit(struct thread *);
 
-<<<<<<< HEAD
-struct umtx_copyops {
-	int	(*copyin_timeout)(const void * __capability uaddr, struct timespec *tsp);
-	int	(*copyin_umtx_time)(const void * __capability uaddr, size_t size,
-	    struct _umtx_time *tp);
-	int	(*copyin_robust_lists)(const void * __capability uaddr, size_t size,
-	    struct umtx_robust_lists_params *rbp);
-	int	(*copyout_timeout)(void * __capability uaddr, size_t size,
-	    struct timespec *tsp);
-	const size_t	timespec_sz;
-	const size_t	umtx_time_sz;
-	const bool	compat32;
-};
-
-#ifdef COMPAT_FREEBSD32
-extern const struct umtx_copyops umtx_native_ops32;
-#endif
-=======
->>>>>>> 4dd36a80
 #endif /* !_KERNEL */
 #endif /* !_SYS_UMTX_H_ */
 // CHERI CHANGES START
