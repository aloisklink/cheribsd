/*	$NetBSD: tree.h,v 1.8 2004/03/28 19:38:30 provos Exp $	*/
/*	$OpenBSD: tree.h,v 1.7 2002/10/17 21:51:54 art Exp $	*/
/* $FreeBSD$ */

/*-
 * SPDX-License-Identifier: BSD-2-Clause-FreeBSD
 *
 * Copyright 2002 Niels Provos <provos@citi.umich.edu>
 * All rights reserved.
 *
 * Redistribution and use in source and binary forms, with or without
 * modification, are permitted provided that the following conditions
 * are met:
 * 1. Redistributions of source code must retain the above copyright
 *    notice, this list of conditions and the following disclaimer.
 * 2. Redistributions in binary form must reproduce the above copyright
 *    notice, this list of conditions and the following disclaimer in the
 *    documentation and/or other materials provided with the distribution.
 *
 * THIS SOFTWARE IS PROVIDED BY THE AUTHOR ``AS IS'' AND ANY EXPRESS OR
 * IMPLIED WARRANTIES, INCLUDING, BUT NOT LIMITED TO, THE IMPLIED WARRANTIES
 * OF MERCHANTABILITY AND FITNESS FOR A PARTICULAR PURPOSE ARE DISCLAIMED.
 * IN NO EVENT SHALL THE AUTHOR BE LIABLE FOR ANY DIRECT, INDIRECT,
 * INCIDENTAL, SPECIAL, EXEMPLARY, OR CONSEQUENTIAL DAMAGES (INCLUDING, BUT
 * NOT LIMITED TO, PROCUREMENT OF SUBSTITUTE GOODS OR SERVICES; LOSS OF USE,
 * DATA, OR PROFITS; OR BUSINESS INTERRUPTION) HOWEVER CAUSED AND ON ANY
 * THEORY OF LIABILITY, WHETHER IN CONTRACT, STRICT LIABILITY, OR TORT
 * (INCLUDING NEGLIGENCE OR OTHERWISE) ARISING IN ANY WAY OUT OF THE USE OF
 * THIS SOFTWARE, EVEN IF ADVISED OF THE POSSIBILITY OF SUCH DAMAGE.
 */

#ifndef	_SYS_TREE_H_
#define	_SYS_TREE_H_

#include <sys/cdefs.h>

/*
 * This file defines data structures for different types of trees:
 * splay trees and red-black trees.
 *
 * A splay tree is a self-organizing data structure.  Every operation
 * on the tree causes a splay to happen.  The splay moves the requested
 * node to the root of the tree and partly rebalances it.
 *
 * This has the benefit that request locality causes faster lookups as
 * the requested nodes move to the top of the tree.  On the other hand,
 * every lookup causes memory writes.
 *
 * The Balance Theorem bounds the total access time for m operations
 * and n inserts on an initially empty tree as O((m + n)lg n).  The
 * amortized cost for a sequence of m accesses to a splay tree is O(lg n);
 *
 * A red-black tree is a binary search tree with the node color as an
 * extra attribute.  It fulfills a set of conditions:
 *	- every search path from the root to a leaf consists of the
 *	  same number of black nodes,
 *	- each red node (except for the root) has a black parent,
 *	- each leaf node is black.
 *
 * Every operation on a red-black tree is bounded as O(lg n).
 * The maximum height of a red-black tree is 2lg (n+1).
 */

#define SPLAY_HEAD(name, type)						\
struct name {								\
	struct type *sph_root; /* root of the tree */			\
}

#define SPLAY_INITIALIZER(root)						\
	{ NULL }

#define SPLAY_INIT(root) do {						\
	(root)->sph_root = NULL;					\
} while (/*CONSTCOND*/ 0)

#define SPLAY_ENTRY(type)						\
struct {								\
	struct type *spe_left __no_subobject_bounds; /* left element */			\
	struct type *spe_right __no_subobject_bounds; /* right element */			\
}

#define SPLAY_LEFT(elm, field)		(elm)->field.spe_left
#define SPLAY_RIGHT(elm, field)		(elm)->field.spe_right
#define SPLAY_ROOT(head)		(head)->sph_root
#define SPLAY_EMPTY(head)		(SPLAY_ROOT(head) == NULL)

/* SPLAY_ROTATE_{LEFT,RIGHT} expect that tmp hold SPLAY_{RIGHT,LEFT} */
#define SPLAY_ROTATE_RIGHT(head, tmp, field) do {			\
	SPLAY_LEFT((head)->sph_root, field) = SPLAY_RIGHT(tmp, field);	\
	SPLAY_RIGHT(tmp, field) = (head)->sph_root;			\
	(head)->sph_root = tmp;						\
} while (/*CONSTCOND*/ 0)
	
#define SPLAY_ROTATE_LEFT(head, tmp, field) do {			\
	SPLAY_RIGHT((head)->sph_root, field) = SPLAY_LEFT(tmp, field);	\
	SPLAY_LEFT(tmp, field) = (head)->sph_root;			\
	(head)->sph_root = tmp;						\
} while (/*CONSTCOND*/ 0)

#define SPLAY_LINKLEFT(head, tmp, field) do {				\
	SPLAY_LEFT(tmp, field) = (head)->sph_root;			\
	tmp = (head)->sph_root;						\
	(head)->sph_root = SPLAY_LEFT((head)->sph_root, field);		\
} while (/*CONSTCOND*/ 0)

#define SPLAY_LINKRIGHT(head, tmp, field) do {				\
	SPLAY_RIGHT(tmp, field) = (head)->sph_root;			\
	tmp = (head)->sph_root;						\
	(head)->sph_root = SPLAY_RIGHT((head)->sph_root, field);	\
} while (/*CONSTCOND*/ 0)

#define SPLAY_ASSEMBLE(head, node, left, right, field) do {		\
	SPLAY_RIGHT(left, field) = SPLAY_LEFT((head)->sph_root, field);	\
	SPLAY_LEFT(right, field) = SPLAY_RIGHT((head)->sph_root, field);\
	SPLAY_LEFT((head)->sph_root, field) = SPLAY_RIGHT(node, field);	\
	SPLAY_RIGHT((head)->sph_root, field) = SPLAY_LEFT(node, field);	\
} while (/*CONSTCOND*/ 0)

/* Generates prototypes and inline functions */

#define SPLAY_PROTOTYPE(name, type, field, cmp)				\
void name##_SPLAY(struct name *, struct type *);			\
void name##_SPLAY_MINMAX(struct name *, int);				\
struct type *name##_SPLAY_INSERT(struct name *, struct type *);		\
struct type *name##_SPLAY_REMOVE(struct name *, struct type *);		\
									\
/* Finds the node with the same key as elm */				\
static __unused __inline struct type *					\
name##_SPLAY_FIND(struct name *head, struct type *elm)			\
{									\
	if (SPLAY_EMPTY(head))						\
		return(NULL);						\
	name##_SPLAY(head, elm);					\
	if ((cmp)(elm, (head)->sph_root) == 0)				\
		return (head->sph_root);				\
	return (NULL);							\
}									\
									\
static __unused __inline struct type *					\
name##_SPLAY_NEXT(struct name *head, struct type *elm)			\
{									\
	name##_SPLAY(head, elm);					\
	if (SPLAY_RIGHT(elm, field) != NULL) {				\
		elm = SPLAY_RIGHT(elm, field);				\
		while (SPLAY_LEFT(elm, field) != NULL) {		\
			elm = SPLAY_LEFT(elm, field);			\
		}							\
	} else								\
		elm = NULL;						\
	return (elm);							\
}									\
									\
static __unused __inline struct type *					\
name##_SPLAY_MIN_MAX(struct name *head, int val)			\
{									\
	name##_SPLAY_MINMAX(head, val);					\
        return (SPLAY_ROOT(head));					\
}

/* Main splay operation.
 * Moves node close to the key of elm to top
 */
#define SPLAY_GENERATE(name, type, field, cmp)				\
struct type *								\
name##_SPLAY_INSERT(struct name *head, struct type *elm)		\
{									\
    if (SPLAY_EMPTY(head)) {						\
	    SPLAY_LEFT(elm, field) = SPLAY_RIGHT(elm, field) = NULL;	\
    } else {								\
	    int __comp;							\
	    name##_SPLAY(head, elm);					\
	    __comp = (cmp)(elm, (head)->sph_root);			\
	    if(__comp < 0) {						\
		    SPLAY_LEFT(elm, field) = SPLAY_LEFT((head)->sph_root, field);\
		    SPLAY_RIGHT(elm, field) = (head)->sph_root;		\
		    SPLAY_LEFT((head)->sph_root, field) = NULL;		\
	    } else if (__comp > 0) {					\
		    SPLAY_RIGHT(elm, field) = SPLAY_RIGHT((head)->sph_root, field);\
		    SPLAY_LEFT(elm, field) = (head)->sph_root;		\
		    SPLAY_RIGHT((head)->sph_root, field) = NULL;	\
	    } else							\
		    return ((head)->sph_root);				\
    }									\
    (head)->sph_root = (elm);						\
    return (NULL);							\
}									\
									\
struct type *								\
name##_SPLAY_REMOVE(struct name *head, struct type *elm)		\
{									\
	struct type *__tmp;						\
	if (SPLAY_EMPTY(head))						\
		return (NULL);						\
	name##_SPLAY(head, elm);					\
	if ((cmp)(elm, (head)->sph_root) == 0) {			\
		if (SPLAY_LEFT((head)->sph_root, field) == NULL) {	\
			(head)->sph_root = SPLAY_RIGHT((head)->sph_root, field);\
		} else {						\
			__tmp = SPLAY_RIGHT((head)->sph_root, field);	\
			(head)->sph_root = SPLAY_LEFT((head)->sph_root, field);\
			name##_SPLAY(head, elm);			\
			SPLAY_RIGHT((head)->sph_root, field) = __tmp;	\
		}							\
		return (elm);						\
	}								\
	return (NULL);							\
}									\
									\
void									\
name##_SPLAY(struct name *head, struct type *elm)			\
{									\
	struct type __node, *__left, *__right, *__tmp;			\
	int __comp;							\
\
	SPLAY_LEFT(&__node, field) = SPLAY_RIGHT(&__node, field) = NULL;\
	__left = __right = &__node;					\
\
	while ((__comp = (cmp)(elm, (head)->sph_root)) != 0) {		\
		if (__comp < 0) {					\
			__tmp = SPLAY_LEFT((head)->sph_root, field);	\
			if (__tmp == NULL)				\
				break;					\
			if ((cmp)(elm, __tmp) < 0){			\
				SPLAY_ROTATE_RIGHT(head, __tmp, field);	\
				if (SPLAY_LEFT((head)->sph_root, field) == NULL)\
					break;				\
			}						\
			SPLAY_LINKLEFT(head, __right, field);		\
		} else if (__comp > 0) {				\
			__tmp = SPLAY_RIGHT((head)->sph_root, field);	\
			if (__tmp == NULL)				\
				break;					\
			if ((cmp)(elm, __tmp) > 0){			\
				SPLAY_ROTATE_LEFT(head, __tmp, field);	\
				if (SPLAY_RIGHT((head)->sph_root, field) == NULL)\
					break;				\
			}						\
			SPLAY_LINKRIGHT(head, __left, field);		\
		}							\
	}								\
	SPLAY_ASSEMBLE(head, &__node, __left, __right, field);		\
}									\
									\
/* Splay with either the minimum or the maximum element			\
 * Used to find minimum or maximum element in tree.			\
 */									\
void name##_SPLAY_MINMAX(struct name *head, int __comp) \
{									\
	struct type __node, *__left, *__right, *__tmp;			\
\
	SPLAY_LEFT(&__node, field) = SPLAY_RIGHT(&__node, field) = NULL;\
	__left = __right = &__node;					\
\
	while (1) {							\
		if (__comp < 0) {					\
			__tmp = SPLAY_LEFT((head)->sph_root, field);	\
			if (__tmp == NULL)				\
				break;					\
			if (__comp < 0){				\
				SPLAY_ROTATE_RIGHT(head, __tmp, field);	\
				if (SPLAY_LEFT((head)->sph_root, field) == NULL)\
					break;				\
			}						\
			SPLAY_LINKLEFT(head, __right, field);		\
		} else if (__comp > 0) {				\
			__tmp = SPLAY_RIGHT((head)->sph_root, field);	\
			if (__tmp == NULL)				\
				break;					\
			if (__comp > 0) {				\
				SPLAY_ROTATE_LEFT(head, __tmp, field);	\
				if (SPLAY_RIGHT((head)->sph_root, field) == NULL)\
					break;				\
			}						\
			SPLAY_LINKRIGHT(head, __left, field);		\
		}							\
	}								\
	SPLAY_ASSEMBLE(head, &__node, __left, __right, field);		\
}

#define SPLAY_NEGINF	-1
#define SPLAY_INF	1

#define SPLAY_INSERT(name, x, y)	name##_SPLAY_INSERT(x, y)
#define SPLAY_REMOVE(name, x, y)	name##_SPLAY_REMOVE(x, y)
#define SPLAY_FIND(name, x, y)		name##_SPLAY_FIND(x, y)
#define SPLAY_NEXT(name, x, y)		name##_SPLAY_NEXT(x, y)
#define SPLAY_MIN(name, x)		(SPLAY_EMPTY(x) ? NULL	\
					: name##_SPLAY_MIN_MAX(x, SPLAY_NEGINF))
#define SPLAY_MAX(name, x)		(SPLAY_EMPTY(x) ? NULL	\
					: name##_SPLAY_MIN_MAX(x, SPLAY_INF))

#define SPLAY_FOREACH(x, name, head)					\
	for ((x) = SPLAY_MIN(name, head);				\
	     (x) != NULL;						\
	     (x) = SPLAY_NEXT(name, head, x))

/* Macros that define a red-black tree */
#define RB_HEAD(name, type)						\
struct name {								\
	struct type *rbh_root; /* root of the tree */			\
}

#define RB_INITIALIZER(root)						\
	{ NULL }

#define RB_INIT(root) do {						\
	(root)->rbh_root = NULL;					\
} while (/*CONSTCOND*/ 0)

#define RB_BLACK	0
#define RB_RED		1
#define RB_ENTRY(type)							\
<<<<<<< HEAD
struct __no_subobject_bounds {						\
	struct type *rbe_left __no_subobject_bounds;			\
	struct type *rbe_right __no_subobject_bounds;			\
	struct type *rbe_parent __no_subobject_bounds;			\
=======
struct {								\
	struct type *rbe_left;		/* left element */		\
	struct type *rbe_right;		/* right element */		\
	struct type *rbe_parent;	/* parent element */		\
	int rbe_color;			/* node color */		\
>>>>>>> fc9d80af
}

#define RB_LEFT(elm, field)		(elm)->field.rbe_left
#define RB_RIGHT(elm, field)		(elm)->field.rbe_right
#define RB_PARENT(elm, field)		(elm)->field.rbe_parent
#define RB_COLOR(elm, field)		(elm)->field.rbe_color
#define RB_ISRED(elm, field)		((elm) != NULL && RB_COLOR(elm, field) == RB_RED)
#define RB_ROOT(head)			(head)->rbh_root
#define RB_EMPTY(head)			(RB_ROOT(head) == NULL)

#define RB_SET(elm, parent, field) do {					\
	RB_PARENT(elm, field) = parent;					\
	RB_LEFT(elm, field) = RB_RIGHT(elm, field) = NULL;		\
	RB_COLOR(elm, field) = RB_RED;					\
} while (/*CONSTCOND*/ 0)

#define RB_SET_BLACKRED(black, red, field) do {				\
	RB_COLOR(black, field) = RB_BLACK;				\
	RB_COLOR(red, field) = RB_RED;					\
} while (/*CONSTCOND*/ 0)

/*
 * Something to be invoked in a loop at the root of every modified subtree,
 * from the bottom up to the root, to update augmented node data.
 */
#ifndef RB_AUGMENT
#define RB_AUGMENT(x)	break
#endif

#define RB_ROTATE_LEFT(head, elm, tmp, field) do {			\
	(tmp) = RB_RIGHT(elm, field);					\
	if ((RB_RIGHT(elm, field) = RB_LEFT(tmp, field)) != NULL) {	\
		RB_PARENT(RB_LEFT(tmp, field), field) = (elm);		\
	}								\
	if ((RB_PARENT(tmp, field) = RB_PARENT(elm, field)) != NULL) {	\
		if ((elm) == RB_LEFT(RB_PARENT(elm, field), field))	\
			RB_LEFT(RB_PARENT(elm, field), field) = (tmp);	\
		else							\
			RB_RIGHT(RB_PARENT(elm, field), field) = (tmp);	\
	} else								\
		(head)->rbh_root = (tmp);				\
	RB_LEFT(tmp, field) = (elm);					\
	RB_PARENT(elm, field) = (tmp);					\
	RB_AUGMENT(elm);						\
} while (/*CONSTCOND*/ 0)

#define RB_ROTATE_RIGHT(head, elm, tmp, field) do {			\
	(tmp) = RB_LEFT(elm, field);					\
	if ((RB_LEFT(elm, field) = RB_RIGHT(tmp, field)) != NULL) {	\
		RB_PARENT(RB_RIGHT(tmp, field), field) = (elm);		\
	}								\
	if ((RB_PARENT(tmp, field) = RB_PARENT(elm, field)) != NULL) {	\
		if ((elm) == RB_LEFT(RB_PARENT(elm, field), field))	\
			RB_LEFT(RB_PARENT(elm, field), field) = (tmp);	\
		else							\
			RB_RIGHT(RB_PARENT(elm, field), field) = (tmp);	\
	} else								\
		(head)->rbh_root = (tmp);				\
	RB_RIGHT(tmp, field) = (elm);					\
	RB_PARENT(elm, field) = (tmp);					\
	RB_AUGMENT(elm);						\
} while (/*CONSTCOND*/ 0)

/* Generates prototypes and inline functions */
#define	RB_PROTOTYPE(name, type, field, cmp)				\
	RB_PROTOTYPE_INTERNAL(name, type, field, cmp,)
#define	RB_PROTOTYPE_STATIC(name, type, field, cmp)			\
	RB_PROTOTYPE_INTERNAL(name, type, field, cmp, __unused static)
#define RB_PROTOTYPE_INTERNAL(name, type, field, cmp, attr)		\
	RB_PROTOTYPE_INSERT_COLOR(name, type, attr);			\
	RB_PROTOTYPE_REMOVE_COLOR(name, type, attr);			\
	RB_PROTOTYPE_INSERT(name, type, attr);				\
	RB_PROTOTYPE_REMOVE(name, type, attr);				\
	RB_PROTOTYPE_FIND(name, type, attr);				\
	RB_PROTOTYPE_NFIND(name, type, attr);				\
	RB_PROTOTYPE_NEXT(name, type, attr);				\
	RB_PROTOTYPE_PREV(name, type, attr);				\
	RB_PROTOTYPE_MINMAX(name, type, attr);				\
	RB_PROTOTYPE_REINSERT(name, type, attr);
#define RB_PROTOTYPE_INSERT_COLOR(name, type, attr)			\
	attr void name##_RB_INSERT_COLOR(struct name *, struct type *)
#define RB_PROTOTYPE_REMOVE_COLOR(name, type, attr)			\
	attr void name##_RB_REMOVE_COLOR(struct name *, struct type *)
#define RB_PROTOTYPE_REMOVE(name, type, attr)				\
	attr struct type *name##_RB_REMOVE(struct name *, struct type *)
#define RB_PROTOTYPE_INSERT(name, type, attr)				\
	attr struct type *name##_RB_INSERT(struct name *, struct type *)
#define RB_PROTOTYPE_FIND(name, type, attr)				\
	attr struct type *name##_RB_FIND(struct name *, struct type *)
#define RB_PROTOTYPE_NFIND(name, type, attr)				\
	attr struct type *name##_RB_NFIND(struct name *, struct type *)
#define RB_PROTOTYPE_NEXT(name, type, attr)				\
	attr struct type *name##_RB_NEXT(struct type *)
#define RB_PROTOTYPE_PREV(name, type, attr)				\
	attr struct type *name##_RB_PREV(struct type *)
#define RB_PROTOTYPE_MINMAX(name, type, attr)				\
	attr struct type *name##_RB_MINMAX(struct name *, int)
#define RB_PROTOTYPE_REINSERT(name, type, attr)			\
	attr struct type *name##_RB_REINSERT(struct name *, struct type *)

/* Main rb operation.
 * Moves node close to the key of elm to top
 */
#define	RB_GENERATE(name, type, field, cmp)				\
	RB_GENERATE_INTERNAL(name, type, field, cmp,)
#define	RB_GENERATE_STATIC(name, type, field, cmp)			\
	RB_GENERATE_INTERNAL(name, type, field, cmp, __unused static)
#define RB_GENERATE_INTERNAL(name, type, field, cmp, attr)		\
	RB_GENERATE_INSERT_COLOR(name, type, field, attr)		\
	RB_GENERATE_REMOVE_COLOR(name, type, field, attr)		\
	RB_GENERATE_INSERT(name, type, field, cmp, attr)		\
	RB_GENERATE_REMOVE(name, type, field, attr)			\
	RB_GENERATE_FIND(name, type, field, cmp, attr)			\
	RB_GENERATE_NFIND(name, type, field, cmp, attr)			\
	RB_GENERATE_NEXT(name, type, field, attr)			\
	RB_GENERATE_PREV(name, type, field, attr)			\
	RB_GENERATE_MINMAX(name, type, field, attr)			\
	RB_GENERATE_REINSERT(name, type, field, cmp, attr)


#define RB_GENERATE_INSERT_COLOR(name, type, field, attr)		\
attr void								\
name##_RB_INSERT_COLOR(struct name *head, struct type *elm)		\
{									\
	struct type *parent, *gparent, *tmp;				\
	while (RB_ISRED((parent = RB_PARENT(elm, field)), field)) {	\
		gparent = RB_PARENT(parent, field);			\
		if (parent == RB_LEFT(gparent, field)) {		\
			tmp = RB_RIGHT(gparent, field);			\
			if (RB_ISRED(tmp, field)) {			\
				RB_COLOR(tmp, field) = RB_BLACK;	\
				RB_SET_BLACKRED(parent, gparent, field);\
				elm = gparent;				\
				continue;				\
			}						\
			if (RB_RIGHT(parent, field) == elm) {		\
				RB_ROTATE_LEFT(head, parent, tmp, field);\
				tmp = parent;				\
				parent = elm;				\
				elm = tmp;				\
			}						\
			RB_SET_BLACKRED(parent, gparent, field);	\
			RB_ROTATE_RIGHT(head, gparent, tmp, field);	\
		} else {						\
			tmp = RB_LEFT(gparent, field);			\
			if (RB_ISRED(tmp, field)) {			\
				RB_COLOR(tmp, field) = RB_BLACK;	\
				RB_SET_BLACKRED(parent, gparent, field);\
				elm = gparent;				\
				continue;				\
			}						\
			if (RB_LEFT(parent, field) == elm) {		\
				RB_ROTATE_RIGHT(head, parent, tmp, field);\
				tmp = parent;				\
				parent = elm;				\
				elm = tmp;				\
			}						\
			RB_SET_BLACKRED(parent, gparent, field);	\
			RB_ROTATE_LEFT(head, gparent, tmp, field);	\
		}							\
	}								\
	RB_COLOR(head->rbh_root, field) = RB_BLACK;			\
}

#define RB_GENERATE_REMOVE_COLOR(name, type, field, attr)		\
attr void								\
name##_RB_REMOVE_COLOR(struct name *head, struct type *parent)		\
{									\
	struct type *elm, *tmp;						\
	elm = NULL;							\
	do {								\
		if (RB_LEFT(parent, field) == elm) {			\
			tmp = RB_RIGHT(parent, field);			\
			if (RB_COLOR(tmp, field) == RB_RED) {		\
				RB_SET_BLACKRED(tmp, parent, field);	\
				RB_ROTATE_LEFT(head, parent, tmp, field);\
				tmp = RB_RIGHT(parent, field);		\
			}						\
			if (RB_ISRED(RB_LEFT(tmp, field), field)) {	\
				struct type *oleft;			\
				oleft = RB_LEFT(tmp, field);		\
				RB_COLOR(oleft, field) = RB_BLACK;	\
				RB_COLOR(tmp, field) = RB_RED;		\
				RB_ROTATE_RIGHT(head, tmp, oleft, field); \
				tmp = RB_RIGHT(parent, field);		\
			} else if (!RB_ISRED(RB_RIGHT(tmp, field), field)) { \
				RB_COLOR(tmp, field) = RB_RED;		\
				elm = parent;				\
				parent = RB_PARENT(elm, field);		\
				continue;				\
			}						\
			if (RB_ISRED(RB_RIGHT(tmp, field), field))	\
				RB_COLOR(RB_RIGHT(tmp, field), field) = RB_BLACK; \
			RB_COLOR(tmp, field) = RB_COLOR(parent, field);	\
			RB_COLOR(parent, field) = RB_BLACK;		\
			RB_ROTATE_LEFT(head, parent, tmp, field);	\
			elm = RB_ROOT(head);				\
			break;						\
		} else {						\
			tmp = RB_LEFT(parent, field);			\
			if (RB_COLOR(tmp, field) == RB_RED) {		\
				RB_SET_BLACKRED(tmp, parent, field);	\
				RB_ROTATE_RIGHT(head, parent, tmp, field);\
				tmp = RB_LEFT(parent, field);		\
			}						\
			if (RB_ISRED(RB_RIGHT(tmp, field), field)) {	\
				struct type *oright;			\
				oright = RB_RIGHT(tmp, field);		\
				RB_COLOR(oright, field) = RB_BLACK;	\
				RB_COLOR(tmp, field) = RB_RED;		\
				RB_ROTATE_LEFT(head, tmp, oright, field); \
				tmp = RB_LEFT(parent, field);		\
			} else if (!RB_ISRED(RB_LEFT(tmp, field), field)) { \
				RB_COLOR(tmp, field) = RB_RED;		\
				elm = parent;				\
				parent = RB_PARENT(elm, field);		\
				continue;				\
			}						\
			if (RB_ISRED(RB_LEFT(tmp, field), field))	\
				RB_COLOR(RB_LEFT(tmp, field), field) = RB_BLACK; \
			RB_COLOR(tmp, field) = RB_COLOR(parent, field);	\
			RB_COLOR(parent, field) = RB_BLACK;		\
			RB_ROTATE_RIGHT(head, parent, tmp, field);	\
			elm = RB_ROOT(head);				\
			break;						\
		}							\
	} while (!RB_ISRED(elm, field) && parent != NULL);		\
	RB_COLOR(elm, field) = RB_BLACK;				\
}

#define RB_GENERATE_REMOVE(name, type, field, attr)			\
attr struct type *							\
name##_RB_REMOVE(struct name *head, struct type *elm)			\
{									\
	struct type *child, *old, *parent, *parent_old, *right;		\
	int color;							\
									\
	old = elm;							\
	parent_old = parent = RB_PARENT(elm, field);			\
	right = RB_RIGHT(elm, field);					\
	color = RB_COLOR(elm, field);					\
	if (RB_LEFT(elm, field) == NULL)				\
		elm = child = right;					\
	else if (right == NULL)						\
		elm = child = RB_LEFT(elm, field);			\
	else {								\
		if ((child = RB_LEFT(right, field)) == NULL) {		\
			child = RB_RIGHT(right, field);			\
			RB_RIGHT(old, field) = child;			\
			parent = elm = right;				\
		} else {						\
			do						\
				elm = child;				\
			while ((child = RB_LEFT(elm, field)) != NULL);	\
			child = RB_RIGHT(elm, field);			\
			parent = RB_PARENT(elm, field);			\
			RB_LEFT(parent, field) = child;			\
			RB_PARENT(RB_RIGHT(old, field), field) = elm;	\
		}							\
		RB_PARENT(RB_LEFT(old, field), field) = elm;		\
		color = RB_COLOR(elm, field);				\
		elm->field = old->field;				\
	}								\
	if (parent_old == NULL)						\
		RB_ROOT(head) = elm;					\
	else if (RB_LEFT(parent_old, field) == old)			\
		RB_LEFT(parent_old, field) = elm;			\
	else								\
		RB_RIGHT(parent_old, field) = elm;			\
	if (child != NULL) {						\
		RB_PARENT(child, field) = parent;			\
		RB_COLOR(child, field) = RB_BLACK;			\
	} else if (color != RB_RED && parent != NULL)			\
		name##_RB_REMOVE_COLOR(head, parent);			\
	while (parent != NULL) {					\
		RB_AUGMENT(parent);					\
		parent = RB_PARENT(parent, field);			\
	}								\
	return (old);							\
}

#define RB_GENERATE_INSERT(name, type, field, cmp, attr)		\
/* Inserts a node into the RB tree */					\
attr struct type *							\
name##_RB_INSERT(struct name *head, struct type *elm)			\
{									\
	struct type *tmp;						\
	struct type *parent = NULL;					\
	int comp = 0;							\
	tmp = RB_ROOT(head);						\
	while (tmp) {							\
		parent = tmp;						\
		comp = (cmp)(elm, parent);				\
		if (comp < 0)						\
			tmp = RB_LEFT(tmp, field);			\
		else if (comp > 0)					\
			tmp = RB_RIGHT(tmp, field);			\
		else							\
			return (tmp);					\
	}								\
	RB_SET(elm, parent, field);					\
	if (parent != NULL) {						\
		if (comp < 0)						\
			RB_LEFT(parent, field) = elm;			\
		else							\
			RB_RIGHT(parent, field) = elm;			\
	} else								\
		RB_ROOT(head) = elm;					\
	name##_RB_INSERT_COLOR(head, elm);				\
	while (elm != NULL) {						\
		RB_AUGMENT(elm);					\
		elm = RB_PARENT(elm, field);				\
	}								\
	return (NULL);							\
}

#define RB_GENERATE_FIND(name, type, field, cmp, attr)			\
/* Finds the node with the same key as elm */				\
attr struct type *							\
name##_RB_FIND(struct name *head, struct type *elm)			\
{									\
	struct type *tmp = RB_ROOT(head);				\
	int comp;							\
	while (tmp) {							\
		comp = cmp(elm, tmp);					\
		if (comp < 0)						\
			tmp = RB_LEFT(tmp, field);			\
		else if (comp > 0)					\
			tmp = RB_RIGHT(tmp, field);			\
		else							\
			return (tmp);					\
	}								\
	return (NULL);							\
}

#define RB_GENERATE_NFIND(name, type, field, cmp, attr)			\
/* Finds the first node greater than or equal to the search key */	\
attr struct type *							\
name##_RB_NFIND(struct name *head, struct type *elm)			\
{									\
	struct type *tmp = RB_ROOT(head);				\
	struct type *res = NULL;					\
	int comp;							\
	while (tmp) {							\
		comp = cmp(elm, tmp);					\
		if (comp < 0) {						\
			res = tmp;					\
			tmp = RB_LEFT(tmp, field);			\
		}							\
		else if (comp > 0)					\
			tmp = RB_RIGHT(tmp, field);			\
		else							\
			return (tmp);					\
	}								\
	return (res);							\
}

#define RB_GENERATE_NEXT(name, type, field, attr)			\
/* ARGSUSED */								\
attr struct type *							\
name##_RB_NEXT(struct type *elm)					\
{									\
	if (RB_RIGHT(elm, field)) {					\
		elm = RB_RIGHT(elm, field);				\
		while (RB_LEFT(elm, field))				\
			elm = RB_LEFT(elm, field);			\
	} else {							\
		if (RB_PARENT(elm, field) &&				\
		    (elm == RB_LEFT(RB_PARENT(elm, field), field)))	\
			elm = RB_PARENT(elm, field);			\
		else {							\
			while (RB_PARENT(elm, field) &&			\
			    (elm == RB_RIGHT(RB_PARENT(elm, field), field)))\
				elm = RB_PARENT(elm, field);		\
			elm = RB_PARENT(elm, field);			\
		}							\
	}								\
	return (elm);							\
}

#define RB_GENERATE_PREV(name, type, field, attr)			\
/* ARGSUSED */								\
attr struct type *							\
name##_RB_PREV(struct type *elm)					\
{									\
	if (RB_LEFT(elm, field)) {					\
		elm = RB_LEFT(elm, field);				\
		while (RB_RIGHT(elm, field))				\
			elm = RB_RIGHT(elm, field);			\
	} else {							\
		if (RB_PARENT(elm, field) &&				\
		    (elm == RB_RIGHT(RB_PARENT(elm, field), field)))	\
			elm = RB_PARENT(elm, field);			\
		else {							\
			while (RB_PARENT(elm, field) &&			\
			    (elm == RB_LEFT(RB_PARENT(elm, field), field)))\
				elm = RB_PARENT(elm, field);		\
			elm = RB_PARENT(elm, field);			\
		}							\
	}								\
	return (elm);							\
}

#define RB_GENERATE_MINMAX(name, type, field, attr)			\
attr struct type *							\
name##_RB_MINMAX(struct name *head, int val)				\
{									\
	struct type *tmp = RB_ROOT(head);				\
	struct type *parent = NULL;					\
	while (tmp) {							\
		parent = tmp;						\
		if (val < 0)						\
			tmp = RB_LEFT(tmp, field);			\
		else							\
			tmp = RB_RIGHT(tmp, field);			\
	}								\
	return (parent);						\
}

#define	RB_GENERATE_REINSERT(name, type, field, cmp, attr)		\
attr struct type *							\
name##_RB_REINSERT(struct name *head, struct type *elm)			\
{									\
	struct type *cmpelm;						\
	if (((cmpelm = RB_PREV(name, head, elm)) != NULL &&		\
	    cmp(cmpelm, elm) >= 0) ||					\
	    ((cmpelm = RB_NEXT(name, head, elm)) != NULL &&		\
	    cmp(elm, cmpelm) >= 0)) {					\
		/* XXXLAS: Remove/insert is heavy handed. */		\
		RB_REMOVE(name, head, elm);				\
		return (RB_INSERT(name, head, elm));			\
	}								\
	return (NULL);							\
}									\

#define RB_NEGINF	-1
#define RB_INF	1

#define RB_INSERT(name, x, y)	name##_RB_INSERT(x, y)
#define RB_REMOVE(name, x, y)	name##_RB_REMOVE(x, y)
#define RB_FIND(name, x, y)	name##_RB_FIND(x, y)
#define RB_NFIND(name, x, y)	name##_RB_NFIND(x, y)
#define RB_NEXT(name, x, y)	name##_RB_NEXT(y)
#define RB_PREV(name, x, y)	name##_RB_PREV(y)
#define RB_MIN(name, x)		name##_RB_MINMAX(x, RB_NEGINF)
#define RB_MAX(name, x)		name##_RB_MINMAX(x, RB_INF)
#define RB_REINSERT(name, x, y)	name##_RB_REINSERT(x, y)

#define RB_FOREACH(x, name, head)					\
	for ((x) = RB_MIN(name, head);					\
	     (x) != NULL;						\
	     (x) = name##_RB_NEXT(x))

#define RB_FOREACH_FROM(x, name, y)					\
	for ((x) = (y);							\
	    ((x) != NULL) && ((y) = name##_RB_NEXT(x), (x) != NULL);	\
	     (x) = (y))

#define RB_FOREACH_SAFE(x, name, head, y)				\
	for ((x) = RB_MIN(name, head);					\
	    ((x) != NULL) && ((y) = name##_RB_NEXT(x), (x) != NULL);	\
	     (x) = (y))

#define RB_FOREACH_REVERSE(x, name, head)				\
	for ((x) = RB_MAX(name, head);					\
	     (x) != NULL;						\
	     (x) = name##_RB_PREV(x))

#define RB_FOREACH_REVERSE_FROM(x, name, y)				\
	for ((x) = (y);							\
	    ((x) != NULL) && ((y) = name##_RB_PREV(x), (x) != NULL);	\
	     (x) = (y))

#define RB_FOREACH_REVERSE_SAFE(x, name, head, y)			\
	for ((x) = RB_MAX(name, head);					\
	    ((x) != NULL) && ((y) = name##_RB_PREV(x), (x) != NULL);	\
	     (x) = (y))

#endif	/* _SYS_TREE_H_ */<|MERGE_RESOLUTION|>--- conflicted
+++ resolved
@@ -310,18 +310,11 @@
 #define RB_BLACK	0
 #define RB_RED		1
 #define RB_ENTRY(type)							\
-<<<<<<< HEAD
 struct __no_subobject_bounds {						\
 	struct type *rbe_left __no_subobject_bounds;			\
 	struct type *rbe_right __no_subobject_bounds;			\
 	struct type *rbe_parent __no_subobject_bounds;			\
-=======
-struct {								\
-	struct type *rbe_left;		/* left element */		\
-	struct type *rbe_right;		/* right element */		\
-	struct type *rbe_parent;	/* parent element */		\
 	int rbe_color;			/* node color */		\
->>>>>>> fc9d80af
 }
 
 #define RB_LEFT(elm, field)		(elm)->field.rbe_left
