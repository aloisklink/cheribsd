--- conflicted
+++ resolved
@@ -326,26 +326,6 @@
 	struct type *rbe_parent __no_subobject_bounds;			\
 }
 
-<<<<<<< HEAD
-#define RB_LF(elm, field)		(elm)->field.rbe_left
-#define RB_RT(elm, field)		(elm)->field.rbe_right
-#define RB_FLIP(elm)			(*(__uintptr_t *)&(elm) ^= 1)
-#define RB_FLIP_LF(elm, field)		RB_FLIP(RB_LF(elm, field))
-#define RB_FLIP_RT(elm, field)		RB_FLIP(RB_RT(elm, field))
-#ifdef __CHERI_PURE_CAPABILITY__
-#define RB_ISRED(elm)							\
-	(cheri_get_low_ptr_bits(*(__uintptr_t *)&(elm), 1) != 0)
-#else
-#define RB_ISRED(elm)			((*(__uintptr_t *)&(elm) & 1) != 0)
-#endif
-#define RB_RED_LF(elm, field)		RB_ISRED(RB_LF(elm, field))
-#define RB_RED_RT(elm, field)		RB_ISRED(RB_RT(elm, field))
-#define RB_PTR(elm, field)		((__typeof(elm->field.rbe_parent)) \
-					 ((__uintptr_t)(elm) & ~(__uintptr_t)1))
-#define RB_LEFT(elm, field)		RB_PTR(RB_LF(elm, field), field)
-#define RB_RIGHT(elm, field)		RB_PTR(RB_RT(elm, field), field)
-#define RB_PARENT(elm, field)		(elm)->field.rbe_parent
-=======
 #define RB_LEFT(elm, field)		(elm)->field.rbe_left
 #define RB_RIGHT(elm, field)		(elm)->field.rbe_right
 
@@ -363,11 +343,20 @@
 #define RB_RED_MASK			((__uintptr_t)3)
 #define RB_FLIP_LEFT(elm, field)	(RB_BITS(elm, field) ^= RB_RED_L)
 #define RB_FLIP_RIGHT(elm, field)	(RB_BITS(elm, field) ^= RB_RED_R)
+#ifdef __CHERI_PURE_CAPABILITY__
+#define RB_RED_LEFT(elm, field)						\
+	(cheri_get_low_ptr_bits(RB_BITS(elm, field), RB_RED_L) != 0)
+#define RB_RED_RIGHT(elm, field)					\
+	(cheri_get_low_ptr_bits(RB_BITS(elm, field), RB_RED_R) != 0)
+#define RB_PARENT(elm, field)		((__typeof(RB_UP(elm, field)))	\
+	 cheri_clear_low_ptr_bits(RB_BITS(elm, field), RB_RED_MASK))
+#else /* ! __CHERI_PURE_CAPABILITY__ */
 #define RB_RED_LEFT(elm, field)		((RB_BITS(elm, field) & RB_RED_L) != 0)
 #define RB_RED_RIGHT(elm, field)	((RB_BITS(elm, field) & RB_RED_R) != 0)
 #define RB_PARENT(elm, field)		((__typeof(RB_UP(elm, field)))	\
 					 (RB_BITS(elm, field) & ~RB_RED_MASK))
->>>>>>> 39cdd1c2
+#endif /* ! __CHERI_PURE_CAPABILITY__ */
+
 #define RB_ROOT(head)			(head)->rbh_root
 #define RB_EMPTY(head)			(RB_ROOT(head) == NULL)
 
