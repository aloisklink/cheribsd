--- conflicted
+++ resolved
@@ -213,12 +213,8 @@
 	 * front of ki_spareptrs, and longs from the end of ki_sparelongs.
 	 * That way the spare room from both arrays will remain contiguous.
 	 */
-<<<<<<< HEAD
+	struct pwddesc * __kerncap ki_pd; /* pointer to process paths info */
 	void * __kerncap ki_spareptrs[KI_NSPARE_PTR];	/* spare room for growth */
-=======
-	struct	pwddesc *ki_pd;	/* pointer to process paths info */
-	void	*ki_spareptrs[KI_NSPARE_PTR];	/* spare room for growth */
->>>>>>> f0d3db34
 	long	ki_sparelongs[KI_NSPARE_LONG];	/* spare room for growth */
 	long	ki_sflag;		/* PS_* flags */
 	long	ki_tdflags;		/* XXXKSE kthread flag */
