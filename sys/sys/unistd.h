--- conflicted
+++ resolved
@@ -198,19 +198,17 @@
     RFPROCDESC | RFSPAWN | RFPPWAIT)
 #define	RFKERNELONLY	(RFSTOPPED | RFHIGHPID | RFPROCDESC)
 
-<<<<<<< HEAD
+#define	SWAPOFF_FORCE	0x00000001
+
+/*
+ * close_range() options.
+ */
+#define	CLOSE_RANGE_CLOEXEC	(1<<2)
+
 #if __has_feature(capabilities)
 #define	COSETUP_COCALL		0
 #define	COSETUP_COACCEPT	1
 #endif
-=======
-#define	SWAPOFF_FORCE	0x00000001
-
-/*
- * close_range() options.
- */
-#define	CLOSE_RANGE_CLOEXEC	(1<<2)
->>>>>>> 1af25819
 
 #endif /* __BSD_VISIBLE */
 
