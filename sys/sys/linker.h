--- conflicted
+++ resolved
@@ -179,31 +179,18 @@
  * DDB Helpers, tuned specifically for ddb/db_kld.c
  */
 int linker_ddb_lookup(const char *_symstr, c_linker_sym_t *_sym);
-<<<<<<< HEAD
-int linker_ddb_search_symbol(vaddr_t _value, c_linker_sym_t *_sym,
-			     long *_diffp);
-int linker_ddb_symbol_values(c_linker_sym_t _sym, linker_symval_t *_symval);
-int linker_ddb_search_symbol_name(vaddr_t value, char *buf, u_int buflen,
-=======
 int linker_ddb_search_symbol(ptraddr_t _value, c_linker_sym_t *_sym,
 			     long *_diffp);
 int linker_ddb_symbol_values(c_linker_sym_t _sym, linker_symval_t *_symval);
 int linker_ddb_search_symbol_name(ptraddr_t value, char *buf, u_int buflen,
->>>>>>> cb836b48
 				  long *offset);
 
 /*
  * stack(9) helper for situations where kernel locking is required.
  */
-<<<<<<< HEAD
-int linker_search_symbol_name_flags(vaddr_t value, char *buf, u_int buflen,
-    long *offset, int flags);
-int linker_search_symbol_name(vaddr_t value, char *buf, u_int buflen,
-=======
 int linker_search_symbol_name_flags(ptraddr_t value, char *buf, u_int buflen,
     long *offset, int flags);
 int linker_search_symbol_name(ptraddr_t value, char *buf, u_int buflen,
->>>>>>> cb836b48
     long *offset);
 
 /* HWPMC helper */
