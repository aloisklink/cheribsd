--- conflicted
+++ resolved
@@ -530,13 +530,10 @@
 #define	KERN_PROC_PS_STRINGS	38	/* get ps_strings location */
 #define	KERN_PROC_UMASK		39	/* process umask */
 #define	KERN_PROC_OSREL		40	/* osreldate for process binary */
-<<<<<<< HEAD
-#define	KERN_PROC_SBCLASSES	41	/* get sandbox classes */
-#define	KERN_PROC_SBMETHODS	42	/* get sandbox methods */
-#define	KERN_PROC_SBOBJECTS	43	/* get sandbox objects */
-=======
 #define	KERN_PROC_SIGTRAMP	41	/* signal trampoline location */
->>>>>>> f0647059
+#define	KERN_PROC_SBCLASSES	42	/* get sandbox classes */
+#define	KERN_PROC_SBMETHODS	43	/* get sandbox methods */
+#define	KERN_PROC_SBOBJECTS	44	/* get sandbox objects */
 
 /*
  * KERN_IPC identifiers
