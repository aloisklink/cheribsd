/*-
 * SPDX-License-Identifier: BSD-3-Clause
 *
 * Copyright (c) 1982, 1986, 1993, 1994
 *	The Regents of the University of California.  All rights reserved.
 *
 * Redistribution and use in source and binary forms, with or without
 * modification, are permitted provided that the following conditions
 * are met:
 * 1. Redistributions of source code must retain the above copyright
 *    notice, this list of conditions and the following disclaimer.
 * 2. Redistributions in binary form must reproduce the above copyright
 *    notice, this list of conditions and the following disclaimer in the
 *    documentation and/or other materials provided with the distribution.
 * 3. Neither the name of the University nor the names of its contributors
 *    may be used to endorse or promote products derived from this software
 *    without specific prior written permission.
 *
 * THIS SOFTWARE IS PROVIDED BY THE REGENTS AND CONTRIBUTORS ``AS IS'' AND
 * ANY EXPRESS OR IMPLIED WARRANTIES, INCLUDING, BUT NOT LIMITED TO, THE
 * IMPLIED WARRANTIES OF MERCHANTABILITY AND FITNESS FOR A PARTICULAR PURPOSE
 * ARE DISCLAIMED.  IN NO EVENT SHALL THE REGENTS OR CONTRIBUTORS BE LIABLE
 * FOR ANY DIRECT, INDIRECT, INCIDENTAL, SPECIAL, EXEMPLARY, OR CONSEQUENTIAL
 * DAMAGES (INCLUDING, BUT NOT LIMITED TO, PROCUREMENT OF SUBSTITUTE GOODS
 * OR SERVICES; LOSS OF USE, DATA, OR PROFITS; OR BUSINESS INTERRUPTION)
 * HOWEVER CAUSED AND ON ANY THEORY OF LIABILITY, WHETHER IN CONTRACT, STRICT
 * LIABILITY, OR TORT (INCLUDING NEGLIGENCE OR OTHERWISE) ARISING IN ANY WAY
 * OUT OF THE USE OF THIS SOFTWARE, EVEN IF ADVISED OF THE POSSIBILITY OF
 * SUCH DAMAGE.
 *
 *	@(#)uio.h	8.5 (Berkeley) 2/22/94
 * $FreeBSD$
 */

#ifndef _SYS_UIO_H_
#define	_SYS_UIO_H_

#include <sys/cdefs.h>
#include <sys/_types.h>
#include <sys/_iovec.h>
#include <sys/_uio.h>

#ifndef _SSIZE_T_DECLARED
typedef	__ssize_t	ssize_t;
#define	_SSIZE_T_DECLARED
#endif

#ifndef _OFF_T_DECLARED
typedef	__off_t	off_t;
#define	_OFF_T_DECLARED
#endif

#ifdef _KERNEL

struct uio {
	struct iovec	*uio_iov;	/* scatter/gather list */
	int	uio_iovcnt;		/* length of scatter/gather list */
	off_t	uio_offset;		/* offset in target object */
	ssize_t	uio_resid;		/* remaining bytes to process */
	enum	uio_seg uio_segflg;	/* address space */
	enum	uio_rw uio_rw;		/* operation */
	struct	thread *uio_td;		/* owner */
} __aligned(sizeof(void * __capability));

/*
 * Limits
 *
 * N.B.: UIO_MAXIOV must be no less than IOV_MAX from <sys/syslimits.h>
 * which in turn must be no less than _XOPEN_IOV_MAX from <limits.h>.  If
 * we ever make this tunable (probably pointless), then IOV_MAX should be
 * removed from <sys/syslimits.h> and applications would be expected to use
 * sysconf(3) to find out the correct value, or else assume the worst
 * (_XOPEN_IOV_MAX).  Perhaps UIO_MAXIOV should be simply defined as
 * IOV_MAX.
 */
#define UIO_MAXIOV	1024		/* max 1K of iov's */

struct vm_object;
struct vm_page;
struct bus_dma_segment;

struct uio *cloneuio(struct uio *uiop);
int	copyinfrom(const void * __restrict src, void * __restrict dst,
	    size_t len, int seg);
int	copyiniov(const struct iovec_native * __capability iovp, u_int iovcnt,
	    struct iovec **iov, int error);
int	copyinstrfrom(const void * __restrict src, void * __restrict dst,
	    size_t len, size_t * __restrict copied, int seg);
int	copyinuio(const struct iovec_native * __capability iovp, u_int iovcnt,
	    struct uio **uiop);
int	copyout_map(struct thread *td, vm_ptr_t *addr, size_t sz);
int	copyout_unmap(struct thread *td, vm_offset_t addr, size_t sz);
int	physcopyin(void *src, vm_paddr_t dst, size_t len);
int	physcopyout(vm_paddr_t src, void *dst, size_t len);
int	physcopyin_vlist(struct bus_dma_segment *src, off_t offset,
	    vm_paddr_t dst, size_t len);
int	physcopyout_vlist(vm_paddr_t src, struct bus_dma_segment *dst,
	    off_t offset, size_t len);
int	uiomove(void *cp, int n, struct uio *uio);
int	uiomove_frombuf(void *buf, int buflen, struct uio *uio);
int	uiomove_fromphys(struct vm_page *ma[], vm_offset_t offset, int n,
	    struct uio *uio);
int	uiomove_nofault(void *cp, int n, struct uio *uio);
int	uiomove_object(struct vm_object *obj, off_t obj_size, struct uio *uio);
int	updateiov(const struct uio *uiop, struct iovec_native *iovp);

#else /* !_KERNEL */

__BEGIN_DECLS
ssize_t	readv(int, const struct iovec *, int);
ssize_t	writev(int, const struct iovec *, int);
#if __BSD_VISIBLE
ssize_t	preadv(int, const struct iovec *, int, off_t);
ssize_t	pwritev(int, const struct iovec *, int, off_t);
#endif
__END_DECLS

#endif /* _KERNEL */

#endif /* !_SYS_UIO_H_ */
// CHERI CHANGES START
// {
<<<<<<< HEAD
//   "updated": 20190531,
=======
//   "updated": 20191025,
>>>>>>> fe33cd02
//   "target_type": "header",
//   "changes": [
//     "user_capabilities"
//   ],
//   "changes_purecap": [
//     "poiner_as_integer"
//   ]
// }
// CHERI CHANGES END<|MERGE_RESOLUTION|>--- conflicted
+++ resolved
@@ -120,11 +120,7 @@
 #endif /* !_SYS_UIO_H_ */
 // CHERI CHANGES START
 // {
-<<<<<<< HEAD
-//   "updated": 20190531,
-=======
 //   "updated": 20191025,
->>>>>>> fe33cd02
 //   "target_type": "header",
 //   "changes": [
 //     "user_capabilities"
