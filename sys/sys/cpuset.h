/*-
 * SPDX-License-Identifier: BSD-2-Clause-FreeBSD
 *
 * Copyright (c) 2008,	Jeffrey Roberson <jeff@freebsd.org>
 * All rights reserved.
 *
 * Copyright (c) 2008 Nokia Corporation
 * All rights reserved.
 *
 * Redistribution and use in source and binary forms, with or without
 * modification, are permitted provided that the following conditions
 * are met:
 * 1. Redistributions of source code must retain the above copyright
 *    notice unmodified, this list of conditions, and the following
 *    disclaimer.
 * 2. Redistributions in binary form must reproduce the above copyright
 *    notice, this list of conditions and the following disclaimer in the
 *    documentation and/or other materials provided with the distribution.
 *
 * THIS SOFTWARE IS PROVIDED BY THE AUTHOR ``AS IS'' AND ANY EXPRESS OR
 * IMPLIED WARRANTIES, INCLUDING, BUT NOT LIMITED TO, THE IMPLIED WARRANTIES
 * OF MERCHANTABILITY AND FITNESS FOR A PARTICULAR PURPOSE ARE DISCLAIMED.
 * IN NO EVENT SHALL THE AUTHOR BE LIABLE FOR ANY DIRECT, INDIRECT,
 * INCIDENTAL, SPECIAL, EXEMPLARY, OR CONSEQUENTIAL DAMAGES (INCLUDING, BUT
 * NOT LIMITED TO, PROCUREMENT OF SUBSTITUTE GOODS OR SERVICES; LOSS OF USE,
 * DATA, OR PROFITS; OR BUSINESS INTERRUPTION) HOWEVER CAUSED AND ON ANY
 * THEORY OF LIABILITY, WHETHER IN CONTRACT, STRICT LIABILITY, OR TORT
 * (INCLUDING NEGLIGENCE OR OTHERWISE) ARISING IN ANY WAY OUT OF THE USE OF
 * THIS SOFTWARE, EVEN IF ADVISED OF THE POSSIBILITY OF SUCH DAMAGE.
 *
 * $FreeBSD$
 */

#ifndef _SYS_CPUSET_H_
#define	_SYS_CPUSET_H_

#include <sys/_cpuset.h>

#include <sys/_bitset.h>
#include <sys/bitset.h>

#define	_NCPUBITS	_BITSET_BITS
#define	_NCPUWORDS	__bitset_words(CPU_SETSIZE)

#define	CPUSETBUFSIZ	((2 + sizeof(long) * 2) * _NCPUWORDS)

#define	CPU_CLR(n, p)			__BIT_CLR(CPU_SETSIZE, n, p)
#define	CPU_COPY(f, t)			__BIT_COPY(CPU_SETSIZE, f, t)
#define	CPU_ISSET(n, p)			__BIT_ISSET(CPU_SETSIZE, n, p)
#define	CPU_SET(n, p)			__BIT_SET(CPU_SETSIZE, n, p)
#define	CPU_ZERO(p) 			__BIT_ZERO(CPU_SETSIZE, p)
#define	CPU_FILL(p) 			__BIT_FILL(CPU_SETSIZE, p)
#define	CPU_SETOF(n, p)			__BIT_SETOF(CPU_SETSIZE, n, p)
#define	CPU_EQUAL(p, c)			(__BIT_CMP(CPU_SETSIZE, p, c) == 0)
#define	CPU_EMPTY(p)			__BIT_EMPTY(CPU_SETSIZE, p)
#define	CPU_ISFULLSET(p)		__BIT_ISFULLSET(CPU_SETSIZE, p)
#define	CPU_SUBSET(p, c)		__BIT_SUBSET(CPU_SETSIZE, p, c)
#define	CPU_OVERLAP(p, c)		__BIT_OVERLAP(CPU_SETSIZE, p, c)
#define	CPU_CMP(p, c)			__BIT_CMP(CPU_SETSIZE, p, c)
#define	CPU_OR(d, s1, s2)		__BIT_OR2(CPU_SETSIZE, d, s1, s2)
#define	CPU_AND(d, s1, s2)		__BIT_AND2(CPU_SETSIZE, d, s1, s2)
#define	CPU_ANDNOT(d, s1, s2)		__BIT_ANDNOT2(CPU_SETSIZE, d, s1, s2)
#define	CPU_XOR(d, s1, s2)		__BIT_XOR2(CPU_SETSIZE, d, s1, s2)
#define	CPU_CLR_ATOMIC(n, p)		__BIT_CLR_ATOMIC(CPU_SETSIZE, n, p)
#define	CPU_SET_ATOMIC(n, p)		__BIT_SET_ATOMIC(CPU_SETSIZE, n, p)
#define	CPU_SET_ATOMIC_ACQ(n, p)	__BIT_SET_ATOMIC_ACQ(CPU_SETSIZE, n, p)
#define	CPU_AND_ATOMIC(n, p)		__BIT_AND_ATOMIC(CPU_SETSIZE, n, p)
#define	CPU_OR_ATOMIC(d, s)		__BIT_OR_ATOMIC(CPU_SETSIZE, d, s)
#define	CPU_COPY_STORE_REL(f, t)	__BIT_COPY_STORE_REL(CPU_SETSIZE, f, t)
#define	CPU_FFS(p)			__BIT_FFS(CPU_SETSIZE, p)
#define	CPU_FLS(p)			__BIT_FLS(CPU_SETSIZE, p)
#define	CPU_FOREACH_ISSET(i, p)		__BIT_FOREACH_ISSET(CPU_SETSIZE, i, p)
#define	CPU_FOREACH_ISCLR(i, p)		__BIT_FOREACH_ISCLR(CPU_SETSIZE, i, p)
#define	CPU_COUNT(p)			((int)__BIT_COUNT(CPU_SETSIZE, p))
#define	CPUSET_FSET			__BITSET_FSET(_NCPUWORDS)
#define	CPUSET_T_INITIALIZER(x)		__BITSET_T_INITIALIZER(x)

#if !defined(_KERNEL)
#define CPU_ALLOC_SIZE(_s)		__BITSET_SIZE(_s)
#define CPU_ALLOC(_s)			__cpuset_alloc(_s)
#define CPU_FREE(p)			__cpuset_free(p)

#define CPU_ISSET_S(n, _s, p)		__BIT_ISSET(_s, n, p)
#define CPU_SET_S(n, _s, p)		__BIT_SET(_s, n, p)
#define CPU_CLR_S(n, _s, p)		__BIT_CLR(_s, n, p)
#define CPU_ZERO_S(_s, p)		__BIT_ZERO(_s, p)

#define	CPU_OR_S(_s, d, s1, s2)		__BIT_OR2(_s, d, s1, s2)
#define	CPU_AND_S(_s, d, s1, s2)	__BIT_AND2(_s, d, s1, s2)
#define	CPU_XOR_S(_s, d, s1, s2)	__BIT_XOR2(_s, d, s1, s2)

#define	CPU_COUNT_S(_s, p)		((int)__BIT_COUNT(_s, p))
#define	CPU_EQUAL_S(_s, p, c)		(__BIT_CMP(_s, p, c) == 0)
#endif

/*
 * Valid cpulevel_t values.
 */
#define	CPU_LEVEL_ROOT		1	/* All system cpus. */
#define	CPU_LEVEL_CPUSET	2	/* Available cpus for which. */
#define	CPU_LEVEL_WHICH		3	/* Actual mask/id for which. */

/*
 * Valid cpuwhich_t values.
 */
#define	CPU_WHICH_TID		1	/* Specifies a thread id. */
#define	CPU_WHICH_PID		2	/* Specifies a process id. */
#define	CPU_WHICH_CPUSET	3	/* Specifies a set id. */
#define	CPU_WHICH_IRQ		4	/* Specifies an irq #. */
#define	CPU_WHICH_JAIL		5	/* Specifies a jail id. */
#define	CPU_WHICH_DOMAIN	6	/* Specifies a NUMA domain id. */
#define	CPU_WHICH_INTRHANDLER	7	/* Specifies an irq # (not ithread). */
#define	CPU_WHICH_ITHREAD	8	/* Specifies an irq's ithread. */

/*
 * Reserved cpuset identifiers.
 */
#define	CPUSET_INVALID	-1
#define	CPUSET_DEFAULT	0

#ifdef _KERNEL
#include <sys/queue.h>

LIST_HEAD(setlist, cpuset);

/*
 * cpusets encapsulate cpu binding information for one or more threads.
 *
 * 	a - Accessed with atomics.
 *	s - Set at creation, never modified.  Only a ref required to read.
 *	c - Locked internally by a cpuset lock.
 *
 * The bitmask is only modified while holding the cpuset lock.  It may be
 * read while only a reference is held but the consumer must be prepared
 * to deal with inconsistent results.
 */
struct cpuset {
	volatile u_int		cs_ref;		/* (a) Reference count. */
	int			cs_flags;	/* (s) Flags from below. */
	LIST_ENTRY(cpuset)	cs_link;	/* (c) All identified sets. */
	LIST_ENTRY(cpuset)	cs_siblings;	/* (c) Sibling set link. */
	struct setlist		cs_children;	/* (c) List of children. */
	struct domainset	*cs_domain;	/* (c) NUMA policy. */
	cpusetid_t		cs_id;		/* (s) Id or INVALID. */
	struct cpuset		*cs_parent;	/* (s) Pointer to our parent. */
	cpuset_t		cs_mask;	/* bitmask of valid cpus. */
};

#define CPU_SET_ROOT    0x0001  /* Set is a root set. */
#define CPU_SET_RDONLY  0x0002  /* No modification allowed. */

extern cpuset_t *cpuset_root;
struct prison;
struct proc;
struct thread;

/*
 * Callbacks for copying in/out a cpuset or domainset.  Used for alternate
 * ABIs, like compat32.
 */
struct cpuset_copy_cb {
<<<<<<< HEAD
	int (*copyin)(const void * __capability, void *, size_t);
	int (*copyout)(const void *, void * __capability, size_t);
=======
	int (*cpuset_copyin)(const void *, void *, size_t);
	int (*cpuset_copyout)(const void *, void *, size_t);
>>>>>>> 4a3e5133
};

struct cpuset *cpuset_thread0(void);
struct cpuset *cpuset_ref(struct cpuset *);
void	cpuset_rel(struct cpuset *);
int	cpuset_setthread(lwpid_t id, cpuset_t *);
int	cpuset_setithread(lwpid_t id, int cpu);
int	cpuset_create_root(struct prison *, struct cpuset **);
int	cpuset_setproc_update_set(struct proc *, struct cpuset *);
int	cpuset_which(cpuwhich_t, id_t, struct proc **,
	    struct thread **, struct cpuset **);
void	cpuset_kernthread(struct thread *);

char	*cpusetobj_strprint(char *, const cpuset_t *);
int	cpusetobj_strscan(cpuset_t *, const char *);
#ifdef DDB
void	ddb_display_cpuset(const cpuset_t *);
#endif

#else
__BEGIN_DECLS
int	cpuset(cpusetid_t *);
int	cpuset_setid(cpuwhich_t, id_t, cpusetid_t);
int	cpuset_getid(cpulevel_t, cpuwhich_t, id_t, cpusetid_t *);
int	cpuset_getaffinity(cpulevel_t, cpuwhich_t, id_t, size_t, cpuset_t *);
int	cpuset_setaffinity(cpulevel_t, cpuwhich_t, id_t, size_t, const cpuset_t *);
__END_DECLS
#endif
#endif /* !_SYS_CPUSET_H_ */<|MERGE_RESOLUTION|>--- conflicted
+++ resolved
@@ -159,13 +159,8 @@
  * ABIs, like compat32.
  */
 struct cpuset_copy_cb {
-<<<<<<< HEAD
-	int (*copyin)(const void * __capability, void *, size_t);
-	int (*copyout)(const void *, void * __capability, size_t);
-=======
-	int (*cpuset_copyin)(const void *, void *, size_t);
-	int (*cpuset_copyout)(const void *, void *, size_t);
->>>>>>> 4a3e5133
+	int (*cpuset_copyin)(const void * __capability, void *, size_t);
+	int (*cpuset_copyout)(const void *, void * __capability, size_t);
 };
 
 struct cpuset *cpuset_thread0(void);
