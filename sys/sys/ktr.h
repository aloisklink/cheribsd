--- conflicted
+++ resolved
@@ -80,15 +80,9 @@
 #define CTR6(m, format, p1, p2, p3, p4, p5, p6) do {			\
 	if (KTR_COMPILE & (m))						\
 		ktr_tracepoint((m), __FILE__, __LINE__, format,		\
-<<<<<<< HEAD
 		    (uintptr_t)(p1), (uintptr_t)(p2), (uintptr_t)(p3),	\
 		    (uintptr_t)(p4), (uintptr_t)(p5), (uintptr_t)(p6));	\
-	} while(0)
-=======
-		    (u_long)(p1), (u_long)(p2), (u_long)(p3),		\
-		    (u_long)(p4), (u_long)(p5), (u_long)(p6));		\
 	} while (0)
->>>>>>> f1f98706
 #define CTR0(m, format)			CTR6(m, format, 0, 0, 0, 0, 0, 0)
 #define CTR1(m, format, p1)		CTR6(m, format, p1, 0, 0, 0, 0, 0)
 #define	CTR2(m, format, p1, p2)		CTR6(m, format, p1, p2, 0, 0, 0, 0)
