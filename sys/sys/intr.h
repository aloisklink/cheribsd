/*-
 * SPDX-License-Identifier: BSD-2-Clause-FreeBSD
 *
 * Copyright (c) 2015-2016 Svatopluk Kraus
 * Copyright (c) 2015-2016 Michal Meloun
 * All rights reserved.
 *
 * Redistribution and use in source and binary forms, with or without
 * modification, are permitted provided that the following conditions
 * are met:
 * 1. Redistributions of source code must retain the above copyright
 *    notice, this list of conditions and the following disclaimer.
 * 2. Redistributions in binary form must reproduce the above copyright
 *    notice, this list of conditions and the following disclaimer in the
 *    documentation and/or other materials provided with the distribution.
 *
 * THIS SOFTWARE IS PROVIDED BY THE AUTHOR AND CONTRIBUTORS ``AS IS'' AND
 * ANY EXPRESS OR IMPLIED WARRANTIES, INCLUDING, BUT NOT LIMITED TO, THE
 * IMPLIED WARRANTIES OF MERCHANTABILITY AND FITNESS FOR A PARTICULAR PURPOSE
 * ARE DISCLAIMED.  IN NO EVENT SHALL THE AUTHOR OR CONTRIBUTORS BE LIABLE
 * FOR ANY DIRECT, INDIRECT, INCIDENTAL, SPECIAL, EXEMPLARY, OR CONSEQUENTIAL
 * DAMAGES (INCLUDING, BUT NOT LIMITED TO, PROCUREMENT OF SUBSTITUTE GOODS
 * OR SERVICES; LOSS OF USE, DATA, OR PROFITS; OR BUSINESS INTERRUPTION)
 * HOWEVER CAUSED AND ON ANY THEORY OF LIABILITY, WHETHER IN CONTRACT, STRICT
 * LIABILITY, OR TORT (INCLUDING NEGLIGENCE OR OTHERWISE) ARISING IN ANY WAY
 * OUT OF THE USE OF THIS SOFTWARE, EVEN IF ADVISED OF THE POSSIBILITY OF
 * SUCH DAMAGE.
 *
 * $FreeBSD$
 */

#ifndef _SYS_INTR_H_
#define _SYS_INTR_H_
#ifndef INTRNG
#error Need INTRNG for this file
#endif

#include <sys/systm.h>

#define	INTR_IRQ_INVALID	0xFFFFFFFF

typedef unsigned long intr_irq_t;

enum intr_map_data_type {
	INTR_MAP_DATA_ACPI = 0,
	INTR_MAP_DATA_FDT,
	INTR_MAP_DATA_GPIO,
	INTR_MAP_DATA_MSI,

	/* Placeholders for platform specific types */
	INTR_MAP_DATA_PLAT_1 = 1000,
	INTR_MAP_DATA_PLAT_2,
	INTR_MAP_DATA_PLAT_3,
	INTR_MAP_DATA_PLAT_4,
	INTR_MAP_DATA_PLAT_5,
};

struct intr_map_data {
	size_t			len;
	enum intr_map_data_type	type;
};

struct intr_map_data_msi {
	struct intr_map_data	hdr;
	struct intr_irqsrc 	*isrc;
};

#ifdef notyet
#define	INTR_SOLO	INTR_MD1
typedef int intr_irq_filter_t(void *arg, struct trapframe *tf);
#else
typedef int intr_irq_filter_t(void *arg);
#endif
typedef int intr_child_irq_filter_t(void *arg, intr_irq_t irq);

#define INTR_ISRC_NAMELEN	(MAXCOMLEN + 1)

#define INTR_ISRCF_IPI		0x01	/* IPI interrupt */
#define INTR_ISRCF_PPI		0x02	/* PPI interrupt */
#define INTR_ISRCF_BOUND	0x04	/* bound to a CPU */

struct intr_pic;

/* Interrupt source definition. */
struct intr_irqsrc {
	device_t		isrc_dev;	/* where isrc is mapped */
	u_int			isrc_irq;	/* unique identificator */
	u_int			isrc_flags;
	char			isrc_name[INTR_ISRC_NAMELEN];
	cpuset_t		isrc_cpu;	/* on which CPUs is enabled */
	u_int			isrc_index;
	u_long *		isrc_count;
	u_int			isrc_handlers;
	struct intr_event *	isrc_event;
#ifdef INTR_SOLO
	intr_irq_filter_t *	isrc_filter;
	void *			isrc_arg;
#endif
	/* Used by MSI interrupts to store the iommu details */
	void *			isrc_iommu;
};

/* Intr interface for PIC. */
int intr_isrc_deregister(struct intr_irqsrc *);
int intr_isrc_register(struct intr_irqsrc *, device_t, u_int, const char *, ...)
    __printflike(4, 5);

#ifdef SMP
bool intr_isrc_init_on_cpu(struct intr_irqsrc *isrc, u_int cpu);
#endif

int intr_isrc_dispatch(struct intr_irqsrc *, struct trapframe *);
u_int intr_irq_next_cpu(u_int current_cpu, cpuset_t *cpumask);

struct intr_pic *intr_pic_register(device_t, intptr_t);
int intr_pic_deregister(device_t, intptr_t);
int intr_pic_claim_root(device_t, intptr_t, intr_irq_filter_t *, void *, u_int);
struct intr_pic *intr_pic_add_handler(device_t, struct intr_pic *,
    intr_child_irq_filter_t *, void *, intr_irq_t, size_t);
bool intr_is_per_cpu(struct resource *);

extern device_t intr_irq_root_dev;

/* Intr interface for BUS. */

int intr_activate_irq(device_t, struct resource *);
int intr_deactivate_irq(device_t, struct resource *);

int intr_setup_irq(device_t, struct resource *, driver_filter_t, driver_intr_t,
    void *, int, void **);
int intr_teardown_irq(device_t, struct resource *, void *);

int intr_describe_irq(device_t, struct resource *, void *, const char *);
int intr_child_irq_handler(struct intr_pic *, intr_irq_t);

/* Intr resources  mapping. */
struct intr_map_data *intr_alloc_map_data(enum intr_map_data_type, size_t, int);
void intr_free_intr_map_data(struct intr_map_data *);
u_int intr_map_irq(device_t, intptr_t, struct intr_map_data *);
void intr_unmap_irq(u_int );
u_int intr_map_clone_irq(u_int );

/* MSI/MSI-X handling */
int intr_msi_register(device_t, intptr_t);
int intr_alloc_msi(device_t, device_t, intptr_t, int, int, int *);
int intr_release_msi(device_t, device_t, intptr_t, int, int *);
int intr_map_msi(device_t, device_t, intptr_t, int, uint64_t *, uint32_t *);
int intr_alloc_msix(device_t, device_t, intptr_t, int *);
int intr_release_msix(device_t, device_t, intptr_t, int);

#ifdef SMP
int intr_bind_irq(device_t, struct resource *, int);

void intr_pic_init_secondary(void);

/* Virtualization for interrupt source IPI counter increment. */
static inline void
intr_ipi_increment_count(u_long *counter, u_int cpu)
{

	KASSERT(cpu < MAXCPU, ("%s: too big cpu %u", __func__, cpu));
	counter[cpu]++;
}

/* Virtualization for interrupt source IPI counters setup. */
u_long * intr_ipi_setup_counters(const char *name);

#endif
<<<<<<< HEAD
#endif	/* _SYS_INTR_H */
// CHERI CHANGES START
// {
//   "updated": 20210330,
//   "target_type": "header",
//   "changes_purecap": [
//     "pointer_as_integer"
//   ]
// }
// CHERI CHANGES END
=======

extern int	intr_nirq;	/* number of IRQs on intrng platforms */

#endif	/* _SYS_INTR_H */
>>>>>>> 248f0cab
<|MERGE_RESOLUTION|>--- conflicted
+++ resolved
@@ -166,7 +166,9 @@
 u_long * intr_ipi_setup_counters(const char *name);
 
 #endif
-<<<<<<< HEAD
+
+extern int	intr_nirq;	/* number of IRQs on intrng platforms */
+
 #endif	/* _SYS_INTR_H */
 // CHERI CHANGES START
 // {
@@ -176,10 +178,4 @@
 //     "pointer_as_integer"
 //   ]
 // }
-// CHERI CHANGES END
-=======
-
-extern int	intr_nirq;	/* number of IRQs on intrng platforms */
-
-#endif	/* _SYS_INTR_H */
->>>>>>> 248f0cab
+// CHERI CHANGES END