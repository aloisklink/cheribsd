--- conflicted
+++ resolved
@@ -697,12 +697,8 @@
 		break;
 	case MAC_VERIEXEC_CHECK_PATH_SYSCALL:
 		/* Look up the path to get the vnode */
-<<<<<<< HEAD
-		NDINIT_C(&nd, LOOKUP, FOLLOW | LOCKLEAF | AUDITVNODE1,
-=======
-		NDINIT(&nd, LOOKUP,
+		NDINIT_C(&nd, LOOKUP,
 		    FOLLOW | LOCKLEAF | LOCKSHARED | AUDITVNODE1,
->>>>>>> 71f0d890
 		    UIO_USERSPACE, arg, td);
 		error = namei(&nd);
 		if (error != 0)
