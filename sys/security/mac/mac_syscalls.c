--- conflicted
+++ resolved
@@ -277,12 +277,7 @@
 	}
 
 	buffer = malloc(mac.m_buflen, M_MACTEMP, M_WAITOK | M_ZERO);
-<<<<<<< HEAD
-	error = fget(td, fd, cap_rights_init(&rights, CAP_MAC_GET), &fp);
-=======
-	error = fget(td, uap->fd, cap_rights_init_one(&rights, CAP_MAC_GET),
-	    &fp);
->>>>>>> 6b3a9a0f
+	error = fget(td, fd, cap_rights_init_one(&rights, CAP_MAC_GET), &fp);
 	if (error)
 		goto out;
 
@@ -447,12 +442,7 @@
 		return (error);
 	}
 
-<<<<<<< HEAD
-	error = fget(td, fd, cap_rights_init(&rights, CAP_MAC_SET), &fp);
-=======
-	error = fget(td, uap->fd, cap_rights_init_one(&rights, CAP_MAC_SET),
-	    &fp);
->>>>>>> 6b3a9a0f
+	error = fget(td, fd, cap_rights_init_one(&rights, CAP_MAC_SET), &fp);
 	if (error)
 		goto out;
 
