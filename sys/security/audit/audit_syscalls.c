/*-
 * SPDX-License-Identifier: BSD-3-Clause
 *
 * Copyright (c) 1999-2009 Apple Inc.
 * Copyright (c) 2016, 2018 Robert N. M. Watson
 * All rights reserved.
 *
 * Portions of this software were developed by BAE Systems, the University of
 * Cambridge Computer Laboratory, and Memorial University under DARPA/AFRL
 * contract FA8650-15-C-7558 ("CADETS"), as part of the DARPA Transparent
 * Computing (TC) research program.
 *
 * Redistribution and use in source and binary forms, with or without
 * modification, are permitted provided that the following conditions
 * are met:
 * 1.  Redistributions of source code must retain the above copyright
 *     notice, this list of conditions and the following disclaimer.
 * 2.  Redistributions in binary form must reproduce the above copyright
 *     notice, this list of conditions and the following disclaimer in the
 *     documentation and/or other materials provided with the distribution.
 * 3.  Neither the name of Apple Inc. ("Apple") nor the names of
 *     its contributors may be used to endorse or promote products derived
 *     from this software without specific prior written permission.
 *
 * THIS SOFTWARE IS PROVIDED BY APPLE AND ITS CONTRIBUTORS "AS IS" AND
 * ANY EXPRESS OR IMPLIED WARRANTIES, INCLUDING, BUT NOT LIMITED TO, THE
 * IMPLIED WARRANTIES OF MERCHANTABILITY AND FITNESS FOR A PARTICULAR PURPOSE
 * ARE DISCLAIMED. IN NO EVENT SHALL APPLE OR ITS CONTRIBUTORS BE LIABLE FOR
 * ANY DIRECT, INDIRECT, INCIDENTAL, SPECIAL, EXEMPLARY, OR CONSEQUENTIAL
 * DAMAGES (INCLUDING, BUT NOT LIMITED TO, PROCUREMENT OF SUBSTITUTE GOODS
 * OR SERVICES; LOSS OF USE, DATA, OR PROFITS; OR BUSINESS INTERRUPTION)
 * HOWEVER CAUSED AND ON ANY THEORY OF LIABILITY, WHETHER IN CONTRACT,
 * STRICT LIABILITY, OR TORT (INCLUDING NEGLIGENCE OR OTHERWISE) ARISING
 * IN ANY WAY OUT OF THE USE OF THIS SOFTWARE, EVEN IF ADVISED OF THE
 * POSSIBILITY OF SUCH DAMAGE.
 */

#include <sys/cdefs.h>
__FBSDID("$FreeBSD$");

#include <sys/param.h>
#include <sys/mount.h>
#include <sys/namei.h>
#include <sys/priv.h>
#include <sys/proc.h>
#include <sys/syscallsubr.h>
#include <sys/sysproto.h>
#include <sys/systm.h>
#include <sys/vnode.h>
#include <sys/jail.h>

#include <bsm/audit.h>
#include <bsm/audit_kevents.h>

#include <security/audit/audit.h>
#include <security/audit/audit_private.h>
#include <security/mac/mac_framework.h>

#ifdef AUDIT

/*
 * System call to allow a user space application to submit a BSM audit record
 * to the kernel for inclusion in the audit log.  This function does little
 * verification on the audit record that is submitted.
 *
 * XXXAUDIT: Audit preselection for user records does not currently work,
 * since we pre-select only based on the AUE_audit event type, not the event
 * type submitted as part of the user audit data.
 */
/* ARGSUSED */
int
sys_audit(struct thread *td, struct audit_args *uap)
{

	return (kern_audit(td, uap->record, uap->length));
}

int
kern_audit(struct thread *td, const void * __capability record, u_int length)
{
	int error;
	void * rec;
	struct kaudit_record *ar;

	if (jailed(td->td_ucred))
		return (ENOSYS);
	error = priv_check(td, PRIV_AUDIT_SUBMIT);
	if (error)
		return (error);

	if ((length <= 0) || (length > audit_qctrl.aq_bufsz))
		return (EINVAL);

	ar = currecord();

	/*
	 * If there's no current audit record (audit() itself not audited)
	 * commit the user audit record.
	 */
	if (ar == NULL) {
		/*
		 * This is not very efficient; we're required to allocate a
		 * complete kernel audit record just so the user record can
		 * tag along.
		 *
		 * XXXAUDIT: Maybe AUE_AUDIT in the system call context and
		 * special pre-select handling?
		 */
		td->td_ar = audit_new(AUE_NULL, td);
		if (td->td_ar == NULL)
			return (ENOTSUP);
		td->td_pflags |= TDP_AUDITREC;
		ar = td->td_ar;
	}

	if (length > MAX_AUDIT_RECORD_SIZE)
		return (EINVAL);

	rec = malloc(length, M_AUDITDATA, M_WAITOK);

	error = copyin(record, rec, length);
	if (error)
		goto free_out;

	/* Verify the record. */
	if (bsm_rec_verify(rec) == 0) {
		error = EINVAL;
		goto free_out;
	}

#ifdef MAC
	error = mac_system_check_audit(td->td_ucred, rec, length);
	if (error)
		goto free_out;
#endif

	/*
	 * Attach the user audit record to the kernel audit record.  Because
	 * this system call is an auditable event, we will write the user
	 * record along with the record for this audit event.
	 *
	 * XXXAUDIT: KASSERT appropriate starting values of k_udata, k_ulen,
	 * k_ar_commit & AR_COMMIT_USER?
	 */
	ar->k_udata = rec;
	ar->k_ulen  = length;
	ar->k_ar_commit |= AR_COMMIT_USER;

	/*
	 * Currently we assume that all preselection has been performed in
	 * userspace.  We unconditionally set these masks so that the records
	 * get committed both to the trail and pipe.  In the future we will
	 * want to setup kernel based preselection.
	 */
	ar->k_ar_commit |= (AR_PRESELECT_USER_TRAIL | AR_PRESELECT_USER_PIPE);
	return (0);

free_out:
	/*
	 * audit_syscall_exit() will free the audit record on the thread even
	 * if we allocated it above.
	 */
	free(rec, M_AUDITDATA);
	return (error);
}

/*
 *  System call to manipulate auditing.
 */
/* ARGSUSED */
int
sys_auditon(struct thread *td, struct auditon_args *uap)
{

	return (kern_auditon(td, uap->cmd, uap->data, uap->length));
}

int
kern_auditon(struct thread *td, int cmd, void * __capability data,
    u_int length)
{
	struct ucred *cred, *newcred, *oldcred;
	int error;
	union auditon_udata udata;
	struct proc *tp;

	if (jailed(td->td_ucred))
		return (ENOSYS);
	AUDIT_ARG_CMD(cmd);

#ifdef MAC
	error = mac_system_check_auditon(td->td_ucred, cmd);
	if (error)
		return (error);
#endif

	error = priv_check(td, PRIV_AUDIT_CONTROL);
	if (error)
		return (error);

	if ((length <= 0) || (length > sizeof(union auditon_udata)))
		return (EINVAL);

	memset((void *)&udata, 0, sizeof(udata));

	/*
	 * Some of the GET commands use the arguments too.
	 */
	switch (cmd) {
	case A_SETPOLICY:
	case A_OLDSETPOLICY:
	case A_SETKMASK:
	case A_SETQCTRL:
	case A_OLDSETQCTRL:
	case A_SETSTAT:
	case A_SETUMASK:
	case A_SETSMASK:
	case A_SETCOND:
	case A_OLDSETCOND:
	case A_SETCLASS:
	case A_SETEVENT:
	case A_SETPMASK:
	case A_SETFSIZE:
	case A_SETKAUDIT:
	case A_GETCLASS:
	case A_GETEVENT:
	case A_GETPINFO:
	case A_GETPINFO_ADDR:
	case A_SENDTRIGGER:
		error = copyin(data, &udata, length);
		if (error)
			return (error);
		AUDIT_ARG_AUDITON(&udata);
		break;
	}

	/*
	 * XXXAUDIT: Locking?
	 */
	switch (cmd) {
	case A_OLDGETPOLICY:
	case A_GETPOLICY:
		if (length == sizeof(udata.au_policy64)) {
			if (!audit_fail_stop)
				udata.au_policy64 |= AUDIT_CNT;
			if (audit_panic_on_write_fail)
				udata.au_policy64 |= AUDIT_AHLT;
			if (audit_argv)
				udata.au_policy64 |= AUDIT_ARGV;
			if (audit_arge)
				udata.au_policy64 |= AUDIT_ARGE;
			break;
		}
		if (length != sizeof(udata.au_policy))
			return (EINVAL);
		if (!audit_fail_stop)
			udata.au_policy |= AUDIT_CNT;
		if (audit_panic_on_write_fail)
			udata.au_policy |= AUDIT_AHLT;
		if (audit_argv)
			udata.au_policy |= AUDIT_ARGV;
		if (audit_arge)
			udata.au_policy |= AUDIT_ARGE;
		break;

	case A_OLDSETPOLICY:
	case A_SETPOLICY:
		if (length == sizeof(udata.au_policy64)) {
			if (udata.au_policy & ~(AUDIT_CNT|AUDIT_AHLT|
			    AUDIT_ARGV|AUDIT_ARGE))
				return (EINVAL);
			audit_fail_stop = ((udata.au_policy64 & AUDIT_CNT) ==
			    0);
			audit_panic_on_write_fail = (udata.au_policy64 &
			    AUDIT_AHLT);
			audit_argv = (udata.au_policy64 & AUDIT_ARGV);
			audit_arge = (udata.au_policy64 & AUDIT_ARGE);
			break;
		}
		if (length != sizeof(udata.au_policy))
			return (EINVAL);
		if (udata.au_policy & ~(AUDIT_CNT|AUDIT_AHLT|AUDIT_ARGV|
		    AUDIT_ARGE))
			return (EINVAL);
		/*
		 * XXX - Need to wake up waiters if the policy relaxes?
		 */
		audit_fail_stop = ((udata.au_policy & AUDIT_CNT) == 0);
		audit_panic_on_write_fail = (udata.au_policy & AUDIT_AHLT);
		audit_argv = (udata.au_policy & AUDIT_ARGV);
		audit_arge = (udata.au_policy & AUDIT_ARGE);
		break;

	case A_GETKMASK:
		if (length != sizeof(udata.au_mask))
			return (EINVAL);
		udata.au_mask = audit_nae_mask;
		break;

	case A_SETKMASK:
		if (length != sizeof(udata.au_mask))
			return (EINVAL);
		audit_nae_mask = udata.au_mask;
		break;

	case A_OLDGETQCTRL:
	case A_GETQCTRL:
		if (length == sizeof(udata.au_qctrl64)) {
			udata.au_qctrl64.aq64_hiwater =
			    (u_int64_t)audit_qctrl.aq_hiwater;
			udata.au_qctrl64.aq64_lowater =
			    (u_int64_t)audit_qctrl.aq_lowater;
			udata.au_qctrl64.aq64_bufsz =
			    (u_int64_t)audit_qctrl.aq_bufsz;
			udata.au_qctrl64.aq64_minfree =
			    (u_int64_t)audit_qctrl.aq_minfree;
			break;
		}
		if (length != sizeof(udata.au_qctrl))
			return (EINVAL);
		udata.au_qctrl = audit_qctrl;
		break;

	case A_OLDSETQCTRL:
	case A_SETQCTRL:
		if (length == sizeof(udata.au_qctrl64)) {
			/* NB: aq64_minfree is unsigned unlike aq_minfree. */
			if ((udata.au_qctrl64.aq64_hiwater > AQ_MAXHIGH) ||
			    (udata.au_qctrl64.aq64_lowater >=
			    udata.au_qctrl.aq_hiwater) ||
			    (udata.au_qctrl64.aq64_bufsz > AQ_MAXBUFSZ) ||
			    (udata.au_qctrl64.aq64_minfree > 100))
				return (EINVAL);
			audit_qctrl.aq_hiwater =
			    (int)udata.au_qctrl64.aq64_hiwater;
			audit_qctrl.aq_lowater =
			    (int)udata.au_qctrl64.aq64_lowater;
			audit_qctrl.aq_bufsz =
			    (int)udata.au_qctrl64.aq64_bufsz;
			audit_qctrl.aq_minfree =
			    (int)udata.au_qctrl64.aq64_minfree;
			audit_qctrl.aq_delay = -1;	/* Not used. */
			break;
		}
		if (length != sizeof(udata.au_qctrl))
			return (EINVAL);
		if ((udata.au_qctrl.aq_hiwater > AQ_MAXHIGH) ||
		    (udata.au_qctrl.aq_lowater >= udata.au_qctrl.aq_hiwater) ||
		    (udata.au_qctrl.aq_bufsz > AQ_MAXBUFSZ) ||
		    (udata.au_qctrl.aq_minfree < 0) ||
		    (udata.au_qctrl.aq_minfree > 100))
			return (EINVAL);

		audit_qctrl = udata.au_qctrl;
		/* XXX The queue delay value isn't used with the kernel. */
		audit_qctrl.aq_delay = -1;
		break;

	case A_GETCWD:
		return (ENOSYS);
		break;

	case A_GETCAR:
		return (ENOSYS);
		break;

	case A_GETSTAT:
		return (ENOSYS);
		break;

	case A_SETSTAT:
		return (ENOSYS);
		break;

	case A_SETUMASK:
		return (ENOSYS);
		break;

	case A_SETSMASK:
		return (ENOSYS);
		break;

	case A_OLDGETCOND:
	case A_GETCOND:
		if (length == sizeof(udata.au_cond64)) {
			if (audit_trail_enabled && !audit_trail_suspended)
				udata.au_cond64 = AUC_AUDITING;
			else
				udata.au_cond64 = AUC_NOAUDIT;
			break;
		}
		if (length != sizeof(udata.au_cond))
			return (EINVAL);
		if (audit_trail_enabled && !audit_trail_suspended)
			udata.au_cond = AUC_AUDITING;
		else
			udata.au_cond = AUC_NOAUDIT;
		break;

	case A_OLDSETCOND:
	case A_SETCOND:
		if (length == sizeof(udata.au_cond64)) {
			if (udata.au_cond64 == AUC_NOAUDIT)
				audit_trail_suspended = 1;
			if (udata.au_cond64 == AUC_AUDITING)
				audit_trail_suspended = 0;
			if (udata.au_cond64 == AUC_DISABLED) {
				audit_trail_suspended = 1;
				audit_shutdown(NULL, 0);
			}
			audit_syscalls_enabled_update();
			break;
		}
		if (length != sizeof(udata.au_cond))
			return (EINVAL);
		if (udata.au_cond == AUC_NOAUDIT)
			audit_trail_suspended = 1;
		if (udata.au_cond == AUC_AUDITING)
			audit_trail_suspended = 0;
		if (udata.au_cond == AUC_DISABLED) {
			audit_trail_suspended = 1;
			audit_shutdown(NULL, 0);
		}
		audit_syscalls_enabled_update();
		break;

	case A_GETCLASS:
		if (length != sizeof(udata.au_evclass))
			return (EINVAL);
		udata.au_evclass.ec_class = au_event_class(
		    udata.au_evclass.ec_number);
		break;

	case A_GETEVENT:
		if (length != sizeof(udata.au_evname))
			return (EINVAL);
		error = au_event_name(udata.au_evname.en_number,
		    udata.au_evname.en_name);
		if (error != 0)
			return (error);
		break;

	case A_SETCLASS:
		if (length != sizeof(udata.au_evclass))
			return (EINVAL);
		au_evclassmap_insert(udata.au_evclass.ec_number,
		    udata.au_evclass.ec_class);
		break;

	case A_SETEVENT:
		if (length != sizeof(udata.au_evname))
			return (EINVAL);

		/* Ensure nul termination from userspace. */
		udata.au_evname.en_name[sizeof(udata.au_evname.en_name) - 1]
		    = 0;
		au_evnamemap_insert(udata.au_evname.en_number,
		    udata.au_evname.en_name);
		break;

	case A_GETPINFO:
		if (length != sizeof(udata.au_aupinfo))
			return (EINVAL);
		if (udata.au_aupinfo.ap_pid < 1)
			return (ESRCH);
		if ((tp = pfind(udata.au_aupinfo.ap_pid)) == NULL)
			return (ESRCH);
		if ((error = p_cansee(td, tp)) != 0) {
			PROC_UNLOCK(tp);
			return (error);
		}
		cred = tp->p_ucred;
		if (cred->cr_audit.ai_termid.at_type == AU_IPv6) {
			PROC_UNLOCK(tp);
			return (EINVAL);
		}
		udata.au_aupinfo.ap_auid = cred->cr_audit.ai_auid;
		udata.au_aupinfo.ap_mask.am_success =
		    cred->cr_audit.ai_mask.am_success;
		udata.au_aupinfo.ap_mask.am_failure =
		    cred->cr_audit.ai_mask.am_failure;
		udata.au_aupinfo.ap_termid.machine =
		    cred->cr_audit.ai_termid.at_addr[0];
		udata.au_aupinfo.ap_termid.port =
		    (dev_t)cred->cr_audit.ai_termid.at_port;
		udata.au_aupinfo.ap_asid = cred->cr_audit.ai_asid;
		PROC_UNLOCK(tp);
		break;

	case A_SETPMASK:
		if (length != sizeof(udata.au_aupinfo))
			return (EINVAL);
		if (udata.au_aupinfo.ap_pid < 1)
			return (ESRCH);
		newcred = crget();
		if ((tp = pfind(udata.au_aupinfo.ap_pid)) == NULL) {
			crfree(newcred);
			return (ESRCH);
		}
		if ((error = p_cansee(td, tp)) != 0) {
			PROC_UNLOCK(tp);
			crfree(newcred);
			return (error);
		}
		oldcred = tp->p_ucred;
		crcopy(newcred, oldcred);
		newcred->cr_audit.ai_mask.am_success =
		    udata.au_aupinfo.ap_mask.am_success;
		newcred->cr_audit.ai_mask.am_failure =
		    udata.au_aupinfo.ap_mask.am_failure;
		proc_set_cred(tp, newcred);
		PROC_UNLOCK(tp);
		crfree(oldcred);
		break;

	case A_SETFSIZE:
		if (length != sizeof(udata.au_fstat))
			return (EINVAL);
		if ((udata.au_fstat.af_filesz != 0) &&
		   (udata.au_fstat.af_filesz < MIN_AUDIT_FILE_SIZE))
			return (EINVAL);
		audit_fstat.af_filesz = udata.au_fstat.af_filesz;
		break;

	case A_GETFSIZE:
		if (length != sizeof(udata.au_fstat))
			return (EINVAL);
		udata.au_fstat.af_filesz = audit_fstat.af_filesz;
		udata.au_fstat.af_currsz = audit_fstat.af_currsz;
		break;

	case A_GETPINFO_ADDR:
		if (length != sizeof(udata.au_aupinfo_addr))
			return (EINVAL);
		if (udata.au_aupinfo_addr.ap_pid < 1)
			return (ESRCH);
		if ((tp = pfind(udata.au_aupinfo_addr.ap_pid)) == NULL)
			return (ESRCH);
		cred = tp->p_ucred;
		udata.au_aupinfo_addr.ap_auid = cred->cr_audit.ai_auid;
		udata.au_aupinfo_addr.ap_mask.am_success =
		    cred->cr_audit.ai_mask.am_success;
		udata.au_aupinfo_addr.ap_mask.am_failure =
		    cred->cr_audit.ai_mask.am_failure;
		udata.au_aupinfo_addr.ap_termid = cred->cr_audit.ai_termid;
		udata.au_aupinfo_addr.ap_asid = cred->cr_audit.ai_asid;
		PROC_UNLOCK(tp);
		break;

	case A_GETKAUDIT:
		if (length != sizeof(udata.au_kau_info))
			return (EINVAL);
		audit_get_kinfo(&udata.au_kau_info);
		break;

	case A_SETKAUDIT:
		if (length != sizeof(udata.au_kau_info))
			return (EINVAL);
		if (udata.au_kau_info.ai_termid.at_type != AU_IPv4 &&
		    udata.au_kau_info.ai_termid.at_type != AU_IPv6)
			return (EINVAL);
		audit_set_kinfo(&udata.au_kau_info);
		break;

	case A_SENDTRIGGER:
		if (length != sizeof(udata.au_trigger))
			return (EINVAL);
		if ((udata.au_trigger < AUDIT_TRIGGER_MIN) ||
		    (udata.au_trigger > AUDIT_TRIGGER_MAX))
			return (EINVAL);
		return (audit_send_trigger(udata.au_trigger));

	default:
		return (EINVAL);
	}

	/*
	 * Copy data back to userspace for the GET comands.
	 */
	switch (cmd) {
	case A_GETPOLICY:
	case A_OLDGETPOLICY:
	case A_GETKMASK:
	case A_GETQCTRL:
	case A_OLDGETQCTRL:
	case A_GETCWD:
	case A_GETCAR:
	case A_GETSTAT:
	case A_GETCOND:
	case A_OLDGETCOND:
	case A_GETCLASS:
	case A_GETPINFO:
	case A_GETFSIZE:
	case A_GETPINFO_ADDR:
	case A_GETKAUDIT:
		error = copyout(&udata, data, length);
		if (error)
			return (error);
		break;
	}

	return (0);
}

/*
 * System calls to manage the user audit information.
 */
/* ARGSUSED */
int
sys_getauid(struct thread *td, struct getauid_args *uap)
{

	return (kern_getauid(td, uap->auid));
}

int
kern_getauid(struct thread *td, uid_t * __capability auid)
{
	int error;

	if (jailed(td->td_ucred))
		return (ENOSYS);
	error = priv_check(td, PRIV_AUDIT_GETAUDIT);
	if (error)
		return (error);
	return (copyout(&td->td_ucred->cr_audit.ai_auid, auid,
	    sizeof(td->td_ucred->cr_audit.ai_auid)));
}

/* ARGSUSED */
int
sys_setauid(struct thread *td, struct setauid_args *uap)
{

	return (kern_setauid(td, uap->auid));
}

int
kern_setauid(struct thread *td, uid_t * __capability auid)
{
	struct ucred *newcred, *oldcred;
	au_id_t id;
	int error;

	if (jailed(td->td_ucred))
		return (ENOSYS);
	error = copyin(auid, &id, sizeof(id));
	if (error)
		return (error);
	audit_arg_auid(id);
	newcred = crget();
	PROC_LOCK(td->td_proc);
	oldcred = td->td_proc->p_ucred;
	crcopy(newcred, oldcred);
#ifdef MAC
	error = mac_cred_check_setauid(oldcred, id);
	if (error)
		goto fail;
#endif
	error = priv_check_cred(oldcred, PRIV_AUDIT_SETAUDIT);
	if (error)
		goto fail;
	newcred->cr_audit.ai_auid = id;
	proc_set_cred(td->td_proc, newcred);
	PROC_UNLOCK(td->td_proc);
	crfree(oldcred);
	return (0);
fail:
	PROC_UNLOCK(td->td_proc);
	crfree(newcred);
	return (error);
}

/*
 * System calls to get and set process audit information.
 */
/* ARGSUSED */
int
sys_getaudit(struct thread *td, struct getaudit_args *uap)
{

	return (kern_getaudit(td, uap->auditinfo));
}

int
kern_getaudit(struct thread *td, struct auditinfo * __capability auditinfo)
{
	struct auditinfo ai;
	struct ucred *cred;
	int error;

	cred = td->td_ucred;
	if (jailed(cred))
		return (ENOSYS);
	error = priv_check(td, PRIV_AUDIT_GETAUDIT);
	if (error)
		return (error);
	if (cred->cr_audit.ai_termid.at_type == AU_IPv6)
		return (E2BIG);
	bzero(&ai, sizeof(ai));
	ai.ai_auid = cred->cr_audit.ai_auid;
	ai.ai_mask = cred->cr_audit.ai_mask;
	ai.ai_asid = cred->cr_audit.ai_asid;
	ai.ai_termid.machine = cred->cr_audit.ai_termid.at_addr[0];
	ai.ai_termid.port = cred->cr_audit.ai_termid.at_port;
	return (copyout(&ai, auditinfo, sizeof(ai)));
}

/* ARGSUSED */
int
sys_setaudit(struct thread *td, struct setaudit_args *uap)
{

	return (kern_setaudit(td, uap->auditinfo));
}

int
kern_setaudit(struct thread *td, struct auditinfo * __capability auditinfo)
{
	struct ucred *newcred, *oldcred;
	struct auditinfo ai;
	int error;

	if (jailed(td->td_ucred))
		return (ENOSYS);
	error = copyin(auditinfo, &ai, sizeof(ai));
	if (error)
		return (error);
	audit_arg_auditinfo(&ai);
	newcred = crget();
	PROC_LOCK(td->td_proc);
	oldcred = td->td_proc->p_ucred;
	crcopy(newcred, oldcred);
#ifdef MAC
	error = mac_cred_check_setaudit(oldcred, &ai);
	if (error)
		goto fail;
#endif
	error = priv_check_cred(oldcred, PRIV_AUDIT_SETAUDIT);
	if (error)
		goto fail;
	bzero(&newcred->cr_audit, sizeof(newcred->cr_audit));
	newcred->cr_audit.ai_auid = ai.ai_auid;
	newcred->cr_audit.ai_mask = ai.ai_mask;
	newcred->cr_audit.ai_asid = ai.ai_asid;
	newcred->cr_audit.ai_termid.at_addr[0] = ai.ai_termid.machine;
	newcred->cr_audit.ai_termid.at_port = ai.ai_termid.port;
	newcred->cr_audit.ai_termid.at_type = AU_IPv4;
	proc_set_cred(td->td_proc, newcred);
	PROC_UNLOCK(td->td_proc);
	crfree(oldcred);
	return (0);
fail:
	PROC_UNLOCK(td->td_proc);
	crfree(newcred);
	return (error);
}

/* ARGSUSED */
int
sys_getaudit_addr(struct thread *td, struct getaudit_addr_args *uap)
{

	return (kern_getaudit_addr(td, uap->auditinfo_addr, uap->length));
}

int
kern_getaudit_addr(struct thread *td,
    struct auditinfo_addr * __capability auditinfo_addr, u_int length)
{
	int error;

	if (jailed(td->td_ucred))
		return (ENOSYS);
	if (length < sizeof(*auditinfo_addr))
		return (EOVERFLOW);
	error = priv_check(td, PRIV_AUDIT_GETAUDIT);
	if (error)
		return (error);
	return (copyout(&td->td_ucred->cr_audit, auditinfo_addr,
	    sizeof(*auditinfo_addr)));
}

/* ARGSUSED */
int
sys_setaudit_addr(struct thread *td, struct setaudit_addr_args *uap)
{

	return (kern_setaudit_addr(td, uap->auditinfo_addr, uap->length));
}

int
kern_setaudit_addr(struct thread *td,
    struct auditinfo_addr * __capability auditinfo_addr, u_int length)
{
	struct ucred *newcred, *oldcred;
	struct auditinfo_addr aia;
	int error;

	if (jailed(td->td_ucred))
		return (ENOSYS);
	error = copyin(auditinfo_addr, &aia, sizeof(aia));
	if (error)
		return (error);
	audit_arg_auditinfo_addr(&aia);
	if (aia.ai_termid.at_type != AU_IPv6 &&
	    aia.ai_termid.at_type != AU_IPv4)
		return (EINVAL);
	newcred = crget();
	PROC_LOCK(td->td_proc);	
	oldcred = td->td_proc->p_ucred;
	crcopy(newcred, oldcred);
#ifdef MAC
	error = mac_cred_check_setaudit_addr(oldcred, &aia);
	if (error)
		goto fail;
#endif
	error = priv_check_cred(oldcred, PRIV_AUDIT_SETAUDIT);
	if (error)
		goto fail;
	newcred->cr_audit = aia;
	proc_set_cred(td->td_proc, newcred);
	PROC_UNLOCK(td->td_proc);
	crfree(oldcred);
	return (0);
fail:
	PROC_UNLOCK(td->td_proc);
	crfree(newcred);
	return (error);
}

/*
 * Syscall to manage audit files.
 */
/* ARGSUSED */
int
sys_auditctl(struct thread *td, struct auditctl_args *uap)
{

	return (kern_auditctl(td, uap->path));
}

int
kern_auditctl(struct thread *td, const char * __capability path)
{
	struct nameidata nd;
	struct ucred *cred;
	struct vnode *vp;
	int error = 0;
	int flags;

	if (jailed(td->td_ucred))
		return (ENOSYS);
	error = priv_check(td, PRIV_AUDIT_CONTROL);
	if (error)
		return (error);

	vp = NULL;
	cred = NULL;

	/*
	 * If a path is specified, open the replacement vnode, perform
	 * validity checks, and grab another reference to the current
	 * credential.
	 *
	 * On Darwin, a NULL path argument is also used to disable audit.
	 */
	if (path == NULL)
		return (EINVAL);

<<<<<<< HEAD
	NDINIT(&nd, LOOKUP, FOLLOW | LOCKLEAF | AUDITVNODE1,
	    UIO_USERSPACE, path, td);
=======
	NDINIT(&nd, LOOKUP, FOLLOW | LOCKLEAF | AUDITVNODE1, UIO_USERSPACE,
	    uap->path);
>>>>>>> 7e1d3eef
	flags = AUDIT_OPEN_FLAGS;
	error = vn_open(&nd, &flags, 0, NULL);
	if (error)
		return (error);
	vp = nd.ni_vp;
#ifdef MAC
	error = mac_system_check_auditctl(td->td_ucred, vp);
	VOP_UNLOCK(vp);
	if (error) {
		vn_close(vp, AUDIT_CLOSE_FLAGS, td->td_ucred, td);
		return (error);
	}
#else
	VOP_UNLOCK(vp);
#endif
	NDFREE(&nd, NDF_ONLY_PNBUF);
	if (vp->v_type != VREG) {
		vn_close(vp, AUDIT_CLOSE_FLAGS, td->td_ucred, td);
		return (EINVAL);
	}
	cred = td->td_ucred;
	crhold(cred);

	/*
	 * XXXAUDIT: Should audit_trail_suspended actually be cleared by
	 * audit_worker?
	 */
	audit_trail_suspended = 0;
	audit_syscalls_enabled_update();

	audit_rotate_vnode(cred, vp);

	return (error);
}

#else /* !AUDIT */

int
sys_audit(struct thread *td, struct audit_args *uap)
{

	return (ENOSYS);
}

int
sys_auditon(struct thread *td, struct auditon_args *uap)
{

	return (ENOSYS);
}

int
sys_getauid(struct thread *td, struct getauid_args *uap)
{

	return (ENOSYS);
}

int
sys_setauid(struct thread *td, struct setauid_args *uap)
{

	return (ENOSYS);
}

int
sys_getaudit(struct thread *td, struct getaudit_args *uap)
{

	return (ENOSYS);
}

int
sys_setaudit(struct thread *td, struct setaudit_args *uap)
{

	return (ENOSYS);
}

int
sys_getaudit_addr(struct thread *td, struct getaudit_addr_args *uap)
{

	return (ENOSYS);
}

int
sys_setaudit_addr(struct thread *td, struct setaudit_addr_args *uap)
{

	return (ENOSYS);
}

int
sys_auditctl(struct thread *td, struct auditctl_args *uap)
{

	return (ENOSYS);
}
#endif /* AUDIT */
// CHERI CHANGES START
// {
//   "updated": 20181114,
//   "target_type": "kernel",
//   "changes": [
//     "user_capabilities"
//   ]
// }
// CHERI CHANGES END<|MERGE_RESOLUTION|>--- conflicted
+++ resolved
@@ -868,13 +868,8 @@
 	if (path == NULL)
 		return (EINVAL);
 
-<<<<<<< HEAD
-	NDINIT(&nd, LOOKUP, FOLLOW | LOCKLEAF | AUDITVNODE1,
-	    UIO_USERSPACE, path, td);
-=======
 	NDINIT(&nd, LOOKUP, FOLLOW | LOCKLEAF | AUDITVNODE1, UIO_USERSPACE,
-	    uap->path);
->>>>>>> 7e1d3eef
+	    path);
 	flags = AUDIT_OPEN_FLAGS;
 	error = vn_open(&nd, &flags, 0, NULL);
 	if (error)
