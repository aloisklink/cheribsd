--- conflicted
+++ resolved
@@ -268,13 +268,8 @@
 
 	case A_OLDSETPOLICY:
 	case A_SETPOLICY:
-<<<<<<< HEAD
 		if (length == sizeof(udata.au_policy64)) {
-			if (udata.au_policy & (~AUDIT_CNT|AUDIT_AHLT|
-=======
-		if (uap->length == sizeof(udata.au_policy64)) {
 			if (udata.au_policy & ~(AUDIT_CNT|AUDIT_AHLT|
->>>>>>> eab3b9a2
 			    AUDIT_ARGV|AUDIT_ARGE))
 				return (EINVAL);
 			audit_fail_stop = ((udata.au_policy64 & AUDIT_CNT) ==
