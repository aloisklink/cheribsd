--- conflicted
+++ resolved
@@ -665,20 +665,6 @@
  * data from the crypto request's data buffer into the the 'dst'
  * buffer.
  */
-<<<<<<< HEAD
-struct uio;
-extern	void cuio_copydata(struct uio* uio, int off, int len, caddr_t cp);
-extern	void cuio_copyback(struct uio* uio, int off, int len, c_caddr_t cp);
-extern	int cuio_getptr(struct uio *uio, int loc, int *off);
-extern	int cuio_apply(struct uio *uio, int off, int len,
-	    int (*f)(void *, void *, u_int), void *arg);
-
-struct mbuf;
-extern	int crypto_mbuftoiov(struct mbuf *mbuf, struct iovec **iovptr,
-	    int *cnt, int *allocated);
-
-=======
->>>>>>> 8f001f91
 void	crypto_copyback(struct cryptop *crp, int off, int size,
 	    const void *src);
 void	crypto_copydata(struct cryptop *crp, int off, int size, void *dst);
