--- conflicted
+++ resolved
@@ -220,13 +220,8 @@
 	uint32_t	cipher;		/* ie. CRYPTO_AES_CBC */
 	uint32_t	mac;		/* ie. CRYPTO_SHA2_256_HMAC */
 
-<<<<<<< HEAD
-	u_int32_t	keylen;		/* cipher key */
+	uint32_t	keylen;		/* cipher key */
 	const char * __kerncap key;
-=======
-	uint32_t	keylen;		/* cipher key */
-	c_caddr_t	key;
->>>>>>> 8b08f896
 	int		mackeylen;	/* mac key */
 	const char * __kerncap mackey;
 
@@ -242,13 +237,8 @@
 	uint32_t	cipher;		/* ie. CRYPTO_AES_CBC */
 	uint32_t	mac;		/* ie. CRYPTO_SHA2_256_HMAC */
 
-<<<<<<< HEAD
-	u_int32_t	keylen;		/* cipher key */
+	uint32_t	keylen;		/* cipher key */
 	const char * __kerncap key;
-=======
-	uint32_t	keylen;		/* cipher key */
-	c_caddr_t	key;
->>>>>>> 8b08f896
 	int		mackeylen;	/* mac key */
 	const char * __kerncap mackey;
 
