--- conflicted
+++ resolved
@@ -221,15 +221,9 @@
 	uint32_t	mac;		/* ie. CRYPTO_SHA2_256_HMAC */
 
 	uint32_t	keylen;		/* cipher key */
-<<<<<<< HEAD
-	const char * __kerncap key;
+	const void * __kerncap key;
 	int		mackeylen;	/* mac key */
-	const char * __kerncap mackey;
-=======
-	const void	*key;
-	int		mackeylen;	/* mac key */
-	const void	*mackey;
->>>>>>> 0e2f506f
+	const void * __kerncap mackey;
 
   	uint32_t	ses;		/* returns: session # */ 
 };
@@ -244,15 +238,9 @@
 	uint32_t	mac;		/* ie. CRYPTO_SHA2_256_HMAC */
 
 	uint32_t	keylen;		/* cipher key */
-<<<<<<< HEAD
-	const char * __kerncap key;
+	const void * __kerncap key;
 	int		mackeylen;	/* mac key */
-	const char * __kerncap mackey;
-=======
-	const void	*key;
-	int		mackeylen;	/* mac key */
-	const void	*mackey;
->>>>>>> 0e2f506f
+	const void * __kerncap mackey;
 
   	uint32_t	ses;		/* returns: session # */ 
 	int		crid;		/* driver id + flags (rw) */
@@ -268,17 +256,10 @@
 #define	COP_F_CIPHER_FIRST	0x0001	/* Cipher before MAC. */
 #define	COP_F_BATCH		0x0008	/* Batch op if possible */
 	u_int		len;
-<<<<<<< HEAD
-	const char * __kerncap src;	/* become iov[] inside kernel */
+	const void * __kerncap src;	/* become iov[] inside kernel */
 	char * __kerncap dst;
 	char * __kerncap mac;		/* must be big enough for chosen MAC */
-	const char * __kerncap iv;
-=======
-	const void	*src;		/* become iov[] inside kernel */
-	void		*dst;
-	void		*mac;		/* must be big enough for chosen MAC */
-	const void	*iv;
->>>>>>> 0e2f506f
+	const void * __kerncap iv;
 };
 
 /* op and flags the same as crypt_op */
@@ -289,19 +270,11 @@
 	u_int		len;
 	u_int		aadlen;
 	u_int		ivlen;
-<<<<<<< HEAD
-	const char * __kerncap src;	/* become iov[] inside kernel */
+	const void * __kerncap src;	/* become iov[] inside kernel */
 	char * __kerncap dst;
-	const char * __kerncap aad;	/* additional authenticated data */
+	const void * __kerncap aad;	/* additional authenticated data */
 	char * __kerncap tag;		/* must fit for chosen TAG length */
-	const char * __kerncap iv;
-=======
-	const void	*src;		/* become iov[] inside kernel */
-	void		*dst;
-	const void	*aad;		/* additional authenticated data */
-	void		*tag;		/* must fit for chosen TAG length */
-	const void	*iv;
->>>>>>> 0e2f506f
+	const void * __kerncap iv;
 };
 
 /*
@@ -316,16 +289,12 @@
 
 /* bignum parameter, in packed bytes, ... */
 struct crparam {
-<<<<<<< HEAD
 	union {
 #ifdef _KERNEL
-		char * __capability crp_up;
+		void * __capability crp_up;
 #endif
-		caddr_t	crp_p;
+		void	*crp_p;
 	};
-=======
-	void		*crp_p;
->>>>>>> 0e2f506f
 	u_int		crp_nbits;
 };
 
