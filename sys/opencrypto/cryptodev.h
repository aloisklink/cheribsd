--- conflicted
+++ resolved
@@ -574,17 +574,4 @@
 extern void *crypto_contiguous_subsegment(int, void *, size_t, size_t);
 
 #endif /* _KERNEL */
-<<<<<<< HEAD
-#endif /* _CRYPTO_CRYPTO_H_ */
-// CHERI CHANGES START
-// {
-//   "updated": 20181114,
-//   "target_type": "header",
-//   "changes": [
-//     "struct iovec"
-//   ]
-// }
-// CHERI CHANGES END
-=======
-#endif /* _CRYPTO_CRYPTO_H_ */
->>>>>>> fe33cd02
+#endif /* _CRYPTO_CRYPTO_H_ */