--- conflicted
+++ resolved
@@ -228,22 +228,13 @@
 	ad.tls_length = htons(tls_comp_len);
 
 	/* First, compute the MAC. */
-<<<<<<< HEAD
 	IOVEC_INIT(&iov[0], &ad, sizeof(ad));
-	memcpy(&iov[1], iniov, sizeof(*iniov) * iniovcnt);
-	IOVEC_INIT(&iov[iniovcnt + 1], trailer, os->mac_len);
-=======
-	iov[0].iov_base = &ad;
-	iov[0].iov_len = sizeof(ad);
 	pgoff = m->m_epg_1st_off;
 	for (i = 0; i < m->m_epg_npgs; i++, pgoff = 0) {
-		iov[i + 1].iov_base = (void *)PHYS_TO_DMAP(m->m_epg_pa[i] +
-		    pgoff);
-		iov[i + 1].iov_len = m_epg_pagelen(m, i, pgoff);
-	}
-	iov[m->m_epg_npgs + 1].iov_base = m->m_epg_trail;
-	iov[m->m_epg_npgs + 1].iov_len = os->mac_len;
->>>>>>> 21e3c1fb
+		IOVEC_INIT(&iov[i + 1], (void *)PHYS_TO_DMAP(m->m_epg_pa[i] +
+		    pgoff), m_epg_pagelen(m, i, pgoff));
+	}
+	IOVEC_INIT(&iov[m->m_epg_npgs + 1], m->m_epg_trail, os->mac_len);
 	uio.uio_iov = iov;
 	uio.uio_iovcnt = m->m_epg_npgs + 2;
 	uio.uio_offset = 0;
@@ -381,20 +372,11 @@
 	crp.crp_payload_start = m->m_epg_hdrlen;
 	crp.crp_payload_length = tls_comp_len;
 
-<<<<<<< HEAD
-	/* Duplicate iovec and append vector for tag. */
-	memcpy(iov, tag_uio->uio_iov, outiovcnt * sizeof(struct iovec));
-	IOVEC_INIT(&iov[outiovcnt], trailer, tls->params.tls_tlen);
-	tag_uio->uio_iov = iov;
-	tag_uio->uio_iovcnt++;
-	crp.crp_digest_start = tag_uio->uio_resid;
-	tag_uio->uio_resid += tls->params.tls_tlen;
-=======
 	if (outiov != NULL) {
 		/* Duplicate iovec and append vector for tag. */
 		memcpy(iov, outiov, outiovcnt * sizeof(struct iovec));
-		iov[outiovcnt].iov_base = m->m_epg_trail;
-		iov[outiovcnt].iov_len = tls->params.tls_tlen;
+		IOVEC_INIT(&iov[outiovcnt], m->m_epg_trail,
+		    tls->params.tls_tlen);
 		crp.crp_digest_start = crp.crp_payload_length;
 
 		uio.uio_iov = iov;
@@ -407,7 +389,6 @@
 	} else
 		crp.crp_digest_start = crp.crp_payload_start +
 		    crp.crp_payload_length;
->>>>>>> 21e3c1fb
 
 	crp.crp_op = CRYPTO_OP_ENCRYPT | CRYPTO_OP_COMPUTE_DIGEST;
 	crp.crp_flags = CRYPTO_F_CBIMM | CRYPTO_F_IV_SEPARATE;
@@ -530,31 +511,12 @@
 	/* Store the record type as the first byte of the trailer. */
 	m->m_epg_trail[0] = m->m_epg_record_type;
 	crp.crp_payload_length++;
-<<<<<<< HEAD
-	crp.crp_digest_start = crp.crp_payload_length;
-
-	/*
-	 * Duplicate the input iov to append the trailer.  Always
-	 * include the full trailer as input to get the record_type
-	 * even if only the first byte is used.
-	 */
-	memcpy(iov, iniov, iniovcnt * sizeof(*iov));
-	IOVEC_INIT(&iov[iniovcnt], trailer, tls->params.tls_tlen);
-	uio.uio_iov = iov;
-	uio.uio_iovcnt = iniovcnt + 1;
-	uio.uio_offset = 0;
-	uio.uio_resid = crp.crp_payload_length + tls->params.tls_tlen - 1;
-	uio.uio_segflg = UIO_SYSSPACE;
-	uio.uio_td = curthread;
-	crypto_use_uio(&crp, &uio);
-=======
->>>>>>> 21e3c1fb
 
 	if (outiov != NULL) {
 		/* Duplicate iovec and append vector for tag. */
 		memcpy(iov, outiov, outiovcnt * sizeof(struct iovec));
-		iov[outiovcnt].iov_base = m->m_epg_trail;
-		iov[outiovcnt].iov_len = tls->params.tls_tlen;
+		IOVEC_INIT(&iov[outiovcnt], m->m_epg_trail,
+		    tls->params.tls_tlen);
 		crp.crp_digest_start = crp.crp_payload_length;
 
 		uio.uio_iov = iov;
