/*-
 * SPDX-License-Identifier: BSD-2-Clause
 *
 * Copyright (c) 2019 Netflix Inc.
 * All rights reserved.
 *
 * Redistribution and use in source and binary forms, with or without
 * modification, are permitted provided that the following conditions
 * are met:
 * 1. Redistributions of source code must retain the above copyright
 *    notice, this list of conditions and the following disclaimer.
 * 2. Redistributions in binary form must reproduce the above copyright
 *    notice, this list of conditions and the following disclaimer in the
 *    documentation and/or other materials provided with the distribution.
 *
 * THIS SOFTWARE IS PROVIDED BY THE AUTHOR AND CONTRIBUTORS ``AS IS'' AND
 * ANY EXPRESS OR IMPLIED WARRANTIES, INCLUDING, BUT NOT LIMITED TO, THE
 * IMPLIED WARRANTIES OF MERCHANTABILITY AND FITNESS FOR A PARTICULAR PURPOSE
 * ARE DISCLAIMED.  IN NO EVENT SHALL THE REGENTS OR CONTRIBUTORS BE LIABLE
 * FOR ANY DIRECT, INDIRECT, INCIDENTAL, SPECIAL, EXEMPLARY, OR CONSEQUENTIAL
 * DAMAGES (INCLUDING, BUT NOT LIMITED TO, PROCUREMENT OF SUBSTITUTE GOODS
 * OR SERVICES; LOSS OF USE, DATA, OR PROFITS; OR BUSINESS INTERRUPTION)
 * HOWEVER CAUSED AND ON ANY THEORY OF LIABILITY, WHETHER IN CONTRACT, STRICT
 * LIABILITY, OR TORT (INCLUDING NEGLIGENCE OR OTHERWISE) ARISING IN ANY WAY
 * OUT OF THE USE OF THIS SOFTWARE, EVEN IF ADVISED OF THE POSSIBILITY OF
 * SUCH DAMAGE.
 */

#include <sys/cdefs.h>
__FBSDID("$FreeBSD$");

#include <sys/param.h>
#include <sys/systm.h>
#include <sys/counter.h>
#include <sys/endian.h>
#include <sys/kernel.h>
#include <sys/ktls.h>
#include <sys/lock.h>
#include <sys/malloc.h>
#include <sys/module.h>
#include <sys/mutex.h>
#include <sys/sysctl.h>
#include <sys/uio.h>
#include <opencrypto/cryptodev.h>

struct ocf_session {
	crypto_session_t sid;
	struct mtx lock;
};

struct ocf_operation {
	struct ocf_session *os;
	bool done;
	struct iovec iov[0];
};

static MALLOC_DEFINE(M_KTLS_OCF, "ktls_ocf", "OCF KTLS");

SYSCTL_DECL(_kern_ipc_tls);
SYSCTL_DECL(_kern_ipc_tls_stats);

static SYSCTL_NODE(_kern_ipc_tls_stats, OID_AUTO, ocf,
    CTLFLAG_RD | CTLFLAG_MPSAFE, 0,
    "Kernel TLS offload via OCF stats");

static counter_u64_t ocf_tls12_gcm_crypts;
SYSCTL_COUNTER_U64(_kern_ipc_tls_stats_ocf, OID_AUTO, tls12_gcm_crypts,
    CTLFLAG_RD, &ocf_tls12_gcm_crypts,
    "Total number of OCF TLS 1.2 GCM encryption operations");

static counter_u64_t ocf_tls13_gcm_crypts;
SYSCTL_COUNTER_U64(_kern_ipc_tls_stats_ocf, OID_AUTO, tls13_gcm_crypts,
    CTLFLAG_RD, &ocf_tls13_gcm_crypts,
    "Total number of OCF TLS 1.3 GCM encryption operations");

static counter_u64_t ocf_inplace;
SYSCTL_COUNTER_U64(_kern_ipc_tls_stats_ocf, OID_AUTO, inplace,
    CTLFLAG_RD, &ocf_inplace,
    "Total number of OCF in-place operations");

static counter_u64_t ocf_separate_output;
SYSCTL_COUNTER_U64(_kern_ipc_tls_stats_ocf, OID_AUTO, separate_output,
    CTLFLAG_RD, &ocf_separate_output,
    "Total number of OCF operations with a separate output buffer");

static counter_u64_t ocf_retries;
SYSCTL_COUNTER_U64(_kern_ipc_tls_stats_ocf, OID_AUTO, retries, CTLFLAG_RD,
    &ocf_retries,
    "Number of OCF encryption operation retries");

static int
ktls_ocf_callback(struct cryptop *crp)
{
	struct ocf_operation *oo;

	oo = crp->crp_opaque;
	mtx_lock(&oo->os->lock);
	oo->done = true;
	mtx_unlock(&oo->os->lock);
	wakeup(oo);
	return (0);
}

static int
ktls_ocf_tls12_gcm_encrypt(struct ktls_session *tls,
    const struct tls_record_layer *hdr, uint8_t *trailer, struct iovec *iniov,
    struct iovec *outiov, int iovcnt, uint64_t seqno,
    uint8_t record_type __unused)
{
	struct uio uio, out_uio, *tag_uio;
	struct tls_aead_data ad;
	struct cryptop *crp;
	struct ocf_session *os;
	struct ocf_operation *oo;
	int i, error;
	uint16_t tls_comp_len;
	bool inplace;

	os = tls->cipher;

	oo = malloc(sizeof(*oo) + (iovcnt + 1) * sizeof(struct iovec),
	    M_KTLS_OCF, M_WAITOK | M_ZERO);
	oo->os = os;

	uio.uio_iov = iniov;
	uio.uio_iovcnt = iovcnt;
	uio.uio_offset = 0;
	uio.uio_segflg = UIO_SYSSPACE;
	uio.uio_td = curthread;

	out_uio.uio_iov = outiov;
	out_uio.uio_iovcnt = iovcnt;
	out_uio.uio_offset = 0;
	out_uio.uio_segflg = UIO_SYSSPACE;
	out_uio.uio_td = curthread;

	crp = crypto_getreq(os->sid, M_WAITOK);

	/* Setup the IV. */
	memcpy(crp->crp_iv, tls->params.iv, TLS_AEAD_GCM_LEN);
	memcpy(crp->crp_iv + TLS_AEAD_GCM_LEN, hdr + 1, sizeof(uint64_t));

	/* Setup the AAD. */
	tls_comp_len = ntohs(hdr->tls_length) -
	    (AES_GMAC_HASH_LEN + sizeof(uint64_t));
	ad.seq = htobe64(seqno);
	ad.type = hdr->tls_type;
	ad.tls_vmajor = hdr->tls_vmajor;
	ad.tls_vminor = hdr->tls_vminor;
	ad.tls_length = htons(tls_comp_len);
<<<<<<< HEAD
	IOVEC_INIT_OBJ(&iov[0], ad);
	crp->crp_aad_start = 0;
=======
	crp->crp_aad = &ad;
>>>>>>> 08adf8d4
	crp->crp_aad_length = sizeof(ad);

	/* Compute payload length and determine if encryption is in place. */
	inplace = true;
	crp->crp_payload_start = 0;
	for (i = 0; i < iovcnt; i++) {
		if (iniov[i].iov_base != outiov[i].iov_base)
			inplace = false;
		crp->crp_payload_length += iniov[i].iov_len;
	}
	uio.uio_resid = crp->crp_payload_length;
	out_uio.uio_resid = crp->crp_payload_length;

	if (inplace)
		tag_uio = &uio;
	else
		tag_uio = &out_uio;

<<<<<<< HEAD
	IOVEC_INIT(&tag_uio->uio_iov[tag_uio->uio_iovcnt], trailer,
	    AES_GMAC_HASH_LEN);
=======
	/* Duplicate iovec and append vector for tag. */
	memcpy(oo->iov, tag_uio->uio_iov, iovcnt * sizeof(struct iovec));
	tag_uio->uio_iov = oo->iov;
	tag_uio->uio_iov[iovcnt].iov_base = trailer;
	tag_uio->uio_iov[iovcnt].iov_len = AES_GMAC_HASH_LEN;
>>>>>>> 08adf8d4
	tag_uio->uio_iovcnt++;
	crp->crp_digest_start = tag_uio->uio_resid;
	tag_uio->uio_resid += AES_GMAC_HASH_LEN;

	crp->crp_op = CRYPTO_OP_ENCRYPT | CRYPTO_OP_COMPUTE_DIGEST;
	crp->crp_flags = CRYPTO_F_CBIMM | CRYPTO_F_IV_SEPARATE;
	crypto_use_uio(crp, &uio);
	if (!inplace)
		crypto_use_output_uio(crp, &out_uio);
	crp->crp_opaque = oo;
	crp->crp_callback = ktls_ocf_callback;

	counter_u64_add(ocf_tls12_gcm_crypts, 1);
	if (inplace)
		counter_u64_add(ocf_inplace, 1);
	else
		counter_u64_add(ocf_separate_output, 1);
	for (;;) {
		error = crypto_dispatch(crp);
		if (error)
			break;

		mtx_lock(&os->lock);
		while (!oo->done)
			mtx_sleep(oo, &os->lock, 0, "ocfktls", 0);
		mtx_unlock(&os->lock);

		if (crp->crp_etype != EAGAIN) {
			error = crp->crp_etype;
			break;
		}

		crp->crp_etype = 0;
		crp->crp_flags &= ~CRYPTO_F_DONE;
		oo->done = false;
		counter_u64_add(ocf_retries, 1);
	}

	crypto_freereq(crp);
	free(oo, M_KTLS_OCF);
	return (error);
}

static int
ktls_ocf_tls13_gcm_encrypt(struct ktls_session *tls,
    const struct tls_record_layer *hdr, uint8_t *trailer, struct iovec *iniov,
    struct iovec *outiov, int iovcnt, uint64_t seqno, uint8_t record_type)
{
	struct uio uio, out_uio;
	struct tls_aead_data_13 ad;
	char nonce[12];
	struct cryptop *crp;
	struct ocf_session *os;
	struct ocf_operation *oo;
	struct iovec *iov, *out_iov;
	int i, error;
	bool inplace;

	os = tls->cipher;

	oo = malloc(sizeof(*oo) + (iovcnt + 1) * sizeof(*iov) * 2, M_KTLS_OCF,
	    M_WAITOK | M_ZERO);
	oo->os = os;
	iov = oo->iov;
	out_iov = iov + iovcnt + 2;

	crp = crypto_getreq(os->sid, M_WAITOK);

	/* Setup the nonce. */
	memcpy(nonce, tls->params.iv, tls->params.iv_len);
	*(uint64_t *)(nonce + 4) ^= htobe64(seqno);

	/* Setup the AAD. */
	ad.type = hdr->tls_type;
	ad.tls_vmajor = hdr->tls_vmajor;
	ad.tls_vminor = hdr->tls_vminor;
	ad.tls_length = hdr->tls_length;
<<<<<<< HEAD
	IOVEC_INIT_OBJ(&iov[0], ad);
	crp->crp_aad_start = 0;
=======
	crp->crp_aad = &ad;
>>>>>>> 08adf8d4
	crp->crp_aad_length = sizeof(ad);

	/* Compute payload length and determine if encryption is in place. */
	inplace = true;
	crp->crp_payload_start = 0;
	for (i = 0; i < iovcnt; i++) {
		if (iniov[i].iov_base != outiov[i].iov_base)
			inplace = false;
		crp->crp_payload_length += iniov[i].iov_len;
	}

	/* Store the record type as the first byte of the trailer. */
	trailer[0] = record_type;
	crp->crp_payload_length++;
<<<<<<< HEAD
	IOVEC_INIT(&iov[iovcnt + 1], trailer, AES_GMAC_HASH_LEN + 1);
	uio.uio_iovcnt++;
	uio.uio_resid += AES_GMAC_HASH_LEN + 1;
	if (inplace) {
		crp->crp_digest_start = uio.uio_resid - AES_GMAC_HASH_LEN;
	} else {
		out_iov[iovcnt] = iov[iovcnt + 1];
		out_uio.uio_iovcnt++;
		out_uio.uio_resid += AES_GMAC_HASH_LEN + 1;
		crp->crp_digest_start = out_uio.uio_resid - AES_GMAC_HASH_LEN;
=======
	crp->crp_digest_start = crp->crp_payload_length;

	/*
	 * Duplicate the input iov to append the trailer.  Always
	 * include the full trailer as input to get the record_type
	 * even if only the first byte is used.
	 */
	memcpy(iov, iniov, iovcnt * sizeof(*iov));
	iov[iovcnt].iov_base = trailer;
	iov[iovcnt].iov_len = AES_GMAC_HASH_LEN + 1;
	uio.uio_iov = iov;
	uio.uio_iovcnt = iovcnt + 1;
	uio.uio_offset = 0;
	uio.uio_resid = crp->crp_payload_length + AES_GMAC_HASH_LEN;
	uio.uio_segflg = UIO_SYSSPACE;
	uio.uio_td = curthread;
	crypto_use_uio(crp, &uio);

	if (!inplace) {
		/* Duplicate the output iov to append the trailer. */
		memcpy(out_iov, outiov, iovcnt * sizeof(*out_iov));
		out_iov[iovcnt] = iov[iovcnt];

		out_uio.uio_iov = out_iov;
		out_uio.uio_iovcnt = iovcnt + 1;
		out_uio.uio_offset = 0;
		out_uio.uio_resid = crp->crp_payload_length +
		    AES_GMAC_HASH_LEN;
		out_uio.uio_segflg = UIO_SYSSPACE;
		out_uio.uio_td = curthread;
		crypto_use_output_uio(crp, &out_uio);
>>>>>>> 08adf8d4
	}

	crp->crp_op = CRYPTO_OP_ENCRYPT | CRYPTO_OP_COMPUTE_DIGEST;
	crp->crp_flags = CRYPTO_F_CBIMM | CRYPTO_F_IV_SEPARATE;
	crp->crp_opaque = oo;
	crp->crp_callback = ktls_ocf_callback;

	memcpy(crp->crp_iv, nonce, sizeof(nonce));

	counter_u64_add(ocf_tls13_gcm_crypts, 1);
	if (inplace)
		counter_u64_add(ocf_inplace, 1);
	else
		counter_u64_add(ocf_separate_output, 1);
	for (;;) {
		error = crypto_dispatch(crp);
		if (error)
			break;

		mtx_lock(&os->lock);
		while (!oo->done)
			mtx_sleep(oo, &os->lock, 0, "ocfktls", 0);
		mtx_unlock(&os->lock);

		if (crp->crp_etype != EAGAIN) {
			error = crp->crp_etype;
			break;
		}

		crp->crp_etype = 0;
		crp->crp_flags &= ~CRYPTO_F_DONE;
		oo->done = false;
		counter_u64_add(ocf_retries, 1);
	}

	crypto_freereq(crp);
	free(oo, M_KTLS_OCF);
	return (error);
}

static void
ktls_ocf_free(struct ktls_session *tls)
{
	struct ocf_session *os;

	os = tls->cipher;
	crypto_freesession(os->sid);
	mtx_destroy(&os->lock);
	explicit_bzero(os, sizeof(*os));
	free(os, M_KTLS_OCF);
}

static int
ktls_ocf_try(struct socket *so, struct ktls_session *tls)
{
	struct crypto_session_params csp;
	struct ocf_session *os;
	int error;

	memset(&csp, 0, sizeof(csp));
	csp.csp_flags |= CSP_F_SEPARATE_OUTPUT | CSP_F_SEPARATE_AAD;

	switch (tls->params.cipher_algorithm) {
	case CRYPTO_AES_NIST_GCM_16:
		switch (tls->params.cipher_key_len) {
		case 128 / 8:
		case 256 / 8:
			break;
		default:
			return (EINVAL);
		}
		csp.csp_mode = CSP_MODE_AEAD;
		csp.csp_cipher_alg = CRYPTO_AES_NIST_GCM_16;
		csp.csp_cipher_key = tls->params.cipher_key;
		csp.csp_cipher_klen = tls->params.cipher_key_len;
		csp.csp_ivlen = AES_GCM_IV_LEN;
		break;
	default:
		return (EPROTONOSUPPORT);
	}

	/* Only TLS 1.2 and 1.3 are supported. */
	if (tls->params.tls_vmajor != TLS_MAJOR_VER_ONE ||
	    tls->params.tls_vminor < TLS_MINOR_VER_TWO ||
	    tls->params.tls_vminor > TLS_MINOR_VER_THREE)
		return (EPROTONOSUPPORT);

	os = malloc(sizeof(*os), M_KTLS_OCF, M_NOWAIT | M_ZERO);
	if (os == NULL)
		return (ENOMEM);

	error = crypto_newsession(&os->sid, &csp,
	    CRYPTO_FLAG_HARDWARE | CRYPTO_FLAG_SOFTWARE);
	if (error) {
		free(os, M_KTLS_OCF);
		return (error);
	}

	mtx_init(&os->lock, "ktls_ocf", NULL, MTX_DEF);
	tls->cipher = os;
	if (tls->params.tls_vminor == TLS_MINOR_VER_THREE)
		tls->sw_encrypt = ktls_ocf_tls13_gcm_encrypt;
	else
		tls->sw_encrypt = ktls_ocf_tls12_gcm_encrypt;
	tls->free = ktls_ocf_free;
	return (0);
}

struct ktls_crypto_backend ocf_backend = {
	.name = "OCF",
	.prio = 5,
	.api_version = KTLS_API_VERSION,
	.try = ktls_ocf_try,
};

static int
ktls_ocf_modevent(module_t mod, int what, void *arg)
{
	int error;

	switch (what) {
	case MOD_LOAD:
		ocf_tls12_gcm_crypts = counter_u64_alloc(M_WAITOK);
		ocf_tls13_gcm_crypts = counter_u64_alloc(M_WAITOK);
		ocf_inplace = counter_u64_alloc(M_WAITOK);
		ocf_separate_output = counter_u64_alloc(M_WAITOK);
		ocf_retries = counter_u64_alloc(M_WAITOK);
		return (ktls_crypto_backend_register(&ocf_backend));
	case MOD_UNLOAD:
		error = ktls_crypto_backend_deregister(&ocf_backend);
		if (error)
			return (error);
		counter_u64_free(ocf_tls12_gcm_crypts);
		counter_u64_free(ocf_tls13_gcm_crypts);
		counter_u64_free(ocf_inplace);
		counter_u64_free(ocf_separate_output);
		counter_u64_free(ocf_retries);
		return (0);
	default:
		return (EOPNOTSUPP);
	}
}

static moduledata_t ktls_ocf_moduledata = {
	"ktls_ocf",
	ktls_ocf_modevent,
	NULL
};

DECLARE_MODULE(ktls_ocf, ktls_ocf_moduledata, SI_SUB_PROTO_END, SI_ORDER_ANY);<|MERGE_RESOLUTION|>--- conflicted
+++ resolved
@@ -148,12 +148,7 @@
 	ad.tls_vmajor = hdr->tls_vmajor;
 	ad.tls_vminor = hdr->tls_vminor;
 	ad.tls_length = htons(tls_comp_len);
-<<<<<<< HEAD
-	IOVEC_INIT_OBJ(&iov[0], ad);
-	crp->crp_aad_start = 0;
-=======
 	crp->crp_aad = &ad;
->>>>>>> 08adf8d4
 	crp->crp_aad_length = sizeof(ad);
 
 	/* Compute payload length and determine if encryption is in place. */
@@ -172,16 +167,10 @@
 	else
 		tag_uio = &out_uio;
 
-<<<<<<< HEAD
-	IOVEC_INIT(&tag_uio->uio_iov[tag_uio->uio_iovcnt], trailer,
-	    AES_GMAC_HASH_LEN);
-=======
 	/* Duplicate iovec and append vector for tag. */
 	memcpy(oo->iov, tag_uio->uio_iov, iovcnt * sizeof(struct iovec));
 	tag_uio->uio_iov = oo->iov;
-	tag_uio->uio_iov[iovcnt].iov_base = trailer;
-	tag_uio->uio_iov[iovcnt].iov_len = AES_GMAC_HASH_LEN;
->>>>>>> 08adf8d4
+	IOVEC_INIT(&tag_uio->uio_iov[iovcnt], trailer, AES_GMAC_HASH_LEN);
 	tag_uio->uio_iovcnt++;
 	crp->crp_digest_start = tag_uio->uio_resid;
 	tag_uio->uio_resid += AES_GMAC_HASH_LEN;
@@ -259,12 +248,7 @@
 	ad.tls_vmajor = hdr->tls_vmajor;
 	ad.tls_vminor = hdr->tls_vminor;
 	ad.tls_length = hdr->tls_length;
-<<<<<<< HEAD
-	IOVEC_INIT_OBJ(&iov[0], ad);
-	crp->crp_aad_start = 0;
-=======
 	crp->crp_aad = &ad;
->>>>>>> 08adf8d4
 	crp->crp_aad_length = sizeof(ad);
 
 	/* Compute payload length and determine if encryption is in place. */
@@ -279,18 +263,6 @@
 	/* Store the record type as the first byte of the trailer. */
 	trailer[0] = record_type;
 	crp->crp_payload_length++;
-<<<<<<< HEAD
-	IOVEC_INIT(&iov[iovcnt + 1], trailer, AES_GMAC_HASH_LEN + 1);
-	uio.uio_iovcnt++;
-	uio.uio_resid += AES_GMAC_HASH_LEN + 1;
-	if (inplace) {
-		crp->crp_digest_start = uio.uio_resid - AES_GMAC_HASH_LEN;
-	} else {
-		out_iov[iovcnt] = iov[iovcnt + 1];
-		out_uio.uio_iovcnt++;
-		out_uio.uio_resid += AES_GMAC_HASH_LEN + 1;
-		crp->crp_digest_start = out_uio.uio_resid - AES_GMAC_HASH_LEN;
-=======
 	crp->crp_digest_start = crp->crp_payload_length;
 
 	/*
@@ -299,8 +271,7 @@
 	 * even if only the first byte is used.
 	 */
 	memcpy(iov, iniov, iovcnt * sizeof(*iov));
-	iov[iovcnt].iov_base = trailer;
-	iov[iovcnt].iov_len = AES_GMAC_HASH_LEN + 1;
+	IOVEC_INIT(&iov[iovcnt], trailer, AES_GMAC_HASH_LEN + 1);
 	uio.uio_iov = iov;
 	uio.uio_iovcnt = iovcnt + 1;
 	uio.uio_offset = 0;
@@ -322,7 +293,6 @@
 		out_uio.uio_segflg = UIO_SYSSPACE;
 		out_uio.uio_td = curthread;
 		crypto_use_output_uio(crp, &out_uio);
->>>>>>> 08adf8d4
 	}
 
 	crp->crp_op = CRYPTO_OP_ENCRYPT | CRYPTO_OP_COMPUTE_DIGEST;
