/*-
 * SPDX-License-Identifier: BSD-2-Clause
 *
 * Copyright (c) 2019 Netflix Inc.
 * All rights reserved.
 *
 * Redistribution and use in source and binary forms, with or without
 * modification, are permitted provided that the following conditions
 * are met:
 * 1. Redistributions of source code must retain the above copyright
 *    notice, this list of conditions and the following disclaimer.
 * 2. Redistributions in binary form must reproduce the above copyright
 *    notice, this list of conditions and the following disclaimer in the
 *    documentation and/or other materials provided with the distribution.
 *
 * THIS SOFTWARE IS PROVIDED BY THE AUTHOR AND CONTRIBUTORS ``AS IS'' AND
 * ANY EXPRESS OR IMPLIED WARRANTIES, INCLUDING, BUT NOT LIMITED TO, THE
 * IMPLIED WARRANTIES OF MERCHANTABILITY AND FITNESS FOR A PARTICULAR PURPOSE
 * ARE DISCLAIMED.  IN NO EVENT SHALL THE REGENTS OR CONTRIBUTORS BE LIABLE
 * FOR ANY DIRECT, INDIRECT, INCIDENTAL, SPECIAL, EXEMPLARY, OR CONSEQUENTIAL
 * DAMAGES (INCLUDING, BUT NOT LIMITED TO, PROCUREMENT OF SUBSTITUTE GOODS
 * OR SERVICES; LOSS OF USE, DATA, OR PROFITS; OR BUSINESS INTERRUPTION)
 * HOWEVER CAUSED AND ON ANY THEORY OF LIABILITY, WHETHER IN CONTRACT, STRICT
 * LIABILITY, OR TORT (INCLUDING NEGLIGENCE OR OTHERWISE) ARISING IN ANY WAY
 * OUT OF THE USE OF THIS SOFTWARE, EVEN IF ADVISED OF THE POSSIBILITY OF
 * SUCH DAMAGE.
 */

#include <sys/cdefs.h>
__FBSDID("$FreeBSD$");

#include <sys/param.h>
#include <sys/systm.h>
#include <sys/counter.h>
#include <sys/endian.h>
#include <sys/kernel.h>
#include <sys/ktls.h>
#include <sys/lock.h>
#include <sys/malloc.h>
#include <sys/module.h>
#include <sys/mutex.h>
#include <sys/sysctl.h>
#include <sys/uio.h>
#include <opencrypto/cryptodev.h>

struct ocf_session {
	crypto_session_t sid;
	crypto_session_t mac_sid;
	int mac_len;
	struct mtx lock;
	bool implicit_iv;

	/* Only used for TLS 1.0 with the implicit IV. */
#ifdef INVARIANTS
	bool in_progress;
	uint64_t next_seqno;
#endif
	char iv[AES_BLOCK_LEN];
};

struct ocf_operation {
	struct ocf_session *os;
	bool done;
};

static MALLOC_DEFINE(M_KTLS_OCF, "ktls_ocf", "OCF KTLS");

SYSCTL_DECL(_kern_ipc_tls);
SYSCTL_DECL(_kern_ipc_tls_stats);

static SYSCTL_NODE(_kern_ipc_tls_stats, OID_AUTO, ocf,
    CTLFLAG_RD | CTLFLAG_MPSAFE, 0,
    "Kernel TLS offload via OCF stats");

static COUNTER_U64_DEFINE_EARLY(ocf_tls10_cbc_crypts);
SYSCTL_COUNTER_U64(_kern_ipc_tls_stats_ocf, OID_AUTO, tls10_cbc_crypts,
    CTLFLAG_RD, &ocf_tls10_cbc_crypts,
    "Total number of OCF TLS 1.0 CBC encryption operations");

static COUNTER_U64_DEFINE_EARLY(ocf_tls11_cbc_crypts);
SYSCTL_COUNTER_U64(_kern_ipc_tls_stats_ocf, OID_AUTO, tls11_cbc_crypts,
    CTLFLAG_RD, &ocf_tls11_cbc_crypts,
    "Total number of OCF TLS 1.1/1.2 CBC encryption operations");

static COUNTER_U64_DEFINE_EARLY(ocf_tls12_gcm_crypts);
SYSCTL_COUNTER_U64(_kern_ipc_tls_stats_ocf, OID_AUTO, tls12_gcm_crypts,
    CTLFLAG_RD, &ocf_tls12_gcm_crypts,
    "Total number of OCF TLS 1.2 GCM encryption operations");

static COUNTER_U64_DEFINE_EARLY(ocf_tls12_chacha20_crypts);
SYSCTL_COUNTER_U64(_kern_ipc_tls_stats_ocf, OID_AUTO, tls12_chacha20_crypts,
    CTLFLAG_RD, &ocf_tls12_chacha20_crypts,
    "Total number of OCF TLS 1.2 Chacha20-Poly1305 encryption operations");

static COUNTER_U64_DEFINE_EARLY(ocf_tls13_gcm_crypts);
SYSCTL_COUNTER_U64(_kern_ipc_tls_stats_ocf, OID_AUTO, tls13_gcm_crypts,
    CTLFLAG_RD, &ocf_tls13_gcm_crypts,
    "Total number of OCF TLS 1.3 GCM encryption operations");

static COUNTER_U64_DEFINE_EARLY(ocf_tls13_chacha20_crypts);
SYSCTL_COUNTER_U64(_kern_ipc_tls_stats_ocf, OID_AUTO, tls13_chacha20_crypts,
    CTLFLAG_RD, &ocf_tls13_chacha20_crypts,
    "Total number of OCF TLS 1.3 Chacha20-Poly1305 encryption operations");

static COUNTER_U64_DEFINE_EARLY(ocf_inplace);
SYSCTL_COUNTER_U64(_kern_ipc_tls_stats_ocf, OID_AUTO, inplace,
    CTLFLAG_RD, &ocf_inplace,
    "Total number of OCF in-place operations");

static COUNTER_U64_DEFINE_EARLY(ocf_separate_output);
SYSCTL_COUNTER_U64(_kern_ipc_tls_stats_ocf, OID_AUTO, separate_output,
    CTLFLAG_RD, &ocf_separate_output,
    "Total number of OCF operations with a separate output buffer");

static COUNTER_U64_DEFINE_EARLY(ocf_retries);
SYSCTL_COUNTER_U64(_kern_ipc_tls_stats_ocf, OID_AUTO, retries, CTLFLAG_RD,
    &ocf_retries,
    "Number of OCF encryption operation retries");

static int
ktls_ocf_callback_sync(struct cryptop *crp __unused)
{
	return (0);
}

static int
ktls_ocf_callback_async(struct cryptop *crp)
{
	struct ocf_operation *oo;

	oo = crp->crp_opaque;
	mtx_lock(&oo->os->lock);
	oo->done = true;
	mtx_unlock(&oo->os->lock);
	wakeup(oo);
	return (0);
}

static int
ktls_ocf_dispatch(struct ocf_session *os, struct cryptop *crp)
{
	struct ocf_operation oo;
	int error;
	bool async;

	oo.os = os;
	oo.done = false;

	crp->crp_opaque = &oo;
	for (;;) {
		async = !CRYPTO_SESS_SYNC(crp->crp_session);
		crp->crp_callback = async ? ktls_ocf_callback_async :
		    ktls_ocf_callback_sync;

		error = crypto_dispatch(crp);
		if (error)
			break;
		if (async) {
			mtx_lock(&os->lock);
			while (!oo.done)
				mtx_sleep(&oo, &os->lock, 0, "ocfktls", 0);
			mtx_unlock(&os->lock);
		}

		if (crp->crp_etype != EAGAIN) {
			error = crp->crp_etype;
			break;
		}

		crp->crp_etype = 0;
		crp->crp_flags &= ~CRYPTO_F_DONE;
		oo.done = false;
		counter_u64_add(ocf_retries, 1);
	}
	return (error);
}

static int
ktls_ocf_tls_cbc_encrypt(struct ktls_session *tls,
    const struct tls_record_layer *hdr, uint8_t *trailer, struct iovec *iniov,
    struct iovec *outiov, int iniovcnt, int outiovcnt, uint64_t seqno,
    uint8_t record_type __unused)
{
	struct uio uio, out_uio;
	struct tls_mac_data ad;
	struct cryptop crp;
	struct ocf_session *os;
	struct iovec iov[iniovcnt + 2];
	struct iovec out_iov[outiovcnt + 1];
	int i, error;
	uint16_t tls_comp_len;
	uint8_t pad;
	bool inplace;

	os = tls->cipher;

#ifdef INVARIANTS
	if (os->implicit_iv) {
		mtx_lock(&os->lock);
		KASSERT(!os->in_progress,
		    ("concurrent implicit IV encryptions"));
		if (os->next_seqno != seqno) {
			printf("KTLS CBC: TLS records out of order.  "
			    "Expected %ju, got %ju\n",
			    (uintmax_t)os->next_seqno, (uintmax_t)seqno);
			mtx_unlock(&os->lock);
			return (EINVAL);
		}
		os->in_progress = true;
		mtx_unlock(&os->lock);
	}
#endif

	/*
	 * Compute the payload length.
	 *
	 * XXX: This could be easily computed O(1) from the mbuf
	 * fields, but we don't have those accessible here.  Can
	 * at least compute inplace as well while we are here.
	 */
	tls_comp_len = 0;
	inplace = iniovcnt == outiovcnt;
	for (i = 0; i < iniovcnt; i++) {
		tls_comp_len += iniov[i].iov_len;
		if (inplace &&
		    (i >= outiovcnt || iniov[i].iov_base != outiov[i].iov_base))
			inplace = false;
	}

	/* Initialize the AAD. */
	ad.seq = htobe64(seqno);
	ad.type = hdr->tls_type;
	ad.tls_vmajor = hdr->tls_vmajor;
	ad.tls_vminor = hdr->tls_vminor;
	ad.tls_length = htons(tls_comp_len);

	/* First, compute the MAC. */
<<<<<<< HEAD
	IOVEC_INIT(&iov[0], &ad, sizeof(ad));
	memcpy(&iov[1], iniov, sizeof(*iniov) * iovcnt);
	IOVEC_INIT(&iov[iovcnt + 1], trailer, os->mac_len);
=======
	iov[0].iov_base = &ad;
	iov[0].iov_len = sizeof(ad);
	memcpy(&iov[1], iniov, sizeof(*iniov) * iniovcnt);
	iov[iniovcnt + 1].iov_base = trailer;
	iov[iniovcnt + 1].iov_len = os->mac_len;
>>>>>>> 49f6925c
	uio.uio_iov = iov;
	uio.uio_iovcnt = iniovcnt + 2;
	uio.uio_offset = 0;
	uio.uio_segflg = UIO_SYSSPACE;
	uio.uio_td = curthread;
	uio.uio_resid = sizeof(ad) + tls_comp_len + os->mac_len;

	crypto_initreq(&crp, os->mac_sid);
	crp.crp_payload_start = 0;
	crp.crp_payload_length = sizeof(ad) + tls_comp_len;
	crp.crp_digest_start = crp.crp_payload_length;
	crp.crp_op = CRYPTO_OP_COMPUTE_DIGEST;
	crp.crp_flags = CRYPTO_F_CBIMM;
	crypto_use_uio(&crp, &uio);
	error = ktls_ocf_dispatch(os, &crp);

	crypto_destroyreq(&crp);
	if (error) {
#ifdef INVARIANTS
		if (os->implicit_iv) {
			mtx_lock(&os->lock);
			os->in_progress = false;
			mtx_unlock(&os->lock);
		}
#endif
		return (error);
	}

	/* Second, add the padding. */
	pad = (unsigned)(AES_BLOCK_LEN - (tls_comp_len + os->mac_len + 1)) %
	    AES_BLOCK_LEN;
	for (i = 0; i < pad + 1; i++)
		trailer[os->mac_len + i] = pad;

	/* Finally, encrypt the record. */

	/*
	 * Don't recopy the input iovec, instead just adjust the
	 * trailer length and skip over the AAD vector in the uio.
	 */
	iov[iniovcnt + 1].iov_len += pad + 1;
	uio.uio_iov = iov + 1;
	uio.uio_iovcnt = iniovcnt + 1;
	uio.uio_resid = tls_comp_len + iov[iniovcnt + 1].iov_len;
	KASSERT(uio.uio_resid % AES_BLOCK_LEN == 0,
	    ("invalid encryption size"));

	crypto_initreq(&crp, os->sid);
	crp.crp_payload_start = 0;
	crp.crp_payload_length = uio.uio_resid;
	crp.crp_op = CRYPTO_OP_ENCRYPT;
	crp.crp_flags = CRYPTO_F_CBIMM | CRYPTO_F_IV_SEPARATE;
	if (os->implicit_iv)
		memcpy(crp.crp_iv, os->iv, AES_BLOCK_LEN);
	else
		memcpy(crp.crp_iv, hdr + 1, AES_BLOCK_LEN);
	crypto_use_uio(&crp, &uio);
	if (!inplace) {
		memcpy(out_iov, outiov, sizeof(*iniov) * outiovcnt);
		out_iov[outiovcnt] = iov[outiovcnt + 1];
		out_uio.uio_iov = out_iov;
		out_uio.uio_iovcnt = outiovcnt + 1;
		out_uio.uio_offset = 0;
		out_uio.uio_segflg = UIO_SYSSPACE;
		out_uio.uio_td = curthread;
		out_uio.uio_resid = uio.uio_resid;
		crypto_use_output_uio(&crp, &out_uio);
	}

	if (os->implicit_iv)
		counter_u64_add(ocf_tls10_cbc_crypts, 1);
	else
		counter_u64_add(ocf_tls11_cbc_crypts, 1);
	if (inplace)
		counter_u64_add(ocf_inplace, 1);
	else
		counter_u64_add(ocf_separate_output, 1);
	error = ktls_ocf_dispatch(os, &crp);

	crypto_destroyreq(&crp);

	if (os->implicit_iv) {
		KASSERT(os->mac_len + pad + 1 >= AES_BLOCK_LEN,
		    ("trailer too short to read IV"));
		memcpy(os->iv, trailer + os->mac_len + pad + 1 - AES_BLOCK_LEN,
		    AES_BLOCK_LEN);
#ifdef INVARIANTS
		mtx_lock(&os->lock);
		os->next_seqno = seqno + 1;
		os->in_progress = false;
		mtx_unlock(&os->lock);
#endif
	}
	return (error);
}

static int
ktls_ocf_tls12_aead_encrypt(struct ktls_session *tls,
    const struct tls_record_layer *hdr, uint8_t *trailer, struct iovec *iniov,
    struct iovec *outiov, int iniovcnt, int outiovcnt, uint64_t seqno,
    uint8_t record_type __unused)
{
	struct uio uio, out_uio, *tag_uio;
	struct tls_aead_data ad;
	struct cryptop crp;
	struct ocf_session *os;
	struct iovec iov[outiovcnt + 1];
	int i, error;
	uint16_t tls_comp_len;
	bool inplace;

	os = tls->cipher;

	uio.uio_iov = iniov;
	uio.uio_iovcnt = iniovcnt;
	uio.uio_offset = 0;
	uio.uio_segflg = UIO_SYSSPACE;
	uio.uio_td = curthread;

	out_uio.uio_iov = outiov;
	out_uio.uio_iovcnt = outiovcnt;
	out_uio.uio_offset = 0;
	out_uio.uio_segflg = UIO_SYSSPACE;
	out_uio.uio_td = curthread;

	crypto_initreq(&crp, os->sid);

	/* Setup the IV. */
	if (tls->params.cipher_algorithm == CRYPTO_AES_NIST_GCM_16) {
		memcpy(crp.crp_iv, tls->params.iv, TLS_AEAD_GCM_LEN);
		memcpy(crp.crp_iv + TLS_AEAD_GCM_LEN, hdr + 1,
		    sizeof(uint64_t));
	} else {
		/*
		 * Chacha20-Poly1305 constructs the IV for TLS 1.2
		 * identically to constructing the IV for AEAD in TLS
		 * 1.3.
		 */
		memcpy(crp.crp_iv, tls->params.iv, tls->params.iv_len);
		*(uint64_t *)(crp.crp_iv + 4) ^= htobe64(seqno);
	}

	/* Setup the AAD. */
	if (tls->params.cipher_algorithm == CRYPTO_AES_NIST_GCM_16)
		tls_comp_len = ntohs(hdr->tls_length) -
		    (AES_GMAC_HASH_LEN + sizeof(uint64_t));
	else
		tls_comp_len = ntohs(hdr->tls_length) - POLY1305_HASH_LEN;
	ad.seq = htobe64(seqno);
	ad.type = hdr->tls_type;
	ad.tls_vmajor = hdr->tls_vmajor;
	ad.tls_vminor = hdr->tls_vminor;
	ad.tls_length = htons(tls_comp_len);
	crp.crp_aad = &ad;
	crp.crp_aad_length = sizeof(ad);

	/* Compute payload length and determine if encryption is in place. */
	inplace = iniovcnt == outiovcnt;
	crp.crp_payload_start = 0;
	for (i = 0; i < iniovcnt; i++) {
		if (inplace &&
		    (i >= outiovcnt || iniov[i].iov_base != outiov[i].iov_base))
			inplace = false;
		crp.crp_payload_length += iniov[i].iov_len;
	}
	uio.uio_resid = crp.crp_payload_length;
	out_uio.uio_resid = crp.crp_payload_length;

	if (inplace)
		tag_uio = &uio;
	else
		tag_uio = &out_uio;

	/* Duplicate iovec and append vector for tag. */
<<<<<<< HEAD
	memcpy(iov, tag_uio->uio_iov, iovcnt * sizeof(struct iovec));
	IOVEC_INIT(&iov[iovcnt], trailer, AES_GMAC_HASH_LEN);
=======
	memcpy(iov, tag_uio->uio_iov, outiovcnt * sizeof(struct iovec));
	iov[outiovcnt].iov_base = trailer;
	iov[outiovcnt].iov_len = AES_GMAC_HASH_LEN;
>>>>>>> 49f6925c
	tag_uio->uio_iov = iov;
	tag_uio->uio_iovcnt++;
	crp.crp_digest_start = tag_uio->uio_resid;
	tag_uio->uio_resid += AES_GMAC_HASH_LEN;

	crp.crp_op = CRYPTO_OP_ENCRYPT | CRYPTO_OP_COMPUTE_DIGEST;
	crp.crp_flags = CRYPTO_F_CBIMM | CRYPTO_F_IV_SEPARATE;
	crypto_use_uio(&crp, &uio);
	if (!inplace)
		crypto_use_output_uio(&crp, &out_uio);

	if (tls->params.cipher_algorithm == CRYPTO_AES_NIST_GCM_16)
		counter_u64_add(ocf_tls12_gcm_crypts, 1);
	else
		counter_u64_add(ocf_tls12_chacha20_crypts, 1);
	if (inplace)
		counter_u64_add(ocf_inplace, 1);
	else
		counter_u64_add(ocf_separate_output, 1);
	error = ktls_ocf_dispatch(os, &crp);

	crypto_destroyreq(&crp);
	return (error);
}

static int
ktls_ocf_tls12_aead_decrypt(struct ktls_session *tls,
    const struct tls_record_layer *hdr, struct mbuf *m, uint64_t seqno,
    int *trailer_len)
{
	struct tls_aead_data ad;
	struct cryptop crp;
	struct ocf_session *os;
	struct ocf_operation oo;
	int error;
	uint16_t tls_comp_len;

	os = tls->cipher;

	oo.os = os;
	oo.done = false;

	crypto_initreq(&crp, os->sid);

	/* Setup the IV. */
	if (tls->params.cipher_algorithm == CRYPTO_AES_NIST_GCM_16) {
		memcpy(crp.crp_iv, tls->params.iv, TLS_AEAD_GCM_LEN);
		memcpy(crp.crp_iv + TLS_AEAD_GCM_LEN, hdr + 1,
		    sizeof(uint64_t));
	} else {
		/*
		 * Chacha20-Poly1305 constructs the IV for TLS 1.2
		 * identically to constructing the IV for AEAD in TLS
		 * 1.3.
		 */
		memcpy(crp.crp_iv, tls->params.iv, tls->params.iv_len);
		*(uint64_t *)(crp.crp_iv + 4) ^= htobe64(seqno);
	}

	/* Setup the AAD. */
	if (tls->params.cipher_algorithm == CRYPTO_AES_NIST_GCM_16)
		tls_comp_len = ntohs(hdr->tls_length) -
		    (AES_GMAC_HASH_LEN + sizeof(uint64_t));
	else
		tls_comp_len = ntohs(hdr->tls_length) - POLY1305_HASH_LEN;
	ad.seq = htobe64(seqno);
	ad.type = hdr->tls_type;
	ad.tls_vmajor = hdr->tls_vmajor;
	ad.tls_vminor = hdr->tls_vminor;
	ad.tls_length = htons(tls_comp_len);
	crp.crp_aad = &ad;
	crp.crp_aad_length = sizeof(ad);

	crp.crp_payload_start = tls->params.tls_hlen;
	crp.crp_payload_length = tls_comp_len;
	crp.crp_digest_start = crp.crp_payload_start + crp.crp_payload_length;

	crp.crp_op = CRYPTO_OP_DECRYPT | CRYPTO_OP_VERIFY_DIGEST;
	crp.crp_flags = CRYPTO_F_CBIMM | CRYPTO_F_IV_SEPARATE;
	crypto_use_mbuf(&crp, m);

	if (tls->params.cipher_algorithm == CRYPTO_AES_NIST_GCM_16)
		counter_u64_add(ocf_tls12_gcm_crypts, 1);
	else
		counter_u64_add(ocf_tls12_chacha20_crypts, 1);
	error = ktls_ocf_dispatch(os, &crp);

	crypto_destroyreq(&crp);
	*trailer_len = AES_GMAC_HASH_LEN;
	return (error);
}

static int
ktls_ocf_tls13_aead_encrypt(struct ktls_session *tls,
    const struct tls_record_layer *hdr, uint8_t *trailer, struct iovec *iniov,
    struct iovec *outiov, int iniovcnt, int outiovcnt, uint64_t seqno,
    uint8_t record_type)
{
	struct uio uio, out_uio;
	struct tls_aead_data_13 ad;
	char nonce[12];
	struct cryptop crp;
	struct ocf_session *os;
	struct iovec iov[iniovcnt + 1], out_iov[outiovcnt + 1];
	int i, error;
	bool inplace;

	os = tls->cipher;

	crypto_initreq(&crp, os->sid);

	/* Setup the nonce. */
	memcpy(nonce, tls->params.iv, tls->params.iv_len);
	*(uint64_t *)(nonce + 4) ^= htobe64(seqno);

	/* Setup the AAD. */
	ad.type = hdr->tls_type;
	ad.tls_vmajor = hdr->tls_vmajor;
	ad.tls_vminor = hdr->tls_vminor;
	ad.tls_length = hdr->tls_length;
	crp.crp_aad = &ad;
	crp.crp_aad_length = sizeof(ad);

	/* Compute payload length and determine if encryption is in place. */
	inplace = iniovcnt == outiovcnt;
	crp.crp_payload_start = 0;
	for (i = 0; i < iniovcnt; i++) {
		if (inplace && (i >= outiovcnt ||
		    iniov[i].iov_base != outiov[i].iov_base))
			inplace = false;
		crp.crp_payload_length += iniov[i].iov_len;
	}

	/* Store the record type as the first byte of the trailer. */
	trailer[0] = record_type;
	crp.crp_payload_length++;
	crp.crp_digest_start = crp.crp_payload_length;

	/*
	 * Duplicate the input iov to append the trailer.  Always
	 * include the full trailer as input to get the record_type
	 * even if only the first byte is used.
	 */
<<<<<<< HEAD
	memcpy(iov, iniov, iovcnt * sizeof(*iov));
	IOVEC_INIT(&iov[iovcnt], trailer, tls->params.tls_tlen);
=======
	memcpy(iov, iniov, iniovcnt * sizeof(*iov));
	iov[iniovcnt].iov_base = trailer;
	iov[iniovcnt].iov_len = tls->params.tls_tlen;
>>>>>>> 49f6925c
	uio.uio_iov = iov;
	uio.uio_iovcnt = iniovcnt + 1;
	uio.uio_offset = 0;
	uio.uio_resid = crp.crp_payload_length + tls->params.tls_tlen - 1;
	uio.uio_segflg = UIO_SYSSPACE;
	uio.uio_td = curthread;
	crypto_use_uio(&crp, &uio);

	if (!inplace) {
		/* Duplicate the output iov to append the trailer. */
		memcpy(out_iov, outiov, outiovcnt * sizeof(*out_iov));
		out_iov[outiovcnt] = iov[outiovcnt];

		out_uio.uio_iov = out_iov;
		out_uio.uio_iovcnt = outiovcnt + 1;
		out_uio.uio_offset = 0;
		out_uio.uio_resid = crp.crp_payload_length +
		    tls->params.tls_tlen - 1;
		out_uio.uio_segflg = UIO_SYSSPACE;
		out_uio.uio_td = curthread;
		crypto_use_output_uio(&crp, &out_uio);
	}

	crp.crp_op = CRYPTO_OP_ENCRYPT | CRYPTO_OP_COMPUTE_DIGEST;
	crp.crp_flags = CRYPTO_F_CBIMM | CRYPTO_F_IV_SEPARATE;

	memcpy(crp.crp_iv, nonce, sizeof(nonce));

	if (tls->params.cipher_algorithm == CRYPTO_AES_NIST_GCM_16)
		counter_u64_add(ocf_tls13_gcm_crypts, 1);
	else
		counter_u64_add(ocf_tls13_chacha20_crypts, 1);
	if (inplace)
		counter_u64_add(ocf_inplace, 1);
	else
		counter_u64_add(ocf_separate_output, 1);
	error = ktls_ocf_dispatch(os, &crp);

	crypto_destroyreq(&crp);
	return (error);
}

static void
ktls_ocf_free(struct ktls_session *tls)
{
	struct ocf_session *os;

	os = tls->cipher;
	crypto_freesession(os->sid);
	mtx_destroy(&os->lock);
	zfree(os, M_KTLS_OCF);
}

static int
ktls_ocf_try(struct socket *so, struct ktls_session *tls, int direction)
{
	struct crypto_session_params csp, mac_csp;
	struct ocf_session *os;
	int error, mac_len;

	memset(&csp, 0, sizeof(csp));
	memset(&mac_csp, 0, sizeof(mac_csp));
	mac_csp.csp_mode = CSP_MODE_NONE;
	mac_len = 0;

	switch (tls->params.cipher_algorithm) {
	case CRYPTO_AES_NIST_GCM_16:
		switch (tls->params.cipher_key_len) {
		case 128 / 8:
		case 256 / 8:
			break;
		default:
			return (EINVAL);
		}

		/* Only TLS 1.2 and 1.3 are supported. */
		if (tls->params.tls_vmajor != TLS_MAJOR_VER_ONE ||
		    tls->params.tls_vminor < TLS_MINOR_VER_TWO ||
		    tls->params.tls_vminor > TLS_MINOR_VER_THREE)
			return (EPROTONOSUPPORT);

		/* TLS 1.3 is not yet supported for receive. */
		if (direction == KTLS_RX &&
		    tls->params.tls_vminor == TLS_MINOR_VER_THREE)
			return (EPROTONOSUPPORT);

		csp.csp_flags |= CSP_F_SEPARATE_OUTPUT | CSP_F_SEPARATE_AAD;
		csp.csp_mode = CSP_MODE_AEAD;
		csp.csp_cipher_alg = CRYPTO_AES_NIST_GCM_16;
		csp.csp_cipher_key = tls->params.cipher_key;
		csp.csp_cipher_klen = tls->params.cipher_key_len;
		csp.csp_ivlen = AES_GCM_IV_LEN;
		break;
	case CRYPTO_AES_CBC:
		switch (tls->params.cipher_key_len) {
		case 128 / 8:
		case 256 / 8:
			break;
		default:
			return (EINVAL);
		}

		switch (tls->params.auth_algorithm) {
		case CRYPTO_SHA1_HMAC:
			mac_len = SHA1_HASH_LEN;
			break;
		case CRYPTO_SHA2_256_HMAC:
			mac_len = SHA2_256_HASH_LEN;
			break;
		case CRYPTO_SHA2_384_HMAC:
			mac_len = SHA2_384_HASH_LEN;
			break;
		default:
			return (EINVAL);
		}

		/* Only TLS 1.0-1.2 are supported. */
		if (tls->params.tls_vmajor != TLS_MAJOR_VER_ONE ||
		    tls->params.tls_vminor < TLS_MINOR_VER_ZERO ||
		    tls->params.tls_vminor > TLS_MINOR_VER_TWO)
			return (EPROTONOSUPPORT);

		/* AES-CBC is not supported for receive. */
		if (direction == KTLS_RX)
			return (EPROTONOSUPPORT);

		csp.csp_flags |= CSP_F_SEPARATE_OUTPUT;
		csp.csp_mode = CSP_MODE_CIPHER;
		csp.csp_cipher_alg = CRYPTO_AES_CBC;
		csp.csp_cipher_key = tls->params.cipher_key;
		csp.csp_cipher_klen = tls->params.cipher_key_len;
		csp.csp_ivlen = AES_BLOCK_LEN;

		mac_csp.csp_flags |= CSP_F_SEPARATE_OUTPUT;
		mac_csp.csp_mode = CSP_MODE_DIGEST;
		mac_csp.csp_auth_alg = tls->params.auth_algorithm;
		mac_csp.csp_auth_key = tls->params.auth_key;
		mac_csp.csp_auth_klen = tls->params.auth_key_len;
		break;
	case CRYPTO_CHACHA20_POLY1305:
		switch (tls->params.cipher_key_len) {
		case 256 / 8:
			break;
		default:
			return (EINVAL);
		}

		/* Only TLS 1.2 and 1.3 are supported. */
		if (tls->params.tls_vmajor != TLS_MAJOR_VER_ONE ||
		    tls->params.tls_vminor < TLS_MINOR_VER_TWO ||
		    tls->params.tls_vminor > TLS_MINOR_VER_THREE)
			return (EPROTONOSUPPORT);

		/* TLS 1.3 is not yet supported for receive. */
		if (direction == KTLS_RX &&
		    tls->params.tls_vminor == TLS_MINOR_VER_THREE)
			return (EPROTONOSUPPORT);

		csp.csp_flags |= CSP_F_SEPARATE_OUTPUT | CSP_F_SEPARATE_AAD;
		csp.csp_mode = CSP_MODE_AEAD;
		csp.csp_cipher_alg = CRYPTO_CHACHA20_POLY1305;
		csp.csp_cipher_key = tls->params.cipher_key;
		csp.csp_cipher_klen = tls->params.cipher_key_len;
		csp.csp_ivlen = CHACHA20_POLY1305_IV_LEN;
		break;
	default:
		return (EPROTONOSUPPORT);
	}

	os = malloc(sizeof(*os), M_KTLS_OCF, M_NOWAIT | M_ZERO);
	if (os == NULL)
		return (ENOMEM);

	error = crypto_newsession(&os->sid, &csp,
	    CRYPTO_FLAG_HARDWARE | CRYPTO_FLAG_SOFTWARE);
	if (error) {
		free(os, M_KTLS_OCF);
		return (error);
	}

	if (mac_csp.csp_mode != CSP_MODE_NONE) {
		error = crypto_newsession(&os->mac_sid, &mac_csp,
		    CRYPTO_FLAG_HARDWARE | CRYPTO_FLAG_SOFTWARE);
		if (error) {
			crypto_freesession(os->sid);
			free(os, M_KTLS_OCF);
			return (error);
		}
		os->mac_len = mac_len;
	}

	mtx_init(&os->lock, "ktls_ocf", NULL, MTX_DEF);
	tls->cipher = os;
	if (tls->params.cipher_algorithm == CRYPTO_AES_NIST_GCM_16 ||
	    tls->params.cipher_algorithm == CRYPTO_CHACHA20_POLY1305) {
		if (direction == KTLS_TX) {
			if (tls->params.tls_vminor == TLS_MINOR_VER_THREE)
				tls->sw_encrypt = ktls_ocf_tls13_aead_encrypt;
			else
				tls->sw_encrypt = ktls_ocf_tls12_aead_encrypt;
		} else {
			tls->sw_decrypt = ktls_ocf_tls12_aead_decrypt;
		}
	} else {
		tls->sw_encrypt = ktls_ocf_tls_cbc_encrypt;
		if (tls->params.tls_vminor == TLS_MINOR_VER_ZERO) {
			os->implicit_iv = true;
			memcpy(os->iv, tls->params.iv, AES_BLOCK_LEN);
		}
	}
	tls->free = ktls_ocf_free;
	return (0);
}

struct ktls_crypto_backend ocf_backend = {
	.name = "OCF",
	.prio = 5,
	.api_version = KTLS_API_VERSION,
	.try = ktls_ocf_try,
};

static int
ktls_ocf_modevent(module_t mod, int what, void *arg)
{
	switch (what) {
	case MOD_LOAD:
		return (ktls_crypto_backend_register(&ocf_backend));
	case MOD_UNLOAD:
		return (ktls_crypto_backend_deregister(&ocf_backend));
	default:
		return (EOPNOTSUPP);
	}
}

static moduledata_t ktls_ocf_moduledata = {
	"ktls_ocf",
	ktls_ocf_modevent,
	NULL
};

DECLARE_MODULE(ktls_ocf, ktls_ocf_moduledata, SI_SUB_PROTO_END, SI_ORDER_ANY);<|MERGE_RESOLUTION|>--- conflicted
+++ resolved
@@ -235,17 +235,9 @@
 	ad.tls_length = htons(tls_comp_len);
 
 	/* First, compute the MAC. */
-<<<<<<< HEAD
 	IOVEC_INIT(&iov[0], &ad, sizeof(ad));
-	memcpy(&iov[1], iniov, sizeof(*iniov) * iovcnt);
-	IOVEC_INIT(&iov[iovcnt + 1], trailer, os->mac_len);
-=======
-	iov[0].iov_base = &ad;
-	iov[0].iov_len = sizeof(ad);
 	memcpy(&iov[1], iniov, sizeof(*iniov) * iniovcnt);
-	iov[iniovcnt + 1].iov_base = trailer;
-	iov[iniovcnt + 1].iov_len = os->mac_len;
->>>>>>> 49f6925c
+	IOVEC_INIT(&iov[iniovcnt + 1], trailer, os->mac_len);
 	uio.uio_iov = iov;
 	uio.uio_iovcnt = iniovcnt + 2;
 	uio.uio_offset = 0;
@@ -420,14 +412,8 @@
 		tag_uio = &out_uio;
 
 	/* Duplicate iovec and append vector for tag. */
-<<<<<<< HEAD
-	memcpy(iov, tag_uio->uio_iov, iovcnt * sizeof(struct iovec));
-	IOVEC_INIT(&iov[iovcnt], trailer, AES_GMAC_HASH_LEN);
-=======
 	memcpy(iov, tag_uio->uio_iov, outiovcnt * sizeof(struct iovec));
-	iov[outiovcnt].iov_base = trailer;
-	iov[outiovcnt].iov_len = AES_GMAC_HASH_LEN;
->>>>>>> 49f6925c
+	IOVEC_INIT(&iov[outiovcnt], trailer, AES_GMAC_HASH_LEN);
 	tag_uio->uio_iov = iov;
 	tag_uio->uio_iovcnt++;
 	crp.crp_digest_start = tag_uio->uio_resid;
@@ -571,14 +557,8 @@
 	 * include the full trailer as input to get the record_type
 	 * even if only the first byte is used.
 	 */
-<<<<<<< HEAD
-	memcpy(iov, iniov, iovcnt * sizeof(*iov));
-	IOVEC_INIT(&iov[iovcnt], trailer, tls->params.tls_tlen);
-=======
 	memcpy(iov, iniov, iniovcnt * sizeof(*iov));
-	iov[iniovcnt].iov_base = trailer;
-	iov[iniovcnt].iov_len = tls->params.tls_tlen;
->>>>>>> 49f6925c
+	IOVEC_INIT(&iov[iniovcnt], trailer, tls->params.tls_tlen);
 	uio.uio_iov = iov;
 	uio.uio_iovcnt = iniovcnt + 1;
 	uio.uio_offset = 0;
