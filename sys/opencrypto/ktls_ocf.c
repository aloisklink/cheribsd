--- conflicted
+++ resolved
@@ -85,13 +85,8 @@
 
 static int
 ktls_ocf_encrypt(struct ktls_session *tls, const struct tls_record_layer *hdr,
-<<<<<<< HEAD
     uint8_t *trailer, kiovec_t *iniov, kiovec_t *outiov, int iovcnt,
-    uint64_t seqno)
-=======
-    uint8_t *trailer, struct iovec *iniov, struct iovec *outiov, int iovcnt,
     uint64_t seqno, uint8_t record_type __unused)
->>>>>>> 74ca0685
 {
 	struct uio uio;
 	struct tls_aead_data ad;
